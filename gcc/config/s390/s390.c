/* Subroutines used for code generation on IBM S/390 and zSeries
   Copyright (C) 1999-2017 Free Software Foundation, Inc.
   Contributed by Hartmut Penner (hpenner@de.ibm.com) and
                  Ulrich Weigand (uweigand@de.ibm.com) and
                  Andreas Krebbel (Andreas.Krebbel@de.ibm.com).

This file is part of GCC.

GCC is free software; you can redistribute it and/or modify it under
the terms of the GNU General Public License as published by the Free
Software Foundation; either version 3, or (at your option) any later
version.

GCC is distributed in the hope that it will be useful, but WITHOUT ANY
WARRANTY; without even the implied warranty of MERCHANTABILITY or
FITNESS FOR A PARTICULAR PURPOSE.  See the GNU General Public License
for more details.

You should have received a copy of the GNU General Public License
along with GCC; see the file COPYING3.  If not see
<http://www.gnu.org/licenses/>.  */

#define TARGET_C_FILE 1

#include "config.h"
#include "system.h"
#include "coretypes.h"
#include "backend.h"
#include "target.h"
#include "target-globals.h"
#include "rtl.h"
#include "tree.h"
#include "gimple.h"
#include "cfghooks.h"
#include "cfgloop.h"
#include "df.h"
#include "memmodel.h"
#include "tm_p.h"
#include "stringpool.h"
#include "expmed.h"
#include "optabs.h"
#include "regs.h"
#include "emit-rtl.h"
#include "recog.h"
#include "cgraph.h"
#include "diagnostic-core.h"
#include "diagnostic.h"
#include "alias.h"
#include "fold-const.h"
#include "print-tree.h"
#include "stor-layout.h"
#include "varasm.h"
#include "calls.h"
#include "conditions.h"
#include "output.h"
#include "insn-attr.h"
#include "flags.h"
#include "except.h"
#include "dojump.h"
#include "explow.h"
#include "stmt.h"
#include "expr.h"
#include "reload.h"
#include "cfgrtl.h"
#include "cfganal.h"
#include "lcm.h"
#include "cfgbuild.h"
#include "cfgcleanup.h"
#include "debug.h"
#include "langhooks.h"
#include "internal-fn.h"
#include "gimple-fold.h"
#include "tree-eh.h"
#include "gimplify.h"
#include "params.h"
#include "opts.h"
#include "tree-pass.h"
#include "context.h"
#include "builtins.h"
#include "rtl-iter.h"
#include "intl.h"
#include "tm-constrs.h"

/* This file should be included last.  */
#include "target-def.h"

/* Remember the last target of s390_set_current_function.  */
static GTY(()) tree s390_previous_fndecl;

/* Define the specific costs for a given cpu.  */

struct processor_costs
{
  /* multiplication */
  const int m;        /* cost of an M instruction.  */
  const int mghi;     /* cost of an MGHI instruction.  */
  const int mh;       /* cost of an MH instruction.  */
  const int mhi;      /* cost of an MHI instruction.  */
  const int ml;       /* cost of an ML instruction.  */
  const int mr;       /* cost of an MR instruction.  */
  const int ms;       /* cost of an MS instruction.  */
  const int msg;      /* cost of an MSG instruction.  */
  const int msgf;     /* cost of an MSGF instruction.  */
  const int msgfr;    /* cost of an MSGFR instruction.  */
  const int msgr;     /* cost of an MSGR instruction.  */
  const int msr;      /* cost of an MSR instruction.  */
  const int mult_df;  /* cost of multiplication in DFmode.  */
  const int mxbr;
  /* square root */
  const int sqxbr;    /* cost of square root in TFmode.  */
  const int sqdbr;    /* cost of square root in DFmode.  */
  const int sqebr;    /* cost of square root in SFmode.  */
  /* multiply and add */
  const int madbr;    /* cost of multiply and add in DFmode.  */
  const int maebr;    /* cost of multiply and add in SFmode.  */
  /* division */
  const int dxbr;
  const int ddbr;
  const int debr;
  const int dlgr;
  const int dlr;
  const int dr;
  const int dsgfr;
  const int dsgr;
};

#define s390_cost ((const struct processor_costs *)(s390_cost_pointer))

static const
struct processor_costs z900_cost =
{
  COSTS_N_INSNS (5),     /* M     */
  COSTS_N_INSNS (10),    /* MGHI  */
  COSTS_N_INSNS (5),     /* MH    */
  COSTS_N_INSNS (4),     /* MHI   */
  COSTS_N_INSNS (5),     /* ML    */
  COSTS_N_INSNS (5),     /* MR    */
  COSTS_N_INSNS (4),     /* MS    */
  COSTS_N_INSNS (15),    /* MSG   */
  COSTS_N_INSNS (7),     /* MSGF  */
  COSTS_N_INSNS (7),     /* MSGFR */
  COSTS_N_INSNS (10),    /* MSGR  */
  COSTS_N_INSNS (4),     /* MSR   */
  COSTS_N_INSNS (7),     /* multiplication in DFmode */
  COSTS_N_INSNS (13),    /* MXBR */
  COSTS_N_INSNS (136),   /* SQXBR */
  COSTS_N_INSNS (44),    /* SQDBR */
  COSTS_N_INSNS (35),    /* SQEBR */
  COSTS_N_INSNS (18),    /* MADBR */
  COSTS_N_INSNS (13),    /* MAEBR */
  COSTS_N_INSNS (134),   /* DXBR */
  COSTS_N_INSNS (30),    /* DDBR */
  COSTS_N_INSNS (27),    /* DEBR */
  COSTS_N_INSNS (220),   /* DLGR */
  COSTS_N_INSNS (34),    /* DLR */
  COSTS_N_INSNS (34),    /* DR */
  COSTS_N_INSNS (32),    /* DSGFR */
  COSTS_N_INSNS (32),    /* DSGR */
};

static const
struct processor_costs z990_cost =
{
  COSTS_N_INSNS (4),     /* M     */
  COSTS_N_INSNS (2),     /* MGHI  */
  COSTS_N_INSNS (2),     /* MH    */
  COSTS_N_INSNS (2),     /* MHI   */
  COSTS_N_INSNS (4),     /* ML    */
  COSTS_N_INSNS (4),     /* MR    */
  COSTS_N_INSNS (5),     /* MS    */
  COSTS_N_INSNS (6),     /* MSG   */
  COSTS_N_INSNS (4),     /* MSGF  */
  COSTS_N_INSNS (4),     /* MSGFR */
  COSTS_N_INSNS (4),     /* MSGR  */
  COSTS_N_INSNS (4),     /* MSR   */
  COSTS_N_INSNS (1),     /* multiplication in DFmode */
  COSTS_N_INSNS (28),    /* MXBR */
  COSTS_N_INSNS (130),   /* SQXBR */
  COSTS_N_INSNS (66),    /* SQDBR */
  COSTS_N_INSNS (38),    /* SQEBR */
  COSTS_N_INSNS (1),     /* MADBR */
  COSTS_N_INSNS (1),     /* MAEBR */
  COSTS_N_INSNS (60),    /* DXBR */
  COSTS_N_INSNS (40),    /* DDBR */
  COSTS_N_INSNS (26),    /* DEBR */
  COSTS_N_INSNS (176),   /* DLGR */
  COSTS_N_INSNS (31),    /* DLR */
  COSTS_N_INSNS (31),    /* DR */
  COSTS_N_INSNS (31),    /* DSGFR */
  COSTS_N_INSNS (31),    /* DSGR */
};

static const
struct processor_costs z9_109_cost =
{
  COSTS_N_INSNS (4),     /* M     */
  COSTS_N_INSNS (2),     /* MGHI  */
  COSTS_N_INSNS (2),     /* MH    */
  COSTS_N_INSNS (2),     /* MHI   */
  COSTS_N_INSNS (4),     /* ML    */
  COSTS_N_INSNS (4),     /* MR    */
  COSTS_N_INSNS (5),     /* MS    */
  COSTS_N_INSNS (6),     /* MSG   */
  COSTS_N_INSNS (4),     /* MSGF  */
  COSTS_N_INSNS (4),     /* MSGFR */
  COSTS_N_INSNS (4),     /* MSGR  */
  COSTS_N_INSNS (4),     /* MSR   */
  COSTS_N_INSNS (1),     /* multiplication in DFmode */
  COSTS_N_INSNS (28),    /* MXBR */
  COSTS_N_INSNS (130),   /* SQXBR */
  COSTS_N_INSNS (66),    /* SQDBR */
  COSTS_N_INSNS (38),    /* SQEBR */
  COSTS_N_INSNS (1),     /* MADBR */
  COSTS_N_INSNS (1),     /* MAEBR */
  COSTS_N_INSNS (60),    /* DXBR */
  COSTS_N_INSNS (40),    /* DDBR */
  COSTS_N_INSNS (26),    /* DEBR */
  COSTS_N_INSNS (30),    /* DLGR */
  COSTS_N_INSNS (23),    /* DLR */
  COSTS_N_INSNS (23),    /* DR */
  COSTS_N_INSNS (24),    /* DSGFR */
  COSTS_N_INSNS (24),    /* DSGR */
};

static const
struct processor_costs z10_cost =
{
  COSTS_N_INSNS (10),    /* M     */
  COSTS_N_INSNS (10),    /* MGHI  */
  COSTS_N_INSNS (10),    /* MH    */
  COSTS_N_INSNS (10),    /* MHI   */
  COSTS_N_INSNS (10),    /* ML    */
  COSTS_N_INSNS (10),    /* MR    */
  COSTS_N_INSNS (10),    /* MS    */
  COSTS_N_INSNS (10),    /* MSG   */
  COSTS_N_INSNS (10),    /* MSGF  */
  COSTS_N_INSNS (10),    /* MSGFR */
  COSTS_N_INSNS (10),    /* MSGR  */
  COSTS_N_INSNS (10),    /* MSR   */
  COSTS_N_INSNS (1) ,    /* multiplication in DFmode */
  COSTS_N_INSNS (50),    /* MXBR */
  COSTS_N_INSNS (120),   /* SQXBR */
  COSTS_N_INSNS (52),    /* SQDBR */
  COSTS_N_INSNS (38),    /* SQEBR */
  COSTS_N_INSNS (1),     /* MADBR */
  COSTS_N_INSNS (1),     /* MAEBR */
  COSTS_N_INSNS (111),   /* DXBR */
  COSTS_N_INSNS (39),    /* DDBR */
  COSTS_N_INSNS (32),    /* DEBR */
  COSTS_N_INSNS (160),   /* DLGR */
  COSTS_N_INSNS (71),    /* DLR */
  COSTS_N_INSNS (71),    /* DR */
  COSTS_N_INSNS (71),    /* DSGFR */
  COSTS_N_INSNS (71),    /* DSGR */
};

static const
struct processor_costs z196_cost =
{
  COSTS_N_INSNS (7),     /* M     */
  COSTS_N_INSNS (5),     /* MGHI  */
  COSTS_N_INSNS (5),     /* MH    */
  COSTS_N_INSNS (5),     /* MHI   */
  COSTS_N_INSNS (7),     /* ML    */
  COSTS_N_INSNS (7),     /* MR    */
  COSTS_N_INSNS (6),     /* MS    */
  COSTS_N_INSNS (8),     /* MSG   */
  COSTS_N_INSNS (6),     /* MSGF  */
  COSTS_N_INSNS (6),     /* MSGFR */
  COSTS_N_INSNS (8),     /* MSGR  */
  COSTS_N_INSNS (6),     /* MSR   */
  COSTS_N_INSNS (1) ,    /* multiplication in DFmode */
  COSTS_N_INSNS (40),    /* MXBR B+40 */
  COSTS_N_INSNS (100),   /* SQXBR B+100 */
  COSTS_N_INSNS (42),    /* SQDBR B+42 */
  COSTS_N_INSNS (28),    /* SQEBR B+28 */
  COSTS_N_INSNS (1),     /* MADBR B */
  COSTS_N_INSNS (1),     /* MAEBR B */
  COSTS_N_INSNS (101),   /* DXBR B+101 */
  COSTS_N_INSNS (29),    /* DDBR */
  COSTS_N_INSNS (22),    /* DEBR */
  COSTS_N_INSNS (160),   /* DLGR cracked */
  COSTS_N_INSNS (160),   /* DLR cracked */
  COSTS_N_INSNS (160),   /* DR expanded */
  COSTS_N_INSNS (160),   /* DSGFR cracked */
  COSTS_N_INSNS (160),   /* DSGR cracked */
};

static const
struct processor_costs zEC12_cost =
{
  COSTS_N_INSNS (7),     /* M     */
  COSTS_N_INSNS (5),     /* MGHI  */
  COSTS_N_INSNS (5),     /* MH    */
  COSTS_N_INSNS (5),     /* MHI   */
  COSTS_N_INSNS (7),     /* ML    */
  COSTS_N_INSNS (7),     /* MR    */
  COSTS_N_INSNS (6),     /* MS    */
  COSTS_N_INSNS (8),     /* MSG   */
  COSTS_N_INSNS (6),     /* MSGF  */
  COSTS_N_INSNS (6),     /* MSGFR */
  COSTS_N_INSNS (8),     /* MSGR  */
  COSTS_N_INSNS (6),     /* MSR   */
  COSTS_N_INSNS (1) ,    /* multiplication in DFmode */
  COSTS_N_INSNS (40),    /* MXBR B+40 */
  COSTS_N_INSNS (100),   /* SQXBR B+100 */
  COSTS_N_INSNS (42),    /* SQDBR B+42 */
  COSTS_N_INSNS (28),    /* SQEBR B+28 */
  COSTS_N_INSNS (1),     /* MADBR B */
  COSTS_N_INSNS (1),     /* MAEBR B */
  COSTS_N_INSNS (131),   /* DXBR B+131 */
  COSTS_N_INSNS (29),    /* DDBR */
  COSTS_N_INSNS (22),    /* DEBR */
  COSTS_N_INSNS (160),   /* DLGR cracked */
  COSTS_N_INSNS (160),   /* DLR cracked */
  COSTS_N_INSNS (160),   /* DR expanded */
  COSTS_N_INSNS (160),   /* DSGFR cracked */
  COSTS_N_INSNS (160),   /* DSGR cracked */
};

static struct
{
  const char *const name;
  const enum processor_type processor;
  const struct processor_costs *cost;
}
const processor_table[] =
{
  { "g5",     PROCESSOR_9672_G5,     &z900_cost },
  { "g6",     PROCESSOR_9672_G6,     &z900_cost },
  { "z900",   PROCESSOR_2064_Z900,   &z900_cost },
  { "z990",   PROCESSOR_2084_Z990,   &z990_cost },
  { "z9-109", PROCESSOR_2094_Z9_109, &z9_109_cost },
  { "z9-ec",  PROCESSOR_2094_Z9_EC,  &z9_109_cost },
  { "z10",    PROCESSOR_2097_Z10,    &z10_cost },
  { "z196",   PROCESSOR_2817_Z196,   &z196_cost },
  { "zEC12",  PROCESSOR_2827_ZEC12,  &zEC12_cost },
  { "z13",    PROCESSOR_2964_Z13,    &zEC12_cost },
  { "arch12", PROCESSOR_ARCH12,      &zEC12_cost },
  { "native", PROCESSOR_NATIVE,      NULL }
};

extern int reload_completed;

/* Kept up to date using the SCHED_VARIABLE_ISSUE hook.  */
static rtx_insn *last_scheduled_insn;
#define MAX_SCHED_UNITS 3
static int last_scheduled_unit_distance[MAX_SCHED_UNITS];

/* The maximum score added for an instruction whose unit hasn't been
   in use for MAX_SCHED_MIX_DISTANCE steps.  Increase this value to
   give instruction mix scheduling more priority over instruction
   grouping.  */
#define MAX_SCHED_MIX_SCORE      8

/* The maximum distance up to which individual scores will be
   calculated.  Everything beyond this gives MAX_SCHED_MIX_SCORE.
   Increase this with the OOO windows size of the machine.  */
#define MAX_SCHED_MIX_DISTANCE 100

/* Structure used to hold the components of a S/390 memory
   address.  A legitimate address on S/390 is of the general
   form
          base + index + displacement
   where any of the components is optional.

   base and index are registers of the class ADDR_REGS,
   displacement is an unsigned 12-bit immediate constant.  */

struct s390_address
{
  rtx base;
  rtx indx;
  rtx disp;
  bool pointer;
  bool literal_pool;
};

/* The following structure is embedded in the machine
   specific part of struct function.  */

struct GTY (()) s390_frame_layout
{
  /* Offset within stack frame.  */
  HOST_WIDE_INT gprs_offset;
  HOST_WIDE_INT f0_offset;
  HOST_WIDE_INT f4_offset;
  HOST_WIDE_INT f8_offset;
  HOST_WIDE_INT backchain_offset;

  /* Number of first and last gpr where slots in the register
     save area are reserved for.  */
  int first_save_gpr_slot;
  int last_save_gpr_slot;

  /* Location (FP register number) where GPRs (r0-r15) should
     be saved to.
      0 - does not need to be saved at all
     -1 - stack slot  */
#define SAVE_SLOT_NONE   0
#define SAVE_SLOT_STACK -1
  signed char gpr_save_slots[16];

  /* Number of first and last gpr to be saved, restored.  */
  int first_save_gpr;
  int first_restore_gpr;
  int last_save_gpr;
  int last_restore_gpr;

  /* Bits standing for floating point registers. Set, if the
     respective register has to be saved. Starting with reg 16 (f0)
     at the rightmost bit.
     Bit 15 14 13 12 11 10  9  8  7  6  5  4  3  2  1  0
     fpr 15 13 11  9 14 12 10  8  7  5  3  1  6  4  2  0
     reg 31 30 29 28 27 26 25 24 23 22 21 20 19 18 17 16  */
  unsigned int fpr_bitmap;

  /* Number of floating point registers f8-f15 which must be saved.  */
  int high_fprs;

  /* Set if return address needs to be saved.
     This flag is set by s390_return_addr_rtx if it could not use
     the initial value of r14 and therefore depends on r14 saved
     to the stack.  */
  bool save_return_addr_p;

  /* Size of stack frame.  */
  HOST_WIDE_INT frame_size;
};

/* Define the structure for the machine field in struct function.  */

struct GTY(()) machine_function
{
  struct s390_frame_layout frame_layout;

  /* Literal pool base register.  */
  rtx base_reg;

  /* True if we may need to perform branch splitting.  */
  bool split_branches_pending_p;

  bool has_landing_pad_p;

  /* True if the current function may contain a tbegin clobbering
     FPRs.  */
  bool tbegin_p;

  /* For -fsplit-stack support: A stack local which holds a pointer to
     the stack arguments for a function with a variable number of
     arguments.  This is set at the start of the function and is used
     to initialize the overflow_arg_area field of the va_list
     structure.  */
  rtx split_stack_varargs_pointer;
};

/* Few accessor macros for struct cfun->machine->s390_frame_layout.  */

#define cfun_frame_layout (cfun->machine->frame_layout)
#define cfun_save_high_fprs_p (!!cfun_frame_layout.high_fprs)
#define cfun_save_arg_fprs_p (!!(TARGET_64BIT				\
				 ? cfun_frame_layout.fpr_bitmap & 0x0f	\
				 : cfun_frame_layout.fpr_bitmap & 0x03))
#define cfun_gprs_save_area_size ((cfun_frame_layout.last_save_gpr_slot - \
  cfun_frame_layout.first_save_gpr_slot + 1) * UNITS_PER_LONG)
#define cfun_set_fpr_save(REGNO) (cfun->machine->frame_layout.fpr_bitmap |=    \
  (1 << (REGNO - FPR0_REGNUM)))
#define cfun_fpr_save_p(REGNO) (!!(cfun->machine->frame_layout.fpr_bitmap &    \
  (1 << (REGNO - FPR0_REGNUM))))
#define cfun_gpr_save_slot(REGNO) \
  cfun->machine->frame_layout.gpr_save_slots[REGNO]

/* Number of GPRs and FPRs used for argument passing.  */
#define GP_ARG_NUM_REG 5
#define FP_ARG_NUM_REG (TARGET_64BIT? 4 : 2)
#define VEC_ARG_NUM_REG 8

/* A couple of shortcuts.  */
#define CONST_OK_FOR_J(x) \
	CONST_OK_FOR_CONSTRAINT_P((x), 'J', "J")
#define CONST_OK_FOR_K(x) \
	CONST_OK_FOR_CONSTRAINT_P((x), 'K', "K")
#define CONST_OK_FOR_Os(x) \
        CONST_OK_FOR_CONSTRAINT_P((x), 'O', "Os")
#define CONST_OK_FOR_Op(x) \
        CONST_OK_FOR_CONSTRAINT_P((x), 'O', "Op")
#define CONST_OK_FOR_On(x) \
        CONST_OK_FOR_CONSTRAINT_P((x), 'O', "On")

#define REGNO_PAIR_OK(REGNO, MODE)                               \
  (HARD_REGNO_NREGS ((REGNO), (MODE)) == 1 || !((REGNO) & 1))

/* That's the read ahead of the dynamic branch prediction unit in
   bytes on a z10 (or higher) CPU.  */
#define PREDICT_DISTANCE (TARGET_Z10 ? 384 : 2048)


/* Indicate which ABI has been used for passing vector args.
   0 - no vector type arguments have been passed where the ABI is relevant
   1 - the old ABI has been used
   2 - a vector type argument has been passed either in a vector register
       or on the stack by value  */
static int s390_vector_abi = 0;

/* Set the vector ABI marker if TYPE is subject to the vector ABI
   switch.  The vector ABI affects only vector data types.  There are
   two aspects of the vector ABI relevant here:

   1. vectors >= 16 bytes have an alignment of 8 bytes with the new
   ABI and natural alignment with the old.

   2. vector <= 16 bytes are passed in VRs or by value on the stack
   with the new ABI but by reference on the stack with the old.

   If ARG_P is true TYPE is used for a function argument or return
   value.  The ABI marker then is set for all vector data types.  If
   ARG_P is false only type 1 vectors are being checked.  */

static void
s390_check_type_for_vector_abi (const_tree type, bool arg_p, bool in_struct_p)
{
  static hash_set<const_tree> visited_types_hash;

  if (s390_vector_abi)
    return;

  if (type == NULL_TREE || TREE_CODE (type) == ERROR_MARK)
    return;

  if (visited_types_hash.contains (type))
    return;

  visited_types_hash.add (type);

  if (VECTOR_TYPE_P (type))
    {
      int type_size = int_size_in_bytes_hwi (type);

      /* Outside arguments only the alignment is changing and this
	 only happens for vector types >= 16 bytes.  */
      if (!arg_p && type_size < 16)
	return;

      /* In arguments vector types > 16 are passed as before (GCC
	 never enforced the bigger alignment for arguments which was
	 required by the old vector ABI).  However, it might still be
	 ABI relevant due to the changed alignment if it is a struct
	 member.  */
      if (arg_p && type_size > 16 && !in_struct_p)
	return;

      s390_vector_abi = TARGET_VX_ABI ? 2 : 1;
    }
  else if (POINTER_TYPE_P (type) || TREE_CODE (type) == ARRAY_TYPE)
    {
      /* ARRAY_TYPE: Since with neither of the ABIs we have more than
	 natural alignment there will never be ABI dependent padding
	 in an array type.  That's why we do not set in_struct_p to
	 true here.  */
      s390_check_type_for_vector_abi (TREE_TYPE (type), arg_p, in_struct_p);
    }
  else if (TREE_CODE (type) == FUNCTION_TYPE || TREE_CODE (type) == METHOD_TYPE)
    {
      tree arg_chain;

      /* Check the return type.  */
      s390_check_type_for_vector_abi (TREE_TYPE (type), true, false);

      for (arg_chain = TYPE_ARG_TYPES (type);
	   arg_chain;
	   arg_chain = TREE_CHAIN (arg_chain))
	s390_check_type_for_vector_abi (TREE_VALUE (arg_chain), true, false);
    }
  else if (RECORD_OR_UNION_TYPE_P (type))
    {
      tree field;

      for (field = TYPE_FIELDS (type); field; field = DECL_CHAIN (field))
	{
	  if (TREE_CODE (field) != FIELD_DECL)
	    continue;

	  s390_check_type_for_vector_abi (TREE_TYPE (field), arg_p, true);
	}
    }
}


/* System z builtins.  */

#include "s390-builtins.h"

const unsigned int bflags_builtin[S390_BUILTIN_MAX + 1] =
  {
#undef B_DEF
#undef OB_DEF
#undef OB_DEF_VAR
#define B_DEF(NAME, PATTERN, ATTRS, BFLAGS, ...) BFLAGS,
#define OB_DEF(...)
#define OB_DEF_VAR(...)
#include "s390-builtins.def"
    0
  };

const unsigned int opflags_builtin[S390_BUILTIN_MAX + 1] =
  {
#undef B_DEF
#undef OB_DEF
#undef OB_DEF_VAR
#define B_DEF(NAME, PATTERN, ATTRS, BFLAGS, OPFLAGS, ...) OPFLAGS,
#define OB_DEF(...)
#define OB_DEF_VAR(...)
#include "s390-builtins.def"
    0
  };

const unsigned int bflags_overloaded_builtin[S390_OVERLOADED_BUILTIN_MAX + 1] =
  {
#undef B_DEF
#undef OB_DEF
#undef OB_DEF_VAR
#define B_DEF(...)
#define OB_DEF(NAME, FIRST_VAR_NAME, LAST_VAR_NAME, BFLAGS, ...) BFLAGS,
#define OB_DEF_VAR(...)
#include "s390-builtins.def"
    0
  };

const unsigned int
bflags_overloaded_builtin_var[S390_OVERLOADED_BUILTIN_VAR_MAX + 1] =
  {
#undef B_DEF
#undef OB_DEF
#undef OB_DEF_VAR
#define B_DEF(...)
#define OB_DEF(...)
#define OB_DEF_VAR(NAME, PATTERN, FLAGS, OPFLAGS, FNTYPE) FLAGS,
#include "s390-builtins.def"
    0
  };

const unsigned int
opflags_overloaded_builtin_var[S390_OVERLOADED_BUILTIN_VAR_MAX + 1] =
  {
#undef B_DEF
#undef OB_DEF
#undef OB_DEF_VAR
#define B_DEF(...)
#define OB_DEF(...)
#define OB_DEF_VAR(NAME, PATTERN, FLAGS, OPFLAGS, FNTYPE) OPFLAGS,
#include "s390-builtins.def"
    0
  };

tree s390_builtin_types[BT_MAX];
tree s390_builtin_fn_types[BT_FN_MAX];
tree s390_builtin_decls[S390_BUILTIN_MAX +
			S390_OVERLOADED_BUILTIN_MAX +
			S390_OVERLOADED_BUILTIN_VAR_MAX];

static enum insn_code const code_for_builtin[S390_BUILTIN_MAX + 1] = {
#undef B_DEF
#undef OB_DEF
#undef OB_DEF_VAR
#define B_DEF(NAME, PATTERN, ...) CODE_FOR_##PATTERN,
#define OB_DEF(...)
#define OB_DEF_VAR(...)

#include "s390-builtins.def"
  CODE_FOR_nothing
};

static void
s390_init_builtins (void)
{
  /* These definitions are being used in s390-builtins.def.  */
  tree returns_twice_attr = tree_cons (get_identifier ("returns_twice"),
				       NULL, NULL);
  tree noreturn_attr = tree_cons (get_identifier ("noreturn"), NULL, NULL);
  tree c_uint64_type_node;

  /* The uint64_type_node from tree.c is not compatible to the C99
     uint64_t data type.  What we want is c_uint64_type_node from
     c-common.c.  But since backend code is not supposed to interface
     with the frontend we recreate it here.  */
  if (TARGET_64BIT)
    c_uint64_type_node = long_unsigned_type_node;
  else
    c_uint64_type_node = long_long_unsigned_type_node;

#undef DEF_TYPE
#define DEF_TYPE(INDEX, NODE, CONST_P)			\
  if (s390_builtin_types[INDEX] == NULL)		\
    s390_builtin_types[INDEX] = (!CONST_P) ?		\
      (NODE) : build_type_variant ((NODE), 1, 0);

#undef DEF_POINTER_TYPE
#define DEF_POINTER_TYPE(INDEX, INDEX_BASE)				\
  if (s390_builtin_types[INDEX] == NULL)				\
    s390_builtin_types[INDEX] =						\
      build_pointer_type (s390_builtin_types[INDEX_BASE]);

#undef DEF_DISTINCT_TYPE
#define DEF_DISTINCT_TYPE(INDEX, INDEX_BASE)				\
  if (s390_builtin_types[INDEX] == NULL)				\
    s390_builtin_types[INDEX] =						\
      build_distinct_type_copy (s390_builtin_types[INDEX_BASE]);

#undef DEF_VECTOR_TYPE
#define DEF_VECTOR_TYPE(INDEX, INDEX_BASE, ELEMENTS)			\
  if (s390_builtin_types[INDEX] == NULL)				\
    s390_builtin_types[INDEX] =						\
      build_vector_type (s390_builtin_types[INDEX_BASE], ELEMENTS);

#undef DEF_OPAQUE_VECTOR_TYPE
#define DEF_OPAQUE_VECTOR_TYPE(INDEX, INDEX_BASE, ELEMENTS)		\
  if (s390_builtin_types[INDEX] == NULL)				\
    s390_builtin_types[INDEX] =						\
      build_opaque_vector_type (s390_builtin_types[INDEX_BASE], ELEMENTS);

#undef DEF_FN_TYPE
#define DEF_FN_TYPE(INDEX, args...)				\
  if (s390_builtin_fn_types[INDEX] == NULL)			\
    s390_builtin_fn_types[INDEX] =				\
      build_function_type_list (args, NULL_TREE);
#undef DEF_OV_TYPE
#define DEF_OV_TYPE(...)
#include "s390-builtin-types.def"

#undef B_DEF
#define B_DEF(NAME, PATTERN, ATTRS, BFLAGS, OPFLAGS, FNTYPE)		\
  if (s390_builtin_decls[S390_BUILTIN_##NAME] == NULL)			\
    s390_builtin_decls[S390_BUILTIN_##NAME] =				\
      add_builtin_function ("__builtin_" #NAME,				\
			    s390_builtin_fn_types[FNTYPE],		\
			    S390_BUILTIN_##NAME,			\
			    BUILT_IN_MD,				\
			    NULL,					\
			    ATTRS);
#undef OB_DEF
#define OB_DEF(NAME, FIRST_VAR_NAME, LAST_VAR_NAME, BFLAGS, FNTYPE)	\
  if (s390_builtin_decls[S390_OVERLOADED_BUILTIN_##NAME + S390_BUILTIN_MAX] \
      == NULL)								\
    s390_builtin_decls[S390_OVERLOADED_BUILTIN_##NAME + S390_BUILTIN_MAX] = \
      add_builtin_function ("__builtin_" #NAME,				\
			    s390_builtin_fn_types[FNTYPE],		\
			    S390_OVERLOADED_BUILTIN_##NAME + S390_BUILTIN_MAX, \
			    BUILT_IN_MD,				\
			    NULL,					\
			    0);
#undef OB_DEF_VAR
#define OB_DEF_VAR(...)
#include "s390-builtins.def"

}

/* Return true if ARG is appropriate as argument number ARGNUM of
   builtin DECL.  The operand flags from s390-builtins.def have to
   passed as OP_FLAGS.  */
bool
s390_const_operand_ok (tree arg, int argnum, int op_flags, tree decl)
{
  if (O_UIMM_P (op_flags))
    {
      int bitwidths[] = { 1, 2, 3, 4, 5, 8, 12, 16, 32 };
      int bitwidth = bitwidths[op_flags - O_U1];

      if (!tree_fits_uhwi_p (arg)
	  || tree_to_uhwi (arg) > (HOST_WIDE_INT_1U << bitwidth) - 1)
	{
	  error("constant argument %d for builtin %qF is out of range (0.."
		HOST_WIDE_INT_PRINT_UNSIGNED ")",
		argnum, decl,
		(HOST_WIDE_INT_1U << bitwidth) - 1);
	  return false;
	}
    }

  if (O_SIMM_P (op_flags))
    {
      int bitwidths[] = { 2, 3, 4, 5, 8, 12, 16, 32 };
      int bitwidth = bitwidths[op_flags - O_S2];

      if (!tree_fits_shwi_p (arg)
	  || tree_to_shwi (arg) < -(HOST_WIDE_INT_1 << (bitwidth - 1))
	  || tree_to_shwi (arg) > ((HOST_WIDE_INT_1 << (bitwidth - 1)) - 1))
	{
	  error("constant argument %d for builtin %qF is out of range ("
		HOST_WIDE_INT_PRINT_DEC ".."
		HOST_WIDE_INT_PRINT_DEC ")",
		argnum, decl,
		-(HOST_WIDE_INT_1 << (bitwidth - 1)),
		(HOST_WIDE_INT_1 << (bitwidth - 1)) - 1);
	  return false;
	}
    }
  return true;
}

/* Expand an expression EXP that calls a built-in function,
   with result going to TARGET if that's convenient
   (and in mode MODE if that's convenient).
   SUBTARGET may be used as the target for computing one of EXP's operands.
   IGNORE is nonzero if the value is to be ignored.  */

static rtx
s390_expand_builtin (tree exp, rtx target, rtx subtarget ATTRIBUTE_UNUSED,
		     machine_mode mode ATTRIBUTE_UNUSED,
		     int ignore ATTRIBUTE_UNUSED)
{
#define MAX_ARGS 6

  tree fndecl = TREE_OPERAND (CALL_EXPR_FN (exp), 0);
  unsigned int fcode = DECL_FUNCTION_CODE (fndecl);
  enum insn_code icode;
  rtx op[MAX_ARGS], pat;
  int arity;
  bool nonvoid;
  tree arg;
  call_expr_arg_iterator iter;
  unsigned int all_op_flags = opflags_for_builtin (fcode);
  machine_mode last_vec_mode = VOIDmode;

  if (TARGET_DEBUG_ARG)
    {
      fprintf (stderr,
	       "s390_expand_builtin, code = %4d, %s, bflags = 0x%x\n",
	       (int)fcode, IDENTIFIER_POINTER (DECL_NAME (fndecl)),
	       bflags_for_builtin (fcode));
    }

  if (S390_USE_TARGET_ATTRIBUTE)
    {
      unsigned int bflags;

      bflags = bflags_for_builtin (fcode);
      if ((bflags & B_HTM) && !TARGET_HTM)
	{
	  error ("builtin %qF is not supported without -mhtm "
		 "(default with -march=zEC12 and higher).", fndecl);
	  return const0_rtx;
	}
      if (((bflags & B_VX) || (bflags & B_VXE)) && !TARGET_VX)
	{
	  error ("builtin %qF requires -mvx "
		 "(default with -march=z13 and higher).", fndecl);
	  return const0_rtx;
	}

      if ((bflags & B_VXE) && !TARGET_VXE)
	{
	  error ("Builtin %qF requires arch12 or higher.", fndecl);
	  return const0_rtx;
	}
    }
  if (fcode >= S390_OVERLOADED_BUILTIN_VAR_OFFSET
      && fcode < S390_ALL_BUILTIN_MAX)
    {
      gcc_unreachable ();
    }
  else if (fcode < S390_OVERLOADED_BUILTIN_OFFSET)
    {
      icode = code_for_builtin[fcode];
      /* Set a flag in the machine specific cfun part in order to support
	 saving/restoring of FPRs.  */
      if (fcode == S390_BUILTIN_tbegin || fcode == S390_BUILTIN_tbegin_retry)
	cfun->machine->tbegin_p = true;
    }
  else if (fcode < S390_OVERLOADED_BUILTIN_VAR_OFFSET)
    {
      error ("unresolved overloaded builtin");
      return const0_rtx;
    }
  else
    internal_error ("bad builtin fcode");

  if (icode == 0)
    internal_error ("bad builtin icode");

  nonvoid = TREE_TYPE (TREE_TYPE (fndecl)) != void_type_node;

  if (nonvoid)
    {
      machine_mode tmode = insn_data[icode].operand[0].mode;
      if (!target
	  || GET_MODE (target) != tmode
	  || !(*insn_data[icode].operand[0].predicate) (target, tmode))
	target = gen_reg_rtx (tmode);

      /* There are builtins (e.g. vec_promote) with no vector
	 arguments but an element selector.  So we have to also look
	 at the vector return type when emitting the modulo
	 operation.  */
      if (VECTOR_MODE_P (insn_data[icode].operand[0].mode))
	last_vec_mode = insn_data[icode].operand[0].mode;
    }

  arity = 0;
  FOR_EACH_CALL_EXPR_ARG (arg, iter, exp)
    {
      rtx tmp_rtx;
      const struct insn_operand_data *insn_op;
      unsigned int op_flags = all_op_flags & ((1 << O_SHIFT) - 1);

      all_op_flags = all_op_flags >> O_SHIFT;

      if (arg == error_mark_node)
	return NULL_RTX;
      if (arity >= MAX_ARGS)
	return NULL_RTX;

      if (O_IMM_P (op_flags)
	  && TREE_CODE (arg) != INTEGER_CST)
	{
	  error ("constant value required for builtin %qF argument %d",
		 fndecl, arity + 1);
	  return const0_rtx;
	}

      if (!s390_const_operand_ok (arg, arity + 1, op_flags, fndecl))
	return const0_rtx;

      insn_op = &insn_data[icode].operand[arity + nonvoid];
      op[arity] = expand_expr (arg, NULL_RTX, insn_op->mode, EXPAND_NORMAL);

      /* expand_expr truncates constants to the target mode only if it
	 is "convenient".  However, our checks below rely on this
	 being done.  */
      if (CONST_INT_P (op[arity])
	  && SCALAR_INT_MODE_P (insn_op->mode)
	  && GET_MODE (op[arity]) != insn_op->mode)
	op[arity] = GEN_INT (trunc_int_for_mode (INTVAL (op[arity]),
						 insn_op->mode));

      /* Wrap the expanded RTX for pointer types into a MEM expr with
	 the proper mode.  This allows us to use e.g. (match_operand
	 "memory_operand"..) in the insn patterns instead of (mem
	 (match_operand "address_operand)).  This is helpful for
	 patterns not just accepting MEMs.  */
      if (POINTER_TYPE_P (TREE_TYPE (arg))
	  && insn_op->predicate != address_operand)
	op[arity] = gen_rtx_MEM (insn_op->mode, op[arity]);

      /* Expand the module operation required on element selectors.  */
      if (op_flags == O_ELEM)
	{
	  gcc_assert (last_vec_mode != VOIDmode);
	  op[arity] = simplify_expand_binop (SImode, code_to_optab (AND),
					     op[arity],
					     GEN_INT (GET_MODE_NUNITS (last_vec_mode) - 1),
					     NULL_RTX, 1, OPTAB_DIRECT);
	}

      /* Record the vector mode used for an element selector.  This assumes:
	 1. There is no builtin with two different vector modes and an element selector
         2. The element selector comes after the vector type it is referring to.
	 This currently the true for all the builtins but FIXME we
	 should better check for that.  */
      if (VECTOR_MODE_P (insn_op->mode))
	last_vec_mode = insn_op->mode;

      if (insn_op->predicate (op[arity], insn_op->mode))
	{
	  arity++;
	  continue;
	}

      if (MEM_P (op[arity])
	  && insn_op->predicate == memory_operand
	  && (GET_MODE (XEXP (op[arity], 0)) == Pmode
	      || GET_MODE (XEXP (op[arity], 0)) == VOIDmode))
	{
	  op[arity] = replace_equiv_address (op[arity],
					     copy_to_mode_reg (Pmode,
					       XEXP (op[arity], 0)));
	}
      /* Some of the builtins require different modes/types than the
	 pattern in order to implement a specific API.  Instead of
	 adding many expanders which do the mode change we do it here.
	 E.g. s390_vec_add_u128 required to have vector unsigned char
	 arguments is mapped to addti3.  */
      else if (insn_op->mode != VOIDmode
	       && GET_MODE (op[arity]) != VOIDmode
	       && GET_MODE (op[arity]) != insn_op->mode
	       && ((tmp_rtx = simplify_gen_subreg (insn_op->mode, op[arity],
						   GET_MODE (op[arity]), 0))
		   != NULL_RTX))
	{
	  op[arity] = tmp_rtx;
	}
      else if (GET_MODE (op[arity]) == insn_op->mode
	       || GET_MODE (op[arity]) == VOIDmode
	       || (insn_op->predicate == address_operand
		   && GET_MODE (op[arity]) == Pmode))
	{
	  /* An address_operand usually has VOIDmode in the expander
	     so we cannot use this.  */
	  machine_mode target_mode =
	    (insn_op->predicate == address_operand
	     ? (machine_mode_enum) Pmode : insn_op->mode);
	  op[arity] = copy_to_mode_reg (target_mode, op[arity]);
	}

      if (!insn_op->predicate (op[arity], insn_op->mode))
	{
	  error ("invalid argument %d for builtin %qF", arity + 1, fndecl);
	  return const0_rtx;
	}
      arity++;
    }

  switch (arity)
    {
    case 0:
      pat = GEN_FCN (icode) (target);
      break;
    case 1:
      if (nonvoid)
        pat = GEN_FCN (icode) (target, op[0]);
      else
	pat = GEN_FCN (icode) (op[0]);
      break;
    case 2:
      if (nonvoid)
	pat = GEN_FCN (icode) (target, op[0], op[1]);
      else
	pat = GEN_FCN (icode) (op[0], op[1]);
      break;
    case 3:
      if (nonvoid)
	pat = GEN_FCN (icode) (target, op[0], op[1], op[2]);
      else
	pat = GEN_FCN (icode) (op[0], op[1], op[2]);
      break;
    case 4:
      if (nonvoid)
	pat = GEN_FCN (icode) (target, op[0], op[1], op[2], op[3]);
      else
	pat = GEN_FCN (icode) (op[0], op[1], op[2], op[3]);
      break;
    case 5:
      if (nonvoid)
	pat = GEN_FCN (icode) (target, op[0], op[1], op[2], op[3], op[4]);
      else
	pat = GEN_FCN (icode) (op[0], op[1], op[2], op[3], op[4]);
      break;
    case 6:
      if (nonvoid)
	pat = GEN_FCN (icode) (target, op[0], op[1], op[2], op[3], op[4], op[5]);
      else
	pat = GEN_FCN (icode) (op[0], op[1], op[2], op[3], op[4], op[5]);
      break;
    default:
      gcc_unreachable ();
    }
  if (!pat)
    return NULL_RTX;
  emit_insn (pat);

  if (nonvoid)
    return target;
  else
    return const0_rtx;
}


static const int s390_hotpatch_hw_max = 1000000;
static int s390_hotpatch_hw_before_label = 0;
static int s390_hotpatch_hw_after_label = 0;

/* Check whether the hotpatch attribute is applied to a function and, if it has
   an argument, the argument is valid.  */

static tree
s390_handle_hotpatch_attribute (tree *node, tree name, tree args,
				int flags ATTRIBUTE_UNUSED, bool *no_add_attrs)
{
  tree expr;
  tree expr2;
  int err;

  if (TREE_CODE (*node) != FUNCTION_DECL)
    {
      warning (OPT_Wattributes, "%qE attribute only applies to functions",
	       name);
      *no_add_attrs = true;
    }
  if (args != NULL && TREE_CHAIN (args) != NULL)
    {
      expr = TREE_VALUE (args);
      expr2 = TREE_VALUE (TREE_CHAIN (args));
    }
  if (args == NULL || TREE_CHAIN (args) == NULL)
    err = 1;
  else if (TREE_CODE (expr) != INTEGER_CST
	   || !INTEGRAL_TYPE_P (TREE_TYPE (expr))
	   || wi::gtu_p (expr, s390_hotpatch_hw_max))
    err = 1;
  else if (TREE_CODE (expr2) != INTEGER_CST
	   || !INTEGRAL_TYPE_P (TREE_TYPE (expr2))
	   || wi::gtu_p (expr2, s390_hotpatch_hw_max))
    err = 1;
  else
    err = 0;
  if (err)
    {
      error ("requested %qE attribute is not a comma separated pair of"
	     " non-negative integer constants or too large (max. %d)", name,
	     s390_hotpatch_hw_max);
      *no_add_attrs = true;
    }

  return NULL_TREE;
}

/* Expand the s390_vector_bool type attribute.  */

static tree
s390_handle_vectorbool_attribute (tree *node, tree name ATTRIBUTE_UNUSED,
				  tree args ATTRIBUTE_UNUSED,
				  int flags ATTRIBUTE_UNUSED, bool *no_add_attrs)
{
  tree type = *node, result = NULL_TREE;
  machine_mode mode;

  while (POINTER_TYPE_P (type)
	 || TREE_CODE (type) == FUNCTION_TYPE
	 || TREE_CODE (type) == METHOD_TYPE
	 || TREE_CODE (type) == ARRAY_TYPE)
    type = TREE_TYPE (type);

  mode = TYPE_MODE (type);
  switch (mode)
    {
    case E_DImode: case E_V2DImode:
      result = s390_builtin_types[BT_BV2DI];
      break;
    case E_SImode: case E_V4SImode:
      result = s390_builtin_types[BT_BV4SI];
      break;
    case E_HImode: case E_V8HImode:
      result = s390_builtin_types[BT_BV8HI];
      break;
    case E_QImode: case E_V16QImode:
      result = s390_builtin_types[BT_BV16QI];
      break;
    default:
      break;
    }

  *no_add_attrs = true;  /* No need to hang on to the attribute.  */

  if (result)
    *node = lang_hooks.types.reconstruct_complex_type (*node, result);

  return NULL_TREE;
}

static const struct attribute_spec s390_attribute_table[] = {
  { "hotpatch", 2, 2, true, false, false, s390_handle_hotpatch_attribute, false },
  { "s390_vector_bool", 0, 0, false, true, false, s390_handle_vectorbool_attribute, true },
  /* End element.  */
  { NULL,        0, 0, false, false, false, NULL, false }
};

/* Return the alignment for LABEL.  We default to the -falign-labels
   value except for the literal pool base label.  */
int
s390_label_align (rtx_insn *label)
{
  rtx_insn *prev_insn = prev_active_insn (label);
  rtx set, src;

  if (prev_insn == NULL_RTX)
    goto old;

  set = single_set (prev_insn);

  if (set == NULL_RTX)
    goto old;

  src = SET_SRC (set);

  /* Don't align literal pool base labels.  */
  if (GET_CODE (src) == UNSPEC
      && XINT (src, 1) == UNSPEC_MAIN_BASE)
    return 0;

 old:
  return align_labels_log;
}

static scalar_int_mode
s390_libgcc_cmp_return_mode (void)
{
  return TARGET_64BIT ? DImode : SImode;
}

static scalar_int_mode
s390_libgcc_shift_count_mode (void)
{
  return TARGET_64BIT ? DImode : SImode;
}

static scalar_int_mode
s390_unwind_word_mode (void)
{
  return TARGET_64BIT ? DImode : SImode;
}

/* Return true if the back end supports mode MODE.  */
static bool
s390_scalar_mode_supported_p (scalar_mode mode)
{
  /* In contrast to the default implementation reject TImode constants on 31bit
     TARGET_ZARCH for ABI compliance.  */
  if (!TARGET_64BIT && TARGET_ZARCH && mode == TImode)
    return false;

  if (DECIMAL_FLOAT_MODE_P (mode))
    return default_decimal_float_supported_p ();

  return default_scalar_mode_supported_p (mode);
}

/* Return true if the back end supports vector mode MODE.  */
static bool
s390_vector_mode_supported_p (machine_mode mode)
{
  machine_mode inner;

  if (!VECTOR_MODE_P (mode)
      || !TARGET_VX
      || GET_MODE_SIZE (mode) > 16)
    return false;

  inner = GET_MODE_INNER (mode);

  switch (inner)
    {
    case E_QImode:
    case E_HImode:
    case E_SImode:
    case E_DImode:
    case E_TImode:
    case E_SFmode:
    case E_DFmode:
    case E_TFmode:
      return true;
    default:
      return false;
    }
}

/* Set the has_landing_pad_p flag in struct machine_function to VALUE.  */

void
s390_set_has_landing_pad_p (bool value)
{
  cfun->machine->has_landing_pad_p = value;
}

/* If two condition code modes are compatible, return a condition code
   mode which is compatible with both.  Otherwise, return
   VOIDmode.  */

static machine_mode
s390_cc_modes_compatible (machine_mode m1, machine_mode m2)
{
  if (m1 == m2)
    return m1;

  switch (m1)
    {
    case E_CCZmode:
      if (m2 == CCUmode || m2 == CCTmode || m2 == CCZ1mode
	  || m2 == CCSmode || m2 == CCSRmode || m2 == CCURmode)
        return m2;
      return VOIDmode;

    case E_CCSmode:
    case E_CCUmode:
    case E_CCTmode:
    case E_CCSRmode:
    case E_CCURmode:
    case E_CCZ1mode:
      if (m2 == CCZmode)
	return m1;

      return VOIDmode;

    default:
      return VOIDmode;
    }
  return VOIDmode;
}

/* Return true if SET either doesn't set the CC register, or else
   the source and destination have matching CC modes and that
   CC mode is at least as constrained as REQ_MODE.  */

static bool
s390_match_ccmode_set (rtx set, machine_mode req_mode)
{
  machine_mode set_mode;

  gcc_assert (GET_CODE (set) == SET);

  /* These modes are supposed to be used only in CC consumer
     patterns.  */
  gcc_assert (req_mode != CCVIALLmode && req_mode != CCVIANYmode
	      && req_mode != CCVFALLmode && req_mode != CCVFANYmode);

  if (GET_CODE (SET_DEST (set)) != REG || !CC_REGNO_P (REGNO (SET_DEST (set))))
    return 1;

  set_mode = GET_MODE (SET_DEST (set));
  switch (set_mode)
    {
<<<<<<< HEAD
    case E_CCSmode:
    case E_CCSRmode:
    case E_CCUmode:
    case E_CCURmode:
    case E_CCLmode:
    case E_CCL1mode:
    case E_CCL2mode:
    case E_CCL3mode:
    case E_CCT1mode:
    case E_CCT2mode:
    case E_CCT3mode:
    case E_CCVEQmode:
    case E_CCVIHmode:
    case E_CCVIHUmode:
    case E_CCVFHmode:
    case E_CCVFHEmode:
=======
    case CCZ1mode:
    case CCSmode:
    case CCSRmode:
    case CCUmode:
    case CCURmode:
    case CCLmode:
    case CCL1mode:
    case CCL2mode:
    case CCL3mode:
    case CCT1mode:
    case CCT2mode:
    case CCT3mode:
    case CCVEQmode:
    case CCVIHmode:
    case CCVIHUmode:
    case CCVFHmode:
    case CCVFHEmode:
>>>>>>> 243c2883
      if (req_mode != set_mode)
        return 0;
      break;

    case E_CCZmode:
      if (req_mode != CCSmode && req_mode != CCUmode && req_mode != CCTmode
	  && req_mode != CCSRmode && req_mode != CCURmode
	  && req_mode != CCZ1mode)
        return 0;
      break;

    case E_CCAPmode:
    case E_CCANmode:
      if (req_mode != CCAmode)
        return 0;
      break;

    default:
      gcc_unreachable ();
    }

  return (GET_MODE (SET_SRC (set)) == set_mode);
}

/* Return true if every SET in INSN that sets the CC register
   has source and destination with matching CC modes and that
   CC mode is at least as constrained as REQ_MODE.
   If REQ_MODE is VOIDmode, always return false.  */

bool
s390_match_ccmode (rtx_insn *insn, machine_mode req_mode)
{
  int i;

  /* s390_tm_ccmode returns VOIDmode to indicate failure.  */
  if (req_mode == VOIDmode)
    return false;

  if (GET_CODE (PATTERN (insn)) == SET)
    return s390_match_ccmode_set (PATTERN (insn), req_mode);

  if (GET_CODE (PATTERN (insn)) == PARALLEL)
      for (i = 0; i < XVECLEN (PATTERN (insn), 0); i++)
        {
          rtx set = XVECEXP (PATTERN (insn), 0, i);
          if (GET_CODE (set) == SET)
            if (!s390_match_ccmode_set (set, req_mode))
              return false;
        }

  return true;
}

/* If a test-under-mask instruction can be used to implement
   (compare (and ... OP1) OP2), return the CC mode required
   to do that.  Otherwise, return VOIDmode.
   MIXED is true if the instruction can distinguish between
   CC1 and CC2 for mixed selected bits (TMxx), it is false
   if the instruction cannot (TM).  */

machine_mode
s390_tm_ccmode (rtx op1, rtx op2, bool mixed)
{
  int bit0, bit1;

  /* ??? Fixme: should work on CONST_WIDE_INT as well.  */
  if (GET_CODE (op1) != CONST_INT || GET_CODE (op2) != CONST_INT)
    return VOIDmode;

  /* Selected bits all zero: CC0.
     e.g.: int a; if ((a & (16 + 128)) == 0) */
  if (INTVAL (op2) == 0)
    return CCTmode;

  /* Selected bits all one: CC3.
     e.g.: int a; if ((a & (16 + 128)) == 16 + 128) */
  if (INTVAL (op2) == INTVAL (op1))
    return CCT3mode;

  /* Exactly two bits selected, mixed zeroes and ones: CC1 or CC2. e.g.:
     int a;
     if ((a & (16 + 128)) == 16)         -> CCT1
     if ((a & (16 + 128)) == 128)        -> CCT2  */
  if (mixed)
    {
      bit1 = exact_log2 (INTVAL (op2));
      bit0 = exact_log2 (INTVAL (op1) ^ INTVAL (op2));
      if (bit0 != -1 && bit1 != -1)
        return bit0 > bit1 ? CCT1mode : CCT2mode;
    }

  return VOIDmode;
}

/* Given a comparison code OP (EQ, NE, etc.) and the operands
   OP0 and OP1 of a COMPARE, return the mode to be used for the
   comparison.  */

machine_mode
s390_select_ccmode (enum rtx_code code, rtx op0, rtx op1)
{
  switch (code)
    {
      case EQ:
      case NE:
	if ((GET_CODE (op0) == NEG || GET_CODE (op0) == ABS)
	    && GET_MODE_CLASS (GET_MODE (op0)) == MODE_INT)
	  return CCAPmode;
	if (GET_CODE (op0) == PLUS && GET_CODE (XEXP (op0, 1)) == CONST_INT
	    && CONST_OK_FOR_K (INTVAL (XEXP (op0, 1))))
	  return CCAPmode;
	if ((GET_CODE (op0) == PLUS || GET_CODE (op0) == MINUS
	     || GET_CODE (op1) == NEG)
	    && GET_MODE_CLASS (GET_MODE (op0)) == MODE_INT)
	  return CCLmode;

	if (GET_CODE (op0) == AND)
	  {
	    /* Check whether we can potentially do it via TM.  */
	    machine_mode ccmode;
	    ccmode = s390_tm_ccmode (XEXP (op0, 1), op1, 1);
	    if (ccmode != VOIDmode)
	      {
		/* Relax CCTmode to CCZmode to allow fall-back to AND
		   if that turns out to be beneficial.  */
	        return ccmode == CCTmode ? CCZmode : ccmode;
	      }
	  }

	if (register_operand (op0, HImode)
	    && GET_CODE (op1) == CONST_INT
	    && (INTVAL (op1) == -1 || INTVAL (op1) == 65535))
	  return CCT3mode;
	if (register_operand (op0, QImode)
	    && GET_CODE (op1) == CONST_INT
	    && (INTVAL (op1) == -1 || INTVAL (op1) == 255))
	  return CCT3mode;

	return CCZmode;

      case LE:
      case LT:
      case GE:
      case GT:
	/* The only overflow condition of NEG and ABS happens when
	   -INT_MAX is used as parameter, which stays negative. So
	   we have an overflow from a positive value to a negative.
	   Using CCAP mode the resulting cc can be used for comparisons.  */
	if ((GET_CODE (op0) == NEG || GET_CODE (op0) == ABS)
	    && GET_MODE_CLASS (GET_MODE (op0)) == MODE_INT)
	  return CCAPmode;

 	/* If constants are involved in an add instruction it is possible to use
 	   the resulting cc for comparisons with zero. Knowing the sign of the
	   constant the overflow behavior gets predictable. e.g.:
 	     int a, b; if ((b = a + c) > 0)
 	   with c as a constant value: c < 0 -> CCAN and c >= 0 -> CCAP  */
	if (GET_CODE (op0) == PLUS && GET_CODE (XEXP (op0, 1)) == CONST_INT
	    && (CONST_OK_FOR_K (INTVAL (XEXP (op0, 1)))
		|| (CONST_OK_FOR_CONSTRAINT_P (INTVAL (XEXP (op0, 1)), 'O', "Os")
		    /* Avoid INT32_MIN on 32 bit.  */
		    && (!TARGET_ZARCH || INTVAL (XEXP (op0, 1)) != -0x7fffffff - 1))))
	  {
	    if (INTVAL (XEXP((op0), 1)) < 0)
	      return CCANmode;
	    else
	      return CCAPmode;
	  }
	/* Fall through.  */
      case UNORDERED:
      case ORDERED:
      case UNEQ:
      case UNLE:
      case UNLT:
      case UNGE:
      case UNGT:
      case LTGT:
	if ((GET_CODE (op0) == SIGN_EXTEND || GET_CODE (op0) == ZERO_EXTEND)
	    && GET_CODE (op1) != CONST_INT)
	  return CCSRmode;
	return CCSmode;

      case LTU:
      case GEU:
	if (GET_CODE (op0) == PLUS
	    && GET_MODE_CLASS (GET_MODE (op0)) == MODE_INT)
	  return CCL1mode;

	if ((GET_CODE (op0) == SIGN_EXTEND || GET_CODE (op0) == ZERO_EXTEND)
	    && GET_CODE (op1) != CONST_INT)
	  return CCURmode;
	return CCUmode;

      case LEU:
      case GTU:
	if (GET_CODE (op0) == MINUS
	    && GET_MODE_CLASS (GET_MODE (op0)) == MODE_INT)
	  return CCL2mode;

	if ((GET_CODE (op0) == SIGN_EXTEND || GET_CODE (op0) == ZERO_EXTEND)
	    && GET_CODE (op1) != CONST_INT)
	  return CCURmode;
	return CCUmode;

      default:
	gcc_unreachable ();
    }
}

/* Replace the comparison OP0 CODE OP1 by a semantically equivalent one
   that we can implement more efficiently.  */

static void
s390_canonicalize_comparison (int *code, rtx *op0, rtx *op1,
			      bool op0_preserve_value)
{
  if (op0_preserve_value)
    return;

  /* Convert ZERO_EXTRACT back to AND to enable TM patterns.  */
  if ((*code == EQ || *code == NE)
      && *op1 == const0_rtx
      && GET_CODE (*op0) == ZERO_EXTRACT
      && GET_CODE (XEXP (*op0, 1)) == CONST_INT
      && GET_CODE (XEXP (*op0, 2)) == CONST_INT
      && SCALAR_INT_MODE_P (GET_MODE (XEXP (*op0, 0))))
    {
      rtx inner = XEXP (*op0, 0);
      HOST_WIDE_INT modesize = GET_MODE_BITSIZE (GET_MODE (inner));
      HOST_WIDE_INT len = INTVAL (XEXP (*op0, 1));
      HOST_WIDE_INT pos = INTVAL (XEXP (*op0, 2));

      if (len > 0 && len < modesize
	  && pos >= 0 && pos + len <= modesize
	  && modesize <= HOST_BITS_PER_WIDE_INT)
	{
	  unsigned HOST_WIDE_INT block;
	  block = (HOST_WIDE_INT_1U << len) - 1;
	  block <<= modesize - pos - len;

	  *op0 = gen_rtx_AND (GET_MODE (inner), inner,
			      gen_int_mode (block, GET_MODE (inner)));
	}
    }

  /* Narrow AND of memory against immediate to enable TM.  */
  if ((*code == EQ || *code == NE)
      && *op1 == const0_rtx
      && GET_CODE (*op0) == AND
      && GET_CODE (XEXP (*op0, 1)) == CONST_INT
      && SCALAR_INT_MODE_P (GET_MODE (XEXP (*op0, 0))))
    {
      rtx inner = XEXP (*op0, 0);
      rtx mask = XEXP (*op0, 1);

      /* Ignore paradoxical SUBREGs if all extra bits are masked out.  */
      if (GET_CODE (inner) == SUBREG
	  && SCALAR_INT_MODE_P (GET_MODE (SUBREG_REG (inner)))
	  && (GET_MODE_SIZE (GET_MODE (inner))
	      >= GET_MODE_SIZE (GET_MODE (SUBREG_REG (inner))))
	  && ((INTVAL (mask)
               & GET_MODE_MASK (GET_MODE (inner))
               & ~GET_MODE_MASK (GET_MODE (SUBREG_REG (inner))))
	      == 0))
	inner = SUBREG_REG (inner);

      /* Do not change volatile MEMs.  */
      if (MEM_P (inner) && !MEM_VOLATILE_P (inner))
	{
	  int part = s390_single_part (XEXP (*op0, 1),
				       GET_MODE (inner), QImode, 0);
	  if (part >= 0)
	    {
	      mask = gen_int_mode (s390_extract_part (mask, QImode, 0), QImode);
	      inner = adjust_address_nv (inner, QImode, part);
	      *op0 = gen_rtx_AND (QImode, inner, mask);
	    }
	}
    }

  /* Narrow comparisons against 0xffff to HImode if possible.  */
  if ((*code == EQ || *code == NE)
      && GET_CODE (*op1) == CONST_INT
      && INTVAL (*op1) == 0xffff
      && SCALAR_INT_MODE_P (GET_MODE (*op0))
      && (nonzero_bits (*op0, GET_MODE (*op0))
	  & ~HOST_WIDE_INT_UC (0xffff)) == 0)
    {
      *op0 = gen_lowpart (HImode, *op0);
      *op1 = constm1_rtx;
    }

  /* Remove redundant UNSPEC_STRCMPCC_TO_INT conversions if possible.  */
  if (GET_CODE (*op0) == UNSPEC
      && XINT (*op0, 1) == UNSPEC_STRCMPCC_TO_INT
      && XVECLEN (*op0, 0) == 1
      && GET_MODE (XVECEXP (*op0, 0, 0)) == CCUmode
      && GET_CODE (XVECEXP (*op0, 0, 0)) == REG
      && REGNO (XVECEXP (*op0, 0, 0)) == CC_REGNUM
      && *op1 == const0_rtx)
    {
      enum rtx_code new_code = UNKNOWN;
      switch (*code)
	{
	  case EQ: new_code = EQ;  break;
	  case NE: new_code = NE;  break;
	  case LT: new_code = GTU; break;
	  case GT: new_code = LTU; break;
	  case LE: new_code = GEU; break;
	  case GE: new_code = LEU; break;
	  default: break;
	}

      if (new_code != UNKNOWN)
	{
	  *op0 = XVECEXP (*op0, 0, 0);
	  *code = new_code;
	}
    }

  /* Remove redundant UNSPEC_CC_TO_INT conversions if possible.  */
  if (GET_CODE (*op0) == UNSPEC
      && XINT (*op0, 1) == UNSPEC_CC_TO_INT
      && XVECLEN (*op0, 0) == 1
      && GET_CODE (XVECEXP (*op0, 0, 0)) == REG
      && REGNO (XVECEXP (*op0, 0, 0)) == CC_REGNUM
      && CONST_INT_P (*op1))
    {
      enum rtx_code new_code = UNKNOWN;
      switch (GET_MODE (XVECEXP (*op0, 0, 0)))
	{
	case E_CCZmode:
	case E_CCRAWmode:
	  switch (*code)
	    {
	    case EQ: new_code = EQ;  break;
	    case NE: new_code = NE;  break;
	    default: break;
	    }
	  break;
	default: break;
	}

      if (new_code != UNKNOWN)
	{
	  /* For CCRAWmode put the required cc mask into the second
	     operand.  */
        if (GET_MODE (XVECEXP (*op0, 0, 0)) == CCRAWmode
            && INTVAL (*op1) >= 0 && INTVAL (*op1) <= 3)
	    *op1 = gen_rtx_CONST_INT (VOIDmode, 1 << (3 - INTVAL (*op1)));
	  *op0 = XVECEXP (*op0, 0, 0);
	  *code = new_code;
	}
    }

  /* Simplify cascaded EQ, NE with const0_rtx.  */
  if ((*code == NE || *code == EQ)
      && (GET_CODE (*op0) == EQ || GET_CODE (*op0) == NE)
      && GET_MODE (*op0) == SImode
      && GET_MODE (XEXP (*op0, 0)) == CCZ1mode
      && REG_P (XEXP (*op0, 0))
      && XEXP (*op0, 1) == const0_rtx
      && *op1 == const0_rtx)
    {
      if ((*code == EQ && GET_CODE (*op0) == NE)
          || (*code == NE && GET_CODE (*op0) == EQ))
	*code = EQ;
      else
	*code = NE;
      *op0 = XEXP (*op0, 0);
    }

  /* Prefer register over memory as first operand.  */
  if (MEM_P (*op0) && REG_P (*op1))
    {
      rtx tem = *op0; *op0 = *op1; *op1 = tem;
      *code = (int)swap_condition ((enum rtx_code)*code);
    }

  /* A comparison result is compared against zero.  Replace it with
     the (perhaps inverted) original comparison.
     This probably should be done by simplify_relational_operation.  */
  if ((*code == EQ || *code == NE)
      && *op1 == const0_rtx
      && COMPARISON_P (*op0)
      && CC_REG_P (XEXP (*op0, 0)))
    {
      enum rtx_code new_code;

      if (*code == EQ)
	new_code = reversed_comparison_code_parts (GET_CODE (*op0),
						   XEXP (*op0, 0),
						   XEXP (*op1, 0), NULL);
      else
	new_code = GET_CODE (*op0);

      if (new_code != UNKNOWN)
	{
	  *code = new_code;
	  *op1 = XEXP (*op0, 1);
	  *op0 = XEXP (*op0, 0);
	}
    }
}


/* Emit a compare instruction suitable to implement the comparison
   OP0 CODE OP1.  Return the correct condition RTL to be placed in
   the IF_THEN_ELSE of the conditional branch testing the result.  */

rtx
s390_emit_compare (enum rtx_code code, rtx op0, rtx op1)
{
  machine_mode mode = s390_select_ccmode (code, op0, op1);
  rtx cc;

  if (GET_MODE_CLASS (GET_MODE (op0)) == MODE_CC)
    {
      /* Do not output a redundant compare instruction if a
	 compare_and_swap pattern already computed the result and the
	 machine modes are compatible.  */
      gcc_assert (s390_cc_modes_compatible (GET_MODE (op0), mode)
		  == GET_MODE (op0));
      cc = op0;
    }
  else
    {
      cc = gen_rtx_REG (mode, CC_REGNUM);
      emit_insn (gen_rtx_SET (cc, gen_rtx_COMPARE (mode, op0, op1)));
    }

  return gen_rtx_fmt_ee (code, VOIDmode, cc, const0_rtx);
}

/* Emit a SImode compare and swap instruction setting MEM to NEW_RTX if OLD
   matches CMP.
   Return the correct condition RTL to be placed in the IF_THEN_ELSE of the
   conditional branch testing the result.  */

static rtx
s390_emit_compare_and_swap (enum rtx_code code, rtx old, rtx mem,
			    rtx cmp, rtx new_rtx, machine_mode ccmode)
{
  rtx cc;

  cc = gen_rtx_REG (ccmode, CC_REGNUM);
  switch (GET_MODE (mem))
    {
    case SImode:
      emit_insn (gen_atomic_compare_and_swapsi_internal (old, mem, cmp,
							 new_rtx, cc));
      break;
    case DImode:
      emit_insn (gen_atomic_compare_and_swapdi_internal (old, mem, cmp,
							 new_rtx, cc));
      break;
    case TImode:
	emit_insn (gen_atomic_compare_and_swapti_internal (old, mem, cmp,
							   new_rtx, cc));
      break;
    case QImode:
    case HImode:
    default:
      gcc_unreachable ();
    }
  return s390_emit_compare (code, cc, const0_rtx);
}

/* Emit a jump instruction to TARGET and return it.  If COND is
   NULL_RTX, emit an unconditional jump, else a conditional jump under
   condition COND.  */

rtx_insn *
s390_emit_jump (rtx target, rtx cond)
{
  rtx insn;

  target = gen_rtx_LABEL_REF (VOIDmode, target);
  if (cond)
    target = gen_rtx_IF_THEN_ELSE (VOIDmode, cond, target, pc_rtx);

  insn = gen_rtx_SET (pc_rtx, target);
  return emit_jump_insn (insn);
}

/* Return branch condition mask to implement a branch
   specified by CODE.  Return -1 for invalid comparisons.  */

int
s390_branch_condition_mask (rtx code)
{
  const int CC0 = 1 << 3;
  const int CC1 = 1 << 2;
  const int CC2 = 1 << 1;
  const int CC3 = 1 << 0;

  gcc_assert (GET_CODE (XEXP (code, 0)) == REG);
  gcc_assert (REGNO (XEXP (code, 0)) == CC_REGNUM);
  gcc_assert (XEXP (code, 1) == const0_rtx
	      || (GET_MODE (XEXP (code, 0)) == CCRAWmode
		  && CONST_INT_P (XEXP (code, 1))));


  switch (GET_MODE (XEXP (code, 0)))
    {
    case E_CCZmode:
    case E_CCZ1mode:
      switch (GET_CODE (code))
        {
        case EQ:	return CC0;
	case NE:	return CC1 | CC2 | CC3;
	default:	return -1;
        }
      break;

    case E_CCT1mode:
      switch (GET_CODE (code))
        {
        case EQ:	return CC1;
	case NE:	return CC0 | CC2 | CC3;
	default:	return -1;
        }
      break;

    case E_CCT2mode:
      switch (GET_CODE (code))
        {
        case EQ:	return CC2;
	case NE:	return CC0 | CC1 | CC3;
	default:	return -1;
        }
      break;

    case E_CCT3mode:
      switch (GET_CODE (code))
        {
        case EQ:	return CC3;
	case NE:	return CC0 | CC1 | CC2;
	default:	return -1;
        }
      break;

    case E_CCLmode:
      switch (GET_CODE (code))
        {
        case EQ:	return CC0 | CC2;
	case NE:	return CC1 | CC3;
	default:	return -1;
        }
      break;

    case E_CCL1mode:
      switch (GET_CODE (code))
        {
	case LTU:	return CC2 | CC3;  /* carry */
	case GEU:	return CC0 | CC1;  /* no carry */
	default:	return -1;
        }
      break;

    case E_CCL2mode:
      switch (GET_CODE (code))
        {
	case GTU:	return CC0 | CC1;  /* borrow */
	case LEU:	return CC2 | CC3;  /* no borrow */
	default:	return -1;
        }
      break;

    case E_CCL3mode:
      switch (GET_CODE (code))
	{
	case EQ:	return CC0 | CC2;
	case NE:	return CC1 | CC3;
	case LTU:	return CC1;
	case GTU:	return CC3;
	case LEU:	return CC1 | CC2;
	case GEU:	return CC2 | CC3;
	default:	return -1;
	}

    case E_CCUmode:
      switch (GET_CODE (code))
        {
        case EQ:	return CC0;
        case NE:	return CC1 | CC2 | CC3;
        case LTU:	return CC1;
        case GTU:	return CC2;
        case LEU:	return CC0 | CC1;
        case GEU:	return CC0 | CC2;
	default:	return -1;
        }
      break;

    case E_CCURmode:
      switch (GET_CODE (code))
        {
        case EQ:	return CC0;
        case NE:	return CC2 | CC1 | CC3;
        case LTU:	return CC2;
        case GTU:	return CC1;
        case LEU:	return CC0 | CC2;
        case GEU:	return CC0 | CC1;
	default:	return -1;
        }
      break;

    case E_CCAPmode:
      switch (GET_CODE (code))
        {
        case EQ:	return CC0;
        case NE:	return CC1 | CC2 | CC3;
        case LT:	return CC1 | CC3;
        case GT:	return CC2;
        case LE:	return CC0 | CC1 | CC3;
        case GE:	return CC0 | CC2;
	default:	return -1;
        }
      break;

    case E_CCANmode:
      switch (GET_CODE (code))
        {
        case EQ:	return CC0;
        case NE:	return CC1 | CC2 | CC3;
        case LT:	return CC1;
        case GT:	return CC2 | CC3;
        case LE:	return CC0 | CC1;
        case GE:	return CC0 | CC2 | CC3;
	default:	return -1;
        }
      break;

    case E_CCSmode:
      switch (GET_CODE (code))
        {
        case EQ:	return CC0;
        case NE:	return CC1 | CC2 | CC3;
        case LT:	return CC1;
        case GT:	return CC2;
        case LE:	return CC0 | CC1;
        case GE:	return CC0 | CC2;
	case UNORDERED:	return CC3;
	case ORDERED:	return CC0 | CC1 | CC2;
	case UNEQ:	return CC0 | CC3;
        case UNLT:	return CC1 | CC3;
        case UNGT:	return CC2 | CC3;
        case UNLE:	return CC0 | CC1 | CC3;
        case UNGE:	return CC0 | CC2 | CC3;
	case LTGT:	return CC1 | CC2;
	default:	return -1;
        }
      break;

    case E_CCSRmode:
      switch (GET_CODE (code))
        {
        case EQ:	return CC0;
        case NE:	return CC2 | CC1 | CC3;
        case LT:	return CC2;
        case GT:	return CC1;
        case LE:	return CC0 | CC2;
        case GE:	return CC0 | CC1;
	case UNORDERED:	return CC3;
	case ORDERED:	return CC0 | CC2 | CC1;
	case UNEQ:	return CC0 | CC3;
        case UNLT:	return CC2 | CC3;
        case UNGT:	return CC1 | CC3;
        case UNLE:	return CC0 | CC2 | CC3;
        case UNGE:	return CC0 | CC1 | CC3;
	case LTGT:	return CC2 | CC1;
	default:	return -1;
        }
      break;

      /* Vector comparison modes.  */
      /* CC2 will never be set.  It however is part of the negated
	 masks.  */
    case E_CCVIALLmode:
      switch (GET_CODE (code))
	{
	case EQ:
	case GTU:
	case GT:
	case GE:        return CC0;
	  /* The inverted modes are in fact *any* modes.  */
	case NE:
	case LEU:
	case LE:
	case LT:        return CC3 | CC1 | CC2;
	default:        return -1;
	}

    case E_CCVIANYmode:
      switch (GET_CODE (code))
	{
	case EQ:
	case GTU:
	case GT:
	case GE:        return CC0 | CC1;
	  /* The inverted modes are in fact *all* modes.  */
	case NE:
	case LEU:
	case LE:
	case LT:        return CC3 | CC2;
	default:        return -1;
	}
    case E_CCVFALLmode:
      switch (GET_CODE (code))
	{
	case EQ:
	case GT:
	case GE:        return CC0;
	  /* The inverted modes are in fact *any* modes.  */
	case NE:
	case UNLE:
	case UNLT:      return CC3 | CC1 | CC2;
	default:        return -1;
	}

    case E_CCVFANYmode:
      switch (GET_CODE (code))
	{
	case EQ:
	case GT:
	case GE:        return CC0 | CC1;
	  /* The inverted modes are in fact *all* modes.  */
	case NE:
	case UNLE:
	case UNLT:      return CC3 | CC2;
	default:        return -1;
	}

    case E_CCRAWmode:
      switch (GET_CODE (code))
	{
	case EQ:
	  return INTVAL (XEXP (code, 1));
	case NE:
	  return (INTVAL (XEXP (code, 1))) ^ 0xf;
	default:
	  gcc_unreachable ();
	}

    default:
      return -1;
    }
}


/* Return branch condition mask to implement a compare and branch
   specified by CODE.  Return -1 for invalid comparisons.  */

int
s390_compare_and_branch_condition_mask (rtx code)
{
  const int CC0 = 1 << 3;
  const int CC1 = 1 << 2;
  const int CC2 = 1 << 1;

  switch (GET_CODE (code))
    {
    case EQ:
      return CC0;
    case NE:
      return CC1 | CC2;
    case LT:
    case LTU:
      return CC1;
    case GT:
    case GTU:
      return CC2;
    case LE:
    case LEU:
      return CC0 | CC1;
    case GE:
    case GEU:
      return CC0 | CC2;
    default:
      gcc_unreachable ();
    }
  return -1;
}

/* If INV is false, return assembler mnemonic string to implement
   a branch specified by CODE.  If INV is true, return mnemonic
   for the corresponding inverted branch.  */

static const char *
s390_branch_condition_mnemonic (rtx code, int inv)
{
  int mask;

  static const char *const mnemonic[16] =
    {
      NULL, "o", "h", "nle",
      "l", "nhe", "lh", "ne",
      "e", "nlh", "he", "nl",
      "le", "nh", "no", NULL
    };

  if (GET_CODE (XEXP (code, 0)) == REG
      && REGNO (XEXP (code, 0)) == CC_REGNUM
      && (XEXP (code, 1) == const0_rtx
	  || (GET_MODE (XEXP (code, 0)) == CCRAWmode
	      && CONST_INT_P (XEXP (code, 1)))))
    mask = s390_branch_condition_mask (code);
  else
    mask = s390_compare_and_branch_condition_mask (code);

  gcc_assert (mask >= 0);

  if (inv)
    mask ^= 15;

  gcc_assert (mask >= 1 && mask <= 14);

  return mnemonic[mask];
}

/* Return the part of op which has a value different from def.
   The size of the part is determined by mode.
   Use this function only if you already know that op really
   contains such a part.  */

unsigned HOST_WIDE_INT
s390_extract_part (rtx op, machine_mode mode, int def)
{
  unsigned HOST_WIDE_INT value = 0;
  int max_parts = HOST_BITS_PER_WIDE_INT / GET_MODE_BITSIZE (mode);
  int part_bits = GET_MODE_BITSIZE (mode);
  unsigned HOST_WIDE_INT part_mask = (HOST_WIDE_INT_1U << part_bits) - 1;
  int i;

  for (i = 0; i < max_parts; i++)
    {
      if (i == 0)
	value = UINTVAL (op);
      else
	value >>= part_bits;

      if ((value & part_mask) != (def & part_mask))
	return value & part_mask;
    }

  gcc_unreachable ();
}

/* If OP is an integer constant of mode MODE with exactly one
   part of mode PART_MODE unequal to DEF, return the number of that
   part. Otherwise, return -1.  */

int
s390_single_part (rtx op,
		  machine_mode mode,
		  machine_mode part_mode,
		  int def)
{
  unsigned HOST_WIDE_INT value = 0;
  int n_parts = GET_MODE_SIZE (mode) / GET_MODE_SIZE (part_mode);
  unsigned HOST_WIDE_INT part_mask
    = (HOST_WIDE_INT_1U << GET_MODE_BITSIZE (part_mode)) - 1;
  int i, part = -1;

  if (GET_CODE (op) != CONST_INT)
    return -1;

  for (i = 0; i < n_parts; i++)
    {
      if (i == 0)
	value = UINTVAL (op);
      else
	value >>= GET_MODE_BITSIZE (part_mode);

      if ((value & part_mask) != (def & part_mask))
	{
	  if (part != -1)
	    return -1;
	  else
	    part = i;
	}
    }
  return part == -1 ? -1 : n_parts - 1 - part;
}

/* Return true if IN contains a contiguous bitfield in the lower SIZE
   bits and no other bits are set in (the lower SIZE bits of) IN.

   PSTART and PEND can be used to obtain the start and end
   position (inclusive) of the bitfield relative to 64
   bits. *PSTART / *PEND gives the position of the first/last bit
   of the bitfield counting from the highest order bit starting
   with zero.  */

bool
s390_contiguous_bitmask_nowrap_p (unsigned HOST_WIDE_INT in, int size,
				  int *pstart, int *pend)
{
  int start;
  int end = -1;
  int lowbit = HOST_BITS_PER_WIDE_INT - 1;
  int highbit = HOST_BITS_PER_WIDE_INT - size;
  unsigned HOST_WIDE_INT bitmask = HOST_WIDE_INT_1U;

  gcc_assert (!!pstart == !!pend);
  for (start = lowbit; start >= highbit; bitmask <<= 1, start--)
    if (end == -1)
      {
	/* Look for the rightmost bit of a contiguous range of ones.  */
	if (bitmask & in)
	  /* Found it.  */
	  end = start;
      }
    else
      {
	/* Look for the firt zero bit after the range of ones.  */
	if (! (bitmask & in))
	  /* Found it.  */
	  break;
      }
  /* We're one past the last one-bit.  */
  start++;

  if (end == -1)
    /* No one bits found.  */
    return false;

  if (start > highbit)
    {
      unsigned HOST_WIDE_INT mask;

      /* Calculate a mask for all bits beyond the contiguous bits.  */
      mask = ((~HOST_WIDE_INT_0U >> highbit)
	      & (~HOST_WIDE_INT_0U << (lowbit - start + 1)));
      if (mask & in)
	/* There are more bits set beyond the first range of one bits.  */
	return false;
    }

  if (pstart)
    {
      *pstart = start;
      *pend = end;
    }

  return true;
}

/* Same as s390_contiguous_bitmask_nowrap_p but also returns true
   if ~IN contains a contiguous bitfield.  In that case, *END is <
   *START.

   If WRAP_P is true, a bitmask that wraps around is also tested.
   When a wraparoud occurs *START is greater than *END (in
   non-null pointers), and the uppermost (64 - SIZE) bits are thus
   part of the range.  If WRAP_P is false, no wraparound is
   tested.  */

bool
s390_contiguous_bitmask_p (unsigned HOST_WIDE_INT in, bool wrap_p,
			   int size, int *start, int *end)
{
  int bs = HOST_BITS_PER_WIDE_INT;
  bool b;

  gcc_assert (!!start == !!end);
  if ((in & ((~HOST_WIDE_INT_0U) >> (bs - size))) == 0)
    /* This cannot be expressed as a contiguous bitmask.  Exit early because
       the second call of s390_contiguous_bitmask_nowrap_p would accept this as
       a valid bitmask.  */
    return false;
  b = s390_contiguous_bitmask_nowrap_p (in, size, start, end);
  if (b)
    return true;
  if (! wrap_p)
    return false;
  b = s390_contiguous_bitmask_nowrap_p (~in, size, start, end);
  if (b && start)
    {
      int s = *start;
      int e = *end;

      gcc_assert (s >= 1);
      *start = ((e + 1) & (bs - 1));
      *end = ((s - 1 + bs) & (bs - 1));
    }

  return b;
}

/* Return true if OP contains the same contiguous bitfield in *all*
   its elements.  START and END can be used to obtain the start and
   end position of the bitfield.

   START/STOP give the position of the first/last bit of the bitfield
   counting from the lowest order bit starting with zero.  In order to
   use these values for S/390 instructions this has to be converted to
   "bits big endian" style.  */

bool
s390_contiguous_bitmask_vector_p (rtx op, int *start, int *end)
{
  unsigned HOST_WIDE_INT mask;
  int size;
  rtx elt;
  bool b;

  gcc_assert (!!start == !!end);
  if (!const_vec_duplicate_p (op, &elt)
      || !CONST_INT_P (elt))
    return false;

  size = GET_MODE_UNIT_BITSIZE (GET_MODE (op));

  /* We cannot deal with V1TI/V1TF. This would require a vgmq.  */
  if (size > 64)
    return false;

  mask = UINTVAL (elt);

  b = s390_contiguous_bitmask_p (mask, true, size, start, end);
  if (b)
    {
      if (start)
	{
	  *start -= (HOST_BITS_PER_WIDE_INT - size);
	  *end -= (HOST_BITS_PER_WIDE_INT - size);
	}
      return true;
    }
  else
    return false;
}

/* Return true if C consists only of byte chunks being either 0 or
   0xff.  If MASK is !=NULL a byte mask is generated which is
   appropriate for the vector generate byte mask instruction.  */

bool
s390_bytemask_vector_p (rtx op, unsigned *mask)
{
  int i;
  unsigned tmp_mask = 0;
  int nunit, unit_size;

  if (!VECTOR_MODE_P (GET_MODE (op))
      || GET_CODE (op) != CONST_VECTOR
      || !CONST_INT_P (XVECEXP (op, 0, 0)))
    return false;

  nunit = GET_MODE_NUNITS (GET_MODE (op));
  unit_size = GET_MODE_UNIT_SIZE (GET_MODE (op));

  for (i = 0; i < nunit; i++)
    {
      unsigned HOST_WIDE_INT c;
      int j;

      if (!CONST_INT_P (XVECEXP (op, 0, i)))
	return false;

      c = UINTVAL (XVECEXP (op, 0, i));
      for (j = 0; j < unit_size; j++)
	{
	  if ((c & 0xff) != 0 && (c & 0xff) != 0xff)
	    return false;
	  tmp_mask |= (c & 1) << ((nunit - 1 - i) * unit_size + j);
	  c = c >> BITS_PER_UNIT;
	}
    }

  if (mask != NULL)
    *mask = tmp_mask;

  return true;
}

/* Check whether a rotate of ROTL followed by an AND of CONTIG is
   equivalent to a shift followed by the AND.  In particular, CONTIG
   should not overlap the (rotated) bit 0/bit 63 gap.  Negative values
   for ROTL indicate a rotate to the right.  */

bool
s390_extzv_shift_ok (int bitsize, int rotl, unsigned HOST_WIDE_INT contig)
{
  int start, end;
  bool ok;

  ok = s390_contiguous_bitmask_nowrap_p (contig, bitsize, &start, &end);
  gcc_assert (ok);

  if (rotl >= 0)
    return (64 - end >= rotl);
  else
    {
      /* Translate "- rotate right" in BITSIZE mode to "rotate left" in
	 DIMode.  */
      rotl = -rotl + (64 - bitsize);
      return (start >= rotl);
    }
}

/* Check whether we can (and want to) split a double-word
   move in mode MODE from SRC to DST into two single-word
   moves, moving the subword FIRST_SUBWORD first.  */

bool
s390_split_ok_p (rtx dst, rtx src, machine_mode mode, int first_subword)
{
  /* Floating point and vector registers cannot be split.  */
  if (FP_REG_P (src) || FP_REG_P (dst) || VECTOR_REG_P (src) || VECTOR_REG_P (dst))
    return false;

  /* Non-offsettable memory references cannot be split.  */
  if ((GET_CODE (src) == MEM && !offsettable_memref_p (src))
      || (GET_CODE (dst) == MEM && !offsettable_memref_p (dst)))
    return false;

  /* Moving the first subword must not clobber a register
     needed to move the second subword.  */
  if (register_operand (dst, mode))
    {
      rtx subreg = operand_subword (dst, first_subword, 0, mode);
      if (reg_overlap_mentioned_p (subreg, src))
        return false;
    }

  return true;
}

/* Return true if it can be proven that [MEM1, MEM1 + SIZE]
   and [MEM2, MEM2 + SIZE] do overlap and false
   otherwise.  */

bool
s390_overlap_p (rtx mem1, rtx mem2, HOST_WIDE_INT size)
{
  rtx addr1, addr2, addr_delta;
  HOST_WIDE_INT delta;

  if (GET_CODE (mem1) != MEM || GET_CODE (mem2) != MEM)
    return true;

  if (size == 0)
    return false;

  addr1 = XEXP (mem1, 0);
  addr2 = XEXP (mem2, 0);

  addr_delta = simplify_binary_operation (MINUS, Pmode, addr2, addr1);

  /* This overlapping check is used by peepholes merging memory block operations.
     Overlapping operations would otherwise be recognized by the S/390 hardware
     and would fall back to a slower implementation. Allowing overlapping
     operations would lead to slow code but not to wrong code. Therefore we are
     somewhat optimistic if we cannot prove that the memory blocks are
     overlapping.
     That's why we return false here although this may accept operations on
     overlapping memory areas.  */
  if (!addr_delta || GET_CODE (addr_delta) != CONST_INT)
    return false;

  delta = INTVAL (addr_delta);

  if (delta == 0
      || (delta > 0 && delta < size)
      || (delta < 0 && -delta < size))
    return true;

  return false;
}

/* Check whether the address of memory reference MEM2 equals exactly
   the address of memory reference MEM1 plus DELTA.  Return true if
   we can prove this to be the case, false otherwise.  */

bool
s390_offset_p (rtx mem1, rtx mem2, rtx delta)
{
  rtx addr1, addr2, addr_delta;

  if (GET_CODE (mem1) != MEM || GET_CODE (mem2) != MEM)
    return false;

  addr1 = XEXP (mem1, 0);
  addr2 = XEXP (mem2, 0);

  addr_delta = simplify_binary_operation (MINUS, Pmode, addr2, addr1);
  if (!addr_delta || !rtx_equal_p (addr_delta, delta))
    return false;

  return true;
}

/* Expand logical operator CODE in mode MODE with operands OPERANDS.  */

void
s390_expand_logical_operator (enum rtx_code code, machine_mode mode,
			      rtx *operands)
{
  machine_mode wmode = mode;
  rtx dst = operands[0];
  rtx src1 = operands[1];
  rtx src2 = operands[2];
  rtx op, clob, tem;

  /* If we cannot handle the operation directly, use a temp register.  */
  if (!s390_logical_operator_ok_p (operands))
    dst = gen_reg_rtx (mode);

  /* QImode and HImode patterns make sense only if we have a destination
     in memory.  Otherwise perform the operation in SImode.  */
  if ((mode == QImode || mode == HImode) && GET_CODE (dst) != MEM)
    wmode = SImode;

  /* Widen operands if required.  */
  if (mode != wmode)
    {
      if (GET_CODE (dst) == SUBREG
	  && (tem = simplify_subreg (wmode, dst, mode, 0)) != 0)
	dst = tem;
      else if (REG_P (dst))
	dst = gen_rtx_SUBREG (wmode, dst, 0);
      else
        dst = gen_reg_rtx (wmode);

      if (GET_CODE (src1) == SUBREG
	  && (tem = simplify_subreg (wmode, src1, mode, 0)) != 0)
	src1 = tem;
      else if (GET_MODE (src1) != VOIDmode)
	src1 = gen_rtx_SUBREG (wmode, force_reg (mode, src1), 0);

      if (GET_CODE (src2) == SUBREG
	  && (tem = simplify_subreg (wmode, src2, mode, 0)) != 0)
	src2 = tem;
      else if (GET_MODE (src2) != VOIDmode)
	src2 = gen_rtx_SUBREG (wmode, force_reg (mode, src2), 0);
    }

  /* Emit the instruction.  */
  op = gen_rtx_SET (dst, gen_rtx_fmt_ee (code, wmode, src1, src2));
  clob = gen_rtx_CLOBBER (VOIDmode, gen_rtx_REG (CCmode, CC_REGNUM));
  emit_insn (gen_rtx_PARALLEL (VOIDmode, gen_rtvec (2, op, clob)));

  /* Fix up the destination if needed.  */
  if (dst != operands[0])
    emit_move_insn (operands[0], gen_lowpart (mode, dst));
}

/* Check whether OPERANDS are OK for a logical operation (AND, IOR, XOR).  */

bool
s390_logical_operator_ok_p (rtx *operands)
{
  /* If the destination operand is in memory, it needs to coincide
     with one of the source operands.  After reload, it has to be
     the first source operand.  */
  if (GET_CODE (operands[0]) == MEM)
    return rtx_equal_p (operands[0], operands[1])
	   || (!reload_completed && rtx_equal_p (operands[0], operands[2]));

  return true;
}

/* Narrow logical operation CODE of memory operand MEMOP with immediate
   operand IMMOP to switch from SS to SI type instructions.  */

void
s390_narrow_logical_operator (enum rtx_code code, rtx *memop, rtx *immop)
{
  int def = code == AND ? -1 : 0;
  HOST_WIDE_INT mask;
  int part;

  gcc_assert (GET_CODE (*memop) == MEM);
  gcc_assert (!MEM_VOLATILE_P (*memop));

  mask = s390_extract_part (*immop, QImode, def);
  part = s390_single_part (*immop, GET_MODE (*memop), QImode, def);
  gcc_assert (part >= 0);

  *memop = adjust_address (*memop, QImode, part);
  *immop = gen_int_mode (mask, QImode);
}


/* How to allocate a 'struct machine_function'.  */

static struct machine_function *
s390_init_machine_status (void)
{
  return ggc_cleared_alloc<machine_function> ();
}

/* Map for smallest class containing reg regno.  */

const enum reg_class regclass_map[FIRST_PSEUDO_REGISTER] =
{ GENERAL_REGS, ADDR_REGS, ADDR_REGS, ADDR_REGS,  /*  0 */
  ADDR_REGS,    ADDR_REGS, ADDR_REGS, ADDR_REGS,  /*  4 */
  ADDR_REGS,    ADDR_REGS, ADDR_REGS, ADDR_REGS,  /*  8 */
  ADDR_REGS,    ADDR_REGS, ADDR_REGS, ADDR_REGS,  /* 12 */
  FP_REGS,      FP_REGS,   FP_REGS,   FP_REGS,    /* 16 */
  FP_REGS,      FP_REGS,   FP_REGS,   FP_REGS,    /* 20 */
  FP_REGS,      FP_REGS,   FP_REGS,   FP_REGS,    /* 24 */
  FP_REGS,      FP_REGS,   FP_REGS,   FP_REGS,    /* 28 */
  ADDR_REGS,    CC_REGS,   ADDR_REGS, ADDR_REGS,  /* 32 */
  ACCESS_REGS,	ACCESS_REGS, VEC_REGS, VEC_REGS,  /* 36 */
  VEC_REGS, VEC_REGS, VEC_REGS, VEC_REGS,         /* 40 */
  VEC_REGS, VEC_REGS, VEC_REGS, VEC_REGS,         /* 44 */
  VEC_REGS, VEC_REGS, VEC_REGS, VEC_REGS,         /* 48 */
  VEC_REGS, VEC_REGS                              /* 52 */
};

/* Return attribute type of insn.  */

static enum attr_type
s390_safe_attr_type (rtx_insn *insn)
{
  if (recog_memoized (insn) >= 0)
    return get_attr_type (insn);
  else
    return TYPE_NONE;
}

/* Return true if DISP is a valid short displacement.  */

static bool
s390_short_displacement (rtx disp)
{
  /* No displacement is OK.  */
  if (!disp)
    return true;

  /* Without the long displacement facility we don't need to
     distingiush between long and short displacement.  */
  if (!TARGET_LONG_DISPLACEMENT)
    return true;

  /* Integer displacement in range.  */
  if (GET_CODE (disp) == CONST_INT)
    return INTVAL (disp) >= 0 && INTVAL (disp) < 4096;

  /* GOT offset is not OK, the GOT can be large.  */
  if (GET_CODE (disp) == CONST
      && GET_CODE (XEXP (disp, 0)) == UNSPEC
      && (XINT (XEXP (disp, 0), 1) == UNSPEC_GOT
          || XINT (XEXP (disp, 0), 1) == UNSPEC_GOTNTPOFF))
    return false;

  /* All other symbolic constants are literal pool references,
     which are OK as the literal pool must be small.  */
  if (GET_CODE (disp) == CONST)
    return true;

  return false;
}

/* Decompose a RTL expression ADDR for a memory address into
   its components, returned in OUT.

   Returns false if ADDR is not a valid memory address, true
   otherwise.  If OUT is NULL, don't return the components,
   but check for validity only.

   Note: Only addresses in canonical form are recognized.
   LEGITIMIZE_ADDRESS should convert non-canonical forms to the
   canonical form so that they will be recognized.  */

static int
s390_decompose_address (rtx addr, struct s390_address *out)
{
  HOST_WIDE_INT offset = 0;
  rtx base = NULL_RTX;
  rtx indx = NULL_RTX;
  rtx disp = NULL_RTX;
  rtx orig_disp;
  bool pointer = false;
  bool base_ptr = false;
  bool indx_ptr = false;
  bool literal_pool = false;

  /* We may need to substitute the literal pool base register into the address
     below.  However, at this point we do not know which register is going to
     be used as base, so we substitute the arg pointer register.  This is going
     to be treated as holding a pointer below -- it shouldn't be used for any
     other purpose.  */
  rtx fake_pool_base = gen_rtx_REG (Pmode, ARG_POINTER_REGNUM);

  /* Decompose address into base + index + displacement.  */

  if (GET_CODE (addr) == REG || GET_CODE (addr) == UNSPEC)
    base = addr;

  else if (GET_CODE (addr) == PLUS)
    {
      rtx op0 = XEXP (addr, 0);
      rtx op1 = XEXP (addr, 1);
      enum rtx_code code0 = GET_CODE (op0);
      enum rtx_code code1 = GET_CODE (op1);

      if (code0 == REG || code0 == UNSPEC)
	{
	  if (code1 == REG || code1 == UNSPEC)
	    {
	      indx = op0;	/* index + base */
	      base = op1;
	    }

	  else
	    {
	      base = op0;	/* base + displacement */
	      disp = op1;
	    }
	}

      else if (code0 == PLUS)
	{
	  indx = XEXP (op0, 0);	/* index + base + disp */
	  base = XEXP (op0, 1);
	  disp = op1;
	}

      else
	{
	  return false;
	}
    }

  else
    disp = addr;		/* displacement */

  /* Extract integer part of displacement.  */
  orig_disp = disp;
  if (disp)
    {
      if (GET_CODE (disp) == CONST_INT)
	{
	  offset = INTVAL (disp);
	  disp = NULL_RTX;
	}
      else if (GET_CODE (disp) == CONST
	       && GET_CODE (XEXP (disp, 0)) == PLUS
	       && GET_CODE (XEXP (XEXP (disp, 0), 1)) == CONST_INT)
	{
	  offset = INTVAL (XEXP (XEXP (disp, 0), 1));
	  disp = XEXP (XEXP (disp, 0), 0);
	}
    }

  /* Strip off CONST here to avoid special case tests later.  */
  if (disp && GET_CODE (disp) == CONST)
    disp = XEXP (disp, 0);

  /* We can convert literal pool addresses to
     displacements by basing them off the base register.  */
  if (disp && GET_CODE (disp) == SYMBOL_REF && CONSTANT_POOL_ADDRESS_P (disp))
    {
      if (base || indx)
	return false;

      base = fake_pool_base, literal_pool = true;

      /* Mark up the displacement.  */
      disp = gen_rtx_UNSPEC (Pmode, gen_rtvec (1, disp),
			     UNSPEC_LTREL_OFFSET);
    }

  /* Validate base register.  */
  if (base)
    {
      if (GET_CODE (base) == UNSPEC)
	switch (XINT (base, 1))
	  {
	  case UNSPEC_LTREF:
	    if (!disp)
	      disp = gen_rtx_UNSPEC (Pmode,
				     gen_rtvec (1, XVECEXP (base, 0, 0)),
				     UNSPEC_LTREL_OFFSET);
	    else
	      return false;

	    base = XVECEXP (base, 0, 1);
	    break;

	  case UNSPEC_LTREL_BASE:
	    if (XVECLEN (base, 0) == 1)
	      base = fake_pool_base, literal_pool = true;
	    else
	      base = XVECEXP (base, 0, 1);
	    break;

	  default:
	    return false;
	  }

      if (!REG_P (base) || GET_MODE (base) != Pmode)
	return false;

      if (REGNO (base) == STACK_POINTER_REGNUM
	  || REGNO (base) == FRAME_POINTER_REGNUM
	  || ((reload_completed || reload_in_progress)
	      && frame_pointer_needed
	      && REGNO (base) == HARD_FRAME_POINTER_REGNUM)
	  || REGNO (base) == ARG_POINTER_REGNUM
          || (flag_pic
              && REGNO (base) == PIC_OFFSET_TABLE_REGNUM))
        pointer = base_ptr = true;

      if ((reload_completed || reload_in_progress)
	  && base == cfun->machine->base_reg)
        pointer = base_ptr = literal_pool = true;
    }

  /* Validate index register.  */
  if (indx)
    {
      if (GET_CODE (indx) == UNSPEC)
	switch (XINT (indx, 1))
	  {
	  case UNSPEC_LTREF:
	    if (!disp)
	      disp = gen_rtx_UNSPEC (Pmode,
				     gen_rtvec (1, XVECEXP (indx, 0, 0)),
				     UNSPEC_LTREL_OFFSET);
	    else
	      return false;

	    indx = XVECEXP (indx, 0, 1);
	    break;

	  case UNSPEC_LTREL_BASE:
	    if (XVECLEN (indx, 0) == 1)
	      indx = fake_pool_base, literal_pool = true;
	    else
	      indx = XVECEXP (indx, 0, 1);
	    break;

	  default:
	    return false;
	  }

      if (!REG_P (indx) || GET_MODE (indx) != Pmode)
	return false;

      if (REGNO (indx) == STACK_POINTER_REGNUM
	  || REGNO (indx) == FRAME_POINTER_REGNUM
	  || ((reload_completed || reload_in_progress)
	      && frame_pointer_needed
	      && REGNO (indx) == HARD_FRAME_POINTER_REGNUM)
	  || REGNO (indx) == ARG_POINTER_REGNUM
          || (flag_pic
              && REGNO (indx) == PIC_OFFSET_TABLE_REGNUM))
        pointer = indx_ptr = true;

      if ((reload_completed || reload_in_progress)
	  && indx == cfun->machine->base_reg)
        pointer = indx_ptr = literal_pool = true;
    }

  /* Prefer to use pointer as base, not index.  */
  if (base && indx && !base_ptr
      && (indx_ptr || (!REG_POINTER (base) && REG_POINTER (indx))))
    {
      rtx tmp = base;
      base = indx;
      indx = tmp;
    }

  /* Validate displacement.  */
  if (!disp)
    {
      /* If virtual registers are involved, the displacement will change later
	 anyway as the virtual registers get eliminated.  This could make a
	 valid displacement invalid, but it is more likely to make an invalid
	 displacement valid, because we sometimes access the register save area
	 via negative offsets to one of those registers.
	 Thus we don't check the displacement for validity here.  If after
	 elimination the displacement turns out to be invalid after all,
	 this is fixed up by reload in any case.  */
      /* LRA maintains always displacements up to date and we need to
	 know the displacement is right during all LRA not only at the
	 final elimination.  */
      if (lra_in_progress
	  || (base != arg_pointer_rtx
	      && indx != arg_pointer_rtx
	      && base != return_address_pointer_rtx
	      && indx != return_address_pointer_rtx
	      && base != frame_pointer_rtx
	      && indx != frame_pointer_rtx
	      && base != virtual_stack_vars_rtx
	      && indx != virtual_stack_vars_rtx))
	if (!DISP_IN_RANGE (offset))
	  return false;
    }
  else
    {
      /* All the special cases are pointers.  */
      pointer = true;

      /* In the small-PIC case, the linker converts @GOT
         and @GOTNTPOFF offsets to possible displacements.  */
      if (GET_CODE (disp) == UNSPEC
          && (XINT (disp, 1) == UNSPEC_GOT
	      || XINT (disp, 1) == UNSPEC_GOTNTPOFF)
	  && flag_pic == 1)
        {
	  ;
        }

      /* Accept pool label offsets.  */
      else if (GET_CODE (disp) == UNSPEC
	       && XINT (disp, 1) == UNSPEC_POOL_OFFSET)
	;

      /* Accept literal pool references.  */
      else if (GET_CODE (disp) == UNSPEC
	       && XINT (disp, 1) == UNSPEC_LTREL_OFFSET)
        {
	  /* In case CSE pulled a non literal pool reference out of
	     the pool we have to reject the address.  This is
	     especially important when loading the GOT pointer on non
	     zarch CPUs.  In this case the literal pool contains an lt
	     relative offset to the _GLOBAL_OFFSET_TABLE_ label which
	     will most likely exceed the displacement.  */
	  if (GET_CODE (XVECEXP (disp, 0, 0)) != SYMBOL_REF
	      || !CONSTANT_POOL_ADDRESS_P (XVECEXP (disp, 0, 0)))
	    return false;

	  orig_disp = gen_rtx_CONST (Pmode, disp);
	  if (offset)
	    {
	      /* If we have an offset, make sure it does not
		 exceed the size of the constant pool entry.  */
	      rtx sym = XVECEXP (disp, 0, 0);
	      if (offset >= GET_MODE_SIZE (get_pool_mode (sym)))
		return false;

              orig_disp = plus_constant (Pmode, orig_disp, offset);
	    }
        }

      else
	return false;
    }

  if (!base && !indx)
    pointer = true;

  if (out)
    {
      out->base = base;
      out->indx = indx;
      out->disp = orig_disp;
      out->pointer = pointer;
      out->literal_pool = literal_pool;
    }

  return true;
}

/* Decompose a RTL expression OP for an address style operand into its
   components, and return the base register in BASE and the offset in
   OFFSET.  While OP looks like an address it is never supposed to be
   used as such.

   Return true if OP is a valid address operand, false if not.  */

bool
s390_decompose_addrstyle_without_index (rtx op, rtx *base,
					HOST_WIDE_INT *offset)
{
  rtx off = NULL_RTX;

  /* We can have an integer constant, an address register,
     or a sum of the two.  */
  if (CONST_SCALAR_INT_P (op))
    {
      off = op;
      op = NULL_RTX;
    }
  if (op && GET_CODE (op) == PLUS && CONST_SCALAR_INT_P (XEXP (op, 1)))
    {
      off = XEXP (op, 1);
      op = XEXP (op, 0);
    }
  while (op && GET_CODE (op) == SUBREG)
    op = SUBREG_REG (op);

  if (op && GET_CODE (op) != REG)
    return false;

  if (offset)
    {
      if (off == NULL_RTX)
	*offset = 0;
      else if (CONST_INT_P (off))
	*offset = INTVAL (off);
      else if (CONST_WIDE_INT_P (off))
	/* The offset will anyway be cut down to 12 bits so take just
	   the lowest order chunk of the wide int.  */
	*offset = CONST_WIDE_INT_ELT (off, 0);
      else
	gcc_unreachable ();
    }
  if (base)
    *base = op;

   return true;
}


/* Return true if CODE is a valid address without index.  */

bool
s390_legitimate_address_without_index_p (rtx op)
{
  struct s390_address addr;

  if (!s390_decompose_address (XEXP (op, 0), &addr))
    return false;
  if (addr.indx)
    return false;

  return true;
}


/* Return TRUE if ADDR is an operand valid for a load/store relative
   instruction.  Be aware that the alignment of the operand needs to
   be checked separately.
   Valid addresses are single references or a sum of a reference and a
   constant integer. Return these parts in SYMREF and ADDEND.  You can
   pass NULL in REF and/or ADDEND if you are not interested in these
   values.  Literal pool references are *not* considered symbol
   references.  */

static bool
s390_loadrelative_operand_p (rtx addr, rtx *symref, HOST_WIDE_INT *addend)
{
  HOST_WIDE_INT tmpaddend = 0;

  if (GET_CODE (addr) == CONST)
    addr = XEXP (addr, 0);

  if (GET_CODE (addr) == PLUS)
    {
      if (!CONST_INT_P (XEXP (addr, 1)))
	return false;

      tmpaddend = INTVAL (XEXP (addr, 1));
      addr = XEXP (addr, 0);
    }

  if ((GET_CODE (addr) == SYMBOL_REF && !CONSTANT_POOL_ADDRESS_P (addr))
      || (GET_CODE (addr) == UNSPEC
	  && (XINT (addr, 1) == UNSPEC_GOTENT
	      || (TARGET_CPU_ZARCH && XINT (addr, 1) == UNSPEC_PLT))))
    {
      if (symref)
	*symref = addr;
      if (addend)
	*addend = tmpaddend;

      return true;
    }
  return false;
}

/* Return true if the address in OP is valid for constraint letter C
   if wrapped in a MEM rtx.  Set LIT_POOL_OK to true if it literal
   pool MEMs should be accepted.  Only the Q, R, S, T constraint
   letters are allowed for C.  */

static int
s390_check_qrst_address (char c, rtx op, bool lit_pool_ok)
{
  struct s390_address addr;
  bool decomposed = false;

  /* This check makes sure that no symbolic address (except literal
     pool references) are accepted by the R or T constraints.  */
  if (s390_loadrelative_operand_p (op, NULL, NULL))
    return 0;

  /* Ensure literal pool references are only accepted if LIT_POOL_OK.  */
  if (!lit_pool_ok)
    {
      if (!s390_decompose_address (op, &addr))
	return 0;
      if (addr.literal_pool)
	return 0;
      decomposed = true;
    }

  /* With reload, we sometimes get intermediate address forms that are
     actually invalid as-is, but we need to accept them in the most
     generic cases below ('R' or 'T'), since reload will in fact fix
     them up.  LRA behaves differently here; we never see such forms,
     but on the other hand, we need to strictly reject every invalid
     address form.  Perform this check right up front.  */
  if (lra_in_progress)
    {
      if (!decomposed && !s390_decompose_address (op, &addr))
	return 0;
      decomposed = true;
    }

  switch (c)
    {
    case 'Q': /* no index short displacement */
      if (!decomposed && !s390_decompose_address (op, &addr))
	return 0;
      if (addr.indx)
	return 0;
      if (!s390_short_displacement (addr.disp))
	return 0;
      break;

    case 'R': /* with index short displacement */
      if (TARGET_LONG_DISPLACEMENT)
	{
	  if (!decomposed && !s390_decompose_address (op, &addr))
	    return 0;
	  if (!s390_short_displacement (addr.disp))
	    return 0;
	}
      /* Any invalid address here will be fixed up by reload,
	 so accept it for the most generic constraint.  */
      break;

    case 'S': /* no index long displacement */
      if (!decomposed && !s390_decompose_address (op, &addr))
	return 0;
      if (addr.indx)
	return 0;
      break;

    case 'T': /* with index long displacement */
      /* Any invalid address here will be fixed up by reload,
	 so accept it for the most generic constraint.  */
      break;

    default:
      return 0;
    }
  return 1;
}


/* Evaluates constraint strings described by the regular expression
   ([A|B|Z](Q|R|S|T))|Y and returns 1 if OP is a valid operand for
   the constraint given in STR, or 0 else.  */

int
s390_mem_constraint (const char *str, rtx op)
{
  char c = str[0];

  switch (c)
    {
    case 'A':
      /* Check for offsettable variants of memory constraints.  */
      if (!MEM_P (op) || MEM_VOLATILE_P (op))
	return 0;
      if ((reload_completed || reload_in_progress)
	  ? !offsettable_memref_p (op) : !offsettable_nonstrict_memref_p (op))
	return 0;
      return s390_check_qrst_address (str[1], XEXP (op, 0), true);
    case 'B':
      /* Check for non-literal-pool variants of memory constraints.  */
      if (!MEM_P (op))
	return 0;
      return s390_check_qrst_address (str[1], XEXP (op, 0), false);
    case 'Q':
    case 'R':
    case 'S':
    case 'T':
      if (GET_CODE (op) != MEM)
	return 0;
      return s390_check_qrst_address (c, XEXP (op, 0), true);
    case 'Y':
      /* Simply check for the basic form of a shift count.  Reload will
	 take care of making sure we have a proper base register.  */
      if (!s390_decompose_addrstyle_without_index (op, NULL, NULL))
	return 0;
      break;
    case 'Z':
      return s390_check_qrst_address (str[1], op, true);
    default:
      return 0;
    }
  return 1;
}


/* Evaluates constraint strings starting with letter O.  Input
   parameter C is the second letter following the "O" in the constraint
   string. Returns 1 if VALUE meets the respective constraint and 0
   otherwise.  */

int
s390_O_constraint_str (const char c, HOST_WIDE_INT value)
{
  if (!TARGET_EXTIMM)
    return 0;

  switch (c)
    {
    case 's':
      return trunc_int_for_mode (value, SImode) == value;

    case 'p':
      return value == 0
	|| s390_single_part (GEN_INT (value), DImode, SImode, 0) == 1;

    case 'n':
      return s390_single_part (GEN_INT (value - 1), DImode, SImode, -1) == 1;

    default:
      gcc_unreachable ();
    }
}


/* Evaluates constraint strings starting with letter N.  Parameter STR
   contains the letters following letter "N" in the constraint string.
   Returns true if VALUE matches the constraint.  */

int
s390_N_constraint_str (const char *str, HOST_WIDE_INT value)
{
  machine_mode mode, part_mode;
  int def;
  int part, part_goal;


  if (str[0] == 'x')
    part_goal = -1;
  else
    part_goal = str[0] - '0';

  switch (str[1])
    {
    case 'Q':
      part_mode = QImode;
      break;
    case 'H':
      part_mode = HImode;
      break;
    case 'S':
      part_mode = SImode;
      break;
    default:
      return 0;
    }

  switch (str[2])
    {
    case 'H':
      mode = HImode;
      break;
    case 'S':
      mode = SImode;
      break;
    case 'D':
      mode = DImode;
      break;
    default:
      return 0;
    }

  switch (str[3])
    {
    case '0':
      def = 0;
      break;
    case 'F':
      def = -1;
      break;
    default:
      return 0;
    }

  if (GET_MODE_SIZE (mode) <= GET_MODE_SIZE (part_mode))
    return 0;

  part = s390_single_part (GEN_INT (value), mode, part_mode, def);
  if (part < 0)
    return 0;
  if (part_goal != -1 && part_goal != part)
    return 0;

  return 1;
}


/* Returns true if the input parameter VALUE is a float zero.  */

int
s390_float_const_zero_p (rtx value)
{
  return (GET_MODE_CLASS (GET_MODE (value)) == MODE_FLOAT
	  && value == CONST0_RTX (GET_MODE (value)));
}

/* Implement TARGET_REGISTER_MOVE_COST.  */

static int
s390_register_move_cost (machine_mode mode,
                         reg_class_t from, reg_class_t to)
{
  /* On s390, copy between fprs and gprs is expensive.  */

  /* It becomes somewhat faster having ldgr/lgdr.  */
  if (TARGET_Z10 && GET_MODE_SIZE (mode) == 8)
    {
      /* ldgr is single cycle. */
      if (reg_classes_intersect_p (from, GENERAL_REGS)
	  && reg_classes_intersect_p (to, FP_REGS))
	return 1;
      /* lgdr needs 3 cycles. */
      if (reg_classes_intersect_p (to, GENERAL_REGS)
	  && reg_classes_intersect_p (from, FP_REGS))
	return 3;
    }

  /* Otherwise copying is done via memory.  */
  if ((reg_classes_intersect_p (from, GENERAL_REGS)
       && reg_classes_intersect_p (to, FP_REGS))
      || (reg_classes_intersect_p (from, FP_REGS)
	  && reg_classes_intersect_p (to, GENERAL_REGS)))
    return 10;

  return 1;
}

/* Implement TARGET_MEMORY_MOVE_COST.  */

static int
s390_memory_move_cost (machine_mode mode ATTRIBUTE_UNUSED,
		       reg_class_t rclass ATTRIBUTE_UNUSED,
		       bool in ATTRIBUTE_UNUSED)
{
  return 2;
}

/* Compute a (partial) cost for rtx X.  Return true if the complete
   cost has been computed, and false if subexpressions should be
   scanned.  In either case, *TOTAL contains the cost result.  The
   initial value of *TOTAL is the default value computed by
   rtx_cost.  It may be left unmodified.  OUTER_CODE contains the
   code of the superexpression of x.  */

static bool
s390_rtx_costs (rtx x, machine_mode mode, int outer_code,
		int opno ATTRIBUTE_UNUSED,
		int *total, bool speed ATTRIBUTE_UNUSED)
{
  int code = GET_CODE (x);
  switch (code)
    {
    case CONST:
    case CONST_INT:
    case LABEL_REF:
    case SYMBOL_REF:
    case CONST_DOUBLE:
    case CONST_WIDE_INT:
    case MEM:
      *total = 0;
      return true;

    case IOR:
      /* risbg */
      if (GET_CODE (XEXP (x, 0)) == AND
	  && GET_CODE (XEXP (x, 1)) == ASHIFT
	  && REG_P (XEXP (XEXP (x, 0), 0))
	  && REG_P (XEXP (XEXP (x, 1), 0))
	  && CONST_INT_P (XEXP (XEXP (x, 0), 1))
	  && CONST_INT_P (XEXP (XEXP (x, 1), 1))
	  && (UINTVAL (XEXP (XEXP (x, 0), 1)) ==
	      (HOST_WIDE_INT_1U << UINTVAL (XEXP (XEXP (x, 1), 1))) - 1))
	{
	  *total = COSTS_N_INSNS (2);
	  return true;
	}

      /* ~AND on a 128 bit mode.  This can be done using a vector
	 instruction.  */
      if (TARGET_VXE
	  && GET_CODE (XEXP (x, 0)) == NOT
	  && GET_CODE (XEXP (x, 1)) == NOT
	  && REG_P (XEXP (XEXP (x, 0), 0))
	  && REG_P (XEXP (XEXP (x, 1), 0))
	  && GET_MODE_SIZE (GET_MODE (XEXP (XEXP (x, 0), 0))) == 16
	  && s390_hard_regno_mode_ok (VR0_REGNUM,
				      GET_MODE (XEXP (XEXP (x, 0), 0))))
	{
	  *total = COSTS_N_INSNS (1);
	  return true;
	}
      /* fallthrough */
    case ASHIFT:
    case ASHIFTRT:
    case LSHIFTRT:
    case ROTATE:
    case ROTATERT:
    case AND:
    case XOR:
    case NEG:
    case NOT:
      *total = COSTS_N_INSNS (1);
      return false;

    case PLUS:
    case MINUS:
      *total = COSTS_N_INSNS (1);
      return false;

    case MULT:
      switch (mode)
	{
	case E_SImode:
	  {
	    rtx left = XEXP (x, 0);
	    rtx right = XEXP (x, 1);
	    if (GET_CODE (right) == CONST_INT
		&& CONST_OK_FOR_K (INTVAL (right)))
	      *total = s390_cost->mhi;
	    else if (GET_CODE (left) == SIGN_EXTEND)
	      *total = s390_cost->mh;
	    else
	      *total = s390_cost->ms;  /* msr, ms, msy */
	    break;
	  }
	case E_DImode:
	  {
	    rtx left = XEXP (x, 0);
	    rtx right = XEXP (x, 1);
	    if (TARGET_ZARCH)
	      {
		if (GET_CODE (right) == CONST_INT
		    && CONST_OK_FOR_K (INTVAL (right)))
		  *total = s390_cost->mghi;
		else if (GET_CODE (left) == SIGN_EXTEND)
		  *total = s390_cost->msgf;
		else
		  *total = s390_cost->msg;  /* msgr, msg */
	      }
	    else /* TARGET_31BIT */
	      {
		if (GET_CODE (left) == SIGN_EXTEND
		    && GET_CODE (right) == SIGN_EXTEND)
		  /* mulsidi case: mr, m */
		  *total = s390_cost->m;
		else if (GET_CODE (left) == ZERO_EXTEND
			 && GET_CODE (right) == ZERO_EXTEND
			 && TARGET_CPU_ZARCH)
		  /* umulsidi case: ml, mlr */
		  *total = s390_cost->ml;
		else
		  /* Complex calculation is required.  */
		  *total = COSTS_N_INSNS (40);
	      }
	    break;
	  }
	case E_SFmode:
	case E_DFmode:
	  *total = s390_cost->mult_df;
	  break;
	case E_TFmode:
	  *total = s390_cost->mxbr;
	  break;
	default:
	  return false;
	}
      return false;

    case FMA:
      switch (mode)
	{
	case E_DFmode:
	  *total = s390_cost->madbr;
	  break;
	case E_SFmode:
	  *total = s390_cost->maebr;
	  break;
	default:
	  return false;
	}
      /* Negate in the third argument is free: FMSUB.  */
      if (GET_CODE (XEXP (x, 2)) == NEG)
	{
	  *total += (rtx_cost (XEXP (x, 0), mode, FMA, 0, speed)
		     + rtx_cost (XEXP (x, 1), mode, FMA, 1, speed)
		     + rtx_cost (XEXP (XEXP (x, 2), 0), mode, FMA, 2, speed));
	  return true;
	}
      return false;

    case UDIV:
    case UMOD:
      if (mode == TImode) 	       /* 128 bit division */
	*total = s390_cost->dlgr;
      else if (mode == DImode)
	{
	  rtx right = XEXP (x, 1);
	  if (GET_CODE (right) == ZERO_EXTEND) /* 64 by 32 bit division */
	    *total = s390_cost->dlr;
	  else 	                               /* 64 by 64 bit division */
	    *total = s390_cost->dlgr;
	}
      else if (mode == SImode)         /* 32 bit division */
	*total = s390_cost->dlr;
      return false;

    case DIV:
    case MOD:
      if (mode == DImode)
	{
	  rtx right = XEXP (x, 1);
	  if (GET_CODE (right) == ZERO_EXTEND) /* 64 by 32 bit division */
	    if (TARGET_ZARCH)
	      *total = s390_cost->dsgfr;
	    else
	      *total = s390_cost->dr;
	  else 	                               /* 64 by 64 bit division */
	    *total = s390_cost->dsgr;
	}
      else if (mode == SImode)         /* 32 bit division */
	*total = s390_cost->dlr;
      else if (mode == SFmode)
	{
	  *total = s390_cost->debr;
	}
      else if (mode == DFmode)
	{
	  *total = s390_cost->ddbr;
	}
      else if (mode == TFmode)
	{
	  *total = s390_cost->dxbr;
	}
      return false;

    case SQRT:
      if (mode == SFmode)
	*total = s390_cost->sqebr;
      else if (mode == DFmode)
	*total = s390_cost->sqdbr;
      else /* TFmode */
	*total = s390_cost->sqxbr;
      return false;

    case SIGN_EXTEND:
    case ZERO_EXTEND:
      if (outer_code == MULT || outer_code == DIV || outer_code == MOD
	  || outer_code == PLUS || outer_code == MINUS
	  || outer_code == COMPARE)
	*total = 0;
      return false;

    case COMPARE:
      *total = COSTS_N_INSNS (1);
      if (GET_CODE (XEXP (x, 0)) == AND
	  && GET_CODE (XEXP (x, 1)) == CONST_INT
	  && GET_CODE (XEXP (XEXP (x, 0), 1)) == CONST_INT)
	{
	  rtx op0 = XEXP (XEXP (x, 0), 0);
	  rtx op1 = XEXP (XEXP (x, 0), 1);
	  rtx op2 = XEXP (x, 1);

	  if (memory_operand (op0, GET_MODE (op0))
	      && s390_tm_ccmode (op1, op2, 0) != VOIDmode)
	    return true;
	  if (register_operand (op0, GET_MODE (op0))
	      && s390_tm_ccmode (op1, op2, 1) != VOIDmode)
	    return true;
	}
      return false;

    default:
      return false;
    }
}

/* Return the cost of an address rtx ADDR.  */

static int
s390_address_cost (rtx addr, machine_mode mode ATTRIBUTE_UNUSED,
		   addr_space_t as ATTRIBUTE_UNUSED,
		   bool speed ATTRIBUTE_UNUSED)
{
  struct s390_address ad;
  if (!s390_decompose_address (addr, &ad))
    return 1000;

  return ad.indx? COSTS_N_INSNS (1) + 1 : COSTS_N_INSNS (1);
}

/* Implement targetm.vectorize.builtin_vectorization_cost.  */
static int
s390_builtin_vectorization_cost (enum vect_cost_for_stmt type_of_cost,
				 tree vectype,
				 int misalign ATTRIBUTE_UNUSED)
{
  switch (type_of_cost)
    {
      case scalar_stmt:
      case scalar_load:
      case scalar_store:
      case vector_stmt:
      case vector_load:
      case vector_store:
      case vec_to_scalar:
      case scalar_to_vec:
      case cond_branch_not_taken:
      case vec_perm:
      case vec_promote_demote:
      case unaligned_load:
      case unaligned_store:
	return 1;

      case cond_branch_taken:
	return 3;

      case vec_construct:
	return TYPE_VECTOR_SUBPARTS (vectype) - 1;

      default:
	gcc_unreachable ();
    }
}

/* If OP is a SYMBOL_REF of a thread-local symbol, return its TLS mode,
   otherwise return 0.  */

int
tls_symbolic_operand (rtx op)
{
  if (GET_CODE (op) != SYMBOL_REF)
    return 0;
  return SYMBOL_REF_TLS_MODEL (op);
}

/* Split DImode access register reference REG (on 64-bit) into its constituent
   low and high parts, and store them into LO and HI.  Note that gen_lowpart/
   gen_highpart cannot be used as they assume all registers are word-sized,
   while our access registers have only half that size.  */

void
s390_split_access_reg (rtx reg, rtx *lo, rtx *hi)
{
  gcc_assert (TARGET_64BIT);
  gcc_assert (ACCESS_REG_P (reg));
  gcc_assert (GET_MODE (reg) == DImode);
  gcc_assert (!(REGNO (reg) & 1));

  *lo = gen_rtx_REG (SImode, REGNO (reg) + 1);
  *hi = gen_rtx_REG (SImode, REGNO (reg));
}

/* Return true if OP contains a symbol reference */

bool
symbolic_reference_mentioned_p (rtx op)
{
  const char *fmt;
  int i;

  if (GET_CODE (op) == SYMBOL_REF || GET_CODE (op) == LABEL_REF)
    return 1;

  fmt = GET_RTX_FORMAT (GET_CODE (op));
  for (i = GET_RTX_LENGTH (GET_CODE (op)) - 1; i >= 0; i--)
    {
      if (fmt[i] == 'E')
	{
	  int j;

	  for (j = XVECLEN (op, i) - 1; j >= 0; j--)
	    if (symbolic_reference_mentioned_p (XVECEXP (op, i, j)))
	      return 1;
	}

      else if (fmt[i] == 'e' && symbolic_reference_mentioned_p (XEXP (op, i)))
	return 1;
    }

  return 0;
}

/* Return true if OP contains a reference to a thread-local symbol.  */

bool
tls_symbolic_reference_mentioned_p (rtx op)
{
  const char *fmt;
  int i;

  if (GET_CODE (op) == SYMBOL_REF)
    return tls_symbolic_operand (op);

  fmt = GET_RTX_FORMAT (GET_CODE (op));
  for (i = GET_RTX_LENGTH (GET_CODE (op)) - 1; i >= 0; i--)
    {
      if (fmt[i] == 'E')
	{
	  int j;

	  for (j = XVECLEN (op, i) - 1; j >= 0; j--)
	    if (tls_symbolic_reference_mentioned_p (XVECEXP (op, i, j)))
	      return true;
	}

      else if (fmt[i] == 'e' && tls_symbolic_reference_mentioned_p (XEXP (op, i)))
	return true;
    }

  return false;
}


/* Return true if OP is a legitimate general operand when
   generating PIC code.  It is given that flag_pic is on
   and that OP satisfies CONSTANT_P.  */

int
legitimate_pic_operand_p (rtx op)
{
  /* Accept all non-symbolic constants.  */
  if (!SYMBOLIC_CONST (op))
    return 1;

  /* Reject everything else; must be handled
     via emit_symbolic_move.  */
  return 0;
}

/* Returns true if the constant value OP is a legitimate general operand.
   It is given that OP satisfies CONSTANT_P.  */

static bool
s390_legitimate_constant_p (machine_mode mode, rtx op)
{
  if (TARGET_VX && VECTOR_MODE_P (mode) && GET_CODE (op) == CONST_VECTOR)
    {
      if (GET_MODE_SIZE (mode) != 16)
	return 0;

      if (!satisfies_constraint_j00 (op)
	  && !satisfies_constraint_jm1 (op)
	  && !satisfies_constraint_jKK (op)
	  && !satisfies_constraint_jxx (op)
	  && !satisfies_constraint_jyy (op))
	return 0;
    }

  /* Accept all non-symbolic constants.  */
  if (!SYMBOLIC_CONST (op))
    return 1;

  /* Accept immediate LARL operands.  */
  if (TARGET_CPU_ZARCH && larl_operand (op, mode))
    return 1;

  /* Thread-local symbols are never legal constants.  This is
     so that emit_call knows that computing such addresses
     might require a function call.  */
  if (TLS_SYMBOLIC_CONST (op))
    return 0;

  /* In the PIC case, symbolic constants must *not* be
     forced into the literal pool.  We accept them here,
     so that they will be handled by emit_symbolic_move.  */
  if (flag_pic)
    return 1;

  /* All remaining non-PIC symbolic constants are
     forced into the literal pool.  */
  return 0;
}

/* Determine if it's legal to put X into the constant pool.  This
   is not possible if X contains the address of a symbol that is
   not constant (TLS) or not known at final link time (PIC).  */

static bool
s390_cannot_force_const_mem (machine_mode mode, rtx x)
{
  switch (GET_CODE (x))
    {
    case CONST_INT:
    case CONST_DOUBLE:
    case CONST_WIDE_INT:
    case CONST_VECTOR:
      /* Accept all non-symbolic constants.  */
      return false;

    case LABEL_REF:
      /* Labels are OK iff we are non-PIC.  */
      return flag_pic != 0;

    case SYMBOL_REF:
      /* 'Naked' TLS symbol references are never OK,
         non-TLS symbols are OK iff we are non-PIC.  */
      if (tls_symbolic_operand (x))
	return true;
      else
	return flag_pic != 0;

    case CONST:
      return s390_cannot_force_const_mem (mode, XEXP (x, 0));
    case PLUS:
    case MINUS:
      return s390_cannot_force_const_mem (mode, XEXP (x, 0))
	     || s390_cannot_force_const_mem (mode, XEXP (x, 1));

    case UNSPEC:
      switch (XINT (x, 1))
	{
	/* Only lt-relative or GOT-relative UNSPECs are OK.  */
	case UNSPEC_LTREL_OFFSET:
	case UNSPEC_GOT:
	case UNSPEC_GOTOFF:
	case UNSPEC_PLTOFF:
	case UNSPEC_TLSGD:
	case UNSPEC_TLSLDM:
	case UNSPEC_NTPOFF:
	case UNSPEC_DTPOFF:
	case UNSPEC_GOTNTPOFF:
	case UNSPEC_INDNTPOFF:
	  return false;

	/* If the literal pool shares the code section, be put
	   execute template placeholders into the pool as well.  */
	case UNSPEC_INSN:
	  return TARGET_CPU_ZARCH;

	default:
	  return true;
	}
      break;

    default:
      gcc_unreachable ();
    }
}

/* Returns true if the constant value OP is a legitimate general
   operand during and after reload.  The difference to
   legitimate_constant_p is that this function will not accept
   a constant that would need to be forced to the literal pool
   before it can be used as operand.
   This function accepts all constants which can be loaded directly
   into a GPR.  */

bool
legitimate_reload_constant_p (rtx op)
{
  /* Accept la(y) operands.  */
  if (GET_CODE (op) == CONST_INT
      && DISP_IN_RANGE (INTVAL (op)))
    return true;

  /* Accept l(g)hi/l(g)fi operands.  */
  if (GET_CODE (op) == CONST_INT
      && (CONST_OK_FOR_K (INTVAL (op)) || CONST_OK_FOR_Os (INTVAL (op))))
    return true;

  /* Accept lliXX operands.  */
  if (TARGET_ZARCH
      && GET_CODE (op) == CONST_INT
      && trunc_int_for_mode (INTVAL (op), word_mode) == INTVAL (op)
      && s390_single_part (op, word_mode, HImode, 0) >= 0)
  return true;

  if (TARGET_EXTIMM
      && GET_CODE (op) == CONST_INT
      && trunc_int_for_mode (INTVAL (op), word_mode) == INTVAL (op)
      && s390_single_part (op, word_mode, SImode, 0) >= 0)
    return true;

  /* Accept larl operands.  */
  if (TARGET_CPU_ZARCH
      && larl_operand (op, VOIDmode))
    return true;

  /* Accept floating-point zero operands that fit into a single GPR.  */
  if (GET_CODE (op) == CONST_DOUBLE
      && s390_float_const_zero_p (op)
      && GET_MODE_SIZE (GET_MODE (op)) <= UNITS_PER_WORD)
    return true;

  /* Accept double-word operands that can be split.  */
  if (GET_CODE (op) == CONST_WIDE_INT
      || (GET_CODE (op) == CONST_INT
	  && trunc_int_for_mode (INTVAL (op), word_mode) != INTVAL (op)))
    {
      machine_mode dword_mode = word_mode == SImode ? DImode : TImode;
      rtx hi = operand_subword (op, 0, 0, dword_mode);
      rtx lo = operand_subword (op, 1, 0, dword_mode);
      return legitimate_reload_constant_p (hi)
	     && legitimate_reload_constant_p (lo);
    }

  /* Everything else cannot be handled without reload.  */
  return false;
}

/* Returns true if the constant value OP is a legitimate fp operand
   during and after reload.
   This function accepts all constants which can be loaded directly
   into an FPR.  */

static bool
legitimate_reload_fp_constant_p (rtx op)
{
  /* Accept floating-point zero operands if the load zero instruction
     can be used.  Prior to z196 the load fp zero instruction caused a
     performance penalty if the result is used as BFP number.  */
  if (TARGET_Z196
      && GET_CODE (op) == CONST_DOUBLE
      && s390_float_const_zero_p (op))
    return true;

  return false;
}

/* Returns true if the constant value OP is a legitimate vector operand
   during and after reload.
   This function accepts all constants which can be loaded directly
   into an VR.  */

static bool
legitimate_reload_vector_constant_p (rtx op)
{
  if (TARGET_VX && GET_MODE_SIZE (GET_MODE (op)) == 16
      && (satisfies_constraint_j00 (op)
	  || satisfies_constraint_jm1 (op)
	  || satisfies_constraint_jKK (op)
	  || satisfies_constraint_jxx (op)
	  || satisfies_constraint_jyy (op)))
    return true;

  return false;
}

/* Given an rtx OP being reloaded into a reg required to be in class RCLASS,
   return the class of reg to actually use.  */

static reg_class_t
s390_preferred_reload_class (rtx op, reg_class_t rclass)
{
  switch (GET_CODE (op))
    {
      /* Constants we cannot reload into general registers
	 must be forced into the literal pool.  */
      case CONST_VECTOR:
      case CONST_DOUBLE:
      case CONST_INT:
      case CONST_WIDE_INT:
	if (reg_class_subset_p (GENERAL_REGS, rclass)
	    && legitimate_reload_constant_p (op))
	  return GENERAL_REGS;
	else if (reg_class_subset_p (ADDR_REGS, rclass)
		 && legitimate_reload_constant_p (op))
	  return ADDR_REGS;
	else if (reg_class_subset_p (FP_REGS, rclass)
		 && legitimate_reload_fp_constant_p (op))
	  return FP_REGS;
	else if (reg_class_subset_p (VEC_REGS, rclass)
		 && legitimate_reload_vector_constant_p (op))
	  return VEC_REGS;

	return NO_REGS;

      /* If a symbolic constant or a PLUS is reloaded,
	 it is most likely being used as an address, so
	 prefer ADDR_REGS.  If 'class' is not a superset
	 of ADDR_REGS, e.g. FP_REGS, reject this reload.  */
      case CONST:
	/* Symrefs cannot be pushed into the literal pool with -fPIC
	   so we *MUST NOT* return NO_REGS for these cases
	   (s390_cannot_force_const_mem will return true).  

	   On the other hand we MUST return NO_REGS for symrefs with
	   invalid addend which might have been pushed to the literal
	   pool (no -fPIC).  Usually we would expect them to be
	   handled via secondary reload but this does not happen if
	   they are used as literal pool slot replacement in reload
	   inheritance (see emit_input_reload_insns).  */
	if (TARGET_CPU_ZARCH
	    && GET_CODE (XEXP (op, 0)) == PLUS
	    && GET_CODE (XEXP (XEXP(op, 0), 0)) == SYMBOL_REF
	    && GET_CODE (XEXP (XEXP(op, 0), 1)) == CONST_INT)
	  {
	    if (flag_pic && reg_class_subset_p (ADDR_REGS, rclass))
	      return ADDR_REGS;
	    else
	      return NO_REGS;
	  }
	/* fallthrough */
      case LABEL_REF:
      case SYMBOL_REF:
	if (!legitimate_reload_constant_p (op))
          return NO_REGS;
	/* fallthrough */
      case PLUS:
	/* load address will be used.  */
	if (reg_class_subset_p (ADDR_REGS, rclass))
	  return ADDR_REGS;
	else
	  return NO_REGS;

      default:
	break;
    }

  return rclass;
}

/* Return true if ADDR is SYMBOL_REF + addend with addend being a
   multiple of ALIGNMENT and the SYMBOL_REF being naturally
   aligned.  */

bool
s390_check_symref_alignment (rtx addr, HOST_WIDE_INT alignment)
{
  HOST_WIDE_INT addend;
  rtx symref;

  /* The "required alignment" might be 0 (e.g. for certain structs
     accessed via BLKmode).  Early abort in this case, as well as when
     an alignment > 8 is required.  */
  if (alignment < 2 || alignment > 8)
    return false;

  if (!s390_loadrelative_operand_p (addr, &symref, &addend))
    return false;

  if (addend & (alignment - 1))
    return false;

  if (GET_CODE (symref) == SYMBOL_REF)
    {
      /* We have load-relative instructions for 2-byte, 4-byte, and
         8-byte alignment so allow only these.  */
      switch (alignment)
	{
	case 8:	return !SYMBOL_FLAG_NOTALIGN8_P (symref);
	case 4:	return !SYMBOL_FLAG_NOTALIGN4_P (symref);
	case 2:	return !SYMBOL_FLAG_NOTALIGN2_P (symref);
	default: return false;
	}
    }

  if (GET_CODE (symref) == UNSPEC
      && alignment <= UNITS_PER_LONG)
    return true;

  return false;
}

/* ADDR is moved into REG using larl.  If ADDR isn't a valid larl
   operand SCRATCH is used to reload the even part of the address and
   adding one.  */

void
s390_reload_larl_operand (rtx reg, rtx addr, rtx scratch)
{
  HOST_WIDE_INT addend;
  rtx symref;

  if (!s390_loadrelative_operand_p (addr, &symref, &addend))
    gcc_unreachable ();

  if (!(addend & 1))
    /* Easy case.  The addend is even so larl will do fine.  */
    emit_move_insn (reg, addr);
  else
    {
      /* We can leave the scratch register untouched if the target
	 register is a valid base register.  */
      if (REGNO (reg) < FIRST_PSEUDO_REGISTER
	  && REGNO_REG_CLASS (REGNO (reg)) == ADDR_REGS)
	scratch = reg;

      gcc_assert (REGNO (scratch) < FIRST_PSEUDO_REGISTER);
      gcc_assert (REGNO_REG_CLASS (REGNO (scratch)) == ADDR_REGS);

      if (addend != 1)
	emit_move_insn (scratch,
			gen_rtx_CONST (Pmode,
				       gen_rtx_PLUS (Pmode, symref,
						     GEN_INT (addend - 1))));
      else
	emit_move_insn (scratch, symref);

      /* Increment the address using la in order to avoid clobbering cc.  */
      s390_load_address (reg, gen_rtx_PLUS (Pmode, scratch, const1_rtx));
    }
}

/* Generate what is necessary to move between REG and MEM using
   SCRATCH.  The direction is given by TOMEM.  */

void
s390_reload_symref_address (rtx reg, rtx mem, rtx scratch, bool tomem)
{
  /* Reload might have pulled a constant out of the literal pool.
     Force it back in.  */
  if (CONST_INT_P (mem) || GET_CODE (mem) == CONST_DOUBLE
      || GET_CODE (mem) == CONST_WIDE_INT
      || GET_CODE (mem) == CONST_VECTOR
      || GET_CODE (mem) == CONST)
    mem = force_const_mem (GET_MODE (reg), mem);

  gcc_assert (MEM_P (mem));

  /* For a load from memory we can leave the scratch register
     untouched if the target register is a valid base register.  */
  if (!tomem
      && REGNO (reg) < FIRST_PSEUDO_REGISTER
      && REGNO_REG_CLASS (REGNO (reg)) == ADDR_REGS
      && GET_MODE (reg) == GET_MODE (scratch))
    scratch = reg;

  /* Load address into scratch register.  Since we can't have a
     secondary reload for a secondary reload we have to cover the case
     where larl would need a secondary reload here as well.  */
  s390_reload_larl_operand (scratch, XEXP (mem, 0), scratch);

  /* Now we can use a standard load/store to do the move.  */
  if (tomem)
    emit_move_insn (replace_equiv_address (mem, scratch), reg);
  else
    emit_move_insn (reg, replace_equiv_address (mem, scratch));
}

/* Inform reload about cases where moving X with a mode MODE to a register in
   RCLASS requires an extra scratch or immediate register.  Return the class
   needed for the immediate register.  */

static reg_class_t
s390_secondary_reload (bool in_p, rtx x, reg_class_t rclass_i,
		       machine_mode mode, secondary_reload_info *sri)
{
  enum reg_class rclass = (enum reg_class) rclass_i;

  /* Intermediate register needed.  */
  if (reg_classes_intersect_p (CC_REGS, rclass))
    return GENERAL_REGS;

  if (TARGET_VX)
    {
      /* The vst/vl vector move instructions allow only for short
	 displacements.  */
      if (MEM_P (x)
	  && GET_CODE (XEXP (x, 0)) == PLUS
	  && GET_CODE (XEXP (XEXP (x, 0), 1)) == CONST_INT
	  && !SHORT_DISP_IN_RANGE(INTVAL (XEXP (XEXP (x, 0), 1)))
	  && reg_class_subset_p (rclass, VEC_REGS)
	  && (!reg_class_subset_p (rclass, FP_REGS)
	      || (GET_MODE_SIZE (mode) > 8
		  && s390_class_max_nregs (FP_REGS, mode) == 1)))
	{
	  if (in_p)
	    sri->icode = (TARGET_64BIT ?
			  CODE_FOR_reloaddi_la_in :
			  CODE_FOR_reloadsi_la_in);
	  else
	    sri->icode = (TARGET_64BIT ?
			  CODE_FOR_reloaddi_la_out :
			  CODE_FOR_reloadsi_la_out);
	}
    }

  if (TARGET_Z10)
    {
      HOST_WIDE_INT offset;
      rtx symref;

      /* On z10 several optimizer steps may generate larl operands with
	 an odd addend.  */
      if (in_p
	  && s390_loadrelative_operand_p (x, &symref, &offset)
	  && mode == Pmode
	  && !SYMBOL_FLAG_NOTALIGN2_P (symref)
	  && (offset & 1) == 1)
	sri->icode = ((mode == DImode) ? CODE_FOR_reloaddi_larl_odd_addend_z10
		      : CODE_FOR_reloadsi_larl_odd_addend_z10);

      /* Handle all the (mem (symref)) accesses we cannot use the z10
	 instructions for.  */
      if (MEM_P (x)
	  && s390_loadrelative_operand_p (XEXP (x, 0), NULL, NULL)
	  && (mode == QImode
	      || !reg_class_subset_p (rclass, GENERAL_REGS)
	      || GET_MODE_SIZE (mode) > UNITS_PER_WORD
	      || !s390_check_symref_alignment (XEXP (x, 0),
					       GET_MODE_SIZE (mode))))
	{
#define __SECONDARY_RELOAD_CASE(M,m)					\
	  case E_##M##mode:						\
	    if (TARGET_64BIT)						\
	      sri->icode = in_p ? CODE_FOR_reload##m##di_toreg_z10 :	\
                                  CODE_FOR_reload##m##di_tomem_z10;	\
	    else							\
  	      sri->icode = in_p ? CODE_FOR_reload##m##si_toreg_z10 :	\
                                  CODE_FOR_reload##m##si_tomem_z10;	\
	  break;

	  switch (GET_MODE (x))
	    {
	      __SECONDARY_RELOAD_CASE (QI, qi);
	      __SECONDARY_RELOAD_CASE (HI, hi);
	      __SECONDARY_RELOAD_CASE (SI, si);
	      __SECONDARY_RELOAD_CASE (DI, di);
	      __SECONDARY_RELOAD_CASE (TI, ti);
	      __SECONDARY_RELOAD_CASE (SF, sf);
	      __SECONDARY_RELOAD_CASE (DF, df);
	      __SECONDARY_RELOAD_CASE (TF, tf);
	      __SECONDARY_RELOAD_CASE (SD, sd);
	      __SECONDARY_RELOAD_CASE (DD, dd);
	      __SECONDARY_RELOAD_CASE (TD, td);
	      __SECONDARY_RELOAD_CASE (V1QI, v1qi);
	      __SECONDARY_RELOAD_CASE (V2QI, v2qi);
	      __SECONDARY_RELOAD_CASE (V4QI, v4qi);
	      __SECONDARY_RELOAD_CASE (V8QI, v8qi);
	      __SECONDARY_RELOAD_CASE (V16QI, v16qi);
	      __SECONDARY_RELOAD_CASE (V1HI, v1hi);
	      __SECONDARY_RELOAD_CASE (V2HI, v2hi);
	      __SECONDARY_RELOAD_CASE (V4HI, v4hi);
	      __SECONDARY_RELOAD_CASE (V8HI, v8hi);
	      __SECONDARY_RELOAD_CASE (V1SI, v1si);
	      __SECONDARY_RELOAD_CASE (V2SI, v2si);
	      __SECONDARY_RELOAD_CASE (V4SI, v4si);
	      __SECONDARY_RELOAD_CASE (V1DI, v1di);
	      __SECONDARY_RELOAD_CASE (V2DI, v2di);
	      __SECONDARY_RELOAD_CASE (V1TI, v1ti);
	      __SECONDARY_RELOAD_CASE (V1SF, v1sf);
	      __SECONDARY_RELOAD_CASE (V2SF, v2sf);
	      __SECONDARY_RELOAD_CASE (V4SF, v4sf);
	      __SECONDARY_RELOAD_CASE (V1DF, v1df);
	      __SECONDARY_RELOAD_CASE (V2DF, v2df);
	      __SECONDARY_RELOAD_CASE (V1TF, v1tf);
	    default:
	      gcc_unreachable ();
	    }
#undef __SECONDARY_RELOAD_CASE
	}
    }

  /* We need a scratch register when loading a PLUS expression which
     is not a legitimate operand of the LOAD ADDRESS instruction.  */
  /* LRA can deal with transformation of plus op very well -- so we
     don't need to prompt LRA in this case.  */
  if (! lra_in_progress && in_p && s390_plus_operand (x, mode))
    sri->icode = (TARGET_64BIT ?
		  CODE_FOR_reloaddi_plus : CODE_FOR_reloadsi_plus);

  /* Performing a multiword move from or to memory we have to make sure the
     second chunk in memory is addressable without causing a displacement
     overflow.  If that would be the case we calculate the address in
     a scratch register.  */
  if (MEM_P (x)
      && GET_CODE (XEXP (x, 0)) == PLUS
      && GET_CODE (XEXP (XEXP (x, 0), 1)) == CONST_INT
      && !DISP_IN_RANGE (INTVAL (XEXP (XEXP (x, 0), 1))
			 + GET_MODE_SIZE (mode) - 1))
    {
      /* For GENERAL_REGS a displacement overflow is no problem if occurring
	 in a s_operand address since we may fallback to lm/stm.  So we only
	 have to care about overflows in the b+i+d case.  */
      if ((reg_classes_intersect_p (GENERAL_REGS, rclass)
	   && s390_class_max_nregs (GENERAL_REGS, mode) > 1
	   && GET_CODE (XEXP (XEXP (x, 0), 0)) == PLUS)
	  /* For FP_REGS no lm/stm is available so this check is triggered
	     for displacement overflows in b+i+d and b+d like addresses.  */
	  || (reg_classes_intersect_p (FP_REGS, rclass)
	      && s390_class_max_nregs (FP_REGS, mode) > 1))
	{
	  if (in_p)
	    sri->icode = (TARGET_64BIT ?
			  CODE_FOR_reloaddi_la_in :
			  CODE_FOR_reloadsi_la_in);
	  else
	    sri->icode = (TARGET_64BIT ?
			  CODE_FOR_reloaddi_la_out :
			  CODE_FOR_reloadsi_la_out);
	}
    }

  /* A scratch address register is needed when a symbolic constant is
     copied to r0 compiling with -fPIC.  In other cases the target
     register might be used as temporary (see legitimize_pic_address).  */
  if (in_p && SYMBOLIC_CONST (x) && flag_pic == 2 && rclass != ADDR_REGS)
    sri->icode = (TARGET_64BIT ?
		  CODE_FOR_reloaddi_PIC_addr :
		  CODE_FOR_reloadsi_PIC_addr);

  /* Either scratch or no register needed.  */
  return NO_REGS;
}

/* Generate code to load SRC, which is PLUS that is not a
   legitimate operand for the LA instruction, into TARGET.
   SCRATCH may be used as scratch register.  */

void
s390_expand_plus_operand (rtx target, rtx src,
			  rtx scratch)
{
  rtx sum1, sum2;
  struct s390_address ad;

  /* src must be a PLUS; get its two operands.  */
  gcc_assert (GET_CODE (src) == PLUS);
  gcc_assert (GET_MODE (src) == Pmode);

  /* Check if any of the two operands is already scheduled
     for replacement by reload.  This can happen e.g. when
     float registers occur in an address.  */
  sum1 = find_replacement (&XEXP (src, 0));
  sum2 = find_replacement (&XEXP (src, 1));
  src = gen_rtx_PLUS (Pmode, sum1, sum2);

  /* If the address is already strictly valid, there's nothing to do.  */
  if (!s390_decompose_address (src, &ad)
      || (ad.base && !REGNO_OK_FOR_BASE_P (REGNO (ad.base)))
      || (ad.indx && !REGNO_OK_FOR_INDEX_P (REGNO (ad.indx))))
    {
      /* Otherwise, one of the operands cannot be an address register;
         we reload its value into the scratch register.  */
      if (true_regnum (sum1) < 1 || true_regnum (sum1) > 15)
	{
	  emit_move_insn (scratch, sum1);
	  sum1 = scratch;
	}
      if (true_regnum (sum2) < 1 || true_regnum (sum2) > 15)
	{
	  emit_move_insn (scratch, sum2);
	  sum2 = scratch;
	}

      /* According to the way these invalid addresses are generated
         in reload.c, it should never happen (at least on s390) that
         *neither* of the PLUS components, after find_replacements
         was applied, is an address register.  */
      if (sum1 == scratch && sum2 == scratch)
	{
	  debug_rtx (src);
	  gcc_unreachable ();
	}

      src = gen_rtx_PLUS (Pmode, sum1, sum2);
    }

  /* Emit the LOAD ADDRESS pattern.  Note that reload of PLUS
     is only ever performed on addresses, so we can mark the
     sum as legitimate for LA in any case.  */
  s390_load_address (target, src);
}


/* Return true if ADDR is a valid memory address.
   STRICT specifies whether strict register checking applies.  */

static bool
s390_legitimate_address_p (machine_mode mode, rtx addr, bool strict)
{
  struct s390_address ad;

  if (TARGET_Z10
      && larl_operand (addr, VOIDmode)
      && (mode == VOIDmode
	  || s390_check_symref_alignment (addr, GET_MODE_SIZE (mode))))
    return true;

  if (!s390_decompose_address (addr, &ad))
    return false;

  if (strict)
    {
      if (ad.base && !REGNO_OK_FOR_BASE_P (REGNO (ad.base)))
	return false;

      if (ad.indx && !REGNO_OK_FOR_INDEX_P (REGNO (ad.indx)))
	return false;
    }
  else
    {
      if (ad.base
	  && !(REGNO (ad.base) >= FIRST_PSEUDO_REGISTER
	       || REGNO_REG_CLASS (REGNO (ad.base)) == ADDR_REGS))
	return false;

      if (ad.indx
	  && !(REGNO (ad.indx) >= FIRST_PSEUDO_REGISTER
	       || REGNO_REG_CLASS (REGNO (ad.indx)) == ADDR_REGS))
	  return false;
    }
  return true;
}

/* Return true if OP is a valid operand for the LA instruction.
   In 31-bit, we need to prove that the result is used as an
   address, as LA performs only a 31-bit addition.  */

bool
legitimate_la_operand_p (rtx op)
{
  struct s390_address addr;
  if (!s390_decompose_address (op, &addr))
    return false;

  return (TARGET_64BIT || addr.pointer);
}

/* Return true if it is valid *and* preferable to use LA to
   compute the sum of OP1 and OP2.  */

bool
preferred_la_operand_p (rtx op1, rtx op2)
{
  struct s390_address addr;

  if (op2 != const0_rtx)
    op1 = gen_rtx_PLUS (Pmode, op1, op2);

  if (!s390_decompose_address (op1, &addr))
    return false;
  if (addr.base && !REGNO_OK_FOR_BASE_P (REGNO (addr.base)))
    return false;
  if (addr.indx && !REGNO_OK_FOR_INDEX_P (REGNO (addr.indx)))
    return false;

  /* Avoid LA instructions with index register on z196; it is
     preferable to use regular add instructions when possible.
     Starting with zEC12 the la with index register is "uncracked"
     again.  */
  if (addr.indx && s390_tune == PROCESSOR_2817_Z196)
    return false;

  if (!TARGET_64BIT && !addr.pointer)
    return false;

  if (addr.pointer)
    return true;

  if ((addr.base && REG_P (addr.base) && REG_POINTER (addr.base))
      || (addr.indx && REG_P (addr.indx) && REG_POINTER (addr.indx)))
    return true;

  return false;
}

/* Emit a forced load-address operation to load SRC into DST.
   This will use the LOAD ADDRESS instruction even in situations
   where legitimate_la_operand_p (SRC) returns false.  */

void
s390_load_address (rtx dst, rtx src)
{
  if (TARGET_64BIT)
    emit_move_insn (dst, src);
  else
    emit_insn (gen_force_la_31 (dst, src));
}

/* Return a legitimate reference for ORIG (an address) using the
   register REG.  If REG is 0, a new pseudo is generated.

   There are two types of references that must be handled:

   1. Global data references must load the address from the GOT, via
      the PIC reg.  An insn is emitted to do this load, and the reg is
      returned.

   2. Static data references, constant pool addresses, and code labels
      compute the address as an offset from the GOT, whose base is in
      the PIC reg.  Static data objects have SYMBOL_FLAG_LOCAL set to
      differentiate them from global data objects.  The returned
      address is the PIC reg + an unspec constant.

   TARGET_LEGITIMIZE_ADDRESS_P rejects symbolic references unless the PIC
   reg also appears in the address.  */

rtx
legitimize_pic_address (rtx orig, rtx reg)
{
  rtx addr = orig;
  rtx addend = const0_rtx;
  rtx new_rtx = orig;

  gcc_assert (!TLS_SYMBOLIC_CONST (addr));

  if (GET_CODE (addr) == CONST)
    addr = XEXP (addr, 0);

  if (GET_CODE (addr) == PLUS)
    {
      addend = XEXP (addr, 1);
      addr = XEXP (addr, 0);
    }

  if ((GET_CODE (addr) == LABEL_REF
       || (GET_CODE (addr) == SYMBOL_REF && SYMBOL_REF_LOCAL_P (addr))
       || (GET_CODE (addr) == UNSPEC &&
	   (XINT (addr, 1) == UNSPEC_GOTENT
	    || (TARGET_CPU_ZARCH && XINT (addr, 1) == UNSPEC_PLT))))
      && GET_CODE (addend) == CONST_INT)
    {
      /* This can be locally addressed.  */

      /* larl_operand requires UNSPECs to be wrapped in a const rtx.  */
      rtx const_addr = (GET_CODE (addr) == UNSPEC ?
			gen_rtx_CONST (Pmode, addr) : addr);

      if (TARGET_CPU_ZARCH
	  && larl_operand (const_addr, VOIDmode)
	  && INTVAL (addend) < HOST_WIDE_INT_1 << 31
	  && INTVAL (addend) >= -(HOST_WIDE_INT_1 << 31))
	{
	  if (INTVAL (addend) & 1)
	    {
	      /* LARL can't handle odd offsets, so emit a pair of LARL
		 and LA.  */
	      rtx temp = reg? reg : gen_reg_rtx (Pmode);

	      if (!DISP_IN_RANGE (INTVAL (addend)))
		{
		  HOST_WIDE_INT even = INTVAL (addend) - 1;
		  addr = gen_rtx_PLUS (Pmode, addr, GEN_INT (even));
		  addr = gen_rtx_CONST (Pmode, addr);
		  addend = const1_rtx;
		}

	      emit_move_insn (temp, addr);
	      new_rtx = gen_rtx_PLUS (Pmode, temp, addend);

	      if (reg != 0)
		{
		  s390_load_address (reg, new_rtx);
		  new_rtx = reg;
		}
	    }
	  else
	    {
	      /* If the offset is even, we can just use LARL.  This
		 will happen automatically.  */
	    }
	}
      else
	{
	  /* No larl - Access local symbols relative to the GOT.  */

	  rtx temp = reg? reg : gen_reg_rtx (Pmode);

	  if (reload_in_progress || reload_completed)
	    df_set_regs_ever_live (PIC_OFFSET_TABLE_REGNUM, true);

	  addr = gen_rtx_UNSPEC (Pmode, gen_rtvec (1, addr), UNSPEC_GOTOFF);
	  if (addend != const0_rtx)
	    addr = gen_rtx_PLUS (Pmode, addr, addend);
	  addr = gen_rtx_CONST (Pmode, addr);
	  addr = force_const_mem (Pmode, addr);
	  emit_move_insn (temp, addr);

	  new_rtx = gen_rtx_PLUS (Pmode, pic_offset_table_rtx, temp);
	  if (reg != 0)
	    {
	      s390_load_address (reg, new_rtx);
	      new_rtx = reg;
	    }
	}
    }
  else if (GET_CODE (addr) == SYMBOL_REF && addend == const0_rtx)
    {
      /* A non-local symbol reference without addend.

	 The symbol ref is wrapped into an UNSPEC to make sure the
	 proper operand modifier (@GOT or @GOTENT) will be emitted.
	 This will tell the linker to put the symbol into the GOT.

	 Additionally the code dereferencing the GOT slot is emitted here.

	 An addend to the symref needs to be added afterwards.
	 legitimize_pic_address calls itself recursively to handle
	 that case.  So no need to do it here.  */

      if (reg == 0)
        reg = gen_reg_rtx (Pmode);

      if (TARGET_Z10)
	{
	  /* Use load relative if possible.
	     lgrl <target>, sym@GOTENT  */
	  new_rtx = gen_rtx_UNSPEC (Pmode, gen_rtvec (1, addr), UNSPEC_GOTENT);
	  new_rtx = gen_rtx_CONST (Pmode, new_rtx);
	  new_rtx = gen_const_mem (GET_MODE (reg), new_rtx);

	  emit_move_insn (reg, new_rtx);
	  new_rtx = reg;
	}
      else if (flag_pic == 1)
        {
          /* Assume GOT offset is a valid displacement operand (< 4k
             or < 512k with z990).  This is handled the same way in
             both 31- and 64-bit code (@GOT).
             lg <target>, sym@GOT(r12)  */

	  if (reload_in_progress || reload_completed)
	    df_set_regs_ever_live (PIC_OFFSET_TABLE_REGNUM, true);

          new_rtx = gen_rtx_UNSPEC (Pmode, gen_rtvec (1, addr), UNSPEC_GOT);
          new_rtx = gen_rtx_CONST (Pmode, new_rtx);
          new_rtx = gen_rtx_PLUS (Pmode, pic_offset_table_rtx, new_rtx);
          new_rtx = gen_const_mem (Pmode, new_rtx);
          emit_move_insn (reg, new_rtx);
          new_rtx = reg;
        }
      else if (TARGET_CPU_ZARCH)
        {
          /* If the GOT offset might be >= 4k, we determine the position
             of the GOT entry via a PC-relative LARL (@GOTENT).
	     larl temp, sym@GOTENT
             lg   <target>, 0(temp) */

          rtx temp = reg ? reg : gen_reg_rtx (Pmode);

	  gcc_assert (REGNO (temp) >= FIRST_PSEUDO_REGISTER
		      || REGNO_REG_CLASS (REGNO (temp)) == ADDR_REGS);

          new_rtx = gen_rtx_UNSPEC (Pmode, gen_rtvec (1, addr), UNSPEC_GOTENT);
          new_rtx = gen_rtx_CONST (Pmode, new_rtx);
	  emit_move_insn (temp, new_rtx);

	  new_rtx = gen_const_mem (Pmode, temp);
          emit_move_insn (reg, new_rtx);

          new_rtx = reg;
        }
      else
        {
          /* If the GOT offset might be >= 4k, we have to load it
             from the literal pool (@GOT).

	     lg temp, lit-litbase(r13)
             lg <target>, 0(temp)
	     lit:  .long sym@GOT  */

          rtx temp = reg ? reg : gen_reg_rtx (Pmode);

	  gcc_assert (REGNO (temp) >= FIRST_PSEUDO_REGISTER
		      || REGNO_REG_CLASS (REGNO (temp)) == ADDR_REGS);

	  if (reload_in_progress || reload_completed)
	    df_set_regs_ever_live (PIC_OFFSET_TABLE_REGNUM, true);

          addr = gen_rtx_UNSPEC (Pmode, gen_rtvec (1, addr), UNSPEC_GOT);
          addr = gen_rtx_CONST (Pmode, addr);
          addr = force_const_mem (Pmode, addr);
          emit_move_insn (temp, addr);

          new_rtx = gen_rtx_PLUS (Pmode, pic_offset_table_rtx, temp);
          new_rtx = gen_const_mem (Pmode, new_rtx);
          emit_move_insn (reg, new_rtx);
          new_rtx = reg;
        }
    }
  else if (GET_CODE (addr) == UNSPEC && GET_CODE (addend) == CONST_INT)
    {
      gcc_assert (XVECLEN (addr, 0) == 1);
      switch (XINT (addr, 1))
	{
	  /* These address symbols (or PLT slots) relative to the GOT
	     (not GOT slots!).  In general this will exceed the
	     displacement range so these value belong into the literal
	     pool.  */
	case UNSPEC_GOTOFF:
	case UNSPEC_PLTOFF:
	  new_rtx = force_const_mem (Pmode, orig);
	  break;

	  /* For -fPIC the GOT size might exceed the displacement
	     range so make sure the value is in the literal pool.  */
	case UNSPEC_GOT:
	  if (flag_pic == 2)
	    new_rtx = force_const_mem (Pmode, orig);
	  break;

	  /* For @GOTENT larl is used.  This is handled like local
	     symbol refs.  */
	case UNSPEC_GOTENT:
	  gcc_unreachable ();
	  break;

	  /* @PLT is OK as is on 64-bit, must be converted to
	     GOT-relative @PLTOFF on 31-bit.  */
	case UNSPEC_PLT:
	  if (!TARGET_CPU_ZARCH)
	    {
	      rtx temp = reg? reg : gen_reg_rtx (Pmode);

	      if (reload_in_progress || reload_completed)
		df_set_regs_ever_live (PIC_OFFSET_TABLE_REGNUM, true);

	      addr = XVECEXP (addr, 0, 0);
	      addr = gen_rtx_UNSPEC (Pmode, gen_rtvec (1, addr),
				     UNSPEC_PLTOFF);
	      if (addend != const0_rtx)
		addr = gen_rtx_PLUS (Pmode, addr, addend);
	      addr = gen_rtx_CONST (Pmode, addr);
	      addr = force_const_mem (Pmode, addr);
	      emit_move_insn (temp, addr);

	      new_rtx = gen_rtx_PLUS (Pmode, pic_offset_table_rtx, temp);
	      if (reg != 0)
		{
		  s390_load_address (reg, new_rtx);
		  new_rtx = reg;
		}
	    }
	  else
	    /* On 64 bit larl can be used.  This case is handled like
	       local symbol refs.  */
	    gcc_unreachable ();
	  break;

	  /* Everything else cannot happen.  */
	default:
	  gcc_unreachable ();
	}
    }
  else if (addend != const0_rtx)
    {
      /* Otherwise, compute the sum.  */

      rtx base = legitimize_pic_address (addr, reg);
      new_rtx  = legitimize_pic_address (addend,
					 base == reg ? NULL_RTX : reg);
      if (GET_CODE (new_rtx) == CONST_INT)
	new_rtx = plus_constant (Pmode, base, INTVAL (new_rtx));
      else
	{
	  if (GET_CODE (new_rtx) == PLUS && CONSTANT_P (XEXP (new_rtx, 1)))
	    {
	      base = gen_rtx_PLUS (Pmode, base, XEXP (new_rtx, 0));
	      new_rtx = XEXP (new_rtx, 1);
	    }
	  new_rtx = gen_rtx_PLUS (Pmode, base, new_rtx);
	}

      if (GET_CODE (new_rtx) == CONST)
	new_rtx = XEXP (new_rtx, 0);
      new_rtx = force_operand (new_rtx, 0);
    }

  return new_rtx;
}

/* Load the thread pointer into a register.  */

rtx
s390_get_thread_pointer (void)
{
  rtx tp = gen_reg_rtx (Pmode);

  emit_move_insn (tp, gen_rtx_REG (Pmode, TP_REGNUM));
  mark_reg_pointer (tp, BITS_PER_WORD);

  return tp;
}

/* Emit a tls call insn. The call target is the SYMBOL_REF stored
   in s390_tls_symbol which always refers to __tls_get_offset.
   The returned offset is written to RESULT_REG and an USE rtx is
   generated for TLS_CALL.  */

static GTY(()) rtx s390_tls_symbol;

static void
s390_emit_tls_call_insn (rtx result_reg, rtx tls_call)
{
  rtx insn;

  if (!flag_pic)
    emit_insn (s390_load_got ());

  if (!s390_tls_symbol)
    s390_tls_symbol = gen_rtx_SYMBOL_REF (Pmode, "__tls_get_offset");

  insn = s390_emit_call (s390_tls_symbol, tls_call, result_reg,
			 gen_rtx_REG (Pmode, RETURN_REGNUM));

  use_reg (&CALL_INSN_FUNCTION_USAGE (insn), result_reg);
  RTL_CONST_CALL_P (insn) = 1;
}

/* ADDR contains a thread-local SYMBOL_REF.  Generate code to compute
   this (thread-local) address.  REG may be used as temporary.  */

static rtx
legitimize_tls_address (rtx addr, rtx reg)
{
  rtx new_rtx, tls_call, temp, base, r2;
  rtx_insn *insn;

  if (GET_CODE (addr) == SYMBOL_REF)
    switch (tls_symbolic_operand (addr))
      {
      case TLS_MODEL_GLOBAL_DYNAMIC:
	start_sequence ();
	r2 = gen_rtx_REG (Pmode, 2);
	tls_call = gen_rtx_UNSPEC (Pmode, gen_rtvec (1, addr), UNSPEC_TLSGD);
	new_rtx = gen_rtx_CONST (Pmode, tls_call);
	new_rtx = force_const_mem (Pmode, new_rtx);
	emit_move_insn (r2, new_rtx);
	s390_emit_tls_call_insn (r2, tls_call);
	insn = get_insns ();
	end_sequence ();

	new_rtx = gen_rtx_UNSPEC (Pmode, gen_rtvec (1, addr), UNSPEC_NTPOFF);
	temp = gen_reg_rtx (Pmode);
	emit_libcall_block (insn, temp, r2, new_rtx);

	new_rtx = gen_rtx_PLUS (Pmode, s390_get_thread_pointer (), temp);
	if (reg != 0)
	  {
	    s390_load_address (reg, new_rtx);
	    new_rtx = reg;
	  }
	break;

      case TLS_MODEL_LOCAL_DYNAMIC:
	start_sequence ();
	r2 = gen_rtx_REG (Pmode, 2);
	tls_call = gen_rtx_UNSPEC (Pmode, gen_rtvec (1, const0_rtx), UNSPEC_TLSLDM);
	new_rtx = gen_rtx_CONST (Pmode, tls_call);
	new_rtx = force_const_mem (Pmode, new_rtx);
	emit_move_insn (r2, new_rtx);
	s390_emit_tls_call_insn (r2, tls_call);
	insn = get_insns ();
	end_sequence ();

	new_rtx = gen_rtx_UNSPEC (Pmode, gen_rtvec (1, const0_rtx), UNSPEC_TLSLDM_NTPOFF);
	temp = gen_reg_rtx (Pmode);
	emit_libcall_block (insn, temp, r2, new_rtx);

	new_rtx = gen_rtx_PLUS (Pmode, s390_get_thread_pointer (), temp);
	base = gen_reg_rtx (Pmode);
	s390_load_address (base, new_rtx);

	new_rtx = gen_rtx_UNSPEC (Pmode, gen_rtvec (1, addr), UNSPEC_DTPOFF);
	new_rtx = gen_rtx_CONST (Pmode, new_rtx);
	new_rtx = force_const_mem (Pmode, new_rtx);
	temp = gen_reg_rtx (Pmode);
	emit_move_insn (temp, new_rtx);

	new_rtx = gen_rtx_PLUS (Pmode, base, temp);
	if (reg != 0)
	  {
	    s390_load_address (reg, new_rtx);
	    new_rtx = reg;
	  }
	break;

      case TLS_MODEL_INITIAL_EXEC:
	if (flag_pic == 1)
	  {
	    /* Assume GOT offset < 4k.  This is handled the same way
	       in both 31- and 64-bit code.  */

	    if (reload_in_progress || reload_completed)
	      df_set_regs_ever_live (PIC_OFFSET_TABLE_REGNUM, true);

	    new_rtx = gen_rtx_UNSPEC (Pmode, gen_rtvec (1, addr), UNSPEC_GOTNTPOFF);
	    new_rtx = gen_rtx_CONST (Pmode, new_rtx);
	    new_rtx = gen_rtx_PLUS (Pmode, pic_offset_table_rtx, new_rtx);
	    new_rtx = gen_const_mem (Pmode, new_rtx);
	    temp = gen_reg_rtx (Pmode);
	    emit_move_insn (temp, new_rtx);
	  }
	else if (TARGET_CPU_ZARCH)
	  {
	    /* If the GOT offset might be >= 4k, we determine the position
	       of the GOT entry via a PC-relative LARL.  */

	    new_rtx = gen_rtx_UNSPEC (Pmode, gen_rtvec (1, addr), UNSPEC_INDNTPOFF);
	    new_rtx = gen_rtx_CONST (Pmode, new_rtx);
	    temp = gen_reg_rtx (Pmode);
	    emit_move_insn (temp, new_rtx);

	    new_rtx = gen_const_mem (Pmode, temp);
	    temp = gen_reg_rtx (Pmode);
	    emit_move_insn (temp, new_rtx);
	  }
	else if (flag_pic)
	  {
	    /* If the GOT offset might be >= 4k, we have to load it
	       from the literal pool.  */

	    if (reload_in_progress || reload_completed)
	      df_set_regs_ever_live (PIC_OFFSET_TABLE_REGNUM, true);

	    new_rtx = gen_rtx_UNSPEC (Pmode, gen_rtvec (1, addr), UNSPEC_GOTNTPOFF);
	    new_rtx = gen_rtx_CONST (Pmode, new_rtx);
	    new_rtx = force_const_mem (Pmode, new_rtx);
	    temp = gen_reg_rtx (Pmode);
	    emit_move_insn (temp, new_rtx);

            new_rtx = gen_rtx_PLUS (Pmode, pic_offset_table_rtx, temp);
	    new_rtx = gen_const_mem (Pmode, new_rtx);

	    new_rtx = gen_rtx_UNSPEC (Pmode, gen_rtvec (2, new_rtx, addr), UNSPEC_TLS_LOAD);
	    temp = gen_reg_rtx (Pmode);
	    emit_insn (gen_rtx_SET (temp, new_rtx));
	  }
	else
	  {
	    /* In position-dependent code, load the absolute address of
	       the GOT entry from the literal pool.  */

	    new_rtx = gen_rtx_UNSPEC (Pmode, gen_rtvec (1, addr), UNSPEC_INDNTPOFF);
	    new_rtx = gen_rtx_CONST (Pmode, new_rtx);
	    new_rtx = force_const_mem (Pmode, new_rtx);
	    temp = gen_reg_rtx (Pmode);
	    emit_move_insn (temp, new_rtx);

	    new_rtx = temp;
	    new_rtx = gen_const_mem (Pmode, new_rtx);
	    new_rtx = gen_rtx_UNSPEC (Pmode, gen_rtvec (2, new_rtx, addr), UNSPEC_TLS_LOAD);
	    temp = gen_reg_rtx (Pmode);
	    emit_insn (gen_rtx_SET (temp, new_rtx));
	  }

	new_rtx = gen_rtx_PLUS (Pmode, s390_get_thread_pointer (), temp);
	if (reg != 0)
	  {
	    s390_load_address (reg, new_rtx);
	    new_rtx = reg;
	  }
	break;

      case TLS_MODEL_LOCAL_EXEC:
	new_rtx = gen_rtx_UNSPEC (Pmode, gen_rtvec (1, addr), UNSPEC_NTPOFF);
	new_rtx = gen_rtx_CONST (Pmode, new_rtx);
	new_rtx = force_const_mem (Pmode, new_rtx);
        temp = gen_reg_rtx (Pmode);
	emit_move_insn (temp, new_rtx);

	new_rtx = gen_rtx_PLUS (Pmode, s390_get_thread_pointer (), temp);
	if (reg != 0)
	  {
	    s390_load_address (reg, new_rtx);
	    new_rtx = reg;
	  }
	break;

      default:
	gcc_unreachable ();
      }

  else if (GET_CODE (addr) == CONST && GET_CODE (XEXP (addr, 0)) == UNSPEC)
    {
      switch (XINT (XEXP (addr, 0), 1))
	{
	case UNSPEC_INDNTPOFF:
	  gcc_assert (TARGET_CPU_ZARCH);
	  new_rtx = addr;
	  break;

	default:
	  gcc_unreachable ();
	}
    }

  else if (GET_CODE (addr) == CONST && GET_CODE (XEXP (addr, 0)) == PLUS
	   && GET_CODE (XEXP (XEXP (addr, 0), 1)) == CONST_INT)
    {
      new_rtx = XEXP (XEXP (addr, 0), 0);
      if (GET_CODE (new_rtx) != SYMBOL_REF)
	new_rtx = gen_rtx_CONST (Pmode, new_rtx);

      new_rtx = legitimize_tls_address (new_rtx, reg);
      new_rtx = plus_constant (Pmode, new_rtx,
			       INTVAL (XEXP (XEXP (addr, 0), 1)));
      new_rtx = force_operand (new_rtx, 0);
    }

  else
    gcc_unreachable ();  /* for now ... */

  return new_rtx;
}

/* Emit insns making the address in operands[1] valid for a standard
   move to operands[0].  operands[1] is replaced by an address which
   should be used instead of the former RTX to emit the move
   pattern.  */

void
emit_symbolic_move (rtx *operands)
{
  rtx temp = !can_create_pseudo_p () ? operands[0] : gen_reg_rtx (Pmode);

  if (GET_CODE (operands[0]) == MEM)
    operands[1] = force_reg (Pmode, operands[1]);
  else if (TLS_SYMBOLIC_CONST (operands[1]))
    operands[1] = legitimize_tls_address (operands[1], temp);
  else if (flag_pic)
    operands[1] = legitimize_pic_address (operands[1], temp);
}

/* Try machine-dependent ways of modifying an illegitimate address X
   to be legitimate.  If we find one, return the new, valid address.

   OLDX is the address as it was before break_out_memory_refs was called.
   In some cases it is useful to look at this to decide what needs to be done.

   MODE is the mode of the operand pointed to by X.

   When -fpic is used, special handling is needed for symbolic references.
   See comments by legitimize_pic_address for details.  */

static rtx
s390_legitimize_address (rtx x, rtx oldx ATTRIBUTE_UNUSED,
			 machine_mode mode ATTRIBUTE_UNUSED)
{
  rtx constant_term = const0_rtx;

  if (TLS_SYMBOLIC_CONST (x))
    {
      x = legitimize_tls_address (x, 0);

      if (s390_legitimate_address_p (mode, x, FALSE))
	return x;
    }
  else if (GET_CODE (x) == PLUS
	   && (TLS_SYMBOLIC_CONST (XEXP (x, 0))
	       || TLS_SYMBOLIC_CONST (XEXP (x, 1))))
    {
      return x;
    }
  else if (flag_pic)
    {
      if (SYMBOLIC_CONST (x)
          || (GET_CODE (x) == PLUS
              && (SYMBOLIC_CONST (XEXP (x, 0))
                  || SYMBOLIC_CONST (XEXP (x, 1)))))
	  x = legitimize_pic_address (x, 0);

      if (s390_legitimate_address_p (mode, x, FALSE))
	return x;
    }

  x = eliminate_constant_term (x, &constant_term);

  /* Optimize loading of large displacements by splitting them
     into the multiple of 4K and the rest; this allows the
     former to be CSE'd if possible.

     Don't do this if the displacement is added to a register
     pointing into the stack frame, as the offsets will
     change later anyway.  */

  if (GET_CODE (constant_term) == CONST_INT
      && !TARGET_LONG_DISPLACEMENT
      && !DISP_IN_RANGE (INTVAL (constant_term))
      && !(REG_P (x) && REGNO_PTR_FRAME_P (REGNO (x))))
    {
      HOST_WIDE_INT lower = INTVAL (constant_term) & 0xfff;
      HOST_WIDE_INT upper = INTVAL (constant_term) ^ lower;

      rtx temp = gen_reg_rtx (Pmode);
      rtx val  = force_operand (GEN_INT (upper), temp);
      if (val != temp)
	emit_move_insn (temp, val);

      x = gen_rtx_PLUS (Pmode, x, temp);
      constant_term = GEN_INT (lower);
    }

  if (GET_CODE (x) == PLUS)
    {
      if (GET_CODE (XEXP (x, 0)) == REG)
	{
	  rtx temp = gen_reg_rtx (Pmode);
	  rtx val  = force_operand (XEXP (x, 1), temp);
	  if (val != temp)
	    emit_move_insn (temp, val);

	  x = gen_rtx_PLUS (Pmode, XEXP (x, 0), temp);
	}

      else if (GET_CODE (XEXP (x, 1)) == REG)
	{
	  rtx temp = gen_reg_rtx (Pmode);
	  rtx val  = force_operand (XEXP (x, 0), temp);
	  if (val != temp)
	    emit_move_insn (temp, val);

	  x = gen_rtx_PLUS (Pmode, temp, XEXP (x, 1));
	}
    }

  if (constant_term != const0_rtx)
    x = gen_rtx_PLUS (Pmode, x, constant_term);

  return x;
}

/* Try a machine-dependent way of reloading an illegitimate address AD
   operand.  If we find one, push the reload and return the new address.

   MODE is the mode of the enclosing MEM.  OPNUM is the operand number
   and TYPE is the reload type of the current reload.  */

rtx
legitimize_reload_address (rtx ad, machine_mode mode ATTRIBUTE_UNUSED,
			   int opnum, int type)
{
  if (!optimize || TARGET_LONG_DISPLACEMENT)
    return NULL_RTX;

  if (GET_CODE (ad) == PLUS)
    {
      rtx tem = simplify_binary_operation (PLUS, Pmode,
					   XEXP (ad, 0), XEXP (ad, 1));
      if (tem)
	ad = tem;
    }

  if (GET_CODE (ad) == PLUS
      && GET_CODE (XEXP (ad, 0)) == REG
      && GET_CODE (XEXP (ad, 1)) == CONST_INT
      && !DISP_IN_RANGE (INTVAL (XEXP (ad, 1))))
    {
      HOST_WIDE_INT lower = INTVAL (XEXP (ad, 1)) & 0xfff;
      HOST_WIDE_INT upper = INTVAL (XEXP (ad, 1)) ^ lower;
      rtx cst, tem, new_rtx;

      cst = GEN_INT (upper);
      if (!legitimate_reload_constant_p (cst))
	cst = force_const_mem (Pmode, cst);

      tem = gen_rtx_PLUS (Pmode, XEXP (ad, 0), cst);
      new_rtx = gen_rtx_PLUS (Pmode, tem, GEN_INT (lower));

      push_reload (XEXP (tem, 1), 0, &XEXP (tem, 1), 0,
		   BASE_REG_CLASS, Pmode, VOIDmode, 0, 0,
		   opnum, (enum reload_type) type);
      return new_rtx;
    }

  return NULL_RTX;
}

/* Emit code to move LEN bytes from DST to SRC.  */

bool
s390_expand_movmem (rtx dst, rtx src, rtx len)
{
  /* When tuning for z10 or higher we rely on the Glibc functions to
     do the right thing. Only for constant lengths below 64k we will
     generate inline code.  */
  if (s390_tune >= PROCESSOR_2097_Z10
      && (GET_CODE (len) != CONST_INT || INTVAL (len) > (1<<16)))
    return false;

  /* Expand memcpy for constant length operands without a loop if it
     is shorter that way.

     With a constant length argument a
     memcpy loop (without pfd) is 36 bytes -> 6 * mvc  */
  if (GET_CODE (len) == CONST_INT
      && INTVAL (len) >= 0
      && INTVAL (len) <= 256 * 6
      && (!TARGET_MVCLE || INTVAL (len) <= 256))
    {
      HOST_WIDE_INT o, l;

      for (l = INTVAL (len), o = 0; l > 0; l -= 256, o += 256)
	{
	  rtx newdst = adjust_address (dst, BLKmode, o);
	  rtx newsrc = adjust_address (src, BLKmode, o);
	  emit_insn (gen_movmem_short (newdst, newsrc,
				       GEN_INT (l > 256 ? 255 : l - 1)));
	}
    }

  else if (TARGET_MVCLE)
    {
      emit_insn (gen_movmem_long (dst, src, convert_to_mode (Pmode, len, 1)));
    }

  else
    {
      rtx dst_addr, src_addr, count, blocks, temp;
      rtx_code_label *loop_start_label = gen_label_rtx ();
      rtx_code_label *loop_end_label = gen_label_rtx ();
      rtx_code_label *end_label = gen_label_rtx ();
      machine_mode mode;

      mode = GET_MODE (len);
      if (mode == VOIDmode)
        mode = Pmode;

      dst_addr = gen_reg_rtx (Pmode);
      src_addr = gen_reg_rtx (Pmode);
      count = gen_reg_rtx (mode);
      blocks = gen_reg_rtx (mode);

      convert_move (count, len, 1);
      emit_cmp_and_jump_insns (count, const0_rtx,
			       EQ, NULL_RTX, mode, 1, end_label);

      emit_move_insn (dst_addr, force_operand (XEXP (dst, 0), NULL_RTX));
      emit_move_insn (src_addr, force_operand (XEXP (src, 0), NULL_RTX));
      dst = change_address (dst, VOIDmode, dst_addr);
      src = change_address (src, VOIDmode, src_addr);

      temp = expand_binop (mode, add_optab, count, constm1_rtx, count, 1,
			   OPTAB_DIRECT);
      if (temp != count)
        emit_move_insn (count, temp);

      temp = expand_binop (mode, lshr_optab, count, GEN_INT (8), blocks, 1,
			   OPTAB_DIRECT);
      if (temp != blocks)
        emit_move_insn (blocks, temp);

      emit_cmp_and_jump_insns (blocks, const0_rtx,
			       EQ, NULL_RTX, mode, 1, loop_end_label);

      emit_label (loop_start_label);

      if (TARGET_Z10
	  && (GET_CODE (len) != CONST_INT || INTVAL (len) > 768))
	{
	  rtx prefetch;

	  /* Issue a read prefetch for the +3 cache line.  */
	  prefetch = gen_prefetch (gen_rtx_PLUS (Pmode, src_addr, GEN_INT (768)),
				   const0_rtx, const0_rtx);
	  PREFETCH_SCHEDULE_BARRIER_P (prefetch) = true;
	  emit_insn (prefetch);

	  /* Issue a write prefetch for the +3 cache line.  */
	  prefetch = gen_prefetch (gen_rtx_PLUS (Pmode, dst_addr, GEN_INT (768)),
				   const1_rtx, const0_rtx);
	  PREFETCH_SCHEDULE_BARRIER_P (prefetch) = true;
	  emit_insn (prefetch);
	}

      emit_insn (gen_movmem_short (dst, src, GEN_INT (255)));
      s390_load_address (dst_addr,
			 gen_rtx_PLUS (Pmode, dst_addr, GEN_INT (256)));
      s390_load_address (src_addr,
			 gen_rtx_PLUS (Pmode, src_addr, GEN_INT (256)));

      temp = expand_binop (mode, add_optab, blocks, constm1_rtx, blocks, 1,
			   OPTAB_DIRECT);
      if (temp != blocks)
        emit_move_insn (blocks, temp);

      emit_cmp_and_jump_insns (blocks, const0_rtx,
			       EQ, NULL_RTX, mode, 1, loop_end_label);

      emit_jump (loop_start_label);
      emit_label (loop_end_label);

      emit_insn (gen_movmem_short (dst, src,
				   convert_to_mode (Pmode, count, 1)));
      emit_label (end_label);
    }
  return true;
}

/* Emit code to set LEN bytes at DST to VAL.
   Make use of clrmem if VAL is zero.  */

void
s390_expand_setmem (rtx dst, rtx len, rtx val)
{
  const int very_unlikely = REG_BR_PROB_BASE / 100 - 1;

  if (GET_CODE (len) == CONST_INT && INTVAL (len) <= 0)
    return;

  gcc_assert (GET_CODE (val) == CONST_INT || GET_MODE (val) == QImode);

  /* Expand setmem/clrmem for a constant length operand without a
     loop if it will be shorter that way.
     With a constant length and without pfd argument a
     clrmem loop is 32 bytes -> 5.3 * xc
     setmem loop is 36 bytes -> 3.6 * (mvi/stc + mvc) */
  if (GET_CODE (len) == CONST_INT
      && ((INTVAL (len) <= 256 * 5 && val == const0_rtx)
	  || INTVAL (len) <= 257 * 3)
      && (!TARGET_MVCLE || INTVAL (len) <= 256))
    {
      HOST_WIDE_INT o, l;

      if (val == const0_rtx)
	/* clrmem: emit 256 byte blockwise XCs.  */
	for (l = INTVAL (len), o = 0; l > 0; l -= 256, o += 256)
	  {
	    rtx newdst = adjust_address (dst, BLKmode, o);
	    emit_insn (gen_clrmem_short (newdst,
					 GEN_INT (l > 256 ? 255 : l - 1)));
	  }
      else
	/* setmem: emit 1(mvi) + 256(mvc) byte blockwise memsets by
	   setting first byte to val and using a 256 byte mvc with one
	   byte overlap to propagate the byte.  */
	for (l = INTVAL (len), o = 0; l > 0; l -= 257, o += 257)
	  {
	    rtx newdst = adjust_address (dst, BLKmode, o);
	    emit_move_insn (adjust_address (dst, QImode, o), val);
	    if (l > 1)
	      {
		rtx newdstp1 = adjust_address (dst, BLKmode, o + 1);
		emit_insn (gen_movmem_short (newdstp1, newdst,
					     GEN_INT (l > 257 ? 255 : l - 2)));
	      }
	  }
    }

  else if (TARGET_MVCLE)
    {
      val = force_not_mem (convert_modes (Pmode, QImode, val, 1));
      if (TARGET_64BIT)
	emit_insn (gen_setmem_long_di (dst, convert_to_mode (Pmode, len, 1),
				       val));
      else
	emit_insn (gen_setmem_long_si (dst, convert_to_mode (Pmode, len, 1),
				       val));
    }

  else
    {
      rtx dst_addr, count, blocks, temp, dstp1 = NULL_RTX;
      rtx_code_label *loop_start_label = gen_label_rtx ();
      rtx_code_label *onebyte_end_label = gen_label_rtx ();
      rtx_code_label *zerobyte_end_label = gen_label_rtx ();
      rtx_code_label *restbyte_end_label = gen_label_rtx ();
      machine_mode mode;

      mode = GET_MODE (len);
      if (mode == VOIDmode)
	mode = Pmode;

      dst_addr = gen_reg_rtx (Pmode);
      count = gen_reg_rtx (mode);
      blocks = gen_reg_rtx (mode);

      convert_move (count, len, 1);
      emit_cmp_and_jump_insns (count, const0_rtx,
			       EQ, NULL_RTX, mode, 1, zerobyte_end_label,
			       very_unlikely);

      /* We need to make a copy of the target address since memset is
	 supposed to return it unmodified.  We have to make it here
	 already since the new reg is used at onebyte_end_label.  */
      emit_move_insn (dst_addr, force_operand (XEXP (dst, 0), NULL_RTX));
      dst = change_address (dst, VOIDmode, dst_addr);

      if (val != const0_rtx)
	{
	  /* When using the overlapping mvc the original target
	     address is only accessed as single byte entity (even by
	     the mvc reading this value).  */
	  set_mem_size (dst, 1);
	  dstp1 = adjust_address (dst, VOIDmode, 1);
	  emit_cmp_and_jump_insns (count,
				   const1_rtx, EQ, NULL_RTX, mode, 1,
				   onebyte_end_label, very_unlikely);
	}

      /* There is one unconditional (mvi+mvc)/xc after the loop
	 dealing with the rest of the bytes, subtracting two (mvi+mvc)
	 or one (xc) here leaves this number of bytes to be handled by
	 it.  */
      temp = expand_binop (mode, add_optab, count,
			   val == const0_rtx ? constm1_rtx : GEN_INT (-2),
			   count, 1, OPTAB_DIRECT);
      if (temp != count)
	emit_move_insn (count, temp);

      temp = expand_binop (mode, lshr_optab, count, GEN_INT (8), blocks, 1,
			   OPTAB_DIRECT);
      if (temp != blocks)
	emit_move_insn (blocks, temp);

      emit_cmp_and_jump_insns (blocks, const0_rtx,
			       EQ, NULL_RTX, mode, 1, restbyte_end_label);

      emit_jump (loop_start_label);

      if (val != const0_rtx)
	{
	  /* The 1 byte != 0 special case.  Not handled efficiently
	     since we require two jumps for that.  However, this
	     should be very rare.  */
	  emit_label (onebyte_end_label);
	  emit_move_insn (adjust_address (dst, QImode, 0), val);
	  emit_jump (zerobyte_end_label);
	}

      emit_label (loop_start_label);

      if (TARGET_Z10
	  && (GET_CODE (len) != CONST_INT || INTVAL (len) > 1024))
	{
	  /* Issue a write prefetch for the +4 cache line.  */
	  rtx prefetch = gen_prefetch (gen_rtx_PLUS (Pmode, dst_addr,
						     GEN_INT (1024)),
				       const1_rtx, const0_rtx);
	  emit_insn (prefetch);
	  PREFETCH_SCHEDULE_BARRIER_P (prefetch) = true;
	}

      if (val == const0_rtx)
	emit_insn (gen_clrmem_short (dst, GEN_INT (255)));
      else
	{
	  /* Set the first byte in the block to the value and use an
	     overlapping mvc for the block.  */
	  emit_move_insn (adjust_address (dst, QImode, 0), val);
	  emit_insn (gen_movmem_short (dstp1, dst, GEN_INT (254)));
	}
      s390_load_address (dst_addr,
			 gen_rtx_PLUS (Pmode, dst_addr, GEN_INT (256)));

      temp = expand_binop (mode, add_optab, blocks, constm1_rtx, blocks, 1,
			   OPTAB_DIRECT);
      if (temp != blocks)
	emit_move_insn (blocks, temp);

      emit_cmp_and_jump_insns (blocks, const0_rtx,
			       NE, NULL_RTX, mode, 1, loop_start_label);

      emit_label (restbyte_end_label);

      if (val == const0_rtx)
	emit_insn (gen_clrmem_short (dst, convert_to_mode (Pmode, count, 1)));
      else
	{
	  /* Set the first byte in the block to the value and use an
	     overlapping mvc for the block.  */
	  emit_move_insn (adjust_address (dst, QImode, 0), val);
	  /* execute only uses the lowest 8 bits of count that's
	     exactly what we need here.  */
	  emit_insn (gen_movmem_short (dstp1, dst,
				       convert_to_mode (Pmode, count, 1)));
	}

      emit_label (zerobyte_end_label);
    }
}

/* Emit code to compare LEN bytes at OP0 with those at OP1,
   and return the result in TARGET.  */

bool
s390_expand_cmpmem (rtx target, rtx op0, rtx op1, rtx len)
{
  rtx ccreg = gen_rtx_REG (CCUmode, CC_REGNUM);
  rtx tmp;

  /* When tuning for z10 or higher we rely on the Glibc functions to
     do the right thing. Only for constant lengths below 64k we will
     generate inline code.  */
  if (s390_tune >= PROCESSOR_2097_Z10
      && (GET_CODE (len) != CONST_INT || INTVAL (len) > (1<<16)))
    return false;

  /* As the result of CMPINT is inverted compared to what we need,
     we have to swap the operands.  */
  tmp = op0; op0 = op1; op1 = tmp;

  if (GET_CODE (len) == CONST_INT && INTVAL (len) >= 0 && INTVAL (len) <= 256)
    {
      if (INTVAL (len) > 0)
        {
          emit_insn (gen_cmpmem_short (op0, op1, GEN_INT (INTVAL (len) - 1)));
          emit_insn (gen_cmpint (target, ccreg));
        }
      else
        emit_move_insn (target, const0_rtx);
    }
  else if (TARGET_MVCLE)
    {
      emit_insn (gen_cmpmem_long (op0, op1, convert_to_mode (Pmode, len, 1)));
      emit_insn (gen_cmpint (target, ccreg));
    }
  else
    {
      rtx addr0, addr1, count, blocks, temp;
      rtx_code_label *loop_start_label = gen_label_rtx ();
      rtx_code_label *loop_end_label = gen_label_rtx ();
      rtx_code_label *end_label = gen_label_rtx ();
      machine_mode mode;

      mode = GET_MODE (len);
      if (mode == VOIDmode)
        mode = Pmode;

      addr0 = gen_reg_rtx (Pmode);
      addr1 = gen_reg_rtx (Pmode);
      count = gen_reg_rtx (mode);
      blocks = gen_reg_rtx (mode);

      convert_move (count, len, 1);
      emit_cmp_and_jump_insns (count, const0_rtx,
			       EQ, NULL_RTX, mode, 1, end_label);

      emit_move_insn (addr0, force_operand (XEXP (op0, 0), NULL_RTX));
      emit_move_insn (addr1, force_operand (XEXP (op1, 0), NULL_RTX));
      op0 = change_address (op0, VOIDmode, addr0);
      op1 = change_address (op1, VOIDmode, addr1);

      temp = expand_binop (mode, add_optab, count, constm1_rtx, count, 1,
			   OPTAB_DIRECT);
      if (temp != count)
        emit_move_insn (count, temp);

      temp = expand_binop (mode, lshr_optab, count, GEN_INT (8), blocks, 1,
			   OPTAB_DIRECT);
      if (temp != blocks)
        emit_move_insn (blocks, temp);

      emit_cmp_and_jump_insns (blocks, const0_rtx,
			       EQ, NULL_RTX, mode, 1, loop_end_label);

      emit_label (loop_start_label);

      if (TARGET_Z10
	  && (GET_CODE (len) != CONST_INT || INTVAL (len) > 512))
	{
	  rtx prefetch;

	  /* Issue a read prefetch for the +2 cache line of operand 1.  */
	  prefetch = gen_prefetch (gen_rtx_PLUS (Pmode, addr0, GEN_INT (512)),
				   const0_rtx, const0_rtx);
	  emit_insn (prefetch);
	  PREFETCH_SCHEDULE_BARRIER_P (prefetch) = true;

	  /* Issue a read prefetch for the +2 cache line of operand 2.  */
	  prefetch = gen_prefetch (gen_rtx_PLUS (Pmode, addr1, GEN_INT (512)),
				   const0_rtx, const0_rtx);
	  emit_insn (prefetch);
	  PREFETCH_SCHEDULE_BARRIER_P (prefetch) = true;
	}

      emit_insn (gen_cmpmem_short (op0, op1, GEN_INT (255)));
      temp = gen_rtx_NE (VOIDmode, ccreg, const0_rtx);
      temp = gen_rtx_IF_THEN_ELSE (VOIDmode, temp,
			gen_rtx_LABEL_REF (VOIDmode, end_label), pc_rtx);
      temp = gen_rtx_SET (pc_rtx, temp);
      emit_jump_insn (temp);

      s390_load_address (addr0,
			 gen_rtx_PLUS (Pmode, addr0, GEN_INT (256)));
      s390_load_address (addr1,
			 gen_rtx_PLUS (Pmode, addr1, GEN_INT (256)));

      temp = expand_binop (mode, add_optab, blocks, constm1_rtx, blocks, 1,
			   OPTAB_DIRECT);
      if (temp != blocks)
        emit_move_insn (blocks, temp);

      emit_cmp_and_jump_insns (blocks, const0_rtx,
			       EQ, NULL_RTX, mode, 1, loop_end_label);

      emit_jump (loop_start_label);
      emit_label (loop_end_label);

      emit_insn (gen_cmpmem_short (op0, op1,
				   convert_to_mode (Pmode, count, 1)));
      emit_label (end_label);

      emit_insn (gen_cmpint (target, ccreg));
    }
  return true;
}

/* Emit a conditional jump to LABEL for condition code mask MASK using
   comparsion operator COMPARISON.  Return the emitted jump insn.  */

static rtx_insn *
s390_emit_ccraw_jump (HOST_WIDE_INT mask, enum rtx_code comparison, rtx label)
{
  rtx temp;

  gcc_assert (comparison == EQ || comparison == NE);
  gcc_assert (mask > 0 && mask < 15);

  temp = gen_rtx_fmt_ee (comparison, VOIDmode,
			 gen_rtx_REG (CCRAWmode, CC_REGNUM), GEN_INT (mask));
  temp = gen_rtx_IF_THEN_ELSE (VOIDmode, temp,
			       gen_rtx_LABEL_REF (VOIDmode, label), pc_rtx);
  temp = gen_rtx_SET (pc_rtx, temp);
  return emit_jump_insn (temp);
}

/* Emit the instructions to implement strlen of STRING and store the
   result in TARGET.  The string has the known ALIGNMENT.  This
   version uses vector instructions and is therefore not appropriate
   for targets prior to z13.  */

void
s390_expand_vec_strlen (rtx target, rtx string, rtx alignment)
{
  int very_unlikely = REG_BR_PROB_BASE / 100 - 1;
  int very_likely = REG_BR_PROB_BASE - 1;
  rtx highest_index_to_load_reg = gen_reg_rtx (Pmode);
  rtx str_reg = gen_reg_rtx (V16QImode);
  rtx str_addr_base_reg = gen_reg_rtx (Pmode);
  rtx str_idx_reg = gen_reg_rtx (Pmode);
  rtx result_reg = gen_reg_rtx (V16QImode);
  rtx is_aligned_label = gen_label_rtx ();
  rtx into_loop_label = NULL_RTX;
  rtx loop_start_label = gen_label_rtx ();
  rtx temp;
  rtx len = gen_reg_rtx (QImode);
  rtx cond;

  s390_load_address (str_addr_base_reg, XEXP (string, 0));
  emit_move_insn (str_idx_reg, const0_rtx);

  if (INTVAL (alignment) < 16)
    {
      /* Check whether the address happens to be aligned properly so
	 jump directly to the aligned loop.  */
      emit_cmp_and_jump_insns (gen_rtx_AND (Pmode,
					    str_addr_base_reg, GEN_INT (15)),
			       const0_rtx, EQ, NULL_RTX,
			       Pmode, 1, is_aligned_label);

      temp = gen_reg_rtx (Pmode);
      temp = expand_binop (Pmode, and_optab, str_addr_base_reg,
			   GEN_INT (15), temp, 1, OPTAB_DIRECT);
      gcc_assert (REG_P (temp));
      highest_index_to_load_reg =
	expand_binop (Pmode, sub_optab, GEN_INT (15), temp,
		      highest_index_to_load_reg, 1, OPTAB_DIRECT);
      gcc_assert (REG_P (highest_index_to_load_reg));
      emit_insn (gen_vllv16qi (str_reg,
		   convert_to_mode (SImode, highest_index_to_load_reg, 1),
		   gen_rtx_MEM (BLKmode, str_addr_base_reg)));

      into_loop_label = gen_label_rtx ();
      s390_emit_jump (into_loop_label, NULL_RTX);
      emit_barrier ();
    }

  emit_label (is_aligned_label);
  LABEL_NUSES (is_aligned_label) = INTVAL (alignment) < 16 ? 2 : 1;

  /* Reaching this point we are only performing 16 bytes aligned
     loads.  */
  emit_move_insn (highest_index_to_load_reg, GEN_INT (15));

  emit_label (loop_start_label);
  LABEL_NUSES (loop_start_label) = 1;

  /* Load 16 bytes of the string into VR.  */
  emit_move_insn (str_reg,
		  gen_rtx_MEM (V16QImode,
			       gen_rtx_PLUS (Pmode, str_idx_reg,
					     str_addr_base_reg)));
  if (into_loop_label != NULL_RTX)
    {
      emit_label (into_loop_label);
      LABEL_NUSES (into_loop_label) = 1;
    }

  /* Increment string index by 16 bytes.  */
  expand_binop (Pmode, add_optab, str_idx_reg, GEN_INT (16),
		str_idx_reg, 1, OPTAB_DIRECT);

  emit_insn (gen_vec_vfenesv16qi (result_reg, str_reg, str_reg,
				  GEN_INT (VSTRING_FLAG_ZS | VSTRING_FLAG_CS)));

  add_int_reg_note (s390_emit_ccraw_jump (8, NE, loop_start_label),
		    REG_BR_PROB, very_likely);
  emit_insn (gen_vec_extractv16qi (len, result_reg, GEN_INT (7)));

  /* If the string pointer wasn't aligned we have loaded less then 16
     bytes and the remaining bytes got filled with zeros (by vll).
     Now we have to check whether the resulting index lies within the
     bytes actually part of the string.  */

  cond = s390_emit_compare (GT, convert_to_mode (Pmode, len, 1),
			    highest_index_to_load_reg);
  s390_load_address (highest_index_to_load_reg,
		     gen_rtx_PLUS (Pmode, highest_index_to_load_reg,
				   const1_rtx));
  if (TARGET_64BIT)
    emit_insn (gen_movdicc (str_idx_reg, cond,
			    highest_index_to_load_reg, str_idx_reg));
  else
    emit_insn (gen_movsicc (str_idx_reg, cond,
			    highest_index_to_load_reg, str_idx_reg));

  add_int_reg_note (s390_emit_jump (is_aligned_label, cond), REG_BR_PROB,
		    very_unlikely);

  expand_binop (Pmode, add_optab, str_idx_reg,
		GEN_INT (-16), str_idx_reg, 1, OPTAB_DIRECT);
  /* FIXME: len is already zero extended - so avoid the llgcr emitted
     here.  */
  temp = expand_binop (Pmode, add_optab, str_idx_reg,
		       convert_to_mode (Pmode, len, 1),
		       target, 1, OPTAB_DIRECT);
  if (temp != target)
    emit_move_insn (target, temp);
}

void
s390_expand_vec_movstr (rtx result, rtx dst, rtx src)
{
  int very_unlikely = REG_BR_PROB_BASE / 100 - 1;
  rtx temp = gen_reg_rtx (Pmode);
  rtx src_addr = XEXP (src, 0);
  rtx dst_addr = XEXP (dst, 0);
  rtx src_addr_reg = gen_reg_rtx (Pmode);
  rtx dst_addr_reg = gen_reg_rtx (Pmode);
  rtx offset = gen_reg_rtx (Pmode);
  rtx vsrc = gen_reg_rtx (V16QImode);
  rtx vpos = gen_reg_rtx (V16QImode);
  rtx loadlen = gen_reg_rtx (SImode);
  rtx gpos_qi = gen_reg_rtx(QImode);
  rtx gpos = gen_reg_rtx (SImode);
  rtx done_label = gen_label_rtx ();
  rtx loop_label = gen_label_rtx ();
  rtx exit_label = gen_label_rtx ();
  rtx full_label = gen_label_rtx ();

  /* Perform a quick check for string ending on the first up to 16
     bytes and exit early if successful.  */

  emit_insn (gen_vlbb (vsrc, src, GEN_INT (6)));
  emit_insn (gen_lcbb (loadlen, src_addr, GEN_INT (6)));
  emit_insn (gen_vfenezv16qi (vpos, vsrc, vsrc));
  emit_insn (gen_vec_extractv16qi (gpos_qi, vpos, GEN_INT (7)));
  emit_move_insn (gpos, gen_rtx_SUBREG (SImode, gpos_qi, 0));
  /* gpos is the byte index if a zero was found and 16 otherwise.
     So if it is lower than the loaded bytes we have a hit.  */
  emit_cmp_and_jump_insns (gpos, loadlen, GE, NULL_RTX, SImode, 1,
			   full_label);
  emit_insn (gen_vstlv16qi (vsrc, gpos, dst));

  force_expand_binop (Pmode, add_optab, dst_addr, gpos, result,
		      1, OPTAB_DIRECT);
  emit_jump (exit_label);
  emit_barrier ();

  emit_label (full_label);
  LABEL_NUSES (full_label) = 1;

  /* Calculate `offset' so that src + offset points to the last byte
     before 16 byte alignment.  */

  /* temp = src_addr & 0xf */
  force_expand_binop (Pmode, and_optab, src_addr, GEN_INT (15), temp,
		      1, OPTAB_DIRECT);

  /* offset = 0xf - temp */
  emit_move_insn (offset, GEN_INT (15));
  force_expand_binop (Pmode, sub_optab, offset, temp, offset,
		      1, OPTAB_DIRECT);

  /* Store `offset' bytes in the dstination string.  The quick check
     has loaded at least `offset' bytes into vsrc.  */

  emit_insn (gen_vstlv16qi (vsrc, gen_lowpart (SImode, offset), dst));

  /* Advance to the next byte to be loaded.  */
  force_expand_binop (Pmode, add_optab, offset, const1_rtx, offset,
		      1, OPTAB_DIRECT);

  /* Make sure the addresses are single regs which can be used as a
     base.  */
  emit_move_insn (src_addr_reg, src_addr);
  emit_move_insn (dst_addr_reg, dst_addr);

  /* MAIN LOOP */

  emit_label (loop_label);
  LABEL_NUSES (loop_label) = 1;

  emit_move_insn (vsrc,
		  gen_rtx_MEM (V16QImode,
			       gen_rtx_PLUS (Pmode, src_addr_reg, offset)));

  emit_insn (gen_vec_vfenesv16qi (vpos, vsrc, vsrc,
				  GEN_INT (VSTRING_FLAG_ZS | VSTRING_FLAG_CS)));
  add_int_reg_note (s390_emit_ccraw_jump (8, EQ, done_label),
		    REG_BR_PROB, very_unlikely);

  emit_move_insn (gen_rtx_MEM (V16QImode,
			       gen_rtx_PLUS (Pmode, dst_addr_reg, offset)),
		  vsrc);
  /* offset += 16 */
  force_expand_binop (Pmode, add_optab, offset, GEN_INT (16),
		      offset,  1, OPTAB_DIRECT);

  emit_jump (loop_label);
  emit_barrier ();

  /* REGULAR EXIT */

  /* We are done.  Add the offset of the zero character to the dst_addr
     pointer to get the result.  */

  emit_label (done_label);
  LABEL_NUSES (done_label) = 1;

  force_expand_binop (Pmode, add_optab, dst_addr_reg, offset, dst_addr_reg,
		      1, OPTAB_DIRECT);

  emit_insn (gen_vec_extractv16qi (gpos_qi, vpos, GEN_INT (7)));
  emit_move_insn (gpos, gen_rtx_SUBREG (SImode, gpos_qi, 0));

  emit_insn (gen_vstlv16qi (vsrc, gpos, gen_rtx_MEM (BLKmode, dst_addr_reg)));

  force_expand_binop (Pmode, add_optab, dst_addr_reg, gpos, result,
		      1, OPTAB_DIRECT);

  /* EARLY EXIT */

  emit_label (exit_label);
  LABEL_NUSES (exit_label) = 1;
}


/* Expand conditional increment or decrement using alc/slb instructions.
   Should generate code setting DST to either SRC or SRC + INCREMENT,
   depending on the result of the comparison CMP_OP0 CMP_CODE CMP_OP1.
   Returns true if successful, false otherwise.

   That makes it possible to implement some if-constructs without jumps e.g.:
   (borrow = CC0 | CC1 and carry = CC2 | CC3)
   unsigned int a, b, c;
   if (a < b)  c++; -> CCU  b > a  -> CC2;    c += carry;
   if (a < b)  c--; -> CCL3 a - b  -> borrow; c -= borrow;
   if (a <= b) c++; -> CCL3 b - a  -> borrow; c += carry;
   if (a <= b) c--; -> CCU  a <= b -> borrow; c -= borrow;

   Checks for EQ and NE with a nonzero value need an additional xor e.g.:
   if (a == b) c++; -> CCL3 a ^= b; 0 - a  -> borrow;    c += carry;
   if (a == b) c--; -> CCU  a ^= b; a <= 0 -> CC0 | CC1; c -= borrow;
   if (a != b) c++; -> CCU  a ^= b; a > 0  -> CC2;       c += carry;
   if (a != b) c--; -> CCL3 a ^= b; 0 - a  -> borrow;    c -= borrow; */

bool
s390_expand_addcc (enum rtx_code cmp_code, rtx cmp_op0, rtx cmp_op1,
		   rtx dst, rtx src, rtx increment)
{
  machine_mode cmp_mode;
  machine_mode cc_mode;
  rtx op_res;
  rtx insn;
  rtvec p;
  int ret;

  if ((GET_MODE (cmp_op0) == SImode || GET_MODE (cmp_op0) == VOIDmode)
      && (GET_MODE (cmp_op1) == SImode || GET_MODE (cmp_op1) == VOIDmode))
    cmp_mode = SImode;
  else if ((GET_MODE (cmp_op0) == DImode || GET_MODE (cmp_op0) == VOIDmode)
	   && (GET_MODE (cmp_op1) == DImode || GET_MODE (cmp_op1) == VOIDmode))
    cmp_mode = DImode;
  else
    return false;

  /* Try ADD LOGICAL WITH CARRY.  */
  if (increment == const1_rtx)
    {
      /* Determine CC mode to use.  */
      if (cmp_code == EQ || cmp_code == NE)
	{
	  if (cmp_op1 != const0_rtx)
	    {
	      cmp_op0 = expand_simple_binop (cmp_mode, XOR, cmp_op0, cmp_op1,
					     NULL_RTX, 0, OPTAB_WIDEN);
	      cmp_op1 = const0_rtx;
	    }

	  cmp_code = cmp_code == EQ ? LEU : GTU;
	}

      if (cmp_code == LTU || cmp_code == LEU)
	{
	  rtx tem = cmp_op0;
	  cmp_op0 = cmp_op1;
	  cmp_op1 = tem;
	  cmp_code = swap_condition (cmp_code);
	}

      switch (cmp_code)
	{
	  case GTU:
	    cc_mode = CCUmode;
	    break;

	  case GEU:
	    cc_mode = CCL3mode;
	    break;

	  default:
	    return false;
	}

      /* Emit comparison instruction pattern. */
      if (!register_operand (cmp_op0, cmp_mode))
	cmp_op0 = force_reg (cmp_mode, cmp_op0);

      insn = gen_rtx_SET (gen_rtx_REG (cc_mode, CC_REGNUM),
			  gen_rtx_COMPARE (cc_mode, cmp_op0, cmp_op1));
      /* We use insn_invalid_p here to add clobbers if required.  */
      ret = insn_invalid_p (emit_insn (insn), false);
      gcc_assert (!ret);

      /* Emit ALC instruction pattern.  */
      op_res = gen_rtx_fmt_ee (cmp_code, GET_MODE (dst),
			       gen_rtx_REG (cc_mode, CC_REGNUM),
			       const0_rtx);

      if (src != const0_rtx)
	{
	  if (!register_operand (src, GET_MODE (dst)))
	    src = force_reg (GET_MODE (dst), src);

	  op_res = gen_rtx_PLUS (GET_MODE (dst), op_res, src);
	  op_res = gen_rtx_PLUS (GET_MODE (dst), op_res, const0_rtx);
	}

      p = rtvec_alloc (2);
      RTVEC_ELT (p, 0) =
        gen_rtx_SET (dst, op_res);
      RTVEC_ELT (p, 1) =
	gen_rtx_CLOBBER (VOIDmode, gen_rtx_REG (CCmode, CC_REGNUM));
      emit_insn (gen_rtx_PARALLEL (VOIDmode, p));

      return true;
    }

  /* Try SUBTRACT LOGICAL WITH BORROW.  */
  if (increment == constm1_rtx)
    {
      /* Determine CC mode to use.  */
      if (cmp_code == EQ || cmp_code == NE)
	{
	  if (cmp_op1 != const0_rtx)
	    {
	      cmp_op0 = expand_simple_binop (cmp_mode, XOR, cmp_op0, cmp_op1,
					     NULL_RTX, 0, OPTAB_WIDEN);
	      cmp_op1 = const0_rtx;
	    }

	  cmp_code = cmp_code == EQ ? LEU : GTU;
	}

      if (cmp_code == GTU || cmp_code == GEU)
	{
	  rtx tem = cmp_op0;
	  cmp_op0 = cmp_op1;
	  cmp_op1 = tem;
	  cmp_code = swap_condition (cmp_code);
	}

      switch (cmp_code)
	{
	  case LEU:
	    cc_mode = CCUmode;
	    break;

	  case LTU:
	    cc_mode = CCL3mode;
	    break;

	  default:
	    return false;
	}

      /* Emit comparison instruction pattern. */
      if (!register_operand (cmp_op0, cmp_mode))
	cmp_op0 = force_reg (cmp_mode, cmp_op0);

      insn = gen_rtx_SET (gen_rtx_REG (cc_mode, CC_REGNUM),
			  gen_rtx_COMPARE (cc_mode, cmp_op0, cmp_op1));
      /* We use insn_invalid_p here to add clobbers if required.  */
      ret = insn_invalid_p (emit_insn (insn), false);
      gcc_assert (!ret);

      /* Emit SLB instruction pattern.  */
      if (!register_operand (src, GET_MODE (dst)))
	src = force_reg (GET_MODE (dst), src);

      op_res = gen_rtx_MINUS (GET_MODE (dst),
			      gen_rtx_MINUS (GET_MODE (dst), src, const0_rtx),
			      gen_rtx_fmt_ee (cmp_code, GET_MODE (dst),
					      gen_rtx_REG (cc_mode, CC_REGNUM),
					      const0_rtx));
      p = rtvec_alloc (2);
      RTVEC_ELT (p, 0) =
        gen_rtx_SET (dst, op_res);
      RTVEC_ELT (p, 1) =
	gen_rtx_CLOBBER (VOIDmode, gen_rtx_REG (CCmode, CC_REGNUM));
      emit_insn (gen_rtx_PARALLEL (VOIDmode, p));

      return true;
    }

  return false;
}

/* Expand code for the insv template. Return true if successful.  */

bool
s390_expand_insv (rtx dest, rtx op1, rtx op2, rtx src)
{
  int bitsize = INTVAL (op1);
  int bitpos = INTVAL (op2);
  machine_mode mode = GET_MODE (dest);
  machine_mode smode;
  int smode_bsize, mode_bsize;
  rtx op, clobber;

  if (bitsize + bitpos > GET_MODE_BITSIZE (mode))
    return false;

  /* Generate INSERT IMMEDIATE (IILL et al).  */
  /* (set (ze (reg)) (const_int)).  */
  if (TARGET_ZARCH
      && register_operand (dest, word_mode)
      && (bitpos % 16) == 0
      && (bitsize % 16) == 0
      && const_int_operand (src, VOIDmode))
    {
      HOST_WIDE_INT val = INTVAL (src);
      int regpos = bitpos + bitsize;

      while (regpos > bitpos)
	{
	  machine_mode putmode;
	  int putsize;

	  if (TARGET_EXTIMM && (regpos % 32 == 0) && (regpos >= bitpos + 32))
	    putmode = SImode;
	  else
	    putmode = HImode;

	  putsize = GET_MODE_BITSIZE (putmode);
	  regpos -= putsize;
	  emit_move_insn (gen_rtx_ZERO_EXTRACT (word_mode, dest,
						GEN_INT (putsize),
						GEN_INT (regpos)),
			  gen_int_mode (val, putmode));
	  val >>= putsize;
	}
      gcc_assert (regpos == bitpos);
      return true;
    }

  smode = smallest_int_mode_for_size (bitsize);
  smode_bsize = GET_MODE_BITSIZE (smode);
  mode_bsize = GET_MODE_BITSIZE (mode);

  /* Generate STORE CHARACTERS UNDER MASK (STCM et al).  */
  if (bitpos == 0
      && (bitsize % BITS_PER_UNIT) == 0
      && MEM_P (dest)
      && (register_operand (src, word_mode)
	  || const_int_operand (src, VOIDmode)))
    {
      /* Emit standard pattern if possible.  */
      if (smode_bsize == bitsize)
	{
	  emit_move_insn (adjust_address (dest, smode, 0),
			  gen_lowpart (smode, src));
	  return true;
	}

      /* (set (ze (mem)) (const_int)).  */
      else if (const_int_operand (src, VOIDmode))
	{
	  int size = bitsize / BITS_PER_UNIT;
	  rtx src_mem = adjust_address (force_const_mem (word_mode, src),
					BLKmode,
					UNITS_PER_WORD - size);

	  dest = adjust_address (dest, BLKmode, 0);
	  set_mem_size (dest, size);
	  s390_expand_movmem (dest, src_mem, GEN_INT (size));
	  return true;
	}

      /* (set (ze (mem)) (reg)).  */
      else if (register_operand (src, word_mode))
	{
	  if (bitsize <= 32)
	    emit_move_insn (gen_rtx_ZERO_EXTRACT (word_mode, dest, op1,
						  const0_rtx), src);
	  else
	    {
	      /* Emit st,stcmh sequence.  */
	      int stcmh_width = bitsize - 32;
	      int size = stcmh_width / BITS_PER_UNIT;

	      emit_move_insn (adjust_address (dest, SImode, size),
			      gen_lowpart (SImode, src));
	      set_mem_size (dest, size);
	      emit_move_insn (gen_rtx_ZERO_EXTRACT (word_mode, dest,
						    GEN_INT (stcmh_width),
						    const0_rtx),
			      gen_rtx_LSHIFTRT (word_mode, src, GEN_INT (32)));
	    }
	  return true;
	}
    }

  /* Generate INSERT CHARACTERS UNDER MASK (IC, ICM et al).  */
  if ((bitpos % BITS_PER_UNIT) == 0
      && (bitsize % BITS_PER_UNIT) == 0
      && (bitpos & 32) == ((bitpos + bitsize - 1) & 32)
      && MEM_P (src)
      && (mode == DImode || mode == SImode)
      && register_operand (dest, mode))
    {
      /* Emit a strict_low_part pattern if possible.  */
      if (smode_bsize == bitsize && bitpos == mode_bsize - smode_bsize)
	{
	  op = gen_rtx_STRICT_LOW_PART (VOIDmode, gen_lowpart (smode, dest));
	  op = gen_rtx_SET (op, gen_lowpart (smode, src));
	  clobber = gen_rtx_CLOBBER (VOIDmode, gen_rtx_REG (CCmode, CC_REGNUM));
	  emit_insn (gen_rtx_PARALLEL (VOIDmode, gen_rtvec (2, op, clobber)));
	  return true;
	}

      /* ??? There are more powerful versions of ICM that are not
	 completely represented in the md file.  */
    }

  /* For z10, generate ROTATE THEN INSERT SELECTED BITS (RISBG et al).  */
  if (TARGET_Z10 && (mode == DImode || mode == SImode))
    {
      machine_mode mode_s = GET_MODE (src);

      if (CONSTANT_P (src))
	{
	  /* For constant zero values the representation with AND
	     appears to be folded in more situations than the (set
	     (zero_extract) ...).
	     We only do this when the start and end of the bitfield
	     remain in the same SImode chunk.  That way nihf or nilf
	     can be used.
	     The AND patterns might still generate a risbg for this.  */
	  if (src == const0_rtx && bitpos / 32  == (bitpos + bitsize - 1) / 32)
	    return false;
	  else
	    src = force_reg (mode, src);
	}
      else if (mode_s != mode)
	{
	  gcc_assert (GET_MODE_BITSIZE (mode_s) >= bitsize);
	  src = force_reg (mode_s, src);
	  src = gen_lowpart (mode, src);
	}

      op = gen_rtx_ZERO_EXTRACT (mode, dest, op1, op2),
      op = gen_rtx_SET (op, src);

      if (!TARGET_ZEC12)
	{
	  clobber = gen_rtx_CLOBBER (VOIDmode, gen_rtx_REG (CCmode, CC_REGNUM));
	  op = gen_rtx_PARALLEL (VOIDmode, gen_rtvec (2, op, clobber));
	}
      emit_insn (op);

      return true;
    }

  return false;
}

/* A subroutine of s390_expand_cs_hqi and s390_expand_atomic which returns a
   register that holds VAL of mode MODE shifted by COUNT bits.  */

static inline rtx
s390_expand_mask_and_shift (rtx val, machine_mode mode, rtx count)
{
  val = expand_simple_binop (SImode, AND, val, GEN_INT (GET_MODE_MASK (mode)),
			     NULL_RTX, 1, OPTAB_DIRECT);
  return expand_simple_binop (SImode, ASHIFT, val, count,
			      NULL_RTX, 1, OPTAB_DIRECT);
}

/* Generate a vector comparison COND of CMP_OP1 and CMP_OP2 and store
   the result in TARGET.  */

void
s390_expand_vec_compare (rtx target, enum rtx_code cond,
			 rtx cmp_op1, rtx cmp_op2)
{
  machine_mode mode = GET_MODE (target);
  bool neg_p = false, swap_p = false;
  rtx tmp;

  if (GET_MODE_CLASS (GET_MODE (cmp_op1)) == MODE_VECTOR_FLOAT)
    {
      switch (cond)
	{
	  /* NE a != b -> !(a == b) */
	case NE:   cond = EQ; neg_p = true;                break;
	  /* UNGT a u> b -> !(b >= a) */
	case UNGT: cond = GE; neg_p = true; swap_p = true; break;
	  /* UNGE a u>= b -> !(b > a) */
	case UNGE: cond = GT; neg_p = true; swap_p = true; break;
	  /* LE: a <= b -> b >= a */
	case LE:   cond = GE;               swap_p = true; break;
	  /* UNLE: a u<= b -> !(a > b) */
	case UNLE: cond = GT; neg_p = true;                break;
	  /* LT: a < b -> b > a */
	case LT:   cond = GT;               swap_p = true; break;
	  /* UNLT: a u< b -> !(a >= b) */
	case UNLT: cond = GE; neg_p = true;                break;
	case UNEQ:
	  emit_insn (gen_vec_cmpuneqv2df (target, cmp_op1, cmp_op2));
	  return;
	case LTGT:
	  emit_insn (gen_vec_cmpltgtv2df (target, cmp_op1, cmp_op2));
	  return;
	case ORDERED:
	  emit_insn (gen_vec_orderedv2df (target, cmp_op1, cmp_op2));
	  return;
	case UNORDERED:
	  emit_insn (gen_vec_unorderedv2df (target, cmp_op1, cmp_op2));
	  return;
	default: break;
	}
    }
  else
    {
      switch (cond)
	{
	  /* NE: a != b -> !(a == b) */
	case NE:  cond = EQ;  neg_p = true;                break;
	  /* GE: a >= b -> !(b > a) */
	case GE:  cond = GT;  neg_p = true; swap_p = true; break;
	  /* GEU: a >= b -> !(b > a) */
	case GEU: cond = GTU; neg_p = true; swap_p = true; break;
	  /* LE: a <= b -> !(a > b) */
	case LE:  cond = GT;  neg_p = true;                break;
	  /* LEU: a <= b -> !(a > b) */
	case LEU: cond = GTU; neg_p = true;                break;
	  /* LT: a < b -> b > a */
	case LT:  cond = GT;                swap_p = true; break;
	  /* LTU: a < b -> b > a */
	case LTU: cond = GTU;               swap_p = true; break;
	default: break;
	}
    }

  if (swap_p)
    {
      tmp = cmp_op1; cmp_op1 = cmp_op2; cmp_op2 = tmp;
    }

  emit_insn (gen_rtx_SET (target, gen_rtx_fmt_ee (cond,
						  mode,
						  cmp_op1, cmp_op2)));
  if (neg_p)
    emit_insn (gen_rtx_SET (target, gen_rtx_NOT (mode, target)));
}

/* Expand the comparison CODE of CMP1 and CMP2 and copy 1 or 0 into
   TARGET if either all (ALL_P is true) or any (ALL_P is false) of the
   elements in CMP1 and CMP2 fulfill the comparison.
   This function is only used to emit patterns for the vx builtins and
   therefore only handles comparison codes required by the
   builtins.  */
void
s390_expand_vec_compare_cc (rtx target, enum rtx_code code,
			    rtx cmp1, rtx cmp2, bool all_p)
{
  machine_mode cc_producer_mode, cc_consumer_mode, scratch_mode;
  rtx tmp_reg = gen_reg_rtx (SImode);
  bool swap_p = false;

  if (GET_MODE_CLASS (GET_MODE (cmp1)) == MODE_VECTOR_INT)
    {
      switch (code)
	{
	case EQ:
	case NE:
	  cc_producer_mode = CCVEQmode;
	  break;
	case GE:
	case LT:
	  code = swap_condition (code);
	  swap_p = true;
	  /* fallthrough */
	case GT:
	case LE:
	  cc_producer_mode = CCVIHmode;
	  break;
	case GEU:
	case LTU:
	  code = swap_condition (code);
	  swap_p = true;
	  /* fallthrough */
	case GTU:
	case LEU:
	  cc_producer_mode = CCVIHUmode;
	  break;
	default:
	  gcc_unreachable ();
	}

      scratch_mode = GET_MODE (cmp1);
      /* These codes represent inverted CC interpretations.  Inverting
	 an ALL CC mode results in an ANY CC mode and the other way
	 around.  Invert the all_p flag here to compensate for
	 that.  */
      if (code == NE || code == LE || code == LEU)
	all_p = !all_p;

      cc_consumer_mode = all_p ? CCVIALLmode : CCVIANYmode;
    }
  else if (GET_MODE_CLASS (GET_MODE (cmp1)) == MODE_VECTOR_FLOAT)
    {
      bool inv_p = false;

      switch (code)
	{
	case EQ:   cc_producer_mode = CCVEQmode;  break;
	case NE:   cc_producer_mode = CCVEQmode;  inv_p = true; break;
	case GT:   cc_producer_mode = CCVFHmode;  break;
	case GE:   cc_producer_mode = CCVFHEmode; break;
	case UNLE: cc_producer_mode = CCVFHmode;  inv_p = true; break;
	case UNLT: cc_producer_mode = CCVFHEmode; inv_p = true; break;
	case LT:   cc_producer_mode = CCVFHmode;  code = GT; swap_p = true; break;
	case LE:   cc_producer_mode = CCVFHEmode; code = GE; swap_p = true; break;
	default: gcc_unreachable ();
	}
      scratch_mode = mode_for_vector (
		       int_mode_for_mode (GET_MODE_INNER (GET_MODE (cmp1))),
		       GET_MODE_NUNITS (GET_MODE (cmp1)));
      gcc_assert (scratch_mode != BLKmode);

      if (inv_p)
	all_p = !all_p;

      cc_consumer_mode = all_p ? CCVFALLmode : CCVFANYmode;
    }
  else
    gcc_unreachable ();

  if (swap_p)
    {
      rtx tmp = cmp2;
      cmp2 = cmp1;
      cmp1 = tmp;
    }

  emit_insn (gen_rtx_PARALLEL (VOIDmode,
	       gen_rtvec (2, gen_rtx_SET (
			       gen_rtx_REG (cc_producer_mode, CC_REGNUM),
			       gen_rtx_COMPARE (cc_producer_mode, cmp1, cmp2)),
			  gen_rtx_CLOBBER (VOIDmode,
					   gen_rtx_SCRATCH (scratch_mode)))));
  emit_move_insn (target, const0_rtx);
  emit_move_insn (tmp_reg, const1_rtx);

  emit_move_insn (target,
		  gen_rtx_IF_THEN_ELSE (SImode,
		    gen_rtx_fmt_ee (code, VOIDmode,
				    gen_rtx_REG (cc_consumer_mode, CC_REGNUM),
				    const0_rtx),
					tmp_reg, target));
}

/* Invert the comparison CODE applied to a CC mode.  This is only safe
   if we know whether there result was created by a floating point
   compare or not.  For the CCV modes this is encoded as part of the
   mode.  */
enum rtx_code
s390_reverse_condition (machine_mode mode, enum rtx_code code)
{
  /* Reversal of FP compares takes care -- an ordered compare
     becomes an unordered compare and vice versa.  */
  if (mode == CCVFALLmode || mode == CCVFANYmode)
    return reverse_condition_maybe_unordered (code);
  else if (mode == CCVIALLmode || mode == CCVIANYmode)
    return reverse_condition (code);
  else
    gcc_unreachable ();
}

/* Generate a vector comparison expression loading either elements of
   THEN or ELS into TARGET depending on the comparison COND of CMP_OP1
   and CMP_OP2.  */

void
s390_expand_vcond (rtx target, rtx then, rtx els,
		   enum rtx_code cond, rtx cmp_op1, rtx cmp_op2)
{
  rtx tmp;
  machine_mode result_mode;
  rtx result_target;

  machine_mode target_mode = GET_MODE (target);
  machine_mode cmp_mode = GET_MODE (cmp_op1);
  rtx op = (cond == LT) ? els : then;

  /* Try to optimize x < 0 ? -1 : 0 into (signed) x >> 31
     and x < 0 ? 1 : 0 into (unsigned) x >> 31.  Likewise
     for short and byte (x >> 15 and x >> 7 respectively).  */
  if ((cond == LT || cond == GE)
      && target_mode == cmp_mode
      && cmp_op2 == CONST0_RTX (cmp_mode)
      && op == CONST0_RTX (target_mode)
      && s390_vector_mode_supported_p (target_mode)
      && GET_MODE_CLASS (target_mode) == MODE_VECTOR_INT)
    {
      rtx negop = (cond == LT) ? then : els;

      int shift = GET_MODE_BITSIZE (GET_MODE_INNER (target_mode)) - 1;

      /* if x < 0 ? 1 : 0 or if x >= 0 ? 0 : 1 */
      if (negop == CONST1_RTX (target_mode))
	{
	  rtx res = expand_simple_binop (cmp_mode, LSHIFTRT, cmp_op1,
					 GEN_INT (shift), target,
					 1, OPTAB_DIRECT);
	  if (res != target)
	    emit_move_insn (target, res);
	  return;
	}

      /* if x < 0 ? -1 : 0 or if x >= 0 ? 0 : -1 */
      else if (all_ones_operand (negop, target_mode))
	{
	  rtx res = expand_simple_binop (cmp_mode, ASHIFTRT, cmp_op1,
					 GEN_INT (shift), target,
					 0, OPTAB_DIRECT);
	  if (res != target)
	    emit_move_insn (target, res);
	  return;
	}
    }

  /* We always use an integral type vector to hold the comparison
     result.  */
  result_mode = mode_for_vector (int_mode_for_mode (GET_MODE_INNER (cmp_mode)),
				 GET_MODE_NUNITS (cmp_mode));
  result_target = gen_reg_rtx (result_mode);

  /* We allow vector immediates as comparison operands that
     can be handled by the optimization above but not by the
     following code.  Hence, force them into registers here.  */
  if (!REG_P (cmp_op1))
    cmp_op1 = force_reg (GET_MODE (cmp_op1), cmp_op1);

  if (!REG_P (cmp_op2))
    cmp_op2 = force_reg (GET_MODE (cmp_op2), cmp_op2);

  s390_expand_vec_compare (result_target, cond,
			   cmp_op1, cmp_op2);

  /* If the results are supposed to be either -1 or 0 we are done
     since this is what our compare instructions generate anyway.  */
  if (all_ones_operand (then, GET_MODE (then))
      && const0_operand (els, GET_MODE (els)))
    {
      emit_move_insn (target, gen_rtx_SUBREG (target_mode,
					      result_target, 0));
      return;
    }

  /* Otherwise we will do a vsel afterwards.  */
  /* This gets triggered e.g.
     with gcc.c-torture/compile/pr53410-1.c */
  if (!REG_P (then))
    then = force_reg (target_mode, then);

  if (!REG_P (els))
    els = force_reg (target_mode, els);

  tmp = gen_rtx_fmt_ee (EQ, VOIDmode,
			result_target,
			CONST0_RTX (result_mode));

  /* We compared the result against zero above so we have to swap then
     and els here.  */
  tmp = gen_rtx_IF_THEN_ELSE (target_mode, tmp, els, then);

  gcc_assert (target_mode == GET_MODE (then));
  emit_insn (gen_rtx_SET (target, tmp));
}

/* Emit the RTX necessary to initialize the vector TARGET with values
   in VALS.  */
void
s390_expand_vec_init (rtx target, rtx vals)
{
  machine_mode mode = GET_MODE (target);
  machine_mode inner_mode = GET_MODE_INNER (mode);
  int n_elts = GET_MODE_NUNITS (mode);
  bool all_same = true, all_regs = true, all_const_int = true;
  rtx x;
  int i;

  for (i = 0; i < n_elts; ++i)
    {
      x = XVECEXP (vals, 0, i);

      if (!CONST_INT_P (x))
	all_const_int = false;

      if (i > 0 && !rtx_equal_p (x, XVECEXP (vals, 0, 0)))
	all_same = false;

      if (!REG_P (x))
	all_regs = false;
    }

  /* Use vector gen mask or vector gen byte mask if possible.  */
  if (all_same && all_const_int
      && (XVECEXP (vals, 0, 0) == const0_rtx
	  || s390_contiguous_bitmask_vector_p (XVECEXP (vals, 0, 0),
					       NULL, NULL)
	  || s390_bytemask_vector_p (XVECEXP (vals, 0, 0), NULL)))
    {
      emit_insn (gen_rtx_SET (target,
			      gen_rtx_CONST_VECTOR (mode, XVEC (vals, 0))));
      return;
    }

  if (all_same)
    {
      emit_insn (gen_rtx_SET (target,
			      gen_rtx_VEC_DUPLICATE (mode,
						     XVECEXP (vals, 0, 0))));
      return;
    }

  if (all_regs
      && REG_P (target)
      && n_elts == 2
      && GET_MODE_SIZE (inner_mode) == 8)
    {
      /* Use vector load pair.  */
      emit_insn (gen_rtx_SET (target,
			      gen_rtx_VEC_CONCAT (mode,
						  XVECEXP (vals, 0, 0),
						  XVECEXP (vals, 0, 1))));
      return;
    }

  /* Use vector load logical element and zero.  */
  if (TARGET_VXE && (mode == V4SImode || mode == V4SFmode))
    {
      bool found = true;

      x = XVECEXP (vals, 0, 0);
      if (memory_operand (x, inner_mode))
	{
	  for (i = 1; i < n_elts; ++i)
	    found = found && XVECEXP (vals, 0, i) == const0_rtx;

	  if (found)
	    {
	      machine_mode half_mode = (inner_mode == SFmode
					? V2SFmode : V2SImode);
	      emit_insn (gen_rtx_SET (target,
			      gen_rtx_VEC_CONCAT (mode,
						  gen_rtx_VEC_CONCAT (half_mode,
								      x,
								      const0_rtx),
						  gen_rtx_VEC_CONCAT (half_mode,
								      const0_rtx,
								      const0_rtx))));
	      return;
	    }
	}
    }

  /* We are about to set the vector elements one by one.  Zero out the
     full register first in order to help the data flow framework to
     detect it as full VR set.  */
  emit_insn (gen_rtx_SET (target, CONST0_RTX (mode)));

  /* Unfortunately the vec_init expander is not allowed to fail.  So
     we have to implement the fallback ourselves.  */
  for (i = 0; i < n_elts; i++)
    {
      rtx elem = XVECEXP (vals, 0, i);
      if (!general_operand (elem, GET_MODE (elem)))
	elem = force_reg (inner_mode, elem);

      emit_insn (gen_rtx_SET (target,
			      gen_rtx_UNSPEC (mode,
					      gen_rtvec (3, elem,
							 GEN_INT (i), target),
					      UNSPEC_VEC_SET)));
    }
}

/* Structure to hold the initial parameters for a compare_and_swap operation
   in HImode and QImode.  */

struct alignment_context
{
  rtx memsi;	  /* SI aligned memory location.  */
  rtx shift;	  /* Bit offset with regard to lsb.  */
  rtx modemask;	  /* Mask of the HQImode shifted by SHIFT bits.  */
  rtx modemaski;  /* ~modemask */
  bool aligned;	  /* True if memory is aligned, false else.  */
};

/* A subroutine of s390_expand_cs_hqi and s390_expand_atomic to initialize
   structure AC for transparent simplifying, if the memory alignment is known
   to be at least 32bit.  MEM is the memory location for the actual operation
   and MODE its mode.  */

static void
init_alignment_context (struct alignment_context *ac, rtx mem,
			machine_mode mode)
{
  ac->shift = GEN_INT (GET_MODE_SIZE (SImode) - GET_MODE_SIZE (mode));
  ac->aligned = (MEM_ALIGN (mem) >= GET_MODE_BITSIZE (SImode));

  if (ac->aligned)
    ac->memsi = adjust_address (mem, SImode, 0); /* Memory is aligned.  */
  else
    {
      /* Alignment is unknown.  */
      rtx byteoffset, addr, align;

      /* Force the address into a register.  */
      addr = force_reg (Pmode, XEXP (mem, 0));

      /* Align it to SImode.  */
      align = expand_simple_binop (Pmode, AND, addr,
				   GEN_INT (-GET_MODE_SIZE (SImode)),
				   NULL_RTX, 1, OPTAB_DIRECT);
      /* Generate MEM.  */
      ac->memsi = gen_rtx_MEM (SImode, align);
      MEM_VOLATILE_P (ac->memsi) = MEM_VOLATILE_P (mem);
      set_mem_alias_set (ac->memsi, ALIAS_SET_MEMORY_BARRIER);
      set_mem_align (ac->memsi, GET_MODE_BITSIZE (SImode));

      /* Calculate shiftcount.  */
      byteoffset = expand_simple_binop (Pmode, AND, addr,
					GEN_INT (GET_MODE_SIZE (SImode) - 1),
					NULL_RTX, 1, OPTAB_DIRECT);
      /* As we already have some offset, evaluate the remaining distance.  */
      ac->shift = expand_simple_binop (SImode, MINUS, ac->shift, byteoffset,
				      NULL_RTX, 1, OPTAB_DIRECT);
    }

  /* Shift is the byte count, but we need the bitcount.  */
  ac->shift = expand_simple_binop (SImode, ASHIFT, ac->shift, GEN_INT (3),
				   NULL_RTX, 1, OPTAB_DIRECT);

  /* Calculate masks.  */
  ac->modemask = expand_simple_binop (SImode, ASHIFT,
				      GEN_INT (GET_MODE_MASK (mode)),
				      ac->shift, NULL_RTX, 1, OPTAB_DIRECT);
  ac->modemaski = expand_simple_unop (SImode, NOT, ac->modemask,
				      NULL_RTX, 1);
}

/* A subroutine of s390_expand_cs_hqi.  Insert INS into VAL.  If possible,
   use a single insv insn into SEQ2.  Otherwise, put prep insns in SEQ1 and
   perform the merge in SEQ2.  */

static rtx
s390_two_part_insv (struct alignment_context *ac, rtx *seq1, rtx *seq2,
		    machine_mode mode, rtx val, rtx ins)
{
  rtx tmp;

  if (ac->aligned)
    {
      start_sequence ();
      tmp = copy_to_mode_reg (SImode, val);
      if (s390_expand_insv (tmp, GEN_INT (GET_MODE_BITSIZE (mode)),
			    const0_rtx, ins))
	{
	  *seq1 = NULL;
	  *seq2 = get_insns ();
	  end_sequence ();
	  return tmp;
	}
      end_sequence ();
    }

  /* Failed to use insv.  Generate a two part shift and mask.  */
  start_sequence ();
  tmp = s390_expand_mask_and_shift (ins, mode, ac->shift);
  *seq1 = get_insns ();
  end_sequence ();

  start_sequence ();
  tmp = expand_simple_binop (SImode, IOR, tmp, val, NULL_RTX, 1, OPTAB_DIRECT);
  *seq2 = get_insns ();
  end_sequence ();

  return tmp;
}

/* Expand an atomic compare and swap operation for HImode and QImode.  MEM is
   the memory location, CMP the old value to compare MEM with and NEW_RTX the
   value to set if CMP == MEM.  */

static void
s390_expand_cs_hqi (machine_mode mode, rtx btarget, rtx vtarget, rtx mem,
		    rtx cmp, rtx new_rtx, bool is_weak)
{
  struct alignment_context ac;
  rtx cmpv, newv, val, cc, seq0, seq1, seq2, seq3;
  rtx res = gen_reg_rtx (SImode);
  rtx_code_label *csloop = NULL, *csend = NULL;

  gcc_assert (MEM_P (mem));

  init_alignment_context (&ac, mem, mode);

  /* Load full word.  Subsequent loads are performed by CS.  */
  val = expand_simple_binop (SImode, AND, ac.memsi, ac.modemaski,
			     NULL_RTX, 1, OPTAB_DIRECT);

  /* Prepare insertions of cmp and new_rtx into the loaded value.  When
     possible, we try to use insv to make this happen efficiently.  If
     that fails we'll generate code both inside and outside the loop.  */
  cmpv = s390_two_part_insv (&ac, &seq0, &seq2, mode, val, cmp);
  newv = s390_two_part_insv (&ac, &seq1, &seq3, mode, val, new_rtx);

  if (seq0)
    emit_insn (seq0);
  if (seq1)
    emit_insn (seq1);

  /* Start CS loop.  */
  if (!is_weak)
    {
      /* Begin assuming success.  */
      emit_move_insn (btarget, const1_rtx);

      csloop = gen_label_rtx ();
      csend = gen_label_rtx ();
      emit_label (csloop);
    }

  /* val = "<mem>00..0<mem>"
   * cmp = "00..0<cmp>00..0"
   * new = "00..0<new>00..0"
   */

  emit_insn (seq2);
  emit_insn (seq3);

  cc = s390_emit_compare_and_swap (EQ, res, ac.memsi, cmpv, newv, CCZ1mode);
  if (is_weak)
    emit_insn (gen_cstorecc4 (btarget, cc, XEXP (cc, 0), XEXP (cc, 1)));
  else
    {
      rtx tmp;

      /* Jump to end if we're done (likely?).  */
      s390_emit_jump (csend, cc);

      /* Check for changes outside mode, and loop internal if so.
	 Arrange the moves so that the compare is adjacent to the
	 branch so that we can generate CRJ.  */
      tmp = copy_to_reg (val);
      force_expand_binop (SImode, and_optab, res, ac.modemaski, val,
			  1, OPTAB_DIRECT);
      cc = s390_emit_compare (NE, val, tmp);
      s390_emit_jump (csloop, cc);

      /* Failed.  */
      emit_move_insn (btarget, const0_rtx);
      emit_label (csend);
    }

  /* Return the correct part of the bitfield.  */
  convert_move (vtarget, expand_simple_binop (SImode, LSHIFTRT, res, ac.shift,
					      NULL_RTX, 1, OPTAB_DIRECT), 1);
}

/* Variant of s390_expand_cs for SI, DI and TI modes.  */
static void
s390_expand_cs_tdsi (machine_mode mode, rtx btarget, rtx vtarget, rtx mem,
		     rtx cmp, rtx new_rtx, bool is_weak)
{
  rtx output = vtarget;
  rtx_code_label *skip_cs_label = NULL;
  bool do_const_opt = false;

  if (!register_operand (output, mode))
    output = gen_reg_rtx (mode);

  /* If IS_WEAK is true and the INPUT value is a constant, compare the memory
     with the constant first and skip the compare_and_swap because its very
     expensive and likely to fail anyway.
     Note 1: This is done only for IS_WEAK.  C11 allows optimizations that may
     cause spurious in that case.
     Note 2: It may be useful to do this also for non-constant INPUT.
     Note 3: Currently only targets with "load on condition" are supported
     (z196 and newer).  */

  if (TARGET_Z196
      && (mode == SImode || mode == DImode))
    do_const_opt = (is_weak && CONST_INT_P (cmp));

  if (do_const_opt)
    {
      const int very_unlikely = REG_BR_PROB_BASE / 100 - 1;
      rtx cc = gen_rtx_REG (CCZmode, CC_REGNUM);

      skip_cs_label = gen_label_rtx ();
      emit_move_insn (btarget, const0_rtx);
      if (CONST_INT_P (cmp) && INTVAL (cmp) == 0)
	{
	  rtvec lt = rtvec_alloc (2);

	  /* Load-and-test + conditional jump.  */
	  RTVEC_ELT (lt, 0)
	    = gen_rtx_SET (cc, gen_rtx_COMPARE (CCZmode, mem, cmp));
	  RTVEC_ELT (lt, 1) = gen_rtx_SET (output, mem);
	  emit_insn (gen_rtx_PARALLEL (VOIDmode, lt));
	}
      else
	{
	  emit_move_insn (output, mem);
	  emit_insn (gen_rtx_SET (cc, gen_rtx_COMPARE (CCZmode, output, cmp)));
	}
      s390_emit_jump (skip_cs_label, gen_rtx_NE (VOIDmode, cc, const0_rtx));
      add_int_reg_note (get_last_insn (), REG_BR_PROB, very_unlikely);
      /* If the jump is not taken, OUTPUT is the expected value.  */
      cmp = output;
      /* Reload newval to a register manually, *after* the compare and jump
	 above.  Otherwise Reload might place it before the jump.  */
    }
  else
    cmp = force_reg (mode, cmp);
  new_rtx = force_reg (mode, new_rtx);
  s390_emit_compare_and_swap (EQ, output, mem, cmp, new_rtx,
			      (do_const_opt) ? CCZmode : CCZ1mode);
  if (skip_cs_label != NULL)
    emit_label (skip_cs_label);

  /* We deliberately accept non-register operands in the predicate
     to ensure the write back to the output operand happens *before*
     the store-flags code below.  This makes it easier for combine
     to merge the store-flags code with a potential test-and-branch
     pattern following (immediately!) afterwards.  */
  if (output != vtarget)
    emit_move_insn (vtarget, output);

  if (do_const_opt)
    {
      rtx cc, cond, ite;

      /* Do not use gen_cstorecc4 here because it writes either 1 or 0, but
	 btarget has already been initialized with 0 above.  */
      cc = gen_rtx_REG (CCZmode, CC_REGNUM);
      cond = gen_rtx_EQ (VOIDmode, cc, const0_rtx);
      ite = gen_rtx_IF_THEN_ELSE (SImode, cond, const1_rtx, btarget);
      emit_insn (gen_rtx_SET (btarget, ite));
    }
  else
    {
      rtx cc, cond;

      cc = gen_rtx_REG (CCZ1mode, CC_REGNUM);
      cond = gen_rtx_EQ (SImode, cc, const0_rtx);
      emit_insn (gen_cstorecc4 (btarget, cond, cc, const0_rtx));
    }
}

/* Expand an atomic compare and swap operation.  MEM is the memory location,
   CMP the old value to compare MEM with and NEW_RTX the value to set if
   CMP == MEM.  */

void
s390_expand_cs (machine_mode mode, rtx btarget, rtx vtarget, rtx mem,
		rtx cmp, rtx new_rtx, bool is_weak)
{
  switch (mode)
    {
    case TImode:
    case DImode:
    case SImode:
      s390_expand_cs_tdsi (mode, btarget, vtarget, mem, cmp, new_rtx, is_weak);
      break;
    case HImode:
    case QImode:
      s390_expand_cs_hqi (mode, btarget, vtarget, mem, cmp, new_rtx, is_weak);
      break;
    default:
      gcc_unreachable ();
    }
}

/* Expand an atomic_exchange operation simulated with a compare-and-swap loop.
   The memory location MEM is set to INPUT.  OUTPUT is set to the previous value
   of MEM.  */

void
s390_expand_atomic_exchange_tdsi (rtx output, rtx mem, rtx input)
{
  machine_mode mode = GET_MODE (mem);
  rtx_code_label *csloop;

  if (TARGET_Z196
      && (mode == DImode || mode == SImode)
      && CONST_INT_P (input) && INTVAL (input) == 0)
    {
      emit_move_insn (output, const0_rtx);
      if (mode == DImode)
	emit_insn (gen_atomic_fetch_anddi (output, mem, const0_rtx, input));
      else
	emit_insn (gen_atomic_fetch_andsi (output, mem, const0_rtx, input));
      return;
    }

  input = force_reg (mode, input);
  emit_move_insn (output, mem);
  csloop = gen_label_rtx ();
  emit_label (csloop);
  s390_emit_jump (csloop, s390_emit_compare_and_swap (NE, output, mem, output,
						      input, CCZ1mode));
}

/* Expand an atomic operation CODE of mode MODE.  MEM is the memory location
   and VAL the value to play with.  If AFTER is true then store the value
   MEM holds after the operation, if AFTER is false then store the value MEM
   holds before the operation.  If TARGET is zero then discard that value, else
   store it to TARGET.  */

void
s390_expand_atomic (machine_mode mode, enum rtx_code code,
		    rtx target, rtx mem, rtx val, bool after)
{
  struct alignment_context ac;
  rtx cmp;
  rtx new_rtx = gen_reg_rtx (SImode);
  rtx orig = gen_reg_rtx (SImode);
  rtx_code_label *csloop = gen_label_rtx ();

  gcc_assert (!target || register_operand (target, VOIDmode));
  gcc_assert (MEM_P (mem));

  init_alignment_context (&ac, mem, mode);

  /* Shift val to the correct bit positions.
     Preserve "icm", but prevent "ex icm".  */
  if (!(ac.aligned && code == SET && MEM_P (val)))
    val = s390_expand_mask_and_shift (val, mode, ac.shift);

  /* Further preparation insns.  */
  if (code == PLUS || code == MINUS)
    emit_move_insn (orig, val);
  else if (code == MULT || code == AND) /* val = "11..1<val>11..1" */
    val = expand_simple_binop (SImode, XOR, val, ac.modemaski,
			       NULL_RTX, 1, OPTAB_DIRECT);

  /* Load full word.  Subsequent loads are performed by CS.  */
  cmp = force_reg (SImode, ac.memsi);

  /* Start CS loop.  */
  emit_label (csloop);
  emit_move_insn (new_rtx, cmp);

  /* Patch new with val at correct position.  */
  switch (code)
    {
    case PLUS:
    case MINUS:
      val = expand_simple_binop (SImode, code, new_rtx, orig,
				 NULL_RTX, 1, OPTAB_DIRECT);
      val = expand_simple_binop (SImode, AND, val, ac.modemask,
				 NULL_RTX, 1, OPTAB_DIRECT);
      /* FALLTHRU */
    case SET:
      if (ac.aligned && MEM_P (val))
	store_bit_field (new_rtx, GET_MODE_BITSIZE (mode), 0,
			 0, 0, SImode, val, false);
      else
	{
	  new_rtx = expand_simple_binop (SImode, AND, new_rtx, ac.modemaski,
				     NULL_RTX, 1, OPTAB_DIRECT);
	  new_rtx = expand_simple_binop (SImode, IOR, new_rtx, val,
				     NULL_RTX, 1, OPTAB_DIRECT);
	}
      break;
    case AND:
    case IOR:
    case XOR:
      new_rtx = expand_simple_binop (SImode, code, new_rtx, val,
				 NULL_RTX, 1, OPTAB_DIRECT);
      break;
    case MULT: /* NAND */
      new_rtx = expand_simple_binop (SImode, AND, new_rtx, val,
				 NULL_RTX, 1, OPTAB_DIRECT);
      new_rtx = expand_simple_binop (SImode, XOR, new_rtx, ac.modemask,
				 NULL_RTX, 1, OPTAB_DIRECT);
      break;
    default:
      gcc_unreachable ();
    }

  s390_emit_jump (csloop, s390_emit_compare_and_swap (NE, cmp,
						      ac.memsi, cmp, new_rtx,
						      CCZ1mode));

  /* Return the correct part of the bitfield.  */
  if (target)
    convert_move (target, expand_simple_binop (SImode, LSHIFTRT,
					       after ? new_rtx : cmp, ac.shift,
					       NULL_RTX, 1, OPTAB_DIRECT), 1);
}

/* This is called from dwarf2out.c via TARGET_ASM_OUTPUT_DWARF_DTPREL.
   We need to emit DTP-relative relocations.  */

static void s390_output_dwarf_dtprel (FILE *, int, rtx) ATTRIBUTE_UNUSED;

static void
s390_output_dwarf_dtprel (FILE *file, int size, rtx x)
{
  switch (size)
    {
    case 4:
      fputs ("\t.long\t", file);
      break;
    case 8:
      fputs ("\t.quad\t", file);
      break;
    default:
      gcc_unreachable ();
    }
  output_addr_const (file, x);
  fputs ("@DTPOFF", file);
}

/* Return the proper mode for REGNO being represented in the dwarf
   unwind table.  */
machine_mode
s390_dwarf_frame_reg_mode (int regno)
{
  machine_mode save_mode = default_dwarf_frame_reg_mode (regno);

  /* Make sure not to return DImode for any GPR with -m31 -mzarch.  */
  if (GENERAL_REGNO_P (regno))
    save_mode = Pmode;

  /* The rightmost 64 bits of vector registers are call-clobbered.  */
  if (GET_MODE_SIZE (save_mode) > 8)
    save_mode = DImode;

  return save_mode;
}

#ifdef TARGET_ALTERNATE_LONG_DOUBLE_MANGLING
/* Implement TARGET_MANGLE_TYPE.  */

static const char *
s390_mangle_type (const_tree type)
{
  type = TYPE_MAIN_VARIANT (type);

  if (TREE_CODE (type) != VOID_TYPE && TREE_CODE (type) != BOOLEAN_TYPE
      && TREE_CODE (type) != INTEGER_TYPE && TREE_CODE (type) != REAL_TYPE)
    return NULL;

  if (type == s390_builtin_types[BT_BV16QI]) return "U6__boolc";
  if (type == s390_builtin_types[BT_BV8HI]) return "U6__bools";
  if (type == s390_builtin_types[BT_BV4SI]) return "U6__booli";
  if (type == s390_builtin_types[BT_BV2DI]) return "U6__booll";

  if (TYPE_MAIN_VARIANT (type) == long_double_type_node
      && TARGET_LONG_DOUBLE_128)
    return "g";

  /* For all other types, use normal C++ mangling.  */
  return NULL;
}
#endif

/* In the name of slightly smaller debug output, and to cater to
   general assembler lossage, recognize various UNSPEC sequences
   and turn them back into a direct symbol reference.  */

static rtx
s390_delegitimize_address (rtx orig_x)
{
  rtx x, y;

  orig_x = delegitimize_mem_from_attrs (orig_x);
  x = orig_x;

  /* Extract the symbol ref from:
     (plus:SI (reg:SI 12 %r12)
              (const:SI (unspec:SI [(symbol_ref/f:SI ("*.LC0"))]
	                            UNSPEC_GOTOFF/PLTOFF)))
     and
     (plus:SI (reg:SI 12 %r12)
              (const:SI (plus:SI (unspec:SI [(symbol_ref:SI ("L"))]
                                             UNSPEC_GOTOFF/PLTOFF)
				 (const_int 4 [0x4]))))  */
  if (GET_CODE (x) == PLUS
      && REG_P (XEXP (x, 0))
      && REGNO (XEXP (x, 0)) == PIC_OFFSET_TABLE_REGNUM
      && GET_CODE (XEXP (x, 1)) == CONST)
    {
      HOST_WIDE_INT offset = 0;

      /* The const operand.  */
      y = XEXP (XEXP (x, 1), 0);

      if (GET_CODE (y) == PLUS
	  && GET_CODE (XEXP (y, 1)) == CONST_INT)
	{
	  offset = INTVAL (XEXP (y, 1));
	  y = XEXP (y, 0);
	}

      if (GET_CODE (y) == UNSPEC
	  && (XINT (y, 1) == UNSPEC_GOTOFF
	      || XINT (y, 1) == UNSPEC_PLTOFF))
	return plus_constant (Pmode, XVECEXP (y, 0, 0), offset);
    }

  if (GET_CODE (x) != MEM)
    return orig_x;

  x = XEXP (x, 0);
  if (GET_CODE (x) == PLUS
      && GET_CODE (XEXP (x, 1)) == CONST
      && GET_CODE (XEXP (x, 0)) == REG
      && REGNO (XEXP (x, 0)) == PIC_OFFSET_TABLE_REGNUM)
    {
      y = XEXP (XEXP (x, 1), 0);
      if (GET_CODE (y) == UNSPEC
	  && XINT (y, 1) == UNSPEC_GOT)
	y = XVECEXP (y, 0, 0);
      else
	return orig_x;
    }
  else if (GET_CODE (x) == CONST)
    {
      /* Extract the symbol ref from:
	 (mem:QI (const:DI (unspec:DI [(symbol_ref:DI ("foo"))]
	                               UNSPEC_PLT/GOTENT)))  */

      y = XEXP (x, 0);
      if (GET_CODE (y) == UNSPEC
	  && (XINT (y, 1) == UNSPEC_GOTENT
	      || XINT (y, 1) == UNSPEC_PLT))
	y = XVECEXP (y, 0, 0);
      else
	return orig_x;
    }
  else
    return orig_x;

  if (GET_MODE (orig_x) != Pmode)
    {
      if (GET_MODE (orig_x) == BLKmode)
	return orig_x;
      y = lowpart_subreg (GET_MODE (orig_x), y, Pmode);
      if (y == NULL_RTX)
	return orig_x;
    }
  return y;
}

/* Output operand OP to stdio stream FILE.
   OP is an address (register + offset) which is not used to address data;
   instead the rightmost bits are interpreted as the value.  */

static void
print_addrstyle_operand (FILE *file, rtx op)
{
  HOST_WIDE_INT offset;
  rtx base;

  /* Extract base register and offset.  */
  if (!s390_decompose_addrstyle_without_index (op, &base, &offset))
    gcc_unreachable ();

  /* Sanity check.  */
  if (base)
    {
      gcc_assert (GET_CODE (base) == REG);
      gcc_assert (REGNO (base) < FIRST_PSEUDO_REGISTER);
      gcc_assert (REGNO_REG_CLASS (REGNO (base)) == ADDR_REGS);
    }

  /* Offsets are constricted to twelve bits.  */
  fprintf (file, HOST_WIDE_INT_PRINT_DEC, offset & ((1 << 12) - 1));
  if (base)
    fprintf (file, "(%s)", reg_names[REGNO (base)]);
}

/* Assigns the number of NOP halfwords to be emitted before and after the
   function label to *HW_BEFORE and *HW_AFTER.  Both pointers must not be NULL.
   If hotpatching is disabled for the function, the values are set to zero.
*/

static void
s390_function_num_hotpatch_hw (tree decl,
			       int *hw_before,
			       int *hw_after)
{
  tree attr;

  attr = lookup_attribute ("hotpatch", DECL_ATTRIBUTES (decl));

  /* Handle the arguments of the hotpatch attribute.  The values
     specified via attribute might override the cmdline argument
     values.  */
  if (attr)
    {
      tree args = TREE_VALUE (attr);

      *hw_before = TREE_INT_CST_LOW (TREE_VALUE (args));
      *hw_after = TREE_INT_CST_LOW (TREE_VALUE (TREE_CHAIN (args)));
    }
  else
    {
      /* Use the values specified by the cmdline arguments.  */
      *hw_before = s390_hotpatch_hw_before_label;
      *hw_after = s390_hotpatch_hw_after_label;
    }
}

/* Write the current .machine and .machinemode specification to the assembler
   file.  */

#ifdef HAVE_AS_MACHINE_MACHINEMODE
static void
s390_asm_output_machine_for_arch (FILE *asm_out_file)
{
  fprintf (asm_out_file, "\t.machinemode %s\n",
	   (TARGET_ZARCH) ? "zarch" : "esa");
  fprintf (asm_out_file, "\t.machine \"%s", processor_table[s390_arch].name);
  if (S390_USE_ARCHITECTURE_MODIFIERS)
    {
      int cpu_flags;

      cpu_flags = processor_flags_table[(int) s390_arch];
      if (TARGET_HTM && !(cpu_flags & PF_TX))
	fprintf (asm_out_file, "+htm");
      else if (!TARGET_HTM && (cpu_flags & PF_TX))
	fprintf (asm_out_file, "+nohtm");
      if (TARGET_VX && !(cpu_flags & PF_VX))
	fprintf (asm_out_file, "+vx");
      else if (!TARGET_VX && (cpu_flags & PF_VX))
	fprintf (asm_out_file, "+novx");
    }
  fprintf (asm_out_file, "\"\n");
}

/* Write an extra function header before the very start of the function.  */

void
s390_asm_output_function_prefix (FILE *asm_out_file,
				 const char *fnname ATTRIBUTE_UNUSED)
{
  if (DECL_FUNCTION_SPECIFIC_TARGET (current_function_decl) == NULL)
    return;
  /* Since only the function specific options are saved but not the indications
     which options are set, it's too much work here to figure out which options
     have actually changed.  Thus, generate .machine and .machinemode whenever a
     function has the target attribute or pragma.  */
  fprintf (asm_out_file, "\t.machinemode push\n");
  fprintf (asm_out_file, "\t.machine push\n");
  s390_asm_output_machine_for_arch (asm_out_file);
}

/* Write an extra function footer after the very end of the function.  */

void
s390_asm_declare_function_size (FILE *asm_out_file,
				const char *fnname, tree decl)
{
  if (!flag_inhibit_size_directive)
    ASM_OUTPUT_MEASURED_SIZE (asm_out_file, fnname);
  if (DECL_FUNCTION_SPECIFIC_TARGET (decl) == NULL)
    return;
  fprintf (asm_out_file, "\t.machine pop\n");
  fprintf (asm_out_file, "\t.machinemode pop\n");
}
#endif

/* Write the extra assembler code needed to declare a function properly.  */

void
s390_asm_output_function_label (FILE *asm_out_file, const char *fname,
				tree decl)
{
  int hw_before, hw_after;

  s390_function_num_hotpatch_hw (decl, &hw_before, &hw_after);
  if (hw_before > 0)
    {
      unsigned int function_alignment;
      int i;

      /* Add a trampoline code area before the function label and initialize it
	 with two-byte nop instructions.  This area can be overwritten with code
	 that jumps to a patched version of the function.  */
      asm_fprintf (asm_out_file, "\tnopr\t%%r0"
		   "\t# pre-label NOPs for hotpatch (%d halfwords)\n",
		   hw_before);
      for (i = 1; i < hw_before; i++)
	fputs ("\tnopr\t%r0\n", asm_out_file);

      /* Note:  The function label must be aligned so that (a) the bytes of the
	 following nop do not cross a cacheline boundary, and (b) a jump address
	 (eight bytes for 64 bit targets, 4 bytes for 32 bit targets) can be
	 stored directly before the label without crossing a cacheline
	 boundary.  All this is necessary to make sure the trampoline code can
	 be changed atomically.
	 This alignment is done automatically using the FOUNCTION_BOUNDARY, but
	 if there are NOPs before the function label, the alignment is placed
	 before them.  So it is necessary to duplicate the alignment after the
	 NOPs.  */
      function_alignment = MAX (8, DECL_ALIGN (decl) / BITS_PER_UNIT);
      if (! DECL_USER_ALIGN (decl))
	function_alignment = MAX (function_alignment,
				  (unsigned int) align_functions);
      fputs ("\t# alignment for hotpatch\n", asm_out_file);
      ASM_OUTPUT_ALIGN (asm_out_file, floor_log2 (function_alignment));
    }

  if (S390_USE_TARGET_ATTRIBUTE && TARGET_DEBUG_ARG)
    {
      asm_fprintf (asm_out_file, "\t# fn:%s ar%d\n", fname, s390_arch);
      asm_fprintf (asm_out_file, "\t# fn:%s tu%d\n", fname, s390_tune);
      asm_fprintf (asm_out_file, "\t# fn:%s sg%d\n", fname, s390_stack_guard);
      asm_fprintf (asm_out_file, "\t# fn:%s ss%d\n", fname, s390_stack_size);
      asm_fprintf (asm_out_file, "\t# fn:%s bc%d\n", fname, s390_branch_cost);
      asm_fprintf (asm_out_file, "\t# fn:%s wf%d\n", fname,
		   s390_warn_framesize);
      asm_fprintf (asm_out_file, "\t# fn:%s ba%d\n", fname, TARGET_BACKCHAIN);
      asm_fprintf (asm_out_file, "\t# fn:%s hd%d\n", fname, TARGET_HARD_DFP);
      asm_fprintf (asm_out_file, "\t# fn:%s hf%d\n", fname, !TARGET_SOFT_FLOAT);
      asm_fprintf (asm_out_file, "\t# fn:%s ht%d\n", fname, TARGET_OPT_HTM);
      asm_fprintf (asm_out_file, "\t# fn:%s vx%d\n", fname, TARGET_OPT_VX);
      asm_fprintf (asm_out_file, "\t# fn:%s ps%d\n", fname,
		   TARGET_PACKED_STACK);
      asm_fprintf (asm_out_file, "\t# fn:%s se%d\n", fname, TARGET_SMALL_EXEC);
      asm_fprintf (asm_out_file, "\t# fn:%s mv%d\n", fname, TARGET_MVCLE);
      asm_fprintf (asm_out_file, "\t# fn:%s zv%d\n", fname, TARGET_ZVECTOR);
      asm_fprintf (asm_out_file, "\t# fn:%s wd%d\n", fname,
		   s390_warn_dynamicstack_p);
    }
  ASM_OUTPUT_LABEL (asm_out_file, fname);
  if (hw_after > 0)
    asm_fprintf (asm_out_file,
		 "\t# post-label NOPs for hotpatch (%d halfwords)\n",
		 hw_after);
}

/* Output machine-dependent UNSPECs occurring in address constant X
   in assembler syntax to stdio stream FILE.  Returns true if the
   constant X could be recognized, false otherwise.  */

static bool
s390_output_addr_const_extra (FILE *file, rtx x)
{
  if (GET_CODE (x) == UNSPEC && XVECLEN (x, 0) == 1)
    switch (XINT (x, 1))
      {
      case UNSPEC_GOTENT:
	output_addr_const (file, XVECEXP (x, 0, 0));
	fprintf (file, "@GOTENT");
	return true;
      case UNSPEC_GOT:
	output_addr_const (file, XVECEXP (x, 0, 0));
	fprintf (file, "@GOT");
	return true;
      case UNSPEC_GOTOFF:
	output_addr_const (file, XVECEXP (x, 0, 0));
	fprintf (file, "@GOTOFF");
	return true;
      case UNSPEC_PLT:
	output_addr_const (file, XVECEXP (x, 0, 0));
	fprintf (file, "@PLT");
	return true;
      case UNSPEC_PLTOFF:
	output_addr_const (file, XVECEXP (x, 0, 0));
	fprintf (file, "@PLTOFF");
	return true;
      case UNSPEC_TLSGD:
	output_addr_const (file, XVECEXP (x, 0, 0));
	fprintf (file, "@TLSGD");
	return true;
      case UNSPEC_TLSLDM:
	assemble_name (file, get_some_local_dynamic_name ());
	fprintf (file, "@TLSLDM");
	return true;
      case UNSPEC_DTPOFF:
	output_addr_const (file, XVECEXP (x, 0, 0));
	fprintf (file, "@DTPOFF");
	return true;
      case UNSPEC_NTPOFF:
	output_addr_const (file, XVECEXP (x, 0, 0));
	fprintf (file, "@NTPOFF");
	return true;
      case UNSPEC_GOTNTPOFF:
	output_addr_const (file, XVECEXP (x, 0, 0));
	fprintf (file, "@GOTNTPOFF");
	return true;
      case UNSPEC_INDNTPOFF:
	output_addr_const (file, XVECEXP (x, 0, 0));
	fprintf (file, "@INDNTPOFF");
	return true;
      }

  if (GET_CODE (x) == UNSPEC && XVECLEN (x, 0) == 2)
    switch (XINT (x, 1))
      {
      case UNSPEC_POOL_OFFSET:
	x = gen_rtx_MINUS (GET_MODE (x), XVECEXP (x, 0, 0), XVECEXP (x, 0, 1));
	output_addr_const (file, x);
	return true;
      }
  return false;
}

/* Output address operand ADDR in assembler syntax to
   stdio stream FILE.  */

void
print_operand_address (FILE *file, rtx addr)
{
  struct s390_address ad;
  memset (&ad, 0, sizeof (s390_address));

  if (s390_loadrelative_operand_p (addr, NULL, NULL))
    {
      if (!TARGET_Z10)
	{
	  output_operand_lossage ("symbolic memory references are "
				  "only supported on z10 or later");
	  return;
	}
      output_addr_const (file, addr);
      return;
    }

  if (!s390_decompose_address (addr, &ad)
      || (ad.base && !REGNO_OK_FOR_BASE_P (REGNO (ad.base)))
      || (ad.indx && !REGNO_OK_FOR_INDEX_P (REGNO (ad.indx))))
    output_operand_lossage ("cannot decompose address");

  if (ad.disp)
    output_addr_const (file, ad.disp);
  else
    fprintf (file, "0");

  if (ad.base && ad.indx)
    fprintf (file, "(%s,%s)", reg_names[REGNO (ad.indx)],
                              reg_names[REGNO (ad.base)]);
  else if (ad.base)
    fprintf (file, "(%s)", reg_names[REGNO (ad.base)]);
}

/* Output operand X in assembler syntax to stdio stream FILE.
   CODE specified the format flag.  The following format flags
   are recognized:

    'C': print opcode suffix for branch condition.
    'D': print opcode suffix for inverse branch condition.
    'E': print opcode suffix for branch on index instruction.
    'G': print the size of the operand in bytes.
    'J': print tls_load/tls_gdcall/tls_ldcall suffix
    'M': print the second word of a TImode operand.
    'N': print the second word of a DImode operand.
    'O': print only the displacement of a memory reference or address.
    'R': print only the base register of a memory reference or address.
    'S': print S-type memory reference (base+displacement).
    'Y': print address style operand without index (e.g. shift count or setmem
	 operand).

    'b': print integer X as if it's an unsigned byte.
    'c': print integer X as if it's an signed byte.
    'e': "end" contiguous bitmask X in either DImode or vector inner mode.
    'f': "end" contiguous bitmask X in SImode.
    'h': print integer X as if it's a signed halfword.
    'i': print the first nonzero HImode part of X.
    'j': print the first HImode part unequal to -1 of X.
    'k': print the first nonzero SImode part of X.
    'm': print the first SImode part unequal to -1 of X.
    'o': print integer X as if it's an unsigned 32bit word.
    's': "start" of contiguous bitmask X in either DImode or vector inner mode.
    't': CONST_INT: "start" of contiguous bitmask X in SImode.
         CONST_VECTOR: Generate a bitmask for vgbm instruction.
    'x': print integer X as if it's an unsigned halfword.
    'v': print register number as vector register (v1 instead of f1).
*/

void
print_operand (FILE *file, rtx x, int code)
{
  HOST_WIDE_INT ival;

  switch (code)
    {
    case 'C':
      fprintf (file, s390_branch_condition_mnemonic (x, FALSE));
      return;

    case 'D':
      fprintf (file, s390_branch_condition_mnemonic (x, TRUE));
      return;

    case 'E':
      if (GET_CODE (x) == LE)
	fprintf (file, "l");
      else if (GET_CODE (x) == GT)
	fprintf (file, "h");
      else
	output_operand_lossage ("invalid comparison operator "
				"for 'E' output modifier");
      return;

    case 'J':
      if (GET_CODE (x) == SYMBOL_REF)
	{
	  fprintf (file, "%s", ":tls_load:");
	  output_addr_const (file, x);
	}
      else if (GET_CODE (x) == UNSPEC && XINT (x, 1) == UNSPEC_TLSGD)
	{
	  fprintf (file, "%s", ":tls_gdcall:");
	  output_addr_const (file, XVECEXP (x, 0, 0));
	}
      else if (GET_CODE (x) == UNSPEC && XINT (x, 1) == UNSPEC_TLSLDM)
	{
	  fprintf (file, "%s", ":tls_ldcall:");
	  const char *name = get_some_local_dynamic_name ();
	  gcc_assert (name);
	  assemble_name (file, name);
	}
      else
	output_operand_lossage ("invalid reference for 'J' output modifier");
      return;

    case 'G':
      fprintf (file, "%u", GET_MODE_SIZE (GET_MODE (x)));
      return;

    case 'O':
      {
        struct s390_address ad;
	int ret;

	ret = s390_decompose_address (MEM_P (x) ? XEXP (x, 0) : x, &ad);

	if (!ret
	    || (ad.base && !REGNO_OK_FOR_BASE_P (REGNO (ad.base)))
	    || ad.indx)
	  {
	    output_operand_lossage ("invalid address for 'O' output modifier");
	    return;
	  }

        if (ad.disp)
          output_addr_const (file, ad.disp);
        else
          fprintf (file, "0");
      }
      return;

    case 'R':
      {
        struct s390_address ad;
	int ret;

	ret = s390_decompose_address (MEM_P (x) ? XEXP (x, 0) : x, &ad);

	if (!ret
	    || (ad.base && !REGNO_OK_FOR_BASE_P (REGNO (ad.base)))
	    || ad.indx)
	  {
	    output_operand_lossage ("invalid address for 'R' output modifier");
	    return;
	  }

        if (ad.base)
          fprintf (file, "%s", reg_names[REGNO (ad.base)]);
        else
          fprintf (file, "0");
      }
      return;

    case 'S':
      {
	struct s390_address ad;
	int ret;

	if (!MEM_P (x))
	  {
	    output_operand_lossage ("memory reference expected for "
				    "'S' output modifier");
	    return;
	  }
	ret = s390_decompose_address (XEXP (x, 0), &ad);

	if (!ret
	    || (ad.base && !REGNO_OK_FOR_BASE_P (REGNO (ad.base)))
	    || ad.indx)
	  {
	    output_operand_lossage ("invalid address for 'S' output modifier");
	    return;
	  }

	if (ad.disp)
	  output_addr_const (file, ad.disp);
	else
	  fprintf (file, "0");

	if (ad.base)
	  fprintf (file, "(%s)", reg_names[REGNO (ad.base)]);
      }
      return;

    case 'N':
      if (GET_CODE (x) == REG)
	x = gen_rtx_REG (GET_MODE (x), REGNO (x) + 1);
      else if (GET_CODE (x) == MEM)
	x = change_address (x, VOIDmode,
			    plus_constant (Pmode, XEXP (x, 0), 4));
      else
	output_operand_lossage ("register or memory expression expected "
				"for 'N' output modifier");
      break;

    case 'M':
      if (GET_CODE (x) == REG)
	x = gen_rtx_REG (GET_MODE (x), REGNO (x) + 1);
      else if (GET_CODE (x) == MEM)
	x = change_address (x, VOIDmode,
			    plus_constant (Pmode, XEXP (x, 0), 8));
      else
	output_operand_lossage ("register or memory expression expected "
				"for 'M' output modifier");
      break;

    case 'Y':
      print_addrstyle_operand (file, x);
      return;
    }

  switch (GET_CODE (x))
    {
    case REG:
      /* Print FP regs as fx instead of vx when they are accessed
	 through non-vector mode.  */
      if (code == 'v'
	  || VECTOR_NOFP_REG_P (x)
	  || (FP_REG_P (x) && VECTOR_MODE_P (GET_MODE (x)))
	  || (VECTOR_REG_P (x)
	      && (GET_MODE_SIZE (GET_MODE (x)) /
		  s390_class_max_nregs (FP_REGS, GET_MODE (x))) > 8))
	fprintf (file, "%%v%s", reg_names[REGNO (x)] + 2);
      else
	fprintf (file, "%s", reg_names[REGNO (x)]);
      break;

    case MEM:
      output_address (GET_MODE (x), XEXP (x, 0));
      break;

    case CONST:
    case CODE_LABEL:
    case LABEL_REF:
    case SYMBOL_REF:
      output_addr_const (file, x);
      break;

    case CONST_INT:
      ival = INTVAL (x);
      switch (code)
	{
	case 0:
	  break;
	case 'b':
	  ival &= 0xff;
	  break;
	case 'c':
	  ival = ((ival & 0xff) ^ 0x80) - 0x80;
	  break;
	case 'x':
	  ival &= 0xffff;
	  break;
	case 'h':
	  ival = ((ival & 0xffff) ^ 0x8000) - 0x8000;
	  break;
	case 'i':
	  ival = s390_extract_part (x, HImode, 0);
	  break;
	case 'j':
	  ival = s390_extract_part (x, HImode, -1);
	  break;
	case 'k':
	  ival = s390_extract_part (x, SImode, 0);
	  break;
	case 'm':
	  ival = s390_extract_part (x, SImode, -1);
	  break;
	case 'o':
	  ival &= 0xffffffff;
	  break;
	case 'e': case 'f':
	case 's': case 't':
	  {
	    int start, end;
	    int len;
	    bool ok;

	    len = (code == 's' || code == 'e' ? 64 : 32);
	    ok = s390_contiguous_bitmask_p (ival, true, len, &start, &end);
	    gcc_assert (ok);
	    if (code == 's' || code == 't')
	      ival = start;
	    else
	      ival = end;
	  }
	  break;
	default:
	  output_operand_lossage ("invalid constant for output modifier '%c'", code);
	}
      fprintf (file, HOST_WIDE_INT_PRINT_DEC, ival);
      break;

    case CONST_WIDE_INT:
      if (code == 'b')
        fprintf (file, HOST_WIDE_INT_PRINT_DEC,
		 CONST_WIDE_INT_ELT (x, 0) & 0xff);
      else if (code == 'x')
        fprintf (file, HOST_WIDE_INT_PRINT_DEC,
		 CONST_WIDE_INT_ELT (x, 0) & 0xffff);
      else if (code == 'h')
        fprintf (file, HOST_WIDE_INT_PRINT_DEC,
		 ((CONST_WIDE_INT_ELT (x, 0) & 0xffff) ^ 0x8000) - 0x8000);
      else
	{
	  if (code == 0)
	    output_operand_lossage ("invalid constant - try using "
				    "an output modifier");
	  else
	    output_operand_lossage ("invalid constant for output modifier '%c'",
				    code);
	}
      break;
    case CONST_VECTOR:
      switch (code)
	{
	case 'h':
	  gcc_assert (const_vec_duplicate_p (x));
	  fprintf (file, HOST_WIDE_INT_PRINT_DEC,
		   ((INTVAL (XVECEXP (x, 0, 0)) & 0xffff) ^ 0x8000) - 0x8000);
	  break;
	case 'e':
	case 's':
	  {
	    int start, end;
	    bool ok;

	    ok = s390_contiguous_bitmask_vector_p (x, &start, &end);
	    gcc_assert (ok);
	    ival = (code == 's') ? start : end;
	    fprintf (file, HOST_WIDE_INT_PRINT_DEC, ival);
	  }
	  break;
	case 't':
	  {
	    unsigned mask;
	    bool ok = s390_bytemask_vector_p (x, &mask);
	    gcc_assert (ok);
	    fprintf (file, "%u", mask);
	  }
	  break;

	default:
	  output_operand_lossage ("invalid constant vector for output "
				  "modifier '%c'", code);
	}
      break;

    default:
      if (code == 0)
	output_operand_lossage ("invalid expression - try using "
				"an output modifier");
      else
	output_operand_lossage ("invalid expression for output "
				"modifier '%c'", code);
      break;
    }
}

/* Target hook for assembling integer objects.  We need to define it
   here to work a round a bug in some versions of GAS, which couldn't
   handle values smaller than INT_MIN when printed in decimal.  */

static bool
s390_assemble_integer (rtx x, unsigned int size, int aligned_p)
{
  if (size == 8 && aligned_p
      && GET_CODE (x) == CONST_INT && INTVAL (x) < INT_MIN)
    {
      fprintf (asm_out_file, "\t.quad\t" HOST_WIDE_INT_PRINT_HEX "\n",
	       INTVAL (x));
      return true;
    }
  return default_assemble_integer (x, size, aligned_p);
}

/* Returns true if register REGNO is used  for forming
   a memory address in expression X.  */

static bool
reg_used_in_mem_p (int regno, rtx x)
{
  enum rtx_code code = GET_CODE (x);
  int i, j;
  const char *fmt;

  if (code == MEM)
    {
      if (refers_to_regno_p (regno, XEXP (x, 0)))
	return true;
    }
  else if (code == SET
	   && GET_CODE (SET_DEST (x)) == PC)
    {
      if (refers_to_regno_p (regno, SET_SRC (x)))
	return true;
    }

  fmt = GET_RTX_FORMAT (code);
  for (i = GET_RTX_LENGTH (code) - 1; i >= 0; i--)
    {
      if (fmt[i] == 'e'
	  && reg_used_in_mem_p (regno, XEXP (x, i)))
	return true;

      else if (fmt[i] == 'E')
	for (j = 0; j < XVECLEN (x, i); j++)
	  if (reg_used_in_mem_p (regno, XVECEXP (x, i, j)))
	    return true;
    }
  return false;
}

/* Returns true if expression DEP_RTX sets an address register
   used by instruction INSN to address memory.  */

static bool
addr_generation_dependency_p (rtx dep_rtx, rtx_insn *insn)
{
  rtx target, pat;

  if (NONJUMP_INSN_P (dep_rtx))
    dep_rtx = PATTERN (dep_rtx);

  if (GET_CODE (dep_rtx) == SET)
    {
      target = SET_DEST (dep_rtx);
      if (GET_CODE (target) == STRICT_LOW_PART)
	target = XEXP (target, 0);
      while (GET_CODE (target) == SUBREG)
	target = SUBREG_REG (target);

      if (GET_CODE (target) == REG)
	{
	  int regno = REGNO (target);

	  if (s390_safe_attr_type (insn) == TYPE_LA)
	    {
	      pat = PATTERN (insn);
	      if (GET_CODE (pat) == PARALLEL)
		{
		  gcc_assert (XVECLEN (pat, 0) == 2);
		  pat = XVECEXP (pat, 0, 0);
		}
	      gcc_assert (GET_CODE (pat) == SET);
	      return refers_to_regno_p (regno, SET_SRC (pat));
	    }
	  else if (get_attr_atype (insn) == ATYPE_AGEN)
	    return reg_used_in_mem_p (regno, PATTERN (insn));
	}
    }
  return false;
}

/* Return 1, if dep_insn sets register used in insn in the agen unit.  */

int
s390_agen_dep_p (rtx_insn *dep_insn, rtx_insn *insn)
{
  rtx dep_rtx = PATTERN (dep_insn);
  int i;

  if (GET_CODE (dep_rtx) == SET
      && addr_generation_dependency_p (dep_rtx, insn))
    return 1;
  else if (GET_CODE (dep_rtx) == PARALLEL)
    {
      for (i = 0; i < XVECLEN (dep_rtx, 0); i++)
	{
	  if (addr_generation_dependency_p (XVECEXP (dep_rtx, 0, i), insn))
	    return 1;
	}
    }
  return 0;
}


/* A C statement (sans semicolon) to update the integer scheduling priority
   INSN_PRIORITY (INSN).  Increase the priority to execute the INSN earlier,
   reduce the priority to execute INSN later.  Do not define this macro if
   you do not need to adjust the scheduling priorities of insns.

   A STD instruction should be scheduled earlier,
   in order to use the bypass.  */
static int
s390_adjust_priority (rtx_insn *insn, int priority)
{
  if (! INSN_P (insn))
    return priority;

  if (s390_tune <= PROCESSOR_2064_Z900)
    return priority;

  switch (s390_safe_attr_type (insn))
    {
      case TYPE_FSTOREDF:
      case TYPE_FSTORESF:
	priority = priority << 3;
	break;
      case TYPE_STORE:
      case TYPE_STM:
	priority = priority << 1;
	break;
      default:
        break;
    }
  return priority;
}


/* The number of instructions that can be issued per cycle.  */

static int
s390_issue_rate (void)
{
  switch (s390_tune)
    {
    case PROCESSOR_2084_Z990:
    case PROCESSOR_2094_Z9_109:
    case PROCESSOR_2094_Z9_EC:
    case PROCESSOR_2817_Z196:
      return 3;
    case PROCESSOR_2097_Z10:
      return 2;
    case PROCESSOR_9672_G5:
    case PROCESSOR_9672_G6:
    case PROCESSOR_2064_Z900:
      /* Starting with EC12 we use the sched_reorder hook to take care
	 of instruction dispatch constraints.  The algorithm only
	 picks the best instruction and assumes only a single
	 instruction gets issued per cycle.  */
    case PROCESSOR_2827_ZEC12:
    case PROCESSOR_2964_Z13:
    case PROCESSOR_ARCH12:
    default:
      return 1;
    }
}

static int
s390_first_cycle_multipass_dfa_lookahead (void)
{
  return 4;
}

/* Annotate every literal pool reference in X by an UNSPEC_LTREF expression.
   Fix up MEMs as required.  */

static void
annotate_constant_pool_refs (rtx *x)
{
  int i, j;
  const char *fmt;

  gcc_assert (GET_CODE (*x) != SYMBOL_REF
	      || !CONSTANT_POOL_ADDRESS_P (*x));

  /* Literal pool references can only occur inside a MEM ...  */
  if (GET_CODE (*x) == MEM)
    {
      rtx memref = XEXP (*x, 0);

      if (GET_CODE (memref) == SYMBOL_REF
	  && CONSTANT_POOL_ADDRESS_P (memref))
	{
	  rtx base = cfun->machine->base_reg;
	  rtx addr = gen_rtx_UNSPEC (Pmode, gen_rtvec (2, memref, base),
				     UNSPEC_LTREF);

	  *x = replace_equiv_address (*x, addr);
	  return;
	}

      if (GET_CODE (memref) == CONST
	  && GET_CODE (XEXP (memref, 0)) == PLUS
	  && GET_CODE (XEXP (XEXP (memref, 0), 1)) == CONST_INT
	  && GET_CODE (XEXP (XEXP (memref, 0), 0)) == SYMBOL_REF
	  && CONSTANT_POOL_ADDRESS_P (XEXP (XEXP (memref, 0), 0)))
	{
	  HOST_WIDE_INT off = INTVAL (XEXP (XEXP (memref, 0), 1));
	  rtx sym = XEXP (XEXP (memref, 0), 0);
	  rtx base = cfun->machine->base_reg;
	  rtx addr = gen_rtx_UNSPEC (Pmode, gen_rtvec (2, sym, base),
				     UNSPEC_LTREF);

	  *x = replace_equiv_address (*x, plus_constant (Pmode, addr, off));
	  return;
	}
    }

  /* ... or a load-address type pattern.  */
  if (GET_CODE (*x) == SET)
    {
      rtx addrref = SET_SRC (*x);

      if (GET_CODE (addrref) == SYMBOL_REF
	  && CONSTANT_POOL_ADDRESS_P (addrref))
	{
	  rtx base = cfun->machine->base_reg;
	  rtx addr = gen_rtx_UNSPEC (Pmode, gen_rtvec (2, addrref, base),
				     UNSPEC_LTREF);

	  SET_SRC (*x) = addr;
	  return;
	}

      if (GET_CODE (addrref) == CONST
	  && GET_CODE (XEXP (addrref, 0)) == PLUS
	  && GET_CODE (XEXP (XEXP (addrref, 0), 1)) == CONST_INT
	  && GET_CODE (XEXP (XEXP (addrref, 0), 0)) == SYMBOL_REF
	  && CONSTANT_POOL_ADDRESS_P (XEXP (XEXP (addrref, 0), 0)))
	{
	  HOST_WIDE_INT off = INTVAL (XEXP (XEXP (addrref, 0), 1));
	  rtx sym = XEXP (XEXP (addrref, 0), 0);
	  rtx base = cfun->machine->base_reg;
	  rtx addr = gen_rtx_UNSPEC (Pmode, gen_rtvec (2, sym, base),
				     UNSPEC_LTREF);

	  SET_SRC (*x) = plus_constant (Pmode, addr, off);
	  return;
	}
    }

  /* Annotate LTREL_BASE as well.  */
  if (GET_CODE (*x) == UNSPEC
      && XINT (*x, 1) == UNSPEC_LTREL_BASE)
    {
      rtx base = cfun->machine->base_reg;
      *x = gen_rtx_UNSPEC (Pmode, gen_rtvec (2, XVECEXP (*x, 0, 0), base),
				  UNSPEC_LTREL_BASE);
      return;
    }

  fmt = GET_RTX_FORMAT (GET_CODE (*x));
  for (i = GET_RTX_LENGTH (GET_CODE (*x)) - 1; i >= 0; i--)
    {
      if (fmt[i] == 'e')
        {
          annotate_constant_pool_refs (&XEXP (*x, i));
        }
      else if (fmt[i] == 'E')
        {
          for (j = 0; j < XVECLEN (*x, i); j++)
            annotate_constant_pool_refs (&XVECEXP (*x, i, j));
        }
    }
}

/* Split all branches that exceed the maximum distance.
   Returns true if this created a new literal pool entry.  */

static int
s390_split_branches (void)
{
  rtx temp_reg = gen_rtx_REG (Pmode, RETURN_REGNUM);
  int new_literal = 0, ret;
  rtx_insn *insn;
  rtx pat, target;
  rtx *label;

  /* We need correct insn addresses.  */

  shorten_branches (get_insns ());

  /* Find all branches that exceed 64KB, and split them.  */

  for (insn = get_insns (); insn; insn = NEXT_INSN (insn))
    {
      if (! JUMP_P (insn) || tablejump_p (insn, NULL, NULL))
	continue;

      pat = PATTERN (insn);
      if (GET_CODE (pat) == PARALLEL)
	pat = XVECEXP (pat, 0, 0);
      if (GET_CODE (pat) != SET || SET_DEST (pat) != pc_rtx)
	continue;

      if (GET_CODE (SET_SRC (pat)) == LABEL_REF)
	{
	  label = &SET_SRC (pat);
	}
      else if (GET_CODE (SET_SRC (pat)) == IF_THEN_ELSE)
	{
	  if (GET_CODE (XEXP (SET_SRC (pat), 1)) == LABEL_REF)
	    label = &XEXP (SET_SRC (pat), 1);
          else if (GET_CODE (XEXP (SET_SRC (pat), 2)) == LABEL_REF)
            label = &XEXP (SET_SRC (pat), 2);
	  else
	    continue;
        }
      else
	continue;

      if (get_attr_length (insn) <= 4)
	continue;

      /* We are going to use the return register as scratch register,
	 make sure it will be saved/restored by the prologue/epilogue.  */
      cfun_frame_layout.save_return_addr_p = 1;

      if (!flag_pic)
	{
	  new_literal = 1;
	  rtx mem = force_const_mem (Pmode, *label);
	  rtx_insn *set_insn = emit_insn_before (gen_rtx_SET (temp_reg, mem),
						 insn);
	  INSN_ADDRESSES_NEW (set_insn, -1);
	  annotate_constant_pool_refs (&PATTERN (set_insn));

	  target = temp_reg;
	}
      else
	{
	  new_literal = 1;
	  target = gen_rtx_UNSPEC (Pmode, gen_rtvec (1, *label),
				   UNSPEC_LTREL_OFFSET);
	  target = gen_rtx_CONST (Pmode, target);
	  target = force_const_mem (Pmode, target);
	  rtx_insn *set_insn = emit_insn_before (gen_rtx_SET (temp_reg, target),
						 insn);
	  INSN_ADDRESSES_NEW (set_insn, -1);
	  annotate_constant_pool_refs (&PATTERN (set_insn));

          target = gen_rtx_UNSPEC (Pmode, gen_rtvec (2, XEXP (target, 0),
							cfun->machine->base_reg),
				   UNSPEC_LTREL_BASE);
	  target = gen_rtx_PLUS (Pmode, temp_reg, target);
	}

      ret = validate_change (insn, label, target, 0);
      gcc_assert (ret);
    }

  return new_literal;
}


/* Find an annotated literal pool symbol referenced in RTX X,
   and store it at REF.  Will abort if X contains references to
   more than one such pool symbol; multiple references to the same
   symbol are allowed, however.

   The rtx pointed to by REF must be initialized to NULL_RTX
   by the caller before calling this routine.  */

static void
find_constant_pool_ref (rtx x, rtx *ref)
{
  int i, j;
  const char *fmt;

  /* Ignore LTREL_BASE references.  */
  if (GET_CODE (x) == UNSPEC
      && XINT (x, 1) == UNSPEC_LTREL_BASE)
    return;
  /* Likewise POOL_ENTRY insns.  */
  if (GET_CODE (x) == UNSPEC_VOLATILE
      && XINT (x, 1) == UNSPECV_POOL_ENTRY)
    return;

  gcc_assert (GET_CODE (x) != SYMBOL_REF
              || !CONSTANT_POOL_ADDRESS_P (x));

  if (GET_CODE (x) == UNSPEC && XINT (x, 1) == UNSPEC_LTREF)
    {
      rtx sym = XVECEXP (x, 0, 0);
      gcc_assert (GET_CODE (sym) == SYMBOL_REF
	          && CONSTANT_POOL_ADDRESS_P (sym));

      if (*ref == NULL_RTX)
	*ref = sym;
      else
	gcc_assert (*ref == sym);

      return;
    }

  fmt = GET_RTX_FORMAT (GET_CODE (x));
  for (i = GET_RTX_LENGTH (GET_CODE (x)) - 1; i >= 0; i--)
    {
      if (fmt[i] == 'e')
        {
          find_constant_pool_ref (XEXP (x, i), ref);
        }
      else if (fmt[i] == 'E')
        {
          for (j = 0; j < XVECLEN (x, i); j++)
            find_constant_pool_ref (XVECEXP (x, i, j), ref);
        }
    }
}

/* Replace every reference to the annotated literal pool
   symbol REF in X by its base plus OFFSET.  */

static void
replace_constant_pool_ref (rtx *x, rtx ref, rtx offset)
{
  int i, j;
  const char *fmt;

  gcc_assert (*x != ref);

  if (GET_CODE (*x) == UNSPEC
      && XINT (*x, 1) == UNSPEC_LTREF
      && XVECEXP (*x, 0, 0) == ref)
    {
      *x = gen_rtx_PLUS (Pmode, XVECEXP (*x, 0, 1), offset);
      return;
    }

  if (GET_CODE (*x) == PLUS
      && GET_CODE (XEXP (*x, 1)) == CONST_INT
      && GET_CODE (XEXP (*x, 0)) == UNSPEC
      && XINT (XEXP (*x, 0), 1) == UNSPEC_LTREF
      && XVECEXP (XEXP (*x, 0), 0, 0) == ref)
    {
      rtx addr = gen_rtx_PLUS (Pmode, XVECEXP (XEXP (*x, 0), 0, 1), offset);
      *x = plus_constant (Pmode, addr, INTVAL (XEXP (*x, 1)));
      return;
    }

  fmt = GET_RTX_FORMAT (GET_CODE (*x));
  for (i = GET_RTX_LENGTH (GET_CODE (*x)) - 1; i >= 0; i--)
    {
      if (fmt[i] == 'e')
        {
          replace_constant_pool_ref (&XEXP (*x, i), ref, offset);
        }
      else if (fmt[i] == 'E')
        {
          for (j = 0; j < XVECLEN (*x, i); j++)
            replace_constant_pool_ref (&XVECEXP (*x, i, j), ref, offset);
        }
    }
}

/* Check whether X contains an UNSPEC_LTREL_BASE.
   Return its constant pool symbol if found, NULL_RTX otherwise.  */

static rtx
find_ltrel_base (rtx x)
{
  int i, j;
  const char *fmt;

  if (GET_CODE (x) == UNSPEC
      && XINT (x, 1) == UNSPEC_LTREL_BASE)
    return XVECEXP (x, 0, 0);

  fmt = GET_RTX_FORMAT (GET_CODE (x));
  for (i = GET_RTX_LENGTH (GET_CODE (x)) - 1; i >= 0; i--)
    {
      if (fmt[i] == 'e')
        {
          rtx fnd = find_ltrel_base (XEXP (x, i));
	  if (fnd)
	    return fnd;
        }
      else if (fmt[i] == 'E')
        {
          for (j = 0; j < XVECLEN (x, i); j++)
	    {
              rtx fnd = find_ltrel_base (XVECEXP (x, i, j));
	      if (fnd)
		return fnd;
	    }
        }
    }

  return NULL_RTX;
}

/* Replace any occurrence of UNSPEC_LTREL_BASE in X with its base.  */

static void
replace_ltrel_base (rtx *x)
{
  int i, j;
  const char *fmt;

  if (GET_CODE (*x) == UNSPEC
      && XINT (*x, 1) == UNSPEC_LTREL_BASE)
    {
      *x = XVECEXP (*x, 0, 1);
      return;
    }

  fmt = GET_RTX_FORMAT (GET_CODE (*x));
  for (i = GET_RTX_LENGTH (GET_CODE (*x)) - 1; i >= 0; i--)
    {
      if (fmt[i] == 'e')
        {
          replace_ltrel_base (&XEXP (*x, i));
        }
      else if (fmt[i] == 'E')
        {
          for (j = 0; j < XVECLEN (*x, i); j++)
            replace_ltrel_base (&XVECEXP (*x, i, j));
        }
    }
}


/* We keep a list of constants which we have to add to internal
   constant tables in the middle of large functions.  */

#define NR_C_MODES 32
machine_mode constant_modes[NR_C_MODES] =
{
  TFmode, TImode, TDmode,
  V16QImode, V8HImode, V4SImode, V2DImode, V1TImode,
  V4SFmode, V2DFmode, V1TFmode,
  DFmode, DImode, DDmode,
  V8QImode, V4HImode, V2SImode, V1DImode, V2SFmode, V1DFmode,
  SFmode, SImode, SDmode,
  V4QImode, V2HImode, V1SImode,  V1SFmode,
  HImode,
  V2QImode, V1HImode,
  QImode,
  V1QImode
};

struct constant
{
  struct constant *next;
  rtx value;
  rtx_code_label *label;
};

struct constant_pool
{
  struct constant_pool *next;
  rtx_insn *first_insn;
  rtx_insn *pool_insn;
  bitmap insns;
  rtx_insn *emit_pool_after;

  struct constant *constants[NR_C_MODES];
  struct constant *execute;
  rtx_code_label *label;
  int size;
};

/* Allocate new constant_pool structure.  */

static struct constant_pool *
s390_alloc_pool (void)
{
  struct constant_pool *pool;
  int i;

  pool = (struct constant_pool *) xmalloc (sizeof *pool);
  pool->next = NULL;
  for (i = 0; i < NR_C_MODES; i++)
    pool->constants[i] = NULL;

  pool->execute = NULL;
  pool->label = gen_label_rtx ();
  pool->first_insn = NULL;
  pool->pool_insn = NULL;
  pool->insns = BITMAP_ALLOC (NULL);
  pool->size = 0;
  pool->emit_pool_after = NULL;

  return pool;
}

/* Create new constant pool covering instructions starting at INSN
   and chain it to the end of POOL_LIST.  */

static struct constant_pool *
s390_start_pool (struct constant_pool **pool_list, rtx_insn *insn)
{
  struct constant_pool *pool, **prev;

  pool = s390_alloc_pool ();
  pool->first_insn = insn;

  for (prev = pool_list; *prev; prev = &(*prev)->next)
    ;
  *prev = pool;

  return pool;
}

/* End range of instructions covered by POOL at INSN and emit
   placeholder insn representing the pool.  */

static void
s390_end_pool (struct constant_pool *pool, rtx_insn *insn)
{
  rtx pool_size = GEN_INT (pool->size + 8 /* alignment slop */);

  if (!insn)
    insn = get_last_insn ();

  pool->pool_insn = emit_insn_after (gen_pool (pool_size), insn);
  INSN_ADDRESSES_NEW (pool->pool_insn, -1);
}

/* Add INSN to the list of insns covered by POOL.  */

static void
s390_add_pool_insn (struct constant_pool *pool, rtx insn)
{
  bitmap_set_bit (pool->insns, INSN_UID (insn));
}

/* Return pool out of POOL_LIST that covers INSN.  */

static struct constant_pool *
s390_find_pool (struct constant_pool *pool_list, rtx insn)
{
  struct constant_pool *pool;

  for (pool = pool_list; pool; pool = pool->next)
    if (bitmap_bit_p (pool->insns, INSN_UID (insn)))
      break;

  return pool;
}

/* Add constant VAL of mode MODE to the constant pool POOL.  */

static void
s390_add_constant (struct constant_pool *pool, rtx val, machine_mode mode)
{
  struct constant *c;
  int i;

  for (i = 0; i < NR_C_MODES; i++)
    if (constant_modes[i] == mode)
      break;
  gcc_assert (i != NR_C_MODES);

  for (c = pool->constants[i]; c != NULL; c = c->next)
    if (rtx_equal_p (val, c->value))
      break;

  if (c == NULL)
    {
      c = (struct constant *) xmalloc (sizeof *c);
      c->value = val;
      c->label = gen_label_rtx ();
      c->next = pool->constants[i];
      pool->constants[i] = c;
      pool->size += GET_MODE_SIZE (mode);
    }
}

/* Return an rtx that represents the offset of X from the start of
   pool POOL.  */

static rtx
s390_pool_offset (struct constant_pool *pool, rtx x)
{
  rtx label;

  label = gen_rtx_LABEL_REF (GET_MODE (x), pool->label);
  x = gen_rtx_UNSPEC (GET_MODE (x), gen_rtvec (2, x, label),
		      UNSPEC_POOL_OFFSET);
  return gen_rtx_CONST (GET_MODE (x), x);
}

/* Find constant VAL of mode MODE in the constant pool POOL.
   Return an RTX describing the distance from the start of
   the pool to the location of the new constant.  */

static rtx
s390_find_constant (struct constant_pool *pool, rtx val,
		    machine_mode mode)
{
  struct constant *c;
  int i;

  for (i = 0; i < NR_C_MODES; i++)
    if (constant_modes[i] == mode)
      break;
  gcc_assert (i != NR_C_MODES);

  for (c = pool->constants[i]; c != NULL; c = c->next)
    if (rtx_equal_p (val, c->value))
      break;

  gcc_assert (c);

  return s390_pool_offset (pool, gen_rtx_LABEL_REF (Pmode, c->label));
}

/* Check whether INSN is an execute.  Return the label_ref to its
   execute target template if so, NULL_RTX otherwise.  */

static rtx
s390_execute_label (rtx insn)
{
  if (NONJUMP_INSN_P (insn)
      && GET_CODE (PATTERN (insn)) == PARALLEL
      && GET_CODE (XVECEXP (PATTERN (insn), 0, 0)) == UNSPEC
      && XINT (XVECEXP (PATTERN (insn), 0, 0), 1) == UNSPEC_EXECUTE)
    return XVECEXP (XVECEXP (PATTERN (insn), 0, 0), 0, 2);

  return NULL_RTX;
}

/* Add execute target for INSN to the constant pool POOL.  */

static void
s390_add_execute (struct constant_pool *pool, rtx insn)
{
  struct constant *c;

  for (c = pool->execute; c != NULL; c = c->next)
    if (INSN_UID (insn) == INSN_UID (c->value))
      break;

  if (c == NULL)
    {
      c = (struct constant *) xmalloc (sizeof *c);
      c->value = insn;
      c->label = gen_label_rtx ();
      c->next = pool->execute;
      pool->execute = c;
      pool->size += 6;
    }
}

/* Find execute target for INSN in the constant pool POOL.
   Return an RTX describing the distance from the start of
   the pool to the location of the execute target.  */

static rtx
s390_find_execute (struct constant_pool *pool, rtx insn)
{
  struct constant *c;

  for (c = pool->execute; c != NULL; c = c->next)
    if (INSN_UID (insn) == INSN_UID (c->value))
      break;

  gcc_assert (c);

  return s390_pool_offset (pool, gen_rtx_LABEL_REF (Pmode, c->label));
}

/* For an execute INSN, extract the execute target template.  */

static rtx
s390_execute_target (rtx insn)
{
  rtx pattern = PATTERN (insn);
  gcc_assert (s390_execute_label (insn));

  if (XVECLEN (pattern, 0) == 2)
    {
      pattern = copy_rtx (XVECEXP (pattern, 0, 1));
    }
  else
    {
      rtvec vec = rtvec_alloc (XVECLEN (pattern, 0) - 1);
      int i;

      for (i = 0; i < XVECLEN (pattern, 0) - 1; i++)
	RTVEC_ELT (vec, i) = copy_rtx (XVECEXP (pattern, 0, i + 1));

      pattern = gen_rtx_PARALLEL (VOIDmode, vec);
    }

  return pattern;
}

/* Indicate that INSN cannot be duplicated.  This is the case for
   execute insns that carry a unique label.  */

static bool
s390_cannot_copy_insn_p (rtx_insn *insn)
{
  rtx label = s390_execute_label (insn);
  return label && label != const0_rtx;
}

/* Dump out the constants in POOL.  If REMOTE_LABEL is true,
   do not emit the pool base label.  */

static void
s390_dump_pool (struct constant_pool *pool, bool remote_label)
{
  struct constant *c;
  rtx_insn *insn = pool->pool_insn;
  int i;

  /* Switch to rodata section.  */
  if (TARGET_CPU_ZARCH)
    {
      insn = emit_insn_after (gen_pool_section_start (), insn);
      INSN_ADDRESSES_NEW (insn, -1);
    }

  /* Ensure minimum pool alignment.  */
  if (TARGET_CPU_ZARCH)
    insn = emit_insn_after (gen_pool_align (GEN_INT (8)), insn);
  else
    insn = emit_insn_after (gen_pool_align (GEN_INT (4)), insn);
  INSN_ADDRESSES_NEW (insn, -1);

  /* Emit pool base label.  */
  if (!remote_label)
    {
      insn = emit_label_after (pool->label, insn);
      INSN_ADDRESSES_NEW (insn, -1);
    }

  /* Dump constants in descending alignment requirement order,
     ensuring proper alignment for every constant.  */
  for (i = 0; i < NR_C_MODES; i++)
    for (c = pool->constants[i]; c; c = c->next)
      {
	/* Convert UNSPEC_LTREL_OFFSET unspecs to pool-relative references.  */
	rtx value = copy_rtx (c->value);
	if (GET_CODE (value) == CONST
	    && GET_CODE (XEXP (value, 0)) == UNSPEC
	    && XINT (XEXP (value, 0), 1) == UNSPEC_LTREL_OFFSET
	    && XVECLEN (XEXP (value, 0), 0) == 1)
	  value = s390_pool_offset (pool, XVECEXP (XEXP (value, 0), 0, 0));

	insn = emit_label_after (c->label, insn);
	INSN_ADDRESSES_NEW (insn, -1);

	value = gen_rtx_UNSPEC_VOLATILE (constant_modes[i],
					 gen_rtvec (1, value),
					 UNSPECV_POOL_ENTRY);
	insn = emit_insn_after (value, insn);
	INSN_ADDRESSES_NEW (insn, -1);
      }

  /* Ensure minimum alignment for instructions.  */
  insn = emit_insn_after (gen_pool_align (GEN_INT (2)), insn);
  INSN_ADDRESSES_NEW (insn, -1);

  /* Output in-pool execute template insns.  */
  for (c = pool->execute; c; c = c->next)
    {
      insn = emit_label_after (c->label, insn);
      INSN_ADDRESSES_NEW (insn, -1);

      insn = emit_insn_after (s390_execute_target (c->value), insn);
      INSN_ADDRESSES_NEW (insn, -1);
    }

  /* Switch back to previous section.  */
  if (TARGET_CPU_ZARCH)
    {
      insn = emit_insn_after (gen_pool_section_end (), insn);
      INSN_ADDRESSES_NEW (insn, -1);
    }

  insn = emit_barrier_after (insn);
  INSN_ADDRESSES_NEW (insn, -1);

  /* Remove placeholder insn.  */
  remove_insn (pool->pool_insn);
}

/* Free all memory used by POOL.  */

static void
s390_free_pool (struct constant_pool *pool)
{
  struct constant *c, *next;
  int i;

  for (i = 0; i < NR_C_MODES; i++)
    for (c = pool->constants[i]; c; c = next)
      {
	next = c->next;
	free (c);
      }

  for (c = pool->execute; c; c = next)
    {
      next = c->next;
      free (c);
    }

  BITMAP_FREE (pool->insns);
  free (pool);
}


/* Collect main literal pool.  Return NULL on overflow.  */

static struct constant_pool *
s390_mainpool_start (void)
{
  struct constant_pool *pool;
  rtx_insn *insn;

  pool = s390_alloc_pool ();

  for (insn = get_insns (); insn; insn = NEXT_INSN (insn))
    {
      if (NONJUMP_INSN_P (insn)
	  && GET_CODE (PATTERN (insn)) == SET
	  && GET_CODE (SET_SRC (PATTERN (insn))) == UNSPEC_VOLATILE
	  && XINT (SET_SRC (PATTERN (insn)), 1) == UNSPECV_MAIN_POOL)
	{
	  /* There might be two main_pool instructions if base_reg
	     is call-clobbered; one for shrink-wrapped code and one
	     for the rest.  We want to keep the first.  */
	  if (pool->pool_insn)
	    {
	      insn = PREV_INSN (insn);
	      delete_insn (NEXT_INSN (insn));
	      continue;
	    }
	  pool->pool_insn = insn;
	}

      if (!TARGET_CPU_ZARCH && s390_execute_label (insn))
	{
	  s390_add_execute (pool, insn);
	}
      else if (NONJUMP_INSN_P (insn) || CALL_P (insn))
	{
	  rtx pool_ref = NULL_RTX;
	  find_constant_pool_ref (PATTERN (insn), &pool_ref);
	  if (pool_ref)
	    {
	      rtx constant = get_pool_constant (pool_ref);
	      machine_mode mode = get_pool_mode (pool_ref);
	      s390_add_constant (pool, constant, mode);
	    }
	}

      /* If hot/cold partitioning is enabled we have to make sure that
	 the literal pool is emitted in the same section where the
	 initialization of the literal pool base pointer takes place.
	 emit_pool_after is only used in the non-overflow case on non
	 Z cpus where we can emit the literal pool at the end of the
	 function body within the text section.  */
      if (NOTE_P (insn)
	  && NOTE_KIND (insn) == NOTE_INSN_SWITCH_TEXT_SECTIONS
	  && !pool->emit_pool_after)
	pool->emit_pool_after = PREV_INSN (insn);
    }

  gcc_assert (pool->pool_insn || pool->size == 0);

  if (pool->size >= 4096)
    {
      /* We're going to chunkify the pool, so remove the main
	 pool placeholder insn.  */
      remove_insn (pool->pool_insn);

      s390_free_pool (pool);
      pool = NULL;
    }

  /* If the functions ends with the section where the literal pool
     should be emitted set the marker to its end.  */
  if (pool && !pool->emit_pool_after)
    pool->emit_pool_after = get_last_insn ();

  return pool;
}

/* POOL holds the main literal pool as collected by s390_mainpool_start.
   Modify the current function to output the pool constants as well as
   the pool register setup instruction.  */

static void
s390_mainpool_finish (struct constant_pool *pool)
{
  rtx base_reg = cfun->machine->base_reg;

  /* If the pool is empty, we're done.  */
  if (pool->size == 0)
    {
      /* We don't actually need a base register after all.  */
      cfun->machine->base_reg = NULL_RTX;

      if (pool->pool_insn)
	remove_insn (pool->pool_insn);
      s390_free_pool (pool);
      return;
    }

  /* We need correct insn addresses.  */
  shorten_branches (get_insns ());

  /* On zSeries, we use a LARL to load the pool register.  The pool is
     located in the .rodata section, so we emit it after the function.  */
  if (TARGET_CPU_ZARCH)
    {
      rtx set = gen_main_base_64 (base_reg, pool->label);
      rtx_insn *insn = emit_insn_after (set, pool->pool_insn);
      INSN_ADDRESSES_NEW (insn, -1);
      remove_insn (pool->pool_insn);

      insn = get_last_insn ();
      pool->pool_insn = emit_insn_after (gen_pool (const0_rtx), insn);
      INSN_ADDRESSES_NEW (pool->pool_insn, -1);

      s390_dump_pool (pool, 0);
    }

  /* On S/390, if the total size of the function's code plus literal pool
     does not exceed 4096 bytes, we use BASR to set up a function base
     pointer, and emit the literal pool at the end of the function.  */
  else if (INSN_ADDRESSES (INSN_UID (pool->emit_pool_after))
	   + pool->size + 8 /* alignment slop */ < 4096)
    {
      rtx set = gen_main_base_31_small (base_reg, pool->label);
      rtx_insn *insn = emit_insn_after (set, pool->pool_insn);
      INSN_ADDRESSES_NEW (insn, -1);
      remove_insn (pool->pool_insn);

      insn = emit_label_after (pool->label, insn);
      INSN_ADDRESSES_NEW (insn, -1);

      /* emit_pool_after will be set by s390_mainpool_start to the
	 last insn of the section where the literal pool should be
	 emitted.  */
      insn = pool->emit_pool_after;

      pool->pool_insn = emit_insn_after (gen_pool (const0_rtx), insn);
      INSN_ADDRESSES_NEW (pool->pool_insn, -1);

      s390_dump_pool (pool, 1);
    }

  /* Otherwise, we emit an inline literal pool and use BASR to branch
     over it, setting up the pool register at the same time.  */
  else
    {
      rtx_code_label *pool_end = gen_label_rtx ();

      rtx pat = gen_main_base_31_large (base_reg, pool->label, pool_end);
      rtx_insn *insn = emit_jump_insn_after (pat, pool->pool_insn);
      JUMP_LABEL (insn) = pool_end;
      INSN_ADDRESSES_NEW (insn, -1);
      remove_insn (pool->pool_insn);

      insn = emit_label_after (pool->label, insn);
      INSN_ADDRESSES_NEW (insn, -1);

      pool->pool_insn = emit_insn_after (gen_pool (const0_rtx), insn);
      INSN_ADDRESSES_NEW (pool->pool_insn, -1);

      insn = emit_label_after (pool_end, pool->pool_insn);
      INSN_ADDRESSES_NEW (insn, -1);

      s390_dump_pool (pool, 1);
    }


  /* Replace all literal pool references.  */

  for (rtx_insn *insn = get_insns (); insn; insn = NEXT_INSN (insn))
    {
      if (INSN_P (insn))
	replace_ltrel_base (&PATTERN (insn));

      if (NONJUMP_INSN_P (insn) || CALL_P (insn))
        {
          rtx addr, pool_ref = NULL_RTX;
          find_constant_pool_ref (PATTERN (insn), &pool_ref);
          if (pool_ref)
            {
	      if (s390_execute_label (insn))
		addr = s390_find_execute (pool, insn);
	      else
		addr = s390_find_constant (pool, get_pool_constant (pool_ref),
						 get_pool_mode (pool_ref));

              replace_constant_pool_ref (&PATTERN (insn), pool_ref, addr);
              INSN_CODE (insn) = -1;
            }
        }
    }


  /* Free the pool.  */
  s390_free_pool (pool);
}

/* POOL holds the main literal pool as collected by s390_mainpool_start.
   We have decided we cannot use this pool, so revert all changes
   to the current function that were done by s390_mainpool_start.  */
static void
s390_mainpool_cancel (struct constant_pool *pool)
{
  /* We didn't actually change the instruction stream, so simply
     free the pool memory.  */
  s390_free_pool (pool);
}


/* Chunkify the literal pool.  */

#define S390_POOL_CHUNK_MIN	0xc00
#define S390_POOL_CHUNK_MAX	0xe00

static struct constant_pool *
s390_chunkify_start (void)
{
  struct constant_pool *curr_pool = NULL, *pool_list = NULL;
  int extra_size = 0;
  bitmap far_labels;
  rtx pending_ltrel = NULL_RTX;
  rtx_insn *insn;

  rtx (*gen_reload_base) (rtx, rtx) =
    TARGET_CPU_ZARCH? gen_reload_base_64 : gen_reload_base_31;


  /* We need correct insn addresses.  */

  shorten_branches (get_insns ());

  /* Scan all insns and move literals to pool chunks.  */

  for (insn = get_insns (); insn; insn = NEXT_INSN (insn))
    {
      bool section_switch_p = false;

      /* Check for pending LTREL_BASE.  */
      if (INSN_P (insn))
	{
	  rtx ltrel_base = find_ltrel_base (PATTERN (insn));
	  if (ltrel_base)
	    {
	      gcc_assert (ltrel_base == pending_ltrel);
	      pending_ltrel = NULL_RTX;
	    }
	}

      if (!TARGET_CPU_ZARCH && s390_execute_label (insn))
	{
	  if (!curr_pool)
	    curr_pool = s390_start_pool (&pool_list, insn);

	  s390_add_execute (curr_pool, insn);
	  s390_add_pool_insn (curr_pool, insn);
	}
      else if (NONJUMP_INSN_P (insn) || CALL_P (insn))
	{
	  rtx pool_ref = NULL_RTX;
	  find_constant_pool_ref (PATTERN (insn), &pool_ref);
	  if (pool_ref)
	    {
	      rtx constant = get_pool_constant (pool_ref);
	      machine_mode mode = get_pool_mode (pool_ref);

	      if (!curr_pool)
		curr_pool = s390_start_pool (&pool_list, insn);

	      s390_add_constant (curr_pool, constant, mode);
	      s390_add_pool_insn (curr_pool, insn);

	      /* Don't split the pool chunk between a LTREL_OFFSET load
		 and the corresponding LTREL_BASE.  */
	      if (GET_CODE (constant) == CONST
		  && GET_CODE (XEXP (constant, 0)) == UNSPEC
		  && XINT (XEXP (constant, 0), 1) == UNSPEC_LTREL_OFFSET)
		{
		  gcc_assert (!pending_ltrel);
		  pending_ltrel = pool_ref;
		}
	    }
	}

      if (JUMP_P (insn) || JUMP_TABLE_DATA_P (insn) || LABEL_P (insn))
	{
	  if (curr_pool)
	    s390_add_pool_insn (curr_pool, insn);
	  /* An LTREL_BASE must follow within the same basic block.  */
	  gcc_assert (!pending_ltrel);
	}

      if (NOTE_P (insn))
	switch (NOTE_KIND (insn))
	  {
	  case NOTE_INSN_SWITCH_TEXT_SECTIONS:
	    section_switch_p = true;
	    break;
	  case NOTE_INSN_VAR_LOCATION:
	  case NOTE_INSN_CALL_ARG_LOCATION:
	    continue;
	  default:
	    break;
	  }

      if (!curr_pool
	  || INSN_ADDRESSES_SIZE () <= (size_t) INSN_UID (insn)
          || INSN_ADDRESSES (INSN_UID (insn)) == -1)
	continue;

      if (TARGET_CPU_ZARCH)
	{
	  if (curr_pool->size < S390_POOL_CHUNK_MAX)
	    continue;

	  s390_end_pool (curr_pool, NULL);
	  curr_pool = NULL;
	}
      else
	{
          int chunk_size = INSN_ADDRESSES (INSN_UID (insn))
			   - INSN_ADDRESSES (INSN_UID (curr_pool->first_insn))
			 + extra_size;

	  /* We will later have to insert base register reload insns.
	     Those will have an effect on code size, which we need to
	     consider here.  This calculation makes rather pessimistic
	     worst-case assumptions.  */
	  if (LABEL_P (insn))
	    extra_size += 6;

	  if (chunk_size < S390_POOL_CHUNK_MIN
	      && curr_pool->size < S390_POOL_CHUNK_MIN
	      && !section_switch_p)
	    continue;

	  /* Pool chunks can only be inserted after BARRIERs ...  */
	  if (BARRIER_P (insn))
	    {
	      s390_end_pool (curr_pool, insn);
	      curr_pool = NULL;
	      extra_size = 0;
	    }

	  /* ... so if we don't find one in time, create one.  */
          else if (chunk_size > S390_POOL_CHUNK_MAX
	           || curr_pool->size > S390_POOL_CHUNK_MAX
		   || section_switch_p)
	    {
	      rtx_insn *label, *jump, *barrier, *next, *prev;

	      if (!section_switch_p)
		{
		  /* We can insert the barrier only after a 'real' insn.  */
		  if (! NONJUMP_INSN_P (insn) && ! CALL_P (insn))
		    continue;
		  if (get_attr_length (insn) == 0)
		    continue;
		  /* Don't separate LTREL_BASE from the corresponding
		     LTREL_OFFSET load.  */
		  if (pending_ltrel)
		    continue;
		  next = insn;
		  do
		    {
		      insn = next;
		      next = NEXT_INSN (insn);
		    }
		  while (next
			 && NOTE_P (next)
			 && (NOTE_KIND (next) == NOTE_INSN_VAR_LOCATION
			     || NOTE_KIND (next) == NOTE_INSN_CALL_ARG_LOCATION));
		}
	      else
		{
		  gcc_assert (!pending_ltrel);

		  /* The old pool has to end before the section switch
		     note in order to make it part of the current
		     section.  */
		  insn = PREV_INSN (insn);
		}

	      label = gen_label_rtx ();
	      prev = insn;
	      if (prev && NOTE_P (prev))
		prev = prev_nonnote_insn (prev);
	      if (prev)
		jump = emit_jump_insn_after_setloc (gen_jump (label), insn,
						    INSN_LOCATION (prev));
	      else
		jump = emit_jump_insn_after_noloc (gen_jump (label), insn);
	      barrier = emit_barrier_after (jump);
	      insn = emit_label_after (label, barrier);
	      JUMP_LABEL (jump) = label;
	      LABEL_NUSES (label) = 1;

	      INSN_ADDRESSES_NEW (jump, -1);
	      INSN_ADDRESSES_NEW (barrier, -1);
	      INSN_ADDRESSES_NEW (insn, -1);

	      s390_end_pool (curr_pool, barrier);
	      curr_pool = NULL;
	      extra_size = 0;
	    }
	}
    }

  if (curr_pool)
    s390_end_pool (curr_pool, NULL);
  gcc_assert (!pending_ltrel);

  /* Find all labels that are branched into
     from an insn belonging to a different chunk.  */

  far_labels = BITMAP_ALLOC (NULL);

  for (insn = get_insns (); insn; insn = NEXT_INSN (insn))
    {
      rtx_jump_table_data *table;

      /* Labels marked with LABEL_PRESERVE_P can be target
	 of non-local jumps, so we have to mark them.
	 The same holds for named labels.

	 Don't do that, however, if it is the label before
	 a jump table.  */

      if (LABEL_P (insn)
	  && (LABEL_PRESERVE_P (insn) || LABEL_NAME (insn)))
	{
	  rtx_insn *vec_insn = NEXT_INSN (insn);
	  if (! vec_insn || ! JUMP_TABLE_DATA_P (vec_insn))
	    bitmap_set_bit (far_labels, CODE_LABEL_NUMBER (insn));
	}
      /* Check potential targets in a table jump (casesi_jump).  */
      else if (tablejump_p (insn, NULL, &table))
	{
	  rtx vec_pat = PATTERN (table);
	  int i, diff_p = GET_CODE (vec_pat) == ADDR_DIFF_VEC;

	  for (i = 0; i < XVECLEN (vec_pat, diff_p); i++)
	    {
	      rtx label = XEXP (XVECEXP (vec_pat, diff_p, i), 0);

	      if (s390_find_pool (pool_list, label)
		  != s390_find_pool (pool_list, insn))
		bitmap_set_bit (far_labels, CODE_LABEL_NUMBER (label));
	    }
	}
      /* If we have a direct jump (conditional or unconditional),
	 check all potential targets.  */
      else if (JUMP_P (insn))
	{
	  rtx pat = PATTERN (insn);

	  if (GET_CODE (pat) == PARALLEL)
	    pat = XVECEXP (pat, 0, 0);

	  if (GET_CODE (pat) == SET)
	    {
	      rtx label = JUMP_LABEL (insn);
	      if (label && !ANY_RETURN_P (label))
		{
		  if (s390_find_pool (pool_list, label)
		      != s390_find_pool (pool_list, insn))
		    bitmap_set_bit (far_labels, CODE_LABEL_NUMBER (label));
		}
	    }
	}
    }

  /* Insert base register reload insns before every pool.  */

  for (curr_pool = pool_list; curr_pool; curr_pool = curr_pool->next)
    {
      rtx new_insn = gen_reload_base (cfun->machine->base_reg,
				      curr_pool->label);
      rtx_insn *insn = curr_pool->first_insn;
      INSN_ADDRESSES_NEW (emit_insn_before (new_insn, insn), -1);
    }

  /* Insert base register reload insns at every far label.  */

  for (insn = get_insns (); insn; insn = NEXT_INSN (insn))
    if (LABEL_P (insn)
        && bitmap_bit_p (far_labels, CODE_LABEL_NUMBER (insn)))
      {
	struct constant_pool *pool = s390_find_pool (pool_list, insn);
	if (pool)
	  {
	    rtx new_insn = gen_reload_base (cfun->machine->base_reg,
					    pool->label);
	    INSN_ADDRESSES_NEW (emit_insn_after (new_insn, insn), -1);
	  }
      }


  BITMAP_FREE (far_labels);


  /* Recompute insn addresses.  */

  init_insn_lengths ();
  shorten_branches (get_insns ());

  return pool_list;
}

/* POOL_LIST is a chunk list as prepared by s390_chunkify_start.
   After we have decided to use this list, finish implementing
   all changes to the current function as required.  */

static void
s390_chunkify_finish (struct constant_pool *pool_list)
{
  struct constant_pool *curr_pool = NULL;
  rtx_insn *insn;


  /* Replace all literal pool references.  */

  for (insn = get_insns (); insn; insn = NEXT_INSN (insn))
    {
      if (INSN_P (insn))
	replace_ltrel_base (&PATTERN (insn));

      curr_pool = s390_find_pool (pool_list, insn);
      if (!curr_pool)
	continue;

      if (NONJUMP_INSN_P (insn) || CALL_P (insn))
        {
          rtx addr, pool_ref = NULL_RTX;
          find_constant_pool_ref (PATTERN (insn), &pool_ref);
          if (pool_ref)
            {
	      if (s390_execute_label (insn))
		addr = s390_find_execute (curr_pool, insn);
	      else
		addr = s390_find_constant (curr_pool,
					   get_pool_constant (pool_ref),
					   get_pool_mode (pool_ref));

              replace_constant_pool_ref (&PATTERN (insn), pool_ref, addr);
              INSN_CODE (insn) = -1;
            }
        }
    }

  /* Dump out all literal pools.  */

  for (curr_pool = pool_list; curr_pool; curr_pool = curr_pool->next)
    s390_dump_pool (curr_pool, 0);

  /* Free pool list.  */

  while (pool_list)
    {
      struct constant_pool *next = pool_list->next;
      s390_free_pool (pool_list);
      pool_list = next;
    }
}

/* POOL_LIST is a chunk list as prepared by s390_chunkify_start.
   We have decided we cannot use this list, so revert all changes
   to the current function that were done by s390_chunkify_start.  */

static void
s390_chunkify_cancel (struct constant_pool *pool_list)
{
  struct constant_pool *curr_pool = NULL;
  rtx_insn *insn;

  /* Remove all pool placeholder insns.  */

  for (curr_pool = pool_list; curr_pool; curr_pool = curr_pool->next)
    {
      /* Did we insert an extra barrier?  Remove it.  */
      rtx_insn *barrier = PREV_INSN (curr_pool->pool_insn);
      rtx_insn *jump = barrier? PREV_INSN (barrier) : NULL;
      rtx_insn *label = NEXT_INSN (curr_pool->pool_insn);

      if (jump && JUMP_P (jump)
	  && barrier && BARRIER_P (barrier)
	  && label && LABEL_P (label)
	  && GET_CODE (PATTERN (jump)) == SET
	  && SET_DEST (PATTERN (jump)) == pc_rtx
	  && GET_CODE (SET_SRC (PATTERN (jump))) == LABEL_REF
	  && XEXP (SET_SRC (PATTERN (jump)), 0) == label)
	{
	  remove_insn (jump);
	  remove_insn (barrier);
	  remove_insn (label);
	}

      remove_insn (curr_pool->pool_insn);
    }

  /* Remove all base register reload insns.  */

  for (insn = get_insns (); insn; )
    {
      rtx_insn *next_insn = NEXT_INSN (insn);

      if (NONJUMP_INSN_P (insn)
	  && GET_CODE (PATTERN (insn)) == SET
	  && GET_CODE (SET_SRC (PATTERN (insn))) == UNSPEC
	  && XINT (SET_SRC (PATTERN (insn)), 1) == UNSPEC_RELOAD_BASE)
	remove_insn (insn);

      insn = next_insn;
    }

  /* Free pool list.  */

  while (pool_list)
    {
      struct constant_pool *next = pool_list->next;
      s390_free_pool (pool_list);
      pool_list = next;
    }
}

/* Output the constant pool entry EXP in mode MODE with alignment ALIGN.  */

void
s390_output_pool_entry (rtx exp, machine_mode mode, unsigned int align)
{
  switch (GET_MODE_CLASS (mode))
    {
    case MODE_FLOAT:
    case MODE_DECIMAL_FLOAT:
      gcc_assert (GET_CODE (exp) == CONST_DOUBLE);

      assemble_real (*CONST_DOUBLE_REAL_VALUE (exp),
		     as_a <scalar_float_mode> (mode), align);
      break;

    case MODE_INT:
      assemble_integer (exp, GET_MODE_SIZE (mode), align, 1);
      mark_symbol_refs_as_used (exp);
      break;

    case MODE_VECTOR_INT:
    case MODE_VECTOR_FLOAT:
      {
	int i;
	machine_mode inner_mode;
	gcc_assert (GET_CODE (exp) == CONST_VECTOR);

	inner_mode = GET_MODE_INNER (GET_MODE (exp));
	for (i = 0; i < XVECLEN (exp, 0); i++)
	  s390_output_pool_entry (XVECEXP (exp, 0, i),
				  inner_mode,
				  i == 0
				  ? align
				  : GET_MODE_BITSIZE (inner_mode));
      }
      break;

    default:
      gcc_unreachable ();
    }
}


/* Return an RTL expression representing the value of the return address
   for the frame COUNT steps up from the current frame.  FRAME is the
   frame pointer of that frame.  */

rtx
s390_return_addr_rtx (int count, rtx frame ATTRIBUTE_UNUSED)
{
  int offset;
  rtx addr;

  /* Without backchain, we fail for all but the current frame.  */

  if (!TARGET_BACKCHAIN && count > 0)
    return NULL_RTX;

  /* For the current frame, we need to make sure the initial
     value of RETURN_REGNUM is actually saved.  */

  if (count == 0)
    {
      /* On non-z architectures branch splitting could overwrite r14.  */
      if (TARGET_CPU_ZARCH)
	return get_hard_reg_initial_val (Pmode, RETURN_REGNUM);
      else
	{
	  cfun_frame_layout.save_return_addr_p = true;
	  return gen_rtx_MEM (Pmode, return_address_pointer_rtx);
	}
    }

  if (TARGET_PACKED_STACK)
    offset = -2 * UNITS_PER_LONG;
  else
    offset = RETURN_REGNUM * UNITS_PER_LONG;

  addr = plus_constant (Pmode, frame, offset);
  addr = memory_address (Pmode, addr);
  return gen_rtx_MEM (Pmode, addr);
}

/* Return an RTL expression representing the back chain stored in
   the current stack frame.  */

rtx
s390_back_chain_rtx (void)
{
  rtx chain;

  gcc_assert (TARGET_BACKCHAIN);

  if (TARGET_PACKED_STACK)
    chain = plus_constant (Pmode, stack_pointer_rtx,
			   STACK_POINTER_OFFSET - UNITS_PER_LONG);
  else
    chain = stack_pointer_rtx;

  chain = gen_rtx_MEM (Pmode, chain);
  return chain;
}

/* Find first call clobbered register unused in a function.
   This could be used as base register in a leaf function
   or for holding the return address before epilogue.  */

static int
find_unused_clobbered_reg (void)
{
  int i;
  for (i = 0; i < 6; i++)
    if (!df_regs_ever_live_p (i))
      return i;
  return 0;
}


/* Helper function for s390_regs_ever_clobbered.  Sets the fields in DATA for all
   clobbered hard regs in SETREG.  */

static void
s390_reg_clobbered_rtx (rtx setreg, const_rtx set_insn ATTRIBUTE_UNUSED, void *data)
{
  char *regs_ever_clobbered = (char *)data;
  unsigned int i, regno;
  machine_mode mode = GET_MODE (setreg);

  if (GET_CODE (setreg) == SUBREG)
    {
      rtx inner = SUBREG_REG (setreg);
      if (!GENERAL_REG_P (inner) && !FP_REG_P (inner))
	return;
      regno = subreg_regno (setreg);
    }
  else if (GENERAL_REG_P (setreg) || FP_REG_P (setreg))
    regno = REGNO (setreg);
  else
    return;

  for (i = regno;
       i < regno + HARD_REGNO_NREGS (regno, mode);
       i++)
    regs_ever_clobbered[i] = 1;
}

/* Walks through all basic blocks of the current function looking
   for clobbered hard regs using s390_reg_clobbered_rtx.  The fields
   of the passed integer array REGS_EVER_CLOBBERED are set to one for
   each of those regs.  */

static void
s390_regs_ever_clobbered (char regs_ever_clobbered[])
{
  basic_block cur_bb;
  rtx_insn *cur_insn;
  unsigned int i;

  memset (regs_ever_clobbered, 0, 32);

  /* For non-leaf functions we have to consider all call clobbered regs to be
     clobbered.  */
  if (!crtl->is_leaf)
    {
      for (i = 0; i < 32; i++)
	regs_ever_clobbered[i] = call_really_used_regs[i];
    }

  /* Make the "magic" eh_return registers live if necessary.  For regs_ever_live
     this work is done by liveness analysis (mark_regs_live_at_end).
     Special care is needed for functions containing landing pads.  Landing pads
     may use the eh registers, but the code which sets these registers is not
     contained in that function.  Hence s390_regs_ever_clobbered is not able to
     deal with this automatically.  */
  if (crtl->calls_eh_return || cfun->machine->has_landing_pad_p)
    for (i = 0; EH_RETURN_DATA_REGNO (i) != INVALID_REGNUM ; i++)
      if (crtl->calls_eh_return
	  || (cfun->machine->has_landing_pad_p
	      && df_regs_ever_live_p (EH_RETURN_DATA_REGNO (i))))
	regs_ever_clobbered[EH_RETURN_DATA_REGNO (i)] = 1;

  /* For nonlocal gotos all call-saved registers have to be saved.
     This flag is also set for the unwinding code in libgcc.
     See expand_builtin_unwind_init.  For regs_ever_live this is done by
     reload.  */
  if (crtl->saves_all_registers)
    for (i = 0; i < 32; i++)
      if (!call_really_used_regs[i])
	regs_ever_clobbered[i] = 1;

  FOR_EACH_BB_FN (cur_bb, cfun)
    {
      FOR_BB_INSNS (cur_bb, cur_insn)
	{
	  rtx pat;

	  if (!INSN_P (cur_insn))
	    continue;

	  pat = PATTERN (cur_insn);

	  /* Ignore GPR restore insns.  */
	  if (epilogue_completed && RTX_FRAME_RELATED_P (cur_insn))
	    {
	      if (GET_CODE (pat) == SET
		  && GENERAL_REG_P (SET_DEST (pat)))
		{
		  /* lgdr  */
		  if (GET_MODE (SET_SRC (pat)) == DImode
		      && FP_REG_P (SET_SRC (pat)))
		    continue;

		  /* l / lg  */
		  if (GET_CODE (SET_SRC (pat)) == MEM)
		    continue;
		}

	      /* lm / lmg */
	      if (GET_CODE (pat) == PARALLEL
		  && load_multiple_operation (pat, VOIDmode))
		continue;
	    }

	  note_stores (pat,
		       s390_reg_clobbered_rtx,
		       regs_ever_clobbered);
	}
    }
}

/* Determine the frame area which actually has to be accessed
   in the function epilogue. The values are stored at the
   given pointers AREA_BOTTOM (address of the lowest used stack
   address) and AREA_TOP (address of the first item which does
   not belong to the stack frame).  */

static void
s390_frame_area (int *area_bottom, int *area_top)
{
  int b, t;

  b = INT_MAX;
  t = INT_MIN;

  if (cfun_frame_layout.first_restore_gpr != -1)
    {
      b = (cfun_frame_layout.gprs_offset
	   + cfun_frame_layout.first_restore_gpr * UNITS_PER_LONG);
      t = b + (cfun_frame_layout.last_restore_gpr
	       - cfun_frame_layout.first_restore_gpr + 1) * UNITS_PER_LONG;
    }

  if (TARGET_64BIT && cfun_save_high_fprs_p)
    {
      b = MIN (b, cfun_frame_layout.f8_offset);
      t = MAX (t, (cfun_frame_layout.f8_offset
		   + cfun_frame_layout.high_fprs * 8));
    }

  if (!TARGET_64BIT)
    {
      if (cfun_fpr_save_p (FPR4_REGNUM))
	{
	  b = MIN (b, cfun_frame_layout.f4_offset);
	  t = MAX (t, cfun_frame_layout.f4_offset + 8);
	}
      if (cfun_fpr_save_p (FPR6_REGNUM))
	{
	  b = MIN (b, cfun_frame_layout.f4_offset + 8);
	  t = MAX (t, cfun_frame_layout.f4_offset + 16);
	}
    }
  *area_bottom = b;
  *area_top = t;
}
/* Update gpr_save_slots in the frame layout trying to make use of
   FPRs as GPR save slots.
   This is a helper routine of s390_register_info.  */

static void
s390_register_info_gprtofpr ()
{
  int save_reg_slot = FPR0_REGNUM;
  int i, j;

  if (!TARGET_Z10 || !TARGET_HARD_FLOAT || !crtl->is_leaf)
    return;

  /* builtin_eh_return needs to be able to modify the return address
     on the stack.  It could also adjust the FPR save slot instead but
     is it worth the trouble?!  */
  if (crtl->calls_eh_return)
    return;

  for (i = 15; i >= 6; i--)
    {
      if (cfun_gpr_save_slot (i) == SAVE_SLOT_NONE)
	continue;

      /* Advance to the next FP register which can be used as a
	 GPR save slot.  */
      while ((!call_really_used_regs[save_reg_slot]
	      || df_regs_ever_live_p (save_reg_slot)
	      || cfun_fpr_save_p (save_reg_slot))
	     && FP_REGNO_P (save_reg_slot))
	save_reg_slot++;
      if (!FP_REGNO_P (save_reg_slot))
	{
	  /* We only want to use ldgr/lgdr if we can get rid of
	     stm/lm entirely.  So undo the gpr slot allocation in
	     case we ran out of FPR save slots.  */
	  for (j = 6; j <= 15; j++)
	    if (FP_REGNO_P (cfun_gpr_save_slot (j)))
	      cfun_gpr_save_slot (j) = SAVE_SLOT_STACK;
	  break;
	}
      cfun_gpr_save_slot (i) = save_reg_slot++;
    }
}

/* Set the bits in fpr_bitmap for FPRs which need to be saved due to
   stdarg.
   This is a helper routine for s390_register_info.  */

static void
s390_register_info_stdarg_fpr ()
{
  int i;
  int min_fpr;
  int max_fpr;

  /* Save the FP argument regs for stdarg. f0, f2 for 31 bit and
     f0-f4 for 64 bit.  */
  if (!cfun->stdarg
      || !TARGET_HARD_FLOAT
      || !cfun->va_list_fpr_size
      || crtl->args.info.fprs >= FP_ARG_NUM_REG)
    return;

  min_fpr = crtl->args.info.fprs;
  max_fpr = min_fpr + cfun->va_list_fpr_size - 1;
  if (max_fpr >= FP_ARG_NUM_REG)
    max_fpr = FP_ARG_NUM_REG - 1;

  /* FPR argument regs start at f0.  */
  min_fpr += FPR0_REGNUM;
  max_fpr += FPR0_REGNUM;

  for (i = min_fpr; i <= max_fpr; i++)
    cfun_set_fpr_save (i);
}

/* Reserve the GPR save slots for GPRs which need to be saved due to
   stdarg.
   This is a helper routine for s390_register_info.  */

static void
s390_register_info_stdarg_gpr ()
{
  int i;
  int min_gpr;
  int max_gpr;

  if (!cfun->stdarg
      || !cfun->va_list_gpr_size
      || crtl->args.info.gprs >= GP_ARG_NUM_REG)
    return;

  min_gpr = crtl->args.info.gprs;
  max_gpr = min_gpr + cfun->va_list_gpr_size - 1;
  if (max_gpr >= GP_ARG_NUM_REG)
    max_gpr = GP_ARG_NUM_REG - 1;

  /* GPR argument regs start at r2.  */
  min_gpr += GPR2_REGNUM;
  max_gpr += GPR2_REGNUM;

  /* If r6 was supposed to be saved into an FPR and now needs to go to
     the stack for vararg we have to adjust the restore range to make
     sure that the restore is done from stack as well.  */
  if (FP_REGNO_P (cfun_gpr_save_slot (GPR6_REGNUM))
      && min_gpr <= GPR6_REGNUM
      && max_gpr >= GPR6_REGNUM)
    {
      if (cfun_frame_layout.first_restore_gpr == -1
	  || cfun_frame_layout.first_restore_gpr > GPR6_REGNUM)
	cfun_frame_layout.first_restore_gpr = GPR6_REGNUM;
      if (cfun_frame_layout.last_restore_gpr == -1
	  || cfun_frame_layout.last_restore_gpr < GPR6_REGNUM)
	cfun_frame_layout.last_restore_gpr = GPR6_REGNUM;
    }

  if (cfun_frame_layout.first_save_gpr == -1
      || cfun_frame_layout.first_save_gpr > min_gpr)
    cfun_frame_layout.first_save_gpr = min_gpr;

  if (cfun_frame_layout.last_save_gpr == -1
      || cfun_frame_layout.last_save_gpr < max_gpr)
    cfun_frame_layout.last_save_gpr = max_gpr;

  for (i = min_gpr; i <= max_gpr; i++)
    cfun_gpr_save_slot (i) = SAVE_SLOT_STACK;
}

/* Calculate the save and restore ranges for stm(g) and lm(g) in the
   prologue and epilogue.  */

static void
s390_register_info_set_ranges ()
{
  int i, j;

  /* Find the first and the last save slot supposed to use the stack
     to set the restore range.
     Vararg regs might be marked as save to stack but only the
     call-saved regs really need restoring (i.e. r6).  This code
     assumes that the vararg regs have not yet been recorded in
     cfun_gpr_save_slot.  */
  for (i = 0; i < 16 && cfun_gpr_save_slot (i) != SAVE_SLOT_STACK; i++);
  for (j = 15; j > i && cfun_gpr_save_slot (j) != SAVE_SLOT_STACK; j--);
  cfun_frame_layout.first_restore_gpr = (i == 16) ? -1 : i;
  cfun_frame_layout.last_restore_gpr = (i == 16) ? -1 : j;
  cfun_frame_layout.first_save_gpr = (i == 16) ? -1 : i;
  cfun_frame_layout.last_save_gpr = (i == 16) ? -1 : j;
}

/* The GPR and FPR save slots in cfun->machine->frame_layout are set
   for registers which need to be saved in function prologue.
   This function can be used until the insns emitted for save/restore
   of the regs are visible in the RTL stream.  */

static void
s390_register_info ()
{
  int i;
  char clobbered_regs[32];

  gcc_assert (!epilogue_completed);

  if (reload_completed)
    /* After reload we rely on our own routine to determine which
       registers need saving.  */
    s390_regs_ever_clobbered (clobbered_regs);
  else
    /* During reload we use regs_ever_live as a base since reload
       does changes in there which we otherwise would not be aware
       of.  */
    for (i = 0; i < 32; i++)
      clobbered_regs[i] = df_regs_ever_live_p (i);

  for (i = 0; i < 32; i++)
    clobbered_regs[i] = clobbered_regs[i] && !global_regs[i];

  /* Mark the call-saved FPRs which need to be saved.
     This needs to be done before checking the special GPRs since the
     stack pointer usage depends on whether high FPRs have to be saved
     or not.  */
  cfun_frame_layout.fpr_bitmap = 0;
  cfun_frame_layout.high_fprs = 0;
  for (i = FPR0_REGNUM; i <= FPR15_REGNUM; i++)
    if (clobbered_regs[i] && !call_really_used_regs[i])
      {
	cfun_set_fpr_save (i);
	if (i >= FPR8_REGNUM)
	  cfun_frame_layout.high_fprs++;
      }

  /* Register 12 is used for GOT address, but also as temp in prologue
     for split-stack stdarg functions (unless r14 is available).  */
  clobbered_regs[12]
    |= ((flag_pic && df_regs_ever_live_p (PIC_OFFSET_TABLE_REGNUM))
	|| (flag_split_stack && cfun->stdarg
	    && (crtl->is_leaf || TARGET_TPF_PROFILING
		|| has_hard_reg_initial_val (Pmode, RETURN_REGNUM))));

  clobbered_regs[BASE_REGNUM]
    |= (cfun->machine->base_reg
	&& REGNO (cfun->machine->base_reg) == BASE_REGNUM);

  clobbered_regs[HARD_FRAME_POINTER_REGNUM]
    |= !!frame_pointer_needed;

  /* On pre z900 machines this might take until machine dependent
     reorg to decide.
     save_return_addr_p will only be set on non-zarch machines so
     there is no risk that r14 goes into an FPR instead of a stack
     slot.  */
  clobbered_regs[RETURN_REGNUM]
    |= (!crtl->is_leaf
	|| TARGET_TPF_PROFILING
	|| cfun->machine->split_branches_pending_p
	|| cfun_frame_layout.save_return_addr_p
	|| crtl->calls_eh_return);

  clobbered_regs[STACK_POINTER_REGNUM]
    |= (!crtl->is_leaf
	|| TARGET_TPF_PROFILING
	|| cfun_save_high_fprs_p
	|| get_frame_size () > 0
	|| (reload_completed && cfun_frame_layout.frame_size > 0)
	|| cfun->calls_alloca);

  memset (cfun_frame_layout.gpr_save_slots, SAVE_SLOT_NONE, 16);

  for (i = 6; i < 16; i++)
    if (clobbered_regs[i])
      cfun_gpr_save_slot (i) = SAVE_SLOT_STACK;

  s390_register_info_stdarg_fpr ();
  s390_register_info_gprtofpr ();
  s390_register_info_set_ranges ();
  /* stdarg functions might need to save GPRs 2 to 6.  This might
     override the GPR->FPR save decision made by
     s390_register_info_gprtofpr for r6 since vararg regs must go to
     the stack.  */
  s390_register_info_stdarg_gpr ();
}

/* This function is called by s390_optimize_prologue in order to get
   rid of unnecessary GPR save/restore instructions.  The register info
   for the GPRs is re-computed and the ranges are re-calculated.  */

static void
s390_optimize_register_info ()
{
  char clobbered_regs[32];
  int i;

  gcc_assert (epilogue_completed);
  gcc_assert (!cfun->machine->split_branches_pending_p);

  s390_regs_ever_clobbered (clobbered_regs);

  for (i = 0; i < 32; i++)
    clobbered_regs[i] = clobbered_regs[i] && !global_regs[i];

  /* There is still special treatment needed for cases invisible to
     s390_regs_ever_clobbered.  */
  clobbered_regs[RETURN_REGNUM]
    |= (TARGET_TPF_PROFILING
	/* When expanding builtin_return_addr in ESA mode we do not
	   know whether r14 will later be needed as scratch reg when
	   doing branch splitting.  So the builtin always accesses the
	   r14 save slot and we need to stick to the save/restore
	   decision for r14 even if it turns out that it didn't get
	   clobbered.  */
	|| cfun_frame_layout.save_return_addr_p
	|| crtl->calls_eh_return);

  memset (cfun_frame_layout.gpr_save_slots, SAVE_SLOT_NONE, 6);

  for (i = 6; i < 16; i++)
    if (!clobbered_regs[i])
      cfun_gpr_save_slot (i) = SAVE_SLOT_NONE;

  s390_register_info_set_ranges ();
  s390_register_info_stdarg_gpr ();
}

/* Fill cfun->machine with info about frame of current function.  */

static void
s390_frame_info (void)
{
  HOST_WIDE_INT lowest_offset;

  cfun_frame_layout.first_save_gpr_slot = cfun_frame_layout.first_save_gpr;
  cfun_frame_layout.last_save_gpr_slot = cfun_frame_layout.last_save_gpr;

  /* The va_arg builtin uses a constant distance of 16 *
     UNITS_PER_LONG (r0-r15) to reach the FPRs from the reg_save_area
     pointer.  So even if we are going to save the stack pointer in an
     FPR we need the stack space in order to keep the offsets
     correct.  */
  if (cfun->stdarg && cfun_save_arg_fprs_p)
    {
      cfun_frame_layout.last_save_gpr_slot = STACK_POINTER_REGNUM;

      if (cfun_frame_layout.first_save_gpr_slot == -1)
	cfun_frame_layout.first_save_gpr_slot = STACK_POINTER_REGNUM;
    }

  cfun_frame_layout.frame_size = get_frame_size ();
  if (!TARGET_64BIT && cfun_frame_layout.frame_size > 0x7fff0000)
    fatal_error (input_location,
		 "total size of local variables exceeds architecture limit");

  if (!TARGET_PACKED_STACK)
    {
      /* Fixed stack layout.  */
      cfun_frame_layout.backchain_offset = 0;
      cfun_frame_layout.f0_offset = 16 * UNITS_PER_LONG;
      cfun_frame_layout.f4_offset = cfun_frame_layout.f0_offset + 2 * 8;
      cfun_frame_layout.f8_offset = -cfun_frame_layout.high_fprs * 8;
      cfun_frame_layout.gprs_offset = (cfun_frame_layout.first_save_gpr_slot
				       * UNITS_PER_LONG);
    }
  else if (TARGET_BACKCHAIN)
    {
      /* Kernel stack layout - packed stack, backchain, no float  */
      gcc_assert (TARGET_SOFT_FLOAT);
      cfun_frame_layout.backchain_offset = (STACK_POINTER_OFFSET
					    - UNITS_PER_LONG);

      /* The distance between the backchain and the return address
	 save slot must not change.  So we always need a slot for the
	 stack pointer which resides in between.  */
      cfun_frame_layout.last_save_gpr_slot = STACK_POINTER_REGNUM;

      cfun_frame_layout.gprs_offset
	= cfun_frame_layout.backchain_offset - cfun_gprs_save_area_size;

      /* FPRs will not be saved.  Nevertheless pick sane values to
	 keep area calculations valid.  */
      cfun_frame_layout.f0_offset =
	cfun_frame_layout.f4_offset =
	cfun_frame_layout.f8_offset = cfun_frame_layout.gprs_offset;
    }
  else
    {
      int num_fprs;

      /* Packed stack layout without backchain.  */

      /* With stdarg FPRs need their dedicated slots.  */
      num_fprs = (TARGET_64BIT && cfun->stdarg ? 2
		  : (cfun_fpr_save_p (FPR4_REGNUM) +
		     cfun_fpr_save_p (FPR6_REGNUM)));
      cfun_frame_layout.f4_offset = STACK_POINTER_OFFSET - 8 * num_fprs;

      num_fprs = (cfun->stdarg ? 2
		  : (cfun_fpr_save_p (FPR0_REGNUM)
		     + cfun_fpr_save_p (FPR2_REGNUM)));
      cfun_frame_layout.f0_offset = cfun_frame_layout.f4_offset - 8 * num_fprs;

      cfun_frame_layout.gprs_offset
	= cfun_frame_layout.f0_offset - cfun_gprs_save_area_size;

      cfun_frame_layout.f8_offset = (cfun_frame_layout.gprs_offset
				     - cfun_frame_layout.high_fprs * 8);
    }

  if (cfun_save_high_fprs_p)
    cfun_frame_layout.frame_size += cfun_frame_layout.high_fprs * 8;

  if (!crtl->is_leaf)
    cfun_frame_layout.frame_size += crtl->outgoing_args_size;

  /* In the following cases we have to allocate a STACK_POINTER_OFFSET
     sized area at the bottom of the stack.  This is required also for
     leaf functions.  When GCC generates a local stack reference it
     will always add STACK_POINTER_OFFSET to all these references.  */
  if (crtl->is_leaf
      && !TARGET_TPF_PROFILING
      && cfun_frame_layout.frame_size == 0
      && !cfun->calls_alloca)
    return;

  /* Calculate the number of bytes we have used in our own register
     save area.  With the packed stack layout we can re-use the
     remaining bytes for normal stack elements.  */

  if (TARGET_PACKED_STACK)
    lowest_offset = MIN (MIN (cfun_frame_layout.f0_offset,
			      cfun_frame_layout.f4_offset),
			 cfun_frame_layout.gprs_offset);
  else
    lowest_offset = 0;

  if (TARGET_BACKCHAIN)
    lowest_offset = MIN (lowest_offset, cfun_frame_layout.backchain_offset);

  cfun_frame_layout.frame_size += STACK_POINTER_OFFSET - lowest_offset;

  /* If under 31 bit an odd number of gprs has to be saved we have to
     adjust the frame size to sustain 8 byte alignment of stack
     frames.  */
  cfun_frame_layout.frame_size = ((cfun_frame_layout.frame_size +
				   STACK_BOUNDARY / BITS_PER_UNIT - 1)
				  & ~(STACK_BOUNDARY / BITS_PER_UNIT - 1));
}

/* Generate frame layout.  Fills in register and frame data for the current
   function in cfun->machine.  This routine can be called multiple times;
   it will re-do the complete frame layout every time.  */

static void
s390_init_frame_layout (void)
{
  HOST_WIDE_INT frame_size;
  int base_used;

  /* After LRA the frame layout is supposed to be read-only and should
     not be re-computed.  */
  if (reload_completed)
    return;

  /* On S/390 machines, we may need to perform branch splitting, which
     will require both base and return address register.  We have no
     choice but to assume we're going to need them until right at the
     end of the machine dependent reorg phase.  */
  if (!TARGET_CPU_ZARCH)
    cfun->machine->split_branches_pending_p = true;

  do
    {
      frame_size = cfun_frame_layout.frame_size;

      /* Try to predict whether we'll need the base register.  */
      base_used = cfun->machine->split_branches_pending_p
		  || crtl->uses_const_pool
		  || (!DISP_IN_RANGE (frame_size)
		      && !CONST_OK_FOR_K (frame_size));

      /* Decide which register to use as literal pool base.  In small
	 leaf functions, try to use an unused call-clobbered register
	 as base register to avoid save/restore overhead.  */
      if (!base_used)
	cfun->machine->base_reg = NULL_RTX;
      else
	{
	  int br = 0;

	  if (crtl->is_leaf)
	    /* Prefer r5 (most likely to be free).  */
	    for (br = 5; br >= 2 && df_regs_ever_live_p (br); br--)
	      ;
	  cfun->machine->base_reg =
	    gen_rtx_REG (Pmode, (br >= 2) ? br : BASE_REGNUM);
	}

      s390_register_info ();
      s390_frame_info ();
    }
  while (frame_size != cfun_frame_layout.frame_size);
}

/* Remove the FPR clobbers from a tbegin insn if it can be proven that
   the TX is nonescaping.  A transaction is considered escaping if
   there is at least one path from tbegin returning CC0 to the
   function exit block without an tend.

   The check so far has some limitations:
   - only single tbegin/tend BBs are supported
   - the first cond jump after tbegin must separate the CC0 path from ~CC0
   - when CC is copied to a GPR and the CC0 check is done with the GPR
     this is not supported
*/

static void
s390_optimize_nonescaping_tx (void)
{
  const unsigned int CC0 = 1 << 3;
  basic_block tbegin_bb = NULL;
  basic_block tend_bb = NULL;
  basic_block bb;
  rtx_insn *insn;
  bool result = true;
  int bb_index;
  rtx_insn *tbegin_insn = NULL;

  if (!cfun->machine->tbegin_p)
    return;

  for (bb_index = 0; bb_index < n_basic_blocks_for_fn (cfun); bb_index++)
    {
      bb = BASIC_BLOCK_FOR_FN (cfun, bb_index);

      if (!bb)
	continue;

      FOR_BB_INSNS (bb, insn)
	{
	  rtx ite, cc, pat, target;
	  unsigned HOST_WIDE_INT mask;

	  if (!INSN_P (insn) || INSN_CODE (insn) <= 0)
	    continue;

	  pat = PATTERN (insn);

	  if (GET_CODE (pat) == PARALLEL)
	    pat = XVECEXP (pat, 0, 0);

	  if (GET_CODE (pat) != SET
	      || GET_CODE (SET_SRC (pat)) != UNSPEC_VOLATILE)
	    continue;

	  if (XINT (SET_SRC (pat), 1) == UNSPECV_TBEGIN)
	    {
	      rtx_insn *tmp;

	      tbegin_insn = insn;

	      /* Just return if the tbegin doesn't have clobbers.  */
	      if (GET_CODE (PATTERN (insn)) != PARALLEL)
		return;

	      if (tbegin_bb != NULL)
		return;

	      /* Find the next conditional jump.  */
	      for (tmp = NEXT_INSN (insn);
		   tmp != NULL_RTX;
		   tmp = NEXT_INSN (tmp))
		{
		  if (reg_set_p (gen_rtx_REG (CCmode, CC_REGNUM), tmp))
		    return;
		  if (!JUMP_P (tmp))
		    continue;

		  ite = SET_SRC (PATTERN (tmp));
		  if (GET_CODE (ite) != IF_THEN_ELSE)
		    continue;

		  cc = XEXP (XEXP (ite, 0), 0);
		  if (!REG_P (cc) || !CC_REGNO_P (REGNO (cc))
		      || GET_MODE (cc) != CCRAWmode
		      || GET_CODE (XEXP (XEXP (ite, 0), 1)) != CONST_INT)
		    return;

		  if (bb->succs->length () != 2)
		    return;

		  mask = INTVAL (XEXP (XEXP (ite, 0), 1));
		  if (GET_CODE (XEXP (ite, 0)) == NE)
		    mask ^= 0xf;

		  if (mask == CC0)
		    target = XEXP (ite, 1);
		  else if (mask == (CC0 ^ 0xf))
		    target = XEXP (ite, 2);
		  else
		    return;

		  {
		    edge_iterator ei;
		    edge e1, e2;

		    ei = ei_start (bb->succs);
		    e1 = ei_safe_edge (ei);
		    ei_next (&ei);
		    e2 = ei_safe_edge (ei);

		    if (e2->flags & EDGE_FALLTHRU)
		      {
			e2 = e1;
			e1 = ei_safe_edge (ei);
		      }

		    if (!(e1->flags & EDGE_FALLTHRU))
		      return;

		    tbegin_bb = (target == pc_rtx) ? e1->dest : e2->dest;
		  }
		  if (tmp == BB_END (bb))
		    break;
		}
	    }

	  if (XINT (SET_SRC (pat), 1) == UNSPECV_TEND)
	    {
	      if (tend_bb != NULL)
		return;
	      tend_bb = bb;
	    }
	}
    }

  /* Either we successfully remove the FPR clobbers here or we are not
     able to do anything for this TX.  Both cases don't qualify for
     another look.  */
  cfun->machine->tbegin_p = false;

  if (tbegin_bb == NULL || tend_bb == NULL)
    return;

  calculate_dominance_info (CDI_POST_DOMINATORS);
  result = dominated_by_p (CDI_POST_DOMINATORS, tbegin_bb, tend_bb);
  free_dominance_info (CDI_POST_DOMINATORS);

  if (!result)
    return;

  PATTERN (tbegin_insn) = gen_rtx_PARALLEL (VOIDmode,
			    gen_rtvec (2,
				       XVECEXP (PATTERN (tbegin_insn), 0, 0),
				       XVECEXP (PATTERN (tbegin_insn), 0, 1)));
  INSN_CODE (tbegin_insn) = -1;
  df_insn_rescan (tbegin_insn);

  return;
}

/* Return true if it is legal to put a value with MODE into REGNO.  */

bool
s390_hard_regno_mode_ok (unsigned int regno, machine_mode mode)
{
  if (!TARGET_VX && VECTOR_NOFP_REGNO_P (regno))
    return false;

  switch (REGNO_REG_CLASS (regno))
    {
    case VEC_REGS:
      return ((GET_MODE_CLASS (mode) == MODE_INT
	       && s390_class_max_nregs (VEC_REGS, mode) == 1)
	      || mode == DFmode
	      || (TARGET_VXE && mode == SFmode)
	      || s390_vector_mode_supported_p (mode));
      break;
    case FP_REGS:
      if (TARGET_VX
	  && ((GET_MODE_CLASS (mode) == MODE_INT
	       && s390_class_max_nregs (FP_REGS, mode) == 1)
	      || mode == DFmode
	      || s390_vector_mode_supported_p (mode)))
	return true;

      if (REGNO_PAIR_OK (regno, mode))
	{
	  if (mode == SImode || mode == DImode)
	    return true;

	  if (FLOAT_MODE_P (mode) && GET_MODE_CLASS (mode) != MODE_VECTOR_FLOAT)
	    return true;
	}
      break;
    case ADDR_REGS:
      if (FRAME_REGNO_P (regno) && mode == Pmode)
	return true;

      /* fallthrough */
    case GENERAL_REGS:
      if (REGNO_PAIR_OK (regno, mode))
	{
	  if (TARGET_ZARCH
	      || (mode != TFmode && mode != TCmode && mode != TDmode))
	    return true;
	}
      break;
    case CC_REGS:
      if (GET_MODE_CLASS (mode) == MODE_CC)
	return true;
      break;
    case ACCESS_REGS:
      if (REGNO_PAIR_OK (regno, mode))
	{
	  if (mode == SImode || mode == Pmode)
	    return true;
	}
      break;
    default:
      return false;
    }

  return false;
}

/* Return nonzero if register OLD_REG can be renamed to register NEW_REG.  */

bool
s390_hard_regno_rename_ok (unsigned int old_reg, unsigned int new_reg)
{
   /* Once we've decided upon a register to use as base register, it must
      no longer be used for any other purpose.  */
  if (cfun->machine->base_reg)
    if (REGNO (cfun->machine->base_reg) == old_reg
	|| REGNO (cfun->machine->base_reg) == new_reg)
      return false;

  /* Prevent regrename from using call-saved regs which haven't
     actually been saved.  This is necessary since regrename assumes
     the backend save/restore decisions are based on
     df_regs_ever_live.  Since we have our own routine we have to tell
     regrename manually about it.  */
  if (GENERAL_REGNO_P (new_reg)
      && !call_really_used_regs[new_reg]
      && cfun_gpr_save_slot (new_reg) == SAVE_SLOT_NONE)
    return false;

  return true;
}

/* Return nonzero if register REGNO can be used as a scratch register
   in peephole2.  */

static bool
s390_hard_regno_scratch_ok (unsigned int regno)
{
  /* See s390_hard_regno_rename_ok.  */
  if (GENERAL_REGNO_P (regno)
      && !call_really_used_regs[regno]
      && cfun_gpr_save_slot (regno) == SAVE_SLOT_NONE)
    return false;

  return true;
}

/* Maximum number of registers to represent a value of mode MODE
   in a register of class RCLASS.  */

int
s390_class_max_nregs (enum reg_class rclass, machine_mode mode)
{
  int reg_size;
  bool reg_pair_required_p = false;

  switch (rclass)
    {
    case FP_REGS:
    case VEC_REGS:
      reg_size = TARGET_VX ? 16 : 8;

      /* TF and TD modes would fit into a VR but we put them into a
	 register pair since we do not have 128bit FP instructions on
	 full VRs.  */
      if (TARGET_VX
	  && SCALAR_FLOAT_MODE_P (mode)
	  && GET_MODE_SIZE (mode) >= 16)
	reg_pair_required_p = true;

      /* Even if complex types would fit into a single FPR/VR we force
	 them into a register pair to deal with the parts more easily.
	 (FIXME: What about complex ints?)  */
      if (GET_MODE_CLASS (mode) == MODE_COMPLEX_FLOAT)
	reg_pair_required_p = true;
      break;
    case ACCESS_REGS:
      reg_size = 4;
      break;
    default:
      reg_size = UNITS_PER_WORD;
      break;
    }

  if (reg_pair_required_p)
    return 2 * ((GET_MODE_SIZE (mode) / 2 + reg_size - 1) / reg_size);

  return (GET_MODE_SIZE (mode) + reg_size - 1) / reg_size;
}

/* Return TRUE if changing mode from FROM to TO should not be allowed
   for register class CLASS.  */

int
s390_cannot_change_mode_class (machine_mode from_mode,
			       machine_mode to_mode,
			       enum reg_class rclass)
{
  machine_mode small_mode;
  machine_mode big_mode;

  /* V1TF and TF have different representations in vector
     registers.  */
  if (reg_classes_intersect_p (VEC_REGS, rclass)
      && ((from_mode == V1TFmode && to_mode == TFmode)
	  || (from_mode == TFmode && to_mode == V1TFmode)))
    return 1;

  if (GET_MODE_SIZE (from_mode) == GET_MODE_SIZE (to_mode))
    return 0;

  if (GET_MODE_SIZE (from_mode) < GET_MODE_SIZE (to_mode))
    {
      small_mode = from_mode;
      big_mode = to_mode;
    }
  else
    {
      small_mode = to_mode;
      big_mode = from_mode;
    }

  /* Values residing in VRs are little-endian style.  All modes are
     placed left-aligned in an VR.  This means that we cannot allow
     switching between modes with differing sizes.  Also if the vector
     facility is available we still place TFmode values in VR register
     pairs, since the only instructions we have operating on TFmodes
     only deal with register pairs.  Therefore we have to allow DFmode
     subregs of TFmodes to enable the TFmode splitters.  */
  if (reg_classes_intersect_p (VEC_REGS, rclass)
      && (GET_MODE_SIZE (small_mode) < 8
	  || s390_class_max_nregs (VEC_REGS, big_mode) == 1))
    return 1;

  /* Likewise for access registers, since they have only half the
     word size on 64-bit.  */
  if (reg_classes_intersect_p (ACCESS_REGS, rclass))
    return 1;

  return 0;
}

/* Return true if we use LRA instead of reload pass.  */
static bool
s390_lra_p (void)
{
  return s390_lra_flag;
}

/* Return true if register FROM can be eliminated via register TO.  */

static bool
s390_can_eliminate (const int from, const int to)
{
  /* On zSeries machines, we have not marked the base register as fixed.
     Instead, we have an elimination rule BASE_REGNUM -> BASE_REGNUM.
     If a function requires the base register, we say here that this
     elimination cannot be performed.  This will cause reload to free
     up the base register (as if it were fixed).  On the other hand,
     if the current function does *not* require the base register, we
     say here the elimination succeeds, which in turn allows reload
     to allocate the base register for any other purpose.  */
  if (from == BASE_REGNUM && to == BASE_REGNUM)
    {
      if (TARGET_CPU_ZARCH)
	{
	  s390_init_frame_layout ();
	  return cfun->machine->base_reg == NULL_RTX;
	}

      return false;
    }

  /* Everything else must point into the stack frame.  */
  gcc_assert (to == STACK_POINTER_REGNUM
	      || to == HARD_FRAME_POINTER_REGNUM);

  gcc_assert (from == FRAME_POINTER_REGNUM
	      || from == ARG_POINTER_REGNUM
	      || from == RETURN_ADDRESS_POINTER_REGNUM);

  /* Make sure we actually saved the return address.  */
  if (from == RETURN_ADDRESS_POINTER_REGNUM)
    if (!crtl->calls_eh_return
	&& !cfun->stdarg
	&& !cfun_frame_layout.save_return_addr_p)
      return false;

  return true;
}

/* Return offset between register FROM and TO initially after prolog.  */

HOST_WIDE_INT
s390_initial_elimination_offset (int from, int to)
{
  HOST_WIDE_INT offset;

  /* ??? Why are we called for non-eliminable pairs?  */
  if (!s390_can_eliminate (from, to))
    return 0;

  switch (from)
    {
    case FRAME_POINTER_REGNUM:
      offset = (get_frame_size()
		+ STACK_POINTER_OFFSET
		+ crtl->outgoing_args_size);
      break;

    case ARG_POINTER_REGNUM:
      s390_init_frame_layout ();
      offset = cfun_frame_layout.frame_size + STACK_POINTER_OFFSET;
      break;

    case RETURN_ADDRESS_POINTER_REGNUM:
      s390_init_frame_layout ();

      if (cfun_frame_layout.first_save_gpr_slot == -1)
	{
	  /* If it turns out that for stdarg nothing went into the reg
	     save area we also do not need the return address
	     pointer.  */
	  if (cfun->stdarg && !cfun_save_arg_fprs_p)
	    return 0;

	  gcc_unreachable ();
	}

      /* In order to make the following work it is not necessary for
	 r14 to have a save slot.  It is sufficient if one other GPR
	 got one.  Since the GPRs are always stored without gaps we
	 are able to calculate where the r14 save slot would
	 reside.  */
      offset = (cfun_frame_layout.frame_size + cfun_frame_layout.gprs_offset +
		(RETURN_REGNUM - cfun_frame_layout.first_save_gpr_slot) *
		UNITS_PER_LONG);
      break;

    case BASE_REGNUM:
      offset = 0;
      break;

    default:
      gcc_unreachable ();
    }

  return offset;
}

/* Emit insn to save fpr REGNUM at offset OFFSET relative
   to register BASE.  Return generated insn.  */

static rtx
save_fpr (rtx base, int offset, int regnum)
{
  rtx addr;
  addr = gen_rtx_MEM (DFmode, plus_constant (Pmode, base, offset));

  if (regnum >= 16 && regnum <= (16 + FP_ARG_NUM_REG))
    set_mem_alias_set (addr, get_varargs_alias_set ());
  else
    set_mem_alias_set (addr, get_frame_alias_set ());

  return emit_move_insn (addr, gen_rtx_REG (DFmode, regnum));
}

/* Emit insn to restore fpr REGNUM from offset OFFSET relative
   to register BASE.  Return generated insn.  */

static rtx
restore_fpr (rtx base, int offset, int regnum)
{
  rtx addr;
  addr = gen_rtx_MEM (DFmode, plus_constant (Pmode, base, offset));
  set_mem_alias_set (addr, get_frame_alias_set ());

  return emit_move_insn (gen_rtx_REG (DFmode, regnum), addr);
}

/* Return true if REGNO is a global register, but not one
   of the special ones that need to be saved/restored in anyway.  */

static inline bool
global_not_special_regno_p (int regno)
{
  return (global_regs[regno]
	  /* These registers are special and need to be
	     restored in any case.  */
	  && !(regno == STACK_POINTER_REGNUM
	       || regno == RETURN_REGNUM
	       || regno == BASE_REGNUM
	       || (flag_pic && regno == (int)PIC_OFFSET_TABLE_REGNUM)));
}

/* Generate insn to save registers FIRST to LAST into
   the register save area located at offset OFFSET
   relative to register BASE.  */

static rtx
save_gprs (rtx base, int offset, int first, int last)
{
  rtx addr, insn, note;
  int i;

  addr = plus_constant (Pmode, base, offset);
  addr = gen_rtx_MEM (Pmode, addr);

  set_mem_alias_set (addr, get_frame_alias_set ());

  /* Special-case single register.  */
  if (first == last)
    {
      if (TARGET_64BIT)
        insn = gen_movdi (addr, gen_rtx_REG (Pmode, first));
      else
        insn = gen_movsi (addr, gen_rtx_REG (Pmode, first));

      if (!global_not_special_regno_p (first))
	RTX_FRAME_RELATED_P (insn) = 1;
      return insn;
    }


  insn = gen_store_multiple (addr,
			     gen_rtx_REG (Pmode, first),
			     GEN_INT (last - first + 1));

  if (first <= 6 && cfun->stdarg)
    for (i = 0; i < XVECLEN (PATTERN (insn), 0); i++)
      {
	rtx mem = XEXP (XVECEXP (PATTERN (insn), 0, i), 0);

	if (first + i <= 6)
	  set_mem_alias_set (mem, get_varargs_alias_set ());
      }

  /* We need to set the FRAME_RELATED flag on all SETs
     inside the store-multiple pattern.

     However, we must not emit DWARF records for registers 2..5
     if they are stored for use by variable arguments ...

     ??? Unfortunately, it is not enough to simply not the
     FRAME_RELATED flags for those SETs, because the first SET
     of the PARALLEL is always treated as if it had the flag
     set, even if it does not.  Therefore we emit a new pattern
     without those registers as REG_FRAME_RELATED_EXPR note.  */

  if (first >= 6 && !global_not_special_regno_p (first))
    {
      rtx pat = PATTERN (insn);

      for (i = 0; i < XVECLEN (pat, 0); i++)
	if (GET_CODE (XVECEXP (pat, 0, i)) == SET
	    && !global_not_special_regno_p (REGNO (SET_SRC (XVECEXP (pat,
								     0, i)))))
	  RTX_FRAME_RELATED_P (XVECEXP (pat, 0, i)) = 1;

      RTX_FRAME_RELATED_P (insn) = 1;
    }
  else if (last >= 6)
    {
      int start;

      for (start = first >= 6 ? first : 6; start <= last; start++)
	if (!global_not_special_regno_p (start))
	  break;

      if (start > last)
	return insn;

      addr = plus_constant (Pmode, base,
			    offset + (start - first) * UNITS_PER_LONG);

      if (start == last)
	{
	  if (TARGET_64BIT)
	    note = gen_movdi (gen_rtx_MEM (Pmode, addr),
			      gen_rtx_REG (Pmode, start));
	  else
	    note = gen_movsi (gen_rtx_MEM (Pmode, addr),
			      gen_rtx_REG (Pmode, start));
	  note = PATTERN (note);

	  add_reg_note (insn, REG_FRAME_RELATED_EXPR, note);
	  RTX_FRAME_RELATED_P (insn) = 1;

	  return insn;
	}

      note = gen_store_multiple (gen_rtx_MEM (Pmode, addr),
				 gen_rtx_REG (Pmode, start),
				 GEN_INT (last - start + 1));
      note = PATTERN (note);

      add_reg_note (insn, REG_FRAME_RELATED_EXPR, note);

      for (i = 0; i < XVECLEN (note, 0); i++)
	if (GET_CODE (XVECEXP (note, 0, i)) == SET
	    && !global_not_special_regno_p (REGNO (SET_SRC (XVECEXP (note,
								     0, i)))))
	  RTX_FRAME_RELATED_P (XVECEXP (note, 0, i)) = 1;

      RTX_FRAME_RELATED_P (insn) = 1;
    }

  return insn;
}

/* Generate insn to restore registers FIRST to LAST from
   the register save area located at offset OFFSET
   relative to register BASE.  */

static rtx
restore_gprs (rtx base, int offset, int first, int last)
{
  rtx addr, insn;

  addr = plus_constant (Pmode, base, offset);
  addr = gen_rtx_MEM (Pmode, addr);
  set_mem_alias_set (addr, get_frame_alias_set ());

  /* Special-case single register.  */
  if (first == last)
    {
      if (TARGET_64BIT)
        insn = gen_movdi (gen_rtx_REG (Pmode, first), addr);
      else
        insn = gen_movsi (gen_rtx_REG (Pmode, first), addr);

      RTX_FRAME_RELATED_P (insn) = 1;
      return insn;
    }

  insn = gen_load_multiple (gen_rtx_REG (Pmode, first),
			    addr,
			    GEN_INT (last - first + 1));
  RTX_FRAME_RELATED_P (insn) = 1;
  return insn;
}

/* Return insn sequence to load the GOT register.  */

static GTY(()) rtx got_symbol;
rtx_insn *
s390_load_got (void)
{
  rtx_insn *insns;

  /* We cannot use pic_offset_table_rtx here since we use this
     function also for non-pic if __tls_get_offset is called and in
     that case PIC_OFFSET_TABLE_REGNUM as well as pic_offset_table_rtx
     aren't usable.  */
  rtx got_rtx = gen_rtx_REG (Pmode, 12);

  if (!got_symbol)
    {
      got_symbol = gen_rtx_SYMBOL_REF (Pmode, "_GLOBAL_OFFSET_TABLE_");
      SYMBOL_REF_FLAGS (got_symbol) = SYMBOL_FLAG_LOCAL;
    }

  start_sequence ();

  if (TARGET_CPU_ZARCH)
    {
      emit_move_insn (got_rtx, got_symbol);
    }
  else
    {
      rtx offset;

      offset = gen_rtx_UNSPEC (Pmode, gen_rtvec (1, got_symbol),
			       UNSPEC_LTREL_OFFSET);
      offset = gen_rtx_CONST (Pmode, offset);
      offset = force_const_mem (Pmode, offset);

      emit_move_insn (got_rtx, offset);

      offset = gen_rtx_UNSPEC (Pmode, gen_rtvec (1, XEXP (offset, 0)),
			       UNSPEC_LTREL_BASE);
      offset = gen_rtx_PLUS (Pmode, got_rtx, offset);

      emit_move_insn (got_rtx, offset);
    }

  insns = get_insns ();
  end_sequence ();
  return insns;
}

/* This ties together stack memory (MEM with an alias set of frame_alias_set)
   and the change to the stack pointer.  */

static void
s390_emit_stack_tie (void)
{
  rtx mem = gen_frame_mem (BLKmode,
			   gen_rtx_REG (Pmode, STACK_POINTER_REGNUM));

  emit_insn (gen_stack_tie (mem));
}

/* Copy GPRS into FPR save slots.  */

static void
s390_save_gprs_to_fprs (void)
{
  int i;

  if (!TARGET_Z10 || !TARGET_HARD_FLOAT || !crtl->is_leaf)
    return;

  for (i = 6; i < 16; i++)
    {
      if (FP_REGNO_P (cfun_gpr_save_slot (i)))
	{
	  rtx_insn *insn =
	    emit_move_insn (gen_rtx_REG (DImode, cfun_gpr_save_slot (i)),
			    gen_rtx_REG (DImode, i));
	  RTX_FRAME_RELATED_P (insn) = 1;
	  /* This prevents dwarf2cfi from interpreting the set.  Doing
	     so it might emit def_cfa_register infos setting an FPR as
	     new CFA.  */
	  add_reg_note (insn, REG_CFA_REGISTER, copy_rtx (PATTERN (insn)));
	}
    }
}

/* Restore GPRs from FPR save slots.  */

static void
s390_restore_gprs_from_fprs (void)
{
  int i;

  if (!TARGET_Z10 || !TARGET_HARD_FLOAT || !crtl->is_leaf)
    return;

  for (i = 6; i < 16; i++)
    {
      rtx_insn *insn;

      if (!FP_REGNO_P (cfun_gpr_save_slot (i)))
	continue;

      rtx fpr = gen_rtx_REG (DImode, cfun_gpr_save_slot (i));

      if (i == STACK_POINTER_REGNUM)
	insn = emit_insn (gen_stack_restore_from_fpr (fpr));
      else
	insn = emit_move_insn (gen_rtx_REG (DImode, i), fpr);

      df_set_regs_ever_live (i, true);
      add_reg_note (insn, REG_CFA_RESTORE, gen_rtx_REG (DImode, i));
      if (i == STACK_POINTER_REGNUM)
	add_reg_note (insn, REG_CFA_DEF_CFA,
		      plus_constant (Pmode, stack_pointer_rtx,
				     STACK_POINTER_OFFSET));
      RTX_FRAME_RELATED_P (insn) = 1;
    }
}


/* A pass run immediately before shrink-wrapping and prologue and epilogue
   generation.  */

namespace {

const pass_data pass_data_s390_early_mach =
{
  RTL_PASS, /* type */
  "early_mach", /* name */
  OPTGROUP_NONE, /* optinfo_flags */
  TV_MACH_DEP, /* tv_id */
  0, /* properties_required */
  0, /* properties_provided */
  0, /* properties_destroyed */
  0, /* todo_flags_start */
  ( TODO_df_verify | TODO_df_finish ), /* todo_flags_finish */
};

class pass_s390_early_mach : public rtl_opt_pass
{
public:
  pass_s390_early_mach (gcc::context *ctxt)
    : rtl_opt_pass (pass_data_s390_early_mach, ctxt)
  {}

  /* opt_pass methods: */
  virtual unsigned int execute (function *);

}; // class pass_s390_early_mach

unsigned int
pass_s390_early_mach::execute (function *fun)
{
  rtx_insn *insn;

  /* Try to get rid of the FPR clobbers.  */
  s390_optimize_nonescaping_tx ();

  /* Re-compute register info.  */
  s390_register_info ();

  /* If we're using a base register, ensure that it is always valid for
     the first non-prologue instruction.  */
  if (fun->machine->base_reg)
    emit_insn_at_entry (gen_main_pool (fun->machine->base_reg));

  /* Annotate all constant pool references to let the scheduler know
     they implicitly use the base register.  */
  for (insn = get_insns (); insn; insn = NEXT_INSN (insn))
    if (INSN_P (insn))
      {
	annotate_constant_pool_refs (&PATTERN (insn));
	df_insn_rescan (insn);
      }
  return 0;
}

} // anon namespace

/* Expand the prologue into a bunch of separate insns.  */

void
s390_emit_prologue (void)
{
  rtx insn, addr;
  rtx temp_reg;
  int i;
  int offset;
  int next_fpr = 0;

  /* Choose best register to use for temp use within prologue.
     TPF with profiling must avoid the register 14 - the tracing function
     needs the original contents of r14 to be preserved.  */

  if (!has_hard_reg_initial_val (Pmode, RETURN_REGNUM)
      && !crtl->is_leaf
      && !TARGET_TPF_PROFILING)
    temp_reg = gen_rtx_REG (Pmode, RETURN_REGNUM);
  else if (flag_split_stack && cfun->stdarg)
    temp_reg = gen_rtx_REG (Pmode, 12);
  else
    temp_reg = gen_rtx_REG (Pmode, 1);

  s390_save_gprs_to_fprs ();

  /* Save call saved gprs.  */
  if (cfun_frame_layout.first_save_gpr != -1)
    {
      insn = save_gprs (stack_pointer_rtx,
			cfun_frame_layout.gprs_offset +
			UNITS_PER_LONG * (cfun_frame_layout.first_save_gpr
					  - cfun_frame_layout.first_save_gpr_slot),
			cfun_frame_layout.first_save_gpr,
			cfun_frame_layout.last_save_gpr);
      emit_insn (insn);
    }

  /* Dummy insn to mark literal pool slot.  */

  if (cfun->machine->base_reg)
    emit_insn (gen_main_pool (cfun->machine->base_reg));

  offset = cfun_frame_layout.f0_offset;

  /* Save f0 and f2.  */
  for (i = FPR0_REGNUM; i <= FPR0_REGNUM + 1; i++)
    {
      if (cfun_fpr_save_p (i))
	{
	  save_fpr (stack_pointer_rtx, offset, i);
	  offset += 8;
	}
      else if (!TARGET_PACKED_STACK || cfun->stdarg)
	offset += 8;
    }

  /* Save f4 and f6.  */
  offset = cfun_frame_layout.f4_offset;
  for (i = FPR4_REGNUM; i <= FPR4_REGNUM + 1; i++)
    {
      if (cfun_fpr_save_p (i))
	{
	  insn = save_fpr (stack_pointer_rtx, offset, i);
	  offset += 8;

	  /* If f4 and f6 are call clobbered they are saved due to
	     stdargs and therefore are not frame related.  */
	  if (!call_really_used_regs[i])
	    RTX_FRAME_RELATED_P (insn) = 1;
	}
      else if (!TARGET_PACKED_STACK || call_really_used_regs[i])
	offset += 8;
    }

  if (TARGET_PACKED_STACK
      && cfun_save_high_fprs_p
      && cfun_frame_layout.f8_offset + cfun_frame_layout.high_fprs * 8 > 0)
    {
      offset = (cfun_frame_layout.f8_offset
		+ (cfun_frame_layout.high_fprs - 1) * 8);

      for (i = FPR15_REGNUM; i >= FPR8_REGNUM && offset >= 0; i--)
	if (cfun_fpr_save_p (i))
	  {
	    insn = save_fpr (stack_pointer_rtx, offset, i);

	    RTX_FRAME_RELATED_P (insn) = 1;
	    offset -= 8;
	  }
      if (offset >= cfun_frame_layout.f8_offset)
	next_fpr = i;
    }

  if (!TARGET_PACKED_STACK)
    next_fpr = cfun_save_high_fprs_p ? FPR15_REGNUM : 0;

  if (flag_stack_usage_info)
    current_function_static_stack_size = cfun_frame_layout.frame_size;

  /* Decrement stack pointer.  */

  if (cfun_frame_layout.frame_size > 0)
    {
      rtx frame_off = GEN_INT (-cfun_frame_layout.frame_size);
      rtx real_frame_off;

      if (s390_stack_size)
  	{
	  HOST_WIDE_INT stack_guard;

	  if (s390_stack_guard)
	    stack_guard = s390_stack_guard;
	  else
	    {
	      /* If no value for stack guard is provided the smallest power of 2
		 larger than the current frame size is chosen.  */
	      stack_guard = 1;
	      while (stack_guard < cfun_frame_layout.frame_size)
		stack_guard <<= 1;
	    }

	  if (cfun_frame_layout.frame_size >= s390_stack_size)
	    {
	      warning (0, "frame size of function %qs is %wd"
		       " bytes exceeding user provided stack limit of "
		       "%d bytes.  "
		       "An unconditional trap is added.",
		       current_function_name(), cfun_frame_layout.frame_size,
		       s390_stack_size);
	      emit_insn (gen_trap ());
	      emit_barrier ();
	    }
	  else
	    {
	      /* stack_guard has to be smaller than s390_stack_size.
		 Otherwise we would emit an AND with zero which would
		 not match the test under mask pattern.  */
	      if (stack_guard >= s390_stack_size)
		{
		  warning (0, "frame size of function %qs is %wd"
			   " bytes which is more than half the stack size. "
			   "The dynamic check would not be reliable. "
			   "No check emitted for this function.",
			   current_function_name(),
			   cfun_frame_layout.frame_size);
		}
	      else
		{
		  HOST_WIDE_INT stack_check_mask = ((s390_stack_size - 1)
						    & ~(stack_guard - 1));

		  rtx t = gen_rtx_AND (Pmode, stack_pointer_rtx,
				       GEN_INT (stack_check_mask));
		  if (TARGET_64BIT)
		    emit_insn (gen_ctrapdi4 (gen_rtx_EQ (VOIDmode,
							 t, const0_rtx),
					     t, const0_rtx, const0_rtx));
		  else
		    emit_insn (gen_ctrapsi4 (gen_rtx_EQ (VOIDmode,
							 t, const0_rtx),
					     t, const0_rtx, const0_rtx));
		}
	    }
  	}

      if (s390_warn_framesize > 0
	  && cfun_frame_layout.frame_size >= s390_warn_framesize)
	warning (0, "frame size of %qs is %wd bytes",
		 current_function_name (), cfun_frame_layout.frame_size);

      if (s390_warn_dynamicstack_p && cfun->calls_alloca)
	warning (0, "%qs uses dynamic stack allocation", current_function_name ());

      /* Save incoming stack pointer into temp reg.  */
      if (TARGET_BACKCHAIN || next_fpr)
	insn = emit_insn (gen_move_insn (temp_reg, stack_pointer_rtx));

      /* Subtract frame size from stack pointer.  */

      if (DISP_IN_RANGE (INTVAL (frame_off)))
	{
	  insn = gen_rtx_SET (stack_pointer_rtx,
			      gen_rtx_PLUS (Pmode, stack_pointer_rtx,
					    frame_off));
	  insn = emit_insn (insn);
	}
      else
	{
	  if (!CONST_OK_FOR_K (INTVAL (frame_off)))
	    frame_off = force_const_mem (Pmode, frame_off);

          insn = emit_insn (gen_add2_insn (stack_pointer_rtx, frame_off));
	  annotate_constant_pool_refs (&PATTERN (insn));
	}

      RTX_FRAME_RELATED_P (insn) = 1;
      real_frame_off = GEN_INT (-cfun_frame_layout.frame_size);
      add_reg_note (insn, REG_FRAME_RELATED_EXPR,
		    gen_rtx_SET (stack_pointer_rtx,
				 gen_rtx_PLUS (Pmode, stack_pointer_rtx,
					       real_frame_off)));

      /* Set backchain.  */

      if (TARGET_BACKCHAIN)
	{
	  if (cfun_frame_layout.backchain_offset)
	    addr = gen_rtx_MEM (Pmode,
				plus_constant (Pmode, stack_pointer_rtx,
				  cfun_frame_layout.backchain_offset));
	  else
	    addr = gen_rtx_MEM (Pmode, stack_pointer_rtx);
	  set_mem_alias_set (addr, get_frame_alias_set ());
	  insn = emit_insn (gen_move_insn (addr, temp_reg));
	}

      /* If we support non-call exceptions (e.g. for Java),
	 we need to make sure the backchain pointer is set up
	 before any possibly trapping memory access.  */
      if (TARGET_BACKCHAIN && cfun->can_throw_non_call_exceptions)
	{
	  addr = gen_rtx_MEM (BLKmode, gen_rtx_SCRATCH (VOIDmode));
	  emit_clobber (addr);
	}
    }

  /* Save fprs 8 - 15 (64 bit ABI).  */

  if (cfun_save_high_fprs_p && next_fpr)
    {
      /* If the stack might be accessed through a different register
	 we have to make sure that the stack pointer decrement is not
	 moved below the use of the stack slots.  */
      s390_emit_stack_tie ();

      insn = emit_insn (gen_add2_insn (temp_reg,
				       GEN_INT (cfun_frame_layout.f8_offset)));

      offset = 0;

      for (i = FPR8_REGNUM; i <= next_fpr; i++)
	if (cfun_fpr_save_p (i))
	  {
	    rtx addr = plus_constant (Pmode, stack_pointer_rtx,
				      cfun_frame_layout.frame_size
				      + cfun_frame_layout.f8_offset
				      + offset);

	    insn = save_fpr (temp_reg, offset, i);
	    offset += 8;
	    RTX_FRAME_RELATED_P (insn) = 1;
	    add_reg_note (insn, REG_FRAME_RELATED_EXPR,
			  gen_rtx_SET (gen_rtx_MEM (DFmode, addr),
				       gen_rtx_REG (DFmode, i)));
	  }
    }

  /* Set frame pointer, if needed.  */

  if (frame_pointer_needed)
    {
      insn = emit_move_insn (hard_frame_pointer_rtx, stack_pointer_rtx);
      RTX_FRAME_RELATED_P (insn) = 1;
    }

  /* Set up got pointer, if needed.  */

  if (flag_pic && df_regs_ever_live_p (PIC_OFFSET_TABLE_REGNUM))
    {
      rtx_insn *insns = s390_load_got ();

      for (rtx_insn *insn = insns; insn; insn = NEXT_INSN (insn))
	annotate_constant_pool_refs (&PATTERN (insn));

      emit_insn (insns);
    }

  if (TARGET_TPF_PROFILING)
    {
      /* Generate a BAS instruction to serve as a function
	 entry intercept to facilitate the use of tracing
	 algorithms located at the branch target.  */
      emit_insn (gen_prologue_tpf ());

      /* Emit a blockage here so that all code
	 lies between the profiling mechanisms.  */
      emit_insn (gen_blockage ());
    }
}

/* Expand the epilogue into a bunch of separate insns.  */

void
s390_emit_epilogue (bool sibcall)
{
  rtx frame_pointer, return_reg, cfa_restores = NULL_RTX;
  int area_bottom, area_top, offset = 0;
  int next_offset;
  rtvec p;
  int i;

  if (TARGET_TPF_PROFILING)
    {

      /* Generate a BAS instruction to serve as a function
	 entry intercept to facilitate the use of tracing
	 algorithms located at the branch target.  */

      /* Emit a blockage here so that all code
         lies between the profiling mechanisms.  */
      emit_insn (gen_blockage ());

      emit_insn (gen_epilogue_tpf ());
    }

  /* Check whether to use frame or stack pointer for restore.  */

  frame_pointer = (frame_pointer_needed
		   ? hard_frame_pointer_rtx : stack_pointer_rtx);

  s390_frame_area (&area_bottom, &area_top);

  /* Check whether we can access the register save area.
     If not, increment the frame pointer as required.  */

  if (area_top <= area_bottom)
    {
      /* Nothing to restore.  */
    }
  else if (DISP_IN_RANGE (cfun_frame_layout.frame_size + area_bottom)
           && DISP_IN_RANGE (cfun_frame_layout.frame_size + area_top - 1))
    {
      /* Area is in range.  */
      offset = cfun_frame_layout.frame_size;
    }
  else
    {
      rtx insn, frame_off, cfa;

      offset = area_bottom < 0 ? -area_bottom : 0;
      frame_off = GEN_INT (cfun_frame_layout.frame_size - offset);

      cfa = gen_rtx_SET (frame_pointer,
			 gen_rtx_PLUS (Pmode, frame_pointer, frame_off));
      if (DISP_IN_RANGE (INTVAL (frame_off)))
	{
	  insn = gen_rtx_SET (frame_pointer,
			      gen_rtx_PLUS (Pmode, frame_pointer, frame_off));
	  insn = emit_insn (insn);
	}
      else
	{
	  if (!CONST_OK_FOR_K (INTVAL (frame_off)))
	    frame_off = force_const_mem (Pmode, frame_off);

	  insn = emit_insn (gen_add2_insn (frame_pointer, frame_off));
	  annotate_constant_pool_refs (&PATTERN (insn));
	}
      add_reg_note (insn, REG_CFA_ADJUST_CFA, cfa);
      RTX_FRAME_RELATED_P (insn) = 1;
    }

  /* Restore call saved fprs.  */

  if (TARGET_64BIT)
    {
      if (cfun_save_high_fprs_p)
	{
	  next_offset = cfun_frame_layout.f8_offset;
	  for (i = FPR8_REGNUM; i <= FPR15_REGNUM; i++)
	    {
	      if (cfun_fpr_save_p (i))
		{
		  restore_fpr (frame_pointer,
			       offset + next_offset, i);
		  cfa_restores
		    = alloc_reg_note (REG_CFA_RESTORE,
				      gen_rtx_REG (DFmode, i), cfa_restores);
		  next_offset += 8;
		}
	    }
	}

    }
  else
    {
      next_offset = cfun_frame_layout.f4_offset;
      /* f4, f6 */
      for (i = FPR4_REGNUM; i <= FPR4_REGNUM + 1; i++)
	{
	  if (cfun_fpr_save_p (i))
	    {
	      restore_fpr (frame_pointer,
			   offset + next_offset, i);
	      cfa_restores
		= alloc_reg_note (REG_CFA_RESTORE,
				  gen_rtx_REG (DFmode, i), cfa_restores);
	      next_offset += 8;
	    }
	  else if (!TARGET_PACKED_STACK)
	    next_offset += 8;
	}

    }

  /* Return register.  */

  return_reg = gen_rtx_REG (Pmode, RETURN_REGNUM);

  /* Restore call saved gprs.  */

  if (cfun_frame_layout.first_restore_gpr != -1)
    {
      rtx insn, addr;
      int i;

      /* Check for global register and save them
	 to stack location from where they get restored.  */

      for (i = cfun_frame_layout.first_restore_gpr;
	   i <= cfun_frame_layout.last_restore_gpr;
	   i++)
	{
	  if (global_not_special_regno_p (i))
	    {
	      addr = plus_constant (Pmode, frame_pointer,
				    offset + cfun_frame_layout.gprs_offset
				    + (i - cfun_frame_layout.first_save_gpr_slot)
				    * UNITS_PER_LONG);
	      addr = gen_rtx_MEM (Pmode, addr);
	      set_mem_alias_set (addr, get_frame_alias_set ());
	      emit_move_insn (addr, gen_rtx_REG (Pmode, i));
	    }
	  else
	    cfa_restores
	      = alloc_reg_note (REG_CFA_RESTORE,
				gen_rtx_REG (Pmode, i), cfa_restores);
	}

      if (! sibcall)
	{
	  /* Fetch return address from stack before load multiple,
	     this will do good for scheduling.

	     Only do this if we already decided that r14 needs to be
	     saved to a stack slot. (And not just because r14 happens to
	     be in between two GPRs which need saving.)  Otherwise it
	     would be difficult to take that decision back in
	     s390_optimize_prologue.  */
	  if (cfun_gpr_save_slot (RETURN_REGNUM) == SAVE_SLOT_STACK)
	    {
	      int return_regnum = find_unused_clobbered_reg();
	      if (!return_regnum)
		return_regnum = 4;
	      return_reg = gen_rtx_REG (Pmode, return_regnum);

	      addr = plus_constant (Pmode, frame_pointer,
				    offset + cfun_frame_layout.gprs_offset
				    + (RETURN_REGNUM
				       - cfun_frame_layout.first_save_gpr_slot)
				    * UNITS_PER_LONG);
	      addr = gen_rtx_MEM (Pmode, addr);
	      set_mem_alias_set (addr, get_frame_alias_set ());
	      emit_move_insn (return_reg, addr);

	      /* Once we did that optimization we have to make sure
		 s390_optimize_prologue does not try to remove the
		 store of r14 since we will not be able to find the
		 load issued here.  */
	      cfun_frame_layout.save_return_addr_p = true;
	    }
	}

      insn = restore_gprs (frame_pointer,
			   offset + cfun_frame_layout.gprs_offset
			   + (cfun_frame_layout.first_restore_gpr
			      - cfun_frame_layout.first_save_gpr_slot)
			   * UNITS_PER_LONG,
			   cfun_frame_layout.first_restore_gpr,
			   cfun_frame_layout.last_restore_gpr);
      insn = emit_insn (insn);
      REG_NOTES (insn) = cfa_restores;
      add_reg_note (insn, REG_CFA_DEF_CFA,
		    plus_constant (Pmode, stack_pointer_rtx,
				   STACK_POINTER_OFFSET));
      RTX_FRAME_RELATED_P (insn) = 1;
    }

  s390_restore_gprs_from_fprs ();

  if (! sibcall)
    {

      /* Return to caller.  */

      p = rtvec_alloc (2);

      RTVEC_ELT (p, 0) = ret_rtx;
      RTVEC_ELT (p, 1) = gen_rtx_USE (VOIDmode, return_reg);
      emit_jump_insn (gen_rtx_PARALLEL (VOIDmode, p));
    }
}

/* Implement TARGET_SET_UP_BY_PROLOGUE.  */

static void
s300_set_up_by_prologue (hard_reg_set_container *regs)
{
  if (cfun->machine->base_reg
      && !call_really_used_regs[REGNO (cfun->machine->base_reg)])
    SET_HARD_REG_BIT (regs->set, REGNO (cfun->machine->base_reg));
}

/* -fsplit-stack support.  */

/* A SYMBOL_REF for __morestack.  */
static GTY(()) rtx morestack_ref;

/* When using -fsplit-stack, the allocation routines set a field in
   the TCB to the bottom of the stack plus this much space, measured
   in bytes.  */

#define SPLIT_STACK_AVAILABLE 1024

/* Emit -fsplit-stack prologue, which goes before the regular function
   prologue.  */

void
s390_expand_split_stack_prologue (void)
{
  rtx r1, guard, cc = NULL;
  rtx_insn *insn;
  /* Offset from thread pointer to __private_ss.  */
  int psso = TARGET_64BIT ? 0x38 : 0x20;
  /* Pointer size in bytes.  */
  /* Frame size and argument size - the two parameters to __morestack.  */
  HOST_WIDE_INT frame_size = cfun_frame_layout.frame_size;
  /* Align argument size to 8 bytes - simplifies __morestack code.  */
  HOST_WIDE_INT args_size = crtl->args.size >= 0
			    ? ((crtl->args.size + 7) & ~7)
			    : 0;
  /* Label to be called by __morestack.  */
  rtx_code_label *call_done = NULL;
  rtx_code_label *parm_base = NULL;
  rtx tmp;

  gcc_assert (flag_split_stack && reload_completed);
  if (!TARGET_CPU_ZARCH)
    {
      sorry ("CPUs older than z900 are not supported for -fsplit-stack");
      return;
    }

  r1 = gen_rtx_REG (Pmode, 1);

  /* If no stack frame will be allocated, don't do anything.  */
  if (!frame_size)
    {
      if (cfun->machine->split_stack_varargs_pointer != NULL_RTX)
	{
	  /* If va_start is used, just use r15.  */
	  emit_move_insn (r1,
			 gen_rtx_PLUS (Pmode, stack_pointer_rtx,
				       GEN_INT (STACK_POINTER_OFFSET)));

	}
      return;
    }

  if (morestack_ref == NULL_RTX)
    {
      morestack_ref = gen_rtx_SYMBOL_REF (Pmode, "__morestack");
      SYMBOL_REF_FLAGS (morestack_ref) |= (SYMBOL_FLAG_LOCAL
					   | SYMBOL_FLAG_FUNCTION);
    }

  if (CONST_OK_FOR_K (frame_size) || CONST_OK_FOR_Op (frame_size))
    {
      /* If frame_size will fit in an add instruction, do a stack space
	 check, and only call __morestack if there's not enough space.  */

      /* Get thread pointer.  r1 is the only register we can always destroy - r0
	 could contain a static chain (and cannot be used to address memory
	 anyway), r2-r6 can contain parameters, and r6-r15 are callee-saved.  */
      emit_move_insn (r1, gen_rtx_REG (Pmode, TP_REGNUM));
      /* Aim at __private_ss.  */
      guard = gen_rtx_MEM (Pmode, plus_constant (Pmode, r1, psso));

      /* If less that 1kiB used, skip addition and compare directly with
	 __private_ss.  */
      if (frame_size > SPLIT_STACK_AVAILABLE)
	{
	  emit_move_insn (r1, guard);
	  if (TARGET_64BIT)
	    emit_insn (gen_adddi3 (r1, r1, GEN_INT (frame_size)));
	  else
	    emit_insn (gen_addsi3 (r1, r1, GEN_INT (frame_size)));
	  guard = r1;
	}

      /* Compare the (maybe adjusted) guard with the stack pointer.  */
      cc = s390_emit_compare (LT, stack_pointer_rtx, guard);
    }

  call_done = gen_label_rtx ();
  parm_base = gen_label_rtx ();

  /* Emit the parameter block.  */
  tmp = gen_split_stack_data (parm_base, call_done,
			      GEN_INT (frame_size),
			      GEN_INT (args_size));
  insn = emit_insn (tmp);
  add_reg_note (insn, REG_LABEL_OPERAND, call_done);
  LABEL_NUSES (call_done)++;
  add_reg_note (insn, REG_LABEL_OPERAND, parm_base);
  LABEL_NUSES (parm_base)++;

  /* %r1 = litbase.  */
  insn = emit_move_insn (r1, gen_rtx_LABEL_REF (VOIDmode, parm_base));
  add_reg_note (insn, REG_LABEL_OPERAND, parm_base);
  LABEL_NUSES (parm_base)++;

  /* Now, we need to call __morestack.  It has very special calling
     conventions: it preserves param/return/static chain registers for
     calling main function body, and looks for its own parameters at %r1. */

  if (cc != NULL)
    {
      tmp = gen_split_stack_cond_call (morestack_ref, cc, call_done);

      insn = emit_jump_insn (tmp);
      JUMP_LABEL (insn) = call_done;
      LABEL_NUSES (call_done)++;

      /* Mark the jump as very unlikely to be taken.  */
      add_int_reg_note (insn, REG_BR_PROB, REG_BR_PROB_BASE / 100);

      if (cfun->machine->split_stack_varargs_pointer != NULL_RTX)
	{
	  /* If va_start is used, and __morestack was not called, just use
	     r15.  */
	  emit_move_insn (r1,
			 gen_rtx_PLUS (Pmode, stack_pointer_rtx,
				       GEN_INT (STACK_POINTER_OFFSET)));
	}
    }
  else
    {
      tmp = gen_split_stack_call (morestack_ref, call_done);
      insn = emit_jump_insn (tmp);
      JUMP_LABEL (insn) = call_done;
      LABEL_NUSES (call_done)++;
      emit_barrier ();
    }

  /* __morestack will call us here.  */

  emit_label (call_done);
}

/* We may have to tell the dataflow pass that the split stack prologue
   is initializing a register.  */

static void
s390_live_on_entry (bitmap regs)
{
  if (cfun->machine->split_stack_varargs_pointer != NULL_RTX)
    {
      gcc_assert (flag_split_stack);
      bitmap_set_bit (regs, 1);
    }
}

/* Return true if the function can use simple_return to return outside
   of a shrink-wrapped region.  At present shrink-wrapping is supported
   in all cases.  */

bool
s390_can_use_simple_return_insn (void)
{
  return true;
}

/* Return true if the epilogue is guaranteed to contain only a return
   instruction and if a direct return can therefore be used instead.
   One of the main advantages of using direct return instructions
   is that we can then use conditional returns.  */

bool
s390_can_use_return_insn (void)
{
  int i;

  if (!reload_completed)
    return false;

  if (crtl->profile)
    return false;

  if (TARGET_TPF_PROFILING)
    return false;

  for (i = 0; i < 16; i++)
    if (cfun_gpr_save_slot (i) != SAVE_SLOT_NONE)
      return false;

  /* For 31 bit this is not covered by the frame_size check below
     since f4, f6 are saved in the register save area without needing
     additional stack space.  */
  if (!TARGET_64BIT
      && (cfun_fpr_save_p (FPR4_REGNUM) || cfun_fpr_save_p (FPR6_REGNUM)))
    return false;

  if (cfun->machine->base_reg
      && !call_really_used_regs[REGNO (cfun->machine->base_reg)])
    return false;

  return cfun_frame_layout.frame_size == 0;
}

/* The VX ABI differs for vararg functions.  Therefore we need the
   prototype of the callee to be available when passing vector type
   values.  */
static const char *
s390_invalid_arg_for_unprototyped_fn (const_tree typelist, const_tree funcdecl, const_tree val)
{
  return ((TARGET_VX_ABI
	   && typelist == 0
	   && VECTOR_TYPE_P (TREE_TYPE (val))
	   && (funcdecl == NULL_TREE
	       || (TREE_CODE (funcdecl) == FUNCTION_DECL
		   && DECL_BUILT_IN_CLASS (funcdecl) != BUILT_IN_MD)))
	  ? N_("vector argument passed to unprototyped function")
	  : NULL);
}


/* Return the size in bytes of a function argument of
   type TYPE and/or mode MODE.  At least one of TYPE or
   MODE must be specified.  */

static int
s390_function_arg_size (machine_mode mode, const_tree type)
{
  if (type)
    return int_size_in_bytes_hwi (type);

  /* No type info available for some library calls ...  */
  if (mode != BLKmode)
    return GET_MODE_SIZE (mode);

  /* If we have neither type nor mode, abort */
  gcc_unreachable ();
}

/* Return true if a function argument of type TYPE and mode MODE
   is to be passed in a vector register, if available.  */

bool
s390_function_arg_vector (machine_mode mode, const_tree type)
{
  if (!TARGET_VX_ABI)
    return false;

  if (s390_function_arg_size (mode, type) > 16)
    return false;

  /* No type info available for some library calls ...  */
  if (!type)
    return VECTOR_MODE_P (mode);

  /* The ABI says that record types with a single member are treated
     just like that member would be.  */
  while (TREE_CODE (type) == RECORD_TYPE)
    {
      tree field, single = NULL_TREE;

      for (field = TYPE_FIELDS (type); field; field = DECL_CHAIN (field))
	{
	  if (TREE_CODE (field) != FIELD_DECL)
	    continue;

	  if (single == NULL_TREE)
	    single = TREE_TYPE (field);
	  else
	    return false;
	}

      if (single == NULL_TREE)
	return false;
      else
	{
	  /* If the field declaration adds extra byte due to
	     e.g. padding this is not accepted as vector type.  */
	  if (int_size_in_bytes_hwi (single) <= 0
	      || int_size_in_bytes_hwi (single) != int_size_in_bytes_hwi (type))
	    return false;
	  type = single;
	}
    }

  return VECTOR_TYPE_P (type);
}

/* Return true if a function argument of type TYPE and mode MODE
   is to be passed in a floating-point register, if available.  */

static bool
s390_function_arg_float (machine_mode mode, const_tree type)
{
  if (s390_function_arg_size (mode, type) > 8)
    return false;

  /* Soft-float changes the ABI: no floating-point registers are used.  */
  if (TARGET_SOFT_FLOAT)
    return false;

  /* No type info available for some library calls ...  */
  if (!type)
    return mode == SFmode || mode == DFmode || mode == SDmode || mode == DDmode;

  /* The ABI says that record types with a single member are treated
     just like that member would be.  */
  while (TREE_CODE (type) == RECORD_TYPE)
    {
      tree field, single = NULL_TREE;

      for (field = TYPE_FIELDS (type); field; field = DECL_CHAIN (field))
	{
	  if (TREE_CODE (field) != FIELD_DECL)
	    continue;

	  if (single == NULL_TREE)
	    single = TREE_TYPE (field);
	  else
	    return false;
	}

      if (single == NULL_TREE)
	return false;
      else
	type = single;
    }

  return TREE_CODE (type) == REAL_TYPE;
}

/* Return true if a function argument of type TYPE and mode MODE
   is to be passed in an integer register, or a pair of integer
   registers, if available.  */

static bool
s390_function_arg_integer (machine_mode mode, const_tree type)
{
  int size = s390_function_arg_size (mode, type);
  if (size > 8)
    return false;

  /* No type info available for some library calls ...  */
  if (!type)
    return GET_MODE_CLASS (mode) == MODE_INT
	   || (TARGET_SOFT_FLOAT &&  SCALAR_FLOAT_MODE_P (mode));

  /* We accept small integral (and similar) types.  */
  if (INTEGRAL_TYPE_P (type)
      || POINTER_TYPE_P (type)
      || TREE_CODE (type) == NULLPTR_TYPE
      || TREE_CODE (type) == OFFSET_TYPE
      || (TARGET_SOFT_FLOAT && TREE_CODE (type) == REAL_TYPE))
    return true;

  /* We also accept structs of size 1, 2, 4, 8 that are not
     passed in floating-point registers.  */
  if (AGGREGATE_TYPE_P (type)
      && exact_log2 (size) >= 0
      && !s390_function_arg_float (mode, type))
    return true;

  return false;
}

/* Return 1 if a function argument of type TYPE and mode MODE
   is to be passed by reference.  The ABI specifies that only
   structures of size 1, 2, 4, or 8 bytes are passed by value,
   all other structures (and complex numbers) are passed by
   reference.  */

static bool
s390_pass_by_reference (cumulative_args_t ca ATTRIBUTE_UNUSED,
			machine_mode mode, const_tree type,
			bool named ATTRIBUTE_UNUSED)
{
  int size = s390_function_arg_size (mode, type);

  if (s390_function_arg_vector (mode, type))
    return false;

  if (size > 8)
    return true;

  if (type)
    {
      if (AGGREGATE_TYPE_P (type) && exact_log2 (size) < 0)
        return true;

      if (TREE_CODE (type) == COMPLEX_TYPE
	  || TREE_CODE (type) == VECTOR_TYPE)
	return true;
    }

  return false;
}

/* Update the data in CUM to advance over an argument of mode MODE and
   data type TYPE.  (TYPE is null for libcalls where that information
   may not be available.).  The boolean NAMED specifies whether the
   argument is a named argument (as opposed to an unnamed argument
   matching an ellipsis).  */

static void
s390_function_arg_advance (cumulative_args_t cum_v, machine_mode mode,
			   const_tree type, bool named)
{
  CUMULATIVE_ARGS *cum = get_cumulative_args (cum_v);

  if (s390_function_arg_vector (mode, type))
    {
      /* We are called for unnamed vector stdarg arguments which are
	 passed on the stack.  In this case this hook does not have to
	 do anything since stack arguments are tracked by common
	 code.  */
      if (!named)
	return;
      cum->vrs += 1;
    }
  else if (s390_function_arg_float (mode, type))
    {
      cum->fprs += 1;
    }
  else if (s390_function_arg_integer (mode, type))
    {
      int size = s390_function_arg_size (mode, type);
      cum->gprs += ((size + UNITS_PER_LONG - 1) / UNITS_PER_LONG);
    }
  else
    gcc_unreachable ();
}

/* Define where to put the arguments to a function.
   Value is zero to push the argument on the stack,
   or a hard register in which to store the argument.

   MODE is the argument's machine mode.
   TYPE is the data type of the argument (as a tree).
    This is null for libcalls where that information may
    not be available.
   CUM is a variable of type CUMULATIVE_ARGS which gives info about
    the preceding args and about the function being called.
   NAMED is nonzero if this argument is a named parameter
    (otherwise it is an extra parameter matching an ellipsis).

   On S/390, we use general purpose registers 2 through 6 to
   pass integer, pointer, and certain structure arguments, and
   floating point registers 0 and 2 (0, 2, 4, and 6 on 64-bit)
   to pass floating point arguments.  All remaining arguments
   are pushed to the stack.  */

static rtx
s390_function_arg (cumulative_args_t cum_v, machine_mode mode,
		   const_tree type, bool named)
{
  CUMULATIVE_ARGS *cum = get_cumulative_args (cum_v);

  if (!named)
    s390_check_type_for_vector_abi (type, true, false);

  if (s390_function_arg_vector (mode, type))
    {
      /* Vector arguments being part of the ellipsis are passed on the
	 stack.  */
      if (!named || (cum->vrs + 1 > VEC_ARG_NUM_REG))
	return NULL_RTX;

      return gen_rtx_REG (mode, cum->vrs + FIRST_VEC_ARG_REGNO);
    }
  else if (s390_function_arg_float (mode, type))
    {
      if (cum->fprs + 1 > FP_ARG_NUM_REG)
	return NULL_RTX;
      else
	return gen_rtx_REG (mode, cum->fprs + 16);
    }
  else if (s390_function_arg_integer (mode, type))
    {
      int size = s390_function_arg_size (mode, type);
      int n_gprs = (size + UNITS_PER_LONG - 1) / UNITS_PER_LONG;

      if (cum->gprs + n_gprs > GP_ARG_NUM_REG)
	return NULL_RTX;
      else if (n_gprs == 1 || UNITS_PER_WORD == UNITS_PER_LONG)
	return gen_rtx_REG (mode, cum->gprs + 2);
      else if (n_gprs == 2)
	{
	  rtvec p = rtvec_alloc (2);

	  RTVEC_ELT (p, 0)
	    = gen_rtx_EXPR_LIST (SImode, gen_rtx_REG (SImode, cum->gprs + 2),
					 const0_rtx);
	  RTVEC_ELT (p, 1)
	    = gen_rtx_EXPR_LIST (SImode, gen_rtx_REG (SImode, cum->gprs + 3),
					 GEN_INT (4));

	  return gen_rtx_PARALLEL (mode, p);
	}
    }

  /* After the real arguments, expand_call calls us once again
     with a void_type_node type.  Whatever we return here is
     passed as operand 2 to the call expanders.

     We don't need this feature ...  */
  else if (type == void_type_node)
    return const0_rtx;

  gcc_unreachable ();
}

/* Return true if return values of type TYPE should be returned
   in a memory buffer whose address is passed by the caller as
   hidden first argument.  */

static bool
s390_return_in_memory (const_tree type, const_tree fundecl ATTRIBUTE_UNUSED)
{
  /* We accept small integral (and similar) types.  */
  if (INTEGRAL_TYPE_P (type)
      || POINTER_TYPE_P (type)
      || TREE_CODE (type) == OFFSET_TYPE
      || TREE_CODE (type) == REAL_TYPE)
    return int_size_in_bytes_hwi (type) > 8;

  /* vector types which fit into a VR.  */
  if (TARGET_VX_ABI
      && VECTOR_TYPE_P (type)
      && int_size_in_bytes_hwi (type) <= 16)
    return false;

  /* Aggregates and similar constructs are always returned
     in memory.  */
  if (AGGREGATE_TYPE_P (type)
      || TREE_CODE (type) == COMPLEX_TYPE
      || VECTOR_TYPE_P (type))
    return true;

  /* ??? We get called on all sorts of random stuff from
     aggregate_value_p.  We can't abort, but it's not clear
     what's safe to return.  Pretend it's a struct I guess.  */
  return true;
}

/* Function arguments and return values are promoted to word size.  */

static machine_mode
s390_promote_function_mode (const_tree type, machine_mode mode,
                            int *punsignedp,
                            const_tree fntype ATTRIBUTE_UNUSED,
                            int for_return ATTRIBUTE_UNUSED)
{
  if (INTEGRAL_MODE_P (mode)
      && GET_MODE_SIZE (mode) < UNITS_PER_LONG)
    {
      if (type != NULL_TREE && POINTER_TYPE_P (type))
	*punsignedp = POINTERS_EXTEND_UNSIGNED;
      return Pmode;
    }

  return mode;
}

/* Define where to return a (scalar) value of type RET_TYPE.
   If RET_TYPE is null, define where to return a (scalar)
   value of mode MODE from a libcall.  */

static rtx
s390_function_and_libcall_value (machine_mode mode,
				 const_tree ret_type,
				 const_tree fntype_or_decl,
				 bool outgoing ATTRIBUTE_UNUSED)
{
  /* For vector return types it is important to use the RET_TYPE
     argument whenever available since the middle-end might have
     changed the mode to a scalar mode.  */
  bool vector_ret_type_p = ((ret_type && VECTOR_TYPE_P (ret_type))
			    || (!ret_type && VECTOR_MODE_P (mode)));

  /* For normal functions perform the promotion as
     promote_function_mode would do.  */
  if (ret_type)
    {
      int unsignedp = TYPE_UNSIGNED (ret_type);
      mode = promote_function_mode (ret_type, mode, &unsignedp,
				    fntype_or_decl, 1);
    }

  gcc_assert (GET_MODE_CLASS (mode) == MODE_INT
	      || SCALAR_FLOAT_MODE_P (mode)
	      || (TARGET_VX_ABI && vector_ret_type_p));
  gcc_assert (GET_MODE_SIZE (mode) <= (TARGET_VX_ABI ? 16 : 8));

  if (TARGET_VX_ABI && vector_ret_type_p)
    return gen_rtx_REG (mode, FIRST_VEC_ARG_REGNO);
  else if (TARGET_HARD_FLOAT && SCALAR_FLOAT_MODE_P (mode))
    return gen_rtx_REG (mode, 16);
  else if (GET_MODE_SIZE (mode) <= UNITS_PER_LONG
	   || UNITS_PER_LONG == UNITS_PER_WORD)
    return gen_rtx_REG (mode, 2);
  else if (GET_MODE_SIZE (mode) == 2 * UNITS_PER_LONG)
    {
      /* This case is triggered when returning a 64 bit value with
	 -m31 -mzarch.  Although the value would fit into a single
	 register it has to be forced into a 32 bit register pair in
	 order to match the ABI.  */
      rtvec p = rtvec_alloc (2);

      RTVEC_ELT (p, 0)
	= gen_rtx_EXPR_LIST (SImode, gen_rtx_REG (SImode, 2), const0_rtx);
      RTVEC_ELT (p, 1)
	= gen_rtx_EXPR_LIST (SImode, gen_rtx_REG (SImode, 3), GEN_INT (4));

      return gen_rtx_PARALLEL (mode, p);
    }

  gcc_unreachable ();
}

/* Define where to return a scalar return value of type RET_TYPE.  */

static rtx
s390_function_value (const_tree ret_type, const_tree fn_decl_or_type,
		     bool outgoing)
{
  return s390_function_and_libcall_value (TYPE_MODE (ret_type), ret_type,
					  fn_decl_or_type, outgoing);
}

/* Define where to return a scalar libcall return value of mode
   MODE.  */

static rtx
s390_libcall_value (machine_mode mode, const_rtx fun ATTRIBUTE_UNUSED)
{
  return s390_function_and_libcall_value (mode, NULL_TREE,
					  NULL_TREE, true);
}


/* Create and return the va_list datatype.

   On S/390, va_list is an array type equivalent to

      typedef struct __va_list_tag
        {
            long __gpr;
            long __fpr;
            void *__overflow_arg_area;
            void *__reg_save_area;
        } va_list[1];

   where __gpr and __fpr hold the number of general purpose
   or floating point arguments used up to now, respectively,
   __overflow_arg_area points to the stack location of the
   next argument passed on the stack, and __reg_save_area
   always points to the start of the register area in the
   call frame of the current function.  The function prologue
   saves all registers used for argument passing into this
   area if the function uses variable arguments.  */

static tree
s390_build_builtin_va_list (void)
{
  tree f_gpr, f_fpr, f_ovf, f_sav, record, type_decl;

  record = lang_hooks.types.make_type (RECORD_TYPE);

  type_decl =
    build_decl (BUILTINS_LOCATION,
		TYPE_DECL, get_identifier ("__va_list_tag"), record);

  f_gpr = build_decl (BUILTINS_LOCATION,
		      FIELD_DECL, get_identifier ("__gpr"),
		      long_integer_type_node);
  f_fpr = build_decl (BUILTINS_LOCATION,
		      FIELD_DECL, get_identifier ("__fpr"),
		      long_integer_type_node);
  f_ovf = build_decl (BUILTINS_LOCATION,
		      FIELD_DECL, get_identifier ("__overflow_arg_area"),
		      ptr_type_node);
  f_sav = build_decl (BUILTINS_LOCATION,
		      FIELD_DECL, get_identifier ("__reg_save_area"),
		      ptr_type_node);

  va_list_gpr_counter_field = f_gpr;
  va_list_fpr_counter_field = f_fpr;

  DECL_FIELD_CONTEXT (f_gpr) = record;
  DECL_FIELD_CONTEXT (f_fpr) = record;
  DECL_FIELD_CONTEXT (f_ovf) = record;
  DECL_FIELD_CONTEXT (f_sav) = record;

  TYPE_STUB_DECL (record) = type_decl;
  TYPE_NAME (record) = type_decl;
  TYPE_FIELDS (record) = f_gpr;
  DECL_CHAIN (f_gpr) = f_fpr;
  DECL_CHAIN (f_fpr) = f_ovf;
  DECL_CHAIN (f_ovf) = f_sav;

  layout_type (record);

  /* The correct type is an array type of one element.  */
  return build_array_type (record, build_index_type (size_zero_node));
}

/* Implement va_start by filling the va_list structure VALIST.
   STDARG_P is always true, and ignored.
   NEXTARG points to the first anonymous stack argument.

   The following global variables are used to initialize
   the va_list structure:

     crtl->args.info:
       holds number of gprs and fprs used for named arguments.
     crtl->args.arg_offset_rtx:
       holds the offset of the first anonymous stack argument
       (relative to the virtual arg pointer).  */

static void
s390_va_start (tree valist, rtx nextarg ATTRIBUTE_UNUSED)
{
  HOST_WIDE_INT n_gpr, n_fpr;
  int off;
  tree f_gpr, f_fpr, f_ovf, f_sav;
  tree gpr, fpr, ovf, sav, t;

  f_gpr = TYPE_FIELDS (TREE_TYPE (va_list_type_node));
  f_fpr = DECL_CHAIN (f_gpr);
  f_ovf = DECL_CHAIN (f_fpr);
  f_sav = DECL_CHAIN (f_ovf);

  valist = build_simple_mem_ref (valist);
  gpr = build3 (COMPONENT_REF, TREE_TYPE (f_gpr), valist, f_gpr, NULL_TREE);
  fpr = build3 (COMPONENT_REF, TREE_TYPE (f_fpr), valist, f_fpr, NULL_TREE);
  ovf = build3 (COMPONENT_REF, TREE_TYPE (f_ovf), valist, f_ovf, NULL_TREE);
  sav = build3 (COMPONENT_REF, TREE_TYPE (f_sav), valist, f_sav, NULL_TREE);

  /* Count number of gp and fp argument registers used.  */

  n_gpr = crtl->args.info.gprs;
  n_fpr = crtl->args.info.fprs;

  if (cfun->va_list_gpr_size)
    {
      t = build2 (MODIFY_EXPR, TREE_TYPE (gpr), gpr,
		  build_int_cst (NULL_TREE, n_gpr));
      TREE_SIDE_EFFECTS (t) = 1;
      expand_expr (t, const0_rtx, VOIDmode, EXPAND_NORMAL);
    }

  if (cfun->va_list_fpr_size)
    {
      t = build2 (MODIFY_EXPR, TREE_TYPE (fpr), fpr,
	          build_int_cst (NULL_TREE, n_fpr));
      TREE_SIDE_EFFECTS (t) = 1;
      expand_expr (t, const0_rtx, VOIDmode, EXPAND_NORMAL);
    }

  if (flag_split_stack
     && (lookup_attribute ("no_split_stack", DECL_ATTRIBUTES (cfun->decl))
         == NULL)
     && cfun->machine->split_stack_varargs_pointer == NULL_RTX)
    {
      rtx reg;
      rtx_insn *seq;

      reg = gen_reg_rtx (Pmode);
      cfun->machine->split_stack_varargs_pointer = reg;

      start_sequence ();
      emit_move_insn (reg, gen_rtx_REG (Pmode, 1));
      seq = get_insns ();
      end_sequence ();

      push_topmost_sequence ();
      emit_insn_after (seq, entry_of_function ());
      pop_topmost_sequence ();
    }

  /* Find the overflow area.
     FIXME: This currently is too pessimistic when the vector ABI is
     enabled.  In that case we *always* set up the overflow area
     pointer.  */
  if (n_gpr + cfun->va_list_gpr_size > GP_ARG_NUM_REG
      || n_fpr + cfun->va_list_fpr_size > FP_ARG_NUM_REG
      || TARGET_VX_ABI)
    {
      if (cfun->machine->split_stack_varargs_pointer == NULL_RTX)
        t = make_tree (TREE_TYPE (ovf), virtual_incoming_args_rtx);
      else
        t = make_tree (TREE_TYPE (ovf), cfun->machine->split_stack_varargs_pointer);

      off = INTVAL (crtl->args.arg_offset_rtx);
      off = off < 0 ? 0 : off;
      if (TARGET_DEBUG_ARG)
	fprintf (stderr, "va_start: n_gpr = %d, n_fpr = %d off %d\n",
		 (int)n_gpr, (int)n_fpr, off);

      t = fold_build_pointer_plus_hwi (t, off);

      t = build2 (MODIFY_EXPR, TREE_TYPE (ovf), ovf, t);
      TREE_SIDE_EFFECTS (t) = 1;
      expand_expr (t, const0_rtx, VOIDmode, EXPAND_NORMAL);
    }

  /* Find the register save area.  */
  if ((cfun->va_list_gpr_size && n_gpr < GP_ARG_NUM_REG)
      || (cfun->va_list_fpr_size && n_fpr < FP_ARG_NUM_REG))
    {
      t = make_tree (TREE_TYPE (sav), return_address_pointer_rtx);
      t = fold_build_pointer_plus_hwi (t, -RETURN_REGNUM * UNITS_PER_LONG);

      t = build2 (MODIFY_EXPR, TREE_TYPE (sav), sav, t);
      TREE_SIDE_EFFECTS (t) = 1;
      expand_expr (t, const0_rtx, VOIDmode, EXPAND_NORMAL);
    }
}

/* Implement va_arg by updating the va_list structure
   VALIST as required to retrieve an argument of type
   TYPE, and returning that argument.

   Generates code equivalent to:

   if (integral value) {
     if (size  <= 4 && args.gpr < 5 ||
         size  > 4 && args.gpr < 4 )
       ret = args.reg_save_area[args.gpr+8]
     else
       ret = *args.overflow_arg_area++;
   } else if (vector value) {
       ret = *args.overflow_arg_area;
       args.overflow_arg_area += size / 8;
   } else if (float value) {
     if (args.fgpr < 2)
       ret = args.reg_save_area[args.fpr+64]
     else
       ret = *args.overflow_arg_area++;
   } else if (aggregate value) {
     if (args.gpr < 5)
       ret = *args.reg_save_area[args.gpr]
     else
       ret = **args.overflow_arg_area++;
   } */

static tree
s390_gimplify_va_arg (tree valist, tree type, gimple_seq *pre_p,
		      gimple_seq *post_p ATTRIBUTE_UNUSED)
{
  tree f_gpr, f_fpr, f_ovf, f_sav;
  tree gpr, fpr, ovf, sav, reg, t, u;
  int indirect_p, size, n_reg, sav_ofs, sav_scale, max_reg;
  tree lab_false, lab_over = NULL_TREE;
  tree addr = create_tmp_var (ptr_type_node, "addr");
  bool left_align_p; /* How a value < UNITS_PER_LONG is aligned within
			a stack slot.  */

  f_gpr = TYPE_FIELDS (TREE_TYPE (va_list_type_node));
  f_fpr = DECL_CHAIN (f_gpr);
  f_ovf = DECL_CHAIN (f_fpr);
  f_sav = DECL_CHAIN (f_ovf);

  gpr = build3 (COMPONENT_REF, TREE_TYPE (f_gpr), valist, f_gpr, NULL_TREE);
  fpr = build3 (COMPONENT_REF, TREE_TYPE (f_fpr), valist, f_fpr, NULL_TREE);
  sav = build3 (COMPONENT_REF, TREE_TYPE (f_sav), valist, f_sav, NULL_TREE);

  /* The tree for args* cannot be shared between gpr/fpr and ovf since
     both appear on a lhs.  */
  valist = unshare_expr (valist);
  ovf = build3 (COMPONENT_REF, TREE_TYPE (f_ovf), valist, f_ovf, NULL_TREE);

  size = int_size_in_bytes_hwi (type);

  s390_check_type_for_vector_abi (type, true, false);

  if (pass_by_reference (NULL, TYPE_MODE (type), type, false))
    {
      if (TARGET_DEBUG_ARG)
	{
	  fprintf (stderr, "va_arg: aggregate type");
	  debug_tree (type);
	}

      /* Aggregates are passed by reference.  */
      indirect_p = 1;
      reg = gpr;
      n_reg = 1;

      /* kernel stack layout on 31 bit: It is assumed here that no padding
	 will be added by s390_frame_info because for va_args always an even
	 number of gprs has to be saved r15-r2 = 14 regs.  */
      sav_ofs = 2 * UNITS_PER_LONG;
      sav_scale = UNITS_PER_LONG;
      size = UNITS_PER_LONG;
      max_reg = GP_ARG_NUM_REG - n_reg;
      left_align_p = false;
    }
  else if (s390_function_arg_vector (TYPE_MODE (type), type))
    {
      if (TARGET_DEBUG_ARG)
	{
	  fprintf (stderr, "va_arg: vector type");
	  debug_tree (type);
	}

      indirect_p = 0;
      reg = NULL_TREE;
      n_reg = 0;
      sav_ofs = 0;
      sav_scale = 8;
      max_reg = 0;
      left_align_p = true;
    }
  else if (s390_function_arg_float (TYPE_MODE (type), type))
    {
      if (TARGET_DEBUG_ARG)
	{
	  fprintf (stderr, "va_arg: float type");
	  debug_tree (type);
	}

      /* FP args go in FP registers, if present.  */
      indirect_p = 0;
      reg = fpr;
      n_reg = 1;
      sav_ofs = 16 * UNITS_PER_LONG;
      sav_scale = 8;
      max_reg = FP_ARG_NUM_REG - n_reg;
      left_align_p = false;
    }
  else
    {
      if (TARGET_DEBUG_ARG)
	{
	  fprintf (stderr, "va_arg: other type");
	  debug_tree (type);
	}

      /* Otherwise into GP registers.  */
      indirect_p = 0;
      reg = gpr;
      n_reg = (size + UNITS_PER_LONG - 1) / UNITS_PER_LONG;

      /* kernel stack layout on 31 bit: It is assumed here that no padding
	 will be added by s390_frame_info because for va_args always an even
	 number of gprs has to be saved r15-r2 = 14 regs.  */
      sav_ofs = 2 * UNITS_PER_LONG;

      if (size < UNITS_PER_LONG)
	sav_ofs += UNITS_PER_LONG - size;

      sav_scale = UNITS_PER_LONG;
      max_reg = GP_ARG_NUM_REG - n_reg;
      left_align_p = false;
    }

  /* Pull the value out of the saved registers ...  */

  if (reg != NULL_TREE)
    {
      /*
	if (reg > ((typeof (reg))max_reg))
          goto lab_false;

        addr = sav + sav_ofs + reg * save_scale;

	goto lab_over;

        lab_false:
      */

      lab_false = create_artificial_label (UNKNOWN_LOCATION);
      lab_over = create_artificial_label (UNKNOWN_LOCATION);

      t = fold_convert (TREE_TYPE (reg), size_int (max_reg));
      t = build2 (GT_EXPR, boolean_type_node, reg, t);
      u = build1 (GOTO_EXPR, void_type_node, lab_false);
      t = build3 (COND_EXPR, void_type_node, t, u, NULL_TREE);
      gimplify_and_add (t, pre_p);

      t = fold_build_pointer_plus_hwi (sav, sav_ofs);
      u = build2 (MULT_EXPR, TREE_TYPE (reg), reg,
		  fold_convert (TREE_TYPE (reg), size_int (sav_scale)));
      t = fold_build_pointer_plus (t, u);

      gimplify_assign (addr, t, pre_p);

      gimple_seq_add_stmt (pre_p, gimple_build_goto (lab_over));

      gimple_seq_add_stmt (pre_p, gimple_build_label (lab_false));
    }

  /* ... Otherwise out of the overflow area.  */

  t = ovf;
  if (size < UNITS_PER_LONG && !left_align_p)
    t = fold_build_pointer_plus_hwi (t, UNITS_PER_LONG - size);

  gimplify_expr (&t, pre_p, NULL, is_gimple_val, fb_rvalue);

  gimplify_assign (addr, t, pre_p);

  if (size < UNITS_PER_LONG && left_align_p)
    t = fold_build_pointer_plus_hwi (t, UNITS_PER_LONG);
  else
    t = fold_build_pointer_plus_hwi (t, size);

  gimplify_assign (ovf, t, pre_p);

  if (reg != NULL_TREE)
    gimple_seq_add_stmt (pre_p, gimple_build_label (lab_over));


  /* Increment register save count.  */

  if (n_reg > 0)
    {
      u = build2 (PREINCREMENT_EXPR, TREE_TYPE (reg), reg,
		  fold_convert (TREE_TYPE (reg), size_int (n_reg)));
      gimplify_and_add (u, pre_p);
    }

  if (indirect_p)
    {
      t = build_pointer_type_for_mode (build_pointer_type (type),
				       ptr_mode, true);
      addr = fold_convert (t, addr);
      addr = build_va_arg_indirect_ref (addr);
    }
  else
    {
      t = build_pointer_type_for_mode (type, ptr_mode, true);
      addr = fold_convert (t, addr);
    }

  return build_va_arg_indirect_ref (addr);
}

/* Emit rtl for the tbegin or tbegin_retry (RETRY != NULL_RTX)
   expanders.
   DEST  - Register location where CC will be stored.
   TDB   - Pointer to a 256 byte area where to store the transaction.
           diagnostic block. NULL if TDB is not needed.
   RETRY - Retry count value.  If non-NULL a retry loop for CC2
           is emitted
   CLOBBER_FPRS_P - If true clobbers for all FPRs are emitted as part
                    of the tbegin instruction pattern.  */

void
s390_expand_tbegin (rtx dest, rtx tdb, rtx retry, bool clobber_fprs_p)
{
  rtx retry_plus_two = gen_reg_rtx (SImode);
  rtx retry_reg = gen_reg_rtx (SImode);
  rtx_code_label *retry_label = NULL;

  if (retry != NULL_RTX)
    {
      emit_move_insn (retry_reg, retry);
      emit_insn (gen_addsi3 (retry_plus_two, retry_reg, const2_rtx));
      emit_insn (gen_addsi3 (retry_reg, retry_reg, const1_rtx));
      retry_label = gen_label_rtx ();
      emit_label (retry_label);
    }

  if (clobber_fprs_p)
    {
      if (TARGET_VX)
	emit_insn (gen_tbegin_1_z13 (gen_rtx_CONST_INT (VOIDmode, TBEGIN_MASK),
				     tdb));
      else
	emit_insn (gen_tbegin_1 (gen_rtx_CONST_INT (VOIDmode, TBEGIN_MASK),
				 tdb));
    }
  else
    emit_insn (gen_tbegin_nofloat_1 (gen_rtx_CONST_INT (VOIDmode, TBEGIN_MASK),
				     tdb));

  emit_move_insn (dest, gen_rtx_UNSPEC (SImode,
					gen_rtvec (1, gen_rtx_REG (CCRAWmode,
								   CC_REGNUM)),
					UNSPEC_CC_TO_INT));
  if (retry != NULL_RTX)
    {
      const int CC0 = 1 << 3;
      const int CC1 = 1 << 2;
      const int CC3 = 1 << 0;
      rtx jump;
      rtx count = gen_reg_rtx (SImode);
      rtx_code_label *leave_label = gen_label_rtx ();

      /* Exit for success and permanent failures.  */
      jump = s390_emit_jump (leave_label,
			     gen_rtx_EQ (VOIDmode,
			       gen_rtx_REG (CCRAWmode, CC_REGNUM),
			       gen_rtx_CONST_INT (VOIDmode, CC0 | CC1 | CC3)));
      LABEL_NUSES (leave_label) = 1;

      /* CC2 - transient failure. Perform retry with ppa.  */
      emit_move_insn (count, retry_plus_two);
      emit_insn (gen_subsi3 (count, count, retry_reg));
      emit_insn (gen_tx_assist (count));
      jump = emit_jump_insn (gen_doloop_si64 (retry_label,
					      retry_reg,
					      retry_reg));
      JUMP_LABEL (jump) = retry_label;
      LABEL_NUSES (retry_label) = 1;
      emit_label (leave_label);
    }
}


/* Return the decl for the target specific builtin with the function
   code FCODE.  */

static tree
s390_builtin_decl (unsigned fcode, bool initialized_p ATTRIBUTE_UNUSED)
{
  if (fcode >= S390_BUILTIN_MAX)
    return error_mark_node;

  return s390_builtin_decls[fcode];
}

/* We call mcount before the function prologue.  So a profiled leaf
   function should stay a leaf function.  */

static bool
s390_keep_leaf_when_profiled ()
{
  return true;
}

/* Output assembly code for the trampoline template to
   stdio stream FILE.

   On S/390, we use gpr 1 internally in the trampoline code;
   gpr 0 is used to hold the static chain.  */

static void
s390_asm_trampoline_template (FILE *file)
{
  rtx op[2];
  op[0] = gen_rtx_REG (Pmode, 0);
  op[1] = gen_rtx_REG (Pmode, 1);

  if (TARGET_64BIT)
    {
      output_asm_insn ("basr\t%1,0", op);         /* 2 byte */
      output_asm_insn ("lmg\t%0,%1,14(%1)", op);  /* 6 byte */
      output_asm_insn ("br\t%1", op);             /* 2 byte */
      ASM_OUTPUT_SKIP (file, (HOST_WIDE_INT)(TRAMPOLINE_SIZE - 10));
    }
  else
    {
      output_asm_insn ("basr\t%1,0", op);         /* 2 byte */
      output_asm_insn ("lm\t%0,%1,6(%1)", op);    /* 4 byte */
      output_asm_insn ("br\t%1", op);             /* 2 byte */
      ASM_OUTPUT_SKIP (file, (HOST_WIDE_INT)(TRAMPOLINE_SIZE - 8));
    }
}

/* Emit RTL insns to initialize the variable parts of a trampoline.
   FNADDR is an RTX for the address of the function's pure code.
   CXT is an RTX for the static chain value for the function.  */

static void
s390_trampoline_init (rtx m_tramp, tree fndecl, rtx cxt)
{
  rtx fnaddr = XEXP (DECL_RTL (fndecl), 0);
  rtx mem;

  emit_block_move (m_tramp, assemble_trampoline_template (),
		   GEN_INT (2 * UNITS_PER_LONG), BLOCK_OP_NORMAL);

  mem = adjust_address (m_tramp, Pmode, 2 * UNITS_PER_LONG);
  emit_move_insn (mem, cxt);
  mem = adjust_address (m_tramp, Pmode, 3 * UNITS_PER_LONG);
  emit_move_insn (mem, fnaddr);
}

/* Output assembler code to FILE to increment profiler label # LABELNO
   for profiling a function entry.  */

void
s390_function_profiler (FILE *file, int labelno)
{
  rtx op[7];

  char label[128];
  ASM_GENERATE_INTERNAL_LABEL (label, "LP", labelno);

  fprintf (file, "# function profiler \n");

  op[0] = gen_rtx_REG (Pmode, RETURN_REGNUM);
  op[1] = gen_rtx_REG (Pmode, STACK_POINTER_REGNUM);
  op[1] = gen_rtx_MEM (Pmode, plus_constant (Pmode, op[1], UNITS_PER_LONG));

  op[2] = gen_rtx_REG (Pmode, 1);
  op[3] = gen_rtx_SYMBOL_REF (Pmode, label);
  SYMBOL_REF_FLAGS (op[3]) = SYMBOL_FLAG_LOCAL;

  op[4] = gen_rtx_SYMBOL_REF (Pmode, "_mcount");
  if (flag_pic)
    {
      op[4] = gen_rtx_UNSPEC (Pmode, gen_rtvec (1, op[4]), UNSPEC_PLT);
      op[4] = gen_rtx_CONST (Pmode, op[4]);
    }

  if (TARGET_64BIT)
    {
      output_asm_insn ("stg\t%0,%1", op);
      output_asm_insn ("larl\t%2,%3", op);
      output_asm_insn ("brasl\t%0,%4", op);
      output_asm_insn ("lg\t%0,%1", op);
    }
  else if (TARGET_CPU_ZARCH)
    {
      output_asm_insn ("st\t%0,%1", op);
      output_asm_insn ("larl\t%2,%3", op);
      output_asm_insn ("brasl\t%0,%4", op);
      output_asm_insn ("l\t%0,%1", op);
    }
  else if (!flag_pic)
    {
      op[6] = gen_label_rtx ();

      output_asm_insn ("st\t%0,%1", op);
      output_asm_insn ("bras\t%2,%l6", op);
      output_asm_insn (".long\t%4", op);
      output_asm_insn (".long\t%3", op);
      targetm.asm_out.internal_label (file, "L", CODE_LABEL_NUMBER (op[6]));
      output_asm_insn ("l\t%0,0(%2)", op);
      output_asm_insn ("l\t%2,4(%2)", op);
      output_asm_insn ("basr\t%0,%0", op);
      output_asm_insn ("l\t%0,%1", op);
    }
  else
    {
      op[5] = gen_label_rtx ();
      op[6] = gen_label_rtx ();

      output_asm_insn ("st\t%0,%1", op);
      output_asm_insn ("bras\t%2,%l6", op);
      targetm.asm_out.internal_label (file, "L", CODE_LABEL_NUMBER (op[5]));
      output_asm_insn (".long\t%4-%l5", op);
      output_asm_insn (".long\t%3-%l5", op);
      targetm.asm_out.internal_label (file, "L", CODE_LABEL_NUMBER (op[6]));
      output_asm_insn ("lr\t%0,%2", op);
      output_asm_insn ("a\t%0,0(%2)", op);
      output_asm_insn ("a\t%2,4(%2)", op);
      output_asm_insn ("basr\t%0,%0", op);
      output_asm_insn ("l\t%0,%1", op);
    }
}

/* Encode symbol attributes (local vs. global, tls model) of a SYMBOL_REF
   into its SYMBOL_REF_FLAGS.  */

static void
s390_encode_section_info (tree decl, rtx rtl, int first)
{
  default_encode_section_info (decl, rtl, first);

  if (TREE_CODE (decl) == VAR_DECL)
    {
      /* Store the alignment to be able to check if we can use
	 a larl/load-relative instruction.  We only handle the cases
	 that can go wrong (i.e. no FUNC_DECLs).  */
      if (DECL_ALIGN (decl) == 0 || DECL_ALIGN (decl) % 16)
	SYMBOL_FLAG_SET_NOTALIGN2 (XEXP (rtl, 0));
      else if (DECL_ALIGN (decl) % 32)
	SYMBOL_FLAG_SET_NOTALIGN4 (XEXP (rtl, 0));
      else if (DECL_ALIGN (decl) % 64)
	SYMBOL_FLAG_SET_NOTALIGN8 (XEXP (rtl, 0));
    }

  /* Literal pool references don't have a decl so they are handled
     differently here.  We rely on the information in the MEM_ALIGN
     entry to decide upon the alignment.  */
  if (MEM_P (rtl)
      && GET_CODE (XEXP (rtl, 0)) == SYMBOL_REF
      && TREE_CONSTANT_POOL_ADDRESS_P (XEXP (rtl, 0)))
    {
      if (MEM_ALIGN (rtl) == 0 || MEM_ALIGN (rtl) % 16)
	SYMBOL_FLAG_SET_NOTALIGN2 (XEXP (rtl, 0));
      else if (MEM_ALIGN (rtl) % 32)
	SYMBOL_FLAG_SET_NOTALIGN4 (XEXP (rtl, 0));
      else if (MEM_ALIGN (rtl) % 64)
	SYMBOL_FLAG_SET_NOTALIGN8 (XEXP (rtl, 0));
    }
}

/* Output thunk to FILE that implements a C++ virtual function call (with
   multiple inheritance) to FUNCTION.  The thunk adjusts the this pointer
   by DELTA, and unless VCALL_OFFSET is zero, applies an additional adjustment
   stored at VCALL_OFFSET in the vtable whose address is located at offset 0
   relative to the resulting this pointer.  */

static void
s390_output_mi_thunk (FILE *file, tree thunk ATTRIBUTE_UNUSED,
		      HOST_WIDE_INT delta, HOST_WIDE_INT vcall_offset,
		      tree function)
{
  rtx op[10];
  int nonlocal = 0;

  /* Make sure unwind info is emitted for the thunk if needed.  */
  final_start_function (emit_barrier (), file, 1);

  /* Operand 0 is the target function.  */
  op[0] = XEXP (DECL_RTL (function), 0);
  if (flag_pic && !SYMBOL_REF_LOCAL_P (op[0]))
    {
      nonlocal = 1;
      op[0] = gen_rtx_UNSPEC (Pmode, gen_rtvec (1, op[0]),
			      TARGET_64BIT ? UNSPEC_PLT : UNSPEC_GOT);
      op[0] = gen_rtx_CONST (Pmode, op[0]);
    }

  /* Operand 1 is the 'this' pointer.  */
  if (aggregate_value_p (TREE_TYPE (TREE_TYPE (function)), function))
    op[1] = gen_rtx_REG (Pmode, 3);
  else
    op[1] = gen_rtx_REG (Pmode, 2);

  /* Operand 2 is the delta.  */
  op[2] = GEN_INT (delta);

  /* Operand 3 is the vcall_offset.  */
  op[3] = GEN_INT (vcall_offset);

  /* Operand 4 is the temporary register.  */
  op[4] = gen_rtx_REG (Pmode, 1);

  /* Operands 5 to 8 can be used as labels.  */
  op[5] = NULL_RTX;
  op[6] = NULL_RTX;
  op[7] = NULL_RTX;
  op[8] = NULL_RTX;

  /* Operand 9 can be used for temporary register.  */
  op[9] = NULL_RTX;

  /* Generate code.  */
  if (TARGET_64BIT)
    {
      /* Setup literal pool pointer if required.  */
      if ((!DISP_IN_RANGE (delta)
	   && !CONST_OK_FOR_K (delta)
	   && !CONST_OK_FOR_Os (delta))
	  || (!DISP_IN_RANGE (vcall_offset)
	      && !CONST_OK_FOR_K (vcall_offset)
	      && !CONST_OK_FOR_Os (vcall_offset)))
	{
	  op[5] = gen_label_rtx ();
	  output_asm_insn ("larl\t%4,%5", op);
	}

      /* Add DELTA to this pointer.  */
      if (delta)
	{
	  if (CONST_OK_FOR_J (delta))
	    output_asm_insn ("la\t%1,%2(%1)", op);
	  else if (DISP_IN_RANGE (delta))
	    output_asm_insn ("lay\t%1,%2(%1)", op);
	  else if (CONST_OK_FOR_K (delta))
	    output_asm_insn ("aghi\t%1,%2", op);
 	  else if (CONST_OK_FOR_Os (delta))
 	    output_asm_insn ("agfi\t%1,%2", op);
	  else
	    {
	      op[6] = gen_label_rtx ();
	      output_asm_insn ("agf\t%1,%6-%5(%4)", op);
	    }
	}

      /* Perform vcall adjustment.  */
      if (vcall_offset)
	{
	  if (DISP_IN_RANGE (vcall_offset))
	    {
	      output_asm_insn ("lg\t%4,0(%1)", op);
	      output_asm_insn ("ag\t%1,%3(%4)", op);
	    }
	  else if (CONST_OK_FOR_K (vcall_offset))
	    {
	      output_asm_insn ("lghi\t%4,%3", op);
	      output_asm_insn ("ag\t%4,0(%1)", op);
	      output_asm_insn ("ag\t%1,0(%4)", op);
	    }
 	  else if (CONST_OK_FOR_Os (vcall_offset))
 	    {
 	      output_asm_insn ("lgfi\t%4,%3", op);
 	      output_asm_insn ("ag\t%4,0(%1)", op);
 	      output_asm_insn ("ag\t%1,0(%4)", op);
 	    }
	  else
	    {
	      op[7] = gen_label_rtx ();
	      output_asm_insn ("llgf\t%4,%7-%5(%4)", op);
	      output_asm_insn ("ag\t%4,0(%1)", op);
	      output_asm_insn ("ag\t%1,0(%4)", op);
	    }
	}

      /* Jump to target.  */
      output_asm_insn ("jg\t%0", op);

      /* Output literal pool if required.  */
      if (op[5])
	{
	  output_asm_insn (".align\t4", op);
	  targetm.asm_out.internal_label (file, "L",
					  CODE_LABEL_NUMBER (op[5]));
	}
      if (op[6])
	{
	  targetm.asm_out.internal_label (file, "L",
					  CODE_LABEL_NUMBER (op[6]));
	  output_asm_insn (".long\t%2", op);
	}
      if (op[7])
	{
	  targetm.asm_out.internal_label (file, "L",
					  CODE_LABEL_NUMBER (op[7]));
	  output_asm_insn (".long\t%3", op);
	}
    }
  else
    {
      /* Setup base pointer if required.  */
      if (!vcall_offset
	  || (!DISP_IN_RANGE (delta)
              && !CONST_OK_FOR_K (delta)
	      && !CONST_OK_FOR_Os (delta))
	  || (!DISP_IN_RANGE (delta)
              && !CONST_OK_FOR_K (vcall_offset)
	      && !CONST_OK_FOR_Os (vcall_offset)))
	{
	  op[5] = gen_label_rtx ();
	  output_asm_insn ("basr\t%4,0", op);
	  targetm.asm_out.internal_label (file, "L",
					  CODE_LABEL_NUMBER (op[5]));
	}

      /* Add DELTA to this pointer.  */
      if (delta)
	{
	  if (CONST_OK_FOR_J (delta))
	    output_asm_insn ("la\t%1,%2(%1)", op);
	  else if (DISP_IN_RANGE (delta))
	    output_asm_insn ("lay\t%1,%2(%1)", op);
	  else if (CONST_OK_FOR_K (delta))
	    output_asm_insn ("ahi\t%1,%2", op);
	  else if (CONST_OK_FOR_Os (delta))
 	    output_asm_insn ("afi\t%1,%2", op);
	  else
	    {
	      op[6] = gen_label_rtx ();
	      output_asm_insn ("a\t%1,%6-%5(%4)", op);
	    }
	}

      /* Perform vcall adjustment.  */
      if (vcall_offset)
        {
	  if (CONST_OK_FOR_J (vcall_offset))
	    {
	      output_asm_insn ("l\t%4,0(%1)", op);
	      output_asm_insn ("a\t%1,%3(%4)", op);
	    }
	  else if (DISP_IN_RANGE (vcall_offset))
	    {
	      output_asm_insn ("l\t%4,0(%1)", op);
	      output_asm_insn ("ay\t%1,%3(%4)", op);
	    }
	  else if (CONST_OK_FOR_K (vcall_offset))
	    {
	      output_asm_insn ("lhi\t%4,%3", op);
	      output_asm_insn ("a\t%4,0(%1)", op);
	      output_asm_insn ("a\t%1,0(%4)", op);
	    }
	  else if (CONST_OK_FOR_Os (vcall_offset))
 	    {
 	      output_asm_insn ("iilf\t%4,%3", op);
 	      output_asm_insn ("a\t%4,0(%1)", op);
 	      output_asm_insn ("a\t%1,0(%4)", op);
 	    }
	  else
	    {
	      op[7] = gen_label_rtx ();
	      output_asm_insn ("l\t%4,%7-%5(%4)", op);
	      output_asm_insn ("a\t%4,0(%1)", op);
	      output_asm_insn ("a\t%1,0(%4)", op);
	    }

	  /* We had to clobber the base pointer register.
	     Re-setup the base pointer (with a different base).  */
	  op[5] = gen_label_rtx ();
	  output_asm_insn ("basr\t%4,0", op);
	  targetm.asm_out.internal_label (file, "L",
					  CODE_LABEL_NUMBER (op[5]));
	}

      /* Jump to target.  */
      op[8] = gen_label_rtx ();

      if (!flag_pic)
	output_asm_insn ("l\t%4,%8-%5(%4)", op);
      else if (!nonlocal)
	output_asm_insn ("a\t%4,%8-%5(%4)", op);
      /* We cannot call through .plt, since .plt requires %r12 loaded.  */
      else if (flag_pic == 1)
	{
	  output_asm_insn ("a\t%4,%8-%5(%4)", op);
	  output_asm_insn ("l\t%4,%0(%4)", op);
	}
      else if (flag_pic == 2)
	{
	  op[9] = gen_rtx_REG (Pmode, 0);
	  output_asm_insn ("l\t%9,%8-4-%5(%4)", op);
	  output_asm_insn ("a\t%4,%8-%5(%4)", op);
	  output_asm_insn ("ar\t%4,%9", op);
	  output_asm_insn ("l\t%4,0(%4)", op);
	}

      output_asm_insn ("br\t%4", op);

      /* Output literal pool.  */
      output_asm_insn (".align\t4", op);

      if (nonlocal && flag_pic == 2)
	output_asm_insn (".long\t%0", op);
      if (nonlocal)
	{
	  op[0] = gen_rtx_SYMBOL_REF (Pmode, "_GLOBAL_OFFSET_TABLE_");
	  SYMBOL_REF_FLAGS (op[0]) = SYMBOL_FLAG_LOCAL;
	}

      targetm.asm_out.internal_label (file, "L", CODE_LABEL_NUMBER (op[8]));
      if (!flag_pic)
	output_asm_insn (".long\t%0", op);
      else
	output_asm_insn (".long\t%0-%5", op);

      if (op[6])
	{
	  targetm.asm_out.internal_label (file, "L",
					  CODE_LABEL_NUMBER (op[6]));
	  output_asm_insn (".long\t%2", op);
	}
      if (op[7])
	{
	  targetm.asm_out.internal_label (file, "L",
					  CODE_LABEL_NUMBER (op[7]));
	  output_asm_insn (".long\t%3", op);
	}
    }
  final_end_function ();
}

static bool
s390_valid_pointer_mode (scalar_int_mode mode)
{
  return (mode == SImode || (TARGET_64BIT && mode == DImode));
}

/* Checks whether the given CALL_EXPR would use a caller
   saved register.  This is used to decide whether sibling call
   optimization could be performed on the respective function
   call.  */

static bool
s390_call_saved_register_used (tree call_expr)
{
  CUMULATIVE_ARGS cum_v;
  cumulative_args_t cum;
  tree parameter;
  machine_mode mode;
  tree type;
  rtx parm_rtx;
  int reg, i;

  INIT_CUMULATIVE_ARGS (cum_v, NULL, NULL, 0, 0);
  cum = pack_cumulative_args (&cum_v);

  for (i = 0; i < call_expr_nargs (call_expr); i++)
    {
      parameter = CALL_EXPR_ARG (call_expr, i);
      gcc_assert (parameter);

      /* For an undeclared variable passed as parameter we will get
	 an ERROR_MARK node here.  */
      if (TREE_CODE (parameter) == ERROR_MARK)
	return true;

      type = TREE_TYPE (parameter);
      gcc_assert (type);

      mode = TYPE_MODE (type);
      gcc_assert (mode);

      /* We assume that in the target function all parameters are
	 named.  This only has an impact on vector argument register
	 usage none of which is call-saved.  */
      if (pass_by_reference (&cum_v, mode, type, true))
 	{
 	  mode = Pmode;
 	  type = build_pointer_type (type);
 	}

       parm_rtx = s390_function_arg (cum, mode, type, true);

       s390_function_arg_advance (cum, mode, type, true);

       if (!parm_rtx)
	 continue;

       if (REG_P (parm_rtx))
  	 {
	   for (reg = 0;
		reg < HARD_REGNO_NREGS (REGNO (parm_rtx), GET_MODE (parm_rtx));
		reg++)
	     if (!call_used_regs[reg + REGNO (parm_rtx)])
 	       return true;
	 }

       if (GET_CODE (parm_rtx) == PARALLEL)
	 {
	   int i;

	   for (i = 0; i < XVECLEN (parm_rtx, 0); i++)
	     {
	       rtx r = XEXP (XVECEXP (parm_rtx, 0, i), 0);

	       gcc_assert (REG_P (r));

	       for (reg = 0;
		    reg < HARD_REGNO_NREGS (REGNO (r), GET_MODE (r));
		    reg++)
		 if (!call_used_regs[reg + REGNO (r)])
		   return true;
	     }
	 }

    }
  return false;
}

/* Return true if the given call expression can be
   turned into a sibling call.
   DECL holds the declaration of the function to be called whereas
   EXP is the call expression itself.  */

static bool
s390_function_ok_for_sibcall (tree decl, tree exp)
{
  /* The TPF epilogue uses register 1.  */
  if (TARGET_TPF_PROFILING)
    return false;

  /* The 31 bit PLT code uses register 12 (GOT pointer - caller saved)
     which would have to be restored before the sibcall.  */
  if (!TARGET_64BIT && flag_pic && decl && !targetm.binds_local_p (decl))
    return false;

  /* Register 6 on s390 is available as an argument register but unfortunately
     "caller saved". This makes functions needing this register for arguments
     not suitable for sibcalls.  */
  return !s390_call_saved_register_used (exp);
}

/* Return the fixed registers used for condition codes.  */

static bool
s390_fixed_condition_code_regs (unsigned int *p1, unsigned int *p2)
{
  *p1 = CC_REGNUM;
  *p2 = INVALID_REGNUM;

  return true;
}

/* This function is used by the call expanders of the machine description.
   It emits the call insn itself together with the necessary operations
   to adjust the target address and returns the emitted insn.
   ADDR_LOCATION is the target address rtx
   TLS_CALL the location of the thread-local symbol
   RESULT_REG the register where the result of the call should be stored
   RETADDR_REG the register where the return address should be stored
               If this parameter is NULL_RTX the call is considered
               to be a sibling call.  */

rtx_insn *
s390_emit_call (rtx addr_location, rtx tls_call, rtx result_reg,
		rtx retaddr_reg)
{
  bool plt_call = false;
  rtx_insn *insn;
  rtx call;
  rtx clobber;
  rtvec vec;

  /* Direct function calls need special treatment.  */
  if (GET_CODE (addr_location) == SYMBOL_REF)
    {
      /* When calling a global routine in PIC mode, we must
         replace the symbol itself with the PLT stub.  */
      if (flag_pic && !SYMBOL_REF_LOCAL_P (addr_location))
        {
	  if (TARGET_64BIT || retaddr_reg != NULL_RTX)
	    {
	      addr_location = gen_rtx_UNSPEC (Pmode,
					      gen_rtvec (1, addr_location),
					      UNSPEC_PLT);
	      addr_location = gen_rtx_CONST (Pmode, addr_location);
	      plt_call = true;
	    }
	  else
	    /* For -fpic code the PLT entries might use r12 which is
	       call-saved.  Therefore we cannot do a sibcall when
	       calling directly using a symbol ref.  When reaching
	       this point we decided (in s390_function_ok_for_sibcall)
	       to do a sibcall for a function pointer but one of the
	       optimizers was able to get rid of the function pointer
	       by propagating the symbol ref into the call.  This
	       optimization is illegal for S/390 so we turn the direct
	       call into a indirect call again.  */
	    addr_location = force_reg (Pmode, addr_location);
        }

      /* Unless we can use the bras(l) insn, force the
         routine address into a register.  */
      if (!TARGET_SMALL_EXEC && !TARGET_CPU_ZARCH)
        {
	  if (flag_pic)
	    addr_location = legitimize_pic_address (addr_location, 0);
	  else
	    addr_location = force_reg (Pmode, addr_location);
	}
    }

  /* If it is already an indirect call or the code above moved the
     SYMBOL_REF to somewhere else make sure the address can be found in
     register 1.  */
  if (retaddr_reg == NULL_RTX
      && GET_CODE (addr_location) != SYMBOL_REF
      && !plt_call)
    {
      emit_move_insn (gen_rtx_REG (Pmode, SIBCALL_REGNUM), addr_location);
      addr_location = gen_rtx_REG (Pmode, SIBCALL_REGNUM);
    }

  addr_location = gen_rtx_MEM (QImode, addr_location);
  call = gen_rtx_CALL (VOIDmode, addr_location, const0_rtx);

  if (result_reg != NULL_RTX)
    call = gen_rtx_SET (result_reg, call);

  if (retaddr_reg != NULL_RTX)
    {
      clobber = gen_rtx_CLOBBER (VOIDmode, retaddr_reg);

      if (tls_call != NULL_RTX)
	vec = gen_rtvec (3, call, clobber,
			 gen_rtx_USE (VOIDmode, tls_call));
      else
	vec = gen_rtvec (2, call, clobber);

      call = gen_rtx_PARALLEL (VOIDmode, vec);
    }

  insn = emit_call_insn (call);

  /* 31-bit PLT stubs and tls calls use the GOT register implicitly.  */
  if ((!TARGET_64BIT && plt_call) || tls_call != NULL_RTX)
    {
      /* s390_function_ok_for_sibcall should
	 have denied sibcalls in this case.  */
      gcc_assert (retaddr_reg != NULL_RTX);
      use_reg (&CALL_INSN_FUNCTION_USAGE (insn), gen_rtx_REG (Pmode, 12));
    }
  return insn;
}

/* Implement TARGET_CONDITIONAL_REGISTER_USAGE.  */

static void
s390_conditional_register_usage (void)
{
  int i;

  if (flag_pic)
    {
      fixed_regs[PIC_OFFSET_TABLE_REGNUM] = 1;
      call_used_regs[PIC_OFFSET_TABLE_REGNUM] = 1;
    }
  if (TARGET_CPU_ZARCH)
    {
      fixed_regs[BASE_REGNUM] = 0;
      call_used_regs[BASE_REGNUM] = 0;
      fixed_regs[RETURN_REGNUM] = 0;
      call_used_regs[RETURN_REGNUM] = 0;
    }
  if (TARGET_64BIT)
    {
      for (i = FPR8_REGNUM; i <= FPR15_REGNUM; i++)
	call_used_regs[i] = call_really_used_regs[i] = 0;
    }
  else
    {
      call_used_regs[FPR4_REGNUM] = call_really_used_regs[FPR4_REGNUM] = 0;
      call_used_regs[FPR6_REGNUM] = call_really_used_regs[FPR6_REGNUM] = 0;
    }

  if (TARGET_SOFT_FLOAT)
    {
      for (i = FPR0_REGNUM; i <= FPR15_REGNUM; i++)
	call_used_regs[i] = fixed_regs[i] = 1;
    }

  /* Disable v16 - v31 for non-vector target.  */
  if (!TARGET_VX)
    {
      for (i = VR16_REGNUM; i <= VR31_REGNUM; i++)
	fixed_regs[i] = call_used_regs[i] = call_really_used_regs[i] = 1;
    }
}

/* Corresponding function to eh_return expander.  */

static GTY(()) rtx s390_tpf_eh_return_symbol;
void
s390_emit_tpf_eh_return (rtx target)
{
  rtx_insn *insn;
  rtx reg, orig_ra;

  if (!s390_tpf_eh_return_symbol)
    s390_tpf_eh_return_symbol = gen_rtx_SYMBOL_REF (Pmode, "__tpf_eh_return");

  reg = gen_rtx_REG (Pmode, 2);
  orig_ra = gen_rtx_REG (Pmode, 3);

  emit_move_insn (reg, target);
  emit_move_insn (orig_ra, get_hard_reg_initial_val (Pmode, RETURN_REGNUM));
  insn = s390_emit_call (s390_tpf_eh_return_symbol, NULL_RTX, reg,
                                     gen_rtx_REG (Pmode, RETURN_REGNUM));
  use_reg (&CALL_INSN_FUNCTION_USAGE (insn), reg);
  use_reg (&CALL_INSN_FUNCTION_USAGE (insn), orig_ra);

  emit_move_insn (EH_RETURN_HANDLER_RTX, reg);
}

/* Rework the prologue/epilogue to avoid saving/restoring
   registers unnecessarily.  */

static void
s390_optimize_prologue (void)
{
  rtx_insn *insn, *new_insn, *next_insn;

  /* Do a final recompute of the frame-related data.  */
  s390_optimize_register_info ();

  /* If all special registers are in fact used, there's nothing we
     can do, so no point in walking the insn list.  */

  if (cfun_frame_layout.first_save_gpr <= BASE_REGNUM
      && cfun_frame_layout.last_save_gpr >= BASE_REGNUM
      && (TARGET_CPU_ZARCH
          || (cfun_frame_layout.first_save_gpr <= RETURN_REGNUM
              && cfun_frame_layout.last_save_gpr >= RETURN_REGNUM)))
    return;

  /* Search for prologue/epilogue insns and replace them.  */

  for (insn = get_insns (); insn; insn = next_insn)
    {
      int first, last, off;
      rtx set, base, offset;
      rtx pat;

      next_insn = NEXT_INSN (insn);

      if (! NONJUMP_INSN_P (insn) || ! RTX_FRAME_RELATED_P (insn))
	continue;

      pat = PATTERN (insn);

      /* Remove ldgr/lgdr instructions used for saving and restore
	 GPRs if possible.  */
      if (TARGET_Z10)
	{
	  rtx tmp_pat = pat;

	  if (INSN_CODE (insn) == CODE_FOR_stack_restore_from_fpr)
	    tmp_pat = XVECEXP (pat, 0, 0);

	  if (GET_CODE (tmp_pat) == SET
	      && GET_MODE (SET_SRC (tmp_pat)) == DImode
	      && REG_P (SET_SRC (tmp_pat))
	      && REG_P (SET_DEST (tmp_pat)))
	    {
	      int src_regno = REGNO (SET_SRC (tmp_pat));
	      int dest_regno = REGNO (SET_DEST (tmp_pat));
	      int gpr_regno;
	      int fpr_regno;

	      if (!((GENERAL_REGNO_P (src_regno)
		     && FP_REGNO_P (dest_regno))
		    || (FP_REGNO_P (src_regno)
			&& GENERAL_REGNO_P (dest_regno))))
		continue;

	      gpr_regno = GENERAL_REGNO_P (src_regno) ? src_regno : dest_regno;
	      fpr_regno = FP_REGNO_P (src_regno) ? src_regno : dest_regno;

	      /* GPR must be call-saved, FPR must be call-clobbered.  */
	      if (!call_really_used_regs[fpr_regno]
		  || call_really_used_regs[gpr_regno])
		continue;

	      /* It must not happen that what we once saved in an FPR now
		 needs a stack slot.  */
	      gcc_assert (cfun_gpr_save_slot (gpr_regno) != SAVE_SLOT_STACK);

	      if (cfun_gpr_save_slot (gpr_regno) == SAVE_SLOT_NONE)
		{
		  remove_insn (insn);
		  continue;
		}
	    }
	}

      if (GET_CODE (pat) == PARALLEL
	  && store_multiple_operation (pat, VOIDmode))
	{
	  set = XVECEXP (pat, 0, 0);
	  first = REGNO (SET_SRC (set));
	  last = first + XVECLEN (pat, 0) - 1;
	  offset = const0_rtx;
	  base = eliminate_constant_term (XEXP (SET_DEST (set), 0), &offset);
	  off = INTVAL (offset);

	  if (GET_CODE (base) != REG || off < 0)
	    continue;
	  if (cfun_frame_layout.first_save_gpr != -1
	      && (cfun_frame_layout.first_save_gpr < first
		  || cfun_frame_layout.last_save_gpr > last))
	    continue;
	  if (REGNO (base) != STACK_POINTER_REGNUM
	      && REGNO (base) != HARD_FRAME_POINTER_REGNUM)
	    continue;
	  if (first > BASE_REGNUM || last < BASE_REGNUM)
	    continue;

	  if (cfun_frame_layout.first_save_gpr != -1)
	    {
	      rtx s_pat = save_gprs (base,
				     off + (cfun_frame_layout.first_save_gpr
					    - first) * UNITS_PER_LONG,
				     cfun_frame_layout.first_save_gpr,
				     cfun_frame_layout.last_save_gpr);
	      new_insn = emit_insn_before (s_pat, insn);
	      INSN_ADDRESSES_NEW (new_insn, -1);
	    }

	  remove_insn (insn);
	  continue;
	}

      if (cfun_frame_layout.first_save_gpr == -1
	  && GET_CODE (pat) == SET
	  && GENERAL_REG_P (SET_SRC (pat))
	  && GET_CODE (SET_DEST (pat)) == MEM)
	{
	  set = pat;
	  first = REGNO (SET_SRC (set));
	  offset = const0_rtx;
	  base = eliminate_constant_term (XEXP (SET_DEST (set), 0), &offset);
	  off = INTVAL (offset);

	  if (GET_CODE (base) != REG || off < 0)
	    continue;
	  if (REGNO (base) != STACK_POINTER_REGNUM
	      && REGNO (base) != HARD_FRAME_POINTER_REGNUM)
	    continue;

	  remove_insn (insn);
	  continue;
	}

      if (GET_CODE (pat) == PARALLEL
	  && load_multiple_operation (pat, VOIDmode))
	{
	  set = XVECEXP (pat, 0, 0);
	  first = REGNO (SET_DEST (set));
	  last = first + XVECLEN (pat, 0) - 1;
	  offset = const0_rtx;
	  base = eliminate_constant_term (XEXP (SET_SRC (set), 0), &offset);
	  off = INTVAL (offset);

	  if (GET_CODE (base) != REG || off < 0)
	    continue;

	  if (cfun_frame_layout.first_restore_gpr != -1
	      && (cfun_frame_layout.first_restore_gpr < first
		  || cfun_frame_layout.last_restore_gpr > last))
	    continue;
	  if (REGNO (base) != STACK_POINTER_REGNUM
	      && REGNO (base) != HARD_FRAME_POINTER_REGNUM)
	    continue;
	  if (first > BASE_REGNUM || last < BASE_REGNUM)
	    continue;

	  if (cfun_frame_layout.first_restore_gpr != -1)
	    {
	      rtx rpat = restore_gprs (base,
				       off + (cfun_frame_layout.first_restore_gpr
					      - first) * UNITS_PER_LONG,
				       cfun_frame_layout.first_restore_gpr,
				       cfun_frame_layout.last_restore_gpr);

	      /* Remove REG_CFA_RESTOREs for registers that we no
		 longer need to save.  */
	      REG_NOTES (rpat) = REG_NOTES (insn);
	      for (rtx *ptr = &REG_NOTES (rpat); *ptr; )
		if (REG_NOTE_KIND (*ptr) == REG_CFA_RESTORE
		    && ((int) REGNO (XEXP (*ptr, 0))
			< cfun_frame_layout.first_restore_gpr))
		  *ptr = XEXP (*ptr, 1);
		else
		  ptr = &XEXP (*ptr, 1);
	      new_insn = emit_insn_before (rpat, insn);
	      RTX_FRAME_RELATED_P (new_insn) = 1;
	      INSN_ADDRESSES_NEW (new_insn, -1);
	    }

	  remove_insn (insn);
	  continue;
	}

      if (cfun_frame_layout.first_restore_gpr == -1
	  && GET_CODE (pat) == SET
	  && GENERAL_REG_P (SET_DEST (pat))
	  && GET_CODE (SET_SRC (pat)) == MEM)
	{
	  set = pat;
	  first = REGNO (SET_DEST (set));
	  offset = const0_rtx;
	  base = eliminate_constant_term (XEXP (SET_SRC (set), 0), &offset);
	  off = INTVAL (offset);

	  if (GET_CODE (base) != REG || off < 0)
	    continue;

	  if (REGNO (base) != STACK_POINTER_REGNUM
	      && REGNO (base) != HARD_FRAME_POINTER_REGNUM)
	    continue;

	  remove_insn (insn);
	  continue;
	}
    }
}

/* On z10 and later the dynamic branch prediction must see the
   backward jump within a certain windows.  If not it falls back to
   the static prediction.  This function rearranges the loop backward
   branch in a way which makes the static prediction always correct.
   The function returns true if it added an instruction.  */
static bool
s390_fix_long_loop_prediction (rtx_insn *insn)
{
  rtx set = single_set (insn);
  rtx code_label, label_ref;
  rtx_insn *uncond_jump;
  rtx_insn *cur_insn;
  rtx tmp;
  int distance;

  /* This will exclude branch on count and branch on index patterns
     since these are correctly statically predicted.  */
  if (!set
      || SET_DEST (set) != pc_rtx
      || GET_CODE (SET_SRC(set)) != IF_THEN_ELSE)
    return false;

  /* Skip conditional returns.  */
  if (ANY_RETURN_P (XEXP (SET_SRC (set), 1))
      && XEXP (SET_SRC (set), 2) == pc_rtx)
    return false;

  label_ref = (GET_CODE (XEXP (SET_SRC (set), 1)) == LABEL_REF ?
	       XEXP (SET_SRC (set), 1) : XEXP (SET_SRC (set), 2));

  gcc_assert (GET_CODE (label_ref) == LABEL_REF);

  code_label = XEXP (label_ref, 0);

  if (INSN_ADDRESSES (INSN_UID (code_label)) == -1
      || INSN_ADDRESSES (INSN_UID (insn)) == -1
      || (INSN_ADDRESSES (INSN_UID (insn))
	  - INSN_ADDRESSES (INSN_UID (code_label)) < PREDICT_DISTANCE))
    return false;

  for (distance = 0, cur_insn = PREV_INSN (insn);
       distance < PREDICT_DISTANCE - 6;
       distance += get_attr_length (cur_insn), cur_insn = PREV_INSN (cur_insn))
    if (!cur_insn || JUMP_P (cur_insn) || LABEL_P (cur_insn))
      return false;

  rtx_code_label *new_label = gen_label_rtx ();
  uncond_jump = emit_jump_insn_after (
		  gen_rtx_SET (pc_rtx,
			       gen_rtx_LABEL_REF (VOIDmode, code_label)),
		  insn);
  emit_label_after (new_label, uncond_jump);

  tmp = XEXP (SET_SRC (set), 1);
  XEXP (SET_SRC (set), 1) = XEXP (SET_SRC (set), 2);
  XEXP (SET_SRC (set), 2) = tmp;
  INSN_CODE (insn) = -1;

  XEXP (label_ref, 0) = new_label;
  JUMP_LABEL (insn) = new_label;
  JUMP_LABEL (uncond_jump) = code_label;

  return true;
}

/* Returns 1 if INSN reads the value of REG for purposes not related
   to addressing of memory, and 0 otherwise.  */
static int
s390_non_addr_reg_read_p (rtx reg, rtx_insn *insn)
{
  return reg_referenced_p (reg, PATTERN (insn))
    && !reg_used_in_mem_p (REGNO (reg), PATTERN (insn));
}

/* Starting from INSN find_cond_jump looks downwards in the insn
   stream for a single jump insn which is the last user of the
   condition code set in INSN.  */
static rtx_insn *
find_cond_jump (rtx_insn *insn)
{
  for (; insn; insn = NEXT_INSN (insn))
    {
      rtx ite, cc;

      if (LABEL_P (insn))
	break;

      if (!JUMP_P (insn))
	{
	  if (reg_mentioned_p (gen_rtx_REG (CCmode, CC_REGNUM), insn))
	    break;
	  continue;
	}

      /* This will be triggered by a return.  */
      if (GET_CODE (PATTERN (insn)) != SET)
	break;

      gcc_assert (SET_DEST (PATTERN (insn)) == pc_rtx);
      ite = SET_SRC (PATTERN (insn));

      if (GET_CODE (ite) != IF_THEN_ELSE)
	break;

      cc = XEXP (XEXP (ite, 0), 0);
      if (!REG_P (cc) || !CC_REGNO_P (REGNO (cc)))
	break;

      if (find_reg_note (insn, REG_DEAD, cc))
	return insn;
      break;
    }

  return NULL;
}

/* Swap the condition in COND and the operands in OP0 and OP1 so that
   the semantics does not change.  If NULL_RTX is passed as COND the
   function tries to find the conditional jump starting with INSN.  */
static void
s390_swap_cmp (rtx cond, rtx *op0, rtx *op1, rtx_insn *insn)
{
  rtx tmp = *op0;

  if (cond == NULL_RTX)
    {
      rtx_insn *jump = find_cond_jump (NEXT_INSN (insn));
      rtx set = jump ? single_set (jump) : NULL_RTX;

      if (set == NULL_RTX)
	return;

      cond = XEXP (SET_SRC (set), 0);
    }

  *op0 = *op1;
  *op1 = tmp;
  PUT_CODE (cond, swap_condition (GET_CODE (cond)));
}

/* On z10, instructions of the compare-and-branch family have the
   property to access the register occurring as second operand with
   its bits complemented.  If such a compare is grouped with a second
   instruction that accesses the same register non-complemented, and
   if that register's value is delivered via a bypass, then the
   pipeline recycles, thereby causing significant performance decline.
   This function locates such situations and exchanges the two
   operands of the compare.  The function return true whenever it
   added an insn.  */
static bool
s390_z10_optimize_cmp (rtx_insn *insn)
{
  rtx_insn *prev_insn, *next_insn;
  bool insn_added_p = false;
  rtx cond, *op0, *op1;

  if (GET_CODE (PATTERN (insn)) == PARALLEL)
    {
      /* Handle compare and branch and branch on count
	 instructions.  */
      rtx pattern = single_set (insn);

      if (!pattern
	  || SET_DEST (pattern) != pc_rtx
	  || GET_CODE (SET_SRC (pattern)) != IF_THEN_ELSE)
	return false;

      cond = XEXP (SET_SRC (pattern), 0);
      op0 = &XEXP (cond, 0);
      op1 = &XEXP (cond, 1);
    }
  else if (GET_CODE (PATTERN (insn)) == SET)
    {
      rtx src, dest;

      /* Handle normal compare instructions.  */
      src = SET_SRC (PATTERN (insn));
      dest = SET_DEST (PATTERN (insn));

      if (!REG_P (dest)
	  || !CC_REGNO_P (REGNO (dest))
	  || GET_CODE (src) != COMPARE)
	return false;

      /* s390_swap_cmp will try to find the conditional
	 jump when passing NULL_RTX as condition.  */
      cond = NULL_RTX;
      op0 = &XEXP (src, 0);
      op1 = &XEXP (src, 1);
    }
  else
    return false;

  if (!REG_P (*op0) || !REG_P (*op1))
    return false;

  if (GET_MODE_CLASS (GET_MODE (*op0)) != MODE_INT)
    return false;

  /* Swap the COMPARE arguments and its mask if there is a
     conflicting access in the previous insn.  */
  prev_insn = prev_active_insn (insn);
  if (prev_insn != NULL_RTX && INSN_P (prev_insn)
      && reg_referenced_p (*op1, PATTERN (prev_insn)))
    s390_swap_cmp (cond, op0, op1, insn);

  /* Check if there is a conflict with the next insn. If there
     was no conflict with the previous insn, then swap the
     COMPARE arguments and its mask.  If we already swapped
     the operands, or if swapping them would cause a conflict
     with the previous insn, issue a NOP after the COMPARE in
     order to separate the two instuctions.  */
  next_insn = next_active_insn (insn);
  if (next_insn != NULL_RTX && INSN_P (next_insn)
      && s390_non_addr_reg_read_p (*op1, next_insn))
    {
      if (prev_insn != NULL_RTX && INSN_P (prev_insn)
	  && s390_non_addr_reg_read_p (*op0, prev_insn))
	{
	  if (REGNO (*op1) == 0)
	    emit_insn_after (gen_nop1 (), insn);
	  else
	    emit_insn_after (gen_nop (), insn);
	  insn_added_p = true;
	}
      else
	s390_swap_cmp (cond, op0, op1, insn);
    }
  return insn_added_p;
}

/* Number of INSNs to be scanned backward in the last BB of the loop
   and forward in the first BB of the loop.  This usually should be a
   bit more than the number of INSNs which could go into one
   group.  */
#define S390_OSC_SCAN_INSN_NUM 5

/* Scan LOOP for static OSC collisions and return true if a osc_break
   should be issued for this loop.  */
static bool
s390_adjust_loop_scan_osc (struct loop* loop)

{
  HARD_REG_SET modregs, newregs;
  rtx_insn *insn, *store_insn = NULL;
  rtx set;
  struct s390_address addr_store, addr_load;
  subrtx_iterator::array_type array;
  int insn_count;

  CLEAR_HARD_REG_SET (modregs);

  insn_count = 0;
  FOR_BB_INSNS_REVERSE (loop->latch, insn)
    {
      if (!INSN_P (insn) || INSN_CODE (insn) <= 0)
	continue;

      insn_count++;
      if (insn_count > S390_OSC_SCAN_INSN_NUM)
	return false;

      find_all_hard_reg_sets (insn, &newregs, true);
      IOR_HARD_REG_SET (modregs, newregs);

      set = single_set (insn);
      if (!set)
	continue;

      if (MEM_P (SET_DEST (set))
	  && s390_decompose_address (XEXP (SET_DEST (set), 0), &addr_store))
	{
	  store_insn = insn;
	  break;
	}
    }

  if (store_insn == NULL_RTX)
    return false;

  insn_count = 0;
  FOR_BB_INSNS (loop->header, insn)
    {
      if (!INSN_P (insn) || INSN_CODE (insn) <= 0)
	continue;

      if (insn == store_insn)
	return false;

      insn_count++;
      if (insn_count > S390_OSC_SCAN_INSN_NUM)
	return false;

      find_all_hard_reg_sets (insn, &newregs, true);
      IOR_HARD_REG_SET (modregs, newregs);

      set = single_set (insn);
      if (!set)
	continue;

      /* An intermediate store disrupts static OSC checking
	 anyway.  */
      if (MEM_P (SET_DEST (set))
	  && s390_decompose_address (XEXP (SET_DEST (set), 0), NULL))
	return false;

      FOR_EACH_SUBRTX (iter, array, SET_SRC (set), NONCONST)
	if (MEM_P (*iter)
	    && s390_decompose_address (XEXP (*iter, 0), &addr_load)
	    && rtx_equal_p (addr_load.base, addr_store.base)
	    && rtx_equal_p (addr_load.indx, addr_store.indx)
	    && rtx_equal_p (addr_load.disp, addr_store.disp))
	  {
	    if ((addr_load.base != NULL_RTX
		 && TEST_HARD_REG_BIT (modregs, REGNO (addr_load.base)))
		|| (addr_load.indx != NULL_RTX
		    && TEST_HARD_REG_BIT (modregs, REGNO (addr_load.indx))))
	      return true;
	  }
    }
  return false;
}

/* Look for adjustments which can be done on simple innermost
   loops.  */
static void
s390_adjust_loops ()
{
  struct loop *loop = NULL;

  df_analyze ();
  compute_bb_for_insn ();

  /* Find the loops.  */
  loop_optimizer_init (AVOID_CFG_MODIFICATIONS);

  FOR_EACH_LOOP (loop, LI_ONLY_INNERMOST)
    {
      if (dump_file)
	{
	  flow_loop_dump (loop, dump_file, NULL, 0);
	  fprintf (dump_file, ";;  OSC loop scan Loop: ");
	}
      if (loop->latch == NULL
	  || pc_set (BB_END (loop->latch)) == NULL_RTX
	  || !s390_adjust_loop_scan_osc (loop))
	{
	  if (dump_file)
	    {
	      if (loop->latch == NULL)
		fprintf (dump_file, " muliple backward jumps\n");
	      else
		{
		  fprintf (dump_file, " header insn: %d latch insn: %d ",
			   INSN_UID (BB_HEAD (loop->header)),
			   INSN_UID (BB_END (loop->latch)));
		  if (pc_set (BB_END (loop->latch)) == NULL_RTX)
		    fprintf (dump_file, " loop does not end with jump\n");
		  else
		    fprintf (dump_file, " not instrumented\n");
		}
	    }
	}
      else
	{
	  rtx_insn *new_insn;

	  if (dump_file)
	    fprintf (dump_file, " adding OSC break insn: ");
	  new_insn = emit_insn_before (gen_osc_break (),
				       BB_END (loop->latch));
	  INSN_ADDRESSES_NEW (new_insn, -1);
	}
    }

  loop_optimizer_finalize ();

  df_finish_pass (false);
}

/* Perform machine-dependent processing.  */

static void
s390_reorg (void)
{
  bool pool_overflow = false;
  int hw_before, hw_after;

  if (s390_tune == PROCESSOR_2964_Z13)
    s390_adjust_loops ();

  /* Make sure all splits have been performed; splits after
     machine_dependent_reorg might confuse insn length counts.  */
  split_all_insns_noflow ();

  /* Install the main literal pool and the associated base
     register load insns.

     In addition, there are two problematic situations we need
     to correct:

     - the literal pool might be > 4096 bytes in size, so that
       some of its elements cannot be directly accessed

     - a branch target might be > 64K away from the branch, so that
       it is not possible to use a PC-relative instruction.

     To fix those, we split the single literal pool into multiple
     pool chunks, reloading the pool base register at various
     points throughout the function to ensure it always points to
     the pool chunk the following code expects, and / or replace
     PC-relative branches by absolute branches.

     However, the two problems are interdependent: splitting the
     literal pool can move a branch further away from its target,
     causing the 64K limit to overflow, and on the other hand,
     replacing a PC-relative branch by an absolute branch means
     we need to put the branch target address into the literal
     pool, possibly causing it to overflow.

     So, we loop trying to fix up both problems until we manage
     to satisfy both conditions at the same time.  Note that the
     loop is guaranteed to terminate as every pass of the loop
     strictly decreases the total number of PC-relative branches
     in the function.  (This is not completely true as there
     might be branch-over-pool insns introduced by chunkify_start.
     Those never need to be split however.)  */

  for (;;)
    {
      struct constant_pool *pool = NULL;

      /* Collect the literal pool.  */
      if (!pool_overflow)
	{
	  pool = s390_mainpool_start ();
	  if (!pool)
	    pool_overflow = true;
	}

      /* If literal pool overflowed, start to chunkify it.  */
      if (pool_overflow)
        pool = s390_chunkify_start ();

      /* Split out-of-range branches.  If this has created new
	 literal pool entries, cancel current chunk list and
	 recompute it.  zSeries machines have large branch
	 instructions, so we never need to split a branch.  */
      if (!TARGET_CPU_ZARCH && s390_split_branches ())
        {
          if (pool_overflow)
            s390_chunkify_cancel (pool);
	  else
            s390_mainpool_cancel (pool);

          continue;
        }

      /* If we made it up to here, both conditions are satisfied.
	 Finish up literal pool related changes.  */
      if (pool_overflow)
	s390_chunkify_finish (pool);
      else
	s390_mainpool_finish (pool);

      /* We're done splitting branches.  */
      cfun->machine->split_branches_pending_p = false;
      break;
    }

  /* Generate out-of-pool execute target insns.  */
  if (TARGET_CPU_ZARCH)
    {
      rtx_insn *insn, *target;
      rtx label;

      for (insn = get_insns (); insn; insn = NEXT_INSN (insn))
	{
	  label = s390_execute_label (insn);
	  if (!label)
	    continue;

	  gcc_assert (label != const0_rtx);

	  target = emit_label (XEXP (label, 0));
	  INSN_ADDRESSES_NEW (target, -1);

	  target = emit_insn (s390_execute_target (insn));
	  INSN_ADDRESSES_NEW (target, -1);
	}
    }

  /* Try to optimize prologue and epilogue further.  */
  s390_optimize_prologue ();

  /* Walk over the insns and do some >=z10 specific changes.  */
  if (s390_tune >= PROCESSOR_2097_Z10)
    {
      rtx_insn *insn;
      bool insn_added_p = false;

      /* The insn lengths and addresses have to be up to date for the
	 following manipulations.  */
      shorten_branches (get_insns ());

      for (insn = get_insns (); insn; insn = NEXT_INSN (insn))
	{
	  if (!INSN_P (insn) || INSN_CODE (insn) <= 0)
	    continue;

	  if (JUMP_P (insn))
	    insn_added_p |= s390_fix_long_loop_prediction (insn);

	  if ((GET_CODE (PATTERN (insn)) == PARALLEL
	       || GET_CODE (PATTERN (insn)) == SET)
	      && s390_tune == PROCESSOR_2097_Z10)
	    insn_added_p |= s390_z10_optimize_cmp (insn);
	}

      /* Adjust branches if we added new instructions.  */
      if (insn_added_p)
	shorten_branches (get_insns ());
    }

  s390_function_num_hotpatch_hw (current_function_decl, &hw_before, &hw_after);
  if (hw_after > 0)
    {
      rtx_insn *insn;

      /* Insert NOPs for hotpatching. */
      for (insn = get_insns (); insn; insn = NEXT_INSN (insn))
	/* Emit NOPs
	    1. inside the area covered by debug information to allow setting
	       breakpoints at the NOPs,
	    2. before any insn which results in an asm instruction,
	    3. before in-function labels to avoid jumping to the NOPs, for
	       example as part of a loop,
	    4. before any barrier in case the function is completely empty
	       (__builtin_unreachable ()) and has neither internal labels nor
	       active insns.
	*/
	if (active_insn_p (insn) || BARRIER_P (insn) || LABEL_P (insn))
	  break;
      /* Output a series of NOPs before the first active insn.  */
      while (insn && hw_after > 0)
	{
	  if (hw_after >= 3 && TARGET_CPU_ZARCH)
	    {
	      emit_insn_before (gen_nop_6_byte (), insn);
	      hw_after -= 3;
	    }
	  else if (hw_after >= 2)
	    {
	      emit_insn_before (gen_nop_4_byte (), insn);
	      hw_after -= 2;
	    }
	  else
	    {
	      emit_insn_before (gen_nop_2_byte (), insn);
	      hw_after -= 1;
	    }
	}
    }
}

/* Return true if INSN is a fp load insn writing register REGNO.  */
static inline bool
s390_fpload_toreg (rtx_insn *insn, unsigned int regno)
{
  rtx set;
  enum attr_type flag = s390_safe_attr_type (insn);

  if (flag != TYPE_FLOADSF && flag != TYPE_FLOADDF)
    return false;

  set = single_set (insn);

  if (set == NULL_RTX)
    return false;

  if (!REG_P (SET_DEST (set)) || !MEM_P (SET_SRC (set)))
    return false;

  if (REGNO (SET_DEST (set)) != regno)
    return false;

  return true;
}

/* This value describes the distance to be avoided between an
   arithmetic fp instruction and an fp load writing the same register.
   Z10_EARLYLOAD_DISTANCE - 1 as well as Z10_EARLYLOAD_DISTANCE + 1 is
   fine but the exact value has to be avoided. Otherwise the FP
   pipeline will throw an exception causing a major penalty.  */
#define Z10_EARLYLOAD_DISTANCE 7

/* Rearrange the ready list in order to avoid the situation described
   for Z10_EARLYLOAD_DISTANCE.  A problematic load instruction is
   moved to the very end of the ready list.  */
static void
s390_z10_prevent_earlyload_conflicts (rtx_insn **ready, int *nready_p)
{
  unsigned int regno;
  int nready = *nready_p;
  rtx_insn *tmp;
  int i;
  rtx_insn *insn;
  rtx set;
  enum attr_type flag;
  int distance;

  /* Skip DISTANCE - 1 active insns.  */
  for (insn = last_scheduled_insn, distance = Z10_EARLYLOAD_DISTANCE - 1;
       distance > 0 && insn != NULL_RTX;
       distance--, insn = prev_active_insn (insn))
    if (CALL_P (insn) || JUMP_P (insn))
      return;

  if (insn == NULL_RTX)
    return;

  set = single_set (insn);

  if (set == NULL_RTX || !REG_P (SET_DEST (set))
      || GET_MODE_CLASS (GET_MODE (SET_DEST (set))) != MODE_FLOAT)
    return;

  flag = s390_safe_attr_type (insn);

  if (flag == TYPE_FLOADSF || flag == TYPE_FLOADDF)
    return;

  regno = REGNO (SET_DEST (set));
  i = nready - 1;

  while (!s390_fpload_toreg (ready[i], regno) && i > 0)
    i--;

  if (!i)
    return;

  tmp = ready[i];
  memmove (&ready[1], &ready[0], sizeof (rtx_insn *) * i);
  ready[0] = tmp;
}


/* The s390_sched_state variable tracks the state of the current or
   the last instruction group.

   0,1,2 number of instructions scheduled in the current group
   3     the last group is complete - normal insns
   4     the last group was a cracked/expanded insn */

static int s390_sched_state;

#define S390_SCHED_STATE_NORMAL  3
#define S390_SCHED_STATE_CRACKED 4

#define S390_SCHED_ATTR_MASK_CRACKED    0x1
#define S390_SCHED_ATTR_MASK_EXPANDED   0x2
#define S390_SCHED_ATTR_MASK_ENDGROUP   0x4
#define S390_SCHED_ATTR_MASK_GROUPALONE 0x8

static unsigned int
s390_get_sched_attrmask (rtx_insn *insn)
{
  unsigned int mask = 0;

  switch (s390_tune)
    {
    case PROCESSOR_2827_ZEC12:
      if (get_attr_zEC12_cracked (insn))
	mask |= S390_SCHED_ATTR_MASK_CRACKED;
      if (get_attr_zEC12_expanded (insn))
	mask |= S390_SCHED_ATTR_MASK_EXPANDED;
      if (get_attr_zEC12_endgroup (insn))
	mask |= S390_SCHED_ATTR_MASK_ENDGROUP;
      if (get_attr_zEC12_groupalone (insn))
	mask |= S390_SCHED_ATTR_MASK_GROUPALONE;
      break;
    case PROCESSOR_2964_Z13:
    case PROCESSOR_ARCH12:
      if (get_attr_z13_cracked (insn))
	mask |= S390_SCHED_ATTR_MASK_CRACKED;
      if (get_attr_z13_expanded (insn))
	mask |= S390_SCHED_ATTR_MASK_EXPANDED;
      if (get_attr_z13_endgroup (insn))
	mask |= S390_SCHED_ATTR_MASK_ENDGROUP;
      if (get_attr_z13_groupalone (insn))
	mask |= S390_SCHED_ATTR_MASK_GROUPALONE;
      break;
    default:
      gcc_unreachable ();
    }
  return mask;
}

static unsigned int
s390_get_unit_mask (rtx_insn *insn, int *units)
{
  unsigned int mask = 0;

  switch (s390_tune)
    {
    case PROCESSOR_2964_Z13:
    case PROCESSOR_ARCH12:
      *units = 3;
      if (get_attr_z13_unit_lsu (insn))
	mask |= 1 << 0;
      if (get_attr_z13_unit_fxu (insn))
	mask |= 1 << 1;
      if (get_attr_z13_unit_vfu (insn))
	mask |= 1 << 2;
      break;
    default:
      gcc_unreachable ();
    }
  return mask;
}

/* Return the scheduling score for INSN.  The higher the score the
   better.  The score is calculated from the OOO scheduling attributes
   of INSN and the scheduling state s390_sched_state.  */
static int
s390_sched_score (rtx_insn *insn)
{
  unsigned int mask = s390_get_sched_attrmask (insn);
  int score = 0;

  switch (s390_sched_state)
    {
    case 0:
      /* Try to put insns into the first slot which would otherwise
	 break a group.  */
      if ((mask & S390_SCHED_ATTR_MASK_CRACKED) != 0
	  || (mask & S390_SCHED_ATTR_MASK_EXPANDED) != 0)
	score += 5;
      if ((mask & S390_SCHED_ATTR_MASK_GROUPALONE) != 0)
	score += 10;
      /* fallthrough */
    case 1:
      /* Prefer not cracked insns while trying to put together a
	 group.  */
      if ((mask & S390_SCHED_ATTR_MASK_CRACKED) == 0
	  && (mask & S390_SCHED_ATTR_MASK_EXPANDED) == 0
	  && (mask & S390_SCHED_ATTR_MASK_GROUPALONE) == 0)
	score += 10;
      if ((mask & S390_SCHED_ATTR_MASK_ENDGROUP) == 0)
	score += 5;
      break;
    case 2:
      /* Prefer not cracked insns while trying to put together a
	 group.  */
      if ((mask & S390_SCHED_ATTR_MASK_CRACKED) == 0
	  && (mask & S390_SCHED_ATTR_MASK_EXPANDED) == 0
	  && (mask & S390_SCHED_ATTR_MASK_GROUPALONE) == 0)
	score += 10;
      /* Prefer endgroup insns in the last slot.  */
      if ((mask & S390_SCHED_ATTR_MASK_ENDGROUP) != 0)
	score += 10;
      break;
    case S390_SCHED_STATE_NORMAL:
      /* Prefer not cracked insns if the last was not cracked.  */
      if ((mask & S390_SCHED_ATTR_MASK_CRACKED) == 0
	  && (mask & S390_SCHED_ATTR_MASK_EXPANDED) == 0)
	score += 5;
      if ((mask & S390_SCHED_ATTR_MASK_GROUPALONE) != 0)
	score += 10;
      break;
    case S390_SCHED_STATE_CRACKED:
      /* Try to keep cracked insns together to prevent them from
	 interrupting groups.  */
      if ((mask & S390_SCHED_ATTR_MASK_CRACKED) != 0
	  || (mask & S390_SCHED_ATTR_MASK_EXPANDED) != 0)
	score += 5;
      break;
    }

  if (s390_tune >= PROCESSOR_2964_Z13)
    {
      int units, i;
      unsigned unit_mask, m = 1;

      unit_mask = s390_get_unit_mask (insn, &units);
      gcc_assert (units <= MAX_SCHED_UNITS);

      /* Add a score in range 0..MAX_SCHED_MIX_SCORE depending on how long
	 ago the last insn of this unit type got scheduled.  This is
	 supposed to help providing a proper instruction mix to the
	 CPU.  */
      for (i = 0; i < units; i++, m <<= 1)
	if (m & unit_mask)
	  score += (last_scheduled_unit_distance[i] * MAX_SCHED_MIX_SCORE /
		    MAX_SCHED_MIX_DISTANCE);
    }
  return score;
}

/* This function is called via hook TARGET_SCHED_REORDER before
   issuing one insn from list READY which contains *NREADYP entries.
   For target z10 it reorders load instructions to avoid early load
   conflicts in the floating point pipeline  */
static int
s390_sched_reorder (FILE *file, int verbose,
		    rtx_insn **ready, int *nreadyp, int clock ATTRIBUTE_UNUSED)
{
  if (s390_tune == PROCESSOR_2097_Z10
      && reload_completed
      && *nreadyp > 1)
    s390_z10_prevent_earlyload_conflicts (ready, nreadyp);

  if (s390_tune >= PROCESSOR_2827_ZEC12
      && reload_completed
      && *nreadyp > 1)
    {
      int i;
      int last_index = *nreadyp - 1;
      int max_index = -1;
      int max_score = -1;
      rtx_insn *tmp;

      /* Just move the insn with the highest score to the top (the
	 end) of the list.  A full sort is not needed since a conflict
	 in the hazard recognition cannot happen.  So the top insn in
	 the ready list will always be taken.  */
      for (i = last_index; i >= 0; i--)
	{
	  int score;

	  if (recog_memoized (ready[i]) < 0)
	    continue;

	  score = s390_sched_score (ready[i]);
	  if (score > max_score)
	    {
	      max_score = score;
	      max_index = i;
	    }
	}

      if (max_index != -1)
	{
	  if (max_index != last_index)
	    {
	      tmp = ready[max_index];
	      ready[max_index] = ready[last_index];
	      ready[last_index] = tmp;

	      if (verbose > 5)
		fprintf (file,
			 ";;\t\tBACKEND: move insn %d to the top of list\n",
			 INSN_UID (ready[last_index]));
	    }
	  else if (verbose > 5)
	    fprintf (file,
		     ";;\t\tBACKEND: best insn %d already on top\n",
		     INSN_UID (ready[last_index]));
	}

      if (verbose > 5)
	{
	  fprintf (file, "ready list ooo attributes - sched state: %d\n",
		   s390_sched_state);

	  for (i = last_index; i >= 0; i--)
	    {
	      unsigned int sched_mask;
	      rtx_insn *insn = ready[i];

	      if (recog_memoized (insn) < 0)
		continue;

	      sched_mask = s390_get_sched_attrmask (insn);
	      fprintf (file, ";;\t\tBACKEND: insn %d score: %d: ",
		       INSN_UID (insn),
		       s390_sched_score (insn));
#define PRINT_SCHED_ATTR(M, ATTR) fprintf (file, "%s ",\
					   ((M) & sched_mask) ? #ATTR : "");
	      PRINT_SCHED_ATTR (S390_SCHED_ATTR_MASK_CRACKED, cracked);
	      PRINT_SCHED_ATTR (S390_SCHED_ATTR_MASK_EXPANDED, expanded);
	      PRINT_SCHED_ATTR (S390_SCHED_ATTR_MASK_ENDGROUP, endgroup);
	      PRINT_SCHED_ATTR (S390_SCHED_ATTR_MASK_GROUPALONE, groupalone);
#undef PRINT_SCHED_ATTR
	      if (s390_tune >= PROCESSOR_2964_Z13)
		{
		  unsigned int unit_mask, m = 1;
		  int units, j;

		  unit_mask  = s390_get_unit_mask (insn, &units);
		  fprintf (file, "(units:");
		  for (j = 0; j < units; j++, m <<= 1)
		    if (m & unit_mask)
		      fprintf (file, " u%d", j);
		  fprintf (file, ")");
		}
	      fprintf (file, "\n");
	    }
	}
    }

  return s390_issue_rate ();
}


/* This function is called via hook TARGET_SCHED_VARIABLE_ISSUE after
   the scheduler has issued INSN.  It stores the last issued insn into
   last_scheduled_insn in order to make it available for
   s390_sched_reorder.  */
static int
s390_sched_variable_issue (FILE *file, int verbose, rtx_insn *insn, int more)
{
  last_scheduled_insn = insn;

  if (s390_tune >= PROCESSOR_2827_ZEC12
      && reload_completed
      && recog_memoized (insn) >= 0)
    {
      unsigned int mask = s390_get_sched_attrmask (insn);

      if ((mask & S390_SCHED_ATTR_MASK_CRACKED) != 0
	  || (mask & S390_SCHED_ATTR_MASK_EXPANDED) != 0)
	s390_sched_state = S390_SCHED_STATE_CRACKED;
      else if ((mask & S390_SCHED_ATTR_MASK_ENDGROUP) != 0
	       || (mask & S390_SCHED_ATTR_MASK_GROUPALONE) != 0)
	s390_sched_state = S390_SCHED_STATE_NORMAL;
      else
	{
	  /* Only normal insns are left (mask == 0).  */
	  switch (s390_sched_state)
	    {
	    case 0:
	    case 1:
	    case 2:
	    case S390_SCHED_STATE_NORMAL:
	      if (s390_sched_state == S390_SCHED_STATE_NORMAL)
		s390_sched_state = 1;
	      else
		s390_sched_state++;

	      break;
	    case S390_SCHED_STATE_CRACKED:
	      s390_sched_state = S390_SCHED_STATE_NORMAL;
	      break;
	    }
	}

      if (s390_tune >= PROCESSOR_2964_Z13)
	{
	  int units, i;
	  unsigned unit_mask, m = 1;

	  unit_mask = s390_get_unit_mask (insn, &units);
	  gcc_assert (units <= MAX_SCHED_UNITS);

	  for (i = 0; i < units; i++, m <<= 1)
	    if (m & unit_mask)
	      last_scheduled_unit_distance[i] = 0;
	    else if (last_scheduled_unit_distance[i] < MAX_SCHED_MIX_DISTANCE)
	      last_scheduled_unit_distance[i]++;
	}

      if (verbose > 5)
	{
	  unsigned int sched_mask;

	  sched_mask = s390_get_sched_attrmask (insn);

	  fprintf (file, ";;\t\tBACKEND: insn %d: ", INSN_UID (insn));
#define PRINT_SCHED_ATTR(M, ATTR) fprintf (file, "%s ", ((M) & sched_mask) ? #ATTR : "");
	  PRINT_SCHED_ATTR (S390_SCHED_ATTR_MASK_CRACKED, cracked);
	  PRINT_SCHED_ATTR (S390_SCHED_ATTR_MASK_EXPANDED, expanded);
	  PRINT_SCHED_ATTR (S390_SCHED_ATTR_MASK_ENDGROUP, endgroup);
	  PRINT_SCHED_ATTR (S390_SCHED_ATTR_MASK_GROUPALONE, groupalone);
#undef PRINT_SCHED_ATTR

	  if (s390_tune >= PROCESSOR_2964_Z13)
	    {
	      unsigned int unit_mask, m = 1;
	      int units, j;

	      unit_mask  = s390_get_unit_mask (insn, &units);
	      fprintf (file, "(units:");
	      for (j = 0; j < units; j++, m <<= 1)
		if (m & unit_mask)
		  fprintf (file, " %d", j);
	      fprintf (file, ")");
	    }
	  fprintf (file, " sched state: %d\n", s390_sched_state);

	  if (s390_tune >= PROCESSOR_2964_Z13)
	    {
	      int units, j;

	      s390_get_unit_mask (insn, &units);

	      fprintf (file, ";;\t\tBACKEND: units unused for: ");
	      for (j = 0; j < units; j++)
		fprintf (file, "%d:%d ", j, last_scheduled_unit_distance[j]);
	      fprintf (file, "\n");
	    }
	}
    }

  if (GET_CODE (PATTERN (insn)) != USE
      && GET_CODE (PATTERN (insn)) != CLOBBER)
    return more - 1;
  else
    return more;
}

static void
s390_sched_init (FILE *file ATTRIBUTE_UNUSED,
		 int verbose ATTRIBUTE_UNUSED,
		 int max_ready ATTRIBUTE_UNUSED)
{
  last_scheduled_insn = NULL;
  memset (last_scheduled_unit_distance, 0, MAX_SCHED_UNITS * sizeof (int));
  s390_sched_state = 0;
}

/* This target hook implementation for TARGET_LOOP_UNROLL_ADJUST calculates
   a new number struct loop *loop should be unrolled if tuned for cpus with
   a built-in stride prefetcher.
   The loop is analyzed for memory accesses by calling check_dpu for
   each rtx of the loop. Depending on the loop_depth and the amount of
   memory accesses a new number <=nunroll is returned to improve the
   behavior of the hardware prefetch unit.  */
static unsigned
s390_loop_unroll_adjust (unsigned nunroll, struct loop *loop)
{
  basic_block *bbs;
  rtx_insn *insn;
  unsigned i;
  unsigned mem_count = 0;

  if (s390_tune < PROCESSOR_2097_Z10)
    return nunroll;

  /* Count the number of memory references within the loop body.  */
  bbs = get_loop_body (loop);
  subrtx_iterator::array_type array;
  for (i = 0; i < loop->num_nodes; i++)
    FOR_BB_INSNS (bbs[i], insn)
      if (INSN_P (insn) && INSN_CODE (insn) != -1)
	FOR_EACH_SUBRTX (iter, array, PATTERN (insn), NONCONST)
	  if (MEM_P (*iter))
	    mem_count += 1;
  free (bbs);

  /* Prevent division by zero, and we do not need to adjust nunroll in this case.  */
  if (mem_count == 0)
    return nunroll;

  switch (loop_depth(loop))
    {
    case 1:
      return MIN (nunroll, 28 / mem_count);
    case 2:
      return MIN (nunroll, 22 / mem_count);
    default:
      return MIN (nunroll, 16 / mem_count);
    }
}

/* Restore the current options.  This is a hook function and also called
   internally.  */

static void
s390_function_specific_restore (struct gcc_options *opts,
				struct cl_target_option *ptr ATTRIBUTE_UNUSED)
{
  opts->x_s390_cost_pointer = (long)processor_table[opts->x_s390_tune].cost;
}

static void
s390_option_override_internal (bool main_args_p,
			       struct gcc_options *opts,
			       const struct gcc_options *opts_set)
{
  const char *prefix;
  const char *suffix;

  /* Set up prefix/suffix so the error messages refer to either the command
     line argument, or the attribute(target).  */
  if (main_args_p)
    {
      prefix = "-m";
      suffix = "";
    }
  else
    {
      prefix = "option(\"";
      suffix = "\")";
    }


  /* Architecture mode defaults according to ABI.  */
  if (!(opts_set->x_target_flags & MASK_ZARCH))
    {
      if (TARGET_64BIT)
	opts->x_target_flags |= MASK_ZARCH;
      else
	opts->x_target_flags &= ~MASK_ZARCH;
    }

  /* Set the march default in case it hasn't been specified on cmdline.  */
  if (!opts_set->x_s390_arch)
    opts->x_s390_arch = PROCESSOR_2064_Z900;
  else if (opts->x_s390_arch == PROCESSOR_9672_G5
	   || opts->x_s390_arch == PROCESSOR_9672_G6)
    warning (OPT_Wdeprecated, "%sarch=%s%s is deprecated and will be removed "
	     "in future releases; use at least %sarch=z900%s",
	     prefix, opts->x_s390_arch == PROCESSOR_9672_G5 ? "g5" : "g6",
	     suffix, prefix, suffix);

  opts->x_s390_arch_flags = processor_flags_table[(int) opts->x_s390_arch];

  /* Determine processor to tune for.  */
  if (!opts_set->x_s390_tune)
    opts->x_s390_tune = opts->x_s390_arch;
  else if (opts->x_s390_tune == PROCESSOR_9672_G5
	   || opts->x_s390_tune == PROCESSOR_9672_G6)
    warning (OPT_Wdeprecated, "%stune=%s%s is deprecated and will be removed "
	     "in future releases; use at least %stune=z900%s",
	     prefix, opts->x_s390_tune == PROCESSOR_9672_G5 ? "g5" : "g6",
	     suffix, prefix, suffix);

  opts->x_s390_tune_flags = processor_flags_table[opts->x_s390_tune];

  /* Sanity checks.  */
  if (opts->x_s390_arch == PROCESSOR_NATIVE
      || opts->x_s390_tune == PROCESSOR_NATIVE)
    gcc_unreachable ();
  if (TARGET_ZARCH_P (opts->x_target_flags) && !TARGET_CPU_ZARCH_P (opts))
    error ("z/Architecture mode not supported on %s",
	   processor_table[(int)opts->x_s390_arch].name);
  if (TARGET_64BIT && !TARGET_ZARCH_P (opts->x_target_flags))
    error ("64-bit ABI not supported in ESA/390 mode");

  /* Enable hardware transactions if available and not explicitly
     disabled by user.  E.g. with -m31 -march=zEC12 -mzarch */
  if (!TARGET_OPT_HTM_P (opts_set->x_target_flags))
    {
      if (TARGET_CPU_HTM_P (opts) && TARGET_ZARCH_P (opts->x_target_flags))
	opts->x_target_flags |= MASK_OPT_HTM;
      else
	opts->x_target_flags &= ~MASK_OPT_HTM;
    }

  if (TARGET_OPT_VX_P (opts_set->x_target_flags))
    {
      if (TARGET_OPT_VX_P (opts->x_target_flags))
	{
	  if (!TARGET_CPU_VX_P (opts))
	    error ("hardware vector support not available on %s",
		   processor_table[(int)opts->x_s390_arch].name);
	  if (TARGET_SOFT_FLOAT_P (opts->x_target_flags))
	    error ("hardware vector support not available with -msoft-float");
	}
    }
  else
    {
      if (TARGET_CPU_VX_P (opts))
	/* Enable vector support if available and not explicitly disabled
	   by user.  E.g. with -m31 -march=z13 -mzarch */
	opts->x_target_flags |= MASK_OPT_VX;
      else
	opts->x_target_flags &= ~MASK_OPT_VX;
    }

  /* Use hardware DFP if available and not explicitly disabled by
     user. E.g. with -m31 -march=z10 -mzarch   */
  if (!TARGET_HARD_DFP_P (opts_set->x_target_flags))
    {
      if (TARGET_DFP_P (opts))
	opts->x_target_flags |= MASK_HARD_DFP;
      else
	opts->x_target_flags &= ~MASK_HARD_DFP;
    }

  if (TARGET_HARD_DFP_P (opts->x_target_flags) && !TARGET_DFP_P (opts))
    {
      if (TARGET_HARD_DFP_P (opts_set->x_target_flags))
	{
	  if (!TARGET_CPU_DFP_P (opts))
	    error ("hardware decimal floating point instructions"
		   " not available on %s",
		   processor_table[(int)opts->x_s390_arch].name);
	  if (!TARGET_ZARCH_P (opts->x_target_flags))
	    error ("hardware decimal floating point instructions"
		   " not available in ESA/390 mode");
	}
      else
	opts->x_target_flags &= ~MASK_HARD_DFP;
    }

  if (TARGET_SOFT_FLOAT_P (opts_set->x_target_flags)
      && TARGET_SOFT_FLOAT_P (opts->x_target_flags))
    {
      if (TARGET_HARD_DFP_P (opts_set->x_target_flags)
	  && TARGET_HARD_DFP_P (opts->x_target_flags))
	error ("-mhard-dfp can%'t be used in conjunction with -msoft-float");

      opts->x_target_flags &= ~MASK_HARD_DFP;
    }

  if (TARGET_BACKCHAIN_P (opts->x_target_flags)
      && TARGET_PACKED_STACK_P (opts->x_target_flags)
      && TARGET_HARD_FLOAT_P (opts->x_target_flags))
    error ("-mbackchain -mpacked-stack -mhard-float are not supported "
	   "in combination");

  if (opts->x_s390_stack_size)
    {
      if (opts->x_s390_stack_guard >= opts->x_s390_stack_size)
	error ("stack size must be greater than the stack guard value");
      else if (opts->x_s390_stack_size > 1 << 16)
	error ("stack size must not be greater than 64k");
    }
  else if (opts->x_s390_stack_guard)
    error ("-mstack-guard implies use of -mstack-size");

#ifdef TARGET_DEFAULT_LONG_DOUBLE_128
  if (!TARGET_LONG_DOUBLE_128_P (opts_set->x_target_flags))
    opts->x_target_flags |= MASK_LONG_DOUBLE_128;
#endif

  if (opts->x_s390_tune >= PROCESSOR_2097_Z10)
    {
      maybe_set_param_value (PARAM_MAX_UNROLLED_INSNS, 100,
			     opts->x_param_values,
			     opts_set->x_param_values);
      maybe_set_param_value (PARAM_MAX_UNROLL_TIMES, 32,
			     opts->x_param_values,
			     opts_set->x_param_values);
      maybe_set_param_value (PARAM_MAX_COMPLETELY_PEELED_INSNS, 2000,
			     opts->x_param_values,
			     opts_set->x_param_values);
      maybe_set_param_value (PARAM_MAX_COMPLETELY_PEEL_TIMES, 64,
			     opts->x_param_values,
			     opts_set->x_param_values);
    }

  maybe_set_param_value (PARAM_MAX_PENDING_LIST_LENGTH, 256,
			 opts->x_param_values,
			 opts_set->x_param_values);
  /* values for loop prefetching */
  maybe_set_param_value (PARAM_L1_CACHE_LINE_SIZE, 256,
			 opts->x_param_values,
			 opts_set->x_param_values);
  maybe_set_param_value (PARAM_L1_CACHE_SIZE, 128,
			 opts->x_param_values,
			 opts_set->x_param_values);
  /* s390 has more than 2 levels and the size is much larger.  Since
     we are always running virtualized assume that we only get a small
     part of the caches above l1.  */
  maybe_set_param_value (PARAM_L2_CACHE_SIZE, 1500,
			 opts->x_param_values,
			 opts_set->x_param_values);
  maybe_set_param_value (PARAM_PREFETCH_MIN_INSN_TO_MEM_RATIO, 2,
			 opts->x_param_values,
			 opts_set->x_param_values);
  maybe_set_param_value (PARAM_SIMULTANEOUS_PREFETCHES, 6,
			 opts->x_param_values,
			 opts_set->x_param_values);

  /* Use the alternative scheduling-pressure algorithm by default.  */
  maybe_set_param_value (PARAM_SCHED_PRESSURE_ALGORITHM, 2,
                         opts->x_param_values,
                         opts_set->x_param_values);

  maybe_set_param_value (PARAM_MIN_VECT_LOOP_BOUND, 2,
			 opts->x_param_values,
			 opts_set->x_param_values);

  /* Call target specific restore function to do post-init work.  At the moment,
     this just sets opts->x_s390_cost_pointer.  */
  s390_function_specific_restore (opts, NULL);
}

static void
s390_option_override (void)
{
  unsigned int i;
  cl_deferred_option *opt;
  vec<cl_deferred_option> *v =
    (vec<cl_deferred_option> *) s390_deferred_options;

  if (v)
    FOR_EACH_VEC_ELT (*v, i, opt)
      {
	switch (opt->opt_index)
	  {
	  case OPT_mhotpatch_:
	    {
	      int val1;
	      int val2;
	      char s[256];
	      char *t;

	      strncpy (s, opt->arg, 256);
	      s[255] = 0;
	      t = strchr (s, ',');
	      if (t != NULL)
		{
		  *t = 0;
		  t++;
		  val1 = integral_argument (s);
		  val2 = integral_argument (t);
		}
	      else
		{
		  val1 = -1;
		  val2 = -1;
		}
	      if (val1 == -1 || val2 == -1)
		{
		  /* argument is not a plain number */
		  error ("arguments to %qs should be non-negative integers",
			 "-mhotpatch=n,m");
		  break;
		}
	      else if (val1 > s390_hotpatch_hw_max
		       || val2 > s390_hotpatch_hw_max)
		{
		  error ("argument to %qs is too large (max. %d)",
			 "-mhotpatch=n,m", s390_hotpatch_hw_max);
		  break;
		}
	      s390_hotpatch_hw_before_label = val1;
	      s390_hotpatch_hw_after_label = val2;
	      break;
	    }
	  default:
	    gcc_unreachable ();
	  }
      }

  /* Set up function hooks.  */
  init_machine_status = s390_init_machine_status;

  s390_option_override_internal (true, &global_options, &global_options_set);

  /* Save the initial options in case the user does function specific
     options.  */
  target_option_default_node = build_target_option_node (&global_options);
  target_option_current_node = target_option_default_node;

  /* This cannot reside in s390_option_optimization_table since HAVE_prefetch
     requires the arch flags to be evaluated already.  Since prefetching
     is beneficial on s390, we enable it if available.  */
  if (flag_prefetch_loop_arrays < 0 && HAVE_prefetch && optimize >= 3)
    flag_prefetch_loop_arrays = 1;

  if (TARGET_TPF)
    {
      /* Don't emit DWARF3/4 unless specifically selected.  The TPF
	 debuggers do not yet support DWARF 3/4.  */
      if (!global_options_set.x_dwarf_strict) 
	dwarf_strict = 1;
      if (!global_options_set.x_dwarf_version)
	dwarf_version = 2;
    }

  /* Register a target-specific optimization-and-lowering pass
     to run immediately before prologue and epilogue generation.

     Registering the pass must be done at start up.  It's
     convenient to do it here.  */
  opt_pass *new_pass = new pass_s390_early_mach (g);
  struct register_pass_info insert_pass_s390_early_mach =
    {
      new_pass,			/* pass */
      "pro_and_epilogue",	/* reference_pass_name */
      1,			/* ref_pass_instance_number */
      PASS_POS_INSERT_BEFORE	/* po_op */
    };
  register_pass (&insert_pass_s390_early_mach);
}

#if S390_USE_TARGET_ATTRIBUTE
/* Inner function to process the attribute((target(...))), take an argument and
   set the current options from the argument. If we have a list, recursively go
   over the list.  */

static bool
s390_valid_target_attribute_inner_p (tree args,
				     struct gcc_options *opts,
				     struct gcc_options *new_opts_set,
				     bool force_pragma)
{
  char *next_optstr;
  bool ret = true;

#define S390_ATTRIB(S,O,A)  { S, sizeof (S)-1, O, A, 0 }
#define S390_PRAGMA(S,O,A)  { S, sizeof (S)-1, O, A, 1 }
  static const struct
  {
    const char *string;
    size_t len;
    int opt;
    int has_arg;
    int only_as_pragma;
  } attrs[] = {
    /* enum options */
    S390_ATTRIB ("arch=", OPT_march_, 1),
    S390_ATTRIB ("tune=", OPT_mtune_, 1),
    /* uinteger options */
    S390_ATTRIB ("stack-guard=", OPT_mstack_guard_, 1),
    S390_ATTRIB ("stack-size=", OPT_mstack_size_, 1),
    S390_ATTRIB ("branch-cost=", OPT_mbranch_cost_, 1),
    S390_ATTRIB ("warn-framesize=", OPT_mwarn_framesize_, 1),
    /* flag options */
    S390_ATTRIB ("backchain", OPT_mbackchain, 0),
    S390_ATTRIB ("hard-dfp", OPT_mhard_dfp, 0),
    S390_ATTRIB ("hard-float", OPT_mhard_float, 0),
    S390_ATTRIB ("htm", OPT_mhtm, 0),
    S390_ATTRIB ("vx", OPT_mvx, 0),
    S390_ATTRIB ("packed-stack", OPT_mpacked_stack, 0),
    S390_ATTRIB ("small-exec", OPT_msmall_exec, 0),
    S390_ATTRIB ("soft-float", OPT_msoft_float, 0),
    S390_ATTRIB ("mvcle", OPT_mmvcle, 0),
    S390_PRAGMA ("zvector", OPT_mzvector, 0),
    /* boolean options */
    S390_ATTRIB ("warn-dynamicstack", OPT_mwarn_dynamicstack, 0),
  };
#undef S390_ATTRIB
#undef S390_PRAGMA

  /* If this is a list, recurse to get the options.  */
  if (TREE_CODE (args) == TREE_LIST)
    {
      bool ret = true;
      int num_pragma_values;
      int i;

      /* Note: attribs.c:decl_attributes prepends the values from
	 current_target_pragma to the list of target attributes.  To determine
	 whether we're looking at a value of the attribute or the pragma we
	 assume that the first [list_length (current_target_pragma)] values in
	 the list are the values from the pragma.  */
      num_pragma_values = (!force_pragma && current_target_pragma != NULL)
	? list_length (current_target_pragma) : 0;
      for (i = 0; args; args = TREE_CHAIN (args), i++)
	{
	  bool is_pragma;

	  is_pragma = (force_pragma || i < num_pragma_values);
	  if (TREE_VALUE (args)
	      && !s390_valid_target_attribute_inner_p (TREE_VALUE (args),
						       opts, new_opts_set,
						       is_pragma))
	    {
	      ret = false;
	    }
	}
      return ret;
    }

  else if (TREE_CODE (args) != STRING_CST)
    {
      error ("attribute %<target%> argument not a string");
      return false;
    }

  /* Handle multiple arguments separated by commas.  */
  next_optstr = ASTRDUP (TREE_STRING_POINTER (args));

  while (next_optstr && *next_optstr != '\0')
    {
      char *p = next_optstr;
      char *orig_p = p;
      char *comma = strchr (next_optstr, ',');
      size_t len, opt_len;
      int opt;
      bool opt_set_p;
      char ch;
      unsigned i;
      int mask = 0;
      enum cl_var_type var_type;
      bool found;

      if (comma)
	{
	  *comma = '\0';
	  len = comma - next_optstr;
	  next_optstr = comma + 1;
	}
      else
	{
	  len = strlen (p);
	  next_optstr = NULL;
	}

      /* Recognize no-xxx.  */
      if (len > 3 && p[0] == 'n' && p[1] == 'o' && p[2] == '-')
	{
	  opt_set_p = false;
	  p += 3;
	  len -= 3;
	}
      else
	opt_set_p = true;

      /* Find the option.  */
      ch = *p;
      found = false;
      for (i = 0; i < ARRAY_SIZE (attrs); i++)
	{
	  opt_len = attrs[i].len;
	  if (ch == attrs[i].string[0]
	      && ((attrs[i].has_arg) ? len > opt_len : len == opt_len)
	      && memcmp (p, attrs[i].string, opt_len) == 0)
	    {
	      opt = attrs[i].opt;
	      if (!opt_set_p && cl_options[opt].cl_reject_negative)
		continue;
	      mask = cl_options[opt].var_value;
	      var_type = cl_options[opt].var_type;
	      found = true;
	      break;
	    }
	}

      /* Process the option.  */
      if (!found)
	{
	  error ("attribute(target(\"%s\")) is unknown", orig_p);
	  return false;
	}
      else if (attrs[i].only_as_pragma && !force_pragma)
	{
	  /* Value is not allowed for the target attribute.  */
	  error ("value %qs is not supported by attribute %<target%>",
		 attrs[i].string);
	  return false;
	}

      else if (var_type == CLVC_BIT_SET || var_type == CLVC_BIT_CLEAR)
	{
	  if (var_type == CLVC_BIT_CLEAR)
	    opt_set_p = !opt_set_p;

	  if (opt_set_p)
	    opts->x_target_flags |= mask;
	  else
	    opts->x_target_flags &= ~mask;
	  new_opts_set->x_target_flags |= mask;
	}

      else if (cl_options[opt].var_type == CLVC_BOOLEAN)
	{
	  int value;

	  if (cl_options[opt].cl_uinteger)
	    {
	      /* Unsigned integer argument.  Code based on the function
		 decode_cmdline_option () in opts-common.c.  */
	      value = integral_argument (p + opt_len);
	    }
	  else
	    value = (opt_set_p) ? 1 : 0;

	  if (value != -1)
	    {
	      struct cl_decoded_option decoded;

	      /* Value range check; only implemented for numeric and boolean
		 options at the moment.  */
	      generate_option (opt, NULL, value, CL_TARGET, &decoded);
	      s390_handle_option (opts, new_opts_set, &decoded, input_location);
	      set_option (opts, new_opts_set, opt, value,
			  p + opt_len, DK_UNSPECIFIED, input_location,
			  global_dc);
	    }
	  else
	    {
	      error ("attribute(target(\"%s\")) is unknown", orig_p);
	      ret = false;
	    }
	}

      else if (cl_options[opt].var_type == CLVC_ENUM)
	{
	  bool arg_ok;
	  int value;

	  arg_ok = opt_enum_arg_to_value (opt, p + opt_len, &value, CL_TARGET);
	  if (arg_ok)
	    set_option (opts, new_opts_set, opt, value,
			p + opt_len, DK_UNSPECIFIED, input_location,
			global_dc);
	  else
	    {
	      error ("attribute(target(\"%s\")) is unknown", orig_p);
	      ret = false;
	    }
	}

      else
	gcc_unreachable ();
    }
  return ret;
}

/* Return a TARGET_OPTION_NODE tree of the target options listed or NULL.  */

tree
s390_valid_target_attribute_tree (tree args,
				  struct gcc_options *opts,
				  const struct gcc_options *opts_set,
				  bool force_pragma)
{
  tree t = NULL_TREE;
  struct gcc_options new_opts_set;

  memset (&new_opts_set, 0, sizeof (new_opts_set));

  /* Process each of the options on the chain.  */
  if (! s390_valid_target_attribute_inner_p (args, opts, &new_opts_set,
					     force_pragma))
    return error_mark_node;

  /* If some option was set (even if it has not changed), rerun
     s390_option_override_internal, and then save the options away.  */
  if (new_opts_set.x_target_flags
      || new_opts_set.x_s390_arch
      || new_opts_set.x_s390_tune
      || new_opts_set.x_s390_stack_guard
      || new_opts_set.x_s390_stack_size
      || new_opts_set.x_s390_branch_cost
      || new_opts_set.x_s390_warn_framesize
      || new_opts_set.x_s390_warn_dynamicstack_p)
    {
      const unsigned char *src = (const unsigned char *)opts_set;
      unsigned char *dest = (unsigned char *)&new_opts_set;
      unsigned int i;

      /* Merge the original option flags into the new ones.  */
      for (i = 0; i < sizeof(*opts_set); i++)
	dest[i] |= src[i];

      /* Do any overrides, such as arch=xxx, or tune=xxx support.  */
      s390_option_override_internal (false, opts, &new_opts_set);
      /* Save the current options unless we are validating options for
	 #pragma.  */
      t = build_target_option_node (opts);
    }
  return t;
}

/* Hook to validate attribute((target("string"))).  */

static bool
s390_valid_target_attribute_p (tree fndecl,
			       tree ARG_UNUSED (name),
			       tree args,
			       int ARG_UNUSED (flags))
{
  struct gcc_options func_options;
  tree new_target, new_optimize;
  bool ret = true;

  /* attribute((target("default"))) does nothing, beyond
     affecting multi-versioning.  */
  if (TREE_VALUE (args)
      && TREE_CODE (TREE_VALUE (args)) == STRING_CST
      && TREE_CHAIN (args) == NULL_TREE
      && strcmp (TREE_STRING_POINTER (TREE_VALUE (args)), "default") == 0)
    return true;

  tree old_optimize = build_optimization_node (&global_options);

  /* Get the optimization options of the current function.  */
  tree func_optimize = DECL_FUNCTION_SPECIFIC_OPTIMIZATION (fndecl);

  if (!func_optimize)
    func_optimize = old_optimize;

  /* Init func_options.  */
  memset (&func_options, 0, sizeof (func_options));
  init_options_struct (&func_options, NULL);
  lang_hooks.init_options_struct (&func_options);

  cl_optimization_restore (&func_options, TREE_OPTIMIZATION (func_optimize));

  /* Initialize func_options to the default before its target options can
     be set.  */
  cl_target_option_restore (&func_options,
			    TREE_TARGET_OPTION (target_option_default_node));

  new_target = s390_valid_target_attribute_tree (args, &func_options,
						 &global_options_set,
						 (args ==
						  current_target_pragma));
  new_optimize = build_optimization_node (&func_options);
  if (new_target == error_mark_node)
    ret = false;
  else if (fndecl && new_target)
    {
      DECL_FUNCTION_SPECIFIC_TARGET (fndecl) = new_target;
      if (old_optimize != new_optimize)
	DECL_FUNCTION_SPECIFIC_OPTIMIZATION (fndecl) = new_optimize;
    }
  return ret;
}

/* Restore targets globals from NEW_TREE and invalidate s390_previous_fndecl
   cache.  */

void
s390_activate_target_options (tree new_tree)
{
  cl_target_option_restore (&global_options, TREE_TARGET_OPTION (new_tree));
  if (TREE_TARGET_GLOBALS (new_tree))
    restore_target_globals (TREE_TARGET_GLOBALS (new_tree));
  else if (new_tree == target_option_default_node)
    restore_target_globals (&default_target_globals);
  else
    TREE_TARGET_GLOBALS (new_tree) = save_target_globals_default_opts ();
  s390_previous_fndecl = NULL_TREE;
}

/* Establish appropriate back-end context for processing the function
   FNDECL.  The argument might be NULL to indicate processing at top
   level, outside of any function scope.  */
static void
s390_set_current_function (tree fndecl)
{
  /* Only change the context if the function changes.  This hook is called
     several times in the course of compiling a function, and we don't want to
     slow things down too much or call target_reinit when it isn't safe.  */
  if (fndecl == s390_previous_fndecl)
    return;

  tree old_tree;
  if (s390_previous_fndecl == NULL_TREE)
    old_tree = target_option_current_node;
  else if (DECL_FUNCTION_SPECIFIC_TARGET (s390_previous_fndecl))
    old_tree = DECL_FUNCTION_SPECIFIC_TARGET (s390_previous_fndecl);
  else
    old_tree = target_option_default_node;

  if (fndecl == NULL_TREE)
    {
      if (old_tree != target_option_current_node)
	s390_activate_target_options (target_option_current_node);
      return;
    }

  tree new_tree = DECL_FUNCTION_SPECIFIC_TARGET (fndecl);
  if (new_tree == NULL_TREE)
    new_tree = target_option_default_node;

  if (old_tree != new_tree)
    s390_activate_target_options (new_tree);
  s390_previous_fndecl = fndecl;
}
#endif

/* Implement TARGET_USE_BY_PIECES_INFRASTRUCTURE_P.  */

static bool
s390_use_by_pieces_infrastructure_p (unsigned HOST_WIDE_INT size,
				     unsigned int align ATTRIBUTE_UNUSED,
				     enum by_pieces_operation op ATTRIBUTE_UNUSED,
				     bool speed_p ATTRIBUTE_UNUSED)
{
  return (size == 1 || size == 2
	  || size == 4 || (TARGET_ZARCH && size == 8));
}

/* Implement TARGET_ATOMIC_ASSIGN_EXPAND_FENV hook.  */

static void
s390_atomic_assign_expand_fenv (tree *hold, tree *clear, tree *update)
{
  tree sfpc = s390_builtin_decls[S390_BUILTIN_s390_sfpc];
  tree efpc = s390_builtin_decls[S390_BUILTIN_s390_efpc];
  tree call_efpc = build_call_expr (efpc, 0);
  tree fenv_var = create_tmp_var_raw (unsigned_type_node);

#define FPC_EXCEPTION_MASK	 HOST_WIDE_INT_UC (0xf8000000)
#define FPC_FLAGS_MASK		 HOST_WIDE_INT_UC (0x00f80000)
#define FPC_DXC_MASK		 HOST_WIDE_INT_UC (0x0000ff00)
#define FPC_EXCEPTION_MASK_SHIFT HOST_WIDE_INT_UC (24)
#define FPC_FLAGS_SHIFT		 HOST_WIDE_INT_UC (16)
#define FPC_DXC_SHIFT		 HOST_WIDE_INT_UC (8)

  /* Generates the equivalent of feholdexcept (&fenv_var)

     fenv_var = __builtin_s390_efpc ();
     __builtin_s390_sfpc (fenv_var & mask) */
  tree old_fpc = build2 (MODIFY_EXPR, unsigned_type_node, fenv_var, call_efpc);
  tree new_fpc =
    build2 (BIT_AND_EXPR, unsigned_type_node, fenv_var,
	    build_int_cst (unsigned_type_node,
			   ~(FPC_DXC_MASK | FPC_FLAGS_MASK |
			     FPC_EXCEPTION_MASK)));
  tree set_new_fpc = build_call_expr (sfpc, 1, new_fpc);
  *hold = build2 (COMPOUND_EXPR, void_type_node, old_fpc, set_new_fpc);

  /* Generates the equivalent of feclearexcept (FE_ALL_EXCEPT)

     __builtin_s390_sfpc (__builtin_s390_efpc () & mask) */
  new_fpc = build2 (BIT_AND_EXPR, unsigned_type_node, call_efpc,
		    build_int_cst (unsigned_type_node,
				   ~(FPC_DXC_MASK | FPC_FLAGS_MASK)));
  *clear = build_call_expr (sfpc, 1, new_fpc);

  /* Generates the equivalent of feupdateenv (fenv_var)

  old_fpc = __builtin_s390_efpc ();
  __builtin_s390_sfpc (fenv_var);
  __atomic_feraiseexcept ((old_fpc & FPC_FLAGS_MASK) >> FPC_FLAGS_SHIFT);  */

  old_fpc = create_tmp_var_raw (unsigned_type_node);
  tree store_old_fpc = build2 (MODIFY_EXPR, void_type_node,
			       old_fpc, call_efpc);

  set_new_fpc = build_call_expr (sfpc, 1, fenv_var);

  tree raise_old_except = build2 (BIT_AND_EXPR, unsigned_type_node, old_fpc,
				  build_int_cst (unsigned_type_node,
						 FPC_FLAGS_MASK));
  raise_old_except = build2 (RSHIFT_EXPR, unsigned_type_node, raise_old_except,
			     build_int_cst (unsigned_type_node,
					    FPC_FLAGS_SHIFT));
  tree atomic_feraiseexcept
    = builtin_decl_implicit (BUILT_IN_ATOMIC_FERAISEEXCEPT);
  raise_old_except = build_call_expr (atomic_feraiseexcept,
				      1, raise_old_except);

  *update = build2 (COMPOUND_EXPR, void_type_node,
		    build2 (COMPOUND_EXPR, void_type_node,
			    store_old_fpc, set_new_fpc),
		    raise_old_except);

#undef FPC_EXCEPTION_MASK
#undef FPC_FLAGS_MASK
#undef FPC_DXC_MASK
#undef FPC_EXCEPTION_MASK_SHIFT
#undef FPC_FLAGS_SHIFT
#undef FPC_DXC_SHIFT
}

/* Return the vector mode to be used for inner mode MODE when doing
   vectorization.  */
static machine_mode
s390_preferred_simd_mode (scalar_mode mode)
{
  if (TARGET_VX)
    switch (mode)
      {
      case E_DFmode:
	return V2DFmode;
      case E_DImode:
	return V2DImode;
      case E_SImode:
	return V4SImode;
      case E_HImode:
	return V8HImode;
      case E_QImode:
	return V16QImode;
      default:;
      }
  return word_mode;
}

/* Our hardware does not require vectors to be strictly aligned.  */
static bool
s390_support_vector_misalignment (machine_mode mode ATTRIBUTE_UNUSED,
				  const_tree type ATTRIBUTE_UNUSED,
				  int misalignment ATTRIBUTE_UNUSED,
				  bool is_packed ATTRIBUTE_UNUSED)
{
  if (TARGET_VX)
    return true;

  return default_builtin_support_vector_misalignment (mode, type, misalignment,
						      is_packed);
}

/* The vector ABI requires vector types to be aligned on an 8 byte
   boundary (our stack alignment).  However, we allow this to be
   overriden by the user, while this definitely breaks the ABI.  */
static HOST_WIDE_INT
s390_vector_alignment (const_tree type)
{
  if (!TARGET_VX_ABI)
    return default_vector_alignment (type);

  if (TYPE_USER_ALIGN (type))
    return TYPE_ALIGN (type);

  return MIN (64, tree_to_shwi (TYPE_SIZE (type)));
}

#ifdef HAVE_AS_MACHINE_MACHINEMODE
/* Implement TARGET_ASM_FILE_START.  */
static void
s390_asm_file_start (void)
{
  default_file_start ();
  s390_asm_output_machine_for_arch (asm_out_file);
}
#endif

/* Implement TARGET_ASM_FILE_END.  */
static void
s390_asm_file_end (void)
{
#ifdef HAVE_AS_GNU_ATTRIBUTE
  varpool_node *vnode;
  cgraph_node *cnode;

  FOR_EACH_VARIABLE (vnode)
    if (TREE_PUBLIC (vnode->decl))
      s390_check_type_for_vector_abi (TREE_TYPE (vnode->decl), false, false);

  FOR_EACH_FUNCTION (cnode)
    if (TREE_PUBLIC (cnode->decl))
      s390_check_type_for_vector_abi (TREE_TYPE (cnode->decl), false, false);


  if (s390_vector_abi != 0)
    fprintf (asm_out_file, "\t.gnu_attribute 8, %d\n",
	     s390_vector_abi);
#endif
  file_end_indicate_exec_stack ();

  if (flag_split_stack)
    file_end_indicate_split_stack ();
}

/* Return true if TYPE is a vector bool type.  */
static inline bool
s390_vector_bool_type_p (const_tree type)
{
  return TYPE_VECTOR_OPAQUE (type);
}

/* Return the diagnostic message string if the binary operation OP is
   not permitted on TYPE1 and TYPE2, NULL otherwise.  */
static const char*
s390_invalid_binary_op (int op ATTRIBUTE_UNUSED, const_tree type1, const_tree type2)
{
  bool bool1_p, bool2_p;
  bool plusminus_p;
  bool muldiv_p;
  bool compare_p;
  machine_mode mode1, mode2;

  if (!TARGET_ZVECTOR)
    return NULL;

  if (!VECTOR_TYPE_P (type1) || !VECTOR_TYPE_P (type2))
    return NULL;

  bool1_p = s390_vector_bool_type_p (type1);
  bool2_p = s390_vector_bool_type_p (type2);

  /* Mixing signed and unsigned types is forbidden for all
     operators.  */
  if (!bool1_p && !bool2_p
      && TYPE_UNSIGNED (type1) != TYPE_UNSIGNED (type2))
    return N_("types differ in signedness");

  plusminus_p = (op == PLUS_EXPR || op == MINUS_EXPR);
  muldiv_p = (op == MULT_EXPR || op == RDIV_EXPR || op == TRUNC_DIV_EXPR
	      || op == CEIL_DIV_EXPR || op == FLOOR_DIV_EXPR
	      || op == ROUND_DIV_EXPR);
  compare_p = (op == LT_EXPR || op == LE_EXPR || op == GT_EXPR || op == GE_EXPR
	       || op == EQ_EXPR || op == NE_EXPR);

  if (bool1_p && bool2_p && (plusminus_p || muldiv_p))
    return N_("binary operator does not support two vector bool operands");

  if (bool1_p != bool2_p && (muldiv_p || compare_p))
    return N_("binary operator does not support vector bool operand");

  mode1 = TYPE_MODE (type1);
  mode2 = TYPE_MODE (type2);

  if (bool1_p != bool2_p && plusminus_p
      && (GET_MODE_CLASS (mode1) == MODE_VECTOR_FLOAT
	  || GET_MODE_CLASS (mode2) == MODE_VECTOR_FLOAT))
    return N_("binary operator does not support mixing vector "
	      "bool with floating point vector operands");

  return NULL;
}

/* Implement TARGET_C_EXCESS_PRECISION.

   FIXME: For historical reasons, float_t and double_t are typedef'ed to
   double on s390, causing operations on float_t to operate in a higher
   precision than is necessary.  However, it is not the case that SFmode
   operations have implicit excess precision, and we generate more optimal
   code if we let the compiler know no implicit extra precision is added.

   That means when we are compiling with -fexcess-precision=fast, the value
   we set for FLT_EVAL_METHOD will be out of line with the actual precision of
   float_t (though they would be correct for -fexcess-precision=standard).

   A complete fix would modify glibc to remove the unnecessary typedef
   of float_t to double.  */

static enum flt_eval_method
s390_excess_precision (enum excess_precision_type type)
{
  switch (type)
    {
      case EXCESS_PRECISION_TYPE_IMPLICIT:
      case EXCESS_PRECISION_TYPE_FAST:
	/* The fastest type to promote to will always be the native type,
	   whether that occurs with implicit excess precision or
	   otherwise.  */
	return FLT_EVAL_METHOD_PROMOTE_TO_FLOAT;
      case EXCESS_PRECISION_TYPE_STANDARD:
	/* Otherwise, when we are in a standards compliant mode, to
	   ensure consistency with the implementation in glibc, report that
	   float is evaluated to the range and precision of double.  */
	return FLT_EVAL_METHOD_PROMOTE_TO_DOUBLE;
      default:
	gcc_unreachable ();
    }
  return FLT_EVAL_METHOD_UNPREDICTABLE;
}

/* Implement the TARGET_ASAN_SHADOW_OFFSET hook.  */

static unsigned HOST_WIDE_INT
s390_asan_shadow_offset (void)
{
  return TARGET_64BIT ? HOST_WIDE_INT_1U << 52 : HOST_WIDE_INT_UC (0x20000000);
}

/* Initialize GCC target structure.  */

#undef  TARGET_ASM_ALIGNED_HI_OP
#define TARGET_ASM_ALIGNED_HI_OP "\t.word\t"
#undef  TARGET_ASM_ALIGNED_DI_OP
#define TARGET_ASM_ALIGNED_DI_OP "\t.quad\t"
#undef  TARGET_ASM_INTEGER
#define TARGET_ASM_INTEGER s390_assemble_integer

#undef  TARGET_ASM_OPEN_PAREN
#define TARGET_ASM_OPEN_PAREN ""

#undef  TARGET_ASM_CLOSE_PAREN
#define TARGET_ASM_CLOSE_PAREN ""

#undef TARGET_OPTION_OVERRIDE
#define TARGET_OPTION_OVERRIDE s390_option_override

#ifdef TARGET_THREAD_SSP_OFFSET
#undef TARGET_STACK_PROTECT_GUARD
#define TARGET_STACK_PROTECT_GUARD hook_tree_void_null
#endif

#undef	TARGET_ENCODE_SECTION_INFO
#define TARGET_ENCODE_SECTION_INFO s390_encode_section_info

#undef TARGET_SCALAR_MODE_SUPPORTED_P
#define TARGET_SCALAR_MODE_SUPPORTED_P s390_scalar_mode_supported_p

#ifdef HAVE_AS_TLS
#undef TARGET_HAVE_TLS
#define TARGET_HAVE_TLS true
#endif
#undef TARGET_CANNOT_FORCE_CONST_MEM
#define TARGET_CANNOT_FORCE_CONST_MEM s390_cannot_force_const_mem

#undef TARGET_DELEGITIMIZE_ADDRESS
#define TARGET_DELEGITIMIZE_ADDRESS s390_delegitimize_address

#undef TARGET_LEGITIMIZE_ADDRESS
#define TARGET_LEGITIMIZE_ADDRESS s390_legitimize_address

#undef TARGET_RETURN_IN_MEMORY
#define TARGET_RETURN_IN_MEMORY s390_return_in_memory

#undef  TARGET_INIT_BUILTINS
#define TARGET_INIT_BUILTINS s390_init_builtins
#undef  TARGET_EXPAND_BUILTIN
#define TARGET_EXPAND_BUILTIN s390_expand_builtin
#undef  TARGET_BUILTIN_DECL
#define TARGET_BUILTIN_DECL s390_builtin_decl

#undef TARGET_ASM_OUTPUT_ADDR_CONST_EXTRA
#define TARGET_ASM_OUTPUT_ADDR_CONST_EXTRA s390_output_addr_const_extra

#undef TARGET_ASM_OUTPUT_MI_THUNK
#define TARGET_ASM_OUTPUT_MI_THUNK s390_output_mi_thunk
#undef TARGET_ASM_CAN_OUTPUT_MI_THUNK
#define TARGET_ASM_CAN_OUTPUT_MI_THUNK hook_bool_const_tree_hwi_hwi_const_tree_true

#undef TARGET_C_EXCESS_PRECISION
#define TARGET_C_EXCESS_PRECISION s390_excess_precision

#undef  TARGET_SCHED_ADJUST_PRIORITY
#define TARGET_SCHED_ADJUST_PRIORITY s390_adjust_priority
#undef TARGET_SCHED_ISSUE_RATE
#define TARGET_SCHED_ISSUE_RATE s390_issue_rate
#undef TARGET_SCHED_FIRST_CYCLE_MULTIPASS_DFA_LOOKAHEAD
#define TARGET_SCHED_FIRST_CYCLE_MULTIPASS_DFA_LOOKAHEAD s390_first_cycle_multipass_dfa_lookahead

#undef TARGET_SCHED_VARIABLE_ISSUE
#define TARGET_SCHED_VARIABLE_ISSUE s390_sched_variable_issue
#undef TARGET_SCHED_REORDER
#define TARGET_SCHED_REORDER s390_sched_reorder
#undef TARGET_SCHED_INIT
#define TARGET_SCHED_INIT s390_sched_init

#undef TARGET_CANNOT_COPY_INSN_P
#define TARGET_CANNOT_COPY_INSN_P s390_cannot_copy_insn_p
#undef TARGET_RTX_COSTS
#define TARGET_RTX_COSTS s390_rtx_costs
#undef TARGET_ADDRESS_COST
#define TARGET_ADDRESS_COST s390_address_cost
#undef TARGET_REGISTER_MOVE_COST
#define TARGET_REGISTER_MOVE_COST s390_register_move_cost
#undef TARGET_MEMORY_MOVE_COST
#define TARGET_MEMORY_MOVE_COST s390_memory_move_cost
#undef TARGET_VECTORIZE_BUILTIN_VECTORIZATION_COST
#define TARGET_VECTORIZE_BUILTIN_VECTORIZATION_COST \
  s390_builtin_vectorization_cost

#undef TARGET_MACHINE_DEPENDENT_REORG
#define TARGET_MACHINE_DEPENDENT_REORG s390_reorg

#undef TARGET_VALID_POINTER_MODE
#define TARGET_VALID_POINTER_MODE s390_valid_pointer_mode

#undef TARGET_BUILD_BUILTIN_VA_LIST
#define TARGET_BUILD_BUILTIN_VA_LIST s390_build_builtin_va_list
#undef TARGET_EXPAND_BUILTIN_VA_START
#define TARGET_EXPAND_BUILTIN_VA_START s390_va_start
#undef TARGET_ASAN_SHADOW_OFFSET
#define TARGET_ASAN_SHADOW_OFFSET s390_asan_shadow_offset
#undef TARGET_GIMPLIFY_VA_ARG_EXPR
#define TARGET_GIMPLIFY_VA_ARG_EXPR s390_gimplify_va_arg

#undef TARGET_PROMOTE_FUNCTION_MODE
#define TARGET_PROMOTE_FUNCTION_MODE s390_promote_function_mode
#undef TARGET_PASS_BY_REFERENCE
#define TARGET_PASS_BY_REFERENCE s390_pass_by_reference

#undef TARGET_FUNCTION_OK_FOR_SIBCALL
#define TARGET_FUNCTION_OK_FOR_SIBCALL s390_function_ok_for_sibcall
#undef TARGET_FUNCTION_ARG
#define TARGET_FUNCTION_ARG s390_function_arg
#undef TARGET_FUNCTION_ARG_ADVANCE
#define TARGET_FUNCTION_ARG_ADVANCE s390_function_arg_advance
#undef TARGET_FUNCTION_VALUE
#define TARGET_FUNCTION_VALUE s390_function_value
#undef TARGET_LIBCALL_VALUE
#define TARGET_LIBCALL_VALUE s390_libcall_value
#undef TARGET_STRICT_ARGUMENT_NAMING
#define TARGET_STRICT_ARGUMENT_NAMING hook_bool_CUMULATIVE_ARGS_true

#undef TARGET_KEEP_LEAF_WHEN_PROFILED
#define TARGET_KEEP_LEAF_WHEN_PROFILED s390_keep_leaf_when_profiled

#undef TARGET_FIXED_CONDITION_CODE_REGS
#define TARGET_FIXED_CONDITION_CODE_REGS s390_fixed_condition_code_regs

#undef TARGET_CC_MODES_COMPATIBLE
#define TARGET_CC_MODES_COMPATIBLE s390_cc_modes_compatible

#undef TARGET_INVALID_WITHIN_DOLOOP
#define TARGET_INVALID_WITHIN_DOLOOP hook_constcharptr_const_rtx_insn_null

#ifdef HAVE_AS_TLS
#undef TARGET_ASM_OUTPUT_DWARF_DTPREL
#define TARGET_ASM_OUTPUT_DWARF_DTPREL s390_output_dwarf_dtprel
#endif

#undef TARGET_DWARF_FRAME_REG_MODE
#define TARGET_DWARF_FRAME_REG_MODE s390_dwarf_frame_reg_mode

#ifdef TARGET_ALTERNATE_LONG_DOUBLE_MANGLING
#undef TARGET_MANGLE_TYPE
#define TARGET_MANGLE_TYPE s390_mangle_type
#endif

#undef TARGET_SCALAR_MODE_SUPPORTED_P
#define TARGET_SCALAR_MODE_SUPPORTED_P s390_scalar_mode_supported_p

#undef TARGET_VECTOR_MODE_SUPPORTED_P
#define TARGET_VECTOR_MODE_SUPPORTED_P s390_vector_mode_supported_p

#undef  TARGET_PREFERRED_RELOAD_CLASS
#define TARGET_PREFERRED_RELOAD_CLASS s390_preferred_reload_class

#undef TARGET_SECONDARY_RELOAD
#define TARGET_SECONDARY_RELOAD s390_secondary_reload

#undef TARGET_LIBGCC_CMP_RETURN_MODE
#define TARGET_LIBGCC_CMP_RETURN_MODE s390_libgcc_cmp_return_mode

#undef TARGET_LIBGCC_SHIFT_COUNT_MODE
#define TARGET_LIBGCC_SHIFT_COUNT_MODE s390_libgcc_shift_count_mode

#undef TARGET_LEGITIMATE_ADDRESS_P
#define TARGET_LEGITIMATE_ADDRESS_P s390_legitimate_address_p

#undef TARGET_LEGITIMATE_CONSTANT_P
#define TARGET_LEGITIMATE_CONSTANT_P s390_legitimate_constant_p

#undef TARGET_LRA_P
#define TARGET_LRA_P s390_lra_p

#undef TARGET_CAN_ELIMINATE
#define TARGET_CAN_ELIMINATE s390_can_eliminate

#undef TARGET_CONDITIONAL_REGISTER_USAGE
#define TARGET_CONDITIONAL_REGISTER_USAGE s390_conditional_register_usage

#undef TARGET_LOOP_UNROLL_ADJUST
#define TARGET_LOOP_UNROLL_ADJUST s390_loop_unroll_adjust

#undef TARGET_ASM_TRAMPOLINE_TEMPLATE
#define TARGET_ASM_TRAMPOLINE_TEMPLATE s390_asm_trampoline_template
#undef TARGET_TRAMPOLINE_INIT
#define TARGET_TRAMPOLINE_INIT s390_trampoline_init

/* PR 79421 */
#undef TARGET_CUSTOM_FUNCTION_DESCRIPTORS
#define TARGET_CUSTOM_FUNCTION_DESCRIPTORS 1

#undef TARGET_UNWIND_WORD_MODE
#define TARGET_UNWIND_WORD_MODE s390_unwind_word_mode

#undef TARGET_CANONICALIZE_COMPARISON
#define TARGET_CANONICALIZE_COMPARISON s390_canonicalize_comparison

#undef TARGET_HARD_REGNO_SCRATCH_OK
#define TARGET_HARD_REGNO_SCRATCH_OK s390_hard_regno_scratch_ok

#undef TARGET_ATTRIBUTE_TABLE
#define TARGET_ATTRIBUTE_TABLE s390_attribute_table

#undef TARGET_FUNCTION_ATTRIBUTE_INLINABLE_P
#define TARGET_FUNCTION_ATTRIBUTE_INLINABLE_P hook_bool_const_tree_true

#undef TARGET_SET_UP_BY_PROLOGUE
#define TARGET_SET_UP_BY_PROLOGUE s300_set_up_by_prologue

#undef TARGET_EXTRA_LIVE_ON_ENTRY
#define TARGET_EXTRA_LIVE_ON_ENTRY s390_live_on_entry

#undef TARGET_USE_BY_PIECES_INFRASTRUCTURE_P
#define TARGET_USE_BY_PIECES_INFRASTRUCTURE_P \
  s390_use_by_pieces_infrastructure_p

#undef TARGET_ATOMIC_ASSIGN_EXPAND_FENV
#define TARGET_ATOMIC_ASSIGN_EXPAND_FENV s390_atomic_assign_expand_fenv

#undef TARGET_INVALID_ARG_FOR_UNPROTOTYPED_FN
#define TARGET_INVALID_ARG_FOR_UNPROTOTYPED_FN s390_invalid_arg_for_unprototyped_fn

#undef TARGET_VECTORIZE_PREFERRED_SIMD_MODE
#define TARGET_VECTORIZE_PREFERRED_SIMD_MODE s390_preferred_simd_mode

#undef TARGET_VECTORIZE_SUPPORT_VECTOR_MISALIGNMENT
#define TARGET_VECTORIZE_SUPPORT_VECTOR_MISALIGNMENT s390_support_vector_misalignment

#undef TARGET_VECTOR_ALIGNMENT
#define TARGET_VECTOR_ALIGNMENT s390_vector_alignment

#undef TARGET_INVALID_BINARY_OP
#define TARGET_INVALID_BINARY_OP s390_invalid_binary_op

#ifdef HAVE_AS_MACHINE_MACHINEMODE
#undef TARGET_ASM_FILE_START
#define TARGET_ASM_FILE_START s390_asm_file_start
#endif

#undef TARGET_ASM_FILE_END
#define TARGET_ASM_FILE_END s390_asm_file_end

#if S390_USE_TARGET_ATTRIBUTE
#undef TARGET_SET_CURRENT_FUNCTION
#define TARGET_SET_CURRENT_FUNCTION s390_set_current_function

#undef TARGET_OPTION_VALID_ATTRIBUTE_P
#define TARGET_OPTION_VALID_ATTRIBUTE_P s390_valid_target_attribute_p
#endif

#undef TARGET_OPTION_RESTORE
#define TARGET_OPTION_RESTORE s390_function_specific_restore

struct gcc_target targetm = TARGET_INITIALIZER;

#include "gt-s390.h"<|MERGE_RESOLUTION|>--- conflicted
+++ resolved
@@ -1317,7 +1317,7 @@
   set_mode = GET_MODE (SET_DEST (set));
   switch (set_mode)
     {
-<<<<<<< HEAD
+    case E_CCZ1mode:
     case E_CCSmode:
     case E_CCSRmode:
     case E_CCUmode:
@@ -1334,25 +1334,6 @@
     case E_CCVIHUmode:
     case E_CCVFHmode:
     case E_CCVFHEmode:
-=======
-    case CCZ1mode:
-    case CCSmode:
-    case CCSRmode:
-    case CCUmode:
-    case CCURmode:
-    case CCLmode:
-    case CCL1mode:
-    case CCL2mode:
-    case CCL3mode:
-    case CCT1mode:
-    case CCT2mode:
-    case CCT3mode:
-    case CCVEQmode:
-    case CCVIHmode:
-    case CCVIHUmode:
-    case CCVFHmode:
-    case CCVFHEmode:
->>>>>>> 243c2883
       if (req_mode != set_mode)
         return 0;
       break;
@@ -1801,20 +1782,20 @@
   cc = gen_rtx_REG (ccmode, CC_REGNUM);
   switch (GET_MODE (mem))
     {
-    case SImode:
+    case E_SImode:
       emit_insn (gen_atomic_compare_and_swapsi_internal (old, mem, cmp,
 							 new_rtx, cc));
       break;
-    case DImode:
+    case E_DImode:
       emit_insn (gen_atomic_compare_and_swapdi_internal (old, mem, cmp,
 							 new_rtx, cc));
       break;
-    case TImode:
+    case E_TImode:
 	emit_insn (gen_atomic_compare_and_swapti_internal (old, mem, cmp,
 							   new_rtx, cc));
       break;
-    case QImode:
-    case HImode:
+    case E_QImode:
+    case E_HImode:
     default:
       gcc_unreachable ();
     }
@@ -6953,13 +6934,13 @@
 {
   switch (mode)
     {
-    case TImode:
-    case DImode:
-    case SImode:
+    case E_TImode:
+    case E_DImode:
+    case E_SImode:
       s390_expand_cs_tdsi (mode, btarget, vtarget, mem, cmp, new_rtx, is_weak);
       break;
-    case HImode:
-    case QImode:
+    case E_HImode:
+    case E_QImode:
       s390_expand_cs_hqi (mode, btarget, vtarget, mem, cmp, new_rtx, is_weak);
       break;
     default:
