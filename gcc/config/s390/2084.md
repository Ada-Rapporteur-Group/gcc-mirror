;; Scheduling description for z990 (cpu 2084).
<<<<<<< HEAD
;;   Copyright (C) 2003, 2004, 2005, 2006, 2007, 2008
=======
;;   Copyright (C) 2003, 2004, 2005, 2006, 2007, 2008, 2010
>>>>>>> 03d20231
;;   Free Software Foundation, Inc.
;;   Contributed by Hartmut Penner (hpenner@de.ibm.com) and
;;                  Ulrich Weigand (uweigand@de.ibm.com).

;; This file is part of GCC.

;; GCC is free software; you can redistribute it and/or modify it under
;; the terms of the GNU General Public License as published by the Free
;; Software Foundation; either version 3, or (at your option) any later
;; version.

;; GCC is distributed in the hope that it will be useful, but WITHOUT ANY
;; WARRANTY; without even the implied warranty of MERCHANTABILITY or
;; FITNESS FOR A PARTICULAR PURPOSE.  See the GNU General Public License
;; for more details.

;; You should have received a copy of the GNU General Public License
;; along with GCC; see the file COPYING3.  If not see
;; <http://www.gnu.org/licenses/>.

(define_automaton "x_ipu")

(define_cpu_unit "x_e1_r,x_e1_s,x_e1_t"  "x_ipu")
(define_cpu_unit "x_wr_r,x_wr_s,x_wr_t,x_wr_fp" "x_ipu")
(define_cpu_unit "x_s1,x_s2,x_s3,x_s4"   "x_ipu")
(define_cpu_unit "x_t1,x_t2,x_t3,x_t4"   "x_ipu")
(define_cpu_unit "x_f1,x_f2,x_f3,x_f4,x_f5,x_f6"   "x_ipu")
(define_cpu_unit "x_store_tok"   "x_ipu")
(define_cpu_unit "x_ms,x_mt"   "x_ipu")

(define_reservation "x-e1-st" "(x_e1_s | x_e1_t)")

(define_reservation "x-e1-np" "(x_e1_r + x_e1_s + x_e1_t)")

(absence_set "x_e1_r" "x_e1_s,x_e1_t")
(absence_set "x_e1_s" "x_e1_t")

;; Try to avoid int <-> fp transitions.

(define_reservation "x-x" "x_s1|x_t1,x_s2|x_t2,x_s3|x_t3,x_s4|x_t4")
(define_reservation "x-f" "x_f1,x_f2,x_f3,x_f4,x_f5,x_f6")
(define_reservation "x-wr-st" "((x_wr_s | x_wr_t),x-x)")
(define_reservation "x-wr-np" "((x_wr_r + x_wr_s + x_wr_t),x-x)")
(define_reservation "x-wr-fp" "x_wr_fp,x-f")
(define_reservation "x-mem"   "x_ms|x_mt")

(absence_set "x_wr_fp"
             "x_s1,x_s2,x_s3,x_s4,x_t1,x_t2,x_t3,x_t4,x_wr_s,x_wr_t")

(absence_set "x_e1_r,x_wr_r,x_wr_s,x_wr_t"
             "x_f1,x_f2,x_f3,x_f4,x_f5,x_f6,x_wr_fp")

;; Don't have any load type insn in same group as store

(absence_set "x_ms,x_mt" "x_store_tok")


;;
;; Simple insns
;;

(define_insn_reservation "x_int" 1
  (and (eq_attr "cpu" "z990,z9_109")
       (and (eq_attr "type" "integer")
            (eq_attr "atype" "reg")))
  "x-e1-st,x-wr-st")

(define_insn_reservation "x_agen" 1
  (and (eq_attr "cpu" "z990,z9_109")
       (and (eq_attr "type" "integer")
            (eq_attr "atype" "agen")))
  "x-e1-st,x-wr-st")

(define_insn_reservation "x_lr" 1
  (and (eq_attr "cpu" "z990,z9_109")
       (eq_attr "type" "lr"))
  "x-e1-st,x-wr-st")

(define_insn_reservation "x_la" 1
  (and (eq_attr "cpu" "z990,z9_109")
       (eq_attr "type" "la"))
  "x-e1-st,x-wr-st")

(define_insn_reservation "x_larl" 1
  (and (eq_attr "cpu" "z990,z9_109")
       (eq_attr "type" "larl"))
  "x-e1-st,x-wr-st")

(define_insn_reservation "x_load" 1
  (and (eq_attr "cpu" "z990,z9_109")
       (eq_attr "type" "load"))
  "x-e1-st+x-mem,x-wr-st")

(define_insn_reservation "x_store" 1
  (and (eq_attr "cpu" "z990,z9_109")
       (eq_attr "type" "store"))
  "x-e1-st+x_store_tok,x-wr-st")

(define_insn_reservation "x_branch" 1
  (and (eq_attr "cpu" "z990,z9_109")
       (eq_attr "type" "branch"))
  "x_e1_r,x_wr_r")

(define_insn_reservation "x_call" 5
  (and (eq_attr "cpu" "z990,z9_109")
       (eq_attr "type" "jsr"))
  "x-e1-np*5,x-wr-np")

(define_insn_reservation "x_mul_hi" 2
  (and (eq_attr "cpu" "z990,z9_109")
       (eq_attr "type" "imulhi"))
  "x-e1-np*2,x-wr-np")

(define_insn_reservation "x_mul_sidi" 4
  (and (eq_attr "cpu" "z990,z9_109")
       (eq_attr "type" "imulsi,imuldi"))
  "x-e1-np*4,x-wr-np")

(define_insn_reservation "x_div" 10
  (and (eq_attr "cpu" "z990,z9_109")
       (eq_attr "type" "idiv"))
  "x-e1-np*10,x-wr-np")

(define_insn_reservation "x_sem" 17
  (and (eq_attr "cpu" "z990,z9_109")
       (eq_attr "type" "sem"))
  "x-e1-np+x-mem,x-e1-np*16,x-wr-st")

;;
;; Multicycle insns
;;

(define_insn_reservation "x_cs" 1
  (and (eq_attr "cpu" "z990,z9_109")
       (eq_attr "type" "cs"))
  "x-e1-np,x-wr-np")

(define_insn_reservation "x_vs" 1
  (and (eq_attr "cpu" "z990,z9_109")
       (eq_attr "type" "vs"))
  "x-e1-np*10,x-wr-np")

(define_insn_reservation "x_stm" 1
  (and (eq_attr "cpu" "z990,z9_109")
       (eq_attr "type" "stm"))
  "(x-e1-np+x_store_tok)*10,x-wr-np")

(define_insn_reservation "x_lm" 1
  (and (eq_attr "cpu" "z990,z9_109")
       (eq_attr "type" "lm"))
  "x-e1-np*10,x-wr-np")

(define_insn_reservation "x_other" 1
  (and (eq_attr "cpu" "z990,z9_109")
       (eq_attr "type" "other"))
  "x-e1-np,x-wr-np")

;;
;; Floating point insns
;;

(define_insn_reservation "x_fsimptf" 7
  (and (eq_attr "cpu" "z990,z9_109")
       (eq_attr "type" "fsimptf,fhex"))
  "x_e1_t*2,x-wr-fp")

(define_insn_reservation "x_fsimpdf" 6
  (and (eq_attr "cpu" "z990,z9_109")
<<<<<<< HEAD
       (eq_attr "type" "fsimpdf,fmuldf,fhex"))
=======
       (eq_attr "type" "fsimpdf,fmuldf,fmadddf,fhex"))
>>>>>>> 03d20231
  "x_e1_t,x-wr-fp")

(define_insn_reservation "x_fsimpsf" 6
  (and (eq_attr "cpu" "z990,z9_109")
<<<<<<< HEAD
       (eq_attr "type" "fsimpsf,fmulsf,fhex"))
=======
       (eq_attr "type" "fsimpsf,fmulsf,fmaddsf,fhex"))
>>>>>>> 03d20231
  "x_e1_t,x-wr-fp")


(define_insn_reservation "x_fmultf" 33
  (and (eq_attr "cpu" "z990,z9_109")
       (eq_attr "type" "fmultf"))
  "x_e1_t*27,x-wr-fp")


(define_insn_reservation "x_fdivtf" 82
  (and (eq_attr "cpu" "z990,z9_109")
       (eq_attr "type" "fdivtf,fsqrttf"))
  "x_e1_t*76,x-wr-fp")

(define_insn_reservation "x_fdivdf" 36
  (and (eq_attr "cpu" "z990,z9_109")
       (eq_attr "type" "fdivdf,fsqrtdf"))
  "x_e1_t*30,x-wr-fp")

(define_insn_reservation "x_fdivsf" 36
  (and (eq_attr "cpu" "z990,z9_109")
       (eq_attr "type" "fdivsf,fsqrtsf"))
  "x_e1_t*30,x-wr-fp")


(define_insn_reservation "x_floadtf" 6
  (and (eq_attr "cpu" "z990,z9_109")
       (eq_attr "type" "floadtf"))
  "x_e1_t,x-wr-fp")

(define_insn_reservation "x_floaddf" 6
  (and (eq_attr "cpu" "z990,z9_109")
       (eq_attr "type" "floaddf"))
  "x_e1_t,x-wr-fp")

(define_insn_reservation "x_floadsf" 6
  (and (eq_attr "cpu" "z990,z9_109")
       (eq_attr "type" "floadsf"))
  "x_e1_t,x-wr-fp")


(define_insn_reservation "x_fstoredf" 1
  (and (eq_attr "cpu" "z990,z9_109")
       (eq_attr "type" "fstoredf"))
  "x_e1_t,x-wr-fp")

(define_insn_reservation "x_fstoresf" 1
  (and (eq_attr "cpu" "z990,z9_109")
       (eq_attr "type" "fstoresf"))
  "x_e1_t,x-wr-fp")


(define_insn_reservation "x_ftrunctf" 16
  (and (eq_attr "cpu" "z990,z9_109")
       (eq_attr "type" "ftrunctf"))
  "x_e1_t*10,x-wr-fp")

(define_insn_reservation "x_ftruncdf" 11
  (and (eq_attr "cpu" "z990,z9_109")
       (eq_attr "type" "ftruncdf"))
  "x_e1_t*5,x-wr-fp")


(define_insn_reservation "x_ftoi" 1
  (and (eq_attr "cpu" "z990,z9_109")
       (eq_attr "type" "ftoi"))
  "x_e1_t*3,x-wr-fp")

(define_insn_reservation "x_itof" 7
  (and (eq_attr "cpu" "z990,z9_109")
       (eq_attr "type" "itoftf,itofdf,itofsf"))
  "x_e1_t*3,x-wr-fp")

(define_bypass 1 "x_fsimpdf" "x_fstoredf")

(define_bypass 1 "x_fsimpsf" "x_fstoresf")

(define_bypass 1 "x_floaddf" "x_fsimpdf,x_fstoredf,x_floaddf")

(define_bypass 1 "x_floadsf" "x_fsimpsf,x_fstoresf,x_floadsf")

;;
;; s390_agen_dep_p returns 1, if a register is set in the
;; first insn and used in the dependent insn to form a address.
;;

;;
;; If an instruction uses a register to address memory, it needs
;; to be set 5 cycles in advance.
;;

(define_bypass 5 "x_int,x_agen,x_lr"
                 "x_agen,x_la,x_branch,x_call,x_load,x_store,x_cs,x_stm,x_lm,x_other"
	         "s390_agen_dep_p")

(define_bypass 9 "x_int,x_agen,x_lr"
                 "x_floadtf, x_floaddf, x_floadsf, x_fstoredf, x_fstoresf,\
		  x_fsimpdf, x_fsimpsf, x_fdivdf, x_fdivsf"
	         "s390_agen_dep_p")
;;
;; A load type instruction uses a bypass to feed the result back
;; to the address generation pipeline stage.
;;

(define_bypass 4 "x_load"
                 "x_agen,x_la,x_branch,x_call,x_load,x_store,x_cs,x_stm,x_lm,x_other"
	         "s390_agen_dep_p")

(define_bypass 5 "x_load"
                 "x_floadtf, x_floaddf, x_floadsf, x_fstoredf, x_fstoresf,\
		  x_fsimpdf, x_fsimpsf, x_fdivdf, x_fdivsf"
	         "s390_agen_dep_p")

;;
;; A load address type instruction uses a bypass to feed the
;; result back to the address generation pipeline stage.
;;

(define_bypass 3 "x_larl,x_la"
                 "x_agen,x_la,x_branch,x_call,x_load,x_store,x_cs,x_stm,x_lm,x_other"
	         "s390_agen_dep_p")

(define_bypass 5 "x_larl, x_la"
                 "x_floadtf, x_floaddf, x_floadsf, x_fstoredf, x_fstoresf,\
		  x_fsimpdf, x_fsimpsf, x_fdivdf, x_fdivsf"
	         "s390_agen_dep_p")

;;
;; Operand forwarding
;;

(define_bypass 0 "x_lr,x_la,x_load" "x_int,x_lr")

<|MERGE_RESOLUTION|>--- conflicted
+++ resolved
@@ -1,9 +1,5 @@
 ;; Scheduling description for z990 (cpu 2084).
-<<<<<<< HEAD
-;;   Copyright (C) 2003, 2004, 2005, 2006, 2007, 2008
-=======
 ;;   Copyright (C) 2003, 2004, 2005, 2006, 2007, 2008, 2010
->>>>>>> 03d20231
 ;;   Free Software Foundation, Inc.
 ;;   Contributed by Hartmut Penner (hpenner@de.ibm.com) and
 ;;                  Ulrich Weigand (uweigand@de.ibm.com).
@@ -172,20 +168,12 @@
 
 (define_insn_reservation "x_fsimpdf" 6
   (and (eq_attr "cpu" "z990,z9_109")
-<<<<<<< HEAD
-       (eq_attr "type" "fsimpdf,fmuldf,fhex"))
-=======
        (eq_attr "type" "fsimpdf,fmuldf,fmadddf,fhex"))
->>>>>>> 03d20231
   "x_e1_t,x-wr-fp")
 
 (define_insn_reservation "x_fsimpsf" 6
   (and (eq_attr "cpu" "z990,z9_109")
-<<<<<<< HEAD
-       (eq_attr "type" "fsimpsf,fmulsf,fhex"))
-=======
        (eq_attr "type" "fsimpsf,fmulsf,fmaddsf,fhex"))
->>>>>>> 03d20231
   "x_e1_t,x-wr-fp")
 
 
