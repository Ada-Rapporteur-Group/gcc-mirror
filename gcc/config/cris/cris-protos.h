/* Definitions for GCC.  Part of the machine description for CRIS.
   Copyright (C) 1998, 1999, 2000, 2001, 2004, 2005, 2006, 2007, 2009, 2010
   Free Software Foundation, Inc.
   Contributed by Axis Communications.

This file is part of GCC.

GCC is free software; you can redistribute it and/or modify
it under the terms of the GNU General Public License as published by
the Free Software Foundation; either version 3, or (at your option)
any later version.

GCC is distributed in the hope that it will be useful,
but WITHOUT ANY WARRANTY; without even the implied warranty of
MERCHANTABILITY or FITNESS FOR A PARTICULAR PURPOSE.  See the
GNU General Public License for more details.

You should have received a copy of the GNU General Public License
along with GCC; see the file COPYING3.  If not see
<http://www.gnu.org/licenses/>.  */

/* Prototypes for the CRIS port.  */

#if defined(FILE) || defined(stdin) || defined(stdout) || defined(getc) || defined(putc)
#define STDIO_INCLUDED
#endif

extern bool cris_simple_epilogue (void);
#ifdef RTX_CODE
extern const char *cris_op_str (rtx);
extern void cris_notice_update_cc (rtx, rtx);
extern bool cris_reload_address_legitimized (rtx, enum machine_mode, int, int, int);
<<<<<<< HEAD
extern int cris_register_move_cost (enum machine_mode, enum reg_class,
				    enum reg_class);
=======
>>>>>>> 03d20231
extern int cris_side_effect_mode_ok (enum rtx_code, rtx *, int, int,
                                     int, int, int);
extern bool cris_cc0_user_requires_cmp (rtx);
extern rtx cris_return_addr_rtx (int, rtx);
extern rtx cris_split_movdx (rtx *);
extern int cris_legitimate_pic_operand (rtx);
extern enum cris_pic_symbol_type cris_pic_symbol_type_of (rtx);
extern bool cris_valid_pic_const (rtx, bool);
extern bool cris_store_multiple_op_p (rtx);
extern bool cris_movem_load_rest_p (rtx, int);
extern void cris_asm_output_symbol_ref (FILE *, rtx);
extern bool cris_output_addr_const_extra (FILE *, rtx);
extern int cris_cfun_uses_pic_table (void);
extern void cris_asm_output_case_end (FILE *, int, rtx);
extern rtx cris_gen_movem_load (rtx, rtx, int);
extern rtx cris_emit_movem_store (rtx, rtx, int, bool);
extern void cris_expand_pic_call_address (rtx *);
extern void cris_order_for_addsi3 (rtx *, int);
#endif /* RTX_CODE */
extern void cris_asm_output_label_ref (FILE *, char *);
extern void cris_target_asm_named_section (const char *, unsigned int, tree);
extern void cris_expand_prologue (void);
extern void cris_expand_epilogue (void);
extern void cris_expand_return (bool);
extern bool cris_return_address_on_stack_for_return (void);
extern bool cris_return_address_on_stack (void);
extern void cris_pragma_expand_mul (struct cpp_reader *);

/* Need one that returns an int; usable in expressions.  */
extern int cris_fatal (char *);

extern int cris_initial_elimination_offset (int, int);

extern void cris_init_expanders (void);

extern bool cris_function_value_regno_p (const unsigned int);<|MERGE_RESOLUTION|>--- conflicted
+++ resolved
@@ -30,11 +30,6 @@
 extern const char *cris_op_str (rtx);
 extern void cris_notice_update_cc (rtx, rtx);
 extern bool cris_reload_address_legitimized (rtx, enum machine_mode, int, int, int);
-<<<<<<< HEAD
-extern int cris_register_move_cost (enum machine_mode, enum reg_class,
-				    enum reg_class);
-=======
->>>>>>> 03d20231
 extern int cris_side_effect_mode_ok (enum rtx_code, rtx *, int, int,
                                      int, int, int);
 extern bool cris_cc0_user_requires_cmp (rtx);
