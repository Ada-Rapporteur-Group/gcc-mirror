--- conflicted
+++ resolved
@@ -312,35 +312,11 @@
    cmp.d %0,%1"
   [(set_attr "slottable" "yes,yes,yes,yes,yes,yes,no,no,no,no")])
 
-<<<<<<< HEAD
-(define_insn "cmphi"
-  [(set (cc0)
-	(compare (match_operand:HI 0 "nonimmediate_operand" "r,r, r,Q>,Q>,r,m,m")
-		 (match_operand:HI 1 "general_operand"	    "r,Q>,M,M, r, g,M,r")))]
-  ""
-  "@
-   cmp.w %1,%0
-   cmp.w %1,%0
-   test.w %0
-   test.w %0
-   cmp.w %0,%1
-   cmp.w %1,%0
-   test.w %0
-   cmp.w %0,%1"
-  [(set_attr "slottable" "yes,yes,yes,yes,yes,no,no,no")])
-
-(define_insn "cmpqi"
-  [(set (cc0)
-	(compare
-	 (match_operand:QI 0 "nonimmediate_operand" "r,r, r,Q>,Q>,r,m,m")
-	 (match_operand:QI 1 "general_operand"	    "r,Q>,M,M, r, g,M,r")))]
-=======
 (define_insn "cmp<mode>"
   [(set (cc0)
 	(compare
 	 (match_operand:BW 0 "nonimmediate_operand" "r,r, r,Q>,Q>,r,m,m")
 	 (match_operand:BW 1 "general_operand"	    "r,Q>,M,M, r, g,M,r")))]
->>>>>>> 8c044a9c
   ""
   "@
    cmp<m> %1,%0
@@ -939,18 +915,10 @@
 
 (define_insn "*movsi_internal"
   [(set
-<<<<<<< HEAD
-    (match_operand:SI 0 "nonimmediate_operand" "=r,r, r,Q>,r,Q>,g,r,r,r,g")
-    (match_operand:SI 1
-    ;; FIXME: We want to put S last, but apparently g matches S.
-    ;; It's a bug: an S is not a general_operand and shouldn't match g.
-     "cris_general_operand_or_gotless_symbol"   "r,Q>,M,M, I,r, M,n,!S,g,r"))]
-=======
     (match_operand:SI 0 "nonimmediate_operand" "=r,r, r,Q>,r,Q>,g,r,r, r,g,rQ>,x,  m,x")
     ;; Note that we prefer not to use the S alternative (if for some reason
     ;; it competes with others), but g matches S.
     (match_operand:SI 1 "general_operand"	"r,Q>,M,M, I,r, M,n,!S,g,r,x,  rQ>,x,gi"))]
->>>>>>> 8c044a9c
   ""
 {
   /* Better to have c-switch here; it is worth it to optimize the size of
@@ -1133,13 +1101,8 @@
 
 (define_insn "movhi"
   [(set
-<<<<<<< HEAD
-    (match_operand:HI 0 "nonimmediate_operand" "=r,r, r,Q>,r,Q>,r,r,r,g,g,r")
-    (match_operand:HI 1 "general_operand"	"r,Q>,M,M, I,r, L,O,n,M,r,g"))]
-=======
     (match_operand:HI 0 "nonimmediate_operand" "=r,r, r,Q>,r,Q>,r,r,r,g,g,r,r,x")
     (match_operand:HI 1 "general_operand"	"r,Q>,M,M, I,r, L,O,n,M,r,g,x,r"))]
->>>>>>> 8c044a9c
   ""
 {
   switch (which_alternative)
@@ -1193,20 +1156,12 @@
    move.w %1,%0
    move.w %1,%0"
   [(set_attr "slottable" "yes,yes,yes,yes,yes,no,no,no")])
-<<<<<<< HEAD
--
-(define_insn "movqi"
-  [(set (match_operand:QI 0 "nonimmediate_operand" "=r,Q>,r, r,Q>,r,g,g,r,r")
-	(match_operand:QI 1 "general_operand"	    "r,r, Q>,M,M, I,M,r,O,g"))]
-=======
 
 (define_expand "reload_in<mode>"
   [(set (match_operand:BW 2 "register_operand" "=r")
 	(match_operand:BW 1 "memory_operand" "m"))
    (set (match_operand:BW 0 "register_operand" "=x")
 	(match_dup 2))]
->>>>>>> 8c044a9c
   ""
   "")
 
@@ -1261,13 +1216,8 @@
 ;; It will use clear, so we know ALL types of immediate 0 never change cc.
 
 (define_insn "movsf"
-<<<<<<< HEAD
-  [(set (match_operand:SF 0 "nonimmediate_operand" "=r,Q>,r, r,Q>,g,g,r")
-	(match_operand:SF 1 "general_operand"	    "r,r, Q>,G,G, G,r,g"))]
-=======
   [(set (match_operand:SF 0 "nonimmediate_operand" "=r,Q>,r, r,Q>,g,g,r,r,x,Q>,m,x, x")
 	(match_operand:SF 1 "general_operand"       "r,r, Q>,G,G, G,r,g,x,r,x, x,Q>,g"))]
->>>>>>> 8c044a9c
   ""
   "@
    move.d %1,%0
@@ -1508,17 +1458,10 @@
    add.d %M2,%M1,%M0\;ax\;add.d %H2,%H1,%H0")
 
 (define_insn "addsi3"
-<<<<<<< HEAD
-  [(set (match_operand:SI 0 "register_operand"  "=r,r, r,r,r,r,r,  r")
-	(plus:SI
-	 (match_operand:SI 1 "register_operand" "%0,0, 0,0,0,0,r,  r")
-	 (match_operand:SI 2 "general_operand"   "r,Q>,J,N,n,g,!To,0")))]
-=======
   [(set (match_operand:SI 0 "register_operand"  "=r,r, r,r,r,r, r,r,  r")
 	(plus:SI
 	 (match_operand:SI 1 "register_operand" "%0,0, 0,0,0,0, 0,r,  r")
 	 (match_operand:SI 2 "general_operand"   "r,Q>,J,N,n,!S,g,!To,0")))]
->>>>>>> 8c044a9c
 
 ;; The last constraint is due to that after reload, the '%' is not
 ;; honored, and canonicalization doesn't care about keeping the same
@@ -1668,45 +1611,18 @@
   [(set_attr "slottable" "yes,yes,yes,yes,no,no,no,no")])
  
-<<<<<<< HEAD
-(define_insn "subhi3"
-  [(set (match_operand:HI 0 "register_operand"		"=r,r, r,r,r,r")
-	(minus:HI (match_operand:HI 1 "register_operand" "0,0, 0,0,0,r")
-		  (match_operand:HI 2 "general_operand"  "r,Q>,J,N,g,!To")))]
-=======
 (define_insn "sub<mode>3"
   [(set (match_operand:BW 0 "register_operand"		"=r,r, r,r,r,r")
 	(minus:BW (match_operand:BW 1 "register_operand" "0,0, 0,0,0,r")
 		  (match_operand:BW 2 "general_operand"  "r,Q>,J,N,g,!To")))]
->>>>>>> 8c044a9c
   ""
   "@
    sub<m> %2,%0
    sub<m> %2,%0
    subq %2,%0
    addq %n2,%0
-<<<<<<< HEAD
-   sub.w %2,%0
-   sub.w %2,%1,%0"
-  [(set_attr "slottable" "yes,yes,yes,yes,no,no")
-   (set_attr "cc" "normal,normal,clobber,clobber,normal,normal")])
-
-(define_insn "subqi3"
-  [(set (match_operand:QI 0 "register_operand"		"=r,r, r,r,r,r")
-	(minus:QI (match_operand:QI 1 "register_operand" "0,0, 0,0,0,r")
-		  (match_operand:QI 2 "general_operand"  "r,Q>,J,N,g,!To")))]
-  ""
-  "@
-   sub.b %2,%0
-   sub.b %2,%0
-   subq %2,%0
-   addq %2,%0
-   sub.b %2,%0
-   sub.b %2,%1,%0"
-=======
    sub<m> %2,%0
    sub<m> %2,%1,%0"
->>>>>>> 8c044a9c
   [(set_attr "slottable" "yes,yes,yes,yes,no,no")
    (set_attr "cc" "normal,normal,clobber,clobber,normal,normal")])
 @@ -2156,34 +2072,12 @@
   "mstep %2,%0"
   [(set_attr "slottable" "yes")])
 
-<<<<<<< HEAD
-(define_insn "umulhisi3"
-  [(set (match_operand:SI 0 "register_operand" "=r")
-	(mult:SI
-	 (zero_extend:SI (match_operand:HI 1 "register_operand" "%0"))
-	 (zero_extend:SI (match_operand:HI 2 "register_operand" "r"))))]
-  "TARGET_HAS_MUL_INSNS"
-  "%!mulu.w %2,%0"
-  [(set (attr "slottable")
-	(if_then_else (ne (symbol_ref "TARGET_MUL_BUG") (const_int 0))
-		      (const_string "no")
-		      (const_string "yes")))
-   ;; Just N unusable here, but let's be safe.
-   (set_attr "cc" "clobber")])
-
-(define_insn "umulqihi3"
-  [(set (match_operand:HI 0 "register_operand" "=r")
-	(mult:HI
-	 (zero_extend:HI (match_operand:QI 1 "register_operand" "%0"))
-	 (zero_extend:HI (match_operand:QI 2 "register_operand" "r"))))]
-=======
 (define_insn "<u>mul<s><mode>3"
   [(set (match_operand:WD 0 "register_operand" "=r")
 	(mult:WD
 	 (szext:WD (match_operand:<S> 1 "register_operand" "%0"))
 	 (szext:WD (match_operand:<S> 2 "register_operand" "r"))))
    (clobber (match_scratch:SI 3 "=h"))]
->>>>>>> 8c044a9c
   "TARGET_HAS_MUL_INSNS"
   "%!mul<su><mm> %2,%0"
   [(set (attr "slottable")
@@ -2205,12 +2099,8 @@
 (define_insn "mulsi3"
   [(set (match_operand:SI 0 "register_operand" "=r")
 	(mult:SI (match_operand:SI 1 "register_operand" "%0")
-<<<<<<< HEAD
-		 (match_operand:SI 2 "register_operand" "r")))]
-=======
 		 (match_operand:SI 2 "register_operand" "r")))
    (clobber (match_scratch:SI 3 "=h"))]
->>>>>>> 8c044a9c
   "TARGET_HAS_MUL_INSNS"
   "%!muls.d %2,%0"
   [(set (attr "slottable")
@@ -2223,85 +2113,18 @@
 
 ;; A few multiply variations.
 
-<<<<<<< HEAD
-;; This really extends to SImode, so cc should be considered clobbered.
-
-(define_insn "mulqihi3"
-  [(set (match_operand:HI 0 "register_operand" "=r")
-	(mult:HI
-	 (sign_extend:HI (match_operand:QI 1 "register_operand" "%0"))
-	 (sign_extend:HI (match_operand:QI 2 "register_operand" "r"))))]
-  "TARGET_HAS_MUL_INSNS"
-  "%!muls.b %2,%0"
-  [(set (attr "slottable")
-	(if_then_else (ne (symbol_ref "TARGET_MUL_BUG") (const_int 0))
-		      (const_string "no")
-		      (const_string "yes")))
-   (set_attr "cc" "clobber")])
-
-(define_insn "mulhisi3"
-  [(set (match_operand:SI 0 "register_operand" "=r")
-	(mult:SI
-	 (sign_extend:SI (match_operand:HI 1 "register_operand" "%0"))
-	 (sign_extend:SI (match_operand:HI 2 "register_operand" "r"))))]
-  "TARGET_HAS_MUL_INSNS"
-  "%!muls.w %2,%0"
-  [(set (attr "slottable")
-	(if_then_else (ne (symbol_ref "TARGET_MUL_BUG") (const_int 0))
-		      (const_string "no")
-		      (const_string "yes")))
-   ;; Just N unusable here, but let's be safe.
-   (set_attr "cc" "clobber")])
-
-=======
->>>>>>> 8c044a9c
 ;; When needed, we can get the high 32 bits from the overflow
 ;; register.  We don't care to split and optimize these.
 ;;
 ;; Note that cc0 is still valid after the move-from-overflow-register
 ;; insn; no special precaution need to be taken in cris_notice_update_cc.
 
-<<<<<<< HEAD
-(define_insn "mulsidi3"
-  [(set (match_operand:DI 0 "register_operand" "=r")
-	(mult:DI
-	 (sign_extend:DI (match_operand:SI 1 "register_operand" "%0"))
-	 (sign_extend:DI (match_operand:SI 2 "register_operand" "r"))))]
-  "TARGET_HAS_MUL_INSNS"
-  "%!muls.d %2,%M0\;move $mof,%H0")
-
-(define_insn "umulsidi3"
-  [(set (match_operand:DI 0 "register_operand" "=r")
-	(mult:DI
-	 (zero_extend:DI (match_operand:SI 1 "register_operand" "%0"))
-	 (zero_extend:DI (match_operand:SI 2 "register_operand" "r"))))]
-  "TARGET_HAS_MUL_INSNS"
-  "%!mulu.d %2,%M0\;move $mof,%H0")
-
-;; This pattern would probably not be needed if we add "mof" in its own
-;; register class (and open a can of worms about /not/ pairing it with a
-;; "normal" register).  Having multiple register classes here, and
-;; applicable to the v10 variant only, seems worse than having these two
-;; patterns with multi-insn contents for now (may change; having a free
-;; call-clobbered register is worth some trouble).
-
-(define_insn "smulsi3_highpart"
-  [(set (match_operand:SI 0 "nonimmediate_operand" "=r,r,m")
-	(truncate:SI
-	 (lshiftrt:DI
-	  (mult:DI
-	   (sign_extend:DI (match_operand:SI 1 "register_operand" "%0,r,r"))
-	   (sign_extend:DI (match_operand:SI 2 "register_operand" "r,r,r")))
-	  (const_int 32))))
-   (clobber (match_scratch:SI 3 "=X,1,1"))]
-=======
 (define_insn "<u>mulsidi3"
   [(set (match_operand:DI 0 "register_operand" "=r")
 	(mult:DI
 	 (szext:DI (match_operand:SI 1 "register_operand" "%0"))
 	 (szext:DI (match_operand:SI 2 "register_operand" "r"))))
    (clobber (match_scratch:SI 3 "=h"))]
->>>>>>> 8c044a9c
   "TARGET_HAS_MUL_INSNS"
   "%!mul<su>.d %2,%M0\;move $mof,%H0")
 
@@ -2898,11 +2721,7 @@
 (define_insn "uminsi3"
   [(set (match_operand:SI 0 "register_operand"		 "=r,r, r,r")
 	(umin:SI  (match_operand:SI 1 "register_operand" "%0,0, 0,r")
-<<<<<<< HEAD
-		  (match_operand:SI 2 "general_operand"   "r,Q>,g,!STo")))]
-=======
 		  (match_operand:SI 2 "general_operand"   "r,Q>,g,!To")))]
->>>>>>> 8c044a9c
   ""
 {
   if (GET_CODE (operands[2]) == CONST_INT)
