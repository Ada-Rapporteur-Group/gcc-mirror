/* Definitions for GCC.  Part of the machine description for CRIS.
<<<<<<< HEAD
   Copyright (C) 1998, 1999, 2000, 2001, 2002, 2003, 2004, 2005
=======
   Copyright (C) 1998, 1999, 2000, 2001, 2002, 2003, 2004, 2005, 2006
>>>>>>> c355071f
   Free Software Foundation, Inc.
   Contributed by Axis Communications.  Written by Hans-Peter Nilsson.

This file is part of GCC.

GCC is free software; you can redistribute it and/or modify
it under the terms of the GNU General Public License as published by
the Free Software Foundation; either version 2, or (at your option)
any later version.

GCC is distributed in the hope that it will be useful,
but WITHOUT ANY WARRANTY; without even the implied warranty of
MERCHANTABILITY or FITNESS FOR A PARTICULAR PURPOSE.  See the
GNU General Public License for more details.

You should have received a copy of the GNU General Public License
along with GCC; see the file COPYING.  If not, write to
the Free Software Foundation, 51 Franklin Street, Fifth Floor,
Boston, MA 02110-1301, USA.  */

#include "config.h"
#include "system.h"
#include "coretypes.h"
#include "tm.h"
#include "rtl.h"
#include "regs.h"
#include "hard-reg-set.h"
#include "real.h"
#include "insn-config.h"
#include "conditions.h"
#include "insn-attr.h"
#include "flags.h"
#include "tree.h"
#include "expr.h"
#include "except.h"
#include "function.h"
#include "toplev.h"
#include "recog.h"
#include "reload.h"
#include "tm_p.h"
#include "debug.h"
#include "output.h"
#include "target.h"
#include "target-def.h"
#include "ggc.h"
#include "optabs.h"

/* Usable when we have an amount to add or subtract, and want the
   optimal size of the insn.  */
#define ADDITIVE_SIZE_MODIFIER(size) \
 ((size) <= 63 ? "q" : (size) <= 255 ? "u.b" : (size) <= 65535 ? "u.w" : ".d")

#define ASSERT_PLT_UNSPEC(x)						\
  CRIS_ASSERT (XINT (x, 1) == CRIS_UNSPEC_PLT				\
	       && ((GET_CODE (XVECEXP (x, 0, 0)) == SYMBOL_REF)		\
		   || GET_CODE (XVECEXP (x, 0, 0)) == LABEL_REF))

#define LOSE_AND_RETURN(msgid, x)			\
  do						\
    {						\
      cris_operand_lossage (msgid, x);		\
      return;					\
    } while (0)

enum cris_retinsn_type
 { CRIS_RETINSN_UNKNOWN = 0, CRIS_RETINSN_RET, CRIS_RETINSN_JUMP };

/* Per-function machine data.  */
struct machine_function GTY(())
 {
   int needs_return_address_on_stack;

   /* This is the number of registers we save in the prologue due to
      stdarg.  */
   int stdarg_regs;

   enum cris_retinsn_type return_type;
 };

/* This little fix suppresses the 'u' or 's' when '%e' in assembly
   pattern.  */
static char cris_output_insn_is_bound = 0;

/* In code for output macros, this is how we know whether e.g. constant
   goes in code or in a static initializer.  */
static int in_code = 0;

/* Fix for reg_overlap_mentioned_p.  */
static int cris_reg_overlap_mentioned_p (rtx, rtx);

static void cris_print_base (rtx, FILE *);

static void cris_print_index (rtx, FILE *);

static void cris_output_addr_const (FILE *, rtx);

static struct machine_function * cris_init_machine_status (void);

static rtx cris_struct_value_rtx (tree, int);

static void cris_setup_incoming_varargs (CUMULATIVE_ARGS *, enum machine_mode,
					 tree type, int *, int);

static int cris_initial_frame_pointer_offset (void);

static int saved_regs_mentioned (rtx);

static void cris_operand_lossage (const char *, rtx);

static int cris_reg_saved_in_regsave_area  (unsigned int, bool);

static void cris_asm_output_mi_thunk
  (FILE *, tree, HOST_WIDE_INT, HOST_WIDE_INT, tree);

static void cris_file_start (void);
static void cris_init_libfuncs (void);

static bool cris_rtx_costs (rtx, int, int, int *);
static int cris_address_cost (rtx);
static bool cris_pass_by_reference (CUMULATIVE_ARGS *, enum machine_mode,
				    tree, bool);
static int cris_arg_partial_bytes (CUMULATIVE_ARGS *, enum machine_mode,
				   tree, bool);
static tree cris_md_asm_clobbers (tree, tree, tree);

static bool cris_handle_option (size_t, const char *, int);

/* This is the parsed result of the "-max-stack-stackframe=" option.  If
   it (still) is zero, then there was no such option given.  */
int cris_max_stackframe = 0;

/* This is the parsed result of the "-march=" option, if given.  */
int cris_cpu_version = CRIS_DEFAULT_CPU_VERSION;

#undef TARGET_ASM_ALIGNED_HI_OP
#define TARGET_ASM_ALIGNED_HI_OP "\t.word\t"
#undef TARGET_ASM_ALIGNED_SI_OP
#define TARGET_ASM_ALIGNED_SI_OP "\t.dword\t"
#undef TARGET_ASM_ALIGNED_DI_OP
#define TARGET_ASM_ALIGNED_DI_OP "\t.quad\t"

/* We need to define these, since the 2byte, 4byte, 8byte op:s are only
   available in ELF.  These "normal" pseudos do not have any alignment
   constraints or side-effects.  */
#undef TARGET_ASM_UNALIGNED_HI_OP
#define TARGET_ASM_UNALIGNED_HI_OP TARGET_ASM_ALIGNED_HI_OP

#undef TARGET_ASM_UNALIGNED_SI_OP
#define TARGET_ASM_UNALIGNED_SI_OP TARGET_ASM_ALIGNED_SI_OP

#undef TARGET_ASM_UNALIGNED_DI_OP
#define TARGET_ASM_UNALIGNED_DI_OP TARGET_ASM_ALIGNED_DI_OP

#undef TARGET_ASM_OUTPUT_MI_THUNK
#define TARGET_ASM_OUTPUT_MI_THUNK cris_asm_output_mi_thunk
#undef TARGET_ASM_CAN_OUTPUT_MI_THUNK
#define TARGET_ASM_CAN_OUTPUT_MI_THUNK default_can_output_mi_thunk_no_vcall

#undef TARGET_ASM_FILE_START
#define TARGET_ASM_FILE_START cris_file_start

#undef TARGET_INIT_LIBFUNCS
#define TARGET_INIT_LIBFUNCS cris_init_libfuncs

#undef TARGET_RTX_COSTS
#define TARGET_RTX_COSTS cris_rtx_costs
#undef TARGET_ADDRESS_COST
#define TARGET_ADDRESS_COST cris_address_cost

#undef TARGET_PROMOTE_FUNCTION_ARGS
#define TARGET_PROMOTE_FUNCTION_ARGS hook_bool_tree_true
#undef TARGET_STRUCT_VALUE_RTX
#define TARGET_STRUCT_VALUE_RTX cris_struct_value_rtx
#undef TARGET_SETUP_INCOMING_VARARGS
#define TARGET_SETUP_INCOMING_VARARGS cris_setup_incoming_varargs
#undef TARGET_PASS_BY_REFERENCE
#define TARGET_PASS_BY_REFERENCE cris_pass_by_reference
#undef TARGET_ARG_PARTIAL_BYTES
#define TARGET_ARG_PARTIAL_BYTES cris_arg_partial_bytes
#undef TARGET_MD_ASM_CLOBBERS
#define TARGET_MD_ASM_CLOBBERS cris_md_asm_clobbers
#undef TARGET_DEFAULT_TARGET_FLAGS
#define TARGET_DEFAULT_TARGET_FLAGS (TARGET_DEFAULT | CRIS_SUBTARGET_DEFAULT)
#undef TARGET_HANDLE_OPTION
#define TARGET_HANDLE_OPTION cris_handle_option

struct gcc_target targetm = TARGET_INITIALIZER;

/* Helper for cris_load_multiple_op and cris_ret_movem_op.  */

bool
cris_movem_load_rest_p (rtx op, int offs)
{
  unsigned int reg_count = XVECLEN (op, 0) - offs;
  rtx src_addr;
  int i;
  rtx elt;
  int setno;
  int regno_dir = 1;
  unsigned int regno = 0;

  /* Perform a quick check so we don't blow up below.  FIXME: Adjust for
     other than (MEM reg).  */
  if (reg_count <= 1
      || GET_CODE (XVECEXP (op, 0, offs)) != SET
      || GET_CODE (SET_DEST (XVECEXP (op, 0, offs))) != REG
      || GET_CODE (SET_SRC (XVECEXP (op, 0, offs))) != MEM)
    return false;

  /* Check a possible post-inc indicator.  */
  if (GET_CODE (SET_SRC (XVECEXP (op, 0, offs + 1))) == PLUS)
    {
      rtx reg = XEXP (SET_SRC (XVECEXP (op, 0, offs + 1)), 0);
      rtx inc = XEXP (SET_SRC (XVECEXP (op, 0, offs + 1)), 1);

      reg_count--;

      if (reg_count == 1
	  || !REG_P (reg)
	  || !REG_P (SET_DEST (XVECEXP (op, 0, offs + 1)))
	  || REGNO (reg) != REGNO (SET_DEST (XVECEXP (op, 0, offs + 1)))
	  || GET_CODE (inc) != CONST_INT
	  || INTVAL (inc) != (HOST_WIDE_INT) reg_count * 4)
	return false;
      i = offs + 2;
    }
  else
    i = offs + 1;

  /* FIXME: These two only for pre-v32.  */
  regno_dir = -1;
  regno = reg_count - 1;

  elt = XVECEXP (op, 0, offs);
  src_addr = XEXP (SET_SRC (elt), 0);

  if (GET_CODE (elt) != SET
      || GET_CODE (SET_DEST (elt)) != REG
      || GET_MODE (SET_DEST (elt)) != SImode
      || REGNO (SET_DEST (elt)) != regno
      || GET_CODE (SET_SRC (elt)) != MEM
      || GET_MODE (SET_SRC (elt)) != SImode
      || !memory_address_p (SImode, src_addr))
    return false;

  for (setno = 1; i < XVECLEN (op, 0); setno++, i++)
    {
      rtx elt = XVECEXP (op, 0, i);
      regno += regno_dir;

      if (GET_CODE (elt) != SET
	  || GET_CODE (SET_DEST (elt)) != REG
	  || GET_MODE (SET_DEST (elt)) != SImode
	  || REGNO (SET_DEST (elt)) != regno
	  || GET_CODE (SET_SRC (elt)) != MEM
	  || GET_MODE (SET_SRC (elt)) != SImode
	  || GET_CODE (XEXP (SET_SRC (elt), 0)) != PLUS
	  || ! rtx_equal_p (XEXP (XEXP (SET_SRC (elt), 0), 0), src_addr)
	  || GET_CODE (XEXP (XEXP (SET_SRC (elt), 0), 1)) != CONST_INT
	  || INTVAL (XEXP (XEXP (SET_SRC (elt), 0), 1)) != setno * 4)
	return false;
    }

  return true;
}

/* Worker function for predicate for the parallel contents in a movem
   to-memory.  */

bool
cris_store_multiple_op_p (rtx op)
{
  int reg_count = XVECLEN (op, 0);
  rtx dest;
  rtx dest_addr;
  rtx dest_base;
  int i;
  rtx elt;
  int setno;
  int regno_dir = 1;
  int regno = 0;
  int offset = 0;

  /* Perform a quick check so we don't blow up below.  FIXME: Adjust for
     other than (MEM reg) and (MEM (PLUS reg const)).  */
  if (reg_count <= 1)
    return false;

  elt = XVECEXP (op, 0, 0);

  if (GET_CODE (elt) != SET)
    return  false;

  dest = SET_DEST (elt);

  if (GET_CODE (SET_SRC (elt)) != REG
      || GET_CODE (dest) != MEM)
    return false;

  dest_addr = XEXP (dest, 0);

  /* Check a possible post-inc indicator.  */
  if (GET_CODE (SET_SRC (XVECEXP (op, 0, 1))) == PLUS)
    {
      rtx reg = XEXP (SET_SRC (XVECEXP (op, 0, 1)), 0);
      rtx inc = XEXP (SET_SRC (XVECEXP (op, 0, 1)), 1);

      reg_count--;

      if (reg_count == 1
	  || !REG_P (reg)
	  || !REG_P (SET_DEST (XVECEXP (op, 0, 1)))
	  || REGNO (reg) != REGNO (SET_DEST (XVECEXP (op, 0, 1)))
	  || GET_CODE (inc) != CONST_INT
	  /* Support increment by number of registers, and by the offset
	     of the destination, if it has the form (MEM (PLUS reg
	     offset)).  */
	  || !((REG_P (dest_addr)
		&& REGNO (dest_addr) == REGNO (reg)
		&& INTVAL (inc) == (HOST_WIDE_INT) reg_count * 4)
	       || (GET_CODE (dest_addr) == PLUS
		   && REG_P (XEXP (dest_addr, 0))
		   && REGNO (XEXP (dest_addr, 0)) == REGNO (reg)
		   && GET_CODE (XEXP (dest_addr, 1)) == CONST_INT
		   && INTVAL (XEXP (dest_addr, 1)) == INTVAL (inc))))
	return false;

      i = 2;
    }
  else
    i = 1;

  /* FIXME: These two only for pre-v32.  */
  regno_dir = -1;
  regno = reg_count - 1;

  if (GET_CODE (elt) != SET
      || GET_CODE (SET_SRC (elt)) != REG
      || GET_MODE (SET_SRC (elt)) != SImode
      || REGNO (SET_SRC (elt)) != (unsigned int) regno
      || GET_CODE (SET_DEST (elt)) != MEM
      || GET_MODE (SET_DEST (elt)) != SImode)
    return false;

  if (REG_P (dest_addr))
    {
      dest_base = dest_addr;
      offset = 0;
    }
  else if (GET_CODE (dest_addr) == PLUS
	   && REG_P (XEXP (dest_addr, 0))
	   && GET_CODE (XEXP (dest_addr, 1)) == CONST_INT)
    {
      dest_base = XEXP (dest_addr, 0);
      offset = INTVAL (XEXP (dest_addr, 1));
    }
  else
    return false;

  for (setno = 1; i < XVECLEN (op, 0); setno++, i++)
    {
      rtx elt = XVECEXP (op, 0, i);
      regno += regno_dir;

      if (GET_CODE (elt) != SET
	  || GET_CODE (SET_SRC (elt)) != REG
	  || GET_MODE (SET_SRC (elt)) != SImode
	  || REGNO (SET_SRC (elt)) != (unsigned int) regno
	  || GET_CODE (SET_DEST (elt)) != MEM
	  || GET_MODE (SET_DEST (elt)) != SImode
	  || GET_CODE (XEXP (SET_DEST (elt), 0)) != PLUS
	  || ! rtx_equal_p (XEXP (XEXP (SET_DEST (elt), 0), 0), dest_base)
	  || GET_CODE (XEXP (XEXP (SET_DEST (elt), 0), 1)) != CONST_INT
	  || INTVAL (XEXP (XEXP (SET_DEST (elt), 0), 1)) != setno * 4 + offset)
	return false;
    }

  return true;
}

/* The CONDITIONAL_REGISTER_USAGE worker.  */

void
cris_conditional_register_usage (void)
{
  /* FIXME: This isn't nice.  We should be able to use that register for
     something else if the PIC table isn't needed.  */
  if (flag_pic)
    fixed_regs[PIC_OFFSET_TABLE_REGNUM]
      = call_used_regs[PIC_OFFSET_TABLE_REGNUM] = 1;

  if (TARGET_HAS_MUL_INSNS)
    fixed_regs[CRIS_MOF_REGNUM] = 0;

  /* On early versions, we must use the 16-bit condition-code register,
     which has another name.  */
  if (cris_cpu_version < 8)
    reg_names[CRIS_CC0_REGNUM] = "ccr";
}

/* Return current_function_uses_pic_offset_table.  For use in cris.md,
   since some generated files do not include function.h.  */

int
cris_cfun_uses_pic_table (void)
{
  return current_function_uses_pic_offset_table;
}

/* Given an rtx, return the text string corresponding to the CODE of X.
   Intended for use in the assembly language output section of a
   define_insn.  */

const char *
cris_op_str (rtx x)
{
  cris_output_insn_is_bound = 0;
  switch (GET_CODE (x))
    {
    case PLUS:
      return "add";
      break;

    case MINUS:
      return "sub";
      break;

    case MULT:
      /* This function is for retrieving a part of an instruction name for
	 an operator, for immediate output.  If that ever happens for
	 MULT, we need to apply TARGET_MUL_BUG in the caller.  Make sure
	 we notice.  */
      internal_error ("MULT case in cris_op_str");
      break;

    case DIV:
      return "div";
      break;

    case AND:
      return "and";
      break;

    case IOR:
      return "or";
      break;

    case XOR:
      return "xor";
      break;

    case NOT:
      return "not";
      break;

    case ASHIFT:
      return "lsl";
      break;

    case LSHIFTRT:
      return "lsr";
      break;

    case ASHIFTRT:
      return "asr";
      break;

    case UMIN:
      /* Used to control the sign/zero-extend character for the 'E' modifier.
	 BOUND has none.  */
      cris_output_insn_is_bound = 1;
      return "bound";
      break;

    default:
      return "Unknown operator";
      break;
  }
}

/* Emit an error message when we're in an asm, and a fatal error for
   "normal" insns.  Formatted output isn't easily implemented, since we
   use output_operand_lossage to output the actual message and handle the
   categorization of the error.  */

static void
cris_operand_lossage (const char *msgid, rtx op)
{
  debug_rtx (op);
  output_operand_lossage ("%s", msgid);
}

/* Print an index part of an address to file.  */

static void
cris_print_index (rtx index, FILE *file)
{
  rtx inner = XEXP (index, 0);

  /* Make the index "additive" unless we'll output a negative number, in
     which case the sign character is free (as in free beer).  */
  if (GET_CODE (index) != CONST_INT || INTVAL (index) >= 0)
    putc ('+', file);

  if (REG_P (index))
    fprintf (file, "$%s.b", reg_names[REGNO (index)]);
  else if (CONSTANT_P (index))
    cris_output_addr_const (file, index);
  else if (GET_CODE (index) == MULT)
    {
      fprintf (file, "$%s.",
	       reg_names[REGNO (XEXP (index, 0))]);

      putc (INTVAL (XEXP (index, 1)) == 2 ? 'w' : 'd', file);
    }
  else if (GET_CODE (index) == SIGN_EXTEND &&
	   GET_CODE (inner) == MEM)
    {
      rtx inner_inner = XEXP (inner, 0);

      if (GET_CODE (inner_inner) == POST_INC)
	{
	  fprintf (file, "[$%s+].",
		   reg_names[REGNO (XEXP (inner_inner, 0))]);
	  putc (GET_MODE (inner) == HImode ? 'w' : 'b', file);
	}
      else
	{
	  fprintf (file, "[$%s].", reg_names[REGNO (inner_inner)]);

	  putc (GET_MODE (inner) == HImode ? 'w' : 'b', file);
	}
    }
  else if (GET_CODE (index) == MEM)
    {
      if (GET_CODE (inner) == POST_INC)
	fprintf (file, "[$%s+].d", reg_names[REGNO (XEXP (inner, 0))]);
      else
	fprintf (file, "[$%s].d", reg_names[REGNO (inner)]);
    }
  else
    cris_operand_lossage ("unexpected index-type in cris_print_index",
			  index);
}

/* Print a base rtx of an address to file.  */

static void
cris_print_base (rtx base, FILE *file)
{
  if (REG_P (base))
    fprintf (file, "$%s", reg_names[REGNO (base)]);
  else if (GET_CODE (base) == POST_INC)
    fprintf (file, "$%s+", reg_names[REGNO (XEXP (base, 0))]);
  else
    cris_operand_lossage ("unexpected base-type in cris_print_base",
			  base);
}

/* Usable as a guard in expressions.  */

int
cris_fatal (char *arg)
{
  internal_error (arg);

  /* We'll never get here; this is just to appease compilers.  */
  return 0;
}

/* Return nonzero if REGNO is an ordinary register that *needs* to be
   saved together with other registers, possibly by a MOVEM instruction,
   or is saved for target-independent reasons.  There may be
   target-dependent reasons to save the register anyway; this is just a
   wrapper for a complicated conditional.  */

static int
cris_reg_saved_in_regsave_area (unsigned int regno, bool got_really_used)
{
  return
    (((regs_ever_live[regno]
       && !call_used_regs[regno])
      || (regno == PIC_OFFSET_TABLE_REGNUM
	  && (got_really_used
	      /* It is saved anyway, if there would be a gap.  */
	      || (flag_pic
		  && regs_ever_live[regno + 1]
		  && !call_used_regs[regno + 1]))))
     && (regno != FRAME_POINTER_REGNUM || !frame_pointer_needed)
     && regno != CRIS_SRP_REGNUM)
    || (current_function_calls_eh_return
	&& (regno == EH_RETURN_DATA_REGNO (0)
	    || regno == EH_RETURN_DATA_REGNO (1)
	    || regno == EH_RETURN_DATA_REGNO (2)
	    || regno == EH_RETURN_DATA_REGNO (3)));
}

/* Return nonzero if there are regs mentioned in the insn that are not all
   in the call_used regs.  This is part of the decision whether an insn
   can be put in the epilogue.  */

static int
saved_regs_mentioned (rtx x)
{
  int i;
  const char *fmt;
  RTX_CODE code;

  /* Mainly stolen from refers_to_regno_p in rtlanal.c.  */

  code = GET_CODE (x);

  switch (code)
    {
    case REG:
      i = REGNO (x);
      return !call_used_regs[i];

    case SUBREG:
      /* If this is a SUBREG of a hard reg, we can see exactly which
	 registers are being modified.  Otherwise, handle normally.  */
      i = REGNO (SUBREG_REG (x));
      return !call_used_regs[i];

    default:
      ;
    }

  fmt = GET_RTX_FORMAT (code);
  for (i = GET_RTX_LENGTH (code) - 1; i >= 0; i--)
    {
      if (fmt[i] == 'e')
	{
	  if (saved_regs_mentioned (XEXP (x, i)))
	    return 1;
	}
      else if (fmt[i] == 'E')
	{
	  int j;
	  for (j = XVECLEN (x, i) - 1; j >=0; j--)
	    if (saved_regs_mentioned (XEXP (x, i)))
	      return 1;
	}
    }

  return 0;
}

/* The PRINT_OPERAND worker.  */

void
cris_print_operand (FILE *file, rtx x, int code)
{
  rtx operand = x;

  /* Size-strings corresponding to MULT expressions.  */
  static const char *const mults[] = { "BAD:0", ".b", ".w", "BAD:3", ".d" };

  /* New code entries should just be added to the switch below.  If
     handling is finished, just return.  If handling was just a
     modification of the operand, the modified operand should be put in
     "operand", and then do a break to let default handling
     (zero-modifier) output the operand.  */

  switch (code)
    {
    case 'b':
      /* Print the unsigned supplied integer as if it were signed
	 and < 0, i.e print 255 or 65535 as -1, 254, 65534 as -2, etc.  */
      if (GET_CODE (x) != CONST_INT
	  || ! CONST_OK_FOR_LETTER_P (INTVAL (x), 'O'))
	LOSE_AND_RETURN ("invalid operand for 'b' modifier", x);
      fprintf (file, HOST_WIDE_INT_PRINT_DEC,
	       INTVAL (x)| (INTVAL (x) <= 255 ? ~255 : ~65535));
      return;

    case 'x':
      /* Print assembler code for operator.  */
      fprintf (file, "%s", cris_op_str (operand));
      return;

    case 'o':
      {
	/* A movem modifier working on a parallel; output the register
	   name.  */
	int regno;

	if (GET_CODE (x) != PARALLEL)
	  LOSE_AND_RETURN ("invalid operand for 'o' modifier", x);

	/* The second item can be (set reg (plus reg const)) to denote a
	   postincrement.  */
	regno
	  = (GET_CODE (SET_SRC (XVECEXP (x, 0, 1))) == PLUS
	     ? XVECLEN (x, 0) - 2
	     : XVECLEN (x, 0) - 1);

	fprintf (file, "$%s", reg_names [regno]);
      }
      return;

    case 'O':
      {
	/* A similar movem modifier; output the memory operand.  */
	rtx addr;

	if (GET_CODE (x) != PARALLEL)
	  LOSE_AND_RETURN ("invalid operand for 'O' modifier", x);

	/* The lowest mem operand is in the first item, but perhaps it
	   needs to be output as postincremented.  */
	addr = GET_CODE (SET_SRC (XVECEXP (x, 0, 0))) == MEM
	  ? XEXP (SET_SRC (XVECEXP (x, 0, 0)), 0)
	  : XEXP (SET_DEST (XVECEXP (x, 0, 0)), 0);

	/* The second item can be a (set reg (plus reg const)) to denote
	   a modification.  */
	if (GET_CODE (SET_SRC (XVECEXP (x, 0, 1))) == PLUS)
	  {
	    /* It's a post-increment, if the address is a naked (reg).  */
	    if (REG_P (addr))
	      addr = gen_rtx_POST_INC (SImode, addr);
	    else
	      {
		/* Otherwise, it's a side-effect; RN=RN+M.  */
		fprintf (file, "[$%s=$%s%s%d]",
			 reg_names [REGNO (SET_DEST (XVECEXP (x, 0, 1)))],
			 reg_names [REGNO (XEXP (addr, 0))],
			 INTVAL (XEXP (addr, 1)) < 0 ? "" : "+",
			 (int) INTVAL (XEXP (addr, 1)));
		return;
	      }
	  }
	output_address (addr);
      }
      return;

    case 'p':
      /* Adjust a power of two to its log2.  */
      if (GET_CODE (x) != CONST_INT || exact_log2 (INTVAL (x)) < 0 )
	LOSE_AND_RETURN ("invalid operand for 'p' modifier", x);
      fprintf (file, "%d", exact_log2 (INTVAL (x)));
      return;

    case 's':
      /* For an integer, print 'b' or 'w' if <= 255 or <= 65535
	 respectively.  This modifier also terminates the inhibiting
         effects of the 'x' modifier.  */
      cris_output_insn_is_bound = 0;
      if (GET_MODE (x) == VOIDmode && GET_CODE (x) == CONST_INT)
	{
	  if (INTVAL (x) >= 0)
	    {
	      if (INTVAL (x) <= 255)
		putc ('b', file);
	      else if (INTVAL (x) <= 65535)
		putc ('w', file);
	      else
		putc ('d', file);
	    }
	  else
	    putc ('d', file);
	  return;
	}

      /* For a non-integer, print the size of the operand.  */
      putc ((GET_MODE (x) == SImode || GET_MODE (x) == SFmode)
	    ? 'd' : GET_MODE (x) == HImode ? 'w'
	    : GET_MODE (x) == QImode ? 'b'
	    /* If none of the above, emit an erroneous size letter.  */
	    : 'X',
	    file);
      return;

    case 'z':
      /* Const_int: print b for -127 <= x <= 255,
	 w for -32768 <= x <= 65535, else die.  */
      if (GET_CODE (x) != CONST_INT
	  || INTVAL (x) < -32768 || INTVAL (x) > 65535)
	LOSE_AND_RETURN ("invalid operand for 'z' modifier", x);
      putc (INTVAL (x) >= -128 && INTVAL (x) <= 255 ? 'b' : 'w', file);
      return;

    case '#':
      /* Output a 'nop' if there's nothing for the delay slot.
	 This method stolen from the sparc files.  */
      if (dbr_sequence_length () == 0)
	fputs ("\n\tnop", file);
      return;

    case '!':
      /* Output directive for alignment padded with "nop" insns.
	 Optimizing for size, it's plain 4-byte alignment, otherwise we
	 align the section to a cache-line (32 bytes) and skip at max 2
	 bytes, i.e. we skip if it's the last insn on a cache-line.  The
	 latter is faster by a small amount (for two test-programs 99.6%
	 and 99.9%) and larger by a small amount (ditto 100.1% and
	 100.2%).  This is supposed to be the simplest yet performance-
	 wise least intrusive way to make sure the immediately following
	 (supposed) muls/mulu insn isn't located at the end of a
	 cache-line.  */
      if (TARGET_MUL_BUG)
	fputs (optimize_size
	       ? ".p2alignw 2,0x050f\n\t"
	       : ".p2alignw 5,0x050f,2\n\t", file);
      return;

    case ':':
      /* The PIC register.  */
      if (! flag_pic)
	internal_error ("invalid use of ':' modifier");
      fprintf (file, "$%s", reg_names [PIC_OFFSET_TABLE_REGNUM]);
      return;

    case 'H':
      /* Print high (most significant) part of something.  */
      switch (GET_CODE (operand))
	{
	case CONST_INT:
	  /* If we're having 64-bit HOST_WIDE_INTs, the whole (DImode)
	     value is kept here, and so may be other than 0 or -1.  */
	  fprintf (file, HOST_WIDE_INT_PRINT_DEC,
		   INTVAL (operand_subword (operand, 1, 0, DImode)));
	  return;

	case CONST_DOUBLE:
	  /* High part of a long long constant.  */
	  if (GET_MODE (operand) == VOIDmode)
	    {
	      fprintf (file, HOST_WIDE_INT_PRINT_HEX, CONST_DOUBLE_HIGH (x));
	      return;
	    }
	  else
	    LOSE_AND_RETURN ("invalid operand for 'H' modifier", x);

	case REG:
	  /* Print reg + 1.  Check that there's not an attempt to print
	     high-parts of registers like stack-pointer or higher.  */
	  if (REGNO (operand) > STACK_POINTER_REGNUM - 2)
	    LOSE_AND_RETURN ("bad register", operand);
	  fprintf (file, "$%s", reg_names[REGNO (operand) + 1]);
	  return;

	case MEM:
	  /* Adjust memory address to high part.  */
	  {
	    rtx adj_mem = operand;
	    int size
	      = GET_MODE_BITSIZE (GET_MODE (operand)) / BITS_PER_UNIT;

	    /* Adjust so we can use two SImode in DImode.
	       Calling adj_offsettable_operand will make sure it is an
	       offsettable address.  Don't do this for a postincrement
	       though; it should remain as it was.  */
	    if (GET_CODE (XEXP (adj_mem, 0)) != POST_INC)
	      adj_mem
		= adjust_address (adj_mem, GET_MODE (adj_mem), size / 2);

	    output_address (XEXP (adj_mem, 0));
	    return;
	  }

	default:
	  LOSE_AND_RETURN ("invalid operand for 'H' modifier", x);
	}

    case 'L':
      /* Strip the MEM expression.  */
      operand = XEXP (operand, 0);
      break;

    case 'e':
      /* Like 'E', but ignore state set by 'x'.  FIXME: Use code
	 iterators ("code macros") and attributes in cris.md to avoid
	 the need for %x and %E (and %e) and state passed between
	 those modifiers.  */
      cris_output_insn_is_bound = 0;
      /* FALL THROUGH.  */
    case 'E':
      /* Print 's' if operand is SIGN_EXTEND or 'u' if ZERO_EXTEND unless
	 cris_output_insn_is_bound is nonzero.  */
      if (GET_CODE (operand) != SIGN_EXTEND
	  && GET_CODE (operand) != ZERO_EXTEND
	  && GET_CODE (operand) != CONST_INT)
	LOSE_AND_RETURN ("invalid operand for 'e' modifier", x);

      if (cris_output_insn_is_bound)
	{
	  cris_output_insn_is_bound = 0;
	  return;
	}

      putc (GET_CODE (operand) == SIGN_EXTEND
	    || (GET_CODE (operand) == CONST_INT && INTVAL (operand) < 0)
	    ? 's' : 'u', file);
      return;

    case 'm':
      /* Print the size letter of the inner element.  We can do it by
	 calling ourselves with the 's' modifier.  */
      if (GET_CODE (operand) != SIGN_EXTEND && GET_CODE (operand) != ZERO_EXTEND)
	LOSE_AND_RETURN ("invalid operand for 'm' modifier", x);
      cris_print_operand (file, XEXP (operand, 0), 's');
      return;

    case 'M':
      /* Print the least significant part of operand.  */
      if (GET_CODE (operand) == CONST_DOUBLE)
	{
	  fprintf (file, HOST_WIDE_INT_PRINT_HEX, CONST_DOUBLE_LOW (x));
	  return;
	}
      else if (HOST_BITS_PER_WIDE_INT > 32 && GET_CODE (operand) == CONST_INT)
	{
	  fprintf (file, HOST_WIDE_INT_PRINT_HEX,
		   INTVAL (x) & ((unsigned int) 0x7fffffff * 2 + 1));
	  return;
	}
      /* Otherwise the least significant part equals the normal part,
	 so handle it normally.  */
      break;

    case 'A':
      /* When emitting an add for the high part of a DImode constant, we
	 want to use addq for 0 and adds.w for -1.  */
      if (GET_CODE (operand) != CONST_INT)
	LOSE_AND_RETURN ("invalid operand for 'A' modifier", x);
      fprintf (file, INTVAL (operand) < 0 ? "adds.w" : "addq");
      return;

    case 'd':
      /* If this is a GOT symbol, force it to be emitted as :GOT and
	 :GOTPLT regardless of -fpic (i.e. not as :GOT16, :GOTPLT16).
	 Avoid making this too much of a special case.  */
      if (flag_pic == 1 && CONSTANT_P (operand))
	{
	  int flag_pic_save = flag_pic;

	  flag_pic = 2;
	  cris_output_addr_const (file, operand);
	  flag_pic = flag_pic_save;
	  return;
	}
      break;

    case 'D':
      /* When emitting an sub for the high part of a DImode constant, we
	 want to use subq for 0 and subs.w for -1.  */
      if (GET_CODE (operand) != CONST_INT)
	LOSE_AND_RETURN ("invalid operand for 'D' modifier", x);
      fprintf (file, INTVAL (operand) < 0 ? "subs.w" : "subq");
      return;

    case 'S':
      /* Print the operand as the index-part of an address.
	 Easiest way out is to use cris_print_index.  */
      cris_print_index (operand, file);
      return;

    case 'T':
      /* Print the size letter for an operand to a MULT, which must be a
	 const_int with a suitable value.  */
      if (GET_CODE (operand) != CONST_INT || INTVAL (operand) > 4)
	LOSE_AND_RETURN ("invalid operand for 'T' modifier", x);
      fprintf (file, "%s", mults[INTVAL (operand)]);
      return;

    case 0:
      /* No code, print as usual.  */
      break;

    default:
      LOSE_AND_RETURN ("invalid operand modifier letter", x);
    }

  /* Print an operand as without a modifier letter.  */
  switch (GET_CODE (operand))
    {
    case REG:
      if (REGNO (operand) > 15
	  && REGNO (operand) != CRIS_MOF_REGNUM
	  && REGNO (operand) != CRIS_SRP_REGNUM
	  && REGNO (operand) != CRIS_CC0_REGNUM)
	internal_error ("internal error: bad register: %d", REGNO (operand));
      fprintf (file, "$%s", reg_names[REGNO (operand)]);
      return;

    case MEM:
      output_address (XEXP (operand, 0));
      return;

    case CONST_DOUBLE:
      if (GET_MODE (operand) == VOIDmode)
	/* A long long constant.  */
	output_addr_const (file, operand);
      else
	{
	  /* Only single precision is allowed as plain operands the
	     moment.  FIXME:  REAL_VALUE_FROM_CONST_DOUBLE isn't
	     documented.  */
	  REAL_VALUE_TYPE r;
	  long l;

	  /* FIXME:  Perhaps check overflow of the "single".  */
	  REAL_VALUE_FROM_CONST_DOUBLE (r, operand);
	  REAL_VALUE_TO_TARGET_SINGLE (r, l);

	  fprintf (file, "0x%lx", l);
	}
      return;

    case UNSPEC:
      /* Fall through.  */
    case CONST:
      cris_output_addr_const (file, operand);
      return;

    case MULT:
    case ASHIFT:
      {
	/* For a (MULT (reg X) const_int) we output "rX.S".  */
	int i = GET_CODE (XEXP (operand, 1)) == CONST_INT
	  ? INTVAL (XEXP (operand, 1)) : INTVAL (XEXP (operand, 0));
	rtx reg = GET_CODE (XEXP (operand, 1)) == CONST_INT
	  ? XEXP (operand, 0) : XEXP (operand, 1);

	if (GET_CODE (reg) != REG
	    || (GET_CODE (XEXP (operand, 0)) != CONST_INT
		&& GET_CODE (XEXP (operand, 1)) != CONST_INT))
	  LOSE_AND_RETURN ("unexpected multiplicative operand", x);

	cris_print_base (reg, file);
	fprintf (file, ".%c",
		 i == 0 || (i == 1 && GET_CODE (operand) == MULT) ? 'b'
		 : i == 4 ? 'd'
		 : (i == 2 && GET_CODE (operand) == MULT) || i == 1 ? 'w'
		 : 'd');
	return;
      }

    default:
      /* No need to handle all strange variants, let output_addr_const
	 do it for us.  */
      if (CONSTANT_P (operand))
	{
	  cris_output_addr_const (file, operand);
	  return;
	}

      LOSE_AND_RETURN ("unexpected operand", x);
    }
}

/* The PRINT_OPERAND_ADDRESS worker.  */

void
cris_print_operand_address (FILE *file, rtx x)
{
  /* All these were inside MEM:s so output indirection characters.  */
  putc ('[', file);

  if (CONSTANT_ADDRESS_P (x))
    cris_output_addr_const (file, x);
  else if (BASE_OR_AUTOINCR_P (x))
    cris_print_base (x, file);
  else if (GET_CODE (x) == PLUS)
    {
      rtx x1, x2;

      x1 = XEXP (x, 0);
      x2 = XEXP (x, 1);
      if (BASE_P (x1))
	{
	  cris_print_base (x1, file);
	  cris_print_index (x2, file);
	}
      else if (BASE_P (x2))
	{
	  cris_print_base (x2, file);
	  cris_print_index (x1, file);
	}
      else
	LOSE_AND_RETURN ("unrecognized address", x);
    }
  else if (GET_CODE (x) == MEM)
    {
      /* A DIP.  Output more indirection characters.  */
      putc ('[', file);
      cris_print_base (XEXP (x, 0), file);
      putc (']', file);
    }
  else
    LOSE_AND_RETURN ("unrecognized address", x);

  putc (']', file);
}

/* The RETURN_ADDR_RTX worker.
   We mark that the return address is used, either by EH or
   __builtin_return_address, for use by the function prologue and
   epilogue.  FIXME: This isn't optimal; we just use the mark in the
   prologue and epilogue to say that the return address is to be stored
   in the stack frame.  We could return SRP for leaf-functions and use the
   initial-value machinery.  */

rtx
cris_return_addr_rtx (int count, rtx frameaddr ATTRIBUTE_UNUSED)
{
  cfun->machine->needs_return_address_on_stack = 1;

  /* The return-address is stored just above the saved frame-pointer (if
     present).  Apparently we can't eliminate from the frame-pointer in
     that direction, so use the incoming args (maybe pretended) pointer.  */
  return count == 0
    ? gen_rtx_MEM (Pmode, plus_constant (virtual_incoming_args_rtx, -4))
    : NULL_RTX;
}

/* Accessor used in cris.md:return because cfun->machine isn't available
   there.  */

bool
cris_return_address_on_stack (void)
{
  return regs_ever_live[CRIS_SRP_REGNUM]
    || cfun->machine->needs_return_address_on_stack;
}

/* Accessor used in cris.md:return because cfun->machine isn't available
   there.  */

bool
cris_return_address_on_stack_for_return (void)
{
  return cfun->machine->return_type == CRIS_RETINSN_RET ? false
    : cris_return_address_on_stack ();
}

/* This used to be the INITIAL_FRAME_POINTER_OFFSET worker; now only
   handles FP -> SP elimination offset.  */

static int
cris_initial_frame_pointer_offset (void)
{
  int regno;

  /* Initial offset is 0 if we don't have a frame pointer.  */
  int offs = 0;
  bool got_really_used = false;

  if (current_function_uses_pic_offset_table)
    {
      push_topmost_sequence ();
      got_really_used
	= reg_used_between_p (pic_offset_table_rtx, get_insns (),
			      NULL_RTX);
      pop_topmost_sequence ();
    }

  /* And 4 for each register pushed.  */
  for (regno = 0; regno < FIRST_PSEUDO_REGISTER; regno++)
    if (cris_reg_saved_in_regsave_area (regno, got_really_used))
      offs += 4;

  /* And then, last, we add the locals allocated.  */
  offs += get_frame_size ();

  /* And more; the accumulated args size.  */
  offs += current_function_outgoing_args_size;

  /* Then round it off, in case we use aligned stack.  */
  if (TARGET_STACK_ALIGN)
    offs = TARGET_ALIGN_BY_32 ? (offs + 3) & ~3 : (offs + 1) & ~1;

  return offs;
}

/* The INITIAL_ELIMINATION_OFFSET worker.
   Calculate the difference between imaginary registers such as frame
   pointer and the stack pointer.  Used to eliminate the frame pointer
   and imaginary arg pointer.  */

int
cris_initial_elimination_offset (int fromreg, int toreg)
{
  int fp_sp_offset
    = cris_initial_frame_pointer_offset ();

  /* We should be able to use regs_ever_live and related prologue
     information here, or alpha should not as well.  */
  bool return_address_on_stack = cris_return_address_on_stack ();

  /* Here we act as if the frame-pointer were needed.  */
  int ap_fp_offset = 4 + (return_address_on_stack ? 4 : 0);

  if (fromreg == ARG_POINTER_REGNUM
      && toreg == FRAME_POINTER_REGNUM)
    return ap_fp_offset;

  /* Between the frame pointer and the stack are only "normal" stack
     variables and saved registers.  */
  if (fromreg == FRAME_POINTER_REGNUM
      && toreg == STACK_POINTER_REGNUM)
    return fp_sp_offset;

  /* We need to balance out the frame pointer here.  */
  if (fromreg == ARG_POINTER_REGNUM
      && toreg == STACK_POINTER_REGNUM)
    return ap_fp_offset + fp_sp_offset - 4;

  gcc_unreachable ();
}

/* Worker function for LEGITIMIZE_RELOAD_ADDRESS.  */

bool
cris_reload_address_legitimized (rtx x,
				 enum machine_mode mode ATTRIBUTE_UNUSED,
				 int opnum ATTRIBUTE_UNUSED,
				 int itype,
				 int ind_levels ATTRIBUTE_UNUSED)
{
  enum reload_type type = itype;
  rtx op0, op1;
  rtx *op0p;
  rtx *op1p;

  if (GET_CODE (x) != PLUS)
    return false;

  op0 = XEXP (x, 0);
  op0p = &XEXP (x, 0);
  op1 = XEXP (x, 1);
  op1p = &XEXP (x, 1);

  if (!REG_P (op1))
    return false;

  if (GET_CODE (op0) == SIGN_EXTEND
      && GET_CODE (XEXP (op0, 0)) == MEM)
    {
      rtx op00 = XEXP (op0, 0);
      rtx op000 = XEXP (op00, 0);
      rtx *op000p = &XEXP (op00, 0);

      if ((GET_MODE (op00) == HImode || GET_MODE (op00) == QImode)
	  && (REG_P (op000)
	      || (GET_CODE (op000) == POST_INC && REG_P (XEXP (op000, 0)))))
	{
	  bool something_reloaded = false;

	  if (GET_CODE (op000) == POST_INC
	      && REG_P (XEXP (op000, 0))
	      && REGNO (XEXP (op000, 0)) > CRIS_LAST_GENERAL_REGISTER)
	    /* No, this gets too complicated and is too rare to care
	       about trying to improve on the general code Here.
	       As the return-value is an all-or-nothing indicator, we
	       punt on the other register too.  */
	    return false;

	  if ((REG_P (op000)
	       && REGNO (op000) > CRIS_LAST_GENERAL_REGISTER))
	    {
	      /* The address of the inner mem is a pseudo or wrong
		 reg: reload that.  */
	      push_reload (op000, NULL_RTX, op000p, NULL, GENERAL_REGS,
			   GET_MODE (x), VOIDmode, 0, 0, opnum, type);
	      something_reloaded = true;
	    }

	  if (REGNO (op1) > CRIS_LAST_GENERAL_REGISTER)
	    {
	      /* Base register is a pseudo or wrong reg: reload it.  */
	      push_reload (op1, NULL_RTX, op1p, NULL, GENERAL_REGS,
			   GET_MODE (x), VOIDmode, 0, 0,
			   opnum, type);
	      something_reloaded = true;
	    }

	  gcc_assert (something_reloaded);

	  return true;
	}
    }

  return false;
}

/*  This function looks into the pattern to see how this insn affects
    condition codes.

    Used when to eliminate test insns before a condition-code user,
    such as a "scc" insn or a conditional branch.  This includes
    checking if the entities that cc was updated by, are changed by the
    operation.

    Currently a jumble of the old peek-inside-the-insn and the newer
    check-cc-attribute methods.  */

void
cris_notice_update_cc (rtx exp, rtx insn)
{
  /* Check if user specified "-mcc-init" as a bug-workaround.  FIXME:
     TARGET_CCINIT does not work; we must set CC_REVERSED as below.
     Several testcases will otherwise fail, for example
     gcc.c-torture/execute/20000217-1.c -O0 and -O1.  */
  if (TARGET_CCINIT)
    {
      CC_STATUS_INIT;
      return;
    }

  /* Slowly, we're converting to using attributes to control the setting
     of condition-code status.  */
  switch (get_attr_cc (insn))
    {
    case CC_NONE:
      /* Even if it is "none", a setting may clobber a previous
	 cc-value, so check.  */
      if (GET_CODE (exp) == SET)
	{
	  if (cc_status.value1
	      && modified_in_p (cc_status.value1, insn))
	    cc_status.value1 = 0;

	  if (cc_status.value2
	      && modified_in_p (cc_status.value2, insn))
	    cc_status.value2 = 0;
	}
      return;

    case CC_CLOBBER:
      CC_STATUS_INIT;
      break;

    case CC_NORMAL:
      /* Which means, for:
	 (set (cc0) (...)):
	 CC is (...).

	 (set (reg) (...)):
	 CC is (reg) and (...) - unless (...) is 0, then CC does not change.
	 CC_NO_OVERFLOW unless (...) is reg or mem.

	 (set (mem) (...)):
	 CC does not change.

	 (set (pc) (...)):
	 CC does not change.

	 (parallel
	  (set (reg1) (mem (bdap/biap)))
	  (set (reg2) (bdap/biap))):
	 CC is (reg1) and (mem (reg2))

	 (parallel
	  (set (mem (bdap/biap)) (reg1)) [or 0]
	  (set (reg2) (bdap/biap))):
	 CC does not change.

	 (where reg and mem includes strict_low_parts variants thereof)

	 For all others, assume CC is clobbered.
	 Note that we do not have to care about setting CC_NO_OVERFLOW,
	 since the overflow flag is set to 0 (i.e. right) for
	 instructions where it does not have any sane sense, but where
	 other flags have meanings.  (This includes shifts; the carry is
	 not set by them).

	 Note that there are other parallel constructs we could match,
	 but we don't do that yet.  */

      if (GET_CODE (exp) == SET)
	{
	  /* FIXME: Check when this happens.  It looks like we should
	     actually do a CC_STATUS_INIT here to be safe.  */
	  if (SET_DEST (exp) == pc_rtx)
	    return;

	  /* Record CC0 changes, so we do not have to output multiple
	     test insns.  */
	  if (SET_DEST (exp) == cc0_rtx)
	    {
	      cc_status.value1 = SET_SRC (exp);
	      cc_status.value2 = 0;

	      /* Handle flags for the special btstq on one bit.  */
	      if (GET_CODE (SET_SRC (exp)) == ZERO_EXTRACT
		  && XEXP (SET_SRC (exp), 1) == const1_rtx)
		{
		  if (GET_CODE (XEXP (SET_SRC (exp), 0)) == CONST_INT)
		    /* Using cmpq.  */
		    cc_status.flags = CC_INVERTED;
		  else
		    /* A one-bit btstq.  */
		    cc_status.flags = CC_Z_IN_NOT_N;
		}
	      else
		cc_status.flags = 0;

	      if (GET_CODE (SET_SRC (exp)) == COMPARE)
		{
		  if (!REG_P (XEXP (SET_SRC (exp), 0))
		      && XEXP (SET_SRC (exp), 1) != const0_rtx)
		    /* For some reason gcc will not canonicalize compare
		       operations, reversing the sign by itself if
		       operands are in wrong order.  */
		    /* (But NOT inverted; eq is still eq.) */
		    cc_status.flags = CC_REVERSED;

		  /* This seems to be overlooked by gcc.  FIXME: Check again.
		     FIXME:  Is it really safe?  */
		  cc_status.value2
		    = gen_rtx_MINUS (GET_MODE (SET_SRC (exp)),
				     XEXP (SET_SRC (exp), 0),
				     XEXP (SET_SRC (exp), 1));
		}
	      return;
	    }
	  else if (REG_P (SET_DEST (exp))
		   || (GET_CODE (SET_DEST (exp)) == STRICT_LOW_PART
		       && REG_P (XEXP (SET_DEST (exp), 0))))
	    {
	      /* A register is set; normally CC is set to show that no
		 test insn is needed.  Catch the exceptions.  */

	      /* If not to cc0, then no "set"s in non-natural mode give
		 ok cc0...  */
	      if (GET_MODE_SIZE (GET_MODE (SET_DEST (exp))) > UNITS_PER_WORD
		  || GET_MODE_CLASS (GET_MODE (SET_DEST (exp))) == MODE_FLOAT)
		{
		  /* ... except add:s and sub:s in DImode.  */
		  if (GET_MODE (SET_DEST (exp)) == DImode
		      && (GET_CODE (SET_SRC (exp)) == PLUS
			  || GET_CODE (SET_SRC (exp)) == MINUS))
		    {
		      cc_status.flags = 0;
		      cc_status.value1 = SET_DEST (exp);
		      cc_status.value2 = SET_SRC (exp);

		      if (cris_reg_overlap_mentioned_p (cc_status.value1,
							cc_status.value2))
			cc_status.value2 = 0;

		      /* Add and sub may set V, which gets us
			 unoptimizable results in "gt" and "le" condition
			 codes.  */
		      cc_status.flags |= CC_NO_OVERFLOW;

		      return;
		    }
		}
	      else if (SET_SRC (exp) == const0_rtx)
		{
		  /* There's no CC0 change when clearing a register or
		     memory.  Just check for overlap.  */
		  if (cc_status.value1
		      && modified_in_p (cc_status.value1, insn))
		    cc_status.value1 = 0;

		  if (cc_status.value2
		      && modified_in_p (cc_status.value2, insn))
		    cc_status.value2 = 0;

		  return;
		}
	      else
		{
		  cc_status.flags = 0;
		  cc_status.value1 = SET_DEST (exp);
		  cc_status.value2 = SET_SRC (exp);

		  if (cris_reg_overlap_mentioned_p (cc_status.value1,
						    cc_status.value2))
		    cc_status.value2 = 0;

		  /* Some operations may set V, which gets us
		     unoptimizable results in "gt" and "le" condition
		     codes.  */
		  if (GET_CODE (SET_SRC (exp)) == PLUS
		      || GET_CODE (SET_SRC (exp)) == MINUS
		      || GET_CODE (SET_SRC (exp)) == NEG)
		    cc_status.flags |= CC_NO_OVERFLOW;

		  return;
		}
	    }
	  else if (GET_CODE (SET_DEST (exp)) == MEM
		   || (GET_CODE (SET_DEST (exp)) == STRICT_LOW_PART
		       && GET_CODE (XEXP (SET_DEST (exp), 0)) == MEM))
	    {
	      /* When SET to MEM, then CC is not changed (except for
		 overlap).  */
	      if (cc_status.value1
		  && modified_in_p (cc_status.value1, insn))
		cc_status.value1 = 0;

	      if (cc_status.value2
		  && modified_in_p (cc_status.value2, insn))
		cc_status.value2 = 0;

	      return;
	    }
	}
      else if (GET_CODE (exp) == PARALLEL)
	{
	  if (GET_CODE (XVECEXP (exp, 0, 0)) == SET
	      && GET_CODE (XVECEXP (exp, 0, 1)) == SET
	      && REG_P (XEXP (XVECEXP (exp, 0, 1), 0)))
	    {
	      if (REG_P (XEXP (XVECEXP (exp, 0, 0), 0))
		  && GET_CODE (XEXP (XVECEXP (exp, 0, 0), 1)) == MEM)
		{
		  /* For "move.S [rx=ry+o],rz", say CC reflects
		     value1=rz and value2=[rx] */
		  cc_status.value1 = XEXP (XVECEXP (exp, 0, 0), 0);
		  cc_status.value2
		    = replace_equiv_address (XEXP (XVECEXP (exp, 0, 0), 1),
					     XEXP (XVECEXP (exp, 0, 1), 0));
		  cc_status.flags = 0;

		  /* Huh?  A side-effect cannot change the destination
		     register.  */
		  if (cris_reg_overlap_mentioned_p (cc_status.value1,
						    cc_status.value2))
		    internal_error ("internal error: sideeffect-insn affecting main effect");
		  return;
		}
	      else if ((REG_P (XEXP (XVECEXP (exp, 0, 0), 1))
			|| XEXP (XVECEXP (exp, 0, 0), 1) == const0_rtx)
		       && GET_CODE (XEXP (XVECEXP (exp, 0, 0), 0)) == MEM)
		{
		  /* For "move.S rz,[rx=ry+o]" and "clear.S [rx=ry+o]",
		     say flags are not changed, except for overlap.  */
		  if (cc_status.value1
		      && modified_in_p (cc_status.value1, insn))
		    cc_status.value1 = 0;

		  if (cc_status.value2
		      && modified_in_p (cc_status.value2, insn))
		    cc_status.value2 = 0;

		  return;
		}
	    }
	}
      break;

    default:
      internal_error ("unknown cc_attr value");
    }

  CC_STATUS_INIT;
}

/* Return != 0 if the return sequence for the current function is short,
   like "ret" or "jump [sp+]".  Prior to reloading, we can't tell if
   registers must be saved, so return 0 then.  */

bool
cris_simple_epilogue (void)
{
  unsigned int regno;
  unsigned int reglimit = STACK_POINTER_REGNUM;
  bool got_really_used = false;

  if (! reload_completed
      || frame_pointer_needed
      || get_frame_size () != 0
      || current_function_pretend_args_size
      || current_function_args_size
      || current_function_outgoing_args_size
      || current_function_calls_eh_return

      /* If we're not supposed to emit prologue and epilogue, we must
	 not emit return-type instructions.  */
      || !TARGET_PROLOGUE_EPILOGUE)
    return false;
<<<<<<< HEAD

  if (current_function_uses_pic_offset_table)
    {
      push_topmost_sequence ();
      got_really_used
	= reg_used_between_p (pic_offset_table_rtx, get_insns (), NULL_RTX);
      pop_topmost_sequence ();
    }

=======

  if (current_function_uses_pic_offset_table)
    {
      push_topmost_sequence ();
      got_really_used
	= reg_used_between_p (pic_offset_table_rtx, get_insns (), NULL_RTX);
      pop_topmost_sequence ();
    }

>>>>>>> c355071f
  /* No simple epilogue if there are saved registers.  */
  for (regno = 0; regno < reglimit; regno++)
    if (cris_reg_saved_in_regsave_area (regno, got_really_used))
      return false;

  return true;
}
<<<<<<< HEAD

/* Expand a return insn (just one insn) marked as using SRP or stack
   slot depending on parameter ON_STACK.  */

=======

/* Expand a return insn (just one insn) marked as using SRP or stack
   slot depending on parameter ON_STACK.  */

>>>>>>> c355071f
void
cris_expand_return (bool on_stack)
{
  /* FIXME: emit a parallel with a USE for SRP or the stack-slot, to
     tell "ret" from "jump [sp+]".  Some, but not all, other parts of
     GCC expect just (return) to do the right thing when optimizing, so
     we do that until they're fixed.  Currently, all return insns in a
     function must be the same (not really a limiting factor) so we need
     to check that it doesn't change half-way through.  */
  emit_jump_insn (gen_rtx_RETURN (VOIDmode));

  CRIS_ASSERT (cfun->machine->return_type != CRIS_RETINSN_RET || !on_stack);
  CRIS_ASSERT (cfun->machine->return_type != CRIS_RETINSN_JUMP || on_stack);

  cfun->machine->return_type
    = on_stack ? CRIS_RETINSN_JUMP : CRIS_RETINSN_RET;
}

/* Compute a (partial) cost for rtx X.  Return true if the complete
   cost has been computed, and false if subexpressions should be
   scanned.  In either case, *TOTAL contains the cost result.  */

static bool
cris_rtx_costs (rtx x, int code, int outer_code, int *total)
{
  switch (code)
    {
    case CONST_INT:
      {
	HOST_WIDE_INT val = INTVAL (x);
	if (val == 0)
	  *total = 0;
	else if (val < 32 && val >= -32)
	  *total = 1;
	/* Eight or 16 bits are a word and cycle more expensive.  */
	else if (val <= 32767 && val >= -32768)
	  *total = 2;
	/* A 32 bit constant (or very seldom, unsigned 16 bits) costs
	   another word.  FIXME: This isn't linear to 16 bits.  */
	else
	  *total = 4;
	return true;
      }

    case LABEL_REF:
      *total = 6;
      return true;

    case CONST:
    case SYMBOL_REF:
      *total = 6;
      return true;

    case CONST_DOUBLE:
      if (x != CONST0_RTX (GET_MODE (x) == VOIDmode ? DImode : GET_MODE (x)))
	*total = 12;
      else
        /* Make 0.0 cheap, else test-insns will not be used.  */
	*total = 0;
      return true;

    case MULT:
      /* Identify values that are no powers of two.  Powers of 2 are
         taken care of already and those values should not be changed.  */
      if (GET_CODE (XEXP (x, 1)) != CONST_INT
          || exact_log2 (INTVAL (XEXP (x, 1)) < 0))
	{
	  /* If we have a multiply insn, then the cost is between
	     1 and 2 "fast" instructions.  */
	  if (TARGET_HAS_MUL_INSNS)
	    {
	      *total = COSTS_N_INSNS (1) + COSTS_N_INSNS (1) / 2;
	      return true;
	    }

	  /* Estimate as 4 + 4 * #ofbits.  */
	  *total = COSTS_N_INSNS (132);
	  return true;
	}
      return false;

    case UDIV:
    case MOD:
    case UMOD:
    case DIV:
      if (GET_CODE (XEXP (x, 1)) != CONST_INT
          || exact_log2 (INTVAL (XEXP (x, 1)) < 0))
	{
	  /* Estimate this as 4 + 8 * #of bits.  */
	  *total = COSTS_N_INSNS (260);
	  return true;
	}
      return false;

    case AND:
      if (GET_CODE (XEXP (x, 1)) == CONST_INT
          /* Two constants may actually happen before optimization.  */
          && GET_CODE (XEXP (x, 0)) != CONST_INT
          && !CONST_OK_FOR_LETTER_P (INTVAL (XEXP (x, 1)), 'I'))
	{
	  *total = (rtx_cost (XEXP (x, 0), outer_code) + 2
		    + 2 * GET_MODE_NUNITS (GET_MODE (XEXP (x, 0))));
	  return true;
	}
      return false;

    case ZERO_EXTEND: case SIGN_EXTEND:
      *total = rtx_cost (XEXP (x, 0), outer_code);
      return true;

    default:
      return false;
    }
}

/* The ADDRESS_COST worker.  */

static int
cris_address_cost (rtx x)
{
  /* The metric to use for the cost-macros is unclear.
     The metric used here is (the number of cycles needed) / 2,
     where we consider equal a cycle for a word of code and a cycle to
     read memory.  */

  /* The cheapest addressing modes get 0, since nothing extra is needed.  */
  if (BASE_OR_AUTOINCR_P (x))
    return 0;

  /* An indirect mem must be a DIP.  This means two bytes extra for code,
     and 4 bytes extra for memory read, i.e.  (2 + 4) / 2.  */
  if (GET_CODE (x) == MEM)
    return (2 + 4) / 2;

  /* Assume (2 + 4) / 2 for a single constant; a dword, since it needs
     an extra DIP prefix and 4 bytes of constant in most cases.  */
  if (CONSTANT_P (x))
    return (2 + 4) / 2;

  /* Handle BIAP and BDAP prefixes.  */
  if (GET_CODE (x) == PLUS)
    {
      rtx tem1 = XEXP (x, 0);
      rtx tem2 = XEXP (x, 1);

    /* A BIAP is 2 extra bytes for the prefix insn, nothing more.  We
       recognize the typical MULT which is always in tem1 because of
       insn canonicalization.  */
    if ((GET_CODE (tem1) == MULT && BIAP_INDEX_P (tem1))
	|| REG_P (tem1))
      return 2 / 2;

    /* A BDAP (quick) is 2 extra bytes.  Any constant operand to the
       PLUS is always found in tem2.  */
    if (GET_CODE (tem2) == CONST_INT
	&& INTVAL (tem2) < 128 && INTVAL (tem2) >= -128)
      return 2 / 2;

    /* A BDAP -32768 .. 32767 is like BDAP quick, but with 2 extra
       bytes.  */
    if (GET_CODE (tem2) == CONST_INT
	&& CONST_OK_FOR_LETTER_P (INTVAL (tem2), 'L'))
      return (2 + 2) / 2;

    /* A BDAP with some other constant is 2 bytes extra.  */
    if (CONSTANT_P (tem2))
      return (2 + 2 + 2) / 2;

    /* BDAP with something indirect should have a higher cost than
       BIAP with register.   FIXME: Should it cost like a MEM or more?  */
    /* Don't need to check it, it's the only one left.
       FIXME:  There was a REG test missing, perhaps there are others.
       Think more.  */
    return (2 + 2 + 2) / 2;
  }

  /* What else?  Return a high cost.  It matters only for valid
     addressing modes.  */
  return 10;
}

/* Check various objections to the side-effect.  Used in the test-part
   of an anonymous insn describing an insn with a possible side-effect.
   Returns nonzero if the implied side-effect is ok.

   code     : PLUS or MULT
   ops	    : An array of rtx:es. lreg, rreg, rval,
	      The variables multop and other_op are indexes into this,
	      or -1 if they are not applicable.
   lreg     : The register that gets assigned in the side-effect.
   rreg     : One register in the side-effect expression
   rval     : The other register, or an int.
   multop   : An integer to multiply rval with.
   other_op : One of the entities of the main effect,
	      whose mode we must consider.  */

int
cris_side_effect_mode_ok (enum rtx_code code, rtx *ops,
			  int lreg, int rreg, int rval,
			  int multop, int other_op)
{
  /* Find what value to multiply with, for rx =ry + rz * n.  */
  int mult = multop < 0 ? 1 : INTVAL (ops[multop]);

  rtx reg_rtx = ops[rreg];
  rtx val_rtx = ops[rval];

  /* The operands may be swapped.  Canonicalize them in reg_rtx and
     val_rtx, where reg_rtx always is a reg (for this constraint to
     match).  */
  if (! BASE_P (reg_rtx))
    reg_rtx = val_rtx, val_rtx = ops[rreg];

  /* Don't forget to check that reg_rtx really is a reg.  If it isn't,
     we have no business.  */
  if (! BASE_P (reg_rtx))
    return 0;

  /* Don't do this when -mno-split.  */
  if (!TARGET_SIDE_EFFECT_PREFIXES)
    return 0;

  /* The mult expression may be hidden in lreg.  FIXME:  Add more
     commentary about that.  */
  if (GET_CODE (val_rtx) == MULT)
    {
      mult = INTVAL (XEXP (val_rtx, 1));
      val_rtx = XEXP (val_rtx, 0);
      code = MULT;
    }

  /* First check the "other operand".  */
  if (other_op >= 0)
    {
      if (GET_MODE_SIZE (GET_MODE (ops[other_op])) > UNITS_PER_WORD)
	return 0;

      /* Check if the lvalue register is the same as the "other
	 operand".  If so, the result is undefined and we shouldn't do
	 this.  FIXME:  Check again.  */
      if ((BASE_P (ops[lreg])
	   && BASE_P (ops[other_op])
	   && REGNO (ops[lreg]) == REGNO (ops[other_op]))
	  || rtx_equal_p (ops[other_op], ops[lreg]))
      return 0;
    }

  /* Do not accept frame_pointer_rtx as any operand.  */
  if (ops[lreg] == frame_pointer_rtx || ops[rreg] == frame_pointer_rtx
      || ops[rval] == frame_pointer_rtx
      || (other_op >= 0 && ops[other_op] == frame_pointer_rtx))
    return 0;

  if (code == PLUS
      && ! BASE_P (val_rtx))
    {

      /* Do not allow rx = rx + n if a normal add or sub with same size
	 would do.  */
      if (rtx_equal_p (ops[lreg], reg_rtx)
	  && GET_CODE (val_rtx) == CONST_INT
	  && (INTVAL (val_rtx) <= 63 && INTVAL (val_rtx) >= -63))
	return 0;

      /* Check allowed cases, like [r(+)?].[bwd] and const.  */
      if (CONSTANT_P (val_rtx))
	return 1;

      if (GET_CODE (val_rtx) == MEM
	  && BASE_OR_AUTOINCR_P (XEXP (val_rtx, 0)))
	return 1;

      if (GET_CODE (val_rtx) == SIGN_EXTEND
	  && GET_CODE (XEXP (val_rtx, 0)) == MEM
	  && BASE_OR_AUTOINCR_P (XEXP (XEXP (val_rtx, 0), 0)))
	return 1;

      /* If we got here, it's not a valid addressing mode.  */
      return 0;
    }
  else if (code == MULT
	   || (code == PLUS && BASE_P (val_rtx)))
    {
      /* Do not allow rx = rx + ry.S, since it doesn't give better code.  */
      if (rtx_equal_p (ops[lreg], reg_rtx)
	  || (mult == 1 && rtx_equal_p (ops[lreg], val_rtx)))
	return 0;

      /* Do not allow bad multiply-values.  */
      if (mult != 1 && mult != 2 && mult != 4)
	return 0;

      /* Only allow  r + ...  */
      if (! BASE_P (reg_rtx))
	return 0;

      /* If we got here, all seems ok.
	 (All checks need to be done above).  */
      return 1;
    }

  /* If we get here, the caller got its initial tests wrong.  */
  internal_error ("internal error: cris_side_effect_mode_ok with bad operands");
}

/* The function reg_overlap_mentioned_p in CVS (still as of 2001-05-16)
   does not handle the case where the IN operand is strict_low_part; it
   does handle it for X.  Test-case in Axis-20010516.  This function takes
   care of that for THIS port.  FIXME: strict_low_part is going away
   anyway.  */

static int
cris_reg_overlap_mentioned_p (rtx x, rtx in)
{
  /* The function reg_overlap_mentioned now handles when X is
     strict_low_part, but not when IN is a STRICT_LOW_PART.  */
  if (GET_CODE (in) == STRICT_LOW_PART)
    in = XEXP (in, 0);

  return reg_overlap_mentioned_p (x, in);
}

/* The TARGET_ASM_NAMED_SECTION worker.
   We just dispatch to the functions for ELF and a.out.  */

void
cris_target_asm_named_section (const char *name, unsigned int flags,
			       tree decl)
{
  if (! TARGET_ELF)
    default_no_named_section (name, flags, decl);
  else
    default_elf_asm_named_section (name, flags, decl);
}

/* Return TRUE iff X is a CONST valid for e.g. indexing.  */

bool
cris_valid_pic_const (rtx x)
{
  gcc_assert (flag_pic);

  switch (GET_CODE (x))
    {
    case CONST_INT:
    case CONST_DOUBLE:
      return true;
    default:
      ;
    }

  if (GET_CODE (x) != CONST)
    return false;

  x = XEXP (x, 0);

  /* Handle (const (plus (unspec .. UNSPEC_GOTREL) (const_int ...))).  */
  if (GET_CODE (x) == PLUS
      && GET_CODE (XEXP (x, 0)) == UNSPEC
      && XINT (XEXP (x, 0), 1) == CRIS_UNSPEC_GOTREL
      && GET_CODE (XEXP (x, 1)) == CONST_INT)
    x = XEXP (x, 0);

  if (GET_CODE (x) == UNSPEC)
    switch (XINT (x, 1))
      {
      case CRIS_UNSPEC_PLT:
      case CRIS_UNSPEC_PLTGOTREAD:
      case CRIS_UNSPEC_GOTREAD:
      case CRIS_UNSPEC_GOTREL:
	return true;
      default:
	gcc_unreachable ();
      }

  return cris_pic_symbol_type_of (x) == cris_no_symbol;
}

/* Helper function to find the right PIC-type symbol to generate,
   given the original (non-PIC) representation.  */

enum cris_pic_symbol_type
cris_pic_symbol_type_of (rtx x)
{
  switch (GET_CODE (x))
    {
    case SYMBOL_REF:
      return SYMBOL_REF_LOCAL_P (x)
	? cris_gotrel_symbol : cris_got_symbol;

    case LABEL_REF:
      return cris_gotrel_symbol;

    case CONST:
      return cris_pic_symbol_type_of (XEXP (x, 0));

    case PLUS:
    case MINUS:
      {
	enum cris_pic_symbol_type t1 = cris_pic_symbol_type_of (XEXP (x, 0));
	enum cris_pic_symbol_type t2 = cris_pic_symbol_type_of (XEXP (x, 1));

	gcc_assert (t1 == cris_no_symbol || t2 == cris_no_symbol);

	if (t1 == cris_got_symbol || t1 == cris_got_symbol)
	  return cris_got_symbol_needing_fixup;

	return t1 != cris_no_symbol ? t1 : t2;
      }

    case CONST_INT:
    case CONST_DOUBLE:
      return cris_no_symbol;

    case UNSPEC:
      /* Likely an offsettability-test attempting to add a constant to
	 a GOTREAD symbol, which can't be handled.  */
      return cris_invalid_pic_symbol;

    default:
      fatal_insn ("unrecognized supposed constant", x);
    }

  gcc_unreachable ();
}

/* The LEGITIMATE_PIC_OPERAND_P worker.  */

int
cris_legitimate_pic_operand (rtx x)
{
  /* Symbols are not valid PIC operands as-is; just constants.  */
  return cris_valid_pic_const (x);
}

/* TARGET_HANDLE_OPTION worker.  We just store the values into local
   variables here.  Checks for correct semantics are in
   cris_override_options.  */

static bool
cris_handle_option (size_t code, const char *arg ATTRIBUTE_UNUSED,
		    int value ATTRIBUTE_UNUSED)
{
  switch (code)
    {
    case OPT_metrax100:
      target_flags
	|= (MASK_SVINTO
	    + MASK_ETRAX4_ADD
	    + MASK_ALIGN_BY_32);
      break;

    case OPT_mno_etrax100:
      target_flags
	&= ~(MASK_SVINTO
	     + MASK_ETRAX4_ADD
	     + MASK_ALIGN_BY_32);
      break;

    case OPT_m32_bit:
    case OPT_m32bit:
      target_flags
	|= (MASK_STACK_ALIGN
	    + MASK_CONST_ALIGN
	    + MASK_DATA_ALIGN
	    + MASK_ALIGN_BY_32);
      break;

    case OPT_m16_bit:
    case OPT_m16bit:
      target_flags
	|= (MASK_STACK_ALIGN
	    + MASK_CONST_ALIGN
	    + MASK_DATA_ALIGN);
      break;

    case OPT_m8_bit:
    case OPT_m8bit:
      target_flags
	&= ~(MASK_STACK_ALIGN
	     + MASK_CONST_ALIGN
	     + MASK_DATA_ALIGN);
      break;

    default:
      break;
    }

  CRIS_SUBTARGET_HANDLE_OPTION(code, arg, value);

  return true;
}

/* The OVERRIDE_OPTIONS worker.
   As is the norm, this also parses -mfoo=bar type parameters.  */

void
cris_override_options (void)
{
  if (cris_max_stackframe_str)
    {
      cris_max_stackframe = atoi (cris_max_stackframe_str);

      /* Do some sanity checking.  */
      if (cris_max_stackframe < 0 || cris_max_stackframe > 0x20000000)
	internal_error ("-max-stackframe=%d is not usable, not between 0 and %d",
			cris_max_stackframe, 0x20000000);
    }

  /* Let "-metrax4" and "-metrax100" change the cpu version.  */
  if (TARGET_SVINTO && cris_cpu_version < CRIS_CPU_SVINTO)
    cris_cpu_version = CRIS_CPU_SVINTO;
  else if (TARGET_ETRAX4_ADD && cris_cpu_version < CRIS_CPU_ETRAX4)
    cris_cpu_version = CRIS_CPU_ETRAX4;

  /* Parse -march=... and its synonym, the deprecated -mcpu=...  */
  if (cris_cpu_str)
    {
      cris_cpu_version
	= (*cris_cpu_str == 'v' ? atoi (cris_cpu_str + 1) : -1);

      if (strcmp ("etrax4", cris_cpu_str) == 0)
	cris_cpu_version = 3;

      if (strcmp ("svinto", cris_cpu_str) == 0
	  || strcmp ("etrax100", cris_cpu_str) == 0)
	cris_cpu_version = 8;

      if (strcmp ("ng", cris_cpu_str) == 0
	  || strcmp ("etrax100lx", cris_cpu_str) == 0)
	cris_cpu_version = 10;

      if (cris_cpu_version < 0 || cris_cpu_version > 10)
	error ("unknown CRIS version specification in -march= or -mcpu= : %s",
	       cris_cpu_str);

      /* Set the target flags.  */
      if (cris_cpu_version >= CRIS_CPU_ETRAX4)
	target_flags |= MASK_ETRAX4_ADD;

      /* If this is Svinto or higher, align for 32 bit accesses.  */
      if (cris_cpu_version >= CRIS_CPU_SVINTO)
	target_flags
	  |= (MASK_SVINTO | MASK_ALIGN_BY_32
	      | MASK_STACK_ALIGN | MASK_CONST_ALIGN
	      | MASK_DATA_ALIGN);

      /* Note that we do not add new flags when it can be completely
	 described with a macro that uses -mcpu=X.  So
	 TARGET_HAS_MUL_INSNS is (cris_cpu_version >= CRIS_CPU_NG).  */
    }

  if (cris_tune_str)
    {
      int cris_tune
	= (*cris_tune_str == 'v' ? atoi (cris_tune_str + 1) : -1);

      if (strcmp ("etrax4", cris_tune_str) == 0)
	cris_tune = 3;

      if (strcmp ("svinto", cris_tune_str) == 0
	  || strcmp ("etrax100", cris_tune_str) == 0)
	cris_tune = 8;

      if (strcmp ("ng", cris_tune_str) == 0
	  || strcmp ("etrax100lx", cris_tune_str) == 0)
	cris_tune = 10;

      if (cris_tune < 0 || cris_tune > 10)
	error ("unknown CRIS cpu version specification in -mtune= : %s",
	       cris_tune_str);

      if (cris_tune >= CRIS_CPU_SVINTO)
	/* We have currently nothing more to tune than alignment for
	   memory accesses.  */
	target_flags
	  |= (MASK_STACK_ALIGN | MASK_CONST_ALIGN
	      | MASK_DATA_ALIGN | MASK_ALIGN_BY_32);
    }

  if (flag_pic)
    {
      /* Use error rather than warning, so invalid use is easily
	 detectable.  Still change to the values we expect, to avoid
	 further errors.  */
      if (! TARGET_LINUX)
	{
	  error ("-fPIC and -fpic are not supported in this configuration");
	  flag_pic = 0;
	}

      /* Turn off function CSE.  We need to have the addresses reach the
	 call expanders to get PLT-marked, as they could otherwise be
	 compared against zero directly or indirectly.  After visiting the
	 call expanders they will then be cse:ed, as the call expanders
	 force_reg the addresses, effectively forcing flag_no_function_cse
	 to 0.  */
      flag_no_function_cse = 1;
    }

  if (write_symbols == DWARF2_DEBUG && ! TARGET_ELF)
    {
      warning (0, "that particular -g option is invalid with -maout and -melinux");
      write_symbols = DBX_DEBUG;
    }

  /* Set the per-function-data initializer.  */
  init_machine_status = cris_init_machine_status;
}

/* The TARGET_ASM_OUTPUT_MI_THUNK worker.  */

static void
cris_asm_output_mi_thunk (FILE *stream,
			  tree thunkdecl ATTRIBUTE_UNUSED,
			  HOST_WIDE_INT delta,
			  HOST_WIDE_INT vcall_offset ATTRIBUTE_UNUSED,
			  tree funcdecl)
{
  if (delta > 0)
    fprintf (stream, "\tadd%s " HOST_WIDE_INT_PRINT_DEC ",$%s\n",
	     ADDITIVE_SIZE_MODIFIER (delta), delta,
	     reg_names[CRIS_FIRST_ARG_REG]);
  else if (delta < 0)
    fprintf (stream, "\tsub%s " HOST_WIDE_INT_PRINT_DEC ",$%s\n",
	     ADDITIVE_SIZE_MODIFIER (-delta), -delta,
	     reg_names[CRIS_FIRST_ARG_REG]);

  if (flag_pic)
    {
      const char *name = XSTR (XEXP (DECL_RTL (funcdecl), 0), 0);

      name = (* targetm.strip_name_encoding) (name);
      fprintf (stream, "add.d ");
      assemble_name (stream, name);
      fprintf (stream, "%s,$pc\n", CRIS_PLT_PCOFFSET_SUFFIX);
    }
  else
    {
      fprintf (stream, "jump ");
      assemble_name (stream, XSTR (XEXP (DECL_RTL (funcdecl), 0), 0));
      fprintf (stream, "\n");
    }
}

/* Boilerplate emitted at start of file.

   NO_APP *only at file start* means faster assembly.  It also means
   comments are not allowed.  In some cases comments will be output
   for debugging purposes.  Make sure they are allowed then.

   We want a .file directive only if TARGET_ELF.  */
static void
cris_file_start (void)
{
  /* These expressions can vary at run time, so we cannot put
     them into TARGET_INITIALIZER.  */
  targetm.file_start_app_off = !(TARGET_PDEBUG || flag_print_asm_name);
  targetm.file_start_file_directive = TARGET_ELF;

  default_file_start ();
}

/* Rename the function calls for integer multiply and divide.  */
static void
cris_init_libfuncs (void)
{
  set_optab_libfunc (smul_optab, SImode, "__Mul");
  set_optab_libfunc (sdiv_optab, SImode, "__Div");
  set_optab_libfunc (udiv_optab, SImode, "__Udiv");
  set_optab_libfunc (smod_optab, SImode, "__Mod");
  set_optab_libfunc (umod_optab, SImode, "__Umod");
}

/* The INIT_EXPANDERS worker sets the per-function-data initializer and
   mark functions.  */

void
cris_init_expanders (void)
{
  /* Nothing here at the moment.  */
}

/* Zero initialization is OK for all current fields.  */

static struct machine_function *
cris_init_machine_status (void)
{
  return ggc_alloc_cleared (sizeof (struct machine_function));
}

/* Split a 2 word move (DI or presumably DF) into component parts.
   Originally a copy of gen_split_move_double in m32r.c.  */

rtx
cris_split_movdx (rtx *operands)
{
  enum machine_mode mode = GET_MODE (operands[0]);
  rtx dest = operands[0];
  rtx src  = operands[1];
  rtx val;

  /* We used to have to handle (SUBREG (MEM)) here, but that should no
     longer happen; after reload there are no SUBREGs any more, and we're
     only called after reload.  */
  CRIS_ASSERT (GET_CODE (dest) != SUBREG && GET_CODE (src) != SUBREG);

  start_sequence ();
  if (GET_CODE (dest) == REG)
    {
      int dregno = REGNO (dest);

      /* Reg-to-reg copy.  */
      if (GET_CODE (src) == REG)
	{
	  int sregno = REGNO (src);

	  int reverse = (dregno == sregno + 1);

	  /* We normally copy the low-numbered register first.  However, if
	     the first register operand 0 is the same as the second register of
	     operand 1, we must copy in the opposite order.  */
	  emit_insn (gen_rtx_SET (VOIDmode,
				  operand_subword (dest, reverse, TRUE, mode),
				  operand_subword (src, reverse, TRUE, mode)));

	  emit_insn (gen_rtx_SET (VOIDmode,
				  operand_subword (dest, !reverse, TRUE, mode),
				  operand_subword (src, !reverse, TRUE, mode)));
	}
      /* Constant-to-reg copy.  */
      else if (GET_CODE (src) == CONST_INT || GET_CODE (src) == CONST_DOUBLE)
	{
	  rtx words[2];
	  split_double (src, &words[0], &words[1]);
	  emit_insn (gen_rtx_SET (VOIDmode,
				  operand_subword (dest, 0, TRUE, mode),
				  words[0]));

	  emit_insn (gen_rtx_SET (VOIDmode,
				  operand_subword (dest, 1, TRUE, mode),
				  words[1]));
	}
      /* Mem-to-reg copy.  */
      else if (GET_CODE (src) == MEM)
	{
	  /* If the high-address word is used in the address, we must load it
	     last.  Otherwise, load it first.  */
	  rtx addr = XEXP (src, 0);
	  int reverse
	    = (refers_to_regno_p (dregno, dregno + 1, addr, NULL) != 0);

	  /* The original code implies that we can't do
	     move.x [rN+],rM  move.x [rN],rM+1
	     when rN is dead, because of REG_NOTES damage.  That is
	     consistent with what I've seen, so don't try it.

             We have two different cases here; if the addr is POST_INC,
             just pass it through, otherwise add constants.  */

          if (GET_CODE (addr) == POST_INC)
	    {
	      rtx mem;
	      rtx insn;

	      /* Whenever we emit insns with post-incremented
		 addresses ourselves, we must add a post-inc note
		 manually.  */
	      mem = change_address (src, SImode, addr);
	      insn
		= gen_rtx_SET (VOIDmode,
			       operand_subword (dest, 0, TRUE, mode), mem);
	      insn = emit_insn (insn);
	      if (GET_CODE (XEXP (mem, 0)) == POST_INC)
		REG_NOTES (insn)
		  = alloc_EXPR_LIST (REG_INC, XEXP (XEXP (mem, 0), 0),
				     REG_NOTES (insn));

	      mem = change_address (src, SImode, addr);
	      insn
		= gen_rtx_SET (VOIDmode,
			       operand_subword (dest, 1, TRUE, mode), mem);
	      insn = emit_insn (insn);
	      if (GET_CODE (XEXP (mem, 0)) == POST_INC)
		REG_NOTES (insn)
		  = alloc_EXPR_LIST (REG_INC, XEXP (XEXP (mem, 0), 0),
				     REG_NOTES (insn));
	    }
	  else
	    {
	      /* Make sure we don't get any other addresses with
		 embedded postincrements.  They should be stopped in
		 GO_IF_LEGITIMATE_ADDRESS, but we're here for your
		 safety.  */
	      if (side_effects_p (addr))
		fatal_insn ("unexpected side-effects in address", addr);

	      emit_insn (gen_rtx_SET
			 (VOIDmode,
			  operand_subword (dest, reverse, TRUE, mode),
			  change_address
			  (src, SImode,
			   plus_constant (addr,
					  reverse * UNITS_PER_WORD))));
	      emit_insn (gen_rtx_SET
			 (VOIDmode,
			  operand_subword (dest, ! reverse, TRUE, mode),
			  change_address
			  (src, SImode,
			   plus_constant (addr,
					  (! reverse) *
					  UNITS_PER_WORD))));
	    }
	}
      else
	internal_error ("Unknown src");
    }
  /* Reg-to-mem copy or clear mem.  */
  else if (GET_CODE (dest) == MEM
	   && (GET_CODE (src) == REG
	       || src == const0_rtx
	       || src == CONST0_RTX (DFmode)))
    {
      rtx addr = XEXP (dest, 0);

      if (GET_CODE (addr) == POST_INC)
	{
	  rtx mem;
	  rtx insn;
	  
	  /* Whenever we emit insns with post-incremented addresses
	     ourselves, we must add a post-inc note manually.  */
	  mem = change_address (dest, SImode, addr);
	  insn
	    = gen_rtx_SET (VOIDmode,
			   mem, operand_subword (src, 0, TRUE, mode));
	  insn = emit_insn (insn);
	  if (GET_CODE (XEXP (mem, 0)) == POST_INC)
	    REG_NOTES (insn)
	      = alloc_EXPR_LIST (REG_INC, XEXP (XEXP (mem, 0), 0),
				 REG_NOTES (insn));

	  mem = change_address (dest, SImode, addr);
	  insn
	    = gen_rtx_SET (VOIDmode,
			   mem,
			   operand_subword (src, 1, TRUE, mode));
	  insn = emit_insn (insn);
	  if (GET_CODE (XEXP (mem, 0)) == POST_INC)
	    REG_NOTES (insn)
	      = alloc_EXPR_LIST (REG_INC, XEXP (XEXP (mem, 0), 0),
				 REG_NOTES (insn));
	}
      else
	{
	  /* Make sure we don't get any other addresses with embedded
	     postincrements.  They should be stopped in
	     GO_IF_LEGITIMATE_ADDRESS, but we're here for your safety.  */
	  if (side_effects_p (addr))
	    fatal_insn ("unexpected side-effects in address", addr);

	  emit_insn (gen_rtx_SET
		     (VOIDmode,
		      change_address (dest, SImode, addr),
		      operand_subword (src, 0, TRUE, mode)));

	  emit_insn (gen_rtx_SET
		     (VOIDmode,
		      change_address (dest, SImode,
				      plus_constant (addr,
						     UNITS_PER_WORD)),
		      operand_subword (src, 1, TRUE, mode)));
	}
    }

  else
    internal_error ("Unknown dest");

  val = get_insns ();
  end_sequence ();
  return val;
}

/* The expander for the prologue pattern name.  */

void
cris_expand_prologue (void)
{
  int regno;
  int size = get_frame_size ();
  /* Shorten the used name for readability.  */
  int cfoa_size = current_function_outgoing_args_size;
  int last_movem_reg = -1;
  int framesize = 0;
  rtx mem, insn;
  int return_address_on_stack = cris_return_address_on_stack ();
  int got_really_used = false;
  int n_movem_regs = 0;
  int pretend = current_function_pretend_args_size;

  /* Don't do anything if no prologues or epilogues are wanted.  */
  if (!TARGET_PROLOGUE_EPILOGUE)
    return;

  CRIS_ASSERT (size >= 0);

  if (current_function_uses_pic_offset_table)
    {
      /* A reference may have been optimized out (like the abort () in
	 fde_split in unwind-dw2-fde.c, at least 3.2.1) so check that
	 it's still used.  */
      push_topmost_sequence ();
      got_really_used
	= reg_used_between_p (pic_offset_table_rtx, get_insns (), NULL_RTX);
      pop_topmost_sequence ();
    }

  /* Align the size to what's best for the CPU model.  */
  if (TARGET_STACK_ALIGN)
    size = TARGET_ALIGN_BY_32 ? (size + 3) & ~3 : (size + 1) & ~1;

  if (pretend)
    {
      /* See also cris_setup_incoming_varargs where
	 cfun->machine->stdarg_regs is set.  There are other setters of
	 current_function_pretend_args_size than stdarg handling, like
	 for an argument passed with parts in R13 and stack.  We must
	 not store R13 into the pretend-area for that case, as GCC does
	 that itself.  "Our" store would be marked as redundant and GCC
	 will attempt to remove it, which will then be flagged as an
	 internal error; trying to remove a frame-related insn.  */
      int stdarg_regs = cfun->machine->stdarg_regs;

      framesize += pretend;

      for (regno = CRIS_FIRST_ARG_REG + CRIS_MAX_ARGS_IN_REGS - 1;
	   stdarg_regs > 0;
	   regno--, pretend -= 4, stdarg_regs--)
	{
	  insn = emit_insn (gen_rtx_SET (VOIDmode,
					 stack_pointer_rtx,
					 plus_constant (stack_pointer_rtx,
							-4)));
	  /* FIXME: When dwarf2 frame output and unless asynchronous
	     exceptions, make dwarf2 bundle together all stack
	     adjustments like it does for registers between stack
	     adjustments.  */
	  RTX_FRAME_RELATED_P (insn) = 1;

	  mem = gen_rtx_MEM (SImode, stack_pointer_rtx);
	  set_mem_alias_set (mem, get_varargs_alias_set ());
	  insn = emit_move_insn (mem, gen_rtx_raw_REG (SImode, regno));

	  /* Note the absence of RTX_FRAME_RELATED_P on the above insn:
	     the value isn't restored, so we don't want to tell dwarf2
	     that it's been stored to stack, else EH handling info would
	     get confused.  */
	}
<<<<<<< HEAD

      /* For other setters of current_function_pretend_args_size, we
	 just adjust the stack by leaving the remaining size in
	 "pretend", handled below.  */
    }

  /* Save SRP if not a leaf function.  */
  if (return_address_on_stack)
    {
      insn = emit_insn (gen_rtx_SET (VOIDmode,
				     stack_pointer_rtx,
				     plus_constant (stack_pointer_rtx,
						    -4 - pretend)));
      pretend = 0;
      RTX_FRAME_RELATED_P (insn) = 1;

      mem = gen_rtx_MEM (SImode, stack_pointer_rtx);
      set_mem_alias_set (mem, get_frame_alias_set ());
      insn = emit_move_insn (mem, gen_rtx_raw_REG (SImode, CRIS_SRP_REGNUM));
      RTX_FRAME_RELATED_P (insn) = 1;
      framesize += 4;
    }

  /* Set up the frame pointer, if needed.  */
  if (frame_pointer_needed)
    {
      insn = emit_insn (gen_rtx_SET (VOIDmode,
				     stack_pointer_rtx,
				     plus_constant (stack_pointer_rtx,
						    -4 - pretend)));
      pretend = 0;
      RTX_FRAME_RELATED_P (insn) = 1;

      mem = gen_rtx_MEM (SImode, stack_pointer_rtx);
      set_mem_alias_set (mem, get_frame_alias_set ());
      insn = emit_move_insn (mem, frame_pointer_rtx);
      RTX_FRAME_RELATED_P (insn) = 1;

      insn = emit_move_insn (frame_pointer_rtx, stack_pointer_rtx);
      RTX_FRAME_RELATED_P (insn) = 1;

=======

      /* For other setters of current_function_pretend_args_size, we
	 just adjust the stack by leaving the remaining size in
	 "pretend", handled below.  */
    }

  /* Save SRP if not a leaf function.  */
  if (return_address_on_stack)
    {
      insn = emit_insn (gen_rtx_SET (VOIDmode,
				     stack_pointer_rtx,
				     plus_constant (stack_pointer_rtx,
						    -4 - pretend)));
      pretend = 0;
      RTX_FRAME_RELATED_P (insn) = 1;

      mem = gen_rtx_MEM (SImode, stack_pointer_rtx);
      set_mem_alias_set (mem, get_frame_alias_set ());
      insn = emit_move_insn (mem, gen_rtx_raw_REG (SImode, CRIS_SRP_REGNUM));
      RTX_FRAME_RELATED_P (insn) = 1;
      framesize += 4;
    }

  /* Set up the frame pointer, if needed.  */
  if (frame_pointer_needed)
    {
      insn = emit_insn (gen_rtx_SET (VOIDmode,
				     stack_pointer_rtx,
				     plus_constant (stack_pointer_rtx,
						    -4 - pretend)));
      pretend = 0;
      RTX_FRAME_RELATED_P (insn) = 1;

      mem = gen_rtx_MEM (SImode, stack_pointer_rtx);
      set_mem_alias_set (mem, get_frame_alias_set ());
      insn = emit_move_insn (mem, frame_pointer_rtx);
      RTX_FRAME_RELATED_P (insn) = 1;

      insn = emit_move_insn (frame_pointer_rtx, stack_pointer_rtx);
      RTX_FRAME_RELATED_P (insn) = 1;

>>>>>>> c355071f
      framesize += 4;
    }

  /* Between frame-pointer and saved registers lie the area for local
     variables.  If we get here with "pretended" size remaining, count
     it into the general stack size.  */
  size += pretend;

  /* Get a contiguous sequence of registers, starting with R0, that need
     to be saved.  */
  for (regno = 0; regno < FIRST_PSEUDO_REGISTER; regno++)
    {
      if (cris_reg_saved_in_regsave_area (regno, got_really_used))
	{
	  n_movem_regs++;

	  /* Check if movem may be used for registers so far.  */
	  if (regno == last_movem_reg + 1)
	    /* Yes, update next expected register.  */
	    last_movem_reg = regno;
	  else
	    {
	      /* We cannot use movem for all registers.  We have to flush
		 any movem:ed registers we got so far.  */
	      if (last_movem_reg != -1)
		{
		  int n_saved
		    = (n_movem_regs == 1) ? 1 : last_movem_reg + 1;

		  /* It is a win to use a side-effect assignment for
		     64 <= size <= 128.  But side-effect on movem was
		     not usable for CRIS v0..3.  Also only do it if
		     side-effects insns are allowed.  */
		  if ((last_movem_reg + 1) * 4 + size >= 64
		      && (last_movem_reg + 1) * 4 + size <= 128
		      && (cris_cpu_version >= CRIS_CPU_SVINTO || n_saved == 1)
		      && TARGET_SIDE_EFFECT_PREFIXES)
		    {
		      mem
			= gen_rtx_MEM (SImode,
				       plus_constant (stack_pointer_rtx,
						      -(n_saved * 4 + size)));
		      set_mem_alias_set (mem, get_frame_alias_set ());
		      insn
			= cris_emit_movem_store (mem, GEN_INT (n_saved),
						 -(n_saved * 4 + size),
						 true);
		    }
		  else
		    {
		      insn
			= gen_rtx_SET (VOIDmode,
				       stack_pointer_rtx,
				       plus_constant (stack_pointer_rtx,
						      -(n_saved * 4 + size)));
		      insn = emit_insn (insn);
		      RTX_FRAME_RELATED_P (insn) = 1;

		      mem = gen_rtx_MEM (SImode, stack_pointer_rtx);
		      set_mem_alias_set (mem, get_frame_alias_set ());
		      insn = cris_emit_movem_store (mem, GEN_INT (n_saved),
						    0, true);
		    }

		  framesize += n_saved * 4 + size;
		  last_movem_reg = -1;
		  size = 0;
		}

	      insn = emit_insn (gen_rtx_SET (VOIDmode,
					     stack_pointer_rtx,
					     plus_constant (stack_pointer_rtx,
							    -4 - size)));
	      RTX_FRAME_RELATED_P (insn) = 1;

	      mem = gen_rtx_MEM (SImode, stack_pointer_rtx);
	      set_mem_alias_set (mem, get_frame_alias_set ());
	      insn = emit_move_insn (mem, gen_rtx_raw_REG (SImode, regno));
	      RTX_FRAME_RELATED_P (insn) = 1;

	      framesize += 4 + size;
	      size = 0;
	    }
	}
    }
<<<<<<< HEAD

  /* Check after, if we could movem all registers.  This is the normal case.  */
  if (last_movem_reg != -1)
    {
      int n_saved
	= (n_movem_regs == 1) ? 1 : last_movem_reg + 1;

=======

  /* Check after, if we could movem all registers.  This is the normal case.  */
  if (last_movem_reg != -1)
    {
      int n_saved
	= (n_movem_regs == 1) ? 1 : last_movem_reg + 1;

>>>>>>> c355071f
      /* Side-effect on movem was not usable for CRIS v0..3.  Also only
	 do it if side-effects insns are allowed.  */
      if ((last_movem_reg + 1) * 4 + size >= 64
	  && (last_movem_reg + 1) * 4 + size <= 128
	  && (cris_cpu_version >= CRIS_CPU_SVINTO || n_saved == 1)
	  && TARGET_SIDE_EFFECT_PREFIXES)
	{
	  mem
	    = gen_rtx_MEM (SImode,
			   plus_constant (stack_pointer_rtx,
					  -(n_saved * 4 + size)));
	  set_mem_alias_set (mem, get_frame_alias_set ());
	  insn = cris_emit_movem_store (mem, GEN_INT (n_saved),
					-(n_saved * 4 + size), true);
	}
      else
	{
	  insn
	    = gen_rtx_SET (VOIDmode,
			   stack_pointer_rtx,
			   plus_constant (stack_pointer_rtx,
					  -(n_saved * 4 + size)));
	  insn = emit_insn (insn);
	  RTX_FRAME_RELATED_P (insn) = 1;

	  mem = gen_rtx_MEM (SImode, stack_pointer_rtx);
	  set_mem_alias_set (mem, get_frame_alias_set ());
	  insn = cris_emit_movem_store (mem, GEN_INT (n_saved), 0, true);
	}

      framesize += n_saved * 4 + size;
      /* We have to put outgoing argument space after regs.  */
      if (cfoa_size)
	{
	  insn = emit_insn (gen_rtx_SET (VOIDmode,
					 stack_pointer_rtx,
					 plus_constant (stack_pointer_rtx,
							-cfoa_size)));
	  RTX_FRAME_RELATED_P (insn) = 1;
	  framesize += cfoa_size;
	}
    }
  else if ((size + cfoa_size) > 0)
    {
      insn = emit_insn (gen_rtx_SET (VOIDmode,
				     stack_pointer_rtx,
				     plus_constant (stack_pointer_rtx,
						    -(cfoa_size + size))));
      RTX_FRAME_RELATED_P (insn) = 1;
      framesize += size + cfoa_size;
    }

  /* Set up the PIC register, if it is used.  */
  if (got_really_used)
    {
      rtx got
	= gen_rtx_UNSPEC (SImode, gen_rtvec (1, const0_rtx), CRIS_UNSPEC_GOT);
      emit_move_insn (pic_offset_table_rtx, got);

      /* FIXME: This is a cover-up for flow2 messing up; it doesn't
	 follow exceptional paths and tries to delete the GOT load as
	 unused, if it isn't used on the non-exceptional paths.  Other
	 ports have similar or other cover-ups, or plain bugs marking
	 the GOT register load as maybe-dead.  To see this, remove the
	 line below and try libsupc++/vec.cc or a trivial
	 "static void y (); void x () {try {y ();} catch (...) {}}".  */
      emit_insn (gen_rtx_USE (VOIDmode, pic_offset_table_rtx));
    }

  if (cris_max_stackframe && framesize > cris_max_stackframe)
    warning (0, "stackframe too big: %d bytes", framesize);
}

/* The expander for the epilogue pattern.  */
<<<<<<< HEAD

void
cris_expand_epilogue (void)
{
  int regno;
  int size = get_frame_size ();
  int last_movem_reg = -1;
  int argspace_offset = current_function_outgoing_args_size;
  int pretend =	 current_function_pretend_args_size;
  rtx mem;
  bool return_address_on_stack = cris_return_address_on_stack ();
  /* A reference may have been optimized out
     (like the abort () in fde_split in unwind-dw2-fde.c, at least 3.2.1)
     so check that it's still used.  */
  int got_really_used = false;
  int n_movem_regs = 0;

=======

void
cris_expand_epilogue (void)
{
  int regno;
  int size = get_frame_size ();
  int last_movem_reg = -1;
  int argspace_offset = current_function_outgoing_args_size;
  int pretend =	 current_function_pretend_args_size;
  rtx mem;
  bool return_address_on_stack = cris_return_address_on_stack ();
  /* A reference may have been optimized out
     (like the abort () in fde_split in unwind-dw2-fde.c, at least 3.2.1)
     so check that it's still used.  */
  int got_really_used = false;
  int n_movem_regs = 0;

>>>>>>> c355071f
  if (!TARGET_PROLOGUE_EPILOGUE)
    return;

  if (current_function_uses_pic_offset_table)
    {
      /* A reference may have been optimized out (like the abort () in
	 fde_split in unwind-dw2-fde.c, at least 3.2.1) so check that
	 it's still used.  */
      push_topmost_sequence ();
      got_really_used
	= reg_used_between_p (pic_offset_table_rtx, get_insns (), NULL_RTX);
      pop_topmost_sequence ();
    }

  /* Align byte count of stack frame.  */
  if (TARGET_STACK_ALIGN)
    size = TARGET_ALIGN_BY_32 ? (size + 3) & ~3 : (size + 1) & ~1;

  /* Check how many saved regs we can movem.  They start at r0 and must
     be contiguous.  */
  for (regno = 0;
       regno < FIRST_PSEUDO_REGISTER;
       regno++)
    if (cris_reg_saved_in_regsave_area (regno, got_really_used))
      {
	n_movem_regs++;

	if (regno == last_movem_reg + 1)
	  last_movem_reg = regno;
	else
	  break;
      }

  /* If there was only one register that really needed to be saved
     through movem, don't use movem.  */
  if (n_movem_regs == 1)
    last_movem_reg = -1;

  /* Now emit "normal" move insns for all regs higher than the movem
     regs.  */
  for (regno = FIRST_PSEUDO_REGISTER - 1;
       regno > last_movem_reg;
       regno--)
    if (cris_reg_saved_in_regsave_area (regno, got_really_used))
      {
<<<<<<< HEAD
=======
	rtx insn;

>>>>>>> c355071f
	if (argspace_offset)
	  {
	    /* There is an area for outgoing parameters located before
	       the saved registers.  We have to adjust for that.  */
	    emit_insn (gen_rtx_SET (VOIDmode,
				    stack_pointer_rtx,
				    plus_constant (stack_pointer_rtx,
						   argspace_offset)));
	    /* Make sure we only do this once.  */
	    argspace_offset = 0;
	  }

	mem = gen_rtx_MEM (SImode, gen_rtx_POST_INC (SImode,
						     stack_pointer_rtx));
	set_mem_alias_set (mem, get_frame_alias_set ());
<<<<<<< HEAD
	emit_move_insn (gen_rtx_raw_REG (SImode, regno), mem);
=======
	insn = emit_move_insn (gen_rtx_raw_REG (SImode, regno), mem);

	/* Whenever we emit insns with post-incremented addresses
	   ourselves, we must add a post-inc note manually.  */
	REG_NOTES (insn)
	  = alloc_EXPR_LIST (REG_INC, stack_pointer_rtx, REG_NOTES (insn));
>>>>>>> c355071f
      }

  /* If we have any movem-restore, do it now.  */
  if (last_movem_reg != -1)
    {
<<<<<<< HEAD
=======
      rtx insn;

>>>>>>> c355071f
      if (argspace_offset)
	{
	  emit_insn (gen_rtx_SET (VOIDmode,
				  stack_pointer_rtx,
				  plus_constant (stack_pointer_rtx,
						 argspace_offset)));
	  argspace_offset = 0;
	}

      mem = gen_rtx_MEM (SImode,
			 gen_rtx_POST_INC (SImode, stack_pointer_rtx));
      set_mem_alias_set (mem, get_frame_alias_set ());
<<<<<<< HEAD
      emit_insn (cris_gen_movem_load (mem, GEN_INT (last_movem_reg + 1), 0));
=======
      insn
	= emit_insn (cris_gen_movem_load (mem,
					  GEN_INT (last_movem_reg + 1), 0));
      /* Whenever we emit insns with post-incremented addresses
	 ourselves, we must add a post-inc note manually.  */
      if (side_effects_p (PATTERN (insn)))
	REG_NOTES (insn)
	  = alloc_EXPR_LIST (REG_INC, stack_pointer_rtx, REG_NOTES (insn));
>>>>>>> c355071f
    }

  /* If we don't clobber all of the allocated stack area (we've already
     deallocated saved registers), GCC might want to schedule loads from
     the stack to *after* the stack-pointer restore, which introduces an
     interrupt race condition.  This happened for the initial-value
     SRP-restore for g++.dg/eh/registers1.C (noticed by inspection of
     other failure for that test).  It also happened for the stack slot
     for the return value in (one version of)
     linux/fs/dcache.c:__d_lookup, at least with "-O2
     -fno-omit-frame-pointer".  */

  /* Restore frame pointer if necessary.  */
  if (frame_pointer_needed)
    {
<<<<<<< HEAD
      emit_insn (gen_cris_frame_deallocated_barrier ());

=======
      rtx insn;

      emit_insn (gen_cris_frame_deallocated_barrier ());

>>>>>>> c355071f
      emit_move_insn (stack_pointer_rtx, frame_pointer_rtx);
      mem = gen_rtx_MEM (SImode, gen_rtx_POST_INC (SImode,
						   stack_pointer_rtx));
      set_mem_alias_set (mem, get_frame_alias_set ());
<<<<<<< HEAD
      emit_move_insn (frame_pointer_rtx, mem);
=======
      insn = emit_move_insn (frame_pointer_rtx, mem);

      /* Whenever we emit insns with post-incremented addresses
	 ourselves, we must add a post-inc note manually.  */
      REG_NOTES (insn)
	= alloc_EXPR_LIST (REG_INC, stack_pointer_rtx, REG_NOTES (insn));
>>>>>>> c355071f
    }
  else if ((size + argspace_offset) != 0)
    {
      emit_insn (gen_cris_frame_deallocated_barrier ());

      /* If there was no frame-pointer to restore sp from, we must
	 explicitly deallocate local variables.  */

      /* Handle space for outgoing parameters that hasn't been handled
	 yet.  */
      size += argspace_offset;

      emit_insn (gen_rtx_SET (VOIDmode,
			      stack_pointer_rtx,
			      plus_constant (stack_pointer_rtx, size)));
    }

  /* If this function has no pushed register parameters
     (stdargs/varargs), and if it is not a leaf function, then we have
     the return address on the stack.  */
  if (return_address_on_stack && pretend == 0)
    {
      if (current_function_calls_eh_return)
	{
	  rtx mem;
<<<<<<< HEAD
=======
	  rtx insn;
>>>>>>> c355071f
	  rtx srpreg = gen_rtx_raw_REG (SImode, CRIS_SRP_REGNUM);
	  mem = gen_rtx_MEM (SImode,
			     gen_rtx_POST_INC (SImode,
					       stack_pointer_rtx));
	  set_mem_alias_set (mem, get_frame_alias_set ());
<<<<<<< HEAD
	  emit_move_insn (srpreg, mem);
=======
	  insn = emit_move_insn (srpreg, mem);

	  /* Whenever we emit insns with post-incremented addresses
	     ourselves, we must add a post-inc note manually.  */
	  REG_NOTES (insn)
	    = alloc_EXPR_LIST (REG_INC, stack_pointer_rtx, REG_NOTES (insn));
>>>>>>> c355071f

	  emit_insn (gen_addsi3 (stack_pointer_rtx,
				 stack_pointer_rtx,
				 gen_rtx_raw_REG (SImode,
						  CRIS_STACKADJ_REG)));
	  cris_expand_return (false);
	}
      else
	cris_expand_return (true);

      return;
    }

  /* If we pushed some register parameters, then adjust the stack for
     them.  */
  if (pretend != 0)
    {
      /* If SRP is stored on the way, we need to restore it first.  */
      if (return_address_on_stack)
	{
	  rtx mem;
	  rtx srpreg = gen_rtx_raw_REG (SImode, CRIS_SRP_REGNUM);
<<<<<<< HEAD
=======
	  rtx insn;

>>>>>>> c355071f
	  mem = gen_rtx_MEM (SImode,
			     gen_rtx_POST_INC (SImode,
					       stack_pointer_rtx));
	  set_mem_alias_set (mem, get_frame_alias_set ());
<<<<<<< HEAD
	  emit_move_insn (srpreg, mem);
=======
	  insn = emit_move_insn (srpreg, mem);

	  /* Whenever we emit insns with post-incremented addresses
	     ourselves, we must add a post-inc note manually.  */
	  REG_NOTES (insn)
	    = alloc_EXPR_LIST (REG_INC, stack_pointer_rtx, REG_NOTES (insn));
>>>>>>> c355071f
	}

      emit_insn (gen_rtx_SET (VOIDmode,
			      stack_pointer_rtx,
			      plus_constant (stack_pointer_rtx, pretend)));
    }

  /* Perform the "physical" unwinding that the EH machinery calculated.  */
  if (current_function_calls_eh_return)
    emit_insn (gen_addsi3 (stack_pointer_rtx,
			   stack_pointer_rtx,
			   gen_rtx_raw_REG (SImode,
					    CRIS_STACKADJ_REG)));
  cris_expand_return (false);
}

/* Worker function for generating movem from mem for load_multiple.  */

rtx
cris_gen_movem_load (rtx src, rtx nregs_rtx, int nprefix)
{
  int nregs = INTVAL (nregs_rtx);
  rtvec vec;
  int eltno = 1;
  int i;
  rtx srcreg = XEXP (src, 0);
  unsigned int regno = nregs - 1;
  int regno_inc = -1;

  if (GET_CODE (srcreg) == POST_INC)
    srcreg = XEXP (srcreg, 0);

  CRIS_ASSERT (REG_P (srcreg));

  /* Don't use movem for just one insn.  The insns are equivalent except
     for the pipeline hazard (on v32); movem does not forward the loaded
     registers so there's a three cycles penalty for their use.  */
  if (nregs == 1)
    return gen_movsi (gen_rtx_REG (SImode, 0), src);

  vec = rtvec_alloc (nprefix + nregs
		     + (GET_CODE (XEXP (src, 0)) == POST_INC));

  if (GET_CODE (XEXP (src, 0)) == POST_INC)
    {
      RTVEC_ELT (vec, nprefix + 1)
	= gen_rtx_SET (VOIDmode, srcreg, plus_constant (srcreg, nregs * 4));
      eltno++;
    }

  src = replace_equiv_address (src, srcreg);
  RTVEC_ELT (vec, nprefix)
    = gen_rtx_SET (VOIDmode, gen_rtx_REG (SImode, regno), src);
  regno += regno_inc;

  for (i = 1; i < nregs; i++, eltno++)
    {
      RTVEC_ELT (vec, nprefix + eltno)
	= gen_rtx_SET (VOIDmode, gen_rtx_REG (SImode, regno),
		       adjust_address_nv (src, SImode, i * 4));
      regno += regno_inc;
    }

  return gen_rtx_PARALLEL (VOIDmode, vec);
}

/* Worker function for generating movem to mem.  If FRAME_RELATED, notes
   are added that the dwarf2 machinery understands.  */

rtx
cris_emit_movem_store (rtx dest, rtx nregs_rtx, int increment,
		       bool frame_related)
{
  int nregs = INTVAL (nregs_rtx);
  rtvec vec;
  int eltno = 1;
  int i;
  rtx insn;
  rtx destreg = XEXP (dest, 0);
  unsigned int regno = nregs - 1;
  int regno_inc = -1;

  if (GET_CODE (destreg) == POST_INC)
    increment += nregs * 4;

  if (GET_CODE (destreg) == POST_INC || GET_CODE (destreg) == PLUS)
    destreg = XEXP (destreg, 0);

  CRIS_ASSERT (REG_P (destreg));

  /* Don't use movem for just one insn.  The insns are equivalent except
     for the pipeline hazard (on v32); movem does not forward the loaded
     registers so there's a three cycles penalty for use.  */
  if (nregs == 1)
    {
      rtx mov = gen_rtx_SET (VOIDmode, dest, gen_rtx_REG (SImode, 0));

      if (increment == 0)
	{
	  insn = emit_insn (mov);
	  if (frame_related)
	    RTX_FRAME_RELATED_P (insn) = 1;
	  return insn;
	}

      /* If there was a request for a side-effect, create the ordinary
         parallel.  */
      vec = rtvec_alloc (2);

      RTVEC_ELT (vec, 0) = mov;
      RTVEC_ELT (vec, 1) = gen_rtx_SET (VOIDmode, destreg,
					plus_constant (destreg, increment));
      if (frame_related)
	{
	  RTX_FRAME_RELATED_P (mov) = 1;
	  RTX_FRAME_RELATED_P (RTVEC_ELT (vec, 1)) = 1;
	}
    }
  else
    {
      vec = rtvec_alloc (nregs + (increment != 0 ? 1 : 0));
      RTVEC_ELT (vec, 0)
	= gen_rtx_SET (VOIDmode,
		       replace_equiv_address (dest,
					      plus_constant (destreg,
							     increment)),
		       gen_rtx_REG (SImode, regno));
      regno += regno_inc;

      /* The dwarf2 info wants this mark on each component in a parallel
	 that's part of the prologue (though it's optional on the first
	 component).  */
      if (frame_related)
	RTX_FRAME_RELATED_P (RTVEC_ELT (vec, 0)) = 1;

      if (increment != 0)
<<<<<<< HEAD
	{
	  RTVEC_ELT (vec, 1)
	    = gen_rtx_SET (VOIDmode, destreg,
			   plus_constant (destreg,
					  increment != 0
					  ? increment : nregs * 4));
	  eltno++;

	  if (frame_related)
	    RTX_FRAME_RELATED_P (RTVEC_ELT (vec, 1)) = 1;

	  /* Don't call adjust_address_nv on a post-incremented address if
	     we can help it.  */
	  if (GET_CODE (XEXP (dest, 0)) == POST_INC)
	    dest = replace_equiv_address (dest, destreg);
	}

      for (i = 1; i < nregs; i++, eltno++)
	{
=======
	{
	  RTVEC_ELT (vec, 1)
	    = gen_rtx_SET (VOIDmode, destreg,
			   plus_constant (destreg,
					  increment != 0
					  ? increment : nregs * 4));
	  eltno++;

	  if (frame_related)
	    RTX_FRAME_RELATED_P (RTVEC_ELT (vec, 1)) = 1;

	  /* Don't call adjust_address_nv on a post-incremented address if
	     we can help it.  */
	  if (GET_CODE (XEXP (dest, 0)) == POST_INC)
	    dest = replace_equiv_address (dest, destreg);
	}

      for (i = 1; i < nregs; i++, eltno++)
	{
>>>>>>> c355071f
	  RTVEC_ELT (vec, eltno)
	    = gen_rtx_SET (VOIDmode, adjust_address_nv (dest, SImode, i * 4),
			   gen_rtx_REG (SImode, regno));
	  if (frame_related)
	    RTX_FRAME_RELATED_P (RTVEC_ELT (vec, eltno)) = 1;
	  regno += regno_inc;
	}
    }

  insn = emit_insn (gen_rtx_PARALLEL (VOIDmode, vec));

  /* Because dwarf2out.c handles the insns in a parallel as a sequence,
     we need to keep the stack adjustment separate, after the
     MEM-setters.  Else the stack-adjustment in the second component of
     the parallel would be mishandled; the offsets for the SETs that
     follow it would be wrong.  We prepare for this by adding a
     REG_FRAME_RELATED_EXPR with the MEM-setting parts in a SEQUENCE
     followed by the increment.  Note that we have FRAME_RELATED_P on
     all the SETs, including the original stack adjustment SET in the
     parallel.  */
  if (frame_related)
    {
      if (increment != 0)
	{
	  rtx seq = gen_rtx_SEQUENCE (VOIDmode, rtvec_alloc (nregs + 1));
	  XVECEXP (seq, 0, 0) = XVECEXP (PATTERN (insn), 0, 0);
	  for (i = 1; i < nregs; i++)
	    XVECEXP (seq, 0, i) = XVECEXP (PATTERN (insn), 0, i + 1);
	  XVECEXP (seq, 0, nregs) = XVECEXP (PATTERN (insn), 0, 1);
	  REG_NOTES (insn)
	    = gen_rtx_EXPR_LIST (REG_FRAME_RELATED_EXPR, seq,
				 REG_NOTES (insn));
	}

      RTX_FRAME_RELATED_P (insn) = 1;
    }

  return insn;
}

/* Worker function for expanding the address for PIC function calls.  */

void
cris_expand_pic_call_address (rtx *opp)
{
  rtx op = *opp;

  gcc_assert (MEM_P (op));
  op = XEXP (op, 0);

  /* It might be that code can be generated that jumps to 0 (or to a
     specific address).  Don't die on that.  (There is a
     testcase.)  */
  if (CONSTANT_ADDRESS_P (op) && GET_CODE (op) != CONST_INT)
    {
      enum cris_pic_symbol_type t = cris_pic_symbol_type_of (op);

      CRIS_ASSERT (!no_new_pseudos);

      /* For local symbols (non-PLT), just get the plain symbol
	 reference into a register.  For symbols that can be PLT, make
	 them PLT.  */
      if (t == cris_gotrel_symbol)
	op = force_reg (Pmode, op);
      else if (t == cris_got_symbol)
	{
	  if (TARGET_AVOID_GOTPLT)
	    {
	      /* Change a "jsr sym" into (allocate register rM, rO)
		 "move.d (const (unspec [sym] CRIS_UNSPEC_PLT)),rM"
		 "add.d rPIC,rM,rO", "jsr rO".  */
	      rtx tem, rm, ro;
	      gcc_assert (! no_new_pseudos);
	      current_function_uses_pic_offset_table = 1;
	      tem = gen_rtx_UNSPEC (Pmode, gen_rtvec (1, op), CRIS_UNSPEC_PLT);
	      rm = gen_reg_rtx (Pmode);
	      emit_move_insn (rm, gen_rtx_CONST (Pmode, tem));
	      ro = gen_reg_rtx (Pmode);
	      if (expand_binop (Pmode, add_optab, rm,
				pic_offset_table_rtx,
				ro, 0, OPTAB_LIB_WIDEN) != ro)
		internal_error ("expand_binop failed in movsi got");
	      op = ro;
	    }
	  else
	    {
	      /* Change a "jsr sym" into (allocate register rM, rO)
		 "move.d (const (unspec [sym] CRIS_UNSPEC_PLTGOT)),rM"
		 "add.d rPIC,rM,rO" "jsr [rO]" with the memory access
		 marked as not trapping and not aliasing.  No "move.d
		 [rO],rP" as that would invite to re-use of a value
		 that should not be reused.  FIXME: Need a peephole2
		 for cases when this is cse:d from the call, to change
		 back to just get the PLT entry address, so we don't
		 resolve the same symbol over and over (the memory
		 access of the PLTGOT isn't constant).  */
	      rtx tem, mem, rm, ro;

	      gcc_assert (! no_new_pseudos);
	      current_function_uses_pic_offset_table = 1;
	      tem = gen_rtx_UNSPEC (Pmode, gen_rtvec (1, op),
				    CRIS_UNSPEC_PLTGOTREAD);
	      rm = gen_reg_rtx (Pmode);
	      emit_move_insn (rm, gen_rtx_CONST (Pmode, tem));
	      ro = gen_reg_rtx (Pmode);
	      if (expand_binop (Pmode, add_optab, rm,
				pic_offset_table_rtx,
				ro, 0, OPTAB_LIB_WIDEN) != ro)
		internal_error ("expand_binop failed in movsi got");
	      mem = gen_rtx_MEM (Pmode, ro);

	      /* This MEM doesn't alias anything.  Whether it aliases
		 other same symbols is unimportant.  */
	      set_mem_alias_set (mem, new_alias_set ());
	      MEM_NOTRAP_P (mem) = 1;
	      op = mem;
	    }
	}
      else
	/* Can't possibly get a GOT-needing-fixup for a function-call,
	   right?  */
	fatal_insn ("Unidentifiable call op", op);

      *opp = replace_equiv_address (*opp, op);
    }
}

<<<<<<< HEAD
=======
/* Make sure operands are in the right order for an addsi3 insn as
   generated by a define_split.  A MEM as the first operand isn't
   recognized by addsi3 after reload.  OPERANDS contains the operands,
   with the first at OPERANDS[N] and the second at OPERANDS[N+1].  */

void
cris_order_for_addsi3 (rtx *operands, int n)
{
  if (MEM_P (operands[n]))
    {
      rtx tem = operands[n];
      operands[n] = operands[n + 1];
      operands[n + 1] = tem;
    }
}

>>>>>>> c355071f
/* Use from within code, from e.g. PRINT_OPERAND and
   PRINT_OPERAND_ADDRESS.  Macros used in output_addr_const need to emit
   different things depending on whether code operand or constant is
   emitted.  */

static void
cris_output_addr_const (FILE *file, rtx x)
{
  in_code++;
  output_addr_const (file, x);
  in_code--;
}

/* Worker function for ASM_OUTPUT_SYMBOL_REF.  */

void
cris_asm_output_symbol_ref (FILE *file, rtx x)
{
  gcc_assert (GET_CODE (x) == SYMBOL_REF);

  if (flag_pic && in_code > 0)
    {
     const char *origstr = XSTR (x, 0);
     const char *str;
     str = (* targetm.strip_name_encoding) (origstr);
     assemble_name (file, str);

     /* Sanity check.  */
     if (! current_function_uses_pic_offset_table)
       output_operand_lossage ("PIC register isn't set up");
    }
  else
    assemble_name (file, XSTR (x, 0));
}

/* Worker function for ASM_OUTPUT_LABEL_REF.  */

void
cris_asm_output_label_ref (FILE *file, char *buf)
{
  if (flag_pic && in_code > 0)
    {
      assemble_name (file, buf);

      /* Sanity check.  */
      if (! current_function_uses_pic_offset_table)
	internal_error ("emitting PIC operand, but PIC register isn't set up");
    }
  else
    assemble_name (file, buf);
}

/* Worker function for OUTPUT_ADDR_CONST_EXTRA.  */

bool
cris_output_addr_const_extra (FILE *file, rtx xconst)
{
  switch (GET_CODE (xconst))
    {
      rtx x;

    case UNSPEC:
      x = XVECEXP (xconst, 0, 0);
      CRIS_ASSERT (GET_CODE (x) == SYMBOL_REF
		   || GET_CODE (x) == LABEL_REF
		   || GET_CODE (x) == CONST);
      output_addr_const (file, x);
      switch (XINT (xconst, 1))
	{
	case CRIS_UNSPEC_PLT:
	  fprintf (file, ":PLTG");
	  break;

	case CRIS_UNSPEC_GOTREL:
	  fprintf (file, ":GOTOFF");
	  break;

	case CRIS_UNSPEC_GOTREAD:
	  if (flag_pic == 1)
	    fprintf (file, ":GOT16");
	  else
	    fprintf (file, ":GOT");
	  break;

	case CRIS_UNSPEC_PLTGOTREAD:
	  if (flag_pic == 1)
	    fprintf (file, CRIS_GOTPLT_SUFFIX "16");
	  else
	    fprintf (file, CRIS_GOTPLT_SUFFIX);
	  break;

	default:
	  gcc_unreachable ();
	}
      return true;

    default:
      return false;
    }
}

/* Worker function for TARGET_STRUCT_VALUE_RTX.  */

static rtx
cris_struct_value_rtx (tree fntype ATTRIBUTE_UNUSED,
		       int incoming ATTRIBUTE_UNUSED)
{
  return gen_rtx_REG (Pmode, CRIS_STRUCT_VALUE_REGNUM);
}

/* Worker function for TARGET_SETUP_INCOMING_VARARGS.  */

static void
cris_setup_incoming_varargs (CUMULATIVE_ARGS *ca,
			     enum machine_mode mode ATTRIBUTE_UNUSED,
			     tree type ATTRIBUTE_UNUSED,
			     int *pretend_arg_size,
			     int second_time)
{
  if (ca->regs < CRIS_MAX_ARGS_IN_REGS)
    {
      int stdarg_regs = CRIS_MAX_ARGS_IN_REGS - ca->regs;
      cfun->machine->stdarg_regs = stdarg_regs;
      *pretend_arg_size = stdarg_regs * 4;
    }

  if (TARGET_PDEBUG)
    fprintf (asm_out_file,
	     "\n; VA:: ANSI: %d args before, anon @ #%d, %dtime\n",
	     ca->regs, *pretend_arg_size, second_time);
}

/* Return true if TYPE must be passed by invisible reference.
   For cris, we pass <= 8 bytes by value, others by reference.  */

static bool
cris_pass_by_reference (CUMULATIVE_ARGS *ca ATTRIBUTE_UNUSED,
			enum machine_mode mode, tree type,
			bool named ATTRIBUTE_UNUSED)
{
  return (targetm.calls.must_pass_in_stack (mode, type)
	  || CRIS_FUNCTION_ARG_SIZE (mode, type) > 8);
}


static int
cris_arg_partial_bytes (CUMULATIVE_ARGS *ca, enum machine_mode mode,
			tree type, bool named ATTRIBUTE_UNUSED)
{
  if (ca->regs == CRIS_MAX_ARGS_IN_REGS - 1
      && !targetm.calls.must_pass_in_stack (mode, type)
      && CRIS_FUNCTION_ARG_SIZE (mode, type) > 4
      && CRIS_FUNCTION_ARG_SIZE (mode, type) <= 8)
    return UNITS_PER_WORD;
  else
    return 0;
}

/* Worker function for TARGET_MD_ASM_CLOBBERS.  */

static tree
cris_md_asm_clobbers (tree outputs, tree inputs, tree in_clobbers)
{
  HARD_REG_SET mof_set;
  tree clobbers;
  tree t;

  CLEAR_HARD_REG_SET (mof_set);
  SET_HARD_REG_BIT (mof_set, CRIS_MOF_REGNUM);

  /* For the time being, all asms clobber condition codes.  Revisit when
     there's a reasonable use for inputs/outputs that mention condition
     codes.  */
  clobbers
    = tree_cons (NULL_TREE,
		 build_string (strlen (reg_names[CRIS_CC0_REGNUM]),
			       reg_names[CRIS_CC0_REGNUM]),
		 in_clobbers);

  for (t = outputs; t != NULL; t = TREE_CHAIN (t))
    {
      tree val = TREE_VALUE (t);

      /* The constraint letter for the singleton register class of MOF
	 is 'h'.  If it's mentioned in the constraints, the asm is
	 MOF-aware and adding it to the clobbers would cause it to have
	 impossible constraints.  */
      if (strchr (TREE_STRING_POINTER (TREE_VALUE (TREE_PURPOSE (t))),
		  'h') != NULL
<<<<<<< HEAD
	  || decl_overlaps_hard_reg_set_p (val, mof_set))
=======
	  || tree_overlaps_hard_reg_set (val, &mof_set) != NULL_TREE)
>>>>>>> c355071f
	return clobbers;
    }

  for (t = inputs; t != NULL; t = TREE_CHAIN (t))
    {
      tree val = TREE_VALUE (t);

      if (strchr (TREE_STRING_POINTER (TREE_VALUE (TREE_PURPOSE (t))),
		  'h') != NULL
<<<<<<< HEAD
	  || decl_overlaps_hard_reg_set_p (val, mof_set))
=======
	  || tree_overlaps_hard_reg_set (val, &mof_set) != NULL_TREE)
>>>>>>> c355071f
	return clobbers;
    }

  return tree_cons (NULL_TREE,
		    build_string (strlen (reg_names[CRIS_MOF_REGNUM]),
				  reg_names[CRIS_MOF_REGNUM]),
		    clobbers);
}

#if 0
/* Various small functions to replace macros.  Only called from a
   debugger.  They might collide with gcc functions or system functions,
   so only emit them when '#if 1' above.  */

enum rtx_code Get_code (rtx);

enum rtx_code
Get_code (rtx x)
{
  return GET_CODE (x);
}

const char *Get_mode (rtx);

const char *
Get_mode (rtx x)
{
  return GET_MODE_NAME (GET_MODE (x));
}

rtx Xexp (rtx, int);

rtx
Xexp (rtx x, int n)
{
  return XEXP (x, n);
}

rtx Xvecexp (rtx, int, int);

rtx
Xvecexp (rtx x, int n, int m)
{
  return XVECEXP (x, n, m);
}

int Get_rtx_len (rtx);

int
Get_rtx_len (rtx x)
{
  return GET_RTX_LENGTH (GET_CODE (x));
}

/* Use upper-case to distinguish from local variables that are sometimes
   called next_insn and prev_insn.  */

rtx Next_insn (rtx);

rtx
Next_insn (rtx insn)
{
  return NEXT_INSN (insn);
}

rtx Prev_insn (rtx);

rtx
Prev_insn (rtx insn)
{
  return PREV_INSN (insn);
}
#endif

#include "gt-cris.h"

/*
 * Local variables:
 * eval: (c-set-style "gnu")
 * indent-tabs-mode: t
 * End:
 */<|MERGE_RESOLUTION|>--- conflicted
+++ resolved
@@ -1,9 +1,5 @@
 /* Definitions for GCC.  Part of the machine description for CRIS.
-<<<<<<< HEAD
-   Copyright (C) 1998, 1999, 2000, 2001, 2002, 2003, 2004, 2005
-=======
    Copyright (C) 1998, 1999, 2000, 2001, 2002, 2003, 2004, 2005, 2006
->>>>>>> c355071f
    Free Software Foundation, Inc.
    Contributed by Axis Communications.  Written by Hans-Peter Nilsson.
 
@@ -1582,7 +1578,6 @@
 	 not emit return-type instructions.  */
       || !TARGET_PROLOGUE_EPILOGUE)
     return false;
-<<<<<<< HEAD
 
   if (current_function_uses_pic_offset_table)
     {
@@ -1592,17 +1587,6 @@
       pop_topmost_sequence ();
     }
 
-=======
-
-  if (current_function_uses_pic_offset_table)
-    {
-      push_topmost_sequence ();
-      got_really_used
-	= reg_used_between_p (pic_offset_table_rtx, get_insns (), NULL_RTX);
-      pop_topmost_sequence ();
-    }
-
->>>>>>> c355071f
   /* No simple epilogue if there are saved registers.  */
   for (regno = 0; regno < reglimit; regno++)
     if (cris_reg_saved_in_regsave_area (regno, got_really_used))
@@ -1610,17 +1594,10 @@
 
   return true;
 }
-<<<<<<< HEAD
 
 /* Expand a return insn (just one insn) marked as using SRP or stack
    slot depending on parameter ON_STACK.  */
 
-=======
-
-/* Expand a return insn (just one insn) marked as using SRP or stack
-   slot depending on parameter ON_STACK.  */
-
->>>>>>> c355071f
 void
 cris_expand_return (bool on_stack)
 {
@@ -2579,7 +2556,6 @@
 	     that it's been stored to stack, else EH handling info would
 	     get confused.  */
 	}
-<<<<<<< HEAD
 
       /* For other setters of current_function_pretend_args_size, we
 	 just adjust the stack by leaving the remaining size in
@@ -2621,49 +2597,6 @@
       insn = emit_move_insn (frame_pointer_rtx, stack_pointer_rtx);
       RTX_FRAME_RELATED_P (insn) = 1;
 
-=======
-
-      /* For other setters of current_function_pretend_args_size, we
-	 just adjust the stack by leaving the remaining size in
-	 "pretend", handled below.  */
-    }
-
-  /* Save SRP if not a leaf function.  */
-  if (return_address_on_stack)
-    {
-      insn = emit_insn (gen_rtx_SET (VOIDmode,
-				     stack_pointer_rtx,
-				     plus_constant (stack_pointer_rtx,
-						    -4 - pretend)));
-      pretend = 0;
-      RTX_FRAME_RELATED_P (insn) = 1;
-
-      mem = gen_rtx_MEM (SImode, stack_pointer_rtx);
-      set_mem_alias_set (mem, get_frame_alias_set ());
-      insn = emit_move_insn (mem, gen_rtx_raw_REG (SImode, CRIS_SRP_REGNUM));
-      RTX_FRAME_RELATED_P (insn) = 1;
-      framesize += 4;
-    }
-
-  /* Set up the frame pointer, if needed.  */
-  if (frame_pointer_needed)
-    {
-      insn = emit_insn (gen_rtx_SET (VOIDmode,
-				     stack_pointer_rtx,
-				     plus_constant (stack_pointer_rtx,
-						    -4 - pretend)));
-      pretend = 0;
-      RTX_FRAME_RELATED_P (insn) = 1;
-
-      mem = gen_rtx_MEM (SImode, stack_pointer_rtx);
-      set_mem_alias_set (mem, get_frame_alias_set ());
-      insn = emit_move_insn (mem, frame_pointer_rtx);
-      RTX_FRAME_RELATED_P (insn) = 1;
-
-      insn = emit_move_insn (frame_pointer_rtx, stack_pointer_rtx);
-      RTX_FRAME_RELATED_P (insn) = 1;
-
->>>>>>> c355071f
       framesize += 4;
     }
 
@@ -2749,7 +2682,6 @@
 	    }
 	}
     }
-<<<<<<< HEAD
 
   /* Check after, if we could movem all registers.  This is the normal case.  */
   if (last_movem_reg != -1)
@@ -2757,15 +2689,6 @@
       int n_saved
 	= (n_movem_regs == 1) ? 1 : last_movem_reg + 1;
 
-=======
-
-  /* Check after, if we could movem all registers.  This is the normal case.  */
-  if (last_movem_reg != -1)
-    {
-      int n_saved
-	= (n_movem_regs == 1) ? 1 : last_movem_reg + 1;
-
->>>>>>> c355071f
       /* Side-effect on movem was not usable for CRIS v0..3.  Also only
 	 do it if side-effects insns are allowed.  */
       if ((last_movem_reg + 1) * 4 + size >= 64
@@ -2840,7 +2763,6 @@
 }
 
 /* The expander for the epilogue pattern.  */
-<<<<<<< HEAD
 
 void
 cris_expand_epilogue (void)
@@ -2858,25 +2780,6 @@
   int got_really_used = false;
   int n_movem_regs = 0;
 
-=======
-
-void
-cris_expand_epilogue (void)
-{
-  int regno;
-  int size = get_frame_size ();
-  int last_movem_reg = -1;
-  int argspace_offset = current_function_outgoing_args_size;
-  int pretend =	 current_function_pretend_args_size;
-  rtx mem;
-  bool return_address_on_stack = cris_return_address_on_stack ();
-  /* A reference may have been optimized out
-     (like the abort () in fde_split in unwind-dw2-fde.c, at least 3.2.1)
-     so check that it's still used.  */
-  int got_really_used = false;
-  int n_movem_regs = 0;
-
->>>>>>> c355071f
   if (!TARGET_PROLOGUE_EPILOGUE)
     return;
 
@@ -2922,11 +2825,8 @@
        regno--)
     if (cris_reg_saved_in_regsave_area (regno, got_really_used))
       {
-<<<<<<< HEAD
-=======
 	rtx insn;
 
->>>>>>> c355071f
 	if (argspace_offset)
 	  {
 	    /* There is an area for outgoing parameters located before
@@ -2942,26 +2842,19 @@
 	mem = gen_rtx_MEM (SImode, gen_rtx_POST_INC (SImode,
 						     stack_pointer_rtx));
 	set_mem_alias_set (mem, get_frame_alias_set ());
-<<<<<<< HEAD
-	emit_move_insn (gen_rtx_raw_REG (SImode, regno), mem);
-=======
 	insn = emit_move_insn (gen_rtx_raw_REG (SImode, regno), mem);
 
 	/* Whenever we emit insns with post-incremented addresses
 	   ourselves, we must add a post-inc note manually.  */
 	REG_NOTES (insn)
 	  = alloc_EXPR_LIST (REG_INC, stack_pointer_rtx, REG_NOTES (insn));
->>>>>>> c355071f
       }
 
   /* If we have any movem-restore, do it now.  */
   if (last_movem_reg != -1)
     {
-<<<<<<< HEAD
-=======
       rtx insn;
 
->>>>>>> c355071f
       if (argspace_offset)
 	{
 	  emit_insn (gen_rtx_SET (VOIDmode,
@@ -2974,9 +2867,6 @@
       mem = gen_rtx_MEM (SImode,
 			 gen_rtx_POST_INC (SImode, stack_pointer_rtx));
       set_mem_alias_set (mem, get_frame_alias_set ());
-<<<<<<< HEAD
-      emit_insn (cris_gen_movem_load (mem, GEN_INT (last_movem_reg + 1), 0));
-=======
       insn
 	= emit_insn (cris_gen_movem_load (mem,
 					  GEN_INT (last_movem_reg + 1), 0));
@@ -2985,7 +2875,6 @@
       if (side_effects_p (PATTERN (insn)))
 	REG_NOTES (insn)
 	  = alloc_EXPR_LIST (REG_INC, stack_pointer_rtx, REG_NOTES (insn));
->>>>>>> c355071f
     }
 
   /* If we don't clobber all of the allocated stack area (we've already
@@ -3001,29 +2890,20 @@
   /* Restore frame pointer if necessary.  */
   if (frame_pointer_needed)
     {
-<<<<<<< HEAD
+      rtx insn;
+
       emit_insn (gen_cris_frame_deallocated_barrier ());
 
-=======
-      rtx insn;
-
-      emit_insn (gen_cris_frame_deallocated_barrier ());
-
->>>>>>> c355071f
       emit_move_insn (stack_pointer_rtx, frame_pointer_rtx);
       mem = gen_rtx_MEM (SImode, gen_rtx_POST_INC (SImode,
 						   stack_pointer_rtx));
       set_mem_alias_set (mem, get_frame_alias_set ());
-<<<<<<< HEAD
-      emit_move_insn (frame_pointer_rtx, mem);
-=======
       insn = emit_move_insn (frame_pointer_rtx, mem);
 
       /* Whenever we emit insns with post-incremented addresses
 	 ourselves, we must add a post-inc note manually.  */
       REG_NOTES (insn)
 	= alloc_EXPR_LIST (REG_INC, stack_pointer_rtx, REG_NOTES (insn));
->>>>>>> c355071f
     }
   else if ((size + argspace_offset) != 0)
     {
@@ -3049,25 +2929,18 @@
       if (current_function_calls_eh_return)
 	{
 	  rtx mem;
-<<<<<<< HEAD
-=======
 	  rtx insn;
->>>>>>> c355071f
 	  rtx srpreg = gen_rtx_raw_REG (SImode, CRIS_SRP_REGNUM);
 	  mem = gen_rtx_MEM (SImode,
 			     gen_rtx_POST_INC (SImode,
 					       stack_pointer_rtx));
 	  set_mem_alias_set (mem, get_frame_alias_set ());
-<<<<<<< HEAD
-	  emit_move_insn (srpreg, mem);
-=======
 	  insn = emit_move_insn (srpreg, mem);
 
 	  /* Whenever we emit insns with post-incremented addresses
 	     ourselves, we must add a post-inc note manually.  */
 	  REG_NOTES (insn)
 	    = alloc_EXPR_LIST (REG_INC, stack_pointer_rtx, REG_NOTES (insn));
->>>>>>> c355071f
 
 	  emit_insn (gen_addsi3 (stack_pointer_rtx,
 				 stack_pointer_rtx,
@@ -3090,25 +2963,18 @@
 	{
 	  rtx mem;
 	  rtx srpreg = gen_rtx_raw_REG (SImode, CRIS_SRP_REGNUM);
-<<<<<<< HEAD
-=======
 	  rtx insn;
 
->>>>>>> c355071f
 	  mem = gen_rtx_MEM (SImode,
 			     gen_rtx_POST_INC (SImode,
 					       stack_pointer_rtx));
 	  set_mem_alias_set (mem, get_frame_alias_set ());
-<<<<<<< HEAD
-	  emit_move_insn (srpreg, mem);
-=======
 	  insn = emit_move_insn (srpreg, mem);
 
 	  /* Whenever we emit insns with post-incremented addresses
 	     ourselves, we must add a post-inc note manually.  */
 	  REG_NOTES (insn)
 	    = alloc_EXPR_LIST (REG_INC, stack_pointer_rtx, REG_NOTES (insn));
->>>>>>> c355071f
 	}
 
       emit_insn (gen_rtx_SET (VOIDmode,
@@ -3245,7 +3111,6 @@
 	RTX_FRAME_RELATED_P (RTVEC_ELT (vec, 0)) = 1;
 
       if (increment != 0)
-<<<<<<< HEAD
 	{
 	  RTVEC_ELT (vec, 1)
 	    = gen_rtx_SET (VOIDmode, destreg,
@@ -3265,27 +3130,6 @@
 
       for (i = 1; i < nregs; i++, eltno++)
 	{
-=======
-	{
-	  RTVEC_ELT (vec, 1)
-	    = gen_rtx_SET (VOIDmode, destreg,
-			   plus_constant (destreg,
-					  increment != 0
-					  ? increment : nregs * 4));
-	  eltno++;
-
-	  if (frame_related)
-	    RTX_FRAME_RELATED_P (RTVEC_ELT (vec, 1)) = 1;
-
-	  /* Don't call adjust_address_nv on a post-incremented address if
-	     we can help it.  */
-	  if (GET_CODE (XEXP (dest, 0)) == POST_INC)
-	    dest = replace_equiv_address (dest, destreg);
-	}
-
-      for (i = 1; i < nregs; i++, eltno++)
-	{
->>>>>>> c355071f
 	  RTVEC_ELT (vec, eltno)
 	    = gen_rtx_SET (VOIDmode, adjust_address_nv (dest, SImode, i * 4),
 			   gen_rtx_REG (SImode, regno));
@@ -3413,8 +3257,6 @@
     }
 }
 
-<<<<<<< HEAD
-=======
 /* Make sure operands are in the right order for an addsi3 insn as
    generated by a define_split.  A MEM as the first operand isn't
    recognized by addsi3 after reload.  OPERANDS contains the operands,
@@ -3431,7 +3273,6 @@
     }
 }
 
->>>>>>> c355071f
 /* Use from within code, from e.g. PRINT_OPERAND and
    PRINT_OPERAND_ADDRESS.  Macros used in output_addr_const need to emit
    different things depending on whether code operand or constant is
@@ -3621,11 +3462,7 @@
 	 impossible constraints.  */
       if (strchr (TREE_STRING_POINTER (TREE_VALUE (TREE_PURPOSE (t))),
 		  'h') != NULL
-<<<<<<< HEAD
-	  || decl_overlaps_hard_reg_set_p (val, mof_set))
-=======
 	  || tree_overlaps_hard_reg_set (val, &mof_set) != NULL_TREE)
->>>>>>> c355071f
 	return clobbers;
     }
 
@@ -3635,11 +3472,7 @@
 
       if (strchr (TREE_STRING_POINTER (TREE_VALUE (TREE_PURPOSE (t))),
 		  'h') != NULL
-<<<<<<< HEAD
-	  || decl_overlaps_hard_reg_set_p (val, mof_set))
-=======
 	  || tree_overlaps_hard_reg_set (val, &mof_set) != NULL_TREE)
->>>>>>> c355071f
 	return clobbers;
     }
 
