/* Definitions for GCC.  Part of the machine description for CRIS.
<<<<<<< HEAD
   Copyright (C) 2001, 2002, 2003, 2004, 2005 Free Software Foundation, Inc.
=======
   Copyright (C) 2001, 2002, 2003, 2004, 2005, 2007 Free Software Foundation, Inc.
>>>>>>> 751ff693
   Contributed by Axis Communications.  Written by Hans-Peter Nilsson.

This file is part of GCC.

GCC is free software; you can redistribute it and/or modify
it under the terms of the GNU General Public License as published by
the Free Software Foundation; either version 3, or (at your option)
any later version.

GCC is distributed in the hope that it will be useful,
but WITHOUT ANY WARRANTY; without even the implied warranty of
MERCHANTABILITY or FITNESS FOR A PARTICULAR PURPOSE.  See the
GNU General Public License for more details.

You should have received a copy of the GNU General Public License
<<<<<<< HEAD
along with GCC; see the file COPYING.  If not, write to
the Free Software Foundation, 51 Franklin Street, Fifth Floor,
Boston, MA 02110-1301, USA.  */
=======
along with GCC; see the file COPYING3.  If not see
<http://www.gnu.org/licenses/>.  */
>>>>>>> 751ff693

/* After the first "Node:" comment comes all preprocessor directives and
   attached declarations described in the info files, the "Using and
   Porting GCC" manual (uapgcc), in the same order as found in the "Target
   macros" section in the gcc-2.9x CVS edition of 2000-03-17.  FIXME: Not
   really, but needs an update anyway.

   There is no generic copy-of-uapgcc comment, you'll have to see uapgcc
   for that.  If applicable, there is a CRIS-specific comment.  The order
   of macro definitions follow the order in the manual.  Every section in
   the manual (node in the info pages) has an introductory `Node:
   <subchapter>' comment.  If no macros are defined for a section, only
   the section-comment is present.  */

/* This file defines the macros for a.out that are not covered by cris.h.
   Many macros are copied from elfos.h and should be in some generic
   config/gas-aout.h.  */

/* Node: Driver */

#undef STARTFILE_SPEC
#define STARTFILE_SPEC \
 "%{melinux:crt0.o%s}\
  %{!melinux:%{sim*:crt1.o%s}%{!sim*:crt0.o%s}}"

/* Override cris.h define.  */
#undef ENDFILE_SPEC

#undef CRIS_CPP_SUBTARGET_SPEC
#define CRIS_CPP_SUBTARGET_SPEC \
 "%{melinux:-D__gnu_linux__ -D__linux__ -D__unix__ -D__elinux__ -D__uclinux__\
    %{!ansi:%{!std=*:%{!undef:-Dlinux -Dunix -Delinux -Duclinux}}}}\
  %{mbest-lib-options:\
   %{!moverride-best-lib-options:\
    %{!march=*:%{!metrax*:%{!mcpu=*:-D__tune_v8 -D__CRIS_arch_tune=8}}}}}"

#undef CRIS_CC1_SUBTARGET_SPEC
#define CRIS_CC1_SUBTARGET_SPEC \
 "%{mbest-lib-options:\
   %{!moverride-best-lib-options:\
    %{!march=*:%{!mcpu=*:-mtune=v8}}}}"

#undef CRIS_ASM_SUBTARGET_SPEC
#define CRIS_ASM_SUBTARGET_SPEC "--em=crisaout"

#undef CRIS_LINK_SUBTARGET_SPEC
#define CRIS_LINK_SUBTARGET_SPEC \
 "-mcrisaout\
  %{sim2:%{!T*:-Tdata 0x4000000 -Tbss 0x8000000}}\
  %{melinux:-Ur -d\
   %{!shlib:%{!symbolic:-Bstatic}}\
   %{shlib:-Bdynamic}\
   %{symbolic:-Bdynamic}\
   %{static:-Bstatic}}\
  %{melinux-stacksize=*:-defsym __Stacksize=%*}"

/* Previously controlled by target_flags.  */
#undef TARGET_ELF
#define TARGET_ELF 0

#undef CRIS_SUBTARGET_HANDLE_OPTION
#define CRIS_SUBTARGET_HANDLE_OPTION(CODE, ARG, VALUE)	\
  do							\
    {							\
      switch (CODE)					\
	{						\
	case OPT_melinux:				\
	  target_flags					\
	    |= (MASK_SVINTO				\
		+ MASK_STACK_ALIGN			\
		+ MASK_CONST_ALIGN			\
		+ MASK_DATA_ALIGN			\
		+ MASK_ETRAX4_ADD			\
		+ MASK_ALIGN_BY_32);			\
	  break;					\
							\
	default:					\
	  break;					\
	}						\
    }							\
  while (0)
<<<<<<< HEAD

#undef CRIS_SUBTARGET_VERSION
#define CRIS_SUBTARGET_VERSION " - a.out"
=======
>>>>>>> 751ff693

#undef CRIS_SUBTARGET_DEFAULT
#define CRIS_SUBTARGET_DEFAULT 0


/* Node: Run-time Target */

/* For the cris-*-aout subtarget.  */
#undef TARGET_OS_CPP_BUILTINS
#define TARGET_OS_CPP_BUILTINS()		\
  do						\
    {						\
      builtin_define ("__AOUT__");		\
    }						\
  while (0)


/* Node: Storage Layout */

/* All sections but the .bss is rounded up to a 4-byte multiple size.  */
#define MAX_OFILE_ALIGNMENT 32


/* Node: Data Output */

#define ESCAPES \
"\1\1\1\1\1\1\1\1btn\1fr\1\1\1\1\1\1\1\1\1\1\1\1\1\1\1\1\1\1\
\0\0\"\0\0\0\0\0\0\0\0\0\0\0\0\0\0\0\0\0\0\0\0\0\0\0\0\0\0\0\0\0\
\0\0\0\0\0\0\0\0\0\0\0\0\0\0\0\0\0\0\0\0\0\0\0\0\0\0\0\0\\\0\0\0\
\0\0\0\0\0\0\0\0\0\0\0\0\0\0\0\0\0\0\0\0\0\0\0\0\0\0\0\0\0\0\0\1\
\1\1\1\1\1\1\1\1\1\1\1\1\1\1\1\1\1\1\1\1\1\1\1\1\1\1\1\1\1\1\1\1\
\1\1\1\1\1\1\1\1\1\1\1\1\1\1\1\1\1\1\1\1\1\1\1\1\1\1\1\1\1\1\1\1\
\1\1\1\1\1\1\1\1\1\1\1\1\1\1\1\1\1\1\1\1\1\1\1\1\1\1\1\1\1\1\1\1\
\1\1\1\1\1\1\1\1\1\1\1\1\1\1\1\1\1\1\1\1\1\1\1\1\1\1\1\1\1\1\1\1"

/* Some svr4 assemblers have a limit on the number of characters which
   can appear in the operand of a .string directive.  If your assembler
   has such a limitation, you should define STRING_LIMIT to reflect that
   limit.  Note that at least some svr4 assemblers have a limit on the
   actual number of bytes in the double-quoted string, and that they
   count each character in an escape sequence as one byte.  Thus, an
   escape sequence like \377 would count as four bytes.

   If your target assembler doesn't support the .string directive, you
   should define this to zero.  */

#define STRING_LIMIT	((unsigned) 256)

#define STRING_ASM_OP	"\t.string\t"
#define ASCII_DATA_ASM_OP	"\t.ascii\t"
#define TYPE_ASM_OP	"\t.type\t"
#define SIZE_ASM_OP	"\t.size\t"
#define TYPE_OPERAND_FMT	"@%s"

/* The routine used to output NUL terminated strings.  We use a special
   version of this for most svr4 targets because doing so makes the
   generated assembly code more compact (and thus faster to assemble)
   as well as more readable, especially for targets like the i386
   (where the only alternative is to output character sequences as
   comma separated lists of numbers).  */

#define ASM_OUTPUT_LIMITED_STRING(FILE, STR)		\
  do							\
    {							\
      register const unsigned char *_limited_str =	\
	(const unsigned char *) (STR);			\
      register unsigned ch;				\
							\
      fprintf ((FILE), "%s\"", STRING_ASM_OP);		\
							\
      for (; (ch = *_limited_str); _limited_str++)	\
        {						\
	  register int escape;				\
							\
	  switch (escape = ESCAPES[ch])			\
	    {						\
	    case 0:					\
	      putc (ch, (FILE));			\
	      break;					\
	    case 1:					\
	      fprintf ((FILE), "\\%03o", ch);		\
	      break;					\
	    default:					\
	      putc ('\\', (FILE));			\
	      putc (escape, (FILE));			\
	      break;					\
	    }						\
        }						\
							\
      fprintf ((FILE), "\"\n");				\
    }							\
  while (0)

/* The routine used to output sequences of byte values.  We use a special
   version of this for most svr4 targets because doing so makes the
   generated assembly code more compact (and thus faster to assemble)
   as well as more readable.  Note that if we find subparts of the
   character sequence which end with NUL (and which are shorter than
   STRING_LIMIT) we output those using ASM_OUTPUT_LIMITED_STRING.  */

#undef  ASM_OUTPUT_ASCII
#define ASM_OUTPUT_ASCII(FILE, STR, LENGTH)				\
  do									\
    {									\
      register const unsigned char *_ascii_bytes =			\
	(const unsigned char *) (STR);					\
      register const unsigned char *limit = _ascii_bytes + (LENGTH);	\
      register unsigned bytes_in_chunk = 0;				\
									\
      for (; _ascii_bytes < limit; _ascii_bytes++)			\
        {								\
	  register const unsigned char *p;				\
									\
	  if (bytes_in_chunk >= 60)					\
	    {								\
	      fprintf ((FILE), "\"\n");					\
	      bytes_in_chunk = 0;					\
	    }								\
									\
	  for (p = _ascii_bytes; p < limit && *p != '\0'; p++)		\
	    continue;							\
									\
	  if (p < limit && (p - _ascii_bytes) <= (long)STRING_LIMIT)	\
	    {								\
	      if (bytes_in_chunk > 0)					\
		{							\
		  fprintf ((FILE), "\"\n");				\
		  bytes_in_chunk = 0;					\
		}							\
									\
	      ASM_OUTPUT_LIMITED_STRING ((FILE), _ascii_bytes);		\
	      _ascii_bytes = p;						\
	    }								\
	  else								\
	    {								\
	      register int escape;					\
	      register unsigned ch;					\
									\
	      if (bytes_in_chunk == 0)					\
		fprintf ((FILE), "%s\"", ASCII_DATA_ASM_OP);		\
									\
	      switch (escape = ESCAPES[ch = *_ascii_bytes])		\
		{							\
		case 0:							\
		  putc (ch, (FILE));					\
		  bytes_in_chunk++;					\
		  break;						\
		case 1:							\
		  fprintf ((FILE), "\\%03o", ch);			\
		  bytes_in_chunk += 4;					\
		  break;						\
		default:						\
		  putc ('\\', (FILE));					\
		  putc (escape, (FILE));				\
		  bytes_in_chunk += 2;					\
		  break;						\
		}							\
	    }								\
	}								\
									\
      if (bytes_in_chunk > 0)						\
        fprintf ((FILE), "\"\n");					\
    }									\
  while (0)


/* Node: Label Output */

#define SET_ASM_OP	"\t.set\t"

#define ASM_OUTPUT_EXTERNAL_LIBCALL(FILE, FUN)	\
  (*targetm.asm_out.globalize_label) (FILE, XSTR (FUN, 0))

#define ASM_WEAKEN_LABEL(FILE, NAME)	\
  do					\
    {					\
      fputs ("\t.weak\t", (FILE));	\
      assemble_name ((FILE), (NAME));	\
      fputc ('\n', (FILE));		\
    }					\
  while (0)

#define ASM_DECLARE_FUNCTION_NAME(FILE, NAME, DECL)		\
  do								\
    {								\
      ASM_OUTPUT_TYPE_DIRECTIVE (FILE, NAME, "function");	\
      ASM_OUTPUT_LABEL(FILE, NAME);				\
    }								\
  while (0)

#define ASM_DECLARE_OBJECT_NAME(FILE, NAME, DECL)		\
  do								\
    {								\
      HOST_WIDE_INT size;					\
								\
      ASM_OUTPUT_TYPE_DIRECTIVE (FILE, NAME, "object");		\
								\
      size_directive_output = 0;				\
      if (!flag_inhibit_size_directive				\
	  && (DECL) && DECL_SIZE (DECL))			\
	{							\
	  size_directive_output = 1;				\
          size = int_size_in_bytes (TREE_TYPE (DECL));		\
          ASM_OUTPUT_SIZE_DIRECTIVE (FILE, NAME, size);		\
	}							\
								\
      ASM_OUTPUT_LABEL (FILE, NAME);				\
    }								\
  while (0)

#undef ASM_FINISH_DECLARE_OBJECT
#define ASM_FINISH_DECLARE_OBJECT(FILE, DECL, TOP_LEVEL, AT_END)\
  do								\
    {								\
      const char *name = XSTR (XEXP (DECL_RTL (DECL), 0), 0);	\
      HOST_WIDE_INT size;					\
								\
      if (!flag_inhibit_size_directive				\
	  && DECL_SIZE (DECL)					\
	  && ! AT_END && TOP_LEVEL				\
	  && DECL_INITIAL (DECL) == error_mark_node		\
	  && !size_directive_output)				\
	{							\
	  size_directive_output = 1;				\
	  size = int_size_in_bytes (TREE_TYPE (DECL));		\
	  ASM_OUTPUT_SIZE_DIRECTIVE (FILE, name, size);		\
	}							\
    }								\
  while (0)

#define ASM_DECLARE_FUNCTION_SIZE(FILE, FNAME, DECL)		\
  do								\
    {								\
      if (!flag_inhibit_size_directive)				\
	ASM_OUTPUT_MEASURED_SIZE (FILE, FNAME);			\
    }								\
  while (0)

/* The configure machinery invokes the assembler without options, which is
   not how gcc invokes it.  Without options, the multi-target assembler
   will probably be found, which is ELF by default.  To counter that, we
   need to override ELF auto-host.h config stuff which we know collides
   with a.out.  */
#undef HAVE_GAS_HIDDEN


/* Node: Alignment Output */

#define SKIP_ASM_OP	"\t.zero\t"

#undef  ASM_OUTPUT_SKIP
#define ASM_OUTPUT_SKIP(FILE, SIZE) \
  fprintf (FILE, "%s%u\n", SKIP_ASM_OP, (int)(SIZE))

/* Node: All Debuggers */

#define PREFERRED_DEBUGGING_TYPE DBX_DEBUG


/* Node: Misc */

#define HANDLE_SYSV_PRAGMA 1

/* In theory, this one isn't necessary, but over time, external tools have
   been primed on names with "." rather than "$".  */
#define NO_DOLLAR_IN_LABEL

/* These are undocumented, but to keep a single
   CRIS_ASM_OUTPUT_ALIGNED_DECL_COMMON, we set this to an asm that will
   emit an error if ever output.  It will not be emitted for a.out modulo
   careless hacking.  */
#define COMMON_ASM_OP	"\t.err\t"
#define LOCAL_ASM_OP	"\t.err\t"

#if defined(__CRIS__) && defined (__AOUT__) && defined (IN_GCC)

#define CRIS_ABI_VERSION_SYMBOL_STRING ".$CRIS_ABI_V2"

/* Make all a.out library functions have undefined references to the
   .$CRIS_ABI_V2 symbol, so it will be picked up.  Used by GDB.  GDB has
   a bug with reading a.out symbols; it does not see the GNU weak
   extensions, so we can't have .$CRIS_ABI_V2 weak.  Weak.  */
__asm__ (".set .$abi_referer," CRIS_ABI_VERSION_SYMBOL_STRING);
#endif

/*
 * Local variables:
 * eval: (c-set-style "gnu")
 * indent-tabs-mode: t
 * End:
 */<|MERGE_RESOLUTION|>--- conflicted
+++ resolved
@@ -1,9 +1,5 @@
 /* Definitions for GCC.  Part of the machine description for CRIS.
-<<<<<<< HEAD
-   Copyright (C) 2001, 2002, 2003, 2004, 2005 Free Software Foundation, Inc.
-=======
    Copyright (C) 2001, 2002, 2003, 2004, 2005, 2007 Free Software Foundation, Inc.
->>>>>>> 751ff693
    Contributed by Axis Communications.  Written by Hans-Peter Nilsson.
 
 This file is part of GCC.
@@ -19,14 +15,8 @@
 GNU General Public License for more details.
 
 You should have received a copy of the GNU General Public License
-<<<<<<< HEAD
-along with GCC; see the file COPYING.  If not, write to
-the Free Software Foundation, 51 Franklin Street, Fifth Floor,
-Boston, MA 02110-1301, USA.  */
-=======
 along with GCC; see the file COPYING3.  If not see
 <http://www.gnu.org/licenses/>.  */
->>>>>>> 751ff693
 
 /* After the first "Node:" comment comes all preprocessor directives and
    attached declarations described in the info files, the "Using and
@@ -108,12 +98,6 @@
 	}						\
     }							\
   while (0)
-<<<<<<< HEAD
-
-#undef CRIS_SUBTARGET_VERSION
-#define CRIS_SUBTARGET_VERSION " - a.out"
-=======
->>>>>>> 751ff693
 
 #undef CRIS_SUBTARGET_DEFAULT
 #define CRIS_SUBTARGET_DEFAULT 0
