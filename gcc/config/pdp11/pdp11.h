--- conflicted
+++ resolved
@@ -339,11 +339,7 @@
    If the precise function being called is known, FUNC is its FUNCTION_DECL;
    otherwise, FUNC is 0.  */
 #define BASE_RETURN_VALUE_REG(MODE) \
-<<<<<<< HEAD
- ((MODE) == DFmode ? 8 : 0) 
-=======
  (FLOAT_MODE_P (MODE) ? AC0_REGNUM : RETVAL_REGNUM) 
->>>>>>> 155d23aa
 
 /* 1 if N is a possible register number for function argument passing.
    - not used on pdp */
