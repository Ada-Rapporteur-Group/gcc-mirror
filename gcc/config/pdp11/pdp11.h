--- conflicted
+++ resolved
@@ -1,11 +1,6 @@
 /* Definitions of target machine for GNU compiler, for the pdp-11
-<<<<<<< HEAD
-   Copyright (C) 1994, 1995, 1996, 1998, 1999, 2000, 2001, 2002, 2004, 2005
-   Free Software Foundation, Inc.
-=======
    Copyright (C) 1994, 1995, 1996, 1998, 1999, 2000, 2001, 2002, 2004, 2005,
    2006, 2007 Free Software Foundation, Inc.
->>>>>>> 751ff693
    Contributed by Michael K. Gschwind (mike@vlsivie.tuwien.ac.at).
 
 This file is part of GCC.
@@ -21,14 +16,8 @@
 GNU General Public License for more details.
 
 You should have received a copy of the GNU General Public License
-<<<<<<< HEAD
-along with GCC; see the file COPYING.  If not, write to
-the Free Software Foundation, 51 Franklin Street, Fifth Floor,
-Boston, MA 02110-1301, USA.  */
-=======
 along with GCC; see the file COPYING3.  If not see
 <http://www.gnu.org/licenses/>.  */
->>>>>>> 751ff693
 
 #define CONSTANT_POOL_BEFORE_FUNCTION	0
 
@@ -1007,11 +996,7 @@
       long sval[2];							\
       REAL_VALUE_FROM_CONST_DOUBLE (r, X);				\
       REAL_VALUE_TO_TARGET_DOUBLE (r, sval);				\
-<<<<<<< HEAD
-      fprintf (FILE, "$%#o", sval[0] >> 16); }				\
-=======
       fprintf (FILE, "$%#lo", sval[0] >> 16); }				\
->>>>>>> 751ff693
   else { putc ('$', FILE); output_addr_const_pdp11 (FILE, X); }}
  
