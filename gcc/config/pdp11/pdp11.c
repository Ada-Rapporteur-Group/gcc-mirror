/* Subroutines for gcc2 for pdp11.
   Copyright (C) 1994, 1995, 1996, 1997, 1998, 1999, 2001, 2004, 2005,
<<<<<<< HEAD
   2007 Free Software Foundation, Inc.
=======
   2006, 2007, 2008 Free Software Foundation, Inc.
>>>>>>> 42bae686
   Contributed by Michael K. Gschwind (mike@vlsivie.tuwien.ac.at).

This file is part of GCC.

GCC is free software; you can redistribute it and/or modify
it under the terms of the GNU General Public License as published by
the Free Software Foundation; either version 3, or (at your option)
any later version.

GCC is distributed in the hope that it will be useful,
but WITHOUT ANY WARRANTY; without even the implied warranty of
MERCHANTABILITY or FITNESS FOR A PARTICULAR PURPOSE.  See the
GNU General Public License for more details.

You should have received a copy of the GNU General Public License
along with GCC; see the file COPYING3.  If not see
<http://www.gnu.org/licenses/>.  */

#include "config.h"
#include "system.h"
#include "coretypes.h"
#include "tm.h"
#include "rtl.h"
#include "regs.h"
#include "hard-reg-set.h"
#include "real.h"
#include "insn-config.h"
#include "conditions.h"
#include "function.h"
#include "output.h"
#include "insn-attr.h"
#include "flags.h"
#include "recog.h"
#include "tree.h"
#include "expr.h"
#include "toplev.h"
#include "tm_p.h"
#include "target.h"
#include "target-def.h"
#include "df.h"

/*
#define FPU_REG_P(X)	((X)>=8 && (X)<14)
#define CPU_REG_P(X)	((X)>=0 && (X)<8)
*/

/* this is the current value returned by the macro FIRST_PARM_OFFSET 
   defined in tm.h */
int current_first_parm_offset;

/* Routines to encode/decode pdp11 floats */
static void encode_pdp11_f (const struct real_format *fmt,
			    long *, const REAL_VALUE_TYPE *);
static void decode_pdp11_f (const struct real_format *,
			    REAL_VALUE_TYPE *, const long *);
static void encode_pdp11_d (const struct real_format *fmt,
			    long *, const REAL_VALUE_TYPE *);
static void decode_pdp11_d (const struct real_format *,
			    REAL_VALUE_TYPE *, const long *);

/* These two are taken from the corresponding vax descriptors
   in real.c, changing only the encode/decode routine pointers.  */
const struct real_format pdp11_f_format =
  {
    encode_pdp11_f,
    decode_pdp11_f,
    2,
    1,
    24,
    24,
    -127,
    127,
    15,
    false,
    false,
    false,
    false,
    false,
    false,
    false,
    false
  };

const struct real_format pdp11_d_format =
  {
    encode_pdp11_d,
    decode_pdp11_d,
    2,
    1,
    56,
    56,
    -127,
    127,
    15,
    false,
    false,
    false,
    false,
    false,
    false,
    false,
    false
  };

static void
encode_pdp11_f (const struct real_format *fmt ATTRIBUTE_UNUSED, long *buf,
		const REAL_VALUE_TYPE *r)
{
  (*vax_f_format.encode) (fmt, buf, r);
  buf[0] = ((buf[0] >> 16) & 0xffff) | ((buf[0] & 0xffff) << 16);
}

static void
decode_pdp11_f (const struct real_format *fmt ATTRIBUTE_UNUSED,
		REAL_VALUE_TYPE *r, const long *buf)
{
  long tbuf;
  tbuf = ((buf[0] >> 16) & 0xffff) | ((buf[0] & 0xffff) << 16);
  (*vax_f_format.decode) (fmt, r, &tbuf);
}

static void
encode_pdp11_d (const struct real_format *fmt ATTRIBUTE_UNUSED, long *buf,
		const REAL_VALUE_TYPE *r)
{
  (*vax_d_format.encode) (fmt, buf, r);
  buf[0] = ((buf[0] >> 16) & 0xffff) | ((buf[0] & 0xffff) << 16);
  buf[1] = ((buf[1] >> 16) & 0xffff) | ((buf[1] & 0xffff) << 16);
}

static void
decode_pdp11_d (const struct real_format *fmt ATTRIBUTE_UNUSED,
		REAL_VALUE_TYPE *r, const long *buf)
{
  long tbuf[2];
  tbuf[0] = ((buf[0] >> 16) & 0xffff) | ((buf[0] & 0xffff) << 16);
  tbuf[1] = ((buf[1] >> 16) & 0xffff) | ((buf[1] & 0xffff) << 16);
  (*vax_d_format.decode) (fmt, r, tbuf);
}

/* This is where the condition code register lives.  */
/* rtx cc0_reg_rtx; - no longer needed? */

static bool pdp11_handle_option (size_t, const char *, int);
static rtx find_addr_reg (rtx); 
static const char *singlemove_string (rtx *);
static bool pdp11_assemble_integer (rtx, unsigned int, int);
static void pdp11_output_function_prologue (FILE *, HOST_WIDE_INT);
static void pdp11_output_function_epilogue (FILE *, HOST_WIDE_INT);
static bool pdp11_rtx_costs (rtx, int, int, int *, bool);
static bool pdp11_return_in_memory (const_tree, const_tree);

/* Initialize the GCC target structure.  */
#undef TARGET_ASM_BYTE_OP
#define TARGET_ASM_BYTE_OP NULL
#undef TARGET_ASM_ALIGNED_HI_OP
#define TARGET_ASM_ALIGNED_HI_OP NULL
#undef TARGET_ASM_ALIGNED_SI_OP
#define TARGET_ASM_ALIGNED_SI_OP NULL
#undef TARGET_ASM_INTEGER
#define TARGET_ASM_INTEGER pdp11_assemble_integer

#undef TARGET_ASM_FUNCTION_PROLOGUE
#define TARGET_ASM_FUNCTION_PROLOGUE pdp11_output_function_prologue
#undef TARGET_ASM_FUNCTION_EPILOGUE
#define TARGET_ASM_FUNCTION_EPILOGUE pdp11_output_function_epilogue

#undef TARGET_ASM_OPEN_PAREN
#define TARGET_ASM_OPEN_PAREN "["
#undef TARGET_ASM_CLOSE_PAREN
#define TARGET_ASM_CLOSE_PAREN "]"

#undef TARGET_DEFAULT_TARGET_FLAGS
#define TARGET_DEFAULT_TARGET_FLAGS \
  (MASK_FPU | MASK_45 | MASK_ABSHI_BUILTIN | TARGET_UNIX_ASM_DEFAULT)
#undef TARGET_HANDLE_OPTION
#define TARGET_HANDLE_OPTION pdp11_handle_option

#undef TARGET_RTX_COSTS
#define TARGET_RTX_COSTS pdp11_rtx_costs

#undef TARGET_RETURN_IN_MEMORY
#define TARGET_RETURN_IN_MEMORY pdp11_return_in_memory

struct gcc_target targetm = TARGET_INITIALIZER;

/* Implement TARGET_HANDLE_OPTION.  */

static bool
pdp11_handle_option (size_t code, const char *arg ATTRIBUTE_UNUSED,
		     int value ATTRIBUTE_UNUSED)
{
  switch (code)
    {
    case OPT_m10:
      target_flags &= ~(MASK_40 | MASK_45);
      return true;

    default:
      return true;
    }
}

/* Nonzero if OP is a valid second operand for an arithmetic insn.  */

int
arith_operand (rtx op, enum machine_mode mode)
{
  return (register_operand (op, mode) || GET_CODE (op) == CONST_INT);
}

int
const_immediate_operand (rtx op, enum machine_mode mode ATTRIBUTE_UNUSED)
{
  return (GET_CODE (op) == CONST_INT);
}

int 
immediate15_operand (rtx op, enum machine_mode mode ATTRIBUTE_UNUSED)
{
    return (GET_CODE (op) == CONST_INT && ((INTVAL (op) & 0x8000) == 0x0000));
}

int
expand_shift_operand (rtx op, enum machine_mode mode ATTRIBUTE_UNUSED)
{
    return (GET_CODE (op) == CONST_INT 
	    && abs (INTVAL(op)) > 1 
	    && abs (INTVAL(op)) <= 4);
}

/*
   stream is a stdio stream to output the code to.
   size is an int: how many units of temporary storage to allocate.
   Refer to the array `regs_ever_live' to determine which registers
   to save; `regs_ever_live[I]' is nonzero if register number I
   is ever used in the function.  This macro is responsible for
   knowing which registers should not be saved even if used.  
*/

#ifdef TWO_BSD

static void
pdp11_output_function_prologue (FILE *stream, HOST_WIDE_INT size)
{							       
  fprintf (stream, "\tjsr	r5, csv\n");
  if (size)
    {
      fprintf (stream, "\t/*abuse empty parameter slot for locals!*/\n");
      if (size > 2)
	asm_fprintf (stream, "\tsub $%#wo, sp\n", size - 2);

    }
}

#else  /* !TWO_BSD */

static void
pdp11_output_function_prologue (FILE *stream, HOST_WIDE_INT size)
{							       
    HOST_WIDE_INT fsize = ((size) + 1) & ~1;
    int regno;
    int via_ac = -1;

    fprintf (stream,
	     "\n\t;	/* function prologue %s*/\n",
	     current_function_name ());

    /* if we are outputting code for main, 
       the switch FPU to right mode if TARGET_FPU */
    if (MAIN_NAME_P (DECL_NAME (current_function_decl)) && TARGET_FPU)
    {
	fprintf(stream,
		"\t;/* switch cpu to double float, single integer */\n");
	fprintf(stream, "\tsetd\n");
	fprintf(stream, "\tseti\n\n");
    }
    
    if (frame_pointer_needed) 					
    {								
	fprintf(stream, "\tmov r5, -(sp)\n");			
	fprintf(stream, "\tmov sp, r5\n");				
    }								
    else 								
    {								
	/* DON'T SAVE FP */
    }								

    /* make frame */
    if (fsize)							
	asm_fprintf (stream, "\tsub $%#wo, sp\n", fsize);

    /* save CPU registers  */
    for (regno = 0; regno < 8; regno++)				
      if (df_regs_ever_live_p (regno) && ! call_used_regs[regno])	
	    if (! ((regno == FRAME_POINTER_REGNUM)			
		   && frame_pointer_needed))				
		fprintf (stream, "\tmov %s, -(sp)\n", reg_names[regno]);	
    /* fpu regs saving */
    
    /* via_ac specifies the ac to use for saving ac4, ac5 */
    via_ac = -1;
    
    for (regno = 8; regno < FIRST_PSEUDO_REGISTER ; regno++) 
    {
	/* ac0 - ac3 */						
	if (LOAD_FPU_REG_P(regno)
	    && df_regs_ever_live_p (regno) 
	    && ! call_used_regs[regno])
	{
	    fprintf (stream, "\tstd %s, -(sp)\n", reg_names[regno]);
	    via_ac = regno;
	}
	
	/* maybe make ac4, ac5 call used regs?? */
	/* ac4 - ac5 */
	if (NO_LOAD_FPU_REG_P(regno)
	    && df_regs_ever_live_p (regno)
	    && ! call_used_regs[regno])
	{
	  gcc_assert (via_ac != -1);
	  fprintf (stream, "\tldd %s, %s\n",
		   reg_names[regno], reg_names[via_ac]);
	  fprintf (stream, "\tstd %s, -(sp)\n", reg_names[via_ac]);
	}
    }

    fprintf (stream, "\t;/* end of prologue */\n\n");		
}

#endif /* !TWO_BSD */

/*
   The function epilogue should not depend on the current stack pointer!
   It should use the frame pointer only.  This is mandatory because
   of alloca; we also take advantage of it to omit stack adjustments
   before returning.  */

/* maybe we can make leaf functions faster by switching to the
   second register file - this way we don't have to save regs!
   leaf functions are ~ 50% of all functions (dynamically!) 

   set/clear bit 11 (dec. 2048) of status word for switching register files - 
   but how can we do this? the pdp11/45 manual says bit may only 
   be set (p.24), but not cleared!

   switching to kernel is probably more expensive, so we'll leave it 
   like this and not use the second set of registers... 

   maybe as option if you want to generate code for kernel mode? */

#ifdef TWO_BSD

static void
pdp11_output_function_epilogue (FILE *stream,
				HOST_WIDE_INT size ATTRIBUTE_UNUSED)
{								
  fprintf (stream, "\t/* SP ignored by cret? */\n");
  fprintf (stream, "\tjmp cret\n");
}

#else  /* !TWO_BSD */

static void
pdp11_output_function_epilogue (FILE *stream, HOST_WIDE_INT size)
{								
    HOST_WIDE_INT fsize = ((size) + 1) & ~1;
    int i, j, k;

    int via_ac;
    
    fprintf (stream, "\n\t;	/*function epilogue */\n");		

    if (frame_pointer_needed)					
    {								
	/* hope this is safe - m68k does it also .... */		
        df_set_regs_ever_live (FRAME_POINTER_REGNUM, false);
								
	for (i =7, j = 0 ; i >= 0 ; i--)				
	  if (df_regs_ever_live_p (i) && ! call_used_regs[i])		
		j++;
	
	/* remember # of pushed bytes for CPU regs */
	k = 2*j;
	
	/* change fp -> r5 due to the compile error on libgcc2.c */
	for (i =7 ; i >= 0 ; i--)					
	  if (df_regs_ever_live_p (i) && ! call_used_regs[i])		
		fprintf(stream, "\tmov %#" HOST_WIDE_INT_PRINT "o(r5), %s\n",
			(-fsize-2*j--)&0xffff, reg_names[i]);

	/* get ACs */						
	via_ac = FIRST_PSEUDO_REGISTER -1;
	
	for (i = FIRST_PSEUDO_REGISTER; i > 7; i--)
	  if (df_regs_ever_live_p (i) && ! call_used_regs[i])
	    {
		via_ac = i;
		k += 8;
	    }
	
	for (i = FIRST_PSEUDO_REGISTER; i > 7; i--)
	{
	    if (LOAD_FPU_REG_P(i)
		&& df_regs_ever_live_p (i)
		&& ! call_used_regs[i])
	    {
		fprintf(stream, "\tldd %#" HOST_WIDE_INT_PRINT "o(r5), %s\n",
			(-fsize-k)&0xffff, reg_names[i]);
		k -= 8;
	    }
	    
	    if (NO_LOAD_FPU_REG_P(i)
		&& df_regs_ever_live_p (i)
		&& ! call_used_regs[i])
	    {
	        gcc_assert (LOAD_FPU_REG_P(via_ac));
		    
		fprintf(stream, "\tldd %#" HOST_WIDE_INT_PRINT "o(r5), %s\n",
			(-fsize-k)&0xffff, reg_names[via_ac]);
		fprintf(stream, "\tstd %s, %s\n", reg_names[via_ac], reg_names[i]);
		k -= 8;
	    }
	}
	
	fprintf(stream, "\tmov r5, sp\n");				
	fprintf (stream, "\tmov (sp)+, r5\n");     			
    }								
    else								
    {		   
	via_ac = FIRST_PSEUDO_REGISTER -1;
	
	/* get ACs */
	for (i = FIRST_PSEUDO_REGISTER; i > 7; i--)
	  if (df_regs_ever_live_p (i) && call_used_regs[i])
		via_ac = i;
	
	for (i = FIRST_PSEUDO_REGISTER; i > 7; i--)
	{
	    if (LOAD_FPU_REG_P(i)
		&& df_regs_ever_live_p (i)
		&& ! call_used_regs[i])
	      fprintf(stream, "\tldd (sp)+, %s\n", reg_names[i]);
	    
	    if (NO_LOAD_FPU_REG_P(i)
		&& df_regs_ever_live_p (i)
		&& ! call_used_regs[i])
	    {
	        gcc_assert (LOAD_FPU_REG_P(via_ac));
		    
		fprintf(stream, "\tldd (sp)+, %s\n", reg_names[via_ac]);
		fprintf(stream, "\tstd %s, %s\n", reg_names[via_ac], reg_names[i]);
	    }
	}

	for (i=7; i >= 0; i--)					
	  if (df_regs_ever_live_p (i) && !call_used_regs[i])		
		fprintf(stream, "\tmov (sp)+, %s\n", reg_names[i]);	
								
	if (fsize)						
	    fprintf((stream), "\tadd $%#" HOST_WIDE_INT_PRINT "o, sp\n",
		    (fsize)&0xffff);      		
    }			
					
    fprintf (stream, "\trts pc\n");					
    fprintf (stream, "\t;/* end of epilogue*/\n\n\n");		
}

#endif /* !TWO_BSD */
	
/* Return the best assembler insn template
   for moving operands[1] into operands[0] as a fullword.  */
static const char *
singlemove_string (rtx *operands)
{
  if (operands[1] != const0_rtx)
    return "mov %1,%0";

  return "clr %0";
}


/* Output assembler code to perform a doubleword move insn
   with operands OPERANDS.  */

const char *
output_move_double (rtx *operands)
{
  enum { REGOP, OFFSOP, MEMOP, PUSHOP, POPOP, CNSTOP, RNDOP } optype0, optype1;
  rtx latehalf[2];
  rtx addreg0 = 0, addreg1 = 0;

  /* First classify both operands.  */

  if (REG_P (operands[0]))
    optype0 = REGOP;
  else if (offsettable_memref_p (operands[0]))
    optype0 = OFFSOP;
  else if (GET_CODE (XEXP (operands[0], 0)) == POST_INC)
    optype0 = POPOP;
  else if (GET_CODE (XEXP (operands[0], 0)) == PRE_DEC)
    optype0 = PUSHOP;
  else if (GET_CODE (operands[0]) == MEM)
    optype0 = MEMOP;
  else
    optype0 = RNDOP;

  if (REG_P (operands[1]))
    optype1 = REGOP;
  else if (CONSTANT_P (operands[1])
#if 0
	   || GET_CODE (operands[1]) == CONST_DOUBLE
#endif
	   )
    optype1 = CNSTOP;
  else if (offsettable_memref_p (operands[1]))
    optype1 = OFFSOP;
  else if (GET_CODE (XEXP (operands[1], 0)) == POST_INC)
    optype1 = POPOP;
  else if (GET_CODE (XEXP (operands[1], 0)) == PRE_DEC)
    optype1 = PUSHOP;
  else if (GET_CODE (operands[1]) == MEM)
    optype1 = MEMOP;
  else
    optype1 = RNDOP;

  /* Check for the cases that the operand constraints are not
     supposed to allow to happen.  Abort if we get one,
     because generating code for these cases is painful.  */

  gcc_assert (optype0 != RNDOP && optype1 != RNDOP);

  /* If one operand is decrementing and one is incrementing
     decrement the former register explicitly
     and change that operand into ordinary indexing.  */

  if (optype0 == PUSHOP && optype1 == POPOP)
    {
      operands[0] = XEXP (XEXP (operands[0], 0), 0);
      output_asm_insn ("sub $4,%0", operands);
      operands[0] = gen_rtx_MEM (SImode, operands[0]);
      optype0 = OFFSOP;
    }
  if (optype0 == POPOP && optype1 == PUSHOP)
    {
      operands[1] = XEXP (XEXP (operands[1], 0), 0);
      output_asm_insn ("sub $4,%1", operands);
      operands[1] = gen_rtx_MEM (SImode, operands[1]);
      optype1 = OFFSOP;
    }

  /* If an operand is an unoffsettable memory ref, find a register
     we can increment temporarily to make it refer to the second word.  */

  if (optype0 == MEMOP)
    addreg0 = find_addr_reg (XEXP (operands[0], 0));

  if (optype1 == MEMOP)
    addreg1 = find_addr_reg (XEXP (operands[1], 0));

  /* Ok, we can do one word at a time.
     Normally we do the low-numbered word first,
     but if either operand is autodecrementing then we
     do the high-numbered word first.

     In either case, set up in LATEHALF the operands to use
     for the high-numbered word and in some cases alter the
     operands in OPERANDS to be suitable for the low-numbered word.  */

  if (optype0 == REGOP)
    latehalf[0] = gen_rtx_REG (HImode, REGNO (operands[0]) + 1);
  else if (optype0 == OFFSOP)
    latehalf[0] = adjust_address (operands[0], HImode, 2);
  else
    latehalf[0] = operands[0];

  if (optype1 == REGOP)
    latehalf[1] = gen_rtx_REG (HImode, REGNO (operands[1]) + 1);
  else if (optype1 == OFFSOP)
    latehalf[1] = adjust_address (operands[1], HImode, 2);
  else if (optype1 == CNSTOP)
    {
	if (CONSTANT_P (operands[1]))
	{
	    /* now the mess begins, high word is in lower word??? 

	       that's what ashc makes me think, but I don't remember :-( */
	    latehalf[1] = GEN_INT (INTVAL(operands[1]) >> 16);
	    operands[1] = GEN_INT (INTVAL(operands[1]) & 0xff);
	}
	else
	  /* immediate 32-bit values not allowed */
	  gcc_assert (GET_CODE (operands[1]) != CONST_DOUBLE);
    }
  else
    latehalf[1] = operands[1];

  /* If insn is effectively movd N(sp),-(sp) then we will do the
     high word first.  We should use the adjusted operand 1 (which is N+4(sp))
     for the low word as well, to compensate for the first decrement of sp.  */
  if (optype0 == PUSHOP
      && REGNO (XEXP (XEXP (operands[0], 0), 0)) == STACK_POINTER_REGNUM
      && reg_overlap_mentioned_p (stack_pointer_rtx, operands[1]))
    operands[1] = latehalf[1];

  /* If one or both operands autodecrementing,
     do the two words, high-numbered first.  */

  /* Likewise,  the first move would clobber the source of the second one,
     do them in the other order.  This happens only for registers;
     such overlap can't happen in memory unless the user explicitly
     sets it up, and that is an undefined circumstance.  */

  if (optype0 == PUSHOP || optype1 == PUSHOP
      || (optype0 == REGOP && optype1 == REGOP
	  && REGNO (operands[0]) == REGNO (latehalf[1])))
    {
      /* Make any unoffsettable addresses point at high-numbered word.  */
      if (addreg0)
	output_asm_insn ("add $2,%0", &addreg0);
      if (addreg1)
	output_asm_insn ("add $2,%0", &addreg1);

      /* Do that word.  */
      output_asm_insn (singlemove_string (latehalf), latehalf);

      /* Undo the adds we just did.  */
      if (addreg0)
	output_asm_insn ("sub $2,%0", &addreg0);
      if (addreg1)
	output_asm_insn ("sub $2,%0", &addreg1);

      /* Do low-numbered word.  */
      return singlemove_string (operands);
    }

  /* Normal case: do the two words, low-numbered first.  */

  output_asm_insn (singlemove_string (operands), operands);

  /* Make any unoffsettable addresses point at high-numbered word.  */
  if (addreg0)
    output_asm_insn ("add $2,%0", &addreg0);
  if (addreg1)
    output_asm_insn ("add $2,%0", &addreg1);

  /* Do that word.  */
  output_asm_insn (singlemove_string (latehalf), latehalf);

  /* Undo the adds we just did.  */
  if (addreg0)
    output_asm_insn ("sub $2,%0", &addreg0);
  if (addreg1)
    output_asm_insn ("sub $2,%0", &addreg1);

  return "";
}
/* Output assembler code to perform a quadword move insn
   with operands OPERANDS.  */

const char *
output_move_quad (rtx *operands)
{
  enum { REGOP, OFFSOP, MEMOP, PUSHOP, POPOP, CNSTOP, RNDOP } optype0, optype1;
  rtx latehalf[2];
  rtx addreg0 = 0, addreg1 = 0;

  output_asm_insn(";/* movdi/df: %1 -> %0 */", operands);
  
  if (REG_P (operands[0]))
    optype0 = REGOP;
  else if (offsettable_memref_p (operands[0]))
    optype0 = OFFSOP;
  else if (GET_CODE (XEXP (operands[0], 0)) == POST_INC)
    optype0 = POPOP;
  else if (GET_CODE (XEXP (operands[0], 0)) == PRE_DEC)
    optype0 = PUSHOP;
  else if (GET_CODE (operands[0]) == MEM)
    optype0 = MEMOP;
  else
    optype0 = RNDOP;

  if (REG_P (operands[1]))
    optype1 = REGOP;
  else if (CONSTANT_P (operands[1])
	   || GET_CODE (operands[1]) == CONST_DOUBLE)
    optype1 = CNSTOP;
  else if (offsettable_memref_p (operands[1]))
    optype1 = OFFSOP;
  else if (GET_CODE (XEXP (operands[1], 0)) == POST_INC)
    optype1 = POPOP;
  else if (GET_CODE (XEXP (operands[1], 0)) == PRE_DEC)
    optype1 = PUSHOP;
  else if (GET_CODE (operands[1]) == MEM)
    optype1 = MEMOP;
  else
    optype1 = RNDOP;

  /* Check for the cases that the operand constraints are not
     supposed to allow to happen.  Abort if we get one,
     because generating code for these cases is painful.  */

  gcc_assert (optype0 != RNDOP && optype1 != RNDOP);
  
  /* check if we move a CPU reg to an FPU reg, or vice versa! */
  if (optype0 == REGOP && optype1 == REGOP)
      /* bogus - 64 bit cannot reside in CPU! */
      gcc_assert (!CPU_REG_P(REGNO(operands[0]))
		  && !CPU_REG_P (REGNO(operands[1])));
  
  if (optype0 == REGOP || optype1 == REGOP)
  {
      /* check for use of clrd???? 
         if you ever allow ac4 and ac5 (now we require secondary load) 
	 you must check whether 
	 you want to load into them or store from them - 
	 then dump ac0 into $help$ movce ac4/5 to ac0, do the 
	 store from ac0, and restore ac0 - if you can find 
	 an unused ac[0-3], use that and you save a store and a load!*/

      if (FPU_REG_P(REGNO(operands[0])))
      {
	  if (GET_CODE(operands[1]) == CONST_DOUBLE)
	  {
	      REAL_VALUE_TYPE r;
	      REAL_VALUE_FROM_CONST_DOUBLE (r, operands[1]);

	      if (REAL_VALUES_EQUAL (r, dconst0))
		  return "{clrd|clrf} %0";
	  }
	      
	  return "{ldd|movf} %1, %0";
      }
      
      if (FPU_REG_P(REGNO(operands[1])))
	  return "{std|movf} %1, %0";
  }
      
  /* If one operand is decrementing and one is incrementing
     decrement the former register explicitly
     and change that operand into ordinary indexing.  */

  if (optype0 == PUSHOP && optype1 == POPOP)
    {
      operands[0] = XEXP (XEXP (operands[0], 0), 0);
      output_asm_insn ("sub $8,%0", operands);
      operands[0] = gen_rtx_MEM (DImode, operands[0]);
      optype0 = OFFSOP;
    }
  if (optype0 == POPOP && optype1 == PUSHOP)
    {
      operands[1] = XEXP (XEXP (operands[1], 0), 0);
      output_asm_insn ("sub $8,%1", operands);
      operands[1] = gen_rtx_MEM (SImode, operands[1]);
      optype1 = OFFSOP;
    }

  /* If an operand is an unoffsettable memory ref, find a register
     we can increment temporarily to make it refer to the second word.  */

  if (optype0 == MEMOP)
    addreg0 = find_addr_reg (XEXP (operands[0], 0));

  if (optype1 == MEMOP)
    addreg1 = find_addr_reg (XEXP (operands[1], 0));

  /* Ok, we can do one word at a time.
     Normally we do the low-numbered word first,
     but if either operand is autodecrementing then we
     do the high-numbered word first.

     In either case, set up in LATEHALF the operands to use
     for the high-numbered word and in some cases alter the
     operands in OPERANDS to be suitable for the low-numbered word.  */

  if (optype0 == REGOP)
    latehalf[0] = gen_rtx_REG (SImode, REGNO (operands[0]) + 2);
  else if (optype0 == OFFSOP)
    latehalf[0] = adjust_address (operands[0], SImode, 4);
  else
    latehalf[0] = operands[0];

  if (optype1 == REGOP)
    latehalf[1] = gen_rtx_REG (SImode, REGNO (operands[1]) + 2);
  else if (optype1 == OFFSOP)
    latehalf[1] = adjust_address (operands[1], SImode, 4);
  else if (optype1 == CNSTOP)
    {
      if (GET_CODE (operands[1]) == CONST_DOUBLE)
	{
	  REAL_VALUE_TYPE r;
	  long dval[2];
	  REAL_VALUE_FROM_CONST_DOUBLE (r, operands[1]);
	  REAL_VALUE_TO_TARGET_DOUBLE (r, dval);
	  latehalf[1] = GEN_INT (dval[1]);
	  operands[1] = GEN_INT	(dval[0]);
	}
      else if (GET_CODE(operands[1]) == CONST_INT)
	{
	  latehalf[1] = const0_rtx;
	}
      else
	gcc_unreachable ();
    }
  else
    latehalf[1] = operands[1];

  /* If insn is effectively movd N(sp),-(sp) then we will do the
     high word first.  We should use the adjusted operand 1 (which is N+4(sp))
     for the low word as well, to compensate for the first decrement of sp.  */
  if (optype0 == PUSHOP
      && REGNO (XEXP (XEXP (operands[0], 0), 0)) == STACK_POINTER_REGNUM
      && reg_overlap_mentioned_p (stack_pointer_rtx, operands[1]))
    operands[1] = latehalf[1];

  /* If one or both operands autodecrementing,
     do the two words, high-numbered first.  */

  /* Likewise,  the first move would clobber the source of the second one,
     do them in the other order.  This happens only for registers;
     such overlap can't happen in memory unless the user explicitly
     sets it up, and that is an undefined circumstance.  */

  if (optype0 == PUSHOP || optype1 == PUSHOP
      || (optype0 == REGOP && optype1 == REGOP
	  && REGNO (operands[0]) == REGNO (latehalf[1])))
    {
      /* Make any unoffsettable addresses point at high-numbered word.  */
      if (addreg0)
	output_asm_insn ("add $4,%0", &addreg0);
      if (addreg1)
	output_asm_insn ("add $4,%0", &addreg1);

      /* Do that word.  */
      output_asm_insn(output_move_double(latehalf), latehalf);

      /* Undo the adds we just did.  */
      if (addreg0)
	output_asm_insn ("sub $4,%0", &addreg0);
      if (addreg1)
	output_asm_insn ("sub $4,%0", &addreg1);

      /* Do low-numbered word.  */
      return output_move_double (operands);
    }

  /* Normal case: do the two words, low-numbered first.  */

  output_asm_insn (output_move_double (operands), operands);

  /* Make any unoffsettable addresses point at high-numbered word.  */
  if (addreg0)
    output_asm_insn ("add $4,%0", &addreg0);
  if (addreg1)
    output_asm_insn ("add $4,%0", &addreg1);

  /* Do that word.  */
  output_asm_insn (output_move_double (latehalf), latehalf);

  /* Undo the adds we just did.  */
  if (addreg0)
    output_asm_insn ("sub $4,%0", &addreg0);
  if (addreg1)
    output_asm_insn ("sub $4,%0", &addreg1);

  return "";
}


/* Return a REG that occurs in ADDR with coefficient 1.
   ADDR can be effectively incremented by incrementing REG.  */

static rtx
find_addr_reg (rtx addr)
{
  while (GET_CODE (addr) == PLUS)
    {
      if (GET_CODE (XEXP (addr, 0)) == REG)
	addr = XEXP (addr, 0);
      if (GET_CODE (XEXP (addr, 1)) == REG)
	addr = XEXP (addr, 1);
      if (CONSTANT_P (XEXP (addr, 0)))
	addr = XEXP (addr, 1);
      if (CONSTANT_P (XEXP (addr, 1)))
	addr = XEXP (addr, 0);
    }
  if (GET_CODE (addr) == REG)
    return addr;
  return 0;
}

/* Output an ascii string.  */
void
output_ascii (FILE *file, const char *p, int size)
{
  int i;

  /* This used to output .byte "string", which doesn't work with the UNIX
     assembler and I think not with DEC ones either.  */
  fprintf (file, "\t.byte ");

  for (i = 0; i < size; i++)
    {
      register int c = p[i];
      if (c < 0)
	c += 256;
      fprintf (file, "%#o", c);
      if (i < size - 1)
	putc (',', file);
    }
  putc ('\n', file);
}


/* --- stole from out-vax, needs changes */

void
print_operand_address (FILE *file, register rtx addr)
{
  register rtx reg1, reg2, breg, ireg;
  rtx offset;

 retry:

  switch (GET_CODE (addr))
    {
    case MEM:
      if (TARGET_UNIX_ASM)
	fprintf (file, "*");
      else
	fprintf (file, "@");
      addr = XEXP (addr, 0);
      goto retry;

    case REG:
      fprintf (file, "(%s)", reg_names[REGNO (addr)]);
      break;

    case PRE_MODIFY:
    case PRE_DEC:
      fprintf (file, "-(%s)", reg_names[REGNO (XEXP (addr, 0))]);
      break;

    case POST_MODIFY:
    case POST_INC:
      fprintf (file, "(%s)+", reg_names[REGNO (XEXP (addr, 0))]);
      break;

    case PLUS:
      reg1 = 0;	reg2 = 0;
      ireg = 0;	breg = 0;
      offset = 0;
      if (CONSTANT_ADDRESS_P (XEXP (addr, 0))
	  || GET_CODE (XEXP (addr, 0)) == MEM)
	{
	  offset = XEXP (addr, 0);
	  addr = XEXP (addr, 1);
	}
      else if (CONSTANT_ADDRESS_P (XEXP (addr, 1))
	       || GET_CODE (XEXP (addr, 1)) == MEM)
	{
	  offset = XEXP (addr, 1);
	  addr = XEXP (addr, 0);
	}
      if (GET_CODE (addr) != PLUS)
	;
      else if (GET_CODE (XEXP (addr, 0)) == MULT)
	{
	  reg1 = XEXP (addr, 0);
	  addr = XEXP (addr, 1);
	}
      else if (GET_CODE (XEXP (addr, 1)) == MULT)
	{
	  reg1 = XEXP (addr, 1);
	  addr = XEXP (addr, 0);
	}
      else if (GET_CODE (XEXP (addr, 0)) == REG)
	{
	  reg1 = XEXP (addr, 0);
	  addr = XEXP (addr, 1);
	}
      else if (GET_CODE (XEXP (addr, 1)) == REG)
	{
	  reg1 = XEXP (addr, 1);
	  addr = XEXP (addr, 0);
	}
      if (GET_CODE (addr) == REG || GET_CODE (addr) == MULT)
	{
	  if (reg1 == 0)
	    reg1 = addr;
	  else
	    reg2 = addr;
	  addr = 0;
	}
      if (offset != 0)
	{
	  gcc_assert (addr == 0);
	  addr = offset;
	}
      if (reg1 != 0 && GET_CODE (reg1) == MULT)
	{
	  breg = reg2;
	  ireg = reg1;
	}
      else if (reg2 != 0 && GET_CODE (reg2) == MULT)
	{
	  breg = reg1;
	  ireg = reg2;
	}
      else if (reg2 != 0 || GET_CODE (addr) == MEM)
	{
	  breg = reg2;
	  ireg = reg1;
	}
      else
	{
	  breg = reg1;
	  ireg = reg2;
	}
      if (addr != 0)
	output_address (addr);
      if (breg != 0)
	{
	  gcc_assert (GET_CODE (breg) == REG);
	  fprintf (file, "(%s)", reg_names[REGNO (breg)]);
	}
      if (ireg != 0)
	{
	  if (GET_CODE (ireg) == MULT)
	    ireg = XEXP (ireg, 0);
	  gcc_assert (GET_CODE (ireg) == REG);
	  gcc_unreachable(); /* ??? */
	  fprintf (file, "[%s]", reg_names[REGNO (ireg)]);
	}
      break;

    default:
      output_addr_const_pdp11 (file, addr);
    }
}

/* Target hook to assemble integer objects.  We need to use the
   pdp-specific version of output_addr_const.  */

static bool
pdp11_assemble_integer (rtx x, unsigned int size, int aligned_p)
{
  if (aligned_p)
    switch (size)
      {
      case 1:
	fprintf (asm_out_file, "\t.byte\t");
	output_addr_const_pdp11 (asm_out_file, x);
	fprintf (asm_out_file, " /* char */\n");
	return true;

      case 2:
	fprintf (asm_out_file, TARGET_UNIX_ASM ? "\t" : "\t.word\t");
	output_addr_const_pdp11 (asm_out_file, x);
	fprintf (asm_out_file, " /* short */\n");
	return true;
      }
  return default_assemble_integer (x, size, aligned_p);
}


/* register move costs, indexed by regs */

static const int move_costs[N_REG_CLASSES][N_REG_CLASSES] = 
{
             /* NO  MUL  GEN  LFPU  NLFPU FPU ALL */

/* NO */     {  0,   0,   0,    0,    0,    0,   0},
/* MUL */    {  0,   2,   2,   10,   22,   22,  22},
/* GEN */    {  0,   2,   2,   10,   22,   22,  22},
/* LFPU */   {  0,  10,  10,    2,    2,    2,  10},
/* NLFPU */  {  0,  22,  22,    2,    2,    2,  22},
/* FPU */    {  0,  22,  22,    2,    2,    2,  22},
/* ALL */    {  0,  22,  22,   10,   22,   22,  22}
}  ;


/* -- note that some moves are tremendously expensive, 
   because they require lots of tricks! do we have to 
   charge the costs incurred by secondary reload class 
   -- as we do here with 22 -- or not ? */

int 
register_move_cost(enum reg_class c1, enum reg_class c2)
{
    return move_costs[(int)c1][(int)c2];
}

static bool
pdp11_rtx_costs (rtx x, int code, int outer_code ATTRIBUTE_UNUSED, int *total,
		 bool speed ATTRIBUTE_UNUSED)
{
  switch (code)
    {
    case CONST_INT:
      if (INTVAL (x) == 0 || INTVAL (x) == -1 || INTVAL (x) == 1)
	{
	  *total = 0;
	  return true;
	}
      /* FALLTHRU */

    case CONST:
    case LABEL_REF:
    case SYMBOL_REF:
      /* Twice as expensive as REG.  */
      *total = 2;
      return true;

    case CONST_DOUBLE:
      /* Twice (or 4 times) as expensive as 16 bit.  */
      *total = 4;
      return true;

    case MULT:
      /* ??? There is something wrong in MULT because MULT is not 
         as cheap as total = 2 even if we can shift!  */
      /* If optimizing for size make mult etc cheap, but not 1, so when 
         in doubt the faster insn is chosen.  */
      if (optimize_size)
        *total = COSTS_N_INSNS (2);
      else
        *total = COSTS_N_INSNS (11);
      return false;

    case DIV:
      if (optimize_size)
        *total = COSTS_N_INSNS (2);
      else
        *total = COSTS_N_INSNS (25);
      return false;

    case MOD:
      if (optimize_size)
        *total = COSTS_N_INSNS (2);
      else
        *total = COSTS_N_INSNS (26);
      return false;

    case ABS:
      /* Equivalent to length, so same for optimize_size.  */
      *total = COSTS_N_INSNS (3);
      return false;

    case ZERO_EXTEND:
      /* Only used for qi->hi.  */
      *total = COSTS_N_INSNS (1);
      return false;

    case SIGN_EXTEND:
      if (GET_MODE (x) == HImode)
      	*total = COSTS_N_INSNS (1);
      else if (GET_MODE (x) == SImode)
	*total = COSTS_N_INSNS (6);
      else
	*total = COSTS_N_INSNS (2);
      return false;

    case ASHIFT:
    case LSHIFTRT:
    case ASHIFTRT:
      if (optimize_size)
        *total = COSTS_N_INSNS (1);
      else if (GET_MODE (x) ==  QImode)
        {
          if (GET_CODE (XEXP (x, 1)) != CONST_INT)
   	    *total = COSTS_N_INSNS (8); /* worst case */
          else
	    *total = COSTS_N_INSNS (INTVAL (XEXP (x, 1)));
        }
      else if (GET_MODE (x) == HImode)
        {
          if (GET_CODE (XEXP (x, 1)) == CONST_INT)
            {
	      if (abs (INTVAL (XEXP (x, 1))) == 1)
                *total = COSTS_N_INSNS (1);
              else
	        *total = COSTS_N_INSNS (2.5 + 0.5 * INTVAL (XEXP (x, 1)));
            }
          else
            *total = COSTS_N_INSNS (10); /* worst case */
        }
      else if (GET_MODE (x) == SImode)
        {
          if (GET_CODE (XEXP (x, 1)) == CONST_INT)
	    *total = COSTS_N_INSNS (2.5 + 0.5 * INTVAL (XEXP (x, 1)));
          else /* worst case */
            *total = COSTS_N_INSNS (18);
        }
      return false;

    default:
      return false;
    }
}

const char *
output_jump (const char *pos, const char *neg, int length)
{
    static int x = 0;
    
    static char buf[1000];

#if 0
/* currently we don't need this, because the tstdf and cmpdf 
   copy the condition code immediately, and other float operations are not 
   yet recognized as changing the FCC - if so, then the length-cost of all
   jump insns increases by one, because we have to potentially copy the 
   FCC! */
    if (cc_status.flags & CC_IN_FPU)
	output_asm_insn("cfcc", NULL);
#endif
	
    switch (length)
    {
      case 1:
	
	strcpy(buf, pos);
	strcat(buf, " %l0");
	
	return buf;
	
      case 3:
	
	sprintf(buf, "%s JMP_%d\n\tjmp %%l0\nJMP_%d:", neg, x, x);
	
	x++;
	
	return buf;
	
      default:
	
	gcc_unreachable ();
    }
    
}

void
notice_update_cc_on_set(rtx exp, rtx insn ATTRIBUTE_UNUSED)
{
    if (GET_CODE (SET_DEST (exp)) == CC0)
    { 
	cc_status.flags = 0;					
	cc_status.value1 = SET_DEST (exp);			
	cc_status.value2 = SET_SRC (exp);			

/*
	if (GET_MODE(SET_SRC(exp)) == DFmode)
	    cc_status.flags |= CC_IN_FPU;
*/	
    }							
    else if ((GET_CODE (SET_DEST (exp)) == REG		
	      || GET_CODE (SET_DEST (exp)) == MEM)		
	     && GET_CODE (SET_SRC (exp)) != PC		
	     && (GET_MODE (SET_DEST(exp)) == HImode		
		 || GET_MODE (SET_DEST(exp)) == QImode)	
		&& (GET_CODE (SET_SRC(exp)) == PLUS		
		    || GET_CODE (SET_SRC(exp)) == MINUS	
		    || GET_CODE (SET_SRC(exp)) == AND	
		    || GET_CODE (SET_SRC(exp)) == IOR	
		    || GET_CODE (SET_SRC(exp)) == XOR	
		    || GET_CODE (SET_SRC(exp)) == NOT	
		    || GET_CODE (SET_SRC(exp)) == NEG	
			|| GET_CODE (SET_SRC(exp)) == REG	
		    || GET_CODE (SET_SRC(exp)) == MEM))	
    { 
	cc_status.flags = 0;					
	cc_status.value1 = SET_SRC (exp);   			
	cc_status.value2 = SET_DEST (exp);			
	
	if (cc_status.value1 && GET_CODE (cc_status.value1) == REG	
	    && cc_status.value2					
	    && reg_overlap_mentioned_p (cc_status.value1, cc_status.value2))
    	    cc_status.value2 = 0;					
	if (cc_status.value1 && GET_CODE (cc_status.value1) == MEM	
	    && cc_status.value2					
	    && GET_CODE (cc_status.value2) == MEM)			
	    cc_status.value2 = 0; 					
    }							
    else if (GET_CODE (SET_SRC (exp)) == CALL)		
    { 
	CC_STATUS_INIT; 
    }
    else if (GET_CODE (SET_DEST (exp)) == REG)       		
	/* what's this ? */					
    { 
	if ((cc_status.value1					
	     && reg_overlap_mentioned_p (SET_DEST (exp), cc_status.value1)))
	    cc_status.value1 = 0;				
	if ((cc_status.value2					
	     && reg_overlap_mentioned_p (SET_DEST (exp), cc_status.value2)))
	    cc_status.value2 = 0;				
    }							
    else if (SET_DEST(exp) == pc_rtx)
    { 
	/* jump */
    }
    else /* if (GET_CODE (SET_DEST (exp)) == MEM)	*/	
    {  
	/* the last else is a bit paranoiac, but since nearly all instructions 
	   play with condition codes, it's reasonable! */

	CC_STATUS_INIT; /* paranoia*/ 
    }		        
}


int
simple_memory_operand(rtx op, enum machine_mode mode ATTRIBUTE_UNUSED)
{
    rtx addr;

    /* Eliminate non-memory operations */
    if (GET_CODE (op) != MEM)
	return FALSE;

#if 0
    /* dword operations really put out 2 instructions, so eliminate them.  */
    if (GET_MODE_SIZE (GET_MODE (op)) > (HAVE_64BIT_P () ? 8 : 4))
	return FALSE;
#endif

    /* Decode the address now.  */

  indirection:
    
    addr = XEXP (op, 0);

    switch (GET_CODE (addr))
    {
      case REG:
	/* (R0) - no extra cost */
	return 1;
	
      case PRE_DEC:
      case POST_INC:
	/* -(R0), (R0)+ - cheap! */
	return 0;
	
      case MEM:
	/* cheap - is encoded in addressing mode info! 

	   -- except for @(R0), which has to be @0(R0) !!! */

	if (GET_CODE (XEXP (addr, 0)) == REG)
	    return 0;
	
	op=addr;
	goto indirection;
	
      case CONST_INT:
      case LABEL_REF:	       
      case CONST:
      case SYMBOL_REF:
	/* @#address - extra cost */
	return 0;

      case PLUS:
	/* X(R0) - extra cost */
	return 0;

      default:
	break;
    }
    
    return FALSE;
}


/*
 * output a block move:
 *
 * operands[0]	... to
 * operands[1]  ... from
 * operands[2]  ... length
 * operands[3]  ... alignment
 * operands[4]  ... scratch register
 */

 
const char *
output_block_move(rtx *operands)
{
    static int count = 0;
    char buf[200];
    
    if (GET_CODE(operands[2]) == CONST_INT
	&& ! optimize_size)
    {
	if (INTVAL(operands[2]) < 16
	    && INTVAL(operands[3]) == 1)
	{
	    register int i;
	    
	    for (i = 1; i <= INTVAL(operands[2]); i++)
		output_asm_insn("movb (%1)+, (%0)+", operands);

	    return "";
	}
	else if (INTVAL(operands[2]) < 32)
	{
	    register int i;
	    
	    for (i = 1; i <= INTVAL(operands[2])/2; i++)
		output_asm_insn("mov (%1)+, (%0)+", operands);
	    
	    /* may I assume that moved quantity is 
	       multiple of alignment ???

	       I HOPE SO !
	    */

	    return "";
	}
	

	/* can do other clever things, maybe... */
    }

    if (CONSTANT_P(operands[2]) )
    {
	/* just move count to scratch */
	output_asm_insn("mov %2, %4", operands);
    }
    else
    {
	/* just clobber the register */
	operands[4] = operands[2];
    }
    

    /* switch over alignment */
    switch (INTVAL(operands[3]))
    {
      case 1:
	
	/* 
	  x:
	  movb (%1)+, (%0)+
	  
	  if (TARGET_45)
	     sob %4,x
	  else
	     dec %4
	     bgt x

	*/

	sprintf(buf, "\nmovestrhi%d:", count);
	output_asm_insn(buf, NULL);
	
	output_asm_insn("movb (%1)+, (%0)+", operands);
	
	if (TARGET_45)
	{
	    sprintf(buf, "sob %%4, movestrhi%d", count);
	    output_asm_insn(buf, operands);
	}
	else
	{
	    output_asm_insn("dec %4", operands);
	    
	    sprintf(buf, "bgt movestrhi%d", count);
	    output_asm_insn(buf, NULL);
	}
	
	count ++;
	break;
	
      case 2:
	
	/* 
	   asr %4

	   x:

	   mov (%1)+, (%0)+

	   if (TARGET_45)
	     sob %4, x
	   else
	     dec %4
	     bgt x
	*/

      generate_compact_code:

	output_asm_insn("asr %4", operands);

	sprintf(buf, "\nmovestrhi%d:", count);
	output_asm_insn(buf, NULL);
	
	output_asm_insn("mov (%1)+, (%0)+", operands);
	
	if (TARGET_45)
	{
	    sprintf(buf, "sob %%4, movestrhi%d", count);
	    output_asm_insn(buf, operands);
	}
	else
	{
	    output_asm_insn("dec %4", operands);
	    
	    sprintf(buf, "bgt movestrhi%d", count);
	    output_asm_insn(buf, NULL);
	}
	
	count ++;
	break;

      case 4:
	
	/*

	   asr %4
	   asr %4

	   x:

	   mov (%1)+, (%0)+
	   mov (%1)+, (%0)+

	   if (TARGET_45)
	     sob %4, x
	   else
	     dec %4
	     bgt x
	*/

	if (optimize_size)
	    goto generate_compact_code;
	
	output_asm_insn("asr %4", operands);
	output_asm_insn("asr %4", operands);

	sprintf(buf, "\nmovestrhi%d:", count);
	output_asm_insn(buf, NULL);
	
	output_asm_insn("mov (%1)+, (%0)+", operands);
	output_asm_insn("mov (%1)+, (%0)+", operands);
	
	if (TARGET_45)
	{
	    sprintf(buf, "sob %%4, movestrhi%d", count);
	    output_asm_insn(buf, operands);
	}
	else
	{
	    output_asm_insn("dec %4", operands);
	    
	    sprintf(buf, "bgt movestrhi%d", count);
	    output_asm_insn(buf, NULL);
	}
	
	count ++;
	break;
       
      default:
	
	/*
	   
	   asr %4
	   asr %4
	   asr %4

	   x:

	   mov (%1)+, (%0)+
	   mov (%1)+, (%0)+
	   mov (%1)+, (%0)+
	   mov (%1)+, (%0)+
	   
	   if (TARGET_45)
	     sob %4, x
	   else
	     dec %4
	     bgt x
	*/


	if (optimize_size)
	    goto generate_compact_code;
	
	output_asm_insn("asr %4", operands);
	output_asm_insn("asr %4", operands);
	output_asm_insn("asr %4", operands);

	sprintf(buf, "\nmovestrhi%d:", count);
	output_asm_insn(buf, NULL);
	
	output_asm_insn("mov (%1)+, (%0)+", operands);
	output_asm_insn("mov (%1)+, (%0)+", operands);
	output_asm_insn("mov (%1)+, (%0)+", operands);
	output_asm_insn("mov (%1)+, (%0)+", operands);
	
	if (TARGET_45)
	{
	    sprintf(buf, "sob %%4, movestrhi%d", count);
	    output_asm_insn(buf, operands);
	}
	else
	{
	    output_asm_insn("dec %4", operands);
	    
	    sprintf(buf, "bgt movestrhi%d", count);
	    output_asm_insn(buf, NULL);
	}
	
	count ++;
	break;
	
	;
	
    }
    
    return "";
}

int
legitimate_address_p (enum machine_mode mode, rtx address)
{
/* #define REG_OK_STRICT */
    GO_IF_LEGITIMATE_ADDRESS(mode, address, win);
    
    return 0;
    
  win:
    return 1;

/* #undef REG_OK_STRICT */
}

/* This function checks whether a real value can be encoded as
   a literal, i.e., addressing mode 27.  In that mode, real values
   are one word values, so the remaining 48 bits have to be zero.  */
int
legitimate_const_double_p (rtx address)
{
  REAL_VALUE_TYPE r;
  long sval[2];
  REAL_VALUE_FROM_CONST_DOUBLE (r, address);
  REAL_VALUE_TO_TARGET_DOUBLE (r, sval);
  if ((sval[0] & 0xffff) == 0 && sval[1] == 0)
    return 1;
  return 0;
}

/* A copy of output_addr_const modified for pdp11 expression syntax.
   output_addr_const also gets called for %cDIGIT and %nDIGIT, which we don't
   use, and for debugging output, which we don't support with this port either.
   So this copy should get called whenever needed.
*/
void
output_addr_const_pdp11 (FILE *file, rtx x)
{
  char buf[256];

 restart:
  switch (GET_CODE (x))
    {
    case PC:
      gcc_assert (flag_pic);
      putc ('.', file);
      break;

    case SYMBOL_REF:
      assemble_name (file, XSTR (x, 0));
      break;

    case LABEL_REF:
      ASM_GENERATE_INTERNAL_LABEL (buf, "L", CODE_LABEL_NUMBER (XEXP (x, 0)));
      assemble_name (file, buf);
      break;

    case CODE_LABEL:
      ASM_GENERATE_INTERNAL_LABEL (buf, "L", CODE_LABEL_NUMBER (x));
      assemble_name (file, buf);
      break;

    case CONST_INT:
      /* Should we check for constants which are too big?  Maybe cutting
	 them off to 16 bits is OK?  */
      fprintf (file, "%#ho", (unsigned short) INTVAL (x));
      break;

    case CONST:
      /* This used to output parentheses around the expression,
	 but that does not work on the 386 (either ATT or BSD assembler).  */
      output_addr_const_pdp11 (file, XEXP (x, 0));
      break;

    case CONST_DOUBLE:
      if (GET_MODE (x) == VOIDmode)
	{
	  /* We can use %o if the number is one word and positive.  */
	  gcc_assert (!CONST_DOUBLE_HIGH (x));
	  fprintf (file, "%#ho", (unsigned short) CONST_DOUBLE_LOW (x));
	}
      else
	/* We can't handle floating point constants;
	   PRINT_OPERAND must handle them.  */
	output_operand_lossage ("floating constant misused");
      break;

    case PLUS:
      /* Some assemblers need integer constants to appear last (e.g. masm).  */
      if (GET_CODE (XEXP (x, 0)) == CONST_INT)
	{
	  output_addr_const_pdp11 (file, XEXP (x, 1));
	  if (INTVAL (XEXP (x, 0)) >= 0)
	    fprintf (file, "+");
	  output_addr_const_pdp11 (file, XEXP (x, 0));
	}
      else
	{
	  output_addr_const_pdp11 (file, XEXP (x, 0));
	  if (INTVAL (XEXP (x, 1)) >= 0)
	    fprintf (file, "+");
	  output_addr_const_pdp11 (file, XEXP (x, 1));
	}
      break;

    case MINUS:
      /* Avoid outputting things like x-x or x+5-x,
	 since some assemblers can't handle that.  */
      x = simplify_subtraction (x);
      if (GET_CODE (x) != MINUS)
	goto restart;

      output_addr_const_pdp11 (file, XEXP (x, 0));
      fprintf (file, "-");
      if (GET_CODE (XEXP (x, 1)) == CONST_INT
	  && INTVAL (XEXP (x, 1)) < 0)
	{
	  fprintf (file, targetm.asm_out.open_paren);
	  output_addr_const_pdp11 (file, XEXP (x, 1));
	  fprintf (file, targetm.asm_out.close_paren);
	}
      else
	output_addr_const_pdp11 (file, XEXP (x, 1));
      break;

    case ZERO_EXTEND:
    case SIGN_EXTEND:
      output_addr_const_pdp11 (file, XEXP (x, 0));
      break;

    default:
      output_operand_lossage ("invalid expression as operand");
    }
}

/* Worker function for TARGET_RETURN_IN_MEMORY.  */

static bool
pdp11_return_in_memory (const_tree type, const_tree fntype ATTRIBUTE_UNUSED)
{
  /* Should probably return DImode and DFmode in memory, lest
     we fill up all regs!

     have to, else we crash - exception: maybe return result in 
     ac0 if DFmode and FPU present - compatibility problem with
     libraries for non-floating point....  */
  return (TYPE_MODE (type) == DImode
	  || (TYPE_MODE (type) == DFmode && ! TARGET_AC0));
}<|MERGE_RESOLUTION|>--- conflicted
+++ resolved
@@ -1,10 +1,6 @@
 /* Subroutines for gcc2 for pdp11.
    Copyright (C) 1994, 1995, 1996, 1997, 1998, 1999, 2001, 2004, 2005,
-<<<<<<< HEAD
-   2007 Free Software Foundation, Inc.
-=======
    2006, 2007, 2008 Free Software Foundation, Inc.
->>>>>>> 42bae686
    Contributed by Michael K. Gschwind (mike@vlsivie.tuwien.ac.at).
 
 This file is part of GCC.
