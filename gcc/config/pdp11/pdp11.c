--- conflicted
+++ resolved
@@ -1,11 +1,6 @@
 /* Subroutines for gcc2 for pdp11.
-<<<<<<< HEAD
-   Copyright (C) 1994, 1995, 1996, 1997, 1998, 1999, 2001, 2004, 2005
-   Free Software Foundation, Inc.
-=======
    Copyright (C) 1994, 1995, 1996, 1997, 1998, 1999, 2001, 2004, 2005,
    2006, 2007 Free Software Foundation, Inc.
->>>>>>> 751ff693
    Contributed by Michael K. Gschwind (mike@vlsivie.tuwien.ac.at).
 
 This file is part of GCC.
@@ -21,14 +16,8 @@
 GNU General Public License for more details.
 
 You should have received a copy of the GNU General Public License
-<<<<<<< HEAD
-along with GCC; see the file COPYING.  If not, write to
-the Free Software Foundation, 51 Franklin Street, Fifth Floor,
-Boston, MA 02110-1301, USA.  */
-=======
 along with GCC; see the file COPYING3.  If not see
 <http://www.gnu.org/licenses/>.  */
->>>>>>> 751ff693
 
 #include "config.h"
 #include "system.h"
@@ -157,11 +146,7 @@
 static void pdp11_output_function_prologue (FILE *, HOST_WIDE_INT);
 static void pdp11_output_function_epilogue (FILE *, HOST_WIDE_INT);
 static bool pdp11_rtx_costs (rtx, int, int, int *);
-<<<<<<< HEAD
-static bool pdp11_return_in_memory (tree, tree);
-=======
 static bool pdp11_return_in_memory (const_tree, const_tree);
->>>>>>> 751ff693
  
 /* Initialize the GCC target structure.  */
@@ -400,14 +385,9 @@
 	
 	/* change fp -> r5 due to the compile error on libgcc2.c */
 	for (i =7 ; i >= 0 ; i--)					
-<<<<<<< HEAD
-	    if (regs_ever_live[i] && ! call_used_regs[i])		
-		fprintf(stream, "\tmov %#o(r5), %s\n",(-fsize-2*j--)&0xffff, reg_names[i]);
-=======
 	  if (df_regs_ever_live_p (i) && ! call_used_regs[i])		
 		fprintf(stream, "\tmov %#" HOST_WIDE_INT_PRINT "o(r5), %s\n",
 			(-fsize-2*j--)&0xffff, reg_names[i]);
->>>>>>> 751ff693
 
 	/* get ACs */						
 	via_ac = FIRST_PSEUDO_REGISTER -1;
@@ -425,12 +405,8 @@
 		&& df_regs_ever_live_p (i)
 		&& ! call_used_regs[i])
 	    {
-<<<<<<< HEAD
-		fprintf(stream, "\tldd %#o(r5), %s\n", (-fsize-k)&0xffff, reg_names[i]);
-=======
 		fprintf(stream, "\tldd %#" HOST_WIDE_INT_PRINT "o(r5), %s\n",
 			(-fsize-k)&0xffff, reg_names[i]);
->>>>>>> 751ff693
 		k -= 8;
 	    }
 	    
@@ -440,12 +416,8 @@
 	    {
 	        gcc_assert (LOAD_FPU_REG_P(via_ac));
 		    
-<<<<<<< HEAD
-		fprintf(stream, "\tldd %#o(r5), %s\n", (-fsize-k)&0xffff, reg_names[via_ac]);
-=======
 		fprintf(stream, "\tldd %#" HOST_WIDE_INT_PRINT "o(r5), %s\n",
 			(-fsize-k)&0xffff, reg_names[via_ac]);
->>>>>>> 751ff693
 		fprintf(stream, "\tstd %s, %s\n", reg_names[via_ac], reg_names[i]);
 		k -= 8;
 	    }
@@ -486,12 +458,8 @@
 		fprintf(stream, "\tmov (sp)+, %s\n", reg_names[i]);	
 								
 	if (fsize)						
-<<<<<<< HEAD
-	    fprintf((stream), "\tadd $%#o, sp\n", (fsize)&0xffff);      		
-=======
 	    fprintf((stream), "\tadd $%#" HOST_WIDE_INT_PRINT "o, sp\n",
 		    (fsize)&0xffff);      		
->>>>>>> 751ff693
     }			
 					
     fprintf (stream, "\trts pc\n");					
@@ -1792,11 +1760,7 @@
 /* Worker function for TARGET_RETURN_IN_MEMORY.  */
 
 static bool
-<<<<<<< HEAD
-pdp11_return_in_memory (tree type, tree fntype ATTRIBUTE_UNUSED)
-=======
 pdp11_return_in_memory (const_tree type, const_tree fntype ATTRIBUTE_UNUSED)
->>>>>>> 751ff693
 {
   /* Should probably return DImode and DFmode in memory, lest
      we fill up all regs!
