--- conflicted
+++ resolved
@@ -150,8 +150,6 @@
 static rtx pdp11_libcall_value (enum machine_mode, const_rtx);
 static bool pdp11_function_value_regno_p (const unsigned int);
 static void pdp11_trampoline_init (rtx, tree, rtx);
-<<<<<<< HEAD
-=======
 static rtx pdp11_function_arg (CUMULATIVE_ARGS *, enum machine_mode,
 			       const_tree, bool);
 static void pdp11_function_arg_advance (CUMULATIVE_ARGS *,
@@ -165,7 +163,6 @@
     { OPT_LEVELS_3_PLUS, OPT_fomit_frame_pointer, NULL, 1 },
     { OPT_LEVELS_NONE, 0, NULL, 0 }
   };
->>>>>>> 03d20231
  
 /* Initialize the GCC target structure.  */
@@ -219,9 +216,6 @@
 #undef TARGET_TRAMPOLINE_INIT
 #define TARGET_TRAMPOLINE_INIT pdp11_trampoline_init
 
-<<<<<<< HEAD
-struct gcc_target targetm = TARGET_INITIALIZER;
-=======
 #undef  TARGET_SECONDARY_RELOAD
 #define TARGET_SECONDARY_RELOAD pdp11_secondary_reload
 
@@ -248,7 +242,6 @@
 
 #undef  TARGET_PRINT_OPERAND_PUNCT_VALID_P
 #define TARGET_PRINT_OPERAND_PUNCT_VALID_P pdp11_asm_print_operand_punct_valid_p
->>>>>>> 03d20231
  
 /* Implement TARGET_HANDLE_OPTION.  */
@@ -1048,8 +1041,6 @@
     static char buf[1000];
     const char *pos, *neg;
 
-<<<<<<< HEAD
-=======
     if (cc_prev_status.flags & CC_NO_OVERFLOW)
       {
 	switch (code)
@@ -1061,7 +1052,6 @@
 	  default: ;
 	  }
       }
->>>>>>> 03d20231
     switch (code)
       {
       case EQ: pos = "beq", neg = "bne"; break;
@@ -1461,11 +1451,6 @@
   return rclass;
 }
 
-<<<<<<< HEAD
-/* This function checks whether a real value can be encoded as
-   a literal, i.e., addressing mode 27.  In that mode, real values
-   are one word values, so the remaining 48 bits have to be zero.  */
-=======
 
 /* TARGET_SECONDARY_RELOAD.
 
@@ -1649,7 +1634,6 @@
 /* Return the offset between two registers, one to be eliminated, and the other
    its replacement, at the start of a routine.  */
 
->>>>>>> 03d20231
 int
 pdp11_initial_elimination_offset (int from, int to)
 {
@@ -1792,13 +1776,9 @@
   /* Integers 32 bits and under, and scalar floats (if FPU), are returned
      in registers.  The rest go into memory.  */
   return (TYPE_MODE (type) == DImode
-<<<<<<< HEAD
-	  || (TYPE_MODE (type) == DFmode && ! TARGET_AC0));
-=======
 	  || (FLOAT_MODE_P (TYPE_MODE (type)) && ! TARGET_AC0)
 	  || TREE_CODE (type) == VECTOR_TYPE
 	  || COMPLEX_MODE_P (TYPE_MODE (type)));
->>>>>>> 03d20231
 }
 
 /* Worker function for TARGET_FUNCTION_VALUE.
@@ -1832,11 +1812,7 @@
 static bool
 pdp11_function_value_regno_p (const unsigned int regno)
 {
-<<<<<<< HEAD
-  return (regno == 0) || (TARGET_AC0 && (regno == 8));
-=======
   return (regno == RETVAL_REGNUM) || (TARGET_AC0 && (regno == AC0_REGNUM));
->>>>>>> 03d20231
 }
 
 /* Worker function for TARGET_TRAMPOLINE_INIT.
@@ -1846,13 +1822,8 @@
 
    the following should work for shared I/D:
 
-<<<<<<< HEAD
-   MV	#STATIC, $4	0x940Y	0x0000 <- STATIC; Y = STATIC_CHAIN_REGNUM
-   JMP	FUNCTION	0x0058  0x0000 <- FUNCTION
-=======
    MOV	#STATIC, $4	01270Y	0x0000 <- STATIC; Y = STATIC_CHAIN_REGNUM
    JMP	@#FUNCTION	000137  0x0000 <- FUNCTION
->>>>>>> 03d20231
 */
 
 static void
@@ -1864,15 +1835,6 @@
   gcc_assert (!TARGET_SPLIT);
 
   mem = adjust_address (m_tramp, HImode, 0);
-<<<<<<< HEAD
-  emit_move_insn (mem, GEN_INT (0x9400+STATIC_CHAIN_REGNUM));
-  mem = adjust_address (m_tramp, HImode, 2);
-  emit_move_insn (mem, chain_value);
-  mem = adjust_address (m_tramp, HImode, 4);
-  emit_move_insn (mem, GEN_INT (0x0058));
-  emit_move_insn (mem, fnaddr);
-}
-=======
   emit_move_insn (mem, GEN_INT (012700+STATIC_CHAIN_REGNUM));
   mem = adjust_address (m_tramp, HImode, 2);
   emit_move_insn (mem, chain_value);
@@ -1962,5 +1924,4 @@
   return NULL;
 }
 
-struct gcc_target targetm = TARGET_INITIALIZER;
->>>>>>> 03d20231
+struct gcc_target targetm = TARGET_INITIALIZER;