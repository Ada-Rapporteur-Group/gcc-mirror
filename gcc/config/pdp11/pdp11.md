;;- Machine description for the pdp11 for GNU C compiler
;; Copyright (C) 1994, 1995, 1997, 1998, 1999, 2000, 2001, 2004, 2005
<<<<<<< HEAD
;; Free Software Foundation, Inc.
=======
;; 2007 Free Software Foundation, Inc.
>>>>>>> 751ff693
;; Contributed by Michael K. Gschwind (mike@vlsivie.tuwien.ac.at).

;; This file is part of GCC.

;; GCC is free software; you can redistribute it and/or modify
;; it under the terms of the GNU General Public License as published by
;; the Free Software Foundation; either version 3, or (at your option)
;; any later version.

;; GCC is distributed in the hope that it will be useful,
;; but WITHOUT ANY WARRANTY; without even the implied warranty of
;; MERCHANTABILITY or FITNESS FOR A PARTICULAR PURPOSE.  See the
;; GNU General Public License for more details.

;; You should have received a copy of the GNU General Public License
<<<<<<< HEAD
;; along with GCC; see the file COPYING.  If not, write to
;; the Free Software Foundation, 51 Franklin Street, Fifth Floor,
;; Boston, MA 02110-1301, USA.
=======
;; along with GCC; see the file COPYING3.  If not see
;; <http://www.gnu.org/licenses/>.
>>>>>>> 751ff693


;; HI is 16 bit
;; QI is 8 bit 

;;- See file "rtl.def" for documentation on define_insn, match_*, et. al.

;;- cpp macro #define NOTICE_UPDATE_CC in file tm.h handles condition code
;;- updates for most instructions.

;;- Operand classes for the register allocator:

;; Compare instructions.

;; currently we only support df floats, which saves us quite some
;; hassle switching the FP mode! 
;; we assume that CPU is always in long float mode, and 
;; 16 bit integer mode - currently, the prologue for main does this,
;; but maybe we should just set up a NEW crt0 properly, 
;; -- and what about signal handling code?
;; (we don't even let sf floats in the register file, so
;; we only should have to worry about truncating and widening 
;; when going to memory)

;; abort() call by g++ - must define libfunc for cmp_optab
;; and ucmp_optab for mode SImode, because we don't have that!!!
;; - yet since no libfunc is there, we abort ()

;; The only thing that remains to be done then is output 
;; the floats in a way the assembler can handle it (and 
;; if you're really into it, use a PDP11 float emulation
;; library to do floating point constant folding - but 
;; I guess you'll get reasonable results even when not
;; doing this)
;; the last thing to do is fix the UPDATE_CC macro to check
;; for floating point condition codes, and set cc_status
;; properly, also setting the CC_IN_FCCR flag. 

;; define attributes
;; currently type is only fpu or arith or unknown, maybe branch later ?
;; default is arith
(define_attr "type" "unknown,arith,fp" (const_string "arith"))

;; length default is 1 word each
(define_attr "length" "" (const_int 1))

;; a user's asm statement
(define_asm_attributes
  [(set_attr "type" "unknown")
; all bets are off how long it is - make it 256, forces long jumps 
; whenever jumping around it !!!
   (set_attr "length" "256")])

;; define function units

;; arithmetic - values here immediately when next insn issued
;; or does it mean the number of cycles after this insn was issued?
;; how do I say that fpu insns use cpu also? (pre-interaction phase)

;(define_function_unit "cpu" 1 1 (eq_attr "type" "arith") 0 0)
;(define_function_unit "fpu" 1 1 (eq_attr "type" "fp") 0 0)

;; compare
(define_insn "cmpdf"
  [(set (cc0)
	(compare (match_operand:DF 0 "general_operand" "fR,Q,F")
		 (match_operand:DF 1 "register_operand" "a,a,a")))]
  "TARGET_FPU"
  "*
{
  cc_status.flags = CC_IN_FPU;
  return \"{cmpd|cmpf} %0, %1\;cfcc\";
}"
  [(set_attr "length" "2,3,6")])

;; a bit of brain damage, maybe inline later - 
;; problem is - gcc seems to NEED SImode because 
;; of the cmp weirdness - maybe change gcc to handle this?

(define_expand "cmpsi"
  [(set (reg:SI 0)
	(match_operand:SI 0 "general_operand" "g"))
   (set (reg:SI 2)
	(match_operand:SI 1 "general_operand" "g"))
   (parallel [(set (cc0)
		   (compare (reg:SI 0)
			    (reg:SI 2)))
	      (clobber (reg:SI 0))])]
  "0" ;; disable for test
  "")

;; check for next insn for branch code - does this still
;; work in gcc 2.* ?

(define_insn ""
  [(set (cc0)
	(compare (reg:SI 0)
		 (reg:SI 2)))
   (clobber (reg:SI 0))]
  ""
  "*
{
  rtx br_insn = NEXT_INSN (insn);
  RTX_CODE br_code;

  gcc_assert (GET_CODE (br_insn) == JUMP_INSN);
  br_code =  GET_CODE (XEXP (XEXP (PATTERN (br_insn), 1), 0));
  
  switch(br_code)
  {
    case GEU:
    case LTU:
    case GTU:
    case LEU:
      
      return \"jsr pc, ___ucmpsi\;cmp $1,r0\";

    case GE:
    case LT:
    case GT:
    case LE:
    case EQ:
    case NE:

      return \"jsr pc, ___cmpsi\;tst r0\";

    default:

      gcc_unreachable ();
  }
}"
  [(set_attr "length" "4")])


(define_insn "cmphi"
  [(set (cc0)
	(compare (match_operand:HI 0 "general_operand" "rR,rR,Qi,Qi")
		 (match_operand:HI 1 "general_operand" "rR,Qi,rR,Qi")))]
  ""
  "cmp %0,%1"
  [(set_attr "length" "1,2,2,3")])

(define_insn "cmpqi"
  [(set (cc0)
	(compare (match_operand:QI 0 "general_operand" "rR,rR,Qi,Qi")
		 (match_operand:QI 1 "general_operand" "rR,Qi,rR,Qi")))]
  ""
  "cmpb %0,%1"
  [(set_attr "length" "1,2,2,3")])
			   

;; We have to have this because cse can optimize the previous pattern
;; into this one.

(define_insn "tstdf"
  [(set (cc0)
	(match_operand:DF 0 "general_operand" "fR,Q"))]
  "TARGET_FPU"
  "*
{
  cc_status.flags = CC_IN_FPU;
  return \"{tstd|tstf} %0\;cfcc\";
}"
  [(set_attr "length" "2,3")])


(define_expand "tstsi"
  [(set (reg:SI 0)
	(match_operand:SI 0 "general_operand" "g"))
   (parallel [(set (cc0)
		   (reg:SI 0))
	      (clobber (reg:SI 0))])]
  "0" ;; disable for test
  "")

(define_insn ""
  [(set (cc0)
	(reg:SI 0))
   (clobber (reg:SI 0))]
  ""
  "jsr pc, ___tstsi\;tst r0"
  [(set_attr "length" "3")])


(define_insn "tsthi"
  [(set (cc0)
	(match_operand:HI 0 "general_operand" "rR,Q"))]
  ""
  "tst %0"
  [(set_attr "length" "1,2")])

(define_insn "tstqi"
  [(set (cc0)
	(match_operand:QI 0 "general_operand" "rR,Q"))]
  ""
  "tstb %0"
  [(set_attr "length" "1,2")])

;; sob instruction - we need an assembler which can make this instruction
;; valid under _all_ circumstances!

(define_insn ""
  [(set (pc)
	(if_then_else
	 (ne (plus:HI (match_operand:HI 0 "register_operand" "+r")
		      (const_int -1))
	     (const_int 0))
	 (label_ref (match_operand 1 "" ""))
	 (pc)))
   (set (match_dup 0)
	(plus:HI (match_dup 0)
		 (const_int -1)))]
  "TARGET_40_PLUS"
  "*
{
 static int labelcount = 0;
 static char buf[1000];

 if (get_attr_length (insn) == 1)
    return \"sob %0, %l1\";

 /* emulate sob */
 output_asm_insn (\"dec %0\", operands);
 
 sprintf (buf, \"bge LONG_SOB%d\", labelcount);
 output_asm_insn (buf, NULL);

 output_asm_insn (\"jmp %l1\", operands);
 
 sprintf (buf, \"LONG_SOB%d:\", labelcount++);
 output_asm_insn (buf, NULL);

 return \"\";
}"
  [(set (attr "length") (if_then_else (ior (le (minus (match_dup 0)
						       (pc))
						(const_int -256))
					   (ge (minus (match_dup 0)
						       (pc))
						(const_int 0)))
				      (const_int 4)
				      (const_int 1)))])

;; These control RTL generation for conditional jump insns
;; and match them for register allocation.

;; problem with too short jump distance! we need an assembler which can 
;; make this valid for all jump distances!
;; e.g. gas!

;; these must be changed to check for CC_IN_FCCR if float is to be 
;; enabled

(define_insn "beq"
  [(set (pc)
	(if_then_else (eq (cc0)
			  (const_int 0))
		      (label_ref (match_operand 0 "" ""))
		      (pc)))]
  ""
  "* return output_jump(\"beq\", \"bne\", get_attr_length(insn));"
  [(set (attr "length") (if_then_else (ior (le (minus (match_dup 0)
						      (pc))
					       (const_int -128))
					   (ge (minus (match_dup 0)
						      (pc))
					       (const_int 128)))
				      (const_int 3)
				      (const_int 1)))])


(define_insn "bne"
  [(set (pc)
	(if_then_else (ne (cc0)
			  (const_int 0))
		      (label_ref (match_operand 0 "" ""))
		      (pc)))]
  ""
  "* return output_jump(\"bne\", \"beq\", get_attr_length(insn));"
  [(set (attr "length") (if_then_else (ior (le (minus (match_dup 0)
						      (pc))
					       (const_int -128))
					   (ge (minus (match_dup 0)
						      (pc))
					       (const_int 128)))
				      (const_int 3)
				      (const_int 1)))])

(define_insn "bgt"
  [(set (pc)
	(if_then_else (gt (cc0)
			  (const_int 0))
		      (label_ref (match_operand 0 "" ""))
		      (pc)))]
  ""
  "* return output_jump(\"bgt\", \"ble\", get_attr_length(insn));"
  [(set (attr "length") (if_then_else (ior (le (minus (match_dup 0)
						      (pc))
					       (const_int -128))
					   (ge (minus (match_dup 0)
						      (pc))
					       (const_int 128)))
				      (const_int 3)
				      (const_int 1)))])

(define_insn "bgtu"
  [(set (pc)
	(if_then_else (gtu (cc0)
			   (const_int 0))
		      (label_ref (match_operand 0 "" ""))
		      (pc)))]
  ""
  "* return output_jump(\"bhi\", \"blos\", get_attr_length(insn));"
  [(set (attr "length") (if_then_else (ior (le (minus (match_dup 0)
						      (pc))
					       (const_int -128))
					   (ge (minus (match_dup 0)
						      (pc))
					       (const_int 128)))
				      (const_int 3)
				      (const_int 1)))])

(define_insn "blt"
  [(set (pc)
	(if_then_else (lt (cc0)
			  (const_int 0))
		      (label_ref (match_operand 0 "" ""))
		      (pc)))]
  ""
  "* return output_jump(\"blt\", \"bge\", get_attr_length(insn));"
  [(set (attr "length") (if_then_else (ior (le (minus (match_dup 0)
						      (pc))
					       (const_int -128))
					   (ge (minus (match_dup 0)
						      (pc))
					       (const_int 128)))
				      (const_int 3)
				      (const_int 1)))])


(define_insn "bltu"
  [(set (pc)
	(if_then_else (ltu (cc0)
			   (const_int 0))
		      (label_ref (match_operand 0 "" ""))
		      (pc)))]
  ""
  "* return output_jump(\"blo\", \"bhis\", get_attr_length(insn));"
  [(set (attr "length") (if_then_else (ior (le (minus (match_dup 0)
						      (pc))
					       (const_int -128))
					   (ge (minus (match_dup 0)
						      (pc))
					       (const_int 128)))
				      (const_int 3)
				      (const_int 1)))])

(define_insn "bge"
  [(set (pc)
	(if_then_else (ge (cc0)
			  (const_int 0))
		      (label_ref (match_operand 0 "" ""))
		      (pc)))]
  ""
  "* return output_jump(\"bge\", \"blt\", get_attr_length(insn));"
  [(set (attr "length") (if_then_else (ior (le (minus (match_dup 0)
						      (pc))
					       (const_int -128))
					   (ge (minus (match_dup 0)
						      (pc))
					       (const_int 128)))
				      (const_int 3)
				      (const_int 1)))])

(define_insn "bgeu"
  [(set (pc)
	(if_then_else (geu (cc0)
			   (const_int 0))
		      (label_ref (match_operand 0 "" ""))
		      (pc)))]
  ""
  "* return output_jump(\"bhis\", \"blo\", get_attr_length(insn));"
  [(set (attr "length") (if_then_else (ior (le (minus (match_dup 0)
						      (pc))
					       (const_int -128))
					   (ge (minus (match_dup 0)
						      (pc))
					       (const_int 128)))
				      (const_int 3)
				      (const_int 1)))])

(define_insn "ble"
  [(set (pc)
	(if_then_else (le (cc0)
			  (const_int 0))
		      (label_ref (match_operand 0 "" ""))
		      (pc)))]
  ""
  "* return output_jump(\"ble\", \"bgt\", get_attr_length(insn));"
  [(set (attr "length") (if_then_else (ior (le (minus (match_dup 0)
						      (pc))
					       (const_int -128))
					   (ge (minus (match_dup 0)
						      (pc))
					       (const_int 128)))
				      (const_int 3)
				      (const_int 1)))])

(define_insn "bleu"
  [(set (pc)
	(if_then_else (leu (cc0)
			   (const_int 0))
		      (label_ref (match_operand 0 "" ""))
		      (pc)))]
  ""
  "* return output_jump(\"blos\", \"bhi\", get_attr_length(insn));"
  [(set (attr "length") (if_then_else (ior (le (minus (match_dup 0)
						      (pc))
					       (const_int -128))
					   (ge (minus (match_dup 0)
						      (pc))
					       (const_int 128)))
				      (const_int 3)
				      (const_int 1)))])


;; These match inverted jump insns for register allocation.

(define_insn ""
  [(set (pc)
	(if_then_else (eq (cc0)
			  (const_int 0))
		      (pc)
		      (label_ref (match_operand 0 "" ""))))]
  ""
  "* return output_jump(\"bne\", \"beq\", get_attr_length(insn));"
  [(set (attr "length") (if_then_else (ior (le (minus (match_dup 0)
						      (pc))
					       (const_int -128))
					   (ge (minus (match_dup 0)
						      (pc))
					       (const_int 128)))
				      (const_int 3)
				      (const_int 1)))])

(define_insn ""
  [(set (pc)
	(if_then_else (ne (cc0)
			  (const_int 0))
		      (pc)
		      (label_ref (match_operand 0 "" ""))))]
  ""
  "* return output_jump(\"beq\", \"bne\", get_attr_length(insn));"
  [(set (attr "length") (if_then_else (ior (le (minus (match_dup 0)
						      (pc))
					       (const_int -128))
					   (ge (minus (match_dup 0)
						      (pc))
					       (const_int 128)))
				      (const_int 3)
				      (const_int 1)))])

(define_insn ""
  [(set (pc)
	(if_then_else (gt (cc0)
			  (const_int 0))
		      (pc)
		      (label_ref (match_operand 0 "" ""))))]
  ""
  "* return output_jump(\"ble\", \"bgt\", get_attr_length(insn));"
  [(set (attr "length") (if_then_else (ior (le (minus (match_dup 0)
						      (pc))
					       (const_int -128))
					   (ge (minus (match_dup 0)
						      (pc))
					       (const_int 128)))
				      (const_int 3)
				      (const_int 1)))])

(define_insn ""
  [(set (pc)
	(if_then_else (gtu (cc0)
			   (const_int 0))
		      (pc)
		      (label_ref (match_operand 0 "" ""))))]
  ""
  "* return output_jump(\"blos\", \"bhi\", get_attr_length(insn));"
  [(set (attr "length") (if_then_else (ior (le (minus (match_dup 0)
						      (pc))
					       (const_int -128))
					   (ge (minus (match_dup 0)
						      (pc))
					       (const_int 128)))
				      (const_int 3)
				      (const_int 1)))])

(define_insn ""
  [(set (pc)
	(if_then_else (lt (cc0)
			  (const_int 0))
		      (pc)
		      (label_ref (match_operand 0 "" ""))))]
  ""
  "* return output_jump(\"bge\", \"blt\", get_attr_length(insn));"
  [(set (attr "length") (if_then_else (ior (le (minus (match_dup 0)
						      (pc))
					       (const_int -128))
					   (ge (minus (match_dup 0)
						      (pc))
					       (const_int 128)))
				      (const_int 3)
				      (const_int 1)))])

(define_insn ""
  [(set (pc)
	(if_then_else (ltu (cc0)
			   (const_int 0))
		      (pc)
		      (label_ref (match_operand 0 "" ""))))]
  ""
  "* return output_jump(\"bhis\", \"blo\", get_attr_length(insn));"
  [(set (attr "length") (if_then_else (ior (le (minus (match_dup 0)
						      (pc))
					       (const_int -128))
					   (ge (minus (match_dup 0)
						      (pc))
					       (const_int 128)))
				      (const_int 3)
				      (const_int 1)))])

(define_insn ""
  [(set (pc)
	(if_then_else (ge (cc0)
			  (const_int 0))
		      (pc)
		      (label_ref (match_operand 0 "" ""))))]
  ""  
  "* return output_jump(\"blt\", \"bge\", get_attr_length(insn));"
  [(set (attr "length") (if_then_else (ior (le (minus (match_dup 0)
						      (pc))
					       (const_int -128))
					   (ge (minus (match_dup 0)
						      (pc))
					       (const_int 128)))
				      (const_int 3)
				      (const_int 1)))])

(define_insn ""
  [(set (pc)
	(if_then_else (geu (cc0)
			   (const_int 0))
		      (pc)
		      (label_ref (match_operand 0 "" ""))))]
  ""
  "* return output_jump(\"blo\", \"bhis\", get_attr_length(insn));"
  [(set (attr "length") (if_then_else (ior (le (minus (match_dup 0)
						      (pc))
					       (const_int -128))
					   (ge (minus (match_dup 0)
						      (pc))
					       (const_int 128)))
				      (const_int 3)
				      (const_int 1)))])

(define_insn ""
  [(set (pc)
	(if_then_else (le (cc0)
			  (const_int 0))
		      (pc)
		      (label_ref (match_operand 0 "" ""))))]
  ""
  "* return output_jump(\"bgt\", \"ble\", get_attr_length(insn));"
  [(set (attr "length") (if_then_else (ior (le (minus (match_dup 0)
						      (pc))
					       (const_int -128))
					   (ge (minus (match_dup 0)
						      (pc))
					       (const_int 128)))
				      (const_int 3)
				      (const_int 1)))])

(define_insn ""
  [(set (pc)
	(if_then_else (leu (cc0)
			   (const_int 0))
		      (pc)
		      (label_ref (match_operand 0 "" ""))))]
  ""
  "* return output_jump(\"bhi\", \"blos\", get_attr_length(insn));"
  [(set (attr "length") (if_then_else (ior (le (minus (match_dup 0)
						      (pc))
					       (const_int -128))
					   (ge (minus (match_dup 0)
						      (pc))
					       (const_int 128)))
				      (const_int 3)
				      (const_int 1)))])

;; Move instructions

(define_insn "movdi"
  [(set (match_operand:DI 0 "general_operand" "=g,rm,o")
	(match_operand:DI 1 "general_operand" "m,r,a"))]
  ""
  "* return output_move_quad (operands);"
;; what's the mose expensive code - say twice movsi = 16
  [(set_attr "length" "16,16,16")])

(define_insn "movsi"
  [(set (match_operand:SI 0 "general_operand" "=r,r,r,rm,m")
	(match_operand:SI 1 "general_operand" "rN,IJ,K,m,r"))]
  ""
  "* return output_move_double (operands);"
;; what's the most expensive code ? - I think 8!
;; we could split it up and make several sub-cases...
  [(set_attr "length" "2,3,4,8,8")])

(define_insn "movhi"
  [(set (match_operand:HI 0 "general_operand" "=rR,rR,Q,Q")
	(match_operand:HI 1 "general_operand" "rRN,Qi,rRN,Qi"))]
  ""
  "*
{
  if (operands[1] == const0_rtx)
    return \"clr %0\";

  return \"mov %1, %0\";
}"
  [(set_attr "length" "1,2,2,3")])

(define_insn "movqi"
  [(set (match_operand:QI 0 "nonimmediate_operand" "=g")
	(match_operand:QI 1 "general_operand" "g"))]
  ""
  "*
{
  if (operands[1] == const0_rtx)
    return \"clrb %0\";

  return \"movb %1, %0\";
}"
  [(set_attr "length" "1")])

;; do we have to supply all these moves? e.g. to 
;; NO_LOAD_FPU_REGs ? 
(define_insn "movdf"
  [(set (match_operand:DF 0 "general_operand" "=a,fR,a,Q,m")
        (match_operand:DF 1 "general_operand" "fFR,a,Q,a,m"))]
  ""
  "* if (which_alternative ==0)
       return \"ldd %1, %0\";
     else if (which_alternative == 1)
       return \"std %1, %0\";
     else 
       return output_move_quad (operands); "
;; just a guess..
  [(set_attr "length" "1,1,5,5,16")])

(define_insn "movsf"
  [(set (match_operand:SF 0 "general_operand" "=g,r,g")
        (match_operand:SF 1 "general_operand" "r,rmF,g"))]
  "TARGET_FPU"
  "* return output_move_double (operands);"
  [(set_attr "length" "8,8,8")])

;; maybe fiddle a bit with move_ratio, then 
;; let constraints only accept a register ...

(define_expand "movmemhi"
  [(parallel [(set (match_operand:BLK 0 "general_operand" "=g,g")
		   (match_operand:BLK 1 "general_operand" "g,g"))
	      (use (match_operand:HI 2 "arith_operand" "n,&mr"))
	      (use (match_operand:HI 3 "immediate_operand" "i,i"))
	      (clobber (match_scratch:HI 4 "=&r,X"))
	      (clobber (match_dup 5))
	      (clobber (match_dup 6))
	      (clobber (match_dup 2))])]
  "(TARGET_BCOPY_BUILTIN)"
  "
{
  operands[0]
    = replace_equiv_address (operands[0],
			     copy_to_mode_reg (Pmode, XEXP (operands[0], 0)));
  operands[1]
    = replace_equiv_address (operands[1],
			     copy_to_mode_reg (Pmode, XEXP (operands[1], 0)));

  operands[5] = XEXP (operands[0], 0);
  operands[6] = XEXP (operands[1], 0);
}")


(define_insn "" ; "movmemhi"
  [(set (mem:BLK (match_operand:HI 0 "general_operand" "=r,r"))
	(mem:BLK (match_operand:HI 1 "general_operand" "r,r")))
   (use (match_operand:HI 2 "arith_operand" "n,&r"))
   (use (match_operand:HI 3 "immediate_operand" "i,i"))
   (clobber (match_scratch:HI 4 "=&r,X"))
   (clobber (match_dup 0))
   (clobber (match_dup 1))
   (clobber (match_dup 2))]
  "(TARGET_BCOPY_BUILTIN)"
  "* return output_block_move (operands);"
;;; just a guess
  [(set_attr "length" "40")])
   


;;- truncation instructions

(define_insn  "truncdfsf2"
  [(set (match_operand:SF 0 "general_operand" "=r,R,Q")
	(float_truncate:SF (match_operand:DF 1 "register_operand" "a,a,a")))]
  "TARGET_FPU"
  "* if (which_alternative ==0)
     {
       output_asm_insn(\"{stcdf|movfo} %1, -(sp)\", operands);
       output_asm_insn(\"mov (sp)+, %0\", operands);
       operands[0] = gen_rtx_REG (HImode, REGNO (operands[0])+1);
       output_asm_insn(\"mov (sp)+, %0\", operands);
       return \"\";
     }
     else if (which_alternative == 1)
       return \"{stcdf|movfo} %1, %0\";
     else 
       return \"{stcdf|movfo} %1, %0\";
  "
  [(set_attr "length" "3,1,2")])


(define_expand "truncsihi2"
  [(set (match_operand:HI 0 "general_operand" "=g")
	(subreg:HI 
	  (match_operand:SI 1 "general_operand" "or")
          0))]
  ""
  "")


;;- zero extension instructions

(define_insn "zero_extendqihi2"
  [(set (match_operand:HI 0 "general_operand" "=r")
	(zero_extend:HI (match_operand:QI 1 "general_operand" "0")))]
  ""
  "bic $0177400, %0"
  [(set_attr "length" "2")])
			 
(define_expand "zero_extendhisi2"
  [(set (subreg:HI 
          (match_dup 0)
          2)
        (match_operand:HI 1 "register_operand" "r"))
   (set (subreg:HI 
          (match_operand:SI 0 "register_operand" "=r")
          0)
        (const_int 0))]
  ""
  "/* operands[1] = make_safe_from (operands[1], operands[0]); */")


;;- sign extension instructions

(define_insn "extendsfdf2"
  [(set (match_operand:DF 0 "register_operand" "=a,a,a")
	(float_extend:DF (match_operand:SF 1 "general_operand" "r,R,Q")))]
  "TARGET_FPU"
  "@
   mov %1, -(sp)\;{ldcfd|movof} (sp)+,%0
   {ldcfd|movof} %1, %0
   {ldcfd|movof} %1, %0"
  [(set_attr "length" "2,1,2")])

;; does movb sign extend in register-to-register move?
(define_insn "extendqihi2"
  [(set (match_operand:HI 0 "register_operand" "=r,r")
	(sign_extend:HI (match_operand:QI 1 "general_operand" "rR,Q")))]
  ""
  "movb %1, %0"
  [(set_attr "length" "1,2")])

(define_insn "extendqisi2"
  [(set (match_operand:SI 0 "register_operand" "=r,r")
	(sign_extend:SI (match_operand:QI 1 "general_operand" "rR,Q")))]
  "TARGET_40_PLUS"
  "*
{
  rtx latehalf[2];

  /* make register pair available */
  latehalf[0] = operands[0];
  operands[0] = gen_rtx_REG (HImode, REGNO (operands[0])+ 1);

  output_asm_insn(\"movb %1, %0\", operands);
  output_asm_insn(\"sxt %0\", latehalf);
    
  return \"\";
}"
  [(set_attr "length" "2,3")])

;; maybe we have to use define_expand to say that we have the instruction,
;; unconditionally, and then match dependent on CPU type:

(define_expand "extendhisi2"
  [(set (match_operand:SI 0 "general_operand" "=g")
	(sign_extend:SI (match_operand:HI 1 "general_operand" "g")))]
  ""
  "")
  
(define_insn "" ; "extendhisi2"
  [(set (match_operand:SI 0 "general_operand" "=o,<,r")
	(sign_extend:SI (match_operand:HI 1 "general_operand" "g,g,g")))]
  "TARGET_40_PLUS"
  "*
{
  rtx latehalf[2];

  /* we don't want to mess with auto increment */
  
  switch (which_alternative)
  {
    case 0:

      latehalf[0] = operands[0];
      operands[0] = adjust_address(operands[0], HImode, 2);
  
      output_asm_insn(\"mov %1, %0\", operands);
      output_asm_insn(\"sxt %0\", latehalf);

      return \"\";

    case 1:

      /* - auto-decrement - right direction ;-) */
      output_asm_insn(\"mov %1, %0\", operands);
      output_asm_insn(\"sxt %0\", operands);

      return \"\";

    case 2:

      /* make register pair available */
      latehalf[0] = operands[0];
      operands[0] = gen_rtx_REG (HImode, REGNO (operands[0]) + 1);

      output_asm_insn(\"mov %1, %0\", operands);
      output_asm_insn(\"sxt %0\", latehalf);

      return \"\";

    default:

      gcc_unreachable ();
  }
}"
  [(set_attr "length" "5,3,3")])


(define_insn ""
  [(set (match_operand:SI 0 "register_operand" "=r")
	(sign_extend:SI (match_operand:HI 1 "general_operand" "0")))]
  "(! TARGET_40_PLUS)"
  "*
{
  static int count = 0;
  char buf[100];
  rtx lateoperands[2];

  lateoperands[0] = operands[0];
  operands[0] = gen_rtx_REG (HImode, REGNO (operands[0]) + 1);

  output_asm_insn(\"tst %0\", operands);
  sprintf(buf, \"bge extendhisi%d\", count);
  output_asm_insn(buf, NULL);
  output_asm_insn(\"mov -1, %0\", lateoperands);
  sprintf(buf, \"bne extendhisi%d\", count+1);
  output_asm_insn(buf, NULL);
  sprintf(buf, \"\\nextendhisi%d:\", count);
  output_asm_insn(buf, NULL);
  output_asm_insn(\"clr %0\", lateoperands);
  sprintf(buf, \"\\nextendhisi%d:\", count+1);
  output_asm_insn(buf, NULL);

  count += 2;

  return \"\";
}"
  [(set_attr "length" "6")])

;; make float to int and vice versa 
;; using the cc_status.flag field we could probably cut down
;; on seti and setl
;; assume that we are normally in double and integer mode -
;; what do pdp library routines do to fpu mode ?

(define_insn "floatsidf2"
  [(set (match_operand:DF 0 "register_operand" "=a,a,a")
	(float:DF (match_operand:SI 1 "general_operand" "r,R,Q")))]
  "TARGET_FPU"
  "* if (which_alternative ==0)
     {
       rtx latehalf[2];

       latehalf[0] = NULL; 
       latehalf[1] = gen_rtx_REG (HImode, REGNO (operands[1]) + 1);
       output_asm_insn(\"mov %1, -(sp)\", latehalf);
       output_asm_insn(\"mov %1, -(sp)\", operands);
       
       output_asm_insn(\"setl\", operands);
       output_asm_insn(\"{ldcld|movif} (sp)+, %0\", operands);
       output_asm_insn(\"seti\", operands);
       return \"\";
     }
     else if (which_alternative == 1)
       return \"setl\;{ldcld|movif} %1, %0\;seti\";
     else 
       return \"setl\;{ldcld|movif} %1, %0\;seti\";
  "
  [(set_attr "length" "5,3,4")])

(define_insn "floathidf2"
  [(set (match_operand:DF 0 "register_operand" "=a,a")
	(float:DF (match_operand:HI 1 "general_operand" "rR,Qi")))]
  "TARGET_FPU"
  "{ldcid|movif} %1, %0"
  [(set_attr "length" "1,2")])
	
;; cut float to int
(define_insn "fix_truncdfsi2"
  [(set (match_operand:SI 0 "general_operand" "=r,R,Q")
	(fix:SI (fix:DF (match_operand:DF 1 "register_operand" "a,a,a"))))]
  "TARGET_FPU"
  "* if (which_alternative ==0)
     {
       output_asm_insn(\"setl\", operands);
       output_asm_insn(\"{stcdl|movfi} %1, -(sp)\", operands);
       output_asm_insn(\"seti\", operands);
       output_asm_insn(\"mov (sp)+, %0\", operands);
       operands[0] = gen_rtx_REG (HImode, REGNO (operands[0]) + 1);
       output_asm_insn(\"mov (sp)+, %0\", operands);
       return \"\";
     }
     else if (which_alternative == 1)
       return \"setl\;{stcdl|movfi} %1, %0\;seti\";
     else 
       return \"setl\;{stcdl|movfi} %1, %0\;seti\";
  "
  [(set_attr "length" "5,3,4")])

(define_insn "fix_truncdfhi2"
  [(set (match_operand:HI 0 "general_operand" "=rR,Q")
	(fix:HI (fix:DF (match_operand:DF 1 "register_operand" "a,a"))))]
  "TARGET_FPU"
  "{stcdi|movfi} %1, %0"
  [(set_attr "length" "1,2")])


;;- arithmetic instructions
;;- add instructions

(define_insn "adddf3"
  [(set (match_operand:DF 0 "register_operand" "=a,a,a")
	(plus:DF (match_operand:DF 1 "register_operand" "%0,0,0")
		 (match_operand:DF 2 "general_operand" "fR,Q,F")))]
  "TARGET_FPU"
  "{addd|addf} %2, %0"
  [(set_attr "length" "1,2,5")])

(define_insn "addsi3"
  [(set (match_operand:SI 0 "general_operand" "=r,r,o,o,r,r,r,o,o,o")
	(plus:SI (match_operand:SI 1 "general_operand" "%0,0,0,0,0,0,0,0,0,0")
		 (match_operand:SI 2 "general_operand" "r,o,r,o,I,J,K,I,J,K")))]
  ""
  "*
{ /* Here we trust that operands don't overlap 

     or is lateoperands the low word?? - looks like it! */

  rtx lateoperands[3];
  
  lateoperands[0] = operands[0];

  if (REG_P (operands[0]))
    operands[0] = gen_rtx_REG (HImode, REGNO (operands[0]) + 1);
  else
    operands[0] = adjust_address (operands[0], HImode, 2);
  
  if (! CONSTANT_P(operands[2]))
  {
    lateoperands[2] = operands[2];

    if (REG_P (operands[2]))
      operands[2] = gen_rtx_REG (HImode, REGNO (operands[2]) + 1);
    else
      operands[2] = adjust_address (operands[2], HImode, 2);

    output_asm_insn (\"add %2, %0\", operands);
    output_asm_insn (\"adc %0\", lateoperands);
    output_asm_insn (\"add %2, %0\", lateoperands);
    return \"\";
  }

  lateoperands[2] = GEN_INT ((INTVAL (operands[2]) >> 16) & 0xffff);
  operands[2] = GEN_INT (INTVAL (operands[2]) & 0xffff);
  
  if (INTVAL(operands[2]))
  { 
    output_asm_insn (\"add %2, %0\", operands);
    output_asm_insn (\"adc %0\", lateoperands);
  }

  if (INTVAL(lateoperands[2]))
    output_asm_insn (\"add %2, %0\", lateoperands);

  return \"\";
}"
  [(set_attr "length" "3,5,6,8,3,1,5,5,3,8")])

(define_insn "addhi3"
  [(set (match_operand:HI 0 "general_operand" "=rR,rR,Q,Q")
	(plus:HI (match_operand:HI 1 "general_operand" "%0,0,0,0")
		 (match_operand:HI 2 "general_operand" "rRLM,Qi,rRLM,Qi")))]
  ""
  "*
{
  if (GET_CODE (operands[2]) == CONST_INT)
    {
      if (INTVAL(operands[2]) == 1)
	return \"inc %0\";
      else if (INTVAL(operands[2]) == -1)
        return \"dec %0\";
    }

  return \"add %2, %0\";
}"
  [(set_attr "length" "1,2,2,3")])

(define_insn "addqi3"
  [(set (match_operand:QI 0 "general_operand" "=rR,rR,Q,Q")
	(plus:QI (match_operand:QI 1 "general_operand" "%0,0,0,0")
		 (match_operand:QI 2 "general_operand" "rRLM,Qi,rRLM,Qi")))]
  ""
  "*
{
  if (GET_CODE (operands[2]) == CONST_INT)
    {
      if (INTVAL(operands[2]) == 1)
	return \"incb %0\";
      else if (INTVAL(operands[2]) == -1)
	return \"decb %0\";
    }

  return \"add %2, %0\";
}"
  [(set_attr "length" "1,2,2,3")])


;;- subtract instructions
;; we don't have to care for constant second 
;; args, since they are canonical plus:xx now!
;; also for minus:DF ??

(define_insn "subdf3"
  [(set (match_operand:DF 0 "register_operand" "=a,a")
	(minus:DF (match_operand:DF 1 "register_operand" "0,0")
		  (match_operand:DF 2 "general_operand" "fR,Q")))]
  "TARGET_FPU"
  "{subd|subf} %2, %0"
  [(set_attr "length" "1,2")])

(define_insn "subsi3"
  [(set (match_operand:SI 0 "general_operand" "=r,r,o,o")
        (minus:SI (match_operand:SI 1 "general_operand" "0,0,0,0")
                  (match_operand:SI 2 "general_operand" "r,o,r,o")))]
  ""
  "*
{ /* Here we trust that operands don't overlap 

     or is lateoperands the low word?? - looks like it! */

  rtx lateoperands[3];
  
  lateoperands[0] = operands[0];

  if (REG_P (operands[0]))
    operands[0] = gen_rtx_REG (HImode, REGNO (operands[0]) + 1);
  else
    operands[0] = adjust_address (operands[0], HImode, 2);
  
  lateoperands[2] = operands[2];

  if (REG_P (operands[2]))
    operands[2] = gen_rtx_REG (HImode, REGNO (operands[2]) + 1);
  else
    operands[2] = adjust_address (operands[2], HImode, 2);

  output_asm_insn (\"sub %2, %0\", operands);
  output_asm_insn (\"sbc %0\", lateoperands);
  output_asm_insn (\"sub %2, %0\", lateoperands);
  return \"\";
}"
;; offsettable memory addresses always are expensive!!!
  [(set_attr "length" "3,5,6,8")])

(define_insn "subhi3"
  [(set (match_operand:HI 0 "general_operand" "=rR,rR,Q,Q")
	(minus:HI (match_operand:HI 1 "general_operand" "0,0,0,0")
		  (match_operand:HI 2 "general_operand" "rR,Qi,rR,Qi")))]
  ""
  "*
{
  gcc_assert (GET_CODE (operands[2]) != CONST_INT);

  return \"sub %2, %0\";
}"
  [(set_attr "length" "1,2,2,3")])

(define_insn "subqi3"
  [(set (match_operand:QI 0 "general_operand" "=rR,rR,Q,Q")
	(minus:QI (match_operand:QI 1 "general_operand" "0,0,0,0")
		  (match_operand:QI 2 "general_operand" "rR,Qi,rR,Qi")))]
  ""
  "*
{
  gcc_assert (GET_CODE (operands[2]) != CONST_INT);

  return \"sub %2, %0\";
}"
  [(set_attr "length" "1,2,2,3")])

;;;;- and instructions
;; Bit-and on the pdp (like on the VAX) is done with a clear-bits insn.

(define_insn "andsi3"
  [(set (match_operand:SI 0 "general_operand" "=r,r,o,o,r,r,r,o,o,o")
        (and:SI (match_operand:SI 1 "general_operand" "%0,0,0,0,0,0,0,0,0,0")
                (not:SI (match_operand:SI 2 "general_operand" "r,o,r,o,I,J,K,I,J,K"))))]
  ""
  "*
{ /* Here we trust that operands don't overlap 

     or is lateoperands the low word?? - looks like it! */

  rtx lateoperands[3];
  
  lateoperands[0] = operands[0];

  if (REG_P (operands[0]))
    operands[0] = gen_rtx_REG (HImode, REGNO (operands[0]) + 1);
  else
    operands[0] = adjust_address (operands[0], HImode, 2);
  
  if (! CONSTANT_P(operands[2]))
  {
    lateoperands[2] = operands[2];

    if (REG_P (operands[2]))
      operands[2] = gen_rtx_REG (HImode, REGNO (operands[2]) + 1);
    else
      operands[2] = adjust_address (operands[2], HImode, 2);

    output_asm_insn (\"bic %2, %0\", operands);
    output_asm_insn (\"bic %2, %0\", lateoperands);
    return \"\";
  }

  lateoperands[2] = GEN_INT ((INTVAL (operands[2]) >> 16) & 0xffff);
  operands[2] = GEN_INT (INTVAL (operands[2]) & 0xffff);
  
  /* these have different lengths, so we should have 
     different constraints! */
  if (INTVAL(operands[2]))
    output_asm_insn (\"bic %2, %0\", operands);

  if (INTVAL(lateoperands[2]))
    output_asm_insn (\"bic %2, %0\", lateoperands);

  return \"\";
}"
  [(set_attr "length" "2,4,4,6,2,2,4,3,3,6")])

(define_insn "andhi3"
  [(set (match_operand:HI 0 "general_operand" "=rR,rR,Q,Q")
	(and:HI (match_operand:HI 1 "general_operand" "0,0,0,0")
		(not:HI (match_operand:HI 2 "general_operand" "rR,Qi,rR,Qi"))))]
  ""
  "bic %2, %0"
  [(set_attr "length" "1,2,2,3")])

(define_insn "andqi3"
  [(set (match_operand:QI 0 "general_operand" "=rR,rR,Q,Q")
	(and:QI (match_operand:QI 1 "general_operand" "0,0,0,0")
		(not:QI (match_operand:QI 2 "general_operand" "rR,Qi,rR,Qi"))))]
  ""
  "bicb %2, %0"
  [(set_attr "length" "1,2,2,3")])

;;- Bit set (inclusive or) instructions
(define_insn "iorsi3"
  [(set (match_operand:SI 0 "general_operand" "=r,r,o,o,r,r,r,o,o,o")
        (ior:SI (match_operand:SI 1 "general_operand" "%0,0,0,0,0,0,0,0,0,0")
                  (match_operand:SI 2 "general_operand" "r,o,r,o,I,J,K,I,J,K")))]
  ""
  "*
{ /* Here we trust that operands don't overlap 

     or is lateoperands the low word?? - looks like it! */

  rtx lateoperands[3];
  
  lateoperands[0] = operands[0];

  if (REG_P (operands[0]))
    operands[0] = gen_rtx_REG (HImode, REGNO (operands[0]) + 1);
  else
    operands[0] = adjust_address (operands[0], HImode, 2);
  
  if (! CONSTANT_P(operands[2]))
    {
      lateoperands[2] = operands[2];

      if (REG_P (operands[2]))
	operands[2] = gen_rtx_REG (HImode, REGNO (operands[2]) + 1);
      else
	operands[2] = adjust_address (operands[2], HImode, 2);

      output_asm_insn (\"bis %2, %0\", operands);
      output_asm_insn (\"bis %2, %0\", lateoperands);
      return \"\";
    }

  lateoperands[2] = GEN_INT ((INTVAL (operands[2]) >> 16) & 0xffff);
  operands[2] = GEN_INT (INTVAL (operands[2]) & 0xffff);
  
  /* these have different lengths, so we should have 
     different constraints! */
  if (INTVAL(operands[2]))
    output_asm_insn (\"bis %2, %0\", operands);

  if (INTVAL(lateoperands[2]))
    output_asm_insn (\"bis %2, %0\", lateoperands);

  return \"\";
}"
  [(set_attr "length" "2,4,4,6,2,2,4,3,3,6")])

(define_insn "iorhi3"
  [(set (match_operand:HI 0 "general_operand" "=rR,rR,Q,Q")
	(ior:HI (match_operand:HI 1 "general_operand" "%0,0,0,0")
		(match_operand:HI 2 "general_operand" "rR,Qi,rR,Qi")))]
  ""
  "bis %2, %0"
  [(set_attr "length" "1,2,2,3")])

(define_insn "iorqi3"
  [(set (match_operand:QI 0 "general_operand" "=rR,rR,Q,Q")
	(ior:QI (match_operand:QI 1 "general_operand" "%0,0,0,0")
		(match_operand:QI 2 "general_operand" "rR,Qi,rR,Qi")))]
  ""
  "bisb %2, %0")

;;- xor instructions
(define_insn "xorsi3"
  [(set (match_operand:SI 0 "register_operand" "=r")
        (xor:SI (match_operand:SI 1 "register_operand" "%0")
                (match_operand:SI 2 "arith_operand" "r")))]
  "TARGET_40_PLUS"
  "*
{ /* Here we trust that operands don't overlap */

  rtx lateoperands[3];

  lateoperands[0] = operands[0];
  operands[0] = gen_rtx_REG (HImode, REGNO (operands[0]) + 1);

  if (REG_P(operands[2]))
    {
      lateoperands[2] = operands[2];
      operands[2] = gen_rtx_REG (HImode, REGNO (operands[2]) + 1);

      output_asm_insn (\"xor %2, %0\", operands);
      output_asm_insn (\"xor %2, %0\", lateoperands);

      return \"\";
    }

}"
  [(set_attr "length" "2")])

(define_insn "xorhi3"
  [(set (match_operand:HI 0 "general_operand" "=rR,Q")
	(xor:HI (match_operand:HI 1 "general_operand" "%0,0")
		(match_operand:HI 2 "register_operand" "r,r")))]
  "TARGET_40_PLUS"
  "xor %2, %0"
  [(set_attr "length" "1,2")])

;;- one complement instructions

(define_insn "one_cmplhi2"
  [(set (match_operand:HI 0 "general_operand" "=rR,Q")
        (not:HI (match_operand:HI 1 "general_operand" "0,0")))]
  ""
  "com %0"
  [(set_attr "length" "1,2")])

(define_insn "one_cmplqi2"
  [(set (match_operand:QI 0 "general_operand" "=rR,rR")
        (not:QI (match_operand:QI 1 "general_operand" "0,g")))]
  ""
  "@
  comb %0
  movb %1, %0\; comb %0"
  [(set_attr "length" "1,2")])

;;- arithmetic shift instructions
(define_insn "ashlsi3"
  [(set (match_operand:SI 0 "register_operand" "=r,r")
	(ashift:SI (match_operand:SI 1 "register_operand" "0,0")
		   (match_operand:HI 2 "general_operand" "rR,Qi")))]
  "TARGET_45"
  "ashc %2,%0"
  [(set_attr "length" "1,2")])

;; Arithmetic right shift on the pdp works by negating the shift count.
(define_expand "ashrsi3"
  [(set (match_operand:SI 0 "register_operand" "=r")
	(ashift:SI (match_operand:SI 1 "register_operand" "0")
		   (match_operand:HI 2 "general_operand" "g")))]
  ""
  "
{
  operands[2] = negate_rtx (HImode, operands[2]);
}")

;; define asl aslb asr asrb - ashc missing!

;; asl 
(define_insn "" 
  [(set (match_operand:HI 0 "general_operand" "=rR,Q")
	(ashift:HI (match_operand:HI 1 "general_operand" "0,0")
		   (const_int 1)))]
  ""
  "asl %0"
  [(set_attr "length" "1,2")])

;; and another possibility for asr is << -1
;; might cause problems since -1 can also be encoded as 65535!
;; not in gcc2 ??? 

;; asr
(define_insn "" 
  [(set (match_operand:HI 0 "general_operand" "=rR,Q")
	(ashift:HI (match_operand:HI 1 "general_operand" "0,0")
		   (const_int -1)))]
  ""
  "asr %0"
  [(set_attr "length" "1,2")])

;; lsr
(define_insn "" 
  [(set (match_operand:HI 0 "general_operand" "=rR,Q")
	(lshiftrt:HI (match_operand:HI 1 "general_operand" "0,0")
		   (const_int 1)))]
  ""
  "clc\;ror %0"
  [(set_attr "length" "1,2")])

(define_insn "lshrsi3"
  [(set (match_operand:SI 0 "register_operand" "=r")
	(lshiftrt:SI (match_operand:SI 1 "general_operand" "0")
                   (const_int 1)))]
  ""
{

  rtx lateoperands[2];

  lateoperands[0] = operands[0];
  operands[0] = gen_rtx_REG (HImode, REGNO (operands[0]) + 1);

  lateoperands[1] = operands[1];
  operands[1] = gen_rtx_REG (HImode, REGNO (operands[1]) + 1);

  output_asm_insn (\"clc\", operands);
  output_asm_insn (\"ror %0\", lateoperands);
  output_asm_insn (\"ror %0\", operands);

  return \"\";
}
  [(set_attr "length" "5")])

;; shift is by arbitrary count is expensive, 
;; shift by one cheap - so let's do that, if
;; space doesn't matter
(define_insn "" 
  [(set (match_operand:HI 0 "general_operand" "=r")
	(ashift:HI (match_operand:HI 1 "general_operand" "0")
		   (match_operand:HI 2 "expand_shift_operand" "O")))]
  "! optimize_size"
  "*
{
  register int i;

  for (i = 1; i <= abs(INTVAL(operands[2])); i++)
    if (INTVAL(operands[2]) < 0)
      output_asm_insn(\"asr %0\", operands);
    else
      output_asm_insn(\"asl %0\", operands);
      
  return \"\";
}"
;; longest is 4
  [(set (attr "length") (const_int 4))])

;; aslb
(define_insn "" 
  [(set (match_operand:QI 0 "general_operand" "=r,o")
	(ashift:QI (match_operand:QI 1 "general_operand" "0,0")
		   (match_operand:HI 2 "const_immediate_operand" "n,n")))]
  ""
  "*
{ /* allowing predec or post_inc is possible, but hairy! */
  int i, cnt;

  cnt = INTVAL(operands[2]) & 0x0007;

  for (i=0 ; i < cnt ; i++)
       output_asm_insn(\"aslb %0\", operands);

  return \"\";
}"
;; set attribute length ( match_dup 2 & 7 ) *(1 or 2) !!!
  [(set_attr_alternative "length" 
                         [(const_int 7)
                          (const_int 14)])])

;;; asr 
;(define_insn "" 
;  [(set (match_operand:HI 0 "general_operand" "=rR,Q")
;	(ashiftrt:HI (match_operand:HI 1 "general_operand" "0,0")
;		     (const_int 1)))]
;  ""
;  "asr %0"
;  [(set_attr "length" "1,2")])

;; asrb
(define_insn "" 
  [(set (match_operand:QI 0 "general_operand" "=r,o")
	(ashiftrt:QI (match_operand:QI 1 "general_operand" "0,0")
		     (match_operand:HI 2 "const_immediate_operand" "n,n")))]
  ""
  "*
{ /* allowing predec or post_inc is possible, but hairy! */
  int i, cnt;

  cnt = INTVAL(operands[2]) & 0x0007;

  for (i=0 ; i < cnt ; i++)
       output_asm_insn(\"asrb %0\", operands);

  return \"\";
}"
  [(set_attr_alternative "length" 
                         [(const_int 7)
                          (const_int 14)])])

;; the following is invalid - too complex!!! - just say 14 !!!
;  [(set (attr "length") (plus (and (match_dup 2)
;                                   (const_int 7))
;                              (and (match_dup 2)
;                                   (const_int 7))))])



;; can we get +-1 in the next pattern? should 
;; have been caught by previous patterns!

(define_insn "ashlhi3"
  [(set (match_operand:HI 0 "register_operand" "=r,r")
	(ashift:HI (match_operand:HI 1 "register_operand" "0,0")
		   (match_operand:HI 2 "general_operand" "rR,Qi")))]
  ""
  "*
{
  if (GET_CODE(operands[2]) == CONST_INT)
    {
      if (INTVAL(operands[2]) == 1)
	return \"asl %0\";
      else if (INTVAL(operands[2]) == -1)
	return \"asr %0\";
    }

  return \"ash %2,%0\";
}"
  [(set_attr "length" "1,2")])

;; Arithmetic right shift on the pdp works by negating the shift count.
(define_expand "ashrhi3"
  [(set (match_operand:HI 0 "register_operand" "=r")
	(ashift:HI (match_operand:HI 1 "register_operand" "0")
		   (match_operand:HI 2 "general_operand" "g")))]
  ""
  "
{
  operands[2] = negate_rtx (HImode, operands[2]);
}")

;;;;- logical shift instructions
;;(define_insn "lshrsi3"
;;  [(set (match_operand:HI 0 "register_operand" "=r")
;;	(lshiftrt:HI (match_operand:HI 1 "register_operand" "0")
;;		     (match_operand:HI 2 "arith_operand" "rI")))]
;;  ""
;;  "srl %0,%2")

;; absolute 

(define_insn "absdf2"
  [(set (match_operand:DF 0 "general_operand" "=fR,Q")
	(abs:DF (match_operand:DF 1 "general_operand" "0,0")))]
  "TARGET_FPU"
  "{absd|absf} %0"
  [(set_attr "length" "1,2")])

(define_insn "abshi2"
  [(set (match_operand:HI 0 "general_operand" "=r,o")
	(abs:HI (match_operand:HI 1 "general_operand" "0,0")))]
  "TARGET_ABSHI_BUILTIN"
  "*
{
  static int count = 0;
  char buf[200];
	
  output_asm_insn(\"tst %0\", operands);
  sprintf(buf, \"bge abshi%d\", count);
  output_asm_insn(buf, NULL);
  output_asm_insn(\"neg %0\", operands);
  sprintf(buf, \"\\nabshi%d:\", count++);
  output_asm_insn(buf, NULL);

  return \"\";
}"
  [(set_attr "length" "3,5")])


;; define expand abshi - is much better !!! - but
;; will it be optimized into an abshi2 ?
;; it will leave better code, because the tsthi might be 
;; optimized away!!
; -- just a thought - don't have time to check 
;
;(define_expand "abshi2"
;  [(match_operand:HI 0 "general_operand" "")
;   (match_operand:HI 1 "general_operand" "")]
;  ""
;  "
;{
;  rtx label = gen_label_rtx ();
;
;  /* do I need this? */
;  do_pending_stack_adjust ();
;
;  emit_move_insn (operands[0], operands[1]);
;
;  emit_insn (gen_tsthi (operands[0]));
;  emit_insn (gen_bge (label1));
;
;  emit_insn (gen_neghi(operands[0], operands[0])
;  
;  emit_barrier ();
;
;  emit_label (label);
;
;  /* allow REG_NOTES to be set on last insn (labels don't have enough
;     fields, and can't be used for REG_NOTES anyway).  */
;  emit_insn (gen_rtx_USE (VOIDmode, stack_pointer_rtx));
;  DONE;
;}")

;; negate insns

(define_insn "negdf2"
  [(set (match_operand:DF 0 "general_operand" "=fR,Q")
	(neg:DF (match_operand:DF 1 "register_operand" "0,0")))]
  "TARGET_FPU"
  "{negd|negf} %0"
  [(set_attr "length" "1,2")])

(define_insn "negsi2"
  [(set (match_operand:SI 0 "register_operand" "=r")
	(neg:SI (match_operand:SI 1 "general_operand" "0")))]
  ""
{

  rtx lateoperands[2];

  lateoperands[0] = operands[0];
  operands[0] = gen_rtx_REG (HImode, REGNO (operands[0]) + 1);

  lateoperands[1] = operands[1];
  operands[1] = gen_rtx_REG (HImode, REGNO (operands[1]) + 1);

  output_asm_insn (\"com %0\", operands);
  output_asm_insn (\"com %0\", lateoperands);
  output_asm_insn (\"inc %0\", operands);
  output_asm_insn (\"adc %0\", lateoperands);

  return \"\";
}
  [(set_attr "length" "5")])

(define_insn "neghi2"
  [(set (match_operand:HI 0 "general_operand" "=rR,Q")
	(neg:HI (match_operand:HI 1 "general_operand" "0,0")))]
  ""
  "neg %0"
  [(set_attr "length" "1,2")])

(define_insn "negqi2"
  [(set (match_operand:QI 0 "general_operand" "=rR,Q")
	(neg:QI (match_operand:QI 1 "general_operand" "0,0")))]
  ""
  "negb %0"
  [(set_attr "length" "1,2")])


;; Unconditional and other jump instructions
(define_insn "jump"
  [(set (pc)
	(label_ref (match_operand 0 "" "")))]
  ""
  "jmp %l0"
  [(set_attr "length" "2")])

(define_insn ""
  [(set (pc)
    (label_ref (match_operand 0 "" "")))
   (clobber (const_int 1))]
  ""
  "jmp %l0"
  [(set_attr "length" "2")])

(define_insn "tablejump"
  [(set (pc) (match_operand:HI 0 "general_operand" "rR,Q"))
   (use (label_ref (match_operand 1 "" "")))]
  ""
  "jmp %0"
  [(set_attr "length" "1,2")])

;; indirect jump - let's be conservative!
;; allow only register_operand, even though we could also 
;; allow labels etc.

(define_insn "indirect_jump"
  [(set (pc) (match_operand:HI 0 "register_operand" "r"))]
  ""
  "jmp (%0)")

;;- jump to subroutine

(define_insn "call"
  [(call (match_operand:HI 0 "general_operand" "rR,Q")
	 (match_operand:HI 1 "general_operand" "g,g"))
;;   (use (reg:HI 0)) what was that ???
  ]
  ;;- Don't use operand 1 for most machines.
  ""
  "jsr pc, %0"
  [(set_attr "length" "1,2")])

;;- jump to subroutine
(define_insn "call_value"
  [(set (match_operand 0 "" "")
	(call (match_operand:HI 1 "general_operand" "rR,Q")
	      (match_operand:HI 2 "general_operand" "g,g")))
;;   (use (reg:HI 0)) - what was that ????
  ]
  ;;- Don't use operand 2 for most machines.
  ""
  "jsr pc, %1"
  [(set_attr "length" "1,2")])

;;- nop instruction
(define_insn "nop"
  [(const_int 0)]
  ""
  "nop")


;;- multiply 

(define_insn "muldf3"
  [(set (match_operand:DF 0 "register_operand" "=a,a,a")
	(mult:DF (match_operand:DF 1 "register_operand" "%0,0,0")
		 (match_operand:DF 2 "general_operand" "fR,Q,F")))]
  "TARGET_FPU"
  "{muld|mulf} %2, %0"
  [(set_attr "length" "1,2,5")])

;; 16 bit result multiply:
;; currently we multiply only into odd registers, so we don't use two 
;; registers - but this is a bit inefficient at times. If we define 
;; a register class for each register, then we can specify properly 
;; which register need which scratch register ....

(define_insn "mulhi3"
  [(set (match_operand:HI 0 "register_operand" "=d,d") ; multiply regs
	(mult:HI (match_operand:HI 1 "register_operand" "%0,0")
		 (match_operand:HI 2 "general_operand" "rR,Qi")))]
  "TARGET_45"
  "mul %2, %0"
  [(set_attr "length" "1,2")])

;; 32 bit result
(define_expand "mulhisi3"
  [(set (match_dup 3)
	(match_operand:HI 1 "general_operand" "g,g"))
   (set (match_operand:SI 0 "register_operand" "=r,r") ; even numbered!
	(mult:SI (truncate:HI 
                  (match_dup 0))
		 (match_operand:HI 2 "general_operand" "rR,Qi")))]
  "TARGET_45"
  "operands[3] = gen_lowpart(HImode, operands[1]);")

(define_insn ""
  [(set (match_operand:SI 0 "register_operand" "=r,r") ; even numbered!
	(mult:SI (truncate:HI 
                  (match_operand:SI 1 "register_operand" "%0,0"))
		 (match_operand:HI 2 "general_operand" "rR,Qi")))]
  "TARGET_45"
  "mul %2, %0"
  [(set_attr "length" "1,2")])

;(define_insn "mulhisi3"
;  [(set (match_operand:SI 0 "register_operand" "=r,r") ; even numbered!
;	(mult:SI (truncate:HI 
;                  (match_operand:SI 1 "register_operand" "%0,0"))
;		 (match_operand:HI 2 "general_operand" "rR,Qi")))]
;  "TARGET_45"
;  "mul %2, %0"
;  [(set_attr "length" "1,2")])

;;- divide
(define_insn "divdf3"
  [(set (match_operand:DF 0 "register_operand" "=a,a,a")
	(div:DF (match_operand:DF 1 "register_operand" "0,0,0")
		(match_operand:DF 2 "general_operand" "fR,Q,F")))]
  "TARGET_FPU"
  "{divd|divf} %2, %0"
  [(set_attr "length" "1,2,5")])

	 
(define_expand "divhi3"
  [(set (subreg:HI (match_dup 1) 0)
	(div:HI (match_operand:SI 1 "general_operand" "0")
		(match_operand:HI 2 "general_operand" "g")))
   (set (match_operand:HI 0 "general_operand" "=r")
        (subreg:HI (match_dup 1) 0))]
  "TARGET_45"
  "")

(define_insn ""
  [(set (subreg:HI (match_operand:SI 0 "general_operand" "=r") 0)
	(div:HI (match_operand:SI 1 "general_operand" "0")
		(match_operand:HI 2 "general_operand" "g")))]
  "TARGET_45"
  "div %2,%0"
  [(set_attr "length" "2")])

(define_expand "modhi3"
  [(set (subreg:HI (match_dup 1) 2)
	(mod:HI (match_operand:SI 1 "general_operand" "0")
		(match_operand:HI 2 "general_operand" "g")))
   (set (match_operand:HI 0 "general_operand" "=r")
        (subreg:HI (match_dup 1) 2))]
  "TARGET_45"
  "")

(define_insn ""
  [(set (subreg:HI (match_operand:SI 0 "general_operand" "=r") 2)
	(mod:HI (match_operand:SI 1 "general_operand" "0")
		(match_operand:HI 2 "general_operand" "g")))]
  "TARGET_45"
  "div %2,%0"
  [(set_attr "length" "2")])

;(define_expand "divmodhi4"
;  [(parallel [(set (subreg:HI (match_dup 1) 0)
;	           (div:HI (match_operand:SI 1 "general_operand" "0")
;		           (match_operand:HI 2 "general_operand" "g")))
;              (set (subreg:HI (match_dup 1) 2)
;	           (mod:HI (match_dup 1)
;		           (match_dup 2)))])
;   (set (match_operand:HI 3 "general_operand" "=r")
;        (subreg:HI (match_dup 1) 2))
;   (set (match_operand:HI 0 "general_operand" "=r")
;        (subreg:HI (match_dup 1) 0))]
;  "TARGET_45"
;  "")
;
;(define_insn ""
;  [(set (subreg:HI (match_operand:SI 0 "general_operand" "=r") 0)
;	           (div:HI (match_operand:SI 1 "general_operand" "0")
;		           (match_operand:HI 2 "general_operand" "g")))
;   (set (subreg:HI (match_dup 0) 2)
;	           (mod:HI (match_dup 1)
;		           (match_dup 2)))]
;  "TARGET_45"
;  "div %2, %0")
;
   
;; is rotate doing the right thing to be included here ????<|MERGE_RESOLUTION|>--- conflicted
+++ resolved
@@ -1,10 +1,6 @@
 ;;- Machine description for the pdp11 for GNU C compiler
 ;; Copyright (C) 1994, 1995, 1997, 1998, 1999, 2000, 2001, 2004, 2005
-<<<<<<< HEAD
-;; Free Software Foundation, Inc.
-=======
 ;; 2007 Free Software Foundation, Inc.
->>>>>>> 751ff693
 ;; Contributed by Michael K. Gschwind (mike@vlsivie.tuwien.ac.at).
 
 ;; This file is part of GCC.
@@ -20,14 +16,8 @@
 ;; GNU General Public License for more details.
 
 ;; You should have received a copy of the GNU General Public License
-<<<<<<< HEAD
-;; along with GCC; see the file COPYING.  If not, write to
-;; the Free Software Foundation, 51 Franklin Street, Fifth Floor,
-;; Boston, MA 02110-1301, USA.
-=======
 ;; along with GCC; see the file COPYING3.  If not see
 ;; <http://www.gnu.org/licenses/>.
->>>>>>> 751ff693
 
 
 ;; HI is 16 bit
