; Processor-independent options for Darwin.

; Copyright (C) 2005 Free Software Foundation, Inc.
;
; This file is part of GCC.
;
; GCC is free software; you can redistribute it and/or modify it under
; the terms of the GNU General Public License as published by the Free
; Software Foundation; either version 2, or (at your option) any later
; version.
;
; GCC is distributed in the hope that it will be useful, but WITHOUT ANY
; WARRANTY; without even the implied warranty of MERCHANTABILITY or
; FITNESS FOR A PARTICULAR PURPOSE.  See the GNU General Public License
; for more details.
;
; You should have received a copy of the GNU General Public License
; along with GCC; see the file COPYING.  If not, write to the Free
; Software Foundation, 51 Franklin Street, Fifth Floor, Boston, MA
; 02110-1301, USA.

mfix-and-continue
Target Report Var(darwin_fix_and_continue)
Generate code suitable for fast turn around debugging

; The Init here is for the convenience of GCC developers, so that
; cc1 and cc1plus don't crash if no -mmacosx-version-min is passed.  The
; driver will always pass a -mmacosx-version-min, so in normal use
; the Init is never used.
mmacosx-version-min=
Target Joined Report Var(darwin_macosx_version_min) Init("10.1")
The earliest MacOS X version on which this program will run

mone-byte-bool
Target RejectNegative Report Var(darwin_one_byte_bool)
Set sizeof(bool) to 1

fapple-kext
<<<<<<< HEAD
Target Report Var(flag_apple_kext)
=======
Target Report C++ Var(flag_apple_kext)
>>>>>>> 1177f497
Generate code for darwin loadable kernel extensions

mkernel
Target Report Var(flag_mkernel)
<<<<<<< HEAD
Generate code for the kernel or loadable kernel extensions
=======
Generate code for the kernel or loadable kernel extensions

iframework
Target RejectNegative C ObjC C++ ObjC++ Joined Separate 
-iframework <dir>	Add <dir> to the end of the system framework include path
>>>>>>> 1177f497
<|MERGE_RESOLUTION|>--- conflicted
+++ resolved
@@ -36,21 +36,13 @@
 Set sizeof(bool) to 1
 
 fapple-kext
-<<<<<<< HEAD
-Target Report Var(flag_apple_kext)
-=======
 Target Report C++ Var(flag_apple_kext)
->>>>>>> 1177f497
 Generate code for darwin loadable kernel extensions
 
 mkernel
 Target Report Var(flag_mkernel)
-<<<<<<< HEAD
-Generate code for the kernel or loadable kernel extensions
-=======
 Generate code for the kernel or loadable kernel extensions
 
 iframework
 Target RejectNegative C ObjC C++ ObjC++ Joined Separate 
--iframework <dir>	Add <dir> to the end of the system framework include path
->>>>>>> 1177f497
+-iframework <dir>	Add <dir> to the end of the system framework include path