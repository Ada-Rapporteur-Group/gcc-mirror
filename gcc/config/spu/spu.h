<<<<<<< HEAD
/* Copyright (C) 2006, 2007, 2008, 2009 Free Software Foundation, Inc.
=======
/* Copyright (C) 2006, 2007, 2008, 2009, 2010 Free Software Foundation, Inc.
>>>>>>> 03d20231

   This file is free software; you can redistribute it and/or modify it under
   the terms of the GNU General Public License as published by the Free
   Software Foundation; either version 3 of the License, or (at your option) 
   any later version.

   This file is distributed in the hope that it will be useful, but WITHOUT
   ANY WARRANTY; without even the implied warranty of MERCHANTABILITY or
   FITNESS FOR A PARTICULAR PURPOSE.  See the GNU General Public License
   for more details.

   You should have received a copy of the GNU General Public License
   along with GCC; see the file COPYING3.  If not see
   <http://www.gnu.org/licenses/>.  */


/* Run-time Target */
#define TARGET_CPU_CPP_BUILTINS()	spu_cpu_cpp_builtins(pfile)

#define TARGET_VERSION fprintf (stderr, " (spu %s)", __DATE__);

#define C_COMMON_OVERRIDE_OPTIONS spu_c_common_override_options()

#define INIT_EXPANDERS spu_init_expanders()

/* Which processor to generate code or schedule for.  */
enum processor_type
{
  PROCESSOR_CELL,
  PROCESSOR_CELLEDP
};

extern GTY(()) int spu_arch;
extern GTY(()) int spu_tune;

/* Support for a compile-time default architecture and tuning.  The rules are:
   --with-arch is ignored if -march is specified.
   --with-tune is ignored if -mtune is specified.  */
#define OPTION_DEFAULT_SPECS \
  {"arch", "%{!march=*:-march=%(VALUE)}" }, \
  {"tune", "%{!mtune=*:-mtune=%(VALUE)}" }

/* Default target_flags if no switches specified.  */
#ifndef TARGET_DEFAULT
#define TARGET_DEFAULT (MASK_ERROR_RELOC | MASK_SAFE_DMA | MASK_BRANCH_HINTS \
			| MASK_SAFE_HINTS | MASK_ADDRESS_SPACE_CONVERSION)
#endif


/* Storage Layout */

#define BITS_BIG_ENDIAN 1

#define BYTES_BIG_ENDIAN 1

#define WORDS_BIG_ENDIAN 1

#define BITS_PER_UNIT 8

/* GCC uses word_mode in many places, assuming that it is the fastest
   integer mode.  That is not the case for SPU though.  We can't use
   32 here because (of some reason I can't remember.) */
#define BITS_PER_WORD 128

#define UNITS_PER_WORD (BITS_PER_WORD/BITS_PER_UNIT)

/* When building libgcc, we need to assume 4 words per units even
   though UNITS_PER_WORD is 16, because the SPU has basically a 32-bit
   instruction set although register size is 128 bits.  In particular,
   this causes libgcc to contain __divdi3 instead of __divti3 etc.
   However, we allow this default to be re-defined on the command
   line, so that we can use the LIB2_SIDITI_CONV_FUNCS mechanism
   to get (in addition) TImode versions of some routines.  */
#ifndef LIBGCC2_UNITS_PER_WORD
#define LIBGCC2_UNITS_PER_WORD 4
#endif

#define POINTER_SIZE 32

#define PARM_BOUNDARY 128

#define STACK_BOUNDARY 128

/* We want it 8-byte aligned so we can properly use dual-issue
   instructions, which can only happen on an 8-byte aligned address. */
#define FUNCTION_BOUNDARY 64

/* We would like to allow a larger alignment for data objects (for DMA)
   but the aligned attribute is limited by BIGGEST_ALIGNMENT.  We don't
   define BIGGEST_ALIGNMENT as larger because it is used in other places
   and would end up wasting space.  (Is this still true?)  */
#define BIGGEST_ALIGNMENT 128

#define MINIMUM_ATOMIC_ALIGNMENT 128

/* Make all static objects 16-byte aligned.  This allows us to assume
   they are also padded to 16-bytes, which means we can use a single
   load or store instruction to access them.  Do the same for objects
   on the stack.  (Except a bug (?) allows some stack objects to be
   unaligned.)  */
#define DATA_ALIGNMENT(TYPE,ALIGN) ((ALIGN) > 128 ? (ALIGN) : 128)
#define CONSTANT_ALIGNMENT(TYPE,ALIGN) ((ALIGN) > 128 ? (ALIGN) : 128)
#define LOCAL_ALIGNMENT(TYPE,ALIGN) ((ALIGN) > 128 ? (ALIGN) : 128)

#define EMPTY_FIELD_BOUNDARY 32

#define STRICT_ALIGNMENT 1

/* symbol_ref's of functions are not aligned to 16 byte boundary. */
#define ALIGNED_SYMBOL_REF_P(X) \
	(GET_CODE (X) == SYMBOL_REF \
          && (SYMBOL_REF_FLAGS (X) & SYMBOL_FLAG_ALIGN1) == 0 \
	  && (! SYMBOL_REF_FUNCTION_P (X) \
	      || align_functions >= 16))

#define PCC_BITFIELD_TYPE_MATTERS 1

#define MAX_FIXED_MODE_SIZE 128

#define STACK_SAVEAREA_MODE(save_level) \
  (save_level == SAVE_FUNCTION ? VOIDmode \
    : save_level == SAVE_NONLOCAL ? SImode \
      : Pmode)

#define STACK_SIZE_MODE SImode


/* Type Layout */

#define INT_TYPE_SIZE 32

#define LONG_TYPE_SIZE 32

#define LONG_LONG_TYPE_SIZE 64

#define FLOAT_TYPE_SIZE 32

#define DOUBLE_TYPE_SIZE 64

#define LONG_DOUBLE_TYPE_SIZE 64

#define DEFAULT_SIGNED_CHAR 0

#define STDINT_LONG32 0


/* Register Basics */

/* 128-130 are special registers that never appear in assembly code. */
#define FIRST_PSEUDO_REGISTER 131

#define FIXED_REGISTERS {			    \
    1, 1, 0, 0, 0, 0, 0, 0, 0, 0, 0, 0, 0, 0, 0, 0, \
    0, 0, 0, 0, 0, 0, 0, 0, 0, 0, 0, 0, 0, 0, 0, 0, \
    0, 0, 0, 0, 0, 0, 0, 0, 0, 0, 0, 0, 0, 0, 0, 0, \
    0, 0, 0, 0, 0, 0, 0, 0, 0, 0, 0, 0, 0, 0, 0, 0, \
    0, 0, 0, 0, 0, 0, 0, 0, 0, 0, 0, 0, 0, 0, 0, 0, \
    0, 0, 0, 0, 0, 0, 0, 0, 0, 0, 0, 0, 0, 0, 0, 0, \
    0, 0, 0, 0, 0, 0, 0, 0, 0, 0, 0, 0, 0, 0, 0, 0, \
    0, 0, 0, 0, 0, 0, 0, 0, 0, 0, 0, 0, 0, 0, 0, 0, \
    1, 1, 1 \
}

#define CALL_USED_REGISTERS {			    \
    1, 1, 1, 1, 1, 1, 1, 1, 1, 1, 1, 1, 1, 1, 1, 1, \
    1, 1, 1, 1, 1, 1, 1, 1, 1, 1, 1, 1, 1, 1, 1, 1, \
    1, 1, 1, 1, 1, 1, 1, 1, 1, 1, 1, 1, 1, 1, 1, 1, \
    1, 1, 1, 1, 1, 1, 1, 1, 1, 1, 1, 1, 1, 1, 1, 1, \
    1, 1, 1, 1, 1, 1, 1, 1, 1, 1, 1, 1, 1, 1, 1, 1, \
    0, 0, 0, 0, 0, 0, 0, 0, 0, 0, 0, 0, 0, 0, 0, 0, \
    0, 0, 0, 0, 0, 0, 0, 0, 0, 0, 0, 0, 0, 0, 0, 0, \
    0, 0, 0, 0, 0, 0, 0, 0, 0, 0, 0, 0, 0, 0, 0, 0, \
    1, 1, 1 \
}


/* Values in Registers */

#define HARD_REGNO_NREGS(REGNO, MODE)   \
    ((GET_MODE_BITSIZE(MODE)+MAX_FIXED_MODE_SIZE-1)/MAX_FIXED_MODE_SIZE)

#define HARD_REGNO_MODE_OK(REGNO, MODE) 1

#define MODES_TIEABLE_P(MODE1, MODE2) \
  (GET_MODE_BITSIZE (MODE1) <= MAX_FIXED_MODE_SIZE \
   && GET_MODE_BITSIZE (MODE2) <= MAX_FIXED_MODE_SIZE)


/* Register Classes */

enum reg_class { 
   NO_REGS, 
   GENERAL_REGS,
   ALL_REGS,
   LIM_REG_CLASSES 
};

/* SPU is simple, it really only has one class of registers.  */
#define IRA_COVER_CLASSES { GENERAL_REGS, LIM_REG_CLASSES }

#define N_REG_CLASSES (int) LIM_REG_CLASSES

#define REG_CLASS_NAMES \
{  "NO_REGS", \
   "GENERAL_REGS", \
   "ALL_REGS" \
}

#define REG_CLASS_CONTENTS { \
    {0, 0, 0, 0, 0}, /* no regs */ \
    {0xffffffff, 0xffffffff, 0xffffffff, 0xffffffff, 0x3}, /* general regs */ \
    {0xffffffff, 0xffffffff, 0xffffffff, 0xffffffff, 0x3}} /* all regs */

#define REGNO_REG_CLASS(REGNO) (GENERAL_REGS)

#define BASE_REG_CLASS GENERAL_REGS

#define INDEX_REG_CLASS GENERAL_REGS

#define REGNO_OK_FOR_BASE_P(regno) \
   ((regno) < FIRST_PSEUDO_REGISTER || (regno > LAST_VIRTUAL_REGISTER && reg_renumber[regno] >= 0))

#define REGNO_OK_FOR_INDEX_P(regno)  \
   ((regno) < FIRST_PSEUDO_REGISTER || (regno > LAST_VIRTUAL_REGISTER && reg_renumber[regno] >= 0))

#define INT_REG_OK_FOR_INDEX_P(X,STRICT) \
	((!(STRICT) || REGNO_OK_FOR_INDEX_P (REGNO (X))))
#define INT_REG_OK_FOR_BASE_P(X,STRICT) \
	((!(STRICT) || REGNO_OK_FOR_BASE_P (REGNO (X))))

#define CLASS_MAX_NREGS(CLASS, MODE)	\
	((GET_MODE_SIZE (MODE) + UNITS_PER_WORD - 1) / UNITS_PER_WORD)

/* GCC assumes that modes are in the lowpart of a register, which is
   only true for SPU. */
#define CANNOT_CHANGE_MODE_CLASS(FROM, TO, CLASS) \
        ((GET_MODE_SIZE (FROM) > 4 || GET_MODE_SIZE (TO) > 4) \
	 && (GET_MODE_SIZE (FROM) < 16 || GET_MODE_SIZE (TO) < 16) \
	 && GET_MODE_SIZE (FROM) != GET_MODE_SIZE (TO))

#define REGISTER_TARGET_PRAGMAS() do {					\
c_register_addr_space ("__ea", ADDR_SPACE_EA);				\
targetm.resolve_overloaded_builtin = spu_resolve_overloaded_builtin;	\
}while (0);


/* Frame Layout */

#define STACK_GROWS_DOWNWARD

#define FRAME_GROWS_DOWNWARD 1

#define STARTING_FRAME_OFFSET (0)

#define STACK_POINTER_OFFSET 32

#define FIRST_PARM_OFFSET(FNDECL) (0)

#define DYNAMIC_CHAIN_ADDRESS(FP) plus_constant ((FP), -16)

#define RETURN_ADDR_RTX(COUNT,FP) (spu_return_addr (COUNT, FP))

/* Should this be defined?  Would it simplify our implementation. */
/* #define RETURN_ADDR_IN_PREVIOUS_FRAME */

#define INCOMING_RETURN_ADDR_RTX gen_rtx_REG(Pmode, LINK_REGISTER_REGNUM)

#define DWARF_FRAME_RETURN_COLUMN DWARF_FRAME_REGNUM (LINK_REGISTER_REGNUM)

#define ARG_POINTER_CFA_OFFSET(FNDECL) \
  (crtl->args.pretend_args_size - STACK_POINTER_OFFSET)


/* Stack Checking */

/* We store the Available Stack Size in the second slot of the stack
   register.   We emit stack checking code during the prologue.  */
#define STACK_CHECK_BUILTIN 1


/* Frame Registers, and other registers */

#define STACK_POINTER_REGNUM 1

/* Will be eliminated. */
#define FRAME_POINTER_REGNUM 128

/* This is not specified in any ABI, so could be set to anything. */
#define HARD_FRAME_POINTER_REGNUM 127

/* Will be eliminated. */
#define ARG_POINTER_REGNUM 129

#define STATIC_CHAIN_REGNUM 2

#define LINK_REGISTER_REGNUM 0

/* Used to keep track of instructions that have clobbered the hint
 * buffer.  Users can also specify it in inline asm. */
#define HBR_REGNUM 130

#define MAX_REGISTER_ARGS    72
#define FIRST_ARG_REGNUM     3
#define LAST_ARG_REGNUM      (FIRST_ARG_REGNUM + MAX_REGISTER_ARGS - 1)

#define MAX_REGISTER_RETURN  72
#define FIRST_RETURN_REGNUM  3
#define LAST_RETURN_REGNUM   (FIRST_RETURN_REGNUM + MAX_REGISTER_RETURN - 1)


/* Elimination */

#define ELIMINABLE_REGS  \
  {{ARG_POINTER_REGNUM,	 STACK_POINTER_REGNUM},				\
  {ARG_POINTER_REGNUM,	 HARD_FRAME_POINTER_REGNUM},			\
  {FRAME_POINTER_REGNUM, STACK_POINTER_REGNUM},				\
  {FRAME_POINTER_REGNUM, HARD_FRAME_POINTER_REGNUM}}

#define INITIAL_ELIMINATION_OFFSET(FROM, TO, OFFSET) \
  ((OFFSET) = spu_initial_elimination_offset((FROM),(TO)))


/* Stack Arguments */

#define ACCUMULATE_OUTGOING_ARGS 1

#define REG_PARM_STACK_SPACE(FNDECL) 0

#define OUTGOING_REG_PARM_STACK_SPACE(FNTYPE) 1


/* Register Arguments */

#define CUMULATIVE_ARGS int

#define INIT_CUMULATIVE_ARGS(CUM,FNTYPE,LIBNAME,FNDECL,N_NAMED_ARGS) \
		((CUM) = 0)

/* The SPU ABI wants 32/64-bit types at offset 0 in the quad-word on the
   stack.  8/16-bit types should be at offsets 3/2 respectively.  */
#define FUNCTION_ARG_OFFSET(MODE, TYPE)					\
(((TYPE) && INTEGRAL_TYPE_P (TYPE) && GET_MODE_SIZE (MODE) < 4)		\
 ? (4 - GET_MODE_SIZE (MODE))						\
 : 0)

#define FUNCTION_ARG_PADDING(MODE,TYPE) upward

#define PAD_VARARGS_DOWN 0

#define FUNCTION_ARG_REGNO_P(N) ((N) >= (FIRST_ARG_REGNUM) && (N) <= (LAST_ARG_REGNUM))

/* Scalar Return */

#define FUNCTION_VALUE(VALTYPE, FUNC) \
        (spu_function_value((VALTYPE),(FUNC)))

#define LIBCALL_VALUE(MODE) gen_rtx_REG (MODE, FIRST_RETURN_REGNUM)

#define FUNCTION_VALUE_REGNO_P(N) ((N) >= (FIRST_RETURN_REGNUM) && (N) <= (LAST_RETURN_REGNUM))


/* Machine-specific symbol_ref flags.  */
#define SYMBOL_FLAG_ALIGN1	(SYMBOL_FLAG_MACH_DEP << 0)

/* Aggregate Return */

#define DEFAULT_PCC_STRUCT_RETURN 0


/* Function Entry */

#define EXIT_IGNORE_STACK 0

#define EPILOGUE_USES(REGNO) ((REGNO)==1 ? 1 : 0)


/* Profiling */

#define FUNCTION_PROFILER(FILE, LABELNO)  \
  spu_function_profiler ((FILE), (LABELNO));

#define NO_PROFILE_COUNTERS 1

#define PROFILE_BEFORE_PROLOGUE 1


/* Trampolines */

#define TRAMPOLINE_SIZE (TARGET_LARGE_MEM ? 20 : 16)

#define TRAMPOLINE_ALIGNMENT 128

/* Addressing Modes */

#define CONSTANT_ADDRESS_P(X)   spu_constant_address_p(X)

#define MAX_REGS_PER_ADDRESS 2

#define LEGITIMATE_CONSTANT_P(X) spu_legitimate_constant_p(X)


/* Costs */

#define BRANCH_COST(speed_p, predictable_p) spu_branch_cost

#define SLOW_BYTE_ACCESS 0

#define MOVE_RATIO(speed) ((speed)? 32 : 4)

#define NO_FUNCTION_CSE


/* Sections */

#define TEXT_SECTION_ASM_OP ".text"

#define DATA_SECTION_ASM_OP ".data"

#define JUMP_TABLES_IN_TEXT_SECTION 1


/* PIC */
#define PIC_OFFSET_TABLE_REGNUM 126


/* File Framework */

#define ASM_APP_ON ""

#define ASM_APP_OFF ""


/* Uninitialized Data */
#define ASM_OUTPUT_COMMON(FILE, NAME, SIZE, ROUNDED)  \
( fputs (".comm ", (FILE)),			\
  assemble_name ((FILE), (NAME)),		\
  fprintf ((FILE), ",%d\n", (ROUNDED)))

#define ASM_OUTPUT_LOCAL(FILE, NAME, SIZE, ROUNDED)  \
( fputs (".lcomm ", (FILE)),			\
  assemble_name ((FILE), (NAME)),		\
  fprintf ((FILE), ",%d\n", (ROUNDED)))


/* Label Output */
#define ASM_OUTPUT_LABEL(FILE,NAME)	\
  do { assemble_name (FILE, NAME); fputs (":\n", FILE); } while (0)

#define ASM_OUTPUT_LABELREF(FILE, NAME) \
  asm_fprintf (FILE, "%U%s", default_strip_name_encoding (NAME))

#define ASM_OUTPUT_SYMBOL_REF(FILE, X) \
  do							\
    {							\
      tree decl;					\
      assemble_name (FILE, XSTR ((X), 0));		\
      if ((decl = SYMBOL_REF_DECL ((X))) != 0		\
	  && TREE_CODE (decl) == VAR_DECL		\
	  && TYPE_ADDR_SPACE (TREE_TYPE (decl)))	\
	fputs ("@ppu", FILE);				\
    } while (0)


/* Instruction Output */
#define REGISTER_NAMES \
{"$lr", "$sp", "$2", "$3", "$4", "$5", "$6", "$7", "$8", "$9", "$10", "$11", "$12", "$13", "$14", "$15", \
 "$16", "$17", "$18", "$19", "$20", "$21", "$22", "$23", "$24", "$25", "$26", "$27", "$28", "$29", "$30", "$31", \
 "$32", "$33", "$34", "$35", "$36", "$37", "$38", "$39", "$40", "$41", "$42", "$43", "$44", "$45", "$46", "$47", \
 "$48", "$49", "$50", "$51", "$52", "$53", "$54", "$55", "$56", "$57", "$58", "$59", "$60", "$61", "$62", "$63", \
 "$64", "$65", "$66", "$67", "$68", "$69", "$70", "$71", "$72", "$73", "$74", "$75", "$76", "$77", "$78", "$79", \
 "$80", "$81", "$82", "$83", "$84", "$85", "$86", "$87", "$88", "$89", "$90", "$91", "$92", "$93", "$94", "$95", \
 "$96", "$97", "$98", "$99", "$100", "$101", "$102", "$103", "$104", "$105", "$106", "$107", "$108", "$109", "$110", "$111", \
 "$112", "$113", "$114", "$115", "$116", "$117", "$118", "$119", "$120", "$121", "$122", "$123", "$124", "$125", "$126", "$127", \
 "$vfp", "$vap", "hbr" \
}

#define PRINT_OPERAND(FILE, X, CODE)  print_operand(FILE, X, CODE)

#define PRINT_OPERAND_ADDRESS(FILE, ADDR)  \
 print_operand_address (FILE, ADDR)

#define LOCAL_LABEL_PREFIX "."

#define USER_LABEL_PREFIX ""

#define ASM_COMMENT_START "#"


/* Dispatch Tables */

#define ASM_OUTPUT_ADDR_DIFF_ELT(FILE, BODY, VALUE, REL)  \
  fprintf (FILE, "\t.word .L%d-.L%d\n", VALUE, REL)

#define ASM_OUTPUT_ADDR_VEC_ELT(FILE, VALUE)  \
  fprintf (FILE, "\t.word .L%d\n", VALUE)


/* Alignment Output */

#define ASM_OUTPUT_ALIGN(FILE,LOG)  \
  do { if (LOG!=0) fprintf (FILE, "\t.align\t%d\n", (LOG)); } while (0)


/* Misc */

#define CASE_VECTOR_MODE SImode

#define MOVE_MAX 16 

#define TRULY_NOOP_TRUNCATION(OUTPREC, INPREC) ((INPREC) <= 32 && (OUTPREC) <= (INPREC))

#define STORE_FLAG_VALUE -1

#define Pmode SImode

#define FUNCTION_MODE QImode

#define NO_IMPLICIT_EXTERN_C 1

/* Canonicalize a comparison from one we don't have to one we do have.  */
#define CANONICALIZE_COMPARISON(CODE,OP0,OP1) \
  do {                                                                    \
    if (((CODE) == LE || (CODE) == LT || (CODE) == LEU || (CODE) == LTU)) \
      {                                                                   \
        rtx tem = (OP0);                                                  \
        (OP0) = (OP1);                                                    \
        (OP1) = tem;                                                      \
        (CODE) = swap_condition (CODE);                                   \
      }                                                                   \
  } while (0)


/* Address spaces.  */
#define ADDR_SPACE_EA	1


/* Builtins.  */

enum spu_builtin_type
{
  B_INSN,
  B_JUMP,
  B_BISLED,
  B_CALL,
  B_HINT,
  B_OVERLOAD,
  B_INTERNAL
};

<<<<<<< HEAD
struct GTY(()) spu_builtin_description
=======
struct spu_builtin_description
>>>>>>> 03d20231
{
  int fcode;
  int icode;
  const char *name;
  enum spu_builtin_type type;

  /* The first element of parm is always the return type.  The rest
     are a zero terminated list of parameters.  */
  int parm[5];
<<<<<<< HEAD

  tree fndecl;
=======
>>>>>>> 03d20231
};

extern struct spu_builtin_description spu_builtins[];
<|MERGE_RESOLUTION|>--- conflicted
+++ resolved
@@ -1,8 +1,4 @@
-<<<<<<< HEAD
-/* Copyright (C) 2006, 2007, 2008, 2009 Free Software Foundation, Inc.
-=======
 /* Copyright (C) 2006, 2007, 2008, 2009, 2010 Free Software Foundation, Inc.
->>>>>>> 03d20231
 
    This file is free software; you can redistribute it and/or modify it under
    the terms of the GNU General Public License as published by the Free
@@ -581,11 +577,7 @@
   B_INTERNAL
 };
 
-<<<<<<< HEAD
-struct GTY(()) spu_builtin_description
-=======
 struct spu_builtin_description
->>>>>>> 03d20231
 {
   int fcode;
   int icode;
@@ -595,11 +587,6 @@
   /* The first element of parm is always the return type.  The rest
      are a zero terminated list of parameters.  */
   int parm[5];
-<<<<<<< HEAD
-
-  tree fndecl;
-=======
->>>>>>> 03d20231
 };
 
 extern struct spu_builtin_description spu_builtins[];
