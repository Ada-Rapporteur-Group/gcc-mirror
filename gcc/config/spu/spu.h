--- conflicted
+++ resolved
@@ -147,6 +147,12 @@
 
 #define STDINT_LONG32 0
 
+/* Type used for ptrdiff_t, as a string used in a declaration.  */
+#define PTRDIFF_TYPE "long int"
+
+/* Type used for size_t, as a string used in a declaration.  */
+#define SIZE_TYPE "long unsigned int"
+
  
 /* Register Basics */
@@ -435,33 +441,6 @@
 
 #define MAX_REGS_PER_ADDRESS 2
 
-<<<<<<< HEAD
-#ifdef REG_OK_STRICT
-# define REG_OK_STRICT_FLAG 1
-#else
-# define REG_OK_STRICT_FLAG 0
-#endif
-
-#define GO_IF_LEGITIMATE_ADDRESS(MODE, X, ADDR)			\
-    { if (spu_legitimate_address (MODE, X, REG_OK_STRICT_FLAG,	\
-				  ADDR_SPACE_GENERIC))		\
-	goto ADDR;						\
-    }
-
-#define LEGITIMIZE_ADDRESS(X,OLDX,MODE,WIN)			\
-  {  rtx result = spu_legitimize_address (X, OLDX, MODE,	\
-					  ADDR_SPACE_GENERIC);	\
-     if (result != NULL_RTX)					\
-       {							\
-	 (X) = result;						\
-	 goto WIN;						\
-       }							\
-  }
-
-#define GO_IF_MODE_DEPENDENT_ADDRESS(ADDR,LABEL)
-
-=======
->>>>>>> cf0e6fff
 #define LEGITIMATE_CONSTANT_P(X) spu_legitimate_constant_p(X)
 
 @@ -663,12 +642,6 @@
       }                                                                   \
   } while (0)
 
-<<<<<<< HEAD
-/* These are set by the cmp patterns and used while expanding
-   conditional branches. */
-extern GTY(()) rtx spu_compare_op0;
-extern GTY(()) rtx spu_compare_op1;
-
 /* Address spaces */
 #define ADDR_SPACE_GENERIC	0
 #define ADDR_SPACE_EA		1
@@ -676,10 +649,8 @@
 
 /* Named address space keywords.  */
 #define TARGET_ADDR_SPACE_KEYWORDS  ADDR_SPACE_KEYWORD("__ea", ADDR_SPACE_EA)
-=======
 
 /* Builtins.  */
-
 enum spu_builtin_type
 {
   B_INSN,
@@ -705,5 +676,4 @@
   tree fndecl;
 };
 
-extern struct spu_builtin_description spu_builtins[];
->>>>>>> cf0e6fff
+extern struct spu_builtin_description spu_builtins[];