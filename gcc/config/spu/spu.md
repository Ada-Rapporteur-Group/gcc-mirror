<<<<<<< HEAD
;; Copyright (C) 2006, 2007, 2008, 2009 Free Software Foundation, Inc.
=======
;; Copyright (C) 2006, 2007, 2008, 2009, 2010 Free Software Foundation, Inc.
>>>>>>> 03d20231

;; This file is free software; you can redistribute it and/or modify it under
;; the terms of the GNU General Public License as published by the Free
;; Software Foundation; either version 3 of the License, or (at your option) 
;; any later version.

;; This file is distributed in the hope that it will be useful, but WITHOUT
;; ANY WARRANTY; without even the implied warranty of MERCHANTABILITY or
;; FITNESS FOR A PARTICULAR PURPOSE.  See the GNU General Public License
;; for more details.

;; You should have received a copy of the GNU General Public License
;; along with GCC; see the file COPYING3.  If not see
;; <http://www.gnu.org/licenses/>.

;;- See file "rtl.def" for documentation on define_insn, match_*, et. al.


;; Define an insn type attribute.  This is used in function unit delay
;; computations.
;; multi0 is a multiple insn rtl whose first insn is in pipe0
;; multi1 is a multiple insn rtl whose first insn is in pipe1
(define_attr "type" "fx2,shuf,fx3,load,store,br,spr,lnop,nop,fxb,fp6,fp7,fpd,iprefetch,multi0,multi1,hbr,convert"
  (const_string "fx2"))

;; Length (in bytes).
(define_attr "length" ""
		(const_int 4))

(define_attr "tune" "cell,celledp" (const (symbol_ref "spu_tune")))
;; Processor type -- this attribute must exactly match the processor_type
;; enumeration in spu.h.

(define_attr "cpu" "spu"
  (const (symbol_ref "spu_cpu_attr")))

; (define_function_unit NAME MULTIPLICITY SIMULTANEITY
;			TEST READY-DELAY ISSUE-DELAY [CONFLICT-LIST])

(define_cpu_unit "pipe0,pipe1,fp,ls")

(define_insn_reservation "NOP" 1 (eq_attr "type" "nop")
    "pipe0")

(define_insn_reservation "FX2" 2 (eq_attr "type" "fx2")
    "pipe0, nothing")

(define_insn_reservation "FX3" 4 (eq_attr "type" "fx3,fxb")
    "pipe0, nothing*3")

(define_insn_reservation "FP6" 6 (eq_attr "type" "fp6")
    "pipe0 + fp, nothing*5")

(define_insn_reservation "FP7" 7 (eq_attr "type" "fp7")
    "pipe0, fp, nothing*5")

;; The behavior of the double precision is that both pipes stall
;; for 6 cycles and the rest of the operation pipelines for
;; 7 cycles.  The simplest way to model this is to simply ignore
;; the 6 cyle stall.
(define_insn_reservation "FPD" 7 
  (and (eq_attr "tune" "cell")
       (eq_attr "type" "fpd"))
    "pipe0 + pipe1, fp, nothing*5")

;; Tune for CELLEDP, 9 cycles, dual-issuable, fully pipelined
(define_insn_reservation "FPD_CELLEDP" 9
  (and (eq_attr "tune" "celledp")
       (eq_attr "type" "fpd"))
  "pipe0 + fp, nothing*8")

(define_insn_reservation "LNOP" 1 (eq_attr "type" "lnop")
    "pipe1")

(define_insn_reservation "STORE" 1 (eq_attr "type" "store")
    "pipe1 + ls")

(define_insn_reservation "IPREFETCH" 1 (eq_attr "type" "iprefetch")
    "pipe1 + ls")

(define_insn_reservation "SHUF" 4 (eq_attr "type" "shuf,br,spr")
    "pipe1, nothing*3")

(define_insn_reservation "LOAD" 6 (eq_attr "type" "load")
    "pipe1 + ls, nothing*5")

(define_insn_reservation "HBR" 18 (eq_attr "type" "hbr")
    "pipe1, nothing*15")

(define_insn_reservation "MULTI0" 4 (eq_attr "type" "multi0")
    "pipe0+pipe1, nothing*3")

(define_insn_reservation "MULTI1" 4 (eq_attr "type" "multi1")
    "pipe1, nothing*3")

(define_insn_reservation "CONVERT" 0 (eq_attr "type" "convert")
    "nothing")

;; Force pipe0 to occur before pipe 1 in a cycle.
(absence_set "pipe0" "pipe1")


(define_constants [
 (UNSPEC_BLOCKAGE	0)
 (UNSPEC_IPREFETCH	1)
 (UNSPEC_FREST		2)
 (UNSPEC_FRSQEST	3)
 (UNSPEC_FI		4)
 (UNSPEC_EXTEND_CMP	5)
 (UNSPEC_CG		6)
 (UNSPEC_CGX		7)
 (UNSPEC_ADDX		8)
 (UNSPEC_BG		9)
 (UNSPEC_BGX		10)
 (UNSPEC_SFX		11)
 (UNSPEC_FSM		12)
 (UNSPEC_HBR		13)
 (UNSPEC_LNOP		14)
 (UNSPEC_NOP		15)
 (UNSPEC_CONVERT	16)
 (UNSPEC_SELB		17)
 (UNSPEC_SHUFB		18)
 (UNSPEC_CPAT		19)
 (UNSPEC_SYNC		20)
 (UNSPEC_CNTB		21)
 (UNSPEC_SUMB		22)
 (UNSPEC_FSMB           23)
 (UNSPEC_FSMH           24)
 (UNSPEC_GBB            25)
 (UNSPEC_GBH            26)
 (UNSPEC_GB             27)
 (UNSPEC_AVGB           28)
 (UNSPEC_ABSDB          29)
 (UNSPEC_ORX            30)
 (UNSPEC_HEQ            31)
 (UNSPEC_HGT            32)
 (UNSPEC_HLGT           33)
 (UNSPEC_STOP           38)
 (UNSPEC_STOPD          39)
 (UNSPEC_SET_INTR       40)
 (UNSPEC_FSCRRD         42)
 (UNSPEC_FSCRWR         43)
 (UNSPEC_MFSPR          44)
 (UNSPEC_MTSPR          45)
 (UNSPEC_RDCH           46)
 (UNSPEC_RCHCNT         47)
 (UNSPEC_WRCH           48)
 (UNSPEC_SPU_REALIGN_LOAD 49)
 (UNSPEC_SPU_MASK_FOR_LOAD 50)
 (UNSPEC_DFTSV		 51)
 (UNSPEC_FLOAT_EXTEND	 52)
 (UNSPEC_FLOAT_TRUNCATE	 53)
 (UNSPEC_SP_SET         54)
 (UNSPEC_SP_TEST        55) 
])

(include "predicates.md")
(include "constraints.md")


;; Mode iterators

(define_mode_iterator ALL [QI V16QI
			HI V8HI
			SI V4SI
			DI V2DI
			TI
                        SF V4SF
                        DF V2DF])

; Everything except DI and TI which are handled separately because
; they need different constraints to correctly test VOIDmode constants
(define_mode_iterator MOV [QI V16QI
			HI V8HI
			SI V4SI
			V2DI
                        SF V4SF
                        DF V2DF])

(define_mode_iterator QHSI  [QI HI SI])
(define_mode_iterator QHSDI  [QI HI SI DI])
(define_mode_iterator DTI  [DI TI])

(define_mode_iterator VINT [QI V16QI
			 HI V8HI
			 SI V4SI
			 DI V2DI
			 TI])

(define_mode_iterator VQHSI [QI V16QI
			  HI V8HI
			  SI V4SI])

(define_mode_iterator VHSI [HI V8HI
			 SI V4SI])

(define_mode_iterator VSDF [SF V4SF
                         DF V2DF])

(define_mode_iterator VSI [SI V4SI])
(define_mode_iterator VDI [DI V2DI])
(define_mode_iterator VSF [SF V4SF])
(define_mode_iterator VDF [DF V2DF])

(define_mode_iterator VCMP [V16QI
			 V8HI
			 V4SI
                         V4SF
                         V2DF])

(define_mode_iterator VCMPU [V16QI
			  V8HI
			  V4SI])

(define_mode_attr v	 [(V8HI  "v") (V4SI  "v")
			  (HI    "") (SI    "")])

(define_mode_attr bh  [(QI "b")  (V16QI "b")
		       (HI "h")  (V8HI "h")
		       (SI "")   (V4SI "")])

(define_mode_attr d   [(SF "")   (V4SF "")
                       (DF "d")  (V2DF "d")])
(define_mode_attr d6  [(SF "6")  (V4SF "6")
                       (DF "d")  (V2DF "d")])

(define_mode_attr f2i [(SF "si") (V4SF "v4si")
                       (DF "di") (V2DF "v2di")])
(define_mode_attr F2I [(SF "SI") (V4SF "V4SI")
                       (DF "DI") (V2DF "V2DI")])
(define_mode_attr i2f [(SI "sf") (V4SI "v4sf")
                       (DI "df") (V2DI "v2df")])
(define_mode_attr I2F [(SI "SF") (V4SI "V4SF")
                       (DI "DF") (V2DI "V2DF")])

(define_mode_attr DF2I [(DF "SI") (V2DF "V2DI")])

(define_mode_attr umask  [(HI "f")  (V8HI "f")
		          (SI "g")  (V4SI "g")])
(define_mode_attr nmask  [(HI "F")  (V8HI "F")
		          (SI "G")  (V4SI "G")])

;; Used for carry and borrow instructions.
(define_mode_iterator CBOP  [SI DI V4SI V2DI])

;; Used in vec_set and vec_extract
(define_mode_iterator V [V2DI V4SI V8HI V16QI V2DF V4SF])
(define_mode_attr inner  [(V16QI "QI")
			  (V8HI  "HI")
			  (V4SI  "SI")
			  (V2DI  "DI")
			  (V4SF  "SF")
			  (V2DF  "DF")])
(define_mode_attr vmult  [(V16QI "1")
			  (V8HI  "2")
			  (V4SI  "4")
			  (V2DI  "8")
			  (V4SF  "4")
			  (V2DF  "8")])
(define_mode_attr voff   [(V16QI "13")
			  (V8HI  "14")
			  (V4SI  "0")
			  (V2DI  "0")
			  (V4SF  "0")
			  (V2DF  "0")])


;; mov

(define_expand "mov<mode>"
  [(set (match_operand:ALL 0 "nonimmediate_operand" "")
	(match_operand:ALL 1 "general_operand" ""))]
  ""
  {
    if (spu_expand_mov(operands, <MODE>mode))
      DONE;
  })

(define_split 
  [(set (match_operand 0 "spu_reg_operand")
	(match_operand 1 "immediate_operand"))]

  ""
  [(set (match_dup 0)
	(high (match_dup 1)))
   (set (match_dup 0)
	(lo_sum (match_dup 0)
	        (match_dup 1)))]
  {
    if (spu_split_immediate (operands))
      DONE;
    FAIL;
  })

(define_insn "pic"
  [(set (match_operand:SI 0 "spu_reg_operand" "=r")
	(match_operand:SI 1 "immediate_operand" "s"))
   (use (const_int 0))]
  "flag_pic"
  "ila\t%0,%%pic(%1)")

;; Whenever a function generates the 'pic' pattern above we need to
;; load the pic_offset_table register.
;; GCC doesn't deal well with labels in the middle of a block so we
;; hardcode the offsets in the asm here.
(define_insn "load_pic_offset"
  [(set (match_operand:SI 0 "spu_reg_operand" "=r")
	(unspec:SI [(const_int 0)] 0))
   (set (match_operand:SI 1 "spu_reg_operand" "=r")
	(unspec:SI [(const_int 0)] 0))]
  "flag_pic"
  "ila\t%1,.+8\;brsl\t%0,4"
  [(set_attr "length" "8")
   (set_attr "type" "multi0")])


;; move internal

(define_insn "_mov<mode>"
  [(set (match_operand:MOV 0 "spu_dest_operand" "=r,r,r,r,r,m")
	(match_operand:MOV 1 "spu_mov_operand" "r,A,f,j,m,r"))]
  "register_operand(operands[0], <MODE>mode)
   || register_operand(operands[1], <MODE>mode)"
  "@
   ori\t%0,%1,0
   il%s1\t%0,%S1
   fsmbi\t%0,%S1
   c%s1d\t%0,%S1($sp)
   lq%p1\t%0,%1
   stq%p0\t%1,%0"
  [(set_attr "type" "fx2,fx2,shuf,shuf,load,store")])

(define_insn "low_<mode>"
  [(set (match_operand:VSI 0 "spu_reg_operand" "=r")
	(lo_sum:VSI (match_operand:VSI 1 "spu_reg_operand" "0")
		    (match_operand:VSI 2 "immediate_operand" "i")))]
  ""
  "iohl\t%0,%2@l")

(define_insn "_movdi"
  [(set (match_operand:DI 0 "spu_dest_operand" "=r,r,r,r,r,m")
	(match_operand:DI 1 "spu_mov_operand" "r,a,f,k,m,r"))]
  "register_operand(operands[0], DImode)
   || register_operand(operands[1], DImode)"
  "@
   ori\t%0,%1,0
   il%d1\t%0,%D1
   fsmbi\t%0,%D1
   c%d1d\t%0,%D1($sp)
   lq%p1\t%0,%1
   stq%p0\t%1,%0"
  [(set_attr "type" "fx2,fx2,shuf,shuf,load,store")])

(define_insn "_movti"
  [(set (match_operand:TI 0 "spu_dest_operand" "=r,r,r,r,r,m")
	(match_operand:TI 1 "spu_mov_operand" "r,U,f,l,m,r"))]
  "register_operand(operands[0], TImode)
   || register_operand(operands[1], TImode)"
  "@
   ori\t%0,%1,0
   il%t1\t%0,%T1
   fsmbi\t%0,%T1
   c%t1d\t%0,%T1($sp)
   lq%p1\t%0,%1
   stq%p0\t%1,%0"
  [(set_attr "type" "fx2,fx2,shuf,shuf,load,store")])

(define_split
  [(set (match_operand 0 "spu_reg_operand")
	(match_operand 1 "memory_operand"))]
  "GET_MODE_SIZE (GET_MODE (operands[0])) < 16
   && GET_MODE(operands[0]) == GET_MODE(operands[1])
   && !reload_in_progress && !reload_completed" 
  [(set (match_dup 0)
	(match_dup 1))]
  { if (spu_split_load(operands))
      DONE;
  })

(define_split
  [(set (match_operand 0 "memory_operand")
	(match_operand 1 "spu_reg_operand"))]
  "GET_MODE_SIZE (GET_MODE (operands[0])) < 16
   && GET_MODE(operands[0]) == GET_MODE(operands[1])
   && !reload_in_progress && !reload_completed" 
  [(set (match_dup 0)
	(match_dup 1))]
  { if (spu_split_store(operands))
      DONE;
  })
;; Operand 3 is the number of bytes. 1:b 2:h 4:w 8:d

(define_expand "cpat"
  [(set (match_operand:TI 0 "spu_reg_operand" "=r,r")
	(unspec:TI [(match_operand:SI 1 "spu_reg_operand" "r,r")
		    (match_operand:SI 2 "spu_nonmem_operand" "r,n")
		    (match_operand:SI 3 "immediate_operand" "i,i")] UNSPEC_CPAT))]
  ""
  {
    rtx x = gen_cpat_const (operands);
    if (x)
      {
        emit_move_insn (operands[0], x);
        DONE;
      }
  })

(define_insn "_cpat"
  [(set (match_operand:TI 0 "spu_reg_operand" "=r,r")
	(unspec:TI [(match_operand:SI 1 "spu_reg_operand" "r,r")
		    (match_operand:SI 2 "spu_nonmem_operand" "r,n")
		    (match_operand:SI 3 "immediate_operand" "i,i")] UNSPEC_CPAT))]
  ""
  "@
   c%M3x\t%0,%1,%2
   c%M3d\t%0,%C2(%1)"
  [(set_attr "type" "shuf")])

(define_split
  [(set (match_operand:TI 0 "spu_reg_operand")
	(unspec:TI [(match_operand:SI 1 "spu_nonmem_operand")
		    (match_operand:SI 2 "immediate_operand")
		    (match_operand:SI 3 "immediate_operand")] UNSPEC_CPAT))]
  ""
  [(set (match_dup:TI 0)
        (match_dup:TI 4))]
  {
    operands[4] = gen_cpat_const (operands);
    if (!operands[4])
      FAIL;
  })

;; extend

(define_insn "extendqihi2"
  [(set (match_operand:HI 0 "spu_reg_operand" "=r")
	(sign_extend:HI (match_operand:QI 1 "spu_reg_operand" "r")))]
  ""
  "xsbh\t%0,%1")

(define_insn "extendhisi2"
  [(set (match_operand:SI 0 "spu_reg_operand" "=r")
	(sign_extend:SI (match_operand:HI 1 "spu_reg_operand" "r")))]
  ""
  "xshw\t%0,%1")

(define_expand "extendsidi2"
  [(set (match_dup:DI 2)
	(zero_extend:DI (match_operand:SI 1 "spu_reg_operand" "")))
   (set (match_operand:DI 0 "spu_reg_operand" "")
	(sign_extend:DI (vec_select:SI (match_dup:V2SI 3)
				       (parallel [(const_int 1)]))))]
  ""
  {
    operands[2] = gen_reg_rtx (DImode);
    operands[3] = spu_gen_subreg (V2SImode, operands[2]);
  })

(define_insn "xswd"
  [(set (match_operand:DI 0 "spu_reg_operand" "=r")
	(sign_extend:DI
	  (vec_select:SI
	    (match_operand:V2SI 1 "spu_reg_operand" "r")
	    (parallel [(const_int 1) ]))))]
  ""
  "xswd\t%0,%1");

;; By splitting this late we don't allow much opportunity for sharing of
;; constants.  That's ok because this should really be optimized away.
(define_insn_and_split "extend<mode>ti2"
  [(set (match_operand:TI 0 "register_operand" "")
	(sign_extend:TI (match_operand:QHSDI 1 "register_operand" "")))]
  ""
  "#"
  ""
  [(set (match_dup:TI 0)
	(sign_extend:TI (match_dup:QHSDI 1)))]
  {
    spu_expand_sign_extend(operands);
    DONE;
  })


;; zero_extend

(define_insn "zero_extendqihi2"
  [(set (match_operand:HI 0 "spu_reg_operand" "=r")
	(zero_extend:HI (match_operand:QI 1 "spu_reg_operand" "r")))]
  ""
  "andi\t%0,%1,0x00ff")

(define_insn "zero_extendqisi2"
  [(set (match_operand:SI 0 "spu_reg_operand" "=r")
	(zero_extend:SI (match_operand:QI 1 "spu_reg_operand" "r")))]
  ""
  "andi\t%0,%1,0x00ff")

(define_expand "zero_extendhisi2"
  [(set (match_operand:SI 0 "spu_reg_operand" "=r")
	(zero_extend:SI (match_operand:HI 1 "spu_reg_operand" "r")))
   (clobber (match_scratch:SI 2 "=&r"))]
  ""
  {
    rtx mask = gen_reg_rtx (SImode);
    rtx op1 = simplify_gen_subreg (SImode, operands[1], HImode, 0);
    emit_move_insn (mask, GEN_INT (0xffff));
    emit_insn (gen_andsi3(operands[0], op1, mask));
    DONE;
  })
  
(define_insn "zero_extendsidi2"
  [(set (match_operand:DI 0 "spu_reg_operand" "=r")
	(zero_extend:DI (match_operand:SI 1 "spu_reg_operand" "r")))]
  ""
  "rotqmbyi\t%0,%1,-4"
  [(set_attr "type" "shuf")])

(define_insn "zero_extendqiti2"
  [(set (match_operand:TI 0 "spu_reg_operand" "=r")
	(zero_extend:TI (match_operand:QI 1 "spu_reg_operand" "r")))]
  ""
  "andi\t%0,%1,0x00ff\;rotqmbyi\t%0,%0,-12"
  [(set_attr "type" "multi0")
   (set_attr "length" "8")])

(define_insn "zero_extendhiti2"
  [(set (match_operand:TI 0 "spu_reg_operand" "=r")
	(zero_extend:TI (match_operand:HI 1 "spu_reg_operand" "r")))]
  ""
  "shli\t%0,%1,16\;rotqmbyi\t%0,%0,-14"
  [(set_attr "type" "multi1")
   (set_attr "length" "8")])

(define_insn "zero_extendsiti2"
  [(set (match_operand:TI 0 "spu_reg_operand" "=r")
	(zero_extend:TI (match_operand:SI 1 "spu_reg_operand" "r")))]
  ""
  "rotqmbyi\t%0,%1,-12"
  [(set_attr "type" "shuf")])

(define_insn "zero_extendditi2"
  [(set (match_operand:TI 0 "spu_reg_operand" "=r")
	(zero_extend:TI (match_operand:DI 1 "spu_reg_operand" "r")))]
  ""
  "rotqmbyi\t%0,%1,-8"
  [(set_attr "type" "shuf")])


;; trunc

(define_insn "truncdiqi2"
  [(set (match_operand:QI 0 "spu_reg_operand" "=r")
	(truncate:QI (match_operand:DI 1 "spu_reg_operand" "r")))]
  ""
  "shlqbyi\t%0,%1,4"
  [(set_attr "type" "shuf")])

(define_insn "truncdihi2"
  [(set (match_operand:HI 0 "spu_reg_operand" "=r")
	(truncate:HI (match_operand:DI 1 "spu_reg_operand" "r")))]
  ""
  "shlqbyi\t%0,%1,4"
  [(set_attr "type" "shuf")])

(define_insn "truncdisi2"
  [(set (match_operand:SI 0 "spu_reg_operand" "=r")
	(truncate:SI (match_operand:DI 1 "spu_reg_operand" "r")))]
  ""
  "shlqbyi\t%0,%1,4"
  [(set_attr "type" "shuf")])

(define_insn "trunctiqi2"
  [(set (match_operand:QI 0 "spu_reg_operand" "=r")
	(truncate:QI (match_operand:TI 1 "spu_reg_operand" "r")))]
  ""
  "shlqbyi\t%0,%1,12"
  [(set_attr "type" "shuf")])

(define_insn "trunctihi2"
  [(set (match_operand:HI 0 "spu_reg_operand" "=r")
	(truncate:HI (match_operand:TI 1 "spu_reg_operand" "r")))]
  ""
  "shlqbyi\t%0,%1,12"
  [(set_attr "type" "shuf")])

(define_insn "trunctisi2"
  [(set (match_operand:SI 0 "spu_reg_operand" "=r")
	(truncate:SI (match_operand:TI 1 "spu_reg_operand" "r")))]
  ""
  "shlqbyi\t%0,%1,12"
  [(set_attr "type" "shuf")])

(define_insn "trunctidi2"
  [(set (match_operand:DI 0 "spu_reg_operand" "=r")
	(truncate:DI (match_operand:TI 1 "spu_reg_operand" "r")))]
  ""
  "shlqbyi\t%0,%1,8"
  [(set_attr "type" "shuf")])


;; float conversions

(define_insn "float<mode><i2f>2"
  [(set (match_operand:<I2F> 0 "spu_reg_operand" "=r")
	(float:<I2F> (match_operand:VSI 1 "spu_reg_operand" "r")))]
  ""
  "csflt\t%0,%1,0"
  [(set_attr "type" "fp7")])

(define_insn "fix_trunc<mode><f2i>2"
  [(set (match_operand:<F2I> 0 "spu_reg_operand" "=r")
	(fix:<F2I> (match_operand:VSF 1 "spu_reg_operand" "r")))]
  ""
  "cflts\t%0,%1,0"
  [(set_attr "type" "fp7")])

(define_insn "floatuns<mode><i2f>2"
  [(set (match_operand:<I2F> 0 "spu_reg_operand" "=r")
	(unsigned_float:<I2F> (match_operand:VSI 1 "spu_reg_operand" "r")))]
  ""
  "cuflt\t%0,%1,0"
  [(set_attr "type" "fp7")])

(define_insn "fixuns_trunc<mode><f2i>2"
  [(set (match_operand:<F2I> 0 "spu_reg_operand" "=r")
	(unsigned_fix:<F2I> (match_operand:VSF 1 "spu_reg_operand" "r")))]
  ""
  "cfltu\t%0,%1,0"
  [(set_attr "type" "fp7")])

(define_insn "float<mode><i2f>2_mul"
  [(set (match_operand:<I2F> 0 "spu_reg_operand" "=r")
	(mult:<I2F> (float:<I2F> (match_operand:VSI 1 "spu_reg_operand" "r"))
		    (match_operand:<I2F> 2 "spu_inv_exp2_operand" "w")))]
  ""
  "csflt\t%0,%1,%w2"
  [(set_attr "type" "fp7")])

(define_insn "float<mode><i2f>2_div"
  [(set (match_operand:<I2F> 0 "spu_reg_operand" "=r")
	(div:<I2F> (float:<I2F> (match_operand:VSI 1 "spu_reg_operand" "r"))
		   (match_operand:<I2F> 2 "spu_exp2_operand" "v")))]
  ""
  "csflt\t%0,%1,%v2"
  [(set_attr "type" "fp7")])


(define_insn "fix_trunc<mode><f2i>2_mul"
  [(set (match_operand:<F2I> 0 "spu_reg_operand" "=r")
	(fix:<F2I> (mult:VSF (match_operand:VSF 1 "spu_reg_operand" "r")
			     (match_operand:VSF 2 "spu_exp2_operand" "v"))))]
  ""
  "cflts\t%0,%1,%v2"
  [(set_attr "type" "fp7")])

(define_insn "floatuns<mode><i2f>2_mul"
  [(set (match_operand:<I2F> 0 "spu_reg_operand" "=r")
	(mult:<I2F> (unsigned_float:<I2F> (match_operand:VSI 1 "spu_reg_operand" "r"))
		    (match_operand:<I2F> 2 "spu_inv_exp2_operand" "w")))]
  ""
  "cuflt\t%0,%1,%w2"
  [(set_attr "type" "fp7")])

(define_insn "floatuns<mode><i2f>2_div"
  [(set (match_operand:<I2F> 0 "spu_reg_operand" "=r")
	(div:<I2F> (unsigned_float:<I2F> (match_operand:VSI 1 "spu_reg_operand" "r"))
		   (match_operand:<I2F> 2 "spu_exp2_operand" "v")))]
  ""
  "cuflt\t%0,%1,%v2"
  [(set_attr "type" "fp7")])

(define_insn "fixuns_trunc<mode><f2i>2_mul"
  [(set (match_operand:<F2I> 0 "spu_reg_operand" "=r")
	(unsigned_fix:<F2I> (mult:VSF (match_operand:VSF 1 "spu_reg_operand" "r")
				      (match_operand:VSF 2 "spu_exp2_operand" "v"))))]
  ""
  "cfltu\t%0,%1,%v2"
  [(set_attr "type" "fp7")])

(define_insn "extendsfdf2"
  [(set (match_operand:DF 0 "spu_reg_operand" "=r")
	(unspec:DF [(match_operand:SF 1 "spu_reg_operand" "r")]
                   UNSPEC_FLOAT_EXTEND))]
  ""
  "fesd\t%0,%1"
  [(set_attr "type" "fpd")])

(define_insn "truncdfsf2"
  [(set (match_operand:SF 0 "spu_reg_operand" "=r")
	(unspec:SF [(match_operand:DF 1 "spu_reg_operand" "r")]
                   UNSPEC_FLOAT_TRUNCATE))]
  ""
  "frds\t%0,%1"
  [(set_attr "type" "fpd")])

(define_expand "floatdisf2"
  [(set (match_operand:SF 0 "register_operand" "")
	(float:SF (match_operand:DI 1 "register_operand" "")))]
  ""
  {
    rtx c0 = gen_reg_rtx (SImode);
    rtx r0 = gen_reg_rtx (DImode);
    rtx r1 = gen_reg_rtx (SFmode);
    rtx r2 = gen_reg_rtx (SImode);
    rtx setneg = gen_reg_rtx (SImode);
    rtx isneg = gen_reg_rtx (SImode);
    rtx neg = gen_reg_rtx (DImode);
    rtx mask = gen_reg_rtx (DImode);

    emit_move_insn (c0, GEN_INT (-0x80000000ll));

    emit_insn (gen_negdi2 (neg, operands[1]));
    emit_insn (gen_cgt_di_m1 (isneg, operands[1]));
    emit_insn (gen_extend_compare (mask, isneg));
    emit_insn (gen_selb (r0, neg, operands[1], mask));
    emit_insn (gen_andc_si (setneg, c0, isneg));

    emit_insn (gen_floatunsdisf2 (r1, r0));

    emit_insn (gen_iorsi3 (r2, gen_rtx_SUBREG (SImode, r1, 0), setneg));
    emit_move_insn (operands[0], gen_rtx_SUBREG (SFmode, r2, 0));
    DONE;
  })

(define_insn_and_split "floatunsdisf2"
  [(set (match_operand:SF 0 "register_operand" "=r")
        (unsigned_float:SF (match_operand:DI 1 "register_operand" "r")))
   (clobber (match_scratch:SF 2 "=r"))
   (clobber (match_scratch:SF 3 "=r"))
   (clobber (match_scratch:SF 4 "=r"))]
  ""
  "#"
  "reload_completed"
  [(set (match_dup:SF 0)
        (unsigned_float:SF (match_dup:DI 1)))]
  {
    rtx op1_v4si = gen_rtx_REG (V4SImode, REGNO (operands[1]));
    rtx op2_v4sf = gen_rtx_REG (V4SFmode, REGNO (operands[2]));
    rtx op2_ti = gen_rtx_REG (TImode, REGNO (operands[2]));
    rtx op3_ti = gen_rtx_REG (TImode, REGNO (operands[3]));

    REAL_VALUE_TYPE scale;
    real_2expN (&scale, 32, SFmode);

    emit_insn (gen_floatunsv4siv4sf2 (op2_v4sf, op1_v4si));
    emit_insn (gen_shlqby_ti (op3_ti, op2_ti, GEN_INT (4)));

    emit_move_insn (operands[4],
		    CONST_DOUBLE_FROM_REAL_VALUE (scale, SFmode));
    emit_insn (gen_fmasf4 (operands[0],
			   operands[2], operands[4], operands[3]));
    DONE;
  })

(define_expand "floattisf2"
  [(set (match_operand:SF 0 "register_operand" "")
	(float:SF (match_operand:TI 1 "register_operand" "")))]
  ""
  {
    rtx c0 = gen_reg_rtx (SImode);
    rtx r0 = gen_reg_rtx (TImode);
    rtx r1 = gen_reg_rtx (SFmode);
    rtx r2 = gen_reg_rtx (SImode);
    rtx setneg = gen_reg_rtx (SImode);
    rtx isneg = gen_reg_rtx (SImode);
    rtx neg = gen_reg_rtx (TImode);
    rtx mask = gen_reg_rtx (TImode);

    emit_move_insn (c0, GEN_INT (-0x80000000ll));

    emit_insn (gen_negti2 (neg, operands[1]));
    emit_insn (gen_cgt_ti_m1 (isneg, operands[1]));
    emit_insn (gen_extend_compare (mask, isneg));
    emit_insn (gen_selb (r0, neg, operands[1], mask));
    emit_insn (gen_andc_si (setneg, c0, isneg));

    emit_insn (gen_floatunstisf2 (r1, r0));

    emit_insn (gen_iorsi3 (r2, gen_rtx_SUBREG (SImode, r1, 0), setneg));
    emit_move_insn (operands[0], gen_rtx_SUBREG (SFmode, r2, 0));
    DONE;
  })

(define_insn_and_split "floatunstisf2"
  [(set (match_operand:SF 0 "register_operand" "=r")
        (unsigned_float:SF (match_operand:TI 1 "register_operand" "r")))
   (clobber (match_scratch:SF 2 "=r"))
   (clobber (match_scratch:SF 3 "=r"))
   (clobber (match_scratch:SF 4 "=r"))]
  ""
  "#"
  "reload_completed"
  [(set (match_dup:SF 0)
        (unsigned_float:SF (match_dup:TI 1)))]
  {
    rtx op1_v4si = gen_rtx_REG (V4SImode, REGNO (operands[1]));
    rtx op2_v4sf = gen_rtx_REG (V4SFmode, REGNO (operands[2]));
    rtx op2_ti = gen_rtx_REG (TImode, REGNO (operands[2]));
    rtx op3_ti = gen_rtx_REG (TImode, REGNO (operands[3]));

    REAL_VALUE_TYPE scale;
    real_2expN (&scale, 32, SFmode);

    emit_insn (gen_floatunsv4siv4sf2 (op2_v4sf, op1_v4si));
    emit_insn (gen_shlqby_ti (op3_ti, op2_ti, GEN_INT (4)));

    emit_move_insn (operands[4],
		    CONST_DOUBLE_FROM_REAL_VALUE (scale, SFmode));
    emit_insn (gen_fmasf4 (operands[2],
			   operands[2], operands[4], operands[3]));

    emit_insn (gen_shlqby_ti (op3_ti, op3_ti, GEN_INT (4)));
    emit_insn (gen_fmasf4 (operands[2],
			   operands[2], operands[4], operands[3]));

    emit_insn (gen_shlqby_ti (op3_ti, op3_ti, GEN_INT (4)));
    emit_insn (gen_fmasf4 (operands[0],
			   operands[2], operands[4], operands[3]));
    DONE;
  })

;; Do (double)(operands[1]+0x80000000u)-(double)0x80000000
(define_expand "floatsidf2"
  [(set (match_operand:DF 0 "register_operand" "")
	(float:DF (match_operand:SI 1 "register_operand" "")))]
  ""
  {
    rtx c0 = gen_reg_rtx (SImode);
    rtx c1 = gen_reg_rtx (DFmode);
    rtx r0 = gen_reg_rtx (SImode);
    rtx r1 = gen_reg_rtx (DFmode);

    emit_move_insn (c0, GEN_INT (-0x80000000ll));
    emit_move_insn (c1, spu_float_const ("2147483648", DFmode));
    emit_insn (gen_xorsi3 (r0, operands[1], c0));
    emit_insn (gen_floatunssidf2 (r1, r0));
    emit_insn (gen_subdf3 (operands[0], r1, c1));
    DONE;
  })

(define_expand "floatunssidf2"
  [(set (match_operand:DF 0 "register_operand"  "=r")
        (unsigned_float:DF (match_operand:SI 1 "register_operand"   "r")))]
  ""
  "{
    rtx value, insns;
    rtx c0 = spu_const_from_ints (V16QImode, 0x02031011, 0x12138080, 
                                             0x06071415, 0x16178080);
    rtx r0 = gen_reg_rtx (V16QImode);

    if (optimize_size)
    {
       start_sequence ();
       value =
         emit_library_call_value (convert_optab_libfunc (ufloat_optab,
                                                         DFmode, SImode),
                   NULL_RTX, LCT_NORMAL, DFmode, 1, operands[1], SImode);
       insns = get_insns ();
       end_sequence ();
       emit_libcall_block (insns, operands[0], value,
                           gen_rtx_UNSIGNED_FLOAT (DFmode, operands[1]));
     }
     else
     {
      emit_move_insn (r0, c0);
      emit_insn (gen_floatunssidf2_internal (operands[0], operands[1], r0));
     }
    DONE;
  }")

(define_insn_and_split "floatunssidf2_internal"
  [(set (match_operand:DF 0 "register_operand"  "=r")
        (unsigned_float:DF (match_operand:SI 1 "register_operand"   "r")))
   (use (match_operand:V16QI 2 "register_operand" "r"))
   (clobber (match_scratch:V4SI 3 "=&r"))
   (clobber (match_scratch:V4SI 4 "=&r"))
   (clobber (match_scratch:V4SI 5 "=&r"))
   (clobber (match_scratch:V4SI 6 "=&r"))]
  ""
  "clz\t%3,%1\;il\t%6,1023+31\;shl\t%4,%1,%3\;ceqi\t%5,%3,32\;sf\t%6,%3,%6\;a\t%4,%4,%4\;andc\t%6,%6,%5\;shufb\t%6,%6,%4,%2\;shlqbii\t%0,%6,4"
  "reload_completed"
  [(set (match_dup:DF 0)
        (unsigned_float:DF (match_dup:SI 1)))]
 "{
    rtx *ops = operands;
    rtx op1_v4si = gen_rtx_REG(V4SImode, REGNO(ops[1]));
    rtx op0_ti = gen_rtx_REG (TImode, REGNO (ops[0]));
    rtx op2_ti = gen_rtx_REG (TImode, REGNO (ops[2]));
    rtx op6_ti = gen_rtx_REG (TImode, REGNO (ops[6]));
    emit_insn (gen_clzv4si2 (ops[3],op1_v4si));
    emit_move_insn (ops[6], spu_const (V4SImode, 1023+31));
    emit_insn (gen_vashlv4si3 (ops[4],op1_v4si,ops[3]));
    emit_insn (gen_ceq_v4si (ops[5],ops[3],spu_const (V4SImode, 32)));
    emit_insn (gen_subv4si3 (ops[6],ops[6],ops[3]));
    emit_insn (gen_addv4si3 (ops[4],ops[4],ops[4]));
    emit_insn (gen_andc_v4si  (ops[6],ops[6],ops[5]));
    emit_insn (gen_shufb (ops[6],ops[6],ops[4],op2_ti));
    emit_insn (gen_shlqbi_ti (op0_ti,op6_ti,GEN_INT(4)));
    DONE;
  }"
 [(set_attr "length" "32")])

(define_expand "floatdidf2"
  [(set (match_operand:DF 0 "register_operand" "")
	(float:DF (match_operand:DI 1 "register_operand" "")))]
  ""
  {
    rtx c0 = gen_reg_rtx (DImode);
    rtx r0 = gen_reg_rtx (DImode);
    rtx r1 = gen_reg_rtx (DFmode);
    rtx r2 = gen_reg_rtx (DImode);
    rtx setneg = gen_reg_rtx (DImode);
    rtx isneg = gen_reg_rtx (SImode);
    rtx neg = gen_reg_rtx (DImode);
    rtx mask = gen_reg_rtx (DImode);

    emit_move_insn (c0, GEN_INT (0x8000000000000000ull));

    emit_insn (gen_negdi2 (neg, operands[1]));
    emit_insn (gen_cgt_di_m1 (isneg, operands[1]));
    emit_insn (gen_extend_compare (mask, isneg));
    emit_insn (gen_selb (r0, neg, operands[1], mask));
    emit_insn (gen_andc_di (setneg, c0, mask));

    emit_insn (gen_floatunsdidf2 (r1, r0));

    emit_insn (gen_iordi3 (r2, gen_rtx_SUBREG (DImode, r1, 0), setneg));
    emit_move_insn (operands[0], gen_rtx_SUBREG (DFmode, r2, 0));
    DONE;
  })

(define_expand "floatunsdidf2"
  [(set (match_operand:DF 0 "register_operand"  "=r")
        (unsigned_float:DF (match_operand:DI 1 "register_operand"   "r")))]
  ""
  "{
    rtx value, insns;
    rtx c0 = spu_const_from_ints (V16QImode, 0x02031011, 0x12138080, 
                                             0x06071415, 0x16178080);
    rtx c1 = spu_const_from_ints (V4SImode, 1023+63, 1023+31, 0, 0);
    rtx r0 = gen_reg_rtx (V16QImode);
    rtx r1 = gen_reg_rtx (V4SImode);

    if (optimize_size)
    {      
      start_sequence ();
      value =
         emit_library_call_value (convert_optab_libfunc (ufloat_optab,
                                                         DFmode, DImode),
                   NULL_RTX, LCT_NORMAL, DFmode, 1, operands[1], DImode);
      insns = get_insns ();
      end_sequence ();
      emit_libcall_block (insns, operands[0], value,
                          gen_rtx_UNSIGNED_FLOAT (DFmode, operands[1]));
    }
    else
    {
      emit_move_insn (r1, c1);
      emit_move_insn (r0, c0);
      emit_insn (gen_floatunsdidf2_internal (operands[0], operands[1], r0, r1));
    }
    DONE;
  }")

(define_insn_and_split "floatunsdidf2_internal"
  [(set (match_operand:DF 0 "register_operand"  "=r")
        (unsigned_float:DF (match_operand:DI 1 "register_operand"   "r")))
   (use (match_operand:V16QI 2 "register_operand" "r"))
   (use (match_operand:V4SI 3 "register_operand" "r"))
   (clobber (match_scratch:V4SI 4 "=&r"))
   (clobber (match_scratch:V4SI 5 "=&r"))
   (clobber (match_scratch:V4SI 6 "=&r"))]
  ""
  "clz\t%4,%1\;shl\t%5,%1,%4\;ceqi\t%6,%4,32\;sf\t%4,%4,%3\;a\t%5,%5,%5\;andc\t%4,%4,%6\;shufb\t%4,%4,%5,%2\;shlqbii\t%4,%4,4\;shlqbyi\t%5,%4,8\;dfa\t%0,%4,%5"
  "reload_completed"
  [(set (match_operand:DF 0 "register_operand"  "=r")
        (unsigned_float:DF (match_operand:DI 1 "register_operand"   "r")))]
  "{
    rtx *ops = operands;
    rtx op1_v4si = gen_rtx_REG (V4SImode, REGNO(ops[1]));
    rtx op2_ti = gen_rtx_REG (TImode, REGNO(ops[2]));
    rtx op4_ti = gen_rtx_REG (TImode, REGNO(ops[4]));
    rtx op5_ti = gen_rtx_REG (TImode, REGNO(ops[5]));
    rtx op4_df = gen_rtx_REG (DFmode, REGNO(ops[4]));
    rtx op5_df = gen_rtx_REG (DFmode, REGNO(ops[5]));
    emit_insn (gen_clzv4si2 (ops[4],op1_v4si));
    emit_insn (gen_vashlv4si3 (ops[5],op1_v4si,ops[4]));
    emit_insn (gen_ceq_v4si (ops[6],ops[4],spu_const (V4SImode, 32)));
    emit_insn (gen_subv4si3 (ops[4],ops[3],ops[4]));
    emit_insn (gen_addv4si3 (ops[5],ops[5],ops[5]));
    emit_insn (gen_andc_v4si (ops[4],ops[4],ops[6]));
    emit_insn (gen_shufb (ops[4],ops[4],ops[5],op2_ti));
    emit_insn (gen_shlqbi_ti (op4_ti,op4_ti,GEN_INT(4)));
    emit_insn (gen_shlqby_ti (op5_ti,op4_ti,GEN_INT(8)));
    emit_insn (gen_adddf3 (ops[0],op4_df,op5_df));
    DONE;
  }"
  [(set_attr "length" "40")])


;; add

(define_expand "addv16qi3"
  [(set (match_operand:V16QI 0 "spu_reg_operand" "=r")
	(plus:V16QI (match_operand:V16QI 1 "spu_reg_operand" "r")
		    (match_operand:V16QI 2 "spu_reg_operand" "r")))]
  ""
  "{
    rtx res_short = simplify_gen_subreg (V8HImode, operands[0], V16QImode, 0);
    rtx lhs_short = simplify_gen_subreg (V8HImode, operands[1], V16QImode, 0);
    rtx rhs_short = simplify_gen_subreg (V8HImode, operands[2], V16QImode, 0);
    rtx rhs_and = gen_reg_rtx (V8HImode);
    rtx hi_char = gen_reg_rtx (V8HImode);
    rtx lo_char = gen_reg_rtx (V8HImode);
    rtx mask = gen_reg_rtx (V8HImode);

    emit_move_insn (mask, spu_const (V8HImode, 0x00ff));
    emit_insn (gen_andv8hi3 (rhs_and, rhs_short, spu_const (V8HImode, 0xff00)));
    emit_insn (gen_addv8hi3 (hi_char, lhs_short, rhs_and));
    emit_insn (gen_addv8hi3 (lo_char, lhs_short, rhs_short));
    emit_insn (gen_selb (res_short, hi_char, lo_char, mask));
    DONE;
   }")

(define_insn "add<mode>3"
  [(set (match_operand:VHSI 0 "spu_reg_operand" "=r,r")
	(plus:VHSI (match_operand:VHSI 1 "spu_reg_operand" "r,r")
		   (match_operand:VHSI 2 "spu_arith_operand" "r,B")))]
  ""
  "@
  a<bh>\t%0,%1,%2
  a<bh>i\t%0,%1,%2")

(define_expand "add<mode>3"
  [(set (match_dup:VDI 3) 
	(unspec:VDI [(match_operand:VDI 1 "spu_reg_operand" "")
		     (match_operand:VDI 2 "spu_reg_operand" "")] UNSPEC_CG))
   (set (match_dup:VDI 5)
	(unspec:VDI [(match_dup 3)
		     (match_dup 3)
		     (match_dup:TI 4)] UNSPEC_SHUFB))
   (set (match_operand:VDI 0 "spu_reg_operand" "") 
	(unspec:VDI [(match_dup 1)
		     (match_dup 2)
		     (match_dup 5)] UNSPEC_ADDX))]
  ""
  {
    unsigned char pat[16] = {
      0x04, 0x05, 0x06, 0x07,
      0x80, 0x80, 0x80, 0x80,
      0x0c, 0x0d, 0x0e, 0x0f,
      0x80, 0x80, 0x80, 0x80
    };
    operands[3] = gen_reg_rtx (<MODE>mode);
    operands[4] = gen_reg_rtx (TImode);
    operands[5] = gen_reg_rtx (<MODE>mode);
    emit_move_insn (operands[4], array_to_constant (TImode, pat));
  })

(define_insn "cg_<mode>"
  [(set (match_operand:CBOP 0 "spu_reg_operand" "=r")
	(unspec:CBOP [(match_operand 1 "spu_reg_operand" "r")
		      (match_operand 2 "spu_reg_operand" "r")] UNSPEC_CG))]
  "operands"
  "cg\t%0,%1,%2")

(define_insn "cgx_<mode>"
  [(set (match_operand:CBOP 0 "spu_reg_operand" "=r")
	(unspec:CBOP [(match_operand 1 "spu_reg_operand" "r")
		      (match_operand 2 "spu_reg_operand" "r")
		      (match_operand 3 "spu_reg_operand" "0")] UNSPEC_CGX))]
  "operands"
  "cgx\t%0,%1,%2")

(define_insn "addx_<mode>"
  [(set (match_operand:CBOP 0 "spu_reg_operand" "=r")
	(unspec:CBOP [(match_operand 1 "spu_reg_operand" "r")
		      (match_operand 2 "spu_reg_operand" "r")
		      (match_operand 3 "spu_reg_operand" "0")] UNSPEC_ADDX))]
  "operands"
  "addx\t%0,%1,%2")


;; This is not the most efficient implementation of addti3.
;; We include this here because 1) the compiler needs it to be
;; defined as the word size is 128-bit and 2) sometimes gcc
;; substitutes an add for a constant left-shift. 2) is unlikely
;; because we also give addti3 a high cost. In case gcc does
;; generate TImode add, here is the code to do it.
;; operand 2 is a nonmemory because the compiler requires it.
(define_insn "addti3"
  [(set (match_operand:TI 0 "spu_reg_operand" "=&r")
	(plus:TI (match_operand:TI 1 "spu_reg_operand" "r")
		 (match_operand:TI 2 "spu_nonmem_operand" "r")))
   (clobber (match_scratch:TI 3 "=&r"))]
  ""
  "cg\t%3,%1,%2\n\\
   shlqbyi\t%3,%3,4\n\\
   cgx\t%3,%1,%2\n\\
   shlqbyi\t%3,%3,4\n\\
   cgx\t%3,%1,%2\n\\
   shlqbyi\t%0,%3,4\n\\
   addx\t%0,%1,%2"
  [(set_attr "type" "multi0")
   (set_attr "length" "28")])

(define_insn "add<mode>3"
  [(set (match_operand:VSF 0 "spu_reg_operand" "=r")
	(plus:VSF (match_operand:VSF 1 "spu_reg_operand" "r")
		  (match_operand:VSF 2 "spu_reg_operand" "r")))]
  ""
  "fa\t%0,%1,%2"
  [(set_attr "type" "fp6")])

(define_insn "add<mode>3"
  [(set (match_operand:VDF 0 "spu_reg_operand" "=r")
	(plus:VDF (match_operand:VDF 1 "spu_reg_operand" "r")
		  (match_operand:VDF 2 "spu_reg_operand" "r")))]
  ""
  "dfa\t%0,%1,%2"
  [(set_attr "type" "fpd")])


;; sub

(define_expand "subv16qi3"
  [(set (match_operand:V16QI 0 "spu_reg_operand" "=r")
	(minus:V16QI (match_operand:V16QI 1 "spu_reg_operand" "r")
		     (match_operand:V16QI 2 "spu_reg_operand" "r")))]
  ""
  "{
    rtx res_short = simplify_gen_subreg (V8HImode, operands[0], V16QImode, 0);
    rtx lhs_short = simplify_gen_subreg (V8HImode, operands[1], V16QImode, 0);
    rtx rhs_short = simplify_gen_subreg (V8HImode, operands[2], V16QImode, 0);
    rtx rhs_and = gen_reg_rtx (V8HImode);
    rtx hi_char = gen_reg_rtx (V8HImode);
    rtx lo_char = gen_reg_rtx (V8HImode);
    rtx mask = gen_reg_rtx (V8HImode);

    emit_move_insn (mask, spu_const (V8HImode, 0x00ff));
    emit_insn (gen_andv8hi3 (rhs_and, rhs_short, spu_const (V8HImode, 0xff00)));
    emit_insn (gen_subv8hi3 (hi_char, lhs_short, rhs_and));
    emit_insn (gen_subv8hi3 (lo_char, lhs_short, rhs_short));
    emit_insn (gen_selb (res_short, hi_char, lo_char, mask));
    DONE;
   }")

(define_insn "sub<mode>3"
  [(set (match_operand:VHSI 0 "spu_reg_operand" "=r,r")
	(minus:VHSI (match_operand:VHSI 1 "spu_arith_operand" "r,B")
		    (match_operand:VHSI 2 "spu_reg_operand" "r,r")))]
  ""
  "@
  sf<bh>\t%0,%2,%1
  sf<bh>i\t%0,%2,%1")

(define_expand "sub<mode>3"
  [(set (match_dup:VDI 3) 
	(unspec:VDI [(match_operand:VDI 1 "spu_reg_operand" "")
		     (match_operand:VDI 2 "spu_reg_operand" "")] UNSPEC_BG))
   (set (match_dup:VDI 5)
	(unspec:VDI [(match_dup 3)
		     (match_dup 3)
		     (match_dup:TI 4)] UNSPEC_SHUFB))
   (set (match_operand:VDI 0 "spu_reg_operand" "") 
	(unspec:VDI [(match_dup 1)
		     (match_dup 2)
		     (match_dup 5)] UNSPEC_SFX))]
  ""
  {
    unsigned char pat[16] = {
      0x04, 0x05, 0x06, 0x07,
      0xc0, 0xc0, 0xc0, 0xc0,
      0x0c, 0x0d, 0x0e, 0x0f,
      0xc0, 0xc0, 0xc0, 0xc0
    };
    operands[3] = gen_reg_rtx (<MODE>mode);
    operands[4] = gen_reg_rtx (TImode);
    operands[5] = gen_reg_rtx (<MODE>mode);
    emit_move_insn (operands[4], array_to_constant (TImode, pat));
  })

(define_insn "bg_<mode>"
  [(set (match_operand:CBOP 0 "spu_reg_operand" "=r")
	(unspec:CBOP [(match_operand 1 "spu_reg_operand" "r")
		      (match_operand 2 "spu_reg_operand" "r")] UNSPEC_BG))]
  "operands"
  "bg\t%0,%2,%1")

(define_insn "bgx_<mode>"
  [(set (match_operand:CBOP 0 "spu_reg_operand" "=r")
	(unspec:CBOP [(match_operand 1 "spu_reg_operand" "r")
		      (match_operand 2 "spu_reg_operand" "r")
		      (match_operand 3 "spu_reg_operand" "0")] UNSPEC_BGX))]
  "operands"
  "bgx\t%0,%2,%1")

(define_insn "sfx_<mode>"
  [(set (match_operand:CBOP 0 "spu_reg_operand" "=r")
	(unspec:CBOP [(match_operand 1 "spu_reg_operand" "r")
		      (match_operand 2 "spu_reg_operand" "r")
		      (match_operand 3 "spu_reg_operand" "0")] UNSPEC_SFX))]
  "operands"
  "sfx\t%0,%2,%1")

(define_insn "subti3"
  [(set (match_operand:TI 0 "spu_reg_operand" "=r")
	(minus:TI (match_operand:TI 1 "spu_reg_operand" "r")
		  (match_operand:TI 2 "spu_reg_operand" "r")))
   (clobber (match_scratch:TI 3 "=&r"))
   (clobber (match_scratch:TI 4 "=&r"))
   (clobber (match_scratch:TI 5 "=&r"))
   (clobber (match_scratch:TI 6 "=&r"))]
  ""
  "il\t%6,1\n\\
   bg\t%3,%2,%1\n\\
   xor\t%3,%3,%6\n\\
   sf\t%4,%2,%1\n\\
   shlqbyi\t%5,%3,4\n\\
   bg\t%3,%5,%4\n\\
   xor\t%3,%3,%6\n\\
   sf\t%4,%5,%4\n\\
   shlqbyi\t%5,%3,4\n\\
   bg\t%3,%5,%4\n\\
   xor\t%3,%3,%6\n\\
   sf\t%4,%5,%4\n\\
   shlqbyi\t%5,%3,4\n\\
   sf\t%0,%5,%4"
  [(set_attr "type" "multi0")
   (set_attr "length" "56")])

(define_insn "sub<mode>3"
  [(set (match_operand:VSF 0 "spu_reg_operand" "=r")
	(minus:VSF (match_operand:VSF 1 "spu_reg_operand" "r")
		   (match_operand:VSF 2 "spu_reg_operand" "r")))]
  ""
  "fs\t%0,%1,%2"
  [(set_attr "type" "fp6")])

(define_insn "sub<mode>3"
  [(set (match_operand:VDF 0 "spu_reg_operand" "=r")
	(minus:VDF (match_operand:VDF 1 "spu_reg_operand" "r")
		   (match_operand:VDF 2 "spu_reg_operand" "r")))]
  ""
  "dfs\t%0,%1,%2"
  [(set_attr "type" "fpd")])


;; neg

(define_expand "negv16qi2"
  [(set (match_operand:V16QI 0 "spu_reg_operand" "=r")
	(neg:V16QI (match_operand:V16QI 1 "spu_reg_operand" "r")))]
  ""
  "{
    rtx zero = gen_reg_rtx (V16QImode);
    emit_move_insn (zero, CONST0_RTX (V16QImode));
    emit_insn (gen_subv16qi3 (operands[0], zero, operands[1]));
    DONE;
   }")

(define_insn "neg<mode>2"
  [(set (match_operand:VHSI 0 "spu_reg_operand" "=r")
	(neg:VHSI (match_operand:VHSI 1 "spu_reg_operand" "r")))]
  ""
  "sf<bh>i\t%0,%1,0")

(define_expand "negdi2"
  [(set (match_operand:DI 0 "spu_reg_operand" "")
	(neg:DI (match_operand:DI 1 "spu_reg_operand" "")))]
  ""
  {
    rtx zero = gen_reg_rtx(DImode);
    emit_move_insn(zero, GEN_INT(0));
    emit_insn (gen_subdi3(operands[0], zero, operands[1]));
    DONE;
  })

(define_expand "negti2"
  [(set (match_operand:TI 0 "spu_reg_operand" "")
	(neg:TI (match_operand:TI 1 "spu_reg_operand" "")))]
  ""
  {
    rtx zero = gen_reg_rtx(TImode);
    emit_move_insn(zero, GEN_INT(0));
    emit_insn (gen_subti3(operands[0], zero, operands[1]));
    DONE;
  })

(define_expand "neg<mode>2"
  [(parallel
    [(set (match_operand:VSF 0 "spu_reg_operand" "")
	  (neg:VSF (match_operand:VSF 1 "spu_reg_operand" "")))
     (use (match_dup 2))])]
  ""
  "operands[2] = gen_reg_rtx (<F2I>mode);
   emit_move_insn (operands[2], spu_const (<F2I>mode, -0x80000000ull));")

(define_expand "neg<mode>2"
  [(parallel
    [(set (match_operand:VDF 0 "spu_reg_operand" "")
	  (neg:VDF (match_operand:VDF 1 "spu_reg_operand" "")))
     (use (match_dup 2))])]
  ""
  "operands[2] = gen_reg_rtx (<F2I>mode);
   emit_move_insn (operands[2], spu_const (<F2I>mode, -0x8000000000000000ull));")

(define_insn_and_split "_neg<mode>2"
  [(set (match_operand:VSDF 0 "spu_reg_operand" "=r")
	(neg:VSDF (match_operand:VSDF 1 "spu_reg_operand" "r")))
   (use (match_operand:<F2I> 2 "spu_reg_operand" "r"))]
  ""
  "#"
  ""
  [(set (match_dup:<F2I> 3)
	(xor:<F2I> (match_dup:<F2I> 4)
		   (match_dup:<F2I> 2)))]
  {
    operands[3] = spu_gen_subreg (<F2I>mode, operands[0]);
    operands[4] = spu_gen_subreg (<F2I>mode, operands[1]);
  })


;; abs

(define_expand "abs<mode>2"
  [(parallel
    [(set (match_operand:VSF 0 "spu_reg_operand" "")
	  (abs:VSF (match_operand:VSF 1 "spu_reg_operand" "")))
     (use (match_dup 2))])]
  ""
  "operands[2] = gen_reg_rtx (<F2I>mode);
   emit_move_insn (operands[2], spu_const (<F2I>mode, 0x7fffffffull));")

(define_expand "abs<mode>2"
  [(parallel
    [(set (match_operand:VDF 0 "spu_reg_operand" "")
	  (abs:VDF (match_operand:VDF 1 "spu_reg_operand" "")))
     (use (match_dup 2))])]
  ""
  "operands[2] = gen_reg_rtx (<F2I>mode);
   emit_move_insn (operands[2], spu_const (<F2I>mode, 0x7fffffffffffffffull));")

(define_insn_and_split "_abs<mode>2"
  [(set (match_operand:VSDF 0 "spu_reg_operand" "=r")
	(abs:VSDF (match_operand:VSDF 1 "spu_reg_operand" "r")))
   (use (match_operand:<F2I> 2 "spu_reg_operand" "r"))]
  ""
  "#"
  ""
  [(set (match_dup:<F2I> 3)
	(and:<F2I> (match_dup:<F2I> 4)
		   (match_dup:<F2I> 2)))]
  {
    operands[3] = spu_gen_subreg (<F2I>mode, operands[0]);
    operands[4] = spu_gen_subreg (<F2I>mode, operands[1]);
  })


;; mul

(define_insn "mulhi3"
  [(set (match_operand:HI 0 "spu_reg_operand" "=r,r")
	(mult:HI (match_operand:HI 1 "spu_reg_operand" "r,r")
		 (match_operand:HI 2 "spu_arith_operand" "r,B")))]
  ""
  "@
  mpy\t%0,%1,%2
  mpyi\t%0,%1,%2"
  [(set_attr "type" "fp7")])

(define_expand "mulv8hi3"
  [(set (match_operand:V8HI 0 "spu_reg_operand" "")
	(mult:V8HI (match_operand:V8HI 1 "spu_reg_operand" "")
		   (match_operand:V8HI 2 "spu_reg_operand" "")))]
  ""
  "{
    rtx result = simplify_gen_subreg (V4SImode, operands[0], V8HImode, 0);
    rtx low = gen_reg_rtx (V4SImode);
    rtx high = gen_reg_rtx (V4SImode);
    rtx shift = gen_reg_rtx (V4SImode);
    rtx mask = gen_reg_rtx (V4SImode);

    emit_move_insn (mask, spu_const (V4SImode, 0x0000ffff));
    emit_insn (gen_spu_mpyhh (high, operands[1], operands[2]));
    emit_insn (gen_spu_mpy (low, operands[1], operands[2]));
    emit_insn (gen_vashlv4si3 (shift, high, spu_const(V4SImode, 16)));
    emit_insn (gen_selb (result, shift, low, mask));
    DONE;
   }")

(define_expand "mul<mode>3"
  [(parallel
    [(set (match_operand:VSI 0 "spu_reg_operand" "")
	  (mult:VSI (match_operand:VSI 1 "spu_reg_operand" "")
		    (match_operand:VSI 2 "spu_reg_operand" "")))
     (clobber (match_dup:VSI 3))
     (clobber (match_dup:VSI 4))
     (clobber (match_dup:VSI 5))
     (clobber (match_dup:VSI 6))])]
  ""
  {
    operands[3] = gen_reg_rtx(<MODE>mode);
    operands[4] = gen_reg_rtx(<MODE>mode);
    operands[5] = gen_reg_rtx(<MODE>mode);
    operands[6] = gen_reg_rtx(<MODE>mode);
  })

(define_insn_and_split "_mulsi3"
  [(set (match_operand:SI 0 "spu_reg_operand" "=r")
	(mult:SI (match_operand:SI 1 "spu_reg_operand" "r")
		 (match_operand:SI 2 "spu_arith_operand" "rK")))
   (clobber (match_operand:SI 3 "spu_reg_operand" "=&r"))
   (clobber (match_operand:SI 4 "spu_reg_operand" "=&r"))
   (clobber (match_operand:SI 5 "spu_reg_operand" "=&r"))
   (clobber (match_operand:SI 6 "spu_reg_operand" "=&r"))]
  ""
  "#"
  ""
  [(set (match_dup:SI 0)
	(mult:SI (match_dup:SI 1)
		 (match_dup:SI 2)))]
  {
    HOST_WIDE_INT val = 0;
    rtx a = operands[3];
    rtx b = operands[4];
    rtx c = operands[5];
    rtx d = operands[6];
    if (GET_CODE(operands[2]) == CONST_INT)
      {
	val = INTVAL(operands[2]);
	emit_move_insn(d, operands[2]);
	operands[2] = d;
      }
    if (val && (val & 0xffff) == 0)
      {
	emit_insn (gen_mpyh_si(operands[0], operands[2], operands[1]));
      }
    else if (val > 0 && val < 0x10000)
      {
	rtx cst = satisfies_constraint_K (GEN_INT (val)) ? GEN_INT(val) : d;
	emit_insn (gen_mpyh_si(a, operands[1], operands[2]));
	emit_insn (gen_mpyu_si(c, operands[1], cst));
	emit_insn (gen_addsi3(operands[0], a, c));
      }
    else
      {
	emit_insn (gen_mpyh_si(a, operands[1], operands[2]));
	emit_insn (gen_mpyh_si(b, operands[2], operands[1]));
	emit_insn (gen_mpyu_si(c, operands[1], operands[2]));
	emit_insn (gen_addsi3(d, a, b));
	emit_insn (gen_addsi3(operands[0], d, c));
      }
    DONE;
   })

(define_insn_and_split "_mulv4si3"
  [(set (match_operand:V4SI 0 "spu_reg_operand" "=r")
	(mult:V4SI (match_operand:V4SI 1 "spu_reg_operand" "r")
		   (match_operand:V4SI 2 "spu_reg_operand" "r")))
   (clobber (match_operand:V4SI 3 "spu_reg_operand" "=&r"))
   (clobber (match_operand:V4SI 4 "spu_reg_operand" "=&r"))
   (clobber (match_operand:V4SI 5 "spu_reg_operand" "=&r"))
   (clobber (match_operand:V4SI 6 "spu_reg_operand" "=&r"))]
  ""
  "#"
  ""
  [(set (match_dup:V4SI 0)
	(mult:V4SI (match_dup:V4SI 1)
		   (match_dup:V4SI 2)))]
  {
    rtx a = operands[3];
    rtx b = operands[4];
    rtx c = operands[5];
    rtx d = operands[6];
    rtx op1 = simplify_gen_subreg (V8HImode, operands[1], V4SImode, 0);
    rtx op2 = simplify_gen_subreg (V8HImode, operands[2], V4SImode, 0);
    emit_insn (gen_spu_mpyh(a, op1, op2));
    emit_insn (gen_spu_mpyh(b, op2, op1));
    emit_insn (gen_spu_mpyu(c, op1, op2));
    emit_insn (gen_addv4si3(d, a, b));
    emit_insn (gen_addv4si3(operands[0], d, c));
    DONE;
   })

(define_insn "mulhisi3"
  [(set (match_operand:SI 0 "spu_reg_operand" "=r")
	(mult:SI (sign_extend:SI (match_operand:HI 1 "spu_reg_operand" "r"))
		 (sign_extend:SI (match_operand:HI 2 "spu_reg_operand" "r"))))]
  ""
  "mpy\t%0,%1,%2"
  [(set_attr "type" "fp7")])

(define_insn "mulhisi3_imm"
  [(set (match_operand:SI 0 "spu_reg_operand" "=r")
	(mult:SI (sign_extend:SI (match_operand:HI 1 "spu_reg_operand" "r"))
		 (match_operand:SI 2 "imm_K_operand" "K")))]
  ""
  "mpyi\t%0,%1,%2"
  [(set_attr "type" "fp7")])

(define_insn "umulhisi3"
  [(set (match_operand:SI 0 "spu_reg_operand" "=r")
	(mult:SI (zero_extend:SI (match_operand:HI 1 "spu_reg_operand" "r"))
		 (zero_extend:SI (match_operand:HI 2 "spu_reg_operand" "r"))))]
  ""
  "mpyu\t%0,%1,%2"
  [(set_attr "type" "fp7")])

(define_insn "umulhisi3_imm"
  [(set (match_operand:SI 0 "spu_reg_operand" "=r")
	(mult:SI (zero_extend:SI (match_operand:HI 1 "spu_reg_operand" "r"))
		 (and:SI (match_operand:SI 2 "imm_K_operand" "K") (const_int 65535))))]
  ""
  "mpyui\t%0,%1,%2"
  [(set_attr "type" "fp7")])

(define_insn "mpyu_si"
  [(set (match_operand:SI 0 "spu_reg_operand" "=r,r")
	(mult:SI (and:SI (match_operand:SI 1 "spu_reg_operand" "r,r")
			 (const_int 65535))
		 (and:SI (match_operand:SI 2 "spu_arith_operand" "r,K")
			 (const_int 65535))))]
  ""
  "@
   mpyu\t%0,%1,%2
   mpyui\t%0,%1,%2"
  [(set_attr "type" "fp7")])

;; This isn't always profitable to use.  Consider r = a * b + c * d.
;; It's faster to do the multiplies in parallel then add them.  If we
;; merge a multiply and add it prevents the multiplies from happening in
;; parallel.
(define_insn "mpya_si"
  [(set (match_operand:SI 0 "spu_reg_operand" "=r")
	(plus:SI (mult:SI (sign_extend:SI (match_operand:HI 1 "spu_reg_operand" "r"))
			  (sign_extend:SI (match_operand:HI 2 "spu_reg_operand" "r")))
		 (match_operand:SI 3 "spu_reg_operand" "r")))]
  "0"
  "mpya\t%0,%1,%2,%3"
  [(set_attr "type" "fp7")])

(define_insn "mpyh_si"
  [(set (match_operand:SI 0 "spu_reg_operand" "=r")
	(mult:SI (and:SI (match_operand:SI 1 "spu_reg_operand" "r")
			 (const_int -65536))
	         (and:SI (match_operand:SI 2 "spu_reg_operand" "r")
			 (const_int 65535))))]
  ""
  "mpyh\t%0,%1,%2"
  [(set_attr "type" "fp7")])

(define_insn "mpys_si"
  [(set (match_operand:SI 0 "spu_reg_operand" "=r")
	(ashiftrt:SI
	    (mult:SI (sign_extend:SI (match_operand:HI 1 "spu_reg_operand" "r"))
		     (sign_extend:SI (match_operand:HI 2 "spu_reg_operand" "r")))
	    (const_int 16)))]
  ""
  "mpys\t%0,%1,%2"
  [(set_attr "type" "fp7")])

(define_insn "mpyhh_si"
  [(set (match_operand:SI 0 "spu_reg_operand" "=r")
	(mult:SI (ashiftrt:SI (match_operand:SI 1 "spu_reg_operand" "r")
			      (const_int 16))
		 (ashiftrt:SI (match_operand:SI 2 "spu_reg_operand" "r")
			      (const_int 16))))]
  ""
  "mpyhh\t%0,%1,%2"
  [(set_attr "type" "fp7")])

(define_insn "mpyhhu_si"
  [(set (match_operand:SI 0 "spu_reg_operand" "=r")
	(mult:SI (lshiftrt:SI (match_operand:SI 1 "spu_reg_operand" "r")
			      (const_int 16))
		 (lshiftrt:SI (match_operand:SI 2 "spu_reg_operand" "r")
			      (const_int 16))))]
  ""
  "mpyhhu\t%0,%1,%2"
  [(set_attr "type" "fp7")])

(define_insn "mpyhha_si" 
  [(set (match_operand:SI 0 "spu_reg_operand" "=r")
	(plus:SI (mult:SI (ashiftrt:SI (match_operand:SI 1 "spu_reg_operand" "r")
				       (const_int 16))
			  (ashiftrt:SI (match_operand:SI 2 "spu_reg_operand" "r")
				       (const_int 16)))
		 (match_operand:SI 3 "spu_reg_operand" "0")))]
  "0"
  "mpyhha\t%0,%1,%2"
  [(set_attr "type" "fp7")])

(define_insn "mul<mode>3"
  [(set (match_operand:VSDF 0 "spu_reg_operand" "=r")
	(mult:VSDF (match_operand:VSDF 1 "spu_reg_operand" "r")
		   (match_operand:VSDF 2 "spu_reg_operand" "r")))]
  ""
  "<d>fm\t%0,%1,%2"
  [(set_attr "type" "fp<d6>")])

(define_insn "fma<mode>4"
  [(set (match_operand:VSF 0 "spu_reg_operand" "=r")
	(fma:VSF (match_operand:VSF 1 "spu_reg_operand" "r")
		 (match_operand:VSF 2 "spu_reg_operand" "r")
		 (match_operand:VSF 3 "spu_reg_operand" "r")))]
  ""
  "fma\t%0,%1,%2,%3"
  [(set_attr "type"	"fp6")])

;; ??? The official description is (c - a*b), which is exactly (-a*b + c).
;; Note that this doesn't match the dfnms description.  Incorrect?
(define_insn "fnma<mode>4"
  [(set (match_operand:VSF 0 "spu_reg_operand" "=r")
	(fma:VSF
	  (neg:VSF (match_operand:VSF 1 "spu_reg_operand" "r"))
	  (match_operand:VSF 2 "spu_reg_operand" "r")
	  (match_operand:VSF 3 "spu_reg_operand" "r")))]
  ""
  "fnms\t%0,%1,%2,%3"
  [(set_attr "type" "fp6")])

(define_insn "fms<mode>4"
  [(set (match_operand:VSF 0 "spu_reg_operand" "=r")
	(fma:VSF
	  (match_operand:VSF 1 "spu_reg_operand" "r")
	  (match_operand:VSF 2 "spu_reg_operand" "r")
	  (neg:VSF (match_operand:VSF 3 "spu_reg_operand" "r"))))]
  ""
  "fms\t%0,%1,%2,%3"
  [(set_attr "type" "fp6")])

(define_insn "fma<mode>4"
  [(set (match_operand:VDF 0 "spu_reg_operand" "=r")
	(fma:VDF (match_operand:VDF 1 "spu_reg_operand" "r")
		 (match_operand:VDF 2 "spu_reg_operand" "r")
		 (match_operand:VDF 3 "spu_reg_operand" "0")))]
  ""
  "dfma\t%0,%1,%2"
  [(set_attr "type"	"fpd")])

(define_insn "fms<mode>4"
  [(set (match_operand:VDF 0 "spu_reg_operand" "=r")
	(fma:VDF
	  (match_operand:VDF 1 "spu_reg_operand" "r")
	  (match_operand:VDF 2 "spu_reg_operand" "r")
	  (neg:VDF (match_operand:VDF 3 "spu_reg_operand" "0"))))]
  ""
  "dfms\t%0,%1,%2"
  [(set_attr "type" "fpd")])

(define_insn "nfma<mode>4"
  [(set (match_operand:VDF 0 "spu_reg_operand" "=r")
	(neg:VDF
	  (fma:VDF (match_operand:VDF 1 "spu_reg_operand" "r")
		   (match_operand:VDF 2 "spu_reg_operand" "r")
		   (match_operand:VDF 3 "spu_reg_operand" "0"))))]
  ""
  "dfnma\t%0,%1,%2"
  [(set_attr "type"	"fpd")])

(define_insn "nfms<mode>4"
  [(set (match_operand:VDF 0 "spu_reg_operand" "=r")
	(neg:VDF
	  (fma:VDF
	    (match_operand:VDF 1 "spu_reg_operand" "r")
	    (match_operand:VDF 2 "spu_reg_operand" "r")
	    (neg:VDF (match_operand:VDF 3 "spu_reg_operand" "0")))))]
  ""
  "dfnms\t%0,%1,%2"
  [(set_attr "type" "fpd")])

;; If signed zeros are ignored, -(a * b - c) = -a * b + c.
(define_expand "fnma<mode>4"
  [(set (match_operand:VDF 0 "spu_reg_operand" "")
	(neg:VDF
	  (fma:VDF
	    (match_operand:VDF 1 "spu_reg_operand" "")
	    (match_operand:VDF 2 "spu_reg_operand" "")
	    (neg:VDF (match_operand:VDF 3 "spu_reg_operand" "")))))]
  "!HONOR_SIGNED_ZEROS (<MODE>mode)"
  "")

;; If signed zeros are ignored, -(a * b + c) = -a * b - c.
(define_expand "fnms<mode>4"
  [(set (match_operand:VDF 0 "register_operand" "")
	(neg:VDF
	  (fma:VDF
	    (match_operand:VDF 1 "register_operand" "")
	    (match_operand:VDF 2 "register_operand" "")
	    (match_operand:VDF 3 "register_operand" ""))))]
  "!HONOR_SIGNED_ZEROS (<MODE>mode)"
  "")

;; mul highpart, used for divide by constant optimizations.

(define_expand "smulsi3_highpart"
  [(set (match_operand:SI 0 "register_operand" "")
	(truncate:SI
	  (ashiftrt:DI
	    (mult:DI (sign_extend:DI (match_operand:SI 1 "register_operand" ""))
	             (sign_extend:DI (match_operand:SI 2 "register_operand" "")))
	    (const_int 32))))]
  ""
  {
    rtx t0 = gen_reg_rtx (SImode);
    rtx t1 = gen_reg_rtx (SImode);
    rtx t2 = gen_reg_rtx (SImode);
    rtx t3 = gen_reg_rtx (SImode);
    rtx t4 = gen_reg_rtx (SImode);
    rtx t5 = gen_reg_rtx (SImode);
    rtx t6 = gen_reg_rtx (SImode);
    rtx t7 = gen_reg_rtx (SImode);
    rtx t8 = gen_reg_rtx (SImode);
    rtx t9 = gen_reg_rtx (SImode);
    rtx t11 = gen_reg_rtx (SImode);
    rtx t12 = gen_reg_rtx (SImode);
    rtx t14 = gen_reg_rtx (SImode);
    rtx t15 = gen_reg_rtx (HImode);
    rtx t16 = gen_reg_rtx (HImode);
    rtx t17 = gen_reg_rtx (HImode);
    rtx t18 = gen_reg_rtx (HImode);
    rtx t19 = gen_reg_rtx (SImode);
    rtx t20 = gen_reg_rtx (SImode);
    rtx t21 = gen_reg_rtx (SImode);
    rtx op1_hi = gen_rtx_SUBREG (HImode, operands[1], 2);
    rtx op2_hi = gen_rtx_SUBREG (HImode, operands[2], 2);
    rtx t0_hi = gen_rtx_SUBREG (HImode, t0, 2);
    rtx t1_hi = gen_rtx_SUBREG (HImode, t1, 2);

    rtx insn = emit_insn (gen_lshrsi3 (t0, operands[1], GEN_INT (16)));
    emit_insn (gen_lshrsi3 (t1, operands[2], GEN_INT (16)));
    emit_insn (gen_umulhisi3 (t2, op1_hi, op2_hi));
    emit_insn (gen_mpyh_si (t3, operands[1], operands[2]));
    emit_insn (gen_mpyh_si (t4, operands[2], operands[1]));
    emit_insn (gen_mpyhh_si (t5, operands[1], operands[2]));
    emit_insn (gen_mpys_si (t6, t0_hi, op2_hi));
    emit_insn (gen_mpys_si (t7, t1_hi, op1_hi));

    /* Gen carry bits (in t9 and t11). */
    emit_insn (gen_addsi3 (t8, t2, t3));
    emit_insn (gen_cg_si (t9, t2, t3));
    emit_insn (gen_cg_si (t11, t8, t4));

    /* Gen high 32 bits in operand[0].  Correct for mpys. */
    emit_insn (gen_addx_si (t12, t5, t6, t9));
    emit_insn (gen_addx_si (t14, t12, t7, t11));

    /* mpys treats both operands as signed when we really want it to treat
       the first operand as signed and the second operand as unsigned.
       The code below corrects for that difference.  */
    emit_insn (gen_cgt_hi (t15, op1_hi, GEN_INT (-1)));
    emit_insn (gen_cgt_hi (t16, op2_hi, GEN_INT (-1)));
    emit_insn (gen_andc_hi (t17, t1_hi, t15));
    emit_insn (gen_andc_hi (t18, t0_hi, t16));
    emit_insn (gen_extendhisi2 (t19, t17));
    emit_insn (gen_extendhisi2 (t20, t18));
    emit_insn (gen_addsi3 (t21, t19, t20));
    emit_insn (gen_addsi3 (operands[0], t14, t21));
    unshare_all_rtl_in_chain (insn);
    DONE;
  })

(define_expand "umulsi3_highpart"
  [(set (match_operand:SI 0 "register_operand" "")
	(truncate:SI
	  (ashiftrt:DI
	    (mult:DI (zero_extend:DI (match_operand:SI 1 "register_operand" ""))
	             (zero_extend:DI (match_operand:SI 2 "register_operand" "")))
	    (const_int 32))))]
  ""
  
  {
    rtx t0 = gen_reg_rtx (SImode);
    rtx t1 = gen_reg_rtx (SImode);
    rtx t2 = gen_reg_rtx (SImode);
    rtx t3 = gen_reg_rtx (SImode);
    rtx t4 = gen_reg_rtx (SImode);
    rtx t5 = gen_reg_rtx (SImode);
    rtx t6 = gen_reg_rtx (SImode);
    rtx t7 = gen_reg_rtx (SImode);
    rtx t8 = gen_reg_rtx (SImode);
    rtx t9 = gen_reg_rtx (SImode);
    rtx t10 = gen_reg_rtx (SImode);
    rtx t12 = gen_reg_rtx (SImode);
    rtx t13 = gen_reg_rtx (SImode);
    rtx t14 = gen_reg_rtx (SImode);
    rtx op1_hi = gen_rtx_SUBREG (HImode, operands[1], 2);
    rtx op2_hi = gen_rtx_SUBREG (HImode, operands[2], 2);
    rtx t0_hi = gen_rtx_SUBREG (HImode, t0, 2);

    rtx insn = emit_insn (gen_rotlsi3 (t0, operands[2], GEN_INT (16)));
    emit_insn (gen_umulhisi3 (t1, op1_hi, op2_hi));
    emit_insn (gen_umulhisi3 (t2, op1_hi, t0_hi));
    emit_insn (gen_mpyhhu_si (t3, operands[1], t0));
    emit_insn (gen_mpyhhu_si (t4, operands[1], operands[2]));
    emit_insn (gen_ashlsi3 (t5, t2, GEN_INT (16)));
    emit_insn (gen_ashlsi3 (t6, t3, GEN_INT (16)));
    emit_insn (gen_lshrsi3 (t7, t2, GEN_INT (16)));
    emit_insn (gen_lshrsi3 (t8, t3, GEN_INT (16)));

    /* Gen carry bits (in t10 and t12). */
    emit_insn (gen_addsi3 (t9, t1, t5));
    emit_insn (gen_cg_si (t10, t1, t5));
    emit_insn (gen_cg_si (t12, t9, t6));

    /* Gen high 32 bits in operand[0]. */
    emit_insn (gen_addx_si (t13, t4, t7, t10));
    emit_insn (gen_addx_si (t14, t13, t8, t12));
    emit_insn (gen_movsi (operands[0], t14));
    unshare_all_rtl_in_chain (insn);

    DONE;
  })

;; div

;; Not necessarily the best implementation of divide but faster then
;; the default that gcc provides because this is inlined and it uses
;; clz.
(define_insn "divmodsi4"
      [(set (match_operand:SI 0 "spu_reg_operand" "=&r")
	    (div:SI (match_operand:SI 1 "spu_reg_operand" "r")
		    (match_operand:SI 2 "spu_reg_operand" "r")))
       (set (match_operand:SI 3 "spu_reg_operand" "=&r")
	    (mod:SI (match_dup 1)
		    (match_dup 2)))
       (clobber (match_scratch:SI 4 "=&r"))
       (clobber (match_scratch:SI 5 "=&r"))
       (clobber (match_scratch:SI 6 "=&r"))
       (clobber (match_scratch:SI 7 "=&r"))
       (clobber (match_scratch:SI 8 "=&r"))
       (clobber (match_scratch:SI 9 "=&r"))
       (clobber (match_scratch:SI 10 "=&r"))
       (clobber (match_scratch:SI 11 "=&r"))
       (clobber (match_scratch:SI 12 "=&r"))
       (clobber (reg:SI 130))]
  ""
  "heqi	%2,0\\n\\
	hbrr	3f,1f\\n\\
	sfi	%8,%1,0\\n\\
	sfi	%9,%2,0\\n\\
	cgti	%10,%1,-1\\n\\
	cgti	%11,%2,-1\\n\\
	selb	%8,%8,%1,%10\\n\\
	selb	%9,%9,%2,%11\\n\\
	clz	%4,%8\\n\\
	clz	%7,%9\\n\\
	il	%5,1\\n\\
	fsmbi	%0,0\\n\\
	sf	%7,%4,%7\\n\\
	shlqbyi	%3,%8,0\\n\\
	xor	%11,%10,%11\\n\\
	shl	%5,%5,%7\\n\\
	shl	%4,%9,%7\\n\\
	lnop	\\n\\
1:	or	%12,%0,%5\\n\\
	rotqmbii	%5,%5,-1\\n\\
	clgt	%6,%4,%3\\n\\
	lnop	\\n\\
	sf	%7,%4,%3\\n\\
	rotqmbii	%4,%4,-1\\n\\
	selb	%0,%12,%0,%6\\n\\
	lnop	\\n\\
	selb	%3,%7,%3,%6\\n\\
3:	brnz	%5,1b\\n\\
2:	sfi	%8,%3,0\\n\\
	sfi	%9,%0,0\\n\\
	selb	%3,%8,%3,%10\\n\\
	selb	%0,%0,%9,%11"
  [(set_attr "type" "multi0")
   (set_attr "length" "128")])

(define_insn "udivmodsi4"
      [(set (match_operand:SI 0 "spu_reg_operand" "=&r")
	    (udiv:SI (match_operand:SI 1 "spu_reg_operand" "r")
		     (match_operand:SI 2 "spu_reg_operand" "r")))
       (set (match_operand:SI 3 "spu_reg_operand" "=&r")
	    (umod:SI (match_dup 1)
		     (match_dup 2)))
       (clobber (match_scratch:SI 4 "=&r"))
       (clobber (match_scratch:SI 5 "=&r"))
       (clobber (match_scratch:SI 6 "=&r"))
       (clobber (match_scratch:SI 7 "=&r"))
       (clobber (match_scratch:SI 8 "=&r"))
       (clobber (reg:SI 130))]
  ""
  "heqi	%2,0\\n\\
	hbrr	3f,1f\\n\\
	clz	%7,%2\\n\\
	clz	%4,%1\\n\\
	il	%5,1\\n\\
	fsmbi	%0,0\\n\\
	sf	%7,%4,%7\\n\\
	ori	%3,%1,0\\n\\
	shl	%5,%5,%7\\n\\
	shl	%4,%2,%7\\n\\
1:	or	%8,%0,%5\\n\\
	rotqmbii	%5,%5,-1\\n\\
	clgt	%6,%4,%3\\n\\
	lnop	\\n\\
	sf	%7,%4,%3\\n\\
	rotqmbii	%4,%4,-1\\n\\
	selb	%0,%8,%0,%6\\n\\
	lnop	\\n\\
	selb	%3,%7,%3,%6\\n\\
3:	brnz	%5,1b\\n\\
2:"
  [(set_attr "type" "multi0")
   (set_attr "length" "80")])

(define_expand "div<mode>3"
  [(parallel
    [(set (match_operand:VSF 0 "spu_reg_operand" "")	
	  (div:VSF (match_operand:VSF 1 "spu_reg_operand" "")
		   (match_operand:VSF 2 "spu_reg_operand" "")))
     (clobber (match_scratch:VSF 3 ""))
     (clobber (match_scratch:VSF 4 ""))
     (clobber (match_scratch:VSF 5 ""))])]
  ""
  "")

(define_insn_and_split "*div<mode>3_fast"
  [(set (match_operand:VSF 0 "spu_reg_operand" "=r")
	(div:VSF (match_operand:VSF 1 "spu_reg_operand" "r")
		 (match_operand:VSF 2 "spu_reg_operand" "r")))
   (clobber (match_scratch:VSF 3 "=&r"))
   (clobber (match_scratch:VSF 4 "=&r"))
   (clobber (scratch:VSF))]
  "flag_unsafe_math_optimizations"
  "#"
  "reload_completed"
  [(set (match_dup:VSF 0)
	(div:VSF (match_dup:VSF 1)
		 (match_dup:VSF 2)))
   (clobber (match_dup:VSF 3))
   (clobber (match_dup:VSF 4))
   (clobber (scratch:VSF))]
  {
    emit_insn (gen_frest_<mode>(operands[3], operands[2]));
    emit_insn (gen_fi_<mode>(operands[3], operands[2], operands[3]));
    emit_insn (gen_mul<mode>3(operands[4], operands[1], operands[3]));
    emit_insn (gen_fnma<mode>4(operands[0], operands[4], operands[2], operands[1]));
    emit_insn (gen_fma<mode>4(operands[0], operands[0], operands[3], operands[4]));
    DONE;
  })

(define_insn_and_split "*div<mode>3_adjusted"
  [(set (match_operand:VSF 0 "spu_reg_operand" "=r")
	(div:VSF (match_operand:VSF 1 "spu_reg_operand" "r")
		 (match_operand:VSF 2 "spu_reg_operand" "r")))
   (clobber (match_scratch:VSF 3 "=&r"))
   (clobber (match_scratch:VSF 4 "=&r"))
   (clobber (match_scratch:VSF 5 "=&r"))]
  "!flag_unsafe_math_optimizations"
  "#"
  "reload_completed"
  [(set (match_dup:VSF 0)
	(div:VSF (match_dup:VSF 1)
		 (match_dup:VSF 2)))
   (clobber (match_dup:VSF 3))
   (clobber (match_dup:VSF 4))
   (clobber (match_dup:VSF 5))]
  {
    emit_insn (gen_frest_<mode> (operands[3], operands[2]));
    emit_insn (gen_fi_<mode> (operands[3], operands[2], operands[3]));
    emit_insn (gen_mul<mode>3 (operands[4], operands[1], operands[3]));
    emit_insn (gen_fnma<mode>4 (operands[5], operands[4], operands[2], operands[1]));
    emit_insn (gen_fma<mode>4 (operands[3], operands[5], operands[3], operands[4]));

   /* Due to truncation error, the quotient result may be low by 1 ulp.
      Conditionally add one if the estimate is too small in magnitude.  */

    emit_move_insn (gen_lowpart (<F2I>mode, operands[4]),
		    spu_const (<F2I>mode, 0x80000000ULL));
    emit_move_insn (gen_lowpart (<F2I>mode, operands[5]),
		    spu_const (<F2I>mode, 0x3f800000ULL));
    emit_insn (gen_selb (operands[5], operands[5], operands[1], operands[4]));

    emit_insn (gen_add<f2i>3 (gen_lowpart (<F2I>mode, operands[4]),
			      gen_lowpart (<F2I>mode, operands[3]),
			      spu_const (<F2I>mode, 1)));
    emit_insn (gen_fnma<mode>4 (operands[0], operands[2], operands[4], operands[1]));
    emit_insn (gen_mul<mode>3 (operands[0], operands[0], operands[5]));
    emit_insn (gen_cgt_<f2i> (gen_lowpart (<F2I>mode, operands[0]),
			      gen_lowpart (<F2I>mode, operands[0]),
			      spu_const (<F2I>mode, -1)));
    emit_insn (gen_selb (operands[0], operands[3], operands[4], operands[0]));
    DONE;
  })


;; sqrt

(define_insn_and_split "sqrtsf2"
  [(set (match_operand:SF 0 "spu_reg_operand" "=r")
	(sqrt:SF (match_operand:SF 1 "spu_reg_operand" "r")))
   (clobber (match_scratch:SF 2 "=&r"))
   (clobber (match_scratch:SF 3 "=&r"))
   (clobber (match_scratch:SF 4 "=&r"))
   (clobber (match_scratch:SF 5 "=&r"))]
  ""
  "#"
  "reload_completed"
  [(set (match_dup:SF 0)
	(sqrt:SF (match_dup:SF 1)))
   (clobber (match_dup:SF 2))
   (clobber (match_dup:SF 3))
   (clobber (match_dup:SF 4))
   (clobber (match_dup:SF 5))]
  {
    emit_move_insn (operands[3],spu_float_const(\"0.5\",SFmode));
    emit_move_insn (operands[4],spu_float_const(\"1.00000011920928955078125\",SFmode));
    emit_insn (gen_frsqest_sf(operands[2],operands[1]));
    emit_insn (gen_fi_sf(operands[2],operands[1],operands[2]));
    emit_insn (gen_mulsf3(operands[5],operands[2],operands[1]));
    emit_insn (gen_mulsf3(operands[3],operands[5],operands[3]));
    emit_insn (gen_fnmasf4(operands[4],operands[2],operands[5],operands[4]));
    emit_insn (gen_fmasf4(operands[0],operands[4],operands[3],operands[5]));
    DONE;
  })

(define_insn "frest_<mode>"
  [(set (match_operand:VSF 0 "spu_reg_operand" "=r")
	(unspec:VSF [(match_operand:VSF 1 "spu_reg_operand" "r")] UNSPEC_FREST))]
  ""
  "frest\t%0,%1"
  [(set_attr "type" "shuf")])

(define_insn "frsqest_<mode>"
  [(set (match_operand:VSF 0 "spu_reg_operand" "=r")
	(unspec:VSF [(match_operand:VSF 1 "spu_reg_operand" "r")] UNSPEC_FRSQEST))]
  ""
  "frsqest\t%0,%1"
  [(set_attr "type" "shuf")])

(define_insn "fi_<mode>"
  [(set (match_operand:VSF 0 "spu_reg_operand" "=r")
	(unspec:VSF [(match_operand:VSF 1 "spu_reg_operand" "r")
		    (match_operand:VSF 2 "spu_reg_operand" "r")] UNSPEC_FI))]
  ""
  "fi\t%0,%1,%2"
  [(set_attr "type" "fp7")])


;; and

(define_insn "and<mode>3"
  [(set (match_operand:MOV 0 "spu_reg_operand" "=r,r")
	(and:MOV (match_operand:MOV 1 "spu_reg_operand" "r,r")
		 (match_operand:MOV 2 "spu_logical_operand" "r,C")))]
  ""
  "@
  and\t%0,%1,%2
  and%j2i\t%0,%1,%J2")

(define_insn "anddi3"
  [(set (match_operand:DI 0 "spu_reg_operand" "=r,r")
	(and:DI (match_operand:DI 1 "spu_reg_operand" "r,r")
		(match_operand:DI 2 "spu_logical_operand" "r,c")))]
  ""
  "@
  and\t%0,%1,%2
  and%k2i\t%0,%1,%K2")

(define_insn "andti3"
  [(set (match_operand:TI 0 "spu_reg_operand" "=r,r")
	(and:TI (match_operand:TI 1 "spu_reg_operand" "r,r")
		(match_operand:TI 2 "spu_logical_operand" "r,Y")))]
  ""
  "@
  and\t%0,%1,%2
  and%m2i\t%0,%1,%L2")

(define_insn "andc_<mode>"
  [(set (match_operand:ALL 0 "spu_reg_operand" "=r")
	(and:ALL (not:ALL (match_operand:ALL 2 "spu_reg_operand" "r"))
	         (match_operand:ALL 1 "spu_reg_operand" "r")))]
  ""
  "andc\t%0,%1,%2")

(define_insn "nand_<mode>"
  [(set (match_operand:ALL 0 "spu_reg_operand" "=r")
	(not:ALL (and:ALL (match_operand:ALL 2 "spu_reg_operand" "r")
			  (match_operand:ALL 1 "spu_reg_operand" "r"))))]
  ""
  "nand\t%0,%1,%2")


;; ior

(define_insn "ior<mode>3"
  [(set (match_operand:MOV 0 "spu_reg_operand" "=r,r,r")
	(ior:MOV (match_operand:MOV 1 "spu_reg_operand" "r,r,0")
		 (match_operand:MOV 2 "spu_ior_operand" "r,C,D")))]
  ""
  "@
  or\t%0,%1,%2
  or%j2i\t%0,%1,%J2
  iohl\t%0,%J2")

(define_insn "iordi3"
  [(set (match_operand:DI 0 "spu_reg_operand" "=r,r,r")
	(ior:DI (match_operand:DI 1 "spu_reg_operand" "r,r,0")
		(match_operand:DI 2 "spu_ior_operand" "r,c,d")))]
  ""
  "@
  or\t%0,%1,%2
  or%k2i\t%0,%1,%K2
  iohl\t%0,%K2")

(define_insn "iorti3"
  [(set (match_operand:TI 0 "spu_reg_operand" "=r,r,r")
	(ior:TI (match_operand:TI 1 "spu_reg_operand" "r,r,0")
		(match_operand:TI 2 "spu_ior_operand" "r,Y,Z")))]
  ""
  "@
  or\t%0,%1,%2
  or%m2i\t%0,%1,%L2
  iohl\t%0,%L2")

(define_insn "orc_<mode>"
  [(set (match_operand:ALL 0 "spu_reg_operand" "=r")
	(ior:ALL (not:ALL (match_operand:ALL 2 "spu_reg_operand" "r"))
	         (match_operand:ALL 1 "spu_reg_operand" "r")))]
  ""
  "orc\t%0,%1,%2")

(define_insn "nor_<mode>"
  [(set (match_operand:ALL 0 "spu_reg_operand" "=r")
	(not:ALL (ior:ALL (match_operand:ALL 1 "spu_reg_operand" "r")
			  (match_operand:ALL 2 "spu_reg_operand" "r"))))]
  ""
  "nor\t%0,%1,%2")

;; xor

(define_insn "xor<mode>3"
  [(set (match_operand:MOV 0 "spu_reg_operand" "=r,r")
	(xor:MOV (match_operand:MOV 1 "spu_reg_operand" "r,r")
		 (match_operand:MOV 2 "spu_logical_operand" "r,B")))]
  ""
  "@
  xor\t%0,%1,%2
  xor%j2i\t%0,%1,%J2")

(define_insn "xordi3"
  [(set (match_operand:DI 0 "spu_reg_operand" "=r,r")
	(xor:DI (match_operand:DI 1 "spu_reg_operand" "r,r")
		(match_operand:DI 2 "spu_logical_operand" "r,c")))]
  ""
  "@
  xor\t%0,%1,%2
  xor%k2i\t%0,%1,%K2")

(define_insn "xorti3"
  [(set (match_operand:TI 0 "spu_reg_operand" "=r,r")
	(xor:TI (match_operand:TI 1 "spu_reg_operand" "r,r")
		(match_operand:TI 2 "spu_logical_operand" "r,Y")))]
  ""
  "@
  xor\t%0,%1,%2
  xor%m2i\t%0,%1,%L2")

(define_insn "eqv_<mode>"
  [(set (match_operand:ALL 0 "spu_reg_operand" "=r")
	(not:ALL (xor:ALL (match_operand:ALL 1 "spu_reg_operand" "r")
			  (match_operand:ALL 2 "spu_reg_operand" "r"))))]
  ""
  "eqv\t%0,%1,%2")

;; one_cmpl

(define_insn "one_cmpl<mode>2"
  [(set (match_operand:ALL 0 "spu_reg_operand" "=r")
	(not:ALL (match_operand:ALL 1 "spu_reg_operand" "r")))]
  ""
  "nor\t%0,%1,%1")


;; selb

(define_expand "selb"
  [(set (match_operand 0 "spu_reg_operand" "")
  	(unspec [(match_operand 1 "spu_reg_operand" "")
		 (match_operand 2 "spu_reg_operand" "")
		 (match_operand 3 "spu_reg_operand" "")] UNSPEC_SELB))]
  ""
  {
    rtx s = gen__selb (operands[0], operands[1], operands[2], operands[3]);
    PUT_MODE (SET_SRC (s), GET_MODE (operands[0]));
    emit_insn (s);
    DONE;
  })

;; This could be defined as a combination of logical operations, but at
;; one time it caused a crash due to recursive expansion of rtl during CSE.
(define_insn "_selb"
  [(set (match_operand 0 "spu_reg_operand" "=r")
  	(unspec [(match_operand 1 "spu_reg_operand" "r")
		 (match_operand 2 "spu_reg_operand" "r")
		 (match_operand 3 "spu_reg_operand" "r")] UNSPEC_SELB))]
  "GET_MODE(operands[0]) == GET_MODE(operands[1]) 
   && GET_MODE(operands[1]) == GET_MODE(operands[2])"
  "selb\t%0,%1,%2,%3")


;; Misc. byte/bit operations
;; clz/ctz/ffs/popcount/parity
;; cntb/sumb

(define_insn "clz<mode>2"
  [(set (match_operand:VSI 0 "spu_reg_operand" "=r")
	(clz:VSI (match_operand:VSI 1 "spu_reg_operand" "r")))]
  ""
  "clz\t%0,%1")

(define_expand "ctz<mode>2"
  [(set (match_dup 2)
	(neg:VSI (match_operand:VSI 1 "spu_reg_operand" "")))
   (set (match_dup 3) (and:VSI (match_dup 1)
			       (match_dup 2)))
   (set (match_dup 4) (clz:VSI (match_dup 3)))
   (set (match_operand:VSI 0 "spu_reg_operand" "")
	(minus:VSI (match_dup 5) (match_dup 4)))]
  ""
  {
     operands[2] = gen_reg_rtx (<MODE>mode);
     operands[3] = gen_reg_rtx (<MODE>mode);
     operands[4] = gen_reg_rtx (<MODE>mode);
     operands[5] = spu_const(<MODE>mode, 31);
  })

(define_expand "ffs<mode>2"
  [(set (match_dup 2)
	(neg:VSI (match_operand:VSI 1 "spu_reg_operand" "")))
   (set (match_dup 3) (and:VSI (match_dup 1)
			       (match_dup 2)))
   (set (match_dup 4) (clz:VSI (match_dup 3)))
   (set (match_operand:VSI 0 "spu_reg_operand" "")
	(minus:VSI (match_dup 5) (match_dup 4)))]
  ""
  {
     operands[2] = gen_reg_rtx (<MODE>mode);
     operands[3] = gen_reg_rtx (<MODE>mode);
     operands[4] = gen_reg_rtx (<MODE>mode);
     operands[5] = spu_const(<MODE>mode, 32);
  })

(define_expand "popcountsi2"
  [(set (match_dup 2)
	(unspec:SI [(match_operand:SI 1 "spu_reg_operand" "")]
		     UNSPEC_CNTB))
   (set (match_dup 3)
	(unspec:HI [(match_dup 2)] UNSPEC_SUMB))
   (set (match_operand:SI 0 "spu_reg_operand" "")
	(sign_extend:SI (match_dup 3)))]
  ""
  {
    operands[2] = gen_reg_rtx (SImode);
    operands[3] = gen_reg_rtx (HImode);
  })

(define_expand "paritysi2"
  [(set (match_operand:SI 0 "spu_reg_operand" "")
	(parity:SI (match_operand:SI 1 "spu_reg_operand" "")))]
  ""
  {
    operands[2] = gen_reg_rtx (SImode);
    emit_insn (gen_popcountsi2(operands[2], operands[1]));
    emit_insn (gen_andsi3(operands[0], operands[2], GEN_INT (1)));
    DONE;
  })

(define_insn "cntb_si"
  [(set (match_operand:SI 0 "spu_reg_operand" "=r")
        (unspec:SI [(match_operand:SI 1 "spu_reg_operand" "r")]
                   UNSPEC_CNTB))]
  ""
  "cntb\t%0,%1"
  [(set_attr "type" "fxb")])

(define_insn "cntb_v16qi"
  [(set (match_operand:V16QI 0 "spu_reg_operand" "=r")
        (unspec:V16QI [(match_operand:V16QI 1 "spu_reg_operand" "r")]
                      UNSPEC_CNTB))]
  ""
  "cntb\t%0,%1"
  [(set_attr "type" "fxb")])

(define_insn "sumb_si"
  [(set (match_operand:HI 0 "spu_reg_operand" "=r")
        (unspec:HI [(match_operand:SI 1 "spu_reg_operand" "r")] UNSPEC_SUMB))]
  ""
  "sumb\t%0,%1,%1"
  [(set_attr "type" "fxb")])


;; ashl, vashl

(define_insn "<v>ashl<mode>3"
  [(set (match_operand:VHSI 0 "spu_reg_operand" "=r,r")
	(ashift:VHSI (match_operand:VHSI 1 "spu_reg_operand" "r,r")
		     (match_operand:VHSI 2 "spu_nonmem_operand" "r,W")))]
  ""
  "@
  shl<bh>\t%0,%1,%2
  shl<bh>i\t%0,%1,%<umask>2"
  [(set_attr "type" "fx3")])

(define_insn_and_split "ashldi3"
  [(set (match_operand:DI 0 "spu_reg_operand" "=r,r")
	(ashift:DI (match_operand:DI 1 "spu_reg_operand" "r,r")
	           (match_operand:SI 2 "spu_nonmem_operand" "r,I")))
   (clobber (match_scratch:SI 3 "=&r,X"))]
  ""
  "#"
  "reload_completed"
  [(set (match_dup:DI 0)
	(ashift:DI (match_dup:DI 1)
	           (match_dup:SI 2)))]
  {
    rtx op0 = gen_rtx_REG (TImode, REGNO (operands[0]));
    rtx op1 = gen_rtx_REG (TImode, REGNO (operands[1]));
    rtx op2 = operands[2];
    rtx op3 = operands[3];

    if (GET_CODE (operands[2]) == REG)
      {
	emit_insn (gen_addsi3 (op3, op2, GEN_INT (64)));
	emit_insn (gen_rotlti3 (op0, op1, GEN_INT (64)));
	emit_insn (gen_shlqbybi_ti (op0, op0, op3));
	emit_insn (gen_shlqbi_ti (op0, op0, op3));
      }
    else
      {
	HOST_WIDE_INT val = INTVAL (operands[2]);
	emit_insn (gen_rotlti3 (op0, op1, GEN_INT (64)));
	emit_insn (gen_shlqby_ti (op0, op0, GEN_INT (val / 8 + 8)));
	if (val % 8)
	  emit_insn (gen_shlqbi_ti (op0, op0, GEN_INT (val % 8)));
      }
    DONE;
  })

(define_expand "ashlti3"
  [(parallel [(set (match_operand:TI 0 "spu_reg_operand" "")
		   (ashift:TI (match_operand:TI 1 "spu_reg_operand" "")
			      (match_operand:SI 2 "spu_nonmem_operand" "")))
	      (clobber (match_dup:TI 3))])]
  ""
  "if (GET_CODE (operands[2]) == CONST_INT)
    {
      emit_insn (gen_ashlti3_imm(operands[0], operands[1], operands[2]));
      DONE;
    }
   operands[3] = gen_reg_rtx (TImode);")

(define_insn_and_split "ashlti3_imm"
  [(set (match_operand:TI 0 "spu_reg_operand" "=r,r")
	(ashift:TI (match_operand:TI 1 "spu_reg_operand" "r,r")
		   (match_operand:SI 2 "immediate_operand" "O,P")))]
  ""
  "@
   shlqbyi\t%0,%1,%h2
   shlqbii\t%0,%1,%e2"
  "!satisfies_constraint_O (operands[2]) && !satisfies_constraint_P (operands[2])"
  [(set (match_dup:TI 0)
	(ashift:TI (match_dup:TI 1)
		   (match_dup:SI 3)))
   (set (match_dup:TI 0)
	(ashift:TI (match_dup:TI 0)
		   (match_dup:SI 4)))]
  {
    HOST_WIDE_INT val = INTVAL(operands[2]);
    operands[3] = GEN_INT (val&7);
    operands[4] = GEN_INT (val&-8);
  }
  [(set_attr "type" "shuf,shuf")])

(define_insn_and_split "ashlti3_reg"
  [(set (match_operand:TI 0 "spu_reg_operand" "=r")
	(ashift:TI (match_operand:TI 1 "spu_reg_operand" "r")
		   (match_operand:SI 2 "spu_reg_operand" "r")))
   (clobber (match_operand:TI 3 "spu_reg_operand" "=&r"))]
  ""
  "#"
  ""
  [(set (match_dup:TI 3)
	(ashift:TI (match_dup:TI 1)
		   (and:SI (match_dup:SI 2)
			   (const_int 7))))
   (set (match_dup:TI 0)
	(ashift:TI (match_dup:TI 3)
		   (and:SI (match_dup:SI 2)
			   (const_int -8))))]
  "")

(define_insn "shlqbybi_ti"
  [(set (match_operand:TI 0 "spu_reg_operand" "=r,r")
	(ashift:TI (match_operand:TI 1 "spu_reg_operand" "r,r")
		   (and:SI (match_operand:SI 2 "spu_nonmem_operand" "r,I")
			   (const_int -8))))]
  ""
  "@
   shlqbybi\t%0,%1,%2
   shlqbyi\t%0,%1,%h2"
  [(set_attr "type" "shuf,shuf")])

(define_insn "shlqbi_ti"
  [(set (match_operand:TI 0 "spu_reg_operand" "=r,r")
	(ashift:TI (match_operand:TI 1 "spu_reg_operand" "r,r")
		   (and:SI (match_operand:SI 2 "spu_nonmem_operand" "r,I")
			   (const_int 7))))]
  ""
  "@
   shlqbi\t%0,%1,%2
   shlqbii\t%0,%1,%e2"
  [(set_attr "type" "shuf,shuf")])

(define_insn "shlqby_ti"
  [(set (match_operand:TI 0 "spu_reg_operand" "=r,r")
	(ashift:TI (match_operand:TI 1 "spu_reg_operand" "r,r")
		   (mult:SI (match_operand:SI 2 "spu_nonmem_operand" "r,I")
			    (const_int 8))))]
  ""
  "@
   shlqby\t%0,%1,%2
   shlqbyi\t%0,%1,%f2"
  [(set_attr "type" "shuf,shuf")])


;; lshr, vlshr

(define_insn_and_split "<v>lshr<mode>3"
  [(set (match_operand:VHSI 0 "spu_reg_operand" "=r,r")
	(lshiftrt:VHSI (match_operand:VHSI 1 "spu_reg_operand" "r,r")
		       (match_operand:VHSI 2 "spu_nonmem_operand" "r,W")))
   (clobber (match_scratch:VHSI 3 "=&r,X"))]
  ""
  "@
   #
   rot<bh>mi\t%0,%1,-%<umask>2"
  "reload_completed && GET_CODE (operands[2]) == REG"
  [(set (match_dup:VHSI 3)
	(neg:VHSI (match_dup:VHSI 2)))
   (set (match_dup:VHSI 0)
	(lshiftrt:VHSI (match_dup:VHSI 1)
		       (neg:VHSI (match_dup:VHSI 3))))]
  ""
  [(set_attr "type" "*,fx3")])
  
(define_insn "<v>lshr<mode>3_imm"
  [(set (match_operand:VHSI 0 "spu_reg_operand" "=r")
	(lshiftrt:VHSI (match_operand:VHSI 1 "spu_reg_operand" "r")
		       (match_operand:VHSI 2 "immediate_operand" "W")))]
  ""
  "rot<bh>mi\t%0,%1,-%<umask>2"
  [(set_attr "type" "fx3")])

(define_insn "rotm_<mode>"
  [(set (match_operand:VHSI 0 "spu_reg_operand" "=r,r")
	(lshiftrt:VHSI (match_operand:VHSI 1 "spu_reg_operand" "r,r")
		       (neg:VHSI (match_operand:VHSI 2 "spu_nonmem_operand" "r,W"))))]
  ""
  "@
   rot<bh>m\t%0,%1,%2
   rot<bh>mi\t%0,%1,-%<nmask>2"
  [(set_attr "type" "fx3")])
 
(define_insn_and_split "lshr<mode>3"
  [(set (match_operand:DTI 0 "spu_reg_operand" "=r,r,r")
	(lshiftrt:DTI (match_operand:DTI 1 "spu_reg_operand" "r,r,r")
		      (match_operand:SI 2 "spu_nonmem_operand" "r,O,P")))]
  ""
  "@
   #
   rotqmbyi\t%0,%1,-%h2
   rotqmbii\t%0,%1,-%e2"
  "REG_P (operands[2]) || (!satisfies_constraint_O (operands[2]) && !satisfies_constraint_P (operands[2]))"
  [(set (match_dup:DTI 3)
	(lshiftrt:DTI (match_dup:DTI 1)
		      (match_dup:SI 4)))
   (set (match_dup:DTI 0)
	(lshiftrt:DTI (match_dup:DTI 3)
		      (match_dup:SI 5)))]
  {
    operands[3] = gen_reg_rtx (<MODE>mode);
    if (GET_CODE (operands[2]) == CONST_INT)
      {
	HOST_WIDE_INT val = INTVAL(operands[2]);
	operands[4] = GEN_INT (val & 7);
	operands[5] = GEN_INT (val & -8);
      }
    else
      {
        rtx t0 = gen_reg_rtx (SImode);
        rtx t1 = gen_reg_rtx (SImode);
	emit_insn (gen_subsi3(t0, GEN_INT(0), operands[2]));
	emit_insn (gen_subsi3(t1, GEN_INT(7), operands[2]));
        operands[4] = gen_rtx_AND (SImode, gen_rtx_NEG (SImode, t0), GEN_INT (7));
        operands[5] = gen_rtx_AND (SImode, gen_rtx_NEG (SImode, gen_rtx_AND (SImode, t1, GEN_INT (-8))), GEN_INT (-8));
      }
  }
  [(set_attr "type" "*,shuf,shuf")])

(define_expand "shrqbybi_<mode>"
  [(set (match_operand:DTI 0 "spu_reg_operand" "=r,r")
	(lshiftrt:DTI (match_operand:DTI 1 "spu_reg_operand" "r,r")
		      (and:SI (neg:SI (and:SI (match_operand:SI 2 "spu_nonmem_operand" "r,I")
					      (const_int -8)))
			      (const_int -8))))]
  ""
  {
    if (GET_CODE (operands[2]) == CONST_INT)
      operands[2] = GEN_INT (7 - INTVAL (operands[2]));
    else
      {
        rtx t0 = gen_reg_rtx (SImode);
	emit_insn (gen_subsi3 (t0, GEN_INT (7), operands[2]));
        operands[2] = t0;
      }
  })

(define_insn "rotqmbybi_<mode>"
  [(set (match_operand:DTI 0 "spu_reg_operand" "=r,r")
	(lshiftrt:DTI (match_operand:DTI 1 "spu_reg_operand" "r,r")
		      (and:SI (neg:SI (and:SI (match_operand:SI 2 "spu_nonmem_operand" "r,I")
					      (const_int -8)))
			      (const_int -8))))]
  ""
  "@
   rotqmbybi\t%0,%1,%2
   rotqmbyi\t%0,%1,-%H2"
  [(set_attr "type" "shuf")])

(define_insn_and_split "shrqbi_<mode>"
  [(set (match_operand:DTI 0 "spu_reg_operand" "=r,r")
	(lshiftrt:DTI (match_operand:DTI 1 "spu_reg_operand" "r,r")
		      (and:SI (match_operand:SI 2 "spu_nonmem_operand" "r,I")
			      (const_int 7))))
   (clobber (match_scratch:SI 3 "=&r,X"))]
  ""
  "#"
  "reload_completed"
  [(set (match_dup:DTI 0)
	(lshiftrt:DTI (match_dup:DTI 1)
		      (and:SI (neg:SI (match_dup:SI 3)) (const_int 7))))]
  {
    if (GET_CODE (operands[2]) == CONST_INT)
      operands[3] = GEN_INT (-INTVAL (operands[2]));
    else
      emit_insn (gen_subsi3 (operands[3], GEN_INT (0), operands[2]));
  }
  [(set_attr "type" "shuf")])

(define_insn "rotqmbi_<mode>"
  [(set (match_operand:DTI 0 "spu_reg_operand" "=r,r")
	(lshiftrt:DTI (match_operand:DTI 1 "spu_reg_operand" "r,r")
		      (and:SI (neg:SI (match_operand:SI 2 "spu_nonmem_operand" "r,I"))
			      (const_int 7))))]
  ""
  "@
   rotqmbi\t%0,%1,%2
   rotqmbii\t%0,%1,-%E2"
  [(set_attr "type" "shuf")])

(define_expand "shrqby_<mode>"
  [(set (match_operand:DTI 0 "spu_reg_operand" "=r,r")
	(lshiftrt:DTI (match_operand:DTI 1 "spu_reg_operand" "r,r")
		      (mult:SI (neg:SI (match_operand:SI 2 "spu_nonmem_operand" "r,I"))
			       (const_int 8))))]
  ""
  {
    if (GET_CODE (operands[2]) == CONST_INT)
      operands[2] = GEN_INT (-INTVAL (operands[2]));
    else
      {
        rtx t0 = gen_reg_rtx (SImode);
	emit_insn (gen_subsi3 (t0, GEN_INT (0), operands[2]));
        operands[2] = t0;
      }
  })

(define_insn "rotqmby_<mode>"
  [(set (match_operand:DTI 0 "spu_reg_operand" "=r,r")
	(lshiftrt:DTI (match_operand:DTI 1 "spu_reg_operand" "r,r")
		      (mult:SI (neg:SI (match_operand:SI 2 "spu_nonmem_operand" "r,I"))
			       (const_int 8))))]
  ""
  "@
   rotqmby\t%0,%1,%2
   rotqmbyi\t%0,%1,-%F2"
  [(set_attr "type" "shuf")])


;; ashr, vashr

(define_insn_and_split "<v>ashr<mode>3"
  [(set (match_operand:VHSI 0 "spu_reg_operand" "=r,r")
	(ashiftrt:VHSI (match_operand:VHSI 1 "spu_reg_operand" "r,r")
		       (match_operand:VHSI 2 "spu_nonmem_operand" "r,W")))
   (clobber (match_scratch:VHSI 3 "=&r,X"))]
  ""
  "@
   #
   rotma<bh>i\t%0,%1,-%<umask>2"
  "reload_completed && GET_CODE (operands[2]) == REG"
  [(set (match_dup:VHSI 3)
	(neg:VHSI (match_dup:VHSI 2)))
   (set (match_dup:VHSI 0)
	(ashiftrt:VHSI (match_dup:VHSI 1)
		       (neg:VHSI (match_dup:VHSI 3))))]
  ""
  [(set_attr "type" "*,fx3")])
  
(define_insn "<v>ashr<mode>3_imm"
  [(set (match_operand:VHSI 0 "spu_reg_operand" "=r")
	(ashiftrt:VHSI (match_operand:VHSI 1 "spu_reg_operand" "r")
		       (match_operand:VHSI 2 "immediate_operand" "W")))]
  ""
  "rotma<bh>i\t%0,%1,-%<umask>2"
  [(set_attr "type" "fx3")])
  

(define_insn "rotma_<mode>"
  [(set (match_operand:VHSI 0 "spu_reg_operand" "=r,r")
	(ashiftrt:VHSI (match_operand:VHSI 1 "spu_reg_operand" "r,r")
		       (neg:VHSI (match_operand:VHSI 2 "spu_nonmem_operand" "r,W"))))]
  ""
  "@
   rotma<bh>\t%0,%1,%2
   rotma<bh>i\t%0,%1,-%<nmask>2"
  [(set_attr "type" "fx3")])
 
(define_insn_and_split "ashrdi3"
  [(set (match_operand:DI 0 "spu_reg_operand" "=r,r")
        (ashiftrt:DI (match_operand:DI 1 "spu_reg_operand" "r,r")
                     (match_operand:SI 2 "spu_nonmem_operand" "r,I")))
   (clobber (match_scratch:TI 3 "=&r,&r"))
   (clobber (match_scratch:TI 4 "=&r,&r"))
   (clobber (match_scratch:SI 5 "=&r,&r"))]
  ""
  "#"
  "reload_completed"
  [(set (match_dup:DI 0)
        (ashiftrt:DI (match_dup:DI 1)
                     (match_dup:SI 2)))]
  {
    rtx op0 = gen_rtx_REG (TImode, REGNO (operands[0]));
    rtx op0v = gen_rtx_REG (V4SImode, REGNO (op0));
    rtx op1 = gen_rtx_REG (TImode, REGNO (operands[1]));
    rtx op1s = gen_rtx_REG (SImode, REGNO (op1));
    rtx op2 = operands[2];
    rtx op3 = operands[3];
    rtx op4 = operands[4];
    rtx op5 = operands[5];

    if (GET_CODE (op2) == CONST_INT && INTVAL (op2) >= 63)
      {
	rtx op0s = gen_rtx_REG (SImode, REGNO (op0));
	emit_insn (gen_ashrsi3 (op0s, op1s, GEN_INT (32)));
	emit_insn (gen_spu_fsm (op0v, op0s));
      }
    else if (GET_CODE (op2) == CONST_INT && INTVAL (op2) >= 32)
      {
	rtx op0d = gen_rtx_REG (V2DImode, REGNO (op0));
	HOST_WIDE_INT val = INTVAL (op2);
	emit_insn (gen_lshrti3 (op0, op1, GEN_INT (32)));
	emit_insn (gen_spu_xswd (op0d, op0v));
        if (val > 32)
	  emit_insn (gen_vashrv4si3 (op0v, op0v, spu_const (V4SImode, val - 32)));
      }
    else
      {
	rtx op3v = gen_rtx_REG (V4SImode, REGNO (op3));
	unsigned char arr[16] = {
	  0xff, 0xff, 0xff, 0xff,
	  0xff, 0xff, 0xff, 0xff,
	  0x00, 0x00, 0x00, 0x00,
	  0x00, 0x00, 0x00, 0x00
	};

	emit_insn (gen_ashrsi3 (op5, op1s, GEN_INT (31)));
	emit_move_insn (op4, array_to_constant (TImode, arr));
	emit_insn (gen_spu_fsm (op3v, op5));

	if (GET_CODE (operands[2]) == REG)
	  {
	    emit_insn (gen_selb (op4, op3, op1, op4));
	    emit_insn (gen_negsi2 (op5, op2));
	    emit_insn (gen_rotqbybi_ti (op0, op4, op5));
	    emit_insn (gen_rotqbi_ti (op0, op0, op5));
	  }
	else
	  {
	    HOST_WIDE_INT val = -INTVAL (op2);
	    emit_insn (gen_selb (op0, op3, op1, op4));
	    if ((val - 7) / 8)
	      emit_insn (gen_rotqby_ti (op0, op0, GEN_INT ((val - 7) / 8)));
	    if (val % 8)
	      emit_insn (gen_rotqbi_ti (op0, op0, GEN_INT (val % 8)));
	  }
      }
    DONE;
  })


(define_insn_and_split "ashrti3"
  [(set (match_operand:TI 0 "spu_reg_operand" "=r,r")
	(ashiftrt:TI (match_operand:TI 1 "spu_reg_operand" "r,r")
		     (match_operand:SI 2 "spu_nonmem_operand" "r,i")))]
  ""
  "#"
  ""
  [(set (match_dup:TI 0)
	(ashiftrt:TI (match_dup:TI 1)
		     (match_dup:SI 2)))]
  {
    rtx sign_shift = gen_reg_rtx (SImode);
    rtx sign_mask = gen_reg_rtx (TImode);
    rtx sign_mask_v4si = gen_rtx_SUBREG (V4SImode, sign_mask, 0);
    rtx op1_v4si = spu_gen_subreg (V4SImode, operands[1]);
    rtx t = gen_reg_rtx (TImode);
    emit_insn (gen_subsi3 (sign_shift, GEN_INT (128), force_reg (SImode, operands[2])));
    emit_insn (gen_vashrv4si3 (sign_mask_v4si, op1_v4si, spu_const (V4SImode, 31)));
    emit_insn (gen_fsm_ti (sign_mask, sign_mask));
    emit_insn (gen_ashlti3 (sign_mask, sign_mask, sign_shift));
    emit_insn (gen_lshrti3 (t, operands[1], operands[2]));
    emit_insn (gen_iorti3 (operands[0], t, sign_mask));
    DONE;
  })

;; fsm is used after rotam to replicate the sign across the whole register.
(define_insn "fsm_ti"
  [(set (match_operand:TI 0 "spu_reg_operand" "=r")
	(unspec:TI [(match_operand:TI 1 "spu_reg_operand" "r")] UNSPEC_FSM))]
  ""
  "fsm\t%0,%1"
  [(set_attr "type" "shuf")])


;; vrotl, rotl

(define_insn "<v>rotl<mode>3"
  [(set (match_operand:VHSI 0 "spu_reg_operand" "=r,r")
	(rotate:VHSI (match_operand:VHSI 1 "spu_reg_operand" "r,r")
		     (match_operand:VHSI 2 "spu_nonmem_operand" "r,W")))]
  ""
  "@
  rot<bh>\t%0,%1,%2
  rot<bh>i\t%0,%1,%<umask>2"
  [(set_attr "type" "fx3")])

(define_insn "rotlti3"
  [(set (match_operand:TI 0 "spu_reg_operand" "=&r,r,r,r")
	(rotate:TI (match_operand:TI 1 "spu_reg_operand" "r,r,r,r")
		   (match_operand:SI 2 "spu_nonmem_operand" "r,O,P,I")))]
  ""
  "@
  rotqbybi\t%0,%1,%2\;rotqbi\t%0,%0,%2
  rotqbyi\t%0,%1,%h2
  rotqbii\t%0,%1,%e2
  rotqbyi\t%0,%1,%h2\;rotqbii\t%0,%0,%e2"
  [(set_attr "length" "8,4,4,8")
   (set_attr "type" "multi1,shuf,shuf,multi1")])

(define_insn "rotqbybi_ti"
  [(set (match_operand:TI 0 "spu_reg_operand" "=r,r")
	(rotate:TI (match_operand:TI 1 "spu_reg_operand" "r,r")
		   (and:SI (match_operand:SI 2 "spu_nonmem_operand" "r,I")
			   (const_int -8))))]
  ""
  "@
  rotqbybi\t%0,%1,%2
  rotqbyi\t%0,%1,%h2"
  [(set_attr "type" "shuf,shuf")])

(define_insn "rotqby_ti"
  [(set (match_operand:TI 0 "spu_reg_operand" "=r,r")
	(rotate:TI (match_operand:TI 1 "spu_reg_operand" "r,r")
		   (mult:SI (match_operand:SI 2 "spu_nonmem_operand" "r,I")
			    (const_int 8))))]
  ""
  "@
  rotqby\t%0,%1,%2
  rotqbyi\t%0,%1,%f2"
  [(set_attr "type" "shuf,shuf")])

(define_insn "rotqbi_ti"
  [(set (match_operand:TI 0 "spu_reg_operand" "=r,r")
	(rotate:TI (match_operand:TI 1 "spu_reg_operand" "r,r")
		   (and:SI (match_operand:SI 2 "spu_nonmem_operand" "r,I")
			   (const_int 7))))]
  ""
  "@
  rotqbi\t%0,%1,%2
  rotqbii\t%0,%1,%e2"
  [(set_attr "type" "shuf,shuf")])


;; struct extract/insert
;; We handle mem's because GCC will generate invalid SUBREG's
;; and inefficient code.

(define_expand "extv"
  [(set (match_operand:TI 0 "register_operand" "")
	(sign_extract:TI (match_operand 1 "nonimmediate_operand" "")
			 (match_operand:SI 2 "const_int_operand" "")
			 (match_operand:SI 3 "const_int_operand" "")))]
  ""
  {
    spu_expand_extv (operands, 0);
    DONE;
  })

(define_expand "extzv"
  [(set (match_operand:TI 0 "register_operand" "")
	(zero_extract:TI (match_operand 1 "nonimmediate_operand" "")
			 (match_operand:SI 2 "const_int_operand" "")
			 (match_operand:SI 3 "const_int_operand" "")))]
  ""
  {
    spu_expand_extv (operands, 1);
    DONE;
  })

(define_expand "insv"
  [(set (zero_extract (match_operand 0 "nonimmediate_operand" "")
		      (match_operand:SI 1 "const_int_operand" "")
		      (match_operand:SI 2 "const_int_operand" ""))
	(match_operand 3 "nonmemory_operand" ""))]
  ""
  { spu_expand_insv(operands); DONE; })

;; Simplify a number of patterns that get generated by extv, extzv,
;; insv, and loads.
(define_insn_and_split "trunc_shr_ti<mode>"
  [(set (match_operand:QHSI 0 "spu_reg_operand" "=r")
        (truncate:QHSI (match_operator:TI 2 "shiftrt_operator" [(match_operand:TI 1 "spu_reg_operand" "0")
								(const_int 96)])))]
  ""
  "#"
  "reload_completed"
  [(const_int 0)]
  {
    spu_split_convert (operands);
    DONE;
  }
  [(set_attr "type" "convert")
   (set_attr "length" "0")])

(define_insn_and_split "trunc_shr_tidi"
  [(set (match_operand:DI 0 "spu_reg_operand" "=r")
        (truncate:DI (match_operator:TI 2 "shiftrt_operator" [(match_operand:TI 1 "spu_reg_operand" "0")
							      (const_int 64)])))]
  ""
  "#"
  "reload_completed"
  [(const_int 0)]
  {
    spu_split_convert (operands);
    DONE;
  }
  [(set_attr "type" "convert")
   (set_attr "length" "0")])

(define_insn_and_split "shl_ext_<mode>ti"
  [(set (match_operand:TI 0 "spu_reg_operand" "=r")
        (ashift:TI (match_operator:TI 2 "extend_operator" [(match_operand:QHSI 1 "spu_reg_operand" "0")])
		   (const_int 96)))]
  ""
  "#"
  "reload_completed"
  [(const_int 0)]
  {
    spu_split_convert (operands);
    DONE;
  }
  [(set_attr "type" "convert")
   (set_attr "length" "0")])

(define_insn_and_split "shl_ext_diti"
  [(set (match_operand:TI 0 "spu_reg_operand" "=r")
        (ashift:TI (match_operator:TI 2 "extend_operator" [(match_operand:DI 1 "spu_reg_operand" "0")])
		   (const_int 64)))]
  ""
  "#"
  "reload_completed"
  [(const_int 0)]
  {
    spu_split_convert (operands);
    DONE;
  }
  [(set_attr "type" "convert")
   (set_attr "length" "0")])

(define_insn "sext_trunc_lshr_tiqisi"
  [(set (match_operand:SI 0 "spu_reg_operand" "=r")
        (sign_extend:SI (truncate:QI (match_operator:TI 2 "shiftrt_operator" [(match_operand:TI 1 "spu_reg_operand" "r")
									      (const_int 120)]))))]
  ""
  "rotmai\t%0,%1,-24"
  [(set_attr "type" "fx3")])

(define_insn "zext_trunc_lshr_tiqisi"
  [(set (match_operand:SI 0 "spu_reg_operand" "=r")
        (zero_extend:SI (truncate:QI (match_operator:TI 2 "shiftrt_operator" [(match_operand:TI 1 "spu_reg_operand" "r")
									      (const_int 120)]))))]
  ""
  "rotmi\t%0,%1,-24"
  [(set_attr "type" "fx3")])

(define_insn "sext_trunc_lshr_tihisi"
  [(set (match_operand:SI 0 "spu_reg_operand" "=r")
        (sign_extend:SI (truncate:HI (match_operator:TI 2 "shiftrt_operator" [(match_operand:TI 1 "spu_reg_operand" "r")
									      (const_int 112)]))))]
  ""
  "rotmai\t%0,%1,-16"
  [(set_attr "type" "fx3")])

(define_insn "zext_trunc_lshr_tihisi"
  [(set (match_operand:SI 0 "spu_reg_operand" "=r")
        (zero_extend:SI (truncate:HI (match_operator:TI 2 "shiftrt_operator" [(match_operand:TI 1 "spu_reg_operand" "r")
									      (const_int 112)]))))]
  ""
  "rotmi\t%0,%1,-16"
  [(set_attr "type" "fx3")])


;; String/block move insn.
;; Argument 0 is the destination
;; Argument 1 is the source
;; Argument 2 is the length
;; Argument 3 is the alignment

(define_expand "movstrsi"
  [(parallel [(set (match_operand:BLK 0 "" "")
		   (match_operand:BLK 1 "" ""))
	      (use (match_operand:SI 2 "" ""))
	      (use (match_operand:SI 3 "" ""))])]
  ""
  "
  {
    if (spu_expand_block_move (operands))
      DONE;
    else
      FAIL;
  }")


;; jump

(define_insn "indirect_jump"
  [(set (pc) (match_operand:SI 0 "spu_reg_operand" "r"))]
  ""
  "bi\t%0"
  [(set_attr "type" "br")])

(define_insn "jump"
  [(set (pc)
	(label_ref (match_operand 0 "" "")))]
  ""
  "br\t%0"
  [(set_attr "type" "br")])


;; return

;; This will be used for leaf functions, that don't save any regs and
;; don't have locals on stack, maybe... that is for functions that
;; don't change $sp and don't need to save $lr. 
(define_expand "return"
    [(return)]
  "direct_return()"
  "")

;; used in spu_expand_epilogue to generate return from a function and
;; explicitly set use of $lr.

(define_insn "_return"
  [(return)]
  ""
  "bi\t$lr"
  [(set_attr "type" "br")])



;; ceq

(define_insn "ceq_<mode>"
  [(set (match_operand:VQHSI 0 "spu_reg_operand" "=r,r")
	(eq:VQHSI (match_operand:VQHSI 1 "spu_reg_operand" "r,r")
	         (match_operand:VQHSI 2 "spu_arith_operand" "r,B")))]
  ""
  "@
  ceq<bh>\t%0,%1,%2
  ceq<bh>i\t%0,%1,%2")

(define_insn_and_split "ceq_di"
  [(set (match_operand:SI 0 "spu_reg_operand" "=r")
        (eq:SI (match_operand:DI 1 "spu_reg_operand" "r")
	       (match_operand:DI 2 "spu_reg_operand" "r")))]
  ""
  "#"
  "reload_completed"
  [(set (match_dup:SI 0)
        (eq:SI (match_dup:DI 1)
	       (match_dup:DI 2)))]
  {
    rtx op0 = gen_rtx_REG (V4SImode, REGNO (operands[0]));
    rtx op1 = gen_rtx_REG (V4SImode, REGNO (operands[1]));
    rtx op2 = gen_rtx_REG (V4SImode, REGNO (operands[2]));
    emit_insn (gen_ceq_v4si (op0, op1, op2));
    emit_insn (gen_spu_gb (op0, op0));
    emit_insn (gen_cgt_si (operands[0], operands[0], GEN_INT (11)));
    DONE;
  })


;; We provide the TI compares for completeness and because some parts of
;; gcc/libgcc use them, even though user code might never see it.
(define_insn "ceq_ti"
  [(set (match_operand:SI 0 "spu_reg_operand" "=r")
	(eq:SI (match_operand:TI 1 "spu_reg_operand" "r")
	       (match_operand:TI 2 "spu_reg_operand" "r")))]
  ""
  "ceq\t%0,%1,%2\;gb\t%0,%0\;ceqi\t%0,%0,15"
  [(set_attr "type" "multi0")
   (set_attr "length" "12")])

(define_insn "ceq_<mode>"
  [(set (match_operand:<F2I> 0 "spu_reg_operand" "=r")
	(eq:<F2I> (match_operand:VSF 1 "spu_reg_operand" "r")
		  (match_operand:VSF 2 "spu_reg_operand" "r")))]
  ""
  "fceq\t%0,%1,%2")

(define_insn "cmeq_<mode>"
  [(set (match_operand:<F2I> 0 "spu_reg_operand" "=r")
	(eq:<F2I> (abs:VSF (match_operand:VSF 1 "spu_reg_operand" "r"))
	          (abs:VSF (match_operand:VSF 2 "spu_reg_operand" "r"))))]
  ""
  "fcmeq\t%0,%1,%2")

;; These implementations will ignore checking of NaN or INF if
;; compiled with option -ffinite-math-only.
(define_expand "ceq_df"
  [(set (match_operand:SI 0 "spu_reg_operand" "=r")
        (eq:SI (match_operand:DF 1 "spu_reg_operand" "r")
               (match_operand:DF 2 "const_zero_operand" "i")))]
  ""
{
  if (spu_arch == PROCESSOR_CELL)
      {
        rtx ra = gen_reg_rtx (V4SImode);
        rtx rb = gen_reg_rtx (V4SImode);
        rtx temp = gen_reg_rtx (TImode);
        rtx temp_v4si = spu_gen_subreg (V4SImode, temp);
        rtx temp2 = gen_reg_rtx (V4SImode);
        rtx biteq = gen_reg_rtx (V4SImode);
        rtx ahi_inf = gen_reg_rtx (V4SImode);
        rtx a_nan = gen_reg_rtx (V4SImode);
        rtx a_abs = gen_reg_rtx (V4SImode);
        rtx b_abs = gen_reg_rtx (V4SImode);
        rtx iszero = gen_reg_rtx (V4SImode);
        rtx sign_mask = gen_reg_rtx (V4SImode);
        rtx nan_mask = gen_reg_rtx (V4SImode);
        rtx hihi_promote = gen_reg_rtx (TImode);
        rtx pat = spu_const_from_ints (V4SImode, 0x7FFFFFFF, 0xFFFFFFFF,
                                                 0x7FFFFFFF, 0xFFFFFFFF);

        emit_move_insn (sign_mask, pat);
        pat = spu_const_from_ints (V4SImode, 0x7FF00000, 0x0,
                                             0x7FF00000, 0x0);
        emit_move_insn (nan_mask, pat);
        pat = spu_const_from_ints (TImode, 0x00010203, 0x10111213,
                                           0x08090A0B, 0x18191A1B);
        emit_move_insn (hihi_promote, pat);

        emit_insn (gen_spu_convert (ra, operands[1]));
        emit_insn (gen_spu_convert (rb, operands[2]));
        emit_insn (gen_ceq_v4si (biteq, ra, rb));
        emit_insn (gen_rotlti3 (temp, spu_gen_subreg (TImode, biteq),
				GEN_INT (4 * 8)));
        emit_insn (gen_andv4si3 (biteq, biteq, temp_v4si));

        emit_insn (gen_andv4si3 (a_abs, ra, sign_mask));
        emit_insn (gen_andv4si3 (b_abs, rb, sign_mask));
	if (!flag_finite_math_only)
          {
            emit_insn (gen_clgt_v4si (a_nan, a_abs, nan_mask));
            emit_insn (gen_ceq_v4si (ahi_inf, a_abs, nan_mask));
            emit_insn (gen_rotlti3 (temp, spu_gen_subreg (TImode, a_nan),
                                   GEN_INT (4 * 8)));
            emit_insn (gen_andv4si3 (temp2, temp_v4si, ahi_inf));
            emit_insn (gen_iorv4si3 (a_nan, a_nan, temp2));
	  }
        emit_insn (gen_iorv4si3 (temp2, a_abs, b_abs));
        emit_insn (gen_ceq_v4si (iszero, temp2, CONST0_RTX (V4SImode)));
        emit_insn (gen_rotlti3 (temp, spu_gen_subreg (TImode, iszero),
				GEN_INT (4 * 8)));
        emit_insn (gen_andv4si3 (iszero, iszero, temp_v4si));
        emit_insn (gen_iorv4si3 (temp2, biteq, iszero));
	if (!flag_finite_math_only)
          {
            emit_insn (gen_andc_v4si (temp2, temp2, a_nan));
	  }
        emit_insn (gen_shufb (operands[0], temp2, temp2, hihi_promote));
        DONE;
      }
})

(define_insn "ceq_<mode>_celledp"
  [(set (match_operand:<DF2I> 0 "spu_reg_operand" "=r")
        (eq:<DF2I> (match_operand:VDF 1 "spu_reg_operand" "r")
                   (match_operand:VDF 2 "spu_reg_operand" "r")))]
  "spu_arch == PROCESSOR_CELLEDP"
  "dfceq\t%0,%1,%2"
  [(set_attr "type" "fpd")])

(define_insn "cmeq_<mode>_celledp"
  [(set (match_operand:<DF2I> 0 "spu_reg_operand" "=r")
        (eq:<DF2I> (abs:VDF (match_operand:VDF 1 "spu_reg_operand" "r"))
                   (abs:VDF (match_operand:VDF 2 "spu_reg_operand" "r"))))]
  "spu_arch == PROCESSOR_CELLEDP"
  "dfcmeq\t%0,%1,%2"
  [(set_attr "type" "fpd")])

(define_expand "ceq_v2df"
  [(set (match_operand:V2DI 0 "spu_reg_operand" "=r")
        (eq:V2DI (match_operand:V2DF 1 "spu_reg_operand" "r")
                 (match_operand:V2DF 2 "spu_reg_operand" "r")))]
  ""
{
  if (spu_arch == PROCESSOR_CELL)
    {
      rtx ra = spu_gen_subreg (V4SImode, operands[1]);
      rtx rb = spu_gen_subreg (V4SImode, operands[2]);
      rtx temp = gen_reg_rtx (TImode);
      rtx temp_v4si = spu_gen_subreg (V4SImode, temp);
      rtx temp2 = gen_reg_rtx (V4SImode);
      rtx biteq = gen_reg_rtx (V4SImode);
      rtx ahi_inf = gen_reg_rtx (V4SImode);
      rtx a_nan = gen_reg_rtx (V4SImode);
      rtx a_abs = gen_reg_rtx (V4SImode);
      rtx b_abs = gen_reg_rtx (V4SImode);
      rtx iszero = gen_reg_rtx (V4SImode);
      rtx pat = spu_const_from_ints (V4SImode, 0x7FFFFFFF, 0xFFFFFFFF,
                                               0x7FFFFFFF, 0xFFFFFFFF);
      rtx sign_mask = gen_reg_rtx (V4SImode);
      rtx nan_mask = gen_reg_rtx (V4SImode);
      rtx hihi_promote = gen_reg_rtx (TImode);

      emit_move_insn (sign_mask, pat);
      pat = spu_const_from_ints (V4SImode, 0x7FF00000, 0x0, 
					     0x7FF00000, 0x0);
      emit_move_insn (nan_mask, pat);
      pat = spu_const_from_ints (TImode, 0x00010203, 0x10111213, 
					   0x08090A0B, 0x18191A1B);
      emit_move_insn (hihi_promote, pat);

      emit_insn (gen_ceq_v4si (biteq, ra, rb));
      emit_insn (gen_rotlti3 (temp, spu_gen_subreg (TImode, biteq), 
                              GEN_INT (4 * 8)));
      emit_insn (gen_andv4si3 (biteq, biteq, temp_v4si));
      emit_insn (gen_andv4si3 (a_abs, ra, sign_mask));
      emit_insn (gen_andv4si3 (b_abs, rb, sign_mask));
      emit_insn (gen_clgt_v4si (a_nan, a_abs, nan_mask));
      emit_insn (gen_ceq_v4si (ahi_inf, a_abs, nan_mask));
      emit_insn (gen_rotlti3 (temp, spu_gen_subreg (TImode, a_nan), 
                              GEN_INT (4 * 8)));
      emit_insn (gen_andv4si3 (temp2, temp_v4si, ahi_inf));
      emit_insn (gen_iorv4si3 (a_nan, a_nan, temp2));
      emit_insn (gen_iorv4si3 (temp2, a_abs, b_abs));
      emit_insn (gen_ceq_v4si (iszero, temp2, CONST0_RTX (V4SImode)));
      emit_insn (gen_rotlti3 (temp, spu_gen_subreg (TImode, iszero), 
                              GEN_INT (4 * 8)));
      emit_insn (gen_andv4si3 (iszero, iszero, temp_v4si));
      emit_insn (gen_iorv4si3 (temp2, biteq, iszero));
      emit_insn (gen_andc_v4si (temp2, temp2, a_nan));
      emit_insn (gen_shufb (operands[0], temp2, temp2, hihi_promote));
      DONE;
  }
})

(define_expand "cmeq_v2df"
  [(set (match_operand:V2DI 0 "spu_reg_operand" "=r")
        (eq:V2DI (abs:V2DF (match_operand:V2DF 1 "spu_reg_operand" "r"))
                 (abs:V2DF (match_operand:V2DF 2 "spu_reg_operand" "r"))))]
  ""
{
  if (spu_arch == PROCESSOR_CELL)
    {
      rtx ra = spu_gen_subreg (V4SImode, operands[1]);
      rtx rb = spu_gen_subreg (V4SImode, operands[2]);
      rtx temp = gen_reg_rtx (TImode);
      rtx temp_v4si = spu_gen_subreg (V4SImode, temp);
      rtx temp2 = gen_reg_rtx (V4SImode);
      rtx biteq = gen_reg_rtx (V4SImode);
      rtx ahi_inf = gen_reg_rtx (V4SImode);
      rtx a_nan = gen_reg_rtx (V4SImode);
      rtx a_abs = gen_reg_rtx (V4SImode);
      rtx b_abs = gen_reg_rtx (V4SImode);

      rtx pat = spu_const_from_ints (V4SImode, 0x7FFFFFFF, 0xFFFFFFFF, 
                                               0x7FFFFFFF, 0xFFFFFFFF);
      rtx sign_mask = gen_reg_rtx (V4SImode);
      rtx nan_mask = gen_reg_rtx (V4SImode);
      rtx hihi_promote = gen_reg_rtx (TImode);

      emit_move_insn (sign_mask, pat);

      pat = spu_const_from_ints (V4SImode, 0x7FF00000, 0x0, 
                                           0x7FF00000, 0x0);
      emit_move_insn (nan_mask, pat);
      pat = spu_const_from_ints (TImode, 0x00010203, 0x10111213, 
                                         0x08090A0B, 0x18191A1B);
      emit_move_insn (hihi_promote, pat);

      emit_insn (gen_andv4si3 (a_abs, ra, sign_mask));
      emit_insn (gen_andv4si3 (b_abs, rb, sign_mask));
      emit_insn (gen_ceq_v4si (biteq, a_abs, b_abs));
      emit_insn (gen_rotlti3 (temp, spu_gen_subreg (TImode, biteq), 
                                                    GEN_INT (4 * 8)));
      emit_insn (gen_andv4si3 (biteq, biteq, temp_v4si));
      emit_insn (gen_clgt_v4si (a_nan, a_abs, nan_mask));
      emit_insn (gen_ceq_v4si (ahi_inf, a_abs, nan_mask));
      emit_insn (gen_rotlti3 (temp, spu_gen_subreg (TImode, a_nan), 
                                                    GEN_INT (4 * 8)));
      emit_insn (gen_andv4si3 (temp2, temp_v4si, ahi_inf));
      emit_insn (gen_iorv4si3 (a_nan, a_nan, temp2));
      emit_insn (gen_andc_v4si (temp2, biteq, a_nan));
      emit_insn (gen_shufb (operands[0], temp2, temp2, hihi_promote));
      DONE;
  }
})


;; cgt

(define_insn "cgt_<mode>"
  [(set (match_operand:VQHSI 0 "spu_reg_operand" "=r,r")
	(gt:VQHSI (match_operand:VQHSI 1 "spu_reg_operand" "r,r")
	          (match_operand:VQHSI 2 "spu_arith_operand" "r,B")))]
  ""
  "@
  cgt<bh>\t%0,%1,%2
  cgt<bh>i\t%0,%1,%2")

(define_insn "cgt_di_m1" 
  [(set (match_operand:SI 0 "spu_reg_operand" "=r")
	(gt:SI (match_operand:DI 1 "spu_reg_operand" "r")
	       (const_int -1)))]
  ""
  "cgti\t%0,%1,-1")

(define_insn_and_split "cgt_di" 
  [(set (match_operand:SI 0 "spu_reg_operand" "=r")
	(gt:SI (match_operand:DI 1 "spu_reg_operand" "r")
	       (match_operand:DI 2 "spu_reg_operand" "r")))
   (clobber (match_scratch:V4SI 3 "=&r"))
   (clobber (match_scratch:V4SI 4 "=&r"))
   (clobber (match_scratch:V4SI 5 "=&r"))]
  ""
  "#"
  "reload_completed"
  [(set (match_dup:SI 0)
        (gt:SI (match_dup:DI 1)
	       (match_dup:DI 2)))]
  {
    rtx op0 = gen_rtx_REG (V4SImode, REGNO (operands[0]));
    rtx op1 = gen_rtx_REG (V4SImode, REGNO (operands[1]));
    rtx op2 = gen_rtx_REG (V4SImode, REGNO (operands[2]));
    rtx op3 = operands[3];
    rtx op4 = operands[4];
    rtx op5 = operands[5];
    rtx op3d = gen_rtx_REG (V2DImode, REGNO (operands[3]));
    emit_insn (gen_clgt_v4si (op3, op1, op2));
    emit_insn (gen_ceq_v4si (op4, op1, op2));
    emit_insn (gen_cgt_v4si (op5, op1, op2));
    emit_insn (gen_spu_xswd (op3d, op3));
    emit_insn (gen_selb (op0, op5, op3, op4));
    DONE;
  })

(define_insn "cgt_ti_m1" 
  [(set (match_operand:SI 0 "spu_reg_operand" "=r")
	(gt:SI (match_operand:TI 1 "spu_reg_operand" "r")
	       (const_int -1)))]
  ""
  "cgti\t%0,%1,-1")

(define_insn "cgt_ti"
  [(set (match_operand:SI 0 "spu_reg_operand" "=r")
	(gt:SI (match_operand:TI 1 "spu_reg_operand" "r")
	       (match_operand:TI 2 "spu_reg_operand" "r")))
   (clobber (match_scratch:V4SI 3 "=&r"))
   (clobber (match_scratch:V4SI 4 "=&r"))
   (clobber (match_scratch:V4SI 5 "=&r"))]
  ""
  "clgt\t%4,%1,%2\;\
ceq\t%3,%1,%2\;\
cgt\t%5,%1,%2\;\
shlqbyi\t%0,%4,4\;\
selb\t%0,%4,%0,%3\;\
shlqbyi\t%0,%0,4\;\
selb\t%0,%4,%0,%3\;\
shlqbyi\t%0,%0,4\;\
selb\t%0,%5,%0,%3"
  [(set_attr "type" "multi0")
   (set_attr "length" "36")])

(define_insn "cgt_<mode>"
  [(set (match_operand:<F2I> 0 "spu_reg_operand" "=r")
	(gt:<F2I> (match_operand:VSF 1 "spu_reg_operand" "r")
		  (match_operand:VSF 2 "spu_reg_operand" "r")))]
  ""
  "fcgt\t%0,%1,%2")

(define_insn "cmgt_<mode>"
  [(set (match_operand:<F2I> 0 "spu_reg_operand" "=r")
	(gt:<F2I> (abs:VSF (match_operand:VSF 1 "spu_reg_operand" "r"))
		  (abs:VSF (match_operand:VSF 2 "spu_reg_operand" "r"))))]
  ""
  "fcmgt\t%0,%1,%2")

(define_expand "cgt_df"
  [(set (match_operand:SI 0 "spu_reg_operand" "=r")
        (gt:SI (match_operand:DF 1 "spu_reg_operand" "r")
               (match_operand:DF 2 "const_zero_operand" "i")))]
  ""
{
  if (spu_arch == PROCESSOR_CELL)
    {
      rtx ra = gen_reg_rtx (V4SImode);
      rtx rb = gen_reg_rtx (V4SImode);
      rtx zero = gen_reg_rtx (V4SImode);
      rtx temp = gen_reg_rtx (TImode);
      rtx temp_v4si = spu_gen_subreg (V4SImode, temp);
      rtx temp2 = gen_reg_rtx (V4SImode);
      rtx hi_inf = gen_reg_rtx (V4SImode);
      rtx a_nan = gen_reg_rtx (V4SImode);
      rtx b_nan = gen_reg_rtx (V4SImode);
      rtx a_abs = gen_reg_rtx (V4SImode);
      rtx b_abs = gen_reg_rtx (V4SImode);
      rtx asel = gen_reg_rtx (V4SImode);
      rtx bsel = gen_reg_rtx (V4SImode);
      rtx abor = gen_reg_rtx (V4SImode);
      rtx bbor = gen_reg_rtx (V4SImode);
      rtx gt_hi = gen_reg_rtx (V4SImode);
      rtx gt_lo = gen_reg_rtx (V4SImode);
      rtx sign_mask = gen_reg_rtx (V4SImode);
      rtx nan_mask = gen_reg_rtx (V4SImode);
      rtx hi_promote = gen_reg_rtx (TImode);
      rtx borrow_shuffle = gen_reg_rtx (TImode);

      rtx pat = spu_const_from_ints (V4SImode, 0x7FFFFFFF, 0xFFFFFFFF,
                                               0x7FFFFFFF, 0xFFFFFFFF);
      emit_move_insn (sign_mask, pat);
      pat = spu_const_from_ints (V4SImode, 0x7FF00000, 0x0,
                                             0x7FF00000, 0x0);
      emit_move_insn (nan_mask, pat);
      pat = spu_const_from_ints (TImode, 0x00010203, 0x00010203,
                                         0x08090A0B, 0x08090A0B);
      emit_move_insn (hi_promote, pat);
      pat = spu_const_from_ints (TImode, 0x04050607, 0xC0C0C0C0,
                                         0x0C0D0E0F, 0xC0C0C0C0);
      emit_move_insn (borrow_shuffle, pat);

      emit_insn (gen_spu_convert (ra, operands[1]));
      emit_insn (gen_spu_convert (rb, operands[2]));
      emit_insn (gen_andv4si3 (a_abs, ra, sign_mask));
      emit_insn (gen_andv4si3 (b_abs, rb, sign_mask));

      if (!flag_finite_math_only)
	{
	  /* check if ra is NaN  */
          emit_insn (gen_ceq_v4si (hi_inf, a_abs, nan_mask));
          emit_insn (gen_clgt_v4si (a_nan, a_abs, nan_mask));
          emit_insn (gen_rotlti3 (temp, spu_gen_subreg (TImode, a_nan),
                                  GEN_INT (4 * 8)));
          emit_insn (gen_andv4si3 (temp2, temp_v4si, hi_inf));
          emit_insn (gen_iorv4si3 (a_nan, a_nan, temp2));
          emit_insn (gen_shufb (a_nan, a_nan, a_nan, hi_promote));

	  /* check if rb is NaN  */
          emit_insn (gen_ceq_v4si (hi_inf, b_abs, nan_mask));
          emit_insn (gen_clgt_v4si (b_nan, b_abs, nan_mask));
          emit_insn (gen_rotlti3 (temp, spu_gen_subreg (TImode, b_nan),
                                  GEN_INT (4 * 8)));
          emit_insn (gen_andv4si3 (temp2, temp_v4si, hi_inf));
          emit_insn (gen_iorv4si3 (b_nan, b_nan, temp2));
          emit_insn (gen_shufb (b_nan, b_nan, b_nan, hi_promote));

	  /* check if ra or rb is NaN  */
          emit_insn (gen_iorv4si3 (a_nan, a_nan, b_nan));
	}
      emit_move_insn (zero, CONST0_RTX (V4SImode));
      emit_insn (gen_vashrv4si3 (asel, ra, spu_const (V4SImode, 31)));
      emit_insn (gen_shufb (asel, asel, asel, hi_promote));
      emit_insn (gen_bg_v4si (abor, zero, a_abs));
      emit_insn (gen_shufb (abor, abor, abor, borrow_shuffle));
      emit_insn (gen_sfx_v4si (abor, zero, a_abs, abor));
      emit_insn (gen_selb (abor, a_abs, abor, asel));

      emit_insn (gen_vashrv4si3 (bsel, rb, spu_const (V4SImode, 31)));
      emit_insn (gen_shufb (bsel, bsel, bsel, hi_promote));
      emit_insn (gen_bg_v4si (bbor, zero, b_abs));
      emit_insn (gen_shufb (bbor, bbor, bbor, borrow_shuffle));
      emit_insn (gen_sfx_v4si (bbor, zero, b_abs, bbor));
      emit_insn (gen_selb (bbor, b_abs, bbor, bsel));

      emit_insn (gen_cgt_v4si (gt_hi, abor, bbor));
      emit_insn (gen_clgt_v4si (gt_lo, abor, bbor));
      emit_insn (gen_ceq_v4si (temp2, abor, bbor));
      emit_insn (gen_rotlti3 (temp, spu_gen_subreg (TImode, gt_lo),
                                GEN_INT (4 * 8)));
      emit_insn (gen_andv4si3 (temp2, temp2, temp_v4si));
      emit_insn (gen_iorv4si3 (temp2, gt_hi, temp2));
      emit_insn (gen_shufb (temp2, temp2, temp2, hi_promote));
      if (!flag_finite_math_only)
        {
	  /* correct for NaNs  */
          emit_insn (gen_andc_v4si (temp2, temp2, a_nan));
	}
      emit_insn (gen_spu_convert (operands[0], temp2));
      DONE;
    }
})

(define_insn "cgt_<mode>_celledp"
  [(set (match_operand:<DF2I> 0 "spu_reg_operand" "=r")
        (gt:<DF2I> (match_operand:VDF 1 "spu_reg_operand" "r")
                   (match_operand:VDF 2 "spu_reg_operand" "r")))]
  "spu_arch == PROCESSOR_CELLEDP"
  "dfcgt\t%0,%1,%2"
  [(set_attr "type" "fpd")])

(define_insn "cmgt_<mode>_celledp"
  [(set (match_operand:<DF2I> 0 "spu_reg_operand" "=r")
        (gt:<DF2I> (abs:VDF (match_operand:VDF 1 "spu_reg_operand" "r"))
                   (abs:VDF (match_operand:VDF 2 "spu_reg_operand" "r"))))]
  "spu_arch == PROCESSOR_CELLEDP"
  "dfcmgt\t%0,%1,%2"
  [(set_attr "type" "fpd")])

(define_expand "cgt_v2df"
  [(set (match_operand:V2DI 0 "spu_reg_operand" "=r")
        (gt:V2DI (match_operand:V2DF 1 "spu_reg_operand" "r")
                 (match_operand:V2DF 2 "spu_reg_operand" "r")))]
  ""
{
  if (spu_arch == PROCESSOR_CELL)
    {
      rtx ra = spu_gen_subreg (V4SImode, operands[1]);
      rtx rb = spu_gen_subreg (V4SImode, operands[2]);
      rtx zero = gen_reg_rtx (V4SImode);
      rtx temp = gen_reg_rtx (TImode);
      rtx temp_v4si = spu_gen_subreg (V4SImode, temp);
      rtx temp2 = gen_reg_rtx (V4SImode);
      rtx hi_inf = gen_reg_rtx (V4SImode);
      rtx a_nan = gen_reg_rtx (V4SImode);
      rtx b_nan = gen_reg_rtx (V4SImode);
      rtx a_abs = gen_reg_rtx (V4SImode);
      rtx b_abs = gen_reg_rtx (V4SImode);
      rtx asel = gen_reg_rtx (V4SImode);
      rtx bsel = gen_reg_rtx (V4SImode);
      rtx abor = gen_reg_rtx (V4SImode);
      rtx bbor = gen_reg_rtx (V4SImode);
      rtx gt_hi = gen_reg_rtx (V4SImode);
      rtx gt_lo = gen_reg_rtx (V4SImode);
      rtx sign_mask = gen_reg_rtx (V4SImode);
      rtx nan_mask = gen_reg_rtx (V4SImode);
      rtx hi_promote = gen_reg_rtx (TImode);
      rtx borrow_shuffle = gen_reg_rtx (TImode);
      rtx pat = spu_const_from_ints (V4SImode, 0x7FFFFFFF, 0xFFFFFFFF, 
                                               0x7FFFFFFF, 0xFFFFFFFF);
      emit_move_insn (sign_mask, pat);
      pat = spu_const_from_ints (V4SImode, 0x7FF00000, 0x0, 
                                           0x7FF00000, 0x0);
      emit_move_insn (nan_mask, pat);
      pat = spu_const_from_ints (TImode, 0x00010203, 0x00010203, 
                                         0x08090A0B, 0x08090A0B);
      emit_move_insn (hi_promote, pat);
      pat = spu_const_from_ints (TImode, 0x04050607, 0xC0C0C0C0, 
                                         0x0C0D0E0F, 0xC0C0C0C0);
      emit_move_insn (borrow_shuffle, pat);

      emit_insn (gen_andv4si3 (a_abs, ra, sign_mask));
      emit_insn (gen_ceq_v4si (hi_inf, a_abs, nan_mask));
      emit_insn (gen_clgt_v4si (a_nan, a_abs, nan_mask));
      emit_insn (gen_rotlti3 (temp, spu_gen_subreg (TImode, a_nan), 
                                                    GEN_INT (4 * 8)));
      emit_insn (gen_andv4si3 (temp2, temp_v4si, hi_inf));
      emit_insn (gen_iorv4si3 (a_nan, a_nan, temp2));
      emit_insn (gen_shufb (a_nan, a_nan, a_nan, hi_promote));
      emit_insn (gen_andv4si3 (b_abs, rb, sign_mask));
      emit_insn (gen_ceq_v4si (hi_inf, b_abs, nan_mask));
      emit_insn (gen_clgt_v4si (b_nan, b_abs, nan_mask));
      emit_insn (gen_rotlti3 (temp, spu_gen_subreg (TImode, b_nan), 
                                                    GEN_INT (4 * 8)));
      emit_insn (gen_andv4si3 (temp2, temp_v4si, hi_inf));
      emit_insn (gen_iorv4si3 (b_nan, b_nan, temp2));
      emit_insn (gen_shufb (b_nan, b_nan, b_nan, hi_promote));
      emit_insn (gen_iorv4si3 (a_nan, a_nan, b_nan));
      emit_move_insn (zero, CONST0_RTX (V4SImode));
      emit_insn (gen_vashrv4si3 (asel, ra, spu_const (V4SImode, 31)));
      emit_insn (gen_shufb (asel, asel, asel, hi_promote));
      emit_insn (gen_bg_v4si (abor, zero, a_abs));
      emit_insn (gen_shufb (abor, abor, abor, borrow_shuffle));
      emit_insn (gen_sfx_v4si (abor, zero, a_abs, abor));
      emit_insn (gen_selb (abor, a_abs, abor, asel));
      emit_insn (gen_vashrv4si3 (bsel, rb, spu_const (V4SImode, 31)));
      emit_insn (gen_shufb (bsel, bsel, bsel, hi_promote));
      emit_insn (gen_bg_v4si (bbor, zero, b_abs));
      emit_insn (gen_shufb (bbor, bbor, bbor, borrow_shuffle));
      emit_insn (gen_sfx_v4si (bbor, zero, b_abs, bbor));
      emit_insn (gen_selb (bbor, b_abs, bbor, bsel));
      emit_insn (gen_cgt_v4si (gt_hi, abor, bbor));
      emit_insn (gen_clgt_v4si (gt_lo, abor, bbor));
      emit_insn (gen_ceq_v4si (temp2, abor, bbor));
      emit_insn (gen_rotlti3 (temp, spu_gen_subreg (TImode, gt_lo), 
                                                    GEN_INT (4 * 8)));
      emit_insn (gen_andv4si3 (temp2, temp2, temp_v4si));
      emit_insn (gen_iorv4si3 (temp2, gt_hi, temp2));

      emit_insn (gen_shufb (temp2, temp2, temp2, hi_promote));
      emit_insn (gen_andc_v4si (temp2, temp2, a_nan));
      emit_move_insn (operands[0], spu_gen_subreg (V2DImode, temp2));
      DONE;
    } 
})

(define_expand "cmgt_v2df"
  [(set (match_operand:V2DI 0 "spu_reg_operand" "=r")
        (gt:V2DI (abs:V2DF (match_operand:V2DF 1 "spu_reg_operand" "r"))
                 (abs:V2DF (match_operand:V2DF 2 "spu_reg_operand" "r"))))]
  ""
{
  if (spu_arch == PROCESSOR_CELL)
    {
      rtx ra = spu_gen_subreg (V4SImode, operands[1]);
      rtx rb = spu_gen_subreg (V4SImode, operands[2]);
      rtx temp = gen_reg_rtx (TImode);
      rtx temp_v4si = spu_gen_subreg (V4SImode, temp);
      rtx temp2 = gen_reg_rtx (V4SImode);
      rtx hi_inf = gen_reg_rtx (V4SImode);
      rtx a_nan = gen_reg_rtx (V4SImode);
      rtx b_nan = gen_reg_rtx (V4SImode);
      rtx a_abs = gen_reg_rtx (V4SImode);
      rtx b_abs = gen_reg_rtx (V4SImode);
      rtx gt_hi = gen_reg_rtx (V4SImode);
      rtx gt_lo = gen_reg_rtx (V4SImode);
      rtx sign_mask = gen_reg_rtx (V4SImode);
      rtx nan_mask = gen_reg_rtx (V4SImode);
      rtx hi_promote = gen_reg_rtx (TImode);
      rtx pat = spu_const_from_ints (V4SImode, 0x7FFFFFFF, 0xFFFFFFFF, 
                                               0x7FFFFFFF, 0xFFFFFFFF);
      emit_move_insn (sign_mask, pat);
      pat = spu_const_from_ints (V4SImode, 0x7FF00000, 0x0, 
                                           0x7FF00000, 0x0);
      emit_move_insn (nan_mask, pat);
      pat = spu_const_from_ints (TImode, 0x00010203, 0x00010203, 
                                         0x08090A0B, 0x08090A0B);
      emit_move_insn (hi_promote, pat);

      emit_insn (gen_andv4si3 (a_abs, ra, sign_mask));
      emit_insn (gen_ceq_v4si (hi_inf, a_abs, nan_mask));
      emit_insn (gen_clgt_v4si (a_nan, a_abs, nan_mask));
      emit_insn (gen_rotlti3 (temp, spu_gen_subreg (TImode, a_nan), 
                                                    GEN_INT (4 * 8)));
      emit_insn (gen_andv4si3 (temp2, temp_v4si, hi_inf));
      emit_insn (gen_iorv4si3 (a_nan, a_nan, temp2));
      emit_insn (gen_shufb (a_nan, a_nan, a_nan, hi_promote));
      emit_insn (gen_andv4si3 (b_abs, rb, sign_mask));
      emit_insn (gen_ceq_v4si (hi_inf, b_abs, nan_mask));
      emit_insn (gen_clgt_v4si (b_nan, b_abs, nan_mask));
      emit_insn (gen_rotlti3 (temp, spu_gen_subreg (TImode, b_nan), 
                                                    GEN_INT (4 * 8)));
      emit_insn (gen_andv4si3 (temp2, temp_v4si, hi_inf));
      emit_insn (gen_iorv4si3 (b_nan, b_nan, temp2));
      emit_insn (gen_shufb (b_nan, b_nan, b_nan, hi_promote));
      emit_insn (gen_iorv4si3 (a_nan, a_nan, b_nan));

      emit_insn (gen_clgt_v4si (gt_hi, a_abs, b_abs));
      emit_insn (gen_clgt_v4si (gt_lo, a_abs, b_abs));
      emit_insn (gen_ceq_v4si (temp2, a_abs, b_abs));
      emit_insn (gen_rotlti3 (temp, spu_gen_subreg (TImode, gt_lo), 
                                                    GEN_INT (4 * 8)));
      emit_insn (gen_andv4si3 (temp2, temp2, temp_v4si));
      emit_insn (gen_iorv4si3 (temp2, gt_hi, temp2));
      emit_insn (gen_shufb (temp2, temp2, temp2, hi_promote));
      emit_insn (gen_andc_v4si (temp2, temp2, a_nan));
      emit_move_insn (operands[0], spu_gen_subreg (V2DImode, temp2));
      DONE;
    }
})


;; clgt

(define_insn "clgt_<mode>"
  [(set (match_operand:VQHSI 0 "spu_reg_operand" "=r,r")
	(gtu:VQHSI (match_operand:VQHSI 1 "spu_reg_operand" "r,r")
		   (match_operand:VQHSI 2 "spu_arith_operand" "r,B")))]
  ""
  "@
  clgt<bh>\t%0,%1,%2
  clgt<bh>i\t%0,%1,%2")

(define_insn_and_split "clgt_di" 
  [(set (match_operand:SI 0 "spu_reg_operand" "=r")
	(gtu:SI (match_operand:DI 1 "spu_reg_operand" "r")
	        (match_operand:DI 2 "spu_reg_operand" "r")))
   (clobber (match_scratch:V4SI 3 "=&r"))
   (clobber (match_scratch:V4SI 4 "=&r"))
   (clobber (match_scratch:V4SI 5 "=&r"))]
  ""
  "#"
  "reload_completed"
  [(set (match_dup:SI 0)
        (gtu:SI (match_dup:DI 1)
	        (match_dup:DI 2)))]
  {
    rtx op0 = gen_rtx_REG (V4SImode, REGNO (operands[0]));
    rtx op1 = gen_rtx_REG (V4SImode, REGNO (operands[1]));
    rtx op2 = gen_rtx_REG (V4SImode, REGNO (operands[2]));
    rtx op3 = operands[3];
    rtx op4 = operands[4];
    rtx op5 = operands[5];
    rtx op5d = gen_rtx_REG (V2DImode, REGNO (operands[5]));
    emit_insn (gen_clgt_v4si (op3, op1, op2));
    emit_insn (gen_ceq_v4si (op4, op1, op2));
    emit_insn (gen_spu_xswd (op5d, op3));
    emit_insn (gen_selb (op0, op3, op5, op4));
    DONE;
  })

(define_insn "clgt_ti"
  [(set (match_operand:SI 0 "spu_reg_operand" "=r")
	(gtu:SI (match_operand:TI 1 "spu_reg_operand" "r")
	       (match_operand:TI 2 "spu_reg_operand" "r")))
   (clobber (match_scratch:V4SI 3 "=&r"))
   (clobber (match_scratch:V4SI 4 "=&r"))]
  ""
  "ceq\t%3,%1,%2\;\
clgt\t%4,%1,%2\;\
shlqbyi\t%0,%4,4\;\
selb\t%0,%4,%0,%3\;\
shlqbyi\t%0,%0,4\;\
selb\t%0,%4,%0,%3\;\
shlqbyi\t%0,%0,4\;\
selb\t%0,%4,%0,%3"
  [(set_attr "type" "multi0")
   (set_attr "length" "32")])


;; dftsv
(define_insn "dftsv_celledp"
  [(set (match_operand:V2DI 0 "spu_reg_operand" "=r")
        (unspec:V2DI [(match_operand:V2DF 1 "spu_reg_operand"  "r")
		      (match_operand:SI   2 "const_int_operand" "i")]
		      UNSPEC_DFTSV))]
  "spu_arch == PROCESSOR_CELLEDP"
  "dftsv\t%0,%1,%2"
  [(set_attr "type" "fpd")])

(define_expand "dftsv"
  [(set (match_operand:V2DI 0 "spu_reg_operand" "=r")
        (unspec:V2DI [(match_operand:V2DF 1 "spu_reg_operand" "r")
		      (match_operand:SI   2 "const_int_operand" "i")]
		      UNSPEC_DFTSV))]
  ""
{
  if (spu_arch == PROCESSOR_CELL)
    {
      rtx result = gen_reg_rtx (V4SImode);
      emit_move_insn (result, CONST0_RTX (V4SImode));

      if (INTVAL (operands[2]))
        {
          rtx ra = spu_gen_subreg (V4SImode, operands[1]);
          rtx abs = gen_reg_rtx (V4SImode);
          rtx sign = gen_reg_rtx (V4SImode);
          rtx temp = gen_reg_rtx (TImode);
          rtx temp_v4si = spu_gen_subreg (V4SImode, temp);
          rtx temp2 = gen_reg_rtx (V4SImode);
          rtx pat = spu_const_from_ints (V4SImode, 0x7FFFFFFF, 0xFFFFFFFF, 
                                                   0x7FFFFFFF, 0xFFFFFFFF);
          rtx sign_mask = gen_reg_rtx (V4SImode);
          rtx hi_promote = gen_reg_rtx (TImode);
          emit_move_insn (sign_mask, pat);
          pat = spu_const_from_ints (TImode, 0x00010203, 0x00010203, 
                                             0x08090A0B, 0x08090A0B);
          emit_move_insn (hi_promote, pat);

          emit_insn (gen_vashrv4si3 (sign, ra, spu_const (V4SImode, 31)));
          emit_insn (gen_shufb (sign, sign, sign, hi_promote));
          emit_insn (gen_andv4si3 (abs, ra, sign_mask));

          /* NaN  or +inf or -inf */
          if (INTVAL (operands[2]) & 0x70)
            {
              rtx nan_mask = gen_reg_rtx (V4SImode);
              rtx isinf = gen_reg_rtx (V4SImode);
              pat = spu_const_from_ints (V4SImode, 0x7FF00000, 0x0, 
		   			           0x7FF00000, 0x0);
              emit_move_insn (nan_mask, pat);
              emit_insn (gen_ceq_v4si (isinf, abs, nan_mask));

              /* NaN  */
              if (INTVAL (operands[2]) & 0x40)
                {
                  rtx isnan = gen_reg_rtx (V4SImode);
                  emit_insn (gen_clgt_v4si (isnan, abs, nan_mask));
                  emit_insn (gen_rotlti3 (temp, spu_gen_subreg (TImode, isnan), 
                                                             GEN_INT (4 * 8)));
                  emit_insn (gen_andv4si3 (temp2, temp_v4si, isinf));
                  emit_insn (gen_iorv4si3 (isnan, isnan, temp2));
                  emit_insn (gen_shufb (isnan, isnan, isnan, hi_promote));
                  emit_insn (gen_iorv4si3 (result, result, isnan));
                }
              /* +inf or -inf  */
              if (INTVAL (operands[2]) & 0x30)
                {
                  emit_insn (gen_rotlti3 (temp, spu_gen_subreg (TImode, isinf), 
                                                             GEN_INT (4 * 8)));
                  emit_insn (gen_andv4si3 (isinf, isinf, temp_v4si));
                  emit_insn (gen_shufb (isinf, isinf, isinf, hi_promote));

                  /* +inf  */
                  if (INTVAL (operands[2]) & 0x20)
                    {
                      emit_insn (gen_andc_v4si (temp2, isinf, sign));
                      emit_insn (gen_iorv4si3 (result, result, temp2));
                    }
                  /* -inf  */
                  if (INTVAL (operands[2]) & 0x10)
                    {
                      emit_insn (gen_andv4si3 (temp2, isinf, sign));
                      emit_insn (gen_iorv4si3 (result, result, temp2));
                    }
                }
            }

          /* 0 or denorm  */
          if (INTVAL (operands[2]) & 0xF)
            {
              rtx iszero = gen_reg_rtx (V4SImode);
              emit_insn (gen_ceq_v4si (iszero, abs, CONST0_RTX (V4SImode)));
              emit_insn (gen_rotlti3 (temp, spu_gen_subreg (TImode, iszero), 
                                                          GEN_INT (4 * 8)));
              emit_insn (gen_andv4si3 (iszero, iszero, temp_v4si));

              /* denorm  */
              if (INTVAL (operands[2]) & 0x3)
                {
                  rtx isdenorm = gen_reg_rtx (V4SImode);
                  rtx denorm_mask = gen_reg_rtx (V4SImode);
                  emit_move_insn (denorm_mask, spu_const (V4SImode, 0xFFFFF));
                  emit_insn (gen_clgt_v4si (isdenorm, abs, denorm_mask));
                  emit_insn (gen_nor_v4si (isdenorm, isdenorm, iszero));
                  emit_insn (gen_shufb (isdenorm, isdenorm, 
                                        isdenorm, hi_promote));
                  /* +denorm  */
                  if (INTVAL (operands[2]) & 0x2)
                    {
                      emit_insn (gen_andc_v4si (temp2, isdenorm, sign));
                      emit_insn (gen_iorv4si3 (result, result, temp2));
                    }
                  /* -denorm  */
                  if (INTVAL (operands[2]) & 0x1)
                    {
                      emit_insn (gen_andv4si3 (temp2, isdenorm, sign));
                      emit_insn (gen_iorv4si3 (result, result, temp2));
                    }
                }

              /* 0  */
              if (INTVAL (operands[2]) & 0xC)
                {
                  emit_insn (gen_shufb (iszero, iszero, iszero, hi_promote));
                  /* +0  */
                  if (INTVAL (operands[2]) & 0x8)
                    {
                      emit_insn (gen_andc_v4si (temp2, iszero, sign));
                      emit_insn (gen_iorv4si3 (result, result, temp2));
                    }
                  /* -0  */
                  if (INTVAL (operands[2]) & 0x4)
                    {
                      emit_insn (gen_andv4si3 (temp2, iszero, sign));
                      emit_insn (gen_iorv4si3 (result, result, temp2));
                    }
                }
             }
          }
      emit_move_insn (operands[0], spu_gen_subreg (V2DImode, result));
      DONE;
    }
})


;; branches

(define_insn ""
  [(set (pc)
	(if_then_else (match_operator 1 "branch_comparison_operator"
				      [(match_operand 2
						      "spu_reg_operand" "r")
				       (const_int 0)])
		      (label_ref (match_operand 0 "" ""))
		      (pc)))]
  ""
  "br%b2%b1z\t%2,%0"
  [(set_attr "type" "br")])

(define_insn ""
  [(set (pc)
	(if_then_else (match_operator 0 "branch_comparison_operator"
				      [(match_operand 1
						      "spu_reg_operand" "r")
				       (const_int 0)])
		      (return)
		      (pc)))]
  "direct_return ()"
  "bi%b1%b0z\t%1,$lr"
  [(set_attr "type" "br")])

(define_insn ""
  [(set (pc)
	(if_then_else (match_operator 1 "branch_comparison_operator"
				      [(match_operand 2
						      "spu_reg_operand" "r")
				       (const_int 0)])
		      (pc)
		      (label_ref (match_operand 0 "" ""))))]
  ""
  "br%b2%b1z\t%2,%0"
  [(set_attr "type" "br")])

(define_insn ""
  [(set (pc)
	(if_then_else (match_operator 0 "branch_comparison_operator"
				      [(match_operand 1
						      "spu_reg_operand" "r")
				       (const_int 0)])
		      (pc)
		      (return)))]
  "direct_return ()"
  "bi%b1%b0z\t%1,$lr"
  [(set_attr "type" "br")])


;; vector conditional compare patterns
(define_expand "vcond<mode>"
  [(set (match_operand:VCMP 0 "spu_reg_operand" "=r")
        (if_then_else:VCMP
          (match_operator 3 "comparison_operator"
            [(match_operand:VCMP 4 "spu_reg_operand" "r")
             (match_operand:VCMP 5 "spu_reg_operand" "r")])
          (match_operand:VCMP 1 "spu_reg_operand" "r")
          (match_operand:VCMP 2 "spu_reg_operand" "r")))]
  ""
  {
    if (spu_emit_vector_cond_expr (operands[0], operands[1], operands[2],
                                   operands[3], operands[4], operands[5]))
    DONE;
    else
    FAIL;
  })

(define_expand "vcondu<mode>"
  [(set (match_operand:VCMPU 0 "spu_reg_operand" "=r")
        (if_then_else:VCMPU
          (match_operator 3 "comparison_operator"
            [(match_operand:VCMPU 4 "spu_reg_operand" "r")
             (match_operand:VCMPU 5 "spu_reg_operand" "r")])
          (match_operand:VCMPU 1 "spu_reg_operand" "r")
          (match_operand:VCMPU 2 "spu_reg_operand" "r")))]
  ""
  {
    if (spu_emit_vector_cond_expr (operands[0], operands[1], operands[2],
                                   operands[3], operands[4], operands[5]))
    DONE;
    else
    FAIL;
  })
	

;; branch on condition

(define_expand "cbranch<mode>4"
  [(use (match_operator 0 "ordered_comparison_operator"
	 [(match_operand:VQHSI 1 "spu_reg_operand" "")
	  (match_operand:VQHSI 2 "spu_nonmem_operand" "")]))
   (use (match_operand 3 ""))]
<<<<<<< HEAD
  ""
  { spu_emit_branch_or_set (0, operands[0], operands); DONE; })

(define_expand "cbranch<mode>4"
  [(use (match_operator 0 "ordered_comparison_operator"
	 [(match_operand:DTI 1 "spu_reg_operand" "")
	  (match_operand:DTI 2 "spu_reg_operand" "")]))
   (use (match_operand 3 ""))]
  ""
  { spu_emit_branch_or_set (0, operands[0], operands); DONE; })

(define_expand "cbranch<mode>4"
  [(use (match_operator 0 "ordered_comparison_operator"
	 [(match_operand:VSF 1 "spu_reg_operand" "")
	  (match_operand:VSF 2 "spu_reg_operand" "")]))
   (use (match_operand 3 ""))]
  ""
  { spu_emit_branch_or_set (0, operands[0], operands); DONE; })

(define_expand "cbranchdf4"
  [(use (match_operator 0 "ordered_comparison_operator"
	 [(match_operand:DF 1 "spu_reg_operand" "")
	  (match_operand:DF 2 "spu_reg_operand" "")]))
   (use (match_operand 3 ""))]
  ""
  { spu_emit_branch_or_set (0, operands[0], operands); DONE; })
=======
  ""
  { spu_emit_branch_or_set (0, operands[0], operands); DONE; })

(define_expand "cbranch<mode>4"
  [(use (match_operator 0 "ordered_comparison_operator"
	 [(match_operand:DTI 1 "spu_reg_operand" "")
	  (match_operand:DTI 2 "spu_reg_operand" "")]))
   (use (match_operand 3 ""))]
  ""
  { spu_emit_branch_or_set (0, operands[0], operands); DONE; })

(define_expand "cbranch<mode>4"
  [(use (match_operator 0 "ordered_comparison_operator"
	 [(match_operand:VSF 1 "spu_reg_operand" "")
	  (match_operand:VSF 2 "spu_reg_operand" "")]))
   (use (match_operand 3 ""))]
  ""
  { spu_emit_branch_or_set (0, operands[0], operands); DONE; })

(define_expand "cbranchdf4"
  [(use (match_operator 0 "ordered_comparison_operator"
	 [(match_operand:DF 1 "spu_reg_operand" "")
	  (match_operand:DF 2 "spu_reg_operand" "")]))
   (use (match_operand 3 ""))]
  ""
  { spu_emit_branch_or_set (0, operands[0], operands); DONE; })
>>>>>>> 03d20231


;; set on condition

(define_expand "cstore<mode>4"
  [(use (match_operator 1 "ordered_comparison_operator"
	 [(match_operand:VQHSI 2 "spu_reg_operand" "")
	  (match_operand:VQHSI 3 "spu_nonmem_operand" "")]))
   (clobber (match_operand:SI 0 "spu_reg_operand"))]
  ""
  { spu_emit_branch_or_set (1, operands[1], operands); DONE; })

(define_expand "cstore<mode>4"
  [(use (match_operator 1 "ordered_comparison_operator"
	 [(match_operand:DTI 2 "spu_reg_operand" "")
	  (match_operand:DTI 3 "spu_reg_operand" "")]))
   (clobber (match_operand:SI 0 "spu_reg_operand"))]
  ""
  { spu_emit_branch_or_set (1, operands[1], operands); DONE; })

(define_expand "cstore<mode>4"
  [(use (match_operator 1 "ordered_comparison_operator"
	 [(match_operand:VSF 2 "spu_reg_operand" "")
	  (match_operand:VSF 3 "spu_reg_operand" "")]))
   (clobber (match_operand:SI 0 "spu_reg_operand"))]
  ""
  { spu_emit_branch_or_set (1, operands[1], operands); DONE; })

(define_expand "cstoredf4"
  [(use (match_operator 1 "ordered_comparison_operator"
	 [(match_operand:DF 2 "spu_reg_operand" "")
	  (match_operand:DF 3 "spu_reg_operand" "")]))
   (clobber (match_operand:SI 0 "spu_reg_operand"))]
  ""
  { spu_emit_branch_or_set (1, operands[1], operands); DONE; })


;; conditional move

;; Define this first one so HAVE_conditional_move is defined.
(define_insn "movcc_dummy"
  [(set (match_operand 0 "" "")
       (if_then_else (match_operand 1 "" "")
		     (match_operand 2 "" "")
		     (match_operand 3 "" "")))]
  "!operands[0]"
  "")

(define_expand "mov<mode>cc"
  [(set (match_operand:ALL 0 "spu_reg_operand" "")
	(if_then_else:ALL (match_operand 1 "ordered_comparison_operator" "")
		      (match_operand:ALL 2 "spu_reg_operand" "")
		      (match_operand:ALL 3 "spu_reg_operand" "")))]
  ""
  {
    spu_emit_branch_or_set(2, operands[1], operands);
    DONE;
  })

;; This pattern is used when the result of a compare is not large
;; enough to use in a selb when expanding conditional moves.
(define_expand "extend_compare"
  [(set (match_operand 0 "spu_reg_operand" "=r")
	(unspec [(match_operand 1 "spu_reg_operand" "r")] UNSPEC_EXTEND_CMP))]
  ""
  {
    emit_insn (gen_rtx_SET (VOIDmode, operands[0],
			    gen_rtx_UNSPEC (GET_MODE (operands[0]),
			                    gen_rtvec (1, operands[1]),
					    UNSPEC_EXTEND_CMP)));
    DONE;
  })

(define_insn "extend_compare<mode>"
  [(set (match_operand:ALL 0 "spu_reg_operand" "=r")
	(unspec:ALL [(match_operand 1 "spu_reg_operand" "r")] UNSPEC_EXTEND_CMP))]
  "operands"
  "fsm\t%0,%1"
  [(set_attr "type" "shuf")])


;; case

;; operand 0 is index
;; operand 1 is the minimum bound
;; operand 2 is the maximum bound - minimum bound + 1
;; operand 3 is CODE_LABEL for the table;
;; operand 4 is the CODE_LABEL to go to if index out of range.
(define_expand "casesi"
  [(match_operand:SI 0 "spu_reg_operand" "")
   (match_operand:SI 1 "immediate_operand" "")
   (match_operand:SI 2 "immediate_operand" "")
   (match_operand 3 "" "")
   (match_operand 4 "" "")]
  ""
  {
    rtx table = gen_reg_rtx (SImode);
    rtx index = gen_reg_rtx (SImode);
    rtx sindex = gen_reg_rtx (SImode);
    rtx addr = gen_reg_rtx (Pmode);

    emit_move_insn (table, gen_rtx_LABEL_REF (SImode, operands[3]));

    emit_insn (gen_subsi3(index, operands[0], force_reg(SImode, operands[1])));
    emit_insn (gen_ashlsi3(sindex, index, GEN_INT (2)));
    emit_move_insn (addr, gen_rtx_MEM (SImode,
				       gen_rtx_PLUS (SImode, table, sindex)));
    if (flag_pic)
      emit_insn (gen_addsi3 (addr, addr, table));

    emit_cmp_and_jump_insns (index, operands[2], GTU, NULL_RTX, SImode, 1, operands[4]);
    emit_jump_insn (gen_tablejump (addr, operands[3]));
    DONE;
  })

(define_insn "tablejump"
  [(set (pc) (match_operand:SI 0 "spu_reg_operand" "r"))
   (use (label_ref (match_operand 1 "" "")))]
  ""
  "bi\t%0"
  [(set_attr "type" "br")])


;; call

;; Note that operand 1 is total size of args, in bytes,
;; and what the call insn wants is the number of words.
(define_expand "sibcall"
  [(parallel
    [(call (match_operand:QI 0 "call_operand" "")
	   (match_operand:QI 1 "" ""))
     (use (reg:SI 0))])]
  ""
  {
    if (! call_operand (operands[0], QImode))
      XEXP (operands[0], 0) = copy_to_mode_reg (Pmode, XEXP (operands[0], 0));
  })

(define_insn "_sibcall"
  [(parallel
    [(call (match_operand:QI 0 "call_operand" "R,S")
	   (match_operand:QI 1 "" "i,i"))
     (use (reg:SI 0))])]
  "SIBLING_CALL_P(insn)"
  "@
   bi\t%i0
   br\t%0"
   [(set_attr "type" "br,br")])

(define_expand "sibcall_value"
  [(parallel
    [(set (match_operand 0 "" "")
	  (call (match_operand:QI 1 "call_operand" "")
		(match_operand:QI 2 "" "")))
     (use (reg:SI 0))])]
  ""
  {
    if (! call_operand (operands[1], QImode))
      XEXP (operands[1], 0) = copy_to_mode_reg (Pmode, XEXP (operands[1], 0));
  })

(define_insn "_sibcall_value"
  [(parallel
    [(set (match_operand 0 "" "")
	  (call (match_operand:QI 1 "call_operand" "R,S")
		(match_operand:QI 2 "" "i,i")))
     (use (reg:SI 0))])]
  "SIBLING_CALL_P(insn)"
  "@
   bi\t%i1
   br\t%1"
   [(set_attr "type" "br,br")])

;; Note that operand 1 is total size of args, in bytes,
;; and what the call insn wants is the number of words.
(define_expand "call"
  [(parallel
    [(call (match_operand:QI 0 "call_operand" "")
	   (match_operand:QI 1 "" ""))
     (clobber (reg:SI 0))
     (clobber (reg:SI 130))])]
  ""
  {
    if (! call_operand (operands[0], QImode))
      XEXP (operands[0], 0) = copy_to_mode_reg (Pmode, XEXP (operands[0], 0));
  })

(define_insn "_call"
  [(parallel
    [(call (match_operand:QI 0 "call_operand" "R,S,T")
	   (match_operand:QI 1 "" "i,i,i"))
     (clobber (reg:SI 0))
     (clobber (reg:SI 130))])]
  ""
  "@
   bisl\t$lr,%i0
   brsl\t$lr,%0
   brasl\t$lr,%0"
   [(set_attr "type" "br")])

(define_expand "call_value"
  [(parallel
    [(set (match_operand 0 "" "")
	  (call (match_operand:QI 1 "call_operand" "")
		(match_operand:QI 2 "" "")))
     (clobber (reg:SI 0))
     (clobber (reg:SI 130))])]
  ""
  {
    if (! call_operand (operands[1], QImode))
      XEXP (operands[1], 0) = copy_to_mode_reg (Pmode, XEXP (operands[1], 0));
  })

(define_insn "_call_value"
  [(parallel
    [(set (match_operand 0 "" "")
	  (call (match_operand:QI 1 "call_operand" "R,S,T")
		(match_operand:QI 2 "" "i,i,i")))
     (clobber (reg:SI 0))
     (clobber (reg:SI 130))])]
  ""
  "@
   bisl\t$lr,%i1
   brsl\t$lr,%1
   brasl\t$lr,%1"
   [(set_attr "type" "br")])

(define_expand "untyped_call"
  [(parallel [(call (match_operand 0 "" "")
		    (const_int 0))
	      (match_operand 1 "" "")
	      (match_operand 2 "" "")])]
  ""
  {
    int i;
    rtx reg = gen_rtx_REG (TImode, 3);

    /* We need to use call_value so the return value registers don't get
     * clobbered. */
    emit_call_insn (gen_call_value (reg, operands[0], const0_rtx));

    for (i = 0; i < XVECLEN (operands[2], 0); i++)
      {
	rtx set = XVECEXP (operands[2], 0, i);
	emit_move_insn (SET_DEST (set), SET_SRC (set));
      }

    /* The optimizer does not know that the call sets the function value
       registers we stored in the result block.  We avoid problems by
       claiming that all hard registers are used and clobbered at this
       point.  */
    emit_insn (gen_blockage ());

    DONE;
  })


;; Patterns used for splitting and combining.


;; Function prologue and epilogue.

(define_expand "prologue"
  [(const_int 1)]
  ""
  { spu_expand_prologue (); DONE; })

;; "blockage" is only emited in epilogue.  This is what it took to
;; make "basic block reordering" work with the insns sequence
;; generated by the spu_expand_epilogue (taken from mips.md)

(define_insn "blockage"
  [(unspec_volatile [(const_int 0)] UNSPEC_BLOCKAGE)]
  ""
  ""
  [(set_attr "type" "convert")
   (set_attr "length" "0")])

(define_expand "epilogue"
  [(const_int 2)]
  ""
  { spu_expand_epilogue (false); DONE; })

(define_expand "sibcall_epilogue"
  [(const_int 2)]
  ""
  { spu_expand_epilogue (true); DONE; })


;; stack manipulations

;; An insn to allocate new stack space for dynamic use (e.g., alloca).
;; We move the back-chain and decrement the stack pointer.
(define_expand "allocate_stack"
  [(set (match_operand 0 "spu_reg_operand" "")
	(minus (reg 1) (match_operand 1 "spu_nonmem_operand" "")))
   (set (reg 1)
	(minus (reg 1) (match_dup 1)))]
  ""
  "spu_allocate_stack (operands[0], operands[1]); DONE;")

;; These patterns say how to save and restore the stack pointer.  We need not
;; save the stack pointer at function level since we are careful to preserve 
;; the backchain.  
;; 

;; At block level the stack pointer is saved and restored, so that the
;; stack space allocated within a block is deallocated when leaving
;; block scope.  By default, according to the SPU ABI, the stack
;; pointer and available stack size are saved in a register. Upon
;; restoration, the stack pointer is simply copied back, and the
;; current available stack size is calculated against the restored
;; stack pointer.
;;
;; For nonlocal gotos, we must save the stack pointer and its
;; backchain and restore both.  Note that in the nonlocal case, the
;; save area is a memory location.

(define_expand "save_stack_function"
  [(match_operand 0 "general_operand" "")
   (match_operand 1 "general_operand" "")]
  ""
  "DONE;")

(define_expand "restore_stack_function"
  [(match_operand 0 "general_operand" "")
   (match_operand 1 "general_operand" "")]
  ""
  "DONE;")

(define_expand "restore_stack_block"
  [(match_operand 0 "spu_reg_operand" "")
   (match_operand 1 "memory_operand" "")]
  ""
  "
  {
    spu_restore_stack_block (operands[0], operands[1]);
    DONE;
  }")

(define_expand "save_stack_nonlocal"
  [(match_operand 0 "memory_operand" "")
   (match_operand 1 "spu_reg_operand" "")]
  ""
  "
  {
    rtx temp = gen_reg_rtx (Pmode);

    /* Copy the backchain to the first word, sp to the second.  We need to
       save the back chain because __builtin_apply appears to clobber it. */
    emit_move_insn (temp, gen_rtx_MEM (Pmode, operands[1]));
    emit_move_insn (adjust_address_nv (operands[0], SImode, 0), temp);
    emit_move_insn (adjust_address_nv (operands[0], SImode, 4), operands[1]);
    DONE;
  }")

(define_expand "restore_stack_nonlocal"
  [(match_operand 0 "spu_reg_operand" "")
   (match_operand 1 "memory_operand" "")]
  ""
  "
  {
    spu_restore_stack_nonlocal(operands[0], operands[1]);
    DONE;
  }")


;; vector patterns

;; Vector initialization
(define_expand "vec_init<mode>"
  [(match_operand:V 0 "register_operand" "")
   (match_operand 1 "" "")]
  ""
  {
    spu_expand_vector_init (operands[0], operands[1]);
    DONE;
  })

(define_expand "vec_set<mode>"
  [(use (match_operand:SI 2 "spu_nonmem_operand" ""))
   (set (match_dup:TI 3)
        (unspec:TI [(match_dup:SI 4)
		    (match_dup:SI 5)
		    (match_dup:SI 6)] UNSPEC_CPAT))
   (set (match_operand:V 0 "spu_reg_operand" "")
	(unspec:V [(match_operand:<inner> 1 "spu_reg_operand" "")
		   (match_dup:V 0)
		   (match_dup:TI 3)] UNSPEC_SHUFB))]
  ""
  {
    HOST_WIDE_INT size = GET_MODE_SIZE (<inner>mode);
    rtx offset = GEN_INT (INTVAL (operands[2]) * size);
    operands[3] = gen_reg_rtx (TImode);
    operands[4] = stack_pointer_rtx;
    operands[5] = offset;
    operands[6] = GEN_INT (size);
  })

(define_expand "vec_extract<mode>"
  [(set (match_operand:<inner> 0 "spu_reg_operand" "=r")
	(vec_select:<inner> (match_operand:V 1 "spu_reg_operand" "r")
			    (parallel [(match_operand 2 "const_int_operand" "i")])))]
  ""
  {
    if ((INTVAL (operands[2]) * <vmult> + <voff>) % 16 == 0)
      {
	emit_insn (gen_spu_convert (operands[0], operands[1]));
	DONE;
      }
  })

(define_insn "_vec_extract<mode>"
  [(set (match_operand:<inner> 0 "spu_reg_operand" "=r")
	(vec_select:<inner> (match_operand:V 1 "spu_reg_operand" "r")
			    (parallel [(match_operand 2 "const_int_operand" "i")])))]
  ""
  "rotqbyi\t%0,%1,(%2*<vmult>+<voff>)%%16"
  [(set_attr "type" "shuf")])

(define_insn "_vec_extractv8hi_ze"
  [(set (match_operand:SI 0 "spu_reg_operand" "=r")
	(zero_extend:SI (vec_select:HI (match_operand:V8HI 1 "spu_reg_operand" "r")
				       (parallel [(const_int 0)]))))]
  ""
  "rotqmbyi\t%0,%1,-2"
  [(set_attr "type" "shuf")])


;; misc

(define_expand "shufb"
  [(set (match_operand 0 "spu_reg_operand" "")
	(unspec [(match_operand 1 "spu_reg_operand" "")
		 (match_operand 2 "spu_reg_operand" "")
		 (match_operand:TI 3 "spu_reg_operand" "")] UNSPEC_SHUFB))]
  ""
  {
    rtx s = gen__shufb (operands[0], operands[1], operands[2], operands[3]);
    PUT_MODE (SET_SRC (s), GET_MODE (operands[0]));
    emit_insn (s);
    DONE;
  })

(define_insn "_shufb"
  [(set (match_operand 0 "spu_reg_operand" "=r")
	(unspec [(match_operand 1 "spu_reg_operand" "r")
		 (match_operand 2 "spu_reg_operand" "r")
		 (match_operand:TI 3 "spu_reg_operand" "r")] UNSPEC_SHUFB))]
  "operands"
  "shufb\t%0,%1,%2,%3"
  [(set_attr "type" "shuf")])

(define_insn "nop"
  [(unspec_volatile [(const_int 0)] UNSPEC_NOP)]
  ""
  "nop"
  [(set_attr "type" "nop")])

(define_insn "nopn"
  [(unspec_volatile [(match_operand:SI 0 "immediate_operand" "K")] UNSPEC_NOP)]
  ""
  "nop\t%0"
  [(set_attr "type" "nop")])

(define_insn "lnop"
  [(unspec_volatile [(const_int 0)] UNSPEC_LNOP)]
  ""
  "lnop"
  [(set_attr "type" "lnop")])

;; The operand is so we know why we generated this hbrp.
;; We clobber mem to make sure it isn't moved over any
;; loads, stores or calls while scheduling.
(define_insn "iprefetch"
  [(unspec [(match_operand:SI 0 "const_int_operand" "n")] UNSPEC_IPREFETCH)
   (clobber (mem:BLK (scratch)))]
  ""
  "hbrp\t# %0"
  [(set_attr "type" "iprefetch")])

;; A non-volatile version so it gets scheduled
(define_insn "nopn_nv"
  [(unspec [(match_operand:SI 0 "register_operand" "r")] UNSPEC_NOP)]
  ""
  "nop\t%0"
  [(set_attr "type" "nop")])

(define_insn "hbr"
  [(set (reg:SI 130)
	(unspec:SI [(match_operand:SI 0 "immediate_operand" "i,i,i")
		    (match_operand:SI 1 "nonmemory_operand" "r,s,i")] UNSPEC_HBR))
   (unspec [(const_int 0)] UNSPEC_HBR)]
  ""
  "@
   hbr\t%0,%1
   hbrr\t%0,%1
   hbra\t%0,%1"
  [(set_attr "type" "hbr")])

(define_insn "sync"
  [(unspec_volatile [(const_int 0)] UNSPEC_SYNC)
   (clobber (mem:BLK (scratch)))]
  ""
  "sync"
  [(set_attr "type" "br")])

(define_insn "syncc"
  [(unspec_volatile [(const_int 1)] UNSPEC_SYNC)
   (clobber (mem:BLK (scratch)))]
  ""
  "syncc"
  [(set_attr "type" "br")])

(define_insn "dsync"
  [(unspec_volatile [(const_int 2)] UNSPEC_SYNC)
   (clobber (mem:BLK (scratch)))]
  ""
  "dsync"
  [(set_attr "type" "br")])



 ;; Define the subtract-one-and-jump insns so loop.c
 ;; knows what to generate.
 (define_expand "doloop_end"
   [(use (match_operand 0 "" ""))      ; loop pseudo
    (use (match_operand 1 "" ""))      ; iterations; zero if unknown
    (use (match_operand 2 "" ""))      ; max iterations
    (use (match_operand 3 "" ""))      ; loop level
    (use (match_operand 4 "" ""))]     ; label
   ""
   "
 {
   /* Currently SMS relies on the do-loop pattern to recognize loops
      where (1) the control part comprises of all insns defining and/or
      using a certain 'count' register and (2) the loop count can be
      adjusted by modifying this register prior to the loop.
.     ??? The possible introduction of a new block to initialize the
      new IV can potentially effects branch optimizations.  */
   if (optimize > 0 && flag_modulo_sched)
   {
     rtx s0;
     rtx bcomp;
     rtx loc_ref;

     /* Only use this on innermost loops.  */
     if (INTVAL (operands[3]) > 1)
       FAIL;
     if (GET_MODE (operands[0]) != SImode)
       FAIL;

     s0 = operands [0];
     emit_move_insn (s0, gen_rtx_PLUS (SImode, s0, GEN_INT (-1)));
     bcomp = gen_rtx_NE(SImode, s0, const0_rtx);
     loc_ref = gen_rtx_LABEL_REF (VOIDmode, operands [4]);
     emit_jump_insn (gen_rtx_SET (VOIDmode, pc_rtx,
                                  gen_rtx_IF_THEN_ELSE (VOIDmode, bcomp,
                                                        loc_ref, pc_rtx)));

     DONE;
   }else
      FAIL;
 }")

;; convert between any two modes, avoiding any GCC assumptions
(define_expand "spu_convert"
  [(set (match_operand 0 "spu_reg_operand" "")
	(unspec [(match_operand 1 "spu_reg_operand" "")] UNSPEC_CONVERT))]
  ""
  {
    rtx c = gen__spu_convert (operands[0], operands[1]);
    PUT_MODE (SET_SRC (c), GET_MODE (operands[0]));
    emit_insn (c);
    DONE;
  })

(define_insn_and_split "_spu_convert"
  [(set (match_operand 0 "spu_reg_operand" "=r")
	(unspec [(match_operand 1 "spu_reg_operand" "0")] UNSPEC_CONVERT))]
  ""
  "#"
  "reload_completed"
  [(const_int 0)]
  {
    spu_split_convert (operands);
    DONE;
  }
  [(set_attr "type" "convert")
   (set_attr "length" "0")])


;;
(include "spu-builtins.md")

  
(define_expand "smaxv4sf3"
  [(set (match_operand:V4SF 0 "register_operand" "=r")
        (smax:V4SF (match_operand:V4SF 1 "register_operand" "r")
                 (match_operand:V4SF 2 "register_operand" "r")))]
  ""
  "
{
  rtx mask = gen_reg_rtx (V4SImode);

  emit_insn (gen_cgt_v4sf (mask, operands[1], operands[2]));
  emit_insn (gen_selb (operands[0], operands[2], operands[1], mask));
  DONE;
}") 

(define_expand "sminv4sf3"
  [(set (match_operand:V4SF 0 "register_operand" "=r")
        (smin:V4SF (match_operand:V4SF 1 "register_operand" "r")
                 (match_operand:V4SF 2 "register_operand" "r")))]
  ""
  "
{
  rtx mask = gen_reg_rtx (V4SImode);

  emit_insn (gen_cgt_v4sf (mask, operands[1], operands[2]));
  emit_insn (gen_selb (operands[0], operands[1], operands[2], mask));
  DONE;
}") 

(define_expand "smaxv2df3"
  [(set (match_operand:V2DF 0 "register_operand" "=r")
        (smax:V2DF (match_operand:V2DF 1 "register_operand" "r")
                 (match_operand:V2DF 2 "register_operand" "r")))]
  ""
  "
{
  rtx mask = gen_reg_rtx (V2DImode);
  emit_insn (gen_cgt_v2df (mask, operands[1], operands[2]));
  emit_insn (gen_selb (operands[0], operands[2], operands[1], 
		       spu_gen_subreg (V4SImode, mask)));
  DONE;
}")

(define_expand "sminv2df3"
  [(set (match_operand:V2DF 0 "register_operand" "=r")
        (smin:V2DF (match_operand:V2DF 1 "register_operand" "r")
                 (match_operand:V2DF 2 "register_operand" "r")))]
  ""
  "
{
  rtx mask = gen_reg_rtx (V2DImode);
  emit_insn (gen_cgt_v2df (mask, operands[1], operands[2]));
  emit_insn (gen_selb (operands[0], operands[1], operands[2], 
		       spu_gen_subreg (V4SImode, mask)));
  DONE;
}")

(define_expand "vec_widen_umult_hi_v8hi"
  [(set (match_operand:V4SI 0 "register_operand"   "=r")
        (mult:V4SI
          (zero_extend:V4SI
            (vec_select:V4HI
              (match_operand:V8HI 1 "register_operand" "r")
              (parallel [(const_int 0)(const_int 1)(const_int 2)(const_int 3)])))
          (zero_extend:V4SI
            (vec_select:V4HI
              (match_operand:V8HI 2 "register_operand" "r")
              (parallel [(const_int 0)(const_int 1)(const_int 2)(const_int 3)])))))]
  ""
  "
{
  rtx ve = gen_reg_rtx (V4SImode);
  rtx vo = gen_reg_rtx (V4SImode);
  rtx mask = gen_reg_rtx (TImode);
  unsigned char arr[16] = {
    0x00, 0x01, 0x02, 0x03, 0x10, 0x11, 0x12, 0x13, 
    0x04, 0x05, 0x06, 0x07, 0x14, 0x15, 0x16, 0x17};
  
  emit_move_insn (mask, array_to_constant (TImode, arr));
  emit_insn (gen_spu_mpyhhu (ve, operands[1], operands[2]));
  emit_insn (gen_spu_mpyu (vo, operands[1], operands[2]));
  emit_insn (gen_shufb (operands[0], ve, vo, mask));
  DONE;
}")

(define_expand "vec_widen_umult_lo_v8hi"
  [(set (match_operand:V4SI 0 "register_operand"   "=r")
        (mult:V4SI
          (zero_extend:V4SI
            (vec_select:V4HI
              (match_operand:V8HI 1 "register_operand" "r")
              (parallel [(const_int 4)(const_int 5)(const_int 6)(const_int 7)])))
          (zero_extend:V4SI
            (vec_select:V4HI
              (match_operand:V8HI 2 "register_operand" "r")
              (parallel [(const_int 4)(const_int 5)(const_int 6)(const_int 7)])))))]
  ""
  "
{
  rtx ve = gen_reg_rtx (V4SImode);
  rtx vo = gen_reg_rtx (V4SImode);
  rtx mask = gen_reg_rtx (TImode);
  unsigned char arr[16] = {
    0x08, 0x09, 0x0A, 0x0B, 0x18, 0x19, 0x1A, 0x1B, 
    0x0C, 0x0D, 0x0E, 0x0F, 0x1C, 0x1D, 0x1E, 0x1F};

  emit_move_insn (mask, array_to_constant (TImode, arr));
  emit_insn (gen_spu_mpyhhu (ve, operands[1], operands[2]));
  emit_insn (gen_spu_mpyu (vo, operands[1], operands[2]));
  emit_insn (gen_shufb (operands[0], ve, vo, mask));
  DONE;
}")

(define_expand "vec_widen_smult_hi_v8hi"
  [(set (match_operand:V4SI 0 "register_operand"   "=r")
        (mult:V4SI
          (sign_extend:V4SI
            (vec_select:V4HI
              (match_operand:V8HI 1 "register_operand" "r")
              (parallel [(const_int 0)(const_int 1)(const_int 2)(const_int 3)])))
          (sign_extend:V4SI
            (vec_select:V4HI
              (match_operand:V8HI 2 "register_operand" "r")
              (parallel [(const_int 0)(const_int 1)(const_int 2)(const_int 3)])))))]
  ""
  "
{
  rtx ve = gen_reg_rtx (V4SImode);
  rtx vo = gen_reg_rtx (V4SImode);
  rtx mask = gen_reg_rtx (TImode);
  unsigned char arr[16] = {
    0x00, 0x01, 0x02, 0x03, 0x10, 0x11, 0x12, 0x13, 
    0x04, 0x05, 0x06, 0x07, 0x14, 0x15, 0x16, 0x17};
  
  emit_move_insn (mask, array_to_constant (TImode, arr));
  emit_insn (gen_spu_mpyhh (ve, operands[1], operands[2]));
  emit_insn (gen_spu_mpy (vo, operands[1], operands[2]));
  emit_insn (gen_shufb (operands[0], ve, vo, mask));
  DONE;
}")

(define_expand "vec_widen_smult_lo_v8hi"
  [(set (match_operand:V4SI 0 "register_operand"   "=r")
        (mult:V4SI
          (sign_extend:V4SI
            (vec_select:V4HI
              (match_operand:V8HI 1 "register_operand" "r")
              (parallel [(const_int 4)(const_int 5)(const_int 6)(const_int 7)])))
          (sign_extend:V4SI
            (vec_select:V4HI
              (match_operand:V8HI 2 "register_operand" "r")
              (parallel [(const_int 4)(const_int 5)(const_int 6)(const_int 7)])))))]
  ""
  "
{
  rtx ve = gen_reg_rtx (V4SImode);
  rtx vo = gen_reg_rtx (V4SImode);
  rtx mask = gen_reg_rtx (TImode);
  unsigned char arr[16] = {
    0x08, 0x09, 0x0A, 0x0B, 0x18, 0x19, 0x1A, 0x1B, 
    0x0C, 0x0D, 0x0E, 0x0F, 0x1C, 0x1D, 0x1E, 0x1F};

  emit_move_insn (mask, array_to_constant (TImode, arr));
  emit_insn (gen_spu_mpyhh (ve, operands[1], operands[2]));
  emit_insn (gen_spu_mpy (vo, operands[1], operands[2]));
  emit_insn (gen_shufb (operands[0], ve, vo, mask));
  DONE;
}")

(define_expand "vec_realign_load_<mode>"
  [(set (match_operand:ALL 0 "register_operand" "=r")
	(unspec:ALL [(match_operand:ALL 1 "register_operand" "r")
		     (match_operand:ALL 2 "register_operand" "r")
		     (match_operand:TI 3 "register_operand" "r")] UNSPEC_SPU_REALIGN_LOAD))]
  ""
  "
{
  emit_insn (gen_shufb (operands[0], operands[1], operands[2], operands[3])); 
  DONE;
}")

(define_expand "spu_lvsr"
  [(set (match_operand:V16QI 0 "register_operand" "")
        (unspec:V16QI [(match_operand 1 "memory_operand" "")] UNSPEC_SPU_MASK_FOR_LOAD))]
  ""
  "
{ 
  rtx addr;
  rtx offset = gen_reg_rtx (V8HImode);
  rtx addr_bits = gen_reg_rtx (SImode);
  rtx addr_bits_vec = gen_reg_rtx (V8HImode);
  rtx splatqi = gen_reg_rtx (TImode);
  rtx result = gen_reg_rtx (V8HImode);
  unsigned char arr[16] = {
    0x10, 0x11, 0x12, 0x13, 0x14, 0x15, 0x16, 0x17, 
    0x18, 0x19, 0x1A, 0x1B, 0x1C, 0x1D, 0x1E, 0x1F};
  unsigned char arr2[16] = {
    0x03, 0x03, 0x03, 0x03, 0x03, 0x03, 0x03, 0x03, 
    0x03, 0x03, 0x03, 0x03, 0x03, 0x03, 0x03, 0x03};

  emit_move_insn (offset, array_to_constant (V8HImode, arr));
  emit_move_insn (splatqi, array_to_constant (TImode, arr2));

  gcc_assert (GET_CODE (operands[1]) == MEM);
  addr = force_reg (Pmode, XEXP (operands[1], 0));
  emit_insn (gen_andsi3 (addr_bits, addr, GEN_INT (0xF))); 
  emit_insn (gen_shufb (addr_bits_vec, addr_bits, addr_bits, splatqi));

  /* offset - (addr & 0xF) 
     It is safe to use a single sfh, because each byte of offset is > 15 and
     each byte of addr is <= 15. */
  emit_insn (gen_subv8hi3 (result, offset, addr_bits_vec));

  result = simplify_gen_subreg (V16QImode, result, V8HImode, 0);
  emit_move_insn (operands[0], result);

  DONE;
}")

(define_expand "vec_unpacku_hi_v8hi"
  [(set (match_operand:V4SI 0 "spu_reg_operand" "=r")
        (zero_extend:V4SI 
          (vec_select:V4HI
            (match_operand:V8HI 1 "spu_reg_operand" "r")
            (parallel [(const_int 0)(const_int 1)(const_int 2)(const_int 3)]))))]
  ""
{
  rtx mask = gen_reg_rtx (TImode);
  unsigned char arr[16] = {
    0x80, 0x80, 0x00, 0x01, 0x80, 0x80, 0x02, 0x03,
    0x80, 0x80, 0x04, 0x05, 0x80, 0x80, 0x06, 0x07};

  emit_move_insn (mask, array_to_constant (TImode, arr));
  emit_insn (gen_shufb (operands[0], operands[1], operands[1], mask));

  DONE;
})

(define_expand "vec_unpacku_lo_v8hi"
  [(set (match_operand:V4SI 0 "spu_reg_operand" "=r")
         (zero_extend:V4SI
          (vec_select:V4HI
            (match_operand:V8HI 1 "spu_reg_operand" "r")
            (parallel [(const_int 4)(const_int 5)(const_int 6)(const_int 7)]))))]
""
{
  rtx mask = gen_reg_rtx (TImode);
  unsigned char arr[16] = {
    0x80, 0x80, 0x08, 0x09, 0x80, 0x80, 0x0A, 0x0B,
    0x80, 0x80, 0x0C, 0x0D, 0x80, 0x80, 0x0E, 0x0F};

  emit_move_insn (mask, array_to_constant (TImode, arr));
  emit_insn (gen_shufb (operands[0], operands[1], operands[1], mask));
  
  DONE;
})

(define_expand "vec_unpacks_hi_v8hi"
  [(set (match_operand:V4SI 0 "spu_reg_operand" "=r")
         (sign_extend:V4SI
          (vec_select:V4HI
            (match_operand:V8HI 1 "spu_reg_operand" "r")
            (parallel [(const_int 0)(const_int 1)(const_int 2)(const_int 3)]))))]
  ""
{
  rtx tmp1 = gen_reg_rtx (V8HImode);
  rtx tmp2 = gen_reg_rtx (V4SImode);
  rtx mask = gen_reg_rtx (TImode);
  unsigned char arr[16] = {
    0x80, 0x80, 0x00, 0x01, 0x80, 0x80, 0x02, 0x03,
    0x80, 0x80, 0x04, 0x05, 0x80, 0x80, 0x06, 0x07};

  emit_move_insn (mask, array_to_constant (TImode, arr));
  emit_insn (gen_shufb (tmp1, operands[1], operands[1], mask));
  emit_insn (gen_spu_xshw (tmp2, tmp1)); 
  emit_move_insn (operands[0], tmp2);

  DONE;
})

(define_expand "vec_unpacks_lo_v8hi"
  [(set (match_operand:V4SI 0 "spu_reg_operand" "=r")
         (sign_extend:V4SI
          (vec_select:V4HI
            (match_operand:V8HI 1 "spu_reg_operand" "r")
            (parallel [(const_int 4)(const_int 5)(const_int 6)(const_int 7)]))))]
""
{
  rtx tmp1 = gen_reg_rtx (V8HImode);
  rtx tmp2 = gen_reg_rtx (V4SImode);
  rtx mask = gen_reg_rtx (TImode);
  unsigned char arr[16] = {
    0x80, 0x80, 0x08, 0x09, 0x80, 0x80, 0x0A, 0x0B,
    0x80, 0x80, 0x0C, 0x0D, 0x80, 0x80, 0x0E, 0x0F};

  emit_move_insn (mask, array_to_constant (TImode, arr));
  emit_insn (gen_shufb (tmp1, operands[1], operands[1], mask));
  emit_insn (gen_spu_xshw (tmp2, tmp1)); 
  emit_move_insn (operands[0], tmp2);

DONE;
})

(define_expand "vec_unpacku_hi_v16qi"
  [(set (match_operand:V8HI 0 "spu_reg_operand" "=r")
        (zero_extend:V8HI
          (vec_select:V8QI
            (match_operand:V16QI 1 "spu_reg_operand" "r")
            (parallel [(const_int 0)(const_int 1)(const_int 2)(const_int 3)
                       (const_int 4)(const_int 5)(const_int 6)(const_int 7)]))))]
  ""
{
  rtx mask = gen_reg_rtx (TImode);
  unsigned char arr[16] = {
    0x80, 0x00, 0x80, 0x01, 0x80, 0x02, 0x80, 0x03,
    0x80, 0x04, 0x80, 0x05, 0x80, 0x06, 0x80, 0x07};

  emit_move_insn (mask, array_to_constant (TImode, arr));
  emit_insn (gen_shufb (operands[0], operands[1], operands[1], mask));

  DONE;
})

(define_expand "vec_unpacku_lo_v16qi"
  [(set (match_operand:V8HI 0 "spu_reg_operand" "=r")
          (zero_extend:V8HI
          (vec_select:V8QI
            (match_operand:V16QI 1 "spu_reg_operand" "r")
            (parallel [(const_int 8)(const_int 9)(const_int 10)(const_int 11)
                       (const_int 12)(const_int 13)(const_int 14)(const_int 15)]))))]
""
{
  rtx mask = gen_reg_rtx (TImode);
  unsigned char arr[16] = {
    0x80, 0x08, 0x80, 0x09, 0x80, 0x0A, 0x80, 0x0B,
    0x80, 0x0C, 0x80, 0x0D, 0x80, 0x0E, 0x80, 0x0F};

  emit_move_insn (mask, array_to_constant (TImode, arr));
  emit_insn (gen_shufb (operands[0], operands[1], operands[1], mask));

  DONE;
})

(define_expand "vec_unpacks_hi_v16qi"
  [(set (match_operand:V8HI 0 "spu_reg_operand" "=r")
         (sign_extend:V8HI
          (vec_select:V8QI
            (match_operand:V16QI 1 "spu_reg_operand" "r")
            (parallel [(const_int 0)(const_int 1)(const_int 2)(const_int 3)
                       (const_int 4)(const_int 5)(const_int 6)(const_int 7)]))))]
""
{
  rtx tmp1 = gen_reg_rtx (V16QImode);
  rtx tmp2 = gen_reg_rtx (V8HImode);
  rtx mask = gen_reg_rtx (TImode);
  unsigned char arr[16] = {
    0x80, 0x00, 0x80, 0x01, 0x80, 0x02, 0x80, 0x03,
    0x80, 0x04, 0x80, 0x05, 0x80, 0x06, 0x80, 0x07};

  emit_move_insn (mask, array_to_constant (TImode, arr));
  emit_insn (gen_shufb (tmp1, operands[1], operands[1], mask));
  emit_insn (gen_spu_xsbh (tmp2, tmp1));
  emit_move_insn (operands[0], tmp2);

  DONE;
})

(define_expand "vec_unpacks_lo_v16qi"
  [(set (match_operand:V8HI 0 "spu_reg_operand" "=r")
         (sign_extend:V8HI
          (vec_select:V8QI
            (match_operand:V16QI 1 "spu_reg_operand" "r")
            (parallel [(const_int 8)(const_int 9)(const_int 10)(const_int 11)
                       (const_int 12)(const_int 13)(const_int 14)(const_int 15)]))))]
""
{
  rtx tmp1 = gen_reg_rtx (V16QImode);
  rtx tmp2 = gen_reg_rtx (V8HImode);
  rtx mask = gen_reg_rtx (TImode);
  unsigned char arr[16] = {
    0x80, 0x08, 0x80, 0x09, 0x80, 0x0A, 0x80, 0x0B,
    0x80, 0x0C, 0x80, 0x0D, 0x80, 0x0E, 0x80, 0x0F};

  emit_move_insn (mask, array_to_constant (TImode, arr));
  emit_insn (gen_shufb (tmp1, operands[1], operands[1], mask));
  emit_insn (gen_spu_xsbh (tmp2, tmp1));
  emit_move_insn (operands[0], tmp2);

DONE;
})


(define_expand "vec_extract_evenv4si"
 [(set (match_operand:V4SI 0 "spu_reg_operand" "=r")
       (vec_concat:V4SI
         (vec_select:V2SI
	   (match_operand:V4SI 1 "spu_reg_operand" "r")
	   (parallel [(const_int 0)(const_int 2)]))
         (vec_select:V2SI
	   (match_operand:V4SI 2 "spu_reg_operand" "r")
	   (parallel [(const_int 0)(const_int 2)]))))]
 
  ""
  "
{
  rtx mask = gen_reg_rtx (TImode);
  unsigned char arr[16] = {
	0x00, 0x01, 0x02, 0x03,
 	0x08, 0x09, 0x0A, 0x0B,
 	0x10, 0x11, 0x12, 0x13,
 	0x18, 0x19, 0x1A, 0x1B};	
 
  emit_move_insn (mask, array_to_constant (TImode, arr));
  emit_insn (gen_shufb (operands[0], operands[1], operands[2], mask));
  DONE;
}")

 
(define_expand "vec_extract_evenv4sf"
 [(set (match_operand:V4SF 0 "spu_reg_operand" "=r")
       (vec_concat:V4SF
         (vec_select:V2SF
	   (match_operand:V4SF 1 "spu_reg_operand" "r")
	   (parallel [(const_int 0)(const_int 2)]))
         (vec_select:V2SF
	   (match_operand:V4SF 2 "spu_reg_operand" "r")
	   (parallel [(const_int 0)(const_int 2)]))))]
 
  ""
  "
{
  rtx mask = gen_reg_rtx (TImode);
  unsigned char arr[16] = {
        0x00, 0x01, 0x02, 0x03,
        0x08, 0x09, 0x0A, 0x0B,
        0x10, 0x11, 0x12, 0x13,
        0x18, 0x19, 0x1A, 0x1B};

  emit_move_insn (mask, array_to_constant (TImode, arr));
  emit_insn (gen_shufb (operands[0], operands[1], operands[2], mask));
  DONE;
}")
 
(define_expand "vec_extract_evenv8hi"
 [(set (match_operand:V8HI 0 "spu_reg_operand" "=r")
       (vec_concat:V8HI
         (vec_select:V4HI
	   (match_operand:V8HI 1 "spu_reg_operand" "r")
	   (parallel [(const_int 0)(const_int 2)(const_int 4)(const_int 6)]))
         (vec_select:V4HI
	   (match_operand:V8HI 2 "spu_reg_operand" "r")
	   (parallel [(const_int 0)(const_int 2)(const_int 4)(const_int 6)]))))]
 
  ""
  "
{
  rtx mask = gen_reg_rtx (TImode);
  unsigned char arr[16] = {
        0x00, 0x01, 0x04, 0x05,
        0x08, 0x09, 0x0C, 0x0D,
        0x10, 0x11, 0x14, 0x15,
        0x18, 0x19, 0x1C, 0x1D};

  emit_move_insn (mask, array_to_constant (TImode, arr));
  emit_insn (gen_shufb (operands[0], operands[1], operands[2], mask));
  DONE;
}")
 
(define_expand "vec_extract_evenv16qi"
 [(set (match_operand:V16QI 0 "spu_reg_operand" "=r")
       (vec_concat:V16QI
         (vec_select:V8QI
	   (match_operand:V16QI 1 "spu_reg_operand" "r")
	   (parallel [(const_int 0)(const_int 2)(const_int 4)(const_int 6)
		      (const_int 8)(const_int 10)(const_int 12)(const_int 14)]))
         (vec_select:V8QI
	   (match_operand:V16QI 2 "spu_reg_operand" "r")
	   (parallel [(const_int 0)(const_int 2)(const_int 4)(const_int 6)
		      (const_int 8)(const_int 10)(const_int 12)(const_int 14)]))))]
 
  ""
  "
{
  rtx mask = gen_reg_rtx (TImode);
  unsigned char arr[16] = {
        0x00, 0x02, 0x04, 0x06,
        0x08, 0x0A, 0x0C, 0x0E,
        0x10, 0x12, 0x14, 0x16,
        0x18, 0x1A, 0x1C, 0x1E};

  emit_move_insn (mask, array_to_constant (TImode, arr));
  emit_insn (gen_shufb (operands[0], operands[1], operands[2], mask));
  DONE;
}")
 
(define_expand "vec_extract_oddv4si"
 [(set (match_operand:V4SI 0 "spu_reg_operand" "=r")
       (vec_concat:V4SI
         (vec_select:V2SI
	   (match_operand:V4SI 1 "spu_reg_operand" "r")
	   (parallel [(const_int 1)(const_int 3)]))
         (vec_select:V2SI
	   (match_operand:V4SI 2 "spu_reg_operand" "r")
	   (parallel [(const_int 1)(const_int 3)]))))]
 
  ""
  "
{
  rtx mask = gen_reg_rtx (TImode);
  unsigned char arr[16] = {
        0x04, 0x05, 0x06, 0x07,
        0x0C, 0x0D, 0x0E, 0x0F,
        0x14, 0x15, 0x16, 0x17,
        0x1C, 0x1D, 0x1E, 0x1F};

  emit_move_insn (mask, array_to_constant (TImode, arr));
  emit_insn (gen_shufb (operands[0], operands[1], operands[2], mask));
  DONE;
}")
 
(define_expand "vec_extract_oddv4sf"
 [(set (match_operand:V4SF 0 "spu_reg_operand" "=r")
       (vec_concat:V4SF
         (vec_select:V2SF
	   (match_operand:V4SF 1 "spu_reg_operand" "r")
	   (parallel [(const_int 1)(const_int 3)]))
         (vec_select:V2SF
	   (match_operand:V4SF 2 "spu_reg_operand" "r")
	   (parallel [(const_int 1)(const_int 3)]))))]
 
  ""
  "
{
  rtx mask = gen_reg_rtx (TImode);
  unsigned char arr[16] = {
        0x04, 0x05, 0x06, 0x07,
        0x0C, 0x0D, 0x0E, 0x0F,
        0x14, 0x15, 0x16, 0x17,
        0x1C, 0x1D, 0x1E, 0x1F};

  emit_move_insn (mask, array_to_constant (TImode, arr));
  emit_insn (gen_shufb (operands[0], operands[1], operands[2], mask));
  DONE;
}")

(define_expand "vec_extract_oddv8hi"
 [(set (match_operand:V8HI 0 "spu_reg_operand" "=r")
       (vec_concat:V8HI
         (vec_select:V4HI
	   (match_operand:V8HI 1 "spu_reg_operand" "r")
	   (parallel [(const_int 1)(const_int 3)(const_int 5)(const_int 7)]))
         (vec_select:V4HI
	   (match_operand:V8HI 2 "spu_reg_operand" "r")
	   (parallel [(const_int 1)(const_int 3)(const_int 5)(const_int 7)]))))]
 
  ""
  "
{
  rtx mask = gen_reg_rtx (TImode);
  unsigned char arr[16] = {
        0x02, 0x03, 0x06, 0x07,
        0x0A, 0x0B, 0x0E, 0x0F,
        0x12, 0x13, 0x16, 0x17,
        0x1A, 0x1B, 0x1E, 0x1F};

  emit_move_insn (mask, array_to_constant (TImode, arr));
  emit_insn (gen_shufb (operands[0], operands[1], operands[2], mask));
  DONE;
}")
 
(define_expand "vec_extract_oddv16qi"
 [(set (match_operand:V16QI 0 "spu_reg_operand" "=r")
       (vec_concat:V16QI
         (vec_select:V8QI
	   (match_operand:V16QI 1 "spu_reg_operand" "r")
	   (parallel [(const_int 1)(const_int 3)(const_int 5)(const_int 7)
		      (const_int 9)(const_int 11)(const_int 13)(const_int 15)]))
         (vec_select:V8QI
	   (match_operand:V16QI 2 "spu_reg_operand" "r")
	   (parallel [(const_int 1)(const_int 3)(const_int 5)(const_int 7)
		      (const_int 9)(const_int 11)(const_int 13)(const_int 15)]))))]
 
  ""
  "
{
  rtx mask = gen_reg_rtx (TImode);
  unsigned char arr[16] = {
        0x01, 0x03, 0x05, 0x07,
        0x09, 0x0B, 0x0D, 0x0F,
        0x11, 0x13, 0x15, 0x17,
        0x19, 0x1B, 0x1D, 0x1F};

  emit_move_insn (mask, array_to_constant (TImode, arr));
  emit_insn (gen_shufb (operands[0], operands[1], operands[2], mask));
  DONE;
}")
 
(define_expand "vec_interleave_highv4sf"
 [(set (match_operand:V4SF 0 "spu_reg_operand" "=r")
       (vec_select:V4SF
         (vec_concat:V4SF
           (vec_select:V2SF
	     (match_operand:V4SF 1 "spu_reg_operand" "r")
	     (parallel [(const_int 0)(const_int 1)]))
           (vec_select:V2SF
	     (match_operand:V4SF 2 "spu_reg_operand" "r")
	     (parallel [(const_int 0)(const_int 1)])))
	 (parallel [(const_int 0)(const_int 2)(const_int 1)(const_int 3)])))]
 
  ""
  "
{
  rtx mask = gen_reg_rtx (TImode);
  unsigned char arr[16] = {
        0x00, 0x01, 0x02, 0x03,
        0x10, 0x11, 0x12, 0x13,
        0x04, 0x05, 0x06, 0x07,
        0x14, 0x15, 0x16, 0x17};

  emit_move_insn (mask, array_to_constant (TImode, arr));
  emit_insn (gen_shufb (operands[0], operands[1], operands[2], mask));
  DONE;
}")

(define_expand "vec_interleave_lowv4sf"
 [(set (match_operand:V4SF 0 "spu_reg_operand" "=r")
       (vec_select:V4SF
         (vec_concat:V4SF
           (vec_select:V2SF
	     (match_operand:V4SF 1 "spu_reg_operand" "r")
	     (parallel [(const_int 2)(const_int 3)]))
           (vec_select:V2SF
	     (match_operand:V4SF 2 "spu_reg_operand" "r")
	     (parallel [(const_int 2)(const_int 3)])))
	 (parallel [(const_int 0)(const_int 2)(const_int 1)(const_int 3)])))]
 
  ""
  "
{
  rtx mask = gen_reg_rtx (TImode);
  unsigned char arr[16] = {
        0x08, 0x09, 0x0A, 0x0B,
        0x18, 0x19, 0x1A, 0x1B,
        0x0C, 0x0D, 0x0E, 0x0F,
        0x1C, 0x1D, 0x1E, 0x1F};

  emit_move_insn (mask, array_to_constant (TImode, arr));
  emit_insn (gen_shufb (operands[0], operands[1], operands[2], mask));
  DONE;
}")
 
(define_expand "vec_interleave_highv4si"
 [(set (match_operand:V4SI 0 "spu_reg_operand" "=r")
       (vec_select:V4SI
         (vec_concat:V4SI
           (vec_select:V2SI
	     (match_operand:V4SI 1 "spu_reg_operand" "r")
	     (parallel [(const_int 0)(const_int 1)]))
           (vec_select:V2SI
	     (match_operand:V4SI 2 "spu_reg_operand" "r")
	     (parallel [(const_int 0)(const_int 1)])))
	 (parallel [(const_int 0)(const_int 2)(const_int 1)(const_int 3)])))]
 
  ""
  "
{
  rtx mask = gen_reg_rtx (TImode);
  unsigned char arr[16] = {
	0x00, 0x01, 0x02, 0x03,
	0x10, 0x11, 0x12, 0x13,
 	0x04, 0x05, 0x06, 0x07,
 	0x14, 0x15, 0x16, 0x17};
 
  emit_move_insn (mask, array_to_constant (TImode, arr));
  emit_insn (gen_shufb (operands[0], operands[1], operands[2], mask));
  DONE;
}")

(define_expand "vec_interleave_lowv4si"
 [(set (match_operand:V4SI 0 "spu_reg_operand" "=r")
       (vec_select:V4SI
         (vec_concat:V4SI
           (vec_select:V2SI
	     (match_operand:V4SI 1 "spu_reg_operand" "r")
	     (parallel [(const_int 2)(const_int 3)]))
           (vec_select:V2SI
	     (match_operand:V4SI 2 "spu_reg_operand" "r")
	     (parallel [(const_int 2)(const_int 3)])))
	 (parallel [(const_int 0)(const_int 2)(const_int 1)(const_int 3)])))]
 
  ""
  "
{
  rtx mask = gen_reg_rtx (TImode);
  unsigned char arr[16] = {
        0x08, 0x09, 0x0A, 0x0B,
        0x18, 0x19, 0x1A, 0x1B,
        0x0C, 0x0D, 0x0E, 0x0F,
        0x1C, 0x1D, 0x1E, 0x1F};

  emit_move_insn (mask, array_to_constant (TImode, arr));
  emit_insn (gen_shufb (operands[0], operands[1], operands[2], mask));
  DONE;
}")
 
(define_expand "vec_interleave_highv8hi"
 [(set (match_operand:V8HI 0 "spu_reg_operand" "=r")
       (vec_select:V8HI
         (vec_concat:V8HI
           (vec_select:V4HI
	     (match_operand:V8HI 1 "spu_reg_operand" "r")
	     (parallel [(const_int 0)(const_int 1)(const_int 2)(const_int 3)]))
           (vec_select:V4HI
	     (match_operand:V8HI 2 "spu_reg_operand" "r")
	     (parallel [(const_int 0)(const_int 1)(const_int 2)(const_int 3)])))
	 (parallel [(const_int 0)(const_int 4)(const_int 1)(const_int 5)
		    (const_int 2)(const_int 6)(const_int 3)(const_int 7)])))]
 
  ""
  "
{
  rtx mask = gen_reg_rtx (TImode);
  unsigned char arr[16] = {
        0x00, 0x01, 0x10, 0x11,
        0x02, 0x03, 0x12, 0x13,
        0x04, 0x05, 0x14, 0x15,
        0x06, 0x07, 0x16, 0x17};
 
  emit_move_insn (mask, array_to_constant (TImode, arr));
  emit_insn (gen_shufb (operands[0], operands[1], operands[2], mask));
  DONE;
 }")
 
(define_expand "vec_interleave_lowv8hi"
 [(set (match_operand:V8HI 0 "spu_reg_operand" "=r")
       (vec_select:V8HI
         (vec_concat:V8HI
           (vec_select:V4HI
	     (match_operand:V8HI 1 "spu_reg_operand" "r")
	     (parallel [(const_int 4)(const_int 5)(const_int 6)(const_int 7)]))
           (vec_select:V4HI
	     (match_operand:V8HI 2 "spu_reg_operand" "r")
	     (parallel [(const_int 4)(const_int 5)(const_int 6)(const_int 7)])))
	 (parallel [(const_int 0)(const_int 4)(const_int 1)(const_int 5)
		    (const_int 2)(const_int 6)(const_int 3)(const_int 7)])))]
 
  ""
  "
{
  rtx mask = gen_reg_rtx (TImode);
  unsigned char arr[16] = {
        0x08, 0x09, 0x18, 0x19,
        0x0A, 0x0B, 0x1A, 0x1B,
        0x0C, 0x0D, 0x1C, 0x1D,
        0x0E, 0x0F, 0x1E, 0x1F};

  emit_move_insn (mask, array_to_constant (TImode, arr));
  emit_insn (gen_shufb (operands[0], operands[1], operands[2], mask));
  DONE;
}")
 
(define_expand "vec_interleave_highv16qi"
 [(set (match_operand:V16QI 0 "spu_reg_operand" "=r")
       (vec_select:V16QI
         (vec_concat:V16QI
           (vec_select:V8QI
	     (match_operand:V16QI 1 "spu_reg_operand" "r")
	     (parallel [(const_int 0)(const_int 1)(const_int 2)(const_int 3)
		        (const_int 4)(const_int 5)(const_int 6)(const_int 7)]))
           (vec_select:V8QI
	     (match_operand:V16QI 2 "spu_reg_operand" "r")
	     (parallel [(const_int 0)(const_int 1)(const_int 2)(const_int 3)
		        (const_int 4)(const_int 5)(const_int 6)(const_int 7)])))
	 (parallel [(const_int 0)(const_int 8)(const_int 1)(const_int 9)
		    (const_int 2)(const_int 10)(const_int 3)(const_int 11)
		    (const_int 4)(const_int 12)(const_int 5)(const_int 13)
		    (const_int 6)(const_int 14)(const_int 7)(const_int 15)])))]
 
  ""
  "
{
  rtx mask = gen_reg_rtx (TImode);
  unsigned char arr[16] = {
        0x00, 0x10, 0x01, 0x11,
        0x02, 0x12, 0x03, 0x13,
        0x04, 0x14, 0x05, 0x15,
        0x06, 0x16, 0x07, 0x17};
 
  emit_move_insn (mask, array_to_constant (TImode, arr));
  emit_insn (gen_shufb (operands[0], operands[1], operands[2], mask));
  DONE;
}")
 
(define_expand "vec_interleave_lowv16qi"
 [(set (match_operand:V16QI 0 "spu_reg_operand" "=r")
       (vec_select:V16QI
         (vec_concat:V16QI
           (vec_select:V8QI
	     (match_operand:V16QI 1 "spu_reg_operand" "r")
	     (parallel [(const_int 8)(const_int 9)(const_int 10)(const_int 11)
		        (const_int 12)(const_int 13)(const_int 14)(const_int 15)]))
           (vec_select:V8QI
	     (match_operand:V16QI 2 "spu_reg_operand" "r")
	     (parallel [(const_int 8)(const_int 9)(const_int 10)(const_int 11)
		        (const_int 12)(const_int 13)(const_int 14)(const_int 15)])))
	 (parallel [(const_int 0)(const_int 8)(const_int 1)(const_int 9)
		    (const_int 2)(const_int 10)(const_int 3)(const_int 11)
		    (const_int 4)(const_int 12)(const_int 5)(const_int 13)
		    (const_int 6)(const_int 14)(const_int 7)(const_int 15)])))]
 
  ""
  "
{
  rtx mask = gen_reg_rtx (TImode);
  unsigned char arr[16] = {
         0x08, 0x18, 0x09, 0x19,
         0x0A, 0x1A, 0x0B, 0x1B,
         0x0C, 0x1C, 0x0D, 0x1D,
         0x0E, 0x1E, 0x0F, 0x1F};
 
  emit_move_insn (mask, array_to_constant (TImode, arr));
  emit_insn (gen_shufb (operands[0], operands[1], operands[2], mask));
  DONE;
}")

(define_expand "vec_pack_trunc_v8hi"
  [(set (match_operand:V16QI 0 "spu_reg_operand" "=r")
	(vec_concat:V16QI
          (truncate:V8QI (match_operand:V8HI 1 "spu_reg_operand" "r"))
          (truncate:V8QI (match_operand:V8HI 2 "spu_reg_operand" "r"))))]
  ""
  "
{
  rtx mask = gen_reg_rtx (TImode);
  unsigned char arr[16] = {
    0x01, 0x03, 0x05, 0x07, 0x09, 0x0B, 0x0D, 0x0F,
    0x11, 0x13, 0x15, 0x17, 0x19, 0x1B, 0x1D, 0x1F};

  emit_move_insn (mask, array_to_constant (TImode, arr));
  emit_insn (gen_shufb (operands[0], operands[1], operands[2], mask));

  DONE;
}")

(define_expand "vec_pack_trunc_v4si"
  [(set (match_operand:V8HI 0 "spu_reg_operand" "=r")
	(vec_concat:V8HI
          (truncate:V4HI (match_operand:V4SI 1 "spu_reg_operand" "r"))
          (truncate:V4HI (match_operand:V4SI 2 "spu_reg_operand" "r"))))]
  ""
  "
{
  rtx mask = gen_reg_rtx (TImode);
  unsigned char arr[16] = {
    0x02, 0x03, 0x06, 0x07, 0x0A, 0x0B, 0x0E, 0x0F,
    0x12, 0x13, 0x16, 0x17, 0x1A, 0x1B, 0x1E, 0x1F};

  emit_move_insn (mask, array_to_constant (TImode, arr));
  emit_insn (gen_shufb (operands[0], operands[1], operands[2], mask));

  DONE;
}")

(define_insn "stack_protect_set"
  [(set (match_operand:SI 0 "memory_operand" "=m")
        (unspec:SI [(match_operand:SI 1 "memory_operand" "m")] UNSPEC_SP_SET))
   (set (match_scratch:SI 2 "=&r") (const_int 0))]
  ""
  "lq%p1\t%2,%1\;stq%p0\t%2,%0\;xor\t%2,%2,%2"
  [(set_attr "length" "12")
   (set_attr "type" "multi1")]
)

(define_expand "stack_protect_test"
  [(match_operand 0 "memory_operand" "")
   (match_operand 1 "memory_operand" "")
   (match_operand 2 "" "")]
  ""
{
  rtx compare_result;
  rtx bcomp, loc_ref;

  compare_result = gen_reg_rtx (SImode);

  emit_insn (gen_stack_protect_test_si (compare_result,
                                        operands[0],
                                        operands[1]));

  bcomp = gen_rtx_NE (SImode, compare_result, const0_rtx);

  loc_ref = gen_rtx_LABEL_REF (VOIDmode, operands[2]);

  emit_jump_insn (gen_rtx_SET (VOIDmode, pc_rtx,
                                   gen_rtx_IF_THEN_ELSE (VOIDmode, bcomp,
                                                         loc_ref, pc_rtx)));

  DONE;
})

(define_insn "stack_protect_test_si"
  [(set (match_operand:SI 0 "spu_reg_operand" "=&r")
        (unspec:SI [(match_operand:SI 1 "memory_operand" "m")
                    (match_operand:SI 2 "memory_operand" "m")]
                   UNSPEC_SP_TEST))
   (set (match_scratch:SI 3 "=&r") (const_int 0))]
  ""
  "lq%p1\t%0,%1\;lq%p2\t%3,%2\;ceq\t%0,%0,%3\;xor\t%3,%3,%3"
  [(set_attr "length" "16")
   (set_attr "type" "multi1")]
)
<|MERGE_RESOLUTION|>--- conflicted
+++ resolved
@@ -1,8 +1,4 @@
-<<<<<<< HEAD
-;; Copyright (C) 2006, 2007, 2008, 2009 Free Software Foundation, Inc.
-=======
 ;; Copyright (C) 2006, 2007, 2008, 2009, 2010 Free Software Foundation, Inc.
->>>>>>> 03d20231
 
 ;; This file is free software; you can redistribute it and/or modify it under
 ;; the terms of the GNU General Public License as published by the Free
@@ -3938,7 +3934,6 @@
 	 [(match_operand:VQHSI 1 "spu_reg_operand" "")
 	  (match_operand:VQHSI 2 "spu_nonmem_operand" "")]))
    (use (match_operand 3 ""))]
-<<<<<<< HEAD
   ""
   { spu_emit_branch_or_set (0, operands[0], operands); DONE; })
 
@@ -3965,34 +3960,6 @@
    (use (match_operand 3 ""))]
   ""
   { spu_emit_branch_or_set (0, operands[0], operands); DONE; })
-=======
-  ""
-  { spu_emit_branch_or_set (0, operands[0], operands); DONE; })
-
-(define_expand "cbranch<mode>4"
-  [(use (match_operator 0 "ordered_comparison_operator"
-	 [(match_operand:DTI 1 "spu_reg_operand" "")
-	  (match_operand:DTI 2 "spu_reg_operand" "")]))
-   (use (match_operand 3 ""))]
-  ""
-  { spu_emit_branch_or_set (0, operands[0], operands); DONE; })
-
-(define_expand "cbranch<mode>4"
-  [(use (match_operator 0 "ordered_comparison_operator"
-	 [(match_operand:VSF 1 "spu_reg_operand" "")
-	  (match_operand:VSF 2 "spu_reg_operand" "")]))
-   (use (match_operand 3 ""))]
-  ""
-  { spu_emit_branch_or_set (0, operands[0], operands); DONE; })
-
-(define_expand "cbranchdf4"
-  [(use (match_operator 0 "ordered_comparison_operator"
-	 [(match_operand:DF 1 "spu_reg_operand" "")
-	  (match_operand:DF 2 "spu_reg_operand" "")]))
-   (use (match_operand 3 ""))]
-  ""
-  { spu_emit_branch_or_set (0, operands[0], operands); DONE; })
->>>>>>> 03d20231
 
  
