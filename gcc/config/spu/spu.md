--- conflicted
+++ resolved
@@ -4504,50 +4504,6 @@
   DONE;
 }")
 
-<<<<<<< HEAD
-(define_expand "to_ea"
-  [(use (match_operand 0 "" ""))
-   (use (match_operand 1 "" ""))]
-  ""
-{
-  rtx ls_mem, op0, op1;
-  enum machine_mode mode = (spu_ea_model == 32) ? Pmode : DImode;
-
-  ls_mem = gen_rtx_MEM (DImode, gen_rtx_SYMBOL_REF (Pmode, "__ea_local_store"));
-
-  op0 = force_reg (mode, operands[0]);
-  op1 = force_reg (Pmode, operands[1]);
-
-  if (mode == Pmode)
-    emit_insn (gen_addsi3 (op0, op1, force_reg (mode, gen_lowpart (mode, ls_mem))));
-  else
-    {
-      rtx tmp = gen_reg_rtx (DImode);
-      emit_move_insn (tmp, gen_rtx_ZERO_EXTEND (DImode, op1));
-      emit_insn (gen_adddi3 (op0, tmp, force_reg (mode, ls_mem)));
-    }
-  DONE;
-})
-
-(define_expand "from_ea"
-  [(use (match_operand 0 "" ""))
-   (use (match_operand 1 "" ""))]
-  ""
-{
-  rtx ls_mem, ls, op0, op1, tmp;
-  enum machine_mode mode = (spu_ea_model == 32) ? Pmode : DImode;
-
-  ls_mem = gen_rtx_MEM (DImode, gen_rtx_SYMBOL_REF (Pmode, "__ea_local_store"));
-  ls = force_reg (Pmode, gen_lowpart (Pmode, ls_mem));
-
-  op0 = force_reg (Pmode, operands[0]);
-  op1 = force_reg (mode, operands[1]);
-  tmp = (mode == Pmode) ? op1 : force_reg (Pmode, gen_lowpart (Pmode, op1));
-
-  emit_insn (gen_subsi3 (op0, tmp, ls));
-  DONE;
-})
-=======
 (define_expand "vec_unpacku_hi_v8hi"
   [(set (match_operand:V4SI 0 "spu_reg_operand" "=r")
         (zero_extend:V4SI 
@@ -4720,6 +4676,45 @@
 DONE;
 })
 
-
-
->>>>>>> 21c2d075
+(define_expand "to_ea"
+  [(use (match_operand 0 "" ""))
+   (use (match_operand 1 "" ""))]
+  ""
+{
+  rtx ls_mem, op0, op1;
+  enum machine_mode mode = (spu_ea_model == 32) ? Pmode : DImode;
+
+  ls_mem = gen_rtx_MEM (DImode, gen_rtx_SYMBOL_REF (Pmode, "__ea_local_store"));
+
+  op0 = force_reg (mode, operands[0]);
+  op1 = force_reg (Pmode, operands[1]);
+
+  if (mode == Pmode)
+    emit_insn (gen_addsi3 (op0, op1, force_reg (mode, gen_lowpart (mode, ls_mem))));
+  else
+    {
+      rtx tmp = gen_reg_rtx (DImode);
+      emit_move_insn (tmp, gen_rtx_ZERO_EXTEND (DImode, op1));
+      emit_insn (gen_adddi3 (op0, tmp, force_reg (mode, ls_mem)));
+    }
+  DONE;
+})
+
+(define_expand "from_ea"
+  [(use (match_operand 0 "" ""))
+   (use (match_operand 1 "" ""))]
+  ""
+{
+  rtx ls_mem, ls, op0, op1, tmp;
+  enum machine_mode mode = (spu_ea_model == 32) ? Pmode : DImode;
+
+  ls_mem = gen_rtx_MEM (DImode, gen_rtx_SYMBOL_REF (Pmode, "__ea_local_store"));
+  ls = force_reg (Pmode, gen_lowpart (Pmode, ls_mem));
+
+  op0 = force_reg (Pmode, operands[0]);
+  op1 = force_reg (mode, operands[1]);
+  tmp = (mode == Pmode) ? op1 : force_reg (Pmode, gen_lowpart (Pmode, op1));
+
+  emit_insn (gen_subsi3 (op0, tmp, ls));
+  DONE;
+})