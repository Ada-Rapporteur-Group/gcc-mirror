<<<<<<< HEAD
#  Copyright (C) 2006, 2007, 2008, 2009 Free Software Foundation, Inc.
=======
#  Copyright (C) 2006, 2007, 2008, 2009, 2010 Free Software Foundation, Inc.
>>>>>>> 03d20231
#
#  This file is free software; you can redistribute it and/or modify it under
#  the terms of the GNU General Public License as published by the Free
#  Software Foundation; either version 3 of the License, or (at your option) 
#  any later version.
#
#  This file is distributed in the hope that it will be useful, but WITHOUT
#  ANY WARRANTY; without even the implied warranty of MERCHANTABILITY or
#  FITNESS FOR A PARTICULAR PURPOSE.  See the GNU General Public License
#  for more details.
#
#  You should have received a copy of the GNU General Public License
#  along with GCC; see the file COPYING3.  If not see
#  <http://www.gnu.org/licenses/>.

# Define system directory to match STANDARD_INCLUDE_DIR in spu-elf.h,
# allowing combined SPU/PPU sysroot builds.
NATIVE_SYSTEM_HEADER_DIR = /include

# Suppress building libgcc1.a
LIBGCC1 =
CROSS_LIBGCC1 =

TARGET_LIBGCC2_CFLAGS = -fPIC -mwarn-reloc -D__IN_LIBGCC2

# We exclude those because the libgcc2.c default versions do not support
# the SPU single-precision format (round towards zero).  We provide our
# own versions below and/or via direct expansion.
LIB2FUNCS_EXCLUDE = _floatdisf _floatundisf _floattisf _floatunstisf

# We provide our own version of __divdf3 that performs better and has
# better support for non-default rounding modes.
DPBIT_FUNCS := $(filter-out _div_df, $(DPBIT_FUNCS))

# We provide our own version of __divdf3 that performs better and has
# better support for non-default rounding modes.
DPBIT_FUNCS := $(filter-out _div_df, $(DPBIT_FUNCS))

LIB2FUNCS_STATIC_EXTRA = $(srcdir)/config/spu/float_unssidf.c \
			 $(srcdir)/config/spu/float_unsdidf.c \
			 $(srcdir)/config/spu/float_unsdisf.c \
			 $(srcdir)/config/spu/float_disf.c \
			 $(srcdir)/config/spu/mfc_tag_table.c \
			 $(srcdir)/config/spu/mfc_tag_reserve.c \
			 $(srcdir)/config/spu/mfc_tag_release.c \
			 $(srcdir)/config/spu/mfc_multi_tag_reserve.c \
			 $(srcdir)/config/spu/mfc_multi_tag_release.c \
			 $(srcdir)/config/spu/multi3.c \
			 $(srcdir)/config/spu/divmodti4.c \
			 $(srcdir)/config/spu/divv2df3.c

LIB2ADDEH = $(srcdir)/unwind-dw2.c $(srcdir)/unwind-dw2-fde.c \
   $(srcdir)/unwind-sjlj.c $(srcdir)/unwind-c.c

# We want fine grained libraries, so use the new code to build the
# floating point emulation libraries.
FPBIT = fp-bit.c
DPBIT = dp-bit.c

dp-bit.c: $(srcdir)/config/fp-bit.c $(srcdir)/config/spu/t-spu-elf
	cat $(srcdir)/config/fp-bit.c >> dp-bit.c

fp-bit.c: $(srcdir)/config/fp-bit.c $(srcdir)/config/spu/t-spu-elf
	echo '#define FLOAT' > fp-bit.c
	cat $(srcdir)/config/fp-bit.c >> fp-bit.c

# Build TImode conversion routines to support Fortran 128-bit
# integer data types.
LIB2_SIDITI_CONV_FUNCS=yes

# Don't let CTOR_LIST end up in sdata section.
CRTSTUFF_T_CFLAGS =

# Multi-lib support.
MULTILIB_OPTIONS=mea64

# Neither gcc or newlib seem to have a standard way to generate multiple
# crt*.o files.  So we don't use the standard crt0.o name anymore.

EXTRA_MULTILIB_PARTS = crtbegin.o crtend.o libgcc_cachemgr.a libgcc_cachemgr_nonatomic.a \
	libgcc_cache8k.a libgcc_cache16k.a libgcc_cache32k.a libgcc_cache64k.a libgcc_cache128k.a

$(T)cachemgr.o: $(srcdir)/config/spu/cachemgr.c
	$(GCC_FOR_TARGET) $(LIBGCC2_CFLAGS) $(MULTILIB_CFLAGS) -c $< -o $@

# Specialised rule to add a -D flag.
$(T)cachemgr_nonatomic.o: $(srcdir)/config/spu/cachemgr.c
	$(GCC_FOR_TARGET) $(LIBGCC2_CFLAGS) $(MULTILIB_CFLAGS) -DNONATOMIC -c $< -o $@

$(T)libgcc_%.a: $(T)%.o
	$(AR_FOR_TARGET) -rcs $@ $<

$(T)cache8k.o: $(srcdir)/config/spu/cache.S
	$(GCC_FOR_TARGET) $(MULTILIB_CFLAGS) -D__CACHE_SIZE__=8 -o $@ -c $<

$(T)cache16k.o: $(srcdir)/config/spu/cache.S
	$(GCC_FOR_TARGET) $(MULTILIB_CFLAGS) -D__CACHE_SIZE__=16 -o $@ -c $<

$(T)cache32k.o: $(srcdir)/config/spu/cache.S
	$(GCC_FOR_TARGET) $(MULTILIB_CFLAGS) -D__CACHE_SIZE__=32 -o $@ -c $<

$(T)cache64k.o: $(srcdir)/config/spu/cache.S
	$(GCC_FOR_TARGET) $(MULTILIB_CFLAGS) -D__CACHE_SIZE__=64 -o $@ -c $<

$(T)cache128k.o: $(srcdir)/config/spu/cache.S
	$(GCC_FOR_TARGET) $(MULTILIB_CFLAGS) -D__CACHE_SIZE__=128 -o $@ -c $<

LIBGCC = stmp-multilib
INSTALL_LIBGCC = install-multilib

spu.o: $(CONFIG_H) $(SYSTEM_H) coretypes.h $(TM_H) \
  $(RTL_H) $(REGS_H) hard-reg-set.h \
  real.h insn-config.h conditions.h insn-attr.h flags.h $(RECOG_H) \
  $(OBSTACK_H) $(TREE_H) $(EXPR_H) $(OPTABS_H) except.h function.h \
  output.h $(BASIC_BLOCK_H) $(INTEGRATE_H) $(GGC_H) $(HASHTAB_H) \
  $(TM_P_H) $(TARGET_H) $(TARGET_DEF_H) langhooks.h reload.h cfglayout.h \
  $(srcdir)/config/spu/spu-protos.h \
  $(srcdir)/config/spu/spu-builtins.def 

spu-c.o: $(srcdir)/config/spu/spu-c.c \
    $(srcdir)/config/spu/spu-protos.h \
    $(CONFIG_H) $(SYSTEM_H) $(TREE_H) $(CPPLIB_H) \
    $(TM_P_H) $(C_COMMON_H) $(C_PRAGMA_H) coretypes.h $(TM_H) insn-codes.h
	$(COMPILER) -c $(ALL_COMPILERFLAGS) $(ALL_CPPFLAGS) $(INCLUDES) \
		$(srcdir)/config/spu/spu-c.c<|MERGE_RESOLUTION|>--- conflicted
+++ resolved
@@ -1,8 +1,4 @@
-<<<<<<< HEAD
-#  Copyright (C) 2006, 2007, 2008, 2009 Free Software Foundation, Inc.
-=======
 #  Copyright (C) 2006, 2007, 2008, 2009, 2010 Free Software Foundation, Inc.
->>>>>>> 03d20231
 #
 #  This file is free software; you can redistribute it and/or modify it under
 #  the terms of the GNU General Public License as published by the Free
@@ -32,10 +28,6 @@
 # the SPU single-precision format (round towards zero).  We provide our
 # own versions below and/or via direct expansion.
 LIB2FUNCS_EXCLUDE = _floatdisf _floatundisf _floattisf _floatunstisf
-
-# We provide our own version of __divdf3 that performs better and has
-# better support for non-default rounding modes.
-DPBIT_FUNCS := $(filter-out _div_df, $(DPBIT_FUNCS))
 
 # We provide our own version of __divdf3 that performs better and has
 # better support for non-default rounding modes.
