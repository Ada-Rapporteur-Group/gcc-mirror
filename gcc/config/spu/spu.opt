--- conflicted
+++ resolved
@@ -1,9 +1,5 @@
 ; Options for the SPU port of the compiler
-<<<<<<< HEAD
-; Copyright (C) 2006, 2007, 2008 Free Software Foundation, Inc.
-=======
 ; Copyright (C) 2006, 2007, 2008, 2009, 2010 Free Software Foundation, Inc.
->>>>>>> 03d20231
 
 ; This file is free software; you can redistribute it and/or modify it under
 ; the terms of the GNU General Public License as published by the Free
@@ -92,11 +88,7 @@
 Access variables in 32-bit PPU objects (default)
 
 mea64
-<<<<<<< HEAD
-Target Report RejectNegative Var(spu_ea_model,64) VarExists
-=======
 Target Report RejectNegative Var(spu_ea_model,64)
->>>>>>> 03d20231
 Access variables in 64-bit PPU objects
 
 maddress-space-conversion
