/* Copyright (C) 2006, 2007, 2008, 2009, 2010 Free Software Foundation, Inc.

   This file is free software; you can redistribute it and/or modify it under
   the terms of the GNU General Public License as published by the Free
   Software Foundation; either version 3 of the License, or (at your option) 
   any later version.

   This file is distributed in the hope that it will be useful, but WITHOUT
   ANY WARRANTY; without even the implied warranty of MERCHANTABILITY or
   FITNESS FOR A PARTICULAR PURPOSE.  See the GNU General Public License
   for more details.

   You should have received a copy of the GNU General Public License
   along with GCC; see the file COPYING3.  If not see
   <http://www.gnu.org/licenses/>.  */

#include "config.h"
#include "system.h"
#include "coretypes.h"
#include "tm.h"
#include "rtl.h"
#include "regs.h"
#include "hard-reg-set.h"
#include "real.h"
#include "insn-config.h"
#include "conditions.h"
#include "insn-attr.h"
#include "flags.h"
#include "recog.h"
#include "obstack.h"
#include "tree.h"
#include "expr.h"
#include "optabs.h"
#include "except.h"
#include "function.h"
#include "output.h"
#include "basic-block.h"
#include "integrate.h"
#include "toplev.h"
#include "ggc.h"
#include "hashtab.h"
#include "tm_p.h"
#include "target.h"
#include "target-def.h"
#include "langhooks.h"
#include "reload.h"
#include "cfglayout.h"
#include "sched-int.h"
#include "params.h"
#include "assert.h"
#include "machmode.h"
#include "gimple.h"
#include "tm-constrs.h"
#include "ddg.h"
#include "sbitmap.h"
#include "timevar.h"
#include "df.h"
#include "vec.h"

/* Builtin types, data and prototypes. */

enum spu_builtin_type_index
{
  SPU_BTI_END_OF_PARAMS,

  /* We create new type nodes for these. */
  SPU_BTI_V16QI,
  SPU_BTI_V8HI,
  SPU_BTI_V4SI,
  SPU_BTI_V2DI,
  SPU_BTI_V4SF,
  SPU_BTI_V2DF,
  SPU_BTI_UV16QI,
  SPU_BTI_UV8HI,
  SPU_BTI_UV4SI,
  SPU_BTI_UV2DI,

  /* A 16-byte type. (Implemented with V16QI_type_node) */
  SPU_BTI_QUADWORD,

  /* These all correspond to intSI_type_node */
  SPU_BTI_7,
  SPU_BTI_S7,
  SPU_BTI_U7,
  SPU_BTI_S10,
  SPU_BTI_S10_4,
  SPU_BTI_U14,
  SPU_BTI_16,
  SPU_BTI_S16,
  SPU_BTI_S16_2,
  SPU_BTI_U16,
  SPU_BTI_U16_2,
  SPU_BTI_U18,

  /* These correspond to the standard types */
  SPU_BTI_INTQI, 
  SPU_BTI_INTHI, 
  SPU_BTI_INTSI, 
  SPU_BTI_INTDI, 

  SPU_BTI_UINTQI,
  SPU_BTI_UINTHI,
  SPU_BTI_UINTSI,
  SPU_BTI_UINTDI,

  SPU_BTI_FLOAT, 
  SPU_BTI_DOUBLE,

  SPU_BTI_VOID,   
  SPU_BTI_PTR,   

  SPU_BTI_MAX
};

#define V16QI_type_node               (spu_builtin_types[SPU_BTI_V16QI])
#define V8HI_type_node                (spu_builtin_types[SPU_BTI_V8HI])
#define V4SI_type_node                (spu_builtin_types[SPU_BTI_V4SI])
#define V2DI_type_node                (spu_builtin_types[SPU_BTI_V2DI])
#define V4SF_type_node                (spu_builtin_types[SPU_BTI_V4SF])
#define V2DF_type_node                (spu_builtin_types[SPU_BTI_V2DF])
#define unsigned_V16QI_type_node      (spu_builtin_types[SPU_BTI_UV16QI])
#define unsigned_V8HI_type_node       (spu_builtin_types[SPU_BTI_UV8HI])
#define unsigned_V4SI_type_node       (spu_builtin_types[SPU_BTI_UV4SI])
#define unsigned_V2DI_type_node       (spu_builtin_types[SPU_BTI_UV2DI])

static GTY(()) tree spu_builtin_types[SPU_BTI_MAX];

struct spu_builtin_range
{
  int low, high;
};

static struct spu_builtin_range spu_builtin_range[] = {
  {-0x40ll, 0x7fll},		/* SPU_BTI_7     */
  {-0x40ll, 0x3fll},		/* SPU_BTI_S7    */
  {0ll, 0x7fll},		/* SPU_BTI_U7    */
  {-0x200ll, 0x1ffll},		/* SPU_BTI_S10   */
  {-0x2000ll, 0x1fffll},	/* SPU_BTI_S10_4 */
  {0ll, 0x3fffll},		/* SPU_BTI_U14   */
  {-0x8000ll, 0xffffll},	/* SPU_BTI_16    */
  {-0x8000ll, 0x7fffll},	/* SPU_BTI_S16   */
  {-0x20000ll, 0x1ffffll},	/* SPU_BTI_S16_2 */
  {0ll, 0xffffll},		/* SPU_BTI_U16   */
  {0ll, 0x3ffffll},		/* SPU_BTI_U16_2 */
  {0ll, 0x3ffffll},		/* SPU_BTI_U18   */
};


/*  Target specific attribute specifications.  */
char regs_ever_allocated[FIRST_PSEUDO_REGISTER];

/* The following are types of critical sections.
   Critical section are sequences must reside in a single section.  */
enum critical_section_type
{
   /* Indicates a jump-table.  */
   JUMP_TABLE = 0,
   /* DMA sequence (wrch 16-21).  */
   CRITICAL_DMA_SEQ,
   /* Event mask read/write/ack sequence (rd/wrch 0-2).  */
   CRITICAL_EVENT_MASK,
   /* Inline idirect branch sequence for the software i-cache.  */
   IBRANCH_SEQ,
   /* The sequence between function entry point until after stack setup,
      and between stack teardown and function return.  Used for the lr
      liveness calculation in the software i-cache.  */
   EPILOGUE,
   PROLOGUE
};

/*  Prototypes and external defs.  */
static void spu_init_builtins (void);
static tree spu_builtin_decl (unsigned, bool);
static unsigned char spu_scalar_mode_supported_p (enum machine_mode mode);
static unsigned char spu_vector_mode_supported_p (enum machine_mode mode);
static bool spu_legitimate_address_p (enum machine_mode, rtx, bool);
static bool spu_addr_space_legitimate_address_p (enum machine_mode, rtx,
						 bool, addr_space_t);
static rtx adjust_operand (rtx op, HOST_WIDE_INT * start);
static rtx get_pic_reg (void);
static int need_to_save_reg (int regno, int saving);
static rtx frame_emit_store (int regno, rtx addr, HOST_WIDE_INT offset);
static rtx frame_emit_load (int regno, rtx addr, HOST_WIDE_INT offset);
static rtx frame_emit_add_imm (rtx dst, rtx src, HOST_WIDE_INT imm,
			       rtx scratch);
static void emit_nop_for_insn (rtx insn);
static bool insn_clobbers_hbr (rtx insn);
static void spu_emit_branch_hint (rtx before, rtx branch, rtx target,
				  int distance, sbitmap blocks);
static rtx spu_emit_vector_compare (enum rtx_code rcode, rtx op0, rtx op1,
	                            enum machine_mode dmode);
static rtx get_branch_target (rtx branch);
static void spu_machine_dependent_reorg (void);
static int spu_sched_issue_rate (void);
static int spu_sched_variable_issue (FILE * dump, int verbose, rtx insn,
				     int can_issue_more);
static int get_pipe (rtx insn);
static int spu_sched_adjust_cost (rtx insn, rtx link, rtx dep_insn, int cost);
static void spu_sched_init_global (FILE *, int, int);
static void spu_sched_init (FILE *, int, int);
static int spu_sched_reorder (FILE *, int, rtx *, int *, int);
static tree spu_handle_fndecl_attribute (tree * node, tree name, tree args,
					 int flags,
					 unsigned char *no_add_attrs);
static tree spu_handle_vector_attribute (tree * node, tree name, tree args,
					 int flags,
					 unsigned char *no_add_attrs);
static int spu_naked_function_p (tree func);
static unsigned char spu_pass_by_reference (CUMULATIVE_ARGS *cum, enum machine_mode mode,
					    const_tree type, unsigned char named);
static tree spu_build_builtin_va_list (void);
static void spu_va_start (tree, rtx);
static tree spu_gimplify_va_arg_expr (tree valist, tree type,
				      gimple_seq * pre_p, gimple_seq * post_p);
static int store_with_one_insn_p (rtx mem);
static int mem_is_padded_component_ref (rtx x);
static int reg_aligned_for_addr (rtx x);
static bool spu_assemble_integer (rtx x, unsigned int size, int aligned_p);
static void spu_asm_globalize_label (FILE * file, const char *name);
static unsigned char spu_rtx_costs (rtx x, int code, int outer_code,
				    int *total, bool speed);
static unsigned char spu_function_ok_for_sibcall (tree decl, tree exp);
static void spu_init_libfuncs (void);
static bool spu_return_in_memory (const_tree type, const_tree fntype);
static void fix_range (const char *);
static void spu_encode_section_info (tree, rtx, int);
static rtx spu_legitimize_address (rtx, rtx, enum machine_mode);
static rtx spu_addr_space_legitimize_address (rtx, rtx, enum machine_mode,
					      addr_space_t);
static tree spu_builtin_mul_widen_even (tree);
static tree spu_builtin_mul_widen_odd (tree);
static tree spu_builtin_mask_for_load (void);
static int spu_builtin_vectorization_cost (bool);
static bool spu_vector_alignment_reachable (const_tree, bool);
static tree spu_builtin_vec_perm (tree, tree *);
static enum machine_mode spu_addr_space_pointer_mode (addr_space_t);
static enum machine_mode spu_addr_space_address_mode (addr_space_t);
static bool spu_addr_space_subset_p (addr_space_t, addr_space_t);
static rtx spu_addr_space_convert (rtx, tree, tree);
static int spu_sms_res_mii (struct ddg *g);
static void asm_file_start (void);
static unsigned int spu_section_type_flags (tree, const char *, int);
static section *spu_select_section (tree, int, unsigned HOST_WIDE_INT);
static void spu_unique_section (tree, int);
static rtx spu_expand_load (rtx, rtx, rtx, int);
static void spu_trampoline_init (rtx, tree, rtx);
static unsigned HOST_WIDE_INT spu_fallthru_edge_overhead (void);
static unsigned HOST_WIDE_INT spu_estimate_instruction_size (rtx);
static bool begin_critical_section (rtx, enum critical_section_type *);
static bool end_critical_section (rtx, enum critical_section_type *);
static unsigned HOST_WIDE_INT record_jump_table (rtx, rtx *);
static bool spu_start_new_section (int, unsigned HOST_WIDE_INT,
				   unsigned HOST_WIDE_INT,
				   unsigned HOST_WIDE_INT);
static bool spu_dont_create_jumptable (unsigned int ncases);
static bool spu_legal_breakpoint (rtx);
static void spu_add_external_branches_to_section (void);
static void fpart_finalize (void);

extern const char *reg_names[];

/* Which instruction set architecture to use.  */
int spu_arch;
/* Which cpu are we tuning for.  */
int spu_tune;

/* The hardware requires 8 insns between a hint and the branch it
   effects.  This variable describes how many rtl instructions the
   compiler needs to see before inserting a hint, and then the compiler
   will insert enough nops to make it at least 8 insns.  The default is
   for the compiler to allow up to 2 nops be emitted.  The nops are
   inserted in pairs, so we round down. */
int spu_hint_dist = (8*4) - (2*4);

/* Determines whether we run variable tracking in machine dependent
   reorganization.  */
static int spu_flag_var_tracking;

enum spu_immediate {
  SPU_NONE,
  SPU_IL,
  SPU_ILA,
  SPU_ILH,
  SPU_ILHU,
  SPU_ORI,
  SPU_ORHI,
  SPU_ORBI,
  SPU_IOHL
};
enum immediate_class
{
  IC_POOL,			/* constant pool */
  IC_IL1,			/* one il* instruction */
  IC_IL2,			/* both ilhu and iohl instructions */
  IC_IL1s,			/* one il* instruction */
  IC_IL2s,			/* both ilhu and iohl instructions */
  IC_FSMBI,			/* the fsmbi instruction */
  IC_CPAT,			/* one of the c*d instructions */
  IC_FSMBI2			/* fsmbi plus 1 other instruction */
};

static enum spu_immediate which_immediate_load (HOST_WIDE_INT val);
static enum spu_immediate which_logical_immediate (HOST_WIDE_INT val);
static int cpat_info(unsigned char *arr, int size, int *prun, int *pstart);
static enum immediate_class classify_immediate (rtx op,
						enum machine_mode mode);

static enum machine_mode spu_unwind_word_mode (void);

static enum machine_mode
spu_libgcc_cmp_return_mode (void);

static enum machine_mode
spu_libgcc_shift_count_mode (void);

/* Pointer mode for __ea references.  */
#define EAmode (spu_ea_model != 32 ? DImode : SImode)


/*  Table of machine attributes.  */
static const struct attribute_spec spu_attribute_table[] =
{
  /* { name, min_len, max_len, decl_req, type_req, fn_type_req, handler } */
  { "naked",          0, 0, true,  false, false, spu_handle_fndecl_attribute },
  { "spu_vector",     0, 0, false, true,  false, spu_handle_vector_attribute },
  { NULL,             0, 0, false, false, false, NULL }
};

/*  TARGET overrides.  */

#undef TARGET_ADDR_SPACE_POINTER_MODE
#define TARGET_ADDR_SPACE_POINTER_MODE spu_addr_space_pointer_mode

#undef TARGET_ADDR_SPACE_ADDRESS_MODE
#define TARGET_ADDR_SPACE_ADDRESS_MODE spu_addr_space_address_mode

#undef TARGET_ADDR_SPACE_LEGITIMATE_ADDRESS_P
#define TARGET_ADDR_SPACE_LEGITIMATE_ADDRESS_P \
  spu_addr_space_legitimate_address_p

#undef TARGET_ADDR_SPACE_LEGITIMIZE_ADDRESS
#define TARGET_ADDR_SPACE_LEGITIMIZE_ADDRESS spu_addr_space_legitimize_address

#undef TARGET_ADDR_SPACE_SUBSET_P
#define TARGET_ADDR_SPACE_SUBSET_P spu_addr_space_subset_p

#undef TARGET_ADDR_SPACE_CONVERT
#define TARGET_ADDR_SPACE_CONVERT spu_addr_space_convert

#undef TARGET_INIT_BUILTINS
#define TARGET_INIT_BUILTINS spu_init_builtins
#undef TARGET_BUILTIN_DECL
#define TARGET_BUILTIN_DECL spu_builtin_decl

#undef TARGET_EXPAND_BUILTIN
#define TARGET_EXPAND_BUILTIN spu_expand_builtin

#undef TARGET_UNWIND_WORD_MODE
#define TARGET_UNWIND_WORD_MODE spu_unwind_word_mode

#undef TARGET_LEGITIMIZE_ADDRESS
#define TARGET_LEGITIMIZE_ADDRESS spu_legitimize_address

/* The current assembler doesn't like .4byte foo@ppu, so use the normal .long
   and .quad for the debugger.  When it is known that the assembler is fixed,
   these can be removed.  */
#undef TARGET_ASM_UNALIGNED_SI_OP
#define TARGET_ASM_UNALIGNED_SI_OP	"\t.long\t"

#undef TARGET_ASM_ALIGNED_DI_OP
#define TARGET_ASM_ALIGNED_DI_OP	"\t.quad\t"

/* The .8byte directive doesn't seem to work well for a 32 bit
   architecture. */
#undef TARGET_ASM_UNALIGNED_DI_OP
#define TARGET_ASM_UNALIGNED_DI_OP NULL

#undef TARGET_RTX_COSTS
#define TARGET_RTX_COSTS spu_rtx_costs

#undef TARGET_ADDRESS_COST
#define TARGET_ADDRESS_COST hook_int_rtx_bool_0

#undef TARGET_SCHED_ISSUE_RATE
#define TARGET_SCHED_ISSUE_RATE spu_sched_issue_rate

#undef TARGET_SCHED_INIT_GLOBAL
#define TARGET_SCHED_INIT_GLOBAL spu_sched_init_global

#undef TARGET_SCHED_INIT
#define TARGET_SCHED_INIT spu_sched_init

#undef TARGET_SCHED_VARIABLE_ISSUE
#define TARGET_SCHED_VARIABLE_ISSUE spu_sched_variable_issue

#undef TARGET_SCHED_REORDER
#define TARGET_SCHED_REORDER spu_sched_reorder

#undef TARGET_SCHED_REORDER2
#define TARGET_SCHED_REORDER2 spu_sched_reorder

#undef TARGET_SCHED_ADJUST_COST
#define TARGET_SCHED_ADJUST_COST spu_sched_adjust_cost

#undef  TARGET_ATTRIBUTE_TABLE
#define TARGET_ATTRIBUTE_TABLE spu_attribute_table

#undef TARGET_ASM_INTEGER
#define TARGET_ASM_INTEGER spu_assemble_integer

#undef TARGET_SCALAR_MODE_SUPPORTED_P
#define TARGET_SCALAR_MODE_SUPPORTED_P	spu_scalar_mode_supported_p

#undef TARGET_VECTOR_MODE_SUPPORTED_P
#define TARGET_VECTOR_MODE_SUPPORTED_P	spu_vector_mode_supported_p

#undef TARGET_FUNCTION_OK_FOR_SIBCALL
#define TARGET_FUNCTION_OK_FOR_SIBCALL spu_function_ok_for_sibcall

#undef TARGET_ASM_GLOBALIZE_LABEL
#define TARGET_ASM_GLOBALIZE_LABEL spu_asm_globalize_label

#undef TARGET_PASS_BY_REFERENCE
#define TARGET_PASS_BY_REFERENCE spu_pass_by_reference

#undef TARGET_MUST_PASS_IN_STACK
#define TARGET_MUST_PASS_IN_STACK must_pass_in_stack_var_size

#undef TARGET_BUILD_BUILTIN_VA_LIST
#define TARGET_BUILD_BUILTIN_VA_LIST spu_build_builtin_va_list

#undef TARGET_EXPAND_BUILTIN_VA_START
#define TARGET_EXPAND_BUILTIN_VA_START spu_va_start

#undef TARGET_SETUP_INCOMING_VARARGS
#define TARGET_SETUP_INCOMING_VARARGS spu_setup_incoming_varargs

#undef TARGET_MACHINE_DEPENDENT_REORG
#define TARGET_MACHINE_DEPENDENT_REORG spu_machine_dependent_reorg

#undef TARGET_GIMPLIFY_VA_ARG_EXPR
#define TARGET_GIMPLIFY_VA_ARG_EXPR spu_gimplify_va_arg_expr

#undef TARGET_DEFAULT_TARGET_FLAGS
#define TARGET_DEFAULT_TARGET_FLAGS (TARGET_DEFAULT)

#undef TARGET_INIT_LIBFUNCS
#define TARGET_INIT_LIBFUNCS spu_init_libfuncs

#undef TARGET_RETURN_IN_MEMORY
#define TARGET_RETURN_IN_MEMORY spu_return_in_memory

#undef  TARGET_ENCODE_SECTION_INFO
#define TARGET_ENCODE_SECTION_INFO spu_encode_section_info

#undef TARGET_VECTORIZE_BUILTIN_MUL_WIDEN_EVEN
#define TARGET_VECTORIZE_BUILTIN_MUL_WIDEN_EVEN spu_builtin_mul_widen_even

#undef TARGET_VECTORIZE_BUILTIN_MUL_WIDEN_ODD
#define TARGET_VECTORIZE_BUILTIN_MUL_WIDEN_ODD spu_builtin_mul_widen_odd

#undef TARGET_VECTORIZE_BUILTIN_MASK_FOR_LOAD
#define TARGET_VECTORIZE_BUILTIN_MASK_FOR_LOAD spu_builtin_mask_for_load

#undef TARGET_VECTORIZE_BUILTIN_VECTORIZATION_COST
#define TARGET_VECTORIZE_BUILTIN_VECTORIZATION_COST spu_builtin_vectorization_cost

#undef TARGET_VECTOR_ALIGNMENT_REACHABLE
#define TARGET_VECTOR_ALIGNMENT_REACHABLE spu_vector_alignment_reachable

#undef TARGET_VECTORIZE_BUILTIN_VEC_PERM
#define TARGET_VECTORIZE_BUILTIN_VEC_PERM spu_builtin_vec_perm

#undef TARGET_LIBGCC_CMP_RETURN_MODE
#define TARGET_LIBGCC_CMP_RETURN_MODE spu_libgcc_cmp_return_mode

#undef TARGET_LIBGCC_SHIFT_COUNT_MODE
#define TARGET_LIBGCC_SHIFT_COUNT_MODE spu_libgcc_shift_count_mode

#undef TARGET_SCHED_SMS_RES_MII
#define TARGET_SCHED_SMS_RES_MII spu_sms_res_mii

#undef TARGET_ASM_FILE_START
#define TARGET_ASM_FILE_START asm_file_start

#undef TARGET_SECTION_TYPE_FLAGS
#define TARGET_SECTION_TYPE_FLAGS spu_section_type_flags

#undef TARGET_ASM_SELECT_SECTION
#define TARGET_ASM_SELECT_SECTION  spu_select_section

#undef TARGET_ASM_UNIQUE_SECTION
#define TARGET_ASM_UNIQUE_SECTION  spu_unique_section

#undef TARGET_LEGITIMATE_ADDRESS_P
#define TARGET_LEGITIMATE_ADDRESS_P spu_legitimate_address_p

#undef TARGET_TRAMPOLINE_INIT
#define TARGET_TRAMPOLINE_INIT spu_trampoline_init

#undef TARGET_FALLTHRU_EDGE_OVERHEAD
#define TARGET_FALLTHRU_EDGE_OVERHEAD spu_fallthru_edge_overhead

#undef TARGET_ESTIMATE_INSTRUCTION_SIZE
#define TARGET_ESTIMATE_INSTRUCTION_SIZE spu_estimate_instruction_size

#undef TARGET_START_NEW_SECTION
#define TARGET_START_NEW_SECTION spu_start_new_section

#undef TARGET_LEGAL_BREAKPOINT
#define TARGET_LEGAL_BREAKPOINT spu_legal_breakpoint

#undef TARGET_DONT_CREATE_JUMPTABLE
#define TARGET_DONT_CREATE_JUMPTABLE spu_dont_create_jumptable

#undef TARGET_FPART_FINALIZE
#define TARGET_FPART_FINALIZE fpart_finalize

#undef TARGET_ADD_EXTERNAL_BRANCHES_TO_SECTION
#define TARGET_ADD_EXTERNAL_BRANCHES_TO_SECTION spu_add_external_branches_to_section

struct gcc_target targetm = TARGET_INITIALIZER;

void
spu_optimization_options (int level ATTRIBUTE_UNUSED, int size ATTRIBUTE_UNUSED)
{
  /* Override some of the default param values.  With so many registers
     larger values are better for these params.  */
  MAX_PENDING_LIST_LENGTH = 128;

  /* With so many registers this is better on by default. */
  flag_rename_registers = 1;
}

#define ICACHE_LINESIZE 1024

/* Sometimes certain combinations of command options do not make sense
   on a particular target machine.  You can define a macro
   OVERRIDE_OPTIONS to take account of this. This macro, if defined, is
   executed once just after all the command options have been parsed.  */
void
spu_override_options (void)
{
  /* Small loops will be unpeeled at -O3.  For SPU it is more important
     to keep code small by default.  */
  if (!flag_unroll_loops && !flag_peel_loops
      && !PARAM_SET_P (PARAM_MAX_COMPLETELY_PEEL_TIMES))
    PARAM_VALUE (PARAM_MAX_COMPLETELY_PEEL_TIMES) = 1;

  flag_omit_frame_pointer = 1;

  /* Functions must be 8 byte aligned so we correctly handle dual issue */
  if (align_functions < 8)
    align_functions = 8;

  spu_hint_dist = 8*4 - spu_max_nops*4;
  if (spu_hint_dist < 0) 
    spu_hint_dist = 0;

  if (spu_fixed_range_string)
    fix_range (spu_fixed_range_string);

  if (flag_partition_functions_into_sections)
    fix_range ("75-79");

  if (TARGET_SOFTWARE_ICACHE)
    {
      flag_partition_functions_into_sections = ICACHE_LINESIZE;
      flag_function_sections = 1;
      /* A stub is 8 words of information.  */
      spu_stub_size = 16;
      fix_range ("75-79");
    }

  /* Determine processor architectural level.  */
  if (spu_arch_string)
    {
      if (strcmp (&spu_arch_string[0], "cell") == 0)
        spu_arch = PROCESSOR_CELL;
      else if (strcmp (&spu_arch_string[0], "celledp") == 0)
        spu_arch = PROCESSOR_CELLEDP;
      else
        error ("Unknown architecture '%s'", &spu_arch_string[0]);
    }

  /* Determine processor to tune for.  */
  if (spu_tune_string)
    {
      if (strcmp (&spu_tune_string[0], "cell") == 0)
        spu_tune = PROCESSOR_CELL;
      else if (strcmp (&spu_tune_string[0], "celledp") == 0)
        spu_tune = PROCESSOR_CELLEDP;
      else
        error ("Unknown architecture '%s'", &spu_tune_string[0]);
    }

  /* Change defaults according to the processor architecture.  */
  if (spu_arch == PROCESSOR_CELLEDP)
    {
      /* If no command line option has been otherwise specified, change
	 the default to -mno-safe-hints on celledp -- only the original
	 Cell/B.E. processors require this workaround.  */
      if (!(target_flags_explicit & MASK_SAFE_HINTS))
	target_flags &= ~MASK_SAFE_HINTS;
    }

  REAL_MODE_FORMAT (SFmode) = &spu_single_format;
}

/* Handle an attribute requiring a FUNCTION_DECL; arguments as in
   struct attribute_spec.handler.  */

/* True if MODE is valid for the target.  By "valid", we mean able to
   be manipulated in non-trivial ways.  In particular, this means all
   the arithmetic is supported.  */
static bool
spu_scalar_mode_supported_p (enum machine_mode mode)
{
  switch (mode)
    {
    case QImode:
    case HImode:
    case SImode:
    case SFmode:
    case DImode:
    case TImode:
    case DFmode:
      return true;

    default:
      return false;
    }
}

/* Similarly for vector modes.  "Supported" here is less strict.  At
   least some operations are supported; need to check optabs or builtins
   for further details.  */
static bool
spu_vector_mode_supported_p (enum machine_mode mode)
{
  switch (mode)
    {
    case V16QImode:
    case V8HImode:
    case V4SImode:
    case V2DImode:
    case V4SFmode:
    case V2DFmode:
      return true;

    default:
      return false;
    }
}

/* GCC assumes that in a paradoxical SUBREG the inner mode occupies the
   least significant bytes of the outer mode.  This function returns
   TRUE for the SUBREG's where this is correct.  */
int
valid_subreg (rtx op)
{
  enum machine_mode om = GET_MODE (op);
  enum machine_mode im = GET_MODE (SUBREG_REG (op));
  return om != VOIDmode && im != VOIDmode
    && (GET_MODE_SIZE (im) == GET_MODE_SIZE (om)
	|| (GET_MODE_SIZE (im) <= 4 && GET_MODE_SIZE (om) <= 4)
	|| (GET_MODE_SIZE (im) >= 16 && GET_MODE_SIZE (om) >= 16));
}

/* When insv and ext[sz]v ar passed a TI SUBREG, we want to strip it off
   and adjust the start offset.  */
static rtx
adjust_operand (rtx op, HOST_WIDE_INT * start)
{
  enum machine_mode mode;
  int op_size;
  /* Strip any paradoxical SUBREG.  */
  if (GET_CODE (op) == SUBREG
      && (GET_MODE_BITSIZE (GET_MODE (op))
	  > GET_MODE_BITSIZE (GET_MODE (SUBREG_REG (op)))))
    {
      if (start)
	*start -=
	  GET_MODE_BITSIZE (GET_MODE (op)) -
	  GET_MODE_BITSIZE (GET_MODE (SUBREG_REG (op)));
      op = SUBREG_REG (op);
    }
  /* If it is smaller than SI, assure a SUBREG */
  op_size = GET_MODE_BITSIZE (GET_MODE (op));
  if (op_size < 32)
    {
      if (start)
	*start += 32 - op_size;
      op_size = 32;
    }
  /* If it is not a MODE_INT (and/or it is smaller than SI) add a SUBREG. */
  mode = mode_for_size (op_size, MODE_INT, 0);
  if (mode != GET_MODE (op))
    op = gen_rtx_SUBREG (mode, op, 0);
  return op;
}

void
spu_expand_extv (rtx ops[], int unsignedp)
{
  rtx dst = ops[0], src = ops[1];
  HOST_WIDE_INT width = INTVAL (ops[2]);
  HOST_WIDE_INT start = INTVAL (ops[3]);
  HOST_WIDE_INT align_mask;
  rtx s0, s1, mask, r0;

  gcc_assert (REG_P (dst) && GET_MODE (dst) == TImode);

  if (MEM_P (src))
    {
      /* First, determine if we need 1 TImode load or 2.  We need only 1
         if the bits being extracted do not cross the alignment boundary
         as determined by the MEM and its address. */

      align_mask = -MEM_ALIGN (src);
      if ((start & align_mask) == ((start + width - 1) & align_mask))
	{
	  /* Alignment is sufficient for 1 load. */
	  s0 = gen_reg_rtx (TImode);
	  r0 = spu_expand_load (s0, 0, src, start / 8);
	  start &= 7;
	  if (r0)
	    emit_insn (gen_rotqby_ti (s0, s0, r0));
	}
      else
	{
	  /* Need 2 loads. */
	  s0 = gen_reg_rtx (TImode);
	  s1 = gen_reg_rtx (TImode);
	  r0 = spu_expand_load (s0, s1, src, start / 8);
	  start &= 7;

	  gcc_assert (start + width <= 128);
	  if (r0)
	    {
	      rtx r1 = gen_reg_rtx (SImode);
	      mask = gen_reg_rtx (TImode);
	      emit_move_insn (mask, GEN_INT (-1));
	      emit_insn (gen_rotqby_ti (s0, s0, r0));
	      emit_insn (gen_rotqby_ti (s1, s1, r0));
	      if (GET_CODE (r0) == CONST_INT)
		r1 = GEN_INT (INTVAL (r0) & 15);
	      else
		emit_insn (gen_andsi3 (r1, r0, GEN_INT (15)));
	      emit_insn (gen_shlqby_ti (mask, mask, r1));
	      emit_insn (gen_selb (s0, s1, s0, mask));
	    }
	}

    }
  else if (GET_CODE (src) == SUBREG)
    {
      rtx r = SUBREG_REG (src);
      gcc_assert (REG_P (r) && SCALAR_INT_MODE_P (GET_MODE (r)));
      s0 = gen_reg_rtx (TImode);
      if (GET_MODE_SIZE (GET_MODE (r)) < GET_MODE_SIZE (TImode))
	emit_insn (gen_rtx_SET (VOIDmode, s0, gen_rtx_ZERO_EXTEND (TImode, r)));
      else
	emit_move_insn (s0, src);
    }
  else 
    {
      gcc_assert (REG_P (src) && GET_MODE (src) == TImode);
      s0 = gen_reg_rtx (TImode);
      emit_move_insn (s0, src);
    }

  /* Now s0 is TImode and contains the bits to extract at start. */

  if (start)
    emit_insn (gen_rotlti3 (s0, s0, GEN_INT (start)));

  if (128 - width)
    {
      tree c = build_int_cst (NULL_TREE, 128 - width);
      s0 = expand_shift (RSHIFT_EXPR, TImode, s0, c, s0, unsignedp);
    }

  emit_move_insn (dst, s0);
}

void
spu_expand_insv (rtx ops[])
{
  HOST_WIDE_INT width = INTVAL (ops[1]);
  HOST_WIDE_INT start = INTVAL (ops[2]);
  HOST_WIDE_INT maskbits;
  enum machine_mode dst_mode, src_mode;
  rtx dst = ops[0], src = ops[3];
  int dst_size, src_size;
  rtx mask;
  rtx shift_reg;
  int shift;


  if (GET_CODE (ops[0]) == MEM)
    dst = gen_reg_rtx (TImode);
  else
    dst = adjust_operand (dst, &start);
  dst_mode = GET_MODE (dst);
  dst_size = GET_MODE_BITSIZE (GET_MODE (dst));

  if (CONSTANT_P (src))
    {
      enum machine_mode m =
	(width <= 32 ? SImode : width <= 64 ? DImode : TImode);
      src = force_reg (m, convert_to_mode (m, src, 0));
    }
  src = adjust_operand (src, 0);
  src_mode = GET_MODE (src);
  src_size = GET_MODE_BITSIZE (GET_MODE (src));

  mask = gen_reg_rtx (dst_mode);
  shift_reg = gen_reg_rtx (dst_mode);
  shift = dst_size - start - width;

  /* It's not safe to use subreg here because the compiler assumes
     that the SUBREG_REG is right justified in the SUBREG. */
  convert_move (shift_reg, src, 1);

  if (shift > 0)
    {
      switch (dst_mode)
	{
	case SImode:
	  emit_insn (gen_ashlsi3 (shift_reg, shift_reg, GEN_INT (shift)));
	  break;
	case DImode:
	  emit_insn (gen_ashldi3 (shift_reg, shift_reg, GEN_INT (shift)));
	  break;
	case TImode:
	  emit_insn (gen_ashlti3 (shift_reg, shift_reg, GEN_INT (shift)));
	  break;
	default:
	  abort ();
	}
    }
  else if (shift < 0)
    abort ();

  switch (dst_size)
    {
    case 32:
      maskbits = (-1ll << (32 - width - start));
      if (start)
	maskbits += (1ll << (32 - start));
      emit_move_insn (mask, GEN_INT (maskbits));
      break;
    case 64:
      maskbits = (-1ll << (64 - width - start));
      if (start)
	maskbits += (1ll << (64 - start));
      emit_move_insn (mask, GEN_INT (maskbits));
      break;
    case 128:
      {
	unsigned char arr[16];
	int i = start / 8;
	memset (arr, 0, sizeof (arr));
	arr[i] = 0xff >> (start & 7);
	for (i++; i <= (start + width - 1) / 8; i++)
	  arr[i] = 0xff;
	arr[i - 1] &= 0xff << (7 - ((start + width - 1) & 7));
	emit_move_insn (mask, array_to_constant (TImode, arr));
      }
      break;
    default:
      abort ();
    }
  if (GET_CODE (ops[0]) == MEM)
    {
      rtx low = gen_reg_rtx (SImode);
      rtx rotl = gen_reg_rtx (SImode);
      rtx mask0 = gen_reg_rtx (TImode);
      rtx addr;
      rtx addr0;
      rtx addr1;
      rtx mem;

      addr = force_reg (Pmode, XEXP (ops[0], 0));
      addr0 = gen_rtx_AND (Pmode, addr, GEN_INT (-16));
      emit_insn (gen_andsi3 (low, addr, GEN_INT (15)));
      emit_insn (gen_negsi2 (rotl, low));
      emit_insn (gen_rotqby_ti (shift_reg, shift_reg, rotl));
      emit_insn (gen_rotqmby_ti (mask0, mask, rotl));
      mem = change_address (ops[0], TImode, addr0);
      set_mem_alias_set (mem, 0);
      emit_move_insn (dst, mem);
      emit_insn (gen_selb (dst, dst, shift_reg, mask0));
      if (start + width > MEM_ALIGN (ops[0]))
	{
	  rtx shl = gen_reg_rtx (SImode);
	  rtx mask1 = gen_reg_rtx (TImode);
	  rtx dst1 = gen_reg_rtx (TImode);
	  rtx mem1;
	  addr1 = plus_constant (addr, 16);
	  addr1 = gen_rtx_AND (Pmode, addr1, GEN_INT (-16));
	  emit_insn (gen_subsi3 (shl, GEN_INT (16), low));
	  emit_insn (gen_shlqby_ti (mask1, mask, shl));
	  mem1 = change_address (ops[0], TImode, addr1);
	  set_mem_alias_set (mem1, 0);
	  emit_move_insn (dst1, mem1);
	  emit_insn (gen_selb (dst1, dst1, shift_reg, mask1));
	  emit_move_insn (mem1, dst1);
	}
      emit_move_insn (mem, dst);
    }
  else
    emit_insn (gen_selb (dst, copy_rtx (dst), shift_reg, mask));
}


int
spu_expand_block_move (rtx ops[])
{
  HOST_WIDE_INT bytes, align, offset;
  rtx src, dst, sreg, dreg, target;
  int i;
  if (GET_CODE (ops[2]) != CONST_INT
      || GET_CODE (ops[3]) != CONST_INT
      || INTVAL (ops[2]) > (HOST_WIDE_INT) (MOVE_RATIO (optimize_insn_for_speed_p ()) * 8))
    return 0;

  bytes = INTVAL (ops[2]);
  align = INTVAL (ops[3]);

  if (bytes <= 0)
    return 1;

  dst = ops[0];
  src = ops[1];

  if (align == 16)
    {
      for (offset = 0; offset + 16 <= bytes; offset += 16)
	{
	  dst = adjust_address (ops[0], V16QImode, offset);
	  src = adjust_address (ops[1], V16QImode, offset);
	  emit_move_insn (dst, src);
	}
      if (offset < bytes)
	{
	  rtx mask;
	  unsigned char arr[16] = { 0 };
	  for (i = 0; i < bytes - offset; i++)
	    arr[i] = 0xff;
	  dst = adjust_address (ops[0], V16QImode, offset);
	  src = adjust_address (ops[1], V16QImode, offset);
	  mask = gen_reg_rtx (V16QImode);
	  sreg = gen_reg_rtx (V16QImode);
	  dreg = gen_reg_rtx (V16QImode);
	  target = gen_reg_rtx (V16QImode);
	  emit_move_insn (mask, array_to_constant (V16QImode, arr));
	  emit_move_insn (dreg, dst);
	  emit_move_insn (sreg, src);
	  emit_insn (gen_selb (target, dreg, sreg, mask));
	  emit_move_insn (dst, target);
	}
      return 1;
    }
  return 0;
}

enum spu_comp_code
{ SPU_EQ, SPU_GT, SPU_GTU };

int spu_comp_icode[12][3] = {
 {CODE_FOR_ceq_qi, CODE_FOR_cgt_qi, CODE_FOR_clgt_qi},
 {CODE_FOR_ceq_hi, CODE_FOR_cgt_hi, CODE_FOR_clgt_hi},
 {CODE_FOR_ceq_si, CODE_FOR_cgt_si, CODE_FOR_clgt_si},
 {CODE_FOR_ceq_di, CODE_FOR_cgt_di, CODE_FOR_clgt_di},
 {CODE_FOR_ceq_ti, CODE_FOR_cgt_ti, CODE_FOR_clgt_ti},
 {CODE_FOR_ceq_sf, CODE_FOR_cgt_sf, 0},
 {CODE_FOR_ceq_df, CODE_FOR_cgt_df, 0},
 {CODE_FOR_ceq_v16qi, CODE_FOR_cgt_v16qi, CODE_FOR_clgt_v16qi},
 {CODE_FOR_ceq_v8hi,  CODE_FOR_cgt_v8hi,  CODE_FOR_clgt_v8hi},
 {CODE_FOR_ceq_v4si,  CODE_FOR_cgt_v4si,  CODE_FOR_clgt_v4si},
 {CODE_FOR_ceq_v4sf,  CODE_FOR_cgt_v4sf, 0},
 {CODE_FOR_ceq_v2df,  CODE_FOR_cgt_v2df, 0},
};

/* Generate a compare for CODE.  Return a brand-new rtx that represents
   the result of the compare.   GCC can figure this out too if we don't
   provide all variations of compares, but GCC always wants to use
   WORD_MODE, we can generate better code in most cases if we do it
   ourselves.  */
void
spu_emit_branch_or_set (int is_set, rtx cmp, rtx operands[])
{
  int reverse_compare = 0;
  int reverse_test = 0;
  rtx compare_result, eq_result;
  rtx comp_rtx, eq_rtx;
  enum machine_mode comp_mode;
  enum machine_mode op_mode;
  enum spu_comp_code scode, eq_code;
  enum insn_code ior_code;
  enum rtx_code code = GET_CODE (cmp);
  rtx op0 = XEXP (cmp, 0);
  rtx op1 = XEXP (cmp, 1);
  int index;
  int eq_test = 0;

  /* When op1 is a CONST_INT change (X >= C) to (X > C-1),
     and so on, to keep the constant in operand 1. */
  if (GET_CODE (op1) == CONST_INT)
    {
      HOST_WIDE_INT val = INTVAL (op1) - 1;
      if (trunc_int_for_mode (val, GET_MODE (op0)) == val)
	switch (code)
	  {
	  case GE:
	    op1 = GEN_INT (val);
	    code = GT;
	    break;
	  case LT:
	    op1 = GEN_INT (val);
	    code = LE;
	    break;
	  case GEU:
	    op1 = GEN_INT (val);
	    code = GTU;
	    break;
	  case LTU:
	    op1 = GEN_INT (val);
	    code = LEU;
	    break;
	  default:
	    break;
	  }
    }

  comp_mode = SImode;
  op_mode = GET_MODE (op0);

  switch (code)
    {
    case GE:
      scode = SPU_GT;
      if (HONOR_NANS (op_mode))
	{
	  reverse_compare = 0;
	  reverse_test = 0;
	  eq_test = 1;
	  eq_code = SPU_EQ;
	}
      else
	{
	  reverse_compare = 1;
	  reverse_test = 1;
	}
      break;
    case LE:
      scode = SPU_GT;
      if (HONOR_NANS (op_mode))
	{
	  reverse_compare = 1;
	  reverse_test = 0;
	  eq_test = 1;
	  eq_code = SPU_EQ;
	}
      else
	{
	  reverse_compare = 0;
	  reverse_test = 1;
	}
      break;
    case LT:
      reverse_compare = 1;
      reverse_test = 0;
      scode = SPU_GT;
      break;
    case GEU:
      reverse_compare = 1;
      reverse_test = 1;
      scode = SPU_GTU;
      break;
    case LEU:
      reverse_compare = 0;
      reverse_test = 1;
      scode = SPU_GTU;
      break;
    case LTU:
      reverse_compare = 1;
      reverse_test = 0;
      scode = SPU_GTU;
      break;
    case NE:
      reverse_compare = 0;
      reverse_test = 1;
      scode = SPU_EQ;
      break;

    case EQ:
      scode = SPU_EQ;
      break;
    case GT:
      scode = SPU_GT;
      break;
    case GTU:
      scode = SPU_GTU;
      break;
    default:
      scode = SPU_EQ;
      break;
    }

  switch (op_mode)
    {
    case QImode:
      index = 0;
      comp_mode = QImode;
      break;
    case HImode:
      index = 1;
      comp_mode = HImode;
      break;
    case SImode:
      index = 2;
      break;
    case DImode:
      index = 3;
      break;
    case TImode:
      index = 4;
      break;
    case SFmode:
      index = 5;
      break;
    case DFmode:
      index = 6;
      break;
    case V16QImode:
      index = 7;
      comp_mode = op_mode;
      break;
    case V8HImode:
      index = 8;
      comp_mode = op_mode;
      break;
    case V4SImode:
      index = 9;
      comp_mode = op_mode;
      break;
    case V4SFmode:
      index = 10;
      comp_mode = V4SImode;
      break;
    case V2DFmode:
      index = 11;
      comp_mode = V2DImode;
      break;
    case V2DImode:
    default:
      abort ();
    }

  if (GET_MODE (op1) == DFmode
      && (scode != SPU_GT && scode != SPU_EQ))
    abort ();

  if (is_set == 0 && op1 == const0_rtx
      && (GET_MODE (op0) == SImode
	  || GET_MODE (op0) == HImode) && scode == SPU_EQ)
    {
      /* Don't need to set a register with the result when we are 
         comparing against zero and branching. */
      reverse_test = !reverse_test;
      compare_result = op0;
    }
  else
    {
      compare_result = gen_reg_rtx (comp_mode);

      if (reverse_compare)
	{
	  rtx t = op1;
	  op1 = op0;
	  op0 = t;
	}

      if (spu_comp_icode[index][scode] == 0)
	abort ();

      if (!(*insn_data[spu_comp_icode[index][scode]].operand[1].predicate)
	  (op0, op_mode))
	op0 = force_reg (op_mode, op0);
      if (!(*insn_data[spu_comp_icode[index][scode]].operand[2].predicate)
	  (op1, op_mode))
	op1 = force_reg (op_mode, op1);
      comp_rtx = GEN_FCN (spu_comp_icode[index][scode]) (compare_result,
							 op0, op1);
      if (comp_rtx == 0)
	abort ();
      emit_insn (comp_rtx);

      if (eq_test)
        {
          eq_result = gen_reg_rtx (comp_mode);
          eq_rtx = GEN_FCN (spu_comp_icode[index][eq_code]) (eq_result,
							     op0, op1);
          if (eq_rtx == 0)
	    abort ();
          emit_insn (eq_rtx);
          ior_code = ior_optab->handlers[(int)comp_mode].insn_code;
          gcc_assert (ior_code != CODE_FOR_nothing);
          emit_insn (GEN_FCN (ior_code)
		     (compare_result, compare_result, eq_result));
        }
    }

  if (is_set == 0)
    {
      rtx bcomp;
      rtx loc_ref;

      /* We don't have branch on QI compare insns, so we convert the
         QI compare result to a HI result. */
      if (comp_mode == QImode)
	{
	  rtx old_res = compare_result;
	  compare_result = gen_reg_rtx (HImode);
	  comp_mode = HImode;
	  emit_insn (gen_extendqihi2 (compare_result, old_res));
	}

      if (reverse_test)
	bcomp = gen_rtx_EQ (comp_mode, compare_result, const0_rtx);
      else
	bcomp = gen_rtx_NE (comp_mode, compare_result, const0_rtx);

      loc_ref = gen_rtx_LABEL_REF (VOIDmode, operands[3]);
      emit_jump_insn (gen_rtx_SET (VOIDmode, pc_rtx,
				   gen_rtx_IF_THEN_ELSE (VOIDmode, bcomp,
							 loc_ref, pc_rtx)));
    }
  else if (is_set == 2)
    {
      rtx target = operands[0];
      int compare_size = GET_MODE_BITSIZE (comp_mode);
      int target_size = GET_MODE_BITSIZE (GET_MODE (target));
      enum machine_mode mode = mode_for_size (target_size, MODE_INT, 0);
      rtx select_mask;
      rtx op_t = operands[2];
      rtx op_f = operands[3];

      /* The result of the comparison can be SI, HI or QI mode.  Create a
         mask based on that result. */
      if (target_size > compare_size)
	{
	  select_mask = gen_reg_rtx (mode);
	  emit_insn (gen_extend_compare (select_mask, compare_result));
	}
      else if (target_size < compare_size)
	select_mask =
	  gen_rtx_SUBREG (mode, compare_result,
			  (compare_size - target_size) / BITS_PER_UNIT);
      else if (comp_mode != mode)
	select_mask = gen_rtx_SUBREG (mode, compare_result, 0);
      else
	select_mask = compare_result;

      if (GET_MODE (target) != GET_MODE (op_t)
	  || GET_MODE (target) != GET_MODE (op_f))
	abort ();

      if (reverse_test)
	emit_insn (gen_selb (target, op_t, op_f, select_mask));
      else
	emit_insn (gen_selb (target, op_f, op_t, select_mask));
    }
  else
    {
      rtx target = operands[0];
      if (reverse_test)
	emit_insn (gen_rtx_SET (VOIDmode, compare_result,
				gen_rtx_NOT (comp_mode, compare_result)));
      if (GET_MODE (target) == SImode && GET_MODE (compare_result) == HImode)
	emit_insn (gen_extendhisi2 (target, compare_result));
      else if (GET_MODE (target) == SImode
	       && GET_MODE (compare_result) == QImode)
	emit_insn (gen_extend_compare (target, compare_result));
      else
	emit_move_insn (target, compare_result);
    }
}

HOST_WIDE_INT
const_double_to_hwint (rtx x)
{
  HOST_WIDE_INT val;
  REAL_VALUE_TYPE rv;
  if (GET_MODE (x) == SFmode)
    {
      REAL_VALUE_FROM_CONST_DOUBLE (rv, x);
      REAL_VALUE_TO_TARGET_SINGLE (rv, val);
    }
  else if (GET_MODE (x) == DFmode)
    {
      long l[2];
      REAL_VALUE_FROM_CONST_DOUBLE (rv, x);
      REAL_VALUE_TO_TARGET_DOUBLE (rv, l);
      val = l[0];
      val = (val << 32) | (l[1] & 0xffffffff);
    }
  else
    abort ();
  return val;
}

rtx
hwint_to_const_double (enum machine_mode mode, HOST_WIDE_INT v)
{
  long tv[2];
  REAL_VALUE_TYPE rv;
  gcc_assert (mode == SFmode || mode == DFmode);

  if (mode == SFmode)
    tv[0] = (v << 32) >> 32;
  else if (mode == DFmode)
    {
      tv[1] = (v << 32) >> 32;
      tv[0] = v >> 32;
    }
  real_from_target (&rv, tv, mode);
  return CONST_DOUBLE_FROM_REAL_VALUE (rv, mode);
}

void
print_operand_address (FILE * file, register rtx addr)
{
  rtx reg;
  rtx offset;

  if (GET_CODE (addr) == AND
      && GET_CODE (XEXP (addr, 1)) == CONST_INT
      && INTVAL (XEXP (addr, 1)) == -16)
    addr = XEXP (addr, 0);

  switch (GET_CODE (addr))
    {
    case REG:
      fprintf (file, "0(%s)", reg_names[REGNO (addr)]);
      break;

    case PLUS:
      reg = XEXP (addr, 0);
      offset = XEXP (addr, 1);
      if (GET_CODE (offset) == REG)
	{
	  fprintf (file, "%s,%s", reg_names[REGNO (reg)],
		   reg_names[REGNO (offset)]);
	}
      else if (GET_CODE (offset) == CONST_INT)
	{
	  fprintf (file, HOST_WIDE_INT_PRINT_DEC "(%s)",
		   INTVAL (offset), reg_names[REGNO (reg)]);
	}
      else
	abort ();
      break;

    case CONST:
    case LABEL_REF:
    case SYMBOL_REF:
    case CONST_INT:
      output_addr_const (file, addr);
      break;

    default:
      debug_rtx (addr);
      abort ();
    }
}

static const char *global_branch_info;

/* Each branch instructions will proceed with a directive
   as an aid to the linker in the process of constructing sequences into
   cache.  */
static void
output_branch_info (FILE *file)
{
  if (global_branch_info != NULL)
    fprintf (file, ".brinfo %s\n\t", global_branch_info);
}

void
print_operand (FILE * file, rtx x, int code)
{
  enum machine_mode mode;
  HOST_WIDE_INT val;
  unsigned char arr[16];
  int xcode;
  int i, info;

  if (code == '@')
    {
      output_branch_info (file);
      return;
    }

  mode = GET_MODE (x);
  xcode = GET_CODE (x);

  if (GET_MODE (x) == VOIDmode)
    switch (code)
      {
      case 'L':			/* 128 bits, signed */
      case 'm':			/* 128 bits, signed */
      case 'T':			/* 128 bits, signed */
      case 't':			/* 128 bits, signed */
	mode = TImode;
	break;
      case 'K':			/* 64 bits, signed */
      case 'k':			/* 64 bits, signed */
      case 'D':			/* 64 bits, signed */
      case 'd':			/* 64 bits, signed */
	mode = DImode;
	break;
      case 'J':			/* 32 bits, signed */
      case 'j':			/* 32 bits, signed */
      case 's':			/* 32 bits, signed */
      case 'S':			/* 32 bits, signed */
	mode = SImode;
	break;
      }
  switch (code)
    {

    case 'j':			/* 32 bits, signed */
    case 'k':			/* 64 bits, signed */
    case 'm':			/* 128 bits, signed */
      if (xcode == CONST_INT
	  || xcode == CONST_DOUBLE || xcode == CONST_VECTOR)
	{
	  gcc_assert (logical_immediate_p (x, mode));
	  constant_to_array (mode, x, arr);
	  val = (arr[0] << 24) | (arr[1] << 16) | (arr[2] << 8) | arr[3];
	  val = trunc_int_for_mode (val, SImode);
	  switch (which_logical_immediate (val))
	  {
	  case SPU_ORI:
	    break;
	  case SPU_ORHI:
	    fprintf (file, "h");
	    break;
	  case SPU_ORBI:
	    fprintf (file, "b");
	    break;
	  default:
	    gcc_unreachable();
	  }
	}
      else
	gcc_unreachable();
      return;

    case 'J':			/* 32 bits, signed */
    case 'K':			/* 64 bits, signed */
    case 'L':			/* 128 bits, signed */
      if (xcode == CONST_INT
	  || xcode == CONST_DOUBLE || xcode == CONST_VECTOR)
	{
	  gcc_assert (logical_immediate_p (x, mode)
		      || iohl_immediate_p (x, mode));
	  constant_to_array (mode, x, arr);
	  val = (arr[0] << 24) | (arr[1] << 16) | (arr[2] << 8) | arr[3];
	  val = trunc_int_for_mode (val, SImode);
	  switch (which_logical_immediate (val))
	  {
	  case SPU_ORI:
	  case SPU_IOHL:
	    break;
	  case SPU_ORHI:
	    val = trunc_int_for_mode (val, HImode);
	    break;
	  case SPU_ORBI:
	    val = trunc_int_for_mode (val, QImode);
	    break;
	  default:
	    gcc_unreachable();
	  }
	  fprintf (file, HOST_WIDE_INT_PRINT_DEC, val);
	}
      else
	gcc_unreachable();
      return;

    case 't':			/* 128 bits, signed */
    case 'd':			/* 64 bits, signed */
    case 's':			/* 32 bits, signed */
      if (CONSTANT_P (x))
	{
	  enum immediate_class c = classify_immediate (x, mode);
	  switch (c)
	    {
	    case IC_IL1:
	      constant_to_array (mode, x, arr);
	      val = (arr[0] << 24) | (arr[1] << 16) | (arr[2] << 8) | arr[3];
	      val = trunc_int_for_mode (val, SImode);
	      switch (which_immediate_load (val))
		{
		case SPU_IL:
		  break;
		case SPU_ILA:
		  fprintf (file, "a");
		  break;
		case SPU_ILH:
		  fprintf (file, "h");
		  break;
		case SPU_ILHU:
		  fprintf (file, "hu");
		  break;
		default:
		  gcc_unreachable ();
		}
	      break;
	    case IC_CPAT:
	      constant_to_array (mode, x, arr);
	      cpat_info (arr, GET_MODE_SIZE (mode), &info, 0);
	      if (info == 1)
		fprintf (file, "b");
	      else if (info == 2)
		fprintf (file, "h");
	      else if (info == 4)
		fprintf (file, "w");
	      else if (info == 8)
		fprintf (file, "d");
	      break;
	    case IC_IL1s:
	      if (xcode == CONST_VECTOR)
		{
		  x = CONST_VECTOR_ELT (x, 0);
		  xcode = GET_CODE (x);
		}
	      if (xcode == SYMBOL_REF || xcode == LABEL_REF || xcode == CONST)
		fprintf (file, "a");
	      else if (xcode == HIGH)
		fprintf (file, "hu");
	      break;
	    case IC_FSMBI:
	    case IC_FSMBI2:
	    case IC_IL2:
	    case IC_IL2s:
	    case IC_POOL:
	      abort ();
	    }
	}
      else
	gcc_unreachable ();
      return;

    case 'T':			/* 128 bits, signed */
    case 'D':			/* 64 bits, signed */
    case 'S':			/* 32 bits, signed */
      if (CONSTANT_P (x))
	{
	  enum immediate_class c = classify_immediate (x, mode);
	  switch (c)
	    {
	    case IC_IL1:
	      constant_to_array (mode, x, arr);
	      val = (arr[0] << 24) | (arr[1] << 16) | (arr[2] << 8) | arr[3];
	      val = trunc_int_for_mode (val, SImode);
	      switch (which_immediate_load (val))
		{
		case SPU_IL:
		case SPU_ILA:
		  break;
		case SPU_ILH:
		case SPU_ILHU:
		  val = trunc_int_for_mode (((arr[0] << 8) | arr[1]), HImode);
		  break;
		default:
		  gcc_unreachable ();
		}
	      fprintf (file, HOST_WIDE_INT_PRINT_DEC, val);
	      break;
	    case IC_FSMBI:
	      constant_to_array (mode, x, arr);
	      val = 0;
	      for (i = 0; i < 16; i++)
		{
		  val <<= 1;
		  val |= arr[i] & 1;
		}
	      print_operand (file, GEN_INT (val), 0);
	      break;
	    case IC_CPAT:
	      constant_to_array (mode, x, arr);
	      cpat_info (arr, GET_MODE_SIZE (mode), 0, &info);
	      fprintf (file, HOST_WIDE_INT_PRINT_DEC, (HOST_WIDE_INT)info);
	      break;
	    case IC_IL1s:
	      if (xcode == HIGH)
		x = XEXP (x, 0);
	      if (GET_CODE (x) == CONST_VECTOR)
		x = CONST_VECTOR_ELT (x, 0);
	      output_addr_const (file, x);
	      if (xcode == HIGH)
		fprintf (file, "@h");
	      break;
	    case IC_IL2:
	    case IC_IL2s:
	    case IC_FSMBI2:
	    case IC_POOL:
	      abort ();
	    }
	}
      else
	gcc_unreachable ();
      return;

    case 'C':
      if (xcode == CONST_INT)
	{
	  /* Only 4 least significant bits are relevant for generate
	     control word instructions. */
	  fprintf (file, HOST_WIDE_INT_PRINT_DEC, INTVAL (x) & 15);
	  return;
	}
      break;

    case 'M':			/* print code for c*d */
      if (GET_CODE (x) == CONST_INT)
	switch (INTVAL (x))
	  {
	  case 1:
	    fprintf (file, "b");
	    break;
	  case 2:
	    fprintf (file, "h");
	    break;
	  case 4:
	    fprintf (file, "w");
	    break;
	  case 8:
	    fprintf (file, "d");
	    break;
	  default:
	    gcc_unreachable();
	  }
      else
	gcc_unreachable();
      return;

    case 'N':			/* Negate the operand */
      if (xcode == CONST_INT)
	fprintf (file, HOST_WIDE_INT_PRINT_DEC, -INTVAL (x));
      else if (xcode == CONST_VECTOR)
	fprintf (file, HOST_WIDE_INT_PRINT_DEC,
		 -INTVAL (CONST_VECTOR_ELT (x, 0)));
      return;

    case 'I':			/* enable/disable interrupts */
      if (xcode == CONST_INT)
	fprintf (file, "%s",  INTVAL (x) == 0 ? "d" : "e");
      return;

    case 'b':			/* branch modifiers */
      if (xcode == REG)
	fprintf (file, "%s", GET_MODE (x) == HImode ? "h" : "");
      else if (COMPARISON_P (x))
	fprintf (file, "%s", xcode == NE ? "n" : "");
      return;

    case 'i':			/* indirect call */
      if (xcode == MEM)
	{
	  if (GET_CODE (XEXP (x, 0)) == REG)
	    /* Used in indirect function calls. */
	    fprintf (file, "%s", reg_names[REGNO (XEXP (x, 0))]);
	  else
	    output_address (XEXP (x, 0));
	}
      return;

    case 'p':			/* load/store */
      if (xcode == MEM)
	{
	  x = XEXP (x, 0);
	  xcode = GET_CODE (x);
	}
      if (xcode == AND)
	{
	  x = XEXP (x, 0);
	  xcode = GET_CODE (x);
	}
      if (xcode == REG)
	fprintf (file, "d");
      else if (xcode == CONST_INT)
	fprintf (file, "a");
      else if (xcode == CONST || xcode == SYMBOL_REF || xcode == LABEL_REF)
	fprintf (file, "r");
      else if (xcode == PLUS || xcode == LO_SUM)
	{
	  if (GET_CODE (XEXP (x, 1)) == REG)
	    fprintf (file, "x");
	  else
	    fprintf (file, "d");
	}
      return;

    case 'e':
      val = xcode == CONST_INT ? INTVAL (x) : INTVAL (CONST_VECTOR_ELT (x, 0));
      val &= 0x7;
      output_addr_const (file, GEN_INT (val));
      return;

    case 'f':
      val = xcode == CONST_INT ? INTVAL (x) : INTVAL (CONST_VECTOR_ELT (x, 0));
      val &= 0x1f;
      output_addr_const (file, GEN_INT (val));
      return;

    case 'g':
      val = xcode == CONST_INT ? INTVAL (x) : INTVAL (CONST_VECTOR_ELT (x, 0));
      val &= 0x3f;
      output_addr_const (file, GEN_INT (val));
      return;

    case 'h':
      val = xcode == CONST_INT ? INTVAL (x) : INTVAL (CONST_VECTOR_ELT (x, 0));
      val = (val >> 3) & 0x1f;
      output_addr_const (file, GEN_INT (val));
      return;

    case 'E':
      val = xcode == CONST_INT ? INTVAL (x) : INTVAL (CONST_VECTOR_ELT (x, 0));
      val = -val;
      val &= 0x7;
      output_addr_const (file, GEN_INT (val));
      return;

    case 'F':
      val = xcode == CONST_INT ? INTVAL (x) : INTVAL (CONST_VECTOR_ELT (x, 0));
      val = -val;
      val &= 0x1f;
      output_addr_const (file, GEN_INT (val));
      return;

    case 'G':
      val = xcode == CONST_INT ? INTVAL (x) : INTVAL (CONST_VECTOR_ELT (x, 0));
      val = -val;
      val &= 0x3f;
      output_addr_const (file, GEN_INT (val));
      return;

    case 'H':
      val = xcode == CONST_INT ? INTVAL (x) : INTVAL (CONST_VECTOR_ELT (x, 0));
      val = -(val & -8ll);
      val = (val >> 3) & 0x1f;
      output_addr_const (file, GEN_INT (val));
      return;

    case 'v':
    case 'w':
      constant_to_array (mode, x, arr);
      val = (((arr[0] << 1) + (arr[1] >> 7)) & 0xff) - 127;
      output_addr_const (file, GEN_INT (code == 'w' ? -val : val));
      return;

    case 0:
      if (xcode == REG)
	fprintf (file, "%s", reg_names[REGNO (x)]);
      else if (xcode == MEM)
	output_address (XEXP (x, 0));
      else if (xcode == CONST_VECTOR)
	print_operand (file, CONST_VECTOR_ELT (x, 0), 0);
      else
	output_addr_const (file, x);
      return;

      /* unused letters
	              o qr  u   yz
	AB            OPQR  UVWXYZ */
    default:
      output_operand_lossage ("invalid %%xn code");
    }
  gcc_unreachable ();
}

extern char call_used_regs[];

/* For PIC mode we've reserved PIC_OFFSET_TABLE_REGNUM, which is a
   caller saved register.  For leaf functions it is more efficient to
   use a volatile register because we won't need to save and restore the
   pic register.  This routine is only valid after register allocation
   is completed, so we can pick an unused register.  */
static rtx
get_pic_reg (void)
{
  rtx pic_reg = pic_offset_table_rtx;
  if (!reload_completed && !reload_in_progress)
    abort ();
  if (current_function_is_leaf && !df_regs_ever_live_p (LAST_ARG_REGNUM))
    pic_reg = gen_rtx_REG (SImode, LAST_ARG_REGNUM);
  return pic_reg;
}

/* Split constant addresses to handle cases that are too large. 
   Add in the pic register when in PIC mode.
   Split immediates that require more than 1 instruction. */
int
spu_split_immediate (rtx * ops)
{
  enum machine_mode mode = GET_MODE (ops[0]);
  enum immediate_class c = classify_immediate (ops[1], mode);

  switch (c)
    {
    case IC_IL2:
      {
	unsigned char arrhi[16];
	unsigned char arrlo[16];
	rtx to, temp, hi, lo;
	int i;
	enum machine_mode imode = mode;
	/* We need to do reals as ints because the constant used in the
	   IOR might not be a legitimate real constant. */
	imode = int_mode_for_mode (mode);
	constant_to_array (mode, ops[1], arrhi);
	if (imode != mode)
	  to = simplify_gen_subreg (imode, ops[0], mode, 0);
	else
	  to = ops[0];
	temp = !can_create_pseudo_p () ? to : gen_reg_rtx (imode);
	for (i = 0; i < 16; i += 4)
	  {
	    arrlo[i + 2] = arrhi[i + 2];
	    arrlo[i + 3] = arrhi[i + 3];
	    arrlo[i + 0] = arrlo[i + 1] = 0;
	    arrhi[i + 2] = arrhi[i + 3] = 0;
	  }
	hi = array_to_constant (imode, arrhi);
	lo = array_to_constant (imode, arrlo);
	emit_move_insn (temp, hi);
	emit_insn (gen_rtx_SET
		   (VOIDmode, to, gen_rtx_IOR (imode, temp, lo)));
	return 1;
      }
    case IC_FSMBI2:
      {
	unsigned char arr_fsmbi[16];
	unsigned char arr_andbi[16];
	rtx to, reg_fsmbi, reg_and;
	int i;
	enum machine_mode imode = mode;
	/* We need to do reals as ints because the constant used in the
	 * AND might not be a legitimate real constant. */
	imode = int_mode_for_mode (mode);
	constant_to_array (mode, ops[1], arr_fsmbi);
	if (imode != mode)
	  to = simplify_gen_subreg(imode, ops[0], GET_MODE (ops[0]), 0);
	else
	  to = ops[0];
	for (i = 0; i < 16; i++)
	  if (arr_fsmbi[i] != 0)
	    {
	      arr_andbi[0] = arr_fsmbi[i];
	      arr_fsmbi[i] = 0xff;
	    }
	for (i = 1; i < 16; i++)
	  arr_andbi[i] = arr_andbi[0];
	reg_fsmbi = array_to_constant (imode, arr_fsmbi);
	reg_and = array_to_constant (imode, arr_andbi);
	emit_move_insn (to, reg_fsmbi);
	emit_insn (gen_rtx_SET
		   (VOIDmode, to, gen_rtx_AND (imode, to, reg_and)));
	return 1;
      }
    case IC_POOL:
      if (reload_in_progress || reload_completed)
	{
	  rtx mem = force_const_mem (mode, ops[1]);
	  if (TARGET_LARGE_MEM)
	    {
	      rtx addr = gen_rtx_REG (Pmode, REGNO (ops[0]));
	      emit_move_insn (addr, XEXP (mem, 0));
	      mem = replace_equiv_address (mem, addr);
	    }
	  emit_move_insn (ops[0], mem);
	  return 1;
	}
      break;
    case IC_IL1s:
    case IC_IL2s:
      if (reload_completed && GET_CODE (ops[1]) != HIGH)
	{
	  if (c == IC_IL2s)
	    {
	      emit_move_insn (ops[0], gen_rtx_HIGH (mode, ops[1]));
	      emit_move_insn (ops[0], gen_rtx_LO_SUM (mode, ops[0], ops[1]));
	    }
	  else if (flag_pic)
	    emit_insn (gen_pic (ops[0], ops[1]));
	  if (flag_pic)
	    {
	      rtx pic_reg = get_pic_reg ();
	      emit_insn (gen_addsi3 (ops[0], ops[0], pic_reg));
	      crtl->uses_pic_offset_table = 1;
	    }
	  return flag_pic || c == IC_IL2s;
	}
      break;
    case IC_IL1:
    case IC_FSMBI:
    case IC_CPAT:
      break;
    }
  return 0;
}

/* SAVING is TRUE when we are generating the actual load and store
   instructions for REGNO.  When determining the size of the stack
   needed for saving register we must allocate enough space for the
   worst case, because we don't always have the information early enough
   to not allocate it.  But we can at least eliminate the actual loads
   and stores during the prologue/epilogue.  */
static int
need_to_save_reg (int regno, int saving)
{
  if (df_regs_ever_live_p (regno) && !call_used_regs[regno])
    return 1;
  if (flag_pic
      && regno == PIC_OFFSET_TABLE_REGNUM
      && (!saving || crtl->uses_pic_offset_table)
      && (!saving
	  || !current_function_is_leaf || df_regs_ever_live_p (LAST_ARG_REGNUM)))
    return 1;
  return 0;
}

/* This function is only correct starting with local register
   allocation */
int
spu_saved_regs_size (void)
{
  int reg_save_size = 0;
  int regno;

  for (regno = FIRST_PSEUDO_REGISTER - 1; regno >= 0; --regno)
    if (need_to_save_reg (regno, 0))
      reg_save_size += 0x10;
  return reg_save_size;
}

static rtx
frame_emit_store (int regno, rtx addr, HOST_WIDE_INT offset)
{
  rtx reg = gen_rtx_REG (V4SImode, regno);
  rtx mem =
    gen_frame_mem (V4SImode, gen_rtx_PLUS (Pmode, addr, GEN_INT (offset)));
  return emit_insn (gen_movv4si (mem, reg));
}

static rtx
frame_emit_load (int regno, rtx addr, HOST_WIDE_INT offset)
{
  rtx reg = gen_rtx_REG (V4SImode, regno);
  rtx mem =
    gen_frame_mem (V4SImode, gen_rtx_PLUS (Pmode, addr, GEN_INT (offset)));
  return emit_insn (gen_movv4si (reg, mem));
}

/* This happens after reload, so we need to expand it.  */
static rtx
frame_emit_add_imm (rtx dst, rtx src, HOST_WIDE_INT imm, rtx scratch)
{
  rtx insn;
  if (satisfies_constraint_K (GEN_INT (imm)))
    {
      insn = emit_insn (gen_addsi3 (dst, src, GEN_INT (imm)));
    }
  else
    {
      emit_insn (gen_movsi (scratch, gen_int_mode (imm, SImode)));
      insn = emit_insn (gen_addsi3 (dst, src, scratch));
      if (REGNO (src) == REGNO (scratch))
	abort ();
    }
  return insn;
}

/* Return nonzero if this function is known to have a null epilogue.  */

int
direct_return (void)
{
  if (reload_completed)
    {
      if (cfun->static_chain_decl == 0
	  && (spu_saved_regs_size ()
	      + get_frame_size ()
	      + crtl->outgoing_args_size
	      + crtl->args.pretend_args_size == 0)
	  && current_function_is_leaf)
	return 1;
    }
  return 0;
}

/*
   The stack frame looks like this:
         +-------------+
         |  incoming   | 
         |    args     | 
   AP -> +-------------+
         | $lr save    |
         +-------------+
 prev SP | back chain  | 
         +-------------+
         |  var args   | 
         |  reg save   | crtl->args.pretend_args_size bytes
         +-------------+
         |    ...      | 
         | saved regs  | spu_saved_regs_size() bytes
   FP -> +-------------+
         |    ...      | 
         |   vars      | get_frame_size()  bytes
  HFP -> +-------------+
         |    ...      | 
         |  outgoing   | 
         |    args     | crtl->outgoing_args_size bytes
         +-------------+
         | $lr of next |
         |   frame     | 
         +-------------+
         | back chain  | 
   SP -> +-------------+

*/
void
spu_expand_prologue (void)
{
  HOST_WIDE_INT size = get_frame_size (), offset, regno;
  HOST_WIDE_INT total_size;
  HOST_WIDE_INT saved_regs_size;
  rtx sp_reg = gen_rtx_REG (Pmode, STACK_POINTER_REGNUM);
  rtx scratch_reg_0, scratch_reg_1;
  rtx insn, real;

  if (flag_pic && optimize == 0)
    crtl->uses_pic_offset_table = 1;

  if (spu_naked_function_p (current_function_decl))
    return;

  scratch_reg_0 = gen_rtx_REG (SImode, LAST_ARG_REGNUM + 1);
  scratch_reg_1 = gen_rtx_REG (SImode, LAST_ARG_REGNUM + 2);

  saved_regs_size = spu_saved_regs_size ();
  total_size = size + saved_regs_size
    + crtl->outgoing_args_size
    + crtl->args.pretend_args_size;

  if (!current_function_is_leaf
      || cfun->calls_alloca || total_size > 0)
    total_size += STACK_POINTER_OFFSET;

  /* Save this first because code after this might use the link
     register as a scratch register. */
  if (!current_function_is_leaf)
    {
      insn = frame_emit_store (LINK_REGISTER_REGNUM, sp_reg, 16);
      RTX_FRAME_RELATED_P (insn) = 1;
    }

  if (TARGET_SOFTWARE_ICACHE && (total_size > 0))
    {
      rtx insn = emit_insn (gen_blockage ());

      add_reg_note (insn, REG_BRANCH_INFO,
                    gen_rtx_SYMBOL_REF (VOIDmode,
                                        ggc_strdup ("prologue_start")));
   }

  if (total_size > 0)
    {
      offset = -crtl->args.pretend_args_size;
      for (regno = 0; regno < FIRST_PSEUDO_REGISTER; ++regno)
	if (need_to_save_reg (regno, 1))
	  {
	    offset -= 16;
	    insn = frame_emit_store (regno, sp_reg, offset);
	    RTX_FRAME_RELATED_P (insn) = 1;
	  }
    }

  if (flag_pic && crtl->uses_pic_offset_table)
    {
      rtx pic_reg = get_pic_reg ();
      insn = emit_insn (gen_load_pic_offset (pic_reg, scratch_reg_0));
      insn = emit_insn (gen_subsi3 (pic_reg, pic_reg, scratch_reg_0));
    }

  if (total_size > 0)
    {
      if (flag_stack_check)
	{
	  /* We compare against total_size-1 because
	     ($sp >= total_size) <=> ($sp > total_size-1) */
	  rtx scratch_v4si = gen_rtx_REG (V4SImode, REGNO (scratch_reg_0));
	  rtx sp_v4si = gen_rtx_REG (V4SImode, STACK_POINTER_REGNUM);
	  rtx size_v4si = spu_const (V4SImode, total_size - 1);
	  if (!satisfies_constraint_K (GEN_INT (total_size - 1)))
	    {
	      emit_move_insn (scratch_v4si, size_v4si);
	      size_v4si = scratch_v4si;
	    }
	  emit_insn (gen_cgt_v4si (scratch_v4si, sp_v4si, size_v4si));
	  emit_insn (gen_vec_extractv4si
		     (scratch_reg_0, scratch_v4si, GEN_INT (1)));
	  emit_insn (gen_spu_heq (scratch_reg_0, GEN_INT (0)));
	}

      /* Adjust the stack pointer, and make sure scratch_reg_0 contains
         the value of the previous $sp because we save it as the back
         chain. */
      if (total_size <= 2000)
	{
	  /* In this case we save the back chain first. */
	  insn = frame_emit_store (STACK_POINTER_REGNUM, sp_reg, -total_size);
	  insn =
	    frame_emit_add_imm (sp_reg, sp_reg, -total_size, scratch_reg_0);
	}
      else
	{
	  insn = emit_move_insn (scratch_reg_0, sp_reg);
	  insn =
	    frame_emit_add_imm (sp_reg, sp_reg, -total_size, scratch_reg_1);
	}
      RTX_FRAME_RELATED_P (insn) = 1;
      real = gen_addsi3 (sp_reg, sp_reg, GEN_INT (-total_size));
      add_reg_note (insn, REG_FRAME_RELATED_EXPR, real);

      if (total_size > 2000)
	{
	  /* Save the back chain ptr */
	  insn = frame_emit_store (REGNO (scratch_reg_0), sp_reg, 0);
	}

      if (frame_pointer_needed)
	{
	  rtx fp_reg = gen_rtx_REG (Pmode, HARD_FRAME_POINTER_REGNUM);
	  HOST_WIDE_INT fp_offset = STACK_POINTER_OFFSET
	    + crtl->outgoing_args_size;
	  /* Set the new frame_pointer */
	  insn = frame_emit_add_imm (fp_reg, sp_reg, fp_offset, scratch_reg_0);
	  RTX_FRAME_RELATED_P (insn) = 1;
	  real = gen_addsi3 (fp_reg, sp_reg, GEN_INT (fp_offset));
	  add_reg_note (insn, REG_FRAME_RELATED_EXPR, real);
          REGNO_POINTER_ALIGN (HARD_FRAME_POINTER_REGNUM) = STACK_BOUNDARY;
	}
    }

  if (TARGET_SOFTWARE_ICACHE && (total_size > 0))
    {
      insn = emit_insn (gen_blockage ());
      add_reg_note (insn, REG_BRANCH_INFO,
		    gen_rtx_SYMBOL_REF (VOIDmode,
					ggc_strdup ("prologue_end")));
    }

  emit_note (NOTE_INSN_DELETED);
}

void
spu_expand_epilogue (bool sibcall_p)
{
  int size = get_frame_size (), offset, regno;
  HOST_WIDE_INT saved_regs_size, total_size;
  rtx sp_reg = gen_rtx_REG (Pmode, STACK_POINTER_REGNUM);
  rtx jump, scratch_reg_0;

  /* A NOTE_INSN_DELETED is supposed to be at the start and end of
     the "toplevel" insn chain.  */
  emit_note (NOTE_INSN_DELETED);

  if (spu_naked_function_p (current_function_decl))
    return;

  scratch_reg_0 = gen_rtx_REG (SImode, LAST_ARG_REGNUM + 1);

  saved_regs_size = spu_saved_regs_size ();
  total_size = size + saved_regs_size
    + crtl->outgoing_args_size
    + crtl->args.pretend_args_size;

  if (!current_function_is_leaf
      || cfun->calls_alloca || total_size > 0)
    total_size += STACK_POINTER_OFFSET;

  if (total_size > 0)
    {
      if (cfun->calls_alloca)
	frame_emit_load (STACK_POINTER_REGNUM, sp_reg, 0);
      else
	frame_emit_add_imm (sp_reg, sp_reg, total_size, scratch_reg_0);


      if (saved_regs_size > 0)
	{
	  offset = -crtl->args.pretend_args_size;
	  for (regno = 0; regno < FIRST_PSEUDO_REGISTER; ++regno)
	    if (need_to_save_reg (regno, 1))
	      {
		offset -= 0x10;
		frame_emit_load (regno, sp_reg, offset);
	      }
	}
    }

  if (!current_function_is_leaf)
    frame_emit_load (LINK_REGISTER_REGNUM, sp_reg, 16);

  if (!sibcall_p)
    {
      emit_use (gen_rtx_REG (SImode, LINK_REGISTER_REGNUM));
      jump = emit_jump_insn (gen__return ());
      emit_barrier_after (jump);
    }

  emit_note (NOTE_INSN_DELETED);
}

rtx
spu_return_addr (int count, rtx frame ATTRIBUTE_UNUSED)
{
  if (count != 0)
    return 0;
  /* This is inefficient because it ends up copying to a save-register
     which then gets saved even though $lr has already been saved.  But
     it does generate better code for leaf functions and we don't need
     to use RETURN_ADDRESS_POINTER_REGNUM to get it working.  It's only
     used for __builtin_return_address anyway, so maybe we don't care if
     it's inefficient. */
  return get_hard_reg_initial_val (Pmode, LINK_REGISTER_REGNUM);
}

/* Return the size of the stub that the linker will insert for INSN that
   are branches to another section.  */
static unsigned HOST_WIDE_INT
get_stub_size (rtx insn)
{
  unsigned HOST_WIDE_INT stub_size = 0;

  if (!JUMP_P (insn) && !CALL_P (insn))
    return 0;

  if (JUMP_P (insn))
    {
      rtx set, src;

      stub_size = spu_stub_size;

      /* If the branch instruction and the branch target are in the
         same basic-block they will probably be in the same section
         as well.  Do not add the stub size in this case.  */
      if (tablejump_p (insn, NULL, NULL)
	  || (JUMP_LABEL (insn)
	      && BLOCK_NUM (JUMP_LABEL (insn)) == BLOCK_NUM (insn)))
	stub_size = 0;

      /* For indirect branches including jump-tables (not including the
         cases) and indirect function calls; stubs will be created in the
         non-overlay local store so their stub size is not inserted to the
         section calculation.  */
      /* Return statements */
      if (GET_CODE (PATTERN (insn)) == RETURN)
	stub_size = 0;

      /* jump table */
      if (GET_CODE (PATTERN (insn)) == ADDR_VEC
	  || GET_CODE (PATTERN (insn)) == ADDR_DIFF_VEC)
	stub_size = 0;

      set = single_set (insn);
      if (set)
	{
	  src = SET_SRC (set);
	  if (GET_CODE (SET_DEST (set)) != PC)
	    abort ();

	  if (GET_CODE (src) == IF_THEN_ELSE)
	    {
	      rtx lab = 0;

	      if (GET_CODE (XEXP (src, 1)) != PC)
		lab = XEXP (src, 1);
	      else if (GET_CODE (XEXP (src, 2)) != PC)
		lab = XEXP (src, 2);

	      if (lab && REG_P (lab))
		stub_size = 0;
	    }
	}
    }
  else if (CALL_P (insn))
    {
      rtx call;

      stub_size = spu_stub_size;
      /* All of our call patterns are in a PARALLEL and the CALL is
         the first pattern in the PARALLEL. */
      if (GET_CODE (PATTERN (insn)) != PARALLEL)
	abort ();
      call = XVECEXP (PATTERN (insn), 0, 0);
      if (GET_CODE (call) == SET)
	call = SET_SRC (call);
      if (GET_CODE (call) != CALL)
	abort ();
      if (REG_P (XEXP (XEXP (call, 0), 0)))
	stub_size = 0;
    }

  return stub_size;
}

/* Hbrp instructions are inserted when the compiler sees lots of loads
   and stores in a row.  The worst case would be 1 for every 8 load/store
   instructions.  */
static int mem_ref_counter = 0;

/* The compiler inserts 1 hbrp instruction for every 16 instructions
   in the worst case.  */
static int safe_hints_counter = 0;

/* Extra nops are added for 2 reasons, dual issue and to make room
   for hints.  For dual issues the worst case is 1 nop for every 3
   instructions.  */
static int spu_dual_nops_counter = 0;

/* Return the size of instruction INSN in bytes.  Take into account the
   size of extra machine depndent instructions that can be added
   as a result of insn (like branch-hints for branch instructions).
   Called when partitioning a function into sections.  */
static unsigned HOST_WIDE_INT
spu_estimate_instruction_size (rtx insn)
{
  unsigned HOST_WIDE_INT size;
  rtx table;
  /* For dual issues the worst case is 1 nop for every 3
     instructions.  */
  int dual_nops = spu_dual_nops > 0 ? 3 : 0;

  if (NOTE_P (insn))
    {
      /* Reset the counters if needed.  */
      if (NOTE_KIND (insn) == NOTE_INSN_FUNCTION_BEG)
	{
	  mem_ref_counter = 0;
	  safe_hints_counter = 0;
	  spu_dual_nops_counter = 0;
	}
      if (NOTE_KIND (insn) == NOTE_INSN_BASIC_BLOCK)
	mem_ref_counter = 0;
      return 0;
    }

  size = get_attr_min_length (insn);
  if (tablejump_p (insn, NULL, &table))
    {
      rtvec vec;

      if (GET_CODE (PATTERN (table)) == ADDR_VEC)
        vec = XVEC (PATTERN (table), 0);
      else
        vec = XVEC (PATTERN (table), 1);

      /* Add the size of the table to the insn size.  */
      size += (GET_NUM_ELEM (vec) * 4);
    }
  safe_hints_counter += 1;
  spu_dual_nops_counter += 1;

  /* The compiler inserts 1 hbrp instruction for every 16 instructions
     in the worst case.  */
  if (TARGET_SAFE_HINTS && safe_hints_counter >= 16)
    {
      size += 4;
      safe_hints_counter = 0;
      spu_dual_nops_counter += 1;
    }

  size += get_stub_size (insn);

  if (!TARGET_BRANCH_HINTS || optimize == 0)
    return size;

  /* Add the nops and branch hint which are added for each branch.
     For hints the worst case is 4 nops for every branch.  */
  if ((JUMP_P (insn) || CALL_P (insn))
      && !tablejump_p (insn, NULL, NULL))
    {
      /* 4 nops + 1 hint.  */
      size += 20;
      safe_hints_counter += 5;
      spu_dual_nops_counter += 5;
    }

  if (mem_read_insn_p (insn) || mem_write_insn_p (insn))
    {
      mem_ref_counter++;
      if (mem_ref_counter > 8)
	{
	  mem_ref_counter = 0;
	  /* Add the hbrp instruction.  */
	  size += 4;
	  safe_hints_counter += 1;
	  spu_dual_nops_counter += 1;
	}
    }
  else
    mem_ref_counter = 0;

  /* For dual issues the worst case is 1 nop for every 3
     instructions.  */
  if (dual_nops && spu_dual_nops_counter >= dual_nops)
    {
      size += 4;
      spu_dual_nops_counter = 0;
      safe_hints_counter += 1;
    }
  return size;
}

/* Estimate the number of extra instructions (in bytes) that will be added
   for a fallthru edge that might be converted into a branch between
   two sections.  Called when partitioning a function into sections.  */
static unsigned HOST_WIDE_INT
spu_fallthru_edge_overhead (void)
{
  int extra_branch_insns = 0;

  if (TARGET_BRANCH_HINTS && optimize != 0)
    {
      /* Add the nops and branch hint which are added for each branch.
         For hints the worst case is 4 nops for every branch.  */
      extra_branch_insns = 5;
    }
  /* Take into account the new branch instruction, its extra
     instructions if they are created and the size of the stub that the
     linker will add to it.  */
  return ((1 + extra_branch_insns) * 4 + spu_stub_size);
}

/* An auxiliary structure for recognizing critical sections.  */
typedef struct critical_sections_t
{
  /* The type of the critical section.  */
  enum critical_section_type type;

  /* The size of the critical section.  */
  unsigned HOST_WIDE_INT size;

  /* True if the end of the critical section was recognized.  */
  bool closed_p;

  /* The start and end insns of the critical section.  */
  rtx start;
  rtx end;
}*critical_sections_p;

DEF_VEC_P(critical_sections_p);
DEF_VEC_ALLOC_P(critical_sections_p,gc);

VEC (critical_sections_p, gc) *critical_sections = NULL;

static void
dump_critical_section_type (enum critical_section_type type)
{
  if (!dump_file)
    return;
  switch (type)
    {
    case JUMP_TABLE:
      fprintf (dump_file, "JUMP_TABLE");
      break;
    case PROLOGUE:
      fprintf (dump_file, "PROLOGUE");
      break;
    case EPILOGUE:
      fprintf (dump_file, "EPILOGUE");
      break;
    case IBRANCH_SEQ:
      fprintf (dump_file, "IBRANCH_SEQ");
      break;
    case CRITICAL_DMA_SEQ:
      fprintf (dump_file, "CRITICAL_DMA_SEQ");
      break;
    case CRITICAL_EVENT_MASK:
      fprintf (dump_file, "CRITICAL_DMA_SEQ");
      break;
    }
}

/* Dump information regarding critical section:
   TYPE - it's type.
   START_P - true if INSN indicates the start
   of the critical section.  */
static void
dump_critical_section_info (enum critical_section_type type,
			    bool start_p, rtx insn)
{
  if (!dump_file)
    return;

  if (start_p)
    fprintf (dump_file, "\n\t;;start critical section of type ");
  else
    fprintf (dump_file, "\t;;end critical section of type ");
  dump_critical_section_type (type);
  fprintf (dump_file, "\n\t");
  print_rtl_single (dump_file, insn);
  fprintf (dump_file, "\n");
}


/* Return true if INSN begins a critical section.
   Record it's type in TYPE.  */
static bool
begin_critical_section (rtx insn, enum critical_section_type *type)
{
  rtx body, set;

  if (!INSN_P (insn))
    return false;

  if (TARGET_SOFTWARE_ICACHE)
    {
      rtx note = find_reg_note (insn, REG_BRANCH_INFO, NULL_RTX);

      if (note)
	{
	  const char *info = XSTR (XEXP (note, 0), 0);

          if (strcmp (info, "jumptable start") == 0)
          {
             *type = JUMP_TABLE;
             return true;
           }
          if (strcmp (info, "prologue_start") == 0)
             {
               *type = PROLOGUE;
               dump_critical_section_info (PROLOGUE, true, insn);
               return true;
             }
	  if (strcmp (info, "ibranch_seq") == 0)
	    {
	      *type = IBRANCH_SEQ;
	      dump_critical_section_info (IBRANCH_SEQ, true, insn);
	      return true;
	    }
	}
    }

  set = single_set (insn);

  if (set != 0)
    {
      rtx src, dest;

      src = SET_SRC (set);
      dest = SET_DEST (set);

      /* We are looking for this type of instruction:

         (insn (set (reg)
         (unspec_volatile [(const_int)])) {spu_rdch_noclobber})
      */
      if (GET_CODE (src) == UNSPEC_VOLATILE)
	if (XINT (src, 1) == UNSPEC_RDCH)
	  {
	    rtx tmp = XVECEXP (src, 0, 0);

	    if (tmp && GET_CODE (tmp) == CONST_INT && INTVAL (tmp) == 0)
	      {
		*type = CRITICAL_EVENT_MASK;
                dump_critical_section_info (CRITICAL_EVENT_MASK, true, insn);
		return true;
	      }
	  }

      if (!TARGET_SOFTWARE_ICACHE && GET_CODE (src) == LABEL_REF)
	{
	  *type = JUMP_TABLE;
	  return true;
	}
    }
  else
    {
      /* We are looking for this type of instruction:

         (insn (unspec_volatile [(const_int) (subreg)])
         {spu_wrch_noclobber})
      */

      body = PATTERN (insn);

      if (GET_CODE (body) == UNSPEC_VOLATILE)
	if (XINT (body, 1) == UNSPEC_WRCH)
	  {
	    rtx tmp = XVECEXP (body, 0, 0);

	    /* MFC_LSA 16  */
	    if (tmp && (GET_CODE (tmp) == CONST_INT) && INTVAL (tmp) == 16)
	      {
		*type = CRITICAL_DMA_SEQ;
                dump_critical_section_info (CRITICAL_DMA_SEQ, true, insn);
		return true;
	      }
	  }

    }
  return false;
}

/* Return true if INSN starts the sequence of branch indirect
   for the software i-cache.  */
static bool
is_ibranch_seq_end (rtx insn)
{
  rtx call, set;

  gcc_assert (TARGET_SOFTWARE_ICACHE);
  if (JUMP_P (insn))
    {
      rtx src;

      /* Return statements */
      if (GET_CODE (PATTERN (insn)) == RETURN)
        return false;

      set = single_set (insn);
      if (set)
        {
	  src = SET_SRC (set);
	  if (GET_CODE (SET_DEST (set)) != PC)
	    abort ();

	  if (REG_P (src) && REGNO (src) == 75)
	    return true;

	  if (GET_CODE (src) == IF_THEN_ELSE)
	    {
	      rtx lab = 0;

	      if (GET_CODE (XEXP (src, 1)) != PC)
		lab = XEXP (src, 1);
	      else if (GET_CODE (XEXP (src, 2)) != PC)
		lab = XEXP (src, 2);

              if (lab && REG_P (lab) && REGNO (lab) == 75)
                return true;
            }
	}
    }
  else if (CALL_P (insn))
    {
      if (GET_CODE (PATTERN (insn)) != PARALLEL)
	abort ();
      call = XVECEXP (PATTERN (insn), 0, 0);
      if (GET_CODE (call) == SET)
	call = SET_SRC (call);
      if (GET_CODE (call) != CALL)
	abort ();
      if (REG_P (XEXP (XEXP (call, 0), 0))
	  && REGNO (XEXP (XEXP (call, 0), 0)) == 75)
	return true;
    }
  return false;
}

/* Return true if INSN ends a critical section.
   Record it's type in TYPE.  */
static bool
end_critical_section (rtx insn, enum critical_section_type *type)
{
  rtx body;

  if (!INSN_P (insn))
    return false;

  if (TARGET_SOFTWARE_ICACHE)
    {
      rtx note = find_reg_note (insn, REG_BRANCH_INFO, NULL_RTX);
      if (note)
	{
	  const char *info = XSTR (XEXP (note, 0), 0);

	  if (strcmp (info, "prologue_end") == 0)
	    {
	      *type = PROLOGUE;
	      dump_critical_section_info (PROLOGUE, false, insn);
	      return true;
	    }
	}

      if ((JUMP_P (insn) || CALL_P (insn)) && is_ibranch_seq_end (insn))
	{
	  *type = IBRANCH_SEQ;
	  dump_critical_section_info (IBRANCH_SEQ, false, insn);
	  return true;
	}
    }

  body = PATTERN (insn);

  /* We are looking for the following type of instruction:

     (insn (parallel [
           (unspec_volatile [(const_int) (subreg)])
                             (clobber (mem))]) {spu_wrch_clobber}) */

  if (GET_CODE (body) == PARALLEL)
    {
      rtx tmp = XVECEXP (body, 0, 0);

      if (TARGET_SAFE_DMA && GET_CODE (tmp) == UNSPEC_VOLATILE)
	{
	  if (XINT (tmp, 1) == UNSPEC_WRCH)
	    {
	      rtx const_val = XVECEXP (tmp, 0, 0);

	      /* MFC_Cmd 21  */
	      if (GET_CODE (const_val) == CONST_INT
		  && INTVAL (const_val) == 21)
		{
		  *type = CRITICAL_DMA_SEQ;
                  dump_critical_section_info (CRITICAL_DMA_SEQ, false, insn);
		  return true;
		}
	    }
	}
    }
  else
    {
      /* We are looking for the following type of instruction:

        (insn (unspec_volatile [(const_int 2]) (subreg)])
               (spu_wrch_noclobber})
         or

        (insn (unspec_volatile [(const_int 21]) (subreg)])
               (spu_wrch_noclobber})  */
      if (GET_CODE (body) == UNSPEC_VOLATILE)
        if (XINT (body, 1) == UNSPEC_WRCH)
          {
            rtx tmp = XVECEXP (body, 0, 0);

            /*  SPU_WrEventAck 2  */
            if (tmp && (GET_CODE (tmp) == CONST_INT) && INTVAL (tmp) == 2)
              {
                *type = CRITICAL_EVENT_MASK;
                dump_critical_section_info (CRITICAL_EVENT_MASK, false, insn);
                return true;
              }
            /* MFC_Cmd 21  */
            else if (!TARGET_SAFE_DMA
		     && tmp
		     && (GET_CODE (tmp) == CONST_INT)
		     && INTVAL (tmp) == 21)
	      {
		*type = CRITICAL_DMA_SEQ;
                dump_critical_section_info (CRITICAL_DMA_SEQ, false, insn);
		return true;
	      }
          }
    }
  return false;
}

static unsigned int estimate_number_of_external_branches_in_section = 0;
static unsigned int number_of_external_branches_in_last_bb = 0;

/* Return true if the INSN is a valid point to break a basic-block.
   Otherwise return false.  */
static bool
spu_legal_breakpoint (rtx insn)
{
  int i;
  critical_sections_p crit;
  rtx tmp;
   if (TARGET_SOFTWARE_ICACHE)
     {
       /* Reset the counters if needed.  */
       if (NOTE_P (insn))
       {
         if (NOTE_KIND (insn) == NOTE_INSN_BASIC_BLOCK)
           {
             number_of_external_branches_in_last_bb = 0;
             if (dump_file)
               {
                 fprintf (dump_file,
                          "In spu_legal_breakpoint -- Reset # of "
                          "external branches in last bb\n");
                 print_rtl_single (dump_file, insn);
               }
           }
         return false;
       }
       if (CALL_P (insn) || JUMP_P (insn))
       {
           if (get_stub_size (insn) != 0)
           {
             number_of_external_branches_in_last_bb++;
             if (dump_file)
               {
                 fprintf (dump_file,
                          "In spu_legal_breakpoint -- # of external branches: "
                          "%d\n", number_of_external_branches_in_last_bb);
                 print_rtl_single (dump_file, insn);
               }
           }
       }

       if ((estimate_number_of_external_branches_in_section +
          number_of_external_branches_in_last_bb) >
         (unsigned) icache_branch_limit)
       {
         if (dump_file)
           {
             fprintf (dump_file,
                      "In spu_legal_breakpoint -- # of external branches: "
                      "exceed threshold\n");
             return false;
           }
       }
     }

  for (i = 0; VEC_iterate (critical_sections_p, critical_sections, i, crit);
       i++)
    {
      for (tmp = crit->start; tmp != NEXT_INSN (crit->end); tmp = NEXT_INSN (tmp))
	if (insn == tmp)
	  return false;
    }
  return true;
}

/* Record the critical section which is part of the jump-table.
   The critical section should contain the jump-table and code that
   reads the table to make sure they will appear in the same section.
   We are looking for the following sequence of instructions:

   ila ,label
   .
   .
   .
   jump_insn (use label)
   label:
   table
   .
   .
   .
   end of table
   LAST_INSN_CRITICAL SECTION denotes the jump_insn which is the last
   instruction in the section (excluding the table itself).  */
static unsigned HOST_WIDE_INT
record_jump_table (rtx ila_insn, rtx *last_insn_critical_section)
{
  rtx insn;
  basic_block bb;
  rtx label1, set, label = NULL_RTX;
  bool *bb_aux;
  bool found_jump_table = false;
  unsigned HOST_WIDE_INT size = 0;

  bb_aux = (bool *)xmalloc (last_basic_block * sizeof (bool));
  memset (bb_aux, false, last_basic_block * sizeof (bool));

  if (!TARGET_SOFTWARE_ICACHE)
    {
      set = single_set (ila_insn);
      gcc_assert (set);
      label = XEXP (SET_SRC (set), 0);
   }
  /* Reset counters.  */
  mem_ref_counter = 0;
  safe_hints_counter = 0;
  spu_dual_nops_counter = 0;

  for (insn = ila_insn; insn != NULL; insn = NEXT_INSN (insn))
    {
      if (!INSN_P (insn))
	continue;

      bb = BLOCK_FOR_INSN (insn);
      if (!TARGET_SOFTWARE_ICACHE)
        bb_aux[bb->index] = true;
      size += spu_estimate_instruction_size (insn);

      if (!tablejump_p (insn, &label1, NULL))
	continue;

      if ((!TARGET_SOFTWARE_ICACHE && rtx_equal_p (label, label1))
          || TARGET_SOFTWARE_ICACHE)
	{
	  found_jump_table = true;
          *last_insn_critical_section = insn;
	  break;
	}

    }

  if (found_jump_table)
    {
      int i;

       dump_critical_section_info (JUMP_TABLE, true, ila_insn);
      /* Mark the bb's between the jump-table and the code that
         reads the table so they reside in the same section.  */
      for (i = 0; i < last_basic_block; i++)
	if (bb_aux[i] == true)
	  BASIC_BLOCK (i)->il.rtl->skip = 1;
    }
  else
    size = 0;

  free (bb_aux);

  return size;
}

/* Given basic-block BB which contains an instruction that ends a
   critical section; close an open critical section that is recorded in
   START_SEQUENCE; which appears in the same basic-block as bb and is
   of type TYPE.  */
static void
close_critical_sections (VEC (critical_sections_p, gc) *start_sequence,
			 basic_block bb, enum critical_section_type type,
			 rtx insn)
{
  unsigned int i;
  bool bb_close_critical_section_p = false;
  critical_sections_p crit;

  /* Loop through all of the critical sections.  */
  for (i = 0; VEC_iterate (critical_sections_p, start_sequence, i, crit); i++)
    {
      /* First check that this bb closes a critical section of the
         right type.  */
      if (crit->type == type && !crit->closed_p)
	{
          critical_sections_p ncrit = GGC_CNEW (struct critical_sections_t);
	  /* Mark this section as closed.  */
	  crit->closed_p = true;
	  crit->end = insn;
	  bb_close_critical_section_p = true;
          ncrit->size = crit->size;
          ncrit->type = crit->type;
          ncrit->start = crit->start;
          ncrit->closed_p = crit->closed_p;
          ncrit->end = crit->end;
	  VEC_safe_push (critical_sections_p, gc, critical_sections, ncrit);
	  break;
	}
    }
  if (!bb_close_critical_section_p)
    warning (0,
	     "Unexpected end of critical section in basic-block %d.  ",
	     bb->index);
}

/* Free the critical section list.  */
void
fpart_finalize (void)
{
  int i;
  critical_sections_p crit1;
  
  if (critical_sections != NULL)
    {
      for (i = 0;
           VEC_iterate (critical_sections_p, critical_sections, i, crit1);
           i++)
        ggc_free (crit1);
      VEC_free (critical_sections_p, gc, critical_sections);
    }
}

static void
spu_add_external_branches_to_section (void)
{
  if (number_of_external_branches_in_last_bb == 0)
    return;
  
  estimate_number_of_external_branches_in_section +=
    number_of_external_branches_in_last_bb;
  if (dump_file)
    {
      fprintf (dump_file, "\n;; Adding %d external branches",
	       number_of_external_branches_in_last_bb);
      fprintf (dump_file, "\n;; Current number of external branches: %d\n",
	       estimate_number_of_external_branches_in_section);
    }
}

/* Return true if the basic-block with index BB_INDEX should be put in
   a new section.
   The following are all taking into account in the decision:

   BB_SIZE - The size of the basic-block,
   ESTIMATE_MAX_SECTION_SIZE - The maximum size of a section,
   LAST_SECTION_SIZE - The size of the last section.  */
bool
spu_start_new_section (int bb_index, unsigned HOST_WIDE_INT bb_size,
		       unsigned HOST_WIDE_INT estimate_max_section_size,
		       unsigned HOST_WIDE_INT last_section_size)
{
  rtx insn;
  VEC (critical_sections_p, gc) *start_sequence = NULL;
  int i;
  enum critical_section_type type;
  basic_block bb = BASIC_BLOCK (bb_index);
  bool start_new_section_p = false;
  bool has_jump_table = false;
  unsigned HOST_WIDE_INT size;
  critical_sections_p crit1;

  /* Estimate the number of external branch limit in the current section.  */
  if (TARGET_SOFTWARE_ICACHE)
    {
      /* Reset the counters.  */
      number_of_external_branches_in_last_bb = 0;
      if (last_section_size == 0)
        estimate_number_of_external_branches_in_section = 0;
      if (bb->flags & BB_FIRST_AFTER_SECTION_SWITCH)
	estimate_number_of_external_branches_in_section = 0;
    }
  
  /* This bb should be skipped.  */
  if (bb->il.rtl->skip)
    return false;

  /* Loop through all of the basic-block's insns.  */
  FOR_BB_INSNS (bb, insn)
    {
      if (tablejump_p (insn, NULL, NULL) && !bb->il.rtl->skip && !TARGET_SOFTWARE_ICACHE)
	warning (0, "Unexpected jump-table in basic-block %d.  ", bb->index);

       if (TARGET_SOFTWARE_ICACHE
         && (CALL_P (insn) || JUMP_P (insn)))
       {
           if (get_stub_size (insn) != 0)
           {
             number_of_external_branches_in_last_bb++;
             if (dump_file)
               {
                 print_rtl_single (dump_file, insn);
                 fprintf (dump_file, "number_of_external_branches_in_last_bb: %d\n",
                          number_of_external_branches_in_last_bb);
               }
           }
       }

      /* Check whether this insn can begin a critical sections.  */
      if (begin_critical_section (insn, &type))
	{
	  struct critical_sections_t crit;
          rtx last_insn_critical_section = NULL_RTX;

	  size = bb_size;

	  if (type == JUMP_TABLE)
	    {
	      size = record_jump_table (insn, &last_insn_critical_section);
	      if (size > estimate_max_section_size)
		warning (0,
			 "jump-table in bb exceeds section size %d.  ",
			 bb->index);
             if (size == 0)
               continue;
	    }
	  if (type == JUMP_TABLE)
            has_jump_table = true;
	  crit.size = size;
	  crit.type = type;
	  crit.start = insn;
	  crit.closed_p = false;
          crit.end = NULL_RTX;
	  /* Record the start instruction unless this is the .  */
	  VEC_safe_push (critical_sections_p, gc, start_sequence, &crit);
          if (type == JUMP_TABLE)
            {
             critical_sections_p ncrit = GGC_CNEW (struct critical_sections_t);
              /* If this section contains if of type JUMP_TABLE then
                 we already have its first and last instructions, so we
                 record the critical section now.  */
              gcc_assert (tablejump_p (last_insn_critical_section, NULL, NULL));
              crit.end = last_insn_critical_section;
              dump_critical_section_info (JUMP_TABLE, false, crit.end);
              ncrit->size = crit.size;
              ncrit->type = crit.type;
              ncrit->start = crit.start;
              ncrit->closed_p = crit.closed_p;
              ncrit->end = crit.end;
              VEC_safe_push (critical_sections_p, gc, critical_sections, ncrit);
            }
	}

      /* Check whether this insn can end a critical sections.  */
      if (end_critical_section (insn, &type))
	{
	  /* Close any critical section that this instruction may end.  */
	  close_critical_sections (start_sequence, bb, type, insn);
	}
    }

  if (dump_file && VEC_length (critical_sections_p, start_sequence))
    fprintf (dump_file, "\n;; bb %d starts a critical section", bb->index);

  for (i = 0; VEC_iterate (critical_sections_p, start_sequence, i, crit1);
       i++)
    {
      if (dump_file)
	{
          fprintf (dump_file, "\n\t;;");
          dump_critical_section_type (crit1->type);
	}
      if (!crit1->closed_p && (crit1->type != JUMP_TABLE))
	error ("Unexpected start of critical section in basic-block %d.  ",
	       bb->index);
      if (crit1->size + last_section_size > estimate_max_section_size
	  && crit1->size < estimate_max_section_size)
	start_new_section_p = true;
    }
  if (last_section_size == 0)
    start_new_section_p = false;

  VEC_free (critical_sections_p, gc, start_sequence);

  if (TARGET_SOFTWARE_ICACHE
      && !has_jump_table
      && ((estimate_number_of_external_branches_in_section
          + number_of_external_branches_in_last_bb)
	  > (unsigned)icache_branch_limit))
    {
      gcc_assert (last_section_size != 0);
      if (dump_file)
	fprintf (dump_file, "\n\t;; section exceeds threshold of external"
                            " branches");
      return true;
    }
  if (TARGET_SOFTWARE_ICACHE
      && !has_jump_table
      && bb->prev_bb
      && single_succ_p (bb->prev_bb)
      && (last_section_size != 0))
    {
      if (!(JUMP_P (BB_END (bb->prev_bb))
	    && GET_CODE (PATTERN (BB_END (bb->prev_bb))) == RETURN)
         && (single_succ_edge (bb->prev_bb)->dest != bb))
	{
	  if (dump_file)
	    fprintf (dump_file, "\n\t;; section ends with branch always");
	  return true;
	}
    }

  return start_new_section_p;
}

/* Given NCACSES which is the number of case a jump table has return
   true if creating the jumptable will not exceed the maximum size of
   a section.  */
static bool
spu_dont_create_jumptable (unsigned int ncases)
{
  unsigned int table_size = ncases * 4;

  /* For the software icache scheme we should take into account the
     inline check.  */
  if (TARGET_SOFTWARE_ICACHE)
    table_size += (TARGET_LARGE_MEM? 30 : 18) * 4;

  if (flag_partition_functions_into_sections == 0)
    return false;

  if ((table_size) > (unsigned int)flag_partition_functions_into_sections)
    return true;
  return false;
}

/* All inter-block branches can cause cache misses, and therefore
   evictions.  During eviction, a block is deallocated from the cache.
   A stack back-trace is performed to locate the first return pointer to
   the evicted block.  This back-trace process requires knowlege about
   the current state of liveness of the first three link elements.
   Therefor, all external branches must be labeled with a 3 bit link
   liveness indicator.

   liveness
   indicator  meaning
   ---------  -------------------------------------
              1..       indicates the lr itself is live
              .1.       indicates the value *(sp+16) is live
              ..1       indicates the value *(*sp+16) is live

   For example, on entry to a function the liveness indicator would be
   "101" because the link register is live, but the link value in the
   current stack frame is not while the the link value in the previous
   stack frame is valid.  After, the link register is saved in a non-leaf
   function, the indicator would be "011".  If the function then allocates
   a new stack frame, the indicator would be "001".  If a leaf proceedure
   creates a new stack frame, the indicator would transition from "101"
   to "100".  */
static void
record_link_elements_liveness (void)
{
  rtx note;
  basic_block bb;
  int lr_reg, current_stack, prev_stack;
  int save_current = 0;
  int lr_save = 1;
  int save_prev = 1;
  char *info = (char *) alloca (2 + 2 * HOST_BITS_PER_INT / 4 + 1);

  /*  Initial start is 101.  */
  lr_reg = 1;
  current_stack = 0;
  prev_stack = 1;

  gcc_assert (TARGET_SOFTWARE_ICACHE);

  if (dump_file)
    {
      fprintf (dump_file, "\nStarting lr liveness calculation.");
      fprintf (dump_file, "\n---> Starting with LR bits: %d%d%d\n", lr_reg,
	       current_stack, prev_stack);
    }

  FOR_EACH_BB (bb)
  {
    rtx insn;

    FOR_BB_INSNS (bb, insn)
    {
      rtx set;

      strcpy (info, "");

      if (!INSN_P (insn))
	continue;

      set = single_set (insn);
      note = find_reg_note (insn, REG_BRANCH_INFO, NULL_RTX);
      if (set)
	{
	  rtx src = SET_SRC (set);
	  rtx dest = SET_DEST (set);

	  if (REG_P (src) && (REGNO (src) == LINK_REGISTER_REGNUM))
	    {
	      /* After stqd $lr,16($sp) instruction $lr is dead.  */
	      gcc_assert (MEM_P (dest));
	      lr_reg = 0;
	      lr_save = 0;
	      save_current = 1;
	      current_stack = 1;

	      if (dump_file)
		{
		  print_rtl_single (dump_file, insn);
		  fprintf (dump_file, "\n--> Changing LR bits: (LR: %d)"
			   " (current_stack: %d) (prev_stack: %d)\n",
			   lr_reg, current_stack, prev_stack);
		}
	      continue;
	    }
	  else if (REG_P (dest) && (REGNO (dest) == LINK_REGISTER_REGNUM))
	    {
	      /* After lqd $lr,16($sp) instruction lr value is alive
	         in $lr.  */
	      gcc_assert (MEM_P (src));
	      lr_reg = 1;
	      current_stack = 0;
	      if (dump_file)
		{
		  print_rtl_single (dump_file, insn);
		  fprintf (dump_file, "\n---> Changing LR bits: (LR: %d) "
			   "(current_stack: %d) (prev_stack: %d)\n",
			   lr_reg, current_stack, prev_stack);
		}

	      continue;
	    }
	  else if (REG_P (dest)
		   && REGNO (dest) == STACK_POINTER_REGNUM
		   && GET_CODE (src) == PLUS
		   && REGNO (XEXP (src, 0)) == STACK_POINTER_REGNUM
		   && (GET_CODE (XEXP (src, 1)) == CONST_INT)
		   && (INTVAL (XEXP (src, 1)) > 0))

	    {
	      current_stack = prev_stack;
	      prev_stack = 1;
	      if (dump_file)
		{
		  print_rtl_single (dump_file, insn);
		  fprintf (dump_file, "\n---> Changing LR bits: (LR: %d) "
			   "(current_stack: %d) (prev_stack: %d)\n",
			   lr_reg, current_stack, prev_stack);
		}
	      continue;
	    }
	}
      if (note)
	{
	  const char *branch_info = XSTR (XEXP (note, 0), 0);

	  strcpy (info, branch_info);

	  if (strcmp (info, "prologue_start") == 0)
	    {
	      prev_stack = current_stack;
	      save_prev = prev_stack;
	      save_current = 0;
	      current_stack = 0;

	      if (dump_file)
		{
		  print_rtl_single (dump_file, insn);
		  fprintf (dump_file, "\n---> Changing LR bits: (LR: %d)"
			   " (current_stack: %d) (prev_stack: %d)\n",
			   lr_reg, current_stack, prev_stack);
		}

	      continue;
	    }
	}
      if (JUMP_P (insn))
	{
	  int lr_info = (prev_stack + (current_stack << 1) + (lr_reg << 2));
	  char *tmp;

	  if (strcmp (info, "") != 0)
	    {
	      tmp = strstr (info, ",");
	      if (tmp)
		{
		  char *buf =
		    (char *) alloca (2 + 2 * HOST_BITS_PER_INT / 4 + 1);
		  sprintf (buf, ",%d", lr_info);
		  strcpy (tmp, buf);
		}
	      XSTR (XEXP (note, 0), 0) = ggc_strdup (info);
	    }
	  else
	    {
	      sprintf (info, "0,%d", lr_info);
	      add_reg_note (insn, REG_BRANCH_INFO,
			    gen_rtx_SYMBOL_REF (VOIDmode, ggc_strdup (info)));

	    }
	  if (dump_file)
	    print_rtl_single (dump_file, insn);
	}
      else if (GET_CODE (insn) == CALL_INSN)
	{
	  int lr_info = (prev_stack + (current_stack << 1) + (lr_reg << 2));
	  char *tmp;
	  rtx reg = gen_rtx_REG (SImode, LINK_REGISTER_REGNUM);

	  if (rtx_referenced_p (reg, insn))
	    {
	      lr_info = (prev_stack + (current_stack << 1) + (1 << 2));
	    }

	  if (strcmp (info, "") != 0)
	    {
	      tmp = strstr (info, ",");
	      if (tmp)
		{
		  char *buf =
		    (char *) alloca (2 + 2 * HOST_BITS_PER_INT / 4 + 1);
		  sprintf (buf, ",%d", lr_info);
		  strcpy (tmp, buf);

		}
	      XSTR (XEXP (note, 0), 0) = ggc_strdup (info);
	    }
	  else
	    {
	      sprintf (info, "0,%d", lr_info);
	      add_reg_note (insn, REG_BRANCH_INFO,
			    gen_rtx_SYMBOL_REF (VOIDmode, ggc_strdup (info)));

	    }
	  if (dump_file)
	    print_rtl_single (dump_file, insn);
	}

      if (((JUMP_P (insn) && GET_CODE (PATTERN (insn)) == RETURN)
	   || (CALL_P (insn) && SIBLING_CALL_P (insn))))
	{
	  /* Restore the lr bits to the state before the return.  */
	  prev_stack = save_prev;
	  current_stack = save_current;
	  lr_reg = lr_save;
	  if (dump_file)
	    {
	      print_rtl_single (dump_file, insn);
	      fprintf (dump_file, "\n---> Changing LR bits: (LR: %d)"
		       " (current_stack: %d) (prev_stack: %d)\n",
		       lr_reg, current_stack, prev_stack);
	    }
	}
    }
  }
}
 
/* A structure to hold information for each branch instruction.
   For the software i-cache scheme we emit sequences of code that are
   later been construction by the linker into cache lines.  To help the
   linker to combine realted sections together we want to emit for each
   branch a number which will indicate the priority of combining the
   sections it connects.  */
struct branch_info_def
{
  /* The branch instruction.  */
  rtx insn;
  /* The frequency of the branch.  */
  int frequency;
  /* The priority combining the sections it connects.  */
  int priority;
};

<<<<<<< HEAD
typedef struct branch_info_def branch_info;
DEF_VEC_O(branch_info);
DEF_VEC_ALLOC_O(branch_info,heap);

/* Compare function for qsort, order the structures by frequency element.  */
static int
branch_info_compare_frequency (const void *n1, const void *n2)
{
  const struct branch_info_def *const i1 =
    (const struct branch_info_def *) n1;
  const struct branch_info_def *const i2 =
    ( const struct branch_info_def *) n2;

  return (i2->frequency - i1->frequency);
=======
>>>>>>> 0d3c82d6
}

#define MAX_PRIORITY ((1<<13) -1)

/* Record for each branch instruction information that could help the
   linker to construct sections into cache lines for the software
   i-cache scheme.  */
static void
record_branch_info (void)
{
  basic_block bb;
  int i = 0;
  char *branch_info_str =
    (char *) alloca (2 + 2 * HOST_BITS_PER_INT / 4 + 1);
  int priority, prev;
  int stride, num_of_unique_frequencies;
  struct branch_info_def *branchi1, *branchi2;
  VEC(branch_info,heap) *branches_priority = NULL;
  int num_of_branches = 0;

<<<<<<< HEAD
  FOR_EACH_BB (bb)
    {
      rtx insn, set, src;

      FOR_BB_INSNS (bb, insn)
	{
	  edge e = NULL;
=======
  if (spu_naked_function_p (current_function_decl))
    return;
>>>>>>> 0d3c82d6

	  if (INSN_P (insn)
	      && ((GET_CODE (insn) == JUMP_INSN)
		  || (GET_CODE (insn) == CALL_INSN)))
	    {
              struct branch_info_def branchi;

              branchi.insn = insn;

	      if (GET_CODE (insn) == JUMP_INSN)
		{
		  if (GET_CODE (PATTERN (insn)) == RETURN)
		    continue;

		  set = single_set (insn);
		  if (set)
		    {
		      src = SET_SRC (set);
		      if (GET_CODE (SET_DEST (set)) != PC)
			abort ();

		      if (REG_P (src))
			continue;

		      if (GET_CODE (src) == IF_THEN_ELSE)
			{
			  rtx lab = 0;

			  if (GET_CODE (XEXP (src, 1)) != PC)
			    lab = XEXP (src, 1);
			  else if (GET_CODE (XEXP (src, 2)) != PC)
			    lab = XEXP (src, 2);

			  if (lab && REG_P (lab))
			    continue;
			}
		    }
		  e = BRANCH_EDGE (bb);
                  branchi.frequency = 0;
		  if (e && e->probability)
		    {
		      branchi.frequency = EDGE_FREQUENCY (e);
		      VEC_safe_push (branch_info, heap,
				     branches_priority, &branchi);
		    }
		}
	      else
		{
		  rtx call;

		  if (GET_CODE (PATTERN (insn)) != PARALLEL)
		    abort ();
		  call = XVECEXP (PATTERN (insn), 0, 0);
		  if (GET_CODE (call) == SET)
		    call = SET_SRC (call);
		  if (GET_CODE (call) != CALL)
		    abort ();
		  if (REG_P (XEXP (XEXP (call, 0), 0)))
		    continue;

		  branchi.frequency = 0;
		  if (bb->frequency)
		    {
		      branchi.frequency = bb->frequency;
		      VEC_safe_push (branch_info, heap,
				     branches_priority, &branchi);
		    }
		}
	    }
	}
    }
  num_of_branches = VEC_length (branch_info, branches_priority);
  if (num_of_branches == 0)
    {
      VEC_free (branch_info, heap, branches_priority);
      return;
    }

<<<<<<< HEAD
  /* Sort the branches according to their frequency.  */
  qsort (VEC_address (branch_info, branches_priority), num_of_branches,
	 sizeof (struct branch_info_def),
	 branch_info_compare_frequency);

  /* Count the number of branches with different frequency.  */
  num_of_unique_frequencies = 0;
  prev = -1;
  for (i = 0;
       VEC_iterate (branch_info, branches_priority, i,
		    branchi1);
       i++)
    {
      if (branchi1->frequency != prev)
        num_of_unique_frequencies++;
      prev = branchi1->frequency;
    }
  branchi2 = VEC_index (branch_info, branches_priority, 0);
  /* The first element has the highest frequency.  */
  prev = branchi2->frequency;
  priority = MAX_PRIORITY;
  stride = MAX_PRIORITY/num_of_unique_frequencies;
  /* Prioritize the branches according to their frequencies.  */
  for (i = 0;
       VEC_iterate (branch_info, branches_priority, i,
		    branchi1);
       i++)
    {
      if (prev == branchi1->frequency)
        sprintf (branch_info_str, "%d,", priority);
      else
	{
	  priority -= stride;
          sprintf (branch_info_str, "%d,", priority);
	}
      add_reg_note (branchi1->insn, REG_BRANCH_INFO,
		    gen_rtx_SYMBOL_REF (VOIDmode,
					ggc_strdup (branch_info_str)));
      prev = branchi1->frequency;
    }
  VEC_free (branch_info, heap, branches_priority);
=======
>>>>>>> 0d3c82d6
}



/* Given VAL, generate a constant appropriate for MODE.
   If MODE is a vector mode, every element will be VAL.
   For TImode, VAL will be zero extended to 128 bits. */
rtx
spu_const (enum machine_mode mode, HOST_WIDE_INT val)
{
  rtx inner;
  rtvec v;
  int units, i;

  gcc_assert (GET_MODE_CLASS (mode) == MODE_INT
	      || GET_MODE_CLASS (mode) == MODE_FLOAT
	      || GET_MODE_CLASS (mode) == MODE_VECTOR_INT
	      || GET_MODE_CLASS (mode) == MODE_VECTOR_FLOAT);

  if (GET_MODE_CLASS (mode) == MODE_INT)
    return immed_double_const (val, 0, mode);

  /* val is the bit representation of the float */
  if (GET_MODE_CLASS (mode) == MODE_FLOAT)
    return hwint_to_const_double (mode, val);

  if (GET_MODE_CLASS (mode) == MODE_VECTOR_INT)
    inner = immed_double_const (val, 0, GET_MODE_INNER (mode));
  else 
    inner = hwint_to_const_double (GET_MODE_INNER (mode), val);

  units = GET_MODE_NUNITS (mode);

  v = rtvec_alloc (units);

  for (i = 0; i < units; ++i)
    RTVEC_ELT (v, i) = inner;

  return gen_rtx_CONST_VECTOR (mode, v);
}

/* Create a MODE vector constant from 4 ints. */
rtx
spu_const_from_ints(enum machine_mode mode, int a, int b, int c, int d)
{
  unsigned char arr[16];
  arr[0] = (a >> 24) & 0xff;
  arr[1] = (a >> 16) & 0xff;
  arr[2] = (a >> 8) & 0xff;
  arr[3] = (a >> 0) & 0xff;
  arr[4] = (b >> 24) & 0xff;
  arr[5] = (b >> 16) & 0xff;
  arr[6] = (b >> 8) & 0xff;
  arr[7] = (b >> 0) & 0xff;
  arr[8] = (c >> 24) & 0xff;
  arr[9] = (c >> 16) & 0xff;
  arr[10] = (c >> 8) & 0xff;
  arr[11] = (c >> 0) & 0xff;
  arr[12] = (d >> 24) & 0xff;
  arr[13] = (d >> 16) & 0xff;
  arr[14] = (d >> 8) & 0xff;
  arr[15] = (d >> 0) & 0xff;
  return array_to_constant(mode, arr);
}

/* branch hint stuff */

/* An array of these is used to propagate hints to predecessor blocks. */
struct spu_bb_info
{
  rtx prop_jump; /* propagated from another block */
  int bb_index;  /* the original block. */
};
static struct spu_bb_info *spu_bb_info;

#define STOP_HINT_P(INSN) \
		(GET_CODE(INSN) == CALL_INSN \
		 || INSN_CODE(INSN) == CODE_FOR_divmodsi4 \
		 || INSN_CODE(INSN) == CODE_FOR_udivmodsi4)

/* 1 when RTX is a hinted branch or its target.  We keep track of
   what has been hinted so the safe-hint code can test it easily.  */
#define HINTED_P(RTX)						\
  (RTL_FLAG_CHECK3("HINTED_P", (RTX), CODE_LABEL, JUMP_INSN, CALL_INSN)->unchanging)

/* 1 when RTX is an insn that must be scheduled on an even boundary. */
#define SCHED_ON_EVEN_P(RTX)						\
  (RTL_FLAG_CHECK2("SCHED_ON_EVEN_P", (RTX), JUMP_INSN, CALL_INSN)->in_struct)

/* Emit a nop for INSN such that the two will dual issue.  This assumes
   INSN is 8-byte aligned.  When INSN is inline asm we emit an lnop.
   We check for TImode to handle a MULTI1 insn which has dual issued its
   first instruction.  get_pipe returns -1 for MULTI0, inline asm, or
   ADDR_VEC insns. */
static void
emit_nop_for_insn (rtx insn)
{
  int p;
  rtx new_insn;
  p = get_pipe (insn);
  if ((CALL_P (insn) || JUMP_P (insn)) && SCHED_ON_EVEN_P (insn))
    new_insn = emit_insn_after (gen_lnop (), insn);
  else if (p == 1 && GET_MODE (insn) == TImode)
    {
      new_insn = emit_insn_before (gen_nopn (GEN_INT (127)), insn);
      PUT_MODE (new_insn, TImode);
      PUT_MODE (insn, VOIDmode);
    }
  else
    new_insn = emit_insn_after (gen_lnop (), insn);
  recog_memoized (new_insn);
}

int
print_operand_punct_valid_p (int c)
{
  if (c == '@')
    return 1;
  return 0;
}

void
final_prescan_insn (rtx insn,
		    rtx *opvec ATTRIBUTE_UNUSED,
		    int noperands ATTRIBUTE_UNUSED)
{
  rtx branch_info;

  global_branch_info = NULL;

  if (!TARGET_SOFTWARE_ICACHE || !INSN_P (insn))
    return;

  if (GET_CODE (insn) == JUMP_INSN
      || GET_CODE (insn) == CALL_INSN)
    {
      branch_info = find_reg_note (insn, REG_BRANCH_INFO, NULL_RTX);
      if (branch_info != NULL)
	global_branch_info = XSTR (XEXP (branch_info, 0), 0);
    }
}


/* Insert nops in basic blocks to meet dual issue alignment
   requirements.  Also make sure hbrp and hint instructions are at least
   one cycle apart, possibly inserting a nop.  */
static void
pad_bb(void)
{
  rtx insn, next_insn, prev_insn, hbr_insn = 0;
  int length;
  int addr;

  /* This sets up INSN_ADDRESSES. */
  shorten_branches (get_insns ());

  /* Keep track of length added by nops. */
  length = 0;

  prev_insn = 0;
  insn = get_insns ();
  if (!active_insn_p (insn))
    insn = next_active_insn (insn);
  for (; insn; insn = next_insn)
    {
      next_insn = next_active_insn (insn);
      if (INSN_CODE (insn) == CODE_FOR_iprefetch
	  || INSN_CODE (insn) == CODE_FOR_hbr)
	{
	  if (hbr_insn)
	    {
	      int a0 = INSN_ADDRESSES (INSN_UID (hbr_insn));
	      int a1 = INSN_ADDRESSES (INSN_UID (insn));
	      if ((a1 - a0 == 8 && GET_MODE (insn) != TImode)
		  || (a1 - a0 == 4))
		{
		  prev_insn = emit_insn_before (gen_lnop (), insn);
		  PUT_MODE (prev_insn, GET_MODE (insn));
		  PUT_MODE (insn, TImode);
		  length += 4;
		}
	    }
	  hbr_insn = insn;
	}
      if (INSN_CODE (insn) == CODE_FOR_blockage)
	{
	  if (GET_MODE (insn) == TImode)
	    PUT_MODE (next_insn, TImode);
	  insn = next_insn;
	  next_insn = next_active_insn (insn);
	}
      addr = INSN_ADDRESSES (INSN_UID (insn));
      if ((CALL_P (insn) || JUMP_P (insn)) && SCHED_ON_EVEN_P (insn))
	{
	  if (((addr + length) & 7) != 0)
	    {
	      emit_nop_for_insn (prev_insn);
	      length += 4;
	    }
	}
      else if (GET_MODE (insn) == TImode
	       && ((next_insn && GET_MODE (next_insn) != TImode)
		   || get_attr_type (insn) == TYPE_MULTI0)
	       && ((addr + length) & 7) != 0)
	{
	  /* prev_insn will always be set because the first insn is
	     always 8-byte aligned. */
	  emit_nop_for_insn (prev_insn);
	  length += 4;
	}
      prev_insn = insn;
    }
}


/* Routines for branch hints. */

static void
spu_emit_branch_hint (rtx before, rtx branch, rtx target,
		      int distance, sbitmap blocks)
{
  rtx branch_label = 0;
  rtx hint;
  rtx insn;
  rtx table;

  if (before == 0 || branch == 0 || target == 0)
    return;

  /* While scheduling we require hints to be no further than 600, so
     we need to enforce that here too */
  if (distance > 600)
    return;

  /* If we have a Basic block note, emit it after the basic block note.  */
  if (NOTE_KIND (before) == NOTE_INSN_BASIC_BLOCK)
    before = NEXT_INSN (before);

  branch_label = gen_label_rtx ();
  LABEL_NUSES (branch_label)++;
  LABEL_PRESERVE_P (branch_label) = 1;
  insn = emit_label_before (branch_label, branch);
  branch_label = gen_rtx_LABEL_REF (VOIDmode, branch_label);
  SET_BIT (blocks, BLOCK_FOR_INSN (branch)->index);

  hint = emit_insn_before (gen_hbr (branch_label, target), before);
  recog_memoized (hint);
  HINTED_P (branch) = 1;

  if (GET_CODE (target) == LABEL_REF)
    HINTED_P (XEXP (target, 0)) = 1;
  else if (tablejump_p (branch, 0, &table))
    {
      rtvec vec;
      int j;
      if (GET_CODE (PATTERN (table)) == ADDR_VEC)
	vec = XVEC (PATTERN (table), 0);
      else
	vec = XVEC (PATTERN (table), 1);
      for (j = GET_NUM_ELEM (vec) - 1; j >= 0; --j)
	HINTED_P (XEXP (RTVEC_ELT (vec, j), 0)) = 1;
    }

  if (distance >= 588)
    {
      /* Make sure the hint isn't scheduled any earlier than this point,
         which could make it too far for the branch offest to fit */
      recog_memoized (emit_insn_before (gen_blockage (), hint));
    }
  else if (distance <= 8 * 4)
    {
      /* To guarantee at least 8 insns between the hint and branch we
         insert nops. */
      int d;
      for (d = distance; d < 8 * 4; d += 4)
	{
	  insn =
	    emit_insn_after (gen_nopn_nv (gen_rtx_REG (SImode, 127)), hint);
	  recog_memoized (insn);
	}

      /* Make sure any nops inserted aren't scheduled before the hint. */
      recog_memoized (emit_insn_after (gen_blockage (), hint));

      /* Make sure any nops inserted aren't scheduled after the call. */
      if (CALL_P (branch) && distance < 8 * 4)
	recog_memoized (emit_insn_before (gen_blockage (), branch));
    }
}

/* Returns 0 if we don't want a hint for this branch.  Otherwise return
   the rtx for the branch target. */
static rtx
get_branch_target (rtx branch)
{
  if (GET_CODE (branch) == JUMP_INSN)
    {
      rtx set, src;

      /* Return statements */
      if (GET_CODE (PATTERN (branch)) == RETURN)
	return gen_rtx_REG (SImode, LINK_REGISTER_REGNUM);

      /* jump table */
      if (GET_CODE (PATTERN (branch)) == ADDR_VEC
	  || GET_CODE (PATTERN (branch)) == ADDR_DIFF_VEC)
	return 0;

     /* ASM GOTOs. */
     if (extract_asm_operands (PATTERN (branch)) != NULL)
	return NULL;

      set = single_set (branch);
      src = SET_SRC (set);
      if (GET_CODE (SET_DEST (set)) != PC)
	abort ();

      if (GET_CODE (src) == IF_THEN_ELSE)
	{
	  rtx lab = 0;
	  rtx note = find_reg_note (branch, REG_BR_PROB, 0);
	  if (note)
	    {
	      /* If the more probable case is not a fall through, then
	         try a branch hint.  */
	      HOST_WIDE_INT prob = INTVAL (XEXP (note, 0));
	      if (prob > (REG_BR_PROB_BASE * 6 / 10)
		  && GET_CODE (XEXP (src, 1)) != PC)
		lab = XEXP (src, 1);
	      else if (prob < (REG_BR_PROB_BASE * 4 / 10)
		       && GET_CODE (XEXP (src, 2)) != PC)
		lab = XEXP (src, 2);
	    }
	  if (lab)
	    {
	      if (GET_CODE (lab) == RETURN)
		return gen_rtx_REG (SImode, LINK_REGISTER_REGNUM);
	      return lab;
	    }
	  return 0;
	}

      return src;
    }
  else if (GET_CODE (branch) == CALL_INSN)
    {
      rtx call;
      /* All of our call patterns are in a PARALLEL and the CALL is
         the first pattern in the PARALLEL. */
      if (GET_CODE (PATTERN (branch)) != PARALLEL)
	abort ();
      call = XVECEXP (PATTERN (branch), 0, 0);
      if (GET_CODE (call) == SET)
	call = SET_SRC (call);
      if (GET_CODE (call) != CALL)
	abort ();
      return XEXP (XEXP (call, 0), 0);
    }
  return 0;
}

/* The special $hbr register is used to prevent the insn scheduler from
   moving hbr insns across instructions which invalidate them.  It
   should only be used in a clobber, and this function searches for
   insns which clobber it.  */
static bool
insn_clobbers_hbr (rtx insn)
{
  if (INSN_P (insn)
      && GET_CODE (PATTERN (insn)) == PARALLEL)
    {
      rtx parallel = PATTERN (insn);
      rtx clobber;
      int j;
      for (j = XVECLEN (parallel, 0) - 1; j >= 0; j--)
	{
	  clobber = XVECEXP (parallel, 0, j);
	  if (GET_CODE (clobber) == CLOBBER
	      && GET_CODE (XEXP (clobber, 0)) == REG
	      && REGNO (XEXP (clobber, 0)) == HBR_REGNUM)
	    return 1;
	}
    }
  return 0;
}

/* Search up to 32 insns starting at FIRST:
   - at any kind of hinted branch, just return
   - at any unconditional branch in the first 15 insns, just return
   - at a call or indirect branch, after the first 15 insns, force it to
     an even address and return
   - at any unconditional branch, after the first 15 insns, force it to
     an even address. 
   At then end of the search, insert an hbrp within 4 insns of FIRST,
   and an hbrp within 16 instructions of FIRST.
 */
static void
insert_hbrp_for_ilb_runout (rtx first)
{
  rtx insn, before_4 = 0, before_16 = 0;
  int addr = 0, length, first_addr = -1;
  int hbrp_addr0 = 128 * 4, hbrp_addr1 = 128 * 4;
  int insert_lnop_after = 0;
  for (insn = first; insn; insn = NEXT_INSN (insn))
    if (INSN_P (insn))
      {
	if (first_addr == -1)
	  first_addr = INSN_ADDRESSES (INSN_UID (insn));
	addr = INSN_ADDRESSES (INSN_UID (insn)) - first_addr;
	length = get_attr_length (insn);

	if (before_4 == 0 && addr + length >= 4 * 4)
	  before_4 = insn;
	/* We test for 14 instructions because the first hbrp will add
	   up to 2 instructions. */
	if (before_16 == 0 && addr + length >= 14 * 4)
	  before_16 = insn;

	if (INSN_CODE (insn) == CODE_FOR_hbr)
	  {
	    /* Make sure an hbrp is at least 2 cycles away from a hint. 
	       Insert an lnop after the hbrp when necessary. */
	    if (before_4 == 0 && addr > 0)
	      {
		before_4 = insn;
		insert_lnop_after |= 1;
	      }
	    else if (before_4 && addr <= 4 * 4)
	      insert_lnop_after |= 1;
	    if (before_16 == 0 && addr > 10 * 4)
	      {
		before_16 = insn;
		insert_lnop_after |= 2;
	      }
	    else if (before_16 && addr <= 14 * 4)
	      insert_lnop_after |= 2;
	  }

	if (INSN_CODE (insn) == CODE_FOR_iprefetch)
	  {
	    if (addr < hbrp_addr0)
	      hbrp_addr0 = addr;
	    else if (addr < hbrp_addr1)
	      hbrp_addr1 = addr;
	  }

	if (CALL_P (insn) || JUMP_P (insn))
	  {
	    if (HINTED_P (insn))
	      return;

	    /* Any branch after the first 15 insns should be on an even
	       address to avoid a special case branch.  There might be
	       some nops and/or hbrps inserted, so we test after 10
	       insns. */
	    if (addr > 10 * 4)
	      SCHED_ON_EVEN_P (insn) = 1;
	  }

	if (CALL_P (insn) || tablejump_p (insn, 0, 0))
	  return;


	if (addr + length >= 32 * 4)
	  {
	    gcc_assert (before_4 && before_16);
	    if (hbrp_addr0 > 4 * 4)
	      {
		insn =
		  emit_insn_before (gen_iprefetch (GEN_INT (1)), before_4);
		recog_memoized (insn);
		INSN_ADDRESSES_NEW (insn,
				    INSN_ADDRESSES (INSN_UID (before_4)));
		PUT_MODE (insn, GET_MODE (before_4));
		PUT_MODE (before_4, TImode);
		if (insert_lnop_after & 1)
		  {
		    insn = emit_insn_before (gen_lnop (), before_4);
		    recog_memoized (insn);
		    INSN_ADDRESSES_NEW (insn,
					INSN_ADDRESSES (INSN_UID (before_4)));
		    PUT_MODE (insn, TImode);
		  }
	      }
	    if ((hbrp_addr0 <= 4 * 4 || hbrp_addr0 > 16 * 4)
		&& hbrp_addr1 > 16 * 4)
	      {
		insn =
		  emit_insn_before (gen_iprefetch (GEN_INT (2)), before_16);
		recog_memoized (insn);
		INSN_ADDRESSES_NEW (insn,
				    INSN_ADDRESSES (INSN_UID (before_16)));
		PUT_MODE (insn, GET_MODE (before_16));
		PUT_MODE (before_16, TImode);
		if (insert_lnop_after & 2)
		  {
		    insn = emit_insn_before (gen_lnop (), before_16);
		    recog_memoized (insn);
		    INSN_ADDRESSES_NEW (insn,
					INSN_ADDRESSES (INSN_UID
							(before_16)));
		    PUT_MODE (insn, TImode);
		  }
	      }
	    return;
	  }
      }
    else if (BARRIER_P (insn))
      return;

}

/* The SPU might hang when it executes 48 inline instructions after a
   hinted branch jumps to its hinted target.  The beginning of a
   function and the return from a call might have been hinted, and must
   be handled as well.  To prevent a hang we insert 2 hbrps.  The first
   should be within 6 insns of the branch target.  The second should be
   within 22 insns of the branch target.  When determining if hbrps are
   necessary, we look for only 32 inline instructions, because up to to
   12 nops and 4 hbrps could be inserted.  Similarily, when inserting
   new hbrps, we insert them within 4 and 16 insns of the target.  */
static void
insert_hbrp (void)
{
  rtx insn;
  if (TARGET_SAFE_HINTS)
    {
      shorten_branches (get_insns ());
      /* Insert hbrp at beginning of function */
      insn = next_active_insn (get_insns ());
      if (insn)
	insert_hbrp_for_ilb_runout (insn);
      /* Insert hbrp after hinted targets. */
      for (insn = get_insns (); insn; insn = NEXT_INSN (insn))
	if ((LABEL_P (insn) && HINTED_P (insn)) || CALL_P (insn))
	  insert_hbrp_for_ilb_runout (next_active_insn (insn));
    }
}

static int in_spu_reorg;

/* Insert branch hints.  There are no branch optimizations after this
   pass, so it's safe to set our branch hints now. */
static void
spu_machine_dependent_reorg (void)
{
  sbitmap blocks;
  basic_block bb;
  rtx branch, insn;
  rtx branch_target = 0;
  int branch_addr = 0, insn_addr, required_dist = 0;
  int i;
  unsigned int j;

  if (!TARGET_BRANCH_HINTS || optimize == 0)
    {
      /* We still do it for unoptimized code because an external
         function might have hinted a call or return. */
      insert_hbrp ();
      pad_bb ();
      if (TARGET_SOFTWARE_ICACHE)
        {
          record_branch_info ();
          record_link_elements_liveness ();
        }

      return;
    }

  blocks = sbitmap_alloc (last_basic_block);
  sbitmap_zero (blocks);

  in_spu_reorg = 1;
  compute_bb_for_insn ();

  compact_blocks ();

  spu_bb_info =
    (struct spu_bb_info *) xcalloc (n_basic_blocks,
				    sizeof (struct spu_bb_info));

  /* We need exact insn addresses and lengths.  */
  shorten_branches (get_insns ());

  for (i = n_basic_blocks - 1; i >= 0; i--)
    {
      bb = BASIC_BLOCK (i);
      branch = 0;
      if (spu_bb_info[i].prop_jump)
	{
	  branch = spu_bb_info[i].prop_jump;
	  branch_target = get_branch_target (branch);
	  branch_addr = INSN_ADDRESSES (INSN_UID (branch));
	  required_dist = spu_hint_dist;
	}
      /* Search from end of a block to beginning.   In this loop, find
         jumps which need a branch and emit them only when:
         - it's an indirect branch and we're at the insn which sets
         the register  
         - we're at an insn that will invalidate the hint. e.g., a
         call, another hint insn, inline asm that clobbers $hbr, and
         some inlined operations (divmodsi4).  Don't consider jumps
         because they are only at the end of a block and are
         considered when we are deciding whether to propagate
         - we're getting too far away from the branch.  The hbr insns
         only have a signed 10 bit offset
         We go back as far as possible so the branch will be considered
         for propagation when we get to the beginning of the block.  */
      for (insn = BB_END (bb); insn; insn = PREV_INSN (insn))
	{
	  if (INSN_P (insn))
	    {
	      insn_addr = INSN_ADDRESSES (INSN_UID (insn));
	      if (branch
		  && ((GET_CODE (branch_target) == REG
		       && set_of (branch_target, insn) != NULL_RTX)
		      || insn_clobbers_hbr (insn)
		      || branch_addr - insn_addr > 600))
		{
		  rtx next = NEXT_INSN (insn);
		  int next_addr = INSN_ADDRESSES (INSN_UID (next));
		  if (insn != BB_END (bb)
		      && branch_addr - next_addr >= required_dist)
		    {
		      if (dump_file)
			fprintf (dump_file,
				 "hint for %i in block %i before %i\n",
				 INSN_UID (branch), bb->index,
				 INSN_UID (next));
		      spu_emit_branch_hint (next, branch, branch_target,
					    branch_addr - next_addr, blocks);
		    }
		  branch = 0;
		}

	      /* JUMP_P will only be true at the end of a block.  When
	         branch is already set it means we've previously decided
	         to propagate a hint for that branch into this block. */
	      if (CALL_P (insn) || (JUMP_P (insn) && !branch))
		{
		  branch = 0;
		  if ((branch_target = get_branch_target (insn)))
		    {
		      branch = insn;
		      branch_addr = insn_addr;
		      required_dist = spu_hint_dist;
		    }
		}
	    }
	  if (insn == BB_HEAD (bb))
	    break;
	}

      if (branch)
	{
	  /* If we haven't emitted a hint for this branch yet, it might
	     be profitable to emit it in one of the predecessor blocks,
	     especially for loops.  */
	  rtx bbend;
	  basic_block prev = 0, prop = 0, prev2 = 0;
	  int loop_exit = 0, simple_loop = 0;
	  int next_addr = INSN_ADDRESSES (INSN_UID (NEXT_INSN (insn)));

	  for (j = 0; j < EDGE_COUNT (bb->preds); j++)
	    if (EDGE_PRED (bb, j)->flags & EDGE_FALLTHRU)
	      prev = EDGE_PRED (bb, j)->src;
	    else
	      prev2 = EDGE_PRED (bb, j)->src;

	  for (j = 0; j < EDGE_COUNT (bb->succs); j++)
	    if (EDGE_SUCC (bb, j)->flags & EDGE_LOOP_EXIT)
	      loop_exit = 1;
	    else if (EDGE_SUCC (bb, j)->dest == bb)
	      simple_loop = 1;

	  /* If this branch is a loop exit then propagate to previous
	     fallthru block. This catches the cases when it is a simple
	     loop or when there is an initial branch into the loop. */
	  if (prev && (loop_exit || simple_loop)
	      && prev->loop_depth <= bb->loop_depth)
	    prop = prev;

	  /* If there is only one adjacent predecessor.  Don't propagate
	     outside this loop.  This loop_depth test isn't perfect, but
	     I'm not sure the loop_father member is valid at this point.  */
	  else if (prev && single_pred_p (bb)
		   && prev->loop_depth == bb->loop_depth)
	    prop = prev;

	  /* If this is the JOIN block of a simple IF-THEN then
	     propogate the hint to the HEADER block. */
	  else if (prev && prev2
		   && EDGE_COUNT (bb->preds) == 2
		   && EDGE_COUNT (prev->preds) == 1
		   && EDGE_PRED (prev, 0)->src == prev2
		   && prev2->loop_depth == bb->loop_depth
		   && GET_CODE (branch_target) != REG)
	    prop = prev;

	  /* Don't propagate when:
	     - this is a simple loop and the hint would be too far
	     - this is not a simple loop and there are 16 insns in
	     this block already
	     - the predecessor block ends in a branch that will be
	     hinted
	     - the predecessor block ends in an insn that invalidates
	     the hint */
	  if (prop
	      && prop->index >= 0
	      && (bbend = BB_END (prop))
	      && branch_addr - INSN_ADDRESSES (INSN_UID (bbend)) <
	      (simple_loop ? 600 : 16 * 4) && get_branch_target (bbend) == 0
	      && (JUMP_P (bbend) || !insn_clobbers_hbr (bbend)))
	    {
	      if (dump_file)
		fprintf (dump_file, "propagate from %i to %i (loop depth %i) "
			 "for %i (loop_exit %i simple_loop %i dist %i)\n",
			 bb->index, prop->index, bb->loop_depth,
			 INSN_UID (branch), loop_exit, simple_loop,
			 branch_addr - INSN_ADDRESSES (INSN_UID (bbend)));

	      spu_bb_info[prop->index].prop_jump = branch;
	      spu_bb_info[prop->index].bb_index = i;
	    }
	  else if (branch_addr - next_addr >= required_dist
                   && !NOTE_INSN_BASIC_BLOCK_P (NEXT_INSN (insn)))
	    {
	      if (dump_file)
		fprintf (dump_file, "hint for %i in block %i before %i\n",
			 INSN_UID (branch), bb->index,
			 INSN_UID (NEXT_INSN (insn)));
	      spu_emit_branch_hint (NEXT_INSN (insn), branch, branch_target,
				    branch_addr - next_addr, blocks);
	    }
	  branch = 0;
	}
    }
  free (spu_bb_info);

  if (!sbitmap_empty_p (blocks))
    find_many_sub_basic_blocks (blocks);

  /* We have to schedule to make sure alignment is ok. */
  FOR_EACH_BB (bb) bb->flags &= ~BB_DISABLE_SCHEDULE;

  /* The hints need to be scheduled, so call it again. */
  schedule_insns ();

  insert_hbrp ();

  pad_bb ();

  for (insn = get_insns (); insn; insn = NEXT_INSN (insn))
    if (NONJUMP_INSN_P (insn) && INSN_CODE (insn) == CODE_FOR_hbr)
      {
	/* Adjust the LABEL_REF in a hint when we have inserted a nop
	   between its branch label and the branch .  We don't move the
	   label because GCC expects it at the beginning of the block. */
	rtx unspec = SET_SRC (XVECEXP (PATTERN (insn), 0, 0));
	rtx label_ref = XVECEXP (unspec, 0, 0);
	rtx label = XEXP (label_ref, 0);
	rtx branch;
	int offset = 0;
	for (branch = NEXT_INSN (label);
	     !JUMP_P (branch) && !CALL_P (branch);
	     branch = NEXT_INSN (branch))
	  if (NONJUMP_INSN_P (branch))
	    offset += get_attr_length (branch);
	if (offset > 0)
	  XVECEXP (unspec, 0, 0) = plus_constant (label_ref, offset);
      }

  if (spu_flag_var_tracking)
    {
      df_analyze ();
      timevar_push (TV_VAR_TRACKING);
      variable_tracking_main ();
      timevar_pop (TV_VAR_TRACKING);
      df_finish_pass (false);
    }

  if (TARGET_SOFTWARE_ICACHE)
    {
      record_branch_info ();
      record_link_elements_liveness ();
    }

  free_bb_for_insn ();

  in_spu_reorg = 0;
}


/* Insn scheduling routines, primarily for dual issue. */
static int
spu_sched_issue_rate (void)
{
  return 2;
}

static int
uses_ls_unit(rtx insn)
{
  rtx set = single_set (insn);
  if (set != 0
      && (GET_CODE (SET_DEST (set)) == MEM
	  || GET_CODE (SET_SRC (set)) == MEM))
    return 1;
  return 0;
}

static int
get_pipe (rtx insn)
{
  enum attr_type t;
  /* Handle inline asm */
  if (INSN_CODE (insn) == -1)
    return -1;
  t = get_attr_type (insn);
  switch (t)
    {
    case TYPE_CONVERT:
      return -2;
    case TYPE_MULTI0:
      return -1;

    case TYPE_FX2:
    case TYPE_FX3:
    case TYPE_SPR:
    case TYPE_NOP:
    case TYPE_FXB:
    case TYPE_FPD:
    case TYPE_FP6:
    case TYPE_FP7:
      return 0;

    case TYPE_LNOP:
    case TYPE_SHUF:
    case TYPE_LOAD:
    case TYPE_STORE:
    case TYPE_BR:
    case TYPE_MULTI1:
    case TYPE_HBR:
    case TYPE_IPREFETCH:
      return 1;
    default:
      abort ();
    }
}


/* haifa-sched.c has a static variable that keeps track of the current
   cycle.  It is passed to spu_sched_reorder, and we record it here for
   use by spu_sched_variable_issue.  It won't be accurate if the
   scheduler updates it's clock_var between the two calls. */
static int clock_var;

/* This is used to keep track of insn alignment.  Set to 0 at the
   beginning of each block and increased by the "length" attr of each
   insn scheduled. */
static int spu_sched_length;

/* Record when we've issued pipe0 and pipe1 insns so we can reorder the
   ready list appropriately in spu_sched_reorder(). */
static int pipe0_clock;
static int pipe1_clock;

static int prev_clock_var;

static int prev_priority;

/* The SPU needs to load the next ilb sometime during the execution of
   the previous ilb.  There is a potential conflict if every cycle has a
   load or store.  To avoid the conflict we make sure the load/store
   unit is free for at least one cycle during the execution of insns in
   the previous ilb. */
static int spu_ls_first;
static int prev_ls_clock;

static void
spu_sched_init_global (FILE *file ATTRIBUTE_UNUSED, int verbose ATTRIBUTE_UNUSED,
		       int max_ready ATTRIBUTE_UNUSED)
{
  spu_sched_length = 0;
}

static void
spu_sched_init (FILE *file ATTRIBUTE_UNUSED, int verbose ATTRIBUTE_UNUSED,
		int max_ready ATTRIBUTE_UNUSED)
{
  if (align_labels > 4 || align_loops > 4 || align_jumps > 4)
    {
      /* When any block might be at least 8-byte aligned, assume they
         will all be at least 8-byte aligned to make sure dual issue
         works out correctly. */
      spu_sched_length = 0;
    }
  spu_ls_first = INT_MAX;
  clock_var = -1;
  prev_ls_clock = -1;
  pipe0_clock = -1;
  pipe1_clock = -1;
  prev_clock_var = -1;
  prev_priority = -1;
}

static int
spu_sched_variable_issue (FILE *file ATTRIBUTE_UNUSED,
			  int verbose ATTRIBUTE_UNUSED, rtx insn, int more)
{
  int len;
  int p;
  if (GET_CODE (PATTERN (insn)) == USE
      || GET_CODE (PATTERN (insn)) == CLOBBER
      || (len = get_attr_length (insn)) == 0)
    return more;

  spu_sched_length += len;

  /* Reset on inline asm */
  if (INSN_CODE (insn) == -1)
    {
      spu_ls_first = INT_MAX;
      pipe0_clock = -1;
      pipe1_clock = -1;
      return 0;
    }
  p = get_pipe (insn);
  if (p == 0)
    pipe0_clock = clock_var;
  else
    pipe1_clock = clock_var;

  if (in_spu_reorg)
    {
      if (clock_var - prev_ls_clock > 1
	  || INSN_CODE (insn) == CODE_FOR_iprefetch)
	spu_ls_first = INT_MAX;
      if (uses_ls_unit (insn))
	{
	  if (spu_ls_first == INT_MAX)
	    spu_ls_first = spu_sched_length;
	  prev_ls_clock = clock_var;
	}

      /* The scheduler hasn't inserted the nop, but we will later on.
         Include those nops in spu_sched_length. */
      if (prev_clock_var == clock_var && (spu_sched_length & 7))
	spu_sched_length += 4;
      prev_clock_var = clock_var;

      /* more is -1 when called from spu_sched_reorder for new insns
         that don't have INSN_PRIORITY */
      if (more >= 0)
	prev_priority = INSN_PRIORITY (insn);
    }

  /* Always try issueing more insns.  spu_sched_reorder will decide 
     when the cycle should be advanced. */
  return 1;
}

/* This function is called for both TARGET_SCHED_REORDER and
   TARGET_SCHED_REORDER2.  */
static int
spu_sched_reorder (FILE *file ATTRIBUTE_UNUSED, int verbose ATTRIBUTE_UNUSED,
		   rtx *ready, int *nreadyp, int clock)
{
  int i, nready = *nreadyp;
  int pipe_0, pipe_1, pipe_hbrp, pipe_ls, schedule_i;
  rtx insn;

  clock_var = clock;

  if (nready <= 0 || pipe1_clock >= clock)
    return 0;

  /* Find any rtl insns that don't generate assembly insns and schedule
     them first. */
  for (i = nready - 1; i >= 0; i--)
    {
      insn = ready[i];
      if (INSN_CODE (insn) == -1
	  || INSN_CODE (insn) == CODE_FOR_blockage
	  || (INSN_P (insn) && get_attr_length (insn) == 0))
	{
	  ready[i] = ready[nready - 1];
	  ready[nready - 1] = insn;
	  return 1;
	}
    }

  pipe_0 = pipe_1 = pipe_hbrp = pipe_ls = schedule_i = -1;
  for (i = 0; i < nready; i++)
    if (INSN_CODE (ready[i]) != -1)
      {
	insn = ready[i];
	switch (get_attr_type (insn))
	  {
	  default:
	  case TYPE_MULTI0:
	  case TYPE_CONVERT:
	  case TYPE_FX2:
	  case TYPE_FX3:
	  case TYPE_SPR:
	  case TYPE_NOP:
	  case TYPE_FXB:
	  case TYPE_FPD:
	  case TYPE_FP6:
	  case TYPE_FP7:
	    pipe_0 = i;
	    break;
	  case TYPE_LOAD:
	  case TYPE_STORE:
	    pipe_ls = i;
	  case TYPE_LNOP:
	  case TYPE_SHUF:
	  case TYPE_BR:
	  case TYPE_MULTI1:
	  case TYPE_HBR:
	    pipe_1 = i;
	    break;
	  case TYPE_IPREFETCH:
	    pipe_hbrp = i;
	    break;
	  }
      }

  /* In the first scheduling phase, schedule loads and stores together
     to increase the chance they will get merged during postreload CSE. */
  if (!reload_completed && pipe_ls >= 0)
    {
      insn = ready[pipe_ls];
      ready[pipe_ls] = ready[nready - 1];
      ready[nready - 1] = insn;
      return 1;
    }

  /* If there is an hbrp ready, prefer it over other pipe 1 insns. */
  if (pipe_hbrp >= 0)
    pipe_1 = pipe_hbrp;

  /* When we have loads/stores in every cycle of the last 15 insns and
     we are about to schedule another load/store, emit an hbrp insn
     instead. */
  if (in_spu_reorg
      && spu_sched_length - spu_ls_first >= 4 * 15
      && !(pipe0_clock < clock && pipe_0 >= 0) && pipe_1 == pipe_ls)
    {
      insn = sched_emit_insn (gen_iprefetch (GEN_INT (3)));
      recog_memoized (insn);
      if (pipe0_clock < clock)
	PUT_MODE (insn, TImode);
      spu_sched_variable_issue (file, verbose, insn, -1);
      return 0;
    }

  /* In general, we want to emit nops to increase dual issue, but dual
     issue isn't faster when one of the insns could be scheduled later
     without effecting the critical path.  We look at INSN_PRIORITY to
     make a good guess, but it isn't perfect so -mdual-nops=n can be
     used to effect it. */
  if (in_spu_reorg && spu_dual_nops < 10)
    {
      /* When we are at an even address and we are not issueing nops to
         improve scheduling then we need to advance the cycle.  */
      if ((spu_sched_length & 7) == 0 && prev_clock_var == clock
	  && (spu_dual_nops == 0
	      || (pipe_1 != -1
		  && prev_priority >
		  INSN_PRIORITY (ready[pipe_1]) + spu_dual_nops)))
	return 0;

      /* When at an odd address, schedule the highest priority insn
         without considering pipeline. */
      if ((spu_sched_length & 7) == 4 && prev_clock_var != clock
	  && (spu_dual_nops == 0
	      || (prev_priority >
		  INSN_PRIORITY (ready[nready - 1]) + spu_dual_nops)))
	return 1;
    }


  /* We haven't issued a pipe0 insn yet this cycle, if there is a
     pipe0 insn in the ready list, schedule it. */
  if (pipe0_clock < clock && pipe_0 >= 0)
    schedule_i = pipe_0;

  /* Either we've scheduled a pipe0 insn already or there is no pipe0
     insn to schedule.  Put a pipe1 insn at the front of the ready list. */
  else
    schedule_i = pipe_1;

  if (schedule_i > -1)
    {
      insn = ready[schedule_i];
      ready[schedule_i] = ready[nready - 1];
      ready[nready - 1] = insn;
      return 1;
    }
  return 0;
}

/* INSN is dependent on DEP_INSN. */
static int
spu_sched_adjust_cost (rtx insn, rtx link, rtx dep_insn, int cost)
{
  rtx set;

  /* The blockage pattern is used to prevent instructions from being
     moved across it and has no cost. */
  if (INSN_CODE (insn) == CODE_FOR_blockage
      || INSN_CODE (dep_insn) == CODE_FOR_blockage)
    return 0;

  if ((INSN_P (insn) && get_attr_length (insn) == 0)
      || (INSN_P (dep_insn) && get_attr_length (dep_insn) == 0))
    return 0;

  /* Make sure hbrps are spread out. */
  if (INSN_CODE (insn) == CODE_FOR_iprefetch
      && INSN_CODE (dep_insn) == CODE_FOR_iprefetch)
    return 8;

  /* Make sure hints and hbrps are 2 cycles apart. */
  if ((INSN_CODE (insn) == CODE_FOR_iprefetch
       || INSN_CODE (insn) == CODE_FOR_hbr)
       && (INSN_CODE (dep_insn) == CODE_FOR_iprefetch
	   || INSN_CODE (dep_insn) == CODE_FOR_hbr))
    return 2;

  /* An hbrp has no real dependency on other insns. */
  if (INSN_CODE (insn) == CODE_FOR_iprefetch
      || INSN_CODE (dep_insn) == CODE_FOR_iprefetch)
    return 0;

  /* Assuming that it is unlikely an argument register will be used in
     the first cycle of the called function, we reduce the cost for
     slightly better scheduling of dep_insn.  When not hinted, the
     mispredicted branch would hide the cost as well.  */
  if (CALL_P (insn))
  {
    rtx target = get_branch_target (insn);
    if (GET_CODE (target) != REG || !set_of (target, insn))
      return cost - 2;
    return cost;
  }

  /* And when returning from a function, let's assume the return values
     are completed sooner too. */
  if (CALL_P (dep_insn))
    return cost - 2;

  /* Make sure an instruction that loads from the back chain is schedule
     away from the return instruction so a hint is more likely to get
     issued. */
  if (INSN_CODE (insn) == CODE_FOR__return
      && (set = single_set (dep_insn))
      && GET_CODE (SET_DEST (set)) == REG
      && REGNO (SET_DEST (set)) == LINK_REGISTER_REGNUM)
    return 20;

  /* The dfa scheduler sets cost to 0 for all anti-dependencies and the
     scheduler makes every insn in a block anti-dependent on the final
     jump_insn.  We adjust here so higher cost insns will get scheduled
     earlier. */
  if (JUMP_P (insn) && REG_NOTE_KIND (link) == REG_DEP_ANTI)
    return insn_cost (dep_insn) - 3;

  return cost;
}

/* Create a CONST_DOUBLE from a string.  */
struct rtx_def *
spu_float_const (const char *string, enum machine_mode mode)
{
  REAL_VALUE_TYPE value;
  value = REAL_VALUE_ATOF (string, mode);
  return CONST_DOUBLE_FROM_REAL_VALUE (value, mode);
}

int
spu_constant_address_p (rtx x)
{
  return (GET_CODE (x) == LABEL_REF || GET_CODE (x) == SYMBOL_REF
	  || GET_CODE (x) == CONST_INT || GET_CODE (x) == CONST
	  || GET_CODE (x) == HIGH);
}

static enum spu_immediate
which_immediate_load (HOST_WIDE_INT val)
{
  gcc_assert (val == trunc_int_for_mode (val, SImode));

  if (val >= -0x8000 && val <= 0x7fff)
    return SPU_IL;
  if (val >= 0 && val <= 0x3ffff)
    return SPU_ILA;
  if ((val & 0xffff) == ((val >> 16) & 0xffff))
    return SPU_ILH;
  if ((val & 0xffff) == 0)
    return SPU_ILHU;

  return SPU_NONE;
}

/* Return true when OP can be loaded by one of the il instructions, or
   when flow2 is not completed and OP can be loaded using ilhu and iohl. */
int
immediate_load_p (rtx op, enum machine_mode mode)
{
  if (CONSTANT_P (op))
    {
      enum immediate_class c = classify_immediate (op, mode);
      return c == IC_IL1 || c == IC_IL1s
	     || (!epilogue_completed && (c == IC_IL2 || c == IC_IL2s));
    }
  return 0;
}

/* Return true if the first SIZE bytes of arr is a constant that can be
   generated with cbd, chd, cwd or cdd.  When non-NULL, PRUN and PSTART
   represent the size and offset of the instruction to use. */
static int
cpat_info(unsigned char *arr, int size, int *prun, int *pstart)
{
  int cpat, run, i, start;
  cpat = 1;
  run = 0;
  start = -1;
  for (i = 0; i < size && cpat; i++)
    if (arr[i] != i+16)
      { 
	if (!run)
	  {
	    start = i;
	    if (arr[i] == 3)
	      run = 1;
	    else if (arr[i] == 2 && arr[i+1] == 3)
	      run = 2;
	    else if (arr[i] == 0)
	      {
		while (arr[i+run] == run && i+run < 16)
		  run++;
		if (run != 4 && run != 8)
		  cpat = 0;
	      }
	    else
	      cpat = 0;
	    if ((i & (run-1)) != 0)
	      cpat = 0;
	    i += run;
	  }
	else
	  cpat = 0;
      }
  if (cpat && (run || size < 16))
    {
      if (run == 0)
	run = 1;
      if (prun)
	*prun = run;
      if (pstart)
	*pstart = start == -1 ? 16-run : start;
      return 1;
    }
  return 0;
}

/* OP is a CONSTANT_P.  Determine what instructions can be used to load
   it into a register.  MODE is only valid when OP is a CONST_INT. */
static enum immediate_class
classify_immediate (rtx op, enum machine_mode mode)
{
  HOST_WIDE_INT val;
  unsigned char arr[16];
  int i, j, repeated, fsmbi, repeat;

  gcc_assert (CONSTANT_P (op));

  if (GET_MODE (op) != VOIDmode)
    mode = GET_MODE (op);

  /* A V4SI const_vector with all identical symbols is ok. */
  if (!flag_pic
      && mode == V4SImode
      && GET_CODE (op) == CONST_VECTOR
      && GET_CODE (CONST_VECTOR_ELT (op, 0)) != CONST_INT
      && GET_CODE (CONST_VECTOR_ELT (op, 0)) != CONST_DOUBLE
      && CONST_VECTOR_ELT (op, 0) == CONST_VECTOR_ELT (op, 1)
      && CONST_VECTOR_ELT (op, 1) == CONST_VECTOR_ELT (op, 2)
      && CONST_VECTOR_ELT (op, 2) == CONST_VECTOR_ELT (op, 3))
    op = CONST_VECTOR_ELT (op, 0);

  switch (GET_CODE (op))
    {
    case SYMBOL_REF:
    case LABEL_REF:
      return (TARGET_LARGE_MEM
	      || (TARGET_SOFTWARE_ICACHE
		  && (GET_CODE (op) == SYMBOL_REF)
		  && SYMBOL_REF_FUNCTION_P (op))) ? IC_IL2s : IC_IL1s;

    case CONST:
      /* We can never know if the resulting address fits in 18 bits and can be
	 loaded with ila.  For now, assume the address will not overflow if
	 the displacement is "small" (fits 'K' constraint).  */
      if (!TARGET_LARGE_MEM && GET_CODE (XEXP (op, 0)) == PLUS)
	{
	  rtx sym = XEXP (XEXP (op, 0), 0);
	  rtx cst = XEXP (XEXP (op, 0), 1);

	  if (GET_CODE (sym) == SYMBOL_REF
	      && GET_CODE (cst) == CONST_INT
	      && satisfies_constraint_K (cst))
	    return IC_IL1s;
	}
      return IC_IL2s;

    case HIGH:
      return IC_IL1s;

    case CONST_VECTOR:
      for (i = 0; i < GET_MODE_NUNITS (mode); i++)
	if (GET_CODE (CONST_VECTOR_ELT (op, i)) != CONST_INT
	    && GET_CODE (CONST_VECTOR_ELT (op, i)) != CONST_DOUBLE)
	  return IC_POOL;
      /* Fall through. */

    case CONST_INT:
    case CONST_DOUBLE:
      constant_to_array (mode, op, arr);

      /* Check that each 4-byte slot is identical. */
      repeated = 1;
      for (i = 4; i < 16; i += 4)
	for (j = 0; j < 4; j++)
	  if (arr[j] != arr[i + j])
	    repeated = 0;

      if (repeated)
	{
	  val = (arr[0] << 24) | (arr[1] << 16) | (arr[2] << 8) | arr[3];
	  val = trunc_int_for_mode (val, SImode);

	  if (which_immediate_load (val) != SPU_NONE)
	    return IC_IL1;
	}

      /* Any mode of 2 bytes or smaller can be loaded with an il
         instruction. */
      gcc_assert (GET_MODE_SIZE (mode) > 2);

      fsmbi = 1;
      repeat = 0;
      for (i = 0; i < 16 && fsmbi; i++)
	if (arr[i] != 0 && repeat == 0)
	  repeat = arr[i];
	else if (arr[i] != 0 && arr[i] != repeat)
	  fsmbi = 0;
      if (fsmbi)
	return repeat == 0xff ? IC_FSMBI : IC_FSMBI2;

      if (cpat_info (arr, GET_MODE_SIZE (mode), 0, 0))
	return IC_CPAT;

      if (repeated)
	return IC_IL2;

      return IC_POOL;
    default:
      break;
    }
  gcc_unreachable ();
}

static enum spu_immediate
which_logical_immediate (HOST_WIDE_INT val)
{
  gcc_assert (val == trunc_int_for_mode (val, SImode));

  if (val >= -0x200 && val <= 0x1ff)
    return SPU_ORI;
  if (val >= 0 && val <= 0xffff)
    return SPU_IOHL;
  if ((val & 0xffff) == ((val >> 16) & 0xffff))
    {
      val = trunc_int_for_mode (val, HImode);
      if (val >= -0x200 && val <= 0x1ff)
	return SPU_ORHI;
      if ((val & 0xff) == ((val >> 8) & 0xff))
	{
	  val = trunc_int_for_mode (val, QImode);
	  if (val >= -0x200 && val <= 0x1ff)
	    return SPU_ORBI;
	}
    }
  return SPU_NONE;
}

/* Return TRUE when X, a CONST_VECTOR, only contains CONST_INTs or
   CONST_DOUBLEs. */
static int
const_vector_immediate_p (rtx x)
{
  int i;
  gcc_assert (GET_CODE (x) == CONST_VECTOR);
  for (i = 0; i < GET_MODE_NUNITS (GET_MODE (x)); i++)
    if (GET_CODE (CONST_VECTOR_ELT (x, i)) != CONST_INT
	&& GET_CODE (CONST_VECTOR_ELT (x, i)) != CONST_DOUBLE)
      return 0;
  return 1;
}

int
logical_immediate_p (rtx op, enum machine_mode mode)
{
  HOST_WIDE_INT val;
  unsigned char arr[16];
  int i, j;

  gcc_assert (GET_CODE (op) == CONST_INT || GET_CODE (op) == CONST_DOUBLE
	      || GET_CODE (op) == CONST_VECTOR);

  if (GET_CODE (op) == CONST_VECTOR
      && !const_vector_immediate_p (op))
    return 0;

  if (GET_MODE (op) != VOIDmode)
    mode = GET_MODE (op);

  constant_to_array (mode, op, arr);

  /* Check that bytes are repeated. */
  for (i = 4; i < 16; i += 4)
    for (j = 0; j < 4; j++)
      if (arr[j] != arr[i + j])
	return 0;

  val = (arr[0] << 24) | (arr[1] << 16) | (arr[2] << 8) | arr[3];
  val = trunc_int_for_mode (val, SImode);

  i = which_logical_immediate (val);
  return i != SPU_NONE && i != SPU_IOHL;
}

int
iohl_immediate_p (rtx op, enum machine_mode mode)
{
  HOST_WIDE_INT val;
  unsigned char arr[16];
  int i, j;

  gcc_assert (GET_CODE (op) == CONST_INT || GET_CODE (op) == CONST_DOUBLE
	      || GET_CODE (op) == CONST_VECTOR);

  if (GET_CODE (op) == CONST_VECTOR
      && !const_vector_immediate_p (op))
    return 0;

  if (GET_MODE (op) != VOIDmode)
    mode = GET_MODE (op);

  constant_to_array (mode, op, arr);

  /* Check that bytes are repeated. */
  for (i = 4; i < 16; i += 4)
    for (j = 0; j < 4; j++)
      if (arr[j] != arr[i + j])
	return 0;

  val = (arr[0] << 24) | (arr[1] << 16) | (arr[2] << 8) | arr[3];
  val = trunc_int_for_mode (val, SImode);

  return val >= 0 && val <= 0xffff;
}

int
arith_immediate_p (rtx op, enum machine_mode mode,
		   HOST_WIDE_INT low, HOST_WIDE_INT high)
{
  HOST_WIDE_INT val;
  unsigned char arr[16];
  int bytes, i, j;

  gcc_assert (GET_CODE (op) == CONST_INT || GET_CODE (op) == CONST_DOUBLE
	      || GET_CODE (op) == CONST_VECTOR);

  if (GET_CODE (op) == CONST_VECTOR
      && !const_vector_immediate_p (op))
    return 0;

  if (GET_MODE (op) != VOIDmode)
    mode = GET_MODE (op);

  constant_to_array (mode, op, arr);

  if (VECTOR_MODE_P (mode))
    mode = GET_MODE_INNER (mode);

  bytes = GET_MODE_SIZE (mode);
  mode = mode_for_size (GET_MODE_BITSIZE (mode), MODE_INT, 0);

  /* Check that bytes are repeated. */
  for (i = bytes; i < 16; i += bytes)
    for (j = 0; j < bytes; j++)
      if (arr[j] != arr[i + j])
	return 0;

  val = arr[0];
  for (j = 1; j < bytes; j++)
    val = (val << 8) | arr[j];

  val = trunc_int_for_mode (val, mode);

  return val >= low && val <= high;
}

/* TRUE when op is an immediate and an exact power of 2, and given that
   OP is 2^scale, scale >= LOW && scale <= HIGH.  When OP is a vector,
   all entries must be the same. */
bool
exp2_immediate_p (rtx op, enum machine_mode mode, int low, int high)
{
  enum machine_mode int_mode;
  HOST_WIDE_INT val;
  unsigned char arr[16];
  int bytes, i, j;

  gcc_assert (GET_CODE (op) == CONST_INT || GET_CODE (op) == CONST_DOUBLE
	      || GET_CODE (op) == CONST_VECTOR);

  if (GET_CODE (op) == CONST_VECTOR
      && !const_vector_immediate_p (op))
    return 0;

  if (GET_MODE (op) != VOIDmode)
    mode = GET_MODE (op);

  constant_to_array (mode, op, arr);

  if (VECTOR_MODE_P (mode))
    mode = GET_MODE_INNER (mode);

  bytes = GET_MODE_SIZE (mode);
  int_mode = mode_for_size (GET_MODE_BITSIZE (mode), MODE_INT, 0);

  /* Check that bytes are repeated. */
  for (i = bytes; i < 16; i += bytes)
    for (j = 0; j < bytes; j++)
      if (arr[j] != arr[i + j])
	return 0;

  val = arr[0];
  for (j = 1; j < bytes; j++)
    val = (val << 8) | arr[j];

  val = trunc_int_for_mode (val, int_mode);

  /* Currently, we only handle SFmode */
  gcc_assert (mode == SFmode);
  if (mode == SFmode)
    {
      int exp = (val >> 23) - 127;
      return val > 0 && (val & 0x007fffff) == 0
	     &&  exp >= low && exp <= high;
    }
  return FALSE;
}

/* Return true if X is a SYMBOL_REF to an __ea qualified variable.  */

static int
ea_symbol_ref (rtx *px, void *data ATTRIBUTE_UNUSED)
{
  rtx x = *px;
  tree decl;

  if (GET_CODE (x) == CONST && GET_CODE (XEXP (x, 0)) == PLUS)
    {
      rtx plus = XEXP (x, 0);
      rtx op0 = XEXP (plus, 0);
      rtx op1 = XEXP (plus, 1);
      if (GET_CODE (op1) == CONST_INT)
	x = op0;
    }

  return (GET_CODE (x) == SYMBOL_REF
 	  && (decl = SYMBOL_REF_DECL (x)) != 0
 	  && TREE_CODE (decl) == VAR_DECL
 	  && TYPE_ADDR_SPACE (TREE_TYPE (decl)));
}

/* We accept:
   - any 32-bit constant (SImode, SFmode)
   - any constant that can be generated with fsmbi (any mode)
   - a 64-bit constant where the high and low bits are identical
     (DImode, DFmode)
   - a 128-bit constant where the four 32-bit words match.  */
int
spu_legitimate_constant_p (rtx x)
{
  if (GET_CODE (x) == HIGH)
    x = XEXP (x, 0);

  /* Reject any __ea qualified reference.  These can't appear in
     instructions but must be forced to the constant pool.  */
  if (for_each_rtx (&x, ea_symbol_ref, 0))
    return 0;

  /* V4SI with all identical symbols is valid. */
  if (!flag_pic
      && GET_MODE (x) == V4SImode
      && (GET_CODE (CONST_VECTOR_ELT (x, 0)) == SYMBOL_REF
	  || GET_CODE (CONST_VECTOR_ELT (x, 0)) == LABEL_REF
	  || GET_CODE (CONST_VECTOR_ELT (x, 0)) == CONST))
    return CONST_VECTOR_ELT (x, 0) == CONST_VECTOR_ELT (x, 1)
	   && CONST_VECTOR_ELT (x, 1) == CONST_VECTOR_ELT (x, 2)
	   && CONST_VECTOR_ELT (x, 2) == CONST_VECTOR_ELT (x, 3);

  if (GET_CODE (x) == CONST_VECTOR
      && !const_vector_immediate_p (x))
    return 0;
  return 1;
}

/* Valid address are:
   - symbol_ref, label_ref, const
   - reg
   - reg + const_int, where const_int is 16 byte aligned
   - reg + reg, alignment doesn't matter
  The alignment matters in the reg+const case because lqd and stqd
  ignore the 4 least significant bits of the const.  We only care about
  16 byte modes because the expand phase will change all smaller MEM
  references to TImode.  */
static bool
spu_legitimate_address_p (enum machine_mode mode,
			  rtx x, bool reg_ok_strict)
{
  int aligned = GET_MODE_SIZE (mode) >= 16;
  if (aligned
      && GET_CODE (x) == AND
      && GET_CODE (XEXP (x, 1)) == CONST_INT
      && INTVAL (XEXP (x, 1)) == (HOST_WIDE_INT) - 16)
    x = XEXP (x, 0);
  switch (GET_CODE (x))
    {
    case LABEL_REF:
      return !TARGET_LARGE_MEM;

    case SYMBOL_REF:
    case CONST:
      /* Keep __ea references until reload so that spu_expand_mov can see them
	 in MEMs.  */
      if (ea_symbol_ref (&x, 0))
	return !reload_in_progress && !reload_completed;
      return !TARGET_LARGE_MEM;

    case CONST_INT:
      return INTVAL (x) >= 0 && INTVAL (x) <= 0x3ffff;

    case SUBREG:
      x = XEXP (x, 0);
      if (REG_P (x))
	return 0;

    case REG:
      return INT_REG_OK_FOR_BASE_P (x, reg_ok_strict);

    case PLUS:
    case LO_SUM:
      {
	rtx op0 = XEXP (x, 0);
	rtx op1 = XEXP (x, 1);
	if (GET_CODE (op0) == SUBREG)
	  op0 = XEXP (op0, 0);
	if (GET_CODE (op1) == SUBREG)
	  op1 = XEXP (op1, 0);
	if (GET_CODE (op0) == REG
	    && INT_REG_OK_FOR_BASE_P (op0, reg_ok_strict)
	    && GET_CODE (op1) == CONST_INT
	    && INTVAL (op1) >= -0x2000
	    && INTVAL (op1) <= 0x1fff
	    && (!aligned || (INTVAL (op1) & 15) == 0))
	  return TRUE;
	if (GET_CODE (op0) == REG
	    && INT_REG_OK_FOR_BASE_P (op0, reg_ok_strict)
	    && GET_CODE (op1) == REG
	    && INT_REG_OK_FOR_INDEX_P (op1, reg_ok_strict))
	  return TRUE;
      }
      break;

    default:
      break;
    }
  return FALSE;
}

/* Like spu_legitimate_address_p, except with named addresses.  */
static bool
spu_addr_space_legitimate_address_p (enum machine_mode mode, rtx x,
				     bool reg_ok_strict, addr_space_t as)
{
  if (as == ADDR_SPACE_EA)
    return (REG_P (x) && (GET_MODE (x) == EAmode));

  else if (as != ADDR_SPACE_GENERIC)
    gcc_unreachable ();

  return spu_legitimate_address_p (mode, x, reg_ok_strict);
}

/* When the address is reg + const_int, force the const_int into a
   register.  */
rtx
spu_legitimize_address (rtx x, rtx oldx ATTRIBUTE_UNUSED,
			enum machine_mode mode ATTRIBUTE_UNUSED)
{
  rtx op0, op1;
  /* Make sure both operands are registers.  */
  if (GET_CODE (x) == PLUS)
    {
      op0 = XEXP (x, 0);
      op1 = XEXP (x, 1);
      if (ALIGNED_SYMBOL_REF_P (op0))
	{
	  op0 = force_reg (Pmode, op0);
	  mark_reg_pointer (op0, 128);
	}
      else if (GET_CODE (op0) != REG)
	op0 = force_reg (Pmode, op0);
      if (ALIGNED_SYMBOL_REF_P (op1))
	{
	  op1 = force_reg (Pmode, op1);
	  mark_reg_pointer (op1, 128);
	}
      else if (GET_CODE (op1) != REG)
	op1 = force_reg (Pmode, op1);
      x = gen_rtx_PLUS (Pmode, op0, op1);
    }
  return x;
}

/* Like spu_legitimate_address, except with named address support.  */
static rtx
spu_addr_space_legitimize_address (rtx x, rtx oldx, enum machine_mode mode,
				   addr_space_t as)
{
  if (as != ADDR_SPACE_GENERIC)
    return x;

  return spu_legitimize_address (x, oldx, mode);
}

/* Handle an attribute requiring a FUNCTION_DECL; arguments as in
   struct attribute_spec.handler.  */
static tree
spu_handle_fndecl_attribute (tree * node,
			     tree name,
			     tree args ATTRIBUTE_UNUSED,
			     int flags ATTRIBUTE_UNUSED, bool * no_add_attrs)
{
  if (TREE_CODE (*node) != FUNCTION_DECL)
    {
      warning (0, "%qE attribute only applies to functions",
	       name);
      *no_add_attrs = true;
    }

  return NULL_TREE;
}

/* Handle the "vector" attribute.  */
static tree
spu_handle_vector_attribute (tree * node, tree name,
			     tree args ATTRIBUTE_UNUSED,
			     int flags ATTRIBUTE_UNUSED, bool * no_add_attrs)
{
  tree type = *node, result = NULL_TREE;
  enum machine_mode mode;
  int unsigned_p;

  while (POINTER_TYPE_P (type)
	 || TREE_CODE (type) == FUNCTION_TYPE
	 || TREE_CODE (type) == METHOD_TYPE || TREE_CODE (type) == ARRAY_TYPE)
    type = TREE_TYPE (type);

  mode = TYPE_MODE (type);

  unsigned_p = TYPE_UNSIGNED (type);
  switch (mode)
    {
    case DImode:
      result = (unsigned_p ? unsigned_V2DI_type_node : V2DI_type_node);
      break;
    case SImode:
      result = (unsigned_p ? unsigned_V4SI_type_node : V4SI_type_node);
      break;
    case HImode:
      result = (unsigned_p ? unsigned_V8HI_type_node : V8HI_type_node);
      break;
    case QImode:
      result = (unsigned_p ? unsigned_V16QI_type_node : V16QI_type_node);
      break;
    case SFmode:
      result = V4SF_type_node;
      break;
    case DFmode:
      result = V2DF_type_node;
      break;
    default:
      break;
    }

  /* Propagate qualifiers attached to the element type
     onto the vector type.  */
  if (result && result != type && TYPE_QUALS (type))
    result = build_qualified_type (result, TYPE_QUALS (type));

  *no_add_attrs = true;		/* No need to hang on to the attribute.  */

  if (!result)
    warning (0, "%qE attribute ignored", name);
  else
    *node = lang_hooks.types.reconstruct_complex_type (*node, result);

  return NULL_TREE;
}

/* Return nonzero if FUNC is a naked function.  */
static int
spu_naked_function_p (tree func)
{
  tree a;

  if (TREE_CODE (func) != FUNCTION_DECL)
    abort ();

  a = lookup_attribute ("naked", DECL_ATTRIBUTES (func));
  return a != NULL_TREE;
}

int
spu_initial_elimination_offset (int from, int to)
{
  int saved_regs_size = spu_saved_regs_size ();
  int sp_offset = 0;
  if (!current_function_is_leaf || crtl->outgoing_args_size
      || get_frame_size () || saved_regs_size)
    sp_offset = STACK_POINTER_OFFSET;
  if (from == FRAME_POINTER_REGNUM && to == STACK_POINTER_REGNUM)
    return get_frame_size () + crtl->outgoing_args_size + sp_offset;
  else if (from == FRAME_POINTER_REGNUM && to == HARD_FRAME_POINTER_REGNUM)
    return get_frame_size ();
  else if (from == ARG_POINTER_REGNUM && to == STACK_POINTER_REGNUM)
    return sp_offset + crtl->outgoing_args_size
      + get_frame_size () + saved_regs_size + STACK_POINTER_OFFSET;
  else if (from == ARG_POINTER_REGNUM && to == HARD_FRAME_POINTER_REGNUM)
    return get_frame_size () + saved_regs_size + sp_offset;
  else
    gcc_unreachable ();
}

rtx
spu_function_value (const_tree type, const_tree func ATTRIBUTE_UNUSED)
{
  enum machine_mode mode = TYPE_MODE (type);
  int byte_size = ((mode == BLKmode)
		   ? int_size_in_bytes (type) : GET_MODE_SIZE (mode));

  /* Make sure small structs are left justified in a register. */
  if ((mode == BLKmode || (type && AGGREGATE_TYPE_P (type)))
      && byte_size <= UNITS_PER_WORD * MAX_REGISTER_RETURN && byte_size > 0)
    {
      enum machine_mode smode;
      rtvec v;
      int i;
      int nregs = (byte_size + UNITS_PER_WORD - 1) / UNITS_PER_WORD;
      int n = byte_size / UNITS_PER_WORD;
      v = rtvec_alloc (nregs);
      for (i = 0; i < n; i++)
	{
	  RTVEC_ELT (v, i) = gen_rtx_EXPR_LIST (VOIDmode,
						gen_rtx_REG (TImode,
							     FIRST_RETURN_REGNUM
							     + i),
						GEN_INT (UNITS_PER_WORD * i));
	  byte_size -= UNITS_PER_WORD;
	}

      if (n < nregs)
	{
	  if (byte_size < 4)
	    byte_size = 4;
	  smode =
	    smallest_mode_for_size (byte_size * BITS_PER_UNIT, MODE_INT);
	  RTVEC_ELT (v, n) =
	    gen_rtx_EXPR_LIST (VOIDmode,
			       gen_rtx_REG (smode, FIRST_RETURN_REGNUM + n),
			       GEN_INT (UNITS_PER_WORD * n));
	}
      return gen_rtx_PARALLEL (mode, v);
    }
  return gen_rtx_REG (mode, FIRST_RETURN_REGNUM);
}

rtx
spu_function_arg (CUMULATIVE_ARGS cum,
		  enum machine_mode mode,
		  tree type, int named ATTRIBUTE_UNUSED)
{
  int byte_size;

  if (cum >= MAX_REGISTER_ARGS)
    return 0;

  byte_size = ((mode == BLKmode)
	       ? int_size_in_bytes (type) : GET_MODE_SIZE (mode));

  /* The ABI does not allow parameters to be passed partially in
     reg and partially in stack. */
  if ((cum + (byte_size + 15) / 16) > MAX_REGISTER_ARGS)
    return 0;

  /* Make sure small structs are left justified in a register. */
  if ((mode == BLKmode || (type && AGGREGATE_TYPE_P (type)))
      && byte_size < UNITS_PER_WORD && byte_size > 0)
    {
      enum machine_mode smode;
      rtx gr_reg;
      if (byte_size < 4)
	byte_size = 4;
      smode = smallest_mode_for_size (byte_size * BITS_PER_UNIT, MODE_INT);
      gr_reg = gen_rtx_EXPR_LIST (VOIDmode,
				  gen_rtx_REG (smode, FIRST_ARG_REGNUM + cum),
				  const0_rtx);
      return gen_rtx_PARALLEL (mode, gen_rtvec (1, gr_reg));
    }
  else
    return gen_rtx_REG (mode, FIRST_ARG_REGNUM + cum);
}

/* Variable sized types are passed by reference.  */
static bool
spu_pass_by_reference (CUMULATIVE_ARGS * cum ATTRIBUTE_UNUSED,
		       enum machine_mode mode ATTRIBUTE_UNUSED,
		       const_tree type, bool named ATTRIBUTE_UNUSED)
{
  return type && TREE_CODE (TYPE_SIZE (type)) != INTEGER_CST;
}


/* Var args. */

/* Create and return the va_list datatype.

   On SPU, va_list is an array type equivalent to

      typedef struct __va_list_tag
        {
            void *__args __attribute__((__aligned(16)));
            void *__skip __attribute__((__aligned(16)));
            
        } va_list[1];

   where __args points to the arg that will be returned by the next
   va_arg(), and __skip points to the previous stack frame such that
   when __args == __skip we should advance __args by 32 bytes. */
static tree
spu_build_builtin_va_list (void)
{
  tree f_args, f_skip, record, type_decl;
  bool owp;

  record = (*lang_hooks.types.make_type) (RECORD_TYPE);

  type_decl =
    build_decl (BUILTINS_LOCATION,
		TYPE_DECL, get_identifier ("__va_list_tag"), record);

  f_args = build_decl (BUILTINS_LOCATION,
		       FIELD_DECL, get_identifier ("__args"), ptr_type_node);
  f_skip = build_decl (BUILTINS_LOCATION,
		       FIELD_DECL, get_identifier ("__skip"), ptr_type_node);

  DECL_FIELD_CONTEXT (f_args) = record;
  DECL_ALIGN (f_args) = 128;
  DECL_USER_ALIGN (f_args) = 1;

  DECL_FIELD_CONTEXT (f_skip) = record;
  DECL_ALIGN (f_skip) = 128;
  DECL_USER_ALIGN (f_skip) = 1;

  TREE_CHAIN (record) = type_decl;
  TYPE_NAME (record) = type_decl;
  TYPE_FIELDS (record) = f_args;
  TREE_CHAIN (f_args) = f_skip;

  /* We know this is being padded and we want it too.  It is an internal
     type so hide the warnings from the user. */
  owp = warn_padded;
  warn_padded = false;

  layout_type (record);

  warn_padded = owp;

  /* The correct type is an array type of one element.  */
  return build_array_type (record, build_index_type (size_zero_node));
}

/* Implement va_start by filling the va_list structure VALIST.
   NEXTARG points to the first anonymous stack argument.

   The following global variables are used to initialize
   the va_list structure:

     crtl->args.info;
       the CUMULATIVE_ARGS for this function

     crtl->args.arg_offset_rtx:
       holds the offset of the first anonymous stack argument
       (relative to the virtual arg pointer).  */

static void
spu_va_start (tree valist, rtx nextarg)
{
  tree f_args, f_skip;
  tree args, skip, t;

  f_args = TYPE_FIELDS (TREE_TYPE (va_list_type_node));
  f_skip = TREE_CHAIN (f_args);

  valist = build_va_arg_indirect_ref (valist);
  args =
    build3 (COMPONENT_REF, TREE_TYPE (f_args), valist, f_args, NULL_TREE);
  skip =
    build3 (COMPONENT_REF, TREE_TYPE (f_skip), valist, f_skip, NULL_TREE);

  /* Find the __args area.  */
  t = make_tree (TREE_TYPE (args), nextarg);
  if (crtl->args.pretend_args_size > 0)
    t = build2 (POINTER_PLUS_EXPR, TREE_TYPE (args), t,
		size_int (-STACK_POINTER_OFFSET));
  t = build2 (MODIFY_EXPR, TREE_TYPE (args), args, t);
  TREE_SIDE_EFFECTS (t) = 1;
  expand_expr (t, const0_rtx, VOIDmode, EXPAND_NORMAL);

  /* Find the __skip area.  */
  t = make_tree (TREE_TYPE (skip), virtual_incoming_args_rtx);
  t = build2 (POINTER_PLUS_EXPR, TREE_TYPE (skip), t,
	      size_int (crtl->args.pretend_args_size
			 - STACK_POINTER_OFFSET));
  t = build2 (MODIFY_EXPR, TREE_TYPE (skip), skip, t);
  TREE_SIDE_EFFECTS (t) = 1;
  expand_expr (t, const0_rtx, VOIDmode, EXPAND_NORMAL);
}

/* Gimplify va_arg by updating the va_list structure 
   VALIST as required to retrieve an argument of type
   TYPE, and returning that argument. 
   
   ret = va_arg(VALIST, TYPE);

   generates code equivalent to:
   
    paddedsize = (sizeof(TYPE) + 15) & -16;
    if (VALIST.__args + paddedsize > VALIST.__skip
	&& VALIST.__args <= VALIST.__skip)
      addr = VALIST.__skip + 32;
    else
      addr = VALIST.__args;
    VALIST.__args = addr + paddedsize;
    ret = *(TYPE *)addr;
 */
static tree
spu_gimplify_va_arg_expr (tree valist, tree type, gimple_seq * pre_p,
			  gimple_seq * post_p ATTRIBUTE_UNUSED)
{
  tree f_args, f_skip;
  tree args, skip;
  HOST_WIDE_INT size, rsize;
  tree paddedsize, addr, tmp;
  bool pass_by_reference_p;

  f_args = TYPE_FIELDS (TREE_TYPE (va_list_type_node));
  f_skip = TREE_CHAIN (f_args);

  valist = build1 (INDIRECT_REF, TREE_TYPE (TREE_TYPE (valist)), valist);
  args =
    build3 (COMPONENT_REF, TREE_TYPE (f_args), valist, f_args, NULL_TREE);
  skip =
    build3 (COMPONENT_REF, TREE_TYPE (f_skip), valist, f_skip, NULL_TREE);

  addr = create_tmp_var (ptr_type_node, "va_arg");

  /* if an object is dynamically sized, a pointer to it is passed
     instead of the object itself. */
  pass_by_reference_p = spu_pass_by_reference (NULL, TYPE_MODE (type), type,
					       false);
  if (pass_by_reference_p)
    type = build_pointer_type (type);
  size = int_size_in_bytes (type);
  rsize = ((size + UNITS_PER_WORD - 1) / UNITS_PER_WORD) * UNITS_PER_WORD;

  /* build conditional expression to calculate addr. The expression
     will be gimplified later. */
  paddedsize = size_int (rsize);
  tmp = build2 (POINTER_PLUS_EXPR, ptr_type_node, unshare_expr (args), paddedsize);
  tmp = build2 (TRUTH_AND_EXPR, boolean_type_node,
		build2 (GT_EXPR, boolean_type_node, tmp, unshare_expr (skip)),
		build2 (LE_EXPR, boolean_type_node, unshare_expr (args),
		unshare_expr (skip)));

  tmp = build3 (COND_EXPR, ptr_type_node, tmp,
		build2 (POINTER_PLUS_EXPR, ptr_type_node, unshare_expr (skip),
			size_int (32)), unshare_expr (args));

  gimplify_assign (addr, tmp, pre_p);

  /* update VALIST.__args */
  tmp = build2 (POINTER_PLUS_EXPR, ptr_type_node, addr, paddedsize);
  gimplify_assign (unshare_expr (args), tmp, pre_p);

  addr = fold_convert (build_pointer_type_for_mode (type, ptr_mode, true),
		       addr);

  if (pass_by_reference_p)
    addr = build_va_arg_indirect_ref (addr);

  return build_va_arg_indirect_ref (addr);
}

/* Save parameter registers starting with the register that corresponds
   to the first unnamed parameters.  If the first unnamed parameter is
   in the stack then save no registers.  Set pretend_args_size to the
   amount of space needed to save the registers. */
void
spu_setup_incoming_varargs (CUMULATIVE_ARGS * cum, enum machine_mode mode,
			    tree type, int *pretend_size, int no_rtl)
{
  if (!no_rtl)
    {
      rtx tmp;
      int regno;
      int offset;
      int ncum = *cum;

      /* cum currently points to the last named argument, we want to
         start at the next argument. */
      FUNCTION_ARG_ADVANCE (ncum, mode, type, 1);

      offset = -STACK_POINTER_OFFSET;
      for (regno = ncum; regno < MAX_REGISTER_ARGS; regno++)
	{
	  tmp = gen_frame_mem (V4SImode,
			       plus_constant (virtual_incoming_args_rtx,
					      offset));
	  emit_move_insn (tmp,
			  gen_rtx_REG (V4SImode, FIRST_ARG_REGNUM + regno));
	  offset += 16;
	}
      *pretend_size = offset + STACK_POINTER_OFFSET;
    }
}

void
spu_conditional_register_usage (void)
{
  if (flag_pic)
    {
      fixed_regs[PIC_OFFSET_TABLE_REGNUM] = 1;
      call_used_regs[PIC_OFFSET_TABLE_REGNUM] = 1;
    }
}

/* This is called any time we inspect the alignment of a register for
   addresses.  */
static int
reg_aligned_for_addr (rtx x)
{
  int regno =
    REGNO (x) < FIRST_PSEUDO_REGISTER ? ORIGINAL_REGNO (x) : REGNO (x);
  return REGNO_POINTER_ALIGN (regno) >= 128;
}

/* Encode symbol attributes (local vs. global, tls model) of a SYMBOL_REF
   into its SYMBOL_REF_FLAGS.  */
static void
spu_encode_section_info (tree decl, rtx rtl, int first)
{
  default_encode_section_info (decl, rtl, first);

  /* If a variable has a forced alignment to < 16 bytes, mark it with
     SYMBOL_FLAG_ALIGN1.  */
  if (TREE_CODE (decl) == VAR_DECL
      && DECL_USER_ALIGN (decl) && DECL_ALIGN (decl) < 128)
    SYMBOL_REF_FLAGS (XEXP (rtl, 0)) |= SYMBOL_FLAG_ALIGN1;
}

/* Return TRUE if we are certain the mem refers to a complete object
   which is both 16-byte aligned and padded to a 16-byte boundary.  This
   would make it safe to store with a single instruction. 
   We guarantee the alignment and padding for static objects by aligning
   all of them to 16-bytes. (DATA_ALIGNMENT and CONSTANT_ALIGNMENT.)
   FIXME: We currently cannot guarantee this for objects on the stack
   because assign_parm_setup_stack calls assign_stack_local with the
   alignment of the parameter mode and in that case the alignment never
   gets adjusted by LOCAL_ALIGNMENT. */
static int
store_with_one_insn_p (rtx mem)
{
  enum machine_mode mode = GET_MODE (mem);
  rtx addr = XEXP (mem, 0);
  if (mode == BLKmode)
    return 0;
  if (GET_MODE_SIZE (mode) >= 16)
    return 1;
  /* Only static objects. */
  if (GET_CODE (addr) == SYMBOL_REF)
    {
      /* We use the associated declaration to make sure the access is
         referring to the whole object.
         We check both MEM_EXPR and and SYMBOL_REF_DECL.  I'm not sure
         if it is necessary.  Will there be cases where one exists, and
         the other does not?  Will there be cases where both exist, but
         have different types?  */
      tree decl = MEM_EXPR (mem);
      if (decl
	  && TREE_CODE (decl) == VAR_DECL
	  && GET_MODE (mem) == TYPE_MODE (TREE_TYPE (decl)))
	return 1;
      decl = SYMBOL_REF_DECL (addr);
      if (decl
	  && TREE_CODE (decl) == VAR_DECL
	  && GET_MODE (mem) == TYPE_MODE (TREE_TYPE (decl)))
	return 1;
    }
  return 0;
}

/* Return 1 when the address is not valid for a simple load and store as
   required by the '_mov*' patterns.   We could make this less strict
   for loads, but we prefer mem's to look the same so they are more
   likely to be merged.  */
static int
address_needs_split (rtx mem)
{
  if (GET_MODE_SIZE (GET_MODE (mem)) < 16
      && (GET_MODE_SIZE (GET_MODE (mem)) < 4
	  || !(store_with_one_insn_p (mem)
	       || mem_is_padded_component_ref (mem))))
    return 1;

  return 0;
}

static GTY(()) rtx cache_fetch;		  /* __cache_fetch function */
static GTY(()) rtx cache_fetch_dirty;	  /* __cache_fetch_dirty function */
static alias_set_type ea_alias_set = -1;  /* alias set for __ea memory */

/* MEM is known to be an __ea qualified memory access.  Emit a call to
   fetch the ppu memory to local store, and return its address in local
   store.  */

static void
ea_load_store (rtx mem, bool is_store, rtx ea_addr, rtx data_addr)
{
  if (is_store)
    {
      rtx ndirty = GEN_INT (GET_MODE_SIZE (GET_MODE (mem)));
      if (!cache_fetch_dirty)
	cache_fetch_dirty = init_one_libfunc ("__cache_fetch_dirty");
      emit_library_call_value (cache_fetch_dirty, data_addr, LCT_NORMAL, Pmode,
			       2, ea_addr, EAmode, ndirty, SImode);
    }
  else
    {
      if (!cache_fetch)
	cache_fetch = init_one_libfunc ("__cache_fetch");
      emit_library_call_value (cache_fetch, data_addr, LCT_NORMAL, Pmode,
			       1, ea_addr, EAmode);
    }
}

/* Like ea_load_store, but do the cache tag comparison and, for stores,
   dirty bit marking, inline.

   The cache control data structure is an array of

   struct __cache_tag_array
     {
        unsigned int tag_lo[4];
        unsigned int tag_hi[4];
        void *data_pointer[4];
        int reserved[4];
        vector unsigned short dirty_bits[4];
     }  */

static void
ea_load_store_inline (rtx mem, bool is_store, rtx ea_addr, rtx data_addr)
{
  rtx ea_addr_si;
  HOST_WIDE_INT v;
  rtx tag_size_sym = gen_rtx_SYMBOL_REF (Pmode, "__cache_tag_array_size");
  rtx tag_arr_sym = gen_rtx_SYMBOL_REF (Pmode, "__cache_tag_array");
  rtx index_mask = gen_reg_rtx (SImode);
  rtx tag_arr = gen_reg_rtx (Pmode);
  rtx splat_mask = gen_reg_rtx (TImode);
  rtx splat = gen_reg_rtx (V4SImode);
  rtx splat_hi = NULL_RTX;
  rtx tag_index = gen_reg_rtx (Pmode);
  rtx block_off = gen_reg_rtx (SImode);
  rtx tag_addr = gen_reg_rtx (Pmode);
  rtx tag = gen_reg_rtx (V4SImode);
  rtx cache_tag = gen_reg_rtx (V4SImode);
  rtx cache_tag_hi = NULL_RTX;
  rtx cache_ptrs = gen_reg_rtx (TImode);
  rtx cache_ptrs_si = gen_reg_rtx (SImode);
  rtx tag_equal = gen_reg_rtx (V4SImode);
  rtx tag_equal_hi = NULL_RTX;
  rtx tag_eq_pack = gen_reg_rtx (V4SImode);
  rtx tag_eq_pack_si = gen_reg_rtx (SImode);
  rtx eq_index = gen_reg_rtx (SImode);
  rtx bcomp, hit_label, hit_ref, cont_label, insn;

  if (spu_ea_model != 32)
    {
      splat_hi = gen_reg_rtx (V4SImode);
      cache_tag_hi = gen_reg_rtx (V4SImode);
      tag_equal_hi = gen_reg_rtx (V4SImode);
    }

  emit_move_insn (index_mask, plus_constant (tag_size_sym, -128));
  emit_move_insn (tag_arr, tag_arr_sym);
  v = 0x0001020300010203LL;
  emit_move_insn (splat_mask, immed_double_const (v, v, TImode));
  ea_addr_si = ea_addr;
  if (spu_ea_model != 32)
    ea_addr_si = convert_to_mode (SImode, ea_addr, 1);

  /* tag_index = ea_addr & (tag_array_size - 128)  */
  emit_insn (gen_andsi3 (tag_index, ea_addr_si, index_mask));

  /* splat ea_addr to all 4 slots.  */
  emit_insn (gen_shufb (splat, ea_addr_si, ea_addr_si, splat_mask));
  /* Similarly for high 32 bits of ea_addr.  */
  if (spu_ea_model != 32)
    emit_insn (gen_shufb (splat_hi, ea_addr, ea_addr, splat_mask));

  /* block_off = ea_addr & 127  */
  emit_insn (gen_andsi3 (block_off, ea_addr_si, spu_const (SImode, 127)));

  /* tag_addr = tag_arr + tag_index  */
  emit_insn (gen_addsi3 (tag_addr, tag_arr, tag_index));

  /* Read cache tags.  */
  emit_move_insn (cache_tag, gen_rtx_MEM (V4SImode, tag_addr));
  if (spu_ea_model != 32)
    emit_move_insn (cache_tag_hi, gen_rtx_MEM (V4SImode,
					       plus_constant (tag_addr, 16)));

  /* tag = ea_addr & -128  */
  emit_insn (gen_andv4si3 (tag, splat, spu_const (V4SImode, -128)));

  /* Read all four cache data pointers.  */
  emit_move_insn (cache_ptrs, gen_rtx_MEM (TImode,
					   plus_constant (tag_addr, 32)));

  /* Compare tags.  */
  emit_insn (gen_ceq_v4si (tag_equal, tag, cache_tag));
  if (spu_ea_model != 32)
    {
      emit_insn (gen_ceq_v4si (tag_equal_hi, splat_hi, cache_tag_hi));
      emit_insn (gen_andv4si3 (tag_equal, tag_equal, tag_equal_hi));
    }

  /* At most one of the tags compare equal, so tag_equal has one
     32-bit slot set to all 1's, with the other slots all zero.
     gbb picks off low bit from each byte in the 128-bit registers,
     so tag_eq_pack is one of 0xf000, 0x0f00, 0x00f0, 0x000f, assuming
     we have a hit.  */
  emit_insn (gen_spu_gbb (tag_eq_pack, spu_gen_subreg (V16QImode, tag_equal)));
  emit_insn (gen_spu_convert (tag_eq_pack_si, tag_eq_pack));

  /* So counting leading zeros will set eq_index to 16, 20, 24 or 28.  */
  emit_insn (gen_clzsi2 (eq_index, tag_eq_pack_si));

  /* Allowing us to rotate the corresponding cache data pointer to slot0.
     (rotating eq_index mod 16 bytes).  */
  emit_insn (gen_rotqby_ti (cache_ptrs, cache_ptrs, eq_index));
  emit_insn (gen_spu_convert (cache_ptrs_si, cache_ptrs));

  /* Add block offset to form final data address.  */
  emit_insn (gen_addsi3 (data_addr, cache_ptrs_si, block_off));

  /* Check that we did hit.  */
  hit_label = gen_label_rtx ();
  hit_ref = gen_rtx_LABEL_REF (VOIDmode, hit_label);
  bcomp = gen_rtx_NE (SImode, tag_eq_pack_si, const0_rtx);
  insn = emit_jump_insn (gen_rtx_SET (VOIDmode, pc_rtx,
				      gen_rtx_IF_THEN_ELSE (VOIDmode, bcomp,
							    hit_ref, pc_rtx)));
  /* Say that this branch is very likely to happen.  */
  v = REG_BR_PROB_BASE - REG_BR_PROB_BASE / 100 - 1;
  REG_NOTES (insn)
    = gen_rtx_EXPR_LIST (REG_BR_PROB, GEN_INT (v), REG_NOTES (insn));

  ea_load_store (mem, is_store, ea_addr, data_addr);
  cont_label = gen_label_rtx ();
  emit_jump_insn (gen_jump (cont_label));
  emit_barrier ();

  emit_label (hit_label);

  if (is_store)
    {
      HOST_WIDE_INT v_hi;
      rtx dirty_bits = gen_reg_rtx (TImode);
      rtx dirty_off = gen_reg_rtx (SImode);
      rtx dirty_128 = gen_reg_rtx (TImode);
      rtx neg_block_off = gen_reg_rtx (SImode);

      /* Set up mask with one dirty bit per byte of the mem we are
	 writing, starting from top bit.  */
      v_hi = v = -1;
      v <<= (128 - GET_MODE_SIZE (GET_MODE (mem))) & 63;
      if ((128 - GET_MODE_SIZE (GET_MODE (mem))) >= 64)
	{
	  v_hi = v;
	  v = 0;
	}
      emit_move_insn (dirty_bits, immed_double_const (v, v_hi, TImode));

      /* Form index into cache dirty_bits.  eq_index is one of
	 0x10, 0x14, 0x18 or 0x1c.  Multiplying by 4 gives us
	 0x40, 0x50, 0x60 or 0x70 which just happens to be the
	 offset to each of the four dirty_bits elements.  */
      emit_insn (gen_ashlsi3 (dirty_off, eq_index, spu_const (SImode, 2)));

      emit_insn (gen_spu_lqx (dirty_128, tag_addr, dirty_off));

      /* Rotate bit mask to proper bit.  */
      emit_insn (gen_negsi2 (neg_block_off, block_off));
      emit_insn (gen_rotqbybi_ti (dirty_bits, dirty_bits, neg_block_off));
      emit_insn (gen_rotqbi_ti (dirty_bits, dirty_bits, neg_block_off));

      /* Or in the new dirty bits.  */
      emit_insn (gen_iorti3 (dirty_128, dirty_bits, dirty_128));

      /* Store.  */
      emit_insn (gen_spu_stqx (dirty_128, tag_addr, dirty_off));
    }

  emit_label (cont_label);
}

static rtx
expand_ea_mem (rtx mem, bool is_store)
{
  rtx ea_addr;
  rtx data_addr = gen_reg_rtx (Pmode);
  rtx new_mem;

  ea_addr = force_reg (EAmode, XEXP (mem, 0));
  if (optimize_size || optimize == 0)
    ea_load_store (mem, is_store, ea_addr, data_addr);
  else
    ea_load_store_inline (mem, is_store, ea_addr, data_addr);

  if (ea_alias_set == -1)
    ea_alias_set = new_alias_set ();

  /* We generate a new MEM RTX to refer to the copy of the data
     in the cache.  We do not copy memory attributes (except the
     alignment) from the original MEM, as they may no longer apply
     to the cache copy.  */
  new_mem = gen_rtx_MEM (GET_MODE (mem), data_addr);
  set_mem_alias_set (new_mem, ea_alias_set);
  set_mem_align (new_mem, MIN (MEM_ALIGN (mem), 128 * 8));

  return new_mem;
}

int
spu_expand_mov (rtx * ops, enum machine_mode mode)
{
  if (GET_CODE (ops[0]) == SUBREG && !valid_subreg (ops[0]))
    abort ();

  if (GET_CODE (ops[1]) == SUBREG && !valid_subreg (ops[1]))
    {
      rtx from = SUBREG_REG (ops[1]);
      enum machine_mode imode = int_mode_for_mode (GET_MODE (from));

      gcc_assert (GET_MODE_CLASS (mode) == MODE_INT
		  && GET_MODE_CLASS (imode) == MODE_INT
		  && subreg_lowpart_p (ops[1]));

      if (GET_MODE_SIZE (imode) < 4)
	imode = SImode;
      if (imode != GET_MODE (from))
	from = gen_rtx_SUBREG (imode, from, 0);

      if (GET_MODE_SIZE (mode) < GET_MODE_SIZE (imode))
	{
	  enum insn_code icode = convert_optab_handler (trunc_optab, mode, imode)->insn_code;
	  emit_insn (GEN_FCN (icode) (ops[0], from));
	}
      else
	emit_insn (gen_extend_insn (ops[0], from, mode, imode, 1));
      return 1;
    }

  /* At least one of the operands needs to be a register. */
  if ((reload_in_progress | reload_completed) == 0
      && !register_operand (ops[0], mode) && !register_operand (ops[1], mode))
    {
      rtx temp = force_reg (mode, ops[1]);
      emit_move_insn (ops[0], temp);
      return 1;
    }
  if (reload_in_progress || reload_completed)
    {
      if (CONSTANT_P (ops[1]))
	return spu_split_immediate (ops);
      return 0;
    }

  /* Catch the SImode immediates greater than 0x7fffffff, and sign
     extend them. */
  if (GET_CODE (ops[1]) == CONST_INT)
    {
      HOST_WIDE_INT val = trunc_int_for_mode (INTVAL (ops[1]), mode);
      if (val != INTVAL (ops[1]))
	{
	  emit_move_insn (ops[0], GEN_INT (val));
	  return 1;
	}
    }
  if (MEM_P (ops[0]))
    {
      if (MEM_ADDR_SPACE (ops[0]))
	ops[0] = expand_ea_mem (ops[0], true);
      return spu_split_store (ops);
    }
  if (MEM_P (ops[1]))
    {
      if (MEM_ADDR_SPACE (ops[1]))
	ops[1] = expand_ea_mem (ops[1], false);
      return spu_split_load (ops);
    }

  return 0;
}

static void
spu_convert_move (rtx dst, rtx src)
{
  enum machine_mode mode = GET_MODE (dst);
  enum machine_mode int_mode = mode_for_size (GET_MODE_BITSIZE (mode), MODE_INT, 0);
  rtx reg;
  gcc_assert (GET_MODE (src) == TImode);
  reg = int_mode != mode ? gen_reg_rtx (int_mode) : dst;
  emit_insn (gen_rtx_SET (VOIDmode, reg,
	       gen_rtx_TRUNCATE (int_mode,
		 gen_rtx_LSHIFTRT (TImode, src,
		   GEN_INT (int_mode == DImode ? 64 : 96)))));
  if (int_mode != mode)
    {
      reg = simplify_gen_subreg (mode, reg, int_mode, 0);
      emit_move_insn (dst, reg);
    }
}

/* Load TImode values into DST0 and DST1 (when it is non-NULL) using
   the address from SRC and SRC+16.  Return a REG or CONST_INT that 
   specifies how many bytes to rotate the loaded registers, plus any
   extra from EXTRA_ROTQBY.  The address and rotate amounts are
   normalized to improve merging of loads and rotate computations. */
static rtx
spu_expand_load (rtx dst0, rtx dst1, rtx src, int extra_rotby)
{
  rtx addr = XEXP (src, 0);
  rtx p0, p1, rot, addr0, addr1;
  int rot_amt;

  rot = 0;
  rot_amt = 0;

  if (MEM_ALIGN (src) >= 128)
    /* Address is already aligned; simply perform a TImode load.  */ ;
  else if (GET_CODE (addr) == PLUS)
    {
      /* 8 cases:
         aligned reg   + aligned reg     => lqx
         aligned reg   + unaligned reg   => lqx, rotqby
         aligned reg   + aligned const   => lqd
         aligned reg   + unaligned const => lqd, rotqbyi
         unaligned reg + aligned reg     => lqx, rotqby
         unaligned reg + unaligned reg   => lqx, a, rotqby (1 scratch)
         unaligned reg + aligned const   => lqd, rotqby
         unaligned reg + unaligned const -> not allowed by legitimate address
       */
      p0 = XEXP (addr, 0);
      p1 = XEXP (addr, 1);
      if (!reg_aligned_for_addr (p0))
	{
	  if (REG_P (p1) && !reg_aligned_for_addr (p1))
	    {
	      rot = gen_reg_rtx (SImode);
	      emit_insn (gen_addsi3 (rot, p0, p1));
	    }
	  else if (GET_CODE (p1) == CONST_INT && (INTVAL (p1) & 15))
	    {
	      if (INTVAL (p1) > 0
		  && REG_POINTER (p0)
		  && INTVAL (p1) * BITS_PER_UNIT
		     < REGNO_POINTER_ALIGN (REGNO (p0)))
		{
		  rot = gen_reg_rtx (SImode);
		  emit_insn (gen_addsi3 (rot, p0, p1));
		  addr = p0;
		}
	      else
		{
		  rtx x = gen_reg_rtx (SImode);
		  emit_move_insn (x, p1);
		  if (!spu_arith_operand (p1, SImode))
		    p1 = x;
		  rot = gen_reg_rtx (SImode);
		  emit_insn (gen_addsi3 (rot, p0, p1));
		  addr = gen_rtx_PLUS (Pmode, p0, x);
		}
	    }
	  else
	    rot = p0;
	}
      else
	{
	  if (GET_CODE (p1) == CONST_INT && (INTVAL (p1) & 15))
	    {
	      rot_amt = INTVAL (p1) & 15;
	      if (INTVAL (p1) & -16)
		{
		  p1 = GEN_INT (INTVAL (p1) & -16);
		  addr = gen_rtx_PLUS (SImode, p0, p1);
		}
	      else
		addr = p0;
	    }
	  else if (REG_P (p1) && !reg_aligned_for_addr (p1))
	    rot = p1;
	}
    }
  else if (REG_P (addr))
    {
      if (!reg_aligned_for_addr (addr))
	rot = addr;
    }
  else if (GET_CODE (addr) == CONST)
    {
      if (GET_CODE (XEXP (addr, 0)) == PLUS
	  && ALIGNED_SYMBOL_REF_P (XEXP (XEXP (addr, 0), 0))
	  && GET_CODE (XEXP (XEXP (addr, 0), 1)) == CONST_INT)
	{
	  rot_amt = INTVAL (XEXP (XEXP (addr, 0), 1));
	  if (rot_amt & -16)
	    addr = gen_rtx_CONST (Pmode,
				  gen_rtx_PLUS (Pmode,
						XEXP (XEXP (addr, 0), 0),
						GEN_INT (rot_amt & -16)));
	  else
	    addr = XEXP (XEXP (addr, 0), 0);
	}
      else
	{
	  rot = gen_reg_rtx (Pmode);
	  emit_move_insn (rot, addr);
	}
    }
  else if (GET_CODE (addr) == CONST_INT)
    {
      rot_amt = INTVAL (addr);
      addr = GEN_INT (rot_amt & -16);
    }
  else if (!ALIGNED_SYMBOL_REF_P (addr))
    {
      rot = gen_reg_rtx (Pmode);
      emit_move_insn (rot, addr);
    }

  rot_amt += extra_rotby;

  rot_amt &= 15;

  if (rot && rot_amt)
    {
      rtx x = gen_reg_rtx (SImode);
      emit_insn (gen_addsi3 (x, rot, GEN_INT (rot_amt)));
      rot = x;
      rot_amt = 0;
    }
  if (!rot && rot_amt)
    rot = GEN_INT (rot_amt);

  addr0 = copy_rtx (addr);
  addr0 = gen_rtx_AND (SImode, copy_rtx (addr), GEN_INT (-16));
  emit_insn (gen__movti (dst0, change_address (src, TImode, addr0)));

  if (dst1)
    {
      addr1 = plus_constant (copy_rtx (addr), 16);
      addr1 = gen_rtx_AND (SImode, addr1, GEN_INT (-16));
      emit_insn (gen__movti (dst1, change_address (src, TImode, addr1)));
    }

  return rot;
}

int
spu_split_load (rtx * ops)
{
  enum machine_mode mode = GET_MODE (ops[0]);
  rtx addr, load, rot;
  int rot_amt;

  if (GET_MODE_SIZE (mode) >= 16)
    return 0;

  addr = XEXP (ops[1], 0);
  gcc_assert (GET_CODE (addr) != AND);

  if (!address_needs_split (ops[1]))
    {
      ops[1] = change_address (ops[1], TImode, addr);
      load = gen_reg_rtx (TImode);
      emit_insn (gen__movti (load, ops[1]));
      spu_convert_move (ops[0], load);
      return 1;
    }

  rot_amt = GET_MODE_SIZE (mode) < 4 ? GET_MODE_SIZE (mode) - 4 : 0;

  load = gen_reg_rtx (TImode);
  rot = spu_expand_load (load, 0, ops[1], rot_amt);

  if (rot)
    emit_insn (gen_rotqby_ti (load, load, rot));

  spu_convert_move (ops[0], load);
  return 1;
}

int
spu_split_store (rtx * ops)
{
  enum machine_mode mode = GET_MODE (ops[0]);
  rtx reg;
  rtx addr, p0, p1, p1_lo, smem;
  int aform;
  int scalar;

  if (GET_MODE_SIZE (mode) >= 16)
    return 0;

  addr = XEXP (ops[0], 0);
  gcc_assert (GET_CODE (addr) != AND);

  if (!address_needs_split (ops[0]))
    {
      reg = gen_reg_rtx (TImode);
      emit_insn (gen_spu_convert (reg, ops[1]));
      ops[0] = change_address (ops[0], TImode, addr);
      emit_move_insn (ops[0], reg);
      return 1;
    }

  if (GET_CODE (addr) == PLUS)
    {
      /* 8 cases:
         aligned reg   + aligned reg     => lqx, c?x, shuf, stqx
         aligned reg   + unaligned reg   => lqx, c?x, shuf, stqx
         aligned reg   + aligned const   => lqd, c?d, shuf, stqx
         aligned reg   + unaligned const => lqd, c?d, shuf, stqx
         unaligned reg + aligned reg     => lqx, c?x, shuf, stqx
         unaligned reg + unaligned reg   => lqx, c?x, shuf, stqx
         unaligned reg + aligned const   => lqd, c?d, shuf, stqx
         unaligned reg + unaligned const -> lqx, c?d, shuf, stqx
       */
      aform = 0;
      p0 = XEXP (addr, 0);
      p1 = p1_lo = XEXP (addr, 1);
      if (REG_P (p0) && GET_CODE (p1) == CONST_INT)
	{
	  p1_lo = GEN_INT (INTVAL (p1) & 15);
	  if (reg_aligned_for_addr (p0))
	    {
	      p1 = GEN_INT (INTVAL (p1) & -16);
	      if (p1 == const0_rtx)
		addr = p0;
	      else
		addr = gen_rtx_PLUS (SImode, p0, p1);
	    }
	  else
	    {
	      rtx x = gen_reg_rtx (SImode);
	      emit_move_insn (x, p1);
	      addr = gen_rtx_PLUS (SImode, p0, x);
	    }
	}
    }
  else if (REG_P (addr))
    {
      aform = 0;
      p0 = addr;
      p1 = p1_lo = const0_rtx;
    }
  else
    {
      aform = 1;
      p0 = gen_rtx_REG (SImode, STACK_POINTER_REGNUM);
      p1 = 0;			/* aform doesn't use p1 */
      p1_lo = addr;
      if (ALIGNED_SYMBOL_REF_P (addr))
	p1_lo = const0_rtx;
      else if (GET_CODE (addr) == CONST
	       && GET_CODE (XEXP (addr, 0)) == PLUS
	       && ALIGNED_SYMBOL_REF_P (XEXP (XEXP (addr, 0), 0))
	       && GET_CODE (XEXP (XEXP (addr, 0), 1)) == CONST_INT)
	{
	  HOST_WIDE_INT v = INTVAL (XEXP (XEXP (addr, 0), 1));
	  if ((v & -16) != 0)
	    addr = gen_rtx_CONST (Pmode,
				  gen_rtx_PLUS (Pmode,
						XEXP (XEXP (addr, 0), 0),
						GEN_INT (v & -16)));
	  else
	    addr = XEXP (XEXP (addr, 0), 0);
	  p1_lo = GEN_INT (v & 15);
	}
      else if (GET_CODE (addr) == CONST_INT)
	{
	  p1_lo = GEN_INT (INTVAL (addr) & 15);
	  addr = GEN_INT (INTVAL (addr) & -16);
	}
      else
	{
	  p1_lo = gen_reg_rtx (SImode);
	  emit_move_insn (p1_lo, addr);
	}
    }

  reg = gen_reg_rtx (TImode);

  scalar = store_with_one_insn_p (ops[0]);
  if (!scalar)
    {
      /* We could copy the flags from the ops[0] MEM to mem here,
         We don't because we want this load to be optimized away if
         possible, and copying the flags will prevent that in certain
         cases, e.g. consider the volatile flag. */

      rtx pat = gen_reg_rtx (TImode);
      rtx lmem = change_address (ops[0], TImode, copy_rtx (addr));
      set_mem_alias_set (lmem, 0);
      emit_insn (gen_movti (reg, lmem));

      if (!p0 || reg_aligned_for_addr (p0))
	p0 = stack_pointer_rtx;
      if (!p1_lo)
	p1_lo = const0_rtx;

      emit_insn (gen_cpat (pat, p0, p1_lo, GEN_INT (GET_MODE_SIZE (mode))));
      emit_insn (gen_shufb (reg, ops[1], reg, pat));
    }
  else
    {
      if (GET_CODE (ops[1]) == REG)
	emit_insn (gen_spu_convert (reg, ops[1]));
      else if (GET_CODE (ops[1]) == SUBREG)
	emit_insn (gen_spu_convert (reg, SUBREG_REG (ops[1])));
      else
	abort ();
    }

  if (GET_MODE_SIZE (mode) < 4 && scalar)
    emit_insn (gen_ashlti3
	       (reg, reg, GEN_INT (32 - GET_MODE_BITSIZE (mode))));

  smem = change_address (ops[0], TImode, copy_rtx (addr));
  /* We can't use the previous alias set because the memory has changed
     size and can potentially overlap objects of other types.  */
  set_mem_alias_set (smem, 0);

  emit_insn (gen_movti (smem, reg));
  return 1;
}

/* Return TRUE if X is MEM which is a struct member reference
   and the member can safely be loaded and stored with a single
   instruction because it is padded. */
static int
mem_is_padded_component_ref (rtx x)
{
  tree t = MEM_EXPR (x);
  tree r;
  if (!t || TREE_CODE (t) != COMPONENT_REF)
    return 0;
  t = TREE_OPERAND (t, 1);
  if (!t || TREE_CODE (t) != FIELD_DECL
      || DECL_ALIGN (t) < 128 || AGGREGATE_TYPE_P (TREE_TYPE (t)))
    return 0;
  /* Only do this for RECORD_TYPEs, not UNION_TYPEs. */
  r = DECL_FIELD_CONTEXT (t);
  if (!r || TREE_CODE (r) != RECORD_TYPE)
    return 0;
  /* Make sure they are the same mode */
  if (GET_MODE (x) != TYPE_MODE (TREE_TYPE (t)))
    return 0;
  /* If there are no following fields then the field alignment assures
     the structure is padded to the alignment which means this field is
     padded too.  */
  if (TREE_CHAIN (t) == 0)
    return 1;
  /* If the following field is also aligned then this field will be
     padded. */
  t = TREE_CHAIN (t);
  if (TREE_CODE (t) == FIELD_DECL && DECL_ALIGN (t) >= 128)
    return 1;
  return 0;
}

/* Parse the -mfixed-range= option string.  */
static void
fix_range (const char *const_str)
{
  int i, first, last;
  char *str, *dash, *comma;
  
  /* str must be of the form REG1'-'REG2{,REG1'-'REG} where REG1 and
     REG2 are either register names or register numbers.  The effect
     of this option is to mark the registers in the range from REG1 to
     REG2 as ``fixed'' so they won't be used by the compiler.  */
  
  i = strlen (const_str);
  str = (char *) alloca (i + 1);
  memcpy (str, const_str, i + 1);
  
  while (1)
    {
      dash = strchr (str, '-');
      if (!dash)
	{
	  warning (0, "value of -mfixed-range must have form REG1-REG2");
	  return;
	}
      *dash = '\0';
      comma = strchr (dash + 1, ',');
      if (comma)
	*comma = '\0';
      
      first = decode_reg_name (str);
      if (first < 0)
	{
	  warning (0, "unknown register name: %s", str);
	  return;
	}
      
      last = decode_reg_name (dash + 1);
      if (last < 0)
	{
	  warning (0, "unknown register name: %s", dash + 1);
	  return;
	}
      
      *dash = '-';
      
      if (first > last)
	{
	  warning (0, "%s-%s is an empty range", str, dash + 1);
	  return;
	}
      
      for (i = first; i <= last; ++i)
	fixed_regs[i] = call_used_regs[i] = 1;

      if (!comma)
	break;

      *comma = ',';
      str = comma + 1;
    }
}

/* Return TRUE if x is a CONST_INT, CONST_DOUBLE or CONST_VECTOR that
   can be generated using the fsmbi instruction. */
int
fsmbi_const_p (rtx x)
{
  if (CONSTANT_P (x))
    {
      /* We can always choose TImode for CONST_INT because the high bits
         of an SImode will always be all 1s, i.e., valid for fsmbi. */
      enum immediate_class c = classify_immediate (x, TImode);
      return c == IC_FSMBI || (!epilogue_completed && c == IC_FSMBI2);
    }
  return 0;
}

/* Return TRUE if x is a CONST_INT, CONST_DOUBLE or CONST_VECTOR that
   can be generated using the cbd, chd, cwd or cdd instruction. */
int
cpat_const_p (rtx x, enum machine_mode mode)
{
  if (CONSTANT_P (x))
    {
      enum immediate_class c = classify_immediate (x, mode);
      return c == IC_CPAT;
    }
  return 0;
}

rtx
gen_cpat_const (rtx * ops)
{
  unsigned char dst[16];
  int i, offset, shift, isize;
  if (GET_CODE (ops[3]) != CONST_INT
      || GET_CODE (ops[2]) != CONST_INT
      || (GET_CODE (ops[1]) != CONST_INT
	  && GET_CODE (ops[1]) != REG))
    return 0;
  if (GET_CODE (ops[1]) == REG
      && (!REG_POINTER (ops[1])
	  || REGNO_POINTER_ALIGN (ORIGINAL_REGNO (ops[1])) < 128))
    return 0;

  for (i = 0; i < 16; i++)
    dst[i] = i + 16;
  isize = INTVAL (ops[3]);
  if (isize == 1)
    shift = 3;
  else if (isize == 2)
    shift = 2;
  else
    shift = 0;
  offset = (INTVAL (ops[2]) +
	    (GET_CODE (ops[1]) ==
	     CONST_INT ? INTVAL (ops[1]) : 0)) & 15;
  for (i = 0; i < isize; i++)
    dst[offset + i] = i + shift;
  return array_to_constant (TImode, dst);
}

/* Convert a CONST_INT, CONST_DOUBLE, or CONST_VECTOR into a 16 byte
   array.  Use MODE for CONST_INT's.  When the constant's mode is smaller
   than 16 bytes, the value is repeated across the rest of the array. */
void
constant_to_array (enum machine_mode mode, rtx x, unsigned char arr[16])
{
  HOST_WIDE_INT val;
  int i, j, first;

  memset (arr, 0, 16);
  mode = GET_MODE (x) != VOIDmode ? GET_MODE (x) : mode;
  if (GET_CODE (x) == CONST_INT
      || (GET_CODE (x) == CONST_DOUBLE
	  && (mode == SFmode || mode == DFmode)))
    {
      gcc_assert (mode != VOIDmode && mode != BLKmode);

      if (GET_CODE (x) == CONST_DOUBLE)
	val = const_double_to_hwint (x);
      else
	val = INTVAL (x);
      first = GET_MODE_SIZE (mode) - 1;
      for (i = first; i >= 0; i--)
	{
	  arr[i] = val & 0xff;
	  val >>= 8;
	}
      /* Splat the constant across the whole array. */
      for (j = 0, i = first + 1; i < 16; i++)
	{
	  arr[i] = arr[j];
	  j = (j == first) ? 0 : j + 1;
	}
    }
  else if (GET_CODE (x) == CONST_DOUBLE)
    {
      val = CONST_DOUBLE_LOW (x);
      for (i = 15; i >= 8; i--)
	{
	  arr[i] = val & 0xff;
	  val >>= 8;
	}
      val = CONST_DOUBLE_HIGH (x);
      for (i = 7; i >= 0; i--)
	{
	  arr[i] = val & 0xff;
	  val >>= 8;
	}
    }
  else if (GET_CODE (x) == CONST_VECTOR)
    {
      int units;
      rtx elt;
      mode = GET_MODE_INNER (mode);
      units = CONST_VECTOR_NUNITS (x);
      for (i = 0; i < units; i++)
	{
	  elt = CONST_VECTOR_ELT (x, i);
	  if (GET_CODE (elt) == CONST_INT || GET_CODE (elt) == CONST_DOUBLE)
	    {
	      if (GET_CODE (elt) == CONST_DOUBLE)
		val = const_double_to_hwint (elt);
	      else
		val = INTVAL (elt);
	      first = GET_MODE_SIZE (mode) - 1;
	      if (first + i * GET_MODE_SIZE (mode) > 16)
		abort ();
	      for (j = first; j >= 0; j--)
		{
		  arr[j + i * GET_MODE_SIZE (mode)] = val & 0xff;
		  val >>= 8;
		}
	    }
	}
    }
  else
    gcc_unreachable();
}

/* Convert a 16 byte array to a constant of mode MODE.  When MODE is
   smaller than 16 bytes, use the bytes that would represent that value
   in a register, e.g., for QImode return the value of arr[3].  */
rtx
array_to_constant (enum machine_mode mode, const unsigned char arr[16])
{
  enum machine_mode inner_mode;
  rtvec v;
  int units, size, i, j, k;
  HOST_WIDE_INT val;

  if (GET_MODE_CLASS (mode) == MODE_INT
      && GET_MODE_BITSIZE (mode) <= HOST_BITS_PER_WIDE_INT)
    {
      j = GET_MODE_SIZE (mode);
      i = j < 4 ? 4 - j : 0;
      for (val = 0; i < j; i++)
	val = (val << 8) | arr[i];
      val = trunc_int_for_mode (val, mode);
      return GEN_INT (val);
    }

  if (mode == TImode)
    {
      HOST_WIDE_INT high;
      for (i = high = 0; i < 8; i++)
	high = (high << 8) | arr[i];
      for (i = 8, val = 0; i < 16; i++)
	val = (val << 8) | arr[i];
      return immed_double_const (val, high, TImode);
    }
  if (mode == SFmode)
    {
      val = (arr[0] << 24) | (arr[1] << 16) | (arr[2] << 8) | arr[3];
      val = trunc_int_for_mode (val, SImode);
      return hwint_to_const_double (SFmode, val);
    }
  if (mode == DFmode)
    {
      for (i = 0, val = 0; i < 8; i++)
	val = (val << 8) | arr[i];
      return hwint_to_const_double (DFmode, val);
    }

  if (!VECTOR_MODE_P (mode))
    abort ();

  units = GET_MODE_NUNITS (mode);
  size = GET_MODE_UNIT_SIZE (mode);
  inner_mode = GET_MODE_INNER (mode);
  v = rtvec_alloc (units);

  for (k = i = 0; i < units; ++i)
    {
      val = 0;
      for (j = 0; j < size; j++, k++)
	val = (val << 8) | arr[k];

      if (GET_MODE_CLASS (inner_mode) == MODE_FLOAT)
	RTVEC_ELT (v, i) = hwint_to_const_double (inner_mode, val);
      else
	RTVEC_ELT (v, i) = GEN_INT (trunc_int_for_mode (val, inner_mode));
    }
  if (k > 16)
    abort ();

  return gen_rtx_CONST_VECTOR (mode, v);
}

static void
reloc_diagnostic (rtx x)
{
  tree decl = 0;
  if (!flag_pic || !(TARGET_WARN_RELOC || TARGET_ERROR_RELOC))
    return;

  if (GET_CODE (x) == SYMBOL_REF)
    decl = SYMBOL_REF_DECL (x);
  else if (GET_CODE (x) == CONST
	   && GET_CODE (XEXP (XEXP (x, 0), 0)) == SYMBOL_REF)
    decl = SYMBOL_REF_DECL (XEXP (XEXP (x, 0), 0));

  /* SYMBOL_REF_DECL is not necessarily a DECL. */
  if (decl && !DECL_P (decl))
    decl = 0;

  /* The decl could be a string constant.  */
  if (decl && DECL_P (decl))
    {
      location_t loc;
      /* We use last_assemble_variable_decl to get line information.  It's
	 not always going to be right and might not even be close, but will
	 be right for the more common cases. */
      if (!last_assemble_variable_decl || in_section == ctors_section)
	loc = DECL_SOURCE_LOCATION (decl);
      else
	loc = DECL_SOURCE_LOCATION (last_assemble_variable_decl);

      if (TARGET_WARN_RELOC)
	warning_at (loc, 0,
		    "creating run-time relocation for %qD", decl);
      else
	error_at (loc,
		  "creating run-time relocation for %qD", decl);
    }
  else 
    {
      if (TARGET_WARN_RELOC)
	warning_at (input_location, 0, "creating run-time relocation");
      else
	error_at (input_location, "creating run-time relocation");
    }
}

/* Hook into assemble_integer so we can generate an error for run-time
   relocations.  The SPU ABI disallows them. */
static bool
spu_assemble_integer (rtx x, unsigned int size, int aligned_p)
{
  /* By default run-time relocations aren't supported, but we allow them
     in case users support it in their own run-time loader.  And we provide
     a warning for those users that don't.  */
  if ((GET_CODE (x) == SYMBOL_REF)
      || GET_CODE (x) == LABEL_REF || GET_CODE (x) == CONST)
    reloc_diagnostic (x);

  return default_assemble_integer (x, size, aligned_p);
}

static void
spu_asm_globalize_label (FILE * file, const char *name)
{
  fputs ("\t.global\t", file);
  assemble_name (file, name);
  fputs ("\n", file);
}

static bool
spu_rtx_costs (rtx x, int code, int outer_code ATTRIBUTE_UNUSED, int *total,
	       bool speed ATTRIBUTE_UNUSED)
{
  enum machine_mode mode = GET_MODE (x);
  int cost = COSTS_N_INSNS (2);

  /* Folding to a CONST_VECTOR will use extra space but there might
     be only a small savings in cycles.  We'd like to use a CONST_VECTOR
     only if it allows us to fold away multiple insns.  Changing the cost
     of a CONST_VECTOR here (or in CONST_COSTS) doesn't help though
     because this cost will only be compared against a single insn. 
     if (code == CONST_VECTOR)
       return (LEGITIMATE_CONSTANT_P(x)) ? cost : COSTS_N_INSNS(6);
   */

  /* Use defaults for float operations.  Not accurate but good enough. */
  if (mode == DFmode)
    {
      *total = COSTS_N_INSNS (13);
      return true;
    }
  if (mode == SFmode)
    {
      *total = COSTS_N_INSNS (6);
      return true;
    }
  switch (code)
    {
    case CONST_INT:
      if (satisfies_constraint_K (x))
	*total = 0;
      else if (INTVAL (x) >= -0x80000000ll && INTVAL (x) <= 0xffffffffll)
	*total = COSTS_N_INSNS (1);
      else
	*total = COSTS_N_INSNS (3);
      return true;

    case CONST:
      *total = COSTS_N_INSNS (3);
      return true;

    case LABEL_REF:
    case SYMBOL_REF:
      *total = COSTS_N_INSNS (0);
      return true;

    case CONST_DOUBLE:
      *total = COSTS_N_INSNS (5);
      return true;

    case FLOAT_EXTEND:
    case FLOAT_TRUNCATE:
    case FLOAT:
    case UNSIGNED_FLOAT:
    case FIX:
    case UNSIGNED_FIX:
      *total = COSTS_N_INSNS (7);
      return true;

    case PLUS:
      if (mode == TImode)
	{
	  *total = COSTS_N_INSNS (9);
	  return true;
	}
      break;

    case MULT:
      cost =
	GET_CODE (XEXP (x, 0)) ==
	REG ? COSTS_N_INSNS (12) : COSTS_N_INSNS (7);
      if (mode == SImode && GET_CODE (XEXP (x, 0)) == REG)
	{
	  if (GET_CODE (XEXP (x, 1)) == CONST_INT)
	    {
	      HOST_WIDE_INT val = INTVAL (XEXP (x, 1));
	      cost = COSTS_N_INSNS (14);
	      if ((val & 0xffff) == 0)
		cost = COSTS_N_INSNS (9);
	      else if (val > 0 && val < 0x10000)
		cost = COSTS_N_INSNS (11);
	    }
	}
      *total = cost;
      return true;
    case DIV:
    case UDIV:
    case MOD:
    case UMOD:
      *total = COSTS_N_INSNS (20);
      return true;
    case ROTATE:
    case ROTATERT:
    case ASHIFT:
    case ASHIFTRT:
    case LSHIFTRT:
      *total = COSTS_N_INSNS (4);
      return true;
    case UNSPEC:
      if (XINT (x, 1) == UNSPEC_CONVERT)
	*total = COSTS_N_INSNS (0);
      else
	*total = COSTS_N_INSNS (4);
      return true;
    }
  /* Scale cost by mode size.  Except when initializing (cfun->decl == 0). */
  if (GET_MODE_CLASS (mode) == MODE_INT
      && GET_MODE_SIZE (mode) > GET_MODE_SIZE (SImode) && cfun && cfun->decl)
    cost = cost * (GET_MODE_SIZE (mode) / GET_MODE_SIZE (SImode))
      * (GET_MODE_SIZE (mode) / GET_MODE_SIZE (SImode));
  *total = cost;
  return true;
}

static enum machine_mode
spu_unwind_word_mode (void)
{
  return SImode;
}

/* Decide whether we can make a sibling call to a function.  DECL is the
   declaration of the function being targeted by the call and EXP is the
   CALL_EXPR representing the call.  */
static bool
spu_function_ok_for_sibcall (tree decl, tree exp ATTRIBUTE_UNUSED)
{
  return decl && !TARGET_LARGE_MEM;
}

/* We need to correctly update the back chain pointer and the Available
   Stack Size (which is in the second slot of the sp register.) */
void
spu_allocate_stack (rtx op0, rtx op1)
{
  HOST_WIDE_INT v;
  rtx chain = gen_reg_rtx (V4SImode);
  rtx stack_bot = gen_frame_mem (V4SImode, stack_pointer_rtx);
  rtx sp = gen_reg_rtx (V4SImode);
  rtx splatted = gen_reg_rtx (V4SImode);
  rtx pat = gen_reg_rtx (TImode);

  /* copy the back chain so we can save it back again. */
  emit_move_insn (chain, stack_bot);

  op1 = force_reg (SImode, op1);

  v = 0x1020300010203ll;
  emit_move_insn (pat, immed_double_const (v, v, TImode));
  emit_insn (gen_shufb (splatted, op1, op1, pat));

  emit_insn (gen_spu_convert (sp, stack_pointer_rtx));
  emit_insn (gen_subv4si3 (sp, sp, splatted));

  if (flag_stack_check)
    {
      rtx avail = gen_reg_rtx(SImode);
      rtx result = gen_reg_rtx(SImode);
      emit_insn (gen_vec_extractv4si (avail, sp, GEN_INT (1)));
      emit_insn (gen_cgt_si(result, avail, GEN_INT (-1)));
      emit_insn (gen_spu_heq (result, GEN_INT(0) ));
    }

  emit_insn (gen_spu_convert (stack_pointer_rtx, sp));

  emit_move_insn (stack_bot, chain);

  emit_move_insn (op0, virtual_stack_dynamic_rtx);
}

void
spu_restore_stack_nonlocal (rtx op0 ATTRIBUTE_UNUSED, rtx op1)
{
  static unsigned char arr[16] =
    { 0, 1, 2, 3, 0, 1, 2, 3, 0, 1, 2, 3, 0, 1, 2, 3 };
  rtx temp = gen_reg_rtx (SImode);
  rtx temp2 = gen_reg_rtx (SImode);
  rtx temp3 = gen_reg_rtx (V4SImode);
  rtx temp4 = gen_reg_rtx (V4SImode);
  rtx pat = gen_reg_rtx (TImode);
  rtx sp = gen_rtx_REG (V4SImode, STACK_POINTER_REGNUM);

  /* Restore the backchain from the first word, sp from the second.  */
  emit_move_insn (temp2, adjust_address_nv (op1, SImode, 0));
  emit_move_insn (temp, adjust_address_nv (op1, SImode, 4));

  emit_move_insn (pat, array_to_constant (TImode, arr));

  /* Compute Available Stack Size for sp */
  emit_insn (gen_subsi3 (temp, temp, stack_pointer_rtx));
  emit_insn (gen_shufb (temp3, temp, temp, pat));

  /* Compute Available Stack Size for back chain */
  emit_insn (gen_subsi3 (temp2, temp2, stack_pointer_rtx));
  emit_insn (gen_shufb (temp4, temp2, temp2, pat));
  emit_insn (gen_addv4si3 (temp4, sp, temp4));

  emit_insn (gen_addv4si3 (sp, sp, temp3));
  emit_move_insn (gen_frame_mem (V4SImode, stack_pointer_rtx), temp4);
}

static void
spu_init_libfuncs (void)
{
  set_optab_libfunc (smul_optab, DImode, "__muldi3");
  set_optab_libfunc (sdiv_optab, DImode, "__divdi3");
  set_optab_libfunc (smod_optab, DImode, "__moddi3");
  set_optab_libfunc (udiv_optab, DImode, "__udivdi3");
  set_optab_libfunc (umod_optab, DImode, "__umoddi3");
  set_optab_libfunc (udivmod_optab, DImode, "__udivmoddi4");
  set_optab_libfunc (ffs_optab, DImode, "__ffsdi2");
  set_optab_libfunc (clz_optab, DImode, "__clzdi2");
  set_optab_libfunc (ctz_optab, DImode, "__ctzdi2");
  set_optab_libfunc (popcount_optab, DImode, "__popcountdi2");
  set_optab_libfunc (parity_optab, DImode, "__paritydi2");

  set_conv_libfunc (ufloat_optab, DFmode, SImode, "__float_unssidf");
  set_conv_libfunc (ufloat_optab, DFmode, DImode, "__float_unsdidf");

  set_optab_libfunc (smul_optab, TImode, "__multi3");
  set_optab_libfunc (sdiv_optab, TImode, "__divti3");
  set_optab_libfunc (smod_optab, TImode, "__modti3");
  set_optab_libfunc (udiv_optab, TImode, "__udivti3");
  set_optab_libfunc (umod_optab, TImode, "__umodti3");
  set_optab_libfunc (udivmod_optab, TImode, "__udivmodti4");
}

/* Make a subreg, stripping any existing subreg.  We could possibly just
   call simplify_subreg, but in this case we know what we want. */
rtx
spu_gen_subreg (enum machine_mode mode, rtx x)
{
  if (GET_CODE (x) == SUBREG)
    x = SUBREG_REG (x);
  if (GET_MODE (x) == mode)
    return x;
  return gen_rtx_SUBREG (mode, x, 0);
}

static bool
spu_return_in_memory (const_tree type, const_tree fntype ATTRIBUTE_UNUSED)
{
  return (TYPE_MODE (type) == BLKmode
	  && ((type) == 0
	      || TREE_CODE (TYPE_SIZE (type)) != INTEGER_CST
	      || int_size_in_bytes (type) >
	      (MAX_REGISTER_RETURN * UNITS_PER_WORD)));
}

/* Create the built-in types and functions */

enum spu_function_code
{
#define DEF_BUILTIN(fcode, icode, name, type, params) fcode,
#include "spu-builtins.def"
#undef DEF_BUILTIN
   NUM_SPU_BUILTINS
};

extern GTY(()) struct spu_builtin_description spu_builtins[NUM_SPU_BUILTINS];

struct spu_builtin_description spu_builtins[] = {
#define DEF_BUILTIN(fcode, icode, name, type, params) \
  {fcode, icode, name, type, params, NULL_TREE},
#include "spu-builtins.def"
#undef DEF_BUILTIN
};

/* Returns the rs6000 builtin decl for CODE.  */

static tree
spu_builtin_decl (unsigned code, bool initialize_p ATTRIBUTE_UNUSED)
{           
  if (code >= NUM_SPU_BUILTINS)
    return error_mark_node;
          
  return spu_builtins[code].fndecl;
}


static void
spu_init_builtins (void)
{
  struct spu_builtin_description *d;
  unsigned int i;

  V16QI_type_node = build_vector_type (intQI_type_node, 16);
  V8HI_type_node = build_vector_type (intHI_type_node, 8);
  V4SI_type_node = build_vector_type (intSI_type_node, 4);
  V2DI_type_node = build_vector_type (intDI_type_node, 2);
  V4SF_type_node = build_vector_type (float_type_node, 4);
  V2DF_type_node = build_vector_type (double_type_node, 2);

  unsigned_V16QI_type_node = build_vector_type (unsigned_intQI_type_node, 16);
  unsigned_V8HI_type_node = build_vector_type (unsigned_intHI_type_node, 8);
  unsigned_V4SI_type_node = build_vector_type (unsigned_intSI_type_node, 4);
  unsigned_V2DI_type_node = build_vector_type (unsigned_intDI_type_node, 2);

  spu_builtin_types[SPU_BTI_QUADWORD] = V16QI_type_node;

  spu_builtin_types[SPU_BTI_7] = global_trees[TI_INTSI_TYPE];
  spu_builtin_types[SPU_BTI_S7] = global_trees[TI_INTSI_TYPE];
  spu_builtin_types[SPU_BTI_U7] = global_trees[TI_INTSI_TYPE];
  spu_builtin_types[SPU_BTI_S10] = global_trees[TI_INTSI_TYPE];
  spu_builtin_types[SPU_BTI_S10_4] = global_trees[TI_INTSI_TYPE];
  spu_builtin_types[SPU_BTI_U14] = global_trees[TI_INTSI_TYPE];
  spu_builtin_types[SPU_BTI_16] = global_trees[TI_INTSI_TYPE];
  spu_builtin_types[SPU_BTI_S16] = global_trees[TI_INTSI_TYPE];
  spu_builtin_types[SPU_BTI_S16_2] = global_trees[TI_INTSI_TYPE];
  spu_builtin_types[SPU_BTI_U16] = global_trees[TI_INTSI_TYPE];
  spu_builtin_types[SPU_BTI_U16_2] = global_trees[TI_INTSI_TYPE];
  spu_builtin_types[SPU_BTI_U18] = global_trees[TI_INTSI_TYPE];

  spu_builtin_types[SPU_BTI_INTQI] = global_trees[TI_INTQI_TYPE];
  spu_builtin_types[SPU_BTI_INTHI] = global_trees[TI_INTHI_TYPE];
  spu_builtin_types[SPU_BTI_INTSI] = global_trees[TI_INTSI_TYPE];
  spu_builtin_types[SPU_BTI_INTDI] = global_trees[TI_INTDI_TYPE];
  spu_builtin_types[SPU_BTI_UINTQI] = global_trees[TI_UINTQI_TYPE];
  spu_builtin_types[SPU_BTI_UINTHI] = global_trees[TI_UINTHI_TYPE];
  spu_builtin_types[SPU_BTI_UINTSI] = global_trees[TI_UINTSI_TYPE];
  spu_builtin_types[SPU_BTI_UINTDI] = global_trees[TI_UINTDI_TYPE];

  spu_builtin_types[SPU_BTI_FLOAT] = global_trees[TI_FLOAT_TYPE];
  spu_builtin_types[SPU_BTI_DOUBLE] = global_trees[TI_DOUBLE_TYPE];

  spu_builtin_types[SPU_BTI_VOID] = global_trees[TI_VOID_TYPE];

  spu_builtin_types[SPU_BTI_PTR] =
    build_pointer_type (build_qualified_type
			(void_type_node,
			 TYPE_QUAL_CONST | TYPE_QUAL_VOLATILE));

  /* For each builtin we build a new prototype.  The tree code will make
     sure nodes are shared. */
  for (i = 0, d = spu_builtins; i < NUM_SPU_BUILTINS; i++, d++)
    {
      tree p;
      char name[64];		/* build_function will make a copy. */
      int parm;

      if (d->name == 0)
	continue;

      /* Find last parm.  */
      for (parm = 1; d->parm[parm] != SPU_BTI_END_OF_PARAMS; parm++)
	;

      p = void_list_node;
      while (parm > 1)
	p = tree_cons (NULL_TREE, spu_builtin_types[d->parm[--parm]], p);

      p = build_function_type (spu_builtin_types[d->parm[0]], p);

      sprintf (name, "__builtin_%s", d->name);
      d->fndecl =
	add_builtin_function (name, p, END_BUILTINS + i, BUILT_IN_MD,
			      NULL, NULL_TREE);
      if (d->fcode == SPU_MASK_FOR_LOAD)
	TREE_READONLY (d->fndecl) = 1;	

      /* These builtins don't throw.  */
      TREE_NOTHROW (d->fndecl) = 1;
    }
}

void
spu_restore_stack_block (rtx op0 ATTRIBUTE_UNUSED, rtx op1)
{
  static unsigned char arr[16] =
    { 0, 1, 2, 3, 0, 1, 2, 3, 0, 1, 2, 3, 0, 1, 2, 3 };

  rtx temp = gen_reg_rtx (Pmode);
  rtx temp2 = gen_reg_rtx (V4SImode);
  rtx temp3 = gen_reg_rtx (V4SImode);
  rtx pat = gen_reg_rtx (TImode);
  rtx sp = gen_rtx_REG (V4SImode, STACK_POINTER_REGNUM);

  emit_move_insn (pat, array_to_constant (TImode, arr));

  /* Restore the sp.  */
  emit_move_insn (temp, op1);
  emit_move_insn (temp2, gen_frame_mem (V4SImode, stack_pointer_rtx));

  /* Compute available stack size for sp.  */
  emit_insn (gen_subsi3 (temp, temp, stack_pointer_rtx));
  emit_insn (gen_shufb (temp3, temp, temp, pat));

  emit_insn (gen_addv4si3 (sp, sp, temp3));
  emit_move_insn (gen_frame_mem (V4SImode, stack_pointer_rtx), temp2);
}

int
spu_safe_dma (HOST_WIDE_INT channel)
{
  return TARGET_SAFE_DMA && channel >= 21 && channel <= 27;
}

void
spu_builtin_splats (rtx ops[])
{
  enum machine_mode mode = GET_MODE (ops[0]);
  if (GET_CODE (ops[1]) == CONST_INT || GET_CODE (ops[1]) == CONST_DOUBLE)
    {
      unsigned char arr[16];
      constant_to_array (GET_MODE_INNER (mode), ops[1], arr);
      emit_move_insn (ops[0], array_to_constant (mode, arr));
    }
  else
    {
      rtx reg = gen_reg_rtx (TImode);
      rtx shuf;
      if (GET_CODE (ops[1]) != REG
	  && GET_CODE (ops[1]) != SUBREG)
	ops[1] = force_reg (GET_MODE_INNER (mode), ops[1]);
      switch (mode)
	{
	case V2DImode:
	case V2DFmode:
	  shuf =
	    immed_double_const (0x0001020304050607ll, 0x1011121314151617ll,
				TImode);
	  break;
	case V4SImode:
	case V4SFmode:
	  shuf =
	    immed_double_const (0x0001020300010203ll, 0x0001020300010203ll,
				TImode);
	  break;
	case V8HImode:
	  shuf =
	    immed_double_const (0x0203020302030203ll, 0x0203020302030203ll,
				TImode);
	  break;
	case V16QImode:
	  shuf =
	    immed_double_const (0x0303030303030303ll, 0x0303030303030303ll,
				TImode);
	  break;
	default:
	  abort ();
	}
      emit_move_insn (reg, shuf);
      emit_insn (gen_shufb (ops[0], ops[1], ops[1], reg));
    }
}

void
spu_builtin_extract (rtx ops[])
{
  enum machine_mode mode;
  rtx rot, from, tmp;

  mode = GET_MODE (ops[1]);

  if (GET_CODE (ops[2]) == CONST_INT)
    {
      switch (mode)
	{
	case V16QImode:
	  emit_insn (gen_vec_extractv16qi (ops[0], ops[1], ops[2]));
	  break;
	case V8HImode:
	  emit_insn (gen_vec_extractv8hi (ops[0], ops[1], ops[2]));
	  break;
	case V4SFmode:
	  emit_insn (gen_vec_extractv4sf (ops[0], ops[1], ops[2]));
	  break;
	case V4SImode:
	  emit_insn (gen_vec_extractv4si (ops[0], ops[1], ops[2]));
	  break;
	case V2DImode:
	  emit_insn (gen_vec_extractv2di (ops[0], ops[1], ops[2]));
	  break;
	case V2DFmode:
	  emit_insn (gen_vec_extractv2df (ops[0], ops[1], ops[2]));
	  break;
	default:
	  abort ();
	}
      return;
    }

  from = spu_gen_subreg (TImode, ops[1]);
  rot = gen_reg_rtx (TImode);
  tmp = gen_reg_rtx (SImode);

  switch (mode)
    {
    case V16QImode:
      emit_insn (gen_addsi3 (tmp, ops[2], GEN_INT (-3)));
      break;
    case V8HImode:
      emit_insn (gen_addsi3 (tmp, ops[2], ops[2]));
      emit_insn (gen_addsi3 (tmp, tmp, GEN_INT (-2)));
      break;
    case V4SFmode:
    case V4SImode:
      emit_insn (gen_ashlsi3 (tmp, ops[2], GEN_INT (2)));
      break;
    case V2DImode:
    case V2DFmode:
      emit_insn (gen_ashlsi3 (tmp, ops[2], GEN_INT (3)));
      break;
    default:
      abort ();
    }
  emit_insn (gen_rotqby_ti (rot, from, tmp));

  emit_insn (gen_spu_convert (ops[0], rot));
}

void
spu_builtin_insert (rtx ops[])
{
  enum machine_mode mode = GET_MODE (ops[0]);
  enum machine_mode imode = GET_MODE_INNER (mode);
  rtx mask = gen_reg_rtx (TImode);
  rtx offset;

  if (GET_CODE (ops[3]) == CONST_INT)
    offset = GEN_INT (INTVAL (ops[3]) * GET_MODE_SIZE (imode));
  else
    {
      offset = gen_reg_rtx (SImode);
      emit_insn (gen_mulsi3
		 (offset, ops[3], GEN_INT (GET_MODE_SIZE (imode))));
    }
  emit_insn (gen_cpat
	     (mask, stack_pointer_rtx, offset,
	      GEN_INT (GET_MODE_SIZE (imode))));
  emit_insn (gen_shufb (ops[0], ops[1], ops[2], mask));
}

void
spu_builtin_promote (rtx ops[])
{
  enum machine_mode mode, imode;
  rtx rot, from, offset;
  HOST_WIDE_INT pos;

  mode = GET_MODE (ops[0]);
  imode = GET_MODE_INNER (mode);

  from = gen_reg_rtx (TImode);
  rot = spu_gen_subreg (TImode, ops[0]);

  emit_insn (gen_spu_convert (from, ops[1]));

  if (GET_CODE (ops[2]) == CONST_INT)
    {
      pos = -GET_MODE_SIZE (imode) * INTVAL (ops[2]);
      if (GET_MODE_SIZE (imode) < 4)
	pos += 4 - GET_MODE_SIZE (imode);
      offset = GEN_INT (pos & 15);
    }
  else
    {
      offset = gen_reg_rtx (SImode);
      switch (mode)
	{
	case V16QImode:
	  emit_insn (gen_subsi3 (offset, GEN_INT (3), ops[2]));
	  break;
	case V8HImode:
	  emit_insn (gen_subsi3 (offset, GEN_INT (1), ops[2]));
	  emit_insn (gen_addsi3 (offset, offset, offset));
	  break;
	case V4SFmode:
	case V4SImode:
	  emit_insn (gen_subsi3 (offset, GEN_INT (0), ops[2]));
	  emit_insn (gen_ashlsi3 (offset, offset, GEN_INT (2)));
	  break;
	case V2DImode:
	case V2DFmode:
	  emit_insn (gen_ashlsi3 (offset, ops[2], GEN_INT (3)));
	  break;
	default:
	  abort ();
	}
    }
  emit_insn (gen_rotqby_ti (rot, from, offset));
}

static void
spu_trampoline_init (rtx m_tramp, tree fndecl, rtx cxt)
{
  rtx fnaddr = XEXP (DECL_RTL (fndecl), 0);
  rtx shuf = gen_reg_rtx (V4SImode);
  rtx insn = gen_reg_rtx (V4SImode);
  rtx shufc;
  rtx insnc;
  rtx mem;

  fnaddr = force_reg (SImode, fnaddr);
  cxt = force_reg (SImode, cxt);

  if (TARGET_LARGE_MEM)
    {
      rtx rotl = gen_reg_rtx (V4SImode);
      rtx mask = gen_reg_rtx (V4SImode);
      rtx bi = gen_reg_rtx (SImode);
      static unsigned char const shufa[16] = {
	2, 3, 0, 1, 18, 19, 16, 17,
	0, 1, 2, 3, 16, 17, 18, 19
      };
      static unsigned char const insna[16] = {
	0x41, 0, 0, 79,
	0x41, 0, 0, STATIC_CHAIN_REGNUM,
	0x60, 0x80, 0, 79,
	0x60, 0x80, 0, STATIC_CHAIN_REGNUM
      };

      shufc = force_reg (TImode, array_to_constant (TImode, shufa));
      insnc = force_reg (V4SImode, array_to_constant (V4SImode, insna));

      emit_insn (gen_shufb (shuf, fnaddr, cxt, shufc));
      emit_insn (gen_vrotlv4si3 (rotl, shuf, spu_const (V4SImode, 7)));
      emit_insn (gen_movv4si (mask, spu_const (V4SImode, 0xffff << 7)));
      emit_insn (gen_selb (insn, insnc, rotl, mask));

      mem = adjust_address (m_tramp, V4SImode, 0);
      emit_move_insn (mem, insn);

      emit_move_insn (bi, GEN_INT (0x35000000 + (79 << 7)));
      mem = adjust_address (m_tramp, Pmode, 16);
      emit_move_insn (mem, bi);
    }
  else
    {
      rtx scxt = gen_reg_rtx (SImode);
      rtx sfnaddr = gen_reg_rtx (SImode);
      static unsigned char const insna[16] = {
	0x42, 0, 0, STATIC_CHAIN_REGNUM,
	0x30, 0, 0, 0,
	0, 0, 0, 0,
	0, 0, 0, 0
      };

      shufc = gen_reg_rtx (TImode);
      insnc = force_reg (V4SImode, array_to_constant (V4SImode, insna));

      /* By or'ing all of cxt with the ila opcode we are assuming cxt
	 fits 18 bits and the last 4 are zeros.  This will be true if
	 the stack pointer is initialized to 0x3fff0 at program start,
	 otherwise the ila instruction will be garbage. */

      emit_insn (gen_ashlsi3 (scxt, cxt, GEN_INT (7)));
      emit_insn (gen_ashlsi3 (sfnaddr, fnaddr, GEN_INT (5)));
      emit_insn (gen_cpat
		 (shufc, stack_pointer_rtx, GEN_INT (4), GEN_INT (4)));
      emit_insn (gen_shufb (shuf, sfnaddr, scxt, shufc));
      emit_insn (gen_iorv4si3 (insn, insnc, shuf));

      mem = adjust_address (m_tramp, V4SImode, 0);
      emit_move_insn (mem, insn);
    }
  emit_insn (gen_sync ());
}

void
spu_expand_sign_extend (rtx ops[])
{
  unsigned char arr[16];
  rtx pat = gen_reg_rtx (TImode);
  rtx sign, c;
  int i, last;
  last = GET_MODE (ops[0]) == DImode ? 7 : 15;
  if (GET_MODE (ops[1]) == QImode)
    {
      sign = gen_reg_rtx (HImode);
      emit_insn (gen_extendqihi2 (sign, ops[1]));
      for (i = 0; i < 16; i++)
	arr[i] = 0x12;
      arr[last] = 0x13;
    }
  else
    {
      for (i = 0; i < 16; i++)
	arr[i] = 0x10;
      switch (GET_MODE (ops[1]))
	{
	case HImode:
	  sign = gen_reg_rtx (SImode);
	  emit_insn (gen_extendhisi2 (sign, ops[1]));
	  arr[last] = 0x03;
	  arr[last - 1] = 0x02;
	  break;
	case SImode:
	  sign = gen_reg_rtx (SImode);
	  emit_insn (gen_ashrsi3 (sign, ops[1], GEN_INT (31)));
	  for (i = 0; i < 4; i++)
	    arr[last - i] = 3 - i;
	  break;
	case DImode:
	  sign = gen_reg_rtx (SImode);
	  c = gen_reg_rtx (SImode);
	  emit_insn (gen_spu_convert (c, ops[1]));
	  emit_insn (gen_ashrsi3 (sign, c, GEN_INT (31)));
	  for (i = 0; i < 8; i++)
	    arr[last - i] = 7 - i;
	  break;
	default:
	  abort ();
	}
    }
  emit_move_insn (pat, array_to_constant (TImode, arr));
  emit_insn (gen_shufb (ops[0], ops[1], sign, pat));
}

/* expand vector initialization. If there are any constant parts,
   load constant parts first. Then load any non-constant parts.  */
void
spu_expand_vector_init (rtx target, rtx vals)
{
  enum machine_mode mode = GET_MODE (target);
  int n_elts = GET_MODE_NUNITS (mode);
  int n_var = 0;
  bool all_same = true;
  rtx first, x = NULL_RTX, first_constant = NULL_RTX;
  int i;

  first = XVECEXP (vals, 0, 0); 
  for (i = 0; i < n_elts; ++i)
    {
      x = XVECEXP (vals, 0, i);
      if (!(CONST_INT_P (x)
	    || GET_CODE (x) == CONST_DOUBLE
	    || GET_CODE (x) == CONST_FIXED))
	++n_var;
      else
	{
	  if (first_constant == NULL_RTX)
	    first_constant = x;
	}
      if (i > 0 && !rtx_equal_p (x, first))
	all_same = false;
    }

  /* if all elements are the same, use splats to repeat elements */
  if (all_same)
    {
      if (!CONSTANT_P (first)
	  && !register_operand (first, GET_MODE (x)))
	first = force_reg (GET_MODE (first), first);
      emit_insn (gen_spu_splats (target, first));
      return;
    }

  /* load constant parts */
  if (n_var != n_elts)
    {
      if (n_var == 0)
	{
	  emit_move_insn (target,
			  gen_rtx_CONST_VECTOR (mode, XVEC (vals, 0)));
	}
      else
	{
	  rtx constant_parts_rtx = copy_rtx (vals);

	  gcc_assert (first_constant != NULL_RTX);
	  /* fill empty slots with the first constant, this increases
	     our chance of using splats in the recursive call below. */
	  for (i = 0; i < n_elts; ++i)
	    {
	      x = XVECEXP (constant_parts_rtx, 0, i);
	      if (!(CONST_INT_P (x)
		    || GET_CODE (x) == CONST_DOUBLE
		    || GET_CODE (x) == CONST_FIXED))
		XVECEXP (constant_parts_rtx, 0, i) = first_constant;
	    }

	  spu_expand_vector_init (target, constant_parts_rtx);
	}
    }

  /* load variable parts */
  if (n_var != 0)
    {
      rtx insert_operands[4];

      insert_operands[0] = target;
      insert_operands[2] = target;
      for (i = 0; i < n_elts; ++i)
	{
	  x = XVECEXP (vals, 0, i);
	  if (!(CONST_INT_P (x)
		|| GET_CODE (x) == CONST_DOUBLE
		|| GET_CODE (x) == CONST_FIXED))
	    {
	      if (!register_operand (x, GET_MODE (x)))
		x = force_reg (GET_MODE (x), x);
	      insert_operands[1] = x;
	      insert_operands[3] = GEN_INT (i);
	      spu_builtin_insert (insert_operands);
	    }
	}
    }
}

/* Return insn index for the vector compare instruction for given CODE,
   and DEST_MODE, OP_MODE. Return -1 if valid insn is not available.  */

static int
get_vec_cmp_insn (enum rtx_code code,
                  enum machine_mode dest_mode,
                  enum machine_mode op_mode)

{
  switch (code)
    {
    case EQ:
      if (dest_mode == V16QImode && op_mode == V16QImode)
        return CODE_FOR_ceq_v16qi;
      if (dest_mode == V8HImode && op_mode == V8HImode)
        return CODE_FOR_ceq_v8hi;
      if (dest_mode == V4SImode && op_mode == V4SImode)
        return CODE_FOR_ceq_v4si;
      if (dest_mode == V4SImode && op_mode == V4SFmode)
        return CODE_FOR_ceq_v4sf;
      if (dest_mode == V2DImode && op_mode == V2DFmode)
        return CODE_FOR_ceq_v2df;
      break;
    case GT:
      if (dest_mode == V16QImode && op_mode == V16QImode)
        return CODE_FOR_cgt_v16qi;
      if (dest_mode == V8HImode && op_mode == V8HImode)
        return CODE_FOR_cgt_v8hi;
      if (dest_mode == V4SImode && op_mode == V4SImode)
        return CODE_FOR_cgt_v4si;
      if (dest_mode == V4SImode && op_mode == V4SFmode)
        return CODE_FOR_cgt_v4sf;
      if (dest_mode == V2DImode && op_mode == V2DFmode)
        return CODE_FOR_cgt_v2df;
      break;
    case GTU:
      if (dest_mode == V16QImode && op_mode == V16QImode)
        return CODE_FOR_clgt_v16qi;
      if (dest_mode == V8HImode && op_mode == V8HImode)
        return CODE_FOR_clgt_v8hi;
      if (dest_mode == V4SImode && op_mode == V4SImode)
        return CODE_FOR_clgt_v4si;
      break;
    default:
      break;
    }
  return -1;
}

/* Emit vector compare for operands OP0 and OP1 using code RCODE.
   DMODE is expected destination mode. This is a recursive function.  */

static rtx
spu_emit_vector_compare (enum rtx_code rcode,
                         rtx op0, rtx op1,
                         enum machine_mode dmode)
{
  int vec_cmp_insn;
  rtx mask;
  enum machine_mode dest_mode;
  enum machine_mode op_mode = GET_MODE (op1);

  gcc_assert (GET_MODE (op0) == GET_MODE (op1));

  /* Floating point vector compare instructions uses destination V4SImode.
     Double floating point vector compare instructions uses destination V2DImode.
     Move destination to appropriate mode later.  */
  if (dmode == V4SFmode)
    dest_mode = V4SImode;
  else if (dmode == V2DFmode)
    dest_mode = V2DImode;
  else
    dest_mode = dmode;

  mask = gen_reg_rtx (dest_mode);
  vec_cmp_insn = get_vec_cmp_insn (rcode, dest_mode, op_mode);

  if (vec_cmp_insn == -1)
    {
      bool swap_operands = false;
      bool try_again = false;
      switch (rcode)
        {
        case LT:
          rcode = GT;
          swap_operands = true;
          try_again = true;
          break;
        case LTU:
          rcode = GTU;
          swap_operands = true;
          try_again = true;
          break;
        case NE:
          /* Treat A != B as ~(A==B).  */
          {
            enum insn_code nor_code;
            rtx eq_rtx = spu_emit_vector_compare (EQ, op0, op1, dest_mode);
            nor_code = optab_handler (one_cmpl_optab, (int)dest_mode)->insn_code;
            gcc_assert (nor_code != CODE_FOR_nothing);
            emit_insn (GEN_FCN (nor_code) (mask, eq_rtx));
            if (dmode != dest_mode)
              {
                rtx temp = gen_reg_rtx (dest_mode);
                convert_move (temp, mask, 0);
                return temp;
              }
            return mask;
          }
          break;
        case GE:
        case GEU:
        case LE:
        case LEU:
          /* Try GT/GTU/LT/LTU OR EQ */
          {
            rtx c_rtx, eq_rtx;
            enum insn_code ior_code;
            enum rtx_code new_code;

            switch (rcode)
              {
              case GE:  new_code = GT;  break;
              case GEU: new_code = GTU; break;
              case LE:  new_code = LT;  break;
              case LEU: new_code = LTU; break;
              default:
                gcc_unreachable ();
              }

            c_rtx = spu_emit_vector_compare (new_code, op0, op1, dest_mode);
            eq_rtx = spu_emit_vector_compare (EQ, op0, op1, dest_mode);

            ior_code = optab_handler (ior_optab, (int)dest_mode)->insn_code;
            gcc_assert (ior_code != CODE_FOR_nothing);
            emit_insn (GEN_FCN (ior_code) (mask, c_rtx, eq_rtx));
            if (dmode != dest_mode)
              {
                rtx temp = gen_reg_rtx (dest_mode);
                convert_move (temp, mask, 0);
                return temp;
              }
            return mask;
          }
          break;
        default:
          gcc_unreachable ();
        }

      /* You only get two chances.  */
      if (try_again)
          vec_cmp_insn = get_vec_cmp_insn (rcode, dest_mode, op_mode);

      gcc_assert (vec_cmp_insn != -1);

      if (swap_operands)
        {
          rtx tmp;
          tmp = op0;
          op0 = op1;
          op1 = tmp;
        }
    }

  emit_insn (GEN_FCN (vec_cmp_insn) (mask, op0, op1));
  if (dmode != dest_mode)
    {
      rtx temp = gen_reg_rtx (dest_mode);
      convert_move (temp, mask, 0);
      return temp;
    }
  return mask;
}


/* Emit vector conditional expression.
   DEST is destination. OP1 and OP2 are two VEC_COND_EXPR operands.
   CC_OP0 and CC_OP1 are the two operands for the relation operation COND.  */

int
spu_emit_vector_cond_expr (rtx dest, rtx op1, rtx op2,
                           rtx cond, rtx cc_op0, rtx cc_op1)
{   
  enum machine_mode dest_mode = GET_MODE (dest);
  enum rtx_code rcode = GET_CODE (cond);
  rtx mask;
    
  /* Get the vector mask for the given relational operations.  */
  mask = spu_emit_vector_compare (rcode, cc_op0, cc_op1, dest_mode);

  emit_insn(gen_selb (dest, op2, op1, mask));

  return 1;
}

static rtx
spu_force_reg (enum machine_mode mode, rtx op)
{
  rtx x, r;
  if (GET_MODE (op) == VOIDmode || GET_MODE (op) == BLKmode)
    {
      if ((SCALAR_INT_MODE_P (mode) && GET_CODE (op) == CONST_INT)
	  || GET_MODE (op) == BLKmode)
	return force_reg (mode, convert_to_mode (mode, op, 0));
      abort ();
    }

  r = force_reg (GET_MODE (op), op);
  if (GET_MODE_SIZE (GET_MODE (op)) == GET_MODE_SIZE (mode))
    {
      x = simplify_gen_subreg (mode, r, GET_MODE (op), 0);
      if (x)
	return x;
    }

  x = gen_reg_rtx (mode);
  emit_insn (gen_spu_convert (x, r));
  return x;
}

static void
spu_check_builtin_parm (struct spu_builtin_description *d, rtx op, int p)
{
  HOST_WIDE_INT v = 0;
  int lsbits;
  /* Check the range of immediate operands. */
  if (p >= SPU_BTI_7 && p <= SPU_BTI_U18)
    {
      int range = p - SPU_BTI_7;

      if (!CONSTANT_P (op))
	error ("%s expects an integer literal in the range [%d, %d].",
	       d->name,
	       spu_builtin_range[range].low, spu_builtin_range[range].high);

      if (GET_CODE (op) == CONST
	  && (GET_CODE (XEXP (op, 0)) == PLUS
	      || GET_CODE (XEXP (op, 0)) == MINUS))
	{
	  v = INTVAL (XEXP (XEXP (op, 0), 1));
	  op = XEXP (XEXP (op, 0), 0);
	}
      else if (GET_CODE (op) == CONST_INT)
	v = INTVAL (op);
      else if (GET_CODE (op) == CONST_VECTOR
	       && GET_CODE (CONST_VECTOR_ELT (op, 0)) == CONST_INT)
	v = INTVAL (CONST_VECTOR_ELT (op, 0));

      /* The default for v is 0 which is valid in every range. */
      if (v < spu_builtin_range[range].low
	  || v > spu_builtin_range[range].high)
	error ("%s expects an integer literal in the range [%d, %d]. ("
	       HOST_WIDE_INT_PRINT_DEC ")",
	       d->name,
	       spu_builtin_range[range].low, spu_builtin_range[range].high,
	       v);

      switch (p)
	{
	case SPU_BTI_S10_4:
	  lsbits = 4;
	  break;
	case SPU_BTI_U16_2:
	  /* This is only used in lqa, and stqa.  Even though the insns
	     encode 16 bits of the address (all but the 2 least
	     significant), only 14 bits are used because it is masked to
	     be 16 byte aligned. */
	  lsbits = 4;
	  break;
	case SPU_BTI_S16_2:
	  /* This is used for lqr and stqr. */
	  lsbits = 2;
	  break;
	default:
	  lsbits = 0;
	}

      if (GET_CODE (op) == LABEL_REF
	  || (GET_CODE (op) == SYMBOL_REF
	      && SYMBOL_REF_FUNCTION_P (op))
	  || (v & ((1 << lsbits) - 1)) != 0)
	warning (0, "%d least significant bits of %s are ignored.", lsbits,
		 d->name);
    }
}


static int
expand_builtin_args (struct spu_builtin_description *d, tree exp,
		     rtx target, rtx ops[])
{
  enum insn_code icode = (enum insn_code) d->icode;
  int i = 0, a;

  /* Expand the arguments into rtl. */

  if (d->parm[0] != SPU_BTI_VOID)
    ops[i++] = target;

  for (a = 0; d->parm[a+1] != SPU_BTI_END_OF_PARAMS; i++, a++)
    {
      tree arg = CALL_EXPR_ARG (exp, a);
      if (arg == 0)
	abort ();
      ops[i] = expand_expr (arg, NULL_RTX, VOIDmode, EXPAND_NORMAL);
    }

  /* The insn pattern may have additional operands (SCRATCH).
     Return the number of actual non-SCRATCH operands.  */
  gcc_assert (i <= insn_data[icode].n_operands);
  return i;
}

static rtx
spu_expand_builtin_1 (struct spu_builtin_description *d,
		      tree exp, rtx target)
{
  rtx pat;
  rtx ops[8];
  enum insn_code icode = (enum insn_code) d->icode;
  enum machine_mode mode, tmode;
  int i, p;
  int n_operands;
  tree return_type;

  /* Set up ops[] with values from arglist. */
  n_operands = expand_builtin_args (d, exp, target, ops);

  /* Handle the target operand which must be operand 0. */
  i = 0;
  if (d->parm[0] != SPU_BTI_VOID)
    {

      /* We prefer the mode specified for the match_operand otherwise
         use the mode from the builtin function prototype. */
      tmode = insn_data[d->icode].operand[0].mode;
      if (tmode == VOIDmode)
	tmode = TYPE_MODE (spu_builtin_types[d->parm[0]]);

      /* Try to use target because not using it can lead to extra copies
         and when we are using all of the registers extra copies leads
         to extra spills.  */
      if (target && GET_CODE (target) == REG && GET_MODE (target) == tmode)
	ops[0] = target;
      else
	target = ops[0] = gen_reg_rtx (tmode);

      if (!(*insn_data[icode].operand[0].predicate) (ops[0], tmode))
	abort ();

      i++;
    }

  if (d->fcode == SPU_MASK_FOR_LOAD)
    {
      enum machine_mode mode = insn_data[icode].operand[1].mode;
      tree arg;
      rtx addr, op, pat;

      /* get addr */
      arg = CALL_EXPR_ARG (exp, 0);
      gcc_assert (TREE_CODE (TREE_TYPE (arg)) == POINTER_TYPE);
      op = expand_expr (arg, NULL_RTX, Pmode, EXPAND_NORMAL);
      addr = memory_address (mode, op);

      /* negate addr */
      op = gen_reg_rtx (GET_MODE (addr));
      emit_insn (gen_rtx_SET (VOIDmode, op,
                 gen_rtx_NEG (GET_MODE (addr), addr)));
      op = gen_rtx_MEM (mode, op);

      pat = GEN_FCN (icode) (target, op);
      if (!pat) 
        return 0;
      emit_insn (pat);
      return target;
    }   

  /* Ignore align_hint, but still expand it's args in case they have
     side effects. */
  if (icode == CODE_FOR_spu_align_hint)
    return 0;

  /* Handle the rest of the operands. */
  for (p = 1; i < n_operands; i++, p++)
    {
      if (insn_data[d->icode].operand[i].mode != VOIDmode)
	mode = insn_data[d->icode].operand[i].mode;
      else
	mode = TYPE_MODE (spu_builtin_types[d->parm[i]]);

      /* mode can be VOIDmode here for labels */

      /* For specific intrinsics with an immediate operand, e.g.,
         si_ai(), we sometimes need to convert the scalar argument to a
         vector argument by splatting the scalar. */
      if (VECTOR_MODE_P (mode)
	  && (GET_CODE (ops[i]) == CONST_INT
	      || GET_MODE_CLASS (GET_MODE (ops[i])) == MODE_INT
	      || GET_MODE_CLASS (GET_MODE (ops[i])) == MODE_FLOAT))
	{
	  if (GET_CODE (ops[i]) == CONST_INT)
	    ops[i] = spu_const (mode, INTVAL (ops[i]));
	  else
	    {
	      rtx reg = gen_reg_rtx (mode);
	      enum machine_mode imode = GET_MODE_INNER (mode);
	      if (!spu_nonmem_operand (ops[i], GET_MODE (ops[i])))
		ops[i] = force_reg (GET_MODE (ops[i]), ops[i]);
	      if (imode != GET_MODE (ops[i]))
		ops[i] = convert_to_mode (imode, ops[i],
					  TYPE_UNSIGNED (spu_builtin_types
							 [d->parm[i]]));
	      emit_insn (gen_spu_splats (reg, ops[i]));
	      ops[i] = reg;
	    }
	}

      spu_check_builtin_parm (d, ops[i], d->parm[p]);

      if (!(*insn_data[icode].operand[i].predicate) (ops[i], mode))
	ops[i] = spu_force_reg (mode, ops[i]);
    }

  switch (n_operands)
    {
    case 0:
      pat = GEN_FCN (icode) (0);
      break;
    case 1:
      pat = GEN_FCN (icode) (ops[0]);
      break;
    case 2:
      pat = GEN_FCN (icode) (ops[0], ops[1]);
      break;
    case 3:
      pat = GEN_FCN (icode) (ops[0], ops[1], ops[2]);
      break;
    case 4:
      pat = GEN_FCN (icode) (ops[0], ops[1], ops[2], ops[3]);
      break;
    case 5:
      pat = GEN_FCN (icode) (ops[0], ops[1], ops[2], ops[3], ops[4]);
      break;
    case 6:
      pat = GEN_FCN (icode) (ops[0], ops[1], ops[2], ops[3], ops[4], ops[5]);
      break;
    default:
      abort ();
    }

  if (!pat)
    abort ();

  if (d->type == B_CALL || d->type == B_BISLED)
    emit_call_insn (pat);
  else if (d->type == B_JUMP)
    {
      emit_jump_insn (pat);
      emit_barrier ();
    }
  else
    emit_insn (pat);

  return_type = spu_builtin_types[d->parm[0]];
  if (d->parm[0] != SPU_BTI_VOID
      && GET_MODE (target) != TYPE_MODE (return_type))
    {
      /* target is the return value.  It should always be the mode of
         the builtin function prototype. */
      target = spu_force_reg (TYPE_MODE (return_type), target);
    }

  return target;
}

rtx
spu_expand_builtin (tree exp,
		    rtx target,
		    rtx subtarget ATTRIBUTE_UNUSED,
		    enum machine_mode mode ATTRIBUTE_UNUSED,
		    int ignore ATTRIBUTE_UNUSED)
{
  tree fndecl = TREE_OPERAND (CALL_EXPR_FN (exp), 0);
  unsigned int fcode = DECL_FUNCTION_CODE (fndecl) - END_BUILTINS;
  struct spu_builtin_description *d;

  if (fcode < NUM_SPU_BUILTINS)
    {
      d = &spu_builtins[fcode];

      return spu_expand_builtin_1 (d, exp, target);
    }
  abort ();
}

/* Implement targetm.vectorize.builtin_mul_widen_even.  */
static tree
spu_builtin_mul_widen_even (tree type)
{
  switch (TYPE_MODE (type))
    {
    case V8HImode:
      if (TYPE_UNSIGNED (type))
	return spu_builtins[SPU_MULE_0].fndecl;
      else
	return spu_builtins[SPU_MULE_1].fndecl;
      break;
    default:
      return NULL_TREE;
    }
}

/* Implement targetm.vectorize.builtin_mul_widen_odd.  */
static tree
spu_builtin_mul_widen_odd (tree type)
{
  switch (TYPE_MODE (type))
    {
    case V8HImode:
      if (TYPE_UNSIGNED (type))
	return spu_builtins[SPU_MULO_1].fndecl;
      else
	return spu_builtins[SPU_MULO_0].fndecl; 
      break;
    default:
      return NULL_TREE;
    }
}

/* Implement targetm.vectorize.builtin_mask_for_load.  */
static tree
spu_builtin_mask_for_load (void)
{
  struct spu_builtin_description *d = &spu_builtins[SPU_MASK_FOR_LOAD];
  gcc_assert (d);
  return d->fndecl;
}

/* Implement targetm.vectorize.builtin_vectorization_cost.  */
static int 
spu_builtin_vectorization_cost (bool runtime_test)
{
  /* If the branch of the runtime test is taken - i.e. - the vectorized
     version is skipped - this incurs a misprediction cost (because the
     vectorized version is expected to be the fall-through).  So we subtract
     the latency of a mispredicted branch from the costs that are incurred
     when the vectorized version is executed.  */
  if (runtime_test)
    return -19;
  else
    return 0;
}

/* Return true iff, data reference of TYPE can reach vector alignment (16)
   after applying N number of iterations.  This routine does not determine
   how may iterations are required to reach desired alignment.  */

static bool
spu_vector_alignment_reachable (const_tree type ATTRIBUTE_UNUSED, bool is_packed)
{
  if (is_packed)
    return false;

  /* All other types are naturally aligned.  */
  return true;
}

/* Implement targetm.vectorize.builtin_vec_perm.  */
tree
spu_builtin_vec_perm (tree type, tree *mask_element_type)
{
  struct spu_builtin_description *d;

  *mask_element_type = unsigned_char_type_node;

  switch (TYPE_MODE (type))
    {
    case V16QImode:
      if (TYPE_UNSIGNED (type))
        d = &spu_builtins[SPU_SHUFFLE_0];
      else
        d = &spu_builtins[SPU_SHUFFLE_1];
      break;

    case V8HImode:
      if (TYPE_UNSIGNED (type))
        d = &spu_builtins[SPU_SHUFFLE_2];
      else
        d = &spu_builtins[SPU_SHUFFLE_3];
      break;

    case V4SImode:
      if (TYPE_UNSIGNED (type))
        d = &spu_builtins[SPU_SHUFFLE_4];
      else
        d = &spu_builtins[SPU_SHUFFLE_5];
      break;

    case V2DImode:
      if (TYPE_UNSIGNED (type))
        d = &spu_builtins[SPU_SHUFFLE_6];
      else
        d = &spu_builtins[SPU_SHUFFLE_7];
      break;

    case V4SFmode:
      d = &spu_builtins[SPU_SHUFFLE_8];
      break;

    case V2DFmode:
      d = &spu_builtins[SPU_SHUFFLE_9];
      break;

    default:
      return NULL_TREE;
    }

  gcc_assert (d);
  return d->fndecl;
}

/* Return the appropriate mode for a named address pointer.  */
static enum machine_mode
spu_addr_space_pointer_mode (addr_space_t addrspace)
{
  switch (addrspace)
    {
    case ADDR_SPACE_GENERIC:
      return ptr_mode;
    case ADDR_SPACE_EA:
      return EAmode;
    default:
      gcc_unreachable ();
    }
}

/* Return the appropriate mode for a named address address.  */
static enum machine_mode
spu_addr_space_address_mode (addr_space_t addrspace)
{
  switch (addrspace)
    {
    case ADDR_SPACE_GENERIC:
      return Pmode;
    case ADDR_SPACE_EA:
      return EAmode;
    default:
      gcc_unreachable ();
    }
}

/* Determine if one named address space is a subset of another.  */

static bool
spu_addr_space_subset_p (addr_space_t subset, addr_space_t superset)
{
  gcc_assert (subset == ADDR_SPACE_GENERIC || subset == ADDR_SPACE_EA);
  gcc_assert (superset == ADDR_SPACE_GENERIC || superset == ADDR_SPACE_EA);

  if (subset == superset)
    return true;

  /* If we have -mno-address-space-conversion, treat __ea and generic as not
     being subsets but instead as disjoint address spaces.  */
  else if (!TARGET_ADDRESS_SPACE_CONVERSION)
    return false;

  else
    return (subset == ADDR_SPACE_GENERIC && superset == ADDR_SPACE_EA);
}

/* Convert from one address space to another.  */
static rtx
spu_addr_space_convert (rtx op, tree from_type, tree to_type)
{
  addr_space_t from_as = TYPE_ADDR_SPACE (TREE_TYPE (from_type));
  addr_space_t to_as = TYPE_ADDR_SPACE (TREE_TYPE (to_type));

  gcc_assert (from_as == ADDR_SPACE_GENERIC || from_as == ADDR_SPACE_EA);
  gcc_assert (to_as == ADDR_SPACE_GENERIC || to_as == ADDR_SPACE_EA);

  if (to_as == ADDR_SPACE_GENERIC && from_as == ADDR_SPACE_EA)
    {
      rtx result, ls;

      ls = gen_const_mem (DImode,
			  gen_rtx_SYMBOL_REF (Pmode, "__ea_local_store"));
      set_mem_align (ls, 128);

      result = gen_reg_rtx (Pmode);
      ls = force_reg (Pmode, convert_modes (Pmode, DImode, ls, 1));
      op = force_reg (Pmode, convert_modes (Pmode, EAmode, op, 1));
      ls = emit_conditional_move (ls, NE, op, const0_rtx, Pmode,
					  ls, const0_rtx, Pmode, 1);

      emit_insn (gen_subsi3 (result, op, ls));

      return result;
    }

  else if (to_as == ADDR_SPACE_EA && from_as == ADDR_SPACE_GENERIC)
    {
      rtx result, ls;

      ls = gen_const_mem (DImode,
			  gen_rtx_SYMBOL_REF (Pmode, "__ea_local_store"));
      set_mem_align (ls, 128);

      result = gen_reg_rtx (EAmode);
      ls = force_reg (EAmode, convert_modes (EAmode, DImode, ls, 1));
      op = force_reg (Pmode, op);
      ls = emit_conditional_move (ls, NE, op, const0_rtx, Pmode,
					  ls, const0_rtx, EAmode, 1);
      op = force_reg (EAmode, convert_modes (EAmode, Pmode, op, 1));

      if (EAmode == SImode)
	emit_insn (gen_addsi3 (result, op, ls));
      else
	emit_insn (gen_adddi3 (result, op, ls));

      return result;
    }

  else
    gcc_unreachable ();
}


/* Count the total number of instructions in each pipe and return the
   maximum, which is used as the Minimum Iteration Interval (MII)
   in the modulo scheduler.  get_pipe() will return -2, -1, 0, or 1.
   -2 are instructions that can go in pipe0 or pipe1.  */
static int
spu_sms_res_mii (struct ddg *g)
{
  int i;
  unsigned t[4] = {0, 0, 0, 0};

  for (i = 0; i < g->num_nodes; i++)
    {
      rtx insn = g->nodes[i].insn;
      int p = get_pipe (insn) + 2;

      assert (p >= 0);
      assert (p < 4);

      t[p]++;
      if (dump_file && INSN_P (insn))
            fprintf (dump_file, "i%d %s %d %d\n",
                     INSN_UID (insn),
                     insn_data[INSN_CODE(insn)].name,
                     p, t[p]);
    }
  if (dump_file)
    fprintf (dump_file, "%d %d %d %d\n", t[0], t[1], t[2], t[3]);

  return MAX ((t[0] + t[2] + t[3] + 1) / 2, MAX (t[2], t[3]));
}


void
spu_init_expanders (void)
{
  if (cfun)
    {
      rtx r0, r1;
      /* HARD_FRAME_REGISTER is only 128 bit aligned when
         frame_pointer_needed is true.  We don't know that until we're
         expanding the prologue. */
      REGNO_POINTER_ALIGN (HARD_FRAME_POINTER_REGNUM) = 8;

      /* A number of passes use LAST_VIRTUAL_REGISTER+1 and
	 LAST_VIRTUAL_REGISTER+2 to test the back-end.  We want them
	 to be treated as aligned, so generate them here. */
      r0 = gen_reg_rtx (SImode);
      r1 = gen_reg_rtx (SImode);
      mark_reg_pointer (r0, 128);
      mark_reg_pointer (r1, 128);
      gcc_assert (REGNO (r0) == LAST_VIRTUAL_REGISTER + 1
		  && REGNO (r1) == LAST_VIRTUAL_REGISTER + 2);
    }
}

static enum machine_mode
spu_libgcc_cmp_return_mode (void)
{

/* For SPU word mode is TI mode so it is better to use SImode
   for compare returns.  */
  return SImode;
}

static enum machine_mode
spu_libgcc_shift_count_mode (void)
{
/* For SPU word mode is TI mode so it is better to use SImode
   for shift counts.  */
  return SImode;
}

/* An early place to adjust some flags after GCC has finished processing
 * them. */
static void
asm_file_start (void)
{
  /* Variable tracking should be run after all optimizations which
     change order of insns.  It also needs a valid CFG. */
  spu_flag_var_tracking = flag_var_tracking;
  flag_var_tracking = 0;

  default_file_start ();
}

/* Implement targetm.section_type_flags.  */
static unsigned int
spu_section_type_flags (tree decl, const char *name, int reloc)
{
  /* .toe needs to have type @nobits.  */
  if (strcmp (name, ".toe") == 0)
    return SECTION_BSS;
  /* Don't load _ea into the current address space.  */
  if (strcmp (name, "._ea") == 0)
    return SECTION_WRITE | SECTION_DEBUG;
  return default_section_type_flags (decl, name, reloc);
}

/* Implement targetm.select_section.  */
static section *
spu_select_section (tree decl, int reloc, unsigned HOST_WIDE_INT align)
{
  /* Variables and constants defined in the __ea address space
     go into a special section named "._ea".  */
  if (TREE_TYPE (decl) != error_mark_node
      && TYPE_ADDR_SPACE (TREE_TYPE (decl)) == ADDR_SPACE_EA)
    {
      /* We might get called with string constants, but get_named_section
	 doesn't like them as they are not DECLs.  Also, we need to set
	 flags in that case.  */
      if (!DECL_P (decl))
	return get_section ("._ea", SECTION_WRITE | SECTION_DEBUG, NULL);

      return get_named_section (decl, "._ea", reloc);
    }

  return default_elf_select_section (decl, reloc, align);
}

/* Implement targetm.unique_section.  */
static void
spu_unique_section (tree decl, int reloc)
{
  bool one_only = DECL_ONE_ONLY (decl) && !HAVE_COMDAT_GROUP;
  const char *prefix, *name, *linkonce;
  char *string;

  /* We don't support unique section names in the __ea address
     space for now.  */
  if (TREE_TYPE (decl) != error_mark_node
      && TYPE_ADDR_SPACE (TREE_TYPE (decl)) != 0)
    return;

  switch (categorize_decl_for_section (decl, reloc))
    {
    case SECCAT_TEXT:
      if (TARGET_SOFTWARE_ICACHE)
        prefix = one_only ? ".t.ia" : ".text.ia";
      else
        prefix = one_only ? ".t" : ".text";
      break;
    case SECCAT_RODATA:
    case SECCAT_RODATA_MERGE_STR:
    case SECCAT_RODATA_MERGE_STR_INIT:
    case SECCAT_RODATA_MERGE_CONST:
      prefix = one_only ? ".r" : ".rodata";
      break;
    case SECCAT_SRODATA:
      prefix = one_only ? ".s2" : ".sdata2";
      break;
    case SECCAT_DATA:
      prefix = one_only ? ".d" : ".data";
      break;
    case SECCAT_DATA_REL:
      prefix = one_only ? ".d.rel" : ".data.rel";
      break;
    case SECCAT_DATA_REL_LOCAL:
      prefix = one_only ? ".d.rel.local" : ".data.rel.local";
      break;
    case SECCAT_DATA_REL_RO:
      prefix = one_only ? ".d.rel.ro" : ".data.rel.ro";
      break;
    case SECCAT_DATA_REL_RO_LOCAL:
      prefix = one_only ? ".d.rel.ro.local" : ".data.rel.ro.local";
      break;
    case SECCAT_SDATA:
      prefix = one_only ? ".s" : ".sdata";
      break;
    case SECCAT_BSS:
      prefix = one_only ? ".b" : ".bss";
      break;
    case SECCAT_SBSS:
      prefix = one_only ? ".sb" : ".sbss";
      break;
    case SECCAT_TDATA:
      prefix = one_only ? ".td" : ".tdata";
      break;
    case SECCAT_TBSS:
      prefix = one_only ? ".tb" : ".tbss";
      break;
    case SECCAT_EMUTLS_VAR:
      prefix = targetm.emutls.var_section;
      break;
    case SECCAT_EMUTLS_TMPL:
      prefix = targetm.emutls.tmpl_section;
      break;
    default:
      gcc_unreachable ();
    }

  name = IDENTIFIER_POINTER (DECL_ASSEMBLER_NAME (decl));
  name = targetm.strip_name_encoding (name);

  /* If we're using one_only, then there needs to be a .gnu.linkonce
     prefix to the section name.  */
  linkonce = one_only ? ".gnu.linkonce" : "";

  string = ACONCAT ((linkonce, prefix, ".", name, NULL));
  string = ACONCAT ((linkonce, prefix, ".", name, NULL));

  DECL_SECTION_NAME (decl) = build_string (strlen (string), string);
}

/* Generate a constant or register which contains 2^SCALE.  We assume
   the result is valid for MODE.  Currently, MODE must be V4SFmode and
   SCALE must be SImode. */
rtx
spu_gen_exp2 (enum machine_mode mode, rtx scale)
{
  gcc_assert (mode == V4SFmode);
  gcc_assert (GET_MODE (scale) == SImode || GET_CODE (scale) == CONST_INT);
  if (GET_CODE (scale) != CONST_INT)
    {
      /* unsigned int exp = (127 + scale) << 23;
	__vector float m = (__vector float) spu_splats (exp); */
      rtx reg = force_reg (SImode, scale);
      rtx exp = gen_reg_rtx (SImode);
      rtx mul = gen_reg_rtx (mode);
      emit_insn (gen_addsi3 (exp, reg, GEN_INT (127)));
      emit_insn (gen_ashlsi3 (exp, exp, GEN_INT (23)));
      emit_insn (gen_spu_splats (mul, gen_rtx_SUBREG (GET_MODE_INNER (mode), exp, 0)));
      return mul;
    }
  else 
    {
      HOST_WIDE_INT exp = 127 + INTVAL (scale);
      unsigned char arr[16];
      arr[0] = arr[4] = arr[8] = arr[12] = exp >> 1;
      arr[1] = arr[5] = arr[9] = arr[13] = exp << 7;
      arr[2] = arr[6] = arr[10] = arr[14] = 0;
      arr[3] = arr[7] = arr[11] = arr[15] = 0;
      return array_to_constant (mode, arr);
    }
}

/* After reload, just change the convert into a move instruction
   or a dead instruction. */
void
spu_split_convert (rtx ops[])
{
  if (REGNO (ops[0]) == REGNO (ops[1]))
    emit_note (NOTE_INSN_DELETED);
  else
    {
      /* Use TImode always as this might help hard reg copyprop.  */
      rtx op0 = gen_rtx_REG (TImode, REGNO (ops[0]));
      rtx op1 = gen_rtx_REG (TImode, REGNO (ops[1]));
      emit_insn (gen_move_insn (op0, op1));
    }
}

void
spu_function_profiler (FILE * file, int labelno)
{
  fprintf (file, "# profile\n");
  fprintf (file, "brsl $75,  _mcount\n");
}

#include "gt-spu.h"<|MERGE_RESOLUTION|>--- conflicted
+++ resolved
@@ -2171,8 +2171,6 @@
 		    gen_rtx_SYMBOL_REF (VOIDmode,
 					ggc_strdup ("prologue_end")));
     }
-
-  emit_note (NOTE_INSN_DELETED);
 }
 
 void
@@ -2182,10 +2180,6 @@
   HOST_WIDE_INT saved_regs_size, total_size;
   rtx sp_reg = gen_rtx_REG (Pmode, STACK_POINTER_REGNUM);
   rtx jump, scratch_reg_0;
-
-  /* A NOTE_INSN_DELETED is supposed to be at the start and end of
-     the "toplevel" insn chain.  */
-  emit_note (NOTE_INSN_DELETED);
 
   if (spu_naked_function_p (current_function_decl))
     return;
@@ -2231,7 +2225,6 @@
       emit_barrier_after (jump);
     }
 
-  emit_note (NOTE_INSN_DELETED);
 }
 
 rtx
@@ -3438,7 +3431,6 @@
   int priority;
 };
 
-<<<<<<< HEAD
 typedef struct branch_info_def branch_info;
 DEF_VEC_O(branch_info);
 DEF_VEC_ALLOC_O(branch_info,heap);
@@ -3453,8 +3445,6 @@
     ( const struct branch_info_def *) n2;
 
   return (i2->frequency - i1->frequency);
-=======
->>>>>>> 0d3c82d6
 }
 
 #define MAX_PRIORITY ((1<<13) -1)
@@ -3475,7 +3465,6 @@
   VEC(branch_info,heap) *branches_priority = NULL;
   int num_of_branches = 0;
 
-<<<<<<< HEAD
   FOR_EACH_BB (bb)
     {
       rtx insn, set, src;
@@ -3483,10 +3472,6 @@
       FOR_BB_INSNS (bb, insn)
 	{
 	  edge e = NULL;
-=======
-  if (spu_naked_function_p (current_function_decl))
-    return;
->>>>>>> 0d3c82d6
 
 	  if (INSN_P (insn)
 	      && ((GET_CODE (insn) == JUMP_INSN)
@@ -3565,7 +3550,6 @@
       return;
     }
 
-<<<<<<< HEAD
   /* Sort the branches according to their frequency.  */
   qsort (VEC_address (branch_info, branches_priority), num_of_branches,
 	 sizeof (struct branch_info_def),
@@ -3607,8 +3591,6 @@
       prev = branchi1->frequency;
     }
   VEC_free (branch_info, heap, branches_priority);
-=======
->>>>>>> 0d3c82d6
 }
 
 