/* Copyright (C) 2006, 2007, 2008, 2009 Free Software Foundation, Inc.

   This file is free software; you can redistribute it and/or modify it under
   the terms of the GNU General Public License as published by the Free
   Software Foundation; either version 3 of the License, or (at your option) 
   any later version.

   This file is distributed in the hope that it will be useful, but WITHOUT
   ANY WARRANTY; without even the implied warranty of MERCHANTABILITY or
   FITNESS FOR A PARTICULAR PURPOSE.  See the GNU General Public License
   for more details.

   You should have received a copy of the GNU General Public License
   along with GCC; see the file COPYING3.  If not see
   <http://www.gnu.org/licenses/>.  */

#include "config.h"
#include "system.h"
#include "coretypes.h"
#include "tm.h"
#include "rtl.h"
#include "regs.h"
#include "hard-reg-set.h"
#include "real.h"
#include "insn-config.h"
#include "conditions.h"
#include "insn-attr.h"
#include "flags.h"
#include "recog.h"
#include "obstack.h"
#include "tree.h"
#include "expr.h"
#include "optabs.h"
#include "except.h"
#include "function.h"
#include "output.h"
#include "basic-block.h"
#include "integrate.h"
#include "toplev.h"
#include "ggc.h"
#include "hashtab.h"
#include "tm_p.h"
#include "target.h"
#include "target-def.h"
#include "langhooks.h"
#include "reload.h"
#include "cfglayout.h"
#include "sched-int.h"
#include "params.h"
#include "assert.h"
#include "machmode.h"
#include "gimple.h"
#include "tm-constrs.h"
#include "ddg.h"
#include "sbitmap.h"
#include "timevar.h"
#include "df.h"
#include "vec.h"

/* Builtin types, data and prototypes. */

enum spu_builtin_type_index
{
  SPU_BTI_END_OF_PARAMS,

  /* We create new type nodes for these. */
  SPU_BTI_V16QI,
  SPU_BTI_V8HI,
  SPU_BTI_V4SI,
  SPU_BTI_V2DI,
  SPU_BTI_V4SF,
  SPU_BTI_V2DF,
  SPU_BTI_UV16QI,
  SPU_BTI_UV8HI,
  SPU_BTI_UV4SI,
  SPU_BTI_UV2DI,

  /* A 16-byte type. (Implemented with V16QI_type_node) */
  SPU_BTI_QUADWORD,

  /* These all correspond to intSI_type_node */
  SPU_BTI_7,
  SPU_BTI_S7,
  SPU_BTI_U7,
  SPU_BTI_S10,
  SPU_BTI_S10_4,
  SPU_BTI_U14,
  SPU_BTI_16,
  SPU_BTI_S16,
  SPU_BTI_S16_2,
  SPU_BTI_U16,
  SPU_BTI_U16_2,
  SPU_BTI_U18,

  /* These correspond to the standard types */
  SPU_BTI_INTQI, 
  SPU_BTI_INTHI, 
  SPU_BTI_INTSI, 
  SPU_BTI_INTDI, 

  SPU_BTI_UINTQI,
  SPU_BTI_UINTHI,
  SPU_BTI_UINTSI,
  SPU_BTI_UINTDI,

  SPU_BTI_FLOAT, 
  SPU_BTI_DOUBLE,

  SPU_BTI_VOID,   
  SPU_BTI_PTR,   

  SPU_BTI_MAX
};

#define V16QI_type_node               (spu_builtin_types[SPU_BTI_V16QI])
#define V8HI_type_node                (spu_builtin_types[SPU_BTI_V8HI])
#define V4SI_type_node                (spu_builtin_types[SPU_BTI_V4SI])
#define V2DI_type_node                (spu_builtin_types[SPU_BTI_V2DI])
#define V4SF_type_node                (spu_builtin_types[SPU_BTI_V4SF])
#define V2DF_type_node                (spu_builtin_types[SPU_BTI_V2DF])
#define unsigned_V16QI_type_node      (spu_builtin_types[SPU_BTI_UV16QI])
#define unsigned_V8HI_type_node       (spu_builtin_types[SPU_BTI_UV8HI])
#define unsigned_V4SI_type_node       (spu_builtin_types[SPU_BTI_UV4SI])
#define unsigned_V2DI_type_node       (spu_builtin_types[SPU_BTI_UV2DI])

static GTY(()) tree spu_builtin_types[SPU_BTI_MAX];

struct spu_builtin_range
{
  int low, high;
};

static struct spu_builtin_range spu_builtin_range[] = {
  {-0x40ll, 0x7fll},		/* SPU_BTI_7     */
  {-0x40ll, 0x3fll},		/* SPU_BTI_S7    */
  {0ll, 0x7fll},		/* SPU_BTI_U7    */
  {-0x200ll, 0x1ffll},		/* SPU_BTI_S10   */
  {-0x2000ll, 0x1fffll},	/* SPU_BTI_S10_4 */
  {0ll, 0x3fffll},		/* SPU_BTI_U14   */
  {-0x8000ll, 0xffffll},	/* SPU_BTI_16    */
  {-0x8000ll, 0x7fffll},	/* SPU_BTI_S16   */
  {-0x20000ll, 0x1ffffll},	/* SPU_BTI_S16_2 */
  {0ll, 0xffffll},		/* SPU_BTI_U16   */
  {0ll, 0x3ffffll},		/* SPU_BTI_U16_2 */
  {0ll, 0x3ffffll},		/* SPU_BTI_U18   */
};


/*  Target specific attribute specifications.  */
char regs_ever_allocated[FIRST_PSEUDO_REGISTER];

/* The following are types of critical sections.
   Critical section are sequences must reside in a single section.  */
enum critical_section_type
{
   /* Indicates a jump-table.  */
   JUMP_TABLE = 0,
   /* DMA sequence (wrch 16-21).  */
   CRITICAL_DMA_SEQ,
   /* Event mask read/write/ack sequence (rd/wrch 0-2).  */
   CRITICAL_EVENT_MASK,
   /* Inline idirect branch sequence for the software i-cache.  */
   IBRANCH_SEQ,
   /* The sequence between function entry point until after stack setup,
      and between stack teardown and function return.  Used for the lr
      liveness calculation in the software i-cache.  */
   EPILOGUE,
   PROLOGUE
};

/*  Prototypes and external defs.  */
static void spu_init_builtins (void);
static tree spu_builtin_decl (unsigned, bool);
static unsigned char spu_scalar_mode_supported_p (enum machine_mode mode);
static unsigned char spu_vector_mode_supported_p (enum machine_mode mode);
static bool spu_legitimate_address_p (enum machine_mode, rtx, bool);
static bool spu_addr_space_legitimate_address_p (enum machine_mode, rtx,
						 bool, addr_space_t);
static rtx adjust_operand (rtx op, HOST_WIDE_INT * start);
static rtx get_pic_reg (void);
static int need_to_save_reg (int regno, int saving);
static rtx frame_emit_store (int regno, rtx addr, HOST_WIDE_INT offset);
static rtx frame_emit_load (int regno, rtx addr, HOST_WIDE_INT offset);
static rtx frame_emit_add_imm (rtx dst, rtx src, HOST_WIDE_INT imm,
			       rtx scratch);
static void emit_nop_for_insn (rtx insn);
static bool insn_clobbers_hbr (rtx insn);
static void spu_emit_branch_hint (rtx before, rtx branch, rtx target,
				  int distance, sbitmap blocks);
static rtx spu_emit_vector_compare (enum rtx_code rcode, rtx op0, rtx op1,
	                            enum machine_mode dmode);
static rtx get_branch_target (rtx branch);
static void spu_machine_dependent_reorg (void);
static int spu_sched_issue_rate (void);
static int spu_sched_variable_issue (FILE * dump, int verbose, rtx insn,
				     int can_issue_more);
static int get_pipe (rtx insn);
static int spu_sched_adjust_cost (rtx insn, rtx link, rtx dep_insn, int cost);
static void spu_sched_init_global (FILE *, int, int);
static void spu_sched_init (FILE *, int, int);
static int spu_sched_reorder (FILE *, int, rtx *, int *, int);
static tree spu_handle_fndecl_attribute (tree * node, tree name, tree args,
					 int flags,
					 unsigned char *no_add_attrs);
static tree spu_handle_vector_attribute (tree * node, tree name, tree args,
					 int flags,
					 unsigned char *no_add_attrs);
static int spu_naked_function_p (tree func);
static unsigned char spu_pass_by_reference (CUMULATIVE_ARGS *cum, enum machine_mode mode,
					    const_tree type, unsigned char named);
static tree spu_build_builtin_va_list (void);
static void spu_va_start (tree, rtx);
static tree spu_gimplify_va_arg_expr (tree valist, tree type,
				      gimple_seq * pre_p, gimple_seq * post_p);
static int store_with_one_insn_p (rtx mem);
static int mem_is_padded_component_ref (rtx x);
static int reg_aligned_for_addr (rtx x);
static bool spu_assemble_integer (rtx x, unsigned int size, int aligned_p);
static void spu_unique_section (tree decl, int reloc);

static void spu_asm_globalize_label (FILE * file, const char *name);
static unsigned char spu_rtx_costs (rtx x, int code, int outer_code,
				    int *total, bool speed);
static unsigned char spu_function_ok_for_sibcall (tree decl, tree exp);
static void spu_init_libfuncs (void);
static bool spu_return_in_memory (const_tree type, const_tree fntype);
static void fix_range (const char *);
static void spu_encode_section_info (tree, rtx, int);
static rtx spu_legitimize_address (rtx, rtx, enum machine_mode);
static rtx spu_addr_space_legitimize_address (rtx, rtx, enum machine_mode,
					      addr_space_t);
static tree spu_builtin_mul_widen_even (tree);
static tree spu_builtin_mul_widen_odd (tree);
static tree spu_builtin_mask_for_load (void);
static int spu_builtin_vectorization_cost (bool);
static bool spu_vector_alignment_reachable (const_tree, bool);
static tree spu_builtin_vec_perm (tree, tree *);
static enum machine_mode spu_addr_space_pointer_mode (addr_space_t);
static enum machine_mode spu_addr_space_address_mode (addr_space_t);
static bool spu_addr_space_subset_p (addr_space_t, addr_space_t);
static rtx spu_addr_space_convert (rtx, tree, tree);
static int spu_sms_res_mii (struct ddg *g);
static void asm_file_start (void);
<<<<<<< HEAD
static bool spu_no_relocation (tree, tree);
static unsigned HOST_WIDE_INT spu_estimate_section_overhead (void);
static unsigned HOST_WIDE_INT spu_estimate_instruction_size (rtx);
static bool begin_critical_section (rtx, enum critical_section_type *);
static bool end_critical_section (rtx, enum critical_section_type *);
static unsigned HOST_WIDE_INT record_jump_table (rtx, rtx *);
static bool spu_start_new_section (int, unsigned HOST_WIDE_INT, 
                                   unsigned HOST_WIDE_INT, 
                                   unsigned HOST_WIDE_INT);
static bool spu_dont_create_jumptable (unsigned int ncases);
static bool spu_legal_breakpoint (rtx insn);
static void fpart_finalize (void);
=======
static unsigned int spu_section_type_flags (tree, const char *, int);
static section *spu_select_section (tree, int, unsigned HOST_WIDE_INT);
static void spu_unique_section (tree, int);
static rtx spu_expand_load (rtx, rtx, rtx, int);
static void spu_trampoline_init (rtx, tree, rtx);
>>>>>>> fcbf243d

extern const char *reg_names[];

/* Which instruction set architecture to use.  */
int spu_arch;
/* Which cpu are we tuning for.  */
int spu_tune;

/* The hardware requires 8 insns between a hint and the branch it
   effects.  This variable describes how many rtl instructions the
   compiler needs to see before inserting a hint, and then the compiler
   will insert enough nops to make it at least 8 insns.  The default is
   for the compiler to allow up to 2 nops be emitted.  The nops are
   inserted in pairs, so we round down. */
int spu_hint_dist = (8*4) - (2*4);

/* Determines whether we run variable tracking in machine dependent
   reorganization.  */
static int spu_flag_var_tracking;

enum spu_immediate {
  SPU_NONE,
  SPU_IL,
  SPU_ILA,
  SPU_ILH,
  SPU_ILHU,
  SPU_ORI,
  SPU_ORHI,
  SPU_ORBI,
  SPU_IOHL
};
enum immediate_class
{
  IC_POOL,			/* constant pool */
  IC_IL1,			/* one il* instruction */
  IC_IL2,			/* both ilhu and iohl instructions */
  IC_IL1s,			/* one il* instruction */
  IC_IL2s,			/* both ilhu and iohl instructions */
  IC_FSMBI,			/* the fsmbi instruction */
  IC_CPAT,			/* one of the c*d instructions */
  IC_FSMBI2			/* fsmbi plus 1 other instruction */
};

static enum spu_immediate which_immediate_load (HOST_WIDE_INT val);
static enum spu_immediate which_logical_immediate (HOST_WIDE_INT val);
static int cpat_info(unsigned char *arr, int size, int *prun, int *pstart);
static enum immediate_class classify_immediate (rtx op,
						enum machine_mode mode);

static enum machine_mode spu_unwind_word_mode (void);

static enum machine_mode
spu_libgcc_cmp_return_mode (void);

static enum machine_mode
spu_libgcc_shift_count_mode (void);

/* Pointer mode for __ea references.  */
#define EAmode (spu_ea_model != 32 ? DImode : SImode)


/*  Table of machine attributes.  */
static const struct attribute_spec spu_attribute_table[] =
{
  /* { name, min_len, max_len, decl_req, type_req, fn_type_req, handler } */
  { "naked",          0, 0, true,  false, false, spu_handle_fndecl_attribute },
  { "spu_vector",     0, 0, false, true,  false, spu_handle_vector_attribute },
  { NULL,             0, 0, false, false, false, NULL }
};

/*  TARGET overrides.  */

#undef TARGET_ADDR_SPACE_POINTER_MODE
#define TARGET_ADDR_SPACE_POINTER_MODE spu_addr_space_pointer_mode

#undef TARGET_ADDR_SPACE_ADDRESS_MODE
#define TARGET_ADDR_SPACE_ADDRESS_MODE spu_addr_space_address_mode

#undef TARGET_ADDR_SPACE_LEGITIMATE_ADDRESS_P
#define TARGET_ADDR_SPACE_LEGITIMATE_ADDRESS_P \
  spu_addr_space_legitimate_address_p

#undef TARGET_ADDR_SPACE_LEGITIMIZE_ADDRESS
#define TARGET_ADDR_SPACE_LEGITIMIZE_ADDRESS spu_addr_space_legitimize_address

#undef TARGET_ADDR_SPACE_SUBSET_P
#define TARGET_ADDR_SPACE_SUBSET_P spu_addr_space_subset_p

#undef TARGET_ADDR_SPACE_CONVERT
#define TARGET_ADDR_SPACE_CONVERT spu_addr_space_convert

#undef TARGET_INIT_BUILTINS
#define TARGET_INIT_BUILTINS spu_init_builtins
#undef TARGET_BUILTIN_DECL
#define TARGET_BUILTIN_DECL spu_builtin_decl

#undef TARGET_EXPAND_BUILTIN
#define TARGET_EXPAND_BUILTIN spu_expand_builtin

#undef TARGET_UNWIND_WORD_MODE
#define TARGET_UNWIND_WORD_MODE spu_unwind_word_mode

#undef TARGET_LEGITIMIZE_ADDRESS
#define TARGET_LEGITIMIZE_ADDRESS spu_legitimize_address

/* The current assembler doesn't like .4byte foo@ppu, so use the normal .long
   and .quad for the debugger.  When it is known that the assembler is fixed,
   these can be removed.  */
#undef TARGET_ASM_UNALIGNED_SI_OP
#define TARGET_ASM_UNALIGNED_SI_OP	"\t.long\t"

#undef TARGET_ASM_ALIGNED_DI_OP
#define TARGET_ASM_ALIGNED_DI_OP	"\t.quad\t"

/* The .8byte directive doesn't seem to work well for a 32 bit
   architecture. */
#undef TARGET_ASM_UNALIGNED_DI_OP
#define TARGET_ASM_UNALIGNED_DI_OP NULL

#undef TARGET_RTX_COSTS
#define TARGET_RTX_COSTS spu_rtx_costs

#undef TARGET_ADDRESS_COST
#define TARGET_ADDRESS_COST hook_int_rtx_bool_0

#undef TARGET_SCHED_ISSUE_RATE
#define TARGET_SCHED_ISSUE_RATE spu_sched_issue_rate

#undef TARGET_SCHED_INIT_GLOBAL
#define TARGET_SCHED_INIT_GLOBAL spu_sched_init_global

#undef TARGET_SCHED_INIT
#define TARGET_SCHED_INIT spu_sched_init

#undef TARGET_SCHED_VARIABLE_ISSUE
#define TARGET_SCHED_VARIABLE_ISSUE spu_sched_variable_issue

#undef TARGET_SCHED_REORDER
#define TARGET_SCHED_REORDER spu_sched_reorder

#undef TARGET_SCHED_REORDER2
#define TARGET_SCHED_REORDER2 spu_sched_reorder

#undef TARGET_SCHED_ADJUST_COST
#define TARGET_SCHED_ADJUST_COST spu_sched_adjust_cost

#undef  TARGET_ATTRIBUTE_TABLE
#define TARGET_ATTRIBUTE_TABLE spu_attribute_table

#undef TARGET_ASM_INTEGER
#define TARGET_ASM_INTEGER spu_assemble_integer

#undef TARGET_ASM_UNIQUE_SECTION
#define TARGET_ASM_UNIQUE_SECTION  spu_unique_section

#undef TARGET_SCALAR_MODE_SUPPORTED_P
#define TARGET_SCALAR_MODE_SUPPORTED_P	spu_scalar_mode_supported_p

#undef TARGET_VECTOR_MODE_SUPPORTED_P
#define TARGET_VECTOR_MODE_SUPPORTED_P	spu_vector_mode_supported_p

#undef TARGET_FUNCTION_OK_FOR_SIBCALL
#define TARGET_FUNCTION_OK_FOR_SIBCALL spu_function_ok_for_sibcall

#undef TARGET_ASM_GLOBALIZE_LABEL
#define TARGET_ASM_GLOBALIZE_LABEL spu_asm_globalize_label

#undef TARGET_PASS_BY_REFERENCE
#define TARGET_PASS_BY_REFERENCE spu_pass_by_reference

#undef TARGET_MUST_PASS_IN_STACK
#define TARGET_MUST_PASS_IN_STACK must_pass_in_stack_var_size

#undef TARGET_BUILD_BUILTIN_VA_LIST
#define TARGET_BUILD_BUILTIN_VA_LIST spu_build_builtin_va_list

#undef TARGET_EXPAND_BUILTIN_VA_START
#define TARGET_EXPAND_BUILTIN_VA_START spu_va_start

#undef TARGET_SETUP_INCOMING_VARARGS
#define TARGET_SETUP_INCOMING_VARARGS spu_setup_incoming_varargs

#undef TARGET_MACHINE_DEPENDENT_REORG
#define TARGET_MACHINE_DEPENDENT_REORG spu_machine_dependent_reorg

#undef TARGET_GIMPLIFY_VA_ARG_EXPR
#define TARGET_GIMPLIFY_VA_ARG_EXPR spu_gimplify_va_arg_expr

#undef TARGET_DEFAULT_TARGET_FLAGS
#define TARGET_DEFAULT_TARGET_FLAGS (TARGET_DEFAULT)

#undef TARGET_INIT_LIBFUNCS
#define TARGET_INIT_LIBFUNCS spu_init_libfuncs

#undef TARGET_RETURN_IN_MEMORY
#define TARGET_RETURN_IN_MEMORY spu_return_in_memory

#undef  TARGET_ENCODE_SECTION_INFO
#define TARGET_ENCODE_SECTION_INFO spu_encode_section_info

#undef TARGET_VECTORIZE_BUILTIN_MUL_WIDEN_EVEN
#define TARGET_VECTORIZE_BUILTIN_MUL_WIDEN_EVEN spu_builtin_mul_widen_even

#undef TARGET_VECTORIZE_BUILTIN_MUL_WIDEN_ODD
#define TARGET_VECTORIZE_BUILTIN_MUL_WIDEN_ODD spu_builtin_mul_widen_odd

#undef TARGET_VECTORIZE_BUILTIN_MASK_FOR_LOAD
#define TARGET_VECTORIZE_BUILTIN_MASK_FOR_LOAD spu_builtin_mask_for_load

#undef TARGET_VECTORIZE_BUILTIN_VECTORIZATION_COST
#define TARGET_VECTORIZE_BUILTIN_VECTORIZATION_COST spu_builtin_vectorization_cost

#undef TARGET_VECTOR_ALIGNMENT_REACHABLE
#define TARGET_VECTOR_ALIGNMENT_REACHABLE spu_vector_alignment_reachable

#undef TARGET_VECTORIZE_BUILTIN_VEC_PERM
#define TARGET_VECTORIZE_BUILTIN_VEC_PERM spu_builtin_vec_perm

#undef TARGET_LIBGCC_CMP_RETURN_MODE
#define TARGET_LIBGCC_CMP_RETURN_MODE spu_libgcc_cmp_return_mode

#undef TARGET_LIBGCC_SHIFT_COUNT_MODE
#define TARGET_LIBGCC_SHIFT_COUNT_MODE spu_libgcc_shift_count_mode

#undef TARGET_SCHED_SMS_RES_MII
#define TARGET_SCHED_SMS_RES_MII spu_sms_res_mii

#undef TARGET_ASM_FILE_START
#define TARGET_ASM_FILE_START asm_file_start

<<<<<<< HEAD
#undef TARGET_ESTIMATE_SECTION_OVERHEAD
#define TARGET_ESTIMATE_SECTION_OVERHEAD spu_estimate_section_overhead

#undef TARGET_ESTIMATE_INSTRUCTION_SIZE
#define TARGET_ESTIMATE_INSTRUCTION_SIZE spu_estimate_instruction_size

#undef TARGET_START_NEW_SECTION
#define TARGET_START_NEW_SECTION spu_start_new_section

#undef TARGET_LEGAL_BREAKPOINT 
#define TARGET_LEGAL_BREAKPOINT spu_legal_breakpoint

#undef TARGET_DONT_CREATE_JUMPTABLE
#define TARGET_DONT_CREATE_JUMPTABLE spu_dont_create_jumptable

#undef TARGET_FPART_FINALIZE
#define TARGET_FPART_FINALIZE fpart_finalize 
=======
#undef TARGET_SECTION_TYPE_FLAGS
#define TARGET_SECTION_TYPE_FLAGS spu_section_type_flags

#undef TARGET_ASM_SELECT_SECTION
#define TARGET_ASM_SELECT_SECTION  spu_select_section

#undef TARGET_ASM_UNIQUE_SECTION
#define TARGET_ASM_UNIQUE_SECTION  spu_unique_section

#undef TARGET_LEGITIMATE_ADDRESS_P
#define TARGET_LEGITIMATE_ADDRESS_P spu_legitimate_address_p

#undef TARGET_TRAMPOLINE_INIT
#define TARGET_TRAMPOLINE_INIT spu_trampoline_init
>>>>>>> fcbf243d

struct gcc_target targetm = TARGET_INITIALIZER;

void
spu_optimization_options (int level ATTRIBUTE_UNUSED, int size ATTRIBUTE_UNUSED)
{
  /* Override some of the default param values.  With so many registers
     larger values are better for these params.  */
  MAX_PENDING_LIST_LENGTH = 128;

  /* With so many registers this is better on by default. */
  flag_rename_registers = 1;
}

#define ICACHE_LINESIZE 1024

/* Sometimes certain combinations of command options do not make sense
   on a particular target machine.  You can define a macro
   OVERRIDE_OPTIONS to take account of this. This macro, if defined, is
   executed once just after all the command options have been parsed.  */
void
spu_override_options (void)
{
  /* Small loops will be unpeeled at -O3.  For SPU it is more important
     to keep code small by default.  */
  if (!flag_unroll_loops && !flag_peel_loops
      && !PARAM_SET_P (PARAM_MAX_COMPLETELY_PEEL_TIMES))
    PARAM_VALUE (PARAM_MAX_COMPLETELY_PEEL_TIMES) = 1;

  flag_omit_frame_pointer = 1;

  /* Functions must be 8 byte aligned so we correctly handle dual issue */
  if (align_functions < 8)
    align_functions = 8;

  spu_hint_dist = 8*4 - spu_max_nops*4;
  if (spu_hint_dist < 0) 
    spu_hint_dist = 0;

  if (spu_fixed_range_string)
    fix_range (spu_fixed_range_string);

  if (flag_partition_functions_into_sections)
    fix_range ("75-79");

  if (TARGET_SOFTWARE_ICACHE)
    {
      flag_partition_functions_into_sections = ICACHE_LINESIZE;
      flag_function_sections = 1;
      /* A stub is 8 words of information.  */
      spu_stub_size = 16; 
      fix_range ("75-79");
    }

  /* Determine processor architectural level.  */
  if (spu_arch_string)
    {
      if (strcmp (&spu_arch_string[0], "cell") == 0)
        spu_arch = PROCESSOR_CELL;
      else if (strcmp (&spu_arch_string[0], "celledp") == 0)
        spu_arch = PROCESSOR_CELLEDP;
      else
        error ("Unknown architecture '%s'", &spu_arch_string[0]);
    }

  /* Determine processor to tune for.  */
  if (spu_tune_string)
    {
      if (strcmp (&spu_tune_string[0], "cell") == 0)
        spu_tune = PROCESSOR_CELL;
      else if (strcmp (&spu_tune_string[0], "celledp") == 0)
        spu_tune = PROCESSOR_CELLEDP;
      else
        error ("Unknown architecture '%s'", &spu_tune_string[0]);
    }

  /* Change defaults according to the processor architecture.  */
  if (spu_arch == PROCESSOR_CELLEDP)
    {
      /* If no command line option has been otherwise specified, change
	 the default to -mno-safe-hints on celledp -- only the original
	 Cell/B.E. processors require this workaround.  */
      if (!(target_flags_explicit & MASK_SAFE_HINTS))
	target_flags &= ~MASK_SAFE_HINTS;
    }

  REAL_MODE_FORMAT (SFmode) = &spu_single_format;
}

/* Handle an attribute requiring a FUNCTION_DECL; arguments as in
   struct attribute_spec.handler.  */

/* True if MODE is valid for the target.  By "valid", we mean able to
   be manipulated in non-trivial ways.  In particular, this means all
   the arithmetic is supported.  */
static bool
spu_scalar_mode_supported_p (enum machine_mode mode)
{
  switch (mode)
    {
    case QImode:
    case HImode:
    case SImode:
    case SFmode:
    case DImode:
    case TImode:
    case DFmode:
      return true;

    default:
      return false;
    }
}

/* Similarly for vector modes.  "Supported" here is less strict.  At
   least some operations are supported; need to check optabs or builtins
   for further details.  */
static bool
spu_vector_mode_supported_p (enum machine_mode mode)
{
  switch (mode)
    {
    case V16QImode:
    case V8HImode:
    case V4SImode:
    case V2DImode:
    case V4SFmode:
    case V2DFmode:
      return true;

    default:
      return false;
    }
}

/* GCC assumes that in a paradoxical SUBREG the inner mode occupies the
   least significant bytes of the outer mode.  This function returns
   TRUE for the SUBREG's where this is correct.  */
int
valid_subreg (rtx op)
{
  enum machine_mode om = GET_MODE (op);
  enum machine_mode im = GET_MODE (SUBREG_REG (op));
  return om != VOIDmode && im != VOIDmode
    && (GET_MODE_SIZE (im) == GET_MODE_SIZE (om)
	|| (GET_MODE_SIZE (im) <= 4 && GET_MODE_SIZE (om) <= 4)
	|| (GET_MODE_SIZE (im) >= 16 && GET_MODE_SIZE (om) >= 16));
}

/* Override default_unique_section.  */
static void
spu_unique_section (tree decl, int reloc ATTRIBUTE_UNUSED)
{
  bool one_only = DECL_ONE_ONLY (decl) && !HAVE_COMDAT_GROUP;
  const char *prefix, *name, *linkonce;
  char *string;

  switch (categorize_decl_for_section (decl, reloc))
    {
    case SECCAT_TEXT:
      if (TARGET_SOFTWARE_ICACHE)
        prefix = one_only ? ".t.ia" : ".text.ia";
      else
        prefix = one_only ? ".t" : ".text";
      break;
    case SECCAT_RODATA:
    case SECCAT_RODATA_MERGE_STR:
    case SECCAT_RODATA_MERGE_STR_INIT:
    case SECCAT_RODATA_MERGE_CONST:
      prefix = one_only ? ".r" : ".rodata";
      break;
    case SECCAT_SRODATA:
      prefix = one_only ? ".s2" : ".sdata2";
      break;
    case SECCAT_DATA:
      prefix = one_only ? ".d" : ".data";
      break;
    case SECCAT_DATA_REL:
      prefix = one_only ? ".d.rel" : ".data.rel";
      break;
    case SECCAT_DATA_REL_LOCAL:
      prefix = one_only ? ".d.rel.local" : ".data.rel.local";
      break;
    case SECCAT_DATA_REL_RO:
      prefix = one_only ? ".d.rel.ro" : ".data.rel.ro";
      break;
    case SECCAT_DATA_REL_RO_LOCAL:
      prefix = one_only ? ".d.rel.ro.local" : ".data.rel.ro.local";
      break;
    case SECCAT_SDATA:
      prefix = one_only ? ".s" : ".sdata";
      break;
    case SECCAT_BSS:
      prefix = one_only ? ".b" : ".bss";
      break;
    case SECCAT_SBSS:
      prefix = one_only ? ".sb" : ".sbss";
      break;
    case SECCAT_TDATA:
      prefix = one_only ? ".td" : ".tdata";
      break;
    case SECCAT_TBSS:
      prefix = one_only ? ".tb" : ".tbss";
      break;
    case SECCAT_EMUTLS_VAR:
      prefix = targetm.emutls.var_section;
      break;
    case SECCAT_EMUTLS_TMPL:
      prefix = targetm.emutls.tmpl_section;
      break;
    default:
      gcc_unreachable ();
    }

  name = IDENTIFIER_POINTER (DECL_ASSEMBLER_NAME (decl));
  name = targetm.strip_name_encoding (name);

  /* If we're using one_only, then there needs to be a .gnu.linkonce
     prefix to the section name.  */
  linkonce = one_only ? ".gnu.linkonce" : "";

  string = ACONCAT ((linkonce, prefix, ".", name, NULL));
  string = ACONCAT ((linkonce, prefix, ".", name, NULL));

  DECL_SECTION_NAME (decl) = build_string (strlen (string), string);
}

/* When insv and ext[sz]v ar passed a TI SUBREG, we want to strip it off
   and adjust the start offset.  */
static rtx
adjust_operand (rtx op, HOST_WIDE_INT * start)
{
  enum machine_mode mode;
  int op_size;
  /* Strip any paradoxical SUBREG.  */
  if (GET_CODE (op) == SUBREG
      && (GET_MODE_BITSIZE (GET_MODE (op))
	  > GET_MODE_BITSIZE (GET_MODE (SUBREG_REG (op)))))
    {
      if (start)
	*start -=
	  GET_MODE_BITSIZE (GET_MODE (op)) -
	  GET_MODE_BITSIZE (GET_MODE (SUBREG_REG (op)));
      op = SUBREG_REG (op);
    }
  /* If it is smaller than SI, assure a SUBREG */
  op_size = GET_MODE_BITSIZE (GET_MODE (op));
  if (op_size < 32)
    {
      if (start)
	*start += 32 - op_size;
      op_size = 32;
    }
  /* If it is not a MODE_INT (and/or it is smaller than SI) add a SUBREG. */
  mode = mode_for_size (op_size, MODE_INT, 0);
  if (mode != GET_MODE (op))
    op = gen_rtx_SUBREG (mode, op, 0);
  return op;
}

void
spu_expand_extv (rtx ops[], int unsignedp)
{
  rtx dst = ops[0], src = ops[1];
  HOST_WIDE_INT width = INTVAL (ops[2]);
  HOST_WIDE_INT start = INTVAL (ops[3]);
  HOST_WIDE_INT align_mask;
  rtx s0, s1, mask, r0;

  gcc_assert (REG_P (dst) && GET_MODE (dst) == TImode);

  if (MEM_P (src))
    {
      /* First, determine if we need 1 TImode load or 2.  We need only 1
         if the bits being extracted do not cross the alignment boundary
         as determined by the MEM and its address. */

      align_mask = -MEM_ALIGN (src);
      if ((start & align_mask) == ((start + width - 1) & align_mask))
	{
	  /* Alignment is sufficient for 1 load. */
	  s0 = gen_reg_rtx (TImode);
	  r0 = spu_expand_load (s0, 0, src, start / 8);
	  start &= 7;
	  if (r0)
	    emit_insn (gen_rotqby_ti (s0, s0, r0));
	}
      else
	{
	  /* Need 2 loads. */
	  s0 = gen_reg_rtx (TImode);
	  s1 = gen_reg_rtx (TImode);
	  r0 = spu_expand_load (s0, s1, src, start / 8);
	  start &= 7;

	  gcc_assert (start + width <= 128);
	  if (r0)
	    {
	      rtx r1 = gen_reg_rtx (SImode);
	      mask = gen_reg_rtx (TImode);
	      emit_move_insn (mask, GEN_INT (-1));
	      emit_insn (gen_rotqby_ti (s0, s0, r0));
	      emit_insn (gen_rotqby_ti (s1, s1, r0));
	      if (GET_CODE (r0) == CONST_INT)
		r1 = GEN_INT (INTVAL (r0) & 15);
	      else
		emit_insn (gen_andsi3 (r1, r0, GEN_INT (15)));
	      emit_insn (gen_shlqby_ti (mask, mask, r1));
	      emit_insn (gen_selb (s0, s1, s0, mask));
	    }
	}

    }
  else if (GET_CODE (src) == SUBREG)
    {
      rtx r = SUBREG_REG (src);
      gcc_assert (REG_P (r) && SCALAR_INT_MODE_P (GET_MODE (r)));
      s0 = gen_reg_rtx (TImode);
      if (GET_MODE_SIZE (GET_MODE (r)) < GET_MODE_SIZE (TImode))
	emit_insn (gen_rtx_SET (VOIDmode, s0, gen_rtx_ZERO_EXTEND (TImode, r)));
      else
	emit_move_insn (s0, src);
    }
  else 
    {
      gcc_assert (REG_P (src) && GET_MODE (src) == TImode);
      s0 = gen_reg_rtx (TImode);
      emit_move_insn (s0, src);
    }

  /* Now s0 is TImode and contains the bits to extract at start. */

  if (start)
    emit_insn (gen_rotlti3 (s0, s0, GEN_INT (start)));

  if (128 - width)
    {
      tree c = build_int_cst (NULL_TREE, 128 - width);
      s0 = expand_shift (RSHIFT_EXPR, TImode, s0, c, s0, unsignedp);
    }

  emit_move_insn (dst, s0);
}

void
spu_expand_insv (rtx ops[])
{
  HOST_WIDE_INT width = INTVAL (ops[1]);
  HOST_WIDE_INT start = INTVAL (ops[2]);
  HOST_WIDE_INT maskbits;
  enum machine_mode dst_mode, src_mode;
  rtx dst = ops[0], src = ops[3];
  int dst_size, src_size;
  rtx mask;
  rtx shift_reg;
  int shift;


  if (GET_CODE (ops[0]) == MEM)
    dst = gen_reg_rtx (TImode);
  else
    dst = adjust_operand (dst, &start);
  dst_mode = GET_MODE (dst);
  dst_size = GET_MODE_BITSIZE (GET_MODE (dst));

  if (CONSTANT_P (src))
    {
      enum machine_mode m =
	(width <= 32 ? SImode : width <= 64 ? DImode : TImode);
      src = force_reg (m, convert_to_mode (m, src, 0));
    }
  src = adjust_operand (src, 0);
  src_mode = GET_MODE (src);
  src_size = GET_MODE_BITSIZE (GET_MODE (src));

  mask = gen_reg_rtx (dst_mode);
  shift_reg = gen_reg_rtx (dst_mode);
  shift = dst_size - start - width;

  /* It's not safe to use subreg here because the compiler assumes
     that the SUBREG_REG is right justified in the SUBREG. */
  convert_move (shift_reg, src, 1);

  if (shift > 0)
    {
      switch (dst_mode)
	{
	case SImode:
	  emit_insn (gen_ashlsi3 (shift_reg, shift_reg, GEN_INT (shift)));
	  break;
	case DImode:
	  emit_insn (gen_ashldi3 (shift_reg, shift_reg, GEN_INT (shift)));
	  break;
	case TImode:
	  emit_insn (gen_ashlti3 (shift_reg, shift_reg, GEN_INT (shift)));
	  break;
	default:
	  abort ();
	}
    }
  else if (shift < 0)
    abort ();

  switch (dst_size)
    {
    case 32:
      maskbits = (-1ll << (32 - width - start));
      if (start)
	maskbits += (1ll << (32 - start));
      emit_move_insn (mask, GEN_INT (maskbits));
      break;
    case 64:
      maskbits = (-1ll << (64 - width - start));
      if (start)
	maskbits += (1ll << (64 - start));
      emit_move_insn (mask, GEN_INT (maskbits));
      break;
    case 128:
      {
	unsigned char arr[16];
	int i = start / 8;
	memset (arr, 0, sizeof (arr));
	arr[i] = 0xff >> (start & 7);
	for (i++; i <= (start + width - 1) / 8; i++)
	  arr[i] = 0xff;
	arr[i - 1] &= 0xff << (7 - ((start + width - 1) & 7));
	emit_move_insn (mask, array_to_constant (TImode, arr));
      }
      break;
    default:
      abort ();
    }
  if (GET_CODE (ops[0]) == MEM)
    {
      rtx low = gen_reg_rtx (SImode);
      rtx rotl = gen_reg_rtx (SImode);
      rtx mask0 = gen_reg_rtx (TImode);
      rtx addr;
      rtx addr0;
      rtx addr1;
      rtx mem;

      addr = force_reg (Pmode, XEXP (ops[0], 0));
      addr0 = gen_rtx_AND (Pmode, addr, GEN_INT (-16));
      emit_insn (gen_andsi3 (low, addr, GEN_INT (15)));
      emit_insn (gen_negsi2 (rotl, low));
      emit_insn (gen_rotqby_ti (shift_reg, shift_reg, rotl));
      emit_insn (gen_rotqmby_ti (mask0, mask, rotl));
      mem = change_address (ops[0], TImode, addr0);
      set_mem_alias_set (mem, 0);
      emit_move_insn (dst, mem);
      emit_insn (gen_selb (dst, dst, shift_reg, mask0));
      if (start + width > MEM_ALIGN (ops[0]))
	{
	  rtx shl = gen_reg_rtx (SImode);
	  rtx mask1 = gen_reg_rtx (TImode);
	  rtx dst1 = gen_reg_rtx (TImode);
	  rtx mem1;
	  addr1 = plus_constant (addr, 16);
	  addr1 = gen_rtx_AND (Pmode, addr1, GEN_INT (-16));
	  emit_insn (gen_subsi3 (shl, GEN_INT (16), low));
	  emit_insn (gen_shlqby_ti (mask1, mask, shl));
	  mem1 = change_address (ops[0], TImode, addr1);
	  set_mem_alias_set (mem1, 0);
	  emit_move_insn (dst1, mem1);
	  emit_insn (gen_selb (dst1, dst1, shift_reg, mask1));
	  emit_move_insn (mem1, dst1);
	}
      emit_move_insn (mem, dst);
    }
  else
    emit_insn (gen_selb (dst, copy_rtx (dst), shift_reg, mask));
}


int
spu_expand_block_move (rtx ops[])
{
  HOST_WIDE_INT bytes, align, offset;
  rtx src, dst, sreg, dreg, target;
  int i;
  if (GET_CODE (ops[2]) != CONST_INT
      || GET_CODE (ops[3]) != CONST_INT
      || INTVAL (ops[2]) > (HOST_WIDE_INT) (MOVE_RATIO (optimize_insn_for_speed_p ()) * 8))
    return 0;

  bytes = INTVAL (ops[2]);
  align = INTVAL (ops[3]);

  if (bytes <= 0)
    return 1;

  dst = ops[0];
  src = ops[1];

  if (align == 16)
    {
      for (offset = 0; offset + 16 <= bytes; offset += 16)
	{
	  dst = adjust_address (ops[0], V16QImode, offset);
	  src = adjust_address (ops[1], V16QImode, offset);
	  emit_move_insn (dst, src);
	}
      if (offset < bytes)
	{
	  rtx mask;
	  unsigned char arr[16] = { 0 };
	  for (i = 0; i < bytes - offset; i++)
	    arr[i] = 0xff;
	  dst = adjust_address (ops[0], V16QImode, offset);
	  src = adjust_address (ops[1], V16QImode, offset);
	  mask = gen_reg_rtx (V16QImode);
	  sreg = gen_reg_rtx (V16QImode);
	  dreg = gen_reg_rtx (V16QImode);
	  target = gen_reg_rtx (V16QImode);
	  emit_move_insn (mask, array_to_constant (V16QImode, arr));
	  emit_move_insn (dreg, dst);
	  emit_move_insn (sreg, src);
	  emit_insn (gen_selb (target, dreg, sreg, mask));
	  emit_move_insn (dst, target);
	}
      return 1;
    }
  return 0;
}

enum spu_comp_code
{ SPU_EQ, SPU_GT, SPU_GTU };

int spu_comp_icode[12][3] = {
 {CODE_FOR_ceq_qi, CODE_FOR_cgt_qi, CODE_FOR_clgt_qi},
 {CODE_FOR_ceq_hi, CODE_FOR_cgt_hi, CODE_FOR_clgt_hi},
 {CODE_FOR_ceq_si, CODE_FOR_cgt_si, CODE_FOR_clgt_si},
 {CODE_FOR_ceq_di, CODE_FOR_cgt_di, CODE_FOR_clgt_di},
 {CODE_FOR_ceq_ti, CODE_FOR_cgt_ti, CODE_FOR_clgt_ti},
 {CODE_FOR_ceq_sf, CODE_FOR_cgt_sf, 0},
 {CODE_FOR_ceq_df, CODE_FOR_cgt_df, 0},
 {CODE_FOR_ceq_v16qi, CODE_FOR_cgt_v16qi, CODE_FOR_clgt_v16qi},
 {CODE_FOR_ceq_v8hi,  CODE_FOR_cgt_v8hi,  CODE_FOR_clgt_v8hi},
 {CODE_FOR_ceq_v4si,  CODE_FOR_cgt_v4si,  CODE_FOR_clgt_v4si},
 {CODE_FOR_ceq_v4sf,  CODE_FOR_cgt_v4sf, 0},
 {CODE_FOR_ceq_v2df,  CODE_FOR_cgt_v2df, 0},
};

/* Generate a compare for CODE.  Return a brand-new rtx that represents
   the result of the compare.   GCC can figure this out too if we don't
   provide all variations of compares, but GCC always wants to use
   WORD_MODE, we can generate better code in most cases if we do it
   ourselves.  */
void
spu_emit_branch_or_set (int is_set, rtx cmp, rtx operands[])
{
  int reverse_compare = 0;
  int reverse_test = 0;
  rtx compare_result, eq_result;
  rtx comp_rtx, eq_rtx;
  enum machine_mode comp_mode;
  enum machine_mode op_mode;
  enum spu_comp_code scode, eq_code;
  enum insn_code ior_code;
  enum rtx_code code = GET_CODE (cmp);
  rtx op0 = XEXP (cmp, 0);
  rtx op1 = XEXP (cmp, 1);
  int index;
  int eq_test = 0;

  /* When op1 is a CONST_INT change (X >= C) to (X > C-1),
     and so on, to keep the constant in operand 1. */
  if (GET_CODE (op1) == CONST_INT)
    {
      HOST_WIDE_INT val = INTVAL (op1) - 1;
      if (trunc_int_for_mode (val, GET_MODE (op0)) == val)
	switch (code)
	  {
	  case GE:
	    op1 = GEN_INT (val);
	    code = GT;
	    break;
	  case LT:
	    op1 = GEN_INT (val);
	    code = LE;
	    break;
	  case GEU:
	    op1 = GEN_INT (val);
	    code = GTU;
	    break;
	  case LTU:
	    op1 = GEN_INT (val);
	    code = LEU;
	    break;
	  default:
	    break;
	  }
    }

  comp_mode = SImode;
  op_mode = GET_MODE (op0);

  switch (code)
    {
    case GE:
      scode = SPU_GT;
      if (HONOR_NANS (op_mode))
	{
	  reverse_compare = 0;
	  reverse_test = 0;
	  eq_test = 1;
	  eq_code = SPU_EQ;
	}
      else
	{
	  reverse_compare = 1;
	  reverse_test = 1;
	}
      break;
    case LE:
      scode = SPU_GT;
      if (HONOR_NANS (op_mode))
	{
	  reverse_compare = 1;
	  reverse_test = 0;
	  eq_test = 1;
	  eq_code = SPU_EQ;
	}
      else
	{
	  reverse_compare = 0;
	  reverse_test = 1;
	}
      break;
    case LT:
      reverse_compare = 1;
      reverse_test = 0;
      scode = SPU_GT;
      break;
    case GEU:
      reverse_compare = 1;
      reverse_test = 1;
      scode = SPU_GTU;
      break;
    case LEU:
      reverse_compare = 0;
      reverse_test = 1;
      scode = SPU_GTU;
      break;
    case LTU:
      reverse_compare = 1;
      reverse_test = 0;
      scode = SPU_GTU;
      break;
    case NE:
      reverse_compare = 0;
      reverse_test = 1;
      scode = SPU_EQ;
      break;

    case EQ:
      scode = SPU_EQ;
      break;
    case GT:
      scode = SPU_GT;
      break;
    case GTU:
      scode = SPU_GTU;
      break;
    default:
      scode = SPU_EQ;
      break;
    }

  switch (op_mode)
    {
    case QImode:
      index = 0;
      comp_mode = QImode;
      break;
    case HImode:
      index = 1;
      comp_mode = HImode;
      break;
    case SImode:
      index = 2;
      break;
    case DImode:
      index = 3;
      break;
    case TImode:
      index = 4;
      break;
    case SFmode:
      index = 5;
      break;
    case DFmode:
      index = 6;
      break;
    case V16QImode:
      index = 7;
      comp_mode = op_mode;
      break;
    case V8HImode:
      index = 8;
      comp_mode = op_mode;
      break;
    case V4SImode:
      index = 9;
      comp_mode = op_mode;
      break;
    case V4SFmode:
      index = 10;
      comp_mode = V4SImode;
      break;
    case V2DFmode:
      index = 11;
      comp_mode = V2DImode;
      break;
    case V2DImode:
    default:
      abort ();
    }

  if (GET_MODE (op1) == DFmode
      && (scode != SPU_GT && scode != SPU_EQ))
    abort ();

  if (is_set == 0 && op1 == const0_rtx
      && (GET_MODE (op0) == SImode
	  || GET_MODE (op0) == HImode) && scode == SPU_EQ)
    {
      /* Don't need to set a register with the result when we are 
         comparing against zero and branching. */
      reverse_test = !reverse_test;
      compare_result = op0;
    }
  else
    {
      compare_result = gen_reg_rtx (comp_mode);

      if (reverse_compare)
	{
	  rtx t = op1;
	  op1 = op0;
	  op0 = t;
	}

      if (spu_comp_icode[index][scode] == 0)
	abort ();

      if (!(*insn_data[spu_comp_icode[index][scode]].operand[1].predicate)
	  (op0, op_mode))
	op0 = force_reg (op_mode, op0);
      if (!(*insn_data[spu_comp_icode[index][scode]].operand[2].predicate)
	  (op1, op_mode))
	op1 = force_reg (op_mode, op1);
      comp_rtx = GEN_FCN (spu_comp_icode[index][scode]) (compare_result,
							 op0, op1);
      if (comp_rtx == 0)
	abort ();
      emit_insn (comp_rtx);

      if (eq_test)
        {
          eq_result = gen_reg_rtx (comp_mode);
          eq_rtx = GEN_FCN (spu_comp_icode[index][eq_code]) (eq_result,
							     op0, op1);
          if (eq_rtx == 0)
	    abort ();
          emit_insn (eq_rtx);
          ior_code = ior_optab->handlers[(int)comp_mode].insn_code;
          gcc_assert (ior_code != CODE_FOR_nothing);
          emit_insn (GEN_FCN (ior_code)
		     (compare_result, compare_result, eq_result));
        }
    }

  if (is_set == 0)
    {
      rtx bcomp;
      rtx loc_ref;

      /* We don't have branch on QI compare insns, so we convert the
         QI compare result to a HI result. */
      if (comp_mode == QImode)
	{
	  rtx old_res = compare_result;
	  compare_result = gen_reg_rtx (HImode);
	  comp_mode = HImode;
	  emit_insn (gen_extendqihi2 (compare_result, old_res));
	}

      if (reverse_test)
	bcomp = gen_rtx_EQ (comp_mode, compare_result, const0_rtx);
      else
	bcomp = gen_rtx_NE (comp_mode, compare_result, const0_rtx);

      loc_ref = gen_rtx_LABEL_REF (VOIDmode, operands[3]);
      emit_jump_insn (gen_rtx_SET (VOIDmode, pc_rtx,
				   gen_rtx_IF_THEN_ELSE (VOIDmode, bcomp,
							 loc_ref, pc_rtx)));
    }
  else if (is_set == 2)
    {
      rtx target = operands[0];
      int compare_size = GET_MODE_BITSIZE (comp_mode);
      int target_size = GET_MODE_BITSIZE (GET_MODE (target));
      enum machine_mode mode = mode_for_size (target_size, MODE_INT, 0);
      rtx select_mask;
      rtx op_t = operands[2];
      rtx op_f = operands[3];

      /* The result of the comparison can be SI, HI or QI mode.  Create a
         mask based on that result. */
      if (target_size > compare_size)
	{
	  select_mask = gen_reg_rtx (mode);
	  emit_insn (gen_extend_compare (select_mask, compare_result));
	}
      else if (target_size < compare_size)
	select_mask =
	  gen_rtx_SUBREG (mode, compare_result,
			  (compare_size - target_size) / BITS_PER_UNIT);
      else if (comp_mode != mode)
	select_mask = gen_rtx_SUBREG (mode, compare_result, 0);
      else
	select_mask = compare_result;

      if (GET_MODE (target) != GET_MODE (op_t)
	  || GET_MODE (target) != GET_MODE (op_f))
	abort ();

      if (reverse_test)
	emit_insn (gen_selb (target, op_t, op_f, select_mask));
      else
	emit_insn (gen_selb (target, op_f, op_t, select_mask));
    }
  else
    {
      rtx target = operands[0];
      if (reverse_test)
	emit_insn (gen_rtx_SET (VOIDmode, compare_result,
				gen_rtx_NOT (comp_mode, compare_result)));
      if (GET_MODE (target) == SImode && GET_MODE (compare_result) == HImode)
	emit_insn (gen_extendhisi2 (target, compare_result));
      else if (GET_MODE (target) == SImode
	       && GET_MODE (compare_result) == QImode)
	emit_insn (gen_extend_compare (target, compare_result));
      else
	emit_move_insn (target, compare_result);
    }
}

HOST_WIDE_INT
const_double_to_hwint (rtx x)
{
  HOST_WIDE_INT val;
  REAL_VALUE_TYPE rv;
  if (GET_MODE (x) == SFmode)
    {
      REAL_VALUE_FROM_CONST_DOUBLE (rv, x);
      REAL_VALUE_TO_TARGET_SINGLE (rv, val);
    }
  else if (GET_MODE (x) == DFmode)
    {
      long l[2];
      REAL_VALUE_FROM_CONST_DOUBLE (rv, x);
      REAL_VALUE_TO_TARGET_DOUBLE (rv, l);
      val = l[0];
      val = (val << 32) | (l[1] & 0xffffffff);
    }
  else
    abort ();
  return val;
}

rtx
hwint_to_const_double (enum machine_mode mode, HOST_WIDE_INT v)
{
  long tv[2];
  REAL_VALUE_TYPE rv;
  gcc_assert (mode == SFmode || mode == DFmode);

  if (mode == SFmode)
    tv[0] = (v << 32) >> 32;
  else if (mode == DFmode)
    {
      tv[1] = (v << 32) >> 32;
      tv[0] = v >> 32;
    }
  real_from_target (&rv, tv, mode);
  return CONST_DOUBLE_FROM_REAL_VALUE (rv, mode);
}

void
print_operand_address (FILE * file, register rtx addr)
{
  rtx reg;
  rtx offset;

  if (GET_CODE (addr) == AND
      && GET_CODE (XEXP (addr, 1)) == CONST_INT
      && INTVAL (XEXP (addr, 1)) == -16)
    addr = XEXP (addr, 0);

  switch (GET_CODE (addr))
    {
    case REG:
      fprintf (file, "0(%s)", reg_names[REGNO (addr)]);
      break;

    case PLUS:
      reg = XEXP (addr, 0);
      offset = XEXP (addr, 1);
      if (GET_CODE (offset) == REG)
	{
	  fprintf (file, "%s,%s", reg_names[REGNO (reg)],
		   reg_names[REGNO (offset)]);
	}
      else if (GET_CODE (offset) == CONST_INT)
	{
	  fprintf (file, HOST_WIDE_INT_PRINT_DEC "(%s)",
		   INTVAL (offset), reg_names[REGNO (reg)]);
	}
      else
	abort ();
      break;

    case CONST:
    case LABEL_REF:
    case SYMBOL_REF:
    case CONST_INT:
      output_addr_const (file, addr);
      break;

    default:
      debug_rtx (addr);
      abort ();
    }
}

static const char *global_branch_info;

/* Each branch instructions will proceed with a directive
   as an aid to the linker in the process of constructing sequences into
   cache.  */
static void
output_branch_info (FILE *file)
{
  if (global_branch_info != NULL)
    fprintf (file, ".brinfo %s\n\t", global_branch_info);
}

void
print_operand (FILE * file, rtx x, int code)
{
  enum machine_mode mode;
  HOST_WIDE_INT val;
  unsigned char arr[16];
  int xcode;
  int i, info;

  if (code == '@')
    {
      output_branch_info (file);
      return;
    }

  mode = GET_MODE (x);
  xcode = GET_CODE (x);

  if (GET_MODE (x) == VOIDmode)
    switch (code)
      {
      case 'L':			/* 128 bits, signed */
      case 'm':			/* 128 bits, signed */
      case 'T':			/* 128 bits, signed */
      case 't':			/* 128 bits, signed */
	mode = TImode;
	break;
      case 'K':			/* 64 bits, signed */
      case 'k':			/* 64 bits, signed */
      case 'D':			/* 64 bits, signed */
      case 'd':			/* 64 bits, signed */
	mode = DImode;
	break;
      case 'J':			/* 32 bits, signed */
      case 'j':			/* 32 bits, signed */
      case 's':			/* 32 bits, signed */
      case 'S':			/* 32 bits, signed */
	mode = SImode;
	break;
      }
  switch (code)
    {

    case 'j':			/* 32 bits, signed */
    case 'k':			/* 64 bits, signed */
    case 'm':			/* 128 bits, signed */
      if (xcode == CONST_INT
	  || xcode == CONST_DOUBLE || xcode == CONST_VECTOR)
	{
	  gcc_assert (logical_immediate_p (x, mode));
	  constant_to_array (mode, x, arr);
	  val = (arr[0] << 24) | (arr[1] << 16) | (arr[2] << 8) | arr[3];
	  val = trunc_int_for_mode (val, SImode);
	  switch (which_logical_immediate (val))
	  {
	  case SPU_ORI:
	    break;
	  case SPU_ORHI:
	    fprintf (file, "h");
	    break;
	  case SPU_ORBI:
	    fprintf (file, "b");
	    break;
	  default:
	    gcc_unreachable();
	  }
	}
      else
	gcc_unreachable();
      return;

    case 'J':			/* 32 bits, signed */
    case 'K':			/* 64 bits, signed */
    case 'L':			/* 128 bits, signed */
      if (xcode == CONST_INT
	  || xcode == CONST_DOUBLE || xcode == CONST_VECTOR)
	{
	  gcc_assert (logical_immediate_p (x, mode)
		      || iohl_immediate_p (x, mode));
	  constant_to_array (mode, x, arr);
	  val = (arr[0] << 24) | (arr[1] << 16) | (arr[2] << 8) | arr[3];
	  val = trunc_int_for_mode (val, SImode);
	  switch (which_logical_immediate (val))
	  {
	  case SPU_ORI:
	  case SPU_IOHL:
	    break;
	  case SPU_ORHI:
	    val = trunc_int_for_mode (val, HImode);
	    break;
	  case SPU_ORBI:
	    val = trunc_int_for_mode (val, QImode);
	    break;
	  default:
	    gcc_unreachable();
	  }
	  fprintf (file, HOST_WIDE_INT_PRINT_DEC, val);
	}
      else
	gcc_unreachable();
      return;

    case 't':			/* 128 bits, signed */
    case 'd':			/* 64 bits, signed */
    case 's':			/* 32 bits, signed */
      if (CONSTANT_P (x))
	{
	  enum immediate_class c = classify_immediate (x, mode);
	  switch (c)
	    {
	    case IC_IL1:
	      constant_to_array (mode, x, arr);
	      val = (arr[0] << 24) | (arr[1] << 16) | (arr[2] << 8) | arr[3];
	      val = trunc_int_for_mode (val, SImode);
	      switch (which_immediate_load (val))
		{
		case SPU_IL:
		  break;
		case SPU_ILA:
		  fprintf (file, "a");
		  break;
		case SPU_ILH:
		  fprintf (file, "h");
		  break;
		case SPU_ILHU:
		  fprintf (file, "hu");
		  break;
		default:
		  gcc_unreachable ();
		}
	      break;
	    case IC_CPAT:
	      constant_to_array (mode, x, arr);
	      cpat_info (arr, GET_MODE_SIZE (mode), &info, 0);
	      if (info == 1)
		fprintf (file, "b");
	      else if (info == 2)
		fprintf (file, "h");
	      else if (info == 4)
		fprintf (file, "w");
	      else if (info == 8)
		fprintf (file, "d");
	      break;
	    case IC_IL1s:
	      if (xcode == CONST_VECTOR)
		{
		  x = CONST_VECTOR_ELT (x, 0);
		  xcode = GET_CODE (x);
		}
	      if (xcode == SYMBOL_REF || xcode == LABEL_REF || xcode == CONST)
		fprintf (file, "a");
	      else if (xcode == HIGH)
		fprintf (file, "hu");
	      break;
	    case IC_FSMBI:
	    case IC_FSMBI2:
	    case IC_IL2:
	    case IC_IL2s:
	    case IC_POOL:
	      abort ();
	    }
	}
      else
	gcc_unreachable ();
      return;

    case 'T':			/* 128 bits, signed */
    case 'D':			/* 64 bits, signed */
    case 'S':			/* 32 bits, signed */
      if (CONSTANT_P (x))
	{
	  enum immediate_class c = classify_immediate (x, mode);
	  switch (c)
	    {
	    case IC_IL1:
	      constant_to_array (mode, x, arr);
	      val = (arr[0] << 24) | (arr[1] << 16) | (arr[2] << 8) | arr[3];
	      val = trunc_int_for_mode (val, SImode);
	      switch (which_immediate_load (val))
		{
		case SPU_IL:
		case SPU_ILA:
		  break;
		case SPU_ILH:
		case SPU_ILHU:
		  val = trunc_int_for_mode (((arr[0] << 8) | arr[1]), HImode);
		  break;
		default:
		  gcc_unreachable ();
		}
	      fprintf (file, HOST_WIDE_INT_PRINT_DEC, val);
	      break;
	    case IC_FSMBI:
	      constant_to_array (mode, x, arr);
	      val = 0;
	      for (i = 0; i < 16; i++)
		{
		  val <<= 1;
		  val |= arr[i] & 1;
		}
	      print_operand (file, GEN_INT (val), 0);
	      break;
	    case IC_CPAT:
	      constant_to_array (mode, x, arr);
	      cpat_info (arr, GET_MODE_SIZE (mode), 0, &info);
	      fprintf (file, HOST_WIDE_INT_PRINT_DEC, (HOST_WIDE_INT)info);
	      break;
	    case IC_IL1s:
	      if (xcode == HIGH)
		x = XEXP (x, 0);
	      if (GET_CODE (x) == CONST_VECTOR)
		x = CONST_VECTOR_ELT (x, 0);
	      output_addr_const (file, x);
	      if (xcode == HIGH)
		fprintf (file, "@h");
	      break;
	    case IC_IL2:
	    case IC_IL2s:
	    case IC_FSMBI2:
	    case IC_POOL:
	      abort ();
	    }
	}
      else
	gcc_unreachable ();
      return;

    case 'C':
      if (xcode == CONST_INT)
	{
	  /* Only 4 least significant bits are relevant for generate
	     control word instructions. */
	  fprintf (file, HOST_WIDE_INT_PRINT_DEC, INTVAL (x) & 15);
	  return;
	}
      break;

    case 'M':			/* print code for c*d */
      if (GET_CODE (x) == CONST_INT)
	switch (INTVAL (x))
	  {
	  case 1:
	    fprintf (file, "b");
	    break;
	  case 2:
	    fprintf (file, "h");
	    break;
	  case 4:
	    fprintf (file, "w");
	    break;
	  case 8:
	    fprintf (file, "d");
	    break;
	  default:
	    gcc_unreachable();
	  }
      else
	gcc_unreachable();
      return;

    case 'N':			/* Negate the operand */
      if (xcode == CONST_INT)
	fprintf (file, HOST_WIDE_INT_PRINT_DEC, -INTVAL (x));
      else if (xcode == CONST_VECTOR)
	fprintf (file, HOST_WIDE_INT_PRINT_DEC,
		 -INTVAL (CONST_VECTOR_ELT (x, 0)));
      return;

    case 'I':			/* enable/disable interrupts */
      if (xcode == CONST_INT)
	fprintf (file, "%s",  INTVAL (x) == 0 ? "d" : "e");
      return;

    case 'b':			/* branch modifiers */
      if (xcode == REG)
	fprintf (file, "%s", GET_MODE (x) == HImode ? "h" : "");
      else if (COMPARISON_P (x))
	fprintf (file, "%s", xcode == NE ? "n" : "");
      return;

    case 'i':			/* indirect call */
      if (xcode == MEM)
	{
	  if (GET_CODE (XEXP (x, 0)) == REG)
	    /* Used in indirect function calls. */
	    fprintf (file, "%s", reg_names[REGNO (XEXP (x, 0))]);
	  else
	    output_address (XEXP (x, 0));
	}
      return;

    case 'p':			/* load/store */
      if (xcode == MEM)
	{
	  x = XEXP (x, 0);
	  xcode = GET_CODE (x);
	}
      if (xcode == AND)
	{
	  x = XEXP (x, 0);
	  xcode = GET_CODE (x);
	}
      if (xcode == REG)
	fprintf (file, "d");
      else if (xcode == CONST_INT)
	fprintf (file, "a");
      else if (xcode == CONST || xcode == SYMBOL_REF || xcode == LABEL_REF)
	fprintf (file, "r");
      else if (xcode == PLUS || xcode == LO_SUM)
	{
	  if (GET_CODE (XEXP (x, 1)) == REG)
	    fprintf (file, "x");
	  else
	    fprintf (file, "d");
	}
      return;

    case 'e':
      val = xcode == CONST_INT ? INTVAL (x) : INTVAL (CONST_VECTOR_ELT (x, 0));
      val &= 0x7;
      output_addr_const (file, GEN_INT (val));
      return;

    case 'f':
      val = xcode == CONST_INT ? INTVAL (x) : INTVAL (CONST_VECTOR_ELT (x, 0));
      val &= 0x1f;
      output_addr_const (file, GEN_INT (val));
      return;

    case 'g':
      val = xcode == CONST_INT ? INTVAL (x) : INTVAL (CONST_VECTOR_ELT (x, 0));
      val &= 0x3f;
      output_addr_const (file, GEN_INT (val));
      return;

    case 'h':
      val = xcode == CONST_INT ? INTVAL (x) : INTVAL (CONST_VECTOR_ELT (x, 0));
      val = (val >> 3) & 0x1f;
      output_addr_const (file, GEN_INT (val));
      return;

    case 'E':
      val = xcode == CONST_INT ? INTVAL (x) : INTVAL (CONST_VECTOR_ELT (x, 0));
      val = -val;
      val &= 0x7;
      output_addr_const (file, GEN_INT (val));
      return;

    case 'F':
      val = xcode == CONST_INT ? INTVAL (x) : INTVAL (CONST_VECTOR_ELT (x, 0));
      val = -val;
      val &= 0x1f;
      output_addr_const (file, GEN_INT (val));
      return;

    case 'G':
      val = xcode == CONST_INT ? INTVAL (x) : INTVAL (CONST_VECTOR_ELT (x, 0));
      val = -val;
      val &= 0x3f;
      output_addr_const (file, GEN_INT (val));
      return;

    case 'H':
      val = xcode == CONST_INT ? INTVAL (x) : INTVAL (CONST_VECTOR_ELT (x, 0));
      val = -(val & -8ll);
      val = (val >> 3) & 0x1f;
      output_addr_const (file, GEN_INT (val));
      return;

    case 'v':
    case 'w':
      constant_to_array (mode, x, arr);
      val = (((arr[0] << 1) + (arr[1] >> 7)) & 0xff) - 127;
      output_addr_const (file, GEN_INT (code == 'w' ? -val : val));
      return;

    case 0:
      if (xcode == REG)
	fprintf (file, "%s", reg_names[REGNO (x)]);
      else if (xcode == MEM)
	output_address (XEXP (x, 0));
      else if (xcode == CONST_VECTOR)
	print_operand (file, CONST_VECTOR_ELT (x, 0), 0);
      else
	output_addr_const (file, x);
      return;

      /* unused letters
	              o qr  u   yz
	AB            OPQR  UVWXYZ */
    default:
      output_operand_lossage ("invalid %%xn code");
    }
  gcc_unreachable ();
}

extern char call_used_regs[];

/* For PIC mode we've reserved PIC_OFFSET_TABLE_REGNUM, which is a
   caller saved register.  For leaf functions it is more efficient to
   use a volatile register because we won't need to save and restore the
   pic register.  This routine is only valid after register allocation
   is completed, so we can pick an unused register.  */
static rtx
get_pic_reg (void)
{
  rtx pic_reg = pic_offset_table_rtx;
  if (!reload_completed && !reload_in_progress)
    abort ();
  return pic_reg;
}

/* Split constant addresses to handle cases that are too large. 
   Add in the pic register when in PIC mode.
   Split immediates that require more than 1 instruction. */
int
spu_split_immediate (rtx * ops)
{
  enum machine_mode mode = GET_MODE (ops[0]);
  enum immediate_class c = classify_immediate (ops[1], mode);

  switch (c)
    {
    case IC_IL2:
      {
	unsigned char arrhi[16];
	unsigned char arrlo[16];
	rtx to, temp, hi, lo;
	int i;
	enum machine_mode imode = mode;
	/* We need to do reals as ints because the constant used in the
	   IOR might not be a legitimate real constant. */
	imode = int_mode_for_mode (mode);
	constant_to_array (mode, ops[1], arrhi);
	if (imode != mode)
	  to = simplify_gen_subreg (imode, ops[0], mode, 0);
	else
	  to = ops[0];
	temp = !can_create_pseudo_p () ? to : gen_reg_rtx (imode);
	for (i = 0; i < 16; i += 4)
	  {
	    arrlo[i + 2] = arrhi[i + 2];
	    arrlo[i + 3] = arrhi[i + 3];
	    arrlo[i + 0] = arrlo[i + 1] = 0;
	    arrhi[i + 2] = arrhi[i + 3] = 0;
	  }
	hi = array_to_constant (imode, arrhi);
	lo = array_to_constant (imode, arrlo);
	emit_move_insn (temp, hi);
	emit_insn (gen_rtx_SET
		   (VOIDmode, to, gen_rtx_IOR (imode, temp, lo)));
	return 1;
      }
    case IC_FSMBI2:
      {
	unsigned char arr_fsmbi[16];
	unsigned char arr_andbi[16];
	rtx to, reg_fsmbi, reg_and;
	int i;
	enum machine_mode imode = mode;
	/* We need to do reals as ints because the constant used in the
	 * AND might not be a legitimate real constant. */
	imode = int_mode_for_mode (mode);
	constant_to_array (mode, ops[1], arr_fsmbi);
	if (imode != mode)
	  to = simplify_gen_subreg(imode, ops[0], GET_MODE (ops[0]), 0);
	else
	  to = ops[0];
	for (i = 0; i < 16; i++)
	  if (arr_fsmbi[i] != 0)
	    {
	      arr_andbi[0] = arr_fsmbi[i];
	      arr_fsmbi[i] = 0xff;
	    }
	for (i = 1; i < 16; i++)
	  arr_andbi[i] = arr_andbi[0];
	reg_fsmbi = array_to_constant (imode, arr_fsmbi);
	reg_and = array_to_constant (imode, arr_andbi);
	emit_move_insn (to, reg_fsmbi);
	emit_insn (gen_rtx_SET
		   (VOIDmode, to, gen_rtx_AND (imode, to, reg_and)));
	return 1;
      }
    case IC_POOL:
      if (reload_in_progress || reload_completed)
	{
	  rtx mem = force_const_mem (mode, ops[1]);
	  if (TARGET_LARGE_MEM)
	    {
	      rtx addr = gen_rtx_REG (Pmode, REGNO (ops[0]));
	      emit_move_insn (addr, XEXP (mem, 0));
	      mem = replace_equiv_address (mem, addr);
	    }
	  emit_move_insn (ops[0], mem);
	  return 1;
	}
      break;
    case IC_IL1s:
    case IC_IL2s:
      if (reload_completed && GET_CODE (ops[1]) != HIGH)
	{
	  if (c == IC_IL2s)
	    {
	      emit_move_insn (ops[0], gen_rtx_HIGH (mode, ops[1]));
	      emit_move_insn (ops[0], gen_rtx_LO_SUM (mode, ops[0], ops[1]));
	    }
	  else if (flag_pic)
	    emit_insn (gen_pic (ops[0], ops[1]));
	  if (flag_pic)
	    {
	      rtx pic_reg = get_pic_reg ();
	      emit_insn (gen_addsi3 (ops[0], ops[0], pic_reg));
	      crtl->uses_pic_offset_table = 1;
	    }
	  return flag_pic || c == IC_IL2s;
	}
      break;
    case IC_IL1:
    case IC_FSMBI:
    case IC_CPAT:
      break;
    }
  return 0;
}

/* SAVING is TRUE when we are generating the actual load and store
   instructions for REGNO.  When determining the size of the stack
   needed for saving register we must allocate enough space for the
   worst case, because we don't always have the information early enough
   to not allocate it.  But we can at least eliminate the actual loads
   and stores during the prologue/epilogue.  */
static int
need_to_save_reg (int regno, int saving)
{
  if (df_regs_ever_live_p (regno) && !call_used_regs[regno])
    return 1;
  if (flag_pic
      && regno == PIC_OFFSET_TABLE_REGNUM
      && (!saving || crtl->uses_pic_offset_table)
      && (!saving
	  || !current_function_is_leaf 
	  || df_regs_ever_live_p (LAST_ARG_REGNUM)))
    return 1;
  return 0;
}

/* This function is only correct starting with local register
   allocation */
int
spu_saved_regs_size (void)
{
  int reg_save_size = 0;
  int regno;

  for (regno = FIRST_PSEUDO_REGISTER - 1; regno >= 0; --regno)
    if (need_to_save_reg (regno, 0))
      reg_save_size += 0x10;
  return reg_save_size;
}

static rtx
frame_emit_store (int regno, rtx addr, HOST_WIDE_INT offset)
{
  rtx reg = gen_rtx_REG (V4SImode, regno);
  rtx mem =
    gen_frame_mem (V4SImode, gen_rtx_PLUS (Pmode, addr, GEN_INT (offset)));
  return emit_insn (gen_movv4si (mem, reg));
}

static rtx
frame_emit_load (int regno, rtx addr, HOST_WIDE_INT offset)
{
  rtx reg = gen_rtx_REG (V4SImode, regno);
  rtx mem =
    gen_frame_mem (V4SImode, gen_rtx_PLUS (Pmode, addr, GEN_INT (offset)));
  return emit_insn (gen_movv4si (reg, mem));
}

/* This happens after reload, so we need to expand it.  */
static rtx
frame_emit_add_imm (rtx dst, rtx src, HOST_WIDE_INT imm, rtx scratch)
{
  rtx insn;
  if (satisfies_constraint_K (GEN_INT (imm)))
    {
      insn = emit_insn (gen_addsi3 (dst, src, GEN_INT (imm)));
    }
  else
    {
      emit_insn (gen_movsi (scratch, gen_int_mode (imm, SImode)));
      insn = emit_insn (gen_addsi3 (dst, src, scratch));
      if (REGNO (src) == REGNO (scratch))
	abort ();
    }
  return insn;
}

/* Return nonzero if this function is known to have a null epilogue.  */

int
direct_return (void)
{
  if (reload_completed)
    {
      if (cfun->static_chain_decl == 0
	  && (spu_saved_regs_size ()
	      + get_frame_size ()
	      + crtl->outgoing_args_size
	      + crtl->args.pretend_args_size == 0)
	  && current_function_is_leaf)
	return 1;
    }
  return 0;
}

/*
   The stack frame looks like this:
         +-------------+
         |  incoming   | 
         |    args     | 
   AP -> +-------------+
         | $lr save    |
         +-------------+
 prev SP | back chain  | 
         +-------------+
         |  var args   | 
         |  reg save   | crtl->args.pretend_args_size bytes
         +-------------+
         |    ...      | 
         | saved regs  | spu_saved_regs_size() bytes
   FP -> +-------------+
         |    ...      | 
         |   vars      | get_frame_size()  bytes
  HFP -> +-------------+
         |    ...      | 
         |  outgoing   | 
         |    args     | crtl->outgoing_args_size bytes
         +-------------+
         | $lr of next |
         |   frame     | 
         +-------------+
         | back chain  | 
   SP -> +-------------+

*/
void
spu_expand_prologue (void)
{
  HOST_WIDE_INT size = get_frame_size (), offset, regno;
  HOST_WIDE_INT total_size;
  HOST_WIDE_INT saved_regs_size;
  rtx sp_reg = gen_rtx_REG (Pmode, STACK_POINTER_REGNUM);
  rtx scratch_reg_0, scratch_reg_1;
  rtx insn, real;

  /* A NOTE_INSN_DELETED is supposed to be at the start and end of
     the "toplevel" insn chain.  */
  emit_note (NOTE_INSN_DELETED);

  if (flag_pic && optimize == 0)
    crtl->uses_pic_offset_table = 1;

  if (spu_naked_function_p (current_function_decl))
    return;

  scratch_reg_0 = gen_rtx_REG (SImode, LAST_ARG_REGNUM + 1);
  scratch_reg_1 = gen_rtx_REG (SImode, LAST_ARG_REGNUM + 2);

  saved_regs_size = spu_saved_regs_size ();
  total_size = size + saved_regs_size
    + crtl->outgoing_args_size
    + crtl->args.pretend_args_size;

  /* To simplify the lr liveness analysis in the software i-cache we
     always save the lr on the stack.  */ 
  if (!current_function_is_leaf
      || cfun->calls_alloca 
      || total_size > 0)
    total_size += STACK_POINTER_OFFSET;

  /* Save this first because code after this might use the link
     register as a scratch register. */
  if (!current_function_is_leaf)
    {
      insn = frame_emit_store (LINK_REGISTER_REGNUM, sp_reg, 16);
      RTX_FRAME_RELATED_P (insn) = 1;
    }

   if (TARGET_SOFTWARE_ICACHE && (total_size > 0))
    {
      rtx insn = emit_insn (gen_blockage ());

      add_reg_note (insn, REG_BRANCH_INFO,
                    gen_rtx_SYMBOL_REF (VOIDmode,
                                        ggc_strdup ("prologue_start")));
   }

  if (total_size > 0)
    {
      offset = -crtl->args.pretend_args_size;
      for (regno = 0; regno < FIRST_PSEUDO_REGISTER; ++regno)
	if (need_to_save_reg (regno, 1))
	  {
	    offset -= 16;
	    insn = frame_emit_store (regno, sp_reg, offset);
	    RTX_FRAME_RELATED_P (insn) = 1;
	  }
    }

  if (flag_pic && crtl->uses_pic_offset_table)
    {
      rtx pic_reg = get_pic_reg ();
      insn = emit_insn (gen_load_pic_offset (pic_reg, scratch_reg_0));
      insn = emit_insn (gen_subsi3 (pic_reg, pic_reg, scratch_reg_0));
    }

  if (total_size > 0)
    {
      if (flag_stack_check)
	{
	  /* We compare against total_size-1 because
	     ($sp >= total_size) <=> ($sp > total_size-1) */
	  rtx scratch_v4si = gen_rtx_REG (V4SImode, REGNO (scratch_reg_0));
	  rtx sp_v4si = gen_rtx_REG (V4SImode, STACK_POINTER_REGNUM);
	  rtx size_v4si = spu_const (V4SImode, total_size - 1);
	  if (!satisfies_constraint_K (GEN_INT (total_size - 1)))
	    {
	      emit_move_insn (scratch_v4si, size_v4si);
	      size_v4si = scratch_v4si;
	    }
	  emit_insn (gen_cgt_v4si (scratch_v4si, sp_v4si, size_v4si));
	  emit_insn (gen_vec_extractv4si
		     (scratch_reg_0, scratch_v4si, GEN_INT (1)));
	  emit_insn (gen_spu_heq (scratch_reg_0, GEN_INT (0)));
	}

      /* Adjust the stack pointer, and make sure scratch_reg_0 contains
         the value of the previous $sp because we save it as the back
         chain. */
      if (total_size <= 2000)
	{
	  /* In this case we save the back chain first. */
	  insn = frame_emit_store (STACK_POINTER_REGNUM, sp_reg, -total_size);
	  insn =
	    frame_emit_add_imm (sp_reg, sp_reg, -total_size, scratch_reg_0);
	}
      else
	{
	  insn = emit_move_insn (scratch_reg_0, sp_reg);
	  insn =
	    frame_emit_add_imm (sp_reg, sp_reg, -total_size, scratch_reg_1);
	}
      RTX_FRAME_RELATED_P (insn) = 1;
      real = gen_addsi3 (sp_reg, sp_reg, GEN_INT (-total_size));
      add_reg_note (insn, REG_FRAME_RELATED_EXPR, real);

      if (total_size > 2000)
	{
	  /* Save the back chain ptr */
	  insn = frame_emit_store (REGNO (scratch_reg_0), sp_reg, 0);
	}

      if (frame_pointer_needed)
	{
	  rtx fp_reg = gen_rtx_REG (Pmode, HARD_FRAME_POINTER_REGNUM);
	  HOST_WIDE_INT fp_offset = STACK_POINTER_OFFSET
	    + crtl->outgoing_args_size;
	  /* Set the new frame_pointer */
	  insn = frame_emit_add_imm (fp_reg, sp_reg, fp_offset, scratch_reg_0);
	  RTX_FRAME_RELATED_P (insn) = 1;
	  real = gen_addsi3 (fp_reg, sp_reg, GEN_INT (fp_offset));
	  add_reg_note (insn, REG_FRAME_RELATED_EXPR, real);
          REGNO_POINTER_ALIGN (HARD_FRAME_POINTER_REGNUM) = STACK_BOUNDARY;
	}
    }

  if (TARGET_SOFTWARE_ICACHE && (total_size > 0))
    {
      insn = emit_insn (gen_blockage ());
      add_reg_note (insn, REG_BRANCH_INFO,
		    gen_rtx_SYMBOL_REF (VOIDmode,
					ggc_strdup ("prologue_end")));
    }

  emit_note (NOTE_INSN_DELETED);
}

void
spu_expand_epilogue (bool sibcall_p)
{
  int size = get_frame_size (), offset, regno;
  HOST_WIDE_INT saved_regs_size, total_size;
  rtx sp_reg = gen_rtx_REG (Pmode, STACK_POINTER_REGNUM);
  rtx jump, scratch_reg_0;

  /* A NOTE_INSN_DELETED is supposed to be at the start and end of
     the "toplevel" insn chain.  */
  emit_note (NOTE_INSN_DELETED);

  if (spu_naked_function_p (current_function_decl))
    return;

  scratch_reg_0 = gen_rtx_REG (SImode, LAST_ARG_REGNUM + 1);

  saved_regs_size = spu_saved_regs_size ();
  total_size = size + saved_regs_size
    + crtl->outgoing_args_size
    + crtl->args.pretend_args_size;

  if (!current_function_is_leaf
      || cfun->calls_alloca 
      || total_size > 0)
    total_size += STACK_POINTER_OFFSET;

  if (total_size > 0)
    {
      if (cfun->calls_alloca)
	frame_emit_load (STACK_POINTER_REGNUM, sp_reg, 0);
      else
	frame_emit_add_imm (sp_reg, sp_reg, total_size, scratch_reg_0);


      if (saved_regs_size > 0)
	{
	  offset = -crtl->args.pretend_args_size;
	  for (regno = 0; regno < FIRST_PSEUDO_REGISTER; ++regno)
	    if (need_to_save_reg (regno, 1))
	      {
		offset -= 0x10;
		frame_emit_load (regno, sp_reg, offset);
	      }
	}
    }

  if (!current_function_is_leaf)
    frame_emit_load (LINK_REGISTER_REGNUM, sp_reg, 16);

  if (!sibcall_p)
    {
      emit_use (gen_rtx_REG (SImode, LINK_REGISTER_REGNUM));
      jump = emit_jump_insn (gen__return ());
      emit_barrier_after (jump);
    }

  emit_note (NOTE_INSN_DELETED);
}

rtx
spu_return_addr (int count, rtx frame ATTRIBUTE_UNUSED)
{
  if (count != 0)
    return 0;
  /* This is inefficient because it ends up copying to a save-register
     which then gets saved even though $lr has already been saved.  But
     it does generate better code for leaf functions and we don't need
     to use RETURN_ADDRESS_POINTER_REGNUM to get it working.  It's only
     used for __builtin_return_address anyway, so maybe we don't care if
     it's inefficient. */
  return get_hard_reg_initial_val (Pmode, LINK_REGISTER_REGNUM);
}

/* Return the size of the stub that the linker will insert for INSN that
   are branches to another section.  */
static unsigned HOST_WIDE_INT 
get_stub_size (rtx insn)
{
  unsigned HOST_WIDE_INT stub_size = 0;
  
  if (!JUMP_P (insn) && !CALL_P (insn))
    return 0;
  
  if (JUMP_P (insn))
    {
      rtx set, src;
      
      stub_size = spu_stub_size;

      /* If the branch instruction and the branch target are in the
         same basic-block they will probably be in the same section
         as well.  Do not add the stub size in this case.  */
      if (!tablejump_p (insn, NULL, NULL)
	  && JUMP_LABEL (insn)
	  && (BLOCK_NUM (JUMP_LABEL (insn)) == BLOCK_NUM (insn)))
	stub_size = 0;
      
      /* For indirect branches including jump-tables (not including the
         cases) and indirect function calls; stubs will be created in the
         non-overlay local store so their stub size is not inserted to the
         section calculation.  */
      /* Return statements */
      if (GET_CODE (PATTERN (insn)) == RETURN)
	stub_size = 0;
      
      /* jump table */
      if (GET_CODE (PATTERN (insn)) == ADDR_VEC
	  || GET_CODE (PATTERN (insn)) == ADDR_DIFF_VEC)
	stub_size = 0;
      
      set = single_set (insn);
      if (set)
	{
	  src = SET_SRC (set);
	  if (GET_CODE (SET_DEST (set)) != PC)
	    abort ();
	 	      
	  if (GET_CODE (src) == IF_THEN_ELSE)
	    {
	      rtx lab = 0;
	      
	      if (GET_CODE (XEXP (src, 1)) != PC)
		lab = XEXP (src, 1);
	      else if (GET_CODE (XEXP (src, 2)) != PC)
		lab = XEXP (src, 2);
	      
	      if (lab && REG_P (lab))
		stub_size = 0;
	    }
	}
    }
  else if (CALL_P (insn))
    {
      rtx call;
      
      stub_size = spu_stub_size;
      /* All of our call patterns are in a PARALLEL and the CALL is
         the first pattern in the PARALLEL. */
      if (GET_CODE (PATTERN (insn)) != PARALLEL)
	abort ();
      call = XVECEXP (PATTERN (insn), 0, 0);
      if (GET_CODE (call) == SET)
	call = SET_SRC (call);
      if (GET_CODE (call) != CALL)
	abort ();
      if (REG_P (XEXP (XEXP (call, 0), 0)))
	stub_size = 0;
    }
  
  return stub_size;
}

/* Hbrp instructions are inserted when the compiler sees lots of loads
   and stores in a row.  The worst case would be 1 for every 8 load/store
   instructions.  */
static int mem_ref_counter = 0;

/* The compiler inserts 1 hbrp instruction for every 16 instructions
   in the worst case.  */
static int safe_hints_counter = 0;

/* Extra nops are added for 2 reasons, dual issue and to make room
   for hints.  For dual issues the worst case is 1 nop for every 3
   instructions.  */
static int spu_dual_nops_counter = 0;

/* Return the size of instruction INSN in bytes.  Take into account the
   size of extra machine depndent instructions that can be added
   as a result of insn (like branch-hints for branch instructions).
   Called when partitioning a function into sections.  */
static unsigned HOST_WIDE_INT 
spu_estimate_instruction_size (rtx insn)
{
  unsigned HOST_WIDE_INT size;
  rtx table;
  /* For dual issues the worst case is 1 nop for every 3
     instructions.  */
  int dual_nops = spu_dual_nops > 0 ? 3 : 0;
  
  if (NOTE_P (insn))
    {
      /* Reset the counters if needed.  */
      if (NOTE_KIND (insn) == NOTE_INSN_FUNCTION_BEG)
	{
	  mem_ref_counter = 0;
	  safe_hints_counter = 0;
	  spu_dual_nops_counter = 0;
	}
      if (NOTE_KIND (insn) == NOTE_INSN_BASIC_BLOCK)
	mem_ref_counter = 0;
      return 0;
    }
  
  size = get_attr_min_length (insn);
  if (tablejump_p (insn, NULL, &table))
    {
      rtvec vec;
      
      if (GET_CODE (PATTERN (table)) == ADDR_VEC)
        vec = XVEC (PATTERN (table), 0);
      else
        vec = XVEC (PATTERN (table), 1);
      
      /* Add the size of the table to the insn size.  */
      size += (GET_NUM_ELEM (vec) * 4);
    }
  safe_hints_counter += 1;
  spu_dual_nops_counter += 1;
  
  /* The compiler inserts 1 hbrp instruction for every 16 instructions
     in the worst case.  */
  if (TARGET_SAFE_HINTS && safe_hints_counter >= 16)
    {
      size += 4;
      safe_hints_counter = 0;
      spu_dual_nops_counter += 1;
    }
  
  size += get_stub_size (insn);
  
  if (!TARGET_BRANCH_HINTS || optimize == 0)
    return size;
  
  /* Add the nops and branch hint which are added for each branch.
     For hints the worst case is 4 nops for every branch.  */
  if ((JUMP_P (insn) || CALL_P (insn))
      && !tablejump_p (insn, NULL, NULL))
    {
      /* 4 nops + 1 hint.  */
      size += 20;
      safe_hints_counter += 5;
      spu_dual_nops_counter += 5;
    }
  
  if (mem_read_insn_p (insn) || mem_write_insn_p (insn))
    {
      mem_ref_counter++;
      if (mem_ref_counter > 8)
	{
	  mem_ref_counter = 0;
	  /* Add the hbrp instruction.  */
	  size += 4;
	  safe_hints_counter += 1;
	  spu_dual_nops_counter += 1;
	}
    }
  else
    mem_ref_counter = 0;
  
  /* For dual issues the worst case is 1 nop for every 3
     instructions.  */
  if (dual_nops && spu_dual_nops_counter >= dual_nops)
    {
      size += 4;
      spu_dual_nops_counter = 0;
      safe_hints_counter += 1;
    }
  return size;
}

/* Estimate the size in bytes of the extra instructions that will be
   generated for each section as a result of creating a new branch for
   that section.  Called when partitioning a function into sections.  */
static unsigned HOST_WIDE_INT
spu_estimate_section_overhead (void)
{
  int extra_branch_insns = 0;
  
  if (TARGET_BRANCH_HINTS && optimize != 0)
    {
      /* Add the nops and branch hint which are added for each branch.
         For hints the worst case is 4 nops for every branch.  */
      extra_branch_insns = 5;
    }
  /* Take into account the new branch instruction, its extra
     instructions if they are created and the size of the stub that the
     linker will add to it.  */
  return ((1 + extra_branch_insns) * 4 + spu_stub_size);
}

/* An auxiliary structure for recognizing critical sections.  */
typedef struct critical_sections_t
{
  /* The type of the critical section.  */
  enum critical_section_type type;

  /* The size of the critical section.  */
  unsigned HOST_WIDE_INT size;

  /* True if the end of the critical section was recognized.  */
  bool closed_p;

  /* The start and end insns of the critical section.  */
  rtx start;
  rtx end;
}*critical_sections_p;

DEF_VEC_P(critical_sections_p);
DEF_VEC_ALLOC_P(critical_sections_p,gc);

VEC (critical_sections_p, gc) *critical_sections = NULL;

static void
dump_critical_section_type (enum critical_section_type type)
{
  if (!dump_file)
    return;
  switch (type)
    {
    case JUMP_TABLE:
      fprintf (dump_file, "JUMP_TABLE");
      break;
    case PROLOGUE:
      fprintf (dump_file, "PROLOGUE");
      break;
    case EPILOGUE:
      fprintf (dump_file, "EPILOGUE");
      break;
    case IBRANCH_SEQ:
      fprintf (dump_file, "IBRANCH_SEQ");
      break;
    case CRITICAL_DMA_SEQ:
      fprintf (dump_file, "CRITICAL_DMA_SEQ");
      break;
    case CRITICAL_EVENT_MASK:
      fprintf (dump_file, "CRITICAL_DMA_SEQ");
      break;
    }
}

/* Dump information regarding critical section:
   TYPE - it's type.
   START_P - true if INSN indicates the start 
   of the critical section.  */
static void
dump_critical_section_info (enum critical_section_type type, 
			    bool start_p, rtx insn)
{
  if (!dump_file)
    return;
  
  if (start_p)
    fprintf (dump_file, "\n\t;;start critical section of type ");
  else
    fprintf (dump_file, "\t;;end critical section of type ");
  dump_critical_section_type (type);
  fprintf (dump_file, "\n\t");
  print_rtl_single (dump_file, insn);
  fprintf (dump_file, "\n");
}


/* Return true if INSN begins a critical section.
   Record it's type in TYPE.  */
static bool
begin_critical_section (rtx insn, enum critical_section_type *type)
{
  rtx body, set;

  if (!INSN_P (insn))
    return false;

  if (TARGET_SOFTWARE_ICACHE)
    {
      rtx note = find_reg_note (insn, REG_BRANCH_INFO, NULL_RTX); 

      if (note)
	{
	  const char *info = XSTR (XEXP (note, 0), 0);
  
          if (strcmp (info, "jumptable start") == 0)
          {
             *type = JUMP_TABLE;
             return true;
           }
          if (strcmp (info, "prologue_start") == 0)
             {
               *type = PROLOGUE;
               dump_critical_section_info (PROLOGUE, true, insn);
               return true;
             }
	  if (strcmp (info, "ibranch_seq") == 0)
	    {  
	      *type = IBRANCH_SEQ;
	      dump_critical_section_info (IBRANCH_SEQ, true, insn);
	      return true;
	    }
	}
    }

  set = single_set (insn);
 
  if (set != 0)
    {
      rtx src, dest;

      src = SET_SRC (set);
      dest = SET_DEST (set);
     
      /* We are looking for this type of instruction:

         (insn (set (reg)
         (unspec_volatile [(const_int)])) {spu_rdch_noclobber})
      */
      if (GET_CODE (src) == UNSPEC_VOLATILE)
	if (XINT (src, 1) == UNSPEC_RDCH)
	  {
	    rtx tmp = XVECEXP (src, 0, 0);
	    
	    if (tmp && GET_CODE (tmp) == CONST_INT && INTVAL (tmp) == 0)
	      {
		*type = CRITICAL_EVENT_MASK;
                dump_critical_section_info (CRITICAL_EVENT_MASK, true, insn);
		return true;
	      }
	  }
      
      if (!TARGET_SOFTWARE_ICACHE && GET_CODE (src) == LABEL_REF)
	{
	  *type = JUMP_TABLE;
	  return true;
	}
    }
  else
    {
      /* We are looking for this type of instruction:
	 
         (insn (unspec_volatile [(const_int) (subreg)])  
         {spu_wrch_noclobber})
      */
      
      body = PATTERN (insn);
      
      if (GET_CODE (body) == UNSPEC_VOLATILE)
	if (XINT (body, 1) == UNSPEC_WRCH)
	  {
	    rtx tmp = XVECEXP (body, 0, 0);
	    
	    /* MFC_LSA 16  */
	    if (tmp && (GET_CODE (tmp) == CONST_INT) && INTVAL (tmp) == 16)
	      {
		*type = CRITICAL_DMA_SEQ;
                dump_critical_section_info (CRITICAL_DMA_SEQ, true, insn);
		return true;
	      }
	  }
      
    }
  return false;
}

/* Return true if INSN starts the sequence of branch indirect
   for the software i-cache.  */
static bool
is_ibranch_seq_end (rtx insn)
{
  rtx call, set;

  gcc_assert (TARGET_SOFTWARE_ICACHE);  
  if (JUMP_P (insn))
    {
      rtx src;
      
      /* Return statements */
      if (GET_CODE (PATTERN (insn)) == RETURN)
        return false;

      set = single_set (insn);
      if (set)
        {
	  src = SET_SRC (set);
	  if (GET_CODE (SET_DEST (set)) != PC)
	    abort ();
	  
	  if (REG_P (src) && REGNO (src) == 75)
	    return true;

	  if (GET_CODE (src) == IF_THEN_ELSE)
	    {
	      rtx lab = 0;
	      
	      if (GET_CODE (XEXP (src, 1)) != PC)
		lab = XEXP (src, 1);
	      else if (GET_CODE (XEXP (src, 2)) != PC)
		lab = XEXP (src, 2);
                
              if (lab && REG_P (lab) && REGNO (lab) == 75)
                return true;
            }
	}
    }
  else if (CALL_P (insn))
    {
      if (GET_CODE (PATTERN (insn)) != PARALLEL)
	abort ();
      call = XVECEXP (PATTERN (insn), 0, 0);
      if (GET_CODE (call) == SET)
	call = SET_SRC (call);
      if (GET_CODE (call) != CALL)
	abort ();
      if (REG_P (XEXP (XEXP (call, 0), 0)) 
	  && REGNO (XEXP (XEXP (call, 0), 0)) == 75)
	return true;
    }
  return false;
}

/* Return true if INSN ends a critical section.
   Record it's type in TYPE.  */
static bool
end_critical_section (rtx insn, enum critical_section_type *type)
{
  rtx body;

  if (!INSN_P (insn))
    return false;

  if (TARGET_SOFTWARE_ICACHE)
    {
      rtx note = find_reg_note (insn, REG_BRANCH_INFO, NULL_RTX); 
      if (note)
	{
	  const char *info = XSTR (XEXP (note, 0), 0);

	  if (strcmp (info, "prologue_end") == 0)
	    {
	      *type = PROLOGUE;
	      dump_critical_section_info (PROLOGUE, false, insn);
	      return true;
	    }
	}

      if ((JUMP_P (insn) || CALL_P (insn)) && is_ibranch_seq_end (insn))
	{
	  *type = IBRANCH_SEQ;
	  dump_critical_section_info (IBRANCH_SEQ, false, insn);
	  return true;
	}
    }

  body = PATTERN (insn);

  /* We are looking for the following type of instruction:

     (insn (parallel [
           (unspec_volatile [(const_int) (subreg)])
                             (clobber (mem))]) {spu_wrch_clobber}) */

  if (GET_CODE (body) == PARALLEL)
    {
      rtx tmp = XVECEXP (body, 0, 0);

      if (TARGET_SAFE_DMA && GET_CODE (tmp) == UNSPEC_VOLATILE)
	{
	  if (XINT (tmp, 1) == UNSPEC_WRCH)
	    {
	      rtx const_val = XVECEXP (tmp, 0, 0);

	      /* MFC_Cmd 21  */
	      if (GET_CODE (const_val) == CONST_INT
		  && INTVAL (const_val) == 21)
		{
		  *type = CRITICAL_DMA_SEQ;
                  dump_critical_section_info (CRITICAL_DMA_SEQ, false, insn);
		  return true;
		}
	    }
	}
    }
  else
    {
      /* We are looking for the following type of instruction:

        (insn (unspec_volatile [(const_int 2]) (subreg)])  
               (spu_wrch_noclobber}) 
         or
      
        (insn (unspec_volatile [(const_int 21]) (subreg)])
               (spu_wrch_noclobber})  */
      if (GET_CODE (body) == UNSPEC_VOLATILE)
        if (XINT (body, 1) == UNSPEC_WRCH)
          {
            rtx tmp = XVECEXP (body, 0, 0);
	    
            /*  SPU_WrEventAck 2  */
            if (tmp && (GET_CODE (tmp) == CONST_INT) && INTVAL (tmp) == 2)
              {
                *type = CRITICAL_EVENT_MASK;
                dump_critical_section_info (CRITICAL_EVENT_MASK, false, insn);
                return true;
              }
            /* MFC_Cmd 21  */
            else if (!TARGET_SAFE_DMA 
		     && tmp 
		     && (GET_CODE (tmp) == CONST_INT) 
		     && INTVAL (tmp) == 21)
	      {
		*type = CRITICAL_DMA_SEQ;
                dump_critical_section_info (CRITICAL_DMA_SEQ, false, insn);
		return true;
		
	      }
          }
    }
  return false;
}

/* Return true if the INSN is a valid point to break a basic-block.
   Otherwise return false.  */
static bool
spu_legal_breakpoint (rtx insn)
{
  int i;
  critical_sections_p crit;
  rtx tmp;
  
  for (i = 0; VEC_iterate (critical_sections_p, critical_sections, i, crit);
       i++)
    {
      for (tmp = crit->start; tmp != NEXT_INSN (crit->end); tmp = NEXT_INSN (tmp))
	if (insn == tmp)
	  return false;
    }
  return true;
}

/* Record the critical section which is part of the jump-table.
   The critical section should contain the jump-table and code that
   reads the table to make sure they will appear in the same section.
   We are looking for the following sequence of instructions:
 
   ila ,label 
   .
   .
   .
   jump_insn (use label)
   label:
   table
   .
   .
   .
   end of table
   LAST_INSN_CRITICAL SECTION denotes the jump_insn which is the last
   instruction in the section (excluding the table itself).  */
static unsigned HOST_WIDE_INT  
record_jump_table (rtx ila_insn, rtx *last_insn_critical_section)
{
  rtx insn;
  basic_block bb;
  rtx label1, set, label = NULL_RTX;
  bool *bb_aux;
  bool found_jump_table = false;
  unsigned HOST_WIDE_INT size = 0;
 
  bb_aux = (bool *)xmalloc (last_basic_block * sizeof (bool));
  memset (bb_aux, false, last_basic_block * sizeof (bool));

  if (!TARGET_SOFTWARE_ICACHE)
    {
      set = single_set (ila_insn);
      gcc_assert (set);
      label = XEXP (SET_SRC (set), 0);
   }
  /* Reset counters.  */
  mem_ref_counter = 0;
  safe_hints_counter = 0;
  spu_dual_nops_counter = 0;
  
  for (insn = ila_insn; insn != NULL; insn = NEXT_INSN (insn))
    {
      if (!INSN_P (insn))
	continue;

      bb = BLOCK_FOR_INSN (insn);
      if (!TARGET_SOFTWARE_ICACHE)
        bb_aux[bb->index] = true;
      size += spu_estimate_instruction_size (insn);

      if (!tablejump_p (insn, &label1, NULL))
	continue;
      
      if ((!TARGET_SOFTWARE_ICACHE && rtx_equal_p (label, label1))
          || TARGET_SOFTWARE_ICACHE)
	{
	  found_jump_table = true;
          *last_insn_critical_section = insn;
	  break;
	}
       
    }
  
  if (found_jump_table)
    {
      int i;
     
       dump_critical_section_info (JUMP_TABLE, true, ila_insn); 
      /* Mark the bb's between the jump-table and the code that
         reads the table so they reside in the same section.  */
      for (i = 0; i < last_basic_block; i++)
	if (bb_aux[i] == true)
	  BASIC_BLOCK (i)->il.rtl->skip = 1;
    }
  else
    size = 0;
  
  free (bb_aux);
  
  return size;
}

/* Given basic-block BB which contains an instruction that ends a
   critical section; close an open critical section that is recorded in
   START_SEQUENCE; which appears in the same basic-block as bb and is
   of type TYPE.  */
static void
close_critical_sections (VEC (critical_sections_p, gc) *start_sequence,
			 basic_block bb, enum critical_section_type type, 
			 rtx insn)
{
  unsigned int i;
  bool bb_close_critical_section_p = false;
  critical_sections_p crit;

  /* Loop through all of the critical sections.  */
  for (i = 0; VEC_iterate (critical_sections_p, start_sequence, i, crit); i++)
    {
      /* First check that this bb closes a critical section of the
         right type.  */
      if (crit->type == type && !crit->closed_p)
	{
          critical_sections_p ncrit = GGC_CNEW (struct critical_sections_t);
	  /* Mark this section as closed.  */
	  crit->closed_p = true;
	  crit->end = insn;
	  bb_close_critical_section_p = true;
          ncrit->size = crit->size;
          ncrit->type = crit->type;
          ncrit->start = crit->start;
          ncrit->closed_p = crit->closed_p;
          ncrit->end = crit->end;
	  VEC_safe_push (critical_sections_p, gc, critical_sections, ncrit);
	  break;
	}
    }
  if (!bb_close_critical_section_p)
    warning (0,
	     "Unexpected end of critical section in basic-block %d.  ",
	     bb->index);
}

static unsigned int estimate_number_of_external_branches_in_section = 0;

/* Free the critical section list.  */
void
fpart_finalize (void)
{
  int i;
  critical_sections_p crit1;

  if (critical_sections != NULL)
    {
      for (i = 0;
           VEC_iterate (critical_sections_p, critical_sections, i, crit1);
           i++)
        ggc_free (crit1);
      VEC_free (critical_sections_p, gc, critical_sections);
    }
}

/* Return true if the basic-block with index BB_INDEX should be put in
   a new section.
   The following are all taking into account in the decision:
  
   BB_SIZE - The size of the basic-block, 
   ESTIMATE_MAX_SECTION_SIZE - The maximum size of a section,
   LAST_SECTION_SIZE - The size of the last section.  */
bool
spu_start_new_section (int bb_index, unsigned HOST_WIDE_INT bb_size,
		       unsigned HOST_WIDE_INT estimate_max_section_size,
		       unsigned HOST_WIDE_INT last_section_size)
{
  rtx insn;
  VEC (critical_sections_p, gc) *start_sequence = NULL;
  int i;
  enum critical_section_type type;
  basic_block bb = BASIC_BLOCK (bb_index);
  bool start_new_section_p = false;
  bool has_jump_table = false;
  unsigned HOST_WIDE_INT size;
  critical_sections_p crit1;

  /* Estimate the number of external branch limit in the current section.  */
  if (TARGET_SOFTWARE_ICACHE)
    {
      if (last_section_size == 0)
        estimate_number_of_external_branches_in_section = 0;
      if (bb->flags & BB_FIRST_AFTER_SECTION_SWITCH)
	estimate_number_of_external_branches_in_section = 0;
      else if (!(single_succ_p (bb) && single_succ_edge (bb)->dest == bb))
	estimate_number_of_external_branches_in_section++;
    }

  /* This bb should be skipped.  */
  if (bb->il.rtl->skip)
    return false;

  /* Loop through all of the basic-block's insns.  */
  FOR_BB_INSNS (bb, insn)
    {
      if (tablejump_p (insn, NULL, NULL) && !bb->il.rtl->skip && !TARGET_SOFTWARE_ICACHE)
	warning (0, "Unexpected jump-table in basic-block %d.  ", bb->index);
      
      /* Check whether this insn can begin a critical sections.  */
      if (begin_critical_section (insn, &type))
	{
	  struct critical_sections_t crit;
          rtx last_insn_critical_section = NULL_RTX;
	  
	  size = bb_size;
	  
	  if (type == JUMP_TABLE)
	    {
	      size = record_jump_table (insn, &last_insn_critical_section);
	      if (size > estimate_max_section_size)
		warning (0,
			 "jump-table in bb exceeds section size %d.  ",
			 bb->index);
             if (size == 0)
               continue;
	    }
	  if (type == JUMP_TABLE)
            has_jump_table = true; 
	  crit.size = size;
	  crit.type = type;
	  crit.start = insn;
	  crit.closed_p = false;
          crit.end = NULL_RTX;
	  /* Record the start instruction unless this is the .  */
	  VEC_safe_push (critical_sections_p, gc, start_sequence, &crit);
          if (type == JUMP_TABLE)
            {
             critical_sections_p ncrit = GGC_CNEW (struct critical_sections_t);
              /* If this section contains if of type JUMP_TABLE then
                 we already have its first and last instructions, so we
                 record the critical section now.  */
              gcc_assert (tablejump_p (last_insn_critical_section, NULL, NULL));
              crit.end = last_insn_critical_section;
              dump_critical_section_info (JUMP_TABLE, false, crit.end);
              ncrit->size = crit.size;
              ncrit->type = crit.type;
              ncrit->start = crit.start;
              ncrit->closed_p = crit.closed_p;
              ncrit->end = crit.end;
              VEC_safe_push (critical_sections_p, gc, critical_sections, ncrit);
            }
	}

      /* Check whether this insn can end a critical sections.  */
      if (end_critical_section (insn, &type))
	{
	  /* Close any critical section that this instruction may end.  */
	  close_critical_sections (start_sequence, bb, type, insn);
	}
    }
  
  if (dump_file && VEC_length (critical_sections_p, start_sequence))
    fprintf (dump_file, "\n;; bb %d starts a critical section", bb->index);
   
  for (i = 0; VEC_iterate (critical_sections_p, start_sequence, i, crit1);
       i++)
    {
      if (dump_file)
	{
          fprintf (dump_file, "\n\t;;");
          dump_critical_section_type (crit1->type);
	}
      if (!crit1->closed_p && (crit1->type != JUMP_TABLE))
	error ("Unexpected start of critical section in basic-block %d.  ",
	       bb->index);
      if (crit1->size + last_section_size > estimate_max_section_size
	  && crit1->size < estimate_max_section_size)
	start_new_section_p = true;
    }
  if (last_section_size == 0)
    start_new_section_p = false;
  
  VEC_free (critical_sections_p, gc, start_sequence);
 
  if (TARGET_SOFTWARE_ICACHE
      && !has_jump_table 
      && (estimate_number_of_external_branches_in_section
	  > (unsigned)icache_branch_limit))
    {
      gcc_assert (last_section_size != 0);
      if (dump_file)
	fprintf (dump_file, "\n\t;; section exceeds threshold of external"
                            " branches");
      return true;
    }
  if (TARGET_SOFTWARE_ICACHE
      && !has_jump_table
      && bb->prev_bb
      && single_succ_p (bb->prev_bb)
      && (last_section_size != 0))
    {
      if (!(JUMP_P (BB_END (bb->prev_bb))
	    && GET_CODE (PATTERN (BB_END (bb->prev_bb))) == RETURN)
         && (single_succ_edge (bb->prev_bb)->dest != bb))
	{
	  if (dump_file)
	    fprintf (dump_file, "\n\t;; section ends with branch always");
	  return true;
	}
    }
  
  return start_new_section_p;
}

/* Given NCACSES which is the number of case a jump table has return
   true if creating the jumptable will not exceed the maximum size of
   a section.  */
static bool
spu_dont_create_jumptable (unsigned int ncases)
{
  unsigned int table_size = ncases * 4;

  /* For the software icache scheme we should take into account the
     inline check.  */
  if (TARGET_SOFTWARE_ICACHE)
    table_size += (12 * 4);

  if (flag_partition_functions_into_sections == 0)
    return false;
  
  if ((table_size) > (unsigned int)flag_partition_functions_into_sections)
    return true;
  return false;
}

/* All inter-block branches can cause cache misses, and therefore
   evictions.  During eviction, a block is deallocated from the cache.
   A stack back-trace is performed to locate the first return pointer to
   the evicted block.  This back-trace process requires knowlege about
   the current state of liveness of the first three link elements.
   Therefor, all external branches must be labeled with a 3 bit link
   liveness indicator.

   liveness
   indicator  meaning
   ---------  -------------------------------------
              1..       indicates the lr itself is live
              .1.       indicates the value *(sp+16) is live
              ..1       indicates the value *(*sp+16) is live

   For example, on entry to a function the liveness indicator would be
   "101" because the link register is live, but the link value in the
   current stack frame is not while the the link value in the previous
   stack frame is valid.  After, the link register is saved in a non-leaf
   function, the indicator would be "011".  If the function then allocates
   a new stack frame, the indicator would be "001".  If a leaf proceedure
   creates a new stack frame, the indicator would transition from "101"
   to "100".  */ 
static void
record_link_elements_liveness (void)
{
  rtx note;
  basic_block bb;
  int lr_reg, current_stack, prev_stack;
  int save_current = 0;
  int lr_save = 1;
  int save_prev = 1;
  char *info = (char *) alloca (2 + 2 * HOST_BITS_PER_INT / 4 + 1);

  /*  Initial start is 101.  */
  lr_reg = 1;
  current_stack = 0;
  prev_stack = 1;

  gcc_assert (TARGET_SOFTWARE_ICACHE);

  if (dump_file)
    {
      fprintf (dump_file, "\nStarting lr liveness calculation.");
      fprintf (dump_file, "\n---> Starting with LR bits: %d%d%d\n", lr_reg,
	       current_stack, prev_stack);
    }

  FOR_EACH_BB (bb)
  {
    rtx insn;

    FOR_BB_INSNS (bb, insn)
    {
      rtx set;

      strcpy (info, "");

      if (!INSN_P (insn))
	continue;

      set = single_set (insn);
      note = find_reg_note (insn, REG_BRANCH_INFO, NULL_RTX);
      if (set)
	{
	  rtx src = SET_SRC (set);
	  rtx dest = SET_DEST (set);

	  if (REG_P (src) && (REGNO (src) == LINK_REGISTER_REGNUM))
	    {
	      /* After stqd $lr,16($sp) instruction $lr is dead.  */
	      gcc_assert (MEM_P (dest));
	      lr_reg = 0;
	      lr_save = 0;
	      save_current = 1;
	      current_stack = 1;

	      if (dump_file)
		{
		  print_rtl_single (dump_file, insn);
		  fprintf (dump_file, "\n--> Changing LR bits: (LR: %d)"
			   " (current_stack: %d) (prev_stack: %d)\n",
			   lr_reg, current_stack, prev_stack);
		}
	      continue;
	    }
	  else if (REG_P (dest) && (REGNO (dest) == LINK_REGISTER_REGNUM))
	    {
	      /* After lqd $lr,16($sp) instruction lr value is alive
	         in $lr.  */
	      gcc_assert (MEM_P (src));
	      lr_reg = 1;
	      current_stack = 0;
	      if (dump_file)
		{
		  print_rtl_single (dump_file, insn);
		  fprintf (dump_file, "\n---> Changing LR bits: (LR: %d) "
			   "(current_stack: %d) (prev_stack: %d)\n",
			   lr_reg, current_stack, prev_stack);
		}

	      continue;
	    }
	  else if (REG_P (dest)
		   && REGNO (dest) == STACK_POINTER_REGNUM
		   && GET_CODE (src) == PLUS
		   && XEXP (src, 0) == STACK_POINTER_REGNUM
		   && (GET_CODE (XEXP (src, 1)) == CONST_INT)
		   && (INTVAL (XEXP (src, 1)) > 0))

	    {
	      current_stack = prev_stack;
	      prev_stack = 1;
	      if (dump_file)
		{
		  print_rtl_single (dump_file, insn);
		  fprintf (dump_file, "\n---> Changing LR bits: (LR: %d) "
			   "(current_stack: %d) (prev_stack: %d)\n",
			   lr_reg, current_stack, prev_stack);
		}
	      continue;
	    }
	}
      if (note)
	{
	  const char *branch_info = XSTR (XEXP (note, 0), 0);

	  strcpy (info, branch_info);

	  if (strcmp (info, "prologue_start") == 0)
	    {
	      prev_stack = current_stack;
	      save_prev = prev_stack;
	      save_current = 0;
	      current_stack = 0;

	      if (dump_file)
		{
		  print_rtl_single (dump_file, insn);
		  fprintf (dump_file, "\n---> Changing LR bits: (LR: %d)"
			   " (current_stack: %d) (prev_stack: %d)\n",
			   lr_reg, current_stack, prev_stack);
		}

	      continue;
	    }
	}
      if (JUMP_P (insn))
	{
	  int lr_info = (prev_stack + (current_stack << 1) + (lr_reg << 2));
	  char *tmp;

	  if (strcmp (info, "") != 0)
	    {
	      tmp = strstr (info, ",");
	      if (tmp)
		{
		  char *buf =
		    (char *) alloca (2 + 2 * HOST_BITS_PER_INT / 4 + 1);
		  sprintf (buf, ",%d", lr_info);
		  strcpy (tmp, buf);
		}
	      XSTR (XEXP (note, 0), 0) = ggc_strdup (info);
	    }
	  else
	    {
	      sprintf (info, "0,%d", lr_info);
	      add_reg_note (insn, REG_BRANCH_INFO,
			    gen_rtx_SYMBOL_REF (VOIDmode, ggc_strdup (info)));

	    }
	  if (dump_file)
	    print_rtl_single (dump_file, insn);
	}
      else if (GET_CODE (insn) == CALL_INSN)
	{
	  int lr_info = (prev_stack + (current_stack << 1) + (lr_reg << 2));
	  char *tmp;
	  rtx reg = gen_rtx_REG (SImode, LINK_REGISTER_REGNUM);

	  if (rtx_referenced_p (reg, insn))
	    {
	      lr_info = (prev_stack + (current_stack << 1) + (1 << 2));
	    }

	  if (strcmp (info, "") != 0)
	    {
	      tmp = strstr (info, ",");
	      if (tmp)
		{
		  char *buf =
		    (char *) alloca (2 + 2 * HOST_BITS_PER_INT / 4 + 1);
		  sprintf (buf, ",%d", lr_info);
		  strcpy (tmp, buf);

		}
	      XSTR (XEXP (note, 0), 0) = ggc_strdup (info);
	    }
	  else
	    {
	      sprintf (info, "0,%d", lr_info);
	      add_reg_note (insn, REG_BRANCH_INFO,
			    gen_rtx_SYMBOL_REF (VOIDmode, ggc_strdup (info)));

	    }
	  if (dump_file)
	    print_rtl_single (dump_file, insn);
	}

      if (((JUMP_P (insn) && GET_CODE (PATTERN (insn)) == RETURN)
	   || (CALL_P (insn) && SIBLING_CALL_P (insn))))
	{
	  /* Restore the lr bits to the state before the return.  */
	  prev_stack = save_prev;
	  current_stack = save_current;
	  lr_reg = lr_save;
	  if (dump_file)
	    {
	      print_rtl_single (dump_file, insn);
	      fprintf (dump_file, "\n---> Changing LR bits: (LR: %d)"
		       " (current_stack: %d) (prev_stack: %d)\n",
		       lr_reg, current_stack, prev_stack);
	    }
	}
    }
  }
}
 
/* A structure to hold information for each branch instruction.
   For the software i-cache scheme we emit sequences of code that are
   later been construction by the linker into cache lines.  To help the
   linker to combine realted sections together we want to emit for each
   branch a number which will indicate the priority of combining the
   sections it connects.  */
struct branch_info_def
{
  /* The branch instruction.  */
  rtx insn;
  /* The frequency of the branch.  */
  int frequency;
  /* The priority combining the sections it connects.  */
  int priority;
};

typedef struct branch_info_def branch_info;
DEF_VEC_O(branch_info);
DEF_VEC_ALLOC_O(branch_info,heap);

/* Compare function for qsort, order the structures by frequency element.  */
static int
branch_info_compare_frequency (const void *n1, const void *n2)
{
  const struct branch_info_def *const i1 =
    (const struct branch_info_def *) n1;
  const struct branch_info_def *const i2 =
    ( const struct branch_info_def *) n2;

  return (i2->frequency - i1->frequency);
}

#define MAX_PRIORITY ((1<<13) -1)

/* Record for each branch instruction information that could help the
   linker to construct sections into cache lines for the software
   i-cache scheme.  */
static void
record_branch_info (void)
{
  basic_block bb;
  int i = 0;
  char *branch_info_str =
    (char *) alloca (2 + 2 * HOST_BITS_PER_INT / 4 + 1);
  int priority, prev;
  int stride, num_of_unique_frequencies;
  struct branch_info_def *branchi1, *branchi2;
  VEC(branch_info,heap) *branches_priority = NULL;
  int num_of_branches = 0;

  FOR_EACH_BB (bb)
    {
      rtx insn, set, src;
      
      FOR_BB_INSNS (bb, insn)
	{
	  edge e = NULL;
	  
	  if (INSN_P (insn) 
	      && ((GET_CODE (insn) == JUMP_INSN)
		  || (GET_CODE (insn) == CALL_INSN)))
	    {
              struct branch_info_def branchi;
	      
              branchi.insn = insn;
	      
	      if (GET_CODE (insn) == JUMP_INSN)
		{
		  if (GET_CODE (PATTERN (insn)) == RETURN)
		    continue;
		  
		  set = single_set (insn);
		  if (set)
		    {
		      src = SET_SRC (set);
		      if (GET_CODE (SET_DEST (set)) != PC)
			abort ();

		      if (REG_P (src))
			continue;
		      
		      if (GET_CODE (src) == IF_THEN_ELSE)
			{
			  rtx lab = 0;
			  
			  if (GET_CODE (XEXP (src, 1)) != PC)
			    lab = XEXP (src, 1);
			  else if (GET_CODE (XEXP (src, 2)) != PC)
			    lab = XEXP (src, 2);
			  
			  if (lab && REG_P (lab))
			    continue;
			}
		    }
		  e = BRANCH_EDGE (bb);
                  branchi.frequency = 0;
		  if (e && e->probability)
		    {
		      branchi.frequency = EDGE_FREQUENCY (e);
		      VEC_safe_push (branch_info, heap, 
				     branches_priority, &branchi);  
		    }
		}
	      else
		{
		  rtx call;
		  
		  if (GET_CODE (PATTERN (insn)) != PARALLEL)
		    abort ();
		  call = XVECEXP (PATTERN (insn), 0, 0);
		  if (GET_CODE (call) == SET)
		    call = SET_SRC (call);
		  if (GET_CODE (call) != CALL)
		    abort ();
		  if (REG_P (XEXP (XEXP (call, 0), 0)))
		    continue;

		  branchi.frequency = 0;
		  if (bb->frequency)
		    {
		      branchi.frequency = bb->frequency;
		      VEC_safe_push (branch_info, heap, 
				     branches_priority, &branchi);
		    }
		}
	    }
	}
    }
  num_of_branches = VEC_length (branch_info, branches_priority);
  if (num_of_branches == 0)
    {
      VEC_free (branch_info, heap, branches_priority);
      return;
    }
 
  /* Sort the branches according to their frequency.  */ 
  qsort (VEC_address (branch_info, branches_priority), num_of_branches, 
	 sizeof (struct branch_info_def),
	 branch_info_compare_frequency);
  
  /* Count the number of branches with different frequency.  */
  num_of_unique_frequencies = 0;
  prev = -1;
  for (i = 0;
       VEC_iterate (branch_info, branches_priority, i,
		    branchi1);
       i++)
    {
      if (branchi1->frequency != prev)
        num_of_unique_frequencies++;
      prev = branchi1->frequency;
    }
  branchi2 = VEC_index (branch_info, branches_priority, 0);
  /* The first element has the highest frequency.  */
  prev = branchi2->frequency;
  priority = MAX_PRIORITY;
  stride = MAX_PRIORITY/num_of_unique_frequencies;
  /* Prioritize the branches according to their frequencies.  */
  for (i = 0;
       VEC_iterate (branch_info, branches_priority, i,
		    branchi1);
       i++)
    {
      if (prev == branchi1->frequency)
        sprintf (branch_info_str, "%d,", priority);
      else
	{
	  priority -= stride;
          sprintf (branch_info_str, "%d,", priority);
	}
      add_reg_note (branchi1->insn, REG_BRANCH_INFO,
		    gen_rtx_SYMBOL_REF (VOIDmode,
					ggc_strdup (branch_info_str)));
      prev = branchi1->frequency;
    }
  VEC_free (branch_info, heap, branches_priority);
}



/* Given VAL, generate a constant appropriate for MODE.
   If MODE is a vector mode, every element will be VAL.
   For TImode, VAL will be zero extended to 128 bits. */
rtx
spu_const (enum machine_mode mode, HOST_WIDE_INT val)
{
  rtx inner;
  rtvec v;
  int units, i;

  gcc_assert (GET_MODE_CLASS (mode) == MODE_INT
	      || GET_MODE_CLASS (mode) == MODE_FLOAT
	      || GET_MODE_CLASS (mode) == MODE_VECTOR_INT
	      || GET_MODE_CLASS (mode) == MODE_VECTOR_FLOAT);

  if (GET_MODE_CLASS (mode) == MODE_INT)
    return immed_double_const (val, 0, mode);

  /* val is the bit representation of the float */
  if (GET_MODE_CLASS (mode) == MODE_FLOAT)
    return hwint_to_const_double (mode, val);

  if (GET_MODE_CLASS (mode) == MODE_VECTOR_INT)
    inner = immed_double_const (val, 0, GET_MODE_INNER (mode));
  else 
    inner = hwint_to_const_double (GET_MODE_INNER (mode), val);

  units = GET_MODE_NUNITS (mode);

  v = rtvec_alloc (units);

  for (i = 0; i < units; ++i)
    RTVEC_ELT (v, i) = inner;

  return gen_rtx_CONST_VECTOR (mode, v);
}

/* Create a MODE vector constant from 4 ints. */
rtx
spu_const_from_ints(enum machine_mode mode, int a, int b, int c, int d)
{
  unsigned char arr[16];
  arr[0] = (a >> 24) & 0xff;
  arr[1] = (a >> 16) & 0xff;
  arr[2] = (a >> 8) & 0xff;
  arr[3] = (a >> 0) & 0xff;
  arr[4] = (b >> 24) & 0xff;
  arr[5] = (b >> 16) & 0xff;
  arr[6] = (b >> 8) & 0xff;
  arr[7] = (b >> 0) & 0xff;
  arr[8] = (c >> 24) & 0xff;
  arr[9] = (c >> 16) & 0xff;
  arr[10] = (c >> 8) & 0xff;
  arr[11] = (c >> 0) & 0xff;
  arr[12] = (d >> 24) & 0xff;
  arr[13] = (d >> 16) & 0xff;
  arr[14] = (d >> 8) & 0xff;
  arr[15] = (d >> 0) & 0xff;
  return array_to_constant(mode, arr);
}

/* branch hint stuff */

/* An array of these is used to propagate hints to predecessor blocks. */
struct spu_bb_info
{
  rtx prop_jump; /* propagated from another block */
  int bb_index;  /* the original block. */
};
static struct spu_bb_info *spu_bb_info;

#define STOP_HINT_P(INSN) \
		(GET_CODE(INSN) == CALL_INSN \
		 || INSN_CODE(INSN) == CODE_FOR_divmodsi4 \
		 || INSN_CODE(INSN) == CODE_FOR_udivmodsi4)

/* 1 when RTX is a hinted branch or its target.  We keep track of
   what has been hinted so the safe-hint code can test it easily.  */
#define HINTED_P(RTX)						\
  (RTL_FLAG_CHECK3("HINTED_P", (RTX), CODE_LABEL, JUMP_INSN, CALL_INSN)->unchanging)

/* 1 when RTX is an insn that must be scheduled on an even boundary. */
#define SCHED_ON_EVEN_P(RTX)						\
  (RTL_FLAG_CHECK2("SCHED_ON_EVEN_P", (RTX), JUMP_INSN, CALL_INSN)->in_struct)

/* Emit a nop for INSN such that the two will dual issue.  This assumes
   INSN is 8-byte aligned.  When INSN is inline asm we emit an lnop.
   We check for TImode to handle a MULTI1 insn which has dual issued its
   first instruction.  get_pipe returns -1 for MULTI0, inline asm, or
   ADDR_VEC insns. */
static void
emit_nop_for_insn (rtx insn)
{
  int p;
  rtx new_insn;
  p = get_pipe (insn);
  if ((CALL_P (insn) || JUMP_P (insn)) && SCHED_ON_EVEN_P (insn))
    new_insn = emit_insn_after (gen_lnop (), insn);
  else if (p == 1 && GET_MODE (insn) == TImode)
    {
      new_insn = emit_insn_before (gen_nopn (GEN_INT (127)), insn);
      PUT_MODE (new_insn, TImode);
      PUT_MODE (insn, VOIDmode);
    }
  else
    new_insn = emit_insn_after (gen_lnop (), insn);
  recog_memoized (new_insn);
}

int
print_operand_punct_valid_p (int c)
{
  if (c == '@')
    return 1;
  return 0;
}

void
final_prescan_insn (rtx insn,
		    rtx *opvec ATTRIBUTE_UNUSED,
		    int noperands ATTRIBUTE_UNUSED)
{
  rtx branch_info;

  global_branch_info = NULL;

  if (!TARGET_SOFTWARE_ICACHE || !INSN_P (insn))
    return;

  if (GET_CODE (insn) == JUMP_INSN
      || GET_CODE (insn) == CALL_INSN)
    {
      branch_info = find_reg_note (insn, REG_BRANCH_INFO, NULL_RTX);
      if (branch_info != NULL)
	global_branch_info = XSTR (XEXP (branch_info, 0), 0);
    }
}


/* Insert nops in basic blocks to meet dual issue alignment
   requirements.  Also make sure hbrp and hint instructions are at least
   one cycle apart, possibly inserting a nop.  */
static void
pad_bb(void)
{
  rtx insn, next_insn, prev_insn, hbr_insn = 0;
  int length;
  int addr;

  /* This sets up INSN_ADDRESSES. */
  shorten_branches (get_insns ());

  /* Keep track of length added by nops. */
  length = 0;

  prev_insn = 0;
  insn = get_insns ();
  if (!active_insn_p (insn))
    insn = next_active_insn (insn);
  for (; insn; insn = next_insn)
    {
      next_insn = next_active_insn (insn);
      if (INSN_CODE (insn) == CODE_FOR_iprefetch
	  || INSN_CODE (insn) == CODE_FOR_hbr)
	{
	  if (hbr_insn)
	    {
	      int a0 = INSN_ADDRESSES (INSN_UID (hbr_insn));
	      int a1 = INSN_ADDRESSES (INSN_UID (insn));
	      if ((a1 - a0 == 8 && GET_MODE (insn) != TImode)
		  || (a1 - a0 == 4))
		{
		  prev_insn = emit_insn_before (gen_lnop (), insn);
		  PUT_MODE (prev_insn, GET_MODE (insn));
		  PUT_MODE (insn, TImode);
		  length += 4;
		}
	    }
	  hbr_insn = insn;
	}
      if (INSN_CODE (insn) == CODE_FOR_blockage)
	{
	  if (GET_MODE (insn) == TImode)
	    PUT_MODE (next_insn, TImode);
	  insn = next_insn;
	  next_insn = next_active_insn (insn);
	}
      addr = INSN_ADDRESSES (INSN_UID (insn));
      if ((CALL_P (insn) || JUMP_P (insn)) && SCHED_ON_EVEN_P (insn))
	{
	  if (((addr + length) & 7) != 0)
	    {
	      emit_nop_for_insn (prev_insn);
	      length += 4;
	    }
	}
      else if (GET_MODE (insn) == TImode
	       && ((next_insn && GET_MODE (next_insn) != TImode)
		   || get_attr_type (insn) == TYPE_MULTI0)
	       && ((addr + length) & 7) != 0)
	{
	  /* prev_insn will always be set because the first insn is
	     always 8-byte aligned. */
	  emit_nop_for_insn (prev_insn);
	  length += 4;
	}
      prev_insn = insn;
    }
}


/* Routines for branch hints. */

static void
spu_emit_branch_hint (rtx before, rtx branch, rtx target,
		      int distance, sbitmap blocks)
{
  rtx branch_label = 0;
  rtx hint;
  rtx insn;
  rtx table;

  if (before == 0 || branch == 0 || target == 0)
    return;

  /* While scheduling we require hints to be no further than 600, so
     we need to enforce that here too */
  if (distance > 600)
    return;

  /* If we have a Basic block note, emit it after the basic block note.  */
  if (NOTE_KIND (before) == NOTE_INSN_BASIC_BLOCK)
    before = NEXT_INSN (before);

  branch_label = gen_label_rtx ();
  LABEL_NUSES (branch_label)++;
  LABEL_PRESERVE_P (branch_label) = 1;
  insn = emit_label_before (branch_label, branch);
  branch_label = gen_rtx_LABEL_REF (VOIDmode, branch_label);
  SET_BIT (blocks, BLOCK_FOR_INSN (branch)->index);

  hint = emit_insn_before (gen_hbr (branch_label, target), before);
  recog_memoized (hint);
  HINTED_P (branch) = 1;

  if (GET_CODE (target) == LABEL_REF)
    HINTED_P (XEXP (target, 0)) = 1;
  else if (tablejump_p (branch, 0, &table))
    {
      rtvec vec;
      int j;
      if (GET_CODE (PATTERN (table)) == ADDR_VEC)
	vec = XVEC (PATTERN (table), 0);
      else
	vec = XVEC (PATTERN (table), 1);
      for (j = GET_NUM_ELEM (vec) - 1; j >= 0; --j)
	HINTED_P (XEXP (RTVEC_ELT (vec, j), 0)) = 1;
    }

  if (distance >= 588)
    {
      /* Make sure the hint isn't scheduled any earlier than this point,
         which could make it too far for the branch offest to fit */
      recog_memoized (emit_insn_before (gen_blockage (), hint));
    }
  else if (distance <= 8 * 4)
    {
      /* To guarantee at least 8 insns between the hint and branch we
         insert nops. */
      int d;
      for (d = distance; d < 8 * 4; d += 4)
	{
	  insn =
	    emit_insn_after (gen_nopn_nv (gen_rtx_REG (SImode, 127)), hint);
	  recog_memoized (insn);
	}

      /* Make sure any nops inserted aren't scheduled before the hint. */
      recog_memoized (emit_insn_after (gen_blockage (), hint));

      /* Make sure any nops inserted aren't scheduled after the call. */
      if (CALL_P (branch) && distance < 8 * 4)
	recog_memoized (emit_insn_before (gen_blockage (), branch));
    }
}

/* Returns 0 if we don't want a hint for this branch.  Otherwise return
   the rtx for the branch target. */
static rtx
get_branch_target (rtx branch)
{
  if (GET_CODE (branch) == JUMP_INSN)
    {
      rtx set, src;

      /* Return statements */
      if (GET_CODE (PATTERN (branch)) == RETURN)
	return gen_rtx_REG (SImode, LINK_REGISTER_REGNUM);

      /* jump table */
      if (GET_CODE (PATTERN (branch)) == ADDR_VEC
	  || GET_CODE (PATTERN (branch)) == ADDR_DIFF_VEC)
	return 0;

     /* ASM GOTOs. */
     if (extract_asm_operands (PATTERN (branch)) != NULL)
	return NULL;

      set = single_set (branch);
      src = SET_SRC (set);
      if (GET_CODE (SET_DEST (set)) != PC)
	abort ();

      if (GET_CODE (src) == IF_THEN_ELSE)
	{
	  rtx lab = 0;
	  rtx note = find_reg_note (branch, REG_BR_PROB, 0);
	  if (note)
	    {
	      /* If the more probable case is not a fall through, then
	         try a branch hint.  */
	      HOST_WIDE_INT prob = INTVAL (XEXP (note, 0));
	      if (prob > (REG_BR_PROB_BASE * 6 / 10)
		  && GET_CODE (XEXP (src, 1)) != PC)
		lab = XEXP (src, 1);
	      else if (prob < (REG_BR_PROB_BASE * 4 / 10)
		       && GET_CODE (XEXP (src, 2)) != PC)
		lab = XEXP (src, 2);
	    }
	  if (lab)
	    {
	      if (GET_CODE (lab) == RETURN)
		return gen_rtx_REG (SImode, LINK_REGISTER_REGNUM);
	      return lab;
	    }
	  return 0;
	}

      return src;
    }
  else if (GET_CODE (branch) == CALL_INSN)
    {
      rtx call;
      /* All of our call patterns are in a PARALLEL and the CALL is
         the first pattern in the PARALLEL. */
      if (GET_CODE (PATTERN (branch)) != PARALLEL)
	abort ();
      call = XVECEXP (PATTERN (branch), 0, 0);
      if (GET_CODE (call) == SET)
	call = SET_SRC (call);
      if (GET_CODE (call) != CALL)
	abort ();
      return XEXP (XEXP (call, 0), 0);
    }
  return 0;
}

/* The special $hbr register is used to prevent the insn scheduler from
   moving hbr insns across instructions which invalidate them.  It
   should only be used in a clobber, and this function searches for
   insns which clobber it.  */
static bool
insn_clobbers_hbr (rtx insn)
{
  if (INSN_P (insn)
      && GET_CODE (PATTERN (insn)) == PARALLEL)
    {
      rtx parallel = PATTERN (insn);
      rtx clobber;
      int j;
      for (j = XVECLEN (parallel, 0) - 1; j >= 0; j--)
	{
	  clobber = XVECEXP (parallel, 0, j);
	  if (GET_CODE (clobber) == CLOBBER
	      && GET_CODE (XEXP (clobber, 0)) == REG
	      && REGNO (XEXP (clobber, 0)) == HBR_REGNUM)
	    return 1;
	}
    }
  return 0;
}

/* Search up to 32 insns starting at FIRST:
   - at any kind of hinted branch, just return
   - at any unconditional branch in the first 15 insns, just return
   - at a call or indirect branch, after the first 15 insns, force it to
     an even address and return
   - at any unconditional branch, after the first 15 insns, force it to
     an even address. 
   At then end of the search, insert an hbrp within 4 insns of FIRST,
   and an hbrp within 16 instructions of FIRST.
 */
static void
insert_hbrp_for_ilb_runout (rtx first)
{
  rtx insn, before_4 = 0, before_16 = 0;
  int addr = 0, length, first_addr = -1;
  int hbrp_addr0 = 128 * 4, hbrp_addr1 = 128 * 4;
  int insert_lnop_after = 0;
  for (insn = first; insn; insn = NEXT_INSN (insn))
    if (INSN_P (insn))
      {
	if (first_addr == -1)
	  first_addr = INSN_ADDRESSES (INSN_UID (insn));
	addr = INSN_ADDRESSES (INSN_UID (insn)) - first_addr;
	length = get_attr_length (insn);

	if (before_4 == 0 && addr + length >= 4 * 4)
	  before_4 = insn;
	/* We test for 14 instructions because the first hbrp will add
	   up to 2 instructions. */
	if (before_16 == 0 && addr + length >= 14 * 4)
	  before_16 = insn;

	if (INSN_CODE (insn) == CODE_FOR_hbr)
	  {
	    /* Make sure an hbrp is at least 2 cycles away from a hint. 
	       Insert an lnop after the hbrp when necessary. */
	    if (before_4 == 0 && addr > 0)
	      {
		before_4 = insn;
		insert_lnop_after |= 1;
	      }
	    else if (before_4 && addr <= 4 * 4)
	      insert_lnop_after |= 1;
	    if (before_16 == 0 && addr > 10 * 4)
	      {
		before_16 = insn;
		insert_lnop_after |= 2;
	      }
	    else if (before_16 && addr <= 14 * 4)
	      insert_lnop_after |= 2;
	  }

	if (INSN_CODE (insn) == CODE_FOR_iprefetch)
	  {
	    if (addr < hbrp_addr0)
	      hbrp_addr0 = addr;
	    else if (addr < hbrp_addr1)
	      hbrp_addr1 = addr;
	  }

	if (CALL_P (insn) || JUMP_P (insn))
	  {
	    if (HINTED_P (insn))
	      return;

	    /* Any branch after the first 15 insns should be on an even
	       address to avoid a special case branch.  There might be
	       some nops and/or hbrps inserted, so we test after 10
	       insns. */
	    if (addr > 10 * 4)
	      SCHED_ON_EVEN_P (insn) = 1;
	  }

	if (CALL_P (insn) || tablejump_p (insn, 0, 0))
	  return;


	if (addr + length >= 32 * 4)
	  {
	    gcc_assert (before_4 && before_16);
	    if (hbrp_addr0 > 4 * 4)
	      {
		insn =
		  emit_insn_before (gen_iprefetch (GEN_INT (1)), before_4);
		recog_memoized (insn);
		INSN_ADDRESSES_NEW (insn,
				    INSN_ADDRESSES (INSN_UID (before_4)));
		PUT_MODE (insn, GET_MODE (before_4));
		PUT_MODE (before_4, TImode);
		if (insert_lnop_after & 1)
		  {
		    insn = emit_insn_before (gen_lnop (), before_4);
		    recog_memoized (insn);
		    INSN_ADDRESSES_NEW (insn,
					INSN_ADDRESSES (INSN_UID (before_4)));
		    PUT_MODE (insn, TImode);
		  }
	      }
	    if ((hbrp_addr0 <= 4 * 4 || hbrp_addr0 > 16 * 4)
		&& hbrp_addr1 > 16 * 4)
	      {
		insn =
		  emit_insn_before (gen_iprefetch (GEN_INT (2)), before_16);
		recog_memoized (insn);
		INSN_ADDRESSES_NEW (insn,
				    INSN_ADDRESSES (INSN_UID (before_16)));
		PUT_MODE (insn, GET_MODE (before_16));
		PUT_MODE (before_16, TImode);
		if (insert_lnop_after & 2)
		  {
		    insn = emit_insn_before (gen_lnop (), before_16);
		    recog_memoized (insn);
		    INSN_ADDRESSES_NEW (insn,
					INSN_ADDRESSES (INSN_UID
							(before_16)));
		    PUT_MODE (insn, TImode);
		  }
	      }
	    return;
	  }
      }
    else if (BARRIER_P (insn))
      return;

}

/* The SPU might hang when it executes 48 inline instructions after a
   hinted branch jumps to its hinted target.  The beginning of a
   function and the return from a call might have been hinted, and must
   be handled as well.  To prevent a hang we insert 2 hbrps.  The first
   should be within 6 insns of the branch target.  The second should be
   within 22 insns of the branch target.  When determining if hbrps are
   necessary, we look for only 32 inline instructions, because up to to
   12 nops and 4 hbrps could be inserted.  Similarily, when inserting
   new hbrps, we insert them within 4 and 16 insns of the target.  */
static void
insert_hbrp (void)
{
  rtx insn;
  if (TARGET_SAFE_HINTS)
    {
      shorten_branches (get_insns ());
      /* Insert hbrp at beginning of function */
      insn = next_active_insn (get_insns ());
      if (insn)
	insert_hbrp_for_ilb_runout (insn);
      /* Insert hbrp after hinted targets. */
      for (insn = get_insns (); insn; insn = NEXT_INSN (insn))
	if ((LABEL_P (insn) && HINTED_P (insn)) || CALL_P (insn))
	  insert_hbrp_for_ilb_runout (next_active_insn (insn));
    }
}

static int in_spu_reorg;

/* Insert branch hints.  There are no branch optimizations after this
   pass, so it's safe to set our branch hints now. */
static void
spu_machine_dependent_reorg (void)
{
  sbitmap blocks;
  basic_block bb;
  rtx branch, insn;
  rtx branch_target = 0;
  int branch_addr = 0, insn_addr, required_dist = 0;
  int i;
  unsigned int j;

  if (!TARGET_BRANCH_HINTS || optimize == 0)
    {
      /* We still do it for unoptimized code because an external
         function might have hinted a call or return. */
      insert_hbrp ();
      pad_bb ();
      if (TARGET_SOFTWARE_ICACHE)
        {
          record_branch_info ();
          record_link_elements_liveness ();
        }

      return;
    }

  blocks = sbitmap_alloc (last_basic_block);
  sbitmap_zero (blocks);

  in_spu_reorg = 1;
  compute_bb_for_insn ();

  compact_blocks ();

  spu_bb_info =
    (struct spu_bb_info *) xcalloc (n_basic_blocks,
				    sizeof (struct spu_bb_info));

  /* We need exact insn addresses and lengths.  */
  shorten_branches (get_insns ());

  for (i = n_basic_blocks - 1; i >= 0; i--)
    {
      bb = BASIC_BLOCK (i);
      branch = 0;
      if (spu_bb_info[i].prop_jump)
	{
	  branch = spu_bb_info[i].prop_jump;
	  branch_target = get_branch_target (branch);
	  branch_addr = INSN_ADDRESSES (INSN_UID (branch));
	  required_dist = spu_hint_dist;
	}
      /* Search from end of a block to beginning.   In this loop, find
         jumps which need a branch and emit them only when:
         - it's an indirect branch and we're at the insn which sets
         the register  
         - we're at an insn that will invalidate the hint. e.g., a
         call, another hint insn, inline asm that clobbers $hbr, and
         some inlined operations (divmodsi4).  Don't consider jumps
         because they are only at the end of a block and are
         considered when we are deciding whether to propagate
         - we're getting too far away from the branch.  The hbr insns
         only have a signed 10 bit offset
         We go back as far as possible so the branch will be considered
         for propagation when we get to the beginning of the block.  */
      for (insn = BB_END (bb); insn; insn = PREV_INSN (insn))
	{
	  if (INSN_P (insn))
	    {
	      insn_addr = INSN_ADDRESSES (INSN_UID (insn));
	      if (branch
		  && ((GET_CODE (branch_target) == REG
		       && set_of (branch_target, insn) != NULL_RTX)
		      || insn_clobbers_hbr (insn)
		      || branch_addr - insn_addr > 600))
		{
		  rtx next = NEXT_INSN (insn);
		  int next_addr = INSN_ADDRESSES (INSN_UID (next));
		  if (insn != BB_END (bb)
		      && branch_addr - next_addr >= required_dist)
		    {
		      if (dump_file)
			fprintf (dump_file,
				 "hint for %i in block %i before %i\n",
				 INSN_UID (branch), bb->index,
				 INSN_UID (next));
		      spu_emit_branch_hint (next, branch, branch_target,
					    branch_addr - next_addr, blocks);
		    }
		  branch = 0;
		}

	      /* JUMP_P will only be true at the end of a block.  When
	         branch is already set it means we've previously decided
	         to propagate a hint for that branch into this block. */
	      if (CALL_P (insn) || (JUMP_P (insn) && !branch))
		{
		  branch = 0;
		  if ((branch_target = get_branch_target (insn)))
		    {
		      branch = insn;
		      branch_addr = insn_addr;
		      required_dist = spu_hint_dist;
		    }
		}
	    }
	  if (insn == BB_HEAD (bb))
	    break;
	}

      if (branch)
	{
	  /* If we haven't emitted a hint for this branch yet, it might
	     be profitable to emit it in one of the predecessor blocks,
	     especially for loops.  */
	  rtx bbend;
	  basic_block prev = 0, prop = 0, prev2 = 0;
	  int loop_exit = 0, simple_loop = 0;
	  int next_addr = INSN_ADDRESSES (INSN_UID (NEXT_INSN (insn)));

	  for (j = 0; j < EDGE_COUNT (bb->preds); j++)
	    if (EDGE_PRED (bb, j)->flags & EDGE_FALLTHRU)
	      prev = EDGE_PRED (bb, j)->src;
	    else
	      prev2 = EDGE_PRED (bb, j)->src;

	  for (j = 0; j < EDGE_COUNT (bb->succs); j++)
	    if (EDGE_SUCC (bb, j)->flags & EDGE_LOOP_EXIT)
	      loop_exit = 1;
	    else if (EDGE_SUCC (bb, j)->dest == bb)
	      simple_loop = 1;

	  /* If this branch is a loop exit then propagate to previous
	     fallthru block. This catches the cases when it is a simple
	     loop or when there is an initial branch into the loop. */
	  if (prev && (loop_exit || simple_loop)
	      && prev->loop_depth <= bb->loop_depth)
	    prop = prev;

	  /* If there is only one adjacent predecessor.  Don't propagate
	     outside this loop.  This loop_depth test isn't perfect, but
	     I'm not sure the loop_father member is valid at this point.  */
	  else if (prev && single_pred_p (bb)
		   && prev->loop_depth == bb->loop_depth)
	    prop = prev;

	  /* If this is the JOIN block of a simple IF-THEN then
	     propogate the hint to the HEADER block. */
	  else if (prev && prev2
		   && EDGE_COUNT (bb->preds) == 2
		   && EDGE_COUNT (prev->preds) == 1
		   && EDGE_PRED (prev, 0)->src == prev2
		   && prev2->loop_depth == bb->loop_depth
		   && GET_CODE (branch_target) != REG)
	    prop = prev;

	  /* Don't propagate when:
	     - this is a simple loop and the hint would be too far
	     - this is not a simple loop and there are 16 insns in
	     this block already
	     - the predecessor block ends in a branch that will be
	     hinted
	     - the predecessor block ends in an insn that invalidates
	     the hint */
	  if (prop
	      && prop->index >= 0
	      && (bbend = BB_END (prop))
	      && branch_addr - INSN_ADDRESSES (INSN_UID (bbend)) <
	      (simple_loop ? 600 : 16 * 4) && get_branch_target (bbend) == 0
	      && (JUMP_P (bbend) || !insn_clobbers_hbr (bbend)))
	    {
	      if (dump_file)
		fprintf (dump_file, "propagate from %i to %i (loop depth %i) "
			 "for %i (loop_exit %i simple_loop %i dist %i)\n",
			 bb->index, prop->index, bb->loop_depth,
			 INSN_UID (branch), loop_exit, simple_loop,
			 branch_addr - INSN_ADDRESSES (INSN_UID (bbend)));

	      spu_bb_info[prop->index].prop_jump = branch;
	      spu_bb_info[prop->index].bb_index = i;
	    }
	  else if (branch_addr - next_addr >= required_dist
                   && !NOTE_INSN_BASIC_BLOCK_P (NEXT_INSN (insn)))
	    {
	      if (dump_file)
		fprintf (dump_file, "hint for %i in block %i before %i\n",
			 INSN_UID (branch), bb->index,
			 INSN_UID (NEXT_INSN (insn)));
	      spu_emit_branch_hint (NEXT_INSN (insn), branch, branch_target,
				    branch_addr - next_addr, blocks);
	    }
	  branch = 0;
	}
    }
  free (spu_bb_info);

  if (!sbitmap_empty_p (blocks))
    find_many_sub_basic_blocks (blocks);

  /* We have to schedule to make sure alignment is ok. */
  FOR_EACH_BB (bb) bb->flags &= ~BB_DISABLE_SCHEDULE;

  /* The hints need to be scheduled, so call it again. */
  schedule_insns ();

  insert_hbrp ();

  pad_bb ();

  for (insn = get_insns (); insn; insn = NEXT_INSN (insn))
    if (NONJUMP_INSN_P (insn) && INSN_CODE (insn) == CODE_FOR_hbr)
      {
	/* Adjust the LABEL_REF in a hint when we have inserted a nop
	   between its branch label and the branch .  We don't move the
	   label because GCC expects it at the beginning of the block. */
	rtx unspec = SET_SRC (XVECEXP (PATTERN (insn), 0, 0));
	rtx label_ref = XVECEXP (unspec, 0, 0);
	rtx label = XEXP (label_ref, 0);
	rtx branch;
	int offset = 0;
	for (branch = NEXT_INSN (label);
	     !JUMP_P (branch) && !CALL_P (branch);
	     branch = NEXT_INSN (branch))
	  if (NONJUMP_INSN_P (branch))
	    offset += get_attr_length (branch);
	if (offset > 0)
	  XVECEXP (unspec, 0, 0) = plus_constant (label_ref, offset);
      }

  if (spu_flag_var_tracking)
    {
      df_analyze ();
      timevar_push (TV_VAR_TRACKING);
      variable_tracking_main ();
      timevar_pop (TV_VAR_TRACKING);
      df_finish_pass (false);
    }

  if (TARGET_SOFTWARE_ICACHE)
    {
      record_branch_info ();
      record_link_elements_liveness ();
    }

  free_bb_for_insn ();

  in_spu_reorg = 0;
}


/* Insn scheduling routines, primarily for dual issue. */
static int
spu_sched_issue_rate (void)
{
  return 2;
}

static int
uses_ls_unit(rtx insn)
{
  rtx set = single_set (insn);
  if (set != 0
      && (GET_CODE (SET_DEST (set)) == MEM
	  || GET_CODE (SET_SRC (set)) == MEM))
    return 1;
  return 0;
}

static int
get_pipe (rtx insn)
{
  enum attr_type t;
  /* Handle inline asm */
  if (INSN_CODE (insn) == -1)
    return -1;
  t = get_attr_type (insn);
  switch (t)
    {
    case TYPE_CONVERT:
      return -2;
    case TYPE_MULTI0:
      return -1;

    case TYPE_FX2:
    case TYPE_FX3:
    case TYPE_SPR:
    case TYPE_NOP:
    case TYPE_FXB:
    case TYPE_FPD:
    case TYPE_FP6:
    case TYPE_FP7:
      return 0;

    case TYPE_LNOP:
    case TYPE_SHUF:
    case TYPE_LOAD:
    case TYPE_STORE:
    case TYPE_BR:
    case TYPE_MULTI1:
    case TYPE_HBR:
    case TYPE_IPREFETCH:
      return 1;
    default:
      abort ();
    }
}


/* haifa-sched.c has a static variable that keeps track of the current
   cycle.  It is passed to spu_sched_reorder, and we record it here for
   use by spu_sched_variable_issue.  It won't be accurate if the
   scheduler updates it's clock_var between the two calls. */
static int clock_var;

/* This is used to keep track of insn alignment.  Set to 0 at the
   beginning of each block and increased by the "length" attr of each
   insn scheduled. */
static int spu_sched_length;

/* Record when we've issued pipe0 and pipe1 insns so we can reorder the
   ready list appropriately in spu_sched_reorder(). */
static int pipe0_clock;
static int pipe1_clock;

static int prev_clock_var;

static int prev_priority;

/* The SPU needs to load the next ilb sometime during the execution of
   the previous ilb.  There is a potential conflict if every cycle has a
   load or store.  To avoid the conflict we make sure the load/store
   unit is free for at least one cycle during the execution of insns in
   the previous ilb. */
static int spu_ls_first;
static int prev_ls_clock;

static void
spu_sched_init_global (FILE *file ATTRIBUTE_UNUSED, int verbose ATTRIBUTE_UNUSED,
		       int max_ready ATTRIBUTE_UNUSED)
{
  spu_sched_length = 0;
}

static void
spu_sched_init (FILE *file ATTRIBUTE_UNUSED, int verbose ATTRIBUTE_UNUSED,
		int max_ready ATTRIBUTE_UNUSED)
{
  if (align_labels > 4 || align_loops > 4 || align_jumps > 4)
    {
      /* When any block might be at least 8-byte aligned, assume they
         will all be at least 8-byte aligned to make sure dual issue
         works out correctly. */
      spu_sched_length = 0;
    }
  spu_ls_first = INT_MAX;
  clock_var = -1;
  prev_ls_clock = -1;
  pipe0_clock = -1;
  pipe1_clock = -1;
  prev_clock_var = -1;
  prev_priority = -1;
}

static int
spu_sched_variable_issue (FILE *file ATTRIBUTE_UNUSED,
			  int verbose ATTRIBUTE_UNUSED, rtx insn, int more)
{
  int len;
  int p;
  if (GET_CODE (PATTERN (insn)) == USE
      || GET_CODE (PATTERN (insn)) == CLOBBER
      || (len = get_attr_length (insn)) == 0)
    return more;

  spu_sched_length += len;

  /* Reset on inline asm */
  if (INSN_CODE (insn) == -1)
    {
      spu_ls_first = INT_MAX;
      pipe0_clock = -1;
      pipe1_clock = -1;
      return 0;
    }
  p = get_pipe (insn);
  if (p == 0)
    pipe0_clock = clock_var;
  else
    pipe1_clock = clock_var;

  if (in_spu_reorg)
    {
      if (clock_var - prev_ls_clock > 1
	  || INSN_CODE (insn) == CODE_FOR_iprefetch)
	spu_ls_first = INT_MAX;
      if (uses_ls_unit (insn))
	{
	  if (spu_ls_first == INT_MAX)
	    spu_ls_first = spu_sched_length;
	  prev_ls_clock = clock_var;
	}

      /* The scheduler hasn't inserted the nop, but we will later on.
         Include those nops in spu_sched_length. */
      if (prev_clock_var == clock_var && (spu_sched_length & 7))
	spu_sched_length += 4;
      prev_clock_var = clock_var;

      /* more is -1 when called from spu_sched_reorder for new insns
         that don't have INSN_PRIORITY */
      if (more >= 0)
	prev_priority = INSN_PRIORITY (insn);
    }

  /* Always try issueing more insns.  spu_sched_reorder will decide 
     when the cycle should be advanced. */
  return 1;
}

/* This function is called for both TARGET_SCHED_REORDER and
   TARGET_SCHED_REORDER2.  */
static int
spu_sched_reorder (FILE *file ATTRIBUTE_UNUSED, int verbose ATTRIBUTE_UNUSED,
		   rtx *ready, int *nreadyp, int clock)
{
  int i, nready = *nreadyp;
  int pipe_0, pipe_1, pipe_hbrp, pipe_ls, schedule_i;
  rtx insn;

  clock_var = clock;

  if (nready <= 0 || pipe1_clock >= clock)
    return 0;

  /* Find any rtl insns that don't generate assembly insns and schedule
     them first. */
  for (i = nready - 1; i >= 0; i--)
    {
      insn = ready[i];
      if (INSN_CODE (insn) == -1
	  || INSN_CODE (insn) == CODE_FOR_blockage
	  || (INSN_P (insn) && get_attr_length (insn) == 0))
	{
	  ready[i] = ready[nready - 1];
	  ready[nready - 1] = insn;
	  return 1;
	}
    }

  pipe_0 = pipe_1 = pipe_hbrp = pipe_ls = schedule_i = -1;
  for (i = 0; i < nready; i++)
    if (INSN_CODE (ready[i]) != -1)
      {
	insn = ready[i];
	switch (get_attr_type (insn))
	  {
	  default:
	  case TYPE_MULTI0:
	  case TYPE_CONVERT:
	  case TYPE_FX2:
	  case TYPE_FX3:
	  case TYPE_SPR:
	  case TYPE_NOP:
	  case TYPE_FXB:
	  case TYPE_FPD:
	  case TYPE_FP6:
	  case TYPE_FP7:
	    pipe_0 = i;
	    break;
	  case TYPE_LOAD:
	  case TYPE_STORE:
	    pipe_ls = i;
	  case TYPE_LNOP:
	  case TYPE_SHUF:
	  case TYPE_BR:
	  case TYPE_MULTI1:
	  case TYPE_HBR:
	    pipe_1 = i;
	    break;
	  case TYPE_IPREFETCH:
	    pipe_hbrp = i;
	    break;
	  }
      }

  /* In the first scheduling phase, schedule loads and stores together
     to increase the chance they will get merged during postreload CSE. */
  if (!reload_completed && pipe_ls >= 0)
    {
      insn = ready[pipe_ls];
      ready[pipe_ls] = ready[nready - 1];
      ready[nready - 1] = insn;
      return 1;
    }

  /* If there is an hbrp ready, prefer it over other pipe 1 insns. */
  if (pipe_hbrp >= 0)
    pipe_1 = pipe_hbrp;

  /* When we have loads/stores in every cycle of the last 15 insns and
     we are about to schedule another load/store, emit an hbrp insn
     instead. */
  if (in_spu_reorg
      && spu_sched_length - spu_ls_first >= 4 * 15
      && !(pipe0_clock < clock && pipe_0 >= 0) && pipe_1 == pipe_ls)
    {
      insn = sched_emit_insn (gen_iprefetch (GEN_INT (3)));
      recog_memoized (insn);
      if (pipe0_clock < clock)
	PUT_MODE (insn, TImode);
      spu_sched_variable_issue (file, verbose, insn, -1);
      return 0;
    }

  /* In general, we want to emit nops to increase dual issue, but dual
     issue isn't faster when one of the insns could be scheduled later
     without effecting the critical path.  We look at INSN_PRIORITY to
     make a good guess, but it isn't perfect so -mdual-nops=n can be
     used to effect it. */
  if (in_spu_reorg && spu_dual_nops < 10)
    {
      /* When we are at an even address and we are not issueing nops to
         improve scheduling then we need to advance the cycle.  */
      if ((spu_sched_length & 7) == 0 && prev_clock_var == clock
	  && (spu_dual_nops == 0
	      || (pipe_1 != -1
		  && prev_priority >
		  INSN_PRIORITY (ready[pipe_1]) + spu_dual_nops)))
	return 0;

      /* When at an odd address, schedule the highest priority insn
         without considering pipeline. */
      if ((spu_sched_length & 7) == 4 && prev_clock_var != clock
	  && (spu_dual_nops == 0
	      || (prev_priority >
		  INSN_PRIORITY (ready[nready - 1]) + spu_dual_nops)))
	return 1;
    }


  /* We haven't issued a pipe0 insn yet this cycle, if there is a
     pipe0 insn in the ready list, schedule it. */
  if (pipe0_clock < clock && pipe_0 >= 0)
    schedule_i = pipe_0;

  /* Either we've scheduled a pipe0 insn already or there is no pipe0
     insn to schedule.  Put a pipe1 insn at the front of the ready list. */
  else
    schedule_i = pipe_1;

  if (schedule_i > -1)
    {
      insn = ready[schedule_i];
      ready[schedule_i] = ready[nready - 1];
      ready[nready - 1] = insn;
      return 1;
    }
  return 0;
}

/* INSN is dependent on DEP_INSN. */
static int
spu_sched_adjust_cost (rtx insn, rtx link, rtx dep_insn, int cost)
{
  rtx set;

  /* The blockage pattern is used to prevent instructions from being
     moved across it and has no cost. */
  if (INSN_CODE (insn) == CODE_FOR_blockage
      || INSN_CODE (dep_insn) == CODE_FOR_blockage)
    return 0;

  if ((INSN_P (insn) && get_attr_length (insn) == 0)
      || (INSN_P (dep_insn) && get_attr_length (dep_insn) == 0))
    return 0;

  /* Make sure hbrps are spread out. */
  if (INSN_CODE (insn) == CODE_FOR_iprefetch
      && INSN_CODE (dep_insn) == CODE_FOR_iprefetch)
    return 8;

  /* Make sure hints and hbrps are 2 cycles apart. */
  if ((INSN_CODE (insn) == CODE_FOR_iprefetch
       || INSN_CODE (insn) == CODE_FOR_hbr)
       && (INSN_CODE (dep_insn) == CODE_FOR_iprefetch
	   || INSN_CODE (dep_insn) == CODE_FOR_hbr))
    return 2;

  /* An hbrp has no real dependency on other insns. */
  if (INSN_CODE (insn) == CODE_FOR_iprefetch
      || INSN_CODE (dep_insn) == CODE_FOR_iprefetch)
    return 0;

  /* Assuming that it is unlikely an argument register will be used in
     the first cycle of the called function, we reduce the cost for
     slightly better scheduling of dep_insn.  When not hinted, the
     mispredicted branch would hide the cost as well.  */
  if (CALL_P (insn))
  {
    rtx target = get_branch_target (insn);
    if (GET_CODE (target) != REG || !set_of (target, insn))
      return cost - 2;
    return cost;
  }

  /* And when returning from a function, let's assume the return values
     are completed sooner too. */
  if (CALL_P (dep_insn))
    return cost - 2;

  /* Make sure an instruction that loads from the back chain is schedule
     away from the return instruction so a hint is more likely to get
     issued. */
  if (INSN_CODE (insn) == CODE_FOR__return
      && (set = single_set (dep_insn))
      && GET_CODE (SET_DEST (set)) == REG
      && REGNO (SET_DEST (set)) == LINK_REGISTER_REGNUM)
    return 20;

  /* The dfa scheduler sets cost to 0 for all anti-dependencies and the
     scheduler makes every insn in a block anti-dependent on the final
     jump_insn.  We adjust here so higher cost insns will get scheduled
     earlier. */
  if (JUMP_P (insn) && REG_NOTE_KIND (link) == REG_DEP_ANTI)
    return insn_cost (dep_insn) - 3;

  return cost;
}

/* Create a CONST_DOUBLE from a string.  */
struct rtx_def *
spu_float_const (const char *string, enum machine_mode mode)
{
  REAL_VALUE_TYPE value;
  value = REAL_VALUE_ATOF (string, mode);
  return CONST_DOUBLE_FROM_REAL_VALUE (value, mode);
}

int
spu_constant_address_p (rtx x)
{
  return (GET_CODE (x) == LABEL_REF || GET_CODE (x) == SYMBOL_REF
	  || GET_CODE (x) == CONST_INT || GET_CODE (x) == CONST
	  || GET_CODE (x) == HIGH);
}

static enum spu_immediate
which_immediate_load (HOST_WIDE_INT val)
{
  gcc_assert (val == trunc_int_for_mode (val, SImode));

  if (val >= -0x8000 && val <= 0x7fff)
    return SPU_IL;
  if (val >= 0 && val <= 0x3ffff)
    return SPU_ILA;
  if ((val & 0xffff) == ((val >> 16) & 0xffff))
    return SPU_ILH;
  if ((val & 0xffff) == 0)
    return SPU_ILHU;

  return SPU_NONE;
}

/* Return true when OP can be loaded by one of the il instructions, or
   when flow2 is not completed and OP can be loaded using ilhu and iohl. */
int
immediate_load_p (rtx op, enum machine_mode mode)
{
  if (CONSTANT_P (op))
    {
      enum immediate_class c = classify_immediate (op, mode);
      return c == IC_IL1 || c == IC_IL1s
	     || (!epilogue_completed && (c == IC_IL2 || c == IC_IL2s));
    }
  return 0;
}

/* Return true if the first SIZE bytes of arr is a constant that can be
   generated with cbd, chd, cwd or cdd.  When non-NULL, PRUN and PSTART
   represent the size and offset of the instruction to use. */
static int
cpat_info(unsigned char *arr, int size, int *prun, int *pstart)
{
  int cpat, run, i, start;
  cpat = 1;
  run = 0;
  start = -1;
  for (i = 0; i < size && cpat; i++)
    if (arr[i] != i+16)
      { 
	if (!run)
	  {
	    start = i;
	    if (arr[i] == 3)
	      run = 1;
	    else if (arr[i] == 2 && arr[i+1] == 3)
	      run = 2;
	    else if (arr[i] == 0)
	      {
		while (arr[i+run] == run && i+run < 16)
		  run++;
		if (run != 4 && run != 8)
		  cpat = 0;
	      }
	    else
	      cpat = 0;
	    if ((i & (run-1)) != 0)
	      cpat = 0;
	    i += run;
	  }
	else
	  cpat = 0;
      }
  if (cpat && (run || size < 16))
    {
      if (run == 0)
	run = 1;
      if (prun)
	*prun = run;
      if (pstart)
	*pstart = start == -1 ? 16-run : start;
      return 1;
    }
  return 0;
}

/* OP is a CONSTANT_P.  Determine what instructions can be used to load
   it into a register.  MODE is only valid when OP is a CONST_INT. */
static enum immediate_class
classify_immediate (rtx op, enum machine_mode mode)
{
  HOST_WIDE_INT val;
  unsigned char arr[16];
  int i, j, repeated, fsmbi, repeat;

  gcc_assert (CONSTANT_P (op));

  if (GET_MODE (op) != VOIDmode)
    mode = GET_MODE (op);

  /* A V4SI const_vector with all identical symbols is ok. */
  if (!flag_pic
      && mode == V4SImode
      && GET_CODE (op) == CONST_VECTOR
      && GET_CODE (CONST_VECTOR_ELT (op, 0)) != CONST_INT
      && GET_CODE (CONST_VECTOR_ELT (op, 0)) != CONST_DOUBLE
      && CONST_VECTOR_ELT (op, 0) == CONST_VECTOR_ELT (op, 1)
      && CONST_VECTOR_ELT (op, 1) == CONST_VECTOR_ELT (op, 2)
      && CONST_VECTOR_ELT (op, 2) == CONST_VECTOR_ELT (op, 3))
    op = CONST_VECTOR_ELT (op, 0);

  switch (GET_CODE (op))
    {
    case SYMBOL_REF:
    case LABEL_REF:
      return (TARGET_LARGE_MEM 
	      || (TARGET_SOFTWARE_ICACHE 
		  && (GET_CODE (op) == SYMBOL_REF) 
		  && SYMBOL_REF_FUNCTION_P (op))) ? IC_IL2s : IC_IL1s;

    case CONST:
      /* We can never know if the resulting address fits in 18 bits and can be
	 loaded with ila.  For now, assume the address will not overflow if
	 the displacement is "small" (fits 'K' constraint).  */
      if (!TARGET_LARGE_MEM && GET_CODE (XEXP (op, 0)) == PLUS)
	{
	  rtx sym = XEXP (XEXP (op, 0), 0);
	  rtx cst = XEXP (XEXP (op, 0), 1);

	  if (GET_CODE (sym) == SYMBOL_REF
	      && GET_CODE (cst) == CONST_INT
	      && satisfies_constraint_K (cst))
	    return IC_IL1s;
	}
      return IC_IL2s;

    case HIGH:
      return IC_IL1s;

    case CONST_VECTOR:
      for (i = 0; i < GET_MODE_NUNITS (mode); i++)
	if (GET_CODE (CONST_VECTOR_ELT (op, i)) != CONST_INT
	    && GET_CODE (CONST_VECTOR_ELT (op, i)) != CONST_DOUBLE)
	  return IC_POOL;
      /* Fall through. */

    case CONST_INT:
    case CONST_DOUBLE:
      constant_to_array (mode, op, arr);

      /* Check that each 4-byte slot is identical. */
      repeated = 1;
      for (i = 4; i < 16; i += 4)
	for (j = 0; j < 4; j++)
	  if (arr[j] != arr[i + j])
	    repeated = 0;

      if (repeated)
	{
	  val = (arr[0] << 24) | (arr[1] << 16) | (arr[2] << 8) | arr[3];
	  val = trunc_int_for_mode (val, SImode);

	  if (which_immediate_load (val) != SPU_NONE)
	    return IC_IL1;
	}

      /* Any mode of 2 bytes or smaller can be loaded with an il
         instruction. */
      gcc_assert (GET_MODE_SIZE (mode) > 2);

      fsmbi = 1;
      repeat = 0;
      for (i = 0; i < 16 && fsmbi; i++)
	if (arr[i] != 0 && repeat == 0)
	  repeat = arr[i];
	else if (arr[i] != 0 && arr[i] != repeat)
	  fsmbi = 0;
      if (fsmbi)
	return repeat == 0xff ? IC_FSMBI : IC_FSMBI2;

      if (cpat_info (arr, GET_MODE_SIZE (mode), 0, 0))
	return IC_CPAT;

      if (repeated)
	return IC_IL2;

      return IC_POOL;
    default:
      break;
    }
  gcc_unreachable ();
}

static enum spu_immediate
which_logical_immediate (HOST_WIDE_INT val)
{
  gcc_assert (val == trunc_int_for_mode (val, SImode));

  if (val >= -0x200 && val <= 0x1ff)
    return SPU_ORI;
  if (val >= 0 && val <= 0xffff)
    return SPU_IOHL;
  if ((val & 0xffff) == ((val >> 16) & 0xffff))
    {
      val = trunc_int_for_mode (val, HImode);
      if (val >= -0x200 && val <= 0x1ff)
	return SPU_ORHI;
      if ((val & 0xff) == ((val >> 8) & 0xff))
	{
	  val = trunc_int_for_mode (val, QImode);
	  if (val >= -0x200 && val <= 0x1ff)
	    return SPU_ORBI;
	}
    }
  return SPU_NONE;
}

/* Return TRUE when X, a CONST_VECTOR, only contains CONST_INTs or
   CONST_DOUBLEs. */
static int
const_vector_immediate_p (rtx x)
{
  int i;
  gcc_assert (GET_CODE (x) == CONST_VECTOR);
  for (i = 0; i < GET_MODE_NUNITS (GET_MODE (x)); i++)
    if (GET_CODE (CONST_VECTOR_ELT (x, i)) != CONST_INT
	&& GET_CODE (CONST_VECTOR_ELT (x, i)) != CONST_DOUBLE)
      return 0;
  return 1;
}

int
logical_immediate_p (rtx op, enum machine_mode mode)
{
  HOST_WIDE_INT val;
  unsigned char arr[16];
  int i, j;

  gcc_assert (GET_CODE (op) == CONST_INT || GET_CODE (op) == CONST_DOUBLE
	      || GET_CODE (op) == CONST_VECTOR);

  if (GET_CODE (op) == CONST_VECTOR
      && !const_vector_immediate_p (op))
    return 0;

  if (GET_MODE (op) != VOIDmode)
    mode = GET_MODE (op);

  constant_to_array (mode, op, arr);

  /* Check that bytes are repeated. */
  for (i = 4; i < 16; i += 4)
    for (j = 0; j < 4; j++)
      if (arr[j] != arr[i + j])
	return 0;

  val = (arr[0] << 24) | (arr[1] << 16) | (arr[2] << 8) | arr[3];
  val = trunc_int_for_mode (val, SImode);

  i = which_logical_immediate (val);
  return i != SPU_NONE && i != SPU_IOHL;
}

int
iohl_immediate_p (rtx op, enum machine_mode mode)
{
  HOST_WIDE_INT val;
  unsigned char arr[16];
  int i, j;

  gcc_assert (GET_CODE (op) == CONST_INT || GET_CODE (op) == CONST_DOUBLE
	      || GET_CODE (op) == CONST_VECTOR);

  if (GET_CODE (op) == CONST_VECTOR
      && !const_vector_immediate_p (op))
    return 0;

  if (GET_MODE (op) != VOIDmode)
    mode = GET_MODE (op);

  constant_to_array (mode, op, arr);

  /* Check that bytes are repeated. */
  for (i = 4; i < 16; i += 4)
    for (j = 0; j < 4; j++)
      if (arr[j] != arr[i + j])
	return 0;

  val = (arr[0] << 24) | (arr[1] << 16) | (arr[2] << 8) | arr[3];
  val = trunc_int_for_mode (val, SImode);

  return val >= 0 && val <= 0xffff;
}

int
arith_immediate_p (rtx op, enum machine_mode mode,
		   HOST_WIDE_INT low, HOST_WIDE_INT high)
{
  HOST_WIDE_INT val;
  unsigned char arr[16];
  int bytes, i, j;

  gcc_assert (GET_CODE (op) == CONST_INT || GET_CODE (op) == CONST_DOUBLE
	      || GET_CODE (op) == CONST_VECTOR);

  if (GET_CODE (op) == CONST_VECTOR
      && !const_vector_immediate_p (op))
    return 0;

  if (GET_MODE (op) != VOIDmode)
    mode = GET_MODE (op);

  constant_to_array (mode, op, arr);

  if (VECTOR_MODE_P (mode))
    mode = GET_MODE_INNER (mode);

  bytes = GET_MODE_SIZE (mode);
  mode = mode_for_size (GET_MODE_BITSIZE (mode), MODE_INT, 0);

  /* Check that bytes are repeated. */
  for (i = bytes; i < 16; i += bytes)
    for (j = 0; j < bytes; j++)
      if (arr[j] != arr[i + j])
	return 0;

  val = arr[0];
  for (j = 1; j < bytes; j++)
    val = (val << 8) | arr[j];

  val = trunc_int_for_mode (val, mode);

  return val >= low && val <= high;
}

/* TRUE when op is an immediate and an exact power of 2, and given that
   OP is 2^scale, scale >= LOW && scale <= HIGH.  When OP is a vector,
   all entries must be the same. */
bool
exp2_immediate_p (rtx op, enum machine_mode mode, int low, int high)
{
  enum machine_mode int_mode;
  HOST_WIDE_INT val;
  unsigned char arr[16];
  int bytes, i, j;

  gcc_assert (GET_CODE (op) == CONST_INT || GET_CODE (op) == CONST_DOUBLE
	      || GET_CODE (op) == CONST_VECTOR);

  if (GET_CODE (op) == CONST_VECTOR
      && !const_vector_immediate_p (op))
    return 0;

  if (GET_MODE (op) != VOIDmode)
    mode = GET_MODE (op);

  constant_to_array (mode, op, arr);

  if (VECTOR_MODE_P (mode))
    mode = GET_MODE_INNER (mode);

  bytes = GET_MODE_SIZE (mode);
  int_mode = mode_for_size (GET_MODE_BITSIZE (mode), MODE_INT, 0);

  /* Check that bytes are repeated. */
  for (i = bytes; i < 16; i += bytes)
    for (j = 0; j < bytes; j++)
      if (arr[j] != arr[i + j])
	return 0;

  val = arr[0];
  for (j = 1; j < bytes; j++)
    val = (val << 8) | arr[j];

  val = trunc_int_for_mode (val, int_mode);

  /* Currently, we only handle SFmode */
  gcc_assert (mode == SFmode);
  if (mode == SFmode)
    {
      int exp = (val >> 23) - 127;
      return val > 0 && (val & 0x007fffff) == 0
	     &&  exp >= low && exp <= high;
    }
  return FALSE;
}

/* Return true if X is a SYMBOL_REF to an __ea qualified variable.  */

static int
ea_symbol_ref (rtx *px, void *data ATTRIBUTE_UNUSED)
{
  rtx x = *px;
  tree decl;

  if (GET_CODE (x) == CONST && GET_CODE (XEXP (x, 0)) == PLUS)
    {
      rtx plus = XEXP (x, 0);
      rtx op0 = XEXP (plus, 0);
      rtx op1 = XEXP (plus, 1);
      if (GET_CODE (op1) == CONST_INT)
	x = op0;
    }

  return (GET_CODE (x) == SYMBOL_REF
 	  && (decl = SYMBOL_REF_DECL (x)) != 0
 	  && TREE_CODE (decl) == VAR_DECL
 	  && TYPE_ADDR_SPACE (TREE_TYPE (decl)));
}

/* We accept:
   - any 32-bit constant (SImode, SFmode)
   - any constant that can be generated with fsmbi (any mode)
   - a 64-bit constant where the high and low bits are identical
     (DImode, DFmode)
   - a 128-bit constant where the four 32-bit words match.  */
int
spu_legitimate_constant_p (rtx x)
{
  if (GET_CODE (x) == HIGH)
    x = XEXP (x, 0);

  /* Reject any __ea qualified reference.  These can't appear in
     instructions but must be forced to the constant pool.  */
  if (for_each_rtx (&x, ea_symbol_ref, 0))
    return 0;

  /* V4SI with all identical symbols is valid. */
  if (!flag_pic
      && GET_MODE (x) == V4SImode
      && (GET_CODE (CONST_VECTOR_ELT (x, 0)) == SYMBOL_REF
	  || GET_CODE (CONST_VECTOR_ELT (x, 0)) == LABEL_REF
	  || GET_CODE (CONST_VECTOR_ELT (x, 0)) == CONST))
    return CONST_VECTOR_ELT (x, 0) == CONST_VECTOR_ELT (x, 1)
	   && CONST_VECTOR_ELT (x, 1) == CONST_VECTOR_ELT (x, 2)
	   && CONST_VECTOR_ELT (x, 2) == CONST_VECTOR_ELT (x, 3);

  if (GET_CODE (x) == CONST_VECTOR
      && !const_vector_immediate_p (x))
    return 0;
  return 1;
}

/* Valid address are:
   - symbol_ref, label_ref, const
   - reg
   - reg + const_int, where const_int is 16 byte aligned
   - reg + reg, alignment doesn't matter
  The alignment matters in the reg+const case because lqd and stqd
  ignore the 4 least significant bits of the const.  We only care about
  16 byte modes because the expand phase will change all smaller MEM
  references to TImode.  */
static bool
spu_legitimate_address_p (enum machine_mode mode,
			  rtx x, bool reg_ok_strict)
{
  int aligned = GET_MODE_SIZE (mode) >= 16;
  if (aligned
      && GET_CODE (x) == AND
      && GET_CODE (XEXP (x, 1)) == CONST_INT
      && INTVAL (XEXP (x, 1)) == (HOST_WIDE_INT) - 16)
    x = XEXP (x, 0);
  switch (GET_CODE (x))
    {
    case LABEL_REF:
      return !TARGET_LARGE_MEM;

    case SYMBOL_REF:
    case CONST:
      /* Keep __ea references until reload so that spu_expand_mov can see them
	 in MEMs.  */
      if (ea_symbol_ref (&x, 0))
	return !reload_in_progress && !reload_completed;
      return !TARGET_LARGE_MEM;

    case CONST_INT:
      return INTVAL (x) >= 0 && INTVAL (x) <= 0x3ffff;

    case SUBREG:
      x = XEXP (x, 0);
      if (REG_P (x))
	return 0;

    case REG:
      return INT_REG_OK_FOR_BASE_P (x, reg_ok_strict);

    case PLUS:
    case LO_SUM:
      {
	rtx op0 = XEXP (x, 0);
	rtx op1 = XEXP (x, 1);
	if (GET_CODE (op0) == SUBREG)
	  op0 = XEXP (op0, 0);
	if (GET_CODE (op1) == SUBREG)
	  op1 = XEXP (op1, 0);
	if (GET_CODE (op0) == REG
	    && INT_REG_OK_FOR_BASE_P (op0, reg_ok_strict)
	    && GET_CODE (op1) == CONST_INT
	    && INTVAL (op1) >= -0x2000
	    && INTVAL (op1) <= 0x1fff
	    && (!aligned || (INTVAL (op1) & 15) == 0))
	  return TRUE;
	if (GET_CODE (op0) == REG
	    && INT_REG_OK_FOR_BASE_P (op0, reg_ok_strict)
	    && GET_CODE (op1) == REG
	    && INT_REG_OK_FOR_INDEX_P (op1, reg_ok_strict))
	  return TRUE;
      }
      break;

    default:
      break;
    }
  return FALSE;
}

/* Like spu_legitimate_address_p, except with named addresses.  */
static bool
spu_addr_space_legitimate_address_p (enum machine_mode mode, rtx x,
				     bool reg_ok_strict, addr_space_t as)
{
  if (as == ADDR_SPACE_EA)
    return (REG_P (x) && (GET_MODE (x) == EAmode));

  else if (as != ADDR_SPACE_GENERIC)
    gcc_unreachable ();

  return spu_legitimate_address_p (mode, x, reg_ok_strict);
}

/* When the address is reg + const_int, force the const_int into a
   register.  */
rtx
spu_legitimize_address (rtx x, rtx oldx ATTRIBUTE_UNUSED,
			enum machine_mode mode ATTRIBUTE_UNUSED)
{
  rtx op0, op1;
  /* Make sure both operands are registers.  */
  if (GET_CODE (x) == PLUS)
    {
      op0 = XEXP (x, 0);
      op1 = XEXP (x, 1);
      if (ALIGNED_SYMBOL_REF_P (op0))
	{
	  op0 = force_reg (Pmode, op0);
	  mark_reg_pointer (op0, 128);
	}
      else if (GET_CODE (op0) != REG)
	op0 = force_reg (Pmode, op0);
      if (ALIGNED_SYMBOL_REF_P (op1))
	{
	  op1 = force_reg (Pmode, op1);
	  mark_reg_pointer (op1, 128);
	}
      else if (GET_CODE (op1) != REG)
	op1 = force_reg (Pmode, op1);
      x = gen_rtx_PLUS (Pmode, op0, op1);
    }
  return x;
}

/* Like spu_legitimate_address, except with named address support.  */
static rtx
spu_addr_space_legitimize_address (rtx x, rtx oldx, enum machine_mode mode,
				   addr_space_t as)
{
  if (as != ADDR_SPACE_GENERIC)
    return x;

  return spu_legitimize_address (x, oldx, mode);
}

/* Handle an attribute requiring a FUNCTION_DECL; arguments as in
   struct attribute_spec.handler.  */
static tree
spu_handle_fndecl_attribute (tree * node,
			     tree name,
			     tree args ATTRIBUTE_UNUSED,
			     int flags ATTRIBUTE_UNUSED, bool * no_add_attrs)
{
  if (TREE_CODE (*node) != FUNCTION_DECL)
    {
      warning (0, "%qE attribute only applies to functions",
	       name);
      *no_add_attrs = true;
    }

  return NULL_TREE;
}

/* Handle the "vector" attribute.  */
static tree
spu_handle_vector_attribute (tree * node, tree name,
			     tree args ATTRIBUTE_UNUSED,
			     int flags ATTRIBUTE_UNUSED, bool * no_add_attrs)
{
  tree type = *node, result = NULL_TREE;
  enum machine_mode mode;
  int unsigned_p;

  while (POINTER_TYPE_P (type)
	 || TREE_CODE (type) == FUNCTION_TYPE
	 || TREE_CODE (type) == METHOD_TYPE || TREE_CODE (type) == ARRAY_TYPE)
    type = TREE_TYPE (type);

  mode = TYPE_MODE (type);

  unsigned_p = TYPE_UNSIGNED (type);
  switch (mode)
    {
    case DImode:
      result = (unsigned_p ? unsigned_V2DI_type_node : V2DI_type_node);
      break;
    case SImode:
      result = (unsigned_p ? unsigned_V4SI_type_node : V4SI_type_node);
      break;
    case HImode:
      result = (unsigned_p ? unsigned_V8HI_type_node : V8HI_type_node);
      break;
    case QImode:
      result = (unsigned_p ? unsigned_V16QI_type_node : V16QI_type_node);
      break;
    case SFmode:
      result = V4SF_type_node;
      break;
    case DFmode:
      result = V2DF_type_node;
      break;
    default:
      break;
    }

  /* Propagate qualifiers attached to the element type
     onto the vector type.  */
  if (result && result != type && TYPE_QUALS (type))
    result = build_qualified_type (result, TYPE_QUALS (type));

  *no_add_attrs = true;		/* No need to hang on to the attribute.  */

  if (!result)
    warning (0, "%qE attribute ignored", name);
  else
    *node = lang_hooks.types.reconstruct_complex_type (*node, result);

  return NULL_TREE;
}

/* Return nonzero if FUNC is a naked function.  */
static int
spu_naked_function_p (tree func)
{
  tree a;

  if (TREE_CODE (func) != FUNCTION_DECL)
    abort ();

  a = lookup_attribute ("naked", DECL_ATTRIBUTES (func));
  return a != NULL_TREE;
}

int
spu_initial_elimination_offset (int from, int to)
{
  int saved_regs_size = spu_saved_regs_size ();
  int sp_offset = 0;
  if (!current_function_is_leaf || crtl->outgoing_args_size
      || get_frame_size () || saved_regs_size)
    sp_offset = STACK_POINTER_OFFSET;
  if (from == FRAME_POINTER_REGNUM && to == STACK_POINTER_REGNUM)
    return get_frame_size () + crtl->outgoing_args_size + sp_offset;
  else if (from == FRAME_POINTER_REGNUM && to == HARD_FRAME_POINTER_REGNUM)
    return get_frame_size ();
  else if (from == ARG_POINTER_REGNUM && to == STACK_POINTER_REGNUM)
    return sp_offset + crtl->outgoing_args_size
      + get_frame_size () + saved_regs_size + STACK_POINTER_OFFSET;
  else if (from == ARG_POINTER_REGNUM && to == HARD_FRAME_POINTER_REGNUM)
    return get_frame_size () + saved_regs_size + sp_offset;
  else
    gcc_unreachable ();
}

rtx
spu_function_value (const_tree type, const_tree func ATTRIBUTE_UNUSED)
{
  enum machine_mode mode = TYPE_MODE (type);
  int byte_size = ((mode == BLKmode)
		   ? int_size_in_bytes (type) : GET_MODE_SIZE (mode));

  /* Make sure small structs are left justified in a register. */
  if ((mode == BLKmode || (type && AGGREGATE_TYPE_P (type)))
      && byte_size <= UNITS_PER_WORD * MAX_REGISTER_RETURN && byte_size > 0)
    {
      enum machine_mode smode;
      rtvec v;
      int i;
      int nregs = (byte_size + UNITS_PER_WORD - 1) / UNITS_PER_WORD;
      int n = byte_size / UNITS_PER_WORD;
      v = rtvec_alloc (nregs);
      for (i = 0; i < n; i++)
	{
	  RTVEC_ELT (v, i) = gen_rtx_EXPR_LIST (VOIDmode,
						gen_rtx_REG (TImode,
							     FIRST_RETURN_REGNUM
							     + i),
						GEN_INT (UNITS_PER_WORD * i));
	  byte_size -= UNITS_PER_WORD;
	}

      if (n < nregs)
	{
	  if (byte_size < 4)
	    byte_size = 4;
	  smode =
	    smallest_mode_for_size (byte_size * BITS_PER_UNIT, MODE_INT);
	  RTVEC_ELT (v, n) =
	    gen_rtx_EXPR_LIST (VOIDmode,
			       gen_rtx_REG (smode, FIRST_RETURN_REGNUM + n),
			       GEN_INT (UNITS_PER_WORD * n));
	}
      return gen_rtx_PARALLEL (mode, v);
    }
  return gen_rtx_REG (mode, FIRST_RETURN_REGNUM);
}

rtx
spu_function_arg (CUMULATIVE_ARGS cum,
		  enum machine_mode mode,
		  tree type, int named ATTRIBUTE_UNUSED)
{
  int byte_size;

  if (cum >= MAX_REGISTER_ARGS)
    return 0;

  byte_size = ((mode == BLKmode)
	       ? int_size_in_bytes (type) : GET_MODE_SIZE (mode));

  /* The ABI does not allow parameters to be passed partially in
     reg and partially in stack. */
  if ((cum + (byte_size + 15) / 16) > MAX_REGISTER_ARGS)
    return 0;

  /* Make sure small structs are left justified in a register. */
  if ((mode == BLKmode || (type && AGGREGATE_TYPE_P (type)))
      && byte_size < UNITS_PER_WORD && byte_size > 0)
    {
      enum machine_mode smode;
      rtx gr_reg;
      if (byte_size < 4)
	byte_size = 4;
      smode = smallest_mode_for_size (byte_size * BITS_PER_UNIT, MODE_INT);
      gr_reg = gen_rtx_EXPR_LIST (VOIDmode,
				  gen_rtx_REG (smode, FIRST_ARG_REGNUM + cum),
				  const0_rtx);
      return gen_rtx_PARALLEL (mode, gen_rtvec (1, gr_reg));
    }
  else
    return gen_rtx_REG (mode, FIRST_ARG_REGNUM + cum);
}

/* Variable sized types are passed by reference.  */
static bool
spu_pass_by_reference (CUMULATIVE_ARGS * cum ATTRIBUTE_UNUSED,
		       enum machine_mode mode ATTRIBUTE_UNUSED,
		       const_tree type, bool named ATTRIBUTE_UNUSED)
{
  return type && TREE_CODE (TYPE_SIZE (type)) != INTEGER_CST;
}


/* Var args. */

/* Create and return the va_list datatype.

   On SPU, va_list is an array type equivalent to

      typedef struct __va_list_tag
        {
            void *__args __attribute__((__aligned(16)));
            void *__skip __attribute__((__aligned(16)));
            
        } va_list[1];

   where __args points to the arg that will be returned by the next
   va_arg(), and __skip points to the previous stack frame such that
   when __args == __skip we should advance __args by 32 bytes. */
static tree
spu_build_builtin_va_list (void)
{
  tree f_args, f_skip, record, type_decl;
  bool owp;

  record = (*lang_hooks.types.make_type) (RECORD_TYPE);

  type_decl =
    build_decl (BUILTINS_LOCATION,
		TYPE_DECL, get_identifier ("__va_list_tag"), record);

  f_args = build_decl (BUILTINS_LOCATION,
		       FIELD_DECL, get_identifier ("__args"), ptr_type_node);
  f_skip = build_decl (BUILTINS_LOCATION,
		       FIELD_DECL, get_identifier ("__skip"), ptr_type_node);

  DECL_FIELD_CONTEXT (f_args) = record;
  DECL_ALIGN (f_args) = 128;
  DECL_USER_ALIGN (f_args) = 1;

  DECL_FIELD_CONTEXT (f_skip) = record;
  DECL_ALIGN (f_skip) = 128;
  DECL_USER_ALIGN (f_skip) = 1;

  TREE_CHAIN (record) = type_decl;
  TYPE_NAME (record) = type_decl;
  TYPE_FIELDS (record) = f_args;
  TREE_CHAIN (f_args) = f_skip;

  /* We know this is being padded and we want it too.  It is an internal
     type so hide the warnings from the user. */
  owp = warn_padded;
  warn_padded = false;

  layout_type (record);

  warn_padded = owp;

  /* The correct type is an array type of one element.  */
  return build_array_type (record, build_index_type (size_zero_node));
}

/* Implement va_start by filling the va_list structure VALIST.
   NEXTARG points to the first anonymous stack argument.

   The following global variables are used to initialize
   the va_list structure:

     crtl->args.info;
       the CUMULATIVE_ARGS for this function

     crtl->args.arg_offset_rtx:
       holds the offset of the first anonymous stack argument
       (relative to the virtual arg pointer).  */

static void
spu_va_start (tree valist, rtx nextarg)
{
  tree f_args, f_skip;
  tree args, skip, t;

  f_args = TYPE_FIELDS (TREE_TYPE (va_list_type_node));
  f_skip = TREE_CHAIN (f_args);

  valist = build_va_arg_indirect_ref (valist);
  args =
    build3 (COMPONENT_REF, TREE_TYPE (f_args), valist, f_args, NULL_TREE);
  skip =
    build3 (COMPONENT_REF, TREE_TYPE (f_skip), valist, f_skip, NULL_TREE);

  /* Find the __args area.  */
  t = make_tree (TREE_TYPE (args), nextarg);
  if (crtl->args.pretend_args_size > 0)
    t = build2 (POINTER_PLUS_EXPR, TREE_TYPE (args), t,
		size_int (-STACK_POINTER_OFFSET));
  t = build2 (MODIFY_EXPR, TREE_TYPE (args), args, t);
  TREE_SIDE_EFFECTS (t) = 1;
  expand_expr (t, const0_rtx, VOIDmode, EXPAND_NORMAL);

  /* Find the __skip area.  */
  t = make_tree (TREE_TYPE (skip), virtual_incoming_args_rtx);
  t = build2 (POINTER_PLUS_EXPR, TREE_TYPE (skip), t,
	      size_int (crtl->args.pretend_args_size
			 - STACK_POINTER_OFFSET));
  t = build2 (MODIFY_EXPR, TREE_TYPE (skip), skip, t);
  TREE_SIDE_EFFECTS (t) = 1;
  expand_expr (t, const0_rtx, VOIDmode, EXPAND_NORMAL);
}

/* Gimplify va_arg by updating the va_list structure 
   VALIST as required to retrieve an argument of type
   TYPE, and returning that argument. 
   
   ret = va_arg(VALIST, TYPE);

   generates code equivalent to:
   
    paddedsize = (sizeof(TYPE) + 15) & -16;
    if (VALIST.__args + paddedsize > VALIST.__skip
	&& VALIST.__args <= VALIST.__skip)
      addr = VALIST.__skip + 32;
    else
      addr = VALIST.__args;
    VALIST.__args = addr + paddedsize;
    ret = *(TYPE *)addr;
 */
static tree
spu_gimplify_va_arg_expr (tree valist, tree type, gimple_seq * pre_p,
			  gimple_seq * post_p ATTRIBUTE_UNUSED)
{
  tree f_args, f_skip;
  tree args, skip;
  HOST_WIDE_INT size, rsize;
  tree paddedsize, addr, tmp;
  bool pass_by_reference_p;

  f_args = TYPE_FIELDS (TREE_TYPE (va_list_type_node));
  f_skip = TREE_CHAIN (f_args);

  valist = build1 (INDIRECT_REF, TREE_TYPE (TREE_TYPE (valist)), valist);
  args =
    build3 (COMPONENT_REF, TREE_TYPE (f_args), valist, f_args, NULL_TREE);
  skip =
    build3 (COMPONENT_REF, TREE_TYPE (f_skip), valist, f_skip, NULL_TREE);

  addr = create_tmp_var (ptr_type_node, "va_arg");

  /* if an object is dynamically sized, a pointer to it is passed
     instead of the object itself. */
  pass_by_reference_p = spu_pass_by_reference (NULL, TYPE_MODE (type), type,
					       false);
  if (pass_by_reference_p)
    type = build_pointer_type (type);
  size = int_size_in_bytes (type);
  rsize = ((size + UNITS_PER_WORD - 1) / UNITS_PER_WORD) * UNITS_PER_WORD;

  /* build conditional expression to calculate addr. The expression
     will be gimplified later. */
  paddedsize = size_int (rsize);
  tmp = build2 (POINTER_PLUS_EXPR, ptr_type_node, unshare_expr (args), paddedsize);
  tmp = build2 (TRUTH_AND_EXPR, boolean_type_node,
		build2 (GT_EXPR, boolean_type_node, tmp, unshare_expr (skip)),
		build2 (LE_EXPR, boolean_type_node, unshare_expr (args),
		unshare_expr (skip)));

  tmp = build3 (COND_EXPR, ptr_type_node, tmp,
		build2 (POINTER_PLUS_EXPR, ptr_type_node, unshare_expr (skip),
			size_int (32)), unshare_expr (args));

  gimplify_assign (addr, tmp, pre_p);

  /* update VALIST.__args */
  tmp = build2 (POINTER_PLUS_EXPR, ptr_type_node, addr, paddedsize);
  gimplify_assign (unshare_expr (args), tmp, pre_p);

  addr = fold_convert (build_pointer_type_for_mode (type, ptr_mode, true),
		       addr);

  if (pass_by_reference_p)
    addr = build_va_arg_indirect_ref (addr);

  return build_va_arg_indirect_ref (addr);
}

/* Save parameter registers starting with the register that corresponds
   to the first unnamed parameters.  If the first unnamed parameter is
   in the stack then save no registers.  Set pretend_args_size to the
   amount of space needed to save the registers. */
void
spu_setup_incoming_varargs (CUMULATIVE_ARGS * cum, enum machine_mode mode,
			    tree type, int *pretend_size, int no_rtl)
{
  if (!no_rtl)
    {
      rtx tmp;
      int regno;
      int offset;
      int ncum = *cum;

      /* cum currently points to the last named argument, we want to
         start at the next argument. */
      FUNCTION_ARG_ADVANCE (ncum, mode, type, 1);

      offset = -STACK_POINTER_OFFSET;
      for (regno = ncum; regno < MAX_REGISTER_ARGS; regno++)
	{
	  tmp = gen_frame_mem (V4SImode,
			       plus_constant (virtual_incoming_args_rtx,
					      offset));
	  emit_move_insn (tmp,
			  gen_rtx_REG (V4SImode, FIRST_ARG_REGNUM + regno));
	  offset += 16;
	}
      *pretend_size = offset + STACK_POINTER_OFFSET;
    }
}

void
spu_conditional_register_usage (void)
{
  if (flag_pic)
    {
      fixed_regs[PIC_OFFSET_TABLE_REGNUM] = 1;
      call_used_regs[PIC_OFFSET_TABLE_REGNUM] = 1;
    }
}

/* This is called any time we inspect the alignment of a register for
   addresses.  */
static int
reg_aligned_for_addr (rtx x)
{
  int regno =
    REGNO (x) < FIRST_PSEUDO_REGISTER ? ORIGINAL_REGNO (x) : REGNO (x);
  return REGNO_POINTER_ALIGN (regno) >= 128;
}

/* Encode symbol attributes (local vs. global, tls model) of a SYMBOL_REF
   into its SYMBOL_REF_FLAGS.  */
static void
spu_encode_section_info (tree decl, rtx rtl, int first)
{
  default_encode_section_info (decl, rtl, first);

  /* If a variable has a forced alignment to < 16 bytes, mark it with
     SYMBOL_FLAG_ALIGN1.  */
  if (TREE_CODE (decl) == VAR_DECL
      && DECL_USER_ALIGN (decl) && DECL_ALIGN (decl) < 128)
    SYMBOL_REF_FLAGS (XEXP (rtl, 0)) |= SYMBOL_FLAG_ALIGN1;
}

/* Return TRUE if we are certain the mem refers to a complete object
   which is both 16-byte aligned and padded to a 16-byte boundary.  This
   would make it safe to store with a single instruction. 
   We guarantee the alignment and padding for static objects by aligning
   all of them to 16-bytes. (DATA_ALIGNMENT and CONSTANT_ALIGNMENT.)
   FIXME: We currently cannot guarantee this for objects on the stack
   because assign_parm_setup_stack calls assign_stack_local with the
   alignment of the parameter mode and in that case the alignment never
   gets adjusted by LOCAL_ALIGNMENT. */
static int
store_with_one_insn_p (rtx mem)
{
  enum machine_mode mode = GET_MODE (mem);
  rtx addr = XEXP (mem, 0);
  if (mode == BLKmode)
    return 0;
  if (GET_MODE_SIZE (mode) >= 16)
    return 1;
  /* Only static objects. */
  if (GET_CODE (addr) == SYMBOL_REF)
    {
      /* We use the associated declaration to make sure the access is
         referring to the whole object.
         We check both MEM_EXPR and and SYMBOL_REF_DECL.  I'm not sure
         if it is necessary.  Will there be cases where one exists, and
         the other does not?  Will there be cases where both exist, but
         have different types?  */
      tree decl = MEM_EXPR (mem);
      if (decl
	  && TREE_CODE (decl) == VAR_DECL
	  && GET_MODE (mem) == TYPE_MODE (TREE_TYPE (decl)))
	return 1;
      decl = SYMBOL_REF_DECL (addr);
      if (decl
	  && TREE_CODE (decl) == VAR_DECL
	  && GET_MODE (mem) == TYPE_MODE (TREE_TYPE (decl)))
	return 1;
    }
  return 0;
}

/* Return 1 when the address is not valid for a simple load and store as
   required by the '_mov*' patterns.   We could make this less strict
   for loads, but we prefer mem's to look the same so they are more
   likely to be merged.  */
static int
address_needs_split (rtx mem)
{
  if (GET_MODE_SIZE (GET_MODE (mem)) < 16
      && (GET_MODE_SIZE (GET_MODE (mem)) < 4
	  || !(store_with_one_insn_p (mem)
	       || mem_is_padded_component_ref (mem))))
    return 1;

  return 0;
}

static GTY(()) rtx cache_fetch;		  /* __cache_fetch function */
static GTY(()) rtx cache_fetch_dirty;	  /* __cache_fetch_dirty function */
static alias_set_type ea_alias_set = -1;  /* alias set for __ea memory */

/* MEM is known to be an __ea qualified memory access.  Emit a call to
   fetch the ppu memory to local store, and return its address in local
   store.  */

static void
ea_load_store (rtx mem, bool is_store, rtx ea_addr, rtx data_addr)
{
  if (is_store)
    {
      rtx ndirty = GEN_INT (GET_MODE_SIZE (GET_MODE (mem)));
      if (!cache_fetch_dirty)
	cache_fetch_dirty = init_one_libfunc ("__cache_fetch_dirty");
      emit_library_call_value (cache_fetch_dirty, data_addr, LCT_NORMAL, Pmode,
			       2, ea_addr, EAmode, ndirty, SImode);
    }
  else
    {
      if (!cache_fetch)
	cache_fetch = init_one_libfunc ("__cache_fetch");
      emit_library_call_value (cache_fetch, data_addr, LCT_NORMAL, Pmode,
			       1, ea_addr, EAmode);
    }
}

/* Like ea_load_store, but do the cache tag comparison and, for stores,
   dirty bit marking, inline.

   The cache control data structure is an array of

   struct __cache_tag_array
     {
        unsigned int tag_lo[4];
        unsigned int tag_hi[4];
        void *data_pointer[4];
        int reserved[4];
        vector unsigned short dirty_bits[4];
     }  */

static void
ea_load_store_inline (rtx mem, bool is_store, rtx ea_addr, rtx data_addr)
{
  rtx ea_addr_si;
  HOST_WIDE_INT v;
  rtx tag_size_sym = gen_rtx_SYMBOL_REF (Pmode, "__cache_tag_array_size");
  rtx tag_arr_sym = gen_rtx_SYMBOL_REF (Pmode, "__cache_tag_array");
  rtx index_mask = gen_reg_rtx (SImode);
  rtx tag_arr = gen_reg_rtx (Pmode);
  rtx splat_mask = gen_reg_rtx (TImode);
  rtx splat = gen_reg_rtx (V4SImode);
  rtx splat_hi = NULL_RTX;
  rtx tag_index = gen_reg_rtx (Pmode);
  rtx block_off = gen_reg_rtx (SImode);
  rtx tag_addr = gen_reg_rtx (Pmode);
  rtx tag = gen_reg_rtx (V4SImode);
  rtx cache_tag = gen_reg_rtx (V4SImode);
  rtx cache_tag_hi = NULL_RTX;
  rtx cache_ptrs = gen_reg_rtx (TImode);
  rtx cache_ptrs_si = gen_reg_rtx (SImode);
  rtx tag_equal = gen_reg_rtx (V4SImode);
  rtx tag_equal_hi = NULL_RTX;
  rtx tag_eq_pack = gen_reg_rtx (V4SImode);
  rtx tag_eq_pack_si = gen_reg_rtx (SImode);
  rtx eq_index = gen_reg_rtx (SImode);
  rtx bcomp, hit_label, hit_ref, cont_label, insn;

  if (spu_ea_model != 32)
    {
      splat_hi = gen_reg_rtx (V4SImode);
      cache_tag_hi = gen_reg_rtx (V4SImode);
      tag_equal_hi = gen_reg_rtx (V4SImode);
    }

  emit_move_insn (index_mask, plus_constant (tag_size_sym, -128));
  emit_move_insn (tag_arr, tag_arr_sym);
  v = 0x0001020300010203LL;
  emit_move_insn (splat_mask, immed_double_const (v, v, TImode));
  ea_addr_si = ea_addr;
  if (spu_ea_model != 32)
    ea_addr_si = convert_to_mode (SImode, ea_addr, 1);

  /* tag_index = ea_addr & (tag_array_size - 128)  */
  emit_insn (gen_andsi3 (tag_index, ea_addr_si, index_mask));

  /* splat ea_addr to all 4 slots.  */
  emit_insn (gen_shufb (splat, ea_addr_si, ea_addr_si, splat_mask));
  /* Similarly for high 32 bits of ea_addr.  */
  if (spu_ea_model != 32)
    emit_insn (gen_shufb (splat_hi, ea_addr, ea_addr, splat_mask));

  /* block_off = ea_addr & 127  */
  emit_insn (gen_andsi3 (block_off, ea_addr_si, spu_const (SImode, 127)));

  /* tag_addr = tag_arr + tag_index  */
  emit_insn (gen_addsi3 (tag_addr, tag_arr, tag_index));

  /* Read cache tags.  */
  emit_move_insn (cache_tag, gen_rtx_MEM (V4SImode, tag_addr));
  if (spu_ea_model != 32)
    emit_move_insn (cache_tag_hi, gen_rtx_MEM (V4SImode,
					       plus_constant (tag_addr, 16)));

  /* tag = ea_addr & -128  */
  emit_insn (gen_andv4si3 (tag, splat, spu_const (V4SImode, -128)));

  /* Read all four cache data pointers.  */
  emit_move_insn (cache_ptrs, gen_rtx_MEM (TImode,
					   plus_constant (tag_addr, 32)));

  /* Compare tags.  */
  emit_insn (gen_ceq_v4si (tag_equal, tag, cache_tag));
  if (spu_ea_model != 32)
    {
      emit_insn (gen_ceq_v4si (tag_equal_hi, splat_hi, cache_tag_hi));
      emit_insn (gen_andv4si3 (tag_equal, tag_equal, tag_equal_hi));
    }

  /* At most one of the tags compare equal, so tag_equal has one
     32-bit slot set to all 1's, with the other slots all zero.
     gbb picks off low bit from each byte in the 128-bit registers,
     so tag_eq_pack is one of 0xf000, 0x0f00, 0x00f0, 0x000f, assuming
     we have a hit.  */
  emit_insn (gen_spu_gbb (tag_eq_pack, spu_gen_subreg (V16QImode, tag_equal)));
  emit_insn (gen_spu_convert (tag_eq_pack_si, tag_eq_pack));

  /* So counting leading zeros will set eq_index to 16, 20, 24 or 28.  */
  emit_insn (gen_clzsi2 (eq_index, tag_eq_pack_si));

  /* Allowing us to rotate the corresponding cache data pointer to slot0.
     (rotating eq_index mod 16 bytes).  */
  emit_insn (gen_rotqby_ti (cache_ptrs, cache_ptrs, eq_index));
  emit_insn (gen_spu_convert (cache_ptrs_si, cache_ptrs));

  /* Add block offset to form final data address.  */
  emit_insn (gen_addsi3 (data_addr, cache_ptrs_si, block_off));

  /* Check that we did hit.  */
  hit_label = gen_label_rtx ();
  hit_ref = gen_rtx_LABEL_REF (VOIDmode, hit_label);
  bcomp = gen_rtx_NE (SImode, tag_eq_pack_si, const0_rtx);
  insn = emit_jump_insn (gen_rtx_SET (VOIDmode, pc_rtx,
				      gen_rtx_IF_THEN_ELSE (VOIDmode, bcomp,
							    hit_ref, pc_rtx)));
  /* Say that this branch is very likely to happen.  */
  v = REG_BR_PROB_BASE - REG_BR_PROB_BASE / 100 - 1;
  REG_NOTES (insn)
    = gen_rtx_EXPR_LIST (REG_BR_PROB, GEN_INT (v), REG_NOTES (insn));

  ea_load_store (mem, is_store, ea_addr, data_addr);
  cont_label = gen_label_rtx ();
  emit_jump_insn (gen_jump (cont_label));
  emit_barrier ();

  emit_label (hit_label);

  if (is_store)
    {
      HOST_WIDE_INT v_hi;
      rtx dirty_bits = gen_reg_rtx (TImode);
      rtx dirty_off = gen_reg_rtx (SImode);
      rtx dirty_128 = gen_reg_rtx (TImode);
      rtx neg_block_off = gen_reg_rtx (SImode);

      /* Set up mask with one dirty bit per byte of the mem we are
	 writing, starting from top bit.  */
      v_hi = v = -1;
      v <<= (128 - GET_MODE_SIZE (GET_MODE (mem))) & 63;
      if ((128 - GET_MODE_SIZE (GET_MODE (mem))) >= 64)
	{
	  v_hi = v;
	  v = 0;
	}
      emit_move_insn (dirty_bits, immed_double_const (v, v_hi, TImode));

      /* Form index into cache dirty_bits.  eq_index is one of
	 0x10, 0x14, 0x18 or 0x1c.  Multiplying by 4 gives us
	 0x40, 0x50, 0x60 or 0x70 which just happens to be the
	 offset to each of the four dirty_bits elements.  */
      emit_insn (gen_ashlsi3 (dirty_off, eq_index, spu_const (SImode, 2)));

      emit_insn (gen_spu_lqx (dirty_128, tag_addr, dirty_off));

      /* Rotate bit mask to proper bit.  */
      emit_insn (gen_negsi2 (neg_block_off, block_off));
      emit_insn (gen_rotqbybi_ti (dirty_bits, dirty_bits, neg_block_off));
      emit_insn (gen_rotqbi_ti (dirty_bits, dirty_bits, neg_block_off));

      /* Or in the new dirty bits.  */
      emit_insn (gen_iorti3 (dirty_128, dirty_bits, dirty_128));

      /* Store.  */
      emit_insn (gen_spu_stqx (dirty_128, tag_addr, dirty_off));
    }

  emit_label (cont_label);
}

static rtx
expand_ea_mem (rtx mem, bool is_store)
{
  rtx ea_addr;
  rtx data_addr = gen_reg_rtx (Pmode);
  rtx new_mem;

  ea_addr = force_reg (EAmode, XEXP (mem, 0));
  if (optimize_size || optimize == 0)
    ea_load_store (mem, is_store, ea_addr, data_addr);
  else
    ea_load_store_inline (mem, is_store, ea_addr, data_addr);

  if (ea_alias_set == -1)
    ea_alias_set = new_alias_set ();

  /* We generate a new MEM RTX to refer to the copy of the data
     in the cache.  We do not copy memory attributes (except the
     alignment) from the original MEM, as they may no longer apply
     to the cache copy.  */
  new_mem = gen_rtx_MEM (GET_MODE (mem), data_addr);
  set_mem_alias_set (new_mem, ea_alias_set);
  set_mem_align (new_mem, MIN (MEM_ALIGN (mem), 128 * 8));

  return new_mem;
}

int
spu_expand_mov (rtx * ops, enum machine_mode mode)
{
  if (GET_CODE (ops[0]) == SUBREG && !valid_subreg (ops[0]))
    abort ();

  if (GET_CODE (ops[1]) == SUBREG && !valid_subreg (ops[1]))
    {
      rtx from = SUBREG_REG (ops[1]);
      enum machine_mode imode = int_mode_for_mode (GET_MODE (from));

      gcc_assert (GET_MODE_CLASS (mode) == MODE_INT
		  && GET_MODE_CLASS (imode) == MODE_INT
		  && subreg_lowpart_p (ops[1]));

      if (GET_MODE_SIZE (imode) < 4)
	imode = SImode;
      if (imode != GET_MODE (from))
	from = gen_rtx_SUBREG (imode, from, 0);

      if (GET_MODE_SIZE (mode) < GET_MODE_SIZE (imode))
	{
	  enum insn_code icode = convert_optab_handler (trunc_optab, mode, imode)->insn_code;
	  emit_insn (GEN_FCN (icode) (ops[0], from));
	}
      else
	emit_insn (gen_extend_insn (ops[0], from, mode, imode, 1));
      return 1;
    }

  /* At least one of the operands needs to be a register. */
  if ((reload_in_progress | reload_completed) == 0
      && !register_operand (ops[0], mode) && !register_operand (ops[1], mode))
    {
      rtx temp = force_reg (mode, ops[1]);
      emit_move_insn (ops[0], temp);
      return 1;
    }
  if (reload_in_progress || reload_completed)
    {
      if (CONSTANT_P (ops[1]))
	return spu_split_immediate (ops);
      return 0;
    }

  /* Catch the SImode immediates greater than 0x7fffffff, and sign
     extend them. */
  if (GET_CODE (ops[1]) == CONST_INT)
    {
      HOST_WIDE_INT val = trunc_int_for_mode (INTVAL (ops[1]), mode);
      if (val != INTVAL (ops[1]))
	{
	  emit_move_insn (ops[0], GEN_INT (val));
	  return 1;
	}
    }
  if (MEM_P (ops[0]))
    {
      if (MEM_ADDR_SPACE (ops[0]))
	ops[0] = expand_ea_mem (ops[0], true);
      return spu_split_store (ops);
    }
  if (MEM_P (ops[1]))
    {
      if (MEM_ADDR_SPACE (ops[1]))
	ops[1] = expand_ea_mem (ops[1], false);
      return spu_split_load (ops);
    }

  return 0;
}

static void
spu_convert_move (rtx dst, rtx src)
{
  enum machine_mode mode = GET_MODE (dst);
  enum machine_mode int_mode = mode_for_size (GET_MODE_BITSIZE (mode), MODE_INT, 0);
  rtx reg;
  gcc_assert (GET_MODE (src) == TImode);
  reg = int_mode != mode ? gen_reg_rtx (int_mode) : dst;
  emit_insn (gen_rtx_SET (VOIDmode, reg,
	       gen_rtx_TRUNCATE (int_mode,
		 gen_rtx_LSHIFTRT (TImode, src,
		   GEN_INT (int_mode == DImode ? 64 : 96)))));
  if (int_mode != mode)
    {
      reg = simplify_gen_subreg (mode, reg, int_mode, 0);
      emit_move_insn (dst, reg);
    }
}

/* Load TImode values into DST0 and DST1 (when it is non-NULL) using
   the address from SRC and SRC+16.  Return a REG or CONST_INT that 
   specifies how many bytes to rotate the loaded registers, plus any
   extra from EXTRA_ROTQBY.  The address and rotate amounts are
   normalized to improve merging of loads and rotate computations. */
static rtx
spu_expand_load (rtx dst0, rtx dst1, rtx src, int extra_rotby)
{
  rtx addr = XEXP (src, 0);
  rtx p0, p1, rot, addr0, addr1;
  int rot_amt;

  rot = 0;
  rot_amt = 0;

  if (MEM_ALIGN (src) >= 128)
    /* Address is already aligned; simply perform a TImode load.  */ ;
  else if (GET_CODE (addr) == PLUS)
    {
      /* 8 cases:
         aligned reg   + aligned reg     => lqx
         aligned reg   + unaligned reg   => lqx, rotqby
         aligned reg   + aligned const   => lqd
         aligned reg   + unaligned const => lqd, rotqbyi
         unaligned reg + aligned reg     => lqx, rotqby
         unaligned reg + unaligned reg   => lqx, a, rotqby (1 scratch)
         unaligned reg + aligned const   => lqd, rotqby
         unaligned reg + unaligned const -> not allowed by legitimate address
       */
      p0 = XEXP (addr, 0);
      p1 = XEXP (addr, 1);
      if (!reg_aligned_for_addr (p0))
	{
	  if (REG_P (p1) && !reg_aligned_for_addr (p1))
	    {
	      rot = gen_reg_rtx (SImode);
	      emit_insn (gen_addsi3 (rot, p0, p1));
	    }
	  else if (GET_CODE (p1) == CONST_INT && (INTVAL (p1) & 15))
	    {
	      if (INTVAL (p1) > 0
		  && REG_POINTER (p0)
		  && INTVAL (p1) * BITS_PER_UNIT
		     < REGNO_POINTER_ALIGN (REGNO (p0)))
		{
		  rot = gen_reg_rtx (SImode);
		  emit_insn (gen_addsi3 (rot, p0, p1));
		  addr = p0;
		}
	      else
		{
		  rtx x = gen_reg_rtx (SImode);
		  emit_move_insn (x, p1);
		  if (!spu_arith_operand (p1, SImode))
		    p1 = x;
		  rot = gen_reg_rtx (SImode);
		  emit_insn (gen_addsi3 (rot, p0, p1));
		  addr = gen_rtx_PLUS (Pmode, p0, x);
		}
	    }
	  else
	    rot = p0;
	}
      else
	{
	  if (GET_CODE (p1) == CONST_INT && (INTVAL (p1) & 15))
	    {
	      rot_amt = INTVAL (p1) & 15;
	      if (INTVAL (p1) & -16)
		{
		  p1 = GEN_INT (INTVAL (p1) & -16);
		  addr = gen_rtx_PLUS (SImode, p0, p1);
		}
	      else
		addr = p0;
	    }
	  else if (REG_P (p1) && !reg_aligned_for_addr (p1))
	    rot = p1;
	}
    }
  else if (REG_P (addr))
    {
      if (!reg_aligned_for_addr (addr))
	rot = addr;
    }
  else if (GET_CODE (addr) == CONST)
    {
      if (GET_CODE (XEXP (addr, 0)) == PLUS
	  && ALIGNED_SYMBOL_REF_P (XEXP (XEXP (addr, 0), 0))
	  && GET_CODE (XEXP (XEXP (addr, 0), 1)) == CONST_INT)
	{
	  rot_amt = INTVAL (XEXP (XEXP (addr, 0), 1));
	  if (rot_amt & -16)
	    addr = gen_rtx_CONST (Pmode,
				  gen_rtx_PLUS (Pmode,
						XEXP (XEXP (addr, 0), 0),
						GEN_INT (rot_amt & -16)));
	  else
	    addr = XEXP (XEXP (addr, 0), 0);
	}
      else
	{
	  rot = gen_reg_rtx (Pmode);
	  emit_move_insn (rot, addr);
	}
    }
  else if (GET_CODE (addr) == CONST_INT)
    {
      rot_amt = INTVAL (addr);
      addr = GEN_INT (rot_amt & -16);
    }
  else if (!ALIGNED_SYMBOL_REF_P (addr))
    {
      rot = gen_reg_rtx (Pmode);
      emit_move_insn (rot, addr);
    }

  rot_amt += extra_rotby;

  rot_amt &= 15;

  if (rot && rot_amt)
    {
      rtx x = gen_reg_rtx (SImode);
      emit_insn (gen_addsi3 (x, rot, GEN_INT (rot_amt)));
      rot = x;
      rot_amt = 0;
    }
  if (!rot && rot_amt)
    rot = GEN_INT (rot_amt);

  addr0 = copy_rtx (addr);
  addr0 = gen_rtx_AND (SImode, copy_rtx (addr), GEN_INT (-16));
  emit_insn (gen__movti (dst0, change_address (src, TImode, addr0)));

  if (dst1)
    {
      addr1 = plus_constant (copy_rtx (addr), 16);
      addr1 = gen_rtx_AND (SImode, addr1, GEN_INT (-16));
      emit_insn (gen__movti (dst1, change_address (src, TImode, addr1)));
    }

  return rot;
}

int
spu_split_load (rtx * ops)
{
  enum machine_mode mode = GET_MODE (ops[0]);
  rtx addr, load, rot;
  int rot_amt;

  if (GET_MODE_SIZE (mode) >= 16)
    return 0;

  addr = XEXP (ops[1], 0);
  gcc_assert (GET_CODE (addr) != AND);

  if (!address_needs_split (ops[1]))
    {
      ops[1] = change_address (ops[1], TImode, addr);
      load = gen_reg_rtx (TImode);
      emit_insn (gen__movti (load, ops[1]));
      spu_convert_move (ops[0], load);
      return 1;
    }

  rot_amt = GET_MODE_SIZE (mode) < 4 ? GET_MODE_SIZE (mode) - 4 : 0;

  load = gen_reg_rtx (TImode);
  rot = spu_expand_load (load, 0, ops[1], rot_amt);

  if (rot)
    emit_insn (gen_rotqby_ti (load, load, rot));

  spu_convert_move (ops[0], load);
  return 1;
}

int
spu_split_store (rtx * ops)
{
  enum machine_mode mode = GET_MODE (ops[0]);
  rtx reg;
  rtx addr, p0, p1, p1_lo, smem;
  int aform;
  int scalar;

  if (GET_MODE_SIZE (mode) >= 16)
    return 0;

  addr = XEXP (ops[0], 0);
  gcc_assert (GET_CODE (addr) != AND);

  if (!address_needs_split (ops[0]))
    {
      reg = gen_reg_rtx (TImode);
      emit_insn (gen_spu_convert (reg, ops[1]));
      ops[0] = change_address (ops[0], TImode, addr);
      emit_move_insn (ops[0], reg);
      return 1;
    }

  if (GET_CODE (addr) == PLUS)
    {
      /* 8 cases:
         aligned reg   + aligned reg     => lqx, c?x, shuf, stqx
         aligned reg   + unaligned reg   => lqx, c?x, shuf, stqx
         aligned reg   + aligned const   => lqd, c?d, shuf, stqx
         aligned reg   + unaligned const => lqd, c?d, shuf, stqx
         unaligned reg + aligned reg     => lqx, c?x, shuf, stqx
         unaligned reg + unaligned reg   => lqx, c?x, shuf, stqx
         unaligned reg + aligned const   => lqd, c?d, shuf, stqx
         unaligned reg + unaligned const -> lqx, c?d, shuf, stqx
       */
      aform = 0;
      p0 = XEXP (addr, 0);
      p1 = p1_lo = XEXP (addr, 1);
      if (REG_P (p0) && GET_CODE (p1) == CONST_INT)
	{
	  p1_lo = GEN_INT (INTVAL (p1) & 15);
	  if (reg_aligned_for_addr (p0))
	    {
	      p1 = GEN_INT (INTVAL (p1) & -16);
	      if (p1 == const0_rtx)
		addr = p0;
	      else
		addr = gen_rtx_PLUS (SImode, p0, p1);
	    }
	  else
	    {
	      rtx x = gen_reg_rtx (SImode);
	      emit_move_insn (x, p1);
	      addr = gen_rtx_PLUS (SImode, p0, x);
	    }
	}
    }
  else if (REG_P (addr))
    {
      aform = 0;
      p0 = addr;
      p1 = p1_lo = const0_rtx;
    }
  else
    {
      aform = 1;
      p0 = gen_rtx_REG (SImode, STACK_POINTER_REGNUM);
      p1 = 0;			/* aform doesn't use p1 */
      p1_lo = addr;
      if (ALIGNED_SYMBOL_REF_P (addr))
	p1_lo = const0_rtx;
      else if (GET_CODE (addr) == CONST
	       && GET_CODE (XEXP (addr, 0)) == PLUS
	       && ALIGNED_SYMBOL_REF_P (XEXP (XEXP (addr, 0), 0))
	       && GET_CODE (XEXP (XEXP (addr, 0), 1)) == CONST_INT)
	{
	  HOST_WIDE_INT v = INTVAL (XEXP (XEXP (addr, 0), 1));
	  if ((v & -16) != 0)
	    addr = gen_rtx_CONST (Pmode,
				  gen_rtx_PLUS (Pmode,
						XEXP (XEXP (addr, 0), 0),
						GEN_INT (v & -16)));
	  else
	    addr = XEXP (XEXP (addr, 0), 0);
	  p1_lo = GEN_INT (v & 15);
	}
      else if (GET_CODE (addr) == CONST_INT)
	{
	  p1_lo = GEN_INT (INTVAL (addr) & 15);
	  addr = GEN_INT (INTVAL (addr) & -16);
	}
      else
	{
	  p1_lo = gen_reg_rtx (SImode);
	  emit_move_insn (p1_lo, addr);
	}
    }

  reg = gen_reg_rtx (TImode);

  scalar = store_with_one_insn_p (ops[0]);
  if (!scalar)
    {
      /* We could copy the flags from the ops[0] MEM to mem here,
         We don't because we want this load to be optimized away if
         possible, and copying the flags will prevent that in certain
         cases, e.g. consider the volatile flag. */

      rtx pat = gen_reg_rtx (TImode);
      rtx lmem = change_address (ops[0], TImode, copy_rtx (addr));
      set_mem_alias_set (lmem, 0);
      emit_insn (gen_movti (reg, lmem));

      if (!p0 || reg_aligned_for_addr (p0))
	p0 = stack_pointer_rtx;
      if (!p1_lo)
	p1_lo = const0_rtx;

      emit_insn (gen_cpat (pat, p0, p1_lo, GEN_INT (GET_MODE_SIZE (mode))));
      emit_insn (gen_shufb (reg, ops[1], reg, pat));
    }
  else
    {
      if (GET_CODE (ops[1]) == REG)
	emit_insn (gen_spu_convert (reg, ops[1]));
      else if (GET_CODE (ops[1]) == SUBREG)
	emit_insn (gen_spu_convert (reg, SUBREG_REG (ops[1])));
      else
	abort ();
    }

  if (GET_MODE_SIZE (mode) < 4 && scalar)
    emit_insn (gen_ashlti3
	       (reg, reg, GEN_INT (32 - GET_MODE_BITSIZE (mode))));

  smem = change_address (ops[0], TImode, copy_rtx (addr));
  /* We can't use the previous alias set because the memory has changed
     size and can potentially overlap objects of other types.  */
  set_mem_alias_set (smem, 0);

  emit_insn (gen_movti (smem, reg));
  return 1;
}

/* Return TRUE if X is MEM which is a struct member reference
   and the member can safely be loaded and stored with a single
   instruction because it is padded. */
static int
mem_is_padded_component_ref (rtx x)
{
  tree t = MEM_EXPR (x);
  tree r;
  if (!t || TREE_CODE (t) != COMPONENT_REF)
    return 0;
  t = TREE_OPERAND (t, 1);
  if (!t || TREE_CODE (t) != FIELD_DECL
      || DECL_ALIGN (t) < 128 || AGGREGATE_TYPE_P (TREE_TYPE (t)))
    return 0;
  /* Only do this for RECORD_TYPEs, not UNION_TYPEs. */
  r = DECL_FIELD_CONTEXT (t);
  if (!r || TREE_CODE (r) != RECORD_TYPE)
    return 0;
  /* Make sure they are the same mode */
  if (GET_MODE (x) != TYPE_MODE (TREE_TYPE (t)))
    return 0;
  /* If there are no following fields then the field alignment assures
     the structure is padded to the alignment which means this field is
     padded too.  */
  if (TREE_CHAIN (t) == 0)
    return 1;
  /* If the following field is also aligned then this field will be
     padded. */
  t = TREE_CHAIN (t);
  if (TREE_CODE (t) == FIELD_DECL && DECL_ALIGN (t) >= 128)
    return 1;
  return 0;
}

/* Parse the -mfixed-range= option string.  */
static void
fix_range (const char *const_str)
{
  int i, first, last;
  char *str, *dash, *comma;
  
  /* str must be of the form REG1'-'REG2{,REG1'-'REG} where REG1 and
     REG2 are either register names or register numbers.  The effect
     of this option is to mark the registers in the range from REG1 to
     REG2 as ``fixed'' so they won't be used by the compiler.  */
  
  i = strlen (const_str);
  str = (char *) alloca (i + 1);
  memcpy (str, const_str, i + 1);
  
  while (1)
    {
      dash = strchr (str, '-');
      if (!dash)
	{
	  warning (0, "value of -mfixed-range must have form REG1-REG2");
	  return;
	}
      *dash = '\0';
      comma = strchr (dash + 1, ',');
      if (comma)
	*comma = '\0';
      
      first = decode_reg_name (str);
      if (first < 0)
	{
	  warning (0, "unknown register name: %s", str);
	  return;
	}
      
      last = decode_reg_name (dash + 1);
      if (last < 0)
	{
	  warning (0, "unknown register name: %s", dash + 1);
	  return;
	}
      
      *dash = '-';
      
      if (first > last)
	{
	  warning (0, "%s-%s is an empty range", str, dash + 1);
	  return;
	}
      
      for (i = first; i <= last; ++i)
	fixed_regs[i] = call_used_regs[i] = 1;

      if (!comma)
	break;

      *comma = ',';
      str = comma + 1;
    }
}

/* Return TRUE if x is a CONST_INT, CONST_DOUBLE or CONST_VECTOR that
   can be generated using the fsmbi instruction. */
int
fsmbi_const_p (rtx x)
{
  if (CONSTANT_P (x))
    {
      /* We can always choose TImode for CONST_INT because the high bits
         of an SImode will always be all 1s, i.e., valid for fsmbi. */
      enum immediate_class c = classify_immediate (x, TImode);
      return c == IC_FSMBI || (!epilogue_completed && c == IC_FSMBI2);
    }
  return 0;
}

/* Return TRUE if x is a CONST_INT, CONST_DOUBLE or CONST_VECTOR that
   can be generated using the cbd, chd, cwd or cdd instruction. */
int
cpat_const_p (rtx x, enum machine_mode mode)
{
  if (CONSTANT_P (x))
    {
      enum immediate_class c = classify_immediate (x, mode);
      return c == IC_CPAT;
    }
  return 0;
}

rtx
gen_cpat_const (rtx * ops)
{
  unsigned char dst[16];
  int i, offset, shift, isize;
  if (GET_CODE (ops[3]) != CONST_INT
      || GET_CODE (ops[2]) != CONST_INT
      || (GET_CODE (ops[1]) != CONST_INT
	  && GET_CODE (ops[1]) != REG))
    return 0;
  if (GET_CODE (ops[1]) == REG
      && (!REG_POINTER (ops[1])
	  || REGNO_POINTER_ALIGN (ORIGINAL_REGNO (ops[1])) < 128))
    return 0;

  for (i = 0; i < 16; i++)
    dst[i] = i + 16;
  isize = INTVAL (ops[3]);
  if (isize == 1)
    shift = 3;
  else if (isize == 2)
    shift = 2;
  else
    shift = 0;
  offset = (INTVAL (ops[2]) +
	    (GET_CODE (ops[1]) ==
	     CONST_INT ? INTVAL (ops[1]) : 0)) & 15;
  for (i = 0; i < isize; i++)
    dst[offset + i] = i + shift;
  return array_to_constant (TImode, dst);
}

/* Convert a CONST_INT, CONST_DOUBLE, or CONST_VECTOR into a 16 byte
   array.  Use MODE for CONST_INT's.  When the constant's mode is smaller
   than 16 bytes, the value is repeated across the rest of the array. */
void
constant_to_array (enum machine_mode mode, rtx x, unsigned char arr[16])
{
  HOST_WIDE_INT val;
  int i, j, first;

  memset (arr, 0, 16);
  mode = GET_MODE (x) != VOIDmode ? GET_MODE (x) : mode;
  if (GET_CODE (x) == CONST_INT
      || (GET_CODE (x) == CONST_DOUBLE
	  && (mode == SFmode || mode == DFmode)))
    {
      gcc_assert (mode != VOIDmode && mode != BLKmode);

      if (GET_CODE (x) == CONST_DOUBLE)
	val = const_double_to_hwint (x);
      else
	val = INTVAL (x);
      first = GET_MODE_SIZE (mode) - 1;
      for (i = first; i >= 0; i--)
	{
	  arr[i] = val & 0xff;
	  val >>= 8;
	}
      /* Splat the constant across the whole array. */
      for (j = 0, i = first + 1; i < 16; i++)
	{
	  arr[i] = arr[j];
	  j = (j == first) ? 0 : j + 1;
	}
    }
  else if (GET_CODE (x) == CONST_DOUBLE)
    {
      val = CONST_DOUBLE_LOW (x);
      for (i = 15; i >= 8; i--)
	{
	  arr[i] = val & 0xff;
	  val >>= 8;
	}
      val = CONST_DOUBLE_HIGH (x);
      for (i = 7; i >= 0; i--)
	{
	  arr[i] = val & 0xff;
	  val >>= 8;
	}
    }
  else if (GET_CODE (x) == CONST_VECTOR)
    {
      int units;
      rtx elt;
      mode = GET_MODE_INNER (mode);
      units = CONST_VECTOR_NUNITS (x);
      for (i = 0; i < units; i++)
	{
	  elt = CONST_VECTOR_ELT (x, i);
	  if (GET_CODE (elt) == CONST_INT || GET_CODE (elt) == CONST_DOUBLE)
	    {
	      if (GET_CODE (elt) == CONST_DOUBLE)
		val = const_double_to_hwint (elt);
	      else
		val = INTVAL (elt);
	      first = GET_MODE_SIZE (mode) - 1;
	      if (first + i * GET_MODE_SIZE (mode) > 16)
		abort ();
	      for (j = first; j >= 0; j--)
		{
		  arr[j + i * GET_MODE_SIZE (mode)] = val & 0xff;
		  val >>= 8;
		}
	    }
	}
    }
  else
    gcc_unreachable();
}

/* Convert a 16 byte array to a constant of mode MODE.  When MODE is
   smaller than 16 bytes, use the bytes that would represent that value
   in a register, e.g., for QImode return the value of arr[3].  */
rtx
array_to_constant (enum machine_mode mode, const unsigned char arr[16])
{
  enum machine_mode inner_mode;
  rtvec v;
  int units, size, i, j, k;
  HOST_WIDE_INT val;

  if (GET_MODE_CLASS (mode) == MODE_INT
      && GET_MODE_BITSIZE (mode) <= HOST_BITS_PER_WIDE_INT)
    {
      j = GET_MODE_SIZE (mode);
      i = j < 4 ? 4 - j : 0;
      for (val = 0; i < j; i++)
	val = (val << 8) | arr[i];
      val = trunc_int_for_mode (val, mode);
      return GEN_INT (val);
    }

  if (mode == TImode)
    {
      HOST_WIDE_INT high;
      for (i = high = 0; i < 8; i++)
	high = (high << 8) | arr[i];
      for (i = 8, val = 0; i < 16; i++)
	val = (val << 8) | arr[i];
      return immed_double_const (val, high, TImode);
    }
  if (mode == SFmode)
    {
      val = (arr[0] << 24) | (arr[1] << 16) | (arr[2] << 8) | arr[3];
      val = trunc_int_for_mode (val, SImode);
      return hwint_to_const_double (SFmode, val);
    }
  if (mode == DFmode)
    {
      for (i = 0, val = 0; i < 8; i++)
	val = (val << 8) | arr[i];
      return hwint_to_const_double (DFmode, val);
    }

  if (!VECTOR_MODE_P (mode))
    abort ();

  units = GET_MODE_NUNITS (mode);
  size = GET_MODE_UNIT_SIZE (mode);
  inner_mode = GET_MODE_INNER (mode);
  v = rtvec_alloc (units);

  for (k = i = 0; i < units; ++i)
    {
      val = 0;
      for (j = 0; j < size; j++, k++)
	val = (val << 8) | arr[k];

      if (GET_MODE_CLASS (inner_mode) == MODE_FLOAT)
	RTVEC_ELT (v, i) = hwint_to_const_double (inner_mode, val);
      else
	RTVEC_ELT (v, i) = GEN_INT (trunc_int_for_mode (val, inner_mode));
    }
  if (k > 16)
    abort ();

  return gen_rtx_CONST_VECTOR (mode, v);
}

static void
reloc_diagnostic (rtx x)
{
  tree decl = 0;
  if (!flag_pic || !(TARGET_WARN_RELOC || TARGET_ERROR_RELOC))
    return;

  if (GET_CODE (x) == SYMBOL_REF)
    decl = SYMBOL_REF_DECL (x);
  else if (GET_CODE (x) == CONST
	   && GET_CODE (XEXP (XEXP (x, 0), 0)) == SYMBOL_REF)
    decl = SYMBOL_REF_DECL (XEXP (XEXP (x, 0), 0));

  /* SYMBOL_REF_DECL is not necessarily a DECL. */
  if (decl && !DECL_P (decl))
    decl = 0;

  /* The decl could be a string constant.  */
  if (decl && DECL_P (decl))
    {
      location_t loc;
      /* We use last_assemble_variable_decl to get line information.  It's
	 not always going to be right and might not even be close, but will
	 be right for the more common cases. */
      if (!last_assemble_variable_decl || in_section == ctors_section)
	loc = DECL_SOURCE_LOCATION (decl);
      else
	loc = DECL_SOURCE_LOCATION (last_assemble_variable_decl);

      if (TARGET_WARN_RELOC)
	warning_at (loc, 0,
		    "creating run-time relocation for %qD", decl);
      else
	error_at (loc,
		  "creating run-time relocation for %qD", decl);
    }
  else 
    {
      if (TARGET_WARN_RELOC)
	warning_at (input_location, 0, "creating run-time relocation");
      else
	error_at (input_location, "creating run-time relocation");
    }
}

/* Hook into assemble_integer so we can generate an error for run-time
   relocations.  The SPU ABI disallows them. */
static bool
spu_assemble_integer (rtx x, unsigned int size, int aligned_p)
{
  /* By default run-time relocations aren't supported, but we allow them
     in case users support it in their own run-time loader.  And we provide
     a warning for those users that don't.  */
  if ((GET_CODE (x) == SYMBOL_REF)
      || GET_CODE (x) == LABEL_REF || GET_CODE (x) == CONST)
    reloc_diagnostic (x);

  return default_assemble_integer (x, size, aligned_p);
}

static void
spu_asm_globalize_label (FILE * file, const char *name)
{
  fputs ("\t.global\t", file);
  assemble_name (file, name);
  fputs ("\n", file);
}

static bool
spu_rtx_costs (rtx x, int code, int outer_code ATTRIBUTE_UNUSED, int *total,
	       bool speed ATTRIBUTE_UNUSED)
{
  enum machine_mode mode = GET_MODE (x);
  int cost = COSTS_N_INSNS (2);

  /* Folding to a CONST_VECTOR will use extra space but there might
     be only a small savings in cycles.  We'd like to use a CONST_VECTOR
     only if it allows us to fold away multiple insns.  Changing the cost
     of a CONST_VECTOR here (or in CONST_COSTS) doesn't help though
     because this cost will only be compared against a single insn. 
     if (code == CONST_VECTOR)
       return (LEGITIMATE_CONSTANT_P(x)) ? cost : COSTS_N_INSNS(6);
   */

  /* Use defaults for float operations.  Not accurate but good enough. */
  if (mode == DFmode)
    {
      *total = COSTS_N_INSNS (13);
      return true;
    }
  if (mode == SFmode)
    {
      *total = COSTS_N_INSNS (6);
      return true;
    }
  switch (code)
    {
    case CONST_INT:
      if (satisfies_constraint_K (x))
	*total = 0;
      else if (INTVAL (x) >= -0x80000000ll && INTVAL (x) <= 0xffffffffll)
	*total = COSTS_N_INSNS (1);
      else
	*total = COSTS_N_INSNS (3);
      return true;

    case CONST:
      *total = COSTS_N_INSNS (3);
      return true;

    case LABEL_REF:
    case SYMBOL_REF:
      *total = COSTS_N_INSNS (0);
      return true;

    case CONST_DOUBLE:
      *total = COSTS_N_INSNS (5);
      return true;

    case FLOAT_EXTEND:
    case FLOAT_TRUNCATE:
    case FLOAT:
    case UNSIGNED_FLOAT:
    case FIX:
    case UNSIGNED_FIX:
      *total = COSTS_N_INSNS (7);
      return true;

    case PLUS:
      if (mode == TImode)
	{
	  *total = COSTS_N_INSNS (9);
	  return true;
	}
      break;

    case MULT:
      cost =
	GET_CODE (XEXP (x, 0)) ==
	REG ? COSTS_N_INSNS (12) : COSTS_N_INSNS (7);
      if (mode == SImode && GET_CODE (XEXP (x, 0)) == REG)
	{
	  if (GET_CODE (XEXP (x, 1)) == CONST_INT)
	    {
	      HOST_WIDE_INT val = INTVAL (XEXP (x, 1));
	      cost = COSTS_N_INSNS (14);
	      if ((val & 0xffff) == 0)
		cost = COSTS_N_INSNS (9);
	      else if (val > 0 && val < 0x10000)
		cost = COSTS_N_INSNS (11);
	    }
	}
      *total = cost;
      return true;
    case DIV:
    case UDIV:
    case MOD:
    case UMOD:
      *total = COSTS_N_INSNS (20);
      return true;
    case ROTATE:
    case ROTATERT:
    case ASHIFT:
    case ASHIFTRT:
    case LSHIFTRT:
      *total = COSTS_N_INSNS (4);
      return true;
    case UNSPEC:
      if (XINT (x, 1) == UNSPEC_CONVERT)
	*total = COSTS_N_INSNS (0);
      else
	*total = COSTS_N_INSNS (4);
      return true;
    }
  /* Scale cost by mode size.  Except when initializing (cfun->decl == 0). */
  if (GET_MODE_CLASS (mode) == MODE_INT
      && GET_MODE_SIZE (mode) > GET_MODE_SIZE (SImode) && cfun && cfun->decl)
    cost = cost * (GET_MODE_SIZE (mode) / GET_MODE_SIZE (SImode))
      * (GET_MODE_SIZE (mode) / GET_MODE_SIZE (SImode));
  *total = cost;
  return true;
}

static enum machine_mode
spu_unwind_word_mode (void)
{
  return SImode;
}

/* Decide whether we can make a sibling call to a function.  DECL is the
   declaration of the function being targeted by the call and EXP is the
   CALL_EXPR representing the call.  */
static bool
spu_function_ok_for_sibcall (tree decl, tree exp ATTRIBUTE_UNUSED)
{
  return decl && !TARGET_LARGE_MEM;
}

/* We need to correctly update the back chain pointer and the Available
   Stack Size (which is in the second slot of the sp register.) */
void
spu_allocate_stack (rtx op0, rtx op1)
{
  HOST_WIDE_INT v;
  rtx chain = gen_reg_rtx (V4SImode);
  rtx stack_bot = gen_frame_mem (V4SImode, stack_pointer_rtx);
  rtx sp = gen_reg_rtx (V4SImode);
  rtx splatted = gen_reg_rtx (V4SImode);
  rtx pat = gen_reg_rtx (TImode);

  /* copy the back chain so we can save it back again. */
  emit_move_insn (chain, stack_bot);

  op1 = force_reg (SImode, op1);

  v = 0x1020300010203ll;
  emit_move_insn (pat, immed_double_const (v, v, TImode));
  emit_insn (gen_shufb (splatted, op1, op1, pat));

  emit_insn (gen_spu_convert (sp, stack_pointer_rtx));
  emit_insn (gen_subv4si3 (sp, sp, splatted));

  if (flag_stack_check)
    {
      rtx avail = gen_reg_rtx(SImode);
      rtx result = gen_reg_rtx(SImode);
      emit_insn (gen_vec_extractv4si (avail, sp, GEN_INT (1)));
      emit_insn (gen_cgt_si(result, avail, GEN_INT (-1)));
      emit_insn (gen_spu_heq (result, GEN_INT(0) ));
    }

  emit_insn (gen_spu_convert (stack_pointer_rtx, sp));

  emit_move_insn (stack_bot, chain);

  emit_move_insn (op0, virtual_stack_dynamic_rtx);
}

void
spu_restore_stack_nonlocal (rtx op0 ATTRIBUTE_UNUSED, rtx op1)
{
  static unsigned char arr[16] =
    { 0, 1, 2, 3, 0, 1, 2, 3, 0, 1, 2, 3, 0, 1, 2, 3 };
  rtx temp = gen_reg_rtx (SImode);
  rtx temp2 = gen_reg_rtx (SImode);
  rtx temp3 = gen_reg_rtx (V4SImode);
  rtx temp4 = gen_reg_rtx (V4SImode);
  rtx pat = gen_reg_rtx (TImode);
  rtx sp = gen_rtx_REG (V4SImode, STACK_POINTER_REGNUM);

  /* Restore the backchain from the first word, sp from the second.  */
  emit_move_insn (temp2, adjust_address_nv (op1, SImode, 0));
  emit_move_insn (temp, adjust_address_nv (op1, SImode, 4));

  emit_move_insn (pat, array_to_constant (TImode, arr));

  /* Compute Available Stack Size for sp */
  emit_insn (gen_subsi3 (temp, temp, stack_pointer_rtx));
  emit_insn (gen_shufb (temp3, temp, temp, pat));

  /* Compute Available Stack Size for back chain */
  emit_insn (gen_subsi3 (temp2, temp2, stack_pointer_rtx));
  emit_insn (gen_shufb (temp4, temp2, temp2, pat));
  emit_insn (gen_addv4si3 (temp4, sp, temp4));

  emit_insn (gen_addv4si3 (sp, sp, temp3));
  emit_move_insn (gen_frame_mem (V4SImode, stack_pointer_rtx), temp4);
}

static void
spu_init_libfuncs (void)
{
  set_optab_libfunc (smul_optab, DImode, "__muldi3");
  set_optab_libfunc (sdiv_optab, DImode, "__divdi3");
  set_optab_libfunc (smod_optab, DImode, "__moddi3");
  set_optab_libfunc (udiv_optab, DImode, "__udivdi3");
  set_optab_libfunc (umod_optab, DImode, "__umoddi3");
  set_optab_libfunc (udivmod_optab, DImode, "__udivmoddi4");
  set_optab_libfunc (ffs_optab, DImode, "__ffsdi2");
  set_optab_libfunc (clz_optab, DImode, "__clzdi2");
  set_optab_libfunc (ctz_optab, DImode, "__ctzdi2");
  set_optab_libfunc (popcount_optab, DImode, "__popcountdi2");
  set_optab_libfunc (parity_optab, DImode, "__paritydi2");

  set_conv_libfunc (ufloat_optab, DFmode, SImode, "__float_unssidf");
  set_conv_libfunc (ufloat_optab, DFmode, DImode, "__float_unsdidf");

  set_optab_libfunc (smul_optab, TImode, "__multi3");
  set_optab_libfunc (sdiv_optab, TImode, "__divti3");
  set_optab_libfunc (smod_optab, TImode, "__modti3");
  set_optab_libfunc (udiv_optab, TImode, "__udivti3");
  set_optab_libfunc (umod_optab, TImode, "__umodti3");
  set_optab_libfunc (udivmod_optab, TImode, "__udivmodti4");
}

/* Make a subreg, stripping any existing subreg.  We could possibly just
   call simplify_subreg, but in this case we know what we want. */
rtx
spu_gen_subreg (enum machine_mode mode, rtx x)
{
  if (GET_CODE (x) == SUBREG)
    x = SUBREG_REG (x);
  if (GET_MODE (x) == mode)
    return x;
  return gen_rtx_SUBREG (mode, x, 0);
}

static bool
spu_return_in_memory (const_tree type, const_tree fntype ATTRIBUTE_UNUSED)
{
  return (TYPE_MODE (type) == BLKmode
	  && ((type) == 0
	      || TREE_CODE (TYPE_SIZE (type)) != INTEGER_CST
	      || int_size_in_bytes (type) >
	      (MAX_REGISTER_RETURN * UNITS_PER_WORD)));
}

/* Create the built-in types and functions */

enum spu_function_code
{
#define DEF_BUILTIN(fcode, icode, name, type, params) fcode,
#include "spu-builtins.def"
#undef DEF_BUILTIN
   NUM_SPU_BUILTINS
};

extern GTY(()) struct spu_builtin_description spu_builtins[NUM_SPU_BUILTINS];

struct spu_builtin_description spu_builtins[] = {
#define DEF_BUILTIN(fcode, icode, name, type, params) \
  {fcode, icode, name, type, params, NULL_TREE},
#include "spu-builtins.def"
#undef DEF_BUILTIN
};

/* Returns the rs6000 builtin decl for CODE.  */

static tree
spu_builtin_decl (unsigned code, bool initialize_p ATTRIBUTE_UNUSED)
{           
  if (code >= NUM_SPU_BUILTINS)
    return error_mark_node;
          
  return spu_builtins[code].fndecl;
}


static void
spu_init_builtins (void)
{
  struct spu_builtin_description *d;
  unsigned int i;

  V16QI_type_node = build_vector_type (intQI_type_node, 16);
  V8HI_type_node = build_vector_type (intHI_type_node, 8);
  V4SI_type_node = build_vector_type (intSI_type_node, 4);
  V2DI_type_node = build_vector_type (intDI_type_node, 2);
  V4SF_type_node = build_vector_type (float_type_node, 4);
  V2DF_type_node = build_vector_type (double_type_node, 2);

  unsigned_V16QI_type_node = build_vector_type (unsigned_intQI_type_node, 16);
  unsigned_V8HI_type_node = build_vector_type (unsigned_intHI_type_node, 8);
  unsigned_V4SI_type_node = build_vector_type (unsigned_intSI_type_node, 4);
  unsigned_V2DI_type_node = build_vector_type (unsigned_intDI_type_node, 2);

  spu_builtin_types[SPU_BTI_QUADWORD] = V16QI_type_node;

  spu_builtin_types[SPU_BTI_7] = global_trees[TI_INTSI_TYPE];
  spu_builtin_types[SPU_BTI_S7] = global_trees[TI_INTSI_TYPE];
  spu_builtin_types[SPU_BTI_U7] = global_trees[TI_INTSI_TYPE];
  spu_builtin_types[SPU_BTI_S10] = global_trees[TI_INTSI_TYPE];
  spu_builtin_types[SPU_BTI_S10_4] = global_trees[TI_INTSI_TYPE];
  spu_builtin_types[SPU_BTI_U14] = global_trees[TI_INTSI_TYPE];
  spu_builtin_types[SPU_BTI_16] = global_trees[TI_INTSI_TYPE];
  spu_builtin_types[SPU_BTI_S16] = global_trees[TI_INTSI_TYPE];
  spu_builtin_types[SPU_BTI_S16_2] = global_trees[TI_INTSI_TYPE];
  spu_builtin_types[SPU_BTI_U16] = global_trees[TI_INTSI_TYPE];
  spu_builtin_types[SPU_BTI_U16_2] = global_trees[TI_INTSI_TYPE];
  spu_builtin_types[SPU_BTI_U18] = global_trees[TI_INTSI_TYPE];

  spu_builtin_types[SPU_BTI_INTQI] = global_trees[TI_INTQI_TYPE];
  spu_builtin_types[SPU_BTI_INTHI] = global_trees[TI_INTHI_TYPE];
  spu_builtin_types[SPU_BTI_INTSI] = global_trees[TI_INTSI_TYPE];
  spu_builtin_types[SPU_BTI_INTDI] = global_trees[TI_INTDI_TYPE];
  spu_builtin_types[SPU_BTI_UINTQI] = global_trees[TI_UINTQI_TYPE];
  spu_builtin_types[SPU_BTI_UINTHI] = global_trees[TI_UINTHI_TYPE];
  spu_builtin_types[SPU_BTI_UINTSI] = global_trees[TI_UINTSI_TYPE];
  spu_builtin_types[SPU_BTI_UINTDI] = global_trees[TI_UINTDI_TYPE];

  spu_builtin_types[SPU_BTI_FLOAT] = global_trees[TI_FLOAT_TYPE];
  spu_builtin_types[SPU_BTI_DOUBLE] = global_trees[TI_DOUBLE_TYPE];

  spu_builtin_types[SPU_BTI_VOID] = global_trees[TI_VOID_TYPE];

  spu_builtin_types[SPU_BTI_PTR] =
    build_pointer_type (build_qualified_type
			(void_type_node,
			 TYPE_QUAL_CONST | TYPE_QUAL_VOLATILE));

  /* For each builtin we build a new prototype.  The tree code will make
     sure nodes are shared. */
  for (i = 0, d = spu_builtins; i < NUM_SPU_BUILTINS; i++, d++)
    {
      tree p;
      char name[64];		/* build_function will make a copy. */
      int parm;

      if (d->name == 0)
	continue;

      /* Find last parm.  */
      for (parm = 1; d->parm[parm] != SPU_BTI_END_OF_PARAMS; parm++)
	;

      p = void_list_node;
      while (parm > 1)
	p = tree_cons (NULL_TREE, spu_builtin_types[d->parm[--parm]], p);

      p = build_function_type (spu_builtin_types[d->parm[0]], p);

      sprintf (name, "__builtin_%s", d->name);
      d->fndecl =
	add_builtin_function (name, p, END_BUILTINS + i, BUILT_IN_MD,
			      NULL, NULL_TREE);
      if (d->fcode == SPU_MASK_FOR_LOAD)
	TREE_READONLY (d->fndecl) = 1;	

      /* These builtins don't throw.  */
      TREE_NOTHROW (d->fndecl) = 1;
    }
}

void
spu_restore_stack_block (rtx op0 ATTRIBUTE_UNUSED, rtx op1)
{
  static unsigned char arr[16] =
    { 0, 1, 2, 3, 0, 1, 2, 3, 0, 1, 2, 3, 0, 1, 2, 3 };

  rtx temp = gen_reg_rtx (Pmode);
  rtx temp2 = gen_reg_rtx (V4SImode);
  rtx temp3 = gen_reg_rtx (V4SImode);
  rtx pat = gen_reg_rtx (TImode);
  rtx sp = gen_rtx_REG (V4SImode, STACK_POINTER_REGNUM);

  emit_move_insn (pat, array_to_constant (TImode, arr));

  /* Restore the sp.  */
  emit_move_insn (temp, op1);
  emit_move_insn (temp2, gen_frame_mem (V4SImode, stack_pointer_rtx));

  /* Compute available stack size for sp.  */
  emit_insn (gen_subsi3 (temp, temp, stack_pointer_rtx));
  emit_insn (gen_shufb (temp3, temp, temp, pat));

  emit_insn (gen_addv4si3 (sp, sp, temp3));
  emit_move_insn (gen_frame_mem (V4SImode, stack_pointer_rtx), temp2);
}

int
spu_safe_dma (HOST_WIDE_INT channel)
{
  return TARGET_SAFE_DMA && channel >= 21 && channel <= 27;
}

void
spu_builtin_splats (rtx ops[])
{
  enum machine_mode mode = GET_MODE (ops[0]);
  if (GET_CODE (ops[1]) == CONST_INT || GET_CODE (ops[1]) == CONST_DOUBLE)
    {
      unsigned char arr[16];
      constant_to_array (GET_MODE_INNER (mode), ops[1], arr);
      emit_move_insn (ops[0], array_to_constant (mode, arr));
    }
  else
    {
      rtx reg = gen_reg_rtx (TImode);
      rtx shuf;
      if (GET_CODE (ops[1]) != REG
	  && GET_CODE (ops[1]) != SUBREG)
	ops[1] = force_reg (GET_MODE_INNER (mode), ops[1]);
      switch (mode)
	{
	case V2DImode:
	case V2DFmode:
	  shuf =
	    immed_double_const (0x0001020304050607ll, 0x1011121314151617ll,
				TImode);
	  break;
	case V4SImode:
	case V4SFmode:
	  shuf =
	    immed_double_const (0x0001020300010203ll, 0x0001020300010203ll,
				TImode);
	  break;
	case V8HImode:
	  shuf =
	    immed_double_const (0x0203020302030203ll, 0x0203020302030203ll,
				TImode);
	  break;
	case V16QImode:
	  shuf =
	    immed_double_const (0x0303030303030303ll, 0x0303030303030303ll,
				TImode);
	  break;
	default:
	  abort ();
	}
      emit_move_insn (reg, shuf);
      emit_insn (gen_shufb (ops[0], ops[1], ops[1], reg));
    }
}

void
spu_builtin_extract (rtx ops[])
{
  enum machine_mode mode;
  rtx rot, from, tmp;

  mode = GET_MODE (ops[1]);

  if (GET_CODE (ops[2]) == CONST_INT)
    {
      switch (mode)
	{
	case V16QImode:
	  emit_insn (gen_vec_extractv16qi (ops[0], ops[1], ops[2]));
	  break;
	case V8HImode:
	  emit_insn (gen_vec_extractv8hi (ops[0], ops[1], ops[2]));
	  break;
	case V4SFmode:
	  emit_insn (gen_vec_extractv4sf (ops[0], ops[1], ops[2]));
	  break;
	case V4SImode:
	  emit_insn (gen_vec_extractv4si (ops[0], ops[1], ops[2]));
	  break;
	case V2DImode:
	  emit_insn (gen_vec_extractv2di (ops[0], ops[1], ops[2]));
	  break;
	case V2DFmode:
	  emit_insn (gen_vec_extractv2df (ops[0], ops[1], ops[2]));
	  break;
	default:
	  abort ();
	}
      return;
    }

  from = spu_gen_subreg (TImode, ops[1]);
  rot = gen_reg_rtx (TImode);
  tmp = gen_reg_rtx (SImode);

  switch (mode)
    {
    case V16QImode:
      emit_insn (gen_addsi3 (tmp, ops[2], GEN_INT (-3)));
      break;
    case V8HImode:
      emit_insn (gen_addsi3 (tmp, ops[2], ops[2]));
      emit_insn (gen_addsi3 (tmp, tmp, GEN_INT (-2)));
      break;
    case V4SFmode:
    case V4SImode:
      emit_insn (gen_ashlsi3 (tmp, ops[2], GEN_INT (2)));
      break;
    case V2DImode:
    case V2DFmode:
      emit_insn (gen_ashlsi3 (tmp, ops[2], GEN_INT (3)));
      break;
    default:
      abort ();
    }
  emit_insn (gen_rotqby_ti (rot, from, tmp));

  emit_insn (gen_spu_convert (ops[0], rot));
}

void
spu_builtin_insert (rtx ops[])
{
  enum machine_mode mode = GET_MODE (ops[0]);
  enum machine_mode imode = GET_MODE_INNER (mode);
  rtx mask = gen_reg_rtx (TImode);
  rtx offset;

  if (GET_CODE (ops[3]) == CONST_INT)
    offset = GEN_INT (INTVAL (ops[3]) * GET_MODE_SIZE (imode));
  else
    {
      offset = gen_reg_rtx (SImode);
      emit_insn (gen_mulsi3
		 (offset, ops[3], GEN_INT (GET_MODE_SIZE (imode))));
    }
  emit_insn (gen_cpat
	     (mask, stack_pointer_rtx, offset,
	      GEN_INT (GET_MODE_SIZE (imode))));
  emit_insn (gen_shufb (ops[0], ops[1], ops[2], mask));
}

void
spu_builtin_promote (rtx ops[])
{
  enum machine_mode mode, imode;
  rtx rot, from, offset;
  HOST_WIDE_INT pos;

  mode = GET_MODE (ops[0]);
  imode = GET_MODE_INNER (mode);

  from = gen_reg_rtx (TImode);
  rot = spu_gen_subreg (TImode, ops[0]);

  emit_insn (gen_spu_convert (from, ops[1]));

  if (GET_CODE (ops[2]) == CONST_INT)
    {
      pos = -GET_MODE_SIZE (imode) * INTVAL (ops[2]);
      if (GET_MODE_SIZE (imode) < 4)
	pos += 4 - GET_MODE_SIZE (imode);
      offset = GEN_INT (pos & 15);
    }
  else
    {
      offset = gen_reg_rtx (SImode);
      switch (mode)
	{
	case V16QImode:
	  emit_insn (gen_subsi3 (offset, GEN_INT (3), ops[2]));
	  break;
	case V8HImode:
	  emit_insn (gen_subsi3 (offset, GEN_INT (1), ops[2]));
	  emit_insn (gen_addsi3 (offset, offset, offset));
	  break;
	case V4SFmode:
	case V4SImode:
	  emit_insn (gen_subsi3 (offset, GEN_INT (0), ops[2]));
	  emit_insn (gen_ashlsi3 (offset, offset, GEN_INT (2)));
	  break;
	case V2DImode:
	case V2DFmode:
	  emit_insn (gen_ashlsi3 (offset, ops[2], GEN_INT (3)));
	  break;
	default:
	  abort ();
	}
    }
  emit_insn (gen_rotqby_ti (rot, from, offset));
}

static void
spu_trampoline_init (rtx m_tramp, tree fndecl, rtx cxt)
{
  rtx fnaddr = XEXP (DECL_RTL (fndecl), 0);
  rtx shuf = gen_reg_rtx (V4SImode);
  rtx insn = gen_reg_rtx (V4SImode);
  rtx shufc;
  rtx insnc;
  rtx mem;

  fnaddr = force_reg (SImode, fnaddr);
  cxt = force_reg (SImode, cxt);

  if (TARGET_LARGE_MEM)
    {
      rtx rotl = gen_reg_rtx (V4SImode);
      rtx mask = gen_reg_rtx (V4SImode);
      rtx bi = gen_reg_rtx (SImode);
      static unsigned char const shufa[16] = {
	2, 3, 0, 1, 18, 19, 16, 17,
	0, 1, 2, 3, 16, 17, 18, 19
      };
      static unsigned char const insna[16] = {
	0x41, 0, 0, 79,
	0x41, 0, 0, STATIC_CHAIN_REGNUM,
	0x60, 0x80, 0, 79,
	0x60, 0x80, 0, STATIC_CHAIN_REGNUM
      };

      shufc = force_reg (TImode, array_to_constant (TImode, shufa));
      insnc = force_reg (V4SImode, array_to_constant (V4SImode, insna));

      emit_insn (gen_shufb (shuf, fnaddr, cxt, shufc));
      emit_insn (gen_vrotlv4si3 (rotl, shuf, spu_const (V4SImode, 7)));
      emit_insn (gen_movv4si (mask, spu_const (V4SImode, 0xffff << 7)));
      emit_insn (gen_selb (insn, insnc, rotl, mask));

      mem = adjust_address (m_tramp, V4SImode, 0);
      emit_move_insn (mem, insn);

      emit_move_insn (bi, GEN_INT (0x35000000 + (79 << 7)));
      mem = adjust_address (m_tramp, Pmode, 16);
      emit_move_insn (mem, bi);
    }
  else
    {
      rtx scxt = gen_reg_rtx (SImode);
      rtx sfnaddr = gen_reg_rtx (SImode);
      static unsigned char const insna[16] = {
	0x42, 0, 0, STATIC_CHAIN_REGNUM,
	0x30, 0, 0, 0,
	0, 0, 0, 0,
	0, 0, 0, 0
      };

      shufc = gen_reg_rtx (TImode);
      insnc = force_reg (V4SImode, array_to_constant (V4SImode, insna));

      /* By or'ing all of cxt with the ila opcode we are assuming cxt
	 fits 18 bits and the last 4 are zeros.  This will be true if
	 the stack pointer is initialized to 0x3fff0 at program start,
	 otherwise the ila instruction will be garbage. */

      emit_insn (gen_ashlsi3 (scxt, cxt, GEN_INT (7)));
      emit_insn (gen_ashlsi3 (sfnaddr, fnaddr, GEN_INT (5)));
      emit_insn (gen_cpat
		 (shufc, stack_pointer_rtx, GEN_INT (4), GEN_INT (4)));
      emit_insn (gen_shufb (shuf, sfnaddr, scxt, shufc));
      emit_insn (gen_iorv4si3 (insn, insnc, shuf));

      mem = adjust_address (m_tramp, V4SImode, 0);
      emit_move_insn (mem, insn);
    }
  emit_insn (gen_sync ());
}

void
spu_expand_sign_extend (rtx ops[])
{
  unsigned char arr[16];
  rtx pat = gen_reg_rtx (TImode);
  rtx sign, c;
  int i, last;
  last = GET_MODE (ops[0]) == DImode ? 7 : 15;
  if (GET_MODE (ops[1]) == QImode)
    {
      sign = gen_reg_rtx (HImode);
      emit_insn (gen_extendqihi2 (sign, ops[1]));
      for (i = 0; i < 16; i++)
	arr[i] = 0x12;
      arr[last] = 0x13;
    }
  else
    {
      for (i = 0; i < 16; i++)
	arr[i] = 0x10;
      switch (GET_MODE (ops[1]))
	{
	case HImode:
	  sign = gen_reg_rtx (SImode);
	  emit_insn (gen_extendhisi2 (sign, ops[1]));
	  arr[last] = 0x03;
	  arr[last - 1] = 0x02;
	  break;
	case SImode:
	  sign = gen_reg_rtx (SImode);
	  emit_insn (gen_ashrsi3 (sign, ops[1], GEN_INT (31)));
	  for (i = 0; i < 4; i++)
	    arr[last - i] = 3 - i;
	  break;
	case DImode:
	  sign = gen_reg_rtx (SImode);
	  c = gen_reg_rtx (SImode);
	  emit_insn (gen_spu_convert (c, ops[1]));
	  emit_insn (gen_ashrsi3 (sign, c, GEN_INT (31)));
	  for (i = 0; i < 8; i++)
	    arr[last - i] = 7 - i;
	  break;
	default:
	  abort ();
	}
    }
  emit_move_insn (pat, array_to_constant (TImode, arr));
  emit_insn (gen_shufb (ops[0], ops[1], sign, pat));
}

/* expand vector initialization. If there are any constant parts,
   load constant parts first. Then load any non-constant parts.  */
void
spu_expand_vector_init (rtx target, rtx vals)
{
  enum machine_mode mode = GET_MODE (target);
  int n_elts = GET_MODE_NUNITS (mode);
  int n_var = 0;
  bool all_same = true;
  rtx first, x = NULL_RTX, first_constant = NULL_RTX;
  int i;

  first = XVECEXP (vals, 0, 0); 
  for (i = 0; i < n_elts; ++i)
    {
      x = XVECEXP (vals, 0, i);
      if (!(CONST_INT_P (x)
	    || GET_CODE (x) == CONST_DOUBLE
	    || GET_CODE (x) == CONST_FIXED))
	++n_var;
      else
	{
	  if (first_constant == NULL_RTX)
	    first_constant = x;
	}
      if (i > 0 && !rtx_equal_p (x, first))
	all_same = false;
    }

  /* if all elements are the same, use splats to repeat elements */
  if (all_same)
    {
      if (!CONSTANT_P (first)
	  && !register_operand (first, GET_MODE (x)))
	first = force_reg (GET_MODE (first), first);
      emit_insn (gen_spu_splats (target, first));
      return;
    }

  /* load constant parts */
  if (n_var != n_elts)
    {
      if (n_var == 0)
	{
	  emit_move_insn (target,
			  gen_rtx_CONST_VECTOR (mode, XVEC (vals, 0)));
	}
      else
	{
	  rtx constant_parts_rtx = copy_rtx (vals);

	  gcc_assert (first_constant != NULL_RTX);
	  /* fill empty slots with the first constant, this increases
	     our chance of using splats in the recursive call below. */
	  for (i = 0; i < n_elts; ++i)
	    {
	      x = XVECEXP (constant_parts_rtx, 0, i);
	      if (!(CONST_INT_P (x)
		    || GET_CODE (x) == CONST_DOUBLE
		    || GET_CODE (x) == CONST_FIXED))
		XVECEXP (constant_parts_rtx, 0, i) = first_constant;
	    }

	  spu_expand_vector_init (target, constant_parts_rtx);
	}
    }

  /* load variable parts */
  if (n_var != 0)
    {
      rtx insert_operands[4];

      insert_operands[0] = target;
      insert_operands[2] = target;
      for (i = 0; i < n_elts; ++i)
	{
	  x = XVECEXP (vals, 0, i);
	  if (!(CONST_INT_P (x)
		|| GET_CODE (x) == CONST_DOUBLE
		|| GET_CODE (x) == CONST_FIXED))
	    {
	      if (!register_operand (x, GET_MODE (x)))
		x = force_reg (GET_MODE (x), x);
	      insert_operands[1] = x;
	      insert_operands[3] = GEN_INT (i);
	      spu_builtin_insert (insert_operands);
	    }
	}
    }
}

/* Return insn index for the vector compare instruction for given CODE,
   and DEST_MODE, OP_MODE. Return -1 if valid insn is not available.  */

static int
get_vec_cmp_insn (enum rtx_code code,
                  enum machine_mode dest_mode,
                  enum machine_mode op_mode)

{
  switch (code)
    {
    case EQ:
      if (dest_mode == V16QImode && op_mode == V16QImode)
        return CODE_FOR_ceq_v16qi;
      if (dest_mode == V8HImode && op_mode == V8HImode)
        return CODE_FOR_ceq_v8hi;
      if (dest_mode == V4SImode && op_mode == V4SImode)
        return CODE_FOR_ceq_v4si;
      if (dest_mode == V4SImode && op_mode == V4SFmode)
        return CODE_FOR_ceq_v4sf;
      if (dest_mode == V2DImode && op_mode == V2DFmode)
        return CODE_FOR_ceq_v2df;
      break;
    case GT:
      if (dest_mode == V16QImode && op_mode == V16QImode)
        return CODE_FOR_cgt_v16qi;
      if (dest_mode == V8HImode && op_mode == V8HImode)
        return CODE_FOR_cgt_v8hi;
      if (dest_mode == V4SImode && op_mode == V4SImode)
        return CODE_FOR_cgt_v4si;
      if (dest_mode == V4SImode && op_mode == V4SFmode)
        return CODE_FOR_cgt_v4sf;
      if (dest_mode == V2DImode && op_mode == V2DFmode)
        return CODE_FOR_cgt_v2df;
      break;
    case GTU:
      if (dest_mode == V16QImode && op_mode == V16QImode)
        return CODE_FOR_clgt_v16qi;
      if (dest_mode == V8HImode && op_mode == V8HImode)
        return CODE_FOR_clgt_v8hi;
      if (dest_mode == V4SImode && op_mode == V4SImode)
        return CODE_FOR_clgt_v4si;
      break;
    default:
      break;
    }
  return -1;
}

/* Emit vector compare for operands OP0 and OP1 using code RCODE.
   DMODE is expected destination mode. This is a recursive function.  */

static rtx
spu_emit_vector_compare (enum rtx_code rcode,
                         rtx op0, rtx op1,
                         enum machine_mode dmode)
{
  int vec_cmp_insn;
  rtx mask;
  enum machine_mode dest_mode;
  enum machine_mode op_mode = GET_MODE (op1);

  gcc_assert (GET_MODE (op0) == GET_MODE (op1));

  /* Floating point vector compare instructions uses destination V4SImode.
     Double floating point vector compare instructions uses destination V2DImode.
     Move destination to appropriate mode later.  */
  if (dmode == V4SFmode)
    dest_mode = V4SImode;
  else if (dmode == V2DFmode)
    dest_mode = V2DImode;
  else
    dest_mode = dmode;

  mask = gen_reg_rtx (dest_mode);
  vec_cmp_insn = get_vec_cmp_insn (rcode, dest_mode, op_mode);

  if (vec_cmp_insn == -1)
    {
      bool swap_operands = false;
      bool try_again = false;
      switch (rcode)
        {
        case LT:
          rcode = GT;
          swap_operands = true;
          try_again = true;
          break;
        case LTU:
          rcode = GTU;
          swap_operands = true;
          try_again = true;
          break;
        case NE:
          /* Treat A != B as ~(A==B).  */
          {
            enum insn_code nor_code;
            rtx eq_rtx = spu_emit_vector_compare (EQ, op0, op1, dest_mode);
            nor_code = optab_handler (one_cmpl_optab, (int)dest_mode)->insn_code;
            gcc_assert (nor_code != CODE_FOR_nothing);
            emit_insn (GEN_FCN (nor_code) (mask, eq_rtx));
            if (dmode != dest_mode)
              {
                rtx temp = gen_reg_rtx (dest_mode);
                convert_move (temp, mask, 0);
                return temp;
              }
            return mask;
          }
          break;
        case GE:
        case GEU:
        case LE:
        case LEU:
          /* Try GT/GTU/LT/LTU OR EQ */
          {
            rtx c_rtx, eq_rtx;
            enum insn_code ior_code;
            enum rtx_code new_code;

            switch (rcode)
              {
              case GE:  new_code = GT;  break;
              case GEU: new_code = GTU; break;
              case LE:  new_code = LT;  break;
              case LEU: new_code = LTU; break;
              default:
                gcc_unreachable ();
              }

            c_rtx = spu_emit_vector_compare (new_code, op0, op1, dest_mode);
            eq_rtx = spu_emit_vector_compare (EQ, op0, op1, dest_mode);

            ior_code = optab_handler (ior_optab, (int)dest_mode)->insn_code;
            gcc_assert (ior_code != CODE_FOR_nothing);
            emit_insn (GEN_FCN (ior_code) (mask, c_rtx, eq_rtx));
            if (dmode != dest_mode)
              {
                rtx temp = gen_reg_rtx (dest_mode);
                convert_move (temp, mask, 0);
                return temp;
              }
            return mask;
          }
          break;
        default:
          gcc_unreachable ();
        }

      /* You only get two chances.  */
      if (try_again)
          vec_cmp_insn = get_vec_cmp_insn (rcode, dest_mode, op_mode);

      gcc_assert (vec_cmp_insn != -1);

      if (swap_operands)
        {
          rtx tmp;
          tmp = op0;
          op0 = op1;
          op1 = tmp;
        }
    }

  emit_insn (GEN_FCN (vec_cmp_insn) (mask, op0, op1));
  if (dmode != dest_mode)
    {
      rtx temp = gen_reg_rtx (dest_mode);
      convert_move (temp, mask, 0);
      return temp;
    }
  return mask;
}


/* Emit vector conditional expression.
   DEST is destination. OP1 and OP2 are two VEC_COND_EXPR operands.
   CC_OP0 and CC_OP1 are the two operands for the relation operation COND.  */

int
spu_emit_vector_cond_expr (rtx dest, rtx op1, rtx op2,
                           rtx cond, rtx cc_op0, rtx cc_op1)
{   
  enum machine_mode dest_mode = GET_MODE (dest);
  enum rtx_code rcode = GET_CODE (cond);
  rtx mask;
    
  /* Get the vector mask for the given relational operations.  */
  mask = spu_emit_vector_compare (rcode, cc_op0, cc_op1, dest_mode);

  emit_insn(gen_selb (dest, op2, op1, mask));

  return 1;
}

static rtx
spu_force_reg (enum machine_mode mode, rtx op)
{
  rtx x, r;
  if (GET_MODE (op) == VOIDmode || GET_MODE (op) == BLKmode)
    {
      if ((SCALAR_INT_MODE_P (mode) && GET_CODE (op) == CONST_INT)
	  || GET_MODE (op) == BLKmode)
	return force_reg (mode, convert_to_mode (mode, op, 0));
      abort ();
    }

  r = force_reg (GET_MODE (op), op);
  if (GET_MODE_SIZE (GET_MODE (op)) == GET_MODE_SIZE (mode))
    {
      x = simplify_gen_subreg (mode, r, GET_MODE (op), 0);
      if (x)
	return x;
    }

  x = gen_reg_rtx (mode);
  emit_insn (gen_spu_convert (x, r));
  return x;
}

static void
spu_check_builtin_parm (struct spu_builtin_description *d, rtx op, int p)
{
  HOST_WIDE_INT v = 0;
  int lsbits;
  /* Check the range of immediate operands. */
  if (p >= SPU_BTI_7 && p <= SPU_BTI_U18)
    {
      int range = p - SPU_BTI_7;

      if (!CONSTANT_P (op))
	error ("%s expects an integer literal in the range [%d, %d].",
	       d->name,
	       spu_builtin_range[range].low, spu_builtin_range[range].high);

      if (GET_CODE (op) == CONST
	  && (GET_CODE (XEXP (op, 0)) == PLUS
	      || GET_CODE (XEXP (op, 0)) == MINUS))
	{
	  v = INTVAL (XEXP (XEXP (op, 0), 1));
	  op = XEXP (XEXP (op, 0), 0);
	}
      else if (GET_CODE (op) == CONST_INT)
	v = INTVAL (op);
      else if (GET_CODE (op) == CONST_VECTOR
	       && GET_CODE (CONST_VECTOR_ELT (op, 0)) == CONST_INT)
	v = INTVAL (CONST_VECTOR_ELT (op, 0));

      /* The default for v is 0 which is valid in every range. */
      if (v < spu_builtin_range[range].low
	  || v > spu_builtin_range[range].high)
	error ("%s expects an integer literal in the range [%d, %d]. ("
	       HOST_WIDE_INT_PRINT_DEC ")",
	       d->name,
	       spu_builtin_range[range].low, spu_builtin_range[range].high,
	       v);

      switch (p)
	{
	case SPU_BTI_S10_4:
	  lsbits = 4;
	  break;
	case SPU_BTI_U16_2:
	  /* This is only used in lqa, and stqa.  Even though the insns
	     encode 16 bits of the address (all but the 2 least
	     significant), only 14 bits are used because it is masked to
	     be 16 byte aligned. */
	  lsbits = 4;
	  break;
	case SPU_BTI_S16_2:
	  /* This is used for lqr and stqr. */
	  lsbits = 2;
	  break;
	default:
	  lsbits = 0;
	}

      if (GET_CODE (op) == LABEL_REF
	  || (GET_CODE (op) == SYMBOL_REF
	      && SYMBOL_REF_FUNCTION_P (op))
	  || (v & ((1 << lsbits) - 1)) != 0)
	warning (0, "%d least significant bits of %s are ignored.", lsbits,
		 d->name);
    }
}


static int
expand_builtin_args (struct spu_builtin_description *d, tree exp,
		     rtx target, rtx ops[])
{
  enum insn_code icode = (enum insn_code) d->icode;
  int i = 0, a;

  /* Expand the arguments into rtl. */

  if (d->parm[0] != SPU_BTI_VOID)
    ops[i++] = target;

  for (a = 0; d->parm[a+1] != SPU_BTI_END_OF_PARAMS; i++, a++)
    {
      tree arg = CALL_EXPR_ARG (exp, a);
      if (arg == 0)
	abort ();
      ops[i] = expand_expr (arg, NULL_RTX, VOIDmode, EXPAND_NORMAL);
    }

  /* The insn pattern may have additional operands (SCRATCH).
     Return the number of actual non-SCRATCH operands.  */
  gcc_assert (i <= insn_data[icode].n_operands);
  return i;
}

static rtx
spu_expand_builtin_1 (struct spu_builtin_description *d,
		      tree exp, rtx target)
{
  rtx pat;
  rtx ops[8];
  enum insn_code icode = (enum insn_code) d->icode;
  enum machine_mode mode, tmode;
  int i, p;
  int n_operands;
  tree return_type;

  /* Set up ops[] with values from arglist. */
  n_operands = expand_builtin_args (d, exp, target, ops);

  /* Handle the target operand which must be operand 0. */
  i = 0;
  if (d->parm[0] != SPU_BTI_VOID)
    {

      /* We prefer the mode specified for the match_operand otherwise
         use the mode from the builtin function prototype. */
      tmode = insn_data[d->icode].operand[0].mode;
      if (tmode == VOIDmode)
	tmode = TYPE_MODE (spu_builtin_types[d->parm[0]]);

      /* Try to use target because not using it can lead to extra copies
         and when we are using all of the registers extra copies leads
         to extra spills.  */
      if (target && GET_CODE (target) == REG && GET_MODE (target) == tmode)
	ops[0] = target;
      else
	target = ops[0] = gen_reg_rtx (tmode);

      if (!(*insn_data[icode].operand[0].predicate) (ops[0], tmode))
	abort ();

      i++;
    }

  if (d->fcode == SPU_MASK_FOR_LOAD)
    {
      enum machine_mode mode = insn_data[icode].operand[1].mode;
      tree arg;
      rtx addr, op, pat;

      /* get addr */
      arg = CALL_EXPR_ARG (exp, 0);
      gcc_assert (TREE_CODE (TREE_TYPE (arg)) == POINTER_TYPE);
      op = expand_expr (arg, NULL_RTX, Pmode, EXPAND_NORMAL);
      addr = memory_address (mode, op);

      /* negate addr */
      op = gen_reg_rtx (GET_MODE (addr));
      emit_insn (gen_rtx_SET (VOIDmode, op,
                 gen_rtx_NEG (GET_MODE (addr), addr)));
      op = gen_rtx_MEM (mode, op);

      pat = GEN_FCN (icode) (target, op);
      if (!pat) 
        return 0;
      emit_insn (pat);
      return target;
    }   

  /* Ignore align_hint, but still expand it's args in case they have
     side effects. */
  if (icode == CODE_FOR_spu_align_hint)
    return 0;

  /* Handle the rest of the operands. */
  for (p = 1; i < n_operands; i++, p++)
    {
      if (insn_data[d->icode].operand[i].mode != VOIDmode)
	mode = insn_data[d->icode].operand[i].mode;
      else
	mode = TYPE_MODE (spu_builtin_types[d->parm[i]]);

      /* mode can be VOIDmode here for labels */

      /* For specific intrinsics with an immediate operand, e.g.,
         si_ai(), we sometimes need to convert the scalar argument to a
         vector argument by splatting the scalar. */
      if (VECTOR_MODE_P (mode)
	  && (GET_CODE (ops[i]) == CONST_INT
	      || GET_MODE_CLASS (GET_MODE (ops[i])) == MODE_INT
	      || GET_MODE_CLASS (GET_MODE (ops[i])) == MODE_FLOAT))
	{
	  if (GET_CODE (ops[i]) == CONST_INT)
	    ops[i] = spu_const (mode, INTVAL (ops[i]));
	  else
	    {
	      rtx reg = gen_reg_rtx (mode);
	      enum machine_mode imode = GET_MODE_INNER (mode);
	      if (!spu_nonmem_operand (ops[i], GET_MODE (ops[i])))
		ops[i] = force_reg (GET_MODE (ops[i]), ops[i]);
	      if (imode != GET_MODE (ops[i]))
		ops[i] = convert_to_mode (imode, ops[i],
					  TYPE_UNSIGNED (spu_builtin_types
							 [d->parm[i]]));
	      emit_insn (gen_spu_splats (reg, ops[i]));
	      ops[i] = reg;
	    }
	}

      spu_check_builtin_parm (d, ops[i], d->parm[p]);

      if (!(*insn_data[icode].operand[i].predicate) (ops[i], mode))
	ops[i] = spu_force_reg (mode, ops[i]);
    }

  switch (n_operands)
    {
    case 0:
      pat = GEN_FCN (icode) (0);
      break;
    case 1:
      pat = GEN_FCN (icode) (ops[0]);
      break;
    case 2:
      pat = GEN_FCN (icode) (ops[0], ops[1]);
      break;
    case 3:
      pat = GEN_FCN (icode) (ops[0], ops[1], ops[2]);
      break;
    case 4:
      pat = GEN_FCN (icode) (ops[0], ops[1], ops[2], ops[3]);
      break;
    case 5:
      pat = GEN_FCN (icode) (ops[0], ops[1], ops[2], ops[3], ops[4]);
      break;
    case 6:
      pat = GEN_FCN (icode) (ops[0], ops[1], ops[2], ops[3], ops[4], ops[5]);
      break;
    default:
      abort ();
    }

  if (!pat)
    abort ();

  if (d->type == B_CALL || d->type == B_BISLED)
    emit_call_insn (pat);
  else if (d->type == B_JUMP)
    {
      emit_jump_insn (pat);
      emit_barrier ();
    }
  else
    emit_insn (pat);

  return_type = spu_builtin_types[d->parm[0]];
  if (d->parm[0] != SPU_BTI_VOID
      && GET_MODE (target) != TYPE_MODE (return_type))
    {
      /* target is the return value.  It should always be the mode of
         the builtin function prototype. */
      target = spu_force_reg (TYPE_MODE (return_type), target);
    }

  return target;
}

rtx
spu_expand_builtin (tree exp,
		    rtx target,
		    rtx subtarget ATTRIBUTE_UNUSED,
		    enum machine_mode mode ATTRIBUTE_UNUSED,
		    int ignore ATTRIBUTE_UNUSED)
{
  tree fndecl = TREE_OPERAND (CALL_EXPR_FN (exp), 0);
  unsigned int fcode = DECL_FUNCTION_CODE (fndecl) - END_BUILTINS;
  struct spu_builtin_description *d;

  if (fcode < NUM_SPU_BUILTINS)
    {
      d = &spu_builtins[fcode];

      return spu_expand_builtin_1 (d, exp, target);
    }
  abort ();
}

/* Implement targetm.vectorize.builtin_mul_widen_even.  */
static tree
spu_builtin_mul_widen_even (tree type)
{
  switch (TYPE_MODE (type))
    {
    case V8HImode:
      if (TYPE_UNSIGNED (type))
	return spu_builtins[SPU_MULE_0].fndecl;
      else
	return spu_builtins[SPU_MULE_1].fndecl;
      break;
    default:
      return NULL_TREE;
    }
}

/* Implement targetm.vectorize.builtin_mul_widen_odd.  */
static tree
spu_builtin_mul_widen_odd (tree type)
{
  switch (TYPE_MODE (type))
    {
    case V8HImode:
      if (TYPE_UNSIGNED (type))
	return spu_builtins[SPU_MULO_1].fndecl;
      else
	return spu_builtins[SPU_MULO_0].fndecl; 
      break;
    default:
      return NULL_TREE;
    }
}

/* Implement targetm.vectorize.builtin_mask_for_load.  */
static tree
spu_builtin_mask_for_load (void)
{
  struct spu_builtin_description *d = &spu_builtins[SPU_MASK_FOR_LOAD];
  gcc_assert (d);
  return d->fndecl;
}

/* Implement targetm.vectorize.builtin_vectorization_cost.  */
static int 
spu_builtin_vectorization_cost (bool runtime_test)
{
  /* If the branch of the runtime test is taken - i.e. - the vectorized
     version is skipped - this incurs a misprediction cost (because the
     vectorized version is expected to be the fall-through).  So we subtract
     the latency of a mispredicted branch from the costs that are incurred
     when the vectorized version is executed.  */
  if (runtime_test)
    return -19;
  else
    return 0;
}

/* Return true iff, data reference of TYPE can reach vector alignment (16)
   after applying N number of iterations.  This routine does not determine
   how may iterations are required to reach desired alignment.  */

static bool
spu_vector_alignment_reachable (const_tree type ATTRIBUTE_UNUSED, bool is_packed)
{
  if (is_packed)
    return false;

  /* All other types are naturally aligned.  */
  return true;
}

/* Implement targetm.vectorize.builtin_vec_perm.  */
tree
spu_builtin_vec_perm (tree type, tree *mask_element_type)
{
  struct spu_builtin_description *d;

  *mask_element_type = unsigned_char_type_node;

  switch (TYPE_MODE (type))
    {
    case V16QImode:
      if (TYPE_UNSIGNED (type))
        d = &spu_builtins[SPU_SHUFFLE_0];
      else
        d = &spu_builtins[SPU_SHUFFLE_1];
      break;

    case V8HImode:
      if (TYPE_UNSIGNED (type))
        d = &spu_builtins[SPU_SHUFFLE_2];
      else
        d = &spu_builtins[SPU_SHUFFLE_3];
      break;

    case V4SImode:
      if (TYPE_UNSIGNED (type))
        d = &spu_builtins[SPU_SHUFFLE_4];
      else
        d = &spu_builtins[SPU_SHUFFLE_5];
      break;

    case V2DImode:
      if (TYPE_UNSIGNED (type))
        d = &spu_builtins[SPU_SHUFFLE_6];
      else
        d = &spu_builtins[SPU_SHUFFLE_7];
      break;

    case V4SFmode:
      d = &spu_builtins[SPU_SHUFFLE_8];
      break;

    case V2DFmode:
      d = &spu_builtins[SPU_SHUFFLE_9];
      break;

    default:
      return NULL_TREE;
    }

  gcc_assert (d);
  return d->fndecl;
}

/* Return the appropriate mode for a named address pointer.  */
static enum machine_mode
spu_addr_space_pointer_mode (addr_space_t addrspace)
{
  switch (addrspace)
    {
    case ADDR_SPACE_GENERIC:
      return ptr_mode;
    case ADDR_SPACE_EA:
      return EAmode;
    default:
      gcc_unreachable ();
    }
}

/* Return the appropriate mode for a named address address.  */
static enum machine_mode
spu_addr_space_address_mode (addr_space_t addrspace)
{
  switch (addrspace)
    {
    case ADDR_SPACE_GENERIC:
      return Pmode;
    case ADDR_SPACE_EA:
      return EAmode;
    default:
      gcc_unreachable ();
    }
}

/* Determine if one named address space is a subset of another.  */

static bool
spu_addr_space_subset_p (addr_space_t subset, addr_space_t superset)
{
  gcc_assert (subset == ADDR_SPACE_GENERIC || subset == ADDR_SPACE_EA);
  gcc_assert (superset == ADDR_SPACE_GENERIC || superset == ADDR_SPACE_EA);

  if (subset == superset)
    return true;

  /* If we have -mno-address-space-conversion, treat __ea and generic as not
     being subsets but instead as disjoint address spaces.  */
  else if (!TARGET_ADDRESS_SPACE_CONVERSION)
    return false;

  else
    return (subset == ADDR_SPACE_GENERIC && superset == ADDR_SPACE_EA);
}

/* Convert from one address space to another.  */
static rtx
spu_addr_space_convert (rtx op, tree from_type, tree to_type)
{
  addr_space_t from_as = TYPE_ADDR_SPACE (TREE_TYPE (from_type));
  addr_space_t to_as = TYPE_ADDR_SPACE (TREE_TYPE (to_type));

  gcc_assert (from_as == ADDR_SPACE_GENERIC || from_as == ADDR_SPACE_EA);
  gcc_assert (to_as == ADDR_SPACE_GENERIC || to_as == ADDR_SPACE_EA);

  if (to_as == ADDR_SPACE_GENERIC && from_as == ADDR_SPACE_EA)
    {
      rtx result, ls;

      ls = gen_const_mem (DImode,
			  gen_rtx_SYMBOL_REF (Pmode, "__ea_local_store"));
      set_mem_align (ls, 128);

      result = gen_reg_rtx (Pmode);
      ls = force_reg (Pmode, convert_modes (Pmode, DImode, ls, 1));
      op = force_reg (Pmode, convert_modes (Pmode, EAmode, op, 1));
      ls = emit_conditional_move (ls, NE, op, const0_rtx, Pmode,
					  ls, const0_rtx, Pmode, 1);

      emit_insn (gen_subsi3 (result, op, ls));

      return result;
    }

  else if (to_as == ADDR_SPACE_EA && from_as == ADDR_SPACE_GENERIC)
    {
      rtx result, ls;

      ls = gen_const_mem (DImode,
			  gen_rtx_SYMBOL_REF (Pmode, "__ea_local_store"));
      set_mem_align (ls, 128);

      result = gen_reg_rtx (EAmode);
      ls = force_reg (EAmode, convert_modes (EAmode, DImode, ls, 1));
      op = force_reg (Pmode, op);
      ls = emit_conditional_move (ls, NE, op, const0_rtx, Pmode,
					  ls, const0_rtx, EAmode, 1);
      op = force_reg (EAmode, convert_modes (EAmode, Pmode, op, 1));

      if (EAmode == SImode)
	emit_insn (gen_addsi3 (result, op, ls));
      else
	emit_insn (gen_adddi3 (result, op, ls));

      return result;
    }

  else
    gcc_unreachable ();
}


/* Count the total number of instructions in each pipe and return the
   maximum, which is used as the Minimum Iteration Interval (MII)
   in the modulo scheduler.  get_pipe() will return -2, -1, 0, or 1.
   -2 are instructions that can go in pipe0 or pipe1.  */
static int
spu_sms_res_mii (struct ddg *g)
{
  int i;
  unsigned t[4] = {0, 0, 0, 0};

  for (i = 0; i < g->num_nodes; i++)
    {
      rtx insn = g->nodes[i].insn;
      int p = get_pipe (insn) + 2;

      assert (p >= 0);
      assert (p < 4);

      t[p]++;
      if (dump_file && INSN_P (insn))
            fprintf (dump_file, "i%d %s %d %d\n",
                     INSN_UID (insn),
                     insn_data[INSN_CODE(insn)].name,
                     p, t[p]);
    }
  if (dump_file)
    fprintf (dump_file, "%d %d %d %d\n", t[0], t[1], t[2], t[3]);

  return MAX ((t[0] + t[2] + t[3] + 1) / 2, MAX (t[2], t[3]));
}


void
spu_init_expanders (void)
{
  if (cfun)
    {
      rtx r0, r1;
      /* HARD_FRAME_REGISTER is only 128 bit aligned when
         frame_pointer_needed is true.  We don't know that until we're
         expanding the prologue. */
      REGNO_POINTER_ALIGN (HARD_FRAME_POINTER_REGNUM) = 8;

      /* A number of passes use LAST_VIRTUAL_REGISTER+1 and
	 LAST_VIRTUAL_REGISTER+2 to test the back-end.  We want them
	 to be treated as aligned, so generate them here. */
      r0 = gen_reg_rtx (SImode);
      r1 = gen_reg_rtx (SImode);
      mark_reg_pointer (r0, 128);
      mark_reg_pointer (r1, 128);
      gcc_assert (REGNO (r0) == LAST_VIRTUAL_REGISTER + 1
		  && REGNO (r1) == LAST_VIRTUAL_REGISTER + 2);
    }
}

static enum machine_mode
spu_libgcc_cmp_return_mode (void)
{

/* For SPU word mode is TI mode so it is better to use SImode
   for compare returns.  */
  return SImode;
}

static enum machine_mode
spu_libgcc_shift_count_mode (void)
{
/* For SPU word mode is TI mode so it is better to use SImode
   for shift counts.  */
  return SImode;
}

/* An early place to adjust some flags after GCC has finished processing
 * them. */
static void
asm_file_start (void)
{
  /* Variable tracking should be run after all optimizations which
     change order of insns.  It also needs a valid CFG. */
  spu_flag_var_tracking = flag_var_tracking;
  flag_var_tracking = 0;

  default_file_start ();
}

/* Implement targetm.section_type_flags.  */
static unsigned int
spu_section_type_flags (tree decl, const char *name, int reloc)
{
  /* .toe needs to have type @nobits.  */
  if (strcmp (name, ".toe") == 0)
    return SECTION_BSS;
  /* Don't load _ea into the current address space.  */
  if (strcmp (name, "._ea") == 0)
    return SECTION_WRITE | SECTION_DEBUG;
  return default_section_type_flags (decl, name, reloc);
}

/* Implement targetm.select_section.  */
static section *
spu_select_section (tree decl, int reloc, unsigned HOST_WIDE_INT align)
{
  /* Variables and constants defined in the __ea address space
     go into a special section named "._ea".  */
  if (TREE_TYPE (decl) != error_mark_node
      && TYPE_ADDR_SPACE (TREE_TYPE (decl)) == ADDR_SPACE_EA)
    {
      /* We might get called with string constants, but get_named_section
	 doesn't like them as they are not DECLs.  Also, we need to set
	 flags in that case.  */
      if (!DECL_P (decl))
	return get_section ("._ea", SECTION_WRITE | SECTION_DEBUG, NULL);

      return get_named_section (decl, "._ea", reloc);
    }

  return default_elf_select_section (decl, reloc, align);
}

/* Implement targetm.unique_section.  */
static void
spu_unique_section (tree decl, int reloc)
{
  /* We don't support unique section names in the __ea address
     space for now.  */
  if (TREE_TYPE (decl) != error_mark_node
      && TYPE_ADDR_SPACE (TREE_TYPE (decl)) != 0)
    return;

  default_unique_section (decl, reloc);
}

/* Generate a constant or register which contains 2^SCALE.  We assume
   the result is valid for MODE.  Currently, MODE must be V4SFmode and
   SCALE must be SImode. */
rtx
spu_gen_exp2 (enum machine_mode mode, rtx scale)
{
  gcc_assert (mode == V4SFmode);
  gcc_assert (GET_MODE (scale) == SImode || GET_CODE (scale) == CONST_INT);
  if (GET_CODE (scale) != CONST_INT)
    {
      /* unsigned int exp = (127 + scale) << 23;
	__vector float m = (__vector float) spu_splats (exp); */
      rtx reg = force_reg (SImode, scale);
      rtx exp = gen_reg_rtx (SImode);
      rtx mul = gen_reg_rtx (mode);
      emit_insn (gen_addsi3 (exp, reg, GEN_INT (127)));
      emit_insn (gen_ashlsi3 (exp, exp, GEN_INT (23)));
      emit_insn (gen_spu_splats (mul, gen_rtx_SUBREG (GET_MODE_INNER (mode), exp, 0)));
      return mul;
    }
  else 
    {
      HOST_WIDE_INT exp = 127 + INTVAL (scale);
      unsigned char arr[16];
      arr[0] = arr[4] = arr[8] = arr[12] = exp >> 1;
      arr[1] = arr[5] = arr[9] = arr[13] = exp << 7;
      arr[2] = arr[6] = arr[10] = arr[14] = 0;
      arr[3] = arr[7] = arr[11] = arr[15] = 0;
      return array_to_constant (mode, arr);
    }
}

/* After reload, just change the convert into a move instruction
   or a dead instruction. */
void
spu_split_convert (rtx ops[])
{
  if (REGNO (ops[0]) == REGNO (ops[1]))
    emit_note (NOTE_INSN_DELETED);
  else
    {
      /* Use TImode always as this might help hard reg copyprop.  */
      rtx op0 = gen_rtx_REG (TImode, REGNO (ops[0]));
      rtx op1 = gen_rtx_REG (TImode, REGNO (ops[1]));
      emit_insn (gen_move_insn (op0, op1));
    }
}

#include "gt-spu.h"<|MERGE_RESOLUTION|>--- conflicted
+++ resolved
@@ -217,7 +217,6 @@
 static int mem_is_padded_component_ref (rtx x);
 static int reg_aligned_for_addr (rtx x);
 static bool spu_assemble_integer (rtx x, unsigned int size, int aligned_p);
-static void spu_unique_section (tree decl, int reloc);
 
 static void spu_asm_globalize_label (FILE * file, const char *name);
 static unsigned char spu_rtx_costs (rtx x, int code, int outer_code,
@@ -242,26 +241,22 @@
 static rtx spu_addr_space_convert (rtx, tree, tree);
 static int spu_sms_res_mii (struct ddg *g);
 static void asm_file_start (void);
-<<<<<<< HEAD
-static bool spu_no_relocation (tree, tree);
+static unsigned int spu_section_type_flags (tree, const char *, int);
+static section *spu_select_section (tree, int, unsigned HOST_WIDE_INT);
+static void spu_unique_section (tree, int);
+static rtx spu_expand_load (rtx, rtx, rtx, int);
+static void spu_trampoline_init (rtx, tree, rtx);
 static unsigned HOST_WIDE_INT spu_estimate_section_overhead (void);
 static unsigned HOST_WIDE_INT spu_estimate_instruction_size (rtx);
 static bool begin_critical_section (rtx, enum critical_section_type *);
 static bool end_critical_section (rtx, enum critical_section_type *);
 static unsigned HOST_WIDE_INT record_jump_table (rtx, rtx *);
-static bool spu_start_new_section (int, unsigned HOST_WIDE_INT, 
-                                   unsigned HOST_WIDE_INT, 
-                                   unsigned HOST_WIDE_INT);
+static bool spu_start_new_section (int, unsigned HOST_WIDE_INT,
+				   unsigned HOST_WIDE_INT,
+				   unsigned HOST_WIDE_INT);
 static bool spu_dont_create_jumptable (unsigned int ncases);
 static bool spu_legal_breakpoint (rtx insn);
 static void fpart_finalize (void);
-=======
-static unsigned int spu_section_type_flags (tree, const char *, int);
-static section *spu_select_section (tree, int, unsigned HOST_WIDE_INT);
-static void spu_unique_section (tree, int);
-static rtx spu_expand_load (rtx, rtx, rtx, int);
-static void spu_trampoline_init (rtx, tree, rtx);
->>>>>>> fcbf243d
 
 extern const char *reg_names[];
 
@@ -416,85 +411,96 @@
 #undef TARGET_ASM_INTEGER
 #define TARGET_ASM_INTEGER spu_assemble_integer
 
+#undef TARGET_SCALAR_MODE_SUPPORTED_P
+#define TARGET_SCALAR_MODE_SUPPORTED_P	spu_scalar_mode_supported_p
+
+#undef TARGET_VECTOR_MODE_SUPPORTED_P
+#define TARGET_VECTOR_MODE_SUPPORTED_P	spu_vector_mode_supported_p
+
+#undef TARGET_FUNCTION_OK_FOR_SIBCALL
+#define TARGET_FUNCTION_OK_FOR_SIBCALL spu_function_ok_for_sibcall
+
+#undef TARGET_ASM_GLOBALIZE_LABEL
+#define TARGET_ASM_GLOBALIZE_LABEL spu_asm_globalize_label
+
+#undef TARGET_PASS_BY_REFERENCE
+#define TARGET_PASS_BY_REFERENCE spu_pass_by_reference
+
+#undef TARGET_MUST_PASS_IN_STACK
+#define TARGET_MUST_PASS_IN_STACK must_pass_in_stack_var_size
+
+#undef TARGET_BUILD_BUILTIN_VA_LIST
+#define TARGET_BUILD_BUILTIN_VA_LIST spu_build_builtin_va_list
+
+#undef TARGET_EXPAND_BUILTIN_VA_START
+#define TARGET_EXPAND_BUILTIN_VA_START spu_va_start
+
+#undef TARGET_SETUP_INCOMING_VARARGS
+#define TARGET_SETUP_INCOMING_VARARGS spu_setup_incoming_varargs
+
+#undef TARGET_MACHINE_DEPENDENT_REORG
+#define TARGET_MACHINE_DEPENDENT_REORG spu_machine_dependent_reorg
+
+#undef TARGET_GIMPLIFY_VA_ARG_EXPR
+#define TARGET_GIMPLIFY_VA_ARG_EXPR spu_gimplify_va_arg_expr
+
+#undef TARGET_DEFAULT_TARGET_FLAGS
+#define TARGET_DEFAULT_TARGET_FLAGS (TARGET_DEFAULT)
+
+#undef TARGET_INIT_LIBFUNCS
+#define TARGET_INIT_LIBFUNCS spu_init_libfuncs
+
+#undef TARGET_RETURN_IN_MEMORY
+#define TARGET_RETURN_IN_MEMORY spu_return_in_memory
+
+#undef  TARGET_ENCODE_SECTION_INFO
+#define TARGET_ENCODE_SECTION_INFO spu_encode_section_info
+
+#undef TARGET_VECTORIZE_BUILTIN_MUL_WIDEN_EVEN
+#define TARGET_VECTORIZE_BUILTIN_MUL_WIDEN_EVEN spu_builtin_mul_widen_even
+
+#undef TARGET_VECTORIZE_BUILTIN_MUL_WIDEN_ODD
+#define TARGET_VECTORIZE_BUILTIN_MUL_WIDEN_ODD spu_builtin_mul_widen_odd
+
+#undef TARGET_VECTORIZE_BUILTIN_MASK_FOR_LOAD
+#define TARGET_VECTORIZE_BUILTIN_MASK_FOR_LOAD spu_builtin_mask_for_load
+
+#undef TARGET_VECTORIZE_BUILTIN_VECTORIZATION_COST
+#define TARGET_VECTORIZE_BUILTIN_VECTORIZATION_COST spu_builtin_vectorization_cost
+
+#undef TARGET_VECTOR_ALIGNMENT_REACHABLE
+#define TARGET_VECTOR_ALIGNMENT_REACHABLE spu_vector_alignment_reachable
+
+#undef TARGET_VECTORIZE_BUILTIN_VEC_PERM
+#define TARGET_VECTORIZE_BUILTIN_VEC_PERM spu_builtin_vec_perm
+
+#undef TARGET_LIBGCC_CMP_RETURN_MODE
+#define TARGET_LIBGCC_CMP_RETURN_MODE spu_libgcc_cmp_return_mode
+
+#undef TARGET_LIBGCC_SHIFT_COUNT_MODE
+#define TARGET_LIBGCC_SHIFT_COUNT_MODE spu_libgcc_shift_count_mode
+
+#undef TARGET_SCHED_SMS_RES_MII
+#define TARGET_SCHED_SMS_RES_MII spu_sms_res_mii
+
+#undef TARGET_ASM_FILE_START
+#define TARGET_ASM_FILE_START asm_file_start
+
+#undef TARGET_SECTION_TYPE_FLAGS
+#define TARGET_SECTION_TYPE_FLAGS spu_section_type_flags
+
+#undef TARGET_ASM_SELECT_SECTION
+#define TARGET_ASM_SELECT_SECTION  spu_select_section
+
 #undef TARGET_ASM_UNIQUE_SECTION
 #define TARGET_ASM_UNIQUE_SECTION  spu_unique_section
 
-#undef TARGET_SCALAR_MODE_SUPPORTED_P
-#define TARGET_SCALAR_MODE_SUPPORTED_P	spu_scalar_mode_supported_p
-
-#undef TARGET_VECTOR_MODE_SUPPORTED_P
-#define TARGET_VECTOR_MODE_SUPPORTED_P	spu_vector_mode_supported_p
-
-#undef TARGET_FUNCTION_OK_FOR_SIBCALL
-#define TARGET_FUNCTION_OK_FOR_SIBCALL spu_function_ok_for_sibcall
-
-#undef TARGET_ASM_GLOBALIZE_LABEL
-#define TARGET_ASM_GLOBALIZE_LABEL spu_asm_globalize_label
-
-#undef TARGET_PASS_BY_REFERENCE
-#define TARGET_PASS_BY_REFERENCE spu_pass_by_reference
-
-#undef TARGET_MUST_PASS_IN_STACK
-#define TARGET_MUST_PASS_IN_STACK must_pass_in_stack_var_size
-
-#undef TARGET_BUILD_BUILTIN_VA_LIST
-#define TARGET_BUILD_BUILTIN_VA_LIST spu_build_builtin_va_list
-
-#undef TARGET_EXPAND_BUILTIN_VA_START
-#define TARGET_EXPAND_BUILTIN_VA_START spu_va_start
-
-#undef TARGET_SETUP_INCOMING_VARARGS
-#define TARGET_SETUP_INCOMING_VARARGS spu_setup_incoming_varargs
-
-#undef TARGET_MACHINE_DEPENDENT_REORG
-#define TARGET_MACHINE_DEPENDENT_REORG spu_machine_dependent_reorg
-
-#undef TARGET_GIMPLIFY_VA_ARG_EXPR
-#define TARGET_GIMPLIFY_VA_ARG_EXPR spu_gimplify_va_arg_expr
-
-#undef TARGET_DEFAULT_TARGET_FLAGS
-#define TARGET_DEFAULT_TARGET_FLAGS (TARGET_DEFAULT)
-
-#undef TARGET_INIT_LIBFUNCS
-#define TARGET_INIT_LIBFUNCS spu_init_libfuncs
-
-#undef TARGET_RETURN_IN_MEMORY
-#define TARGET_RETURN_IN_MEMORY spu_return_in_memory
-
-#undef  TARGET_ENCODE_SECTION_INFO
-#define TARGET_ENCODE_SECTION_INFO spu_encode_section_info
-
-#undef TARGET_VECTORIZE_BUILTIN_MUL_WIDEN_EVEN
-#define TARGET_VECTORIZE_BUILTIN_MUL_WIDEN_EVEN spu_builtin_mul_widen_even
-
-#undef TARGET_VECTORIZE_BUILTIN_MUL_WIDEN_ODD
-#define TARGET_VECTORIZE_BUILTIN_MUL_WIDEN_ODD spu_builtin_mul_widen_odd
-
-#undef TARGET_VECTORIZE_BUILTIN_MASK_FOR_LOAD
-#define TARGET_VECTORIZE_BUILTIN_MASK_FOR_LOAD spu_builtin_mask_for_load
-
-#undef TARGET_VECTORIZE_BUILTIN_VECTORIZATION_COST
-#define TARGET_VECTORIZE_BUILTIN_VECTORIZATION_COST spu_builtin_vectorization_cost
-
-#undef TARGET_VECTOR_ALIGNMENT_REACHABLE
-#define TARGET_VECTOR_ALIGNMENT_REACHABLE spu_vector_alignment_reachable
-
-#undef TARGET_VECTORIZE_BUILTIN_VEC_PERM
-#define TARGET_VECTORIZE_BUILTIN_VEC_PERM spu_builtin_vec_perm
-
-#undef TARGET_LIBGCC_CMP_RETURN_MODE
-#define TARGET_LIBGCC_CMP_RETURN_MODE spu_libgcc_cmp_return_mode
-
-#undef TARGET_LIBGCC_SHIFT_COUNT_MODE
-#define TARGET_LIBGCC_SHIFT_COUNT_MODE spu_libgcc_shift_count_mode
-
-#undef TARGET_SCHED_SMS_RES_MII
-#define TARGET_SCHED_SMS_RES_MII spu_sms_res_mii
-
-#undef TARGET_ASM_FILE_START
-#define TARGET_ASM_FILE_START asm_file_start
-
-<<<<<<< HEAD
+#undef TARGET_LEGITIMATE_ADDRESS_P
+#define TARGET_LEGITIMATE_ADDRESS_P spu_legitimate_address_p
+
+#undef TARGET_TRAMPOLINE_INIT
+#define TARGET_TRAMPOLINE_INIT spu_trampoline_init
+
 #undef TARGET_ESTIMATE_SECTION_OVERHEAD
 #define TARGET_ESTIMATE_SECTION_OVERHEAD spu_estimate_section_overhead
 
@@ -512,22 +518,6 @@
 
 #undef TARGET_FPART_FINALIZE
 #define TARGET_FPART_FINALIZE fpart_finalize 
-=======
-#undef TARGET_SECTION_TYPE_FLAGS
-#define TARGET_SECTION_TYPE_FLAGS spu_section_type_flags
-
-#undef TARGET_ASM_SELECT_SECTION
-#define TARGET_ASM_SELECT_SECTION  spu_select_section
-
-#undef TARGET_ASM_UNIQUE_SECTION
-#define TARGET_ASM_UNIQUE_SECTION  spu_unique_section
-
-#undef TARGET_LEGITIMATE_ADDRESS_P
-#define TARGET_LEGITIMATE_ADDRESS_P spu_legitimate_address_p
-
-#undef TARGET_TRAMPOLINE_INIT
-#define TARGET_TRAMPOLINE_INIT spu_trampoline_init
->>>>>>> fcbf243d
 
 struct gcc_target targetm = TARGET_INITIALIZER;
 
@@ -676,84 +666,6 @@
     && (GET_MODE_SIZE (im) == GET_MODE_SIZE (om)
 	|| (GET_MODE_SIZE (im) <= 4 && GET_MODE_SIZE (om) <= 4)
 	|| (GET_MODE_SIZE (im) >= 16 && GET_MODE_SIZE (om) >= 16));
-}
-
-/* Override default_unique_section.  */
-static void
-spu_unique_section (tree decl, int reloc ATTRIBUTE_UNUSED)
-{
-  bool one_only = DECL_ONE_ONLY (decl) && !HAVE_COMDAT_GROUP;
-  const char *prefix, *name, *linkonce;
-  char *string;
-
-  switch (categorize_decl_for_section (decl, reloc))
-    {
-    case SECCAT_TEXT:
-      if (TARGET_SOFTWARE_ICACHE)
-        prefix = one_only ? ".t.ia" : ".text.ia";
-      else
-        prefix = one_only ? ".t" : ".text";
-      break;
-    case SECCAT_RODATA:
-    case SECCAT_RODATA_MERGE_STR:
-    case SECCAT_RODATA_MERGE_STR_INIT:
-    case SECCAT_RODATA_MERGE_CONST:
-      prefix = one_only ? ".r" : ".rodata";
-      break;
-    case SECCAT_SRODATA:
-      prefix = one_only ? ".s2" : ".sdata2";
-      break;
-    case SECCAT_DATA:
-      prefix = one_only ? ".d" : ".data";
-      break;
-    case SECCAT_DATA_REL:
-      prefix = one_only ? ".d.rel" : ".data.rel";
-      break;
-    case SECCAT_DATA_REL_LOCAL:
-      prefix = one_only ? ".d.rel.local" : ".data.rel.local";
-      break;
-    case SECCAT_DATA_REL_RO:
-      prefix = one_only ? ".d.rel.ro" : ".data.rel.ro";
-      break;
-    case SECCAT_DATA_REL_RO_LOCAL:
-      prefix = one_only ? ".d.rel.ro.local" : ".data.rel.ro.local";
-      break;
-    case SECCAT_SDATA:
-      prefix = one_only ? ".s" : ".sdata";
-      break;
-    case SECCAT_BSS:
-      prefix = one_only ? ".b" : ".bss";
-      break;
-    case SECCAT_SBSS:
-      prefix = one_only ? ".sb" : ".sbss";
-      break;
-    case SECCAT_TDATA:
-      prefix = one_only ? ".td" : ".tdata";
-      break;
-    case SECCAT_TBSS:
-      prefix = one_only ? ".tb" : ".tbss";
-      break;
-    case SECCAT_EMUTLS_VAR:
-      prefix = targetm.emutls.var_section;
-      break;
-    case SECCAT_EMUTLS_TMPL:
-      prefix = targetm.emutls.tmpl_section;
-      break;
-    default:
-      gcc_unreachable ();
-    }
-
-  name = IDENTIFIER_POINTER (DECL_ASSEMBLER_NAME (decl));
-  name = targetm.strip_name_encoding (name);
-
-  /* If we're using one_only, then there needs to be a .gnu.linkonce
-     prefix to the section name.  */
-  linkonce = one_only ? ".gnu.linkonce" : "";
-
-  string = ACONCAT ((linkonce, prefix, ".", name, NULL));
-  string = ACONCAT ((linkonce, prefix, ".", name, NULL));
-
-  DECL_SECTION_NAME (decl) = build_string (strlen (string), string);
 }
 
 /* When insv and ext[sz]v ar passed a TI SUBREG, we want to strip it off
@@ -8543,13 +8455,84 @@
 static void
 spu_unique_section (tree decl, int reloc)
 {
+  bool one_only = DECL_ONE_ONLY (decl) && !HAVE_COMDAT_GROUP;
+  const char *prefix, *name, *linkonce;
+  char *string;
+
   /* We don't support unique section names in the __ea address
      space for now.  */
   if (TREE_TYPE (decl) != error_mark_node
       && TYPE_ADDR_SPACE (TREE_TYPE (decl)) != 0)
     return;
 
-  default_unique_section (decl, reloc);
+  switch (categorize_decl_for_section (decl, reloc))
+    {
+    case SECCAT_TEXT:
+      if (TARGET_SOFTWARE_ICACHE)
+        prefix = one_only ? ".t.ia" : ".text.ia";
+      else
+        prefix = one_only ? ".t" : ".text";
+      break;
+    case SECCAT_RODATA:
+    case SECCAT_RODATA_MERGE_STR:
+    case SECCAT_RODATA_MERGE_STR_INIT:
+    case SECCAT_RODATA_MERGE_CONST:
+      prefix = one_only ? ".r" : ".rodata";
+      break;
+    case SECCAT_SRODATA:
+      prefix = one_only ? ".s2" : ".sdata2";
+      break;
+    case SECCAT_DATA:
+      prefix = one_only ? ".d" : ".data";
+      break;
+    case SECCAT_DATA_REL:
+      prefix = one_only ? ".d.rel" : ".data.rel";
+      break;
+    case SECCAT_DATA_REL_LOCAL:
+      prefix = one_only ? ".d.rel.local" : ".data.rel.local";
+      break;
+    case SECCAT_DATA_REL_RO:
+      prefix = one_only ? ".d.rel.ro" : ".data.rel.ro";
+      break;
+    case SECCAT_DATA_REL_RO_LOCAL:
+      prefix = one_only ? ".d.rel.ro.local" : ".data.rel.ro.local";
+      break;
+    case SECCAT_SDATA:
+      prefix = one_only ? ".s" : ".sdata";
+      break;
+    case SECCAT_BSS:
+      prefix = one_only ? ".b" : ".bss";
+      break;
+    case SECCAT_SBSS:
+      prefix = one_only ? ".sb" : ".sbss";
+      break;
+    case SECCAT_TDATA:
+      prefix = one_only ? ".td" : ".tdata";
+      break;
+    case SECCAT_TBSS:
+      prefix = one_only ? ".tb" : ".tbss";
+      break;
+    case SECCAT_EMUTLS_VAR:
+      prefix = targetm.emutls.var_section;
+      break;
+    case SECCAT_EMUTLS_TMPL:
+      prefix = targetm.emutls.tmpl_section;
+      break;
+    default:
+      gcc_unreachable ();
+    }
+
+  name = IDENTIFIER_POINTER (DECL_ASSEMBLER_NAME (decl));
+  name = targetm.strip_name_encoding (name);
+
+  /* If we're using one_only, then there needs to be a .gnu.linkonce
+     prefix to the section name.  */
+  linkonce = one_only ? ".gnu.linkonce" : "";
+
+  string = ACONCAT ((linkonce, prefix, ".", name, NULL));
+  string = ACONCAT ((linkonce, prefix, ".", name, NULL));
+
+  DECL_SECTION_NAME (decl) = build_string (strlen (string), string);
 }
 
 /* Generate a constant or register which contains 2^SCALE.  We assume
