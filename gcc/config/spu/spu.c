/* Copyright (C) 2006, 2007, 2008, 2009 Free Software Foundation, Inc.

   This file is free software; you can redistribute it and/or modify it under
   the terms of the GNU General Public License as published by the Free
   Software Foundation; either version 3 of the License, or (at your option) 
   any later version.

   This file is distributed in the hope that it will be useful, but WITHOUT
   ANY WARRANTY; without even the implied warranty of MERCHANTABILITY or
   FITNESS FOR A PARTICULAR PURPOSE.  See the GNU General Public License
   for more details.

   You should have received a copy of the GNU General Public License
   along with GCC; see the file COPYING3.  If not see
   <http://www.gnu.org/licenses/>.  */

#include "config.h"
#include "system.h"
#include "coretypes.h"
#include "tm.h"
#include "rtl.h"
#include "regs.h"
#include "hard-reg-set.h"
#include "real.h"
#include "insn-config.h"
#include "conditions.h"
#include "insn-attr.h"
#include "flags.h"
#include "recog.h"
#include "obstack.h"
#include "tree.h"
#include "expr.h"
#include "optabs.h"
#include "except.h"
#include "function.h"
#include "output.h"
#include "basic-block.h"
#include "integrate.h"
#include "toplev.h"
#include "ggc.h"
#include "hashtab.h"
#include "tm_p.h"
#include "target.h"
#include "target-def.h"
#include "langhooks.h"
#include "reload.h"
#include "cfglayout.h"
#include "sched-int.h"
#include "params.h"
#include "assert.h"
#include "machmode.h"
#include "gimple.h"
#include "tm-constrs.h"
#include "ddg.h"
#include "sbitmap.h"
#include "timevar.h"
#include "df.h"

/* Builtin types, data and prototypes. */

enum spu_builtin_type_index
{
  SPU_BTI_END_OF_PARAMS,

  /* We create new type nodes for these. */
  SPU_BTI_V16QI,
  SPU_BTI_V8HI,
  SPU_BTI_V4SI,
  SPU_BTI_V2DI,
  SPU_BTI_V4SF,
  SPU_BTI_V2DF,
  SPU_BTI_UV16QI,
  SPU_BTI_UV8HI,
  SPU_BTI_UV4SI,
  SPU_BTI_UV2DI,

  /* A 16-byte type. (Implemented with V16QI_type_node) */
  SPU_BTI_QUADWORD,

  /* These all correspond to intSI_type_node */
  SPU_BTI_7,
  SPU_BTI_S7,
  SPU_BTI_U7,
  SPU_BTI_S10,
  SPU_BTI_S10_4,
  SPU_BTI_U14,
  SPU_BTI_16,
  SPU_BTI_S16,
  SPU_BTI_S16_2,
  SPU_BTI_U16,
  SPU_BTI_U16_2,
  SPU_BTI_U18,

  /* These correspond to the standard types */
  SPU_BTI_INTQI, 
  SPU_BTI_INTHI, 
  SPU_BTI_INTSI, 
  SPU_BTI_INTDI, 

  SPU_BTI_UINTQI,
  SPU_BTI_UINTHI,
  SPU_BTI_UINTSI,
  SPU_BTI_UINTDI,

  SPU_BTI_FLOAT, 
  SPU_BTI_DOUBLE,

  SPU_BTI_VOID,   
  SPU_BTI_PTR,   

  SPU_BTI_MAX
};

#define V16QI_type_node               (spu_builtin_types[SPU_BTI_V16QI])
#define V8HI_type_node                (spu_builtin_types[SPU_BTI_V8HI])
#define V4SI_type_node                (spu_builtin_types[SPU_BTI_V4SI])
#define V2DI_type_node                (spu_builtin_types[SPU_BTI_V2DI])
#define V4SF_type_node                (spu_builtin_types[SPU_BTI_V4SF])
#define V2DF_type_node                (spu_builtin_types[SPU_BTI_V2DF])
#define unsigned_V16QI_type_node      (spu_builtin_types[SPU_BTI_UV16QI])
#define unsigned_V8HI_type_node       (spu_builtin_types[SPU_BTI_UV8HI])
#define unsigned_V4SI_type_node       (spu_builtin_types[SPU_BTI_UV4SI])
#define unsigned_V2DI_type_node       (spu_builtin_types[SPU_BTI_UV2DI])

static GTY(()) tree spu_builtin_types[SPU_BTI_MAX];

struct spu_builtin_range
{
  int low, high;
};

static struct spu_builtin_range spu_builtin_range[] = {
  {-0x40ll, 0x7fll},		/* SPU_BTI_7     */
  {-0x40ll, 0x3fll},		/* SPU_BTI_S7    */
  {0ll, 0x7fll},		/* SPU_BTI_U7    */
  {-0x200ll, 0x1ffll},		/* SPU_BTI_S10   */
  {-0x2000ll, 0x1fffll},	/* SPU_BTI_S10_4 */
  {0ll, 0x3fffll},		/* SPU_BTI_U14   */
  {-0x8000ll, 0xffffll},	/* SPU_BTI_16    */
  {-0x8000ll, 0x7fffll},	/* SPU_BTI_S16   */
  {-0x20000ll, 0x1ffffll},	/* SPU_BTI_S16_2 */
  {0ll, 0xffffll},		/* SPU_BTI_U16   */
  {0ll, 0x3ffffll},		/* SPU_BTI_U16_2 */
  {0ll, 0x3ffffll},		/* SPU_BTI_U18   */
};


/*  Target specific attribute specifications.  */
char regs_ever_allocated[FIRST_PSEUDO_REGISTER];

/*  Prototypes and external defs.  */
static void spu_init_builtins (void);
static unsigned char spu_scalar_mode_supported_p (enum machine_mode mode);
static unsigned char spu_vector_mode_supported_p (enum machine_mode mode);
static bool spu_legitimate_address_p (enum machine_mode, rtx, bool);
static bool spu_addr_space_legitimate_address_p (enum machine_mode, rtx,
						 bool, addr_space_t);
static rtx adjust_operand (rtx op, HOST_WIDE_INT * start);
static rtx get_pic_reg (void);
static int need_to_save_reg (int regno, int saving);
static rtx frame_emit_store (int regno, rtx addr, HOST_WIDE_INT offset);
static rtx frame_emit_load (int regno, rtx addr, HOST_WIDE_INT offset);
static rtx frame_emit_add_imm (rtx dst, rtx src, HOST_WIDE_INT imm,
			       rtx scratch);
static void emit_nop_for_insn (rtx insn);
static bool insn_clobbers_hbr (rtx insn);
static void spu_emit_branch_hint (rtx before, rtx branch, rtx target,
				  int distance, sbitmap blocks);
static rtx spu_emit_vector_compare (enum rtx_code rcode, rtx op0, rtx op1,
	                            enum machine_mode dmode);
static rtx get_branch_target (rtx branch);
static void spu_machine_dependent_reorg (void);
static int spu_sched_issue_rate (void);
static int spu_sched_variable_issue (FILE * dump, int verbose, rtx insn,
				     int can_issue_more);
static int get_pipe (rtx insn);
static int spu_sched_adjust_cost (rtx insn, rtx link, rtx dep_insn, int cost);
static void spu_sched_init_global (FILE *, int, int);
static void spu_sched_init (FILE *, int, int);
static int spu_sched_reorder (FILE *, int, rtx *, int *, int);
static tree spu_handle_fndecl_attribute (tree * node, tree name, tree args,
					 int flags,
					 unsigned char *no_add_attrs);
static tree spu_handle_vector_attribute (tree * node, tree name, tree args,
					 int flags,
					 unsigned char *no_add_attrs);
static int spu_naked_function_p (tree func);
static unsigned char spu_pass_by_reference (CUMULATIVE_ARGS *cum, enum machine_mode mode,
					    const_tree type, unsigned char named);
static tree spu_build_builtin_va_list (void);
static void spu_va_start (tree, rtx);
static tree spu_gimplify_va_arg_expr (tree valist, tree type,
				      gimple_seq * pre_p, gimple_seq * post_p);
static int store_with_one_insn_p (rtx mem);
static int mem_is_padded_component_ref (rtx x);
static int reg_aligned_for_addr (rtx x);
static bool spu_assemble_integer (rtx x, unsigned int size, int aligned_p);
static void spu_asm_globalize_label (FILE * file, const char *name);
static unsigned char spu_rtx_costs (rtx x, int code, int outer_code,
				    int *total, bool speed);
static unsigned char spu_function_ok_for_sibcall (tree decl, tree exp);
static void spu_init_libfuncs (void);
static bool spu_return_in_memory (const_tree type, const_tree fntype);
static void fix_range (const char *);
static void spu_encode_section_info (tree, rtx, int);
static rtx spu_legitimize_address (rtx, rtx, enum machine_mode);
static rtx spu_addr_space_legitimize_address (rtx, rtx, enum machine_mode,
					      addr_space_t);
static tree spu_builtin_mul_widen_even (tree);
static tree spu_builtin_mul_widen_odd (tree);
static tree spu_builtin_mask_for_load (void);
static int spu_builtin_vectorization_cost (bool);
static bool spu_vector_alignment_reachable (const_tree, bool);
static tree spu_builtin_vec_perm (tree, tree *);
static int spu_sms_res_mii (struct ddg *g);
static void asm_file_start (void);
static bool spu_no_relocation (tree, tree);
static unsigned int spu_section_type_flags (tree, const char *, int);
<<<<<<< HEAD
static enum machine_mode spu_addr_space_pointer_mode (addr_space_t);
static tree spu_addr_space_minus_type (addr_space_t, addr_space_t);
static const char *spu_addr_space_name (addr_space_t);
static bool spu_addr_space_subset_p (addr_space_t, addr_space_t);
static bool spu_addr_space_can_convert_p (tree, tree);
static rtx spu_addr_space_convert (rtx, tree, tree);
static tree spu_addr_space_section_name (addr_space_t);
static bool spu_addr_space_static_init_ok_p (tree, tree, addr_space_t,
					     addr_space_t);
static unsigned int spu_section_type_flags (tree, const char *, int);
static bool spu_valid_pointer_mode (enum machine_mode mode);
=======
static rtx spu_expand_load (rtx, rtx, rtx, int);
>>>>>>> 3d8b2a98

extern const char *reg_names[];

/* Which instruction set architecture to use.  */
int spu_arch;
/* Which cpu are we tuning for.  */
int spu_tune;

/* The hardware requires 8 insns between a hint and the branch it
   effects.  This variable describes how many rtl instructions the
   compiler needs to see before inserting a hint, and then the compiler
   will insert enough nops to make it at least 8 insns.  The default is
   for the compiler to allow up to 2 nops be emitted.  The nops are
   inserted in pairs, so we round down. */
int spu_hint_dist = (8*4) - (2*4);

/* Determines whether we run variable tracking in machine dependent
   reorganization.  */
static int spu_flag_var_tracking;

enum spu_immediate {
  SPU_NONE,
  SPU_IL,
  SPU_ILA,
  SPU_ILH,
  SPU_ILHU,
  SPU_ORI,
  SPU_ORHI,
  SPU_ORBI,
  SPU_IOHL
};
enum immediate_class
{
  IC_POOL,			/* constant pool */
  IC_IL1,			/* one il* instruction */
  IC_IL2,			/* both ilhu and iohl instructions */
  IC_IL1s,			/* one il* instruction */
  IC_IL2s,			/* both ilhu and iohl instructions */
  IC_FSMBI,			/* the fsmbi instruction */
  IC_CPAT,			/* one of the c*d instructions */
  IC_FSMBI2			/* fsmbi plus 1 other instruction */
};

static enum spu_immediate which_immediate_load (HOST_WIDE_INT val);
static enum spu_immediate which_logical_immediate (HOST_WIDE_INT val);
static int cpat_info(unsigned char *arr, int size, int *prun, int *pstart);
static enum immediate_class classify_immediate (rtx op,
						enum machine_mode mode);

static enum machine_mode spu_unwind_word_mode (void);

static enum machine_mode
spu_libgcc_cmp_return_mode (void);

static enum machine_mode
spu_libgcc_shift_count_mode (void);


/* Pointer mode for __ea references.  */
#define EAmode (spu_ea_model != 32 ? DImode : SImode)

/*  TARGET overrides.  */

#undef TARGET_ADDR_SPACE_POINTER_MODE
#define TARGET_ADDR_SPACE_POINTER_MODE spu_addr_space_pointer_mode

#undef TARGET_ADDR_SPACE_MINUS_TYPE
#define TARGET_ADDR_SPACE_MINUS_TYPE spu_addr_space_minus_type

#undef TARGET_ADDR_SPACE_NAME
#define TARGET_ADDR_SPACE_NAME spu_addr_space_name

#undef TARGET_ADDR_SPACE_LEGITIMATE_ADDRESS_P
#define TARGET_ADDR_SPACE_LEGITIMATE_ADDRESS_P \
  spu_addr_space_legitimate_address_p

#undef TARGET_ADDR_SPACE_LEGITIMIZE_ADDRESS
#define TARGET_ADDR_SPACE_LEGITIMIZE_ADDRESS spu_addr_space_legitimize_address

#undef TARGET_ADDR_SPACE_CAN_CONVERT_P
#define TARGET_ADDR_SPACE_CAN_CONVERT_P spu_addr_space_can_convert_p

#undef TARGET_ADDR_SPACE_SUBSET_P
#define TARGET_ADDR_SPACE_SUBSET_P spu_addr_space_subset_p

#undef TARGET_ADDR_SPACE_CONVERT
#define TARGET_ADDR_SPACE_CONVERT spu_addr_space_convert

#undef TARGET_ADDR_SPACE_SECTION_NAME
#define TARGET_ADDR_SPACE_SECTION_NAME spu_addr_space_section_name

#undef TARGET_ADDR_SPACE_STATIC_INIT_OK_P
#define TARGET_ADDR_SPACE_STATIC_INIT_OK_P spu_addr_space_static_init_ok_p

#undef TARGET_SECTION_TYPE_FLAGS
#define TARGET_SECTION_TYPE_FLAGS spu_section_type_flags

#undef TARGET_VALID_POINTER_MODE
#define TARGET_VALID_POINTER_MODE spu_valid_pointer_mode

#undef TARGET_INIT_BUILTINS
#define TARGET_INIT_BUILTINS spu_init_builtins

#undef TARGET_EXPAND_BUILTIN
#define TARGET_EXPAND_BUILTIN spu_expand_builtin

#undef TARGET_UNWIND_WORD_MODE
#define TARGET_UNWIND_WORD_MODE spu_unwind_word_mode

#undef TARGET_ASM_ALIGNED_DI_OP
#define TARGET_ASM_ALIGNED_DI_OP "\t.quad\t"

#undef TARGET_LEGITIMIZE_ADDRESS
#define TARGET_LEGITIMIZE_ADDRESS spu_legitimize_address

/* The current assembler doesn't like .4byte foo@ppu, so use the normal .long
   and .quad for the debugger.  When it is known that the assembler is fixed,
   these can be removed.  */
#undef TARGET_ASM_UNALIGNED_SI_OP
#define TARGET_ASM_UNALIGNED_SI_OP	"\t.long\t"

/* The .8byte directive doesn't seem to work well for a 32 bit
   architecture. */
#undef TARGET_ASM_UNALIGNED_DI_OP
#define TARGET_ASM_UNALIGNED_DI_OP	"\t.quad\t"

#undef TARGET_RTX_COSTS
#define TARGET_RTX_COSTS spu_rtx_costs

#undef TARGET_ADDRESS_COST
#define TARGET_ADDRESS_COST hook_int_rtx_bool_0

#undef TARGET_SCHED_ISSUE_RATE
#define TARGET_SCHED_ISSUE_RATE spu_sched_issue_rate

#undef TARGET_SCHED_INIT_GLOBAL
#define TARGET_SCHED_INIT_GLOBAL spu_sched_init_global

#undef TARGET_SCHED_INIT
#define TARGET_SCHED_INIT spu_sched_init

#undef TARGET_SCHED_VARIABLE_ISSUE
#define TARGET_SCHED_VARIABLE_ISSUE spu_sched_variable_issue

#undef TARGET_SCHED_REORDER
#define TARGET_SCHED_REORDER spu_sched_reorder

#undef TARGET_SCHED_REORDER2
#define TARGET_SCHED_REORDER2 spu_sched_reorder

#undef TARGET_SCHED_ADJUST_COST
#define TARGET_SCHED_ADJUST_COST spu_sched_adjust_cost

EXPORTED_CONST struct attribute_spec spu_attribute_table[];
#undef  TARGET_ATTRIBUTE_TABLE
#define TARGET_ATTRIBUTE_TABLE spu_attribute_table

#undef TARGET_ASM_INTEGER
#define TARGET_ASM_INTEGER spu_assemble_integer

#undef TARGET_SCALAR_MODE_SUPPORTED_P
#define TARGET_SCALAR_MODE_SUPPORTED_P	spu_scalar_mode_supported_p

#undef TARGET_VECTOR_MODE_SUPPORTED_P
#define TARGET_VECTOR_MODE_SUPPORTED_P	spu_vector_mode_supported_p

#undef TARGET_FUNCTION_OK_FOR_SIBCALL
#define TARGET_FUNCTION_OK_FOR_SIBCALL spu_function_ok_for_sibcall

#undef TARGET_ASM_GLOBALIZE_LABEL
#define TARGET_ASM_GLOBALIZE_LABEL spu_asm_globalize_label

#undef TARGET_PASS_BY_REFERENCE
#define TARGET_PASS_BY_REFERENCE spu_pass_by_reference

#undef TARGET_MUST_PASS_IN_STACK
#define TARGET_MUST_PASS_IN_STACK must_pass_in_stack_var_size

#undef TARGET_BUILD_BUILTIN_VA_LIST
#define TARGET_BUILD_BUILTIN_VA_LIST spu_build_builtin_va_list

#undef TARGET_EXPAND_BUILTIN_VA_START
#define TARGET_EXPAND_BUILTIN_VA_START spu_va_start

#undef TARGET_SETUP_INCOMING_VARARGS
#define TARGET_SETUP_INCOMING_VARARGS spu_setup_incoming_varargs

#undef TARGET_MACHINE_DEPENDENT_REORG
#define TARGET_MACHINE_DEPENDENT_REORG spu_machine_dependent_reorg

#undef TARGET_GIMPLIFY_VA_ARG_EXPR
#define TARGET_GIMPLIFY_VA_ARG_EXPR spu_gimplify_va_arg_expr

#undef TARGET_DEFAULT_TARGET_FLAGS
#define TARGET_DEFAULT_TARGET_FLAGS (TARGET_DEFAULT)

#undef TARGET_INIT_LIBFUNCS
#define TARGET_INIT_LIBFUNCS spu_init_libfuncs

#undef TARGET_RETURN_IN_MEMORY
#define TARGET_RETURN_IN_MEMORY spu_return_in_memory

#undef  TARGET_ENCODE_SECTION_INFO
#define TARGET_ENCODE_SECTION_INFO spu_encode_section_info

#undef TARGET_VECTORIZE_BUILTIN_MUL_WIDEN_EVEN
#define TARGET_VECTORIZE_BUILTIN_MUL_WIDEN_EVEN spu_builtin_mul_widen_even

#undef TARGET_VECTORIZE_BUILTIN_MUL_WIDEN_ODD
#define TARGET_VECTORIZE_BUILTIN_MUL_WIDEN_ODD spu_builtin_mul_widen_odd

#undef TARGET_VECTORIZE_BUILTIN_MASK_FOR_LOAD
#define TARGET_VECTORIZE_BUILTIN_MASK_FOR_LOAD spu_builtin_mask_for_load

#undef TARGET_VECTORIZE_BUILTIN_VECTORIZATION_COST
#define TARGET_VECTORIZE_BUILTIN_VECTORIZATION_COST spu_builtin_vectorization_cost

#undef TARGET_VECTOR_ALIGNMENT_REACHABLE
#define TARGET_VECTOR_ALIGNMENT_REACHABLE spu_vector_alignment_reachable

#undef TARGET_VECTORIZE_BUILTIN_VEC_PERM
#define TARGET_VECTORIZE_BUILTIN_VEC_PERM spu_builtin_vec_perm

#undef TARGET_LIBGCC_CMP_RETURN_MODE
#define TARGET_LIBGCC_CMP_RETURN_MODE spu_libgcc_cmp_return_mode

#undef TARGET_LIBGCC_SHIFT_COUNT_MODE
#define TARGET_LIBGCC_SHIFT_COUNT_MODE spu_libgcc_shift_count_mode

#undef TARGET_SCHED_SMS_RES_MII
#define TARGET_SCHED_SMS_RES_MII spu_sms_res_mii

#undef TARGET_ASM_FILE_START
#define TARGET_ASM_FILE_START asm_file_start

#undef TARGET_SECTION_TYPE_FLAGS
#define TARGET_SECTION_TYPE_FLAGS spu_section_type_flags

#undef TARGET_LEGITIMATE_ADDRESS_P
#define TARGET_LEGITIMATE_ADDRESS_P spu_legitimate_address_p

struct gcc_target targetm = TARGET_INITIALIZER;

void
spu_optimization_options (int level ATTRIBUTE_UNUSED, int size ATTRIBUTE_UNUSED)
{
  /* Override some of the default param values.  With so many registers
     larger values are better for these params.  */
  MAX_PENDING_LIST_LENGTH = 128;

  /* With so many registers this is better on by default. */
  flag_rename_registers = 1;
}

/* Sometimes certain combinations of command options do not make sense
   on a particular target machine.  You can define a macro
   OVERRIDE_OPTIONS to take account of this. This macro, if defined, is
   executed once just after all the command options have been parsed.  */
void
spu_override_options (void)
{
  /* Small loops will be unpeeled at -O3.  For SPU it is more important
     to keep code small by default.  */
  if (!flag_unroll_loops && !flag_peel_loops
      && !PARAM_SET_P (PARAM_MAX_COMPLETELY_PEEL_TIMES))
    PARAM_VALUE (PARAM_MAX_COMPLETELY_PEEL_TIMES) = 1;

  flag_omit_frame_pointer = 1;

  /* Functions must be 8 byte aligned so we correctly handle dual issue */
  if (align_functions < 8)
    align_functions = 8;

  spu_hint_dist = 8*4 - spu_max_nops*4;
  if (spu_hint_dist < 0) 
    spu_hint_dist = 0;

  if (spu_fixed_range_string)
    fix_range (spu_fixed_range_string);

  /* Determine processor architectural level.  */
  if (spu_arch_string)
    {
      if (strcmp (&spu_arch_string[0], "cell") == 0)
        spu_arch = PROCESSOR_CELL;
      else if (strcmp (&spu_arch_string[0], "celledp") == 0)
        spu_arch = PROCESSOR_CELLEDP;
      else
        error ("Unknown architecture '%s'", &spu_arch_string[0]);
    }

  /* Determine processor to tune for.  */
  if (spu_tune_string)
    {
      if (strcmp (&spu_tune_string[0], "cell") == 0)
        spu_tune = PROCESSOR_CELL;
      else if (strcmp (&spu_tune_string[0], "celledp") == 0)
        spu_tune = PROCESSOR_CELLEDP;
      else
        error ("Unknown architecture '%s'", &spu_tune_string[0]);
    }

  /* Change defaults according to the processor architecture.  */
  if (spu_arch == PROCESSOR_CELLEDP)
    {
      /* If no command line option has been otherwise specified, change
	 the default to -mno-safe-hints on celledp -- only the original
	 Cell/B.E. processors require this workaround.  */
      if (!(target_flags_explicit & MASK_SAFE_HINTS))
	target_flags &= ~MASK_SAFE_HINTS;
    }

  REAL_MODE_FORMAT (SFmode) = &spu_single_format;
}

/* Handle an attribute requiring a FUNCTION_DECL; arguments as in
   struct attribute_spec.handler.  */

/*  Table of machine attributes.  */
const struct attribute_spec spu_attribute_table[] =
{
  /* { name, min_len, max_len, decl_req, type_req, fn_type_req, handler } */
  { "naked",          0, 0, true,  false, false, spu_handle_fndecl_attribute },
  { "spu_vector",     0, 0, false, true,  false, spu_handle_vector_attribute },
  { NULL,             0, 0, false, false, false, NULL }
};

/* True if MODE is valid for the target.  By "valid", we mean able to
   be manipulated in non-trivial ways.  In particular, this means all
   the arithmetic is supported.  */
static bool
spu_scalar_mode_supported_p (enum machine_mode mode)
{
  switch (mode)
    {
    case QImode:
    case HImode:
    case SImode:
    case SFmode:
    case DImode:
    case TImode:
    case DFmode:
      return true;

    default:
      return false;
    }
}

/* Similarly for vector modes.  "Supported" here is less strict.  At
   least some operations are supported; need to check optabs or builtins
   for further details.  */
static bool
spu_vector_mode_supported_p (enum machine_mode mode)
{
  switch (mode)
    {
    case V16QImode:
    case V8HImode:
    case V4SImode:
    case V2DImode:
    case V4SFmode:
    case V2DFmode:
      return true;

    default:
      return false;
    }
}

/* GCC assumes that in a paradoxical SUBREG the inner mode occupies the
   least significant bytes of the outer mode.  This function returns
   TRUE for the SUBREG's where this is correct.  */
int
valid_subreg (rtx op)
{
  enum machine_mode om = GET_MODE (op);
  enum machine_mode im = GET_MODE (SUBREG_REG (op));
  return om != VOIDmode && im != VOIDmode
    && (GET_MODE_SIZE (im) == GET_MODE_SIZE (om)
	|| (GET_MODE_SIZE (im) <= 4 && GET_MODE_SIZE (om) <= 4)
	|| (GET_MODE_SIZE (im) >= 16 && GET_MODE_SIZE (om) >= 16));
}

/* When insv and ext[sz]v ar passed a TI SUBREG, we want to strip it off
   and adjust the start offset.  */
static rtx
adjust_operand (rtx op, HOST_WIDE_INT * start)
{
  enum machine_mode mode;
  int op_size;
  /* Strip any paradoxical SUBREG.  */
  if (GET_CODE (op) == SUBREG
      && (GET_MODE_BITSIZE (GET_MODE (op))
	  > GET_MODE_BITSIZE (GET_MODE (SUBREG_REG (op)))))
    {
      if (start)
	*start -=
	  GET_MODE_BITSIZE (GET_MODE (op)) -
	  GET_MODE_BITSIZE (GET_MODE (SUBREG_REG (op)));
      op = SUBREG_REG (op);
    }
  /* If it is smaller than SI, assure a SUBREG */
  op_size = GET_MODE_BITSIZE (GET_MODE (op));
  if (op_size < 32)
    {
      if (start)
	*start += 32 - op_size;
      op_size = 32;
    }
  /* If it is not a MODE_INT (and/or it is smaller than SI) add a SUBREG. */
  mode = mode_for_size (op_size, MODE_INT, 0);
  if (mode != GET_MODE (op))
    op = gen_rtx_SUBREG (mode, op, 0);
  return op;
}

void
spu_expand_extv (rtx ops[], int unsignedp)
{
  rtx dst = ops[0], src = ops[1];
  HOST_WIDE_INT width = INTVAL (ops[2]);
  HOST_WIDE_INT start = INTVAL (ops[3]);
  HOST_WIDE_INT align_mask;
  rtx s0, s1, mask, r0;

  gcc_assert (REG_P (dst) && GET_MODE (dst) == TImode);

  if (MEM_P (src))
    {
      /* First, determine if we need 1 TImode load or 2.  We need only 1
         if the bits being extracted do not cross the alignment boundary
         as determined by the MEM and its address. */

      align_mask = -MEM_ALIGN (src);
      if ((start & align_mask) == ((start + width - 1) & align_mask))
	{
	  /* Alignment is sufficient for 1 load. */
	  s0 = gen_reg_rtx (TImode);
	  r0 = spu_expand_load (s0, 0, src, start / 8);
	  start &= 7;
	  if (r0)
	    emit_insn (gen_rotqby_ti (s0, s0, r0));
	}
      else
	{
	  /* Need 2 loads. */
	  s0 = gen_reg_rtx (TImode);
	  s1 = gen_reg_rtx (TImode);
	  r0 = spu_expand_load (s0, s1, src, start / 8);
	  start &= 7;

	  gcc_assert (start + width <= 128);
	  if (r0)
	    {
	      rtx r1 = gen_reg_rtx (SImode);
	      mask = gen_reg_rtx (TImode);
	      emit_move_insn (mask, GEN_INT (-1));
	      emit_insn (gen_rotqby_ti (s0, s0, r0));
	      emit_insn (gen_rotqby_ti (s1, s1, r0));
	      if (GET_CODE (r0) == CONST_INT)
		r1 = GEN_INT (INTVAL (r0) & 15);
	      else
		emit_insn (gen_andsi3 (r1, r0, GEN_INT (15)));
	      emit_insn (gen_shlqby_ti (mask, mask, r1));
	      emit_insn (gen_selb (s0, s1, s0, mask));
	    }
	}

    }
  else if (GET_CODE (src) == SUBREG)
    {
      rtx r = SUBREG_REG (src);
      gcc_assert (REG_P (r) && SCALAR_INT_MODE_P (GET_MODE (r)));
      s0 = gen_reg_rtx (TImode);
      if (GET_MODE_SIZE (GET_MODE (r)) < GET_MODE_SIZE (TImode))
	emit_insn (gen_rtx_SET (VOIDmode, s0, gen_rtx_ZERO_EXTEND (TImode, r)));
      else
	emit_move_insn (s0, src);
    }
  else 
    {
      gcc_assert (REG_P (src) && GET_MODE (src) == TImode);
      s0 = gen_reg_rtx (TImode);
      emit_move_insn (s0, src);
    }

  /* Now s0 is TImode and contains the bits to extract at start. */

  if (start)
    emit_insn (gen_rotlti3 (s0, s0, GEN_INT (start)));

  if (128 - width)
    {
      tree c = build_int_cst (NULL_TREE, 128 - width);
      s0 = expand_shift (RSHIFT_EXPR, TImode, s0, c, s0, unsignedp);
    }

  emit_move_insn (dst, s0);
}

void
spu_expand_insv (rtx ops[])
{
  HOST_WIDE_INT width = INTVAL (ops[1]);
  HOST_WIDE_INT start = INTVAL (ops[2]);
  HOST_WIDE_INT maskbits;
  enum machine_mode dst_mode, src_mode;
  rtx dst = ops[0], src = ops[3];
  int dst_size, src_size;
  rtx mask;
  rtx shift_reg;
  int shift;


  if (GET_CODE (ops[0]) == MEM)
    dst = gen_reg_rtx (TImode);
  else
    dst = adjust_operand (dst, &start);
  dst_mode = GET_MODE (dst);
  dst_size = GET_MODE_BITSIZE (GET_MODE (dst));

  if (CONSTANT_P (src))
    {
      enum machine_mode m =
	(width <= 32 ? SImode : width <= 64 ? DImode : TImode);
      src = force_reg (m, convert_to_mode (m, src, 0));
    }
  src = adjust_operand (src, 0);
  src_mode = GET_MODE (src);
  src_size = GET_MODE_BITSIZE (GET_MODE (src));

  mask = gen_reg_rtx (dst_mode);
  shift_reg = gen_reg_rtx (dst_mode);
  shift = dst_size - start - width;

  /* It's not safe to use subreg here because the compiler assumes
     that the SUBREG_REG is right justified in the SUBREG. */
  convert_move (shift_reg, src, 1);

  if (shift > 0)
    {
      switch (dst_mode)
	{
	case SImode:
	  emit_insn (gen_ashlsi3 (shift_reg, shift_reg, GEN_INT (shift)));
	  break;
	case DImode:
	  emit_insn (gen_ashldi3 (shift_reg, shift_reg, GEN_INT (shift)));
	  break;
	case TImode:
	  emit_insn (gen_ashlti3 (shift_reg, shift_reg, GEN_INT (shift)));
	  break;
	default:
	  abort ();
	}
    }
  else if (shift < 0)
    abort ();

  switch (dst_size)
    {
    case 32:
      maskbits = (-1ll << (32 - width - start));
      if (start)
	maskbits += (1ll << (32 - start));
      emit_move_insn (mask, GEN_INT (maskbits));
      break;
    case 64:
      maskbits = (-1ll << (64 - width - start));
      if (start)
	maskbits += (1ll << (64 - start));
      emit_move_insn (mask, GEN_INT (maskbits));
      break;
    case 128:
      {
	unsigned char arr[16];
	int i = start / 8;
	memset (arr, 0, sizeof (arr));
	arr[i] = 0xff >> (start & 7);
	for (i++; i <= (start + width - 1) / 8; i++)
	  arr[i] = 0xff;
	arr[i - 1] &= 0xff << (7 - ((start + width - 1) & 7));
	emit_move_insn (mask, array_to_constant (TImode, arr));
      }
      break;
    default:
      abort ();
    }
  if (GET_CODE (ops[0]) == MEM)
    {
      rtx low = gen_reg_rtx (SImode);
      rtx rotl = gen_reg_rtx (SImode);
      rtx mask0 = gen_reg_rtx (TImode);
      rtx addr;
      rtx addr0;
      rtx addr1;
      rtx mem;

      addr = force_reg (Pmode, XEXP (ops[0], 0));
      addr0 = gen_rtx_AND (Pmode, addr, GEN_INT (-16));
      emit_insn (gen_andsi3 (low, addr, GEN_INT (15)));
      emit_insn (gen_negsi2 (rotl, low));
      emit_insn (gen_rotqby_ti (shift_reg, shift_reg, rotl));
      emit_insn (gen_rotqmby_ti (mask0, mask, rotl));
      mem = change_address (ops[0], TImode, addr0);
      set_mem_alias_set (mem, 0);
      emit_move_insn (dst, mem);
      emit_insn (gen_selb (dst, dst, shift_reg, mask0));
      if (start + width > MEM_ALIGN (ops[0]))
	{
	  rtx shl = gen_reg_rtx (SImode);
	  rtx mask1 = gen_reg_rtx (TImode);
	  rtx dst1 = gen_reg_rtx (TImode);
	  rtx mem1;
	  addr1 = plus_constant (addr, 16);
	  addr1 = gen_rtx_AND (Pmode, addr1, GEN_INT (-16));
	  emit_insn (gen_subsi3 (shl, GEN_INT (16), low));
	  emit_insn (gen_shlqby_ti (mask1, mask, shl));
	  mem1 = change_address (ops[0], TImode, addr1);
	  set_mem_alias_set (mem1, 0);
	  emit_move_insn (dst1, mem1);
	  emit_insn (gen_selb (dst1, dst1, shift_reg, mask1));
	  emit_move_insn (mem1, dst1);
	}
      emit_move_insn (mem, dst);
    }
  else
    emit_insn (gen_selb (dst, copy_rtx (dst), shift_reg, mask));
}


int
spu_expand_block_move (rtx ops[])
{
  HOST_WIDE_INT bytes, align, offset;
  rtx src, dst, sreg, dreg, target;
  int i;
  if (GET_CODE (ops[2]) != CONST_INT
      || GET_CODE (ops[3]) != CONST_INT
      || INTVAL (ops[2]) > (HOST_WIDE_INT) (MOVE_RATIO (optimize_insn_for_speed_p ()) * 8))
    return 0;

  bytes = INTVAL (ops[2]);
  align = INTVAL (ops[3]);

  if (bytes <= 0)
    return 1;

  dst = ops[0];
  src = ops[1];

  if (align == 16)
    {
      for (offset = 0; offset + 16 <= bytes; offset += 16)
	{
	  dst = adjust_address (ops[0], V16QImode, offset);
	  src = adjust_address (ops[1], V16QImode, offset);
	  emit_move_insn (dst, src);
	}
      if (offset < bytes)
	{
	  rtx mask;
	  unsigned char arr[16] = { 0 };
	  for (i = 0; i < bytes - offset; i++)
	    arr[i] = 0xff;
	  dst = adjust_address (ops[0], V16QImode, offset);
	  src = adjust_address (ops[1], V16QImode, offset);
	  mask = gen_reg_rtx (V16QImode);
	  sreg = gen_reg_rtx (V16QImode);
	  dreg = gen_reg_rtx (V16QImode);
	  target = gen_reg_rtx (V16QImode);
	  emit_move_insn (mask, array_to_constant (V16QImode, arr));
	  emit_move_insn (dreg, dst);
	  emit_move_insn (sreg, src);
	  emit_insn (gen_selb (target, dreg, sreg, mask));
	  emit_move_insn (dst, target);
	}
      return 1;
    }
  return 0;
}

enum spu_comp_code
{ SPU_EQ, SPU_GT, SPU_GTU };

int spu_comp_icode[12][3] = {
 {CODE_FOR_ceq_qi, CODE_FOR_cgt_qi, CODE_FOR_clgt_qi},
 {CODE_FOR_ceq_hi, CODE_FOR_cgt_hi, CODE_FOR_clgt_hi},
 {CODE_FOR_ceq_si, CODE_FOR_cgt_si, CODE_FOR_clgt_si},
 {CODE_FOR_ceq_di, CODE_FOR_cgt_di, CODE_FOR_clgt_di},
 {CODE_FOR_ceq_ti, CODE_FOR_cgt_ti, CODE_FOR_clgt_ti},
 {CODE_FOR_ceq_sf, CODE_FOR_cgt_sf, 0},
 {CODE_FOR_ceq_df, CODE_FOR_cgt_df, 0},
 {CODE_FOR_ceq_v16qi, CODE_FOR_cgt_v16qi, CODE_FOR_clgt_v16qi},
 {CODE_FOR_ceq_v8hi,  CODE_FOR_cgt_v8hi,  CODE_FOR_clgt_v8hi},
 {CODE_FOR_ceq_v4si,  CODE_FOR_cgt_v4si,  CODE_FOR_clgt_v4si},
 {CODE_FOR_ceq_v4sf,  CODE_FOR_cgt_v4sf, 0},
 {CODE_FOR_ceq_v2df,  CODE_FOR_cgt_v2df, 0},
};

/* Generate a compare for CODE.  Return a brand-new rtx that represents
   the result of the compare.   GCC can figure this out too if we don't
   provide all variations of compares, but GCC always wants to use
   WORD_MODE, we can generate better code in most cases if we do it
   ourselves.  */
void
spu_emit_branch_or_set (int is_set, rtx cmp, rtx operands[])
{
  int reverse_compare = 0;
  int reverse_test = 0;
  rtx compare_result, eq_result;
  rtx comp_rtx, eq_rtx;
  enum machine_mode comp_mode;
  enum machine_mode op_mode;
  enum spu_comp_code scode, eq_code;
  enum insn_code ior_code;
  enum rtx_code code = GET_CODE (cmp);
  rtx op0 = XEXP (cmp, 0);
  rtx op1 = XEXP (cmp, 1);
  int index;
  int eq_test = 0;

  /* When op1 is a CONST_INT change (X >= C) to (X > C-1),
     and so on, to keep the constant in operand 1. */
  if (GET_CODE (op1) == CONST_INT)
    {
      HOST_WIDE_INT val = INTVAL (op1) - 1;
      if (trunc_int_for_mode (val, GET_MODE (op0)) == val)
	switch (code)
	  {
	  case GE:
	    op1 = GEN_INT (val);
	    code = GT;
	    break;
	  case LT:
	    op1 = GEN_INT (val);
	    code = LE;
	    break;
	  case GEU:
	    op1 = GEN_INT (val);
	    code = GTU;
	    break;
	  case LTU:
	    op1 = GEN_INT (val);
	    code = LEU;
	    break;
	  default:
	    break;
	  }
    }

  comp_mode = SImode;
  op_mode = GET_MODE (op0);

  switch (code)
    {
    case GE:
      scode = SPU_GT;
      if (HONOR_NANS (op_mode))
	{
	  reverse_compare = 0;
	  reverse_test = 0;
	  eq_test = 1;
	  eq_code = SPU_EQ;
	}
      else
	{
	  reverse_compare = 1;
	  reverse_test = 1;
	}
      break;
    case LE:
      scode = SPU_GT;
      if (HONOR_NANS (op_mode))
	{
	  reverse_compare = 1;
	  reverse_test = 0;
	  eq_test = 1;
	  eq_code = SPU_EQ;
	}
      else
	{
	  reverse_compare = 0;
	  reverse_test = 1;
	}
      break;
    case LT:
      reverse_compare = 1;
      reverse_test = 0;
      scode = SPU_GT;
      break;
    case GEU:
      reverse_compare = 1;
      reverse_test = 1;
      scode = SPU_GTU;
      break;
    case LEU:
      reverse_compare = 0;
      reverse_test = 1;
      scode = SPU_GTU;
      break;
    case LTU:
      reverse_compare = 1;
      reverse_test = 0;
      scode = SPU_GTU;
      break;
    case NE:
      reverse_compare = 0;
      reverse_test = 1;
      scode = SPU_EQ;
      break;

    case EQ:
      scode = SPU_EQ;
      break;
    case GT:
      scode = SPU_GT;
      break;
    case GTU:
      scode = SPU_GTU;
      break;
    default:
      scode = SPU_EQ;
      break;
    }

  switch (op_mode)
    {
    case QImode:
      index = 0;
      comp_mode = QImode;
      break;
    case HImode:
      index = 1;
      comp_mode = HImode;
      break;
    case SImode:
      index = 2;
      break;
    case DImode:
      index = 3;
      break;
    case TImode:
      index = 4;
      break;
    case SFmode:
      index = 5;
      break;
    case DFmode:
      index = 6;
      break;
    case V16QImode:
      index = 7;
      comp_mode = op_mode;
      break;
    case V8HImode:
      index = 8;
      comp_mode = op_mode;
      break;
    case V4SImode:
      index = 9;
      comp_mode = op_mode;
      break;
    case V4SFmode:
      index = 10;
      comp_mode = V4SImode;
      break;
    case V2DFmode:
      index = 11;
      comp_mode = V2DImode;
      break;
    case V2DImode:
    default:
      abort ();
    }

  if (GET_MODE (op1) == DFmode
      && (scode != SPU_GT && scode != SPU_EQ))
    abort ();

  if (is_set == 0 && op1 == const0_rtx
      && (GET_MODE (op0) == SImode
	  || GET_MODE (op0) == HImode) && scode == SPU_EQ)
    {
      /* Don't need to set a register with the result when we are 
         comparing against zero and branching. */
      reverse_test = !reverse_test;
      compare_result = op0;
    }
  else
    {
      compare_result = gen_reg_rtx (comp_mode);

      if (reverse_compare)
	{
	  rtx t = op1;
	  op1 = op0;
	  op0 = t;
	}

      if (spu_comp_icode[index][scode] == 0)
	abort ();

      if (!(*insn_data[spu_comp_icode[index][scode]].operand[1].predicate)
	  (op0, op_mode))
	op0 = force_reg (op_mode, op0);
      if (!(*insn_data[spu_comp_icode[index][scode]].operand[2].predicate)
	  (op1, op_mode))
	op1 = force_reg (op_mode, op1);
      comp_rtx = GEN_FCN (spu_comp_icode[index][scode]) (compare_result,
							 op0, op1);
      if (comp_rtx == 0)
	abort ();
      emit_insn (comp_rtx);

      if (eq_test)
        {
          eq_result = gen_reg_rtx (comp_mode);
          eq_rtx = GEN_FCN (spu_comp_icode[index][eq_code]) (eq_result,
							     op0, op1);
          if (eq_rtx == 0)
	    abort ();
          emit_insn (eq_rtx);
          ior_code = ior_optab->handlers[(int)comp_mode].insn_code;
          gcc_assert (ior_code != CODE_FOR_nothing);
          emit_insn (GEN_FCN (ior_code)
		     (compare_result, compare_result, eq_result));
        }
    }

  if (is_set == 0)
    {
      rtx bcomp;
      rtx loc_ref;

      /* We don't have branch on QI compare insns, so we convert the
         QI compare result to a HI result. */
      if (comp_mode == QImode)
	{
	  rtx old_res = compare_result;
	  compare_result = gen_reg_rtx (HImode);
	  comp_mode = HImode;
	  emit_insn (gen_extendqihi2 (compare_result, old_res));
	}

      if (reverse_test)
	bcomp = gen_rtx_EQ (comp_mode, compare_result, const0_rtx);
      else
	bcomp = gen_rtx_NE (comp_mode, compare_result, const0_rtx);

      loc_ref = gen_rtx_LABEL_REF (VOIDmode, operands[3]);
      emit_jump_insn (gen_rtx_SET (VOIDmode, pc_rtx,
				   gen_rtx_IF_THEN_ELSE (VOIDmode, bcomp,
							 loc_ref, pc_rtx)));
    }
  else if (is_set == 2)
    {
      rtx target = operands[0];
      int compare_size = GET_MODE_BITSIZE (comp_mode);
      int target_size = GET_MODE_BITSIZE (GET_MODE (target));
      enum machine_mode mode = mode_for_size (target_size, MODE_INT, 0);
      rtx select_mask;
      rtx op_t = operands[2];
      rtx op_f = operands[3];

      /* The result of the comparison can be SI, HI or QI mode.  Create a
         mask based on that result. */
      if (target_size > compare_size)
	{
	  select_mask = gen_reg_rtx (mode);
	  emit_insn (gen_extend_compare (select_mask, compare_result));
	}
      else if (target_size < compare_size)
	select_mask =
	  gen_rtx_SUBREG (mode, compare_result,
			  (compare_size - target_size) / BITS_PER_UNIT);
      else if (comp_mode != mode)
	select_mask = gen_rtx_SUBREG (mode, compare_result, 0);
      else
	select_mask = compare_result;

      if (GET_MODE (target) != GET_MODE (op_t)
	  || GET_MODE (target) != GET_MODE (op_f))
	abort ();

      if (reverse_test)
	emit_insn (gen_selb (target, op_t, op_f, select_mask));
      else
	emit_insn (gen_selb (target, op_f, op_t, select_mask));
    }
  else
    {
      rtx target = operands[0];
      if (reverse_test)
	emit_insn (gen_rtx_SET (VOIDmode, compare_result,
				gen_rtx_NOT (comp_mode, compare_result)));
      if (GET_MODE (target) == SImode && GET_MODE (compare_result) == HImode)
	emit_insn (gen_extendhisi2 (target, compare_result));
      else if (GET_MODE (target) == SImode
	       && GET_MODE (compare_result) == QImode)
	emit_insn (gen_extend_compare (target, compare_result));
      else
	emit_move_insn (target, compare_result);
    }
}

HOST_WIDE_INT
const_double_to_hwint (rtx x)
{
  HOST_WIDE_INT val;
  REAL_VALUE_TYPE rv;
  if (GET_MODE (x) == SFmode)
    {
      REAL_VALUE_FROM_CONST_DOUBLE (rv, x);
      REAL_VALUE_TO_TARGET_SINGLE (rv, val);
    }
  else if (GET_MODE (x) == DFmode)
    {
      long l[2];
      REAL_VALUE_FROM_CONST_DOUBLE (rv, x);
      REAL_VALUE_TO_TARGET_DOUBLE (rv, l);
      val = l[0];
      val = (val << 32) | (l[1] & 0xffffffff);
    }
  else
    abort ();
  return val;
}

rtx
hwint_to_const_double (enum machine_mode mode, HOST_WIDE_INT v)
{
  long tv[2];
  REAL_VALUE_TYPE rv;
  gcc_assert (mode == SFmode || mode == DFmode);

  if (mode == SFmode)
    tv[0] = (v << 32) >> 32;
  else if (mode == DFmode)
    {
      tv[1] = (v << 32) >> 32;
      tv[0] = v >> 32;
    }
  real_from_target (&rv, tv, mode);
  return CONST_DOUBLE_FROM_REAL_VALUE (rv, mode);
}

void
print_operand_address (FILE * file, register rtx addr)
{
  rtx reg;
  rtx offset;

  if (GET_CODE (addr) == AND
      && GET_CODE (XEXP (addr, 1)) == CONST_INT
      && INTVAL (XEXP (addr, 1)) == -16)
    addr = XEXP (addr, 0);

  switch (GET_CODE (addr))
    {
    case REG:
      fprintf (file, "0(%s)", reg_names[REGNO (addr)]);
      break;

    case PLUS:
      reg = XEXP (addr, 0);
      offset = XEXP (addr, 1);
      if (GET_CODE (offset) == REG)
	{
	  fprintf (file, "%s,%s", reg_names[REGNO (reg)],
		   reg_names[REGNO (offset)]);
	}
      else if (GET_CODE (offset) == CONST_INT)
	{
	  fprintf (file, HOST_WIDE_INT_PRINT_DEC "(%s)",
		   INTVAL (offset), reg_names[REGNO (reg)]);
	}
      else
	abort ();
      break;

    case CONST:
    case LABEL_REF:
    case SYMBOL_REF:
    case CONST_INT:
      output_addr_const (file, addr);
      break;

    default:
      debug_rtx (addr);
      abort ();
    }
}

void
print_operand (FILE * file, rtx x, int code)
{
  enum machine_mode mode = GET_MODE (x);
  HOST_WIDE_INT val;
  unsigned char arr[16];
  int xcode = GET_CODE (x);
  int i, info;
  if (GET_MODE (x) == VOIDmode)
    switch (code)
      {
      case 'L':			/* 128 bits, signed */
      case 'm':			/* 128 bits, signed */
      case 'T':			/* 128 bits, signed */
      case 't':			/* 128 bits, signed */
	mode = TImode;
	break;
      case 'K':			/* 64 bits, signed */
      case 'k':			/* 64 bits, signed */
      case 'D':			/* 64 bits, signed */
      case 'd':			/* 64 bits, signed */
	mode = DImode;
	break;
      case 'J':			/* 32 bits, signed */
      case 'j':			/* 32 bits, signed */
      case 's':			/* 32 bits, signed */
      case 'S':			/* 32 bits, signed */
	mode = SImode;
	break;
      }
  switch (code)
    {

    case 'j':			/* 32 bits, signed */
    case 'k':			/* 64 bits, signed */
    case 'm':			/* 128 bits, signed */
      if (xcode == CONST_INT
	  || xcode == CONST_DOUBLE || xcode == CONST_VECTOR)
	{
	  gcc_assert (logical_immediate_p (x, mode));
	  constant_to_array (mode, x, arr);
	  val = (arr[0] << 24) | (arr[1] << 16) | (arr[2] << 8) | arr[3];
	  val = trunc_int_for_mode (val, SImode);
	  switch (which_logical_immediate (val))
	  {
	  case SPU_ORI:
	    break;
	  case SPU_ORHI:
	    fprintf (file, "h");
	    break;
	  case SPU_ORBI:
	    fprintf (file, "b");
	    break;
	  default:
	    gcc_unreachable();
	  }
	}
      else
	gcc_unreachable();
      return;

    case 'J':			/* 32 bits, signed */
    case 'K':			/* 64 bits, signed */
    case 'L':			/* 128 bits, signed */
      if (xcode == CONST_INT
	  || xcode == CONST_DOUBLE || xcode == CONST_VECTOR)
	{
	  gcc_assert (logical_immediate_p (x, mode)
		      || iohl_immediate_p (x, mode));
	  constant_to_array (mode, x, arr);
	  val = (arr[0] << 24) | (arr[1] << 16) | (arr[2] << 8) | arr[3];
	  val = trunc_int_for_mode (val, SImode);
	  switch (which_logical_immediate (val))
	  {
	  case SPU_ORI:
	  case SPU_IOHL:
	    break;
	  case SPU_ORHI:
	    val = trunc_int_for_mode (val, HImode);
	    break;
	  case SPU_ORBI:
	    val = trunc_int_for_mode (val, QImode);
	    break;
	  default:
	    gcc_unreachable();
	  }
	  fprintf (file, HOST_WIDE_INT_PRINT_DEC, val);
	}
      else
	gcc_unreachable();
      return;

    case 't':			/* 128 bits, signed */
    case 'd':			/* 64 bits, signed */
    case 's':			/* 32 bits, signed */
      if (CONSTANT_P (x))
	{
	  enum immediate_class c = classify_immediate (x, mode);
	  switch (c)
	    {
	    case IC_IL1:
	      constant_to_array (mode, x, arr);
	      val = (arr[0] << 24) | (arr[1] << 16) | (arr[2] << 8) | arr[3];
	      val = trunc_int_for_mode (val, SImode);
	      switch (which_immediate_load (val))
		{
		case SPU_IL:
		  break;
		case SPU_ILA:
		  fprintf (file, "a");
		  break;
		case SPU_ILH:
		  fprintf (file, "h");
		  break;
		case SPU_ILHU:
		  fprintf (file, "hu");
		  break;
		default:
		  gcc_unreachable ();
		}
	      break;
	    case IC_CPAT:
	      constant_to_array (mode, x, arr);
	      cpat_info (arr, GET_MODE_SIZE (mode), &info, 0);
	      if (info == 1)
		fprintf (file, "b");
	      else if (info == 2)
		fprintf (file, "h");
	      else if (info == 4)
		fprintf (file, "w");
	      else if (info == 8)
		fprintf (file, "d");
	      break;
	    case IC_IL1s:
	      if (xcode == CONST_VECTOR)
		{
		  x = CONST_VECTOR_ELT (x, 0);
		  xcode = GET_CODE (x);
		}
	      if (xcode == SYMBOL_REF || xcode == LABEL_REF || xcode == CONST)
		fprintf (file, "a");
	      else if (xcode == HIGH)
		fprintf (file, "hu");
	      break;
	    case IC_FSMBI:
	    case IC_FSMBI2:
	    case IC_IL2:
	    case IC_IL2s:
	    case IC_POOL:
	      abort ();
	    }
	}
      else
	gcc_unreachable ();
      return;

    case 'T':			/* 128 bits, signed */
    case 'D':			/* 64 bits, signed */
    case 'S':			/* 32 bits, signed */
      if (CONSTANT_P (x))
	{
	  enum immediate_class c = classify_immediate (x, mode);
	  switch (c)
	    {
	    case IC_IL1:
	      constant_to_array (mode, x, arr);
	      val = (arr[0] << 24) | (arr[1] << 16) | (arr[2] << 8) | arr[3];
	      val = trunc_int_for_mode (val, SImode);
	      switch (which_immediate_load (val))
		{
		case SPU_IL:
		case SPU_ILA:
		  break;
		case SPU_ILH:
		case SPU_ILHU:
		  val = trunc_int_for_mode (((arr[0] << 8) | arr[1]), HImode);
		  break;
		default:
		  gcc_unreachable ();
		}
	      fprintf (file, HOST_WIDE_INT_PRINT_DEC, val);
	      break;
	    case IC_FSMBI:
	      constant_to_array (mode, x, arr);
	      val = 0;
	      for (i = 0; i < 16; i++)
		{
		  val <<= 1;
		  val |= arr[i] & 1;
		}
	      print_operand (file, GEN_INT (val), 0);
	      break;
	    case IC_CPAT:
	      constant_to_array (mode, x, arr);
	      cpat_info (arr, GET_MODE_SIZE (mode), 0, &info);
	      fprintf (file, HOST_WIDE_INT_PRINT_DEC, (HOST_WIDE_INT)info);
	      break;
	    case IC_IL1s:
	      if (xcode == HIGH)
		x = XEXP (x, 0);
	      if (GET_CODE (x) == CONST_VECTOR)
		x = CONST_VECTOR_ELT (x, 0);
	      output_addr_const (file, x);
	      if (xcode == HIGH)
		fprintf (file, "@h");
	      break;
	    case IC_IL2:
	    case IC_IL2s:
	    case IC_FSMBI2:
	    case IC_POOL:
	      abort ();
	    }
	}
      else
	gcc_unreachable ();
      return;

    case 'C':
      if (xcode == CONST_INT)
	{
	  /* Only 4 least significant bits are relevant for generate
	     control word instructions. */
	  fprintf (file, HOST_WIDE_INT_PRINT_DEC, INTVAL (x) & 15);
	  return;
	}
      break;

    case 'M':			/* print code for c*d */
      if (GET_CODE (x) == CONST_INT)
	switch (INTVAL (x))
	  {
	  case 1:
	    fprintf (file, "b");
	    break;
	  case 2:
	    fprintf (file, "h");
	    break;
	  case 4:
	    fprintf (file, "w");
	    break;
	  case 8:
	    fprintf (file, "d");
	    break;
	  default:
	    gcc_unreachable();
	  }
      else
	gcc_unreachable();
      return;

    case 'N':			/* Negate the operand */
      if (xcode == CONST_INT)
	fprintf (file, HOST_WIDE_INT_PRINT_DEC, -INTVAL (x));
      else if (xcode == CONST_VECTOR)
	fprintf (file, HOST_WIDE_INT_PRINT_DEC,
		 -INTVAL (CONST_VECTOR_ELT (x, 0)));
      return;

    case 'I':			/* enable/disable interrupts */
      if (xcode == CONST_INT)
	fprintf (file, "%s",  INTVAL (x) == 0 ? "d" : "e");
      return;

    case 'b':			/* branch modifiers */
      if (xcode == REG)
	fprintf (file, "%s", GET_MODE (x) == HImode ? "h" : "");
      else if (COMPARISON_P (x))
	fprintf (file, "%s", xcode == NE ? "n" : "");
      return;

    case 'i':			/* indirect call */
      if (xcode == MEM)
	{
	  if (GET_CODE (XEXP (x, 0)) == REG)
	    /* Used in indirect function calls. */
	    fprintf (file, "%s", reg_names[REGNO (XEXP (x, 0))]);
	  else
	    output_address (XEXP (x, 0));
	}
      return;

    case 'p':			/* load/store */
      if (xcode == MEM)
	{
	  x = XEXP (x, 0);
	  xcode = GET_CODE (x);
	}
      if (xcode == AND)
	{
	  x = XEXP (x, 0);
	  xcode = GET_CODE (x);
	}
      if (xcode == REG)
	fprintf (file, "d");
      else if (xcode == CONST_INT)
	fprintf (file, "a");
      else if (xcode == CONST || xcode == SYMBOL_REF || xcode == LABEL_REF)
	fprintf (file, "r");
      else if (xcode == PLUS || xcode == LO_SUM)
	{
	  if (GET_CODE (XEXP (x, 1)) == REG)
	    fprintf (file, "x");
	  else
	    fprintf (file, "d");
	}
      return;

    case 'e':
      val = xcode == CONST_INT ? INTVAL (x) : INTVAL (CONST_VECTOR_ELT (x, 0));
      val &= 0x7;
      output_addr_const (file, GEN_INT (val));
      return;

    case 'f':
      val = xcode == CONST_INT ? INTVAL (x) : INTVAL (CONST_VECTOR_ELT (x, 0));
      val &= 0x1f;
      output_addr_const (file, GEN_INT (val));
      return;

    case 'g':
      val = xcode == CONST_INT ? INTVAL (x) : INTVAL (CONST_VECTOR_ELT (x, 0));
      val &= 0x3f;
      output_addr_const (file, GEN_INT (val));
      return;

    case 'h':
      val = xcode == CONST_INT ? INTVAL (x) : INTVAL (CONST_VECTOR_ELT (x, 0));
      val = (val >> 3) & 0x1f;
      output_addr_const (file, GEN_INT (val));
      return;

    case 'E':
      val = xcode == CONST_INT ? INTVAL (x) : INTVAL (CONST_VECTOR_ELT (x, 0));
      val = -val;
      val &= 0x7;
      output_addr_const (file, GEN_INT (val));
      return;

    case 'F':
      val = xcode == CONST_INT ? INTVAL (x) : INTVAL (CONST_VECTOR_ELT (x, 0));
      val = -val;
      val &= 0x1f;
      output_addr_const (file, GEN_INT (val));
      return;

    case 'G':
      val = xcode == CONST_INT ? INTVAL (x) : INTVAL (CONST_VECTOR_ELT (x, 0));
      val = -val;
      val &= 0x3f;
      output_addr_const (file, GEN_INT (val));
      return;

    case 'H':
      val = xcode == CONST_INT ? INTVAL (x) : INTVAL (CONST_VECTOR_ELT (x, 0));
      val = -(val & -8ll);
      val = (val >> 3) & 0x1f;
      output_addr_const (file, GEN_INT (val));
      return;

    case 'v':
    case 'w':
      constant_to_array (mode, x, arr);
      val = (((arr[0] << 1) + (arr[1] >> 7)) & 0xff) - 127;
      output_addr_const (file, GEN_INT (code == 'w' ? -val : val));
      return;

    case 0:
      if (xcode == REG)
	fprintf (file, "%s", reg_names[REGNO (x)]);
      else if (xcode == MEM)
	output_address (XEXP (x, 0));
      else if (xcode == CONST_VECTOR)
	print_operand (file, CONST_VECTOR_ELT (x, 0), 0);
      else
	output_addr_const (file, x);
      return;

      /* unused letters
	              o qr  u   yz
	AB            OPQR  UVWXYZ */
    default:
      output_operand_lossage ("invalid %%xn code");
    }
  gcc_unreachable ();
}

extern char call_used_regs[];

/* For PIC mode we've reserved PIC_OFFSET_TABLE_REGNUM, which is a
   caller saved register.  For leaf functions it is more efficient to
   use a volatile register because we won't need to save and restore the
   pic register.  This routine is only valid after register allocation
   is completed, so we can pick an unused register.  */
static rtx
get_pic_reg (void)
{
  rtx pic_reg = pic_offset_table_rtx;
  if (!reload_completed && !reload_in_progress)
    abort ();
  return pic_reg;
}

/* Split constant addresses to handle cases that are too large. 
   Add in the pic register when in PIC mode.
   Split immediates that require more than 1 instruction. */
int
spu_split_immediate (rtx * ops)
{
  enum machine_mode mode = GET_MODE (ops[0]);
  enum immediate_class c = classify_immediate (ops[1], mode);

  switch (c)
    {
    case IC_IL2:
      {
	unsigned char arrhi[16];
	unsigned char arrlo[16];
	rtx to, temp, hi, lo;
	int i;
	enum machine_mode imode = mode;
	/* We need to do reals as ints because the constant used in the
	   IOR might not be a legitimate real constant. */
	imode = int_mode_for_mode (mode);
	constant_to_array (mode, ops[1], arrhi);
	if (imode != mode)
	  to = simplify_gen_subreg (imode, ops[0], mode, 0);
	else
	  to = ops[0];
	temp = !can_create_pseudo_p () ? to : gen_reg_rtx (imode);
	for (i = 0; i < 16; i += 4)
	  {
	    arrlo[i + 2] = arrhi[i + 2];
	    arrlo[i + 3] = arrhi[i + 3];
	    arrlo[i + 0] = arrlo[i + 1] = 0;
	    arrhi[i + 2] = arrhi[i + 3] = 0;
	  }
	hi = array_to_constant (imode, arrhi);
	lo = array_to_constant (imode, arrlo);
	emit_move_insn (temp, hi);
	emit_insn (gen_rtx_SET
		   (VOIDmode, to, gen_rtx_IOR (imode, temp, lo)));
	return 1;
      }
    case IC_FSMBI2:
      {
	unsigned char arr_fsmbi[16];
	unsigned char arr_andbi[16];
	rtx to, reg_fsmbi, reg_and;
	int i;
	enum machine_mode imode = mode;
	/* We need to do reals as ints because the constant used in the
	 * AND might not be a legitimate real constant. */
	imode = int_mode_for_mode (mode);
	constant_to_array (mode, ops[1], arr_fsmbi);
	if (imode != mode)
	  to = simplify_gen_subreg(imode, ops[0], GET_MODE (ops[0]), 0);
	else
	  to = ops[0];
	for (i = 0; i < 16; i++)
	  if (arr_fsmbi[i] != 0)
	    {
	      arr_andbi[0] = arr_fsmbi[i];
	      arr_fsmbi[i] = 0xff;
	    }
	for (i = 1; i < 16; i++)
	  arr_andbi[i] = arr_andbi[0];
	reg_fsmbi = array_to_constant (imode, arr_fsmbi);
	reg_and = array_to_constant (imode, arr_andbi);
	emit_move_insn (to, reg_fsmbi);
	emit_insn (gen_rtx_SET
		   (VOIDmode, to, gen_rtx_AND (imode, to, reg_and)));
	return 1;
      }
    case IC_POOL:
      if (reload_in_progress || reload_completed)
	{
	  rtx mem = force_const_mem (mode, ops[1]);
	  if (TARGET_LARGE_MEM)
	    {
	      rtx addr = gen_rtx_REG (Pmode, REGNO (ops[0]));
	      emit_move_insn (addr, XEXP (mem, 0));
	      mem = replace_equiv_address (mem, addr);
	    }
	  emit_move_insn (ops[0], mem);
	  return 1;
	}
      break;
    case IC_IL1s:
    case IC_IL2s:
      if (reload_completed && GET_CODE (ops[1]) != HIGH)
	{
	  if (c == IC_IL2s)
	    {
	      emit_move_insn (ops[0], gen_rtx_HIGH (mode, ops[1]));
	      emit_move_insn (ops[0], gen_rtx_LO_SUM (mode, ops[0], ops[1]));
	    }
	  else if (flag_pic)
	    emit_insn (gen_pic (ops[0], ops[1]));
	  if (flag_pic)
	    {
	      rtx pic_reg = get_pic_reg ();
	      emit_insn (gen_addsi3 (ops[0], ops[0], pic_reg));
	      crtl->uses_pic_offset_table = 1;
	    }
	  return flag_pic || c == IC_IL2s;
	}
      break;
    case IC_IL1:
    case IC_FSMBI:
    case IC_CPAT:
      break;
    }
  return 0;
}

/* SAVING is TRUE when we are generating the actual load and store
   instructions for REGNO.  When determining the size of the stack
   needed for saving register we must allocate enough space for the
   worst case, because we don't always have the information early enough
   to not allocate it.  But we can at least eliminate the actual loads
   and stores during the prologue/epilogue.  */
static int
need_to_save_reg (int regno, int saving)
{
  if (df_regs_ever_live_p (regno) && !call_used_regs[regno])
    return 1;
  if (flag_pic
      && regno == PIC_OFFSET_TABLE_REGNUM
      && (!saving || crtl->uses_pic_offset_table)
      && (!saving
	  || !current_function_is_leaf || df_regs_ever_live_p (LAST_ARG_REGNUM)))
    return 1;
  return 0;
}

/* This function is only correct starting with local register
   allocation */
int
spu_saved_regs_size (void)
{
  int reg_save_size = 0;
  int regno;

  for (regno = FIRST_PSEUDO_REGISTER - 1; regno >= 0; --regno)
    if (need_to_save_reg (regno, 0))
      reg_save_size += 0x10;
  return reg_save_size;
}

static rtx
frame_emit_store (int regno, rtx addr, HOST_WIDE_INT offset)
{
  rtx reg = gen_rtx_REG (V4SImode, regno);
  rtx mem =
    gen_frame_mem (V4SImode, gen_rtx_PLUS (Pmode, addr, GEN_INT (offset)));
  return emit_insn (gen_movv4si (mem, reg));
}

static rtx
frame_emit_load (int regno, rtx addr, HOST_WIDE_INT offset)
{
  rtx reg = gen_rtx_REG (V4SImode, regno);
  rtx mem =
    gen_frame_mem (V4SImode, gen_rtx_PLUS (Pmode, addr, GEN_INT (offset)));
  return emit_insn (gen_movv4si (reg, mem));
}

/* This happens after reload, so we need to expand it.  */
static rtx
frame_emit_add_imm (rtx dst, rtx src, HOST_WIDE_INT imm, rtx scratch)
{
  rtx insn;
  if (satisfies_constraint_K (GEN_INT (imm)))
    {
      insn = emit_insn (gen_addsi3 (dst, src, GEN_INT (imm)));
    }
  else
    {
      emit_insn (gen_movsi (scratch, gen_int_mode (imm, SImode)));
      insn = emit_insn (gen_addsi3 (dst, src, scratch));
      if (REGNO (src) == REGNO (scratch))
	abort ();
    }
  return insn;
}

/* Return nonzero if this function is known to have a null epilogue.  */

int
direct_return (void)
{
  if (reload_completed)
    {
      if (cfun->static_chain_decl == 0
	  && (spu_saved_regs_size ()
	      + get_frame_size ()
	      + crtl->outgoing_args_size
	      + crtl->args.pretend_args_size == 0)
	  && current_function_is_leaf)
	return 1;
    }
  return 0;
}

/*
   The stack frame looks like this:
         +-------------+
         |  incoming   | 
         |    args     | 
   AP -> +-------------+
         | $lr save    |
         +-------------+
 prev SP | back chain  | 
         +-------------+
         |  var args   | 
         |  reg save   | crtl->args.pretend_args_size bytes
         +-------------+
         |    ...      | 
         | saved regs  | spu_saved_regs_size() bytes
   FP -> +-------------+
         |    ...      | 
         |   vars      | get_frame_size()  bytes
  HFP -> +-------------+
         |    ...      | 
         |  outgoing   | 
         |    args     | crtl->outgoing_args_size bytes
         +-------------+
         | $lr of next |
         |   frame     | 
         +-------------+
         | back chain  | 
   SP -> +-------------+

*/
void
spu_expand_prologue (void)
{
  HOST_WIDE_INT size = get_frame_size (), offset, regno;
  HOST_WIDE_INT total_size;
  HOST_WIDE_INT saved_regs_size;
  rtx sp_reg = gen_rtx_REG (Pmode, STACK_POINTER_REGNUM);
  rtx scratch_reg_0, scratch_reg_1;
  rtx insn, real;

  /* A NOTE_INSN_DELETED is supposed to be at the start and end of
     the "toplevel" insn chain.  */
  emit_note (NOTE_INSN_DELETED);

  if (flag_pic && optimize == 0)
    crtl->uses_pic_offset_table = 1;

  if (spu_naked_function_p (current_function_decl))
    return;

  scratch_reg_0 = gen_rtx_REG (SImode, LAST_ARG_REGNUM + 1);
  scratch_reg_1 = gen_rtx_REG (SImode, LAST_ARG_REGNUM + 2);

  saved_regs_size = spu_saved_regs_size ();
  total_size = size + saved_regs_size
    + crtl->outgoing_args_size
    + crtl->args.pretend_args_size;

  if (!current_function_is_leaf
      || cfun->calls_alloca || total_size > 0)
    total_size += STACK_POINTER_OFFSET;

  /* Save this first because code after this might use the link
     register as a scratch register. */
  if (!current_function_is_leaf)
    {
      insn = frame_emit_store (LINK_REGISTER_REGNUM, sp_reg, 16);
      RTX_FRAME_RELATED_P (insn) = 1;
    }

  if (total_size > 0)
    {
      offset = -crtl->args.pretend_args_size;
      for (regno = 0; regno < FIRST_PSEUDO_REGISTER; ++regno)
	if (need_to_save_reg (regno, 1))
	  {
	    offset -= 16;
	    insn = frame_emit_store (regno, sp_reg, offset);
	    RTX_FRAME_RELATED_P (insn) = 1;
	  }
    }

  if (flag_pic && crtl->uses_pic_offset_table)
    {
      rtx pic_reg = get_pic_reg ();
      insn = emit_insn (gen_load_pic_offset (pic_reg, scratch_reg_0));
      insn = emit_insn (gen_subsi3 (pic_reg, pic_reg, scratch_reg_0));
    }

  if (total_size > 0)
    {
      if (flag_stack_check)
	{
	  /* We compare against total_size-1 because
	     ($sp >= total_size) <=> ($sp > total_size-1) */
	  rtx scratch_v4si = gen_rtx_REG (V4SImode, REGNO (scratch_reg_0));
	  rtx sp_v4si = gen_rtx_REG (V4SImode, STACK_POINTER_REGNUM);
	  rtx size_v4si = spu_const (V4SImode, total_size - 1);
	  if (!satisfies_constraint_K (GEN_INT (total_size - 1)))
	    {
	      emit_move_insn (scratch_v4si, size_v4si);
	      size_v4si = scratch_v4si;
	    }
	  emit_insn (gen_cgt_v4si (scratch_v4si, sp_v4si, size_v4si));
	  emit_insn (gen_vec_extractv4si
		     (scratch_reg_0, scratch_v4si, GEN_INT (1)));
	  emit_insn (gen_spu_heq (scratch_reg_0, GEN_INT (0)));
	}

      /* Adjust the stack pointer, and make sure scratch_reg_0 contains
         the value of the previous $sp because we save it as the back
         chain. */
      if (total_size <= 2000)
	{
	  /* In this case we save the back chain first. */
	  insn = frame_emit_store (STACK_POINTER_REGNUM, sp_reg, -total_size);
	  insn =
	    frame_emit_add_imm (sp_reg, sp_reg, -total_size, scratch_reg_0);
	}
      else
	{
	  insn = emit_move_insn (scratch_reg_0, sp_reg);
	  insn =
	    frame_emit_add_imm (sp_reg, sp_reg, -total_size, scratch_reg_1);
	}
      RTX_FRAME_RELATED_P (insn) = 1;
      real = gen_addsi3 (sp_reg, sp_reg, GEN_INT (-total_size));
      add_reg_note (insn, REG_FRAME_RELATED_EXPR, real);

      if (total_size > 2000)
	{
	  /* Save the back chain ptr */
	  insn = frame_emit_store (REGNO (scratch_reg_0), sp_reg, 0);
	}

      if (frame_pointer_needed)
	{
	  rtx fp_reg = gen_rtx_REG (Pmode, HARD_FRAME_POINTER_REGNUM);
	  HOST_WIDE_INT fp_offset = STACK_POINTER_OFFSET
	    + crtl->outgoing_args_size;
	  /* Set the new frame_pointer */
	  insn = frame_emit_add_imm (fp_reg, sp_reg, fp_offset, scratch_reg_0);
	  RTX_FRAME_RELATED_P (insn) = 1;
	  real = gen_addsi3 (fp_reg, sp_reg, GEN_INT (fp_offset));
	  add_reg_note (insn, REG_FRAME_RELATED_EXPR, real);
          REGNO_POINTER_ALIGN (HARD_FRAME_POINTER_REGNUM) = STACK_BOUNDARY;
	}
    }

  emit_note (NOTE_INSN_DELETED);
}

void
spu_expand_epilogue (bool sibcall_p)
{
  int size = get_frame_size (), offset, regno;
  HOST_WIDE_INT saved_regs_size, total_size;
  rtx sp_reg = gen_rtx_REG (Pmode, STACK_POINTER_REGNUM);
  rtx jump, scratch_reg_0;

  /* A NOTE_INSN_DELETED is supposed to be at the start and end of
     the "toplevel" insn chain.  */
  emit_note (NOTE_INSN_DELETED);

  if (spu_naked_function_p (current_function_decl))
    return;

  scratch_reg_0 = gen_rtx_REG (SImode, LAST_ARG_REGNUM + 1);

  saved_regs_size = spu_saved_regs_size ();
  total_size = size + saved_regs_size
    + crtl->outgoing_args_size
    + crtl->args.pretend_args_size;

  if (!current_function_is_leaf
      || cfun->calls_alloca || total_size > 0)
    total_size += STACK_POINTER_OFFSET;

  if (total_size > 0)
    {
      if (cfun->calls_alloca)
	frame_emit_load (STACK_POINTER_REGNUM, sp_reg, 0);
      else
	frame_emit_add_imm (sp_reg, sp_reg, total_size, scratch_reg_0);


      if (saved_regs_size > 0)
	{
	  offset = -crtl->args.pretend_args_size;
	  for (regno = 0; regno < FIRST_PSEUDO_REGISTER; ++regno)
	    if (need_to_save_reg (regno, 1))
	      {
		offset -= 0x10;
		frame_emit_load (regno, sp_reg, offset);
	      }
	}
    }

  if (!current_function_is_leaf)
    frame_emit_load (LINK_REGISTER_REGNUM, sp_reg, 16);

  if (!sibcall_p)
    {
      emit_use (gen_rtx_REG (SImode, LINK_REGISTER_REGNUM));
      jump = emit_jump_insn (gen__return ());
      emit_barrier_after (jump);
    }

  emit_note (NOTE_INSN_DELETED);
}

rtx
spu_return_addr (int count, rtx frame ATTRIBUTE_UNUSED)
{
  if (count != 0)
    return 0;
  /* This is inefficient because it ends up copying to a save-register
     which then gets saved even though $lr has already been saved.  But
     it does generate better code for leaf functions and we don't need
     to use RETURN_ADDRESS_POINTER_REGNUM to get it working.  It's only
     used for __builtin_return_address anyway, so maybe we don't care if
     it's inefficient. */
  return get_hard_reg_initial_val (Pmode, LINK_REGISTER_REGNUM);
}


/* Given VAL, generate a constant appropriate for MODE.
   If MODE is a vector mode, every element will be VAL.
   For TImode, VAL will be zero extended to 128 bits. */
rtx
spu_const (enum machine_mode mode, HOST_WIDE_INT val)
{
  rtx inner;
  rtvec v;
  int units, i;

  gcc_assert (GET_MODE_CLASS (mode) == MODE_INT
	      || GET_MODE_CLASS (mode) == MODE_FLOAT
	      || GET_MODE_CLASS (mode) == MODE_VECTOR_INT
	      || GET_MODE_CLASS (mode) == MODE_VECTOR_FLOAT);

  if (GET_MODE_CLASS (mode) == MODE_INT)
    return immed_double_const (val, 0, mode);

  /* val is the bit representation of the float */
  if (GET_MODE_CLASS (mode) == MODE_FLOAT)
    return hwint_to_const_double (mode, val);

  if (GET_MODE_CLASS (mode) == MODE_VECTOR_INT)
    inner = immed_double_const (val, 0, GET_MODE_INNER (mode));
  else 
    inner = hwint_to_const_double (GET_MODE_INNER (mode), val);

  units = GET_MODE_NUNITS (mode);

  v = rtvec_alloc (units);

  for (i = 0; i < units; ++i)
    RTVEC_ELT (v, i) = inner;

  return gen_rtx_CONST_VECTOR (mode, v);
}

/* Create a MODE vector constant from 4 ints. */
rtx
spu_const_from_ints(enum machine_mode mode, int a, int b, int c, int d)
{
  unsigned char arr[16];
  arr[0] = (a >> 24) & 0xff;
  arr[1] = (a >> 16) & 0xff;
  arr[2] = (a >> 8) & 0xff;
  arr[3] = (a >> 0) & 0xff;
  arr[4] = (b >> 24) & 0xff;
  arr[5] = (b >> 16) & 0xff;
  arr[6] = (b >> 8) & 0xff;
  arr[7] = (b >> 0) & 0xff;
  arr[8] = (c >> 24) & 0xff;
  arr[9] = (c >> 16) & 0xff;
  arr[10] = (c >> 8) & 0xff;
  arr[11] = (c >> 0) & 0xff;
  arr[12] = (d >> 24) & 0xff;
  arr[13] = (d >> 16) & 0xff;
  arr[14] = (d >> 8) & 0xff;
  arr[15] = (d >> 0) & 0xff;
  return array_to_constant(mode, arr);
}

/* branch hint stuff */

/* An array of these is used to propagate hints to predecessor blocks. */
struct spu_bb_info
{
  rtx prop_jump; /* propagated from another block */
  int bb_index;  /* the original block. */
};
static struct spu_bb_info *spu_bb_info;

#define STOP_HINT_P(INSN) \
		(GET_CODE(INSN) == CALL_INSN \
		 || INSN_CODE(INSN) == CODE_FOR_divmodsi4 \
		 || INSN_CODE(INSN) == CODE_FOR_udivmodsi4)

/* 1 when RTX is a hinted branch or its target.  We keep track of
   what has been hinted so the safe-hint code can test it easily.  */
#define HINTED_P(RTX)						\
  (RTL_FLAG_CHECK3("HINTED_P", (RTX), CODE_LABEL, JUMP_INSN, CALL_INSN)->unchanging)

/* 1 when RTX is an insn that must be scheduled on an even boundary. */
#define SCHED_ON_EVEN_P(RTX)						\
  (RTL_FLAG_CHECK2("SCHED_ON_EVEN_P", (RTX), JUMP_INSN, CALL_INSN)->in_struct)

/* Emit a nop for INSN such that the two will dual issue.  This assumes
   INSN is 8-byte aligned.  When INSN is inline asm we emit an lnop.
   We check for TImode to handle a MULTI1 insn which has dual issued its
   first instruction.  get_pipe returns -1 for MULTI0, inline asm, or
   ADDR_VEC insns. */
static void
emit_nop_for_insn (rtx insn)
{
  int p;
  rtx new_insn;
  p = get_pipe (insn);
  if ((CALL_P (insn) || JUMP_P (insn)) && SCHED_ON_EVEN_P (insn))
    new_insn = emit_insn_after (gen_lnop (), insn);
  else if (p == 1 && GET_MODE (insn) == TImode)
    {
      new_insn = emit_insn_before (gen_nopn (GEN_INT (127)), insn);
      PUT_MODE (new_insn, TImode);
      PUT_MODE (insn, VOIDmode);
    }
  else
    new_insn = emit_insn_after (gen_lnop (), insn);
  recog_memoized (new_insn);
}

/* Insert nops in basic blocks to meet dual issue alignment
   requirements.  Also make sure hbrp and hint instructions are at least
   one cycle apart, possibly inserting a nop.  */
static void
pad_bb(void)
{
  rtx insn, next_insn, prev_insn, hbr_insn = 0;
  int length;
  int addr;

  /* This sets up INSN_ADDRESSES. */
  shorten_branches (get_insns ());

  /* Keep track of length added by nops. */
  length = 0;

  prev_insn = 0;
  insn = get_insns ();
  if (!active_insn_p (insn))
    insn = next_active_insn (insn);
  for (; insn; insn = next_insn)
    {
      next_insn = next_active_insn (insn);
      if (INSN_CODE (insn) == CODE_FOR_iprefetch
	  || INSN_CODE (insn) == CODE_FOR_hbr)
	{
	  if (hbr_insn)
	    {
	      int a0 = INSN_ADDRESSES (INSN_UID (hbr_insn));
	      int a1 = INSN_ADDRESSES (INSN_UID (insn));
	      if ((a1 - a0 == 8 && GET_MODE (insn) != TImode)
		  || (a1 - a0 == 4))
		{
		  prev_insn = emit_insn_before (gen_lnop (), insn);
		  PUT_MODE (prev_insn, GET_MODE (insn));
		  PUT_MODE (insn, TImode);
		  length += 4;
		}
	    }
	  hbr_insn = insn;
	}
      if (INSN_CODE (insn) == CODE_FOR_blockage)
	{
	  if (GET_MODE (insn) == TImode)
	    PUT_MODE (next_insn, TImode);
	  insn = next_insn;
	  next_insn = next_active_insn (insn);
	}
      addr = INSN_ADDRESSES (INSN_UID (insn));
      if ((CALL_P (insn) || JUMP_P (insn)) && SCHED_ON_EVEN_P (insn))
	{
	  if (((addr + length) & 7) != 0)
	    {
	      emit_nop_for_insn (prev_insn);
	      length += 4;
	    }
	}
      else if (GET_MODE (insn) == TImode
	       && ((next_insn && GET_MODE (next_insn) != TImode)
		   || get_attr_type (insn) == TYPE_MULTI0)
	       && ((addr + length) & 7) != 0)
	{
	  /* prev_insn will always be set because the first insn is
	     always 8-byte aligned. */
	  emit_nop_for_insn (prev_insn);
	  length += 4;
	}
      prev_insn = insn;
    }
}


/* Routines for branch hints. */

static void
spu_emit_branch_hint (rtx before, rtx branch, rtx target,
		      int distance, sbitmap blocks)
{
  rtx branch_label = 0;
  rtx hint;
  rtx insn;
  rtx table;

  if (before == 0 || branch == 0 || target == 0)
    return;

  /* While scheduling we require hints to be no further than 600, so
     we need to enforce that here too */
  if (distance > 600)
    return;

  /* If we have a Basic block note, emit it after the basic block note.  */
  if (NOTE_KIND (before) == NOTE_INSN_BASIC_BLOCK)
    before = NEXT_INSN (before);

  branch_label = gen_label_rtx ();
  LABEL_NUSES (branch_label)++;
  LABEL_PRESERVE_P (branch_label) = 1;
  insn = emit_label_before (branch_label, branch);
  branch_label = gen_rtx_LABEL_REF (VOIDmode, branch_label);
  SET_BIT (blocks, BLOCK_FOR_INSN (branch)->index);

  hint = emit_insn_before (gen_hbr (branch_label, target), before);
  recog_memoized (hint);
  HINTED_P (branch) = 1;

  if (GET_CODE (target) == LABEL_REF)
    HINTED_P (XEXP (target, 0)) = 1;
  else if (tablejump_p (branch, 0, &table))
    {
      rtvec vec;
      int j;
      if (GET_CODE (PATTERN (table)) == ADDR_VEC)
	vec = XVEC (PATTERN (table), 0);
      else
	vec = XVEC (PATTERN (table), 1);
      for (j = GET_NUM_ELEM (vec) - 1; j >= 0; --j)
	HINTED_P (XEXP (RTVEC_ELT (vec, j), 0)) = 1;
    }

  if (distance >= 588)
    {
      /* Make sure the hint isn't scheduled any earlier than this point,
         which could make it too far for the branch offest to fit */
      recog_memoized (emit_insn_before (gen_blockage (), hint));
    }
  else if (distance <= 8 * 4)
    {
      /* To guarantee at least 8 insns between the hint and branch we
         insert nops. */
      int d;
      for (d = distance; d < 8 * 4; d += 4)
	{
	  insn =
	    emit_insn_after (gen_nopn_nv (gen_rtx_REG (SImode, 127)), hint);
	  recog_memoized (insn);
	}

      /* Make sure any nops inserted aren't scheduled before the hint. */
      recog_memoized (emit_insn_after (gen_blockage (), hint));

      /* Make sure any nops inserted aren't scheduled after the call. */
      if (CALL_P (branch) && distance < 8 * 4)
	recog_memoized (emit_insn_before (gen_blockage (), branch));
    }
}

/* Returns 0 if we don't want a hint for this branch.  Otherwise return
   the rtx for the branch target. */
static rtx
get_branch_target (rtx branch)
{
  if (GET_CODE (branch) == JUMP_INSN)
    {
      rtx set, src;

      /* Return statements */
      if (GET_CODE (PATTERN (branch)) == RETURN)
	return gen_rtx_REG (SImode, LINK_REGISTER_REGNUM);

      /* jump table */
      if (GET_CODE (PATTERN (branch)) == ADDR_VEC
	  || GET_CODE (PATTERN (branch)) == ADDR_DIFF_VEC)
	return 0;

      set = single_set (branch);
      src = SET_SRC (set);
      if (GET_CODE (SET_DEST (set)) != PC)
	abort ();

      if (GET_CODE (src) == IF_THEN_ELSE)
	{
	  rtx lab = 0;
	  rtx note = find_reg_note (branch, REG_BR_PROB, 0);
	  if (note)
	    {
	      /* If the more probable case is not a fall through, then
	         try a branch hint.  */
	      HOST_WIDE_INT prob = INTVAL (XEXP (note, 0));
	      if (prob > (REG_BR_PROB_BASE * 6 / 10)
		  && GET_CODE (XEXP (src, 1)) != PC)
		lab = XEXP (src, 1);
	      else if (prob < (REG_BR_PROB_BASE * 4 / 10)
		       && GET_CODE (XEXP (src, 2)) != PC)
		lab = XEXP (src, 2);
	    }
	  if (lab)
	    {
	      if (GET_CODE (lab) == RETURN)
		return gen_rtx_REG (SImode, LINK_REGISTER_REGNUM);
	      return lab;
	    }
	  return 0;
	}

      return src;
    }
  else if (GET_CODE (branch) == CALL_INSN)
    {
      rtx call;
      /* All of our call patterns are in a PARALLEL and the CALL is
         the first pattern in the PARALLEL. */
      if (GET_CODE (PATTERN (branch)) != PARALLEL)
	abort ();
      call = XVECEXP (PATTERN (branch), 0, 0);
      if (GET_CODE (call) == SET)
	call = SET_SRC (call);
      if (GET_CODE (call) != CALL)
	abort ();
      return XEXP (XEXP (call, 0), 0);
    }
  return 0;
}

/* The special $hbr register is used to prevent the insn scheduler from
   moving hbr insns across instructions which invalidate them.  It
   should only be used in a clobber, and this function searches for
   insns which clobber it.  */
static bool
insn_clobbers_hbr (rtx insn)
{
  if (INSN_P (insn)
      && GET_CODE (PATTERN (insn)) == PARALLEL)
    {
      rtx parallel = PATTERN (insn);
      rtx clobber;
      int j;
      for (j = XVECLEN (parallel, 0) - 1; j >= 0; j--)
	{
	  clobber = XVECEXP (parallel, 0, j);
	  if (GET_CODE (clobber) == CLOBBER
	      && GET_CODE (XEXP (clobber, 0)) == REG
	      && REGNO (XEXP (clobber, 0)) == HBR_REGNUM)
	    return 1;
	}
    }
  return 0;
}

/* Search up to 32 insns starting at FIRST:
   - at any kind of hinted branch, just return
   - at any unconditional branch in the first 15 insns, just return
   - at a call or indirect branch, after the first 15 insns, force it to
     an even address and return
   - at any unconditional branch, after the first 15 insns, force it to
     an even address. 
   At then end of the search, insert an hbrp within 4 insns of FIRST,
   and an hbrp within 16 instructions of FIRST.
 */
static void
insert_hbrp_for_ilb_runout (rtx first)
{
  rtx insn, before_4 = 0, before_16 = 0;
  int addr = 0, length, first_addr = -1;
  int hbrp_addr0 = 128 * 4, hbrp_addr1 = 128 * 4;
  int insert_lnop_after = 0;
  for (insn = first; insn; insn = NEXT_INSN (insn))
    if (INSN_P (insn))
      {
	if (first_addr == -1)
	  first_addr = INSN_ADDRESSES (INSN_UID (insn));
	addr = INSN_ADDRESSES (INSN_UID (insn)) - first_addr;
	length = get_attr_length (insn);

	if (before_4 == 0 && addr + length >= 4 * 4)
	  before_4 = insn;
	/* We test for 14 instructions because the first hbrp will add
	   up to 2 instructions. */
	if (before_16 == 0 && addr + length >= 14 * 4)
	  before_16 = insn;

	if (INSN_CODE (insn) == CODE_FOR_hbr)
	  {
	    /* Make sure an hbrp is at least 2 cycles away from a hint. 
	       Insert an lnop after the hbrp when necessary. */
	    if (before_4 == 0 && addr > 0)
	      {
		before_4 = insn;
		insert_lnop_after |= 1;
	      }
	    else if (before_4 && addr <= 4 * 4)
	      insert_lnop_after |= 1;
	    if (before_16 == 0 && addr > 10 * 4)
	      {
		before_16 = insn;
		insert_lnop_after |= 2;
	      }
	    else if (before_16 && addr <= 14 * 4)
	      insert_lnop_after |= 2;
	  }

	if (INSN_CODE (insn) == CODE_FOR_iprefetch)
	  {
	    if (addr < hbrp_addr0)
	      hbrp_addr0 = addr;
	    else if (addr < hbrp_addr1)
	      hbrp_addr1 = addr;
	  }

	if (CALL_P (insn) || JUMP_P (insn))
	  {
	    if (HINTED_P (insn))
	      return;

	    /* Any branch after the first 15 insns should be on an even
	       address to avoid a special case branch.  There might be
	       some nops and/or hbrps inserted, so we test after 10
	       insns. */
	    if (addr > 10 * 4)
	      SCHED_ON_EVEN_P (insn) = 1;
	  }

	if (CALL_P (insn) || tablejump_p (insn, 0, 0))
	  return;


	if (addr + length >= 32 * 4)
	  {
	    gcc_assert (before_4 && before_16);
	    if (hbrp_addr0 > 4 * 4)
	      {
		insn =
		  emit_insn_before (gen_iprefetch (GEN_INT (1)), before_4);
		recog_memoized (insn);
		INSN_ADDRESSES_NEW (insn,
				    INSN_ADDRESSES (INSN_UID (before_4)));
		PUT_MODE (insn, GET_MODE (before_4));
		PUT_MODE (before_4, TImode);
		if (insert_lnop_after & 1)
		  {
		    insn = emit_insn_before (gen_lnop (), before_4);
		    recog_memoized (insn);
		    INSN_ADDRESSES_NEW (insn,
					INSN_ADDRESSES (INSN_UID (before_4)));
		    PUT_MODE (insn, TImode);
		  }
	      }
	    if ((hbrp_addr0 <= 4 * 4 || hbrp_addr0 > 16 * 4)
		&& hbrp_addr1 > 16 * 4)
	      {
		insn =
		  emit_insn_before (gen_iprefetch (GEN_INT (2)), before_16);
		recog_memoized (insn);
		INSN_ADDRESSES_NEW (insn,
				    INSN_ADDRESSES (INSN_UID (before_16)));
		PUT_MODE (insn, GET_MODE (before_16));
		PUT_MODE (before_16, TImode);
		if (insert_lnop_after & 2)
		  {
		    insn = emit_insn_before (gen_lnop (), before_16);
		    recog_memoized (insn);
		    INSN_ADDRESSES_NEW (insn,
					INSN_ADDRESSES (INSN_UID
							(before_16)));
		    PUT_MODE (insn, TImode);
		  }
	      }
	    return;
	  }
      }
    else if (BARRIER_P (insn))
      return;

}

/* The SPU might hang when it executes 48 inline instructions after a
   hinted branch jumps to its hinted target.  The beginning of a
   function and the return from a call might have been hinted, and must
   be handled as well.  To prevent a hang we insert 2 hbrps.  The first
   should be within 6 insns of the branch target.  The second should be
   within 22 insns of the branch target.  When determining if hbrps are
   necessary, we look for only 32 inline instructions, because up to to
   12 nops and 4 hbrps could be inserted.  Similarily, when inserting
   new hbrps, we insert them within 4 and 16 insns of the target.  */
static void
insert_hbrp (void)
{
  rtx insn;
  if (TARGET_SAFE_HINTS)
    {
      shorten_branches (get_insns ());
      /* Insert hbrp at beginning of function */
      insn = next_active_insn (get_insns ());
      if (insn)
	insert_hbrp_for_ilb_runout (insn);
      /* Insert hbrp after hinted targets. */
      for (insn = get_insns (); insn; insn = NEXT_INSN (insn))
	if ((LABEL_P (insn) && HINTED_P (insn)) || CALL_P (insn))
	  insert_hbrp_for_ilb_runout (next_active_insn (insn));
    }
}

static int in_spu_reorg;

/* Insert branch hints.  There are no branch optimizations after this
   pass, so it's safe to set our branch hints now. */
static void
spu_machine_dependent_reorg (void)
{
  sbitmap blocks;
  basic_block bb;
  rtx branch, insn;
  rtx branch_target = 0;
  int branch_addr = 0, insn_addr, required_dist = 0;
  int i;
  unsigned int j;

  if (!TARGET_BRANCH_HINTS || optimize == 0)
    {
      /* We still do it for unoptimized code because an external
         function might have hinted a call or return. */
      insert_hbrp ();
      pad_bb ();
      return;
    }

  blocks = sbitmap_alloc (last_basic_block);
  sbitmap_zero (blocks);

  in_spu_reorg = 1;
  compute_bb_for_insn ();

  compact_blocks ();

  spu_bb_info =
    (struct spu_bb_info *) xcalloc (n_basic_blocks,
				    sizeof (struct spu_bb_info));

  /* We need exact insn addresses and lengths.  */
  shorten_branches (get_insns ());

  for (i = n_basic_blocks - 1; i >= 0; i--)
    {
      bb = BASIC_BLOCK (i);
      branch = 0;
      if (spu_bb_info[i].prop_jump)
	{
	  branch = spu_bb_info[i].prop_jump;
	  branch_target = get_branch_target (branch);
	  branch_addr = INSN_ADDRESSES (INSN_UID (branch));
	  required_dist = spu_hint_dist;
	}
      /* Search from end of a block to beginning.   In this loop, find
         jumps which need a branch and emit them only when:
         - it's an indirect branch and we're at the insn which sets
         the register  
         - we're at an insn that will invalidate the hint. e.g., a
         call, another hint insn, inline asm that clobbers $hbr, and
         some inlined operations (divmodsi4).  Don't consider jumps
         because they are only at the end of a block and are
         considered when we are deciding whether to propagate
         - we're getting too far away from the branch.  The hbr insns
         only have a signed 10 bit offset
         We go back as far as possible so the branch will be considered
         for propagation when we get to the beginning of the block.  */
      for (insn = BB_END (bb); insn; insn = PREV_INSN (insn))
	{
	  if (INSN_P (insn))
	    {
	      insn_addr = INSN_ADDRESSES (INSN_UID (insn));
	      if (branch
		  && ((GET_CODE (branch_target) == REG
		       && set_of (branch_target, insn) != NULL_RTX)
		      || insn_clobbers_hbr (insn)
		      || branch_addr - insn_addr > 600))
		{
		  rtx next = NEXT_INSN (insn);
		  int next_addr = INSN_ADDRESSES (INSN_UID (next));
		  if (insn != BB_END (bb)
		      && branch_addr - next_addr >= required_dist)
		    {
		      if (dump_file)
			fprintf (dump_file,
				 "hint for %i in block %i before %i\n",
				 INSN_UID (branch), bb->index,
				 INSN_UID (next));
		      spu_emit_branch_hint (next, branch, branch_target,
					    branch_addr - next_addr, blocks);
		    }
		  branch = 0;
		}

	      /* JUMP_P will only be true at the end of a block.  When
	         branch is already set it means we've previously decided
	         to propagate a hint for that branch into this block. */
	      if (CALL_P (insn) || (JUMP_P (insn) && !branch))
		{
		  branch = 0;
		  if ((branch_target = get_branch_target (insn)))
		    {
		      branch = insn;
		      branch_addr = insn_addr;
		      required_dist = spu_hint_dist;
		    }
		}
	    }
	  if (insn == BB_HEAD (bb))
	    break;
	}

      if (branch)
	{
	  /* If we haven't emitted a hint for this branch yet, it might
	     be profitable to emit it in one of the predecessor blocks,
	     especially for loops.  */
	  rtx bbend;
	  basic_block prev = 0, prop = 0, prev2 = 0;
	  int loop_exit = 0, simple_loop = 0;
	  int next_addr = INSN_ADDRESSES (INSN_UID (NEXT_INSN (insn)));

	  for (j = 0; j < EDGE_COUNT (bb->preds); j++)
	    if (EDGE_PRED (bb, j)->flags & EDGE_FALLTHRU)
	      prev = EDGE_PRED (bb, j)->src;
	    else
	      prev2 = EDGE_PRED (bb, j)->src;

	  for (j = 0; j < EDGE_COUNT (bb->succs); j++)
	    if (EDGE_SUCC (bb, j)->flags & EDGE_LOOP_EXIT)
	      loop_exit = 1;
	    else if (EDGE_SUCC (bb, j)->dest == bb)
	      simple_loop = 1;

	  /* If this branch is a loop exit then propagate to previous
	     fallthru block. This catches the cases when it is a simple
	     loop or when there is an initial branch into the loop. */
	  if (prev && (loop_exit || simple_loop)
	      && prev->loop_depth <= bb->loop_depth)
	    prop = prev;

	  /* If there is only one adjacent predecessor.  Don't propagate
	     outside this loop.  This loop_depth test isn't perfect, but
	     I'm not sure the loop_father member is valid at this point.  */
	  else if (prev && single_pred_p (bb)
		   && prev->loop_depth == bb->loop_depth)
	    prop = prev;

	  /* If this is the JOIN block of a simple IF-THEN then
	     propogate the hint to the HEADER block. */
	  else if (prev && prev2
		   && EDGE_COUNT (bb->preds) == 2
		   && EDGE_COUNT (prev->preds) == 1
		   && EDGE_PRED (prev, 0)->src == prev2
		   && prev2->loop_depth == bb->loop_depth
		   && GET_CODE (branch_target) != REG)
	    prop = prev;

	  /* Don't propagate when:
	     - this is a simple loop and the hint would be too far
	     - this is not a simple loop and there are 16 insns in
	     this block already
	     - the predecessor block ends in a branch that will be
	     hinted
	     - the predecessor block ends in an insn that invalidates
	     the hint */
	  if (prop
	      && prop->index >= 0
	      && (bbend = BB_END (prop))
	      && branch_addr - INSN_ADDRESSES (INSN_UID (bbend)) <
	      (simple_loop ? 600 : 16 * 4) && get_branch_target (bbend) == 0
	      && (JUMP_P (bbend) || !insn_clobbers_hbr (bbend)))
	    {
	      if (dump_file)
		fprintf (dump_file, "propagate from %i to %i (loop depth %i) "
			 "for %i (loop_exit %i simple_loop %i dist %i)\n",
			 bb->index, prop->index, bb->loop_depth,
			 INSN_UID (branch), loop_exit, simple_loop,
			 branch_addr - INSN_ADDRESSES (INSN_UID (bbend)));

	      spu_bb_info[prop->index].prop_jump = branch;
	      spu_bb_info[prop->index].bb_index = i;
	    }
	  else if (branch_addr - next_addr >= required_dist)
	    {
	      if (dump_file)
		fprintf (dump_file, "hint for %i in block %i before %i\n",
			 INSN_UID (branch), bb->index,
			 INSN_UID (NEXT_INSN (insn)));
	      spu_emit_branch_hint (NEXT_INSN (insn), branch, branch_target,
				    branch_addr - next_addr, blocks);
	    }
	  branch = 0;
	}
    }
  free (spu_bb_info);

  if (!sbitmap_empty_p (blocks))
    find_many_sub_basic_blocks (blocks);

  /* We have to schedule to make sure alignment is ok. */
  FOR_EACH_BB (bb) bb->flags &= ~BB_DISABLE_SCHEDULE;

  /* The hints need to be scheduled, so call it again. */
  schedule_insns ();

  insert_hbrp ();

  pad_bb ();

  for (insn = get_insns (); insn; insn = NEXT_INSN (insn))
    if (NONJUMP_INSN_P (insn) && INSN_CODE (insn) == CODE_FOR_hbr)
      {
	/* Adjust the LABEL_REF in a hint when we have inserted a nop
	   between its branch label and the branch .  We don't move the
	   label because GCC expects it at the beginning of the block. */
	rtx unspec = SET_SRC (XVECEXP (PATTERN (insn), 0, 0));
	rtx label_ref = XVECEXP (unspec, 0, 0);
	rtx label = XEXP (label_ref, 0);
	rtx branch;
	int offset = 0;
	for (branch = NEXT_INSN (label);
	     !JUMP_P (branch) && !CALL_P (branch);
	     branch = NEXT_INSN (branch))
	  if (NONJUMP_INSN_P (branch))
	    offset += get_attr_length (branch);
	if (offset > 0)
	  XVECEXP (unspec, 0, 0) = plus_constant (label_ref, offset);
      }

  if (spu_flag_var_tracking)
    {
      df_analyze ();
      timevar_push (TV_VAR_TRACKING);
      variable_tracking_main ();
      timevar_pop (TV_VAR_TRACKING);
      df_finish_pass (false);
    }

  free_bb_for_insn ();

  in_spu_reorg = 0;
}


/* Insn scheduling routines, primarily for dual issue. */
static int
spu_sched_issue_rate (void)
{
  return 2;
}

static int
uses_ls_unit(rtx insn)
{
  rtx set = single_set (insn);
  if (set != 0
      && (GET_CODE (SET_DEST (set)) == MEM
	  || GET_CODE (SET_SRC (set)) == MEM))
    return 1;
  return 0;
}

static int
get_pipe (rtx insn)
{
  enum attr_type t;
  /* Handle inline asm */
  if (INSN_CODE (insn) == -1)
    return -1;
  t = get_attr_type (insn);
  switch (t)
    {
    case TYPE_CONVERT:
      return -2;
    case TYPE_MULTI0:
      return -1;

    case TYPE_FX2:
    case TYPE_FX3:
    case TYPE_SPR:
    case TYPE_NOP:
    case TYPE_FXB:
    case TYPE_FPD:
    case TYPE_FP6:
    case TYPE_FP7:
      return 0;

    case TYPE_LNOP:
    case TYPE_SHUF:
    case TYPE_LOAD:
    case TYPE_STORE:
    case TYPE_BR:
    case TYPE_MULTI1:
    case TYPE_HBR:
    case TYPE_IPREFETCH:
      return 1;
    default:
      abort ();
    }
}


/* haifa-sched.c has a static variable that keeps track of the current
   cycle.  It is passed to spu_sched_reorder, and we record it here for
   use by spu_sched_variable_issue.  It won't be accurate if the
   scheduler updates it's clock_var between the two calls. */
static int clock_var;

/* This is used to keep track of insn alignment.  Set to 0 at the
   beginning of each block and increased by the "length" attr of each
   insn scheduled. */
static int spu_sched_length;

/* Record when we've issued pipe0 and pipe1 insns so we can reorder the
   ready list appropriately in spu_sched_reorder(). */
static int pipe0_clock;
static int pipe1_clock;

static int prev_clock_var;

static int prev_priority;

/* The SPU needs to load the next ilb sometime during the execution of
   the previous ilb.  There is a potential conflict if every cycle has a
   load or store.  To avoid the conflict we make sure the load/store
   unit is free for at least one cycle during the execution of insns in
   the previous ilb. */
static int spu_ls_first;
static int prev_ls_clock;

static void
spu_sched_init_global (FILE *file ATTRIBUTE_UNUSED, int verbose ATTRIBUTE_UNUSED,
		       int max_ready ATTRIBUTE_UNUSED)
{
  spu_sched_length = 0;
}

static void
spu_sched_init (FILE *file ATTRIBUTE_UNUSED, int verbose ATTRIBUTE_UNUSED,
		int max_ready ATTRIBUTE_UNUSED)
{
  if (align_labels > 4 || align_loops > 4 || align_jumps > 4)
    {
      /* When any block might be at least 8-byte aligned, assume they
         will all be at least 8-byte aligned to make sure dual issue
         works out correctly. */
      spu_sched_length = 0;
    }
  spu_ls_first = INT_MAX;
  clock_var = -1;
  prev_ls_clock = -1;
  pipe0_clock = -1;
  pipe1_clock = -1;
  prev_clock_var = -1;
  prev_priority = -1;
}

static int
spu_sched_variable_issue (FILE *file ATTRIBUTE_UNUSED,
			  int verbose ATTRIBUTE_UNUSED, rtx insn, int more)
{
  int len;
  int p;
  if (GET_CODE (PATTERN (insn)) == USE
      || GET_CODE (PATTERN (insn)) == CLOBBER
      || (len = get_attr_length (insn)) == 0)
    return more;

  spu_sched_length += len;

  /* Reset on inline asm */
  if (INSN_CODE (insn) == -1)
    {
      spu_ls_first = INT_MAX;
      pipe0_clock = -1;
      pipe1_clock = -1;
      return 0;
    }
  p = get_pipe (insn);
  if (p == 0)
    pipe0_clock = clock_var;
  else
    pipe1_clock = clock_var;

  if (in_spu_reorg)
    {
      if (clock_var - prev_ls_clock > 1
	  || INSN_CODE (insn) == CODE_FOR_iprefetch)
	spu_ls_first = INT_MAX;
      if (uses_ls_unit (insn))
	{
	  if (spu_ls_first == INT_MAX)
	    spu_ls_first = spu_sched_length;
	  prev_ls_clock = clock_var;
	}

      /* The scheduler hasn't inserted the nop, but we will later on.
         Include those nops in spu_sched_length. */
      if (prev_clock_var == clock_var && (spu_sched_length & 7))
	spu_sched_length += 4;
      prev_clock_var = clock_var;

      /* more is -1 when called from spu_sched_reorder for new insns
         that don't have INSN_PRIORITY */
      if (more >= 0)
	prev_priority = INSN_PRIORITY (insn);
    }

  /* Always try issueing more insns.  spu_sched_reorder will decide 
     when the cycle should be advanced. */
  return 1;
}

/* This function is called for both TARGET_SCHED_REORDER and
   TARGET_SCHED_REORDER2.  */
static int
spu_sched_reorder (FILE *file ATTRIBUTE_UNUSED, int verbose ATTRIBUTE_UNUSED,
		   rtx *ready, int *nreadyp, int clock)
{
  int i, nready = *nreadyp;
  int pipe_0, pipe_1, pipe_hbrp, pipe_ls, schedule_i;
  rtx insn;

  clock_var = clock;

  if (nready <= 0 || pipe1_clock >= clock)
    return 0;

  /* Find any rtl insns that don't generate assembly insns and schedule
     them first. */
  for (i = nready - 1; i >= 0; i--)
    {
      insn = ready[i];
      if (INSN_CODE (insn) == -1
	  || INSN_CODE (insn) == CODE_FOR_blockage
	  || (INSN_P (insn) && get_attr_length (insn) == 0))
	{
	  ready[i] = ready[nready - 1];
	  ready[nready - 1] = insn;
	  return 1;
	}
    }

  pipe_0 = pipe_1 = pipe_hbrp = pipe_ls = schedule_i = -1;
  for (i = 0; i < nready; i++)
    if (INSN_CODE (ready[i]) != -1)
      {
	insn = ready[i];
	switch (get_attr_type (insn))
	  {
	  default:
	  case TYPE_MULTI0:
	  case TYPE_CONVERT:
	  case TYPE_FX2:
	  case TYPE_FX3:
	  case TYPE_SPR:
	  case TYPE_NOP:
	  case TYPE_FXB:
	  case TYPE_FPD:
	  case TYPE_FP6:
	  case TYPE_FP7:
	    pipe_0 = i;
	    break;
	  case TYPE_LOAD:
	  case TYPE_STORE:
	    pipe_ls = i;
	  case TYPE_LNOP:
	  case TYPE_SHUF:
	  case TYPE_BR:
	  case TYPE_MULTI1:
	  case TYPE_HBR:
	    pipe_1 = i;
	    break;
	  case TYPE_IPREFETCH:
	    pipe_hbrp = i;
	    break;
	  }
      }

  /* In the first scheduling phase, schedule loads and stores together
     to increase the chance they will get merged during postreload CSE. */
  if (!reload_completed && pipe_ls >= 0)
    {
      insn = ready[pipe_ls];
      ready[pipe_ls] = ready[nready - 1];
      ready[nready - 1] = insn;
      return 1;
    }

  /* If there is an hbrp ready, prefer it over other pipe 1 insns. */
  if (pipe_hbrp >= 0)
    pipe_1 = pipe_hbrp;

  /* When we have loads/stores in every cycle of the last 15 insns and
     we are about to schedule another load/store, emit an hbrp insn
     instead. */
  if (in_spu_reorg
      && spu_sched_length - spu_ls_first >= 4 * 15
      && !(pipe0_clock < clock && pipe_0 >= 0) && pipe_1 == pipe_ls)
    {
      insn = sched_emit_insn (gen_iprefetch (GEN_INT (3)));
      recog_memoized (insn);
      if (pipe0_clock < clock)
	PUT_MODE (insn, TImode);
      spu_sched_variable_issue (file, verbose, insn, -1);
      return 0;
    }

  /* In general, we want to emit nops to increase dual issue, but dual
     issue isn't faster when one of the insns could be scheduled later
     without effecting the critical path.  We look at INSN_PRIORITY to
     make a good guess, but it isn't perfect so -mdual-nops=n can be
     used to effect it. */
  if (in_spu_reorg && spu_dual_nops < 10)
    {
      /* When we are at an even address and we are not issueing nops to
         improve scheduling then we need to advance the cycle.  */
      if ((spu_sched_length & 7) == 0 && prev_clock_var == clock
	  && (spu_dual_nops == 0
	      || (pipe_1 != -1
		  && prev_priority >
		  INSN_PRIORITY (ready[pipe_1]) + spu_dual_nops)))
	return 0;

      /* When at an odd address, schedule the highest priority insn
         without considering pipeline. */
      if ((spu_sched_length & 7) == 4 && prev_clock_var != clock
	  && (spu_dual_nops == 0
	      || (prev_priority >
		  INSN_PRIORITY (ready[nready - 1]) + spu_dual_nops)))
	return 1;
    }


  /* We haven't issued a pipe0 insn yet this cycle, if there is a
     pipe0 insn in the ready list, schedule it. */
  if (pipe0_clock < clock && pipe_0 >= 0)
    schedule_i = pipe_0;

  /* Either we've scheduled a pipe0 insn already or there is no pipe0
     insn to schedule.  Put a pipe1 insn at the front of the ready list. */
  else
    schedule_i = pipe_1;

  if (schedule_i > -1)
    {
      insn = ready[schedule_i];
      ready[schedule_i] = ready[nready - 1];
      ready[nready - 1] = insn;
      return 1;
    }
  return 0;
}

/* INSN is dependent on DEP_INSN. */
static int
spu_sched_adjust_cost (rtx insn, rtx link, rtx dep_insn, int cost)
{
  rtx set;

  /* The blockage pattern is used to prevent instructions from being
     moved across it and has no cost. */
  if (INSN_CODE (insn) == CODE_FOR_blockage
      || INSN_CODE (dep_insn) == CODE_FOR_blockage)
    return 0;

  if ((INSN_P (insn) && get_attr_length (insn) == 0)
      || (INSN_P (dep_insn) && get_attr_length (dep_insn) == 0))
    return 0;

  /* Make sure hbrps are spread out. */
  if (INSN_CODE (insn) == CODE_FOR_iprefetch
      && INSN_CODE (dep_insn) == CODE_FOR_iprefetch)
    return 8;

  /* Make sure hints and hbrps are 2 cycles apart. */
  if ((INSN_CODE (insn) == CODE_FOR_iprefetch
       || INSN_CODE (insn) == CODE_FOR_hbr)
       && (INSN_CODE (dep_insn) == CODE_FOR_iprefetch
	   || INSN_CODE (dep_insn) == CODE_FOR_hbr))
    return 2;

  /* An hbrp has no real dependency on other insns. */
  if (INSN_CODE (insn) == CODE_FOR_iprefetch
      || INSN_CODE (dep_insn) == CODE_FOR_iprefetch)
    return 0;

  /* Assuming that it is unlikely an argument register will be used in
     the first cycle of the called function, we reduce the cost for
     slightly better scheduling of dep_insn.  When not hinted, the
     mispredicted branch would hide the cost as well.  */
  if (CALL_P (insn))
  {
    rtx target = get_branch_target (insn);
    if (GET_CODE (target) != REG || !set_of (target, insn))
      return cost - 2;
    return cost;
  }

  /* And when returning from a function, let's assume the return values
     are completed sooner too. */
  if (CALL_P (dep_insn))
    return cost - 2;

  /* Make sure an instruction that loads from the back chain is schedule
     away from the return instruction so a hint is more likely to get
     issued. */
  if (INSN_CODE (insn) == CODE_FOR__return
      && (set = single_set (dep_insn))
      && GET_CODE (SET_DEST (set)) == REG
      && REGNO (SET_DEST (set)) == LINK_REGISTER_REGNUM)
    return 20;

  /* The dfa scheduler sets cost to 0 for all anti-dependencies and the
     scheduler makes every insn in a block anti-dependent on the final
     jump_insn.  We adjust here so higher cost insns will get scheduled
     earlier. */
  if (JUMP_P (insn) && REG_NOTE_KIND (link) == REG_DEP_ANTI)
    return insn_cost (dep_insn) - 3;

  return cost;
}

/* Create a CONST_DOUBLE from a string.  */
struct rtx_def *
spu_float_const (const char *string, enum machine_mode mode)
{
  REAL_VALUE_TYPE value;
  value = REAL_VALUE_ATOF (string, mode);
  return CONST_DOUBLE_FROM_REAL_VALUE (value, mode);
}

int
spu_constant_address_p (rtx x)
{
  return (GET_CODE (x) == LABEL_REF || GET_CODE (x) == SYMBOL_REF
	  || GET_CODE (x) == CONST_INT || GET_CODE (x) == CONST
	  || GET_CODE (x) == HIGH);
}

static enum spu_immediate
which_immediate_load (HOST_WIDE_INT val)
{
  gcc_assert (val == trunc_int_for_mode (val, SImode));

  if (val >= -0x8000 && val <= 0x7fff)
    return SPU_IL;
  if (val >= 0 && val <= 0x3ffff)
    return SPU_ILA;
  if ((val & 0xffff) == ((val >> 16) & 0xffff))
    return SPU_ILH;
  if ((val & 0xffff) == 0)
    return SPU_ILHU;

  return SPU_NONE;
}

/* Return true when OP can be loaded by one of the il instructions, or
   when flow2 is not completed and OP can be loaded using ilhu and iohl. */
int
immediate_load_p (rtx op, enum machine_mode mode)
{
  if (CONSTANT_P (op))
    {
      enum immediate_class c = classify_immediate (op, mode);
      return c == IC_IL1 || c == IC_IL1s
	     || (!epilogue_completed && (c == IC_IL2 || c == IC_IL2s));
    }
  return 0;
}

/* Return true if the first SIZE bytes of arr is a constant that can be
   generated with cbd, chd, cwd or cdd.  When non-NULL, PRUN and PSTART
   represent the size and offset of the instruction to use. */
static int
cpat_info(unsigned char *arr, int size, int *prun, int *pstart)
{
  int cpat, run, i, start;
  cpat = 1;
  run = 0;
  start = -1;
  for (i = 0; i < size && cpat; i++)
    if (arr[i] != i+16)
      { 
	if (!run)
	  {
	    start = i;
	    if (arr[i] == 3)
	      run = 1;
	    else if (arr[i] == 2 && arr[i+1] == 3)
	      run = 2;
	    else if (arr[i] == 0)
	      {
		while (arr[i+run] == run && i+run < 16)
		  run++;
		if (run != 4 && run != 8)
		  cpat = 0;
	      }
	    else
	      cpat = 0;
	    if ((i & (run-1)) != 0)
	      cpat = 0;
	    i += run;
	  }
	else
	  cpat = 0;
      }
  if (cpat && (run || size < 16))
    {
      if (run == 0)
	run = 1;
      if (prun)
	*prun = run;
      if (pstart)
	*pstart = start == -1 ? 16-run : start;
      return 1;
    }
  return 0;
}

/* OP is a CONSTANT_P.  Determine what instructions can be used to load
   it into a register.  MODE is only valid when OP is a CONST_INT. */
static enum immediate_class
classify_immediate (rtx op, enum machine_mode mode)
{
  HOST_WIDE_INT val;
  unsigned char arr[16];
  int i, j, repeated, fsmbi, repeat;

  gcc_assert (CONSTANT_P (op));

  if (GET_MODE (op) != VOIDmode)
    mode = GET_MODE (op);

  /* A V4SI const_vector with all identical symbols is ok. */
  if (!flag_pic
      && mode == V4SImode
      && GET_CODE (op) == CONST_VECTOR
      && GET_CODE (CONST_VECTOR_ELT (op, 0)) != CONST_INT
      && GET_CODE (CONST_VECTOR_ELT (op, 0)) != CONST_DOUBLE
      && CONST_VECTOR_ELT (op, 0) == CONST_VECTOR_ELT (op, 1)
      && CONST_VECTOR_ELT (op, 1) == CONST_VECTOR_ELT (op, 2)
      && CONST_VECTOR_ELT (op, 2) == CONST_VECTOR_ELT (op, 3))
    op = CONST_VECTOR_ELT (op, 0);

  switch (GET_CODE (op))
    {
    case SYMBOL_REF:
    case LABEL_REF:
      return TARGET_LARGE_MEM ? IC_IL2s : IC_IL1s;

    case CONST:
      /* We can never know if the resulting address fits in 18 bits and can be
	 loaded with ila.  For now, assume the address will not overflow if
	 the displacement is "small" (fits 'K' constraint).  */
      if (!TARGET_LARGE_MEM && GET_CODE (XEXP (op, 0)) == PLUS)
	{
	  rtx sym = XEXP (XEXP (op, 0), 0);
	  rtx cst = XEXP (XEXP (op, 0), 1);

	  if (GET_CODE (sym) == SYMBOL_REF
	      && GET_CODE (cst) == CONST_INT
	      && satisfies_constraint_K (cst))
	    return IC_IL1s;
	}
      return IC_IL2s;

    case HIGH:
      return IC_IL1s;

    case CONST_VECTOR:
      for (i = 0; i < GET_MODE_NUNITS (mode); i++)
	if (GET_CODE (CONST_VECTOR_ELT (op, i)) != CONST_INT
	    && GET_CODE (CONST_VECTOR_ELT (op, i)) != CONST_DOUBLE)
	  return IC_POOL;
      /* Fall through. */

    case CONST_INT:
    case CONST_DOUBLE:
      constant_to_array (mode, op, arr);

      /* Check that each 4-byte slot is identical. */
      repeated = 1;
      for (i = 4; i < 16; i += 4)
	for (j = 0; j < 4; j++)
	  if (arr[j] != arr[i + j])
	    repeated = 0;

      if (repeated)
	{
	  val = (arr[0] << 24) | (arr[1] << 16) | (arr[2] << 8) | arr[3];
	  val = trunc_int_for_mode (val, SImode);

	  if (which_immediate_load (val) != SPU_NONE)
	    return IC_IL1;
	}

      /* Any mode of 2 bytes or smaller can be loaded with an il
         instruction. */
      gcc_assert (GET_MODE_SIZE (mode) > 2);

      fsmbi = 1;
      repeat = 0;
      for (i = 0; i < 16 && fsmbi; i++)
	if (arr[i] != 0 && repeat == 0)
	  repeat = arr[i];
	else if (arr[i] != 0 && arr[i] != repeat)
	  fsmbi = 0;
      if (fsmbi)
	return repeat == 0xff ? IC_FSMBI : IC_FSMBI2;

      if (cpat_info (arr, GET_MODE_SIZE (mode), 0, 0))
	return IC_CPAT;

      if (repeated)
	return IC_IL2;

      return IC_POOL;
    default:
      break;
    }
  gcc_unreachable ();
}

static enum spu_immediate
which_logical_immediate (HOST_WIDE_INT val)
{
  gcc_assert (val == trunc_int_for_mode (val, SImode));

  if (val >= -0x200 && val <= 0x1ff)
    return SPU_ORI;
  if (val >= 0 && val <= 0xffff)
    return SPU_IOHL;
  if ((val & 0xffff) == ((val >> 16) & 0xffff))
    {
      val = trunc_int_for_mode (val, HImode);
      if (val >= -0x200 && val <= 0x1ff)
	return SPU_ORHI;
      if ((val & 0xff) == ((val >> 8) & 0xff))
	{
	  val = trunc_int_for_mode (val, QImode);
	  if (val >= -0x200 && val <= 0x1ff)
	    return SPU_ORBI;
	}
    }
  return SPU_NONE;
}

/* Return TRUE when X, a CONST_VECTOR, only contains CONST_INTs or
   CONST_DOUBLEs. */
static int
const_vector_immediate_p (rtx x)
{
  int i;
  gcc_assert (GET_CODE (x) == CONST_VECTOR);
  for (i = 0; i < GET_MODE_NUNITS (GET_MODE (x)); i++)
    if (GET_CODE (CONST_VECTOR_ELT (x, i)) != CONST_INT
	&& GET_CODE (CONST_VECTOR_ELT (x, i)) != CONST_DOUBLE)
      return 0;
  return 1;
}

int
logical_immediate_p (rtx op, enum machine_mode mode)
{
  HOST_WIDE_INT val;
  unsigned char arr[16];
  int i, j;

  gcc_assert (GET_CODE (op) == CONST_INT || GET_CODE (op) == CONST_DOUBLE
	      || GET_CODE (op) == CONST_VECTOR);

  if (GET_CODE (op) == CONST_VECTOR
      && !const_vector_immediate_p (op))
    return 0;

  if (GET_MODE (op) != VOIDmode)
    mode = GET_MODE (op);

  constant_to_array (mode, op, arr);

  /* Check that bytes are repeated. */
  for (i = 4; i < 16; i += 4)
    for (j = 0; j < 4; j++)
      if (arr[j] != arr[i + j])
	return 0;

  val = (arr[0] << 24) | (arr[1] << 16) | (arr[2] << 8) | arr[3];
  val = trunc_int_for_mode (val, SImode);

  i = which_logical_immediate (val);
  return i != SPU_NONE && i != SPU_IOHL;
}

int
iohl_immediate_p (rtx op, enum machine_mode mode)
{
  HOST_WIDE_INT val;
  unsigned char arr[16];
  int i, j;

  gcc_assert (GET_CODE (op) == CONST_INT || GET_CODE (op) == CONST_DOUBLE
	      || GET_CODE (op) == CONST_VECTOR);

  if (GET_CODE (op) == CONST_VECTOR
      && !const_vector_immediate_p (op))
    return 0;

  if (GET_MODE (op) != VOIDmode)
    mode = GET_MODE (op);

  constant_to_array (mode, op, arr);

  /* Check that bytes are repeated. */
  for (i = 4; i < 16; i += 4)
    for (j = 0; j < 4; j++)
      if (arr[j] != arr[i + j])
	return 0;

  val = (arr[0] << 24) | (arr[1] << 16) | (arr[2] << 8) | arr[3];
  val = trunc_int_for_mode (val, SImode);

  return val >= 0 && val <= 0xffff;
}

int
arith_immediate_p (rtx op, enum machine_mode mode,
		   HOST_WIDE_INT low, HOST_WIDE_INT high)
{
  HOST_WIDE_INT val;
  unsigned char arr[16];
  int bytes, i, j;

  gcc_assert (GET_CODE (op) == CONST_INT || GET_CODE (op) == CONST_DOUBLE
	      || GET_CODE (op) == CONST_VECTOR);

  if (GET_CODE (op) == CONST_VECTOR
      && !const_vector_immediate_p (op))
    return 0;

  if (GET_MODE (op) != VOIDmode)
    mode = GET_MODE (op);

  constant_to_array (mode, op, arr);

  if (VECTOR_MODE_P (mode))
    mode = GET_MODE_INNER (mode);

  bytes = GET_MODE_SIZE (mode);
  mode = mode_for_size (GET_MODE_BITSIZE (mode), MODE_INT, 0);

  /* Check that bytes are repeated. */
  for (i = bytes; i < 16; i += bytes)
    for (j = 0; j < bytes; j++)
      if (arr[j] != arr[i + j])
	return 0;

  val = arr[0];
  for (j = 1; j < bytes; j++)
    val = (val << 8) | arr[j];

  val = trunc_int_for_mode (val, mode);

  return val >= low && val <= high;
}

/* Return true if X is a SYMBOL_REF to an __ea qualified variable.  */

static int
ea_symbol_ref (rtx *px, void *data ATTRIBUTE_UNUSED)
{
  rtx x = *px;
  tree decl;

  return (GET_CODE (x) == SYMBOL_REF
 	  && (decl = SYMBOL_REF_DECL (x)) != 0
 	  && TREE_CODE (decl) == VAR_DECL
 	  && TYPE_ADDR_SPACE (TREE_TYPE (decl)));
}

/* TRUE when op is an immediate and an exact power of 2, and given that
   OP is 2^scale, scale >= LOW && scale <= HIGH.  When OP is a vector,
   all entries must be the same. */
bool
exp2_immediate_p (rtx op, enum machine_mode mode, int low, int high)
{
  enum machine_mode int_mode;
  HOST_WIDE_INT val;
  unsigned char arr[16];
  int bytes, i, j;

  gcc_assert (GET_CODE (op) == CONST_INT || GET_CODE (op) == CONST_DOUBLE
	      || GET_CODE (op) == CONST_VECTOR);

  if (GET_CODE (op) == CONST_VECTOR
      && !const_vector_immediate_p (op))
    return 0;

  if (GET_MODE (op) != VOIDmode)
    mode = GET_MODE (op);

  constant_to_array (mode, op, arr);

  if (VECTOR_MODE_P (mode))
    mode = GET_MODE_INNER (mode);

  bytes = GET_MODE_SIZE (mode);
  int_mode = mode_for_size (GET_MODE_BITSIZE (mode), MODE_INT, 0);

  /* Check that bytes are repeated. */
  for (i = bytes; i < 16; i += bytes)
    for (j = 0; j < bytes; j++)
      if (arr[j] != arr[i + j])
	return 0;

  val = arr[0];
  for (j = 1; j < bytes; j++)
    val = (val << 8) | arr[j];

  val = trunc_int_for_mode (val, int_mode);

  /* Currently, we only handle SFmode */
  gcc_assert (mode == SFmode);
  if (mode == SFmode)
    {
      int exp = (val >> 23) - 127;
      return val > 0 && (val & 0x007fffff) == 0
	     &&  exp >= low && exp <= high;
    }
  return FALSE;
}

/* We accept:
   - any 32-bit constant (SImode, SFmode)
   - any constant that can be generated with fsmbi (any mode)
   - a 64-bit constant where the high and low bits are identical
     (DImode, DFmode)
   - a 128-bit constant where the four 32-bit words match.  */
int
spu_legitimate_constant_p (rtx x)
{
  if (GET_CODE (x) == HIGH)
    x = XEXP (x, 0);

  /* Reject any __ea qualified reference.  These can't appear in
     instructions but must be forced to the constant pool.  */
  if (for_each_rtx (&x, ea_symbol_ref, 0))
    return 0;

  if (GET_CODE (x) == CONST_VECTOR)
    {
      /* V4SI with all identical symbols is valid. */
      if (GET_CODE (CONST_VECTOR_ELT (x, 0)) == SYMBOL_REF
 	  || GET_CODE (CONST_VECTOR_ELT (x, 0)) == LABEL_REF
 	  || GET_CODE (CONST_VECTOR_ELT (x, 0)) == CONST)
 	return (!flag_pic
 		&& GET_MODE (x) == V4SImode
 		&& CONST_VECTOR_ELT (x, 0) == CONST_VECTOR_ELT (x, 1)
 		&& CONST_VECTOR_ELT (x, 1) == CONST_VECTOR_ELT (x, 2)
 		&& CONST_VECTOR_ELT (x, 2) == CONST_VECTOR_ELT (x, 3));

      if (!const_vector_immediate_p (x))
	return 0;
    }
  return 1;
}

/* Valid address are:
   - symbol_ref, label_ref, const
   - reg
   - reg + const_int, where const_int is 16 byte aligned
   - reg + reg, alignment doesn't matter
  The alignment matters in the reg+const case because lqd and stqd
<<<<<<< HEAD
  ignore the 4 least significant bits of the const.  (TODO: It might be
  preferable to allow any alignment and fix it up when splitting.) */
static bool
spu_legitimate_address_p (enum machine_mode mode ATTRIBUTE_UNUSED,
=======
  ignore the 4 least significant bits of the const.  We only care about
  16 byte modes because the expand phase will change all smaller MEM
  references to TImode.  */
static bool
spu_legitimate_address_p (enum machine_mode mode,
>>>>>>> 3d8b2a98
			  rtx x, bool reg_ok_strict)
{
  int aligned = GET_MODE_SIZE (mode) >= 16;
  if (aligned
      && GET_CODE (x) == AND
      && GET_CODE (XEXP (x, 1)) == CONST_INT
      && INTVAL (XEXP (x, 1)) == (HOST_WIDE_INT) - 16)
    x = XEXP (x, 0);
  switch (GET_CODE (x))
    {
    case LABEL_REF:
<<<<<<< HEAD
      return !TARGET_LARGE_MEM;

    case SYMBOL_REF:
      /* Keep __ea references until reload so that spu_expand_mov
         can see them in MEMs.  */
      if (ea_symbol_ref (&x, 0))
        return !reload_in_progress && !reload_completed;
      return !TARGET_LARGE_MEM;

    case CONST:
      if (!TARGET_LARGE_MEM && GET_CODE (XEXP (x, 0)) == PLUS)
	{
	  rtx sym = XEXP (XEXP (x, 0), 0);
	  rtx cst = XEXP (XEXP (x, 0), 1);

	  /* Accept any symbol_ref + constant, assuming it does not
	     wrap around the local store addressability limit.  */
	  if (GET_CODE (sym) == SYMBOL_REF && GET_CODE (cst) == CONST_INT)
	    {
 	      if (ea_symbol_ref (&sym, 0))
 		return 0;
	    }
	    return 1;
	}
      return 0;
=======
    case SYMBOL_REF:
    case CONST:
      return !TARGET_LARGE_MEM;
>>>>>>> 3d8b2a98

    case CONST_INT:
      return INTVAL (x) >= 0 && INTVAL (x) <= 0x3ffff;

    case SUBREG:
      x = XEXP (x, 0);
      if (REG_P (x))
	return 0;

    case REG:
      return INT_REG_OK_FOR_BASE_P (x, reg_ok_strict);

    case PLUS:
    case LO_SUM:
      {
	rtx op0 = XEXP (x, 0);
	rtx op1 = XEXP (x, 1);
	if (GET_CODE (op0) == SUBREG)
	  op0 = XEXP (op0, 0);
	if (GET_CODE (op1) == SUBREG)
	  op1 = XEXP (op1, 0);
	if (GET_CODE (op0) == REG
	    && INT_REG_OK_FOR_BASE_P (op0, reg_ok_strict)
	    && GET_CODE (op1) == CONST_INT
	    && INTVAL (op1) >= -0x2000
	    && INTVAL (op1) <= 0x1fff
	    && (!aligned || (INTVAL (op1) & 15) == 0))
	  return TRUE;
	if (GET_CODE (op0) == REG
	    && INT_REG_OK_FOR_BASE_P (op0, reg_ok_strict)
	    && GET_CODE (op1) == REG
	    && INT_REG_OK_FOR_INDEX_P (op1, reg_ok_strict))
	  return TRUE;
      }
      break;

    default:
      break;
    }
  return FALSE;
}

/* Like spu_legitimate_address_p, except with named addresses.  */
static bool
spu_addr_space_legitimate_address_p (enum machine_mode mode, rtx x,
				     bool reg_ok_strict, addr_space_t as)
{
  if (as == ADDR_SPACE_EA)
    return (REG_P (x) && (GET_MODE (x) == EAmode));

  else if (as != ADDR_SPACE_GENERIC)
    gcc_unreachable ();

  return spu_legitimate_address_p (mode, x, reg_ok_strict);
}

/* When the address is reg + const_int, force the const_int into a
   register.  */
static rtx
spu_legitimize_address (rtx x, rtx oldx ATTRIBUTE_UNUSED,
			enum machine_mode mode ATTRIBUTE_UNUSED)
{
  rtx op0, op1;
  rtx y;

  /* Make sure both operands are registers.  */
  if (GET_CODE (x) == PLUS)
    {
      op0 = XEXP (x, 0);
      op1 = XEXP (x, 1);
      if (ALIGNED_SYMBOL_REF_P (op0))
	{
	  op0 = force_reg (Pmode, op0);
	  mark_reg_pointer (op0, 128);
	}
      else if (GET_CODE (op0) != REG)
	op0 = force_reg (Pmode, op0);
      if (ALIGNED_SYMBOL_REF_P (op1))
	{
	  op1 = force_reg (Pmode, op1);
	  mark_reg_pointer (op1, 128);
	}
      else if (GET_CODE (op1) != REG)
	op1 = force_reg (Pmode, op1);
      y = gen_rtx_PLUS (Pmode, op0, op1);
      if (spu_legitimate_address_p (mode, y, 0))
	return y;
    }
  return x;
}

/* Like spu_legitimate_address, except with named address support.  */
static rtx
spu_addr_space_legitimize_address (rtx x, rtx oldx, enum machine_mode mode,
				   addr_space_t as)
{
  if (as != ADDR_SPACE_GENERIC)
    return x;

  return spu_legitimize_address (x, oldx, mode);
}

/* Handle an attribute requiring a FUNCTION_DECL; arguments as in
   struct attribute_spec.handler.  */
static tree
spu_handle_fndecl_attribute (tree * node,
			     tree name,
			     tree args ATTRIBUTE_UNUSED,
			     int flags ATTRIBUTE_UNUSED, bool * no_add_attrs)
{
  if (TREE_CODE (*node) != FUNCTION_DECL)
    {
      warning (0, "%qE attribute only applies to functions",
	       name);
      *no_add_attrs = true;
    }

  return NULL_TREE;
}

/* Handle the "vector" attribute.  */
static tree
spu_handle_vector_attribute (tree * node, tree name,
			     tree args ATTRIBUTE_UNUSED,
			     int flags ATTRIBUTE_UNUSED, bool * no_add_attrs)
{
  tree type = *node, result = NULL_TREE;
  enum machine_mode mode;
  int unsigned_p;

  while (POINTER_TYPE_P (type)
	 || TREE_CODE (type) == FUNCTION_TYPE
	 || TREE_CODE (type) == METHOD_TYPE || TREE_CODE (type) == ARRAY_TYPE)
    type = TREE_TYPE (type);

  mode = TYPE_MODE (type);

  unsigned_p = TYPE_UNSIGNED (type);
  switch (mode)
    {
    case DImode:
      result = (unsigned_p ? unsigned_V2DI_type_node : V2DI_type_node);
      break;
    case SImode:
      result = (unsigned_p ? unsigned_V4SI_type_node : V4SI_type_node);
      break;
    case HImode:
      result = (unsigned_p ? unsigned_V8HI_type_node : V8HI_type_node);
      break;
    case QImode:
      result = (unsigned_p ? unsigned_V16QI_type_node : V16QI_type_node);
      break;
    case SFmode:
      result = V4SF_type_node;
      break;
    case DFmode:
      result = V2DF_type_node;
      break;
    default:
      break;
    }

  /* Propagate qualifiers attached to the element type
     onto the vector type.  */
  if (result && result != type && TYPE_QUALS (type))
    result = build_qualified_type (result, TYPE_QUALS (type));

  *no_add_attrs = true;		/* No need to hang on to the attribute.  */

  if (!result)
    warning (0, "%qE attribute ignored", name);
  else
    *node = lang_hooks.types.reconstruct_complex_type (*node, result);

  return NULL_TREE;
}

/* Return nonzero if FUNC is a naked function.  */
static int
spu_naked_function_p (tree func)
{
  tree a;

  if (TREE_CODE (func) != FUNCTION_DECL)
    abort ();

  a = lookup_attribute ("naked", DECL_ATTRIBUTES (func));
  return a != NULL_TREE;
}

int
spu_initial_elimination_offset (int from, int to)
{
  int saved_regs_size = spu_saved_regs_size ();
  int sp_offset = 0;
  if (!current_function_is_leaf || crtl->outgoing_args_size
      || get_frame_size () || saved_regs_size)
    sp_offset = STACK_POINTER_OFFSET;
  if (from == FRAME_POINTER_REGNUM && to == STACK_POINTER_REGNUM)
    return get_frame_size () + crtl->outgoing_args_size + sp_offset;
  else if (from == FRAME_POINTER_REGNUM && to == HARD_FRAME_POINTER_REGNUM)
    return get_frame_size ();
  else if (from == ARG_POINTER_REGNUM && to == STACK_POINTER_REGNUM)
    return sp_offset + crtl->outgoing_args_size
      + get_frame_size () + saved_regs_size + STACK_POINTER_OFFSET;
  else if (from == ARG_POINTER_REGNUM && to == HARD_FRAME_POINTER_REGNUM)
    return get_frame_size () + saved_regs_size + sp_offset;
  else
    gcc_unreachable ();
}

rtx
spu_function_value (const_tree type, const_tree func ATTRIBUTE_UNUSED)
{
  enum machine_mode mode = TYPE_MODE (type);
  int byte_size = ((mode == BLKmode)
		   ? int_size_in_bytes (type) : GET_MODE_SIZE (mode));

  /* Make sure small structs are left justified in a register. */
  if ((mode == BLKmode || (type && AGGREGATE_TYPE_P (type)))
      && byte_size <= UNITS_PER_WORD * MAX_REGISTER_RETURN && byte_size > 0)
    {
      enum machine_mode smode;
      rtvec v;
      int i;
      int nregs = (byte_size + UNITS_PER_WORD - 1) / UNITS_PER_WORD;
      int n = byte_size / UNITS_PER_WORD;
      v = rtvec_alloc (nregs);
      for (i = 0; i < n; i++)
	{
	  RTVEC_ELT (v, i) = gen_rtx_EXPR_LIST (VOIDmode,
						gen_rtx_REG (TImode,
							     FIRST_RETURN_REGNUM
							     + i),
						GEN_INT (UNITS_PER_WORD * i));
	  byte_size -= UNITS_PER_WORD;
	}

      if (n < nregs)
	{
	  if (byte_size < 4)
	    byte_size = 4;
	  smode =
	    smallest_mode_for_size (byte_size * BITS_PER_UNIT, MODE_INT);
	  RTVEC_ELT (v, n) =
	    gen_rtx_EXPR_LIST (VOIDmode,
			       gen_rtx_REG (smode, FIRST_RETURN_REGNUM + n),
			       GEN_INT (UNITS_PER_WORD * n));
	}
      return gen_rtx_PARALLEL (mode, v);
    }
  return gen_rtx_REG (mode, FIRST_RETURN_REGNUM);
}

rtx
spu_function_arg (CUMULATIVE_ARGS cum,
		  enum machine_mode mode,
		  tree type, int named ATTRIBUTE_UNUSED)
{
  int byte_size;

  if (cum >= MAX_REGISTER_ARGS)
    return 0;

  byte_size = ((mode == BLKmode)
	       ? int_size_in_bytes (type) : GET_MODE_SIZE (mode));

  /* The ABI does not allow parameters to be passed partially in
     reg and partially in stack. */
  if ((cum + (byte_size + 15) / 16) > MAX_REGISTER_ARGS)
    return 0;

  /* Make sure small structs are left justified in a register. */
  if ((mode == BLKmode || (type && AGGREGATE_TYPE_P (type)))
      && byte_size < UNITS_PER_WORD && byte_size > 0)
    {
      enum machine_mode smode;
      rtx gr_reg;
      if (byte_size < 4)
	byte_size = 4;
      smode = smallest_mode_for_size (byte_size * BITS_PER_UNIT, MODE_INT);
      gr_reg = gen_rtx_EXPR_LIST (VOIDmode,
				  gen_rtx_REG (smode, FIRST_ARG_REGNUM + cum),
				  const0_rtx);
      return gen_rtx_PARALLEL (mode, gen_rtvec (1, gr_reg));
    }
  else
    return gen_rtx_REG (mode, FIRST_ARG_REGNUM + cum);
}

/* Variable sized types are passed by reference.  */
static bool
spu_pass_by_reference (CUMULATIVE_ARGS * cum ATTRIBUTE_UNUSED,
		       enum machine_mode mode ATTRIBUTE_UNUSED,
		       const_tree type, bool named ATTRIBUTE_UNUSED)
{
  return type && TREE_CODE (TYPE_SIZE (type)) != INTEGER_CST;
}


/* Var args. */

/* Create and return the va_list datatype.

   On SPU, va_list is an array type equivalent to

      typedef struct __va_list_tag
        {
            void *__args __attribute__((__aligned(16)));
            void *__skip __attribute__((__aligned(16)));
            
        } va_list[1];

   where __args points to the arg that will be returned by the next
   va_arg(), and __skip points to the previous stack frame such that
   when __args == __skip we should advance __args by 32 bytes. */
static tree
spu_build_builtin_va_list (void)
{
  tree f_args, f_skip, record, type_decl;
  bool owp;

  record = (*lang_hooks.types.make_type) (RECORD_TYPE);

  type_decl =
    build_decl (TYPE_DECL, get_identifier ("__va_list_tag"), record);

  f_args = build_decl (FIELD_DECL, get_identifier ("__args"), ptr_type_node);
  f_skip = build_decl (FIELD_DECL, get_identifier ("__skip"), ptr_type_node);

  DECL_FIELD_CONTEXT (f_args) = record;
  DECL_ALIGN (f_args) = 128;
  DECL_USER_ALIGN (f_args) = 1;

  DECL_FIELD_CONTEXT (f_skip) = record;
  DECL_ALIGN (f_skip) = 128;
  DECL_USER_ALIGN (f_skip) = 1;

  TREE_CHAIN (record) = type_decl;
  TYPE_NAME (record) = type_decl;
  TYPE_FIELDS (record) = f_args;
  TREE_CHAIN (f_args) = f_skip;

  /* We know this is being padded and we want it too.  It is an internal
     type so hide the warnings from the user. */
  owp = warn_padded;
  warn_padded = false;

  layout_type (record);

  warn_padded = owp;

  /* The correct type is an array type of one element.  */
  return build_array_type (record, build_index_type (size_zero_node));
}

/* Implement va_start by filling the va_list structure VALIST.
   NEXTARG points to the first anonymous stack argument.

   The following global variables are used to initialize
   the va_list structure:

     crtl->args.info;
       the CUMULATIVE_ARGS for this function

     crtl->args.arg_offset_rtx:
       holds the offset of the first anonymous stack argument
       (relative to the virtual arg pointer).  */

static void
spu_va_start (tree valist, rtx nextarg)
{
  tree f_args, f_skip;
  tree args, skip, t;

  f_args = TYPE_FIELDS (TREE_TYPE (va_list_type_node));
  f_skip = TREE_CHAIN (f_args);

  valist = build_va_arg_indirect_ref (valist);
  args =
    build3 (COMPONENT_REF, TREE_TYPE (f_args), valist, f_args, NULL_TREE);
  skip =
    build3 (COMPONENT_REF, TREE_TYPE (f_skip), valist, f_skip, NULL_TREE);

  /* Find the __args area.  */
  t = make_tree (TREE_TYPE (args), nextarg);
  if (crtl->args.pretend_args_size > 0)
    t = build2 (POINTER_PLUS_EXPR, TREE_TYPE (args), t,
		size_int (-STACK_POINTER_OFFSET));
  t = build2 (MODIFY_EXPR, TREE_TYPE (args), args, t);
  TREE_SIDE_EFFECTS (t) = 1;
  expand_expr (t, const0_rtx, VOIDmode, EXPAND_NORMAL);

  /* Find the __skip area.  */
  t = make_tree (TREE_TYPE (skip), virtual_incoming_args_rtx);
  t = build2 (POINTER_PLUS_EXPR, TREE_TYPE (skip), t,
	      size_int (crtl->args.pretend_args_size
			 - STACK_POINTER_OFFSET));
  t = build2 (MODIFY_EXPR, TREE_TYPE (skip), skip, t);
  TREE_SIDE_EFFECTS (t) = 1;
  expand_expr (t, const0_rtx, VOIDmode, EXPAND_NORMAL);
}

/* Gimplify va_arg by updating the va_list structure 
   VALIST as required to retrieve an argument of type
   TYPE, and returning that argument. 
   
   ret = va_arg(VALIST, TYPE);

   generates code equivalent to:
   
    paddedsize = (sizeof(TYPE) + 15) & -16;
    if (VALIST.__args + paddedsize > VALIST.__skip
	&& VALIST.__args <= VALIST.__skip)
      addr = VALIST.__skip + 32;
    else
      addr = VALIST.__args;
    VALIST.__args = addr + paddedsize;
    ret = *(TYPE *)addr;
 */
static tree
spu_gimplify_va_arg_expr (tree valist, tree type, gimple_seq * pre_p,
			  gimple_seq * post_p ATTRIBUTE_UNUSED)
{
  tree f_args, f_skip;
  tree args, skip;
  HOST_WIDE_INT size, rsize;
  tree paddedsize, addr, tmp;
  bool pass_by_reference_p;

  f_args = TYPE_FIELDS (TREE_TYPE (va_list_type_node));
  f_skip = TREE_CHAIN (f_args);

  valist = build1 (INDIRECT_REF, TREE_TYPE (TREE_TYPE (valist)), valist);
  args =
    build3 (COMPONENT_REF, TREE_TYPE (f_args), valist, f_args, NULL_TREE);
  skip =
    build3 (COMPONENT_REF, TREE_TYPE (f_skip), valist, f_skip, NULL_TREE);

  addr = create_tmp_var (ptr_type_node, "va_arg");
  DECL_POINTER_ALIAS_SET (addr) = get_varargs_alias_set ();

  /* if an object is dynamically sized, a pointer to it is passed
     instead of the object itself. */
  pass_by_reference_p = spu_pass_by_reference (NULL, TYPE_MODE (type), type,
					       false);
  if (pass_by_reference_p)
    type = build_pointer_type (type);
  size = int_size_in_bytes (type);
  rsize = ((size + UNITS_PER_WORD - 1) / UNITS_PER_WORD) * UNITS_PER_WORD;

  /* build conditional expression to calculate addr. The expression
     will be gimplified later. */
  paddedsize = size_int (rsize);
  tmp = build2 (POINTER_PLUS_EXPR, ptr_type_node, unshare_expr (args), paddedsize);
  tmp = build2 (TRUTH_AND_EXPR, boolean_type_node,
		build2 (GT_EXPR, boolean_type_node, tmp, unshare_expr (skip)),
		build2 (LE_EXPR, boolean_type_node, unshare_expr (args),
		unshare_expr (skip)));

  tmp = build3 (COND_EXPR, ptr_type_node, tmp,
		build2 (POINTER_PLUS_EXPR, ptr_type_node, unshare_expr (skip),
			size_int (32)), unshare_expr (args));

  gimplify_assign (addr, tmp, pre_p);

  /* update VALIST.__args */
  tmp = build2 (POINTER_PLUS_EXPR, ptr_type_node, addr, paddedsize);
  gimplify_assign (unshare_expr (args), tmp, pre_p);

  addr = fold_convert (build_pointer_type (type), addr);

  if (pass_by_reference_p)
    addr = build_va_arg_indirect_ref (addr);

  return build_va_arg_indirect_ref (addr);
}

/* Save parameter registers starting with the register that corresponds
   to the first unnamed parameters.  If the first unnamed parameter is
   in the stack then save no registers.  Set pretend_args_size to the
   amount of space needed to save the registers. */
void
spu_setup_incoming_varargs (CUMULATIVE_ARGS * cum, enum machine_mode mode,
			    tree type, int *pretend_size, int no_rtl)
{
  if (!no_rtl)
    {
      rtx tmp;
      int regno;
      int offset;
      int ncum = *cum;

      /* cum currently points to the last named argument, we want to
         start at the next argument. */
      FUNCTION_ARG_ADVANCE (ncum, mode, type, 1);

      offset = -STACK_POINTER_OFFSET;
      for (regno = ncum; regno < MAX_REGISTER_ARGS; regno++)
	{
	  tmp = gen_frame_mem (V4SImode,
			       plus_constant (virtual_incoming_args_rtx,
					      offset));
	  emit_move_insn (tmp,
			  gen_rtx_REG (V4SImode, FIRST_ARG_REGNUM + regno));
	  offset += 16;
	}
      *pretend_size = offset + STACK_POINTER_OFFSET;
    }
}

void
spu_conditional_register_usage (void)
{
  if (flag_pic)
    {
      fixed_regs[PIC_OFFSET_TABLE_REGNUM] = 1;
      call_used_regs[PIC_OFFSET_TABLE_REGNUM] = 1;
    }
}

/* This is called any time we inspect the alignment of a register for
   addresses.  */
static int
reg_aligned_for_addr (rtx x)
{
  int regno =
    REGNO (x) < FIRST_PSEUDO_REGISTER ? ORIGINAL_REGNO (x) : REGNO (x);
  return REGNO_POINTER_ALIGN (regno) >= 128;
}

/* Encode symbol attributes (local vs. global, tls model) of a SYMBOL_REF
   into its SYMBOL_REF_FLAGS.  */
static void
spu_encode_section_info (tree decl, rtx rtl, int first)
{
  default_encode_section_info (decl, rtl, first);

  /* If a variable has a forced alignment to < 16 bytes, mark it with
     SYMBOL_FLAG_ALIGN1.  */
  if (TREE_CODE (decl) == VAR_DECL
      && DECL_USER_ALIGN (decl) && DECL_ALIGN (decl) < 128)
    SYMBOL_REF_FLAGS (XEXP (rtl, 0)) |= SYMBOL_FLAG_ALIGN1;
}

/* Return TRUE if we are certain the mem refers to a complete object
   which is both 16-byte aligned and padded to a 16-byte boundary.  This
   would make it safe to store with a single instruction. 
   We guarantee the alignment and padding for static objects by aligning
   all of them to 16-bytes. (DATA_ALIGNMENT and CONSTANT_ALIGNMENT.)
   FIXME: We currently cannot guarantee this for objects on the stack
   because assign_parm_setup_stack calls assign_stack_local with the
   alignment of the parameter mode and in that case the alignment never
   gets adjusted by LOCAL_ALIGNMENT. */
static int
store_with_one_insn_p (rtx mem)
{
  enum machine_mode mode = GET_MODE (mem);
  rtx addr = XEXP (mem, 0);
  if (mode == BLKmode)
    return 0;
  if (GET_MODE_SIZE (mode) >= 16)
    return 1;
  /* Only static objects. */
  if (GET_CODE (addr) == SYMBOL_REF)
    {
      /* We use the associated declaration to make sure the access is
         referring to the whole object.
         We check both MEM_EXPR and and SYMBOL_REF_DECL.  I'm not sure
         if it is necessary.  Will there be cases where one exists, and
         the other does not?  Will there be cases where both exist, but
         have different types?  */
      tree decl = MEM_EXPR (mem);
      if (decl
	  && TREE_CODE (decl) == VAR_DECL
	  && GET_MODE (mem) == TYPE_MODE (TREE_TYPE (decl)))
	return 1;
      decl = SYMBOL_REF_DECL (addr);
      if (decl
	  && TREE_CODE (decl) == VAR_DECL
	  && GET_MODE (mem) == TYPE_MODE (TREE_TYPE (decl)))
	return 1;
    }
  return 0;
}

<<<<<<< HEAD
static GTY(()) rtx cache_fetch;		  /* __cache_fetch function */
static GTY(()) rtx cache_fetch_dirty;	  /* __cache_fetch_dirty function */
static alias_set_type ea_alias_set = -1;  /* alias set for __ea memory */

/* MEM is known to be an __ea qualified memory access.  Emit a call to
   fetch the ppu memory to local store, and return its address in local
   store.  */

static void
ea_load_store (rtx mem, bool is_store, rtx ea_addr, rtx data_addr)
{
  if (is_store)
    {
      rtx ndirty = GEN_INT (GET_MODE_SIZE (GET_MODE (mem)));
      if (!cache_fetch_dirty)
	cache_fetch_dirty = init_one_libfunc ("__cache_fetch_dirty");
      emit_library_call_value (cache_fetch_dirty, data_addr, LCT_NORMAL, Pmode,
			       2, ea_addr, EAmode, ndirty, SImode);
    }
  else
    {
      if (!cache_fetch)
	cache_fetch = init_one_libfunc ("__cache_fetch");
      emit_library_call_value (cache_fetch, data_addr, LCT_NORMAL, Pmode,
			       1, ea_addr, EAmode);
    }
}

/* Like ea_load_store, but do the cache tag comparison and, for stores,
   dirty bit marking, inline.

   The cache control data structure is an array of

   struct __cache_tag_array
     {
        unsigned int tag_lo[4];
        unsigned int tag_hi[4];
        void *data_pointer[4];
        int reserved[4];
        vector unsigned short dirty_bits[4];
     }  */

static void
ea_load_store_inline (rtx mem, bool is_store, rtx ea_addr, rtx data_addr)
{
  rtx ea_addr_si;
  HOST_WIDE_INT v;
  rtx tag_size_sym = gen_rtx_SYMBOL_REF (Pmode, "__cache_tag_array_size");
  rtx tag_arr_sym = gen_rtx_SYMBOL_REF (Pmode, "__cache_tag_array");
  rtx index_mask = gen_reg_rtx (SImode);
  rtx tag_arr = gen_reg_rtx (Pmode);
  rtx splat_mask = gen_reg_rtx (TImode);
  rtx splat = gen_reg_rtx (V4SImode);
  rtx splat_hi = NULL_RTX;
  rtx tag_index = gen_reg_rtx (Pmode);
  rtx block_off = gen_reg_rtx (SImode);
  rtx tag_addr = gen_reg_rtx (Pmode);
  rtx tag = gen_reg_rtx (V4SImode);
  rtx cache_tag = gen_reg_rtx (V4SImode);
  rtx cache_tag_hi = NULL_RTX;
  rtx cache_ptrs = gen_reg_rtx (TImode);
  rtx cache_ptrs_si = gen_reg_rtx (SImode);
  rtx tag_equal = gen_reg_rtx (V4SImode);
  rtx tag_equal_hi = NULL_RTX;
  rtx tag_eq_pack = gen_reg_rtx (V4SImode);
  rtx tag_eq_pack_si = gen_reg_rtx (SImode);
  rtx eq_index = gen_reg_rtx (SImode);
  rtx bcomp, hit_label, hit_ref, cont_label, insn;

  if (spu_ea_model != 32)
    {
      splat_hi = gen_reg_rtx (V4SImode);
      cache_tag_hi = gen_reg_rtx (V4SImode);
      tag_equal_hi = gen_reg_rtx (V4SImode);
    }

  emit_move_insn (index_mask, plus_constant (tag_size_sym, -128));
  emit_move_insn (tag_arr, tag_arr_sym);
  v = 0x0001020300010203LL;
  emit_move_insn (splat_mask, immed_double_const (v, v, TImode));
  ea_addr_si = ea_addr;
  if (spu_ea_model != 32)
    ea_addr_si = convert_to_mode (SImode, ea_addr, 1);

  /* tag_index = ea_addr & (tag_array_size - 128)  */
  emit_insn (gen_andsi3 (tag_index, ea_addr_si, index_mask));

  /* splat ea_addr to all 4 slots.  */
  emit_insn (gen_shufb (splat, ea_addr_si, ea_addr_si, splat_mask));
  /* Similarly for high 32 bits of ea_addr.  */
  if (spu_ea_model != 32)
    emit_insn (gen_shufb (splat_hi, ea_addr, ea_addr, splat_mask));

  /* block_off = ea_addr & 127  */
  emit_insn (gen_andsi3 (block_off, ea_addr_si, spu_const (SImode, 127)));

  /* tag_addr = tag_arr + tag_index  */
  emit_insn (gen_addsi3 (tag_addr, tag_arr, tag_index));

  /* Read cache tags.  */
  emit_move_insn (cache_tag, gen_rtx_MEM (V4SImode, tag_addr));
  if (spu_ea_model != 32)
    emit_move_insn (cache_tag_hi, gen_rtx_MEM (V4SImode,
					       plus_constant (tag_addr, 16)));

  /* tag = ea_addr & -128  */
  emit_insn (gen_andv4si3 (tag, splat, spu_const (V4SImode, -128)));

  /* Read all four cache data pointers.  */
  emit_move_insn (cache_ptrs, gen_rtx_MEM (TImode,
					   plus_constant (tag_addr, 32)));

  /* Compare tags.  */
  emit_insn (gen_ceq_v4si (tag_equal, tag, cache_tag));
  if (spu_ea_model != 32)
    {
      emit_insn (gen_ceq_v4si (tag_equal_hi, splat_hi, cache_tag_hi));
      emit_insn (gen_andv4si3 (tag_equal, tag_equal, tag_equal_hi));
    }

  /* At most one of the tags compare equal, so tag_equal has one
     32-bit slot set to all 1's, with the other slots all zero.
     gbb picks off low bit from each byte in the 128-bit registers,
     so tag_eq_pack is one of 0xf000, 0x0f00, 0x00f0, 0x000f, assuming
     we have a hit.  */
  emit_insn (gen_spu_gbb (tag_eq_pack, spu_gen_subreg (V16QImode, tag_equal)));
  emit_insn (gen_spu_convert (tag_eq_pack_si, tag_eq_pack));

  /* So counting leading zeros will set eq_index to 16, 20, 24 or 28.  */
  emit_insn (gen_clzsi2 (eq_index, tag_eq_pack_si));

  /* Allowing us to rotate the corresponding cache data pointer to slot0.
     (rotating eq_index mod 16 bytes).  */
  emit_insn (gen_rotqby_ti (cache_ptrs, cache_ptrs, eq_index));
  emit_insn (gen_spu_convert (cache_ptrs_si, cache_ptrs));

  /* Add block offset to form final data address.  */
  emit_insn (gen_addsi3 (data_addr, cache_ptrs_si, block_off));

  /* Check that we did hit.  */
  hit_label = gen_label_rtx ();
  hit_ref = gen_rtx_LABEL_REF (VOIDmode, hit_label);
  bcomp = gen_rtx_NE (SImode, tag_eq_pack_si, const0_rtx);
  insn = emit_jump_insn (gen_rtx_SET (VOIDmode, pc_rtx,
				      gen_rtx_IF_THEN_ELSE (VOIDmode, bcomp,
							    hit_ref, pc_rtx)));
  /* Say that this branch is very likely to happen.  */
  v = REG_BR_PROB_BASE - REG_BR_PROB_BASE / 100 - 1;
  REG_NOTES (insn)
    = gen_rtx_EXPR_LIST (REG_BR_PROB, GEN_INT (v), REG_NOTES (insn));

  ea_load_store (mem, is_store, ea_addr, data_addr);
  cont_label = gen_label_rtx ();
  emit_jump_insn (gen_jump (cont_label));
  emit_barrier ();

  emit_label (hit_label);

  if (is_store)
    {
      HOST_WIDE_INT v_hi;
      rtx dirty_bits = gen_reg_rtx (TImode);
      rtx dirty_off = gen_reg_rtx (SImode);
      rtx dirty_128 = gen_reg_rtx (TImode);
      rtx neg_block_off = gen_reg_rtx (SImode);

      /* Set up mask with one dirty bit per byte of the mem we are
	 writing, starting from top bit.  */
      v_hi = v = -1;
      v <<= (128 - GET_MODE_SIZE (GET_MODE (mem))) & 63;
      if ((128 - GET_MODE_SIZE (GET_MODE (mem))) >= 64)
	{
	  v_hi = v;
	  v = 0;
	}
      emit_move_insn (dirty_bits, immed_double_const (v, v_hi, TImode));

      /* Form index into cache dirty_bits.  eq_index is one of
	 0x10, 0x14, 0x18 or 0x1c.  Multiplying by 4 gives us
	 0x40, 0x50, 0x60 or 0x70 which just happens to be the
	 offset to each of the four dirty_bits elements.  */
      emit_insn (gen_ashlsi3 (dirty_off, eq_index, spu_const (SImode, 2)));

      emit_insn (gen_spu_lqx (dirty_128, tag_addr, dirty_off));

      /* Rotate bit mask to proper bit.  */
      emit_insn (gen_negsi2 (neg_block_off, block_off));
      emit_insn (gen_rotqbybi_ti (dirty_bits, dirty_bits, neg_block_off));
      emit_insn (gen_rotqbi_ti (dirty_bits, dirty_bits, neg_block_off));

      /* Or in the new dirty bits.  */
      emit_insn (gen_iorti3 (dirty_128, dirty_bits, dirty_128));

      /* Store.  */
      emit_insn (gen_spu_stqx (dirty_128, tag_addr, dirty_off));
    }

  emit_label (cont_label);
}

static rtx
expand_ea_mem (rtx mem, bool is_store)
{
  rtx ea_addr;
  rtx data_addr = gen_reg_rtx (Pmode);
  rtx new_mem;

  ea_addr = force_reg (EAmode, XEXP (mem, 0));
  if (optimize_size || optimize == 0)
    ea_load_store (mem, is_store, ea_addr, data_addr);
  else
    ea_load_store_inline (mem, is_store, ea_addr, data_addr);

  if (ea_alias_set == -1)
    ea_alias_set = new_alias_set ();

  new_mem = change_address_addr_space (mem, VOIDmode, data_addr,
				       ADDR_SPACE_GENERIC);

  /* We can't just change the alias set directly to ea_alias_set, because the
     --enable-checking code may complain that the alias sets don't conflict */
  set_mem_alias_set (new_mem, 0);
  set_mem_alias_set (new_mem, ea_alias_set);

  /* Manually reset the address space of the pointer back to the generic
     address space.  */
  set_mem_addr_space (new_mem, ADDR_SPACE_GENERIC);

  return new_mem;
=======
/* Return 1 when the address is not valid for a simple load and store as
   required by the '_mov*' patterns.   We could make this less strict
   for loads, but we prefer mem's to look the same so they are more
   likely to be merged.  */
static int
address_needs_split (rtx mem)
{
  if (GET_MODE_SIZE (GET_MODE (mem)) < 16
      && (GET_MODE_SIZE (GET_MODE (mem)) < 4
	  || !(store_with_one_insn_p (mem)
	       || mem_is_padded_component_ref (mem))))
    return 1;

  return 0;
>>>>>>> 3d8b2a98
}

int
spu_expand_mov (rtx * ops, enum machine_mode mode)
{
  if (GET_CODE (ops[0]) == SUBREG && !valid_subreg (ops[0]))
    abort ();

  if (GET_CODE (ops[1]) == SUBREG && !valid_subreg (ops[1]))
    {
      rtx from = SUBREG_REG (ops[1]);
      enum machine_mode imode = int_mode_for_mode (GET_MODE (from));

      gcc_assert (GET_MODE_CLASS (mode) == MODE_INT
		  && GET_MODE_CLASS (imode) == MODE_INT
		  && subreg_lowpart_p (ops[1]));

      if (GET_MODE_SIZE (imode) < 4)
	imode = SImode;
      if (imode != GET_MODE (from))
	from = gen_rtx_SUBREG (imode, from, 0);

      if (GET_MODE_SIZE (mode) < GET_MODE_SIZE (imode))
	{
	  enum insn_code icode = convert_optab_handler (trunc_optab, mode, imode)->insn_code;
	  emit_insn (GEN_FCN (icode) (ops[0], from));
	}
      else
	emit_insn (gen_extend_insn (ops[0], from, mode, imode, 1));
      return 1;
    }

  /* At least one of the operands needs to be a register. */
  if ((reload_in_progress | reload_completed) == 0
      && !register_operand (ops[0], mode) && !register_operand (ops[1], mode))
    {
      rtx temp = force_reg (mode, ops[1]);
      emit_move_insn (ops[0], temp);
      return 1;
    }
  if (reload_in_progress || reload_completed)
    {
      if (CONSTANT_P (ops[1]))
	return spu_split_immediate (ops);
      return 0;
    }

  /* Catch the SImode immediates greater than 0x7fffffff, and sign
     extend them. */
  if (GET_CODE (ops[1]) == CONST_INT)
    {
<<<<<<< HEAD
      if (GET_CODE (ops[0]) == MEM)
	{
 	  if (MEM_ADDR_SPACE (ops[0]))
 	    ops[0] = expand_ea_mem (ops[0], true);
	  if (!spu_valid_move (ops))
	    {
	      emit_insn (gen_store (ops[0], ops[1], gen_reg_rtx (TImode),
				    gen_reg_rtx (TImode)));
	      return 1;
	    }
	}
      else if (GET_CODE (ops[1]) == MEM)
	{
 	  if (MEM_ADDR_SPACE (ops[1]))
 	    ops[1] = expand_ea_mem (ops[1], false);
	  if (!spu_valid_move (ops))
	    {
	      emit_insn (gen_load
			 (ops[0], ops[1], gen_reg_rtx (TImode),
			  gen_reg_rtx (SImode)));
	      return 1;
	    }
	}
      /* Catch the SImode immediates greater than 0x7fffffff, and sign
         extend them. */
      if (GET_CODE (ops[1]) == CONST_INT)
	{
	  HOST_WIDE_INT val = trunc_int_for_mode (INTVAL (ops[1]), mode);
	  if (val != INTVAL (ops[1]))
	    {
	      emit_move_insn (ops[0], GEN_INT (val));
	      return 1;
	    }
=======
      HOST_WIDE_INT val = trunc_int_for_mode (INTVAL (ops[1]), mode);
      if (val != INTVAL (ops[1]))
	{
	  emit_move_insn (ops[0], GEN_INT (val));
	  return 1;
>>>>>>> 3d8b2a98
	}
    }
  if (MEM_P (ops[0]))
    return spu_split_store (ops);
  if (MEM_P (ops[1]))
    return spu_split_load (ops);

  return 0;
}

static void
spu_convert_move (rtx dst, rtx src)
{
  enum machine_mode mode = GET_MODE (dst);
  enum machine_mode int_mode = mode_for_size (GET_MODE_BITSIZE (mode), MODE_INT, 0);
  rtx reg;
  gcc_assert (GET_MODE (src) == TImode);
  reg = int_mode != mode ? gen_reg_rtx (int_mode) : dst;
  emit_insn (gen_rtx_SET (VOIDmode, reg,
	       gen_rtx_TRUNCATE (int_mode,
		 gen_rtx_LSHIFTRT (TImode, src,
		   GEN_INT (int_mode == DImode ? 64 : 96)))));
  if (int_mode != mode)
    {
      reg = simplify_gen_subreg (mode, reg, int_mode, 0);
      emit_move_insn (dst, reg);
    }
}

/* Load TImode values into DST0 and DST1 (when it is non-NULL) using
   the address from SRC and SRC+16.  Return a REG or CONST_INT that 
   specifies how many bytes to rotate the loaded registers, plus any
   extra from EXTRA_ROTQBY.  The address and rotate amounts are
   normalized to improve merging of loads and rotate computations. */
static rtx
spu_expand_load (rtx dst0, rtx dst1, rtx src, int extra_rotby)
{
  rtx addr = XEXP (src, 0);
  rtx p0, p1, rot, addr0, addr1;
  int rot_amt;

  rot = 0;
  rot_amt = 0;

  if (MEM_ALIGN (src) >= 128)
    /* Address is already aligned; simply perform a TImode load.  */ ;
  else if (GET_CODE (addr) == PLUS)
    {
      /* 8 cases:
         aligned reg   + aligned reg     => lqx
         aligned reg   + unaligned reg   => lqx, rotqby
         aligned reg   + aligned const   => lqd
         aligned reg   + unaligned const => lqd, rotqbyi
         unaligned reg + aligned reg     => lqx, rotqby
         unaligned reg + unaligned reg   => lqx, a, rotqby (1 scratch)
         unaligned reg + aligned const   => lqd, rotqby
         unaligned reg + unaligned const -> not allowed by legitimate address
       */
      p0 = XEXP (addr, 0);
      p1 = XEXP (addr, 1);
      if (!reg_aligned_for_addr (p0))
	{
	  if (REG_P (p1) && !reg_aligned_for_addr (p1))
	    {
	      rot = gen_reg_rtx (SImode);
	      emit_insn (gen_addsi3 (rot, p0, p1));
	    }
	  else if (GET_CODE (p1) == CONST_INT && (INTVAL (p1) & 15))
	    {
	      if (INTVAL (p1) > 0
		  && REG_POINTER (p0)
		  && INTVAL (p1) * BITS_PER_UNIT
		     < REGNO_POINTER_ALIGN (REGNO (p0)))
		{
		  rot = gen_reg_rtx (SImode);
		  emit_insn (gen_addsi3 (rot, p0, p1));
		  addr = p0;
		}
	      else
		{
		  rtx x = gen_reg_rtx (SImode);
		  emit_move_insn (x, p1);
		  if (!spu_arith_operand (p1, SImode))
		    p1 = x;
		  rot = gen_reg_rtx (SImode);
		  emit_insn (gen_addsi3 (rot, p0, p1));
		  addr = gen_rtx_PLUS (Pmode, p0, x);
		}
	    }
	  else
	    rot = p0;
	}
      else
	{
	  if (GET_CODE (p1) == CONST_INT && (INTVAL (p1) & 15))
	    {
	      rot_amt = INTVAL (p1) & 15;
	      if (INTVAL (p1) & -16)
		{
		  p1 = GEN_INT (INTVAL (p1) & -16);
		  addr = gen_rtx_PLUS (SImode, p0, p1);
		}
	      else
		addr = p0;
	    }
	  else if (REG_P (p1) && !reg_aligned_for_addr (p1))
	    rot = p1;
	}
    }
  else if (REG_P (addr))
    {
      if (!reg_aligned_for_addr (addr))
	rot = addr;
    }
  else if (GET_CODE (addr) == CONST)
    {
      if (GET_CODE (XEXP (addr, 0)) == PLUS
	  && ALIGNED_SYMBOL_REF_P (XEXP (XEXP (addr, 0), 0))
	  && GET_CODE (XEXP (XEXP (addr, 0), 1)) == CONST_INT)
	{
	  rot_amt = INTVAL (XEXP (XEXP (addr, 0), 1));
	  if (rot_amt & -16)
	    addr = gen_rtx_CONST (Pmode,
				  gen_rtx_PLUS (Pmode,
						XEXP (XEXP (addr, 0), 0),
						GEN_INT (rot_amt & -16)));
	  else
	    addr = XEXP (XEXP (addr, 0), 0);
	}
      else
	{
	  rot = gen_reg_rtx (Pmode);
	  emit_move_insn (rot, addr);
	}
    }
  else if (GET_CODE (addr) == CONST_INT)
    {
      rot_amt = INTVAL (addr);
      addr = GEN_INT (rot_amt & -16);
    }
  else if (!ALIGNED_SYMBOL_REF_P (addr))
    {
      rot = gen_reg_rtx (Pmode);
      emit_move_insn (rot, addr);
    }

  rot_amt += extra_rotby;

  rot_amt &= 15;

  if (rot && rot_amt)
    {
      rtx x = gen_reg_rtx (SImode);
      emit_insn (gen_addsi3 (x, rot, GEN_INT (rot_amt)));
      rot = x;
      rot_amt = 0;
    }
  if (!rot && rot_amt)
    rot = GEN_INT (rot_amt);

  addr0 = copy_rtx (addr);
  addr0 = gen_rtx_AND (SImode, copy_rtx (addr), GEN_INT (-16));
  emit_insn (gen__movti (dst0, change_address (src, TImode, addr0)));

  if (dst1)
    {
      addr1 = plus_constant (copy_rtx (addr), 16);
      addr1 = gen_rtx_AND (SImode, addr1, GEN_INT (-16));
      emit_insn (gen__movti (dst1, change_address (src, TImode, addr1)));
    }

  return rot;
}

int
spu_split_load (rtx * ops)
{
  enum machine_mode mode = GET_MODE (ops[0]);
  rtx addr, load, rot;
  int rot_amt;

  if (GET_MODE_SIZE (mode) >= 16)
    return 0;

  addr = XEXP (ops[1], 0);
  gcc_assert (GET_CODE (addr) != AND);

  if (!address_needs_split (ops[1]))
    {
      ops[1] = change_address (ops[1], TImode, addr);
      load = gen_reg_rtx (TImode);
      emit_insn (gen__movti (load, ops[1]));
      spu_convert_move (ops[0], load);
      return 1;
    }

  rot_amt = GET_MODE_SIZE (mode) < 4 ? GET_MODE_SIZE (mode) - 4 : 0;

  load = gen_reg_rtx (TImode);
  rot = spu_expand_load (load, 0, ops[1], rot_amt);

  if (rot)
    emit_insn (gen_rotqby_ti (load, load, rot));

  spu_convert_move (ops[0], load);
  return 1;
}

int
spu_split_store (rtx * ops)
{
  enum machine_mode mode = GET_MODE (ops[0]);
  rtx reg;
  rtx addr, p0, p1, p1_lo, smem;
  int aform;
  int scalar;

  if (GET_MODE_SIZE (mode) >= 16)
    return 0;

  addr = XEXP (ops[0], 0);
  gcc_assert (GET_CODE (addr) != AND);

  if (!address_needs_split (ops[0]))
    {
      reg = gen_reg_rtx (TImode);
      emit_insn (gen_spu_convert (reg, ops[1]));
      ops[0] = change_address (ops[0], TImode, addr);
      emit_move_insn (ops[0], reg);
      return 1;
    }

  if (GET_CODE (addr) == PLUS)
    {
      /* 8 cases:
         aligned reg   + aligned reg     => lqx, c?x, shuf, stqx
         aligned reg   + unaligned reg   => lqx, c?x, shuf, stqx
         aligned reg   + aligned const   => lqd, c?d, shuf, stqx
         aligned reg   + unaligned const => lqd, c?d, shuf, stqx
         unaligned reg + aligned reg     => lqx, c?x, shuf, stqx
         unaligned reg + unaligned reg   => lqx, c?x, shuf, stqx
         unaligned reg + aligned const   => lqd, c?d, shuf, stqx
         unaligned reg + unaligned const -> lqx, c?d, shuf, stqx
       */
      aform = 0;
      p0 = XEXP (addr, 0);
      p1 = p1_lo = XEXP (addr, 1);
      if (REG_P (p0) && GET_CODE (p1) == CONST_INT)
	{
	  p1_lo = GEN_INT (INTVAL (p1) & 15);
	  if (reg_aligned_for_addr (p0))
	    {
	      p1 = GEN_INT (INTVAL (p1) & -16);
	      if (p1 == const0_rtx)
		addr = p0;
	      else
		addr = gen_rtx_PLUS (SImode, p0, p1);
	    }
	  else
	    {
	      rtx x = gen_reg_rtx (SImode);
	      emit_move_insn (x, p1);
	      addr = gen_rtx_PLUS (SImode, p0, x);
	    }
	}
    }
  else if (REG_P (addr))
    {
      aform = 0;
      p0 = addr;
      p1 = p1_lo = const0_rtx;
    }
  else
    {
      aform = 1;
      p0 = gen_rtx_REG (SImode, STACK_POINTER_REGNUM);
      p1 = 0;			/* aform doesn't use p1 */
      p1_lo = addr;
      if (ALIGNED_SYMBOL_REF_P (addr))
	p1_lo = const0_rtx;
      else if (GET_CODE (addr) == CONST
	       && GET_CODE (XEXP (addr, 0)) == PLUS
	       && ALIGNED_SYMBOL_REF_P (XEXP (XEXP (addr, 0), 0))
	       && GET_CODE (XEXP (XEXP (addr, 0), 1)) == CONST_INT)
	{
	  HOST_WIDE_INT v = INTVAL (XEXP (XEXP (addr, 0), 1));
	  if ((v & -16) != 0)
	    addr = gen_rtx_CONST (Pmode,
				  gen_rtx_PLUS (Pmode,
						XEXP (XEXP (addr, 0), 0),
						GEN_INT (v & -16)));
	  else
	    addr = XEXP (XEXP (addr, 0), 0);
	  p1_lo = GEN_INT (v & 15);
	}
      else if (GET_CODE (addr) == CONST_INT)
	{
	  p1_lo = GEN_INT (INTVAL (addr) & 15);
	  addr = GEN_INT (INTVAL (addr) & -16);
	}
      else
	{
	  p1_lo = gen_reg_rtx (SImode);
	  emit_move_insn (p1_lo, addr);
	}
    }

  reg = gen_reg_rtx (TImode);

  scalar = store_with_one_insn_p (ops[0]);
  if (!scalar)
    {
      /* We could copy the flags from the ops[0] MEM to mem here,
         We don't because we want this load to be optimized away if
         possible, and copying the flags will prevent that in certain
         cases, e.g. consider the volatile flag. */

      rtx pat = gen_reg_rtx (TImode);
      rtx lmem = change_address (ops[0], TImode, copy_rtx (addr));
      set_mem_alias_set (lmem, 0);
      emit_insn (gen_movti (reg, lmem));

      if (!p0 || reg_aligned_for_addr (p0))
	p0 = stack_pointer_rtx;
      if (!p1_lo)
	p1_lo = const0_rtx;

      emit_insn (gen_cpat (pat, p0, p1_lo, GEN_INT (GET_MODE_SIZE (mode))));
      emit_insn (gen_shufb (reg, ops[1], reg, pat));
    }
  else
    {
      if (GET_CODE (ops[1]) == REG)
	emit_insn (gen_spu_convert (reg, ops[1]));
      else if (GET_CODE (ops[1]) == SUBREG)
	emit_insn (gen_spu_convert (reg, SUBREG_REG (ops[1])));
      else
	abort ();
    }

  if (GET_MODE_SIZE (mode) < 4 && scalar)
    emit_insn (gen_ashlti3
	       (reg, reg, GEN_INT (32 - GET_MODE_BITSIZE (mode))));

  smem = change_address (ops[0], TImode, copy_rtx (addr));
  /* We can't use the previous alias set because the memory has changed
     size and can potentially overlap objects of other types.  */
  set_mem_alias_set (smem, 0);

  emit_insn (gen_movti (smem, reg));
  return 1;
}

/* Return TRUE if X is MEM which is a struct member reference
   and the member can safely be loaded and stored with a single
   instruction because it is padded. */
static int
mem_is_padded_component_ref (rtx x)
{
  tree t = MEM_EXPR (x);
  tree r;
  if (!t || TREE_CODE (t) != COMPONENT_REF)
    return 0;
  t = TREE_OPERAND (t, 1);
  if (!t || TREE_CODE (t) != FIELD_DECL
      || DECL_ALIGN (t) < 128 || AGGREGATE_TYPE_P (TREE_TYPE (t)))
    return 0;
  /* Only do this for RECORD_TYPEs, not UNION_TYPEs. */
  r = DECL_FIELD_CONTEXT (t);
  if (!r || TREE_CODE (r) != RECORD_TYPE)
    return 0;
  /* Make sure they are the same mode */
  if (GET_MODE (x) != TYPE_MODE (TREE_TYPE (t)))
    return 0;
  /* If there are no following fields then the field alignment assures
     the structure is padded to the alignment which means this field is
     padded too.  */
  if (TREE_CHAIN (t) == 0)
    return 1;
  /* If the following field is also aligned then this field will be
     padded. */
  t = TREE_CHAIN (t);
  if (TREE_CODE (t) == FIELD_DECL && DECL_ALIGN (t) >= 128)
    return 1;
  return 0;
}

/* Parse the -mfixed-range= option string.  */
static void
fix_range (const char *const_str)
{
  int i, first, last;
  char *str, *dash, *comma;
  
  /* str must be of the form REG1'-'REG2{,REG1'-'REG} where REG1 and
     REG2 are either register names or register numbers.  The effect
     of this option is to mark the registers in the range from REG1 to
     REG2 as ``fixed'' so they won't be used by the compiler.  */
  
  i = strlen (const_str);
  str = (char *) alloca (i + 1);
  memcpy (str, const_str, i + 1);
  
  while (1)
    {
      dash = strchr (str, '-');
      if (!dash)
	{
	  warning (0, "value of -mfixed-range must have form REG1-REG2");
	  return;
	}
      *dash = '\0';
      comma = strchr (dash + 1, ',');
      if (comma)
	*comma = '\0';
      
      first = decode_reg_name (str);
      if (first < 0)
	{
	  warning (0, "unknown register name: %s", str);
	  return;
	}
      
      last = decode_reg_name (dash + 1);
      if (last < 0)
	{
	  warning (0, "unknown register name: %s", dash + 1);
	  return;
	}
      
      *dash = '-';
      
      if (first > last)
	{
	  warning (0, "%s-%s is an empty range", str, dash + 1);
	  return;
	}
      
      for (i = first; i <= last; ++i)
	fixed_regs[i] = call_used_regs[i] = 1;

      if (!comma)
	break;

      *comma = ',';
      str = comma + 1;
    }
}

<<<<<<< HEAD
int
spu_valid_move (rtx * ops)
{
  enum machine_mode mode = GET_MODE (ops[0]);
  if (!register_operand (ops[0], mode) && !register_operand (ops[1], mode))
    return 0;

  /* init_expr_once tries to recog against load and store insns to set
     the direct_load[] and direct_store[] arrays.  We always want to
     consider those loads and stores valid.  init_expr_once is called in
     the context of a dummy function which does not have a decl. */
  gcc_assert (cfun);
  if (cfun->decl == 0)
    return 1;

  /* Don't allows loads/stores which would require more than 1 insn.
     During and after reload we assume loads and stores only take 1
     insn. */
  if (GET_MODE_SIZE (mode) < 16 && !reload_in_progress && !reload_completed)
    {
      if (GET_CODE (ops[0]) == MEM
	  && (GET_MODE_SIZE (mode) < 4
	      || !(store_with_one_insn_p (ops[0])
		   || mem_is_padded_component_ref (ops[0]))))
	return 0;
      if (GET_CODE (ops[1]) == MEM
	  && (GET_MODE_SIZE (mode) < 4 || !aligned_mem_p (ops[1])))
	return 0;
    }
  return 1;
}

=======
>>>>>>> 3d8b2a98
/* Return TRUE if x is a CONST_INT, CONST_DOUBLE or CONST_VECTOR that
   can be generated using the fsmbi instruction. */
int
fsmbi_const_p (rtx x)
{
  if (CONSTANT_P (x))
    {
      /* We can always choose TImode for CONST_INT because the high bits
         of an SImode will always be all 1s, i.e., valid for fsmbi. */
      enum immediate_class c = classify_immediate (x, TImode);
      return c == IC_FSMBI || (!epilogue_completed && c == IC_FSMBI2);
    }
  return 0;
}

/* Return TRUE if x is a CONST_INT, CONST_DOUBLE or CONST_VECTOR that
   can be generated using the cbd, chd, cwd or cdd instruction. */
int
cpat_const_p (rtx x, enum machine_mode mode)
{
  if (CONSTANT_P (x))
    {
      enum immediate_class c = classify_immediate (x, mode);
      return c == IC_CPAT;
    }
  return 0;
}

rtx
gen_cpat_const (rtx * ops)
{
  unsigned char dst[16];
  int i, offset, shift, isize;
  if (GET_CODE (ops[3]) != CONST_INT
      || GET_CODE (ops[2]) != CONST_INT
      || (GET_CODE (ops[1]) != CONST_INT
	  && GET_CODE (ops[1]) != REG))
    return 0;
  if (GET_CODE (ops[1]) == REG
      && (!REG_POINTER (ops[1])
	  || REGNO_POINTER_ALIGN (ORIGINAL_REGNO (ops[1])) < 128))
    return 0;

  for (i = 0; i < 16; i++)
    dst[i] = i + 16;
  isize = INTVAL (ops[3]);
  if (isize == 1)
    shift = 3;
  else if (isize == 2)
    shift = 2;
  else
    shift = 0;
  offset = (INTVAL (ops[2]) +
	    (GET_CODE (ops[1]) ==
	     CONST_INT ? INTVAL (ops[1]) : 0)) & 15;
  for (i = 0; i < isize; i++)
    dst[offset + i] = i + shift;
  return array_to_constant (TImode, dst);
}

/* Convert a CONST_INT, CONST_DOUBLE, or CONST_VECTOR into a 16 byte
   array.  Use MODE for CONST_INT's.  When the constant's mode is smaller
   than 16 bytes, the value is repeated across the rest of the array. */
void
constant_to_array (enum machine_mode mode, rtx x, unsigned char arr[16])
{
  HOST_WIDE_INT val;
  int i, j, first;

  memset (arr, 0, 16);
  mode = GET_MODE (x) != VOIDmode ? GET_MODE (x) : mode;
  if (GET_CODE (x) == CONST_INT
      || (GET_CODE (x) == CONST_DOUBLE
	  && (mode == SFmode || mode == DFmode)))
    {
      gcc_assert (mode != VOIDmode && mode != BLKmode);

      if (GET_CODE (x) == CONST_DOUBLE)
	val = const_double_to_hwint (x);
      else
	val = INTVAL (x);
      first = GET_MODE_SIZE (mode) - 1;
      for (i = first; i >= 0; i--)
	{
	  arr[i] = val & 0xff;
	  val >>= 8;
	}
      /* Splat the constant across the whole array. */
      for (j = 0, i = first + 1; i < 16; i++)
	{
	  arr[i] = arr[j];
	  j = (j == first) ? 0 : j + 1;
	}
    }
  else if (GET_CODE (x) == CONST_DOUBLE)
    {
      val = CONST_DOUBLE_LOW (x);
      for (i = 15; i >= 8; i--)
	{
	  arr[i] = val & 0xff;
	  val >>= 8;
	}
      val = CONST_DOUBLE_HIGH (x);
      for (i = 7; i >= 0; i--)
	{
	  arr[i] = val & 0xff;
	  val >>= 8;
	}
    }
  else if (GET_CODE (x) == CONST_VECTOR)
    {
      int units;
      rtx elt;
      mode = GET_MODE_INNER (mode);
      units = CONST_VECTOR_NUNITS (x);
      for (i = 0; i < units; i++)
	{
	  elt = CONST_VECTOR_ELT (x, i);
	  if (GET_CODE (elt) == CONST_INT || GET_CODE (elt) == CONST_DOUBLE)
	    {
	      if (GET_CODE (elt) == CONST_DOUBLE)
		val = const_double_to_hwint (elt);
	      else
		val = INTVAL (elt);
	      first = GET_MODE_SIZE (mode) - 1;
	      if (first + i * GET_MODE_SIZE (mode) > 16)
		abort ();
	      for (j = first; j >= 0; j--)
		{
		  arr[j + i * GET_MODE_SIZE (mode)] = val & 0xff;
		  val >>= 8;
		}
	    }
	}
    }
  else
    gcc_unreachable();
}

/* Convert a 16 byte array to a constant of mode MODE.  When MODE is
   smaller than 16 bytes, use the bytes that would represent that value
   in a register, e.g., for QImode return the value of arr[3].  */
rtx
array_to_constant (enum machine_mode mode, unsigned char arr[16])
{
  enum machine_mode inner_mode;
  rtvec v;
  int units, size, i, j, k;
  HOST_WIDE_INT val;

  if (GET_MODE_CLASS (mode) == MODE_INT
      && GET_MODE_BITSIZE (mode) <= HOST_BITS_PER_WIDE_INT)
    {
      j = GET_MODE_SIZE (mode);
      i = j < 4 ? 4 - j : 0;
      for (val = 0; i < j; i++)
	val = (val << 8) | arr[i];
      val = trunc_int_for_mode (val, mode);
      return GEN_INT (val);
    }

  if (mode == TImode)
    {
      HOST_WIDE_INT high;
      for (i = high = 0; i < 8; i++)
	high = (high << 8) | arr[i];
      for (i = 8, val = 0; i < 16; i++)
	val = (val << 8) | arr[i];
      return immed_double_const (val, high, TImode);
    }
  if (mode == SFmode)
    {
      val = (arr[0] << 24) | (arr[1] << 16) | (arr[2] << 8) | arr[3];
      val = trunc_int_for_mode (val, SImode);
      return hwint_to_const_double (SFmode, val);
    }
  if (mode == DFmode)
    {
      for (i = 0, val = 0; i < 8; i++)
	val = (val << 8) | arr[i];
      return hwint_to_const_double (DFmode, val);
    }

  if (!VECTOR_MODE_P (mode))
    abort ();

  units = GET_MODE_NUNITS (mode);
  size = GET_MODE_UNIT_SIZE (mode);
  inner_mode = GET_MODE_INNER (mode);
  v = rtvec_alloc (units);

  for (k = i = 0; i < units; ++i)
    {
      val = 0;
      for (j = 0; j < size; j++, k++)
	val = (val << 8) | arr[k];

      if (GET_MODE_CLASS (inner_mode) == MODE_FLOAT)
	RTVEC_ELT (v, i) = hwint_to_const_double (inner_mode, val);
      else
	RTVEC_ELT (v, i) = GEN_INT (trunc_int_for_mode (val, inner_mode));
    }
  if (k > 16)
    abort ();

  return gen_rtx_CONST_VECTOR (mode, v);
}

static void
reloc_diagnostic (rtx x)
{
  tree loc_decl, decl = 0;
  const char *msg;
  if (!flag_pic || !(TARGET_WARN_RELOC || TARGET_ERROR_RELOC))
    return;

  if (GET_CODE (x) == SYMBOL_REF)
    decl = SYMBOL_REF_DECL (x);
  else if (GET_CODE (x) == CONST
	   && GET_CODE (XEXP (XEXP (x, 0), 0)) == SYMBOL_REF)
    decl = SYMBOL_REF_DECL (XEXP (XEXP (x, 0), 0));

  /* SYMBOL_REF_DECL is not necessarily a DECL. */
  if (decl && !DECL_P (decl))
    decl = 0;

  /* We use last_assemble_variable_decl to get line information.  It's
     not always going to be right and might not even be close, but will
     be right for the more common cases. */
  if (!last_assemble_variable_decl || in_section == ctors_section)
    loc_decl = decl;
  else
    loc_decl = last_assemble_variable_decl;

  /* The decl could be a string constant.  */
  if (decl && DECL_P (decl))
    msg = "%Jcreating run-time relocation for %qD";
  else
    msg = "creating run-time relocation";

  if (TARGET_WARN_RELOC)
    warning (0, msg, loc_decl, decl);
  else
    error (msg, loc_decl, decl);
}

/* Hook into assemble_integer so we can generate an error for run-time
   relocations.  The SPU ABI disallows them. */
static bool
spu_assemble_integer (rtx x, unsigned int size, int aligned_p)
{
  /* By default run-time relocations aren't supported, but we allow them
     in case users support it in their own run-time loader.  And we provide
     a warning for those users that don't.  */
  if ((GET_CODE (x) == SYMBOL_REF)
      || GET_CODE (x) == LABEL_REF || GET_CODE (x) == CONST)
    reloc_diagnostic (x);

  return default_assemble_integer (x, size, aligned_p);
}

static void
spu_asm_globalize_label (FILE * file, const char *name)
{
  fputs ("\t.global\t", file);
  assemble_name (file, name);
  fputs ("\n", file);
}

static bool
spu_rtx_costs (rtx x, int code, int outer_code ATTRIBUTE_UNUSED, int *total,
	       bool speed ATTRIBUTE_UNUSED)
{
  enum machine_mode mode = GET_MODE (x);
  int cost = COSTS_N_INSNS (2);

  /* Folding to a CONST_VECTOR will use extra space but there might
     be only a small savings in cycles.  We'd like to use a CONST_VECTOR
     only if it allows us to fold away multiple insns.  Changing the cost
     of a CONST_VECTOR here (or in CONST_COSTS) doesn't help though
     because this cost will only be compared against a single insn. 
     if (code == CONST_VECTOR)
       return (LEGITIMATE_CONSTANT_P(x)) ? cost : COSTS_N_INSNS(6);
   */

  /* Use defaults for float operations.  Not accurate but good enough. */
  if (mode == DFmode)
    {
      *total = COSTS_N_INSNS (13);
      return true;
    }
  if (mode == SFmode)
    {
      *total = COSTS_N_INSNS (6);
      return true;
    }
  switch (code)
    {
    case CONST_INT:
      if (satisfies_constraint_K (x))
	*total = 0;
      else if (INTVAL (x) >= -0x80000000ll && INTVAL (x) <= 0xffffffffll)
	*total = COSTS_N_INSNS (1);
      else
	*total = COSTS_N_INSNS (3);
      return true;

    case CONST:
      *total = COSTS_N_INSNS (3);
      return true;

    case LABEL_REF:
    case SYMBOL_REF:
      *total = COSTS_N_INSNS (0);
      return true;

    case CONST_DOUBLE:
      *total = COSTS_N_INSNS (5);
      return true;

    case FLOAT_EXTEND:
    case FLOAT_TRUNCATE:
    case FLOAT:
    case UNSIGNED_FLOAT:
    case FIX:
    case UNSIGNED_FIX:
      *total = COSTS_N_INSNS (7);
      return true;

    case PLUS:
      if (mode == TImode)
	{
	  *total = COSTS_N_INSNS (9);
	  return true;
	}
      break;

    case MULT:
      cost =
	GET_CODE (XEXP (x, 0)) ==
	REG ? COSTS_N_INSNS (12) : COSTS_N_INSNS (7);
      if (mode == SImode && GET_CODE (XEXP (x, 0)) == REG)
	{
	  if (GET_CODE (XEXP (x, 1)) == CONST_INT)
	    {
	      HOST_WIDE_INT val = INTVAL (XEXP (x, 1));
	      cost = COSTS_N_INSNS (14);
	      if ((val & 0xffff) == 0)
		cost = COSTS_N_INSNS (9);
	      else if (val > 0 && val < 0x10000)
		cost = COSTS_N_INSNS (11);
	    }
	}
      *total = cost;
      return true;
    case DIV:
    case UDIV:
    case MOD:
    case UMOD:
      *total = COSTS_N_INSNS (20);
      return true;
    case ROTATE:
    case ROTATERT:
    case ASHIFT:
    case ASHIFTRT:
    case LSHIFTRT:
      *total = COSTS_N_INSNS (4);
      return true;
    case UNSPEC:
      if (XINT (x, 1) == UNSPEC_CONVERT)
	*total = COSTS_N_INSNS (0);
      else
	*total = COSTS_N_INSNS (4);
      return true;
    }
  /* Scale cost by mode size.  Except when initializing (cfun->decl == 0). */
  if (GET_MODE_CLASS (mode) == MODE_INT
      && GET_MODE_SIZE (mode) > GET_MODE_SIZE (SImode) && cfun && cfun->decl)
    cost = cost * (GET_MODE_SIZE (mode) / GET_MODE_SIZE (SImode))
      * (GET_MODE_SIZE (mode) / GET_MODE_SIZE (SImode));
  *total = cost;
  return true;
}

static enum machine_mode
spu_unwind_word_mode (void)
{
  return SImode;
}

/* Decide whether we can make a sibling call to a function.  DECL is the
   declaration of the function being targeted by the call and EXP is the
   CALL_EXPR representing the call.  */
static bool
spu_function_ok_for_sibcall (tree decl, tree exp ATTRIBUTE_UNUSED)
{
  return decl && !TARGET_LARGE_MEM;
}

/* We need to correctly update the back chain pointer and the Available
   Stack Size (which is in the second slot of the sp register.) */
void
spu_allocate_stack (rtx op0, rtx op1)
{
  HOST_WIDE_INT v;
  rtx chain = gen_reg_rtx (V4SImode);
  rtx stack_bot = gen_frame_mem (V4SImode, stack_pointer_rtx);
  rtx sp = gen_reg_rtx (V4SImode);
  rtx splatted = gen_reg_rtx (V4SImode);
  rtx pat = gen_reg_rtx (TImode);

  /* copy the back chain so we can save it back again. */
  emit_move_insn (chain, stack_bot);

  op1 = force_reg (SImode, op1);

  v = 0x1020300010203ll;
  emit_move_insn (pat, immed_double_const (v, v, TImode));
  emit_insn (gen_shufb (splatted, op1, op1, pat));

  emit_insn (gen_spu_convert (sp, stack_pointer_rtx));
  emit_insn (gen_subv4si3 (sp, sp, splatted));

  if (flag_stack_check)
    {
      rtx avail = gen_reg_rtx(SImode);
      rtx result = gen_reg_rtx(SImode);
      emit_insn (gen_vec_extractv4si (avail, sp, GEN_INT (1)));
      emit_insn (gen_cgt_si(result, avail, GEN_INT (-1)));
      emit_insn (gen_spu_heq (result, GEN_INT(0) ));
    }

  emit_insn (gen_spu_convert (stack_pointer_rtx, sp));

  emit_move_insn (stack_bot, chain);

  emit_move_insn (op0, virtual_stack_dynamic_rtx);
}

void
spu_restore_stack_nonlocal (rtx op0 ATTRIBUTE_UNUSED, rtx op1)
{
  static unsigned char arr[16] =
    { 0, 1, 2, 3, 0, 1, 2, 3, 0, 1, 2, 3, 0, 1, 2, 3 };
  rtx temp = gen_reg_rtx (SImode);
  rtx temp2 = gen_reg_rtx (SImode);
  rtx temp3 = gen_reg_rtx (V4SImode);
  rtx temp4 = gen_reg_rtx (V4SImode);
  rtx pat = gen_reg_rtx (TImode);
  rtx sp = gen_rtx_REG (V4SImode, STACK_POINTER_REGNUM);

  /* Restore the backchain from the first word, sp from the second.  */
  emit_move_insn (temp2, adjust_address_nv (op1, SImode, 0));
  emit_move_insn (temp, adjust_address_nv (op1, SImode, 4));

  emit_move_insn (pat, array_to_constant (TImode, arr));

  /* Compute Available Stack Size for sp */
  emit_insn (gen_subsi3 (temp, temp, stack_pointer_rtx));
  emit_insn (gen_shufb (temp3, temp, temp, pat));

  /* Compute Available Stack Size for back chain */
  emit_insn (gen_subsi3 (temp2, temp2, stack_pointer_rtx));
  emit_insn (gen_shufb (temp4, temp2, temp2, pat));
  emit_insn (gen_addv4si3 (temp4, sp, temp4));

  emit_insn (gen_addv4si3 (sp, sp, temp3));
  emit_move_insn (gen_frame_mem (V4SImode, stack_pointer_rtx), temp4);
}

static void
spu_init_libfuncs (void)
{
  set_optab_libfunc (smul_optab, DImode, "__muldi3");
  set_optab_libfunc (sdiv_optab, DImode, "__divdi3");
  set_optab_libfunc (smod_optab, DImode, "__moddi3");
  set_optab_libfunc (udiv_optab, DImode, "__udivdi3");
  set_optab_libfunc (umod_optab, DImode, "__umoddi3");
  set_optab_libfunc (udivmod_optab, DImode, "__udivmoddi4");
  set_optab_libfunc (ffs_optab, DImode, "__ffsdi2");
  set_optab_libfunc (clz_optab, DImode, "__clzdi2");
  set_optab_libfunc (ctz_optab, DImode, "__ctzdi2");
  set_optab_libfunc (popcount_optab, DImode, "__popcountdi2");
  set_optab_libfunc (parity_optab, DImode, "__paritydi2");

  set_conv_libfunc (ufloat_optab, DFmode, SImode, "__float_unssidf");
  set_conv_libfunc (ufloat_optab, DFmode, DImode, "__float_unsdidf");

  set_optab_libfunc (smul_optab, TImode, "__multi3");
  set_optab_libfunc (sdiv_optab, TImode, "__divti3");
  set_optab_libfunc (smod_optab, TImode, "__modti3");
  set_optab_libfunc (udiv_optab, TImode, "__udivti3");
  set_optab_libfunc (umod_optab, TImode, "__umodti3");
  set_optab_libfunc (udivmod_optab, TImode, "__udivmodti4");
}

/* Make a subreg, stripping any existing subreg.  We could possibly just
   call simplify_subreg, but in this case we know what we want. */
rtx
spu_gen_subreg (enum machine_mode mode, rtx x)
{
  if (GET_CODE (x) == SUBREG)
    x = SUBREG_REG (x);
  if (GET_MODE (x) == mode)
    return x;
  return gen_rtx_SUBREG (mode, x, 0);
}

static bool
spu_return_in_memory (const_tree type, const_tree fntype ATTRIBUTE_UNUSED)
{
  return (TYPE_MODE (type) == BLKmode
	  && ((type) == 0
	      || TREE_CODE (TYPE_SIZE (type)) != INTEGER_CST
	      || int_size_in_bytes (type) >
	      (MAX_REGISTER_RETURN * UNITS_PER_WORD)));
}

/* Create the built-in types and functions */

enum spu_function_code
{
#define DEF_BUILTIN(fcode, icode, name, type, params) fcode,
#include "spu-builtins.def"
#undef DEF_BUILTIN
   NUM_SPU_BUILTINS
};

extern GTY(()) struct spu_builtin_description spu_builtins[NUM_SPU_BUILTINS];

struct spu_builtin_description spu_builtins[] = {
#define DEF_BUILTIN(fcode, icode, name, type, params) \
  {fcode, icode, name, type, params, NULL_TREE},
#include "spu-builtins.def"
#undef DEF_BUILTIN
};

static void
spu_init_builtins (void)
{
  struct spu_builtin_description *d;
  unsigned int i;

  V16QI_type_node = build_vector_type (intQI_type_node, 16);
  V8HI_type_node = build_vector_type (intHI_type_node, 8);
  V4SI_type_node = build_vector_type (intSI_type_node, 4);
  V2DI_type_node = build_vector_type (intDI_type_node, 2);
  V4SF_type_node = build_vector_type (float_type_node, 4);
  V2DF_type_node = build_vector_type (double_type_node, 2);

  unsigned_V16QI_type_node = build_vector_type (unsigned_intQI_type_node, 16);
  unsigned_V8HI_type_node = build_vector_type (unsigned_intHI_type_node, 8);
  unsigned_V4SI_type_node = build_vector_type (unsigned_intSI_type_node, 4);
  unsigned_V2DI_type_node = build_vector_type (unsigned_intDI_type_node, 2);

  spu_builtin_types[SPU_BTI_QUADWORD] = V16QI_type_node;

  spu_builtin_types[SPU_BTI_7] = global_trees[TI_INTSI_TYPE];
  spu_builtin_types[SPU_BTI_S7] = global_trees[TI_INTSI_TYPE];
  spu_builtin_types[SPU_BTI_U7] = global_trees[TI_INTSI_TYPE];
  spu_builtin_types[SPU_BTI_S10] = global_trees[TI_INTSI_TYPE];
  spu_builtin_types[SPU_BTI_S10_4] = global_trees[TI_INTSI_TYPE];
  spu_builtin_types[SPU_BTI_U14] = global_trees[TI_INTSI_TYPE];
  spu_builtin_types[SPU_BTI_16] = global_trees[TI_INTSI_TYPE];
  spu_builtin_types[SPU_BTI_S16] = global_trees[TI_INTSI_TYPE];
  spu_builtin_types[SPU_BTI_S16_2] = global_trees[TI_INTSI_TYPE];
  spu_builtin_types[SPU_BTI_U16] = global_trees[TI_INTSI_TYPE];
  spu_builtin_types[SPU_BTI_U16_2] = global_trees[TI_INTSI_TYPE];
  spu_builtin_types[SPU_BTI_U18] = global_trees[TI_INTSI_TYPE];

  spu_builtin_types[SPU_BTI_INTQI] = global_trees[TI_INTQI_TYPE];
  spu_builtin_types[SPU_BTI_INTHI] = global_trees[TI_INTHI_TYPE];
  spu_builtin_types[SPU_BTI_INTSI] = global_trees[TI_INTSI_TYPE];
  spu_builtin_types[SPU_BTI_INTDI] = global_trees[TI_INTDI_TYPE];
  spu_builtin_types[SPU_BTI_UINTQI] = global_trees[TI_UINTQI_TYPE];
  spu_builtin_types[SPU_BTI_UINTHI] = global_trees[TI_UINTHI_TYPE];
  spu_builtin_types[SPU_BTI_UINTSI] = global_trees[TI_UINTSI_TYPE];
  spu_builtin_types[SPU_BTI_UINTDI] = global_trees[TI_UINTDI_TYPE];

  spu_builtin_types[SPU_BTI_FLOAT] = global_trees[TI_FLOAT_TYPE];
  spu_builtin_types[SPU_BTI_DOUBLE] = global_trees[TI_DOUBLE_TYPE];

  spu_builtin_types[SPU_BTI_VOID] = global_trees[TI_VOID_TYPE];

  spu_builtin_types[SPU_BTI_PTR] =
    build_pointer_type (build_qualified_type
			(void_type_node,
			 TYPE_QUAL_CONST | TYPE_QUAL_VOLATILE));

  /* For each builtin we build a new prototype.  The tree code will make
     sure nodes are shared. */
  for (i = 0, d = spu_builtins; i < NUM_SPU_BUILTINS; i++, d++)
    {
      tree p;
      char name[64];		/* build_function will make a copy. */
      int parm;

      if (d->name == 0)
	continue;

      /* Find last parm.  */
      for (parm = 1; d->parm[parm] != SPU_BTI_END_OF_PARAMS; parm++)
	;

      p = void_list_node;
      while (parm > 1)
	p = tree_cons (NULL_TREE, spu_builtin_types[d->parm[--parm]], p);

      p = build_function_type (spu_builtin_types[d->parm[0]], p);

      sprintf (name, "__builtin_%s", d->name);
      d->fndecl =
	add_builtin_function (name, p, END_BUILTINS + i, BUILT_IN_MD,
			      NULL, NULL_TREE);
      if (d->fcode == SPU_MASK_FOR_LOAD)
	TREE_READONLY (d->fndecl) = 1;	

      /* These builtins don't throw.  */
      TREE_NOTHROW (d->fndecl) = 1;
    }
}

void
spu_restore_stack_block (rtx op0 ATTRIBUTE_UNUSED, rtx op1)
{
  static unsigned char arr[16] =
    { 0, 1, 2, 3, 0, 1, 2, 3, 0, 1, 2, 3, 0, 1, 2, 3 };

  rtx temp = gen_reg_rtx (Pmode);
  rtx temp2 = gen_reg_rtx (V4SImode);
  rtx temp3 = gen_reg_rtx (V4SImode);
  rtx pat = gen_reg_rtx (TImode);
  rtx sp = gen_rtx_REG (V4SImode, STACK_POINTER_REGNUM);

  emit_move_insn (pat, array_to_constant (TImode, arr));

  /* Restore the sp.  */
  emit_move_insn (temp, op1);
  emit_move_insn (temp2, gen_frame_mem (V4SImode, stack_pointer_rtx));

  /* Compute available stack size for sp.  */
  emit_insn (gen_subsi3 (temp, temp, stack_pointer_rtx));
  emit_insn (gen_shufb (temp3, temp, temp, pat));

  emit_insn (gen_addv4si3 (sp, sp, temp3));
  emit_move_insn (gen_frame_mem (V4SImode, stack_pointer_rtx), temp2);
}

int
spu_safe_dma (HOST_WIDE_INT channel)
{
  return TARGET_SAFE_DMA && channel >= 21 && channel <= 27;
}

void
spu_builtin_splats (rtx ops[])
{
  enum machine_mode mode = GET_MODE (ops[0]);
  if (GET_CODE (ops[1]) == CONST_INT || GET_CODE (ops[1]) == CONST_DOUBLE)
    {
      unsigned char arr[16];
      constant_to_array (GET_MODE_INNER (mode), ops[1], arr);
      emit_move_insn (ops[0], array_to_constant (mode, arr));
    }
  else
    {
      rtx reg = gen_reg_rtx (TImode);
      rtx shuf;
      if (GET_CODE (ops[1]) != REG
	  && GET_CODE (ops[1]) != SUBREG)
	ops[1] = force_reg (GET_MODE_INNER (mode), ops[1]);
      switch (mode)
	{
	case V2DImode:
	case V2DFmode:
	  shuf =
	    immed_double_const (0x0001020304050607ll, 0x1011121314151617ll,
				TImode);
	  break;
	case V4SImode:
	case V4SFmode:
	  shuf =
	    immed_double_const (0x0001020300010203ll, 0x0001020300010203ll,
				TImode);
	  break;
	case V8HImode:
	  shuf =
	    immed_double_const (0x0203020302030203ll, 0x0203020302030203ll,
				TImode);
	  break;
	case V16QImode:
	  shuf =
	    immed_double_const (0x0303030303030303ll, 0x0303030303030303ll,
				TImode);
	  break;
	default:
	  abort ();
	}
      emit_move_insn (reg, shuf);
      emit_insn (gen_shufb (ops[0], ops[1], ops[1], reg));
    }
}

void
spu_builtin_extract (rtx ops[])
{
  enum machine_mode mode;
  rtx rot, from, tmp;

  mode = GET_MODE (ops[1]);

  if (GET_CODE (ops[2]) == CONST_INT)
    {
      switch (mode)
	{
	case V16QImode:
	  emit_insn (gen_vec_extractv16qi (ops[0], ops[1], ops[2]));
	  break;
	case V8HImode:
	  emit_insn (gen_vec_extractv8hi (ops[0], ops[1], ops[2]));
	  break;
	case V4SFmode:
	  emit_insn (gen_vec_extractv4sf (ops[0], ops[1], ops[2]));
	  break;
	case V4SImode:
	  emit_insn (gen_vec_extractv4si (ops[0], ops[1], ops[2]));
	  break;
	case V2DImode:
	  emit_insn (gen_vec_extractv2di (ops[0], ops[1], ops[2]));
	  break;
	case V2DFmode:
	  emit_insn (gen_vec_extractv2df (ops[0], ops[1], ops[2]));
	  break;
	default:
	  abort ();
	}
      return;
    }

  from = spu_gen_subreg (TImode, ops[1]);
  rot = gen_reg_rtx (TImode);
  tmp = gen_reg_rtx (SImode);

  switch (mode)
    {
    case V16QImode:
      emit_insn (gen_addsi3 (tmp, ops[2], GEN_INT (-3)));
      break;
    case V8HImode:
      emit_insn (gen_addsi3 (tmp, ops[2], ops[2]));
      emit_insn (gen_addsi3 (tmp, tmp, GEN_INT (-2)));
      break;
    case V4SFmode:
    case V4SImode:
      emit_insn (gen_ashlsi3 (tmp, ops[2], GEN_INT (2)));
      break;
    case V2DImode:
    case V2DFmode:
      emit_insn (gen_ashlsi3 (tmp, ops[2], GEN_INT (3)));
      break;
    default:
      abort ();
    }
  emit_insn (gen_rotqby_ti (rot, from, tmp));

  emit_insn (gen_spu_convert (ops[0], rot));
}

void
spu_builtin_insert (rtx ops[])
{
  enum machine_mode mode = GET_MODE (ops[0]);
  enum machine_mode imode = GET_MODE_INNER (mode);
  rtx mask = gen_reg_rtx (TImode);
  rtx offset;

  if (GET_CODE (ops[3]) == CONST_INT)
    offset = GEN_INT (INTVAL (ops[3]) * GET_MODE_SIZE (imode));
  else
    {
      offset = gen_reg_rtx (SImode);
      emit_insn (gen_mulsi3
		 (offset, ops[3], GEN_INT (GET_MODE_SIZE (imode))));
    }
  emit_insn (gen_cpat
	     (mask, stack_pointer_rtx, offset,
	      GEN_INT (GET_MODE_SIZE (imode))));
  emit_insn (gen_shufb (ops[0], ops[1], ops[2], mask));
}

void
spu_builtin_promote (rtx ops[])
{
  enum machine_mode mode, imode;
  rtx rot, from, offset;
  HOST_WIDE_INT pos;

  mode = GET_MODE (ops[0]);
  imode = GET_MODE_INNER (mode);

  from = gen_reg_rtx (TImode);
  rot = spu_gen_subreg (TImode, ops[0]);

  emit_insn (gen_spu_convert (from, ops[1]));

  if (GET_CODE (ops[2]) == CONST_INT)
    {
      pos = -GET_MODE_SIZE (imode) * INTVAL (ops[2]);
      if (GET_MODE_SIZE (imode) < 4)
	pos += 4 - GET_MODE_SIZE (imode);
      offset = GEN_INT (pos & 15);
    }
  else
    {
      offset = gen_reg_rtx (SImode);
      switch (mode)
	{
	case V16QImode:
	  emit_insn (gen_subsi3 (offset, GEN_INT (3), ops[2]));
	  break;
	case V8HImode:
	  emit_insn (gen_subsi3 (offset, GEN_INT (1), ops[2]));
	  emit_insn (gen_addsi3 (offset, offset, offset));
	  break;
	case V4SFmode:
	case V4SImode:
	  emit_insn (gen_subsi3 (offset, GEN_INT (0), ops[2]));
	  emit_insn (gen_ashlsi3 (offset, offset, GEN_INT (2)));
	  break;
	case V2DImode:
	case V2DFmode:
	  emit_insn (gen_ashlsi3 (offset, ops[2], GEN_INT (3)));
	  break;
	default:
	  abort ();
	}
    }
  emit_insn (gen_rotqby_ti (rot, from, offset));
}

void
spu_initialize_trampoline (rtx tramp, rtx fnaddr, rtx cxt)
{
  rtx shuf = gen_reg_rtx (V4SImode);
  rtx insn = gen_reg_rtx (V4SImode);
  rtx shufc;
  rtx insnc;
  rtx mem;

  fnaddr = force_reg (SImode, fnaddr);
  cxt = force_reg (SImode, cxt);

  if (TARGET_LARGE_MEM)
    {
      rtx rotl = gen_reg_rtx (V4SImode);
      rtx mask = gen_reg_rtx (V4SImode);
      rtx bi = gen_reg_rtx (SImode);
      unsigned char shufa[16] = {
	2, 3, 0, 1, 18, 19, 16, 17,
	0, 1, 2, 3, 16, 17, 18, 19
      };
      unsigned char insna[16] = {
	0x41, 0, 0, 79,
	0x41, 0, 0, STATIC_CHAIN_REGNUM,
	0x60, 0x80, 0, 79,
	0x60, 0x80, 0, STATIC_CHAIN_REGNUM
      };

      shufc = force_reg (TImode, array_to_constant (TImode, shufa));
      insnc = force_reg (V4SImode, array_to_constant (V4SImode, insna));

      emit_insn (gen_shufb (shuf, fnaddr, cxt, shufc));
      emit_insn (gen_vrotlv4si3 (rotl, shuf, spu_const (V4SImode, 7)));
      emit_insn (gen_movv4si (mask, spu_const (V4SImode, 0xffff << 7)));
      emit_insn (gen_selb (insn, insnc, rotl, mask));

      mem = memory_address (Pmode, tramp);
      emit_move_insn (gen_rtx_MEM (V4SImode, mem), insn);

      emit_move_insn (bi, GEN_INT (0x35000000 + (79 << 7)));
      mem = memory_address (Pmode, plus_constant (tramp, 16));
      emit_move_insn (gen_rtx_MEM (Pmode, mem), bi);
    }
  else
    {
      rtx scxt = gen_reg_rtx (SImode);
      rtx sfnaddr = gen_reg_rtx (SImode);
      unsigned char insna[16] = {
	0x42, 0, 0, STATIC_CHAIN_REGNUM,
	0x30, 0, 0, 0,
	0, 0, 0, 0,
	0, 0, 0, 0
      };

      shufc = gen_reg_rtx (TImode);
      insnc = force_reg (V4SImode, array_to_constant (V4SImode, insna));

      /* By or'ing all of cxt with the ila opcode we are assuming cxt
	 fits 18 bits and the last 4 are zeros.  This will be true if
	 the stack pointer is initialized to 0x3fff0 at program start,
	 otherwise the ila instruction will be garbage. */

      emit_insn (gen_ashlsi3 (scxt, cxt, GEN_INT (7)));
      emit_insn (gen_ashlsi3 (sfnaddr, fnaddr, GEN_INT (5)));
      emit_insn (gen_cpat
		 (shufc, stack_pointer_rtx, GEN_INT (4), GEN_INT (4)));
      emit_insn (gen_shufb (shuf, sfnaddr, scxt, shufc));
      emit_insn (gen_iorv4si3 (insn, insnc, shuf));

      mem = memory_address (Pmode, tramp);
      emit_move_insn (gen_rtx_MEM (V4SImode, mem), insn);

    }
  emit_insn (gen_sync ());
}

void
spu_expand_sign_extend (rtx ops[])
{
  unsigned char arr[16];
  rtx pat = gen_reg_rtx (TImode);
  rtx sign, c;
  int i, last;
  last = GET_MODE (ops[0]) == DImode ? 7 : 15;
  if (GET_MODE (ops[1]) == QImode)
    {
      sign = gen_reg_rtx (HImode);
      emit_insn (gen_extendqihi2 (sign, ops[1]));
      for (i = 0; i < 16; i++)
	arr[i] = 0x12;
      arr[last] = 0x13;
    }
  else
    {
      for (i = 0; i < 16; i++)
	arr[i] = 0x10;
      switch (GET_MODE (ops[1]))
	{
	case HImode:
	  sign = gen_reg_rtx (SImode);
	  emit_insn (gen_extendhisi2 (sign, ops[1]));
	  arr[last] = 0x03;
	  arr[last - 1] = 0x02;
	  break;
	case SImode:
	  sign = gen_reg_rtx (SImode);
	  emit_insn (gen_ashrsi3 (sign, ops[1], GEN_INT (31)));
	  for (i = 0; i < 4; i++)
	    arr[last - i] = 3 - i;
	  break;
	case DImode:
	  sign = gen_reg_rtx (SImode);
	  c = gen_reg_rtx (SImode);
	  emit_insn (gen_spu_convert (c, ops[1]));
	  emit_insn (gen_ashrsi3 (sign, c, GEN_INT (31)));
	  for (i = 0; i < 8; i++)
	    arr[last - i] = 7 - i;
	  break;
	default:
	  abort ();
	}
    }
  emit_move_insn (pat, array_to_constant (TImode, arr));
  emit_insn (gen_shufb (ops[0], ops[1], sign, pat));
}

/* expand vector initialization. If there are any constant parts,
   load constant parts first. Then load any non-constant parts.  */
void
spu_expand_vector_init (rtx target, rtx vals)
{
  enum machine_mode mode = GET_MODE (target);
  int n_elts = GET_MODE_NUNITS (mode);
  int n_var = 0;
  bool all_same = true;
  rtx first, x = NULL_RTX, first_constant = NULL_RTX;
  int i;

  first = XVECEXP (vals, 0, 0); 
  for (i = 0; i < n_elts; ++i)
    {
      x = XVECEXP (vals, 0, i);
      if (!(CONST_INT_P (x)
	    || GET_CODE (x) == CONST_DOUBLE
	    || GET_CODE (x) == CONST_FIXED))
	++n_var;
      else
	{
	  if (first_constant == NULL_RTX)
	    first_constant = x;
	}
      if (i > 0 && !rtx_equal_p (x, first))
	all_same = false;
    }

  /* if all elements are the same, use splats to repeat elements */
  if (all_same)
    {
      if (!CONSTANT_P (first)
	  && !register_operand (first, GET_MODE (x)))
	first = force_reg (GET_MODE (first), first);
      emit_insn (gen_spu_splats (target, first));
      return;
    }

  /* load constant parts */
  if (n_var != n_elts)
    {
      if (n_var == 0)
	{
	  emit_move_insn (target,
			  gen_rtx_CONST_VECTOR (mode, XVEC (vals, 0)));
	}
      else
	{
	  rtx constant_parts_rtx = copy_rtx (vals);

	  gcc_assert (first_constant != NULL_RTX);
	  /* fill empty slots with the first constant, this increases
	     our chance of using splats in the recursive call below. */
	  for (i = 0; i < n_elts; ++i)
	    {
	      x = XVECEXP (constant_parts_rtx, 0, i);
	      if (!(CONST_INT_P (x)
		    || GET_CODE (x) == CONST_DOUBLE
		    || GET_CODE (x) == CONST_FIXED))
		XVECEXP (constant_parts_rtx, 0, i) = first_constant;
	    }

	  spu_expand_vector_init (target, constant_parts_rtx);
	}
    }

  /* load variable parts */
  if (n_var != 0)
    {
      rtx insert_operands[4];

      insert_operands[0] = target;
      insert_operands[2] = target;
      for (i = 0; i < n_elts; ++i)
	{
	  x = XVECEXP (vals, 0, i);
	  if (!(CONST_INT_P (x)
		|| GET_CODE (x) == CONST_DOUBLE
		|| GET_CODE (x) == CONST_FIXED))
	    {
	      if (!register_operand (x, GET_MODE (x)))
		x = force_reg (GET_MODE (x), x);
	      insert_operands[1] = x;
	      insert_operands[3] = GEN_INT (i);
	      spu_builtin_insert (insert_operands);
	    }
	}
    }
}

/* Return insn index for the vector compare instruction for given CODE,
   and DEST_MODE, OP_MODE. Return -1 if valid insn is not available.  */

static int
get_vec_cmp_insn (enum rtx_code code,
                  enum machine_mode dest_mode,
                  enum machine_mode op_mode)

{
  switch (code)
    {
    case EQ:
      if (dest_mode == V16QImode && op_mode == V16QImode)
        return CODE_FOR_ceq_v16qi;
      if (dest_mode == V8HImode && op_mode == V8HImode)
        return CODE_FOR_ceq_v8hi;
      if (dest_mode == V4SImode && op_mode == V4SImode)
        return CODE_FOR_ceq_v4si;
      if (dest_mode == V4SImode && op_mode == V4SFmode)
        return CODE_FOR_ceq_v4sf;
      if (dest_mode == V2DImode && op_mode == V2DFmode)
        return CODE_FOR_ceq_v2df;
      break;
    case GT:
      if (dest_mode == V16QImode && op_mode == V16QImode)
        return CODE_FOR_cgt_v16qi;
      if (dest_mode == V8HImode && op_mode == V8HImode)
        return CODE_FOR_cgt_v8hi;
      if (dest_mode == V4SImode && op_mode == V4SImode)
        return CODE_FOR_cgt_v4si;
      if (dest_mode == V4SImode && op_mode == V4SFmode)
        return CODE_FOR_cgt_v4sf;
      if (dest_mode == V2DImode && op_mode == V2DFmode)
        return CODE_FOR_cgt_v2df;
      break;
    case GTU:
      if (dest_mode == V16QImode && op_mode == V16QImode)
        return CODE_FOR_clgt_v16qi;
      if (dest_mode == V8HImode && op_mode == V8HImode)
        return CODE_FOR_clgt_v8hi;
      if (dest_mode == V4SImode && op_mode == V4SImode)
        return CODE_FOR_clgt_v4si;
      break;
    default:
      break;
    }
  return -1;
}

/* Emit vector compare for operands OP0 and OP1 using code RCODE.
   DMODE is expected destination mode. This is a recursive function.  */

static rtx
spu_emit_vector_compare (enum rtx_code rcode,
                         rtx op0, rtx op1,
                         enum machine_mode dmode)
{
  int vec_cmp_insn;
  rtx mask;
  enum machine_mode dest_mode;
  enum machine_mode op_mode = GET_MODE (op1);

  gcc_assert (GET_MODE (op0) == GET_MODE (op1));

  /* Floating point vector compare instructions uses destination V4SImode.
     Double floating point vector compare instructions uses destination V2DImode.
     Move destination to appropriate mode later.  */
  if (dmode == V4SFmode)
    dest_mode = V4SImode;
  else if (dmode == V2DFmode)
    dest_mode = V2DImode;
  else
    dest_mode = dmode;

  mask = gen_reg_rtx (dest_mode);
  vec_cmp_insn = get_vec_cmp_insn (rcode, dest_mode, op_mode);

  if (vec_cmp_insn == -1)
    {
      bool swap_operands = false;
      bool try_again = false;
      switch (rcode)
        {
        case LT:
          rcode = GT;
          swap_operands = true;
          try_again = true;
          break;
        case LTU:
          rcode = GTU;
          swap_operands = true;
          try_again = true;
          break;
        case NE:
          /* Treat A != B as ~(A==B).  */
          {
            enum insn_code nor_code;
            rtx eq_rtx = spu_emit_vector_compare (EQ, op0, op1, dest_mode);
            nor_code = optab_handler (one_cmpl_optab, (int)dest_mode)->insn_code;
            gcc_assert (nor_code != CODE_FOR_nothing);
            emit_insn (GEN_FCN (nor_code) (mask, eq_rtx));
            if (dmode != dest_mode)
              {
                rtx temp = gen_reg_rtx (dest_mode);
                convert_move (temp, mask, 0);
                return temp;
              }
            return mask;
          }
          break;
        case GE:
        case GEU:
        case LE:
        case LEU:
          /* Try GT/GTU/LT/LTU OR EQ */
          {
            rtx c_rtx, eq_rtx;
            enum insn_code ior_code;
            enum rtx_code new_code;

            switch (rcode)
              {
              case GE:  new_code = GT;  break;
              case GEU: new_code = GTU; break;
              case LE:  new_code = LT;  break;
              case LEU: new_code = LTU; break;
              default:
                gcc_unreachable ();
              }

            c_rtx = spu_emit_vector_compare (new_code, op0, op1, dest_mode);
            eq_rtx = spu_emit_vector_compare (EQ, op0, op1, dest_mode);

            ior_code = optab_handler (ior_optab, (int)dest_mode)->insn_code;
            gcc_assert (ior_code != CODE_FOR_nothing);
            emit_insn (GEN_FCN (ior_code) (mask, c_rtx, eq_rtx));
            if (dmode != dest_mode)
              {
                rtx temp = gen_reg_rtx (dest_mode);
                convert_move (temp, mask, 0);
                return temp;
              }
            return mask;
          }
          break;
        default:
          gcc_unreachable ();
        }

      /* You only get two chances.  */
      if (try_again)
          vec_cmp_insn = get_vec_cmp_insn (rcode, dest_mode, op_mode);

      gcc_assert (vec_cmp_insn != -1);

      if (swap_operands)
        {
          rtx tmp;
          tmp = op0;
          op0 = op1;
          op1 = tmp;
        }
    }

  emit_insn (GEN_FCN (vec_cmp_insn) (mask, op0, op1));
  if (dmode != dest_mode)
    {
      rtx temp = gen_reg_rtx (dest_mode);
      convert_move (temp, mask, 0);
      return temp;
    }
  return mask;
}


/* Emit vector conditional expression.
   DEST is destination. OP1 and OP2 are two VEC_COND_EXPR operands.
   CC_OP0 and CC_OP1 are the two operands for the relation operation COND.  */

int
spu_emit_vector_cond_expr (rtx dest, rtx op1, rtx op2,
                           rtx cond, rtx cc_op0, rtx cc_op1)
{   
  enum machine_mode dest_mode = GET_MODE (dest);
  enum rtx_code rcode = GET_CODE (cond);
  rtx mask;
    
  /* Get the vector mask for the given relational operations.  */
  mask = spu_emit_vector_compare (rcode, cc_op0, cc_op1, dest_mode);

  emit_insn(gen_selb (dest, op2, op1, mask));

  return 1;
}

static rtx
spu_force_reg (enum machine_mode mode, rtx op)
{
  rtx x, r;
  if (GET_MODE (op) == VOIDmode || GET_MODE (op) == BLKmode)
    {
      if ((SCALAR_INT_MODE_P (mode) && GET_CODE (op) == CONST_INT)
	  || GET_MODE (op) == BLKmode)
	return force_reg (mode, convert_to_mode (mode, op, 0));
      abort ();
    }

  r = force_reg (GET_MODE (op), op);
  if (GET_MODE_SIZE (GET_MODE (op)) == GET_MODE_SIZE (mode))
    {
      x = simplify_gen_subreg (mode, r, GET_MODE (op), 0);
      if (x)
	return x;
    }

  x = gen_reg_rtx (mode);
  emit_insn (gen_spu_convert (x, r));
  return x;
}

static void
spu_check_builtin_parm (struct spu_builtin_description *d, rtx op, int p)
{
  HOST_WIDE_INT v = 0;
  int lsbits;
  /* Check the range of immediate operands. */
  if (p >= SPU_BTI_7 && p <= SPU_BTI_U18)
    {
      int range = p - SPU_BTI_7;

      if (!CONSTANT_P (op))
	error ("%s expects an integer literal in the range [%d, %d].",
	       d->name,
	       spu_builtin_range[range].low, spu_builtin_range[range].high);

      if (GET_CODE (op) == CONST
	  && (GET_CODE (XEXP (op, 0)) == PLUS
	      || GET_CODE (XEXP (op, 0)) == MINUS))
	{
	  v = INTVAL (XEXP (XEXP (op, 0), 1));
	  op = XEXP (XEXP (op, 0), 0);
	}
      else if (GET_CODE (op) == CONST_INT)
	v = INTVAL (op);
      else if (GET_CODE (op) == CONST_VECTOR
	       && GET_CODE (CONST_VECTOR_ELT (op, 0)) == CONST_INT)
	v = INTVAL (CONST_VECTOR_ELT (op, 0));

      /* The default for v is 0 which is valid in every range. */
      if (v < spu_builtin_range[range].low
	  || v > spu_builtin_range[range].high)
	error ("%s expects an integer literal in the range [%d, %d]. ("
	       HOST_WIDE_INT_PRINT_DEC ")",
	       d->name,
	       spu_builtin_range[range].low, spu_builtin_range[range].high,
	       v);

      switch (p)
	{
	case SPU_BTI_S10_4:
	  lsbits = 4;
	  break;
	case SPU_BTI_U16_2:
	  /* This is only used in lqa, and stqa.  Even though the insns
	     encode 16 bits of the address (all but the 2 least
	     significant), only 14 bits are used because it is masked to
	     be 16 byte aligned. */
	  lsbits = 4;
	  break;
	case SPU_BTI_S16_2:
	  /* This is used for lqr and stqr. */
	  lsbits = 2;
	  break;
	default:
	  lsbits = 0;
	}

      if (GET_CODE (op) == LABEL_REF
	  || (GET_CODE (op) == SYMBOL_REF
	      && SYMBOL_REF_FUNCTION_P (op))
	  || (v & ((1 << lsbits) - 1)) != 0)
	warning (0, "%d least significant bits of %s are ignored.", lsbits,
		 d->name);
    }
}


static int
expand_builtin_args (struct spu_builtin_description *d, tree exp,
		     rtx target, rtx ops[])
{
  enum insn_code icode = (enum insn_code) d->icode;
  int i = 0, a;

  /* Expand the arguments into rtl. */

  if (d->parm[0] != SPU_BTI_VOID)
    ops[i++] = target;

  for (a = 0; d->parm[a+1] != SPU_BTI_END_OF_PARAMS; i++, a++)
    {
      tree arg = CALL_EXPR_ARG (exp, a);
      if (arg == 0)
	abort ();
      ops[i] = expand_expr (arg, NULL_RTX, VOIDmode, EXPAND_NORMAL);
    }

  /* The insn pattern may have additional operands (SCRATCH).
     Return the number of actual non-SCRATCH operands.  */
  gcc_assert (i <= insn_data[icode].n_operands);
  return i;
}

static rtx
spu_expand_builtin_1 (struct spu_builtin_description *d,
		      tree exp, rtx target)
{
  rtx pat;
  rtx ops[8];
  enum insn_code icode = (enum insn_code) d->icode;
  enum machine_mode mode, tmode;
  int i, p;
  int n_operands;
  tree return_type;

  /* Set up ops[] with values from arglist. */
  n_operands = expand_builtin_args (d, exp, target, ops);

  /* Handle the target operand which must be operand 0. */
  i = 0;
  if (d->parm[0] != SPU_BTI_VOID)
    {

      /* We prefer the mode specified for the match_operand otherwise
         use the mode from the builtin function prototype. */
      tmode = insn_data[d->icode].operand[0].mode;
      if (tmode == VOIDmode)
	tmode = TYPE_MODE (spu_builtin_types[d->parm[0]]);

      /* Try to use target because not using it can lead to extra copies
         and when we are using all of the registers extra copies leads
         to extra spills.  */
      if (target && GET_CODE (target) == REG && GET_MODE (target) == tmode)
	ops[0] = target;
      else
	target = ops[0] = gen_reg_rtx (tmode);

      if (!(*insn_data[icode].operand[0].predicate) (ops[0], tmode))
	abort ();

      i++;
    }

  if (d->fcode == SPU_MASK_FOR_LOAD)
    {
      enum machine_mode mode = insn_data[icode].operand[1].mode;
      tree arg;
      rtx addr, op, pat;

      /* get addr */
      arg = CALL_EXPR_ARG (exp, 0);
      gcc_assert (TREE_CODE (TREE_TYPE (arg)) == POINTER_TYPE);
      op = expand_expr (arg, NULL_RTX, Pmode, EXPAND_NORMAL);
      addr = memory_address (mode, op);

      /* negate addr */
      op = gen_reg_rtx (GET_MODE (addr));
      emit_insn (gen_rtx_SET (VOIDmode, op,
                 gen_rtx_NEG (GET_MODE (addr), addr)));
      op = gen_rtx_MEM (mode, op);

      pat = GEN_FCN (icode) (target, op);
      if (!pat) 
        return 0;
      emit_insn (pat);
      return target;
    }   

  /* Ignore align_hint, but still expand it's args in case they have
     side effects. */
  if (icode == CODE_FOR_spu_align_hint)
    return 0;

  /* Handle the rest of the operands. */
  for (p = 1; i < n_operands; i++, p++)
    {
      if (insn_data[d->icode].operand[i].mode != VOIDmode)
	mode = insn_data[d->icode].operand[i].mode;
      else
	mode = TYPE_MODE (spu_builtin_types[d->parm[i]]);

      /* mode can be VOIDmode here for labels */

      /* For specific intrinsics with an immediate operand, e.g.,
         si_ai(), we sometimes need to convert the scalar argument to a
         vector argument by splatting the scalar. */
      if (VECTOR_MODE_P (mode)
	  && (GET_CODE (ops[i]) == CONST_INT
	      || GET_MODE_CLASS (GET_MODE (ops[i])) == MODE_INT
	      || GET_MODE_CLASS (GET_MODE (ops[i])) == MODE_FLOAT))
	{
	  if (GET_CODE (ops[i]) == CONST_INT)
	    ops[i] = spu_const (mode, INTVAL (ops[i]));
	  else
	    {
	      rtx reg = gen_reg_rtx (mode);
	      enum machine_mode imode = GET_MODE_INNER (mode);
	      if (!spu_nonmem_operand (ops[i], GET_MODE (ops[i])))
		ops[i] = force_reg (GET_MODE (ops[i]), ops[i]);
	      if (imode != GET_MODE (ops[i]))
		ops[i] = convert_to_mode (imode, ops[i],
					  TYPE_UNSIGNED (spu_builtin_types
							 [d->parm[i]]));
	      emit_insn (gen_spu_splats (reg, ops[i]));
	      ops[i] = reg;
	    }
	}

      spu_check_builtin_parm (d, ops[i], d->parm[p]);

      if (!(*insn_data[icode].operand[i].predicate) (ops[i], mode))
	ops[i] = spu_force_reg (mode, ops[i]);
    }

  switch (n_operands)
    {
    case 0:
      pat = GEN_FCN (icode) (0);
      break;
    case 1:
      pat = GEN_FCN (icode) (ops[0]);
      break;
    case 2:
      pat = GEN_FCN (icode) (ops[0], ops[1]);
      break;
    case 3:
      pat = GEN_FCN (icode) (ops[0], ops[1], ops[2]);
      break;
    case 4:
      pat = GEN_FCN (icode) (ops[0], ops[1], ops[2], ops[3]);
      break;
    case 5:
      pat = GEN_FCN (icode) (ops[0], ops[1], ops[2], ops[3], ops[4]);
      break;
    case 6:
      pat = GEN_FCN (icode) (ops[0], ops[1], ops[2], ops[3], ops[4], ops[5]);
      break;
    default:
      abort ();
    }

  if (!pat)
    abort ();

  if (d->type == B_CALL || d->type == B_BISLED)
    emit_call_insn (pat);
  else if (d->type == B_JUMP)
    {
      emit_jump_insn (pat);
      emit_barrier ();
    }
  else
    emit_insn (pat);

  return_type = spu_builtin_types[d->parm[0]];
  if (d->parm[0] != SPU_BTI_VOID
      && GET_MODE (target) != TYPE_MODE (return_type))
    {
      /* target is the return value.  It should always be the mode of
         the builtin function prototype. */
      target = spu_force_reg (TYPE_MODE (return_type), target);
    }

  return target;
}

rtx
spu_expand_builtin (tree exp,
		    rtx target,
		    rtx subtarget ATTRIBUTE_UNUSED,
		    enum machine_mode mode ATTRIBUTE_UNUSED,
		    int ignore ATTRIBUTE_UNUSED)
{
  tree fndecl = TREE_OPERAND (CALL_EXPR_FN (exp), 0);
  unsigned int fcode = DECL_FUNCTION_CODE (fndecl) - END_BUILTINS;
  struct spu_builtin_description *d;

  if (fcode < NUM_SPU_BUILTINS)
    {
      d = &spu_builtins[fcode];

      return spu_expand_builtin_1 (d, exp, target);
    }
  abort ();
}

/* Implement targetm.vectorize.builtin_mul_widen_even.  */
static tree
spu_builtin_mul_widen_even (tree type)
{
  switch (TYPE_MODE (type))
    {
    case V8HImode:
      if (TYPE_UNSIGNED (type))
	return spu_builtins[SPU_MULE_0].fndecl;
      else
	return spu_builtins[SPU_MULE_1].fndecl;
      break;
    default:
      return NULL_TREE;
    }
}

/* Implement targetm.vectorize.builtin_mul_widen_odd.  */
static tree
spu_builtin_mul_widen_odd (tree type)
{
  switch (TYPE_MODE (type))
    {
    case V8HImode:
      if (TYPE_UNSIGNED (type))
	return spu_builtins[SPU_MULO_1].fndecl;
      else
	return spu_builtins[SPU_MULO_0].fndecl; 
      break;
    default:
      return NULL_TREE;
    }
}

/* Implement targetm.vectorize.builtin_mask_for_load.  */
static tree
spu_builtin_mask_for_load (void)
{
  struct spu_builtin_description *d = &spu_builtins[SPU_MASK_FOR_LOAD];
  gcc_assert (d);
  return d->fndecl;
}

/* Implement targetm.vectorize.builtin_vectorization_cost.  */
static int 
spu_builtin_vectorization_cost (bool runtime_test)
{
  /* If the branch of the runtime test is taken - i.e. - the vectorized
     version is skipped - this incurs a misprediction cost (because the
     vectorized version is expected to be the fall-through).  So we subtract
     the latency of a mispredicted branch from the costs that are incurred
     when the vectorized version is executed.  */
  if (runtime_test)
    return -19;
  else
    return 0;
}

/* Return true iff, data reference of TYPE can reach vector alignment (16)
   after applying N number of iterations.  This routine does not determine
   how may iterations are required to reach desired alignment.  */

static bool
spu_vector_alignment_reachable (const_tree type ATTRIBUTE_UNUSED, bool is_packed)
{
  if (is_packed)
    return false;

  /* All other types are naturally aligned.  */
  return true;
}

/* Return valid pointer modes.  */
static bool
spu_valid_pointer_mode (enum machine_mode mode)
{
  return (mode == ptr_mode || mode == Pmode ||
	  (spu_ea_model != 32 && mode == DImode));
}

/* Implement targetm.vectorize.builtin_vec_perm.  */
tree
spu_builtin_vec_perm (tree type, tree *mask_element_type)
{
  struct spu_builtin_description *d;

  *mask_element_type = unsigned_char_type_node;

  switch (TYPE_MODE (type))
    {
    case V16QImode:
      if (TYPE_UNSIGNED (type))
        d = &spu_builtins[SPU_SHUFFLE_0];
      else
        d = &spu_builtins[SPU_SHUFFLE_1];
      break;

    case V8HImode:
      if (TYPE_UNSIGNED (type))
        d = &spu_builtins[SPU_SHUFFLE_2];
      else
        d = &spu_builtins[SPU_SHUFFLE_3];
      break;

    case V4SImode:
      if (TYPE_UNSIGNED (type))
        d = &spu_builtins[SPU_SHUFFLE_4];
      else
        d = &spu_builtins[SPU_SHUFFLE_5];
      break;

    case V2DImode:
      if (TYPE_UNSIGNED (type))
        d = &spu_builtins[SPU_SHUFFLE_6];
      else
        d = &spu_builtins[SPU_SHUFFLE_7];
      break;

    case V4SFmode:
      d = &spu_builtins[SPU_SHUFFLE_8];
      break;

    case V2DFmode:
      d = &spu_builtins[SPU_SHUFFLE_9];
      break;

    default:
      return NULL_TREE;
    }

  gcc_assert (d);
  return d->fndecl;
}

/* Count the total number of instructions in each pipe and return the
   maximum, which is used as the Minimum Iteration Interval (MII)
   in the modulo scheduler.  get_pipe() will return -2, -1, 0, or 1.
   -2 are instructions that can go in pipe0 or pipe1.  */
static int
spu_sms_res_mii (struct ddg *g)
{
  int i;
  unsigned t[4] = {0, 0, 0, 0};

  for (i = 0; i < g->num_nodes; i++)
    {
      rtx insn = g->nodes[i].insn;
      int p = get_pipe (insn) + 2;

      assert (p >= 0);
      assert (p < 4);

      t[p]++;
      if (dump_file && INSN_P (insn))
            fprintf (dump_file, "i%d %s %d %d\n",
                     INSN_UID (insn),
                     insn_data[INSN_CODE(insn)].name,
                     p, t[p]);
    }
  if (dump_file)
    fprintf (dump_file, "%d %d %d %d\n", t[0], t[1], t[2], t[3]);

  return MAX ((t[0] + t[2] + t[3] + 1) / 2, MAX (t[2], t[3]));
}


void
spu_init_expanders (void)
{
  if (cfun)
    {
      rtx r0, r1;
      /* HARD_FRAME_REGISTER is only 128 bit aligned when
         frame_pointer_needed is true.  We don't know that until we're
         expanding the prologue. */
      REGNO_POINTER_ALIGN (HARD_FRAME_POINTER_REGNUM) = 8;

      /* A number of passes use LAST_VIRTUAL_REGISTER+1 and
	 LAST_VIRTUAL_REGISTER+2 to test the back-end.  We want them
	 to be treated as aligned, so generate them here. */
      r0 = gen_reg_rtx (SImode);
      r1 = gen_reg_rtx (SImode);
      mark_reg_pointer (r0, 128);
      mark_reg_pointer (r1, 128);
      gcc_assert (REGNO (r0) == LAST_VIRTUAL_REGISTER + 1
		  && REGNO (r1) == LAST_VIRTUAL_REGISTER + 2);
    }
}

static enum machine_mode
spu_libgcc_cmp_return_mode (void)
{

/* For SPU word mode is TI mode so it is better to use SImode
   for compare returns.  */
  return SImode;
}

static enum machine_mode
spu_libgcc_shift_count_mode (void)
{
/* For SPU word mode is TI mode so it is better to use SImode
   for shift counts.  */
  return SImode;
}

/* Return the appropriate mode for a named address pointer.  */
static enum machine_mode
spu_addr_space_pointer_mode (addr_space_t addrspace)
{
  switch (addrspace)
    {
    case ADDR_SPACE_GENERIC:
      return ptr_mode;
    case ADDR_SPACE_EA:
      return (EAmode);
    default:
      gcc_unreachable ();
    }
}

/* Return the appropriate type for subtracting two pointers.  */
static tree
spu_addr_space_minus_type (addr_space_t as1, addr_space_t as2)
{
  gcc_assert (as1 == ADDR_SPACE_GENERIC || as1 == ADDR_SPACE_EA);
  gcc_assert (as2 == ADDR_SPACE_GENERIC || as2 == ADDR_SPACE_EA);

  if (as1 == ADDR_SPACE_GENERIC && as2 == ADDR_SPACE_GENERIC)
    return ptrdiff_type_node;

  else if (spu_ea_model == 32)
    return ptrdiff_type_node;

  else
    return unsigned_intDI_type_node;
}

/* Map an address space number into a name.  */
static const char *
spu_addr_space_name (addr_space_t addrspace)
{
  if (addrspace == ADDR_SPACE_EA)
    return "__ea";

  gcc_unreachable ();
}

/* Determine if you can convert one address to another.  */

static bool
spu_addr_space_can_convert_p (tree from_type, tree to_type)
{
  addr_space_t from_as = TYPE_ADDR_SPACE (TREE_TYPE (from_type));
  addr_space_t to_as = TYPE_ADDR_SPACE (TREE_TYPE (to_type));

  gcc_assert (from_as == ADDR_SPACE_GENERIC || from_as == ADDR_SPACE_EA);
  gcc_assert (to_as == ADDR_SPACE_GENERIC || to_as == ADDR_SPACE_EA);

  if (TARGET_NO_EA_TO_GENERIC_CONVERSION
      && from_as == ADDR_SPACE_EA
      && to_as == ADDR_SPACE_GENERIC)
    return false;

  return true;
}

/* Determine if one named address space is a subset of another.  */

static bool
spu_addr_space_subset_p (addr_space_t subset, addr_space_t superset)
{
  gcc_assert (subset == ADDR_SPACE_GENERIC || subset == ADDR_SPACE_EA);
  gcc_assert (superset == ADDR_SPACE_GENERIC || superset == ADDR_SPACE_EA);

  if (subset == superset)
    return true;

  /* If we have -mno-address-space-conversion, treat __ea and generic as not
     being subsets but instead as disjoint address spaces.  This will require
     the user to explicitly convert between the different address spaces,
     instead of relying on the compiler to do it automatically.  */
  else if (TARGET_NO_ADDRESS_SPACE_CONVERSION)
    return false;

  else
    return (subset == ADDR_SPACE_GENERIC && superset == ADDR_SPACE_EA);
}

/* Convert from one address space to another.  */
static rtx
spu_addr_space_convert (rtx op, tree from_type, tree to_type)
{
  addr_space_t from_as = TYPE_ADDR_SPACE (TREE_TYPE (from_type));
  addr_space_t to_as = TYPE_ADDR_SPACE (TREE_TYPE (to_type));
  rtx reg;

  gcc_assert (from_as == ADDR_SPACE_GENERIC || from_as == ADDR_SPACE_EA);
  gcc_assert (to_as == ADDR_SPACE_GENERIC || to_as == ADDR_SPACE_EA);

  if (to_as == from_as)
    return op;

  else if (to_as == ADDR_SPACE_GENERIC && from_as == ADDR_SPACE_EA)
    {
      reg = gen_reg_rtx (Pmode);
      emit_insn (gen_from_ea (reg, op));
      return reg;
    }

  else if (to_as == ADDR_SPACE_EA && from_as == ADDR_SPACE_GENERIC)
    {
      reg = gen_reg_rtx (EAmode);
      emit_insn (gen_to_ea (reg, op));
      return reg;
    }

  else
    gcc_unreachable ();
}

static GTY(()) tree spu_ea_name;

static tree
spu_addr_space_section_name (addr_space_t addrspace)
{
  gcc_assert (addrspace == ADDR_SPACE_EA);

  if (!spu_ea_name)
    spu_ea_name = build_string (4, "._ea");

  return spu_ea_name;
}

/* Return true if the tree contains any elements that require relocation that
   would not be allowed to initialize a __ea memory address space.  */

static bool
spu_no_relocation (tree type, tree init)
{
  bool ret;
  unsigned HOST_WIDE_INT idx;
  tree value;
  tree field;

  switch (TREE_CODE (init))
    {
    default:
      ret = false;
      break;

      /* Constants are not relocatable.  */
    case REAL_CST:
    case FIXED_CST:
    case COMPLEX_CST:
    case INTEGER_CST:
      ret = true;
      break;

      /* Strings are ok if we are initializing a char array of some sort.  */
    case STRING_CST:
      ret = (type != NULL_TREE
	     && TREE_CODE (type) == ARRAY_TYPE
	     && TYPE_STRING_FLAG (TREE_TYPE (type)));
      break;

      /* Support a limited number of conversions.  */
    case CONVERT_EXPR:
    case NOP_EXPR:
      ret = spu_no_relocation (type, TREE_OPERAND (init, 0));
      break;

      /* Decode the constructor.  */
    case CONSTRUCTOR:
      ret = true;
      FOR_EACH_CONSTRUCTOR_ELT (CONSTRUCTOR_ELTS (init), idx, field, value)
	{
	  if (value && !spu_no_relocation (TREE_TYPE (field), value))
	    {
	      ret = false;
	      break;
	    }
	}
      break;
    }

  return ret;
}

static bool
spu_addr_space_static_init_ok_p (tree type,
				 tree init,
				 addr_space_t as,
				 addr_space_t as_ptr)
{
  bool ret;

  if (init == error_mark_node)
    ret = false;

  /* Normal initializations are ok.  */
  else if (as == ADDR_SPACE_GENERIC && as_ptr == ADDR_SPACE_GENERIC)
    ret = true;

  else
    {
      /* Don't allow things that need relocations in or pointing to the __ea
	 address space.  */
      gcc_assert (as == ADDR_SPACE_GENERIC || as == ADDR_SPACE_EA);
      gcc_assert (as_ptr == ADDR_SPACE_GENERIC || as_ptr == ADDR_SPACE_EA);

      ret = spu_no_relocation (type, init);
    }

  return ret;
}

/* An early place to adjust some flags after GCC has finished processing
 * them. */
static void
asm_file_start (void)
{
  /* Variable tracking should be run after all optimizations which
     change order of insns.  It also needs a valid CFG. */
  spu_flag_var_tracking = flag_var_tracking;
  flag_var_tracking = 0;

  default_file_start ();
}

/* Implement targetm.section_type_flags.  */
static unsigned int
spu_section_type_flags (tree decl, const char *name, int reloc)
{
  /* .toe needs to have type @nobits.  */
  if (strcmp (name, ".toe") == 0)
    return SECTION_BSS;
  /* Don't load _ea into the current address space.  */
  if (strcmp (name, "._ea") == 0)
    return SECTION_WRITE | SECTION_DEBUG;
  return default_section_type_flags (decl, name, reloc);
}

/* Generate a constant or register which contains 2^SCALE.  We assume
   the result is valid for MODE.  Currently, MODE must be V4SFmode and
   SCALE must be SImode. */
rtx
spu_gen_exp2 (enum machine_mode mode, rtx scale)
{
  gcc_assert (mode == V4SFmode);
  gcc_assert (GET_MODE (scale) == SImode || GET_CODE (scale) == CONST_INT);
  if (GET_CODE (scale) != CONST_INT)
    {
      /* unsigned int exp = (127 + scale) << 23;
	__vector float m = (__vector float) spu_splats (exp); */
      rtx reg = force_reg (SImode, scale);
      rtx exp = gen_reg_rtx (SImode);
      rtx mul = gen_reg_rtx (mode);
      emit_insn (gen_addsi3 (exp, reg, GEN_INT (127)));
      emit_insn (gen_ashlsi3 (exp, exp, GEN_INT (23)));
      emit_insn (gen_spu_splats (mul, gen_rtx_SUBREG (GET_MODE_INNER (mode), exp, 0)));
      return mul;
    }
  else 
    {
      HOST_WIDE_INT exp = 127 + INTVAL (scale);
      unsigned char arr[16];
      arr[0] = arr[4] = arr[8] = arr[12] = exp >> 1;
      arr[1] = arr[5] = arr[9] = arr[13] = exp << 7;
      arr[2] = arr[6] = arr[10] = arr[14] = 0;
      arr[3] = arr[7] = arr[11] = arr[15] = 0;
      return array_to_constant (mode, arr);
    }
}

<<<<<<< HEAD

=======
/* After reload, just change the convert into a move instruction
   or a dead instruction. */
void
spu_split_convert (rtx ops[])
{
  if (REGNO (ops[0]) == REGNO (ops[1]))
    emit_note (NOTE_INSN_DELETED);
  else
    {
      /* Use TImode always as this might help hard reg copyprop.  */
      rtx op0 = gen_rtx_REG (TImode, REGNO (ops[0]));
      rtx op1 = gen_rtx_REG (TImode, REGNO (ops[1]));
      emit_insn (gen_move_insn (op0, op1));
    }
}

>>>>>>> 3d8b2a98
#include "gt-spu.h"<|MERGE_RESOLUTION|>--- conflicted
+++ resolved
@@ -215,9 +215,9 @@
 static tree spu_builtin_vec_perm (tree, tree *);
 static int spu_sms_res_mii (struct ddg *g);
 static void asm_file_start (void);
+static unsigned int spu_section_type_flags (tree, const char *, int);
+static rtx spu_expand_load (rtx, rtx, rtx, int);
 static bool spu_no_relocation (tree, tree);
-static unsigned int spu_section_type_flags (tree, const char *, int);
-<<<<<<< HEAD
 static enum machine_mode spu_addr_space_pointer_mode (addr_space_t);
 static tree spu_addr_space_minus_type (addr_space_t, addr_space_t);
 static const char *spu_addr_space_name (addr_space_t);
@@ -229,9 +229,6 @@
 					     addr_space_t);
 static unsigned int spu_section_type_flags (tree, const char *, int);
 static bool spu_valid_pointer_mode (enum machine_mode mode);
-=======
-static rtx spu_expand_load (rtx, rtx, rtx, int);
->>>>>>> 3d8b2a98
 
 extern const char *reg_names[];
 
@@ -289,9 +286,9 @@
 static enum machine_mode
 spu_libgcc_shift_count_mode (void);
 
-
 /* Pointer mode for __ea references.  */
 #define EAmode (spu_ea_model != 32 ? DImode : SImode)
+
  
 /*  TARGET overrides.  */
@@ -327,9 +324,6 @@
 #undef TARGET_ADDR_SPACE_STATIC_INIT_OK_P
 #define TARGET_ADDR_SPACE_STATIC_INIT_OK_P spu_addr_space_static_init_ok_p
 
-#undef TARGET_SECTION_TYPE_FLAGS
-#define TARGET_SECTION_TYPE_FLAGS spu_section_type_flags
-
 #undef TARGET_VALID_POINTER_MODE
 #define TARGET_VALID_POINTER_MODE spu_valid_pointer_mode
 
@@ -341,9 +335,6 @@
 
 #undef TARGET_UNWIND_WORD_MODE
 #define TARGET_UNWIND_WORD_MODE spu_unwind_word_mode
-
-#undef TARGET_ASM_ALIGNED_DI_OP
-#define TARGET_ASM_ALIGNED_DI_OP "\t.quad\t"
 
 #undef TARGET_LEGITIMIZE_ADDRESS
 #define TARGET_LEGITIMIZE_ADDRESS spu_legitimize_address
@@ -354,10 +345,13 @@
 #undef TARGET_ASM_UNALIGNED_SI_OP
 #define TARGET_ASM_UNALIGNED_SI_OP	"\t.long\t"
 
+#undef TARGET_ASM_ALIGNED_DI_OP
+#define TARGET_ASM_ALIGNED_DI_OP	"\t.quad\t"
+
 /* The .8byte directive doesn't seem to work well for a 32 bit
    architecture. */
 #undef TARGET_ASM_UNALIGNED_DI_OP
-#define TARGET_ASM_UNALIGNED_DI_OP	"\t.quad\t"
+#define TARGET_ASM_UNALIGNED_DI_OP NULL
 
 #undef TARGET_RTX_COSTS
 #define TARGET_RTX_COSTS spu_rtx_costs
@@ -3628,20 +3622,6 @@
   return val >= low && val <= high;
 }
 
-/* Return true if X is a SYMBOL_REF to an __ea qualified variable.  */
-
-static int
-ea_symbol_ref (rtx *px, void *data ATTRIBUTE_UNUSED)
-{
-  rtx x = *px;
-  tree decl;
-
-  return (GET_CODE (x) == SYMBOL_REF
- 	  && (decl = SYMBOL_REF_DECL (x)) != 0
- 	  && TREE_CODE (decl) == VAR_DECL
- 	  && TYPE_ADDR_SPACE (TREE_TYPE (decl)));
-}
-
 /* TRUE when op is an immediate and an exact power of 2, and given that
    OP is 2^scale, scale >= LOW && scale <= HIGH.  When OP is a vector,
    all entries must be the same. */
@@ -3692,6 +3672,29 @@
 	     &&  exp >= low && exp <= high;
     }
   return FALSE;
+}
+
+/* Return true if X is a SYMBOL_REF to an __ea qualified variable.  */
+
+static int
+ea_symbol_ref (rtx *px, void *data ATTRIBUTE_UNUSED)
+{
+  rtx x = *px;
+  tree decl;
+
+  if (GET_CODE (x) == CONST && GET_CODE (XEXP (x, 0)) == PLUS)
+    {
+      rtx plus = XEXP (x, 0);
+      rtx op0 = XEXP (plus, 0);
+      rtx op1 = XEXP (plus, 1);
+      if (GET_CODE (op1) == CONST_INT)
+	x = op0;
+    }
+
+  return (GET_CODE (x) == SYMBOL_REF
+ 	  && (decl = SYMBOL_REF_DECL (x)) != 0
+ 	  && TREE_CODE (decl) == VAR_DECL
+ 	  && TYPE_ADDR_SPACE (TREE_TYPE (decl)));
 }
 
 /* We accept:
@@ -3711,21 +3714,19 @@
   if (for_each_rtx (&x, ea_symbol_ref, 0))
     return 0;
 
-  if (GET_CODE (x) == CONST_VECTOR)
-    {
-      /* V4SI with all identical symbols is valid. */
-      if (GET_CODE (CONST_VECTOR_ELT (x, 0)) == SYMBOL_REF
- 	  || GET_CODE (CONST_VECTOR_ELT (x, 0)) == LABEL_REF
- 	  || GET_CODE (CONST_VECTOR_ELT (x, 0)) == CONST)
- 	return (!flag_pic
- 		&& GET_MODE (x) == V4SImode
- 		&& CONST_VECTOR_ELT (x, 0) == CONST_VECTOR_ELT (x, 1)
- 		&& CONST_VECTOR_ELT (x, 1) == CONST_VECTOR_ELT (x, 2)
- 		&& CONST_VECTOR_ELT (x, 2) == CONST_VECTOR_ELT (x, 3));
-
-      if (!const_vector_immediate_p (x))
-	return 0;
-    }
+  /* V4SI with all identical symbols is valid. */
+  if (!flag_pic
+      && GET_MODE (x) == V4SImode
+      && (GET_CODE (CONST_VECTOR_ELT (x, 0)) == SYMBOL_REF
+	  || GET_CODE (CONST_VECTOR_ELT (x, 0)) == LABEL_REF
+	  || GET_CODE (CONST_VECTOR_ELT (x, 0)) == CONST))
+    return CONST_VECTOR_ELT (x, 0) == CONST_VECTOR_ELT (x, 1)
+	   && CONST_VECTOR_ELT (x, 1) == CONST_VECTOR_ELT (x, 2)
+	   && CONST_VECTOR_ELT (x, 2) == CONST_VECTOR_ELT (x, 3);
+
+  if (GET_CODE (x) == CONST_VECTOR
+      && !const_vector_immediate_p (x))
+    return 0;
   return 1;
 }
 
@@ -3735,18 +3736,11 @@
    - reg + const_int, where const_int is 16 byte aligned
    - reg + reg, alignment doesn't matter
   The alignment matters in the reg+const case because lqd and stqd
-<<<<<<< HEAD
-  ignore the 4 least significant bits of the const.  (TODO: It might be
-  preferable to allow any alignment and fix it up when splitting.) */
-static bool
-spu_legitimate_address_p (enum machine_mode mode ATTRIBUTE_UNUSED,
-=======
   ignore the 4 least significant bits of the const.  We only care about
   16 byte modes because the expand phase will change all smaller MEM
   references to TImode.  */
 static bool
 spu_legitimate_address_p (enum machine_mode mode,
->>>>>>> 3d8b2a98
 			  rtx x, bool reg_ok_strict)
 {
   int aligned = GET_MODE_SIZE (mode) >= 16;
@@ -3758,37 +3752,15 @@
   switch (GET_CODE (x))
     {
     case LABEL_REF:
-<<<<<<< HEAD
       return !TARGET_LARGE_MEM;
 
-    case SYMBOL_REF:
-      /* Keep __ea references until reload so that spu_expand_mov
-         can see them in MEMs.  */
-      if (ea_symbol_ref (&x, 0))
-        return !reload_in_progress && !reload_completed;
-      return !TARGET_LARGE_MEM;
-
-    case CONST:
-      if (!TARGET_LARGE_MEM && GET_CODE (XEXP (x, 0)) == PLUS)
-	{
-	  rtx sym = XEXP (XEXP (x, 0), 0);
-	  rtx cst = XEXP (XEXP (x, 0), 1);
-
-	  /* Accept any symbol_ref + constant, assuming it does not
-	     wrap around the local store addressability limit.  */
-	  if (GET_CODE (sym) == SYMBOL_REF && GET_CODE (cst) == CONST_INT)
-	    {
- 	      if (ea_symbol_ref (&sym, 0))
- 		return 0;
-	    }
-	    return 1;
-	}
-      return 0;
-=======
     case SYMBOL_REF:
     case CONST:
+      /* Keep __ea references until reload so that spu_expand_mov can see them
+	 in MEMs.  */
+      if (ea_symbol_ref (&x, 0))
+	return !reload_in_progress && !reload_completed;
       return !TARGET_LARGE_MEM;
->>>>>>> 3d8b2a98
 
     case CONST_INT:
       return INTVAL (x) >= 0 && INTVAL (x) <= 0x3ffff;
@@ -3847,13 +3819,11 @@
 
 /* When the address is reg + const_int, force the const_int into a
    register.  */
-static rtx
+rtx
 spu_legitimize_address (rtx x, rtx oldx ATTRIBUTE_UNUSED,
 			enum machine_mode mode ATTRIBUTE_UNUSED)
 {
   rtx op0, op1;
-  rtx y;
-
   /* Make sure both operands are registers.  */
   if (GET_CODE (x) == PLUS)
     {
@@ -3873,9 +3843,7 @@
 	}
       else if (GET_CODE (op1) != REG)
 	op1 = force_reg (Pmode, op1);
-      y = gen_rtx_PLUS (Pmode, op0, op1);
-      if (spu_legitimate_address_p (mode, y, 0))
-	return y;
+      x = gen_rtx_PLUS (Pmode, op0, op1);
     }
   return x;
 }
@@ -4377,7 +4345,22 @@
   return 0;
 }
 
-<<<<<<< HEAD
+/* Return 1 when the address is not valid for a simple load and store as
+   required by the '_mov*' patterns.   We could make this less strict
+   for loads, but we prefer mem's to look the same so they are more
+   likely to be merged.  */
+static int
+address_needs_split (rtx mem)
+{
+  if (GET_MODE_SIZE (GET_MODE (mem)) < 16
+      && (GET_MODE_SIZE (GET_MODE (mem)) < 4
+	  || !(store_with_one_insn_p (mem)
+	       || mem_is_padded_component_ref (mem))))
+    return 1;
+
+  return 0;
+}
+
 static GTY(()) rtx cache_fetch;		  /* __cache_fetch function */
 static GTY(()) rtx cache_fetch_dirty;	  /* __cache_fetch_dirty function */
 static alias_set_type ea_alias_set = -1;  /* alias set for __ea memory */
@@ -4607,22 +4590,6 @@
   set_mem_addr_space (new_mem, ADDR_SPACE_GENERIC);
 
   return new_mem;
-=======
-/* Return 1 when the address is not valid for a simple load and store as
-   required by the '_mov*' patterns.   We could make this less strict
-   for loads, but we prefer mem's to look the same so they are more
-   likely to be merged.  */
-static int
-address_needs_split (rtx mem)
-{
-  if (GET_MODE_SIZE (GET_MODE (mem)) < 16
-      && (GET_MODE_SIZE (GET_MODE (mem)) < 4
-	  || !(store_with_one_insn_p (mem)
-	       || mem_is_padded_component_ref (mem))))
-    return 1;
-
-  return 0;
->>>>>>> 3d8b2a98
 }
 
 int
@@ -4674,53 +4641,25 @@
      extend them. */
   if (GET_CODE (ops[1]) == CONST_INT)
     {
-<<<<<<< HEAD
-      if (GET_CODE (ops[0]) == MEM)
-	{
- 	  if (MEM_ADDR_SPACE (ops[0]))
- 	    ops[0] = expand_ea_mem (ops[0], true);
-	  if (!spu_valid_move (ops))
-	    {
-	      emit_insn (gen_store (ops[0], ops[1], gen_reg_rtx (TImode),
-				    gen_reg_rtx (TImode)));
-	      return 1;
-	    }
-	}
-      else if (GET_CODE (ops[1]) == MEM)
-	{
- 	  if (MEM_ADDR_SPACE (ops[1]))
- 	    ops[1] = expand_ea_mem (ops[1], false);
-	  if (!spu_valid_move (ops))
-	    {
-	      emit_insn (gen_load
-			 (ops[0], ops[1], gen_reg_rtx (TImode),
-			  gen_reg_rtx (SImode)));
-	      return 1;
-	    }
-	}
-      /* Catch the SImode immediates greater than 0x7fffffff, and sign
-         extend them. */
-      if (GET_CODE (ops[1]) == CONST_INT)
-	{
-	  HOST_WIDE_INT val = trunc_int_for_mode (INTVAL (ops[1]), mode);
-	  if (val != INTVAL (ops[1]))
-	    {
-	      emit_move_insn (ops[0], GEN_INT (val));
-	      return 1;
-	    }
-=======
       HOST_WIDE_INT val = trunc_int_for_mode (INTVAL (ops[1]), mode);
       if (val != INTVAL (ops[1]))
 	{
 	  emit_move_insn (ops[0], GEN_INT (val));
 	  return 1;
->>>>>>> 3d8b2a98
 	}
     }
   if (MEM_P (ops[0]))
-    return spu_split_store (ops);
+    {
+      if (MEM_ADDR_SPACE (ops[0]))
+	ops[0] = expand_ea_mem (ops[0], true);
+      return spu_split_store (ops);
+    }
   if (MEM_P (ops[1]))
-    return spu_split_load (ops);
+    {
+      if (MEM_ADDR_SPACE (ops[1]))
+	ops[1] = expand_ea_mem (ops[1], false);
+      return spu_split_load (ops);
+    }
 
   return 0;
 }
@@ -5164,41 +5103,6 @@
     }
 }
 
-<<<<<<< HEAD
-int
-spu_valid_move (rtx * ops)
-{
-  enum machine_mode mode = GET_MODE (ops[0]);
-  if (!register_operand (ops[0], mode) && !register_operand (ops[1], mode))
-    return 0;
-
-  /* init_expr_once tries to recog against load and store insns to set
-     the direct_load[] and direct_store[] arrays.  We always want to
-     consider those loads and stores valid.  init_expr_once is called in
-     the context of a dummy function which does not have a decl. */
-  gcc_assert (cfun);
-  if (cfun->decl == 0)
-    return 1;
-
-  /* Don't allows loads/stores which would require more than 1 insn.
-     During and after reload we assume loads and stores only take 1
-     insn. */
-  if (GET_MODE_SIZE (mode) < 16 && !reload_in_progress && !reload_completed)
-    {
-      if (GET_CODE (ops[0]) == MEM
-	  && (GET_MODE_SIZE (mode) < 4
-	      || !(store_with_one_insn_p (ops[0])
-		   || mem_is_padded_component_ref (ops[0]))))
-	return 0;
-      if (GET_CODE (ops[1]) == MEM
-	  && (GET_MODE_SIZE (mode) < 4 || !aligned_mem_p (ops[1])))
-	return 0;
-    }
-  return 1;
-}
-
-=======
->>>>>>> 3d8b2a98
 /* Return TRUE if x is a CONST_INT, CONST_DOUBLE or CONST_VECTOR that
    can be generated using the fsmbi instruction. */
 int
@@ -6825,14 +6729,6 @@
   return true;
 }
 
-/* Return valid pointer modes.  */
-static bool
-spu_valid_pointer_mode (enum machine_mode mode)
-{
-  return (mode == ptr_mode || mode == Pmode ||
-	  (spu_ea_model != 32 && mode == DImode));
-}
-
 /* Implement targetm.vectorize.builtin_vec_perm.  */
 tree
 spu_builtin_vec_perm (tree type, tree *mask_element_type)
@@ -6885,6 +6781,225 @@
 
   gcc_assert (d);
   return d->fndecl;
+}
+
+/* Return valid pointer modes.  */
+static bool
+spu_valid_pointer_mode (enum machine_mode mode)
+{
+  return (mode == ptr_mode || mode == Pmode ||
+	  (spu_ea_model != 32 && mode == DImode));
+}
+
+/* Return the appropriate mode for a named address pointer.  */
+static enum machine_mode
+spu_addr_space_pointer_mode (addr_space_t addrspace)
+{
+  switch (addrspace)
+    {
+    case ADDR_SPACE_GENERIC:
+      return ptr_mode;
+    case ADDR_SPACE_EA:
+      return (EAmode);
+    default:
+      gcc_unreachable ();
+    }
+}
+
+/* Return the appropriate type for subtracting two pointers.  */
+static tree
+spu_addr_space_minus_type (addr_space_t as1, addr_space_t as2)
+{
+  gcc_assert (as1 == ADDR_SPACE_GENERIC || as1 == ADDR_SPACE_EA);
+  gcc_assert (as2 == ADDR_SPACE_GENERIC || as2 == ADDR_SPACE_EA);
+
+  if (as1 == ADDR_SPACE_GENERIC && as2 == ADDR_SPACE_GENERIC)
+    return ptrdiff_type_node;
+
+  else if (spu_ea_model == 32)
+    return ptrdiff_type_node;
+
+  else
+    return unsigned_intDI_type_node;
+}
+
+/* Map an address space number into a name.  */
+static const char *
+spu_addr_space_name (addr_space_t addrspace)
+{
+  if (addrspace == ADDR_SPACE_EA)
+    return "__ea";
+
+  gcc_unreachable ();
+}
+
+/* Determine if you can convert one address to another.  */
+
+static bool
+spu_addr_space_can_convert_p (tree from_type, tree to_type)
+{
+  addr_space_t from_as = TYPE_ADDR_SPACE (TREE_TYPE (from_type));
+  addr_space_t to_as = TYPE_ADDR_SPACE (TREE_TYPE (to_type));
+
+  gcc_assert (from_as == ADDR_SPACE_GENERIC || from_as == ADDR_SPACE_EA);
+  gcc_assert (to_as == ADDR_SPACE_GENERIC || to_as == ADDR_SPACE_EA);
+
+  if (TARGET_NO_EA_TO_GENERIC_CONVERSION
+      && from_as == ADDR_SPACE_EA
+      && to_as == ADDR_SPACE_GENERIC)
+    return false;
+
+  return true;
+}
+
+/* Determine if one named address space is a subset of another.  */
+
+static bool
+spu_addr_space_subset_p (addr_space_t subset, addr_space_t superset)
+{
+  gcc_assert (subset == ADDR_SPACE_GENERIC || subset == ADDR_SPACE_EA);
+  gcc_assert (superset == ADDR_SPACE_GENERIC || superset == ADDR_SPACE_EA);
+
+  if (subset == superset)
+    return true;
+
+  /* If we have -mno-address-space-conversion, treat __ea and generic as not
+     being subsets but instead as disjoint address spaces.  This will require
+     the user to explicitly convert between the different address spaces,
+     instead of relying on the compiler to do it automatically.  */
+  else if (TARGET_NO_ADDRESS_SPACE_CONVERSION)
+    return false;
+
+  else
+    return (subset == ADDR_SPACE_GENERIC && superset == ADDR_SPACE_EA);
+}
+
+/* Convert from one address space to another.  */
+static rtx
+spu_addr_space_convert (rtx op, tree from_type, tree to_type)
+{
+  addr_space_t from_as = TYPE_ADDR_SPACE (TREE_TYPE (from_type));
+  addr_space_t to_as = TYPE_ADDR_SPACE (TREE_TYPE (to_type));
+  rtx reg;
+
+  gcc_assert (from_as == ADDR_SPACE_GENERIC || from_as == ADDR_SPACE_EA);
+  gcc_assert (to_as == ADDR_SPACE_GENERIC || to_as == ADDR_SPACE_EA);
+
+  if (to_as == from_as)
+    return op;
+
+  else if (to_as == ADDR_SPACE_GENERIC && from_as == ADDR_SPACE_EA)
+    {
+      reg = gen_reg_rtx (Pmode);
+      emit_insn (gen_from_ea (reg, op));
+      return reg;
+    }
+
+  else if (to_as == ADDR_SPACE_EA && from_as == ADDR_SPACE_GENERIC)
+    {
+      reg = gen_reg_rtx (EAmode);
+      emit_insn (gen_to_ea (reg, op));
+      return reg;
+    }
+
+  else
+    gcc_unreachable ();
+}
+
+static GTY(()) tree spu_ea_name;
+
+static tree
+spu_addr_space_section_name (addr_space_t addrspace)
+{
+  gcc_assert (addrspace == ADDR_SPACE_EA);
+
+  if (!spu_ea_name)
+    spu_ea_name = build_string (4, "._ea");
+
+  return spu_ea_name;
+}
+
+/* Return true if the tree contains any elements that require relocation that
+   would not be allowed to initialize a __ea memory address space.  */
+
+static bool
+spu_no_relocation (tree type, tree init)
+{
+  bool ret;
+  unsigned HOST_WIDE_INT idx;
+  tree value;
+  tree field;
+
+  switch (TREE_CODE (init))
+    {
+    default:
+      ret = false;
+      break;
+
+      /* Constants are not relocatable.  */
+    case REAL_CST:
+    case FIXED_CST:
+    case COMPLEX_CST:
+    case INTEGER_CST:
+      ret = true;
+      break;
+
+      /* Strings are ok if we are initializing a char array of some sort.  */
+    case STRING_CST:
+      ret = (type != NULL_TREE
+	     && TREE_CODE (type) == ARRAY_TYPE
+	     && TYPE_STRING_FLAG (TREE_TYPE (type)));
+      break;
+
+      /* Support a limited number of conversions.  */
+    case CONVERT_EXPR:
+    case NOP_EXPR:
+      ret = spu_no_relocation (type, TREE_OPERAND (init, 0));
+      break;
+
+      /* Decode the constructor.  */
+    case CONSTRUCTOR:
+      ret = true;
+      FOR_EACH_CONSTRUCTOR_ELT (CONSTRUCTOR_ELTS (init), idx, field, value)
+	{
+	  if (value && !spu_no_relocation (TREE_TYPE (field), value))
+	    {
+	      ret = false;
+	      break;
+	    }
+	}
+      break;
+    }
+
+  return ret;
+}
+
+static bool
+spu_addr_space_static_init_ok_p (tree type,
+				 tree init,
+				 addr_space_t as,
+				 addr_space_t as_ptr)
+{
+  bool ret;
+
+  if (init == error_mark_node)
+    ret = false;
+
+  /* Normal initializations are ok.  */
+  else if (as == ADDR_SPACE_GENERIC && as_ptr == ADDR_SPACE_GENERIC)
+    ret = true;
+
+  else
+    {
+      /* Don't allow things that need relocations in or pointing to the __ea
+	 address space.  */
+      gcc_assert (as == ADDR_SPACE_GENERIC || as == ADDR_SPACE_EA);
+      gcc_assert (as_ptr == ADDR_SPACE_GENERIC || as_ptr == ADDR_SPACE_EA);
+
+      ret = spu_no_relocation (type, init);
+    }
+
+  return ret;
 }
 
 /* Count the total number of instructions in each pipe and return the
@@ -6959,217 +7074,6 @@
   return SImode;
 }
 
-/* Return the appropriate mode for a named address pointer.  */
-static enum machine_mode
-spu_addr_space_pointer_mode (addr_space_t addrspace)
-{
-  switch (addrspace)
-    {
-    case ADDR_SPACE_GENERIC:
-      return ptr_mode;
-    case ADDR_SPACE_EA:
-      return (EAmode);
-    default:
-      gcc_unreachable ();
-    }
-}
-
-/* Return the appropriate type for subtracting two pointers.  */
-static tree
-spu_addr_space_minus_type (addr_space_t as1, addr_space_t as2)
-{
-  gcc_assert (as1 == ADDR_SPACE_GENERIC || as1 == ADDR_SPACE_EA);
-  gcc_assert (as2 == ADDR_SPACE_GENERIC || as2 == ADDR_SPACE_EA);
-
-  if (as1 == ADDR_SPACE_GENERIC && as2 == ADDR_SPACE_GENERIC)
-    return ptrdiff_type_node;
-
-  else if (spu_ea_model == 32)
-    return ptrdiff_type_node;
-
-  else
-    return unsigned_intDI_type_node;
-}
-
-/* Map an address space number into a name.  */
-static const char *
-spu_addr_space_name (addr_space_t addrspace)
-{
-  if (addrspace == ADDR_SPACE_EA)
-    return "__ea";
-
-  gcc_unreachable ();
-}
-
-/* Determine if you can convert one address to another.  */
-
-static bool
-spu_addr_space_can_convert_p (tree from_type, tree to_type)
-{
-  addr_space_t from_as = TYPE_ADDR_SPACE (TREE_TYPE (from_type));
-  addr_space_t to_as = TYPE_ADDR_SPACE (TREE_TYPE (to_type));
-
-  gcc_assert (from_as == ADDR_SPACE_GENERIC || from_as == ADDR_SPACE_EA);
-  gcc_assert (to_as == ADDR_SPACE_GENERIC || to_as == ADDR_SPACE_EA);
-
-  if (TARGET_NO_EA_TO_GENERIC_CONVERSION
-      && from_as == ADDR_SPACE_EA
-      && to_as == ADDR_SPACE_GENERIC)
-    return false;
-
-  return true;
-}
-
-/* Determine if one named address space is a subset of another.  */
-
-static bool
-spu_addr_space_subset_p (addr_space_t subset, addr_space_t superset)
-{
-  gcc_assert (subset == ADDR_SPACE_GENERIC || subset == ADDR_SPACE_EA);
-  gcc_assert (superset == ADDR_SPACE_GENERIC || superset == ADDR_SPACE_EA);
-
-  if (subset == superset)
-    return true;
-
-  /* If we have -mno-address-space-conversion, treat __ea and generic as not
-     being subsets but instead as disjoint address spaces.  This will require
-     the user to explicitly convert between the different address spaces,
-     instead of relying on the compiler to do it automatically.  */
-  else if (TARGET_NO_ADDRESS_SPACE_CONVERSION)
-    return false;
-
-  else
-    return (subset == ADDR_SPACE_GENERIC && superset == ADDR_SPACE_EA);
-}
-
-/* Convert from one address space to another.  */
-static rtx
-spu_addr_space_convert (rtx op, tree from_type, tree to_type)
-{
-  addr_space_t from_as = TYPE_ADDR_SPACE (TREE_TYPE (from_type));
-  addr_space_t to_as = TYPE_ADDR_SPACE (TREE_TYPE (to_type));
-  rtx reg;
-
-  gcc_assert (from_as == ADDR_SPACE_GENERIC || from_as == ADDR_SPACE_EA);
-  gcc_assert (to_as == ADDR_SPACE_GENERIC || to_as == ADDR_SPACE_EA);
-
-  if (to_as == from_as)
-    return op;
-
-  else if (to_as == ADDR_SPACE_GENERIC && from_as == ADDR_SPACE_EA)
-    {
-      reg = gen_reg_rtx (Pmode);
-      emit_insn (gen_from_ea (reg, op));
-      return reg;
-    }
-
-  else if (to_as == ADDR_SPACE_EA && from_as == ADDR_SPACE_GENERIC)
-    {
-      reg = gen_reg_rtx (EAmode);
-      emit_insn (gen_to_ea (reg, op));
-      return reg;
-    }
-
-  else
-    gcc_unreachable ();
-}
-
-static GTY(()) tree spu_ea_name;
-
-static tree
-spu_addr_space_section_name (addr_space_t addrspace)
-{
-  gcc_assert (addrspace == ADDR_SPACE_EA);
-
-  if (!spu_ea_name)
-    spu_ea_name = build_string (4, "._ea");
-
-  return spu_ea_name;
-}
-
-/* Return true if the tree contains any elements that require relocation that
-   would not be allowed to initialize a __ea memory address space.  */
-
-static bool
-spu_no_relocation (tree type, tree init)
-{
-  bool ret;
-  unsigned HOST_WIDE_INT idx;
-  tree value;
-  tree field;
-
-  switch (TREE_CODE (init))
-    {
-    default:
-      ret = false;
-      break;
-
-      /* Constants are not relocatable.  */
-    case REAL_CST:
-    case FIXED_CST:
-    case COMPLEX_CST:
-    case INTEGER_CST:
-      ret = true;
-      break;
-
-      /* Strings are ok if we are initializing a char array of some sort.  */
-    case STRING_CST:
-      ret = (type != NULL_TREE
-	     && TREE_CODE (type) == ARRAY_TYPE
-	     && TYPE_STRING_FLAG (TREE_TYPE (type)));
-      break;
-
-      /* Support a limited number of conversions.  */
-    case CONVERT_EXPR:
-    case NOP_EXPR:
-      ret = spu_no_relocation (type, TREE_OPERAND (init, 0));
-      break;
-
-      /* Decode the constructor.  */
-    case CONSTRUCTOR:
-      ret = true;
-      FOR_EACH_CONSTRUCTOR_ELT (CONSTRUCTOR_ELTS (init), idx, field, value)
-	{
-	  if (value && !spu_no_relocation (TREE_TYPE (field), value))
-	    {
-	      ret = false;
-	      break;
-	    }
-	}
-      break;
-    }
-
-  return ret;
-}
-
-static bool
-spu_addr_space_static_init_ok_p (tree type,
-				 tree init,
-				 addr_space_t as,
-				 addr_space_t as_ptr)
-{
-  bool ret;
-
-  if (init == error_mark_node)
-    ret = false;
-
-  /* Normal initializations are ok.  */
-  else if (as == ADDR_SPACE_GENERIC && as_ptr == ADDR_SPACE_GENERIC)
-    ret = true;
-
-  else
-    {
-      /* Don't allow things that need relocations in or pointing to the __ea
-	 address space.  */
-      gcc_assert (as == ADDR_SPACE_GENERIC || as == ADDR_SPACE_EA);
-      gcc_assert (as_ptr == ADDR_SPACE_GENERIC || as_ptr == ADDR_SPACE_EA);
-
-      ret = spu_no_relocation (type, init);
-    }
-
-  return ret;
-}
-
 /* An early place to adjust some flags after GCC has finished processing
  * them. */
 static void
@@ -7228,10 +7132,6 @@
     }
 }
 
-<<<<<<< HEAD
--
-=======
 /* After reload, just change the convert into a move instruction
    or a dead instruction. */
 void
@@ -7248,5 +7148,4 @@
     }
 }
 
->>>>>>> 3d8b2a98
 #include "gt-spu.h"