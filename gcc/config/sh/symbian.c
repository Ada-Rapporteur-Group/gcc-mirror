--- conflicted
+++ resolved
@@ -1,9 +1,5 @@
 /* Routines for GCC for a Symbian OS targeted SH backend.
-<<<<<<< HEAD
-   Copyright (C) 2004, 2005, 2007 Free Software Foundation, Inc.
-=======
    Copyright (C) 2004, 2005, 2007, 2009 Free Software Foundation, Inc.
->>>>>>> 42bae686
    Contributed by RedHat.
    Most of this code is stolen from i386/winnt.c.
 
