/* Definitions of target machine for GNU compiler for Renesas / SuperH SH.
   Copyright (C) 1993, 1994, 1995, 1996, 1997, 1998, 1999, 2000, 2001, 2002,
   2003, 2004, 2005, 2006, 2007, 2008, 2009, 2010
   Free Software Foundation, Inc.
   Contributed by Steve Chamberlain (sac@cygnus.com).
   Improved by Jim Wilson (wilson@cygnus.com).

This file is part of GCC.

GCC is free software; you can redistribute it and/or modify
it under the terms of the GNU General Public License as published by
the Free Software Foundation; either version 3, or (at your option)
any later version.

GCC is distributed in the hope that it will be useful,
but WITHOUT ANY WARRANTY; without even the implied warranty of
MERCHANTABILITY or FITNESS FOR A PARTICULAR PURPOSE.  See the
GNU General Public License for more details.

You should have received a copy of the GNU General Public License
along with GCC; see the file COPYING3.  If not see
<http://www.gnu.org/licenses/>.  */

#ifndef GCC_SH_H
#define GCC_SH_H

#include "config/vxworks-dummy.h"

#define TARGET_VERSION \
  fputs (" (Hitachi SH)", stderr);

/* Unfortunately, insn-attrtab.c doesn't include insn-codes.h.  We can't
   include it here, because bconfig.h is also included by gencodes.c .  */
/* ??? No longer true.  */
extern int code_for_indirect_jump_scratch;

#define TARGET_CPU_CPP_BUILTINS() \
do { \
  builtin_define ("__sh__"); \
  builtin_assert ("cpu=sh"); \
  builtin_assert ("machine=sh"); \
  switch ((int) sh_cpu) \
    { \
    case PROCESSOR_SH1: \
      builtin_define ("__sh1__"); \
      break; \
    case PROCESSOR_SH2: \
      builtin_define ("__sh2__"); \
      break; \
    case PROCESSOR_SH2E: \
      builtin_define ("__SH2E__"); \
      break; \
    case PROCESSOR_SH2A: \
      builtin_define ("__SH2A__"); \
      builtin_define (TARGET_SH2A_DOUBLE \
		      ? (TARGET_FPU_SINGLE ? "__SH2A_SINGLE__" : "__SH2A_DOUBLE__") \
		      : TARGET_FPU_ANY ? "__SH2A_SINGLE_ONLY__" \
		      : "__SH2A_NOFPU__"); \
      break; \
    case PROCESSOR_SH3: \
      builtin_define ("__sh3__"); \
      builtin_define ("__SH3__"); \
      if (TARGET_HARD_SH4) \
	builtin_define ("__SH4_NOFPU__"); \
      break; \
    case PROCESSOR_SH3E: \
      builtin_define (TARGET_HARD_SH4 ? "__SH4_SINGLE_ONLY__" : "__SH3E__"); \
      break; \
    case PROCESSOR_SH4: \
      builtin_define (TARGET_FPU_SINGLE ? "__SH4_SINGLE__" : "__SH4__"); \
      break; \
    case PROCESSOR_SH4A: \
      builtin_define ("__SH4A__"); \
      builtin_define (TARGET_SH4 \
		      ? (TARGET_FPU_SINGLE ? "__SH4_SINGLE__" : "__SH4__") \
		      : TARGET_FPU_ANY ? "__SH4_SINGLE_ONLY__" \
		      : "__SH4_NOFPU__"); \
      break; \
    case PROCESSOR_SH5: \
      { \
	builtin_define_with_value ("__SH5__", \
				   TARGET_SHMEDIA64 ? "64" : "32", 0); \
	builtin_define_with_value ("__SHMEDIA__", \
				   TARGET_SHMEDIA ? "1" : "0", 0); \
	if (! TARGET_FPU_DOUBLE) \
	  builtin_define ("__SH4_NOFPU__"); \
      } \
    } \
  if (TARGET_FPU_ANY) \
    builtin_define ("__SH_FPU_ANY__"); \
  if (TARGET_FPU_DOUBLE) \
    builtin_define ("__SH_FPU_DOUBLE__"); \
  if (TARGET_HITACHI) \
    builtin_define ("__HITACHI__"); \
  if (TARGET_FMOVD) \
    builtin_define ("__FMOVD_ENABLED__"); \
  builtin_define (TARGET_LITTLE_ENDIAN \
		  ? "__LITTLE_ENDIAN__" : "__BIG_ENDIAN__"); \
} while (0)

<<<<<<< HEAD
#define CAN_DEBUG_WITHOUT_FP 

=======
>>>>>>> 155d23aa
/* Value should be nonzero if functions must have frame pointers.
   Zero means the frame pointer need not be set up (and parms may be accessed
   via the stack pointer) in functions that seem suitable.  */

#ifndef SUBTARGET_FRAME_POINTER_REQUIRED
#define SUBTARGET_FRAME_POINTER_REQUIRED 0
#endif


/* Nonzero if this is an ELF target - compile time only */
#define TARGET_ELF 0

/* Nonzero if we should generate code using type 2E insns.  */
#define TARGET_SH2E (TARGET_SH2 && TARGET_SH_E)

/* Nonzero if we should generate code using type 2A insns.  */
#define TARGET_SH2A TARGET_HARD_SH2A
/* Nonzero if we should generate code using type 2A SF insns.  */
#define TARGET_SH2A_SINGLE (TARGET_SH2A && TARGET_SH2E)
/* Nonzero if we should generate code using type 2A DF insns.  */
#define TARGET_SH2A_DOUBLE (TARGET_HARD_SH2A_DOUBLE && TARGET_SH2A)

/* Nonzero if we should generate code using type 3E insns.  */
#define TARGET_SH3E (TARGET_SH3 && TARGET_SH_E)

/* Nonzero if the cache line size is 32.  */
#define TARGET_CACHE32 (TARGET_HARD_SH4 || TARGET_SH5)

/* Nonzero if we schedule for a superscalar implementation.  */
#define TARGET_SUPERSCALAR TARGET_HARD_SH4

/* Nonzero if the target has separate instruction and data caches.  */
#define TARGET_HARVARD (TARGET_HARD_SH4 || TARGET_SH5)

/* Nonzero if a double-precision FPU is available.  */
#define TARGET_FPU_DOUBLE \
  ((target_flags & MASK_SH4) != 0 || TARGET_SH2A_DOUBLE)

/* Nonzero if an FPU is available.  */
#define TARGET_FPU_ANY (TARGET_SH2E || TARGET_FPU_DOUBLE)

/* Nonzero if we should generate code using type 4 insns.  */
#undef TARGET_SH4
#define TARGET_SH4 ((target_flags & MASK_SH4) != 0 && TARGET_SH1)

/* Nonzero if we're generating code for the common subset of
   instructions present on both SH4a and SH4al-dsp.  */
#define TARGET_SH4A_ARCH TARGET_SH4A

/* Nonzero if we're generating code for SH4a, unless the use of the
   FPU is disabled (which makes it compatible with SH4al-dsp).  */
#define TARGET_SH4A_FP (TARGET_SH4A_ARCH && TARGET_FPU_ANY)

/* Nonzero if we should generate code using the SHcompact instruction
   set and 32-bit ABI.  */
#define TARGET_SHCOMPACT (TARGET_SH5 && TARGET_SH1)

/* Nonzero if we should generate code using the SHmedia instruction
   set and ABI.  */
#define TARGET_SHMEDIA (TARGET_SH5 && ! TARGET_SH1)

/* Nonzero if we should generate code using the SHmedia ISA and 32-bit
   ABI.  */
#define TARGET_SHMEDIA32 (TARGET_SH5 && ! TARGET_SH1 && TARGET_SH_E)

/* Nonzero if we should generate code using the SHmedia ISA and 64-bit
   ABI.  */
#define TARGET_SHMEDIA64 (TARGET_SH5 && ! TARGET_SH1 && ! TARGET_SH_E)

/* Nonzero if we should generate code using SHmedia FPU instructions.  */
#define TARGET_SHMEDIA_FPU (TARGET_SHMEDIA && TARGET_FPU_DOUBLE)

/* This is not used by the SH2E calling convention  */
#define TARGET_VARARGS_PRETEND_ARGS(FUN_DECL) \
  (TARGET_SH1 && ! TARGET_SH2E && ! TARGET_SH5 \
   && ! (TARGET_HITACHI || sh_attr_renesas_p (FUN_DECL)))

#ifndef TARGET_CPU_DEFAULT
#define TARGET_CPU_DEFAULT SELECT_SH1
#define SUPPORT_SH1 1
#define SUPPORT_SH2E 1
#define SUPPORT_SH4 1
#define SUPPORT_SH4_SINGLE 1
#define SUPPORT_SH2A 1
#define SUPPORT_SH2A_SINGLE 1
#endif

#define TARGET_DIVIDE_INV \
  (sh_div_strategy == SH_DIV_INV || sh_div_strategy == SH_DIV_INV_MINLAT \
   || sh_div_strategy == SH_DIV_INV20U || sh_div_strategy == SH_DIV_INV20L \
   || sh_div_strategy == SH_DIV_INV_CALL \
   || sh_div_strategy == SH_DIV_INV_CALL2 || sh_div_strategy == SH_DIV_INV_FP)
#define TARGET_DIVIDE_FP (sh_div_strategy == SH_DIV_FP)
#define TARGET_DIVIDE_INV_FP (sh_div_strategy == SH_DIV_INV_FP)
#define TARGET_DIVIDE_CALL2 (sh_div_strategy == SH_DIV_CALL2)
#define TARGET_DIVIDE_INV_MINLAT (sh_div_strategy == SH_DIV_INV_MINLAT)
#define TARGET_DIVIDE_INV20U (sh_div_strategy == SH_DIV_INV20U)
#define TARGET_DIVIDE_INV20L (sh_div_strategy == SH_DIV_INV20L)
#define TARGET_DIVIDE_INV_CALL (sh_div_strategy == SH_DIV_INV_CALL)
#define TARGET_DIVIDE_INV_CALL2 (sh_div_strategy == SH_DIV_INV_CALL2)
#define TARGET_DIVIDE_CALL_DIV1 (sh_div_strategy == SH_DIV_CALL_DIV1)
#define TARGET_DIVIDE_CALL_FP (sh_div_strategy == SH_DIV_CALL_FP)
#define TARGET_DIVIDE_CALL_TABLE (sh_div_strategy == SH_DIV_CALL_TABLE)

#define SELECT_SH1               (MASK_SH1)
#define SELECT_SH2               (MASK_SH2 | SELECT_SH1)
#define SELECT_SH2E              (MASK_SH_E | MASK_SH2 | MASK_SH1 \
				  | MASK_FPU_SINGLE)
#define SELECT_SH2A              (MASK_SH_E | MASK_HARD_SH2A \
				  | MASK_HARD_SH2A_DOUBLE \
				  | MASK_SH2 | MASK_SH1)
#define SELECT_SH2A_NOFPU        (MASK_HARD_SH2A | MASK_SH2 | MASK_SH1)
#define SELECT_SH2A_SINGLE_ONLY  (MASK_SH_E | MASK_HARD_SH2A | MASK_SH2 \
				  | MASK_SH1 | MASK_FPU_SINGLE)
#define SELECT_SH2A_SINGLE       (MASK_SH_E | MASK_HARD_SH2A \
				  | MASK_FPU_SINGLE | MASK_HARD_SH2A_DOUBLE \
				  | MASK_SH2 | MASK_SH1)
#define SELECT_SH3               (MASK_SH3 | SELECT_SH2)
#define SELECT_SH3E              (MASK_SH_E | MASK_FPU_SINGLE | SELECT_SH3)
#define SELECT_SH4_NOFPU         (MASK_HARD_SH4 | SELECT_SH3)
#define SELECT_SH4_SINGLE_ONLY   (MASK_HARD_SH4 | SELECT_SH3E)
#define SELECT_SH4               (MASK_SH4 | MASK_SH_E | MASK_HARD_SH4 \
				  | SELECT_SH3)
#define SELECT_SH4_SINGLE        (MASK_FPU_SINGLE | SELECT_SH4)
#define SELECT_SH4A_NOFPU        (MASK_SH4A | SELECT_SH4_NOFPU)
#define SELECT_SH4A_SINGLE_ONLY  (MASK_SH4A | SELECT_SH4_SINGLE_ONLY)
#define SELECT_SH4A              (MASK_SH4A | SELECT_SH4)
#define SELECT_SH4A_SINGLE       (MASK_SH4A | SELECT_SH4_SINGLE)
#define SELECT_SH5_64MEDIA       (MASK_SH5 | MASK_SH4)
#define SELECT_SH5_64MEDIA_NOFPU (MASK_SH5)
#define SELECT_SH5_32MEDIA       (MASK_SH5 | MASK_SH4 | MASK_SH_E)
#define SELECT_SH5_32MEDIA_NOFPU (MASK_SH5 | MASK_SH_E)
#define SELECT_SH5_COMPACT       (MASK_SH5 | MASK_SH4 | SELECT_SH3E)
#define SELECT_SH5_COMPACT_NOFPU (MASK_SH5 | SELECT_SH3)

#if SUPPORT_SH1
#define SUPPORT_SH2 1
#endif
#if SUPPORT_SH2
#define SUPPORT_SH3 1
#define SUPPORT_SH2A_NOFPU 1
#endif
#if SUPPORT_SH3
#define SUPPORT_SH4_NOFPU 1
#endif
#if SUPPORT_SH4_NOFPU
#define SUPPORT_SH4A_NOFPU 1
#define SUPPORT_SH4AL 1
#endif

#if SUPPORT_SH2E
#define SUPPORT_SH3E 1
#define SUPPORT_SH2A_SINGLE_ONLY 1
#endif
#if SUPPORT_SH3E
#define SUPPORT_SH4_SINGLE_ONLY 1
#endif
#if SUPPORT_SH4_SINGLE_ONLY
#define SUPPORT_SH4A_SINGLE_ONLY 1
#endif

#if SUPPORT_SH4
#define SUPPORT_SH4A 1
#endif

#if SUPPORT_SH4_SINGLE
#define SUPPORT_SH4A_SINGLE 1
#endif

#if SUPPORT_SH5_COMPAT
#define SUPPORT_SH5_32MEDIA 1
#endif

#if SUPPORT_SH5_COMPACT_NOFPU
#define SUPPORT_SH5_32MEDIA_NOFPU 1
#endif

#define SUPPORT_ANY_SH5_32MEDIA \
  (SUPPORT_SH5_32MEDIA || SUPPORT_SH5_32MEDIA_NOFPU)
#define SUPPORT_ANY_SH5_64MEDIA \
  (SUPPORT_SH5_64MEDIA || SUPPORT_SH5_64MEDIA_NOFPU)
#define SUPPORT_ANY_SH5 \
  (SUPPORT_ANY_SH5_32MEDIA || SUPPORT_ANY_SH5_64MEDIA)

/* Reset all target-selection flags.  */
#define MASK_ARCH (MASK_SH1 | MASK_SH2 | MASK_SH3 | MASK_SH_E | MASK_SH4 \
		   | MASK_HARD_SH2A | MASK_HARD_SH2A_DOUBLE | MASK_SH4A \
		   | MASK_HARD_SH4 | MASK_FPU_SINGLE | MASK_SH5)

/* This defaults us to big-endian.  */
#ifndef TARGET_ENDIAN_DEFAULT
#define TARGET_ENDIAN_DEFAULT 0
#endif

#ifndef TARGET_OPT_DEFAULT
#define TARGET_OPT_DEFAULT  MASK_ADJUST_UNROLL
#endif

#define TARGET_DEFAULT \
  (TARGET_CPU_DEFAULT | TARGET_ENDIAN_DEFAULT | TARGET_OPT_DEFAULT)

#ifndef SH_MULTILIB_CPU_DEFAULT
#define SH_MULTILIB_CPU_DEFAULT "m1"
#endif

#if TARGET_ENDIAN_DEFAULT
#define MULTILIB_DEFAULTS { "ml", SH_MULTILIB_CPU_DEFAULT }
#else
#define MULTILIB_DEFAULTS { "mb", SH_MULTILIB_CPU_DEFAULT }
#endif

#define CPP_SPEC " %(subtarget_cpp_spec) "

#ifndef SUBTARGET_CPP_SPEC
#define SUBTARGET_CPP_SPEC ""
#endif

#ifndef SUBTARGET_EXTRA_SPECS
#define SUBTARGET_EXTRA_SPECS
#endif

#define EXTRA_SPECS						\
  { "subtarget_cpp_spec", SUBTARGET_CPP_SPEC },			\
  { "link_emul_prefix", LINK_EMUL_PREFIX },			\
  { "link_default_cpu_emul", LINK_DEFAULT_CPU_EMUL },		\
  { "subtarget_link_emul_suffix", SUBTARGET_LINK_EMUL_SUFFIX },	\
  { "subtarget_link_spec", SUBTARGET_LINK_SPEC },		\
  { "subtarget_asm_endian_spec", SUBTARGET_ASM_ENDIAN_SPEC },	\
  { "subtarget_asm_relax_spec", SUBTARGET_ASM_RELAX_SPEC },	\
  { "subtarget_asm_isa_spec", SUBTARGET_ASM_ISA_SPEC },		\
  { "subtarget_asm_spec", SUBTARGET_ASM_SPEC },			\
  SUBTARGET_EXTRA_SPECS

#if TARGET_CPU_DEFAULT & MASK_HARD_SH4
#define SUBTARGET_ASM_RELAX_SPEC "%{!m1:%{!m2:%{!m3*:%{!m5*:-isa=sh4-up}}}}"
#else
#define SUBTARGET_ASM_RELAX_SPEC "%{m4*:-isa=sh4-up}"
#endif

#define SH_ASM_SPEC \
 "%(subtarget_asm_endian_spec) %{mrelax:-relax %(subtarget_asm_relax_spec)}\
%(subtarget_asm_isa_spec) %(subtarget_asm_spec)\
%{m2a:--isa=sh2a} \
%{m2a-single:--isa=sh2a} \
%{m2a-single-only:--isa=sh2a} \
%{m2a-nofpu:--isa=sh2a-nofpu} \
%{m5-compact*:--isa=SHcompact} \
%{m5-32media*:--isa=SHmedia --abi=32} \
%{m5-64media*:--isa=SHmedia --abi=64} \
%{m4al:-dsp} %{mcut2-workaround:-cut2-workaround}"

#define ASM_SPEC SH_ASM_SPEC

#ifndef SUBTARGET_ASM_ENDIAN_SPEC
#if TARGET_ENDIAN_DEFAULT == MASK_LITTLE_ENDIAN
#define SUBTARGET_ASM_ENDIAN_SPEC "%{mb:-big} %{!mb:-little}"
#else
#define SUBTARGET_ASM_ENDIAN_SPEC "%{ml:-little} %{!ml:-big}"
#endif
#endif

#if STRICT_NOFPU == 1
/* Strict nofpu means that the compiler should tell the assembler
   to reject FPU instructions. E.g. from ASM inserts.  */
#if TARGET_CPU_DEFAULT & MASK_HARD_SH4 && !(TARGET_CPU_DEFAULT & MASK_SH_E)
#define SUBTARGET_ASM_ISA_SPEC "%{!m1:%{!m2:%{!m3*:%{m4-nofpu|!m4*:%{!m5:-isa=sh4-nofpu}}}}}"
#else
/* If there were an -isa option for sh5-nofpu then it would also go here. */
#define SUBTARGET_ASM_ISA_SPEC \
 "%{m4-nofpu:-isa=sh4-nofpu} " ASM_ISA_DEFAULT_SPEC
#endif
#else /* ! STRICT_NOFPU */
#define SUBTARGET_ASM_ISA_SPEC ASM_ISA_DEFAULT_SPEC
#endif

#ifndef SUBTARGET_ASM_SPEC
#define SUBTARGET_ASM_SPEC ""
#endif

#if TARGET_ENDIAN_DEFAULT == MASK_LITTLE_ENDIAN
#define LINK_EMUL_PREFIX "sh%{!mb:l}"
#else
#define LINK_EMUL_PREFIX "sh%{ml:l}"
#endif

#if TARGET_CPU_DEFAULT & MASK_SH5
#if TARGET_CPU_DEFAULT & MASK_SH_E
#define LINK_DEFAULT_CPU_EMUL "32"
#if TARGET_CPU_DEFAULT & MASK_SH1
#define ASM_ISA_SPEC_DEFAULT "--isa=SHcompact"
#else
#define ASM_ISA_SPEC_DEFAULT "--isa=SHmedia --abi=32"
#endif /* MASK_SH1 */
#else /* !MASK_SH_E */
#define LINK_DEFAULT_CPU_EMUL "64"
#define ASM_ISA_SPEC_DEFAULT "--isa=SHmedia --abi=64"
#endif /* MASK_SH_E */
#define ASM_ISA_DEFAULT_SPEC \
" %{!m1:%{!m2*:%{!m3*:%{!m4*:%{!m5*:" ASM_ISA_SPEC_DEFAULT "}}}}}"
#else /* !MASK_SH5 */
#define LINK_DEFAULT_CPU_EMUL ""
#define ASM_ISA_DEFAULT_SPEC ""
#endif /* MASK_SH5 */

#define SUBTARGET_LINK_EMUL_SUFFIX ""
#define SUBTARGET_LINK_SPEC ""

/* svr4.h redefines LINK_SPEC inappropriately, so go via SH_LINK_SPEC,
   so that we can undo the damage without code replication.  */
#define LINK_SPEC SH_LINK_SPEC

#define SH_LINK_SPEC "\
-m %(link_emul_prefix)\
%{m5-compact*|m5-32media*:32}\
%{m5-64media*:64}\
%{!m1:%{!m2:%{!m3*:%{!m4*:%{!m5*:%(link_default_cpu_emul)}}}}}\
%(subtarget_link_emul_suffix) \
%{mrelax:-relax} %(subtarget_link_spec)"

#ifndef SH_DIV_STR_FOR_SIZE
#define SH_DIV_STR_FOR_SIZE "call"
#endif

#define DRIVER_SELF_SPECS "%{m2a:%{ml:%eSH2a does not support little-endian}}"

#define ASSEMBLER_DIALECT assembler_dialect

extern int assembler_dialect;

enum sh_divide_strategy_e {
  /* SH5 strategies.  */
  SH_DIV_CALL,
  SH_DIV_CALL2,
  SH_DIV_FP, /* We could do this also for SH4.  */
  SH_DIV_INV,
  SH_DIV_INV_MINLAT,
  SH_DIV_INV20U,
  SH_DIV_INV20L,
  SH_DIV_INV_CALL,
  SH_DIV_INV_CALL2,
  SH_DIV_INV_FP,
  /* SH1 .. SH4 strategies.  Because of the small number of registers
     available, the compiler uses knowledge of the actual set of registers
     being clobbered by the different functions called.  */
  SH_DIV_CALL_DIV1, /* No FPU, medium size, highest latency.  */
  SH_DIV_CALL_FP,     /* FPU needed, small size, high latency.  */
  SH_DIV_CALL_TABLE,  /* No FPU, large size, medium latency. */
  SH_DIV_INTRINSIC
};

extern enum sh_divide_strategy_e sh_div_strategy;

#ifndef SH_DIV_STRATEGY_DEFAULT
#define SH_DIV_STRATEGY_DEFAULT SH_DIV_CALL
#endif

#define SUBTARGET_OVERRIDE_OPTIONS (void) 0


/* Target machine storage layout.  */

/* Define this if most significant bit is lowest numbered
   in instructions that operate on numbered bit-fields.  */

#define BITS_BIG_ENDIAN  0

/* Define this if most significant byte of a word is the lowest numbered.  */
#define BYTES_BIG_ENDIAN (TARGET_LITTLE_ENDIAN == 0)

/* Define this if most significant word of a multiword number is the lowest
   numbered.  */
#define WORDS_BIG_ENDIAN (TARGET_LITTLE_ENDIAN == 0)

#define MAX_BITS_PER_WORD 64

/* Width in bits of an `int'.  We want just 32-bits, even if words are
   longer.  */
#define INT_TYPE_SIZE 32

/* Width in bits of a `long'.  */
#define LONG_TYPE_SIZE (TARGET_SHMEDIA64 ? 64 : 32)

/* Width in bits of a `long long'.  */
#define LONG_LONG_TYPE_SIZE 64

/* Width in bits of a `long double'.  */
#define LONG_DOUBLE_TYPE_SIZE 64

/* Width of a word, in units (bytes).  */
#define UNITS_PER_WORD	(TARGET_SHMEDIA ? 8 : 4)
#define MIN_UNITS_PER_WORD 4

/* Scaling factor for Dwarf data offsets for CFI information.
   The dwarf2out.c default would use -UNITS_PER_WORD, which is -8 for
   SHmedia; however, since we do partial register saves for the registers
   visible to SHcompact, and for target registers for SHMEDIA32, we have
   to allow saves that are only 4-byte aligned.  */
#define DWARF_CIE_DATA_ALIGNMENT -4

/* Width in bits of a pointer.
   See also the macro `Pmode' defined below.  */
#define POINTER_SIZE  (TARGET_SHMEDIA64 ? 64 : 32)

/* Allocation boundary (in *bits*) for storing arguments in argument list.  */
#define PARM_BOUNDARY  	(TARGET_SH5 ? 64 : 32)

/* Boundary (in *bits*) on which stack pointer should be aligned.  */
#define STACK_BOUNDARY  BIGGEST_ALIGNMENT

/* The log (base 2) of the cache line size, in bytes.  Processors prior to
   SH2 have no actual cache, but they fetch code in chunks of 4 bytes.
   The SH2/3 have 16 byte cache lines, and the SH4 has a 32 byte cache line */
#define CACHE_LOG (TARGET_CACHE32 ? 5 : TARGET_SH2 ? 4 : 2)

/* ABI given & required minimum allocation boundary (in *bits*) for the
   code of a function.  */
#define FUNCTION_BOUNDARY (16 << TARGET_SHMEDIA)

/* On SH5, the lowest bit is used to indicate SHmedia functions, so
   the vbit must go into the delta field of
   pointers-to-member-functions.  */
#define TARGET_PTRMEMFUNC_VBIT_LOCATION \
  (TARGET_SH5 ? ptrmemfunc_vbit_in_delta : ptrmemfunc_vbit_in_pfn)

/* Alignment of field after `int : 0' in a structure.  */
#define EMPTY_FIELD_BOUNDARY  32

/* No data type wants to be aligned rounder than this.  */
#define BIGGEST_ALIGNMENT  (TARGET_ALIGN_DOUBLE ? 64 : 32)

/* The best alignment to use in cases where we have a choice.  */
#define FASTEST_ALIGNMENT (TARGET_SH5 ? 64 : 32)

/* Make strings word-aligned so strcpy from constants will be faster.  */
#define CONSTANT_ALIGNMENT(EXP, ALIGN)	\
  ((TREE_CODE (EXP) == STRING_CST	\
    && (ALIGN) < FASTEST_ALIGNMENT)	\
    ? FASTEST_ALIGNMENT : (ALIGN))

/* get_mode_alignment assumes complex values are always held in multiple
   registers, but that is not the case on the SH; CQImode and CHImode are
   held in a single integer register.  SH5 also holds CSImode and SCmode
   values in integer registers.  This is relevant for argument passing on
   SHcompact as we use a stack temp in order to pass CSImode by reference.  */
#define LOCAL_ALIGNMENT(TYPE, ALIGN) \
  ((GET_MODE_CLASS (TYPE_MODE (TYPE)) == MODE_COMPLEX_INT \
    || GET_MODE_CLASS (TYPE_MODE (TYPE)) == MODE_COMPLEX_FLOAT) \
   ? (unsigned) MIN (BIGGEST_ALIGNMENT, GET_MODE_BITSIZE (TYPE_MODE (TYPE))) \
   : (unsigned) DATA_ALIGNMENT(TYPE, ALIGN))

/* Make arrays of chars word-aligned for the same reasons.  */
#define DATA_ALIGNMENT(TYPE, ALIGN)		\
  (TREE_CODE (TYPE) == ARRAY_TYPE		\
   && TYPE_MODE (TREE_TYPE (TYPE)) == QImode	\
   && (ALIGN) < FASTEST_ALIGNMENT ? FASTEST_ALIGNMENT : (ALIGN))

/* Number of bits which any structure or union's size must be a
   multiple of.  Each structure or union's size is rounded up to a
   multiple of this.  */
#define STRUCTURE_SIZE_BOUNDARY (TARGET_PADSTRUCT ? 32 : 8)

/* Set this nonzero if move instructions will actually fail to work
   when given unaligned data.  */
#define STRICT_ALIGNMENT 1

/* If LABEL_AFTER_BARRIER demands an alignment, return its base 2 logarithm.  */
#define LABEL_ALIGN_AFTER_BARRIER(LABEL_AFTER_BARRIER) \
  barrier_align (LABEL_AFTER_BARRIER)

#define LOOP_ALIGN(A_LABEL) \
  ((! optimize || TARGET_HARD_SH4 || optimize_size) \
   ? 0 : sh_loop_align (A_LABEL))

#define LABEL_ALIGN(A_LABEL) \
(									\
  (PREV_INSN (A_LABEL)							\
   && NONJUMP_INSN_P (PREV_INSN (A_LABEL))				\
   && GET_CODE (PATTERN (PREV_INSN (A_LABEL))) == UNSPEC_VOLATILE	\
   && XINT (PATTERN (PREV_INSN (A_LABEL)), 1) == UNSPECV_ALIGN)		\
   /* explicit alignment insn in constant tables.  */			\
  ? INTVAL (XVECEXP (PATTERN (PREV_INSN (A_LABEL)), 0, 0))		\
  : 0)

/* Jump tables must be 32 bit aligned, no matter the size of the element.  */
#define ADDR_VEC_ALIGN(ADDR_VEC) 2

/* The base two logarithm of the known minimum alignment of an insn length.  */
#define INSN_LENGTH_ALIGNMENT(A_INSN)					\
  (NONJUMP_INSN_P (A_INSN)						\
   ? 1 << TARGET_SHMEDIA						\
   : JUMP_P (A_INSN) || CALL_P (A_INSN)					\
   ? 1 << TARGET_SHMEDIA						\
   : CACHE_LOG)

/* Standard register usage.  */

/* Register allocation for the Renesas calling convention:

        r0		arg return
	r1..r3          scratch
	r4..r7		args in
	r8..r13		call saved
	r14		frame pointer/call saved
	r15		stack pointer
	ap		arg pointer (doesn't really exist, always eliminated)
	pr		subroutine return address
	t               t bit
	mach		multiply/accumulate result, high part
	macl		multiply/accumulate result, low part.
	fpul		fp/int communication register
	rap		return address pointer register
	fr0		fp arg return
	fr1..fr3	scratch floating point registers
	fr4..fr11	fp args in
	fr12..fr15	call saved floating point registers  */

#define MAX_REGISTER_NAME_LENGTH 5
extern char sh_register_names[][MAX_REGISTER_NAME_LENGTH + 1];

#define SH_REGISTER_NAMES_INITIALIZER					\
{				                   			\
  "r0",   "r1",   "r2",   "r3",   "r4",   "r5",   "r6",   "r7", 	\
  "r8",   "r9",   "r10",  "r11",  "r12",  "r13",  "r14",  "r15",	\
  "r16",  "r17",  "r18",  "r19",  "r20",  "r21",  "r22",  "r23",	\
  "r24",  "r25",  "r26",  "r27",  "r28",  "r29",  "r30",  "r31",	\
  "r32",  "r33",  "r34",  "r35",  "r36",  "r37",  "r38",  "r39", 	\
  "r40",  "r41",  "r42",  "r43",  "r44",  "r45",  "r46",  "r47",	\
  "r48",  "r49",  "r50",  "r51",  "r52",  "r53",  "r54",  "r55",	\
  "r56",  "r57",  "r58",  "r59",  "r60",  "r61",  "r62",  "r63",	\
  "fr0",  "fr1",  "fr2",  "fr3",  "fr4",  "fr5",  "fr6",  "fr7", 	\
  "fr8",  "fr9",  "fr10", "fr11", "fr12", "fr13", "fr14", "fr15",	\
  "fr16", "fr17", "fr18", "fr19", "fr20", "fr21", "fr22", "fr23",	\
  "fr24", "fr25", "fr26", "fr27", "fr28", "fr29", "fr30", "fr31",	\
  "fr32", "fr33", "fr34", "fr35", "fr36", "fr37", "fr38", "fr39", 	\
  "fr40", "fr41", "fr42", "fr43", "fr44", "fr45", "fr46", "fr47",	\
  "fr48", "fr49", "fr50", "fr51", "fr52", "fr53", "fr54", "fr55",	\
  "fr56", "fr57", "fr58", "fr59", "fr60", "fr61", "fr62", "fr63",	\
  "tr0",  "tr1",  "tr2",  "tr3",  "tr4",  "tr5",  "tr6",  "tr7", 	\
  "xd0",  "xd2",  "xd4",  "xd6",  "xd8",  "xd10", "xd12", "xd14",	\
  "gbr",  "ap",	  "pr",   "t",    "mach", "macl", "fpul", "fpscr",	\
  "rap",  "sfp"								\
}

#define REGNAMES_ARR_INDEX_1(index) \
  (sh_register_names[index])
#define REGNAMES_ARR_INDEX_2(index) \
  REGNAMES_ARR_INDEX_1 ((index)), REGNAMES_ARR_INDEX_1 ((index)+1)
#define REGNAMES_ARR_INDEX_4(index) \
  REGNAMES_ARR_INDEX_2 ((index)), REGNAMES_ARR_INDEX_2 ((index)+2)
#define REGNAMES_ARR_INDEX_8(index) \
  REGNAMES_ARR_INDEX_4 ((index)), REGNAMES_ARR_INDEX_4 ((index)+4)
#define REGNAMES_ARR_INDEX_16(index) \
  REGNAMES_ARR_INDEX_8 ((index)), REGNAMES_ARR_INDEX_8 ((index)+8)
#define REGNAMES_ARR_INDEX_32(index) \
  REGNAMES_ARR_INDEX_16 ((index)), REGNAMES_ARR_INDEX_16 ((index)+16)
#define REGNAMES_ARR_INDEX_64(index) \
  REGNAMES_ARR_INDEX_32 ((index)), REGNAMES_ARR_INDEX_32 ((index)+32)

#define REGISTER_NAMES \
{ \
  REGNAMES_ARR_INDEX_64 (0), \
  REGNAMES_ARR_INDEX_64 (64), \
  REGNAMES_ARR_INDEX_8 (128), \
  REGNAMES_ARR_INDEX_8 (136), \
  REGNAMES_ARR_INDEX_8 (144), \
  REGNAMES_ARR_INDEX_2 (152) \
}

#define ADDREGNAMES_SIZE 32
#define MAX_ADDITIONAL_REGISTER_NAME_LENGTH 4
extern char sh_additional_register_names[ADDREGNAMES_SIZE] \
  [MAX_ADDITIONAL_REGISTER_NAME_LENGTH + 1];

#define SH_ADDITIONAL_REGISTER_NAMES_INITIALIZER			\
{									\
  "dr0",  "dr2",  "dr4",  "dr6",  "dr8",  "dr10", "dr12", "dr14",	\
  "dr16", "dr18", "dr20", "dr22", "dr24", "dr26", "dr28", "dr30",	\
  "dr32", "dr34", "dr36", "dr38", "dr40", "dr42", "dr44", "dr46",	\
  "dr48", "dr50", "dr52", "dr54", "dr56", "dr58", "dr60", "dr62"	\
}

#define ADDREGNAMES_REGNO(index) \
  ((index < 32) ? (FIRST_FP_REG + (index) * 2) \
   : (-1))

#define ADDREGNAMES_ARR_INDEX_1(index) \
  { (sh_additional_register_names[index]), ADDREGNAMES_REGNO (index) }
#define ADDREGNAMES_ARR_INDEX_2(index) \
  ADDREGNAMES_ARR_INDEX_1 ((index)), ADDREGNAMES_ARR_INDEX_1 ((index)+1)
#define ADDREGNAMES_ARR_INDEX_4(index) \
  ADDREGNAMES_ARR_INDEX_2 ((index)), ADDREGNAMES_ARR_INDEX_2 ((index)+2)
#define ADDREGNAMES_ARR_INDEX_8(index) \
  ADDREGNAMES_ARR_INDEX_4 ((index)), ADDREGNAMES_ARR_INDEX_4 ((index)+4)
#define ADDREGNAMES_ARR_INDEX_16(index) \
  ADDREGNAMES_ARR_INDEX_8 ((index)), ADDREGNAMES_ARR_INDEX_8 ((index)+8)
#define ADDREGNAMES_ARR_INDEX_32(index) \
  ADDREGNAMES_ARR_INDEX_16 ((index)), ADDREGNAMES_ARR_INDEX_16 ((index)+16)

#define ADDITIONAL_REGISTER_NAMES \
{					\
  ADDREGNAMES_ARR_INDEX_32 (0)		\
}

/* Number of actual hardware registers.
   The hardware registers are assigned numbers for the compiler
   from 0 to just below FIRST_PSEUDO_REGISTER.
   All registers that the compiler knows about must be given numbers,
   even those that are not normally considered general registers.  */

/* There are many other relevant definitions in sh.md's md_constants.  */

#define FIRST_GENERAL_REG R0_REG
#define LAST_GENERAL_REG (FIRST_GENERAL_REG + (TARGET_SHMEDIA ? 63 : 15))
#define FIRST_FP_REG DR0_REG
#define LAST_FP_REG  (FIRST_FP_REG + \
		      (TARGET_SHMEDIA_FPU ? 63 : TARGET_SH2E ? 15 : -1))
#define FIRST_XD_REG XD0_REG
#define LAST_XD_REG  (FIRST_XD_REG + ((TARGET_SH4 && TARGET_FMOVD) ? 7 : -1))
#define FIRST_TARGET_REG TR0_REG
#define LAST_TARGET_REG  (FIRST_TARGET_REG + (TARGET_SHMEDIA ? 7 : -1))

/* Registers that can be accessed through bank0 or bank1 depending on sr.md.  */

#define FIRST_BANKED_REG R0_REG
#define LAST_BANKED_REG R7_REG

#define BANKED_REGISTER_P(REGNO)                       \
  IN_RANGE ((REGNO),                                   \
	    (unsigned HOST_WIDE_INT) FIRST_BANKED_REG, \
	    (unsigned HOST_WIDE_INT) LAST_BANKED_REG)

#define GENERAL_REGISTER_P(REGNO) \
  IN_RANGE ((REGNO), \
	    (unsigned HOST_WIDE_INT) FIRST_GENERAL_REG, \
	    (unsigned HOST_WIDE_INT) LAST_GENERAL_REG)

#define GENERAL_OR_AP_REGISTER_P(REGNO) \
  (GENERAL_REGISTER_P (REGNO) || ((REGNO) == AP_REG)	\
   || ((REGNO) == FRAME_POINTER_REGNUM))

#define FP_REGISTER_P(REGNO) \
  ((int) (REGNO) >= FIRST_FP_REG && (int) (REGNO) <= LAST_FP_REG)

#define XD_REGISTER_P(REGNO) \
  ((int) (REGNO) >= FIRST_XD_REG && (int) (REGNO) <= LAST_XD_REG)

#define FP_OR_XD_REGISTER_P(REGNO) \
  (FP_REGISTER_P (REGNO) || XD_REGISTER_P (REGNO))

#define FP_ANY_REGISTER_P(REGNO) \
  (FP_REGISTER_P (REGNO) || XD_REGISTER_P (REGNO) || (REGNO) == FPUL_REG)

#define SPECIAL_REGISTER_P(REGNO) \
  ((REGNO) == GBR_REG || (REGNO) == T_REG \
   || (REGNO) == MACH_REG || (REGNO) == MACL_REG)

#define TARGET_REGISTER_P(REGNO) \
  ((int) (REGNO) >= FIRST_TARGET_REG && (int) (REGNO) <= LAST_TARGET_REG)

#define SHMEDIA_REGISTER_P(REGNO) \
  (GENERAL_REGISTER_P (REGNO) || FP_REGISTER_P (REGNO) \
   || TARGET_REGISTER_P (REGNO))

/* This is to be used in TARGET_CONDITIONAL_REGISTER_USAGE, to mark
   registers that should be fixed.  */
#define VALID_REGISTER_P(REGNO) \
  (SHMEDIA_REGISTER_P (REGNO) || XD_REGISTER_P (REGNO) \
   || (REGNO) == AP_REG || (REGNO) == RAP_REG \
   || (REGNO) == FRAME_POINTER_REGNUM \
   || (TARGET_SH1 && (SPECIAL_REGISTER_P (REGNO) || (REGNO) == PR_REG)) \
   || (TARGET_SH2E && (REGNO) == FPUL_REG))

/* The mode that should be generally used to store a register by
   itself in the stack, or to load it back.  */
#define REGISTER_NATURAL_MODE(REGNO) \
  (FP_REGISTER_P (REGNO) ? SFmode \
   : XD_REGISTER_P (REGNO) ? DFmode \
   : TARGET_SHMEDIA && ! HARD_REGNO_CALL_PART_CLOBBERED ((REGNO), DImode) \
   ? DImode \
   : SImode)

#define FIRST_PSEUDO_REGISTER 154

/* Don't count soft frame pointer.  */
#define DWARF_FRAME_REGISTERS (FIRST_PSEUDO_REGISTER - 1)

/* 1 for registers that have pervasive standard uses
   and are not available for the register allocator.

   Mach register is fixed 'cause it's only 10 bits wide for SH1.
   It is 32 bits wide for SH2.  */

#define FIXED_REGISTERS  						\
{				                   			\
/* Regular registers.  */						\
  0,      0,      0,      0,      0,      0,      0,      0,		\
  0,      0,      0,      0,      0,      0,      0,      1,		\
  /* r16 is reserved, r18 is the former pr.  */				\
  1,      0,      0,      0,      0,      0,      0,      0,		\
  /* r24 is reserved for the OS; r25, for the assembler or linker.  */	\
  /* r26 is a global variable data pointer; r27 is for constants.  */	\
  1,      1,      1,      1,      0,      0,      0,      0,		\
  0,      0,      0,      0,      0,      0,      0,      0,		\
  0,      0,      0,      0,      0,      0,      0,      0,		\
  0,      0,      0,      0,      0,      0,      0,      0,		\
  0,      0,      0,      0,      0,      0,      0,      1,		\
/* FP registers.  */							\
  0,      0,      0,      0,      0,      0,      0,      0,		\
  0,      0,      0,      0,      0,      0,      0,      0,		\
  0,      0,      0,      0,      0,      0,      0,      0,		\
  0,      0,      0,      0,      0,      0,      0,      0,		\
  0,      0,      0,      0,      0,      0,      0,      0,		\
  0,      0,      0,      0,      0,      0,      0,      0,		\
  0,      0,      0,      0,      0,      0,      0,      0,		\
  0,      0,      0,      0,      0,      0,      0,      0,		\
/* Branch target registers.  */						\
  0,      0,      0,      0,      0,      0,      0,      0,		\
/* XD registers.  */							\
  0,      0,      0,      0,      0,      0,      0,      0,		\
/*"gbr",  "ap",	  "pr",   "t",    "mach", "macl", "fpul", "fpscr", */	\
  1,      1,      1,      1,      1,      1,      0,      1,		\
/*"rap",  "sfp" */							\
  1,	  1,								\
}

/* 1 for registers not available across function calls.
   These must include the FIXED_REGISTERS and also any
   registers that can be used without being saved.
   The latter must include the registers where values are returned
   and the register where structure-value addresses are passed.
   Aside from that, you can include as many other registers as you like.  */

#define CALL_USED_REGISTERS  						\
{				                   			\
/* Regular registers.  */						\
  1,      1,      1,      1,      1,      1,      1,      1,		\
  /* R8 and R9 are call-clobbered on SH5, but not on earlier SH ABIs.	\
     Only the lower 32bits of R10-R14 are guaranteed to be preserved	\
     across SH5 function calls.  */					\
  0,      0,      0,      0,      0,      0,      0,      1,		\
  1,      1,      1,      1,      1,      1,      1,      1,		\
  1,      1,      1,      1,      0,      0,      0,      0,		\
  0,      0,      0,      0,      1,      1,      1,      1,		\
  1,      1,      1,      1,      0,      0,      0,      0,		\
  0,      0,      0,      0,      0,      0,      0,      0,		\
  0,      0,      0,      0,      1,      1,      1,      1,		\
/* FP registers.  */							\
  1,      1,      1,      1,      1,      1,      1,      1,		\
  1,      1,      1,      1,      0,      0,      0,      0,		\
  1,      1,      1,      1,      1,      1,      1,      1,		\
  1,      1,      1,      1,      1,      1,      1,      1,		\
  1,      1,      1,      1,      0,      0,      0,      0,		\
  0,      0,      0,      0,      0,      0,      0,      0,		\
  0,      0,      0,      0,      0,      0,      0,      0,		\
  0,      0,      0,      0,      0,      0,      0,      0,		\
/* Branch target registers.  */						\
  1,      1,      1,      1,      1,      0,      0,      0,		\
/* XD registers.  */							\
  1,      1,      1,      1,      1,      1,      0,      0,		\
/*"gbr",  "ap",	  "pr",   "t",    "mach", "macl", "fpul", "fpscr", */	\
  1,      1,      1,      1,      1,      1,      1,      1,		\
/*"rap",  "sfp" */							\
  1,	  1,								\
}

/* TARGET_CONDITIONAL_REGISTER_USAGE might want to make a register
   call-used, yet fixed, like PIC_OFFSET_TABLE_REGNUM.  */
#define CALL_REALLY_USED_REGISTERS CALL_USED_REGISTERS

/* Only the lower 32-bits of R10-R14 are guaranteed to be preserved
   across SHcompact function calls.  We can't tell whether a called
   function is SHmedia or SHcompact, so we assume it may be when
   compiling SHmedia code with the 32-bit ABI, since that's the only
   ABI that can be linked with SHcompact code.  */
#define HARD_REGNO_CALL_PART_CLOBBERED(REGNO,MODE) \
  (TARGET_SHMEDIA32 \
   && GET_MODE_SIZE (MODE) > 4 \
   && (((REGNO) >= FIRST_GENERAL_REG + 10 \
        && (REGNO) <= FIRST_GENERAL_REG + 15) \
       || TARGET_REGISTER_P (REGNO) \
       || (REGNO) == PR_MEDIA_REG))

/* Return number of consecutive hard regs needed starting at reg REGNO
   to hold something of mode MODE.
   This is ordinarily the length in words of a value of mode MODE
   but can be less for certain modes in special long registers.

   On the SH all but the XD regs are UNITS_PER_WORD bits wide.  */

#define HARD_REGNO_NREGS(REGNO, MODE) \
   (XD_REGISTER_P (REGNO) \
    ? ((GET_MODE_SIZE (MODE) + (2*UNITS_PER_WORD - 1)) / (2*UNITS_PER_WORD)) \
    : (TARGET_SHMEDIA && FP_REGISTER_P (REGNO)) \
    ? ((GET_MODE_SIZE (MODE) + UNITS_PER_WORD/2 - 1) / (UNITS_PER_WORD/2)) \
    : ((GET_MODE_SIZE (MODE) + UNITS_PER_WORD - 1) / UNITS_PER_WORD))

/* Value is 1 if hard register REGNO can hold a value of machine-mode MODE.  */

#define HARD_REGNO_MODE_OK(REGNO, MODE)		\
  sh_hard_regno_mode_ok ((REGNO), (MODE))

/* Value is 1 if it is a good idea to tie two pseudo registers
   when one has mode MODE1 and one has mode MODE2.
   If HARD_REGNO_MODE_OK could produce different values for MODE1 and MODE2,
   for any hard reg, then this must be 0 for correct output.
   That's the case for xd registers: we don't hold SFmode values in
   them, so we can't tie an SFmode pseudos with one in another
   floating-point mode.  */

#define MODES_TIEABLE_P(MODE1, MODE2) \
  ((MODE1) == (MODE2) \
   || (TARGET_SHMEDIA \
       && GET_MODE_SIZE (MODE1) == GET_MODE_SIZE (MODE2) \
       && INTEGRAL_MODE_P (MODE1) && INTEGRAL_MODE_P (MODE2)) \
   || (GET_MODE_CLASS (MODE1) == GET_MODE_CLASS (MODE2) \
       && (TARGET_SHMEDIA ? ((GET_MODE_SIZE (MODE1) <= 4) \
			      && (GET_MODE_SIZE (MODE2) <= 4)) \
			  : ((MODE1) != SFmode && (MODE2) != SFmode))))

/* A C expression that is nonzero if hard register NEW_REG can be
   considered for use as a rename register for OLD_REG register */

#define HARD_REGNO_RENAME_OK(OLD_REG, NEW_REG) \
   sh_hard_regno_rename_ok (OLD_REG, NEW_REG)

/* Specify the registers used for certain standard purposes.
   The values of these macros are register numbers.  */

/* Define this if the program counter is overloaded on a register.  */
/* #define PC_REGNUM		15*/

/* Register to use for pushing function arguments.  */
#define STACK_POINTER_REGNUM	SP_REG

/* Base register for access to local variables of the function.  */
#define HARD_FRAME_POINTER_REGNUM	FP_REG

/* Base register for access to local variables of the function.  */
#define FRAME_POINTER_REGNUM	153

/* Fake register that holds the address on the stack of the
   current function's return address.  */
#define RETURN_ADDRESS_POINTER_REGNUM RAP_REG

/* Register to hold the addressing base for position independent
   code access to data items.  */
#define PIC_OFFSET_TABLE_REGNUM	(flag_pic ? PIC_REG : INVALID_REGNUM)

#define GOT_SYMBOL_NAME "*_GLOBAL_OFFSET_TABLE_"

/* Definitions for register eliminations.

   We have three registers that can be eliminated on the SH.  First, the
   frame pointer register can often be eliminated in favor of the stack
   pointer register.  Secondly, the argument pointer register can always be
   eliminated; it is replaced with either the stack or frame pointer.
   Third, there is the return address pointer, which can also be replaced
   with either the stack or the frame pointer.  */

/* This is an array of structures.  Each structure initializes one pair
   of eliminable registers.  The "from" register number is given first,
   followed by "to".  Eliminations of the same "from" register are listed
   in order of preference.  */

/* If you add any registers here that are not actually hard registers,
   and that have any alternative of elimination that doesn't always
   apply, you need to amend calc_live_regs to exclude it, because
   reload spills all eliminable registers where it sees an
   can_eliminate == 0 entry, thus making them 'live' .
   If you add any hard registers that can be eliminated in different
   ways, you have to patch reload to spill them only when all alternatives
   of elimination fail.  */

#define ELIMINABLE_REGS						\
{{ HARD_FRAME_POINTER_REGNUM, STACK_POINTER_REGNUM},		\
 { FRAME_POINTER_REGNUM, STACK_POINTER_REGNUM},			\
 { FRAME_POINTER_REGNUM, HARD_FRAME_POINTER_REGNUM},		\
 { RETURN_ADDRESS_POINTER_REGNUM, STACK_POINTER_REGNUM},	\
 { RETURN_ADDRESS_POINTER_REGNUM, HARD_FRAME_POINTER_REGNUM},	\
 { ARG_POINTER_REGNUM, STACK_POINTER_REGNUM},			\
 { ARG_POINTER_REGNUM, HARD_FRAME_POINTER_REGNUM},}

/* Define the offset between two registers, one to be eliminated, and the other
   its replacement, at the start of a routine.  */

#define INITIAL_ELIMINATION_OFFSET(FROM, TO, OFFSET) \
  OFFSET = initial_elimination_offset ((FROM), (TO))

/* Base register for access to arguments of the function.  */
#define ARG_POINTER_REGNUM	AP_REG

/* Register in which the static-chain is passed to a function.  */
#define STATIC_CHAIN_REGNUM	(TARGET_SH5 ? 1 : 3)

/* Don't default to pcc-struct-return, because we have already specified
   exactly how to return structures in the TARGET_RETURN_IN_MEMORY
   target hook.  */

#define DEFAULT_PCC_STRUCT_RETURN 0

#define SHMEDIA_REGS_STACK_ADJUST() \
  (TARGET_SHCOMPACT && crtl->saves_all_registers \
   ? (8 * (/* r28-r35 */ 8 + /* r44-r59 */ 16 + /* tr5-tr7 */ 3) \
      + (TARGET_FPU_ANY ? 4 * (/* fr36 - fr63 */ 28) : 0)) \
   : 0)


/* Define the classes of registers for register constraints in the
   machine description.  Also define ranges of constants.

   One of the classes must always be named ALL_REGS and include all hard regs.
   If there is more than one class, another class must be named NO_REGS
   and contain no registers.

   The name GENERAL_REGS must be the name of a class (or an alias for
   another name such as ALL_REGS).  This is the class of registers
   that is allowed by "g" or "r" in a register constraint.
   Also, registers outside this class are allocated only when
   instructions express preferences for them.

   The classes must be numbered in nondecreasing order; that is,
   a larger-numbered class must never be contained completely
   in a smaller-numbered class.

   For any two classes, it is very desirable that there be another
   class that represents their union.  */

/* The SH has two sorts of general registers, R0 and the rest.  R0 can
   be used as the destination of some of the arithmetic ops. There are
   also some special purpose registers; the T bit register, the
   Procedure Return Register and the Multiply Accumulate Registers.  */
/* Place GENERAL_REGS after FPUL_REGS so that it will be preferred by
   reg_class_subunion.  We don't want to have an actual union class
   of these, because it would only be used when both classes are calculated
   to give the same cost, but there is only one FPUL register.
   Besides, regclass fails to notice the different REGISTER_MOVE_COSTS
   applying to the actual instruction alternative considered.  E.g., the
   y/r alternative of movsi_ie is considered to have no more cost that
   the r/r alternative, which is patently untrue.  */

enum reg_class
{
  NO_REGS,
  R0_REGS,
  PR_REGS,
  T_REGS,
  MAC_REGS,
  FPUL_REGS,
  SIBCALL_REGS,
  GENERAL_REGS,
  FP0_REGS,
  FP_REGS,
  DF_HI_REGS,
  DF_REGS,
  FPSCR_REGS,
  GENERAL_FP_REGS,
  GENERAL_DF_REGS,
  TARGET_REGS,
  ALL_REGS,
  LIM_REG_CLASSES
};

#define N_REG_CLASSES  (int) LIM_REG_CLASSES

/* Give names of register classes as strings for dump file.  */
#define REG_CLASS_NAMES	\
{			\
  "NO_REGS",		\
  "R0_REGS",		\
  "PR_REGS",		\
  "T_REGS",		\
  "MAC_REGS",		\
  "FPUL_REGS",		\
  "SIBCALL_REGS",	\
  "GENERAL_REGS",	\
  "FP0_REGS",		\
  "FP_REGS",		\
  "DF_HI_REGS",		\
  "DF_REGS",		\
  "FPSCR_REGS",		\
  "GENERAL_FP_REGS",	\
  "GENERAL_DF_REGS",	\
  "TARGET_REGS",	\
  "ALL_REGS",		\
}

/* Define which registers fit in which classes.
   This is an initializer for a vector of HARD_REG_SET
   of length N_REG_CLASSES.  */

#define REG_CLASS_CONTENTS						\
{									\
/* NO_REGS:  */								\
  { 0x00000000, 0x00000000, 0x00000000, 0x00000000, 0x00000000 },	\
/* R0_REGS:  */								\
  { 0x00000001, 0x00000000, 0x00000000, 0x00000000, 0x00000000 },	\
/* PR_REGS:  */								\
  { 0x00000000, 0x00000000, 0x00000000, 0x00000000, 0x00040000 },	\
/* T_REGS:  */								\
  { 0x00000000, 0x00000000, 0x00000000, 0x00000000, 0x00080000 },	\
/* MAC_REGS:  */							\
  { 0x00000000, 0x00000000, 0x00000000, 0x00000000, 0x00300000 },	\
/* FPUL_REGS:  */							\
  { 0x00000000, 0x00000000, 0x00000000, 0x00000000, 0x00400000 },	\
/* SIBCALL_REGS: Initialized in TARGET_CONDITIONAL_REGISTER_USAGE.  */	\
  { 0x00000000, 0x00000000, 0x00000000, 0x00000000, 0x00000000 },	\
/* GENERAL_REGS:  */							\
  { 0xffffffff, 0xffffffff, 0x00000000, 0x00000000, 0x03020000 },	\
/* FP0_REGS:  */							\
  { 0x00000000, 0x00000000, 0x00000001, 0x00000000, 0x00000000 },	\
/* FP_REGS:  */								\
  { 0x00000000, 0x00000000, 0xffffffff, 0xffffffff, 0x00000000 },	\
/* DF_HI_REGS:  Initialized in TARGET_CONDITIONAL_REGISTER_USAGE.  */		\
  { 0x00000000, 0x00000000, 0xffffffff, 0xffffffff, 0x0000ff00 },	\
/* DF_REGS:  */								\
  { 0x00000000, 0x00000000, 0xffffffff, 0xffffffff, 0x0000ff00 },	\
/* FPSCR_REGS:  */							\
  { 0x00000000, 0x00000000, 0x00000000, 0x00000000, 0x00800000 },	\
/* GENERAL_FP_REGS:  */							\
  { 0xffffffff, 0xffffffff, 0xffffffff, 0xffffffff, 0x03020000 },	\
/* GENERAL_DF_REGS:  */							\
  { 0xffffffff, 0xffffffff, 0xffffffff, 0xffffffff, 0x0302ff00 },	\
/* TARGET_REGS:  */							\
  { 0x00000000, 0x00000000, 0x00000000, 0x00000000, 0x000000ff },	\
/* ALL_REGS:  */							\
  { 0xffffffff, 0xffffffff, 0xffffffff, 0xffffffff, 0x03ffffff },	\
}

/* The same information, inverted:
   Return the class number of the smallest class containing
   reg number REGNO.  This could be a conditional expression
   or could index an array.  */

extern enum reg_class regno_reg_class[FIRST_PSEUDO_REGISTER];
#define REGNO_REG_CLASS(REGNO) regno_reg_class[(REGNO)]

/* The following macro defines cover classes for Integrated Register
   Allocator.  Cover classes is a set of non-intersected register
   classes covering all hard registers used for register allocation
   purpose.  Any move between two registers of a cover class should be
   cheaper than load or store of the registers.  The macro value is
   array of register classes with LIM_REG_CLASSES used as the end
   marker.  */

#define IRA_COVER_CLASSES						     \
{									     \
  GENERAL_REGS, FP_REGS, PR_REGS, T_REGS, MAC_REGS, TARGET_REGS,  	     \
  FPUL_REGS, LIM_REG_CLASSES						     \
}

/* When this hook returns true for MODE, the compiler allows
   registers explicitly used in the rtl to be used as spill registers
   but prevents the compiler from extending the lifetime of these
   registers.  */
#define TARGET_SMALL_REGISTER_CLASSES_FOR_MODE_P \
  sh_small_register_classes_for_mode_p

/* The order in which register should be allocated.  */
/* Sometimes FP0_REGS becomes the preferred class of a floating point pseudo,
   and GENERAL_FP_REGS the alternate class.  Since FP0 is likely to be
   spilled or used otherwise, we better have the FP_REGS allocated first.  */
#define REG_ALLOC_ORDER \
  {/* Caller-saved FPRs */ \
    65, 66, 67, 68, 69, 70, 71, 64, \
    72, 73, 74, 75, 80, 81, 82, 83, \
    84, 85, 86, 87, 88, 89, 90, 91, \
    92, 93, 94, 95, 96, 97, 98, 99, \
   /* Callee-saved FPRs */ \
    76, 77, 78, 79,100,101,102,103, \
   104,105,106,107,108,109,110,111, \
   112,113,114,115,116,117,118,119, \
   120,121,122,123,124,125,126,127, \
   136,137,138,139,140,141,142,143, \
   /* FPSCR */ 151, \
   /* Caller-saved GPRs (except 8/9 on SH1-4) */ \
     1,  2,  3,  7,  6,  5,  4,  0, \
     8,  9, 17, 19, 20, 21, 22, 23, \
    36, 37, 38, 39, 40, 41, 42, 43, \
    60, 61, 62, \
   /* SH1-4 callee-saved saved GPRs / SH5 partially-saved GPRs */ \
    10, 11, 12, 13, 14, 18, \
    /* SH5 callee-saved GPRs */ \
    28, 29, 30, 31, 32, 33, 34, 35, \
    44, 45, 46, 47, 48, 49, 50, 51, \
    52, 53, 54, 55, 56, 57, 58, 59, \
   /* FPUL */ 150, \
   /* SH5 branch target registers */ \
   128,129,130,131,132,133,134,135, \
   /* Fixed registers */ \
    15, 16, 24, 25, 26, 27, 63,144, \
   145,146,147,148,149,152,153 }

/* The class value for index registers, and the one for base regs.  */
#define INDEX_REG_CLASS \
  (!ALLOW_INDEXED_ADDRESS ? NO_REGS : TARGET_SHMEDIA ? GENERAL_REGS : R0_REGS)
#define BASE_REG_CLASS	 GENERAL_REGS

/* Defines for sh.md and constraints.md.  */

#define CONST_OK_FOR_I06(VALUE) (((HOST_WIDE_INT)(VALUE)) >= -32 \
				 && ((HOST_WIDE_INT)(VALUE)) <= 31)
#define CONST_OK_FOR_I08(VALUE) (((HOST_WIDE_INT)(VALUE))>= -128 \
				 && ((HOST_WIDE_INT)(VALUE)) <= 127)
#define CONST_OK_FOR_I10(VALUE) (((HOST_WIDE_INT)(VALUE)) >= -512 \
				 && ((HOST_WIDE_INT)(VALUE)) <= 511)
#define CONST_OK_FOR_I16(VALUE) (((HOST_WIDE_INT)(VALUE)) >= -32768 \
				 && ((HOST_WIDE_INT)(VALUE)) <= 32767)

#define CONST_OK_FOR_J16(VALUE) \
  ((HOST_BITS_PER_WIDE_INT >= 64 && (VALUE) == (HOST_WIDE_INT) 0xffffffff) \
   || (HOST_BITS_PER_WIDE_INT >= 64 && (VALUE) == (HOST_WIDE_INT) -1 << 32))

#define CONST_OK_FOR_K08(VALUE) (((HOST_WIDE_INT)(VALUE))>= 0 \
				 && ((HOST_WIDE_INT)(VALUE)) <= 255)

/* Given an rtx X being reloaded into a reg required to be
   in class CLASS, return the class of reg to actually use.
   In general this is just CLASS; but on some machines
   in some cases it is preferable to use a more restrictive class.  */

#define PREFERRED_RELOAD_CLASS(X, CLASS) \
  ((CLASS) == NO_REGS && TARGET_SHMEDIA \
   && (GET_CODE (X) == CONST_DOUBLE \
       || GET_CODE (X) == SYMBOL_REF \
       || PIC_ADDR_P (X)) \
   ? GENERAL_REGS \
   : (CLASS)) \

#if 0
#define SECONDARY_INOUT_RELOAD_CLASS(CLASS,MODE,X,ELSE) \
  ((((REGCLASS_HAS_FP_REG (CLASS) 					\
      && (REG_P (X)							\
      && (GENERAL_OR_AP_REGISTER_P (REGNO (X))				\
	  || (FP_REGISTER_P (REGNO (X)) && (MODE) == SImode		\
	      && TARGET_FMOVD))))					\
     || (REGCLASS_HAS_GENERAL_REG (CLASS) 				\
	 && REG_P (X)							\
	 && FP_REGISTER_P (REGNO (X))))					\
    && ! TARGET_SHMEDIA							\
    && ((MODE) == SFmode || (MODE) == SImode))				\
   ? FPUL_REGS								\
   : (((CLASS) == FPUL_REGS						\
       || (REGCLASS_HAS_FP_REG (CLASS)					\
	   && ! TARGET_SHMEDIA && MODE == SImode))			\
      && (MEM_P (X)							\
	  || (REG_P (X)							\
	      && (REGNO (X) >= FIRST_PSEUDO_REGISTER			\
		  || REGNO (X) == T_REG					\
		  || system_reg_operand (X, VOIDmode)))))		\
   ? GENERAL_REGS							\
   : (((CLASS) == TARGET_REGS						\
       || (TARGET_SHMEDIA && (CLASS) == SIBCALL_REGS))			\
      && !satisfies_constraint_Csy (X)					\
      && (!REG_P (X) || ! GENERAL_REGISTER_P (REGNO (X))))		\
   ? GENERAL_REGS							\
   : (((CLASS) == MAC_REGS || (CLASS) == PR_REGS)			\
      && REG_P (X) && ! GENERAL_REGISTER_P (REGNO (X))			\
      && (CLASS) != REGNO_REG_CLASS (REGNO (X)))			\
   ? GENERAL_REGS							\
   : ((CLASS) != GENERAL_REGS && REG_P (X)				\
      && TARGET_REGISTER_P (REGNO (X)))					\
   ? GENERAL_REGS : (ELSE))

#define SECONDARY_OUTPUT_RELOAD_CLASS(CLASS,MODE,X) \
 SECONDARY_INOUT_RELOAD_CLASS(CLASS,MODE,X,NO_REGS)

#define SECONDARY_INPUT_RELOAD_CLASS(CLASS,MODE,X)  \
  ((REGCLASS_HAS_FP_REG (CLASS) 					\
    && ! TARGET_SHMEDIA							\
    && immediate_operand ((X), (MODE))					\
    && ! ((fp_zero_operand (X) || fp_one_operand (X))			\
	  && (MODE) == SFmode && fldi_ok ()))				\
   ? R0_REGS								\
   : ((CLASS) == FPUL_REGS						\
      && ((REG_P (X)							\
	   && (REGNO (X) == MACL_REG || REGNO (X) == MACH_REG		\
	       || REGNO (X) == T_REG))					\
	  || GET_CODE (X) == PLUS))					\
   ? GENERAL_REGS							\
   : (CLASS) == FPUL_REGS && immediate_operand ((X), (MODE))		\
   ? (satisfies_constraint_I08 (X)					\
      ? GENERAL_REGS							\
      : R0_REGS)							\
   : ((CLASS) == FPSCR_REGS						\
      && ((REG_P (X) && REGNO (X) >= FIRST_PSEUDO_REGISTER)		\
	  || (MEM_P (X) && GET_CODE (XEXP ((X), 0)) == PLUS)))		\
   ? GENERAL_REGS							\
   : (REGCLASS_HAS_FP_REG (CLASS) 					\
      && TARGET_SHMEDIA							\
      && immediate_operand ((X), (MODE))				\
      && (X) != CONST0_RTX (GET_MODE (X))				\
      && GET_MODE (X) != V4SFmode)					\
   ? GENERAL_REGS							\
   : (((MODE) == QImode || (MODE) == HImode)				\
      && TARGET_SHMEDIA && inqhi_operand ((X), (MODE)))			\
   ? GENERAL_REGS							\
   : (TARGET_SHMEDIA && (CLASS) == GENERAL_REGS				\
      && (GET_CODE (X) == LABEL_REF || PIC_ADDR_P (X)))			\
   ? TARGET_REGS							\
   : SECONDARY_INOUT_RELOAD_CLASS((CLASS),(MODE),(X), NO_REGS))
#endif

/* Return the maximum number of consecutive registers
   needed to represent mode MODE in a register of class CLASS.

   If TARGET_SHMEDIA, we need two FP registers per word.
   Otherwise we will need at most one register per word.  */
#define CLASS_MAX_NREGS(CLASS, MODE) \
    (TARGET_SHMEDIA \
     && TEST_HARD_REG_BIT (reg_class_contents[CLASS], FIRST_FP_REG) \
     ? (GET_MODE_SIZE (MODE) + UNITS_PER_WORD/2 - 1) / (UNITS_PER_WORD/2) \
     : (GET_MODE_SIZE (MODE) + UNITS_PER_WORD - 1) / UNITS_PER_WORD)

/* If defined, gives a class of registers that cannot be used as the
   operand of a SUBREG that changes the mode of the object illegally.  */
/* ??? We need to renumber the internal numbers for the frnn registers
   when in little endian in order to allow mode size changes.  */

#define CANNOT_CHANGE_MODE_CLASS(FROM, TO, CLASS) 			    \
  sh_cannot_change_mode_class (FROM, TO, CLASS)

/* Stack layout; function entry, exit and calling.  */

/* Define the number of registers that can hold parameters.
   These macros are used only in other macro definitions below.  */

#define NPARM_REGS(MODE) \
  (TARGET_FPU_ANY && (MODE) == SFmode \
   ? (TARGET_SH5 ? 12 : 8) \
   : (TARGET_SH4 || TARGET_SH2A_DOUBLE) && (GET_MODE_CLASS (MODE) == MODE_FLOAT \
		    || GET_MODE_CLASS (MODE) == MODE_COMPLEX_FLOAT) \
   ? (TARGET_SH5 ? 12 : 8) \
   : (TARGET_SH5 ? 8 : 4))

#define FIRST_PARM_REG (FIRST_GENERAL_REG + (TARGET_SH5 ? 2 : 4))
#define FIRST_RET_REG  (FIRST_GENERAL_REG + (TARGET_SH5 ? 2 : 0))

#define FIRST_FP_PARM_REG (FIRST_FP_REG + (TARGET_SH5 ? 0 : 4))
#define FIRST_FP_RET_REG FIRST_FP_REG

/* Define this if pushing a word on the stack
   makes the stack pointer a smaller address.  */
#define STACK_GROWS_DOWNWARD

/*  Define this macro to nonzero if the addresses of local variable slots
    are at negative offsets from the frame pointer.  */
#define FRAME_GROWS_DOWNWARD 1

/* Offset from the frame pointer to the first local variable slot to
   be allocated.  */
#define STARTING_FRAME_OFFSET  0

/* If we generate an insn to push BYTES bytes,
   this says how many the stack pointer really advances by.  */
/* Don't define PUSH_ROUNDING, since the hardware doesn't do this.
   When PUSH_ROUNDING is not defined, PARM_BOUNDARY will cause gcc to
   do correct alignment.  */
#if 0
#define PUSH_ROUNDING(NPUSHED)  (((NPUSHED) + 3) & ~3)
#endif

/* Offset of first parameter from the argument pointer register value.  */
#define FIRST_PARM_OFFSET(FNDECL)  0

/* Value is the number of bytes of arguments automatically popped when
   calling a subroutine.
   CUM is the accumulated argument list.

   On SHcompact, the call trampoline pops arguments off the stack.  */
#define CALL_POPS_ARGS(CUM) (TARGET_SHCOMPACT ? (CUM).stack_regs * 8 : 0)

/* Some subroutine macros specific to this machine.  */

#define BASE_RETURN_VALUE_REG(MODE) \
  ((TARGET_FPU_ANY && ((MODE) == SFmode))			\
   ? FIRST_FP_RET_REG					\
   : TARGET_FPU_ANY && (MODE) == SCmode		\
   ? FIRST_FP_RET_REG					\
   : (TARGET_FPU_DOUBLE					\
      && ((MODE) == DFmode || (MODE) == SFmode		\
	  || (MODE) == DCmode || (MODE) == SCmode ))	\
   ? FIRST_FP_RET_REG					\
   : FIRST_RET_REG)

#define BASE_ARG_REG(MODE) \
  ((TARGET_SH2E && ((MODE) == SFmode))			\
   ? FIRST_FP_PARM_REG					\
   : (TARGET_SH4 || TARGET_SH2A_DOUBLE) && (GET_MODE_CLASS (MODE) == MODE_FLOAT	\
		    || GET_MODE_CLASS (MODE) == MODE_COMPLEX_FLOAT)\
   ? FIRST_FP_PARM_REG					\
   : FIRST_PARM_REG)

/* 1 if N is a possible register number for function argument passing.  */
/* ??? There are some callers that pass REGNO as int, and others that pass
   it as unsigned.  We get warnings unless we do casts everywhere.  */
#define FUNCTION_ARG_REGNO_P(REGNO) \
  (((unsigned) (REGNO) >= (unsigned) FIRST_PARM_REG			\
    && (unsigned) (REGNO) < (unsigned) (FIRST_PARM_REG + NPARM_REGS (SImode)))\
   || (TARGET_FPU_ANY                                                   \
       && (unsigned) (REGNO) >= (unsigned) FIRST_FP_PARM_REG		\
       && (unsigned) (REGNO) < (unsigned) (FIRST_FP_PARM_REG		\
					   + NPARM_REGS (SFmode))))

/* Define a data type for recording info about an argument list
   during the scan of that argument list.  This data type should
   hold all necessary information about the function itself
   and about the args processed so far, enough to enable macros
   such as FUNCTION_ARG to determine where the next arg should go.

   On SH, this is a single integer, which is a number of words
   of arguments scanned so far (including the invisible argument,
   if any, which holds the structure-value-address).
   Thus NARGREGS or more means all following args should go on the stack.  */

enum sh_arg_class { SH_ARG_INT = 0, SH_ARG_FLOAT = 1 };
struct sh_args {
    int arg_count[2];
    int force_mem;
  /* Nonzero if a prototype is available for the function.  */
    int prototype_p;
  /* The number of an odd floating-point register, that should be used
     for the next argument of type float.  */
    int free_single_fp_reg;
  /* Whether we're processing an outgoing function call.  */
    int outgoing;
  /* The number of general-purpose registers that should have been
     used to pass partial arguments, that are passed totally on the
     stack.  On SHcompact, a call trampoline will pop them off the
     stack before calling the actual function, and, if the called
     function is implemented in SHcompact mode, the incoming arguments
     decoder will push such arguments back onto the stack.  For
     incoming arguments, STACK_REGS also takes into account other
     arguments passed by reference, that the decoder will also push
     onto the stack.  */
    int stack_regs;
  /* The number of general-purpose registers that should have been
     used to pass arguments, if the arguments didn't have to be passed
     by reference.  */
    int byref_regs;
  /* Set as by shcompact_byref if the current argument is to be passed
     by reference.  */
    int byref;

  /* call_cookie is a bitmask used by call expanders, as well as
     function prologue and epilogues, to allow SHcompact to comply
     with the SH5 32-bit ABI, that requires 64-bit registers to be
     used even though only the lower 32-bit half is visible in
     SHcompact mode.  The strategy is to call SHmedia trampolines.

     The alternatives for each of the argument-passing registers are
     (a) leave it unchanged; (b) pop it off the stack; (c) load its
     contents from the address in it; (d) add 8 to it, storing the
     result in the next register, then (c); (e) copy it from some
     floating-point register,

     Regarding copies from floating-point registers, r2 may only be
     copied from dr0.  r3 may be copied from dr0 or dr2.  r4 maybe
     copied from dr0, dr2 or dr4.  r5 maybe copied from dr0, dr2,
     dr4 or dr6.  r6 may be copied from dr0, dr2, dr4, dr6 or dr8.
     r7 through to r9 may be copied from dr0, dr2, dr4, dr8, dr8 or
     dr10.

     The bit mask is structured as follows:

     - 1 bit to tell whether to set up a return trampoline.

     - 3 bits to count the number consecutive registers to pop off the
       stack.

     - 4 bits for each of r9, r8, r7 and r6.

     - 3 bits for each of r5, r4, r3 and r2.

     - 3 bits set to 0 (the most significant ones)

        3           2            1           0
       1098 7654 3210 9876 5432 1098 7654 3210
       FLPF LPFL PFLP FFLP FFLP FFLP FFLP SSST
       2223 3344 4555 6666 7777 8888 9999 SSS-

     - If F is set, the register must be copied from an FP register,
       whose number is encoded in the remaining bits.

     - Else, if L is set, the register must be loaded from the address
       contained in it.  If the P bit is *not* set, the address of the
       following dword should be computed first, and stored in the
       following register.

     - Else, if P is set, the register alone should be popped off the
       stack.

     - After all this processing, the number of registers represented
       in SSS will be popped off the stack.  This is an optimization
       for pushing/popping consecutive registers, typically used for
       varargs and large arguments partially passed in registers.

     - If T is set, a return trampoline will be set up for 64-bit
     return values to be split into 2 32-bit registers.  */
    long call_cookie;

  /* This is set to nonzero when the call in question must use the Renesas ABI,
     even without the -mrenesas option.  */
    int renesas_abi;
};

#define CALL_COOKIE_RET_TRAMP_SHIFT 0
#define CALL_COOKIE_RET_TRAMP(VAL) ((VAL) << CALL_COOKIE_RET_TRAMP_SHIFT)
#define CALL_COOKIE_STACKSEQ_SHIFT 1
#define CALL_COOKIE_STACKSEQ(VAL) ((VAL) << CALL_COOKIE_STACKSEQ_SHIFT)
#define CALL_COOKIE_STACKSEQ_GET(COOKIE) \
  (((COOKIE) >> CALL_COOKIE_STACKSEQ_SHIFT) & 7)
#define CALL_COOKIE_INT_REG_SHIFT(REG) \
  (4 * (7 - (REG)) + (((REG) <= 2) ? ((REG) - 2) : 1) + 3)
#define CALL_COOKIE_INT_REG(REG, VAL) \
  ((VAL) << CALL_COOKIE_INT_REG_SHIFT (REG))
#define CALL_COOKIE_INT_REG_GET(COOKIE, REG) \
  (((COOKIE) >> CALL_COOKIE_INT_REG_SHIFT (REG)) & ((REG) < 4 ? 7 : 15))

#define CUMULATIVE_ARGS  struct sh_args

#define GET_SH_ARG_CLASS(MODE) \
  ((TARGET_FPU_ANY && (MODE) == SFmode) \
   ? SH_ARG_FLOAT \
   /* There's no mention of complex float types in the SH5 ABI, so we
      should presumably handle them as aggregate types.  */ \
   : TARGET_SH5 && GET_MODE_CLASS (MODE) == MODE_COMPLEX_FLOAT \
   ? SH_ARG_INT \
   : TARGET_FPU_DOUBLE && (GET_MODE_CLASS (MODE) == MODE_FLOAT \
			   || GET_MODE_CLASS (MODE) == MODE_COMPLEX_FLOAT) \
   ? SH_ARG_FLOAT : SH_ARG_INT)

#define ROUND_ADVANCE(SIZE) \
  (((SIZE) + UNITS_PER_WORD - 1) / UNITS_PER_WORD)

/* Round a register number up to a proper boundary for an arg of mode
   MODE.

   The SH doesn't care about double alignment, so we only
   round doubles to even regs when asked to explicitly.  */

#define ROUND_REG(CUM, MODE) \
   (((TARGET_ALIGN_DOUBLE					\
      || ((TARGET_SH4 || TARGET_SH2A_DOUBLE) && ((MODE) == DFmode || (MODE) == DCmode)	\
	  && (CUM).arg_count[(int) SH_ARG_FLOAT] < NPARM_REGS (MODE)))\
     && GET_MODE_UNIT_SIZE ((MODE)) > UNITS_PER_WORD)		\
    ? ((CUM).arg_count[(int) GET_SH_ARG_CLASS (MODE)]		\
       + ((CUM).arg_count[(int) GET_SH_ARG_CLASS (MODE)] & 1))	\
    : (CUM).arg_count[(int) GET_SH_ARG_CLASS (MODE)])

/* Initialize a variable CUM of type CUMULATIVE_ARGS
   for a call to a function whose data type is FNTYPE.
   For a library call, FNTYPE is 0.

   On SH, the offset always starts at 0: the first parm reg is always
   the same reg for a given argument class.

   For TARGET_HITACHI, the structure value pointer is passed in memory.  */

#define INIT_CUMULATIVE_ARGS(CUM, FNTYPE, LIBNAME, FNDECL, N_NAMED_ARGS) \
  sh_init_cumulative_args (& (CUM), (FNTYPE), (LIBNAME), (FNDECL), (N_NAMED_ARGS), VOIDmode)

#define INIT_CUMULATIVE_LIBCALL_ARGS(CUM, MODE, LIBNAME) \
  sh_init_cumulative_args (& (CUM), NULL_TREE, (LIBNAME), NULL_TREE, 0, (MODE))

/* Return boolean indicating arg of mode MODE will be passed in a reg.
   This macro is only used in this file.  */

#define PASS_IN_REG_P(CUM, MODE, TYPE) \
  (((TYPE) == 0 \
    || (! TREE_ADDRESSABLE ((TYPE)) \
	&& (! (TARGET_HITACHI || (CUM).renesas_abi) \
	    || ! (AGGREGATE_TYPE_P (TYPE) \
		  || (!TARGET_FPU_ANY \
		      && (GET_MODE_CLASS (MODE) == MODE_FLOAT \
			  && GET_MODE_SIZE (MODE) > GET_MODE_SIZE (SFmode))))))) \
   && ! (CUM).force_mem \
   && (TARGET_SH2E \
       ? ((MODE) == BLKmode \
	  ? (((CUM).arg_count[(int) SH_ARG_INT] * UNITS_PER_WORD \
	      + int_size_in_bytes (TYPE)) \
	     <= NPARM_REGS (SImode) * UNITS_PER_WORD) \
	  : ((ROUND_REG((CUM), (MODE)) \
	      + HARD_REGNO_NREGS (BASE_ARG_REG (MODE), (MODE))) \
	     <= NPARM_REGS (MODE))) \
       : ROUND_REG ((CUM), (MODE)) < NPARM_REGS (MODE)))

/* By accident we got stuck with passing SCmode on SH4 little endian
   in two registers that are nominally successive - which is different from
   two single SFmode values, where we take endianness translation into
   account.  That does not work at all if an odd number of registers is
   already in use, so that got fixed, but library functions are still more
   likely to use complex numbers without mixing them with SFmode arguments
   (which in C would have to be structures), so for the sake of ABI
   compatibility the way SCmode values are passed when an even number of
   FP registers is in use remains different from a pair of SFmode values for
   now.
   I.e.:
   foo (double); a: fr5,fr4
   foo (float a, float b); a: fr5 b: fr4
   foo (__complex float a); a.real fr4 a.imag: fr5 - for consistency,
                            this should be the other way round...
   foo (float a, __complex float b); a: fr5 b.real: fr4 b.imag: fr7  */
#define FUNCTION_ARG_SCmode_WART 1

/* If an argument of size 5, 6 or 7 bytes is to be passed in a 64-bit
   register in SHcompact mode, it must be padded in the most
   significant end.  This means that passing it by reference wouldn't
   pad properly on a big-endian machine.  In this particular case, we
   pass this argument on the stack, in a way that the call trampoline
   will load its value into the appropriate register.  */
#define SHCOMPACT_FORCE_ON_STACK(MODE,TYPE) \
  ((MODE) == BLKmode \
   && TARGET_SHCOMPACT \
   && ! TARGET_LITTLE_ENDIAN \
   && int_size_in_bytes (TYPE) > 4 \
   && int_size_in_bytes (TYPE) < 8)

/* Minimum alignment for an argument to be passed by callee-copy
   reference.  We need such arguments to be aligned to 8 byte
   boundaries, because they'll be loaded using quad loads.  */
#define SH_MIN_ALIGN_FOR_CALLEE_COPY (8 * BITS_PER_UNIT)

/* The SH5 ABI requires floating-point arguments to be passed to
   functions without a prototype in both an FP register and a regular
   register or the stack.  When passing the argument in both FP and
   general-purpose registers, list the FP register first.  */
#define SH5_PROTOTYPELESS_FLOAT_ARG(CUM,MODE) \
  (gen_rtx_PARALLEL							\
   ((MODE),								\
    gen_rtvec (2,							\
	       gen_rtx_EXPR_LIST					\
	       (VOIDmode,						\
		((CUM).arg_count[(int) SH_ARG_INT] < NPARM_REGS (SImode) \
		 ? gen_rtx_REG ((MODE), FIRST_FP_PARM_REG		\
				+ (CUM).arg_count[(int) SH_ARG_FLOAT])	\
		 : NULL_RTX),						\
		const0_rtx),						\
	       gen_rtx_EXPR_LIST					\
	       (VOIDmode,						\
		((CUM).arg_count[(int) SH_ARG_INT] < NPARM_REGS (SImode) \
		 ? gen_rtx_REG ((MODE), FIRST_PARM_REG			\
				+ (CUM).arg_count[(int) SH_ARG_INT])	\
		 : gen_rtx_REG ((MODE), FIRST_FP_PARM_REG		\
				+ (CUM).arg_count[(int) SH_ARG_FLOAT])), \
		const0_rtx))))

/* The SH5 ABI requires regular registers or stack slots to be
   reserved for floating-point arguments.  Registers are taken care of
   in FUNCTION_ARG_ADVANCE, but stack slots must be reserved here.
   Unfortunately, there's no way to just reserve a stack slot, so
   we'll end up needlessly storing a copy of the argument in the
   stack.  For incoming arguments, however, the PARALLEL will be
   optimized to the register-only form, and the value in the stack
   slot won't be used at all.  */
#define SH5_PROTOTYPED_FLOAT_ARG(CUM,MODE,REG) \
  ((CUM).arg_count[(int) SH_ARG_INT] < NPARM_REGS (SImode)		\
   ? gen_rtx_REG ((MODE), (REG))					\
   : gen_rtx_PARALLEL ((MODE),						\
		       gen_rtvec (2,					\
				  gen_rtx_EXPR_LIST			\
				  (VOIDmode, NULL_RTX,			\
				   const0_rtx),				\
				  gen_rtx_EXPR_LIST			\
				  (VOIDmode, gen_rtx_REG ((MODE),	\
							  (REG)),	\
				   const0_rtx))))

#define SH5_WOULD_BE_PARTIAL_NREGS(CUM, MODE, TYPE, NAMED) \
  (TARGET_SH5							\
   && ((MODE) == BLKmode || (MODE) == TImode || (MODE) == CDImode \
       || (MODE) == DCmode) \
   && ((CUM).arg_count[(int) SH_ARG_INT]			\
       + (((MODE) == BLKmode ? int_size_in_bytes (TYPE)		\
			     : GET_MODE_SIZE (MODE))		\
	  + 7) / 8) > NPARM_REGS (SImode))

/* Perform any needed actions needed for a function that is receiving a
   variable number of arguments.  */

/* Call the function profiler with a given profile label.
   We use two .aligns, so as to make sure that both the .long is aligned
   on a 4 byte boundary, and that the .long is a fixed distance (2 bytes)
   from the trapa instruction.  */

#define FUNCTION_PROFILER(STREAM,LABELNO)			\
{								\
  if (TARGET_SHMEDIA)						\
    {								\
      fprintf((STREAM), "\tmovi\t33,r0\n");			\
      fprintf((STREAM), "\ttrapa\tr0\n");			\
      asm_fprintf((STREAM), "\t.long\t%LLP%d\n", (LABELNO));	\
    }								\
  else								\
    {								\
      fprintf((STREAM), "\t.align\t2\n");			\
      fprintf((STREAM), "\ttrapa\t#33\n");			\
      fprintf((STREAM), "\t.align\t2\n");			\
      asm_fprintf((STREAM), "\t.long\t%LLP%d\n", (LABELNO));	\
    }								\
}

/* Define this macro if the code for function profiling should come
   before the function prologue.  Normally, the profiling code comes
   after.  */

#define PROFILE_BEFORE_PROLOGUE

/* EXIT_IGNORE_STACK should be nonzero if, when returning from a function,
   the stack pointer does not matter.  The value is tested only in
   functions that have frame pointers.
   No definition is equivalent to always zero.  */

#define EXIT_IGNORE_STACK 1

/*
   On the SH, the trampoline looks like
   2 0002 D202     	   	mov.l	l2,r2
   1 0000 D301     		mov.l	l1,r3
   3 0004 422B     		jmp	@r2
   4 0006 0009     		nop
   5 0008 00000000 	l1:  	.long   area
   6 000c 00000000 	l2:	.long   function  */

/* Length in units of the trampoline for entering a nested function.  */
#define TRAMPOLINE_SIZE  (TARGET_SHMEDIA64 ? 40 : TARGET_SH5 ? 24 : 16)

/* Alignment required for a trampoline in bits .  */
#define TRAMPOLINE_ALIGNMENT \
  ((CACHE_LOG < 3 || (optimize_size && ! TARGET_HARVARD)) ? 32 \
   : TARGET_SHMEDIA ? 256 : 64)

/* A C expression whose value is RTL representing the value of the return
   address for the frame COUNT steps up from the current frame.
   FRAMEADDR is already the frame pointer of the COUNT frame, so we
   can ignore COUNT.  */

#define RETURN_ADDR_RTX(COUNT, FRAME)	\
  (((COUNT) == 0) ? sh_get_pr_initial_val () : (rtx) 0)

/* A C expression whose value is RTL representing the location of the
   incoming return address at the beginning of any function, before the
   prologue.  This RTL is either a REG, indicating that the return
   value is saved in REG, or a MEM representing a location in
   the stack.  */
#define INCOMING_RETURN_ADDR_RTX \
  gen_rtx_REG (Pmode, TARGET_SHMEDIA ? PR_MEDIA_REG : PR_REG)

/* Addressing modes, and classification of registers for them.  */
#define HAVE_POST_INCREMENT  TARGET_SH1
#define HAVE_PRE_DECREMENT   TARGET_SH1

#define USE_LOAD_POST_INCREMENT(mode)    ((mode == SImode || mode == DImode) \
                                           ? 0 : TARGET_SH1)
#define USE_LOAD_PRE_DECREMENT(mode)     0
#define USE_STORE_POST_INCREMENT(mode)   0
#define USE_STORE_PRE_DECREMENT(mode)    ((mode == SImode || mode == DImode) \
                                           ? 0 : TARGET_SH1)

#define MOVE_BY_PIECES_P(SIZE, ALIGN) \
  (move_by_pieces_ninsns (SIZE, ALIGN, MOVE_MAX_PIECES + 1) \
   < (optimize_size ? 2 : ((ALIGN >= 32) ? 16 : 2)))

#define STORE_BY_PIECES_P(SIZE, ALIGN) \
  (move_by_pieces_ninsns (SIZE, ALIGN, STORE_MAX_PIECES + 1) \
   < (optimize_size ? 2 : ((ALIGN >= 32) ? 16 : 2)))

#define SET_BY_PIECES_P(SIZE, ALIGN) STORE_BY_PIECES_P(SIZE, ALIGN)

/* Macros to check register numbers against specific register classes.  */

/* These assume that REGNO is a hard or pseudo reg number.
   They give nonzero only if REGNO is a hard reg of the suitable class
   or a pseudo reg currently allocated to a suitable hard reg.
   Since they use reg_renumber, they are safe only once reg_renumber
   has been allocated, which happens in local-alloc.c.  */

#define REGNO_OK_FOR_BASE_P(REGNO) \
  (GENERAL_OR_AP_REGISTER_P (REGNO) \
   || GENERAL_OR_AP_REGISTER_P (reg_renumber[(REGNO)]))
#define REGNO_OK_FOR_INDEX_P(REGNO) \
  (TARGET_SHMEDIA \
   ? (GENERAL_REGISTER_P (REGNO) \
      || GENERAL_REGISTER_P ((unsigned) reg_renumber[(REGNO)])) \
   : (REGNO) == R0_REG || (unsigned) reg_renumber[(REGNO)] == R0_REG)

/* Maximum number of registers that can appear in a valid memory
   address.  */

#define MAX_REGS_PER_ADDRESS 2

/* Recognize any constant value that is a valid address.  */

#define CONSTANT_ADDRESS_P(X)	(GET_CODE (X) == LABEL_REF)

/* Nonzero if the constant value X is a legitimate general operand.  */
/* can_store_by_pieces constructs VOIDmode CONST_DOUBLEs.  */

#define LEGITIMATE_CONSTANT_P(X) \
  (TARGET_SHMEDIA							\
   ? ((GET_MODE (X) != DFmode						\
       && GET_MODE_CLASS (GET_MODE (X)) != MODE_VECTOR_FLOAT)		\
      || (X) == CONST0_RTX (GET_MODE (X))				\
      || ! TARGET_SHMEDIA_FPU						\
      || TARGET_SHMEDIA64)						\
   : (GET_CODE (X) != CONST_DOUBLE					\
      || GET_MODE (X) == DFmode || GET_MODE (X) == SFmode		\
      || GET_MODE (X) == DImode || GET_MODE (X) == VOIDmode))

/* The macros REG_OK_FOR..._P assume that the arg is a REG rtx
   and check its validity for a certain class.
   The suitable hard regs are always accepted and all pseudo regs
   are also accepted if STRICT is not set.  */

/* Nonzero if X is a reg that can be used as a base reg.  */
#define REG_OK_FOR_BASE_P(X, STRICT)			\
  (GENERAL_OR_AP_REGISTER_P (REGNO (X))			\
   || (!STRICT && REGNO (X) >= FIRST_PSEUDO_REGISTER))

/* Nonzero if X is a reg that can be used as an index.  */
#define REG_OK_FOR_INDEX_P(X, STRICT)			\
  ((TARGET_SHMEDIA ? GENERAL_REGISTER_P (REGNO (X))	\
    : REGNO (X) == R0_REG)				\
   || (!STRICT && REGNO (X) >= FIRST_PSEUDO_REGISTER))

/* Nonzero if X/OFFSET is a reg that can be used as an index.  */
#define SUBREG_OK_FOR_INDEX_P(X, OFFSET, STRICT)	\
  ((TARGET_SHMEDIA ? GENERAL_REGISTER_P (REGNO (X))	\
    : REGNO (X) == R0_REG && OFFSET == 0)		\
   || (!STRICT && REGNO (X) >= FIRST_PSEUDO_REGISTER))

/* Macros for extra constraints.  */

#define IS_PC_RELATIVE_LOAD_ADDR_P(OP)                          	\
  ((GET_CODE ((OP)) == LABEL_REF)					\
   || (GET_CODE ((OP)) == CONST						\
       && GET_CODE (XEXP ((OP), 0)) == PLUS				\
       && GET_CODE (XEXP (XEXP ((OP), 0), 0)) == LABEL_REF		\
       && CONST_INT_P (XEXP (XEXP ((OP), 0), 1))))

#define IS_NON_EXPLICIT_CONSTANT_P(OP)					\
  (CONSTANT_P (OP)							\
   && !CONST_INT_P (OP)					\
   && GET_CODE (OP) != CONST_DOUBLE					\
   && (!flag_pic							\
       || (LEGITIMATE_PIC_OPERAND_P (OP)				\
	   && !PIC_ADDR_P (OP)						\
	   && GET_CODE (OP) != LABEL_REF)))

/* Check whether OP is a datalabel unspec.  */
#define DATALABEL_REF_NO_CONST_P(OP) \
  (GET_CODE (OP) == UNSPEC \
   && XINT ((OP), 1) == UNSPEC_DATALABEL \
   && XVECLEN ((OP), 0) == 1 \
   && GET_CODE (XVECEXP ((OP), 0, 0)) == LABEL_REF)

#define GOT_ENTRY_P(OP) \
  (GET_CODE (OP) == CONST && GET_CODE (XEXP ((OP), 0)) == UNSPEC \
   && XINT (XEXP ((OP), 0), 1) == UNSPEC_GOT)

#define GOTPLT_ENTRY_P(OP) \
  (GET_CODE (OP) == CONST && GET_CODE (XEXP ((OP), 0)) == UNSPEC \
   && XINT (XEXP ((OP), 0), 1) == UNSPEC_GOTPLT)

#define UNSPEC_GOTOFF_P(OP) \
  (GET_CODE (OP) == UNSPEC && XINT ((OP), 1) == UNSPEC_GOTOFF)

#define GOTOFF_P(OP) \
  (GET_CODE (OP) == CONST \
   && (UNSPEC_GOTOFF_P (XEXP ((OP), 0)) \
       || (GET_CODE (XEXP ((OP), 0)) == PLUS \
           && UNSPEC_GOTOFF_P (XEXP (XEXP ((OP), 0), 0)) \
	   && CONST_INT_P (XEXP (XEXP ((OP), 0), 1)))))

#define PIC_ADDR_P(OP) \
  (GET_CODE (OP) == CONST && GET_CODE (XEXP ((OP), 0)) == UNSPEC \
   && XINT (XEXP ((OP), 0), 1) == UNSPEC_PIC)

#define PCREL_SYMOFF_P(OP) \
  (GET_CODE (OP) == CONST \
   && GET_CODE (XEXP ((OP), 0)) == UNSPEC \
   && XINT (XEXP ((OP), 0), 1) == UNSPEC_PCREL_SYMOFF)

#define NON_PIC_REFERENCE_P(OP) \
  (GET_CODE (OP) == LABEL_REF || GET_CODE (OP) == SYMBOL_REF \
   || (GET_CODE (OP) == CONST \
       && (GET_CODE (XEXP ((OP), 0)) == LABEL_REF \
	   || GET_CODE (XEXP ((OP), 0)) == SYMBOL_REF \
	   || DATALABEL_REF_NO_CONST_P (XEXP ((OP), 0)))) \
   || (GET_CODE (OP) == CONST && GET_CODE (XEXP ((OP), 0)) == PLUS \
       && (GET_CODE (XEXP (XEXP ((OP), 0), 0)) == SYMBOL_REF \
	   || GET_CODE (XEXP (XEXP ((OP), 0), 0)) == LABEL_REF \
	   || DATALABEL_REF_NO_CONST_P (XEXP (XEXP ((OP), 0), 0))) \
       && CONST_INT_P (XEXP (XEXP ((OP), 0), 1))))

#define PIC_REFERENCE_P(OP) \
  (GOT_ENTRY_P (OP) || GOTPLT_ENTRY_P (OP) \
   || GOTOFF_P (OP) || PIC_ADDR_P (OP))

#define MOVI_SHORI_BASE_OPERAND_P(OP) \
  (flag_pic \
   ? (GOT_ENTRY_P (OP) || GOTPLT_ENTRY_P (OP)  || GOTOFF_P (OP) \
      || PCREL_SYMOFF_P (OP)) \
   : NON_PIC_REFERENCE_P (OP))

#define MAYBE_BASE_REGISTER_RTX_P(X, STRICT)			\
  ((REG_P (X) && REG_OK_FOR_BASE_P (X, STRICT))	\
   || (GET_CODE (X) == SUBREG					\
       && TRULY_NOOP_TRUNCATION (GET_MODE_BITSIZE (GET_MODE ((X))),	\
				 GET_MODE_BITSIZE (GET_MODE (SUBREG_REG (X)))) \
       && REG_P (SUBREG_REG (X))			\
       && REG_OK_FOR_BASE_P (SUBREG_REG (X), STRICT)))

/* Since this must be r0, which is a single register class, we must check
   SUBREGs more carefully, to be sure that we don't accept one that extends
   outside the class.  */
#define MAYBE_INDEX_REGISTER_RTX_P(X, STRICT)				\
  ((REG_P (X) && REG_OK_FOR_INDEX_P (X, STRICT))	\
   || (GET_CODE (X) == SUBREG					\
       && TRULY_NOOP_TRUNCATION (GET_MODE_BITSIZE (GET_MODE ((X))), \
				 GET_MODE_BITSIZE (GET_MODE (SUBREG_REG (X)))) \
       && REG_P (SUBREG_REG (X))		\
       && SUBREG_OK_FOR_INDEX_P (SUBREG_REG (X), SUBREG_BYTE (X), STRICT)))

#ifdef REG_OK_STRICT
#define BASE_REGISTER_RTX_P(X) MAYBE_BASE_REGISTER_RTX_P(X, true)
#define INDEX_REGISTER_RTX_P(X) MAYBE_INDEX_REGISTER_RTX_P(X, true)
#else
#define BASE_REGISTER_RTX_P(X) MAYBE_BASE_REGISTER_RTX_P(X, false)
#define INDEX_REGISTER_RTX_P(X) MAYBE_INDEX_REGISTER_RTX_P(X, false)
#endif

#define ALLOW_INDEXED_ADDRESS \
  ((!TARGET_SHMEDIA32 && !TARGET_SHCOMPACT) || TARGET_ALLOW_INDEXED_ADDRESS)

#define GO_IF_LEGITIMATE_INDEX(MODE, OP, WIN)	\
  do {						\
    if (sh_legitimate_index_p ((MODE), (OP)))	\
      goto WIN;					\
  } while (0)

/* A C compound statement that attempts to replace X, which is an address
   that needs reloading, with a valid memory address for an operand of
   mode MODE.  WIN is a C statement label elsewhere in the code.  */

#define LEGITIMIZE_RELOAD_ADDRESS(X,MODE,OPNUM,TYPE,IND_LEVELS,WIN)	\
  do {									\
    if (sh_legitimize_reload_address (&(X), (MODE), (OPNUM), (TYPE)))	\
      goto WIN;								\
  } while (0)

/* Specify the machine mode that this machine uses
   for the index in the tablejump instruction.  */
#define CASE_VECTOR_MODE ((! optimize || TARGET_BIGTABLE) ? SImode : HImode)

#define CASE_VECTOR_SHORTEN_MODE(MIN_OFFSET, MAX_OFFSET, BODY) \
((MIN_OFFSET) >= 0 && (MAX_OFFSET) <= 127 \
 ? (ADDR_DIFF_VEC_FLAGS (BODY).offset_unsigned = 0, QImode) \
 : (MIN_OFFSET) >= 0 && (MAX_OFFSET) <= 255 \
 ? (ADDR_DIFF_VEC_FLAGS (BODY).offset_unsigned = 1, QImode) \
 : (MIN_OFFSET) >= -32768 && (MAX_OFFSET) <= 32767 ? HImode \
 : SImode)

/* Define as C expression which evaluates to nonzero if the tablejump
   instruction expects the table to contain offsets from the address of the
   table.
   Do not define this if the table should contain absolute addresses.  */
#define CASE_VECTOR_PC_RELATIVE 1

/* Define it here, so that it doesn't get bumped to 64-bits on SHmedia.  */
#define FLOAT_TYPE_SIZE 32

/* Since the SH2e has only `float' support, it is desirable to make all
   floating point types equivalent to `float'.  */
#define DOUBLE_TYPE_SIZE ((TARGET_SH2E && ! TARGET_SH4 && ! TARGET_SH2A_DOUBLE) ? 32 : 64)

/* 'char' is signed by default.  */
#define DEFAULT_SIGNED_CHAR  1

/* The type of size_t unsigned int.  */
#define SIZE_TYPE (TARGET_SH5 ? "long unsigned int" : "unsigned int")

#undef  PTRDIFF_TYPE
#define PTRDIFF_TYPE (TARGET_SH5 ? "long int" : "int")

#define WCHAR_TYPE "short unsigned int"
#define WCHAR_TYPE_SIZE 16

#define SH_ELF_WCHAR_TYPE "long int"

/* Max number of bytes we can move from memory to memory
   in one reasonably fast instruction.  */
#define MOVE_MAX (TARGET_SHMEDIA ? 8 : 4)

/* Maximum value possibly taken by MOVE_MAX.  Must be defined whenever
   MOVE_MAX is not a compile-time constant.  */
#define MAX_MOVE_MAX 8

/* Max number of bytes we want move_by_pieces to be able to copy
   efficiently.  */
#define MOVE_MAX_PIECES (TARGET_SH4 || TARGET_SHMEDIA ? 8 : 4)

/* Define if operations between registers always perform the operation
   on the full register even if a narrower mode is specified.  */
#define WORD_REGISTER_OPERATIONS

/* Define if loading in MODE, an integral mode narrower than BITS_PER_WORD
   will either zero-extend or sign-extend.  The value of this macro should
   be the code that says which one of the two operations is implicitly
   done, UNKNOWN if none.  */
/* For SHmedia, we can truncate to QImode easier using zero extension.  */
/* FP registers can load SImode values, but don't implicitly sign-extend
   them to DImode.  */
#define LOAD_EXTEND_OP(MODE) \
 (((MODE) == QImode  && TARGET_SHMEDIA) ? ZERO_EXTEND \
  : (MODE) != SImode ? SIGN_EXTEND : UNKNOWN)

/* Define if loading short immediate values into registers sign extends.  */
#define SHORT_IMMEDIATES_SIGN_EXTEND

/* Nonzero if access to memory by bytes is no faster than for words.  */
#define SLOW_BYTE_ACCESS 1

/* Immediate shift counts are truncated by the output routines (or was it
   the assembler?).  Shift counts in a register are truncated by SH.  Note
   that the native compiler puts too large (> 32) immediate shift counts
   into a register and shifts by the register, letting the SH decide what
   to do instead of doing that itself.  */
/* ??? The library routines in lib1funcs.asm truncate the shift count.
   However, the SH3 has hardware shifts that do not truncate exactly as gcc
   expects - the sign bit is significant - so it appears that we need to
   leave this zero for correct SH3 code.  */
#define SHIFT_COUNT_TRUNCATED (! TARGET_SH3 && ! TARGET_SH2A)

/* All integers have the same format so truncation is easy.  */
/* But SHmedia must sign-extend DImode when truncating to SImode.  */
#define TRULY_NOOP_TRUNCATION(OUTPREC,INPREC) \
 (!TARGET_SHMEDIA || (INPREC) < 64 || (OUTPREC) >= 64)

/* Define this if addresses of constant functions
   shouldn't be put through pseudo regs where they can be cse'd.
   Desirable on machines where ordinary constants are expensive
   but a CALL with constant address is cheap.  */
/*#define NO_FUNCTION_CSE 1*/

/* The machine modes of pointers and functions.  */
#define Pmode  (TARGET_SHMEDIA64 ? DImode : SImode)
#define FUNCTION_MODE  Pmode

/* The multiply insn on the SH1 and the divide insns on the SH1 and SH2
   are actually function calls with some special constraints on arguments
   and register usage.

   These macros tell reorg that the references to arguments and
   register clobbers for insns of type sfunc do not appear to happen
   until after the millicode call.  This allows reorg to put insns
   which set the argument registers into the delay slot of the millicode
   call -- thus they act more like traditional CALL_INSNs.

   get_attr_is_sfunc will try to recognize the given insn, so make sure to
   filter out things it will not accept -- SEQUENCE, USE and CLOBBER insns
   in particular.  */

#define INSN_SETS_ARE_DELAYED(X) 		\
  ((NONJUMP_INSN_P (X)			\
    && GET_CODE (PATTERN (X)) != SEQUENCE	\
    && GET_CODE (PATTERN (X)) != USE		\
    && GET_CODE (PATTERN (X)) != CLOBBER	\
    && get_attr_is_sfunc (X)))

#define INSN_REFERENCES_ARE_DELAYED(X) 		\
  ((NONJUMP_INSN_P (X)			\
    && GET_CODE (PATTERN (X)) != SEQUENCE	\
    && GET_CODE (PATTERN (X)) != USE		\
    && GET_CODE (PATTERN (X)) != CLOBBER	\
    && get_attr_is_sfunc (X)))


/* Position Independent Code.  */

/* We can't directly access anything that contains a symbol,
   nor can we indirect via the constant pool.  */
#define LEGITIMATE_PIC_OPERAND_P(X)				\
	((! nonpic_symbol_mentioned_p (X)			\
	  && (GET_CODE (X) != SYMBOL_REF			\
	      || ! CONSTANT_POOL_ADDRESS_P (X)			\
	      || ! nonpic_symbol_mentioned_p (get_pool_constant (X)))) \
	 || (TARGET_SHMEDIA && GET_CODE (X) == LABEL_REF))

#define SYMBOLIC_CONST_P(X)	\
((GET_CODE (X) == SYMBOL_REF || GET_CODE (X) == LABEL_REF)	\
  && nonpic_symbol_mentioned_p (X))

/* Compute extra cost of moving data between one register class
   and another.  */

/* If SECONDARY*_RELOAD_CLASS says something about the src/dst pair, regclass
   uses this information.  Hence, the general register <-> floating point
   register information here is not used for SFmode.  */

#define REGCLASS_HAS_GENERAL_REG(CLASS) \
  ((CLASS) == GENERAL_REGS || (CLASS) == R0_REGS \
    || (! TARGET_SHMEDIA && (CLASS) == SIBCALL_REGS))

#define REGCLASS_HAS_FP_REG(CLASS) \
  ((CLASS) == FP0_REGS || (CLASS) == FP_REGS \
   || (CLASS) == DF_REGS || (CLASS) == DF_HI_REGS)

/* ??? Perhaps make MEMORY_MOVE_COST depend on compiler option?  This
   would be so that people with slow memory systems could generate
   different code that does fewer memory accesses.  */

/* A C expression for the cost of a branch instruction.  A value of 1
   is the default; other values are interpreted relative to that.
   The SH1 does not have delay slots, hence we get a pipeline stall
   at every branch.  The SH4 is superscalar, so the single delay slot
   is not sufficient to keep both pipelines filled.  */
#define BRANCH_COST(speed_p, predictable_p) \
	(TARGET_SH5 ? 1 : ! TARGET_SH2 || TARGET_HARD_SH4 ? 2 : 1)

/* Assembler output control.  */

/* A C string constant describing how to begin a comment in the target
   assembler language.  The compiler assumes that the comment will end at
   the end of the line.  */
#define ASM_COMMENT_START "!"

#define ASM_APP_ON  		""
#define ASM_APP_OFF  		""
#define FILE_ASM_OP 		"\t.file\n"
#define SET_ASM_OP		"\t.set\t"

/* How to change between sections.  */

#define TEXT_SECTION_ASM_OP  		(TARGET_SHMEDIA32 ? "\t.section\t.text..SHmedia32,\"ax\"" : "\t.text")
#define DATA_SECTION_ASM_OP  		"\t.data"

#if defined CRT_BEGIN || defined CRT_END
/* Arrange for TEXT_SECTION_ASM_OP to be a compile-time constant.  */
# undef TEXT_SECTION_ASM_OP
# if __SHMEDIA__ == 1 && __SH5__ == 32
#  define TEXT_SECTION_ASM_OP "\t.section\t.text..SHmedia32,\"ax\""
# else
#  define TEXT_SECTION_ASM_OP "\t.text"
# endif
#endif


/* If defined, a C expression whose value is a string containing the
   assembler operation to identify the following data as
   uninitialized global data.  If not defined, and neither
   `ASM_OUTPUT_BSS' nor `ASM_OUTPUT_ALIGNED_BSS' are defined,
   uninitialized global data will be output in the data section if
   `-fno-common' is passed, otherwise `ASM_OUTPUT_COMMON' will be
   used.  */
#ifndef BSS_SECTION_ASM_OP
#define BSS_SECTION_ASM_OP	"\t.section\t.bss"
#endif

/* Like `ASM_OUTPUT_BSS' except takes the required alignment as a
   separate, explicit argument.  If you define this macro, it is used
   in place of `ASM_OUTPUT_BSS', and gives you more flexibility in
   handling the required alignment of the variable.  The alignment is
   specified as the number of bits.

   Try to use function `asm_output_aligned_bss' defined in file
   `varasm.c' when defining this macro.  */
#ifndef ASM_OUTPUT_ALIGNED_BSS
#define ASM_OUTPUT_ALIGNED_BSS(FILE, DECL, NAME, SIZE, ALIGN) \
  asm_output_aligned_bss (FILE, DECL, NAME, SIZE, ALIGN)
#endif

/* Define this so that jump tables go in same section as the current function,
   which could be text or it could be a user defined section.  */
#define JUMP_TABLES_IN_TEXT_SECTION 1

#undef DO_GLOBAL_CTORS_BODY
#define DO_GLOBAL_CTORS_BODY			\
{						\
  typedef void (*pfunc) (void);			\
  extern pfunc __ctors[];			\
  extern pfunc __ctors_end[];			\
  pfunc *p;					\
  for (p = __ctors_end; p > __ctors; )		\
    {						\
      (*--p)();					\
    }						\
}

#undef DO_GLOBAL_DTORS_BODY
#define DO_GLOBAL_DTORS_BODY			\
{						\
  typedef void (*pfunc) (void);			\
  extern pfunc __dtors[];			\
  extern pfunc __dtors_end[];			\
  pfunc *p;					\
  for (p = __dtors; p < __dtors_end; p++)	\
    {						\
      (*p)();					\
    }						\
}

#define ASM_OUTPUT_REG_PUSH(file, v) \
{							\
  if (TARGET_SHMEDIA)					\
    {							\
      fprintf ((file), "\taddi.l\tr15,-8,r15\n");	\
      fprintf ((file), "\tst.q\tr15,0,r%d\n", (v));	\
    }							\
  else							\
    fprintf ((file), "\tmov.l\tr%d,@-r15\n", (v));	\
}

#define ASM_OUTPUT_REG_POP(file, v) \
{							\
  if (TARGET_SHMEDIA)					\
    {							\
      fprintf ((file), "\tld.q\tr15,0,r%d\n", (v));	\
      fprintf ((file), "\taddi.l\tr15,8,r15\n");	\
    }							\
  else							\
    fprintf ((file), "\tmov.l\t@r15+,r%d\n", (v));	\
}

/* DBX register number for a given compiler register number.  */
/* GDB has FPUL at 23 and FP0 at 25, so we must add one to all FP registers
   to match gdb.  */
/* svr4.h undefines this macro, yet we really want to use the same numbers
   for coff as for elf, so we go via another macro: SH_DBX_REGISTER_NUMBER.  */
/* expand_builtin_init_dwarf_reg_sizes uses this to test if a
   register exists, so we should return -1 for invalid register numbers.  */
#define DBX_REGISTER_NUMBER(REGNO) SH_DBX_REGISTER_NUMBER (REGNO)

/* SHcompact PR_REG used to use the encoding 241, and SHcompact FP registers
   used to use the encodings 245..260, but that doesn't make sense:
   PR_REG and PR_MEDIA_REG are actually the same register, and likewise
   the FP registers stay the same when switching between compact and media
   mode.  Hence, we also need to use the same dwarf frame columns.
   Likewise, we need to support unwind information for SHmedia registers
   even in compact code.  */
#define SH_DBX_REGISTER_NUMBER(REGNO) \
  (IN_RANGE ((REGNO), \
	     (unsigned HOST_WIDE_INT) FIRST_GENERAL_REG, \
	     FIRST_GENERAL_REG + (TARGET_SH5 ? 63U :15U)) \
   ? ((unsigned) (REGNO) - FIRST_GENERAL_REG) \
  : ((int) (REGNO) >= FIRST_FP_REG \
     && ((int) (REGNO) \
	 <= (FIRST_FP_REG + \
	     ((TARGET_SH5 && TARGET_FPU_ANY) ? 63 : TARGET_SH2E ? 15 : -1)))) \
   ? ((unsigned) (REGNO) - FIRST_FP_REG \
      + (TARGET_SH5 ? 77 : 25)) \
   : XD_REGISTER_P (REGNO) \
   ? ((unsigned) (REGNO) - FIRST_XD_REG + (TARGET_SH5 ? 289 : 87)) \
   : TARGET_REGISTER_P (REGNO) \
   ? ((unsigned) (REGNO) - FIRST_TARGET_REG + 68) \
   : (REGNO) == PR_REG \
   ? (TARGET_SH5 ? 18 : 17) \
   : (REGNO) == PR_MEDIA_REG \
   ? (TARGET_SH5 ? 18 : (unsigned) -1) \
   : (REGNO) == GBR_REG \
   ? (TARGET_SH5 ? 238 : 18) \
   : (REGNO) == MACH_REG \
   ? (TARGET_SH5 ? 239 : 20) \
   : (REGNO) == MACL_REG \
   ? (TARGET_SH5 ? 240 : 21) \
   : (REGNO) == T_REG \
   ? (TARGET_SH5 ? 242 : 22) \
   : (REGNO) == FPUL_REG \
   ? (TARGET_SH5 ? 244 : 23) \
   : (REGNO) == FPSCR_REG \
   ? (TARGET_SH5 ? 243 : 24) \
   : (unsigned) -1)

/* This is how to output a reference to a symbol_ref.  On SH5,
   references to non-code symbols must be preceded by `datalabel'.  */
#define ASM_OUTPUT_SYMBOL_REF(FILE,SYM)			\
  do 							\
    {							\
      if (TARGET_SH5 && !SYMBOL_REF_FUNCTION_P (SYM))	\
	fputs ("datalabel ", (FILE));			\
      assemble_name ((FILE), XSTR ((SYM), 0));		\
    }							\
  while (0)

/* This is how to output an assembler line
   that says to advance the location counter
   to a multiple of 2**LOG bytes.  */

#define ASM_OUTPUT_ALIGN(FILE,LOG)	\
  if ((LOG) != 0)			\
    fprintf ((FILE), "\t.align %d\n", (LOG))

/* Globalizing directive for a label.  */
#define GLOBAL_ASM_OP "\t.global\t"

/* #define ASM_OUTPUT_CASE_END(STREAM,NUM,TABLE)	    */

/* Output a relative address table.  */

#define ASM_OUTPUT_ADDR_DIFF_ELT(STREAM,BODY,VALUE,REL)  		\
  switch (GET_MODE (BODY))						\
    {									\
    case SImode:							\
      if (TARGET_SH5)							\
	{								\
	  asm_fprintf ((STREAM), "\t.long\t%LL%d-datalabel %LL%d\n",	\
		       (VALUE), (REL));					\
	  break;							\
	}								\
      asm_fprintf ((STREAM), "\t.long\t%LL%d-%LL%d\n", (VALUE),(REL));	\
      break;								\
    case HImode:							\
      if (TARGET_SH5)							\
	{								\
	  asm_fprintf ((STREAM), "\t.word\t%LL%d-datalabel %LL%d\n",	\
		       (VALUE), (REL));					\
	  break;							\
	}								\
      asm_fprintf ((STREAM), "\t.word\t%LL%d-%LL%d\n", (VALUE),(REL));	\
      break;								\
    case QImode:							\
      if (TARGET_SH5)							\
	{								\
	  asm_fprintf ((STREAM), "\t.byte\t%LL%d-datalabel %LL%d\n",	\
		       (VALUE), (REL));					\
	  break;							\
	}								\
      asm_fprintf ((STREAM), "\t.byte\t%LL%d-%LL%d\n", (VALUE),(REL));	\
      break;								\
    default:								\
      break;								\
    }

/* Output an absolute table element.  */

#define ASM_OUTPUT_ADDR_VEC_ELT(STREAM,VALUE)  				\
  if (! optimize || TARGET_BIGTABLE)					\
    asm_fprintf ((STREAM), "\t.long\t%LL%d\n", (VALUE)); 		\
  else									\
    asm_fprintf ((STREAM), "\t.word\t%LL%d\n", (VALUE));


/* A C statement to be executed just prior to the output of
   assembler code for INSN, to modify the extracted operands so
   they will be output differently.

   Here the argument OPVEC is the vector containing the operands
   extracted from INSN, and NOPERANDS is the number of elements of
   the vector which contain meaningful data for this insn.
   The contents of this vector are what will be used to convert the insn
   template into assembler code, so you can change the assembler output
   by changing the contents of the vector.  */

#define FINAL_PRESCAN_INSN(INSN, OPVEC, NOPERANDS) \
  final_prescan_insn ((INSN), (OPVEC), (NOPERANDS))

/* Recognize machine-specific patterns that may appear within
   constants.  Used for PIC-specific UNSPECs.  */
#define OUTPUT_ADDR_CONST_EXTRA(STREAM, X, FAIL) \
  do									\
    if (GET_CODE (X) == UNSPEC)						\
      {									\
	switch (XINT ((X), 1))						\
	  {								\
	  case UNSPEC_DATALABEL:					\
	    fputs ("datalabel ", (STREAM));				\
	    output_addr_const ((STREAM), XVECEXP ((X), 0, 0));		\
	    break;							\
	  case UNSPEC_PIC:						\
	    /* GLOBAL_OFFSET_TABLE or local symbols, no suffix.  */	\
	    output_addr_const ((STREAM), XVECEXP ((X), 0, 0));		\
	    break;							\
	  case UNSPEC_GOT:						\
	    output_addr_const ((STREAM), XVECEXP ((X), 0, 0));		\
	    fputs ("@GOT", (STREAM));					\
	    break;							\
	  case UNSPEC_GOTOFF:						\
	    output_addr_const ((STREAM), XVECEXP ((X), 0, 0));		\
	    fputs ("@GOTOFF", (STREAM));				\
	    break;							\
	  case UNSPEC_PLT:						\
	    output_addr_const ((STREAM), XVECEXP ((X), 0, 0));		\
	    fputs ("@PLT", (STREAM));					\
	    break;							\
	  case UNSPEC_GOTPLT:						\
	    output_addr_const ((STREAM), XVECEXP ((X), 0, 0));		\
	    fputs ("@GOTPLT", (STREAM));				\
	    break;							\
	  case UNSPEC_DTPOFF:						\
	    output_addr_const ((STREAM), XVECEXP ((X), 0, 0));		\
	    fputs ("@DTPOFF", (STREAM));				\
	    break;							\
	  case UNSPEC_GOTTPOFF:						\
	    output_addr_const ((STREAM), XVECEXP ((X), 0, 0));		\
	    fputs ("@GOTTPOFF", (STREAM));				\
	    break;							\
	  case UNSPEC_TPOFF:						\
	    output_addr_const ((STREAM), XVECEXP ((X), 0, 0));		\
	    fputs ("@TPOFF", (STREAM));					\
	    break;							\
	  case UNSPEC_CALLER:						\
	    {								\
	      char name[32];						\
	      /* LPCS stands for Label for PIC Call Site.  */		\
	      ASM_GENERATE_INTERNAL_LABEL				\
		(name, "LPCS", INTVAL (XVECEXP ((X), 0, 0)));		\
	      assemble_name ((STREAM), name);				\
	    }								\
	    break;							\
	  case UNSPEC_EXTRACT_S16:					\
	  case UNSPEC_EXTRACT_U16:					\
	    {								\
	      rtx val, shift;						\
									\
	      val = XVECEXP (X, 0, 0);					\
	      shift = XVECEXP (X, 0, 1);				\
	      fputc ('(', STREAM);					\
	      if (shift != const0_rtx)					\
		fputc ('(', STREAM);					\
	      if (GET_CODE (val) == CONST				\
		  || GET_RTX_CLASS (GET_CODE (val)) != RTX_OBJ)		\
		{							\
		  fputc ('(', STREAM);					\
		  output_addr_const (STREAM, val);			\
		  fputc (')', STREAM);					\
		}							\
	      else							\
		output_addr_const (STREAM, val);			\
	      if (shift != const0_rtx)					\
		{							\
		  fputs (" >> ", STREAM);				\
		  output_addr_const (STREAM, shift);			\
		  fputc (')', STREAM);					\
		}							\
	      fputs (" & 65535)", STREAM);				\
	    }								\
	    break;							\
	  case UNSPEC_SYMOFF:						\
	    output_addr_const (STREAM, XVECEXP (X, 0, 0));		\
	    fputc ('-', STREAM);					\
	    if (GET_CODE (XVECEXP (X, 0, 1)) == CONST)			\
	      {								\
		fputc ('(', STREAM);					\
		output_addr_const (STREAM, XVECEXP (X, 0, 1));		\
		fputc (')', STREAM);					\
	      }								\
	    else							\
	      output_addr_const (STREAM, XVECEXP (X, 0, 1));		\
	    break;							\
	  case UNSPEC_PCREL_SYMOFF:					\
	    output_addr_const (STREAM, XVECEXP (X, 0, 0));		\
	    fputs ("-(", STREAM);					\
	    output_addr_const (STREAM, XVECEXP (X, 0, 1));		\
	    fputs ("-.)", STREAM);					\
	    break;							\
	  default:							\
	    goto FAIL;							\
	  }								\
	break;								\
      }									\
    else								\
      goto FAIL;							\
  while (0)


extern struct rtx_def *sh_compare_op0;
extern struct rtx_def *sh_compare_op1;

/* Which processor to schedule for.  The elements of the enumeration must
   match exactly the cpu attribute in the sh.md file.  */

enum processor_type {
  PROCESSOR_SH1,
  PROCESSOR_SH2,
  PROCESSOR_SH2E,
  PROCESSOR_SH2A,
  PROCESSOR_SH3,
  PROCESSOR_SH3E,
  PROCESSOR_SH4,
  PROCESSOR_SH4A,
  PROCESSOR_SH5
};

#define sh_cpu_attr ((enum attr_cpu)sh_cpu)
extern enum processor_type sh_cpu;

enum mdep_reorg_phase_e
{
  SH_BEFORE_MDEP_REORG,
  SH_INSERT_USES_LABELS,
  SH_SHORTEN_BRANCHES0,
  SH_FIXUP_PCLOAD,
  SH_SHORTEN_BRANCHES1,
  SH_AFTER_MDEP_REORG
};

extern enum mdep_reorg_phase_e mdep_reorg_phase;

/* Handle Renesas compiler's pragmas.  */
#define REGISTER_TARGET_PRAGMAS() do {					\
  c_register_pragma (0, "interrupt", sh_pr_interrupt);			\
  c_register_pragma (0, "trapa", sh_pr_trapa);				\
  c_register_pragma (0, "nosave_low_regs", sh_pr_nosave_low_regs);	\
} while (0)

extern tree sh_deferred_function_attributes;
extern tree *sh_deferred_function_attributes_tail;

/* Set when processing a function with interrupt attribute.  */

extern int current_function_interrupt;


/* Instructions with unfilled delay slots take up an
   extra two bytes for the nop in the delay slot.
   sh-dsp parallel processing insns are four bytes long.  */

#define ADJUST_INSN_LENGTH(X, LENGTH)				\
  (LENGTH) += sh_insn_length_adjustment (X);

/* Define this macro if it is advisable to hold scalars in registers
   in a wider mode than that declared by the program.  In such cases,
   the value is constrained to be within the bounds of the declared
   type, but kept valid in the wider mode.  The signedness of the
   extension may differ from that of the type.

   Leaving the unsignedp unchanged gives better code than always setting it
   to 0.  This is despite the fact that we have only signed char and short
   load instructions.  */
#define PROMOTE_MODE(MODE, UNSIGNEDP, TYPE) \
  if (GET_MODE_CLASS (MODE) == MODE_INT			\
      && GET_MODE_SIZE (MODE) < 4/* ! UNITS_PER_WORD */)\
    (UNSIGNEDP) = ((MODE) == SImode ? 0 : (UNSIGNEDP)),	\
    (MODE) = (TARGET_SH1 ? SImode \
	      : TARGET_SHMEDIA32 ? SImode : DImode);

#define MAX_FIXED_MODE_SIZE (TARGET_SH5 ? 128 : 64)

#define SIDI_OFF (TARGET_LITTLE_ENDIAN ? 0 : 4)

/* Better to allocate once the maximum space for outgoing args in the
   prologue rather than duplicate around each call.  */
#define ACCUMULATE_OUTGOING_ARGS TARGET_ACCUMULATE_OUTGOING_ARGS

#define SH_DYNAMIC_SHIFT_COST \
  (TARGET_HARD_SH4 ? 1 : TARGET_SH3 ? (optimize_size ? 1 : 2) : 20)


#define NUM_MODES_FOR_MODE_SWITCHING { FP_MODE_NONE }

#define OPTIMIZE_MODE_SWITCHING(ENTITY) (TARGET_SH4 || TARGET_SH2A_DOUBLE)

#define ACTUAL_NORMAL_MODE(ENTITY) \
  (TARGET_FPU_SINGLE ? FP_MODE_SINGLE : FP_MODE_DOUBLE)

#define NORMAL_MODE(ENTITY) \
  (sh_cfun_interrupt_handler_p () \
   ? (TARGET_FMOVD ? FP_MODE_DOUBLE : FP_MODE_NONE) \
   : ACTUAL_NORMAL_MODE (ENTITY))

#define MODE_ENTRY(ENTITY) NORMAL_MODE (ENTITY)

#define MODE_EXIT(ENTITY) \
  (sh_cfun_attr_renesas_p () ? FP_MODE_NONE : NORMAL_MODE (ENTITY))

#define EPILOGUE_USES(REGNO)       ((TARGET_SH2E || TARGET_SH4)		\
				    && (REGNO) == FPSCR_REG)

#define MODE_NEEDED(ENTITY, INSN)					\
  (recog_memoized (INSN) >= 0						\
   ? get_attr_fp_mode (INSN)						\
   : FP_MODE_NONE)

#define MODE_AFTER(MODE, INSN)                  \
     (TARGET_HITACHI				\
      && recog_memoized (INSN) >= 0		\
      && get_attr_fp_set (INSN) != FP_SET_NONE  \
      ? (int) get_attr_fp_set (INSN)            \
      : (MODE))

#define MODE_PRIORITY_TO_MODE(ENTITY, N) \
  ((TARGET_FPU_SINGLE != 0) ^ (N) ? FP_MODE_SINGLE : FP_MODE_DOUBLE)

#define EMIT_MODE_SET(ENTITY, MODE, HARD_REGS_LIVE) \
  fpscr_set_from_mem ((MODE), (HARD_REGS_LIVE))

#define MD_CAN_REDIRECT_BRANCH(INSN, SEQ) \
  sh_can_redirect_branch ((INSN), (SEQ))

#define DWARF_FRAME_RETURN_COLUMN \
  (TARGET_SH5 ? DWARF_FRAME_REGNUM (PR_MEDIA_REG) : DWARF_FRAME_REGNUM (PR_REG))

#define EH_RETURN_DATA_REGNO(N)	\
  ((N) < 4 ? (N) + (TARGET_SH5 ? 2U : 4U) : INVALID_REGNUM)

#define EH_RETURN_STACKADJ_REGNO STATIC_CHAIN_REGNUM
#define EH_RETURN_STACKADJ_RTX	gen_rtx_REG (Pmode, EH_RETURN_STACKADJ_REGNO)

/* We have to distinguish between code and data, so that we apply
   datalabel where and only where appropriate.  Use sdataN for data.  */
#define ASM_PREFERRED_EH_DATA_FORMAT(CODE, GLOBAL) \
 ((flag_pic && (GLOBAL) ? DW_EH_PE_indirect : 0) \
  | (flag_pic ? DW_EH_PE_pcrel : DW_EH_PE_absptr) \
  | ((CODE) ? 0 : (TARGET_SHMEDIA64 ? DW_EH_PE_sdata8 : DW_EH_PE_sdata4)))

/* Handle special EH pointer encodings.  Absolute, pc-relative, and
   indirect are handled automatically.  */
#define ASM_MAYBE_OUTPUT_ENCODED_ADDR_RTX(FILE, ENCODING, SIZE, ADDR, DONE) \
  do { \
    if (((ENCODING) & 0xf) != DW_EH_PE_sdata4 \
	&& ((ENCODING) & 0xf) != DW_EH_PE_sdata8) \
      { \
	gcc_assert (GET_CODE (ADDR) == SYMBOL_REF); \
	SYMBOL_REF_FLAGS (ADDR) |= SYMBOL_FLAG_FUNCTION; \
	if (0) goto DONE; \
      } \
  } while (0)

#if (defined CRT_BEGIN || defined CRT_END) && ! __SHMEDIA__
/* SH constant pool breaks the devices in crtstuff.c to control section
   in where code resides.  We have to write it as asm code.  */
#define CRT_CALL_STATIC_FUNCTION(SECTION_OP, FUNC) \
   asm (SECTION_OP "\n\
	mov.l	1f,r1\n\
	mova	2f,r0\n\
	braf	r1\n\
	lds	r0,pr\n\
0:	.p2align 2\n\
1:	.long	" USER_LABEL_PREFIX #FUNC " - 0b\n\
2:\n" TEXT_SECTION_ASM_OP);
#endif /* (defined CRT_BEGIN || defined CRT_END) && ! __SHMEDIA__ */

/* FIXME: middle-end support for highpart optimizations is missing.  */
#define high_life_started reload_in_progress

#endif /* ! GCC_SH_H */<|MERGE_RESOLUTION|>--- conflicted
+++ resolved
@@ -98,11 +98,6 @@
 		  ? "__LITTLE_ENDIAN__" : "__BIG_ENDIAN__"); \
 } while (0)
 
-<<<<<<< HEAD
-#define CAN_DEBUG_WITHOUT_FP 
-
-=======
->>>>>>> 155d23aa
 /* Value should be nonzero if functions must have frame pointers.
    Zero means the frame pointer need not be set up (and parms may be accessed
    via the stack pointer) in functions that seem suitable.  */
