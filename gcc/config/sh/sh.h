--- conflicted
+++ resolved
@@ -1960,11 +1960,7 @@
    || (GET_CODE ((OP)) == CONST						\
        && GET_CODE (XEXP ((OP), 0)) == PLUS				\
        && GET_CODE (XEXP (XEXP ((OP), 0), 0)) == LABEL_REF		\
-<<<<<<< HEAD
-       && GET_CODE (XEXP (XEXP ((OP), 0), 1)) == CONST_INT))
-=======
        && CONST_INT_P (XEXP (XEXP ((OP), 0), 1))))
->>>>>>> 42a9ba1d
 
 #define IS_NON_EXPLICIT_CONSTANT_P(OP)					\
   (CONSTANT_P (OP)							\
