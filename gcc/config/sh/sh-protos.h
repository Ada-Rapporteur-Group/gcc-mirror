--- conflicted
+++ resolved
@@ -176,17 +176,10 @@
 extern rtx shmedia_prepare_call_address (rtx fnaddr, int is_sibcall);
 END_TARGET_SPECIFIC
 struct secondary_reload_info;
-<<<<<<< HEAD
+START_TARGET_SPECIFIC
 extern reg_class_t sh_secondary_reload (bool, rtx, reg_class_t,
 					enum machine_mode,
 					struct secondary_reload_info *);
-=======
-START_TARGET_SPECIFIC
-extern int /*enum reg_class*/ sh_secondary_reload (bool, rtx,
-						   int /*enum reg_class*/,
-					   enum machine_mode,
-					   struct secondary_reload_info *);
->>>>>>> a52a02eb
 extern int sh2a_get_function_vector_number (rtx);
 extern int sh2a_is_function_vector_call (rtx);
 extern void sh_fix_range (const char *);
