<<<<<<< HEAD
/* Alpha extra machine modes. 
=======
/* SH extra machine modes. 
>>>>>>> c355071f
   Copyright (C) 2003, 2004, 2005 Free Software Foundation, Inc.

This file is part of GCC.

GCC is free software; you can redistribute it and/or modify
it under the terms of the GNU General Public License as published by
the Free Software Foundation; either version 2, or (at your option)
any later version.

GCC is distributed in the hope that it will be useful,
but WITHOUT ANY WARRANTY; without even the implied warranty of
MERCHANTABILITY or FITNESS FOR A PARTICULAR PURPOSE.  See the
GNU General Public License for more details.

You should have received a copy of the GNU General Public License
along with GCC; see the file COPYING.  If not, write to
the Free Software Foundation, 51 Franklin Street, Fifth Floor,
Boston, MA 02110-1301, USA.  */

/* The SH uses a partial integer mode to represent the FPSCR register.  */
PARTIAL_INT_MODE (SI);
/* PDI mode is used to represent a function address in a target register.  */
PARTIAL_INT_MODE (DI);

/* Vector modes.  */
VECTOR_MODE  (INT, QI, 2);    /*                 V2QI */
VECTOR_MODES (INT, 4);        /*            V4QI V2HI */
VECTOR_MODES (INT, 8);        /*       V8QI V4HI V2SI */
VECTOR_MODES (INT, 16);       /* V16QI V8HI V4SI V2DI */
VECTOR_MODES (FLOAT, 8);      /*            V4HF V2SF */
VECTOR_MODES (FLOAT, 16);     /*       V8HF V4SF V2DF */
VECTOR_MODE (INT, DI, 4);     /*                 V4DI */
VECTOR_MODE (INT, DI, 8);     /*                 V8DI */
VECTOR_MODE (FLOAT, SF, 16);  /*                V16SF */<|MERGE_RESOLUTION|>--- conflicted
+++ resolved
@@ -1,8 +1,4 @@
-<<<<<<< HEAD
-/* Alpha extra machine modes. 
-=======
 /* SH extra machine modes. 
->>>>>>> c355071f
    Copyright (C) 2003, 2004, 2005 Free Software Foundation, Inc.
 
 This file is part of GCC.
