--- conflicted
+++ resolved
@@ -394,8 +394,6 @@
 	return 0;
     }
 
-<<<<<<< HEAD
-=======
   if ((mode == QImode || mode == HImode)
       && mode == GET_MODE (op)
       && (MEM_P (op)
@@ -409,7 +407,6 @@
 	return sh_legitimate_index_p (mode, XEXP (x, 1));
     }
 
->>>>>>> 3082eeb7
   if (TARGET_SHMEDIA
       && (GET_CODE (op) == PARALLEL || GET_CODE (op) == CONST_VECTOR)
       && sh_rep_vec (op, mode))
