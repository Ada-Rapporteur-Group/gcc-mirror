--- conflicted
+++ resolved
@@ -184,14 +184,7 @@
 static int calc_live_regs (HARD_REG_SET *);
 static HOST_WIDE_INT rounded_frame_size (int);
 static rtx mark_constant_pool_use (rtx);
-<<<<<<< HEAD
-#ifdef __cplusplus
-extern
-#endif
-const struct attribute_spec sh_attribute_table[];
-=======
 EXPORTED_CONST struct attribute_spec sh_attribute_table[];
->>>>>>> 9e0667cd
 static tree sh_handle_interrupt_handler_attribute (tree *, tree, tree, int, bool *);
 static tree sh_handle_resbank_handler_attribute (tree *, tree,
 						 tree, int, bool *);
