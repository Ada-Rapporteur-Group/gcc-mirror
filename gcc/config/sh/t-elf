--- conflicted
+++ resolved
@@ -1,9 +1,5 @@
 EXTRA_MULTILIB_PARTS= crt1.o crti.o crtn.o \
-<<<<<<< HEAD
-	crtbegin.o crtend.o crtbeginS.o crtendS.o $(IC_EXTRA_PARTS)
-=======
 	crtbegin.o crtend.o crtbeginS.o crtendS.o $(IC_EXTRA_PARTS) $(OPT_EXTRA_PARTS)
->>>>>>> f8383f28
 
 # Compile crtbeginS.o and crtendS.o with pic.
 CRTSTUFF_T_CFLAGS_S = -fPIC
