/* Definitions for SH running Linux-based GNU systems using ELF
<<<<<<< HEAD
   Copyright (C) 1999, 2000, 2002, 2003, 2004, 2005
=======
   Copyright (C) 1999, 2000, 2002, 2003, 2004, 2005, 2006
>>>>>>> c355071f
   Free Software Foundation, Inc.
   Contributed by Kazumoto Kojima <kkojima@rr.iij4u.or.jp>

This file is part of GCC.

GCC is free software; you can redistribute it and/or modify
it under the terms of the GNU General Public License as published by
the Free Software Foundation; either version 2, or (at your option)
any later version.

GCC is distributed in the hope that it will be useful,
but WITHOUT ANY WARRANTY; without even the implied warranty of
MERCHANTABILITY or FITNESS FOR A PARTICULAR PURPOSE.  See the
GNU General Public License for more details.

You should have received a copy of the GNU General Public License
along with this program; see the file COPYING.  If not, write to
the Free Software Foundation, 51 Franklin Street, Fifth Floor,
Boston, MA 02110-1301, USA.  */

/* Run-time Target Specification.  */
#undef TARGET_VERSION
#define TARGET_VERSION  fputs (" (SH GNU/Linux with ELF)", stderr);

/* Enable DWARF 2 exceptions.  */
#undef DWARF2_UNWIND_INFO
#define DWARF2_UNWIND_INFO 1

#undef SUBTARGET_CPP_SPEC
#define SUBTARGET_CPP_SPEC "\
   %{posix:-D_POSIX_SOURCE} \
   %{pthread:-D_REENTRANT -D_PTHREADS} \
"

#define TARGET_OS_CPP_BUILTINS() \
  do						\
    {						\
      LINUX_TARGET_OS_CPP_BUILTINS();		\
    }						\
  while (0)

#undef TARGET_DEFAULT
#define TARGET_DEFAULT \
  (TARGET_CPU_DEFAULT | MASK_USERMODE | TARGET_ENDIAN_DEFAULT \
   | TARGET_OPT_DEFAULT)

#define TARGET_ASM_FILE_END file_end_indicate_exec_stack

#define GLIBC_DYNAMIC_LINKER "/lib/ld-linux.so.2"

#undef SUBTARGET_LINK_EMUL_SUFFIX
#define SUBTARGET_LINK_EMUL_SUFFIX "_linux"
#undef SUBTARGET_LINK_SPEC
#define SUBTARGET_LINK_SPEC \
  "%{shared:-shared} \
   %{!static: \
     %{rdynamic:-export-dynamic} \
     %{!dynamic-linker:-dynamic-linker " LINUX_DYNAMIC_LINKER "}} \
   %{static:-static}"

/* Output assembler code to STREAM to call the profiler.  */

#undef FUNCTION_PROFILER
#define FUNCTION_PROFILER(STREAM,LABELNO)				\
  do {									\
    if (TARGET_SHMEDIA)							\
      {									\
	fprintf (STREAM, "\tpt\t1f,tr1\n");				\
	fprintf (STREAM, "\taddi.l\tr15,-8,r15\n");			\
	fprintf (STREAM, "\tst.l\tr15,0,r18\n");			\
	if (flag_pic)							\
	  {								\
	    const char *gofs = "(datalabel _GLOBAL_OFFSET_TABLE_-(0f-.))"; \
	    fprintf (STREAM, "\tmovi\t((%s>>16)&0xffff),r21\n", gofs);	\
	    fprintf (STREAM, "\tshori\t(%s & 0xffff),r21\n", gofs);	\
	    fprintf (STREAM, "0:\tptrel/u\tr21,tr0\n");			\
	    fprintf (STREAM, "\tmovi\t((mcount@GOTPLT)&0xffff),r22\n");	\
	    fprintf (STREAM, "\tgettr\ttr0,r21\n");			\
	    fprintf (STREAM, "\tadd.l\tr21,r22,r21\n");			\
	    fprintf (STREAM, "\tld.l\tr21,0,r21\n");			\
	    fprintf (STREAM, "\tptabs\tr21,tr0\n");			\
	  }								\
	else								\
	  fprintf (STREAM, "\tpt\tmcount,tr0\n");			\
	fprintf (STREAM, "\tgettr\ttr1,r18\n");				\
	fprintf (STREAM, "\tblink\ttr0,r63\n");				\
	fprintf (STREAM, "1:\tld.l\tr15,0,r18\n");			\
	fprintf (STREAM, "\taddi.l\tr15,8,r15\n");			\
      }									\
    else								\
      {									\
	if (flag_pic)							\
	  {								\
	    fprintf (STREAM, "\tmov.l\t3f,r1\n");			\
	    fprintf (STREAM, "\tmova\t3f,r0\n");			\
	    fprintf (STREAM, "\tadd\tr1,r0\n");				\
	    fprintf (STREAM, "\tmov.l\t1f,r1\n");			\
	    fprintf (STREAM, "\tmov.l\t@(r0,r1),r1\n");			\
	  }								\
	else								\
	  fprintf (STREAM, "\tmov.l\t1f,r1\n");				\
	fprintf (STREAM, "\tsts.l\tpr,@-r15\n");			\
	fprintf (STREAM, "\tmova\t2f,r0\n");				\
	fprintf (STREAM, "\tjmp\t@r1\n");				\
	fprintf (STREAM, "\tlds\tr0,pr\n");				\
	fprintf (STREAM, "\t.align\t2\n");				\
	if (flag_pic)							\
	  {								\
	    fprintf (STREAM, "1:\t.long\tmcount@GOT\n");		\
	    fprintf (STREAM, "3:\t.long\t_GLOBAL_OFFSET_TABLE_\n");	\
	  }								\
	else								\
	  fprintf (STREAM, "1:\t.long\tmcount\n");			\
	fprintf (STREAM, "2:\tlds.l\t@r15+,pr\n");			\
      }									\
  } while (0)

#define MD_UNWIND_SUPPORT "config/sh/linux-unwind.h"

/* For SH3 and SH4, we use a slot of the unwind frame which correspond
   to a fake register number 16 as a placeholder for the return address
   in MD_FALLBACK_FRAME_STATE_FOR and its content will be read with
   _Unwind_GetGR which uses dwarf_reg_size_table to get the size of
   the register.  So the entry of dwarf_reg_size_table corresponding to
   this slot must be set.  To do this, we redefine DBX_REGISTER_NUMBER
   so as to return itself for 16.  */
#undef DBX_REGISTER_NUMBER
#define DBX_REGISTER_NUMBER(REGNO) \
  ((! TARGET_SH5 && (REGNO) == 16) ? 16 : SH_DBX_REGISTER_NUMBER (REGNO))

/* Since libgcc is compiled with -fpic for this target, we can't use
   __sdivsi3_1 as the division strategy for -O0 and -Os.  */
#undef SH_DIV_STRATEGY_DEFAULT
#define SH_DIV_STRATEGY_DEFAULT SH_DIV_CALL2
#undef SH_DIV_STR_FOR_SIZE
#define SH_DIV_STR_FOR_SIZE "call2"<|MERGE_RESOLUTION|>--- conflicted
+++ resolved
@@ -1,9 +1,5 @@
 /* Definitions for SH running Linux-based GNU systems using ELF
-<<<<<<< HEAD
-   Copyright (C) 1999, 2000, 2002, 2003, 2004, 2005
-=======
    Copyright (C) 1999, 2000, 2002, 2003, 2004, 2005, 2006
->>>>>>> c355071f
    Free Software Foundation, Inc.
    Contributed by Kazumoto Kojima <kkojima@rr.iij4u.or.jp>
 
