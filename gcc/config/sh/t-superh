EXTRA_MULTILIB_PARTS= crt1.o crti.o crtn.o \
	crtbegin.o crtend.o crtbeginS.o crtendS.o \
<<<<<<< HEAD
	crt1-mmu.o gcrt1-mmu.o gcrt1.o $(IC_EXTRA_PARTS)
=======
	crt1-mmu.o gcrt1-mmu.o gcrt1.o $(IC_EXTRA_PARTS) $(OPT_EXTRA_PARTS)
>>>>>>> f8383f28

# Compile crt1-mmu.o as crt1.o with -DMMU_SUPPORT
$(T)crt1-mmu.o: $(srcdir)/config/sh/crt1.asm $(GCC_PASSES)
	$(GCC_FOR_TARGET) $(MULTILIB_CFLAGS) -c -o $(T)crt1-mmu.o -DMMU_SUPPORT -x assembler-with-cpp $(srcdir)/config/sh/crt1.asm

# Compile gcrt1-mmu.o as crt1-mmu.o with -DPROFILE
$(T)gcrt1-mmu.o: $(srcdir)/config/sh/crt1.asm $(GCC_PASSES)
	$(GCC_FOR_TARGET) $(MULTILIB_CFLAGS) -c -o $(T)gcrt1-mmu.o -DPROFILE -DMMU_SUPPORT -x assembler-with-cpp $(srcdir)/config/sh/crt1.asm

# For sh4-400: Compile gcrt1.o as crt1.o with -DPROFILE
$(T)gcrt1.o: $(srcdir)/config/sh/crt1.asm $(GCC_PASSES)
	$(GCC_FOR_TARGET) $(MULTILIB_CFLAGS) -c -o $(T)gcrt1.o -DPROFILE -x assembler-with-cpp $(srcdir)/config/sh/crt1.asm<|MERGE_RESOLUTION|>--- conflicted
+++ resolved
@@ -1,10 +1,6 @@
 EXTRA_MULTILIB_PARTS= crt1.o crti.o crtn.o \
 	crtbegin.o crtend.o crtbeginS.o crtendS.o \
-<<<<<<< HEAD
-	crt1-mmu.o gcrt1-mmu.o gcrt1.o $(IC_EXTRA_PARTS)
-=======
 	crt1-mmu.o gcrt1-mmu.o gcrt1.o $(IC_EXTRA_PARTS) $(OPT_EXTRA_PARTS)
->>>>>>> f8383f28
 
 # Compile crt1-mmu.o as crt1.o with -DMMU_SUPPORT
 $(T)crt1-mmu.o: $(srcdir)/config/sh/crt1.asm $(GCC_PASSES)
