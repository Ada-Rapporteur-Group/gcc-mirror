--- conflicted
+++ resolved
@@ -1,9 +1,5 @@
 # Copyright (C) 2002, 2003, 2005, 2006, 2007, 2008,
-<<<<<<< HEAD
-# 2009 Free Software Foundation, Inc.
-=======
 # 2009, 2010 Free Software Foundation, Inc.
->>>>>>> 03d20231
 #
 # This file is part of GCC.
 #
@@ -53,9 +49,5 @@
 EXTRA_MULTILIB_PARTS = 
 
 vxworks.o: $(srcdir)/config/vxworks.c $(CONFIG_H) $(SYSTEM_H) coretypes.h \
-<<<<<<< HEAD
-	$(TARGET_H) toplev.h output.h $(TM_H)
-=======
 	$(TARGET_H) output.h $(TM_H)
->>>>>>> 03d20231
 	$(COMPILER) -c $(ALL_COMPILERFLAGS) $(ALL_CPPFLAGS) $(INCLUDES) $<