--- conflicted
+++ resolved
@@ -1,9 +1,5 @@
 /* Base configuration file for all FreeBSD targets.
-<<<<<<< HEAD
-   Copyright (C) 1999, 2000, 2001, 2004, 2005 Free Software Foundation, Inc.
-=======
    Copyright (C) 1999, 2000, 2001, 2004, 2005, 2007 Free Software Foundation, Inc.
->>>>>>> 751ff693
 
 This file is part of GCC.
 
@@ -18,14 +14,8 @@
 GNU General Public License for more details.
 
 You should have received a copy of the GNU General Public License
-<<<<<<< HEAD
-along with GCC; see the file COPYING.  If not, write to
-the Free Software Foundation, 51 Franklin Street, Fifth Floor,
-Boston, MA 02110-1301, USA.  */
-=======
 along with GCC; see the file COPYING3.  If not see
 <http://www.gnu.org/licenses/>.  */
->>>>>>> 751ff693
 
 /* Common FreeBSD configuration. 
    All FreeBSD architectures should include this file, which will specify
