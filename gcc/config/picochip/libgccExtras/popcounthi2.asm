// picoChip ASM file
//.file "popcounthi2.S"
//
//   Support for 16-bit population count.
//
//   Copyright (C) 2003, 2004, 2005, 2008, 2009  Free Software Foundation, Inc.
<<<<<<< HEAD
//   Contributed by picoChip Designs Ltd.
=======
//   Contributed by Picochip Ltd.
>>>>>>> 03d20231
//   Maintained by Daniel Towner (daniel.towner@picochip.com)
//
//   This file is free software; you can redistribute it and/or modify it
//   under the terms of the GNU General Public License as published by the
//   Free Software Foundation; either version 3, or (at your option) any
//   later version.
//
//   This file is distributed in the hope that it will be useful, but
//   WITHOUT ANY WARRANTY; without even the implied warranty of
//   MERCHANTABILITY or FITNESS FOR A PARTICULAR PURPOSE.  See the GNU
//   General Public License for more details.
//
//   Under Section 7 of GPL version 3, you are granted additional
//   permissions described in the GCC Runtime Library Exception, version
//   3.1, as published by the Free Software Foundation.
//   
//   You should have received a copy of the GNU General Public License and
//   a copy of the GCC Runtime Library Exception along with this program;
//   see the files COPYING3 and COPYING.RUNTIME respectively.  If not, see
//   <http://www.gnu.org/licenses/>.
	
.section .text

// The following code (taken from a newsgroup posting) was compiled, and then
// hand assembled (a similar version is given in the Hacker's Delight
// book, chapter 5).
//
// int 
// popcount (int value)
// {
//    value = ((value & 0xAAAA) >> 1) + (value & 0x5555);
//    value = ((value & 0xCCCC) >> 2) + (value & 0x3333);
//    value = ((value & 0xF0F0) >> 4) + (value & 0x0F0F);
//    return ((value & 0xFF00) >> 8) + (value & 0x00FF);
// }	
//
// This assembly function is approx. 20x faster than a naive loop
// implementation of the population count, but about 30% bigger
// (45 bytes v. 34 bytes).

.align 8
.global ___popcounthi2
___popcounthi2:

_picoMark_FUNCTION_BEGIN=

// picoChip Function Prologue : &___popcounthi2 = 0 bytes

        AND.0 [LSR R0,1],21845,R0 \ AND.1 R0,21845,R5
        ADD.0 R0,R5,R0
        AND.0 [LSR R0,2],13107,R0 \ AND.1 R0,13107,R5
        ADD.0 R0,R5,R0 \ COPY.1 1807,R2
        AND.0 [LSR R0,4],R2,R0 \ AND.1 R0,3855,R5
        ADD.0 R0,R5,R0
        JR (R12) \ AND.0 R0, 255, R5
=->	ADD.0 [LSR R0,8],R5,R0

_picoMark_FUNCTION_END=
// picoChip Function Epilogue : ___popcounthi2
//============================================================================
// All DWARF information between this marker, and the END OF DWARF
// marker should be included in the source file. Search for
// FUNCTION_STACK_SIZE_GOES_HERE and FUNCTION NAME GOES HERE, and
// provide the relevent information. Add markers called
// _picoMark_FUNCTION_BEGIN and _picoMark_FUNCTION_END around the
// function in question.
//============================================================================

//============================================================================
// Frame information. 
//============================================================================

.section .debug_frame
_picoMark_DebugFrame=

// Common CIE header.
.unalignedInitLong _picoMark_CieEnd-_picoMark_CieBegin
_picoMark_CieBegin=
.unalignedInitLong 0xffffffff
.initByte 0x1	// CIE Version
.ascii 16#0#	// CIE Augmentation
.uleb128 0x1	// CIE Code Alignment Factor
.sleb128 2	// CIE Data Alignment Factor
.initByte 0xc	// CIE RA Column
.initByte 0xc	// DW_CFA_def_cfa
.uleb128 0xd
.uleb128 0x0
.align 2
_picoMark_CieEnd=

// FDE 
_picoMark_LSFDE0I900821033007563=
.unalignedInitLong _picoMark_FdeEnd-_picoMark_FdeBegin
_picoMark_FdeBegin=
.unalignedInitLong _picoMark_DebugFrame	// FDE CIE offset
.unalignedInitWord _picoMark_FUNCTION_BEGIN	// FDE initial location
.unalignedInitWord _picoMark_FUNCTION_END-_picoMark_FUNCTION_BEGIN
.initByte 0xe	// DW_CFA_def_cfa_offset
.uleb128 0x0	// <-- FUNCTION_STACK_SIZE_GOES_HERE
.initByte 0x4	// DW_CFA_advance_loc4
.unalignedInitLong _picoMark_FUNCTION_END-_picoMark_FUNCTION_BEGIN
.initByte 0xe	// DW_CFA_def_cfa_offset
.uleb128 0x0
.align 2
_picoMark_FdeEnd=

//============================================================================
// Abbrevation information.
//============================================================================

.section .debug_abbrev
_picoMark_ABBREVIATIONS=

.section .debug_abbrev
	.uleb128 0x1	// (abbrev code)
	.uleb128 0x11	// (TAG: DW_TAG_compile_unit)
	.initByte 0x1	// DW_children_yes
	.uleb128 0x10	// (DW_AT_stmt_list)
	.uleb128 0x6	// (DW_FORM_data4)
	.uleb128 0x12	// (DW_AT_high_pc)
	.uleb128 0x1	// (DW_FORM_addr)
	.uleb128 0x11	// (DW_AT_low_pc)
	.uleb128 0x1	// (DW_FORM_addr)
	.uleb128 0x25	// (DW_AT_producer)
	.uleb128 0x8	// (DW_FORM_string)
	.uleb128 0x13	// (DW_AT_language)
	.uleb128 0x5	// (DW_FORM_data2)
	.uleb128 0x3	// (DW_AT_name)
	.uleb128 0x8	// (DW_FORM_string)
.initByte 0x0
.initByte 0x0

	.uleb128 0x2	;# (abbrev code)
	.uleb128 0x2e	;# (TAG: DW_TAG_subprogram)
.initByte 0x0	;# DW_children_no
	.uleb128 0x3	;# (DW_AT_name)
	.uleb128 0x8	;# (DW_FORM_string)
	.uleb128 0x11	;# (DW_AT_low_pc)
	.uleb128 0x1	;# (DW_FORM_addr)
	.uleb128 0x12	;# (DW_AT_high_pc)
	.uleb128 0x1	;# (DW_FORM_addr)
.initByte 0x0
.initByte 0x0

.initByte 0x0

//============================================================================
// Line information. DwarfLib requires this to be present, but it can
// be empty.
//============================================================================

.section .debug_line
_picoMark_LINES=

//============================================================================
// Debug Information
//============================================================================
.section .debug_info

//Fixed header.
.unalignedInitLong _picoMark_DEBUG_INFO_END-_picoMark_DEBUG_INFO_BEGIN
_picoMark_DEBUG_INFO_BEGIN=
.unalignedInitWord 0x2
.unalignedInitLong _picoMark_ABBREVIATIONS
.initByte 0x2

// Compile unit information.
.uleb128 0x1	// (DIE 0xb) DW_TAG_compile_unit)
.unalignedInitLong _picoMark_LINES
.unalignedInitWord _picoMark_FUNCTION_END
.unalignedInitWord _picoMark_FUNCTION_BEGIN
// Producer is `picoChip'
.ascii 16#70# 16#69# 16#63# 16#6f# 16#43# 16#68# 16#69# 16#70# 16#00#
.unalignedInitWord 0xcafe // ASM language
.ascii 16#0# // Name. DwarfLib expects this to be present.

.uleb128 0x2	;# (DIE DW_TAG_subprogram)

// FUNCTION NAME GOES HERE. Use `echo name | od -t x1' to get the hex. Each hex
// digit is specified using the format 16#XX#
.ascii 16#5f# 16#5f# 16#70# 16#6f# 16#70# 16#63# 16#6f# 16#75# 16#6e# 16#74# 16#68# 16#69# 16#32# 16#0# // Function name `__popcounthi2'
.unalignedInitWord _picoMark_FUNCTION_BEGIN	// DW_AT_low_pc
.unalignedInitWord _picoMark_FUNCTION_END	// DW_AT_high_pc

.initByte 0x0	// end of compile unit children.

_picoMark_DEBUG_INFO_END=

//============================================================================
// END OF DWARF
//============================================================================

.section .endFile
// End of picoChip ASM file<|MERGE_RESOLUTION|>--- conflicted
+++ resolved
@@ -4,11 +4,7 @@
 //   Support for 16-bit population count.
 //
 //   Copyright (C) 2003, 2004, 2005, 2008, 2009  Free Software Foundation, Inc.
-<<<<<<< HEAD
-//   Contributed by picoChip Designs Ltd.
-=======
 //   Contributed by Picochip Ltd.
->>>>>>> 03d20231
 //   Maintained by Daniel Towner (daniel.towner@picochip.com)
 //
 //   This file is free software; you can redistribute it and/or modify it
