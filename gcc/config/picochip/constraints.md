;; GCC machine description for picochip
;; Copyright (C) 2008, 2009 Free Software Foundation, Inc.
<<<<<<< HEAD
;; Contributed by picoChip Designs Ltd (http://www.picochip.com)
=======
;; Contributed by Picochip Ltd (http://www.picochip.com)
>>>>>>> 03d20231
;; Maintained by Daniel Towner (dant@picochip.com) and Hariharan
;; Sandanagobalane (hariharan@picochip.com)
;;
;; This file is part of GCC.
;;
;; GCC is free software; you can redistribute it and/or modify
;; it under the terms of the GNU General Public License as published by
;; the Free Software Foundation; either version 3, or (at your option)
;; any later version.
;;
;; GCC is distributed in the hope that it will be useful,
;; but WITHOUT ANY WARRANTY; without even the implied warranty of
;; MERCHANTABILITY or FITNESS FOR A PARTICULAR PURPOSE.  See the
;; GNU General Public License for more details.
;;
;; You should have received a copy of the GNU General Public License
;; along with GCC; see the file COPYING3.  If not, see
;; <http://www.gnu.org/licenses/>.

(define_constraint "I"
 "4-bits signed value"
 (and (match_code "const_int")
      (match_test " ival >= -8 && ival< 8")))

(define_constraint "J"
 "4-bits unsigned value"
 (and (match_code "const_int")
      (match_test "ival>=0 && ival < 16")))

(define_constraint "K"
 "8-bits signed value"
 (and (match_code "const_int")
      (match_test " ival >= -128 && ival < 128")))

(define_constraint "M"
 "4-bits magnitude"
 (and (match_code "const_int")
      (match_test " abs(ival) < 16")))

(define_constraint "N"
 "10-bits signed value"
 (and (match_code "const_int")
      (match_test "ival >= -512 && ival < 512")))

(define_constraint "O"
 "16-bits signed value"
 (and (match_code "const_int")
      (match_test " ival >= -32768 && ival < 32768 ")))

(define_constraint "a"
 "See if this is an absolute address in memory"
  (and (match_code "mem")
       (match_test "picochip_absolute_memory_operand(op,mode) == 1")))

(define_register_constraint "k" "FRAME_REGS"
  "Frame regs")
(define_register_constraint "f" "PTR_REGS"
  "Pointer regs")
(define_register_constraint "t" "TWIN_REGS"
  "Twin regs")
<|MERGE_RESOLUTION|>--- conflicted
+++ resolved
@@ -1,10 +1,6 @@
 ;; GCC machine description for picochip
 ;; Copyright (C) 2008, 2009 Free Software Foundation, Inc.
-<<<<<<< HEAD
-;; Contributed by picoChip Designs Ltd (http://www.picochip.com)
-=======
 ;; Contributed by Picochip Ltd (http://www.picochip.com)
->>>>>>> 03d20231
 ;; Maintained by Daniel Towner (dant@picochip.com) and Hariharan
 ;; Sandanagobalane (hariharan@picochip.com)
 ;;
