<<<<<<< HEAD
# Copyright (C) 2006, 2007, 2008, 2009 Free Software Foundation, Inc.
=======
# Copyright (C) 2006, 2007, 2008, 2009, 2010 Free Software Foundation, Inc.
>>>>>>> 03d20231
#
# This file is part of GCC.
#
# GCC is free software; you can redistribute it and/or modify
# it under the terms of the GNU General Public License as published by
# the Free Software Foundation; either version 3, or (at your option)
# any later version.
#
# GCC is distributed in the hope that it will be useful,
# but WITHOUT ANY WARRANTY; without even the implied warranty of
# MERCHANTABILITY or FITNESS FOR A PARTICULAR PURPOSE.  See the
# GNU General Public License for more details.
#
# You should have received a copy of the GNU General Public License
# along with GCC; see the file COPYING3.  If not see
# <http://www.gnu.org/licenses/>.

# Additional Backend Files
score7.o: $(srcdir)/config/score/score7.c $(CONFIG_H) $(SYSTEM_H) \
  coretypes.h $(TM_H) $(RTL_H) output.h flags.h $(TREE_H) \
<<<<<<< HEAD
  expr.h toplev.h $(TM_P_H)
=======
  expr.h $(TM_P_H)
>>>>>>> 03d20231
	$(COMPILER) -c $(ALL_COMPILERFLAGS) $(ALL_CPPFLAGS) $(INCLUDES) \
	$(srcdir)/config/score/score7.c

score3.o: $(srcdir)/config/score/score3.c $(CONFIG_H) $(SYSTEM_H) \
  coretypes.h $(TM_H) $(RTL_H) output.h flags.h $(TREE_H) \
<<<<<<< HEAD
  expr.h toplev.h $(TM_P_H)
=======
  expr.h $(TM_P_H)
>>>>>>> 03d20231
	$(COMPILER) -c $(ALL_COMPILERFLAGS) $(ALL_CPPFLAGS) $(INCLUDES) \
	$(srcdir)/config/score/score3.c


# Assemble startup files.
$(T)crti.o: $(srcdir)/config/score/crti.asm $(GCC_PASSES)
	$(GCC_FOR_TARGET) $(GCC_CFLAGS) $(MULTILIB_CFLAGS) $(INCLUDES) \
	-c -o $(T)crti.o -x assembler-with-cpp $(srcdir)/config/score/crti.asm

$(T)crtn.o: $(srcdir)/config/score/crtn.asm $(GCC_PASSES)
	$(GCC_FOR_TARGET) $(GCC_CFLAGS) $(MULTILIB_CFLAGS) $(INCLUDES) \
	-c -o $(T)crtn.o -x assembler-with-cpp $(srcdir)/config/score/crtn.asm

LIB1ASMSRC = score/mul-div.S

LIB1ASMFUNCS = _mulsi3 _divsi3 _flush_cache

FPBIT = fp-bit.c
DPBIT = dp-bit.c

# If any special flags are necessary when building libgcc2 put them here.
TARGET_LIBGCC2_CFLAGS = -g

fp-bit.c: $(srcdir)/config/fp-bit.c
	echo '#define FLOAT' > fp-bit.c
	cat $(srcdir)/config/fp-bit.c >> fp-bit.c

dp-bit.c: $(srcdir)/config/fp-bit.c
	cat $(srcdir)/config/fp-bit.c > dp-bit.c

# We must build libgcc2.a with -G 0, in case the user wants to link
# without the $gp register.
TARGET_LIBGCC2_CFLAGS = -G 0

MULTILIB_OPTIONS = mscore3 mel
MULTILIB_MATCHES = mscore3=march?score3

EXTRA_MULTILIB_PARTS = crtbegin.o crtend.o crti.o crtn.o

LIBGCC = stmp-multilib
INSTALL_LIBGCC = install-multilib
<|MERGE_RESOLUTION|>--- conflicted
+++ resolved
@@ -1,8 +1,4 @@
-<<<<<<< HEAD
-# Copyright (C) 2006, 2007, 2008, 2009 Free Software Foundation, Inc.
-=======
 # Copyright (C) 2006, 2007, 2008, 2009, 2010 Free Software Foundation, Inc.
->>>>>>> 03d20231
 #
 # This file is part of GCC.
 #
@@ -23,21 +19,13 @@
 # Additional Backend Files
 score7.o: $(srcdir)/config/score/score7.c $(CONFIG_H) $(SYSTEM_H) \
   coretypes.h $(TM_H) $(RTL_H) output.h flags.h $(TREE_H) \
-<<<<<<< HEAD
-  expr.h toplev.h $(TM_P_H)
-=======
   expr.h $(TM_P_H)
->>>>>>> 03d20231
 	$(COMPILER) -c $(ALL_COMPILERFLAGS) $(ALL_CPPFLAGS) $(INCLUDES) \
 	$(srcdir)/config/score/score7.c
 
 score3.o: $(srcdir)/config/score/score3.c $(CONFIG_H) $(SYSTEM_H) \
   coretypes.h $(TM_H) $(RTL_H) output.h flags.h $(TREE_H) \
-<<<<<<< HEAD
-  expr.h toplev.h $(TM_P_H)
-=======
   expr.h $(TM_P_H)
->>>>>>> 03d20231
 	$(COMPILER) -c $(ALL_COMPILERFLAGS) $(ALL_CPPFLAGS) $(INCLUDES) \
 	$(srcdir)/config/score/score3.c
 
