--- conflicted
+++ resolved
@@ -1,9 +1,5 @@
 /* score.h for Sunplus S+CORE processor
-<<<<<<< HEAD
-   Copyright (C) 2005, 2007, 2008, 2009 Free Software Foundation, Inc.
-=======
    Copyright (C) 2005, 2007, 2008, 2009, 2010 Free Software Foundation, Inc.
->>>>>>> 03d20231
    Contributed by Sunnorth.
 
    This file is part of GCC.
@@ -418,18 +414,6 @@
    choose a class which is "minimal", meaning that no smaller class
    also contains the register.  */
 #define REGNO_REG_CLASS(REGNO) (enum reg_class) score_reg_class (REGNO)
-
-/* The following macro defines cover classes for Integrated Register
-   Allocator.  Cover classes is a set of non-intersected register
-   classes covering all hard registers used for register allocation
-   purpose.  Any move between two registers of a cover class should be
-   cheaper than load or store of the registers.  The macro value is
-   array of register classes with LIM_REG_CLASSES used as the end
-   marker.  */
-#define IRA_COVER_CLASSES					\
-{								\
-  G32_REGS, CE_REGS, SP_REGS, LIM_REG_CLASSES			\
-}
 
 /* The following macro defines cover classes for Integrated Register
    Allocator.  Cover classes is a set of non-intersected register
