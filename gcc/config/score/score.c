--- conflicted
+++ resolved
@@ -1,9 +1,5 @@
 /* Output routines for Sunplus S+CORE processor
-<<<<<<< HEAD
-   Copyright (C) 2005, 2007 Free Software Foundation, Inc.
-=======
    Copyright (C) 2005, 2007, 2008 Free Software Foundation, Inc.
->>>>>>> 42bae686
    Contributed by Sunnorth.
 
    This file is part of GCC.
@@ -51,33 +47,9 @@
 #include "target-def.h"
 #include "integrate.h"
 #include "langhooks.h"
-<<<<<<< HEAD
-#include "cfglayout.h"
-#include "score-mdaux.h"
-
-#define GR_REG_CLASS_P(C)        ((C) == G16_REGS || (C) == G32_REGS)
-#define SP_REG_CLASS_P(C) \
-  ((C) == CN_REG || (C) == LC_REG || (C) == SC_REG || (C) == SP_REGS)
-#define CP_REG_CLASS_P(C) \
-  ((C) == CP1_REGS || (C) == CP2_REGS || (C) == CP3_REGS || (C) == CPA_REGS)
-#define CE_REG_CLASS_P(C) \
-  ((C) == HI_REG || (C) == LO_REG || (C) == CE_REGS)
-
-static int score_arg_partial_bytes (const CUMULATIVE_ARGS *,
-                                    enum machine_mode, tree, int);
-
-static int score_symbol_insns (enum score_symbol_type);
-
-static int score_address_insns (rtx, enum machine_mode);
-
-static bool score_rtx_costs (rtx, enum rtx_code, enum rtx_code, int *);
-
-static int score_address_cost (rtx);
-=======
 #include "score7.h"
 #include "score3.h"
 #include "df.h"
->>>>>>> 42bae686
 
 #undef  TARGET_ASM_FILE_START
 #define TARGET_ASM_FILE_START           score_asm_file_start
@@ -141,16 +113,11 @@
 #undef TARGET_ADDRESS_COST
 #define TARGET_ADDRESS_COST             score_address_cost
 
-<<<<<<< HEAD
-#undef TARGET_DEFAULT_TARGET_FLAGS
-#define TARGET_DEFAULT_TARGET_FLAGS     TARGET_DEFAULT
-=======
 struct extern_list *extern_head = 0;
 rtx cmp_op0, cmp_op1;
 
 /* default 0 = NO_REGS  */
 enum reg_class score_char_to_class[256];
->>>>>>> 42bae686
 
 /* Implement TARGET_RETURN_IN_MEMORY.  In S+core,
    small structures are returned in a register.
@@ -176,25 +143,6 @@
   return targetm.calls.must_pass_in_stack (mode, type);
 }
 
-<<<<<<< HEAD
-/* Return a legitimate address for REG + OFFSET.  */
-static rtx
-score_add_offset (rtx temp, rtx reg, HOST_WIDE_INT offset)
-{
-  if (!IMM_IN_RANGE (offset, 15, 1))
-    {
-      reg = expand_simple_binop (GET_MODE (reg), PLUS,
-                                 gen_int_mode (offset & 0xffffc000,
-                                               GET_MODE (reg)),
-                                 reg, NULL, 0, OPTAB_WIDEN);
-      offset &= 0x3fff;
-    }
-
-  return plus_constant (reg, offset);
-}
-
-=======
->>>>>>> 42bae686
 /* Implement TARGET_ASM_OUTPUT_MI_THUNK.  Generate rtl rather than asm text
    in order to avoid duplicating too much logic from elsewhere.  */
 static void
@@ -331,24 +279,12 @@
 static bool
 score_handle_option (size_t code, const char *arg, int value ATTRIBUTE_UNUSED)
 {
-<<<<<<< HEAD
-  flag_pic = false;
-  if (!flag_pic)
-    sdata_max = g_switch_set ? g_switch_value : DEFAULT_SDATA_MAX;
-  else
-    {
-      sdata_max = 0;
-      if (g_switch_set && (g_switch_value != 0))
-        warning (0, "-fPIC and -G are incompatible");
-    }
-=======
   switch (code)
     {
     case OPT_mscore7d:
       target_flags &= ~(MASK_ALL_CPU_BITS);
       target_flags |= MASK_SCORE7 | MASK_SCORE7D;
       return true;
->>>>>>> 42bae686
 
     case OPT_mscore3d:
       target_flags &= ~(MASK_ALL_CPU_BITS);
@@ -421,39 +357,19 @@
   else if (TARGET_SCORE3)
     return score3_reg_class (regno);
 
-<<<<<<< HEAD
-  if (regno == FRAME_POINTER_REGNUM
-      || regno == ARG_POINTER_REGNUM)
-    return ALL_REGS;
-
-  for (c = 0; c < N_REG_CLASSES; c++)
-    if (TEST_HARD_REG_BIT (reg_class_contents[c], regno))
-      return c;
-
-  return NO_REGS;
-=======
-  gcc_unreachable ();
->>>>>>> 42bae686
+  gcc_unreachable ();
 }
 
 /* Implement PREFERRED_RELOAD_CLASS macro.  */
 enum reg_class
 score_preferred_reload_class (rtx x ATTRIBUTE_UNUSED, enum reg_class rclass)
 {
-<<<<<<< HEAD
-  if (reg_class_subset_p (G16_REGS, class))
-    return G16_REGS;
-  if (reg_class_subset_p (G32_REGS, class))
-    return G32_REGS;
-  return class;
-=======
   if (TARGET_SCORE5 || TARGET_SCORE5U || TARGET_SCORE7 || TARGET_SCORE7D)
     return score7_preferred_reload_class (x, rclass);
   else if (TARGET_SCORE3)
     return score3_preferred_reload_class (x, rclass);
 
   gcc_unreachable ();
->>>>>>> 42bae686
 }
 
 /* Implement SECONDARY_INPUT_RELOAD_CLASS
@@ -472,42 +388,6 @@
 }
 
 /* Implement CONST_OK_FOR_LETTER_P macro.  */
-<<<<<<< HEAD
-/* imm constraints
-   I        imm16 << 16
-   J        uimm5
-   K        uimm16
-   L        simm16
-   M        uimm14
-   N        simm14  */
-int
-score_const_ok_for_letter_p (HOST_WIDE_INT value, char c)
-{
-  switch (c)
-    {
-    case 'I': return ((value & 0xffff) == 0);
-    case 'J': return IMM_IN_RANGE (value, 5, 0);
-    case 'K': return IMM_IN_RANGE (value, 16, 0);
-    case 'L': return IMM_IN_RANGE (value, 16, 1);
-    case 'M': return IMM_IN_RANGE (value, 14, 0);
-    case 'N': return IMM_IN_RANGE (value, 14, 1);
-    default : return 0;
-    }
-}
-
-/* Implement EXTRA_CONSTRAINT macro.  */
-/* Z        symbol_ref  */
-int
-score_extra_constraint (rtx op, char c)
-{
-  switch (c)
-    {
-    case 'Z':
-      return GET_CODE (op) == SYMBOL_REF;
-    default:
-      gcc_unreachable ();
-    }
-=======
 int
 score_const_ok_for_letter_p (HOST_WIDE_INT value, char c)
 {
@@ -529,7 +409,6 @@
     return score3_extra_constraint (op, c);
 
   gcc_unreachable ();
->>>>>>> 42bae686
 }
 
 /* Return truth value on whether or not a given hard register
@@ -629,31 +508,12 @@
 void
 score_initialize_trampoline (rtx ADDR, rtx FUNC, rtx CHAIN)
 {
-<<<<<<< HEAD
-#define FFCACHE          "_flush_cache"
-#define CODE_SIZE        (TRAMPOLINE_INSNS * UNITS_PER_WORD)
-
-  rtx pfunc, pchain;
-
-  pfunc = plus_constant (ADDR, CODE_SIZE);
-  pchain = plus_constant (ADDR, CODE_SIZE + GET_MODE_SIZE (SImode));
-
-  emit_move_insn (gen_rtx_MEM (SImode, pfunc), FUNC);
-  emit_move_insn (gen_rtx_MEM (SImode, pchain), CHAIN);
-  emit_library_call (gen_rtx_SYMBOL_REF (Pmode, FFCACHE),
-                     0, VOIDmode, 2,
-                     ADDR, Pmode,
-                     GEN_INT (TRAMPOLINE_SIZE), SImode);
-#undef FFCACHE
-#undef CODE_SIZE
-=======
   if (TARGET_SCORE5 || TARGET_SCORE5U || TARGET_SCORE7 || TARGET_SCORE7D)
     return score7_initialize_trampoline (ADDR, FUNC, CHAIN);
   else if (TARGET_SCORE3)
     return score3_initialize_trampoline (ADDR, FUNC, CHAIN);
 
   gcc_unreachable ();
->>>>>>> 42bae686
 }
 
 /* This function is used to implement REG_MODE_OK_FOR_BASE_P macro.  */
@@ -731,30 +591,6 @@
   else if (TARGET_SCORE3)
     return score3_address_cost (addr);
 
-<<<<<<< HEAD
-  if (mode == BLKmode)
-    factor = 1;
-  else
-    factor = (GET_MODE_SIZE (mode) + UNITS_PER_WORD - 1) / UNITS_PER_WORD;
-
-  if (mda_classify_address (&addr, mode, x, false))
-    switch (addr.type)
-      {
-      case ADD_REG:
-      case ADD_CONST_INT:
-        return factor;
-
-      case ADD_SYMBOLIC:
-        return factor * score_symbol_insns (addr.symbol_type);
-      }
-  return 0;
-}
-
-/* Implement TARGET_RTX_COSTS macro.  */
-static bool
-score_rtx_costs (rtx x, enum rtx_code code, enum rtx_code outer_code,
-                 int *total)
-=======
   gcc_unreachable ();
 }
 
@@ -762,58 +598,12 @@
 int
 score_output_external (FILE *file ATTRIBUTE_UNUSED,
                        tree decl, const char *name)
->>>>>>> 42bae686
 {
   if (TARGET_SCORE5 || TARGET_SCORE5U || TARGET_SCORE7 || TARGET_SCORE7D)
     return score7_output_external (file, decl, name);
   else if (TARGET_SCORE3)
     return score3_output_external (file, decl, name);
 
-<<<<<<< HEAD
-  switch (code)
-    {
-    case CONST_INT:
-      if (outer_code == SET)
-        {
-          if (CONST_OK_FOR_LETTER_P (INTVAL (x), 'I')
-              || CONST_OK_FOR_LETTER_P (INTVAL (x), 'L'))
-            *total = COSTS_N_INSNS (1);
-          else
-            *total = COSTS_N_INSNS (2);
-        }
-      else if (outer_code == PLUS || outer_code == MINUS)
-        {
-          if (CONST_OK_FOR_LETTER_P (INTVAL (x), 'N'))
-            *total = 0;
-          else if (CONST_OK_FOR_LETTER_P (INTVAL (x), 'I')
-                   || CONST_OK_FOR_LETTER_P (INTVAL (x), 'L'))
-            *total = 1;
-          else
-            *total = COSTS_N_INSNS (2);
-        }
-      else if (outer_code == AND || outer_code == IOR)
-        {
-          if (CONST_OK_FOR_LETTER_P (INTVAL (x), 'M'))
-            *total = 0;
-          else if (CONST_OK_FOR_LETTER_P (INTVAL (x), 'I')
-                   || CONST_OK_FOR_LETTER_P (INTVAL (x), 'K'))
-            *total = 1;
-          else
-            *total = COSTS_N_INSNS (2);
-        }
-      else
-        {
-          *total = 0;
-        }
-      return true;
-
-    case CONST:
-    case SYMBOL_REF:
-    case LABEL_REF:
-    case CONST_DOUBLE:
-      *total = COSTS_N_INSNS (2);
-      return true;
-=======
   gcc_unreachable ();
 }
 
@@ -826,7 +616,6 @@
     return score7_return_addr (count, frame);
   else if (TARGET_SCORE3)
     return score3_return_addr (count, frame);
->>>>>>> 42bae686
 
   gcc_unreachable ();
 }
@@ -864,20 +653,8 @@
   else if (TARGET_SCORE3)
     return score3_select_cc_mode (op, x, y);
 
-<<<<<<< HEAD
-    case PLUS:
-    case MINUS:
-      if (mode == DImode)
-        {
-          *total = COSTS_N_INSNS (4);
-          return true;
-        }
-      *total = COSTS_N_INSNS (1);
-      return true;
-=======
-  gcc_unreachable ();
-}
->>>>>>> 42bae686
+  gcc_unreachable ();
+}
 
 /* Return true if X is a symbolic constant that can be calculated in
    the same way as a bare symbol.  If it is, store the type of the
@@ -890,42 +667,6 @@
   else if (TARGET_SCORE3)
     return score3_symbolic_constant_p (x, symbol_type);
 
-<<<<<<< HEAD
-    case MULT:
-      *total = optimize_size ? COSTS_N_INSNS (2) : COSTS_N_INSNS (12);
-      return true;
-
-    case DIV:
-    case MOD:
-    case UDIV:
-    case UMOD:
-      *total = optimize_size ? COSTS_N_INSNS (2) : COSTS_N_INSNS (33);
-      return true;
-
-    case SIGN_EXTEND:
-    case ZERO_EXTEND:
-      switch (GET_MODE (XEXP (x, 0)))
-        {
-        case QImode:
-        case HImode:
-          if (GET_CODE (XEXP (x, 0)) == MEM)
-            {
-              *total = COSTS_N_INSNS (2);
-
-              if (!TARGET_LITTLE_ENDIAN &&
-                  side_effects_p (XEXP (XEXP (x, 0), 0)))
-                *total = 100;
-            }
-          else
-            *total = COSTS_N_INSNS (1);
-          break;
-
-        default:
-          *total = COSTS_N_INSNS (1);
-          break;
-        }
-      return true;
-=======
   gcc_unreachable ();
 }
 
@@ -949,27 +690,12 @@
     return score7_epilogue (sibcall_p);
   else if (TARGET_SCORE3)
     return score3_epilogue (sibcall_p);
->>>>>>> 42bae686
-
-  gcc_unreachable ();
-}
-
-<<<<<<< HEAD
-/* Implement TARGET_ADDRESS_COST macro.  */
-int
-score_address_cost (rtx addr)
-{
-  return score_address_insns (addr, SImode);
-}
-
-/* Implement ASM_OUTPUT_EXTERNAL macro.  */
-int
-score_output_external (FILE *file ATTRIBUTE_UNUSED,
-                       tree decl, const char *name)
-=======
+
+  gcc_unreachable ();
+}
+
 void
 score_gen_cmp (enum machine_mode mode)
->>>>>>> 42bae686
 {
   if (TARGET_SCORE5 || TARGET_SCORE5U || TARGET_SCORE7 || TARGET_SCORE7D)
     return score7_gen_cmp (mode);
@@ -1003,21 +729,6 @@
   gcc_unreachable ();
 }
 
-<<<<<<< HEAD
-/* Implement PRINT_OPERAND macro.  */
-/* Score-specific operand codes:
-   '['        print .set nor1 directive
-   ']'        print .set r1 directive
-   'U'        print hi part of a CONST_INT rtx
-   'E'        print log2(v)
-   'F'        print log2(~v)
-   'D'        print SFmode const double
-   'S'        selectively print "!" if operand is 15bit instruction accessible
-   'V'        print "v!" if operand is 15bit instruction accessible, or "lfh!"
-   'L'        low  part of DImode reg operand
-   'H'        high part of DImode reg operand
-   'C'        print part of opcode for a branch condition.  */
-=======
 void
 score_movsicc (rtx *ops)
 {
@@ -1041,7 +752,6 @@
   gcc_unreachable ();
 }
 
->>>>>>> 42bae686
 void
 score_zero_extract_andi (rtx *ops)
 {
@@ -1239,35 +949,18 @@
   /* Store regs to dest.  */
   if (MEM_ALIGN (dst) >= BITS_PER_WORD)
     {
-<<<<<<< HEAD
-      gcc_assert (code == CONST_INT);
-      fprintf (file, HOST_WIDE_INT_PRINT_HEX,
-               (INTVAL (op) >> 16) & 0xffff);
-=======
       HOST_WIDE_INT offset = 0;
       for (i = 0; i < reg_count; offset += UNITS_PER_WORD, i++)
         emit_move_insn (adjust_address (dst, SImode, offset), regs[i]);
->>>>>>> 42bae686
     }
   else if (reg_count >= 1)
     {
-<<<<<<< HEAD
-      if (GET_CODE (op) == CONST_DOUBLE)
-        {
-          rtx temp = gen_lowpart (SImode, op);
-          gcc_assert (GET_MODE (op) == SFmode);
-          fprintf (file, HOST_WIDE_INT_PRINT_HEX, INTVAL (temp) & 0xffffffff);
-        }
-      else
-        output_addr_const (file, op);
-=======
       rtx dst_reg = copy_addr_to_reg (XEXP (dst, 0));
 
       emit_insn (gen_move_scb (dst_reg, dst_reg, regs[0]));
       for (i = 1; i < reg_count; i++)
         emit_insn (gen_move_scw (dst_reg, dst_reg, regs[i]));
       emit_insn (gen_move_sce (dst_reg, dst_reg));
->>>>>>> 42bae686
     }
 
   /* Mop up any left-over bytes.  */
@@ -1298,27 +991,6 @@
       emit_insn (gen_move_lcb (src_reg, src_reg));
       emit_insn (gen_move_lcw (src_reg, src_reg, temp));
     }
-<<<<<<< HEAD
-  else if (c == 'C')
-    {
-      enum machine_mode mode = GET_MODE (XEXP (op, 0));
-
-      switch (code)
-        {
-        case EQ: fputs ("eq", file); break;
-        case NE: fputs ("ne", file); break;
-        case GT: fputs ("gt", file); break;
-        case GE: fputs (mode != CCmode ? "pl" : "ge", file); break;
-        case LT: fputs (mode != CCmode ? "mi" : "lt", file); break;
-        case LE: fputs ("le", file); break;
-        case GTU: fputs ("gtu", file); break;
-        case GEU: fputs ("cs", file); break;
-        case LTU: fputs ("cc", file); break;
-        case LEU: fputs ("leu", file); break;
-        default:
-          output_operand_lossage ("invalid operand for code: '%c'", code);
-        }
-=======
   else
     emit_insn (gen_move_lw_a (src_reg,
                               src_reg, gen_int_mode (4, SImode), temp));
@@ -1361,47 +1033,6 @@
     {
       for (i = 0; i < reg_count; i++)
         emit_insn (gen_move_scw (dst_reg, dst_reg, regs[i]));
->>>>>>> 42bae686
-    }
-  else if (c == 'E')
-    {
-      unsigned HOST_WIDE_INT i;
-      unsigned HOST_WIDE_INT pow2mask = 1;
-      unsigned HOST_WIDE_INT val;
-
-      val = INTVAL (op);
-      for (i = 0; i < 32; i++)
-        {
-          if (val == pow2mask)
-            break;
-          pow2mask <<= 1;
-        }
-      gcc_assert (i < 32);
-      fprintf (file, HOST_WIDE_INT_PRINT_HEX, i);
-    }
-  else if (c == 'F')
-    {
-      unsigned HOST_WIDE_INT i;
-      unsigned HOST_WIDE_INT pow2mask = 1;
-      unsigned HOST_WIDE_INT val;
-
-      val = ~INTVAL (op);
-      for (i = 0; i < 32; i++)
-        {
-          if (val == pow2mask)
-            break;
-          pow2mask <<= 1;
-        }
-      gcc_assert (i < 32);
-      fprintf (file, HOST_WIDE_INT_PRINT_HEX, i);
-    }
-  else if (code == REG)
-    {
-      int regnum = REGNO (op);
-      if ((c == 'H' && !WORDS_BIG_ENDIAN)
-          || (c == 'L' && WORDS_BIG_ENDIAN))
-        regnum ++;
-      fprintf (file, "%s", reg_names[regnum]);
     }
   else
     {
@@ -1547,42 +1178,6 @@
     {
       if (INTVAL (length) <= 2 * MAX_MOVE_BYTES)
         {
-<<<<<<< HEAD
-        case ADD_REG:
-          {
-            switch (addr.code)
-              {
-              case PRE_DEC:
-                fprintf (file, "[%s,-%ld]+", reg_names[REGNO (addr.reg)],
-                         INTVAL (addr.offset));
-                break;
-              case POST_DEC:
-                fprintf (file, "[%s]+,-%ld", reg_names[REGNO (addr.reg)],
-                         INTVAL (addr.offset));
-                break;
-              case PRE_INC:
-                fprintf (file, "[%s, %ld]+", reg_names[REGNO (addr.reg)],
-                         INTVAL (addr.offset));
-                break;
-              case POST_INC:
-                fprintf (file, "[%s]+, %ld", reg_names[REGNO (addr.reg)],
-                         INTVAL (addr.offset));
-                break;
-              default:
-                if (INTVAL(addr.offset) == 0)
-                  fprintf(file, "[%s]", reg_names[REGNO (addr.reg)]);
-                else 
-                  fprintf(file, "[%s, %ld]", reg_names[REGNO (addr.reg)], 
-                          INTVAL(addr.offset));
-                break;
-              }
-          }
-          return;
-        case ADD_CONST_INT:
-        case ADD_SYMBOLIC:
-          output_addr_const (file, x);
-          return;
-=======
           score_block_move_straight (dst, src, INTVAL (length));
           return true;
         }
@@ -1591,54 +1186,9 @@
         {
           score_block_move_loop (dst, src, INTVAL (length));
           return true;
->>>>>>> 42bae686
         }
     }
   return false;
 }
 
-/* Implement SELECT_CC_MODE macro.  */
-enum machine_mode
-score_select_cc_mode (enum rtx_code op, rtx x, rtx y)
-{
-  if ((op == EQ || op == NE || op == LT || op == GE)
-      && y == const0_rtx
-      && GET_MODE (x) == SImode)
-    {
-      switch (GET_CODE (x))
-        {
-        case PLUS:
-        case MINUS:
-        case NEG:
-        case AND:
-        case IOR:
-        case XOR:
-        case NOT:
-        case ASHIFT:
-        case LSHIFTRT:
-        case ASHIFTRT:
-          return CC_NZmode;
-
-        case SIGN_EXTEND:
-        case ZERO_EXTEND:
-        case ROTATE:
-        case ROTATERT:
-          return (op == LT || op == GE) ? CC_Nmode : CCmode;
-
-        default:
-          return CCmode;
-        }
-    }
-
-  if ((op == EQ || op == NE)
-      && (GET_CODE (y) == NEG)
-      && register_operand (XEXP (y, 0), SImode)
-      && register_operand (x, SImode))
-    {
-      return CC_NZmode;
-    }
-
-  return CCmode;
-}
-
 struct gcc_target targetm = TARGET_INITIALIZER;