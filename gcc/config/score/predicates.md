--- conflicted
+++ resolved
@@ -16,8 +16,6 @@
 ;; You should have received a copy of the GNU General Public License
 ;; along with GCC; see the file COPYING3.  If not see
 ;; <http://www.gnu.org/licenses/>.
-<<<<<<< HEAD
-=======
 
 (define_predicate "const_uimm5"
   (match_code "const_int")
@@ -36,7 +34,6 @@
 {
   return IMM_IN_RANGE (INTVAL (op), 15, 1);
 })
->>>>>>> 42bae686
 
 (define_predicate "arith_operand"
   (ior (match_code "const_int")
@@ -65,15 +62,6 @@
   (ior (match_operand 0 "const_call_insn_operand")
        (match_operand 0 "register_operand")))
 
-<<<<<<< HEAD
-(define_predicate "const_uimm5"
-  (match_code "const_int")
-{
-  return IMM_IN_RANGE (INTVAL (op), 5, 0);
-})
-
-=======
->>>>>>> 42bae686
 (define_predicate "hireg_operand"
   (and (match_code "reg")
        (match_test "REGNO (op) == HI_REGNUM")))
@@ -96,18 +84,6 @@
 (define_predicate "branch_nz_operator"
   (match_code "eq,ne,lt,ge"))
 
-<<<<<<< HEAD
-(define_predicate "const_simm12"
-  (match_code "const_int")
-{
-  return IMM_IN_RANGE (INTVAL (op), 12, 1);
-})
-
-(define_predicate "const_simm15"
-  (match_code "const_int")
-{
-  return IMM_IN_RANGE (INTVAL (op), 15, 1);
-=======
 (define_predicate "score_load_multiple_operation"
   (match_code "parallel")
 {
@@ -176,5 +152,4 @@
     }
 
   return 1;
->>>>>>> 42bae686
 })
