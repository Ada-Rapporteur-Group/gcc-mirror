--- conflicted
+++ resolved
@@ -1,9 +1,5 @@
 /* score7.c for Sunplus S+CORE processor
-<<<<<<< HEAD
-   Copyright (C) 2005, 2007, 2008 Free Software Foundation, Inc.
-=======
    Copyright (C) 2005, 2007, 2008, 2009, 2010 Free Software Foundation, Inc.
->>>>>>> 03d20231
    Contributed by Sunnorth
 
    This file is part of GCC.
@@ -854,12 +850,8 @@
    VALTYPE is the return type and MODE is VOIDmode.  For libcalls,
    VALTYPE is null and MODE is the mode of the return value.  */
 rtx
-<<<<<<< HEAD
-score7_function_value (tree valtype, tree func, enum machine_mode mode)
-=======
 score7_function_value (const_tree valtype, const_tree func,
 		       enum machine_mode mode)
->>>>>>> 03d20231
 {
   if (valtype)
     {
@@ -908,11 +900,7 @@
   emit_move_insn (mem, chain_value);
 
   emit_library_call (gen_rtx_SYMBOL_REF (Pmode, FFCACHE),
-<<<<<<< HEAD
-                     0, VOIDmode, 2,
-=======
                      LCT_NORMAL, VOIDmode, 2,
->>>>>>> 03d20231
                      addr, Pmode,
                      GEN_INT (TRAMPOLINE_SIZE), SImode);
 #undef FFCACHE
