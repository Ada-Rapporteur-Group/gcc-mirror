/* Copyright (C) 2005, 2007 Free Software Foundation, Inc.
   Contributed by Sunnorth

   This file is part of GCC.

   GCC is free software; you can redistribute it and/or modify it
   under the terms of the GNU General Public License as published
   by the Free Software Foundation; either version 3, or (at your
   option) any later version.

   GCC is distributed in the hope that it will be useful, but WITHOUT
   ANY WARRANTY; without even the implied warranty of MERCHANTABILITY
   or FITNESS FOR A PARTICULAR PURPOSE.  See the GNU General Public
   License for more details.

   You should have received a copy of the GNU General Public License
<<<<<<< HEAD
	along with GCC; see the file COPYING3.  If not see
<http://www.gnu.org/licenses/>.  */
=======
   along with GCC; see the file COPYING3.  If not see
   <http://www.gnu.org/licenses/>.  */
>>>>>>> 42bae686

#define ra r3
#define a0 r4
#define a1 r5
#define a2 r6
#define a3 r7
#define v0 r23

#define t0 r8
#define t1 r9
#define t2 r10
#define t3 r11
#define t4 r22

#ifndef __pic__
#if !defined(L_mulsi3) && !defined(L_divsi3)
       .text
       .global _flush_cache
#ifdef __score3__
_flush_cache:
        br      r3
#else
_flush_cache:
        srli    r9, r5, 4
        mv      r8, r4
        mtsr    r9, sr0
1:
        cache   0xe, [r8, 0]            # write back invalid dcache
        addi    r8, 16
        bcnz    1b
        mfcr    r8, cr4
        bittst! r8, 0x3                 # if LDM is enable, write back LDM
        beq!    6f
        ldi     r10, 0
        cache   0xc, [r10, 0]
6:
        bittst! r8, 0x2                 # if LIM is enable, refill it
        beq!    7f
        cache   0x4, [r10, 0]
7:
        #nop!
        #nop!
        #nop!
        #nop!
        #nop!
        mv      r8, r4
        mtsr    r9, sr0
2:
        cache   0x2, [r8, 0]            # invalid unlock icache
        #nop!
        #nop!
        #nop!
        #nop!
        #nop!
        addi    r8, 16
        bcnz    2b
        br      r3
#endif
#endif

/* FUNCTION
   (U) INT32 v0 = __mulsi3 ((U) INT32 a0, (U) INT32 a1);
   REGISTERS:
        use     t0
        modify  a0
        a1      -> become 0
   NOTE:
   this seems to give better performance to just rotate and add.  */

#ifdef L_mulsi3
        .text
        .global __umulsi3
        .global __mulsi3
        /* signed multiplication (32x32)  */
        .ent    __mulsi3
__umulsi3:
__mulsi3:
        li      t1, 0
__mulsi3_loop:
        andri.c t0, a1, 1               # t0 = multiplier[0]
        srli    a1, a1, 1               # a1 /= 2
        beq     __mulsi3_loop2          # skip if (t0 == 0)
        add     t1, t1, a0              # add multiplicand
__mulsi3_loop2:
        slli    a0, a0, 1               # multiplicand mul 2
        cmpi.c  a1, 0
        bne     __mulsi3_loop
        mv      r4, t1
        br      ra
        .end    __mulsi3
#endif /* L_mulsi3 */

/* FUNCTION
   UINT32 (v0) = __udivsi3 (UINT32 (a0), UINT32 (a1));
   INT32 (v0) = __divsi3 (INT32 (a0),  INT32 (a1));
   UINT32 (v0) = __umodsi3 (UINT32 (a0), UINT32 (a1));
   INT32 (v0) = __modsi3 (INT32 (a0),  INT32 (a1));
   DESCRIPTION
   performs 32-bit division/modulo.
   REGISTERS
   used t0      bit-index
        t1
   modify a0    becomes remainer  */
#ifdef L_divsi3
        .text
        .global __udivsi3
        .global __umodsi3
        .global __divsi3
        .global __modsi3

        /* unsigned division  */
        .ent    __udivsi3
__udivsi3:
        li      t4, 0
        cmpi.c  a1, 0
        beq     __uds_exit
        li      t0, 1
        blt     __uds_ok
__uds_normalize:
        cmp.c   a0, a1
        bcc     __uds_ok
        slli    a1, a1, 1
        slli    t0, t0, 1
        cmpi.c  a1, 0
        bge     __uds_normalize
__uds_ok:
__uds_loop2:
        cmp.c   a0, a1
        bcc     __uds_loop3
        sub     a0, a0, a1
        or      t4, t4, t0
__uds_loop3:
        srli    t0, t0, 1
        srli    a1, a1, 1
        cmpi.c  t0, 0
        bne     __uds_loop2
__uds_exit:
        mv      a1, a0
        mv      r4, t4
        br      ra
        .end    __udivsi3

        /* unsigned modulus  */
        .ent    __umodsi3
__umodsi3:
        mv      t3, ra
        jl      __udivsi3
        mv      r4, a1
        br      t3
        .end    __umodsi3

        /* abs and div  */
        .ent    __orgsi3
__orgsi3:
        cmpi.c  a0, 0
        bge     __orgsi3_a0p
        neg     a0, a0
__orgsi3_a0p:
        cmpi.c  a1, 0
        bge     __udivsi3
        neg     a1, a1
        b       __udivsi3               # goto udivsi3
        .end    __orgsi3

        /* signed division  */
        .ent    __divsi3
__divsi3:
        mv      t3, ra
        xor     t2, a0, a1
        jl      __orgsi3
__divsi3_adjust:
        cmpi.c  t2, 0
        bge     __divsi3_exit
        neg     r4, r4
__divsi3_exit:
        br      t3
        .end    __divsi3

        /* signed modulus  */
        .ent    __modsi3
__modsi3:
        mv      t3, ra
        mv      t2, a0
        jl      __orgsi3
        mv      r4, a1
        b       __divsi3_adjust
        .end    __modsi3

#endif /* L_divsi3 */
#else /* -fPIC */
#if !defined(L_mulsi3) && !defined(L_divsi3)
        .set pic
        .text
        .global _flush_cache
#ifdef __score3__
_flush_cache:
        br      r3
#else
_flush_cache:
        addi    r0, -8                  # pic used
        .cpload r29                     # pic used
        srli    r9, r5, 4
        mv      r8, r4
        mtsr    r9, sr0
1:
        cache   0xe, [r8, 0]            # write back invalid dcache
        addi    r8, 16
        bcnz    1b
        mfcr    r8, cr4
        bittst! r8, 0x3                 # if LDM is enable, write back LDM
        beq!    6f
        ldi     r10, 0
        cache   0xc, [r10, 0]
6:
        bittst! r8, 0x2                 # if LIM is enable, refill it
        beq!    7f
        cache   0x4, [r10, 0]
7:
        #nop!
        #nop!
        #nop!
        #nop!
        #nop!
        mv      r8, r4
        mtsr    r9, sr0
2:
        cache   0x2, [r8, 0]            # invalid unlock icache
        #nop!
        #nop!
        #nop!
        #nop!
        #nop!
        addi    r8, 16
        bcnz    2b
        .cprestore r0, 12               # pic used
        addi    r0, 8                   # pic used
        br      r3
#endif
#endif

/* FUNCTION
   (U) INT32 v0 = __mulsi3 ((U) INT32 a0, (U) INT32 a1);
   REGISTERS:
        use     t0
        modify  a0
        a1      -> become 0
   NOTE:
   this seems to give better performance to just rotate and add.  */

#ifdef L_mulsi3
        .set pic
        .text
        .global __umulsi3
        .global __mulsi3
        /* signed multiplication (32x32)  */
        .ent    __mulsi3
__umulsi3:
__mulsi3:
        addi    r0, -8                  # pic used
        .cpload r29                     # pic used
        li      t1, 0
__mulsi3_loop:
        andri.c t0, a1, 1               # t0 = multiplier[0]
        srli    a1, a1, 1               # a1 /= 2
        beq     __mulsi3_loop2          # skip if (t0 == 0)
        add     t1, t1, a0              # add multiplicand
__mulsi3_loop2:
        slli    a0, a0, 1               # multiplicand mul 2
        cmpi.c  a1, 0
        bne     __mulsi3_loop
        mv      r4, t1
        .cprestore r0, 12               # pic used
        addi    r0, 8                   # pic used
        br      ra
        .end    __mulsi3
#endif /* L_mulsi3 */

/* FUNCTION
   UINT32 (v0) = __udivsi3 (UINT32 (a0), UINT32 (a1));
   INT32 (v0) = __divsi3 (INT32 (a0),  INT32 (a1));
   UINT32 (v0) = __umodsi3 (UINT32 (a0), UINT32 (a1));
   INT32 (v0) = __modsi3 (INT32 (a0),  INT32 (a1));
   DESCRIPTION
   performs 32-bit division/modulo.
   REGISTERS
   used t0      bit-index
        t1
   modify a0    becomes remainer  */
#ifdef L_divsi3
        .set pic
        .text
        .global __udivsi3
        .global __umodsi3
        .global __divsi3
        .global __modsi3

        /* unsigned division  */
        .ent    __udivsi3
__udivsi3:
        addi    r0, -8                  # pic used
        .cpload r29                     # pic used
        li      t4, 0
        cmpi.c  a1, 0
        beq     __uds_exit
        li      t0, 1
        blt     __uds_ok
__uds_normalize:
        cmp.c   a0, a1
        bcc     __uds_ok
        slli    a1, a1, 1
        slli    t0, t0, 1
        cmpi.c  a1, 0
        bge     __uds_normalize
__uds_ok:
__uds_loop2:
        cmp.c   a0, a1
        bcc     __uds_loop3
        sub     a0, a0, a1
        or      t4, t4, t0
__uds_loop3:
        srli    t0, t0, 1
        srli    a1, a1, 1
        cmpi.c  t0, 0
        bne     __uds_loop2
__uds_exit:
        mv      a1, a0
        mv      r4, t4
        .cprestore r0, 12               # pic used
        addi    r0, 8                   # pic used
        br      ra
        .end    __udivsi3

        /* unsigned modulus  */
        .ent    __umodsi3
__umodsi3:
        addi    r0, -8                  # pic used
        .cpload r29                     # pic used
        li      t1, 0
        mv      t3, ra
        la      r29, __udivsi3
        brl     r29
        mv      r4, a1
        .cprestore r0, 12               # pic used
        addi    r0, 8                   # pic used
        br      t3
        .end    __umodsi3

        /* abs and div  */
        .ent    __orgsi3
__orgsi3:
        cmpi.c  a0, 0
        bge     __orgsi3_a0p
        neg     a0, a0
__orgsi3_a0p:
        cmpi.c  a1, 0
        bge     __udivsi3
        neg     a1, a1
        b       __udivsi3               # goto udivsi3
        .end    __orgsi3

        /* signed division  */
        .ent    __divsi3
__divsi3:
        addi    r0, -8                  # pic used
        .cpload r29                     # pic used
        mv      t3, ra
        xor     t2, a0, a1
        la      r29, __orgsi3
        brl     r29
__divsi3_adjust:
        cmpi.c  t2, 0
        bge     __divsi3_exit
        neg     r4, r4
__divsi3_exit:
        .cprestore r0, 12               # pic used
        addi    r0, 8                   # pic used
        br      t3
        .end    __divsi3

        /* signed modulus  */
        .ent    __modsi3
__modsi3:
        addi    r0, -8                  # pic used
        .cpload r29                     # pic used
        mv      t3, ra
        mv      t2, a0
        la      r29, __orgsi3
        brl     r29
        mv      r4, a1
        b       __divsi3_adjust
        .end    __modsi3

#endif /*L_divsi3 */
#endif<|MERGE_RESOLUTION|>--- conflicted
+++ resolved
@@ -14,13 +14,8 @@
    License for more details.
 
    You should have received a copy of the GNU General Public License
-<<<<<<< HEAD
-	along with GCC; see the file COPYING3.  If not see
-<http://www.gnu.org/licenses/>.  */
-=======
    along with GCC; see the file COPYING3.  If not see
    <http://www.gnu.org/licenses/>.  */
->>>>>>> 42bae686
 
 #define ra r3
 #define a0 r4
