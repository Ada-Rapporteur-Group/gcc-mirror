--- conflicted
+++ resolved
@@ -96,15 +96,9 @@
         sw      r9, [r8]+, 4
         bcnz    1b
         la      r0, _stack
-<<<<<<< HEAD
-        ldiu!   r4, 0
-        ldiu!   r5, 0
-        la      r29, main
-=======
         bl      _init
         la      r4, _end
         la      r29, _init_argv
->>>>>>> 42bae686
         brl     r29
         la      r29, exit
         brl     r29
