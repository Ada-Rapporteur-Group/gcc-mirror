--- conflicted
+++ resolved
@@ -1,11 +1,7 @@
 /* Definitions of target machine for GNU compiler,
    for Motorola M*CORE Processor.
    Copyright (C) 1993, 1999, 2000, 2001, 2002, 2003, 2004, 2005, 2007,
-<<<<<<< HEAD
-   2008, 2009 Free Software Foundation, Inc.
-=======
    2008, 2009, 2010 Free Software Foundation, Inc.
->>>>>>> 03d20231
 
    This file is part of GCC.
 
