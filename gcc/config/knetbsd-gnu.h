--- conflicted
+++ resolved
@@ -1,9 +1,5 @@
 /* Definitions for kNetBSD-based GNU systems with ELF format
-<<<<<<< HEAD
-   Copyright (C) 2004, 2006
-=======
    Copyright (C) 2004, 2006, 2007
->>>>>>> 60a98cce
    Free Software Foundation, Inc.
    Contributed by Robert Millan.
 
