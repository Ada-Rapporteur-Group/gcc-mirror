--- conflicted
+++ resolved
@@ -372,7 +372,6 @@
   [(set (match_operand:VAXfp 0 "nonimmediate_operand" "=g,g")
 	(minus:VAXfp (match_operand:VAXfp 1 "general_operand" "0,gF")
 		     (match_operand:VAXfp 2 "general_operand" "gF,gF")))]
-<<<<<<< HEAD
   ""
   "@
    sub<VAXfp:fsfx>2 %2,%0
@@ -384,19 +383,6 @@
 		     (match_operand:VAXint 2 "general_operand" "g,g")))]
   ""
   "@
-=======
-  ""
-  "@
-   sub<VAXfp:fsfx>2 %2,%0
-   sub<VAXfp:fsfx>3 %2,%1,%0")
-
-(define_insn "sub<mode>3"
-  [(set (match_operand:VAXint 0 "nonimmediate_operand" "=g,g")
-	(minus:VAXint (match_operand:VAXint 1 "general_operand" "0,g")
-		     (match_operand:VAXint 2 "general_operand" "g,g")))]
-  ""
-  "@
->>>>>>> c355071f
    sub<VAXint:isfx>2 %2,%0
    sub<VAXint:isfx>3 %2,%1,%0")
 
@@ -451,7 +437,6 @@
   [(set (match_operand:VAXfp 0 "nonimmediate_operand" "=g,g,g")
 	(mult:VAXfp (match_operand:VAXfp 1 "general_operand" "0,gF,gF")
 		    (match_operand:VAXfp 2 "general_operand" "gF,0,gF")))]
-<<<<<<< HEAD
   ""
   "@
    mul<VAXfp:fsfx>2 %2,%0
@@ -464,20 +449,6 @@
 		    (match_operand:VAXint 2 "general_operand" "g,0,g")))]
   ""
   "@
-=======
-  ""
-  "@
-   mul<VAXfp:fsfx>2 %2,%0
-   mul<VAXfp:fsfx>2 %1,%0
-   mul<VAXfp:fsfx>3 %1,%2,%0")
-
-(define_insn "mul<mode>3"
-  [(set (match_operand:VAXint 0 "nonimmediate_operand" "=g,g,g")
-	(mult:VAXint (match_operand:VAXint 1 "general_operand" "0,g,g")
-		    (match_operand:VAXint 2 "general_operand" "g,0,g")))]
-  ""
-  "@
->>>>>>> c355071f
    mul<VAXint:isfx>2 %2,%0
    mul<VAXint:isfx>2 %1,%0
    mul<VAXint:isfx>3 %1,%2,%0")
@@ -565,22 +536,14 @@
   rtx op1 = operands[1];
 
   /* If there is a constant argument, complement that one.  */
-<<<<<<< HEAD
-  if (GET_CODE (operands[2]) == CONST_INT && GET_CODE (op1) != CONST_INT)
-=======
   if (CONST_INT_P (operands[2]) && !CONST_INT_P (op1))
->>>>>>> c355071f
     {
       operands[1] = operands[2];
       operands[2] = op1;
       op1 = operands[1];
     }
 
-<<<<<<< HEAD
-  if (GET_CODE (op1) == CONST_INT)
-=======
   if (CONST_INT_P (op1))
->>>>>>> c355071f
     operands[1] = GEN_INT (~INTVAL (op1));
   else
     operands[1] = expand_unop (<MODE>mode, one_cmpl_optab, op1, 0, 1);
@@ -640,7 +603,6 @@
 (define_insn "neg<mode>2"
   [(set (match_operand:VAXfp 0 "nonimmediate_operand" "=g")
 	(neg:VAXfp (match_operand:VAXfp 1 "general_operand" "gF")))]
-<<<<<<< HEAD
   ""
   "mneg<VAXfp:fsfx> %1,%0")
 
@@ -656,23 +618,6 @@
   ""
   "mcom<VAXint:isfx> %1,%0")
 
-=======
-  ""
-  "mneg<VAXfp:fsfx> %1,%0")
-
-(define_insn "neg<mode>2"
-  [(set (match_operand:VAXint 0 "nonimmediate_operand" "=g")
-	(neg:VAXint (match_operand:VAXint 1 "general_operand" "g")))]
-  ""
-  "mneg<VAXint:isfx> %1,%0")
-
-(define_insn "one_cmpl<mode>2"
-  [(set (match_operand:VAXint 0 "nonimmediate_operand" "=g")
-	(not:VAXint (match_operand:VAXint 1 "general_operand" "g")))]
-  ""
-  "mcom<VAXint:isfx> %1,%0")
-
->>>>>>> c355071f
  
 ;; Arithmetic right shift on the VAX works by negating the shift count,
