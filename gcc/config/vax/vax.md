--- conflicted
+++ resolved
@@ -57,35 +57,11 @@
 ;;
 (include "constraints.md")
 (include "predicates.md")
-<<<<<<< HEAD
-
-;; We don't want to allow a constant operand for test insns because
-;; (set (cc0) (const_int foo)) has no mode information.  Such insns will
-;; be folded while optimizing anyway.
-
-(define_insn "tst<mode>"
-  [(set (cc0)
-	(match_operand:VAXint 0 "nonimmediate_operand" "nrmT"))]
-  ""
-  "tst<VAXint:isfx> %0")
-
-(define_insn "tst<mode>"
-  [(set (cc0)
-	(match_operand:VAXfp 0 "general_operand" "gF"))]
-  ""
-  "tst<VAXfp:fsfx> %0")
-=======
->>>>>>> 42a9ba1d
 
 (define_insn "*cmp<mode>"
   [(set (cc0)
-<<<<<<< HEAD
-	(compare (match_operand:VAXint 0 "nonimmediate_operand" "nrmT")
-		 (match_operand:VAXint 1 "general_operand" "nrmT")))]
-=======
 	(compare (match_operand:VAXint 0 "nonimmediate_operand" "nrmT,nrmT")
 		 (match_operand:VAXint 1 "general_operand" "I,nrmT")))]
->>>>>>> 42a9ba1d
   ""
   "@
    tst<VAXint:isfx> %0
@@ -102,14 +78,9 @@
 
 (define_insn "*bit<mode>"
   [(set (cc0)
-<<<<<<< HEAD
-	(and:VAXint (match_operand:VAXint 0 "general_operand" "nrmT")
-		   (match_operand:VAXint 1 "general_operand" "nrmT")))]
-=======
 	(compare (and:VAXint (match_operand:VAXint 0 "general_operand" "nrmT")
 			     (match_operand:VAXint 1 "general_operand" "nrmT"))
 		 (const_int 0)))]
->>>>>>> 42a9ba1d
   ""
   "bit<VAXint:isfx> %0,%1")
 
@@ -1582,7 +1553,6 @@
 (define_insn "pushaddr<mode>"
   [(set (match_operand:SI 0 "push_operand" "=g")
 	(match_operand:VAXintQHSD 1 "address_operand" "p"))]
-<<<<<<< HEAD
   ""
   "pusha<VAXintQHSD:isfx> %a1")
 
@@ -1596,21 +1566,6 @@
   [(set (match_operand:SI 0 "push_operand" "=g")
 	(match_operand:VAXfp 1 "address_operand" "p"))]
   ""
-=======
-  ""
-  "pusha<VAXintQHSD:isfx> %a1")
-
-(define_insn "movaddr<mode>"
-  [(set (match_operand:SI 0 "nonimmediate_operand" "=g")
-	(match_operand:VAXintQHSD 1 "address_operand" "p"))]
-  ""
-  "mova<VAXintQHSD:isfx> %a1,%0")
-
-(define_insn "pushaddr<mode>"
-  [(set (match_operand:SI 0 "push_operand" "=g")
-	(match_operand:VAXfp 1 "address_operand" "p"))]
-  ""
->>>>>>> 42a9ba1d
   "pusha<VAXfp:fsfx> %a1")
 
 (define_insn "movaddr<mode>"
