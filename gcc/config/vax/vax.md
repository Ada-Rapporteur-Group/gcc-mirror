--- conflicted
+++ resolved
@@ -1,10 +1,6 @@
 ;; Machine description for GNU compiler, VAX Version
 ;; Copyright (C) 1987, 1988, 1991, 1994, 1995, 1996, 1998, 1999, 2000, 2001,
-<<<<<<< HEAD
-;; 2002, 2004, 2005 Free Software Foundation, Inc.
-=======
 ;; 2002, 2004, 2005, 2007 Free Software Foundation, Inc.
->>>>>>> 751ff693
 
 ;; This file is part of GCC.
 
@@ -19,14 +15,8 @@
 ;; GNU General Public License for more details.
 
 ;; You should have received a copy of the GNU General Public License
-<<<<<<< HEAD
-;; along with GCC; see the file COPYING.  If not, write to
-;; the Free Software Foundation, 51 Franklin Street, Fifth Floor,
-;; Boston, MA 02110-1301, USA.
-=======
 ;; along with GCC; see the file COPYING3.  If not see
 ;; <http://www.gnu.org/licenses/>.
->>>>>>> 751ff693
 
 
 ;;- Instruction patterns.  When multiple patterns apply,
@@ -52,19 +42,11 @@
 
 ;; Integer modes supported on VAX, with a mapping from machine mode
 ;; to mnemonic suffix.  DImode is always a special case.
-<<<<<<< HEAD
-(define_mode_macro VAXint [QI HI SI])
-(define_mode_attr  isfx [(QI "b") (HI "w") (SI "l")])
-
-;; Similar for float modes supported on VAX.
-(define_mode_macro VAXfp [SF DF])
-=======
 (define_mode_iterator VAXint [QI HI SI])
 (define_mode_attr  isfx [(QI "b") (HI "w") (SI "l")])
 
 ;; Similar for float modes supported on VAX.
 (define_mode_iterator VAXfp [SF DF])
->>>>>>> 751ff693
 (define_mode_attr  fsfx [(SF "f") (DF "%#")])
 
 ;; Some output patterns want integer immediates with a prefix...
@@ -1044,11 +1026,7 @@
   "jbr %l0")
 
 ;; Conditional jumps
-<<<<<<< HEAD
-(define_code_macro any_cond [eq ne gt lt gtu ltu ge le geu leu])
-=======
 (define_code_iterator any_cond [eq ne gt lt gtu ltu ge le geu leu])
->>>>>>> 751ff693
 
 (define_insn "b<code>"
   [(set (pc)
