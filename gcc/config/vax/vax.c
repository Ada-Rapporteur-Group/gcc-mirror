--- conflicted
+++ resolved
@@ -1,10 +1,6 @@
 /* Subroutines for insn-output.c for VAX.
    Copyright (C) 1987, 1994, 1995, 1997, 1998, 1999, 2000, 2001, 2002,
-<<<<<<< HEAD
-   2004, 2005
-=======
    2004, 2005, 2006, 2007
->>>>>>> 751ff693
    Free Software Foundation, Inc.
 
 This file is part of GCC.
@@ -20,14 +16,8 @@
 GNU General Public License for more details.
 
 You should have received a copy of the GNU General Public License
-<<<<<<< HEAD
-along with GCC; see the file COPYING.  If not, write to
-the Free Software Foundation, 51 Franklin Street, Fifth Floor,
-Boston, MA 02110-1301, USA.  */
-=======
 along with GCC; see the file COPYING3.  If not see
 <http://www.gnu.org/licenses/>.  */
->>>>>>> 751ff693
 
 #include "config.h"
 #include "system.h"
@@ -93,11 +83,7 @@
 #define TARGET_ADDRESS_COST vax_address_cost
 
 #undef TARGET_PROMOTE_PROTOTYPES
-<<<<<<< HEAD
-#define TARGET_PROMOTE_PROTOTYPES hook_bool_tree_true
-=======
 #define TARGET_PROMOTE_PROTOTYPES hook_bool_const_tree_true
->>>>>>> 751ff693
 
 #undef TARGET_STRUCT_VALUE_RTX
 #define TARGET_STRUCT_VALUE_RTX vax_struct_value_rtx
@@ -142,11 +128,7 @@
       int offset = 0;
 
       for (regno = FIRST_PSEUDO_REGISTER-1; regno >= 0; --regno)
-<<<<<<< HEAD
-	if (regs_ever_live[regno] && !call_used_regs[regno])
-=======
 	if (df_regs_ever_live_p (regno) && !call_used_regs[regno])
->>>>>>> 751ff693
 	  dwarf2out_reg_save (label, regno, offset -= 4);
 
       dwarf2out_reg_save (label, PC_REGNUM, offset -= 4);
