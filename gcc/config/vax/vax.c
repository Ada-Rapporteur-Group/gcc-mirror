/* Subroutines for insn-output.c for VAX.
   Copyright (C) 1987, 1994, 1995, 1997, 1998, 1999, 2000, 2001, 2002,
<<<<<<< HEAD
   2004, 2005, 2006, 2007, 2008, 2009
=======
   2004, 2005, 2006, 2007, 2008, 2009, 2010
>>>>>>> 03d20231
   Free Software Foundation, Inc.

This file is part of GCC.

GCC is free software; you can redistribute it and/or modify
it under the terms of the GNU General Public License as published by
the Free Software Foundation; either version 3, or (at your option)
any later version.

GCC is distributed in the hope that it will be useful,
but WITHOUT ANY WARRANTY; without even the implied warranty of
MERCHANTABILITY or FITNESS FOR A PARTICULAR PURPOSE.  See the
GNU General Public License for more details.

You should have received a copy of the GNU General Public License
along with GCC; see the file COPYING3.  If not see
<http://www.gnu.org/licenses/>.  */

#include "config.h"
#include "system.h"
#include "coretypes.h"
#include "tm.h"
#include "rtl.h"
#include "df.h"
#include "tree.h"
#include "regs.h"
#include "hard-reg-set.h"
#include "insn-config.h"
#include "conditions.h"
#include "function.h"
#include "output.h"
#include "insn-attr.h"
#include "recog.h"
#include "expr.h"
#include "optabs.h"
#include "flags.h"
#include "debug.h"
<<<<<<< HEAD
#include "toplev.h"
=======
#include "diagnostic-core.h"
>>>>>>> 03d20231
#include "tm-preds.h"
#include "tm-constrs.h"
#include "tm_p.h"
#include "target.h"
#include "target-def.h"

<<<<<<< HEAD
=======
static void vax_option_override (void);
>>>>>>> 03d20231
static bool vax_legitimate_address_p (enum machine_mode, rtx, bool);
static void vax_output_function_prologue (FILE *, HOST_WIDE_INT);
static void vax_file_start (void);
static void vax_init_libfuncs (void);
static void vax_output_mi_thunk (FILE *, tree, HOST_WIDE_INT,
				 HOST_WIDE_INT, tree);
static int vax_address_cost_1 (rtx);
static int vax_address_cost (rtx, bool);
static bool vax_rtx_costs (rtx, int, int, int *, bool);
static rtx vax_function_arg (CUMULATIVE_ARGS *, enum machine_mode,
			     const_tree, bool);
static void vax_function_arg_advance (CUMULATIVE_ARGS *, enum machine_mode,
				      const_tree, bool);
static rtx vax_struct_value_rtx (tree, int);
static rtx vax_builtin_setjmp_frame_value (void);
static void vax_asm_trampoline_template (FILE *);
static void vax_trampoline_init (rtx, tree, rtx);
static int vax_return_pops_args (tree, tree, int);

/* Initialize the GCC target structure.  */
#undef TARGET_ASM_ALIGNED_HI_OP
#define TARGET_ASM_ALIGNED_HI_OP "\t.word\t"

#undef TARGET_ASM_FUNCTION_PROLOGUE
#define TARGET_ASM_FUNCTION_PROLOGUE vax_output_function_prologue

#undef TARGET_ASM_FILE_START
#define TARGET_ASM_FILE_START vax_file_start
#undef TARGET_ASM_FILE_START_APP_OFF
#define TARGET_ASM_FILE_START_APP_OFF true

#undef TARGET_INIT_LIBFUNCS
#define TARGET_INIT_LIBFUNCS vax_init_libfuncs

#undef TARGET_ASM_OUTPUT_MI_THUNK
#define TARGET_ASM_OUTPUT_MI_THUNK vax_output_mi_thunk
#undef TARGET_ASM_CAN_OUTPUT_MI_THUNK
#define TARGET_ASM_CAN_OUTPUT_MI_THUNK default_can_output_mi_thunk_no_vcall

#undef TARGET_DEFAULT_TARGET_FLAGS
#define TARGET_DEFAULT_TARGET_FLAGS TARGET_DEFAULT

#undef TARGET_RTX_COSTS
#define TARGET_RTX_COSTS vax_rtx_costs
#undef TARGET_ADDRESS_COST
#define TARGET_ADDRESS_COST vax_address_cost

#undef TARGET_PROMOTE_PROTOTYPES
#define TARGET_PROMOTE_PROTOTYPES hook_bool_const_tree_true

#undef TARGET_FUNCTION_ARG
#define TARGET_FUNCTION_ARG vax_function_arg
#undef TARGET_FUNCTION_ARG_ADVANCE
#define TARGET_FUNCTION_ARG_ADVANCE vax_function_arg_advance

#undef TARGET_STRUCT_VALUE_RTX
#define TARGET_STRUCT_VALUE_RTX vax_struct_value_rtx

#undef TARGET_BUILTIN_SETJMP_FRAME_VALUE
#define TARGET_BUILTIN_SETJMP_FRAME_VALUE vax_builtin_setjmp_frame_value

#undef TARGET_LEGITIMATE_ADDRESS_P
#define TARGET_LEGITIMATE_ADDRESS_P vax_legitimate_address_p

#undef TARGET_FRAME_POINTER_REQUIRED
#define TARGET_FRAME_POINTER_REQUIRED hook_bool_void_true

#undef TARGET_ASM_TRAMPOLINE_TEMPLATE
#define TARGET_ASM_TRAMPOLINE_TEMPLATE vax_asm_trampoline_template
#undef TARGET_TRAMPOLINE_INIT
#define TARGET_TRAMPOLINE_INIT vax_trampoline_init
#undef TARGET_RETURN_POPS_ARGS
#define TARGET_RETURN_POPS_ARGS vax_return_pops_args

<<<<<<< HEAD
=======
#undef TARGET_OPTION_OVERRIDE
#define TARGET_OPTION_OVERRIDE vax_option_override

>>>>>>> 03d20231
struct gcc_target targetm = TARGET_INITIALIZER;

/* Set global variables as needed for the options enabled.  */

static void
vax_option_override (void)
{
  /* We're VAX floating point, not IEEE floating point.  */
  if (TARGET_G_FLOAT)
    REAL_MODE_FORMAT (DFmode) = &vax_g_format;

#ifdef SUBTARGET_OVERRIDE_OPTIONS
  SUBTARGET_OVERRIDE_OPTIONS;
#endif
}

/* Generate the assembly code for function entry.  FILE is a stdio
   stream to output the code to.  SIZE is an int: how many units of
   temporary storage to allocate.

   Refer to the array `regs_ever_live' to determine which registers to
   save; `regs_ever_live[I]' is nonzero if register number I is ever
   used in the function.  This function is responsible for knowing
   which registers should not be saved even if used.  */

static void
vax_output_function_prologue (FILE * file, HOST_WIDE_INT size)
{
  int regno;
  int mask = 0;

  for (regno = 0; regno < FIRST_PSEUDO_REGISTER; regno++)
    if (df_regs_ever_live_p (regno) && !call_used_regs[regno])
      mask |= 1 << regno;

  fprintf (file, "\t.word 0x%x\n", mask);

  if (dwarf2out_do_frame ())
    {
      const char *label = dwarf2out_cfi_label (false);
      int offset = 0;

      for (regno = FIRST_PSEUDO_REGISTER-1; regno >= 0; --regno)
	if (df_regs_ever_live_p (regno) && !call_used_regs[regno])
	  dwarf2out_reg_save (label, regno, offset -= 4);

      dwarf2out_reg_save (label, PC_REGNUM, offset -= 4);
      dwarf2out_reg_save (label, FRAME_POINTER_REGNUM, offset -= 4);
      dwarf2out_reg_save (label, ARG_POINTER_REGNUM, offset -= 4);
      dwarf2out_def_cfa (label, FRAME_POINTER_REGNUM, -(offset - 4));
    }

  size -= STARTING_FRAME_OFFSET;
  if (size >= 64)
    asm_fprintf (file, "\tmovab %wd(%Rsp),%Rsp\n", -size);
  else if (size)
    asm_fprintf (file, "\tsubl2 $%wd,%Rsp\n", size);
}

/* When debugging with stabs, we want to output an extra dummy label
   so that gas can distinguish between D_float and G_float prior to
   processing the .stabs directive identifying type double.  */
static void
vax_file_start (void)
{
  default_file_start ();

  if (write_symbols == DBX_DEBUG)
    fprintf (asm_out_file, "___vax_%c_doubles:\n", ASM_DOUBLE_CHAR);
}

/* We can use the BSD C library routines for the libgcc calls that are
   still generated, since that's what they boil down to anyways.  When
   ELF, avoid the user's namespace.  */

static void
vax_init_libfuncs (void)
{
  if (TARGET_BSD_DIVMOD)
    {
      set_optab_libfunc (udiv_optab, SImode, TARGET_ELF ? "*__udiv" : "*udiv");
      set_optab_libfunc (umod_optab, SImode, TARGET_ELF ? "*__urem" : "*urem");
    }
}

/* This is like nonimmediate_operand with a restriction on the type of MEM.  */

static void
split_quadword_operands (rtx insn, enum rtx_code code, rtx * operands,
			 rtx * low, int n)
{
  int i;

  for (i = 0; i < n; i++)
    low[i] = 0;

  for (i = 0; i < n; i++)
    {
      if (MEM_P (operands[i])
	  && (GET_CODE (XEXP (operands[i], 0)) == PRE_DEC
	      || GET_CODE (XEXP (operands[i], 0)) == POST_INC))
	{
	  rtx addr = XEXP (operands[i], 0);
	  operands[i] = low[i] = gen_rtx_MEM (SImode, addr);
	}
      else if (optimize_size && MEM_P (operands[i])
	       && REG_P (XEXP (operands[i], 0))
	       && (code != MINUS || operands[1] != const0_rtx)
	       && find_regno_note (insn, REG_DEAD,
				   REGNO (XEXP (operands[i], 0))))
	{
	  low[i] = gen_rtx_MEM (SImode,
				gen_rtx_POST_INC (Pmode,
						  XEXP (operands[i], 0)));
	  operands[i] = gen_rtx_MEM (SImode, XEXP (operands[i], 0));
	}
      else
	{
	  low[i] = operand_subword (operands[i], 0, 0, DImode);
	  operands[i] = operand_subword (operands[i], 1, 0, DImode);
	}
    }
}

void
print_operand_address (FILE * file, rtx addr)
{
  rtx orig = addr;
  rtx reg1, breg, ireg;
  rtx offset;

 retry:
  switch (GET_CODE (addr))
    {
    case MEM:
      fprintf (file, "*");
      addr = XEXP (addr, 0);
      goto retry;

    case REG:
      fprintf (file, "(%s)", reg_names[REGNO (addr)]);
      break;

    case PRE_DEC:
      fprintf (file, "-(%s)", reg_names[REGNO (XEXP (addr, 0))]);
      break;

    case POST_INC:
      fprintf (file, "(%s)+", reg_names[REGNO (XEXP (addr, 0))]);
      break;

    case PLUS:
      /* There can be either two or three things added here.  One must be a
	 REG.  One can be either a REG or a MULT of a REG and an appropriate
	 constant, and the third can only be a constant or a MEM.

	 We get these two or three things and put the constant or MEM in
	 OFFSET, the MULT or REG in IREG, and the REG in BREG.  If we have
	 a register and can't tell yet if it is a base or index register,
	 put it into REG1.  */

      reg1 = 0; ireg = 0; breg = 0; offset = 0;

      if (CONSTANT_ADDRESS_P (XEXP (addr, 0))
	  || MEM_P (XEXP (addr, 0)))
	{
	  offset = XEXP (addr, 0);
	  addr = XEXP (addr, 1);
	}
      else if (CONSTANT_ADDRESS_P (XEXP (addr, 1))
	       || MEM_P (XEXP (addr, 1)))
	{
	  offset = XEXP (addr, 1);
	  addr = XEXP (addr, 0);
	}
      else if (GET_CODE (XEXP (addr, 1)) == MULT)
	{
	  ireg = XEXP (addr, 1);
	  addr = XEXP (addr, 0);
	}
      else if (GET_CODE (XEXP (addr, 0)) == MULT)
	{
	  ireg = XEXP (addr, 0);
	  addr = XEXP (addr, 1);
	}
      else if (REG_P (XEXP (addr, 1)))
	{
	  reg1 = XEXP (addr, 1);
	  addr = XEXP (addr, 0);
	}
      else if (REG_P (XEXP (addr, 0)))
	{
	  reg1 = XEXP (addr, 0);
	  addr = XEXP (addr, 1);
	}
      else
	gcc_unreachable ();

      if (REG_P (addr))
	{
	  if (reg1)
	    ireg = addr;
	  else
	    reg1 = addr;
	}
      else if (GET_CODE (addr) == MULT)
	ireg = addr;
      else
	{
	  gcc_assert (GET_CODE (addr) == PLUS);
	  if (CONSTANT_ADDRESS_P (XEXP (addr, 0))
	      || MEM_P (XEXP (addr, 0)))
	    {
	      if (offset)
		{
		  if (CONST_INT_P (offset))
		    offset = plus_constant (XEXP (addr, 0), INTVAL (offset));
		  else
		    {
		      gcc_assert (CONST_INT_P (XEXP (addr, 0)));
		      offset = plus_constant (offset, INTVAL (XEXP (addr, 0)));
		    }
		}
	      offset = XEXP (addr, 0);
	    }
	  else if (REG_P (XEXP (addr, 0)))
	    {
	      if (reg1)
		ireg = reg1, breg = XEXP (addr, 0), reg1 = 0;
	      else
		reg1 = XEXP (addr, 0);
	    }
	  else
	    {
	      gcc_assert (GET_CODE (XEXP (addr, 0)) == MULT);
	      gcc_assert (!ireg);
	      ireg = XEXP (addr, 0);
	    }

	  if (CONSTANT_ADDRESS_P (XEXP (addr, 1))
	      || MEM_P (XEXP (addr, 1)))
	    {
	      if (offset)
		{
		  if (CONST_INT_P (offset))
		    offset = plus_constant (XEXP (addr, 1), INTVAL (offset));
		  else
		    {
		      gcc_assert (CONST_INT_P (XEXP (addr, 1)));
		      offset = plus_constant (offset, INTVAL (XEXP (addr, 1)));
		    }
		}
	      offset = XEXP (addr, 1);
	    }
	  else if (REG_P (XEXP (addr, 1)))
	    {
	      if (reg1)
		ireg = reg1, breg = XEXP (addr, 1), reg1 = 0;
	      else
		reg1 = XEXP (addr, 1);
	    }
	  else
	    {
	      gcc_assert (GET_CODE (XEXP (addr, 1)) == MULT);
	      gcc_assert (!ireg);
	      ireg = XEXP (addr, 1);
	    }
	}

      /* If REG1 is nonzero, figure out if it is a base or index register.  */
      if (reg1)
	{
	  if (breg
	      || (flag_pic && GET_CODE (addr) == SYMBOL_REF)
	      || (offset
		  && (MEM_P (offset)
		      || (flag_pic && symbolic_operand (offset, SImode)))))
	    {
	      gcc_assert (!ireg);
	      ireg = reg1;
	    }
	  else
	    breg = reg1;
	}

      if (offset != 0)
	{
	  if (flag_pic && symbolic_operand (offset, SImode))
	    {
	      if (breg && ireg)
		{
		  debug_rtx (orig);
		  output_operand_lossage ("symbol used with both base and indexed registers");
		}

#ifdef NO_EXTERNAL_INDIRECT_ADDRESS
	      if (flag_pic > 1 && GET_CODE (offset) == CONST
		  && GET_CODE (XEXP (XEXP (offset, 0), 0)) == SYMBOL_REF
		  && !SYMBOL_REF_LOCAL_P (XEXP (XEXP (offset, 0), 0)))
		{
		  debug_rtx (orig);
		  output_operand_lossage ("symbol with offset used in PIC mode");
		}
#endif

	      /* symbol(reg) isn't PIC, but symbol[reg] is.  */
	      if (breg)
		{
		  ireg = breg;
		  breg = 0;
		}

	    }

	  output_address (offset);
	}

      if (breg != 0)
	fprintf (file, "(%s)", reg_names[REGNO (breg)]);

      if (ireg != 0)
	{
	  if (GET_CODE (ireg) == MULT)
	    ireg = XEXP (ireg, 0);
	  gcc_assert (REG_P (ireg));
	  fprintf (file, "[%s]", reg_names[REGNO (ireg)]);
	}
      break;

    default:
      output_addr_const (file, addr);
    }
}

void
print_operand (FILE *file, rtx x, int code)
{
  if (code == '#')
    fputc (ASM_DOUBLE_CHAR, file);
  else if (code == '|')
    fputs (REGISTER_PREFIX, file);
  else if (code == 'c')
    fputs (cond_name (x), file);
  else if (code == 'C')
    fputs (rev_cond_name (x), file);
  else if (code == 'D' && CONST_INT_P (x) && INTVAL (x) < 0)
    fprintf (file, "$" NEG_HWI_PRINT_HEX16, INTVAL (x));
  else if (code == 'P' && CONST_INT_P (x))
    fprintf (file, "$" HOST_WIDE_INT_PRINT_DEC, INTVAL (x) + 1);
  else if (code == 'N' && CONST_INT_P (x))
    fprintf (file, "$" HOST_WIDE_INT_PRINT_DEC, ~ INTVAL (x));
  /* rotl instruction cannot deal with negative arguments.  */
  else if (code == 'R' && CONST_INT_P (x))
    fprintf (file, "$" HOST_WIDE_INT_PRINT_DEC, 32 - INTVAL (x));
  else if (code == 'H' && CONST_INT_P (x))
    fprintf (file, "$%d", (int) (0xffff & ~ INTVAL (x)));
  else if (code == 'h' && CONST_INT_P (x))
    fprintf (file, "$%d", (short) - INTVAL (x));
  else if (code == 'B' && CONST_INT_P (x))
    fprintf (file, "$%d", (int) (0xff & ~ INTVAL (x)));
  else if (code == 'b' && CONST_INT_P (x))
    fprintf (file, "$%d", (int) (0xff & - INTVAL (x)));
  else if (code == 'M' && CONST_INT_P (x))
    fprintf (file, "$%d", ~((1 << INTVAL (x)) - 1));
  else if (REG_P (x))
    fprintf (file, "%s", reg_names[REGNO (x)]);
  else if (MEM_P (x))
    output_address (XEXP (x, 0));
  else if (GET_CODE (x) == CONST_DOUBLE && GET_MODE (x) == SFmode)
    {
      char dstr[30];
      real_to_decimal (dstr, CONST_DOUBLE_REAL_VALUE (x),
		       sizeof (dstr), 0, 1);
      fprintf (file, "$0f%s", dstr);
    }
  else if (GET_CODE (x) == CONST_DOUBLE && GET_MODE (x) == DFmode)
    {
      char dstr[30];
      real_to_decimal (dstr, CONST_DOUBLE_REAL_VALUE (x),
		       sizeof (dstr), 0, 1);
      fprintf (file, "$0%c%s", ASM_DOUBLE_CHAR, dstr);
    }
  else
    {
      if (flag_pic > 1 && symbolic_operand (x, SImode))
	{
	  debug_rtx (x);
	  output_operand_lossage ("symbol used as immediate operand");
	}
      putc ('$', file);
      output_addr_const (file, x);
    }
}

const char *
cond_name (rtx op)
{
  switch (GET_CODE (op))
    {
    case NE:
      return "neq";
    case EQ:
      return "eql";
    case GE:
      return "geq";
    case GT:
      return "gtr";
    case LE:
      return "leq";
    case LT:
      return "lss";
    case GEU:
      return "gequ";
    case GTU:
      return "gtru";
    case LEU:
      return "lequ";
    case LTU:
      return "lssu";

    default:
      gcc_unreachable ();
    }
}

const char *
rev_cond_name (rtx op)
{
  switch (GET_CODE (op))
    {
    case EQ:
      return "neq";
    case NE:
      return "eql";
    case LT:
      return "geq";
    case LE:
      return "gtr";
    case GT:
      return "leq";
    case GE:
      return "lss";
    case LTU:
      return "gequ";
    case LEU:
      return "gtru";
    case GTU:
      return "lequ";
    case GEU:
      return "lssu";

    default:
      gcc_unreachable ();
    }
}

static bool
vax_float_literal (rtx c)
{
  enum machine_mode mode;
  REAL_VALUE_TYPE r, s;
  int i;

  if (GET_CODE (c) != CONST_DOUBLE)
    return false;

  mode = GET_MODE (c);

  if (c == const_tiny_rtx[(int) mode][0]
      || c == const_tiny_rtx[(int) mode][1]
      || c == const_tiny_rtx[(int) mode][2])
    return true;

  REAL_VALUE_FROM_CONST_DOUBLE (r, c);

  for (i = 0; i < 7; i++)
    {
      int x = 1 << i;
      bool ok;
      REAL_VALUE_FROM_INT (s, x, 0, mode);

      if (REAL_VALUES_EQUAL (r, s))
	return true;
      ok = exact_real_inverse (mode, &s);
      gcc_assert (ok);
      if (REAL_VALUES_EQUAL (r, s))
	return true;
    }
  return false;
}


/* Return the cost in cycles of a memory address, relative to register
   indirect.

   Each of the following adds the indicated number of cycles:

   1 - symbolic address
   1 - pre-decrement
   1 - indexing and/or offset(register)
   2 - indirect */


static int
vax_address_cost_1 (rtx addr)
{
  int reg = 0, indexed = 0, indir = 0, offset = 0, predec = 0;
  rtx plus_op0 = 0, plus_op1 = 0;
 restart:
  switch (GET_CODE (addr))
    {
    case PRE_DEC:
      predec = 1;
    case REG:
    case SUBREG:
    case POST_INC:
      reg = 1;
      break;
    case MULT:
      indexed = 1;	/* 2 on VAX 2 */
      break;
    case CONST_INT:
      /* byte offsets cost nothing (on a VAX 2, they cost 1 cycle) */
      if (offset == 0)
	offset = (unsigned HOST_WIDE_INT)(INTVAL(addr)+128) > 256;
      break;
    case CONST:
    case SYMBOL_REF:
      offset = 1;	/* 2 on VAX 2 */
      break;
    case LABEL_REF:	/* this is probably a byte offset from the pc */
      if (offset == 0)
	offset = 1;
      break;
    case PLUS:
      if (plus_op0)
	plus_op1 = XEXP (addr, 0);
      else
	plus_op0 = XEXP (addr, 0);
      addr = XEXP (addr, 1);
      goto restart;
    case MEM:
      indir = 2;	/* 3 on VAX 2 */
      addr = XEXP (addr, 0);
      goto restart;
    default:
      break;
    }

  /* Up to 3 things can be added in an address.  They are stored in
     plus_op0, plus_op1, and addr.  */

  if (plus_op0)
    {
      addr = plus_op0;
      plus_op0 = 0;
      goto restart;
    }
  if (plus_op1)
    {
      addr = plus_op1;
      plus_op1 = 0;
      goto restart;
    }
  /* Indexing and register+offset can both be used (except on a VAX 2)
     without increasing execution time over either one alone.  */
  if (reg && indexed && offset)
    return reg + indir + offset + predec;
  return reg + indexed + indir + offset + predec;
}

static int
vax_address_cost (rtx x, bool speed ATTRIBUTE_UNUSED)
{
  return (1 + (REG_P (x) ? 0 : vax_address_cost_1 (x)));
}

/* Cost of an expression on a VAX.  This version has costs tuned for the
   CVAX chip (found in the VAX 3 series) with comments for variations on
   other models.

   FIXME: The costs need review, particularly for TRUNCATE, FLOAT_EXTEND
   and FLOAT_TRUNCATE.  We need a -mcpu option to allow provision of
   costs on a per cpu basis.  */

static bool
vax_rtx_costs (rtx x, int code, int outer_code, int *total,
	       bool speed ATTRIBUTE_UNUSED)
{
  enum machine_mode mode = GET_MODE (x);
  int i = 0;				   /* may be modified in switch */
  const char *fmt = GET_RTX_FORMAT (code); /* may be modified in switch */

  switch (code)
    {
      /* On a VAX, constants from 0..63 are cheap because they can use the
	 1 byte literal constant format.  Compare to -1 should be made cheap
	 so that decrement-and-branch insns can be formed more easily (if
	 the value -1 is copied to a register some decrement-and-branch
	 patterns will not match).  */
    case CONST_INT:
      if (INTVAL (x) == 0)
	{
	  *total = 0;
	  return true;
	}
      if (outer_code == AND)
	{
	  *total = ((unsigned HOST_WIDE_INT) ~INTVAL (x) <= 077) ? 1 : 2;
	  return true;
	}
      if ((unsigned HOST_WIDE_INT) INTVAL (x) <= 077
	  || (outer_code == COMPARE
	      && INTVAL (x) == -1)
	  || ((outer_code == PLUS || outer_code == MINUS)
	      && (unsigned HOST_WIDE_INT) -INTVAL (x) <= 077))
	{
	  *total = 1;
	  return true;
	}
      /* FALLTHRU */

    case CONST:
    case LABEL_REF:
    case SYMBOL_REF:
      *total = 3;
      return true;

    case CONST_DOUBLE:
      if (GET_MODE_CLASS (GET_MODE (x)) == MODE_FLOAT)
	*total = vax_float_literal (x) ? 5 : 8;
      else
	*total = ((CONST_DOUBLE_HIGH (x) == 0
		   && (unsigned HOST_WIDE_INT) CONST_DOUBLE_LOW (x) < 64)
		  || (outer_code == PLUS
		      && CONST_DOUBLE_HIGH (x) == -1
		      && (unsigned HOST_WIDE_INT)-CONST_DOUBLE_LOW (x) < 64))
		 ? 2 : 5;
      return true;

    case POST_INC:
      *total = 2;
      return true;		/* Implies register operand.  */

    case PRE_DEC:
      *total = 3;
      return true;		/* Implies register operand.  */

    case MULT:
      switch (mode)
	{
	case DFmode:
	  *total = 16;		/* 4 on VAX 9000 */
	  break;
	case SFmode:
	  *total = 9;		/* 4 on VAX 9000, 12 on VAX 2 */
	  break;
	case DImode:
	  *total = 16;		/* 6 on VAX 9000, 28 on VAX 2 */
	  break;
	case SImode:
	case HImode:
	case QImode:
	  *total = 10;		/* 3-4 on VAX 9000, 20-28 on VAX 2 */
	  break;
	default:
	  *total = MAX_COST;	/* Mode is not supported.  */
	  return true;
	}
      break;

    case UDIV:
      if (mode != SImode)
	{
	  *total = MAX_COST;	/* Mode is not supported.  */
	  return true;
	}
      *total = 17;
      break;

    case DIV:
      if (mode == DImode)
	*total = 30;		/* Highly variable.  */
      else if (mode == DFmode)
	/* divide takes 28 cycles if the result is not zero, 13 otherwise */
	*total = 24;
      else
	*total = 11;		/* 25 on VAX 2 */
      break;

    case MOD:
      *total = 23;
      break;

    case UMOD:
      if (mode != SImode)
	{
	  *total = MAX_COST;	/* Mode is not supported.  */
	  return true;
	}
      *total = 29;
      break;

    case FLOAT:
      *total = (6		/* 4 on VAX 9000 */
		+ (mode == DFmode) + (GET_MODE (XEXP (x, 0)) != SImode));
      break;

    case FIX:
      *total = 7;		/* 17 on VAX 2 */
      break;

    case ASHIFT:
    case LSHIFTRT:
    case ASHIFTRT:
      if (mode == DImode)
	*total = 12;
      else
	*total = 10;		/* 6 on VAX 9000 */
      break;

    case ROTATE:
    case ROTATERT:
      *total = 6;		/* 5 on VAX 2, 4 on VAX 9000 */
      if (CONST_INT_P (XEXP (x, 1)))
	fmt = "e"; 		/* all constant rotate counts are short */
      break;

    case PLUS:
    case MINUS:
      *total = (mode == DFmode) ? 13 : 8; /* 6/8 on VAX 9000, 16/15 on VAX 2 */
      /* Small integer operands can use subl2 and addl2.  */
      if ((CONST_INT_P (XEXP (x, 1)))
	  && (unsigned HOST_WIDE_INT)(INTVAL (XEXP (x, 1)) + 63) < 127)
	fmt = "e";
      break;

    case IOR:
    case XOR:
      *total = 3;
      break;

    case AND:
      /* AND is special because the first operand is complemented.  */
      *total = 3;
      if (CONST_INT_P (XEXP (x, 0)))
	{
	  if ((unsigned HOST_WIDE_INT)~INTVAL (XEXP (x, 0)) > 63)
	    *total = 4;
	  fmt = "e";
	  i = 1;
	}
      break;

    case NEG:
      if (mode == DFmode)
	*total = 9;
      else if (mode == SFmode)
	*total = 6;
      else if (mode == DImode)
	*total = 4;
      else
	*total = 2;
      break;

    case NOT:
      *total = 2;
      break;

    case ZERO_EXTRACT:
    case SIGN_EXTRACT:
      *total = 15;
      break;

    case MEM:
      if (mode == DImode || mode == DFmode)
	*total = 5;		/* 7 on VAX 2 */
      else
	*total = 3;		/* 4 on VAX 2 */
      x = XEXP (x, 0);
      if (!REG_P (x) && GET_CODE (x) != POST_INC)
	*total += vax_address_cost_1 (x);
      return true;

    case FLOAT_EXTEND:
    case FLOAT_TRUNCATE:
    case TRUNCATE:
      *total = 3;		/* FIXME: Costs need to be checked  */
      break;

    default:
      return false;
    }

  /* Now look inside the expression.  Operands which are not registers or
     short constants add to the cost.

     FMT and I may have been adjusted in the switch above for instructions
     which require special handling.  */

  while (*fmt++ == 'e')
    {
      rtx op = XEXP (x, i);

      i += 1;
      code = GET_CODE (op);

      /* A NOT is likely to be found as the first operand of an AND
	 (in which case the relevant cost is of the operand inside
	 the not) and not likely to be found anywhere else.  */
      if (code == NOT)
	op = XEXP (op, 0), code = GET_CODE (op);

      switch (code)
	{
	case CONST_INT:
	  if ((unsigned HOST_WIDE_INT)INTVAL (op) > 63
	      && GET_MODE (x) != QImode)
	    *total += 1;	/* 2 on VAX 2 */
	  break;
	case CONST:
	case LABEL_REF:
	case SYMBOL_REF:
	  *total += 1;		/* 2 on VAX 2 */
	  break;
	case CONST_DOUBLE:
	  if (GET_MODE_CLASS (GET_MODE (op)) == MODE_FLOAT)
	    {
	      /* Registers are faster than floating point constants -- even
		 those constants which can be encoded in a single byte.  */
	      if (vax_float_literal (op))
		*total += 1;
	      else
		*total += (GET_MODE (x) == DFmode) ? 3 : 2;
	    }
	  else
	    {
	      if (CONST_DOUBLE_HIGH (op) != 0
		  || (unsigned HOST_WIDE_INT)CONST_DOUBLE_LOW (op) > 63)
		*total += 2;
	    }
	  break;
	case MEM:
	  *total += 1;		/* 2 on VAX 2 */
	  if (!REG_P (XEXP (op, 0)))
	    *total += vax_address_cost_1 (XEXP (op, 0));
	  break;
	case REG:
	case SUBREG:
	  break;
	default:
	  *total += 1;
	  break;
	}
    }
  return true;
}

/* Output code to add DELTA to the first argument, and then jump to FUNCTION.
   Used for C++ multiple inheritance.
	.mask	^m<r2,r3,r4,r5,r6,r7,r8,r9,r10,r11>  #conservative entry mask
	addl2	$DELTA, 4(ap)	#adjust first argument
	jmp	FUNCTION+2	#jump beyond FUNCTION's entry mask
*/

static void
vax_output_mi_thunk (FILE * file,
		     tree thunk ATTRIBUTE_UNUSED,
		     HOST_WIDE_INT delta,
		     HOST_WIDE_INT vcall_offset ATTRIBUTE_UNUSED,
		     tree function)
{
  fprintf (file, "\t.word 0x0ffc\n\taddl2 $" HOST_WIDE_INT_PRINT_DEC, delta);
  asm_fprintf (file, ",4(%Rap)\n");
  fprintf (file, "\tjmp ");
  assemble_name (file,  XSTR (XEXP (DECL_RTL (function), 0), 0));
  fprintf (file, "+2\n");
}

static rtx
vax_struct_value_rtx (tree fntype ATTRIBUTE_UNUSED,
		      int incoming ATTRIBUTE_UNUSED)
{
  return gen_rtx_REG (Pmode, VAX_STRUCT_VALUE_REGNUM);
}

static rtx
vax_builtin_setjmp_frame_value (void)
{
  return hard_frame_pointer_rtx;
}

/* Worker function for NOTICE_UPDATE_CC.  */

void
vax_notice_update_cc (rtx exp, rtx insn ATTRIBUTE_UNUSED)
{
  if (GET_CODE (exp) == SET)
    {
      if (GET_CODE (SET_SRC (exp)) == CALL)
	CC_STATUS_INIT;
      else if (GET_CODE (SET_DEST (exp)) != ZERO_EXTRACT
	       && GET_CODE (SET_DEST (exp)) != PC)
	{
	  cc_status.flags = 0;
	  /* The integer operations below don't set carry or
	     set it in an incompatible way.  That's ok though
	     as the Z bit is all we need when doing unsigned
	     comparisons on the result of these insns (since
	     they're always with 0).  Set CC_NO_OVERFLOW to
	     generate the correct unsigned branches.  */
	  switch (GET_CODE (SET_SRC (exp)))
	    {
	    case NEG:
	      if (GET_MODE_CLASS (GET_MODE (exp)) == MODE_FLOAT)
		break;
	    case AND:
	    case IOR:
	    case XOR:
	    case NOT:
	    case MEM:
	    case REG:
	      cc_status.flags = CC_NO_OVERFLOW;
	      break;
	    default:
	      break;
	    }
	  cc_status.value1 = SET_DEST (exp);
	  cc_status.value2 = SET_SRC (exp);
	}
    }
  else if (GET_CODE (exp) == PARALLEL
	   && GET_CODE (XVECEXP (exp, 0, 0)) == SET)
    {
      if (GET_CODE (SET_SRC (XVECEXP (exp, 0, 0))) == CALL)
	CC_STATUS_INIT;
      else if (GET_CODE (SET_DEST (XVECEXP (exp, 0, 0))) != PC)
	{
	  cc_status.flags = 0;
	  cc_status.value1 = SET_DEST (XVECEXP (exp, 0, 0));
	  cc_status.value2 = SET_SRC (XVECEXP (exp, 0, 0));
	}
      else
	/* PARALLELs whose first element sets the PC are aob,
	   sob insns.  They do change the cc's.  */
	CC_STATUS_INIT;
    }
  else
    CC_STATUS_INIT;
  if (cc_status.value1 && REG_P (cc_status.value1)
      && cc_status.value2
      && reg_overlap_mentioned_p (cc_status.value1, cc_status.value2))
    cc_status.value2 = 0;
  if (cc_status.value1 && MEM_P (cc_status.value1)
      && cc_status.value2
      && MEM_P (cc_status.value2))
    cc_status.value2 = 0;
  /* Actual condition, one line up, should be that value2's address
     depends on value1, but that is too much of a pain.  */
}

/* Output integer move instructions.  */

const char *
vax_output_int_move (rtx insn ATTRIBUTE_UNUSED, rtx *operands,
		     enum machine_mode mode)
{
  rtx hi[3], lo[3];
  const char *pattern_hi, *pattern_lo;

  switch (mode)
    {
    case DImode:
      if (operands[1] == const0_rtx)
	return "clrq %0";
      if (TARGET_QMATH && optimize_size
	  && (CONST_INT_P (operands[1])
	      || GET_CODE (operands[1]) == CONST_DOUBLE))
	{
	  unsigned HOST_WIDE_INT hval, lval;
	  int n;

	  if (GET_CODE (operands[1]) == CONST_DOUBLE)
	    {
	      gcc_assert (HOST_BITS_PER_WIDE_INT != 64);

	      /* Make sure only the low 32 bits are valid.  */
	      lval = CONST_DOUBLE_LOW (operands[1]) & 0xffffffff;
	      hval = CONST_DOUBLE_HIGH (operands[1]) & 0xffffffff;
	    }
	  else
	    {
	      lval = INTVAL (operands[1]);
	      hval = 0;
	    }

	  /* Here we see if we are trying to see if the 64bit value is really
	     a 6bit shifted some arbitrary amount.  If so, we can use ashq to
	     shift it to the correct value saving 7 bytes (1 addr-mode-byte +
	     8 bytes - 1 shift byte - 1 short literal byte.  */
	  if (lval != 0
	      && (n = exact_log2 (lval & (- lval))) != -1
	      && (lval >> n) < 64)
	    {
	      lval >>= n;

<<<<<<< HEAD
#if HOST_BITS_PER_WIDE_INT == 32
	      /* On 32bit platforms, if the 6bits didn't overflow into the
		 upper 32bit value that value better be 0.  If we have
		 overflowed, make sure it wasn't too much.  */
	      if (hval != 0)
=======
	      /* On 32bit platforms, if the 6bits didn't overflow into the
		 upper 32bit value that value better be 0.  If we have
		 overflowed, make sure it wasn't too much.  */
	      if (HOST_BITS_PER_WIDE_INT == 32 && hval != 0)
>>>>>>> 03d20231
		{
		  if (n <= 26 || hval >= ((unsigned)1 << (n - 26)))
		    n = 0;	/* failure */
		  else
		    lval |= hval << (32 - n);
		}
<<<<<<< HEAD
#endif
=======
>>>>>>> 03d20231
	      /*  If n is 0, then ashq is not the best way to emit this.  */
	      if (n > 0)
		{
		  operands[1] = GEN_INT (lval);
		  operands[2] = GEN_INT (n);
		  return "ashq %2,%1,%0";
		}
#if HOST_BITS_PER_WIDE_INT == 32
	    }
	  /* On 32bit platforms, if the low 32bit value is 0, checkout the
	     upper 32bit value.  */
	  else if (hval != 0
		   && (n = exact_log2 (hval & (- hval)) - 1) != -1
		   && (hval >> n) < 64)
	    {
	      operands[1] = GEN_INT (hval >> n);
	      operands[2] = GEN_INT (n + 32);
	      return "ashq %2,%1,%0";
#endif
	    }
	}

      if (TARGET_QMATH
	  && (!MEM_P (operands[0])
	      || GET_CODE (XEXP (operands[0], 0)) == PRE_DEC
	      || GET_CODE (XEXP (operands[0], 0)) == POST_INC
	      || !illegal_addsub_di_memory_operand (operands[0], DImode))
	  && ((CONST_INT_P (operands[1])
	       && (unsigned HOST_WIDE_INT) INTVAL (operands[1]) >= 64)
	      || GET_CODE (operands[1]) == CONST_DOUBLE))
	{
	  hi[0] = operands[0];
	  hi[1] = operands[1];

	  split_quadword_operands (insn, SET, hi, lo, 2);

	  pattern_lo = vax_output_int_move (NULL, lo, SImode);
	  pattern_hi = vax_output_int_move (NULL, hi, SImode);

	  /* The patterns are just movl/movl or pushl/pushl then a movq will
	     be shorter (1 opcode byte + 1 addrmode byte + 8 immediate value
	     bytes .vs. 2 opcode bytes + 2 addrmode bytes + 8 immediate value
	     value bytes.  */
	  if ((!strncmp (pattern_lo, "movl", 4)
	      && !strncmp (pattern_hi, "movl", 4))
	      || (!strncmp (pattern_lo, "pushl", 5)
		  && !strncmp (pattern_hi, "pushl", 5)))
	    return "movq %1,%0";

	  if (MEM_P (operands[0])
	      && GET_CODE (XEXP (operands[0], 0)) == PRE_DEC)
	    {
	      output_asm_insn (pattern_hi, hi);
	      operands[0] = lo[0];
	      operands[1] = lo[1];
	      operands[2] = lo[2];
	      return pattern_lo;
	    }
	  else
	    {
	      output_asm_insn (pattern_lo, lo);
	      operands[0] = hi[0];
	      operands[1] = hi[1];
	      operands[2] = hi[2];
	      return pattern_hi;
	    }
	}
      return "movq %1,%0";

    case SImode:
      if (symbolic_operand (operands[1], SImode))
	{
	  if (push_operand (operands[0], SImode))
	    return "pushab %a1";
	  return "movab %a1,%0";
	}

      if (operands[1] == const0_rtx)
	{
	  if (push_operand (operands[1], SImode))
	    return "pushl %1";
	  return "clrl %0";
	}

      if (CONST_INT_P (operands[1])
	  && (unsigned HOST_WIDE_INT) INTVAL (operands[1]) >= 64)
	{
	  HOST_WIDE_INT i = INTVAL (operands[1]);
	  int n;
	  if ((unsigned HOST_WIDE_INT)(~i) < 64)
	    return "mcoml %N1,%0";
	  if ((unsigned HOST_WIDE_INT)i < 0x100)
	    return "movzbl %1,%0";
	  if (i >= -0x80 && i < 0)
	    return "cvtbl %1,%0";
	  if (optimize_size
	      && (n = exact_log2 (i & (-i))) != -1
	      && ((unsigned HOST_WIDE_INT)i >> n) < 64)
	    {
	      operands[1] = GEN_INT ((unsigned HOST_WIDE_INT)i >> n);
	      operands[2] = GEN_INT (n);
	      return "ashl %2,%1,%0";
	    }
	  if ((unsigned HOST_WIDE_INT)i < 0x10000)
	    return "movzwl %1,%0";
	  if (i >= -0x8000 && i < 0)
	    return "cvtwl %1,%0";
	}
      if (push_operand (operands[0], SImode))
	return "pushl %1";
      return "movl %1,%0";

    case HImode:
      if (CONST_INT_P (operands[1]))
	{
	  HOST_WIDE_INT i = INTVAL (operands[1]);
	  if (i == 0)
	    return "clrw %0";
	  else if ((unsigned HOST_WIDE_INT)i < 64)
	    return "movw %1,%0";
	  else if ((unsigned HOST_WIDE_INT)~i < 64)
	    return "mcomw %H1,%0";
	  else if ((unsigned HOST_WIDE_INT)i < 256)
	    return "movzbw %1,%0";
	  else if (i >= -0x80 && i < 0)
	    return "cvtbw %1,%0";
	}
      return "movw %1,%0";

    case QImode:
      if (CONST_INT_P (operands[1]))
	{
	  HOST_WIDE_INT i = INTVAL (operands[1]);
	  if (i == 0)
	    return "clrb %0";
	  else if ((unsigned HOST_WIDE_INT)~i < 64)
	    return "mcomb %B1,%0";
	}
      return "movb %1,%0";

    default:
      gcc_unreachable ();
    }
}

/* Output integer add instructions.

   The space-time-opcode tradeoffs for addition vary by model of VAX.

   On a VAX 3 "movab (r1)[r2],r3" is faster than "addl3 r1,r2,r3",
   but it not faster on other models.

   "movab #(r1),r2" is usually shorter than "addl3 #,r1,r2", and is
   faster on a VAX 3, but some VAXen (e.g. VAX 9000) will stall if
   a register is used in an address too soon after it is set.
   Compromise by using movab only when it is shorter than the add
   or the base register in the address is one of sp, ap, and fp,
   which are not modified very often.  */

const char *
vax_output_int_add (rtx insn, rtx *operands, enum machine_mode mode)
{
  switch (mode)
    {
    case DImode:
      {
	rtx low[3];
	const char *pattern;
	int carry = 1;
	bool sub;

	if (TARGET_QMATH && 0)
	  debug_rtx (insn);

	split_quadword_operands (insn, PLUS, operands, low, 3);

	if (TARGET_QMATH)
	  {
	    gcc_assert (rtx_equal_p (operands[0], operands[1]));
#ifdef NO_EXTERNAL_INDIRECT_ADDRESSS
	    gcc_assert (!flag_pic || !external_memory_operand (low[2], SImode));
	    gcc_assert (!flag_pic || !external_memory_operand (low[0], SImode));
#endif

	    /* No reason to add a 0 to the low part and thus no carry, so just
	       emit the appropriate add/sub instruction.  */
	    if (low[2] == const0_rtx)
	      return vax_output_int_add (NULL, operands, SImode);

	    /* Are we doing addition or subtraction?  */
	    sub = CONST_INT_P (operands[2]) && INTVAL (operands[2]) < 0;

	    /* We can't use vax_output_int_add since some the patterns don't
	       modify the carry bit.  */
	    if (sub)
	      {
		if (low[2] == constm1_rtx)
		  pattern = "decl %0";
		else
		  pattern = "subl2 $%n2,%0";
	      }
	    else
	      {
		if (low[2] == const1_rtx)
		  pattern = "incl %0";
		else
		  pattern = "addl2 %2,%0";
	      }
	    output_asm_insn (pattern, low);

	    /* In 2's complement, -n = ~n + 1.  Since we are dealing with
	       two 32bit parts, we complement each and then add one to
	       low part.  We know that the low part can't overflow since
	       it's value can never be 0.  */
	    if (sub)
		return "sbwc %N2,%0";
	    return "adwc %2,%0";
	  }

	/* Add low parts.  */
	if (rtx_equal_p (operands[0], operands[1]))
	  {
	    if (low[2] == const0_rtx)
	/* Should examine operand, punt if not POST_INC.  */
	      pattern = "tstl %0", carry = 0;
	    else if (low[2] == const1_rtx)
	      pattern = "incl %0";
	    else
	      pattern = "addl2 %2,%0";
	  }
	else
	  {
	    if (low[2] == const0_rtx)
	      pattern = "movl %1,%0", carry = 0;
	    else
	      pattern = "addl3 %2,%1,%0";
	  }
	if (pattern)
	  output_asm_insn (pattern, low);
	if (!carry)
	  /* If CARRY is 0, we don't have any carry value to worry about.  */
	  return get_insn_template (CODE_FOR_addsi3, insn);
	/* %0 = C + %1 + %2 */
	if (!rtx_equal_p (operands[0], operands[1]))
	  output_asm_insn ((operands[1] == const0_rtx
			    ? "clrl %0"
			    : "movl %1,%0"), operands);
	return "adwc %2,%0";
      }

    case SImode:
      if (rtx_equal_p (operands[0], operands[1]))
	{
	  if (operands[2] == const1_rtx)
	    return "incl %0";
	  if (operands[2] == constm1_rtx)
	    return "decl %0";
	  if (CONST_INT_P (operands[2])
	      && (unsigned HOST_WIDE_INT) (- INTVAL (operands[2])) < 64)
	    return "subl2 $%n2,%0";
	  if (CONST_INT_P (operands[2])
	      && (unsigned HOST_WIDE_INT) INTVAL (operands[2]) >= 64
	      && REG_P (operands[1])
	      && ((INTVAL (operands[2]) < 32767 && INTVAL (operands[2]) > -32768)
		   || REGNO (operands[1]) > 11))
	    return "movab %c2(%1),%0";
	  if (REG_P (operands[0]) && symbolic_operand (operands[2], SImode))
	    return "movab %a2[%0],%0";
	  return "addl2 %2,%0";
	}

      if (rtx_equal_p (operands[0], operands[2]))
	{
	  if (REG_P (operands[0]) && symbolic_operand (operands[1], SImode))
	    return "movab %a1[%0],%0";
	  return "addl2 %1,%0";
	}

      if (CONST_INT_P (operands[2])
	  && INTVAL (operands[2]) < 32767
	  && INTVAL (operands[2]) > -32768
	  && REG_P (operands[1])
	  && push_operand (operands[0], SImode))
	return "pushab %c2(%1)";

      if (CONST_INT_P (operands[2])
	  && (unsigned HOST_WIDE_INT) (- INTVAL (operands[2])) < 64)
	return "subl3 $%n2,%1,%0";

      if (CONST_INT_P (operands[2])
	  && (unsigned HOST_WIDE_INT) INTVAL (operands[2]) >= 64
	  && REG_P (operands[1])
	  && ((INTVAL (operands[2]) < 32767 && INTVAL (operands[2]) > -32768)
	       || REGNO (operands[1]) > 11))
	return "movab %c2(%1),%0";

      /* Add this if using gcc on a VAX 3xxx:
      if (REG_P (operands[1]) && REG_P (operands[2]))
	return "movab (%1)[%2],%0";
      */

      if (REG_P (operands[1]) && symbolic_operand (operands[2], SImode))
	{
	  if (push_operand (operands[0], SImode))
	    return "pushab %a2[%1]";
	  return "movab %a2[%1],%0";
	}

      if (REG_P (operands[2]) && symbolic_operand (operands[1], SImode))
	{
	  if (push_operand (operands[0], SImode))
	    return "pushab %a1[%2]";
	  return "movab %a1[%2],%0";
	}

      if (flag_pic && REG_P (operands[0])
	  && symbolic_operand (operands[2], SImode))
	return "movab %a2,%0;addl2 %1,%0";

      if (flag_pic
	  && (symbolic_operand (operands[1], SImode)
	      || symbolic_operand (operands[1], SImode)))
	debug_rtx (insn);

      return "addl3 %1,%2,%0";

    case HImode:
      if (rtx_equal_p (operands[0], operands[1]))
	{
	  if (operands[2] == const1_rtx)
	    return "incw %0";
	  if (operands[2] == constm1_rtx)
	    return "decw %0";
	  if (CONST_INT_P (operands[2])
	      && (unsigned HOST_WIDE_INT) (- INTVAL (operands[2])) < 64)
	    return "subw2 $%n2,%0";
	  return "addw2 %2,%0";
	}
      if (rtx_equal_p (operands[0], operands[2]))
	return "addw2 %1,%0";
      if (CONST_INT_P (operands[2])
	  && (unsigned HOST_WIDE_INT) (- INTVAL (operands[2])) < 64)
	return "subw3 $%n2,%1,%0";
      return "addw3 %1,%2,%0";

    case QImode:
      if (rtx_equal_p (operands[0], operands[1]))
	{
	  if (operands[2] == const1_rtx)
	    return "incb %0";
	  if (operands[2] == constm1_rtx)
	    return "decb %0";
	  if (CONST_INT_P (operands[2])
	      && (unsigned HOST_WIDE_INT) (- INTVAL (operands[2])) < 64)
	    return "subb2 $%n2,%0";
	  return "addb2 %2,%0";
	}
      if (rtx_equal_p (operands[0], operands[2]))
	return "addb2 %1,%0";
      if (CONST_INT_P (operands[2])
	  && (unsigned HOST_WIDE_INT) (- INTVAL (operands[2])) < 64)
	return "subb3 $%n2,%1,%0";
      return "addb3 %1,%2,%0";

    default:
      gcc_unreachable ();
    }
}

const char *
vax_output_int_subtract (rtx insn, rtx *operands, enum machine_mode mode)
{
  switch (mode)
    {
    case DImode:
      {
	rtx low[3];
	const char *pattern;
	int carry = 1;

	if (TARGET_QMATH && 0)
	  debug_rtx (insn);

	split_quadword_operands (insn, MINUS, operands, low, 3);

	if (TARGET_QMATH)
	  {
	    if (operands[1] == const0_rtx && low[1] == const0_rtx)
	      {
		/* Negation is tricky.  It's basically complement and increment.
		   Negate hi, then lo, and subtract the carry back.  */
		if ((MEM_P (low[0]) && GET_CODE (XEXP (low[0], 0)) == POST_INC)
		    || (MEM_P (operands[0])
			&& GET_CODE (XEXP (operands[0], 0)) == POST_INC))
		  fatal_insn ("illegal operand detected", insn);
		output_asm_insn ("mnegl %2,%0", operands);
		output_asm_insn ("mnegl %2,%0", low);
		return "sbwc $0,%0";
	      }
	    gcc_assert (rtx_equal_p (operands[0], operands[1]));
	    gcc_assert (rtx_equal_p (low[0], low[1]));
	    if (low[2] == const1_rtx)
	      output_asm_insn ("decl %0", low);
	    else
	      output_asm_insn ("subl2 %2,%0", low);
	    return "sbwc %2,%0";
	  }

	/* Subtract low parts.  */
	if (rtx_equal_p (operands[0], operands[1]))
	  {
	    if (low[2] == const0_rtx)
	      pattern = 0, carry = 0;
	    else if (low[2] == constm1_rtx)
	      pattern = "decl %0";
	    else
	      pattern = "subl2 %2,%0";
	  }
	else
	  {
	    if (low[2] == constm1_rtx)
	      pattern = "decl %0";
	    else if (low[2] == const0_rtx)
	      pattern = get_insn_template (CODE_FOR_movsi, insn), carry = 0;
	    else
	      pattern = "subl3 %2,%1,%0";
	  }
	if (pattern)
	  output_asm_insn (pattern, low);
	if (carry)
	  {
	    if (!rtx_equal_p (operands[0], operands[1]))
	      return "movl %1,%0;sbwc %2,%0";
	    return "sbwc %2,%0";
	    /* %0 = %2 - %1 - C */
	  }
	return get_insn_template (CODE_FOR_subsi3, insn);
      }

    default:
      gcc_unreachable ();
  }
}

/* True if X is an rtx for a constant that is a valid address.  */

bool
legitimate_constant_address_p (rtx x)
{
  if (GET_CODE (x) == LABEL_REF || GET_CODE (x) == SYMBOL_REF
	  || CONST_INT_P (x) || GET_CODE (x) == HIGH)
    return true;
  if (GET_CODE (x) != CONST)
    return false;
#ifdef NO_EXTERNAL_INDIRECT_ADDRESS
  if (flag_pic
      && GET_CODE (XEXP (XEXP (x, 0), 0)) == SYMBOL_REF
      && !SYMBOL_REF_LOCAL_P (XEXP (XEXP (x, 0), 0)))
    return false;
#endif
   return true;
}

/* True if the constant value X is a legitimate general operand.
   It is given that X satisfies CONSTANT_P or is a CONST_DOUBLE.  */

bool
legitimate_constant_p (rtx x ATTRIBUTE_UNUSED)
{
  return true;
}

/* The other macros defined here are used only in legitimate_address_p ().  */

/* Nonzero if X is a hard reg that can be used as an index
   or, if not strict, if it is a pseudo reg.  */
#define	INDEX_REGISTER_P(X, STRICT) \
(REG_P (X) && (!(STRICT) || REGNO_OK_FOR_INDEX_P (REGNO (X))))

/* Nonzero if X is a hard reg that can be used as a base reg
   or, if not strict, if it is a pseudo reg.  */
#define	BASE_REGISTER_P(X, STRICT) \
(REG_P (X) && (!(STRICT) || REGNO_OK_FOR_BASE_P (REGNO (X))))

#ifdef NO_EXTERNAL_INDIRECT_ADDRESS

/* Re-definition of CONSTANT_ADDRESS_P, which is true only when there
   are no SYMBOL_REFs for external symbols present.  */

static bool
indirectable_constant_address_p (rtx x, bool indirect)
{
  if (GET_CODE (x) == SYMBOL_REF)
    return !flag_pic || SYMBOL_REF_LOCAL_P (x) || !indirect;

  if (GET_CODE (x) == CONST)
    return !flag_pic
	   || GET_CODE (XEXP (XEXP (x, 0), 0)) != SYMBOL_REF
	   || SYMBOL_REF_LOCAL_P (XEXP (XEXP (x, 0), 0));

  return CONSTANT_ADDRESS_P (x);
}

#else /* not NO_EXTERNAL_INDIRECT_ADDRESS */

static bool
indirectable_constant_address_p (rtx x, bool indirect ATTRIBUTE_UNUSED)
{
  return CONSTANT_ADDRESS_P (x);
}

#endif /* not NO_EXTERNAL_INDIRECT_ADDRESS */

/* True if X is an address which can be indirected.  External symbols
   could be in a sharable image library, so we disallow those.  */

static bool
indirectable_address_p (rtx x, bool strict, bool indirect)
{
  if (indirectable_constant_address_p (x, indirect)
      || BASE_REGISTER_P (x, strict))
    return true;
  if (GET_CODE (x) != PLUS
      || !BASE_REGISTER_P (XEXP (x, 0), strict)
      || (flag_pic && !CONST_INT_P (XEXP (x, 1))))
    return false;
  return indirectable_constant_address_p (XEXP (x, 1), indirect);
}

/* Return true if x is a valid address not using indexing.
   (This much is the easy part.)  */
static bool
nonindexed_address_p (rtx x, bool strict)
{
  rtx xfoo0;
  if (REG_P (x))
    {
      extern rtx *reg_equiv_mem;
      if (! reload_in_progress
	  || reg_equiv_mem[REGNO (x)] == 0
	  || indirectable_address_p (reg_equiv_mem[REGNO (x)], strict, false))
	return true;
    }
  if (indirectable_constant_address_p (x, false))
    return true;
  if (indirectable_address_p (x, strict, false))
    return true;
  xfoo0 = XEXP (x, 0);
  if (MEM_P (x) && indirectable_address_p (xfoo0, strict, true))
    return true;
  if ((GET_CODE (x) == PRE_DEC || GET_CODE (x) == POST_INC)
      && BASE_REGISTER_P (xfoo0, strict))
    return true;
  return false;
}

/* True if PROD is either a reg times size of mode MODE and MODE is less
   than or equal 8 bytes, or just a reg if MODE is one byte.  */

static bool
index_term_p (rtx prod, enum machine_mode mode, bool strict)
{
  rtx xfoo0, xfoo1;

  if (GET_MODE_SIZE (mode) == 1)
    return BASE_REGISTER_P (prod, strict);

  if (GET_CODE (prod) != MULT || GET_MODE_SIZE (mode) > 8)
    return false;

  xfoo0 = XEXP (prod, 0);
  xfoo1 = XEXP (prod, 1);

  if (CONST_INT_P (xfoo0)
      && INTVAL (xfoo0) == (int)GET_MODE_SIZE (mode)
      && INDEX_REGISTER_P (xfoo1, strict))
    return true;

  if (CONST_INT_P (xfoo1)
      && INTVAL (xfoo1) == (int)GET_MODE_SIZE (mode)
      && INDEX_REGISTER_P (xfoo0, strict))
    return true;

  return false;
}

/* Return true if X is the sum of a register
   and a valid index term for mode MODE.  */
static bool
reg_plus_index_p (rtx x, enum machine_mode mode, bool strict)
{
  rtx xfoo0, xfoo1;

  if (GET_CODE (x) != PLUS)
    return false;

  xfoo0 = XEXP (x, 0);
  xfoo1 = XEXP (x, 1);

  if (BASE_REGISTER_P (xfoo0, strict) && index_term_p (xfoo1, mode, strict))
    return true;

  if (BASE_REGISTER_P (xfoo1, strict) && index_term_p (xfoo0, mode, strict))
    return true;

  return false;
}

/* Return true if xfoo0 and xfoo1 constitute a valid indexed address.  */
static bool
indexable_address_p (rtx xfoo0, rtx xfoo1, enum machine_mode mode, bool strict)
{
  if (!CONSTANT_ADDRESS_P (xfoo0))
    return false;
  if (BASE_REGISTER_P (xfoo1, strict))
    return !flag_pic || mode == QImode;
  if (flag_pic && symbolic_operand (xfoo0, SImode))
    return false;
  return reg_plus_index_p (xfoo1, mode, strict);
}

/* legitimate_address_p returns true if it recognizes an RTL expression "x"
   that is a valid memory address for an instruction.
   The MODE argument is the machine mode for the MEM expression
   that wants to use this address.  */
bool
vax_legitimate_address_p (enum machine_mode mode, rtx x, bool strict)
{
  rtx xfoo0, xfoo1;

  if (nonindexed_address_p (x, strict))
    return true;

  if (GET_CODE (x) != PLUS)
    return false;

  /* Handle <address>[index] represented with index-sum outermost */

  xfoo0 = XEXP (x, 0);
  xfoo1 = XEXP (x, 1);

  if (index_term_p (xfoo0, mode, strict)
      && nonindexed_address_p (xfoo1, strict))
    return true;

  if (index_term_p (xfoo1, mode, strict)
      && nonindexed_address_p (xfoo0, strict))
    return true;

  /* Handle offset(reg)[index] with offset added outermost */

  if (indexable_address_p (xfoo0, xfoo1, mode, strict)
      || indexable_address_p (xfoo1, xfoo0, mode, strict))
    return true;

  return false;
}

/* Return true if x (a legitimate address expression) has an effect that
   depends on the machine mode it is used for.  On the VAX, the predecrement
   and postincrement address depend thus (the amount of decrement or
   increment being the length of the operand) and all indexed address depend
   thus (because the index scale factor is the length of the operand).  */

bool
vax_mode_dependent_address_p (rtx x)
{
  rtx xfoo0, xfoo1;

  /* Auto-increment cases are now dealt with generically in recog.c.  */
  if (GET_CODE (x) != PLUS)
    return false;

  xfoo0 = XEXP (x, 0);
  xfoo1 = XEXP (x, 1);

  if (CONST_INT_P (xfoo0) && REG_P (xfoo1))
    return false;
  if (CONST_INT_P (xfoo1) && REG_P (xfoo0))
    return false;
  if (!flag_pic && CONSTANT_ADDRESS_P (xfoo0) && REG_P (xfoo1))
    return false;
  if (!flag_pic && CONSTANT_ADDRESS_P (xfoo1) && REG_P (xfoo0))
    return false;

  return true;
}

static rtx
fixup_mathdi_operand (rtx x, enum machine_mode mode)
{
  if (illegal_addsub_di_memory_operand (x, mode))
    {
      rtx addr = XEXP (x, 0);
      rtx temp = gen_reg_rtx (Pmode);
      rtx offset = 0;
#ifdef NO_EXTERNAL_INDIRECT_ADDRESS
      if (GET_CODE (addr) == CONST && flag_pic)
	{
	  offset = XEXP (XEXP (addr, 0), 1);
	  addr = XEXP (XEXP (addr, 0), 0);
	}
#endif
      emit_move_insn (temp, addr);
      if (offset)
	temp = gen_rtx_PLUS (Pmode, temp, offset);
      x = gen_rtx_MEM (DImode, temp);
    }
  return x;
}

void
vax_expand_addsub_di_operands (rtx * operands, enum rtx_code code)
{
  int hi_only = operand_subword (operands[2], 0, 0, DImode) == const0_rtx;
  rtx temp;

  rtx (*gen_old_insn)(rtx, rtx, rtx);
  rtx (*gen_si_insn)(rtx, rtx, rtx);
  rtx (*gen_insn)(rtx, rtx, rtx);

  if (code == PLUS)
    {
      gen_old_insn = gen_adddi3_old;
      gen_si_insn = gen_addsi3;
      gen_insn = gen_adcdi3;
    }
  else if (code == MINUS)
    {
      gen_old_insn = gen_subdi3_old;
      gen_si_insn = gen_subsi3;
      gen_insn = gen_sbcdi3;
    }
  else
    gcc_unreachable ();

  /* If this is addition (thus operands are commutative) and if there is one
     addend that duplicates the desination, we want that addend to be the
     first addend.  */
  if (code == PLUS
      && rtx_equal_p (operands[0], operands[2])
      && !rtx_equal_p (operands[1], operands[2]))
    {
      temp = operands[2];
      operands[2] = operands[1];
      operands[1] = temp;
    }

  if (!TARGET_QMATH)
    {
      emit_insn ((*gen_old_insn) (operands[0], operands[1], operands[2]));
    }
  else if (hi_only)
    {
      if (!rtx_equal_p (operands[0], operands[1])
	  && (REG_P (operands[0]) && MEM_P (operands[1])))
	{
	  emit_move_insn (operands[0], operands[1]);
	  operands[1] = operands[0];
	}

      operands[0] = fixup_mathdi_operand (operands[0], DImode);
      operands[1] = fixup_mathdi_operand (operands[1], DImode);
      operands[2] = fixup_mathdi_operand (operands[2], DImode);
<<<<<<< HEAD

      if (!rtx_equal_p (operands[0], operands[1]))
	emit_move_insn (operand_subword (operands[0], 0, 0, DImode),
			  operand_subword (operands[1], 0, 0, DImode));

      emit_insn ((*gen_si_insn) (operand_subword (operands[0], 1, 0, DImode),
				 operand_subword (operands[1], 1, 0, DImode),
				 operand_subword (operands[2], 1, 0, DImode)));
    }
  else
    {
      /* If are adding the same value together, that's really a multiply by 2,
	 and that's just a left shift of 1.  */
      if (rtx_equal_p (operands[1], operands[2]))
	{
	  gcc_assert (code != MINUS);
	  emit_insn (gen_ashldi3 (operands[0], operands[1], const1_rtx));
	  return;
	}

      operands[0] = fixup_mathdi_operand (operands[0], DImode);

      /* If an operand is the same as operand[0], use the operand[0] rtx
	 because fixup will an equivalent rtx but not an equal one. */

      if (rtx_equal_p (operands[0], operands[1]))
	operands[1] = operands[0];
      else
	operands[1] = fixup_mathdi_operand (operands[1], DImode);

      if (rtx_equal_p (operands[0], operands[2]))
	operands[2] = operands[0];
      else
	operands[2] = fixup_mathdi_operand (operands[2], DImode);

      /* If we are subtracting not from ourselves [d = a - b], and because the
	 carry ops are two operand only, we would need to do a move prior to
	 the subtract.  And if d == b, we would need a temp otherwise
	 [d = a, d -= d] and we end up with 0.  Instead we rewrite d = a - b
	 into d = -b, d += a.  Since -b can never overflow, even if b == d,
	 no temp is needed.

	 If we are doing addition, since the carry ops are two operand, if
	 we aren't adding to ourselves, move the first addend to the
	 destination first.  */

=======

      if (!rtx_equal_p (operands[0], operands[1]))
	emit_move_insn (operand_subword (operands[0], 0, 0, DImode),
			  operand_subword (operands[1], 0, 0, DImode));

      emit_insn ((*gen_si_insn) (operand_subword (operands[0], 1, 0, DImode),
				 operand_subword (operands[1], 1, 0, DImode),
				 operand_subword (operands[2], 1, 0, DImode)));
    }
  else
    {
      /* If are adding the same value together, that's really a multiply by 2,
	 and that's just a left shift of 1.  */
      if (rtx_equal_p (operands[1], operands[2]))
	{
	  gcc_assert (code != MINUS);
	  emit_insn (gen_ashldi3 (operands[0], operands[1], const1_rtx));
	  return;
	}

      operands[0] = fixup_mathdi_operand (operands[0], DImode);

      /* If an operand is the same as operand[0], use the operand[0] rtx
	 because fixup will an equivalent rtx but not an equal one. */

      if (rtx_equal_p (operands[0], operands[1]))
	operands[1] = operands[0];
      else
	operands[1] = fixup_mathdi_operand (operands[1], DImode);

      if (rtx_equal_p (operands[0], operands[2]))
	operands[2] = operands[0];
      else
	operands[2] = fixup_mathdi_operand (operands[2], DImode);

      /* If we are subtracting not from ourselves [d = a - b], and because the
	 carry ops are two operand only, we would need to do a move prior to
	 the subtract.  And if d == b, we would need a temp otherwise
	 [d = a, d -= d] and we end up with 0.  Instead we rewrite d = a - b
	 into d = -b, d += a.  Since -b can never overflow, even if b == d,
	 no temp is needed.

	 If we are doing addition, since the carry ops are two operand, if
	 we aren't adding to ourselves, move the first addend to the
	 destination first.  */

>>>>>>> 03d20231
      gcc_assert (operands[1] != const0_rtx || code == MINUS);
      if (!rtx_equal_p (operands[0], operands[1]) && operands[1] != const0_rtx)
	{
	  if (code == MINUS && CONSTANT_P (operands[1]))
	    {
	      temp = gen_reg_rtx (DImode);
	      emit_insn (gen_sbcdi3 (operands[0], const0_rtx, operands[2]));
	      code = PLUS;
	      gen_insn = gen_adcdi3;
	      operands[2] = operands[1];
	      operands[1] = operands[0];
	    }
	  else
	    emit_move_insn (operands[0], operands[1]);
	}

      /* Subtracting a constant will have been rewritten to an addition of the
	 negative of that constant before we get here.  */
      gcc_assert (!CONSTANT_P (operands[2]) || code == PLUS);
      emit_insn ((*gen_insn) (operands[0], operands[1], operands[2]));
    }
}

bool
adjacent_operands_p (rtx lo, rtx hi, enum machine_mode mode)
{
  HOST_WIDE_INT lo_offset;
  HOST_WIDE_INT hi_offset;

  if (GET_CODE (lo) != GET_CODE (hi))
    return false;

  if (REG_P (lo))
    return mode == SImode && REGNO (lo) + 1 == REGNO (hi);
  if (CONST_INT_P (lo))
    return INTVAL (hi) == 0 && 0 <= INTVAL (lo) && INTVAL (lo) < 64;
  if (CONST_INT_P (lo))
    return mode != SImode;

  if (!MEM_P (lo))
    return false;

  if (MEM_VOLATILE_P (lo) || MEM_VOLATILE_P (hi))
    return false;

  lo = XEXP (lo, 0);
  hi = XEXP (hi, 0);

  if (GET_CODE (lo) == POST_INC /* || GET_CODE (lo) == PRE_DEC */)
    return rtx_equal_p (lo, hi);

  switch (GET_CODE (lo))
    {
    case REG:
    case SYMBOL_REF:
      lo_offset = 0;
      break;
    case CONST:
      lo = XEXP (lo, 0);
      /* FALLTHROUGH */
    case PLUS:
      if (!CONST_INT_P (XEXP (lo, 1)))
	return false;
      lo_offset = INTVAL (XEXP (lo, 1));
      lo = XEXP (lo, 0);
      break;
    default:
      return false;
    }

  switch (GET_CODE (hi))
    {
    case REG:
    case SYMBOL_REF:
      hi_offset = 0;
      break;
    case CONST:
      hi = XEXP (hi, 0);
      /* FALLTHROUGH */
    case PLUS:
      if (!CONST_INT_P (XEXP (hi, 1)))
	return false;
      hi_offset = INTVAL (XEXP (hi, 1));
      hi = XEXP (hi, 0);
      break;
    default:
      return false;
    }

  if (GET_CODE (lo) == MULT || GET_CODE (lo) == PLUS)
    return false;

  return rtx_equal_p (lo, hi)
	 && hi_offset - lo_offset == GET_MODE_SIZE (mode);
}

/* Output assembler code for a block containing the constant parts
   of a trampoline, leaving space for the variable parts.  */

/* On the VAX, the trampoline contains an entry mask and two instructions:
     .word NN
     movl $STATIC,r0   (store the functions static chain)
     jmp  *$FUNCTION   (jump to function code at address FUNCTION)  */

static void
vax_asm_trampoline_template (FILE *f ATTRIBUTE_UNUSED)
{
  assemble_aligned_integer (2, const0_rtx);
  assemble_aligned_integer (2, GEN_INT (0x8fd0));
  assemble_aligned_integer (4, const0_rtx);
  assemble_aligned_integer (1, GEN_INT (0x50 + STATIC_CHAIN_REGNUM));
  assemble_aligned_integer (2, GEN_INT (0x9f17));
  assemble_aligned_integer (4, const0_rtx);
}

/* We copy the register-mask from the function's pure code
   to the start of the trampoline.  */

static void
vax_trampoline_init (rtx m_tramp, tree fndecl, rtx cxt)
{
  rtx fnaddr = XEXP (DECL_RTL (fndecl), 0);
  rtx mem;

  emit_block_move (m_tramp, assemble_trampoline_template (),
		   GEN_INT (TRAMPOLINE_SIZE), BLOCK_OP_NORMAL);

  mem = adjust_address (m_tramp, HImode, 0);
  emit_move_insn (mem, gen_const_mem (HImode, fnaddr));

  mem = adjust_address (m_tramp, SImode, 4);
  emit_move_insn (mem, cxt);
  mem = adjust_address (m_tramp, SImode, 11);
  emit_move_insn (mem, plus_constant (fnaddr, 2));
  emit_insn (gen_sync_istream ());
}

/* Value is the number of bytes of arguments automatically
   popped when returning from a subroutine call.
   FUNDECL is the declaration node of the function (as a tree),
   FUNTYPE is the data type of the function (as a tree),
   or for a library call it is an identifier node for the subroutine name.
   SIZE is the number of bytes of arguments passed on the stack.

   On the VAX, the RET insn pops a maximum of 255 args for any function.  */

static int
vax_return_pops_args (tree fundecl ATTRIBUTE_UNUSED,
		      tree funtype ATTRIBUTE_UNUSED, int size)
{
  return size > 255 * 4 ? 0 : size;
<<<<<<< HEAD
=======
}

/* Define where to put the arguments to a function.
   Value is zero to push the argument on the stack,
   or a hard register in which to store the argument.

   MODE is the argument's machine mode.
   TYPE is the data type of the argument (as a tree).
    This is null for libcalls where that information may
    not be available.
   CUM is a variable of type CUMULATIVE_ARGS which gives info about
    the preceding args and about the function being called.
   NAMED is nonzero if this argument is a named parameter
    (otherwise it is an extra parameter matching an ellipsis).  */

/* On the VAX all args are pushed.  */

static rtx
vax_function_arg (CUMULATIVE_ARGS *cum ATTRIBUTE_UNUSED,
		  enum machine_mode mode ATTRIBUTE_UNUSED,
		  const_tree type ATTRIBUTE_UNUSED,
		  bool named ATTRIBUTE_UNUSED)
{
  return NULL_RTX;
}

/* Update the data in CUM to advance over an argument of mode MODE and
   data type TYPE.  (TYPE is null for libcalls where that information
   may not be available.)  */

static void
vax_function_arg_advance (CUMULATIVE_ARGS *cum, enum machine_mode mode,
			  const_tree type, bool named ATTRIBUTE_UNUSED)
{
  *cum += (mode != BLKmode
	   ? (GET_MODE_SIZE (mode) + 3) & ~3
	   : (int_size_in_bytes (type) + 3) & ~3);
>>>>>>> 03d20231
}<|MERGE_RESOLUTION|>--- conflicted
+++ resolved
@@ -1,10 +1,6 @@
 /* Subroutines for insn-output.c for VAX.
    Copyright (C) 1987, 1994, 1995, 1997, 1998, 1999, 2000, 2001, 2002,
-<<<<<<< HEAD
-   2004, 2005, 2006, 2007, 2008, 2009
-=======
    2004, 2005, 2006, 2007, 2008, 2009, 2010
->>>>>>> 03d20231
    Free Software Foundation, Inc.
 
 This file is part of GCC.
@@ -42,21 +38,14 @@
 #include "optabs.h"
 #include "flags.h"
 #include "debug.h"
-<<<<<<< HEAD
-#include "toplev.h"
-=======
 #include "diagnostic-core.h"
->>>>>>> 03d20231
 #include "tm-preds.h"
 #include "tm-constrs.h"
 #include "tm_p.h"
 #include "target.h"
 #include "target-def.h"
 
-<<<<<<< HEAD
-=======
 static void vax_option_override (void);
->>>>>>> 03d20231
 static bool vax_legitimate_address_p (enum machine_mode, rtx, bool);
 static void vax_output_function_prologue (FILE *, HOST_WIDE_INT);
 static void vax_file_start (void);
@@ -132,12 +121,9 @@
 #undef TARGET_RETURN_POPS_ARGS
 #define TARGET_RETURN_POPS_ARGS vax_return_pops_args
 
-<<<<<<< HEAD
-=======
 #undef TARGET_OPTION_OVERRIDE
 #define TARGET_OPTION_OVERRIDE vax_option_override
 
->>>>>>> 03d20231
 struct gcc_target targetm = TARGET_INITIALIZER;
  
@@ -1149,28 +1135,16 @@
 	    {
 	      lval >>= n;
 
-<<<<<<< HEAD
-#if HOST_BITS_PER_WIDE_INT == 32
-	      /* On 32bit platforms, if the 6bits didn't overflow into the
-		 upper 32bit value that value better be 0.  If we have
-		 overflowed, make sure it wasn't too much.  */
-	      if (hval != 0)
-=======
 	      /* On 32bit platforms, if the 6bits didn't overflow into the
 		 upper 32bit value that value better be 0.  If we have
 		 overflowed, make sure it wasn't too much.  */
 	      if (HOST_BITS_PER_WIDE_INT == 32 && hval != 0)
->>>>>>> 03d20231
 		{
 		  if (n <= 26 || hval >= ((unsigned)1 << (n - 26)))
 		    n = 0;	/* failure */
 		  else
 		    lval |= hval << (32 - n);
 		}
-<<<<<<< HEAD
-#endif
-=======
->>>>>>> 03d20231
 	      /*  If n is 0, then ashq is not the best way to emit this.  */
 	      if (n > 0)
 		{
@@ -1935,7 +1909,6 @@
       operands[0] = fixup_mathdi_operand (operands[0], DImode);
       operands[1] = fixup_mathdi_operand (operands[1], DImode);
       operands[2] = fixup_mathdi_operand (operands[2], DImode);
-<<<<<<< HEAD
 
       if (!rtx_equal_p (operands[0], operands[1]))
 	emit_move_insn (operand_subword (operands[0], 0, 0, DImode),
@@ -1982,54 +1955,6 @@
 	 we aren't adding to ourselves, move the first addend to the
 	 destination first.  */
 
-=======
-
-      if (!rtx_equal_p (operands[0], operands[1]))
-	emit_move_insn (operand_subword (operands[0], 0, 0, DImode),
-			  operand_subword (operands[1], 0, 0, DImode));
-
-      emit_insn ((*gen_si_insn) (operand_subword (operands[0], 1, 0, DImode),
-				 operand_subword (operands[1], 1, 0, DImode),
-				 operand_subword (operands[2], 1, 0, DImode)));
-    }
-  else
-    {
-      /* If are adding the same value together, that's really a multiply by 2,
-	 and that's just a left shift of 1.  */
-      if (rtx_equal_p (operands[1], operands[2]))
-	{
-	  gcc_assert (code != MINUS);
-	  emit_insn (gen_ashldi3 (operands[0], operands[1], const1_rtx));
-	  return;
-	}
-
-      operands[0] = fixup_mathdi_operand (operands[0], DImode);
-
-      /* If an operand is the same as operand[0], use the operand[0] rtx
-	 because fixup will an equivalent rtx but not an equal one. */
-
-      if (rtx_equal_p (operands[0], operands[1]))
-	operands[1] = operands[0];
-      else
-	operands[1] = fixup_mathdi_operand (operands[1], DImode);
-
-      if (rtx_equal_p (operands[0], operands[2]))
-	operands[2] = operands[0];
-      else
-	operands[2] = fixup_mathdi_operand (operands[2], DImode);
-
-      /* If we are subtracting not from ourselves [d = a - b], and because the
-	 carry ops are two operand only, we would need to do a move prior to
-	 the subtract.  And if d == b, we would need a temp otherwise
-	 [d = a, d -= d] and we end up with 0.  Instead we rewrite d = a - b
-	 into d = -b, d += a.  Since -b can never overflow, even if b == d,
-	 no temp is needed.
-
-	 If we are doing addition, since the carry ops are two operand, if
-	 we aren't adding to ourselves, move the first addend to the
-	 destination first.  */
-
->>>>>>> 03d20231
       gcc_assert (operands[1] != const0_rtx || code == MINUS);
       if (!rtx_equal_p (operands[0], operands[1]) && operands[1] != const0_rtx)
 	{
@@ -2181,8 +2106,6 @@
 		      tree funtype ATTRIBUTE_UNUSED, int size)
 {
   return size > 255 * 4 ? 0 : size;
-<<<<<<< HEAD
-=======
 }
 
 /* Define where to put the arguments to a function.
@@ -2220,5 +2143,4 @@
   *cum += (mode != BLKmode
 	   ? (GET_MODE_SIZE (mode) + 3) & ~3
 	   : (int_size_in_bytes (type) + 3) & ~3);
->>>>>>> 03d20231
 }