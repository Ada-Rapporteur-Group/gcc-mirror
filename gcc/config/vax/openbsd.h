/* Configuration fragment for a VAX OpenBSD target.
   Copyright (C) 2000, 2002, 2007, 2009, 2011 Free Software Foundation, Inc.

This file is part of GCC.

GCC is free software; you can redistribute it and/or modify
it under the terms of the GNU General Public License as published by
the Free Software Foundation; either version 3, or (at your option)
any later version.

GCC is distributed in the hope that it will be useful,
but WITHOUT ANY WARRANTY; without even the implied warranty of
MERCHANTABILITY or FITNESS FOR A PARTICULAR PURPOSE.  See the
GNU General Public License for more details.

You should have received a copy of the GNU General Public License
along with GCC; see the file COPYING3.  If not see
<http://www.gnu.org/licenses/>.  */

/* Amend common OpenBSD definitions for VAX target.  */

#define TARGET_OS_CPP_BUILTINS()		\
  do						\
    {						\
      builtin_define ("__unix__");		\
      builtin_define ("__OpenBSD__");		\
      builtin_assert ("system=unix");		\
      builtin_assert ("system=OpenBSD");	\
    }						\
  while (0)

/* Layout of source language data types.  */

/* This must agree with <machine/ansi.h>  */
#undef SIZE_TYPE
#define SIZE_TYPE "long unsigned int"

#undef PTRDIFF_TYPE
#define PTRDIFF_TYPE "long int"

#undef WCHAR_TYPE
#define WCHAR_TYPE "int"

#undef WCHAR_TYPE_SIZE
#define WCHAR_TYPE_SIZE 32

#undef WINT_TYPE
<<<<<<< HEAD
#define WINT_TYPE "int"
=======
#define WINT_TYPE "int"

#define TARGET_HAVE_NAMED_SECTIONS false
>>>>>>> 3082eeb7
<|MERGE_RESOLUTION|>--- conflicted
+++ resolved
@@ -45,10 +45,6 @@
 #define WCHAR_TYPE_SIZE 32
 
 #undef WINT_TYPE
-<<<<<<< HEAD
-#define WINT_TYPE "int"
-=======
 #define WINT_TYPE "int"
 
-#define TARGET_HAVE_NAMED_SECTIONS false
->>>>>>> 3082eeb7
+#define TARGET_HAVE_NAMED_SECTIONS false