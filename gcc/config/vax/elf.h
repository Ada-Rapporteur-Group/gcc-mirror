--- conflicted
+++ resolved
@@ -1,10 +1,6 @@
 /* Target definitions for GNU compiler for VAX using ELF
-<<<<<<< HEAD
-   Copyright (C) 2002, 2004, 2005, 2007, 2008 Free Software Foundation, Inc.
-=======
    Copyright (C) 2002, 2004, 2005, 2007, 2008, 2009, 2010
    Free Software Foundation, Inc.
->>>>>>> 03d20231
    Contributed by Matt Thomas <matt@3am-software.com>
 
 This file is part of GCC.
