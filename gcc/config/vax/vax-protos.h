/* Definitions of target machine for GNU compiler.  VAX version.
<<<<<<< HEAD
   Copyright (C) 2000, 2002, 2003, 2004, 2005, 2007, 2009 Free Software Foundation, Inc.
=======
   Copyright (C) 2000, 2002, 2003, 2004, 2005, 2007, 2009, 2010
   Free Software Foundation, Inc.
>>>>>>> 03d20231

This file is part of GCC.

GCC is free software; you can redistribute it and/or modify
it under the terms of the GNU General Public License as published by
the Free Software Foundation; either version 3, or (at your option)
any later version.

GCC is distributed in the hope that it will be useful,
but WITHOUT ANY WARRANTY; without even the implied warranty of
MERCHANTABILITY or FITNESS FOR A PARTICULAR PURPOSE.  See the
GNU General Public License for more details.

You should have received a copy of the GNU General Public License
along with GCC; see the file COPYING3.  If not see
<http://www.gnu.org/licenses/>.  */

<<<<<<< HEAD
extern void override_options (void);

=======
>>>>>>> 03d20231
extern bool legitimate_constant_address_p (rtx);
extern bool legitimate_constant_p (rtx);
extern bool vax_mode_dependent_address_p (rtx);

#ifdef RTX_CODE
extern const char *cond_name (rtx);
extern bool adjacent_operands_p (rtx, rtx, enum machine_mode);
extern const char *rev_cond_name (rtx);
extern void print_operand_address (FILE *, rtx);
extern void print_operand (FILE *, rtx, int);
extern void vax_notice_update_cc (rtx, rtx);
extern void vax_expand_addsub_di_operands (rtx *, enum rtx_code);
extern const char * vax_output_int_move (rtx, rtx *, enum machine_mode);
extern const char * vax_output_int_add (rtx, rtx *, enum machine_mode);
extern const char * vax_output_int_subtract (rtx, rtx *, enum machine_mode);
extern const char * vax_output_movmemsi (rtx, rtx *);
#endif /* RTX_CODE */

#ifdef REAL_VALUE_TYPE
extern int check_float_value (enum machine_mode, REAL_VALUE_TYPE *, int);
#endif /* REAL_VALUE_TYPE */<|MERGE_RESOLUTION|>--- conflicted
+++ resolved
@@ -1,10 +1,6 @@
 /* Definitions of target machine for GNU compiler.  VAX version.
-<<<<<<< HEAD
-   Copyright (C) 2000, 2002, 2003, 2004, 2005, 2007, 2009 Free Software Foundation, Inc.
-=======
    Copyright (C) 2000, 2002, 2003, 2004, 2005, 2007, 2009, 2010
    Free Software Foundation, Inc.
->>>>>>> 03d20231
 
 This file is part of GCC.
 
@@ -22,11 +18,6 @@
 along with GCC; see the file COPYING3.  If not see
 <http://www.gnu.org/licenses/>.  */
 
-<<<<<<< HEAD
-extern void override_options (void);
-
-=======
->>>>>>> 03d20231
 extern bool legitimate_constant_address_p (rtx);
 extern bool legitimate_constant_p (rtx);
 extern bool vax_mode_dependent_address_p (rtx);
