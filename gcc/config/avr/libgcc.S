/*  -*- Mode: Asm -*-  */
<<<<<<< HEAD
/* Copyright (C) 1998, 1999, 2000, 2007, 2008 
=======
/* Copyright (C) 1998, 1999, 2000, 2007, 2008, 2009
>>>>>>> a0daa400
   Free Software Foundation, Inc.
   Contributed by Denis Chertykov <denisc@overta.ru>

This file is free software; you can redistribute it and/or modify it
under the terms of the GNU General Public License as published by the
Free Software Foundation; either version 2, or (at your option) any
later version.

In addition to the permissions in the GNU General Public License, the
Free Software Foundation gives you unlimited permission to link the
compiled version of this file into combinations with other programs,
and to distribute those combinations without any restriction coming
from the use of this file.  (The General Public License restrictions
do apply in other respects; for example, they cover modification of
the file, and distribution when not linked into a combine
executable.)

This file is distributed in the hope that it will be useful, but
WITHOUT ANY WARRANTY; without even the implied warranty of
MERCHANTABILITY or FITNESS FOR A PARTICULAR PURPOSE.  See the GNU
General Public License for more details.

You should have received a copy of the GNU General Public License
along with this program; see the file COPYING.  If not, write to
the Free Software Foundation, 51 Franklin Street, Fifth Floor,
Boston, MA 02110-1301, USA.  */

#define __zero_reg__ r1
#define __tmp_reg__ r0
#define __SREG__ 0x3f
#define __SP_H__ 0x3e
#define __SP_L__ 0x3d
#define __RAMPZ__ 0x3B

/* Most of the functions here are called directly from avr.md
   patterns, instead of using the standard libcall mechanisms.
   This can make better code because GCC knows exactly which
   of the call-used registers (not all of them) are clobbered.  */

	.section .text.libgcc, "ax", @progbits

	.macro	mov_l  r_dest, r_src
#if defined (__AVR_HAVE_MOVW__)
	movw	\r_dest, \r_src
#else
	mov	\r_dest, \r_src
#endif
	.endm

	.macro	mov_h  r_dest, r_src
#if defined (__AVR_HAVE_MOVW__)
	; empty
#else
	mov	\r_dest, \r_src
#endif
	.endm

/* Note: mulqi3, mulhi3 are open-coded on the enhanced core.  */
#if !defined (__AVR_HAVE_MUL__)
/*******************************************************
               Multiplication  8 x 8
*******************************************************/
#if defined (L_mulqi3)

#define	r_arg2	r22		/* multiplicand */
#define	r_arg1 	r24		/* multiplier */
#define r_res	__tmp_reg__	/* result */

	.global	__mulqi3
	.func	__mulqi3
__mulqi3:
	clr	r_res		; clear result
__mulqi3_loop:
	sbrc	r_arg1,0
	add	r_res,r_arg2
	add	r_arg2,r_arg2	; shift multiplicand
	breq	__mulqi3_exit	; while multiplicand != 0
	lsr	r_arg1		; 
	brne	__mulqi3_loop	; exit if multiplier = 0
__mulqi3_exit:	
	mov	r_arg1,r_res	; result to return register
	ret

#undef r_arg2  
#undef r_arg1  
#undef r_res   
	
.endfunc
#endif 	/* defined (L_mulqi3) */

#if defined (L_mulqihi3)
	.global	__mulqihi3
	.func	__mulqihi3
__mulqihi3:
	clr	r25
	sbrc	r24, 7
	dec	r25
	clr	r23
	sbrc	r22, 7
	dec	r22
	rjmp	__mulhi3
	.endfunc
#endif /* defined (L_mulqihi3) */

#if defined (L_umulqihi3)
	.global	__umulqihi3
	.func	__umulqihi3
__umulqihi3:
	clr	r25
	clr	r23
	rjmp	__mulhi3
	.endfunc
#endif /* defined (L_umulqihi3) */

/*******************************************************
               Multiplication  16 x 16
*******************************************************/
#if defined (L_mulhi3)
#define	r_arg1L	r24		/* multiplier Low */
#define	r_arg1H	r25		/* multiplier High */
#define	r_arg2L	r22		/* multiplicand Low */
#define	r_arg2H	r23		/* multiplicand High */
#define r_resL	__tmp_reg__	/* result Low */
#define r_resH  r21		/* result High */

	.global	__mulhi3
	.func	__mulhi3
__mulhi3:
	clr	r_resH		; clear result
	clr	r_resL		; clear result
__mulhi3_loop:
	sbrs	r_arg1L,0
	rjmp	__mulhi3_skip1
	add	r_resL,r_arg2L	; result + multiplicand
	adc	r_resH,r_arg2H
__mulhi3_skip1:	
	add	r_arg2L,r_arg2L	; shift multiplicand
	adc	r_arg2H,r_arg2H

	cp	r_arg2L,__zero_reg__
	cpc	r_arg2H,__zero_reg__
	breq	__mulhi3_exit	; while multiplicand != 0

	lsr	r_arg1H		; gets LSB of multiplier
	ror	r_arg1L
	sbiw	r_arg1L,0
	brne	__mulhi3_loop	; exit if multiplier = 0
__mulhi3_exit:
	mov	r_arg1H,r_resH	; result to return register
	mov	r_arg1L,r_resL
	ret

#undef r_arg1L
#undef r_arg1H
#undef r_arg2L
#undef r_arg2H
#undef r_resL 	
#undef r_resH 

.endfunc
#endif /* defined (L_mulhi3) */
#endif /* !defined (__AVR_HAVE_MUL__) */

#if defined (L_mulhisi3)
	.global	__mulhisi3
	.func	__mulhisi3
__mulhisi3:
	mov_l	r18, r24
	mov_h	r19, r25
	clr	r24
	sbrc	r23, 7
	dec	r24
	mov	r25, r24
	clr	r20
	sbrc	r19, 7
	dec	r20
	mov	r21, r20
	rjmp	__mulsi3
	.endfunc
#endif /* defined (L_mulhisi3) */

#if defined (L_umulhisi3)
	.global	__umulhisi3
	.func	__umulhisi3
__umulhisi3:
	mov_l	r18, r24
	mov_h	r19, r25
	clr	r24
	clr	r25
	clr	r20
	clr	r21
	rjmp	__mulsi3
	.endfunc
#endif /* defined (L_umulhisi3) */

#if defined (L_mulsi3)
/*******************************************************
               Multiplication  32 x 32
*******************************************************/
#define r_arg1L  r22		/* multiplier Low */
#define r_arg1H  r23
#define	r_arg1HL r24
#define	r_arg1HH r25		/* multiplier High */


#define	r_arg2L  r18		/* multiplicand Low */
#define	r_arg2H  r19	
#define	r_arg2HL r20
#define	r_arg2HH r21		/* multiplicand High */
	
#define r_resL	 r26		/* result Low */
#define r_resH   r27
#define r_resHL	 r30
#define r_resHH  r31		/* result High */

	
	.global	__mulsi3
	.func	__mulsi3
__mulsi3:
#if defined (__AVR_HAVE_MUL__)
	mul	r_arg1L, r_arg2L
	movw	r_resL, r0
	mul	r_arg1H, r_arg2H
	movw	r_resHL, r0
	mul	r_arg1HL, r_arg2L
	add	r_resHL, r0
	adc	r_resHH, r1
	mul	r_arg1L, r_arg2HL
	add	r_resHL, r0
	adc	r_resHH, r1
	mul	r_arg1HH, r_arg2L
	add	r_resHH, r0
	mul	r_arg1HL, r_arg2H
	add	r_resHH, r0
	mul	r_arg1H, r_arg2HL
	add	r_resHH, r0
	mul	r_arg1L, r_arg2HH
	add	r_resHH, r0
	clr	r_arg1HH	; use instead of __zero_reg__ to add carry
	mul	r_arg1H, r_arg2L
	add	r_resH, r0
	adc	r_resHL, r1
	adc	r_resHH, r_arg1HH ; add carry
	mul	r_arg1L, r_arg2H
	add	r_resH, r0
	adc	r_resHL, r1
	adc	r_resHH, r_arg1HH ; add carry
	movw	r_arg1L, r_resL
	movw	r_arg1HL, r_resHL
	clr	r1		; __zero_reg__ clobbered by "mul"
	ret
#else
	clr	r_resHH		; clear result
	clr	r_resHL		; clear result
	clr	r_resH		; clear result
	clr	r_resL		; clear result
__mulsi3_loop:
	sbrs	r_arg1L,0
	rjmp	__mulsi3_skip1
	add	r_resL,r_arg2L		; result + multiplicand
	adc	r_resH,r_arg2H
	adc	r_resHL,r_arg2HL
	adc	r_resHH,r_arg2HH
__mulsi3_skip1:
	add	r_arg2L,r_arg2L		; shift multiplicand
	adc	r_arg2H,r_arg2H
	adc	r_arg2HL,r_arg2HL
	adc	r_arg2HH,r_arg2HH
	
	lsr	r_arg1HH	; gets LSB of multiplier
	ror	r_arg1HL
	ror	r_arg1H
	ror	r_arg1L
	brne	__mulsi3_loop
	sbiw	r_arg1HL,0
	cpc	r_arg1H,r_arg1L
	brne	__mulsi3_loop		; exit if multiplier = 0
__mulsi3_exit:
	mov_h	r_arg1HH,r_resHH	; result to return register
	mov_l	r_arg1HL,r_resHL
	mov_h	r_arg1H,r_resH
	mov_l	r_arg1L,r_resL
	ret
#endif /* defined (__AVR_HAVE_MUL__) */
#undef r_arg1L 
#undef r_arg1H 
#undef r_arg1HL
#undef r_arg1HH
             
             
#undef r_arg2L 
#undef r_arg2H 
#undef r_arg2HL
#undef r_arg2HH
             
#undef r_resL  
#undef r_resH  
#undef r_resHL 
#undef r_resHH 

.endfunc
#endif /* defined (L_mulsi3) */
	
/*******************************************************
       Division 8 / 8 => (result + remainder)
*******************************************************/
#define	r_rem	r25	/* remainder */
#define	r_arg1	r24	/* dividend, quotient */
#define	r_arg2	r22	/* divisor */
#define	r_cnt	r23	/* loop count */

#if defined (L_udivmodqi4)
	.global	__udivmodqi4
	.func	__udivmodqi4
__udivmodqi4:
	sub	r_rem,r_rem	; clear remainder and carry
	ldi	r_cnt,9		; init loop counter
	rjmp	__udivmodqi4_ep	; jump to entry point
__udivmodqi4_loop:
	rol	r_rem		; shift dividend into remainder
	cp	r_rem,r_arg2	; compare remainder & divisor
	brcs	__udivmodqi4_ep	; remainder <= divisor
	sub	r_rem,r_arg2	; restore remainder
__udivmodqi4_ep:
	rol	r_arg1		; shift dividend (with CARRY)
	dec	r_cnt		; decrement loop counter
	brne	__udivmodqi4_loop
	com	r_arg1		; complement result 
				; because C flag was complemented in loop
	ret
	.endfunc
#endif /* defined (L_udivmodqi4) */

#if defined (L_divmodqi4)
	.global	__divmodqi4
	.func	__divmodqi4
__divmodqi4:
        bst     r_arg1,7	; store sign of dividend
        mov     __tmp_reg__,r_arg1
        eor     __tmp_reg__,r_arg2; r0.7 is sign of result
        sbrc	r_arg1,7
	neg     r_arg1		; dividend negative : negate
        sbrc	r_arg2,7
	neg     r_arg2		; divisor negative : negate
	rcall	__udivmodqi4	; do the unsigned div/mod
	brtc	__divmodqi4_1
	neg	r_rem		; correct remainder sign
__divmodqi4_1:
	sbrc	__tmp_reg__,7
	neg	r_arg1		; correct result sign
__divmodqi4_exit:
	ret
	.endfunc
#endif /* defined (L_divmodqi4) */

#undef r_rem
#undef r_arg1
#undef r_arg2
#undef r_cnt
	
		
/*******************************************************
       Division 16 / 16 => (result + remainder)
*******************************************************/
#define	r_remL	r26	/* remainder Low */
#define	r_remH	r27	/* remainder High */

/* return: remainder */
#define	r_arg1L	r24	/* dividend Low */
#define	r_arg1H	r25	/* dividend High */

/* return: quotient */
#define	r_arg2L	r22	/* divisor Low */
#define	r_arg2H	r23	/* divisor High */
	
#define	r_cnt	r21	/* loop count */

#if defined (L_udivmodhi4)
	.global	__udivmodhi4
	.func	__udivmodhi4
__udivmodhi4:
	sub	r_remL,r_remL
	sub	r_remH,r_remH	; clear remainder and carry
	ldi	r_cnt,17	; init loop counter
	rjmp	__udivmodhi4_ep	; jump to entry point
__udivmodhi4_loop:
        rol	r_remL		; shift dividend into remainder
	rol	r_remH
        cp	r_remL,r_arg2L	; compare remainder & divisor
	cpc	r_remH,r_arg2H
        brcs	__udivmodhi4_ep	; remainder < divisor
        sub	r_remL,r_arg2L	; restore remainder
        sbc	r_remH,r_arg2H
__udivmodhi4_ep:
        rol	r_arg1L		; shift dividend (with CARRY)
        rol	r_arg1H
        dec	r_cnt		; decrement loop counter
        brne	__udivmodhi4_loop
	com	r_arg1L
	com	r_arg1H
; div/mod results to return registers, as for the div() function
	mov_l	r_arg2L, r_arg1L	; quotient
	mov_h	r_arg2H, r_arg1H
	mov_l	r_arg1L, r_remL		; remainder
	mov_h	r_arg1H, r_remH
	ret
	.endfunc
#endif /* defined (L_udivmodhi4) */

#if defined (L_divmodhi4)
	.global	__divmodhi4
	.func	__divmodhi4
__divmodhi4:
	.global	_div
_div:
        bst     r_arg1H,7	; store sign of dividend
        mov     __tmp_reg__,r_arg1H
        eor     __tmp_reg__,r_arg2H   ; r0.7 is sign of result
	rcall	__divmodhi4_neg1 ; dividend negative : negate
	sbrc	r_arg2H,7
	rcall	__divmodhi4_neg2 ; divisor negative : negate
	rcall	__udivmodhi4	; do the unsigned div/mod
	rcall	__divmodhi4_neg1 ; correct remainder sign
	tst	__tmp_reg__
	brpl	__divmodhi4_exit
__divmodhi4_neg2:
	com	r_arg2H
	neg	r_arg2L		; correct divisor/result sign
	sbci	r_arg2H,0xff
__divmodhi4_exit:
	ret
__divmodhi4_neg1:
	brtc	__divmodhi4_exit
	com	r_arg1H
	neg	r_arg1L		; correct dividend/remainder sign
	sbci	r_arg1H,0xff
	ret
	.endfunc
#endif /* defined (L_divmodhi4) */

#undef r_remH  
#undef r_remL  
             
#undef r_arg1H 
#undef r_arg1L 
             
#undef r_arg2H 
#undef r_arg2L 
             	
#undef r_cnt   	
	
/*******************************************************
       Division 32 / 32 => (result + remainder)
*******************************************************/
#define	r_remHH	r31	/* remainder High */
#define	r_remHL	r30
#define	r_remH	r27
#define	r_remL	r26	/* remainder Low */

/* return: remainder */
#define	r_arg1HH r25	/* dividend High */
#define	r_arg1HL r24
#define	r_arg1H  r23
#define	r_arg1L  r22	/* dividend Low */

/* return: quotient */
#define	r_arg2HH r21	/* divisor High */
#define	r_arg2HL r20
#define	r_arg2H  r19
#define	r_arg2L  r18	/* divisor Low */
	
#define	r_cnt __zero_reg__  /* loop count (0 after the loop!) */

#if defined (L_udivmodsi4)
	.global	__udivmodsi4
	.func	__udivmodsi4
__udivmodsi4:
	ldi	r_remL, 33	; init loop counter
	mov	r_cnt, r_remL
	sub	r_remL,r_remL
	sub	r_remH,r_remH	; clear remainder and carry
	mov_l	r_remHL, r_remL
	mov_h	r_remHH, r_remH
	rjmp	__udivmodsi4_ep	; jump to entry point
__udivmodsi4_loop:
        rol	r_remL		; shift dividend into remainder
	rol	r_remH
	rol	r_remHL
	rol	r_remHH
        cp	r_remL,r_arg2L	; compare remainder & divisor
	cpc	r_remH,r_arg2H
	cpc	r_remHL,r_arg2HL
	cpc	r_remHH,r_arg2HH
	brcs	__udivmodsi4_ep	; remainder <= divisor
        sub	r_remL,r_arg2L	; restore remainder
        sbc	r_remH,r_arg2H
        sbc	r_remHL,r_arg2HL
        sbc	r_remHH,r_arg2HH
__udivmodsi4_ep:
        rol	r_arg1L		; shift dividend (with CARRY)
        rol	r_arg1H
        rol	r_arg1HL
        rol	r_arg1HH
        dec	r_cnt		; decrement loop counter
        brne	__udivmodsi4_loop
				; __zero_reg__ now restored (r_cnt == 0)
	com	r_arg1L
	com	r_arg1H
	com	r_arg1HL
	com	r_arg1HH
; div/mod results to return registers, as for the ldiv() function
	mov_l	r_arg2L,  r_arg1L	; quotient
	mov_h	r_arg2H,  r_arg1H
	mov_l	r_arg2HL, r_arg1HL
	mov_h	r_arg2HH, r_arg1HH
	mov_l	r_arg1L,  r_remL	; remainder
	mov_h	r_arg1H,  r_remH
	mov_l	r_arg1HL, r_remHL
	mov_h	r_arg1HH, r_remHH
	ret
	.endfunc
#endif /* defined (L_udivmodsi4) */

#if defined (L_divmodsi4)
	.global	__divmodsi4
	.func	__divmodsi4
__divmodsi4:
        bst     r_arg1HH,7	; store sign of dividend
        mov     __tmp_reg__,r_arg1HH
        eor     __tmp_reg__,r_arg2HH   ; r0.7 is sign of result
	rcall	__divmodsi4_neg1 ; dividend negative : negate
	sbrc	r_arg2HH,7
	rcall	__divmodsi4_neg2 ; divisor negative : negate
	rcall	__udivmodsi4	; do the unsigned div/mod
	rcall	__divmodsi4_neg1 ; correct remainder sign
	rol	__tmp_reg__
	brcc	__divmodsi4_exit
__divmodsi4_neg2:
	com	r_arg2HH
	com	r_arg2HL
	com	r_arg2H
	neg	r_arg2L		; correct divisor/quotient sign
	sbci	r_arg2H,0xff
	sbci	r_arg2HL,0xff
	sbci	r_arg2HH,0xff
__divmodsi4_exit:
	ret
__divmodsi4_neg1:
	brtc	__divmodsi4_exit
	com	r_arg1HH
	com	r_arg1HL
	com	r_arg1H
	neg	r_arg1L		; correct dividend/remainder sign
	sbci	r_arg1H, 0xff
	sbci	r_arg1HL,0xff
	sbci	r_arg1HH,0xff
	ret
	.endfunc
#endif /* defined (L_divmodsi4) */

/**********************************
 * This is a prologue subroutine
 **********************************/
#if defined (L_prologue)

	.global	__prologue_saves__
	.func	__prologue_saves__
__prologue_saves__:
	push r2
	push r3
	push r4
	push r5
	push r6
	push r7
	push r8
	push r9
	push r10
	push r11
	push r12
	push r13
	push r14
	push r15
	push r16
	push r17
	push r28
	push r29
	in	r28,__SP_L__
	in	r29,__SP_H__
	sub	r28,r26
	sbc	r29,r27
	in	__tmp_reg__,__SREG__
	cli
	out	__SP_H__,r29
	out	__SREG__,__tmp_reg__
	out	__SP_L__,r28
#if defined (__AVR_HAVE_EIJMP_EICALL__)
	eijmp
#else
	ijmp
#endif

.endfunc
#endif /* defined (L_prologue) */

/*
 * This is an epilogue subroutine
 */
#if defined (L_epilogue)

	.global	__epilogue_restores__
	.func	__epilogue_restores__
__epilogue_restores__:
	ldd	r2,Y+18
	ldd	r3,Y+17
	ldd	r4,Y+16
	ldd	r5,Y+15
	ldd	r6,Y+14
	ldd	r7,Y+13
	ldd	r8,Y+12
	ldd	r9,Y+11
	ldd	r10,Y+10
	ldd	r11,Y+9
	ldd	r12,Y+8
	ldd	r13,Y+7
	ldd	r14,Y+6
	ldd	r15,Y+5
	ldd	r16,Y+4
	ldd	r17,Y+3
	ldd	r26,Y+2
	ldd	r27,Y+1
	add	r28,r30
	adc	r29,__zero_reg__
	in	__tmp_reg__,__SREG__
	cli
	out	__SP_H__,r29
	out	__SREG__,__tmp_reg__
	out	__SP_L__,r28
	mov_l	r28, r26
	mov_h	r29, r27
	ret
.endfunc
#endif /* defined (L_epilogue) */

#ifdef L_exit
	.section .fini9,"ax",@progbits
	.global _exit
	.func	_exit
_exit:
	.weak	exit
exit:

	/* Code from .fini8 ... .fini1 sections inserted by ld script.  */

	.section .fini0,"ax",@progbits
	cli
__stop_program:
	rjmp	__stop_program
	.endfunc
#endif /* defined (L_exit) */

#ifdef L_cleanup
	.weak	_cleanup
	.func	_cleanup
_cleanup:
	ret
.endfunc
#endif /* defined (L_cleanup) */

#ifdef L_tablejump
	.global __tablejump2__
	.func	__tablejump2__
__tablejump2__:
	lsl	r30
	rol	r31
	.global __tablejump__
__tablejump__:
#if defined (__AVR_HAVE_LPMX__)
	lpm	__tmp_reg__, Z+
	lpm	r31, Z
	mov	r30, __tmp_reg__

#if defined (__AVR_HAVE_EIJMP_EICALL__)
	eijmp
#else
	ijmp
#endif

#else
	lpm
	adiw	r30, 1
	push	r0
	lpm
	push	r0
#if defined (__AVR_HAVE_EIJMP_EICALL__)
        push    __zero_reg__
#endif
	ret
#endif
	.endfunc
#endif /* defined (L_tablejump) */

#ifdef L_copy_data
	.section .init4,"ax",@progbits
	.global __do_copy_data
__do_copy_data:
#if defined(__AVR_HAVE_ELPMX__)
<<<<<<< HEAD
	ldi	r17, hi8(__data_end)
	ldi	r26, lo8(__data_start)
	ldi	r27, hi8(__data_start)
	ldi	r30, lo8(__data_load_start)
	ldi	r31, hi8(__data_load_start)
	ldi	r16, hh8(__data_load_start)
	out	__RAMPZ__, r16
	rjmp	.L__do_copy_data_start
.L__do_copy_data_loop:
	elpm	r0, Z+
	st	X+, r0
.L__do_copy_data_start:
	cpi	r26, lo8(__data_end)
	cpc	r27, r17
	brne	.L__do_copy_data_loop
#elif  !defined(__AVR_HAVE_ELPMX__) && defined(__AVR_HAVE_ELPM__)
	ldi	r17, hi8(__data_end)
	ldi	r26, lo8(__data_start)
	ldi	r27, hi8(__data_start)
	ldi	r30, lo8(__data_load_start)
	ldi	r31, hi8(__data_load_start)
	ldi	r16, hh8(__data_load_start - 0x10000)
.L__do_copy_data_carry:
	inc	r16
	out	__RAMPZ__, r16
	rjmp	.L__do_copy_data_start
.L__do_copy_data_loop:
	elpm
	st	X+, r0
	adiw	r30, 1
	brcs	.L__do_copy_data_carry
.L__do_copy_data_start:
	cpi	r26, lo8(__data_end)
	cpc	r27, r17
	brne	.L__do_copy_data_loop
#elif !defined(__AVR_HAVE_ELPMX__) && !defined(__AVR_HAVE_ELPM__)
=======
>>>>>>> a0daa400
	ldi	r17, hi8(__data_end)
	ldi	r26, lo8(__data_start)
	ldi	r27, hi8(__data_start)
	ldi	r30, lo8(__data_load_start)
	ldi	r31, hi8(__data_load_start)
<<<<<<< HEAD
=======
	ldi	r16, hh8(__data_load_start)
	out	__RAMPZ__, r16
	rjmp	.L__do_copy_data_start
.L__do_copy_data_loop:
	elpm	r0, Z+
	st	X+, r0
.L__do_copy_data_start:
	cpi	r26, lo8(__data_end)
	cpc	r27, r17
	brne	.L__do_copy_data_loop
#elif  !defined(__AVR_HAVE_ELPMX__) && defined(__AVR_HAVE_ELPM__)
	ldi	r17, hi8(__data_end)
	ldi	r26, lo8(__data_start)
	ldi	r27, hi8(__data_start)
	ldi	r30, lo8(__data_load_start)
	ldi	r31, hi8(__data_load_start)
	ldi	r16, hh8(__data_load_start - 0x10000)
.L__do_copy_data_carry:
	inc	r16
	out	__RAMPZ__, r16
	rjmp	.L__do_copy_data_start
.L__do_copy_data_loop:
	elpm
	st	X+, r0
	adiw	r30, 1
	brcs	.L__do_copy_data_carry
.L__do_copy_data_start:
	cpi	r26, lo8(__data_end)
	cpc	r27, r17
	brne	.L__do_copy_data_loop
#elif !defined(__AVR_HAVE_ELPMX__) && !defined(__AVR_HAVE_ELPM__)
	ldi	r17, hi8(__data_end)
	ldi	r26, lo8(__data_start)
	ldi	r27, hi8(__data_start)
	ldi	r30, lo8(__data_load_start)
	ldi	r31, hi8(__data_load_start)
>>>>>>> a0daa400
	rjmp	.L__do_copy_data_start
.L__do_copy_data_loop:
#if defined (__AVR_HAVE_LPMX__)
	lpm	r0, Z+
#else
	lpm
	adiw	r30, 1
#endif
	st	X+, r0
.L__do_copy_data_start:
	cpi	r26, lo8(__data_end)
	cpc	r27, r17
	brne	.L__do_copy_data_loop
#endif /* !defined(__AVR_HAVE_ELPMX__) && !defined(__AVR_HAVE_ELPM__) */
#endif /* L_copy_data */

/* __do_clear_bss is only necessary if there is anything in .bss section.  */

#ifdef L_clear_bss
	.section .init4,"ax",@progbits
	.global __do_clear_bss
__do_clear_bss:
	ldi	r17, hi8(__bss_end)
	ldi	r26, lo8(__bss_start)
	ldi	r27, hi8(__bss_start)
	rjmp	.do_clear_bss_start
.do_clear_bss_loop:
	st	X+, __zero_reg__
.do_clear_bss_start:
	cpi	r26, lo8(__bss_end)
	cpc	r27, r17
	brne	.do_clear_bss_loop
#endif /* L_clear_bss */

/* __do_global_ctors and __do_global_dtors are only necessary
   if there are any constructors/destructors.  */

#if defined (__AVR_HAVE_JMP_CALL__)
#define XCALL call
#else
#define XCALL rcall
#endif

#ifdef L_ctors
	.section .init6,"ax",@progbits
	.global	__do_global_ctors
#if defined(__AVR_HAVE_RAMPZ__)
__do_global_ctors:
	ldi	r17, hi8(__ctors_start)
	ldi	r16, hh8(__ctors_start)
	ldi	r28, lo8(__ctors_end)
	ldi	r29, hi8(__ctors_end)
	ldi	r20, hh8(__ctors_end)
	rjmp	.L__do_global_ctors_start
.L__do_global_ctors_loop:
	sbiw	r28, 2
	sbc     r20, __zero_reg__
	mov_h	r31, r29
	mov_l	r30, r28
	out     __RAMPZ__, r20
	XCALL	__tablejump_elpm__
.L__do_global_ctors_start:
	cpi	r28, lo8(__ctors_start)
	cpc	r29, r17
	cpc	r20, r16
	brne	.L__do_global_ctors_loop
#else
__do_global_ctors:
	ldi	r17, hi8(__ctors_start)
	ldi	r28, lo8(__ctors_end)
	ldi	r29, hi8(__ctors_end)
	rjmp	.L__do_global_ctors_start
.L__do_global_ctors_loop:
	sbiw	r28, 2
	mov_h	r31, r29
	mov_l	r30, r28
	XCALL	__tablejump__
.L__do_global_ctors_start:
	cpi	r28, lo8(__ctors_start)
	cpc	r29, r17
	brne	.L__do_global_ctors_loop
#endif /* defined(__AVR_HAVE_RAMPZ__) */
#endif /* L_ctors */

#ifdef L_dtors
	.section .fini6,"ax",@progbits
	.global	__do_global_dtors
#if defined(__AVR_HAVE_RAMPZ__)
__do_global_dtors:
	ldi	r17, hi8(__dtors_end)
	ldi	r16, hh8(__dtors_end)
	ldi	r28, lo8(__dtors_start)
	ldi	r29, hi8(__dtors_start)
	ldi	r20, hh8(__dtors_start)
	rjmp	.L__do_global_dtors_start
.L__do_global_dtors_loop:
	sbiw	r28, 2
	sbc     r20, __zero_reg__
	mov_h	r31, r29
	mov_l	r30, r28
	out     __RAMPZ__, r20
	XCALL	__tablejump_elpm__
.L__do_global_dtors_start:
	cpi	r28, lo8(__dtors_end)
	cpc	r29, r17
	cpc	r20, r16
	brne	.L__do_global_dtors_loop
#else
__do_global_dtors:
	ldi	r17, hi8(__dtors_end)
	ldi	r28, lo8(__dtors_start)
	ldi	r29, hi8(__dtors_start)
	rjmp	.L__do_global_dtors_start
.L__do_global_dtors_loop:
	mov_h	r31, r29
	mov_l	r30, r28
	XCALL	__tablejump__
	adiw	r28, 2
.L__do_global_dtors_start:
	cpi	r28, lo8(__dtors_end)
	cpc	r29, r17
	brne	.L__do_global_dtors_loop
#endif /* defined(__AVR_HAVE_RAMPZ__) */
#endif /* L_dtors */

#ifdef L_tablejump_elpm
	.global __tablejump_elpm__
	.func	__tablejump_elpm__
__tablejump_elpm__:
#if defined (__AVR_HAVE_ELPM__)
#if defined (__AVR_HAVE_LPMX__)
	elpm	__tmp_reg__, Z+
	elpm	r31, Z
	mov	r30, __tmp_reg__
#if defined (__AVR_HAVE_EIJMP_EICALL__)
	eijmp
#else
	ijmp
#endif

#else
	elpm
	adiw	r30, 1
	push	r0
	elpm
	push	r0
#if defined (__AVR_HAVE_EIJMP_EICALL__)
        push    __zero_reg__
#endif
	ret
#endif
#endif /* defined (__AVR_HAVE_ELPM__) */
	.endfunc
#endif /* defined (L_tablejump_elpm) */
<|MERGE_RESOLUTION|>--- conflicted
+++ resolved
@@ -1,9 +1,5 @@
 /*  -*- Mode: Asm -*-  */
-<<<<<<< HEAD
-/* Copyright (C) 1998, 1999, 2000, 2007, 2008 
-=======
 /* Copyright (C) 1998, 1999, 2000, 2007, 2008, 2009
->>>>>>> a0daa400
    Free Software Foundation, Inc.
    Contributed by Denis Chertykov <denisc@overta.ru>
 
@@ -710,7 +706,6 @@
 	.global __do_copy_data
 __do_copy_data:
 #if defined(__AVR_HAVE_ELPMX__)
-<<<<<<< HEAD
 	ldi	r17, hi8(__data_end)
 	ldi	r26, lo8(__data_start)
 	ldi	r27, hi8(__data_start)
@@ -747,52 +742,11 @@
 	cpc	r27, r17
 	brne	.L__do_copy_data_loop
 #elif !defined(__AVR_HAVE_ELPMX__) && !defined(__AVR_HAVE_ELPM__)
-=======
->>>>>>> a0daa400
 	ldi	r17, hi8(__data_end)
 	ldi	r26, lo8(__data_start)
 	ldi	r27, hi8(__data_start)
 	ldi	r30, lo8(__data_load_start)
 	ldi	r31, hi8(__data_load_start)
-<<<<<<< HEAD
-=======
-	ldi	r16, hh8(__data_load_start)
-	out	__RAMPZ__, r16
-	rjmp	.L__do_copy_data_start
-.L__do_copy_data_loop:
-	elpm	r0, Z+
-	st	X+, r0
-.L__do_copy_data_start:
-	cpi	r26, lo8(__data_end)
-	cpc	r27, r17
-	brne	.L__do_copy_data_loop
-#elif  !defined(__AVR_HAVE_ELPMX__) && defined(__AVR_HAVE_ELPM__)
-	ldi	r17, hi8(__data_end)
-	ldi	r26, lo8(__data_start)
-	ldi	r27, hi8(__data_start)
-	ldi	r30, lo8(__data_load_start)
-	ldi	r31, hi8(__data_load_start)
-	ldi	r16, hh8(__data_load_start - 0x10000)
-.L__do_copy_data_carry:
-	inc	r16
-	out	__RAMPZ__, r16
-	rjmp	.L__do_copy_data_start
-.L__do_copy_data_loop:
-	elpm
-	st	X+, r0
-	adiw	r30, 1
-	brcs	.L__do_copy_data_carry
-.L__do_copy_data_start:
-	cpi	r26, lo8(__data_end)
-	cpc	r27, r17
-	brne	.L__do_copy_data_loop
-#elif !defined(__AVR_HAVE_ELPMX__) && !defined(__AVR_HAVE_ELPM__)
-	ldi	r17, hi8(__data_end)
-	ldi	r26, lo8(__data_start)
-	ldi	r27, hi8(__data_start)
-	ldi	r30, lo8(__data_load_start)
-	ldi	r31, hi8(__data_load_start)
->>>>>>> a0daa400
 	rjmp	.L__do_copy_data_start
 .L__do_copy_data_loop:
 #if defined (__AVR_HAVE_LPMX__)
