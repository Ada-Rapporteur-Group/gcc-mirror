/* Definitions of target machine for GNU compiler,
   for ATMEL AVR at90s8515, ATmega103/103L, ATmega603/603L microcontrollers.
   Copyright (C) 1998, 1999, 2000, 2001, 2002, 2003, 2004, 2005, 2006, 2007, 
   2008, 2009 Free Software Foundation, Inc.
<<<<<<< HEAD
   Contributed by Denis Chertykov (denisc@overta.ru)
=======
   Contributed by Denis Chertykov (chertykov@gmail.com)
>>>>>>> 42a9ba1d

This file is part of GCC.

GCC is free software; you can redistribute it and/or modify
it under the terms of the GNU General Public License as published by
the Free Software Foundation; either version 3, or (at your option)
any later version.

GCC is distributed in the hope that it will be useful,
but WITHOUT ANY WARRANTY; without even the implied warranty of
MERCHANTABILITY or FITNESS FOR A PARTICULAR PURPOSE.  See the
GNU General Public License for more details.

You should have received a copy of the GNU General Public License
along with GCC; see the file COPYING3.  If not see
<http://www.gnu.org/licenses/>.  */

/* Names to predefine in the preprocessor for this target machine.  */

struct base_arch_s {
  /* Assembler only.  */
  int asm_only;

  /* Core have 'MUL*' instructions.  */
  int have_mul;

  /* Core have 'CALL' and 'JMP' instructions.  */
  int have_jmp_call;

  /* Core have 'MOVW' and 'LPM Rx,Z' instructions.  */
  int have_movw_lpmx;

  /* Core have 'ELPM' instructions.  */
  int have_elpm;

  /* Core have 'ELPM Rx,Z' instructions.  */
  int have_elpmx;

  /* Core have 'EICALL' and 'EIJMP' instructions.  */
  int have_eijmp_eicall;

  /* Reserved for xmega architecture.  */
  int reserved;

  /* Reserved for xmega architecture.  */
  int reserved2;
  
  /* Default start of data section address for architecture.  */
  int default_data_section_start;

  const char *const macro;
  
  /* Architecture name.  */
  const char *const arch_name;  
};

/* These names are used as the index into the avr_arch_types[] table 
   above.  */

enum avr_arch
{
  ARCH_UNKNOWN,
  ARCH_AVR1,
  ARCH_AVR2,
  ARCH_AVR25,
  ARCH_AVR3,
  ARCH_AVR31,
  ARCH_AVR35,
  ARCH_AVR4,
  ARCH_AVR5,
  ARCH_AVR51,
  ARCH_AVR6
};

struct mcu_type_s {
  /* Device name.  */
  const char *const name;
  
  /* Index in avr_arch_types[].  */
  int arch; 
  
  /* Must lie outside user's namespace.  NULL == no macro.  */
  const char *const macro;
  
  /* Stack pointer have 8 bits width.  */
  int short_sp;
  
  /* Start of data section.  */
  int data_section_start;
  
  /* Name of device library.  */
  const char *const library_name; 
};

extern const struct base_arch_s *avr_current_arch;
extern const struct mcu_type_s *avr_current_device;
extern const struct mcu_type_s avr_mcu_types[];
extern const struct base_arch_s avr_arch_types[];

#define TARGET_CPU_CPP_BUILTINS()	avr_cpu_cpp_builtins (pfile)

#if !defined(IN_LIBGCC2) && !defined(IN_TARGET_LIBS)
extern GTY(()) section *progmem_section;
#endif

#define AVR_HAVE_JMP_CALL (avr_current_arch->have_jmp_call && !TARGET_SHORT_CALLS)
#define AVR_HAVE_MUL (avr_current_arch->have_mul)
#define AVR_HAVE_MOVW (avr_current_arch->have_movw_lpmx)
#define AVR_HAVE_LPMX (avr_current_arch->have_movw_lpmx)
#define AVR_HAVE_RAMPZ (avr_current_arch->have_elpm)
#define AVR_HAVE_EIJMP_EICALL (avr_current_arch->have_eijmp_eicall)

#define AVR_2_BYTE_PC (!AVR_HAVE_EIJMP_EICALL)
#define AVR_3_BYTE_PC (AVR_HAVE_EIJMP_EICALL)

#define TARGET_VERSION fprintf (stderr, " (GNU assembler syntax)");

#define OVERRIDE_OPTIONS avr_override_options ()

#define CAN_DEBUG_WITHOUT_FP

#define BITS_BIG_ENDIAN 0
#define BYTES_BIG_ENDIAN 0
#define WORDS_BIG_ENDIAN 0

#ifdef IN_LIBGCC2
/* This is to get correct SI and DI modes in libgcc2.c (32 and 64 bits).  */
#define UNITS_PER_WORD 4
#else
/* Width of a word, in units (bytes).  */
#define UNITS_PER_WORD 1
#endif

#define POINTER_SIZE 16


/* Maximum sized of reasonable data type
   DImode or Dfmode ...  */
#define MAX_FIXED_MODE_SIZE 32

#define PARM_BOUNDARY 8

#define FUNCTION_BOUNDARY 8

#define EMPTY_FIELD_BOUNDARY 8

/* No data type wants to be aligned rounder than this.  */
#define BIGGEST_ALIGNMENT 8

#define MAX_OFILE_ALIGNMENT (32768 * 8)

#define TARGET_VTABLE_ENTRY_ALIGN 8

#define STRICT_ALIGNMENT 0

#define INT_TYPE_SIZE (TARGET_INT8 ? 8 : 16)
#define SHORT_TYPE_SIZE (INT_TYPE_SIZE == 8 ? INT_TYPE_SIZE : 16)
#define LONG_TYPE_SIZE (INT_TYPE_SIZE == 8 ? 16 : 32)
#define LONG_LONG_TYPE_SIZE (INT_TYPE_SIZE == 8 ? 32 : 64)
#define FLOAT_TYPE_SIZE 32
#define DOUBLE_TYPE_SIZE 32
#define LONG_DOUBLE_TYPE_SIZE 32

#define DEFAULT_SIGNED_CHAR 1

#define SIZE_TYPE (INT_TYPE_SIZE == 8 ? "long unsigned int" : "unsigned int")
#define PTRDIFF_TYPE (INT_TYPE_SIZE == 8 ? "long int" :"int")

#define WCHAR_TYPE_SIZE 16

#define FIRST_PSEUDO_REGISTER 36

#define FIXED_REGISTERS {\
  1,1,/* r0 r1 */\
  0,0,/* r2 r3 */\
  0,0,/* r4 r5 */\
  0,0,/* r6 r7 */\
  0,0,/* r8 r9 */\
  0,0,/* r10 r11 */\
  0,0,/* r12 r13 */\
  0,0,/* r14 r15 */\
  0,0,/* r16 r17 */\
  0,0,/* r18 r19 */\
  0,0,/* r20 r21 */\
  0,0,/* r22 r23 */\
  0,0,/* r24 r25 */\
  0,0,/* r26 r27 */\
  0,0,/* r28 r29 */\
  0,0,/* r30 r31 */\
  1,1,/*  STACK */\
  1,1 /* arg pointer */  }

#define CALL_USED_REGISTERS {			\
  1,1,/* r0 r1 */				\
    0,0,/* r2 r3 */				\
    0,0,/* r4 r5 */				\
    0,0,/* r6 r7 */				\
    0,0,/* r8 r9 */				\
    0,0,/* r10 r11 */				\
    0,0,/* r12 r13 */				\
    0,0,/* r14 r15 */				\
    0,0,/* r16 r17 */				\
    1,1,/* r18 r19 */				\
    1,1,/* r20 r21 */				\
    1,1,/* r22 r23 */				\
    1,1,/* r24 r25 */				\
    1,1,/* r26 r27 */				\
    0,0,/* r28 r29 */				\
    1,1,/* r30 r31 */				\
    1,1,/*  STACK */				\
    1,1 /* arg pointer */  }

#define REG_ALLOC_ORDER {			\
    24,25,					\
    18,19,					\
    20,21,					\
    22,23,					\
    30,31,					\
    26,27,					\
    28,29,					\
    17,16,15,14,13,12,11,10,9,8,7,6,5,4,3,2,	\
    0,1,					\
    32,33,34,35					\
    }

#define ORDER_REGS_FOR_LOCAL_ALLOC order_regs_for_local_alloc ()


#define HARD_REGNO_NREGS(REGNO, MODE) ((GET_MODE_SIZE (MODE) + UNITS_PER_WORD - 1) / UNITS_PER_WORD)

#define HARD_REGNO_MODE_OK(REGNO, MODE) avr_hard_regno_mode_ok(REGNO, MODE)

#define MODES_TIEABLE_P(MODE1, MODE2) 1

enum reg_class {
  NO_REGS,
  R0_REG,			/* r0 */
  POINTER_X_REGS,		/* r26 - r27 */
  POINTER_Y_REGS,		/* r28 - r29 */
  POINTER_Z_REGS,		/* r30 - r31 */
  STACK_REG,			/* STACK */
  BASE_POINTER_REGS,		/* r28 - r31 */
  POINTER_REGS,			/* r26 - r31 */
  ADDW_REGS,			/* r24 - r31 */
  SIMPLE_LD_REGS,		/* r16 - r23 */
  LD_REGS,			/* r16 - r31 */
  NO_LD_REGS,			/* r0 - r15 */
  GENERAL_REGS,			/* r0 - r31 */
  ALL_REGS, LIM_REG_CLASSES
};


#define N_REG_CLASSES (int)LIM_REG_CLASSES

#define REG_CLASS_NAMES {					\
		 "NO_REGS",					\
		   "R0_REG",	/* r0 */                        \
		   "POINTER_X_REGS", /* r26 - r27 */		\
		   "POINTER_Y_REGS", /* r28 - r29 */		\
		   "POINTER_Z_REGS", /* r30 - r31 */		\
		   "STACK_REG",	/* STACK */			\
		   "BASE_POINTER_REGS",	/* r28 - r31 */		\
		   "POINTER_REGS", /* r26 - r31 */		\
		   "ADDW_REGS",	/* r24 - r31 */			\
                   "SIMPLE_LD_REGS", /* r16 - r23 */            \
		   "LD_REGS",	/* r16 - r31 */			\
                   "NO_LD_REGS", /* r0 - r15 */                 \
		   "GENERAL_REGS", /* r0 - r31 */		\
		   "ALL_REGS" }

#define REG_CLASS_CONTENTS {						\
  {0x00000000,0x00000000},	/* NO_REGS */				\
  {0x00000001,0x00000000},	/* R0_REG */                            \
  {3 << REG_X,0x00000000},      /* POINTER_X_REGS, r26 - r27 */		\
  {3 << REG_Y,0x00000000},      /* POINTER_Y_REGS, r28 - r29 */		\
  {3 << REG_Z,0x00000000},      /* POINTER_Z_REGS, r30 - r31 */		\
  {0x00000000,0x00000003},	/* STACK_REG, STACK */			\
  {(3 << REG_Y) | (3 << REG_Z),						\
     0x00000000},		/* BASE_POINTER_REGS, r28 - r31 */	\
  {(3 << REG_X) | (3 << REG_Y) | (3 << REG_Z),				\
     0x00000000},		/* POINTER_REGS, r26 - r31 */		\
  {(3 << REG_X) | (3 << REG_Y) | (3 << REG_Z) | (3 << REG_W),		\
     0x00000000},		/* ADDW_REGS, r24 - r31 */		\
  {0x00ff0000,0x00000000},	/* SIMPLE_LD_REGS r16 - r23 */          \
  {(3 << REG_X)|(3 << REG_Y)|(3 << REG_Z)|(3 << REG_W)|(0xff << 16),	\
     0x00000000},	/* LD_REGS, r16 - r31 */			\
  {0x0000ffff,0x00000000},	/* NO_LD_REGS  r0 - r15 */              \
  {0xffffffff,0x00000000},	/* GENERAL_REGS, r0 - r31 */		\
  {0xffffffff,0x00000003}	/* ALL_REGS */				\
}

#define REGNO_REG_CLASS(R) avr_regno_reg_class(R)

/* The following macro defines cover classes for Integrated Register
   Allocator.  Cover classes is a set of non-intersected register
   classes covering all hard registers used for register allocation
   purpose.  Any move between two registers of a cover class should be
   cheaper than load or store of the registers.  The macro value is
   array of register classes with LIM_REG_CLASSES used as the end
   marker.  */

#define IRA_COVER_CLASSES               \
{                                       \
  GENERAL_REGS, LIM_REG_CLASSES         \
}

#define BASE_REG_CLASS (reload_completed ? BASE_POINTER_REGS : POINTER_REGS)

#define INDEX_REG_CLASS NO_REGS

#define REGNO_OK_FOR_BASE_P(r) (((r) < FIRST_PSEUDO_REGISTER		\
				 && ((r) == REG_X			\
				     || (r) == REG_Y			\
				     || (r) == REG_Z			\
				     || (r) == ARG_POINTER_REGNUM))	\
				|| (reg_renumber			\
				    && (reg_renumber[r] == REG_X	\
					|| reg_renumber[r] == REG_Y	\
					|| reg_renumber[r] == REG_Z	\
					|| (reg_renumber[r]		\
					    == ARG_POINTER_REGNUM))))

#define REGNO_OK_FOR_INDEX_P(NUM) 0

#define PREFERRED_RELOAD_CLASS(X, CLASS) preferred_reload_class(X,CLASS)

#define SMALL_REGISTER_CLASSES 1

#define CLASS_LIKELY_SPILLED_P(c) class_likely_spilled_p(c)

#define CLASS_MAX_NREGS(CLASS, MODE)   class_max_nregs (CLASS, MODE)

#define STACK_PUSH_CODE POST_DEC

#define STACK_GROWS_DOWNWARD

#define STARTING_FRAME_OFFSET 1

#define STACK_POINTER_OFFSET 1

#define FIRST_PARM_OFFSET(FUNDECL) 0

#define STACK_BOUNDARY 8

#define STACK_POINTER_REGNUM 32

#define FRAME_POINTER_REGNUM REG_Y

#define ARG_POINTER_REGNUM 34

#define STATIC_CHAIN_REGNUM 2

/* Offset from the frame pointer register value to the top of the stack.  */
#define FRAME_POINTER_CFA_OFFSET(FNDECL) 0

#define ELIMINABLE_REGS {					\
      {ARG_POINTER_REGNUM, FRAME_POINTER_REGNUM},		\
	{FRAME_POINTER_REGNUM, STACK_POINTER_REGNUM}		\
       ,{FRAME_POINTER_REGNUM+1,STACK_POINTER_REGNUM+1}}

#define CAN_ELIMINATE(FROM, TO)	avr_can_eliminate (FROM, TO)

#define INITIAL_ELIMINATION_OFFSET(FROM, TO, OFFSET)			\
  OFFSET = avr_initial_elimination_offset (FROM, TO)

#define RETURN_ADDR_RTX(count, x) \
  gen_rtx_MEM (Pmode, memory_address (Pmode, plus_constant (tem, 1)))

/* Don't use Push rounding. expr.c: emit_single_push_insn is broken 
   for POST_DEC targets (PR27386).  */
/*#define PUSH_ROUNDING(NPUSHED) (NPUSHED)*/

#define RETURN_POPS_ARGS(FUNDECL, FUNTYPE, STACK_SIZE) 0

#define FUNCTION_ARG(CUM, MODE, TYPE, NAMED) (function_arg (&(CUM), MODE, TYPE, NAMED))

typedef struct avr_args {
  int nregs;			/* # registers available for passing */
  int regno;			/* next available register number */
} CUMULATIVE_ARGS;

#define INIT_CUMULATIVE_ARGS(CUM, FNTYPE, LIBNAME, FNDECL, N_NAMED_ARGS) \
  init_cumulative_args (&(CUM), FNTYPE, LIBNAME, FNDECL)

#define FUNCTION_ARG_ADVANCE(CUM, MODE, TYPE, NAMED)	\
  (function_arg_advance (&CUM, MODE, TYPE, NAMED))

#define FUNCTION_ARG_REGNO_P(r) function_arg_regno_p(r)

extern int avr_reg_order[];

#define RET_REGISTER avr_ret_register ()

#define LIBCALL_VALUE(MODE)  avr_libcall_value (MODE)

#define FUNCTION_VALUE_REGNO_P(N) ((int) (N) == RET_REGISTER)

#define DEFAULT_PCC_STRUCT_RETURN 0

#define EPILOGUE_USES(REGNO) avr_epilogue_uses(REGNO)

#define HAVE_POST_INCREMENT 1
#define HAVE_PRE_DECREMENT 1

#define CONSTANT_ADDRESS_P(X) CONSTANT_P (X)

#define MAX_REGS_PER_ADDRESS 1

#define REG_OK_FOR_BASE_NOSTRICT_P(X) \
  (REGNO (X) >= FIRST_PSEUDO_REGISTER || REG_OK_FOR_BASE_STRICT_P(X))

#define REG_OK_FOR_BASE_STRICT_P(X) REGNO_OK_FOR_BASE_P (REGNO (X))

#ifdef REG_OK_STRICT
#  define REG_OK_FOR_BASE_P(X) REG_OK_FOR_BASE_STRICT_P (X)
#else
#  define REG_OK_FOR_BASE_P(X) REG_OK_FOR_BASE_NOSTRICT_P (X)
#endif

#define REG_OK_FOR_INDEX_P(X) 0

#define XEXP_(X,Y) (X)

/* LEGITIMIZE_RELOAD_ADDRESS will allow register R26/27 to be used, where it
   is no worse than normal base pointers R28/29 and R30/31. For example:
   If base offset is greater than 63 bytes or for R++ or --R addressing.  */
   
#define LEGITIMIZE_RELOAD_ADDRESS(X, MODE, OPNUM, TYPE, IND_LEVELS, WIN)    \
do {									    \
  if (1&&(GET_CODE (X) == POST_INC || GET_CODE (X) == PRE_DEC))	    \
    {									    \
      push_reload (XEXP (X,0), XEXP (X,0), &XEXP (X,0), &XEXP (X,0),	    \
	           POINTER_REGS, GET_MODE (X),GET_MODE (X) , 0, 0,	    \
		   OPNUM, RELOAD_OTHER);				    \
      goto WIN;								    \
    }									    \
  if (GET_CODE (X) == PLUS						    \
      && REG_P (XEXP (X, 0))						    \
      && reg_equiv_constant[REGNO (XEXP (X, 0))] == 0			    \
      && GET_CODE (XEXP (X, 1)) == CONST_INT				    \
      && INTVAL (XEXP (X, 1)) >= 1)					    \
    {									    \
      int fit = INTVAL (XEXP (X, 1)) <= (64 - GET_MODE_SIZE (MODE));	    \
      if (fit)								    \
	{								    \
          if (reg_equiv_address[REGNO (XEXP (X, 0))] != 0)		    \
	    {								    \
	      int regno = REGNO (XEXP (X, 0));				    \
	      rtx mem = make_memloc (X, regno);				    \
	      push_reload (XEXP (mem,0), NULL, &XEXP (mem,0), NULL,         \
		           POINTER_REGS, Pmode, VOIDmode, 0, 0,		    \
		           1, ADDR_TYPE (TYPE));			    \
	      push_reload (mem, NULL_RTX, &XEXP (X, 0), NULL,		    \
		           BASE_POINTER_REGS, GET_MODE (X), VOIDmode, 0, 0, \
		           OPNUM, TYPE);				    \
	      goto WIN;							    \
	    }								    \
	}								    \
      else if (! (frame_pointer_needed && XEXP (X,0) == frame_pointer_rtx)) \
	{								    \
	  push_reload (X, NULL_RTX, &X, NULL,				    \
		       POINTER_REGS, GET_MODE (X), VOIDmode, 0, 0,	    \
		       OPNUM, TYPE);					    \
          goto WIN;							    \
	}								    \
    }									    \
} while(0)

#define LEGITIMATE_CONSTANT_P(X) 1

#define REGISTER_MOVE_COST(MODE, FROM, TO) ((FROM) == STACK_REG ? 6 \
					    : (TO) == STACK_REG ? 12 \
					    : 2)

#define MEMORY_MOVE_COST(MODE,CLASS,IN) ((MODE)==QImode ? 2 :	\
					 (MODE)==HImode ? 4 :	\
					 (MODE)==SImode ? 8 :	\
					 (MODE)==SFmode ? 8 : 16)

#define BRANCH_COST(speed_p, predictable_p) 0

#define SLOW_BYTE_ACCESS 0

#define NO_FUNCTION_CSE

#define TEXT_SECTION_ASM_OP "\t.text"

#define DATA_SECTION_ASM_OP "\t.data"

#define BSS_SECTION_ASM_OP "\t.section .bss"

/* Define the pseudo-ops used to switch to the .ctors and .dtors sections.
   There are no shared libraries on this target, and these sections are
   placed in the read-only program memory, so they are not writable.  */

#undef CTORS_SECTION_ASM_OP
#define CTORS_SECTION_ASM_OP "\t.section .ctors,\"a\",@progbits"

#undef DTORS_SECTION_ASM_OP
#define DTORS_SECTION_ASM_OP "\t.section .dtors,\"a\",@progbits"

#define TARGET_ASM_CONSTRUCTOR avr_asm_out_ctor

#define TARGET_ASM_DESTRUCTOR avr_asm_out_dtor

#define SUPPORTS_INIT_PRIORITY 0

#define JUMP_TABLES_IN_TEXT_SECTION 0

#define ASM_COMMENT_START " ; "

#define ASM_APP_ON "/* #APP */\n"

#define ASM_APP_OFF "/* #NOAPP */\n"

/* Switch into a generic section.  */
#define TARGET_ASM_NAMED_SECTION default_elf_asm_named_section
#define TARGET_ASM_INIT_SECTIONS avr_asm_init_sections

#define ASM_OUTPUT_ASCII(FILE, P, SIZE)	 gas_output_ascii (FILE,P,SIZE)

#define IS_ASM_LOGICAL_LINE_SEPARATOR(C, STR) ((C) == '\n' || ((C) == '$'))

#define ASM_OUTPUT_COMMON(STREAM, NAME, SIZE, ROUNDED)			   \
do {									   \
     fputs ("\t.comm ", (STREAM));					   \
     assemble_name ((STREAM), (NAME));					   \
     fprintf ((STREAM), ",%lu,1\n", (unsigned long)(SIZE));		   \
} while (0)

#define ASM_OUTPUT_BSS(FILE, DECL, NAME, SIZE, ROUNDED)			\
  asm_output_bss ((FILE), (DECL), (NAME), (SIZE), (ROUNDED))

#define ASM_OUTPUT_LOCAL(STREAM, NAME, SIZE, ROUNDED)			\
do {									\
     fputs ("\t.lcomm ", (STREAM));					\
     assemble_name ((STREAM), (NAME));					\
     fprintf ((STREAM), ",%d\n", (int)(SIZE));				\
} while (0)

#undef TYPE_ASM_OP
#undef SIZE_ASM_OP
#undef WEAK_ASM_OP
#define TYPE_ASM_OP	"\t.type\t"
#define SIZE_ASM_OP	"\t.size\t"
#define WEAK_ASM_OP	"\t.weak\t"
/* Define the strings used for the special svr4 .type and .size directives.
   These strings generally do not vary from one system running svr4 to
   another, but if a given system (e.g. m88k running svr) needs to use
   different pseudo-op names for these, they may be overridden in the
   file which includes this one.  */


#undef TYPE_OPERAND_FMT
#define TYPE_OPERAND_FMT	"@%s"
/* The following macro defines the format used to output the second
   operand of the .type assembler directive.  Different svr4 assemblers
   expect various different forms for this operand.  The one given here
   is just a default.  You may need to override it in your machine-
   specific tm.h file (depending upon the particulars of your assembler).  */

#define ASM_DECLARE_FUNCTION_NAME(FILE, NAME, DECL)		\
avr_asm_declare_function_name ((FILE), (NAME), (DECL))

#define ASM_DECLARE_FUNCTION_SIZE(FILE, FNAME, DECL)			\
  do {									\
    if (!flag_inhibit_size_directive)					\
      ASM_OUTPUT_MEASURED_SIZE (FILE, FNAME);				\
  } while (0)

#define ASM_DECLARE_OBJECT_NAME(FILE, NAME, DECL)			\
do {									\
  ASM_OUTPUT_TYPE_DIRECTIVE (FILE, NAME, "object");			\
  size_directive_output = 0;						\
  if (!flag_inhibit_size_directive && DECL_SIZE (DECL))			\
    {									\
      size_directive_output = 1;					\
      ASM_OUTPUT_SIZE_DIRECTIVE (FILE, NAME,				\
				 int_size_in_bytes (TREE_TYPE (DECL)));	\
    }									\
  ASM_OUTPUT_LABEL(FILE, NAME);						\
} while (0)

#undef ASM_FINISH_DECLARE_OBJECT
#define ASM_FINISH_DECLARE_OBJECT(FILE, DECL, TOP_LEVEL, AT_END)	 \
do {									 \
     const char *name = XSTR (XEXP (DECL_RTL (DECL), 0), 0);		 \
     HOST_WIDE_INT size;						 \
     if (!flag_inhibit_size_directive && DECL_SIZE (DECL)		 \
         && ! AT_END && TOP_LEVEL					 \
	 && DECL_INITIAL (DECL) == error_mark_node			 \
	 && !size_directive_output)					 \
       {								 \
	 size_directive_output = 1;					 \
	 size = int_size_in_bytes (TREE_TYPE (DECL));			 \
	 ASM_OUTPUT_SIZE_DIRECTIVE (FILE, name, size);			 \
       }								 \
   } while (0)


#define ESCAPES \
"\1\1\1\1\1\1\1\1btn\1fr\1\1\1\1\1\1\1\1\1\1\1\1\1\1\1\1\1\1\
\0\0\"\0\0\0\0\0\0\0\0\0\0\0\0\0\0\0\0\0\0\0\0\0\0\0\0\0\0\0\0\0\
\0\0\0\0\0\0\0\0\0\0\0\0\0\0\0\0\0\0\0\0\0\0\0\0\0\0\0\0\\\0\0\0\
\0\0\0\0\0\0\0\0\0\0\0\0\0\0\0\0\0\0\0\0\0\0\0\0\0\0\0\0\0\0\0\1\
\1\1\1\1\1\1\1\1\1\1\1\1\1\1\1\1\1\1\1\1\1\1\1\1\1\1\1\1\1\1\1\1\
\1\1\1\1\1\1\1\1\1\1\1\1\1\1\1\1\1\1\1\1\1\1\1\1\1\1\1\1\1\1\1\1\
\1\1\1\1\1\1\1\1\1\1\1\1\1\1\1\1\1\1\1\1\1\1\1\1\1\1\1\1\1\1\1\1\
\1\1\1\1\1\1\1\1\1\1\1\1\1\1\1\1\1\1\1\1\1\1\1\1\1\1\1\1\1\1\1\1"
/* A table of bytes codes used by the ASM_OUTPUT_ASCII and
   ASM_OUTPUT_LIMITED_STRING macros.  Each byte in the table
   corresponds to a particular byte value [0..255].  For any
   given byte value, if the value in the corresponding table
   position is zero, the given character can be output directly.
   If the table value is 1, the byte must be output as a \ooo
   octal escape.  If the tables value is anything else, then the
   byte value should be output as a \ followed by the value
   in the table.  Note that we can use standard UN*X escape
   sequences for many control characters, but we don't use
   \a to represent BEL because some svr4 assemblers (e.g. on
   the i386) don't know about that.  Also, we don't use \v
   since some versions of gas, such as 2.2 did not accept it.  */

#define STRING_LIMIT	((unsigned) 64)
#define STRING_ASM_OP	"\t.string\t"
/* Some svr4 assemblers have a limit on the number of characters which
   can appear in the operand of a .string directive.  If your assembler
   has such a limitation, you should define STRING_LIMIT to reflect that
   limit.  Note that at least some svr4 assemblers have a limit on the
   actual number of bytes in the double-quoted string, and that they
   count each character in an escape sequence as one byte.  Thus, an
   escape sequence like \377 would count as four bytes.

   If your target assembler doesn't support the .string directive, you
   should define this to zero.  */

/* Globalizing directive for a label.  */
#define GLOBAL_ASM_OP ".global\t"

#define SET_ASM_OP	"\t.set\t"

#define ASM_WEAKEN_LABEL(FILE, NAME)	\
  do					\
    {					\
      fputs ("\t.weak\t", (FILE));	\
      assemble_name ((FILE), (NAME));	\
      fputc ('\n', (FILE));		\
    }					\
  while (0)

#define SUPPORTS_WEAK 1

#define ASM_GENERATE_INTERNAL_LABEL(STRING, PREFIX, NUM)	\
sprintf (STRING, "*.%s%lu", PREFIX, (unsigned long)(NUM))

#define HAS_INIT_SECTION 1

#define REGISTER_NAMES {				\
  "r0","r1","r2","r3","r4","r5","r6","r7",		\
    "r8","r9","r10","r11","r12","r13","r14","r15",	\
    "r16","r17","r18","r19","r20","r21","r22","r23",	\
    "r24","r25","r26","r27","r28","r29","r30","r31",	\
    "__SP_L__","__SP_H__","argL","argH"}

#define FINAL_PRESCAN_INSN(insn, operand, nop) final_prescan_insn (insn, operand,nop)

#define PRINT_OPERAND(STREAM, X, CODE) print_operand (STREAM, X, CODE)

#define PRINT_OPERAND_PUNCT_VALID_P(CODE) ((CODE) == '~' || (CODE) == '!')

#define PRINT_OPERAND_ADDRESS(STREAM, X) print_operand_address(STREAM, X)

#define USER_LABEL_PREFIX ""

#define ASSEMBLER_DIALECT AVR_HAVE_MOVW

#define ASM_OUTPUT_REG_PUSH(STREAM, REGNO)	\
{						\
  gcc_assert (REGNO < 32);			\
  fprintf (STREAM, "\tpush\tr%d", REGNO);	\
}

#define ASM_OUTPUT_REG_POP(STREAM, REGNO)	\
{						\
  gcc_assert (REGNO < 32);			\
  fprintf (STREAM, "\tpop\tr%d", REGNO);	\
}

#define ASM_OUTPUT_ADDR_VEC_ELT(STREAM, VALUE)		\
  avr_output_addr_vec_elt(STREAM, VALUE)

#define ASM_OUTPUT_CASE_LABEL(STREAM, PREFIX, NUM, TABLE) \
  (switch_to_section (progmem_section), \
   (*targetm.asm_out.internal_label) (STREAM, PREFIX, NUM))

#define ASM_OUTPUT_SKIP(STREAM, N)		\
fprintf (STREAM, "\t.skip %lu,0\n", (unsigned long)(N))

#define ASM_OUTPUT_ALIGN(STREAM, POWER)			\
  do {							\
      if ((POWER) > 1)					\
          fprintf (STREAM, "\t.p2align\t%d\n", POWER);	\
  } while (0)

#define CASE_VECTOR_MODE HImode

<<<<<<< HEAD
#define CASE_VALUES_THRESHOLD avr_case_values_threshold ()

=======
>>>>>>> 42a9ba1d
#undef WORD_REGISTER_OPERATIONS

#define MOVE_MAX 4

#define TRULY_NOOP_TRUNCATION(OUTPREC, INPREC) 1

#define Pmode HImode

#define FUNCTION_MODE HImode

#define DOLLARS_IN_IDENTIFIERS 0

#define NO_DOLLAR_IN_LABEL 1

#define TRAMPOLINE_TEMPLATE(FILE) \
  internal_error ("trampolines not supported")

#define TRAMPOLINE_SIZE 4

#define INITIALIZE_TRAMPOLINE(TRAMP, FNADDR, CXT)			      \
{									      \
  emit_move_insn (gen_rtx_MEM (HImode, plus_constant ((TRAMP), 2)), CXT);    \
  emit_move_insn (gen_rtx_MEM (HImode, plus_constant ((TRAMP), 6)), FNADDR); \
}
/* Store in cc_status the expressions
   that the condition codes will describe
   after execution of an instruction whose pattern is EXP.
   Do not alter them if the instruction would not alter the cc's.  */

#define NOTICE_UPDATE_CC(EXP, INSN) notice_update_cc(EXP, INSN)

/* The add insns don't set overflow in a usable way.  */
#define CC_OVERFLOW_UNUSABLE 01000
/* The mov,and,or,xor insns don't set carry.  That's ok though as the
   Z bit is all we need when doing unsigned comparisons on the result of
   these insns (since they're always with 0).  However, conditions.h has
   CC_NO_OVERFLOW defined for this purpose.  Rename it to something more
   understandable.  */
#define CC_NO_CARRY CC_NO_OVERFLOW


/* Output assembler code to FILE to increment profiler label # LABELNO
   for profiling a function entry.  */

#define FUNCTION_PROFILER(FILE, LABELNO)  \
  fprintf (FILE, "/* profiler %d */", (LABELNO))

#define ADJUST_INSN_LENGTH(INSN, LENGTH) (LENGTH =\
					  adjust_insn_length (INSN, LENGTH))

extern const char *avr_device_to_arch (int argc, const char **argv);
extern const char *avr_device_to_data_start (int argc, const char **argv);
extern const char *avr_device_to_startfiles (int argc, const char **argv);
extern const char *avr_device_to_devicelib (int argc, const char **argv);

#define EXTRA_SPEC_FUNCTIONS \
  { "device_to_arch", avr_device_to_arch }, \
  { "device_to_data_start", avr_device_to_data_start }, \
  { "device_to_startfile", avr_device_to_startfiles }, \
  { "device_to_devicelib", avr_device_to_devicelib },

#define CPP_SPEC "%{posix:-D_POSIX_SOURCE}"

#define CC1_SPEC "%{profile:-p}"

#define CC1PLUS_SPEC "%{!frtti:-fno-rtti} \
    %{!fenforce-eh-specs:-fno-enforce-eh-specs} \
    %{!fexceptions:-fno-exceptions}"
/* A C string constant that tells the GCC driver program options to
   pass to `cc1plus'.  */

#define ASM_SPEC "%{mmcu=avr25:-mmcu=avr2;mmcu=avr35:-mmcu=avr3;mmcu=avr31:-mmcu=avr3;mmcu=avr51:-mmcu=avr5;\
mmcu=*:-mmcu=%*}"

#define LINK_SPEC "\
%{mrelax:--relax\
         %{mpmem-wrap-around:%{mmcu=at90usb8*:--pmem-wrap-around=8k}\
                             %{mmcu=atmega16*:--pmem-wrap-around=16k}\
                             %{mmcu=atmega32*|\
                               mmcu=at90can32*:--pmem-wrap-around=32k}\
                             %{mmcu=atmega64*|\
                               mmcu=at90can64*|\
                               mmcu=at90usb64*:--pmem-wrap-around=64k}}}\
<<<<<<< HEAD
%{!mmcu*: -m avr2}\
%{mmcu=at90s1200|\
  mmcu=attiny11|\
  mmcu=attiny12|\
  mmcu=attiny15|\
  mmcu=attiny28: -m avr1}\
%{mmcu=attiny22|\
  mmcu=attiny26|\
  mmcu=at90s2*|\
  mmcu=at90s4*|\
  mmcu=at90s8*|\
  mmcu=at90c8*|\
  mmcu=at86rf401|\
  mmcu=ata6289|\
  mmcu=attiny13*|\
  mmcu=attiny2313|\
  mmcu=attiny24|\
  mmcu=attiny25|\
  mmcu=attiny261|\
  mmcu=attiny4*|\
  mmcu=attiny8*: -m avr2}\
%{mmcu=atmega103|\
  mmcu=at43*|\
  mmcu=at76*|\
  mmcu=at90usb82|\
  mmcu=at90usb162|\
  mmcu=attiny16*|\
  mmcu=attiny32*: -m avr3}\
%{mmcu=atmega8*|\
  mmcu=atmega4*|\
  mmcu=at90pwm1|\
  mmcu=at90pwm2|\
  mmcu=at90pwm2b|\
  mmcu=at90pwm3|\
  mmcu=at90pwm3b|\
  mmcu=at90pwm81: -m avr4}\
%{mmcu=atmega16*|\
  mmcu=atmega32*|\
  mmcu=atmega406|\
  mmcu=atmega64*|\
  mmcu=atmega128*|\
  mmcu=at90can*|\
  mmcu=at90pwm216|\
  mmcu=at90pwm316|\
  mmcu=at90scr100|\
  mmcu=at90usb64*|\
  mmcu=at90usb128*|\
  mmcu=at94k|\
  mmcu=m3000*|\
  mmcu=m3001*: -m avr5}\
%{mmcu=atmega256*:-m avr6}\
%{mmcu=atmega324*|\
  mmcu=atmega325*|\
  mmcu=atmega328p|\
  mmcu=atmega329*|\
  mmcu=atmega406|\
  mmcu=atmega48*|\
  mmcu=atmega88*|\
  mmcu=atmega64|\
  mmcu=atmega644*|\
  mmcu=atmega645*|\
  mmcu=atmega649*|\
  mmcu=atmega128|\
  mmcu=atmega1284p|\
  mmcu=atmega162|\
  mmcu=atmega164*|\
  mmcu=atmega165*|\
  mmcu=atmega168*|\
  mmcu=atmega169*|\
  mmcu=atmega4hv*|\
  mmcu=atmega8hv*|\
  mmcu=atmega16hv*|\
  mmcu=atmega32hv*|\
  mmcu=attiny48|\
  mmcu=attiny88|\
  mmcu=attiny87|\
  mmcu=attiny167|\
  mmcu=attiny327|\
  mmcu=at90can*|\
  mmcu=at90pwm*|\
  mmcu=atmega8c1|\
  mmcu=atmega16c1|\
  mmcu=atmega32c1|\
  mmcu=atmega64c1|\
  mmcu=atmega8m1|\
  mmcu=atmega16m1|\
  mmcu=atmega32m1|\
  mmcu=atmega64m1|\
  mmcu=atmega16u4|\
  mmcu=atmega32u*|\
  mmcu=at90scr100|\
  mmcu=ata6289|\
  mmcu=at90usb*: -Tdata 0x800100}\
%{mmcu=atmega640|\
  mmcu=atmega1280|\
  mmcu=atmega1281|\
  mmcu=atmega256*|\
  mmcu=atmega128rfa1: -Tdata 0x800200}\
%{mmcu=m3000*|\
  mmcu=m3001*: -Tdata 0x801000}"
=======
%:device_to_arch(%{mmcu=*:%*})\
%:device_to_data_start(%{mmcu=*:%*})"
>>>>>>> 42a9ba1d

#define LIB_SPEC \
  "%{!mmcu=at90s1*:%{!mmcu=attiny11:%{!mmcu=attiny12:%{!mmcu=attiny15:%{!mmcu=attiny28: -lc }}}}}"

#define LIBSTDCXX "-lgcc"
/* No libstdc++ for now.  Empty string doesn't work.  */

#define LIBGCC_SPEC \
  "%{!mmcu=at90s1*:%{!mmcu=attiny11:%{!mmcu=attiny12:%{!mmcu=attiny15:%{!mmcu=attiny28: -lgcc }}}}}"

#define STARTFILE_SPEC "%:device_to_startfile(%{mmcu=*:%*})"

#define ENDFILE_SPEC ""

<<<<<<< HEAD
#define CRT_BINUTILS_SPECS "\
%{mmcu=at90s1200|mmcu=avr1:crts1200.o%s} \
%{mmcu=attiny11:crttn11.o%s} \
%{mmcu=attiny12:crttn12.o%s} \
%{mmcu=attiny15:crttn15.o%s} \
%{mmcu=attiny28:crttn28.o%s} \
%{!mmcu*|mmcu=at90s8515|mmcu=avr2:crts8515.o%s} \
%{mmcu=at90s2313:crts2313.o%s} \
%{mmcu=at90s2323:crts2323.o%s} \
%{mmcu=at90s2333:crts2333.o%s} \
%{mmcu=at90s2343:crts2343.o%s} \
%{mmcu=attiny22:crttn22.o%s} \
%{mmcu=attiny26:crttn26.o%s} \
%{mmcu=at90s4433:crts4433.o%s} \
%{mmcu=at90s4414:crts4414.o%s} \
%{mmcu=at90s4434:crts4434.o%s} \
%{mmcu=at90c8534:crtc8534.o%s} \
%{mmcu=at90s8535:crts8535.o%s} \
%{mmcu=at86rf401:crt86401.o%s} \
%{mmcu=attiny13:crttn13.o%s} \
%{mmcu=attiny13a:crttn13a.o%s} \
%{mmcu=attiny2313|mmcu=avr25:crttn2313.o%s} \
%{mmcu=attiny24:crttn24.o%s} \
%{mmcu=attiny44:crttn44.o%s} \
%{mmcu=attiny84:crttn84.o%s} \
%{mmcu=attiny25:crttn25.o%s} \
%{mmcu=attiny45:crttn45.o%s} \
%{mmcu=attiny85:crttn85.o%s} \
%{mmcu=attiny261:crttn261.o%s} \
%{mmcu=attiny461:crttn461.o%s} \
%{mmcu=attiny861:crttn861.o%s} \
%{mmcu=attiny43u:crttn43u.o%s} \
%{mmcu=attiny87:crttn87.o%s} \
%{mmcu=attiny48:crttn48.o%s} \
%{mmcu=attiny88:crttn88.o%s} \
%{mmcu=ata6289:crta6289.o%s} \
%{mmcu=at43usb355|mmcu=avr3:crt43355.o%s} \
%{mmcu=at76c711:crt76711.o%s} \
%{mmcu=atmega103|mmcu=avr31:crtm103.o%s} \
%{mmcu=at43usb320:crt43320.o%s} \
%{mmcu=at90usb162|mmcu=avr35:crtusb162.o%s} \
%{mmcu=at90usb82:crtusb82.o%s} \
%{mmcu=attiny167:crttn167.o%s} \
%{mmcu=attiny327:crttn327.o%s} \
%{mmcu=atmega8|mmcu=avr4:crtm8.o%s} \
%{mmcu=atmega48:crtm48.o%s} \
%{mmcu=atmega48p:crtm48p.o%s} \
%{mmcu=atmega88:crtm88.o%s} \
%{mmcu=atmega88p:crtm88p.o%s} \
%{mmcu=atmega8515:crtm8515.o%s} \
%{mmcu=atmega8535:crtm8535.o%s} \
%{mmcu=atmega8c1:crtm8c1.o%s} \
%{mmcu=atmega8m1:crtm8m1.o%s} \
%{mmcu=at90pwm1:crt90pwm1.o%s} \
%{mmcu=at90pwm2:crt90pwm2.o%s} \
%{mmcu=at90pwm2b:crt90pwm2b.o%s} \
%{mmcu=at90pwm3:crt90pwm3.o%s} \
%{mmcu=at90pwm3b:crt90pwm3b.o%s} \
%{mmcu=at90pwm81:crt90pwm81.o%s} \
%{mmcu=atmega16:crtm16.o%s} \
%{mmcu=atmega161|mmcu=avr5:crtm161.o%s} \
%{mmcu=atmega162:crtm162.o%s} \
%{mmcu=atmega163:crtm163.o%s} \
%{mmcu=atmega164p:crtm164p.o%s} \
%{mmcu=atmega165:crtm165.o%s} \
%{mmcu=atmega165p:crtm165p.o%s} \
%{mmcu=atmega168:crtm168.o%s} \
%{mmcu=atmega168p:crtm168p.o%s} \
%{mmcu=atmega169:crtm169.o%s} \
%{mmcu=atmega169p:crtm169p.o%s} \
%{mmcu=atmega32:crtm32.o%s} \
%{mmcu=atmega323:crtm323.o%s} \
%{mmcu=atmega324p:crtm324p.o%s} \
%{mmcu=atmega325:crtm325.o%s} \
%{mmcu=atmega325p:crtm325p.o%s} \
%{mmcu=atmega3250:crtm3250.o%s} \
%{mmcu=atmega3250p:crtm3250p.o%s} \
%{mmcu=atmega328p:crtm328p.o%s} \
%{mmcu=atmega329:crtm329.o%s} \
%{mmcu=atmega329p:crtm329p.o%s} \
%{mmcu=atmega3290:crtm3290.o%s} \
%{mmcu=atmega3290p:crtm3290p.o%s} \
%{mmcu=atmega406:crtm406.o%s} \
%{mmcu=atmega64:crtm64.o%s} \
%{mmcu=atmega640:crtm640.o%s} \
%{mmcu=atmega644:crtm644.o%s} \
%{mmcu=atmega644p:crtm644p.o%s} \
%{mmcu=atmega645:crtm645.o%s} \
%{mmcu=atmega6450:crtm6450.o%s} \
%{mmcu=atmega649:crtm649.o%s} \
%{mmcu=atmega6490:crtm6490.o%s} \
%{mmcu=atmega8hva:crtm8hva.o%s} \
%{mmcu=atmega16hva:crtm16hva.o%s} \
%{mmcu=atmega16hvb:crtm16hvb.o%s} \
%{mmcu=atmega32hvb:crtm32hvb.o%s} \
%{mmcu=atmega4hvd:crtm4hvd.o%s} \
%{mmcu=atmega8hvd:crtm8hvd.o%s} \
%{mmcu=at90can32:crtcan32.o%s} \
%{mmcu=at90can64:crtcan64.o%s} \
%{mmcu=at90pwm216:crt90pwm216.o%s} \
%{mmcu=at90pwm316:crt90pwm316.o%s} \
%{mmcu=atmega16c1:crtm16c1.o%s} \
%{mmcu=atmega32c1:crtm32c1.o%s} \
%{mmcu=atmega64c1:crtm64c1.o%s} \
%{mmcu=atmega16m1:crtm16m1.o%s} \
%{mmcu=atmega32m1:crtm32m1.o%s} \
%{mmcu=atmega64m1:crtm64m1.o%s} \
%{mmcu=atmega16u4:crtm16u4.o%s} \
%{mmcu=atmega32u4:crtm32u4.o%s} \
%{mmcu=atmega32u6:crtm32u6.o%s} \
%{mmcu=at90scr100:crt90scr100.o%s} \
%{mmcu=at90usb646:crtusb646.o%s} \
%{mmcu=at90usb647:crtusb647.o%s} \
%{mmcu=at94k:crtat94k.o%s} \
%{mmcu=atmega128|mmcu=avr51:crtm128.o%s} \
%{mmcu=atmega1280:crtm1280.o%s} \
%{mmcu=atmega1281:crtm1281.o%s} \
%{mmcu=atmega1284p:crtm1284p.o%s} \
%{mmcu=at90can128:crtcan128.o%s} \
%{mmcu=atmega128rfa1:crtm128rfa1.o%s} \
%{mmcu=at90usb1286:crtusb1286.o%s} \
%{mmcu=at90usb1287:crtusb1287.o%s} \
%{mmcu=m3000f:crtm3000f.o%s} \
%{mmcu=m3000s:crtm3000s.o%s} \
%{mmcu=m3001b:crtm3001b.o%s} \
%{mmcu=atmega2560|mmcu=avr6:crtm2560.o%s} \
%{mmcu=atmega2561:crtm2561.o%s}"

#define EXTRA_SPECS {"crt_binutils", CRT_BINUTILS_SPECS},

=======
>>>>>>> 42a9ba1d
/* This is the default without any -mmcu=* option (AT90S*).  */
#define MULTILIB_DEFAULTS { "mmcu=avr2" }

/* This is undefined macro for collect2 disabling */
#define LINKER_NAME "ld"

#define TEST_HARD_REG_CLASS(CLASS, REGNO) \
  TEST_HARD_REG_BIT (reg_class_contents[ (int) (CLASS)], REGNO)

/* Note that the other files fail to use these
   in some of the places where they should.  */

#if defined(__STDC__) || defined(ALMOST_STDC)
#define AS2(a,b,c) #a " " #b "," #c
#define AS2C(b,c) " " #b "," #c
#define AS3(a,b,c,d) #a " " #b "," #c "," #d
#define AS1(a,b) #a " " #b
#else
#define AS1(a,b) "a	b"
#define AS2(a,b,c) "a	b,c"
#define AS2C(b,c) " b,c"
#define AS3(a,b,c,d) "a	b,c,d"
#endif
#define OUT_AS1(a,b) output_asm_insn (AS1(a,b), operands)
#define OUT_AS2(a,b,c) output_asm_insn (AS2(a,b,c), operands)
#define CR_TAB "\n\t"

#define PREFERRED_DEBUGGING_TYPE DBX_DEBUG

#define DWARF2_DEBUGGING_INFO 1

#define DWARF2_ADDR_SIZE 4

#define OBJECT_FORMAT_ELF

#define HARD_REGNO_RENAME_OK(OLD_REG, NEW_REG) \
  avr_hard_regno_rename_ok (OLD_REG, NEW_REG)

/* A C structure for machine-specific, per-function data.
   This is added to the cfun structure.  */
struct GTY(()) machine_function
{
  /* 'true' - if the current function is a leaf function.  */
  int is_leaf;

  /* 'true' - if current function is a naked function.  */
  int is_naked;

  /* 'true' - if current function is an interrupt function 
     as specified by the "interrupt" attribute.  */
  int is_interrupt;

  /* 'true' - if current function is a signal function 
     as specified by the "signal" attribute.  */
  int is_signal;
  
  /* 'true' - if current function is a 'task' function 
     as specified by the "OS_task" attribute.  */
  int is_OS_task;

  /* 'true' - if current function is a 'main' function 
     as specified by the "OS_main" attribute.  */
  int is_OS_main;
};<|MERGE_RESOLUTION|>--- conflicted
+++ resolved
@@ -2,11 +2,7 @@
    for ATMEL AVR at90s8515, ATmega103/103L, ATmega603/603L microcontrollers.
    Copyright (C) 1998, 1999, 2000, 2001, 2002, 2003, 2004, 2005, 2006, 2007, 
    2008, 2009 Free Software Foundation, Inc.
-<<<<<<< HEAD
-   Contributed by Denis Chertykov (denisc@overta.ru)
-=======
    Contributed by Denis Chertykov (chertykov@gmail.com)
->>>>>>> 42a9ba1d
 
 This file is part of GCC.
 
@@ -713,11 +709,6 @@
 
 #define CASE_VECTOR_MODE HImode
 
-<<<<<<< HEAD
-#define CASE_VALUES_THRESHOLD avr_case_values_threshold ()
-
-=======
->>>>>>> 42a9ba1d
 #undef WORD_REGISTER_OPERATIONS
 
 #define MOVE_MAX 4
@@ -801,111 +792,8 @@
                              %{mmcu=atmega64*|\
                                mmcu=at90can64*|\
                                mmcu=at90usb64*:--pmem-wrap-around=64k}}}\
-<<<<<<< HEAD
-%{!mmcu*: -m avr2}\
-%{mmcu=at90s1200|\
-  mmcu=attiny11|\
-  mmcu=attiny12|\
-  mmcu=attiny15|\
-  mmcu=attiny28: -m avr1}\
-%{mmcu=attiny22|\
-  mmcu=attiny26|\
-  mmcu=at90s2*|\
-  mmcu=at90s4*|\
-  mmcu=at90s8*|\
-  mmcu=at90c8*|\
-  mmcu=at86rf401|\
-  mmcu=ata6289|\
-  mmcu=attiny13*|\
-  mmcu=attiny2313|\
-  mmcu=attiny24|\
-  mmcu=attiny25|\
-  mmcu=attiny261|\
-  mmcu=attiny4*|\
-  mmcu=attiny8*: -m avr2}\
-%{mmcu=atmega103|\
-  mmcu=at43*|\
-  mmcu=at76*|\
-  mmcu=at90usb82|\
-  mmcu=at90usb162|\
-  mmcu=attiny16*|\
-  mmcu=attiny32*: -m avr3}\
-%{mmcu=atmega8*|\
-  mmcu=atmega4*|\
-  mmcu=at90pwm1|\
-  mmcu=at90pwm2|\
-  mmcu=at90pwm2b|\
-  mmcu=at90pwm3|\
-  mmcu=at90pwm3b|\
-  mmcu=at90pwm81: -m avr4}\
-%{mmcu=atmega16*|\
-  mmcu=atmega32*|\
-  mmcu=atmega406|\
-  mmcu=atmega64*|\
-  mmcu=atmega128*|\
-  mmcu=at90can*|\
-  mmcu=at90pwm216|\
-  mmcu=at90pwm316|\
-  mmcu=at90scr100|\
-  mmcu=at90usb64*|\
-  mmcu=at90usb128*|\
-  mmcu=at94k|\
-  mmcu=m3000*|\
-  mmcu=m3001*: -m avr5}\
-%{mmcu=atmega256*:-m avr6}\
-%{mmcu=atmega324*|\
-  mmcu=atmega325*|\
-  mmcu=atmega328p|\
-  mmcu=atmega329*|\
-  mmcu=atmega406|\
-  mmcu=atmega48*|\
-  mmcu=atmega88*|\
-  mmcu=atmega64|\
-  mmcu=atmega644*|\
-  mmcu=atmega645*|\
-  mmcu=atmega649*|\
-  mmcu=atmega128|\
-  mmcu=atmega1284p|\
-  mmcu=atmega162|\
-  mmcu=atmega164*|\
-  mmcu=atmega165*|\
-  mmcu=atmega168*|\
-  mmcu=atmega169*|\
-  mmcu=atmega4hv*|\
-  mmcu=atmega8hv*|\
-  mmcu=atmega16hv*|\
-  mmcu=atmega32hv*|\
-  mmcu=attiny48|\
-  mmcu=attiny88|\
-  mmcu=attiny87|\
-  mmcu=attiny167|\
-  mmcu=attiny327|\
-  mmcu=at90can*|\
-  mmcu=at90pwm*|\
-  mmcu=atmega8c1|\
-  mmcu=atmega16c1|\
-  mmcu=atmega32c1|\
-  mmcu=atmega64c1|\
-  mmcu=atmega8m1|\
-  mmcu=atmega16m1|\
-  mmcu=atmega32m1|\
-  mmcu=atmega64m1|\
-  mmcu=atmega16u4|\
-  mmcu=atmega32u*|\
-  mmcu=at90scr100|\
-  mmcu=ata6289|\
-  mmcu=at90usb*: -Tdata 0x800100}\
-%{mmcu=atmega640|\
-  mmcu=atmega1280|\
-  mmcu=atmega1281|\
-  mmcu=atmega256*|\
-  mmcu=atmega128rfa1: -Tdata 0x800200}\
-%{mmcu=m3000*|\
-  mmcu=m3001*: -Tdata 0x801000}"
-=======
 %:device_to_arch(%{mmcu=*:%*})\
 %:device_to_data_start(%{mmcu=*:%*})"
->>>>>>> 42a9ba1d
 
 #define LIB_SPEC \
   "%{!mmcu=at90s1*:%{!mmcu=attiny11:%{!mmcu=attiny12:%{!mmcu=attiny15:%{!mmcu=attiny28: -lc }}}}}"
@@ -920,139 +808,6 @@
 
 #define ENDFILE_SPEC ""
 
-<<<<<<< HEAD
-#define CRT_BINUTILS_SPECS "\
-%{mmcu=at90s1200|mmcu=avr1:crts1200.o%s} \
-%{mmcu=attiny11:crttn11.o%s} \
-%{mmcu=attiny12:crttn12.o%s} \
-%{mmcu=attiny15:crttn15.o%s} \
-%{mmcu=attiny28:crttn28.o%s} \
-%{!mmcu*|mmcu=at90s8515|mmcu=avr2:crts8515.o%s} \
-%{mmcu=at90s2313:crts2313.o%s} \
-%{mmcu=at90s2323:crts2323.o%s} \
-%{mmcu=at90s2333:crts2333.o%s} \
-%{mmcu=at90s2343:crts2343.o%s} \
-%{mmcu=attiny22:crttn22.o%s} \
-%{mmcu=attiny26:crttn26.o%s} \
-%{mmcu=at90s4433:crts4433.o%s} \
-%{mmcu=at90s4414:crts4414.o%s} \
-%{mmcu=at90s4434:crts4434.o%s} \
-%{mmcu=at90c8534:crtc8534.o%s} \
-%{mmcu=at90s8535:crts8535.o%s} \
-%{mmcu=at86rf401:crt86401.o%s} \
-%{mmcu=attiny13:crttn13.o%s} \
-%{mmcu=attiny13a:crttn13a.o%s} \
-%{mmcu=attiny2313|mmcu=avr25:crttn2313.o%s} \
-%{mmcu=attiny24:crttn24.o%s} \
-%{mmcu=attiny44:crttn44.o%s} \
-%{mmcu=attiny84:crttn84.o%s} \
-%{mmcu=attiny25:crttn25.o%s} \
-%{mmcu=attiny45:crttn45.o%s} \
-%{mmcu=attiny85:crttn85.o%s} \
-%{mmcu=attiny261:crttn261.o%s} \
-%{mmcu=attiny461:crttn461.o%s} \
-%{mmcu=attiny861:crttn861.o%s} \
-%{mmcu=attiny43u:crttn43u.o%s} \
-%{mmcu=attiny87:crttn87.o%s} \
-%{mmcu=attiny48:crttn48.o%s} \
-%{mmcu=attiny88:crttn88.o%s} \
-%{mmcu=ata6289:crta6289.o%s} \
-%{mmcu=at43usb355|mmcu=avr3:crt43355.o%s} \
-%{mmcu=at76c711:crt76711.o%s} \
-%{mmcu=atmega103|mmcu=avr31:crtm103.o%s} \
-%{mmcu=at43usb320:crt43320.o%s} \
-%{mmcu=at90usb162|mmcu=avr35:crtusb162.o%s} \
-%{mmcu=at90usb82:crtusb82.o%s} \
-%{mmcu=attiny167:crttn167.o%s} \
-%{mmcu=attiny327:crttn327.o%s} \
-%{mmcu=atmega8|mmcu=avr4:crtm8.o%s} \
-%{mmcu=atmega48:crtm48.o%s} \
-%{mmcu=atmega48p:crtm48p.o%s} \
-%{mmcu=atmega88:crtm88.o%s} \
-%{mmcu=atmega88p:crtm88p.o%s} \
-%{mmcu=atmega8515:crtm8515.o%s} \
-%{mmcu=atmega8535:crtm8535.o%s} \
-%{mmcu=atmega8c1:crtm8c1.o%s} \
-%{mmcu=atmega8m1:crtm8m1.o%s} \
-%{mmcu=at90pwm1:crt90pwm1.o%s} \
-%{mmcu=at90pwm2:crt90pwm2.o%s} \
-%{mmcu=at90pwm2b:crt90pwm2b.o%s} \
-%{mmcu=at90pwm3:crt90pwm3.o%s} \
-%{mmcu=at90pwm3b:crt90pwm3b.o%s} \
-%{mmcu=at90pwm81:crt90pwm81.o%s} \
-%{mmcu=atmega16:crtm16.o%s} \
-%{mmcu=atmega161|mmcu=avr5:crtm161.o%s} \
-%{mmcu=atmega162:crtm162.o%s} \
-%{mmcu=atmega163:crtm163.o%s} \
-%{mmcu=atmega164p:crtm164p.o%s} \
-%{mmcu=atmega165:crtm165.o%s} \
-%{mmcu=atmega165p:crtm165p.o%s} \
-%{mmcu=atmega168:crtm168.o%s} \
-%{mmcu=atmega168p:crtm168p.o%s} \
-%{mmcu=atmega169:crtm169.o%s} \
-%{mmcu=atmega169p:crtm169p.o%s} \
-%{mmcu=atmega32:crtm32.o%s} \
-%{mmcu=atmega323:crtm323.o%s} \
-%{mmcu=atmega324p:crtm324p.o%s} \
-%{mmcu=atmega325:crtm325.o%s} \
-%{mmcu=atmega325p:crtm325p.o%s} \
-%{mmcu=atmega3250:crtm3250.o%s} \
-%{mmcu=atmega3250p:crtm3250p.o%s} \
-%{mmcu=atmega328p:crtm328p.o%s} \
-%{mmcu=atmega329:crtm329.o%s} \
-%{mmcu=atmega329p:crtm329p.o%s} \
-%{mmcu=atmega3290:crtm3290.o%s} \
-%{mmcu=atmega3290p:crtm3290p.o%s} \
-%{mmcu=atmega406:crtm406.o%s} \
-%{mmcu=atmega64:crtm64.o%s} \
-%{mmcu=atmega640:crtm640.o%s} \
-%{mmcu=atmega644:crtm644.o%s} \
-%{mmcu=atmega644p:crtm644p.o%s} \
-%{mmcu=atmega645:crtm645.o%s} \
-%{mmcu=atmega6450:crtm6450.o%s} \
-%{mmcu=atmega649:crtm649.o%s} \
-%{mmcu=atmega6490:crtm6490.o%s} \
-%{mmcu=atmega8hva:crtm8hva.o%s} \
-%{mmcu=atmega16hva:crtm16hva.o%s} \
-%{mmcu=atmega16hvb:crtm16hvb.o%s} \
-%{mmcu=atmega32hvb:crtm32hvb.o%s} \
-%{mmcu=atmega4hvd:crtm4hvd.o%s} \
-%{mmcu=atmega8hvd:crtm8hvd.o%s} \
-%{mmcu=at90can32:crtcan32.o%s} \
-%{mmcu=at90can64:crtcan64.o%s} \
-%{mmcu=at90pwm216:crt90pwm216.o%s} \
-%{mmcu=at90pwm316:crt90pwm316.o%s} \
-%{mmcu=atmega16c1:crtm16c1.o%s} \
-%{mmcu=atmega32c1:crtm32c1.o%s} \
-%{mmcu=atmega64c1:crtm64c1.o%s} \
-%{mmcu=atmega16m1:crtm16m1.o%s} \
-%{mmcu=atmega32m1:crtm32m1.o%s} \
-%{mmcu=atmega64m1:crtm64m1.o%s} \
-%{mmcu=atmega16u4:crtm16u4.o%s} \
-%{mmcu=atmega32u4:crtm32u4.o%s} \
-%{mmcu=atmega32u6:crtm32u6.o%s} \
-%{mmcu=at90scr100:crt90scr100.o%s} \
-%{mmcu=at90usb646:crtusb646.o%s} \
-%{mmcu=at90usb647:crtusb647.o%s} \
-%{mmcu=at94k:crtat94k.o%s} \
-%{mmcu=atmega128|mmcu=avr51:crtm128.o%s} \
-%{mmcu=atmega1280:crtm1280.o%s} \
-%{mmcu=atmega1281:crtm1281.o%s} \
-%{mmcu=atmega1284p:crtm1284p.o%s} \
-%{mmcu=at90can128:crtcan128.o%s} \
-%{mmcu=atmega128rfa1:crtm128rfa1.o%s} \
-%{mmcu=at90usb1286:crtusb1286.o%s} \
-%{mmcu=at90usb1287:crtusb1287.o%s} \
-%{mmcu=m3000f:crtm3000f.o%s} \
-%{mmcu=m3000s:crtm3000s.o%s} \
-%{mmcu=m3001b:crtm3001b.o%s} \
-%{mmcu=atmega2560|mmcu=avr6:crtm2560.o%s} \
-%{mmcu=atmega2561:crtm2561.o%s}"
-
-#define EXTRA_SPECS {"crt_binutils", CRT_BINUTILS_SPECS},
-
-=======
->>>>>>> 42a9ba1d
 /* This is the default without any -mmcu=* option (AT90S*).  */
 #define MULTILIB_DEFAULTS { "mmcu=avr2" }
 
