/* Subroutines for insn-output.c for ATMEL AVR micro controllers
   Copyright (C) 1998, 1999, 2000, 2001, 2002, 2004, 2005, 2006, 2007, 2008,
   2009, 2010 Free Software Foundation, Inc.
   Contributed by Denis Chertykov (chertykov@gmail.com)

   This file is part of GCC.

   GCC is free software; you can redistribute it and/or modify
   it under the terms of the GNU General Public License as published by
   the Free Software Foundation; either version 3, or (at your option)
   any later version.
   
   GCC is distributed in the hope that it will be useful,
   but WITHOUT ANY WARRANTY; without even the implied warranty of
   MERCHANTABILITY or FITNESS FOR A PARTICULAR PURPOSE.  See the
   GNU General Public License for more details.
   
   You should have received a copy of the GNU General Public License
   along with GCC; see the file COPYING3.  If not see
   <http://www.gnu.org/licenses/>.  */

#include "config.h"
#include "system.h"
#include "coretypes.h"
#include "tm.h"
#include "rtl.h"
#include "regs.h"
#include "hard-reg-set.h"
#include "insn-config.h"
#include "conditions.h"
#include "insn-attr.h"
#include "flags.h"
#include "reload.h"
#include "tree.h"
#include "output.h"
#include "expr.h"
#include "diagnostic-core.h"
#include "obstack.h"
#include "function.h"
#include "recog.h"
#include "ggc.h"
#include "tm_p.h"
#include "target.h"
#include "target-def.h"
#include "params.h"
#include "df.h"

/* Maximal allowed offset for an address in the LD command */
#define MAX_LD_OFFSET(MODE) (64 - (signed)GET_MODE_SIZE (MODE))

static void avr_option_override (void);
static int avr_naked_function_p (tree);
static int interrupt_function_p (tree);
static int signal_function_p (tree);
static int avr_OS_task_function_p (tree);
static int avr_OS_main_function_p (tree);
static int avr_regs_to_save (HARD_REG_SET *);
static int get_sequence_length (rtx insns);
static int sequent_regs_live (void);
static const char *ptrreg_to_str (int);
static const char *cond_string (enum rtx_code);
static int avr_num_arg_regs (enum machine_mode, const_tree);

static RTX_CODE compare_condition (rtx insn);
static rtx avr_legitimize_address (rtx, rtx, enum machine_mode);
static int compare_sign_p (rtx insn);
static tree avr_handle_progmem_attribute (tree *, tree, tree, int, bool *);
static tree avr_handle_fndecl_attribute (tree *, tree, tree, int, bool *);
static tree avr_handle_fntype_attribute (tree *, tree, tree, int, bool *);
static bool avr_assemble_integer (rtx, unsigned int, int);
static void avr_file_start (void);
static void avr_file_end (void);
static bool avr_legitimate_address_p (enum machine_mode, rtx, bool);
static void avr_asm_function_end_prologue (FILE *);
static void avr_asm_function_begin_epilogue (FILE *);
static rtx avr_function_value (const_tree, const_tree, bool);
static void avr_insert_attributes (tree, tree *);
static void avr_asm_init_sections (void);
static unsigned int avr_section_type_flags (tree, const char *, int);

static void avr_reorg (void);
static void avr_asm_out_ctor (rtx, int);
static void avr_asm_out_dtor (rtx, int);
static int avr_operand_rtx_cost (rtx, enum machine_mode, enum rtx_code, bool);
static bool avr_rtx_costs (rtx, int, int, int *, bool);
static int avr_address_cost (rtx, bool);
static bool avr_return_in_memory (const_tree, const_tree);
static struct machine_function * avr_init_machine_status (void);
static rtx avr_builtin_setjmp_frame_value (void);
static bool avr_hard_regno_scratch_ok (unsigned int);
static unsigned int avr_case_values_threshold (void);
static bool avr_frame_pointer_required_p (void);
static bool avr_can_eliminate (const int, const int);
<<<<<<< HEAD
=======
static bool avr_class_likely_spilled_p (reg_class_t c);
static rtx avr_function_arg (CUMULATIVE_ARGS *, enum machine_mode,
			     const_tree, bool);
static void avr_function_arg_advance (CUMULATIVE_ARGS *, enum machine_mode,
				      const_tree, bool);
>>>>>>> b56a5220

/* Allocate registers from r25 to r8 for parameters for function calls.  */
#define FIRST_CUM_REG 26

/* Temporary register RTX (gen_rtx_REG (QImode, TMP_REGNO)) */
static GTY(()) rtx tmp_reg_rtx;

/* Zeroed register RTX (gen_rtx_REG (QImode, ZERO_REGNO)) */
static GTY(()) rtx zero_reg_rtx;

/* AVR register names {"r0", "r1", ..., "r31"} */
static const char *const avr_regnames[] = REGISTER_NAMES;

/* Preprocessor macros to define depending on MCU type.  */
const char *avr_extra_arch_macro;

/* Current architecture.  */
const struct base_arch_s *avr_current_arch;

/* Current device.  */
const struct mcu_type_s *avr_current_device;

section *progmem_section;

/* AVR attributes.  */
static const struct attribute_spec avr_attribute_table[] =
{
  /* { name, min_len, max_len, decl_req, type_req, fn_type_req, handler } */
  { "progmem",   0, 0, false, false, false,  avr_handle_progmem_attribute },
  { "signal",    0, 0, true,  false, false,  avr_handle_fndecl_attribute },
  { "interrupt", 0, 0, true,  false, false,  avr_handle_fndecl_attribute },
  { "naked",     0, 0, false, true,  true,   avr_handle_fntype_attribute },
  { "OS_task",   0, 0, false, true,  true,   avr_handle_fntype_attribute },
  { "OS_main",   0, 0, false, true,  true,   avr_handle_fntype_attribute },
  { NULL,        0, 0, false, false, false, NULL }
};
<<<<<<< HEAD
=======

/* Implement TARGET_OPTION_OPTIMIZATION_TABLE.  */
static const struct default_options avr_option_optimization_table[] =
  {
    { OPT_LEVELS_1_PLUS, OPT_fomit_frame_pointer, NULL, 1 },
    { OPT_LEVELS_NONE, 0, NULL, 0 }
  };
>>>>>>> b56a5220

/* Initialize the GCC target structure.  */
#undef TARGET_ASM_ALIGNED_HI_OP
#define TARGET_ASM_ALIGNED_HI_OP "\t.word\t"
#undef TARGET_ASM_ALIGNED_SI_OP
#define TARGET_ASM_ALIGNED_SI_OP "\t.long\t"
#undef TARGET_ASM_UNALIGNED_HI_OP
#define TARGET_ASM_UNALIGNED_HI_OP "\t.word\t"
#undef TARGET_ASM_UNALIGNED_SI_OP
#define TARGET_ASM_UNALIGNED_SI_OP "\t.long\t"
#undef TARGET_ASM_INTEGER
#define TARGET_ASM_INTEGER avr_assemble_integer
#undef TARGET_ASM_FILE_START
#define TARGET_ASM_FILE_START avr_file_start
#undef TARGET_ASM_FILE_START_FILE_DIRECTIVE
#define TARGET_ASM_FILE_START_FILE_DIRECTIVE true
#undef TARGET_ASM_FILE_END
#define TARGET_ASM_FILE_END avr_file_end

#undef TARGET_ASM_FUNCTION_END_PROLOGUE
#define TARGET_ASM_FUNCTION_END_PROLOGUE avr_asm_function_end_prologue
#undef TARGET_ASM_FUNCTION_BEGIN_EPILOGUE
#define TARGET_ASM_FUNCTION_BEGIN_EPILOGUE avr_asm_function_begin_epilogue
#undef TARGET_FUNCTION_VALUE
#define TARGET_FUNCTION_VALUE avr_function_value
#undef TARGET_ATTRIBUTE_TABLE
#define TARGET_ATTRIBUTE_TABLE avr_attribute_table
#undef TARGET_ASM_FUNCTION_RODATA_SECTION
#define TARGET_ASM_FUNCTION_RODATA_SECTION default_no_function_rodata_section
#undef TARGET_INSERT_ATTRIBUTES
#define TARGET_INSERT_ATTRIBUTES avr_insert_attributes
#undef TARGET_SECTION_TYPE_FLAGS
#define TARGET_SECTION_TYPE_FLAGS avr_section_type_flags
#undef TARGET_RTX_COSTS
#define TARGET_RTX_COSTS avr_rtx_costs
#undef TARGET_ADDRESS_COST
#define TARGET_ADDRESS_COST avr_address_cost
#undef TARGET_MACHINE_DEPENDENT_REORG
#define TARGET_MACHINE_DEPENDENT_REORG avr_reorg
#undef TARGET_FUNCTION_ARG
#define TARGET_FUNCTION_ARG avr_function_arg
#undef TARGET_FUNCTION_ARG_ADVANCE
#define TARGET_FUNCTION_ARG_ADVANCE avr_function_arg_advance

#undef TARGET_LEGITIMIZE_ADDRESS
#define TARGET_LEGITIMIZE_ADDRESS avr_legitimize_address

#undef TARGET_LEGITIMIZE_ADDRESS
#define TARGET_LEGITIMIZE_ADDRESS avr_legitimize_address

#undef TARGET_RETURN_IN_MEMORY
#define TARGET_RETURN_IN_MEMORY avr_return_in_memory

#undef TARGET_STRICT_ARGUMENT_NAMING
#define TARGET_STRICT_ARGUMENT_NAMING hook_bool_CUMULATIVE_ARGS_true

#undef TARGET_BUILTIN_SETJMP_FRAME_VALUE
#define TARGET_BUILTIN_SETJMP_FRAME_VALUE avr_builtin_setjmp_frame_value

#undef TARGET_HARD_REGNO_SCRATCH_OK
#define TARGET_HARD_REGNO_SCRATCH_OK avr_hard_regno_scratch_ok
#undef TARGET_CASE_VALUES_THRESHOLD
#define TARGET_CASE_VALUES_THRESHOLD avr_case_values_threshold

#undef TARGET_LEGITIMATE_ADDRESS_P
#define TARGET_LEGITIMATE_ADDRESS_P avr_legitimate_address_p

#undef TARGET_FRAME_POINTER_REQUIRED
#define TARGET_FRAME_POINTER_REQUIRED avr_frame_pointer_required_p
#undef TARGET_CAN_ELIMINATE
#define TARGET_CAN_ELIMINATE avr_can_eliminate

<<<<<<< HEAD
=======
#undef TARGET_CLASS_LIKELY_SPILLED_P
#define TARGET_CLASS_LIKELY_SPILLED_P avr_class_likely_spilled_p

#undef TARGET_OPTION_OVERRIDE
#define TARGET_OPTION_OVERRIDE avr_option_override

#undef TARGET_OPTION_OPTIMIZATION_TABLE
#define TARGET_OPTION_OPTIMIZATION_TABLE avr_option_optimization_table

>>>>>>> b56a5220
struct gcc_target targetm = TARGET_INITIALIZER;

static void
avr_option_override (void)
{
  const struct mcu_type_s *t;

  flag_delete_null_pointer_checks = 0;

  for (t = avr_mcu_types; t->name; t++)
    if (strcmp (t->name, avr_mcu_name) == 0)
      break;

  if (!t->name)
    {
      fprintf (stderr, "unknown MCU '%s' specified\nKnown MCU names:\n",
	       avr_mcu_name);
      for (t = avr_mcu_types; t->name; t++)
	fprintf (stderr,"   %s\n", t->name);
    }

  avr_current_device = t;
  avr_current_arch = &avr_arch_types[avr_current_device->arch];
  avr_extra_arch_macro = avr_current_device->macro;

  tmp_reg_rtx  = gen_rtx_REG (QImode, TMP_REGNO);
  zero_reg_rtx = gen_rtx_REG (QImode, ZERO_REGNO);

  init_machine_status = avr_init_machine_status;
}

/*  return register class from register number.  */

static const enum reg_class reg_class_tab[]={
  GENERAL_REGS,GENERAL_REGS,GENERAL_REGS,GENERAL_REGS,GENERAL_REGS,
  GENERAL_REGS,GENERAL_REGS,GENERAL_REGS,GENERAL_REGS,GENERAL_REGS,
  GENERAL_REGS,GENERAL_REGS,GENERAL_REGS,GENERAL_REGS,GENERAL_REGS,
  GENERAL_REGS, /* r0 - r15 */
  LD_REGS,LD_REGS,LD_REGS,LD_REGS,LD_REGS,LD_REGS,LD_REGS,
  LD_REGS,                      /* r16 - 23 */
  ADDW_REGS,ADDW_REGS,          /* r24,r25 */
  POINTER_X_REGS,POINTER_X_REGS, /* r26,27 */
  POINTER_Y_REGS,POINTER_Y_REGS, /* r28,r29 */
  POINTER_Z_REGS,POINTER_Z_REGS, /* r30,r31 */
  STACK_REG,STACK_REG           /* SPL,SPH */
};

/* Function to set up the backend function structure.  */

static struct machine_function *
avr_init_machine_status (void)
{
  return ggc_alloc_cleared_machine_function ();
}

/* Return register class for register R.  */

enum reg_class
avr_regno_reg_class (int r)
{
  if (r <= 33)
    return reg_class_tab[r];
  return ALL_REGS;
}

/* Return nonzero if FUNC is a naked function.  */

static int
avr_naked_function_p (tree func)
{
  tree a;

  gcc_assert (TREE_CODE (func) == FUNCTION_DECL);
  
  a = lookup_attribute ("naked", TYPE_ATTRIBUTES (TREE_TYPE (func)));
  return a != NULL_TREE;
}

/* Return nonzero if FUNC is an interrupt function as specified
   by the "interrupt" attribute.  */

static int
interrupt_function_p (tree func)
{
  tree a;

  if (TREE_CODE (func) != FUNCTION_DECL)
    return 0;

  a = lookup_attribute ("interrupt", DECL_ATTRIBUTES (func));
  return a != NULL_TREE;
}

/* Return nonzero if FUNC is a signal function as specified
   by the "signal" attribute.  */

static int
signal_function_p (tree func)
{
  tree a;

  if (TREE_CODE (func) != FUNCTION_DECL)
    return 0;

  a = lookup_attribute ("signal", DECL_ATTRIBUTES (func));
  return a != NULL_TREE;
}

/* Return nonzero if FUNC is a OS_task function.  */

static int
avr_OS_task_function_p (tree func)
{
  tree a;

  gcc_assert (TREE_CODE (func) == FUNCTION_DECL);
  
  a = lookup_attribute ("OS_task", TYPE_ATTRIBUTES (TREE_TYPE (func)));
  return a != NULL_TREE;
}

/* Return nonzero if FUNC is a OS_main function.  */

static int
avr_OS_main_function_p (tree func)
{
  tree a;

  gcc_assert (TREE_CODE (func) == FUNCTION_DECL);
  
  a = lookup_attribute ("OS_main", TYPE_ATTRIBUTES (TREE_TYPE (func)));
  return a != NULL_TREE;
}

/* Return the number of hard registers to push/pop in the prologue/epilogue
   of the current function, and optionally store these registers in SET.  */

static int
avr_regs_to_save (HARD_REG_SET *set)
{
  int reg, count;
  int int_or_sig_p = (interrupt_function_p (current_function_decl)
		      || signal_function_p (current_function_decl));

  if (set)
    CLEAR_HARD_REG_SET (*set);
  count = 0;

  /* No need to save any registers if the function never returns or 
     is have "OS_task" or "OS_main" attribute.  */
  if (TREE_THIS_VOLATILE (current_function_decl)
      || cfun->machine->is_OS_task
      || cfun->machine->is_OS_main)
    return 0;

  for (reg = 0; reg < 32; reg++)
    {
      /* Do not push/pop __tmp_reg__, __zero_reg__, as well as
	 any global register variables.  */
      if (fixed_regs[reg])
	continue;

      if ((int_or_sig_p && !current_function_is_leaf && call_used_regs[reg])
	  || (df_regs_ever_live_p (reg)
	      && (int_or_sig_p || !call_used_regs[reg])
	      && !(frame_pointer_needed
		   && (reg == REG_Y || reg == (REG_Y+1)))))
	{
	  if (set)
	    SET_HARD_REG_BIT (*set, reg);
	  count++;
	}
    }
  return count;
}

/* Return true if register FROM can be eliminated via register TO.  */

bool
avr_can_eliminate (const int from, const int to)
{
  return ((from == ARG_POINTER_REGNUM && to == FRAME_POINTER_REGNUM)
	  || ((from == FRAME_POINTER_REGNUM 
	       || from == FRAME_POINTER_REGNUM + 1)
	      && !frame_pointer_needed));
}

/* Compute offset between arg_pointer and frame_pointer.  */

int
avr_initial_elimination_offset (int from, int to)
{
  if (from == FRAME_POINTER_REGNUM && to == STACK_POINTER_REGNUM)
    return 0;
  else
    {
      int offset = frame_pointer_needed ? 2 : 0;
      int avr_pc_size = AVR_HAVE_EIJMP_EICALL ? 3 : 2;

      offset += avr_regs_to_save (NULL);
      return get_frame_size () + (avr_pc_size) + 1 + offset;
    }
}

/* Actual start of frame is virtual_stack_vars_rtx this is offset from 
   frame pointer by +STARTING_FRAME_OFFSET.
   Using saved frame = virtual_stack_vars_rtx - STARTING_FRAME_OFFSET
   avoids creating add/sub of offset in nonlocal goto and setjmp.  */

rtx avr_builtin_setjmp_frame_value (void)
{
  return gen_rtx_MINUS (Pmode, virtual_stack_vars_rtx, 
			 gen_int_mode (STARTING_FRAME_OFFSET, Pmode));
}

/* Return contents of MEM at frame pointer + stack size + 1 (+2 if 3 byte PC).
   This is return address of function.  */
rtx 
<<<<<<< HEAD
avr_return_addr_rtx (int count, const_rtx tem)
=======
avr_return_addr_rtx (int count, rtx tem)
>>>>>>> b56a5220
{
  rtx r;
    
  /* Can only return this functions return address. Others not supported.  */
  if (count)
     return NULL;

  if (AVR_3_BYTE_PC)
    {
      r = gen_rtx_SYMBOL_REF (Pmode, ".L__stack_usage+2");
      warning (0, "'builtin_return_address' contains only 2 bytes of address");
    }
  else
    r = gen_rtx_SYMBOL_REF (Pmode, ".L__stack_usage+1");

  r = gen_rtx_PLUS (Pmode, tem, r);
  r = gen_frame_mem (Pmode, memory_address (Pmode, r));
  r = gen_rtx_ROTATE (HImode, r, GEN_INT (8));
  return  r;
}

/* Return 1 if the function epilogue is just a single "ret".  */

int
avr_simple_epilogue (void)
{
  return (! frame_pointer_needed
	  && get_frame_size () == 0
	  && avr_regs_to_save (NULL) == 0
	  && ! interrupt_function_p (current_function_decl)
	  && ! signal_function_p (current_function_decl)
	  && ! avr_naked_function_p (current_function_decl)
	  && ! TREE_THIS_VOLATILE (current_function_decl));
}

/* This function checks sequence of live registers.  */

static int
sequent_regs_live (void)
{
  int reg;
  int live_seq=0;
  int cur_seq=0;

  for (reg = 0; reg < 18; ++reg)
    {
      if (!call_used_regs[reg])
	{
	  if (df_regs_ever_live_p (reg))
	    {
	      ++live_seq;
	      ++cur_seq;
	    }
	  else
	    cur_seq = 0;
	}
    }

  if (!frame_pointer_needed)
    {
      if (df_regs_ever_live_p (REG_Y))
	{
	  ++live_seq;
	  ++cur_seq;
	}
      else
	cur_seq = 0;

      if (df_regs_ever_live_p (REG_Y+1))
	{
	  ++live_seq;
	  ++cur_seq;
	}
      else
	cur_seq = 0;
    }
  else
    {
      cur_seq += 2;
      live_seq += 2;
    }
  return (cur_seq == live_seq) ? live_seq : 0;
}

/* Obtain the length sequence of insns.  */

int
get_sequence_length (rtx insns)
{
  rtx insn;
  int length;
  
  for (insn = insns, length = 0; insn; insn = NEXT_INSN (insn))
    length += get_attr_length (insn);
		
  return length;
}

/*  Output function prologue.  */

void
expand_prologue (void)
{
  int live_seq;
  HARD_REG_SET set;
  int minimize;
  HOST_WIDE_INT size = get_frame_size();
  /* Define templates for push instructions.  */
  rtx pushbyte = gen_rtx_MEM (QImode,
                  gen_rtx_POST_DEC (HImode, stack_pointer_rtx));
  rtx pushword = gen_rtx_MEM (HImode,
                  gen_rtx_POST_DEC (HImode, stack_pointer_rtx));
  rtx insn;
  
  /* Init cfun->machine.  */
  cfun->machine->is_naked = avr_naked_function_p (current_function_decl);
  cfun->machine->is_interrupt = interrupt_function_p (current_function_decl);
  cfun->machine->is_signal = signal_function_p (current_function_decl);
  cfun->machine->is_OS_task = avr_OS_task_function_p (current_function_decl);
  cfun->machine->is_OS_main = avr_OS_main_function_p (current_function_decl);
  cfun->machine->stack_usage = 0;
  
  /* Prologue: naked.  */
  if (cfun->machine->is_naked)
    {
      return;
    }

  avr_regs_to_save (&set);
  live_seq = sequent_regs_live ();
  minimize = (TARGET_CALL_PROLOGUES
	      && !cfun->machine->is_interrupt
	      && !cfun->machine->is_signal
	      && !cfun->machine->is_OS_task
	      && !cfun->machine->is_OS_main
	      && live_seq);

  if (cfun->machine->is_interrupt || cfun->machine->is_signal)
    {
      if (cfun->machine->is_interrupt)
        {
          /* Enable interrupts.  */
          insn = emit_insn (gen_enable_interrupt ());
          RTX_FRAME_RELATED_P (insn) = 1;
        }
	
      /* Push zero reg.  */
      insn = emit_move_insn (pushbyte, zero_reg_rtx);
      RTX_FRAME_RELATED_P (insn) = 1;
      cfun->machine->stack_usage++;

      /* Push tmp reg.  */
      insn = emit_move_insn (pushbyte, tmp_reg_rtx);
      RTX_FRAME_RELATED_P (insn) = 1;
      cfun->machine->stack_usage++;

      /* Push SREG.  */
      insn = emit_move_insn (tmp_reg_rtx, 
                             gen_rtx_MEM (QImode, GEN_INT (SREG_ADDR)));
      RTX_FRAME_RELATED_P (insn) = 1;
      insn = emit_move_insn (pushbyte, tmp_reg_rtx);
      RTX_FRAME_RELATED_P (insn) = 1;
      cfun->machine->stack_usage++;

      /* Push RAMPZ.  */
      if(AVR_HAVE_RAMPZ 
         && (TEST_HARD_REG_BIT (set, REG_Z) && TEST_HARD_REG_BIT (set, REG_Z + 1)))
        {
          insn = emit_move_insn (tmp_reg_rtx, 
                                 gen_rtx_MEM (QImode, GEN_INT (RAMPZ_ADDR)));
          RTX_FRAME_RELATED_P (insn) = 1;
          insn = emit_move_insn (pushbyte, tmp_reg_rtx);
          RTX_FRAME_RELATED_P (insn) = 1;
          cfun->machine->stack_usage++;
        }
	
      /* Clear zero reg.  */
      insn = emit_move_insn (zero_reg_rtx, const0_rtx);
      RTX_FRAME_RELATED_P (insn) = 1;

      /* Prevent any attempt to delete the setting of ZERO_REG!  */
      emit_use (zero_reg_rtx);
    }
  if (minimize && (frame_pointer_needed 
		   || (AVR_2_BYTE_PC && live_seq > 6)
		   || live_seq > 7)) 
    {
      insn = emit_move_insn (gen_rtx_REG (HImode, REG_X), 
                             gen_int_mode (size, HImode));
      RTX_FRAME_RELATED_P (insn) = 1;

      insn = 
        emit_insn (gen_call_prologue_saves (gen_int_mode (live_seq, HImode),
					    gen_int_mode (size + live_seq, HImode)));
      RTX_FRAME_RELATED_P (insn) = 1;
      cfun->machine->stack_usage += size + live_seq;
    }
  else
    {
      int reg;
      for (reg = 0; reg < 32; ++reg)
        {
          if (TEST_HARD_REG_BIT (set, reg))
            {
              /* Emit push of register to save.  */
              insn=emit_move_insn (pushbyte, gen_rtx_REG (QImode, reg));
              RTX_FRAME_RELATED_P (insn) = 1;
              cfun->machine->stack_usage++;
            }
        }
      if (frame_pointer_needed)
        {
	  if (!(cfun->machine->is_OS_task || cfun->machine->is_OS_main))
	    {
              /* Push frame pointer.  */
	      insn = emit_move_insn (pushword, frame_pointer_rtx);
              RTX_FRAME_RELATED_P (insn) = 1;
	      cfun->machine->stack_usage += 2;
	    }

          if (!size)
            {
              insn = emit_move_insn (frame_pointer_rtx, stack_pointer_rtx);
              RTX_FRAME_RELATED_P (insn) = 1;
            }
          else
            {
              /*  Creating a frame can be done by direct manipulation of the
                  stack or via the frame pointer. These two methods are:
                    fp=sp
                    fp-=size
                    sp=fp
                OR
                    sp-=size
                    fp=sp
              the optimum method depends on function type, stack and frame size.
              To avoid a complex logic, both methods are tested and shortest
              is selected.  */
              rtx myfp;
	      rtx fp_plus_insns; 
	      rtx sp_plus_insns = NULL_RTX;

              if (AVR_HAVE_8BIT_SP)
                {
                  /* The high byte (r29) doesn't change - prefer 'subi' (1 cycle)
                     over 'sbiw' (2 cycles, same size).  */
                  myfp = gen_rtx_REG (QImode, REGNO (frame_pointer_rtx));
                }
              else 
                {
                  /*  Normal sized addition.  */
                  myfp = frame_pointer_rtx;
                }

	      /* Method 1-Adjust frame pointer.  */
	      start_sequence ();

              insn = emit_move_insn (frame_pointer_rtx, stack_pointer_rtx);
              RTX_FRAME_RELATED_P (insn) = 1;

              insn = 
	        emit_move_insn (myfp,
				gen_rtx_PLUS (GET_MODE(myfp), myfp, 
					      gen_int_mode (-size, 
							    GET_MODE(myfp))));
              RTX_FRAME_RELATED_P (insn) = 1;

	      /* Copy to stack pointer.  */
	      if (AVR_HAVE_8BIT_SP)
		{
		  insn = emit_move_insn (stack_pointer_rtx, frame_pointer_rtx);
		  RTX_FRAME_RELATED_P (insn) = 1;
		}
	      else if (TARGET_NO_INTERRUPTS 
		       || cfun->machine->is_signal
		       || cfun->machine->is_OS_main)
		{
		  insn = 
		    emit_insn (gen_movhi_sp_r_irq_off (stack_pointer_rtx, 
						       frame_pointer_rtx));
		  RTX_FRAME_RELATED_P (insn) = 1;		
		}
	      else if (cfun->machine->is_interrupt)
		{
		  insn = emit_insn (gen_movhi_sp_r_irq_on (stack_pointer_rtx, 
							   frame_pointer_rtx));
		  RTX_FRAME_RELATED_P (insn) = 1;
		}
	      else
		{
		  insn = emit_move_insn (stack_pointer_rtx, frame_pointer_rtx);
		  RTX_FRAME_RELATED_P (insn) = 1;
		}

	      fp_plus_insns = get_insns ();
	      end_sequence ();

	      /* Method 2-Adjust Stack pointer.  */
              if (size <= 6)
                {
		  start_sequence ();

		  insn = 
		    emit_move_insn (stack_pointer_rtx,
				    gen_rtx_PLUS (HImode, 
						  stack_pointer_rtx, 
						  gen_int_mode (-size, 
								HImode)));
		  RTX_FRAME_RELATED_P (insn) = 1;
		  
		  insn = 
		    emit_move_insn (frame_pointer_rtx, stack_pointer_rtx);
		  RTX_FRAME_RELATED_P (insn) = 1;

		  sp_plus_insns = get_insns ();
		  end_sequence ();
                }

              /* Use shortest method.  */
              if (size <= 6 && (get_sequence_length (sp_plus_insns) 
				 < get_sequence_length (fp_plus_insns)))
		emit_insn (sp_plus_insns);
              else
		emit_insn (fp_plus_insns);
	      cfun->machine->stack_usage += size;
            }
        }
    }

  if (flag_stack_usage)
    current_function_static_stack_size = cfun->machine->stack_usage;
}

/* Output summary at end of function prologue.  */

static void
avr_asm_function_end_prologue (FILE *file)
{
  if (cfun->machine->is_naked)
    {
      fputs ("/* prologue: naked */\n", file);
    }
  else
    {
      if (cfun->machine->is_interrupt)
        {
          fputs ("/* prologue: Interrupt */\n", file);
        }
      else if (cfun->machine->is_signal)
        {
          fputs ("/* prologue: Signal */\n", file);
        }
      else
        fputs ("/* prologue: function */\n", file);
    }
  fprintf (file, "/* frame size = " HOST_WIDE_INT_PRINT_DEC " */\n",
                 get_frame_size());
  fprintf (file, "/* stack size = %d */\n",
                 cfun->machine->stack_usage);
  /* Create symbol stack offset here so all functions have it. Add 1 to stack
     usage for offset so that SP + .L__stack_offset = return address.  */
  fprintf (file, ".L__stack_usage = %d\n", cfun->machine->stack_usage);
}


/* Implement EPILOGUE_USES.  */

int
avr_epilogue_uses (int regno ATTRIBUTE_UNUSED)
{
  if (reload_completed 
      && cfun->machine
      && (cfun->machine->is_interrupt || cfun->machine->is_signal))
    return 1;
  return 0;
}

/*  Output RTL epilogue.  */

void
expand_epilogue (void)
{
  int reg;
  int live_seq;
  HARD_REG_SET set;      
  int minimize;
  HOST_WIDE_INT size = get_frame_size();
  
  /* epilogue: naked  */
  if (cfun->machine->is_naked)
    {
      emit_jump_insn (gen_return ());
      return;
    }

  avr_regs_to_save (&set);
  live_seq = sequent_regs_live ();
  minimize = (TARGET_CALL_PROLOGUES
	      && !cfun->machine->is_interrupt
	      && !cfun->machine->is_signal
	      && !cfun->machine->is_OS_task
	      && !cfun->machine->is_OS_main
	      && live_seq);
  
  if (minimize && (frame_pointer_needed || live_seq > 4))
    {
      if (frame_pointer_needed)
	{
          /*  Get rid of frame.  */
	  emit_move_insn(frame_pointer_rtx,
                         gen_rtx_PLUS (HImode, frame_pointer_rtx,
                                       gen_int_mode (size, HImode)));
	}
      else
	{
          emit_move_insn (frame_pointer_rtx, stack_pointer_rtx);
	}
	
      emit_insn (gen_epilogue_restores (gen_int_mode (live_seq, HImode)));
    }
  else
    {
      if (frame_pointer_needed)
	{
	  if (size)
	    {
              /* Try two methods to adjust stack and select shortest.  */
	      rtx myfp;
	      rtx fp_plus_insns;
	      rtx sp_plus_insns = NULL_RTX;
	      
	      if (AVR_HAVE_8BIT_SP)
                {
                  /* The high byte (r29) doesn't change - prefer 'subi' 
                     (1 cycle) over 'sbiw' (2 cycles, same size).  */
                  myfp = gen_rtx_REG (QImode, REGNO (frame_pointer_rtx));
                }
              else 
                {
                  /* Normal sized addition.  */
                  myfp = frame_pointer_rtx;
                }
	      
              /* Method 1-Adjust frame pointer.  */
	      start_sequence ();

	      emit_move_insn (myfp,
			      gen_rtx_PLUS (GET_MODE (myfp), myfp,
					    gen_int_mode (size, 
							  GET_MODE(myfp))));

	      /* Copy to stack pointer.  */
	      if (AVR_HAVE_8BIT_SP)
		{
		  emit_move_insn (stack_pointer_rtx, frame_pointer_rtx);
		}
	      else if (TARGET_NO_INTERRUPTS 
		       || cfun->machine->is_signal)
		{
		  emit_insn (gen_movhi_sp_r_irq_off (stack_pointer_rtx, 
						     frame_pointer_rtx));
		}
	      else if (cfun->machine->is_interrupt)
		{
		  emit_insn (gen_movhi_sp_r_irq_on (stack_pointer_rtx, 
						    frame_pointer_rtx));
		}
	      else
		{
		  emit_move_insn (stack_pointer_rtx, frame_pointer_rtx);
		}

	      fp_plus_insns = get_insns ();
	      end_sequence ();	      

              /* Method 2-Adjust Stack pointer.  */
              if (size <= 5)
                {
		  start_sequence ();

		  emit_move_insn (stack_pointer_rtx,
				  gen_rtx_PLUS (HImode, stack_pointer_rtx,
						gen_int_mode (size, 
							      HImode)));

		  sp_plus_insns = get_insns ();
		  end_sequence ();
                }

              /* Use shortest method.  */
              if (size <= 5 && (get_sequence_length (sp_plus_insns) 
				 < get_sequence_length (fp_plus_insns)))
	      	emit_insn (sp_plus_insns);
              else
		emit_insn (fp_plus_insns);
            }
	  if (!(cfun->machine->is_OS_task || cfun->machine->is_OS_main))
	    {
              /* Restore previous frame_pointer.  */
	      emit_insn (gen_pophi (frame_pointer_rtx));
	    }
	}
      /* Restore used registers.  */
      for (reg = 31; reg >= 0; --reg)
        {
          if (TEST_HARD_REG_BIT (set, reg))
              emit_insn (gen_popqi (gen_rtx_REG (QImode, reg)));
        }
      if (cfun->machine->is_interrupt || cfun->machine->is_signal)
        {
          /* Restore RAMPZ using tmp reg as scratch.  */
	  if(AVR_HAVE_RAMPZ 
             && (TEST_HARD_REG_BIT (set, REG_Z) && TEST_HARD_REG_BIT (set, REG_Z + 1)))
            {
	      emit_insn (gen_popqi (tmp_reg_rtx));
	      emit_move_insn (gen_rtx_MEM(QImode, GEN_INT(RAMPZ_ADDR)), 
			      tmp_reg_rtx);
	    }

          /* Restore SREG using tmp reg as scratch.  */
          emit_insn (gen_popqi (tmp_reg_rtx));
      
          emit_move_insn (gen_rtx_MEM(QImode, GEN_INT(SREG_ADDR)), 
			  tmp_reg_rtx);

          /* Restore tmp REG.  */
          emit_insn (gen_popqi (tmp_reg_rtx));

          /* Restore zero REG.  */
          emit_insn (gen_popqi (zero_reg_rtx));
        }

      emit_jump_insn (gen_return ());
    }
}

/* Output summary messages at beginning of function epilogue.  */

static void
avr_asm_function_begin_epilogue (FILE *file)
{
  fprintf (file, "/* epilogue start */\n");
}

/* Return nonzero if X (an RTX) is a legitimate memory address on the target
   machine for a memory operand of mode MODE.  */

bool
avr_legitimate_address_p (enum machine_mode mode, rtx x, bool strict)
{
  enum reg_class r = NO_REGS;
  
  if (TARGET_ALL_DEBUG)
    {
      fprintf (stderr, "mode: (%s) %s %s %s %s:",
	       GET_MODE_NAME(mode),
	       strict ? "(strict)": "",
	       reload_completed ? "(reload_completed)": "",
	       reload_in_progress ? "(reload_in_progress)": "",
	       reg_renumber ? "(reg_renumber)" : "");
      if (GET_CODE (x) == PLUS
	  && REG_P (XEXP (x, 0))
	  && GET_CODE (XEXP (x, 1)) == CONST_INT
	  && INTVAL (XEXP (x, 1)) >= 0
	  && INTVAL (XEXP (x, 1)) <= MAX_LD_OFFSET (mode)
	  && reg_renumber
	  )
	fprintf (stderr, "(r%d ---> r%d)", REGNO (XEXP (x, 0)),
		 true_regnum (XEXP (x, 0)));
      debug_rtx (x);
    }
  if (!strict && GET_CODE (x) == SUBREG)
	x = SUBREG_REG (x);
  if (REG_P (x) && (strict ? REG_OK_FOR_BASE_STRICT_P (x)
                    : REG_OK_FOR_BASE_NOSTRICT_P (x)))
    r = POINTER_REGS;
  else if (CONSTANT_ADDRESS_P (x))
    r = ALL_REGS;
  else if (GET_CODE (x) == PLUS
           && REG_P (XEXP (x, 0))
	   && GET_CODE (XEXP (x, 1)) == CONST_INT
	   && INTVAL (XEXP (x, 1)) >= 0)
    {
      int fit = INTVAL (XEXP (x, 1)) <= MAX_LD_OFFSET (mode);
      if (fit)
	{
	  if (! strict
	      || REGNO (XEXP (x,0)) == REG_X
	      || REGNO (XEXP (x,0)) == REG_Y
	      || REGNO (XEXP (x,0)) == REG_Z)
	    r = BASE_POINTER_REGS;
	  if (XEXP (x,0) == frame_pointer_rtx
	      || XEXP (x,0) == arg_pointer_rtx)
	    r = BASE_POINTER_REGS;
	}
      else if (frame_pointer_needed && XEXP (x,0) == frame_pointer_rtx)
	r = POINTER_Y_REGS;
    }
  else if ((GET_CODE (x) == PRE_DEC || GET_CODE (x) == POST_INC)
           && REG_P (XEXP (x, 0))
           && (strict ? REG_OK_FOR_BASE_STRICT_P (XEXP (x, 0))
               : REG_OK_FOR_BASE_NOSTRICT_P (XEXP (x, 0))))
    {
      r = POINTER_REGS;
    }
  if (TARGET_ALL_DEBUG)
    {
      fprintf (stderr, "   ret = %c\n", r + '0');
    }
  return r == NO_REGS ? 0 : (int)r;
}

/* Attempts to replace X with a valid
   memory address for an operand of mode MODE  */

rtx
avr_legitimize_address (rtx x, rtx oldx, enum machine_mode mode)
{
  x = oldx;
  if (TARGET_ALL_DEBUG)
    {
      fprintf (stderr, "legitimize_address mode: %s", GET_MODE_NAME(mode));
      debug_rtx (oldx);
    }
  
  if (GET_CODE (oldx) == PLUS
      && REG_P (XEXP (oldx,0)))
    {
      if (REG_P (XEXP (oldx,1)))
	x = force_reg (GET_MODE (oldx), oldx);
      else if (GET_CODE (XEXP (oldx, 1)) == CONST_INT)
	{
	  int offs = INTVAL (XEXP (oldx,1));
	  if (frame_pointer_rtx != XEXP (oldx,0))
	    if (offs > MAX_LD_OFFSET (mode))
	      {
		if (TARGET_ALL_DEBUG)
		  fprintf (stderr, "force_reg (big offset)\n");
		x = force_reg (GET_MODE (oldx), oldx);
	      }
	}
    }
  return x;
}


/* Return a pointer register name as a string.  */

static const char *
ptrreg_to_str (int regno)
{
  switch (regno)
    {
    case REG_X: return "X";
    case REG_Y: return "Y";
    case REG_Z: return "Z";
    default:
      output_operand_lossage ("address operand requires constraint for X, Y, or Z register");
    }
  return NULL;
}

/* Return the condition name as a string.
   Used in conditional jump constructing  */

static const char *
cond_string (enum rtx_code code)
{
  switch (code)
    {
    case NE:
      return "ne";
    case EQ:
      return "eq";
    case GE:
      if (cc_prev_status.flags & CC_OVERFLOW_UNUSABLE)
	return "pl";
      else
	return "ge";
    case LT:
      if (cc_prev_status.flags & CC_OVERFLOW_UNUSABLE)
	return "mi";
      else
	return "lt";
    case GEU:
      return "sh";
    case LTU:
      return "lo";
    default:
      gcc_unreachable ();
    }
}

/* Output ADDR to FILE as address.  */

void
print_operand_address (FILE *file, rtx addr)
{
  switch (GET_CODE (addr))
    {
    case REG:
      fprintf (file, ptrreg_to_str (REGNO (addr)));
      break;

    case PRE_DEC:
      fprintf (file, "-%s", ptrreg_to_str (REGNO (XEXP (addr, 0))));
      break;

    case POST_INC:
      fprintf (file, "%s+", ptrreg_to_str (REGNO (XEXP (addr, 0))));
      break;

    default:
      if (CONSTANT_ADDRESS_P (addr)
	  && text_segment_operand (addr, VOIDmode))
	{
	  rtx x = XEXP (addr,0);
	  if (GET_CODE (x) == PLUS && GET_CODE (XEXP (x,1)) == CONST_INT)
	    {
	      /* Assembler gs() will implant word address. Make offset 
		 a byte offset inside gs() for assembler. This is 
		 needed because the more logical (constant+gs(sym)) is not 
		 accepted by gas. For 128K and lower devices this is ok. For
		 large devices it will create a Trampoline to offset from symbol 
		 which may not be what the user really wanted.  */
	      fprintf (file, "gs(");
	      output_addr_const (file, XEXP (x,0));
	      fprintf (file,"+" HOST_WIDE_INT_PRINT_DEC ")", 2 * INTVAL (XEXP (x,1)));
	      if (AVR_3_BYTE_PC)
<<<<<<< HEAD
	        if (warning ( 0, "Pointer offset from symbol maybe incorrect."))
=======
	        if (warning (0, "pointer offset from symbol maybe incorrect"))
>>>>>>> b56a5220
		  {
		    output_addr_const (stderr, addr);
		    fprintf(stderr,"\n");
		  }
	    }
	  else
	    {
	      fprintf (file, "gs(");
	      output_addr_const (file, addr);
	      fprintf (file, ")");
	    }
	}
      else
	output_addr_const (file, addr);
    }
}


/* Output X as assembler operand to file FILE.  */
     
void
print_operand (FILE *file, rtx x, int code)
{
  int abcd = 0;

  if (code >= 'A' && code <= 'D')
    abcd = code - 'A';

  if (code == '~')
    {
      if (!AVR_HAVE_JMP_CALL)
	fputc ('r', file);
    }
  else if (code == '!')
    {
      if (AVR_HAVE_EIJMP_EICALL)
	fputc ('e', file);
    }
  else if (REG_P (x))
    {
      if (x == zero_reg_rtx)
	fprintf (file, "__zero_reg__");
      else
	fprintf (file, reg_names[true_regnum (x) + abcd]);
    }
  else if (GET_CODE (x) == CONST_INT)
    fprintf (file, HOST_WIDE_INT_PRINT_DEC, INTVAL (x) + abcd);
  else if (GET_CODE (x) == MEM)
    {
      rtx addr = XEXP (x,0);
      if (code == 'm')
	{
	   if (!CONSTANT_P (addr))
	    fatal_insn ("bad address, not a constant):", addr);
	  /* Assembler template with m-code is data - not progmem section */
	  if (text_segment_operand (addr, VOIDmode))
	    if (warning ( 0, "accessing data memory with program memory address"))
	      {
		output_addr_const (stderr, addr);
		fprintf(stderr,"\n");
	      }
	  output_addr_const (file, addr);
	}
      else if (code == 'o')
	{
	  if (GET_CODE (addr) != PLUS)
	    fatal_insn ("bad address, not (reg+disp):", addr);

	  print_operand (file, XEXP (addr, 1), 0);
	}
      else if (code == 'p' || code == 'r')
        {
          if (GET_CODE (addr) != POST_INC && GET_CODE (addr) != PRE_DEC)
            fatal_insn ("bad address, not post_inc or pre_dec:", addr);
          
          if (code == 'p')
            print_operand_address (file, XEXP (addr, 0));  /* X, Y, Z */
          else
            print_operand (file, XEXP (addr, 0), 0);  /* r26, r28, r30 */
        }
      else if (GET_CODE (addr) == PLUS)
	{
	  print_operand_address (file, XEXP (addr,0));
	  if (REGNO (XEXP (addr, 0)) == REG_X)
	    fatal_insn ("internal compiler error.  Bad address:"
			,addr);
	  fputc ('+', file);
	  print_operand (file, XEXP (addr,1), code);
	}
      else
	print_operand_address (file, addr);
    }
  else if (code == 'x')
    {
      /* Constant progmem address - like used in jmp or call */
      if (0 == text_segment_operand (x, VOIDmode))
	    if (warning ( 0, "accessing program  memory with data memory address"))
	  {
	    output_addr_const (stderr, x);
	    fprintf(stderr,"\n");
	  }
      /* Use normal symbol for direct address no linker trampoline needed */
      output_addr_const (file, x);
    }
  else if (GET_CODE (x) == CONST_DOUBLE)
    {
      long val;
      REAL_VALUE_TYPE rv;
      if (GET_MODE (x) != SFmode)
	fatal_insn ("internal compiler error.  Unknown mode:", x);
      REAL_VALUE_FROM_CONST_DOUBLE (rv, x);
      REAL_VALUE_TO_TARGET_SINGLE (rv, val);
      fprintf (file, "0x%lx", val);
    }
  else if (code == 'j')
    fputs (cond_string (GET_CODE (x)), file);
  else if (code == 'k')
    fputs (cond_string (reverse_condition (GET_CODE (x))), file);
  else
    print_operand_address (file, x);
}

/* Update the condition code in the INSN.  */

void
notice_update_cc (rtx body ATTRIBUTE_UNUSED, rtx insn)
{
  rtx set;
  
  switch (get_attr_cc (insn))
    {
    case CC_NONE:
      /* Insn does not affect CC at all.  */
      break;

    case CC_SET_N:
      CC_STATUS_INIT;
      break;

    case CC_SET_ZN:
      set = single_set (insn);
      CC_STATUS_INIT;
      if (set)
	{
	  cc_status.flags |= CC_NO_OVERFLOW;
	  cc_status.value1 = SET_DEST (set);
	}
      break;

    case CC_SET_CZN:
      /* Insn sets the Z,N,C flags of CC to recog_operand[0].
         The V flag may or may not be known but that's ok because
         alter_cond will change tests to use EQ/NE.  */
      set = single_set (insn);
      CC_STATUS_INIT;
      if (set)
	{
	  cc_status.value1 = SET_DEST (set);
	  cc_status.flags |= CC_OVERFLOW_UNUSABLE;
	}
      break;

    case CC_COMPARE:
      set = single_set (insn);
      CC_STATUS_INIT;
      if (set)
	cc_status.value1 = SET_SRC (set);
      break;
      
    case CC_CLOBBER:
      /* Insn doesn't leave CC in a usable state.  */
      CC_STATUS_INIT;

      /* Correct CC for the ashrqi3 with the shift count as CONST_INT != 6 */
      set = single_set (insn);
      if (set)
	{
	  rtx src = SET_SRC (set);
	  
	  if (GET_CODE (src) == ASHIFTRT
	      && GET_MODE (src) == QImode)
	    {
	      rtx x = XEXP (src, 1);

	      if (GET_CODE (x) == CONST_INT
		  && INTVAL (x) > 0
		  && INTVAL (x) != 6)
		{
		  cc_status.value1 = SET_DEST (set);
		  cc_status.flags |= CC_OVERFLOW_UNUSABLE;
		}
	    }
	}
      break;
    }
}

/* Return maximum number of consecutive registers of
   class CLASS needed to hold a value of mode MODE.  */

int
class_max_nregs (enum reg_class rclass ATTRIBUTE_UNUSED,enum machine_mode mode)
{
  return ((GET_MODE_SIZE (mode) + UNITS_PER_WORD - 1) / UNITS_PER_WORD);
}

/* Choose mode for jump insn:
   1 - relative jump in range -63 <= x <= 62 ;
   2 - relative jump in range -2046 <= x <= 2045 ;
   3 - absolute jump (only for ATmega[16]03).  */

int
avr_jump_mode (rtx x, rtx insn)
{
  int dest_addr = INSN_ADDRESSES (INSN_UID (GET_CODE (x) == LABEL_REF
					    ? XEXP (x, 0) : x));
  int cur_addr = INSN_ADDRESSES (INSN_UID (insn));
  int jump_distance = cur_addr - dest_addr;
  
  if (-63 <= jump_distance && jump_distance <= 62)
    return 1;
  else if (-2046 <= jump_distance && jump_distance <= 2045)
    return 2;
  else if (AVR_HAVE_JMP_CALL)
    return 3;
  
  return 2;
}

/* return an AVR condition jump commands.
   X is a comparison RTX.
   LEN is a number returned by avr_jump_mode function.
   if REVERSE nonzero then condition code in X must be reversed.  */

const char *
ret_cond_branch (rtx x, int len, int reverse)
{
  RTX_CODE cond = reverse ? reverse_condition (GET_CODE (x)) : GET_CODE (x);
  
  switch (cond)
    {
    case GT:
      if (cc_prev_status.flags & CC_OVERFLOW_UNUSABLE)
	return (len == 1 ? (AS1 (breq,.+2) CR_TAB
			    AS1 (brpl,%0)) :
		len == 2 ? (AS1 (breq,.+4) CR_TAB
			    AS1 (brmi,.+2) CR_TAB
			    AS1 (rjmp,%0)) :
		(AS1 (breq,.+6) CR_TAB
		 AS1 (brmi,.+4) CR_TAB
		 AS1 (jmp,%0)));
	  
      else
	return (len == 1 ? (AS1 (breq,.+2) CR_TAB
			    AS1 (brge,%0)) :
		len == 2 ? (AS1 (breq,.+4) CR_TAB
			    AS1 (brlt,.+2) CR_TAB
			    AS1 (rjmp,%0)) :
		(AS1 (breq,.+6) CR_TAB
		 AS1 (brlt,.+4) CR_TAB
		 AS1 (jmp,%0)));
    case GTU:
      return (len == 1 ? (AS1 (breq,.+2) CR_TAB
                          AS1 (brsh,%0)) :
              len == 2 ? (AS1 (breq,.+4) CR_TAB
                          AS1 (brlo,.+2) CR_TAB
                          AS1 (rjmp,%0)) :
              (AS1 (breq,.+6) CR_TAB
               AS1 (brlo,.+4) CR_TAB
               AS1 (jmp,%0)));
    case LE:
      if (cc_prev_status.flags & CC_OVERFLOW_UNUSABLE)
	return (len == 1 ? (AS1 (breq,%0) CR_TAB
			    AS1 (brmi,%0)) :
		len == 2 ? (AS1 (breq,.+2) CR_TAB
			    AS1 (brpl,.+2) CR_TAB
			    AS1 (rjmp,%0)) :
		(AS1 (breq,.+2) CR_TAB
		 AS1 (brpl,.+4) CR_TAB
		 AS1 (jmp,%0)));
      else
	return (len == 1 ? (AS1 (breq,%0) CR_TAB
			    AS1 (brlt,%0)) :
		len == 2 ? (AS1 (breq,.+2) CR_TAB
			    AS1 (brge,.+2) CR_TAB
			    AS1 (rjmp,%0)) :
		(AS1 (breq,.+2) CR_TAB
		 AS1 (brge,.+4) CR_TAB
		 AS1 (jmp,%0)));
    case LEU:
      return (len == 1 ? (AS1 (breq,%0) CR_TAB
                          AS1 (brlo,%0)) :
              len == 2 ? (AS1 (breq,.+2) CR_TAB
                          AS1 (brsh,.+2) CR_TAB
			  AS1 (rjmp,%0)) :
              (AS1 (breq,.+2) CR_TAB
               AS1 (brsh,.+4) CR_TAB
	       AS1 (jmp,%0)));
    default:
      if (reverse)
	{
	  switch (len)
	    {
	    case 1:
	      return AS1 (br%k1,%0);
	    case 2:
	      return (AS1 (br%j1,.+2) CR_TAB
		      AS1 (rjmp,%0));
	    default:
	      return (AS1 (br%j1,.+4) CR_TAB
		      AS1 (jmp,%0));
	    }
	}
	else
	  {
	    switch (len)
	      {
	      case 1:
		return AS1 (br%j1,%0);
	      case 2:
		return (AS1 (br%k1,.+2) CR_TAB
			AS1 (rjmp,%0));
	      default:
		return (AS1 (br%k1,.+4) CR_TAB
			AS1 (jmp,%0));
	      }
	  }
    }
  return "";
}

/* Predicate function for immediate operand which fits to byte (8bit) */

int
byte_immediate_operand (rtx op, enum machine_mode mode ATTRIBUTE_UNUSED)
{
  return (GET_CODE (op) == CONST_INT
          && INTVAL (op) <= 0xff && INTVAL (op) >= 0);
}

/* Output insn cost for next insn.  */

void
final_prescan_insn (rtx insn, rtx *operand ATTRIBUTE_UNUSED,
		    int num_operands ATTRIBUTE_UNUSED)
{
  if (TARGET_ALL_DEBUG)
    {
      fprintf (asm_out_file, "/* DEBUG: cost = %d.  */\n",
	       rtx_cost (PATTERN (insn), INSN, !optimize_size));
    }
}

/* Return 0 if undefined, 1 if always true or always false.  */

int
avr_simplify_comparison_p (enum machine_mode mode, RTX_CODE op, rtx x)
{
  unsigned int max = (mode == QImode ? 0xff :
                      mode == HImode ? 0xffff :
                      mode == SImode ? 0xffffffff : 0);
  if (max && op && GET_CODE (x) == CONST_INT)
    {
      if (unsigned_condition (op) != op)
	max >>= 1;

      if (max != (INTVAL (x) & max)
	  && INTVAL (x) != 0xff)
	return 1;
    }
  return 0;
}


/* Returns nonzero if REGNO is the number of a hard
   register in which function arguments are sometimes passed.  */

int
function_arg_regno_p(int r)
{
  return (r >= 8 && r <= 25);
}

/* Initializing the variable cum for the state at the beginning
   of the argument list.  */

void
init_cumulative_args (CUMULATIVE_ARGS *cum, tree fntype, rtx libname,
		      tree fndecl ATTRIBUTE_UNUSED)
{
  cum->nregs = 18;
  cum->regno = FIRST_CUM_REG;
  if (!libname && stdarg_p (fntype))
    cum->nregs = 0;
}

/* Returns the number of registers to allocate for a function argument.  */

static int
avr_num_arg_regs (enum machine_mode mode, const_tree type)
{
  int size;

  if (mode == BLKmode)
    size = int_size_in_bytes (type);
  else
    size = GET_MODE_SIZE (mode);

  /* Align all function arguments to start in even-numbered registers.
     Odd-sized arguments leave holes above them.  */

  return (size + 1) & ~1;
}

/* Controls whether a function argument is passed
   in a register, and which register.  */

static rtx
avr_function_arg (CUMULATIVE_ARGS *cum, enum machine_mode mode,
		  const_tree type, bool named ATTRIBUTE_UNUSED)
{
  int bytes = avr_num_arg_regs (mode, type);

  if (cum->nregs && bytes <= cum->nregs)
    return gen_rtx_REG (mode, cum->regno - bytes);

  return NULL_RTX;
}

/* Update the summarizer variable CUM to advance past an argument
   in the argument list.  */
   
static void
avr_function_arg_advance (CUMULATIVE_ARGS *cum, enum machine_mode mode,
			  const_tree type, bool named ATTRIBUTE_UNUSED)
{
  int bytes = avr_num_arg_regs (mode, type);

  cum->nregs -= bytes;
  cum->regno -= bytes;

  if (cum->nregs <= 0)
    {
      cum->nregs = 0;
      cum->regno = FIRST_CUM_REG;
    }
}

/***********************************************************************
  Functions for outputting various mov's for a various modes
************************************************************************/
const char *
output_movqi (rtx insn, rtx operands[], int *l)
{
  int dummy;
  rtx dest = operands[0];
  rtx src = operands[1];
  int *real_l = l;
  
  if (!l)
    l = &dummy;

  *l = 1;
  
  if (register_operand (dest, QImode))
    {
      if (register_operand (src, QImode)) /* mov r,r */
	{
	  if (test_hard_reg_class (STACK_REG, dest))
	    return AS2 (out,%0,%1);
	  else if (test_hard_reg_class (STACK_REG, src))
	    return AS2 (in,%0,%1);
	  
	  return AS2 (mov,%0,%1);
	}
      else if (CONSTANT_P (src))
	{
	  if (test_hard_reg_class (LD_REGS, dest)) /* ldi d,i */
	    return AS2 (ldi,%0,lo8(%1));
	  
	  if (GET_CODE (src) == CONST_INT)
	    {
	      if (src == const0_rtx) /* mov r,L */
		return AS1 (clr,%0);
	      else if (src == const1_rtx)
		{
		  *l = 2;
		  return (AS1 (clr,%0) CR_TAB
			  AS1 (inc,%0));
		}
	      else if (src == constm1_rtx)
		{
		  /* Immediate constants -1 to any register */
		  *l = 2;
		  return (AS1 (clr,%0) CR_TAB
			  AS1 (dec,%0));
		}
	      else
		{
		  int bit_nr = exact_log2 (INTVAL (src));

		  if (bit_nr >= 0)
		    {
		      *l = 3;
		      if (!real_l)
			output_asm_insn ((AS1 (clr,%0) CR_TAB
					  "set"), operands);
		      if (!real_l)
			avr_output_bld (operands, bit_nr);

		      return "";
		    }
		}
	    }
	  
	  /* Last resort, larger than loading from memory.  */
	  *l = 4;
	  return (AS2 (mov,__tmp_reg__,r31) CR_TAB
		  AS2 (ldi,r31,lo8(%1))     CR_TAB
		  AS2 (mov,%0,r31)          CR_TAB
		  AS2 (mov,r31,__tmp_reg__));
	}
      else if (GET_CODE (src) == MEM)
	return out_movqi_r_mr (insn, operands, real_l); /* mov r,m */
    }
  else if (GET_CODE (dest) == MEM)
    {
      const char *templ;

      if (src == const0_rtx)
	operands[1] = zero_reg_rtx;

      templ = out_movqi_mr_r (insn, operands, real_l);

      if (!real_l)
	output_asm_insn (templ, operands);

      operands[1] = src;
    }
  return "";
}


const char *
output_movhi (rtx insn, rtx operands[], int *l)
{
  int dummy;
  rtx dest = operands[0];
  rtx src = operands[1];
  int *real_l = l;
  
  if (!l)
    l = &dummy;
  
  if (register_operand (dest, HImode))
    {
      if (register_operand (src, HImode)) /* mov r,r */
	{
	  if (test_hard_reg_class (STACK_REG, dest))
	    {
	      if (AVR_HAVE_8BIT_SP)
		return *l = 1, AS2 (out,__SP_L__,%A1);
              /* Use simple load of stack pointer if no interrupts are 
		 used.  */
	      else if (TARGET_NO_INTERRUPTS)
		return *l = 2, (AS2 (out,__SP_H__,%B1) CR_TAB
				AS2 (out,__SP_L__,%A1));
	      *l = 5;
	      return (AS2 (in,__tmp_reg__,__SREG__)  CR_TAB
		      "cli"                          CR_TAB
		      AS2 (out,__SP_H__,%B1)         CR_TAB
		      AS2 (out,__SREG__,__tmp_reg__) CR_TAB
		      AS2 (out,__SP_L__,%A1));
	    }
	  else if (test_hard_reg_class (STACK_REG, src))
	    {
	      *l = 2;	
	      return (AS2 (in,%A0,__SP_L__) CR_TAB
		      AS2 (in,%B0,__SP_H__));
	    }

	  if (AVR_HAVE_MOVW)
	    {
	      *l = 1;
	      return (AS2 (movw,%0,%1));
	    }
	  else
	    {
	      *l = 2;
	      return (AS2 (mov,%A0,%A1) CR_TAB
		      AS2 (mov,%B0,%B1));
	    }
	}
      else if (CONSTANT_P (src))
	{
	  if (test_hard_reg_class (LD_REGS, dest)) /* ldi d,i */
	    {
	      *l = 2;
	      return (AS2 (ldi,%A0,lo8(%1)) CR_TAB
		      AS2 (ldi,%B0,hi8(%1)));
	    }
	  
	  if (GET_CODE (src) == CONST_INT)
	    {
	      if (src == const0_rtx) /* mov r,L */
		{
		  *l = 2;
		  return (AS1 (clr,%A0) CR_TAB
			  AS1 (clr,%B0));
		}
	      else if (src == const1_rtx)
		{
		  *l = 3;
		  return (AS1 (clr,%A0) CR_TAB
			  AS1 (clr,%B0) CR_TAB
			  AS1 (inc,%A0));
		}
	      else if (src == constm1_rtx)
		{
		  /* Immediate constants -1 to any register */
		  *l = 3;
		  return (AS1 (clr,%0)  CR_TAB
			  AS1 (dec,%A0) CR_TAB
			  AS2 (mov,%B0,%A0));
		}
	      else
		{
		  int bit_nr = exact_log2 (INTVAL (src));

		  if (bit_nr >= 0)
		    {
		      *l = 4;
		      if (!real_l)
			output_asm_insn ((AS1 (clr,%A0) CR_TAB
					  AS1 (clr,%B0) CR_TAB
					  "set"), operands);
		      if (!real_l)
			avr_output_bld (operands, bit_nr);

		      return "";
		    }
		}

	      if ((INTVAL (src) & 0xff) == 0)
		{
		  *l = 5;
		  return (AS2 (mov,__tmp_reg__,r31) CR_TAB
			  AS1 (clr,%A0)             CR_TAB
			  AS2 (ldi,r31,hi8(%1))     CR_TAB
			  AS2 (mov,%B0,r31)         CR_TAB
			  AS2 (mov,r31,__tmp_reg__));
		}
	      else if ((INTVAL (src) & 0xff00) == 0)
		{
		  *l = 5;
		  return (AS2 (mov,__tmp_reg__,r31) CR_TAB
			  AS2 (ldi,r31,lo8(%1))     CR_TAB
			  AS2 (mov,%A0,r31)         CR_TAB
			  AS1 (clr,%B0)             CR_TAB
			  AS2 (mov,r31,__tmp_reg__));
		}
	    }
	  
	  /* Last resort, equal to loading from memory.  */
	  *l = 6;
	  return (AS2 (mov,__tmp_reg__,r31) CR_TAB
		  AS2 (ldi,r31,lo8(%1))     CR_TAB
		  AS2 (mov,%A0,r31)         CR_TAB
		  AS2 (ldi,r31,hi8(%1))     CR_TAB
		  AS2 (mov,%B0,r31)         CR_TAB
		  AS2 (mov,r31,__tmp_reg__));
	}
      else if (GET_CODE (src) == MEM)
	return out_movhi_r_mr (insn, operands, real_l); /* mov r,m */
    }
  else if (GET_CODE (dest) == MEM)
    {
      const char *templ;

      if (src == const0_rtx)
	operands[1] = zero_reg_rtx;

      templ = out_movhi_mr_r (insn, operands, real_l);

      if (!real_l)
	output_asm_insn (templ, operands);

      operands[1] = src;
      return "";
    }
  fatal_insn ("invalid insn:", insn);
  return "";
}

const char *
out_movqi_r_mr (rtx insn, rtx op[], int *l)
{
  rtx dest = op[0];
  rtx src = op[1];
  rtx x = XEXP (src, 0);
  int dummy;
  
  if (!l)
    l = &dummy;
  
  if (CONSTANT_ADDRESS_P (x))
    {
      if (CONST_INT_P (x) && INTVAL (x) == SREG_ADDR)
	{
	  *l = 1;
	  return AS2 (in,%0,__SREG__);
	}
      if (optimize > 0 && io_address_operand (x, QImode))
	{
	  *l = 1;
	  return AS2 (in,%0,%m1-0x20);
	}
      *l = 2;
      return AS2 (lds,%0,%m1);
    }
  /* memory access by reg+disp */
  else if (GET_CODE (x) == PLUS
      && REG_P (XEXP (x,0))
      && GET_CODE (XEXP (x,1)) == CONST_INT)
    {
      if ((INTVAL (XEXP (x,1)) - GET_MODE_SIZE (GET_MODE (src))) >= 63)
	{
	  int disp = INTVAL (XEXP (x,1));
	  if (REGNO (XEXP (x,0)) != REG_Y)
	    fatal_insn ("incorrect insn:",insn);

	  if (disp <= 63 + MAX_LD_OFFSET (GET_MODE (src)))
	    return *l = 3, (AS2 (adiw,r28,%o1-63) CR_TAB
			    AS2 (ldd,%0,Y+63)     CR_TAB
			    AS2 (sbiw,r28,%o1-63));

	  return *l = 5, (AS2 (subi,r28,lo8(-%o1)) CR_TAB
			  AS2 (sbci,r29,hi8(-%o1)) CR_TAB
			  AS2 (ld,%0,Y)            CR_TAB
			  AS2 (subi,r28,lo8(%o1))  CR_TAB
			  AS2 (sbci,r29,hi8(%o1)));
	}
      else if (REGNO (XEXP (x,0)) == REG_X)
	{
	  /* This is a paranoid case LEGITIMIZE_RELOAD_ADDRESS must exclude
	     it but I have this situation with extremal optimizing options.  */
	  if (reg_overlap_mentioned_p (dest, XEXP (x,0))
	      || reg_unused_after (insn, XEXP (x,0)))
	    return *l = 2, (AS2 (adiw,r26,%o1) CR_TAB
			    AS2 (ld,%0,X));

	  return *l = 3, (AS2 (adiw,r26,%o1) CR_TAB
			  AS2 (ld,%0,X)      CR_TAB
			  AS2 (sbiw,r26,%o1));
	}
      *l = 1;
      return AS2 (ldd,%0,%1);
    }
  *l = 1;
  return AS2 (ld,%0,%1);
}

const char *
out_movhi_r_mr (rtx insn, rtx op[], int *l)
{
  rtx dest = op[0];
  rtx src = op[1];
  rtx base = XEXP (src, 0);
  int reg_dest = true_regnum (dest);
  int reg_base = true_regnum (base);
  /* "volatile" forces reading low byte first, even if less efficient,
     for correct operation with 16-bit I/O registers.  */
  int mem_volatile_p = MEM_VOLATILE_P (src);
  int tmp;

  if (!l)
    l = &tmp;

  if (reg_base > 0)
    {
      if (reg_dest == reg_base)         /* R = (R) */
	{
	  *l = 3;
	  return (AS2 (ld,__tmp_reg__,%1+) CR_TAB
		  AS2 (ld,%B0,%1) CR_TAB
		  AS2 (mov,%A0,__tmp_reg__));
	}
      else if (reg_base == REG_X)        /* (R26) */
        {
          if (reg_unused_after (insn, base))
	    {
	      *l = 2;
	      return (AS2 (ld,%A0,X+) CR_TAB
		      AS2 (ld,%B0,X));
	    }
	  *l  = 3;
	  return (AS2 (ld,%A0,X+) CR_TAB
		  AS2 (ld,%B0,X) CR_TAB
		  AS2 (sbiw,r26,1));
        }
      else                      /* (R)  */
	{
	  *l = 2;
	  return (AS2 (ld,%A0,%1)    CR_TAB
		  AS2 (ldd,%B0,%1+1));
	}
    }
  else if (GET_CODE (base) == PLUS) /* (R + i) */
    {
      int disp = INTVAL (XEXP (base, 1));
      int reg_base = true_regnum (XEXP (base, 0));
      
      if (disp > MAX_LD_OFFSET (GET_MODE (src)))
	{
	  if (REGNO (XEXP (base, 0)) != REG_Y)
	    fatal_insn ("incorrect insn:",insn);
	  
	  if (disp <= 63 + MAX_LD_OFFSET (GET_MODE (src)))
	    return *l = 4, (AS2 (adiw,r28,%o1-62) CR_TAB
			    AS2 (ldd,%A0,Y+62)    CR_TAB
			    AS2 (ldd,%B0,Y+63)    CR_TAB
			    AS2 (sbiw,r28,%o1-62));

	  return *l = 6, (AS2 (subi,r28,lo8(-%o1)) CR_TAB
			  AS2 (sbci,r29,hi8(-%o1)) CR_TAB
			  AS2 (ld,%A0,Y)           CR_TAB
			  AS2 (ldd,%B0,Y+1)        CR_TAB
			  AS2 (subi,r28,lo8(%o1))  CR_TAB
			  AS2 (sbci,r29,hi8(%o1)));
	}
      if (reg_base == REG_X)
	{
	  /* This is a paranoid case. LEGITIMIZE_RELOAD_ADDRESS must exclude
	     it but I have this situation with extremal
	     optimization options.  */
	  
	  *l = 4;
	  if (reg_base == reg_dest)
	    return (AS2 (adiw,r26,%o1)      CR_TAB
		    AS2 (ld,__tmp_reg__,X+) CR_TAB
		    AS2 (ld,%B0,X)          CR_TAB
		    AS2 (mov,%A0,__tmp_reg__));

	  return (AS2 (adiw,r26,%o1) CR_TAB
		  AS2 (ld,%A0,X+)    CR_TAB
		  AS2 (ld,%B0,X)     CR_TAB
		  AS2 (sbiw,r26,%o1+1));
	}

      if (reg_base == reg_dest)
	{
	  *l = 3;
	  return (AS2 (ldd,__tmp_reg__,%A1) CR_TAB
		  AS2 (ldd,%B0,%B1)         CR_TAB
		  AS2 (mov,%A0,__tmp_reg__));
	}
      
      *l = 2;
      return (AS2 (ldd,%A0,%A1) CR_TAB
	      AS2 (ldd,%B0,%B1));
    }
  else if (GET_CODE (base) == PRE_DEC) /* (--R) */
    {
      if (reg_overlap_mentioned_p (dest, XEXP (base, 0)))
	fatal_insn ("incorrect insn:", insn);

      if (mem_volatile_p)
        {
          if (REGNO (XEXP (base, 0)) == REG_X)
            {
              *l = 4;
              return (AS2 (sbiw,r26,2)  CR_TAB
                      AS2 (ld,%A0,X+)   CR_TAB
                      AS2 (ld,%B0,X)    CR_TAB
                      AS2 (sbiw,r26,1));
            }
          else
            {
              *l = 3;
              return (AS2 (sbiw,%r1,2)   CR_TAB
                      AS2 (ld,%A0,%p1)  CR_TAB
                      AS2 (ldd,%B0,%p1+1));
            }
        }

      *l = 2;
      return (AS2 (ld,%B0,%1) CR_TAB
	      AS2 (ld,%A0,%1));
    }
  else if (GET_CODE (base) == POST_INC) /* (R++) */
    {
      if (reg_overlap_mentioned_p (dest, XEXP (base, 0)))
	fatal_insn ("incorrect insn:", insn);

      *l = 2;
      return (AS2 (ld,%A0,%1)  CR_TAB
	      AS2 (ld,%B0,%1));
    }
  else if (CONSTANT_ADDRESS_P (base))
    {
      if (optimize > 0 && io_address_operand (base, HImode))
	{
	  *l = 2;
	  return (AS2 (in,%A0,%m1-0x20) CR_TAB
		  AS2 (in,%B0,%m1+1-0x20));
	}
      *l = 4;
      return (AS2 (lds,%A0,%m1) CR_TAB
	      AS2 (lds,%B0,%m1+1));
    }
  
  fatal_insn ("unknown move insn:",insn);
  return "";
}

const char *
out_movsi_r_mr (rtx insn, rtx op[], int *l)
{
  rtx dest = op[0];
  rtx src = op[1];
  rtx base = XEXP (src, 0);
  int reg_dest = true_regnum (dest);
  int reg_base = true_regnum (base);
  int tmp;

  if (!l)
    l = &tmp;
  
  if (reg_base > 0)
    {
      if (reg_base == REG_X)        /* (R26) */
        {
          if (reg_dest == REG_X)
	    /* "ld r26,-X" is undefined */
	    return *l=7, (AS2 (adiw,r26,3)        CR_TAB
			  AS2 (ld,r29,X)          CR_TAB
			  AS2 (ld,r28,-X)         CR_TAB
			  AS2 (ld,__tmp_reg__,-X) CR_TAB
			  AS2 (sbiw,r26,1)        CR_TAB
			  AS2 (ld,r26,X)          CR_TAB
			  AS2 (mov,r27,__tmp_reg__));
          else if (reg_dest == REG_X - 2)
            return *l=5, (AS2 (ld,%A0,X+)  CR_TAB
                          AS2 (ld,%B0,X+) CR_TAB
                          AS2 (ld,__tmp_reg__,X+)  CR_TAB
                          AS2 (ld,%D0,X)  CR_TAB
                          AS2 (mov,%C0,__tmp_reg__));
          else if (reg_unused_after (insn, base))
            return  *l=4, (AS2 (ld,%A0,X+)  CR_TAB
                           AS2 (ld,%B0,X+) CR_TAB
                           AS2 (ld,%C0,X+) CR_TAB
                           AS2 (ld,%D0,X));
          else
            return  *l=5, (AS2 (ld,%A0,X+)  CR_TAB
                           AS2 (ld,%B0,X+) CR_TAB
                           AS2 (ld,%C0,X+) CR_TAB
                           AS2 (ld,%D0,X)  CR_TAB
                           AS2 (sbiw,r26,3));
        }
      else
        {
          if (reg_dest == reg_base)
            return *l=5, (AS2 (ldd,%D0,%1+3) CR_TAB
                          AS2 (ldd,%C0,%1+2) CR_TAB
                          AS2 (ldd,__tmp_reg__,%1+1)  CR_TAB
                          AS2 (ld,%A0,%1)  CR_TAB
                          AS2 (mov,%B0,__tmp_reg__));
          else if (reg_base == reg_dest + 2)
            return *l=5, (AS2 (ld ,%A0,%1)    CR_TAB
                          AS2 (ldd,%B0,%1+1) CR_TAB
                          AS2 (ldd,__tmp_reg__,%1+2)  CR_TAB
                          AS2 (ldd,%D0,%1+3) CR_TAB
                          AS2 (mov,%C0,__tmp_reg__));
          else
            return *l=4, (AS2 (ld ,%A0,%1)   CR_TAB
                          AS2 (ldd,%B0,%1+1) CR_TAB
                          AS2 (ldd,%C0,%1+2) CR_TAB
                          AS2 (ldd,%D0,%1+3));
        }
    }
  else if (GET_CODE (base) == PLUS) /* (R + i) */
    {
      int disp = INTVAL (XEXP (base, 1));
      
      if (disp > MAX_LD_OFFSET (GET_MODE (src)))
	{
	  if (REGNO (XEXP (base, 0)) != REG_Y)
	    fatal_insn ("incorrect insn:",insn);

	  if (disp <= 63 + MAX_LD_OFFSET (GET_MODE (src)))
	    return *l = 6, (AS2 (adiw,r28,%o1-60) CR_TAB
			    AS2 (ldd,%A0,Y+60)    CR_TAB
			    AS2 (ldd,%B0,Y+61)    CR_TAB
			    AS2 (ldd,%C0,Y+62)    CR_TAB
			    AS2 (ldd,%D0,Y+63)    CR_TAB
			    AS2 (sbiw,r28,%o1-60));

	  return *l = 8, (AS2 (subi,r28,lo8(-%o1)) CR_TAB
			  AS2 (sbci,r29,hi8(-%o1)) CR_TAB
			  AS2 (ld,%A0,Y)           CR_TAB
			  AS2 (ldd,%B0,Y+1)        CR_TAB
			  AS2 (ldd,%C0,Y+2)        CR_TAB
			  AS2 (ldd,%D0,Y+3)        CR_TAB
			  AS2 (subi,r28,lo8(%o1))  CR_TAB
			  AS2 (sbci,r29,hi8(%o1)));
	}

      reg_base = true_regnum (XEXP (base, 0));
      if (reg_base == REG_X)
	{
	  /* R = (X + d) */
	  if (reg_dest == REG_X)
	    {
	      *l = 7;
	      /* "ld r26,-X" is undefined */
	      return (AS2 (adiw,r26,%o1+3)    CR_TAB
		      AS2 (ld,r29,X)          CR_TAB
		      AS2 (ld,r28,-X)         CR_TAB
		      AS2 (ld,__tmp_reg__,-X) CR_TAB
		      AS2 (sbiw,r26,1)        CR_TAB
		      AS2 (ld,r26,X)          CR_TAB
		      AS2 (mov,r27,__tmp_reg__));
	    }
	  *l = 6;
	  if (reg_dest == REG_X - 2)
	    return (AS2 (adiw,r26,%o1)      CR_TAB
		    AS2 (ld,r24,X+)         CR_TAB
		    AS2 (ld,r25,X+)         CR_TAB
		    AS2 (ld,__tmp_reg__,X+) CR_TAB
		    AS2 (ld,r27,X)          CR_TAB
		    AS2 (mov,r26,__tmp_reg__));

	  return (AS2 (adiw,r26,%o1) CR_TAB
		  AS2 (ld,%A0,X+)    CR_TAB
		  AS2 (ld,%B0,X+)    CR_TAB
		  AS2 (ld,%C0,X+)    CR_TAB
		  AS2 (ld,%D0,X)     CR_TAB
		  AS2 (sbiw,r26,%o1+3));
	}
      if (reg_dest == reg_base)
        return *l=5, (AS2 (ldd,%D0,%D1) CR_TAB
                      AS2 (ldd,%C0,%C1) CR_TAB
                      AS2 (ldd,__tmp_reg__,%B1)  CR_TAB
                      AS2 (ldd,%A0,%A1) CR_TAB
                      AS2 (mov,%B0,__tmp_reg__));
      else if (reg_dest == reg_base - 2)
        return *l=5, (AS2 (ldd,%A0,%A1) CR_TAB
                      AS2 (ldd,%B0,%B1) CR_TAB
                      AS2 (ldd,__tmp_reg__,%C1)  CR_TAB
                      AS2 (ldd,%D0,%D1) CR_TAB
                      AS2 (mov,%C0,__tmp_reg__));
      return *l=4, (AS2 (ldd,%A0,%A1) CR_TAB
                    AS2 (ldd,%B0,%B1) CR_TAB
                    AS2 (ldd,%C0,%C1) CR_TAB
                    AS2 (ldd,%D0,%D1));
    }
  else if (GET_CODE (base) == PRE_DEC) /* (--R) */
    return *l=4, (AS2 (ld,%D0,%1) CR_TAB
		  AS2 (ld,%C0,%1) CR_TAB
		  AS2 (ld,%B0,%1) CR_TAB
		  AS2 (ld,%A0,%1));
  else if (GET_CODE (base) == POST_INC) /* (R++) */
    return *l=4, (AS2 (ld,%A0,%1) CR_TAB
		  AS2 (ld,%B0,%1) CR_TAB
		  AS2 (ld,%C0,%1) CR_TAB
		  AS2 (ld,%D0,%1));
  else if (CONSTANT_ADDRESS_P (base))
      return *l=8, (AS2 (lds,%A0,%m1) CR_TAB
		    AS2 (lds,%B0,%m1+1) CR_TAB
		    AS2 (lds,%C0,%m1+2) CR_TAB
		    AS2 (lds,%D0,%m1+3));
    
  fatal_insn ("unknown move insn:",insn);
  return "";
}

const char *
out_movsi_mr_r (rtx insn, rtx op[], int *l)
{
  rtx dest = op[0];
  rtx src = op[1];
  rtx base = XEXP (dest, 0);
  int reg_base = true_regnum (base);
  int reg_src = true_regnum (src);
  int tmp;
  
  if (!l)
    l = &tmp;
  
  if (CONSTANT_ADDRESS_P (base))
    return *l=8,(AS2 (sts,%m0,%A1) CR_TAB
		 AS2 (sts,%m0+1,%B1) CR_TAB
		 AS2 (sts,%m0+2,%C1) CR_TAB
		 AS2 (sts,%m0+3,%D1));
  if (reg_base > 0)                 /* (r) */
    {
      if (reg_base == REG_X)                /* (R26) */
        {
          if (reg_src == REG_X)
            {
	      /* "st X+,r26" is undefined */
              if (reg_unused_after (insn, base))
		return *l=6, (AS2 (mov,__tmp_reg__,r27) CR_TAB
			      AS2 (st,X,r26)            CR_TAB
			      AS2 (adiw,r26,1)          CR_TAB
			      AS2 (st,X+,__tmp_reg__)   CR_TAB
			      AS2 (st,X+,r28)           CR_TAB
			      AS2 (st,X,r29));
              else
                return *l=7, (AS2 (mov,__tmp_reg__,r27) CR_TAB
			      AS2 (st,X,r26)            CR_TAB
			      AS2 (adiw,r26,1)          CR_TAB
			      AS2 (st,X+,__tmp_reg__)   CR_TAB
			      AS2 (st,X+,r28)           CR_TAB
			      AS2 (st,X,r29)            CR_TAB
			      AS2 (sbiw,r26,3));
            }
          else if (reg_base == reg_src + 2)
            {
              if (reg_unused_after (insn, base))
                return *l=7, (AS2 (mov,__zero_reg__,%C1) CR_TAB
                              AS2 (mov,__tmp_reg__,%D1) CR_TAB
                              AS2 (st,%0+,%A1) CR_TAB
                              AS2 (st,%0+,%B1) CR_TAB
                              AS2 (st,%0+,__zero_reg__)  CR_TAB
                              AS2 (st,%0,__tmp_reg__)   CR_TAB
                              AS1 (clr,__zero_reg__));
              else
                return *l=8, (AS2 (mov,__zero_reg__,%C1) CR_TAB
                              AS2 (mov,__tmp_reg__,%D1) CR_TAB
                              AS2 (st,%0+,%A1) CR_TAB
                              AS2 (st,%0+,%B1) CR_TAB
                              AS2 (st,%0+,__zero_reg__)  CR_TAB
                              AS2 (st,%0,__tmp_reg__)   CR_TAB
                              AS1 (clr,__zero_reg__)     CR_TAB
                              AS2 (sbiw,r26,3));
            }
          return *l=5, (AS2 (st,%0+,%A1)  CR_TAB
                        AS2 (st,%0+,%B1) CR_TAB
                        AS2 (st,%0+,%C1) CR_TAB
                        AS2 (st,%0,%D1)  CR_TAB
                        AS2 (sbiw,r26,3));
        }
      else
        return *l=4, (AS2 (st,%0,%A1)    CR_TAB
		      AS2 (std,%0+1,%B1) CR_TAB
		      AS2 (std,%0+2,%C1) CR_TAB
		      AS2 (std,%0+3,%D1));
    }
  else if (GET_CODE (base) == PLUS) /* (R + i) */
    {
      int disp = INTVAL (XEXP (base, 1));
      reg_base = REGNO (XEXP (base, 0));
      if (disp > MAX_LD_OFFSET (GET_MODE (dest)))
	{
	  if (reg_base != REG_Y)
	    fatal_insn ("incorrect insn:",insn);

	  if (disp <= 63 + MAX_LD_OFFSET (GET_MODE (dest)))
	    return *l = 6, (AS2 (adiw,r28,%o0-60) CR_TAB
			    AS2 (std,Y+60,%A1)    CR_TAB
			    AS2 (std,Y+61,%B1)    CR_TAB
			    AS2 (std,Y+62,%C1)    CR_TAB
			    AS2 (std,Y+63,%D1)    CR_TAB
			    AS2 (sbiw,r28,%o0-60));

	  return *l = 8, (AS2 (subi,r28,lo8(-%o0)) CR_TAB
			  AS2 (sbci,r29,hi8(-%o0)) CR_TAB
			  AS2 (st,Y,%A1)           CR_TAB
			  AS2 (std,Y+1,%B1)        CR_TAB
			  AS2 (std,Y+2,%C1)        CR_TAB
			  AS2 (std,Y+3,%D1)        CR_TAB
			  AS2 (subi,r28,lo8(%o0))  CR_TAB
			  AS2 (sbci,r29,hi8(%o0)));
	}
      if (reg_base == REG_X)
	{
	  /* (X + d) = R */
	  if (reg_src == REG_X)
	    {
	      *l = 9;
	      return (AS2 (mov,__tmp_reg__,r26)  CR_TAB
		      AS2 (mov,__zero_reg__,r27) CR_TAB
		      AS2 (adiw,r26,%o0)         CR_TAB
		      AS2 (st,X+,__tmp_reg__)    CR_TAB
		      AS2 (st,X+,__zero_reg__)   CR_TAB
		      AS2 (st,X+,r28)            CR_TAB
		      AS2 (st,X,r29)             CR_TAB
		      AS1 (clr,__zero_reg__)     CR_TAB
		      AS2 (sbiw,r26,%o0+3));
	    }
	  else if (reg_src == REG_X - 2)
	    {
	      *l = 9;
	      return (AS2 (mov,__tmp_reg__,r26)  CR_TAB
		      AS2 (mov,__zero_reg__,r27) CR_TAB
		      AS2 (adiw,r26,%o0)         CR_TAB
		      AS2 (st,X+,r24)            CR_TAB
		      AS2 (st,X+,r25)            CR_TAB
		      AS2 (st,X+,__tmp_reg__)    CR_TAB
		      AS2 (st,X,__zero_reg__)    CR_TAB
		      AS1 (clr,__zero_reg__)     CR_TAB
		      AS2 (sbiw,r26,%o0+3));
	    }
	  *l = 6;
	  return (AS2 (adiw,r26,%o0) CR_TAB
		  AS2 (st,X+,%A1)    CR_TAB
		  AS2 (st,X+,%B1)    CR_TAB
		  AS2 (st,X+,%C1)    CR_TAB
		  AS2 (st,X,%D1)     CR_TAB
		  AS2 (sbiw,r26,%o0+3));
	}
      return *l=4, (AS2 (std,%A0,%A1)    CR_TAB
		    AS2 (std,%B0,%B1) CR_TAB
		    AS2 (std,%C0,%C1) CR_TAB
		    AS2 (std,%D0,%D1));
    }
  else if (GET_CODE (base) == PRE_DEC) /* (--R) */
    return *l=4, (AS2 (st,%0,%D1) CR_TAB
		  AS2 (st,%0,%C1) CR_TAB
		  AS2 (st,%0,%B1) CR_TAB
		  AS2 (st,%0,%A1));
  else if (GET_CODE (base) == POST_INC) /* (R++) */
    return *l=4, (AS2 (st,%0,%A1)  CR_TAB
		  AS2 (st,%0,%B1) CR_TAB
		  AS2 (st,%0,%C1) CR_TAB
		  AS2 (st,%0,%D1));
  fatal_insn ("unknown move insn:",insn);
  return "";
}

const char *
output_movsisf(rtx insn, rtx operands[], int *l)
{
  int dummy;
  rtx dest = operands[0];
  rtx src = operands[1];
  int *real_l = l;
  
  if (!l)
    l = &dummy;
  
  if (register_operand (dest, VOIDmode))
    {
      if (register_operand (src, VOIDmode)) /* mov r,r */
	{
	  if (true_regnum (dest) > true_regnum (src))
	    {
	      if (AVR_HAVE_MOVW)
		{
		  *l = 2;
		  return (AS2 (movw,%C0,%C1) CR_TAB
			  AS2 (movw,%A0,%A1));
		}
	      *l = 4;
	      return (AS2 (mov,%D0,%D1) CR_TAB
		      AS2 (mov,%C0,%C1) CR_TAB
		      AS2 (mov,%B0,%B1) CR_TAB
		      AS2 (mov,%A0,%A1));
	    }
	  else
	    {
	      if (AVR_HAVE_MOVW)
		{
		  *l = 2;
		  return (AS2 (movw,%A0,%A1) CR_TAB
			  AS2 (movw,%C0,%C1));
		}
	      *l = 4;
	      return (AS2 (mov,%A0,%A1) CR_TAB
		      AS2 (mov,%B0,%B1) CR_TAB
		      AS2 (mov,%C0,%C1) CR_TAB
		      AS2 (mov,%D0,%D1));
	    }
	}
      else if (CONSTANT_P (src))
	{
	  if (test_hard_reg_class (LD_REGS, dest)) /* ldi d,i */
	    {
	      *l = 4;
	      return (AS2 (ldi,%A0,lo8(%1))  CR_TAB
		      AS2 (ldi,%B0,hi8(%1))  CR_TAB
		      AS2 (ldi,%C0,hlo8(%1)) CR_TAB
		      AS2 (ldi,%D0,hhi8(%1)));
	    }
	  
	  if (GET_CODE (src) == CONST_INT)
	    {
	      const char *const clr_op0 =
		AVR_HAVE_MOVW ? (AS1 (clr,%A0) CR_TAB
				AS1 (clr,%B0) CR_TAB
				AS2 (movw,%C0,%A0))
			     : (AS1 (clr,%A0) CR_TAB
				AS1 (clr,%B0) CR_TAB
				AS1 (clr,%C0) CR_TAB
				AS1 (clr,%D0));

	      if (src == const0_rtx) /* mov r,L */
		{
		  *l = AVR_HAVE_MOVW ? 3 : 4;
		  return clr_op0;
		}
	      else if (src == const1_rtx)
		{
		  if (!real_l)
		    output_asm_insn (clr_op0, operands);
		  *l = AVR_HAVE_MOVW ? 4 : 5;
		  return AS1 (inc,%A0);
		}
	      else if (src == constm1_rtx)
		{
		  /* Immediate constants -1 to any register */
		  if (AVR_HAVE_MOVW)
		    {
		      *l = 4;
		      return (AS1 (clr,%A0)     CR_TAB
			      AS1 (dec,%A0)     CR_TAB
			      AS2 (mov,%B0,%A0) CR_TAB
			      AS2 (movw,%C0,%A0));
		    }
		  *l = 5;
		  return (AS1 (clr,%A0)     CR_TAB
			  AS1 (dec,%A0)     CR_TAB
			  AS2 (mov,%B0,%A0) CR_TAB
			  AS2 (mov,%C0,%A0) CR_TAB
			  AS2 (mov,%D0,%A0));
		}
	      else
		{
		  int bit_nr = exact_log2 (INTVAL (src));

		  if (bit_nr >= 0)
		    {
		      *l = AVR_HAVE_MOVW ? 5 : 6;
		      if (!real_l)
			{
			  output_asm_insn (clr_op0, operands);
			  output_asm_insn ("set", operands);
			}
		      if (!real_l)
			avr_output_bld (operands, bit_nr);

		      return "";
		    }
		}
	    }
	  
	  /* Last resort, better than loading from memory.  */
	  *l = 10;
	  return (AS2 (mov,__tmp_reg__,r31) CR_TAB
		  AS2 (ldi,r31,lo8(%1))     CR_TAB
		  AS2 (mov,%A0,r31)         CR_TAB
		  AS2 (ldi,r31,hi8(%1))     CR_TAB
		  AS2 (mov,%B0,r31)         CR_TAB
		  AS2 (ldi,r31,hlo8(%1))    CR_TAB
		  AS2 (mov,%C0,r31)         CR_TAB
		  AS2 (ldi,r31,hhi8(%1))    CR_TAB
		  AS2 (mov,%D0,r31)         CR_TAB
		  AS2 (mov,r31,__tmp_reg__));
	}
      else if (GET_CODE (src) == MEM)
	return out_movsi_r_mr (insn, operands, real_l); /* mov r,m */
    }
  else if (GET_CODE (dest) == MEM)
    {
      const char *templ;

      if (src == const0_rtx)
	  operands[1] = zero_reg_rtx;

      templ = out_movsi_mr_r (insn, operands, real_l);

      if (!real_l)
	output_asm_insn (templ, operands);

      operands[1] = src;
      return "";
    }
  fatal_insn ("invalid insn:", insn);
  return "";
}

const char *
out_movqi_mr_r (rtx insn, rtx op[], int *l)
{
  rtx dest = op[0];
  rtx src = op[1];
  rtx x = XEXP (dest, 0);
  int dummy;

  if (!l)
    l = &dummy;
  
  if (CONSTANT_ADDRESS_P (x))
    {
      if (CONST_INT_P (x) && INTVAL (x) == SREG_ADDR)
	{
	  *l = 1;
	  return AS2 (out,__SREG__,%1);
	}
      if (optimize > 0 && io_address_operand (x, QImode))
	{
	  *l = 1;
	  return AS2 (out,%m0-0x20,%1);
	}
      *l = 2;
      return AS2 (sts,%m0,%1);
    }
  /* memory access by reg+disp */
  else if (GET_CODE (x) == PLUS	
      && REG_P (XEXP (x,0))
      && GET_CODE (XEXP (x,1)) == CONST_INT)
    {
      if ((INTVAL (XEXP (x,1)) - GET_MODE_SIZE (GET_MODE (dest))) >= 63)
	{
	  int disp = INTVAL (XEXP (x,1));
	  if (REGNO (XEXP (x,0)) != REG_Y)
	    fatal_insn ("incorrect insn:",insn);

	  if (disp <= 63 + MAX_LD_OFFSET (GET_MODE (dest)))
	    return *l = 3, (AS2 (adiw,r28,%o0-63) CR_TAB
			    AS2 (std,Y+63,%1)     CR_TAB
			    AS2 (sbiw,r28,%o0-63));

	  return *l = 5, (AS2 (subi,r28,lo8(-%o0)) CR_TAB
			  AS2 (sbci,r29,hi8(-%o0)) CR_TAB
			  AS2 (st,Y,%1)            CR_TAB
			  AS2 (subi,r28,lo8(%o0))  CR_TAB
			  AS2 (sbci,r29,hi8(%o0)));
	}
      else if (REGNO (XEXP (x,0)) == REG_X)
	{
	  if (reg_overlap_mentioned_p (src, XEXP (x, 0)))
	    {
	      if (reg_unused_after (insn, XEXP (x,0)))
		return *l = 3, (AS2 (mov,__tmp_reg__,%1) CR_TAB
				AS2 (adiw,r26,%o0)       CR_TAB
				AS2 (st,X,__tmp_reg__));

	      return *l = 4, (AS2 (mov,__tmp_reg__,%1) CR_TAB
			      AS2 (adiw,r26,%o0)       CR_TAB
			      AS2 (st,X,__tmp_reg__)   CR_TAB
			      AS2 (sbiw,r26,%o0));
	    }
	  else
	    {
	      if (reg_unused_after (insn, XEXP (x,0)))
		return *l = 2, (AS2 (adiw,r26,%o0) CR_TAB
				AS2 (st,X,%1));

	      return *l = 3, (AS2 (adiw,r26,%o0) CR_TAB
			      AS2 (st,X,%1)      CR_TAB
			      AS2 (sbiw,r26,%o0));
	    }
	}
      *l = 1;
      return AS2 (std,%0,%1);
    }
  *l = 1;
  return AS2 (st,%0,%1);
}

const char *
out_movhi_mr_r (rtx insn, rtx op[], int *l)
{
  rtx dest = op[0];
  rtx src = op[1];
  rtx base = XEXP (dest, 0);
  int reg_base = true_regnum (base);
  int reg_src = true_regnum (src);
  /* "volatile" forces writing high byte first, even if less efficient,
     for correct operation with 16-bit I/O registers.  */
  int mem_volatile_p = MEM_VOLATILE_P (dest);
  int tmp;

  if (!l)
    l = &tmp;
  if (CONSTANT_ADDRESS_P (base))
    {
      if (optimize > 0 && io_address_operand (base, HImode))
	{
	  *l = 2;
	  return (AS2 (out,%m0+1-0x20,%B1) CR_TAB
		  AS2 (out,%m0-0x20,%A1));
	}
      return *l = 4, (AS2 (sts,%m0+1,%B1) CR_TAB
		      AS2 (sts,%m0,%A1));
    }
  if (reg_base > 0)
    {
      if (reg_base == REG_X)
        {
          if (reg_src == REG_X)
            {
              /* "st X+,r26" and "st -X,r26" are undefined.  */
              if (!mem_volatile_p && reg_unused_after (insn, src))
		return *l=4, (AS2 (mov,__tmp_reg__,r27) CR_TAB
			      AS2 (st,X,r26)            CR_TAB
			      AS2 (adiw,r26,1)          CR_TAB
			      AS2 (st,X,__tmp_reg__));
              else
		return *l=5, (AS2 (mov,__tmp_reg__,r27) CR_TAB
			      AS2 (adiw,r26,1)          CR_TAB
			      AS2 (st,X,__tmp_reg__)    CR_TAB
                              AS2 (sbiw,r26,1)          CR_TAB
                              AS2 (st,X,r26));
            }
          else
            {
              if (!mem_volatile_p && reg_unused_after (insn, base))
                return *l=2, (AS2 (st,X+,%A1) CR_TAB
                              AS2 (st,X,%B1));
              else
                return *l=3, (AS2 (adiw,r26,1) CR_TAB
                              AS2 (st,X,%B1)   CR_TAB
                              AS2 (st,-X,%A1));
            }
        }
      else
        return  *l=2, (AS2 (std,%0+1,%B1) CR_TAB
                       AS2 (st,%0,%A1));
    }
  else if (GET_CODE (base) == PLUS)
    {
      int disp = INTVAL (XEXP (base, 1));
      reg_base = REGNO (XEXP (base, 0));
      if (disp > MAX_LD_OFFSET (GET_MODE (dest)))
	{
	  if (reg_base != REG_Y)
	    fatal_insn ("incorrect insn:",insn);

	  if (disp <= 63 + MAX_LD_OFFSET (GET_MODE (dest)))
	    return *l = 4, (AS2 (adiw,r28,%o0-62) CR_TAB
			    AS2 (std,Y+63,%B1)    CR_TAB
			    AS2 (std,Y+62,%A1)    CR_TAB
			    AS2 (sbiw,r28,%o0-62));

	  return *l = 6, (AS2 (subi,r28,lo8(-%o0)) CR_TAB
			  AS2 (sbci,r29,hi8(-%o0)) CR_TAB
			  AS2 (std,Y+1,%B1)        CR_TAB
			  AS2 (st,Y,%A1)           CR_TAB
			  AS2 (subi,r28,lo8(%o0))  CR_TAB
			  AS2 (sbci,r29,hi8(%o0)));
	}
      if (reg_base == REG_X)
	{
	  /* (X + d) = R */
	  if (reg_src == REG_X)
            {
	      *l = 7;
	      return (AS2 (mov,__tmp_reg__,r26)  CR_TAB
		      AS2 (mov,__zero_reg__,r27) CR_TAB
                      AS2 (adiw,r26,%o0+1)       CR_TAB
		      AS2 (st,X,__zero_reg__)    CR_TAB
		      AS2 (st,-X,__tmp_reg__)    CR_TAB
		      AS1 (clr,__zero_reg__)     CR_TAB
                      AS2 (sbiw,r26,%o0));
	    }
	  *l = 4;
          return (AS2 (adiw,r26,%o0+1) CR_TAB
                  AS2 (st,X,%B1)       CR_TAB
                  AS2 (st,-X,%A1)      CR_TAB
                  AS2 (sbiw,r26,%o0));
	}
      return *l=2, (AS2 (std,%B0,%B1)    CR_TAB
                    AS2 (std,%A0,%A1));
    }
  else if (GET_CODE (base) == PRE_DEC) /* (--R) */
    return *l=2, (AS2 (st,%0,%B1) CR_TAB
		  AS2 (st,%0,%A1));
  else if (GET_CODE (base) == POST_INC) /* (R++) */
    {
      if (mem_volatile_p)
        {
          if (REGNO (XEXP (base, 0)) == REG_X)
            {
              *l = 4;
              return (AS2 (adiw,r26,1)  CR_TAB
                      AS2 (st,X,%B1)    CR_TAB
                      AS2 (st,-X,%A1)   CR_TAB
                      AS2 (adiw,r26,2));
            }
          else
            {
              *l = 3;
              return (AS2 (std,%p0+1,%B1) CR_TAB
                      AS2 (st,%p0,%A1)    CR_TAB
                      AS2 (adiw,%r0,2));
            }
        }

      *l = 2;
      return (AS2 (st,%0,%A1)  CR_TAB
            AS2 (st,%0,%B1));
    }
  fatal_insn ("unknown move insn:",insn);
  return "";
}

/* Return 1 if frame pointer for current function required.  */

bool
avr_frame_pointer_required_p (void)
{
  return (cfun->calls_alloca
	  || crtl->args.info.nregs == 0
  	  || get_frame_size () > 0);
}

/* Returns the condition of compare insn INSN, or UNKNOWN.  */

static RTX_CODE
compare_condition (rtx insn)
{
  rtx next = next_real_insn (insn);
  RTX_CODE cond = UNKNOWN;
  if (next && GET_CODE (next) == JUMP_INSN)
    {
      rtx pat = PATTERN (next);
      rtx src = SET_SRC (pat);
      rtx t = XEXP (src, 0);
      cond = GET_CODE (t);
    }
  return cond;
}

/* Returns nonzero if INSN is a tst insn that only tests the sign.  */

static int
compare_sign_p (rtx insn)
{
  RTX_CODE cond = compare_condition (insn);
  return (cond == GE || cond == LT);
}

/* Returns nonzero if the next insn is a JUMP_INSN with a condition
   that needs to be swapped (GT, GTU, LE, LEU).  */

int
compare_diff_p (rtx insn)
{
  RTX_CODE cond = compare_condition (insn);
  return (cond == GT || cond == GTU || cond == LE || cond == LEU) ? cond : 0;
}

/* Returns nonzero if INSN is a compare insn with the EQ or NE condition.  */

int
compare_eq_p (rtx insn)
{
  RTX_CODE cond = compare_condition (insn);
  return (cond == EQ || cond == NE);
}


/* Output test instruction for HImode.  */

const char *
out_tsthi (rtx insn, rtx op, int *l)
{
  if (compare_sign_p (insn))
    {
      if (l) *l = 1;
      return AS1 (tst,%B0);
    }
  if (reg_unused_after (insn, op)
      && compare_eq_p (insn))
    {
      /* Faster than sbiw if we can clobber the operand.  */
      if (l) *l = 1;
      return "or %A0,%B0";
    }
  if (test_hard_reg_class (ADDW_REGS, op))
    {
      if (l) *l = 1;
      return AS2 (sbiw,%0,0);
    }
  if (l) *l = 2;
  return (AS2 (cp,%A0,__zero_reg__) CR_TAB
          AS2 (cpc,%B0,__zero_reg__));
}


/* Output test instruction for SImode.  */

const char *
out_tstsi (rtx insn, rtx op, int *l)
{
  if (compare_sign_p (insn))
    {
      if (l) *l = 1;
      return AS1 (tst,%D0);
    }
  if (test_hard_reg_class (ADDW_REGS, op))
    {
      if (l) *l = 3;
      return (AS2 (sbiw,%A0,0) CR_TAB
              AS2 (cpc,%C0,__zero_reg__) CR_TAB
              AS2 (cpc,%D0,__zero_reg__));
    }
  if (l) *l = 4;
  return (AS2 (cp,%A0,__zero_reg__) CR_TAB
          AS2 (cpc,%B0,__zero_reg__) CR_TAB
          AS2 (cpc,%C0,__zero_reg__) CR_TAB
          AS2 (cpc,%D0,__zero_reg__));
}


/* Generate asm equivalent for various shifts.
   Shift count is a CONST_INT, MEM or REG.
   This only handles cases that are not already
   carefully hand-optimized in ?sh??i3_out.  */

void
out_shift_with_cnt (const char *templ, rtx insn, rtx operands[],
		    int *len, int t_len)
{
  rtx op[10];
  char str[500];
  int second_label = 1;
  int saved_in_tmp = 0;
  int use_zero_reg = 0;

  op[0] = operands[0];
  op[1] = operands[1];
  op[2] = operands[2];
  op[3] = operands[3];
  str[0] = 0;

  if (len)
    *len = 1;

  if (GET_CODE (operands[2]) == CONST_INT)
    {
      int scratch = (GET_CODE (PATTERN (insn)) == PARALLEL);
      int count = INTVAL (operands[2]);
      int max_len = 10;  /* If larger than this, always use a loop.  */

      if (count <= 0)
	{
	  if (len)
	    *len = 0;
	  return;
	}

      if (count < 8 && !scratch)
	use_zero_reg = 1;

      if (optimize_size)
	max_len = t_len + (scratch ? 3 : (use_zero_reg ? 4 : 5));

      if (t_len * count <= max_len)
	{
	  /* Output shifts inline with no loop - faster.  */
	  if (len)
	    *len = t_len * count;
	  else
	    {
	      while (count-- > 0)
		output_asm_insn (templ, op);
	    }

	  return;
	}

      if (scratch)
	{
	  if (!len)
	    strcat (str, AS2 (ldi,%3,%2));
	}
      else if (use_zero_reg)
	{
	  /* Hack to save one word: use __zero_reg__ as loop counter.
	     Set one bit, then shift in a loop until it is 0 again.  */

	  op[3] = zero_reg_rtx;
	  if (len)
	    *len = 2;
	  else
	    strcat (str, ("set" CR_TAB
			  AS2 (bld,%3,%2-1)));
	}
      else
	{
	  /* No scratch register available, use one from LD_REGS (saved in
	     __tmp_reg__) that doesn't overlap with registers to shift.  */

	  op[3] = gen_rtx_REG (QImode,
			   ((true_regnum (operands[0]) - 1) & 15) + 16);
	  op[4] = tmp_reg_rtx;
	  saved_in_tmp = 1;

	  if (len)
	    *len = 3;  /* Includes "mov %3,%4" after the loop.  */
	  else
	    strcat (str, (AS2 (mov,%4,%3) CR_TAB
			  AS2 (ldi,%3,%2)));
	}

      second_label = 0;
    }
  else if (GET_CODE (operands[2]) == MEM)
    {
      rtx op_mov[10];
      
      op[3] = op_mov[0] = tmp_reg_rtx;
      op_mov[1] = op[2];

      if (len)
	out_movqi_r_mr (insn, op_mov, len);
      else
	output_asm_insn (out_movqi_r_mr (insn, op_mov, NULL), op_mov);
    }
  else if (register_operand (operands[2], QImode))
    {
      if (reg_unused_after (insn, operands[2]))
	op[3] = op[2];
      else
	{
	  op[3] = tmp_reg_rtx;
	  if (!len)
	    strcat (str, (AS2 (mov,%3,%2) CR_TAB));
	}
    }
  else
    fatal_insn ("bad shift insn:", insn);

  if (second_label)
    {
      if (len)
	++*len;
      else
	strcat (str, AS1 (rjmp,2f));
    }

  if (len)
    *len += t_len + 2;  /* template + dec + brXX */
  else
    {
      strcat (str, "\n1:\t");
      strcat (str, templ);
      strcat (str, second_label ? "\n2:\t" : "\n\t");
      strcat (str, use_zero_reg ? AS1 (lsr,%3) : AS1 (dec,%3));
      strcat (str, CR_TAB);
      strcat (str, second_label ? AS1 (brpl,1b) : AS1 (brne,1b));
      if (saved_in_tmp)
	strcat (str, (CR_TAB AS2 (mov,%3,%4)));
      output_asm_insn (str, op);
    }
}


/* 8bit shift left ((char)x << i)   */

const char *
ashlqi3_out (rtx insn, rtx operands[], int *len)
{
  if (GET_CODE (operands[2]) == CONST_INT)
    {
      int k;

      if (!len)
	len = &k;

      switch (INTVAL (operands[2]))
	{
	default:
	  if (INTVAL (operands[2]) < 8)
	    break;

	  *len = 1;
	  return AS1 (clr,%0);
	  
	case 1:
	  *len = 1;
	  return AS1 (lsl,%0);
	  
	case 2:
	  *len = 2;
	  return (AS1 (lsl,%0) CR_TAB
		  AS1 (lsl,%0));

	case 3:
	  *len = 3;
	  return (AS1 (lsl,%0) CR_TAB
		  AS1 (lsl,%0) CR_TAB
		  AS1 (lsl,%0));

	case 4:
	  if (test_hard_reg_class (LD_REGS, operands[0]))
	    {
	      *len = 2;
	      return (AS1 (swap,%0) CR_TAB
		      AS2 (andi,%0,0xf0));
	    }
	  *len = 4;
	  return (AS1 (lsl,%0) CR_TAB
		  AS1 (lsl,%0) CR_TAB
		  AS1 (lsl,%0) CR_TAB
		  AS1 (lsl,%0));

	case 5:
	  if (test_hard_reg_class (LD_REGS, operands[0]))
	    {
	      *len = 3;
	      return (AS1 (swap,%0) CR_TAB
		      AS1 (lsl,%0)  CR_TAB
		      AS2 (andi,%0,0xe0));
	    }
	  *len = 5;
	  return (AS1 (lsl,%0) CR_TAB
		  AS1 (lsl,%0) CR_TAB
		  AS1 (lsl,%0) CR_TAB
		  AS1 (lsl,%0) CR_TAB
		  AS1 (lsl,%0));

	case 6:
	  if (test_hard_reg_class (LD_REGS, operands[0]))
	    {
	      *len = 4;
	      return (AS1 (swap,%0) CR_TAB
		      AS1 (lsl,%0)  CR_TAB
		      AS1 (lsl,%0)  CR_TAB
		      AS2 (andi,%0,0xc0));
	    }
	  *len = 6;
	  return (AS1 (lsl,%0) CR_TAB
		  AS1 (lsl,%0) CR_TAB
		  AS1 (lsl,%0) CR_TAB
		  AS1 (lsl,%0) CR_TAB
		  AS1 (lsl,%0) CR_TAB
		  AS1 (lsl,%0));

	case 7:
	  *len = 3;
	  return (AS1 (ror,%0) CR_TAB
		  AS1 (clr,%0) CR_TAB
		  AS1 (ror,%0));
	}
    }
  else if (CONSTANT_P (operands[2]))
    fatal_insn ("internal compiler error.  Incorrect shift:", insn);

  out_shift_with_cnt (AS1 (lsl,%0),
		      insn, operands, len, 1);
  return "";
}


/* 16bit shift left ((short)x << i)   */

const char *
ashlhi3_out (rtx insn, rtx operands[], int *len)
{
  if (GET_CODE (operands[2]) == CONST_INT)
    {
      int scratch = (GET_CODE (PATTERN (insn)) == PARALLEL);
      int ldi_ok = test_hard_reg_class (LD_REGS, operands[0]);
      int k;
      int *t = len;

      if (!len)
	len = &k;
      
      switch (INTVAL (operands[2]))
	{
	default:
	  if (INTVAL (operands[2]) < 16)
	    break;

	  *len = 2;
	  return (AS1 (clr,%B0) CR_TAB
		  AS1 (clr,%A0));

	case 4:
	  if (optimize_size && scratch)
	    break;  /* 5 */
	  if (ldi_ok)
	    {
	      *len = 6;
	      return (AS1 (swap,%A0)      CR_TAB
		      AS1 (swap,%B0)      CR_TAB
		      AS2 (andi,%B0,0xf0) CR_TAB
		      AS2 (eor,%B0,%A0)   CR_TAB
		      AS2 (andi,%A0,0xf0) CR_TAB
		      AS2 (eor,%B0,%A0));
	    }
	  if (scratch)
	    {
	      *len = 7;
	      return (AS1 (swap,%A0)    CR_TAB
		      AS1 (swap,%B0)    CR_TAB
		      AS2 (ldi,%3,0xf0) CR_TAB
		      "and %B0,%3"      CR_TAB
		      AS2 (eor,%B0,%A0) CR_TAB
		      "and %A0,%3"      CR_TAB
		      AS2 (eor,%B0,%A0));
	    }
	  break;  /* optimize_size ? 6 : 8 */

	case 5:
	  if (optimize_size)
	    break;  /* scratch ? 5 : 6 */
	  if (ldi_ok)
	    {
	      *len = 8;
	      return (AS1 (lsl,%A0)       CR_TAB
		      AS1 (rol,%B0)       CR_TAB
		      AS1 (swap,%A0)      CR_TAB
		      AS1 (swap,%B0)      CR_TAB
		      AS2 (andi,%B0,0xf0) CR_TAB
		      AS2 (eor,%B0,%A0)   CR_TAB
		      AS2 (andi,%A0,0xf0) CR_TAB
		      AS2 (eor,%B0,%A0));
	    }
	  if (scratch)
	    {
	      *len = 9;
	      return (AS1 (lsl,%A0)     CR_TAB
		      AS1 (rol,%B0)     CR_TAB
		      AS1 (swap,%A0)    CR_TAB
		      AS1 (swap,%B0)    CR_TAB
		      AS2 (ldi,%3,0xf0) CR_TAB
		      "and %B0,%3"      CR_TAB
		      AS2 (eor,%B0,%A0) CR_TAB
		      "and %A0,%3"      CR_TAB
		      AS2 (eor,%B0,%A0));
	    }
	  break;  /* 10 */

	case 6:
	  if (optimize_size)
	    break;  /* scratch ? 5 : 6 */
	  *len = 9;
	  return (AS1 (clr,__tmp_reg__) CR_TAB
		  AS1 (lsr,%B0)         CR_TAB
		  AS1 (ror,%A0)         CR_TAB
		  AS1 (ror,__tmp_reg__) CR_TAB
		  AS1 (lsr,%B0)         CR_TAB
		  AS1 (ror,%A0)         CR_TAB
		  AS1 (ror,__tmp_reg__) CR_TAB
		  AS2 (mov,%B0,%A0)     CR_TAB
		  AS2 (mov,%A0,__tmp_reg__));

	case 7:
	  *len = 5;
	  return (AS1 (lsr,%B0)     CR_TAB
		  AS2 (mov,%B0,%A0) CR_TAB
		  AS1 (clr,%A0)     CR_TAB
		  AS1 (ror,%B0)     CR_TAB
		  AS1 (ror,%A0));

	case 8:
	  return *len = 2, (AS2 (mov,%B0,%A1) CR_TAB
			    AS1 (clr,%A0));

	case 9:
	  *len = 3;
	  return (AS2 (mov,%B0,%A0) CR_TAB
		  AS1 (clr,%A0)     CR_TAB
		  AS1 (lsl,%B0));

	case 10:
	  *len = 4;
	  return (AS2 (mov,%B0,%A0) CR_TAB
		  AS1 (clr,%A0)     CR_TAB
		  AS1 (lsl,%B0)     CR_TAB
		  AS1 (lsl,%B0));

	case 11:
	  *len = 5;
	  return (AS2 (mov,%B0,%A0) CR_TAB
		  AS1 (clr,%A0)     CR_TAB
		  AS1 (lsl,%B0)     CR_TAB
		  AS1 (lsl,%B0)     CR_TAB
		  AS1 (lsl,%B0));

	case 12:
	  if (ldi_ok)
	    {
	      *len = 4;
	      return (AS2 (mov,%B0,%A0) CR_TAB
		      AS1 (clr,%A0)     CR_TAB
		      AS1 (swap,%B0)    CR_TAB
		      AS2 (andi,%B0,0xf0));
	    }
	  if (scratch)
	    {
	      *len = 5;
	      return (AS2 (mov,%B0,%A0) CR_TAB
		      AS1 (clr,%A0)     CR_TAB
		      AS1 (swap,%B0)    CR_TAB
		      AS2 (ldi,%3,0xf0) CR_TAB
		      "and %B0,%3");
	    }
	  *len = 6;
	  return (AS2 (mov,%B0,%A0) CR_TAB
		  AS1 (clr,%A0)     CR_TAB
		  AS1 (lsl,%B0)     CR_TAB
		  AS1 (lsl,%B0)     CR_TAB
		  AS1 (lsl,%B0)     CR_TAB
		  AS1 (lsl,%B0));

	case 13:
	  if (ldi_ok)
	    {
	      *len = 5;
	      return (AS2 (mov,%B0,%A0) CR_TAB
		      AS1 (clr,%A0)     CR_TAB
		      AS1 (swap,%B0)    CR_TAB
		      AS1 (lsl,%B0)     CR_TAB
		      AS2 (andi,%B0,0xe0));
	    }
	  if (AVR_HAVE_MUL && scratch)
	    {
	      *len = 5;
	      return (AS2 (ldi,%3,0x20) CR_TAB
		      AS2 (mul,%A0,%3)  CR_TAB
		      AS2 (mov,%B0,r0)  CR_TAB
		      AS1 (clr,%A0)     CR_TAB
		      AS1 (clr,__zero_reg__));
	    }
	  if (optimize_size && scratch)
	    break;  /* 5 */
	  if (scratch)
	    {
	      *len = 6;
	      return (AS2 (mov,%B0,%A0) CR_TAB
		      AS1 (clr,%A0)     CR_TAB
		      AS1 (swap,%B0)    CR_TAB
		      AS1 (lsl,%B0)     CR_TAB
		      AS2 (ldi,%3,0xe0) CR_TAB
		      "and %B0,%3");
	    }
	  if (AVR_HAVE_MUL)
	    {
	      *len = 6;
	      return ("set"            CR_TAB
		      AS2 (bld,r1,5)   CR_TAB
		      AS2 (mul,%A0,r1) CR_TAB
		      AS2 (mov,%B0,r0) CR_TAB
		      AS1 (clr,%A0)    CR_TAB
		      AS1 (clr,__zero_reg__));
	    }
	  *len = 7;
	  return (AS2 (mov,%B0,%A0) CR_TAB
		  AS1 (clr,%A0)     CR_TAB
		  AS1 (lsl,%B0)     CR_TAB
		  AS1 (lsl,%B0)     CR_TAB
		  AS1 (lsl,%B0)     CR_TAB
		  AS1 (lsl,%B0)     CR_TAB
		  AS1 (lsl,%B0));

	case 14:
	  if (AVR_HAVE_MUL && ldi_ok)
	    {
	      *len = 5;
	      return (AS2 (ldi,%B0,0x40) CR_TAB
		      AS2 (mul,%A0,%B0)  CR_TAB
		      AS2 (mov,%B0,r0)   CR_TAB
		      AS1 (clr,%A0)      CR_TAB
		      AS1 (clr,__zero_reg__));
	    }
	  if (AVR_HAVE_MUL && scratch)
	    {
	      *len = 5;
	      return (AS2 (ldi,%3,0x40) CR_TAB
		      AS2 (mul,%A0,%3)  CR_TAB
		      AS2 (mov,%B0,r0)  CR_TAB
		      AS1 (clr,%A0)     CR_TAB
		      AS1 (clr,__zero_reg__));
	    }
	  if (optimize_size && ldi_ok)
	    {
	      *len = 5;
	      return (AS2 (mov,%B0,%A0) CR_TAB
		      AS2 (ldi,%A0,6) "\n1:\t"
		      AS1 (lsl,%B0)     CR_TAB
		      AS1 (dec,%A0)     CR_TAB
		      AS1 (brne,1b));
	    }
	  if (optimize_size && scratch)
	    break;  /* 5 */
	  *len = 6;
	  return (AS1 (clr,%B0) CR_TAB
		  AS1 (lsr,%A0) CR_TAB
		  AS1 (ror,%B0) CR_TAB
		  AS1 (lsr,%A0) CR_TAB
		  AS1 (ror,%B0) CR_TAB
		  AS1 (clr,%A0));

	case 15:
	  *len = 4;
	  return (AS1 (clr,%B0) CR_TAB
		  AS1 (lsr,%A0) CR_TAB
		  AS1 (ror,%B0) CR_TAB
		  AS1 (clr,%A0));
	}
      len = t;
    }
  out_shift_with_cnt ((AS1 (lsl,%A0) CR_TAB
		       AS1 (rol,%B0)),
		       insn, operands, len, 2);
  return "";
}


/* 32bit shift left ((long)x << i)   */

const char *
ashlsi3_out (rtx insn, rtx operands[], int *len)
{
  if (GET_CODE (operands[2]) == CONST_INT)
    {
      int k;
      int *t = len;
      
      if (!len)
	len = &k;
      
      switch (INTVAL (operands[2]))
	{
	default:
	  if (INTVAL (operands[2]) < 32)
	    break;

	  if (AVR_HAVE_MOVW)
	    return *len = 3, (AS1 (clr,%D0) CR_TAB
			      AS1 (clr,%C0) CR_TAB
			      AS2 (movw,%A0,%C0));
	  *len = 4;
	  return (AS1 (clr,%D0) CR_TAB
		  AS1 (clr,%C0) CR_TAB
		  AS1 (clr,%B0) CR_TAB
		  AS1 (clr,%A0));

	case 8:
	  {
	    int reg0 = true_regnum (operands[0]);
	    int reg1 = true_regnum (operands[1]);
	    *len = 4;
	    if (reg0 >= reg1)
	      return (AS2 (mov,%D0,%C1)  CR_TAB
		      AS2 (mov,%C0,%B1)  CR_TAB
		      AS2 (mov,%B0,%A1)  CR_TAB
		      AS1 (clr,%A0));
	    else
	      return (AS1 (clr,%A0)      CR_TAB
		      AS2 (mov,%B0,%A1)  CR_TAB
		      AS2 (mov,%C0,%B1)  CR_TAB
		      AS2 (mov,%D0,%C1));
	  }

	case 16:
	  {
	    int reg0 = true_regnum (operands[0]);
	    int reg1 = true_regnum (operands[1]);
	    if (reg0 + 2 == reg1)
	      return *len = 2, (AS1 (clr,%B0)      CR_TAB
				AS1 (clr,%A0));
	    if (AVR_HAVE_MOVW)
	      return *len = 3, (AS2 (movw,%C0,%A1) CR_TAB
				AS1 (clr,%B0)      CR_TAB
				AS1 (clr,%A0));
	    else
	      return *len = 4, (AS2 (mov,%C0,%A1)  CR_TAB
				AS2 (mov,%D0,%B1)  CR_TAB
				AS1 (clr,%B0)      CR_TAB
				AS1 (clr,%A0));
	  }

	case 24:
	  *len = 4;
	  return (AS2 (mov,%D0,%A1)  CR_TAB
		  AS1 (clr,%C0)      CR_TAB
		  AS1 (clr,%B0)      CR_TAB
		  AS1 (clr,%A0));

	case 31:
	  *len = 6;
	  return (AS1 (clr,%D0) CR_TAB
		  AS1 (lsr,%A0) CR_TAB
		  AS1 (ror,%D0) CR_TAB
		  AS1 (clr,%C0) CR_TAB
		  AS1 (clr,%B0) CR_TAB
		  AS1 (clr,%A0));
	}
      len = t;
    }
  out_shift_with_cnt ((AS1 (lsl,%A0) CR_TAB
		       AS1 (rol,%B0) CR_TAB
		       AS1 (rol,%C0) CR_TAB
		       AS1 (rol,%D0)),
		       insn, operands, len, 4);
  return "";
}

/* 8bit arithmetic shift right  ((signed char)x >> i) */

const char *
ashrqi3_out (rtx insn, rtx operands[], int *len)
{
  if (GET_CODE (operands[2]) == CONST_INT)
    {
      int k;

      if (!len)
	len = &k;

      switch (INTVAL (operands[2]))
	{
	case 1:
	  *len = 1;
	  return AS1 (asr,%0);

	case 2:
	  *len = 2;
	  return (AS1 (asr,%0) CR_TAB
		  AS1 (asr,%0));

	case 3:
	  *len = 3;
	  return (AS1 (asr,%0) CR_TAB
		  AS1 (asr,%0) CR_TAB
		  AS1 (asr,%0));

	case 4:
	  *len = 4;
	  return (AS1 (asr,%0) CR_TAB
		  AS1 (asr,%0) CR_TAB
		  AS1 (asr,%0) CR_TAB
		  AS1 (asr,%0));

	case 5:
	  *len = 5;
	  return (AS1 (asr,%0) CR_TAB
		  AS1 (asr,%0) CR_TAB
		  AS1 (asr,%0) CR_TAB
		  AS1 (asr,%0) CR_TAB
		  AS1 (asr,%0));

	case 6:
	  *len = 4;
	  return (AS2 (bst,%0,6)  CR_TAB
		  AS1 (lsl,%0)    CR_TAB
		  AS2 (sbc,%0,%0) CR_TAB
		  AS2 (bld,%0,0));

	default:
	  if (INTVAL (operands[2]) < 8)
	    break;

	  /* fall through */

	case 7:
	  *len = 2;
	  return (AS1 (lsl,%0) CR_TAB
		  AS2 (sbc,%0,%0));
	}
    }
  else if (CONSTANT_P (operands[2]))
    fatal_insn ("internal compiler error.  Incorrect shift:", insn);

  out_shift_with_cnt (AS1 (asr,%0),
		      insn, operands, len, 1);
  return "";
}


/* 16bit arithmetic shift right  ((signed short)x >> i) */

const char *
ashrhi3_out (rtx insn, rtx operands[], int *len)
{
  if (GET_CODE (operands[2]) == CONST_INT)
    {
      int scratch = (GET_CODE (PATTERN (insn)) == PARALLEL);
      int ldi_ok = test_hard_reg_class (LD_REGS, operands[0]);
      int k;
      int *t = len;
      
      if (!len)
	len = &k;

      switch (INTVAL (operands[2]))
	{
	case 4:
	case 5:
	  /* XXX try to optimize this too? */
	  break;

	case 6:
	  if (optimize_size)
	    break;  /* scratch ? 5 : 6 */
	  *len = 8;
	  return (AS2 (mov,__tmp_reg__,%A0) CR_TAB
		  AS2 (mov,%A0,%B0)         CR_TAB
		  AS1 (lsl,__tmp_reg__)     CR_TAB
		  AS1 (rol,%A0)             CR_TAB
		  AS2 (sbc,%B0,%B0)         CR_TAB
		  AS1 (lsl,__tmp_reg__)     CR_TAB
		  AS1 (rol,%A0)             CR_TAB
		  AS1 (rol,%B0));

	case 7:
	  *len = 4;
	  return (AS1 (lsl,%A0)     CR_TAB
		  AS2 (mov,%A0,%B0) CR_TAB
		  AS1 (rol,%A0)     CR_TAB
		  AS2 (sbc,%B0,%B0));

	case 8:
	  {
	    int reg0 = true_regnum (operands[0]);
	    int reg1 = true_regnum (operands[1]);

	    if (reg0 == reg1)
	      return *len = 3, (AS2 (mov,%A0,%B0) CR_TAB
				AS1 (lsl,%B0)     CR_TAB
				AS2 (sbc,%B0,%B0));
	    else 
	      return *len = 4, (AS2 (mov,%A0,%B1) CR_TAB
			        AS1 (clr,%B0)     CR_TAB
			        AS2 (sbrc,%A0,7)  CR_TAB
			        AS1 (dec,%B0));
	  }

	case 9:
	  *len = 4;
	  return (AS2 (mov,%A0,%B0) CR_TAB
		  AS1 (lsl,%B0)      CR_TAB
		  AS2 (sbc,%B0,%B0) CR_TAB
		  AS1 (asr,%A0));

	case 10:
	  *len = 5;
	  return (AS2 (mov,%A0,%B0) CR_TAB
		  AS1 (lsl,%B0)     CR_TAB
		  AS2 (sbc,%B0,%B0) CR_TAB
		  AS1 (asr,%A0)     CR_TAB
		  AS1 (asr,%A0));

	case 11:
	  if (AVR_HAVE_MUL && ldi_ok)
	    {
	      *len = 5;
	      return (AS2 (ldi,%A0,0x20) CR_TAB
		      AS2 (muls,%B0,%A0) CR_TAB
		      AS2 (mov,%A0,r1)   CR_TAB
		      AS2 (sbc,%B0,%B0)  CR_TAB
		      AS1 (clr,__zero_reg__));
	    }
	  if (optimize_size && scratch)
	    break;  /* 5 */
	  *len = 6;
	  return (AS2 (mov,%A0,%B0) CR_TAB
		  AS1 (lsl,%B0)     CR_TAB
		  AS2 (sbc,%B0,%B0) CR_TAB
		  AS1 (asr,%A0)     CR_TAB
		  AS1 (asr,%A0)     CR_TAB
		  AS1 (asr,%A0));

	case 12:
	  if (AVR_HAVE_MUL && ldi_ok)
	    {
	      *len = 5;
	      return (AS2 (ldi,%A0,0x10) CR_TAB
		      AS2 (muls,%B0,%A0) CR_TAB
		      AS2 (mov,%A0,r1)   CR_TAB
		      AS2 (sbc,%B0,%B0)  CR_TAB
		      AS1 (clr,__zero_reg__));
	    }
	  if (optimize_size && scratch)
	    break;  /* 5 */
	  *len = 7;
	  return (AS2 (mov,%A0,%B0) CR_TAB
		  AS1 (lsl,%B0)     CR_TAB
		  AS2 (sbc,%B0,%B0) CR_TAB
		  AS1 (asr,%A0)     CR_TAB
		  AS1 (asr,%A0)     CR_TAB
		  AS1 (asr,%A0)     CR_TAB
		  AS1 (asr,%A0));

	case 13:
	  if (AVR_HAVE_MUL && ldi_ok)
	    {
	      *len = 5;
	      return (AS2 (ldi,%A0,0x08) CR_TAB
		      AS2 (muls,%B0,%A0) CR_TAB
		      AS2 (mov,%A0,r1)   CR_TAB
		      AS2 (sbc,%B0,%B0)  CR_TAB
		      AS1 (clr,__zero_reg__));
	    }
	  if (optimize_size)
	    break;  /* scratch ? 5 : 7 */
	  *len = 8;
	  return (AS2 (mov,%A0,%B0) CR_TAB
		  AS1 (lsl,%B0)     CR_TAB
		  AS2 (sbc,%B0,%B0) CR_TAB
		  AS1 (asr,%A0)     CR_TAB
		  AS1 (asr,%A0)     CR_TAB
		  AS1 (asr,%A0)     CR_TAB
		  AS1 (asr,%A0)     CR_TAB
		  AS1 (asr,%A0));

	case 14:
	  *len = 5;
	  return (AS1 (lsl,%B0)     CR_TAB
		  AS2 (sbc,%A0,%A0) CR_TAB
		  AS1 (lsl,%B0)     CR_TAB
		  AS2 (mov,%B0,%A0) CR_TAB
		  AS1 (rol,%A0));

	default:
	  if (INTVAL (operands[2]) < 16)
	    break;

	  /* fall through */

	case 15:
	  return *len = 3, (AS1 (lsl,%B0)     CR_TAB
			    AS2 (sbc,%A0,%A0) CR_TAB
			    AS2 (mov,%B0,%A0));
	}
      len = t;
    }
  out_shift_with_cnt ((AS1 (asr,%B0) CR_TAB
		       AS1 (ror,%A0)),
		       insn, operands, len, 2);
  return "";
}


/* 32bit arithmetic shift right  ((signed long)x >> i) */

const char *
ashrsi3_out (rtx insn, rtx operands[], int *len)
{
  if (GET_CODE (operands[2]) == CONST_INT)
    {
      int k;
      int *t = len;
      
      if (!len)
	len = &k;
      
      switch (INTVAL (operands[2]))
	{
	case 8:
	  {
	    int reg0 = true_regnum (operands[0]);
	    int reg1 = true_regnum (operands[1]);
	    *len=6;
	    if (reg0 <= reg1)
	      return (AS2 (mov,%A0,%B1) CR_TAB
		      AS2 (mov,%B0,%C1) CR_TAB
		      AS2 (mov,%C0,%D1) CR_TAB
		      AS1 (clr,%D0)     CR_TAB
		      AS2 (sbrc,%C0,7)  CR_TAB
		      AS1 (dec,%D0));
	    else
	      return (AS1 (clr,%D0)     CR_TAB
		      AS2 (sbrc,%D1,7)  CR_TAB
		      AS1 (dec,%D0)     CR_TAB
		      AS2 (mov,%C0,%D1) CR_TAB
		      AS2 (mov,%B0,%C1) CR_TAB
		      AS2 (mov,%A0,%B1));
	  }
	  
	case 16:
	  {
	    int reg0 = true_regnum (operands[0]);
	    int reg1 = true_regnum (operands[1]);
	    
	    if (reg0 == reg1 + 2)
	      return *len = 4, (AS1 (clr,%D0)     CR_TAB
				AS2 (sbrc,%B0,7)  CR_TAB
				AS1 (com,%D0)     CR_TAB
				AS2 (mov,%C0,%D0));
	    if (AVR_HAVE_MOVW)
	      return *len = 5, (AS2 (movw,%A0,%C1) CR_TAB
				AS1 (clr,%D0)      CR_TAB
				AS2 (sbrc,%B0,7)   CR_TAB
				AS1 (com,%D0)      CR_TAB
				AS2 (mov,%C0,%D0));
	    else 
	      return *len = 6, (AS2 (mov,%B0,%D1) CR_TAB
				AS2 (mov,%A0,%C1) CR_TAB
				AS1 (clr,%D0)     CR_TAB
				AS2 (sbrc,%B0,7)  CR_TAB
				AS1 (com,%D0)     CR_TAB
				AS2 (mov,%C0,%D0));
	  }

	case 24:
	  return *len = 6, (AS2 (mov,%A0,%D1) CR_TAB
			    AS1 (clr,%D0)     CR_TAB
			    AS2 (sbrc,%A0,7)  CR_TAB
			    AS1 (com,%D0)     CR_TAB
			    AS2 (mov,%B0,%D0) CR_TAB
			    AS2 (mov,%C0,%D0));

	default:
	  if (INTVAL (operands[2]) < 32)
	    break;

	  /* fall through */

	case 31:
	  if (AVR_HAVE_MOVW)
	    return *len = 4, (AS1 (lsl,%D0)     CR_TAB
			      AS2 (sbc,%A0,%A0) CR_TAB
			      AS2 (mov,%B0,%A0) CR_TAB
			      AS2 (movw,%C0,%A0));
	  else
	    return *len = 5, (AS1 (lsl,%D0)     CR_TAB
			      AS2 (sbc,%A0,%A0) CR_TAB
			      AS2 (mov,%B0,%A0) CR_TAB
			      AS2 (mov,%C0,%A0) CR_TAB
			      AS2 (mov,%D0,%A0));
	}
      len = t;
    }
  out_shift_with_cnt ((AS1 (asr,%D0) CR_TAB
		       AS1 (ror,%C0) CR_TAB
		       AS1 (ror,%B0) CR_TAB
		       AS1 (ror,%A0)),
		       insn, operands, len, 4);
  return "";
}

/* 8bit logic shift right ((unsigned char)x >> i) */

const char *
lshrqi3_out (rtx insn, rtx operands[], int *len)
{
  if (GET_CODE (operands[2]) == CONST_INT)
    {
      int k;

      if (!len)
	len = &k;
      
      switch (INTVAL (operands[2]))
	{
	default:
	  if (INTVAL (operands[2]) < 8)
	    break;

	  *len = 1;
	  return AS1 (clr,%0);

	case 1:
	  *len = 1;
	  return AS1 (lsr,%0);

	case 2:
	  *len = 2;
	  return (AS1 (lsr,%0) CR_TAB
		  AS1 (lsr,%0));
	case 3:
	  *len = 3;
	  return (AS1 (lsr,%0) CR_TAB
		  AS1 (lsr,%0) CR_TAB
		  AS1 (lsr,%0));
	  
	case 4:
	  if (test_hard_reg_class (LD_REGS, operands[0]))
	    {
	      *len=2;
	      return (AS1 (swap,%0) CR_TAB
		      AS2 (andi,%0,0x0f));
	    }
	  *len = 4;
	  return (AS1 (lsr,%0) CR_TAB
		  AS1 (lsr,%0) CR_TAB
		  AS1 (lsr,%0) CR_TAB
		  AS1 (lsr,%0));
	  
	case 5:
	  if (test_hard_reg_class (LD_REGS, operands[0]))
	    {
	      *len = 3;
	      return (AS1 (swap,%0) CR_TAB
		      AS1 (lsr,%0)  CR_TAB
		      AS2 (andi,%0,0x7));
	    }
	  *len = 5;
	  return (AS1 (lsr,%0) CR_TAB
		  AS1 (lsr,%0) CR_TAB
		  AS1 (lsr,%0) CR_TAB
		  AS1 (lsr,%0) CR_TAB
		  AS1 (lsr,%0));
	  
	case 6:
	  if (test_hard_reg_class (LD_REGS, operands[0]))
	    {
	      *len = 4;
	      return (AS1 (swap,%0) CR_TAB
		      AS1 (lsr,%0)  CR_TAB
		      AS1 (lsr,%0)  CR_TAB
		      AS2 (andi,%0,0x3));
	    }
	  *len = 6;
	  return (AS1 (lsr,%0) CR_TAB
		  AS1 (lsr,%0) CR_TAB
		  AS1 (lsr,%0) CR_TAB
		  AS1 (lsr,%0) CR_TAB
		  AS1 (lsr,%0) CR_TAB
		  AS1 (lsr,%0));
	  
	case 7:
	  *len = 3;
	  return (AS1 (rol,%0) CR_TAB
		  AS1 (clr,%0) CR_TAB
		  AS1 (rol,%0));
	}
    }
  else if (CONSTANT_P (operands[2]))
    fatal_insn ("internal compiler error.  Incorrect shift:", insn);
  
  out_shift_with_cnt (AS1 (lsr,%0),
		      insn, operands, len, 1);
  return "";
}

/* 16bit logic shift right ((unsigned short)x >> i) */

const char *
lshrhi3_out (rtx insn, rtx operands[], int *len)
{
  if (GET_CODE (operands[2]) == CONST_INT)
    {
      int scratch = (GET_CODE (PATTERN (insn)) == PARALLEL);
      int ldi_ok = test_hard_reg_class (LD_REGS, operands[0]);
      int k;
      int *t = len;

      if (!len)
	len = &k;
      
      switch (INTVAL (operands[2]))
	{
	default:
	  if (INTVAL (operands[2]) < 16)
	    break;

	  *len = 2;
	  return (AS1 (clr,%B0) CR_TAB
		  AS1 (clr,%A0));

	case 4:
	  if (optimize_size && scratch)
	    break;  /* 5 */
	  if (ldi_ok)
	    {
	      *len = 6;
	      return (AS1 (swap,%B0)      CR_TAB
		      AS1 (swap,%A0)      CR_TAB
		      AS2 (andi,%A0,0x0f) CR_TAB
		      AS2 (eor,%A0,%B0)   CR_TAB
		      AS2 (andi,%B0,0x0f) CR_TAB
		      AS2 (eor,%A0,%B0));
	    }
	  if (scratch)
	    {
	      *len = 7;
	      return (AS1 (swap,%B0)    CR_TAB
		      AS1 (swap,%A0)    CR_TAB
		      AS2 (ldi,%3,0x0f) CR_TAB
		      "and %A0,%3"      CR_TAB
		      AS2 (eor,%A0,%B0) CR_TAB
		      "and %B0,%3"      CR_TAB
		      AS2 (eor,%A0,%B0));
	    }
	  break;  /* optimize_size ? 6 : 8 */

	case 5:
	  if (optimize_size)
	    break;  /* scratch ? 5 : 6 */
	  if (ldi_ok)
	    {
	      *len = 8;
	      return (AS1 (lsr,%B0)       CR_TAB
		      AS1 (ror,%A0)       CR_TAB
		      AS1 (swap,%B0)      CR_TAB
		      AS1 (swap,%A0)      CR_TAB
		      AS2 (andi,%A0,0x0f) CR_TAB
		      AS2 (eor,%A0,%B0)   CR_TAB
		      AS2 (andi,%B0,0x0f) CR_TAB
		      AS2 (eor,%A0,%B0));
	    }
	  if (scratch)
	    {
	      *len = 9;
	      return (AS1 (lsr,%B0)     CR_TAB
		      AS1 (ror,%A0)     CR_TAB
		      AS1 (swap,%B0)    CR_TAB
		      AS1 (swap,%A0)    CR_TAB
		      AS2 (ldi,%3,0x0f) CR_TAB
		      "and %A0,%3"      CR_TAB
		      AS2 (eor,%A0,%B0) CR_TAB
		      "and %B0,%3"      CR_TAB
		      AS2 (eor,%A0,%B0));
	    }
	  break;  /* 10 */

	case 6:
	  if (optimize_size)
	    break;  /* scratch ? 5 : 6 */
	  *len = 9;
	  return (AS1 (clr,__tmp_reg__) CR_TAB
		  AS1 (lsl,%A0)         CR_TAB
		  AS1 (rol,%B0)         CR_TAB
		  AS1 (rol,__tmp_reg__) CR_TAB
		  AS1 (lsl,%A0)         CR_TAB
		  AS1 (rol,%B0)         CR_TAB
		  AS1 (rol,__tmp_reg__) CR_TAB
		  AS2 (mov,%A0,%B0)     CR_TAB
		  AS2 (mov,%B0,__tmp_reg__));

	case 7:
	  *len = 5;
	  return (AS1 (lsl,%A0)     CR_TAB
		  AS2 (mov,%A0,%B0) CR_TAB
		  AS1 (rol,%A0)     CR_TAB
		  AS2 (sbc,%B0,%B0) CR_TAB
		  AS1 (neg,%B0));

	case 8:
	  return *len = 2, (AS2 (mov,%A0,%B1) CR_TAB
			    AS1 (clr,%B0));

	case 9:
	  *len = 3;
	  return (AS2 (mov,%A0,%B0) CR_TAB
		  AS1 (clr,%B0)     CR_TAB
		  AS1 (lsr,%A0));

	case 10:
	  *len = 4;
	  return (AS2 (mov,%A0,%B0) CR_TAB
		  AS1 (clr,%B0)     CR_TAB
		  AS1 (lsr,%A0)     CR_TAB
		  AS1 (lsr,%A0));

	case 11:
	  *len = 5;
	  return (AS2 (mov,%A0,%B0) CR_TAB
		  AS1 (clr,%B0)     CR_TAB
		  AS1 (lsr,%A0)     CR_TAB
		  AS1 (lsr,%A0)     CR_TAB
		  AS1 (lsr,%A0));

	case 12:
	  if (ldi_ok)
	    {
	      *len = 4;
	      return (AS2 (mov,%A0,%B0) CR_TAB
		      AS1 (clr,%B0)     CR_TAB
		      AS1 (swap,%A0)    CR_TAB
		      AS2 (andi,%A0,0x0f));
	    }
	  if (scratch)
	    {
	      *len = 5;
	      return (AS2 (mov,%A0,%B0) CR_TAB
		      AS1 (clr,%B0)     CR_TAB
		      AS1 (swap,%A0)    CR_TAB
		      AS2 (ldi,%3,0x0f) CR_TAB
		      "and %A0,%3");
	    }
	  *len = 6;
	  return (AS2 (mov,%A0,%B0) CR_TAB
		  AS1 (clr,%B0)     CR_TAB
		  AS1 (lsr,%A0)     CR_TAB
		  AS1 (lsr,%A0)     CR_TAB
		  AS1 (lsr,%A0)     CR_TAB
		  AS1 (lsr,%A0));

	case 13:
	  if (ldi_ok)
	    {
	      *len = 5;
	      return (AS2 (mov,%A0,%B0) CR_TAB
		      AS1 (clr,%B0)     CR_TAB
		      AS1 (swap,%A0)    CR_TAB
		      AS1 (lsr,%A0)     CR_TAB
		      AS2 (andi,%A0,0x07));
	    }
	  if (AVR_HAVE_MUL && scratch)
	    {
	      *len = 5;
	      return (AS2 (ldi,%3,0x08) CR_TAB
		      AS2 (mul,%B0,%3)  CR_TAB
		      AS2 (mov,%A0,r1)  CR_TAB
		      AS1 (clr,%B0)     CR_TAB
		      AS1 (clr,__zero_reg__));
	    }
	  if (optimize_size && scratch)
	    break;  /* 5 */
	  if (scratch)
	    {
	      *len = 6;
	      return (AS2 (mov,%A0,%B0) CR_TAB
		      AS1 (clr,%B0)     CR_TAB
		      AS1 (swap,%A0)    CR_TAB
		      AS1 (lsr,%A0)     CR_TAB
		      AS2 (ldi,%3,0x07) CR_TAB
		      "and %A0,%3");
	    }
	  if (AVR_HAVE_MUL)
	    {
	      *len = 6;
	      return ("set"            CR_TAB
		      AS2 (bld,r1,3)   CR_TAB
		      AS2 (mul,%B0,r1) CR_TAB
		      AS2 (mov,%A0,r1) CR_TAB
		      AS1 (clr,%B0)    CR_TAB
		      AS1 (clr,__zero_reg__));
	    }
	  *len = 7;
	  return (AS2 (mov,%A0,%B0) CR_TAB
		  AS1 (clr,%B0)     CR_TAB
		  AS1 (lsr,%A0)     CR_TAB
		  AS1 (lsr,%A0)     CR_TAB
		  AS1 (lsr,%A0)     CR_TAB
		  AS1 (lsr,%A0)     CR_TAB
		  AS1 (lsr,%A0));

	case 14:
	  if (AVR_HAVE_MUL && ldi_ok)
	    {
	      *len = 5;
	      return (AS2 (ldi,%A0,0x04) CR_TAB
		      AS2 (mul,%B0,%A0)  CR_TAB
		      AS2 (mov,%A0,r1)   CR_TAB
		      AS1 (clr,%B0)      CR_TAB
		      AS1 (clr,__zero_reg__));
	    }
	  if (AVR_HAVE_MUL && scratch)
	    {
	      *len = 5;
	      return (AS2 (ldi,%3,0x04) CR_TAB
		      AS2 (mul,%B0,%3)  CR_TAB
		      AS2 (mov,%A0,r1)  CR_TAB
		      AS1 (clr,%B0)     CR_TAB
		      AS1 (clr,__zero_reg__));
	    }
	  if (optimize_size && ldi_ok)
	    {
	      *len = 5;
	      return (AS2 (mov,%A0,%B0) CR_TAB
		      AS2 (ldi,%B0,6) "\n1:\t"
		      AS1 (lsr,%A0)     CR_TAB
		      AS1 (dec,%B0)     CR_TAB
		      AS1 (brne,1b));
	    }
	  if (optimize_size && scratch)
	    break;  /* 5 */
	  *len = 6;
	  return (AS1 (clr,%A0) CR_TAB
		  AS1 (lsl,%B0) CR_TAB
		  AS1 (rol,%A0) CR_TAB
		  AS1 (lsl,%B0) CR_TAB
		  AS1 (rol,%A0) CR_TAB
		  AS1 (clr,%B0));

	case 15:
	  *len = 4;
	  return (AS1 (clr,%A0) CR_TAB
		  AS1 (lsl,%B0) CR_TAB
		  AS1 (rol,%A0) CR_TAB
		  AS1 (clr,%B0));
	}
      len = t;
    }
  out_shift_with_cnt ((AS1 (lsr,%B0) CR_TAB
		       AS1 (ror,%A0)),
		       insn, operands, len, 2);
  return "";
}

/* 32bit logic shift right ((unsigned int)x >> i) */

const char *
lshrsi3_out (rtx insn, rtx operands[], int *len)
{
  if (GET_CODE (operands[2]) == CONST_INT)
    {
      int k;
      int *t = len;
      
      if (!len)
	len = &k;
      
      switch (INTVAL (operands[2]))
	{
	default:
	  if (INTVAL (operands[2]) < 32)
	    break;

	  if (AVR_HAVE_MOVW)
	    return *len = 3, (AS1 (clr,%D0) CR_TAB
			      AS1 (clr,%C0) CR_TAB
			      AS2 (movw,%A0,%C0));
	  *len = 4;
	  return (AS1 (clr,%D0) CR_TAB
		  AS1 (clr,%C0) CR_TAB
		  AS1 (clr,%B0) CR_TAB
		  AS1 (clr,%A0));

	case 8:
	  {
	    int reg0 = true_regnum (operands[0]);
	    int reg1 = true_regnum (operands[1]);
	    *len = 4;
	    if (reg0 <= reg1)
	      return (AS2 (mov,%A0,%B1) CR_TAB
		      AS2 (mov,%B0,%C1) CR_TAB
		      AS2 (mov,%C0,%D1) CR_TAB
		      AS1 (clr,%D0));
	    else
	      return (AS1 (clr,%D0)     CR_TAB
		      AS2 (mov,%C0,%D1) CR_TAB
		      AS2 (mov,%B0,%C1) CR_TAB
		      AS2 (mov,%A0,%B1)); 
	  }
	  
	case 16:
	  {
	    int reg0 = true_regnum (operands[0]);
	    int reg1 = true_regnum (operands[1]);

	    if (reg0 == reg1 + 2)
	      return *len = 2, (AS1 (clr,%C0)     CR_TAB
				AS1 (clr,%D0));
	    if (AVR_HAVE_MOVW)
	      return *len = 3, (AS2 (movw,%A0,%C1) CR_TAB
				AS1 (clr,%C0)      CR_TAB
				AS1 (clr,%D0));
	    else
	      return *len = 4, (AS2 (mov,%B0,%D1) CR_TAB
				AS2 (mov,%A0,%C1) CR_TAB
				AS1 (clr,%C0)     CR_TAB
				AS1 (clr,%D0));
	  }
	  
	case 24:
	  return *len = 4, (AS2 (mov,%A0,%D1) CR_TAB
			    AS1 (clr,%B0)     CR_TAB
			    AS1 (clr,%C0)     CR_TAB
			    AS1 (clr,%D0));

	case 31:
	  *len = 6;
	  return (AS1 (clr,%A0)    CR_TAB
		  AS2 (sbrc,%D0,7) CR_TAB
		  AS1 (inc,%A0)    CR_TAB
		  AS1 (clr,%B0)    CR_TAB
		  AS1 (clr,%C0)    CR_TAB
		  AS1 (clr,%D0));
	}
      len = t;
    }
  out_shift_with_cnt ((AS1 (lsr,%D0) CR_TAB
		       AS1 (ror,%C0) CR_TAB
		       AS1 (ror,%B0) CR_TAB
		       AS1 (ror,%A0)),
		      insn, operands, len, 4);
  return "";
}

/* Create RTL split patterns for byte sized rotate expressions.  This
  produces a series of move instructions and considers overlap situations.
  Overlapping non-HImode operands need a scratch register.  */

bool
avr_rotate_bytes (rtx operands[])
{
    int i, j;
    enum machine_mode mode = GET_MODE (operands[0]);
    bool overlapped = reg_overlap_mentioned_p (operands[0], operands[1]);
    bool same_reg = rtx_equal_p (operands[0], operands[1]);
    int num = INTVAL (operands[2]);
    rtx scratch = operands[3];
    /* Work out if byte or word move is needed.  Odd byte rotates need QImode.
       Word move if no scratch is needed, otherwise use size of scratch.  */
    enum machine_mode move_mode = QImode;
<<<<<<< HEAD
=======
    int move_size, offset, size;

>>>>>>> b56a5220
    if (num & 0xf)
      move_mode = QImode;
    else if ((mode == SImode && !same_reg) || !overlapped)
      move_mode = HImode;
    else
      move_mode = GET_MODE (scratch);

    /* Force DI rotate to use QI moves since other DI moves are currently split
       into QI moves so forward propagation works better.  */
    if (mode == DImode)
      move_mode = QImode;
    /* Make scratch smaller if needed.  */
    if (GET_MODE (scratch) == HImode && move_mode == QImode)
      scratch = simplify_gen_subreg (move_mode, scratch, HImode, 0); 

<<<<<<< HEAD
    int move_size = GET_MODE_SIZE (move_mode);
    /* Number of bytes/words to rotate.  */
    int offset = (num  >> 3) / move_size;
    /* Number of moves needed.  */
    int size = GET_MODE_SIZE (mode) / move_size;
=======
    move_size = GET_MODE_SIZE (move_mode);
    /* Number of bytes/words to rotate.  */
    offset = (num  >> 3) / move_size;
    /* Number of moves needed.  */
    size = GET_MODE_SIZE (mode) / move_size;
>>>>>>> b56a5220
    /* Himode byte swap is special case to avoid a scratch register.  */
    if (mode == HImode && same_reg)
      {
	/* HImode byte swap, using xor.  This is as quick as using scratch.  */
	rtx src, dst;
	src = simplify_gen_subreg (move_mode, operands[1], mode, 0);
	dst = simplify_gen_subreg (move_mode, operands[0], mode, 1);
	if (!rtx_equal_p (dst, src))
	  {
	     emit_move_insn (dst, gen_rtx_XOR (QImode, dst, src));
	     emit_move_insn (src, gen_rtx_XOR (QImode, src, dst));
	     emit_move_insn (dst, gen_rtx_XOR (QImode, dst, src));
	  }
      }    
    else  
      {
<<<<<<< HEAD
=======
#define MAX_SIZE 8 /* GET_MODE_SIZE (DImode) / GET_MODE_SIZE (QImode)  */
>>>>>>> b56a5220
	/* Create linked list of moves to determine move order.  */
	struct {
	  rtx src, dst;
	  int links;
<<<<<<< HEAD
	} move[size + 8];

=======
	} move[MAX_SIZE + 8];
	int blocked, moves;

	gcc_assert (size <= MAX_SIZE);
>>>>>>> b56a5220
	/* Generate list of subreg moves.  */
	for (i = 0; i < size; i++)
	  {
	    int from = i;
	    int to = (from + offset) % size;          
	    move[i].src = simplify_gen_subreg (move_mode, operands[1],
						mode, from * move_size);
	    move[i].dst = simplify_gen_subreg (move_mode, operands[0],
						mode, to   * move_size);
	    move[i].links = -1;
	   }
	/* Mark dependence where a dst of one move is the src of another move.
	   The first move is a conflict as it must wait until second is
	   performed.  We ignore moves to self - we catch this later.  */
	if (overlapped)
	  for (i = 0; i < size; i++)
	    if (reg_overlap_mentioned_p (move[i].dst, operands[1]))
	      for (j = 0; j < size; j++)
		if (j != i && rtx_equal_p (move[j].src, move[i].dst))
		  {
		    /* The dst of move i is the src of move j.  */
		    move[i].links = j;
		    break;
		  }

<<<<<<< HEAD
	int blocked = -1;
	int moves = 0;
=======
	blocked = -1;
	moves = 0;
>>>>>>> b56a5220
	/* Go through move list and perform non-conflicting moves.  As each
	   non-overlapping move is made, it may remove other conflicts
	   so the process is repeated until no conflicts remain.  */
	do
	  {
	    blocked = -1;
	    moves = 0;
	    /* Emit move where dst is not also a src or we have used that
	       src already.  */
	    for (i = 0; i < size; i++)
	      if (move[i].src != NULL_RTX)
<<<<<<< HEAD
		if  (move[i].links == -1 || move[move[i].links].src == NULL_RTX)
		  {
		    moves++;
		    /* Ignore NOP moves to self.  */
		    if (!rtx_equal_p (move[i].dst, move[i].src))
		      emit_move_insn (move[i].dst, move[i].src);

		    /* Remove  conflict from list.  */
		    move[i].src = NULL_RTX;
		  }
		else
		  blocked = i;
=======
		{
		  if (move[i].links == -1
		      || move[move[i].links].src == NULL_RTX)
		    {
		      moves++;
		      /* Ignore NOP moves to self.  */
		      if (!rtx_equal_p (move[i].dst, move[i].src))
			emit_move_insn (move[i].dst, move[i].src);

		      /* Remove  conflict from list.  */
		      move[i].src = NULL_RTX;
		    }
		  else
		    blocked = i;
		}
>>>>>>> b56a5220

	    /* Check for deadlock. This is when no moves occurred and we have
	       at least one blocked move.  */
	    if (moves == 0 && blocked != -1)
	      {
		/* Need to use scratch register to break deadlock.
		   Add move to put dst of blocked move into scratch.
		   When this move occurs, it will break chain deadlock.
		   The scratch register is substituted for real move.  */

		move[size].src = move[blocked].dst;
		move[size].dst =  scratch;
		/* Scratch move is never blocked.  */
		move[size].links = -1; 
		/* Make sure we have valid link.  */
		gcc_assert (move[blocked].links != -1);
		/* Replace src of  blocking move with scratch reg.  */
		move[move[blocked].links].src = scratch;
		/* Make dependent on scratch move occuring.  */
		move[blocked].links = size; 
		size=size+1;
	      }
	  }
	while (blocked != -1);
      }
    return true;
}

/* Modifies the length assigned to instruction INSN
 LEN is the initially computed length of the insn.  */

int
adjust_insn_length (rtx insn, int len)
{
  rtx patt = PATTERN (insn);
  rtx set;

  if (GET_CODE (patt) == SET)
    {
      rtx op[10];
      op[1] = SET_SRC (patt);
      op[0] = SET_DEST (patt);
      if (general_operand (op[1], VOIDmode)
	  && general_operand (op[0], VOIDmode))
	{
	  switch (GET_MODE (op[0]))
	    {
	    case QImode:
	      output_movqi (insn, op, &len);
	      break;
	    case HImode:
	      output_movhi (insn, op, &len);
	      break;
	    case SImode:
	    case SFmode:
	      output_movsisf (insn, op, &len);
	      break;
	    default:
	      break;
	    }
	}
      else if (op[0] == cc0_rtx && REG_P (op[1]))
	{
	  switch (GET_MODE (op[1]))
	    {
	    case HImode: out_tsthi (insn, op[1], &len); break;
	    case SImode: out_tstsi (insn, op[1], &len); break;
	    default: break;
	    }
	}
      else if (GET_CODE (op[1]) == AND)
	{
	  if (GET_CODE (XEXP (op[1],1)) == CONST_INT)
	    {
	      HOST_WIDE_INT mask = INTVAL (XEXP (op[1],1));
	      if (GET_MODE (op[1]) == SImode)
		len = (((mask & 0xff) != 0xff)
		       + ((mask & 0xff00) != 0xff00)
		       + ((mask & 0xff0000L) != 0xff0000L)
		       + ((mask & 0xff000000L) != 0xff000000L));
	      else if (GET_MODE (op[1]) == HImode)
		len = (((mask & 0xff) != 0xff)
		       + ((mask & 0xff00) != 0xff00));
	    }
	}
      else if (GET_CODE (op[1]) == IOR)
	{
	  if (GET_CODE (XEXP (op[1],1)) == CONST_INT)
	    {
	      HOST_WIDE_INT mask = INTVAL (XEXP (op[1],1));
	      if (GET_MODE (op[1]) == SImode)
		len = (((mask & 0xff) != 0)
		       + ((mask & 0xff00) != 0)
		       + ((mask & 0xff0000L) != 0)
		       + ((mask & 0xff000000L) != 0));
	      else if (GET_MODE (op[1]) == HImode)
		len = (((mask & 0xff) != 0)
		       + ((mask & 0xff00) != 0));
	    }
	}
    }
  set = single_set (insn);
  if (set)
    {
      rtx op[10];

      op[1] = SET_SRC (set);
      op[0] = SET_DEST (set);

      if (GET_CODE (patt) == PARALLEL
	  && general_operand (op[1], VOIDmode)
	  && general_operand (op[0], VOIDmode))
	{
	  if (XVECLEN (patt, 0) == 2)
	    op[2] = XVECEXP (patt, 0, 1);

	  switch (GET_MODE (op[0]))
	    {
	    case QImode:
	      len = 2;
	      break;
	    case HImode:
	      output_reload_inhi (insn, op, &len);
	      break;
	    case SImode:
	    case SFmode:
	      output_reload_insisf (insn, op, &len);
	      break;
	    default:
	      break;
	    }
	}
      else if (GET_CODE (op[1]) == ASHIFT
	  || GET_CODE (op[1]) == ASHIFTRT
	  || GET_CODE (op[1]) == LSHIFTRT)
	{
	  rtx ops[10];
	  ops[0] = op[0];
	  ops[1] = XEXP (op[1],0);
	  ops[2] = XEXP (op[1],1);
	  switch (GET_CODE (op[1]))
	    {
	    case ASHIFT:
	      switch (GET_MODE (op[0]))
		{
		case QImode: ashlqi3_out (insn,ops,&len); break;
		case HImode: ashlhi3_out (insn,ops,&len); break;
		case SImode: ashlsi3_out (insn,ops,&len); break;
		default: break;
		}
	      break;
	    case ASHIFTRT:
	      switch (GET_MODE (op[0]))
		{
		case QImode: ashrqi3_out (insn,ops,&len); break;
		case HImode: ashrhi3_out (insn,ops,&len); break;
		case SImode: ashrsi3_out (insn,ops,&len); break;
		default: break;
		}
	      break;
	    case LSHIFTRT:
	      switch (GET_MODE (op[0]))
		{
		case QImode: lshrqi3_out (insn,ops,&len); break;
		case HImode: lshrhi3_out (insn,ops,&len); break;
		case SImode: lshrsi3_out (insn,ops,&len); break;
		default: break;
		}
	      break;
	    default:
	      break;
	    }
	}
    }
  return len;
}

/* Return nonzero if register REG dead after INSN.  */

int
reg_unused_after (rtx insn, rtx reg)
{
  return (dead_or_set_p (insn, reg)
	  || (REG_P(reg) && _reg_unused_after (insn, reg)));
}

/* Return nonzero if REG is not used after INSN.
   We assume REG is a reload reg, and therefore does
   not live past labels.  It may live past calls or jumps though.  */

int
_reg_unused_after (rtx insn, rtx reg)
{
  enum rtx_code code;
  rtx set;

  /* If the reg is set by this instruction, then it is safe for our
     case.  Disregard the case where this is a store to memory, since
     we are checking a register used in the store address.  */
  set = single_set (insn);
  if (set && GET_CODE (SET_DEST (set)) != MEM
      && reg_overlap_mentioned_p (reg, SET_DEST (set)))
    return 1;

  while ((insn = NEXT_INSN (insn)))
    {
      rtx set;
      code = GET_CODE (insn);

#if 0
      /* If this is a label that existed before reload, then the register
	 if dead here.  However, if this is a label added by reorg, then
	 the register may still be live here.  We can't tell the difference,
	 so we just ignore labels completely.  */
      if (code == CODE_LABEL)
	return 1;
      /* else */
#endif

      if (!INSN_P (insn))
	continue;

      if (code == JUMP_INSN)
	return 0;

      /* If this is a sequence, we must handle them all at once.
	 We could have for instance a call that sets the target register,
	 and an insn in a delay slot that uses the register.  In this case,
	 we must return 0.  */
      else if (code == INSN && GET_CODE (PATTERN (insn)) == SEQUENCE)
	{
	  int i;
	  int retval = 0;

	  for (i = 0; i < XVECLEN (PATTERN (insn), 0); i++)
	    {
	      rtx this_insn = XVECEXP (PATTERN (insn), 0, i);
	      rtx set = single_set (this_insn);

	      if (GET_CODE (this_insn) == CALL_INSN)
		code = CALL_INSN;
	      else if (GET_CODE (this_insn) == JUMP_INSN)
		{
		  if (INSN_ANNULLED_BRANCH_P (this_insn))
		    return 0;
		  code = JUMP_INSN;
		}

	      if (set && reg_overlap_mentioned_p (reg, SET_SRC (set)))
		return 0;
	      if (set && reg_overlap_mentioned_p (reg, SET_DEST (set)))
		{
		  if (GET_CODE (SET_DEST (set)) != MEM)
		    retval = 1;
		  else
		    return 0;
		}
	      if (set == 0
		  && reg_overlap_mentioned_p (reg, PATTERN (this_insn)))
		return 0;
	    }
	  if (retval == 1)
	    return 1;
	  else if (code == JUMP_INSN)
	    return 0;
	}

      if (code == CALL_INSN)
	{
	  rtx tem;
	  for (tem = CALL_INSN_FUNCTION_USAGE (insn); tem; tem = XEXP (tem, 1))
	    if (GET_CODE (XEXP (tem, 0)) == USE
		&& REG_P (XEXP (XEXP (tem, 0), 0))
		&& reg_overlap_mentioned_p (reg, XEXP (XEXP (tem, 0), 0)))
	      return 0;
	  if (call_used_regs[REGNO (reg)]) 
	    return 1;
	}

      set = single_set (insn);

      if (set && reg_overlap_mentioned_p (reg, SET_SRC (set)))
	return 0;
      if (set && reg_overlap_mentioned_p (reg, SET_DEST (set)))
	return GET_CODE (SET_DEST (set)) != MEM;
      if (set == 0 && reg_overlap_mentioned_p (reg, PATTERN (insn)))
	return 0;
    }
  return 1;
}

/* Target hook for assembling integer objects.  The AVR version needs
   special handling for references to certain labels.  */

static bool
avr_assemble_integer (rtx x, unsigned int size, int aligned_p)
{
  if (size == POINTER_SIZE / BITS_PER_UNIT && aligned_p
      && text_segment_operand (x, VOIDmode) )
    {
      fputs ("\t.word\tgs(", asm_out_file);
      output_addr_const (asm_out_file, x);
      fputs (")\n", asm_out_file);
      return true;
    }
  return default_assemble_integer (x, size, aligned_p);
}

/* Worker function for ASM_DECLARE_FUNCTION_NAME.  */

void
avr_asm_declare_function_name (FILE *file, const char *name, tree decl)
{

  /* If the function has the 'signal' or 'interrupt' attribute, test to
     make sure that the name of the function is "__vector_NN" so as to
     catch when the user misspells the interrupt vector name.  */

  if (cfun->machine->is_interrupt)
    {
      if (strncmp (name, "__vector", strlen ("__vector")) != 0)
        {
          warning_at (DECL_SOURCE_LOCATION (decl), 0,
                      "%qs appears to be a misspelled interrupt handler",
                      name);
        }
    }
  else if (cfun->machine->is_signal)
    {
      if (strncmp (name, "__vector", strlen ("__vector")) != 0)
        {
           warning_at (DECL_SOURCE_LOCATION (decl), 0,
                       "%qs appears to be a misspelled signal handler",
                       name);
        }
    }

  ASM_OUTPUT_TYPE_DIRECTIVE (file, name, "function");
  ASM_OUTPUT_LABEL (file, name);
}

/* The routine used to output NUL terminated strings.  We use a special
   version of this for most svr4 targets because doing so makes the
   generated assembly code more compact (and thus faster to assemble)
   as well as more readable, especially for targets like the i386
   (where the only alternative is to output character sequences as
   comma separated lists of numbers).  */

void
gas_output_limited_string(FILE *file, const char *str)
{
  const unsigned char *_limited_str = (const unsigned char *) str;
  unsigned ch;
  fprintf (file, "%s\"", STRING_ASM_OP);
  for (; (ch = *_limited_str); _limited_str++)
    {
      int escape;
      switch (escape = ESCAPES[ch])
	{
	case 0:
	  putc (ch, file);
	  break;
	case 1:
	  fprintf (file, "\\%03o", ch);
	  break;
	default:
	  putc ('\\', file);
	  putc (escape, file);
	  break;
	}
    }
  fprintf (file, "\"\n");
}

/* The routine used to output sequences of byte values.  We use a special
   version of this for most svr4 targets because doing so makes the
   generated assembly code more compact (and thus faster to assemble)
   as well as more readable.  Note that if we find subparts of the
   character sequence which end with NUL (and which are shorter than
   STRING_LIMIT) we output those using ASM_OUTPUT_LIMITED_STRING.  */

void
gas_output_ascii(FILE *file, const char *str, size_t length)
{
  const unsigned char *_ascii_bytes = (const unsigned char *) str;
  const unsigned char *limit = _ascii_bytes + length;
  unsigned bytes_in_chunk = 0;
  for (; _ascii_bytes < limit; _ascii_bytes++)
    {
      const unsigned char *p;
      if (bytes_in_chunk >= 60)
	{
	  fprintf (file, "\"\n");
	  bytes_in_chunk = 0;
	}
      for (p = _ascii_bytes; p < limit && *p != '\0'; p++)
	continue;
      if (p < limit && (p - _ascii_bytes) <= (signed)STRING_LIMIT)
	{
	  if (bytes_in_chunk > 0)
	    {
	      fprintf (file, "\"\n");
	      bytes_in_chunk = 0;
	    }
	  gas_output_limited_string (file, (const char*)_ascii_bytes);
	  _ascii_bytes = p;
	}
      else
	{
	  int escape;
	  unsigned ch;
	  if (bytes_in_chunk == 0)
	    fprintf (file, "\t.ascii\t\"");
	  switch (escape = ESCAPES[ch = *_ascii_bytes])
	    {
	    case 0:
	      putc (ch, file);
	      bytes_in_chunk++;
	      break;
	    case 1:
	      fprintf (file, "\\%03o", ch);
	      bytes_in_chunk += 4;
	      break;
	    default:
	      putc ('\\', file);
	      putc (escape, file);
	      bytes_in_chunk += 2;
	      break;
	    }
	}
    }
  if (bytes_in_chunk > 0)
    fprintf (file, "\"\n");
}

/* Return value is nonzero if pseudos that have been
   assigned to registers of class CLASS would likely be spilled
   because registers of CLASS are needed for spill registers.  */

<<<<<<< HEAD
bool
class_likely_spilled_p (int c)
=======
static bool
avr_class_likely_spilled_p (reg_class_t c)
>>>>>>> b56a5220
{
  return (c != ALL_REGS && c != ADDW_REGS);
}

/* Valid attributes:
   progmem - put data to program memory;
   signal - make a function to be hardware interrupt. After function
   prologue interrupts are disabled;
   interrupt - make a function to be hardware interrupt. After function
   prologue interrupts are enabled;
   naked     - don't generate function prologue/epilogue and `ret' command.

   Only `progmem' attribute valid for type.  */

/* Handle a "progmem" attribute; arguments as in
   struct attribute_spec.handler.  */
static tree
avr_handle_progmem_attribute (tree *node, tree name,
			      tree args ATTRIBUTE_UNUSED,
			      int flags ATTRIBUTE_UNUSED,
			      bool *no_add_attrs)
{
  if (DECL_P (*node))
    {
      if (TREE_CODE (*node) == TYPE_DECL)
	{
	  /* This is really a decl attribute, not a type attribute,
	     but try to handle it for GCC 3.0 backwards compatibility.  */

	  tree type = TREE_TYPE (*node);
	  tree attr = tree_cons (name, args, TYPE_ATTRIBUTES (type));
	  tree newtype = build_type_attribute_variant (type, attr);

	  TYPE_MAIN_VARIANT (newtype) = TYPE_MAIN_VARIANT (type);
	  TREE_TYPE (*node) = newtype;
	  *no_add_attrs = true;
	}
      else if (TREE_STATIC (*node) || DECL_EXTERNAL (*node))
	{
	  if (DECL_INITIAL (*node) == NULL_TREE && !DECL_EXTERNAL (*node))
	    {
	      warning (0, "only initialized variables can be placed into "
		       "program memory area");
	      *no_add_attrs = true;
	    }
	}
      else
	{
	  warning (OPT_Wattributes, "%qE attribute ignored",
		   name);
	  *no_add_attrs = true;
	}
    }

  return NULL_TREE;
}

/* Handle an attribute requiring a FUNCTION_DECL; arguments as in
   struct attribute_spec.handler.  */

static tree
avr_handle_fndecl_attribute (tree *node, tree name,
			     tree args ATTRIBUTE_UNUSED,
			     int flags ATTRIBUTE_UNUSED,
			     bool *no_add_attrs)
{
  if (TREE_CODE (*node) != FUNCTION_DECL)
    {
      warning (OPT_Wattributes, "%qE attribute only applies to functions",
	       name);
      *no_add_attrs = true;
    }

  return NULL_TREE;
}

static tree
avr_handle_fntype_attribute (tree *node, tree name,
                             tree args ATTRIBUTE_UNUSED,
                             int flags ATTRIBUTE_UNUSED,
                             bool *no_add_attrs)
{
  if (TREE_CODE (*node) != FUNCTION_TYPE)
    {
      warning (OPT_Wattributes, "%qE attribute only applies to functions",
	       name);
      *no_add_attrs = true;
    }

  return NULL_TREE;
}

/* Look for attribute `progmem' in DECL
   if found return 1, otherwise 0.  */

int
avr_progmem_p (tree decl, tree attributes)
{
  tree a;

  if (TREE_CODE (decl) != VAR_DECL)
    return 0;

  if (NULL_TREE
      != lookup_attribute ("progmem", attributes))
    return 1;

  a=decl;
  do
    a = TREE_TYPE(a);
  while (TREE_CODE (a) == ARRAY_TYPE);

  if (a == error_mark_node)
    return 0;

  if (NULL_TREE != lookup_attribute ("progmem", TYPE_ATTRIBUTES (a)))
    return 1;
  
  return 0;
}

/* Add the section attribute if the variable is in progmem.  */

static void
avr_insert_attributes (tree node, tree *attributes)
{
  if (TREE_CODE (node) == VAR_DECL
      && (TREE_STATIC (node) || DECL_EXTERNAL (node))
      && avr_progmem_p (node, *attributes))
    {
      static const char dsec[] = ".progmem.data";
      *attributes = tree_cons (get_identifier ("section"),
		build_tree_list (NULL, build_string (strlen (dsec), dsec)),
		*attributes);

      /* ??? This seems sketchy.  Why can't the user declare the
	 thing const in the first place?  */
      TREE_READONLY (node) = 1;
    }
}

/* A get_unnamed_section callback for switching to progmem_section.  */

static void
avr_output_progmem_section_asm_op (const void *arg ATTRIBUTE_UNUSED)
{
  fprintf (asm_out_file,
	   "\t.section .progmem.gcc_sw_table, \"%s\", @progbits\n",
	   AVR_HAVE_JMP_CALL ? "a" : "ax");
  /* Should already be aligned, this is just to be safe if it isn't.  */
  fprintf (asm_out_file, "\t.p2align 1\n");
}

/* Implement TARGET_ASM_INIT_SECTIONS.  */

static void
avr_asm_init_sections (void)
{
  progmem_section = get_unnamed_section (AVR_HAVE_JMP_CALL ? 0 : SECTION_CODE,
					 avr_output_progmem_section_asm_op,
					 NULL);
  readonly_data_section = data_section;
}

static unsigned int
avr_section_type_flags (tree decl, const char *name, int reloc)
{
  unsigned int flags = default_section_type_flags (decl, name, reloc);

  if (strncmp (name, ".noinit", 7) == 0)
    {
      if (decl && TREE_CODE (decl) == VAR_DECL
	  && DECL_INITIAL (decl) == NULL_TREE)
	flags |= SECTION_BSS;  /* @nobits */
      else
	warning (0, "only uninitialized variables can be placed in the "
		 ".noinit section");
    }

  return flags;
}

/* Outputs some appropriate text to go at the start of an assembler
   file.  */

static void
avr_file_start (void)
{
  if (avr_current_arch->asm_only)
    error ("MCU %qs supported for assembler only", avr_mcu_name);

  default_file_start ();

/*  fprintf (asm_out_file, "\t.arch %s\n", avr_mcu_name);*/
  fputs ("__SREG__ = 0x3f\n"
	 "__SP_H__ = 0x3e\n"
	 "__SP_L__ = 0x3d\n", asm_out_file);
  
  fputs ("__tmp_reg__ = 0\n" 
         "__zero_reg__ = 1\n", asm_out_file);

  /* FIXME: output these only if there is anything in the .data / .bss
     sections - some code size could be saved by not linking in the
     initialization code from libgcc if one or both sections are empty.  */
  fputs ("\t.global __do_copy_data\n", asm_out_file);
  fputs ("\t.global __do_clear_bss\n", asm_out_file);
}

/* Outputs to the stdio stream FILE some
   appropriate text to go at the end of an assembler file.  */

static void
avr_file_end (void)
{
}

/* Choose the order in which to allocate hard registers for
   pseudo-registers local to a basic block.

   Store the desired register order in the array `reg_alloc_order'.
   Element 0 should be the register to allocate first; element 1, the
   next register; and so on.  */

void
order_regs_for_local_alloc (void)
{
  unsigned int i;
  static const int order_0[] = {
    24,25,
    18,19,
    20,21,
    22,23,
    30,31,
    26,27,
    28,29,
    17,16,15,14,13,12,11,10,9,8,7,6,5,4,3,2,
    0,1,
    32,33,34,35
  };
  static const int order_1[] = {
    18,19,
    20,21,
    22,23,
    24,25,
    30,31,
    26,27,
    28,29,
    17,16,15,14,13,12,11,10,9,8,7,6,5,4,3,2,
    0,1,
    32,33,34,35
  };
  static const int order_2[] = {
    25,24,
    23,22,
    21,20,
    19,18,
    30,31,
    26,27,
    28,29,
    17,16,
    15,14,13,12,11,10,9,8,7,6,5,4,3,2,
    1,0,
    32,33,34,35
  };
  
  const int *order = (TARGET_ORDER_1 ? order_1 :
		      TARGET_ORDER_2 ? order_2 :
		      order_0);
  for (i=0; i < ARRAY_SIZE (order_0); ++i)
      reg_alloc_order[i] = order[i];
}


/* Mutually recursive subroutine of avr_rtx_cost for calculating the
   cost of an RTX operand given its context.  X is the rtx of the
   operand, MODE is its mode, and OUTER is the rtx_code of this
   operand's parent operator.  */

static int
avr_operand_rtx_cost (rtx x, enum machine_mode mode, enum rtx_code outer,
		      bool speed)
{
  enum rtx_code code = GET_CODE (x);
  int total;

  switch (code)
    {
    case REG:
    case SUBREG:
      return 0;

    case CONST_INT:
    case CONST_DOUBLE:
      return COSTS_N_INSNS (GET_MODE_SIZE (mode));

    default:
      break;
    }

  total = 0;
  avr_rtx_costs (x, code, outer, &total, speed);
  return total;
}

/* The AVR backend's rtx_cost function.  X is rtx expression whose cost
   is to be calculated.  Return true if the complete cost has been
   computed, and false if subexpressions should be scanned.  In either
   case, *TOTAL contains the cost result.  */

static bool
avr_rtx_costs (rtx x, int codearg, int outer_code ATTRIBUTE_UNUSED, int *total,
	       bool speed)
{
  enum rtx_code code = (enum rtx_code) codearg;
  enum machine_mode mode = GET_MODE (x);
  HOST_WIDE_INT val;

  switch (code)
    {
    case CONST_INT:
    case CONST_DOUBLE:
      /* Immediate constants are as cheap as registers.  */
      *total = 0;
      return true;

    case MEM:
    case CONST:
    case LABEL_REF:
    case SYMBOL_REF:
      *total = COSTS_N_INSNS (GET_MODE_SIZE (mode));
      return true;

    case NEG:
      switch (mode)
	{
	case QImode:
	case SFmode:
	  *total = COSTS_N_INSNS (1);
	  break;

	case HImode:
	  *total = COSTS_N_INSNS (3);
	  break;

	case SImode:
	  *total = COSTS_N_INSNS (7);
	  break;

	default:
	  return false;
	}
      *total += avr_operand_rtx_cost (XEXP (x, 0), mode, code, speed);
      return true;

    case ABS:
      switch (mode)
	{
	case QImode:
	case SFmode:
	  *total = COSTS_N_INSNS (1);
	  break;

	default:
	  return false;
	}
      *total += avr_operand_rtx_cost (XEXP (x, 0), mode, code, speed);
      return true;

    case NOT:
      *total = COSTS_N_INSNS (GET_MODE_SIZE (mode));
      *total += avr_operand_rtx_cost (XEXP (x, 0), mode, code, speed);
      return true;

    case ZERO_EXTEND:
      *total = COSTS_N_INSNS (GET_MODE_SIZE (mode)
			      - GET_MODE_SIZE (GET_MODE (XEXP (x, 0))));
      *total += avr_operand_rtx_cost (XEXP (x, 0), mode, code, speed);
      return true;

    case SIGN_EXTEND:
      *total = COSTS_N_INSNS (GET_MODE_SIZE (mode) + 2
			      - GET_MODE_SIZE (GET_MODE (XEXP (x, 0))));
      *total += avr_operand_rtx_cost (XEXP (x, 0), mode, code, speed);
      return true;

    case PLUS:
      switch (mode)
	{
	case QImode:
	  *total = COSTS_N_INSNS (1);
	  if (GET_CODE (XEXP (x, 1)) != CONST_INT)
	    *total += avr_operand_rtx_cost (XEXP (x, 1), mode, code, speed);
	  break;

	case HImode:
	  if (GET_CODE (XEXP (x, 1)) != CONST_INT)
	    {
	      *total = COSTS_N_INSNS (2);
	      *total += avr_operand_rtx_cost (XEXP (x, 1), mode, code, speed);
	    }
	  else if (INTVAL (XEXP (x, 1)) >= -63 && INTVAL (XEXP (x, 1)) <= 63)
	    *total = COSTS_N_INSNS (1);
	  else
	    *total = COSTS_N_INSNS (2);
	  break;

	case SImode:
	  if (GET_CODE (XEXP (x, 1)) != CONST_INT)
	    {
	      *total = COSTS_N_INSNS (4);
	      *total += avr_operand_rtx_cost (XEXP (x, 1), mode, code, speed);
	    }
	  else if (INTVAL (XEXP (x, 1)) >= -63 && INTVAL (XEXP (x, 1)) <= 63)
	    *total = COSTS_N_INSNS (1);
	  else
	    *total = COSTS_N_INSNS (4);
	  break;

	default:
	  return false;
	}
      *total += avr_operand_rtx_cost (XEXP (x, 0), mode, code, speed);
      return true;

    case MINUS:
    case AND:
    case IOR:
      *total = COSTS_N_INSNS (GET_MODE_SIZE (mode));
      *total += avr_operand_rtx_cost (XEXP (x, 0), mode, code, speed);
      if (GET_CODE (XEXP (x, 1)) != CONST_INT)
          *total += avr_operand_rtx_cost (XEXP (x, 1), mode, code, speed);
      return true;

    case XOR:
      *total = COSTS_N_INSNS (GET_MODE_SIZE (mode));
      *total += avr_operand_rtx_cost (XEXP (x, 0), mode, code, speed);
      *total += avr_operand_rtx_cost (XEXP (x, 1), mode, code, speed);
      return true;

    case MULT:
      switch (mode)
	{
	case QImode:
	  if (AVR_HAVE_MUL)
	    *total = COSTS_N_INSNS (!speed ? 3 : 4);
	  else if (!speed)
	    *total = COSTS_N_INSNS (AVR_HAVE_JMP_CALL ? 2 : 1);
	  else
	    return false;
	  break;

	case HImode:
	  if (AVR_HAVE_MUL)
	    *total = COSTS_N_INSNS (!speed ? 7 : 10);
	  else if (!speed)
	    *total = COSTS_N_INSNS (AVR_HAVE_JMP_CALL ? 2 : 1);
	  else
	    return false;
	  break;

	default:
	  return false;
	}
      *total += avr_operand_rtx_cost (XEXP (x, 0), mode, code, speed);
      *total += avr_operand_rtx_cost (XEXP (x, 1), mode, code, speed);
      return true;

    case DIV:
    case MOD:
    case UDIV:
    case UMOD:
      if (!speed)
	*total = COSTS_N_INSNS (AVR_HAVE_JMP_CALL ? 2 : 1);
      else
	return false;
      *total += avr_operand_rtx_cost (XEXP (x, 0), mode, code, speed);
      *total += avr_operand_rtx_cost (XEXP (x, 1), mode, code, speed);
      return true;

    case ROTATE:
      switch (mode)
	{
	case QImode:
	  if (CONST_INT_P (XEXP (x, 1)) && INTVAL (XEXP (x, 1)) == 4)
	    *total = COSTS_N_INSNS (1);

	  break;

	case HImode:
	  if (CONST_INT_P (XEXP (x, 1)) && INTVAL (XEXP (x, 1)) == 8)
	    *total = COSTS_N_INSNS (3);

	  break;

	case SImode:
	  if (CONST_INT_P (XEXP (x, 1)))
	    switch (INTVAL (XEXP (x, 1)))
	      {
	      case 8:
	      case 24:
		*total = COSTS_N_INSNS (5);
		break;
	      case 16:
		*total = COSTS_N_INSNS (AVR_HAVE_MOVW ? 4 : 6);
		break;
	      }
	  break;

	default:
	  return false;
	}
      *total += avr_operand_rtx_cost (XEXP (x, 0), mode, code, speed);
      return true;    

    case ASHIFT:
      switch (mode)
	{
	case QImode:
	  if (GET_CODE (XEXP (x, 1)) != CONST_INT)
	    {
	      *total = COSTS_N_INSNS (!speed ? 4 : 17);
	      *total += avr_operand_rtx_cost (XEXP (x, 1), mode, code, speed);
	    }
	  else
	    {
	      val = INTVAL (XEXP (x, 1));
	      if (val == 7)
		*total = COSTS_N_INSNS (3);
	      else if (val >= 0 && val <= 7)
		*total = COSTS_N_INSNS (val);
	      else
		*total = COSTS_N_INSNS (1);
	    }
	  break;

	case HImode:
	  if (GET_CODE (XEXP (x, 1)) != CONST_INT)
	    {
	      *total = COSTS_N_INSNS (!speed ? 5 : 41);
	      *total += avr_operand_rtx_cost (XEXP (x, 1), mode, code, speed);
	    }
	  else
	    switch (INTVAL (XEXP (x, 1)))
	      {
	      case 0:
		*total = 0;
		break;
	      case 1:
	      case 8:
		*total = COSTS_N_INSNS (2);
		break;
	      case 9:
		*total = COSTS_N_INSNS (3);
		break;
	      case 2:
	      case 3:
	      case 10:
	      case 15:
		*total = COSTS_N_INSNS (4);
		break;
	      case 7:
	      case 11:
	      case 12:
		*total = COSTS_N_INSNS (5);
		break;
	      case 4:
		*total = COSTS_N_INSNS (!speed ? 5 : 8);
		break;
	      case 6:
		*total = COSTS_N_INSNS (!speed ? 5 : 9);
		break;
	      case 5:
		*total = COSTS_N_INSNS (!speed ? 5 : 10);
		break;
	      default:
	        *total = COSTS_N_INSNS (!speed ? 5 : 41);
	        *total += avr_operand_rtx_cost (XEXP (x, 1), mode, code, speed);
	      }
	  break;

	case SImode:
	  if (GET_CODE (XEXP (x, 1)) != CONST_INT)
	    {
	      *total = COSTS_N_INSNS (!speed ? 7 : 113);
	      *total += avr_operand_rtx_cost (XEXP (x, 1), mode, code, speed);
	    }
	  else
	    switch (INTVAL (XEXP (x, 1)))
	      {
	      case 0:
		*total = 0;
		break;
	      case 24:
		*total = COSTS_N_INSNS (3);
		break;
	      case 1:
	      case 8:
	      case 16:
		*total = COSTS_N_INSNS (4);
		break;
	      case 31:
		*total = COSTS_N_INSNS (6);
		break;
	      case 2:
		*total = COSTS_N_INSNS (!speed ? 7 : 8);
		break;
	      default:
		*total = COSTS_N_INSNS (!speed ? 7 : 113);
		*total += avr_operand_rtx_cost (XEXP (x, 1), mode, code, speed);
	      }
	  break;

	default:
	  return false;
	}
      *total += avr_operand_rtx_cost (XEXP (x, 0), mode, code, speed);
      return true;

    case ASHIFTRT:
      switch (mode)
	{
	case QImode:
	  if (GET_CODE (XEXP (x, 1)) != CONST_INT)
	    {
	      *total = COSTS_N_INSNS (!speed ? 4 : 17);
	      *total += avr_operand_rtx_cost (XEXP (x, 1), mode, code, speed);
	    }
	  else
	    {
	      val = INTVAL (XEXP (x, 1));
	      if (val == 6)
		*total = COSTS_N_INSNS (4);
	      else if (val == 7)
		*total = COSTS_N_INSNS (2);
	      else if (val >= 0 && val <= 7)
		*total = COSTS_N_INSNS (val);
	      else
		*total = COSTS_N_INSNS (1);
	    }
	  break;

	case HImode:
	  if (GET_CODE (XEXP (x, 1)) != CONST_INT)
	    {
	      *total = COSTS_N_INSNS (!speed ? 5 : 41);
	      *total += avr_operand_rtx_cost (XEXP (x, 1), mode, code, speed);
	    }
	  else
	    switch (INTVAL (XEXP (x, 1)))
	      {
	      case 0:
		*total = 0;
		break;
	      case 1:
		*total = COSTS_N_INSNS (2);
		break;
	      case 15:
		*total = COSTS_N_INSNS (3);
		break;
	      case 2:
	      case 7:
              case 8:
              case 9:
		*total = COSTS_N_INSNS (4);
		break;
              case 10:
	      case 14:
		*total = COSTS_N_INSNS (5);
		break;
              case 11:
                *total = COSTS_N_INSNS (!speed ? 5 : 6);
		break;
              case 12:
                *total = COSTS_N_INSNS (!speed ? 5 : 7);
		break;
              case 6:
	      case 13:
                *total = COSTS_N_INSNS (!speed ? 5 : 8);
		break;
	      default:
	        *total = COSTS_N_INSNS (!speed ? 5 : 41);
	        *total += avr_operand_rtx_cost (XEXP (x, 1), mode, code, speed);
	      }
	  break;

	case SImode:
	  if (GET_CODE (XEXP (x, 1)) != CONST_INT)
	    {
	      *total = COSTS_N_INSNS (!speed ? 7 : 113);
	      *total += avr_operand_rtx_cost (XEXP (x, 1), mode, code, speed);
	    }
	  else
	    switch (INTVAL (XEXP (x, 1)))
	      {
	      case 0:
		*total = 0;
		break;
	      case 1:
		*total = COSTS_N_INSNS (4);
		break;
	      case 8:
	      case 16:
	      case 24:
		*total = COSTS_N_INSNS (6);
		break;
	      case 2:
		*total = COSTS_N_INSNS (!speed ? 7 : 8);
		break;
	      case 31:
		*total = COSTS_N_INSNS (AVR_HAVE_MOVW ? 4 : 5);
		break;
	      default:
		*total = COSTS_N_INSNS (!speed ? 7 : 113);
		*total += avr_operand_rtx_cost (XEXP (x, 1), mode, code, speed);
	      }
	  break;

	default:
	  return false;
	}
      *total += avr_operand_rtx_cost (XEXP (x, 0), mode, code, speed);
      return true;

    case LSHIFTRT:
      switch (mode)
	{
	case QImode:
	  if (GET_CODE (XEXP (x, 1)) != CONST_INT)
	    {
	      *total = COSTS_N_INSNS (!speed ? 4 : 17);
	      *total += avr_operand_rtx_cost (XEXP (x, 1), mode, code, speed);
	    }
	  else
	    {
	      val = INTVAL (XEXP (x, 1));
	      if (val == 7)
		*total = COSTS_N_INSNS (3);
	      else if (val >= 0 && val <= 7)
		*total = COSTS_N_INSNS (val);
	      else
		*total = COSTS_N_INSNS (1);
	    }
	  break;

	case HImode:
	  if (GET_CODE (XEXP (x, 1)) != CONST_INT)
	    {
	      *total = COSTS_N_INSNS (!speed ? 5 : 41);
	      *total += avr_operand_rtx_cost (XEXP (x, 1), mode, code, speed);
	    }
	  else
	    switch (INTVAL (XEXP (x, 1)))
	      {
	      case 0:
		*total = 0;
		break;
	      case 1:
	      case 8:
		*total = COSTS_N_INSNS (2);
		break;
	      case 9:
		*total = COSTS_N_INSNS (3);
		break;
	      case 2:
	      case 10:
	      case 15:
		*total = COSTS_N_INSNS (4);
		break;
	      case 7:
              case 11:
		*total = COSTS_N_INSNS (5);
		break;
	      case 3:
	      case 12:
	      case 13:
	      case 14:
		*total = COSTS_N_INSNS (!speed ? 5 : 6);
		break;
	      case 4:
		*total = COSTS_N_INSNS (!speed ? 5 : 7);
		break;
	      case 5:
	      case 6:
		*total = COSTS_N_INSNS (!speed ? 5 : 9);
		break;
	      default:
	        *total = COSTS_N_INSNS (!speed ? 5 : 41);
	        *total += avr_operand_rtx_cost (XEXP (x, 1), mode, code, speed);
	      }
	  break;

	case SImode:
	  if (GET_CODE (XEXP (x, 1)) != CONST_INT)
	    {
	      *total = COSTS_N_INSNS (!speed ? 7 : 113);
	      *total += avr_operand_rtx_cost (XEXP (x, 1), mode, code, speed);
	    }
	  else
	    switch (INTVAL (XEXP (x, 1)))
	      {
	      case 0:
		*total = 0;
		break;
	      case 1:
		*total = COSTS_N_INSNS (4);
		break;
	      case 2:
		*total = COSTS_N_INSNS (!speed ? 7 : 8);
		break;
	      case 8:
	      case 16:
	      case 24:
		*total = COSTS_N_INSNS (4);
		break;
	      case 31:
		*total = COSTS_N_INSNS (6);
		break;
	      default:
		*total = COSTS_N_INSNS (!speed ? 7 : 113);
		*total += avr_operand_rtx_cost (XEXP (x, 1), mode, code, speed);
	      }
	  break;

	default:
	  return false;
	}
      *total += avr_operand_rtx_cost (XEXP (x, 0), mode, code, speed);
      return true;

    case COMPARE:
      switch (GET_MODE (XEXP (x, 0)))
	{
	case QImode:
	  *total = COSTS_N_INSNS (1);
	  if (GET_CODE (XEXP (x, 1)) != CONST_INT)
	    *total += avr_operand_rtx_cost (XEXP (x, 1), mode, code, speed);
	  break;

        case HImode:
	  *total = COSTS_N_INSNS (2);
	  if (GET_CODE (XEXP (x, 1)) != CONST_INT)
            *total += avr_operand_rtx_cost (XEXP (x, 1), mode, code, speed);
	  else if (INTVAL (XEXP (x, 1)) != 0)
	    *total += COSTS_N_INSNS (1);
          break;

        case SImode:
          *total = COSTS_N_INSNS (4);
          if (GET_CODE (XEXP (x, 1)) != CONST_INT)
            *total += avr_operand_rtx_cost (XEXP (x, 1), mode, code, speed);
	  else if (INTVAL (XEXP (x, 1)) != 0)
	    *total += COSTS_N_INSNS (3);
          break;

	default:
	  return false;
	}
      *total += avr_operand_rtx_cost (XEXP (x, 0), mode, code, speed);
      return true;

    default:
      break;
    }
  return false;
}

/* Calculate the cost of a memory address.  */

static int
avr_address_cost (rtx x, bool speed ATTRIBUTE_UNUSED)
{
  if (GET_CODE (x) == PLUS
      && GET_CODE (XEXP (x,1)) == CONST_INT
      && (REG_P (XEXP (x,0)) || GET_CODE (XEXP (x,0)) == SUBREG)
      && INTVAL (XEXP (x,1)) >= 61)
    return 18;
  if (CONSTANT_ADDRESS_P (x))
    {
      if (optimize > 0 && io_address_operand (x, QImode))
	return 2;
      return 4;
    }
  return 4;
}

/* Test for extra memory constraint 'Q'.
   It's a memory address based on Y or Z pointer with valid displacement.  */

int
extra_constraint_Q (rtx x)
{
  if (GET_CODE (XEXP (x,0)) == PLUS
      && REG_P (XEXP (XEXP (x,0), 0))
      && GET_CODE (XEXP (XEXP (x,0), 1)) == CONST_INT
      && (INTVAL (XEXP (XEXP (x,0), 1))
	  <= MAX_LD_OFFSET (GET_MODE (x))))
    {
      rtx xx = XEXP (XEXP (x,0), 0);
      int regno = REGNO (xx);
      if (TARGET_ALL_DEBUG)
	{
	  fprintf (stderr, ("extra_constraint:\n"
			    "reload_completed: %d\n"
			    "reload_in_progress: %d\n"),
		   reload_completed, reload_in_progress);
	  debug_rtx (x);
	}
      if (regno >= FIRST_PSEUDO_REGISTER)
	return 1;		/* allocate pseudos */
      else if (regno == REG_Z || regno == REG_Y)
	return 1;		/* strictly check */
      else if (xx == frame_pointer_rtx
	       || xx == arg_pointer_rtx)
	return 1;		/* XXX frame & arg pointer checks */
    }
  return 0;
}

/* Convert condition code CONDITION to the valid AVR condition code.  */

RTX_CODE
avr_normalize_condition (RTX_CODE condition)
{
  switch (condition)
    {
    case GT:
      return GE;
    case GTU:
      return GEU;
    case LE:
      return LT;
    case LEU:
      return LTU;
    default:
      gcc_unreachable ();
    }
}

/* This function optimizes conditional jumps.  */

static void
avr_reorg (void)
{
  rtx insn, pattern;
  
  for (insn = get_insns (); insn; insn = NEXT_INSN (insn))
    {
      if (! (GET_CODE (insn) == INSN
	     || GET_CODE (insn) == CALL_INSN
	     || GET_CODE (insn) == JUMP_INSN)
	  || !single_set (insn))
	continue;

      pattern = PATTERN (insn);

      if (GET_CODE (pattern) == PARALLEL)
	pattern = XVECEXP (pattern, 0, 0);
      if (GET_CODE (pattern) == SET
	  && SET_DEST (pattern) == cc0_rtx
	  && compare_diff_p (insn))
	{
	  if (GET_CODE (SET_SRC (pattern)) == COMPARE)
	    {
	      /* Now we work under compare insn.  */
	      
	      pattern = SET_SRC (pattern);
	      if (true_regnum (XEXP (pattern,0)) >= 0
		  && true_regnum (XEXP (pattern,1)) >= 0 )
		{
		  rtx x = XEXP (pattern,0);
		  rtx next = next_real_insn (insn);
		  rtx pat = PATTERN (next);
		  rtx src = SET_SRC (pat);
		  rtx t = XEXP (src,0);
		  PUT_CODE (t, swap_condition (GET_CODE (t)));
		  XEXP (pattern,0) = XEXP (pattern,1);
		  XEXP (pattern,1) = x;
		  INSN_CODE (next) = -1;
		}
	      else if (true_regnum (XEXP (pattern, 0)) >= 0
		       && XEXP (pattern, 1) == const0_rtx)
	        {
	          /* This is a tst insn, we can reverse it.  */
	          rtx next = next_real_insn (insn);
	          rtx pat = PATTERN (next);
	          rtx src = SET_SRC (pat);
	          rtx t = XEXP (src,0);
    
	          PUT_CODE (t, swap_condition (GET_CODE (t)));
	          XEXP (pattern, 1) = XEXP (pattern, 0);
	          XEXP (pattern, 0) = const0_rtx;
	          INSN_CODE (next) = -1;
	          INSN_CODE (insn) = -1;
	        }
	      else if (true_regnum (XEXP (pattern,0)) >= 0
		       && GET_CODE (XEXP (pattern,1)) == CONST_INT)
		{
		  rtx x = XEXP (pattern,1);
		  rtx next = next_real_insn (insn);
		  rtx pat = PATTERN (next);
		  rtx src = SET_SRC (pat);
		  rtx t = XEXP (src,0);
		  enum machine_mode mode = GET_MODE (XEXP (pattern, 0));

		  if (avr_simplify_comparison_p (mode, GET_CODE (t), x))
		    {
		      XEXP (pattern, 1) = gen_int_mode (INTVAL (x) + 1, mode);
		      PUT_CODE (t, avr_normalize_condition (GET_CODE (t)));
		      INSN_CODE (next) = -1;
		      INSN_CODE (insn) = -1;
		    }
		}
	    }
	}
    }
}

/* Returns register number for function return value.*/

int
avr_ret_register (void)
{
  return 24;
}

/* Create an RTX representing the place where a
   library function returns a value of mode MODE.  */

rtx
avr_libcall_value (enum machine_mode mode)
{
  int offs = GET_MODE_SIZE (mode);
  if (offs < 2)
    offs = 2;
  return gen_rtx_REG (mode, RET_REGISTER + 2 - offs);
}

/* Create an RTX representing the place where a
   function returns a value of data type VALTYPE.  */

rtx
avr_function_value (const_tree type, 
		    const_tree func ATTRIBUTE_UNUSED, 
		    bool outgoing ATTRIBUTE_UNUSED)
{
  unsigned int offs;
  
  if (TYPE_MODE (type) != BLKmode)
    return avr_libcall_value (TYPE_MODE (type));
  
  offs = int_size_in_bytes (type);
  if (offs < 2)
    offs = 2;
  if (offs > 2 && offs < GET_MODE_SIZE (SImode))
    offs = GET_MODE_SIZE (SImode);
  else if (offs > GET_MODE_SIZE (SImode) && offs < GET_MODE_SIZE (DImode))
    offs = GET_MODE_SIZE (DImode);
  
  return gen_rtx_REG (BLKmode, RET_REGISTER + 2 - offs);
}

int
test_hard_reg_class (enum reg_class rclass, rtx x)
{
  int regno = true_regnum (x);
  if (regno < 0)
    return 0;

  if (TEST_HARD_REG_CLASS (rclass, regno))
    return 1;

  return 0;
}


int
jump_over_one_insn_p (rtx insn, rtx dest)
{
  int uid = INSN_UID (GET_CODE (dest) == LABEL_REF
		      ? XEXP (dest, 0)
		      : dest);
  int jump_addr = INSN_ADDRESSES (INSN_UID (insn));
  int dest_addr = INSN_ADDRESSES (uid);
  return dest_addr - jump_addr == get_attr_length (insn) + 1;
}

/* Returns 1 if a value of mode MODE can be stored starting with hard
   register number REGNO.  On the enhanced core, anything larger than
   1 byte must start in even numbered register for "movw" to work
   (this way we don't have to check for odd registers everywhere).  */

int
avr_hard_regno_mode_ok (int regno, enum machine_mode mode)
{
  /* Disallow QImode in stack pointer regs.  */
  if ((regno == REG_SP || regno == (REG_SP + 1)) && mode == QImode)
    return 0;

  /* The only thing that can go into registers r28:r29 is a Pmode.  */
  if (regno == REG_Y && mode == Pmode)
    return 1;

  /* Otherwise disallow all regno/mode combinations that span r28:r29.  */
  if (regno <= (REG_Y + 1) && (regno + GET_MODE_SIZE (mode)) >= (REG_Y + 1))
    return 0;

  if (mode == QImode)
    return 1;

  /* Modes larger than QImode occupy consecutive registers.  */
  if (regno + GET_MODE_SIZE (mode) > FIRST_PSEUDO_REGISTER)
    return 0;

  /* All modes larger than QImode should start in an even register.  */
  return !(regno & 1);
}

const char *
output_reload_inhi (rtx insn ATTRIBUTE_UNUSED, rtx *operands, int *len)
{
  int tmp;
  if (!len)
    len = &tmp;
      
  if (GET_CODE (operands[1]) == CONST_INT)
    {
      int val = INTVAL (operands[1]);
      if ((val & 0xff) == 0)
	{
	  *len = 3;
	  return (AS2 (mov,%A0,__zero_reg__) CR_TAB
		  AS2 (ldi,%2,hi8(%1))       CR_TAB
		  AS2 (mov,%B0,%2));
	}
      else if ((val & 0xff00) == 0)
	{
	  *len = 3;
	  return (AS2 (ldi,%2,lo8(%1)) CR_TAB
		  AS2 (mov,%A0,%2)     CR_TAB
		  AS2 (mov,%B0,__zero_reg__));
	}
      else if ((val & 0xff) == ((val & 0xff00) >> 8))
	{
	  *len = 3;
	  return (AS2 (ldi,%2,lo8(%1)) CR_TAB
		  AS2 (mov,%A0,%2)     CR_TAB
		  AS2 (mov,%B0,%2));
	}
    }
  *len = 4;
  return (AS2 (ldi,%2,lo8(%1)) CR_TAB
	  AS2 (mov,%A0,%2)     CR_TAB
	  AS2 (ldi,%2,hi8(%1)) CR_TAB
	  AS2 (mov,%B0,%2));
}


const char *
output_reload_insisf (rtx insn ATTRIBUTE_UNUSED, rtx *operands, int *len)
{
  rtx src = operands[1];
  int cnst = (GET_CODE (src) == CONST_INT);

  if (len)
    {
      if (cnst)
	*len = 4 + ((INTVAL (src) & 0xff) != 0)
		+ ((INTVAL (src) & 0xff00) != 0)
		+ ((INTVAL (src) & 0xff0000) != 0)
		+ ((INTVAL (src) & 0xff000000) != 0);
      else
	*len = 8;

      return "";
    }

  if (cnst && ((INTVAL (src) & 0xff) == 0))
    output_asm_insn (AS2 (mov, %A0, __zero_reg__), operands);
  else
    {
      output_asm_insn (AS2 (ldi, %2, lo8(%1)), operands);
      output_asm_insn (AS2 (mov, %A0, %2), operands);
    }
  if (cnst && ((INTVAL (src) & 0xff00) == 0))
    output_asm_insn (AS2 (mov, %B0, __zero_reg__), operands);
  else
    {
      output_asm_insn (AS2 (ldi, %2, hi8(%1)), operands);
      output_asm_insn (AS2 (mov, %B0, %2), operands);
    }
  if (cnst && ((INTVAL (src) & 0xff0000) == 0))
    output_asm_insn (AS2 (mov, %C0, __zero_reg__), operands);
  else
    {
      output_asm_insn (AS2 (ldi, %2, hlo8(%1)), operands);
      output_asm_insn (AS2 (mov, %C0, %2), operands);
    }
  if (cnst && ((INTVAL (src) & 0xff000000) == 0))
    output_asm_insn (AS2 (mov, %D0, __zero_reg__), operands);
  else
    {
      output_asm_insn (AS2 (ldi, %2, hhi8(%1)), operands);
      output_asm_insn (AS2 (mov, %D0, %2), operands);
    }
  return "";
}

void
avr_output_bld (rtx operands[], int bit_nr)
{
  static char s[] = "bld %A0,0";

  s[5] = 'A' + (bit_nr >> 3);
  s[8] = '0' + (bit_nr & 7);
  output_asm_insn (s, operands);
}

void
avr_output_addr_vec_elt (FILE *stream, int value)
{
  switch_to_section (progmem_section);
  if (AVR_HAVE_JMP_CALL)
    fprintf (stream, "\t.word gs(.L%d)\n", value);
  else
    fprintf (stream, "\trjmp .L%d\n", value);
}

/* Returns true if SCRATCH are safe to be allocated as a scratch
   registers (for a define_peephole2) in the current function.  */

bool
avr_hard_regno_scratch_ok (unsigned int regno)
{
  /* Interrupt functions can only use registers that have already been saved
     by the prologue, even if they would normally be call-clobbered.  */

  if ((cfun->machine->is_interrupt || cfun->machine->is_signal)
      && !df_regs_ever_live_p (regno))
    return false;

  return true;
}

/* Return nonzero if register OLD_REG can be renamed to register NEW_REG.  */

int
avr_hard_regno_rename_ok (unsigned int old_reg ATTRIBUTE_UNUSED,
			  unsigned int new_reg)
{
  /* Interrupt functions can only use registers that have already been
     saved by the prologue, even if they would normally be
     call-clobbered.  */

  if ((cfun->machine->is_interrupt || cfun->machine->is_signal)
      && !df_regs_ever_live_p (new_reg))
    return 0;

  return 1;
}

/* Output a branch that tests a single bit of a register (QI, HI, SI or DImode)
   or memory location in the I/O space (QImode only).

   Operand 0: comparison operator (must be EQ or NE, compare bit to zero).
   Operand 1: register operand to test, or CONST_INT memory address.
   Operand 2: bit number.
   Operand 3: label to jump to if the test is true.  */

const char *
avr_out_sbxx_branch (rtx insn, rtx operands[])
{
  enum rtx_code comp = GET_CODE (operands[0]);
  int long_jump = (get_attr_length (insn) >= 4);
  int reverse = long_jump || jump_over_one_insn_p (insn, operands[3]);

  if (comp == GE)
    comp = EQ;
  else if (comp == LT)
    comp = NE;

  if (reverse)
    comp = reverse_condition (comp);

  if (GET_CODE (operands[1]) == CONST_INT)
    {
      if (INTVAL (operands[1]) < 0x40)
	{
	  if (comp == EQ)
	    output_asm_insn (AS2 (sbis,%m1-0x20,%2), operands);
	  else
	    output_asm_insn (AS2 (sbic,%m1-0x20,%2), operands);
	}
      else
	{
	  output_asm_insn (AS2 (in,__tmp_reg__,%m1-0x20), operands);
	  if (comp == EQ)
	    output_asm_insn (AS2 (sbrs,__tmp_reg__,%2), operands);
	  else
	    output_asm_insn (AS2 (sbrc,__tmp_reg__,%2), operands);
	}
    }
  else  /* GET_CODE (operands[1]) == REG */
    {
      if (GET_MODE (operands[1]) == QImode)
	{
	  if (comp == EQ)
	    output_asm_insn (AS2 (sbrs,%1,%2), operands);
	  else
	    output_asm_insn (AS2 (sbrc,%1,%2), operands);
	}
      else  /* HImode or SImode */
	{
	  static char buf[] = "sbrc %A1,0";
	  int bit_nr = INTVAL (operands[2]);
	  buf[3] = (comp == EQ) ? 's' : 'c';
	  buf[6] = 'A' + (bit_nr >> 3);
	  buf[9] = '0' + (bit_nr & 7);
	  output_asm_insn (buf, operands);
	}
    }

  if (long_jump)
    return (AS1 (rjmp,.+4) CR_TAB
	    AS1 (jmp,%x3));
  if (!reverse)
    return AS1 (rjmp,%x3);
  return "";
}

/* Worker function for TARGET_ASM_CONSTRUCTOR.  */

static void
avr_asm_out_ctor (rtx symbol, int priority)
{
  fputs ("\t.global __do_global_ctors\n", asm_out_file);
  default_ctor_section_asm_out_constructor (symbol, priority);
}

/* Worker function for TARGET_ASM_DESTRUCTOR.  */

static void
avr_asm_out_dtor (rtx symbol, int priority)
{
  fputs ("\t.global __do_global_dtors\n", asm_out_file);
  default_dtor_section_asm_out_destructor (symbol, priority);
}

/* Worker function for TARGET_RETURN_IN_MEMORY.  */

static bool
avr_return_in_memory (const_tree type, const_tree fntype ATTRIBUTE_UNUSED)
{
  if (TYPE_MODE (type) == BLKmode)
    {
      HOST_WIDE_INT size = int_size_in_bytes (type);
      return (size == -1 || size > 8);
    }
  else
    return false;
}

/* Worker function for CASE_VALUES_THRESHOLD.  */

unsigned int avr_case_values_threshold (void)
{
  return (!AVR_HAVE_JMP_CALL || TARGET_CALL_PROLOGUES) ? 8 : 17;
}

#include "gt-avr.h"<|MERGE_RESOLUTION|>--- conflicted
+++ resolved
@@ -91,14 +91,11 @@
 static unsigned int avr_case_values_threshold (void);
 static bool avr_frame_pointer_required_p (void);
 static bool avr_can_eliminate (const int, const int);
-<<<<<<< HEAD
-=======
 static bool avr_class_likely_spilled_p (reg_class_t c);
 static rtx avr_function_arg (CUMULATIVE_ARGS *, enum machine_mode,
 			     const_tree, bool);
 static void avr_function_arg_advance (CUMULATIVE_ARGS *, enum machine_mode,
 				      const_tree, bool);
->>>>>>> b56a5220
 
 /* Allocate registers from r25 to r8 for parameters for function calls.  */
 #define FIRST_CUM_REG 26
@@ -135,8 +132,6 @@
   { "OS_main",   0, 0, false, true,  true,   avr_handle_fntype_attribute },
   { NULL,        0, 0, false, false, false, NULL }
 };
-<<<<<<< HEAD
-=======
 
 /* Implement TARGET_OPTION_OPTIMIZATION_TABLE.  */
 static const struct default_options avr_option_optimization_table[] =
@@ -144,7 +139,6 @@
     { OPT_LEVELS_1_PLUS, OPT_fomit_frame_pointer, NULL, 1 },
     { OPT_LEVELS_NONE, 0, NULL, 0 }
   };
->>>>>>> b56a5220
  
 /* Initialize the GCC target structure.  */
@@ -193,9 +187,6 @@
 #undef TARGET_LEGITIMIZE_ADDRESS
 #define TARGET_LEGITIMIZE_ADDRESS avr_legitimize_address
 
-#undef TARGET_LEGITIMIZE_ADDRESS
-#define TARGET_LEGITIMIZE_ADDRESS avr_legitimize_address
-
 #undef TARGET_RETURN_IN_MEMORY
 #define TARGET_RETURN_IN_MEMORY avr_return_in_memory
 
@@ -218,8 +209,6 @@
 #undef TARGET_CAN_ELIMINATE
 #define TARGET_CAN_ELIMINATE avr_can_eliminate
 
-<<<<<<< HEAD
-=======
 #undef TARGET_CLASS_LIKELY_SPILLED_P
 #define TARGET_CLASS_LIKELY_SPILLED_P avr_class_likely_spilled_p
 
@@ -229,7 +218,6 @@
 #undef TARGET_OPTION_OPTIMIZATION_TABLE
 #define TARGET_OPTION_OPTIMIZATION_TABLE avr_option_optimization_table
 
->>>>>>> b56a5220
 struct gcc_target targetm = TARGET_INITIALIZER;
  
@@ -449,11 +437,7 @@
 /* Return contents of MEM at frame pointer + stack size + 1 (+2 if 3 byte PC).
    This is return address of function.  */
 rtx 
-<<<<<<< HEAD
-avr_return_addr_rtx (int count, const_rtx tem)
-=======
 avr_return_addr_rtx (int count, rtx tem)
->>>>>>> b56a5220
 {
   rtx r;
     
@@ -1183,11 +1167,7 @@
 	      output_addr_const (file, XEXP (x,0));
 	      fprintf (file,"+" HOST_WIDE_INT_PRINT_DEC ")", 2 * INTVAL (XEXP (x,1)));
 	      if (AVR_3_BYTE_PC)
-<<<<<<< HEAD
-	        if (warning ( 0, "Pointer offset from symbol maybe incorrect."))
-=======
 	        if (warning (0, "pointer offset from symbol maybe incorrect"))
->>>>>>> b56a5220
 		  {
 		    output_addr_const (stderr, addr);
 		    fprintf(stderr,"\n");
@@ -4277,11 +4257,8 @@
     /* Work out if byte or word move is needed.  Odd byte rotates need QImode.
        Word move if no scratch is needed, otherwise use size of scratch.  */
     enum machine_mode move_mode = QImode;
-<<<<<<< HEAD
-=======
     int move_size, offset, size;
 
->>>>>>> b56a5220
     if (num & 0xf)
       move_mode = QImode;
     else if ((mode == SImode && !same_reg) || !overlapped)
@@ -4297,19 +4274,11 @@
     if (GET_MODE (scratch) == HImode && move_mode == QImode)
       scratch = simplify_gen_subreg (move_mode, scratch, HImode, 0); 
 
-<<<<<<< HEAD
-    int move_size = GET_MODE_SIZE (move_mode);
-    /* Number of bytes/words to rotate.  */
-    int offset = (num  >> 3) / move_size;
-    /* Number of moves needed.  */
-    int size = GET_MODE_SIZE (mode) / move_size;
-=======
     move_size = GET_MODE_SIZE (move_mode);
     /* Number of bytes/words to rotate.  */
     offset = (num  >> 3) / move_size;
     /* Number of moves needed.  */
     size = GET_MODE_SIZE (mode) / move_size;
->>>>>>> b56a5220
     /* Himode byte swap is special case to avoid a scratch register.  */
     if (mode == HImode && same_reg)
       {
@@ -4326,23 +4295,15 @@
       }    
     else  
       {
-<<<<<<< HEAD
-=======
 #define MAX_SIZE 8 /* GET_MODE_SIZE (DImode) / GET_MODE_SIZE (QImode)  */
->>>>>>> b56a5220
 	/* Create linked list of moves to determine move order.  */
 	struct {
 	  rtx src, dst;
 	  int links;
-<<<<<<< HEAD
-	} move[size + 8];
-
-=======
 	} move[MAX_SIZE + 8];
 	int blocked, moves;
 
 	gcc_assert (size <= MAX_SIZE);
->>>>>>> b56a5220
 	/* Generate list of subreg moves.  */
 	for (i = 0; i < size; i++)
 	  {
@@ -4368,13 +4329,8 @@
 		    break;
 		  }
 
-<<<<<<< HEAD
-	int blocked = -1;
-	int moves = 0;
-=======
 	blocked = -1;
 	moves = 0;
->>>>>>> b56a5220
 	/* Go through move list and perform non-conflicting moves.  As each
 	   non-overlapping move is made, it may remove other conflicts
 	   so the process is repeated until no conflicts remain.  */
@@ -4386,20 +4342,6 @@
 	       src already.  */
 	    for (i = 0; i < size; i++)
 	      if (move[i].src != NULL_RTX)
-<<<<<<< HEAD
-		if  (move[i].links == -1 || move[move[i].links].src == NULL_RTX)
-		  {
-		    moves++;
-		    /* Ignore NOP moves to self.  */
-		    if (!rtx_equal_p (move[i].dst, move[i].src))
-		      emit_move_insn (move[i].dst, move[i].src);
-
-		    /* Remove  conflict from list.  */
-		    move[i].src = NULL_RTX;
-		  }
-		else
-		  blocked = i;
-=======
 		{
 		  if (move[i].links == -1
 		      || move[move[i].links].src == NULL_RTX)
@@ -4415,7 +4357,6 @@
 		  else
 		    blocked = i;
 		}
->>>>>>> b56a5220
 
 	    /* Check for deadlock. This is when no moves occurred and we have
 	       at least one blocked move.  */
@@ -4855,13 +4796,8 @@
    assigned to registers of class CLASS would likely be spilled
    because registers of CLASS are needed for spill registers.  */
 
-<<<<<<< HEAD
-bool
-class_likely_spilled_p (int c)
-=======
 static bool
 avr_class_likely_spilled_p (reg_class_t c)
->>>>>>> b56a5220
 {
   return (c != ALL_REGS && c != ADDW_REGS);
 }
