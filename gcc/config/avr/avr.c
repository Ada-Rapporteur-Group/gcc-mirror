--- conflicted
+++ resolved
@@ -2655,18 +2655,6 @@
       avr_asm_len ("out __RAMPZ__,__zero_reg__", xop, plen, 1);
     }
 
-<<<<<<< HEAD
-    } /* switch CODE (addr) */
-
-  if (xop[4] == xstring_e && AVR_HAVE_RAMPD)
-    {
-      /* Reset RAMPZ to 0 so that EBI devices don't read garbage from RAM */
-      
-      avr_asm_len ("out __RAMPZ__,__zero_reg__", xop, plen, 1);
-    }
-
-=======
->>>>>>> 9d7d5e71
   return "";
 }
 
