/* Subroutines for insn-output.c for ATMEL AVR micro controllers
<<<<<<< HEAD
   Copyright (C) 1998, 1999, 2000, 2001, 2002, 2004, 2005
=======
   Copyright (C) 1998, 1999, 2000, 2001, 2002, 2004, 2005, 2006
>>>>>>> c355071f
   Free Software Foundation, Inc.
   Contributed by Denis Chertykov (denisc@overta.ru)

   This file is part of GCC.

   GCC is free software; you can redistribute it and/or modify
   it under the terms of the GNU General Public License as published by
   the Free Software Foundation; either version 2, or (at your option)
   any later version.
   
   GCC is distributed in the hope that it will be useful,
   but WITHOUT ANY WARRANTY; without even the implied warranty of
   MERCHANTABILITY or FITNESS FOR A PARTICULAR PURPOSE.  See the
   GNU General Public License for more details.
   
   You should have received a copy of the GNU General Public License
   along with GCC; see the file COPYING.  If not, write to
   the Free Software Foundation, 51 Franklin Street, Fifth Floor,
   Boston, MA 02110-1301, USA.  */

#include "config.h"
#include "system.h"
#include "coretypes.h"
#include "tm.h"
#include "rtl.h"
#include "regs.h"
#include "hard-reg-set.h"
#include "real.h"
#include "insn-config.h"
#include "conditions.h"
#include "insn-attr.h"
#include "flags.h"
#include "reload.h"
#include "tree.h"
#include "output.h"
#include "expr.h"
#include "toplev.h"
#include "obstack.h"
#include "function.h"
#include "recog.h"
#include "ggc.h"
#include "tm_p.h"
#include "target.h"
#include "target-def.h"

/* Maximal allowed offset for an address in the LD command */
#define MAX_LD_OFFSET(MODE) (64 - (signed)GET_MODE_SIZE (MODE))

static int avr_naked_function_p (tree);
static int interrupt_function_p (tree);
static int signal_function_p (tree);
static int avr_regs_to_save (HARD_REG_SET *);
static int sequent_regs_live (void);
static const char *ptrreg_to_str (int);
static const char *cond_string (enum rtx_code);
static int avr_num_arg_regs (enum machine_mode, tree);
static int out_adj_frame_ptr (FILE *, int);
static int out_set_stack_ptr (FILE *, int, int);
static RTX_CODE compare_condition (rtx insn);
static int compare_sign_p (rtx insn);
static tree avr_handle_progmem_attribute (tree *, tree, tree, int, bool *);
static tree avr_handle_fndecl_attribute (tree *, tree, tree, int, bool *);
const struct attribute_spec avr_attribute_table[];
static bool avr_assemble_integer (rtx, unsigned int, int);
static void avr_file_start (void);
static void avr_file_end (void);
static void avr_output_function_prologue (FILE *, HOST_WIDE_INT);
static void avr_output_function_epilogue (FILE *, HOST_WIDE_INT);
static void avr_insert_attributes (tree, tree *);
static void avr_asm_init_sections (void);
static unsigned int avr_section_type_flags (tree, const char *, int);

static void avr_reorg (void);
static void avr_asm_out_ctor (rtx, int);
static void avr_asm_out_dtor (rtx, int);
static int avr_operand_rtx_cost (rtx, enum machine_mode, enum rtx_code);
static bool avr_rtx_costs (rtx, int, int, int *);
static int avr_address_cost (rtx);
static bool avr_return_in_memory (tree, tree);

/* Allocate registers from r25 to r8 for parameters for function calls.  */
#define FIRST_CUM_REG 26

/* Temporary register RTX (gen_rtx_REG (QImode, TMP_REGNO)) */
static GTY(()) rtx tmp_reg_rtx;

/* Zeroed register RTX (gen_rtx_REG (QImode, ZERO_REGNO)) */
static GTY(()) rtx zero_reg_rtx;

/* AVR register names {"r0", "r1", ..., "r31"} */
static const char *const avr_regnames[] = REGISTER_NAMES;

/* This holds the last insn address.  */
static int last_insn_address = 0;

/* Commands count in the compiled file */
static int commands_in_file;

/* Commands in the functions prologues in the compiled file */
static int commands_in_prologues;

/* Commands in the functions epilogues in the compiled file */
static int commands_in_epilogues;

/* Prologue/Epilogue size in words */
static int prologue_size;
static int epilogue_size;

/* Size of all jump tables in the current function, in words.  */
static int jump_tables_size;

/* Preprocessor macros to define depending on MCU type.  */
const char *avr_base_arch_macro;
const char *avr_extra_arch_macro;

section *progmem_section;

/* More than 8K of program memory: use "call" and "jmp".  */
int avr_mega_p = 0;

/* Enhanced core: use "movw", "mul", ...  */
int avr_enhanced_p = 0;

/* Assembler only.  */
int avr_asm_only_p = 0;

/* Core have 'MOVW' and 'LPM Rx,Z' instructions.  */
int avr_have_movw_lpmx_p = 0;

struct base_arch_s {
  int asm_only;
  int enhanced;
  int mega;
  int have_movw_lpmx;
  const char *const macro;
};

static const struct base_arch_s avr_arch_types[] = {
  { 1, 0, 0, 0,  NULL },  /* unknown device specified */
  { 1, 0, 0, 0, "__AVR_ARCH__=1" },
  { 0, 0, 0, 0, "__AVR_ARCH__=2" },
  { 0, 0, 1, 0, "__AVR_ARCH__=3" },
  { 0, 1, 0, 1, "__AVR_ARCH__=4" },
  { 0, 1, 1, 1, "__AVR_ARCH__=5" },
  { 0, 0, 0, 1, "__AVR_ARCH__=25"}
};

struct mcu_type_s {
  const char *const name;
  int arch;  /* index in avr_arch_types[] */
  /* Must lie outside user's namespace.  NULL == no macro.  */
  const char *const macro;
};

/* List of all known AVR MCU types - if updated, it has to be kept
   in sync in several places (FIXME: is there a better way?):
    - here
    - avr.h (CPP_SPEC, LINK_SPEC, CRT_BINUTILS_SPECS)
    - t-avr (MULTILIB_MATCHES)
    - gas/config/tc-avr.c
    - avr-libc  */

static const struct mcu_type_s avr_mcu_types[] = {
    /* Classic, <= 8K.  */
  { "avr2",      2, NULL },
  { "at90s2313", 2, "__AVR_AT90S2313__" },
  { "at90s2323", 2, "__AVR_AT90S2323__" },
  { "at90s2333", 2, "__AVR_AT90S2333__" },
  { "at90s2343", 2, "__AVR_AT90S2343__" },
  { "attiny22",  2, "__AVR_ATtiny22__" },
  { "attiny26",  2, "__AVR_ATtiny26__" },
  { "at90s4414", 2, "__AVR_AT90S4414__" },
  { "at90s4433", 2, "__AVR_AT90S4433__" },
  { "at90s4434", 2, "__AVR_AT90S4434__" },
  { "at90s8515", 2, "__AVR_AT90S8515__" },
  { "at90c8534", 2, "__AVR_AT90C8534__" },
  { "at90s8535", 2, "__AVR_AT90S8535__" },
<<<<<<< HEAD
  { "at86rf401", 2, "__AVR_AT86RF401__" },
    /* Classic + MOVW, <= 8K.  */
  { "attiny13",   2, "__AVR_ATtiny13__" },
  { "attiny2313", 2, "__AVR_ATtiny2313__" },
=======
    /* Classic + MOVW, <= 8K.  */
  { "avr25",      6, NULL },
  { "attiny13",   6, "__AVR_ATtiny13__" },
  { "attiny2313", 6, "__AVR_ATtiny2313__" },
  { "attiny24",   6, "__AVR_ATtiny24__" },
  { "attiny44",   6, "__AVR_ATtiny44__" },
  { "attiny84",   6, "__AVR_ATtiny84__" },
  { "attiny25",   6, "__AVR_ATtiny25__" },
  { "attiny45",   6, "__AVR_ATtiny45__" },
  { "attiny85",   6, "__AVR_ATtiny85__" },
  { "attiny261",  6, "__AVR_ATtiny261__" },
  { "attiny461",  6, "__AVR_ATtiny461__" },
  { "attiny861",  6, "__AVR_ATtiny861__" },
  { "at86rf401",  6, "__AVR_AT86RF401__" },
>>>>>>> c355071f
    /* Classic, > 8K.  */
  { "avr3",      3, NULL },
  { "atmega103", 3, "__AVR_ATmega103__" },
  { "atmega603", 3, "__AVR_ATmega603__" },
  { "at43usb320", 3, "__AVR_AT43USB320__" },
  { "at43usb355", 3, "__AVR_AT43USB355__" },
  { "at76c711",  3, "__AVR_AT76C711__" },
    /* Enhanced, <= 8K.  */
  { "avr4",      4, NULL },
  { "atmega8",   4, "__AVR_ATmega8__" },
  { "atmega48",   4, "__AVR_ATmega48__" },
  { "atmega88",   4, "__AVR_ATmega88__" },
  { "atmega8515", 4, "__AVR_ATmega8515__" },
  { "atmega8535", 4, "__AVR_ATmega8535__" },
  { "at90pwm1",  4, "__AVR_AT90PWM1__" },
  { "at90pwm2",  4, "__AVR_AT90PWM2__" },
  { "at90pwm3",  4, "__AVR_AT90PWM3__" },
    /* Enhanced, > 8K.  */
  { "avr5",      5, NULL },
  { "atmega16",  5, "__AVR_ATmega16__" },
  { "atmega161", 5, "__AVR_ATmega161__" },
  { "atmega162", 5, "__AVR_ATmega162__" },
  { "atmega163", 5, "__AVR_ATmega163__" },
<<<<<<< HEAD
  { "atmega165", 5, "__AVR_ATmega165__" },
=======
  { "atmega164p",5, "__AVR_ATmega164P__" },
  { "atmega165", 5, "__AVR_ATmega165__" },
  { "atmega165p",5, "__AVR_ATmega165P__" },
>>>>>>> c355071f
  { "atmega168", 5, "__AVR_ATmega168__" },
  { "atmega169", 5, "__AVR_ATmega169__" },
  { "atmega169p",5, "__AVR_ATmega169P__" },
  { "atmega32",  5, "__AVR_ATmega32__" },
  { "atmega323", 5, "__AVR_ATmega323__" },
<<<<<<< HEAD
  { "atmega325", 5, "__AVR_ATmega325__" },
  { "atmega3250", 5, "__AVR_ATmega3250__" },
  { "atmega64",  5, "__AVR_ATmega64__" },
  { "atmega645", 5, "__AVR_ATmega645__" },
  { "atmega6450", 5, "__AVR_ATmega6450__" },
  { "atmega128", 5, "__AVR_ATmega128__" },
  { "at90can128", 5, "__AVR_AT90CAN128__" },
=======
  { "atmega324p",5, "__AVR_ATmega324P__" },
  { "atmega325", 5, "__AVR_ATmega325__" },
  { "atmega3250", 5, "__AVR_ATmega3250__" },
  { "atmega329", 5, "__AVR_ATmega329__" },
  { "atmega3290", 5, "__AVR_ATmega3290__" },
  { "atmega406", 5, "__AVR_ATmega406__" },
  { "atmega64",  5, "__AVR_ATmega64__" },
  { "atmega640", 5, "__AVR_ATmega640__" },
  { "atmega644", 5, "__AVR_ATmega644__" },
  { "atmega644p",5, "__AVR_ATmega644P__" },
  { "atmega645", 5, "__AVR_ATmega645__" },
  { "atmega6450", 5, "__AVR_ATmega6450__" },
  { "atmega649", 5, "__AVR_ATmega649__" },
  { "atmega6490", 5, "__AVR_ATmega6490__" },
  { "atmega128", 5, "__AVR_ATmega128__" },
  { "atmega1280",5, "__AVR_ATmega1280__" },
  { "atmega1281",5, "__AVR_ATmega1281__" },
  { "at90can32", 5, "__AVR_AT90CAN32__" },
  { "at90can64", 5, "__AVR_AT90CAN64__" },
  { "at90can128", 5, "__AVR_AT90CAN128__" },
  { "at90usb646", 5, "__AVR_AT90USB646__" },
  { "at90usb647", 5, "__AVR_AT90USB647__" },
  { "at90usb1286", 5, "__AVR_AT90USB1286__" },
  { "at90usb1287", 5, "__AVR_AT90USB1287__" },
>>>>>>> c355071f
  { "at94k",     5, "__AVR_AT94K__" },
    /* Assembler only.  */
  { "avr1",      1, NULL },
  { "at90s1200", 1, "__AVR_AT90S1200__" },
  { "attiny11",  1, "__AVR_ATtiny11__" },
  { "attiny12",  1, "__AVR_ATtiny12__" },
  { "attiny15",  1, "__AVR_ATtiny15__" },
  { "attiny28",  1, "__AVR_ATtiny28__" },
  { NULL,        0, NULL }
};

int avr_case_values_threshold = 30000;

/* Initialize the GCC target structure.  */
#undef TARGET_ASM_ALIGNED_HI_OP
#define TARGET_ASM_ALIGNED_HI_OP "\t.word\t"
#undef TARGET_ASM_ALIGNED_SI_OP
#define TARGET_ASM_ALIGNED_SI_OP "\t.long\t"
#undef TARGET_ASM_UNALIGNED_HI_OP
#define TARGET_ASM_UNALIGNED_HI_OP "\t.word\t"
#undef TARGET_ASM_UNALIGNED_SI_OP
#define TARGET_ASM_UNALIGNED_SI_OP "\t.long\t"
#undef TARGET_ASM_INTEGER
#define TARGET_ASM_INTEGER avr_assemble_integer
#undef TARGET_ASM_FILE_START
#define TARGET_ASM_FILE_START avr_file_start
#undef TARGET_ASM_FILE_START_FILE_DIRECTIVE
#define TARGET_ASM_FILE_START_FILE_DIRECTIVE true
#undef TARGET_ASM_FILE_END
#define TARGET_ASM_FILE_END avr_file_end

#undef TARGET_ASM_FUNCTION_PROLOGUE
#define TARGET_ASM_FUNCTION_PROLOGUE avr_output_function_prologue
#undef TARGET_ASM_FUNCTION_EPILOGUE
#define TARGET_ASM_FUNCTION_EPILOGUE avr_output_function_epilogue
#undef TARGET_ATTRIBUTE_TABLE
#define TARGET_ATTRIBUTE_TABLE avr_attribute_table
#undef TARGET_ASM_FUNCTION_RODATA_SECTION
#define TARGET_ASM_FUNCTION_RODATA_SECTION default_no_function_rodata_section
#undef TARGET_INSERT_ATTRIBUTES
#define TARGET_INSERT_ATTRIBUTES avr_insert_attributes
#undef TARGET_SECTION_TYPE_FLAGS
#define TARGET_SECTION_TYPE_FLAGS avr_section_type_flags
#undef TARGET_RTX_COSTS
#define TARGET_RTX_COSTS avr_rtx_costs
#undef TARGET_ADDRESS_COST
#define TARGET_ADDRESS_COST avr_address_cost
#undef TARGET_MACHINE_DEPENDENT_REORG
#define TARGET_MACHINE_DEPENDENT_REORG avr_reorg

#undef TARGET_RETURN_IN_MEMORY
#define TARGET_RETURN_IN_MEMORY avr_return_in_memory

#undef TARGET_STRICT_ARGUMENT_NAMING
#define TARGET_STRICT_ARGUMENT_NAMING hook_bool_CUMULATIVE_ARGS_true

struct gcc_target targetm = TARGET_INITIALIZER;

void
avr_override_options (void)
{
  const struct mcu_type_s *t;
  const struct base_arch_s *base;

  for (t = avr_mcu_types; t->name; t++)
    if (strcmp (t->name, avr_mcu_name) == 0)
      break;

  if (!t->name)
    {
      fprintf (stderr, "unknown MCU '%s' specified\nKnown MCU names:\n",
	       avr_mcu_name);
      for (t = avr_mcu_types; t->name; t++)
	fprintf (stderr,"   %s\n", t->name);
    }

  base = &avr_arch_types[t->arch];
  avr_asm_only_p = base->asm_only;
  avr_enhanced_p = base->enhanced;
  avr_mega_p = base->mega;
  avr_have_movw_lpmx_p = base->have_movw_lpmx;
  avr_base_arch_macro = base->macro;
  avr_extra_arch_macro = t->macro;

  if (optimize && !TARGET_NO_TABLEJUMP)
    avr_case_values_threshold = (!AVR_MEGA || TARGET_CALL_PROLOGUES) ? 8 : 17;

  tmp_reg_rtx  = gen_rtx_REG (QImode, TMP_REGNO);
  zero_reg_rtx = gen_rtx_REG (QImode, ZERO_REGNO);
}

/*  return register class from register number.  */

static const int reg_class_tab[]={
  GENERAL_REGS,GENERAL_REGS,GENERAL_REGS,GENERAL_REGS,GENERAL_REGS,
  GENERAL_REGS,GENERAL_REGS,GENERAL_REGS,GENERAL_REGS,GENERAL_REGS,
  GENERAL_REGS,GENERAL_REGS,GENERAL_REGS,GENERAL_REGS,GENERAL_REGS,
  GENERAL_REGS, /* r0 - r15 */
  LD_REGS,LD_REGS,LD_REGS,LD_REGS,LD_REGS,LD_REGS,LD_REGS,
  LD_REGS,                      /* r16 - 23 */
  ADDW_REGS,ADDW_REGS,          /* r24,r25 */
  POINTER_X_REGS,POINTER_X_REGS, /* r26,27 */
  POINTER_Y_REGS,POINTER_Y_REGS, /* r28,r29 */
  POINTER_Z_REGS,POINTER_Z_REGS, /* r30,r31 */
  STACK_REG,STACK_REG           /* SPL,SPH */
};

/* Return register class for register R.  */

enum reg_class
avr_regno_reg_class (int r)
{
  if (r <= 33)
    return reg_class_tab[r];
  return ALL_REGS;
}

/* Return nonzero if FUNC is a naked function.  */

static int
avr_naked_function_p (tree func)
{
  tree a;

  gcc_assert (TREE_CODE (func) == FUNCTION_DECL);
  
  a = lookup_attribute ("naked", DECL_ATTRIBUTES (func));
  return a != NULL_TREE;
}

/* Return nonzero if FUNC is an interrupt function as specified
   by the "interrupt" attribute.  */

static int
interrupt_function_p (tree func)
{
  tree a;

  if (TREE_CODE (func) != FUNCTION_DECL)
    return 0;

  a = lookup_attribute ("interrupt", DECL_ATTRIBUTES (func));
  return a != NULL_TREE;
}

/* Return nonzero if FUNC is a signal function as specified
   by the "signal" attribute.  */

static int
signal_function_p (tree func)
{
  tree a;

  if (TREE_CODE (func) != FUNCTION_DECL)
    return 0;

  a = lookup_attribute ("signal", DECL_ATTRIBUTES (func));
  return a != NULL_TREE;
}

/* Return the number of hard registers to push/pop in the prologue/epilogue
   of the current function, and optionally store these registers in SET.  */

static int
avr_regs_to_save (HARD_REG_SET *set)
{
  int reg, count;
  int int_or_sig_p = (interrupt_function_p (current_function_decl)
		      || signal_function_p (current_function_decl));
  int leaf_func_p = leaf_function_p ();

  if (set)
    CLEAR_HARD_REG_SET (*set);
  count = 0;

  /* No need to save any registers if the function never returns.  */
  if (TREE_THIS_VOLATILE (current_function_decl))
    return 0;

  for (reg = 0; reg < 32; reg++)
    {
      /* Do not push/pop __tmp_reg__, __zero_reg__, as well as
	 any global register variables.  */
      if (fixed_regs[reg])
	continue;

      if ((int_or_sig_p && !leaf_func_p && call_used_regs[reg])
	  || (regs_ever_live[reg]
	      && (int_or_sig_p || !call_used_regs[reg])
	      && !(frame_pointer_needed
		   && (reg == REG_Y || reg == (REG_Y+1)))))
	{
	  if (set)
	    SET_HARD_REG_BIT (*set, reg);
	  count++;
	}
    }
  return count;
}

/* Compute offset between arg_pointer and frame_pointer.  */

int
initial_elimination_offset (int from, int to)
{
  if (from == FRAME_POINTER_REGNUM && to == STACK_POINTER_REGNUM)
    return 0;
  else
    {
      int offset = frame_pointer_needed ? 2 : 0;

      offset += avr_regs_to_save (NULL);
      return get_frame_size () + 2 + 1 + offset;
    }
}

/* Return 1 if the function epilogue is just a single "ret".  */

int
avr_simple_epilogue (void)
{
  return (! frame_pointer_needed
	  && get_frame_size () == 0
	  && avr_regs_to_save (NULL) == 0
	  && ! interrupt_function_p (current_function_decl)
	  && ! signal_function_p (current_function_decl)
	  && ! avr_naked_function_p (current_function_decl)
	  && ! MAIN_NAME_P (DECL_NAME (current_function_decl))
	  && ! TREE_THIS_VOLATILE (current_function_decl));
}

/* This function checks sequence of live registers.  */

static int
sequent_regs_live (void)
{
  int reg;
  int live_seq=0;
  int cur_seq=0;

  for (reg = 0; reg < 18; ++reg)
    {
      if (!call_used_regs[reg])
	{
	  if (regs_ever_live[reg])
	    {
	      ++live_seq;
	      ++cur_seq;
	    }
	  else
	    cur_seq = 0;
	}
    }

  if (!frame_pointer_needed)
    {
      if (regs_ever_live[REG_Y])
	{
	  ++live_seq;
	  ++cur_seq;
	}
      else
	cur_seq = 0;

      if (regs_ever_live[REG_Y+1])
	{
	  ++live_seq;
	  ++cur_seq;
	}
      else
	cur_seq = 0;
    }
  else
    {
      cur_seq += 2;
      live_seq += 2;
    }
  return (cur_seq == live_seq) ? live_seq : 0;
}


/* Output to FILE the asm instructions to adjust the frame pointer by
   ADJ (r29:r28 -= ADJ;) which can be positive (prologue) or negative
   (epilogue).  Returns the number of instructions generated.  */

static int
out_adj_frame_ptr (FILE *file, int adj)
{
  int size = 0;

  if (adj)
    {
      if (TARGET_TINY_STACK)
	{
	  if (adj < -63 || adj > 63)
	    warning (0, "large frame pointer change (%d) with -mtiny-stack", adj);

	  /* The high byte (r29) doesn't change - prefer "subi" (1 cycle)
	     over "sbiw" (2 cycles, same size).  */

	  fprintf (file, (AS2 (subi, r28, %d) CR_TAB), adj);
	  size++;
	}
      else if (adj < -63 || adj > 63)
	{
	  fprintf (file, (AS2 (subi, r28, lo8(%d)) CR_TAB
			  AS2 (sbci, r29, hi8(%d)) CR_TAB),
		   adj, adj);
	  size += 2;
	}
      else if (adj < 0)
	{
	  fprintf (file, (AS2 (adiw, r28, %d) CR_TAB), -adj);
	  size++;
	}
      else
	{
	  fprintf (file, (AS2 (sbiw, r28, %d) CR_TAB), adj);
	  size++;
	}
    }
  return size;
}


/* Output to FILE the asm instructions to copy r29:r28 to SPH:SPL,
   handling various cases of interrupt enable flag state BEFORE and AFTER
   (0=disabled, 1=enabled, -1=unknown/unchanged) and target_flags.
   Returns the number of instructions generated.  */

static int
out_set_stack_ptr (FILE *file, int before, int after)
{
  int do_sph, do_cli, do_save, do_sei, lock_sph, size;

  /* The logic here is so that -mno-interrupts actually means
     "it is safe to write SPH in one instruction, then SPL in the
     next instruction, without disabling interrupts first".
     The after != -1 case (interrupt/signal) is not affected.  */

  do_sph = !TARGET_TINY_STACK;
  lock_sph = do_sph && !TARGET_NO_INTERRUPTS;
  do_cli = (before != 0 && (after == 0 || lock_sph));
  do_save = (do_cli && before == -1 && after == -1);
  do_sei = ((do_cli || before != 1) && after == 1);
  size = 1;

  if (do_save)
    {
      fprintf (file, AS2 (in, __tmp_reg__, __SREG__) CR_TAB);
      size++;
    }

  if (do_cli)
    {
      fprintf (file, "cli" CR_TAB);
      size++;
    }

  /* Do SPH first - maybe this will disable interrupts for one instruction
     someday (a suggestion has been sent to avr@atmel.com for consideration
     in future devices - that would make -mno-interrupts always safe).  */
  if (do_sph)
    {
      fprintf (file, AS2 (out, __SP_H__, r29) CR_TAB);
      size++;
    }

  /* Set/restore the I flag now - interrupts will be really enabled only
     after the next instruction.  This is not clearly documented, but
     believed to be true for all AVR devices.  */
  if (do_save)
    {
      fprintf (file, AS2 (out, __SREG__, __tmp_reg__) CR_TAB);
      size++;
    }
  else if (do_sei)
    {
      fprintf (file, "sei" CR_TAB);
      size++;
    }

  fprintf (file, AS2 (out, __SP_L__, r28) "\n");

  return size;
}


/* Output function prologue.  */

static void
avr_output_function_prologue (FILE *file, HOST_WIDE_INT size)
{
  int reg;
  int interrupt_func_p;
  int signal_func_p;
  int main_p;
  int live_seq;
  int minimize;

  last_insn_address = 0;
  jump_tables_size = 0;
  prologue_size = 0;
  fprintf (file, "/* prologue: frame size=" HOST_WIDE_INT_PRINT_DEC " */\n",
	   size);

  if (avr_naked_function_p (current_function_decl))
    {
      fputs ("/* prologue: naked */\n", file);
      goto out;
    }

  interrupt_func_p = interrupt_function_p (current_function_decl);
  signal_func_p = signal_function_p (current_function_decl);
  main_p = MAIN_NAME_P (DECL_NAME (current_function_decl));
  live_seq = sequent_regs_live ();
  minimize = (TARGET_CALL_PROLOGUES
	      && !interrupt_func_p && !signal_func_p && live_seq);

  if (interrupt_func_p)
    {
      fprintf (file,"\tsei\n");
      ++prologue_size;
    }
  if (interrupt_func_p || signal_func_p)
    {
      fprintf (file, "\t"
               AS1 (push,__zero_reg__)   CR_TAB
               AS1 (push,__tmp_reg__)    CR_TAB
	       AS2 (in,__tmp_reg__,__SREG__) CR_TAB
	       AS1 (push,__tmp_reg__)    CR_TAB
	       AS1 (clr,__zero_reg__)    "\n");
      prologue_size += 5;
    }
  if (main_p)
    {
      fprintf (file, ("\t" 
		      AS1 (ldi,r28) ",lo8(%s - " HOST_WIDE_INT_PRINT_DEC ")" CR_TAB
		      AS1 (ldi,r29) ",hi8(%s - " HOST_WIDE_INT_PRINT_DEC ")" CR_TAB
		      AS2 (out,__SP_H__,r29)     CR_TAB
		      AS2 (out,__SP_L__,r28) "\n"),
	       avr_init_stack, size, avr_init_stack, size);
      
      prologue_size += 4;
    }
  else if (minimize && (frame_pointer_needed || live_seq > 6)) 
    {
      fprintf (file, ("\t"
		      AS1 (ldi, r26) ",lo8(" HOST_WIDE_INT_PRINT_DEC ")" CR_TAB
		      AS1 (ldi, r27) ",hi8(" HOST_WIDE_INT_PRINT_DEC ")" CR_TAB), size, size);

      fputs ((AS2 (ldi,r30,pm_lo8(1f)) CR_TAB
	      AS2 (ldi,r31,pm_hi8(1f)) CR_TAB), file);
      
      prologue_size += 4;
      
      if (AVR_MEGA)
	{
	  fprintf (file, AS1 (jmp,__prologue_saves__+%d) "\n",
		   (18 - live_seq) * 2);
	  prologue_size += 2;
	}
      else
	{
	  fprintf (file, AS1 (rjmp,__prologue_saves__+%d) "\n",
		   (18 - live_seq) * 2);
	  ++prologue_size;
	}
      fputs ("1:\n", file);
    }
  else
    {
      HARD_REG_SET set;

      prologue_size += avr_regs_to_save (&set);
      for (reg = 0; reg < 32; ++reg)
	{
	  if (TEST_HARD_REG_BIT (set, reg))
	    {
	      fprintf (file, "\t" AS1 (push,%s) "\n", avr_regnames[reg]);
	    }
	}
      if (frame_pointer_needed)
	{
	  fprintf (file, "\t"
		   AS1 (push,r28) CR_TAB
		   AS1 (push,r29) CR_TAB
		   AS2 (in,r28,__SP_L__) CR_TAB
		   AS2 (in,r29,__SP_H__) "\n");
	  prologue_size += 4;
	  if (size)
	    {
	      fputs ("\t", file);
	      prologue_size += out_adj_frame_ptr (file, size);

	      if (interrupt_func_p)
		{
		  prologue_size += out_set_stack_ptr (file, 1, 1);
		}
	      else if (signal_func_p)
		{
		  prologue_size += out_set_stack_ptr (file, 0, 0);
		}
	      else
		{
		  prologue_size += out_set_stack_ptr (file, -1, -1);
		}
	    }
	}
    }

 out:
  fprintf (file, "/* prologue end (size=%d) */\n", prologue_size);
}

/* Output function epilogue.  */

static void
avr_output_function_epilogue (FILE *file, HOST_WIDE_INT size)
{
  int reg;
  int interrupt_func_p;
  int signal_func_p;
  int main_p;
  int function_size;
  int live_seq;
  int minimize;
  rtx last = get_last_nonnote_insn ();

  function_size = jump_tables_size;
  if (last)
    {
      rtx first = get_first_nonnote_insn ();
      function_size += (INSN_ADDRESSES (INSN_UID (last)) -
			INSN_ADDRESSES (INSN_UID (first)));
      function_size += get_attr_length (last);
    }

  fprintf (file, "/* epilogue: frame size=" HOST_WIDE_INT_PRINT_DEC " */\n", size);
  epilogue_size = 0;

  if (avr_naked_function_p (current_function_decl))
    {
      fputs ("/* epilogue: naked */\n", file);
      goto out;
    }

  if (last && GET_CODE (last) == BARRIER)
    {
      fputs ("/* epilogue: noreturn */\n", file);
      goto out;
    }

  interrupt_func_p = interrupt_function_p (current_function_decl);
  signal_func_p = signal_function_p (current_function_decl);
  main_p = MAIN_NAME_P (DECL_NAME (current_function_decl));
  live_seq = sequent_regs_live ();
  minimize = (TARGET_CALL_PROLOGUES
	      && !interrupt_func_p && !signal_func_p && live_seq);
  
  if (main_p)
    {
      /* Return value from main() is already in the correct registers
	 (r25:r24) as the exit() argument.  */
      if (AVR_MEGA)
	{
	  fputs ("\t" AS1 (jmp,exit) "\n", file);
	  epilogue_size += 2;
	}
      else
	{
	  fputs ("\t" AS1 (rjmp,exit) "\n", file);
	  ++epilogue_size;
	}
    }
  else if (minimize && (frame_pointer_needed || live_seq > 4))
    {
      fprintf (file, ("\t" AS2 (ldi, r30, %d) CR_TAB), live_seq);
      ++epilogue_size;
      if (frame_pointer_needed)
	{
	  epilogue_size += out_adj_frame_ptr (file, -size);
	}
      else
	{
	  fprintf (file, (AS2 (in , r28, __SP_L__) CR_TAB
			  AS2 (in , r29, __SP_H__) CR_TAB));
	  epilogue_size += 2;
	}
      
      if (AVR_MEGA)
	{
	  fprintf (file, AS1 (jmp,__epilogue_restores__+%d) "\n",
		   (18 - live_seq) * 2);
	  epilogue_size += 2;
	}
      else
	{
	  fprintf (file, AS1 (rjmp,__epilogue_restores__+%d) "\n",
		   (18 - live_seq) * 2);
	  ++epilogue_size;
	}
    }
  else
    {
      HARD_REG_SET set;

      if (frame_pointer_needed)
	{
	  if (size)
	    {
	      fputs ("\t", file);
	      epilogue_size += out_adj_frame_ptr (file, -size);

	      if (interrupt_func_p || signal_func_p)
		{
		  epilogue_size += out_set_stack_ptr (file, -1, 0);
		}
	      else
		{
		  epilogue_size += out_set_stack_ptr (file, -1, -1);
		}
	    }
	  fprintf (file, "\t"
		   AS1 (pop,r29) CR_TAB
		   AS1 (pop,r28) "\n");
	  epilogue_size += 2;
	}

      epilogue_size += avr_regs_to_save (&set);
      for (reg = 31; reg >= 0; --reg)
	{
	  if (TEST_HARD_REG_BIT (set, reg))
	    {
	      fprintf (file, "\t" AS1 (pop,%s) "\n", avr_regnames[reg]);
	    }
	}

      if (interrupt_func_p || signal_func_p)
	{
	  fprintf (file, "\t"
		   AS1 (pop,__tmp_reg__)      CR_TAB
		   AS2 (out,__SREG__,__tmp_reg__) CR_TAB
		   AS1 (pop,__tmp_reg__)      CR_TAB
		   AS1 (pop,__zero_reg__)     "\n");
	  epilogue_size += 4;
	  fprintf (file, "\treti\n");
	}
      else
	fprintf (file, "\tret\n");
      ++epilogue_size;
    }

 out:
  fprintf (file, "/* epilogue end (size=%d) */\n", epilogue_size);
  fprintf (file, "/* function %s size %d (%d) */\n", current_function_name (),
	   prologue_size + function_size + epilogue_size, function_size);
  commands_in_file += prologue_size + function_size + epilogue_size;
  commands_in_prologues += prologue_size;
  commands_in_epilogues += epilogue_size;
}


/* Return nonzero if X (an RTX) is a legitimate memory address on the target
   machine for a memory operand of mode MODE.  */

int
legitimate_address_p (enum machine_mode mode, rtx x, int strict)
{
  enum reg_class r = NO_REGS;
  
  if (TARGET_ALL_DEBUG)
    {
      fprintf (stderr, "mode: (%s) %s %s %s %s:",
	       GET_MODE_NAME(mode),
	       strict ? "(strict)": "",
	       reload_completed ? "(reload_completed)": "",
	       reload_in_progress ? "(reload_in_progress)": "",
	       reg_renumber ? "(reg_renumber)" : "");
      if (GET_CODE (x) == PLUS
	  && REG_P (XEXP (x, 0))
	  && GET_CODE (XEXP (x, 1)) == CONST_INT
	  && INTVAL (XEXP (x, 1)) >= 0
	  && INTVAL (XEXP (x, 1)) <= MAX_LD_OFFSET (mode)
	  && reg_renumber
	  )
	fprintf (stderr, "(r%d ---> r%d)", REGNO (XEXP (x, 0)),
		 true_regnum (XEXP (x, 0)));
      debug_rtx (x);
    }
  if (REG_P (x) && (strict ? REG_OK_FOR_BASE_STRICT_P (x)
                    : REG_OK_FOR_BASE_NOSTRICT_P (x)))
    r = POINTER_REGS;
  else if (CONSTANT_ADDRESS_P (x))
    r = ALL_REGS;
  else if (GET_CODE (x) == PLUS
           && REG_P (XEXP (x, 0))
	   && GET_CODE (XEXP (x, 1)) == CONST_INT
	   && INTVAL (XEXP (x, 1)) >= 0)
    {
      int fit = INTVAL (XEXP (x, 1)) <= MAX_LD_OFFSET (mode);
      if (fit)
	{
	  if (! strict
	      || REGNO (XEXP (x,0)) == REG_Y
	      || REGNO (XEXP (x,0)) == REG_Z)
	    r = BASE_POINTER_REGS;
	  if (XEXP (x,0) == frame_pointer_rtx
	      || XEXP (x,0) == arg_pointer_rtx)
	    r = BASE_POINTER_REGS;
	}
      else if (frame_pointer_needed && XEXP (x,0) == frame_pointer_rtx)
	r = POINTER_Y_REGS;
    }
  else if ((GET_CODE (x) == PRE_DEC || GET_CODE (x) == POST_INC)
           && REG_P (XEXP (x, 0))
           && (strict ? REG_OK_FOR_BASE_STRICT_P (XEXP (x, 0))
               : REG_OK_FOR_BASE_NOSTRICT_P (XEXP (x, 0))))
    {
      r = POINTER_REGS;
    }
  if (TARGET_ALL_DEBUG)
    {
      fprintf (stderr, "   ret = %c\n", r + '0');
    }
  return r == NO_REGS ? 0 : (int)r;
}

/* Attempts to replace X with a valid
   memory address for an operand of mode MODE  */

rtx
legitimize_address (rtx x, rtx oldx, enum machine_mode mode)
{
  x = oldx;
  if (TARGET_ALL_DEBUG)
    {
      fprintf (stderr, "legitimize_address mode: %s", GET_MODE_NAME(mode));
      debug_rtx (oldx);
    }
  
  if (GET_CODE (oldx) == PLUS
      && REG_P (XEXP (oldx,0)))
    {
      if (REG_P (XEXP (oldx,1)))
	x = force_reg (GET_MODE (oldx), oldx);
      else if (GET_CODE (XEXP (oldx, 1)) == CONST_INT)
	{
	  int offs = INTVAL (XEXP (oldx,1));
	  if (frame_pointer_rtx != XEXP (oldx,0))
	    if (offs > MAX_LD_OFFSET (mode))
	      {
		if (TARGET_ALL_DEBUG)
		  fprintf (stderr, "force_reg (big offset)\n");
		x = force_reg (GET_MODE (oldx), oldx);
	      }
	}
    }
  return x;
}


/* Return a pointer register name as a string.  */

static const char *
ptrreg_to_str (int regno)
{
  switch (regno)
    {
    case REG_X: return "X";
    case REG_Y: return "Y";
    case REG_Z: return "Z";
    default:
      gcc_unreachable ();
    }
  return NULL;
}

/* Return the condition name as a string.
   Used in conditional jump constructing  */

static const char *
cond_string (enum rtx_code code)
{
  switch (code)
    {
    case NE:
      return "ne";
    case EQ:
      return "eq";
    case GE:
      if (cc_prev_status.flags & CC_OVERFLOW_UNUSABLE)
	return "pl";
      else
	return "ge";
    case LT:
      if (cc_prev_status.flags & CC_OVERFLOW_UNUSABLE)
	return "mi";
      else
	return "lt";
    case GEU:
      return "sh";
    case LTU:
      return "lo";
    default:
      gcc_unreachable ();
    }
}

/* Output ADDR to FILE as address.  */

void
print_operand_address (FILE *file, rtx addr)
{
  switch (GET_CODE (addr))
    {
    case REG:
      fprintf (file, ptrreg_to_str (REGNO (addr)));
      break;

    case PRE_DEC:
      fprintf (file, "-%s", ptrreg_to_str (REGNO (XEXP (addr, 0))));
      break;

    case POST_INC:
      fprintf (file, "%s+", ptrreg_to_str (REGNO (XEXP (addr, 0))));
      break;

    default:
      if (CONSTANT_ADDRESS_P (addr)
	  && ((GET_CODE (addr) == SYMBOL_REF && SYMBOL_REF_FUNCTION_P (addr))
	      || GET_CODE (addr) == LABEL_REF))
	{
	  fprintf (file, "pm(");
	  output_addr_const (file,addr);
	  fprintf (file ,")");
	}
      else
	output_addr_const (file, addr);
    }
}


/* Output X as assembler operand to file FILE.  */
     
void
print_operand (FILE *file, rtx x, int code)
{
  int abcd = 0;

  if (code >= 'A' && code <= 'D')
    abcd = code - 'A';

  if (code == '~')
    {
      if (!AVR_MEGA)
	fputc ('r', file);
    }
  else if (REG_P (x))
    {
      if (x == zero_reg_rtx)
	fprintf (file, "__zero_reg__");
      else
	fprintf (file, reg_names[true_regnum (x) + abcd]);
    }
  else if (GET_CODE (x) == CONST_INT)
    fprintf (file, HOST_WIDE_INT_PRINT_DEC, INTVAL (x) + abcd);
  else if (GET_CODE (x) == MEM)
    {
      rtx addr = XEXP (x,0);

      if (CONSTANT_P (addr) && abcd)
	{
	  fputc ('(', file);
	  output_address (addr);
	  fprintf (file, ")+%d", abcd);
	}
      else if (code == 'o')
	{
	  if (GET_CODE (addr) != PLUS)
	    fatal_insn ("bad address, not (reg+disp):", addr);

	  print_operand (file, XEXP (addr, 1), 0);
	}
      else if (code == 'p' || code == 'r')
        {
          if (GET_CODE (addr) != POST_INC && GET_CODE (addr) != PRE_DEC)
            fatal_insn ("bad address, not post_inc or pre_dec:", addr);
          
          if (code == 'p')
            print_operand_address (file, XEXP (addr, 0));  /* X, Y, Z */
          else
            print_operand (file, XEXP (addr, 0), 0);  /* r26, r28, r30 */
        }
      else if (GET_CODE (addr) == PLUS)
	{
	  print_operand_address (file, XEXP (addr,0));
	  if (REGNO (XEXP (addr, 0)) == REG_X)
	    fatal_insn ("internal compiler error.  Bad address:"
			,addr);
	  fputc ('+', file);
	  print_operand (file, XEXP (addr,1), code);
	}
      else
	print_operand_address (file, addr);
    }
  else if (GET_CODE (x) == CONST_DOUBLE)
    {
      long val;
      REAL_VALUE_TYPE rv;
      if (GET_MODE (x) != SFmode)
	fatal_insn ("internal compiler error.  Unknown mode:", x);
      REAL_VALUE_FROM_CONST_DOUBLE (rv, x);
      REAL_VALUE_TO_TARGET_SINGLE (rv, val);
      fprintf (file, "0x%lx", val);
    }
  else if (code == 'j')
    fputs (cond_string (GET_CODE (x)), file);
  else if (code == 'k')
    fputs (cond_string (reverse_condition (GET_CODE (x))), file);
  else
    print_operand_address (file, x);
}

/* Recognize operand OP of mode MODE used in call instructions.  */

int
call_insn_operand (rtx op, enum machine_mode mode ATTRIBUTE_UNUSED)
{
  if (GET_CODE (op) == MEM)
    {
      rtx inside = XEXP (op, 0);
      if (register_operand (inside, Pmode))
        return 1;
      if (CONSTANT_ADDRESS_P (inside))
        return 1;
    }
  return 0;
}

/* Update the condition code in the INSN.  */

void
notice_update_cc (rtx body ATTRIBUTE_UNUSED, rtx insn)
{
  rtx set;
  
  switch (get_attr_cc (insn))
    {
    case CC_NONE:
      /* Insn does not affect CC at all.  */
      break;

    case CC_SET_N:
      CC_STATUS_INIT;
      break;

    case CC_SET_ZN:
      set = single_set (insn);
      CC_STATUS_INIT;
      if (set)
	{
	  cc_status.flags |= CC_NO_OVERFLOW;
	  cc_status.value1 = SET_DEST (set);
	}
      break;

    case CC_SET_CZN:
      /* Insn sets the Z,N,C flags of CC to recog_operand[0].
         The V flag may or may not be known but that's ok because
         alter_cond will change tests to use EQ/NE.  */
      set = single_set (insn);
      CC_STATUS_INIT;
      if (set)
	{
	  cc_status.value1 = SET_DEST (set);
	  cc_status.flags |= CC_OVERFLOW_UNUSABLE;
	}
      break;

    case CC_COMPARE:
      set = single_set (insn);
      CC_STATUS_INIT;
      if (set)
	cc_status.value1 = SET_SRC (set);
      break;
      
    case CC_CLOBBER:
      /* Insn doesn't leave CC in a usable state.  */
      CC_STATUS_INIT;

      /* Correct CC for the ashrqi3 with the shift count as CONST_INT != 6 */
      set = single_set (insn);
      if (set)
	{
	  rtx src = SET_SRC (set);
	  
	  if (GET_CODE (src) == ASHIFTRT
	      && GET_MODE (src) == QImode)
	    {
	      rtx x = XEXP (src, 1);

	      if (GET_CODE (x) == CONST_INT
		  && INTVAL (x) > 0
		  && INTVAL (x) != 6)
		{
		  cc_status.value1 = SET_DEST (set);
		  cc_status.flags |= CC_OVERFLOW_UNUSABLE;
		}
	    }
	}
      break;
    }
}

/* Return maximum number of consecutive registers of
   class CLASS needed to hold a value of mode MODE.  */

int
class_max_nregs (enum reg_class class ATTRIBUTE_UNUSED,enum machine_mode mode)
{
  return ((GET_MODE_SIZE (mode) + UNITS_PER_WORD - 1) / UNITS_PER_WORD);
}

/* Choose mode for jump insn:
   1 - relative jump in range -63 <= x <= 62 ;
   2 - relative jump in range -2046 <= x <= 2045 ;
   3 - absolute jump (only for ATmega[16]03).  */

int
avr_jump_mode (rtx x, rtx insn)
{
  int dest_addr = INSN_ADDRESSES (INSN_UID (GET_MODE (x) == LABEL_REF
					    ? XEXP (x, 0) : x));
  int cur_addr = INSN_ADDRESSES (INSN_UID (insn));
  int jump_distance = cur_addr - dest_addr;
  
  if (-63 <= jump_distance && jump_distance <= 62)
    return 1;
  else if (-2046 <= jump_distance && jump_distance <= 2045)
    return 2;
  else if (AVR_MEGA)
    return 3;
  
  return 2;
}

/* return an AVR condition jump commands.
   X is a comparison RTX.
   LEN is a number returned by avr_jump_mode function.
   if REVERSE nonzero then condition code in X must be reversed.  */

const char *
ret_cond_branch (rtx x, int len, int reverse)
{
  RTX_CODE cond = reverse ? reverse_condition (GET_CODE (x)) : GET_CODE (x);
  
  switch (cond)
    {
    case GT:
      if (cc_prev_status.flags & CC_OVERFLOW_UNUSABLE)
	return (len == 1 ? (AS1 (breq,.+2) CR_TAB
			    AS1 (brpl,%0)) :
		len == 2 ? (AS1 (breq,.+4) CR_TAB
			    AS1 (brmi,.+2) CR_TAB
			    AS1 (rjmp,%0)) :
		(AS1 (breq,.+6) CR_TAB
		 AS1 (brmi,.+4) CR_TAB
		 AS1 (jmp,%0)));
	  
      else
	return (len == 1 ? (AS1 (breq,.+2) CR_TAB
			    AS1 (brge,%0)) :
		len == 2 ? (AS1 (breq,.+4) CR_TAB
			    AS1 (brlt,.+2) CR_TAB
			    AS1 (rjmp,%0)) :
		(AS1 (breq,.+6) CR_TAB
		 AS1 (brlt,.+4) CR_TAB
		 AS1 (jmp,%0)));
    case GTU:
      return (len == 1 ? (AS1 (breq,.+2) CR_TAB
                          AS1 (brsh,%0)) :
              len == 2 ? (AS1 (breq,.+4) CR_TAB
                          AS1 (brlo,.+2) CR_TAB
                          AS1 (rjmp,%0)) :
              (AS1 (breq,.+6) CR_TAB
               AS1 (brlo,.+4) CR_TAB
               AS1 (jmp,%0)));
    case LE:
      if (cc_prev_status.flags & CC_OVERFLOW_UNUSABLE)
	return (len == 1 ? (AS1 (breq,%0) CR_TAB
			    AS1 (brmi,%0)) :
		len == 2 ? (AS1 (breq,.+2) CR_TAB
			    AS1 (brpl,.+2) CR_TAB
			    AS1 (rjmp,%0)) :
		(AS1 (breq,.+2) CR_TAB
		 AS1 (brpl,.+4) CR_TAB
		 AS1 (jmp,%0)));
      else
	return (len == 1 ? (AS1 (breq,%0) CR_TAB
			    AS1 (brlt,%0)) :
		len == 2 ? (AS1 (breq,.+2) CR_TAB
			    AS1 (brge,.+2) CR_TAB
			    AS1 (rjmp,%0)) :
		(AS1 (breq,.+2) CR_TAB
		 AS1 (brge,.+4) CR_TAB
		 AS1 (jmp,%0)));
    case LEU:
      return (len == 1 ? (AS1 (breq,%0) CR_TAB
                          AS1 (brlo,%0)) :
              len == 2 ? (AS1 (breq,.+2) CR_TAB
                          AS1 (brsh,.+2) CR_TAB
			  AS1 (rjmp,%0)) :
              (AS1 (breq,.+2) CR_TAB
               AS1 (brsh,.+4) CR_TAB
	       AS1 (jmp,%0)));
    default:
      if (reverse)
	{
	  switch (len)
	    {
	    case 1:
	      return AS1 (br%k1,%0);
	    case 2:
	      return (AS1 (br%j1,.+2) CR_TAB
		      AS1 (rjmp,%0));
	    default:
	      return (AS1 (br%j1,.+4) CR_TAB
		      AS1 (jmp,%0));
	    }
	}
	else
	  {
	    switch (len)
	      {
	      case 1:
		return AS1 (br%j1,%0);
	      case 2:
		return (AS1 (br%k1,.+2) CR_TAB
			AS1 (rjmp,%0));
	      default:
		return (AS1 (br%k1,.+4) CR_TAB
			AS1 (jmp,%0));
	      }
	  }
    }
  return "";
}

/* Predicate function for immediate operand which fits to byte (8bit) */

int
byte_immediate_operand (rtx op, enum machine_mode mode ATTRIBUTE_UNUSED)
{
  return (GET_CODE (op) == CONST_INT
          && INTVAL (op) <= 0xff && INTVAL (op) >= 0);
}

/* Output all insn addresses and their sizes into the assembly language
   output file.  This is helpful for debugging whether the length attributes
   in the md file are correct.
   Output insn cost for next insn.  */

void
final_prescan_insn (rtx insn, rtx *operand ATTRIBUTE_UNUSED,
		    int num_operands ATTRIBUTE_UNUSED)
{
  int uid = INSN_UID (insn);

  if (TARGET_INSN_SIZE_DUMP || TARGET_ALL_DEBUG)
    {
      fprintf (asm_out_file, "/*DEBUG: 0x%x\t\t%d\t%d */\n",
	       INSN_ADDRESSES (uid),
               INSN_ADDRESSES (uid) - last_insn_address,
	       rtx_cost (PATTERN (insn), INSN));
    }
  last_insn_address = INSN_ADDRESSES (uid);
}

/* Return 0 if undefined, 1 if always true or always false.  */

int
avr_simplify_comparison_p (enum machine_mode mode, RTX_CODE operator, rtx x)
{
  unsigned int max = (mode == QImode ? 0xff :
                      mode == HImode ? 0xffff :
                      mode == SImode ? 0xffffffff : 0);
  if (max && operator && GET_CODE (x) == CONST_INT)
    {
      if (unsigned_condition (operator) != operator)
	max >>= 1;

      if (max != (INTVAL (x) & max)
	  && INTVAL (x) != 0xff)
	return 1;
    }
  return 0;
}


/* Returns nonzero if REGNO is the number of a hard
   register in which function arguments are sometimes passed.  */

int
function_arg_regno_p(int r)
{
  return (r >= 8 && r <= 25);
}

/* Initializing the variable cum for the state at the beginning
   of the argument list.  */

void
init_cumulative_args (CUMULATIVE_ARGS *cum, tree fntype, rtx libname,
		      tree fndecl ATTRIBUTE_UNUSED)
{
  cum->nregs = 18;
  cum->regno = FIRST_CUM_REG;
  if (!libname && fntype)
    {
      int stdarg = (TYPE_ARG_TYPES (fntype) != 0
                    && (TREE_VALUE (tree_last (TYPE_ARG_TYPES (fntype)))
                        != void_type_node));
      if (stdarg)
        cum->nregs = 0;
    }
}

/* Returns the number of registers to allocate for a function argument.  */

static int
avr_num_arg_regs (enum machine_mode mode, tree type)
{
  int size;

  if (mode == BLKmode)
    size = int_size_in_bytes (type);
  else
    size = GET_MODE_SIZE (mode);

  /* Align all function arguments to start in even-numbered registers.
     Odd-sized arguments leave holes above them.  */

  return (size + 1) & ~1;
}

/* Controls whether a function argument is passed
   in a register, and which register.  */

rtx
function_arg (CUMULATIVE_ARGS *cum, enum machine_mode mode, tree type,
	      int named ATTRIBUTE_UNUSED)
{
  int bytes = avr_num_arg_regs (mode, type);

  if (cum->nregs && bytes <= cum->nregs)
    return gen_rtx_REG (mode, cum->regno - bytes);

  return NULL_RTX;
}

/* Update the summarizer variable CUM to advance past an argument
   in the argument list.  */
   
void
function_arg_advance (CUMULATIVE_ARGS *cum, enum machine_mode mode, tree type,
		      int named ATTRIBUTE_UNUSED)
{
  int bytes = avr_num_arg_regs (mode, type);

  cum->nregs -= bytes;
  cum->regno -= bytes;

  if (cum->nregs <= 0)
    {
      cum->nregs = 0;
      cum->regno = FIRST_CUM_REG;
    }
}

/***********************************************************************
  Functions for outputting various mov's for a various modes
************************************************************************/
const char *
output_movqi (rtx insn, rtx operands[], int *l)
{
  int dummy;
  rtx dest = operands[0];
  rtx src = operands[1];
  int *real_l = l;
  
  if (!l)
    l = &dummy;

  *l = 1;
  
  if (register_operand (dest, QImode))
    {
      if (register_operand (src, QImode)) /* mov r,r */
	{
	  if (test_hard_reg_class (STACK_REG, dest))
	    return AS2 (out,%0,%1);
	  else if (test_hard_reg_class (STACK_REG, src))
	    return AS2 (in,%0,%1);
	  
	  return AS2 (mov,%0,%1);
	}
      else if (CONSTANT_P (src))
	{
	  if (test_hard_reg_class (LD_REGS, dest)) /* ldi d,i */
	    return AS2 (ldi,%0,lo8(%1));
	  
	  if (GET_CODE (src) == CONST_INT)
	    {
	      if (src == const0_rtx) /* mov r,L */
		return AS1 (clr,%0);
	      else if (src == const1_rtx)
		{
		  *l = 2;
		  return (AS1 (clr,%0) CR_TAB
			  AS1 (inc,%0));
		}
	      else if (src == constm1_rtx)
		{
		  /* Immediate constants -1 to any register */
		  *l = 2;
		  return (AS1 (clr,%0) CR_TAB
			  AS1 (dec,%0));
		}
	      else
		{
		  int bit_nr = exact_log2 (INTVAL (src));

		  if (bit_nr >= 0)
		    {
		      *l = 3;
		      if (!real_l)
			output_asm_insn ((AS1 (clr,%0) CR_TAB
					  "set"), operands);
		      if (!real_l)
			avr_output_bld (operands, bit_nr);

		      return "";
		    }
		}
	    }
	  
	  /* Last resort, larger than loading from memory.  */
	  *l = 4;
	  return (AS2 (mov,__tmp_reg__,r31) CR_TAB
		  AS2 (ldi,r31,lo8(%1))     CR_TAB
		  AS2 (mov,%0,r31)          CR_TAB
		  AS2 (mov,r31,__tmp_reg__));
	}
      else if (GET_CODE (src) == MEM)
	return out_movqi_r_mr (insn, operands, real_l); /* mov r,m */
    }
  else if (GET_CODE (dest) == MEM)
    {
      const char *template;

      if (src == const0_rtx)
	operands[1] = zero_reg_rtx;

      template = out_movqi_mr_r (insn, operands, real_l);

      if (!real_l)
	output_asm_insn (template, operands);

      operands[1] = src;
    }
  return "";
}


const char *
output_movhi (rtx insn, rtx operands[], int *l)
{
  int dummy;
  rtx dest = operands[0];
  rtx src = operands[1];
  int *real_l = l;
  
  if (!l)
    l = &dummy;
  
  if (register_operand (dest, HImode))
    {
      if (register_operand (src, HImode)) /* mov r,r */
	{
	  if (test_hard_reg_class (STACK_REG, dest))
	    {
	      if (TARGET_TINY_STACK)
		{
		  *l = 1;
		  return AS2 (out,__SP_L__,%A1);
		}
	      else if (TARGET_NO_INTERRUPTS)
		{
		  *l = 2;
		  return (AS2 (out,__SP_H__,%B1) CR_TAB
			  AS2 (out,__SP_L__,%A1));
		}

	      *l = 5;
	      return (AS2 (in,__tmp_reg__,__SREG__)  CR_TAB
		      "cli"                          CR_TAB
		      AS2 (out,__SP_H__,%B1)         CR_TAB
		      AS2 (out,__SREG__,__tmp_reg__) CR_TAB
		      AS2 (out,__SP_L__,%A1));
	    }
	  else if (test_hard_reg_class (STACK_REG, src))
	    {
	      *l = 2;	
	      return (AS2 (in,%A0,__SP_L__) CR_TAB
		      AS2 (in,%B0,__SP_H__));
	    }

	  if (AVR_HAVE_MOVW)
	    {
	      *l = 1;
	      return (AS2 (movw,%0,%1));
	    }
	  else
	    {
	      *l = 2;
	      return (AS2 (mov,%A0,%A1) CR_TAB
		      AS2 (mov,%B0,%B1));
	    }
	}
      else if (CONSTANT_P (src))
	{
	  if (test_hard_reg_class (LD_REGS, dest)) /* ldi d,i */
	    {
	      *l = 2;
	      return (AS2 (ldi,%A0,lo8(%1)) CR_TAB
		      AS2 (ldi,%B0,hi8(%1)));
	    }
	  
	  if (GET_CODE (src) == CONST_INT)
	    {
	      if (src == const0_rtx) /* mov r,L */
		{
		  *l = 2;
		  return (AS1 (clr,%A0) CR_TAB
			  AS1 (clr,%B0));
		}
	      else if (src == const1_rtx)
		{
		  *l = 3;
		  return (AS1 (clr,%A0) CR_TAB
			  AS1 (clr,%B0) CR_TAB
			  AS1 (inc,%A0));
		}
	      else if (src == constm1_rtx)
		{
		  /* Immediate constants -1 to any register */
		  *l = 3;
		  return (AS1 (clr,%0)  CR_TAB
			  AS1 (dec,%A0) CR_TAB
			  AS2 (mov,%B0,%A0));
		}
	      else
		{
		  int bit_nr = exact_log2 (INTVAL (src));

		  if (bit_nr >= 0)
		    {
		      *l = 4;
		      if (!real_l)
			output_asm_insn ((AS1 (clr,%A0) CR_TAB
					  AS1 (clr,%B0) CR_TAB
					  "set"), operands);
		      if (!real_l)
			avr_output_bld (operands, bit_nr);

		      return "";
		    }
		}

	      if ((INTVAL (src) & 0xff) == 0)
		{
		  *l = 5;
		  return (AS2 (mov,__tmp_reg__,r31) CR_TAB
			  AS1 (clr,%A0)             CR_TAB
			  AS2 (ldi,r31,hi8(%1))     CR_TAB
			  AS2 (mov,%B0,r31)         CR_TAB
			  AS2 (mov,r31,__tmp_reg__));
		}
	      else if ((INTVAL (src) & 0xff00) == 0)
		{
		  *l = 5;
		  return (AS2 (mov,__tmp_reg__,r31) CR_TAB
			  AS2 (ldi,r31,lo8(%1))     CR_TAB
			  AS2 (mov,%A0,r31)         CR_TAB
			  AS1 (clr,%B0)             CR_TAB
			  AS2 (mov,r31,__tmp_reg__));
		}
	    }
	  
	  /* Last resort, equal to loading from memory.  */
	  *l = 6;
	  return (AS2 (mov,__tmp_reg__,r31) CR_TAB
		  AS2 (ldi,r31,lo8(%1))     CR_TAB
		  AS2 (mov,%A0,r31)         CR_TAB
		  AS2 (ldi,r31,hi8(%1))     CR_TAB
		  AS2 (mov,%B0,r31)         CR_TAB
		  AS2 (mov,r31,__tmp_reg__));
	}
      else if (GET_CODE (src) == MEM)
	return out_movhi_r_mr (insn, operands, real_l); /* mov r,m */
    }
  else if (GET_CODE (dest) == MEM)
    {
      const char *template;

      if (src == const0_rtx)
	operands[1] = zero_reg_rtx;

      template = out_movhi_mr_r (insn, operands, real_l);

      if (!real_l)
	output_asm_insn (template, operands);

      operands[1] = src;
      return "";
    }
  fatal_insn ("invalid insn:", insn);
  return "";
}

const char *
out_movqi_r_mr (rtx insn, rtx op[], int *l)
{
  rtx dest = op[0];
  rtx src = op[1];
  rtx x = XEXP (src, 0);
  int dummy;
  
  if (!l)
    l = &dummy;
  
  if (CONSTANT_ADDRESS_P (x))
    {
      if (avr_io_address_p (x, 1))
	{
	  *l = 1;
	  return AS2 (in,%0,%1-0x20);
	}
      *l = 2;
      return AS2 (lds,%0,%1);
    }
  /* memory access by reg+disp */
  else if (GET_CODE (x) == PLUS
      && REG_P (XEXP (x,0))
      && GET_CODE (XEXP (x,1)) == CONST_INT)
    {
      if ((INTVAL (XEXP (x,1)) - GET_MODE_SIZE (GET_MODE (src))) >= 63)
	{
	  int disp = INTVAL (XEXP (x,1));
	  if (REGNO (XEXP (x,0)) != REG_Y)
	    fatal_insn ("incorrect insn:",insn);

	  if (disp <= 63 + MAX_LD_OFFSET (GET_MODE (src)))
	    return *l = 3, (AS2 (adiw,r28,%o1-63) CR_TAB
			    AS2 (ldd,%0,Y+63)     CR_TAB
			    AS2 (sbiw,r28,%o1-63));

	  return *l = 5, (AS2 (subi,r28,lo8(-%o1)) CR_TAB
			  AS2 (sbci,r29,hi8(-%o1)) CR_TAB
			  AS2 (ld,%0,Y)            CR_TAB
			  AS2 (subi,r28,lo8(%o1))  CR_TAB
			  AS2 (sbci,r29,hi8(%o1)));
	}
      else if (REGNO (XEXP (x,0)) == REG_X)
	{
	  /* This is a paranoid case LEGITIMIZE_RELOAD_ADDRESS must exclude
	     it but I have this situation with extremal optimizing options.  */
	  if (reg_overlap_mentioned_p (dest, XEXP (x,0))
	      || reg_unused_after (insn, XEXP (x,0)))
	    return *l = 2, (AS2 (adiw,r26,%o1) CR_TAB
			    AS2 (ld,%0,X));

	  return *l = 3, (AS2 (adiw,r26,%o1) CR_TAB
			  AS2 (ld,%0,X)      CR_TAB
			  AS2 (sbiw,r26,%o1));
	}
      *l = 1;
      return AS2 (ldd,%0,%1);
    }
  *l = 1;
  return AS2 (ld,%0,%1);
}

const char *
out_movhi_r_mr (rtx insn, rtx op[], int *l)
{
  rtx dest = op[0];
  rtx src = op[1];
  rtx base = XEXP (src, 0);
  int reg_dest = true_regnum (dest);
  int reg_base = true_regnum (base);
  /* "volatile" forces reading low byte first, even if less efficient,
     for correct operation with 16-bit I/O registers.  */
  int mem_volatile_p = MEM_VOLATILE_P (src);
  int tmp;

  if (!l)
    l = &tmp;

  if (reg_base > 0)
    {
      if (reg_dest == reg_base)         /* R = (R) */
	{
	  *l = 3;
	  return (AS2 (ld,__tmp_reg__,%1+) CR_TAB
		  AS2 (ld,%B0,%1) CR_TAB
		  AS2 (mov,%A0,__tmp_reg__));
	}
      else if (reg_base == REG_X)        /* (R26) */
        {
          if (reg_unused_after (insn, base))
	    {
	      *l = 2;
	      return (AS2 (ld,%A0,X+) CR_TAB
		      AS2 (ld,%B0,X));
	    }
	  *l  = 3;
	  return (AS2 (ld,%A0,X+) CR_TAB
		  AS2 (ld,%B0,X) CR_TAB
		  AS2 (sbiw,r26,1));
        }
      else                      /* (R)  */
	{
	  *l = 2;
	  return (AS2 (ld,%A0,%1)    CR_TAB
		  AS2 (ldd,%B0,%1+1));
	}
    }
  else if (GET_CODE (base) == PLUS) /* (R + i) */
    {
      int disp = INTVAL (XEXP (base, 1));
      int reg_base = true_regnum (XEXP (base, 0));
      
      if (disp > MAX_LD_OFFSET (GET_MODE (src)))
	{
	  if (REGNO (XEXP (base, 0)) != REG_Y)
	    fatal_insn ("incorrect insn:",insn);
	  
	  if (disp <= 63 + MAX_LD_OFFSET (GET_MODE (src)))
	    return *l = 4, (AS2 (adiw,r28,%o1-62) CR_TAB
			    AS2 (ldd,%A0,Y+62)    CR_TAB
			    AS2 (ldd,%B0,Y+63)    CR_TAB
			    AS2 (sbiw,r28,%o1-62));

	  return *l = 6, (AS2 (subi,r28,lo8(-%o1)) CR_TAB
			  AS2 (sbci,r29,hi8(-%o1)) CR_TAB
			  AS2 (ld,%A0,Y)           CR_TAB
			  AS2 (ldd,%B0,Y+1)        CR_TAB
			  AS2 (subi,r28,lo8(%o1))  CR_TAB
			  AS2 (sbci,r29,hi8(%o1)));
	}
      if (reg_base == REG_X)
	{
	  /* This is a paranoid case. LEGITIMIZE_RELOAD_ADDRESS must exclude
	     it but I have this situation with extremal
	     optimization options.  */
	  
	  *l = 4;
	  if (reg_base == reg_dest)
	    return (AS2 (adiw,r26,%o1)      CR_TAB
		    AS2 (ld,__tmp_reg__,X+) CR_TAB
		    AS2 (ld,%B0,X)          CR_TAB
		    AS2 (mov,%A0,__tmp_reg__));

	  return (AS2 (adiw,r26,%o1) CR_TAB
		  AS2 (ld,%A0,X+)    CR_TAB
		  AS2 (ld,%B0,X)     CR_TAB
		  AS2 (sbiw,r26,%o1+1));
	}

      if (reg_base == reg_dest)
	{
	  *l = 3;
	  return (AS2 (ldd,__tmp_reg__,%A1) CR_TAB
		  AS2 (ldd,%B0,%B1)         CR_TAB
		  AS2 (mov,%A0,__tmp_reg__));
	}
      
      *l = 2;
      return (AS2 (ldd,%A0,%A1) CR_TAB
	      AS2 (ldd,%B0,%B1));
    }
  else if (GET_CODE (base) == PRE_DEC) /* (--R) */
    {
      if (reg_overlap_mentioned_p (dest, XEXP (base, 0)))
	fatal_insn ("incorrect insn:", insn);

      if (mem_volatile_p)
        {
          if (REGNO (XEXP (base, 0)) == REG_X)
            {
              *l = 4;
              return (AS2 (sbiw,r26,2)  CR_TAB
                      AS2 (ld,%A0,X+)   CR_TAB
                      AS2 (ld,%B0,X)    CR_TAB
                      AS2 (sbiw,r26,1));
            }
          else
            {
              *l = 3;
              return (AS2 (sbiw,%r1,2)   CR_TAB
                      AS2 (ld,%A0,%p1)  CR_TAB
                      AS2 (ldd,%B0,%p1+1));
            }
        }

      *l = 2;
      return (AS2 (ld,%B0,%1) CR_TAB
	      AS2 (ld,%A0,%1));
    }
  else if (GET_CODE (base) == POST_INC) /* (R++) */
    {
      if (reg_overlap_mentioned_p (dest, XEXP (base, 0)))
	fatal_insn ("incorrect insn:", insn);

      *l = 2;
      return (AS2 (ld,%A0,%1)  CR_TAB
	      AS2 (ld,%B0,%1));
    }
  else if (CONSTANT_ADDRESS_P (base))
    {
      if (avr_io_address_p (base, 2))
	{
	  *l = 2;
	  return (AS2 (in,%A0,%A1-0x20) CR_TAB
		  AS2 (in,%B0,%B1-0x20));
	}
      *l = 4;
      return (AS2 (lds,%A0,%A1) CR_TAB
	      AS2 (lds,%B0,%B1));
    }
  
  fatal_insn ("unknown move insn:",insn);
  return "";
}

const char *
out_movsi_r_mr (rtx insn, rtx op[], int *l)
{
  rtx dest = op[0];
  rtx src = op[1];
  rtx base = XEXP (src, 0);
  int reg_dest = true_regnum (dest);
  int reg_base = true_regnum (base);
  int tmp;

  if (!l)
    l = &tmp;
  
  if (reg_base > 0)
    {
      if (reg_base == REG_X)        /* (R26) */
        {
          if (reg_dest == REG_X)
	    /* "ld r26,-X" is undefined */
	    return *l=7, (AS2 (adiw,r26,3)        CR_TAB
			  AS2 (ld,r29,X)          CR_TAB
			  AS2 (ld,r28,-X)         CR_TAB
			  AS2 (ld,__tmp_reg__,-X) CR_TAB
			  AS2 (sbiw,r26,1)        CR_TAB
			  AS2 (ld,r26,X)          CR_TAB
			  AS2 (mov,r27,__tmp_reg__));
          else if (reg_dest == REG_X - 2)
            return *l=5, (AS2 (ld,%A0,X+)  CR_TAB
                          AS2 (ld,%B0,X+) CR_TAB
                          AS2 (ld,__tmp_reg__,X+)  CR_TAB
                          AS2 (ld,%D0,X)  CR_TAB
                          AS2 (mov,%C0,__tmp_reg__));
          else if (reg_unused_after (insn, base))
            return  *l=4, (AS2 (ld,%A0,X+)  CR_TAB
                           AS2 (ld,%B0,X+) CR_TAB
                           AS2 (ld,%C0,X+) CR_TAB
                           AS2 (ld,%D0,X));
          else
            return  *l=5, (AS2 (ld,%A0,X+)  CR_TAB
                           AS2 (ld,%B0,X+) CR_TAB
                           AS2 (ld,%C0,X+) CR_TAB
                           AS2 (ld,%D0,X)  CR_TAB
                           AS2 (sbiw,r26,3));
        }
      else
        {
          if (reg_dest == reg_base)
            return *l=5, (AS2 (ldd,%D0,%1+3) CR_TAB
                          AS2 (ldd,%C0,%1+2) CR_TAB
                          AS2 (ldd,__tmp_reg__,%1+1)  CR_TAB
                          AS2 (ld,%A0,%1)  CR_TAB
                          AS2 (mov,%B0,__tmp_reg__));
          else if (reg_base == reg_dest + 2)
            return *l=5, (AS2 (ld ,%A0,%1)    CR_TAB
                          AS2 (ldd,%B0,%1+1) CR_TAB
                          AS2 (ldd,__tmp_reg__,%1+2)  CR_TAB
                          AS2 (ldd,%D0,%1+3) CR_TAB
                          AS2 (mov,%C0,__tmp_reg__));
          else
            return *l=4, (AS2 (ld ,%A0,%1)   CR_TAB
                          AS2 (ldd,%B0,%1+1) CR_TAB
                          AS2 (ldd,%C0,%1+2) CR_TAB
                          AS2 (ldd,%D0,%1+3));
        }
    }
  else if (GET_CODE (base) == PLUS) /* (R + i) */
    {
      int disp = INTVAL (XEXP (base, 1));
      
      if (disp > MAX_LD_OFFSET (GET_MODE (src)))
	{
	  if (REGNO (XEXP (base, 0)) != REG_Y)
	    fatal_insn ("incorrect insn:",insn);

	  if (disp <= 63 + MAX_LD_OFFSET (GET_MODE (src)))
	    return *l = 6, (AS2 (adiw,r28,%o1-60) CR_TAB
			    AS2 (ldd,%A0,Y+60)    CR_TAB
			    AS2 (ldd,%B0,Y+61)    CR_TAB
			    AS2 (ldd,%C0,Y+62)    CR_TAB
			    AS2 (ldd,%D0,Y+63)    CR_TAB
			    AS2 (sbiw,r28,%o1-60));

	  return *l = 8, (AS2 (subi,r28,lo8(-%o1)) CR_TAB
			  AS2 (sbci,r29,hi8(-%o1)) CR_TAB
			  AS2 (ld,%A0,Y)           CR_TAB
			  AS2 (ldd,%B0,Y+1)        CR_TAB
			  AS2 (ldd,%C0,Y+2)        CR_TAB
			  AS2 (ldd,%D0,Y+3)        CR_TAB
			  AS2 (subi,r28,lo8(%o1))  CR_TAB
			  AS2 (sbci,r29,hi8(%o1)));
	}

      reg_base = true_regnum (XEXP (base, 0));
      if (reg_base == REG_X)
	{
	  /* R = (X + d) */
	  if (reg_dest == REG_X)
	    {
	      *l = 7;
	      /* "ld r26,-X" is undefined */
	      return (AS2 (adiw,r26,%o1+3)    CR_TAB
		      AS2 (ld,r29,X)          CR_TAB
		      AS2 (ld,r28,-X)         CR_TAB
		      AS2 (ld,__tmp_reg__,-X) CR_TAB
		      AS2 (sbiw,r26,1)        CR_TAB
		      AS2 (ld,r26,X)          CR_TAB
		      AS2 (mov,r27,__tmp_reg__));
	    }
	  *l = 6;
	  if (reg_dest == REG_X - 2)
	    return (AS2 (adiw,r26,%o1)      CR_TAB
		    AS2 (ld,r24,X+)         CR_TAB
		    AS2 (ld,r25,X+)         CR_TAB
		    AS2 (ld,__tmp_reg__,X+) CR_TAB
		    AS2 (ld,r27,X)          CR_TAB
		    AS2 (mov,r26,__tmp_reg__));

	  return (AS2 (adiw,r26,%o1) CR_TAB
		  AS2 (ld,%A0,X+)    CR_TAB
		  AS2 (ld,%B0,X+)    CR_TAB
		  AS2 (ld,%C0,X+)    CR_TAB
		  AS2 (ld,%D0,X)     CR_TAB
		  AS2 (sbiw,r26,%o1+3));
	}
      if (reg_dest == reg_base)
        return *l=5, (AS2 (ldd,%D0,%D1) CR_TAB
                      AS2 (ldd,%C0,%C1) CR_TAB
                      AS2 (ldd,__tmp_reg__,%B1)  CR_TAB
                      AS2 (ldd,%A0,%A1) CR_TAB
                      AS2 (mov,%B0,__tmp_reg__));
      else if (reg_dest == reg_base - 2)
        return *l=5, (AS2 (ldd,%A0,%A1) CR_TAB
                      AS2 (ldd,%B0,%B1) CR_TAB
                      AS2 (ldd,__tmp_reg__,%C1)  CR_TAB
                      AS2 (ldd,%D0,%D1) CR_TAB
                      AS2 (mov,%C0,__tmp_reg__));
      return *l=4, (AS2 (ldd,%A0,%A1) CR_TAB
                    AS2 (ldd,%B0,%B1) CR_TAB
                    AS2 (ldd,%C0,%C1) CR_TAB
                    AS2 (ldd,%D0,%D1));
    }
  else if (GET_CODE (base) == PRE_DEC) /* (--R) */
    return *l=4, (AS2 (ld,%D0,%1) CR_TAB
		  AS2 (ld,%C0,%1) CR_TAB
		  AS2 (ld,%B0,%1) CR_TAB
		  AS2 (ld,%A0,%1));
  else if (GET_CODE (base) == POST_INC) /* (R++) */
    return *l=4, (AS2 (ld,%A0,%1) CR_TAB
		  AS2 (ld,%B0,%1) CR_TAB
		  AS2 (ld,%C0,%1) CR_TAB
		  AS2 (ld,%D0,%1));
  else if (CONSTANT_ADDRESS_P (base))
      return *l=8, (AS2 (lds,%A0,%A1) CR_TAB
		    AS2 (lds,%B0,%B1) CR_TAB
		    AS2 (lds,%C0,%C1) CR_TAB
		    AS2 (lds,%D0,%D1));
    
  fatal_insn ("unknown move insn:",insn);
  return "";
}

const char *
out_movsi_mr_r (rtx insn, rtx op[], int *l)
{
  rtx dest = op[0];
  rtx src = op[1];
  rtx base = XEXP (dest, 0);
  int reg_base = true_regnum (base);
  int reg_src = true_regnum (src);
  int tmp;
  
  if (!l)
    l = &tmp;
  
  if (CONSTANT_ADDRESS_P (base))
    return *l=8,(AS2 (sts,%A0,%A1) CR_TAB
		 AS2 (sts,%B0,%B1) CR_TAB
		 AS2 (sts,%C0,%C1) CR_TAB
		 AS2 (sts,%D0,%D1));
  if (reg_base > 0)                 /* (r) */
    {
      if (reg_base == REG_X)                /* (R26) */
        {
          if (reg_src == REG_X)
            {
	      /* "st X+,r26" is undefined */
              if (reg_unused_after (insn, base))
		return *l=6, (AS2 (mov,__tmp_reg__,r27) CR_TAB
			      AS2 (st,X,r26)            CR_TAB
			      AS2 (adiw,r26,1)          CR_TAB
			      AS2 (st,X+,__tmp_reg__)   CR_TAB
			      AS2 (st,X+,r28)           CR_TAB
			      AS2 (st,X,r29));
              else
                return *l=7, (AS2 (mov,__tmp_reg__,r27) CR_TAB
			      AS2 (st,X,r26)            CR_TAB
			      AS2 (adiw,r26,1)          CR_TAB
			      AS2 (st,X+,__tmp_reg__)   CR_TAB
			      AS2 (st,X+,r28)           CR_TAB
			      AS2 (st,X,r29)            CR_TAB
			      AS2 (sbiw,r26,3));
            }
          else if (reg_base == reg_src + 2)
            {
              if (reg_unused_after (insn, base))
                return *l=7, (AS2 (mov,__zero_reg__,%C1) CR_TAB
                              AS2 (mov,__tmp_reg__,%D1) CR_TAB
                              AS2 (st,%0+,%A1) CR_TAB
                              AS2 (st,%0+,%B1) CR_TAB
                              AS2 (st,%0+,__zero_reg__)  CR_TAB
                              AS2 (st,%0,__tmp_reg__)   CR_TAB
                              AS1 (clr,__zero_reg__));
              else
                return *l=8, (AS2 (mov,__zero_reg__,%C1) CR_TAB
                              AS2 (mov,__tmp_reg__,%D1) CR_TAB
                              AS2 (st,%0+,%A1) CR_TAB
                              AS2 (st,%0+,%B1) CR_TAB
                              AS2 (st,%0+,__zero_reg__)  CR_TAB
                              AS2 (st,%0,__tmp_reg__)   CR_TAB
                              AS1 (clr,__zero_reg__)     CR_TAB
                              AS2 (sbiw,r26,3));
            }
          return *l=5, (AS2 (st,%0+,%A1)  CR_TAB
                        AS2 (st,%0+,%B1) CR_TAB
                        AS2 (st,%0+,%C1) CR_TAB
                        AS2 (st,%0,%D1)  CR_TAB
                        AS2 (sbiw,r26,3));
        }
      else
        return *l=4, (AS2 (st,%0,%A1)    CR_TAB
		      AS2 (std,%0+1,%B1) CR_TAB
		      AS2 (std,%0+2,%C1) CR_TAB
		      AS2 (std,%0+3,%D1));
    }
  else if (GET_CODE (base) == PLUS) /* (R + i) */
    {
      int disp = INTVAL (XEXP (base, 1));
      reg_base = REGNO (XEXP (base, 0));
      if (disp > MAX_LD_OFFSET (GET_MODE (dest)))
	{
	  if (reg_base != REG_Y)
	    fatal_insn ("incorrect insn:",insn);

	  if (disp <= 63 + MAX_LD_OFFSET (GET_MODE (dest)))
	    return *l = 6, (AS2 (adiw,r28,%o0-60) CR_TAB
			    AS2 (std,Y+60,%A1)    CR_TAB
			    AS2 (std,Y+61,%B1)    CR_TAB
			    AS2 (std,Y+62,%C1)    CR_TAB
			    AS2 (std,Y+63,%D1)    CR_TAB
			    AS2 (sbiw,r28,%o0-60));

	  return *l = 8, (AS2 (subi,r28,lo8(-%o0)) CR_TAB
			  AS2 (sbci,r29,hi8(-%o0)) CR_TAB
			  AS2 (st,Y,%A1)           CR_TAB
			  AS2 (std,Y+1,%B1)        CR_TAB
			  AS2 (std,Y+2,%C1)        CR_TAB
			  AS2 (std,Y+3,%D1)        CR_TAB
			  AS2 (subi,r28,lo8(%o0))  CR_TAB
			  AS2 (sbci,r29,hi8(%o0)));
	}
      if (reg_base == REG_X)
	{
	  /* (X + d) = R */
	  if (reg_src == REG_X)
	    {
	      *l = 9;
	      return (AS2 (mov,__tmp_reg__,r26)  CR_TAB
		      AS2 (mov,__zero_reg__,r27) CR_TAB
		      AS2 (adiw,r26,%o0)         CR_TAB
		      AS2 (st,X+,__tmp_reg__)    CR_TAB
		      AS2 (st,X+,__zero_reg__)   CR_TAB
		      AS2 (st,X+,r28)            CR_TAB
		      AS2 (st,X,r29)             CR_TAB
		      AS1 (clr,__zero_reg__)     CR_TAB
		      AS2 (sbiw,r26,%o0+3));
	    }
	  else if (reg_src == REG_X - 2)
	    {
	      *l = 9;
	      return (AS2 (mov,__tmp_reg__,r26)  CR_TAB
		      AS2 (mov,__zero_reg__,r27) CR_TAB
		      AS2 (adiw,r26,%o0)         CR_TAB
		      AS2 (st,X+,r24)            CR_TAB
		      AS2 (st,X+,r25)            CR_TAB
		      AS2 (st,X+,__tmp_reg__)    CR_TAB
		      AS2 (st,X,__zero_reg__)    CR_TAB
		      AS1 (clr,__zero_reg__)     CR_TAB
		      AS2 (sbiw,r26,%o0+3));
	    }
	  *l = 6;
	  return (AS2 (adiw,r26,%o0) CR_TAB
		  AS2 (st,X+,%A1)    CR_TAB
		  AS2 (st,X+,%B1)    CR_TAB
		  AS2 (st,X+,%C1)    CR_TAB
		  AS2 (st,X,%D1)     CR_TAB
		  AS2 (sbiw,r26,%o0+3));
	}
      return *l=4, (AS2 (std,%A0,%A1)    CR_TAB
		    AS2 (std,%B0,%B1) CR_TAB
		    AS2 (std,%C0,%C1) CR_TAB
		    AS2 (std,%D0,%D1));
    }
  else if (GET_CODE (base) == PRE_DEC) /* (--R) */
    return *l=4, (AS2 (st,%0,%D1) CR_TAB
		  AS2 (st,%0,%C1) CR_TAB
		  AS2 (st,%0,%B1) CR_TAB
		  AS2 (st,%0,%A1));
  else if (GET_CODE (base) == POST_INC) /* (R++) */
    return *l=4, (AS2 (st,%0,%A1)  CR_TAB
		  AS2 (st,%0,%B1) CR_TAB
		  AS2 (st,%0,%C1) CR_TAB
		  AS2 (st,%0,%D1));
  fatal_insn ("unknown move insn:",insn);
  return "";
}

const char *
output_movsisf(rtx insn, rtx operands[], int *l)
{
  int dummy;
  rtx dest = operands[0];
  rtx src = operands[1];
  int *real_l = l;
  
  if (!l)
    l = &dummy;
  
  if (register_operand (dest, VOIDmode))
    {
      if (register_operand (src, VOIDmode)) /* mov r,r */
	{
	  if (true_regnum (dest) > true_regnum (src))
	    {
	      if (AVR_HAVE_MOVW)
		{
		  *l = 2;
		  return (AS2 (movw,%C0,%C1) CR_TAB
			  AS2 (movw,%A0,%A1));
		}
	      *l = 4;
	      return (AS2 (mov,%D0,%D1) CR_TAB
		      AS2 (mov,%C0,%C1) CR_TAB
		      AS2 (mov,%B0,%B1) CR_TAB
		      AS2 (mov,%A0,%A1));
	    }
	  else
	    {
	      if (AVR_HAVE_MOVW)
		{
		  *l = 2;
		  return (AS2 (movw,%A0,%A1) CR_TAB
			  AS2 (movw,%C0,%C1));
		}
	      *l = 4;
	      return (AS2 (mov,%A0,%A1) CR_TAB
		      AS2 (mov,%B0,%B1) CR_TAB
		      AS2 (mov,%C0,%C1) CR_TAB
		      AS2 (mov,%D0,%D1));
	    }
	}
      else if (CONSTANT_P (src))
	{
	  if (test_hard_reg_class (LD_REGS, dest)) /* ldi d,i */
	    {
	      *l = 4;
	      return (AS2 (ldi,%A0,lo8(%1))  CR_TAB
		      AS2 (ldi,%B0,hi8(%1))  CR_TAB
		      AS2 (ldi,%C0,hlo8(%1)) CR_TAB
		      AS2 (ldi,%D0,hhi8(%1)));
	    }
	  
	  if (GET_CODE (src) == CONST_INT)
	    {
	      const char *const clr_op0 =
		AVR_HAVE_MOVW ? (AS1 (clr,%A0) CR_TAB
				AS1 (clr,%B0) CR_TAB
				AS2 (movw,%C0,%A0))
			     : (AS1 (clr,%A0) CR_TAB
				AS1 (clr,%B0) CR_TAB
				AS1 (clr,%C0) CR_TAB
				AS1 (clr,%D0));

	      if (src == const0_rtx) /* mov r,L */
		{
		  *l = AVR_HAVE_MOVW ? 3 : 4;
		  return clr_op0;
		}
	      else if (src == const1_rtx)
		{
		  if (!real_l)
		    output_asm_insn (clr_op0, operands);
		  *l = AVR_HAVE_MOVW ? 4 : 5;
		  return AS1 (inc,%A0);
		}
	      else if (src == constm1_rtx)
		{
		  /* Immediate constants -1 to any register */
		  if (AVR_HAVE_MOVW)
		    {
		      *l = 4;
		      return (AS1 (clr,%A0)     CR_TAB
			      AS1 (dec,%A0)     CR_TAB
			      AS2 (mov,%B0,%A0) CR_TAB
			      AS2 (movw,%C0,%A0));
		    }
		  *l = 5;
		  return (AS1 (clr,%A0)     CR_TAB
			  AS1 (dec,%A0)     CR_TAB
			  AS2 (mov,%B0,%A0) CR_TAB
			  AS2 (mov,%C0,%A0) CR_TAB
			  AS2 (mov,%D0,%A0));
		}
	      else
		{
		  int bit_nr = exact_log2 (INTVAL (src));

		  if (bit_nr >= 0)
		    {
		      *l = AVR_HAVE_MOVW ? 5 : 6;
		      if (!real_l)
			{
			  output_asm_insn (clr_op0, operands);
			  output_asm_insn ("set", operands);
			}
		      if (!real_l)
			avr_output_bld (operands, bit_nr);

		      return "";
		    }
		}
	    }
	  
	  /* Last resort, better than loading from memory.  */
	  *l = 10;
	  return (AS2 (mov,__tmp_reg__,r31) CR_TAB
		  AS2 (ldi,r31,lo8(%1))     CR_TAB
		  AS2 (mov,%A0,r31)         CR_TAB
		  AS2 (ldi,r31,hi8(%1))     CR_TAB
		  AS2 (mov,%B0,r31)         CR_TAB
		  AS2 (ldi,r31,hlo8(%1))    CR_TAB
		  AS2 (mov,%C0,r31)         CR_TAB
		  AS2 (ldi,r31,hhi8(%1))    CR_TAB
		  AS2 (mov,%D0,r31)         CR_TAB
		  AS2 (mov,r31,__tmp_reg__));
	}
      else if (GET_CODE (src) == MEM)
	return out_movsi_r_mr (insn, operands, real_l); /* mov r,m */
    }
  else if (GET_CODE (dest) == MEM)
    {
      const char *template;

      if (src == const0_rtx)
	  operands[1] = zero_reg_rtx;

      template = out_movsi_mr_r (insn, operands, real_l);

      if (!real_l)
	output_asm_insn (template, operands);

      operands[1] = src;
      return "";
    }
  fatal_insn ("invalid insn:", insn);
  return "";
}

const char *
out_movqi_mr_r (rtx insn, rtx op[], int *l)
{
  rtx dest = op[0];
  rtx src = op[1];
  rtx x = XEXP (dest, 0);
  int dummy;

  if (!l)
    l = &dummy;
  
  if (CONSTANT_ADDRESS_P (x))
    {
      if (avr_io_address_p (x, 1))
	{
	  *l = 1;
	  return AS2 (out,%0-0x20,%1);
	}
      *l = 2;
      return AS2 (sts,%0,%1);
    }
  /* memory access by reg+disp */
  else if (GET_CODE (x) == PLUS	
      && REG_P (XEXP (x,0))
      && GET_CODE (XEXP (x,1)) == CONST_INT)
    {
      if ((INTVAL (XEXP (x,1)) - GET_MODE_SIZE (GET_MODE (dest))) >= 63)
	{
	  int disp = INTVAL (XEXP (x,1));
	  if (REGNO (XEXP (x,0)) != REG_Y)
	    fatal_insn ("incorrect insn:",insn);

	  if (disp <= 63 + MAX_LD_OFFSET (GET_MODE (dest)))
	    return *l = 3, (AS2 (adiw,r28,%o0-63) CR_TAB
			    AS2 (std,Y+63,%1)     CR_TAB
			    AS2 (sbiw,r28,%o0-63));

	  return *l = 5, (AS2 (subi,r28,lo8(-%o0)) CR_TAB
			  AS2 (sbci,r29,hi8(-%o0)) CR_TAB
			  AS2 (st,Y,%1)            CR_TAB
			  AS2 (subi,r28,lo8(%o0))  CR_TAB
			  AS2 (sbci,r29,hi8(%o0)));
	}
      else if (REGNO (XEXP (x,0)) == REG_X)
	{
	  if (reg_overlap_mentioned_p (src, XEXP (x, 0)))
	    {
	      if (reg_unused_after (insn, XEXP (x,0)))
		return *l = 3, (AS2 (mov,__tmp_reg__,%1) CR_TAB
				AS2 (adiw,r26,%o0)       CR_TAB
				AS2 (st,X,__tmp_reg__));

	      return *l = 4, (AS2 (mov,__tmp_reg__,%1) CR_TAB
			      AS2 (adiw,r26,%o0)       CR_TAB
			      AS2 (st,X,__tmp_reg__)   CR_TAB
			      AS2 (sbiw,r26,%o0));
	    }
	  else
	    {
	      if (reg_unused_after (insn, XEXP (x,0)))
		return *l = 2, (AS2 (adiw,r26,%o0) CR_TAB
				AS2 (st,X,%1));

	      return *l = 3, (AS2 (adiw,r26,%o0) CR_TAB
			      AS2 (st,X,%1)      CR_TAB
			      AS2 (sbiw,r26,%o0));
	    }
	}
      *l = 1;
      return AS2 (std,%0,%1);
    }
  *l = 1;
  return AS2 (st,%0,%1);
}

const char *
out_movhi_mr_r (rtx insn, rtx op[], int *l)
{
  rtx dest = op[0];
  rtx src = op[1];
  rtx base = XEXP (dest, 0);
  int reg_base = true_regnum (base);
  int reg_src = true_regnum (src);
  /* "volatile" forces writing high byte first, even if less efficient,
     for correct operation with 16-bit I/O registers.  */
  int mem_volatile_p = MEM_VOLATILE_P (dest);
  int tmp;

  if (!l)
    l = &tmp;
  if (CONSTANT_ADDRESS_P (base))
    {
      if (avr_io_address_p (base, 2))
	{
	  *l = 2;
	  return (AS2 (out,%B0-0x20,%B1) CR_TAB
		  AS2 (out,%A0-0x20,%A1));
	}
      return *l = 4, (AS2 (sts,%B0,%B1) CR_TAB
		      AS2 (sts,%A0,%A1));
    }
  if (reg_base > 0)
    {
      if (reg_base == REG_X)
        {
          if (reg_src == REG_X)
            {
              /* "st X+,r26" and "st -X,r26" are undefined.  */
              if (!mem_volatile_p && reg_unused_after (insn, src))
		return *l=4, (AS2 (mov,__tmp_reg__,r27) CR_TAB
			      AS2 (st,X,r26)            CR_TAB
			      AS2 (adiw,r26,1)          CR_TAB
			      AS2 (st,X,__tmp_reg__));
              else
		return *l=5, (AS2 (mov,__tmp_reg__,r27) CR_TAB
			      AS2 (adiw,r26,1)          CR_TAB
			      AS2 (st,X,__tmp_reg__)    CR_TAB
                              AS2 (sbiw,r26,1)          CR_TAB
                              AS2 (st,X,r26));
            }
          else
            {
              if (!mem_volatile_p && reg_unused_after (insn, base))
                return *l=2, (AS2 (st,X+,%A1) CR_TAB
                              AS2 (st,X,%B1));
              else
                return *l=3, (AS2 (adiw,r26,1) CR_TAB
                              AS2 (st,X,%B1)   CR_TAB
                              AS2 (st,-X,%A1));
            }
        }
      else
        return  *l=2, (AS2 (std,%0+1,%B1) CR_TAB
                       AS2 (st,%0,%A1));
    }
  else if (GET_CODE (base) == PLUS)
    {
      int disp = INTVAL (XEXP (base, 1));
      reg_base = REGNO (XEXP (base, 0));
      if (disp > MAX_LD_OFFSET (GET_MODE (dest)))
	{
	  if (reg_base != REG_Y)
	    fatal_insn ("incorrect insn:",insn);

	  if (disp <= 63 + MAX_LD_OFFSET (GET_MODE (dest)))
	    return *l = 4, (AS2 (adiw,r28,%o0-62) CR_TAB
			    AS2 (std,Y+63,%B1)    CR_TAB
			    AS2 (std,Y+62,%A1)    CR_TAB
			    AS2 (sbiw,r28,%o0-62));

	  return *l = 6, (AS2 (subi,r28,lo8(-%o0)) CR_TAB
			  AS2 (sbci,r29,hi8(-%o0)) CR_TAB
			  AS2 (std,Y+1,%B1)        CR_TAB
			  AS2 (st,Y,%A1)           CR_TAB
			  AS2 (subi,r28,lo8(%o0))  CR_TAB
			  AS2 (sbci,r29,hi8(%o0)));
	}
      if (reg_base == REG_X)
	{
	  /* (X + d) = R */
	  if (reg_src == REG_X)
            {
	      *l = 7;
	      return (AS2 (mov,__tmp_reg__,r26)  CR_TAB
		      AS2 (mov,__zero_reg__,r27) CR_TAB
                      AS2 (adiw,r26,%o0+1)       CR_TAB
		      AS2 (st,X,__zero_reg__)    CR_TAB
		      AS2 (st,-X,__tmp_reg__)    CR_TAB
		      AS1 (clr,__zero_reg__)     CR_TAB
                      AS2 (sbiw,r26,%o0));
	    }
	  *l = 4;
          return (AS2 (adiw,r26,%o0+1) CR_TAB
                  AS2 (st,X,%B1)       CR_TAB
                  AS2 (st,-X,%A1)      CR_TAB
                  AS2 (sbiw,r26,%o0));
	}
      return *l=2, (AS2 (std,%B0,%B1)    CR_TAB
                    AS2 (std,%A0,%A1));
    }
  else if (GET_CODE (base) == PRE_DEC) /* (--R) */
    return *l=2, (AS2 (st,%0,%B1) CR_TAB
		  AS2 (st,%0,%A1));
  else if (GET_CODE (base) == POST_INC) /* (R++) */
    {
      if (mem_volatile_p)
        {
          if (REGNO (XEXP (base, 0)) == REG_X)
            {
              *l = 4;
              return (AS2 (adiw,r26,1)  CR_TAB
                      AS2 (st,X,%B1)    CR_TAB
                      AS2 (st,-X,%A1)   CR_TAB
                      AS2 (adiw,r26,2));
            }
          else
            {
              *l = 3;
              return (AS2 (std,%p0+1,%B1) CR_TAB
                      AS2 (st,%p0,%A1)    CR_TAB
                      AS2 (adiw,%r0,2));
            }
        }

      *l = 2;
      return (AS2 (st,%0,%A1)  CR_TAB
            AS2 (st,%0,%B1));
    }
  fatal_insn ("unknown move insn:",insn);
  return "";
}

/* Return 1 if frame pointer for current function required.  */

int
frame_pointer_required_p (void)
{
  return (current_function_calls_alloca
	  || current_function_args_info.nregs == 0
  	  || get_frame_size () > 0);
}

/* Returns the condition of compare insn INSN, or UNKNOWN.  */

static RTX_CODE
compare_condition (rtx insn)
{
  rtx next = next_real_insn (insn);
  RTX_CODE cond = UNKNOWN;
  if (next && GET_CODE (next) == JUMP_INSN)
    {
      rtx pat = PATTERN (next);
      rtx src = SET_SRC (pat);
      rtx t = XEXP (src, 0);
      cond = GET_CODE (t);
    }
  return cond;
}

/* Returns nonzero if INSN is a tst insn that only tests the sign.  */

static int
compare_sign_p (rtx insn)
{
  RTX_CODE cond = compare_condition (insn);
  return (cond == GE || cond == LT);
}

/* Returns nonzero if the next insn is a JUMP_INSN with a condition
   that needs to be swapped (GT, GTU, LE, LEU).  */

int
compare_diff_p (rtx insn)
{
  RTX_CODE cond = compare_condition (insn);
  return (cond == GT || cond == GTU || cond == LE || cond == LEU) ? cond : 0;
}

/* Returns nonzero if INSN is a compare insn with the EQ or NE condition.  */

int
compare_eq_p (rtx insn)
{
  RTX_CODE cond = compare_condition (insn);
  return (cond == EQ || cond == NE);
}


/* Output test instruction for HImode.  */

const char *
out_tsthi (rtx insn, int *l)
{
  if (compare_sign_p (insn))
    {
      if (l) *l = 1;
      return AS1 (tst,%B0);
    }
  if (reg_unused_after (insn, SET_SRC (PATTERN (insn)))
      && compare_eq_p (insn))
    {
      /* Faster than sbiw if we can clobber the operand.  */
      if (l) *l = 1;
      return AS2 (or,%A0,%B0);
    }
  if (test_hard_reg_class (ADDW_REGS, SET_SRC (PATTERN (insn))))
    {
      if (l) *l = 1;
      return AS2 (sbiw,%0,0);
    }
  if (l) *l = 2;
  return (AS2 (cp,%A0,__zero_reg__) CR_TAB
          AS2 (cpc,%B0,__zero_reg__));
}


/* Output test instruction for SImode.  */

const char *
out_tstsi (rtx insn, int *l)
{
  if (compare_sign_p (insn))
    {
      if (l) *l = 1;
      return AS1 (tst,%D0);
    }
  if (test_hard_reg_class (ADDW_REGS, SET_SRC (PATTERN (insn))))
    {
      if (l) *l = 3;
      return (AS2 (sbiw,%A0,0) CR_TAB
              AS2 (cpc,%C0,__zero_reg__) CR_TAB
              AS2 (cpc,%D0,__zero_reg__));
    }
  if (l) *l = 4;
  return (AS2 (cp,%A0,__zero_reg__) CR_TAB
          AS2 (cpc,%B0,__zero_reg__) CR_TAB
          AS2 (cpc,%C0,__zero_reg__) CR_TAB
          AS2 (cpc,%D0,__zero_reg__));
}


/* Generate asm equivalent for various shifts.
   Shift count is a CONST_INT, MEM or REG.
   This only handles cases that are not already
   carefully hand-optimized in ?sh??i3_out.  */

void
out_shift_with_cnt (const char *template, rtx insn, rtx operands[],
		    int *len, int t_len)
{
  rtx op[10];
  char str[500];
  int second_label = 1;
  int saved_in_tmp = 0;
  int use_zero_reg = 0;

  op[0] = operands[0];
  op[1] = operands[1];
  op[2] = operands[2];
  op[3] = operands[3];
  str[0] = 0;

  if (len)
    *len = 1;

  if (GET_CODE (operands[2]) == CONST_INT)
    {
      int scratch = (GET_CODE (PATTERN (insn)) == PARALLEL);
      int count = INTVAL (operands[2]);
      int max_len = 10;  /* If larger than this, always use a loop.  */

      if (count <= 0)
	{
	  if (len)
	    *len = 0;
	  return;
	}

      if (count < 8 && !scratch)
	use_zero_reg = 1;

      if (optimize_size)
	max_len = t_len + (scratch ? 3 : (use_zero_reg ? 4 : 5));

      if (t_len * count <= max_len)
	{
	  /* Output shifts inline with no loop - faster.  */
	  if (len)
	    *len = t_len * count;
	  else
	    {
	      while (count-- > 0)
		output_asm_insn (template, op);
	    }

	  return;
	}

      if (scratch)
	{
	  if (!len)
	    strcat (str, AS2 (ldi,%3,%2));
	}
      else if (use_zero_reg)
	{
	  /* Hack to save one word: use __zero_reg__ as loop counter.
	     Set one bit, then shift in a loop until it is 0 again.  */

	  op[3] = zero_reg_rtx;
	  if (len)
	    *len = 2;
	  else
	    strcat (str, ("set" CR_TAB
			  AS2 (bld,%3,%2-1)));
	}
      else
	{
	  /* No scratch register available, use one from LD_REGS (saved in
	     __tmp_reg__) that doesn't overlap with registers to shift.  */

	  op[3] = gen_rtx_REG (QImode,
			   ((true_regnum (operands[0]) - 1) & 15) + 16);
	  op[4] = tmp_reg_rtx;
	  saved_in_tmp = 1;

	  if (len)
	    *len = 3;  /* Includes "mov %3,%4" after the loop.  */
	  else
	    strcat (str, (AS2 (mov,%4,%3) CR_TAB
			  AS2 (ldi,%3,%2)));
	}

      second_label = 0;
    }
  else if (GET_CODE (operands[2]) == MEM)
    {
      rtx op_mov[10];
      
      op[3] = op_mov[0] = tmp_reg_rtx;
      op_mov[1] = op[2];

      if (len)
	out_movqi_r_mr (insn, op_mov, len);
      else
	output_asm_insn (out_movqi_r_mr (insn, op_mov, NULL), op_mov);
    }
  else if (register_operand (operands[2], QImode))
    {
      if (reg_unused_after (insn, operands[2]))
	op[3] = op[2];
      else
	{
	  op[3] = tmp_reg_rtx;
	  if (!len)
	    strcat (str, (AS2 (mov,%3,%2) CR_TAB));
	}
    }
  else
    fatal_insn ("bad shift insn:", insn);

  if (second_label)
    {
      if (len)
	++*len;
      else
	strcat (str, AS1 (rjmp,2f));
    }

  if (len)
    *len += t_len + 2;  /* template + dec + brXX */
  else
    {
      strcat (str, "\n1:\t");
      strcat (str, template);
      strcat (str, second_label ? "\n2:\t" : "\n\t");
      strcat (str, use_zero_reg ? AS1 (lsr,%3) : AS1 (dec,%3));
      strcat (str, CR_TAB);
      strcat (str, second_label ? AS1 (brpl,1b) : AS1 (brne,1b));
      if (saved_in_tmp)
	strcat (str, (CR_TAB AS2 (mov,%3,%4)));
      output_asm_insn (str, op);
    }
}


/* 8bit shift left ((char)x << i)   */

const char *
ashlqi3_out (rtx insn, rtx operands[], int *len)
{
  if (GET_CODE (operands[2]) == CONST_INT)
    {
      int k;

      if (!len)
	len = &k;

      switch (INTVAL (operands[2]))
	{
	default:
	  if (INTVAL (operands[2]) < 8)
	    break;

	  *len = 1;
	  return AS1 (clr,%0);
	  
	case 1:
	  *len = 1;
	  return AS1 (lsl,%0);
	  
	case 2:
	  *len = 2;
	  return (AS1 (lsl,%0) CR_TAB
		  AS1 (lsl,%0));

	case 3:
	  *len = 3;
	  return (AS1 (lsl,%0) CR_TAB
		  AS1 (lsl,%0) CR_TAB
		  AS1 (lsl,%0));

	case 4:
	  if (test_hard_reg_class (LD_REGS, operands[0]))
	    {
	      *len = 2;
	      return (AS1 (swap,%0) CR_TAB
		      AS2 (andi,%0,0xf0));
	    }
	  *len = 4;
	  return (AS1 (lsl,%0) CR_TAB
		  AS1 (lsl,%0) CR_TAB
		  AS1 (lsl,%0) CR_TAB
		  AS1 (lsl,%0));

	case 5:
	  if (test_hard_reg_class (LD_REGS, operands[0]))
	    {
	      *len = 3;
	      return (AS1 (swap,%0) CR_TAB
		      AS1 (lsl,%0)  CR_TAB
		      AS2 (andi,%0,0xe0));
	    }
	  *len = 5;
	  return (AS1 (lsl,%0) CR_TAB
		  AS1 (lsl,%0) CR_TAB
		  AS1 (lsl,%0) CR_TAB
		  AS1 (lsl,%0) CR_TAB
		  AS1 (lsl,%0));

	case 6:
	  if (test_hard_reg_class (LD_REGS, operands[0]))
	    {
	      *len = 4;
	      return (AS1 (swap,%0) CR_TAB
		      AS1 (lsl,%0)  CR_TAB
		      AS1 (lsl,%0)  CR_TAB
		      AS2 (andi,%0,0xc0));
	    }
	  *len = 6;
	  return (AS1 (lsl,%0) CR_TAB
		  AS1 (lsl,%0) CR_TAB
		  AS1 (lsl,%0) CR_TAB
		  AS1 (lsl,%0) CR_TAB
		  AS1 (lsl,%0) CR_TAB
		  AS1 (lsl,%0));

	case 7:
	  *len = 3;
	  return (AS1 (ror,%0) CR_TAB
		  AS1 (clr,%0) CR_TAB
		  AS1 (ror,%0));
	}
    }
  else if (CONSTANT_P (operands[2]))
    fatal_insn ("internal compiler error.  Incorrect shift:", insn);

  out_shift_with_cnt (AS1 (lsl,%0),
		      insn, operands, len, 1);
  return "";
}


/* 16bit shift left ((short)x << i)   */

const char *
ashlhi3_out (rtx insn, rtx operands[], int *len)
{
  if (GET_CODE (operands[2]) == CONST_INT)
    {
      int scratch = (GET_CODE (PATTERN (insn)) == PARALLEL);
      int ldi_ok = test_hard_reg_class (LD_REGS, operands[0]);
      int k;
      int *t = len;

      if (!len)
	len = &k;
      
      switch (INTVAL (operands[2]))
	{
	default:
	  if (INTVAL (operands[2]) < 16)
	    break;

	  *len = 2;
	  return (AS1 (clr,%B0) CR_TAB
		  AS1 (clr,%A0));

	case 4:
	  if (optimize_size && scratch)
	    break;  /* 5 */
	  if (ldi_ok)
	    {
	      *len = 6;
	      return (AS1 (swap,%A0)      CR_TAB
		      AS1 (swap,%B0)      CR_TAB
		      AS2 (andi,%B0,0xf0) CR_TAB
		      AS2 (eor,%B0,%A0)   CR_TAB
		      AS2 (andi,%A0,0xf0) CR_TAB
		      AS2 (eor,%B0,%A0));
	    }
	  if (scratch)
	    {
	      *len = 7;
	      return (AS1 (swap,%A0)    CR_TAB
		      AS1 (swap,%B0)    CR_TAB
		      AS2 (ldi,%3,0xf0) CR_TAB
		      AS2 (and,%B0,%3)  CR_TAB
		      AS2 (eor,%B0,%A0) CR_TAB
		      AS2 (and,%A0,%3)  CR_TAB
		      AS2 (eor,%B0,%A0));
	    }
	  break;  /* optimize_size ? 6 : 8 */

	case 5:
	  if (optimize_size)
	    break;  /* scratch ? 5 : 6 */
	  if (ldi_ok)
	    {
	      *len = 8;
	      return (AS1 (lsl,%A0)       CR_TAB
		      AS1 (rol,%B0)       CR_TAB
		      AS1 (swap,%A0)      CR_TAB
		      AS1 (swap,%B0)      CR_TAB
		      AS2 (andi,%B0,0xf0) CR_TAB
		      AS2 (eor,%B0,%A0)   CR_TAB
		      AS2 (andi,%A0,0xf0) CR_TAB
		      AS2 (eor,%B0,%A0));
	    }
	  if (scratch)
	    {
	      *len = 9;
	      return (AS1 (lsl,%A0)     CR_TAB
		      AS1 (rol,%B0)     CR_TAB
		      AS1 (swap,%A0)    CR_TAB
		      AS1 (swap,%B0)    CR_TAB
		      AS2 (ldi,%3,0xf0) CR_TAB
		      AS2 (and,%B0,%3)  CR_TAB
		      AS2 (eor,%B0,%A0) CR_TAB
		      AS2 (and,%A0,%3)  CR_TAB
		      AS2 (eor,%B0,%A0));
	    }
	  break;  /* 10 */

	case 6:
	  if (optimize_size)
	    break;  /* scratch ? 5 : 6 */
	  *len = 9;
	  return (AS1 (clr,__tmp_reg__) CR_TAB
		  AS1 (lsr,%B0)         CR_TAB
		  AS1 (ror,%A0)         CR_TAB
		  AS1 (ror,__tmp_reg__) CR_TAB
		  AS1 (lsr,%B0)         CR_TAB
		  AS1 (ror,%A0)         CR_TAB
		  AS1 (ror,__tmp_reg__) CR_TAB
		  AS2 (mov,%B0,%A0)     CR_TAB
		  AS2 (mov,%A0,__tmp_reg__));

	case 7:
	  *len = 5;
	  return (AS1 (lsr,%B0)     CR_TAB
		  AS2 (mov,%B0,%A0) CR_TAB
		  AS1 (clr,%A0)     CR_TAB
		  AS1 (ror,%B0)     CR_TAB
		  AS1 (ror,%A0));

	case 8:
	  return *len = 2, (AS2 (mov,%B0,%A1) CR_TAB
			    AS1 (clr,%A0));

	case 9:
	  *len = 3;
	  return (AS2 (mov,%B0,%A0) CR_TAB
		  AS1 (clr,%A0)     CR_TAB
		  AS1 (lsl,%B0));

	case 10:
	  *len = 4;
	  return (AS2 (mov,%B0,%A0) CR_TAB
		  AS1 (clr,%A0)     CR_TAB
		  AS1 (lsl,%B0)     CR_TAB
		  AS1 (lsl,%B0));

	case 11:
	  *len = 5;
	  return (AS2 (mov,%B0,%A0) CR_TAB
		  AS1 (clr,%A0)     CR_TAB
		  AS1 (lsl,%B0)     CR_TAB
		  AS1 (lsl,%B0)     CR_TAB
		  AS1 (lsl,%B0));

	case 12:
	  if (ldi_ok)
	    {
	      *len = 4;
	      return (AS2 (mov,%B0,%A0) CR_TAB
		      AS1 (clr,%A0)     CR_TAB
		      AS1 (swap,%B0)    CR_TAB
		      AS2 (andi,%B0,0xf0));
	    }
	  if (scratch)
	    {
	      *len = 5;
	      return (AS2 (mov,%B0,%A0) CR_TAB
		      AS1 (clr,%A0)     CR_TAB
		      AS1 (swap,%B0)    CR_TAB
		      AS2 (ldi,%3,0xf0) CR_TAB
		      AS2 (and,%B0,%3));
	    }
	  *len = 6;
	  return (AS2 (mov,%B0,%A0) CR_TAB
		  AS1 (clr,%A0)     CR_TAB
		  AS1 (lsl,%B0)     CR_TAB
		  AS1 (lsl,%B0)     CR_TAB
		  AS1 (lsl,%B0)     CR_TAB
		  AS1 (lsl,%B0));

	case 13:
	  if (ldi_ok)
	    {
	      *len = 5;
	      return (AS2 (mov,%B0,%A0) CR_TAB
		      AS1 (clr,%A0)     CR_TAB
		      AS1 (swap,%B0)    CR_TAB
		      AS1 (lsl,%B0)     CR_TAB
		      AS2 (andi,%B0,0xe0));
	    }
	  if (AVR_ENHANCED && scratch)
	    {
	      *len = 5;
	      return (AS2 (ldi,%3,0x20) CR_TAB
		      AS2 (mul,%A0,%3)  CR_TAB
		      AS2 (mov,%B0,r0)  CR_TAB
		      AS1 (clr,%A0)     CR_TAB
		      AS1 (clr,__zero_reg__));
	    }
	  if (optimize_size && scratch)
	    break;  /* 5 */
	  if (scratch)
	    {
	      *len = 6;
	      return (AS2 (mov,%B0,%A0) CR_TAB
		      AS1 (clr,%A0)     CR_TAB
		      AS1 (swap,%B0)    CR_TAB
		      AS1 (lsl,%B0)     CR_TAB
		      AS2 (ldi,%3,0xe0) CR_TAB
		      AS2 (and,%B0,%3));
	    }
	  if (AVR_ENHANCED)
	    {
	      *len = 6;
	      return ("set"            CR_TAB
		      AS2 (bld,r1,5)   CR_TAB
		      AS2 (mul,%A0,r1) CR_TAB
		      AS2 (mov,%B0,r0) CR_TAB
		      AS1 (clr,%A0)    CR_TAB
		      AS1 (clr,__zero_reg__));
	    }
	  *len = 7;
	  return (AS2 (mov,%B0,%A0) CR_TAB
		  AS1 (clr,%A0)     CR_TAB
		  AS1 (lsl,%B0)     CR_TAB
		  AS1 (lsl,%B0)     CR_TAB
		  AS1 (lsl,%B0)     CR_TAB
		  AS1 (lsl,%B0)     CR_TAB
		  AS1 (lsl,%B0));

	case 14:
	  if (AVR_ENHANCED && ldi_ok)
	    {
	      *len = 5;
	      return (AS2 (ldi,%B0,0x40) CR_TAB
		      AS2 (mul,%A0,%B0)  CR_TAB
		      AS2 (mov,%B0,r0)   CR_TAB
		      AS1 (clr,%A0)      CR_TAB
		      AS1 (clr,__zero_reg__));
	    }
	  if (AVR_ENHANCED && scratch)
	    {
	      *len = 5;
	      return (AS2 (ldi,%3,0x40) CR_TAB
		      AS2 (mul,%A0,%3)  CR_TAB
		      AS2 (mov,%B0,r0)  CR_TAB
		      AS1 (clr,%A0)     CR_TAB
		      AS1 (clr,__zero_reg__));
	    }
	  if (optimize_size && ldi_ok)
	    {
	      *len = 5;
	      return (AS2 (mov,%B0,%A0) CR_TAB
		      AS2 (ldi,%A0,6) "\n1:\t"
		      AS1 (lsl,%B0)     CR_TAB
		      AS1 (dec,%A0)     CR_TAB
		      AS1 (brne,1b));
	    }
	  if (optimize_size && scratch)
	    break;  /* 5 */
	  *len = 6;
	  return (AS1 (clr,%B0) CR_TAB
		  AS1 (lsr,%A0) CR_TAB
		  AS1 (ror,%B0) CR_TAB
		  AS1 (lsr,%A0) CR_TAB
		  AS1 (ror,%B0) CR_TAB
		  AS1 (clr,%A0));

	case 15:
	  *len = 4;
	  return (AS1 (clr,%B0) CR_TAB
		  AS1 (lsr,%A0) CR_TAB
		  AS1 (ror,%B0) CR_TAB
		  AS1 (clr,%A0));
	}
      len = t;
    }
  out_shift_with_cnt ((AS1 (lsl,%A0) CR_TAB
		       AS1 (rol,%B0)),
		       insn, operands, len, 2);
  return "";
}


/* 32bit shift left ((long)x << i)   */

const char *
ashlsi3_out (rtx insn, rtx operands[], int *len)
{
  if (GET_CODE (operands[2]) == CONST_INT)
    {
      int k;
      int *t = len;
      
      if (!len)
	len = &k;
      
      switch (INTVAL (operands[2]))
	{
	default:
	  if (INTVAL (operands[2]) < 32)
	    break;

<<<<<<< HEAD
	  if (AVR_ENHANCED)
=======
	  if (AVR_HAVE_MOVW)
>>>>>>> c355071f
	    return *len = 3, (AS1 (clr,%D0) CR_TAB
			      AS1 (clr,%C0) CR_TAB
			      AS2 (movw,%A0,%C0));
	  *len = 4;
	  return (AS1 (clr,%D0) CR_TAB
		  AS1 (clr,%C0) CR_TAB
		  AS1 (clr,%B0) CR_TAB
		  AS1 (clr,%A0));

	case 8:
	  {
	    int reg0 = true_regnum (operands[0]);
	    int reg1 = true_regnum (operands[1]);
	    *len = 4;
	    if (reg0 >= reg1)
	      return (AS2 (mov,%D0,%C1)  CR_TAB
		      AS2 (mov,%C0,%B1)  CR_TAB
		      AS2 (mov,%B0,%A1)  CR_TAB
		      AS1 (clr,%A0));
	    else
	      return (AS1 (clr,%A0)      CR_TAB
		      AS2 (mov,%B0,%A1)  CR_TAB
		      AS2 (mov,%C0,%B1)  CR_TAB
		      AS2 (mov,%D0,%C1));
	  }

	case 16:
	  {
	    int reg0 = true_regnum (operands[0]);
	    int reg1 = true_regnum (operands[1]);
	    if (reg0 + 2 == reg1)
	      return *len = 2, (AS1 (clr,%B0)      CR_TAB
				AS1 (clr,%A0));
	    if (AVR_HAVE_MOVW)
	      return *len = 3, (AS2 (movw,%C0,%A1) CR_TAB
				AS1 (clr,%B0)      CR_TAB
				AS1 (clr,%A0));
	    else
	      return *len = 4, (AS2 (mov,%C0,%A1)  CR_TAB
				AS2 (mov,%D0,%B1)  CR_TAB
				AS1 (clr,%B0)      CR_TAB
				AS1 (clr,%A0));
	  }

	case 24:
	  *len = 4;
	  return (AS2 (mov,%D0,%A1)  CR_TAB
		  AS1 (clr,%C0)      CR_TAB
		  AS1 (clr,%B0)      CR_TAB
		  AS1 (clr,%A0));

	case 31:
	  *len = 6;
	  return (AS1 (clr,%D0) CR_TAB
		  AS1 (lsr,%A0) CR_TAB
		  AS1 (ror,%D0) CR_TAB
		  AS1 (clr,%C0) CR_TAB
		  AS1 (clr,%B0) CR_TAB
		  AS1 (clr,%A0));
	}
      len = t;
    }
  out_shift_with_cnt ((AS1 (lsl,%A0) CR_TAB
		       AS1 (rol,%B0) CR_TAB
		       AS1 (rol,%C0) CR_TAB
		       AS1 (rol,%D0)),
		       insn, operands, len, 4);
  return "";
}

/* 8bit arithmetic shift right  ((signed char)x >> i) */

const char *
ashrqi3_out (rtx insn, rtx operands[], int *len)
{
  if (GET_CODE (operands[2]) == CONST_INT)
    {
      int k;

      if (!len)
	len = &k;

      switch (INTVAL (operands[2]))
	{
	case 1:
	  *len = 1;
	  return AS1 (asr,%0);

	case 2:
	  *len = 2;
	  return (AS1 (asr,%0) CR_TAB
		  AS1 (asr,%0));

	case 3:
	  *len = 3;
	  return (AS1 (asr,%0) CR_TAB
		  AS1 (asr,%0) CR_TAB
		  AS1 (asr,%0));

	case 4:
	  *len = 4;
	  return (AS1 (asr,%0) CR_TAB
		  AS1 (asr,%0) CR_TAB
		  AS1 (asr,%0) CR_TAB
		  AS1 (asr,%0));

	case 5:
	  *len = 5;
	  return (AS1 (asr,%0) CR_TAB
		  AS1 (asr,%0) CR_TAB
		  AS1 (asr,%0) CR_TAB
		  AS1 (asr,%0) CR_TAB
		  AS1 (asr,%0));

	case 6:
	  *len = 4;
	  return (AS2 (bst,%0,6)  CR_TAB
		  AS1 (lsl,%0)    CR_TAB
		  AS2 (sbc,%0,%0) CR_TAB
		  AS2 (bld,%0,0));

	default:
	  if (INTVAL (operands[2]) < 8)
	    break;

	  /* fall through */

	case 7:
	  *len = 2;
	  return (AS1 (lsl,%0) CR_TAB
		  AS2 (sbc,%0,%0));
	}
    }
  else if (CONSTANT_P (operands[2]))
    fatal_insn ("internal compiler error.  Incorrect shift:", insn);

  out_shift_with_cnt (AS1 (asr,%0),
		      insn, operands, len, 1);
  return "";
}


/* 16bit arithmetic shift right  ((signed short)x >> i) */

const char *
ashrhi3_out (rtx insn, rtx operands[], int *len)
{
  if (GET_CODE (operands[2]) == CONST_INT)
    {
      int scratch = (GET_CODE (PATTERN (insn)) == PARALLEL);
      int ldi_ok = test_hard_reg_class (LD_REGS, operands[0]);
      int k;
      int *t = len;
      
      if (!len)
	len = &k;

      switch (INTVAL (operands[2]))
	{
	case 4:
	case 5:
	  /* XXX try to optimize this too? */
	  break;

	case 6:
	  if (optimize_size)
	    break;  /* scratch ? 5 : 6 */
	  *len = 8;
	  return (AS2 (mov,__tmp_reg__,%A0) CR_TAB
		  AS2 (mov,%A0,%B0)         CR_TAB
		  AS1 (lsl,__tmp_reg__)     CR_TAB
		  AS1 (rol,%A0)             CR_TAB
		  AS2 (sbc,%B0,%B0)         CR_TAB
		  AS1 (lsl,__tmp_reg__)     CR_TAB
		  AS1 (rol,%A0)             CR_TAB
		  AS1 (rol,%B0));

	case 7:
	  *len = 4;
	  return (AS1 (lsl,%A0)     CR_TAB
		  AS2 (mov,%A0,%B0) CR_TAB
		  AS1 (rol,%A0)     CR_TAB
		  AS2 (sbc,%B0,%B0));

	case 8:
	  {
	    int reg0 = true_regnum (operands[0]);
	    int reg1 = true_regnum (operands[1]);

	    if (reg0 == reg1)
	      return *len = 3, (AS2 (mov,%A0,%B0) CR_TAB
				AS1 (lsl,%B0)     CR_TAB
				AS2 (sbc,%B0,%B0));
	    else 
	      return *len = 4, (AS2 (mov,%A0,%B1) CR_TAB
			        AS1 (clr,%B0)     CR_TAB
			        AS2 (sbrc,%A0,7)  CR_TAB
			        AS1 (dec,%B0));
	  }

	case 9:
	  *len = 4;
	  return (AS2 (mov,%A0,%B0) CR_TAB
		  AS1 (lsl,%B0)      CR_TAB
		  AS2 (sbc,%B0,%B0) CR_TAB
		  AS1 (asr,%A0));

	case 10:
	  *len = 5;
	  return (AS2 (mov,%A0,%B0) CR_TAB
		  AS1 (lsl,%B0)     CR_TAB
		  AS2 (sbc,%B0,%B0) CR_TAB
		  AS1 (asr,%A0)     CR_TAB
		  AS1 (asr,%A0));

	case 11:
	  if (AVR_ENHANCED && ldi_ok)
	    {
	      *len = 5;
	      return (AS2 (ldi,%A0,0x20) CR_TAB
		      AS2 (muls,%B0,%A0) CR_TAB
		      AS2 (mov,%A0,r1)   CR_TAB
		      AS2 (sbc,%B0,%B0)  CR_TAB
		      AS1 (clr,__zero_reg__));
	    }
	  if (optimize_size && scratch)
	    break;  /* 5 */
	  *len = 6;
	  return (AS2 (mov,%A0,%B0) CR_TAB
		  AS1 (lsl,%B0)     CR_TAB
		  AS2 (sbc,%B0,%B0) CR_TAB
		  AS1 (asr,%A0)     CR_TAB
		  AS1 (asr,%A0)     CR_TAB
		  AS1 (asr,%A0));

	case 12:
	  if (AVR_ENHANCED && ldi_ok)
	    {
	      *len = 5;
	      return (AS2 (ldi,%A0,0x10) CR_TAB
		      AS2 (muls,%B0,%A0) CR_TAB
		      AS2 (mov,%A0,r1)   CR_TAB
		      AS2 (sbc,%B0,%B0)  CR_TAB
		      AS1 (clr,__zero_reg__));
	    }
	  if (optimize_size && scratch)
	    break;  /* 5 */
	  *len = 7;
	  return (AS2 (mov,%A0,%B0) CR_TAB
		  AS1 (lsl,%B0)     CR_TAB
		  AS2 (sbc,%B0,%B0) CR_TAB
		  AS1 (asr,%A0)     CR_TAB
		  AS1 (asr,%A0)     CR_TAB
		  AS1 (asr,%A0)     CR_TAB
		  AS1 (asr,%A0));

	case 13:
	  if (AVR_ENHANCED && ldi_ok)
	    {
	      *len = 5;
	      return (AS2 (ldi,%A0,0x08) CR_TAB
		      AS2 (muls,%B0,%A0) CR_TAB
		      AS2 (mov,%A0,r1)   CR_TAB
		      AS2 (sbc,%B0,%B0)  CR_TAB
		      AS1 (clr,__zero_reg__));
	    }
	  if (optimize_size)
	    break;  /* scratch ? 5 : 7 */
	  *len = 8;
	  return (AS2 (mov,%A0,%B0) CR_TAB
		  AS1 (lsl,%B0)     CR_TAB
		  AS2 (sbc,%B0,%B0) CR_TAB
		  AS1 (asr,%A0)     CR_TAB
		  AS1 (asr,%A0)     CR_TAB
		  AS1 (asr,%A0)     CR_TAB
		  AS1 (asr,%A0)     CR_TAB
		  AS1 (asr,%A0));

	case 14:
	  *len = 5;
	  return (AS1 (lsl,%B0)     CR_TAB
		  AS2 (sbc,%A0,%A0) CR_TAB
		  AS1 (lsl,%B0)     CR_TAB
		  AS2 (mov,%B0,%A0) CR_TAB
		  AS1 (rol,%A0));

	default:
	  if (INTVAL (operands[2]) < 16)
	    break;

	  /* fall through */

	case 15:
	  return *len = 3, (AS1 (lsl,%B0)     CR_TAB
			    AS2 (sbc,%A0,%A0) CR_TAB
			    AS2 (mov,%B0,%A0));
	}
      len = t;
    }
  out_shift_with_cnt ((AS1 (asr,%B0) CR_TAB
		       AS1 (ror,%A0)),
		       insn, operands, len, 2);
  return "";
}


/* 32bit arithmetic shift right  ((signed long)x >> i) */

const char *
ashrsi3_out (rtx insn, rtx operands[], int *len)
{
  if (GET_CODE (operands[2]) == CONST_INT)
    {
      int k;
      int *t = len;
      
      if (!len)
	len = &k;
      
      switch (INTVAL (operands[2]))
	{
	case 8:
	  {
	    int reg0 = true_regnum (operands[0]);
	    int reg1 = true_regnum (operands[1]);
	    *len=6;
	    if (reg0 <= reg1)
	      return (AS2 (mov,%A0,%B1) CR_TAB
		      AS2 (mov,%B0,%C1) CR_TAB
		      AS2 (mov,%C0,%D1) CR_TAB
		      AS1 (clr,%D0)     CR_TAB
		      AS2 (sbrc,%C0,7)  CR_TAB
		      AS1 (dec,%D0));
	    else
	      return (AS1 (clr,%D0)     CR_TAB
		      AS2 (sbrc,%D1,7)  CR_TAB
		      AS1 (dec,%D0)     CR_TAB
		      AS2 (mov,%C0,%D1) CR_TAB
		      AS2 (mov,%B0,%C1) CR_TAB
		      AS2 (mov,%A0,%B1));
	  }
	  
	case 16:
	  {
	    int reg0 = true_regnum (operands[0]);
	    int reg1 = true_regnum (operands[1]);
	    
	    if (reg0 == reg1 + 2)
	      return *len = 4, (AS1 (clr,%D0)     CR_TAB
				AS2 (sbrc,%B0,7)  CR_TAB
				AS1 (com,%D0)     CR_TAB
				AS2 (mov,%C0,%D0));
	    if (AVR_HAVE_MOVW)
	      return *len = 5, (AS2 (movw,%A0,%C1) CR_TAB
				AS1 (clr,%D0)      CR_TAB
				AS2 (sbrc,%B0,7)   CR_TAB
				AS1 (com,%D0)      CR_TAB
				AS2 (mov,%C0,%D0));
	    else 
	      return *len = 6, (AS2 (mov,%B0,%D1) CR_TAB
				AS2 (mov,%A0,%C1) CR_TAB
				AS1 (clr,%D0)     CR_TAB
				AS2 (sbrc,%B0,7)  CR_TAB
				AS1 (com,%D0)     CR_TAB
				AS2 (mov,%C0,%D0));
	  }

	case 24:
	  return *len = 6, (AS2 (mov,%A0,%D1) CR_TAB
			    AS1 (clr,%D0)     CR_TAB
			    AS2 (sbrc,%A0,7)  CR_TAB
			    AS1 (com,%D0)     CR_TAB
			    AS2 (mov,%B0,%D0) CR_TAB
			    AS2 (mov,%C0,%D0));

	default:
	  if (INTVAL (operands[2]) < 32)
	    break;

	  /* fall through */

	default:
	  if (INTVAL (operands[2]) < 32)
	    break;

	  /* fall through */

	case 31:
	  if (AVR_HAVE_MOVW)
	    return *len = 4, (AS1 (lsl,%D0)     CR_TAB
			      AS2 (sbc,%A0,%A0) CR_TAB
			      AS2 (mov,%B0,%A0) CR_TAB
			      AS2 (movw,%C0,%A0));
	  else
	    return *len = 5, (AS1 (lsl,%D0)     CR_TAB
			      AS2 (sbc,%A0,%A0) CR_TAB
			      AS2 (mov,%B0,%A0) CR_TAB
			      AS2 (mov,%C0,%A0) CR_TAB
			      AS2 (mov,%D0,%A0));
	}
      len = t;
    }
  out_shift_with_cnt ((AS1 (asr,%D0) CR_TAB
		       AS1 (ror,%C0) CR_TAB
		       AS1 (ror,%B0) CR_TAB
		       AS1 (ror,%A0)),
		       insn, operands, len, 4);
  return "";
}

/* 8bit logic shift right ((unsigned char)x >> i) */

const char *
lshrqi3_out (rtx insn, rtx operands[], int *len)
{
  if (GET_CODE (operands[2]) == CONST_INT)
    {
      int k;

      if (!len)
	len = &k;
      
      switch (INTVAL (operands[2]))
	{
	default:
	  if (INTVAL (operands[2]) < 8)
	    break;

	  *len = 1;
	  return AS1 (clr,%0);

	case 1:
	  *len = 1;
	  return AS1 (lsr,%0);

	case 2:
	  *len = 2;
	  return (AS1 (lsr,%0) CR_TAB
		  AS1 (lsr,%0));
	case 3:
	  *len = 3;
	  return (AS1 (lsr,%0) CR_TAB
		  AS1 (lsr,%0) CR_TAB
		  AS1 (lsr,%0));
	  
	case 4:
	  if (test_hard_reg_class (LD_REGS, operands[0]))
	    {
	      *len=2;
	      return (AS1 (swap,%0) CR_TAB
		      AS2 (andi,%0,0x0f));
	    }
	  *len = 4;
	  return (AS1 (lsr,%0) CR_TAB
		  AS1 (lsr,%0) CR_TAB
		  AS1 (lsr,%0) CR_TAB
		  AS1 (lsr,%0));
	  
	case 5:
	  if (test_hard_reg_class (LD_REGS, operands[0]))
	    {
	      *len = 3;
	      return (AS1 (swap,%0) CR_TAB
		      AS1 (lsr,%0)  CR_TAB
		      AS2 (andi,%0,0x7));
	    }
	  *len = 5;
	  return (AS1 (lsr,%0) CR_TAB
		  AS1 (lsr,%0) CR_TAB
		  AS1 (lsr,%0) CR_TAB
		  AS1 (lsr,%0) CR_TAB
		  AS1 (lsr,%0));
	  
	case 6:
	  if (test_hard_reg_class (LD_REGS, operands[0]))
	    {
	      *len = 4;
	      return (AS1 (swap,%0) CR_TAB
		      AS1 (lsr,%0)  CR_TAB
		      AS1 (lsr,%0)  CR_TAB
		      AS2 (andi,%0,0x3));
	    }
	  *len = 6;
	  return (AS1 (lsr,%0) CR_TAB
		  AS1 (lsr,%0) CR_TAB
		  AS1 (lsr,%0) CR_TAB
		  AS1 (lsr,%0) CR_TAB
		  AS1 (lsr,%0) CR_TAB
		  AS1 (lsr,%0));
	  
	case 7:
	  *len = 3;
	  return (AS1 (rol,%0) CR_TAB
		  AS1 (clr,%0) CR_TAB
		  AS1 (rol,%0));
	}
    }
  else if (CONSTANT_P (operands[2]))
    fatal_insn ("internal compiler error.  Incorrect shift:", insn);
  
  out_shift_with_cnt (AS1 (lsr,%0),
		      insn, operands, len, 1);
  return "";
}

/* 16bit logic shift right ((unsigned short)x >> i) */

const char *
lshrhi3_out (rtx insn, rtx operands[], int *len)
{
  if (GET_CODE (operands[2]) == CONST_INT)
    {
      int scratch = (GET_CODE (PATTERN (insn)) == PARALLEL);
      int ldi_ok = test_hard_reg_class (LD_REGS, operands[0]);
      int k;
      int *t = len;

      if (!len)
	len = &k;
      
      switch (INTVAL (operands[2]))
	{
	default:
	  if (INTVAL (operands[2]) < 16)
	    break;

	  *len = 2;
	  return (AS1 (clr,%B0) CR_TAB
		  AS1 (clr,%A0));

	case 4:
	  if (optimize_size && scratch)
	    break;  /* 5 */
	  if (ldi_ok)
	    {
	      *len = 6;
	      return (AS1 (swap,%B0)      CR_TAB
		      AS1 (swap,%A0)      CR_TAB
		      AS2 (andi,%A0,0x0f) CR_TAB
		      AS2 (eor,%A0,%B0)   CR_TAB
		      AS2 (andi,%B0,0x0f) CR_TAB
		      AS2 (eor,%A0,%B0));
	    }
	  if (scratch)
	    {
	      *len = 7;
	      return (AS1 (swap,%B0)    CR_TAB
		      AS1 (swap,%A0)    CR_TAB
		      AS2 (ldi,%3,0x0f) CR_TAB
		      AS2 (and,%A0,%3)  CR_TAB
		      AS2 (eor,%A0,%B0) CR_TAB
		      AS2 (and,%B0,%3)  CR_TAB
		      AS2 (eor,%A0,%B0));
	    }
	  break;  /* optimize_size ? 6 : 8 */

	case 5:
	  if (optimize_size)
	    break;  /* scratch ? 5 : 6 */
	  if (ldi_ok)
	    {
	      *len = 8;
	      return (AS1 (lsr,%B0)       CR_TAB
		      AS1 (ror,%A0)       CR_TAB
		      AS1 (swap,%B0)      CR_TAB
		      AS1 (swap,%A0)      CR_TAB
		      AS2 (andi,%A0,0x0f) CR_TAB
		      AS2 (eor,%A0,%B0)   CR_TAB
		      AS2 (andi,%B0,0x0f) CR_TAB
		      AS2 (eor,%A0,%B0));
	    }
	  if (scratch)
	    {
	      *len = 9;
	      return (AS1 (lsr,%B0)     CR_TAB
		      AS1 (ror,%A0)     CR_TAB
		      AS1 (swap,%B0)    CR_TAB
		      AS1 (swap,%A0)    CR_TAB
		      AS2 (ldi,%3,0x0f) CR_TAB
		      AS2 (and,%A0,%3)  CR_TAB
		      AS2 (eor,%A0,%B0) CR_TAB
		      AS2 (and,%B0,%3)  CR_TAB
		      AS2 (eor,%A0,%B0));
	    }
	  break;  /* 10 */

	case 6:
	  if (optimize_size)
	    break;  /* scratch ? 5 : 6 */
	  *len = 9;
	  return (AS1 (clr,__tmp_reg__) CR_TAB
		  AS1 (lsl,%A0)         CR_TAB
		  AS1 (rol,%B0)         CR_TAB
		  AS1 (rol,__tmp_reg__) CR_TAB
		  AS1 (lsl,%A0)         CR_TAB
		  AS1 (rol,%B0)         CR_TAB
		  AS1 (rol,__tmp_reg__) CR_TAB
		  AS2 (mov,%A0,%B0)     CR_TAB
		  AS2 (mov,%B0,__tmp_reg__));

	case 7:
	  *len = 5;
	  return (AS1 (lsl,%A0)     CR_TAB
		  AS2 (mov,%A0,%B0) CR_TAB
		  AS1 (rol,%A0)     CR_TAB
		  AS2 (sbc,%B0,%B0) CR_TAB
		  AS1 (neg,%B0));

	case 8:
	  return *len = 2, (AS2 (mov,%A0,%B1) CR_TAB
			    AS1 (clr,%B0));

	case 9:
	  *len = 3;
	  return (AS2 (mov,%A0,%B0) CR_TAB
		  AS1 (clr,%B0)     CR_TAB
		  AS1 (lsr,%A0));

	case 10:
	  *len = 4;
	  return (AS2 (mov,%A0,%B0) CR_TAB
		  AS1 (clr,%B0)     CR_TAB
		  AS1 (lsr,%A0)     CR_TAB
		  AS1 (lsr,%A0));

	case 11:
	  *len = 5;
	  return (AS2 (mov,%A0,%B0) CR_TAB
		  AS1 (clr,%B0)     CR_TAB
		  AS1 (lsr,%A0)     CR_TAB
		  AS1 (lsr,%A0)     CR_TAB
		  AS1 (lsr,%A0));

	case 12:
	  if (ldi_ok)
	    {
	      *len = 4;
	      return (AS2 (mov,%A0,%B0) CR_TAB
		      AS1 (clr,%B0)     CR_TAB
		      AS1 (swap,%A0)    CR_TAB
		      AS2 (andi,%A0,0x0f));
	    }
	  if (scratch)
	    {
	      *len = 5;
	      return (AS2 (mov,%A0,%B0) CR_TAB
		      AS1 (clr,%B0)     CR_TAB
		      AS1 (swap,%A0)    CR_TAB
		      AS2 (ldi,%3,0x0f) CR_TAB
		      AS2 (and,%A0,%3));
	    }
	  *len = 6;
	  return (AS2 (mov,%A0,%B0) CR_TAB
		  AS1 (clr,%B0)     CR_TAB
		  AS1 (lsr,%A0)     CR_TAB
		  AS1 (lsr,%A0)     CR_TAB
		  AS1 (lsr,%A0)     CR_TAB
		  AS1 (lsr,%A0));

	case 13:
	  if (ldi_ok)
	    {
	      *len = 5;
	      return (AS2 (mov,%A0,%B0) CR_TAB
		      AS1 (clr,%B0)     CR_TAB
		      AS1 (swap,%A0)    CR_TAB
		      AS1 (lsr,%A0)     CR_TAB
		      AS2 (andi,%A0,0x07));
	    }
	  if (AVR_ENHANCED && scratch)
	    {
	      *len = 5;
	      return (AS2 (ldi,%3,0x08) CR_TAB
		      AS2 (mul,%B0,%3)  CR_TAB
		      AS2 (mov,%A0,r1)  CR_TAB
		      AS1 (clr,%B0)     CR_TAB
		      AS1 (clr,__zero_reg__));
	    }
	  if (optimize_size && scratch)
	    break;  /* 5 */
	  if (scratch)
	    {
	      *len = 6;
	      return (AS2 (mov,%A0,%B0) CR_TAB
		      AS1 (clr,%B0)     CR_TAB
		      AS1 (swap,%A0)    CR_TAB
		      AS1 (lsr,%A0)     CR_TAB
		      AS2 (ldi,%3,0x07) CR_TAB
		      AS2 (and,%A0,%3));
	    }
	  if (AVR_ENHANCED)
	    {
	      *len = 6;
	      return ("set"            CR_TAB
		      AS2 (bld,r1,3)   CR_TAB
		      AS2 (mul,%B0,r1) CR_TAB
		      AS2 (mov,%A0,r1) CR_TAB
		      AS1 (clr,%B0)    CR_TAB
		      AS1 (clr,__zero_reg__));
	    }
	  *len = 7;
	  return (AS2 (mov,%A0,%B0) CR_TAB
		  AS1 (clr,%B0)     CR_TAB
		  AS1 (lsr,%A0)     CR_TAB
		  AS1 (lsr,%A0)     CR_TAB
		  AS1 (lsr,%A0)     CR_TAB
		  AS1 (lsr,%A0)     CR_TAB
		  AS1 (lsr,%A0));

	case 14:
	  if (AVR_ENHANCED && ldi_ok)
	    {
	      *len = 5;
	      return (AS2 (ldi,%A0,0x04) CR_TAB
		      AS2 (mul,%B0,%A0)  CR_TAB
		      AS2 (mov,%A0,r1)   CR_TAB
		      AS1 (clr,%B0)      CR_TAB
		      AS1 (clr,__zero_reg__));
	    }
	  if (AVR_ENHANCED && scratch)
	    {
	      *len = 5;
	      return (AS2 (ldi,%3,0x04) CR_TAB
		      AS2 (mul,%B0,%3)  CR_TAB
		      AS2 (mov,%A0,r1)  CR_TAB
		      AS1 (clr,%B0)     CR_TAB
		      AS1 (clr,__zero_reg__));
	    }
	  if (optimize_size && ldi_ok)
	    {
	      *len = 5;
	      return (AS2 (mov,%A0,%B0) CR_TAB
		      AS2 (ldi,%B0,6) "\n1:\t"
		      AS1 (lsr,%A0)     CR_TAB
		      AS1 (dec,%B0)     CR_TAB
		      AS1 (brne,1b));
	    }
	  if (optimize_size && scratch)
	    break;  /* 5 */
	  *len = 6;
	  return (AS1 (clr,%A0) CR_TAB
		  AS1 (lsl,%B0) CR_TAB
		  AS1 (rol,%A0) CR_TAB
		  AS1 (lsl,%B0) CR_TAB
		  AS1 (rol,%A0) CR_TAB
		  AS1 (clr,%B0));

	case 15:
	  *len = 4;
	  return (AS1 (clr,%A0) CR_TAB
		  AS1 (lsl,%B0) CR_TAB
		  AS1 (rol,%A0) CR_TAB
		  AS1 (clr,%B0));
	}
      len = t;
    }
  out_shift_with_cnt ((AS1 (lsr,%B0) CR_TAB
		       AS1 (ror,%A0)),
		       insn, operands, len, 2);
  return "";
}

/* 32bit logic shift right ((unsigned int)x >> i) */

const char *
lshrsi3_out (rtx insn, rtx operands[], int *len)
{
  if (GET_CODE (operands[2]) == CONST_INT)
    {
      int k;
      int *t = len;
      
      if (!len)
	len = &k;
      
      switch (INTVAL (operands[2]))
	{
	default:
	  if (INTVAL (operands[2]) < 32)
	    break;

<<<<<<< HEAD
	  if (AVR_ENHANCED)
=======
	  if (AVR_HAVE_MOVW)
>>>>>>> c355071f
	    return *len = 3, (AS1 (clr,%D0) CR_TAB
			      AS1 (clr,%C0) CR_TAB
			      AS2 (movw,%A0,%C0));
	  *len = 4;
	  return (AS1 (clr,%D0) CR_TAB
		  AS1 (clr,%C0) CR_TAB
		  AS1 (clr,%B0) CR_TAB
		  AS1 (clr,%A0));

	case 8:
	  {
	    int reg0 = true_regnum (operands[0]);
	    int reg1 = true_regnum (operands[1]);
	    *len = 4;
	    if (reg0 <= reg1)
	      return (AS2 (mov,%A0,%B1) CR_TAB
		      AS2 (mov,%B0,%C1) CR_TAB
		      AS2 (mov,%C0,%D1) CR_TAB
		      AS1 (clr,%D0));
	    else
	      return (AS1 (clr,%D0)     CR_TAB
		      AS2 (mov,%C0,%D1) CR_TAB
		      AS2 (mov,%B0,%C1) CR_TAB
		      AS2 (mov,%A0,%B1)); 
	  }
	  
	case 16:
	  {
	    int reg0 = true_regnum (operands[0]);
	    int reg1 = true_regnum (operands[1]);

	    if (reg0 == reg1 + 2)
	      return *len = 2, (AS1 (clr,%C0)     CR_TAB
				AS1 (clr,%D0));
	    if (AVR_HAVE_MOVW)
	      return *len = 3, (AS2 (movw,%A0,%C1) CR_TAB
				AS1 (clr,%C0)      CR_TAB
				AS1 (clr,%D0));
	    else
	      return *len = 4, (AS2 (mov,%B0,%D1) CR_TAB
				AS2 (mov,%A0,%C1) CR_TAB
				AS1 (clr,%C0)     CR_TAB
				AS1 (clr,%D0));
	  }
	  
	case 24:
	  return *len = 4, (AS2 (mov,%A0,%D1) CR_TAB
			    AS1 (clr,%B0)     CR_TAB
			    AS1 (clr,%C0)     CR_TAB
			    AS1 (clr,%D0));

	case 31:
	  *len = 6;
	  return (AS1 (clr,%A0)    CR_TAB
		  AS2 (sbrc,%D0,7) CR_TAB
		  AS1 (inc,%A0)    CR_TAB
		  AS1 (clr,%B0)    CR_TAB
		  AS1 (clr,%C0)    CR_TAB
		  AS1 (clr,%D0));
	}
      len = t;
    }
  out_shift_with_cnt ((AS1 (lsr,%D0) CR_TAB
		       AS1 (ror,%C0) CR_TAB
		       AS1 (ror,%B0) CR_TAB
		       AS1 (ror,%A0)),
		      insn, operands, len, 4);
  return "";
}

/* Modifies the length assigned to instruction INSN
 LEN is the initially computed length of the insn.  */

int
adjust_insn_length (rtx insn, int len)
{
  rtx patt = PATTERN (insn);
  rtx set;

  if (GET_CODE (patt) == SET)
    {
      rtx op[10];
      op[1] = SET_SRC (patt);
      op[0] = SET_DEST (patt);
      if (general_operand (op[1], VOIDmode)
	  && general_operand (op[0], VOIDmode))
	{
	  switch (GET_MODE (op[0]))
	    {
	    case QImode:
	      output_movqi (insn, op, &len);
	      break;
	    case HImode:
	      output_movhi (insn, op, &len);
	      break;
	    case SImode:
	    case SFmode:
	      output_movsisf (insn, op, &len);
	      break;
	    default:
	      break;
	    }
	}
      else if (op[0] == cc0_rtx && REG_P (op[1]))
	{
	  switch (GET_MODE (op[1]))
	    {
	    case HImode: out_tsthi (insn,&len); break;
	    case SImode: out_tstsi (insn,&len); break;
	    default: break;
	    }
	}
      else if (GET_CODE (op[1]) == AND)
	{
	  if (GET_CODE (XEXP (op[1],1)) == CONST_INT)
	    {
	      HOST_WIDE_INT mask = INTVAL (XEXP (op[1],1));
	      if (GET_MODE (op[1]) == SImode)
		len = (((mask & 0xff) != 0xff)
		       + ((mask & 0xff00) != 0xff00)
		       + ((mask & 0xff0000L) != 0xff0000L)
		       + ((mask & 0xff000000L) != 0xff000000L));
	      else if (GET_MODE (op[1]) == HImode)
		len = (((mask & 0xff) != 0xff)
		       + ((mask & 0xff00) != 0xff00));
	    }
	}
      else if (GET_CODE (op[1]) == IOR)
	{
	  if (GET_CODE (XEXP (op[1],1)) == CONST_INT)
	    {
	      HOST_WIDE_INT mask = INTVAL (XEXP (op[1],1));
	      if (GET_MODE (op[1]) == SImode)
		len = (((mask & 0xff) != 0)
		       + ((mask & 0xff00) != 0)
		       + ((mask & 0xff0000L) != 0)
		       + ((mask & 0xff000000L) != 0));
	      else if (GET_MODE (op[1]) == HImode)
		len = (((mask & 0xff) != 0)
		       + ((mask & 0xff00) != 0));
	    }
	}
    }
  set = single_set (insn);
  if (set)
    {
      rtx op[10];

      op[1] = SET_SRC (set);
      op[0] = SET_DEST (set);

      if (GET_CODE (patt) == PARALLEL
	  && general_operand (op[1], VOIDmode)
	  && general_operand (op[0], VOIDmode))
	{
	  if (XVECLEN (patt, 0) == 2)
	    op[2] = XVECEXP (patt, 0, 1);

	  switch (GET_MODE (op[0]))
	    {
	    case QImode:
	      len = 2;
	      break;
	    case HImode:
	      output_reload_inhi (insn, op, &len);
	      break;
	    case SImode:
	    case SFmode:
	      output_reload_insisf (insn, op, &len);
	      break;
	    default:
	      break;
	    }
	}
      else if (GET_CODE (op[1]) == ASHIFT
	  || GET_CODE (op[1]) == ASHIFTRT
	  || GET_CODE (op[1]) == LSHIFTRT)
	{
	  rtx ops[10];
	  ops[0] = op[0];
	  ops[1] = XEXP (op[1],0);
	  ops[2] = XEXP (op[1],1);
	  switch (GET_CODE (op[1]))
	    {
	    case ASHIFT:
	      switch (GET_MODE (op[0]))
		{
		case QImode: ashlqi3_out (insn,ops,&len); break;
		case HImode: ashlhi3_out (insn,ops,&len); break;
		case SImode: ashlsi3_out (insn,ops,&len); break;
		default: break;
		}
	      break;
	    case ASHIFTRT:
	      switch (GET_MODE (op[0]))
		{
		case QImode: ashrqi3_out (insn,ops,&len); break;
		case HImode: ashrhi3_out (insn,ops,&len); break;
		case SImode: ashrsi3_out (insn,ops,&len); break;
		default: break;
		}
	      break;
	    case LSHIFTRT:
	      switch (GET_MODE (op[0]))
		{
		case QImode: lshrqi3_out (insn,ops,&len); break;
		case HImode: lshrhi3_out (insn,ops,&len); break;
		case SImode: lshrsi3_out (insn,ops,&len); break;
		default: break;
		}
	      break;
	    default:
	      break;
	    }
	}
    }
  return len;
}

/* Return nonzero if register REG dead after INSN.  */

int
reg_unused_after (rtx insn, rtx reg)
{
  return (dead_or_set_p (insn, reg)
	  || (REG_P(reg) && _reg_unused_after (insn, reg)));
}

/* Return nonzero if REG is not used after INSN.
   We assume REG is a reload reg, and therefore does
   not live past labels.  It may live past calls or jumps though.  */

int
_reg_unused_after (rtx insn, rtx reg)
{
  enum rtx_code code;
  rtx set;

  /* If the reg is set by this instruction, then it is safe for our
     case.  Disregard the case where this is a store to memory, since
     we are checking a register used in the store address.  */
  set = single_set (insn);
  if (set && GET_CODE (SET_DEST (set)) != MEM
      && reg_overlap_mentioned_p (reg, SET_DEST (set)))
    return 1;

  while ((insn = NEXT_INSN (insn)))
    {
      rtx set;
      code = GET_CODE (insn);

#if 0
      /* If this is a label that existed before reload, then the register
	 if dead here.  However, if this is a label added by reorg, then
	 the register may still be live here.  We can't tell the difference,
	 so we just ignore labels completely.  */
      if (code == CODE_LABEL)
	return 1;
      /* else */
#endif

      if (!INSN_P (insn))
	continue;

      if (code == JUMP_INSN)
	return 0;

      /* If this is a sequence, we must handle them all at once.
	 We could have for instance a call that sets the target register,
	 and an insn in a delay slot that uses the register.  In this case,
	 we must return 0.  */
      else if (code == INSN && GET_CODE (PATTERN (insn)) == SEQUENCE)
	{
	  int i;
	  int retval = 0;

	  for (i = 0; i < XVECLEN (PATTERN (insn), 0); i++)
	    {
	      rtx this_insn = XVECEXP (PATTERN (insn), 0, i);
	      rtx set = single_set (this_insn);

	      if (GET_CODE (this_insn) == CALL_INSN)
		code = CALL_INSN;
	      else if (GET_CODE (this_insn) == JUMP_INSN)
		{
		  if (INSN_ANNULLED_BRANCH_P (this_insn))
		    return 0;
		  code = JUMP_INSN;
		}

	      if (set && reg_overlap_mentioned_p (reg, SET_SRC (set)))
		return 0;
	      if (set && reg_overlap_mentioned_p (reg, SET_DEST (set)))
		{
		  if (GET_CODE (SET_DEST (set)) != MEM)
		    retval = 1;
		  else
		    return 0;
		}
	      if (set == 0
		  && reg_overlap_mentioned_p (reg, PATTERN (this_insn)))
		return 0;
	    }
	  if (retval == 1)
	    return 1;
	  else if (code == JUMP_INSN)
	    return 0;
	}

      if (code == CALL_INSN)
	{
	  rtx tem;
	  for (tem = CALL_INSN_FUNCTION_USAGE (insn); tem; tem = XEXP (tem, 1))
	    if (GET_CODE (XEXP (tem, 0)) == USE
		&& REG_P (XEXP (XEXP (tem, 0), 0))
		&& reg_overlap_mentioned_p (reg, XEXP (XEXP (tem, 0), 0)))
	      return 0;
	  if (call_used_regs[REGNO (reg)]) 
	    return 1;
	}

      set = single_set (insn);

      if (set && reg_overlap_mentioned_p (reg, SET_SRC (set)))
	return 0;
      if (set && reg_overlap_mentioned_p (reg, SET_DEST (set)))
	return GET_CODE (SET_DEST (set)) != MEM;
      if (set == 0 && reg_overlap_mentioned_p (reg, PATTERN (insn)))
	return 0;
    }
  return 1;
}

/* Target hook for assembling integer objects.  The AVR version needs
   special handling for references to certain labels.  */

static bool
avr_assemble_integer (rtx x, unsigned int size, int aligned_p)
{
  if (size == POINTER_SIZE / BITS_PER_UNIT && aligned_p
      && ((GET_CODE (x) == SYMBOL_REF && SYMBOL_REF_FUNCTION_P (x))
	  || GET_CODE (x) == LABEL_REF))
    {
      fputs ("\t.word\tpm(", asm_out_file);
      output_addr_const (asm_out_file, x);
      fputs (")\n", asm_out_file);
      return true;
    }
  return default_assemble_integer (x, size, aligned_p);
}

/* The routine used to output NUL terminated strings.  We use a special
   version of this for most svr4 targets because doing so makes the
   generated assembly code more compact (and thus faster to assemble)
   as well as more readable, especially for targets like the i386
   (where the only alternative is to output character sequences as
   comma separated lists of numbers).  */

void
gas_output_limited_string(FILE *file, const char *str)
{
  const unsigned char *_limited_str = (unsigned char *) str;
  unsigned ch;
  fprintf (file, "%s\"", STRING_ASM_OP);
  for (; (ch = *_limited_str); _limited_str++)
    {
      int escape;
      switch (escape = ESCAPES[ch])
	{
	case 0:
	  putc (ch, file);
	  break;
	case 1:
	  fprintf (file, "\\%03o", ch);
	  break;
	default:
	  putc ('\\', file);
	  putc (escape, file);
	  break;
	}
    }
  fprintf (file, "\"\n");
}

/* The routine used to output sequences of byte values.  We use a special
   version of this for most svr4 targets because doing so makes the
   generated assembly code more compact (and thus faster to assemble)
   as well as more readable.  Note that if we find subparts of the
   character sequence which end with NUL (and which are shorter than
   STRING_LIMIT) we output those using ASM_OUTPUT_LIMITED_STRING.  */

void
gas_output_ascii(FILE *file, const char *str, size_t length)
{
  const unsigned char *_ascii_bytes = (const unsigned char *) str;
  const unsigned char *limit = _ascii_bytes + length;
  unsigned bytes_in_chunk = 0;
  for (; _ascii_bytes < limit; _ascii_bytes++)
    {
      const unsigned char *p;
      if (bytes_in_chunk >= 60)
	{
	  fprintf (file, "\"\n");
	  bytes_in_chunk = 0;
	}
      for (p = _ascii_bytes; p < limit && *p != '\0'; p++)
	continue;
      if (p < limit && (p - _ascii_bytes) <= (signed)STRING_LIMIT)
	{
	  if (bytes_in_chunk > 0)
	    {
	      fprintf (file, "\"\n");
	      bytes_in_chunk = 0;
	    }
	  gas_output_limited_string (file, (char*)_ascii_bytes);
	  _ascii_bytes = p;
	}
      else
	{
	  int escape;
	  unsigned ch;
	  if (bytes_in_chunk == 0)
	    fprintf (file, "\t.ascii\t\"");
	  switch (escape = ESCAPES[ch = *_ascii_bytes])
	    {
	    case 0:
	      putc (ch, file);
	      bytes_in_chunk++;
	      break;
	    case 1:
	      fprintf (file, "\\%03o", ch);
	      bytes_in_chunk += 4;
	      break;
	    default:
	      putc ('\\', file);
	      putc (escape, file);
	      bytes_in_chunk += 2;
	      break;
	    }
	}
    }
  if (bytes_in_chunk > 0)
    fprintf (file, "\"\n");
}

/* Return value is nonzero if pseudos that have been
   assigned to registers of class CLASS would likely be spilled
   because registers of CLASS are needed for spill registers.  */

enum reg_class
class_likely_spilled_p (int c)
{
  return (c != ALL_REGS && c != ADDW_REGS);
}

/* Valid attributes:
   progmem - put data to program memory;
   signal - make a function to be hardware interrupt. After function
   prologue interrupts are disabled;
   interrupt - make a function to be hardware interrupt. After function
   prologue interrupts are enabled;
   naked     - don't generate function prologue/epilogue and `ret' command.

   Only `progmem' attribute valid for type.  */

const struct attribute_spec avr_attribute_table[] =
{
  /* { name, min_len, max_len, decl_req, type_req, fn_type_req, handler } */
  { "progmem",   0, 0, false, false, false,  avr_handle_progmem_attribute },
  { "signal",    0, 0, true,  false, false,  avr_handle_fndecl_attribute },
  { "interrupt", 0, 0, true,  false, false,  avr_handle_fndecl_attribute },
  { "naked",     0, 0, true,  false, false,  avr_handle_fndecl_attribute },
  { NULL,        0, 0, false, false, false, NULL }
};

/* Handle a "progmem" attribute; arguments as in
   struct attribute_spec.handler.  */
static tree
avr_handle_progmem_attribute (tree *node, tree name,
			      tree args ATTRIBUTE_UNUSED,
			      int flags ATTRIBUTE_UNUSED,
			      bool *no_add_attrs)
{
  if (DECL_P (*node))
    {
      if (TREE_CODE (*node) == TYPE_DECL)
	{
	  /* This is really a decl attribute, not a type attribute,
	     but try to handle it for GCC 3.0 backwards compatibility.  */

	  tree type = TREE_TYPE (*node);
	  tree attr = tree_cons (name, args, TYPE_ATTRIBUTES (type));
	  tree newtype = build_type_attribute_variant (type, attr);

	  TYPE_MAIN_VARIANT (newtype) = TYPE_MAIN_VARIANT (type);
	  TREE_TYPE (*node) = newtype;
	  *no_add_attrs = true;
	}
      else if (TREE_STATIC (*node) || DECL_EXTERNAL (*node))
	{
	  if (DECL_INITIAL (*node) == NULL_TREE && !DECL_EXTERNAL (*node))
	    {
	      warning (0, "only initialized variables can be placed into "
		       "program memory area");
	      *no_add_attrs = true;
	    }
	}
      else
	{
	  warning (OPT_Wattributes, "%qs attribute ignored",
		   IDENTIFIER_POINTER (name));
	  *no_add_attrs = true;
	}
    }

  return NULL_TREE;
}

/* Handle an attribute requiring a FUNCTION_DECL; arguments as in
   struct attribute_spec.handler.  */

static tree
avr_handle_fndecl_attribute (tree *node, tree name,
			     tree args ATTRIBUTE_UNUSED,
			     int flags ATTRIBUTE_UNUSED,
			     bool *no_add_attrs)
{
  if (TREE_CODE (*node) != FUNCTION_DECL)
    {
      warning (OPT_Wattributes, "%qs attribute only applies to functions",
	       IDENTIFIER_POINTER (name));
      *no_add_attrs = true;
    }
  else
    {
      const char *func_name = IDENTIFIER_POINTER (DECL_NAME (*node));
      const char *attr = IDENTIFIER_POINTER (name);

      /* If the function has the 'signal' or 'interrupt' attribute, test to
         make sure that the name of the function is "__vector_NN" so as to
         catch when the user misspells the interrupt vector name.  */

      if (strncmp (attr, "interrupt", strlen ("interrupt")) == 0)
        {
          if (strncmp (func_name, "__vector", strlen ("__vector")) != 0)
            {
              warning (0, "%qs appears to be a misspelled interrupt handler",
                       func_name);
            }
        }
      else if (strncmp (attr, "signal", strlen ("signal")) == 0)
        {
          if (strncmp (func_name, "__vector", strlen ("__vector")) != 0)
            {
              warning (0, "%qs appears to be a misspelled signal handler",
                       func_name);
            }
        }
    }

  return NULL_TREE;
}

/* Look for attribute `progmem' in DECL
   if found return 1, otherwise 0.  */

int
avr_progmem_p (tree decl, tree attributes)
{
  tree a;

  if (TREE_CODE (decl) != VAR_DECL)
    return 0;

  if (NULL_TREE
      != lookup_attribute ("progmem", attributes))
    return 1;

  a=decl;
  do
    a = TREE_TYPE(a);
  while (TREE_CODE (a) == ARRAY_TYPE);

  if (a == error_mark_node)
    return 0;

  if (NULL_TREE != lookup_attribute ("progmem", TYPE_ATTRIBUTES (a)))
    return 1;
  
  return 0;
}

/* Add the section attribute if the variable is in progmem.  */

static void
avr_insert_attributes (tree node, tree *attributes)
{
  if (TREE_CODE (node) == VAR_DECL
      && (TREE_STATIC (node) || DECL_EXTERNAL (node))
      && avr_progmem_p (node, *attributes))
    {
      static const char dsec[] = ".progmem.data";
      *attributes = tree_cons (get_identifier ("section"),
		build_tree_list (NULL, build_string (strlen (dsec), dsec)),
		*attributes);

      /* ??? This seems sketchy.  Why can't the user declare the
	 thing const in the first place?  */
      TREE_READONLY (node) = 1;
    }
}

/* A get_unnamed_section callback for switching to progmem_section.  */

static void
avr_output_progmem_section_asm_op (const void *arg ATTRIBUTE_UNUSED)
{
  fprintf (asm_out_file,
	   "\t.section .progmem.gcc_sw_table, \"%s\", @progbits\n",
	   AVR_MEGA ? "a" : "ax");
  /* Should already be aligned, this is just to be safe if it isn't.  */
  fprintf (asm_out_file, "\t.p2align 1\n");
}

/* Implement TARGET_ASM_INIT_SECTIONS.  */

static void
avr_asm_init_sections (void)
{
  progmem_section = get_unnamed_section (AVR_MEGA ? 0 : SECTION_CODE,
					 avr_output_progmem_section_asm_op,
					 NULL);
  readonly_data_section = data_section;
}

static unsigned int
avr_section_type_flags (tree decl, const char *name, int reloc)
{
  unsigned int flags = default_section_type_flags (decl, name, reloc);

  if (strncmp (name, ".noinit", 7) == 0)
    {
      if (decl && TREE_CODE (decl) == VAR_DECL
	  && DECL_INITIAL (decl) == NULL_TREE)
	flags |= SECTION_BSS;  /* @nobits */
      else
	warning (0, "only uninitialized variables can be placed in the "
		 ".noinit section");
    }

  return flags;
}

/* Outputs some appropriate text to go at the start of an assembler
   file.  */

static void
avr_file_start (void)
{
  if (avr_asm_only_p)
    error ("MCU %qs supported for assembler only", avr_mcu_name);

  default_file_start ();

/*  fprintf (asm_out_file, "\t.arch %s\n", avr_mcu_name);*/
  fputs ("__SREG__ = 0x3f\n"
	 "__SP_H__ = 0x3e\n"
	 "__SP_L__ = 0x3d\n", asm_out_file);
  
  fputs ("__tmp_reg__ = 0\n" 
         "__zero_reg__ = 1\n", asm_out_file);

  /* FIXME: output these only if there is anything in the .data / .bss
     sections - some code size could be saved by not linking in the
     initialization code from libgcc if one or both sections are empty.  */
  fputs ("\t.global __do_copy_data\n", asm_out_file);
  fputs ("\t.global __do_clear_bss\n", asm_out_file);

  commands_in_file = 0;
  commands_in_prologues = 0;
  commands_in_epilogues = 0;
}

/* Outputs to the stdio stream FILE some
   appropriate text to go at the end of an assembler file.  */

static void
avr_file_end (void)
{
  fputs ("/* File ", asm_out_file);
  output_quoted_string (asm_out_file, main_input_filename);
  fprintf (asm_out_file,
	   ": code %4d = 0x%04x (%4d), prologues %3d, epilogues %3d */\n",
	   commands_in_file,
	   commands_in_file,
	   commands_in_file - commands_in_prologues - commands_in_epilogues,
	   commands_in_prologues, commands_in_epilogues);
}

/* Choose the order in which to allocate hard registers for
   pseudo-registers local to a basic block.

   Store the desired register order in the array `reg_alloc_order'.
   Element 0 should be the register to allocate first; element 1, the
   next register; and so on.  */

void
order_regs_for_local_alloc (void)
{
  unsigned int i;
  static const int order_0[] = {
    24,25,
    18,19,
    20,21,
    22,23,
    30,31,
    26,27,
    28,29,
    17,16,15,14,13,12,11,10,9,8,7,6,5,4,3,2,
    0,1,
    32,33,34,35
  };
  static const int order_1[] = {
    18,19,
    20,21,
    22,23,
    24,25,
    30,31,
    26,27,
    28,29,
    17,16,15,14,13,12,11,10,9,8,7,6,5,4,3,2,
    0,1,
    32,33,34,35
  };
  static const int order_2[] = {
    25,24,
    23,22,
    21,20,
    19,18,
    30,31,
    26,27,
    28,29,
    17,16,
    15,14,13,12,11,10,9,8,7,6,5,4,3,2,
    1,0,
    32,33,34,35
  };
  
  const int *order = (TARGET_ORDER_1 ? order_1 :
		      TARGET_ORDER_2 ? order_2 :
		      order_0);
  for (i=0; i < ARRAY_SIZE (order_0); ++i)
      reg_alloc_order[i] = order[i];
}


/* Mutually recursive subroutine of avr_rtx_cost for calculating the
   cost of an RTX operand given its context.  X is the rtx of the
   operand, MODE is its mode, and OUTER is the rtx_code of this
   operand's parent operator.  */

static int
avr_operand_rtx_cost (rtx x, enum machine_mode mode, enum rtx_code outer)
{
  enum rtx_code code = GET_CODE (x);
  int total;

  switch (code)
    {
    case REG:
    case SUBREG:
      return 0;

    case CONST_INT:
    case CONST_DOUBLE:
      return COSTS_N_INSNS (GET_MODE_SIZE (mode));

    default:
      break;
    }

  total = 0;
  avr_rtx_costs (x, code, outer, &total);
  return total;
}

/* The AVR backend's rtx_cost function.  X is rtx expression whose cost
   is to be calculated.  Return true if the complete cost has been
   computed, and false if subexpressions should be scanned.  In either
   case, *TOTAL contains the cost result.  */

static bool
avr_rtx_costs (rtx x, int code, int outer_code ATTRIBUTE_UNUSED, int *total)
{
  enum machine_mode mode = GET_MODE (x);
  HOST_WIDE_INT val;

  switch (code)
    {
    case CONST_INT:
    case CONST_DOUBLE:
      /* Immediate constants are as cheap as registers.  */
      *total = 0;
      return true;

    case MEM:
    case CONST:
    case LABEL_REF:
    case SYMBOL_REF:
      *total = COSTS_N_INSNS (GET_MODE_SIZE (mode));
      return true;

    case NEG:
      switch (mode)
	{
	case QImode:
	case SFmode:
	  *total = COSTS_N_INSNS (1);
	  break;

	case HImode:
	  *total = COSTS_N_INSNS (3);
	  break;

	case SImode:
	  *total = COSTS_N_INSNS (7);
	  break;

	default:
	  return false;
	}
      *total += avr_operand_rtx_cost (XEXP (x, 0), mode, code);
      return true;

    case ABS:
      switch (mode)
	{
	case QImode:
	case SFmode:
	  *total = COSTS_N_INSNS (1);
	  break;

	default:
	  return false;
	}
      *total += avr_operand_rtx_cost (XEXP (x, 0), mode, code);
      return true;

    case NOT:
      *total = COSTS_N_INSNS (GET_MODE_SIZE (mode));
      *total += avr_operand_rtx_cost (XEXP (x, 0), mode, code);
      return true;

    case ZERO_EXTEND:
      *total = COSTS_N_INSNS (GET_MODE_SIZE (mode)
			      - GET_MODE_SIZE (GET_MODE (XEXP (x, 0))));
      *total += avr_operand_rtx_cost (XEXP (x, 0), mode, code);
      return true;

    case SIGN_EXTEND:
      *total = COSTS_N_INSNS (GET_MODE_SIZE (mode) + 2
			      - GET_MODE_SIZE (GET_MODE (XEXP (x, 0))));
      *total += avr_operand_rtx_cost (XEXP (x, 0), mode, code);
      return true;

    case PLUS:
      switch (mode)
	{
	case QImode:
	  *total = COSTS_N_INSNS (1);
	  if (GET_CODE (XEXP (x, 1)) != CONST_INT)
	    *total += avr_operand_rtx_cost (XEXP (x, 1), mode, code);
	  break;

	case HImode:
	  if (GET_CODE (XEXP (x, 1)) != CONST_INT)
	    {
	      *total = COSTS_N_INSNS (2);
	      *total += avr_operand_rtx_cost (XEXP (x, 1), mode, code);
	    }
	  else if (INTVAL (XEXP (x, 1)) >= -63 && INTVAL (XEXP (x, 1)) <= 63)
	    *total = COSTS_N_INSNS (1);
	  else
	    *total = COSTS_N_INSNS (2);
	  break;

	case SImode:
	  if (GET_CODE (XEXP (x, 1)) != CONST_INT)
	    {
	      *total = COSTS_N_INSNS (4);
	      *total += avr_operand_rtx_cost (XEXP (x, 1), mode, code);
	    }
	  else if (INTVAL (XEXP (x, 1)) >= -63 && INTVAL (XEXP (x, 1)) <= 63)
	    *total = COSTS_N_INSNS (1);
	  else
	    *total = COSTS_N_INSNS (4);
	  break;

	default:
	  return false;
<<<<<<< HEAD
	}
      *total += avr_operand_rtx_cost (XEXP (x, 0), mode, code);
      return true;

    case MINUS:
    case AND:
    case IOR:
      *total = COSTS_N_INSNS (GET_MODE_SIZE (mode));
      *total += avr_operand_rtx_cost (XEXP (x, 0), mode, code);
      if (GET_CODE (XEXP (x, 1)) != CONST_INT)
          *total += avr_operand_rtx_cost (XEXP (x, 1), mode, code);
      return true;

    case XOR:
      *total = COSTS_N_INSNS (GET_MODE_SIZE (mode));
      *total += avr_operand_rtx_cost (XEXP (x, 0), mode, code);
      *total += avr_operand_rtx_cost (XEXP (x, 1), mode, code);
      return true;

    case MULT:
      switch (mode)
	{
	case QImode:
	  if (AVR_ENHANCED)
	    *total = COSTS_N_INSNS (optimize_size ? 3 : 4);
	  else if (optimize_size)
	    *total = COSTS_N_INSNS (AVR_MEGA ? 2 : 1);
	  else
	    return false;

	case HImode:
	  if (AVR_ENHANCED)
	    *total = COSTS_N_INSNS (optimize_size ? 7 : 10);
	  else if (optimize_size)
	    *total = COSTS_N_INSNS (AVR_MEGA ? 2 : 1);
	  else
	    return false;

	default:
	  return false;
	}
      *total += avr_operand_rtx_cost (XEXP (x, 0), mode, code);
=======
	}
      *total += avr_operand_rtx_cost (XEXP (x, 0), mode, code);
      return true;

    case MINUS:
    case AND:
    case IOR:
      *total = COSTS_N_INSNS (GET_MODE_SIZE (mode));
      *total += avr_operand_rtx_cost (XEXP (x, 0), mode, code);
      if (GET_CODE (XEXP (x, 1)) != CONST_INT)
          *total += avr_operand_rtx_cost (XEXP (x, 1), mode, code);
      return true;

    case XOR:
      *total = COSTS_N_INSNS (GET_MODE_SIZE (mode));
      *total += avr_operand_rtx_cost (XEXP (x, 0), mode, code);
      *total += avr_operand_rtx_cost (XEXP (x, 1), mode, code);
      return true;

    case MULT:
      switch (mode)
	{
	case QImode:
	  if (AVR_ENHANCED)
	    *total = COSTS_N_INSNS (optimize_size ? 3 : 4);
	  else if (optimize_size)
	    *total = COSTS_N_INSNS (AVR_MEGA ? 2 : 1);
	  else
	    return false;

	case HImode:
	  if (AVR_ENHANCED)
	    *total = COSTS_N_INSNS (optimize_size ? 7 : 10);
	  else if (optimize_size)
	    *total = COSTS_N_INSNS (AVR_MEGA ? 2 : 1);
	  else
	    return false;

	default:
	  return false;
	}
      *total += avr_operand_rtx_cost (XEXP (x, 0), mode, code);
>>>>>>> c355071f
      *total += avr_operand_rtx_cost (XEXP (x, 1), mode, code);
      return true;

    case DIV:
    case MOD:
    case UDIV:
    case UMOD:
      if (optimize_size)
	*total = COSTS_N_INSNS (AVR_MEGA ? 2 : 1);
      else
	return false;
      *total += avr_operand_rtx_cost (XEXP (x, 0), mode, code);
      *total += avr_operand_rtx_cost (XEXP (x, 1), mode, code);
      return true;

    case ASHIFT:
      switch (mode)
	{
	case QImode:
	  if (GET_CODE (XEXP (x, 1)) != CONST_INT)
	    {
	      *total = COSTS_N_INSNS (optimize_size ? 4 : 17);
	      *total += avr_operand_rtx_cost (XEXP (x, 1), mode, code);
	    }
	  else
	    {
	      val = INTVAL (XEXP (x, 1));
	      if (val == 7)
		*total = COSTS_N_INSNS (3);
	      else if (val >= 0 && val <= 7)
		*total = COSTS_N_INSNS (val);
	      else
		*total = COSTS_N_INSNS (1);
	    }
	  break;

	case HImode:
	  if (GET_CODE (XEXP (x, 1)) != CONST_INT)
	    {
	      *total = COSTS_N_INSNS (optimize_size ? 5 : 41);
	      *total += avr_operand_rtx_cost (XEXP (x, 1), mode, code);
	    }
	  else
	    switch (INTVAL (XEXP (x, 1)))
	      {
	      case 0:
		*total = 0;
		break;
	      case 1:
	      case 8:
		*total = COSTS_N_INSNS (2);
		break;
	      case 9:
		*total = COSTS_N_INSNS (3);
		break;
	      case 2:
	      case 3:
	      case 10:
	      case 15:
		*total = COSTS_N_INSNS (4);
		break;
	      case 7:
	      case 11:
	      case 12:
		*total = COSTS_N_INSNS (5);
		break;
	      case 4:
		*total = COSTS_N_INSNS (optimize_size ? 5 : 8);
		break;
	      case 6:
		*total = COSTS_N_INSNS (optimize_size ? 5 : 9);
		break;
	      case 5:
		*total = COSTS_N_INSNS (optimize_size ? 5 : 10);
		break;
	      default:
	        *total = COSTS_N_INSNS (optimize_size ? 5 : 41);
	        *total += avr_operand_rtx_cost (XEXP (x, 1), mode, code);
	      }
	  break;

	case SImode:
	  if (GET_CODE (XEXP (x, 1)) != CONST_INT)
	    {
	      *total = COSTS_N_INSNS (optimize_size ? 7 : 113);
	      *total += avr_operand_rtx_cost (XEXP (x, 1), mode, code);
	    }
	  else
	    switch (INTVAL (XEXP (x, 1)))
	      {
	      case 0:
		*total = 0;
		break;
	      case 24:
		*total = COSTS_N_INSNS (3);
		break;
	      case 1:
	      case 8:
	      case 16:
		*total = COSTS_N_INSNS (4);
		break;
	      case 31:
		*total = COSTS_N_INSNS (6);
		break;
	      case 2:
		*total = COSTS_N_INSNS (optimize_size ? 7 : 8);
		break;
	      default:
		*total = COSTS_N_INSNS (optimize_size ? 7 : 113);
		*total += avr_operand_rtx_cost (XEXP (x, 1), mode, code);
	      }
	  break;

	default:
	  return false;
	}
      *total += avr_operand_rtx_cost (XEXP (x, 0), mode, code);
      return true;

    case ASHIFTRT:
      switch (mode)
	{
	case QImode:
	  if (GET_CODE (XEXP (x, 1)) != CONST_INT)
	    {
	      *total = COSTS_N_INSNS (optimize_size ? 4 : 17);
	      *total += avr_operand_rtx_cost (XEXP (x, 1), mode, code);
	    }
	  else
	    {
	      val = INTVAL (XEXP (x, 1));
	      if (val == 6)
		*total = COSTS_N_INSNS (4);
	      else if (val == 7)
		*total = COSTS_N_INSNS (2);
	      else if (val >= 0 && val <= 7)
		*total = COSTS_N_INSNS (val);
	      else
		*total = COSTS_N_INSNS (1);
	    }
	  break;

	case HImode:
	  if (GET_CODE (XEXP (x, 1)) != CONST_INT)
	    {
	      *total = COSTS_N_INSNS (optimize_size ? 5 : 41);
	      *total += avr_operand_rtx_cost (XEXP (x, 1), mode, code);
	    }
	  else
	    switch (INTVAL (XEXP (x, 1)))
	      {
	      case 0:
		*total = 0;
		break;
	      case 1:
		*total = COSTS_N_INSNS (2);
		break;
	      case 15:
		*total = COSTS_N_INSNS (3);
		break;
	      case 2:
	      case 7:
              case 8:
              case 9:
		*total = COSTS_N_INSNS (4);
		break;
              case 10:
	      case 14:
		*total = COSTS_N_INSNS (5);
		break;
              case 11:
                *total = COSTS_N_INSNS (optimize_size ? 5 : 6);
		break;
              case 12:
                *total = COSTS_N_INSNS (optimize_size ? 5 : 7);
		break;
              case 6:
	      case 13:
                *total = COSTS_N_INSNS (optimize_size ? 5 : 8);
		break;
	      default:
	        *total = COSTS_N_INSNS (optimize_size ? 5 : 41);
	        *total += avr_operand_rtx_cost (XEXP (x, 1), mode, code);
	      }
	  break;

	case SImode:
	  if (GET_CODE (XEXP (x, 1)) != CONST_INT)
	    {
	      *total = COSTS_N_INSNS (optimize_size ? 7 : 113);
	      *total += avr_operand_rtx_cost (XEXP (x, 1), mode, code);
	    }
	  else
	    switch (INTVAL (XEXP (x, 1)))
	      {
	      case 0:
		*total = 0;
		break;
	      case 1:
		*total = COSTS_N_INSNS (4);
		break;
	      case 8:
	      case 16:
	      case 24:
		*total = COSTS_N_INSNS (6);
		break;
	      case 2:
		*total = COSTS_N_INSNS (optimize_size ? 7 : 8);
		break;
	      case 31:
<<<<<<< HEAD
		*total = COSTS_N_INSNS (AVR_ENHANCED ? 4 : 5);
=======
		*total = COSTS_N_INSNS (AVR_HAVE_MOVW ? 4 : 5);
>>>>>>> c355071f
		break;
	      default:
		*total = COSTS_N_INSNS (optimize_size ? 7 : 113);
		*total += avr_operand_rtx_cost (XEXP (x, 1), mode, code);
	      }
	  break;

	default:
	  return false;
	}
      *total += avr_operand_rtx_cost (XEXP (x, 0), mode, code);
      return true;

    case LSHIFTRT:
      switch (mode)
	{
	case QImode:
	  if (GET_CODE (XEXP (x, 1)) != CONST_INT)
	    {
	      *total = COSTS_N_INSNS (optimize_size ? 4 : 17);
	      *total += avr_operand_rtx_cost (XEXP (x, 1), mode, code);
	    }
	  else
	    {
	      val = INTVAL (XEXP (x, 1));
	      if (val == 7)
		*total = COSTS_N_INSNS (3);
	      else if (val >= 0 && val <= 7)
		*total = COSTS_N_INSNS (val);
	      else
		*total = COSTS_N_INSNS (1);
	    }
	  break;

	case HImode:
	  if (GET_CODE (XEXP (x, 1)) != CONST_INT)
	    {
	      *total = COSTS_N_INSNS (optimize_size ? 5 : 41);
	      *total += avr_operand_rtx_cost (XEXP (x, 1), mode, code);
	    }
	  else
	    switch (INTVAL (XEXP (x, 1)))
	      {
	      case 0:
		*total = 0;
		break;
	      case 1:
	      case 8:
		*total = COSTS_N_INSNS (2);
		break;
	      case 9:
		*total = COSTS_N_INSNS (3);
		break;
	      case 2:
	      case 10:
	      case 15:
		*total = COSTS_N_INSNS (4);
		break;
	      case 7:
              case 11:
		*total = COSTS_N_INSNS (5);
		break;
	      case 3:
	      case 12:
	      case 13:
	      case 14:
		*total = COSTS_N_INSNS (optimize_size ? 5 : 6);
		break;
	      case 4:
		*total = COSTS_N_INSNS (optimize_size ? 5 : 7);
		break;
	      case 5:
	      case 6:
		*total = COSTS_N_INSNS (optimize_size ? 5 : 9);
		break;
	      default:
	        *total = COSTS_N_INSNS (optimize_size ? 5 : 41);
	        *total += avr_operand_rtx_cost (XEXP (x, 1), mode, code);
	      }
	  break;

	case SImode:
	  if (GET_CODE (XEXP (x, 1)) != CONST_INT)
	    {
	      *total = COSTS_N_INSNS (optimize_size ? 7 : 113);
	      *total += avr_operand_rtx_cost (XEXP (x, 1), mode, code);
	    }
	  else
	    switch (INTVAL (XEXP (x, 1)))
	      {
	      case 0:
		*total = 0;
		break;
	      case 1:
		*total = COSTS_N_INSNS (4);
		break;
	      case 2:
		*total = COSTS_N_INSNS (optimize_size ? 7 : 8);
		break;
	      case 8:
	      case 16:
	      case 24:
		*total = COSTS_N_INSNS (4);
		break;
	      case 31:
		*total = COSTS_N_INSNS (6);
		break;
	      default:
		*total = COSTS_N_INSNS (optimize_size ? 7 : 113);
		*total += avr_operand_rtx_cost (XEXP (x, 1), mode, code);
	      }
	  break;

	default:
	  return false;
	}
      *total += avr_operand_rtx_cost (XEXP (x, 0), mode, code);
      return true;

    case COMPARE:
      switch (GET_MODE (XEXP (x, 0)))
	{
	case QImode:
	  *total = COSTS_N_INSNS (1);
	  if (GET_CODE (XEXP (x, 1)) != CONST_INT)
	    *total += avr_operand_rtx_cost (XEXP (x, 1), mode, code);
	  break;

        case HImode:
	  *total = COSTS_N_INSNS (2);
	  if (GET_CODE (XEXP (x, 1)) != CONST_INT)
            *total += avr_operand_rtx_cost (XEXP (x, 1), mode, code);
	  else if (INTVAL (XEXP (x, 1)) != 0)
	    *total += COSTS_N_INSNS (1);
          break;

        case SImode:
          *total = COSTS_N_INSNS (4);
          if (GET_CODE (XEXP (x, 1)) != CONST_INT)
            *total += avr_operand_rtx_cost (XEXP (x, 1), mode, code);
	  else if (INTVAL (XEXP (x, 1)) != 0)
	    *total += COSTS_N_INSNS (3);
          break;

	default:
	  return false;
	}
      *total += avr_operand_rtx_cost (XEXP (x, 0), mode, code);
      return true;

    default:
      break;
    }
  return false;
}

/* Calculate the cost of a memory address.  */

static int
avr_address_cost (rtx x)
{
  if (GET_CODE (x) == PLUS
      && GET_CODE (XEXP (x,1)) == CONST_INT
      && (REG_P (XEXP (x,0)) || GET_CODE (XEXP (x,0)) == SUBREG)
      && INTVAL (XEXP (x,1)) >= 61)
    return 18;
  if (CONSTANT_ADDRESS_P (x))
    {
      if (avr_io_address_p (x, 1))
	return 2;
      return 4;
    }
  return 4;
}

/* Test for extra memory constraint 'Q'.
   It's a memory address based on Y or Z pointer with valid displacement.  */

int
extra_constraint_Q (rtx x)
{
  if (GET_CODE (XEXP (x,0)) == PLUS
      && REG_P (XEXP (XEXP (x,0), 0))
      && GET_CODE (XEXP (XEXP (x,0), 1)) == CONST_INT
      && (INTVAL (XEXP (XEXP (x,0), 1))
	  <= MAX_LD_OFFSET (GET_MODE (x))))
    {
      rtx xx = XEXP (XEXP (x,0), 0);
      int regno = REGNO (xx);
      if (TARGET_ALL_DEBUG)
	{
	  fprintf (stderr, ("extra_constraint:\n"
			    "reload_completed: %d\n"
			    "reload_in_progress: %d\n"),
		   reload_completed, reload_in_progress);
	  debug_rtx (x);
	}
      if (regno >= FIRST_PSEUDO_REGISTER)
	return 1;		/* allocate pseudos */
      else if (regno == REG_Z || regno == REG_Y)
	return 1;		/* strictly check */
      else if (xx == frame_pointer_rtx
	       || xx == arg_pointer_rtx)
	return 1;		/* XXX frame & arg pointer checks */
    }
  return 0;
}

/* Convert condition code CONDITION to the valid AVR condition code.  */

RTX_CODE
avr_normalize_condition (RTX_CODE condition)
{
  switch (condition)
    {
    case GT:
      return GE;
    case GTU:
      return GEU;
    case LE:
      return LT;
    case LEU:
      return LTU;
    default:
      gcc_unreachable ();
    }
}

/* This function optimizes conditional jumps.  */

static void
avr_reorg (void)
{
  rtx insn, pattern;
  
  for (insn = get_insns (); insn; insn = NEXT_INSN (insn))
    {
      if (! (GET_CODE (insn) == INSN
	     || GET_CODE (insn) == CALL_INSN
	     || GET_CODE (insn) == JUMP_INSN)
	  || !single_set (insn))
	continue;

      pattern = PATTERN (insn);

      if (GET_CODE (pattern) == PARALLEL)
	pattern = XVECEXP (pattern, 0, 0);
      if (GET_CODE (pattern) == SET
	  && SET_DEST (pattern) == cc0_rtx
	  && compare_diff_p (insn))
	{
	  if (GET_CODE (SET_SRC (pattern)) == COMPARE)
	    {
	      /* Now we work under compare insn.  */
	      
	      pattern = SET_SRC (pattern);
	      if (true_regnum (XEXP (pattern,0)) >= 0
		  && true_regnum (XEXP (pattern,1)) >= 0 )
		{
		  rtx x = XEXP (pattern,0);
		  rtx next = next_real_insn (insn);
		  rtx pat = PATTERN (next);
		  rtx src = SET_SRC (pat);
		  rtx t = XEXP (src,0);
		  PUT_CODE (t, swap_condition (GET_CODE (t)));
		  XEXP (pattern,0) = XEXP (pattern,1);
		  XEXP (pattern,1) = x;
		  INSN_CODE (next) = -1;
		}
	      else if (true_regnum (XEXP (pattern,0)) >= 0
		       && GET_CODE (XEXP (pattern,1)) == CONST_INT)
		{
		  rtx x = XEXP (pattern,1);
		  rtx next = next_real_insn (insn);
		  rtx pat = PATTERN (next);
		  rtx src = SET_SRC (pat);
		  rtx t = XEXP (src,0);
		  enum machine_mode mode = GET_MODE (XEXP (pattern, 0));

		  if (avr_simplify_comparison_p (mode, GET_CODE (t), x))
		    {
		      XEXP (pattern, 1) = gen_int_mode (INTVAL (x) + 1, mode);
		      PUT_CODE (t, avr_normalize_condition (GET_CODE (t)));
		      INSN_CODE (next) = -1;
		      INSN_CODE (insn) = -1;
		    }
		}
	    }
	  else if (true_regnum (SET_SRC (pattern)) >= 0)
	    {
	      /* This is a tst insn */
	      rtx next = next_real_insn (insn);
	      rtx pat = PATTERN (next);
	      rtx src = SET_SRC (pat);
	      rtx t = XEXP (src,0);

	      PUT_CODE (t, swap_condition (GET_CODE (t)));
	      SET_SRC (pattern) = gen_rtx_NEG (GET_MODE (SET_SRC (pattern)),
					       SET_SRC (pattern));
	      INSN_CODE (next) = -1;
	      INSN_CODE (insn) = -1;
	    }
	}
    }
}

/* Returns register number for function return value.*/

int
avr_ret_register (void)
{
  return 24;
}

/* Ceate an RTX representing the place where a
   library function returns a value of mode MODE.  */

rtx
avr_libcall_value (enum machine_mode mode)
{
  int offs = GET_MODE_SIZE (mode);
  if (offs < 2)
    offs = 2;
  return gen_rtx_REG (mode, RET_REGISTER + 2 - offs);
}

/* Create an RTX representing the place where a
   function returns a value of data type VALTYPE.  */

rtx
avr_function_value (tree type, tree func ATTRIBUTE_UNUSED)
{
  unsigned int offs;
  
  if (TYPE_MODE (type) != BLKmode)
    return avr_libcall_value (TYPE_MODE (type));
  
  offs = int_size_in_bytes (type);
  if (offs < 2)
    offs = 2;
  if (offs > 2 && offs < GET_MODE_SIZE (SImode))
    offs = GET_MODE_SIZE (SImode);
  else if (offs > GET_MODE_SIZE (SImode) && offs < GET_MODE_SIZE (DImode))
    offs = GET_MODE_SIZE (DImode);
  
  return gen_rtx_REG (BLKmode, RET_REGISTER + 2 - offs);
}

/* Places additional restrictions on the register class to
   use when it is necessary to copy value X into a register
   in class CLASS.  */

enum reg_class
preferred_reload_class (rtx x ATTRIBUTE_UNUSED, enum reg_class class)
{
  return class;
}

int
test_hard_reg_class (enum reg_class class, rtx x)
{
  int regno = true_regnum (x);
  if (regno < 0)
    return 0;

  if (TEST_HARD_REG_CLASS (class, regno))
    return 1;

  return 0;
}


int
jump_over_one_insn_p (rtx insn, rtx dest)
{
  int uid = INSN_UID (GET_CODE (dest) == LABEL_REF
		      ? XEXP (dest, 0)
		      : dest);
  int jump_addr = INSN_ADDRESSES (INSN_UID (insn));
  int dest_addr = INSN_ADDRESSES (uid);
  return dest_addr - jump_addr == get_attr_length (insn) + 1;
}

/* Returns 1 if a value of mode MODE can be stored starting with hard
   register number REGNO.  On the enhanced core, anything larger than
   1 byte must start in even numbered register for "movw" to work
   (this way we don't have to check for odd registers everywhere).  */

int
avr_hard_regno_mode_ok (int regno, enum machine_mode mode)
{
  /* The only thing that can go into registers r28:r29 is a Pmode.  */
  if (regno == REG_Y && mode == Pmode)
    return 1;

  /* Otherwise disallow all regno/mode combinations that span r28:r29.  */
  if (regno <= (REG_Y + 1) && (regno + GET_MODE_SIZE (mode)) >= (REG_Y + 1))
    return 0;

  if (mode == QImode)
    return 1;

  /* Modes larger than QImode occupy consecutive registers.  */
  if (regno + GET_MODE_SIZE (mode) > FIRST_PSEUDO_REGISTER)
    return 0;

  /* All modes larger than QImode should start in an even register.  */
  return !(regno & 1);
}

/* Returns 1 if X is a valid address for an I/O register of size SIZE
   (1 or 2).  Used for lds/sts -> in/out optimization.  Add 0x20 to SIZE
   to check for the lower half of I/O space (for cbi/sbi/sbic/sbis).  */

int
avr_io_address_p (rtx x, int size)
{
  return (optimize > 0 && GET_CODE (x) == CONST_INT
	  && INTVAL (x) >= 0x20 && INTVAL (x) <= 0x60 - size);
}

const char *
output_reload_inhi (rtx insn ATTRIBUTE_UNUSED, rtx *operands, int *len)
{
  int tmp;
  if (!len)
    len = &tmp;
      
  if (GET_CODE (operands[1]) == CONST_INT)
    {
      int val = INTVAL (operands[1]);
      if ((val & 0xff) == 0)
	{
	  *len = 3;
	  return (AS2 (mov,%A0,__zero_reg__) CR_TAB
		  AS2 (ldi,%2,hi8(%1))       CR_TAB
		  AS2 (mov,%B0,%2));
	}
      else if ((val & 0xff00) == 0)
	{
	  *len = 3;
	  return (AS2 (ldi,%2,lo8(%1)) CR_TAB
		  AS2 (mov,%A0,%2)     CR_TAB
		  AS2 (mov,%B0,__zero_reg__));
	}
      else if ((val & 0xff) == ((val & 0xff00) >> 8))
	{
	  *len = 3;
	  return (AS2 (ldi,%2,lo8(%1)) CR_TAB
		  AS2 (mov,%A0,%2)     CR_TAB
		  AS2 (mov,%B0,%2));
	}
    }
  *len = 4;
  return (AS2 (ldi,%2,lo8(%1)) CR_TAB
	  AS2 (mov,%A0,%2)     CR_TAB
	  AS2 (ldi,%2,hi8(%1)) CR_TAB
	  AS2 (mov,%B0,%2));
}


const char *
output_reload_insisf (rtx insn ATTRIBUTE_UNUSED, rtx *operands, int *len)
{
  rtx src = operands[1];
  int cnst = (GET_CODE (src) == CONST_INT);

  if (len)
    {
      if (cnst)
	*len = 4 + ((INTVAL (src) & 0xff) != 0)
		+ ((INTVAL (src) & 0xff00) != 0)
		+ ((INTVAL (src) & 0xff0000) != 0)
		+ ((INTVAL (src) & 0xff000000) != 0);
      else
	*len = 8;

      return "";
    }

  if (cnst && ((INTVAL (src) & 0xff) == 0))
    output_asm_insn (AS2 (mov, %A0, __zero_reg__), operands);
  else
    {
      output_asm_insn (AS2 (ldi, %2, lo8(%1)), operands);
      output_asm_insn (AS2 (mov, %A0, %2), operands);
    }
  if (cnst && ((INTVAL (src) & 0xff00) == 0))
    output_asm_insn (AS2 (mov, %B0, __zero_reg__), operands);
  else
    {
      output_asm_insn (AS2 (ldi, %2, hi8(%1)), operands);
      output_asm_insn (AS2 (mov, %B0, %2), operands);
    }
  if (cnst && ((INTVAL (src) & 0xff0000) == 0))
    output_asm_insn (AS2 (mov, %C0, __zero_reg__), operands);
  else
    {
      output_asm_insn (AS2 (ldi, %2, hlo8(%1)), operands);
      output_asm_insn (AS2 (mov, %C0, %2), operands);
    }
  if (cnst && ((INTVAL (src) & 0xff000000) == 0))
    output_asm_insn (AS2 (mov, %D0, __zero_reg__), operands);
  else
    {
      output_asm_insn (AS2 (ldi, %2, hhi8(%1)), operands);
      output_asm_insn (AS2 (mov, %D0, %2), operands);
    }
  return "";
}

void
avr_output_bld (rtx operands[], int bit_nr)
{
  static char s[] = "bld %A0,0";

  s[5] = 'A' + (bit_nr >> 3);
  s[8] = '0' + (bit_nr & 7);
  output_asm_insn (s, operands);
}

void
avr_output_addr_vec_elt (FILE *stream, int value)
{
  switch_to_section (progmem_section);
  if (AVR_MEGA)
    fprintf (stream, "\t.word pm(.L%d)\n", value);
  else
    fprintf (stream, "\trjmp .L%d\n", value);

  jump_tables_size++;
}

/* Returns 1 if SCRATCH are safe to be allocated as a scratch
   registers (for a define_peephole2) in the current function.  */

int
avr_peep2_scratch_safe (rtx scratch)
{
  if ((interrupt_function_p (current_function_decl)
       || signal_function_p (current_function_decl))
      && leaf_function_p ())
    {
      int first_reg = true_regnum (scratch);
      int last_reg = first_reg + GET_MODE_SIZE (GET_MODE (scratch)) - 1;
      int reg;

      for (reg = first_reg; reg <= last_reg; reg++)
	{
	  if (!regs_ever_live[reg])
	    return 0;
	}
    }
  return 1;
}

/* Output a branch that tests a single bit of a register (QI, HI or SImode)
   or memory location in the I/O space (QImode only).

   Operand 0: comparison operator (must be EQ or NE, compare bit to zero).
   Operand 1: register operand to test, or CONST_INT memory address.
   Operand 2: bit number (for QImode operand) or mask (HImode, SImode).
   Operand 3: label to jump to if the test is true.  */

const char *
avr_out_sbxx_branch (rtx insn, rtx operands[])
{
  enum rtx_code comp = GET_CODE (operands[0]);
  int long_jump = (get_attr_length (insn) >= 4);
  int reverse = long_jump || jump_over_one_insn_p (insn, operands[3]);

  if (comp == GE)
    comp = EQ;
  else if (comp == LT)
    comp = NE;

  if (reverse)
    comp = reverse_condition (comp);

  if (GET_CODE (operands[1]) == CONST_INT)
    {
      if (INTVAL (operands[1]) < 0x40)
	{
	  if (comp == EQ)
	    output_asm_insn (AS2 (sbis,%1-0x20,%2), operands);
	  else
	    output_asm_insn (AS2 (sbic,%1-0x20,%2), operands);
	}
      else
	{
	  output_asm_insn (AS2 (in,__tmp_reg__,%1-0x20), operands);
	  if (comp == EQ)
	    output_asm_insn (AS2 (sbrs,__tmp_reg__,%2), operands);
	  else
	    output_asm_insn (AS2 (sbrc,__tmp_reg__,%2), operands);
	}
    }
  else  /* GET_CODE (operands[1]) == REG */
    {
      if (GET_MODE (operands[1]) == QImode)
	{
	  if (comp == EQ)
	    output_asm_insn (AS2 (sbrs,%1,%2), operands);
	  else
	    output_asm_insn (AS2 (sbrc,%1,%2), operands);
	}
      else  /* HImode or SImode */
	{
	  static char buf[] = "sbrc %A1,0";
	  int bit_nr = exact_log2 (INTVAL (operands[2])
				   & GET_MODE_MASK (GET_MODE (operands[1])));

	  buf[3] = (comp == EQ) ? 's' : 'c';
	  buf[6] = 'A' + (bit_nr >> 3);
	  buf[9] = '0' + (bit_nr & 7);
	  output_asm_insn (buf, operands);
	}
    }

  if (long_jump)
    return (AS1 (rjmp,.+4) CR_TAB
	    AS1 (jmp,%3));
  if (!reverse)
    return AS1 (rjmp,%3);
  return "";
}

/* Worker function for TARGET_ASM_CONSTRUCTOR.  */

static void
avr_asm_out_ctor (rtx symbol, int priority)
{
  fputs ("\t.global __do_global_ctors\n", asm_out_file);
  default_ctor_section_asm_out_constructor (symbol, priority);
}

/* Worker function for TARGET_ASM_DESTRUCTOR.  */

static void
avr_asm_out_dtor (rtx symbol, int priority)
{
  fputs ("\t.global __do_global_dtors\n", asm_out_file);
  default_dtor_section_asm_out_destructor (symbol, priority);
}

/* Worker function for TARGET_RETURN_IN_MEMORY.  */

static bool
avr_return_in_memory (tree type, tree fntype ATTRIBUTE_UNUSED)
{
  if (TYPE_MODE (type) == BLKmode)
    {
      HOST_WIDE_INT size = int_size_in_bytes (type);
      return (size == -1 || size > 8);
    }
  else
    return false;
}

#include "gt-avr.h"<|MERGE_RESOLUTION|>--- conflicted
+++ resolved
@@ -1,9 +1,5 @@
 /* Subroutines for insn-output.c for ATMEL AVR micro controllers
-<<<<<<< HEAD
-   Copyright (C) 1998, 1999, 2000, 2001, 2002, 2004, 2005
-=======
    Copyright (C) 1998, 1999, 2000, 2001, 2002, 2004, 2005, 2006
->>>>>>> c355071f
    Free Software Foundation, Inc.
    Contributed by Denis Chertykov (denisc@overta.ru)
 
@@ -181,12 +177,6 @@
   { "at90s8515", 2, "__AVR_AT90S8515__" },
   { "at90c8534", 2, "__AVR_AT90C8534__" },
   { "at90s8535", 2, "__AVR_AT90S8535__" },
-<<<<<<< HEAD
-  { "at86rf401", 2, "__AVR_AT86RF401__" },
-    /* Classic + MOVW, <= 8K.  */
-  { "attiny13",   2, "__AVR_ATtiny13__" },
-  { "attiny2313", 2, "__AVR_ATtiny2313__" },
-=======
     /* Classic + MOVW, <= 8K.  */
   { "avr25",      6, NULL },
   { "attiny13",   6, "__AVR_ATtiny13__" },
@@ -201,7 +191,6 @@
   { "attiny461",  6, "__AVR_ATtiny461__" },
   { "attiny861",  6, "__AVR_ATtiny861__" },
   { "at86rf401",  6, "__AVR_AT86RF401__" },
->>>>>>> c355071f
     /* Classic, > 8K.  */
   { "avr3",      3, NULL },
   { "atmega103", 3, "__AVR_ATmega103__" },
@@ -225,27 +214,14 @@
   { "atmega161", 5, "__AVR_ATmega161__" },
   { "atmega162", 5, "__AVR_ATmega162__" },
   { "atmega163", 5, "__AVR_ATmega163__" },
-<<<<<<< HEAD
-  { "atmega165", 5, "__AVR_ATmega165__" },
-=======
   { "atmega164p",5, "__AVR_ATmega164P__" },
   { "atmega165", 5, "__AVR_ATmega165__" },
   { "atmega165p",5, "__AVR_ATmega165P__" },
->>>>>>> c355071f
   { "atmega168", 5, "__AVR_ATmega168__" },
   { "atmega169", 5, "__AVR_ATmega169__" },
   { "atmega169p",5, "__AVR_ATmega169P__" },
   { "atmega32",  5, "__AVR_ATmega32__" },
   { "atmega323", 5, "__AVR_ATmega323__" },
-<<<<<<< HEAD
-  { "atmega325", 5, "__AVR_ATmega325__" },
-  { "atmega3250", 5, "__AVR_ATmega3250__" },
-  { "atmega64",  5, "__AVR_ATmega64__" },
-  { "atmega645", 5, "__AVR_ATmega645__" },
-  { "atmega6450", 5, "__AVR_ATmega6450__" },
-  { "atmega128", 5, "__AVR_ATmega128__" },
-  { "at90can128", 5, "__AVR_AT90CAN128__" },
-=======
   { "atmega324p",5, "__AVR_ATmega324P__" },
   { "atmega325", 5, "__AVR_ATmega325__" },
   { "atmega3250", 5, "__AVR_ATmega3250__" },
@@ -270,7 +246,6 @@
   { "at90usb647", 5, "__AVR_AT90USB647__" },
   { "at90usb1286", 5, "__AVR_AT90USB1286__" },
   { "at90usb1287", 5, "__AVR_AT90USB1287__" },
->>>>>>> c355071f
   { "at94k",     5, "__AVR_AT94K__" },
     /* Assembler only.  */
   { "avr1",      1, NULL },
@@ -3326,11 +3301,7 @@
 	  if (INTVAL (operands[2]) < 32)
 	    break;
 
-<<<<<<< HEAD
-	  if (AVR_ENHANCED)
-=======
 	  if (AVR_HAVE_MOVW)
->>>>>>> c355071f
 	    return *len = 3, (AS1 (clr,%D0) CR_TAB
 			      AS1 (clr,%C0) CR_TAB
 			      AS2 (movw,%A0,%C0));
@@ -3712,12 +3683,6 @@
 
 	  /* fall through */
 
-	default:
-	  if (INTVAL (operands[2]) < 32)
-	    break;
-
-	  /* fall through */
-
 	case 31:
 	  if (AVR_HAVE_MOVW)
 	    return *len = 4, (AS1 (lsl,%D0)     CR_TAB
@@ -4112,11 +4077,7 @@
 	  if (INTVAL (operands[2]) < 32)
 	    break;
 
-<<<<<<< HEAD
-	  if (AVR_ENHANCED)
-=======
 	  if (AVR_HAVE_MOVW)
->>>>>>> c355071f
 	    return *len = 3, (AS1 (clr,%D0) CR_TAB
 			      AS1 (clr,%C0) CR_TAB
 			      AS2 (movw,%A0,%C0));
@@ -5017,7 +4978,6 @@
 
 	default:
 	  return false;
-<<<<<<< HEAD
 	}
       *total += avr_operand_rtx_cost (XEXP (x, 0), mode, code);
       return true;
@@ -5060,50 +5020,6 @@
 	  return false;
 	}
       *total += avr_operand_rtx_cost (XEXP (x, 0), mode, code);
-=======
-	}
-      *total += avr_operand_rtx_cost (XEXP (x, 0), mode, code);
-      return true;
-
-    case MINUS:
-    case AND:
-    case IOR:
-      *total = COSTS_N_INSNS (GET_MODE_SIZE (mode));
-      *total += avr_operand_rtx_cost (XEXP (x, 0), mode, code);
-      if (GET_CODE (XEXP (x, 1)) != CONST_INT)
-          *total += avr_operand_rtx_cost (XEXP (x, 1), mode, code);
-      return true;
-
-    case XOR:
-      *total = COSTS_N_INSNS (GET_MODE_SIZE (mode));
-      *total += avr_operand_rtx_cost (XEXP (x, 0), mode, code);
-      *total += avr_operand_rtx_cost (XEXP (x, 1), mode, code);
-      return true;
-
-    case MULT:
-      switch (mode)
-	{
-	case QImode:
-	  if (AVR_ENHANCED)
-	    *total = COSTS_N_INSNS (optimize_size ? 3 : 4);
-	  else if (optimize_size)
-	    *total = COSTS_N_INSNS (AVR_MEGA ? 2 : 1);
-	  else
-	    return false;
-
-	case HImode:
-	  if (AVR_ENHANCED)
-	    *total = COSTS_N_INSNS (optimize_size ? 7 : 10);
-	  else if (optimize_size)
-	    *total = COSTS_N_INSNS (AVR_MEGA ? 2 : 1);
-	  else
-	    return false;
-
-	default:
-	  return false;
-	}
-      *total += avr_operand_rtx_cost (XEXP (x, 0), mode, code);
->>>>>>> c355071f
       *total += avr_operand_rtx_cost (XEXP (x, 1), mode, code);
       return true;
 
@@ -5314,11 +5230,7 @@
 		*total = COSTS_N_INSNS (optimize_size ? 7 : 8);
 		break;
 	      case 31:
-<<<<<<< HEAD
-		*total = COSTS_N_INSNS (AVR_ENHANCED ? 4 : 5);
-=======
 		*total = COSTS_N_INSNS (AVR_HAVE_MOVW ? 4 : 5);
->>>>>>> c355071f
 		break;
 	      default:
 		*total = COSTS_N_INSNS (optimize_size ? 7 : 113);
