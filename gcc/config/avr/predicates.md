--- conflicted
+++ resolved
@@ -155,12 +155,6 @@
        (ior (match_test "register_operand (XEXP (op, 0), mode)")
             (match_test "CONSTANT_ADDRESS_P (XEXP (op, 0))"))))
 
-<<<<<<< HEAD
-;; True for register that is pseudo register.
-(define_predicate "pseudo_register_operand"
-  (and (match_code "reg")
-       (match_test "!HARD_REGISTER_P (op)")))
-=======
 ;; For some insns we must ensure that no hard register is inserted
 ;; into their operands because the insns are split and the split
 ;; involves hard registers.  An example are divmod insn that are
@@ -233,5 +227,4 @@
 ;; One-extended CONST_INT that fits in 16 bits, i.e. -65536..-1.
 (define_predicate "o16_operand"
   (and (match_code "const_int")
-       (match_test "IN_RANGE (INTVAL (op), -(1<<16), -1)")))
->>>>>>> 3082eeb7
+       (match_test "IN_RANGE (INTVAL (op), -(1<<16), -1)")))