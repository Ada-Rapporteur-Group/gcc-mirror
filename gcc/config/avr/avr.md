--- conflicted
+++ resolved
@@ -1,11 +1,7 @@
 ;; -*- Mode: Scheme -*-
 ;;   Machine description for GNU compiler,
 ;;   for ATMEL AVR micro controllers.
-<<<<<<< HEAD
-;;   Copyright (C) 1998, 1999, 2000, 2001, 2002, 2004, 2005, 2006, 2007
-=======
 ;;   Copyright (C) 1998, 1999, 2000, 2001, 2002, 2004, 2005, 2006, 2007, 2008
->>>>>>> 751ff693
 ;;   Free Software Foundation, Inc.
 ;;   Contributed by Denis Chertykov (denisc@overta.ru)
 
@@ -22,14 +18,8 @@
 ;; GNU General Public License for more details.
 
 ;; You should have received a copy of the GNU General Public License
-<<<<<<< HEAD
-;; along with GCC; see the file COPYING.  If not, write to
-;; the Free Software Foundation, 51 Franklin Street, Fifth Floor,
-;; Boston, MA 02110-1301, USA.
-=======
 ;; along with GCC; see the file COPYING3.  If not see
 ;; <http://www.gnu.org/licenses/>.
->>>>>>> 751ff693
 
 ;; Special characters after '%':
 ;;  A  No effect (add 0).
@@ -55,10 +45,6 @@
    (REG_SP	32)
    (TMP_REGNO	0)	; temporary register r0
    (ZERO_REGNO	1)	; zero register r1
-<<<<<<< HEAD
-   (UNSPEC_STRLEN	0)
-   (UNSPEC_INDEX_JMP	1)])
-=======
    
    (SREG_ADDR   0x5F)
    (RAMPZ_ADDR  0x5B)
@@ -70,7 +56,6 @@
 
    (UNSPECV_PROLOGUE_SAVES	0)
    (UNSPECV_EPILOGUE_RESTORES	1)])
->>>>>>> 751ff693
 
 (include "predicates.md")
 (include "constraints.md")
@@ -482,11 +467,7 @@
    (use (match_operand:QI 1 "register_operand" "r"))
    (use (match_operand:QI 2 "const_int_operand" "n"))
    (clobber (match_scratch:HI 3 "=0"))
-<<<<<<< HEAD
-   (clobber (match_scratch:QI 4 "=1"))]
-=======
    (clobber (match_scratch:QI 4 "=&1"))]
->>>>>>> 751ff693
   ""
   "st %a0+,__zero_reg__
         dec %1
@@ -500,11 +481,7 @@
    (use (match_operand:HI 1 "register_operand" "!w,d"))
    (use (match_operand:HI 2 "const_int_operand" "n,n"))
    (clobber (match_scratch:HI 3 "=0,0"))
-<<<<<<< HEAD
-   (clobber (match_scratch:HI 4 "=1,1"))]
-=======
    (clobber (match_scratch:HI 4 "=&1,&1"))]
->>>>>>> 751ff693
   ""
   "*{
      if (which_alternative==0)
@@ -1742,17 +1719,6 @@
   [(set (match_operand:SI 0 "register_operand" "=r")
         (zero_extend:SI (match_operand:HI 1 "register_operand" "r")))]
   ""
-<<<<<<< HEAD
-  "@
-	clr %C0\;clr %D0
-	{mov %A0,%A1\;mov %B0,%B1|movw %A0,%A1}\;clr %C0\;clr %D0"
-  [(set_attr_alternative "length"
-			 [(const_int 2)
-			  (if_then_else (eq_attr "mcu_have_movw" "yes")
-					(const_int 3)
-					(const_int 4))])
-   (set_attr "cc" "set_n,set_n")])
-=======
   "#"
   "reload_completed"
   [(set (match_dup 2) (match_dup 1))
@@ -1808,7 +1774,6 @@
    operands[2] = simplify_gen_subreg (SImode, operands[0], DImode, low_off);
    operands[3] = simplify_gen_subreg (SImode, operands[0], DImode, high_off);
   ")
->>>>>>> 751ff693
 
 ;;<=><=><=><=><=><=><=><=><=><=><=><=><=><=><=><=><=><=><=><=><=><=><=><=><=>
 ;; compare
@@ -2400,16 +2365,6 @@
 					(const_int 2)
 					(const_int 1))
 			  (const_int 3)])])
-<<<<<<< HEAD
-
-(define_insn "return"
-  [(return)]
-  "reload_completed && avr_simple_epilogue ()"
-  "ret"
-  [(set_attr "cc" "none")
-   (set_attr "length" "1")])
-=======
->>>>>>> 751ff693
 
 (define_insn "nop"
   [(const_int 0)]
@@ -2603,11 +2558,7 @@
 	(if_then_else
 	 (match_operator 0 "eqne_operator"
 			 [(zero_extract
-<<<<<<< HEAD
-			   (mem:QI (match_operand 1 "higth_io_address_operand" "n"))
-=======
 			   (mem:QI (match_operand 1 "high_io_address_operand" "n"))
->>>>>>> 751ff693
 			   (const_int 1)
 			   (match_operand 2 "const_int_operand" "n"))
 			  (const_int 0)])
@@ -2628,11 +2579,7 @@
   [(set (pc)
 	(if_then_else
 	 (match_operator 0 "gelt_operator"
-<<<<<<< HEAD
-			 [(mem:QI (match_operand 1 "higth_io_address_operand" "n"))
-=======
 			 [(mem:QI (match_operand 1 "high_io_address_operand" "n"))
->>>>>>> 751ff693
 			  (const_int 0)])
 	 (label_ref (match_operand 2 "" ""))
 	 (pc)))]
