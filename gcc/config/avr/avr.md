--- conflicted
+++ resolved
@@ -1,13 +1,8 @@
 ;; -*- Mode: Scheme -*-
 ;;   Machine description for GNU compiler,
 ;;   for ATMEL AVR micro controllers.
-<<<<<<< HEAD
-;;   Copyright (C) 1998, 1999, 2000, 2001, 2002, 2004, 2005, 2006, 2007
-;;   Free Software Foundation, Inc.
-=======
 ;;   Copyright (C) 1998, 1999, 2000, 2001, 2002, 2004, 2005, 2006, 2007, 2008,
 ;;   2009 Free Software Foundation, Inc.
->>>>>>> 42bae686
 ;;   Contributed by Denis Chertykov (denisc@overta.ru)
 
 ;; This file is part of GCC.
@@ -3009,11 +3004,7 @@
   [(set (pc)
 	(if_then_else
 	 (match_operator 0 "eqne_operator"
-<<<<<<< HEAD
-			 [(zero_extract
-=======
 			 [(zero_extract:HI
->>>>>>> 42bae686
 			   (mem:QI (match_operand 1 "high_io_address_operand" "n"))
 			   (const_int 1)
 			   (match_operand 2 "const_int_operand" "n"))
