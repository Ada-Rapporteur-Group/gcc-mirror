--- conflicted
+++ resolved
@@ -361,17 +361,10 @@
     operands[3] = gen_rtx_REG (HImode, REG_Z);
     operands[2] = force_operand (XEXP (operands[1], 0), NULL_RTX);
     operands[1] = replace_equiv_address (operands[1], operands[3]);
-<<<<<<< HEAD
-    set_mem_addr_space (operands[1], ADDR_SPACE_PGM);
-  })
-    
-(define_insn "*load.<mode>.libgcc"
-=======
     set_mem_addr_space (operands[1], ADDR_SPACE_FLASH);
   })
     
 (define_insn "load_<mode>_libgcc"
->>>>>>> c3b0c721
   [(set (reg:MOVMODE 22)
         (match_operand:MOVMODE 0 "memory_operand" "m,m"))]
   "avr_load_libgcc_p (operands[0])
@@ -386,8 +379,6 @@
    (set_attr "cc" "clobber")])
 
 
-<<<<<<< HEAD
-=======
 (define_insn_and_split "xload8_A"
   [(set (match_operand:QI 0 "register_operand" "=r")
         (match_operand:QI 1 "memory_operand"    "m"))
@@ -483,7 +474,6 @@
    (set_attr "cc" "clobber")])
 
 
->>>>>>> c3b0c721
 ;; General move expanders
 
 ;; "movqi"
@@ -499,11 +489,7 @@
     rtx dest = operands[0];
     rtx src  = operands[1]; 
     
-<<<<<<< HEAD
-    if (avr_mem_pgm_p (dest))
-=======
     if (avr_mem_flash_p (dest))
->>>>>>> c3b0c721
       DONE;
   
     /* One of the operands has to be in a register.  */
@@ -514,8 +500,6 @@
         operands[1] = src = copy_to_mode_reg (<MODE>mode, src);
       }
 
-<<<<<<< HEAD
-=======
   if (avr_mem_memx_p (src))
     {
       rtx addr = XEXP (src, 0);
@@ -531,7 +515,6 @@
       DONE;
     }
 
->>>>>>> c3b0c721
     if (avr_load_libgcc_p (src))
       {
         /* For the small devices, do loads per libgcc call.  */
@@ -693,11 +676,7 @@
   {
      rtx addr = XEXP (operands[1], 0);
 
-<<<<<<< HEAD
-     if (!avr_mem_pgm_p (operands[1])
-=======
      if (!avr_mem_flash_p (operands[1])
->>>>>>> c3b0c721
          || !REG_P (addr)
          || reg_overlap_mentioned_p (addr, operands[0]))
        {
@@ -837,35 +816,6 @@
 
 (define_expand "movmemhi"
   [(parallel [(set (match_operand:BLK 0 "memory_operand" "")
-<<<<<<< HEAD
-          (match_operand:BLK 1 "memory_operand" ""))
-          (use (match_operand:HI 2 "const_int_operand" ""))
-          (use (match_operand:HI 3 "const_int_operand" ""))])]
-  ""
-  "{
-  int prob;
-  HOST_WIDE_INT count;
-  enum machine_mode mode;
-  rtx label = gen_label_rtx ();
-  rtx loop_reg;
-  rtx jump, src;
-
-  /* Copy pointers into new psuedos - they will be changed.  */
-  rtx addr0 = copy_to_mode_reg (Pmode, XEXP (operands[0], 0));
-  rtx addr1 = copy_to_mode_reg (Pmode, XEXP (operands[1], 0));
-
-  /* Create rtx for tmp register - we use this as scratch.  */
-  rtx tmp_reg_rtx  = gen_rtx_REG (QImode, TMP_REGNO);
-
-  if (avr_mem_pgm_p (operands[0]))
-    DONE;
-
-  if (GET_CODE (operands[2]) != CONST_INT)
-    FAIL;
-
-  count = INTVAL (operands[2]);
-  if (count <= 0)
-=======
                    (match_operand:BLK 1 "memory_operand" ""))
               (use (match_operand:HI 2 "const_int_operand" ""))
               (use (match_operand:HI 3 "const_int_operand" ""))])]
@@ -874,33 +824,9 @@
     if (avr_emit_movmemhi (operands))
       DONE;
     
->>>>>>> c3b0c721
     FAIL;
   })
 
-<<<<<<< HEAD
-  /* Work out branch probability for latter use.  */
-  prob = REG_BR_PROB_BASE - REG_BR_PROB_BASE / count;
-
-  /* See if constant fit 8 bits.  */
-  mode = (count < 0x100) ? QImode : HImode;
-  /* Create loop counter register.  */
-  loop_reg = copy_to_mode_reg (mode, gen_int_mode (count, mode));
-
-  /* Now create RTL code for move loop.  */
-  /* Label at top of loop.  */
-  emit_label (label);
-
-  /* Move one byte into scratch and inc pointer.  */
-  src = gen_rtx_MEM (QImode, addr1);
-  set_mem_addr_space (src, MEM_ADDR_SPACE (operands[1]));
-  emit_move_insn (tmp_reg_rtx, src);
-  emit_move_insn (addr1, gen_rtx_PLUS (Pmode, addr1, const1_rtx));
-
-  /* Move to mem and inc pointer.  */
-  emit_move_insn (gen_rtx_MEM (QImode, addr0), tmp_reg_rtx);
-  emit_move_insn (addr0, gen_rtx_PLUS (Pmode, addr0, const1_rtx));
-=======
 (define_mode_attr MOVMEM_r_d [(QI "r")
                               (HI "wd")])
 
@@ -928,7 +854,6 @@
   }
   [(set_attr "adjust_len" "movmem")
    (set_attr "cc" "clobber")])
->>>>>>> c3b0c721
 
 ;; Ditto and
 ;; $3, $7 : Loop register = R24
