;; -*- Mode: Scheme -*-
;;   Machine description for GNU compiler,
;;   for ATMEL AVR micro controllers.
;;   Copyright (C) 1998, 1999, 2000, 2001, 2002, 2004, 2005, 2006
;;   Free Software Foundation, Inc.
;;   Contributed by Denis Chertykov (denisc@overta.ru)

;; This file is part of GCC.

;; GCC is free software; you can redistribute it and/or modify
;; it under the terms of the GNU General Public License as published by
;; the Free Software Foundation; either version 2, or (at your option)
;; any later version.

;; GCC is distributed in the hope that it will be useful,
;; but WITHOUT ANY WARRANTY; without even the implied warranty of
;; MERCHANTABILITY or FITNESS FOR A PARTICULAR PURPOSE.  See the
;; GNU General Public License for more details.

;; You should have received a copy of the GNU General Public License
;; along with GCC; see the file COPYING.  If not, write to
;; the Free Software Foundation, 51 Franklin Street, Fifth Floor,
;; Boston, MA 02110-1301, USA.

;; Special characters after '%':
;;  A  No effect (add 0).
;;  B  Add 1 to REG number, MEM address or CONST_INT.
;;  C  Add 2.
;;  D  Add 3.
;;  j  Branch condition.
;;  k  Reverse branch condition.
;;  o  Displacement for (mem (plus (reg) (const_int))) operands.
;;  p  POST_INC or PRE_DEC address as a pointer (X, Y, Z)
;;  r  POST_INC or PRE_DEC address as a register (r26, r28, r30)
;;  ~  Output 'r' if not AVR_MEGA.

;; UNSPEC usage:
;;  0  Length of a string, see "strlenhi".
;;  1  Jump by register pair Z or by table addressed by Z, see "casesi".

(define_constants
  [(REG_X	26)
   (REG_Y	28)
   (REG_Z	30)
   (REG_W	24)
<<<<<<< HEAD
=======
   (REG_SP	32)
>>>>>>> f8383f28
   (TMP_REGNO	0)	; temporary register r0
   (ZERO_REGNO	1)	; zero register r1
   (UNSPEC_STRLEN	0)
   (UNSPEC_INDEX_JMP	1)])

<<<<<<< HEAD
=======
(include "predicates.md")
>>>>>>> f8383f28
(include "constraints.md")
  
;; Condition code settings.
(define_attr "cc" "none,set_czn,set_zn,set_n,compare,clobber"
  (const_string "none"))

(define_attr "type" "branch,branch1,arith,xcall"
  (const_string "arith"))

(define_attr "mcu_have_movw" "yes,no"
  (const (if_then_else (symbol_ref "AVR_HAVE_MOVW")
		       (const_string "yes")
		       (const_string "no"))))

(define_attr "mcu_mega" "yes,no"
  (const (if_then_else (symbol_ref "AVR_MEGA")
		       (const_string "yes")
		       (const_string "no"))))
  

;; The size of instructions in bytes.
;; XXX may depend from "cc"

(define_attr "length" ""
  (cond [(eq_attr "type" "branch")
         (if_then_else (and (ge (minus (pc) (match_dup 0))
                                (const_int -63))
                            (le (minus (pc) (match_dup 0))
                                (const_int 62)))
                       (const_int 1)
                       (if_then_else (and (ge (minus (pc) (match_dup 0))
                                              (const_int -2045))
                                          (le (minus (pc) (match_dup 0))
                                              (const_int 2045)))
                                     (const_int 2)
                                     (const_int 3)))
         (eq_attr "type" "branch1")
         (if_then_else (and (ge (minus (pc) (match_dup 0))
                                (const_int -62))
                            (le (minus (pc) (match_dup 0))
                                (const_int 61)))
                       (const_int 2)
                       (if_then_else (and (ge (minus (pc) (match_dup 0))
                                              (const_int -2044))
                                          (le (minus (pc) (match_dup 0))
                                              (const_int 2043)))
                                     (const_int 3)
                                     (const_int 4)))
	 (eq_attr "type" "xcall")
	 (if_then_else (eq_attr "mcu_mega" "no")
		       (const_int 1)
		       (const_int 2))]
        (const_int 2)))

(define_insn "*pop1"
  [(set (reg:HI 32) (plus:HI (reg:HI 32) (const_int 1)))]
  ""
  "pop __tmp_reg__"
  [(set_attr "length" "1")])

(define_insn "*pop2"
  [(set (reg:HI 32) (plus:HI (reg:HI 32) (const_int 2)))]
  ""
  "pop __tmp_reg__
	pop __tmp_reg__"
  [(set_attr "length" "2")])

(define_insn "*pop3"
  [(set (reg:HI 32) (plus:HI (reg:HI 32) (const_int 3)))]
  ""
  "pop __tmp_reg__
	pop __tmp_reg__
 	pop __tmp_reg__"
  [(set_attr "length" "3")])

(define_insn "*pop4"
  [(set (reg:HI 32) (plus:HI (reg:HI 32) (const_int 4)))]
  ""
  "pop __tmp_reg__
	pop __tmp_reg__
	pop __tmp_reg__
	pop __tmp_reg__"
  [(set_attr "length" "4")])

(define_insn "*pop5"
  [(set (reg:HI 32) (plus:HI (reg:HI 32) (const_int 5)))]
  ""
  "pop __tmp_reg__
	pop __tmp_reg__
	pop __tmp_reg__
	pop __tmp_reg__
	pop __tmp_reg__"
  [(set_attr "length" "5")])

(define_insn "*pushqi"
  [(set (mem:QI (post_dec (reg:HI 32)))
        (match_operand:QI 0 "nonmemory_operand" "r,L"))]
  "(operands[0] == const0_rtx || register_operand (operands[0], QImode))"
  "@
	push %0
	push __zero_reg__"
  [(set_attr "length" "1,1")])


(define_insn "*pushhi"
  [(set (mem:HI (post_dec (reg:HI 32)))
        (match_operand:HI 0 "nonmemory_operand" "r,L"))]
  "(operands[0] == const0_rtx || register_operand (operands[0], HImode))"
  "@
	push %B0\;push %A0
	push __zero_reg__\;push __zero_reg__"
  [(set_attr "length" "2,2")])

(define_insn "*pushsi"
  [(set (mem:SI (post_dec (reg:HI 32)))
        (match_operand:SI 0 "nonmemory_operand" "r,L"))]
  "(operands[0] == const0_rtx || register_operand (operands[0], SImode))"
  "@
	push %D0\;push %C0\;push %B0\;push %A0
	push __zero_reg__\;push __zero_reg__\;push __zero_reg__\;push __zero_reg__"
  [(set_attr "length" "4,4")])

(define_insn "*pushsf"
  [(set (mem:SF (post_dec (reg:HI 32)))
        (match_operand:SF 0 "register_operand" "r"))]
  ""
  "push %D0
	push %C0
	push %B0
	push %A0"
  [(set_attr "length" "4")])

;;========================================================================
;; move byte
;; The last alternative (any immediate constant to any register) is
;; very expensive.  It should be optimized by peephole2 if a scratch
;; register is available, but then that register could just as well be
;; allocated for the variable we are loading.  But, most of NO_LD_REGS
;; are call-saved registers, and most of LD_REGS are call-used registers,
;; so this may still be a win for registers live across function calls.

(define_expand "movqi"
  [(set (match_operand:QI 0 "nonimmediate_operand" "")
	(match_operand:QI 1 "general_operand" ""))]
  ""
  "/* One of the ops has to be in a register.  */
   if (!register_operand(operand0, QImode)
       && ! (register_operand(operand1, QImode) || const0_rtx == operand1))
       operands[1] = copy_to_mode_reg(QImode, operand1);
  ")

(define_insn "*movqi"
  [(set (match_operand:QI 0 "nonimmediate_operand" "=r,d,Qm,r,q,r,*r")
	(match_operand:QI 1 "general_operand"       "r,i,rL,Qm,r,q,i"))]
  "(register_operand (operands[0],QImode)
    || register_operand (operands[1], QImode) || const0_rtx == operands[1])"
  "* return output_movqi (insn, operands, NULL);"
  [(set_attr "length" "1,1,5,5,1,1,4")
   (set_attr "cc" "none,none,clobber,clobber,none,none,clobber")])

;; This is used in peephole2 to optimize loading immediate constants
;; if a scratch register from LD_REGS happens to be available.

(define_insn "*reload_inqi"
  [(set (match_operand:QI 0 "register_operand" "=l")
	(match_operand:QI 1 "immediate_operand" "i"))
   (clobber (match_operand:QI 2 "register_operand" "=&d"))]
  "reload_completed"
  "ldi %2,lo8(%1)
	mov %0,%2"
  [(set_attr "length" "2")
   (set_attr "cc" "none")])

(define_peephole2
  [(match_scratch:QI 2 "d")
   (set (match_operand:QI 0 "l_register_operand" "")
	(match_operand:QI 1 "immediate_operand" ""))]
  "(operands[1] != const0_rtx
    && operands[1] != const1_rtx
    && operands[1] != constm1_rtx)"
  [(parallel [(set (match_dup 0) (match_dup 1))
	      (clobber (match_dup 2))])]
  "if (!avr_peep2_scratch_safe (operands[2]))
     FAIL;")

;;============================================================================
;; move word (16 bit)

(define_expand "movhi"
  [(set (match_operand:HI 0 "nonimmediate_operand" "")
        (match_operand:HI 1 "general_operand"       ""))]
  ""
  "
{
   /* One of the ops has to be in a register.  */
  if (!register_operand(operand0, HImode)
      && !(register_operand(operand1, HImode) || const0_rtx == operands[1]))
    {
      operands[1] = copy_to_mode_reg(HImode, operand1);
    }
}")


(define_peephole2
  [(match_scratch:QI 2 "d")
   (set (match_operand:HI 0 "l_register_operand" "")
        (match_operand:HI 1 "immediate_operand" ""))]
  "(operands[1] != const0_rtx 
    && operands[1] != constm1_rtx)"
  [(parallel [(set (match_dup 0) (match_dup 1))
	      (clobber (match_dup 2))])]
  "if (!avr_peep2_scratch_safe (operands[2]))
     FAIL;")

;; '*' because it is not used in rtl generation, only in above peephole
(define_insn "*reload_inhi"
  [(set (match_operand:HI 0 "register_operand" "=r")
        (match_operand:HI 1 "immediate_operand" "i"))
   (clobber (match_operand:QI 2 "register_operand" "=&d"))]
  "reload_completed"
  "* return output_reload_inhi (insn, operands, NULL);"
  [(set_attr "length" "4")
   (set_attr "cc" "none")])

(define_insn "*movhi"
  [(set (match_operand:HI 0 "nonimmediate_operand" "=r,r,m,d,*r,q,r")
        (match_operand:HI 1 "general_operand"       "r,m,rL,i,i,r,q"))]
  "(register_operand (operands[0],HImode)
    || register_operand (operands[1],HImode) || const0_rtx == operands[1])"
  "* return output_movhi (insn, operands, NULL);"
  [(set_attr "length" "2,6,7,2,6,5,2")
   (set_attr "cc" "none,clobber,clobber,none,clobber,none,none")])

;;==========================================================================
;; move double word (32 bit)

(define_expand "movsi"
  [(set (match_operand:SI 0 "nonimmediate_operand" "")
        (match_operand:SI 1 "general_operand"  ""))]
  ""
  "
{
  /* One of the ops has to be in a register.  */
  if (!register_operand (operand0, SImode)
      && !(register_operand (operand1, SImode) || const0_rtx == operand1))
    {
      operands[1] = copy_to_mode_reg (SImode, operand1);
    }
}")



(define_peephole2
  [(match_scratch:QI 2 "d")
   (set (match_operand:SI 0 "l_register_operand" "")
        (match_operand:SI 1 "immediate_operand" ""))]
  "(operands[1] != const0_rtx
    && operands[1] != constm1_rtx)"
  [(parallel [(set (match_dup 0) (match_dup 1))
	      (clobber (match_dup 2))])]
  "if (!avr_peep2_scratch_safe (operands[2]))
     FAIL;")

;; '*' because it is not used in rtl generation.
(define_insn "*reload_insi"
  [(set (match_operand:SI 0 "register_operand" "=r")
        (match_operand:SI 1 "immediate_operand" "i"))
   (clobber (match_operand:QI 2 "register_operand" "=&d"))]
  "reload_completed"
  "* return output_reload_insisf (insn, operands, NULL);"
  [(set_attr "length" "8")
   (set_attr "cc" "none")])


(define_insn "*movsi"
  [(set (match_operand:SI 0 "nonimmediate_operand" "=r,r,r,Qm,!d,r")
        (match_operand:SI 1 "general_operand"       "r,L,Qm,rL,i,i"))]
  "(register_operand (operands[0],SImode)
    || register_operand (operands[1],SImode) || const0_rtx == operands[1])"
  "* return output_movsisf (insn, operands, NULL);"
  [(set_attr "length" "4,4,8,9,4,10")
   (set_attr "cc" "none,set_zn,clobber,clobber,none,clobber")])

;; fffffffffffffffffffffffffffffffffffffffffffffffffffffffffffffffff
;; move floating point numbers (32 bit)

(define_expand "movsf"
  [(set (match_operand:SF 0 "nonimmediate_operand" "")
        (match_operand:SF 1 "general_operand"  ""))]
  ""
  "
{
  /* One of the ops has to be in a register.  */
  if (!register_operand (operand1, SFmode)
      && !register_operand (operand0, SFmode))
    {
      operands[1] = copy_to_mode_reg (SFmode, operand1);
    }
}")

(define_insn "*movsf"
  [(set (match_operand:SF 0 "nonimmediate_operand" "=r,r,r,Qm,!d,r")
        (match_operand:SF 1 "general_operand"       "r,G,Qm,r,F,F"))]
  "register_operand (operands[0], SFmode)
   || register_operand (operands[1], SFmode)"
  "* return output_movsisf (insn, operands, NULL);"
  [(set_attr "length" "4,4,8,9,4,10")
   (set_attr "cc" "none,set_zn,clobber,clobber,none,clobber")])

;;=========================================================================
;; move string (like memcpy)
;; implement as RTL loop

(define_expand "movmemhi"
  [(parallel [(set (match_operand:BLK 0 "memory_operand" "")
          (match_operand:BLK 1 "memory_operand" ""))
          (use (match_operand:HI 2 "const_int_operand" ""))
          (use (match_operand:HI 3 "const_int_operand" ""))])]
  ""
  "{
  int prob;
  HOST_WIDE_INT count;
  enum machine_mode mode;
  rtx label = gen_label_rtx ();
  rtx loop_reg;
  rtx jump;

  /* Copy pointers into new psuedos - they will be changed.  */
  rtx addr0 = copy_to_mode_reg (Pmode, XEXP (operands[0], 0));
  rtx addr1 = copy_to_mode_reg (Pmode, XEXP (operands[1], 0));

  /* Create rtx for tmp register - we use this as scratch.  */
  rtx tmp_reg_rtx  = gen_rtx_REG (QImode, TMP_REGNO);

  if (GET_CODE (operands[2]) != CONST_INT)
    FAIL;

  count = INTVAL (operands[2]);
  if (count <= 0)
    FAIL;

  /* Work out branch probability for latter use.  */
  prob = REG_BR_PROB_BASE - REG_BR_PROB_BASE / count;

  /* See if constant fit 8 bits.  */
  mode = (count < 0x100) ? QImode : HImode;
  /* Create loop counter register.  */
  loop_reg = copy_to_mode_reg (mode, gen_int_mode (count, mode));

  /* Now create RTL code for move loop.  */
  /* Label at top of loop.  */
  emit_label (label);

  /* Move one byte into scratch and inc pointer.  */
  emit_move_insn (tmp_reg_rtx, gen_rtx_MEM (QImode, addr1));
  emit_move_insn (addr1, gen_rtx_PLUS (Pmode, addr1, const1_rtx));

  /* Move to mem and inc pointer.  */
  emit_move_insn (gen_rtx_MEM (QImode, addr0), tmp_reg_rtx);
  emit_move_insn (addr0, gen_rtx_PLUS (Pmode, addr0, const1_rtx));

  /* Decrement count.  */
  emit_move_insn (loop_reg, gen_rtx_PLUS (mode, loop_reg, constm1_rtx));

  /* Compare with zero and jump if not equal. */
  emit_cmp_and_jump_insns (loop_reg, const0_rtx, NE, NULL_RTX, mode, 1,
                           label);
  /* Set jump probability based on loop count.  */
  jump = get_last_insn ();
  REG_NOTES (jump) = gen_rtx_EXPR_LIST (REG_BR_PROB,
                    GEN_INT (prob),
                    REG_NOTES (jump));
  DONE;
}")

;; =%2 =%2 =%2 =%2 =%2 =%2 =%2 =%2 =%2 =%2 =%2 =%2 =%2 =%2 =%2 =%2 =%2 =%2 =%2 =%2 =%2
;; memset (%0, %2, %1)

(define_expand "setmemhi"
  [(parallel [(set (match_operand:BLK 0 "memory_operand" "")
 		   (match_operand 2 "const_int_operand" ""))
	      (use (match_operand:HI 1 "const_int_operand" ""))
	      (use (match_operand:HI 3 "const_int_operand" "n"))
	      (clobber (match_scratch:HI 4 ""))
	      (clobber (match_dup 5))])]
  ""
  "{
  rtx addr0;
  int cnt8;
  enum machine_mode mode;

  /* If value to set is not zero, use the library routine.  */
  if (operands[2] != const0_rtx)
    FAIL;

  if (GET_CODE (operands[1]) != CONST_INT)
    FAIL;

  cnt8 = byte_immediate_operand (operands[1], GET_MODE (operands[1]));
  mode = cnt8 ? QImode : HImode;
  operands[5] = gen_rtx_SCRATCH (mode);
  operands[1] = copy_to_mode_reg (mode,
                                  gen_int_mode (INTVAL (operands[1]), mode));
  addr0 = copy_to_mode_reg (Pmode, XEXP (operands[0], 0));
  operands[0] = gen_rtx_MEM (BLKmode, addr0);
}")

(define_insn "*clrmemqi"
  [(set (mem:BLK (match_operand:HI 0 "register_operand" "e"))
	(const_int 0))
   (use (match_operand:QI 1 "register_operand" "r"))
   (use (match_operand:QI 2 "const_int_operand" "n"))
   (clobber (match_scratch:HI 3 "=0"))
   (clobber (match_scratch:QI 4 "=1"))]
  ""
  "st %a0+,__zero_reg__
        dec %1
	brne .-6"
  [(set_attr "length" "3")
   (set_attr "cc" "clobber")])

(define_insn "*clrmemhi"
  [(set (mem:BLK (match_operand:HI 0 "register_operand" "e,e"))
	(const_int 0))
   (use (match_operand:HI 1 "register_operand" "!w,d"))
   (use (match_operand:HI 2 "const_int_operand" "n,n"))
   (clobber (match_scratch:HI 3 "=0,0"))
   (clobber (match_scratch:HI 4 "=1,1"))]
  ""
  "*{
     if (which_alternative==0)
       return (AS2 (st,%a0+,__zero_reg__) CR_TAB
	       AS2 (sbiw,%A1,1) CR_TAB
	       AS1 (brne,.-6));
     else
       return (AS2 (st,%a0+,__zero_reg__) CR_TAB
	       AS2 (subi,%A1,1) CR_TAB
	       AS2 (sbci,%B1,0) CR_TAB
	       AS1 (brne,.-8));
}"
  [(set_attr "length" "3,4")
   (set_attr "cc" "clobber,clobber")])

(define_expand "strlenhi"
    [(set (match_dup 4)
	  (unspec:HI [(match_operand:BLK 1 "memory_operand" "")
		      (match_operand:QI 2 "const_int_operand" "")
		      (match_operand:HI 3 "immediate_operand" "")]
		     UNSPEC_STRLEN))
     (set (match_dup 4) (plus:HI (match_dup 4)
				 (const_int -1)))
     (set (match_operand:HI 0 "register_operand" "")
	  (minus:HI (match_dup 4)
		    (match_dup 5)))]
   ""
   "{
  rtx addr;
  if (! (GET_CODE (operands[2]) == CONST_INT && INTVAL (operands[2]) == 0))
    FAIL;
  addr = copy_to_mode_reg (Pmode, XEXP (operands[1],0));
  operands[1] = gen_rtx_MEM (BLKmode, addr); 
  operands[5] = addr;
  operands[4] = gen_reg_rtx (HImode);
}")

(define_insn "*strlenhi"
  [(set (match_operand:HI 0 "register_operand" "=e")
	(unspec:HI [(mem:BLK (match_operand:HI 1 "register_operand" "%0"))
		    (const_int 0)
		    (match_operand:HI 2 "immediate_operand" "i")]
		   UNSPEC_STRLEN))]
  ""
  "ld __tmp_reg__,%a0+
	tst __tmp_reg__
	brne .-6"
  [(set_attr "length" "3")
   (set_attr "cc" "clobber")])

;+++++++++++++++++++++++++++++++++++++++++++++++++++++++++++++++++++++++++++++
; add bytes

(define_insn "addqi3"
  [(set (match_operand:QI 0 "register_operand" "=r,d,r,r")
        (plus:QI (match_operand:QI 1 "register_operand" "%0,0,0,0")
                 (match_operand:QI 2 "nonmemory_operand" "r,i,P,N")))]
  ""
  "@
	add %0,%2
	subi %0,lo8(-(%2))
	inc %0
	dec %0"
  [(set_attr "length" "1,1,1,1")
   (set_attr "cc" "set_czn,set_czn,set_zn,set_zn")])


(define_expand "addhi3"
  [(set (match_operand:HI 0 "register_operand" "")
	(plus:HI (match_operand:HI 1 "register_operand" "")
		 (match_operand:HI 2 "nonmemory_operand" "")))]
  ""
  "
{
  if (GET_CODE (operands[2]) == CONST_INT)
    {
      short tmp = INTVAL (operands[2]);
      operands[2] = GEN_INT(tmp);
    }
}")


(define_insn "*addhi3_zero_extend"
  [(set (match_operand:HI 0 "register_operand" "=r")
	(plus:HI (zero_extend:HI
		  (match_operand:QI 1 "register_operand" "r"))
		 (match_operand:HI 2 "register_operand" "0")))]
  ""
  "add %A0,%1
	adc %B0,__zero_reg__"
  [(set_attr "length" "2")
   (set_attr "cc" "set_n")])

(define_insn "*addhi3_zero_extend1"
  [(set (match_operand:HI 0 "register_operand" "=r")
	(plus:HI (match_operand:HI 1 "register_operand" "%0")
		 (zero_extend:HI
		  (match_operand:QI 2 "register_operand" "r"))))]
  ""
  "add %A0,%2
	adc %B0,__zero_reg__"
  [(set_attr "length" "2")
   (set_attr "cc" "set_n")])

(define_insn "*addhi3_zero_extend2"
  [(set (match_operand:HI 0 "register_operand" "=r")
	(plus:HI
	 (zero_extend:HI (match_operand:QI 1 "register_operand" "%0"))
	 (zero_extend:HI (match_operand:QI 2 "register_operand" "r"))))]
  ""
  "add %0,%2
	mov %B0,__zero_reg__
	adc %B0,__zero_reg__"
  [(set_attr "length" "3")
   (set_attr "cc" "set_n")])

(define_insn "*addhi3"
  [(set (match_operand:HI 0 "register_operand" "=r,!w,!w,d,r,r")
 	(plus:HI
 	 (match_operand:HI 1 "register_operand" "%0,0,0,0,0,0")
 	 (match_operand:HI 2 "nonmemory_operand" "r,I,J,i,P,N")))]
  ""
  "@
 	add %A0,%A2\;adc %B0,%B2
 	adiw %A0,%2
 	sbiw %A0,%n2
 	subi %A0,lo8(-(%2))\;sbci %B0,hi8(-(%2))
 	sec\;adc %A0,__zero_reg__\;adc %B0,__zero_reg__
 	sec\;sbc %A0,__zero_reg__\;sbc %B0,__zero_reg__"
  [(set_attr "length" "2,1,1,2,3,3")
   (set_attr "cc" "set_n,set_czn,set_czn,set_czn,set_n,set_n")])

(define_insn "addsi3"
  [(set (match_operand:SI 0 "register_operand" "=r,!w,!w,d,r,r")
	  (plus:SI
	   (match_operand:SI 1 "register_operand" "%0,0,0,0,0,0")
	   (match_operand:SI 2 "nonmemory_operand" "r,I,J,i,P,N")))]
  ""
  "@
	add %A0,%A2\;adc %B0,%B2\;adc %C0,%C2\;adc %D0,%D2
	adiw %0,%2\;adc %C0,__zero_reg__\;adc %D0,__zero_reg__
	sbiw %0,%n2\;sbc %C0,__zero_reg__\;sbc %D0,__zero_reg__
	subi %0,lo8(-(%2))\;sbci %B0,hi8(-(%2))\;sbci %C0,hlo8(-(%2))\;sbci %D0,hhi8(-(%2))
	sec\;adc %A0,__zero_reg__\;adc %B0,__zero_reg__\;adc %C0,__zero_reg__\;adc %D0,__zero_reg__
	sec\;sbc %A0,__zero_reg__\;sbc %B0,__zero_reg__\;sbc %C0,__zero_reg__\;sbc %D0,__zero_reg__"
  [(set_attr "length" "4,3,3,4,5,5")
   (set_attr "cc" "set_n,set_n,set_czn,set_czn,set_n,set_n")])

(define_insn "*addsi3_zero_extend"
  [(set (match_operand:SI 0 "register_operand" "=r")
	(plus:SI (zero_extend:SI
		  (match_operand:QI 1 "register_operand" "r"))
		 (match_operand:SI 2 "register_operand" "0")))]
  ""
  "add %A0,%1
	adc %B0,__zero_reg__
	adc %C0,__zero_reg__
	adc %D0,__zero_reg__"
  [(set_attr "length" "4")
   (set_attr "cc" "set_n")])

;-----------------------------------------------------------------------------
; sub bytes
(define_insn "subqi3"
  [(set (match_operand:QI 0 "register_operand" "=r,d")
        (minus:QI (match_operand:QI 1 "register_operand" "0,0")
                  (match_operand:QI 2 "nonmemory_operand" "r,i")))]
  ""
  "@
	sub %0,%2
	subi %0,lo8(%2)"
  [(set_attr "length" "1,1")
   (set_attr "cc" "set_czn,set_czn")])

(define_insn "subhi3"
  [(set (match_operand:HI 0 "register_operand" "=r,d")
        (minus:HI (match_operand:HI 1 "register_operand" "0,0")
		  (match_operand:HI 2 "nonmemory_operand" "r,i")))]
  ""
  "@
	sub %A0,%A2\;sbc %B0,%B2
	subi %A0,lo8(%2)\;sbci %B0,hi8(%2)"
  [(set_attr "length" "2,2")
   (set_attr "cc" "set_czn,set_czn")])

(define_insn "*subhi3_zero_extend1"
  [(set (match_operand:HI 0 "register_operand" "=r")
	(minus:HI (match_operand:HI 1 "register_operand" "0")
		  (zero_extend:HI
		   (match_operand:QI 2 "register_operand" "r"))))]
  ""
  "sub %A0,%2
	sbc %B0,__zero_reg__"
  [(set_attr "length" "2")
   (set_attr "cc" "set_n")])

(define_insn "subsi3"
  [(set (match_operand:SI 0 "register_operand" "=r,d")
        (minus:SI (match_operand:SI 1 "register_operand" "0,0")
                 (match_operand:SI 2 "nonmemory_operand" "r,i")))]
  ""
  "@
	sub %0,%2\;sbc %B0,%B2\;sbc %C0,%C2\;sbc %D0,%D2
	subi %A0,lo8(%2)\;sbci %B0,hi8(%2)\;sbci %C0,hlo8(%2)\;sbci %D0,hhi8(%2)"
  [(set_attr "length" "4,4")
   (set_attr "cc" "set_czn,set_czn")])

(define_insn "*subsi3_zero_extend"
  [(set (match_operand:SI 0 "register_operand" "=r")
	(minus:SI (match_operand:SI 1 "register_operand" "0")
		  (zero_extend:SI
		   (match_operand:QI 2 "register_operand" "r"))))]
  ""
  "sub %A0,%2
	sbc %B0,__zero_reg__
	sbc %C0,__zero_reg__
	sbc %D0,__zero_reg__"
  [(set_attr "length" "4")
   (set_attr "cc" "set_n")])

;******************************************************************************
; mul

(define_expand "mulqi3"
  [(set (match_operand:QI 0 "register_operand" "")
	(mult:QI (match_operand:QI 1 "register_operand" "")
		 (match_operand:QI 2 "register_operand" "")))]
  ""
  "{
  if (!AVR_ENHANCED)
    {
      emit_insn (gen_mulqi3_call (operands[0], operands[1], operands[2]));
      DONE;
    }
}")

(define_insn "*mulqi3_enh"
  [(set (match_operand:QI 0 "register_operand" "=r")
	(mult:QI (match_operand:QI 1 "register_operand" "r")
		 (match_operand:QI 2 "register_operand" "r")))]
  "AVR_ENHANCED"
  "mul %1,%2
	mov %0,r0
	clr r1"
  [(set_attr "length" "3")
   (set_attr "cc" "clobber")])

(define_expand "mulqi3_call"
  [(set (reg:QI 24) (match_operand:QI 1 "register_operand" ""))
   (set (reg:QI 22) (match_operand:QI 2 "register_operand" ""))
   (parallel [(set (reg:QI 24) (mult:QI (reg:QI 24) (reg:QI 22)))
	      (clobber (reg:QI 22))])
   (set (match_operand:QI 0 "register_operand" "") (reg:QI 24))]
  ""
  "")

(define_insn "*mulqi3_call"
  [(set (reg:QI 24) (mult:QI (reg:QI 24) (reg:QI 22)))
   (clobber (reg:QI 22))]
  "!AVR_ENHANCED"
  "%~call __mulqi3"
  [(set_attr "type" "xcall")
   (set_attr "cc" "clobber")])

(define_insn "mulqihi3"
  [(set (match_operand:HI 0 "register_operand" "=r")
	(mult:HI (sign_extend:HI (match_operand:QI 1 "register_operand" "d"))
		 (sign_extend:HI (match_operand:QI 2 "register_operand" "d"))))]
  "AVR_ENHANCED"
  "muls %1,%2
	movw %0,r0
	clr r1"
  [(set_attr "length" "3")
   (set_attr "cc" "clobber")])

(define_insn "umulqihi3"
  [(set (match_operand:HI 0 "register_operand" "=r")
	(mult:HI (zero_extend:HI (match_operand:QI 1 "register_operand" "r"))
		 (zero_extend:HI (match_operand:QI 2 "register_operand" "r"))))]
  "AVR_ENHANCED"
  "mul %1,%2
	movw %0,r0
	clr r1"
  [(set_attr "length" "3")
   (set_attr "cc" "clobber")])

(define_expand "mulhi3"
  [(set (match_operand:HI 0 "register_operand" "")
	(mult:HI (match_operand:HI 1 "register_operand" "")
		 (match_operand:HI 2 "register_operand" "")))]
  ""
  "
{
  if (!AVR_ENHANCED)
    {
      emit_insn (gen_mulhi3_call (operands[0], operands[1], operands[2]));
      DONE;
    }
}")

(define_insn "*mulhi3_enh"
  [(set (match_operand:HI 0 "register_operand" "=&r")
	(mult:HI (match_operand:HI 1 "register_operand" "r")
		 (match_operand:HI 2 "register_operand" "r")))]
  "AVR_ENHANCED"
  "mul %A1,%A2
	movw %0,r0
	mul %A1,%B2
	add %B0,r0
	mul %B1,%A2
	add %B0,r0
	clr r1"
  [(set_attr "length" "7")
   (set_attr "cc" "clobber")])

(define_expand "mulhi3_call"
  [(set (reg:HI 24) (match_operand:HI 1 "register_operand" ""))
   (set (reg:HI 22) (match_operand:HI 2 "register_operand" ""))
   (parallel [(set (reg:HI 24) (mult:HI (reg:HI 24) (reg:HI 22)))
	      (clobber (reg:HI 22))
	      (clobber (reg:QI 21))])
   (set (match_operand:HI 0 "register_operand" "") (reg:HI 24))]
  ""
  "")

(define_insn "*mulhi3_call"
  [(set (reg:HI 24) (mult:HI (reg:HI 24) (reg:HI 22)))
   (clobber (reg:HI 22))
   (clobber (reg:QI 21))]
  "!AVR_ENHANCED"
  "%~call __mulhi3"
  [(set_attr "type" "xcall")
   (set_attr "cc" "clobber")])

;; Operand 2 (reg:SI 18) not clobbered on the enhanced core.
;; All call-used registers clobbered otherwise - normal library call.
(define_expand "mulsi3"
  [(set (reg:SI 22) (match_operand:SI 1 "register_operand" ""))
   (set (reg:SI 18) (match_operand:SI 2 "register_operand" ""))
   (parallel [(set (reg:SI 22) (mult:SI (reg:SI 22) (reg:SI 18)))
	      (clobber (reg:HI 26))
	      (clobber (reg:HI 30))])
   (set (match_operand:SI 0 "register_operand" "") (reg:SI 22))]
  "AVR_ENHANCED"
  "")

(define_insn "*mulsi3_call"
  [(set (reg:SI 22) (mult:SI (reg:SI 22) (reg:SI 18)))
   (clobber (reg:HI 26))
   (clobber (reg:HI 30))]
  "AVR_ENHANCED"
  "%~call __mulsi3"
  [(set_attr "type" "xcall")
   (set_attr "cc" "clobber")])

; / % / % / % / % / % / % / % / % / % / % / % / % / % / % / % / % / % / % / %
; divmod

;; Generate libgcc.S calls ourselves, because:
;;  - we know exactly which registers are clobbered (for QI and HI
;;    modes, some of the call-used registers are preserved)
;;  - we get both the quotient and the remainder at no extra cost

(define_expand "divmodqi4"
  [(set (reg:QI 24) (match_operand:QI 1 "register_operand" ""))
   (set (reg:QI 22) (match_operand:QI 2 "register_operand" ""))
   (parallel [(set (reg:QI 24) (div:QI (reg:QI 24) (reg:QI 22)))
	      (set (reg:QI 25) (mod:QI (reg:QI 24) (reg:QI 22)))
	      (clobber (reg:QI 22))
	      (clobber (reg:QI 23))])
   (set (match_operand:QI 0 "register_operand" "") (reg:QI 24))
   (set (match_operand:QI 3 "register_operand" "") (reg:QI 25))]
  ""
  "")

(define_insn "*divmodqi4_call"
  [(set (reg:QI 24) (div:QI (reg:QI 24) (reg:QI 22)))
   (set (reg:QI 25) (mod:QI (reg:QI 24) (reg:QI 22)))
   (clobber (reg:QI 22))
   (clobber (reg:QI 23))]
  ""
  "%~call __divmodqi4"
  [(set_attr "type" "xcall")
   (set_attr "cc" "clobber")])

(define_expand "udivmodqi4"
  [(set (reg:QI 24) (match_operand:QI 1 "register_operand" ""))
   (set (reg:QI 22) (match_operand:QI 2 "register_operand" ""))
   (parallel [(set (reg:QI 24) (udiv:QI (reg:QI 24) (reg:QI 22)))
	      (set (reg:QI 25) (umod:QI (reg:QI 24) (reg:QI 22)))
	      (clobber (reg:QI 23))])
   (set (match_operand:QI 0 "register_operand" "") (reg:QI 24))
   (set (match_operand:QI 3 "register_operand" "") (reg:QI 25))]
  ""
  "")

(define_insn "*udivmodqi4_call"
  [(set (reg:QI 24) (udiv:QI (reg:QI 24) (reg:QI 22)))
   (set (reg:QI 25) (umod:QI (reg:QI 24) (reg:QI 22)))
   (clobber (reg:QI 23))]
  ""
  "%~call __udivmodqi4"
  [(set_attr "type" "xcall")
   (set_attr "cc" "clobber")])

(define_expand "divmodhi4"
  [(set (reg:HI 24) (match_operand:HI 1 "register_operand" ""))
   (set (reg:HI 22) (match_operand:HI 2 "register_operand" ""))
   (parallel [(set (reg:HI 22) (div:HI (reg:HI 24) (reg:HI 22)))
	      (set (reg:HI 24) (mod:HI (reg:HI 24) (reg:HI 22)))
	      (clobber (reg:HI 26))
	      (clobber (reg:QI 21))])
   (set (match_operand:HI 0 "register_operand" "") (reg:HI 22))
   (set (match_operand:HI 3 "register_operand" "") (reg:HI 24))]
  ""
  "")

(define_insn "*divmodhi4_call"
  [(set (reg:HI 22) (div:HI (reg:HI 24) (reg:HI 22)))
   (set (reg:HI 24) (mod:HI (reg:HI 24) (reg:HI 22)))
   (clobber (reg:HI 26))
   (clobber (reg:QI 21))]
  ""
  "%~call __divmodhi4"
  [(set_attr "type" "xcall")
   (set_attr "cc" "clobber")])

(define_expand "udivmodhi4"
  [(set (reg:HI 24) (match_operand:HI 1 "register_operand" ""))
   (set (reg:HI 22) (match_operand:HI 2 "register_operand" ""))
   (parallel [(set (reg:HI 22) (udiv:HI (reg:HI 24) (reg:HI 22)))
	      (set (reg:HI 24) (umod:HI (reg:HI 24) (reg:HI 22)))
	      (clobber (reg:HI 26))
	      (clobber (reg:QI 21))])
   (set (match_operand:HI 0 "register_operand" "") (reg:HI 22))
   (set (match_operand:HI 3 "register_operand" "") (reg:HI 24))]
  ""
  "")

(define_insn "*udivmodhi4_call"
  [(set (reg:HI 22) (udiv:HI (reg:HI 24) (reg:HI 22)))
   (set (reg:HI 24) (umod:HI (reg:HI 24) (reg:HI 22)))
   (clobber (reg:HI 26))
   (clobber (reg:QI 21))]
  ""
  "%~call __udivmodhi4"
  [(set_attr "type" "xcall")
   (set_attr "cc" "clobber")])

(define_expand "divmodsi4"
  [(set (reg:SI 22) (match_operand:SI 1 "register_operand" ""))
   (set (reg:SI 18) (match_operand:SI 2 "register_operand" ""))
   (parallel [(set (reg:SI 18) (div:SI (reg:SI 22) (reg:SI 18)))
	      (set (reg:SI 22) (mod:SI (reg:SI 22) (reg:SI 18)))
	      (clobber (reg:HI 26))
	      (clobber (reg:HI 30))])
   (set (match_operand:SI 0 "register_operand" "") (reg:SI 18))
   (set (match_operand:SI 3 "register_operand" "") (reg:SI 22))]
  ""
  "")

(define_insn "*divmodsi4_call"
  [(set (reg:SI 18) (div:SI (reg:SI 22) (reg:SI 18)))
   (set (reg:SI 22) (mod:SI (reg:SI 22) (reg:SI 18)))
   (clobber (reg:HI 26))
   (clobber (reg:HI 30))]
  ""
  "%~call __divmodsi4"
  [(set_attr "type" "xcall")
   (set_attr "cc" "clobber")])

(define_expand "udivmodsi4"
  [(set (reg:SI 22) (match_operand:SI 1 "register_operand" ""))
   (set (reg:SI 18) (match_operand:SI 2 "register_operand" ""))
   (parallel [(set (reg:SI 18) (udiv:SI (reg:SI 22) (reg:SI 18)))
	      (set (reg:SI 22) (umod:SI (reg:SI 22) (reg:SI 18)))
	      (clobber (reg:HI 26))
	      (clobber (reg:HI 30))])
   (set (match_operand:SI 0 "register_operand" "") (reg:SI 18))
   (set (match_operand:SI 3 "register_operand" "") (reg:SI 22))]
  ""
  "")

(define_insn "*udivmodsi4_call"
  [(set (reg:SI 18) (udiv:SI (reg:SI 22) (reg:SI 18)))
   (set (reg:SI 22) (umod:SI (reg:SI 22) (reg:SI 18)))
   (clobber (reg:HI 26))
   (clobber (reg:HI 30))]
  ""
  "%~call __udivmodsi4"
  [(set_attr "type" "xcall")
   (set_attr "cc" "clobber")])

;&&&&&&&&&&&&&&&&&&&&&&&&&&&&&&&&&&&&&&&&&&&&&&&&&&&&&&&&&&&&&&&&&&&&&&&&&&&&&&
; and

(define_insn "andqi3"
  [(set (match_operand:QI 0 "register_operand" "=r,d")
        (and:QI (match_operand:QI 1 "register_operand" "%0,0")
                (match_operand:QI 2 "nonmemory_operand" "r,i")))]
  ""
  "@
	and %0,%2
	andi %0,lo8(%2)"
  [(set_attr "length" "1,1")
   (set_attr "cc" "set_zn,set_zn")])

(define_insn "andhi3"
  [(set (match_operand:HI 0 "register_operand" "=r,d,r")
	  (and:HI (match_operand:HI 1 "register_operand" "%0,0,0")
		  (match_operand:HI 2 "nonmemory_operand" "r,i,M")))
   (clobber (match_scratch:QI 3 "=X,X,&d"))]
  ""
  "*{
  if (which_alternative==0)
    return (AS2 (and,%A0,%A2) CR_TAB
	    AS2 (and,%B0,%B2));
  else if (which_alternative==1)
    {
      if (GET_CODE (operands[2]) == CONST_INT)
        {
	  int mask = INTVAL (operands[2]);
	  if ((mask & 0xff) != 0xff)
	    output_asm_insn (AS2 (andi,%A0,lo8(%2)), operands);
	  if ((mask & 0xff00) != 0xff00)
	    output_asm_insn (AS2 (andi,%B0,hi8(%2)), operands);
	  return \"\";
        }
        return (AS2 (andi,%A0,lo8(%2)) CR_TAB
	        AS2 (andi,%B0,hi8(%2)));
     }
  return (AS2 (ldi,%3,lo8(%2)) CR_TAB
          AS2 (and,%A0,%3)     CR_TAB
          AS1 (clr,%B0));
}"
  [(set_attr "length" "2,2,3")
   (set_attr "cc" "set_n,clobber,set_n")])

(define_insn "andsi3"
  [(set (match_operand:SI 0 "register_operand" "=r,d")
	(and:SI (match_operand:SI 1 "register_operand" "%0,0")
		(match_operand:SI 2 "nonmemory_operand" "r,i")))]
  ""
  "*{
  if (which_alternative==0)
    return (AS2 (and, %0,%2)   CR_TAB
	    AS2 (and, %B0,%B2) CR_TAB
	    AS2 (and, %C0,%C2) CR_TAB
	    AS2 (and, %D0,%D2));
  else if (which_alternative==1)
    {
      if (GET_CODE (operands[2]) == CONST_INT)
        {
	  HOST_WIDE_INT mask = INTVAL (operands[2]);
	  if ((mask & 0xff) != 0xff)
	    output_asm_insn (AS2 (andi,%A0,lo8(%2)), operands);
	  if ((mask & 0xff00) != 0xff00)
	    output_asm_insn (AS2 (andi,%B0,hi8(%2)), operands);
	  if ((mask & 0xff0000L) != 0xff0000L)
	    output_asm_insn (AS2 (andi,%C0,hlo8(%2)), operands);
	  if ((mask & 0xff000000L) != 0xff000000L)
	    output_asm_insn (AS2 (andi,%D0,hhi8(%2)), operands);
	  return \"\";
        }
      return (AS2 (andi, %A0,lo8(%2))  CR_TAB
              AS2 (andi, %B0,hi8(%2)) CR_TAB
	      AS2 (andi, %C0,hlo8(%2)) CR_TAB
	      AS2 (andi, %D0,hhi8(%2)));
    }
  return \"bug\";
}"
  [(set_attr "length" "4,4")
   (set_attr "cc" "set_n,set_n")])

;;|||||||||||||||||||||||||||||||||||||||||||||||||||||||||||||||||||||||||||||
;; ior

(define_insn "iorqi3"
  [(set (match_operand:QI 0 "register_operand" "=r,d")
        (ior:QI (match_operand:QI 1 "register_operand" "%0,0")
                (match_operand:QI 2 "nonmemory_operand" "r,i")))]
  ""
  "@
	or %0,%2
	ori %0,lo8(%2)"
  [(set_attr "length" "1,1")
   (set_attr "cc" "set_zn,set_zn")])

(define_insn "iorhi3"
  [(set (match_operand:HI 0 "register_operand" "=r,d")
	(ior:HI (match_operand:HI 1 "register_operand" "%0,0")
		(match_operand:HI 2 "nonmemory_operand" "r,i")))]
  ""
  "*{
  if (which_alternative==0)
    return (AS2 (or,%A0,%A2) CR_TAB
	    AS2 (or,%B0,%B2));
  if (GET_CODE (operands[2]) == CONST_INT)
     {
	int mask = INTVAL (operands[2]);
	if (mask & 0xff)
	  output_asm_insn (AS2 (ori,%A0,lo8(%2)), operands);
	if (mask & 0xff00)
	  output_asm_insn (AS2 (ori,%B0,hi8(%2)), operands);
	return \"\";
      }
   return (AS2 (ori,%0,lo8(%2)) CR_TAB
	   AS2 (ori,%B0,hi8(%2)));
}"  
  [(set_attr "length" "2,2")
   (set_attr "cc" "set_n,clobber")])

(define_insn "*iorhi3_clobber"
  [(set (match_operand:HI 0 "register_operand" "=r,r")
	(ior:HI (match_operand:HI 1 "register_operand" "%0,0")
		(match_operand:HI 2 "immediate_operand" "M,i")))
   (clobber (match_scratch:QI 3 "=&d,&d"))]
  ""
  "@
	ldi %3,lo8(%2)\;or %A0,%3
	ldi %3,lo8(%2)\;or %A0,%3\;ldi %3,hi8(%2)\;or %B0,%3"
  [(set_attr "length" "2,4")
   (set_attr "cc" "clobber,set_n")])

(define_insn "iorsi3"
  [(set (match_operand:SI 0 "register_operand"        "=r,d")
	(ior:SI (match_operand:SI 1 "register_operand" "%0,0")
		(match_operand:SI 2 "nonmemory_operand" "r,i")))]
  ""
  "*{
  if (which_alternative==0)
    return (AS2 (or, %0,%2)   CR_TAB
	    AS2 (or, %B0,%B2) CR_TAB
	    AS2 (or, %C0,%C2) CR_TAB
	    AS2 (or, %D0,%D2));
  if (GET_CODE (operands[2]) == CONST_INT)
     {
	HOST_WIDE_INT mask = INTVAL (operands[2]);
	if (mask & 0xff)
	  output_asm_insn (AS2 (ori,%A0,lo8(%2)), operands);
	if (mask & 0xff00)
	  output_asm_insn (AS2 (ori,%B0,hi8(%2)), operands);
	if (mask & 0xff0000L)
	  output_asm_insn (AS2 (ori,%C0,hlo8(%2)), operands);
	if (mask & 0xff000000L)
	  output_asm_insn (AS2 (ori,%D0,hhi8(%2)), operands);
	return \"\";
      }
  return (AS2 (ori, %A0,lo8(%2))  CR_TAB
	  AS2 (ori, %B0,hi8(%2)) CR_TAB
	  AS2 (ori, %C0,hlo8(%2)) CR_TAB
	  AS2 (ori, %D0,hhi8(%2)));
}"
  [(set_attr "length" "4,4")
   (set_attr "cc" "set_n,clobber")])

(define_insn "*iorsi3_clobber"
  [(set (match_operand:SI 0 "register_operand"        "=r,r")
	(ior:SI (match_operand:SI 1 "register_operand" "%0,0")
		(match_operand:SI 2 "immediate_operand" "M,i")))
   (clobber (match_scratch:QI 3 "=&d,&d"))]
  ""
  "@
	ldi %3,lo8(%2)\;or %A0,%3
	ldi %3,lo8(%2)\;or %A0,%3\;ldi %3,hi8(%2)\;or %B0,%3\;ldi %3,hlo8(%2)\;or %C0,%3\;ldi %3,hhi8(%2)\;or %D0,%3"
  [(set_attr "length" "2,8")
   (set_attr "cc" "clobber,set_n")])

;;^^^^^^^^^^^^^^^^^^^^^^^^^^^^^^^^^^^^^^^^^^^^^^^^^^^^^^^^^^^^^^^^^^^^^^^^^^^^^
;; xor

(define_insn "xorqi3"
  [(set (match_operand:QI 0 "register_operand" "=r")
        (xor:QI (match_operand:QI 1 "register_operand" "%0")
                (match_operand:QI 2 "register_operand" "r")))]
  ""
  "eor %0,%2"
  [(set_attr "length" "1")
   (set_attr "cc" "set_zn")])

(define_insn "xorhi3"
  [(set (match_operand:HI 0 "register_operand" "=r")
        (xor:HI (match_operand:HI 1 "register_operand" "%0")
                (match_operand:HI 2 "register_operand" "r")))]
  ""
  "eor %0,%2
	eor %B0,%B2"
  [(set_attr "length" "2")
   (set_attr "cc" "set_n")])

(define_insn "xorsi3"
  [(set (match_operand:SI 0 "register_operand" "=r")
        (xor:SI (match_operand:SI 1 "register_operand" "%0")
                (match_operand:SI 2 "register_operand" "r")))]
  ""
  "eor %0,%2
	eor %B0,%B2
	eor %C0,%C2
	eor %D0,%D2"
  [(set_attr "length" "4")
   (set_attr "cc" "set_n")])

;;<< << << << << << << << << << << << << << << << << << << << << << << << << <<
;; arithmetic shift left

(define_insn "ashlqi3"
  [(set (match_operand:QI 0 "register_operand"           "=r,r,r,r,!d,r,r")
	(ashift:QI (match_operand:QI 1 "register_operand" "0,0,0,0,0,0,0")
		   (match_operand:QI 2 "general_operand"  "r,L,P,K,n,n,Qm")))]
  ""
  "* return ashlqi3_out (insn, operands, NULL);"
  [(set_attr "length" "5,0,1,2,4,6,9")
   (set_attr "cc" "clobber,none,set_czn,set_czn,set_czn,set_czn,clobber")])

(define_insn "ashlhi3"
  [(set (match_operand:HI 0 "register_operand"           "=r,r,r,r,r,r,r")
	(ashift:HI (match_operand:HI 1 "register_operand" "0,0,0,r,0,0,0")
		   (match_operand:QI 2 "general_operand"  "r,L,P,O,K,n,Qm")))]
  ""
  "* return ashlhi3_out (insn, operands, NULL);"
  [(set_attr "length" "6,0,2,2,4,10,10")
   (set_attr "cc" "clobber,none,set_n,clobber,set_n,clobber,clobber")])

(define_insn "ashlsi3"
  [(set (match_operand:SI 0 "register_operand"           "=r,r,r,r,r,r,r")
	(ashift:SI (match_operand:SI 1 "register_operand" "0,0,0,r,0,0,0")
		   (match_operand:QI 2 "general_operand"  "r,L,P,O,K,n,Qm")))]
  ""
  "* return ashlsi3_out (insn, operands, NULL);"
  [(set_attr "length" "8,0,4,4,8,10,12")
   (set_attr "cc" "clobber,none,set_n,clobber,set_n,clobber,clobber")])

;; Optimize if a scratch register from LD_REGS happens to be available.

(define_peephole2
  [(match_scratch:QI 3 "d")
   (set (match_operand:HI 0 "register_operand" "")
	(ashift:HI (match_operand:HI 1 "register_operand" "")
		   (match_operand:QI 2 "const_int_operand" "")))]
  ""
  [(parallel [(set (match_dup 0) (ashift:HI (match_dup 1) (match_dup 2)))
	      (clobber (match_dup 3))])]
  "if (!avr_peep2_scratch_safe (operands[3]))
     FAIL;")

(define_insn "*ashlhi3_const"
  [(set (match_operand:HI 0 "register_operand"            "=r,r,r,r,r")
	(ashift:HI (match_operand:HI 1 "register_operand"  "0,0,r,0,0")
		   (match_operand:QI 2 "const_int_operand" "L,P,O,K,n")))
   (clobber (match_scratch:QI 3 "=X,X,X,X,&d"))]
  "reload_completed"
  "* return ashlhi3_out (insn, operands, NULL);"
  [(set_attr "length" "0,2,2,4,10")
   (set_attr "cc" "none,set_n,clobber,set_n,clobber")])

(define_peephole2
  [(match_scratch:QI 3 "d")
   (set (match_operand:SI 0 "register_operand" "")
	(ashift:SI (match_operand:SI 1 "register_operand" "")
		   (match_operand:QI 2 "const_int_operand" "")))]
  ""
  [(parallel [(set (match_dup 0) (ashift:SI (match_dup 1) (match_dup 2)))
	      (clobber (match_dup 3))])]
  "if (!avr_peep2_scratch_safe (operands[3]))
     FAIL;")

(define_insn "*ashlsi3_const"
  [(set (match_operand:SI 0 "register_operand"            "=r,r,r,r")
	(ashift:SI (match_operand:SI 1 "register_operand"  "0,0,r,0")
		   (match_operand:QI 2 "const_int_operand" "L,P,O,n")))
   (clobber (match_scratch:QI 3 "=X,X,X,&d"))]
  "reload_completed"
  "* return ashlsi3_out (insn, operands, NULL);"
  [(set_attr "length" "0,4,4,10")
   (set_attr "cc" "none,set_n,clobber,clobber")])

;; >> >> >> >> >> >> >> >> >> >> >> >> >> >> >> >> >> >> >> >> >> >> >> >> >>
;; arithmetic shift right

(define_insn "ashrqi3"
  [(set (match_operand:QI 0 "register_operand" "=r,r,r,r,r,r")
	(ashiftrt:QI (match_operand:QI 1 "register_operand" "0,0,0,0,0,0")
		     (match_operand:QI 2 "general_operand"  "r,L,P,K,n,Qm")))]
  ""
  "* return ashrqi3_out (insn, operands, NULL);"
  [(set_attr "length" "5,0,1,2,5,9")
   (set_attr "cc" "clobber,none,clobber,clobber,clobber,clobber")])

(define_insn "ashrhi3"
  [(set (match_operand:HI 0 "register_operand"             "=r,r,r,r,r,r,r")
	(ashiftrt:HI (match_operand:HI 1 "register_operand" "0,0,0,r,0,0,0")
		     (match_operand:QI 2 "general_operand"  "r,L,P,O,K,n,Qm")))]
  ""
  "* return ashrhi3_out (insn, operands, NULL);"
  [(set_attr "length" "6,0,2,4,4,10,10")
   (set_attr "cc" "clobber,none,clobber,set_n,clobber,clobber,clobber")])

(define_insn "ashrsi3"
  [(set (match_operand:SI 0 "register_operand"             "=r,r,r,r,r,r,r")
	(ashiftrt:SI (match_operand:SI 1 "register_operand" "0,0,0,r,0,0,0")
		     (match_operand:QI 2 "general_operand"  "r,L,P,O,K,n,Qm")))]
  ""
  "* return ashrsi3_out (insn, operands, NULL);"
  [(set_attr "length" "8,0,4,6,8,10,12")
   (set_attr "cc" "clobber,none,clobber,set_n,clobber,clobber,clobber")])

;; Optimize if a scratch register from LD_REGS happens to be available.

(define_peephole2
  [(match_scratch:QI 3 "d")
   (set (match_operand:HI 0 "register_operand" "")
	(ashiftrt:HI (match_operand:HI 1 "register_operand" "")
		     (match_operand:QI 2 "const_int_operand" "")))]
  ""
  [(parallel [(set (match_dup 0) (ashiftrt:HI (match_dup 1) (match_dup 2)))
	      (clobber (match_dup 3))])]
  "if (!avr_peep2_scratch_safe (operands[3]))
     FAIL;")

(define_insn "*ashrhi3_const"
  [(set (match_operand:HI 0 "register_operand"              "=r,r,r,r,r")
	(ashiftrt:HI (match_operand:HI 1 "register_operand"  "0,0,r,0,0")
		     (match_operand:QI 2 "const_int_operand" "L,P,O,K,n")))
   (clobber (match_scratch:QI 3 "=X,X,X,X,&d"))]
  "reload_completed"
  "* return ashrhi3_out (insn, operands, NULL);"
  [(set_attr "length" "0,2,4,4,10")
   (set_attr "cc" "none,clobber,set_n,clobber,clobber")])

(define_peephole2
  [(match_scratch:QI 3 "d")
   (set (match_operand:SI 0 "register_operand" "")
	(ashiftrt:SI (match_operand:SI 1 "register_operand" "")
		     (match_operand:QI 2 "const_int_operand" "")))]
  ""
  [(parallel [(set (match_dup 0) (ashiftrt:SI (match_dup 1) (match_dup 2)))
	      (clobber (match_dup 3))])]
  "if (!avr_peep2_scratch_safe (operands[3]))
     FAIL;")

(define_insn "*ashrsi3_const"
  [(set (match_operand:SI 0 "register_operand"              "=r,r,r,r")
	(ashiftrt:SI (match_operand:SI 1 "register_operand"  "0,0,r,0")
		     (match_operand:QI 2 "const_int_operand" "L,P,O,n")))
   (clobber (match_scratch:QI 3 "=X,X,X,&d"))]
  "reload_completed"
  "* return ashrsi3_out (insn, operands, NULL);"
  [(set_attr "length" "0,4,4,10")
   (set_attr "cc" "none,clobber,set_n,clobber")])

;; >> >> >> >> >> >> >> >> >> >> >> >> >> >> >> >> >> >> >> >> >> >> >> >> >>
;; logical shift right

(define_insn "lshrqi3"
  [(set (match_operand:QI 0 "register_operand"             "=r,r,r,r,!d,r,r")
	(lshiftrt:QI (match_operand:QI 1 "register_operand" "0,0,0,0,0,0,0")
		     (match_operand:QI 2 "general_operand"  "r,L,P,K,n,n,Qm")))]
  ""
  "* return lshrqi3_out (insn, operands, NULL);"
  [(set_attr "length" "5,0,1,2,4,6,9")
   (set_attr "cc" "clobber,none,set_czn,set_czn,set_czn,set_czn,clobber")])

(define_insn "lshrhi3"
  [(set (match_operand:HI 0 "register_operand"             "=r,r,r,r,r,r,r")
	(lshiftrt:HI (match_operand:HI 1 "register_operand" "0,0,0,r,0,0,0")
		     (match_operand:QI 2 "general_operand"  "r,L,P,O,K,n,Qm")))]
  ""
  "* return lshrhi3_out (insn, operands, NULL);"
  [(set_attr "length" "6,0,2,2,4,10,10")
   (set_attr "cc" "clobber,none,clobber,clobber,clobber,clobber,clobber")])

(define_insn "lshrsi3"
  [(set (match_operand:SI 0 "register_operand"             "=r,r,r,r,r,r,r")
	(lshiftrt:SI (match_operand:SI 1 "register_operand" "0,0,0,r,0,0,0")
		     (match_operand:QI 2 "general_operand"  "r,L,P,O,K,n,Qm")))]
  ""
  "* return lshrsi3_out (insn, operands, NULL);"
  [(set_attr "length" "8,0,4,4,8,10,12")
   (set_attr "cc" "clobber,none,clobber,clobber,clobber,clobber,clobber")])

;; Optimize if a scratch register from LD_REGS happens to be available.

(define_peephole2
  [(match_scratch:QI 3 "d")
   (set (match_operand:HI 0 "register_operand" "")
	(lshiftrt:HI (match_operand:HI 1 "register_operand" "")
		     (match_operand:QI 2 "const_int_operand" "")))]
  ""
  [(parallel [(set (match_dup 0) (lshiftrt:HI (match_dup 1) (match_dup 2)))
	      (clobber (match_dup 3))])]
  "if (!avr_peep2_scratch_safe (operands[3]))
     FAIL;")

(define_insn "*lshrhi3_const"
  [(set (match_operand:HI 0 "register_operand"              "=r,r,r,r,r")
	(lshiftrt:HI (match_operand:HI 1 "register_operand"  "0,0,r,0,0")
		     (match_operand:QI 2 "const_int_operand" "L,P,O,K,n")))
   (clobber (match_scratch:QI 3 "=X,X,X,X,&d"))]
  "reload_completed"
  "* return lshrhi3_out (insn, operands, NULL);"
  [(set_attr "length" "0,2,2,4,10")
   (set_attr "cc" "none,clobber,clobber,clobber,clobber")])

(define_peephole2
  [(match_scratch:QI 3 "d")
   (set (match_operand:SI 0 "register_operand" "")
	(lshiftrt:SI (match_operand:SI 1 "register_operand" "")
		     (match_operand:QI 2 "const_int_operand" "")))]
  ""
  [(parallel [(set (match_dup 0) (lshiftrt:SI (match_dup 1) (match_dup 2)))
	      (clobber (match_dup 3))])]
  "if (!avr_peep2_scratch_safe (operands[3]))
     FAIL;")

(define_insn "*lshrsi3_const"
  [(set (match_operand:SI 0 "register_operand"              "=r,r,r,r")
	(lshiftrt:SI (match_operand:SI 1 "register_operand"  "0,0,r,0")
		     (match_operand:QI 2 "const_int_operand" "L,P,O,n")))
   (clobber (match_scratch:QI 3 "=X,X,X,&d"))]
  "reload_completed"
  "* return lshrsi3_out (insn, operands, NULL);"
  [(set_attr "length" "0,4,4,10")
   (set_attr "cc" "none,clobber,clobber,clobber")])

;; abs(x) abs(x) abs(x) abs(x) abs(x) abs(x) abs(x) abs(x) abs(x) abs(x) abs(x)
;; abs

(define_insn "absqi2"
  [(set (match_operand:QI 0 "register_operand" "=r")
        (abs:QI (match_operand:QI 1 "register_operand" "0")))]
  ""
  "sbrc %0,7
	neg %0"
  [(set_attr "length" "2")
   (set_attr "cc" "clobber")])


(define_insn "abssf2"
  [(set (match_operand:SF 0 "register_operand" "=d,r")
        (abs:SF (match_operand:SF 1 "register_operand" "0,0")))]
  ""
  "@
	andi %D0,0x7f
	clt\;bld %D0,7"
  [(set_attr "length" "1,2")
   (set_attr "cc" "set_n,clobber")])

;; 0 - x  0 - x  0 - x  0 - x  0 - x  0 - x  0 - x  0 - x  0 - x  0 - x  0 - x
;; neg

(define_insn "negqi2"
  [(set (match_operand:QI 0 "register_operand" "=r")
        (neg:QI (match_operand:QI 1 "register_operand" "0")))]
  ""
  "neg %0"
  [(set_attr "length" "1")
   (set_attr "cc" "set_zn")])

(define_insn "neghi2"
  [(set (match_operand:HI 0 "register_operand"       "=!d,r,&r")
	(neg:HI (match_operand:HI 1 "register_operand" "0,0,r")))]
  ""
  "@
	com %B0\;neg %A0\;sbci %B0,lo8(-1)
	com %B0\;neg %A0\;sbc %B0,__zero_reg__\;inc %B0
	clr %A0\;clr %B0\;sub %A0,%A1\;sbc %B0,%B1"
  [(set_attr "length" "3,4,4")
   (set_attr "cc" "set_czn,set_n,set_czn")])

(define_insn "negsi2"
  [(set (match_operand:SI 0 "register_operand"       "=!d,r,&r")
	(neg:SI (match_operand:SI 1 "register_operand" "0,0,r")))]
  ""
  "@
	com %D0\;com %C0\;com %B0\;neg %A0\;sbci %B0,lo8(-1)\;sbci %C0,lo8(-1)\;sbci %D0,lo8(-1)
	com %D0\;com %C0\;com %B0\;com %A0\;adc %A0,__zero_reg__\;adc %B0,__zero_reg__\;adc %C0,__zero_reg__\;adc %D0,__zero_reg__
	clr %A0\;clr %B0\;{clr %C0\;clr %D0|movw %C0,%A0}\;sub %A0,%A1\;sbc %B0,%B1\;sbc %C0,%C1\;sbc %D0,%D1"
  [(set_attr_alternative "length"
			 [(const_int 7)
			  (const_int 8)
			  (if_then_else (eq_attr "mcu_have_movw" "yes")
					(const_int 7)
					(const_int 8))])
   (set_attr "cc" "set_czn,set_n,set_czn")])

(define_insn "negsf2"
  [(set (match_operand:SF 0 "register_operand" "=d,r")
	(neg:SF (match_operand:SF 1 "register_operand" "0,0")))]
  ""
  "@
	subi %D0,0x80
	bst %D0,7\;com %D0\;bld %D0,7\;com %D0"
  [(set_attr "length" "1,4")
   (set_attr "cc" "set_n,set_n")])

;; !!!!!!!!!!!!!!!!!!!!!!!!!!!!!!!!!!!!!!!!!!!!!!!!!!!!!!!!!!!!!!!!!!!!!!!!!!
;; not

(define_insn "one_cmplqi2"
  [(set (match_operand:QI 0 "register_operand" "=r")
        (not:QI (match_operand:QI 1 "register_operand" "0")))]
  ""
  "com %0"
  [(set_attr "length" "1")
   (set_attr "cc" "set_czn")])

(define_insn "one_cmplhi2"
  [(set (match_operand:HI 0 "register_operand" "=r")
        (not:HI (match_operand:HI 1 "register_operand" "0")))]
  ""
  "com %0
	com %B0"
  [(set_attr "length" "2")
   (set_attr "cc" "set_n")])

(define_insn "one_cmplsi2"
  [(set (match_operand:SI 0 "register_operand" "=r")
        (not:SI (match_operand:SI 1 "register_operand" "0")))]
  ""
  "com %0
	com %B0
	com %C0
	com %D0"
  [(set_attr "length" "4")
   (set_attr "cc" "set_n")])

;; xx<---x xx<---x xx<---x xx<---x xx<---x xx<---x xx<---x xx<---x xx<---x
;; sign extend

(define_insn "extendqihi2"
  [(set (match_operand:HI 0 "register_operand" "=r,r")
        (sign_extend:HI (match_operand:QI 1 "register_operand" "0,*r")))]
  ""
  "@
	clr %B0\;sbrc %0,7\;com %B0
	mov %A0,%A1\;clr %B0\;sbrc %A0,7\;com %B0"
  [(set_attr "length" "3,4")
   (set_attr "cc" "set_n,set_n")])

(define_insn "extendqisi2"
  [(set (match_operand:SI 0 "register_operand" "=r,r")
        (sign_extend:SI (match_operand:QI 1 "register_operand" "0,*r")))]
  ""
  "@
	clr %B0\;sbrc %A0,7\;com %B0\;mov %C0,%B0\;mov %D0,%B0
	mov %A0,%A1\;clr %B0\;sbrc %A0,7\;com %B0\;mov %C0,%B0\;mov %D0,%B0"
  [(set_attr "length" "5,6")
   (set_attr "cc" "set_n,set_n")])

(define_insn "extendhisi2"
  [(set (match_operand:SI 0 "register_operand"               "=r,&r")
        (sign_extend:SI (match_operand:HI 1 "register_operand" "0,*r")))]
  ""
  "@
	clr %C0\;sbrc %B0,7\;com %C0\;mov %D0,%C0
	{mov %A0,%A1\;mov %B0,%B1|movw %A0,%A1}\;clr %C0\;sbrc %B0,7\;com %C0\;mov %D0,%C0"
  [(set_attr_alternative "length"
			 [(const_int 4)
			  (if_then_else (eq_attr "mcu_have_movw" "yes")
					(const_int 5)
					(const_int 6))])
   (set_attr "cc" "set_n,set_n")])

;; xx<---x xx<---x xx<---x xx<---x xx<---x xx<---x xx<---x xx<---x xx<---x
;; zero extend

(define_insn "zero_extendqihi2"
  [(set (match_operand:HI 0 "register_operand" "=r,r")
        (zero_extend:HI (match_operand:QI 1 "register_operand" "0,*r")))]
  ""
  "@
	clr %B0
	mov %A0,%A1\;clr %B0"
  [(set_attr "length" "1,2")
   (set_attr "cc" "set_n,set_n")])

(define_insn "zero_extendqisi2"
  [(set (match_operand:SI 0 "register_operand" "=r,r")
        (zero_extend:SI (match_operand:QI 1 "register_operand" "0,*r")))]
  ""
  "@
	clr %B0\;clr %C0\;clr %D0
	mov %A0,%A1\;clr %B0\;clr %C0\;clr %D0"
  [(set_attr "length" "3,4")
   (set_attr "cc" "set_n,set_n")])

(define_insn "zero_extendhisi2"
  [(set (match_operand:SI 0 "register_operand" "=r,&r")
        (zero_extend:SI (match_operand:HI 1 "register_operand" "0,*r")))]
  ""
  "@
	clr %C0\;clr %D0
	{mov %A0,%A1\;mov %B0,%B1|movw %A0,%A1}\;clr %C0\;clr %D0"
  [(set_attr_alternative "length"
			 [(const_int 2)
			  (if_then_else (eq_attr "mcu_have_movw" "yes")
					(const_int 3)
					(const_int 4))])
   (set_attr "cc" "set_n,set_n")])

;;<=><=><=><=><=><=><=><=><=><=><=><=><=><=><=><=><=><=><=><=><=><=><=><=><=>
;; compare

(define_insn "tstqi"
  [(set (cc0)
        (match_operand:QI 0 "register_operand" "r"))]
  ""
  "tst %0"
  [(set_attr "cc" "compare")
   (set_attr "length" "1")])

(define_insn "*negated_tstqi"
  [(set (cc0)
        (neg:QI (match_operand:QI 0 "register_operand" "r")))]
  ""
  "cp __zero_reg__,%0"
  [(set_attr "cc" "compare")
   (set_attr "length" "1")])

(define_insn "tsthi"
  [(set (cc0)
        (match_operand:HI 0 "register_operand" "!w,r"))]
  ""
  "* return out_tsthi (insn,NULL);"
[(set_attr "cc" "compare,compare")
 (set_attr "length" "1,2")])

(define_insn "*negated_tsthi"
  [(set (cc0)
        (neg:HI (match_operand:HI 0 "register_operand" "r")))]
  ""
  "cp __zero_reg__,%A0
	cpc __zero_reg__,%B0"
[(set_attr "cc" "compare")
 (set_attr "length" "2")])

(define_insn "tstsi"
  [(set (cc0)
        (match_operand:SI 0 "register_operand" "r"))]
  ""
  "* return out_tstsi (insn,NULL);"
  [(set_attr "cc" "compare")
   (set_attr "length" "4")])

(define_insn "*negated_tstsi"
  [(set (cc0)
        (neg:SI (match_operand:SI 0 "register_operand" "r")))]
  ""
  "cp __zero_reg__,%A0
	cpc __zero_reg__,%B0
	cpc __zero_reg__,%C0
	cpc __zero_reg__,%D0"
  [(set_attr "cc" "compare")
   (set_attr "length" "4")])


(define_insn "cmpqi"
  [(set (cc0)
        (compare (match_operand:QI 0 "register_operand"  "r,d")
		 (match_operand:QI 1 "nonmemory_operand" "r,i")))]
  ""
  "@
	cp %0,%1
	cpi %0,lo8(%1)"
  [(set_attr "cc" "compare,compare")
   (set_attr "length" "1,1")])

(define_insn "*cmpqi_sign_extend"
  [(set (cc0)
        (compare (sign_extend:HI
		  (match_operand:QI 0 "register_operand"  "d"))
		 (match_operand:HI 1 "const_int_operand" "n")))]
  "INTVAL (operands[1]) >= -128 && INTVAL (operands[1]) <= 127"
  "cpi %0,lo8(%1)"
  [(set_attr "cc" "compare")
   (set_attr "length" "1")])

(define_insn "cmphi"
  [(set (cc0)
	(compare (match_operand:HI 0 "register_operand"  "r,d,d,r,r")
		 (match_operand:HI 1 "nonmemory_operand" "r,M,i,M,i")))
   (clobber (match_scratch:QI 2 "=X,X,&d,&d,&d"))]
  ""
  "*{
  switch (which_alternative)
    {
    case 0:
      return (AS2 (cp,%A0,%A1) CR_TAB
              AS2 (cpc,%B0,%B1));
    case 1:
      if (reg_unused_after (insn, operands[0])
          && INTVAL (operands[1]) >= 0 && INTVAL (operands[1]) <= 63
          && test_hard_reg_class (ADDW_REGS, operands[0]))
        return AS2 (sbiw,%0,%1);
       else
        return (AS2 (cpi,%0,%1) CR_TAB
                AS2 (cpc,%B0,__zero_reg__));
    case 2:
      if (reg_unused_after (insn, operands[0]))
        return (AS2 (subi,%0,lo8(%1))  CR_TAB
                AS2 (sbci,%B0,hi8(%1)));
      else
        return (AS2 (ldi, %2,hi8(%1))  CR_TAB
	        AS2 (cpi, %A0,lo8(%1)) CR_TAB
	        AS2 (cpc, %B0,%2));
   case 3:
      return (AS2 (ldi, %2,lo8(%1))  CR_TAB
	      AS2 (cp, %A0,%2) CR_TAB
	      AS2 (cpc, %B0,__zero_reg__));

   case 4:
      return (AS2 (ldi, %2,lo8(%1))  CR_TAB
              AS2 (cp, %A0,%2)       CR_TAB
              AS2 (ldi, %2,hi8(%1)) CR_TAB
	      AS2 (cpc, %B0,%2));
    }
  return \"bug\";
}" 
  [(set_attr "cc" "compare,compare,compare,compare,compare")
   (set_attr "length" "2,2,3,3,4")])


(define_insn "cmpsi"
  [(set (cc0)
	(compare (match_operand:SI 0 "register_operand"  "r,d,d,r,r")
		 (match_operand:SI 1 "nonmemory_operand" "r,M,i,M,i")))
   (clobber (match_scratch:QI 2 "=X,X,&d,&d,&d"))]
  ""
  "*{
  switch (which_alternative)
    {
    case 0:
      return (AS2 (cp,%A0,%A1) CR_TAB
              AS2 (cpc,%B0,%B1) CR_TAB
	      AS2 (cpc,%C0,%C1) CR_TAB
	      AS2 (cpc,%D0,%D1));
    case 1:
      if (reg_unused_after (insn, operands[0])
          && INTVAL (operands[1]) >= 0 && INTVAL (operands[1]) <= 63
          && test_hard_reg_class (ADDW_REGS, operands[0]))
        return (AS2 (sbiw,%0,%1) CR_TAB
                AS2 (cpc,%C0,__zero_reg__) CR_TAB
                AS2 (cpc,%D0,__zero_reg__));
      else
        return (AS2 (cpi,%A0,lo8(%1))  CR_TAB
                AS2 (cpc,%B0,__zero_reg__) CR_TAB
                AS2 (cpc,%C0,__zero_reg__) CR_TAB
                AS2 (cpc,%D0,__zero_reg__));
    case 2:
      if (reg_unused_after (insn, operands[0]))
        return (AS2 (subi,%A0,lo8(%1))  CR_TAB
                AS2 (sbci,%B0,hi8(%1))  CR_TAB
                AS2 (sbci,%C0,hlo8(%1))  CR_TAB
                AS2 (sbci,%D0,hhi8(%1)));
      else
       return (AS2 (cpi, %A0,lo8(%1))   CR_TAB
	       AS2 (ldi, %2,hi8(%1))  CR_TAB
	       AS2 (cpc, %B0,%2)       CR_TAB
	       AS2 (ldi, %2,hlo8(%1))  CR_TAB
	       AS2 (cpc, %C0,%2)       CR_TAB
	       AS2 (ldi, %2,hhi8(%1)) CR_TAB
	       AS2 (cpc, %D0,%2));
    case 3:
        return (AS2 (ldi,%2,lo8(%1))        CR_TAB
                AS2 (cp,%A0,%2)            CR_TAB
                AS2 (cpc,%B0,__zero_reg__) CR_TAB
                AS2 (cpc,%C0,__zero_reg__) CR_TAB
                AS2 (cpc,%D0,__zero_reg__));
    case 4:
       return (AS2 (ldi, %2,lo8(%1))   CR_TAB
               AS2 (cp, %A0,%2)        CR_TAB
	       AS2 (ldi, %2,hi8(%1))  CR_TAB
	       AS2 (cpc, %B0,%2)       CR_TAB
	       AS2 (ldi, %2,hlo8(%1))  CR_TAB
	       AS2 (cpc, %C0,%2)       CR_TAB
	       AS2 (ldi, %2,hhi8(%1)) CR_TAB
	       AS2 (cpc, %D0,%2));
    }
  return \"bug\";
}"
  [(set_attr "cc" "compare,compare,compare,compare,compare")
   (set_attr "length" "4,4,7,5,8")])

;; ----------------------------------------------------------------------
;; JUMP INSTRUCTIONS
;; ----------------------------------------------------------------------
;; Conditional jump instructions

(define_expand "beq"
  [(set (pc)
        (if_then_else (eq (cc0) (const_int 0))
                      (label_ref (match_operand 0 "" ""))
                      (pc)))]
  ""
  "")

(define_expand "bne"
  [(set (pc)
        (if_then_else (ne (cc0) (const_int 0))
                      (label_ref (match_operand 0 "" ""))
                      (pc)))]
  ""
  "")

(define_expand "bge"
  [(set (pc)
        (if_then_else (ge (cc0) (const_int 0))
                      (label_ref (match_operand 0 "" ""))
                      (pc)))]
  ""
  "")

(define_expand "bgeu"
  [(set (pc)
        (if_then_else (geu (cc0) (const_int 0))
                      (label_ref (match_operand 0 "" ""))
                      (pc)))]
  ""
  "")

(define_expand "blt"
  [(set (pc)
        (if_then_else (lt (cc0) (const_int 0))
                      (label_ref (match_operand 0 "" ""))
                      (pc)))]
  ""
  "")

(define_expand "bltu"
  [(set (pc)
        (if_then_else (ltu (cc0) (const_int 0))
                      (label_ref (match_operand 0 "" ""))
                      (pc)))]
  ""
  "")



/****************************************************************
 AVR not have following conditional jumps: LE,LEU,GT,GTU.
 Convert them all to proper jumps.
*****************************************************************/

(define_expand "ble"
  [(set (pc)
        (if_then_else (le (cc0) (const_int 0))
                      (label_ref (match_operand 0 "" ""))
                      (pc)))]
  ""
  "")

(define_expand "bleu"
  [(set (pc)
        (if_then_else (leu (cc0) (const_int 0))
                      (label_ref (match_operand 0 "" ""))
                      (pc)))]
  ""
  "")

(define_expand "bgt"
  [(set (pc)
        (if_then_else (gt (cc0) (const_int 0))
                      (label_ref (match_operand 0 "" ""))
                      (pc)))]
  ""
  "")

(define_expand "bgtu"
  [(set (pc)
        (if_then_else (gtu (cc0) (const_int 0))
                      (label_ref (match_operand 0 "" ""))
                      (pc)))]
  ""
  "")

;; Test a single bit in a QI/HI/SImode register.
(define_insn "*sbrx_branch"
  [(set (pc)
        (if_then_else
	 (match_operator 0 "eqne_operator"
			 [(zero_extract
			   (match_operand:QI 1 "register_operand" "r")
			   (const_int 1)
			   (match_operand 2 "const_int_operand" "n"))
			  (const_int 0)])
	 (label_ref (match_operand 3 "" ""))
	 (pc)))]
  ""
  "* return avr_out_sbxx_branch (insn, operands);"
  [(set (attr "length")
	(if_then_else (and (ge (minus (pc) (match_dup 3)) (const_int -2046))
			   (le (minus (pc) (match_dup 3)) (const_int 2046)))
		      (const_int 2)
		      (if_then_else (eq_attr "mcu_mega" "no")
				    (const_int 2)
				    (const_int 4))))
   (set_attr "cc" "clobber")])

(define_insn "*sbrx_and_branchhi"
  [(set (pc)
        (if_then_else
	 (match_operator 0 "eqne_operator"
			 [(and:HI
			   (match_operand:HI 1 "register_operand" "r")
			   (match_operand:HI 2 "single_one_operand" "n"))
			  (const_int 0)])
	 (label_ref (match_operand 3 "" ""))
	 (pc)))]
  ""
  "* return avr_out_sbxx_branch (insn, operands);"
  [(set (attr "length")
	(if_then_else (and (ge (minus (pc) (match_dup 3)) (const_int -2046))
			   (le (minus (pc) (match_dup 3)) (const_int 2046)))
		      (const_int 2)
		      (if_then_else (eq_attr "mcu_mega" "no")
				    (const_int 2)
				    (const_int 4))))
   (set_attr "cc" "clobber")])

(define_insn "*sbrx_and_branchsi"
  [(set (pc)
        (if_then_else
	 (match_operator 0 "eqne_operator"
			 [(and:SI
			   (match_operand:SI 1 "register_operand" "r")
			   (match_operand:SI 2 "single_one_operand" "n"))
			  (const_int 0)])
	 (label_ref (match_operand 3 "" ""))
	 (pc)))]
  ""
  "* return avr_out_sbxx_branch (insn, operands);"
  [(set (attr "length")
	(if_then_else (and (ge (minus (pc) (match_dup 3)) (const_int -2046))
			   (le (minus (pc) (match_dup 3)) (const_int 2046)))
		      (const_int 2)
		      (if_then_else (eq_attr "mcu_mega" "no")
				    (const_int 2)
				    (const_int 4))))
   (set_attr "cc" "clobber")])

;; Convert sign tests to bit 7/15/31 tests that match the above insns.
(define_peephole2
  [(set (cc0) (match_operand:QI 0 "register_operand" ""))
   (set (pc) (if_then_else (ge (cc0) (const_int 0))
			   (label_ref (match_operand 1 "" ""))
			   (pc)))]
  ""
  [(set (pc) (if_then_else (eq (zero_extract (match_dup 0)
					     (const_int 1)
					     (const_int 7))
			       (const_int 0))
			   (label_ref (match_dup 1))
			   (pc)))]
  "")

(define_peephole2
  [(set (cc0) (match_operand:QI 0 "register_operand" ""))
   (set (pc) (if_then_else (lt (cc0) (const_int 0))
			   (label_ref (match_operand 1 "" ""))
			   (pc)))]
  ""
  [(set (pc) (if_then_else (ne (zero_extract (match_dup 0)
					     (const_int 1)
					     (const_int 7))
			       (const_int 0))
			   (label_ref (match_dup 1))
			   (pc)))]
  "")

(define_peephole2
  [(set (cc0) (match_operand:HI 0 "register_operand" ""))
   (set (pc) (if_then_else (ge (cc0) (const_int 0))
			   (label_ref (match_operand 1 "" ""))
			   (pc)))]
  ""
  [(set (pc) (if_then_else (eq (and:HI (match_dup 0) (const_int -32768))
			       (const_int 0))
			   (label_ref (match_dup 1))
			   (pc)))]
  "")

(define_peephole2
  [(set (cc0) (match_operand:HI 0 "register_operand" ""))
   (set (pc) (if_then_else (lt (cc0) (const_int 0))
			   (label_ref (match_operand 1 "" ""))
			   (pc)))]
  ""
  [(set (pc) (if_then_else (ne (and:HI (match_dup 0) (const_int -32768))
			       (const_int 0))
			   (label_ref (match_dup 1))
			   (pc)))]
  "")

(define_peephole2
  [(set (cc0) (match_operand:SI 0 "register_operand" ""))
   (set (pc) (if_then_else (ge (cc0) (const_int 0))
			   (label_ref (match_operand 1 "" ""))
			   (pc)))]
  ""
  [(set (pc) (if_then_else (eq (and:SI (match_dup 0) (match_dup 2))
			       (const_int 0))
			   (label_ref (match_dup 1))
			   (pc)))]
  "operands[2] = GEN_INT (-2147483647 - 1);")

(define_peephole2
  [(set (cc0) (match_operand:SI 0 "register_operand" ""))
   (set (pc) (if_then_else (lt (cc0) (const_int 0))
			   (label_ref (match_operand 1 "" ""))
			   (pc)))]
  ""
  [(set (pc) (if_then_else (ne (and:SI (match_dup 0) (match_dup 2))
			       (const_int 0))
			   (label_ref (match_dup 1))
			   (pc)))]
  "operands[2] = GEN_INT (-2147483647 - 1);")

;; ************************************************************************
;; Implementation of conditional jumps here.
;;  Compare with 0 (test) jumps
;; ************************************************************************

(define_insn "branch"
  [(set (pc)
        (if_then_else (match_operator 1 "simple_comparison_operator"
                        [(cc0)
                         (const_int 0)])
                      (label_ref (match_operand 0 "" ""))
                      (pc)))]
  ""
  "*
   return ret_cond_branch (operands[1], avr_jump_mode (operands[0],insn), 0);"
  [(set_attr "type" "branch")
   (set_attr "cc" "clobber")])

(define_insn "difficult_branch"
  [(set (pc)
        (if_then_else (match_operator 1 "difficult_comparison_operator"
                        [(cc0)
                         (const_int 0)])
                      (label_ref (match_operand 0 "" ""))
                      (pc)))]
  ""
  "*
   return ret_cond_branch (operands[1], avr_jump_mode (operands[0],insn), 0);"
  [(set_attr "type" "branch1")
   (set_attr "cc" "clobber")])

;; revers branch

(define_insn "rvbranch"
  [(set (pc)
        (if_then_else (match_operator 1 "simple_comparison_operator" 
	                [(cc0)
                         (const_int 0)])
                      (pc)
                      (label_ref (match_operand 0 "" ""))))]
  ""
  "*
   return ret_cond_branch (operands[1], avr_jump_mode (operands[0], insn), 1);"
  [(set_attr "type" "branch1")
   (set_attr "cc" "clobber")])

(define_insn "difficult_rvbranch"
  [(set (pc)
        (if_then_else (match_operator 1 "difficult_comparison_operator" 
	                [(cc0)
                         (const_int 0)])
                      (pc)
                      (label_ref (match_operand 0 "" ""))))]
  ""
  "*
   return ret_cond_branch (operands[1], avr_jump_mode (operands[0], insn), 1);"
  [(set_attr "type" "branch")
   (set_attr "cc" "clobber")])

;; **************************************************************************
;; Unconditional and other jump instructions.

(define_insn "jump"
  [(set (pc)
        (label_ref (match_operand 0 "" "")))]
  ""
  "*{
  if (AVR_MEGA && get_attr_length (insn) != 1)
    return AS1 (jmp,%0);
  return AS1 (rjmp,%0);
}"
  [(set (attr "length")
	(if_then_else (and (ge (minus (pc) (match_dup 0)) (const_int -2047))
			   (le (minus (pc) (match_dup 0)) (const_int 2047)))
		      (const_int 1)
		      (const_int 2)))
   (set_attr "cc" "none")])

;; call

(define_expand "call"
  [(call (match_operand:HI 0 "call_insn_operand" "")
         (match_operand:HI 1 "general_operand" ""))]
  ;; Operand 1 not used on the AVR.
  ""
  "")

;; call value

(define_expand "call_value"
  [(set (match_operand 0 "register_operand" "")
        (call (match_operand:HI 1 "call_insn_operand" "")
              (match_operand:HI 2 "general_operand" "")))]
  ;; Operand 2 not used on the AVR.
  ""
  "")

(define_insn "call_insn"
  [(call (mem:HI (match_operand:HI 0 "nonmemory_operand" "!z,*r,s,n"))
         (match_operand:HI 1 "general_operand" "X,X,X,X"))]
;; We don't need in saving Z register because r30,r31 is a call used registers
  ;; Operand 1 not used on the AVR.
  "(register_operand (operands[0], HImode) || CONSTANT_P (operands[0]))"
  "*{
  if (which_alternative==0)
     return \"icall\";
  else if (which_alternative==1)
    {
      if (AVR_HAVE_MOVW)
	return (AS2 (movw, r30, %0) CR_TAB
		\"icall\");
      else
	return (AS2 (mov, r30, %A0) CR_TAB
		AS2 (mov, r31, %B0) CR_TAB
		\"icall\");
    }
  else if (which_alternative==2)
    return AS1(%~call,%c0);
  return (AS2 (ldi,r30,lo8(%0)) CR_TAB
          AS2 (ldi,r31,hi8(%0)) CR_TAB
          \"icall\");
}"
  [(set_attr "cc" "clobber,clobber,clobber,clobber")
   (set_attr_alternative "length"
			 [(const_int 1)
			  (if_then_else (eq_attr "mcu_have_movw" "yes")
					(const_int 2)
					(const_int 3))
			  (if_then_else (eq_attr "mcu_mega" "yes")
					(const_int 2)
					(const_int 1))
			  (const_int 3)])])

(define_insn "call_value_insn"
  [(set (match_operand 0 "register_operand" "=r,r,r,r")
        (call (mem:HI (match_operand:HI 1 "nonmemory_operand" "!z,*r,s,n"))
;; We don't need in saving Z register because r30,r31 is a call used registers
              (match_operand:HI 2 "general_operand" "X,X,X,X")))]
  ;; Operand 2 not used on the AVR.
  "(register_operand (operands[0], VOIDmode) || CONSTANT_P (operands[0]))"
  "*{
  if (which_alternative==0)
     return \"icall\";
  else if (which_alternative==1)
    {
      if (AVR_HAVE_MOVW)
	return (AS2 (movw, r30, %1) CR_TAB
		\"icall\");
      else
	return (AS2 (mov, r30, %A1) CR_TAB
		AS2 (mov, r31, %B1) CR_TAB
		\"icall\");
    }
  else if (which_alternative==2)
    return AS1(%~call,%c1);
  return (AS2 (ldi, r30, lo8(%1)) CR_TAB
          AS2 (ldi, r31, hi8(%1)) CR_TAB
          \"icall\");
}"
  [(set_attr "cc" "clobber,clobber,clobber,clobber")
   (set_attr_alternative "length"
			 [(const_int 1)
			  (if_then_else (eq_attr "mcu_have_movw" "yes")
					(const_int 2)
					(const_int 3))
			  (if_then_else (eq_attr "mcu_mega" "yes")
					(const_int 2)
					(const_int 1))
			  (const_int 3)])])

(define_insn "return"
  [(return)]
  "reload_completed && avr_simple_epilogue ()"
  "ret"
  [(set_attr "cc" "none")
   (set_attr "length" "1")])

(define_insn "nop"
  [(const_int 0)]
  ""
  "nop"
  [(set_attr "cc" "none")
   (set_attr "length" "1")])

; indirect jump
(define_insn "indirect_jump"
  [(set (pc) (match_operand:HI 0 "register_operand" "!z,*r"))]
  ""
  "@
	ijmp
	push %A0\;push %B0\;ret"
  [(set_attr "length" "1,3")
   (set_attr "cc" "none,none")])

;; table jump

;; Table made from "rjmp" instructions for <=8K devices.
(define_insn "*tablejump_rjmp"
  [(set (pc) (unspec:HI [(match_operand:HI 0 "register_operand" "!z,*r")]
			UNSPEC_INDEX_JMP))
   (use (label_ref (match_operand 1 "" "")))
   (clobber (match_dup 0))]
  "!AVR_MEGA"
  "@
	ijmp
	push %A0\;push %B0\;ret"
  [(set_attr "length" "1,3")
   (set_attr "cc" "none,none")])

;; Not a prologue, but similar idea - move the common piece of code to libgcc.
(define_insn "*tablejump_lib"
  [(set (pc) (unspec:HI [(match_operand:HI 0 "register_operand" "z")]
			UNSPEC_INDEX_JMP))
   (use (label_ref (match_operand 1 "" "")))
   (clobber (match_dup 0))]
  "AVR_MEGA && TARGET_CALL_PROLOGUES"
  "jmp __tablejump2__"
  [(set_attr "length" "2")
   (set_attr "cc" "clobber")])

(define_insn "*tablejump_enh"
  [(set (pc) (unspec:HI [(match_operand:HI 0 "register_operand" "z")]
			UNSPEC_INDEX_JMP))
   (use (label_ref (match_operand 1 "" "")))
   (clobber (match_dup 0))]
  "AVR_MEGA && AVR_ENHANCED"
  "lsl r30
	rol r31
	lpm __tmp_reg__,Z+
	lpm r31,Z
	mov r30,__tmp_reg__
	ijmp"
  [(set_attr "length" "6")
   (set_attr "cc" "clobber")])

(define_insn "*tablejump"
  [(set (pc) (unspec:HI [(match_operand:HI 0 "register_operand" "z")]
			UNSPEC_INDEX_JMP))
   (use (label_ref (match_operand 1 "" "")))
   (clobber (match_dup 0))]
  "AVR_MEGA"
  "lsl r30
	rol r31
	lpm
	inc r30
	push r0
	lpm
	push r0
	ret"
  [(set_attr "length" "8")
   (set_attr "cc" "clobber")])

(define_expand "casesi"
  [(set (match_dup 6)
	(minus:HI (subreg:HI (match_operand:SI 0 "register_operand" "") 0)
		  (match_operand:HI 1 "register_operand" "")))
   (parallel [(set (cc0)
		   (compare (match_dup 6)
			    (match_operand:HI 2 "register_operand" "")))
	      (clobber (match_scratch:QI 9 ""))])
   
   (set (pc)
	(if_then_else (gtu (cc0)
			   (const_int 0))
		      (label_ref (match_operand 4 "" ""))
		      (pc)))

   (set (match_dup 6)
	(plus:HI (match_dup 6) (label_ref (match_operand:HI 3 "" ""))))

   (parallel [(set (pc) (unspec:HI [(match_dup 6)] UNSPEC_INDEX_JMP))
	      (use (label_ref (match_dup 3)))
	      (clobber (match_dup 6))])]
  ""
  "
{
  operands[6] = gen_reg_rtx (HImode);
}")


;; ^^^^^^^^^^^^^^^^^^^^^^^^^^^^^^^^^^^^^^^^^^^^^^^^^^^^^^^^^^^^^^^^^^^^^^
;; This instruction sets Z flag

(define_insn "sez"
  [(set (cc0) (const_int 0))]
  ""
  "sez"
  [(set_attr "length" "1")
   (set_attr "cc" "compare")])

;; Clear/set/test a single bit in I/O address space.

(define_insn "*cbi"
  [(set (mem:QI (match_operand 0 "low_io_address_operand" "n"))
	(and:QI (mem:QI (match_dup 0))
		(match_operand:QI 1 "single_zero_operand" "n")))]
  "(optimize > 0)"
{
  operands[2] = GEN_INT (exact_log2 (~INTVAL (operands[1]) & 0xff));
  return AS2 (cbi,%0-0x20,%2);
}
  [(set_attr "length" "1")
   (set_attr "cc" "none")])

(define_insn "*sbi"
  [(set (mem:QI (match_operand 0 "low_io_address_operand" "n"))
	(ior:QI (mem:QI (match_dup 0))
		(match_operand:QI 1 "single_one_operand" "n")))]
  "(optimize > 0)"
{
  operands[2] = GEN_INT (exact_log2 (INTVAL (operands[1]) & 0xff));
  return AS2 (sbi,%0-0x20,%2);
}
  [(set_attr "length" "1")
   (set_attr "cc" "none")])

;; Lower half of the I/O space - use sbic/sbis directly.
(define_insn "*sbix_branch"
  [(set (pc)
	(if_then_else
	 (match_operator 0 "eqne_operator"
			 [(zero_extract
			   (mem:QI (match_operand 1 "low_io_address_operand" "n"))
			   (const_int 1)
			   (match_operand 2 "const_int_operand" "n"))
			  (const_int 0)])
	 (label_ref (match_operand 3 "" ""))
	 (pc)))]
  "(optimize > 0)"
  "* return avr_out_sbxx_branch (insn, operands);"
  [(set (attr "length")
	(if_then_else (and (ge (minus (pc) (match_dup 3)) (const_int -2046))
			   (le (minus (pc) (match_dup 3)) (const_int 2046)))
		      (const_int 2)
		      (if_then_else (eq_attr "mcu_mega" "no")
				    (const_int 2)
				    (const_int 4))))
   (set_attr "cc" "clobber")])

;; Tests of bit 7 are pessimized to sign tests, so we need this too...
(define_insn "*sbix_branch_bit7"
  [(set (pc)
	(if_then_else
	 (match_operator 0 "gelt_operator"
			 [(mem:QI (match_operand 1 "low_io_address_operand" "n"))
			  (const_int 0)])
	 (label_ref (match_operand 2 "" ""))
	 (pc)))]
  "(optimize > 0)"
{
  operands[3] = operands[2];
  operands[2] = GEN_INT (7);
  return avr_out_sbxx_branch (insn, operands);
}
  [(set (attr "length")
	(if_then_else (and (ge (minus (pc) (match_dup 2)) (const_int -2046))
			   (le (minus (pc) (match_dup 2)) (const_int 2046)))
		      (const_int 2)
		      (if_then_else (eq_attr "mcu_mega" "no")
				    (const_int 2)
				    (const_int 4))))
   (set_attr "cc" "clobber")])

;; Upper half of the I/O space - read port to __tmp_reg__ and use sbrc/sbrs.
(define_insn "*sbix_branch_tmp"
  [(set (pc)
	(if_then_else
	 (match_operator 0 "eqne_operator"
			 [(zero_extract
			   (mem:QI (match_operand 1 "higth_io_address_operand" "n"))
			   (const_int 1)
			   (match_operand 2 "const_int_operand" "n"))
			  (const_int 0)])
	 (label_ref (match_operand 3 "" ""))
	 (pc)))]
  "(optimize > 0)"
  "* return avr_out_sbxx_branch (insn, operands);"
  [(set (attr "length")
	(if_then_else (and (ge (minus (pc) (match_dup 3)) (const_int -2046))
			   (le (minus (pc) (match_dup 3)) (const_int 2045)))
		      (const_int 3)
		      (if_then_else (eq_attr "mcu_mega" "no")
				    (const_int 3)
				    (const_int 5))))
   (set_attr "cc" "clobber")])

(define_insn "*sbix_branch_tmp_bit7"
  [(set (pc)
	(if_then_else
	 (match_operator 0 "gelt_operator"
			 [(mem:QI (match_operand 1 "higth_io_address_operand" "n"))
			  (const_int 0)])
	 (label_ref (match_operand 2 "" ""))
	 (pc)))]
  "(optimize > 0)"
{
  operands[3] = operands[2];
  operands[2] = GEN_INT (7);
  return avr_out_sbxx_branch (insn, operands);
}
  [(set (attr "length")
	(if_then_else (and (ge (minus (pc) (match_dup 2)) (const_int -2046))
			   (le (minus (pc) (match_dup 2)) (const_int 2045)))
		      (const_int 3)
		      (if_then_else (eq_attr "mcu_mega" "no")
				    (const_int 3)
				    (const_int 5))))
   (set_attr "cc" "clobber")])

;; ************************* Peepholes ********************************

(define_peephole
  [(set (match_operand:SI 0 "d_register_operand" "")
        (plus:SI (match_dup 0)
                 (const_int -1)))
   (parallel
    [(set (cc0)
          (compare (match_dup 0)
		   (const_int -1)))
     (clobber (match_operand:QI 1 "d_register_operand" ""))])
   (set (pc)
	(if_then_else (ne (cc0) (const_int 0))
		      (label_ref (match_operand 2 "" ""))
		      (pc)))]
  ""
  "*
{
  CC_STATUS_INIT;
  if (test_hard_reg_class (ADDW_REGS, operands[0]))
    output_asm_insn (AS2 (sbiw,%0,1) CR_TAB
		     AS2 (sbc,%C0,__zero_reg__) CR_TAB
		     AS2 (sbc,%D0,__zero_reg__) \"\\n\", operands);
  else
    output_asm_insn (AS2 (subi,%A0,1) CR_TAB
		     AS2 (sbc,%B0,__zero_reg__) CR_TAB
		     AS2 (sbc,%C0,__zero_reg__) CR_TAB
		     AS2 (sbc,%D0,__zero_reg__) \"\\n\", operands);
  switch (avr_jump_mode (operands[2],insn))
  {
    case 1:
      return AS1 (brcc,%2);
    case 2:
      return (AS1 (brcs,.+2) CR_TAB
              AS1 (rjmp,%2));
  }
  return (AS1 (brcs,.+4) CR_TAB
          AS1 (jmp,%2));
}")

(define_peephole
  [(set (match_operand:HI 0 "d_register_operand" "")
        (plus:HI (match_dup 0)
                 (const_int -1)))
   (parallel
    [(set (cc0)
          (compare (match_dup 0)
		   (const_int 65535)))
     (clobber (match_operand:QI 1 "d_register_operand" ""))])
   (set (pc)
	(if_then_else (ne (cc0) (const_int 0))
		      (label_ref (match_operand 2 "" ""))
		      (pc)))]
  ""
  "*
{
  CC_STATUS_INIT;
  if (test_hard_reg_class (ADDW_REGS, operands[0]))
    output_asm_insn (AS2 (sbiw,%0,1), operands);
  else
    output_asm_insn (AS2 (subi,%A0,1) CR_TAB
		     AS2 (sbc,%B0,__zero_reg__) \"\\n\", operands);
  switch (avr_jump_mode (operands[2],insn))
  {
    case 1:
      return AS1 (brcc,%2);
    case 2:
      return (AS1 (brcs,.+2) CR_TAB
              AS1 (rjmp,%2));
  }
  return (AS1 (brcs,.+4) CR_TAB
          AS1 (jmp,%2));
}")

(define_peephole
  [(set (match_operand:QI 0 "d_register_operand" "")
        (plus:QI (match_dup 0)
                 (const_int -1)))
   (set (cc0)
	(compare (match_dup 0)
		 (const_int -1)))
   (set (pc)
	(if_then_else (ne (cc0) (const_int 0))
		      (label_ref (match_operand 1 "" ""))
		      (pc)))]
  ""
  "*
{
  CC_STATUS_INIT;
  cc_status.value1 = operands[0];
  cc_status.flags |= CC_OVERFLOW_UNUSABLE;
  output_asm_insn (AS2 (subi,%A0,1), operands);
  switch (avr_jump_mode (operands[1],insn))
  {
    case 1:
      return AS1 (brcc,%1);
    case 2:
      return (AS1 (brcs,.+2) CR_TAB
              AS1 (rjmp,%1));
  }
  return (AS1 (brcs,.+4) CR_TAB
          AS1 (jmp,%1));
}")

(define_peephole
  [(set (cc0) (match_operand:QI 0 "register_operand" ""))
   (set (pc)
	(if_then_else (eq (cc0) (const_int 0))
		      (label_ref (match_operand 1 "" ""))
		      (pc)))]
  "jump_over_one_insn_p (insn, operands[1])"
  "cpse %0,__zero_reg__")

(define_peephole
  [(set (cc0)
        (compare (match_operand:QI 0 "register_operand" "")
		 (match_operand:QI 1 "register_operand" "")))
   (set (pc)
	(if_then_else (eq (cc0) (const_int 0))
		      (label_ref (match_operand 2 "" ""))
		      (pc)))]
  "jump_over_one_insn_p (insn, operands[2])"
  "cpse %0,%1")<|MERGE_RESOLUTION|>--- conflicted
+++ resolved
@@ -43,19 +43,13 @@
    (REG_Y	28)
    (REG_Z	30)
    (REG_W	24)
-<<<<<<< HEAD
-=======
    (REG_SP	32)
->>>>>>> f8383f28
    (TMP_REGNO	0)	; temporary register r0
    (ZERO_REGNO	1)	; zero register r1
    (UNSPEC_STRLEN	0)
    (UNSPEC_INDEX_JMP	1)])
 
-<<<<<<< HEAD
-=======
 (include "predicates.md")
->>>>>>> f8383f28
 (include "constraints.md")
   
 ;; Condition code settings.
