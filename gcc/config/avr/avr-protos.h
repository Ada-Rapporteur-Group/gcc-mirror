/* Prototypes for exported functions defined in avr.c
   
   Copyright (C) 2000, 2001, 2002, 2003, 2004, 2006
   Free Software Foundation, Inc.
   Contributed by Denis Chertykov (denisc@overta.ru)

   This file is part of GCC.

   GCC is free software; you can redistribute it and/or modify
   it under the terms of the GNU General Public License as published by
   the Free Software Foundation; either version 2, or (at your option)
   any later version.

   GCC is distributed in the hope that it will be useful,
   but WITHOUT ANY WARRANTY; without even the implied warranty of
   MERCHANTABILITY or FITNESS FOR A PARTICULAR PURPOSE.  See the
   GNU General Public License for more details.

   You should have received a copy of the GNU General Public License
   along with GCC; see the file COPYING.  If not, write to
   the Free Software Foundation, 51 Franklin Street, Fifth Floor,
   Boston, MA 02110-1301, USA.  */


extern int function_arg_regno_p (int r);
extern void avr_init_once (void);
extern void avr_override_options (void);
extern void avr_optimization_options (int level, int size);
extern char *avr_change_section (char *sect_name);
extern int avr_ret_register (void);
extern enum reg_class class_likely_spilled_p (int c);
extern enum reg_class avr_regno_reg_class (int r);
extern enum reg_class avr_reg_class_from_letter (int c);
extern int frame_pointer_required_p (void);
extern void asm_globalize_label (FILE *file, const char *name);
extern void order_regs_for_local_alloc (void);
extern int initial_elimination_offset (int from, int to);
extern int avr_simple_epilogue (void);
<<<<<<< HEAD
extern int mask_one_bit_p (HOST_WIDE_INT mask);
=======
>>>>>>> f8383f28
extern void gas_output_limited_string (FILE *file, const char *str);
extern void gas_output_ascii (FILE *file, const char *str, size_t length);

#ifdef TREE_CODE
extern void asm_output_external (FILE *file, tree decl, char *name);
extern int avr_progmem_p (tree decl, tree attributes);

#ifdef RTX_CODE /* inside TREE_CODE */
extern rtx avr_function_value (tree type, tree func);
extern void init_cumulative_args (CUMULATIVE_ARGS *cum, tree fntype,
				  rtx libname, tree fndecl);
extern rtx function_arg (CUMULATIVE_ARGS *cum, enum machine_mode mode,
			 tree type, int named);
#endif /* RTX_CODE inside TREE_CODE */

#ifdef HAVE_MACHINE_MODES /* inside TREE_CODE */
extern void function_arg_advance (CUMULATIVE_ARGS *cum,
				  enum machine_mode mode, tree type,
				  int named);
#endif /* HAVE_MACHINE_MODES inside TREE_CODE*/
#endif /* TREE_CODE */

#ifdef RTX_CODE
extern void asm_output_external_libcall (FILE *file, rtx symref);
extern int legitimate_address_p (enum machine_mode mode, rtx x,	int strict);
extern int compare_diff_p (rtx insn);
extern const char *output_movqi (rtx insn, rtx operands[], int *l);
extern const char *output_movhi (rtx insn, rtx operands[], int *l);
extern const char *out_movqi_r_mr (rtx insn, rtx op[], int *l);
extern const char *out_movqi_mr_r (rtx insn, rtx op[], int *l);
extern const char *out_movhi_r_mr (rtx insn, rtx op[], int *l);
extern const char *out_movhi_mr_r (rtx insn, rtx op[], int *l);
extern const char *out_movsi_r_mr (rtx insn, rtx op[], int *l);
extern const char *out_movsi_mr_r (rtx insn, rtx op[], int *l);
extern const char *output_movsisf (rtx insn, rtx operands[], int *l);
extern const char *out_tstsi (rtx insn, int *l);
extern const char *out_tsthi (rtx insn, int *l);
extern const char *ret_cond_branch (rtx x, int len, int reverse);

extern const char *ashlqi3_out (rtx insn, rtx operands[], int *len);
extern const char *ashlhi3_out (rtx insn, rtx operands[], int *len);
extern const char *ashlsi3_out (rtx insn, rtx operands[], int *len);

extern const char *ashrqi3_out (rtx insn, rtx operands[], int *len);
extern const char *ashrhi3_out (rtx insn, rtx operands[], int *len);
extern const char *ashrsi3_out (rtx insn, rtx operands[], int *len);

extern const char *lshrqi3_out (rtx insn, rtx operands[], int *len);
extern const char *lshrhi3_out (rtx insn, rtx operands[], int *len);
extern const char *lshrsi3_out (rtx insn, rtx operands[], int *len);

extern void avr_output_bld (rtx operands[], int bit_nr);
extern void avr_output_addr_vec_elt (FILE *stream, int value);
extern const char *avr_out_sbxx_branch (rtx insn, rtx operands[]);

extern enum reg_class preferred_reload_class (rtx x, enum reg_class class);
extern int extra_constraint_Q (rtx x);
extern rtx legitimize_address (rtx x, rtx oldx, enum machine_mode mode);
extern int adjust_insn_length (rtx insn, int len);
extern rtx avr_libcall_value (enum machine_mode mode);
extern const char *output_reload_inhi (rtx insn, rtx *operands, int *len);
extern const char *output_reload_insisf (rtx insn, rtx *operands, int *len);
extern enum reg_class secondary_input_reload_class (enum reg_class,
						    enum machine_mode,
						    rtx);
extern void notice_update_cc (rtx body, rtx insn);
extern void print_operand (FILE *file, rtx x, int code);
extern void print_operand_address (FILE *file, rtx addr);
extern int reg_unused_after (rtx insn, rtx reg);
extern int _reg_unused_after (rtx insn, rtx reg);
extern int avr_jump_mode (rtx x, rtx insn);
extern int byte_immediate_operand (rtx op, enum machine_mode mode);
extern int test_hard_reg_class (enum reg_class class, rtx x);
extern int jump_over_one_insn_p (rtx insn, rtx dest);

extern int avr_hard_regno_mode_ok (int regno, enum machine_mode mode);
extern int call_insn_operand (rtx op, enum machine_mode mode);
extern void final_prescan_insn (rtx insn, rtx *operand, int num_operands);
extern int avr_simplify_comparison_p (enum machine_mode mode,
				      RTX_CODE operator, rtx x);
extern RTX_CODE avr_normalize_condition (RTX_CODE condition);
extern int compare_eq_p (rtx insn);
extern void out_shift_with_cnt (const char *template, rtx insn,
				rtx operands[], int *len, int t_len);
extern int avr_io_address_p (rtx x, int size);
extern int avr_peep2_scratch_safe (rtx reg_rtx);
#endif /* RTX_CODE */

#ifdef HAVE_MACHINE_MODES
extern int class_max_nregs (enum reg_class class, enum machine_mode mode);
#endif /* HAVE_MACHINE_MODES */

#ifdef REAL_VALUE_TYPE
extern void asm_output_float (FILE *file, REAL_VALUE_TYPE n);
#endif<|MERGE_RESOLUTION|>--- conflicted
+++ resolved
@@ -36,10 +36,6 @@
 extern void order_regs_for_local_alloc (void);
 extern int initial_elimination_offset (int from, int to);
 extern int avr_simple_epilogue (void);
-<<<<<<< HEAD
-extern int mask_one_bit_p (HOST_WIDE_INT mask);
-=======
->>>>>>> f8383f28
 extern void gas_output_limited_string (FILE *file, const char *str);
 extern void gas_output_ascii (FILE *file, const char *str, size_t length);
 
