--- conflicted
+++ resolved
@@ -37,13 +37,8 @@
 
 FPBIT = fp-bit.c
 
-<<<<<<< HEAD
-MULTILIB_OPTIONS = mmcu=avr2/mmcu=avr25/mmcu=avr3/mmcu=avr4/mmcu=avr5
-MULTILIB_DIRNAMES = avr2 avr25 avr3 avr4 avr5
-=======
 MULTILIB_OPTIONS = mmcu=avr2/mmcu=avr25/mmcu=avr3/mmcu=avr31/mmcu=avr35/mmcu=avr4/mmcu=avr5/mmcu=avr51
 MULTILIB_DIRNAMES = avr2 avr25 avr3 avr31 avr35 avr4 avr5 avr51
->>>>>>> 751ff693
 
 # The many avr2 matches are not listed here - this is the default.
 MULTILIB_MATCHES = \
@@ -58,15 +53,6 @@
 	mmcu?avr25=mmcu?attiny261 \
 	mmcu?avr25=mmcu?attiny461 \
 	mmcu?avr25=mmcu?attiny861 \
-<<<<<<< HEAD
-	mmcu?avr25=mmcu?at86rf401 \
-	mmcu?avr3=mmcu?atmega103 \
-	mmcu?avr3=mmcu?atmega603 \
-	mmcu?avr3=mmcu?at43usb320 \
-	mmcu?avr3=mmcu?at43usb355 \
-	mmcu?avr3=mmcu?at76c711 \
-	mmcu?avr4=mmcu?atmega48 \
-=======
 	mmcu?avr25=mmcu?attiny43u \
 	mmcu?avr25=mmcu?attiny48 \
 	mmcu?avr25=mmcu?attiny88 \
@@ -79,17 +65,10 @@
 	mmcu?avr35=mmcu?at90usb162 \
 	mmcu?avr4=mmcu?atmega48 \
 	mmcu?avr4=mmcu?atmega48p \
->>>>>>> 751ff693
 	mmcu?avr4=mmcu?atmega8 \
 	mmcu?avr4=mmcu?atmega8515 \
 	mmcu?avr4=mmcu?atmega8535 \
 	mmcu?avr4=mmcu?atmega88 \
-<<<<<<< HEAD
-	mmcu?avr4=mmcu?at90pwm1 \
-	mmcu?avr4=mmcu?at90pwm2 \
-	mmcu?avr4=mmcu?at90pwm3 \
-	mmcu?avr4=mmcu?at90usb82 \
-=======
 	mmcu?avr4=mmcu?atmega88p \
 	mmcu?avr4=mmcu?atmega8hva \
 	mmcu?avr4=mmcu?at90pwm1 \
@@ -97,7 +76,6 @@
 	mmcu?avr4=mmcu?at90pwm2b \
 	mmcu?avr4=mmcu?at90pwm3 \
 	mmcu?avr4=mmcu?at90pwm3b \
->>>>>>> 751ff693
 	mmcu?avr5=mmcu?atmega16 \
 	mmcu?avr5=mmcu?atmega161 \
 	mmcu?avr5=mmcu?atmega162 \
@@ -106,10 +84,7 @@
 	mmcu?avr5=mmcu?atmega165 \
 	mmcu?avr5=mmcu?atmega165p \
 	mmcu?avr5=mmcu?atmega168 \
-<<<<<<< HEAD
-=======
 	mmcu?avr5=mmcu?atmega168p \
->>>>>>> 751ff693
 	mmcu?avr5=mmcu?atmega169 \
 	mmcu?avr5=mmcu?atmega169p \
 	mmcu?avr5=mmcu?atmega32 \
@@ -119,18 +94,12 @@
 	mmcu?avr5=mmcu?atmega325p \
 	mmcu?avr5=mmcu?atmega3250 \
 	mmcu?avr5=mmcu?atmega3250p \
-<<<<<<< HEAD
-=======
 	mmcu?avr5=mmcu?atmega328p \
->>>>>>> 751ff693
 	mmcu?avr5=mmcu?atmega329 \
 	mmcu?avr5=mmcu?atmega329p \
 	mmcu?avr5=mmcu?atmega3290 \
 	mmcu?avr5=mmcu?atmega3290p \
-<<<<<<< HEAD
-=======
 	mmcu?avr5=mmcu?atmega32hvb \
->>>>>>> 751ff693
 	mmcu?avr5=mmcu?atmega406 \
 	mmcu?avr5=mmcu?atmega64  \
 	mmcu?avr5=mmcu?atmega640 \
@@ -140,20 +109,6 @@
 	mmcu?avr5=mmcu?atmega6450 \
 	mmcu?avr5=mmcu?atmega649 \
 	mmcu?avr5=mmcu?atmega6490 \
-<<<<<<< HEAD
-	mmcu?avr5=mmcu?atmega128 \
-	mmcu?avr5=mmcu?atmega1280 \
-	mmcu?avr5=mmcu?atmega1281 \
-	mmcu?avr5=mmcu?at90can32 \
-	mmcu?avr5=mmcu?at90can64 \
-	mmcu?avr5=mmcu?at90can128 \
-	mmcu?avr5=mmcu?at90usb162 \
-	mmcu?avr5=mmcu?at90usb646 \
-	mmcu?avr5=mmcu?at90usb647 \
-	mmcu?avr5=mmcu?at90usb1286 \
-	mmcu?avr5=mmcu?at90usb1287 \
-	mmcu?avr5=mmcu?at94k
-=======
 	mmcu?avr5=mmcu?atmega16hva \
 	mmcu?avr5=mmcu?at90can32 \
 	mmcu?avr5=mmcu?at90can64 \
@@ -169,7 +124,6 @@
 	mmcu?avr51=mmcu?at90can128 \
 	mmcu?avr51=mmcu?at90usb1286 \
 	mmcu?avr51=mmcu?at90usb1287
->>>>>>> 751ff693
 
 MULTILIB_EXCEPTIONS =
 
