--- conflicted
+++ resolved
@@ -31,11 +31,7 @@
   __gcc_qmul
   __gcc_qdiv
 
-<<<<<<< HEAD
-%ifdef _SOFT_FLOAT
-=======
 %ifdef _SOFT_DOUBLE
->>>>>>> 42bae686
   __gcc_qneg
   __gcc_qeq
   __gcc_qne
@@ -43,10 +39,6 @@
   __gcc_qge
   __gcc_qlt
   __gcc_qle
-<<<<<<< HEAD
-  __gcc_qunord
-=======
->>>>>>> 42bae686
   __gcc_stoq
   __gcc_dtoq
   __gcc_qtos
@@ -56,11 +48,8 @@
   __gcc_itoq
   __gcc_utoq
 %endif
-<<<<<<< HEAD
-=======
 
 %ifdef __NO_FPRS__
   __gcc_qunord
 %endif
->>>>>>> 42bae686
 }