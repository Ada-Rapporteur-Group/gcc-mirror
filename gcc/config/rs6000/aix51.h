--- conflicted
+++ resolved
@@ -190,10 +190,6 @@
 /* This target defines SUPPORTS_WEAK and TARGET_ASM_NAMED_SECTION,
    but does not have crtbegin/end.  */
 
-<<<<<<< HEAD
-#define TARGET_USE_JCR_SECTION 0
-=======
 #define TARGET_USE_JCR_SECTION 0
 
-#define TARGET_AIX_VERSION 51
->>>>>>> 42a9ba1d
+#define TARGET_AIX_VERSION 51