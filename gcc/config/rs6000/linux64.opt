--- conflicted
+++ resolved
@@ -21,12 +21,8 @@
 
 mprofile-kernel
 Target Report Var(profile_kernel)
-<<<<<<< HEAD
-Call mcount for profiling before a function prologue
-=======
 Call mcount for profiling before a function prologue
 
 mcmodel=
 Target RejectNegative Joined
-Select code model
->>>>>>> 6e7f08ad
+Select code model