; SYSV4 options for PPC port.
;
<<<<<<< HEAD
; Copyright (C) 2005, 2007, 2008, 2009 Free Software Foundation, Inc.
=======
; Copyright (C) 2005, 2007, 2008, 2009, 2010, 2011
; Free Software Foundation, Inc.
>>>>>>> 3082eeb7
; Contributed by Aldy Hernandez <aldy@quesejoda.com>.
;
; This file is part of GCC.
;
; GCC is free software; you can redistribute it and/or modify it under
; the terms of the GNU General Public License as published by the Free
; Software Foundation; either version 3, or (at your option) any later
; version.
;
; GCC is distributed in the hope that it will be useful, but WITHOUT
; ANY WARRANTY; without even the implied warranty of MERCHANTABILITY
; or FITNESS FOR A PARTICULAR PURPOSE.  See the GNU General Public
; License for more details.
;
; You should have received a copy of the GNU General Public License
; along with GCC; see the file COPYING3.  If not see
; <http://www.gnu.org/licenses/>.

mcall-
Target RejectNegative Joined Var(rs6000_abi_name)
Select ABI calling convention

msdata=
Target RejectNegative Joined Var(rs6000_sdata_name)
Select method for sdata handling

mtls-size=
Target RejectNegative Joined Var(rs6000_tls_size) Enum(rs6000_tls_size)
Specify bit size of immediate TLS offsets

Enum
Name(rs6000_tls_size) Type(int)

EnumValue
Enum(rs6000_tls_size) String(16) Value(16)

EnumValue
Enum(rs6000_tls_size) String(32) Value(32)

EnumValue
Enum(rs6000_tls_size) String(64) Value(64)

mbit-align
<<<<<<< HEAD
Target Report Var(TARGET_NO_BITFIELD_TYPE)
=======
Target Report Var(TARGET_NO_BITFIELD_TYPE) Save
>>>>>>> 3082eeb7
Align to the base type of the bit-field

mstrict-align
Target Report Mask(STRICT_ALIGN)
Align to the base type of the bit-field
Don't assume that unaligned accesses are handled by the system

mrelocatable
Target Report Mask(RELOCATABLE)
Produce code relocatable at runtime

mrelocatable-lib
Target
Produce code relocatable at runtime

mlittle-endian
Target Report RejectNegative Mask(LITTLE_ENDIAN)
Produce little endian code

mlittle
Target Report RejectNegative Mask(LITTLE_ENDIAN) MaskExists
Produce little endian code

mbig-endian
Target Report RejectNegative InverseMask(LITTLE_ENDIAN)
Produce big endian code

mbig
Target Report RejectNegative InverseMask(LITTLE_ENDIAN)
Produce big endian code

;; FIXME: This does nothing.  What should be done?
mno-toc
Target RejectNegative
no description yet

mtoc
Target RejectNegative
no description yet

mprototype
<<<<<<< HEAD
Target Var(target_prototype)
=======
Target Var(target_prototype) Save
>>>>>>> 3082eeb7
Assume all variable arg functions are prototyped

;; FIXME: Does nothing.
mno-traceback
Target RejectNegative
no description yet

meabi
Target Report Mask(EABI)
Use EABI

mbit-word
<<<<<<< HEAD
Target Report Var(TARGET_NO_BITFIELD_WORD)
Allow bit-fields to cross word boundaries

mregnames
Target Var(rs6000_regnames)
=======
Target Report Var(TARGET_NO_BITFIELD_WORD) Save
Allow bit-fields to cross word boundaries

mregnames
Target Var(rs6000_regnames) Save
>>>>>>> 3082eeb7
Use alternate register names

;; This option does nothing and only exists because the compiler
;; driver passes all -m* options through.
msdata
Target
Use default method for sdata handling

msim
Target RejectNegative
Link with libsim.a, libc.a and sim-crt0.o

mads
Target RejectNegative
Link with libads.a, libc.a and crt0.o

myellowknife
Target RejectNegative
Link with libyk.a, libc.a and crt0.o

mmvme
Target RejectNegative
Link with libmvme.a, libc.a and crt0.o

memb
Target RejectNegative
Set the PPC_EMB bit in the ELF flags header

mshlib
Target RejectNegative
no description yet

m64
Target Report RejectNegative Negative(m32) Mask(64BIT)
Generate 64-bit code

m32
Target Report RejectNegative Negative(m64) InverseMask(64BIT)
Generate 32-bit code

mnewlib
Target RejectNegative
no description yet

msecure-plt
Target Report RejectNegative Var(secure_plt, 1) Save
Generate code to use a non-exec PLT and GOT

mbss-plt
Target Report RejectNegative Var(secure_plt, 0) Save
Generate code for old exec BSS PLT<|MERGE_RESOLUTION|>--- conflicted
+++ resolved
@@ -1,11 +1,7 @@
 ; SYSV4 options for PPC port.
 ;
-<<<<<<< HEAD
-; Copyright (C) 2005, 2007, 2008, 2009 Free Software Foundation, Inc.
-=======
 ; Copyright (C) 2005, 2007, 2008, 2009, 2010, 2011
 ; Free Software Foundation, Inc.
->>>>>>> 3082eeb7
 ; Contributed by Aldy Hernandez <aldy@quesejoda.com>.
 ;
 ; This file is part of GCC.
@@ -49,11 +45,7 @@
 Enum(rs6000_tls_size) String(64) Value(64)
 
 mbit-align
-<<<<<<< HEAD
-Target Report Var(TARGET_NO_BITFIELD_TYPE)
-=======
 Target Report Var(TARGET_NO_BITFIELD_TYPE) Save
->>>>>>> 3082eeb7
 Align to the base type of the bit-field
 
 mstrict-align
@@ -95,11 +87,7 @@
 no description yet
 
 mprototype
-<<<<<<< HEAD
-Target Var(target_prototype)
-=======
 Target Var(target_prototype) Save
->>>>>>> 3082eeb7
 Assume all variable arg functions are prototyped
 
 ;; FIXME: Does nothing.
@@ -112,19 +100,11 @@
 Use EABI
 
 mbit-word
-<<<<<<< HEAD
-Target Report Var(TARGET_NO_BITFIELD_WORD)
-Allow bit-fields to cross word boundaries
-
-mregnames
-Target Var(rs6000_regnames)
-=======
 Target Report Var(TARGET_NO_BITFIELD_WORD) Save
 Allow bit-fields to cross word boundaries
 
 mregnames
 Target Var(rs6000_regnames) Save
->>>>>>> 3082eeb7
 Use alternate register names
 
 ;; This option does nothing and only exists because the compiler
