;; Constraint definitions for RS6000
;; Copyright (C) 2006-2016 Free Software Foundation, Inc.
;;
;; This file is part of GCC.
;;
;; GCC is free software; you can redistribute it and/or modify
;; it under the terms of the GNU General Public License as published by
;; the Free Software Foundation; either version 3, or (at your option)
;; any later version.
;;
;; GCC is distributed in the hope that it will be useful,
;; but WITHOUT ANY WARRANTY; without even the implied warranty of
;; MERCHANTABILITY or FITNESS FOR A PARTICULAR PURPOSE.  See the
;; GNU General Public License for more details.
;;
;; You should have received a copy of the GNU General Public License
;; along with GCC; see the file COPYING3.  If not see
;; <http://www.gnu.org/licenses/>.

;; Available constraint letters: e k q t u A B C D S T

;; Register constraints

(define_register_constraint "f" "rs6000_constraints[RS6000_CONSTRAINT_f]"
  "@internal")

(define_register_constraint "d" "rs6000_constraints[RS6000_CONSTRAINT_d]"
  "@internal")

(define_register_constraint "b" "BASE_REGS"
  "@internal")

(define_register_constraint "h" "SPECIAL_REGS"
  "@internal")

(define_register_constraint "c" "CTR_REGS"
  "@internal")

(define_register_constraint "l" "LINK_REGS"
  "@internal")

(define_register_constraint "v" "ALTIVEC_REGS"
  "@internal")

(define_register_constraint "x" "CR0_REGS"
  "@internal")

(define_register_constraint "y" "CR_REGS"
  "@internal")

(define_register_constraint "z" "CA_REGS"
  "@internal")

;; Use w as a prefix to add VSX modes
;; any VSX register
(define_register_constraint "wa" "rs6000_constraints[RS6000_CONSTRAINT_wa]"
  "Any VSX register if the -mvsx option was used or NO_REGS.")

(define_register_constraint "wb" "rs6000_constraints[RS6000_CONSTRAINT_wb]"
  "Altivec register if the -mpower9-dform option was used or NO_REGS.")

;; NOTE: For compatibility, "wc" is reserved to represent individual CR bits.
;; It is currently used for that purpose in LLVM.

(define_register_constraint "wd" "rs6000_constraints[RS6000_CONSTRAINT_wd]"
  "VSX vector register to hold vector double data or NO_REGS.")

(define_register_constraint "we" "rs6000_constraints[RS6000_CONSTRAINT_we]"
  "VSX register if the -mpower9-vector -m64 options were used or NO_REGS.")

(define_register_constraint "wf" "rs6000_constraints[RS6000_CONSTRAINT_wf]"
  "VSX vector register to hold vector float data or NO_REGS.")

(define_register_constraint "wg" "rs6000_constraints[RS6000_CONSTRAINT_wg]"
  "If -mmfpgpr was used, a floating point register or NO_REGS.")

(define_register_constraint "wh" "rs6000_constraints[RS6000_CONSTRAINT_wh]"
  "Floating point register if direct moves are available, or NO_REGS.")

;; At present, DImode is not allowed in the Altivec registers.  If in the
;; future it is allowed, wi/wj can be set to VSX_REGS instead of FLOAT_REGS.
(define_register_constraint "wi" "rs6000_constraints[RS6000_CONSTRAINT_wi]"
  "FP or VSX register to hold 64-bit integers for VSX insns or NO_REGS.")

(define_register_constraint "wj" "rs6000_constraints[RS6000_CONSTRAINT_wj]"
  "FP or VSX register to hold 64-bit integers for direct moves or NO_REGS.")

(define_register_constraint "wk" "rs6000_constraints[RS6000_CONSTRAINT_wk]"
  "FP or VSX register to hold 64-bit doubles for direct moves or NO_REGS.")

(define_register_constraint "wl" "rs6000_constraints[RS6000_CONSTRAINT_wl]"
  "Floating point register if the LFIWAX instruction is enabled or NO_REGS.")

(define_register_constraint "wm" "rs6000_constraints[RS6000_CONSTRAINT_wm]"
  "VSX register if direct move instructions are enabled, or NO_REGS.")

;; NO_REGs register constraint, used to merge mov{sd,sf}, since movsd can use
;; direct move directly, and movsf can't to move between the register sets.
;; There is a mode_attr that resolves to wm for SDmode and wn for SFmode
(define_register_constraint "wn" "NO_REGS" "No register (NO_REGS).")

(define_register_constraint "wo" "rs6000_constraints[RS6000_CONSTRAINT_wo]"
  "VSX register if the -mpower9-vector option was used or NO_REGS.")

(define_register_constraint "wp" "rs6000_constraints[RS6000_CONSTRAINT_wp]"
  "VSX register to use for IEEE 128-bit fp TFmode, or NO_REGS.")

(define_register_constraint "wq" "rs6000_constraints[RS6000_CONSTRAINT_wq]"
  "VSX register to use for IEEE 128-bit fp KFmode, or NO_REGS.")

(define_register_constraint "wr" "rs6000_constraints[RS6000_CONSTRAINT_wr]"
  "General purpose register if 64-bit instructions are enabled or NO_REGS.")

(define_register_constraint "ws" "rs6000_constraints[RS6000_CONSTRAINT_ws]"
  "VSX vector register to hold scalar double values or NO_REGS.")

(define_register_constraint "wt" "rs6000_constraints[RS6000_CONSTRAINT_wt]"
  "VSX vector register to hold 128 bit integer or NO_REGS.")

(define_register_constraint "wu" "rs6000_constraints[RS6000_CONSTRAINT_wu]"
  "Altivec register to use for float/32-bit int loads/stores  or NO_REGS.")

(define_register_constraint "wv" "rs6000_constraints[RS6000_CONSTRAINT_wv]"
  "Altivec register to use for double loads/stores  or NO_REGS.")

(define_register_constraint "ww" "rs6000_constraints[RS6000_CONSTRAINT_ww]"
  "FP or VSX register to perform float operations under -mvsx or NO_REGS.")

(define_register_constraint "wx" "rs6000_constraints[RS6000_CONSTRAINT_wx]"
  "Floating point register if the STFIWX instruction is enabled or NO_REGS.")

(define_register_constraint "wy" "rs6000_constraints[RS6000_CONSTRAINT_wy]"
  "FP or VSX register to perform ISA 2.07 float ops or NO_REGS.")

(define_register_constraint "wz" "rs6000_constraints[RS6000_CONSTRAINT_wz]"
  "Floating point register if the LFIWZX instruction is enabled or NO_REGS.")

(define_constraint "wD"
  "Int constant that is the element number of the 64-bit scalar in a vector."
  (and (match_code "const_int")
       (match_test "TARGET_VSX && (ival == VECTOR_ELEMENT_SCALAR_64BIT)")))

(define_constraint "wE"
  "vector constant that can be loaded with the XXSPLTIB instruction"
  (match_test "easy_p9_constant (op, mode, true)"))

;; Extended fusion store
(define_memory_constraint "wF"
  "Memory operand suitable for power9 fusion load/stores"
  (match_operand 0 "fusion_addis_mem_combo_load"))

;; Fusion gpr load.
(define_memory_constraint "wG"
  "Memory operand suitable for TOC fusion memory references"
  (match_operand 0 "toc_fusion_mem_wrapped"))

(define_constraint "wL"
  "Int constant that is the element number mfvsrld accesses in a vector."
  (and (match_code "const_int")
       (and (match_test "TARGET_DIRECT_MOVE_128")
	    (match_test "(ival == VECTOR_ELEMENT_MFVSRLD_64BIT)"))))

<<<<<<< HEAD
;; Generate the XXORC instruction which was added in ISA 2.07
(define_constraint "wM"
  "vector constant with all 1's, ISA 2.07 and above"
  (and (match_test "TARGET_P8_VECTOR")
       (match_operand 0 "all_ones_constant")))
=======
;; ISA 3.0 vector d-form addresses
(define_memory_constraint "wO"
  "Memory operand suitable for the ISA 3.0 vector d-form instructions."
  (match_operand 0 "vsx_quad_dform_memory_operand"))
>>>>>>> 3fd2b007

;; Lq/stq validates the address for load/store quad
(define_memory_constraint "wQ"
  "Memory operand suitable for the load/store quad instructions"
  (match_operand 0 "quad_memory_operand"))

;; Altivec style load/store that ignores the bottom bits of the address
(define_memory_constraint "wZ"
  "Indexed or indirect memory operand, ignoring the bottom 4 bits"
  (match_operand 0 "altivec_indexed_or_indirect_operand"))

;; Integer constraints

(define_constraint "I"
  "A signed 16-bit constant"
  (and (match_code "const_int")
       (match_test "((unsigned HOST_WIDE_INT) ival + 0x8000) < 0x10000")))

(define_constraint "J"
  "high-order 16 bits nonzero"
  (and (match_code "const_int")
       (match_test "(ival & (~ (unsigned HOST_WIDE_INT) 0xffff0000)) == 0")))

(define_constraint "K"
  "low-order 16 bits nonzero"
  (and (match_code "const_int")
       (match_test "(ival & (~ (HOST_WIDE_INT) 0xffff)) == 0")))

(define_constraint "L"
  "signed 16-bit constant shifted left 16 bits"
  (and (match_code "const_int")
       (match_test "((ival & 0xffff) == 0
		      && (ival >> 31 == -1 || ival >> 31 == 0))")))

(define_constraint "M"
  "constant greater than 31"
  (and (match_code "const_int")
       (match_test "ival > 31")))

(define_constraint "N"
  "positive constant that is an exact power of two"
  (and (match_code "const_int")
       (match_test "ival > 0 && exact_log2 (ival) >= 0")))

(define_constraint "O"
  "constant zero"
  (and (match_code "const_int")
       (match_test "ival == 0")))

(define_constraint "P"
  "constant whose negation is signed 16-bit constant"
  (and (match_code "const_int")
       (match_test "((- (unsigned HOST_WIDE_INT) ival) + 0x8000) < 0x10000")))

;; Floating-point constraints

(define_constraint "G"
  "Constant that can be copied into GPR with two insns for DF/DI
   and one for SF."
  (and (match_code "const_double")
       (match_test "num_insns_constant (op, mode)
		    == (mode == SFmode ? 1 : 2)")))

(define_constraint "H"
  "DF/DI constant that takes three insns."
  (and (match_code "const_double")
       (match_test "num_insns_constant (op, mode) == 3")))

;; Memory constraints

(define_memory_constraint "es"
  "A ``stable'' memory operand; that is, one which does not include any
automodification of the base register.  Unlike @samp{m}, this constraint
can be used in @code{asm} statements that might access the operand
several times, or that might not access it at all."
  (and (match_code "mem")
       (match_test "GET_RTX_CLASS (GET_CODE (XEXP (op, 0))) != RTX_AUTOINC")))

(define_memory_constraint "Q"
  "Memory operand that is an offset from a register (it is usually better
to use @samp{m} or @samp{es} in @code{asm} statements)"
  (and (match_code "mem")
       (match_test "GET_CODE (XEXP (op, 0)) == REG")))

(define_memory_constraint "Y"
  "memory operand for 8 byte and 16 byte gpr load/store"
  (and (match_code "mem")
       (match_test "mem_operand_gpr (op, mode)")))

(define_memory_constraint "Z"
  "Memory operand that is an indexed or indirect from a register (it is
usually better to use @samp{m} or @samp{es} in @code{asm} statements)"
  (match_operand 0 "indexed_or_indirect_operand"))

;; Address constraints

(define_address_constraint "a"
  "Indexed or indirect address operand"
  (match_operand 0 "indexed_or_indirect_address"))

(define_constraint "R"
  "AIX TOC entry"
  (match_test "legitimate_constant_pool_address_p (op, QImode, false)"))

;; General constraints

(define_constraint "U"
  "V.4 small data reference"
  (and (match_test "DEFAULT_ABI == ABI_V4")
       (match_test "small_data_operand (op, mode)")))

(define_constraint "W"
  "vector constant that does not require memory"
  (match_operand 0 "easy_vector_constant"))

(define_constraint "j"
  "Zero vector constant"
  (match_test "op == const0_rtx || op == CONST0_RTX (mode)"))<|MERGE_RESOLUTION|>--- conflicted
+++ resolved
@@ -160,18 +160,16 @@
        (and (match_test "TARGET_DIRECT_MOVE_128")
 	    (match_test "(ival == VECTOR_ELEMENT_MFVSRLD_64BIT)"))))
 
-<<<<<<< HEAD
 ;; Generate the XXORC instruction which was added in ISA 2.07
 (define_constraint "wM"
   "vector constant with all 1's, ISA 2.07 and above"
   (and (match_test "TARGET_P8_VECTOR")
        (match_operand 0 "all_ones_constant")))
-=======
+
 ;; ISA 3.0 vector d-form addresses
 (define_memory_constraint "wO"
   "Memory operand suitable for the ISA 3.0 vector d-form instructions."
   (match_operand 0 "vsx_quad_dform_memory_operand"))
->>>>>>> 3fd2b007
 
 ;; Lq/stq validates the address for load/store quad
 (define_memory_constraint "wQ"
