;; Machine description for IBM RISC System 6000 (POWER) for GNU C compiler
;; Copyright (C) 1990, 1991, 1992, 1993, 1994, 1995, 1996, 1997, 1998,
;; 1999, 2000, 2001, 2002, 2003, 2004, 2005, 2006, 2007
;; Free Software Foundation, Inc.
;; Contributed by Richard Kenner (kenner@vlsi1.ultra.nyu.edu)

;; This file is part of GCC.

;; GCC is free software; you can redistribute it and/or modify it
;; under the terms of the GNU General Public License as published
;; by the Free Software Foundation; either version 2, or (at your
;; option) any later version.

;; GCC is distributed in the hope that it will be useful, but WITHOUT
;; ANY WARRANTY; without even the implied warranty of MERCHANTABILITY
;; or FITNESS FOR A PARTICULAR PURPOSE.  See the GNU General Public
;; License for more details.

;; You should have received a copy of the GNU General Public License
;; along with GCC; see the file COPYING.  If not, write to the
;; Free Software Foundation, 51 Franklin Street, Fifth Floor, Boston,
;; MA 02110-1301, USA.

;;- See file "rtl.def" for documentation on define_insn, match_*, et. al.

;;
;; UNSPEC usage
;;

(define_constants
  [(UNSPEC_FRSP			0)	; frsp for POWER machines
   (UNSPEC_TIE			5)	; tie stack contents and stack pointer
   (UNSPEC_TOCPTR		6)	; address of a word pointing to the TOC
   (UNSPEC_TOC			7)	; address of the TOC (more-or-less)
   (UNSPEC_MOVSI_GOT		8)
   (UNSPEC_MV_CR_OV		9)	; move_from_CR_ov_bit
   (UNSPEC_FCTIWZ		10)
   (UNSPEC_FRIM			11)
   (UNSPEC_FRIN			12)
   (UNSPEC_FRIP			13)
   (UNSPEC_FRIZ			14)
   (UNSPEC_LD_MPIC		15)	; load_macho_picbase
   (UNSPEC_MPIC_CORRECT		16)	; macho_correct_pic
   (UNSPEC_TLSGD		17)
   (UNSPEC_TLSLD		18)
   (UNSPEC_MOVESI_FROM_CR	19)
   (UNSPEC_MOVESI_TO_CR		20)
   (UNSPEC_TLSDTPREL		21)
   (UNSPEC_TLSDTPRELHA		22)
   (UNSPEC_TLSDTPRELLO		23)
   (UNSPEC_TLSGOTDTPREL		24)
   (UNSPEC_TLSTPREL		25)
   (UNSPEC_TLSTPRELHA		26)
   (UNSPEC_TLSTPRELLO		27)
   (UNSPEC_TLSGOTTPREL		28)
   (UNSPEC_TLSTLS		29)
   (UNSPEC_FIX_TRUNC_TF		30)	; fadd, rounding towards zero
   (UNSPEC_MV_CR_GT		31)	; move_from_CR_gt_bit
   (UNSPEC_STFIWX		32)
   (UNSPEC_POPCNTB		33)
   (UNSPEC_FRES			34)
   (UNSPEC_SP_SET		35)
   (UNSPEC_SP_TEST		36)
   (UNSPEC_SYNC			37)
   (UNSPEC_LWSYNC		38)
   (UNSPEC_ISYNC		39)
   (UNSPEC_SYNC_OP		40)
   (UNSPEC_ATOMIC		41)
   (UNSPEC_CMPXCHG		42)
   (UNSPEC_XCHG			43)
   (UNSPEC_AND			44)
   (UNSPEC_DLMZB		45)
   (UNSPEC_DLMZB_CR		46)
   (UNSPEC_DLMZB_STRLEN		47)
  ])

;;
;; UNSPEC_VOLATILE usage
;;

(define_constants
  [(UNSPECV_BLOCK		0)
   (UNSPECV_LL			1)	; load-locked
   (UNSPECV_SC			2)	; store-conditional
   (UNSPECV_EH_RR		9)	; eh_reg_restore
  ])

;; Define an insn type attribute.  This is used in function unit delay
;; computations.
(define_attr "type" "integer,two,three,load,load_ext,load_ext_u,load_ext_ux,load_ux,load_u,store,store_ux,store_u,fpload,fpload_ux,fpload_u,fpstore,fpstore_ux,fpstore_u,vecload,vecstore,imul,imul2,imul3,lmul,idiv,ldiv,insert_word,branch,cmp,fast_compare,compare,var_delayed_compare,delayed_compare,imul_compare,lmul_compare,fpcompare,cr_logical,delayed_cr,mfcr,mfcrf,mtcr,mfjmpr,mtjmpr,fp,fpsimple,dmul,sdiv,ddiv,ssqrt,dsqrt,jmpreg,brinc,vecsimple,veccomplex,vecdiv,veccmp,veccmpsimple,vecperm,vecfloat,vecfdiv,isync,sync,load_l,store_c,shift,trap,insert_dword,var_shift_rotate,cntlz,exts,mffgpr,mftgpr"
  (const_string "integer"))

;; Length (in bytes).
; '(pc)' in the following doesn't include the instruction itself; it is
; calculated as if the instruction had zero size.
(define_attr "length" ""
  (if_then_else (eq_attr "type" "branch")
		(if_then_else (and (ge (minus (match_dup 0) (pc))
				       (const_int -32768))
				   (lt (minus (match_dup 0) (pc))
				       (const_int 32764)))
			      (const_int 4)
			      (const_int 8))
		(const_int 4)))

;; Processor type -- this attribute must exactly match the processor_type
;; enumeration in rs6000.h.

(define_attr "cpu" "rios1,rios2,rs64a,mpccore,ppc403,ppc405,ppc440,ppc601,ppc603,ppc604,ppc604e,ppc620,ppc630,ppc750,ppc7400,ppc7450,ppc8540,power4,power5,power6,cell"
  (const (symbol_ref "rs6000_cpu_attr")))


;; If this instruction is microcoded on the CELL processor
; The default for load and stores is conditional
; The default for load extended and the recorded instructions is always microcoded
(define_attr "cell_micro" "not,conditional,always"
  (if_then_else (ior (ior (eq_attr "type" "load")
                          (eq_attr "type" "store"))
                     (ior (eq_attr "type" "fpload")
                          (eq_attr "type" "fpstore")))
	        (const_string "conditional")
                (if_then_else (ior (eq_attr "type" "load_ext")
				   (ior (eq_attr "type" "compare")
				        (eq_attr "type" "delayed_compare")))
			      (const_string "always")
                              (const_string "not"))))


(automata_option "ndfa")

(include "rios1.md")
(include "rios2.md")
(include "rs64.md")
(include "mpc.md")
(include "40x.md")
(include "440.md")
(include "603.md")
(include "6xx.md")
(include "7xx.md")
(include "7450.md")
(include "8540.md")
(include "power4.md")
(include "power5.md")
(include "power6.md")
(include "cell.md")

(include "predicates.md")
(include "constraints.md")

(include "darwin.md")


;; Mode macros

; This mode macro allows :GPR to be used to indicate the allowable size
; of whole values in GPRs.
(define_mode_macro GPR [SI (DI "TARGET_POWERPC64")])

; Any supported integer mode.
(define_mode_macro INT [QI HI SI DI TI])

; Any supported integer mode that fits in one register.
(define_mode_macro INT1 [QI HI SI (DI "TARGET_POWERPC64")])

; extend modes for DImode
(define_mode_macro QHSI [QI HI SI])

; SImode or DImode, even if DImode doesn't fit in GPRs.
(define_mode_macro SDI [SI DI])

; The size of a pointer.  Also, the size of the value that a record-condition
; (one with a '.') will compare.
(define_mode_macro P [(SI "TARGET_32BIT") (DI "TARGET_64BIT")])

; Any hardware-supported floating-point mode
(define_mode_macro FP [(SF "TARGET_HARD_FLOAT")
  (DF "TARGET_HARD_FLOAT && (TARGET_FPRS || TARGET_E500_DOUBLE)")
  (TF "!TARGET_IEEEQUAD
   && TARGET_HARD_FLOAT
   && (TARGET_FPRS || TARGET_E500_DOUBLE)
   && TARGET_LONG_DOUBLE_128")])

; Various instructions that come in SI and DI forms.
; A generic w/d attribute, for things like cmpw/cmpd.
(define_mode_attr wd [(QI "b") (HI "h") (SI "w") (DI "d")])

; DImode bits
(define_mode_attr dbits [(QI "56") (HI "48") (SI "32")])


;; Start with fixed-point load and store insns.  Here we put only the more
;; complex forms.  Basic data transfer is done later.

(define_expand "zero_extend<mode>di2"
  [(set (match_operand:DI 0 "gpc_reg_operand" "")
	(zero_extend:DI (match_operand:QHSI 1 "gpc_reg_operand" "")))]
  "TARGET_POWERPC64"
  "")

(define_insn "*zero_extend<mode>di2_internal1"
  [(set (match_operand:DI 0 "gpc_reg_operand" "=r,r")
	(zero_extend:DI (match_operand:QHSI 1 "reg_or_mem_operand" "m,r")))]
  "TARGET_POWERPC64"
  "@
   l<wd>z%U1%X1 %0,%1
   rldicl %0,%1,0,<dbits>"
  [(set_attr "type" "load,*")])

(define_insn "*zero_extend<mode>di2_internal2"
  [(set (match_operand:CC 0 "cc_reg_operand" "=x,?y")
	(compare:CC (zero_extend:DI (match_operand:QHSI 1 "gpc_reg_operand" "r,r"))
		    (const_int 0)))
   (clobber (match_scratch:DI 2 "=r,r"))]
  "TARGET_64BIT"
  "@
   rldicl. %2,%1,0,<dbits>
   #"
  [(set_attr "type" "compare")
   (set_attr "length" "4,8")])

(define_split
  [(set (match_operand:CC 0 "cc_reg_not_cr0_operand" "")
	(compare:CC (zero_extend:DI (match_operand:QHSI 1 "gpc_reg_operand" ""))
		    (const_int 0)))
   (clobber (match_scratch:DI 2 ""))]
  "TARGET_POWERPC64 && reload_completed"
  [(set (match_dup 2)
	(zero_extend:DI (match_dup 1)))
   (set (match_dup 0)
	(compare:CC (match_dup 2)
		    (const_int 0)))]
  "")

(define_insn "*zero_extend<mode>di2_internal3"
  [(set (match_operand:CC 2 "cc_reg_operand" "=x,?y")
	(compare:CC (zero_extend:DI (match_operand:QHSI 1 "gpc_reg_operand" "r,r"))
		    (const_int 0)))
   (set (match_operand:DI 0 "gpc_reg_operand" "=r,r")
	(zero_extend:DI (match_dup 1)))]
  "TARGET_64BIT"
  "@
   rldicl. %0,%1,0,<dbits>
   #"
  [(set_attr "type" "compare")
   (set_attr "length" "4,8")])

(define_split
  [(set (match_operand:CC 2 "cc_reg_not_cr0_operand" "")
	(compare:CC (zero_extend:DI (match_operand:QHSI 1 "gpc_reg_operand" ""))
		    (const_int 0)))
   (set (match_operand:DI 0 "gpc_reg_operand" "")
	(zero_extend:DI (match_dup 1)))]
  "TARGET_POWERPC64 && reload_completed"
  [(set (match_dup 0)
	(zero_extend:DI (match_dup 1)))
   (set (match_dup 2)
	(compare:CC (match_dup 0)
		    (const_int 0)))]
  "")

(define_insn "extendqidi2"
  [(set (match_operand:DI 0 "gpc_reg_operand" "=r")
	(sign_extend:DI (match_operand:QI 1 "gpc_reg_operand" "r")))]
  "TARGET_POWERPC64"
  "extsb %0,%1"
  [(set_attr "type" "exts")])

(define_insn ""
  [(set (match_operand:CC 0 "cc_reg_operand" "=x,?y")
	(compare:CC (sign_extend:DI (match_operand:QI 1 "gpc_reg_operand" "r,r"))
		    (const_int 0)))
   (clobber (match_scratch:DI 2 "=r,r"))]
  "TARGET_64BIT"
  "@
   extsb. %2,%1
   #"
  [(set_attr "type" "compare")
   (set_attr "length" "4,8")])

(define_split
  [(set (match_operand:CC 0 "cc_reg_not_cr0_operand" "")
	(compare:CC (sign_extend:DI (match_operand:QI 1 "gpc_reg_operand" ""))
		    (const_int 0)))
   (clobber (match_scratch:DI 2 ""))]
  "TARGET_POWERPC64 && reload_completed"
  [(set (match_dup 2)
	(sign_extend:DI (match_dup 1)))
   (set (match_dup 0)
	(compare:CC (match_dup 2)
		    (const_int 0)))]
  "")

(define_insn ""
  [(set (match_operand:CC 2 "cc_reg_operand" "=x,?y")
	(compare:CC (sign_extend:DI (match_operand:QI 1 "gpc_reg_operand" "r,r"))
		    (const_int 0)))
   (set (match_operand:DI 0 "gpc_reg_operand" "=r,r")
	(sign_extend:DI (match_dup 1)))]
  "TARGET_64BIT"
  "@
   extsb. %0,%1
   #"
  [(set_attr "type" "compare")
   (set_attr "length" "4,8")])

(define_split
  [(set (match_operand:CC 2 "cc_reg_not_cr0_operand" "")
	(compare:CC (sign_extend:DI (match_operand:QI 1 "gpc_reg_operand" ""))
		    (const_int 0)))
   (set (match_operand:DI 0 "gpc_reg_operand" "")
	(sign_extend:DI (match_dup 1)))]
  "TARGET_POWERPC64 && reload_completed"
  [(set (match_dup 0)
	(sign_extend:DI (match_dup 1)))
   (set (match_dup 2)
	(compare:CC (match_dup 0)
		    (const_int 0)))]
  "")

(define_expand "extendhidi2"
  [(set (match_operand:DI 0 "gpc_reg_operand" "")
	(sign_extend:DI (match_operand:HI 1 "gpc_reg_operand" "")))]
  "TARGET_POWERPC64"
  "")

(define_insn ""
  [(set (match_operand:DI 0 "gpc_reg_operand" "=r,r")
	(sign_extend:DI (match_operand:HI 1 "reg_or_mem_operand" "m,r")))]
  "TARGET_POWERPC64"
  "@
   lha%U1%X1 %0,%1
   extsh %0,%1"
  [(set_attr "type" "load_ext,exts")])

(define_insn ""
  [(set (match_operand:CC 0 "cc_reg_operand" "=x,?y")
	(compare:CC (sign_extend:DI (match_operand:HI 1 "gpc_reg_operand" "r,r"))
		    (const_int 0)))
   (clobber (match_scratch:DI 2 "=r,r"))]
  "TARGET_64BIT"
  "@
   extsh. %2,%1
   #"
  [(set_attr "type" "compare")
   (set_attr "length" "4,8")])

(define_split
  [(set (match_operand:CC 0 "cc_reg_not_cr0_operand" "")
	(compare:CC (sign_extend:DI (match_operand:HI 1 "gpc_reg_operand" ""))
		    (const_int 0)))
   (clobber (match_scratch:DI 2 ""))]
  "TARGET_POWERPC64 && reload_completed"
  [(set (match_dup 2)
	(sign_extend:DI (match_dup 1)))
   (set (match_dup 0)
	(compare:CC (match_dup 2)
		    (const_int 0)))]
  "")

(define_insn ""
  [(set (match_operand:CC 2 "cc_reg_operand" "=x,?y")
	(compare:CC (sign_extend:DI (match_operand:HI 1 "gpc_reg_operand" "r,r"))
		    (const_int 0)))
   (set (match_operand:DI 0 "gpc_reg_operand" "=r,r")
	(sign_extend:DI (match_dup 1)))]
  "TARGET_64BIT"
  "@
   extsh. %0,%1
   #"
  [(set_attr "type" "compare")
   (set_attr "length" "4,8")])

(define_split
  [(set (match_operand:CC 2 "cc_reg_not_cr0_operand" "")
	(compare:CC (sign_extend:DI (match_operand:HI 1 "gpc_reg_operand" ""))
		    (const_int 0)))
   (set (match_operand:DI 0 "gpc_reg_operand" "")
	(sign_extend:DI (match_dup 1)))]
  "TARGET_POWERPC64 && reload_completed"
  [(set (match_dup 0)
	(sign_extend:DI (match_dup 1)))
   (set (match_dup 2)
	(compare:CC (match_dup 0)
		    (const_int 0)))]
  "")

(define_expand "extendsidi2"
  [(set (match_operand:DI 0 "gpc_reg_operand" "")
	(sign_extend:DI (match_operand:SI 1 "gpc_reg_operand" "")))]
  "TARGET_POWERPC64"
  "")

(define_insn ""
  [(set (match_operand:DI 0 "gpc_reg_operand" "=r,r")
	(sign_extend:DI (match_operand:SI 1 "lwa_operand" "m,r")))]
  "TARGET_POWERPC64"
  "@
   lwa%U1%X1 %0,%1
   extsw %0,%1"
  [(set_attr "type" "load_ext,exts")])

(define_insn ""
  [(set (match_operand:CC 0 "cc_reg_operand" "=x,?y")
	(compare:CC (sign_extend:DI (match_operand:SI 1 "gpc_reg_operand" "r,r"))
		    (const_int 0)))
   (clobber (match_scratch:DI 2 "=r,r"))]
  "TARGET_64BIT"
  "@
   extsw. %2,%1
   #"
  [(set_attr "type" "compare")
   (set_attr "length" "4,8")])

(define_split
  [(set (match_operand:CC 0 "cc_reg_not_cr0_operand" "")
	(compare:CC (sign_extend:DI (match_operand:SI 1 "gpc_reg_operand" ""))
		    (const_int 0)))
   (clobber (match_scratch:DI 2 ""))]
  "TARGET_POWERPC64 && reload_completed"
  [(set (match_dup 2)
	(sign_extend:DI (match_dup 1)))
   (set (match_dup 0)
	(compare:CC (match_dup 2)
		    (const_int 0)))]
  "")

(define_insn ""
  [(set (match_operand:CC 2 "cc_reg_operand" "=x,?y")
	(compare:CC (sign_extend:DI (match_operand:SI 1 "gpc_reg_operand" "r,r"))
		    (const_int 0)))
   (set (match_operand:DI 0 "gpc_reg_operand" "=r,r")
	(sign_extend:DI (match_dup 1)))]
  "TARGET_64BIT"
  "@
   extsw. %0,%1
   #"
  [(set_attr "type" "compare")
   (set_attr "length" "4,8")])

(define_split
  [(set (match_operand:CC 2 "cc_reg_not_cr0_operand" "")
	(compare:CC (sign_extend:DI (match_operand:SI 1 "gpc_reg_operand" ""))
		    (const_int 0)))
   (set (match_operand:DI 0 "gpc_reg_operand" "")
	(sign_extend:DI (match_dup 1)))]
  "TARGET_POWERPC64 && reload_completed"
  [(set (match_dup 0)
	(sign_extend:DI (match_dup 1)))
   (set (match_dup 2)
	(compare:CC (match_dup 0)
		    (const_int 0)))]
  "")

(define_expand "zero_extendqisi2"
  [(set (match_operand:SI 0 "gpc_reg_operand" "")
	(zero_extend:SI (match_operand:QI 1 "gpc_reg_operand" "")))]
  ""
  "")

(define_insn ""
  [(set (match_operand:SI 0 "gpc_reg_operand" "=r,r")
	(zero_extend:SI (match_operand:QI 1 "reg_or_mem_operand" "m,r")))]
  ""
  "@
   lbz%U1%X1 %0,%1
   {rlinm|rlwinm} %0,%1,0,0xff"
  [(set_attr "type" "load,*")])

(define_insn ""
  [(set (match_operand:CC 0 "cc_reg_operand" "=x,?y")
	(compare:CC (zero_extend:SI (match_operand:QI 1 "gpc_reg_operand" "r,r"))
		    (const_int 0)))
   (clobber (match_scratch:SI 2 "=r,r"))]
  ""
  "@
   {andil.|andi.} %2,%1,0xff
   #"
  [(set_attr "type" "compare")
   (set_attr "length" "4,8")])

(define_split
  [(set (match_operand:CC 0 "cc_reg_not_cr0_operand" "")
	(compare:CC (zero_extend:SI (match_operand:QI 1 "gpc_reg_operand" ""))
		    (const_int 0)))
   (clobber (match_scratch:SI 2 ""))]
  "reload_completed"
  [(set (match_dup 2)
	(zero_extend:SI (match_dup 1)))
   (set (match_dup 0)
	(compare:CC (match_dup 2)
		    (const_int 0)))]
  "")

(define_insn ""
  [(set (match_operand:CC 2 "cc_reg_operand" "=x,?y")
	(compare:CC (zero_extend:SI (match_operand:QI 1 "gpc_reg_operand" "r,r"))
		    (const_int 0)))
   (set (match_operand:SI 0 "gpc_reg_operand" "=r,r")
	(zero_extend:SI (match_dup 1)))]
  ""
  "@
   {andil.|andi.} %0,%1,0xff
   #"
  [(set_attr "type" "compare")
   (set_attr "length" "4,8")])

(define_split
  [(set (match_operand:CC 2 "cc_reg_not_cr0_operand" "")
	(compare:CC (zero_extend:SI (match_operand:QI 1 "gpc_reg_operand" ""))
		    (const_int 0)))
   (set (match_operand:SI 0 "gpc_reg_operand" "")
	(zero_extend:SI (match_dup 1)))]
  "reload_completed"
  [(set (match_dup 0)
	(zero_extend:SI (match_dup 1)))
   (set (match_dup 2)
	(compare:CC (match_dup 0)
		    (const_int 0)))]
  "")

(define_expand "extendqisi2"
  [(use (match_operand:SI 0 "gpc_reg_operand" ""))
   (use (match_operand:QI 1 "gpc_reg_operand" ""))]
  ""
  "
{
  if (TARGET_POWERPC)
    emit_insn (gen_extendqisi2_ppc (operands[0], operands[1]));
  else if (TARGET_POWER)
    emit_insn (gen_extendqisi2_power (operands[0], operands[1]));
  else
    emit_insn (gen_extendqisi2_no_power (operands[0], operands[1]));
  DONE;
}")

(define_insn "extendqisi2_ppc"
  [(set (match_operand:SI 0 "gpc_reg_operand" "=r")
	(sign_extend:SI (match_operand:QI 1 "gpc_reg_operand" "r")))]
  "TARGET_POWERPC"
  "extsb %0,%1"
  [(set_attr "type" "exts")])

(define_insn ""
  [(set (match_operand:CC 0 "cc_reg_operand" "=x,?y")
	(compare:CC (sign_extend:SI (match_operand:QI 1 "gpc_reg_operand" "r,r"))
		    (const_int 0)))
   (clobber (match_scratch:SI 2 "=r,r"))]
  "TARGET_POWERPC"
  "@
   extsb. %2,%1
   #"
  [(set_attr "type" "compare")
   (set_attr "length" "4,8")])

(define_split
  [(set (match_operand:CC 0 "cc_reg_not_cr0_operand" "")
	(compare:CC (sign_extend:SI (match_operand:QI 1 "gpc_reg_operand" ""))
		    (const_int 0)))
   (clobber (match_scratch:SI 2 ""))]
  "TARGET_POWERPC && reload_completed"
  [(set (match_dup 2)
	(sign_extend:SI (match_dup 1)))
   (set (match_dup 0)
	(compare:CC (match_dup 2)
		    (const_int 0)))]
  "")

(define_insn ""
  [(set (match_operand:CC 2 "cc_reg_operand" "=x,?y")
	(compare:CC (sign_extend:SI (match_operand:QI 1 "gpc_reg_operand" "r,r"))
		    (const_int 0)))
   (set (match_operand:SI 0 "gpc_reg_operand" "=r,r")
	(sign_extend:SI (match_dup 1)))]
  "TARGET_POWERPC"
  "@
   extsb. %0,%1
   #"
  [(set_attr "type" "compare")
   (set_attr "length" "4,8")])

(define_split
  [(set (match_operand:CC 2 "cc_reg_not_cr0_operand" "")
	(compare:CC (sign_extend:SI (match_operand:QI 1 "gpc_reg_operand" ""))
		    (const_int 0)))
   (set (match_operand:SI 0 "gpc_reg_operand" "")
	(sign_extend:SI (match_dup 1)))]
  "TARGET_POWERPC && reload_completed"
  [(set (match_dup 0)
	(sign_extend:SI (match_dup 1)))
   (set (match_dup 2)
	(compare:CC (match_dup 0)
		    (const_int 0)))]
  "")

(define_expand "extendqisi2_power"
  [(parallel [(set (match_dup 2)
		   (ashift:SI (match_operand:QI 1 "gpc_reg_operand" "")
			      (const_int 24)))
	      (clobber (scratch:SI))])
   (parallel [(set (match_operand:SI 0 "gpc_reg_operand" "")
		   (ashiftrt:SI (match_dup 2)
				(const_int 24)))
	      (clobber (scratch:SI))])]
  "TARGET_POWER"
  "
{ operands[1] = gen_lowpart (SImode, operands[1]);
  operands[2] = gen_reg_rtx (SImode); }")

(define_expand "extendqisi2_no_power"
  [(set (match_dup 2)
	(ashift:SI (match_operand:QI 1 "gpc_reg_operand" "")
		   (const_int 24)))
   (set (match_operand:SI 0 "gpc_reg_operand" "")
	(ashiftrt:SI (match_dup 2)
		     (const_int 24)))]
  "! TARGET_POWER && ! TARGET_POWERPC"
  "
{ operands[1] = gen_lowpart (SImode, operands[1]);
  operands[2] = gen_reg_rtx (SImode); }")

(define_expand "zero_extendqihi2"
  [(set (match_operand:HI 0 "gpc_reg_operand" "")
	(zero_extend:HI (match_operand:QI 1 "gpc_reg_operand" "")))]
  ""
  "")

(define_insn ""
  [(set (match_operand:HI 0 "gpc_reg_operand" "=r,r")
	(zero_extend:HI (match_operand:QI 1 "reg_or_mem_operand" "m,r")))]
  ""
  "@
   lbz%U1%X1 %0,%1
   {rlinm|rlwinm} %0,%1,0,0xff"
  [(set_attr "type" "load,*")])

(define_insn ""
  [(set (match_operand:CC 0 "cc_reg_operand" "=x,?y")
	(compare:CC (zero_extend:HI (match_operand:QI 1 "gpc_reg_operand" "r,r"))
		    (const_int 0)))
   (clobber (match_scratch:HI 2 "=r,r"))]
  ""
  "@
   {andil.|andi.} %2,%1,0xff
   #"
  [(set_attr "type" "compare")
   (set_attr "length" "4,8")])

(define_split
  [(set (match_operand:CC 0 "cc_reg_not_cr0_operand" "")
	(compare:CC (zero_extend:HI (match_operand:QI 1 "gpc_reg_operand" ""))
		    (const_int 0)))
   (clobber (match_scratch:HI 2 ""))]
  "reload_completed"
  [(set (match_dup 2)
	(zero_extend:HI (match_dup 1)))
   (set (match_dup 0)
	(compare:CC (match_dup 2)
		    (const_int 0)))]
  "")

(define_insn ""
  [(set (match_operand:CC 2 "cc_reg_operand" "=x,?y")
	(compare:CC (zero_extend:HI (match_operand:QI 1 "gpc_reg_operand" "r,r"))
		    (const_int 0)))
   (set (match_operand:HI 0 "gpc_reg_operand" "=r,r")
	(zero_extend:HI (match_dup 1)))]
  ""
  "@
   {andil.|andi.} %0,%1,0xff
   #"
  [(set_attr "type" "compare")
   (set_attr "length" "4,8")])

(define_split
  [(set (match_operand:CC 2 "cc_reg_not_cr0_operand" "")
	(compare:CC (zero_extend:HI (match_operand:QI 1 "gpc_reg_operand" ""))
		    (const_int 0)))
   (set (match_operand:HI 0 "gpc_reg_operand" "")
	(zero_extend:HI (match_dup 1)))]
  "reload_completed"
  [(set (match_dup 0)
	(zero_extend:HI (match_dup 1)))
   (set (match_dup 2)
	(compare:CC (match_dup 0)
		    (const_int 0)))]
  "")

(define_expand "extendqihi2"
  [(use (match_operand:HI 0 "gpc_reg_operand" ""))
   (use (match_operand:QI 1 "gpc_reg_operand" ""))]
  ""
  "
{
  if (TARGET_POWERPC)
    emit_insn (gen_extendqihi2_ppc (operands[0], operands[1]));
  else if (TARGET_POWER)
    emit_insn (gen_extendqihi2_power (operands[0], operands[1]));
  else
    emit_insn (gen_extendqihi2_no_power (operands[0], operands[1]));
  DONE;
}")

(define_insn "extendqihi2_ppc"
  [(set (match_operand:HI 0 "gpc_reg_operand" "=r")
	(sign_extend:HI (match_operand:QI 1 "gpc_reg_operand" "r")))]
  "TARGET_POWERPC"
  "extsb %0,%1"
  [(set_attr "type" "exts")])

(define_insn ""
  [(set (match_operand:CC 0 "cc_reg_operand" "=x,?y")
	(compare:CC (sign_extend:HI (match_operand:QI 1 "gpc_reg_operand" "r,r"))
		    (const_int 0)))
   (clobber (match_scratch:HI 2 "=r,r"))]
  "TARGET_POWERPC"
  "@
   extsb. %2,%1
   #"
  [(set_attr "type" "compare")
   (set_attr "length" "4,8")])

(define_split
  [(set (match_operand:CC 0 "cc_reg_not_cr0_operand" "")
	(compare:CC (sign_extend:HI (match_operand:QI 1 "gpc_reg_operand" ""))
		    (const_int 0)))
   (clobber (match_scratch:HI 2 ""))]
  "TARGET_POWERPC && reload_completed"
  [(set (match_dup 2)
	(sign_extend:HI (match_dup 1)))
   (set (match_dup 0)
	(compare:CC (match_dup 2)
		    (const_int 0)))]
  "")

(define_insn ""
  [(set (match_operand:CC 2 "cc_reg_operand" "=x,?y")
	(compare:CC (sign_extend:HI (match_operand:QI 1 "gpc_reg_operand" "r,r"))
		    (const_int 0)))
   (set (match_operand:HI 0 "gpc_reg_operand" "=r,r")
	(sign_extend:HI (match_dup 1)))]
  "TARGET_POWERPC"
  "@
   extsb. %0,%1
   #"
  [(set_attr "type" "compare")
   (set_attr "length" "4,8")])

(define_split
  [(set (match_operand:CC 2 "cc_reg_not_cr0_operand" "")
	(compare:CC (sign_extend:HI (match_operand:QI 1 "gpc_reg_operand" ""))
		    (const_int 0)))
   (set (match_operand:HI 0 "gpc_reg_operand" "")
	(sign_extend:HI (match_dup 1)))]
  "TARGET_POWERPC && reload_completed"
  [(set (match_dup 0)
	(sign_extend:HI (match_dup 1)))
   (set (match_dup 2)
	(compare:CC (match_dup 0)
		    (const_int 0)))]
  "")

(define_expand "extendqihi2_power"
  [(parallel [(set (match_dup 2)
		   (ashift:SI (match_operand:QI 1 "gpc_reg_operand" "")
			      (const_int 24)))
	      (clobber (scratch:SI))])
   (parallel [(set (match_operand:HI 0 "gpc_reg_operand" "")
		   (ashiftrt:SI (match_dup 2)
				(const_int 24)))
	      (clobber (scratch:SI))])]
  "TARGET_POWER"
  "
{ operands[0] = gen_lowpart (SImode, operands[0]);
  operands[1] = gen_lowpart (SImode, operands[1]);
  operands[2] = gen_reg_rtx (SImode); }")

(define_expand "extendqihi2_no_power"
  [(set (match_dup 2)
	(ashift:SI (match_operand:QI 1 "gpc_reg_operand" "")
		   (const_int 24)))
   (set (match_operand:HI 0 "gpc_reg_operand" "")
	(ashiftrt:SI (match_dup 2)
		     (const_int 24)))]
  "! TARGET_POWER && ! TARGET_POWERPC"
  "
{ operands[0] = gen_lowpart (SImode, operands[0]);
  operands[1] = gen_lowpart (SImode, operands[1]);
  operands[2] = gen_reg_rtx (SImode); }")

(define_expand "zero_extendhisi2"
  [(set (match_operand:SI 0 "gpc_reg_operand" "")
	(zero_extend:SI (match_operand:HI 1 "gpc_reg_operand" "")))]
  ""
  "")

(define_insn ""
  [(set (match_operand:SI 0 "gpc_reg_operand" "=r,r")
	(zero_extend:SI (match_operand:HI 1 "reg_or_mem_operand" "m,r")))]
  ""
  "@
   lhz%U1%X1 %0,%1
   {rlinm|rlwinm} %0,%1,0,0xffff"
  [(set_attr "type" "load,*")])

(define_insn ""
  [(set (match_operand:CC 0 "cc_reg_operand" "=x,?y")
	(compare:CC (zero_extend:SI (match_operand:HI 1 "gpc_reg_operand" "r,r"))
		    (const_int 0)))
   (clobber (match_scratch:SI 2 "=r,r"))]
  ""
  "@
   {andil.|andi.} %2,%1,0xffff
   #"
  [(set_attr "type" "compare")
   (set_attr "length" "4,8")])

(define_split
  [(set (match_operand:CC 0 "cc_reg_not_cr0_operand" "")
	(compare:CC (zero_extend:SI (match_operand:HI 1 "gpc_reg_operand" ""))
		    (const_int 0)))
   (clobber (match_scratch:SI 2 ""))]
  "reload_completed"
  [(set (match_dup 2)
	(zero_extend:SI (match_dup 1)))
   (set (match_dup 0)
	(compare:CC (match_dup 2)
		    (const_int 0)))]
  "")

(define_insn ""
  [(set (match_operand:CC 2 "cc_reg_operand" "=x,?y")
	(compare:CC (zero_extend:SI (match_operand:HI 1 "gpc_reg_operand" "r,r"))
		    (const_int 0)))
   (set (match_operand:SI 0 "gpc_reg_operand" "=r,r")
	(zero_extend:SI (match_dup 1)))]
  ""
  "@
   {andil.|andi.} %0,%1,0xffff
   #"
  [(set_attr "type" "compare")
   (set_attr "length" "4,8")])

(define_split
  [(set (match_operand:CC 2 "cc_reg_not_cr0_operand" "")
	(compare:CC (zero_extend:SI (match_operand:HI 1 "gpc_reg_operand" ""))
		    (const_int 0)))
   (set (match_operand:SI 0 "gpc_reg_operand" "")
	(zero_extend:SI (match_dup 1)))]
  "reload_completed"
  [(set (match_dup 0)
	(zero_extend:SI (match_dup 1)))
   (set (match_dup 2)
	(compare:CC (match_dup 0)
		    (const_int 0)))]
  "")

(define_expand "extendhisi2"
  [(set (match_operand:SI 0 "gpc_reg_operand" "")
	(sign_extend:SI (match_operand:HI 1 "gpc_reg_operand" "")))]
  ""
  "")

(define_insn ""
  [(set (match_operand:SI 0 "gpc_reg_operand" "=r,r")
	(sign_extend:SI (match_operand:HI 1 "reg_or_mem_operand" "m,r")))]
  ""
  "@
   lha%U1%X1 %0,%1
   {exts|extsh} %0,%1"
  [(set_attr "type" "load_ext,exts")])

(define_insn ""
  [(set (match_operand:CC 0 "cc_reg_operand" "=x,?y")
	(compare:CC (sign_extend:SI (match_operand:HI 1 "gpc_reg_operand" "r,r"))
		    (const_int 0)))
   (clobber (match_scratch:SI 2 "=r,r"))]
  ""
  "@
   {exts.|extsh.} %2,%1
   #"
  [(set_attr "type" "compare")
   (set_attr "length" "4,8")])

(define_split
  [(set (match_operand:CC 0 "cc_reg_not_cr0_operand" "")
	(compare:CC (sign_extend:SI (match_operand:HI 1 "gpc_reg_operand" ""))
		    (const_int 0)))
   (clobber (match_scratch:SI 2 ""))]
  "reload_completed"
  [(set (match_dup 2)
	(sign_extend:SI (match_dup 1)))
   (set (match_dup 0)
	(compare:CC (match_dup 2)
		    (const_int 0)))]
  "")

(define_insn ""
  [(set (match_operand:CC 2 "cc_reg_operand" "=x,?y")
	(compare:CC (sign_extend:SI (match_operand:HI 1 "gpc_reg_operand" "r,r"))
		    (const_int 0)))
   (set (match_operand:SI 0 "gpc_reg_operand" "=r,r")
	(sign_extend:SI (match_dup 1)))]
  ""
  "@
   {exts.|extsh.} %0,%1
   #"
  [(set_attr "type" "compare")
   (set_attr "length" "4,8")])

;; IBM 405 and 440 half-word multiplication operations.

(define_insn "*macchwc"
  [(set (match_operand:CC 3 "cc_reg_operand" "=x")
        (compare:CC (plus:SI (mult:SI (ashiftrt:SI
                                       (match_operand:SI 2 "gpc_reg_operand" "r")
                                       (const_int 16))
                                      (sign_extend:SI
                                       (match_operand:HI 1 "gpc_reg_operand" "r")))
                             (match_operand:SI 4 "gpc_reg_operand" "0"))
                    (const_int 0)))
   (set (match_operand:SI 0 "gpc_reg_operand" "=r")
        (plus:SI (mult:SI (ashiftrt:SI
                           (match_dup 2)
                           (const_int 16))
                          (sign_extend:SI
                           (match_dup 1)))
                 (match_dup 4)))]
  "TARGET_MULHW"
  "macchw. %0, %1, %2"
  [(set_attr "type" "imul3")])

(define_insn "*macchw"
  [(set (match_operand:SI 0 "gpc_reg_operand" "=r")
        (plus:SI (mult:SI (ashiftrt:SI
                           (match_operand:SI 2 "gpc_reg_operand" "r")
                           (const_int 16))
                          (sign_extend:SI
                           (match_operand:HI 1 "gpc_reg_operand" "r")))
                 (match_operand:SI 3 "gpc_reg_operand" "0")))]
  "TARGET_MULHW"
  "macchw %0, %1, %2"
  [(set_attr "type" "imul3")])

(define_insn "*macchwuc"
  [(set (match_operand:CC 3 "cc_reg_operand" "=x")
        (compare:CC (plus:SI (mult:SI (lshiftrt:SI
                                       (match_operand:SI 2 "gpc_reg_operand" "r")
                                       (const_int 16))
                                      (zero_extend:SI
                                       (match_operand:HI 1 "gpc_reg_operand" "r")))
                             (match_operand:SI 4 "gpc_reg_operand" "0"))
                    (const_int 0)))
   (set (match_operand:SI 0 "gpc_reg_operand" "=r")
        (plus:SI (mult:SI (lshiftrt:SI
                           (match_dup 2)
                           (const_int 16))
                          (zero_extend:SI
                           (match_dup 1)))
                 (match_dup 4)))]
  "TARGET_MULHW"
  "macchwu. %0, %1, %2"
  [(set_attr "type" "imul3")])

(define_insn "*macchwu"
  [(set (match_operand:SI 0 "gpc_reg_operand" "=r")
        (plus:SI (mult:SI (lshiftrt:SI
                           (match_operand:SI 2 "gpc_reg_operand" "r")
                           (const_int 16))
                          (zero_extend:SI
                           (match_operand:HI 1 "gpc_reg_operand" "r")))
                 (match_operand:SI 3 "gpc_reg_operand" "0")))]
  "TARGET_MULHW"
  "macchwu %0, %1, %2"
  [(set_attr "type" "imul3")])

(define_insn "*machhwc"
  [(set (match_operand:CC 3 "cc_reg_operand" "=x")
        (compare:CC (plus:SI (mult:SI (ashiftrt:SI
                                       (match_operand:SI 1 "gpc_reg_operand" "%r")
                                       (const_int 16))
                                      (ashiftrt:SI
                                       (match_operand:SI 2 "gpc_reg_operand" "r")
                                       (const_int 16)))
                             (match_operand:SI 4 "gpc_reg_operand" "0"))
                    (const_int 0)))
   (set (match_operand:SI 0 "gpc_reg_operand" "=r")
        (plus:SI (mult:SI (ashiftrt:SI
                           (match_dup 1)
                           (const_int 16))
                          (ashiftrt:SI
                           (match_dup 2)
                           (const_int 16)))
                 (match_dup 4)))]
  "TARGET_MULHW"
  "machhw. %0, %1, %2"
  [(set_attr "type" "imul3")])

(define_insn "*machhw"
  [(set (match_operand:SI 0 "gpc_reg_operand" "=r")
        (plus:SI (mult:SI (ashiftrt:SI
                           (match_operand:SI 1 "gpc_reg_operand" "%r")
                           (const_int 16))
                          (ashiftrt:SI
                           (match_operand:SI 2 "gpc_reg_operand" "r")
                           (const_int 16)))
                 (match_operand:SI 3 "gpc_reg_operand" "0")))]
  "TARGET_MULHW"
  "machhw %0, %1, %2"
  [(set_attr "type" "imul3")])

(define_insn "*machhwuc"
  [(set (match_operand:CC 3 "cc_reg_operand" "=x")
        (compare:CC (plus:SI (mult:SI (lshiftrt:SI
                                       (match_operand:SI 1 "gpc_reg_operand" "%r")
                                       (const_int 16))
                                      (lshiftrt:SI
                                       (match_operand:SI 2 "gpc_reg_operand" "r")
                                       (const_int 16)))
                             (match_operand:SI 4 "gpc_reg_operand" "0"))
                    (const_int 0)))
   (set (match_operand:SI 0 "gpc_reg_operand" "=r")
        (plus:SI (mult:SI (lshiftrt:SI
                           (match_dup 1)
                           (const_int 16))
                          (lshiftrt:SI
                           (match_dup 2)
                           (const_int 16)))
                 (match_dup 4)))]
  "TARGET_MULHW"
  "machhwu. %0, %1, %2"
  [(set_attr "type" "imul3")])

(define_insn "*machhwu"
  [(set (match_operand:SI 0 "gpc_reg_operand" "=r")
        (plus:SI (mult:SI (lshiftrt:SI
                           (match_operand:SI 1 "gpc_reg_operand" "%r")
                           (const_int 16))
                          (lshiftrt:SI
                           (match_operand:SI 2 "gpc_reg_operand" "r")
                           (const_int 16)))
                 (match_operand:SI 3 "gpc_reg_operand" "0")))]
  "TARGET_MULHW"
  "machhwu %0, %1, %2"
  [(set_attr "type" "imul3")])

(define_insn "*maclhwc"
  [(set (match_operand:CC 3 "cc_reg_operand" "=x")
        (compare:CC (plus:SI (mult:SI (sign_extend:SI
                                       (match_operand:HI 1 "gpc_reg_operand" "%r"))
                                      (sign_extend:SI
                                       (match_operand:HI 2 "gpc_reg_operand" "r")))
                             (match_operand:SI 4 "gpc_reg_operand" "0"))
                    (const_int 0)))
   (set (match_operand:SI 0 "gpc_reg_operand" "=r")
        (plus:SI (mult:SI (sign_extend:SI
                           (match_dup 1))
                          (sign_extend:SI
                           (match_dup 2)))
                 (match_dup 4)))]
  "TARGET_MULHW"
  "maclhw. %0, %1, %2"
  [(set_attr "type" "imul3")])

(define_insn "*maclhw"
  [(set (match_operand:SI 0 "gpc_reg_operand" "=r")
        (plus:SI (mult:SI (sign_extend:SI
                           (match_operand:HI 1 "gpc_reg_operand" "%r"))
                          (sign_extend:SI
                           (match_operand:HI 2 "gpc_reg_operand" "r")))
                 (match_operand:SI 3 "gpc_reg_operand" "0")))]
  "TARGET_MULHW"
  "maclhw %0, %1, %2"
  [(set_attr "type" "imul3")])

(define_insn "*maclhwuc"
  [(set (match_operand:CC 3 "cc_reg_operand" "=x")
        (compare:CC (plus:SI (mult:SI (zero_extend:SI
                                       (match_operand:HI 1 "gpc_reg_operand" "%r"))
                                      (zero_extend:SI
                                       (match_operand:HI 2 "gpc_reg_operand" "r")))
                             (match_operand:SI 4 "gpc_reg_operand" "0"))
                    (const_int 0)))
   (set (match_operand:SI 0 "gpc_reg_operand" "=r")
        (plus:SI (mult:SI (zero_extend:SI
                           (match_dup 1))
                          (zero_extend:SI
                           (match_dup 2)))
                 (match_dup 4)))]
  "TARGET_MULHW"
  "maclhwu. %0, %1, %2"
  [(set_attr "type" "imul3")])

(define_insn "*maclhwu"
  [(set (match_operand:SI 0 "gpc_reg_operand" "=r")
        (plus:SI (mult:SI (zero_extend:SI
                           (match_operand:HI 1 "gpc_reg_operand" "%r"))
                          (zero_extend:SI
                           (match_operand:HI 2 "gpc_reg_operand" "r")))
                 (match_operand:SI 3 "gpc_reg_operand" "0")))]
  "TARGET_MULHW"
  "maclhwu %0, %1, %2"
  [(set_attr "type" "imul3")])

(define_insn "*nmacchwc"
  [(set (match_operand:CC 3 "cc_reg_operand" "=x")
        (compare:CC (minus:SI (match_operand:SI 4 "gpc_reg_operand" "0")
                              (mult:SI (ashiftrt:SI
                                        (match_operand:SI 2 "gpc_reg_operand" "r")
                                        (const_int 16))
                                       (sign_extend:SI
                                        (match_operand:HI 1 "gpc_reg_operand" "r"))))
                    (const_int 0)))
   (set (match_operand:SI 0 "gpc_reg_operand" "=r")
        (minus:SI (match_dup 4)
                  (mult:SI (ashiftrt:SI
                            (match_dup 2)
                            (const_int 16))
                           (sign_extend:SI
                            (match_dup 1)))))]
  "TARGET_MULHW"
  "nmacchw. %0, %1, %2"
  [(set_attr "type" "imul3")])

(define_insn "*nmacchw"
  [(set (match_operand:SI 0 "gpc_reg_operand" "=r")
        (minus:SI (match_operand:SI 3 "gpc_reg_operand" "0")
                  (mult:SI (ashiftrt:SI
                            (match_operand:SI 2 "gpc_reg_operand" "r")
                            (const_int 16))
                           (sign_extend:SI
                            (match_operand:HI 1 "gpc_reg_operand" "r")))))]
  "TARGET_MULHW"
  "nmacchw %0, %1, %2"
  [(set_attr "type" "imul3")])

(define_insn "*nmachhwc"
  [(set (match_operand:CC 3 "cc_reg_operand" "=x")
        (compare:CC (minus:SI (match_operand:SI 4 "gpc_reg_operand" "0")
                              (mult:SI (ashiftrt:SI
                                        (match_operand:SI 1 "gpc_reg_operand" "%r")
                                        (const_int 16))
                                       (ashiftrt:SI
                                        (match_operand:SI 2 "gpc_reg_operand" "r")
                                        (const_int 16))))
                    (const_int 0)))
   (set (match_operand:SI 0 "gpc_reg_operand" "=r")
        (minus:SI (match_dup 4)
                  (mult:SI (ashiftrt:SI
                            (match_dup 1)
                            (const_int 16))
                           (ashiftrt:SI
                            (match_dup 2)
                            (const_int 16)))))]
  "TARGET_MULHW"
  "nmachhw. %0, %1, %2"
  [(set_attr "type" "imul3")])

(define_insn "*nmachhw"
  [(set (match_operand:SI 0 "gpc_reg_operand" "=r")
        (minus:SI (match_operand:SI 3 "gpc_reg_operand" "0")
                  (mult:SI (ashiftrt:SI
                            (match_operand:SI 1 "gpc_reg_operand" "%r")
                            (const_int 16))
                           (ashiftrt:SI
                            (match_operand:SI 2 "gpc_reg_operand" "r")
                            (const_int 16)))))]
  "TARGET_MULHW"
  "nmachhw %0, %1, %2"
  [(set_attr "type" "imul3")])

(define_insn "*nmaclhwc"
  [(set (match_operand:CC 3 "cc_reg_operand" "=x")
        (compare:CC (minus:SI (match_operand:SI 4 "gpc_reg_operand" "0")
                              (mult:SI (sign_extend:SI
                                        (match_operand:HI 1 "gpc_reg_operand" "%r"))
                                       (sign_extend:SI
                                        (match_operand:HI 2 "gpc_reg_operand" "r"))))
                    (const_int 0)))
   (set (match_operand:SI 0 "gpc_reg_operand" "=r")
        (minus:SI (match_dup 4)
                  (mult:SI (sign_extend:SI
                            (match_dup 1))
                           (sign_extend:SI
                            (match_dup 2)))))]
  "TARGET_MULHW"
  "nmaclhw. %0, %1, %2"
  [(set_attr "type" "imul3")])

(define_insn "*nmaclhw"
  [(set (match_operand:SI 0 "gpc_reg_operand" "=r")
        (minus:SI (match_operand:SI 3 "gpc_reg_operand" "0")
                  (mult:SI (sign_extend:SI
                            (match_operand:HI 1 "gpc_reg_operand" "%r"))
                           (sign_extend:SI
                            (match_operand:HI 2 "gpc_reg_operand" "r")))))]
  "TARGET_MULHW"
  "nmaclhw %0, %1, %2"
  [(set_attr "type" "imul3")])

(define_insn "*mulchwc"
  [(set (match_operand:CC 3 "cc_reg_operand" "=x")
        (compare:CC (mult:SI (ashiftrt:SI
                              (match_operand:SI 2 "gpc_reg_operand" "r")
                              (const_int 16))
                             (sign_extend:SI
                              (match_operand:HI 1 "gpc_reg_operand" "r")))
                    (const_int 0)))
   (set (match_operand:SI 0 "gpc_reg_operand" "=r")
        (mult:SI (ashiftrt:SI
                  (match_dup 2)
                  (const_int 16))
                 (sign_extend:SI
                  (match_dup 1))))]
  "TARGET_MULHW"
  "mulchw. %0, %1, %2"
  [(set_attr "type" "imul3")])

(define_insn "*mulchw"
  [(set (match_operand:SI 0 "gpc_reg_operand" "=r")
        (mult:SI (ashiftrt:SI
                  (match_operand:SI 2 "gpc_reg_operand" "r")
                  (const_int 16))
                 (sign_extend:SI
                  (match_operand:HI 1 "gpc_reg_operand" "r"))))]
  "TARGET_MULHW"
  "mulchw %0, %1, %2"
  [(set_attr "type" "imul3")])

(define_insn "*mulchwuc"
  [(set (match_operand:CC 3 "cc_reg_operand" "=x")
        (compare:CC (mult:SI (lshiftrt:SI
                              (match_operand:SI 2 "gpc_reg_operand" "r")
                              (const_int 16))
                             (zero_extend:SI
                              (match_operand:HI 1 "gpc_reg_operand" "r")))
                    (const_int 0)))
   (set (match_operand:SI 0 "gpc_reg_operand" "=r")
        (mult:SI (lshiftrt:SI
                  (match_dup 2)
                  (const_int 16))
                 (zero_extend:SI
                  (match_dup 1))))]
  "TARGET_MULHW"
  "mulchwu. %0, %1, %2"
  [(set_attr "type" "imul3")])

(define_insn "*mulchwu"
  [(set (match_operand:SI 0 "gpc_reg_operand" "=r")
        (mult:SI (lshiftrt:SI
                  (match_operand:SI 2 "gpc_reg_operand" "r")
                  (const_int 16))
                 (zero_extend:SI
                  (match_operand:HI 1 "gpc_reg_operand" "r"))))]
  "TARGET_MULHW"
  "mulchwu %0, %1, %2"
  [(set_attr "type" "imul3")])

(define_insn "*mulhhwc"
  [(set (match_operand:CC 3 "cc_reg_operand" "=x")
        (compare:CC (mult:SI (ashiftrt:SI
                              (match_operand:SI 1 "gpc_reg_operand" "%r")
                              (const_int 16))
                             (ashiftrt:SI
                              (match_operand:SI 2 "gpc_reg_operand" "r")
                              (const_int 16)))
                    (const_int 0)))
   (set (match_operand:SI 0 "gpc_reg_operand" "=r")
        (mult:SI (ashiftrt:SI
                  (match_dup 1)
                  (const_int 16))
                 (ashiftrt:SI
                  (match_dup 2)
                  (const_int 16))))]
  "TARGET_MULHW"
  "mulhhw. %0, %1, %2"
  [(set_attr "type" "imul3")])

(define_insn "*mulhhw"
  [(set (match_operand:SI 0 "gpc_reg_operand" "=r")
        (mult:SI (ashiftrt:SI
                  (match_operand:SI 1 "gpc_reg_operand" "%r")
                  (const_int 16))
                 (ashiftrt:SI
                  (match_operand:SI 2 "gpc_reg_operand" "r")
                  (const_int 16))))]
  "TARGET_MULHW"
  "mulhhw %0, %1, %2"
  [(set_attr "type" "imul3")])

(define_insn "*mulhhwuc"
  [(set (match_operand:CC 3 "cc_reg_operand" "=x")
        (compare:CC (mult:SI (lshiftrt:SI
                              (match_operand:SI 1 "gpc_reg_operand" "%r")
                              (const_int 16))
                             (lshiftrt:SI
                              (match_operand:SI 2 "gpc_reg_operand" "r")
                              (const_int 16)))
                    (const_int 0)))
   (set (match_operand:SI 0 "gpc_reg_operand" "=r")
        (mult:SI (lshiftrt:SI
                  (match_dup 1)
                  (const_int 16))
                 (lshiftrt:SI
                  (match_dup 2)
                  (const_int 16))))]
  "TARGET_MULHW"
  "mulhhwu. %0, %1, %2"
  [(set_attr "type" "imul3")])

(define_insn "*mulhhwu"
  [(set (match_operand:SI 0 "gpc_reg_operand" "=r")
        (mult:SI (lshiftrt:SI
                  (match_operand:SI 1 "gpc_reg_operand" "%r")
                  (const_int 16))
                 (lshiftrt:SI
                  (match_operand:SI 2 "gpc_reg_operand" "r")
                  (const_int 16))))]
  "TARGET_MULHW"
  "mulhhwu %0, %1, %2"
  [(set_attr "type" "imul3")])

(define_insn "*mullhwc"
  [(set (match_operand:CC 3 "cc_reg_operand" "=x")
        (compare:CC (mult:SI (sign_extend:SI
                              (match_operand:HI 1 "gpc_reg_operand" "%r"))
                             (sign_extend:SI
                              (match_operand:HI 2 "gpc_reg_operand" "r")))
                    (const_int 0)))
   (set (match_operand:SI 0 "gpc_reg_operand" "=r")
        (mult:SI (sign_extend:SI
                  (match_dup 1))
                 (sign_extend:SI
                  (match_dup 2))))]
  "TARGET_MULHW"
  "mullhw. %0, %1, %2"
  [(set_attr "type" "imul3")])

(define_insn "*mullhw"
  [(set (match_operand:SI 0 "gpc_reg_operand" "=r")
        (mult:SI (sign_extend:SI
                  (match_operand:HI 1 "gpc_reg_operand" "%r"))
                 (sign_extend:SI
                  (match_operand:HI 2 "gpc_reg_operand" "r"))))]
  "TARGET_MULHW"
  "mullhw %0, %1, %2"
  [(set_attr "type" "imul3")])

(define_insn "*mullhwuc"
  [(set (match_operand:CC 3 "cc_reg_operand" "=x")
        (compare:CC (mult:SI (zero_extend:SI
                              (match_operand:HI 1 "gpc_reg_operand" "%r"))
                             (zero_extend:SI
                              (match_operand:HI 2 "gpc_reg_operand" "r")))
                    (const_int 0)))
   (set (match_operand:SI 0 "gpc_reg_operand" "=r")
        (mult:SI (zero_extend:SI
                  (match_dup 1))
                 (zero_extend:SI
                  (match_dup 2))))]
  "TARGET_MULHW"
  "mullhwu. %0, %1, %2"
  [(set_attr "type" "imul3")])

(define_insn "*mullhwu"
  [(set (match_operand:SI 0 "gpc_reg_operand" "=r")
        (mult:SI (zero_extend:SI
                  (match_operand:HI 1 "gpc_reg_operand" "%r"))
                 (zero_extend:SI
                  (match_operand:HI 2 "gpc_reg_operand" "r"))))]
  "TARGET_MULHW"
  "mullhwu %0, %1, %2"
  [(set_attr "type" "imul3")])

;; IBM 405 and 440 string-search dlmzb instruction support.
(define_insn "dlmzb"
  [(set (match_operand:CC 3 "cc_reg_operand" "=x")
        (unspec:CC [(match_operand:SI 1 "gpc_reg_operand" "r")
                    (match_operand:SI 2 "gpc_reg_operand" "r")]
                   UNSPEC_DLMZB_CR))
   (set (match_operand:SI 0 "gpc_reg_operand" "=r")
        (unspec:SI [(match_dup 1)
                    (match_dup 2)]
                   UNSPEC_DLMZB))]
  "TARGET_DLMZB"
  "dlmzb. %0, %1, %2")

(define_expand "strlensi"
  [(set (match_operand:SI 0 "gpc_reg_operand" "")
        (unspec:SI [(match_operand:BLK 1 "general_operand" "")
                    (match_operand:QI 2 "const_int_operand" "")
                    (match_operand 3 "const_int_operand" "")]
                   UNSPEC_DLMZB_STRLEN))
   (clobber (match_scratch:CC 4 "=x"))]
  "TARGET_DLMZB && WORDS_BIG_ENDIAN && !optimize_size"
{
  rtx result = operands[0];
  rtx src = operands[1];
  rtx search_char = operands[2];
  rtx align = operands[3];
  rtx addr, scratch_string, word1, word2, scratch_dlmzb;
  rtx loop_label, end_label, mem, cr0, cond;
  if (search_char != const0_rtx
      || GET_CODE (align) != CONST_INT
      || INTVAL (align) < 8)
        FAIL;
  word1 = gen_reg_rtx (SImode);
  word2 = gen_reg_rtx (SImode);
  scratch_dlmzb = gen_reg_rtx (SImode);
  scratch_string = gen_reg_rtx (Pmode);
  loop_label = gen_label_rtx ();
  end_label = gen_label_rtx ();
  addr = force_reg (Pmode, XEXP (src, 0));
  emit_move_insn (scratch_string, addr);
  emit_label (loop_label);
  mem = change_address (src, SImode, scratch_string);
  emit_move_insn (word1, mem);
  emit_move_insn (word2, adjust_address (mem, SImode, 4));
  cr0 = gen_rtx_REG (CCmode, CR0_REGNO);
  emit_insn (gen_dlmzb (scratch_dlmzb, word1, word2, cr0));
  cond = gen_rtx_NE (VOIDmode, cr0, const0_rtx);
  emit_jump_insn (gen_rtx_SET (VOIDmode,
                               pc_rtx,
                               gen_rtx_IF_THEN_ELSE (VOIDmode,
                                                     cond,
                                                     gen_rtx_LABEL_REF
                                                       (VOIDmode,
                                                        end_label),
                                                     pc_rtx)));
  emit_insn (gen_addsi3 (scratch_string, scratch_string, GEN_INT (8)));
  emit_jump_insn (gen_rtx_SET (VOIDmode,
                               pc_rtx,
                               gen_rtx_LABEL_REF (VOIDmode, loop_label)));
  emit_barrier ();
  emit_label (end_label);
  emit_insn (gen_addsi3 (scratch_string, scratch_string, scratch_dlmzb));
  emit_insn (gen_subsi3 (result, scratch_string, addr));
  emit_insn (gen_subsi3 (result, result, const1_rtx));
  DONE;
})

(define_split
  [(set (match_operand:CC 2 "cc_reg_not_cr0_operand" "")
	(compare:CC (sign_extend:SI (match_operand:HI 1 "gpc_reg_operand" ""))
		    (const_int 0)))
   (set (match_operand:SI 0 "gpc_reg_operand" "")
	(sign_extend:SI (match_dup 1)))]
  "reload_completed"
  [(set (match_dup 0)
	(sign_extend:SI (match_dup 1)))
   (set (match_dup 2)
	(compare:CC (match_dup 0)
		    (const_int 0)))]
  "")

;; Fixed-point arithmetic insns.

(define_expand "add<mode>3"
  [(set (match_operand:SDI 0 "gpc_reg_operand" "")
	(plus:SDI (match_operand:SDI 1 "gpc_reg_operand" "")
		  (match_operand:SDI 2 "reg_or_add_cint_operand" "")))]
  ""
{
  if (<MODE>mode == DImode && ! TARGET_POWERPC64)
    {
      if (non_short_cint_operand (operands[2], DImode))
	FAIL;
    }
  else if (GET_CODE (operands[2]) == CONST_INT
	   && ! add_operand (operands[2], <MODE>mode))
    {
      rtx tmp = ((no_new_pseudos || rtx_equal_p (operands[0], operands[1]))
		 ? operands[0] : gen_reg_rtx (<MODE>mode));

      HOST_WIDE_INT val = INTVAL (operands[2]);
      HOST_WIDE_INT low = ((val & 0xffff) ^ 0x8000) - 0x8000;
      HOST_WIDE_INT rest = trunc_int_for_mode (val - low, <MODE>mode);

      if (<MODE>mode == DImode && !satisfies_constraint_L (GEN_INT (rest)))
	FAIL;

      /* The ordering here is important for the prolog expander.
	 When space is allocated from the stack, adding 'low' first may
	 produce a temporary deallocation (which would be bad).  */
      emit_insn (gen_add<mode>3 (tmp, operands[1], GEN_INT (rest)));
      emit_insn (gen_add<mode>3 (operands[0], tmp, GEN_INT (low)));
      DONE;
    }
})

;; Discourage ai/addic because of carry but provide it in an alternative
;; allowing register zero as source.
(define_insn "*add<mode>3_internal1"
  [(set (match_operand:GPR 0 "gpc_reg_operand" "=r,r,?r,r")
	(plus:GPR (match_operand:GPR 1 "gpc_reg_operand" "%r,b,r,b")
		  (match_operand:GPR 2 "add_operand" "r,I,I,L")))]
  "!DECIMAL_FLOAT_MODE_P (GET_MODE (operands[0])) && !DECIMAL_FLOAT_MODE_P (GET_MODE (operands[1]))"
  "@
   {cax|add} %0,%1,%2
   {cal %0,%2(%1)|addi %0,%1,%2}
   {ai|addic} %0,%1,%2
   {cau|addis} %0,%1,%v2"
  [(set_attr "length" "4,4,4,4")])

(define_insn "addsi3_high"
  [(set (match_operand:SI 0 "gpc_reg_operand" "=b")
        (plus:SI (match_operand:SI 1 "gpc_reg_operand" "b")
                 (high:SI (match_operand 2 "" ""))))]
  "TARGET_MACHO && !TARGET_64BIT"
  "{cau|addis} %0,%1,ha16(%2)"
  [(set_attr "length" "4")])

(define_insn "*add<mode>3_internal2"
  [(set (match_operand:CC 0 "cc_reg_operand" "=x,x,?y,?y")
	(compare:CC (plus:P (match_operand:P 1 "gpc_reg_operand" "%r,r,r,r")
			    (match_operand:P 2 "reg_or_short_operand" "r,I,r,I"))
		    (const_int 0)))
   (clobber (match_scratch:P 3 "=r,r,r,r"))]
  ""
  "@
   {cax.|add.} %3,%1,%2
   {ai.|addic.} %3,%1,%2
   #
   #"
  [(set_attr "type" "fast_compare,compare,compare,compare")
   (set_attr "length" "4,4,8,8")])

(define_split
  [(set (match_operand:CC 0 "cc_reg_not_cr0_operand" "")
	(compare:CC (plus:GPR (match_operand:GPR 1 "gpc_reg_operand" "")
			      (match_operand:GPR 2 "reg_or_short_operand" ""))
		    (const_int 0)))
   (clobber (match_scratch:GPR 3 ""))]
  "reload_completed"
  [(set (match_dup 3)
	(plus:GPR (match_dup 1)
		 (match_dup 2)))
   (set (match_dup 0)
	(compare:CC (match_dup 3)
		    (const_int 0)))]
  "")

(define_insn "*add<mode>3_internal3"
  [(set (match_operand:CC 3 "cc_reg_operand" "=x,x,?y,?y")
	(compare:CC (plus:P (match_operand:P 1 "gpc_reg_operand" "%r,r,r,r")
			    (match_operand:P 2 "reg_or_short_operand" "r,I,r,I"))
		    (const_int 0)))
   (set (match_operand:P 0 "gpc_reg_operand" "=r,r,r,r")
	(plus:P (match_dup 1)
		(match_dup 2)))]
  ""
  "@
   {cax.|add.} %0,%1,%2
   {ai.|addic.} %0,%1,%2
   #
   #"
  [(set_attr "type" "fast_compare,compare,compare,compare")
   (set_attr "length" "4,4,8,8")])

(define_split
  [(set (match_operand:CC 3 "cc_reg_not_cr0_operand" "")
	(compare:CC (plus:P (match_operand:P 1 "gpc_reg_operand" "")
			    (match_operand:P 2 "reg_or_short_operand" ""))
		    (const_int 0)))
   (set (match_operand:P 0 "gpc_reg_operand" "")
	(plus:P (match_dup 1) (match_dup 2)))]
  "reload_completed"
  [(set (match_dup 0)
	(plus:P (match_dup 1)
		(match_dup 2)))
   (set (match_dup 3)
	(compare:CC (match_dup 0)
		    (const_int 0)))]
  "")

;; Split an add that we can't do in one insn into two insns, each of which
;; does one 16-bit part.  This is used by combine.  Note that the low-order
;; add should be last in case the result gets used in an address.

(define_split
  [(set (match_operand:GPR 0 "gpc_reg_operand" "")
	(plus:GPR (match_operand:GPR 1 "gpc_reg_operand" "")
		  (match_operand:GPR 2 "non_add_cint_operand" "")))]
  ""
  [(set (match_dup 0) (plus:GPR (match_dup 1) (match_dup 3)))
   (set (match_dup 0) (plus:GPR (match_dup 0) (match_dup 4)))]
{
  HOST_WIDE_INT val = INTVAL (operands[2]);
  HOST_WIDE_INT low = ((val & 0xffff) ^ 0x8000) - 0x8000;
  HOST_WIDE_INT rest = trunc_int_for_mode (val - low, <MODE>mode);

  operands[4] = GEN_INT (low);
  if (<MODE>mode == SImode || satisfies_constraint_L (GEN_INT (rest)))
    operands[3] = GEN_INT (rest);
  else if (! no_new_pseudos)
    {
      operands[3] = gen_reg_rtx (DImode);
      emit_move_insn (operands[3], operands[2]);
      emit_insn (gen_adddi3 (operands[0], operands[1], operands[3]));
      DONE;
    }
  else
    FAIL;
})

(define_insn "one_cmpl<mode>2"
  [(set (match_operand:GPR 0 "gpc_reg_operand" "=r")
	(not:GPR (match_operand:GPR 1 "gpc_reg_operand" "r")))]
  ""
  "nor %0,%1,%1")

(define_insn ""
  [(set (match_operand:CC 0 "cc_reg_operand" "=x,?y")
	(compare:CC (not:P (match_operand:P 1 "gpc_reg_operand" "r,r"))
		    (const_int 0)))
   (clobber (match_scratch:P 2 "=r,r"))]
  ""
  "@
   nor. %2,%1,%1
   #"
  [(set_attr "type" "compare")
   (set_attr "length" "4,8")])

(define_split
  [(set (match_operand:CC 0 "cc_reg_not_cr0_operand" "")
	(compare:CC (not:P (match_operand:P 1 "gpc_reg_operand" ""))
		    (const_int 0)))
   (clobber (match_scratch:P 2 ""))]
  "reload_completed"
  [(set (match_dup 2)
	(not:P (match_dup 1)))
   (set (match_dup 0)
	(compare:CC (match_dup 2)
		    (const_int 0)))]
  "")

(define_insn ""
  [(set (match_operand:CC 2 "cc_reg_operand" "=x,?y")
	(compare:CC (not:P (match_operand:P 1 "gpc_reg_operand" "r,r"))
		    (const_int 0)))
   (set (match_operand:P 0 "gpc_reg_operand" "=r,r")
	(not:P (match_dup 1)))]
  ""
  "@
   nor. %0,%1,%1
   #"
  [(set_attr "type" "compare")
   (set_attr "length" "4,8")])

(define_split
  [(set (match_operand:CC 2 "cc_reg_not_cr0_operand" "")
	(compare:CC (not:P (match_operand:P 1 "gpc_reg_operand" ""))
		    (const_int 0)))
   (set (match_operand:P 0 "gpc_reg_operand" "")
	(not:P (match_dup 1)))]
  "reload_completed"
  [(set (match_dup 0)
	(not:P (match_dup 1)))
   (set (match_dup 2)
	(compare:CC (match_dup 0)
		    (const_int 0)))]
  "")

(define_insn ""
  [(set (match_operand:SI 0 "gpc_reg_operand" "=r")
	(minus:SI (match_operand:SI 1 "reg_or_short_operand" "rI")
		  (match_operand:SI 2 "gpc_reg_operand" "r")))]
  "! TARGET_POWERPC"
  "{sf%I1|subf%I1c} %0,%2,%1")

(define_insn ""
  [(set (match_operand:GPR 0 "gpc_reg_operand" "=r,r")
	(minus:GPR (match_operand:GPR 1 "reg_or_short_operand" "r,I")
		   (match_operand:GPR 2 "gpc_reg_operand" "r,r")))]
  "TARGET_POWERPC"
  "@
   subf %0,%2,%1
   subfic %0,%2,%1")

(define_insn ""
  [(set (match_operand:CC 0 "cc_reg_operand" "=x,?y")
	(compare:CC (minus:SI (match_operand:SI 1 "gpc_reg_operand" "r,r")
			      (match_operand:SI 2 "gpc_reg_operand" "r,r"))
		    (const_int 0)))
   (clobber (match_scratch:SI 3 "=r,r"))]
  "! TARGET_POWERPC"
  "@
   {sf.|subfc.} %3,%2,%1
   #"
  [(set_attr "type" "compare")
   (set_attr "length" "4,8")])

(define_insn ""
  [(set (match_operand:CC 0 "cc_reg_operand" "=x,?y")
	(compare:CC (minus:P (match_operand:P 1 "gpc_reg_operand" "r,r")
			     (match_operand:P 2 "gpc_reg_operand" "r,r"))
		    (const_int 0)))
   (clobber (match_scratch:P 3 "=r,r"))]
  "TARGET_POWERPC"
  "@
   subf. %3,%2,%1
   #"
  [(set_attr "type" "fast_compare")
   (set_attr "length" "4,8")])

(define_split
  [(set (match_operand:CC 0 "cc_reg_not_cr0_operand" "")
	(compare:CC (minus:P (match_operand:P 1 "gpc_reg_operand" "")
			     (match_operand:P 2 "gpc_reg_operand" ""))
		    (const_int 0)))
   (clobber (match_scratch:P 3 ""))]
  "reload_completed"
  [(set (match_dup 3)
	(minus:P (match_dup 1)
		  (match_dup 2)))
   (set (match_dup 0)
	(compare:CC (match_dup 3)
		    (const_int 0)))]
  "")

(define_insn ""
  [(set (match_operand:CC 3 "cc_reg_operand" "=x,?y")
	(compare:CC (minus:SI (match_operand:SI 1 "gpc_reg_operand" "r,r")
			      (match_operand:SI 2 "gpc_reg_operand" "r,r"))
		    (const_int 0)))
   (set (match_operand:SI 0 "gpc_reg_operand" "=r,r")
	(minus:SI (match_dup 1) (match_dup 2)))]
  "! TARGET_POWERPC"
  "@
   {sf.|subfc.} %0,%2,%1
   #"
  [(set_attr "type" "compare")
   (set_attr "length" "4,8")])

(define_insn ""
  [(set (match_operand:CC 3 "cc_reg_operand" "=x,?y")
	(compare:CC (minus:P (match_operand:P 1 "gpc_reg_operand" "r,r")
			     (match_operand:P 2 "gpc_reg_operand" "r,r"))
		    (const_int 0)))
   (set (match_operand:P 0 "gpc_reg_operand" "=r,r")
	(minus:P (match_dup 1)
		  (match_dup 2)))]
  "TARGET_POWERPC"
  "@
   subf. %0,%2,%1
   #"
  [(set_attr "type" "fast_compare")
   (set_attr "length" "4,8")])

(define_split
  [(set (match_operand:CC 3 "cc_reg_not_cr0_operand" "")
	(compare:CC (minus:P (match_operand:P 1 "gpc_reg_operand" "")
			     (match_operand:P 2 "gpc_reg_operand" ""))
		    (const_int 0)))
   (set (match_operand:P 0 "gpc_reg_operand" "")
	(minus:P (match_dup 1)
		  (match_dup 2)))]
  "reload_completed"
  [(set (match_dup 0)
	(minus:P (match_dup 1)
		  (match_dup 2)))
   (set (match_dup 3)
	(compare:CC (match_dup 0)
		    (const_int 0)))]
  "")

(define_expand "sub<mode>3"
  [(set (match_operand:SDI 0 "gpc_reg_operand" "")
	(minus:SDI (match_operand:SDI 1 "reg_or_short_operand" "")
		   (match_operand:SDI 2 "reg_or_sub_cint_operand" "")))]
  ""
  "
{
  if (GET_CODE (operands[2]) == CONST_INT)
    {
      emit_insn (gen_add<mode>3 (operands[0], operands[1],
				 negate_rtx (<MODE>mode, operands[2])));
      DONE;
    }
}")

;; For SMIN, SMAX, UMIN, and UMAX, we use DEFINE_EXPAND's that involve a doz[i]
;; instruction and some auxiliary computations.  Then we just have a single
;; DEFINE_INSN for doz[i] and the define_splits to make them if made by
;; combine.

(define_expand "sminsi3"
  [(set (match_dup 3)
	(if_then_else:SI (gt:SI (match_operand:SI 1 "gpc_reg_operand" "")
				(match_operand:SI 2 "reg_or_short_operand" ""))
			 (const_int 0)
			 (minus:SI (match_dup 2) (match_dup 1))))
   (set (match_operand:SI 0 "gpc_reg_operand" "")
	(minus:SI (match_dup 2) (match_dup 3)))]
  "TARGET_POWER || TARGET_ISEL"
  "
{
  if (TARGET_ISEL)
    {
      operands[2] = force_reg (SImode, operands[2]);
      rs6000_emit_minmax (operands[0], SMIN, operands[1], operands[2]);
      DONE;
    }

  operands[3] = gen_reg_rtx (SImode);
}")

(define_split
  [(set (match_operand:SI 0 "gpc_reg_operand" "")
	(smin:SI (match_operand:SI 1 "gpc_reg_operand" "")
		 (match_operand:SI 2 "reg_or_short_operand" "")))
   (clobber (match_operand:SI 3 "gpc_reg_operand" ""))]
  "TARGET_POWER"
  [(set (match_dup 3)
	(if_then_else:SI (gt:SI (match_dup 1) (match_dup 2))
			 (const_int 0)
			 (minus:SI (match_dup 2) (match_dup 1))))
   (set (match_dup 0) (minus:SI (match_dup 2) (match_dup 3)))]
  "")

(define_expand "smaxsi3"
  [(set (match_dup 3)
	(if_then_else:SI (gt:SI (match_operand:SI 1 "gpc_reg_operand" "")
				(match_operand:SI 2 "reg_or_short_operand" ""))
			 (const_int 0)
			 (minus:SI (match_dup 2) (match_dup 1))))
   (set (match_operand:SI 0 "gpc_reg_operand" "")
	(plus:SI (match_dup 3) (match_dup 1)))]
  "TARGET_POWER || TARGET_ISEL"
  "
{
  if (TARGET_ISEL)
    {
      operands[2] = force_reg (SImode, operands[2]);
      rs6000_emit_minmax (operands[0], SMAX, operands[1], operands[2]);
      DONE;
    }
  operands[3] = gen_reg_rtx (SImode);
}")

(define_split
  [(set (match_operand:SI 0 "gpc_reg_operand" "")
	(smax:SI (match_operand:SI 1 "gpc_reg_operand" "")
		 (match_operand:SI 2 "reg_or_short_operand" "")))
   (clobber (match_operand:SI 3 "gpc_reg_operand" ""))]
  "TARGET_POWER"
  [(set (match_dup 3)
	(if_then_else:SI (gt:SI (match_dup 1) (match_dup 2))
			 (const_int 0)
			 (minus:SI (match_dup 2) (match_dup 1))))
   (set (match_dup 0) (plus:SI (match_dup 3) (match_dup 1)))]
  "")

(define_expand "uminsi3"
  [(set (match_dup 3) (xor:SI (match_operand:SI 1 "gpc_reg_operand" "")
			      (match_dup 5)))
   (set (match_dup 4) (xor:SI (match_operand:SI 2 "gpc_reg_operand" "")
			      (match_dup 5)))
   (set (match_dup 3) (if_then_else:SI (gt (match_dup 3) (match_dup 4))
				       (const_int 0)
				       (minus:SI (match_dup 4) (match_dup 3))))
   (set (match_operand:SI 0 "gpc_reg_operand" "")
	(minus:SI (match_dup 2) (match_dup 3)))]
  "TARGET_POWER || TARGET_ISEL"
  "
{
  if (TARGET_ISEL)
    {
      rs6000_emit_minmax (operands[0], UMIN, operands[1], operands[2]);
      DONE;
    }
  operands[3] = gen_reg_rtx (SImode);
  operands[4] = gen_reg_rtx (SImode);
  operands[5] = GEN_INT (-2147483647 - 1);
}")

(define_expand "umaxsi3"
  [(set (match_dup 3) (xor:SI (match_operand:SI 1 "gpc_reg_operand" "")
			      (match_dup 5)))
   (set (match_dup 4) (xor:SI (match_operand:SI 2 "gpc_reg_operand" "")
			      (match_dup 5)))
   (set (match_dup 3) (if_then_else:SI (gt (match_dup 3) (match_dup 4))
				       (const_int 0)
				       (minus:SI (match_dup 4) (match_dup 3))))
   (set (match_operand:SI 0 "gpc_reg_operand" "")
	(plus:SI (match_dup 3) (match_dup 1)))]
  "TARGET_POWER || TARGET_ISEL"
  "
{
  if (TARGET_ISEL)
    {
      rs6000_emit_minmax (operands[0], UMAX, operands[1], operands[2]);
      DONE;
    }
  operands[3] = gen_reg_rtx (SImode);
  operands[4] = gen_reg_rtx (SImode);
  operands[5] = GEN_INT (-2147483647 - 1);
}")

(define_insn ""
  [(set (match_operand:SI 0 "gpc_reg_operand" "=r")
	(if_then_else:SI (gt (match_operand:SI 1 "gpc_reg_operand" "r")
			     (match_operand:SI 2 "reg_or_short_operand" "rI"))
			 (const_int 0)
			 (minus:SI (match_dup 2) (match_dup 1))))]
  "TARGET_POWER"
  "doz%I2 %0,%1,%2")

(define_insn ""
  [(set (match_operand:CC 0 "cc_reg_operand" "=x,?y")
	(compare:CC
	 (if_then_else:SI (gt (match_operand:SI 1 "gpc_reg_operand" "r,r")
			      (match_operand:SI 2 "reg_or_short_operand" "rI,rI"))
			  (const_int 0)
			  (minus:SI (match_dup 2) (match_dup 1)))
	 (const_int 0)))
   (clobber (match_scratch:SI 3 "=r,r"))]
  "TARGET_POWER"
  "@
   doz%I2. %3,%1,%2
   #"
  [(set_attr "type" "delayed_compare")
   (set_attr "length" "4,8")])

(define_split
  [(set (match_operand:CC 0 "cc_reg_not_cr0_operand" "")
	(compare:CC
	 (if_then_else:SI (gt (match_operand:SI 1 "gpc_reg_operand" "")
			      (match_operand:SI 2 "reg_or_short_operand" ""))
			  (const_int 0)
			  (minus:SI (match_dup 2) (match_dup 1)))
	 (const_int 0)))
   (clobber (match_scratch:SI 3 ""))]
  "TARGET_POWER && reload_completed"
  [(set (match_dup 3)
	(if_then_else:SI (gt (match_dup 1) (match_dup 2))
			  (const_int 0)
			  (minus:SI (match_dup 2) (match_dup 1))))
   (set (match_dup 0)
	(compare:CC (match_dup 3)
		    (const_int 0)))]
  "")

(define_insn ""
  [(set (match_operand:CC 3 "cc_reg_operand" "=x,?y")
	(compare:CC
	 (if_then_else:SI (gt (match_operand:SI 1 "gpc_reg_operand" "r,r")
			      (match_operand:SI 2 "reg_or_short_operand" "rI,rI"))
			  (const_int 0)
			  (minus:SI (match_dup 2) (match_dup 1)))
	 (const_int 0)))
   (set (match_operand:SI 0 "gpc_reg_operand" "=r,r")
	(if_then_else:SI (gt (match_dup 1) (match_dup 2))
			 (const_int 0)
			 (minus:SI (match_dup 2) (match_dup 1))))]
  "TARGET_POWER"
  "@
   doz%I2. %0,%1,%2
   #"
  [(set_attr "type" "delayed_compare")
   (set_attr "length" "4,8")])

(define_split
  [(set (match_operand:CC 3 "cc_reg_not_cr0_operand" "")
	(compare:CC
	 (if_then_else:SI (gt (match_operand:SI 1 "gpc_reg_operand" "")
			      (match_operand:SI 2 "reg_or_short_operand" ""))
			  (const_int 0)
			  (minus:SI (match_dup 2) (match_dup 1)))
	 (const_int 0)))
   (set (match_operand:SI 0 "gpc_reg_operand" "")
	(if_then_else:SI (gt (match_dup 1) (match_dup 2))
			 (const_int 0)
			 (minus:SI (match_dup 2) (match_dup 1))))]
  "TARGET_POWER && reload_completed"
  [(set (match_dup 0)
	(if_then_else:SI (gt (match_dup 1) (match_dup 2))
			 (const_int 0)
			 (minus:SI (match_dup 2) (match_dup 1))))
   (set (match_dup 3)
	(compare:CC (match_dup 0)
		    (const_int 0)))]
  "")

;; We don't need abs with condition code because such comparisons should
;; never be done.
(define_expand "abssi2"
  [(set (match_operand:SI 0 "gpc_reg_operand" "")
	(abs:SI (match_operand:SI 1 "gpc_reg_operand" "")))]
  ""
  "
{
  if (TARGET_ISEL)
    {
      emit_insn (gen_abssi2_isel (operands[0], operands[1]));
      DONE;
    }
  else if (! TARGET_POWER)
    {
      emit_insn (gen_abssi2_nopower (operands[0], operands[1]));
      DONE;
    }
}")

(define_insn "*abssi2_power"
  [(set (match_operand:SI 0 "gpc_reg_operand" "=r")
	(abs:SI (match_operand:SI 1 "gpc_reg_operand" "r")))]
  "TARGET_POWER"
  "abs %0,%1")

(define_insn_and_split "abssi2_isel"
  [(set (match_operand:SI 0 "gpc_reg_operand" "=r")
        (abs:SI (match_operand:SI 1 "gpc_reg_operand" "b")))
   (clobber (match_scratch:SI 2 "=&b"))
   (clobber (match_scratch:CC 3 "=y"))]
  "TARGET_ISEL"
  "#"
  "&& reload_completed"
  [(set (match_dup 2) (neg:SI (match_dup 1)))
   (set (match_dup 3)
	(compare:CC (match_dup 1)
		    (const_int 0)))
   (set (match_dup 0)
	(if_then_else:SI (ge (match_dup 3)
			     (const_int 0))
			 (match_dup 1)
			 (match_dup 2)))]
  "")

(define_insn_and_split "abssi2_nopower"
  [(set (match_operand:SI 0 "gpc_reg_operand" "=&r,r")
        (abs:SI (match_operand:SI 1 "gpc_reg_operand" "r,0")))
   (clobber (match_scratch:SI 2 "=&r,&r"))]
  "! TARGET_POWER && ! TARGET_ISEL"
  "#"
  "&& reload_completed"
  [(set (match_dup 2) (ashiftrt:SI (match_dup 1) (const_int 31)))
   (set (match_dup 0) (xor:SI (match_dup 2) (match_dup 1)))
   (set (match_dup 0) (minus:SI (match_dup 0) (match_dup 2)))]
  "")

(define_insn "*nabs_power"
  [(set (match_operand:SI 0 "gpc_reg_operand" "=r")
	(neg:SI (abs:SI (match_operand:SI 1 "gpc_reg_operand" "r"))))]
  "TARGET_POWER"
  "nabs %0,%1")

(define_insn_and_split "*nabs_nopower"
  [(set (match_operand:SI 0 "gpc_reg_operand" "=&r,r")
        (neg:SI (abs:SI (match_operand:SI 1 "gpc_reg_operand" "r,0"))))
   (clobber (match_scratch:SI 2 "=&r,&r"))]
  "! TARGET_POWER"
  "#"
  "&& reload_completed"
  [(set (match_dup 2) (ashiftrt:SI (match_dup 1) (const_int 31)))
   (set (match_dup 0) (xor:SI (match_dup 2) (match_dup 1)))
   (set (match_dup 0) (minus:SI (match_dup 2) (match_dup 0)))]
  "")

(define_expand "neg<mode>2"
  [(set (match_operand:SDI 0 "gpc_reg_operand" "")
	(neg:SDI (match_operand:SDI 1 "gpc_reg_operand" "")))]
  ""
  "")

(define_insn "*neg<mode>2_internal"
  [(set (match_operand:GPR 0 "gpc_reg_operand" "=r")
	(neg:GPR (match_operand:GPR 1 "gpc_reg_operand" "r")))]
  ""
  "neg %0,%1")

(define_insn ""
  [(set (match_operand:CC 0 "cc_reg_operand" "=x,?y")
	(compare:CC (neg:P (match_operand:P 1 "gpc_reg_operand" "r,r"))
		    (const_int 0)))
   (clobber (match_scratch:P 2 "=r,r"))]
  ""
  "@
   neg. %2,%1
   #"
  [(set_attr "type" "fast_compare")
   (set_attr "length" "4,8")])

(define_split
  [(set (match_operand:CC 0 "cc_reg_not_cr0_operand" "")
	(compare:CC (neg:P (match_operand:P 1 "gpc_reg_operand" ""))
		    (const_int 0)))
   (clobber (match_scratch:P 2 ""))]
  "reload_completed"
  [(set (match_dup 2)
	(neg:P (match_dup 1)))
   (set (match_dup 0)
	(compare:CC (match_dup 2)
		    (const_int 0)))]
  "")

(define_insn ""
  [(set (match_operand:CC 2 "cc_reg_operand" "=x,?y")
	(compare:CC (neg:P (match_operand:P 1 "gpc_reg_operand" "r,r"))
		    (const_int 0)))
   (set (match_operand:P 0 "gpc_reg_operand" "=r,r")
	(neg:P (match_dup 1)))]
  ""
  "@
   neg. %0,%1
   #"
  [(set_attr "type" "fast_compare")
   (set_attr "length" "4,8")])

(define_split
  [(set (match_operand:CC 2 "cc_reg_not_cr0_operand" "")
	(compare:CC (neg:P (match_operand:P 1 "gpc_reg_operand" ""))
		    (const_int 0)))
   (set (match_operand:P 0 "gpc_reg_operand" "")
	(neg:P (match_dup 1)))]
  "reload_completed"
  [(set (match_dup 0)
	(neg:P (match_dup 1)))
   (set (match_dup 2)
	(compare:CC (match_dup 0)
		    (const_int 0)))]
  "")

(define_insn "clz<mode>2"
  [(set (match_operand:GPR 0 "gpc_reg_operand" "=r")
	(clz:GPR (match_operand:GPR 1 "gpc_reg_operand" "r")))]
  ""
  "{cntlz|cntlz<wd>} %0,%1"
  [(set_attr "type" "cntlz")])

(define_expand "ctz<mode>2"
  [(set (match_dup 2)
	(neg:GPR (match_operand:GPR 1 "gpc_reg_operand" "")))
   (parallel [(set (match_dup 3) (and:GPR (match_dup 1)
					  (match_dup 2)))
	      (clobber (scratch:CC))])
   (set (match_dup 4) (clz:GPR (match_dup 3)))
   (set (match_operand:GPR 0 "gpc_reg_operand" "")
	(minus:GPR (match_dup 5) (match_dup 4)))]
  ""
  {
     operands[2] = gen_reg_rtx (<MODE>mode);
     operands[3] = gen_reg_rtx (<MODE>mode);
     operands[4] = gen_reg_rtx (<MODE>mode);
     operands[5] = GEN_INT (GET_MODE_BITSIZE (<MODE>mode) - 1);
  })

(define_expand "ffs<mode>2"
  [(set (match_dup 2)
	(neg:GPR (match_operand:GPR 1 "gpc_reg_operand" "")))
   (parallel [(set (match_dup 3) (and:GPR (match_dup 1)
					  (match_dup 2)))
	      (clobber (scratch:CC))])
   (set (match_dup 4) (clz:GPR (match_dup 3)))
   (set (match_operand:GPR 0 "gpc_reg_operand" "")
	(minus:GPR (match_dup 5) (match_dup 4)))]
  ""
  {
     operands[2] = gen_reg_rtx (<MODE>mode);
     operands[3] = gen_reg_rtx (<MODE>mode);
     operands[4] = gen_reg_rtx (<MODE>mode);
     operands[5] = GEN_INT (GET_MODE_BITSIZE (<MODE>mode));
  })

(define_insn "popcntb<mode>2"
  [(set (match_operand:GPR 0 "gpc_reg_operand" "=r")
        (unspec:GPR [(match_operand:GPR 1 "gpc_reg_operand" "r")]
                     UNSPEC_POPCNTB))]
  "TARGET_POPCNTB"
  "popcntb %0,%1")

(define_expand "popcount<mode>2"
  [(set (match_operand:GPR 0 "gpc_reg_operand" "")
	(popcount:GPR (match_operand:GPR 1 "gpc_reg_operand" "")))]
  "TARGET_POPCNTB"
  {
    rs6000_emit_popcount (operands[0], operands[1]);
    DONE;
  })

(define_expand "parity<mode>2"
  [(set (match_operand:GPR 0 "gpc_reg_operand" "")
	(parity:GPR (match_operand:GPR 1 "gpc_reg_operand" "")))]
  "TARGET_POPCNTB"
  {
    rs6000_emit_parity (operands[0], operands[1]);
    DONE;
  })

(define_insn "bswapsi2"
  [(set (match_operand:SI 0 "reg_or_mem_operand" "=r,Z,&r")
	(bswap:SI (match_operand:SI 1 "reg_or_mem_operand" "Z,r,r")))]
  ""
  "@
   {lbrx|lwbrx} %0,%y1
   {stbrx|stwbrx} %1,%y0
   #"
  [(set_attr "length" "4,4,12")])

(define_split
  [(set (match_operand:SI 0 "gpc_reg_operand" "")
	(bswap:SI (match_operand:SI 1 "gpc_reg_operand" "")))]
  "reload_completed"
  [(set (match_dup 0)
	(rotate:SI (match_dup 1) (const_int 8)))
   (set (zero_extract:SI (match_dup 0)
			 (const_int 8)
			 (const_int 0))
	(match_dup 1))
   (set (zero_extract:SI (match_dup 0)
			 (const_int 8)
			 (const_int 16))
	(rotate:SI (match_dup 1)
		   (const_int 16)))]
  "")

(define_expand "mulsi3"
  [(use (match_operand:SI 0 "gpc_reg_operand" ""))
   (use (match_operand:SI 1 "gpc_reg_operand" ""))
   (use (match_operand:SI 2 "reg_or_short_operand" ""))]
  ""
  "
{
  if (TARGET_POWER)
    emit_insn (gen_mulsi3_mq (operands[0], operands[1], operands[2]));
  else
    emit_insn (gen_mulsi3_no_mq (operands[0], operands[1], operands[2]));
  DONE;
}")

(define_insn "mulsi3_mq"
  [(set (match_operand:SI 0 "gpc_reg_operand" "=r,r")
	(mult:SI (match_operand:SI 1 "gpc_reg_operand" "%r,r")
		 (match_operand:SI 2 "reg_or_short_operand" "r,I")))
   (clobber (match_scratch:SI 3 "=q,q"))]
  "TARGET_POWER"
  "@
   {muls|mullw} %0,%1,%2
   {muli|mulli} %0,%1,%2"
   [(set (attr "type")
      (cond [(match_operand:SI 2 "s8bit_cint_operand" "")
		(const_string "imul3")
             (match_operand:SI 2 "short_cint_operand" "")
		(const_string "imul2")]
	(const_string "imul")))])

(define_insn "mulsi3_no_mq"
  [(set (match_operand:SI 0 "gpc_reg_operand" "=r,r")
	(mult:SI (match_operand:SI 1 "gpc_reg_operand" "%r,r")
		 (match_operand:SI 2 "reg_or_short_operand" "r,I")))]
  "! TARGET_POWER"
  "@
   {muls|mullw} %0,%1,%2
   {muli|mulli} %0,%1,%2"
   [(set (attr "type")
      (cond [(match_operand:SI 2 "s8bit_cint_operand" "")
		(const_string "imul3")
             (match_operand:SI 2 "short_cint_operand" "")
		(const_string "imul2")]
	(const_string "imul")))])

(define_insn "*mulsi3_mq_internal1"
  [(set (match_operand:CC 0 "cc_reg_operand" "=x,?y")
	(compare:CC (mult:SI (match_operand:SI 1 "gpc_reg_operand" "%r,r")
			     (match_operand:SI 2 "gpc_reg_operand" "r,r"))
		    (const_int 0)))
   (clobber (match_scratch:SI 3 "=r,r"))
   (clobber (match_scratch:SI 4 "=q,q"))]
  "TARGET_POWER"
  "@
   {muls.|mullw.} %3,%1,%2
   #"
  [(set_attr "type" "imul_compare")
   (set_attr "length" "4,8")])

(define_split
  [(set (match_operand:CC 0 "cc_reg_not_cr0_operand" "")
	(compare:CC (mult:SI (match_operand:SI 1 "gpc_reg_operand" "")
			     (match_operand:SI 2 "gpc_reg_operand" ""))
		    (const_int 0)))
   (clobber (match_scratch:SI 3 ""))
   (clobber (match_scratch:SI 4 ""))]
  "TARGET_POWER && reload_completed"
  [(parallel [(set (match_dup 3)
	(mult:SI (match_dup 1) (match_dup 2)))
   (clobber (match_dup 4))])
   (set (match_dup 0)
	(compare:CC (match_dup 3)
		    (const_int 0)))]
  "")

(define_insn "*mulsi3_no_mq_internal1"
  [(set (match_operand:CC 0 "cc_reg_operand" "=x,?y")
	(compare:CC (mult:SI (match_operand:SI 1 "gpc_reg_operand" "%r,r")
			     (match_operand:SI 2 "gpc_reg_operand" "r,r"))
		    (const_int 0)))
   (clobber (match_scratch:SI 3 "=r,r"))]
  "! TARGET_POWER"
  "@
   {muls.|mullw.} %3,%1,%2
   #"
  [(set_attr "type" "imul_compare")
   (set_attr "length" "4,8")])

(define_split
  [(set (match_operand:CC 0 "cc_reg_not_cr0_operand" "")
	(compare:CC (mult:SI (match_operand:SI 1 "gpc_reg_operand" "")
			     (match_operand:SI 2 "gpc_reg_operand" ""))
		    (const_int 0)))
   (clobber (match_scratch:SI 3 ""))]
  "! TARGET_POWER && reload_completed"
  [(set (match_dup 3)
	(mult:SI (match_dup 1) (match_dup 2)))
   (set (match_dup 0)
	(compare:CC (match_dup 3)
		    (const_int 0)))]
  "")

(define_insn "*mulsi3_mq_internal2"
  [(set (match_operand:CC 3 "cc_reg_operand" "=x,?y")
	(compare:CC (mult:SI (match_operand:SI 1 "gpc_reg_operand" "%r,r")
			     (match_operand:SI 2 "gpc_reg_operand" "r,r"))
		    (const_int 0)))
   (set (match_operand:SI 0 "gpc_reg_operand" "=r,r")
	(mult:SI (match_dup 1) (match_dup 2)))
   (clobber (match_scratch:SI 4 "=q,q"))]
  "TARGET_POWER"
  "@
   {muls.|mullw.} %0,%1,%2
   #"
  [(set_attr "type" "imul_compare")
   (set_attr "length" "4,8")])

(define_split
  [(set (match_operand:CC 3 "cc_reg_not_cr0_operand" "")
	(compare:CC (mult:SI (match_operand:SI 1 "gpc_reg_operand" "")
			     (match_operand:SI 2 "gpc_reg_operand" ""))
		    (const_int 0)))
   (set (match_operand:SI 0 "gpc_reg_operand" "")
	(mult:SI (match_dup 1) (match_dup 2)))
   (clobber (match_scratch:SI 4 ""))]
  "TARGET_POWER && reload_completed"
  [(parallel [(set (match_dup 0)
	(mult:SI (match_dup 1) (match_dup 2)))
   (clobber (match_dup 4))])
   (set (match_dup 3)
	(compare:CC (match_dup 0)
		    (const_int 0)))]
  "")

(define_insn "*mulsi3_no_mq_internal2"
  [(set (match_operand:CC 3 "cc_reg_operand" "=x,?y")
	(compare:CC (mult:SI (match_operand:SI 1 "gpc_reg_operand" "%r,r")
			     (match_operand:SI 2 "gpc_reg_operand" "r,r"))
		    (const_int 0)))
   (set (match_operand:SI 0 "gpc_reg_operand" "=r,r")
	(mult:SI (match_dup 1) (match_dup 2)))]
  "! TARGET_POWER"
  "@
   {muls.|mullw.} %0,%1,%2
   #"
  [(set_attr "type" "imul_compare")
   (set_attr "length" "4,8")])

(define_split
  [(set (match_operand:CC 3 "cc_reg_not_cr0_operand" "")
	(compare:CC (mult:SI (match_operand:SI 1 "gpc_reg_operand" "")
			     (match_operand:SI 2 "gpc_reg_operand" ""))
		    (const_int 0)))
   (set (match_operand:SI 0 "gpc_reg_operand" "")
	(mult:SI (match_dup 1) (match_dup 2)))]
  "! TARGET_POWER && reload_completed"
  [(set (match_dup 0)
	(mult:SI (match_dup 1) (match_dup 2)))
   (set (match_dup 3)
	(compare:CC (match_dup 0)
		    (const_int 0)))]
  "")

;; Operand 1 is divided by operand 2; quotient goes to operand
;; 0 and remainder to operand 3.
;; ??? At some point, see what, if anything, we can do about if (x % y == 0).

(define_expand "divmodsi4"
  [(parallel [(set (match_operand:SI 0 "gpc_reg_operand" "")
		   (div:SI (match_operand:SI 1 "gpc_reg_operand" "")
			   (match_operand:SI 2 "gpc_reg_operand" "")))
	      (set (match_operand:SI 3 "register_operand" "")
		   (mod:SI (match_dup 1) (match_dup 2)))])]
  "TARGET_POWER || (! TARGET_POWER && ! TARGET_POWERPC)"
  "
{
  if (! TARGET_POWER && ! TARGET_POWERPC)
    {
      emit_move_insn (gen_rtx_REG (SImode, 3), operands[1]);
      emit_move_insn (gen_rtx_REG (SImode, 4), operands[2]);
      emit_insn (gen_divss_call ());
      emit_move_insn (operands[0], gen_rtx_REG (SImode, 3));
      emit_move_insn (operands[3], gen_rtx_REG (SImode, 4));
      DONE;
    }
}")

(define_insn "*divmodsi4_internal"
  [(set (match_operand:SI 0 "gpc_reg_operand" "=r")
	(div:SI (match_operand:SI 1 "gpc_reg_operand" "r")
		(match_operand:SI 2 "gpc_reg_operand" "r")))
   (set (match_operand:SI 3 "register_operand" "=q")
	(mod:SI (match_dup 1) (match_dup 2)))]
  "TARGET_POWER"
  "divs %0,%1,%2"
  [(set_attr "type" "idiv")])

(define_expand "udiv<mode>3"
  [(set (match_operand:GPR 0 "gpc_reg_operand" "")
        (udiv:GPR (match_operand:GPR 1 "gpc_reg_operand" "")
		  (match_operand:GPR 2 "gpc_reg_operand" "")))]
  "TARGET_POWERPC || (! TARGET_POWER && ! TARGET_POWERPC)"
  "
{
  if (! TARGET_POWER && ! TARGET_POWERPC)
    {
      emit_move_insn (gen_rtx_REG (SImode, 3), operands[1]);
      emit_move_insn (gen_rtx_REG (SImode, 4), operands[2]);
      emit_insn (gen_quous_call ());
      emit_move_insn (operands[0], gen_rtx_REG (SImode, 3));
      DONE;
    }
  else if (TARGET_POWER)
    {
      emit_insn (gen_udivsi3_mq (operands[0], operands[1], operands[2]));
      DONE;
    }
}")

(define_insn "udivsi3_mq"
  [(set (match_operand:SI 0 "gpc_reg_operand" "=r")
        (udiv:SI (match_operand:SI 1 "gpc_reg_operand" "r")
                 (match_operand:SI 2 "gpc_reg_operand" "r")))
   (clobber (match_scratch:SI 3 "=q"))]
  "TARGET_POWERPC && TARGET_POWER"
  "divwu %0,%1,%2"
  [(set_attr "type" "idiv")])

(define_insn "*udivsi3_no_mq"
  [(set (match_operand:GPR 0 "gpc_reg_operand" "=r")
        (udiv:GPR (match_operand:GPR 1 "gpc_reg_operand" "r")
		  (match_operand:GPR 2 "gpc_reg_operand" "r")))]
  "TARGET_POWERPC && ! TARGET_POWER"
  "div<wd>u %0,%1,%2"
   [(set (attr "type")
      (cond [(match_operand:SI 0 "" "")
		(const_string "idiv")]
	(const_string "ldiv")))])


;; For powers of two we can do srai/aze for divide and then adjust for
;; modulus.  If it isn't a power of two, FAIL on POWER so divmodsi4 will be
;; used; for PowerPC, force operands into register and do a normal divide;
;; for AIX common-mode, use quoss call on register operands.
(define_expand "div<mode>3"
  [(set (match_operand:GPR 0 "gpc_reg_operand" "")
	(div:GPR (match_operand:GPR 1 "gpc_reg_operand" "")
		 (match_operand:GPR 2 "reg_or_cint_operand" "")))]
  ""
  "
{
  if (GET_CODE (operands[2]) == CONST_INT
      && INTVAL (operands[2]) > 0
      && exact_log2 (INTVAL (operands[2])) >= 0)
    ;
  else if (TARGET_POWERPC)
    {
      operands[2] = force_reg (<MODE>mode, operands[2]);
      if (TARGET_POWER)
	{
	  emit_insn (gen_divsi3_mq (operands[0], operands[1], operands[2]));
	  DONE;
	}
    }
  else if (TARGET_POWER)
    FAIL;
  else
    {
      emit_move_insn (gen_rtx_REG (SImode, 3), operands[1]);
      emit_move_insn (gen_rtx_REG (SImode, 4), operands[2]);
      emit_insn (gen_quoss_call ());
      emit_move_insn (operands[0], gen_rtx_REG (SImode, 3));
      DONE;
    }
}")

(define_insn "divsi3_mq"
  [(set (match_operand:SI 0 "gpc_reg_operand" "=r")
        (div:SI (match_operand:SI 1 "gpc_reg_operand" "r")
                (match_operand:SI 2 "gpc_reg_operand" "r")))
   (clobber (match_scratch:SI 3 "=q"))]
  "TARGET_POWERPC && TARGET_POWER"
  "divw %0,%1,%2"
  [(set_attr "type" "idiv")])

(define_insn "*div<mode>3_no_mq"
  [(set (match_operand:GPR 0 "gpc_reg_operand" "=r")
        (div:GPR (match_operand:GPR 1 "gpc_reg_operand" "r")
		 (match_operand:GPR 2 "gpc_reg_operand" "r")))]
  "TARGET_POWERPC && ! TARGET_POWER"
  "div<wd> %0,%1,%2"
  [(set (attr "type")
     (cond [(match_operand:SI 0 "" "")
		(const_string "idiv")]
	(const_string "ldiv")))])

(define_expand "mod<mode>3"
  [(use (match_operand:GPR 0 "gpc_reg_operand" ""))
   (use (match_operand:GPR 1 "gpc_reg_operand" ""))
   (use (match_operand:GPR 2 "reg_or_cint_operand" ""))]
  ""
  "
{
  int i;
  rtx temp1;
  rtx temp2;

  if (GET_CODE (operands[2]) != CONST_INT
      || INTVAL (operands[2]) <= 0
      || (i = exact_log2 (INTVAL (operands[2]))) < 0)
    FAIL;

  temp1 = gen_reg_rtx (<MODE>mode);
  temp2 = gen_reg_rtx (<MODE>mode);

  emit_insn (gen_div<mode>3 (temp1, operands[1], operands[2]));
  emit_insn (gen_ashl<mode>3 (temp2, temp1, GEN_INT (i)));
  emit_insn (gen_sub<mode>3 (operands[0], operands[1], temp2));
  DONE;
}")

(define_insn ""
  [(set (match_operand:GPR 0 "gpc_reg_operand" "=r")
	(div:GPR (match_operand:GPR 1 "gpc_reg_operand" "r")
		 (match_operand:GPR 2 "exact_log2_cint_operand" "N")))]
  ""
  "{srai|sra<wd>i} %0,%1,%p2\;{aze|addze} %0,%0"
  [(set_attr "type" "two")
   (set_attr "length" "8")])

(define_insn ""
  [(set (match_operand:CC 0 "cc_reg_operand" "=x,?y")
	(compare:CC (div:P (match_operand:P 1 "gpc_reg_operand" "r,r")
			   (match_operand:P 2 "exact_log2_cint_operand" "N,N"))
		    (const_int 0)))
   (clobber (match_scratch:P 3 "=r,r"))]
  ""
  "@
   {srai|sra<wd>i} %3,%1,%p2\;{aze.|addze.} %3,%3
   #"
  [(set_attr "type" "compare")
   (set_attr "length" "8,12")])

(define_split
  [(set (match_operand:CC 0 "cc_reg_not_cr0_operand" "")
	(compare:CC (div:GPR (match_operand:GPR 1 "gpc_reg_operand" "")
			     (match_operand:GPR 2 "exact_log2_cint_operand"
			      ""))
		    (const_int 0)))
   (clobber (match_scratch:GPR 3 ""))]
  "reload_completed"
  [(set (match_dup 3)
	(div:<MODE> (match_dup 1) (match_dup 2)))
   (set (match_dup 0)
	(compare:CC (match_dup 3)
		    (const_int 0)))]
  "")

(define_insn ""
  [(set (match_operand:CC 3 "cc_reg_operand" "=x,?y")
	(compare:CC (div:P (match_operand:P 1 "gpc_reg_operand" "r,r")
			   (match_operand:P 2 "exact_log2_cint_operand" "N,N"))
		    (const_int 0)))
   (set (match_operand:P 0 "gpc_reg_operand" "=r,r")
	(div:P (match_dup 1) (match_dup 2)))]
  ""
  "@
   {srai|sra<wd>i} %0,%1,%p2\;{aze.|addze.} %0,%0
   #"
  [(set_attr "type" "compare")
   (set_attr "length" "8,12")])

(define_split
  [(set (match_operand:CC 3 "cc_reg_not_cr0_operand" "")
	(compare:CC (div:GPR (match_operand:GPR 1 "gpc_reg_operand" "")
			     (match_operand:GPR 2 "exact_log2_cint_operand"
			      ""))
		    (const_int 0)))
   (set (match_operand:GPR 0 "gpc_reg_operand" "")
	(div:GPR (match_dup 1) (match_dup 2)))]
  "reload_completed"
  [(set (match_dup 0)
	(div:<MODE> (match_dup 1) (match_dup 2)))
   (set (match_dup 3)
	(compare:CC (match_dup 0)
		    (const_int 0)))]
  "")

(define_insn ""
  [(set (match_operand:SI 0 "gpc_reg_operand" "=r")
	(udiv:SI
	 (plus:DI (ashift:DI
		   (zero_extend:DI (match_operand:SI 1 "gpc_reg_operand" "r"))
		   (const_int 32))
		  (zero_extend:DI (match_operand:SI 4 "register_operand" "2")))
	 (match_operand:SI 3 "gpc_reg_operand" "r")))
   (set (match_operand:SI 2 "register_operand" "=*q")
	(umod:SI
	 (plus:DI (ashift:DI
		   (zero_extend:DI (match_dup 1)) (const_int 32))
		  (zero_extend:DI (match_dup 4)))
	 (match_dup 3)))]
  "TARGET_POWER"
  "div %0,%1,%3"
  [(set_attr "type" "idiv")])

;; To do unsigned divide we handle the cases of the divisor looking like a
;; negative number.  If it is a constant that is less than 2**31, we don't
;; have to worry about the branches.  So make a few subroutines here.
;;
;; First comes the normal case.
(define_expand "udivmodsi4_normal"
  [(set (match_dup 4) (const_int 0))
   (parallel [(set (match_operand:SI 0 "" "")
		   (udiv:SI (plus:DI (ashift:DI (zero_extend:DI (match_dup 4))
						(const_int 32))
				     (zero_extend:DI (match_operand:SI 1 "" "")))
			    (match_operand:SI 2 "" "")))
	      (set (match_operand:SI 3 "" "")
		   (umod:SI (plus:DI (ashift:DI (zero_extend:DI (match_dup 4))
						(const_int 32))
				     (zero_extend:DI (match_dup 1)))
			    (match_dup 2)))])]
  "TARGET_POWER"
  "
{ operands[4] = gen_reg_rtx (SImode); }")

;; This handles the branches.
(define_expand "udivmodsi4_tests"
  [(set (match_operand:SI 0 "" "") (const_int 0))
   (set (match_operand:SI 3 "" "") (match_operand:SI 1 "" ""))
   (set (match_dup 5) (compare:CCUNS (match_dup 1) (match_operand:SI 2 "" "")))
   (set (pc) (if_then_else (ltu (match_dup 5) (const_int 0))
			   (label_ref (match_operand:SI 4 "" "")) (pc)))
   (set (match_dup 0) (const_int 1))
   (set (match_dup 3) (minus:SI (match_dup 1) (match_dup 2)))
   (set (match_dup 6) (compare:CC (match_dup 2) (const_int 0)))
   (set (pc) (if_then_else (lt (match_dup 6) (const_int 0))
			   (label_ref (match_dup 4)) (pc)))]
  "TARGET_POWER"
  "
{ operands[5] = gen_reg_rtx (CCUNSmode);
  operands[6] = gen_reg_rtx (CCmode);
}")

(define_expand "udivmodsi4"
  [(parallel [(set (match_operand:SI 0 "gpc_reg_operand" "")
		   (udiv:SI (match_operand:SI 1 "gpc_reg_operand" "")
			    (match_operand:SI 2 "reg_or_cint_operand" "")))
	      (set (match_operand:SI 3 "gpc_reg_operand" "")
		   (umod:SI (match_dup 1) (match_dup 2)))])]
  ""
  "
{
  rtx label = 0;

  if (! TARGET_POWER)
    {
      if (! TARGET_POWERPC)
        {
	  emit_move_insn (gen_rtx_REG (SImode, 3), operands[1]);
	  emit_move_insn (gen_rtx_REG (SImode, 4), operands[2]);
	  emit_insn (gen_divus_call ());
	  emit_move_insn (operands[0], gen_rtx_REG (SImode, 3));
	  emit_move_insn (operands[3], gen_rtx_REG (SImode, 4));
	  DONE;
        }
      else
        FAIL;
    }

  if (GET_CODE (operands[2]) != CONST_INT || INTVAL (operands[2]) < 0)
    {
      operands[2] = force_reg (SImode, operands[2]);
      label = gen_label_rtx ();
      emit (gen_udivmodsi4_tests (operands[0], operands[1], operands[2],
				  operands[3], label));
    }
  else
    operands[2] = force_reg (SImode, operands[2]);

  emit (gen_udivmodsi4_normal (operands[0], operands[1], operands[2],
			       operands[3]));
  if (label)
    emit_label (label);

  DONE;
}")

;; AIX architecture-independent common-mode multiply (DImode),
;; divide/modulus, and quotient subroutine calls.  Input operands in R3 and
;; R4; results in R3 and sometimes R4; link register always clobbered by bla
;; instruction; R0 sometimes clobbered; also, MQ sometimes clobbered but
;; assumed unused if generating common-mode, so ignore.
(define_insn "mulh_call"
  [(set (reg:SI 3)
	(truncate:SI
	 (lshiftrt:DI (mult:DI (sign_extend:DI (reg:SI 3))
			       (sign_extend:DI (reg:SI 4)))
		      (const_int 32))))
   (clobber (reg:SI 65))]
  "! TARGET_POWER && ! TARGET_POWERPC"
  "bla __mulh"
  [(set_attr "type" "imul")])

(define_insn "mull_call"
  [(set (reg:DI 3)
	(mult:DI (sign_extend:DI (reg:SI 3))
		 (sign_extend:DI (reg:SI 4))))
   (clobber (reg:SI 65))
   (clobber (reg:SI 0))]
  "! TARGET_POWER && ! TARGET_POWERPC"
  "bla __mull"
  [(set_attr "type" "imul")])

(define_insn "divss_call"
  [(set (reg:SI 3)
	(div:SI (reg:SI 3) (reg:SI 4)))
   (set (reg:SI 4)
	(mod:SI (reg:SI 3) (reg:SI 4)))
   (clobber (reg:SI 65))
   (clobber (reg:SI 0))]
  "! TARGET_POWER && ! TARGET_POWERPC"
  "bla __divss"
  [(set_attr "type" "idiv")])

(define_insn "divus_call"
  [(set (reg:SI 3)
	(udiv:SI (reg:SI 3) (reg:SI 4)))
   (set (reg:SI 4)
	(umod:SI (reg:SI 3) (reg:SI 4)))
   (clobber (reg:SI 65))
   (clobber (reg:SI 0))
   (clobber (match_scratch:CC 0 "=x"))
   (clobber (reg:CC 69))]
  "! TARGET_POWER && ! TARGET_POWERPC"
  "bla __divus"
  [(set_attr "type" "idiv")])

(define_insn "quoss_call"
  [(set (reg:SI 3)
	(div:SI (reg:SI 3) (reg:SI 4)))
   (clobber (reg:SI 65))]
  "! TARGET_POWER && ! TARGET_POWERPC"
  "bla __quoss"
  [(set_attr "type" "idiv")])

(define_insn "quous_call"
  [(set (reg:SI 3)
	(udiv:SI (reg:SI 3) (reg:SI 4)))
   (clobber (reg:SI 65))
   (clobber (reg:SI 0))
   (clobber (match_scratch:CC 0 "=x"))
   (clobber (reg:CC 69))]
  "! TARGET_POWER && ! TARGET_POWERPC"
  "bla __quous"
  [(set_attr "type" "idiv")])

;; Logical instructions
;; The logical instructions are mostly combined by using match_operator,
;; but the plain AND insns are somewhat different because there is no
;; plain 'andi' (only 'andi.'), no plain 'andis', and there are all
;; those rotate-and-mask operations.  Thus, the AND insns come first.

(define_insn "andsi3"
  [(set (match_operand:SI 0 "gpc_reg_operand" "=r,r,r,r")
	(and:SI (match_operand:SI 1 "gpc_reg_operand" "%r,r,r,r")
		(match_operand:SI 2 "and_operand" "?r,T,K,L")))
   (clobber (match_scratch:CC 3 "=X,X,x,x"))]
  ""
  "@
   and %0,%1,%2
   {rlinm|rlwinm} %0,%1,0,%m2,%M2
   {andil.|andi.} %0,%1,%b2
   {andiu.|andis.} %0,%1,%u2"
  [(set_attr "type" "*,*,compare,compare")])

;; Note to set cr's other than cr0 we do the and immediate and then
;; the test again -- this avoids a mfcr which on the higher end
;; machines causes an execution serialization

(define_insn "*andsi3_internal2"
  [(set (match_operand:CC 0 "cc_reg_operand" "=x,x,x,x,?y,??y,??y,?y")
	(compare:CC (and:SI (match_operand:SI 1 "gpc_reg_operand" "%r,r,r,r,r,r,r,r")
			    (match_operand:SI 2 "and_operand" "r,K,L,T,r,K,L,T"))
		    (const_int 0)))
   (clobber (match_scratch:SI 3 "=r,r,r,r,r,r,r,r"))
   (clobber (match_scratch:CC 4 "=X,X,X,X,X,x,x,X"))]
  "TARGET_32BIT"
  "@
   and. %3,%1,%2
   {andil.|andi.} %3,%1,%b2
   {andiu.|andis.} %3,%1,%u2
   {rlinm.|rlwinm.} %3,%1,0,%m2,%M2
   #
   #
   #
   #"
  [(set_attr "type" "compare,compare,compare,delayed_compare,compare,compare,compare,compare")
   (set_attr "length" "4,4,4,4,8,8,8,8")])

(define_insn "*andsi3_internal3"
  [(set (match_operand:CC 0 "cc_reg_operand" "=x,x,x,x,?y,??y,??y,?y")
	(compare:CC (and:SI (match_operand:SI 1 "gpc_reg_operand" "%r,r,r,r,r,r,r,r")
			    (match_operand:SI 2 "and_operand" "r,K,L,T,r,K,L,T"))
		    (const_int 0)))
   (clobber (match_scratch:SI 3 "=r,r,r,r,r,r,r,r"))
   (clobber (match_scratch:CC 4 "=X,X,X,X,X,x,x,X"))]
  "TARGET_64BIT"
  "@
   #
   {andil.|andi.} %3,%1,%b2
   {andiu.|andis.} %3,%1,%u2
   {rlinm.|rlwinm.} %3,%1,0,%m2,%M2
   #
   #
   #
   #"
  [(set_attr "type" "compare,compare,compare,delayed_compare,compare,compare,compare,compare")
   (set_attr "length" "8,4,4,4,8,8,8,8")])

(define_split
  [(set (match_operand:CC 0 "cc_reg_not_cr0_operand" "")
	(compare:CC (and:GPR (match_operand:GPR 1 "gpc_reg_operand" "")
			     (match_operand:GPR 2 "and_operand" ""))
		    (const_int 0)))
   (clobber (match_scratch:GPR 3 ""))
   (clobber (match_scratch:CC 4 ""))]
  "reload_completed"
  [(parallel [(set (match_dup 3)
		   (and:<MODE> (match_dup 1)
			       (match_dup 2)))
	      (clobber (match_dup 4))])
   (set (match_dup 0)
	(compare:CC (match_dup 3)
		    (const_int 0)))]
  "")

;; We don't have a 32 bit "and. rt,ra,rb" for ppc64.  cr is set from the
;; whole 64 bit reg, and we don't know what is in the high 32 bits.

(define_split
  [(set (match_operand:CC 0 "cc_reg_operand" "")
	(compare:CC (and:SI (match_operand:SI 1 "gpc_reg_operand" "")
			    (match_operand:SI 2 "gpc_reg_operand" ""))
		    (const_int 0)))
   (clobber (match_scratch:SI 3 ""))
   (clobber (match_scratch:CC 4 ""))]
  "TARGET_POWERPC64 && reload_completed"
  [(parallel [(set (match_dup 3)
		   (and:SI (match_dup 1)
			   (match_dup 2)))
	      (clobber (match_dup 4))])
   (set (match_dup 0)
	(compare:CC (match_dup 3)
		    (const_int 0)))]
  "")

(define_insn "*andsi3_internal4"
  [(set (match_operand:CC 3 "cc_reg_operand" "=x,x,x,x,?y,??y,??y,?y")
	(compare:CC (and:SI (match_operand:SI 1 "gpc_reg_operand" "%r,r,r,r,r,r,r,r")
			    (match_operand:SI 2 "and_operand" "r,K,L,T,r,K,L,T"))
		    (const_int 0)))
   (set (match_operand:SI 0 "gpc_reg_operand" "=r,r,r,r,r,r,r,r")
	(and:SI (match_dup 1)
		(match_dup 2)))
   (clobber (match_scratch:CC 4 "=X,X,X,X,X,x,x,X"))]
  "TARGET_32BIT"
  "@
   and. %0,%1,%2
   {andil.|andi.} %0,%1,%b2
   {andiu.|andis.} %0,%1,%u2
   {rlinm.|rlwinm.} %0,%1,0,%m2,%M2
   #
   #
   #
   #"
  [(set_attr "type" "compare,compare,compare,delayed_compare,compare,compare,compare,compare")
   (set_attr "length" "4,4,4,4,8,8,8,8")])

(define_insn "*andsi3_internal5"
  [(set (match_operand:CC 3 "cc_reg_operand" "=x,x,x,x,?y,??y,??y,?y")
	(compare:CC (and:SI (match_operand:SI 1 "gpc_reg_operand" "%r,r,r,r,r,r,r,r")
			    (match_operand:SI 2 "and_operand" "r,K,L,T,r,K,L,T"))
		    (const_int 0)))
   (set (match_operand:SI 0 "gpc_reg_operand" "=r,r,r,r,r,r,r,r")
	(and:SI (match_dup 1)
		(match_dup 2)))
   (clobber (match_scratch:CC 4 "=X,X,X,X,X,x,x,X"))]
  "TARGET_64BIT"
  "@
   #
   {andil.|andi.} %0,%1,%b2
   {andiu.|andis.} %0,%1,%u2
   {rlinm.|rlwinm.} %0,%1,0,%m2,%M2
   #
   #
   #
   #"
  [(set_attr "type" "compare,compare,compare,delayed_compare,compare,compare,compare,compare")
   (set_attr "length" "8,4,4,4,8,8,8,8")])

(define_split
  [(set (match_operand:CC 3 "cc_reg_not_cr0_operand" "")
	(compare:CC (and:SI (match_operand:SI 1 "gpc_reg_operand" "")
			    (match_operand:SI 2 "and_operand" ""))
		    (const_int 0)))
   (set (match_operand:SI 0 "gpc_reg_operand" "")
	(and:SI (match_dup 1)
		(match_dup 2)))
   (clobber (match_scratch:CC 4 ""))]
  "reload_completed"
  [(parallel [(set (match_dup 0)
		   (and:SI (match_dup 1)
			   (match_dup 2)))
	      (clobber (match_dup 4))])
   (set (match_dup 3)
	(compare:CC (match_dup 0)
		    (const_int 0)))]
  "")

(define_split
  [(set (match_operand:CC 3 "cc_reg_operand" "")
	(compare:CC (and:SI (match_operand:SI 1 "gpc_reg_operand" "")
			    (match_operand:SI 2 "gpc_reg_operand" ""))
		    (const_int 0)))
   (set (match_operand:SI 0 "gpc_reg_operand" "")
	(and:SI (match_dup 1)
		(match_dup 2)))
   (clobber (match_scratch:CC 4 ""))]
  "TARGET_POWERPC64 && reload_completed"
  [(parallel [(set (match_dup 0)
		   (and:SI (match_dup 1)
			   (match_dup 2)))
	      (clobber (match_dup 4))])
   (set (match_dup 3)
	(compare:CC (match_dup 0)
		    (const_int 0)))]
  "")

;; Handle the PowerPC64 rlwinm corner case

(define_insn_and_split "*andsi3_internal6"
  [(set (match_operand:SI 0 "gpc_reg_operand" "=r")
	(and:SI (match_operand:SI 1 "gpc_reg_operand" "r")
		(match_operand:SI 2 "mask_operand_wrap" "i")))]
  "TARGET_POWERPC64"
  "#"
  "TARGET_POWERPC64"
  [(set (match_dup 0)
	(and:SI (rotate:SI (match_dup 1) (match_dup 3))
		(match_dup 4)))
   (set (match_dup 0)
	(rotate:SI (match_dup 0) (match_dup 5)))]
  "
{
  int mb = extract_MB (operands[2]);
  int me = extract_ME (operands[2]);
  operands[3] = GEN_INT (me + 1);
  operands[5] = GEN_INT (32 - (me + 1));
  operands[4] = GEN_INT (~((HOST_WIDE_INT) -1 << (33 + me - mb)));
}"
  [(set_attr "length" "8")])

(define_expand "iorsi3"
  [(set (match_operand:SI 0 "gpc_reg_operand" "")
	(ior:SI (match_operand:SI 1 "gpc_reg_operand" "")
		(match_operand:SI 2 "reg_or_logical_cint_operand" "")))]
  ""
  "
{
  if (GET_CODE (operands[2]) == CONST_INT
      && ! logical_operand (operands[2], SImode))
    {
      HOST_WIDE_INT value = INTVAL (operands[2]);
      rtx tmp = ((no_new_pseudos || rtx_equal_p (operands[0], operands[1]))
		 ? operands[0] : gen_reg_rtx (SImode));

      emit_insn (gen_iorsi3 (tmp, operands[1],
			     GEN_INT (value & (~ (HOST_WIDE_INT) 0xffff))));
      emit_insn (gen_iorsi3 (operands[0], tmp, GEN_INT (value & 0xffff)));
      DONE;
    }
}")

(define_expand "xorsi3"
  [(set (match_operand:SI 0 "gpc_reg_operand" "")
	(xor:SI (match_operand:SI 1 "gpc_reg_operand" "")
		(match_operand:SI 2 "reg_or_logical_cint_operand" "")))]
  ""
  "
{
  if (GET_CODE (operands[2]) == CONST_INT
      && ! logical_operand (operands[2], SImode))
    {
      HOST_WIDE_INT value = INTVAL (operands[2]);
      rtx tmp = ((no_new_pseudos || rtx_equal_p (operands[0], operands[1]))
		 ? operands[0] : gen_reg_rtx (SImode));

      emit_insn (gen_xorsi3 (tmp, operands[1],
			     GEN_INT (value & (~ (HOST_WIDE_INT) 0xffff))));
      emit_insn (gen_xorsi3 (operands[0], tmp, GEN_INT (value & 0xffff)));
      DONE;
    }
}")

(define_insn "*boolsi3_internal1"
  [(set (match_operand:SI 0 "gpc_reg_operand" "=r,r,r")
	(match_operator:SI 3 "boolean_or_operator"
	 [(match_operand:SI 1 "gpc_reg_operand" "%r,r,r")
	  (match_operand:SI 2 "logical_operand" "r,K,L")]))]
  ""
  "@
   %q3 %0,%1,%2
   {%q3il|%q3i} %0,%1,%b2
   {%q3iu|%q3is} %0,%1,%u2")

(define_insn "*boolsi3_internal2"
  [(set (match_operand:CC 0 "cc_reg_operand" "=x,?y")
	(compare:CC (match_operator:SI 4 "boolean_or_operator"
	 [(match_operand:SI 1 "gpc_reg_operand" "%r,r")
	  (match_operand:SI 2 "gpc_reg_operand" "r,r")])
	 (const_int 0)))
   (clobber (match_scratch:SI 3 "=r,r"))]
  "TARGET_32BIT"
  "@
   %q4. %3,%1,%2
   #"
  [(set_attr "type" "compare")
   (set_attr "length" "4,8")])

(define_split
  [(set (match_operand:CC 0 "cc_reg_not_cr0_operand" "")
	(compare:CC (match_operator:SI 4 "boolean_operator"
	 [(match_operand:SI 1 "gpc_reg_operand" "")
	  (match_operand:SI 2 "gpc_reg_operand" "")])
	 (const_int 0)))
   (clobber (match_scratch:SI 3 ""))]
  "TARGET_32BIT && reload_completed"
  [(set (match_dup 3) (match_dup 4))
   (set (match_dup 0)
	(compare:CC (match_dup 3)
		    (const_int 0)))]
  "")

(define_insn "*boolsi3_internal3"
  [(set (match_operand:CC 3 "cc_reg_operand" "=x,?y")
	(compare:CC (match_operator:SI 4 "boolean_operator"
	 [(match_operand:SI 1 "gpc_reg_operand" "%r,r")
	  (match_operand:SI 2 "gpc_reg_operand" "r,r")])
	 (const_int 0)))
   (set (match_operand:SI 0 "gpc_reg_operand" "=r,r")
	(match_dup 4))]
  "TARGET_32BIT"
  "@
   %q4. %0,%1,%2
   #"
  [(set_attr "type" "compare")
   (set_attr "length" "4,8")])

(define_split
  [(set (match_operand:CC 3 "cc_reg_not_cr0_operand" "")
	(compare:CC (match_operator:SI 4 "boolean_operator"
	 [(match_operand:SI 1 "gpc_reg_operand" "")
	  (match_operand:SI 2 "gpc_reg_operand" "")])
	 (const_int 0)))
   (set (match_operand:SI 0 "gpc_reg_operand" "")
	(match_dup 4))]
  "TARGET_32BIT && reload_completed"
  [(set (match_dup 0) (match_dup 4))
   (set (match_dup 3)
	(compare:CC (match_dup 0)
		    (const_int 0)))]
  "")

;; Split a logical operation that we can't do in one insn into two insns,
;; each of which does one 16-bit part.  This is used by combine.

(define_split
  [(set (match_operand:SI 0 "gpc_reg_operand" "")
	(match_operator:SI 3 "boolean_or_operator"
	 [(match_operand:SI 1 "gpc_reg_operand" "")
	  (match_operand:SI 2 "non_logical_cint_operand" "")]))]
  ""
  [(set (match_dup 0) (match_dup 4))
   (set (match_dup 0) (match_dup 5))]
"
{
  rtx i;
  i = GEN_INT (INTVAL (operands[2]) & (~ (HOST_WIDE_INT) 0xffff));
  operands[4] = gen_rtx_fmt_ee (GET_CODE (operands[3]), SImode,
				operands[1], i);
  i = GEN_INT (INTVAL (operands[2]) & 0xffff);
  operands[5] = gen_rtx_fmt_ee (GET_CODE (operands[3]), SImode,
				operands[0], i);
}")

(define_insn "*boolcsi3_internal1"
  [(set (match_operand:SI 0 "gpc_reg_operand" "=r")
	(match_operator:SI 3 "boolean_operator"
	 [(not:SI (match_operand:SI 1 "gpc_reg_operand" "r"))
	  (match_operand:SI 2 "gpc_reg_operand" "r")]))]
  ""
  "%q3 %0,%2,%1")

(define_insn "*boolcsi3_internal2"
  [(set (match_operand:CC 0 "cc_reg_operand" "=x,?y")
	(compare:CC (match_operator:SI 4 "boolean_operator"
	 [(not:SI (match_operand:SI 1 "gpc_reg_operand" "r,r"))
	  (match_operand:SI 2 "gpc_reg_operand" "r,r")])
	 (const_int 0)))
   (clobber (match_scratch:SI 3 "=r,r"))]
  "TARGET_32BIT"
  "@
   %q4. %3,%2,%1
   #"
  [(set_attr "type" "compare")
   (set_attr "length" "4,8")])

(define_split
  [(set (match_operand:CC 0 "cc_reg_not_cr0_operand" "")
	(compare:CC (match_operator:SI 4 "boolean_operator"
	 [(not:SI (match_operand:SI 1 "gpc_reg_operand" ""))
	  (match_operand:SI 2 "gpc_reg_operand" "")])
	 (const_int 0)))
   (clobber (match_scratch:SI 3 ""))]
  "TARGET_32BIT && reload_completed"
  [(set (match_dup 3) (match_dup 4))
   (set (match_dup 0)
	(compare:CC (match_dup 3)
		    (const_int 0)))]
  "")

(define_insn "*boolcsi3_internal3"
  [(set (match_operand:CC 3 "cc_reg_operand" "=x,?y")
	(compare:CC (match_operator:SI 4 "boolean_operator"
	 [(not:SI (match_operand:SI 1 "gpc_reg_operand" "%r,r"))
	  (match_operand:SI 2 "gpc_reg_operand" "r,r")])
	 (const_int 0)))
   (set (match_operand:SI 0 "gpc_reg_operand" "=r,r")
	(match_dup 4))]
  "TARGET_32BIT"
  "@
   %q4. %0,%2,%1
   #"
  [(set_attr "type" "compare")
   (set_attr "length" "4,8")])

(define_split
  [(set (match_operand:CC 3 "cc_reg_not_cr0_operand" "")
	(compare:CC (match_operator:SI 4 "boolean_operator"
	 [(not:SI (match_operand:SI 1 "gpc_reg_operand" ""))
	  (match_operand:SI 2 "gpc_reg_operand" "")])
	 (const_int 0)))
   (set (match_operand:SI 0 "gpc_reg_operand" "")
	(match_dup 4))]
  "TARGET_32BIT && reload_completed"
  [(set (match_dup 0) (match_dup 4))
   (set (match_dup 3)
	(compare:CC (match_dup 0)
		    (const_int 0)))]
  "")

(define_insn "*boolccsi3_internal1"
  [(set (match_operand:SI 0 "gpc_reg_operand" "=r")
	(match_operator:SI 3 "boolean_operator"
	 [(not:SI (match_operand:SI 1 "gpc_reg_operand" "r"))
	  (not:SI (match_operand:SI 2 "gpc_reg_operand" "r"))]))]
  ""
  "%q3 %0,%1,%2")

(define_insn "*boolccsi3_internal2"
  [(set (match_operand:CC 0 "cc_reg_operand" "=x,?y")
	(compare:CC (match_operator:SI 4 "boolean_operator"
	 [(not:SI (match_operand:SI 1 "gpc_reg_operand" "r,r"))
	  (not:SI (match_operand:SI 2 "gpc_reg_operand" "r,r"))])
	 (const_int 0)))
   (clobber (match_scratch:SI 3 "=r,r"))]
  "TARGET_32BIT"
  "@
   %q4. %3,%1,%2
   #"
  [(set_attr "type" "compare")
   (set_attr "length" "4,8")])

(define_split
  [(set (match_operand:CC 0 "cc_reg_not_cr0_operand" "")
	(compare:CC (match_operator:SI 4 "boolean_operator"
	 [(not:SI (match_operand:SI 1 "gpc_reg_operand" ""))
	  (not:SI (match_operand:SI 2 "gpc_reg_operand" ""))])
	 (const_int 0)))
   (clobber (match_scratch:SI 3 ""))]
  "TARGET_32BIT && reload_completed"
  [(set (match_dup 3) (match_dup 4))
   (set (match_dup 0)
	(compare:CC (match_dup 3)
		    (const_int 0)))]
  "")

(define_insn "*boolccsi3_internal3"
  [(set (match_operand:CC 3 "cc_reg_operand" "=x,?y")
	(compare:CC (match_operator:SI 4 "boolean_operator"
	 [(not:SI (match_operand:SI 1 "gpc_reg_operand" "%r,r"))
	  (not:SI (match_operand:SI 2 "gpc_reg_operand" "r,r"))])
	 (const_int 0)))
   (set (match_operand:SI 0 "gpc_reg_operand" "=r,r")
	(match_dup 4))]
  "TARGET_32BIT"
  "@
   %q4. %0,%1,%2
   #"
  [(set_attr "type" "compare")
   (set_attr "length" "4,8")])

(define_split
  [(set (match_operand:CC 3 "cc_reg_not_cr0_operand" "")
	(compare:CC (match_operator:SI 4 "boolean_operator"
	 [(not:SI (match_operand:SI 1 "gpc_reg_operand" ""))
	  (not:SI (match_operand:SI 2 "gpc_reg_operand" ""))])
	 (const_int 0)))
   (set (match_operand:SI 0 "gpc_reg_operand" "")
	(match_dup 4))]
  "TARGET_32BIT && reload_completed"
  [(set (match_dup 0) (match_dup 4))
   (set (match_dup 3)
	(compare:CC (match_dup 0)
		    (const_int 0)))]
  "")

;; maskir insn.  We need four forms because things might be in arbitrary
;; orders.  Don't define forms that only set CR fields because these
;; would modify an input register.

(define_insn "*maskir_internal1"
  [(set (match_operand:SI 0 "gpc_reg_operand" "=r")
	(ior:SI (and:SI (not:SI (match_operand:SI 2 "gpc_reg_operand" "r"))
			(match_operand:SI 1 "gpc_reg_operand" "0"))
		(and:SI (match_dup 2)
			(match_operand:SI 3 "gpc_reg_operand" "r"))))]
  "TARGET_POWER"
  "maskir %0,%3,%2")

(define_insn "*maskir_internal2"
  [(set (match_operand:SI 0 "gpc_reg_operand" "=r")
	(ior:SI (and:SI (not:SI (match_operand:SI 2 "gpc_reg_operand" "r"))
			(match_operand:SI 1 "gpc_reg_operand" "0"))
		(and:SI (match_operand:SI 3 "gpc_reg_operand" "r")
			(match_dup 2))))]
  "TARGET_POWER"
  "maskir %0,%3,%2")

(define_insn "*maskir_internal3"
  [(set (match_operand:SI 0 "gpc_reg_operand" "=r")
	(ior:SI (and:SI (match_operand:SI 2 "gpc_reg_operand" "r")
			(match_operand:SI 3 "gpc_reg_operand" "r"))
		(and:SI (not:SI (match_dup 2))
			(match_operand:SI 1 "gpc_reg_operand" "0"))))]
  "TARGET_POWER"
  "maskir %0,%3,%2")

(define_insn "*maskir_internal4"
  [(set (match_operand:SI 0 "gpc_reg_operand" "=r")
	(ior:SI (and:SI (match_operand:SI 3 "gpc_reg_operand" "r")
			(match_operand:SI 2 "gpc_reg_operand" "r"))
		(and:SI (not:SI (match_dup 2))
			(match_operand:SI 1 "gpc_reg_operand" "0"))))]
  "TARGET_POWER"
  "maskir %0,%3,%2")

(define_insn "*maskir_internal5"
  [(set (match_operand:CC 4 "cc_reg_operand" "=x,?y")
	(compare:CC
	 (ior:SI (and:SI (not:SI (match_operand:SI 2 "gpc_reg_operand" "r,r"))
			 (match_operand:SI 1 "gpc_reg_operand" "0,0"))
		 (and:SI (match_dup 2)
			 (match_operand:SI 3 "gpc_reg_operand" "r,r")))
	 (const_int 0)))
   (set (match_operand:SI 0 "gpc_reg_operand" "=r,r")
	(ior:SI (and:SI (not:SI (match_dup 2)) (match_dup 1))
		(and:SI (match_dup 2) (match_dup 3))))]
  "TARGET_POWER"
  "@
   maskir. %0,%3,%2
   #"
  [(set_attr "type" "compare")
   (set_attr "length" "4,8")])

(define_split
  [(set (match_operand:CC 4 "cc_reg_not_cr0_operand" "")
	(compare:CC
	 (ior:SI (and:SI (not:SI (match_operand:SI 2 "gpc_reg_operand" ""))
			 (match_operand:SI 1 "gpc_reg_operand" ""))
		 (and:SI (match_dup 2)
			 (match_operand:SI 3 "gpc_reg_operand" "")))
	 (const_int 0)))
   (set (match_operand:SI 0 "gpc_reg_operand" "")
	(ior:SI (and:SI (not:SI (match_dup 2)) (match_dup 1))
		(and:SI (match_dup 2) (match_dup 3))))]
  "TARGET_POWER && reload_completed"
  [(set (match_dup 0)
	(ior:SI (and:SI (not:SI (match_dup 2)) (match_dup 1))
		(and:SI (match_dup 2) (match_dup 3))))
   (set (match_dup 4)
	(compare:CC (match_dup 0)
		    (const_int 0)))]
  "")

(define_insn "*maskir_internal6"
  [(set (match_operand:CC 4 "cc_reg_operand" "=x,?y")
	(compare:CC
	 (ior:SI (and:SI (not:SI (match_operand:SI 2 "gpc_reg_operand" "r,r"))
			 (match_operand:SI 1 "gpc_reg_operand" "0,0"))
		 (and:SI (match_operand:SI 3 "gpc_reg_operand" "r,r")
			 (match_dup 2)))
	 (const_int 0)))
   (set (match_operand:SI 0 "gpc_reg_operand" "=r,r")
	(ior:SI (and:SI (not:SI (match_dup 2)) (match_dup 1))
		(and:SI (match_dup 3) (match_dup 2))))]
  "TARGET_POWER"
  "@
   maskir. %0,%3,%2
   #"
  [(set_attr "type" "compare")
   (set_attr "length" "4,8")])

(define_split
  [(set (match_operand:CC 4 "cc_reg_not_cr0_operand" "")
	(compare:CC
	 (ior:SI (and:SI (not:SI (match_operand:SI 2 "gpc_reg_operand" ""))
			 (match_operand:SI 1 "gpc_reg_operand" ""))
		 (and:SI (match_operand:SI 3 "gpc_reg_operand" "")
			 (match_dup 2)))
	 (const_int 0)))
   (set (match_operand:SI 0 "gpc_reg_operand" "")
	(ior:SI (and:SI (not:SI (match_dup 2)) (match_dup 1))
		(and:SI (match_dup 3) (match_dup 2))))]
  "TARGET_POWER && reload_completed"
  [(set (match_dup 0)
	(ior:SI (and:SI (not:SI (match_dup 2)) (match_dup 1))
		(and:SI (match_dup 3) (match_dup 2))))
   (set (match_dup 4)
	(compare:CC (match_dup 0)
		    (const_int 0)))]
  "")

(define_insn "*maskir_internal7"
  [(set (match_operand:CC 4 "cc_reg_operand" "=x,?y")
	(compare:CC
	 (ior:SI (and:SI (match_operand:SI 2 "gpc_reg_operand" "r,r")
			 (match_operand:SI 3 "gpc_reg_operand" "r,r"))
		 (and:SI (not:SI (match_dup 2))
			 (match_operand:SI 1 "gpc_reg_operand" "0,0")))
	 (const_int 0)))
   (set (match_operand:SI 0 "gpc_reg_operand" "=r,r")
	(ior:SI (and:SI (match_dup 2) (match_dup 3))
		(and:SI (not:SI (match_dup 2)) (match_dup 1))))]
  "TARGET_POWER"
  "@
   maskir. %0,%3,%2
   #"
  [(set_attr "type" "compare")
   (set_attr "length" "4,8")])

(define_split
  [(set (match_operand:CC 4 "cc_reg_not_cr0_operand" "")
	(compare:CC
	 (ior:SI (and:SI (match_operand:SI 2 "gpc_reg_operand" "")
			 (match_operand:SI 3 "gpc_reg_operand" ""))
		 (and:SI (not:SI (match_dup 2))
			 (match_operand:SI 1 "gpc_reg_operand" "")))
	 (const_int 0)))
   (set (match_operand:SI 0 "gpc_reg_operand" "")
	(ior:SI (and:SI (match_dup 2) (match_dup 3))
		(and:SI (not:SI (match_dup 2)) (match_dup 1))))]
  "TARGET_POWER && reload_completed"
  [(set (match_dup 0)
	(ior:SI (and:SI (match_dup 2) (match_dup 3))
		(and:SI (not:SI (match_dup 2)) (match_dup 1))))
   (set (match_dup 4)
	(compare:CC (match_dup 0)
		    (const_int 0)))]
  "")

(define_insn "*maskir_internal8"
  [(set (match_operand:CC 4 "cc_reg_operand" "=x,?y")
	(compare:CC
	 (ior:SI (and:SI (match_operand:SI 3 "gpc_reg_operand" "r,r")
			 (match_operand:SI 2 "gpc_reg_operand" "r,r"))
		 (and:SI (not:SI (match_dup 2))
			 (match_operand:SI 1 "gpc_reg_operand" "0,0")))
	 (const_int 0)))
   (set (match_operand:SI 0 "gpc_reg_operand" "=r,r")
	(ior:SI (and:SI (match_dup 3) (match_dup 2))
		(and:SI (not:SI (match_dup 2)) (match_dup 1))))]
  "TARGET_POWER"
  "@
   maskir. %0,%3,%2
   #"
  [(set_attr "type" "compare")
   (set_attr "length" "4,8")])

(define_split
  [(set (match_operand:CC 4 "cc_reg_not_cr0_operand" "")
	(compare:CC
	 (ior:SI (and:SI (match_operand:SI 3 "gpc_reg_operand" "")
			 (match_operand:SI 2 "gpc_reg_operand" ""))
		 (and:SI (not:SI (match_dup 2))
			 (match_operand:SI 1 "gpc_reg_operand" "")))
	 (const_int 0)))
   (set (match_operand:SI 0 "gpc_reg_operand" "")
	(ior:SI (and:SI (match_dup 3) (match_dup 2))
		(and:SI (not:SI (match_dup 2)) (match_dup 1))))]
  "TARGET_POWER && reload_completed"
  [(set (match_dup 0)
	(ior:SI (and:SI (match_dup 3) (match_dup 2))
		(and:SI (not:SI (match_dup 2)) (match_dup 1))))
   (set (match_dup 4)
	(compare:CC (match_dup 0)
		    (const_int 0)))]
  "")

;; Rotate and shift insns, in all their variants.  These support shifts,
;; field inserts and extracts, and various combinations thereof.
(define_expand "insv"
  [(set (zero_extract (match_operand 0 "gpc_reg_operand" "")
		       (match_operand:SI 1 "const_int_operand" "")
		       (match_operand:SI 2 "const_int_operand" ""))
	(match_operand 3 "gpc_reg_operand" ""))]
  ""
  "
{
  /* Do not handle 16/8 bit structures that fit in HI/QI modes directly, since
     the (SUBREG:SI (REG:HI xxx)) that is otherwise generated can confuse the
     compiler if the address of the structure is taken later.  Likewise, do
     not handle invalid E500 subregs.  */
  if (GET_CODE (operands[0]) == SUBREG
      && (GET_MODE_SIZE (GET_MODE (SUBREG_REG (operands[0]))) < UNITS_PER_WORD
	  || ((TARGET_E500_DOUBLE || TARGET_SPE)
	      && invalid_e500_subreg (operands[0], GET_MODE (operands[0])))))
    FAIL;

  if (TARGET_POWERPC64 && GET_MODE (operands[0]) == DImode)
    emit_insn (gen_insvdi (operands[0], operands[1], operands[2], operands[3]));
  else
    emit_insn (gen_insvsi (operands[0], operands[1], operands[2], operands[3]));
  DONE;
}")

(define_insn "insvsi"
  [(set (zero_extract:SI (match_operand:SI 0 "gpc_reg_operand" "+r")
			 (match_operand:SI 1 "const_int_operand" "i")
			 (match_operand:SI 2 "const_int_operand" "i"))
	(match_operand:SI 3 "gpc_reg_operand" "r"))]
  ""
  "*
{
  int start = INTVAL (operands[2]) & 31;
  int size = INTVAL (operands[1]) & 31;

  operands[4] = GEN_INT (32 - start - size);
  operands[1] = GEN_INT (start + size - 1);
  return \"{rlimi|rlwimi} %0,%3,%h4,%h2,%h1\";
}"
  [(set_attr "type" "insert_word")])

(define_insn "*insvsi_internal1"
  [(set (zero_extract:SI (match_operand:SI 0 "gpc_reg_operand" "+r")
			 (match_operand:SI 1 "const_int_operand" "i")
			 (match_operand:SI 2 "const_int_operand" "i"))
	(rotate:SI (match_operand:SI 3 "gpc_reg_operand" "r")
		   (match_operand:SI 4 "const_int_operand" "i")))]
  "(32 - (INTVAL (operands[4]) & 31)) >= INTVAL (operands[1])"
  "*
{
  int shift = INTVAL (operands[4]) & 31;
  int start = INTVAL (operands[2]) & 31;
  int size = INTVAL (operands[1]) & 31;

  operands[4] = GEN_INT (shift - start - size);
  operands[1] = GEN_INT (start + size - 1);
  return \"{rlimi|rlwimi} %0,%3,%h4,%h2,%h1\";
}"
  [(set_attr "type" "insert_word")])

(define_insn "*insvsi_internal2"
  [(set (zero_extract:SI (match_operand:SI 0 "gpc_reg_operand" "+r")
			 (match_operand:SI 1 "const_int_operand" "i")
			 (match_operand:SI 2 "const_int_operand" "i"))
	(ashiftrt:SI (match_operand:SI 3 "gpc_reg_operand" "r")
		     (match_operand:SI 4 "const_int_operand" "i")))]
  "(32 - (INTVAL (operands[4]) & 31)) >= INTVAL (operands[1])"
  "*
{
  int shift = INTVAL (operands[4]) & 31;
  int start = INTVAL (operands[2]) & 31;
  int size = INTVAL (operands[1]) & 31;

  operands[4] = GEN_INT (32 - shift - start - size);
  operands[1] = GEN_INT (start + size - 1);
  return \"{rlimi|rlwimi} %0,%3,%h4,%h2,%h1\";
}"
  [(set_attr "type" "insert_word")])

(define_insn "*insvsi_internal3"
  [(set (zero_extract:SI (match_operand:SI 0 "gpc_reg_operand" "+r")
			 (match_operand:SI 1 "const_int_operand" "i")
			 (match_operand:SI 2 "const_int_operand" "i"))
	(lshiftrt:SI (match_operand:SI 3 "gpc_reg_operand" "r")
		     (match_operand:SI 4 "const_int_operand" "i")))]
  "(32 - (INTVAL (operands[4]) & 31)) >= INTVAL (operands[1])"
  "*
{
  int shift = INTVAL (operands[4]) & 31;
  int start = INTVAL (operands[2]) & 31;
  int size = INTVAL (operands[1]) & 31;

  operands[4] = GEN_INT (32 - shift - start - size);
  operands[1] = GEN_INT (start + size - 1);
  return \"{rlimi|rlwimi} %0,%3,%h4,%h2,%h1\";
}"
  [(set_attr "type" "insert_word")])

(define_insn "*insvsi_internal4"
  [(set (zero_extract:SI (match_operand:SI 0 "gpc_reg_operand" "+r")
			 (match_operand:SI 1 "const_int_operand" "i")
			 (match_operand:SI 2 "const_int_operand" "i"))
	(zero_extract:SI (match_operand:SI 3 "gpc_reg_operand" "r")
			 (match_operand:SI 4 "const_int_operand" "i")
			 (match_operand:SI 5 "const_int_operand" "i")))]
  "INTVAL (operands[4]) >= INTVAL (operands[1])"
  "*
{
  int extract_start = INTVAL (operands[5]) & 31;
  int extract_size = INTVAL (operands[4]) & 31;
  int insert_start = INTVAL (operands[2]) & 31;
  int insert_size = INTVAL (operands[1]) & 31;

/* Align extract field with insert field */
  operands[5] = GEN_INT (extract_start + extract_size - insert_start - insert_size);
  operands[1] = GEN_INT (insert_start + insert_size - 1);
  return \"{rlimi|rlwimi} %0,%3,%h5,%h2,%h1\";
}"
  [(set_attr "type" "insert_word")])

;; combine patterns for rlwimi
(define_insn "*insvsi_internal5"
  [(set (match_operand:SI 0 "gpc_reg_operand" "=r")
        (ior:SI (and:SI (match_operand:SI 4 "gpc_reg_operand" "0")
                        (match_operand:SI 1 "mask_operand" "i"))
                (and:SI (lshiftrt:SI (match_operand:SI 3 "gpc_reg_operand" "r")
                                     (match_operand:SI 2 "const_int_operand" "i"))
                        (match_operand:SI 5 "mask_operand" "i"))))]
  "TARGET_POWERPC && INTVAL(operands[1]) == ~INTVAL(operands[5])"
  "*
{
 int me = extract_ME(operands[5]);
 int mb = extract_MB(operands[5]);
 operands[4] = GEN_INT(32 - INTVAL(operands[2]));
 operands[2] = GEN_INT(mb);
 operands[1] = GEN_INT(me);
 return \"{rlimi|rlwimi} %0,%3,%h4,%h2,%h1\";
}"
  [(set_attr "type" "insert_word")])

(define_insn "*insvsi_internal6"
  [(set (match_operand:SI 0 "gpc_reg_operand" "=r")
        (ior:SI (and:SI (lshiftrt:SI (match_operand:SI 3 "gpc_reg_operand" "r")
                                     (match_operand:SI 2 "const_int_operand" "i"))
                        (match_operand:SI 5 "mask_operand" "i"))
                (and:SI (match_operand:SI 4 "gpc_reg_operand" "0")
                        (match_operand:SI 1 "mask_operand" "i"))))]
  "TARGET_POWERPC && INTVAL(operands[1]) == ~INTVAL(operands[5])"
  "*
{
 int me = extract_ME(operands[5]);
 int mb = extract_MB(operands[5]);
 operands[4] = GEN_INT(32 - INTVAL(operands[2]));
 operands[2] = GEN_INT(mb);
 operands[1] = GEN_INT(me);
 return \"{rlimi|rlwimi} %0,%3,%h4,%h2,%h1\";
}"
  [(set_attr "type" "insert_word")])

(define_insn "insvdi"
  [(set (zero_extract:DI (match_operand:DI 0 "gpc_reg_operand" "+r")
			 (match_operand:SI 1 "const_int_operand" "i")
			 (match_operand:SI 2 "const_int_operand" "i"))
	(match_operand:DI 3 "gpc_reg_operand" "r"))]
  "TARGET_POWERPC64"
  "*
{
  int start = INTVAL (operands[2]) & 63;
  int size = INTVAL (operands[1]) & 63;

  operands[1] = GEN_INT (64 - start - size);
  return \"rldimi %0,%3,%H1,%H2\";
}"
  [(set_attr "type" "insert_dword")])

(define_insn "*insvdi_internal2"
  [(set (zero_extract:DI (match_operand:DI 0 "gpc_reg_operand" "+r")
			 (match_operand:SI 1 "const_int_operand" "i")
			 (match_operand:SI 2 "const_int_operand" "i"))
	(ashiftrt:DI (match_operand:DI 3 "gpc_reg_operand" "r")
		     (match_operand:SI 4 "const_int_operand" "i")))]
  "TARGET_POWERPC64
   && insvdi_rshift_rlwimi_p (operands[1], operands[2], operands[4])"
  "*
{
  int shift = INTVAL (operands[4]) & 63;
  int start = (INTVAL (operands[2]) & 63) - 32;
  int size = INTVAL (operands[1]) & 63;

  operands[4] = GEN_INT (64 - shift - start - size);
  operands[2] = GEN_INT (start);
  operands[1] = GEN_INT (start + size - 1);
  return \"rlwimi %0,%3,%h4,%h2,%h1\";
}")

(define_insn "*insvdi_internal3"
  [(set (zero_extract:DI (match_operand:DI 0 "gpc_reg_operand" "+r")
			 (match_operand:SI 1 "const_int_operand" "i")
			 (match_operand:SI 2 "const_int_operand" "i"))
	(lshiftrt:DI (match_operand:DI 3 "gpc_reg_operand" "r")
		     (match_operand:SI 4 "const_int_operand" "i")))]
  "TARGET_POWERPC64
   && insvdi_rshift_rlwimi_p (operands[1], operands[2], operands[4])"
  "*
{
  int shift = INTVAL (operands[4]) & 63;
  int start = (INTVAL (operands[2]) & 63) - 32;
  int size = INTVAL (operands[1]) & 63;

  operands[4] = GEN_INT (64 - shift - start - size);
  operands[2] = GEN_INT (start);
  operands[1] = GEN_INT (start + size - 1);
  return \"rlwimi %0,%3,%h4,%h2,%h1\";
}")

(define_expand "extzv"
  [(set (match_operand 0 "gpc_reg_operand" "")
	(zero_extract (match_operand 1 "gpc_reg_operand" "")
		       (match_operand:SI 2 "const_int_operand" "")
		       (match_operand:SI 3 "const_int_operand" "")))]
  ""
  "
{
  /* Do not handle 16/8 bit structures that fit in HI/QI modes directly, since
     the (SUBREG:SI (REG:HI xxx)) that is otherwise generated can confuse the
     compiler if the address of the structure is taken later.  */
  if (GET_CODE (operands[0]) == SUBREG
      && (GET_MODE_SIZE (GET_MODE (SUBREG_REG (operands[0]))) < UNITS_PER_WORD))
    FAIL;

  if (TARGET_POWERPC64 && GET_MODE (operands[1]) == DImode)
    emit_insn (gen_extzvdi (operands[0], operands[1], operands[2], operands[3]));
  else
    emit_insn (gen_extzvsi (operands[0], operands[1], operands[2], operands[3]));
  DONE;
}")

(define_insn "extzvsi"
  [(set (match_operand:SI 0 "gpc_reg_operand" "=r")
	(zero_extract:SI (match_operand:SI 1 "gpc_reg_operand" "r")
			 (match_operand:SI 2 "const_int_operand" "i")
			 (match_operand:SI 3 "const_int_operand" "i")))]
  ""
  "*
{
  int start = INTVAL (operands[3]) & 31;
  int size = INTVAL (operands[2]) & 31;

  if (start + size >= 32)
    operands[3] = const0_rtx;
  else
    operands[3] = GEN_INT (start + size);
  return \"{rlinm|rlwinm} %0,%1,%3,%s2,31\";
}")

(define_insn "*extzvsi_internal1"
  [(set (match_operand:CC 0 "cc_reg_operand" "=x,?y")
	(compare:CC (zero_extract:SI (match_operand:SI 1 "gpc_reg_operand" "r,r")
			 (match_operand:SI 2 "const_int_operand" "i,i")
			 (match_operand:SI 3 "const_int_operand" "i,i"))
		    (const_int 0)))
   (clobber (match_scratch:SI 4 "=r,r"))]
  ""
  "*
{
  int start = INTVAL (operands[3]) & 31;
  int size = INTVAL (operands[2]) & 31;

  /* Force split for non-cc0 compare.  */
  if (which_alternative == 1)
     return \"#\";

  /* If the bit-field being tested fits in the upper or lower half of a
     word, it is possible to use andiu. or andil. to test it.  This is
     useful because the condition register set-use delay is smaller for
     andi[ul]. than for rlinm.  This doesn't work when the starting bit
     position is 0 because the LT and GT bits may be set wrong.  */

  if ((start > 0 && start + size <= 16) || start >= 16)
    {
      operands[3] = GEN_INT (((1 << (16 - (start & 15)))
			      - (1 << (16 - (start & 15) - size))));
      if (start < 16)
	return \"{andiu.|andis.} %4,%1,%3\";
      else
	return \"{andil.|andi.} %4,%1,%3\";
    }

  if (start + size >= 32)
    operands[3] = const0_rtx;
  else
    operands[3] = GEN_INT (start + size);
  return \"{rlinm.|rlwinm.} %4,%1,%3,%s2,31\";
}"
  [(set_attr "type" "delayed_compare")
   (set_attr "length" "4,8")])

(define_split
  [(set (match_operand:CC 0 "cc_reg_not_cr0_operand" "")
	(compare:CC (zero_extract:SI (match_operand:SI 1 "gpc_reg_operand" "")
			 (match_operand:SI 2 "const_int_operand" "")
			 (match_operand:SI 3 "const_int_operand" ""))
		    (const_int 0)))
   (clobber (match_scratch:SI 4 ""))]
  "reload_completed"
  [(set (match_dup 4)
	(zero_extract:SI (match_dup 1) (match_dup 2)
			 (match_dup 3)))
   (set (match_dup 0)
	(compare:CC (match_dup 4)
		    (const_int 0)))]
  "")

(define_insn "*extzvsi_internal2"
  [(set (match_operand:CC 4 "cc_reg_operand" "=x,?y")
	(compare:CC (zero_extract:SI (match_operand:SI 1 "gpc_reg_operand" "r,r")
			 (match_operand:SI 2 "const_int_operand" "i,i")
			 (match_operand:SI 3 "const_int_operand" "i,i"))
		    (const_int 0)))
   (set (match_operand:SI 0 "gpc_reg_operand" "=r,r")
	(zero_extract:SI (match_dup 1) (match_dup 2) (match_dup 3)))]
  ""
  "*
{
  int start = INTVAL (operands[3]) & 31;
  int size = INTVAL (operands[2]) & 31;

  /* Force split for non-cc0 compare.  */
  if (which_alternative == 1)
     return \"#\";

  /* Since we are using the output value, we can't ignore any need for
     a shift.  The bit-field must end at the LSB.  */
  if (start >= 16 && start + size == 32)
    {
      operands[3] = GEN_INT ((1 << size) - 1);
      return \"{andil.|andi.} %0,%1,%3\";
    }

  if (start + size >= 32)
    operands[3] = const0_rtx;
  else
    operands[3] = GEN_INT (start + size);
  return \"{rlinm.|rlwinm.} %0,%1,%3,%s2,31\";
}"
  [(set_attr "type" "delayed_compare")
   (set_attr "length" "4,8")])

(define_split
  [(set (match_operand:CC 4 "cc_reg_not_cr0_operand" "")
	(compare:CC (zero_extract:SI (match_operand:SI 1 "gpc_reg_operand" "")
			 (match_operand:SI 2 "const_int_operand" "")
			 (match_operand:SI 3 "const_int_operand" ""))
		    (const_int 0)))
   (set (match_operand:SI 0 "gpc_reg_operand" "")
	(zero_extract:SI (match_dup 1) (match_dup 2) (match_dup 3)))]
  "reload_completed"
  [(set (match_dup 0)
	(zero_extract:SI (match_dup 1) (match_dup 2) (match_dup 3)))
   (set (match_dup 4)
	(compare:CC (match_dup 0)
		    (const_int 0)))]
  "")

(define_insn "extzvdi"
  [(set (match_operand:DI 0 "gpc_reg_operand" "=r")
	(zero_extract:DI (match_operand:DI 1 "gpc_reg_operand" "r")
			 (match_operand:SI 2 "const_int_operand" "i")
			 (match_operand:SI 3 "const_int_operand" "i")))]
  "TARGET_POWERPC64"
  "*
{
  int start = INTVAL (operands[3]) & 63;
  int size = INTVAL (operands[2]) & 63;

  if (start + size >= 64)
    operands[3] = const0_rtx;
  else
    operands[3] = GEN_INT (start + size);
  operands[2] = GEN_INT (64 - size);
  return \"rldicl %0,%1,%3,%2\";
}")

(define_insn "*extzvdi_internal1"
  [(set (match_operand:CC 0 "gpc_reg_operand" "=x")
	(compare:CC (zero_extract:DI (match_operand:DI 1 "gpc_reg_operand" "r")
			 (match_operand:SI 2 "const_int_operand" "i")
			 (match_operand:SI 3 "const_int_operand" "i"))
		    (const_int 0)))
   (clobber (match_scratch:DI 4 "=r"))]
  "TARGET_64BIT"
  "*
{
  int start = INTVAL (operands[3]) & 63;
  int size = INTVAL (operands[2]) & 63;

  if (start + size >= 64)
    operands[3] = const0_rtx;
  else
    operands[3] = GEN_INT (start + size);
  operands[2] = GEN_INT (64 - size);
  return \"rldicl. %4,%1,%3,%2\";
}"
  [(set_attr "type" "compare")])

(define_insn "*extzvdi_internal2"
  [(set (match_operand:CC 4 "gpc_reg_operand" "=x")
	(compare:CC (zero_extract:DI (match_operand:DI 1 "gpc_reg_operand" "r")
			 (match_operand:SI 2 "const_int_operand" "i")
			 (match_operand:SI 3 "const_int_operand" "i"))
		    (const_int 0)))
   (set (match_operand:DI 0 "gpc_reg_operand" "=r")
	(zero_extract:DI (match_dup 1) (match_dup 2) (match_dup 3)))]
  "TARGET_64BIT"
  "*
{
  int start = INTVAL (operands[3]) & 63;
  int size = INTVAL (operands[2]) & 63;

  if (start + size >= 64)
    operands[3] = const0_rtx;
  else
    operands[3] = GEN_INT (start + size);
  operands[2] = GEN_INT (64 - size);
  return \"rldicl. %0,%1,%3,%2\";
}"
  [(set_attr "type" "compare")])

(define_insn "rotlsi3"
  [(set (match_operand:SI 0 "gpc_reg_operand" "=r,r")
	(rotate:SI (match_operand:SI 1 "gpc_reg_operand" "r,r")
		   (match_operand:SI 2 "reg_or_cint_operand" "r,i")))]
  ""
  "@
   {rlnm|rlwnm} %0,%1,%2,0xffffffff
   {rlinm|rlwinm} %0,%1,%h2,0xffffffff"
  [(set_attr "type" "var_shift_rotate,integer")])

(define_insn "*rotlsi3_internal2"
  [(set (match_operand:CC 0 "cc_reg_operand" "=x,x,?y,?y")
	(compare:CC (rotate:SI (match_operand:SI 1 "gpc_reg_operand" "r,r,r,r")
			       (match_operand:SI 2 "reg_or_cint_operand" "r,i,r,i"))
		    (const_int 0)))
   (clobber (match_scratch:SI 3 "=r,r,r,r"))]
  ""
  "@
   {rlnm.|rlwnm.} %3,%1,%2,0xffffffff
   {rlinm.|rlwinm.} %3,%1,%h2,0xffffffff
   #
   #"
  [(set_attr "type" "var_delayed_compare,delayed_compare,var_delayed_compare,delayed_compare")
   (set_attr "length" "4,4,8,8")])

(define_split
  [(set (match_operand:CC 0 "cc_reg_not_cr0_operand" "")
	(compare:CC (rotate:SI (match_operand:SI 1 "gpc_reg_operand" "")
			       (match_operand:SI 2 "reg_or_cint_operand" ""))
		    (const_int 0)))
   (clobber (match_scratch:SI 3 ""))]
  "reload_completed"
  [(set (match_dup 3)
	(rotate:SI (match_dup 1) (match_dup 2)))
   (set (match_dup 0)
	(compare:CC (match_dup 3)
		    (const_int 0)))]
  "")

(define_insn "*rotlsi3_internal3"
  [(set (match_operand:CC 3 "cc_reg_operand" "=x,x,?y,?y")
	(compare:CC (rotate:SI (match_operand:SI 1 "gpc_reg_operand" "r,r,r,r")
			       (match_operand:SI 2 "reg_or_cint_operand" "r,i,r,i"))
		    (const_int 0)))
   (set (match_operand:SI 0 "gpc_reg_operand" "=r,r,r,r")
	(rotate:SI (match_dup 1) (match_dup 2)))]
  ""
  "@
   {rlnm.|rlwnm.} %0,%1,%2,0xffffffff
   {rlinm.|rlwinm.} %0,%1,%h2,0xffffffff
   #
   #"
  [(set_attr "type" "var_delayed_compare,delayed_compare,var_delayed_compare,delayed_compare")
   (set_attr "length" "4,4,8,8")])

(define_split
  [(set (match_operand:CC 3 "cc_reg_not_cr0_operand" "")
	(compare:CC (rotate:SI (match_operand:SI 1 "gpc_reg_operand" "")
			       (match_operand:SI 2 "reg_or_cint_operand" ""))
		    (const_int 0)))
   (set (match_operand:SI 0 "gpc_reg_operand" "")
	(rotate:SI (match_dup 1) (match_dup 2)))]
  "reload_completed"
  [(set (match_dup 0)
	(rotate:SI (match_dup 1) (match_dup 2)))
   (set (match_dup 3)
	(compare:CC (match_dup 0)
		    (const_int 0)))]
  "")

(define_insn "*rotlsi3_internal4"
  [(set (match_operand:SI 0 "gpc_reg_operand" "=r,r")
	(and:SI (rotate:SI (match_operand:SI 1 "gpc_reg_operand" "r,r")
			   (match_operand:SI 2 "reg_or_cint_operand" "r,i"))
		(match_operand:SI 3 "mask_operand" "n,n")))]
  ""
  "@
   {rlnm|rlwnm} %0,%1,%2,%m3,%M3
   {rlinm|rlwinm} %0,%1,%h2,%m3,%M3"
  [(set_attr "type" "var_shift_rotate,integer")])

(define_insn "*rotlsi3_internal5"
  [(set (match_operand:CC 0 "cc_reg_operand" "=x,x,?y,?y")
	(compare:CC (and:SI
		     (rotate:SI (match_operand:SI 1 "gpc_reg_operand" "r,r,r,r")
				(match_operand:SI 2 "reg_or_cint_operand" "r,i,r,i"))
		     (match_operand:SI 3 "mask_operand" "n,n,n,n"))
		    (const_int 0)))
   (clobber (match_scratch:SI 4 "=r,r,r,r"))]
  ""
  "@
   {rlnm.|rlwnm.} %4,%1,%2,%m3,%M3
   {rlinm.|rlwinm.} %4,%1,%h2,%m3,%M3
   #
   #"
  [(set_attr "type" "var_delayed_compare,delayed_compare,var_delayed_compare,delayed_compare")
   (set_attr "length" "4,4,8,8")])

(define_split
  [(set (match_operand:CC 0 "cc_reg_not_cr0_operand" "")
	(compare:CC (and:SI
		     (rotate:SI (match_operand:SI 1 "gpc_reg_operand" "")
				(match_operand:SI 2 "reg_or_cint_operand" ""))
		     (match_operand:SI 3 "mask_operand" ""))
		    (const_int 0)))
   (clobber (match_scratch:SI 4 ""))]
  "reload_completed"
  [(set (match_dup 4)
	(and:SI (rotate:SI (match_dup 1)
				(match_dup 2))
		     (match_dup 3)))
   (set (match_dup 0)
	(compare:CC (match_dup 4)
		    (const_int 0)))]
  "")

(define_insn "*rotlsi3_internal6"
  [(set (match_operand:CC 4 "cc_reg_operand" "=x,x,?y,?y")
	(compare:CC (and:SI
		     (rotate:SI (match_operand:SI 1 "gpc_reg_operand" "r,r,r,r")
				(match_operand:SI 2 "reg_or_cint_operand" "r,i,r,i"))
		     (match_operand:SI 3 "mask_operand" "n,n,n,n"))
		    (const_int 0)))
   (set (match_operand:SI 0 "gpc_reg_operand" "=r,r,r,r")
	(and:SI (rotate:SI (match_dup 1) (match_dup 2)) (match_dup 3)))]
  ""
  "@
   {rlnm.|rlwnm.} %0,%1,%2,%m3,%M3
   {rlinm.|rlwinm.} %0,%1,%h2,%m3,%M3
   #
   #"
  [(set_attr "type" "var_delayed_compare,delayed_compare,var_delayed_compare,delayed_compare")
   (set_attr "length" "4,4,8,8")])

(define_split
  [(set (match_operand:CC 4 "cc_reg_not_cr0_operand" "")
	(compare:CC (and:SI
		     (rotate:SI (match_operand:SI 1 "gpc_reg_operand" "")
				(match_operand:SI 2 "reg_or_cint_operand" ""))
		     (match_operand:SI 3 "mask_operand" ""))
		    (const_int 0)))
   (set (match_operand:SI 0 "gpc_reg_operand" "")
	(and:SI (rotate:SI (match_dup 1) (match_dup 2)) (match_dup 3)))]
  "reload_completed"
  [(set (match_dup 0)
	(and:SI (rotate:SI (match_dup 1) (match_dup 2)) (match_dup 3)))
   (set (match_dup 4)
	(compare:CC (match_dup 0)
		    (const_int 0)))]
  "")

(define_insn "*rotlsi3_internal7"
  [(set (match_operand:SI 0 "gpc_reg_operand" "=r")
	(zero_extend:SI
	 (subreg:QI
	  (rotate:SI (match_operand:SI 1 "gpc_reg_operand" "r")
		     (match_operand:SI 2 "reg_or_cint_operand" "ri")) 0)))]
  ""
  "{rl%I2nm|rlw%I2nm} %0,%1,%h2,0xff")

(define_insn "*rotlsi3_internal8"
  [(set (match_operand:CC 0 "cc_reg_operand" "=x,x,?y,?y")
	(compare:CC (zero_extend:SI
		     (subreg:QI
		      (rotate:SI (match_operand:SI 1 "gpc_reg_operand" "r,r,r,r")
				 (match_operand:SI 2 "reg_or_cint_operand" "r,i,r,i")) 0))
		    (const_int 0)))
   (clobber (match_scratch:SI 3 "=r,r,r,r"))]
  ""
  "@
   {rlnm.|rlwnm.} %3,%1,%2,0xff
   {rlinm.|rlwinm.} %3,%1,%h2,0xff
   #
   #"
  [(set_attr "type" "var_delayed_compare,delayed_compare,var_delayed_compare,delayed_compare")
   (set_attr "length" "4,4,8,8")])

(define_split
  [(set (match_operand:CC 0 "cc_reg_not_cr0_operand" "")
	(compare:CC (zero_extend:SI
		     (subreg:QI
		      (rotate:SI (match_operand:SI 1 "gpc_reg_operand" "")
				 (match_operand:SI 2 "reg_or_cint_operand" "")) 0))
		    (const_int 0)))
   (clobber (match_scratch:SI 3 ""))]
  "reload_completed"
  [(set (match_dup 3)
	(zero_extend:SI (subreg:QI
		      (rotate:SI (match_dup 1)
				 (match_dup 2)) 0)))
   (set (match_dup 0)
	(compare:CC (match_dup 3)
		    (const_int 0)))]
  "")

(define_insn "*rotlsi3_internal9"
  [(set (match_operand:CC 3 "cc_reg_operand" "=x,x,?y,?y")
	(compare:CC (zero_extend:SI
		     (subreg:QI
		      (rotate:SI (match_operand:SI 1 "gpc_reg_operand" "r,r,r,r")
				 (match_operand:SI 2 "reg_or_cint_operand" "r,i,r,i")) 0))
		    (const_int 0)))
   (set (match_operand:SI 0 "gpc_reg_operand" "=r,r,r,r")
	(zero_extend:SI (subreg:QI (rotate:SI (match_dup 1) (match_dup 2)) 0)))]
  ""
  "@
   {rlnm.|rlwnm.} %0,%1,%2,0xff
   {rlinm.|rlwinm.} %0,%1,%h2,0xff
   #
   #"
  [(set_attr "type" "var_delayed_compare,delayed_compare,var_delayed_compare,delayed_compare")
   (set_attr "length" "4,4,8,8")])

(define_split
  [(set (match_operand:CC 3 "cc_reg_not_cr0_operand" "")
	(compare:CC (zero_extend:SI
		     (subreg:QI
		      (rotate:SI (match_operand:SI 1 "gpc_reg_operand" "")
				 (match_operand:SI 2 "reg_or_cint_operand" "")) 0))
		    (const_int 0)))
   (set (match_operand:SI 0 "gpc_reg_operand" "")
	(zero_extend:SI (subreg:QI (rotate:SI (match_dup 1) (match_dup 2)) 0)))]
  "reload_completed"
  [(set (match_dup 0)
	(zero_extend:SI (subreg:QI (rotate:SI (match_dup 1) (match_dup 2)) 0)))
   (set (match_dup 3)
	(compare:CC (match_dup 0)
		    (const_int 0)))]
  "")

(define_insn "*rotlsi3_internal10"
  [(set (match_operand:SI 0 "gpc_reg_operand" "=r,r")
	(zero_extend:SI
	 (subreg:HI
	  (rotate:SI (match_operand:SI 1 "gpc_reg_operand" "r,r")
		     (match_operand:SI 2 "reg_or_cint_operand" "r,i")) 0)))]
  ""
  "@
   {rlnm|rlwnm} %0,%1,%2,0xffff
   {rlinm|rlwinm} %0,%1,%h2,0xffff"
  [(set_attr "type" "var_shift_rotate,integer")])


(define_insn "*rotlsi3_internal11"
  [(set (match_operand:CC 0 "cc_reg_operand" "=x,x,?y,?y")
	(compare:CC (zero_extend:SI
		     (subreg:HI
		      (rotate:SI (match_operand:SI 1 "gpc_reg_operand" "r,r,r,r")
				 (match_operand:SI 2 "reg_or_cint_operand" "r,i,r,i")) 0))
		    (const_int 0)))
   (clobber (match_scratch:SI 3 "=r,r,r,r"))]
  ""
  "@
   {rlnm.|rlwnm.} %3,%1,%2,0xffff
   {rlinm.|rlwinm.} %3,%1,%h2,0xffff
   #
   #"
  [(set_attr "type" "var_delayed_compare,delayed_compare,var_delayed_compare,delayed_compare")
   (set_attr "length" "4,4,8,8")])

(define_split
  [(set (match_operand:CC 0 "cc_reg_not_cr0_operand" "")
	(compare:CC (zero_extend:SI
		     (subreg:HI
		      (rotate:SI (match_operand:SI 1 "gpc_reg_operand" "")
				 (match_operand:SI 2 "reg_or_cint_operand" "")) 0))
		    (const_int 0)))
   (clobber (match_scratch:SI 3 ""))]
  "reload_completed"
  [(set (match_dup 3)
	(zero_extend:SI (subreg:HI
		      (rotate:SI (match_dup 1)
				 (match_dup 2)) 0)))
   (set (match_dup 0)
	(compare:CC (match_dup 3)
		    (const_int 0)))]
  "")

(define_insn "*rotlsi3_internal12"
  [(set (match_operand:CC 3 "cc_reg_operand" "=x,x,?y,?y")
	(compare:CC (zero_extend:SI
		     (subreg:HI
		      (rotate:SI (match_operand:SI 1 "gpc_reg_operand" "r,r,r,r")
				 (match_operand:SI 2 "reg_or_cint_operand" "r,i,r,i")) 0))
		    (const_int 0)))
   (set (match_operand:SI 0 "gpc_reg_operand" "=r,r,r,r")
	(zero_extend:SI (subreg:HI (rotate:SI (match_dup 1) (match_dup 2)) 0)))]
  ""
  "@
   {rlnm.|rlwnm.} %0,%1,%2,0xffff
   {rlinm.|rlwinm.} %0,%1,%h2,0xffff
   #
   #"
  [(set_attr "type" "var_delayed_compare,delayed_compare,var_delayed_compare,delayed_compare")
   (set_attr "length" "4,4,8,8")])

(define_split
  [(set (match_operand:CC 3 "cc_reg_not_cr0_operand" "")
	(compare:CC (zero_extend:SI
		     (subreg:HI
		      (rotate:SI (match_operand:SI 1 "gpc_reg_operand" "")
				 (match_operand:SI 2 "reg_or_cint_operand" "")) 0))
		    (const_int 0)))
   (set (match_operand:SI 0 "gpc_reg_operand" "")
	(zero_extend:SI (subreg:HI (rotate:SI (match_dup 1) (match_dup 2)) 0)))]
  "reload_completed"
  [(set (match_dup 0)
	(zero_extend:SI (subreg:HI (rotate:SI (match_dup 1) (match_dup 2)) 0)))
   (set (match_dup 3)
	(compare:CC (match_dup 0)
		    (const_int 0)))]
  "")

;; Note that we use "sle." instead of "sl." so that we can set
;; SHIFT_COUNT_TRUNCATED.

(define_expand "ashlsi3"
  [(use (match_operand:SI 0 "gpc_reg_operand" ""))
   (use (match_operand:SI 1 "gpc_reg_operand" ""))
   (use (match_operand:SI 2 "reg_or_cint_operand" ""))]
  ""
  "
{
  if (TARGET_POWER)
    emit_insn (gen_ashlsi3_power (operands[0], operands[1], operands[2]));
  else
    emit_insn (gen_ashlsi3_no_power (operands[0], operands[1], operands[2]));
  DONE;
}")

(define_insn "ashlsi3_power"
  [(set (match_operand:SI 0 "gpc_reg_operand" "=r,r")
	(ashift:SI (match_operand:SI 1 "gpc_reg_operand" "r,r")
		   (match_operand:SI 2 "reg_or_cint_operand" "r,i")))
   (clobber (match_scratch:SI 3 "=q,X"))]
  "TARGET_POWER"
  "@
   sle %0,%1,%2
   {sli|slwi} %0,%1,%h2")

(define_insn "ashlsi3_no_power"
  [(set (match_operand:SI 0 "gpc_reg_operand" "=r,r")
	(ashift:SI (match_operand:SI 1 "gpc_reg_operand" "r,r")
		   (match_operand:SI 2 "reg_or_cint_operand" "r,i")))]
  "! TARGET_POWER"
  "@
   {sl|slw} %0,%1,%2
   {sli|slwi} %0,%1,%h2"
  [(set_attr "type" "var_shift_rotate,shift")])

(define_insn ""
  [(set (match_operand:CC 0 "cc_reg_operand" "=x,x,?y,?y")
	(compare:CC (ashift:SI (match_operand:SI 1 "gpc_reg_operand" "r,r,r,r")
			       (match_operand:SI 2 "reg_or_cint_operand" "r,i,r,i"))
		    (const_int 0)))
   (clobber (match_scratch:SI 3 "=r,r,r,r"))
   (clobber (match_scratch:SI 4 "=q,X,q,X"))]
  "TARGET_POWER"
  "@
   sle. %3,%1,%2
   {sli.|slwi.} %3,%1,%h2
   #
   #"
  [(set_attr "type" "delayed_compare")
   (set_attr "length" "4,4,8,8")])

(define_split
  [(set (match_operand:CC 0 "cc_reg_not_cr0_operand" "")
	(compare:CC (ashift:SI (match_operand:SI 1 "gpc_reg_operand" "")
			       (match_operand:SI 2 "reg_or_cint_operand" ""))
		    (const_int 0)))
   (clobber (match_scratch:SI 3 ""))
   (clobber (match_scratch:SI 4 ""))]
  "TARGET_POWER && reload_completed"
  [(parallel [(set (match_dup 3)
	(ashift:SI (match_dup 1) (match_dup 2)))
   (clobber (match_dup 4))])
   (set (match_dup 0)
	(compare:CC (match_dup 3)
		    (const_int 0)))]
  "")

(define_insn ""
  [(set (match_operand:CC 0 "cc_reg_operand" "=x,x,?y,?y")
	(compare:CC (ashift:SI (match_operand:SI 1 "gpc_reg_operand" "r,r,r,r")
			       (match_operand:SI 2 "reg_or_cint_operand" "r,i,r,i"))
		    (const_int 0)))
   (clobber (match_scratch:SI 3 "=r,r,r,r"))]
  "! TARGET_POWER && TARGET_32BIT"
  "@
   {sl.|slw.} %3,%1,%2
   {sli.|slwi.} %3,%1,%h2
   #
   #"
  [(set_attr "type" "var_delayed_compare,delayed_compare,var_delayed_compare,delayed_compare")
   (set_attr "length" "4,4,8,8")])

(define_split
  [(set (match_operand:CC 0 "cc_reg_not_cr0_operand" "")
	(compare:CC (ashift:SI (match_operand:SI 1 "gpc_reg_operand" "")
			       (match_operand:SI 2 "reg_or_cint_operand" ""))
		    (const_int 0)))
   (clobber (match_scratch:SI 3 ""))]
  "! TARGET_POWER && TARGET_32BIT && reload_completed"
  [(set (match_dup 3)
	(ashift:SI (match_dup 1) (match_dup 2)))
   (set (match_dup 0)
	(compare:CC (match_dup 3)
		    (const_int 0)))]
  "")

(define_insn ""
  [(set (match_operand:CC 3 "cc_reg_operand" "=x,x,?y,?y")
	(compare:CC (ashift:SI (match_operand:SI 1 "gpc_reg_operand" "r,r,r,r")
			       (match_operand:SI 2 "reg_or_cint_operand" "r,i,r,i"))
		    (const_int 0)))
   (set (match_operand:SI 0 "gpc_reg_operand" "=r,r,r,r")
	(ashift:SI (match_dup 1) (match_dup 2)))
   (clobber (match_scratch:SI 4 "=q,X,q,X"))]
  "TARGET_POWER"
  "@
   sle. %0,%1,%2
   {sli.|slwi.} %0,%1,%h2
   #
   #"
  [(set_attr "type" "delayed_compare")
   (set_attr "length" "4,4,8,8")])

(define_split
  [(set (match_operand:CC 3 "cc_reg_not_cr0_operand" "")
	(compare:CC (ashift:SI (match_operand:SI 1 "gpc_reg_operand" "")
			       (match_operand:SI 2 "reg_or_cint_operand" ""))
		    (const_int 0)))
   (set (match_operand:SI 0 "gpc_reg_operand" "")
	(ashift:SI (match_dup 1) (match_dup 2)))
   (clobber (match_scratch:SI 4 ""))]
  "TARGET_POWER && reload_completed"
  [(parallel [(set (match_dup 0)
	(ashift:SI (match_dup 1) (match_dup 2)))
   (clobber (match_dup 4))])
   (set (match_dup 3)
	(compare:CC (match_dup 0)
		    (const_int 0)))]
  "")

(define_insn ""
  [(set (match_operand:CC 3 "cc_reg_operand" "=x,x,?y,?y")
	(compare:CC (ashift:SI (match_operand:SI 1 "gpc_reg_operand" "r,r,r,r")
			       (match_operand:SI 2 "reg_or_cint_operand" "r,i,r,i"))
		    (const_int 0)))
   (set (match_operand:SI 0 "gpc_reg_operand" "=r,r,r,r")
	(ashift:SI (match_dup 1) (match_dup 2)))]
  "! TARGET_POWER && TARGET_32BIT"
  "@
   {sl.|slw.} %0,%1,%2
   {sli.|slwi.} %0,%1,%h2
   #
   #"
  [(set_attr "type" "var_delayed_compare,delayed_compare,var_delayed_compare,delayed_compare")
   (set_attr "length" "4,4,8,8")])

(define_split
  [(set (match_operand:CC 3 "cc_reg_not_cr0_operand" "")
	(compare:CC (ashift:SI (match_operand:SI 1 "gpc_reg_operand" "")
			       (match_operand:SI 2 "reg_or_cint_operand" ""))
		    (const_int 0)))
   (set (match_operand:SI 0 "gpc_reg_operand" "")
	(ashift:SI (match_dup 1) (match_dup 2)))]
  "! TARGET_POWER && TARGET_32BIT && reload_completed"
  [(set (match_dup 0)
	(ashift:SI (match_dup 1) (match_dup 2)))
   (set (match_dup 3)
	(compare:CC (match_dup 0)
		    (const_int 0)))]
  "")

(define_insn "rlwinm"
  [(set (match_operand:SI 0 "gpc_reg_operand" "=r")
	(and:SI (ashift:SI (match_operand:SI 1 "gpc_reg_operand" "r")
			   (match_operand:SI 2 "const_int_operand" "i"))
		(match_operand:SI 3 "mask_operand" "n")))]
  "includes_lshift_p (operands[2], operands[3])"
  "{rlinm|rlwinm} %0,%1,%h2,%m3,%M3")

(define_insn ""
  [(set (match_operand:CC 0 "cc_reg_operand" "=x,?y")
	(compare:CC
	 (and:SI (ashift:SI (match_operand:SI 1 "gpc_reg_operand" "r,r")
			    (match_operand:SI 2 "const_int_operand" "i,i"))
		 (match_operand:SI 3 "mask_operand" "n,n"))
	 (const_int 0)))
   (clobber (match_scratch:SI 4 "=r,r"))]
  "includes_lshift_p (operands[2], operands[3])"
  "@
   {rlinm.|rlwinm.} %4,%1,%h2,%m3,%M3
   #"
  [(set_attr "type" "delayed_compare")
   (set_attr "length" "4,8")])

(define_split
  [(set (match_operand:CC 0 "cc_reg_not_cr0_operand" "")
	(compare:CC
	 (and:SI (ashift:SI (match_operand:SI 1 "gpc_reg_operand" "")
			    (match_operand:SI 2 "const_int_operand" ""))
		 (match_operand:SI 3 "mask_operand" ""))
	 (const_int 0)))
   (clobber (match_scratch:SI 4 ""))]
  "includes_lshift_p (operands[2], operands[3]) && reload_completed"
  [(set (match_dup 4)
	(and:SI (ashift:SI (match_dup 1) (match_dup 2))
		 (match_dup 3)))
   (set (match_dup 0)
	(compare:CC (match_dup 4)
		    (const_int 0)))]
  "")

(define_insn ""
  [(set (match_operand:CC 4 "cc_reg_operand" "=x,?y")
	(compare:CC
	 (and:SI (ashift:SI (match_operand:SI 1 "gpc_reg_operand" "r,r")
			    (match_operand:SI 2 "const_int_operand" "i,i"))
		 (match_operand:SI 3 "mask_operand" "n,n"))
	 (const_int 0)))
   (set (match_operand:SI 0 "gpc_reg_operand" "=r,r")
	(and:SI (ashift:SI (match_dup 1) (match_dup 2)) (match_dup 3)))]
  "includes_lshift_p (operands[2], operands[3])"
  "@
   {rlinm.|rlwinm.} %0,%1,%h2,%m3,%M3
   #"
  [(set_attr "type" "delayed_compare")
   (set_attr "length" "4,8")])

(define_split
  [(set (match_operand:CC 4 "cc_reg_not_cr0_operand" "")
	(compare:CC
	 (and:SI (ashift:SI (match_operand:SI 1 "gpc_reg_operand" "")
			    (match_operand:SI 2 "const_int_operand" ""))
		 (match_operand:SI 3 "mask_operand" ""))
	 (const_int 0)))
   (set (match_operand:SI 0 "gpc_reg_operand" "")
	(and:SI (ashift:SI (match_dup 1) (match_dup 2)) (match_dup 3)))]
  "includes_lshift_p (operands[2], operands[3]) && reload_completed"
  [(set (match_dup 0)
	(and:SI (ashift:SI (match_dup 1) (match_dup 2)) (match_dup 3)))
   (set (match_dup 4)
	(compare:CC (match_dup 0)
		    (const_int 0)))]
  "")

;; The AIX assembler mis-handles "sri x,x,0", so write that case as
;; "sli x,x,0".
(define_expand "lshrsi3"
  [(use (match_operand:SI 0 "gpc_reg_operand" ""))
   (use (match_operand:SI 1 "gpc_reg_operand" ""))
   (use (match_operand:SI 2 "reg_or_cint_operand" ""))]
  ""
  "
{
  if (TARGET_POWER)
    emit_insn (gen_lshrsi3_power (operands[0], operands[1], operands[2]));
  else
    emit_insn (gen_lshrsi3_no_power (operands[0], operands[1], operands[2]));
  DONE;
}")

(define_insn "lshrsi3_power"
  [(set (match_operand:SI 0 "gpc_reg_operand" "=r,r,r")
	(lshiftrt:SI (match_operand:SI 1 "gpc_reg_operand" "r,r,r")
		     (match_operand:SI 2 "reg_or_cint_operand" "r,O,i")))
   (clobber (match_scratch:SI 3 "=q,X,X"))]
  "TARGET_POWER"
  "@
  sre %0,%1,%2
  mr %0,%1
  {s%A2i|s%A2wi} %0,%1,%h2")

(define_insn "lshrsi3_no_power"
  [(set (match_operand:SI 0 "gpc_reg_operand" "=r,r,r")
	(lshiftrt:SI (match_operand:SI 1 "gpc_reg_operand" "r,r,r")
		     (match_operand:SI 2 "reg_or_cint_operand" "O,r,i")))]
  "! TARGET_POWER"
  "@
  mr %0,%1
  {sr|srw} %0,%1,%2
  {sri|srwi} %0,%1,%h2"
  [(set_attr "type" "integer,var_shift_rotate,shift")])

(define_insn ""
  [(set (match_operand:CC 0 "cc_reg_operand" "=x,x,x,?y,?y,?y")
	(compare:CC (lshiftrt:SI (match_operand:SI 1 "gpc_reg_operand" "r,r,r,r,r,r")
				 (match_operand:SI 2 "reg_or_cint_operand" "r,O,i,r,O,i"))
		    (const_int 0)))
   (clobber (match_scratch:SI 3 "=r,X,r,r,X,r"))
   (clobber (match_scratch:SI 4 "=q,X,X,q,X,X"))]
  "TARGET_POWER"
  "@
  sre. %3,%1,%2
  mr. %1,%1
  {s%A2i.|s%A2wi.} %3,%1,%h2
  #
  #
  #"
  [(set_attr "type" "delayed_compare")
   (set_attr "length" "4,4,4,8,8,8")])

(define_split
  [(set (match_operand:CC 0 "cc_reg_not_cr0_operand" "")
	(compare:CC (lshiftrt:SI (match_operand:SI 1 "gpc_reg_operand" "")
				 (match_operand:SI 2 "reg_or_cint_operand" ""))
		    (const_int 0)))
   (clobber (match_scratch:SI 3 ""))
   (clobber (match_scratch:SI 4 ""))]
  "TARGET_POWER && reload_completed"
  [(parallel [(set (match_dup 3)
	(lshiftrt:SI (match_dup 1) (match_dup 2)))
   (clobber (match_dup 4))])
   (set (match_dup 0)
	(compare:CC (match_dup 3)
		    (const_int 0)))]
  "")

(define_insn ""
  [(set (match_operand:CC 0 "cc_reg_operand" "=x,x,x,?y,?y,?y")
	(compare:CC (lshiftrt:SI (match_operand:SI 1 "gpc_reg_operand" "r,r,r,r,r,r")
				 (match_operand:SI 2 "reg_or_cint_operand" "O,r,i,O,r,i"))
		    (const_int 0)))
   (clobber (match_scratch:SI 3 "=X,r,r,X,r,r"))]
  "! TARGET_POWER && TARGET_32BIT"
  "@
   mr. %1,%1
   {sr.|srw.} %3,%1,%2
   {sri.|srwi.} %3,%1,%h2
   #
   #
   #"
  [(set_attr "type" "delayed_compare,var_delayed_compare,delayed_compare,delayed_compare,var_delayed_compare,delayed_compare")
   (set_attr "length" "4,4,4,8,8,8")])

(define_split
  [(set (match_operand:CC 0 "cc_reg_not_cr0_operand" "")
	(compare:CC (lshiftrt:SI (match_operand:SI 1 "gpc_reg_operand" "")
				 (match_operand:SI 2 "reg_or_cint_operand" ""))
		    (const_int 0)))
   (clobber (match_scratch:SI 3 ""))]
  "! TARGET_POWER && TARGET_32BIT && reload_completed"
  [(set (match_dup 3)
	(lshiftrt:SI (match_dup 1) (match_dup 2)))
   (set (match_dup 0)
	(compare:CC (match_dup 3)
		    (const_int 0)))]
  "")

(define_insn ""
  [(set (match_operand:CC 3 "cc_reg_operand" "=x,x,x,?y,?y,?y")
	(compare:CC (lshiftrt:SI (match_operand:SI 1 "gpc_reg_operand" "r,r,r,r,r,r")
				 (match_operand:SI 2 "reg_or_cint_operand" "r,O,i,r,O,i"))
		    (const_int 0)))
   (set (match_operand:SI 0 "gpc_reg_operand" "=r,r,r,r,r,r")
	(lshiftrt:SI (match_dup 1) (match_dup 2)))
   (clobber (match_scratch:SI 4 "=q,X,X,q,X,X"))]
  "TARGET_POWER"
  "@
  sre. %0,%1,%2
  mr. %0,%1
  {s%A2i.|s%A2wi.} %0,%1,%h2
  #
  #
  #"
  [(set_attr "type" "delayed_compare")
   (set_attr "length" "4,4,4,8,8,8")])

(define_split
  [(set (match_operand:CC 3 "cc_reg_not_cr0_operand" "")
	(compare:CC (lshiftrt:SI (match_operand:SI 1 "gpc_reg_operand" "")
				 (match_operand:SI 2 "reg_or_cint_operand" ""))
		    (const_int 0)))
   (set (match_operand:SI 0 "gpc_reg_operand" "")
	(lshiftrt:SI (match_dup 1) (match_dup 2)))
   (clobber (match_scratch:SI 4 ""))]
  "TARGET_POWER && reload_completed"
  [(parallel [(set (match_dup 0)
	(lshiftrt:SI (match_dup 1) (match_dup 2)))
   (clobber (match_dup 4))])
   (set (match_dup 3)
	(compare:CC (match_dup 0)
		    (const_int 0)))]
  "")

(define_insn ""
  [(set (match_operand:CC 3 "cc_reg_operand" "=x,x,x,?y,?y,?y")
	(compare:CC (lshiftrt:SI (match_operand:SI 1 "gpc_reg_operand" "r,r,r,r,r,r")
				 (match_operand:SI 2 "reg_or_cint_operand" "O,r,i,O,r,i"))
		    (const_int 0)))
   (set (match_operand:SI 0 "gpc_reg_operand" "=r,r,r,r,r,r")
	(lshiftrt:SI (match_dup 1) (match_dup 2)))]
  "! TARGET_POWER && TARGET_32BIT"
  "@
   mr. %0,%1
   {sr.|srw.} %0,%1,%2
   {sri.|srwi.} %0,%1,%h2
   #
   #
   #"
  [(set_attr "type" "delayed_compare,var_delayed_compare,delayed_compare,delayed_compare,var_delayed_compare,delayed_compare")
   (set_attr "length" "4,4,4,8,8,8")])

(define_split
  [(set (match_operand:CC 3 "cc_reg_not_cr0_operand" "")
	(compare:CC (lshiftrt:SI (match_operand:SI 1 "gpc_reg_operand" "")
				 (match_operand:SI 2 "reg_or_cint_operand" ""))
		    (const_int 0)))
   (set (match_operand:SI 0 "gpc_reg_operand" "")
	(lshiftrt:SI (match_dup 1) (match_dup 2)))]
  "! TARGET_POWER && TARGET_32BIT && reload_completed"
  [(set (match_dup 0)
	(lshiftrt:SI (match_dup 1) (match_dup 2)))
   (set (match_dup 3)
	(compare:CC (match_dup 0)
		    (const_int 0)))]
  "")

(define_insn ""
  [(set (match_operand:SI 0 "gpc_reg_operand" "=r")
	(and:SI (lshiftrt:SI (match_operand:SI 1 "gpc_reg_operand" "r")
			     (match_operand:SI 2 "const_int_operand" "i"))
		(match_operand:SI 3 "mask_operand" "n")))]
  "includes_rshift_p (operands[2], operands[3])"
  "{rlinm|rlwinm} %0,%1,%s2,%m3,%M3")

(define_insn ""
  [(set (match_operand:CC 0 "cc_reg_operand" "=x,?y")
	(compare:CC
	 (and:SI (lshiftrt:SI (match_operand:SI 1 "gpc_reg_operand" "r,r")
			      (match_operand:SI 2 "const_int_operand" "i,i"))
		 (match_operand:SI 3 "mask_operand" "n,n"))
	 (const_int 0)))
   (clobber (match_scratch:SI 4 "=r,r"))]
  "includes_rshift_p (operands[2], operands[3])"
  "@
   {rlinm.|rlwinm.} %4,%1,%s2,%m3,%M3
   #"
  [(set_attr "type" "delayed_compare")
   (set_attr "length" "4,8")])

(define_split
  [(set (match_operand:CC 0 "cc_reg_not_cr0_operand" "")
	(compare:CC
	 (and:SI (lshiftrt:SI (match_operand:SI 1 "gpc_reg_operand" "")
			      (match_operand:SI 2 "const_int_operand" ""))
		 (match_operand:SI 3 "mask_operand" ""))
	 (const_int 0)))
   (clobber (match_scratch:SI 4 ""))]
  "includes_rshift_p (operands[2], operands[3]) && reload_completed"
  [(set (match_dup 4)
	(and:SI (lshiftrt:SI (match_dup 1) (match_dup 2))
		 (match_dup 3)))
   (set (match_dup 0)
	(compare:CC (match_dup 4)
		    (const_int 0)))]
  "")

(define_insn ""
  [(set (match_operand:CC 4 "cc_reg_operand" "=x,?y")
	(compare:CC
	 (and:SI (lshiftrt:SI (match_operand:SI 1 "gpc_reg_operand" "r,r")
			      (match_operand:SI 2 "const_int_operand" "i,i"))
		 (match_operand:SI 3 "mask_operand" "n,n"))
	 (const_int 0)))
   (set (match_operand:SI 0 "gpc_reg_operand" "=r,r")
	(and:SI (lshiftrt:SI (match_dup 1) (match_dup 2)) (match_dup 3)))]
  "includes_rshift_p (operands[2], operands[3])"
  "@
   {rlinm.|rlwinm.} %0,%1,%s2,%m3,%M3
   #"
  [(set_attr "type" "delayed_compare")
   (set_attr "length" "4,8")])

(define_split
  [(set (match_operand:CC 4 "cc_reg_not_cr0_operand" "")
	(compare:CC
	 (and:SI (lshiftrt:SI (match_operand:SI 1 "gpc_reg_operand" "")
			      (match_operand:SI 2 "const_int_operand" ""))
		 (match_operand:SI 3 "mask_operand" ""))
	 (const_int 0)))
   (set (match_operand:SI 0 "gpc_reg_operand" "")
	(and:SI (lshiftrt:SI (match_dup 1) (match_dup 2)) (match_dup 3)))]
  "includes_rshift_p (operands[2], operands[3]) && reload_completed"
  [(set (match_dup 0)
	(and:SI (lshiftrt:SI (match_dup 1) (match_dup 2)) (match_dup 3)))
   (set (match_dup 4)
	(compare:CC (match_dup 0)
		    (const_int 0)))]
  "")

(define_insn ""
  [(set (match_operand:SI 0 "gpc_reg_operand" "=r")
	(zero_extend:SI
	 (subreg:QI
	  (lshiftrt:SI (match_operand:SI 1 "gpc_reg_operand" "r")
		       (match_operand:SI 2 "const_int_operand" "i")) 0)))]
  "includes_rshift_p (operands[2], GEN_INT (255))"
  "{rlinm|rlwinm} %0,%1,%s2,0xff")

(define_insn ""
  [(set (match_operand:CC 0 "cc_reg_operand" "=x,?y")
	(compare:CC
	 (zero_extend:SI
	  (subreg:QI
	   (lshiftrt:SI (match_operand:SI 1 "gpc_reg_operand" "r,r")
			(match_operand:SI 2 "const_int_operand" "i,i")) 0))
	 (const_int 0)))
   (clobber (match_scratch:SI 3 "=r,r"))]
  "includes_rshift_p (operands[2], GEN_INT (255))"
  "@
   {rlinm.|rlwinm.} %3,%1,%s2,0xff
   #"
  [(set_attr "type" "delayed_compare")
   (set_attr "length" "4,8")])

(define_split
  [(set (match_operand:CC 0 "cc_reg_not_cr0_operand" "")
	(compare:CC
	 (zero_extend:SI
	  (subreg:QI
	   (lshiftrt:SI (match_operand:SI 1 "gpc_reg_operand" "")
			(match_operand:SI 2 "const_int_operand" "")) 0))
	 (const_int 0)))
   (clobber (match_scratch:SI 3 ""))]
  "includes_rshift_p (operands[2], GEN_INT (255)) && reload_completed"
  [(set (match_dup 3)
	(zero_extend:SI (subreg:QI
	   (lshiftrt:SI (match_dup 1)
			(match_dup 2)) 0)))
   (set (match_dup 0)
	(compare:CC (match_dup 3)
		    (const_int 0)))]
  "")

(define_insn ""
  [(set (match_operand:CC 3 "cc_reg_operand" "=x,?y")
	(compare:CC
	 (zero_extend:SI
	  (subreg:QI
	   (lshiftrt:SI (match_operand:SI 1 "gpc_reg_operand" "r,r")
			(match_operand:SI 2 "const_int_operand" "i,i")) 0))
	 (const_int 0)))
   (set (match_operand:SI 0 "gpc_reg_operand" "=r,r")
	(zero_extend:SI (subreg:QI (lshiftrt:SI (match_dup 1) (match_dup 2)) 0)))]
  "includes_rshift_p (operands[2], GEN_INT (255))"
  "@
   {rlinm.|rlwinm.} %0,%1,%s2,0xff
   #"
  [(set_attr "type" "delayed_compare")
   (set_attr "length" "4,8")])

(define_split
  [(set (match_operand:CC 3 "cc_reg_not_cr0_operand" "")
	(compare:CC
	 (zero_extend:SI
	  (subreg:QI
	   (lshiftrt:SI (match_operand:SI 1 "gpc_reg_operand" "")
			(match_operand:SI 2 "const_int_operand" "")) 0))
	 (const_int 0)))
   (set (match_operand:SI 0 "gpc_reg_operand" "")
	(zero_extend:SI (subreg:QI (lshiftrt:SI (match_dup 1) (match_dup 2)) 0)))]
  "includes_rshift_p (operands[2], GEN_INT (255)) && reload_completed"
  [(set (match_dup 0)
	(zero_extend:SI (subreg:QI (lshiftrt:SI (match_dup 1) (match_dup 2)) 0)))
   (set (match_dup 3)
	(compare:CC (match_dup 0)
		    (const_int 0)))]
  "")

(define_insn ""
  [(set (match_operand:SI 0 "gpc_reg_operand" "=r")
	(zero_extend:SI
	 (subreg:HI
	  (lshiftrt:SI (match_operand:SI 1 "gpc_reg_operand" "r")
		       (match_operand:SI 2 "const_int_operand" "i")) 0)))]
  "includes_rshift_p (operands[2], GEN_INT (65535))"
  "{rlinm|rlwinm} %0,%1,%s2,0xffff")

(define_insn ""
  [(set (match_operand:CC 0 "cc_reg_operand" "=x,?y")
	(compare:CC
	 (zero_extend:SI
	  (subreg:HI
	   (lshiftrt:SI (match_operand:SI 1 "gpc_reg_operand" "r,r")
			(match_operand:SI 2 "const_int_operand" "i,i")) 0))
	 (const_int 0)))
   (clobber (match_scratch:SI 3 "=r,r"))]
  "includes_rshift_p (operands[2], GEN_INT (65535))"
  "@
   {rlinm.|rlwinm.} %3,%1,%s2,0xffff
   #"
  [(set_attr "type" "delayed_compare")
   (set_attr "length" "4,8")])

(define_split
  [(set (match_operand:CC 0 "cc_reg_not_cr0_operand" "")
	(compare:CC
	 (zero_extend:SI
	  (subreg:HI
	   (lshiftrt:SI (match_operand:SI 1 "gpc_reg_operand" "")
			(match_operand:SI 2 "const_int_operand" "")) 0))
	 (const_int 0)))
   (clobber (match_scratch:SI 3 ""))]
  "includes_rshift_p (operands[2], GEN_INT (65535)) && reload_completed"
  [(set (match_dup 3)
	(zero_extend:SI (subreg:HI
	   (lshiftrt:SI (match_dup 1)
			(match_dup 2)) 0)))
   (set (match_dup 0)
	(compare:CC (match_dup 3)
		    (const_int 0)))]
  "")

(define_insn ""
  [(set (match_operand:CC 3 "cc_reg_operand" "=x,?y")
	(compare:CC
	 (zero_extend:SI
	  (subreg:HI
	   (lshiftrt:SI (match_operand:SI 1 "gpc_reg_operand" "r,r")
			(match_operand:SI 2 "const_int_operand" "i,i")) 0))
	 (const_int 0)))
   (set (match_operand:SI 0 "gpc_reg_operand" "=r,r")
	(zero_extend:SI (subreg:HI (lshiftrt:SI (match_dup 1) (match_dup 2)) 0)))]
  "includes_rshift_p (operands[2], GEN_INT (65535))"
  "@
   {rlinm.|rlwinm.} %0,%1,%s2,0xffff
   #"
  [(set_attr "type" "delayed_compare")
   (set_attr "length" "4,8")])

(define_split
  [(set (match_operand:CC 3 "cc_reg_not_cr0_operand" "")
	(compare:CC
	 (zero_extend:SI
	  (subreg:HI
	   (lshiftrt:SI (match_operand:SI 1 "gpc_reg_operand" "")
			(match_operand:SI 2 "const_int_operand" "")) 0))
	 (const_int 0)))
   (set (match_operand:SI 0 "gpc_reg_operand" "")
	(zero_extend:SI (subreg:HI (lshiftrt:SI (match_dup 1) (match_dup 2)) 0)))]
  "includes_rshift_p (operands[2], GEN_INT (65535)) && reload_completed"
  [(set (match_dup 0)
	(zero_extend:SI (subreg:HI (lshiftrt:SI (match_dup 1) (match_dup 2)) 0)))
   (set (match_dup 3)
	(compare:CC (match_dup 0)
		    (const_int 0)))]
  "")

(define_insn ""
  [(set (zero_extract:SI (match_operand:SI 0 "gpc_reg_operand" "+r")
			 (const_int 1)
			 (match_operand:SI 1 "gpc_reg_operand" "r"))
	(ashiftrt:SI (match_operand:SI 2 "gpc_reg_operand" "r")
		     (const_int 31)))]
  "TARGET_POWER"
  "rrib %0,%1,%2")

(define_insn ""
  [(set (zero_extract:SI (match_operand:SI 0 "gpc_reg_operand" "+r")
			 (const_int 1)
			 (match_operand:SI 1 "gpc_reg_operand" "r"))
	(lshiftrt:SI (match_operand:SI 2 "gpc_reg_operand" "r")
		     (const_int 31)))]
  "TARGET_POWER"
  "rrib %0,%1,%2")

(define_insn ""
  [(set (zero_extract:SI (match_operand:SI 0 "gpc_reg_operand" "+r")
			 (const_int 1)
			 (match_operand:SI 1 "gpc_reg_operand" "r"))
	(zero_extract:SI (match_operand:SI 2 "gpc_reg_operand" "r")
			 (const_int 1)
			 (const_int 0)))]
  "TARGET_POWER"
  "rrib %0,%1,%2")

(define_expand "ashrsi3"
  [(set (match_operand:SI 0 "gpc_reg_operand" "")
	(ashiftrt:SI (match_operand:SI 1 "gpc_reg_operand" "")
		     (match_operand:SI 2 "reg_or_cint_operand" "")))]
  ""
  "
{
  if (TARGET_POWER)
    emit_insn (gen_ashrsi3_power (operands[0], operands[1], operands[2]));
  else
    emit_insn (gen_ashrsi3_no_power (operands[0], operands[1], operands[2]));
  DONE;
}")

(define_insn "ashrsi3_power"
  [(set (match_operand:SI 0 "gpc_reg_operand" "=r,r")
	(ashiftrt:SI (match_operand:SI 1 "gpc_reg_operand" "r,r")
		     (match_operand:SI 2 "reg_or_cint_operand" "r,i")))
   (clobber (match_scratch:SI 3 "=q,X"))]
  "TARGET_POWER"
  "@
   srea %0,%1,%2
   {srai|srawi} %0,%1,%h2"
  [(set_attr "type" "shift")])

(define_insn "ashrsi3_no_power"
  [(set (match_operand:SI 0 "gpc_reg_operand" "=r,r")
	(ashiftrt:SI (match_operand:SI 1 "gpc_reg_operand" "r,r")
		     (match_operand:SI 2 "reg_or_cint_operand" "r,i")))]
  "! TARGET_POWER"
  "@
   {sra|sraw} %0,%1,%2
   {srai|srawi} %0,%1,%h2"
  [(set_attr "type" "var_shift_rotate,shift")])

(define_insn ""
  [(set (match_operand:CC 0 "cc_reg_operand" "=x,x,?y,?y")
	(compare:CC (ashiftrt:SI (match_operand:SI 1 "gpc_reg_operand" "r,r,r,r")
				 (match_operand:SI 2 "reg_or_cint_operand" "r,i,r,i"))
		    (const_int 0)))
   (clobber (match_scratch:SI 3 "=r,r,r,r"))
   (clobber (match_scratch:SI 4 "=q,X,q,X"))]
  "TARGET_POWER"
  "@
   srea. %3,%1,%2
   {srai.|srawi.} %3,%1,%h2
   #
   #"
  [(set_attr "type" "delayed_compare")
   (set_attr "length" "4,4,8,8")])

(define_split
  [(set (match_operand:CC 0 "cc_reg_not_cr0_operand" "")
	(compare:CC (ashiftrt:SI (match_operand:SI 1 "gpc_reg_operand" "")
				 (match_operand:SI 2 "reg_or_cint_operand" ""))
		    (const_int 0)))
   (clobber (match_scratch:SI 3 ""))
   (clobber (match_scratch:SI 4 ""))]
  "TARGET_POWER && reload_completed"
  [(parallel [(set (match_dup 3)
	(ashiftrt:SI (match_dup 1) (match_dup 2)))
   (clobber (match_dup 4))])
   (set (match_dup 0)
	(compare:CC (match_dup 3)
		    (const_int 0)))]
  "")

(define_insn ""
  [(set (match_operand:CC 0 "cc_reg_operand" "=x,x,?y,?y")
	(compare:CC (ashiftrt:SI (match_operand:SI 1 "gpc_reg_operand" "r,r,r,r")
				 (match_operand:SI 2 "reg_or_cint_operand" "r,i,r,i"))
		    (const_int 0)))
   (clobber (match_scratch:SI 3 "=r,r,r,r"))]
  "! TARGET_POWER"
  "@
   {sra.|sraw.} %3,%1,%2
   {srai.|srawi.} %3,%1,%h2
   #
   #"
  [(set_attr "type" "var_delayed_compare,delayed_compare,var_delayed_compare,delayed_compare")
   (set_attr "length" "4,4,8,8")])

(define_split
  [(set (match_operand:CC 0 "cc_reg_not_cr0_operand" "")
	(compare:CC (ashiftrt:SI (match_operand:SI 1 "gpc_reg_operand" "")
				 (match_operand:SI 2 "reg_or_cint_operand" ""))
		    (const_int 0)))
   (clobber (match_scratch:SI 3 ""))]
  "! TARGET_POWER && reload_completed"
  [(set (match_dup 3)
	(ashiftrt:SI (match_dup 1) (match_dup 2)))
   (set (match_dup 0)
	(compare:CC (match_dup 3)
		    (const_int 0)))]
  "")

(define_insn ""
  [(set (match_operand:CC 3 "cc_reg_operand" "=x,x,?y,?y")
	(compare:CC (ashiftrt:SI (match_operand:SI 1 "gpc_reg_operand" "r,r,r,r")
				 (match_operand:SI 2 "reg_or_cint_operand" "r,i,r,i"))
		    (const_int 0)))
   (set (match_operand:SI 0 "gpc_reg_operand" "=r,r,r,r")
	(ashiftrt:SI (match_dup 1) (match_dup 2)))
   (clobber (match_scratch:SI 4 "=q,X,q,X"))]
  "TARGET_POWER"
  "@
   srea. %0,%1,%2
   {srai.|srawi.} %0,%1,%h2
   #
   #"
  [(set_attr "type" "delayed_compare")
   (set_attr "length" "4,4,8,8")])

(define_split
  [(set (match_operand:CC 3 "cc_reg_not_cr0_operand" "")
	(compare:CC (ashiftrt:SI (match_operand:SI 1 "gpc_reg_operand" "")
				 (match_operand:SI 2 "reg_or_cint_operand" ""))
		    (const_int 0)))
   (set (match_operand:SI 0 "gpc_reg_operand" "")
	(ashiftrt:SI (match_dup 1) (match_dup 2)))
   (clobber (match_scratch:SI 4 ""))]
  "TARGET_POWER && reload_completed"
  [(parallel [(set (match_dup 0)
	(ashiftrt:SI (match_dup 1) (match_dup 2)))
   (clobber (match_dup 4))])
   (set (match_dup 3)
	(compare:CC (match_dup 0)
		    (const_int 0)))]
  "")

(define_insn ""
  [(set (match_operand:CC 3 "cc_reg_operand" "=x,x,?y,?y")
	(compare:CC (ashiftrt:SI (match_operand:SI 1 "gpc_reg_operand" "r,r,r,r")
				 (match_operand:SI 2 "reg_or_cint_operand" "r,i,r,i"))
		    (const_int 0)))
   (set (match_operand:SI 0 "gpc_reg_operand" "=r,r,r,r")
	(ashiftrt:SI (match_dup 1) (match_dup 2)))]
  "! TARGET_POWER"
  "@
   {sra.|sraw.} %0,%1,%2
   {srai.|srawi.} %0,%1,%h2
   #
   #"
  [(set_attr "type" "var_delayed_compare,delayed_compare,var_delayed_compare,delayed_compare")
   (set_attr "length" "4,4,8,8")])

(define_split
  [(set (match_operand:CC 3 "cc_reg_not_cr0_operand" "")
	(compare:CC (ashiftrt:SI (match_operand:SI 1 "gpc_reg_operand" "")
				 (match_operand:SI 2 "reg_or_cint_operand" ""))
		    (const_int 0)))
   (set (match_operand:SI 0 "gpc_reg_operand" "")
	(ashiftrt:SI (match_dup 1) (match_dup 2)))]
  "! TARGET_POWER && reload_completed"
  [(set (match_dup 0)
	(ashiftrt:SI (match_dup 1) (match_dup 2)))
   (set (match_dup 3)
	(compare:CC (match_dup 0)
		    (const_int 0)))]
  "")

;; Floating-point insns, excluding normal data motion.
;;
;; PowerPC has a full set of single-precision floating point instructions.
;;
;; For the POWER architecture, we pretend that we have both SFmode and
;; DFmode insns, while, in fact, all fp insns are actually done in double.
;; The only conversions we will do will be when storing to memory.  In that
;; case, we will use the "frsp" instruction before storing.
;;
;; Note that when we store into a single-precision memory location, we need to
;; use the frsp insn first.  If the register being stored isn't dead, we
;; need a scratch register for the frsp.  But this is difficult when the store
;; is done by reload.  It is not incorrect to do the frsp on the register in
;; this case, we just lose precision that we would have otherwise gotten but
;; is not guaranteed.  Perhaps this should be tightened up at some point.

(define_expand "extendsfdf2"
  [(set (match_operand:DF 0 "gpc_reg_operand" "")
	(float_extend:DF (match_operand:SF 1 "reg_or_none500mem_operand" "")))]
  "TARGET_HARD_FLOAT && (TARGET_FPRS || TARGET_E500_DOUBLE)"
  "")

(define_insn_and_split "*extendsfdf2_fpr"
  [(set (match_operand:DF 0 "gpc_reg_operand" "=f,?f,f")
	(float_extend:DF (match_operand:SF 1 "reg_or_mem_operand" "0,f,m")))]
  "TARGET_HARD_FLOAT && TARGET_FPRS"
  "@
   #
   fmr %0,%1
   lfs%U1%X1 %0,%1"
  "&& reload_completed && REG_P (operands[1]) && REGNO (operands[0]) == REGNO (operands[1])"
  [(const_int 0)]
{
  emit_note (NOTE_INSN_DELETED);
  DONE;
}
  [(set_attr "type" "fp,fp,fpload")])

(define_expand "truncdfsf2"
  [(set (match_operand:SF 0 "gpc_reg_operand" "")
	(float_truncate:SF (match_operand:DF 1 "gpc_reg_operand" "")))]
  "TARGET_HARD_FLOAT && (TARGET_FPRS || TARGET_E500_DOUBLE)"
  "")

(define_insn "*truncdfsf2_fpr"
  [(set (match_operand:SF 0 "gpc_reg_operand" "=f")
	(float_truncate:SF (match_operand:DF 1 "gpc_reg_operand" "f")))]
  "TARGET_HARD_FLOAT && TARGET_FPRS"
  "frsp %0,%1"
  [(set_attr "type" "fp")])

(define_insn "aux_truncdfsf2"
  [(set (match_operand:SF 0 "gpc_reg_operand" "=f")
	(unspec:SF [(match_operand:SF 1 "gpc_reg_operand" "f")] UNSPEC_FRSP))]
  "! TARGET_POWERPC && TARGET_HARD_FLOAT && TARGET_FPRS"
  "frsp %0,%1"
  [(set_attr "type" "fp")])

(define_expand "negsf2"
  [(set (match_operand:SF 0 "gpc_reg_operand" "")
	(neg:SF (match_operand:SF 1 "gpc_reg_operand" "")))]
  "TARGET_HARD_FLOAT"
  "")

(define_insn "*negsf2"
  [(set (match_operand:SF 0 "gpc_reg_operand" "=f")
	(neg:SF (match_operand:SF 1 "gpc_reg_operand" "f")))]
  "TARGET_HARD_FLOAT && TARGET_FPRS"
  "fneg %0,%1"
  [(set_attr "type" "fp")])

(define_expand "abssf2"
  [(set (match_operand:SF 0 "gpc_reg_operand" "")
	(abs:SF (match_operand:SF 1 "gpc_reg_operand" "")))]
  "TARGET_HARD_FLOAT"
  "")

(define_insn "*abssf2"
  [(set (match_operand:SF 0 "gpc_reg_operand" "=f")
	(abs:SF (match_operand:SF 1 "gpc_reg_operand" "f")))]
  "TARGET_HARD_FLOAT && TARGET_FPRS"
  "fabs %0,%1"
  [(set_attr "type" "fp")])

(define_insn ""
  [(set (match_operand:SF 0 "gpc_reg_operand" "=f")
	(neg:SF (abs:SF (match_operand:SF 1 "gpc_reg_operand" "f"))))]
  "TARGET_HARD_FLOAT && TARGET_FPRS"
  "fnabs %0,%1"
  [(set_attr "type" "fp")])

(define_expand "addsf3"
  [(set (match_operand:SF 0 "gpc_reg_operand" "")
	(plus:SF (match_operand:SF 1 "gpc_reg_operand" "")
		 (match_operand:SF 2 "gpc_reg_operand" "")))]
  "TARGET_HARD_FLOAT"
  "")

(define_insn ""
  [(set (match_operand:SF 0 "gpc_reg_operand" "=f")
	(plus:SF (match_operand:SF 1 "gpc_reg_operand" "%f")
		 (match_operand:SF 2 "gpc_reg_operand" "f")))]
  "TARGET_POWERPC && TARGET_HARD_FLOAT && TARGET_FPRS"
  "fadds %0,%1,%2"
  [(set_attr "type" "fp")])

(define_insn ""
  [(set (match_operand:SF 0 "gpc_reg_operand" "=f")
	(plus:SF (match_operand:SF 1 "gpc_reg_operand" "%f")
		 (match_operand:SF 2 "gpc_reg_operand" "f")))]
  "! TARGET_POWERPC && TARGET_HARD_FLOAT && TARGET_FPRS"
  "{fa|fadd} %0,%1,%2"
  [(set_attr "type" "fp")])

(define_expand "subsf3"
  [(set (match_operand:SF 0 "gpc_reg_operand" "")
	(minus:SF (match_operand:SF 1 "gpc_reg_operand" "")
		  (match_operand:SF 2 "gpc_reg_operand" "")))]
  "TARGET_HARD_FLOAT"
  "")

(define_insn ""
  [(set (match_operand:SF 0 "gpc_reg_operand" "=f")
	(minus:SF (match_operand:SF 1 "gpc_reg_operand" "f")
		  (match_operand:SF 2 "gpc_reg_operand" "f")))]
  "TARGET_POWERPC && TARGET_HARD_FLOAT && TARGET_FPRS"
  "fsubs %0,%1,%2"
  [(set_attr "type" "fp")])

(define_insn ""
  [(set (match_operand:SF 0 "gpc_reg_operand" "=f")
	(minus:SF (match_operand:SF 1 "gpc_reg_operand" "f")
		  (match_operand:SF 2 "gpc_reg_operand" "f")))]
  "! TARGET_POWERPC && TARGET_HARD_FLOAT && TARGET_FPRS"
  "{fs|fsub} %0,%1,%2"
  [(set_attr "type" "fp")])

(define_expand "mulsf3"
  [(set (match_operand:SF 0 "gpc_reg_operand" "")
	(mult:SF (match_operand:SF 1 "gpc_reg_operand" "")
		 (match_operand:SF 2 "gpc_reg_operand" "")))]
  "TARGET_HARD_FLOAT"
  "")

(define_insn ""
  [(set (match_operand:SF 0 "gpc_reg_operand" "=f")
	(mult:SF (match_operand:SF 1 "gpc_reg_operand" "%f")
		 (match_operand:SF 2 "gpc_reg_operand" "f")))]
  "TARGET_POWERPC && TARGET_HARD_FLOAT && TARGET_FPRS"
  "fmuls %0,%1,%2"
  [(set_attr "type" "fp")])

(define_insn ""
  [(set (match_operand:SF 0 "gpc_reg_operand" "=f")
	(mult:SF (match_operand:SF 1 "gpc_reg_operand" "%f")
		 (match_operand:SF 2 "gpc_reg_operand" "f")))]
  "! TARGET_POWERPC && TARGET_HARD_FLOAT && TARGET_FPRS"
  "{fm|fmul} %0,%1,%2"
  [(set_attr "type" "dmul")])

(define_insn "fres"
  [(set (match_operand:SF 0 "gpc_reg_operand" "=f")
	(unspec:SF [(match_operand:SF 1 "gpc_reg_operand" "f")] UNSPEC_FRES))]
  "TARGET_PPC_GFXOPT && flag_finite_math_only"
  "fres %0,%1"
  [(set_attr "type" "fp")])

(define_expand "divsf3"
  [(set (match_operand:SF 0 "gpc_reg_operand" "")
	(div:SF (match_operand:SF 1 "gpc_reg_operand" "")
		(match_operand:SF 2 "gpc_reg_operand" "")))]
  "TARGET_HARD_FLOAT"
{
  if (swdiv && !optimize_size && TARGET_PPC_GFXOPT
  && flag_finite_math_only && !flag_trapping_math)
    {
      rs6000_emit_swdivsf (operands[0], operands[1], operands[2]);
      DONE;
    }
})

(define_insn ""
  [(set (match_operand:SF 0 "gpc_reg_operand" "=f")
	(div:SF (match_operand:SF 1 "gpc_reg_operand" "f")
		(match_operand:SF 2 "gpc_reg_operand" "f")))]
  "TARGET_POWERPC && TARGET_HARD_FLOAT && TARGET_FPRS"
  "fdivs %0,%1,%2"
  [(set_attr "type" "sdiv")])

(define_insn ""
  [(set (match_operand:SF 0 "gpc_reg_operand" "=f")
	(div:SF (match_operand:SF 1 "gpc_reg_operand" "f")
		(match_operand:SF 2 "gpc_reg_operand" "f")))]
  "! TARGET_POWERPC && TARGET_HARD_FLOAT && TARGET_FPRS"
  "{fd|fdiv} %0,%1,%2"
  [(set_attr "type" "ddiv")])

(define_insn ""
  [(set (match_operand:SF 0 "gpc_reg_operand" "=f")
	(plus:SF (mult:SF (match_operand:SF 1 "gpc_reg_operand" "%f")
			  (match_operand:SF 2 "gpc_reg_operand" "f"))
		 (match_operand:SF 3 "gpc_reg_operand" "f")))]
  "TARGET_POWERPC && TARGET_HARD_FLOAT && TARGET_FPRS && TARGET_FUSED_MADD"
  "fmadds %0,%1,%2,%3"
  [(set_attr "type" "fp")])

(define_insn ""
  [(set (match_operand:SF 0 "gpc_reg_operand" "=f")
	(plus:SF (mult:SF (match_operand:SF 1 "gpc_reg_operand" "%f")
			  (match_operand:SF 2 "gpc_reg_operand" "f"))
		 (match_operand:SF 3 "gpc_reg_operand" "f")))]
  "! TARGET_POWERPC && TARGET_HARD_FLOAT && TARGET_FPRS && TARGET_FUSED_MADD"
  "{fma|fmadd} %0,%1,%2,%3"
  [(set_attr "type" "dmul")])

(define_insn ""
  [(set (match_operand:SF 0 "gpc_reg_operand" "=f")
	(minus:SF (mult:SF (match_operand:SF 1 "gpc_reg_operand" "%f")
			   (match_operand:SF 2 "gpc_reg_operand" "f"))
		  (match_operand:SF 3 "gpc_reg_operand" "f")))]
  "TARGET_POWERPC && TARGET_HARD_FLOAT && TARGET_FPRS && TARGET_FUSED_MADD"
  "fmsubs %0,%1,%2,%3"
  [(set_attr "type" "fp")])

(define_insn ""
  [(set (match_operand:SF 0 "gpc_reg_operand" "=f")
	(minus:SF (mult:SF (match_operand:SF 1 "gpc_reg_operand" "%f")
			   (match_operand:SF 2 "gpc_reg_operand" "f"))
		  (match_operand:SF 3 "gpc_reg_operand" "f")))]
  "! TARGET_POWERPC && TARGET_HARD_FLOAT && TARGET_FPRS && TARGET_FUSED_MADD"
  "{fms|fmsub} %0,%1,%2,%3"
  [(set_attr "type" "dmul")])

(define_insn ""
  [(set (match_operand:SF 0 "gpc_reg_operand" "=f")
	(neg:SF (plus:SF (mult:SF (match_operand:SF 1 "gpc_reg_operand" "%f")
				  (match_operand:SF 2 "gpc_reg_operand" "f"))
			 (match_operand:SF 3 "gpc_reg_operand" "f"))))]
  "TARGET_POWERPC && TARGET_HARD_FLOAT && TARGET_FPRS && TARGET_FUSED_MADD
   && HONOR_SIGNED_ZEROS (SFmode)"
  "fnmadds %0,%1,%2,%3"
  [(set_attr "type" "fp")])

(define_insn ""
  [(set (match_operand:SF 0 "gpc_reg_operand" "=f")
	(minus:SF (mult:SF (neg:SF (match_operand:SF 1 "gpc_reg_operand" "f"))
			   (match_operand:SF 2 "gpc_reg_operand" "f"))
			 (match_operand:SF 3 "gpc_reg_operand" "f")))]
  "TARGET_POWERPC && TARGET_HARD_FLOAT && TARGET_FPRS && TARGET_FUSED_MADD
   && ! HONOR_SIGNED_ZEROS (SFmode)"
  "fnmadds %0,%1,%2,%3"
  [(set_attr "type" "fp")])

(define_insn ""
  [(set (match_operand:SF 0 "gpc_reg_operand" "=f")
	(neg:SF (plus:SF (mult:SF (match_operand:SF 1 "gpc_reg_operand" "%f")
				  (match_operand:SF 2 "gpc_reg_operand" "f"))
			 (match_operand:SF 3 "gpc_reg_operand" "f"))))]
  "! TARGET_POWERPC && TARGET_HARD_FLOAT && TARGET_FPRS && TARGET_FUSED_MADD"
  "{fnma|fnmadd} %0,%1,%2,%3"
  [(set_attr "type" "dmul")])

(define_insn ""
  [(set (match_operand:SF 0 "gpc_reg_operand" "=f")
	(minus:SF (mult:SF (neg:SF (match_operand:SF 1 "gpc_reg_operand" "f"))
			   (match_operand:SF 2 "gpc_reg_operand" "f"))
			 (match_operand:SF 3 "gpc_reg_operand" "f")))]
  "! TARGET_POWERPC && TARGET_HARD_FLOAT && TARGET_FPRS && TARGET_FUSED_MADD
   && ! HONOR_SIGNED_ZEROS (SFmode)"
  "{fnma|fnmadd} %0,%1,%2,%3"
  [(set_attr "type" "dmul")])

(define_insn ""
  [(set (match_operand:SF 0 "gpc_reg_operand" "=f")
	(neg:SF (minus:SF (mult:SF (match_operand:SF 1 "gpc_reg_operand" "%f")
				   (match_operand:SF 2 "gpc_reg_operand" "f"))
			  (match_operand:SF 3 "gpc_reg_operand" "f"))))]
  "TARGET_POWERPC && TARGET_HARD_FLOAT && TARGET_FPRS && TARGET_FUSED_MADD
   && HONOR_SIGNED_ZEROS (SFmode)"
  "fnmsubs %0,%1,%2,%3"
  [(set_attr "type" "fp")])

(define_insn ""
  [(set (match_operand:SF 0 "gpc_reg_operand" "=f")
	(minus:SF (match_operand:SF 3 "gpc_reg_operand" "f")
		  (mult:SF (match_operand:SF 1 "gpc_reg_operand" "%f")
			   (match_operand:SF 2 "gpc_reg_operand" "f"))))]
  "TARGET_POWERPC && TARGET_HARD_FLOAT && TARGET_FPRS && TARGET_FUSED_MADD
   && ! HONOR_SIGNED_ZEROS (SFmode)"
  "fnmsubs %0,%1,%2,%3"
  [(set_attr "type" "fp")])

(define_insn ""
  [(set (match_operand:SF 0 "gpc_reg_operand" "=f")
	(neg:SF (minus:SF (mult:SF (match_operand:SF 1 "gpc_reg_operand" "%f")
				   (match_operand:SF 2 "gpc_reg_operand" "f"))
			  (match_operand:SF 3 "gpc_reg_operand" "f"))))]
  "! TARGET_POWERPC && TARGET_HARD_FLOAT && TARGET_FPRS && TARGET_FUSED_MADD"
  "{fnms|fnmsub} %0,%1,%2,%3"
  [(set_attr "type" "dmul")])

(define_insn ""
  [(set (match_operand:SF 0 "gpc_reg_operand" "=f")
	(minus:SF (match_operand:SF 3 "gpc_reg_operand" "f")
		  (mult:SF (match_operand:SF 1 "gpc_reg_operand" "%f")
			   (match_operand:SF 2 "gpc_reg_operand" "f"))))]
  "! TARGET_POWERPC && TARGET_HARD_FLOAT && TARGET_FPRS && TARGET_FUSED_MADD
   && ! HONOR_SIGNED_ZEROS (SFmode)"
  "{fnms|fnmsub} %0,%1,%2,%3"
  [(set_attr "type" "dmul")])

(define_expand "sqrtsf2"
  [(set (match_operand:SF 0 "gpc_reg_operand" "")
	(sqrt:SF (match_operand:SF 1 "gpc_reg_operand" "")))]
  "(TARGET_PPC_GPOPT || TARGET_POWER2) && TARGET_HARD_FLOAT && TARGET_FPRS"
  "")

(define_insn ""
  [(set (match_operand:SF 0 "gpc_reg_operand" "=f")
	(sqrt:SF (match_operand:SF 1 "gpc_reg_operand" "f")))]
  "TARGET_PPC_GPOPT && TARGET_HARD_FLOAT && TARGET_FPRS"
  "fsqrts %0,%1"
  [(set_attr "type" "ssqrt")])

(define_insn ""
  [(set (match_operand:SF 0 "gpc_reg_operand" "=f")
	(sqrt:SF (match_operand:SF 1 "gpc_reg_operand" "f")))]
  "TARGET_POWER2 && TARGET_HARD_FLOAT && TARGET_FPRS"
  "fsqrt %0,%1"
  [(set_attr "type" "dsqrt")])

(define_expand "copysignsf3"
  [(set (match_dup 3)
        (abs:SF (match_operand:SF 1 "gpc_reg_operand" "")))
   (set (match_dup 4)
	(neg:SF (abs:SF (match_dup 1))))
   (set (match_operand:SF 0 "gpc_reg_operand" "")
        (if_then_else:SF (ge (match_operand:SF 2 "gpc_reg_operand" "")
	                     (match_dup 5))
			 (match_dup 3)
			 (match_dup 4)))]
  "TARGET_PPC_GFXOPT && TARGET_HARD_FLOAT && TARGET_FPRS
   && !HONOR_NANS (SFmode) && !HONOR_SIGNED_ZEROS (SFmode)"
  {
     operands[3] = gen_reg_rtx (SFmode);
     operands[4] = gen_reg_rtx (SFmode);
     operands[5] = CONST0_RTX (SFmode);
  })

(define_expand "copysigndf3"
  [(set (match_dup 3)
        (abs:DF (match_operand:DF 1 "gpc_reg_operand" "")))
   (set (match_dup 4)
	(neg:DF (abs:DF (match_dup 1))))
   (set (match_operand:DF 0 "gpc_reg_operand" "")
        (if_then_else:DF (ge (match_operand:DF 2 "gpc_reg_operand" "")
	                     (match_dup 5))
			 (match_dup 3)
			 (match_dup 4)))]
  "TARGET_PPC_GFXOPT && TARGET_HARD_FLOAT && TARGET_FPRS
   && !HONOR_NANS (DFmode) && !HONOR_SIGNED_ZEROS (DFmode)"
  {
     operands[3] = gen_reg_rtx (DFmode);
     operands[4] = gen_reg_rtx (DFmode);
     operands[5] = CONST0_RTX (DFmode);
  })

;; For MIN, MAX, and conditional move, we use DEFINE_EXPAND's that involve a
;; fsel instruction and some auxiliary computations.  Then we just have a
;; single DEFINE_INSN for fsel and the define_splits to make them if made by
;; combine.
(define_expand "smaxsf3"
  [(set (match_operand:SF 0 "gpc_reg_operand" "")
	(if_then_else:SF (ge (match_operand:SF 1 "gpc_reg_operand" "")
			     (match_operand:SF 2 "gpc_reg_operand" ""))
			 (match_dup 1)
			 (match_dup 2)))]
  "TARGET_PPC_GFXOPT && TARGET_HARD_FLOAT && TARGET_FPRS && !flag_trapping_math"
  "{ rs6000_emit_minmax (operands[0], SMAX, operands[1], operands[2]); DONE;}")

(define_expand "sminsf3"
  [(set (match_operand:SF 0 "gpc_reg_operand" "")
	(if_then_else:SF (ge (match_operand:SF 1 "gpc_reg_operand" "")
			     (match_operand:SF 2 "gpc_reg_operand" ""))
			 (match_dup 2)
			 (match_dup 1)))]
  "TARGET_PPC_GFXOPT && TARGET_HARD_FLOAT && TARGET_FPRS && !flag_trapping_math"
  "{ rs6000_emit_minmax (operands[0], SMIN, operands[1], operands[2]); DONE;}")

(define_split
  [(set (match_operand:SF 0 "gpc_reg_operand" "")
	(match_operator:SF 3 "min_max_operator"
	 [(match_operand:SF 1 "gpc_reg_operand" "")
	  (match_operand:SF 2 "gpc_reg_operand" "")]))]
  "TARGET_PPC_GFXOPT && TARGET_HARD_FLOAT && TARGET_FPRS && !flag_trapping_math"
  [(const_int 0)]
  "
{ rs6000_emit_minmax (operands[0], GET_CODE (operands[3]),
		      operands[1], operands[2]);
  DONE;
}")

(define_expand "movsicc"
   [(set (match_operand:SI 0 "gpc_reg_operand" "")
	 (if_then_else:SI (match_operand 1 "comparison_operator" "")
			  (match_operand:SI 2 "gpc_reg_operand" "")
			  (match_operand:SI 3 "gpc_reg_operand" "")))]
  "TARGET_ISEL"
  "
{
  if (rs6000_emit_cmove (operands[0], operands[1], operands[2], operands[3]))
    DONE;
  else
    FAIL;
}")

;; We use the BASE_REGS for the isel input operands because, if rA is
;; 0, the value of 0 is placed in rD upon truth.  Similarly for rB
;; because we may switch the operands and rB may end up being rA.
;;
;; We need 2 patterns: an unsigned and a signed pattern.  We could
;; leave out the mode in operand 4 and use one pattern, but reload can
;; change the mode underneath our feet and then gets confused trying
;; to reload the value.
(define_insn "isel_signed"
  [(set (match_operand:SI 0 "gpc_reg_operand" "=r")
	(if_then_else:SI
	 (match_operator 1 "comparison_operator"
			 [(match_operand:CC 4 "cc_reg_operand" "y")
			  (const_int 0)])
	 (match_operand:SI 2 "gpc_reg_operand" "b")
	 (match_operand:SI 3 "gpc_reg_operand" "b")))]
  "TARGET_ISEL"
  "*
{ return output_isel (operands); }"
  [(set_attr "length" "4")])

(define_insn "isel_unsigned"
  [(set (match_operand:SI 0 "gpc_reg_operand" "=r")
	(if_then_else:SI
	 (match_operator 1 "comparison_operator"
			 [(match_operand:CCUNS 4 "cc_reg_operand" "y")
			  (const_int 0)])
	 (match_operand:SI 2 "gpc_reg_operand" "b")
	 (match_operand:SI 3 "gpc_reg_operand" "b")))]
  "TARGET_ISEL"
  "*
{ return output_isel (operands); }"
  [(set_attr "length" "4")])

(define_expand "movsfcc"
   [(set (match_operand:SF 0 "gpc_reg_operand" "")
	 (if_then_else:SF (match_operand 1 "comparison_operator" "")
			  (match_operand:SF 2 "gpc_reg_operand" "")
			  (match_operand:SF 3 "gpc_reg_operand" "")))]
  "TARGET_PPC_GFXOPT && TARGET_HARD_FLOAT && TARGET_FPRS"
  "
{
  if (rs6000_emit_cmove (operands[0], operands[1], operands[2], operands[3]))
    DONE;
  else
    FAIL;
}")

(define_insn "*fselsfsf4"
  [(set (match_operand:SF 0 "gpc_reg_operand" "=f")
	(if_then_else:SF (ge (match_operand:SF 1 "gpc_reg_operand" "f")
			     (match_operand:SF 4 "zero_fp_constant" "F"))
			 (match_operand:SF 2 "gpc_reg_operand" "f")
			 (match_operand:SF 3 "gpc_reg_operand" "f")))]
  "TARGET_PPC_GFXOPT && TARGET_HARD_FLOAT && TARGET_FPRS"
  "fsel %0,%1,%2,%3"
  [(set_attr "type" "fp")])

(define_insn "*fseldfsf4"
  [(set (match_operand:SF 0 "gpc_reg_operand" "=f")
	(if_then_else:SF (ge (match_operand:DF 1 "gpc_reg_operand" "f")
			     (match_operand:DF 4 "zero_fp_constant" "F"))
			 (match_operand:SF 2 "gpc_reg_operand" "f")
			 (match_operand:SF 3 "gpc_reg_operand" "f")))]
  "TARGET_PPC_GFXOPT && TARGET_HARD_FLOAT && TARGET_FPRS"
  "fsel %0,%1,%2,%3"
  [(set_attr "type" "fp")])

(define_expand "negdf2"
  [(set (match_operand:DF 0 "gpc_reg_operand" "")
	(neg:DF (match_operand:DF 1 "gpc_reg_operand" "")))]
  "TARGET_HARD_FLOAT && (TARGET_FPRS || TARGET_E500_DOUBLE)"
  "")

(define_insn "*negdf2_fpr"
  [(set (match_operand:DF 0 "gpc_reg_operand" "=f")
	(neg:DF (match_operand:DF 1 "gpc_reg_operand" "f")))]
  "TARGET_HARD_FLOAT && TARGET_FPRS"
  "fneg %0,%1"
  [(set_attr "type" "fp")])

(define_expand "absdf2"
  [(set (match_operand:DF 0 "gpc_reg_operand" "")
	(abs:DF (match_operand:DF 1 "gpc_reg_operand" "")))]
  "TARGET_HARD_FLOAT && (TARGET_FPRS || TARGET_E500_DOUBLE)"
  "")

(define_insn "*absdf2_fpr"
  [(set (match_operand:DF 0 "gpc_reg_operand" "=f")
	(abs:DF (match_operand:DF 1 "gpc_reg_operand" "f")))]
  "TARGET_HARD_FLOAT && TARGET_FPRS"
  "fabs %0,%1"
  [(set_attr "type" "fp")])

(define_insn "*nabsdf2_fpr"
  [(set (match_operand:DF 0 "gpc_reg_operand" "=f")
	(neg:DF (abs:DF (match_operand:DF 1 "gpc_reg_operand" "f"))))]
  "TARGET_HARD_FLOAT && TARGET_FPRS"
  "fnabs %0,%1"
  [(set_attr "type" "fp")])

(define_expand "adddf3"
  [(set (match_operand:DF 0 "gpc_reg_operand" "")
	(plus:DF (match_operand:DF 1 "gpc_reg_operand" "")
		 (match_operand:DF 2 "gpc_reg_operand" "")))]
  "TARGET_HARD_FLOAT && (TARGET_FPRS || TARGET_E500_DOUBLE)"
  "")

(define_insn "*adddf3_fpr"
  [(set (match_operand:DF 0 "gpc_reg_operand" "=f")
	(plus:DF (match_operand:DF 1 "gpc_reg_operand" "%f")
		 (match_operand:DF 2 "gpc_reg_operand" "f")))]
  "TARGET_HARD_FLOAT && TARGET_FPRS"
  "{fa|fadd} %0,%1,%2"
  [(set_attr "type" "fp")])

(define_expand "subdf3"
  [(set (match_operand:DF 0 "gpc_reg_operand" "")
	(minus:DF (match_operand:DF 1 "gpc_reg_operand" "")
		  (match_operand:DF 2 "gpc_reg_operand" "")))]
  "TARGET_HARD_FLOAT && (TARGET_FPRS || TARGET_E500_DOUBLE)"
  "")

(define_insn "*subdf3_fpr"
  [(set (match_operand:DF 0 "gpc_reg_operand" "=f")
	(minus:DF (match_operand:DF 1 "gpc_reg_operand" "f")
		  (match_operand:DF 2 "gpc_reg_operand" "f")))]
  "TARGET_HARD_FLOAT && TARGET_FPRS"
  "{fs|fsub} %0,%1,%2"
  [(set_attr "type" "fp")])

(define_expand "muldf3"
  [(set (match_operand:DF 0 "gpc_reg_operand" "")
	(mult:DF (match_operand:DF 1 "gpc_reg_operand" "")
		 (match_operand:DF 2 "gpc_reg_operand" "")))]
  "TARGET_HARD_FLOAT && (TARGET_FPRS || TARGET_E500_DOUBLE)"
  "")

(define_insn "*muldf3_fpr"
  [(set (match_operand:DF 0 "gpc_reg_operand" "=f")
	(mult:DF (match_operand:DF 1 "gpc_reg_operand" "%f")
		 (match_operand:DF 2 "gpc_reg_operand" "f")))]
  "TARGET_HARD_FLOAT && TARGET_FPRS"
  "{fm|fmul} %0,%1,%2"
  [(set_attr "type" "dmul")])

(define_insn "fred"
  [(set (match_operand:DF 0 "gpc_reg_operand" "=f")
	(unspec:DF [(match_operand:DF 1 "gpc_reg_operand" "f")] UNSPEC_FRES))]
  "TARGET_POPCNTB && flag_finite_math_only"
  "fre %0,%1"
  [(set_attr "type" "fp")])

(define_expand "divdf3"
  [(set (match_operand:DF 0 "gpc_reg_operand" "")
	(div:DF (match_operand:DF 1 "gpc_reg_operand" "")
		(match_operand:DF 2 "gpc_reg_operand" "")))]
  "TARGET_HARD_FLOAT && (TARGET_FPRS || TARGET_E500_DOUBLE)"
{
  if (swdiv && !optimize_size && TARGET_POPCNTB
  && flag_finite_math_only && !flag_trapping_math)
    {
      rs6000_emit_swdivdf (operands[0], operands[1], operands[2]);
      DONE;
    }
})

(define_insn "*divdf3_fpr"
  [(set (match_operand:DF 0 "gpc_reg_operand" "=f")
	(div:DF (match_operand:DF 1 "gpc_reg_operand" "f")
		(match_operand:DF 2 "gpc_reg_operand" "f")))]
  "TARGET_HARD_FLOAT && TARGET_FPRS"
  "{fd|fdiv} %0,%1,%2"
  [(set_attr "type" "ddiv")])

(define_insn ""
  [(set (match_operand:DF 0 "gpc_reg_operand" "=f")
	(plus:DF (mult:DF (match_operand:DF 1 "gpc_reg_operand" "%f")
			  (match_operand:DF 2 "gpc_reg_operand" "f"))
		 (match_operand:DF 3 "gpc_reg_operand" "f")))]
  "TARGET_HARD_FLOAT && TARGET_FPRS && TARGET_FUSED_MADD"
  "{fma|fmadd} %0,%1,%2,%3"
  [(set_attr "type" "dmul")])

(define_insn ""
  [(set (match_operand:DF 0 "gpc_reg_operand" "=f")
	(minus:DF (mult:DF (match_operand:DF 1 "gpc_reg_operand" "%f")
			   (match_operand:DF 2 "gpc_reg_operand" "f"))
		  (match_operand:DF 3 "gpc_reg_operand" "f")))]
  "TARGET_HARD_FLOAT && TARGET_FPRS && TARGET_FUSED_MADD"
  "{fms|fmsub} %0,%1,%2,%3"
  [(set_attr "type" "dmul")])

(define_insn ""
  [(set (match_operand:DF 0 "gpc_reg_operand" "=f")
	(neg:DF (plus:DF (mult:DF (match_operand:DF 1 "gpc_reg_operand" "%f")
				  (match_operand:DF 2 "gpc_reg_operand" "f"))
			 (match_operand:DF 3 "gpc_reg_operand" "f"))))]
  "TARGET_HARD_FLOAT && TARGET_FPRS && TARGET_FUSED_MADD
   && HONOR_SIGNED_ZEROS (DFmode)"
  "{fnma|fnmadd} %0,%1,%2,%3"
  [(set_attr "type" "dmul")])

(define_insn ""
  [(set (match_operand:DF 0 "gpc_reg_operand" "=f")
	(minus:DF (mult:DF (neg:DF (match_operand:DF 1 "gpc_reg_operand" "f"))
			   (match_operand:DF 2 "gpc_reg_operand" "f"))
		  (match_operand:DF 3 "gpc_reg_operand" "f")))]
  "TARGET_HARD_FLOAT && TARGET_FPRS && TARGET_FUSED_MADD
   && ! HONOR_SIGNED_ZEROS (DFmode)"
  "{fnma|fnmadd} %0,%1,%2,%3"
  [(set_attr "type" "dmul")])

(define_insn ""
  [(set (match_operand:DF 0 "gpc_reg_operand" "=f")
	(neg:DF (minus:DF (mult:DF (match_operand:DF 1 "gpc_reg_operand" "%f")
				   (match_operand:DF 2 "gpc_reg_operand" "f"))
			  (match_operand:DF 3 "gpc_reg_operand" "f"))))]
  "TARGET_HARD_FLOAT && TARGET_FPRS && TARGET_FUSED_MADD
   && HONOR_SIGNED_ZEROS (DFmode)"
  "{fnms|fnmsub} %0,%1,%2,%3"
  [(set_attr "type" "dmul")])

(define_insn ""
  [(set (match_operand:DF 0 "gpc_reg_operand" "=f")
	(minus:DF (match_operand:DF 3 "gpc_reg_operand" "f")
	          (mult:DF (match_operand:DF 1 "gpc_reg_operand" "%f")
			   (match_operand:DF 2 "gpc_reg_operand" "f"))))]
  "TARGET_HARD_FLOAT && TARGET_FPRS && TARGET_FUSED_MADD
   && ! HONOR_SIGNED_ZEROS (DFmode)"
  "{fnms|fnmsub} %0,%1,%2,%3"
  [(set_attr "type" "dmul")])

(define_insn "sqrtdf2"
  [(set (match_operand:DF 0 "gpc_reg_operand" "=f")
	(sqrt:DF (match_operand:DF 1 "gpc_reg_operand" "f")))]
  "(TARGET_PPC_GPOPT || TARGET_POWER2) && TARGET_HARD_FLOAT && TARGET_FPRS"
  "fsqrt %0,%1"
  [(set_attr "type" "dsqrt")])

;; The conditional move instructions allow us to perform max and min
;; operations even when

(define_expand "smaxdf3"
  [(set (match_operand:DF 0 "gpc_reg_operand" "")
	(if_then_else:DF (ge (match_operand:DF 1 "gpc_reg_operand" "")
			     (match_operand:DF 2 "gpc_reg_operand" ""))
			 (match_dup 1)
			 (match_dup 2)))]
  "TARGET_PPC_GFXOPT && TARGET_HARD_FLOAT && TARGET_FPRS && !flag_trapping_math"
  "{ rs6000_emit_minmax (operands[0], SMAX, operands[1], operands[2]); DONE;}")

(define_expand "smindf3"
  [(set (match_operand:DF 0 "gpc_reg_operand" "")
	(if_then_else:DF (ge (match_operand:DF 1 "gpc_reg_operand" "")
			     (match_operand:DF 2 "gpc_reg_operand" ""))
			 (match_dup 2)
			 (match_dup 1)))]
  "TARGET_PPC_GFXOPT && TARGET_HARD_FLOAT && TARGET_FPRS && !flag_trapping_math"
  "{ rs6000_emit_minmax (operands[0], SMIN, operands[1], operands[2]); DONE;}")

(define_split
  [(set (match_operand:DF 0 "gpc_reg_operand" "")
	(match_operator:DF 3 "min_max_operator"
	 [(match_operand:DF 1 "gpc_reg_operand" "")
	  (match_operand:DF 2 "gpc_reg_operand" "")]))]
  "TARGET_PPC_GFXOPT && TARGET_HARD_FLOAT && TARGET_FPRS && !flag_trapping_math"
  [(const_int 0)]
  "
{ rs6000_emit_minmax (operands[0], GET_CODE (operands[3]),
		      operands[1], operands[2]);
  DONE;
}")

(define_expand "movdfcc"
   [(set (match_operand:DF 0 "gpc_reg_operand" "")
	 (if_then_else:DF (match_operand 1 "comparison_operator" "")
			  (match_operand:DF 2 "gpc_reg_operand" "")
			  (match_operand:DF 3 "gpc_reg_operand" "")))]
  "TARGET_PPC_GFXOPT && TARGET_HARD_FLOAT && TARGET_FPRS"
  "
{
  if (rs6000_emit_cmove (operands[0], operands[1], operands[2], operands[3]))
    DONE;
  else
    FAIL;
}")

(define_insn "*fseldfdf4"
  [(set (match_operand:DF 0 "gpc_reg_operand" "=f")
	(if_then_else:DF (ge (match_operand:DF 1 "gpc_reg_operand" "f")
			     (match_operand:DF 4 "zero_fp_constant" "F"))
			 (match_operand:DF 2 "gpc_reg_operand" "f")
			 (match_operand:DF 3 "gpc_reg_operand" "f")))]
  "TARGET_PPC_GFXOPT && TARGET_HARD_FLOAT && TARGET_FPRS"
  "fsel %0,%1,%2,%3"
  [(set_attr "type" "fp")])

(define_insn "*fselsfdf4"
  [(set (match_operand:DF 0 "gpc_reg_operand" "=f")
	(if_then_else:DF (ge (match_operand:SF 1 "gpc_reg_operand" "f")
			     (match_operand:SF 4 "zero_fp_constant" "F"))
			 (match_operand:DF 2 "gpc_reg_operand" "f")
			 (match_operand:DF 3 "gpc_reg_operand" "f")))]
  "TARGET_PPC_GFXOPT"
  "fsel %0,%1,%2,%3"
  [(set_attr "type" "fp")])

;; Conversions to and from floating-point.

(define_expand "fixuns_truncsfsi2"
  [(set (match_operand:SI 0 "gpc_reg_operand" "")
	(unsigned_fix:SI (match_operand:SF 1 "gpc_reg_operand" "")))]
  "TARGET_HARD_FLOAT && !TARGET_FPRS"
  "")

(define_expand "fix_truncsfsi2"
  [(set (match_operand:SI 0 "gpc_reg_operand" "")
	(fix:SI (match_operand:SF 1 "gpc_reg_operand" "")))]
  "TARGET_HARD_FLOAT && !TARGET_FPRS"
  "")

; For each of these conversions, there is a define_expand, a define_insn
; with a '#' template, and a define_split (with C code).  The idea is
; to allow constant folding with the template of the define_insn,
; then to have the insns split later (between sched1 and final).

(define_expand "floatsidf2"
  [(parallel [(set (match_operand:DF 0 "gpc_reg_operand" "")
		   (float:DF (match_operand:SI 1 "gpc_reg_operand" "")))
	      (use (match_dup 2))
	      (use (match_dup 3))
	      (clobber (match_dup 4))
	      (clobber (match_dup 5))
	      (clobber (match_dup 6))])]
  "TARGET_HARD_FLOAT && (TARGET_FPRS || TARGET_E500_DOUBLE)"
  "
{
  if (TARGET_E500_DOUBLE)
    {
      emit_insn (gen_spe_floatsidf2 (operands[0], operands[1]));
      DONE;
    }
  if (TARGET_POWERPC64 && TARGET_MFPGPR && TARGET_HARD_FLOAT && TARGET_FPRS)
    {
      rtx t1 = gen_reg_rtx (DImode);
      emit_insn (gen_floatsidf_ppc64_mfpgpr (operands[0], operands[1], t1));
      DONE;
    }
  if (TARGET_POWERPC64)
    {
      rtx mem = assign_stack_temp (DImode, GET_MODE_SIZE (DImode), 0);
      rtx t1 = gen_reg_rtx (DImode);
      rtx t2 = gen_reg_rtx (DImode);
      emit_insn (gen_floatsidf_ppc64 (operands[0], operands[1], mem, t1, t2));
      DONE;
    }

  operands[2] = force_reg (SImode, GEN_INT (0x43300000));
  operands[3] = force_reg (DFmode, CONST_DOUBLE_ATOF (\"4503601774854144\", DFmode));
  operands[4] = assign_stack_temp (DFmode, GET_MODE_SIZE (DFmode), 0);
  operands[5] = gen_reg_rtx (DFmode);
  operands[6] = gen_reg_rtx (SImode);
}")

(define_insn_and_split "*floatsidf2_internal"
  [(set (match_operand:DF 0 "gpc_reg_operand" "=&f")
	(float:DF (match_operand:SI 1 "gpc_reg_operand" "r")))
   (use (match_operand:SI 2 "gpc_reg_operand" "r"))
   (use (match_operand:DF 3 "gpc_reg_operand" "f"))
   (clobber (match_operand:DF 4 "memory_operand" "=o"))
   (clobber (match_operand:DF 5 "gpc_reg_operand" "=&f"))
   (clobber (match_operand:SI 6 "gpc_reg_operand" "=&r"))]
  "! TARGET_POWERPC64 && TARGET_HARD_FLOAT && TARGET_FPRS"
  "#"
  "&& (!no_new_pseudos || offsettable_nonstrict_memref_p (operands[4]))"
  [(pc)]
  "
{
  rtx lowword, highword;
  gcc_assert (MEM_P (operands[4]));
  highword = adjust_address (operands[4], SImode, 0);
  lowword = adjust_address (operands[4], SImode, 4);
  if (! WORDS_BIG_ENDIAN)
    {
      rtx tmp;
      tmp = highword; highword = lowword; lowword = tmp;
    }

  emit_insn (gen_xorsi3 (operands[6], operands[1],
			 GEN_INT (~ (HOST_WIDE_INT) 0x7fffffff)));
  emit_move_insn (lowword, operands[6]);
  emit_move_insn (highword, operands[2]);
  emit_move_insn (operands[5], operands[4]);
  emit_insn (gen_subdf3 (operands[0], operands[5], operands[3]));
  DONE;
}"
  [(set_attr "length" "24")])

(define_expand "floatunssisf2"
  [(set (match_operand:SF 0 "gpc_reg_operand" "")
        (unsigned_float:SF (match_operand:SI 1 "gpc_reg_operand" "")))]
  "TARGET_HARD_FLOAT && !TARGET_FPRS"
  "")

(define_expand "floatunssidf2"
  [(parallel [(set (match_operand:DF 0 "gpc_reg_operand" "")
		   (unsigned_float:DF (match_operand:SI 1 "gpc_reg_operand" "")))
	      (use (match_dup 2))
	      (use (match_dup 3))
	      (clobber (match_dup 4))
	      (clobber (match_dup 5))])]
  "TARGET_HARD_FLOAT && (TARGET_FPRS || TARGET_E500_DOUBLE)"
  "
{
  if (TARGET_E500_DOUBLE)
    {
      emit_insn (gen_spe_floatunssidf2 (operands[0], operands[1]));
      DONE;
    }
  if (TARGET_POWERPC64)
    {
      rtx mem = assign_stack_temp (DImode, GET_MODE_SIZE (DImode), 0);
      rtx t1 = gen_reg_rtx (DImode);
      rtx t2 = gen_reg_rtx (DImode);
      emit_insn (gen_floatunssidf_ppc64 (operands[0], operands[1], mem,
					 t1, t2));
      DONE;
    }

  operands[2] = force_reg (SImode, GEN_INT (0x43300000));
  operands[3] = force_reg (DFmode, CONST_DOUBLE_ATOF (\"4503599627370496\", DFmode));
  operands[4] = assign_stack_temp (DFmode, GET_MODE_SIZE (DFmode), 0);
  operands[5] = gen_reg_rtx (DFmode);
}")

(define_insn_and_split "*floatunssidf2_internal"
  [(set (match_operand:DF 0 "gpc_reg_operand" "=&f")
	(unsigned_float:DF (match_operand:SI 1 "gpc_reg_operand" "r")))
   (use (match_operand:SI 2 "gpc_reg_operand" "r"))
   (use (match_operand:DF 3 "gpc_reg_operand" "f"))
   (clobber (match_operand:DF 4 "memory_operand" "=o"))
   (clobber (match_operand:DF 5 "gpc_reg_operand" "=&f"))]
  "! TARGET_POWERPC64 && TARGET_HARD_FLOAT && TARGET_FPRS"
  "#"
  "&& (!no_new_pseudos || offsettable_nonstrict_memref_p (operands[4]))"
  [(pc)]
  "
{
  rtx lowword, highword;
  gcc_assert (MEM_P (operands[4]));
  highword = adjust_address (operands[4], SImode, 0);
  lowword = adjust_address (operands[4], SImode, 4);
  if (! WORDS_BIG_ENDIAN)
    {
      rtx tmp;
      tmp = highword; highword = lowword; lowword = tmp;
    }

  emit_move_insn (lowword, operands[1]);
  emit_move_insn (highword, operands[2]);
  emit_move_insn (operands[5], operands[4]);
  emit_insn (gen_subdf3 (operands[0], operands[5], operands[3]));
  DONE;
}"
  [(set_attr "length" "20")])

(define_expand "fix_truncdfsi2"
  [(parallel [(set (match_operand:SI 0 "fix_trunc_dest_operand" "")
		   (fix:SI (match_operand:DF 1 "gpc_reg_operand" "")))
	      (clobber (match_dup 2))
	      (clobber (match_dup 3))])]
  "(TARGET_POWER2 || TARGET_POWERPC)
   && TARGET_HARD_FLOAT && (TARGET_FPRS || TARGET_E500_DOUBLE)"
  "
{
  if (TARGET_E500_DOUBLE)
    {
     emit_insn (gen_spe_fix_truncdfsi2 (operands[0], operands[1]));
     DONE;
    }
  operands[2] = gen_reg_rtx (DImode);
  if (TARGET_POWERPC64 && TARGET_MFPGPR && TARGET_HARD_FLOAT && TARGET_FPRS
      && gpc_reg_operand(operands[0], GET_MODE (operands[0])))
    {
      operands[3] = gen_reg_rtx (DImode);
      emit_insn (gen_fix_truncdfsi2_mfpgpr (operands[0], operands[1],
					    operands[2], operands[3]));
      DONE;
    }
  if (TARGET_PPC_GFXOPT)
    {
      rtx orig_dest = operands[0];
      if (! memory_operand (orig_dest, GET_MODE (orig_dest)))
	operands[0] = assign_stack_temp (SImode, GET_MODE_SIZE (SImode), 0);
      emit_insn (gen_fix_truncdfsi2_internal_gfxopt (operands[0], operands[1],
						     operands[2]));
      if (operands[0] != orig_dest)
	emit_move_insn (orig_dest, operands[0]);
      DONE;
    }
  operands[3] = assign_stack_temp (DImode, GET_MODE_SIZE (DImode), 0);
}")

(define_insn_and_split "*fix_truncdfsi2_internal"
  [(set (match_operand:SI 0 "gpc_reg_operand" "=r")
	(fix:SI (match_operand:DF 1 "gpc_reg_operand" "f")))
   (clobber (match_operand:DI 2 "gpc_reg_operand" "=f"))
   (clobber (match_operand:DI 3 "memory_operand" "=o"))]
  "(TARGET_POWER2 || TARGET_POWERPC) && TARGET_HARD_FLOAT && TARGET_FPRS"
  "#"
  "&& (!no_new_pseudos || offsettable_nonstrict_memref_p (operands[3]))"
  [(pc)]
  "
{
  rtx lowword;
  gcc_assert (MEM_P (operands[3]));
  lowword = adjust_address (operands[3], SImode, WORDS_BIG_ENDIAN ? 4 : 0);

  emit_insn (gen_fctiwz (operands[2], operands[1]));
  emit_move_insn (operands[3], operands[2]);
  emit_move_insn (operands[0], lowword);
  DONE;
}"
  [(set_attr "length" "16")])

(define_insn_and_split "fix_truncdfsi2_internal_gfxopt"
  [(set (match_operand:SI 0 "memory_operand" "=Z")
	(fix:SI (match_operand:DF 1 "gpc_reg_operand" "f")))
   (clobber (match_operand:DI 2 "gpc_reg_operand" "=f"))]
  "(TARGET_POWER2 || TARGET_POWERPC) && TARGET_HARD_FLOAT && TARGET_FPRS
   && TARGET_PPC_GFXOPT"
  "#"
  "&& 1"
  [(pc)]
  "
{
  emit_insn (gen_fctiwz (operands[2], operands[1]));
  emit_insn (gen_stfiwx (operands[0], operands[2]));
  DONE;
}"
  [(set_attr "length" "16")])

(define_insn_and_split "fix_truncdfsi2_mfpgpr"
  [(set (match_operand:SI 0 "gpc_reg_operand" "=r")
	(fix:SI (match_operand:DF 1 "gpc_reg_operand" "f")))
   (clobber (match_operand:DI 2 "gpc_reg_operand" "=f"))
   (clobber (match_operand:DI 3 "gpc_reg_operand" "=r"))]
  "TARGET_POWERPC64 && TARGET_MFPGPR && TARGET_HARD_FLOAT && TARGET_FPRS"
  "#"
  "&& 1"
  [(set (match_dup 2) (unspec:DI [(fix:SI (match_dup 1))] UNSPEC_FCTIWZ))
   (set (match_dup 3) (match_dup 2))
   (set (match_dup 0) (subreg:SI (match_dup 3) 4))]
  ""
  [(set_attr "length" "12")])

; Here, we use (set (reg) (unspec:DI [(fix:SI ...)] UNSPEC_FCTIWZ))
; rather than (set (subreg:SI (reg)) (fix:SI ...))
; because the first makes it clear that operand 0 is not live
; before the instruction.
(define_insn "fctiwz"
  [(set (match_operand:DI 0 "gpc_reg_operand" "=f")
	(unspec:DI [(fix:SI (match_operand:DF 1 "gpc_reg_operand" "f"))]
		   UNSPEC_FCTIWZ))]
  "(TARGET_POWER2 || TARGET_POWERPC) && TARGET_HARD_FLOAT && TARGET_FPRS"
  "{fcirz|fctiwz} %0,%1"
  [(set_attr "type" "fp")])

(define_insn "btruncdf2"
  [(set (match_operand:DF 0 "gpc_reg_operand" "=f")
	(unspec:DF [(match_operand:DF 1 "gpc_reg_operand" "f")] UNSPEC_FRIZ))]
  "TARGET_FPRND && TARGET_HARD_FLOAT && TARGET_FPRS"
  "friz %0,%1"
  [(set_attr "type" "fp")])

(define_insn "btruncsf2"
  [(set (match_operand:SF 0 "gpc_reg_operand" "=f")
	(unspec:SF [(match_operand:SF 1 "gpc_reg_operand" "f")] UNSPEC_FRIZ))]
  "TARGET_FPRND && TARGET_HARD_FLOAT && TARGET_FPRS"
  "friz %0,%1"
  [(set_attr "type" "fp")])

(define_insn "ceildf2"
  [(set (match_operand:DF 0 "gpc_reg_operand" "=f")
	(unspec:DF [(match_operand:DF 1 "gpc_reg_operand" "f")] UNSPEC_FRIP))]
  "TARGET_FPRND && TARGET_HARD_FLOAT && TARGET_FPRS"
  "frip %0,%1"
  [(set_attr "type" "fp")])

(define_insn "ceilsf2"
 [(set (match_operand:SF 0 "gpc_reg_operand" "=f")
	(unspec:SF [(match_operand:SF 1 "gpc_reg_operand" "f")] UNSPEC_FRIP))]
  "TARGET_FPRND && TARGET_HARD_FLOAT && TARGET_FPRS"
  "frip %0,%1"
  [(set_attr "type" "fp")])

(define_insn "floordf2"
  [(set (match_operand:DF 0 "gpc_reg_operand" "=f")
	(unspec:DF [(match_operand:DF 1 "gpc_reg_operand" "f")] UNSPEC_FRIM))]
  "TARGET_FPRND && TARGET_HARD_FLOAT && TARGET_FPRS"
  "frim %0,%1"
  [(set_attr "type" "fp")])

(define_insn "floorsf2"
  [(set (match_operand:SF 0 "gpc_reg_operand" "=f")
	(unspec:SF [(match_operand:SF 1 "gpc_reg_operand" "f")] UNSPEC_FRIM))]
  "TARGET_FPRND && TARGET_HARD_FLOAT && TARGET_FPRS"
  "frim %0,%1"
  [(set_attr "type" "fp")])

(define_insn "rounddf2"
  [(set (match_operand:DF 0 "gpc_reg_operand" "=f")
	(unspec:DF [(match_operand:DF 1 "gpc_reg_operand" "f")] UNSPEC_FRIN))]
  "TARGET_FPRND && TARGET_HARD_FLOAT && TARGET_FPRS"
  "frin %0,%1"
  [(set_attr "type" "fp")])

(define_insn "roundsf2"
  [(set (match_operand:SF 0 "gpc_reg_operand" "=f")
	(unspec:SF [(match_operand:SF 1 "gpc_reg_operand" "f")] UNSPEC_FRIN))]
  "TARGET_FPRND && TARGET_HARD_FLOAT && TARGET_FPRS"
  "frin %0,%1"
  [(set_attr "type" "fp")])

; An UNSPEC is used so we don't have to support SImode in FP registers.
(define_insn "stfiwx"
  [(set (match_operand:SI 0 "memory_operand" "=Z")
	(unspec:SI [(match_operand:DI 1 "gpc_reg_operand" "f")]
		   UNSPEC_STFIWX))]
  "TARGET_PPC_GFXOPT"
  "stfiwx %1,%y0"
  [(set_attr "type" "fpstore")])

(define_expand "floatsisf2"
  [(set (match_operand:SF 0 "gpc_reg_operand" "")
        (float:SF (match_operand:SI 1 "gpc_reg_operand" "")))]
  "TARGET_HARD_FLOAT && !TARGET_FPRS"
  "")

(define_insn "floatdidf2"
  [(set (match_operand:DF 0 "gpc_reg_operand" "=f")
	(float:DF (match_operand:DI 1 "gpc_reg_operand" "*f")))]
  "TARGET_POWERPC64 && TARGET_HARD_FLOAT && TARGET_FPRS"
  "fcfid %0,%1"
  [(set_attr "type" "fp")])

(define_insn_and_split "floatsidf_ppc64_mfpgpr"
  [(set (match_operand:DF 0 "gpc_reg_operand" "=f")
	(float:DF (match_operand:SI 1 "gpc_reg_operand" "r")))
   (clobber (match_operand:DI 2 "gpc_reg_operand" "=r"))]
  "TARGET_POWERPC64 && TARGET_MFPGPR && TARGET_HARD_FLOAT && TARGET_FPRS"
  "#"
  "&& 1"
  [(set (match_dup 2) (sign_extend:DI (match_dup 1)))
   (set (match_dup 0) (float:DF (match_dup 2)))]
  "")

(define_insn_and_split "floatsidf_ppc64"
  [(set (match_operand:DF 0 "gpc_reg_operand" "=f")
	(float:DF (match_operand:SI 1 "gpc_reg_operand" "r")))
   (clobber (match_operand:DI 2 "memory_operand" "=o"))
   (clobber (match_operand:DI 3 "gpc_reg_operand" "=r"))
   (clobber (match_operand:DI 4 "gpc_reg_operand" "=f"))]
  "TARGET_POWERPC64 && !TARGET_MFPGPR && TARGET_HARD_FLOAT && TARGET_FPRS"
  "#"
  "&& 1"
  [(set (match_dup 3) (sign_extend:DI (match_dup 1)))
   (set (match_dup 2) (match_dup 3))
   (set (match_dup 4) (match_dup 2))
   (set (match_dup 0) (float:DF (match_dup 4)))]
  "")

(define_insn_and_split "floatunssidf_ppc64"
  [(set (match_operand:DF 0 "gpc_reg_operand" "=f")
	(unsigned_float:DF (match_operand:SI 1 "gpc_reg_operand" "r")))
   (clobber (match_operand:DI 2 "memory_operand" "=o"))
   (clobber (match_operand:DI 3 "gpc_reg_operand" "=r"))
   (clobber (match_operand:DI 4 "gpc_reg_operand" "=f"))]
  "TARGET_POWERPC64 && TARGET_HARD_FLOAT && TARGET_FPRS"
  "#"
  "&& 1"
  [(set (match_dup 3) (zero_extend:DI (match_dup 1)))
   (set (match_dup 2) (match_dup 3))
   (set (match_dup 4) (match_dup 2))
   (set (match_dup 0) (float:DF (match_dup 4)))]
  "")

(define_insn "fix_truncdfdi2"
  [(set (match_operand:DI 0 "gpc_reg_operand" "=*f")
	(fix:DI (match_operand:DF 1 "gpc_reg_operand" "f")))]
  "TARGET_POWERPC64 && TARGET_HARD_FLOAT && TARGET_FPRS"
  "fctidz %0,%1"
  [(set_attr "type" "fp")])

(define_expand "floatdisf2"
  [(set (match_operand:SF 0 "gpc_reg_operand" "")
        (float:SF (match_operand:DI 1 "gpc_reg_operand" "")))]
  "TARGET_POWERPC64 && TARGET_HARD_FLOAT && TARGET_FPRS"
  "
{
  rtx val = operands[1];
  if (!flag_unsafe_math_optimizations)
    {
      rtx label = gen_label_rtx ();
      val = gen_reg_rtx (DImode);
      emit_insn (gen_floatdisf2_internal2 (val, operands[1], label));
      emit_label (label);
    }
  emit_insn (gen_floatdisf2_internal1 (operands[0], val));
  DONE;
}")

;; This is not IEEE compliant if rounding mode is "round to nearest".
;; If the DI->DF conversion is inexact, then it's possible to suffer
;; from double rounding.
(define_insn_and_split "floatdisf2_internal1"
  [(set (match_operand:SF 0 "gpc_reg_operand" "=f")
        (float:SF (match_operand:DI 1 "gpc_reg_operand" "*f")))
   (clobber (match_scratch:DF 2 "=f"))]
  "TARGET_POWERPC64 && TARGET_HARD_FLOAT && TARGET_FPRS"
  "#"
  "&& reload_completed"
  [(set (match_dup 2)
        (float:DF (match_dup 1)))
   (set (match_dup 0)
        (float_truncate:SF (match_dup 2)))]
  "")

;; Twiddles bits to avoid double rounding.
;; Bits that might be truncated when converting to DFmode are replaced
;; by a bit that won't be lost at that stage, but is below the SFmode
;; rounding position.
(define_expand "floatdisf2_internal2"
  [(set (match_dup 3) (ashiftrt:DI (match_operand:DI 1 "" "")
				   (const_int 53)))
   (parallel [(set (match_operand:DI 0 "" "") (and:DI (match_dup 1)
						      (const_int 2047)))
	      (clobber (scratch:CC))])
   (set (match_dup 3) (plus:DI (match_dup 3)
			       (const_int 1)))
   (set (match_dup 0) (plus:DI (match_dup 0)
			       (const_int 2047)))
   (set (match_dup 4) (compare:CCUNS (match_dup 3)
				     (const_int 2)))
   (set (match_dup 0) (ior:DI (match_dup 0)
			      (match_dup 1)))
   (parallel [(set (match_dup 0) (and:DI (match_dup 0)
					 (const_int -2048)))
	      (clobber (scratch:CC))])
   (set (pc) (if_then_else (geu (match_dup 4) (const_int 0))
			   (label_ref (match_operand:DI 2 "" ""))
			   (pc)))
   (set (match_dup 0) (match_dup 1))]
  "TARGET_POWERPC64 && TARGET_HARD_FLOAT && TARGET_FPRS"
  "
{
  operands[3] = gen_reg_rtx (DImode);
  operands[4] = gen_reg_rtx (CCUNSmode);
}")

;; Define the DImode operations that can be done in a small number
;; of instructions.  The & constraints are to prevent the register
;; allocator from allocating registers that overlap with the inputs
;; (for example, having an input in 7,8 and an output in 6,7).  We
;; also allow for the output being the same as one of the inputs.

(define_insn "*adddi3_noppc64"
  [(set (match_operand:DI 0 "gpc_reg_operand" "=&r,&r,r,r")
	(plus:DI (match_operand:DI 1 "gpc_reg_operand" "%r,r,0,0")
		 (match_operand:DI 2 "reg_or_short_operand" "r,I,r,I")))]
  "! TARGET_POWERPC64"
  "*
{
  if (WORDS_BIG_ENDIAN)
    return (GET_CODE (operands[2])) != CONST_INT
	    ? \"{a|addc} %L0,%L1,%L2\;{ae|adde} %0,%1,%2\"
	    : \"{ai|addic} %L0,%L1,%2\;{a%G2e|add%G2e} %0,%1\";
  else
    return (GET_CODE (operands[2])) != CONST_INT
	    ? \"{a|addc} %0,%1,%2\;{ae|adde} %L0,%L1,%L2\"
	    : \"{ai|addic} %0,%1,%2\;{a%G2e|add%G2e} %L0,%L1\";
}"
  [(set_attr "type" "two")
   (set_attr "length" "8")])

(define_insn "*subdi3_noppc64"
  [(set (match_operand:DI 0 "gpc_reg_operand" "=&r,&r,r,r,r")
	(minus:DI (match_operand:DI 1 "reg_or_short_operand" "r,I,0,r,I")
		  (match_operand:DI 2 "gpc_reg_operand" "r,r,r,0,0")))]
  "! TARGET_POWERPC64"
  "*
{
  if (WORDS_BIG_ENDIAN)
    return (GET_CODE (operands[1]) != CONST_INT)
	    ? \"{sf|subfc} %L0,%L2,%L1\;{sfe|subfe} %0,%2,%1\"
	    : \"{sfi|subfic} %L0,%L2,%1\;{sf%G1e|subf%G1e} %0,%2\";
  else
    return (GET_CODE (operands[1]) != CONST_INT)
	    ? \"{sf|subfc} %0,%2,%1\;{sfe|subfe} %L0,%L2,%L1\"
	    : \"{sfi|subfic} %0,%2,%1\;{sf%G1e|subf%G1e} %L0,%L2\";
}"
  [(set_attr "type" "two")
   (set_attr "length" "8")])

(define_insn "*negdi2_noppc64"
  [(set (match_operand:DI 0 "gpc_reg_operand" "=&r,r")
	(neg:DI (match_operand:DI 1 "gpc_reg_operand" "r,0")))]
  "! TARGET_POWERPC64"
  "*
{
  return (WORDS_BIG_ENDIAN)
    ? \"{sfi|subfic} %L0,%L1,0\;{sfze|subfze} %0,%1\"
    : \"{sfi|subfic} %0,%1,0\;{sfze|subfze} %L0,%L1\";
}"
  [(set_attr "type" "two")
   (set_attr "length" "8")])

(define_expand "mulsidi3"
  [(set (match_operand:DI 0 "gpc_reg_operand" "")
	(mult:DI (sign_extend:DI (match_operand:SI 1 "gpc_reg_operand" ""))
		 (sign_extend:DI (match_operand:SI 2 "gpc_reg_operand" ""))))]
  "! TARGET_POWERPC64"
  "
{
  if (! TARGET_POWER && ! TARGET_POWERPC)
    {
      emit_move_insn (gen_rtx_REG (SImode, 3), operands[1]);
      emit_move_insn (gen_rtx_REG (SImode, 4), operands[2]);
      emit_insn (gen_mull_call ());
      if (WORDS_BIG_ENDIAN)
        emit_move_insn (operands[0], gen_rtx_REG (DImode, 3));
      else
	{
	  emit_move_insn (operand_subword (operands[0], 0, 0, DImode),
			  gen_rtx_REG (SImode, 3));
	  emit_move_insn (operand_subword (operands[0], 1, 0, DImode),
			  gen_rtx_REG (SImode, 4));
	}
      DONE;
    }
  else if (TARGET_POWER)
    {
      emit_insn (gen_mulsidi3_mq (operands[0], operands[1], operands[2]));
      DONE;
    }
}")

(define_insn "mulsidi3_mq"
  [(set (match_operand:DI 0 "gpc_reg_operand" "=r")
	(mult:DI (sign_extend:DI (match_operand:SI 1 "gpc_reg_operand" "%r"))
		 (sign_extend:DI (match_operand:SI 2 "gpc_reg_operand" "r"))))
   (clobber (match_scratch:SI 3 "=q"))]
  "TARGET_POWER"
  "mul %0,%1,%2\;mfmq %L0"
  [(set_attr "type" "imul")
   (set_attr "length" "8")])

(define_insn "*mulsidi3_no_mq"
  [(set (match_operand:DI 0 "gpc_reg_operand" "=&r")
	(mult:DI (sign_extend:DI (match_operand:SI 1 "gpc_reg_operand" "%r"))
		 (sign_extend:DI (match_operand:SI 2 "gpc_reg_operand" "r"))))]
  "TARGET_POWERPC && ! TARGET_POWER && ! TARGET_POWERPC64"
  "*
{
  return (WORDS_BIG_ENDIAN)
    ? \"mulhw %0,%1,%2\;mullw %L0,%1,%2\"
    : \"mulhw %L0,%1,%2\;mullw %0,%1,%2\";
}"
  [(set_attr "type" "imul")
   (set_attr "length" "8")])

(define_split
  [(set (match_operand:DI 0 "gpc_reg_operand" "")
	(mult:DI (sign_extend:DI (match_operand:SI 1 "gpc_reg_operand" ""))
		 (sign_extend:DI (match_operand:SI 2 "gpc_reg_operand" ""))))]
  "TARGET_POWERPC && ! TARGET_POWERPC64 && reload_completed"
  [(set (match_dup 3)
	(truncate:SI
	 (lshiftrt:DI (mult:DI (sign_extend:DI (match_dup 1))
			       (sign_extend:DI (match_dup 2)))
		      (const_int 32))))
   (set (match_dup 4)
	(mult:SI (match_dup 1)
		 (match_dup 2)))]
  "
{
  int endian = (WORDS_BIG_ENDIAN == 0);
  operands[3] = operand_subword (operands[0], endian, 0, DImode);
  operands[4] = operand_subword (operands[0], 1 - endian, 0, DImode);
}")

(define_expand "umulsidi3"
  [(set (match_operand:DI 0 "gpc_reg_operand" "")
	(mult:DI (zero_extend:DI (match_operand:SI 1 "gpc_reg_operand" ""))
		 (zero_extend:DI (match_operand:SI 2 "gpc_reg_operand" ""))))]
  "TARGET_POWERPC && ! TARGET_POWERPC64"
  "
{
  if (TARGET_POWER)
    {
      emit_insn (gen_umulsidi3_mq (operands[0], operands[1], operands[2]));
      DONE;
    }
}")

(define_insn "umulsidi3_mq"
  [(set (match_operand:DI 0 "gpc_reg_operand" "=&r")
	(mult:DI (zero_extend:DI (match_operand:SI 1 "gpc_reg_operand" "%r"))
		 (zero_extend:DI (match_operand:SI 2 "gpc_reg_operand" "r"))))
   (clobber (match_scratch:SI 3 "=q"))]
  "TARGET_POWERPC && TARGET_POWER"
  "*
{
  return (WORDS_BIG_ENDIAN)
    ? \"mulhwu %0,%1,%2\;mullw %L0,%1,%2\"
    : \"mulhwu %L0,%1,%2\;mullw %0,%1,%2\";
}"
  [(set_attr "type" "imul")
   (set_attr "length" "8")])

(define_insn "*umulsidi3_no_mq"
  [(set (match_operand:DI 0 "gpc_reg_operand" "=&r")
	(mult:DI (zero_extend:DI (match_operand:SI 1 "gpc_reg_operand" "%r"))
		 (zero_extend:DI (match_operand:SI 2 "gpc_reg_operand" "r"))))]
  "TARGET_POWERPC && ! TARGET_POWER && ! TARGET_POWERPC64"
  "*
{
  return (WORDS_BIG_ENDIAN)
    ? \"mulhwu %0,%1,%2\;mullw %L0,%1,%2\"
    : \"mulhwu %L0,%1,%2\;mullw %0,%1,%2\";
}"
  [(set_attr "type" "imul")
   (set_attr "length" "8")])

(define_split
  [(set (match_operand:DI 0 "gpc_reg_operand" "")
	(mult:DI (zero_extend:DI (match_operand:SI 1 "gpc_reg_operand" ""))
		 (zero_extend:DI (match_operand:SI 2 "gpc_reg_operand" ""))))]
  "TARGET_POWERPC && ! TARGET_POWERPC64 && reload_completed"
  [(set (match_dup 3)
	(truncate:SI
	 (lshiftrt:DI (mult:DI (zero_extend:DI (match_dup 1))
			       (zero_extend:DI (match_dup 2)))
		      (const_int 32))))
   (set (match_dup 4)
	(mult:SI (match_dup 1)
		 (match_dup 2)))]
  "
{
  int endian = (WORDS_BIG_ENDIAN == 0);
  operands[3] = operand_subword (operands[0], endian, 0, DImode);
  operands[4] = operand_subword (operands[0], 1 - endian, 0, DImode);
}")

(define_expand "smulsi3_highpart"
  [(set (match_operand:SI 0 "gpc_reg_operand" "")
	(truncate:SI
	 (lshiftrt:DI (mult:DI (sign_extend:DI
				(match_operand:SI 1 "gpc_reg_operand" ""))
			       (sign_extend:DI
				(match_operand:SI 2 "gpc_reg_operand" "")))
		      (const_int 32))))]
  ""
  "
{
  if (! TARGET_POWER && ! TARGET_POWERPC)
    {
      emit_move_insn (gen_rtx_REG (SImode, 3), operands[1]);
      emit_move_insn (gen_rtx_REG (SImode, 4), operands[2]);
      emit_insn (gen_mulh_call ());
      emit_move_insn (operands[0], gen_rtx_REG (SImode, 3));
      DONE;
    }
  else if (TARGET_POWER)
    {
      emit_insn (gen_smulsi3_highpart_mq (operands[0], operands[1], operands[2]));
      DONE;
    }
}")

(define_insn "smulsi3_highpart_mq"
  [(set (match_operand:SI 0 "gpc_reg_operand" "=r")
	(truncate:SI
	 (lshiftrt:DI (mult:DI (sign_extend:DI
				(match_operand:SI 1 "gpc_reg_operand" "%r"))
			       (sign_extend:DI
				(match_operand:SI 2 "gpc_reg_operand" "r")))
		      (const_int 32))))
   (clobber (match_scratch:SI 3 "=q"))]
  "TARGET_POWER"
  "mul %0,%1,%2"
  [(set_attr "type" "imul")])

(define_insn "*smulsi3_highpart_no_mq"
  [(set (match_operand:SI 0 "gpc_reg_operand" "=r")
	(truncate:SI
	 (lshiftrt:DI (mult:DI (sign_extend:DI
				(match_operand:SI 1 "gpc_reg_operand" "%r"))
			       (sign_extend:DI
				(match_operand:SI 2 "gpc_reg_operand" "r")))
		      (const_int 32))))]
  "TARGET_POWERPC && ! TARGET_POWER"
  "mulhw %0,%1,%2"
  [(set_attr "type" "imul")])

(define_expand "umulsi3_highpart"
  [(set (match_operand:SI 0 "gpc_reg_operand" "")
	(truncate:SI
	 (lshiftrt:DI (mult:DI (zero_extend:DI
				(match_operand:SI 1 "gpc_reg_operand" ""))
			       (zero_extend:DI
				(match_operand:SI 2 "gpc_reg_operand" "")))
		      (const_int 32))))]
  "TARGET_POWERPC"
  "
{
  if (TARGET_POWER)
    {
      emit_insn (gen_umulsi3_highpart_mq (operands[0], operands[1], operands[2]));
      DONE;
    }
}")

(define_insn "umulsi3_highpart_mq"
  [(set (match_operand:SI 0 "gpc_reg_operand" "=r")
	(truncate:SI
	 (lshiftrt:DI (mult:DI (zero_extend:DI
				(match_operand:SI 1 "gpc_reg_operand" "%r"))
			       (zero_extend:DI
				(match_operand:SI 2 "gpc_reg_operand" "r")))
		      (const_int 32))))
   (clobber (match_scratch:SI 3 "=q"))]
  "TARGET_POWERPC && TARGET_POWER"
  "mulhwu %0,%1,%2"
  [(set_attr "type" "imul")])

(define_insn "*umulsi3_highpart_no_mq"
  [(set (match_operand:SI 0 "gpc_reg_operand" "=r")
	(truncate:SI
	 (lshiftrt:DI (mult:DI (zero_extend:DI
				(match_operand:SI 1 "gpc_reg_operand" "%r"))
			       (zero_extend:DI
				(match_operand:SI 2 "gpc_reg_operand" "r")))
		      (const_int 32))))]
  "TARGET_POWERPC && ! TARGET_POWER"
  "mulhwu %0,%1,%2"
  [(set_attr "type" "imul")])

;; If operands 0 and 2 are in the same register, we have a problem.  But
;; operands 0 and 1 (the usual case) can be in the same register.  That's
;; why we have the strange constraints below.
(define_insn "ashldi3_power"
  [(set (match_operand:DI 0 "gpc_reg_operand" "=r,r,r,&r")
	(ashift:DI (match_operand:DI 1 "gpc_reg_operand" "r,r,0,r")
		   (match_operand:SI 2 "reg_or_cint_operand" "M,i,r,r")))
   (clobber (match_scratch:SI 3 "=X,q,q,q"))]
  "TARGET_POWER"
  "@
   {sli|slwi} %0,%L1,%h2\;{cal %L0,0(0)|li %L0,0}
   sl%I2q %L0,%L1,%h2\;sll%I2q %0,%1,%h2
   sl%I2q %L0,%L1,%h2\;sll%I2q %0,%1,%h2
   sl%I2q %L0,%L1,%h2\;sll%I2q %0,%1,%h2"
  [(set_attr "length" "8")])

(define_insn "lshrdi3_power"
  [(set (match_operand:DI 0 "gpc_reg_operand" "=r,r,r,&r")
	(lshiftrt:DI (match_operand:DI 1 "gpc_reg_operand" "r,r,0,r")
		     (match_operand:SI 2 "reg_or_cint_operand" "M,i,r,r")))
   (clobber (match_scratch:SI 3 "=X,q,q,q"))]
  "TARGET_POWER"
  "@
   {s%A2i|s%A2wi} %L0,%1,%h2\;{cal %0,0(0)|li %0,0}
   sr%I2q %0,%1,%h2\;srl%I2q %L0,%L1,%h2
   sr%I2q %0,%1,%h2\;srl%I2q %L0,%L1,%h2
   sr%I2q %0,%1,%h2\;srl%I2q %L0,%L1,%h2"
  [(set_attr "length" "8")])

;; Shift by a variable amount is too complex to be worth open-coding.  We
;; just handle shifts by constants.
(define_insn "ashrdi3_power"
  [(set (match_operand:DI 0 "gpc_reg_operand" "=&r,r")
	(ashiftrt:DI (match_operand:DI 1 "gpc_reg_operand" "r,r")
		     (match_operand:SI 2 "const_int_operand" "M,i")))
   (clobber (match_scratch:SI 3 "=X,q"))]
  "TARGET_POWER"
  "@
   {srai|srawi} %0,%1,31\;{srai|srawi} %L0,%1,%h2
   sraiq %0,%1,%h2\;srliq %L0,%L1,%h2"
  [(set_attr "type" "shift")
   (set_attr "length" "8")])

(define_insn "ashrdi3_no_power"
  [(set (match_operand:DI 0 "gpc_reg_operand" "=&r,&r")
	(ashiftrt:DI (match_operand:DI 1 "gpc_reg_operand" "r,r")
		     (match_operand:SI 2 "const_int_operand" "M,i")))]
  "TARGET_32BIT && !TARGET_POWERPC64 && !TARGET_POWER && WORDS_BIG_ENDIAN"
  "@
   {srai|srawi} %0,%1,31\;{srai|srawi} %L0,%1,%h2
   {sri|srwi} %L0,%L1,%h2\;insrwi %L0,%1,%h2,0\;{srai|srawi} %0,%1,%h2"
  [(set_attr "type" "two,three")
   (set_attr "length" "8,12")])

(define_insn "*ashrdisi3_noppc64"
  [(set (match_operand:SI 0 "gpc_reg_operand" "=r")
        (subreg:SI (ashiftrt:DI (match_operand:DI 1 "gpc_reg_operand" "r")
                                (const_int 32)) 4))]
  "TARGET_32BIT && !TARGET_POWERPC64"
  "*
{
  if (REGNO (operands[0]) == REGNO (operands[1]))
    return \"\";
  else
    return \"mr %0,%1\";
}"
   [(set_attr "length" "4")])


;; PowerPC64 DImode operations.

(define_insn_and_split "absdi2"
  [(set (match_operand:DI 0 "gpc_reg_operand" "=&r,r")
        (abs:DI (match_operand:DI 1 "gpc_reg_operand" "r,0")))
   (clobber (match_scratch:DI 2 "=&r,&r"))]
  "TARGET_POWERPC64"
  "#"
  "&& reload_completed"
  [(set (match_dup 2) (ashiftrt:DI (match_dup 1) (const_int 63)))
   (set (match_dup 0) (xor:DI (match_dup 2) (match_dup 1)))
   (set (match_dup 0) (minus:DI (match_dup 0) (match_dup 2)))]
  "")

(define_insn_and_split "*nabsdi2"
  [(set (match_operand:DI 0 "gpc_reg_operand" "=&r,r")
        (neg:DI (abs:DI (match_operand:DI 1 "gpc_reg_operand" "r,0"))))
   (clobber (match_scratch:DI 2 "=&r,&r"))]
  "TARGET_POWERPC64"
  "#"
  "&& reload_completed"
  [(set (match_dup 2) (ashiftrt:DI (match_dup 1) (const_int 63)))
   (set (match_dup 0) (xor:DI (match_dup 2) (match_dup 1)))
   (set (match_dup 0) (minus:DI (match_dup 2) (match_dup 0)))]
  "")

(define_insn "muldi3"
  [(set (match_operand:DI 0 "gpc_reg_operand" "=r,r")
        (mult:DI (match_operand:DI 1 "gpc_reg_operand" "%r,r")
                 (match_operand:DI 2 "reg_or_short_operand" "r,I")))]
  "TARGET_POWERPC64"
  "@
   mulld %0,%1,%2
   mulli %0,%1,%2"
   [(set (attr "type")
      (cond [(match_operand:SI 2 "s8bit_cint_operand" "")
		(const_string "imul3")
	     (match_operand:SI 2 "short_cint_operand" "")
		(const_string "imul2")]
	(const_string "lmul")))])

(define_insn "*muldi3_internal1"
  [(set (match_operand:CC 0 "cc_reg_operand" "=x,?y")
	(compare:CC (mult:DI (match_operand:DI 1 "gpc_reg_operand" "%r,r")
			     (match_operand:DI 2 "gpc_reg_operand" "r,r"))
		    (const_int 0)))
   (clobber (match_scratch:DI 3 "=r,r"))]
  "TARGET_POWERPC64"
  "@
   mulld. %3,%1,%2
   #"
  [(set_attr "type" "lmul_compare")
   (set_attr "length" "4,8")])

(define_split
  [(set (match_operand:CC 0 "cc_reg_not_cr0_operand" "")
	(compare:CC (mult:DI (match_operand:DI 1 "gpc_reg_operand" "")
			     (match_operand:DI 2 "gpc_reg_operand" ""))
		    (const_int 0)))
   (clobber (match_scratch:DI 3 ""))]
  "TARGET_POWERPC64 && reload_completed"
  [(set (match_dup 3)
	(mult:DI (match_dup 1) (match_dup 2)))
   (set (match_dup 0)
	(compare:CC (match_dup 3)
		    (const_int 0)))]
  "")

(define_insn "*muldi3_internal2"
  [(set (match_operand:CC 3 "cc_reg_operand" "=x,?y")
	(compare:CC (mult:DI (match_operand:DI 1 "gpc_reg_operand" "%r,r")
			     (match_operand:DI 2 "gpc_reg_operand" "r,r"))
		    (const_int 0)))
   (set (match_operand:DI 0 "gpc_reg_operand" "=r,r")
	(mult:DI (match_dup 1) (match_dup 2)))]
  "TARGET_POWERPC64"
  "@
   mulld. %0,%1,%2
   #"
  [(set_attr "type" "lmul_compare")
   (set_attr "length" "4,8")])

(define_split
  [(set (match_operand:CC 3 "cc_reg_not_cr0_operand" "")
	(compare:CC (mult:DI (match_operand:DI 1 "gpc_reg_operand" "")
			     (match_operand:DI 2 "gpc_reg_operand" ""))
		    (const_int 0)))
   (set (match_operand:DI 0 "gpc_reg_operand" "")
	(mult:DI (match_dup 1) (match_dup 2)))]
  "TARGET_POWERPC64 && reload_completed"
  [(set (match_dup 0)
	(mult:DI (match_dup 1) (match_dup 2)))
   (set (match_dup 3)
	(compare:CC (match_dup 0)
		    (const_int 0)))]
  "")

(define_insn "smuldi3_highpart"
  [(set (match_operand:DI 0 "gpc_reg_operand" "=r")
	(truncate:DI
	 (lshiftrt:TI (mult:TI (sign_extend:TI
				(match_operand:DI 1 "gpc_reg_operand" "%r"))
			       (sign_extend:TI
				(match_operand:DI 2 "gpc_reg_operand" "r")))
		      (const_int 64))))]
  "TARGET_POWERPC64"
  "mulhd %0,%1,%2"
  [(set_attr "type" "lmul")])

(define_insn "umuldi3_highpart"
  [(set (match_operand:DI 0 "gpc_reg_operand" "=r")
	(truncate:DI
	 (lshiftrt:TI (mult:TI (zero_extend:TI
				(match_operand:DI 1 "gpc_reg_operand" "%r"))
			       (zero_extend:TI
				(match_operand:DI 2 "gpc_reg_operand" "r")))
		      (const_int 64))))]
  "TARGET_POWERPC64"
  "mulhdu %0,%1,%2"
  [(set_attr "type" "lmul")])

(define_insn "rotldi3"
  [(set (match_operand:DI 0 "gpc_reg_operand" "=r,r")
	(rotate:DI (match_operand:DI 1 "gpc_reg_operand" "r,r")
		   (match_operand:DI 2 "reg_or_cint_operand" "r,i")))]
  "TARGET_POWERPC64"
  "@
   rldcl %0,%1,%2,0
   rldicl %0,%1,%H2,0"
  [(set_attr "type" "var_shift_rotate,integer")])

(define_insn "*rotldi3_internal2"
  [(set (match_operand:CC 0 "cc_reg_operand" "=x,x,?y,?y")
	(compare:CC (rotate:DI (match_operand:DI 1 "gpc_reg_operand" "r,r,r,r")
			       (match_operand:DI 2 "reg_or_cint_operand" "r,i,r,i"))
		    (const_int 0)))
   (clobber (match_scratch:DI 3 "=r,r,r,r"))]
  "TARGET_64BIT"
  "@
   rldcl. %3,%1,%2,0
   rldicl. %3,%1,%H2,0
   #
   #"
  [(set_attr "type" "var_delayed_compare,delayed_compare,var_delayed_compare,delayed_compare")
   (set_attr "length" "4,4,8,8")])

(define_split
  [(set (match_operand:CC 0 "cc_reg_not_cr0_operand" "")
	(compare:CC (rotate:DI (match_operand:DI 1 "gpc_reg_operand" "")
			       (match_operand:DI 2 "reg_or_cint_operand" ""))
		    (const_int 0)))
   (clobber (match_scratch:DI 3 ""))]
  "TARGET_POWERPC64 && reload_completed"
  [(set (match_dup 3)
	(rotate:DI (match_dup 1) (match_dup 2)))
   (set (match_dup 0)
	(compare:CC (match_dup 3)
		    (const_int 0)))]
  "")

(define_insn "*rotldi3_internal3"
  [(set (match_operand:CC 3 "cc_reg_operand" "=x,x,?y,?y")
	(compare:CC (rotate:DI (match_operand:DI 1 "gpc_reg_operand" "r,r,r,r")
			       (match_operand:DI 2 "reg_or_cint_operand" "r,i,r,i"))
		    (const_int 0)))
   (set (match_operand:DI 0 "gpc_reg_operand" "=r,r,r,r")
	(rotate:DI (match_dup 1) (match_dup 2)))]
  "TARGET_64BIT"
  "@
   rldcl. %0,%1,%2,0
   rldicl. %0,%1,%H2,0
   #
   #"
  [(set_attr "type" "var_delayed_compare,delayed_compare,var_delayed_compare,delayed_compare")
   (set_attr "length" "4,4,8,8")])

(define_split
  [(set (match_operand:CC 3 "cc_reg_not_cr0_operand" "")
	(compare:CC (rotate:DI (match_operand:DI 1 "gpc_reg_operand" "")
			       (match_operand:DI 2 "reg_or_cint_operand" ""))
		    (const_int 0)))
   (set (match_operand:DI 0 "gpc_reg_operand" "")
	(rotate:DI (match_dup 1) (match_dup 2)))]
  "TARGET_POWERPC64 && reload_completed"
  [(set (match_dup 0)
	(rotate:DI (match_dup 1) (match_dup 2)))
   (set (match_dup 3)
	(compare:CC (match_dup 0)
		    (const_int 0)))]
  "")

(define_insn "*rotldi3_internal4"
  [(set (match_operand:DI 0 "gpc_reg_operand" "=r,r")
	(and:DI (rotate:DI (match_operand:DI 1 "gpc_reg_operand" "r,r")
			   (match_operand:DI 2 "reg_or_cint_operand" "r,i"))
		(match_operand:DI 3 "mask64_operand" "n,n")))]
  "TARGET_POWERPC64"
  "@
   rldc%B3 %0,%1,%2,%S3
   rldic%B3 %0,%1,%H2,%S3"
  [(set_attr "type" "var_shift_rotate,integer")])

(define_insn "*rotldi3_internal5"
  [(set (match_operand:CC 0 "cc_reg_operand" "=x,x,?y,?y")
	(compare:CC (and:DI
		     (rotate:DI (match_operand:DI 1 "gpc_reg_operand" "r,r,r,r")
				(match_operand:DI 2 "reg_or_cint_operand" "r,i,r,i"))
		     (match_operand:DI 3 "mask64_operand" "n,n,n,n"))
		    (const_int 0)))
   (clobber (match_scratch:DI 4 "=r,r,r,r"))]
  "TARGET_64BIT"
  "@
   rldc%B3. %4,%1,%2,%S3
   rldic%B3. %4,%1,%H2,%S3
   #
   #"
  [(set_attr "type" "var_delayed_compare,delayed_compare,var_delayed_compare,delayed_compare")
   (set_attr "length" "4,4,8,8")])

(define_split
  [(set (match_operand:CC 0 "cc_reg_not_cr0_operand" "")
	(compare:CC (and:DI
		     (rotate:DI (match_operand:DI 1 "gpc_reg_operand" "")
				(match_operand:DI 2 "reg_or_cint_operand" ""))
		     (match_operand:DI 3 "mask64_operand" ""))
		    (const_int 0)))
   (clobber (match_scratch:DI 4 ""))]
  "TARGET_POWERPC64 && reload_completed"
  [(set (match_dup 4)
	(and:DI (rotate:DI (match_dup 1)
				(match_dup 2))
		     (match_dup 3)))
   (set (match_dup 0)
	(compare:CC (match_dup 4)
		    (const_int 0)))]
  "")

(define_insn "*rotldi3_internal6"
  [(set (match_operand:CC 4 "cc_reg_operand" "=x,x,?y,?y")
	(compare:CC (and:DI
		     (rotate:DI (match_operand:DI 1 "gpc_reg_operand" "r,r,r,r")
				(match_operand:DI 2 "reg_or_cint_operand" "r,i,r,i"))
		     (match_operand:DI 3 "mask64_operand" "n,n,n,n"))
		    (const_int 0)))
   (set (match_operand:DI 0 "gpc_reg_operand" "=r,r,r,r")
	(and:DI (rotate:DI (match_dup 1) (match_dup 2)) (match_dup 3)))]
  "TARGET_64BIT"
  "@
   rldc%B3. %0,%1,%2,%S3
   rldic%B3. %0,%1,%H2,%S3
   #
   #"
  [(set_attr "type" "var_delayed_compare,delayed_compare,var_delayed_compare,delayed_compare")
   (set_attr "length" "4,4,8,8")])

(define_split
  [(set (match_operand:CC 4 "cc_reg_not_cr0_operand" "")
	(compare:CC (and:DI
		     (rotate:DI (match_operand:DI 1 "gpc_reg_operand" "")
				(match_operand:DI 2 "reg_or_cint_operand" ""))
		     (match_operand:DI 3 "mask64_operand" ""))
		    (const_int 0)))
   (set (match_operand:DI 0 "gpc_reg_operand" "")
	(and:DI (rotate:DI (match_dup 1) (match_dup 2)) (match_dup 3)))]
  "TARGET_POWERPC64 && reload_completed"
  [(set (match_dup 0)
	(and:DI (rotate:DI (match_dup 1) (match_dup 2)) (match_dup 3)))
   (set (match_dup 4)
	(compare:CC (match_dup 0)
		    (const_int 0)))]
  "")

(define_insn "*rotldi3_internal7"
  [(set (match_operand:DI 0 "gpc_reg_operand" "=r,r")
	(zero_extend:DI
	 (subreg:QI
	  (rotate:DI (match_operand:DI 1 "gpc_reg_operand" "r,r")
		     (match_operand:DI 2 "reg_or_cint_operand" "r,i")) 0)))]
  "TARGET_POWERPC64"
  "@
   rldcl %0,%1,%2,56
   rldicl %0,%1,%H2,56"
  [(set_attr "type" "var_shift_rotate,integer")])

(define_insn "*rotldi3_internal8"
  [(set (match_operand:CC 0 "cc_reg_operand" "=x,x,?y,?y")
	(compare:CC (zero_extend:DI
		     (subreg:QI
		      (rotate:DI (match_operand:DI 1 "gpc_reg_operand" "r,r,r,r")
				 (match_operand:DI 2 "reg_or_cint_operand" "r,i,r,i")) 0))
		    (const_int 0)))
   (clobber (match_scratch:DI 3 "=r,r,r,r"))]
  "TARGET_64BIT"
  "@
   rldcl. %3,%1,%2,56
   rldicl. %3,%1,%H2,56
   #
   #"
  [(set_attr "type" "var_delayed_compare,delayed_compare,var_delayed_compare,delayed_compare")
   (set_attr "length" "4,4,8,8")])

(define_split
  [(set (match_operand:CC 0 "cc_reg_not_cr0_operand" "")
	(compare:CC (zero_extend:DI
		     (subreg:QI
		      (rotate:DI (match_operand:DI 1 "gpc_reg_operand" "")
				 (match_operand:DI 2 "reg_or_cint_operand" "")) 0))
		    (const_int 0)))
   (clobber (match_scratch:DI 3 ""))]
  "TARGET_POWERPC64 && reload_completed"
  [(set (match_dup 3)
	(zero_extend:DI (subreg:QI
		      (rotate:DI (match_dup 1)
				 (match_dup 2)) 0)))
   (set (match_dup 0)
	(compare:CC (match_dup 3)
		    (const_int 0)))]
  "")

(define_insn "*rotldi3_internal9"
  [(set (match_operand:CC 3 "cc_reg_operand" "=x,x,?y,?y")
	(compare:CC (zero_extend:DI
		     (subreg:QI
		      (rotate:DI (match_operand:DI 1 "gpc_reg_operand" "r,r,r,r")
				 (match_operand:DI 2 "reg_or_cint_operand" "r,i,r,i")) 0))
		    (const_int 0)))
   (set (match_operand:DI 0 "gpc_reg_operand" "=r,r,r,r")
	(zero_extend:DI (subreg:QI (rotate:DI (match_dup 1) (match_dup 2)) 0)))]
  "TARGET_64BIT"
  "@
   rldcl. %0,%1,%2,56
   rldicl. %0,%1,%H2,56
   #
   #"
  [(set_attr "type" "var_delayed_compare,delayed_compare,var_delayed_compare,delayed_compare")
   (set_attr "length" "4,4,8,8")])

(define_split
  [(set (match_operand:CC 3 "cc_reg_not_cr0_operand" "")
	(compare:CC (zero_extend:DI
		     (subreg:QI
		      (rotate:DI (match_operand:DI 1 "gpc_reg_operand" "")
				 (match_operand:DI 2 "reg_or_cint_operand" "")) 0))
		    (const_int 0)))
   (set (match_operand:DI 0 "gpc_reg_operand" "")
	(zero_extend:DI (subreg:QI (rotate:DI (match_dup 1) (match_dup 2)) 0)))]
  "TARGET_POWERPC64 && reload_completed"
  [(set (match_dup 0)
	(zero_extend:DI (subreg:QI (rotate:DI (match_dup 1) (match_dup 2)) 0)))
   (set (match_dup 3)
	(compare:CC (match_dup 0)
		    (const_int 0)))]
  "")

(define_insn "*rotldi3_internal10"
  [(set (match_operand:DI 0 "gpc_reg_operand" "=r,r")
	(zero_extend:DI
	 (subreg:HI
	  (rotate:DI (match_operand:DI 1 "gpc_reg_operand" "r,r")
		     (match_operand:DI 2 "reg_or_cint_operand" "r,i")) 0)))]
  "TARGET_POWERPC64"
  "@
   rldcl %0,%1,%2,48
   rldicl %0,%1,%H2,48"
  [(set_attr "type" "var_shift_rotate,integer")])

(define_insn "*rotldi3_internal11"
  [(set (match_operand:CC 0 "cc_reg_operand" "=x,x,?y,?y")
	(compare:CC (zero_extend:DI
		     (subreg:HI
		      (rotate:DI (match_operand:DI 1 "gpc_reg_operand" "r,r,r,r")
				 (match_operand:DI 2 "reg_or_cint_operand" "r,i,r,i")) 0))
		    (const_int 0)))
   (clobber (match_scratch:DI 3 "=r,r,r,r"))]
  "TARGET_64BIT"
  "@
   rldcl. %3,%1,%2,48
   rldicl. %3,%1,%H2,48
   #
   #"
  [(set_attr "type" "var_delayed_compare,delayed_compare,var_delayed_compare,delayed_compare")
   (set_attr "length" "4,4,8,8")])

(define_split
  [(set (match_operand:CC 0 "cc_reg_not_cr0_operand" "")
	(compare:CC (zero_extend:DI
		     (subreg:HI
		      (rotate:DI (match_operand:DI 1 "gpc_reg_operand" "")
				 (match_operand:DI 2 "reg_or_cint_operand" "")) 0))
		    (const_int 0)))
   (clobber (match_scratch:DI 3 ""))]
  "TARGET_POWERPC64 && reload_completed"
  [(set (match_dup 3)
	(zero_extend:DI (subreg:HI
		      (rotate:DI (match_dup 1)
				 (match_dup 2)) 0)))
   (set (match_dup 0)
	(compare:CC (match_dup 3)
		    (const_int 0)))]
  "")

(define_insn "*rotldi3_internal12"
  [(set (match_operand:CC 3 "cc_reg_operand" "=x,x,?y,?y")
	(compare:CC (zero_extend:DI
		     (subreg:HI
		      (rotate:DI (match_operand:DI 1 "gpc_reg_operand" "r,r,r,r")
				 (match_operand:DI 2 "reg_or_cint_operand" "r,i,r,i")) 0))
		    (const_int 0)))
   (set (match_operand:DI 0 "gpc_reg_operand" "=r,r,r,r")
	(zero_extend:DI (subreg:HI (rotate:DI (match_dup 1) (match_dup 2)) 0)))]
  "TARGET_64BIT"
  "@
   rldcl. %0,%1,%2,48
   rldicl. %0,%1,%H2,48
   #
   #"
  [(set_attr "type" "var_delayed_compare,delayed_compare,var_delayed_compare,delayed_compare")
   (set_attr "length" "4,4,8,8")])

(define_split
  [(set (match_operand:CC 3 "cc_reg_not_cr0_operand" "")
	(compare:CC (zero_extend:DI
		     (subreg:HI
		      (rotate:DI (match_operand:DI 1 "gpc_reg_operand" "")
				 (match_operand:DI 2 "reg_or_cint_operand" "")) 0))
		    (const_int 0)))
   (set (match_operand:DI 0 "gpc_reg_operand" "")
	(zero_extend:DI (subreg:HI (rotate:DI (match_dup 1) (match_dup 2)) 0)))]
  "TARGET_POWERPC64 && reload_completed"
  [(set (match_dup 0)
	(zero_extend:DI (subreg:HI (rotate:DI (match_dup 1) (match_dup 2)) 0)))
   (set (match_dup 3)
	(compare:CC (match_dup 0)
		    (const_int 0)))]
  "")

(define_insn "*rotldi3_internal13"
  [(set (match_operand:DI 0 "gpc_reg_operand" "=r,r")
	(zero_extend:DI
	 (subreg:SI
	  (rotate:DI (match_operand:DI 1 "gpc_reg_operand" "r,r")
		     (match_operand:DI 2 "reg_or_cint_operand" "r,i")) 0)))]
  "TARGET_POWERPC64"
  "@
   rldcl %0,%1,%2,32
   rldicl %0,%1,%H2,32"
  [(set_attr "type" "var_shift_rotate,integer")])

(define_insn "*rotldi3_internal14"
  [(set (match_operand:CC 0 "cc_reg_operand" "=x,x,?y,?y")
	(compare:CC (zero_extend:DI
		     (subreg:SI
		      (rotate:DI (match_operand:DI 1 "gpc_reg_operand" "r,r,r,r")
				 (match_operand:DI 2 "reg_or_cint_operand" "r,i,r,i")) 0))
		    (const_int 0)))
   (clobber (match_scratch:DI 3 "=r,r,r,r"))]
  "TARGET_64BIT"
  "@
   rldcl. %3,%1,%2,32
   rldicl. %3,%1,%H2,32
   #
   #"
  [(set_attr "type" "var_delayed_compare,delayed_compare,var_delayed_compare,delayed_compare")
   (set_attr "length" "4,4,8,8")])

(define_split
  [(set (match_operand:CC 0 "cc_reg_not_cr0_operand" "")
	(compare:CC (zero_extend:DI
		     (subreg:SI
		      (rotate:DI (match_operand:DI 1 "gpc_reg_operand" "")
				 (match_operand:DI 2 "reg_or_cint_operand" "")) 0))
		    (const_int 0)))
   (clobber (match_scratch:DI 3 ""))]
  "TARGET_POWERPC64 && reload_completed"
  [(set (match_dup 3)
	(zero_extend:DI (subreg:SI
		      (rotate:DI (match_dup 1)
				 (match_dup 2)) 0)))
   (set (match_dup 0)
	(compare:CC (match_dup 3)
		    (const_int 0)))]
  "")

(define_insn "*rotldi3_internal15"
  [(set (match_operand:CC 3 "cc_reg_operand" "=x,x,?y,?y")
	(compare:CC (zero_extend:DI
		     (subreg:SI
		      (rotate:DI (match_operand:DI 1 "gpc_reg_operand" "r,r,r,r")
				 (match_operand:DI 2 "reg_or_cint_operand" "r,i,r,i")) 0))
		    (const_int 0)))
   (set (match_operand:DI 0 "gpc_reg_operand" "=r,r,r,r")
	(zero_extend:DI (subreg:SI (rotate:DI (match_dup 1) (match_dup 2)) 0)))]
  "TARGET_64BIT"
  "@
   rldcl. %0,%1,%2,32
   rldicl. %0,%1,%H2,32
   #
   #"
  [(set_attr "type" "var_delayed_compare,delayed_compare,var_delayed_compare,delayed_compare")
   (set_attr "length" "4,4,8,8")])

(define_split
  [(set (match_operand:CC 3 "cc_reg_not_cr0_operand" "")
	(compare:CC (zero_extend:DI
		     (subreg:SI
		      (rotate:DI (match_operand:DI 1 "gpc_reg_operand" "")
				 (match_operand:DI 2 "reg_or_cint_operand" "")) 0))
		    (const_int 0)))
   (set (match_operand:DI 0 "gpc_reg_operand" "")
	(zero_extend:DI (subreg:SI (rotate:DI (match_dup 1) (match_dup 2)) 0)))]
  "TARGET_POWERPC64 && reload_completed"
  [(set (match_dup 0)
	(zero_extend:DI (subreg:SI (rotate:DI (match_dup 1) (match_dup 2)) 0)))
   (set (match_dup 3)
	(compare:CC (match_dup 0)
		    (const_int 0)))]
  "")

(define_expand "ashldi3"
  [(set (match_operand:DI 0 "gpc_reg_operand" "")
	(ashift:DI (match_operand:DI 1 "gpc_reg_operand" "")
		   (match_operand:SI 2 "reg_or_cint_operand" "")))]
  "TARGET_POWERPC64 || TARGET_POWER"
  "
{
  if (TARGET_POWERPC64)
    ;
  else if (TARGET_POWER)
    {
      emit_insn (gen_ashldi3_power (operands[0], operands[1], operands[2]));
      DONE;
    }
  else
    FAIL;
}")

(define_insn "*ashldi3_internal1"
  [(set (match_operand:DI 0 "gpc_reg_operand" "=r,r")
	(ashift:DI (match_operand:DI 1 "gpc_reg_operand" "r,r")
		   (match_operand:SI 2 "reg_or_cint_operand" "r,i")))]
  "TARGET_POWERPC64"
  "@
   sld %0,%1,%2
   sldi %0,%1,%H2"
  [(set_attr "type" "var_shift_rotate,shift")])

(define_insn "*ashldi3_internal2"
  [(set (match_operand:CC 0 "cc_reg_operand" "=x,x,?y,?y")
	(compare:CC (ashift:DI (match_operand:DI 1 "gpc_reg_operand" "r,r,r,r")
			       (match_operand:SI 2 "reg_or_cint_operand" "r,i,r,i"))
		    (const_int 0)))
   (clobber (match_scratch:DI 3 "=r,r,r,r"))]
  "TARGET_64BIT"
  "@
   sld. %3,%1,%2
   sldi. %3,%1,%H2
   #
   #"
  [(set_attr "type" "var_delayed_compare,delayed_compare,var_delayed_compare,delayed_compare")
   (set_attr "length" "4,4,8,8")])

(define_split
  [(set (match_operand:CC 0 "cc_reg_not_cr0_operand" "")
	(compare:CC (ashift:DI (match_operand:DI 1 "gpc_reg_operand" "")
			       (match_operand:SI 2 "reg_or_cint_operand" ""))
		    (const_int 0)))
   (clobber (match_scratch:DI 3 ""))]
  "TARGET_POWERPC64 && reload_completed"
  [(set (match_dup 3)
	(ashift:DI (match_dup 1) (match_dup 2)))
   (set (match_dup 0)
	(compare:CC (match_dup 3)
		    (const_int 0)))]
  "")

(define_insn "*ashldi3_internal3"
  [(set (match_operand:CC 3 "cc_reg_operand" "=x,x,?y,?y")
	(compare:CC (ashift:DI (match_operand:DI 1 "gpc_reg_operand" "r,r,r,r")
			       (match_operand:SI 2 "reg_or_cint_operand" "r,i,r,i"))
		    (const_int 0)))
   (set (match_operand:DI 0 "gpc_reg_operand" "=r,r,r,r")
	(ashift:DI (match_dup 1) (match_dup 2)))]
  "TARGET_64BIT"
  "@
   sld. %0,%1,%2
   sldi. %0,%1,%H2
   #
   #"
  [(set_attr "type" "var_delayed_compare,delayed_compare,var_delayed_compare,delayed_compare")
   (set_attr "length" "4,4,8,8")])

(define_split
  [(set (match_operand:CC 3 "cc_reg_not_cr0_operand" "")
	(compare:CC (ashift:DI (match_operand:DI 1 "gpc_reg_operand" "")
			       (match_operand:SI 2 "reg_or_cint_operand" ""))
		    (const_int 0)))
   (set (match_operand:DI 0 "gpc_reg_operand" "")
	(ashift:DI (match_dup 1) (match_dup 2)))]
  "TARGET_POWERPC64 && reload_completed"
  [(set (match_dup 0)
	(ashift:DI (match_dup 1) (match_dup 2)))
   (set (match_dup 3)
	(compare:CC (match_dup 0)
		    (const_int 0)))]
  "")

(define_insn "*ashldi3_internal4"
  [(set (match_operand:DI 0 "gpc_reg_operand" "=r")
	(and:DI (ashift:DI (match_operand:DI 1 "gpc_reg_operand" "r")
			   (match_operand:SI 2 "const_int_operand" "i"))
		(match_operand:DI 3 "const_int_operand" "n")))]
  "TARGET_POWERPC64 && includes_rldic_lshift_p (operands[2], operands[3])"
  "rldic %0,%1,%H2,%W3")

(define_insn "ashldi3_internal5"
  [(set (match_operand:CC 0 "cc_reg_operand" "=x,?y")
	(compare:CC
	 (and:DI (ashift:DI (match_operand:DI 1 "gpc_reg_operand" "r,r")
			    (match_operand:SI 2 "const_int_operand" "i,i"))
		 (match_operand:DI 3 "const_int_operand" "n,n"))
	 (const_int 0)))
   (clobber (match_scratch:DI 4 "=r,r"))]
  "TARGET_64BIT && includes_rldic_lshift_p (operands[2], operands[3])"
  "@
   rldic. %4,%1,%H2,%W3
   #"
  [(set_attr "type" "compare")
   (set_attr "length" "4,8")])

(define_split
  [(set (match_operand:CC 0 "cc_reg_not_cr0_operand" "")
	(compare:CC
	 (and:DI (ashift:DI (match_operand:DI 1 "gpc_reg_operand" "")
			    (match_operand:SI 2 "const_int_operand" ""))
		 (match_operand:DI 3 "const_int_operand" ""))
	 (const_int 0)))
   (clobber (match_scratch:DI 4 ""))]
  "TARGET_POWERPC64 && reload_completed
   && includes_rldic_lshift_p (operands[2], operands[3])"
  [(set (match_dup 4)
	(and:DI (ashift:DI (match_dup 1) (match_dup 2))
		(match_dup 3)))
   (set (match_dup 0)
	(compare:CC (match_dup 4)
		    (const_int 0)))]
  "")

(define_insn "*ashldi3_internal6"
  [(set (match_operand:CC 4 "cc_reg_operand" "=x,?y")
	(compare:CC
	 (and:DI (ashift:DI (match_operand:DI 1 "gpc_reg_operand" "r,r")
			    (match_operand:SI 2 "const_int_operand" "i,i"))
		    (match_operand:DI 3 "const_int_operand" "n,n"))
	 (const_int 0)))
   (set (match_operand:DI 0 "gpc_reg_operand" "=r,r")
	(and:DI (ashift:DI (match_dup 1) (match_dup 2)) (match_dup 3)))]
  "TARGET_64BIT && includes_rldic_lshift_p (operands[2], operands[3])"
  "@
   rldic. %0,%1,%H2,%W3
   #"
  [(set_attr "type" "compare")
   (set_attr "length" "4,8")])

(define_split
  [(set (match_operand:CC 4 "cc_reg_not_cr0_operand" "")
	(compare:CC
	 (and:DI (ashift:DI (match_operand:DI 1 "gpc_reg_operand" "")
			    (match_operand:SI 2 "const_int_operand" ""))
		 (match_operand:DI 3 "const_int_operand" ""))
	 (const_int 0)))
   (set (match_operand:DI 0 "gpc_reg_operand" "")
	(and:DI (ashift:DI (match_dup 1) (match_dup 2)) (match_dup 3)))]
  "TARGET_POWERPC64 && reload_completed
   && includes_rldic_lshift_p (operands[2], operands[3])"
  [(set (match_dup 0)
	(and:DI (ashift:DI (match_dup 1) (match_dup 2))
		(match_dup 3)))
   (set (match_dup 4)
	(compare:CC (match_dup 0)
		    (const_int 0)))]
  "")

(define_insn "*ashldi3_internal7"
  [(set (match_operand:DI 0 "gpc_reg_operand" "=r")
	(and:DI (ashift:DI (match_operand:DI 1 "gpc_reg_operand" "r")
			   (match_operand:SI 2 "const_int_operand" "i"))
		(match_operand:DI 3 "mask64_operand" "n")))]
  "TARGET_POWERPC64 && includes_rldicr_lshift_p (operands[2], operands[3])"
  "rldicr %0,%1,%H2,%S3")

(define_insn "ashldi3_internal8"
  [(set (match_operand:CC 0 "cc_reg_operand" "=x,?y")
	(compare:CC
	 (and:DI (ashift:DI (match_operand:DI 1 "gpc_reg_operand" "r,r")
			    (match_operand:SI 2 "const_int_operand" "i,i"))
		 (match_operand:DI 3 "mask64_operand" "n,n"))
	 (const_int 0)))
   (clobber (match_scratch:DI 4 "=r,r"))]
  "TARGET_64BIT && includes_rldicr_lshift_p (operands[2], operands[3])"
  "@
   rldicr. %4,%1,%H2,%S3
   #"
  [(set_attr "type" "compare")
   (set_attr "length" "4,8")])

(define_split
  [(set (match_operand:CC 0 "cc_reg_not_cr0_operand" "")
	(compare:CC
	 (and:DI (ashift:DI (match_operand:DI 1 "gpc_reg_operand" "")
			    (match_operand:SI 2 "const_int_operand" ""))
		 (match_operand:DI 3 "mask64_operand" ""))
	 (const_int 0)))
   (clobber (match_scratch:DI 4 ""))]
  "TARGET_POWERPC64 && reload_completed
   && includes_rldicr_lshift_p (operands[2], operands[3])"
  [(set (match_dup 4)
	(and:DI (ashift:DI (match_dup 1) (match_dup 2))
		(match_dup 3)))
   (set (match_dup 0)
	(compare:CC (match_dup 4)
		    (const_int 0)))]
  "")

(define_insn "*ashldi3_internal9"
  [(set (match_operand:CC 4 "cc_reg_operand" "=x,?y")
	(compare:CC
	 (and:DI (ashift:DI (match_operand:DI 1 "gpc_reg_operand" "r,r")
			    (match_operand:SI 2 "const_int_operand" "i,i"))
		    (match_operand:DI 3 "mask64_operand" "n,n"))
	 (const_int 0)))
   (set (match_operand:DI 0 "gpc_reg_operand" "=r,r")
	(and:DI (ashift:DI (match_dup 1) (match_dup 2)) (match_dup 3)))]
  "TARGET_64BIT && includes_rldicr_lshift_p (operands[2], operands[3])"
  "@
   rldicr. %0,%1,%H2,%S3
   #"
  [(set_attr "type" "compare")
   (set_attr "length" "4,8")])

(define_split
  [(set (match_operand:CC 4 "cc_reg_not_cr0_operand" "")
	(compare:CC
	 (and:DI (ashift:DI (match_operand:DI 1 "gpc_reg_operand" "")
			    (match_operand:SI 2 "const_int_operand" ""))
		 (match_operand:DI 3 "mask64_operand" ""))
	 (const_int 0)))
   (set (match_operand:DI 0 "gpc_reg_operand" "")
	(and:DI (ashift:DI (match_dup 1) (match_dup 2)) (match_dup 3)))]
  "TARGET_POWERPC64 && reload_completed
   && includes_rldicr_lshift_p (operands[2], operands[3])"
  [(set (match_dup 0)
	(and:DI (ashift:DI (match_dup 1) (match_dup 2))
		(match_dup 3)))
   (set (match_dup 4)
	(compare:CC (match_dup 0)
		    (const_int 0)))]
  "")

(define_expand "lshrdi3"
  [(set (match_operand:DI 0 "gpc_reg_operand" "")
	(lshiftrt:DI (match_operand:DI 1 "gpc_reg_operand" "")
		     (match_operand:SI 2 "reg_or_cint_operand" "")))]
  "TARGET_POWERPC64 || TARGET_POWER"
  "
{
  if (TARGET_POWERPC64)
    ;
  else if (TARGET_POWER)
    {
      emit_insn (gen_lshrdi3_power (operands[0], operands[1], operands[2]));
      DONE;
    }
  else
    FAIL;
}")

(define_insn "*lshrdi3_internal1"
  [(set (match_operand:DI 0 "gpc_reg_operand" "=r,r")
	(lshiftrt:DI (match_operand:DI 1 "gpc_reg_operand" "r,r")
		     (match_operand:SI 2 "reg_or_cint_operand" "r,i")))]
  "TARGET_POWERPC64"
  "@
   srd %0,%1,%2
   srdi %0,%1,%H2"
  [(set_attr "type" "var_shift_rotate,shift")])

(define_insn "*lshrdi3_internal2"
  [(set (match_operand:CC 0 "cc_reg_operand" "=x,x,?y,?y")
	(compare:CC (lshiftrt:DI (match_operand:DI 1 "gpc_reg_operand" "r,r,r,r")
				 (match_operand:SI 2 "reg_or_cint_operand" "r,i,r,i"))
		    (const_int 0)))
   (clobber (match_scratch:DI 3 "=r,r,r,r"))]
  "TARGET_64BIT "
  "@
   srd. %3,%1,%2
   srdi. %3,%1,%H2
   #
   #"
  [(set_attr "type" "var_delayed_compare,delayed_compare,var_delayed_compare,delayed_compare")
   (set_attr "length" "4,4,8,8")])

(define_split
  [(set (match_operand:CC 0 "cc_reg_not_cr0_operand" "")
	(compare:CC (lshiftrt:DI (match_operand:DI 1 "gpc_reg_operand" "")
				 (match_operand:SI 2 "reg_or_cint_operand" ""))
		    (const_int 0)))
   (clobber (match_scratch:DI 3 ""))]
  "TARGET_POWERPC64 && reload_completed"
  [(set (match_dup 3)
	(lshiftrt:DI (match_dup 1) (match_dup 2)))
   (set (match_dup 0)
	(compare:CC (match_dup 3)
		    (const_int 0)))]
  "")

(define_insn "*lshrdi3_internal3"
  [(set (match_operand:CC 3 "cc_reg_operand" "=x,x,?y,?y")
	(compare:CC (lshiftrt:DI (match_operand:DI 1 "gpc_reg_operand" "r,r,r,r")
				 (match_operand:SI 2 "reg_or_cint_operand" "r,i,r,i"))
		    (const_int 0)))
   (set (match_operand:DI 0 "gpc_reg_operand" "=r,r,r,r")
	(lshiftrt:DI (match_dup 1) (match_dup 2)))]
  "TARGET_64BIT"
  "@
   srd. %0,%1,%2
   srdi. %0,%1,%H2
   #
   #"
  [(set_attr "type" "var_delayed_compare,delayed_compare,var_delayed_compare,delayed_compare")
   (set_attr "length" "4,4,8,8")])

(define_split
  [(set (match_operand:CC 3 "cc_reg_not_cr0_operand" "")
	(compare:CC (lshiftrt:DI (match_operand:DI 1 "gpc_reg_operand" "")
				 (match_operand:SI 2 "reg_or_cint_operand" ""))
		    (const_int 0)))
   (set (match_operand:DI 0 "gpc_reg_operand" "")
	(lshiftrt:DI (match_dup 1) (match_dup 2)))]
  "TARGET_POWERPC64 && reload_completed"
  [(set (match_dup 0)
	(lshiftrt:DI (match_dup 1) (match_dup 2)))
   (set (match_dup 3)
	(compare:CC (match_dup 0)
		    (const_int 0)))]
  "")

(define_expand "ashrdi3"
  [(set (match_operand:DI 0 "gpc_reg_operand" "")
	(ashiftrt:DI (match_operand:DI 1 "gpc_reg_operand" "")
		     (match_operand:SI 2 "reg_or_cint_operand" "")))]
  "WORDS_BIG_ENDIAN"
  "
{
  if (TARGET_POWERPC64)
    ;
  else if (TARGET_POWER && GET_CODE (operands[2]) == CONST_INT)
    {
      emit_insn (gen_ashrdi3_power (operands[0], operands[1], operands[2]));
      DONE;
    }
  else if (TARGET_32BIT && GET_CODE (operands[2]) == CONST_INT
	   && WORDS_BIG_ENDIAN)
    {
      emit_insn (gen_ashrdi3_no_power (operands[0], operands[1], operands[2]));
      DONE;
    }
  else
    FAIL;
}")

(define_insn "*ashrdi3_internal1"
  [(set (match_operand:DI 0 "gpc_reg_operand" "=r,r")
	(ashiftrt:DI (match_operand:DI 1 "gpc_reg_operand" "r,r")
		     (match_operand:SI 2 "reg_or_cint_operand" "r,i")))]
  "TARGET_POWERPC64"
  "@
   srad %0,%1,%2
   sradi %0,%1,%H2"
  [(set_attr "type" "var_shift_rotate,shift")])

(define_insn "*ashrdi3_internal2"
  [(set (match_operand:CC 0 "cc_reg_operand" "=x,x,?y,?y")
	(compare:CC (ashiftrt:DI (match_operand:DI 1 "gpc_reg_operand" "r,r,r,r")
				 (match_operand:SI 2 "reg_or_cint_operand" "r,i,r,i"))
		    (const_int 0)))
   (clobber (match_scratch:DI 3 "=r,r,r,r"))]
  "TARGET_64BIT"
  "@
   srad. %3,%1,%2
   sradi. %3,%1,%H2
   #
   #"
  [(set_attr "type" "var_delayed_compare,delayed_compare,var_delayed_compare,delayed_compare")
   (set_attr "length" "4,4,8,8")])

(define_split
  [(set (match_operand:CC 0 "cc_reg_not_cr0_operand" "")
	(compare:CC (ashiftrt:DI (match_operand:DI 1 "gpc_reg_operand" "")
				 (match_operand:SI 2 "reg_or_cint_operand" ""))
		    (const_int 0)))
   (clobber (match_scratch:DI 3 ""))]
  "TARGET_POWERPC64 && reload_completed"
  [(set (match_dup 3)
	(ashiftrt:DI (match_dup 1) (match_dup 2)))
   (set (match_dup 0)
	(compare:CC (match_dup 3)
		    (const_int 0)))]
  "")

(define_insn "*ashrdi3_internal3"
  [(set (match_operand:CC 3 "cc_reg_operand" "=x,x,?y,?y")
	(compare:CC (ashiftrt:DI (match_operand:DI 1 "gpc_reg_operand" "r,r,r,r")
				 (match_operand:SI 2 "reg_or_cint_operand" "r,i,r,i"))
		    (const_int 0)))
   (set (match_operand:DI 0 "gpc_reg_operand" "=r,r,r,r")
	(ashiftrt:DI (match_dup 1) (match_dup 2)))]
  "TARGET_64BIT"
  "@
   srad. %0,%1,%2
   sradi. %0,%1,%H2
   #
   #"
  [(set_attr "type" "var_delayed_compare,delayed_compare,var_delayed_compare,delayed_compare")
   (set_attr "length" "4,4,8,8")])

(define_split
  [(set (match_operand:CC 3 "cc_reg_not_cr0_operand" "")
	(compare:CC (ashiftrt:DI (match_operand:DI 1 "gpc_reg_operand" "")
				 (match_operand:SI 2 "reg_or_cint_operand" ""))
		    (const_int 0)))
   (set (match_operand:DI 0 "gpc_reg_operand" "")
	(ashiftrt:DI (match_dup 1) (match_dup 2)))]
  "TARGET_POWERPC64 && reload_completed"
  [(set (match_dup 0)
	(ashiftrt:DI (match_dup 1) (match_dup 2)))
   (set (match_dup 3)
	(compare:CC (match_dup 0)
		    (const_int 0)))]
  "")

(define_insn "anddi3"
  [(set (match_operand:DI 0 "gpc_reg_operand" "=r,r,r,r,r,r")
	(and:DI (match_operand:DI 1 "gpc_reg_operand" "%r,r,r,r,r,r")
		(match_operand:DI 2 "and64_2_operand" "?r,S,T,K,J,t")))
   (clobber (match_scratch:CC 3 "=X,X,X,x,x,X"))]
  "TARGET_POWERPC64"
  "@
   and %0,%1,%2
   rldic%B2 %0,%1,0,%S2
   rlwinm %0,%1,0,%m2,%M2
   andi. %0,%1,%b2
   andis. %0,%1,%u2
   #"
  [(set_attr "type" "*,*,*,compare,compare,*")
   (set_attr "length" "4,4,4,4,4,8")])

(define_split
  [(set (match_operand:DI 0 "gpc_reg_operand" "")
	(and:DI (match_operand:DI 1 "gpc_reg_operand" "")
		(match_operand:DI 2 "mask64_2_operand" "")))
   (clobber (match_scratch:CC 3 ""))]
  "TARGET_POWERPC64
    && (fixed_regs[CR0_REGNO] || !logical_operand (operands[2], DImode))
    && !mask_operand (operands[2], DImode)
    && !mask64_operand (operands[2], DImode)"
  [(set (match_dup 0)
	(and:DI (rotate:DI (match_dup 1)
			   (match_dup 4))
		(match_dup 5)))
   (set (match_dup 0)
	(and:DI (rotate:DI (match_dup 0)
			   (match_dup 6))
		(match_dup 7)))]
{
  build_mask64_2_operands (operands[2], &operands[4]);
})

(define_insn "*anddi3_internal2"
  [(set (match_operand:CC 0 "cc_reg_operand" "=x,x,x,x,x,x,?y,?y,?y,??y,??y,?y")
	(compare:CC (and:DI (match_operand:DI 1 "gpc_reg_operand" "%r,r,r,r,r,r,r,r,r,r,r,r")
			    (match_operand:DI 2 "and64_2_operand" "r,S,T,K,J,t,r,S,T,K,J,t"))
		    (const_int 0)))
   (clobber (match_scratch:DI 3 "=r,r,r,r,r,r,r,r,r,r,r,r"))
   (clobber (match_scratch:CC 4 "=X,X,X,X,X,X,X,X,X,x,x,X"))]
  "TARGET_64BIT"
  "@
   and. %3,%1,%2
   rldic%B2. %3,%1,0,%S2
   rlwinm. %3,%1,0,%m2,%M2
   andi. %3,%1,%b2
   andis. %3,%1,%u2
   #
   #
   #
   #
   #
   #
   #"
  [(set_attr "type" "compare,compare,delayed_compare,compare,compare,compare,compare,compare,compare,compare,compare,compare")
   (set_attr "length" "4,4,4,4,4,8,8,8,8,8,8,12")])

(define_split
  [(set (match_operand:CC 0 "cc_reg_operand" "")
        (compare:CC (and:DI (match_operand:DI 1 "gpc_reg_operand" "")
                            (match_operand:DI 2 "mask64_2_operand" ""))
                    (const_int 0)))
   (clobber (match_scratch:DI 3 ""))
   (clobber (match_scratch:CC 4 ""))]
  "TARGET_64BIT && reload_completed
    && (fixed_regs[CR0_REGNO] || !logical_operand (operands[2], DImode))
    && !mask_operand (operands[2], DImode)
    && !mask64_operand (operands[2], DImode)"
  [(set (match_dup 3)
	(and:DI (rotate:DI (match_dup 1)
			   (match_dup 5))
		(match_dup 6)))
   (parallel [(set (match_dup 0)
		   (compare:CC (and:DI (rotate:DI (match_dup 3)
						  (match_dup 7))
				       (match_dup 8))
			       (const_int 0)))
	      (clobber (match_dup 3))])]
  "
{
  build_mask64_2_operands (operands[2], &operands[5]);
}")

(define_insn "*anddi3_internal3"
  [(set (match_operand:CC 3 "cc_reg_operand" "=x,x,x,x,x,x,?y,?y,?y,??y,??y,?y")
	(compare:CC (and:DI (match_operand:DI 1 "gpc_reg_operand" "%r,r,r,r,r,r,r,r,r,r,r,r")
			    (match_operand:DI 2 "and64_2_operand" "r,S,T,K,J,t,r,S,T,K,J,t"))
		    (const_int 0)))
   (set (match_operand:DI 0 "gpc_reg_operand" "=r,r,r,r,r,r,r,r,r,r,r,r")
	(and:DI (match_dup 1) (match_dup 2)))
   (clobber (match_scratch:CC 4 "=X,X,X,X,X,X,X,X,X,x,x,X"))]
  "TARGET_64BIT"
  "@
   and. %0,%1,%2
   rldic%B2. %0,%1,0,%S2
   rlwinm. %0,%1,0,%m2,%M2
   andi. %0,%1,%b2
   andis. %0,%1,%u2
   #
   #
   #
   #
   #
   #
   #"
  [(set_attr "type" "compare,compare,delayed_compare,compare,compare,compare,compare,compare,compare,compare,compare,compare")
   (set_attr "length" "4,4,4,4,4,8,8,8,8,8,8,12")])

(define_split
  [(set (match_operand:CC 3 "cc_reg_not_cr0_operand" "")
	(compare:CC (and:DI (match_operand:DI 1 "gpc_reg_operand" "")
			    (match_operand:DI 2 "and64_2_operand" ""))
		    (const_int 0)))
   (set (match_operand:DI 0 "gpc_reg_operand" "")
	(and:DI (match_dup 1) (match_dup 2)))
   (clobber (match_scratch:CC 4 ""))]
  "TARGET_64BIT && reload_completed"
  [(parallel [(set (match_dup 0)
		    (and:DI (match_dup 1) (match_dup 2)))
	       (clobber (match_dup 4))])
   (set (match_dup 3)
	(compare:CC (match_dup 0)
		    (const_int 0)))]
  "")

(define_split
  [(set (match_operand:CC 3 "cc_reg_operand" "")
        (compare:CC (and:DI (match_operand:DI 1 "gpc_reg_operand" "")
                            (match_operand:DI 2 "mask64_2_operand" ""))
                    (const_int 0)))
   (set (match_operand:DI 0 "gpc_reg_operand" "")
	(and:DI (match_dup 1) (match_dup 2)))
   (clobber (match_scratch:CC 4 ""))]
  "TARGET_64BIT && reload_completed
    && (fixed_regs[CR0_REGNO] || !logical_operand (operands[2], DImode))
    && !mask_operand (operands[2], DImode)
    && !mask64_operand (operands[2], DImode)"
  [(set (match_dup 0)
	(and:DI (rotate:DI (match_dup 1)
			   (match_dup 5))
		(match_dup 6)))
   (parallel [(set (match_dup 3)
		   (compare:CC (and:DI (rotate:DI (match_dup 0)
						  (match_dup 7))
				       (match_dup 8))
			       (const_int 0)))
	      (set (match_dup 0)
		   (and:DI (rotate:DI (match_dup 0)
				      (match_dup 7))
			   (match_dup 8)))])]
  "
{
  build_mask64_2_operands (operands[2], &operands[5]);
}")

(define_expand "iordi3"
  [(set (match_operand:DI 0 "gpc_reg_operand" "")
	(ior:DI (match_operand:DI 1 "gpc_reg_operand" "")
		(match_operand:DI 2 "reg_or_logical_cint_operand" "")))]
  "TARGET_POWERPC64"
  "
{
  if (non_logical_cint_operand (operands[2], DImode))
    {
      HOST_WIDE_INT value;
      rtx tmp = ((no_new_pseudos || rtx_equal_p (operands[0], operands[1]))
		 ? operands[0] : gen_reg_rtx (DImode));

      if (GET_CODE (operands[2]) == CONST_INT)
        {
          value = INTVAL (operands[2]);
	  emit_insn (gen_iordi3 (tmp, operands[1],
				 GEN_INT (value & (~ (HOST_WIDE_INT) 0xffff))));
	}
      else
        {
	  value = CONST_DOUBLE_LOW (operands[2]);
	  emit_insn (gen_iordi3 (tmp, operands[1],
				 immed_double_const (value
						     & (~ (HOST_WIDE_INT) 0xffff),
						     0, DImode)));
	}

      emit_insn (gen_iordi3 (operands[0], tmp, GEN_INT (value & 0xffff)));
      DONE;
    }
}")

(define_expand "xordi3"
  [(set (match_operand:DI 0 "gpc_reg_operand" "")
	(xor:DI (match_operand:DI 1 "gpc_reg_operand" "")
		(match_operand:DI 2 "reg_or_logical_cint_operand" "")))]
  "TARGET_POWERPC64"
  "
{
  if (non_logical_cint_operand (operands[2], DImode))
    {
      HOST_WIDE_INT value;
      rtx tmp = ((no_new_pseudos || rtx_equal_p (operands[0], operands[1]))
		 ? operands[0] : gen_reg_rtx (DImode));

      if (GET_CODE (operands[2]) == CONST_INT)
        {
          value = INTVAL (operands[2]);
	  emit_insn (gen_xordi3 (tmp, operands[1],
				 GEN_INT (value & (~ (HOST_WIDE_INT) 0xffff))));
	}
      else
        {
	  value = CONST_DOUBLE_LOW (operands[2]);
	  emit_insn (gen_xordi3 (tmp, operands[1],
				 immed_double_const (value
						     & (~ (HOST_WIDE_INT) 0xffff),
						     0, DImode)));
	}

      emit_insn (gen_xordi3 (operands[0], tmp, GEN_INT (value & 0xffff)));
      DONE;
    }
}")

(define_insn "*booldi3_internal1"
  [(set (match_operand:DI 0 "gpc_reg_operand" "=r,r,r")
	(match_operator:DI 3 "boolean_or_operator"
	 [(match_operand:DI 1 "gpc_reg_operand" "%r,r,r")
	  (match_operand:DI 2 "logical_operand" "r,K,JF")]))]
  "TARGET_POWERPC64"
  "@
   %q3 %0,%1,%2
   %q3i %0,%1,%b2
   %q3is %0,%1,%u2")

(define_insn "*booldi3_internal2"
  [(set (match_operand:CC 0 "cc_reg_operand" "=x,?y")
	(compare:CC (match_operator:DI 4 "boolean_or_operator"
	 [(match_operand:DI 1 "gpc_reg_operand" "%r,r")
	  (match_operand:DI 2 "gpc_reg_operand" "r,r")])
	 (const_int 0)))
   (clobber (match_scratch:DI 3 "=r,r"))]
  "TARGET_64BIT"
  "@
   %q4. %3,%1,%2
   #"
  [(set_attr "type" "compare")
   (set_attr "length" "4,8")])

(define_split
  [(set (match_operand:CC 0 "cc_reg_not_cr0_operand" "")
	(compare:CC (match_operator:DI 4 "boolean_operator"
	 [(match_operand:DI 1 "gpc_reg_operand" "")
	  (match_operand:DI 2 "gpc_reg_operand" "")])
	 (const_int 0)))
   (clobber (match_scratch:DI 3 ""))]
  "TARGET_POWERPC64 && reload_completed"
  [(set (match_dup 3) (match_dup 4))
   (set (match_dup 0)
	(compare:CC (match_dup 3)
		    (const_int 0)))]
  "")

(define_insn "*booldi3_internal3"
  [(set (match_operand:CC 3 "cc_reg_operand" "=x,?y")
	(compare:CC (match_operator:DI 4 "boolean_operator"
	 [(match_operand:DI 1 "gpc_reg_operand" "%r,r")
	  (match_operand:DI 2 "gpc_reg_operand" "r,r")])
	 (const_int 0)))
   (set (match_operand:DI 0 "gpc_reg_operand" "=r,r")
	(match_dup 4))]
  "TARGET_64BIT"
  "@
   %q4. %0,%1,%2
   #"
  [(set_attr "type" "compare")
   (set_attr "length" "4,8")])

(define_split
  [(set (match_operand:CC 3 "cc_reg_not_cr0_operand" "")
	(compare:CC (match_operator:DI 4 "boolean_operator"
	 [(match_operand:DI 1 "gpc_reg_operand" "")
	  (match_operand:DI 2 "gpc_reg_operand" "")])
	 (const_int 0)))
   (set (match_operand:DI 0 "gpc_reg_operand" "")
	(match_dup 4))]
  "TARGET_POWERPC64 && reload_completed"
  [(set (match_dup 0) (match_dup 4))
   (set (match_dup 3)
	(compare:CC (match_dup 0)
		    (const_int 0)))]
  "")

;; Split a logical operation that we can't do in one insn into two insns,
;; each of which does one 16-bit part.  This is used by combine.

(define_split
  [(set (match_operand:DI 0 "gpc_reg_operand" "")
	(match_operator:DI 3 "boolean_or_operator"
	 [(match_operand:DI 1 "gpc_reg_operand" "")
	  (match_operand:DI 2 "non_logical_cint_operand" "")]))]
  "TARGET_POWERPC64"
  [(set (match_dup 0) (match_dup 4))
   (set (match_dup 0) (match_dup 5))]
"
{
  rtx i3,i4;

  if (GET_CODE (operands[2]) == CONST_DOUBLE)
    {
      HOST_WIDE_INT value = CONST_DOUBLE_LOW (operands[2]);
      i3 = immed_double_const (value & (~ (HOST_WIDE_INT) 0xffff),
					0, DImode);
      i4 = GEN_INT (value & 0xffff);
    }
  else
    {
      i3 = GEN_INT (INTVAL (operands[2])
			     & (~ (HOST_WIDE_INT) 0xffff));
      i4 = GEN_INT (INTVAL (operands[2]) & 0xffff);
    }
  operands[4] = gen_rtx_fmt_ee (GET_CODE (operands[3]), DImode,
				operands[1], i3);
  operands[5] = gen_rtx_fmt_ee (GET_CODE (operands[3]), DImode,
				operands[0], i4);
}")

(define_insn "*boolcdi3_internal1"
  [(set (match_operand:DI 0 "gpc_reg_operand" "=r")
	(match_operator:DI 3 "boolean_operator"
	 [(not:DI (match_operand:DI 1 "gpc_reg_operand" "r"))
	  (match_operand:DI 2 "gpc_reg_operand" "r")]))]
  "TARGET_POWERPC64"
  "%q3 %0,%2,%1")

(define_insn "*boolcdi3_internal2"
  [(set (match_operand:CC 0 "cc_reg_operand" "=x,?y")
	(compare:CC (match_operator:DI 4 "boolean_operator"
	 [(not:DI (match_operand:DI 1 "gpc_reg_operand" "r,r"))
	  (match_operand:DI 2 "gpc_reg_operand" "r,r")])
	 (const_int 0)))
   (clobber (match_scratch:DI 3 "=r,r"))]
  "TARGET_64BIT"
  "@
   %q4. %3,%2,%1
   #"
  [(set_attr "type" "compare")
   (set_attr "length" "4,8")])

(define_split
  [(set (match_operand:CC 0 "cc_reg_not_cr0_operand" "")
	(compare:CC (match_operator:DI 4 "boolean_operator"
	 [(not:DI (match_operand:DI 1 "gpc_reg_operand" ""))
	  (match_operand:DI 2 "gpc_reg_operand" "")])
	 (const_int 0)))
   (clobber (match_scratch:DI 3 ""))]
  "TARGET_POWERPC64 && reload_completed"
  [(set (match_dup 3) (match_dup 4))
   (set (match_dup 0)
	(compare:CC (match_dup 3)
		    (const_int 0)))]
  "")

(define_insn "*boolcdi3_internal3"
  [(set (match_operand:CC 3 "cc_reg_operand" "=x,?y")
	(compare:CC (match_operator:DI 4 "boolean_operator"
	 [(not:DI (match_operand:DI 1 "gpc_reg_operand" "%r,r"))
	  (match_operand:DI 2 "gpc_reg_operand" "r,r")])
	 (const_int 0)))
   (set (match_operand:DI 0 "gpc_reg_operand" "=r,r")
	(match_dup 4))]
  "TARGET_64BIT"
  "@
   %q4. %0,%2,%1
   #"
  [(set_attr "type" "compare")
   (set_attr "length" "4,8")])

(define_split
  [(set (match_operand:CC 3 "cc_reg_not_cr0_operand" "")
	(compare:CC (match_operator:DI 4 "boolean_operator"
	 [(not:DI (match_operand:DI 1 "gpc_reg_operand" ""))
	  (match_operand:DI 2 "gpc_reg_operand" "")])
	 (const_int 0)))
   (set (match_operand:DI 0 "gpc_reg_operand" "")
	(match_dup 4))]
  "TARGET_POWERPC64 && reload_completed"
  [(set (match_dup 0) (match_dup 4))
   (set (match_dup 3)
	(compare:CC (match_dup 0)
		    (const_int 0)))]
  "")

(define_insn "*boolccdi3_internal1"
  [(set (match_operand:DI 0 "gpc_reg_operand" "=r")
	(match_operator:DI 3 "boolean_operator"
	 [(not:DI (match_operand:DI 1 "gpc_reg_operand" "r"))
	  (not:DI (match_operand:DI 2 "gpc_reg_operand" "r"))]))]
  "TARGET_POWERPC64"
  "%q3 %0,%1,%2")

(define_insn "*boolccdi3_internal2"
  [(set (match_operand:CC 0 "cc_reg_operand" "=x,?y")
	(compare:CC (match_operator:DI 4 "boolean_operator"
	 [(not:DI (match_operand:DI 1 "gpc_reg_operand" "r,r"))
	  (not:DI (match_operand:DI 2 "gpc_reg_operand" "r,r"))])
	 (const_int 0)))
   (clobber (match_scratch:DI 3 "=r,r"))]
  "TARGET_64BIT"
  "@
   %q4. %3,%1,%2
   #"
  [(set_attr "type" "compare")
   (set_attr "length" "4,8")])

(define_split
  [(set (match_operand:CC 0 "cc_reg_not_cr0_operand" "")
	(compare:CC (match_operator:DI 4 "boolean_operator"
	 [(not:DI (match_operand:DI 1 "gpc_reg_operand" ""))
	  (not:DI (match_operand:DI 2 "gpc_reg_operand" ""))])
	 (const_int 0)))
   (clobber (match_scratch:DI 3 ""))]
  "TARGET_POWERPC64 && reload_completed"
  [(set (match_dup 3) (match_dup 4))
   (set (match_dup 0)
	(compare:CC (match_dup 3)
		    (const_int 0)))]
  "")

(define_insn "*boolccdi3_internal3"
  [(set (match_operand:CC 3 "cc_reg_operand" "=x,?y")
	(compare:CC (match_operator:DI 4 "boolean_operator"
	 [(not:DI (match_operand:DI 1 "gpc_reg_operand" "%r,r"))
	  (not:DI (match_operand:DI 2 "gpc_reg_operand" "r,r"))])
	 (const_int 0)))
   (set (match_operand:DI 0 "gpc_reg_operand" "=r,r")
	(match_dup 4))]
  "TARGET_64BIT"
  "@
   %q4. %0,%1,%2
   #"
  [(set_attr "type" "compare")
   (set_attr "length" "4,8")])

(define_split
  [(set (match_operand:CC 3 "cc_reg_not_cr0_operand" "")
	(compare:CC (match_operator:DI 4 "boolean_operator"
	 [(not:DI (match_operand:DI 1 "gpc_reg_operand" ""))
	  (not:DI (match_operand:DI 2 "gpc_reg_operand" ""))])
	 (const_int 0)))
   (set (match_operand:DI 0 "gpc_reg_operand" "")
	(match_dup 4))]
  "TARGET_POWERPC64 && reload_completed"
  [(set (match_dup 0) (match_dup 4))
   (set (match_dup 3)
	(compare:CC (match_dup 0)
		    (const_int 0)))]
  "")

;; Now define ways of moving data around.

;; Set up a register with a value from the GOT table

(define_expand "movsi_got"
  [(set (match_operand:SI 0 "gpc_reg_operand" "")
	(unspec:SI [(match_operand:SI 1 "got_operand" "")
		    (match_dup 2)] UNSPEC_MOVSI_GOT))]
  "DEFAULT_ABI == ABI_V4 && flag_pic == 1"
  "
{
  if (GET_CODE (operands[1]) == CONST)
    {
      rtx offset = const0_rtx;
      HOST_WIDE_INT value;

      operands[1] = eliminate_constant_term (XEXP (operands[1], 0), &offset);
      value = INTVAL (offset);
      if (value != 0)
	{
	  rtx tmp = (no_new_pseudos ? operands[0] : gen_reg_rtx (Pmode));
	  emit_insn (gen_movsi_got (tmp, operands[1]));
	  emit_insn (gen_addsi3 (operands[0], tmp, offset));
	  DONE;
	}
    }

  operands[2] = rs6000_got_register (operands[1]);
}")

(define_insn "*movsi_got_internal"
  [(set (match_operand:SI 0 "gpc_reg_operand" "=r")
	(unspec:SI [(match_operand:SI 1 "got_no_const_operand" "")
		    (match_operand:SI 2 "gpc_reg_operand" "b")]
		   UNSPEC_MOVSI_GOT))]
  "DEFAULT_ABI == ABI_V4 && flag_pic == 1"
  "{l|lwz} %0,%a1@got(%2)"
  [(set_attr "type" "load")])

;; Used by sched, shorten_branches and final when the GOT pseudo reg
;; didn't get allocated to a hard register.
(define_split
  [(set (match_operand:SI 0 "gpc_reg_operand" "")
	(unspec:SI [(match_operand:SI 1 "got_no_const_operand" "")
		    (match_operand:SI 2 "memory_operand" "")]
		   UNSPEC_MOVSI_GOT))]
  "DEFAULT_ABI == ABI_V4
    && flag_pic == 1
    && (reload_in_progress || reload_completed)"
  [(set (match_dup 0) (match_dup 2))
   (set (match_dup 0) (unspec:SI [(match_dup 1)(match_dup 0)]
				 UNSPEC_MOVSI_GOT))]
  "")

;; For SI, we special-case integers that can't be loaded in one insn.  We
;; do the load 16-bits at a time.  We could do this by loading from memory,
;; and this is even supposed to be faster, but it is simpler not to get
;; integers in the TOC.
(define_insn "movsi_low"
  [(set (match_operand:SI 0 "gpc_reg_operand" "=r")
        (mem:SI (lo_sum:SI (match_operand:SI 1 "gpc_reg_operand" "b")
                           (match_operand 2 "" ""))))]
  "TARGET_MACHO && ! TARGET_64BIT"
  "{l|lwz} %0,lo16(%2)(%1)"
  [(set_attr "type" "load")
   (set_attr "length" "4")])

(define_insn "*movsi_internal1"
  [(set (match_operand:SI 0 "rs6000_nonimmediate_operand" "=r,r,r,m,r,r,r,r,r,*q,*c*l,*h,*h")
	(match_operand:SI 1 "input_operand" "r,U,m,r,I,L,n,R,*h,r,r,r,0"))]
  "gpc_reg_operand (operands[0], SImode)
   || gpc_reg_operand (operands[1], SImode)"
  "@
   mr %0,%1
   {cal|la} %0,%a1
   {l%U1%X1|lwz%U1%X1} %0,%1
   {st%U0%X0|stw%U0%X0} %1,%0
   {lil|li} %0,%1
   {liu|lis} %0,%v1
   #
   {cal|la} %0,%a1
   mf%1 %0
   mt%0 %1
   mt%0 %1
   mt%0 %1
   {cror 0,0,0|nop}"
  [(set_attr "type" "*,*,load,store,*,*,*,*,mfjmpr,*,mtjmpr,*,*")
   (set_attr "length" "4,4,4,4,4,4,8,4,4,4,4,4,4")])

;; Split a load of a large constant into the appropriate two-insn
;; sequence.

(define_split
  [(set (match_operand:SI 0 "gpc_reg_operand" "")
	(match_operand:SI 1 "const_int_operand" ""))]
  "(unsigned HOST_WIDE_INT) (INTVAL (operands[1]) + 0x8000) >= 0x10000
   && (INTVAL (operands[1]) & 0xffff) != 0"
  [(set (match_dup 0)
	(match_dup 2))
   (set (match_dup 0)
	(ior:SI (match_dup 0)
		(match_dup 3)))]
  "
{ rtx tem = rs6000_emit_set_const (operands[0], SImode, operands[1], 2);

  if (tem == operands[0])
    DONE;
  else
    FAIL;
}")

(define_insn "*mov<mode>_internal2"
  [(set (match_operand:CC 2 "cc_reg_operand" "=y,x,?y")
	(compare:CC (match_operand:P 1 "gpc_reg_operand" "0,r,r")
		    (const_int 0)))
   (set (match_operand:P 0 "gpc_reg_operand" "=r,r,r") (match_dup 1))]
  ""
  "@
   {cmpi|cmp<wd>i} %2,%0,0
   mr. %0,%1
   #"
  [(set_attr "type" "cmp,compare,cmp")
   (set_attr "length" "4,4,8")])

(define_split
  [(set (match_operand:CC 2 "cc_reg_not_cr0_operand" "")
	(compare:CC (match_operand:P 1 "gpc_reg_operand" "")
		    (const_int 0)))
   (set (match_operand:P 0 "gpc_reg_operand" "") (match_dup 1))]
  "reload_completed"
  [(set (match_dup 0) (match_dup 1))
   (set (match_dup 2)
	(compare:CC (match_dup 0)
		    (const_int 0)))]
  "")

(define_insn "*movhi_internal"
  [(set (match_operand:HI 0 "nonimmediate_operand" "=r,r,m,r,r,*q,*c*l,*h")
	(match_operand:HI 1 "input_operand" "r,m,r,i,*h,r,r,0"))]
  "gpc_reg_operand (operands[0], HImode)
   || gpc_reg_operand (operands[1], HImode)"
  "@
   mr %0,%1
   lhz%U1%X1 %0,%1
   sth%U0%X0 %1,%0
   {lil|li} %0,%w1
   mf%1 %0
   mt%0 %1
   mt%0 %1
   {cror 0,0,0|nop}"
  [(set_attr "type" "*,load,store,*,mfjmpr,*,mtjmpr,*")])

(define_expand "mov<mode>"
  [(set (match_operand:INT 0 "general_operand" "")
	(match_operand:INT 1 "any_operand" ""))]
  ""
  "{ rs6000_emit_move (operands[0], operands[1], <MODE>mode); DONE; }")

(define_insn "*movqi_internal"
  [(set (match_operand:QI 0 "nonimmediate_operand" "=r,r,m,r,r,*q,*c*l,*h")
	(match_operand:QI 1 "input_operand" "r,m,r,i,*h,r,r,0"))]
  "gpc_reg_operand (operands[0], QImode)
   || gpc_reg_operand (operands[1], QImode)"
  "@
   mr %0,%1
   lbz%U1%X1 %0,%1
   stb%U0%X0 %1,%0
   {lil|li} %0,%1
   mf%1 %0
   mt%0 %1
   mt%0 %1
   {cror 0,0,0|nop}"
  [(set_attr "type" "*,load,store,*,mfjmpr,*,mtjmpr,*")])

;; Here is how to move condition codes around.  When we store CC data in
;; an integer register or memory, we store just the high-order 4 bits.
;; This lets us not shift in the most common case of CR0.
(define_expand "movcc"
  [(set (match_operand:CC 0 "nonimmediate_operand" "")
	(match_operand:CC 1 "nonimmediate_operand" ""))]
  ""
  "")

(define_insn "*movcc_internal1"
  [(set (match_operand:CC 0 "nonimmediate_operand" "=y,x,?y,y,r,r,r,r,r,q,cl,r,m")
	(match_operand:CC 1 "general_operand" "y,r,r,O,x,y,r,I,h,r,r,m,r"))]
  "register_operand (operands[0], CCmode)
   || register_operand (operands[1], CCmode)"
  "@
   mcrf %0,%1
   mtcrf 128,%1
   {rlinm|rlwinm} %1,%1,%F0,0xffffffff\;mtcrf %R0,%1\;{rlinm|rlwinm} %1,%1,%f0,0xffffffff
   crxor %0,%0,%0
   mfcr %0%Q1
   mfcr %0%Q1\;{rlinm|rlwinm} %0,%0,%f1,0xf0000000
   mr %0,%1
   {lil|li} %0,%1
   mf%1 %0
   mt%0 %1
   mt%0 %1
   {l%U1%X1|lwz%U1%X1} %0,%1
   {st%U0%U1|stw%U0%U1} %1,%0"
  [(set (attr "type")
     (cond [(eq_attr "alternative" "0,3")
		(const_string "cr_logical")
	    (eq_attr "alternative" "1,2")
		(const_string "mtcr")
	    (eq_attr "alternative" "6,7,9")
		(const_string "integer")
	    (eq_attr "alternative" "8")
		(const_string "mfjmpr")
	    (eq_attr "alternative" "10")
		(const_string "mtjmpr")
	    (eq_attr "alternative" "11")
		(const_string "load")
	    (eq_attr "alternative" "12")
		(const_string "store")
	    (ne (symbol_ref "TARGET_MFCRF") (const_int 0))
		(const_string "mfcrf")
	   ]
	(const_string "mfcr")))
   (set_attr "length" "4,4,12,4,4,8,4,4,4,4,4,4,4")])

;; For floating-point, we normally deal with the floating-point registers
;; unless -msoft-float is used.  The sole exception is that parameter passing
;; can produce floating-point values in fixed-point registers.  Unless the
;; value is a simple constant or already in memory, we deal with this by
;; allocating memory and copying the value explicitly via that memory location.
(define_expand "movsf"
  [(set (match_operand:SF 0 "nonimmediate_operand" "")
	(match_operand:SF 1 "any_operand" ""))]
  ""
  "{ rs6000_emit_move (operands[0], operands[1], SFmode); DONE; }")

(define_split
  [(set (match_operand:SF 0 "gpc_reg_operand" "")
	(match_operand:SF 1 "const_double_operand" ""))]
  "reload_completed
   && ((GET_CODE (operands[0]) == REG && REGNO (operands[0]) <= 31)
       || (GET_CODE (operands[0]) == SUBREG
	   && GET_CODE (SUBREG_REG (operands[0])) == REG
	   && REGNO (SUBREG_REG (operands[0])) <= 31))"
  [(set (match_dup 2) (match_dup 3))]
  "
{
  long l;
  REAL_VALUE_TYPE rv;

  REAL_VALUE_FROM_CONST_DOUBLE (rv, operands[1]);
  REAL_VALUE_TO_TARGET_SINGLE (rv, l);

  if (! TARGET_POWERPC64)
    operands[2] = operand_subword (operands[0], 0, 0, SFmode);
  else
    operands[2] = gen_lowpart (SImode, operands[0]);

  operands[3] = gen_int_mode (l, SImode);
}")

(define_insn "*movsf_hardfloat"
  [(set (match_operand:SF 0 "nonimmediate_operand" "=!r,!r,m,f,f,m,*c*l,*q,!r,*h,!r,!r")
	(match_operand:SF 1 "input_operand" "r,m,r,f,m,f,r,r,h,0,G,Fn"))]
  "(gpc_reg_operand (operands[0], SFmode)
   || gpc_reg_operand (operands[1], SFmode))
   && (TARGET_HARD_FLOAT && TARGET_FPRS)"
  "@
   mr %0,%1
   {l%U1%X1|lwz%U1%X1} %0,%1
   {st%U0%X0|stw%U0%X0} %1,%0
   fmr %0,%1
   lfs%U1%X1 %0,%1
   stfs%U0%X0 %1,%0
   mt%0 %1
   mt%0 %1
   mf%1 %0
   {cror 0,0,0|nop}
   #
   #"
  [(set_attr "type" "*,load,store,fp,fpload,fpstore,mtjmpr,*,mfjmpr,*,*,*")
   (set_attr "length" "4,4,4,4,4,4,4,4,4,4,4,8")])

(define_insn "*movsf_softfloat"
  [(set (match_operand:SF 0 "nonimmediate_operand" "=r,cl,q,r,r,m,r,r,r,r,r,*h")
	(match_operand:SF 1 "input_operand" "r,r,r,h,m,r,I,L,R,G,Fn,0"))]
  "(gpc_reg_operand (operands[0], SFmode)
   || gpc_reg_operand (operands[1], SFmode))
   && (TARGET_SOFT_FLOAT || !TARGET_FPRS)"
  "@
   mr %0,%1
   mt%0 %1
   mt%0 %1
   mf%1 %0
   {l%U1%X1|lwz%U1%X1} %0,%1
   {st%U0%X0|stw%U0%X0} %1,%0
   {lil|li} %0,%1
   {liu|lis} %0,%v1
   {cal|la} %0,%a1
   #
   #
   {cror 0,0,0|nop}"
  [(set_attr "type" "*,mtjmpr,*,mfjmpr,load,store,*,*,*,*,*,*")
   (set_attr "length" "4,4,4,4,4,4,4,4,4,4,8,4")])


(define_expand "movdf"
  [(set (match_operand:DF 0 "nonimmediate_operand" "")
	(match_operand:DF 1 "any_operand" ""))]
  ""
  "{ rs6000_emit_move (operands[0], operands[1], DFmode); DONE; }")

(define_split
  [(set (match_operand:DF 0 "gpc_reg_operand" "")
	(match_operand:DF 1 "const_int_operand" ""))]
  "! TARGET_POWERPC64 && reload_completed
   && ((GET_CODE (operands[0]) == REG && REGNO (operands[0]) <= 31)
       || (GET_CODE (operands[0]) == SUBREG
	   && GET_CODE (SUBREG_REG (operands[0])) == REG
	   && REGNO (SUBREG_REG (operands[0])) <= 31))"
  [(set (match_dup 2) (match_dup 4))
   (set (match_dup 3) (match_dup 1))]
  "
{
  int endian = (WORDS_BIG_ENDIAN == 0);
  HOST_WIDE_INT value = INTVAL (operands[1]);

  operands[2] = operand_subword (operands[0], endian, 0, DFmode);
  operands[3] = operand_subword (operands[0], 1 - endian, 0, DFmode);
#if HOST_BITS_PER_WIDE_INT == 32
  operands[4] = (value & 0x80000000) ? constm1_rtx : const0_rtx;
#else
  operands[4] = GEN_INT (value >> 32);
  operands[1] = GEN_INT (((value & 0xffffffff) ^ 0x80000000) - 0x80000000);
#endif
}")

(define_split
  [(set (match_operand:DF 0 "gpc_reg_operand" "")
	(match_operand:DF 1 "const_double_operand" ""))]
  "! TARGET_POWERPC64 && reload_completed
   && ((GET_CODE (operands[0]) == REG && REGNO (operands[0]) <= 31)
       || (GET_CODE (operands[0]) == SUBREG
	   && GET_CODE (SUBREG_REG (operands[0])) == REG
	   && REGNO (SUBREG_REG (operands[0])) <= 31))"
  [(set (match_dup 2) (match_dup 4))
   (set (match_dup 3) (match_dup 5))]
  "
{
  int endian = (WORDS_BIG_ENDIAN == 0);
  long l[2];
  REAL_VALUE_TYPE rv;

  REAL_VALUE_FROM_CONST_DOUBLE (rv, operands[1]);
  REAL_VALUE_TO_TARGET_DOUBLE (rv, l);

  operands[2] = operand_subword (operands[0], endian, 0, DFmode);
  operands[3] = operand_subword (operands[0], 1 - endian, 0, DFmode);
  operands[4] = gen_int_mode (l[endian], SImode);
  operands[5] = gen_int_mode (l[1 - endian], SImode);
}")

(define_split
  [(set (match_operand:DF 0 "gpc_reg_operand" "")
	(match_operand:DF 1 "const_double_operand" ""))]
  "TARGET_POWERPC64 && reload_completed
   && ((GET_CODE (operands[0]) == REG && REGNO (operands[0]) <= 31)
       || (GET_CODE (operands[0]) == SUBREG
	   && GET_CODE (SUBREG_REG (operands[0])) == REG
	   && REGNO (SUBREG_REG (operands[0])) <= 31))"
  [(set (match_dup 2) (match_dup 3))]
  "
{
  int endian = (WORDS_BIG_ENDIAN == 0);
  long l[2];
  REAL_VALUE_TYPE rv;
#if HOST_BITS_PER_WIDE_INT >= 64
  HOST_WIDE_INT val;
#endif

  REAL_VALUE_FROM_CONST_DOUBLE (rv, operands[1]);
  REAL_VALUE_TO_TARGET_DOUBLE (rv, l);

  operands[2] = gen_lowpart (DImode, operands[0]);
  /* HIGHPART is lower memory address when WORDS_BIG_ENDIAN.  */
#if HOST_BITS_PER_WIDE_INT >= 64
  val = ((HOST_WIDE_INT)(unsigned long)l[endian] << 32
         | ((HOST_WIDE_INT)(unsigned long)l[1 - endian]));

  operands[3] = gen_int_mode (val, DImode);
#else
  operands[3] = immed_double_const (l[1 - endian], l[endian], DImode);
#endif
}")

;; Don't have reload use general registers to load a constant.  First,
;; it might not work if the output operand is the equivalent of
;; a non-offsettable memref, but also it is less efficient than loading
;; the constant into an FP register, since it will probably be used there.
;; The "??" is a kludge until we can figure out a more reasonable way
;; of handling these non-offsettable values.
(define_insn "*movdf_hardfloat32"
  [(set (match_operand:DF 0 "nonimmediate_operand" "=!r,??r,m,f,f,m,!r,!r,!r")
	(match_operand:DF 1 "input_operand" "r,m,r,f,m,f,G,H,F"))]
  "! TARGET_POWERPC64 && TARGET_HARD_FLOAT && TARGET_FPRS
   && (gpc_reg_operand (operands[0], DFmode)
       || gpc_reg_operand (operands[1], DFmode))"
  "*
{
  switch (which_alternative)
    {
    default:
      gcc_unreachable ();
    case 0:
      /* We normally copy the low-numbered register first.  However, if
	 the first register operand 0 is the same as the second register
	 of operand 1, we must copy in the opposite order.  */
      if (REGNO (operands[0]) == REGNO (operands[1]) + 1)
	return \"mr %L0,%L1\;mr %0,%1\";
      else
	return \"mr %0,%1\;mr %L0,%L1\";
    case 1:
      if (rs6000_offsettable_memref_p (operands[1])
	  || (GET_CODE (operands[1]) == MEM
	      && (GET_CODE (XEXP (operands[1], 0)) == LO_SUM
		  || GET_CODE (XEXP (operands[1], 0)) == PRE_INC
		  || GET_CODE (XEXP (operands[1], 0)) == PRE_DEC)))
	{
	  /* If the low-address word is used in the address, we must load
	     it last.  Otherwise, load it first.  Note that we cannot have
	     auto-increment in that case since the address register is
	     known to be dead.  */
	  if (refers_to_regno_p (REGNO (operands[0]), REGNO (operands[0]) + 1,
				 operands[1], 0))
	    return \"{l|lwz} %L0,%L1\;{l|lwz} %0,%1\";
	  else
	    return \"{l%U1|lwz%U1} %0,%1\;{l|lwz} %L0,%L1\";
	}
      else
	{
	  rtx addreg;

	  addreg = find_addr_reg (XEXP (operands[1], 0));
	  if (refers_to_regno_p (REGNO (operands[0]),
				 REGNO (operands[0]) + 1,
				 operands[1], 0))
	    {
	      output_asm_insn (\"{cal|la} %0,4(%0)\", &addreg);
	      output_asm_insn (\"{l%X1|lwz%X1} %L0,%1\", operands);
	      output_asm_insn (\"{cal|la} %0,-4(%0)\", &addreg);
	      return \"{l%X1|lwz%X1} %0,%1\";
	    }
	  else
	    {
	      output_asm_insn (\"{l%X1|lwz%X1} %0,%1\", operands);
	      output_asm_insn (\"{cal|la} %0,4(%0)\", &addreg);
	      output_asm_insn (\"{l%X1|lwz%X1} %L0,%1\", operands);
	      output_asm_insn (\"{cal|la} %0,-4(%0)\", &addreg);
	      return \"\";
	    }
	}
    case 2:
      if (rs6000_offsettable_memref_p (operands[0])
	  || (GET_CODE (operands[0]) == MEM
	      && (GET_CODE (XEXP (operands[0], 0)) == LO_SUM
		  || GET_CODE (XEXP (operands[0], 0)) == PRE_INC
		  || GET_CODE (XEXP (operands[0], 0)) == PRE_DEC)))
	return \"{st%U0|stw%U0} %1,%0\;{st|stw} %L1,%L0\";
      else
	{
	  rtx addreg;

	  addreg = find_addr_reg (XEXP (operands[0], 0));
	  output_asm_insn (\"{st%X0|stw%X0} %1,%0\", operands);
	  output_asm_insn (\"{cal|la} %0,4(%0)\", &addreg);
	  output_asm_insn (\"{st%X0|stw%X0} %L1,%0\", operands);
	  output_asm_insn (\"{cal|la} %0,-4(%0)\", &addreg);
	  return \"\";
	}
    case 3:
      return \"fmr %0,%1\";
    case 4:
      return \"lfd%U1%X1 %0,%1\";
    case 5:
      return \"stfd%U0%X0 %1,%0\";
    case 6:
    case 7:
    case 8:
      return \"#\";
    }
}"
  [(set_attr "type" "two,load,store,fp,fpload,fpstore,*,*,*")
   (set_attr "length" "8,16,16,4,4,4,8,12,16")])

(define_insn "*movdf_softfloat32"
  [(set (match_operand:DF 0 "nonimmediate_operand" "=r,r,m,r,r,r")
	(match_operand:DF 1 "input_operand" "r,m,r,G,H,F"))]
  "! TARGET_POWERPC64 && (TARGET_SOFT_FLOAT || TARGET_E500_SINGLE)
   && (gpc_reg_operand (operands[0], DFmode)
       || gpc_reg_operand (operands[1], DFmode))"
  "*
{
  switch (which_alternative)
    {
    default:
      gcc_unreachable ();
    case 0:
      /* We normally copy the low-numbered register first.  However, if
	 the first register operand 0 is the same as the second register of
	 operand 1, we must copy in the opposite order.  */
      if (REGNO (operands[0]) == REGNO (operands[1]) + 1)
	return \"mr %L0,%L1\;mr %0,%1\";
      else
	return \"mr %0,%1\;mr %L0,%L1\";
    case 1:
      /* If the low-address word is used in the address, we must load
	 it last.  Otherwise, load it first.  Note that we cannot have
	 auto-increment in that case since the address register is
	 known to be dead.  */
      if (refers_to_regno_p (REGNO (operands[0]), REGNO (operands[0]) + 1,
			     operands[1], 0))
	return \"{l|lwz} %L0,%L1\;{l|lwz} %0,%1\";
      else
	return \"{l%U1|lwz%U1} %0,%1\;{l|lwz} %L0,%L1\";
    case 2:
      return \"{st%U0|stw%U0} %1,%0\;{st|stw} %L1,%L0\";
    case 3:
    case 4:
    case 5:
      return \"#\";
    }
}"
  [(set_attr "type" "two,load,store,*,*,*")
   (set_attr "length" "8,8,8,8,12,16")])

; ld/std require word-aligned displacements -> 'Y' constraint.
; List Y->r and r->Y before r->r for reload.
(define_insn "*movdf_hardfloat64_mfpgpr"
  [(set (match_operand:DF 0 "nonimmediate_operand" "=Y,r,!r,f,f,m,*c*l,!r,*h,!r,!r,!r,r,f")
	(match_operand:DF 1 "input_operand" "r,Y,r,f,m,f,r,h,0,G,H,F,f,r"))]
  "TARGET_POWERPC64 && TARGET_MFPGPR && TARGET_HARD_FLOAT && TARGET_FPRS
   && (gpc_reg_operand (operands[0], DFmode)
       || gpc_reg_operand (operands[1], DFmode))"
  "@
   std%U0%X0 %1,%0
   ld%U1%X1 %0,%1
   mr %0,%1
   fmr %0,%1
   lfd%U1%X1 %0,%1
   stfd%U0%X0 %1,%0
   mt%0 %1
   mf%1 %0
   {cror 0,0,0|nop}
   #
   #
   #
   mftgpr %0,%1
   mffgpr %0,%1"
  [(set_attr "type" "store,load,*,fp,fpload,fpstore,mtjmpr,mfjmpr,*,*,*,*,mftgpr,mffgpr")
   (set_attr "length" "4,4,4,4,4,4,4,4,4,8,12,16,4,4")])

; ld/std require word-aligned displacements -> 'Y' constraint.
; List Y->r and r->Y before r->r for reload.
(define_insn "*movdf_hardfloat64"
  [(set (match_operand:DF 0 "nonimmediate_operand" "=Y,r,!r,f,f,m,*c*l,!r,*h,!r,!r,!r")
	(match_operand:DF 1 "input_operand" "r,Y,r,f,m,f,r,h,0,G,H,F"))]
  "TARGET_POWERPC64 && !TARGET_MFPGPR && TARGET_HARD_FLOAT && TARGET_FPRS
   && (gpc_reg_operand (operands[0], DFmode)
       || gpc_reg_operand (operands[1], DFmode))"
  "@
   std%U0%X0 %1,%0
   ld%U1%X1 %0,%1
   mr %0,%1
   fmr %0,%1
   lfd%U1%X1 %0,%1
   stfd%U0%X0 %1,%0
   mt%0 %1
   mf%1 %0
   {cror 0,0,0|nop}
   #
   #
   #"
  [(set_attr "type" "store,load,*,fp,fpload,fpstore,mtjmpr,mfjmpr,*,*,*,*")
   (set_attr "length" "4,4,4,4,4,4,4,4,4,8,12,16")])

(define_insn "*movdf_softfloat64"
  [(set (match_operand:DF 0 "nonimmediate_operand" "=r,Y,r,cl,r,r,r,r,*h")
	(match_operand:DF 1 "input_operand" "Y,r,r,r,h,G,H,F,0"))]
  "TARGET_POWERPC64 && (TARGET_SOFT_FLOAT || !TARGET_FPRS)
   && (gpc_reg_operand (operands[0], DFmode)
       || gpc_reg_operand (operands[1], DFmode))"
  "@
   ld%U1%X1 %0,%1
   std%U0%X0 %1,%0
   mr %0,%1
   mt%0 %1
   mf%1 %0
   #
   #
   #
   {cror 0,0,0|nop}"
  [(set_attr "type" "load,store,*,mtjmpr,mfjmpr,*,*,*,*")
   (set_attr "length" "4,4,4,4,4,8,12,16,4")])

(define_expand "movtf"
  [(set (match_operand:TF 0 "general_operand" "")
	(match_operand:TF 1 "any_operand" ""))]
  "!TARGET_IEEEQUAD && TARGET_LONG_DOUBLE_128"
  "{ rs6000_emit_move (operands[0], operands[1], TFmode); DONE; }")

; It's important to list the o->f and f->o moves before f->f because
; otherwise reload, given m->f, will try to pick f->f and reload it,
; which doesn't make progress.  Likewise r->Y must be before r->r.
(define_insn_and_split "*movtf_internal"
  [(set (match_operand:TF 0 "nonimmediate_operand" "=o,f,f,r,Y,r")
	(match_operand:TF 1 "input_operand"         "f,o,f,YGHF,r,r"))]
  "!TARGET_IEEEQUAD
   && TARGET_HARD_FLOAT && TARGET_FPRS && TARGET_LONG_DOUBLE_128
   && (gpc_reg_operand (operands[0], TFmode)
       || gpc_reg_operand (operands[1], TFmode))"
  "#"
  "&& reload_completed"
  [(pc)]
{ rs6000_split_multireg_move (operands[0], operands[1]); DONE; }
  [(set_attr "length" "8,8,8,20,20,16")])

(define_insn_and_split "*movtf_softfloat"
<<<<<<< HEAD
  [(set (match_operand:TF 0 "nonimmediate_operand" "=r,Y,r")
=======
  [(set (match_operand:TF 0 "rs6000_nonimmediate_operand" "=r,Y,r")
>>>>>>> 1177f497
	(match_operand:TF 1 "input_operand"         "YGHF,r,r"))]
  "!TARGET_IEEEQUAD
   && (TARGET_SOFT_FLOAT || !TARGET_FPRS) && TARGET_LONG_DOUBLE_128
   && (gpc_reg_operand (operands[0], TFmode)
       || gpc_reg_operand (operands[1], TFmode))"
  "#"
  "&& reload_completed"
  [(pc)]
{ rs6000_split_multireg_move (operands[0], operands[1]); DONE; }
  [(set_attr "length" "20,20,16")])

(define_expand "extenddftf2"
  [(set (match_operand:TF 0 "nonimmediate_operand" "")
	(float_extend:TF (match_operand:DF 1 "input_operand" "")))]
  "!TARGET_IEEEQUAD
   && TARGET_HARD_FLOAT
   && (TARGET_FPRS || TARGET_E500_DOUBLE)
   && TARGET_LONG_DOUBLE_128"
{
  if (TARGET_E500_DOUBLE)
    emit_insn (gen_spe_extenddftf2 (operands[0], operands[1]));
  else
    emit_insn (gen_extenddftf2_fprs (operands[0], operands[1]));
  DONE;
})

(define_expand "extenddftf2_fprs"
  [(parallel [(set (match_operand:TF 0 "nonimmediate_operand" "")
		   (float_extend:TF (match_operand:DF 1 "input_operand" "")))
	      (use (match_dup 2))])]
  "!TARGET_IEEEQUAD
   && TARGET_HARD_FLOAT && TARGET_FPRS && TARGET_LONG_DOUBLE_128"
{
  operands[2] = CONST0_RTX (DFmode);
  /* Generate GOT reference early for SVR4 PIC.  */
  if (DEFAULT_ABI == ABI_V4 && flag_pic)
    operands[2] = validize_mem (force_const_mem (DFmode, operands[2]));
})

(define_insn_and_split "*extenddftf2_internal"
  [(set (match_operand:TF 0 "nonimmediate_operand" "=o,f,&f,r")
       (float_extend:TF (match_operand:DF 1 "input_operand" "fr,mf,mf,rmGHF")))
   (use (match_operand:DF 2 "zero_reg_mem_operand" "rf,m,f,n"))]
  "!TARGET_IEEEQUAD
   && TARGET_HARD_FLOAT && TARGET_FPRS && TARGET_LONG_DOUBLE_128"
  "#"
  "&& reload_completed"
  [(pc)]
{
  const int lo_word = FLOAT_WORDS_BIG_ENDIAN ? GET_MODE_SIZE (DFmode) : 0;
  const int hi_word = FLOAT_WORDS_BIG_ENDIAN ? 0 : GET_MODE_SIZE (DFmode);
  emit_move_insn (simplify_gen_subreg (DFmode, operands[0], TFmode, hi_word),
		  operands[1]);
  emit_move_insn (simplify_gen_subreg (DFmode, operands[0], TFmode, lo_word),
		  operands[2]);
  DONE;
})

(define_expand "extendsftf2"
  [(set (match_operand:TF 0 "nonimmediate_operand" "")
	(float_extend:TF (match_operand:SF 1 "gpc_reg_operand" "")))]
  "!TARGET_IEEEQUAD
   && TARGET_HARD_FLOAT
   && (TARGET_FPRS || TARGET_E500_DOUBLE)
   && TARGET_LONG_DOUBLE_128"
{
  rtx tmp = gen_reg_rtx (DFmode);
  emit_insn (gen_extendsfdf2 (tmp, operands[1]));
  emit_insn (gen_extenddftf2 (operands[0], tmp));
  DONE;
})

(define_expand "trunctfdf2"
  [(set (match_operand:DF 0 "gpc_reg_operand" "")
	(float_truncate:DF (match_operand:TF 1 "gpc_reg_operand" "")))]
  "!TARGET_IEEEQUAD
   && TARGET_HARD_FLOAT
   && (TARGET_FPRS || TARGET_E500_DOUBLE)
   && TARGET_LONG_DOUBLE_128"
  "")

(define_insn_and_split "trunctfdf2_internal1"
  [(set (match_operand:DF 0 "gpc_reg_operand" "=f,?f")
	(float_truncate:DF (match_operand:TF 1 "gpc_reg_operand" "0,f")))]
  "!TARGET_IEEEQUAD && !TARGET_XL_COMPAT
   && TARGET_HARD_FLOAT && TARGET_FPRS && TARGET_LONG_DOUBLE_128"
  "@
   #
   fmr %0,%1"
  "&& reload_completed && REGNO (operands[0]) == REGNO (operands[1])"
  [(const_int 0)]
{
  emit_note (NOTE_INSN_DELETED);
  DONE;
}
  [(set_attr "type" "fp")])

(define_insn "trunctfdf2_internal2"
  [(set (match_operand:DF 0 "gpc_reg_operand" "=f")
	(float_truncate:DF (match_operand:TF 1 "gpc_reg_operand" "f")))]
  "!TARGET_IEEEQUAD && TARGET_XL_COMPAT
   && TARGET_HARD_FLOAT && TARGET_FPRS && TARGET_LONG_DOUBLE_128"
  "fadd %0,%1,%L1"
  [(set_attr "type" "fp")])

(define_expand "trunctfsf2"
  [(set (match_operand:SF 0 "gpc_reg_operand" "")
	(float_truncate:SF (match_operand:TF 1 "gpc_reg_operand" "")))]
  "!TARGET_IEEEQUAD
   && TARGET_HARD_FLOAT
   && (TARGET_FPRS || TARGET_E500_DOUBLE)
   && TARGET_LONG_DOUBLE_128"
{
  if (TARGET_E500_DOUBLE)
    emit_insn (gen_spe_trunctfsf2 (operands[0], operands[1]));
  else
    emit_insn (gen_trunctfsf2_fprs (operands[0], operands[1]));
  DONE;
})

(define_insn_and_split "trunctfsf2_fprs"
  [(set (match_operand:SF 0 "gpc_reg_operand" "=f")
	(float_truncate:SF (match_operand:TF 1 "gpc_reg_operand" "f")))
   (clobber (match_scratch:DF 2 "=f"))]
  "!TARGET_IEEEQUAD
   && TARGET_HARD_FLOAT && TARGET_FPRS && TARGET_LONG_DOUBLE_128"
  "#"
  "&& reload_completed"
  [(set (match_dup 2)
	(float_truncate:DF (match_dup 1)))
   (set (match_dup 0)
	(float_truncate:SF (match_dup 2)))]
  "")

(define_expand "floatsitf2"
  [(set (match_operand:TF 0 "gpc_reg_operand" "")
        (float:TF (match_operand:SI 1 "gpc_reg_operand" "")))]
  "!TARGET_IEEEQUAD
   && TARGET_HARD_FLOAT
   && (TARGET_FPRS || TARGET_E500_DOUBLE)
   && TARGET_LONG_DOUBLE_128"
{
  rtx tmp = gen_reg_rtx (DFmode);
  expand_float (tmp, operands[1], false);
  emit_insn (gen_extenddftf2 (operands[0], tmp));
  DONE;
})

; fadd, but rounding towards zero.
; This is probably not the optimal code sequence.
(define_insn "fix_trunc_helper"
  [(set (match_operand:DF 0 "gpc_reg_operand" "=f")
	(unspec:DF [(match_operand:TF 1 "gpc_reg_operand" "f")]
		   UNSPEC_FIX_TRUNC_TF))
   (clobber (match_operand:DF 2 "gpc_reg_operand" "=&f"))]
  "TARGET_HARD_FLOAT && TARGET_FPRS"
  "mffs %2\n\tmtfsb1 31\n\tmtfsb0 30\n\tfadd %0,%1,%L1\n\tmtfsf 1,%2"
  [(set_attr "type" "fp")
   (set_attr "length" "20")])

(define_expand "fix_trunctfsi2"
  [(set (match_operand:SI 0 "gpc_reg_operand" "")
	(fix:SI (match_operand:TF 1 "gpc_reg_operand" "")))]
  "!TARGET_IEEEQUAD
   && (TARGET_POWER2 || TARGET_POWERPC)
   && TARGET_HARD_FLOAT
   && (TARGET_FPRS || TARGET_E500_DOUBLE)
   && TARGET_LONG_DOUBLE_128"
{
  if (TARGET_E500_DOUBLE)
    emit_insn (gen_spe_fix_trunctfsi2 (operands[0], operands[1]));
  else
    emit_insn (gen_fix_trunctfsi2_fprs (operands[0], operands[1]));
  DONE;
})

(define_expand "fix_trunctfsi2_fprs"
  [(parallel [(set (match_operand:SI 0 "gpc_reg_operand" "")
		   (fix:SI (match_operand:TF 1 "gpc_reg_operand" "")))
	      (clobber (match_dup 2))
	      (clobber (match_dup 3))
	      (clobber (match_dup 4))
	      (clobber (match_dup 5))])]
  "!TARGET_IEEEQUAD
   && (TARGET_POWER2 || TARGET_POWERPC)
   && TARGET_HARD_FLOAT && TARGET_FPRS && TARGET_LONG_DOUBLE_128"
{
  operands[2] = gen_reg_rtx (DFmode);
  operands[3] = gen_reg_rtx (DFmode);
  operands[4] = gen_reg_rtx (DImode);
  operands[5] = assign_stack_temp (DImode, GET_MODE_SIZE (DImode), 0);
})

(define_insn_and_split "*fix_trunctfsi2_internal"
  [(set (match_operand:SI 0 "gpc_reg_operand" "=r")
        (fix:SI (match_operand:TF 1 "gpc_reg_operand" "f")))
   (clobber (match_operand:DF 2 "gpc_reg_operand" "=f"))
   (clobber (match_operand:DF 3 "gpc_reg_operand" "=&f"))
   (clobber (match_operand:DI 4 "gpc_reg_operand" "=f"))
   (clobber (match_operand:DI 5 "memory_operand" "=o"))]
  "!TARGET_IEEEQUAD
   && TARGET_HARD_FLOAT && TARGET_FPRS && TARGET_LONG_DOUBLE_128"
  "#"
  "&& (!no_new_pseudos || offsettable_nonstrict_memref_p (operands[5]))"
  [(pc)]
{
  rtx lowword;
  emit_insn (gen_fix_trunc_helper (operands[2], operands[1], operands[3]));

  gcc_assert (MEM_P (operands[5]));
  lowword = adjust_address (operands[5], SImode, WORDS_BIG_ENDIAN ? 4 : 0);

  emit_insn (gen_fctiwz (operands[4], operands[2]));
  emit_move_insn (operands[5], operands[4]);
  emit_move_insn (operands[0], lowword);
  DONE;
})

(define_expand "negtf2"
  [(set (match_operand:TF 0 "gpc_reg_operand" "")
	(neg:TF (match_operand:TF 1 "gpc_reg_operand" "")))]
  "!TARGET_IEEEQUAD
   && TARGET_HARD_FLOAT
   && (TARGET_FPRS || TARGET_E500_DOUBLE)
   && TARGET_LONG_DOUBLE_128"
  "")

(define_insn "negtf2_internal"
  [(set (match_operand:TF 0 "gpc_reg_operand" "=f")
	(neg:TF (match_operand:TF 1 "gpc_reg_operand" "f")))]
  "!TARGET_IEEEQUAD
   && TARGET_HARD_FLOAT && TARGET_FPRS && TARGET_LONG_DOUBLE_128"
  "*
{
  if (REGNO (operands[0]) == REGNO (operands[1]) + 1)
    return \"fneg %L0,%L1\;fneg %0,%1\";
  else
    return \"fneg %0,%1\;fneg %L0,%L1\";
}"
  [(set_attr "type" "fp")
   (set_attr "length" "8")])

(define_expand "abstf2"
  [(set (match_operand:TF 0 "gpc_reg_operand" "")
	(abs:TF (match_operand:TF 1 "gpc_reg_operand" "")))]
  "!TARGET_IEEEQUAD
   && TARGET_HARD_FLOAT
   && (TARGET_FPRS || TARGET_E500_DOUBLE)
   && TARGET_LONG_DOUBLE_128"
  "
{
  rtx label = gen_label_rtx ();
  if (TARGET_E500_DOUBLE)
    {
      if (flag_unsafe_math_optimizations)
	emit_insn (gen_spe_abstf2_tst (operands[0], operands[1], label));
      else
	emit_insn (gen_spe_abstf2_cmp (operands[0], operands[1], label));
    }
  else
    emit_insn (gen_abstf2_internal (operands[0], operands[1], label));
  emit_label (label);
  DONE;
}")

(define_expand "abstf2_internal"
  [(set (match_operand:TF 0 "gpc_reg_operand" "")
	(match_operand:TF 1 "gpc_reg_operand" ""))
   (set (match_dup 3) (match_dup 5))
   (set (match_dup 5) (abs:DF (match_dup 5)))
   (set (match_dup 4) (compare:CCFP (match_dup 3) (match_dup 5)))
   (set (pc) (if_then_else (eq (match_dup 4) (const_int 0))
			   (label_ref (match_operand 2 "" ""))
			   (pc)))
   (set (match_dup 6) (neg:DF (match_dup 6)))]
  "!TARGET_IEEEQUAD
   && TARGET_HARD_FLOAT && TARGET_FPRS && TARGET_LONG_DOUBLE_128"
  "
{
  const int hi_word = FLOAT_WORDS_BIG_ENDIAN ? 0 : GET_MODE_SIZE (DFmode);
  const int lo_word = FLOAT_WORDS_BIG_ENDIAN ? GET_MODE_SIZE (DFmode) : 0;
  operands[3] = gen_reg_rtx (DFmode);
  operands[4] = gen_reg_rtx (CCFPmode);
  operands[5] = simplify_gen_subreg (DFmode, operands[0], TFmode, hi_word);
  operands[6] = simplify_gen_subreg (DFmode, operands[0], TFmode, lo_word);
}")

;; Next come the multi-word integer load and store and the load and store
;; multiple insns.

; List r->r after r->"o<>", otherwise reload will try to reload a
; non-offsettable address by using r->r which won't make progress.
(define_insn "*movdi_internal32"
  [(set (match_operand:DI 0 "rs6000_nonimmediate_operand" "=o<>,r,r,*f,*f,m,r")
	(match_operand:DI 1 "input_operand" "r,r,m,f,m,f,IJKnGHF"))]
  "! TARGET_POWERPC64
   && (gpc_reg_operand (operands[0], DImode)
       || gpc_reg_operand (operands[1], DImode))"
  "@
   #
   #
   #
   fmr %0,%1
   lfd%U1%X1 %0,%1
   stfd%U0%X0 %1,%0
   #"
  [(set_attr "type" "load,*,store,fp,fpload,fpstore,*")])

(define_split
  [(set (match_operand:DI 0 "gpc_reg_operand" "")
	(match_operand:DI 1 "const_int_operand" ""))]
  "! TARGET_POWERPC64 && reload_completed"
  [(set (match_dup 2) (match_dup 4))
   (set (match_dup 3) (match_dup 1))]
  "
{
  HOST_WIDE_INT value = INTVAL (operands[1]);
  operands[2] = operand_subword_force (operands[0], WORDS_BIG_ENDIAN == 0,
				       DImode);
  operands[3] = operand_subword_force (operands[0], WORDS_BIG_ENDIAN != 0,
				       DImode);
#if HOST_BITS_PER_WIDE_INT == 32
  operands[4] = (value & 0x80000000) ? constm1_rtx : const0_rtx;
#else
  operands[4] = GEN_INT (value >> 32);
  operands[1] = GEN_INT (((value & 0xffffffff) ^ 0x80000000) - 0x80000000);
#endif
}")

(define_split
  [(set (match_operand:DI 0 "rs6000_nonimmediate_operand" "")
        (match_operand:DI 1 "input_operand" ""))]
  "reload_completed && !TARGET_POWERPC64
   && gpr_or_gpr_p (operands[0], operands[1])"
  [(pc)]
{ rs6000_split_multireg_move (operands[0], operands[1]); DONE; })

(define_insn "*movdi_mfpgpr"
  [(set (match_operand:DI 0 "nonimmediate_operand" "=r,r,m,r,r,r,r,*f,*f,m,r,*h,*h,r,*f")
	(match_operand:DI 1 "input_operand" "r,m,r,I,L,nF,R,f,m,f,*h,r,0,*f,r"))]
  "TARGET_POWERPC64 && TARGET_MFPGPR && TARGET_HARD_FLOAT && TARGET_FPRS
   && (gpc_reg_operand (operands[0], DImode)
       || gpc_reg_operand (operands[1], DImode))"
  "@
   mr %0,%1
   ld%U1%X1 %0,%1
   std%U0%X0 %1,%0
   li %0,%1
   lis %0,%v1
   #
   {cal|la} %0,%a1
   fmr %0,%1
   lfd%U1%X1 %0,%1
   stfd%U0%X0 %1,%0
   mf%1 %0
   mt%0 %1
   {cror 0,0,0|nop}
   mftgpr %0,%1
   mffgpr %0,%1"
  [(set_attr "type" "*,load,store,*,*,*,*,fp,fpload,fpstore,mfjmpr,mtjmpr,*,mftgpr,mffgpr")
   (set_attr "length" "4,4,4,4,4,20,4,4,4,4,4,4,4,4,4")])

(define_insn "*movdi_internal64"
  [(set (match_operand:DI 0 "nonimmediate_operand" "=r,r,m,r,r,r,r,*f,*f,m,r,*h,*h")
	(match_operand:DI 1 "input_operand" "r,m,r,I,L,nF,R,f,m,f,*h,r,0"))]
  "TARGET_POWERPC64 && (!TARGET_MFPGPR || !TARGET_HARD_FLOAT || !TARGET_FPRS)
   && (gpc_reg_operand (operands[0], DImode)
       || gpc_reg_operand (operands[1], DImode))"
  "@
   mr %0,%1
   ld%U1%X1 %0,%1
   std%U0%X0 %1,%0
   li %0,%1
   lis %0,%v1
   #
   {cal|la} %0,%a1
   fmr %0,%1
   lfd%U1%X1 %0,%1
   stfd%U0%X0 %1,%0
   mf%1 %0
   mt%0 %1
   {cror 0,0,0|nop}"
  [(set_attr "type" "*,load,store,*,*,*,*,fp,fpload,fpstore,mfjmpr,mtjmpr,*")
   (set_attr "length" "4,4,4,4,4,20,4,4,4,4,4,4,4")])

;; immediate value valid for a single instruction hiding in a const_double
(define_insn ""
  [(set (match_operand:DI 0 "gpc_reg_operand" "=r")
	(match_operand:DI 1 "const_double_operand" "F"))]
  "HOST_BITS_PER_WIDE_INT == 32 && TARGET_POWERPC64
   && GET_CODE (operands[1]) == CONST_DOUBLE
   && num_insns_constant (operands[1], DImode) == 1"
  "*
{
  return ((unsigned HOST_WIDE_INT)
	  (CONST_DOUBLE_LOW (operands[1]) + 0x8000) < 0x10000)
	 ? \"li %0,%1\" : \"lis %0,%v1\";
}")

;; Generate all one-bits and clear left or right.
;; Use (and:DI (rotate:DI ...)) to avoid anddi3 unnecessary clobber.
(define_split
  [(set (match_operand:DI 0 "gpc_reg_operand" "")
	(match_operand:DI 1 "mask64_operand" ""))]
  "TARGET_POWERPC64 && num_insns_constant (operands[1], DImode) > 1"
  [(set (match_dup 0) (const_int -1))
   (set (match_dup 0)
	(and:DI (rotate:DI (match_dup 0)
			   (const_int 0))
		(match_dup 1)))]
  "")

;; Split a load of a large constant into the appropriate five-instruction
;; sequence.  Handle anything in a constant number of insns.
;; When non-easy constants can go in the TOC, this should use
;; easy_fp_constant predicate.
(define_split
  [(set (match_operand:DI 0 "gpc_reg_operand" "")
	(match_operand:DI 1 "const_int_operand" ""))]
  "TARGET_POWERPC64 && num_insns_constant (operands[1], DImode) > 1"
  [(set (match_dup 0) (match_dup 2))
   (set (match_dup 0) (plus:DI (match_dup 0) (match_dup 3)))]
  "
{ rtx tem = rs6000_emit_set_const (operands[0], DImode, operands[1], 5);

  if (tem == operands[0])
    DONE;
  else
    FAIL;
}")

(define_split
  [(set (match_operand:DI 0 "gpc_reg_operand" "")
	(match_operand:DI 1 "const_double_operand" ""))]
  "TARGET_POWERPC64 && num_insns_constant (operands[1], DImode) > 1"
  [(set (match_dup 0) (match_dup 2))
   (set (match_dup 0) (plus:DI (match_dup 0) (match_dup 3)))]
  "
{ rtx tem = rs6000_emit_set_const (operands[0], DImode, operands[1], 5);

  if (tem == operands[0])
    DONE;
  else
    FAIL;
}")

;; TImode is similar, except that we usually want to compute the address into
;; a register and use lsi/stsi (the exception is during reload).  MQ is also
;; clobbered in stsi for POWER, so we need a SCRATCH for it.

;; We say that MQ is clobbered in the last alternative because the first
;; alternative would never get used otherwise since it would need a reload
;; while the 2nd alternative would not.  We put memory cases first so they
;; are preferred.  Otherwise, we'd try to reload the output instead of
;; giving the SCRATCH mq.

(define_insn "*movti_power"
  [(set (match_operand:TI 0 "reg_or_mem_operand" "=Q,m,????r,????r,????r,r")
	(match_operand:TI 1 "input_operand" "r,r,r,Q,m,n"))
   (clobber (match_scratch:SI 2 "=q,q#X,X,X,X,X"))]
  "TARGET_POWER && ! TARGET_POWERPC64
   && (gpc_reg_operand (operands[0], TImode) || gpc_reg_operand (operands[1], TImode))"
  "*
{
  switch (which_alternative)
    {
    default:
      gcc_unreachable ();

    case 0:
      if (TARGET_STRING)
        return \"{stsi|stswi} %1,%P0,16\";
    case 1:
    case 2:
      return \"#\";
    case 3:
      /* If the address is not used in the output, we can use lsi.  Otherwise,
	 fall through to generating four loads.  */
      if (TARGET_STRING
	  && ! reg_overlap_mentioned_p (operands[0], operands[1]))
	return \"{lsi|lswi} %0,%P1,16\";
      /* ... fall through ...  */
    case 4:
    case 5:
      return \"#\";
    }
}"
  [(set_attr "type" "store,store,*,load,load,*")])

(define_insn "*movti_string"
  [(set (match_operand:TI 0 "reg_or_mem_operand" "=Q,o<>,????r,????r,????r,r")
	(match_operand:TI 1 "input_operand" "r,r,r,Q,m,n"))]
  "! TARGET_POWER && ! TARGET_POWERPC64
   && (gpc_reg_operand (operands[0], TImode) || gpc_reg_operand (operands[1], TImode))"
  "*
{
  switch (which_alternative)
    {
    default:
      gcc_unreachable ();
    case 0:
      if (TARGET_STRING)
        return \"{stsi|stswi} %1,%P0,16\";
    case 1:
    case 2:
      return \"#\";
    case 3:
      /* If the address is not used in the output, we can use lsi.  Otherwise,
	 fall through to generating four loads.  */
      if (TARGET_STRING
          && ! reg_overlap_mentioned_p (operands[0], operands[1]))
	return \"{lsi|lswi} %0,%P1,16\";
      /* ... fall through ...  */
    case 4:
    case 5:
      return \"#\";
    }
}"
  [(set_attr "type" "store_ux,store_ux,*,load_ux,load_ux,*")])

(define_insn "*movti_ppc64"
  [(set (match_operand:TI 0 "nonimmediate_operand" "=r,o<>,r")
	(match_operand:TI 1 "input_operand" "r,r,m"))]
  "TARGET_POWERPC64 && (gpc_reg_operand (operands[0], TImode)
   || gpc_reg_operand (operands[1], TImode))"
  "#"
  [(set_attr "type" "*,load,store")])

(define_split
  [(set (match_operand:TI 0 "gpc_reg_operand" "")
	(match_operand:TI 1 "const_double_operand" ""))]
  "TARGET_POWERPC64"
  [(set (match_dup 2) (match_dup 4))
   (set (match_dup 3) (match_dup 5))]
  "
{
  operands[2] = operand_subword_force (operands[0], WORDS_BIG_ENDIAN == 0,
				       TImode);
  operands[3] = operand_subword_force (operands[0], WORDS_BIG_ENDIAN != 0,
				       TImode);
  if (GET_CODE (operands[1]) == CONST_DOUBLE)
    {
      operands[4] = GEN_INT (CONST_DOUBLE_HIGH (operands[1]));
      operands[5] = GEN_INT (CONST_DOUBLE_LOW (operands[1]));
    }
  else if (GET_CODE (operands[1]) == CONST_INT)
    {
      operands[4] = GEN_INT (- (INTVAL (operands[1]) < 0));
      operands[5] = operands[1];
    }
  else
    FAIL;
}")

(define_split
  [(set (match_operand:TI 0 "nonimmediate_operand" "")
        (match_operand:TI 1 "input_operand" ""))]
  "reload_completed
   && gpr_or_gpr_p (operands[0], operands[1])"
  [(pc)]
{ rs6000_split_multireg_move (operands[0], operands[1]); DONE; })

(define_expand "load_multiple"
  [(match_par_dup 3 [(set (match_operand:SI 0 "" "")
			  (match_operand:SI 1 "" ""))
		     (use (match_operand:SI 2 "" ""))])]
  "TARGET_STRING && !TARGET_POWERPC64"
  "
{
  int regno;
  int count;
  rtx op1;
  int i;

  /* Support only loading a constant number of fixed-point registers from
     memory and only bother with this if more than two; the machine
     doesn't support more than eight.  */
  if (GET_CODE (operands[2]) != CONST_INT
      || INTVAL (operands[2]) <= 2
      || INTVAL (operands[2]) > 8
      || GET_CODE (operands[1]) != MEM
      || GET_CODE (operands[0]) != REG
      || REGNO (operands[0]) >= 32)
    FAIL;

  count = INTVAL (operands[2]);
  regno = REGNO (operands[0]);

  operands[3] = gen_rtx_PARALLEL (VOIDmode, rtvec_alloc (count));
  op1 = replace_equiv_address (operands[1],
			       force_reg (SImode, XEXP (operands[1], 0)));

  for (i = 0; i < count; i++)
    XVECEXP (operands[3], 0, i)
      = gen_rtx_SET (VOIDmode, gen_rtx_REG (SImode, regno + i),
		     adjust_address_nv (op1, SImode, i * 4));
}")

(define_insn "*ldmsi8"
  [(match_parallel 0 "load_multiple_operation"
    [(set (match_operand:SI 2 "gpc_reg_operand" "")
          (mem:SI (match_operand:SI 1 "gpc_reg_operand" "b")))
     (set (match_operand:SI 3 "gpc_reg_operand" "")
          (mem:SI (plus:SI (match_dup 1) (const_int 4))))
     (set (match_operand:SI 4 "gpc_reg_operand" "")
          (mem:SI (plus:SI (match_dup 1) (const_int 8))))
     (set (match_operand:SI 5 "gpc_reg_operand" "")
          (mem:SI (plus:SI (match_dup 1) (const_int 12))))
     (set (match_operand:SI 6 "gpc_reg_operand" "")
          (mem:SI (plus:SI (match_dup 1) (const_int 16))))
     (set (match_operand:SI 7 "gpc_reg_operand" "")
          (mem:SI (plus:SI (match_dup 1) (const_int 20))))
     (set (match_operand:SI 8 "gpc_reg_operand" "")
          (mem:SI (plus:SI (match_dup 1) (const_int 24))))
     (set (match_operand:SI 9 "gpc_reg_operand" "")
          (mem:SI (plus:SI (match_dup 1) (const_int 28))))])]
  "TARGET_STRING && XVECLEN (operands[0], 0) == 8"
  "*
{ return rs6000_output_load_multiple (operands); }"
  [(set_attr "type" "load_ux")
   (set_attr "length" "32")])

(define_insn "*ldmsi7"
  [(match_parallel 0 "load_multiple_operation"
    [(set (match_operand:SI 2 "gpc_reg_operand" "")
          (mem:SI (match_operand:SI 1 "gpc_reg_operand" "b")))
     (set (match_operand:SI 3 "gpc_reg_operand" "")
          (mem:SI (plus:SI (match_dup 1) (const_int 4))))
     (set (match_operand:SI 4 "gpc_reg_operand" "")
          (mem:SI (plus:SI (match_dup 1) (const_int 8))))
     (set (match_operand:SI 5 "gpc_reg_operand" "")
          (mem:SI (plus:SI (match_dup 1) (const_int 12))))
     (set (match_operand:SI 6 "gpc_reg_operand" "")
          (mem:SI (plus:SI (match_dup 1) (const_int 16))))
     (set (match_operand:SI 7 "gpc_reg_operand" "")
          (mem:SI (plus:SI (match_dup 1) (const_int 20))))
     (set (match_operand:SI 8 "gpc_reg_operand" "")
          (mem:SI (plus:SI (match_dup 1) (const_int 24))))])]
  "TARGET_STRING && XVECLEN (operands[0], 0) == 7"
  "*
{ return rs6000_output_load_multiple (operands); }"
  [(set_attr "type" "load_ux")
   (set_attr "length" "32")])

(define_insn "*ldmsi6"
  [(match_parallel 0 "load_multiple_operation"
    [(set (match_operand:SI 2 "gpc_reg_operand" "")
          (mem:SI (match_operand:SI 1 "gpc_reg_operand" "b")))
     (set (match_operand:SI 3 "gpc_reg_operand" "")
          (mem:SI (plus:SI (match_dup 1) (const_int 4))))
     (set (match_operand:SI 4 "gpc_reg_operand" "")
          (mem:SI (plus:SI (match_dup 1) (const_int 8))))
     (set (match_operand:SI 5 "gpc_reg_operand" "")
          (mem:SI (plus:SI (match_dup 1) (const_int 12))))
     (set (match_operand:SI 6 "gpc_reg_operand" "")
          (mem:SI (plus:SI (match_dup 1) (const_int 16))))
     (set (match_operand:SI 7 "gpc_reg_operand" "")
          (mem:SI (plus:SI (match_dup 1) (const_int 20))))])]
  "TARGET_STRING && XVECLEN (operands[0], 0) == 6"
  "*
{ return rs6000_output_load_multiple (operands); }"
  [(set_attr "type" "load_ux")
   (set_attr "length" "32")])

(define_insn "*ldmsi5"
  [(match_parallel 0 "load_multiple_operation"
    [(set (match_operand:SI 2 "gpc_reg_operand" "")
          (mem:SI (match_operand:SI 1 "gpc_reg_operand" "b")))
     (set (match_operand:SI 3 "gpc_reg_operand" "")
          (mem:SI (plus:SI (match_dup 1) (const_int 4))))
     (set (match_operand:SI 4 "gpc_reg_operand" "")
          (mem:SI (plus:SI (match_dup 1) (const_int 8))))
     (set (match_operand:SI 5 "gpc_reg_operand" "")
          (mem:SI (plus:SI (match_dup 1) (const_int 12))))
     (set (match_operand:SI 6 "gpc_reg_operand" "")
          (mem:SI (plus:SI (match_dup 1) (const_int 16))))])]
  "TARGET_STRING && XVECLEN (operands[0], 0) == 5"
  "*
{ return rs6000_output_load_multiple (operands); }"
  [(set_attr "type" "load_ux")
   (set_attr "length" "32")])

(define_insn "*ldmsi4"
  [(match_parallel 0 "load_multiple_operation"
    [(set (match_operand:SI 2 "gpc_reg_operand" "")
          (mem:SI (match_operand:SI 1 "gpc_reg_operand" "b")))
     (set (match_operand:SI 3 "gpc_reg_operand" "")
          (mem:SI (plus:SI (match_dup 1) (const_int 4))))
     (set (match_operand:SI 4 "gpc_reg_operand" "")
          (mem:SI (plus:SI (match_dup 1) (const_int 8))))
     (set (match_operand:SI 5 "gpc_reg_operand" "")
          (mem:SI (plus:SI (match_dup 1) (const_int 12))))])]
  "TARGET_STRING && XVECLEN (operands[0], 0) == 4"
  "*
{ return rs6000_output_load_multiple (operands); }"
  [(set_attr "type" "load_ux")
   (set_attr "length" "32")])

(define_insn "*ldmsi3"
  [(match_parallel 0 "load_multiple_operation"
    [(set (match_operand:SI 2 "gpc_reg_operand" "")
          (mem:SI (match_operand:SI 1 "gpc_reg_operand" "b")))
     (set (match_operand:SI 3 "gpc_reg_operand" "")
          (mem:SI (plus:SI (match_dup 1) (const_int 4))))
     (set (match_operand:SI 4 "gpc_reg_operand" "")
          (mem:SI (plus:SI (match_dup 1) (const_int 8))))])]
  "TARGET_STRING && XVECLEN (operands[0], 0) == 3"
  "*
{ return rs6000_output_load_multiple (operands); }"
  [(set_attr "type" "load_ux")
   (set_attr "length" "32")])

(define_expand "store_multiple"
  [(match_par_dup 3 [(set (match_operand:SI 0 "" "")
			  (match_operand:SI 1 "" ""))
		     (clobber (scratch:SI))
		     (use (match_operand:SI 2 "" ""))])]
  "TARGET_STRING && !TARGET_POWERPC64"
  "
{
  int regno;
  int count;
  rtx to;
  rtx op0;
  int i;

  /* Support only storing a constant number of fixed-point registers to
     memory and only bother with this if more than two; the machine
     doesn't support more than eight.  */
  if (GET_CODE (operands[2]) != CONST_INT
      || INTVAL (operands[2]) <= 2
      || INTVAL (operands[2]) > 8
      || GET_CODE (operands[0]) != MEM
      || GET_CODE (operands[1]) != REG
      || REGNO (operands[1]) >= 32)
    FAIL;

  count = INTVAL (operands[2]);
  regno = REGNO (operands[1]);

  operands[3] = gen_rtx_PARALLEL (VOIDmode, rtvec_alloc (count + 1));
  to = force_reg (SImode, XEXP (operands[0], 0));
  op0 = replace_equiv_address (operands[0], to);

  XVECEXP (operands[3], 0, 0)
    = gen_rtx_SET (VOIDmode, adjust_address_nv (op0, SImode, 0), operands[1]);
  XVECEXP (operands[3], 0, 1) = gen_rtx_CLOBBER (VOIDmode,
						 gen_rtx_SCRATCH (SImode));

  for (i = 1; i < count; i++)
    XVECEXP (operands[3], 0, i + 1)
      = gen_rtx_SET (VOIDmode,
		     adjust_address_nv (op0, SImode, i * 4),
		     gen_rtx_REG (SImode, regno + i));
}")

(define_insn "*stmsi8"
  [(match_parallel 0 "store_multiple_operation"
    [(set (mem:SI (match_operand:SI 1 "gpc_reg_operand" "b"))
	  (match_operand:SI 2 "gpc_reg_operand" "r"))
     (clobber (match_scratch:SI 3 "=X"))
     (set (mem:SI (plus:SI (match_dup 1) (const_int 4)))
	  (match_operand:SI 4 "gpc_reg_operand" "r"))
     (set (mem:SI (plus:SI (match_dup 1) (const_int 8)))
	  (match_operand:SI 5 "gpc_reg_operand" "r"))
     (set (mem:SI (plus:SI (match_dup 1) (const_int 12)))
	  (match_operand:SI 6 "gpc_reg_operand" "r"))
     (set (mem:SI (plus:SI (match_dup 1) (const_int 16)))
	  (match_operand:SI 7 "gpc_reg_operand" "r"))
     (set (mem:SI (plus:SI (match_dup 1) (const_int 20)))
	  (match_operand:SI 8 "gpc_reg_operand" "r"))
     (set (mem:SI (plus:SI (match_dup 1) (const_int 24)))
	  (match_operand:SI 9 "gpc_reg_operand" "r"))
     (set (mem:SI (plus:SI (match_dup 1) (const_int 28)))
	  (match_operand:SI 10 "gpc_reg_operand" "r"))])]
  "TARGET_STRING && !TARGET_POWER && XVECLEN (operands[0], 0) == 9"
  "{stsi|stswi} %2,%1,%O0"
  [(set_attr "type" "store_ux")])

(define_insn "*stmsi7"
  [(match_parallel 0 "store_multiple_operation"
    [(set (mem:SI (match_operand:SI 1 "gpc_reg_operand" "b"))
	  (match_operand:SI 2 "gpc_reg_operand" "r"))
     (clobber (match_scratch:SI 3 "=X"))
     (set (mem:SI (plus:SI (match_dup 1) (const_int 4)))
	  (match_operand:SI 4 "gpc_reg_operand" "r"))
     (set (mem:SI (plus:SI (match_dup 1) (const_int 8)))
	  (match_operand:SI 5 "gpc_reg_operand" "r"))
     (set (mem:SI (plus:SI (match_dup 1) (const_int 12)))
	  (match_operand:SI 6 "gpc_reg_operand" "r"))
     (set (mem:SI (plus:SI (match_dup 1) (const_int 16)))
	  (match_operand:SI 7 "gpc_reg_operand" "r"))
     (set (mem:SI (plus:SI (match_dup 1) (const_int 20)))
	  (match_operand:SI 8 "gpc_reg_operand" "r"))
     (set (mem:SI (plus:SI (match_dup 1) (const_int 24)))
	  (match_operand:SI 9 "gpc_reg_operand" "r"))])]
  "TARGET_STRING && !TARGET_POWER && XVECLEN (operands[0], 0) == 8"
  "{stsi|stswi} %2,%1,%O0"
  [(set_attr "type" "store_ux")])

(define_insn "*stmsi6"
  [(match_parallel 0 "store_multiple_operation"
    [(set (mem:SI (match_operand:SI 1 "gpc_reg_operand" "b"))
	  (match_operand:SI 2 "gpc_reg_operand" "r"))
     (clobber (match_scratch:SI 3 "=X"))
     (set (mem:SI (plus:SI (match_dup 1) (const_int 4)))
	  (match_operand:SI 4 "gpc_reg_operand" "r"))
     (set (mem:SI (plus:SI (match_dup 1) (const_int 8)))
	  (match_operand:SI 5 "gpc_reg_operand" "r"))
     (set (mem:SI (plus:SI (match_dup 1) (const_int 12)))
	  (match_operand:SI 6 "gpc_reg_operand" "r"))
     (set (mem:SI (plus:SI (match_dup 1) (const_int 16)))
	  (match_operand:SI 7 "gpc_reg_operand" "r"))
     (set (mem:SI (plus:SI (match_dup 1) (const_int 20)))
	  (match_operand:SI 8 "gpc_reg_operand" "r"))])]
  "TARGET_STRING && !TARGET_POWER && XVECLEN (operands[0], 0) == 7"
  "{stsi|stswi} %2,%1,%O0"
  [(set_attr "type" "store_ux")])

(define_insn "*stmsi5"
  [(match_parallel 0 "store_multiple_operation"
    [(set (mem:SI (match_operand:SI 1 "gpc_reg_operand" "b"))
	  (match_operand:SI 2 "gpc_reg_operand" "r"))
     (clobber (match_scratch:SI 3 "=X"))
     (set (mem:SI (plus:SI (match_dup 1) (const_int 4)))
	  (match_operand:SI 4 "gpc_reg_operand" "r"))
     (set (mem:SI (plus:SI (match_dup 1) (const_int 8)))
	  (match_operand:SI 5 "gpc_reg_operand" "r"))
     (set (mem:SI (plus:SI (match_dup 1) (const_int 12)))
	  (match_operand:SI 6 "gpc_reg_operand" "r"))
     (set (mem:SI (plus:SI (match_dup 1) (const_int 16)))
	  (match_operand:SI 7 "gpc_reg_operand" "r"))])]
  "TARGET_STRING && !TARGET_POWER && XVECLEN (operands[0], 0) == 6"
  "{stsi|stswi} %2,%1,%O0"
  [(set_attr "type" "store_ux")])

(define_insn "*stmsi4"
  [(match_parallel 0 "store_multiple_operation"
    [(set (mem:SI (match_operand:SI 1 "gpc_reg_operand" "b"))
	  (match_operand:SI 2 "gpc_reg_operand" "r"))
     (clobber (match_scratch:SI 3 "=X"))
     (set (mem:SI (plus:SI (match_dup 1) (const_int 4)))
	  (match_operand:SI 4 "gpc_reg_operand" "r"))
     (set (mem:SI (plus:SI (match_dup 1) (const_int 8)))
	  (match_operand:SI 5 "gpc_reg_operand" "r"))
     (set (mem:SI (plus:SI (match_dup 1) (const_int 12)))
	  (match_operand:SI 6 "gpc_reg_operand" "r"))])]
  "TARGET_STRING && !TARGET_POWER && XVECLEN (operands[0], 0) == 5"
  "{stsi|stswi} %2,%1,%O0"
  [(set_attr "type" "store_ux")])

(define_insn "*stmsi3"
  [(match_parallel 0 "store_multiple_operation"
    [(set (mem:SI (match_operand:SI 1 "gpc_reg_operand" "b"))
	  (match_operand:SI 2 "gpc_reg_operand" "r"))
     (clobber (match_scratch:SI 3 "=X"))
     (set (mem:SI (plus:SI (match_dup 1) (const_int 4)))
	  (match_operand:SI 4 "gpc_reg_operand" "r"))
     (set (mem:SI (plus:SI (match_dup 1) (const_int 8)))
	  (match_operand:SI 5 "gpc_reg_operand" "r"))])]
  "TARGET_STRING && !TARGET_POWER && XVECLEN (operands[0], 0) == 4"
  "{stsi|stswi} %2,%1,%O0"
  [(set_attr "type" "store_ux")])

(define_insn "*stmsi8_power"
  [(match_parallel 0 "store_multiple_operation"
    [(set (mem:SI (match_operand:SI 1 "gpc_reg_operand" "b"))
	  (match_operand:SI 2 "gpc_reg_operand" "r"))
     (clobber (match_scratch:SI 3 "=q"))
     (set (mem:SI (plus:SI (match_dup 1) (const_int 4)))
	  (match_operand:SI 4 "gpc_reg_operand" "r"))
     (set (mem:SI (plus:SI (match_dup 1) (const_int 8)))
	  (match_operand:SI 5 "gpc_reg_operand" "r"))
     (set (mem:SI (plus:SI (match_dup 1) (const_int 12)))
	  (match_operand:SI 6 "gpc_reg_operand" "r"))
     (set (mem:SI (plus:SI (match_dup 1) (const_int 16)))
	  (match_operand:SI 7 "gpc_reg_operand" "r"))
     (set (mem:SI (plus:SI (match_dup 1) (const_int 20)))
	  (match_operand:SI 8 "gpc_reg_operand" "r"))
     (set (mem:SI (plus:SI (match_dup 1) (const_int 24)))
	  (match_operand:SI 9 "gpc_reg_operand" "r"))
     (set (mem:SI (plus:SI (match_dup 1) (const_int 28)))
	  (match_operand:SI 10 "gpc_reg_operand" "r"))])]
  "TARGET_STRING && TARGET_POWER && XVECLEN (operands[0], 0) == 9"
  "{stsi|stswi} %2,%1,%O0"
  [(set_attr "type" "store_ux")])

(define_insn "*stmsi7_power"
  [(match_parallel 0 "store_multiple_operation"
    [(set (mem:SI (match_operand:SI 1 "gpc_reg_operand" "b"))
	  (match_operand:SI 2 "gpc_reg_operand" "r"))
     (clobber (match_scratch:SI 3 "=q"))
     (set (mem:SI (plus:SI (match_dup 1) (const_int 4)))
	  (match_operand:SI 4 "gpc_reg_operand" "r"))
     (set (mem:SI (plus:SI (match_dup 1) (const_int 8)))
	  (match_operand:SI 5 "gpc_reg_operand" "r"))
     (set (mem:SI (plus:SI (match_dup 1) (const_int 12)))
	  (match_operand:SI 6 "gpc_reg_operand" "r"))
     (set (mem:SI (plus:SI (match_dup 1) (const_int 16)))
	  (match_operand:SI 7 "gpc_reg_operand" "r"))
     (set (mem:SI (plus:SI (match_dup 1) (const_int 20)))
	  (match_operand:SI 8 "gpc_reg_operand" "r"))
     (set (mem:SI (plus:SI (match_dup 1) (const_int 24)))
	  (match_operand:SI 9 "gpc_reg_operand" "r"))])]
  "TARGET_STRING && TARGET_POWER && XVECLEN (operands[0], 0) == 8"
  "{stsi|stswi} %2,%1,%O0"
  [(set_attr "type" "store_ux")])

(define_insn "*stmsi6_power"
  [(match_parallel 0 "store_multiple_operation"
    [(set (mem:SI (match_operand:SI 1 "gpc_reg_operand" "b"))
	  (match_operand:SI 2 "gpc_reg_operand" "r"))
     (clobber (match_scratch:SI 3 "=q"))
     (set (mem:SI (plus:SI (match_dup 1) (const_int 4)))
	  (match_operand:SI 4 "gpc_reg_operand" "r"))
     (set (mem:SI (plus:SI (match_dup 1) (const_int 8)))
	  (match_operand:SI 5 "gpc_reg_operand" "r"))
     (set (mem:SI (plus:SI (match_dup 1) (const_int 12)))
	  (match_operand:SI 6 "gpc_reg_operand" "r"))
     (set (mem:SI (plus:SI (match_dup 1) (const_int 16)))
	  (match_operand:SI 7 "gpc_reg_operand" "r"))
     (set (mem:SI (plus:SI (match_dup 1) (const_int 20)))
	  (match_operand:SI 8 "gpc_reg_operand" "r"))])]
  "TARGET_STRING && TARGET_POWER && XVECLEN (operands[0], 0) == 7"
  "{stsi|stswi} %2,%1,%O0"
  [(set_attr "type" "store_ux")])

(define_insn "*stmsi5_power"
  [(match_parallel 0 "store_multiple_operation"
    [(set (mem:SI (match_operand:SI 1 "gpc_reg_operand" "b"))
	  (match_operand:SI 2 "gpc_reg_operand" "r"))
     (clobber (match_scratch:SI 3 "=q"))
     (set (mem:SI (plus:SI (match_dup 1) (const_int 4)))
	  (match_operand:SI 4 "gpc_reg_operand" "r"))
     (set (mem:SI (plus:SI (match_dup 1) (const_int 8)))
	  (match_operand:SI 5 "gpc_reg_operand" "r"))
     (set (mem:SI (plus:SI (match_dup 1) (const_int 12)))
	  (match_operand:SI 6 "gpc_reg_operand" "r"))
     (set (mem:SI (plus:SI (match_dup 1) (const_int 16)))
	  (match_operand:SI 7 "gpc_reg_operand" "r"))])]
  "TARGET_STRING && TARGET_POWER && XVECLEN (operands[0], 0) == 6"
  "{stsi|stswi} %2,%1,%O0"
  [(set_attr "type" "store_ux")])

(define_insn "*stmsi4_power"
  [(match_parallel 0 "store_multiple_operation"
    [(set (mem:SI (match_operand:SI 1 "gpc_reg_operand" "b"))
	  (match_operand:SI 2 "gpc_reg_operand" "r"))
     (clobber (match_scratch:SI 3 "=q"))
     (set (mem:SI (plus:SI (match_dup 1) (const_int 4)))
	  (match_operand:SI 4 "gpc_reg_operand" "r"))
     (set (mem:SI (plus:SI (match_dup 1) (const_int 8)))
	  (match_operand:SI 5 "gpc_reg_operand" "r"))
     (set (mem:SI (plus:SI (match_dup 1) (const_int 12)))
	  (match_operand:SI 6 "gpc_reg_operand" "r"))])]
  "TARGET_STRING && TARGET_POWER && XVECLEN (operands[0], 0) == 5"
  "{stsi|stswi} %2,%1,%O0"
  [(set_attr "type" "store_ux")])

(define_insn "*stmsi3_power"
  [(match_parallel 0 "store_multiple_operation"
    [(set (mem:SI (match_operand:SI 1 "gpc_reg_operand" "b"))
	  (match_operand:SI 2 "gpc_reg_operand" "r"))
     (clobber (match_scratch:SI 3 "=q"))
     (set (mem:SI (plus:SI (match_dup 1) (const_int 4)))
	  (match_operand:SI 4 "gpc_reg_operand" "r"))
     (set (mem:SI (plus:SI (match_dup 1) (const_int 8)))
	  (match_operand:SI 5 "gpc_reg_operand" "r"))])]
  "TARGET_STRING && TARGET_POWER && XVECLEN (operands[0], 0) == 4"
  "{stsi|stswi} %2,%1,%O0"
  [(set_attr "type" "store_ux")])

(define_expand "setmemsi"
  [(parallel [(set (match_operand:BLK 0 "" "")
		   (match_operand 2 "const_int_operand" ""))
	      (use (match_operand:SI 1 "" ""))
	      (use (match_operand:SI 3 "" ""))])]
  ""
  "
{
  /* If value to set is not zero, use the library routine.  */
  if (operands[2] != const0_rtx)
    FAIL;

  if (expand_block_clear (operands))
    DONE;
  else
    FAIL;
}")

;; String/block move insn.
;; Argument 0 is the destination
;; Argument 1 is the source
;; Argument 2 is the length
;; Argument 3 is the alignment

(define_expand "movmemsi"
  [(parallel [(set (match_operand:BLK 0 "" "")
		   (match_operand:BLK 1 "" ""))
	      (use (match_operand:SI 2 "" ""))
	      (use (match_operand:SI 3 "" ""))])]
  ""
  "
{
  if (expand_block_move (operands))
    DONE;
  else
    FAIL;
}")

;; Move up to 32 bytes at a time.  The fixed registers are needed because the
;; register allocator doesn't have a clue about allocating 8 word registers.
;; rD/rS = r5 is preferred, efficient form.
(define_expand "movmemsi_8reg"
  [(parallel [(set (match_operand 0 "" "")
		   (match_operand 1 "" ""))
	      (use (match_operand 2 "" ""))
	      (use (match_operand 3 "" ""))
	      (clobber (reg:SI  5))
	      (clobber (reg:SI  6))
	      (clobber (reg:SI  7))
	      (clobber (reg:SI  8))
	      (clobber (reg:SI  9))
	      (clobber (reg:SI 10))
	      (clobber (reg:SI 11))
	      (clobber (reg:SI 12))
	      (clobber (match_scratch:SI 4 ""))])]
  "TARGET_STRING"
  "")

(define_insn ""
  [(set (mem:BLK (match_operand:SI 0 "gpc_reg_operand" "b"))
	(mem:BLK (match_operand:SI 1 "gpc_reg_operand" "b")))
   (use (match_operand:SI 2 "immediate_operand" "i"))
   (use (match_operand:SI 3 "immediate_operand" "i"))
   (clobber (match_operand:SI 4 "gpc_reg_operand" "=r"))
   (clobber (reg:SI  6))
   (clobber (reg:SI  7))
   (clobber (reg:SI  8))
   (clobber (reg:SI  9))
   (clobber (reg:SI 10))
   (clobber (reg:SI 11))
   (clobber (reg:SI 12))
   (clobber (match_scratch:SI 5 "=q"))]
  "TARGET_STRING && TARGET_POWER
   && ((INTVAL (operands[2]) > 24 && INTVAL (operands[2]) < 32)
       || INTVAL (operands[2]) == 0)
   && (REGNO (operands[0]) < 5 || REGNO (operands[0]) > 12)
   && (REGNO (operands[1]) < 5 || REGNO (operands[1]) > 12)
   && REGNO (operands[4]) == 5"
  "{lsi|lswi} %4,%1,%2\;{stsi|stswi} %4,%0,%2"
  [(set_attr "type" "store_ux")
   (set_attr "length" "8")])

(define_insn ""
  [(set (mem:BLK (match_operand:P 0 "gpc_reg_operand" "b"))
	(mem:BLK (match_operand:P 1 "gpc_reg_operand" "b")))
   (use (match_operand:SI 2 "immediate_operand" "i"))
   (use (match_operand:SI 3 "immediate_operand" "i"))
   (clobber (match_operand:SI 4 "gpc_reg_operand" "=r"))
   (clobber (reg:SI  6))
   (clobber (reg:SI  7))
   (clobber (reg:SI  8))
   (clobber (reg:SI  9))
   (clobber (reg:SI 10))
   (clobber (reg:SI 11))
   (clobber (reg:SI 12))
   (clobber (match_scratch:SI 5 "=X"))]
  "TARGET_STRING && ! TARGET_POWER
   && ((INTVAL (operands[2]) > 24 && INTVAL (operands[2]) < 32)
       || INTVAL (operands[2]) == 0)
   && (REGNO (operands[0]) < 5 || REGNO (operands[0]) > 12)
   && (REGNO (operands[1]) < 5 || REGNO (operands[1]) > 12)
   && REGNO (operands[4]) == 5"
  "{lsi|lswi} %4,%1,%2\;{stsi|stswi} %4,%0,%2"
  [(set_attr "type" "store_ux")
   (set_attr "length" "8")])

;; Move up to 24 bytes at a time.  The fixed registers are needed because the
;; register allocator doesn't have a clue about allocating 6 word registers.
;; rD/rS = r5 is preferred, efficient form.
(define_expand "movmemsi_6reg"
  [(parallel [(set (match_operand 0 "" "")
		   (match_operand 1 "" ""))
	      (use (match_operand 2 "" ""))
	      (use (match_operand 3 "" ""))
	      (clobber (reg:SI  5))
	      (clobber (reg:SI  6))
	      (clobber (reg:SI  7))
	      (clobber (reg:SI  8))
	      (clobber (reg:SI  9))
	      (clobber (reg:SI 10))
	      (clobber (match_scratch:SI 4 ""))])]
  "TARGET_STRING"
  "")

(define_insn ""
  [(set (mem:BLK (match_operand:SI 0 "gpc_reg_operand" "b"))
	(mem:BLK (match_operand:SI 1 "gpc_reg_operand" "b")))
   (use (match_operand:SI 2 "immediate_operand" "i"))
   (use (match_operand:SI 3 "immediate_operand" "i"))
   (clobber (match_operand:SI 4 "gpc_reg_operand" "=r"))
   (clobber (reg:SI  6))
   (clobber (reg:SI  7))
   (clobber (reg:SI  8))
   (clobber (reg:SI  9))
   (clobber (reg:SI 10))
   (clobber (match_scratch:SI 5 "=q"))]
  "TARGET_STRING && TARGET_POWER
   && INTVAL (operands[2]) > 16 && INTVAL (operands[2]) <= 24
   && (REGNO (operands[0]) < 5 || REGNO (operands[0]) > 10)
   && (REGNO (operands[1]) < 5 || REGNO (operands[1]) > 10)
   && REGNO (operands[4]) == 5"
  "{lsi|lswi} %4,%1,%2\;{stsi|stswi} %4,%0,%2"
  [(set_attr "type" "store_ux")
   (set_attr "length" "8")])

(define_insn ""
  [(set (mem:BLK (match_operand:P 0 "gpc_reg_operand" "b"))
	(mem:BLK (match_operand:P 1 "gpc_reg_operand" "b")))
   (use (match_operand:SI 2 "immediate_operand" "i"))
   (use (match_operand:SI 3 "immediate_operand" "i"))
   (clobber (match_operand:SI 4 "gpc_reg_operand" "=r"))
   (clobber (reg:SI  6))
   (clobber (reg:SI  7))
   (clobber (reg:SI  8))
   (clobber (reg:SI  9))
   (clobber (reg:SI 10))
   (clobber (match_scratch:SI 5 "=X"))]
  "TARGET_STRING && ! TARGET_POWER
   && INTVAL (operands[2]) > 16 && INTVAL (operands[2]) <= 32
   && (REGNO (operands[0]) < 5 || REGNO (operands[0]) > 10)
   && (REGNO (operands[1]) < 5 || REGNO (operands[1]) > 10)
   && REGNO (operands[4]) == 5"
  "{lsi|lswi} %4,%1,%2\;{stsi|stswi} %4,%0,%2"
  [(set_attr "type" "store_ux")
   (set_attr "length" "8")])

;; Move up to 16 bytes at a time, using 4 fixed registers to avoid spill
;; problems with TImode.
;; rD/rS = r5 is preferred, efficient form.
(define_expand "movmemsi_4reg"
  [(parallel [(set (match_operand 0 "" "")
		   (match_operand 1 "" ""))
	      (use (match_operand 2 "" ""))
	      (use (match_operand 3 "" ""))
	      (clobber (reg:SI 5))
	      (clobber (reg:SI 6))
	      (clobber (reg:SI 7))
	      (clobber (reg:SI 8))
	      (clobber (match_scratch:SI 4 ""))])]
  "TARGET_STRING"
  "")

(define_insn ""
  [(set (mem:BLK (match_operand:SI 0 "gpc_reg_operand" "b"))
	(mem:BLK (match_operand:SI 1 "gpc_reg_operand" "b")))
   (use (match_operand:SI 2 "immediate_operand" "i"))
   (use (match_operand:SI 3 "immediate_operand" "i"))
   (clobber (match_operand:SI 4 "gpc_reg_operand" "=r"))
   (clobber (reg:SI 6))
   (clobber (reg:SI 7))
   (clobber (reg:SI 8))
   (clobber (match_scratch:SI 5 "=q"))]
  "TARGET_STRING && TARGET_POWER
   && INTVAL (operands[2]) > 8 && INTVAL (operands[2]) <= 16
   && (REGNO (operands[0]) < 5 || REGNO (operands[0]) > 8)
   && (REGNO (operands[1]) < 5 || REGNO (operands[1]) > 8)
   && REGNO (operands[4]) == 5"
  "{lsi|lswi} %4,%1,%2\;{stsi|stswi} %4,%0,%2"
  [(set_attr "type" "store_ux")
   (set_attr "length" "8")])

(define_insn ""
  [(set (mem:BLK (match_operand:P 0 "gpc_reg_operand" "b"))
	(mem:BLK (match_operand:P 1 "gpc_reg_operand" "b")))
   (use (match_operand:SI 2 "immediate_operand" "i"))
   (use (match_operand:SI 3 "immediate_operand" "i"))
   (clobber (match_operand:SI 4 "gpc_reg_operand" "=r"))
   (clobber (reg:SI 6))
   (clobber (reg:SI 7))
   (clobber (reg:SI 8))
   (clobber (match_scratch:SI 5 "=X"))]
  "TARGET_STRING && ! TARGET_POWER
   && INTVAL (operands[2]) > 8 && INTVAL (operands[2]) <= 16
   && (REGNO (operands[0]) < 5 || REGNO (operands[0]) > 8)
   && (REGNO (operands[1]) < 5 || REGNO (operands[1]) > 8)
   && REGNO (operands[4]) == 5"
  "{lsi|lswi} %4,%1,%2\;{stsi|stswi} %4,%0,%2"
  [(set_attr "type" "store_ux")
   (set_attr "length" "8")])

;; Move up to 8 bytes at a time.
(define_expand "movmemsi_2reg"
  [(parallel [(set (match_operand 0 "" "")
		   (match_operand 1 "" ""))
	      (use (match_operand 2 "" ""))
	      (use (match_operand 3 "" ""))
	      (clobber (match_scratch:DI 4 ""))
	      (clobber (match_scratch:SI 5 ""))])]
  "TARGET_STRING && ! TARGET_POWERPC64"
  "")

(define_insn ""
  [(set (mem:BLK (match_operand:SI 0 "gpc_reg_operand" "b"))
	(mem:BLK (match_operand:SI 1 "gpc_reg_operand" "b")))
   (use (match_operand:SI 2 "immediate_operand" "i"))
   (use (match_operand:SI 3 "immediate_operand" "i"))
   (clobber (match_scratch:DI 4 "=&r"))
   (clobber (match_scratch:SI 5 "=q"))]
  "TARGET_STRING && TARGET_POWER && ! TARGET_POWERPC64
   && INTVAL (operands[2]) > 4 && INTVAL (operands[2]) <= 8"
  "{lsi|lswi} %4,%1,%2\;{stsi|stswi} %4,%0,%2"
  [(set_attr "type" "store_ux")
   (set_attr "length" "8")])

(define_insn ""
  [(set (mem:BLK (match_operand:SI 0 "gpc_reg_operand" "b"))
	(mem:BLK (match_operand:SI 1 "gpc_reg_operand" "b")))
   (use (match_operand:SI 2 "immediate_operand" "i"))
   (use (match_operand:SI 3 "immediate_operand" "i"))
   (clobber (match_scratch:DI 4 "=&r"))
   (clobber (match_scratch:SI 5 "=X"))]
  "TARGET_STRING && ! TARGET_POWER && ! TARGET_POWERPC64
   && INTVAL (operands[2]) > 4 && INTVAL (operands[2]) <= 8"
  "{lsi|lswi} %4,%1,%2\;{stsi|stswi} %4,%0,%2"
  [(set_attr "type" "store_ux")
   (set_attr "length" "8")])

;; Move up to 4 bytes at a time.
(define_expand "movmemsi_1reg"
  [(parallel [(set (match_operand 0 "" "")
		   (match_operand 1 "" ""))
	      (use (match_operand 2 "" ""))
	      (use (match_operand 3 "" ""))
	      (clobber (match_scratch:SI 4 ""))
	      (clobber (match_scratch:SI 5 ""))])]
  "TARGET_STRING"
  "")

(define_insn ""
  [(set (mem:BLK (match_operand:SI 0 "gpc_reg_operand" "b"))
	(mem:BLK (match_operand:SI 1 "gpc_reg_operand" "b")))
   (use (match_operand:SI 2 "immediate_operand" "i"))
   (use (match_operand:SI 3 "immediate_operand" "i"))
   (clobber (match_scratch:SI 4 "=&r"))
   (clobber (match_scratch:SI 5 "=q"))]
  "TARGET_STRING && TARGET_POWER
   && INTVAL (operands[2]) > 0 && INTVAL (operands[2]) <= 4"
  "{lsi|lswi} %4,%1,%2\;{stsi|stswi} %4,%0,%2"
  [(set_attr "type" "store_ux")
   (set_attr "length" "8")])

(define_insn ""
  [(set (mem:BLK (match_operand:P 0 "gpc_reg_operand" "b"))
	(mem:BLK (match_operand:P 1 "gpc_reg_operand" "b")))
   (use (match_operand:SI 2 "immediate_operand" "i"))
   (use (match_operand:SI 3 "immediate_operand" "i"))
   (clobber (match_scratch:SI 4 "=&r"))
   (clobber (match_scratch:SI 5 "=X"))]
  "TARGET_STRING && ! TARGET_POWER
   && INTVAL (operands[2]) > 0 && INTVAL (operands[2]) <= 4"
  "{lsi|lswi} %4,%1,%2\;{stsi|stswi} %4,%0,%2"
  [(set_attr "type" "store_ux")
   (set_attr "length" "8")])

;; Define insns that do load or store with update.  Some of these we can
;; get by using pre-decrement or pre-increment, but the hardware can also
;; do cases where the increment is not the size of the object.
;;
;; In all these cases, we use operands 0 and 1 for the register being
;; incremented because those are the operands that local-alloc will
;; tie and these are the pair most likely to be tieable (and the ones
;; that will benefit the most).

(define_insn "*movdi_update1"
  [(set (match_operand:DI 3 "gpc_reg_operand" "=r,r")
	(mem:DI (plus:DI (match_operand:DI 1 "gpc_reg_operand" "0,0")
			 (match_operand:DI 2 "reg_or_aligned_short_operand" "r,I"))))
   (set (match_operand:DI 0 "gpc_reg_operand" "=b,b")
	(plus:DI (match_dup 1) (match_dup 2)))]
  "TARGET_POWERPC64 && TARGET_UPDATE"
  "@
   ldux %3,%0,%2
   ldu %3,%2(%0)"
  [(set_attr "type" "load_ux,load_u")])

(define_insn "movdi_<mode>_update"
  [(set (mem:DI (plus:P (match_operand:P 1 "gpc_reg_operand" "0,0")
			 (match_operand:P 2 "reg_or_aligned_short_operand" "r,I")))
	(match_operand:DI 3 "gpc_reg_operand" "r,r"))
   (set (match_operand:P 0 "gpc_reg_operand" "=b,b")
	(plus:P (match_dup 1) (match_dup 2)))]
  "TARGET_POWERPC64 && TARGET_UPDATE"
  "@
   stdux %3,%0,%2
   stdu %3,%2(%0)"
  [(set_attr "type" "store_ux,store_u")])

(define_insn "*movsi_update1"
  [(set (match_operand:SI 3 "gpc_reg_operand" "=r,r")
	(mem:SI (plus:SI (match_operand:SI 1 "gpc_reg_operand" "0,0")
			 (match_operand:SI 2 "reg_or_short_operand" "r,I"))))
   (set (match_operand:SI 0 "gpc_reg_operand" "=b,b")
	(plus:SI (match_dup 1) (match_dup 2)))]
  "TARGET_UPDATE"
  "@
   {lux|lwzux} %3,%0,%2
   {lu|lwzu} %3,%2(%0)"
  [(set_attr "type" "load_ux,load_u")])

(define_insn "*movsi_update2"
  [(set (match_operand:DI 3 "gpc_reg_operand" "=r")
	(sign_extend:DI
	 (mem:SI (plus:DI (match_operand:DI 1 "gpc_reg_operand" "0")
			  (match_operand:DI 2 "gpc_reg_operand" "r")))))
   (set (match_operand:DI 0 "gpc_reg_operand" "=b")
	(plus:DI (match_dup 1) (match_dup 2)))]
  "TARGET_POWERPC64"
  "lwaux %3,%0,%2"
  [(set_attr "type" "load_ext_ux")])

(define_insn "movsi_update"
  [(set (mem:SI (plus:SI (match_operand:SI 1 "gpc_reg_operand" "0,0")
			 (match_operand:SI 2 "reg_or_short_operand" "r,I")))
	(match_operand:SI 3 "gpc_reg_operand" "r,r"))
   (set (match_operand:SI 0 "gpc_reg_operand" "=b,b")
	(plus:SI (match_dup 1) (match_dup 2)))]
  "TARGET_UPDATE"
  "@
   {stux|stwux} %3,%0,%2
   {stu|stwu} %3,%2(%0)"
  [(set_attr "type" "store_ux,store_u")])

(define_insn "*movhi_update1"
  [(set (match_operand:HI 3 "gpc_reg_operand" "=r,r")
	(mem:HI (plus:SI (match_operand:SI 1 "gpc_reg_operand" "0,0")
			 (match_operand:SI 2 "reg_or_short_operand" "r,I"))))
   (set (match_operand:SI 0 "gpc_reg_operand" "=b,b")
	(plus:SI (match_dup 1) (match_dup 2)))]
  "TARGET_UPDATE"
  "@
   lhzux %3,%0,%2
   lhzu %3,%2(%0)"
  [(set_attr "type" "load_ux,load_u")])

(define_insn "*movhi_update2"
  [(set (match_operand:SI 3 "gpc_reg_operand" "=r,r")
	(zero_extend:SI
	 (mem:HI (plus:SI (match_operand:SI 1 "gpc_reg_operand" "0,0")
			  (match_operand:SI 2 "reg_or_short_operand" "r,I")))))
   (set (match_operand:SI 0 "gpc_reg_operand" "=b,b")
	(plus:SI (match_dup 1) (match_dup 2)))]
  "TARGET_UPDATE"
  "@
   lhzux %3,%0,%2
   lhzu %3,%2(%0)"
  [(set_attr "type" "load_ux,load_u")])

(define_insn "*movhi_update3"
  [(set (match_operand:SI 3 "gpc_reg_operand" "=r,r")
	(sign_extend:SI
	 (mem:HI (plus:SI (match_operand:SI 1 "gpc_reg_operand" "0,0")
			  (match_operand:SI 2 "reg_or_short_operand" "r,I")))))
   (set (match_operand:SI 0 "gpc_reg_operand" "=b,b")
	(plus:SI (match_dup 1) (match_dup 2)))]
  "TARGET_UPDATE"
  "@
   lhaux %3,%0,%2
   lhau %3,%2(%0)"
  [(set_attr "type" "load_ext_ux,load_ext_u")])

(define_insn "*movhi_update4"
  [(set (mem:HI (plus:SI (match_operand:SI 1 "gpc_reg_operand" "0,0")
			 (match_operand:SI 2 "reg_or_short_operand" "r,I")))
	(match_operand:HI 3 "gpc_reg_operand" "r,r"))
   (set (match_operand:SI 0 "gpc_reg_operand" "=b,b")
	(plus:SI (match_dup 1) (match_dup 2)))]
  "TARGET_UPDATE"
  "@
   sthux %3,%0,%2
   sthu %3,%2(%0)"
  [(set_attr "type" "store_ux,store_u")])

(define_insn "*movqi_update1"
  [(set (match_operand:QI 3 "gpc_reg_operand" "=r,r")
	(mem:QI (plus:SI (match_operand:SI 1 "gpc_reg_operand" "0,0")
			 (match_operand:SI 2 "reg_or_short_operand" "r,I"))))
   (set (match_operand:SI 0 "gpc_reg_operand" "=b,b")
	(plus:SI (match_dup 1) (match_dup 2)))]
  "TARGET_UPDATE"
  "@
   lbzux %3,%0,%2
   lbzu %3,%2(%0)"
  [(set_attr "type" "load_ux,load_u")])

(define_insn "*movqi_update2"
  [(set (match_operand:SI 3 "gpc_reg_operand" "=r,r")
	(zero_extend:SI
	 (mem:QI (plus:SI (match_operand:SI 1 "gpc_reg_operand" "0,0")
			  (match_operand:SI 2 "reg_or_short_operand" "r,I")))))
   (set (match_operand:SI 0 "gpc_reg_operand" "=b,b")
	(plus:SI (match_dup 1) (match_dup 2)))]
  "TARGET_UPDATE"
  "@
   lbzux %3,%0,%2
   lbzu %3,%2(%0)"
  [(set_attr "type" "load_ux,load_u")])

(define_insn "*movqi_update3"
  [(set (mem:QI (plus:SI (match_operand:SI 1 "gpc_reg_operand" "0,0")
			 (match_operand:SI 2 "reg_or_short_operand" "r,I")))
	(match_operand:QI 3 "gpc_reg_operand" "r,r"))
   (set (match_operand:SI 0 "gpc_reg_operand" "=b,b")
	(plus:SI (match_dup 1) (match_dup 2)))]
  "TARGET_UPDATE"
  "@
   stbux %3,%0,%2
   stbu %3,%2(%0)"
  [(set_attr "type" "store_ux,store_u")])

(define_insn "*movsf_update1"
  [(set (match_operand:SF 3 "gpc_reg_operand" "=f,f")
	(mem:SF (plus:SI (match_operand:SI 1 "gpc_reg_operand" "0,0")
			 (match_operand:SI 2 "reg_or_short_operand" "r,I"))))
   (set (match_operand:SI 0 "gpc_reg_operand" "=b,b")
	(plus:SI (match_dup 1) (match_dup 2)))]
  "TARGET_HARD_FLOAT && TARGET_FPRS && TARGET_UPDATE"
  "@
   lfsux %3,%0,%2
   lfsu %3,%2(%0)"
  [(set_attr "type" "fpload_ux,fpload_u")])

(define_insn "*movsf_update2"
  [(set (mem:SF (plus:SI (match_operand:SI 1 "gpc_reg_operand" "0,0")
			 (match_operand:SI 2 "reg_or_short_operand" "r,I")))
	(match_operand:SF 3 "gpc_reg_operand" "f,f"))
   (set (match_operand:SI 0 "gpc_reg_operand" "=b,b")
	(plus:SI (match_dup 1) (match_dup 2)))]
  "TARGET_HARD_FLOAT && TARGET_FPRS && TARGET_UPDATE"
  "@
   stfsux %3,%0,%2
   stfsu %3,%2(%0)"
  [(set_attr "type" "fpstore_ux,fpstore_u")])

(define_insn "*movsf_update3"
  [(set (match_operand:SF 3 "gpc_reg_operand" "=r,r")
	(mem:SF (plus:SI (match_operand:SI 1 "gpc_reg_operand" "0,0")
			 (match_operand:SI 2 "reg_or_short_operand" "r,I"))))
   (set (match_operand:SI 0 "gpc_reg_operand" "=b,b")
	(plus:SI (match_dup 1) (match_dup 2)))]
  "(TARGET_SOFT_FLOAT || !TARGET_FPRS) && TARGET_UPDATE"
  "@
   {lux|lwzux} %3,%0,%2
   {lu|lwzu} %3,%2(%0)"
  [(set_attr "type" "load_ux,load_u")])

(define_insn "*movsf_update4"
  [(set (mem:SF (plus:SI (match_operand:SI 1 "gpc_reg_operand" "0,0")
			 (match_operand:SI 2 "reg_or_short_operand" "r,I")))
	(match_operand:SF 3 "gpc_reg_operand" "r,r"))
   (set (match_operand:SI 0 "gpc_reg_operand" "=b,b")
	(plus:SI (match_dup 1) (match_dup 2)))]
  "(TARGET_SOFT_FLOAT || !TARGET_FPRS) && TARGET_UPDATE"
  "@
   {stux|stwux} %3,%0,%2
   {stu|stwu} %3,%2(%0)"
  [(set_attr "type" "store_ux,store_u")])

(define_insn "*movdf_update1"
  [(set (match_operand:DF 3 "gpc_reg_operand" "=f,f")
	(mem:DF (plus:SI (match_operand:SI 1 "gpc_reg_operand" "0,0")
			 (match_operand:SI 2 "reg_or_short_operand" "r,I"))))
   (set (match_operand:SI 0 "gpc_reg_operand" "=b,b")
	(plus:SI (match_dup 1) (match_dup 2)))]
  "TARGET_HARD_FLOAT && TARGET_FPRS && TARGET_UPDATE"
  "@
   lfdux %3,%0,%2
   lfdu %3,%2(%0)"
  [(set_attr "type" "fpload_ux,fpload_u")])

(define_insn "*movdf_update2"
  [(set (mem:DF (plus:SI (match_operand:SI 1 "gpc_reg_operand" "0,0")
			 (match_operand:SI 2 "reg_or_short_operand" "r,I")))
	(match_operand:DF 3 "gpc_reg_operand" "f,f"))
   (set (match_operand:SI 0 "gpc_reg_operand" "=b,b")
	(plus:SI (match_dup 1) (match_dup 2)))]
  "TARGET_HARD_FLOAT && TARGET_FPRS && TARGET_UPDATE"
  "@
   stfdux %3,%0,%2
   stfdu %3,%2(%0)"
  [(set_attr "type" "fpstore_ux,fpstore_u")])

;; Peephole to convert two consecutive FP loads or stores into lfq/stfq.

(define_insn "*lfq_power2"
  [(set (match_operand:V2DF 0 "gpc_reg_operand" "=f")
	(match_operand:V2DF 1 "memory_operand" ""))]
  "TARGET_POWER2
   && TARGET_HARD_FLOAT && TARGET_FPRS"
  "lfq%U1%X1 %0,%1")

(define_peephole2
  [(set (match_operand:DF 0 "gpc_reg_operand" "")
	(match_operand:DF 1 "memory_operand" ""))
   (set (match_operand:DF 2 "gpc_reg_operand" "")
	(match_operand:DF 3 "memory_operand" ""))]
  "TARGET_POWER2
   && TARGET_HARD_FLOAT && TARGET_FPRS
   && registers_ok_for_quad_peep (operands[0], operands[2])
   && mems_ok_for_quad_peep (operands[1], operands[3])"
  [(set (match_dup 0)
	(match_dup 1))]
  "operands[1] = widen_memory_access (operands[1], V2DFmode, 0);
   operands[0] = gen_rtx_REG (V2DFmode, REGNO (operands[0]));")

(define_insn "*stfq_power2"
  [(set (match_operand:V2DF 0 "memory_operand" "")
	(match_operand:V2DF 1 "gpc_reg_operand" "f"))]
  "TARGET_POWER2
   && TARGET_HARD_FLOAT && TARGET_FPRS"
  "stfq%U0%X0 %1,%0")


(define_peephole2
  [(set (match_operand:DF 0 "memory_operand" "")
	(match_operand:DF 1 "gpc_reg_operand" ""))
   (set (match_operand:DF 2 "memory_operand" "")
	(match_operand:DF 3 "gpc_reg_operand" ""))]
  "TARGET_POWER2
   && TARGET_HARD_FLOAT && TARGET_FPRS
   && registers_ok_for_quad_peep (operands[1], operands[3])
   && mems_ok_for_quad_peep (operands[0], operands[2])"
  [(set (match_dup 0)
	(match_dup 1))]
  "operands[0] = widen_memory_access (operands[0], V2DFmode, 0);
   operands[1] = gen_rtx_REG (V2DFmode, REGNO (operands[1]));")

;; After inserting conditional returns we can sometimes have
;; unnecessary register moves.  Unfortunately we cannot have a
;; modeless peephole here, because some single SImode sets have early
;; clobber outputs.  Although those sets expand to multi-ppc-insn
;; sequences, using get_attr_length here will smash the operands
;; array.  Neither is there an early_cobbler_p predicate.
;; Disallow subregs for E500 so we don't munge frob_di_df_2.
(define_peephole2
  [(set (match_operand:DF 0 "gpc_reg_operand" "")
	(match_operand:DF 1 "any_operand" ""))
   (set (match_operand:DF 2 "gpc_reg_operand" "")
	(match_dup 0))]
  "!(TARGET_E500_DOUBLE && GET_CODE (operands[2]) == SUBREG)
   && peep2_reg_dead_p (2, operands[0])"
  [(set (match_dup 2) (match_dup 1))])

(define_peephole2
  [(set (match_operand:SF 0 "gpc_reg_operand" "")
	(match_operand:SF 1 "any_operand" ""))
   (set (match_operand:SF 2 "gpc_reg_operand" "")
	(match_dup 0))]
  "peep2_reg_dead_p (2, operands[0])"
  [(set (match_dup 2) (match_dup 1))])


;; TLS support.

;; "b" output constraint here and on tls_ld to support tls linker optimization.
(define_insn "tls_gd_32"
  [(set (match_operand:SI 0 "gpc_reg_operand" "=b")
	(unspec:SI [(match_operand:SI 1 "gpc_reg_operand" "b")
		    (match_operand:SI 2 "rs6000_tls_symbol_ref" "")]
		   UNSPEC_TLSGD))]
  "HAVE_AS_TLS && !TARGET_64BIT"
  "addi %0,%1,%2@got@tlsgd")

(define_insn "tls_gd_64"
  [(set (match_operand:DI 0 "gpc_reg_operand" "=b")
	(unspec:DI [(match_operand:DI 1 "gpc_reg_operand" "b")
		    (match_operand:DI 2 "rs6000_tls_symbol_ref" "")]
		   UNSPEC_TLSGD))]
  "HAVE_AS_TLS && TARGET_64BIT"
  "addi %0,%1,%2@got@tlsgd")

(define_insn "tls_ld_32"
  [(set (match_operand:SI 0 "gpc_reg_operand" "=b")
	(unspec:SI [(match_operand:SI 1 "gpc_reg_operand" "b")]
		   UNSPEC_TLSLD))]
  "HAVE_AS_TLS && !TARGET_64BIT"
  "addi %0,%1,%&@got@tlsld")

(define_insn "tls_ld_64"
  [(set (match_operand:DI 0 "gpc_reg_operand" "=b")
	(unspec:DI [(match_operand:DI 1 "gpc_reg_operand" "b")]
		   UNSPEC_TLSLD))]
  "HAVE_AS_TLS && TARGET_64BIT"
  "addi %0,%1,%&@got@tlsld")

(define_insn "tls_dtprel_32"
  [(set (match_operand:SI 0 "gpc_reg_operand" "=r")
	(unspec:SI [(match_operand:SI 1 "gpc_reg_operand" "b")
		    (match_operand:SI 2 "rs6000_tls_symbol_ref" "")]
		   UNSPEC_TLSDTPREL))]
  "HAVE_AS_TLS && !TARGET_64BIT"
  "addi %0,%1,%2@dtprel")

(define_insn "tls_dtprel_64"
  [(set (match_operand:DI 0 "gpc_reg_operand" "=r")
	(unspec:DI [(match_operand:DI 1 "gpc_reg_operand" "b")
		    (match_operand:DI 2 "rs6000_tls_symbol_ref" "")]
		   UNSPEC_TLSDTPREL))]
  "HAVE_AS_TLS && TARGET_64BIT"
  "addi %0,%1,%2@dtprel")

(define_insn "tls_dtprel_ha_32"
  [(set (match_operand:SI 0 "gpc_reg_operand" "=r")
	(unspec:SI [(match_operand:SI 1 "gpc_reg_operand" "b")
		    (match_operand:SI 2 "rs6000_tls_symbol_ref" "")]
		   UNSPEC_TLSDTPRELHA))]
  "HAVE_AS_TLS && !TARGET_64BIT"
  "addis %0,%1,%2@dtprel@ha")

(define_insn "tls_dtprel_ha_64"
  [(set (match_operand:DI 0 "gpc_reg_operand" "=r")
	(unspec:DI [(match_operand:DI 1 "gpc_reg_operand" "b")
		    (match_operand:DI 2 "rs6000_tls_symbol_ref" "")]
		   UNSPEC_TLSDTPRELHA))]
  "HAVE_AS_TLS && TARGET_64BIT"
  "addis %0,%1,%2@dtprel@ha")

(define_insn "tls_dtprel_lo_32"
  [(set (match_operand:SI 0 "gpc_reg_operand" "=r")
	(unspec:SI [(match_operand:SI 1 "gpc_reg_operand" "b")
		    (match_operand:SI 2 "rs6000_tls_symbol_ref" "")]
		   UNSPEC_TLSDTPRELLO))]
  "HAVE_AS_TLS && !TARGET_64BIT"
  "addi %0,%1,%2@dtprel@l")

(define_insn "tls_dtprel_lo_64"
  [(set (match_operand:DI 0 "gpc_reg_operand" "=r")
	(unspec:DI [(match_operand:DI 1 "gpc_reg_operand" "b")
		    (match_operand:DI 2 "rs6000_tls_symbol_ref" "")]
		   UNSPEC_TLSDTPRELLO))]
  "HAVE_AS_TLS && TARGET_64BIT"
  "addi %0,%1,%2@dtprel@l")

(define_insn "tls_got_dtprel_32"
  [(set (match_operand:SI 0 "gpc_reg_operand" "=r")
	(unspec:SI [(match_operand:SI 1 "gpc_reg_operand" "b")
		    (match_operand:SI 2 "rs6000_tls_symbol_ref" "")]
		   UNSPEC_TLSGOTDTPREL))]
  "HAVE_AS_TLS && !TARGET_64BIT"
  "lwz %0,%2@got@dtprel(%1)")

(define_insn "tls_got_dtprel_64"
  [(set (match_operand:DI 0 "gpc_reg_operand" "=r")
	(unspec:DI [(match_operand:DI 1 "gpc_reg_operand" "b")
		    (match_operand:DI 2 "rs6000_tls_symbol_ref" "")]
		   UNSPEC_TLSGOTDTPREL))]
  "HAVE_AS_TLS && TARGET_64BIT"
  "ld %0,%2@got@dtprel(%1)")

(define_insn "tls_tprel_32"
  [(set (match_operand:SI 0 "gpc_reg_operand" "=r")
	(unspec:SI [(match_operand:SI 1 "gpc_reg_operand" "b")
		    (match_operand:SI 2 "rs6000_tls_symbol_ref" "")]
		   UNSPEC_TLSTPREL))]
  "HAVE_AS_TLS && !TARGET_64BIT"
  "addi %0,%1,%2@tprel")

(define_insn "tls_tprel_64"
  [(set (match_operand:DI 0 "gpc_reg_operand" "=r")
	(unspec:DI [(match_operand:DI 1 "gpc_reg_operand" "b")
		    (match_operand:DI 2 "rs6000_tls_symbol_ref" "")]
		   UNSPEC_TLSTPREL))]
  "HAVE_AS_TLS && TARGET_64BIT"
  "addi %0,%1,%2@tprel")

(define_insn "tls_tprel_ha_32"
  [(set (match_operand:SI 0 "gpc_reg_operand" "=r")
	(unspec:SI [(match_operand:SI 1 "gpc_reg_operand" "b")
		    (match_operand:SI 2 "rs6000_tls_symbol_ref" "")]
		   UNSPEC_TLSTPRELHA))]
  "HAVE_AS_TLS && !TARGET_64BIT"
  "addis %0,%1,%2@tprel@ha")

(define_insn "tls_tprel_ha_64"
  [(set (match_operand:DI 0 "gpc_reg_operand" "=r")
	(unspec:DI [(match_operand:DI 1 "gpc_reg_operand" "b")
		    (match_operand:DI 2 "rs6000_tls_symbol_ref" "")]
		   UNSPEC_TLSTPRELHA))]
  "HAVE_AS_TLS && TARGET_64BIT"
  "addis %0,%1,%2@tprel@ha")

(define_insn "tls_tprel_lo_32"
  [(set (match_operand:SI 0 "gpc_reg_operand" "=r")
	(unspec:SI [(match_operand:SI 1 "gpc_reg_operand" "b")
		    (match_operand:SI 2 "rs6000_tls_symbol_ref" "")]
		   UNSPEC_TLSTPRELLO))]
  "HAVE_AS_TLS && !TARGET_64BIT"
  "addi %0,%1,%2@tprel@l")

(define_insn "tls_tprel_lo_64"
  [(set (match_operand:DI 0 "gpc_reg_operand" "=r")
	(unspec:DI [(match_operand:DI 1 "gpc_reg_operand" "b")
		    (match_operand:DI 2 "rs6000_tls_symbol_ref" "")]
		   UNSPEC_TLSTPRELLO))]
  "HAVE_AS_TLS && TARGET_64BIT"
  "addi %0,%1,%2@tprel@l")

;; "b" output constraint here and on tls_tls input to support linker tls
;; optimization.  The linker may edit the instructions emitted by a
;; tls_got_tprel/tls_tls pair to addis,addi.
(define_insn "tls_got_tprel_32"
  [(set (match_operand:SI 0 "gpc_reg_operand" "=b")
	(unspec:SI [(match_operand:SI 1 "gpc_reg_operand" "b")
		    (match_operand:SI 2 "rs6000_tls_symbol_ref" "")]
		   UNSPEC_TLSGOTTPREL))]
  "HAVE_AS_TLS && !TARGET_64BIT"
  "lwz %0,%2@got@tprel(%1)")

(define_insn "tls_got_tprel_64"
  [(set (match_operand:DI 0 "gpc_reg_operand" "=b")
	(unspec:DI [(match_operand:DI 1 "gpc_reg_operand" "b")
		    (match_operand:DI 2 "rs6000_tls_symbol_ref" "")]
		   UNSPEC_TLSGOTTPREL))]
  "HAVE_AS_TLS && TARGET_64BIT"
  "ld %0,%2@got@tprel(%1)")

(define_insn "tls_tls_32"
  [(set (match_operand:SI 0 "gpc_reg_operand" "=r")
	(unspec:SI [(match_operand:SI 1 "gpc_reg_operand" "b")
		    (match_operand:SI 2 "rs6000_tls_symbol_ref" "")]
		   UNSPEC_TLSTLS))]
  "HAVE_AS_TLS && !TARGET_64BIT"
  "add %0,%1,%2@tls")

(define_insn "tls_tls_64"
  [(set (match_operand:DI 0 "gpc_reg_operand" "=r")
	(unspec:DI [(match_operand:DI 1 "gpc_reg_operand" "b")
		    (match_operand:DI 2 "rs6000_tls_symbol_ref" "")]
		   UNSPEC_TLSTLS))]
  "HAVE_AS_TLS && TARGET_64BIT"
  "add %0,%1,%2@tls")

;; Next come insns related to the calling sequence.
;;
;; First, an insn to allocate new stack space for dynamic use (e.g., alloca).
;; We move the back-chain and decrement the stack pointer.

(define_expand "allocate_stack"
  [(set (match_operand 0 "gpc_reg_operand" "")
	(minus (reg 1) (match_operand 1 "reg_or_short_operand" "")))
   (set (reg 1)
	(minus (reg 1) (match_dup 1)))]
  ""
  "
{ rtx chain = gen_reg_rtx (Pmode);
  rtx stack_bot = gen_rtx_MEM (Pmode, stack_pointer_rtx);
  rtx neg_op0;

  emit_move_insn (chain, stack_bot);

  /* Check stack bounds if necessary.  */
  if (current_function_limit_stack)
    {
      rtx available;
      available = expand_binop (Pmode, sub_optab,
				stack_pointer_rtx, stack_limit_rtx,
				NULL_RTX, 1, OPTAB_WIDEN);
      emit_insn (gen_cond_trap (LTU, available, operands[1], const0_rtx));
    }

  if (GET_CODE (operands[1]) != CONST_INT
      || INTVAL (operands[1]) < -32767
      || INTVAL (operands[1]) > 32768)
    {
      neg_op0 = gen_reg_rtx (Pmode);
      if (TARGET_32BIT)
	emit_insn (gen_negsi2 (neg_op0, operands[1]));
      else
	emit_insn (gen_negdi2 (neg_op0, operands[1]));
    }
  else
    neg_op0 = GEN_INT (- INTVAL (operands[1]));

  if (TARGET_UPDATE)
    emit_insn ((* ((TARGET_32BIT) ? gen_movsi_update : gen_movdi_di_update))
		(stack_pointer_rtx, stack_pointer_rtx, neg_op0, chain));

  else
    {
      emit_insn ((* ((TARGET_32BIT) ? gen_addsi3 : gen_adddi3))
		 (stack_pointer_rtx, stack_pointer_rtx, neg_op0));
      emit_move_insn (gen_rtx_MEM (Pmode, stack_pointer_rtx), chain);
    }

  emit_move_insn (operands[0], virtual_stack_dynamic_rtx);
  DONE;
}")

;; These patterns say how to save and restore the stack pointer.  We need not
;; save the stack pointer at function level since we are careful to
;; preserve the backchain.  At block level, we have to restore the backchain
;; when we restore the stack pointer.
;;
;; For nonlocal gotos, we must save both the stack pointer and its
;; backchain and restore both.  Note that in the nonlocal case, the
;; save area is a memory location.

(define_expand "save_stack_function"
  [(match_operand 0 "any_operand" "")
   (match_operand 1 "any_operand" "")]
  ""
  "DONE;")

(define_expand "restore_stack_function"
  [(match_operand 0 "any_operand" "")
   (match_operand 1 "any_operand" "")]
  ""
  "DONE;")

;; Adjust stack pointer (op0) to a new value (op1).
;; First copy old stack backchain to new location, and ensure that the
;; scheduler won't reorder the sp assignment before the backchain write.
(define_expand "restore_stack_block"
  [(set (match_dup 2) (match_dup 3))
   (set (match_dup 4) (match_dup 2))
   (set (match_dup 5) (unspec:BLK [(match_dup 5)] UNSPEC_TIE))
   (set (match_operand 0 "register_operand" "")
	(match_operand 1 "register_operand" ""))]
  ""
  "
{
  operands[2] = gen_reg_rtx (Pmode);
  operands[3] = gen_frame_mem (Pmode, operands[0]);
  operands[4] = gen_frame_mem (Pmode, operands[1]);
  operands[5] = gen_frame_mem (BLKmode, operands[0]);
}")

(define_expand "save_stack_nonlocal"
  [(set (match_dup 3) (match_dup 4))
   (set (match_operand 0 "memory_operand" "") (match_dup 3))
   (set (match_dup 2) (match_operand 1 "register_operand" ""))]
  ""
  "
{
  int units_per_word = (TARGET_32BIT) ? 4 : 8;

  /* Copy the backchain to the first word, sp to the second.  */
  operands[0] = adjust_address_nv (operands[0], Pmode, 0);
  operands[2] = adjust_address_nv (operands[0], Pmode, units_per_word);
  operands[3] = gen_reg_rtx (Pmode);
  operands[4] = gen_frame_mem (Pmode, operands[1]);
}")

(define_expand "restore_stack_nonlocal"
  [(set (match_dup 2) (match_operand 1 "memory_operand" ""))
   (set (match_dup 3) (match_dup 4))
   (set (match_dup 5) (match_dup 2))
   (set (match_dup 6) (unspec:BLK [(match_dup 6)] UNSPEC_TIE))
   (set (match_operand 0 "register_operand" "") (match_dup 3))]
  ""
  "
{
  int units_per_word = (TARGET_32BIT) ? 4 : 8;

  /* Restore the backchain from the first word, sp from the second.  */
  operands[2] = gen_reg_rtx (Pmode);
  operands[3] = gen_reg_rtx (Pmode);
  operands[1] = adjust_address_nv (operands[1], Pmode, 0);
  operands[4] = adjust_address_nv (operands[1], Pmode, units_per_word);
  operands[5] = gen_frame_mem (Pmode, operands[3]);
  operands[6] = gen_frame_mem (BLKmode, operands[0]);
}")

;; TOC register handling.

;; Code to initialize the TOC register...

(define_insn "load_toc_aix_si"
  [(parallel [(set (match_operand:SI 0 "gpc_reg_operand" "=r")
		   (unspec:SI [(const_int 0)] UNSPEC_TOC))
	      (use (reg:SI 2))])]
  "DEFAULT_ABI == ABI_AIX && TARGET_32BIT"
  "*
{
  char buf[30];
  ASM_GENERATE_INTERNAL_LABEL (buf, \"LCTOC\", 1);
  operands[1] = gen_rtx_SYMBOL_REF (Pmode, ggc_strdup (buf));
  operands[2] = gen_rtx_REG (Pmode, 2);
  return \"{l|lwz} %0,%1(%2)\";
}"
  [(set_attr "type" "load")])

(define_insn "load_toc_aix_di"
  [(parallel [(set (match_operand:DI 0 "gpc_reg_operand" "=r")
		   (unspec:DI [(const_int 0)] UNSPEC_TOC))
	      (use (reg:DI 2))])]
  "DEFAULT_ABI == ABI_AIX && TARGET_64BIT"
  "*
{
  char buf[30];
#ifdef TARGET_RELOCATABLE
  ASM_GENERATE_INTERNAL_LABEL (buf, \"LCTOC\",
			       !TARGET_MINIMAL_TOC || TARGET_RELOCATABLE);
#else
  ASM_GENERATE_INTERNAL_LABEL (buf, \"LCTOC\", 1);
#endif
  if (TARGET_ELF)
    strcat (buf, \"@toc\");
  operands[1] = gen_rtx_SYMBOL_REF (Pmode, ggc_strdup (buf));
  operands[2] = gen_rtx_REG (Pmode, 2);
  return \"ld %0,%1(%2)\";
}"
  [(set_attr "type" "load")])

(define_insn "load_toc_v4_pic_si"
  [(set (reg:SI 65)
	(unspec:SI [(const_int 0)] UNSPEC_TOC))]
  "DEFAULT_ABI == ABI_V4 && flag_pic == 1 && TARGET_32BIT"
  "bl _GLOBAL_OFFSET_TABLE_@local-4"
  [(set_attr "type" "branch")
   (set_attr "length" "4")])

(define_insn "load_toc_v4_PIC_1"
  [(set (reg:SI 65)
	(match_operand:SI 0 "immediate_operand" "s"))
   (use (unspec [(match_dup 0)] UNSPEC_TOC))]
  "TARGET_ELF && DEFAULT_ABI != ABI_AIX
   && (flag_pic == 2 || (flag_pic && TARGET_SECURE_PLT))"
  "bcl 20,31,%0\\n%0:"
  [(set_attr "type" "branch")
   (set_attr "length" "4")])

(define_insn "load_toc_v4_PIC_1b"
  [(set (reg:SI 65)
	(unspec:SI [(match_operand:SI 0 "immediate_operand" "s")]
		UNSPEC_TOCPTR))]
  "TARGET_ELF && DEFAULT_ABI != ABI_AIX && flag_pic == 2"
  "bcl 20,31,$+8\\n\\t.long %0-$"
  [(set_attr "type" "branch")
   (set_attr "length" "8")])

(define_insn "load_toc_v4_PIC_2"
  [(set (match_operand:SI 0 "gpc_reg_operand" "=r")
	(mem:SI (plus:SI (match_operand:SI 1 "gpc_reg_operand" "b")
		   (minus:SI (match_operand:SI 2 "immediate_operand" "s")
			     (match_operand:SI 3 "immediate_operand" "s")))))]
  "TARGET_ELF && DEFAULT_ABI != ABI_AIX && flag_pic == 2"
  "{l|lwz} %0,%2-%3(%1)"
  [(set_attr "type" "load")])

(define_insn "load_toc_v4_PIC_3b"
  [(set (match_operand:SI 0 "gpc_reg_operand" "=b")
	(plus:SI (match_operand:SI 1 "gpc_reg_operand" "r")
		 (high:SI
		   (minus:SI (match_operand:SI 2 "symbol_ref_operand" "s")
			     (match_operand:SI 3 "symbol_ref_operand" "s")))))]
  "TARGET_ELF && TARGET_SECURE_PLT && DEFAULT_ABI != ABI_AIX && flag_pic"
  "{cau|addis} %0,%1,%2-%3@ha")

(define_insn "load_toc_v4_PIC_3c"
  [(set (match_operand:SI 0 "gpc_reg_operand" "=r")
	(lo_sum:SI (match_operand:SI 1 "gpc_reg_operand" "b")
		   (minus:SI (match_operand:SI 2 "symbol_ref_operand" "s")
			     (match_operand:SI 3 "symbol_ref_operand" "s"))))]
  "TARGET_ELF && TARGET_SECURE_PLT && DEFAULT_ABI != ABI_AIX && flag_pic"
  "{cal|addi} %0,%1,%2-%3@l")

;; If the TOC is shared over a translation unit, as happens with all
;; the kinds of PIC that we support, we need to restore the TOC
;; pointer only when jumping over units of translation.
;; On Darwin, we need to reload the picbase.

(define_expand "builtin_setjmp_receiver"
  [(use (label_ref (match_operand 0 "" "")))]
  "(DEFAULT_ABI == ABI_V4 && flag_pic == 1)
   || (TARGET_TOC && TARGET_MINIMAL_TOC)
   || (DEFAULT_ABI == ABI_DARWIN && flag_pic)"
  "
{
#if TARGET_MACHO
  if (DEFAULT_ABI == ABI_DARWIN)
    {
      const char *picbase = machopic_function_base_name ();
      rtx picrtx = gen_rtx_SYMBOL_REF (Pmode, ggc_strdup (picbase));
      rtx picreg = gen_rtx_REG (Pmode, RS6000_PIC_OFFSET_TABLE_REGNUM);
      rtx tmplabrtx;
      char tmplab[20];

      ASM_GENERATE_INTERNAL_LABEL(tmplab, \"LSJR\",
				  CODE_LABEL_NUMBER (operands[0]));
      tmplabrtx = gen_rtx_SYMBOL_REF (Pmode, ggc_strdup (tmplab));

      emit_insn (gen_load_macho_picbase (tmplabrtx));
      emit_move_insn (picreg, gen_rtx_REG (Pmode, LINK_REGISTER_REGNUM));
      emit_insn (gen_macho_correct_pic (picreg, picreg, picrtx, tmplabrtx));
    }
  else
#endif
    rs6000_emit_load_toc_table (FALSE);
  DONE;
}")

;; Elf specific ways of loading addresses for non-PIC code.
;; The output of this could be r0, but we make a very strong
;; preference for a base register because it will usually
;; be needed there.
(define_insn "elf_high"
  [(set (match_operand:SI 0 "gpc_reg_operand" "=b*r")
	(high:SI (match_operand 1 "" "")))]
  "TARGET_ELF && ! TARGET_64BIT"
  "{liu|lis} %0,%1@ha")

(define_insn "elf_low"
  [(set (match_operand:SI 0 "gpc_reg_operand" "=r,r")
	(lo_sum:SI (match_operand:SI 1 "gpc_reg_operand" "b,!*r")
		   (match_operand 2 "" "")))]
   "TARGET_ELF && ! TARGET_64BIT"
   "@
    {cal|la} %0,%2@l(%1)
    {ai|addic} %0,%1,%K2")

;; A function pointer under AIX is a pointer to a data area whose first word
;; contains the actual address of the function, whose second word contains a
;; pointer to its TOC, and whose third word contains a value to place in the
;; static chain register (r11).  Note that if we load the static chain, our
;; "trampoline" need not have any executable code.

(define_expand "call_indirect_aix32"
  [(set (match_dup 2)
	(mem:SI (match_operand:SI 0 "gpc_reg_operand" "")))
   (set (mem:SI (plus:SI (reg:SI 1) (const_int 20)))
	(reg:SI 2))
   (set (reg:SI 2)
	(mem:SI (plus:SI (match_dup 0)
			 (const_int 4))))
   (set (reg:SI 11)
	(mem:SI (plus:SI (match_dup 0)
			 (const_int 8))))
   (parallel [(call (mem:SI (match_dup 2))
		    (match_operand 1 "" ""))
	      (use (reg:SI 2))
	      (use (reg:SI 11))
	      (set (reg:SI 2)
		   (mem:SI (plus:SI (reg:SI 1) (const_int 20))))
	      (clobber (reg:SI 65))])]
  "TARGET_32BIT"
  "
{ operands[2] = gen_reg_rtx (SImode); }")

(define_expand "call_indirect_aix64"
  [(set (match_dup 2)
	(mem:DI (match_operand:DI 0 "gpc_reg_operand" "")))
   (set (mem:DI (plus:DI (reg:DI 1) (const_int 40)))
	(reg:DI 2))
   (set (reg:DI 2)
	(mem:DI (plus:DI (match_dup 0)
			 (const_int 8))))
   (set (reg:DI 11)
	(mem:DI (plus:DI (match_dup 0)
			 (const_int 16))))
   (parallel [(call (mem:SI (match_dup 2))
		    (match_operand 1 "" ""))
	      (use (reg:DI 2))
	      (use (reg:DI 11))
	      (set (reg:DI 2)
		   (mem:DI (plus:DI (reg:DI 1) (const_int 40))))
	      (clobber (reg:SI 65))])]
  "TARGET_64BIT"
  "
{ operands[2] = gen_reg_rtx (DImode); }")

(define_expand "call_value_indirect_aix32"
  [(set (match_dup 3)
	(mem:SI (match_operand:SI 1 "gpc_reg_operand" "")))
   (set (mem:SI (plus:SI (reg:SI 1) (const_int 20)))
	(reg:SI 2))
   (set (reg:SI 2)
	(mem:SI (plus:SI (match_dup 1)
			 (const_int 4))))
   (set (reg:SI 11)
	(mem:SI (plus:SI (match_dup 1)
			 (const_int 8))))
   (parallel [(set (match_operand 0 "" "")
		   (call (mem:SI (match_dup 3))
			 (match_operand 2 "" "")))
	      (use (reg:SI 2))
	      (use (reg:SI 11))
	      (set (reg:SI 2)
		   (mem:SI (plus:SI (reg:SI 1) (const_int 20))))
	      (clobber (reg:SI 65))])]
  "TARGET_32BIT"
  "
{ operands[3] = gen_reg_rtx (SImode); }")

(define_expand "call_value_indirect_aix64"
  [(set (match_dup 3)
	(mem:DI (match_operand:DI 1 "gpc_reg_operand" "")))
   (set (mem:DI (plus:DI (reg:DI 1) (const_int 40)))
	(reg:DI 2))
   (set (reg:DI 2)
	(mem:DI (plus:DI (match_dup 1)
			 (const_int 8))))
   (set (reg:DI 11)
	(mem:DI (plus:DI (match_dup 1)
			 (const_int 16))))
   (parallel [(set (match_operand 0 "" "")
		   (call (mem:SI (match_dup 3))
			 (match_operand 2 "" "")))
	      (use (reg:DI 2))
	      (use (reg:DI 11))
	      (set (reg:DI 2)
		   (mem:DI (plus:DI (reg:DI 1) (const_int 40))))
	      (clobber (reg:SI 65))])]
  "TARGET_64BIT"
  "
{ operands[3] = gen_reg_rtx (DImode); }")

;; Now the definitions for the call and call_value insns
(define_expand "call"
  [(parallel [(call (mem:SI (match_operand 0 "address_operand" ""))
		    (match_operand 1 "" ""))
	      (use (match_operand 2 "" ""))
	      (clobber (reg:SI 65))])]
  ""
  "
{
#if TARGET_MACHO
  if (MACHOPIC_INDIRECT)
    operands[0] = machopic_indirect_call_target (operands[0]);
#endif

  gcc_assert (GET_CODE (operands[0]) == MEM);
  gcc_assert (GET_CODE (operands[1]) == CONST_INT);

  operands[0] = XEXP (operands[0], 0);

  if (DEFAULT_ABI == ABI_V4 && TARGET_SECURE_PLT
      && flag_pic
      && GET_CODE (operands[0]) == SYMBOL_REF
      && !SYMBOL_REF_LOCAL_P (operands[0]))
    {
      rtx call;
      rtvec tmp;

      tmp = gen_rtvec (3,
		       gen_rtx_CALL (VOIDmode,
				     gen_rtx_MEM (SImode, operands[0]),
				     operands[1]),
		       gen_rtx_USE (VOIDmode, operands[2]),
		       gen_rtx_CLOBBER (VOIDmode,
					gen_rtx_REG (Pmode,
						     LINK_REGISTER_REGNUM)));
      call = emit_call_insn (gen_rtx_PARALLEL (VOIDmode, tmp));
      use_reg (&CALL_INSN_FUNCTION_USAGE (call), pic_offset_table_rtx);
      DONE;
    }

  if (GET_CODE (operands[0]) != SYMBOL_REF
      || (DEFAULT_ABI == ABI_AIX && !SYMBOL_REF_FUNCTION_P (operands[0]))
      || (DEFAULT_ABI != ABI_DARWIN && (INTVAL (operands[2]) & CALL_LONG) != 0))
    {
      if (INTVAL (operands[2]) & CALL_LONG)
	operands[0] = rs6000_longcall_ref (operands[0]);

      switch (DEFAULT_ABI)
        {
	case ABI_V4:
	case ABI_DARWIN:
	  operands[0] = force_reg (Pmode, operands[0]);
	  break;

	case ABI_AIX:
	  /* AIX function pointers are really pointers to a three word
	     area.  */
	  emit_call_insn (TARGET_32BIT
			  ? gen_call_indirect_aix32 (force_reg (SImode,
							        operands[0]),
						     operands[1])
			  : gen_call_indirect_aix64 (force_reg (DImode,
							        operands[0]),
						     operands[1]));
	  DONE;

	default:
	  gcc_unreachable ();
	}
    }
}")

(define_expand "call_value"
  [(parallel [(set (match_operand 0 "" "")
		   (call (mem:SI (match_operand 1 "address_operand" ""))
			 (match_operand 2 "" "")))
	      (use (match_operand 3 "" ""))
	      (clobber (reg:SI 65))])]
  ""
  "
{
#if TARGET_MACHO
  if (MACHOPIC_INDIRECT)
    operands[1] = machopic_indirect_call_target (operands[1]);
#endif

  gcc_assert (GET_CODE (operands[1]) == MEM);
  gcc_assert (GET_CODE (operands[2]) == CONST_INT);

  operands[1] = XEXP (operands[1], 0);

  if (DEFAULT_ABI == ABI_V4 && TARGET_SECURE_PLT
      && flag_pic
      && GET_CODE (operands[1]) == SYMBOL_REF
      && !SYMBOL_REF_LOCAL_P (operands[1]))
    {
      rtx call;
      rtvec tmp;

      tmp = gen_rtvec (3,
		       gen_rtx_SET (VOIDmode,
				    operands[0],
				    gen_rtx_CALL (VOIDmode,
						  gen_rtx_MEM (SImode,
							       operands[1]),
						  operands[2])),
		       gen_rtx_USE (VOIDmode, operands[3]),
		       gen_rtx_CLOBBER (VOIDmode, 
					gen_rtx_REG (Pmode,
                                                     LINK_REGISTER_REGNUM)));
      call = emit_call_insn (gen_rtx_PARALLEL (VOIDmode, tmp));
      use_reg (&CALL_INSN_FUNCTION_USAGE (call), pic_offset_table_rtx);
      DONE;
    }

  if (GET_CODE (operands[1]) != SYMBOL_REF
      || (DEFAULT_ABI == ABI_AIX && !SYMBOL_REF_FUNCTION_P (operands[1]))
      || (DEFAULT_ABI != ABI_DARWIN && (INTVAL (operands[3]) & CALL_LONG) != 0))
    {
      if (INTVAL (operands[3]) & CALL_LONG)
	operands[1] = rs6000_longcall_ref (operands[1]);

      switch (DEFAULT_ABI)
        {
	case ABI_V4:
	case ABI_DARWIN:
	  operands[1] = force_reg (Pmode, operands[1]);
	  break;

	case ABI_AIX:
	  /* AIX function pointers are really pointers to a three word
	     area.  */
	  emit_call_insn (TARGET_32BIT
			  ? gen_call_value_indirect_aix32 (operands[0],
							   force_reg (SImode,
								      operands[1]),
							   operands[2])
			  : gen_call_value_indirect_aix64 (operands[0],
							   force_reg (DImode,
								      operands[1]),
							   operands[2]));
	  DONE;

	default:
	  gcc_unreachable ();
	}
    }
}")

;; Call to function in current module.  No TOC pointer reload needed.
;; Operand2 is nonzero if we are using the V.4 calling sequence and
;; either the function was not prototyped, or it was prototyped as a
;; variable argument function.  It is > 0 if FP registers were passed
;; and < 0 if they were not.

(define_insn "*call_local32"
  [(call (mem:SI (match_operand:SI 0 "current_file_function_operand" "s,s"))
	 (match_operand 1 "" "g,g"))
   (use (match_operand:SI 2 "immediate_operand" "O,n"))
   (clobber (reg:SI 65))]
  "(INTVAL (operands[2]) & CALL_LONG) == 0"
  "*
{
  if (INTVAL (operands[2]) & CALL_V4_SET_FP_ARGS)
    output_asm_insn (\"crxor 6,6,6\", operands);

  else if (INTVAL (operands[2]) & CALL_V4_CLEAR_FP_ARGS)
    output_asm_insn (\"creqv 6,6,6\", operands);

  return (DEFAULT_ABI == ABI_V4 && flag_pic) ? \"bl %z0@local\" : \"bl %z0\";
}"
  [(set_attr "type" "branch")
   (set_attr "length" "4,8")])

(define_insn "*call_local64"
  [(call (mem:SI (match_operand:DI 0 "current_file_function_operand" "s,s"))
	 (match_operand 1 "" "g,g"))
   (use (match_operand:SI 2 "immediate_operand" "O,n"))
   (clobber (reg:SI 65))]
  "TARGET_64BIT && (INTVAL (operands[2]) & CALL_LONG) == 0"
  "*
{
  if (INTVAL (operands[2]) & CALL_V4_SET_FP_ARGS)
    output_asm_insn (\"crxor 6,6,6\", operands);

  else if (INTVAL (operands[2]) & CALL_V4_CLEAR_FP_ARGS)
    output_asm_insn (\"creqv 6,6,6\", operands);

  return (DEFAULT_ABI == ABI_V4 && flag_pic) ? \"bl %z0@local\" : \"bl %z0\";
}"
  [(set_attr "type" "branch")
   (set_attr "length" "4,8")])

(define_insn "*call_value_local32"
  [(set (match_operand 0 "" "")
	(call (mem:SI (match_operand:SI 1 "current_file_function_operand" "s,s"))
	      (match_operand 2 "" "g,g")))
   (use (match_operand:SI 3 "immediate_operand" "O,n"))
   (clobber (reg:SI 65))]
  "(INTVAL (operands[3]) & CALL_LONG) == 0"
  "*
{
  if (INTVAL (operands[3]) & CALL_V4_SET_FP_ARGS)
    output_asm_insn (\"crxor 6,6,6\", operands);

  else if (INTVAL (operands[3]) & CALL_V4_CLEAR_FP_ARGS)
    output_asm_insn (\"creqv 6,6,6\", operands);

  return (DEFAULT_ABI == ABI_V4 && flag_pic) ? \"bl %z1@local\" : \"bl %z1\";
}"
  [(set_attr "type" "branch")
   (set_attr "length" "4,8")])


(define_insn "*call_value_local64"
  [(set (match_operand 0 "" "")
	(call (mem:SI (match_operand:DI 1 "current_file_function_operand" "s,s"))
	      (match_operand 2 "" "g,g")))
   (use (match_operand:SI 3 "immediate_operand" "O,n"))
   (clobber (reg:SI 65))]
  "TARGET_64BIT && (INTVAL (operands[3]) & CALL_LONG) == 0"
  "*
{
  if (INTVAL (operands[3]) & CALL_V4_SET_FP_ARGS)
    output_asm_insn (\"crxor 6,6,6\", operands);

  else if (INTVAL (operands[3]) & CALL_V4_CLEAR_FP_ARGS)
    output_asm_insn (\"creqv 6,6,6\", operands);

  return (DEFAULT_ABI == ABI_V4 && flag_pic) ? \"bl %z1@local\" : \"bl %z1\";
}"
  [(set_attr "type" "branch")
   (set_attr "length" "4,8")])

;; Call to function which may be in another module.  Restore the TOC
;; pointer (r2) after the call unless this is System V.
;; Operand2 is nonzero if we are using the V.4 calling sequence and
;; either the function was not prototyped, or it was prototyped as a
;; variable argument function.  It is > 0 if FP registers were passed
;; and < 0 if they were not.

(define_insn "*call_indirect_nonlocal_aix32"
  [(call (mem:SI (match_operand:SI 0 "register_operand" "c,*l"))
	 (match_operand 1 "" "g,g"))
   (use (reg:SI 2))
   (use (reg:SI 11))
   (set (reg:SI 2)
	(mem:SI (plus:SI (reg:SI 1) (const_int 20))))
   (clobber (reg:SI 65))]
  "TARGET_32BIT && DEFAULT_ABI == ABI_AIX"
  "b%T0l\;{l|lwz} 2,20(1)"
  [(set_attr "type" "jmpreg")
   (set_attr "length" "8")])

(define_insn "*call_nonlocal_aix32"
  [(call (mem:SI (match_operand:SI 0 "symbol_ref_operand" "s"))
	 (match_operand 1 "" "g"))
   (use (match_operand:SI 2 "immediate_operand" "O"))
   (clobber (reg:SI 65))]
  "TARGET_32BIT
   && DEFAULT_ABI == ABI_AIX
   && (INTVAL (operands[2]) & CALL_LONG) == 0"
  "bl %z0\;%."
  [(set_attr "type" "branch")
   (set_attr "length" "8")])

(define_insn "*call_indirect_nonlocal_aix64"
  [(call (mem:SI (match_operand:DI 0 "register_operand" "c,*l"))
	 (match_operand 1 "" "g,g"))
   (use (reg:DI 2))
   (use (reg:DI 11))
   (set (reg:DI 2)
	(mem:DI (plus:DI (reg:DI 1) (const_int 40))))
   (clobber (reg:SI 65))]
  "TARGET_64BIT && DEFAULT_ABI == ABI_AIX"
  "b%T0l\;ld 2,40(1)"
  [(set_attr "type" "jmpreg")
   (set_attr "length" "8")])

(define_insn "*call_nonlocal_aix64"
  [(call (mem:SI (match_operand:DI 0 "symbol_ref_operand" "s"))
	 (match_operand 1 "" "g"))
   (use (match_operand:SI 2 "immediate_operand" "O"))
   (clobber (reg:SI 65))]
  "TARGET_64BIT
   && DEFAULT_ABI == ABI_AIX
   && (INTVAL (operands[2]) & CALL_LONG) == 0"
  "bl %z0\;%."
  [(set_attr "type" "branch")
   (set_attr "length" "8")])

(define_insn "*call_value_indirect_nonlocal_aix32"
  [(set (match_operand 0 "" "")
	(call (mem:SI (match_operand:SI 1 "register_operand" "c,*l"))
	      (match_operand 2 "" "g,g")))
   (use (reg:SI 2))
   (use (reg:SI 11))
   (set (reg:SI 2)
	(mem:SI (plus:SI (reg:SI 1) (const_int 20))))
   (clobber (reg:SI 65))]
  "TARGET_32BIT && DEFAULT_ABI == ABI_AIX"
  "b%T1l\;{l|lwz} 2,20(1)"
  [(set_attr "type" "jmpreg")
   (set_attr "length" "8")])

(define_insn "*call_value_nonlocal_aix32"
  [(set (match_operand 0 "" "")
	(call (mem:SI (match_operand:SI 1 "symbol_ref_operand" "s"))
	      (match_operand 2 "" "g")))
   (use (match_operand:SI 3 "immediate_operand" "O"))
   (clobber (reg:SI 65))]
  "TARGET_32BIT
   && DEFAULT_ABI == ABI_AIX
   && (INTVAL (operands[3]) & CALL_LONG) == 0"
  "bl %z1\;%."
  [(set_attr "type" "branch")
   (set_attr "length" "8")])

(define_insn "*call_value_indirect_nonlocal_aix64"
  [(set (match_operand 0 "" "")
	(call (mem:SI (match_operand:DI 1 "register_operand" "c,*l"))
	      (match_operand 2 "" "g,g")))
   (use (reg:DI 2))
   (use (reg:DI 11))
   (set (reg:DI 2)
	(mem:DI (plus:DI (reg:DI 1) (const_int 40))))
   (clobber (reg:SI 65))]
  "TARGET_64BIT && DEFAULT_ABI == ABI_AIX"
  "b%T1l\;ld 2,40(1)"
  [(set_attr "type" "jmpreg")
   (set_attr "length" "8")])

(define_insn "*call_value_nonlocal_aix64"
  [(set (match_operand 0 "" "")
	(call (mem:SI (match_operand:DI 1 "symbol_ref_operand" "s"))
	      (match_operand 2 "" "g")))
   (use (match_operand:SI 3 "immediate_operand" "O"))
   (clobber (reg:SI 65))]
  "TARGET_64BIT
   && DEFAULT_ABI == ABI_AIX
   && (INTVAL (operands[3]) & CALL_LONG) == 0"
  "bl %z1\;%."
  [(set_attr "type" "branch")
   (set_attr "length" "8")])

;; A function pointer under System V is just a normal pointer
;; operands[0] is the function pointer
;; operands[1] is the stack size to clean up
;; operands[2] is the value FUNCTION_ARG returns for the VOID argument
;; which indicates how to set cr1

(define_insn "*call_indirect_nonlocal_sysv<mode>"
  [(call (mem:SI (match_operand:P 0 "register_operand" "c,*l,c,*l"))
	 (match_operand 1 "" "g,g,g,g"))
   (use (match_operand:SI 2 "immediate_operand" "O,O,n,n"))
   (clobber (reg:SI 65))]
  "DEFAULT_ABI == ABI_V4
   || DEFAULT_ABI == ABI_DARWIN"
{
  if (INTVAL (operands[2]) & CALL_V4_SET_FP_ARGS)
    output_asm_insn ("crxor 6,6,6", operands);

  else if (INTVAL (operands[2]) & CALL_V4_CLEAR_FP_ARGS)
    output_asm_insn ("creqv 6,6,6", operands);

  return "b%T0l";
}
  [(set_attr "type" "jmpreg,jmpreg,jmpreg,jmpreg")
   (set_attr "length" "4,4,8,8")])

(define_insn "*call_nonlocal_sysv<mode>"
  [(call (mem:SI (match_operand:P 0 "symbol_ref_operand" "s,s"))
	 (match_operand 1 "" "g,g"))
   (use (match_operand:SI 2 "immediate_operand" "O,n"))
   (clobber (reg:SI 65))]
  "(DEFAULT_ABI == ABI_DARWIN
   || (DEFAULT_ABI == ABI_V4
       && (INTVAL (operands[2]) & CALL_LONG) == 0))"
{
  if (INTVAL (operands[2]) & CALL_V4_SET_FP_ARGS)
    output_asm_insn ("crxor 6,6,6", operands);

  else if (INTVAL (operands[2]) & CALL_V4_CLEAR_FP_ARGS)
    output_asm_insn ("creqv 6,6,6", operands);

#if TARGET_MACHO
  return output_call(insn, operands, 0, 2);
#else
  if (DEFAULT_ABI == ABI_V4 && flag_pic)
    {
      if (TARGET_SECURE_PLT && flag_pic == 2)
	/* The magic 32768 offset here and in the other sysv call insns
	   corresponds to the offset of r30 in .got2, as given by LCTOC1.
	   See sysv4.h:toc_section.  */
	return "bl %z0+32768@plt";
      else
	return "bl %z0@plt";
    }
  else
    return "bl %z0";
#endif
}
  [(set_attr "type" "branch,branch")
   (set_attr "length" "4,8")])

(define_insn "*call_value_indirect_nonlocal_sysv<mode>"
  [(set (match_operand 0 "" "")
	(call (mem:SI (match_operand:P 1 "register_operand" "c,*l,c,*l"))
	      (match_operand 2 "" "g,g,g,g")))
   (use (match_operand:SI 3 "immediate_operand" "O,O,n,n"))
   (clobber (reg:SI 65))]
  "DEFAULT_ABI == ABI_V4
   || DEFAULT_ABI == ABI_DARWIN"
{
  if (INTVAL (operands[3]) & CALL_V4_SET_FP_ARGS)
    output_asm_insn ("crxor 6,6,6", operands);

  else if (INTVAL (operands[3]) & CALL_V4_CLEAR_FP_ARGS)
    output_asm_insn ("creqv 6,6,6", operands);

  return "b%T1l";
}
  [(set_attr "type" "jmpreg,jmpreg,jmpreg,jmpreg")
   (set_attr "length" "4,4,8,8")])

(define_insn "*call_value_nonlocal_sysv<mode>"
  [(set (match_operand 0 "" "")
	(call (mem:SI (match_operand:P 1 "symbol_ref_operand" "s,s"))
	      (match_operand 2 "" "g,g")))
   (use (match_operand:SI 3 "immediate_operand" "O,n"))
   (clobber (reg:SI 65))]
  "(DEFAULT_ABI == ABI_DARWIN
   || (DEFAULT_ABI == ABI_V4
       && (INTVAL (operands[3]) & CALL_LONG) == 0))"
{
  if (INTVAL (operands[3]) & CALL_V4_SET_FP_ARGS)
    output_asm_insn ("crxor 6,6,6", operands);

  else if (INTVAL (operands[3]) & CALL_V4_CLEAR_FP_ARGS)
    output_asm_insn ("creqv 6,6,6", operands);

#if TARGET_MACHO
  return output_call(insn, operands, 1, 3);
#else
  if (DEFAULT_ABI == ABI_V4 && flag_pic)
    {
      if (TARGET_SECURE_PLT && flag_pic == 2)
	return "bl %z1+32768@plt";
      else
	return "bl %z1@plt";
    }
  else
    return "bl %z1";
#endif
}
  [(set_attr "type" "branch,branch")
   (set_attr "length" "4,8")])

;; Call subroutine returning any type.
(define_expand "untyped_call"
  [(parallel [(call (match_operand 0 "" "")
		    (const_int 0))
	      (match_operand 1 "" "")
	      (match_operand 2 "" "")])]
  ""
  "
{
  int i;

  emit_call_insn (GEN_CALL (operands[0], const0_rtx, const0_rtx, const0_rtx));

  for (i = 0; i < XVECLEN (operands[2], 0); i++)
    {
      rtx set = XVECEXP (operands[2], 0, i);
      emit_move_insn (SET_DEST (set), SET_SRC (set));
    }

  /* The optimizer does not know that the call sets the function value
     registers we stored in the result block.  We avoid problems by
     claiming that all hard registers are used and clobbered at this
     point.  */
  emit_insn (gen_blockage ());

  DONE;
}")

;; sibling call patterns
(define_expand "sibcall"
  [(parallel [(call (mem:SI (match_operand 0 "address_operand" ""))
		    (match_operand 1 "" ""))
	      (use (match_operand 2 "" ""))
	      (use (reg:SI 65))
	      (return)])]
  ""
  "
{
#if TARGET_MACHO
  if (MACHOPIC_INDIRECT)
    operands[0] = machopic_indirect_call_target (operands[0]);
#endif

  gcc_assert (GET_CODE (operands[0]) == MEM);
  gcc_assert (GET_CODE (operands[1]) == CONST_INT);

  operands[0] = XEXP (operands[0], 0);
}")

;; this and similar patterns must be marked as using LR, otherwise
;; dataflow will try to delete the store into it.  This is true
;; even when the actual reg to jump to is in CTR, when LR was
;; saved and restored around the PIC-setting BCL.
(define_insn "*sibcall_local32"
  [(call (mem:SI (match_operand:SI 0 "current_file_function_operand" "s,s"))
	 (match_operand 1 "" "g,g"))
   (use (match_operand:SI 2 "immediate_operand" "O,n"))
   (use (reg:SI 65))
   (return)]
  "(INTVAL (operands[2]) & CALL_LONG) == 0"
  "*
{
  if (INTVAL (operands[2]) & CALL_V4_SET_FP_ARGS)
    output_asm_insn (\"crxor 6,6,6\", operands);

  else if (INTVAL (operands[2]) & CALL_V4_CLEAR_FP_ARGS)
    output_asm_insn (\"creqv 6,6,6\", operands);

  return (DEFAULT_ABI == ABI_V4 && flag_pic) ? \"b %z0@local\" : \"b %z0\";
}"
  [(set_attr "type" "branch")
   (set_attr "length" "4,8")])

(define_insn "*sibcall_local64"
  [(call (mem:SI (match_operand:DI 0 "current_file_function_operand" "s,s"))
	 (match_operand 1 "" "g,g"))
   (use (match_operand:SI 2 "immediate_operand" "O,n"))
   (use (reg:SI 65))
   (return)]
  "TARGET_64BIT && (INTVAL (operands[2]) & CALL_LONG) == 0"
  "*
{
  if (INTVAL (operands[2]) & CALL_V4_SET_FP_ARGS)
    output_asm_insn (\"crxor 6,6,6\", operands);

  else if (INTVAL (operands[2]) & CALL_V4_CLEAR_FP_ARGS)
    output_asm_insn (\"creqv 6,6,6\", operands);

  return (DEFAULT_ABI == ABI_V4 && flag_pic) ? \"b %z0@local\" : \"b %z0\";
}"
  [(set_attr "type" "branch")
   (set_attr "length" "4,8")])

(define_insn "*sibcall_value_local32"
  [(set (match_operand 0 "" "")
	(call (mem:SI (match_operand:SI 1 "current_file_function_operand" "s,s"))
	      (match_operand 2 "" "g,g")))
   (use (match_operand:SI 3 "immediate_operand" "O,n"))
   (use (reg:SI 65))
   (return)]
  "(INTVAL (operands[3]) & CALL_LONG) == 0"
  "*
{
  if (INTVAL (operands[3]) & CALL_V4_SET_FP_ARGS)
    output_asm_insn (\"crxor 6,6,6\", operands);

  else if (INTVAL (operands[3]) & CALL_V4_CLEAR_FP_ARGS)
    output_asm_insn (\"creqv 6,6,6\", operands);

  return (DEFAULT_ABI == ABI_V4 && flag_pic) ? \"b %z1@local\" : \"b %z1\";
}"
  [(set_attr "type" "branch")
   (set_attr "length" "4,8")])


(define_insn "*sibcall_value_local64"
  [(set (match_operand 0 "" "")
	(call (mem:SI (match_operand:DI 1 "current_file_function_operand" "s,s"))
	      (match_operand 2 "" "g,g")))
   (use (match_operand:SI 3 "immediate_operand" "O,n"))
   (use (reg:SI 65))
   (return)]
  "TARGET_64BIT && (INTVAL (operands[3]) & CALL_LONG) == 0"
  "*
{
  if (INTVAL (operands[3]) & CALL_V4_SET_FP_ARGS)
    output_asm_insn (\"crxor 6,6,6\", operands);

  else if (INTVAL (operands[3]) & CALL_V4_CLEAR_FP_ARGS)
    output_asm_insn (\"creqv 6,6,6\", operands);

  return (DEFAULT_ABI == ABI_V4 && flag_pic) ? \"b %z1@local\" : \"b %z1\";
}"
  [(set_attr "type" "branch")
   (set_attr "length" "4,8")])

(define_insn "*sibcall_nonlocal_aix32"
  [(call (mem:SI (match_operand:SI 0 "symbol_ref_operand" "s"))
	 (match_operand 1 "" "g"))
   (use (match_operand:SI 2 "immediate_operand" "O"))
   (use (reg:SI 65))
   (return)]
  "TARGET_32BIT
   && DEFAULT_ABI == ABI_AIX
   && (INTVAL (operands[2]) & CALL_LONG) == 0"
  "b %z0"
  [(set_attr "type" "branch")
   (set_attr "length" "4")])

(define_insn "*sibcall_nonlocal_aix64"
  [(call (mem:SI (match_operand:DI 0 "symbol_ref_operand" "s"))
	 (match_operand 1 "" "g"))
   (use (match_operand:SI 2 "immediate_operand" "O"))
   (use (reg:SI 65))
   (return)]
  "TARGET_64BIT
   && DEFAULT_ABI == ABI_AIX
   && (INTVAL (operands[2]) & CALL_LONG) == 0"
  "b %z0"
  [(set_attr "type" "branch")
   (set_attr "length" "4")])

(define_insn "*sibcall_value_nonlocal_aix32"
  [(set (match_operand 0 "" "")
	(call (mem:SI (match_operand:SI 1 "symbol_ref_operand" "s"))
	      (match_operand 2 "" "g")))
   (use (match_operand:SI 3 "immediate_operand" "O"))
   (use (reg:SI 65))
   (return)]
  "TARGET_32BIT
   && DEFAULT_ABI == ABI_AIX
   && (INTVAL (operands[3]) & CALL_LONG) == 0"
  "b %z1"
  [(set_attr "type" "branch")
   (set_attr "length" "4")])

(define_insn "*sibcall_value_nonlocal_aix64"
  [(set (match_operand 0 "" "")
	(call (mem:SI (match_operand:DI 1 "symbol_ref_operand" "s"))
	      (match_operand 2 "" "g")))
   (use (match_operand:SI 3 "immediate_operand" "O"))
   (use (reg:SI 65))
   (return)]
  "TARGET_64BIT
   && DEFAULT_ABI == ABI_AIX
   && (INTVAL (operands[3]) & CALL_LONG) == 0"
  "b %z1"
  [(set_attr "type" "branch")
   (set_attr "length" "4")])

(define_insn "*sibcall_nonlocal_sysv<mode>"
  [(call (mem:SI (match_operand:P 0 "symbol_ref_operand" "s,s"))
	 (match_operand 1 "" ""))
   (use (match_operand 2 "immediate_operand" "O,n"))
   (use (reg:SI 65))
   (return)]
  "(DEFAULT_ABI == ABI_DARWIN
     || DEFAULT_ABI == ABI_V4)
   && (INTVAL (operands[2]) & CALL_LONG) == 0"
  "*
{
  if (INTVAL (operands[2]) & CALL_V4_SET_FP_ARGS)
    output_asm_insn (\"crxor 6,6,6\", operands);

  else if (INTVAL (operands[2]) & CALL_V4_CLEAR_FP_ARGS)
    output_asm_insn (\"creqv 6,6,6\", operands);

  if (DEFAULT_ABI == ABI_V4 && flag_pic)
    {
      if (TARGET_SECURE_PLT && flag_pic == 2)
	return \"b %z0+32768@plt\";
      else
	return \"b %z0@plt\";
    }
  else
    return \"b %z0\";
}"
  [(set_attr "type" "branch,branch")
   (set_attr "length" "4,8")])

(define_expand "sibcall_value"
  [(parallel [(set (match_operand 0 "register_operand" "")
		(call (mem:SI (match_operand 1 "address_operand" ""))
		      (match_operand 2 "" "")))
	      (use (match_operand 3 "" ""))
	      (use (reg:SI 65))
	      (return)])]
  ""
  "
{
#if TARGET_MACHO
  if (MACHOPIC_INDIRECT)
    operands[1] = machopic_indirect_call_target (operands[1]);
#endif

  gcc_assert (GET_CODE (operands[1]) == MEM);
  gcc_assert (GET_CODE (operands[2]) == CONST_INT);

  operands[1] = XEXP (operands[1], 0);
}")

(define_insn "*sibcall_value_nonlocal_sysv<mode>"
  [(set (match_operand 0 "" "")
	(call (mem:SI (match_operand:P 1 "symbol_ref_operand" "s,s"))
	      (match_operand 2 "" "")))
   (use (match_operand:SI 3 "immediate_operand" "O,n"))
   (use (reg:SI 65))
   (return)]
  "(DEFAULT_ABI == ABI_DARWIN
       || DEFAULT_ABI == ABI_V4)
   && (INTVAL (operands[3]) & CALL_LONG) == 0"
  "*
{
  if (INTVAL (operands[2]) & CALL_V4_SET_FP_ARGS)
    output_asm_insn (\"crxor 6,6,6\", operands);

  else if (INTVAL (operands[2]) & CALL_V4_CLEAR_FP_ARGS)
    output_asm_insn (\"creqv 6,6,6\", operands);

  if (DEFAULT_ABI == ABI_V4 && flag_pic)
    {
      if (TARGET_SECURE_PLT && flag_pic == 2)
	return \"b %z1+32768@plt\";
      else
	return \"b %z1@plt\";
    }
  else
    return \"b %z1\";
}"
  [(set_attr "type" "branch,branch")
   (set_attr "length" "4,8")])

(define_expand "sibcall_epilogue"
  [(use (const_int 0))]
  "TARGET_SCHED_PROLOG"
  "
{
      rs6000_emit_epilogue (TRUE);
      DONE;
}")

;; UNSPEC_VOLATILE is considered to use and clobber all hard registers and
;; all of memory.  This blocks insns from being moved across this point.

(define_insn "blockage"
  [(unspec_volatile [(const_int 0)] UNSPECV_BLOCK)]
  ""
  "")

;; Compare insns are next.  Note that the RS/6000 has two types of compares,
;; signed & unsigned, and one type of branch.
;;
;; Start with the DEFINE_EXPANDs to generate the rtl for compares, scc
;; insns, and branches.  We store the operands of compares until we see
;; how it is used.
(define_expand "cmp<mode>"
  [(set (cc0)
        (compare (match_operand:GPR 0 "gpc_reg_operand" "")
  		 (match_operand:GPR 1 "reg_or_short_operand" "")))]
  ""
  "
{
  /* Take care of the possibility that operands[1] might be negative but
     this might be a logical operation.  That insn doesn't exist.  */
  if (GET_CODE (operands[1]) == CONST_INT
      && INTVAL (operands[1]) < 0)
    operands[1] = force_reg (<MODE>mode, operands[1]);

  rs6000_compare_op0 = operands[0];
  rs6000_compare_op1 = operands[1];
  rs6000_compare_fp_p = 0;
  DONE;
}")

(define_expand "cmp<mode>"
  [(set (cc0) (compare (match_operand:FP 0 "gpc_reg_operand" "")
		       (match_operand:FP 1 "gpc_reg_operand" "")))]
  ""
  "
{
  rs6000_compare_op0 = operands[0];
  rs6000_compare_op1 = operands[1];
  rs6000_compare_fp_p = 1;
  DONE;
}")

(define_expand "beq"
  [(use (match_operand 0 "" ""))]
  ""
  "{ rs6000_emit_cbranch (EQ, operands[0]); DONE; }")

(define_expand "bne"
  [(use (match_operand 0 "" ""))]
  ""
  "{ rs6000_emit_cbranch (NE, operands[0]); DONE; }")

(define_expand "bge"
  [(use (match_operand 0 "" ""))]
  ""
  "{ rs6000_emit_cbranch (GE, operands[0]); DONE; }")

(define_expand "bgt"
  [(use (match_operand 0 "" ""))]
  ""
  "{ rs6000_emit_cbranch (GT, operands[0]); DONE; }")

(define_expand "ble"
  [(use (match_operand 0 "" ""))]
  ""
  "{ rs6000_emit_cbranch (LE, operands[0]); DONE; }")

(define_expand "blt"
  [(use (match_operand 0 "" ""))]
  ""
  "{ rs6000_emit_cbranch (LT, operands[0]); DONE; }")

(define_expand "bgeu"
  [(use (match_operand 0 "" ""))]
  ""
  "{ rs6000_emit_cbranch (GEU, operands[0]); DONE; }")

(define_expand "bgtu"
  [(use (match_operand 0 "" ""))]
  ""
  "{ rs6000_emit_cbranch (GTU, operands[0]); DONE; }")

(define_expand "bleu"
  [(use (match_operand 0 "" ""))]
  ""
  "{ rs6000_emit_cbranch (LEU, operands[0]); DONE; }")

(define_expand "bltu"
  [(use (match_operand 0 "" ""))]
  ""
  "{ rs6000_emit_cbranch (LTU, operands[0]); DONE; }")

(define_expand "bunordered"
  [(use (match_operand 0 "" ""))]
  "! (TARGET_HARD_FLOAT && !TARGET_FPRS)"
  "{ rs6000_emit_cbranch (UNORDERED, operands[0]); DONE; }")

(define_expand "bordered"
  [(use (match_operand 0 "" ""))]
  "! (TARGET_HARD_FLOAT && !TARGET_FPRS)"
  "{ rs6000_emit_cbranch (ORDERED, operands[0]); DONE; }")

(define_expand "buneq"
  [(use (match_operand 0 "" ""))]
  ""
  "{ rs6000_emit_cbranch (UNEQ, operands[0]); DONE; }")

(define_expand "bunge"
  [(use (match_operand 0 "" ""))]
  ""
  "{ rs6000_emit_cbranch (UNGE, operands[0]); DONE; }")

(define_expand "bungt"
  [(use (match_operand 0 "" ""))]
  ""
  "{ rs6000_emit_cbranch (UNGT, operands[0]); DONE; }")

(define_expand "bunle"
  [(use (match_operand 0 "" ""))]
  ""
  "{ rs6000_emit_cbranch (UNLE, operands[0]); DONE; }")

(define_expand "bunlt"
  [(use (match_operand 0 "" ""))]
  ""
  "{ rs6000_emit_cbranch (UNLT, operands[0]); DONE; }")

(define_expand "bltgt"
  [(use (match_operand 0 "" ""))]
  ""
  "{ rs6000_emit_cbranch (LTGT, operands[0]); DONE; }")

;; For SNE, we would prefer that the xor/abs sequence be used for integers.
;; For SEQ, likewise, except that comparisons with zero should be done
;; with an scc insns.  However, due to the order that combine see the
;; resulting insns, we must, in fact, allow SEQ for integers.  Fail in
;; the cases we don't want to handle.
(define_expand "seq"
  [(clobber (match_operand:SI 0 "gpc_reg_operand" ""))]
  ""
  "{ rs6000_emit_sCOND (EQ, operands[0]); DONE; }")

(define_expand "sne"
  [(clobber (match_operand:SI 0 "gpc_reg_operand" ""))]
  ""
  "
{
  if (! rs6000_compare_fp_p)
    FAIL;

  rs6000_emit_sCOND (NE, operands[0]);
  DONE;
}")

;; A >= 0 is best done the portable way for A an integer.
(define_expand "sge"
  [(clobber (match_operand:SI 0 "gpc_reg_operand" ""))]
  ""
  "
{
  if (! rs6000_compare_fp_p && rs6000_compare_op1 == const0_rtx)
    FAIL;

  rs6000_emit_sCOND (GE, operands[0]);
  DONE;
}")

;; A > 0 is best done using the portable sequence, so fail in that case.
(define_expand "sgt"
  [(clobber (match_operand:SI 0 "gpc_reg_operand" ""))]
  ""
  "
{
  if (! rs6000_compare_fp_p && rs6000_compare_op1 == const0_rtx)
    FAIL;

  rs6000_emit_sCOND (GT, operands[0]);
  DONE;
}")

;; A <= 0 is best done the portable way for A an integer.
(define_expand "sle"
  [(clobber (match_operand:SI 0 "gpc_reg_operand" ""))]
  ""
  "
{
  if (! rs6000_compare_fp_p && rs6000_compare_op1 == const0_rtx)
    FAIL;

  rs6000_emit_sCOND (LE, operands[0]);
  DONE;
}")

;; A < 0 is best done in the portable way for A an integer.
(define_expand "slt"
  [(clobber (match_operand:SI 0 "gpc_reg_operand" ""))]
  ""
  "
{
  if (! rs6000_compare_fp_p && rs6000_compare_op1 == const0_rtx)
    FAIL;

  rs6000_emit_sCOND (LT, operands[0]);
  DONE;
}")

(define_expand "sgeu"
  [(clobber (match_operand:SI 0 "gpc_reg_operand" ""))]
  ""
  "{ rs6000_emit_sCOND (GEU, operands[0]); DONE; }")

(define_expand "sgtu"
  [(clobber (match_operand:SI 0 "gpc_reg_operand" ""))]
  ""
  "{ rs6000_emit_sCOND (GTU, operands[0]); DONE; }")

(define_expand "sleu"
  [(clobber (match_operand:SI 0 "gpc_reg_operand" ""))]
  ""
  "{ rs6000_emit_sCOND (LEU, operands[0]); DONE; }")

(define_expand "sltu"
  [(clobber (match_operand:SI 0 "gpc_reg_operand" ""))]
  ""
  "{ rs6000_emit_sCOND (LTU, operands[0]); DONE; }")

(define_expand "sunordered"
  [(clobber (match_operand:SI 0 "gpc_reg_operand" ""))]
  "! (TARGET_HARD_FLOAT && !TARGET_FPRS)"
  "{ rs6000_emit_sCOND (UNORDERED, operands[0]); DONE; }")

(define_expand "sordered"
  [(clobber (match_operand:SI 0 "gpc_reg_operand" ""))]
  "! (TARGET_HARD_FLOAT && !TARGET_FPRS)"
  "{ rs6000_emit_sCOND (ORDERED, operands[0]); DONE; }")

(define_expand "suneq"
  [(clobber (match_operand:SI 0 "gpc_reg_operand" ""))]
  ""
  "{ rs6000_emit_sCOND (UNEQ, operands[0]); DONE; }")

(define_expand "sunge"
  [(clobber (match_operand:SI 0 "gpc_reg_operand" ""))]
  ""
  "{ rs6000_emit_sCOND (UNGE, operands[0]); DONE; }")

(define_expand "sungt"
  [(clobber (match_operand:SI 0 "gpc_reg_operand" ""))]
  ""
  "{ rs6000_emit_sCOND (UNGT, operands[0]); DONE; }")

(define_expand "sunle"
  [(clobber (match_operand:SI 0 "gpc_reg_operand" ""))]
  ""
  "{ rs6000_emit_sCOND (UNLE, operands[0]); DONE; }")

(define_expand "sunlt"
  [(clobber (match_operand:SI 0 "gpc_reg_operand" ""))]
  ""
  "{ rs6000_emit_sCOND (UNLT, operands[0]); DONE; }")

(define_expand "sltgt"
  [(clobber (match_operand:SI 0 "gpc_reg_operand" ""))]
  ""
  "{ rs6000_emit_sCOND (LTGT, operands[0]); DONE; }")

(define_expand "stack_protect_set"
  [(match_operand 0 "memory_operand" "")
   (match_operand 1 "memory_operand" "")]
  ""
{
#ifdef TARGET_THREAD_SSP_OFFSET
  rtx tlsreg = gen_rtx_REG (Pmode, TARGET_64BIT ? 13 : 2);
  rtx addr = gen_rtx_PLUS (Pmode, tlsreg, GEN_INT (TARGET_THREAD_SSP_OFFSET));
  operands[1] = gen_rtx_MEM (Pmode, addr);
#endif
  if (TARGET_64BIT)
    emit_insn (gen_stack_protect_setdi (operands[0], operands[1]));
  else
    emit_insn (gen_stack_protect_setsi (operands[0], operands[1]));
  DONE;
})

(define_insn "stack_protect_setsi"
  [(set (match_operand:SI 0 "memory_operand" "=m")
	(unspec:SI [(match_operand:SI 1 "memory_operand" "m")] UNSPEC_SP_SET))
   (set (match_scratch:SI 2 "=&r") (const_int 0))]
  "TARGET_32BIT"
  "{l%U1%X1|lwz%U1%X1} %2,%1\;{st%U0%X0|stw%U0%X0} %2,%0\;{lil|li} %2,0"
  [(set_attr "type" "three")
   (set_attr "length" "12")])

(define_insn "stack_protect_setdi"
  [(set (match_operand:DI 0 "memory_operand" "=m")
	(unspec:DI [(match_operand:DI 1 "memory_operand" "m")] UNSPEC_SP_SET))
   (set (match_scratch:DI 2 "=&r") (const_int 0))]
  "TARGET_64BIT"
  "ld%U1%X1 %2,%1\;std%U0%X0 %2,%0\;{lil|li} %2,0"
  [(set_attr "type" "three")
   (set_attr "length" "12")])

(define_expand "stack_protect_test"
  [(match_operand 0 "memory_operand" "")
   (match_operand 1 "memory_operand" "")
   (match_operand 2 "" "")]
  ""
{
#ifdef TARGET_THREAD_SSP_OFFSET
  rtx tlsreg = gen_rtx_REG (Pmode, TARGET_64BIT ? 13 : 2);
  rtx addr = gen_rtx_PLUS (Pmode, tlsreg, GEN_INT (TARGET_THREAD_SSP_OFFSET));
  operands[1] = gen_rtx_MEM (Pmode, addr);
#endif
  rs6000_compare_op0 = operands[0];
  rs6000_compare_op1 = gen_rtx_UNSPEC (Pmode, gen_rtvec (1, operands[1]),
				       UNSPEC_SP_TEST);
  rs6000_compare_fp_p = 0;
  emit_jump_insn (gen_beq (operands[2]));
  DONE;
})

(define_insn "stack_protect_testsi"
  [(set (match_operand:CCEQ 0 "cc_reg_operand" "=x,?y")
        (unspec:CCEQ [(match_operand:SI 1 "memory_operand" "m,m")
		      (match_operand:SI 2 "memory_operand" "m,m")]
		     UNSPEC_SP_TEST))
   (set (match_scratch:SI 4 "=r,r") (const_int 0))
   (clobber (match_scratch:SI 3 "=&r,&r"))]
  "TARGET_32BIT"
  "@
   {l%U1%X1|lwz%U1%X1} %3,%1\;{l%U2%X2|lwz%U2%X2} %4,%2\;xor. %3,%3,%4\;{lil|li} %4,0
   {l%U1%X1|lwz%U1%X1} %3,%1\;{l%U2%X2|lwz%U2%X2} %4,%2\;{cmpl|cmplw} %0,%3,%4\;{lil|li} %3,0\;{lil|li} %4,0"
  [(set_attr "length" "16,20")])

(define_insn "stack_protect_testdi"
  [(set (match_operand:CCEQ 0 "cc_reg_operand" "=x,?y")
        (unspec:CCEQ [(match_operand:DI 1 "memory_operand" "m,m")
		      (match_operand:DI 2 "memory_operand" "m,m")]
		     UNSPEC_SP_TEST))
   (set (match_scratch:DI 4 "=r,r") (const_int 0))
   (clobber (match_scratch:DI 3 "=&r,&r"))]
  "TARGET_64BIT"
  "@
   ld%U1%X1 %3,%1\;ld%U2%X2 %4,%2\;xor. %3,%3,%4\;{lil|li} %4,0
   ld%U1%X1 %3,%1\;ld%U2%X2 %4,%2\;cmpld %0,%3,%4\;{lil|li} %3,0\;{lil|li} %4,0"
  [(set_attr "length" "16,20")])


;; Here are the actual compare insns.
(define_insn "*cmp<mode>_internal1"
  [(set (match_operand:CC 0 "cc_reg_operand" "=y")
	(compare:CC (match_operand:GPR 1 "gpc_reg_operand" "r")
		    (match_operand:GPR 2 "reg_or_short_operand" "rI")))]
  ""
  "{cmp%I2|cmp<wd>%I2} %0,%1,%2"
  [(set_attr "type" "cmp")])

;; If we are comparing a register for equality with a large constant,
;; we can do this with an XOR followed by a compare.  But this is profitable
;; only if the large constant is only used for the comparison (and in this
;; case we already have a register to reuse as scratch).
;;
;; For 64-bit registers, we could only do so if the constant's bit 15 is clear:
;; otherwise we'd need to XOR with FFFFFFFF????0000 which is not available.

(define_peephole2
  [(set (match_operand:SI 0 "register_operand")
        (match_operand:SI 1 "logical_const_operand" ""))
   (set (match_dup 0) (match_operator:SI 3 "boolean_or_operator"
		       [(match_dup 0)
			(match_operand:SI 2 "logical_const_operand" "")]))
   (set (match_operand:CC 4 "cc_reg_operand" "")
        (compare:CC (match_operand:SI 5 "gpc_reg_operand" "")
                    (match_dup 0)))
   (set (pc)
        (if_then_else (match_operator 6 "equality_operator"
                       [(match_dup 4) (const_int 0)])
                      (match_operand 7 "" "")
                      (match_operand 8 "" "")))]
  "peep2_reg_dead_p (3, operands[0])
   && peep2_reg_dead_p (4, operands[4])"
 [(set (match_dup 0) (xor:SI (match_dup 5) (match_dup 9)))
  (set (match_dup 4) (compare:CC (match_dup 0) (match_dup 10)))
  (set (pc) (if_then_else (match_dup 6) (match_dup 7) (match_dup 8)))]
 
{
  /* Get the constant we are comparing against, and see what it looks like
     when sign-extended from 16 to 32 bits.  Then see what constant we could
     XOR with SEXTC to get the sign-extended value.  */
  rtx cnst = simplify_const_binary_operation (GET_CODE (operands[3]),
					      SImode,
					      operands[1], operands[2]);
  HOST_WIDE_INT c = INTVAL (cnst);
  HOST_WIDE_INT sextc = ((c & 0xffff) ^ 0x8000) - 0x8000;
  HOST_WIDE_INT xorv = c ^ sextc;

  operands[9] = GEN_INT (xorv);
  operands[10] = GEN_INT (sextc);
})

(define_insn "*cmpsi_internal2"
  [(set (match_operand:CCUNS 0 "cc_reg_operand" "=y")
	(compare:CCUNS (match_operand:SI 1 "gpc_reg_operand" "r")
		       (match_operand:SI 2 "reg_or_u_short_operand" "rK")))]
  ""
  "{cmpl%I2|cmplw%I2} %0,%1,%b2"
  [(set_attr "type" "cmp")])

(define_insn "*cmpdi_internal2"
  [(set (match_operand:CCUNS 0 "cc_reg_operand" "=y")
	(compare:CCUNS (match_operand:DI 1 "gpc_reg_operand" "r")
		       (match_operand:DI 2 "reg_or_u_short_operand" "rK")))]
  ""
  "cmpld%I2 %0,%1,%b2"
  [(set_attr "type" "cmp")])

;; The following two insns don't exist as single insns, but if we provide
;; them, we can swap an add and compare, which will enable us to overlap more
;; of the required delay between a compare and branch.  We generate code for
;; them by splitting.

(define_insn ""
  [(set (match_operand:CC 3 "cc_reg_operand" "=y")
	(compare:CC (match_operand:SI 1 "gpc_reg_operand" "r")
		    (match_operand:SI 2 "short_cint_operand" "i")))
   (set (match_operand:SI 0 "gpc_reg_operand" "=r")
	(plus:SI (match_dup 1) (match_operand:SI 4 "short_cint_operand" "i")))]
  ""
  "#"
  [(set_attr "length" "8")])

(define_insn ""
  [(set (match_operand:CCUNS 3 "cc_reg_operand" "=y")
	(compare:CCUNS (match_operand:SI 1 "gpc_reg_operand" "r")
		       (match_operand:SI 2 "u_short_cint_operand" "i")))
   (set (match_operand:SI 0 "gpc_reg_operand" "=r")
	(plus:SI (match_dup 1) (match_operand:SI 4 "short_cint_operand" "i")))]
  ""
  "#"
  [(set_attr "length" "8")])

(define_split
  [(set (match_operand:CC 3 "cc_reg_operand" "")
	(compare:CC (match_operand:SI 1 "gpc_reg_operand" "")
		    (match_operand:SI 2 "short_cint_operand" "")))
   (set (match_operand:SI 0 "gpc_reg_operand" "")
	(plus:SI (match_dup 1) (match_operand:SI 4 "short_cint_operand" "")))]
  ""
  [(set (match_dup 3) (compare:CC (match_dup 1) (match_dup 2)))
   (set (match_dup 0) (plus:SI (match_dup 1) (match_dup 4)))])

(define_split
  [(set (match_operand:CCUNS 3 "cc_reg_operand" "")
	(compare:CCUNS (match_operand:SI 1 "gpc_reg_operand" "")
		       (match_operand:SI 2 "u_short_cint_operand" "")))
   (set (match_operand:SI 0 "gpc_reg_operand" "")
	(plus:SI (match_dup 1) (match_operand:SI 4 "short_cint_operand" "")))]
  ""
  [(set (match_dup 3) (compare:CCUNS (match_dup 1) (match_dup 2)))
   (set (match_dup 0) (plus:SI (match_dup 1) (match_dup 4)))])

(define_insn "*cmpsf_internal1"
  [(set (match_operand:CCFP 0 "cc_reg_operand" "=y")
	(compare:CCFP (match_operand:SF 1 "gpc_reg_operand" "f")
		      (match_operand:SF 2 "gpc_reg_operand" "f")))]
  "TARGET_HARD_FLOAT && TARGET_FPRS"
  "fcmpu %0,%1,%2"
  [(set_attr "type" "fpcompare")])

(define_insn "*cmpdf_internal1"
  [(set (match_operand:CCFP 0 "cc_reg_operand" "=y")
	(compare:CCFP (match_operand:DF 1 "gpc_reg_operand" "f")
		      (match_operand:DF 2 "gpc_reg_operand" "f")))]
  "TARGET_HARD_FLOAT && TARGET_FPRS"
  "fcmpu %0,%1,%2"
  [(set_attr "type" "fpcompare")])

;; Only need to compare second words if first words equal
(define_insn "*cmptf_internal1"
  [(set (match_operand:CCFP 0 "cc_reg_operand" "=y")
	(compare:CCFP (match_operand:TF 1 "gpc_reg_operand" "f")
		      (match_operand:TF 2 "gpc_reg_operand" "f")))]
  "!TARGET_IEEEQUAD && !TARGET_XL_COMPAT
   && TARGET_HARD_FLOAT && TARGET_FPRS && TARGET_LONG_DOUBLE_128"
  "fcmpu %0,%1,%2\;bne %0,$+8\;fcmpu %0,%L1,%L2"
  [(set_attr "type" "fpcompare")
   (set_attr "length" "12")])

(define_insn_and_split "*cmptf_internal2"
  [(set (match_operand:CCFP 0 "cc_reg_operand" "=y")
	(compare:CCFP (match_operand:TF 1 "gpc_reg_operand" "f")
		      (match_operand:TF 2 "gpc_reg_operand" "f")))
    (clobber (match_scratch:DF 3 "=f"))
    (clobber (match_scratch:DF 4 "=f"))
    (clobber (match_scratch:DF 5 "=f"))
    (clobber (match_scratch:DF 6 "=f"))
    (clobber (match_scratch:DF 7 "=f"))
    (clobber (match_scratch:DF 8 "=f"))
    (clobber (match_scratch:DF 9 "=f"))
    (clobber (match_scratch:DF 10 "=f"))]
  "!TARGET_IEEEQUAD && TARGET_XL_COMPAT
   && TARGET_HARD_FLOAT && TARGET_FPRS && TARGET_LONG_DOUBLE_128"
  "#"
  "&& reload_completed"
  [(set (match_dup 3) (match_dup 13))
   (set (match_dup 4) (match_dup 14))
   (set (match_dup 9) (abs:DF (match_dup 5)))
   (set (match_dup 0) (compare:CCFP (match_dup 9) (match_dup 3)))
   (set (pc) (if_then_else (ne (match_dup 0) (const_int 0))
			   (label_ref (match_dup 11))
			   (pc)))
   (set (match_dup 0) (compare:CCFP (match_dup 5) (match_dup 7)))
   (set (pc) (label_ref (match_dup 12)))
   (match_dup 11)
   (set (match_dup 10) (minus:DF (match_dup 5) (match_dup 7)))
   (set (match_dup 9) (minus:DF (match_dup 6) (match_dup 8)))
   (set (match_dup 9) (plus:DF (match_dup 10) (match_dup 9)))
   (set (match_dup 0) (compare:CCFP (match_dup 7) (match_dup 4)))
   (match_dup 12)]
{
  REAL_VALUE_TYPE rv;
  const int lo_word = FLOAT_WORDS_BIG_ENDIAN ? GET_MODE_SIZE (DFmode) : 0;
  const int hi_word = FLOAT_WORDS_BIG_ENDIAN ? 0 : GET_MODE_SIZE (DFmode);

  operands[5] = simplify_gen_subreg (DFmode, operands[1], TFmode, hi_word);
  operands[6] = simplify_gen_subreg (DFmode, operands[1], TFmode, lo_word);
  operands[7] = simplify_gen_subreg (DFmode, operands[2], TFmode, hi_word);
  operands[8] = simplify_gen_subreg (DFmode, operands[2], TFmode, lo_word);
  operands[11] = gen_label_rtx ();
  operands[12] = gen_label_rtx ();
  real_inf (&rv);
  operands[13] = force_const_mem (DFmode,
				  CONST_DOUBLE_FROM_REAL_VALUE (rv, DFmode));
  operands[14] = force_const_mem (DFmode,
				  CONST_DOUBLE_FROM_REAL_VALUE (dconst0,
								DFmode));
  if (TARGET_TOC)
    {
      operands[13] = gen_const_mem (DFmode,
				    create_TOC_reference (XEXP (operands[13], 0)));
      operands[14] = gen_const_mem (DFmode,
				    create_TOC_reference (XEXP (operands[14], 0)));
      set_mem_alias_set (operands[13], get_TOC_alias_set ());
      set_mem_alias_set (operands[14], get_TOC_alias_set ());
    }
})

;; Now we have the scc insns.  We can do some combinations because of the
;; way the machine works.
;;
;; Note that this is probably faster if we can put an insn between the
;; mfcr and rlinm, but this is tricky.  Let's leave it for now.  In most
;; cases the insns below which don't use an intermediate CR field will
;; be used instead.
(define_insn ""
  [(set (match_operand:SI 0 "gpc_reg_operand" "=r")
	(match_operator:SI 1 "scc_comparison_operator"
			   [(match_operand 2 "cc_reg_operand" "y")
			    (const_int 0)]))]
  ""
  "mfcr %0%Q2\;{rlinm|rlwinm} %0,%0,%J1,1"
  [(set (attr "type")
     (cond [(ne (symbol_ref "TARGET_MFCRF") (const_int 0))
		(const_string "mfcrf")
	   ]
	(const_string "mfcr")))
   (set_attr "length" "8")])

;; Same as above, but get the GT bit.
(define_insn "move_from_CR_gt_bit"
  [(set (match_operand:SI 0 "gpc_reg_operand" "=r")
	(unspec:SI [(match_operand 1 "cc_reg_operand" "y")] UNSPEC_MV_CR_GT))]
  "TARGET_E500"
  "mfcr %0\;{rlinm|rlwinm} %0,%0,%D1,31,31"
  [(set_attr "type" "mfcr")
   (set_attr "length" "8")])

;; Same as above, but get the OV/ORDERED bit.
(define_insn "move_from_CR_ov_bit"
  [(set (match_operand:SI 0 "gpc_reg_operand" "=r")
	(unspec:SI [(match_operand 1 "cc_reg_operand" "y")] UNSPEC_MV_CR_OV))]
  "TARGET_ISEL"
  "mfcr %0\;{rlinm|rlwinm} %0,%0,%t1,1"
  [(set_attr "type" "mfcr")
   (set_attr "length" "8")])

(define_insn ""
  [(set (match_operand:DI 0 "gpc_reg_operand" "=r")
	(match_operator:DI 1 "scc_comparison_operator"
			   [(match_operand 2 "cc_reg_operand" "y")
			    (const_int 0)]))]
  "TARGET_POWERPC64"
  "mfcr %0%Q2\;{rlinm|rlwinm} %0,%0,%J1,1"
  [(set (attr "type")
     (cond [(ne (symbol_ref "TARGET_MFCRF") (const_int 0))
		(const_string "mfcrf")
	   ]
	(const_string "mfcr")))
   (set_attr "length" "8")])

(define_insn ""
  [(set (match_operand:CC 0 "cc_reg_operand" "=x,?y")
	(compare:CC (match_operator:SI 1 "scc_comparison_operator"
				       [(match_operand 2 "cc_reg_operand" "y,y")
					(const_int 0)])
		    (const_int 0)))
   (set (match_operand:SI 3 "gpc_reg_operand" "=r,r")
	(match_op_dup 1 [(match_dup 2) (const_int 0)]))]
  "TARGET_32BIT"
  "@
   mfcr %3%Q2\;{rlinm.|rlwinm.} %3,%3,%J1,1
   #"
  [(set_attr "type" "delayed_compare")
   (set_attr "length" "8,16")])

(define_split
  [(set (match_operand:CC 0 "cc_reg_not_cr0_operand" "")
	(compare:CC (match_operator:SI 1 "scc_comparison_operator"
				       [(match_operand 2 "cc_reg_operand" "")
					(const_int 0)])
		    (const_int 0)))
   (set (match_operand:SI 3 "gpc_reg_operand" "")
	(match_op_dup 1 [(match_dup 2) (const_int 0)]))]
  "TARGET_32BIT && reload_completed"
  [(set (match_dup 3)
	(match_op_dup 1 [(match_dup 2) (const_int 0)]))
   (set (match_dup 0)
	(compare:CC (match_dup 3)
		    (const_int 0)))]
  "")

(define_insn ""
  [(set (match_operand:SI 0 "gpc_reg_operand" "=r")
	(ashift:SI (match_operator:SI 1 "scc_comparison_operator"
				      [(match_operand 2 "cc_reg_operand" "y")
				       (const_int 0)])
		   (match_operand:SI 3 "const_int_operand" "n")))]
  ""
  "*
{
  int is_bit = ccr_bit (operands[1], 1);
  int put_bit = 31 - (INTVAL (operands[3]) & 31);
  int count;

  if (is_bit >= put_bit)
    count = is_bit - put_bit;
  else
    count = 32 - (put_bit - is_bit);

  operands[4] = GEN_INT (count);
  operands[5] = GEN_INT (put_bit);

  return \"mfcr %0%Q2\;{rlinm|rlwinm} %0,%0,%4,%5,%5\";
}"
  [(set (attr "type")
     (cond [(ne (symbol_ref "TARGET_MFCRF") (const_int 0))
		(const_string "mfcrf")
	   ]
	(const_string "mfcr")))
   (set_attr "length" "8")])

(define_insn ""
  [(set (match_operand:CC 0 "cc_reg_operand" "=x,?y")
	(compare:CC
	 (ashift:SI (match_operator:SI 1 "scc_comparison_operator"
				       [(match_operand 2 "cc_reg_operand" "y,y")
					(const_int 0)])
		    (match_operand:SI 3 "const_int_operand" "n,n"))
	 (const_int 0)))
   (set (match_operand:SI 4 "gpc_reg_operand" "=r,r")
	(ashift:SI (match_op_dup 1 [(match_dup 2) (const_int 0)])
		   (match_dup 3)))]
  ""
  "*
{
  int is_bit = ccr_bit (operands[1], 1);
  int put_bit = 31 - (INTVAL (operands[3]) & 31);
  int count;

  /* Force split for non-cc0 compare.  */
  if (which_alternative == 1)
     return \"#\";

  if (is_bit >= put_bit)
    count = is_bit - put_bit;
  else
    count = 32 - (put_bit - is_bit);

  operands[5] = GEN_INT (count);
  operands[6] = GEN_INT (put_bit);

  return \"mfcr %4%Q2\;{rlinm.|rlwinm.} %4,%4,%5,%6,%6\";
}"
  [(set_attr "type" "delayed_compare")
   (set_attr "length" "8,16")])

(define_split
  [(set (match_operand:CC 0 "cc_reg_not_cr0_operand" "")
	(compare:CC
	 (ashift:SI (match_operator:SI 1 "scc_comparison_operator"
				       [(match_operand 2 "cc_reg_operand" "")
					(const_int 0)])
		    (match_operand:SI 3 "const_int_operand" ""))
	 (const_int 0)))
   (set (match_operand:SI 4 "gpc_reg_operand" "")
	(ashift:SI (match_op_dup 1 [(match_dup 2) (const_int 0)])
		   (match_dup 3)))]
  "reload_completed"
  [(set (match_dup 4)
	(ashift:SI (match_op_dup 1 [(match_dup 2) (const_int 0)])
		   (match_dup 3)))
   (set (match_dup 0)
	(compare:CC (match_dup 4)
		    (const_int 0)))]
  "")

;; There is a 3 cycle delay between consecutive mfcr instructions
;; so it is useful to combine 2 scc instructions to use only one mfcr.

(define_peephole
  [(set (match_operand:SI 0 "gpc_reg_operand" "=r")
	(match_operator:SI 1 "scc_comparison_operator"
			   [(match_operand 2 "cc_reg_operand" "y")
			    (const_int 0)]))
   (set (match_operand:SI 3 "gpc_reg_operand" "=r")
	(match_operator:SI 4 "scc_comparison_operator"
			   [(match_operand 5 "cc_reg_operand" "y")
			    (const_int 0)]))]
  "REGNO (operands[2]) != REGNO (operands[5])"
  "mfcr %3\;{rlinm|rlwinm} %0,%3,%J1,1\;{rlinm|rlwinm} %3,%3,%J4,1"
  [(set_attr "type" "mfcr")
   (set_attr "length" "12")])

(define_peephole
  [(set (match_operand:DI 0 "gpc_reg_operand" "=r")
	(match_operator:DI 1 "scc_comparison_operator"
			   [(match_operand 2 "cc_reg_operand" "y")
			    (const_int 0)]))
   (set (match_operand:DI 3 "gpc_reg_operand" "=r")
	(match_operator:DI 4 "scc_comparison_operator"
			   [(match_operand 5 "cc_reg_operand" "y")
			    (const_int 0)]))]
  "TARGET_POWERPC64 && REGNO (operands[2]) != REGNO (operands[5])"
  "mfcr %3\;{rlinm|rlwinm} %0,%3,%J1,1\;{rlinm|rlwinm} %3,%3,%J4,1"
  [(set_attr "type" "mfcr")
   (set_attr "length" "12")])

;; There are some scc insns that can be done directly, without a compare.
;; These are faster because they don't involve the communications between
;; the FXU and branch units.   In fact, we will be replacing all of the
;; integer scc insns here or in the portable methods in emit_store_flag.
;;
;; Also support (neg (scc ..)) since that construct is used to replace
;; branches, (plus (scc ..) ..) since that construct is common and
;; takes no more insns than scc, and (and (neg (scc ..)) ..) in the
;; cases where it is no more expensive than (neg (scc ..)).

;; Have reload force a constant into a register for the simple insns that
;; otherwise won't accept constants.  We do this because it is faster than
;; the cmp/mfcr sequence we would otherwise generate.

(define_mode_attr scc_eq_op2 [(SI "rKLI")
			      (DI "rKJI")])

(define_insn_and_split "*eq<mode>"
  [(set (match_operand:GPR 0 "gpc_reg_operand" "=r")
	(eq:GPR (match_operand:GPR 1 "gpc_reg_operand" "r")
		(match_operand:GPR 2 "scc_eq_operand" "<scc_eq_op2>")))]
  "!TARGET_POWER"
  "#"
  "!TARGET_POWER"
  [(set (match_dup 0)
	(clz:GPR (match_dup 3)))
   (set (match_dup 0)
	(lshiftrt:GPR (match_dup 0) (match_dup 4)))]
  {
    if (GET_CODE (operands[2]) != CONST_INT || INTVAL (operands[2]) != 0)
      {
	/* Use output operand as intermediate.  */
	operands[3] = operands[0];

	if (logical_operand (operands[2], <MODE>mode))
	  emit_insn (gen_rtx_SET (VOIDmode, operands[3],
				  gen_rtx_XOR (<MODE>mode,
					       operands[1], operands[2])));
	else
	  emit_insn (gen_rtx_SET (VOIDmode, operands[3],
				  gen_rtx_PLUS (<MODE>mode, operands[1],
						negate_rtx (<MODE>mode,
							    operands[2]))));
      }
    else
      operands[3] = operands[1];

    operands[4] = GEN_INT (exact_log2 (GET_MODE_BITSIZE (<MODE>mode)));
  })

(define_insn_and_split "*eq<mode>_compare"
  [(set (match_operand:CC 3 "cc_reg_operand" "=y")
	(compare:CC
	 (eq:P (match_operand:P 1 "gpc_reg_operand" "=r")
	       (match_operand:P 2 "scc_eq_operand" "<scc_eq_op2>"))
	 (const_int 0)))
   (set (match_operand:P 0 "gpc_reg_operand" "=r")
	(eq:P (match_dup 1) (match_dup 2)))]
  "!TARGET_POWER && optimize_size"
  "#"
  "!TARGET_POWER && optimize_size"
  [(set (match_dup 0)
	(clz:P (match_dup 4)))
   (parallel [(set (match_dup 3)
		   (compare:CC (lshiftrt:P (match_dup 0) (match_dup 5))
			       (const_int 0)))
	      (set (match_dup 0)
		   (lshiftrt:P (match_dup 0) (match_dup 5)))])]
  {
    if (GET_CODE (operands[2]) != CONST_INT || INTVAL (operands[2]) != 0)
      {
	/* Use output operand as intermediate.  */
	operands[4] = operands[0];

	if (logical_operand (operands[2], <MODE>mode))
	  emit_insn (gen_rtx_SET (VOIDmode, operands[4],
				  gen_rtx_XOR (<MODE>mode,
					       operands[1], operands[2])));
	else
	  emit_insn (gen_rtx_SET (VOIDmode, operands[4],
				  gen_rtx_PLUS (<MODE>mode, operands[1],
						negate_rtx (<MODE>mode,
							    operands[2]))));
      }
    else
      operands[4] = operands[1];

    operands[5] = GEN_INT (exact_log2 (GET_MODE_BITSIZE (<MODE>mode)));
  })

(define_insn "*eqsi_power"
  [(set (match_operand:SI 0 "gpc_reg_operand" "=r,r,r,r,r")
	(eq:SI (match_operand:SI 1 "gpc_reg_operand" "%r,r,r,r,r")
	       (match_operand:SI 2 "reg_or_cint_operand" "r,O,K,L,I")))
   (clobber (match_scratch:SI 3 "=r,&r,r,r,r"))]
  "TARGET_POWER"
  "@
   xor %0,%1,%2\;{sfi|subfic} %3,%0,0\;{ae|adde} %0,%3,%0
   {sfi|subfic} %3,%1,0\;{ae|adde} %0,%3,%1
   {xoril|xori} %0,%1,%b2\;{sfi|subfic} %3,%0,0\;{ae|adde} %0,%3,%0
   {xoriu|xoris} %0,%1,%u2\;{sfi|subfic} %3,%0,0\;{ae|adde} %0,%3,%0
   {sfi|subfic} %0,%1,%2\;{sfi|subfic} %3,%0,0\;{ae|adde} %0,%3,%0"
  [(set_attr "type" "three,two,three,three,three")
   (set_attr "length" "12,8,12,12,12")])

;; We have insns of the form shown by the first define_insn below.  If
;; there is something inside the comparison operation, we must split it.
(define_split
  [(set (match_operand:SI 0 "gpc_reg_operand" "")
	(plus:SI (match_operator 1 "comparison_operator"
				 [(match_operand:SI 2 "" "")
				  (match_operand:SI 3
						    "reg_or_cint_operand" "")])
		 (match_operand:SI 4 "gpc_reg_operand" "")))
   (clobber (match_operand:SI 5 "register_operand" ""))]
  "! gpc_reg_operand (operands[2], SImode)"
  [(set (match_dup 5) (match_dup 2))
   (set (match_dup 2) (plus:SI (match_op_dup 1 [(match_dup 2) (match_dup 3)])
			       (match_dup 4)))])

(define_insn "*plus_eqsi"
  [(set (match_operand:SI 0 "gpc_reg_operand" "=&r,&r,&r,&r,&r")
	(plus:SI (eq:SI (match_operand:SI 1 "gpc_reg_operand" "%r,r,r,r,r")
			(match_operand:SI 2 "scc_eq_operand" "r,O,K,L,I"))
		 (match_operand:SI 3 "gpc_reg_operand" "r,r,r,r,r")))]
  "TARGET_32BIT"
  "@
   xor %0,%1,%2\;{sfi|subfic} %0,%0,0\;{aze|addze} %0,%3
   {sfi|subfic} %0,%1,0\;{aze|addze} %0,%3
   {xoril|xori} %0,%1,%b2\;{sfi|subfic} %0,%0,0\;{aze|addze} %0,%3
   {xoriu|xoris} %0,%1,%u2\;{sfi|subfic} %0,%0,0\;{aze|addze} %0,%3
   {sfi|subfic} %0,%1,%2\;{sfi|subfic} %0,%0,0\;{aze|addze} %0,%3"
  [(set_attr "type" "three,two,three,three,three")
   (set_attr "length" "12,8,12,12,12")])

(define_insn "*compare_plus_eqsi"
  [(set (match_operand:CC 0 "cc_reg_operand" "=x,x,x,x,x,?y,?y,?y,?y,?y")
	(compare:CC
	 (plus:SI
	  (eq:SI (match_operand:SI 1 "gpc_reg_operand" "%r,r,r,r,r,r,r,r,r,r")
		 (match_operand:SI 2 "scc_eq_operand" "r,O,K,L,I,r,O,K,L,I"))
	  (match_operand:SI 3 "gpc_reg_operand" "r,r,r,r,r,r,r,r,r,r"))
	 (const_int 0)))
   (clobber (match_scratch:SI 4 "=&r,&r,&r,&r,&r,&r,&r,&r,&r,&r"))]
  "TARGET_32BIT && optimize_size"
  "@
   xor %4,%1,%2\;{sfi|subfic} %4,%4,0\;{aze.|addze.} %4,%3
   {sfi|subfic} %4,%1,0\;{aze.|addze.} %4,%3
   {xoril|xori} %4,%1,%b2\;{sfi|subfic} %4,%4,0\;{aze.|addze.} %4,%3
   {xoriu|xoris} %4,%1,%u2\;{sfi|subfic} %4,%4,0\;{aze.|addze.} %4,%3
   {sfi|subfic} %4,%1,%2\;{sfi|subfic} %4,%4,0\;{aze.|addze.} %4,%3
   #
   #
   #
   #
   #"
  [(set_attr "type" "compare")
   (set_attr "length" "12,8,12,12,12,16,12,16,16,16")])

(define_split
  [(set (match_operand:CC 0 "cc_reg_not_cr0_operand" "")
	(compare:CC
	 (plus:SI
	  (eq:SI (match_operand:SI 1 "gpc_reg_operand" "")
		 (match_operand:SI 2 "scc_eq_operand" ""))
	  (match_operand:SI 3 "gpc_reg_operand" ""))
	 (const_int 0)))
   (clobber (match_scratch:SI 4 ""))]
  "TARGET_32BIT && optimize_size && reload_completed"
  [(set (match_dup 4)
	(plus:SI (eq:SI (match_dup 1)
		 (match_dup 2))
	  (match_dup 3)))
   (set (match_dup 0)
	(compare:CC (match_dup 4)
		    (const_int 0)))]
  "")

(define_insn "*plus_eqsi_compare"
  [(set (match_operand:CC 4 "cc_reg_operand" "=x,x,x,x,x,?y,?y,?y,?y,?y")
	(compare:CC
	 (plus:SI
	  (eq:SI (match_operand:SI 1 "gpc_reg_operand" "%r,r,r,r,r,r,r,r,r,r")
		 (match_operand:SI 2 "scc_eq_operand" "r,O,K,L,I,r,O,K,L,I"))
	  (match_operand:SI 3 "gpc_reg_operand" "r,r,r,r,r,r,r,r,r,r"))
	 (const_int 0)))
   (set (match_operand:SI 0 "gpc_reg_operand" "=&r,&r,&r,&r,&r,&r,&r,&r,&r,&r")
	(plus:SI (eq:SI (match_dup 1) (match_dup 2)) (match_dup 3)))]
  "TARGET_32BIT && optimize_size"
  "@
   xor %0,%1,%2\;{sfi|subfic} %0,%0,0\;{aze.|addze.} %0,%3
   {sfi|subfic} %0,%1,0\;{aze.|addze.} %0,%3
   {xoril|xori} %0,%1,%b2\;{sfi|subfic} %0,%0,0\;{aze.|addze.} %0,%3
   {xoriu|xoris} %0,%1,%u2\;{sfi|subfic} %0,%0,0\;{aze.|addze.} %0,%3
   {sfi|subfic} %0,%1,%2\;{sfi|subfic} %0,%0,0\;{aze.|addze.} %0,%3
   #
   #
   #
   #
   #"
  [(set_attr "type" "compare")
   (set_attr "length" "12,8,12,12,12,16,12,16,16,16")])

(define_split
  [(set (match_operand:CC 4 "cc_reg_not_cr0_operand" "")
	(compare:CC
	 (plus:SI
	  (eq:SI (match_operand:SI 1 "gpc_reg_operand" "")
		 (match_operand:SI 2 "scc_eq_operand" ""))
	  (match_operand:SI 3 "gpc_reg_operand" ""))
	 (const_int 0)))
   (set (match_operand:SI 0 "gpc_reg_operand" "")
	(plus:SI (eq:SI (match_dup 1) (match_dup 2)) (match_dup 3)))]
  "TARGET_32BIT && optimize_size && reload_completed"
  [(set (match_dup 0)
	(plus:SI (eq:SI (match_dup 1) (match_dup 2)) (match_dup 3)))
   (set (match_dup 4)
	(compare:CC (match_dup 0)
		    (const_int 0)))]
  "")

(define_insn "*neg_eq0<mode>"
  [(set (match_operand:P 0 "gpc_reg_operand" "=r")
	(neg:P (eq:P (match_operand:P 1 "gpc_reg_operand" "r")
		     (const_int 0))))]
  ""
  "{ai|addic} %0,%1,-1\;{sfe|subfe} %0,%0,%0"
  [(set_attr "type" "two")
   (set_attr "length" "8")])

(define_insn_and_split "*neg_eq<mode>"
  [(set (match_operand:P 0 "gpc_reg_operand" "=r")
	(neg:P (eq:P (match_operand:P 1 "gpc_reg_operand" "%r")
		     (match_operand:P 2 "scc_eq_operand" "<scc_eq_op2>"))))]
  ""
  "#"
  ""
  [(set (match_dup 0) (neg:P (eq:P (match_dup 3) (const_int 0))))]
  {
    if (GET_CODE (operands[2]) != CONST_INT || INTVAL (operands[2]) != 0)
      {
	/* Use output operand as intermediate.  */
	operands[3] = operands[0];

	if (logical_operand (operands[2], <MODE>mode))
	  emit_insn (gen_rtx_SET (VOIDmode, operands[3],
				  gen_rtx_XOR (<MODE>mode,
					       operands[1], operands[2])));
	else
	  emit_insn (gen_rtx_SET (VOIDmode, operands[3],
				  gen_rtx_PLUS (<MODE>mode, operands[1],
						negate_rtx (<MODE>mode,
							    operands[2]))));
      }
    else
      operands[3] = operands[1];
  })

;; Simplify (ne X (const_int 0)) on the PowerPC.  No need to on the Power,
;; since it nabs/sr is just as fast.
(define_insn "*ne0si"
  [(set (match_operand:SI 0 "gpc_reg_operand" "=&r")
	(lshiftrt:SI (neg:SI (abs:SI (match_operand:SI 1 "gpc_reg_operand" "r")))
		     (const_int 31)))
   (clobber (match_scratch:SI 2 "=&r"))]
  "! TARGET_POWER && TARGET_32BIT && !TARGET_ISEL"
  "{ai|addic} %2,%1,-1\;{sfe|subfe} %0,%2,%1"
  [(set_attr "type" "two")
   (set_attr "length" "8")])

(define_insn "*ne0di"
  [(set (match_operand:DI 0 "gpc_reg_operand" "=r")
	(lshiftrt:DI (neg:DI (abs:DI (match_operand:DI 1 "gpc_reg_operand" "r")))
		     (const_int 63)))
   (clobber (match_scratch:DI 2 "=&r"))]
  "TARGET_64BIT"
  "addic %2,%1,-1\;subfe %0,%2,%1"
  [(set_attr "type" "two")
   (set_attr "length" "8")])

;; This is what (plus (ne X (const_int 0)) Y) looks like.
(define_insn "*plus_ne0si"
  [(set (match_operand:SI 0 "gpc_reg_operand" "=r")
	(plus:SI (lshiftrt:SI
		  (neg:SI (abs:SI (match_operand:SI 1 "gpc_reg_operand" "r")))
		  (const_int 31))
		 (match_operand:SI 2 "gpc_reg_operand" "r")))
   (clobber (match_scratch:SI 3 "=&r"))]
  "TARGET_32BIT"
  "{ai|addic} %3,%1,-1\;{aze|addze} %0,%2"
  [(set_attr "type" "two")
   (set_attr "length" "8")])

(define_insn "*plus_ne0di"
  [(set (match_operand:DI 0 "gpc_reg_operand" "=r")
	(plus:DI (lshiftrt:DI
		  (neg:DI (abs:DI (match_operand:DI 1 "gpc_reg_operand" "r")))
		  (const_int 63))
		 (match_operand:DI 2 "gpc_reg_operand" "r")))
   (clobber (match_scratch:DI 3 "=&r"))]
  "TARGET_64BIT"
  "addic %3,%1,-1\;addze %0,%2"
  [(set_attr "type" "two")
   (set_attr "length" "8")])

(define_insn "*compare_plus_ne0si"
  [(set (match_operand:CC 0 "cc_reg_operand" "=x,?y")
	(compare:CC
	 (plus:SI (lshiftrt:SI
		   (neg:SI (abs:SI (match_operand:SI 1 "gpc_reg_operand" "r,r")))
		   (const_int 31))
		  (match_operand:SI 2 "gpc_reg_operand" "r,r"))
	 (const_int 0)))
   (clobber (match_scratch:SI 3 "=&r,&r"))
   (clobber (match_scratch:SI 4 "=X,&r"))]
  "TARGET_32BIT"
  "@
   {ai|addic} %3,%1,-1\;{aze.|addze.} %3,%2
   #"
  [(set_attr "type" "compare")
   (set_attr "length" "8,12")])

(define_split
  [(set (match_operand:CC 0 "cc_reg_not_cr0_operand" "")
	(compare:CC
	 (plus:SI (lshiftrt:SI
		   (neg:SI (abs:SI (match_operand:SI 1 "gpc_reg_operand" "")))
		   (const_int 31))
		  (match_operand:SI 2 "gpc_reg_operand" ""))
	 (const_int 0)))
   (clobber (match_scratch:SI 3 ""))
   (clobber (match_scratch:SI 4 ""))]
  "TARGET_32BIT && reload_completed"
  [(parallel [(set (match_dup 3)
		   (plus:SI (lshiftrt:SI (neg:SI (abs:SI (match_dup 1)))
					 (const_int 31))
			    (match_dup 2)))
              (clobber (match_dup 4))])
   (set (match_dup 0)
	(compare:CC (match_dup 3)
		    (const_int 0)))]
  "")

(define_insn "*compare_plus_ne0di"
  [(set (match_operand:CC 0 "cc_reg_operand" "=x,?y")
	(compare:CC
	 (plus:DI (lshiftrt:DI
		   (neg:DI (abs:DI (match_operand:DI 1 "gpc_reg_operand" "r,r")))
		   (const_int 63))
		  (match_operand:DI 2 "gpc_reg_operand" "r,r"))
	 (const_int 0)))
   (clobber (match_scratch:DI 3 "=&r,&r"))]
  "TARGET_64BIT"
  "@
   addic %3,%1,-1\;addze. %3,%2
   #"
  [(set_attr "type" "compare")
   (set_attr "length" "8,12")])

(define_split
  [(set (match_operand:CC 0 "cc_reg_not_cr0_operand" "")
	(compare:CC
	 (plus:DI (lshiftrt:DI
		   (neg:DI (abs:DI (match_operand:DI 1 "gpc_reg_operand" "")))
		   (const_int 63))
		  (match_operand:DI 2 "gpc_reg_operand" ""))
	 (const_int 0)))
   (clobber (match_scratch:DI 3 ""))]
  "TARGET_64BIT && reload_completed"
  [(set (match_dup 3)
	(plus:DI (lshiftrt:DI (neg:DI (abs:DI (match_dup 1)))
		   (const_int 63))
		  (match_dup 2)))
   (set (match_dup 0)
	(compare:CC (match_dup 3)
		    (const_int 0)))]
  "")

(define_insn "*plus_ne0si_compare"
  [(set (match_operand:CC 4 "cc_reg_operand" "=x,?y")
	(compare:CC
	 (plus:SI (lshiftrt:SI
		   (neg:SI (abs:SI (match_operand:SI 1 "gpc_reg_operand" "r,r")))
		   (const_int 31))
		  (match_operand:SI 2 "gpc_reg_operand" "r,r"))
	 (const_int 0)))
   (set (match_operand:SI 0 "gpc_reg_operand" "=r,r")
	(plus:SI (lshiftrt:SI (neg:SI (abs:SI (match_dup 1))) (const_int 31))
		 (match_dup 2)))
   (clobber (match_scratch:SI 3 "=&r,&r"))]
  "TARGET_32BIT"
  "@
   {ai|addic} %3,%1,-1\;{aze.|addze.} %0,%2
   #"
  [(set_attr "type" "compare")
   (set_attr "length" "8,12")])

(define_split
  [(set (match_operand:CC 4 "cc_reg_not_cr0_operand" "")
	(compare:CC
	 (plus:SI (lshiftrt:SI
		   (neg:SI (abs:SI (match_operand:SI 1 "gpc_reg_operand" "")))
		   (const_int 31))
		  (match_operand:SI 2 "gpc_reg_operand" ""))
	 (const_int 0)))
   (set (match_operand:SI 0 "gpc_reg_operand" "")
	(plus:SI (lshiftrt:SI (neg:SI (abs:SI (match_dup 1))) (const_int 31))
		 (match_dup 2)))
   (clobber (match_scratch:SI 3 ""))]
  "TARGET_32BIT && reload_completed"
  [(parallel [(set (match_dup 0)
	(plus:SI (lshiftrt:SI (neg:SI (abs:SI (match_dup 1))) (const_int 31))
		 (match_dup 2)))
   (clobber (match_dup 3))])
   (set (match_dup 4)
	(compare:CC (match_dup 0)
		    (const_int 0)))]
  "")

(define_insn "*plus_ne0di_compare"
  [(set (match_operand:CC 4 "cc_reg_operand" "=x,?y")
	(compare:CC
	 (plus:DI (lshiftrt:DI
		   (neg:DI (abs:DI (match_operand:DI 1 "gpc_reg_operand" "r,r")))
		   (const_int 63))
		  (match_operand:DI 2 "gpc_reg_operand" "r,r"))
	 (const_int 0)))
   (set (match_operand:DI 0 "gpc_reg_operand" "=r,r")
	(plus:DI (lshiftrt:DI (neg:DI (abs:DI (match_dup 1))) (const_int 63))
		 (match_dup 2)))
   (clobber (match_scratch:DI 3 "=&r,&r"))]
  "TARGET_64BIT"
  "@
   addic %3,%1,-1\;addze. %0,%2
   #"
  [(set_attr "type" "compare")
   (set_attr "length" "8,12")])

(define_split
  [(set (match_operand:CC 4 "cc_reg_not_cr0_operand" "")
	(compare:CC
	 (plus:DI (lshiftrt:DI
		   (neg:DI (abs:DI (match_operand:DI 1 "gpc_reg_operand" "")))
		   (const_int 63))
		  (match_operand:DI 2 "gpc_reg_operand" ""))
	 (const_int 0)))
   (set (match_operand:DI 0 "gpc_reg_operand" "")
	(plus:DI (lshiftrt:DI (neg:DI (abs:DI (match_dup 1))) (const_int 63))
		 (match_dup 2)))
   (clobber (match_scratch:DI 3 ""))]
  "TARGET_64BIT && reload_completed"
  [(parallel [(set (match_dup 0)
	(plus:DI (lshiftrt:DI (neg:DI (abs:DI (match_dup 1))) (const_int 63))
		 (match_dup 2)))
   (clobber (match_dup 3))])
   (set (match_dup 4)
	(compare:CC (match_dup 0)
		    (const_int 0)))]
  "")

(define_insn ""
  [(set (match_operand:SI 0 "gpc_reg_operand" "=r,r")
	(le:SI (match_operand:SI 1 "gpc_reg_operand" "r,r")
	       (match_operand:SI 2 "reg_or_short_operand" "r,O")))
   (clobber (match_scratch:SI 3 "=r,X"))]
  "TARGET_POWER"
  "@
   doz %3,%2,%1\;{sfi|subfic} %0,%3,0\;{ae|adde} %0,%0,%3
   {ai|addic} %0,%1,-1\;{aze|addze} %0,%0\;{sri|srwi} %0,%0,31"
  [(set_attr "length" "12")])

(define_insn ""
  [(set (match_operand:CC 4 "cc_reg_operand" "=x,x,?y,?y")
	(compare:CC
	 (le:SI (match_operand:SI 1 "gpc_reg_operand" "r,r,r,r")
		(match_operand:SI 2 "reg_or_short_operand" "r,O,r,O"))
	 (const_int 0)))
   (set (match_operand:SI 0 "gpc_reg_operand" "=r,r,r,r")
	(le:SI (match_dup 1) (match_dup 2)))
   (clobber (match_scratch:SI 3 "=r,X,r,X"))]
  "TARGET_POWER"
  "@
   doz %3,%2,%1\;{sfi|subfic} %0,%3,0\;{ae.|adde.} %0,%0,%3
   {ai|addic} %0,%1,-1\;{aze|addze} %0,%0\;{sri.|srwi.} %0,%0,31
   #
   #"
  [(set_attr "type" "compare,delayed_compare,compare,delayed_compare")
   (set_attr "length" "12,12,16,16")])

(define_split
  [(set (match_operand:CC 4 "cc_reg_not_cr0_operand" "")
	(compare:CC
	 (le:SI (match_operand:SI 1 "gpc_reg_operand" "")
		(match_operand:SI 2 "reg_or_short_operand" ""))
	 (const_int 0)))
   (set (match_operand:SI 0 "gpc_reg_operand" "")
	(le:SI (match_dup 1) (match_dup 2)))
   (clobber (match_scratch:SI 3 ""))]
  "TARGET_POWER && reload_completed"
  [(parallel [(set (match_dup 0)
	(le:SI (match_dup 1) (match_dup 2)))
   (clobber (match_dup 3))])
   (set (match_dup 4)
	(compare:CC (match_dup 0)
		    (const_int 0)))]
  "")

(define_insn ""
  [(set (match_operand:SI 0 "gpc_reg_operand" "=&r,&r")
	(plus:SI (le:SI (match_operand:SI 1 "gpc_reg_operand" "r,r")
			(match_operand:SI 2 "reg_or_short_operand" "r,O"))
		 (match_operand:SI 3 "gpc_reg_operand" "r,r")))]
  "TARGET_POWER"
  "@
   doz %0,%2,%1\;{sfi|subfic} %0,%0,0\;{aze|addze} %0,%3
   {srai|srawi} %0,%1,31\;{sf|subfc} %0,%1,%0\;{aze|addze} %0,%3"
  [(set_attr "length" "12")])

(define_insn ""
  [(set (match_operand:CC 0 "cc_reg_operand" "=x,x,?y,?y")
	(compare:CC
	 (plus:SI (le:SI (match_operand:SI 1 "gpc_reg_operand" "r,r,r,r")
			 (match_operand:SI 2 "reg_or_short_operand" "r,O,r,O"))
		  (match_operand:SI 3 "gpc_reg_operand" "r,r,r,r"))
	 (const_int 0)))
   (clobber (match_scratch:SI 4 "=&r,&r,&r,&r"))]
  "TARGET_POWER"
  "@
   doz %4,%2,%1\;{sfi|subfic} %4,%4,0\;{aze.|addze.} %4,%3
   {srai|srawi} %4,%1,31\;{sf|subfc} %4,%1,%4\;{aze.|addze.} %4,%3
   #
   #"
  [(set_attr "type" "compare")
   (set_attr "length" "12,12,16,16")])

(define_split
  [(set (match_operand:CC 0 "cc_reg_not_cr0_operand" "")
	(compare:CC
	 (plus:SI (le:SI (match_operand:SI 1 "gpc_reg_operand" "")
			 (match_operand:SI 2 "reg_or_short_operand" ""))
		  (match_operand:SI 3 "gpc_reg_operand" ""))
	 (const_int 0)))
   (clobber (match_scratch:SI 4 ""))]
  "TARGET_POWER && reload_completed"
  [(set (match_dup 4)
	(plus:SI (le:SI (match_dup 1) (match_dup 2))
		 (match_dup 3)))
   (set (match_dup 0)
	(compare:CC (match_dup 4)
		    (const_int 0)))]
  "")

(define_insn ""
  [(set (match_operand:CC 4 "cc_reg_operand" "=x,x,?y,?y")
	(compare:CC
	 (plus:SI (le:SI (match_operand:SI 1 "gpc_reg_operand" "r,r,r,r")
			 (match_operand:SI 2 "reg_or_short_operand" "r,O,r,O"))
		  (match_operand:SI 3 "gpc_reg_operand" "r,r,r,r"))
	 (const_int 0)))
   (set (match_operand:SI 0 "gpc_reg_operand" "=&r,&r,&r,&r")
	(plus:SI (le:SI (match_dup 1) (match_dup 2)) (match_dup 3)))]
  "TARGET_POWER"
  "@
   doz %0,%2,%1\;{sfi|subfic} %0,%0,0\;{aze.|addze.} %0,%3
   {srai|srawi} %0,%1,31\;{sf|subfc} %0,%1,%0\;{aze.|addze.} %0,%3
   #
   #"
  [(set_attr "type" "compare")
   (set_attr "length" "12,12,16,16")])

(define_split
  [(set (match_operand:CC 4 "cc_reg_not_cr0_operand" "")
	(compare:CC
	 (plus:SI (le:SI (match_operand:SI 1 "gpc_reg_operand" "")
			 (match_operand:SI 2 "reg_or_short_operand" ""))
		  (match_operand:SI 3 "gpc_reg_operand" ""))
	 (const_int 0)))
   (set (match_operand:SI 0 "gpc_reg_operand" "")
	(plus:SI (le:SI (match_dup 1) (match_dup 2)) (match_dup 3)))]
  "TARGET_POWER && reload_completed"
  [(set (match_dup 0)
	(plus:SI (le:SI (match_dup 1) (match_dup 2)) (match_dup 3)))
   (set (match_dup 4)
	(compare:CC (match_dup 0)
		    (const_int 0)))]
  "")

(define_insn ""
  [(set (match_operand:SI 0 "gpc_reg_operand" "=r,r")
	(neg:SI (le:SI (match_operand:SI 1 "gpc_reg_operand" "r,r")
		       (match_operand:SI 2 "reg_or_short_operand" "r,O"))))]
  "TARGET_POWER"
  "@
   doz %0,%2,%1\;{ai|addic} %0,%0,-1\;{sfe|subfe} %0,%0,%0
   {ai|addic} %0,%1,-1\;{aze|addze} %0,%0\;{srai|srawi} %0,%0,31"
  [(set_attr "length" "12")])

(define_insn "*leu<mode>"
  [(set (match_operand:P 0 "gpc_reg_operand" "=r")
	(leu:P (match_operand:P 1 "gpc_reg_operand" "r")
	       (match_operand:P 2 "reg_or_short_operand" "rI")))]
  ""
  "{sf%I2|subf%I2c} %0,%1,%2\;{cal %0,0(0)|li %0,0}\;{ae|adde} %0,%0,%0"
  [(set_attr "type" "three")
   (set_attr "length" "12")])

(define_insn "*leu<mode>_compare"
  [(set (match_operand:CC 3 "cc_reg_operand" "=x,?y")
	(compare:CC
	 (leu:P (match_operand:P 1 "gpc_reg_operand" "r,r")
		(match_operand:P 2 "reg_or_short_operand" "rI,rI"))
	 (const_int 0)))
   (set (match_operand:P 0 "gpc_reg_operand" "=r,r")
	(leu:P (match_dup 1) (match_dup 2)))]
  ""
  "@
   {sf%I2|subf%I2c} %0,%1,%2\;{cal %0,0(0)|li %0,0}\;{ae.|adde.} %0,%0,%0
   #"
  [(set_attr "type" "compare")
   (set_attr "length" "12,16")])

(define_split
  [(set (match_operand:CC 3 "cc_reg_not_cr0_operand" "")
	(compare:CC
	 (leu:P (match_operand:P 1 "gpc_reg_operand" "")
		(match_operand:P 2 "reg_or_short_operand" ""))
	 (const_int 0)))
   (set (match_operand:P 0 "gpc_reg_operand" "")
	(leu:P (match_dup 1) (match_dup 2)))]
  "reload_completed"
  [(set (match_dup 0)
	(leu:P (match_dup 1) (match_dup 2)))
   (set (match_dup 3)
	(compare:CC (match_dup 0)
		    (const_int 0)))]
  "")

(define_insn "*plus_leu<mode>"
  [(set (match_operand:P 0 "gpc_reg_operand" "=&r")
	(plus:P (leu:P (match_operand:P 1 "gpc_reg_operand" "r")
		       (match_operand:P 2 "reg_or_short_operand" "rI"))
		(match_operand:P 3 "gpc_reg_operand" "r")))]
  ""
  "{sf%I2|subf%I2c} %0,%1,%2\;{aze|addze} %0,%3"
  [(set_attr "type" "two")
   (set_attr "length" "8")])

(define_insn ""
  [(set (match_operand:CC 0 "cc_reg_operand" "=x,?y")
	(compare:CC
	 (plus:SI (leu:SI (match_operand:SI 1 "gpc_reg_operand" "r,r")
			  (match_operand:SI 2 "reg_or_short_operand" "rI,rI"))
		  (match_operand:SI 3 "gpc_reg_operand" "r,r"))
	 (const_int 0)))
   (clobber (match_scratch:SI 4 "=&r,&r"))]
  "TARGET_32BIT"
  "@
   {sf%I2|subf%I2c} %4,%1,%2\;{aze.|addze.} %4,%3
   #"
  [(set_attr "type" "compare")
   (set_attr "length" "8,12")])

(define_split
  [(set (match_operand:CC 0 "cc_reg_not_cr0_operand" "")
	(compare:CC
	 (plus:SI (leu:SI (match_operand:SI 1 "gpc_reg_operand" "")
			  (match_operand:SI 2 "reg_or_short_operand" ""))
		  (match_operand:SI 3 "gpc_reg_operand" ""))
	 (const_int 0)))
   (clobber (match_scratch:SI 4 ""))]
  "TARGET_32BIT && reload_completed"
  [(set (match_dup 4)
	(plus:SI (leu:SI (match_dup 1) (match_dup 2))
		  (match_dup 3)))
   (set (match_dup 0)
	(compare:CC (match_dup 4)
		    (const_int 0)))]
  "")

(define_insn ""
  [(set (match_operand:CC 4 "cc_reg_operand" "=x,?y")
	(compare:CC
	 (plus:SI (leu:SI (match_operand:SI 1 "gpc_reg_operand" "r,r")
			  (match_operand:SI 2 "reg_or_short_operand" "rI,rI"))
		  (match_operand:SI 3 "gpc_reg_operand" "r,r"))
	 (const_int 0)))
   (set (match_operand:SI 0 "gpc_reg_operand" "=&r,&r")
	(plus:SI (leu:SI (match_dup 1) (match_dup 2)) (match_dup 3)))]
  "TARGET_32BIT"
  "@
   {sf%I2|subf%I2c} %0,%1,%2\;{aze.|addze.} %0,%3
   #"
  [(set_attr "type" "compare")
   (set_attr "length" "8,12")])

(define_split
  [(set (match_operand:CC 4 "cc_reg_not_cr0_operand" "")
	(compare:CC
	 (plus:SI (leu:SI (match_operand:SI 1 "gpc_reg_operand" "")
			  (match_operand:SI 2 "reg_or_short_operand" ""))
		  (match_operand:SI 3 "gpc_reg_operand" ""))
	 (const_int 0)))
   (set (match_operand:SI 0 "gpc_reg_operand" "")
	(plus:SI (leu:SI (match_dup 1) (match_dup 2)) (match_dup 3)))]
  "TARGET_32BIT && reload_completed"
  [(set (match_dup 0)
	(plus:SI (leu:SI (match_dup 1) (match_dup 2)) (match_dup 3)))
   (set (match_dup 4)
	(compare:CC (match_dup 0)
		    (const_int 0)))]
  "")

(define_insn "*neg_leu<mode>"
  [(set (match_operand:P 0 "gpc_reg_operand" "=r")
	(neg:P (leu:P (match_operand:P 1 "gpc_reg_operand" "r")
		      (match_operand:P 2 "reg_or_short_operand" "rI"))))]
  ""
  "{sf%I2|subf%I2c} %0,%1,%2\;{sfe|subfe} %0,%0,%0\;nand %0,%0,%0"
   [(set_attr "type" "three")
    (set_attr "length" "12")])

(define_insn "*and_neg_leu<mode>"
  [(set (match_operand:P 0 "gpc_reg_operand" "=&r")
	(and:P (neg:P
		 (leu:P (match_operand:P 1 "gpc_reg_operand" "r")
			(match_operand:P 2 "reg_or_short_operand" "rI")))
		(match_operand:P 3 "gpc_reg_operand" "r")))]
  ""
  "{sf%I2|subf%I2c} %0,%1,%2\;{sfe|subfe} %0,%0,%0\;andc %0,%3,%0"
  [(set_attr "type" "three")
   (set_attr "length" "12")])

(define_insn ""
  [(set (match_operand:CC 0 "cc_reg_operand" "=x,?y")
	(compare:CC
	 (and:SI (neg:SI
		  (leu:SI (match_operand:SI 1 "gpc_reg_operand" "r,r")
			  (match_operand:SI 2 "reg_or_short_operand" "rI,rI")))
		 (match_operand:SI 3 "gpc_reg_operand" "r,r"))
	 (const_int 0)))
   (clobber (match_scratch:SI 4 "=&r,&r"))]
  "TARGET_32BIT"
  "@
   {sf%I2|subf%I2c} %4,%1,%2\;{sfe|subfe} %4,%4,%4\;andc. %4,%3,%4
   #"
  [(set_attr "type" "compare")
   (set_attr "length" "12,16")])

(define_split
  [(set (match_operand:CC 0 "cc_reg_not_cr0_operand" "")
	(compare:CC
	 (and:SI (neg:SI
		  (leu:SI (match_operand:SI 1 "gpc_reg_operand" "")
			  (match_operand:SI 2 "reg_or_short_operand" "")))
		 (match_operand:SI 3 "gpc_reg_operand" ""))
	 (const_int 0)))
   (clobber (match_scratch:SI 4 ""))]
  "TARGET_32BIT && reload_completed"
  [(set (match_dup 4)
	(and:SI (neg:SI (leu:SI (match_dup 1) (match_dup 2)))
		(match_dup 3)))
   (set (match_dup 0)
	(compare:CC (match_dup 4)
		    (const_int 0)))]
  "")

(define_insn ""
  [(set (match_operand:CC 4 "cc_reg_operand" "=x,?y")
	(compare:CC
	 (and:SI (neg:SI
		  (leu:SI (match_operand:SI 1 "gpc_reg_operand" "r,r")
			  (match_operand:SI 2 "reg_or_short_operand" "rI,rI")))
		 (match_operand:SI 3 "gpc_reg_operand" "r,r"))
	 (const_int 0)))
   (set (match_operand:SI 0 "gpc_reg_operand" "=&r,&r")
	(and:SI (neg:SI (leu:SI (match_dup 1) (match_dup 2))) (match_dup 3)))]
  "TARGET_32BIT"
  "@
   {sf%I2|subf%I2c} %0,%1,%2\;{sfe|subfe} %0,%0,%0\;andc. %0,%3,%0
   #"
  [(set_attr "type" "compare")
   (set_attr "length" "12,16")])

(define_split
  [(set (match_operand:CC 4 "cc_reg_not_cr0_operand" "")
	(compare:CC
	 (and:SI (neg:SI
		  (leu:SI (match_operand:SI 1 "gpc_reg_operand" "")
			  (match_operand:SI 2 "reg_or_short_operand" "")))
		 (match_operand:SI 3 "gpc_reg_operand" ""))
	 (const_int 0)))
   (set (match_operand:SI 0 "gpc_reg_operand" "")
	(and:SI (neg:SI (leu:SI (match_dup 1) (match_dup 2))) (match_dup 3)))]
  "TARGET_32BIT && reload_completed"
  [(set (match_dup 0)
	(and:SI (neg:SI (leu:SI (match_dup 1) (match_dup 2)))
		(match_dup 3)))
   (set (match_dup 4)
	(compare:CC (match_dup 0)
		    (const_int 0)))]
  "")

(define_insn ""
  [(set (match_operand:SI 0 "gpc_reg_operand" "=r")
	(lt:SI (match_operand:SI 1 "gpc_reg_operand" "r")
	       (match_operand:SI 2 "reg_or_short_operand" "rI")))]
  "TARGET_POWER"
  "doz%I2 %0,%1,%2\;nabs %0,%0\;{sri|srwi} %0,%0,31"
   [(set_attr "length" "12")])

(define_insn ""
  [(set (match_operand:CC 3 "cc_reg_operand" "=x,?y")
	(compare:CC
	 (lt:SI (match_operand:SI 1 "gpc_reg_operand" "r,r")
		(match_operand:SI 2 "reg_or_short_operand" "rI,rI"))
	 (const_int 0)))
   (set (match_operand:SI 0 "gpc_reg_operand" "=r,r")
	(lt:SI (match_dup 1) (match_dup 2)))]
  "TARGET_POWER"
  "@
   doz%I2 %0,%1,%2\;nabs %0,%0\;{sri.|srwi.} %0,%0,31
   #"
  [(set_attr "type" "delayed_compare")
   (set_attr "length" "12,16")])

(define_split
  [(set (match_operand:CC 3 "cc_reg_not_cr0_operand" "")
	(compare:CC
	 (lt:SI (match_operand:SI 1 "gpc_reg_operand" "")
		(match_operand:SI 2 "reg_or_short_operand" ""))
	 (const_int 0)))
   (set (match_operand:SI 0 "gpc_reg_operand" "")
	(lt:SI (match_dup 1) (match_dup 2)))]
  "TARGET_POWER && reload_completed"
  [(set (match_dup 0)
	(lt:SI (match_dup 1) (match_dup 2)))
   (set (match_dup 3)
	(compare:CC (match_dup 0)
		    (const_int 0)))]
  "")

(define_insn ""
  [(set (match_operand:SI 0 "gpc_reg_operand" "=&r")
	(plus:SI (lt:SI (match_operand:SI 1 "gpc_reg_operand" "r")
			(match_operand:SI 2 "reg_or_short_operand" "rI"))
		 (match_operand:SI 3 "gpc_reg_operand" "r")))]
  "TARGET_POWER"
  "doz%I2 %0,%1,%2\;{ai|addic} %0,%0,-1\;{aze|addze} %0,%3"
  [(set_attr "length" "12")])

(define_insn ""
  [(set (match_operand:CC 0 "cc_reg_operand" "=x,?y")
	(compare:CC
	 (plus:SI (lt:SI (match_operand:SI 1 "gpc_reg_operand" "r,r")
			 (match_operand:SI 2 "reg_or_short_operand" "rI,rI"))
		  (match_operand:SI 3 "gpc_reg_operand" "r,r"))
	 (const_int 0)))
   (clobber (match_scratch:SI 4 "=&r,&r"))]
  "TARGET_POWER"
  "@
   doz%I2 %4,%1,%2\;{ai|addic} %4,%4,-1\;{aze.|addze.} %4,%3
   #"
  [(set_attr "type" "compare")
   (set_attr "length" "12,16")])

(define_split
  [(set (match_operand:CC 0 "cc_reg_not_cr0_operand" "")
	(compare:CC
	 (plus:SI (lt:SI (match_operand:SI 1 "gpc_reg_operand" "")
			 (match_operand:SI 2 "reg_or_short_operand" ""))
		  (match_operand:SI 3 "gpc_reg_operand" ""))
	 (const_int 0)))
   (clobber (match_scratch:SI 4 ""))]
  "TARGET_POWER && reload_completed"
  [(set (match_dup 4)
	(plus:SI (lt:SI (match_dup 1) (match_dup 2))
		 (match_dup 3)))
   (set (match_dup 0)
	(compare:CC (match_dup 4)
		    (const_int 0)))]
  "")

(define_insn ""
  [(set (match_operand:CC 4 "cc_reg_operand" "=x,?y")
	(compare:CC
	 (plus:SI (lt:SI (match_operand:SI 1 "gpc_reg_operand" "r,r")
			 (match_operand:SI 2 "reg_or_short_operand" "rI,rI"))
		  (match_operand:SI 3 "gpc_reg_operand" "r,r"))
	 (const_int 0)))
   (set (match_operand:SI 0 "gpc_reg_operand" "=&r,&r")
	(plus:SI (lt:SI (match_dup 1) (match_dup 2)) (match_dup 3)))]
  "TARGET_POWER"
  "@
   doz%I2 %0,%1,%2\;{ai|addic} %0,%0,-1\;{aze.|addze.} %0,%3
   #"
  [(set_attr "type" "compare")
   (set_attr "length" "12,16")])

(define_split
  [(set (match_operand:CC 4 "cc_reg_not_cr0_operand" "")
	(compare:CC
	 (plus:SI (lt:SI (match_operand:SI 1 "gpc_reg_operand" "")
			 (match_operand:SI 2 "reg_or_short_operand" ""))
		  (match_operand:SI 3 "gpc_reg_operand" ""))
	 (const_int 0)))
   (set (match_operand:SI 0 "gpc_reg_operand" "")
	(plus:SI (lt:SI (match_dup 1) (match_dup 2)) (match_dup 3)))]
  "TARGET_POWER && reload_completed"
  [(set (match_dup 0)
	(plus:SI (lt:SI (match_dup 1) (match_dup 2)) (match_dup 3)))
   (set (match_dup 4)
	(compare:CC (match_dup 0)
		    (const_int 0)))]
  "")

(define_insn ""
  [(set (match_operand:SI 0 "gpc_reg_operand" "=r")
	(neg:SI (lt:SI (match_operand:SI 1 "gpc_reg_operand" "r")
		       (match_operand:SI 2 "reg_or_short_operand" "rI"))))]
  "TARGET_POWER"
  "doz%I2 %0,%1,%2\;nabs %0,%0\;{srai|srawi} %0,%0,31"
  [(set_attr "length" "12")])

(define_insn_and_split "*ltu<mode>"
  [(set (match_operand:P 0 "gpc_reg_operand" "=r,r")
	(ltu:P (match_operand:P 1 "gpc_reg_operand" "r,r")
	       (match_operand:P 2 "reg_or_neg_short_operand" "r,P")))]
  ""
  "#"
  ""
  [(set (match_dup 0) (neg:P (ltu:P (match_dup 1) (match_dup 2))))
   (set (match_dup 0) (neg:P (match_dup 0)))]
  "")

(define_insn_and_split "*ltu<mode>_compare"
  [(set (match_operand:CC 3 "cc_reg_operand" "=x,x,?y,?y")
	(compare:CC
	 (ltu:P (match_operand:P 1 "gpc_reg_operand" "r,r,r,r")
		(match_operand:P 2 "reg_or_neg_short_operand" "r,P,r,P"))
	 (const_int 0)))
   (set (match_operand:P 0 "gpc_reg_operand" "=r,r,r,r")
	(ltu:P (match_dup 1) (match_dup 2)))]
  ""
  "#"
  ""
  [(set (match_dup 0) (neg:P (ltu:P (match_dup 1) (match_dup 2))))
   (parallel [(set (match_dup 3)
		   (compare:CC (neg:P (match_dup 0)) (const_int 0)))
	      (set (match_dup 0) (neg:P (match_dup 0)))])]
  "")

(define_insn_and_split "*plus_ltu<mode>"
  [(set (match_operand:P 0 "gpc_reg_operand" "=&r,r")
	(plus:P (ltu:P (match_operand:P 1 "gpc_reg_operand" "r,r")
		       (match_operand:P 2 "reg_or_neg_short_operand" "r,P"))
		(match_operand:P 3 "reg_or_short_operand" "rI,rI")))]
  ""
  "#"
  "&& !reg_overlap_mentioned_p (operands[0], operands[3])"
  [(set (match_dup 0) (neg:P (ltu:P (match_dup 1) (match_dup 2))))
   (set (match_dup 0) (minus:P (match_dup 3) (match_dup 0)))]
  "")

(define_insn_and_split "*plus_ltu<mode>_compare"
  [(set (match_operand:CC 4 "cc_reg_operand" "=x,x,?y,?y")
	(compare:CC
	 (plus:P (ltu:P (match_operand:P 1 "gpc_reg_operand" "r,r,r,r")
			(match_operand:P 2 "reg_or_neg_short_operand" "r,P,r,P"))
		 (match_operand:P 3 "gpc_reg_operand" "r,r,r,r"))
	 (const_int 0)))
   (set (match_operand:P 0 "gpc_reg_operand" "=&r,&r,&r,&r")
	(plus:P (ltu:P (match_dup 1) (match_dup 2)) (match_dup 3)))]
  ""
  "#"
  "&& !reg_overlap_mentioned_p (operands[0], operands[3])"
  [(set (match_dup 0) (neg:P (ltu:P (match_dup 1) (match_dup 2))))
   (parallel [(set (match_dup 4)
		   (compare:CC (minus:P (match_dup 3) (match_dup 0))
			       (const_int 0)))
	      (set (match_dup 0) (minus:P (match_dup 3) (match_dup 0)))])]
  "")

(define_insn "*neg_ltu<mode>"
  [(set (match_operand:P 0 "gpc_reg_operand" "=r,r")
	(neg:P (ltu:P (match_operand:P 1 "gpc_reg_operand" "r,r")
		      (match_operand:P 2 "reg_or_neg_short_operand" "r,P"))))]
  ""
  "@
   {sf|subfc} %0,%2,%1\;{sfe|subfe} %0,%0,%0
   {ai|addic} %0,%1,%n2\;{sfe|subfe} %0,%0,%0"
  [(set_attr "type" "two")
   (set_attr "length" "8")])

(define_insn ""
  [(set (match_operand:SI 0 "gpc_reg_operand" "=r")
	(ge:SI (match_operand:SI 1 "gpc_reg_operand" "r")
	       (match_operand:SI 2 "reg_or_short_operand" "rI")))
   (clobber (match_scratch:SI 3 "=r"))]
  "TARGET_POWER"
  "doz%I2 %3,%1,%2\;{sfi|subfic} %0,%3,0\;{ae|adde} %0,%0,%3"
   [(set_attr "length" "12")])

(define_insn ""
  [(set (match_operand:CC 4 "cc_reg_operand" "=x,?y")
	(compare:CC
	 (ge:SI (match_operand:SI 1 "gpc_reg_operand" "r,r")
		(match_operand:SI 2 "reg_or_short_operand" "rI,rI"))
	 (const_int 0)))
   (set (match_operand:SI 0 "gpc_reg_operand" "=r,r")
	(ge:SI (match_dup 1) (match_dup 2)))
   (clobber (match_scratch:SI 3 "=r,r"))]
  "TARGET_POWER"
  "@
   doz%I2 %3,%1,%2\;{sfi|subfic} %0,%3,0\;{ae.|adde.} %0,%0,%3
   #"
  [(set_attr "type" "compare")
   (set_attr "length" "12,16")])

(define_split
  [(set (match_operand:CC 4 "cc_reg_not_cr0_operand" "")
	(compare:CC
	 (ge:SI (match_operand:SI 1 "gpc_reg_operand" "")
		(match_operand:SI 2 "reg_or_short_operand" ""))
	 (const_int 0)))
   (set (match_operand:SI 0 "gpc_reg_operand" "")
	(ge:SI (match_dup 1) (match_dup 2)))
   (clobber (match_scratch:SI 3 ""))]
  "TARGET_POWER && reload_completed"
  [(parallel [(set (match_dup 0)
		   (ge:SI (match_dup 1) (match_dup 2)))
	      (clobber (match_dup 3))])
   (set (match_dup 4)
	(compare:CC (match_dup 0)
		    (const_int 0)))]
  "")

(define_insn ""
  [(set (match_operand:SI 0 "gpc_reg_operand" "=&r")
	(plus:SI (ge:SI (match_operand:SI 1 "gpc_reg_operand" "r")
			(match_operand:SI 2 "reg_or_short_operand" "rI"))
		 (match_operand:SI 3 "gpc_reg_operand" "r")))]
  "TARGET_POWER"
  "doz%I2 %0,%1,%2\;{sfi|subfic} %0,%0,0\;{aze|addze} %0,%3"
  [(set_attr "length" "12")])

(define_insn ""
  [(set (match_operand:CC 0 "cc_reg_operand" "=x,?y")
	(compare:CC
	 (plus:SI (ge:SI (match_operand:SI 1 "gpc_reg_operand" "r,r")
			 (match_operand:SI 2 "reg_or_short_operand" "rI,rI"))
		  (match_operand:SI 3 "gpc_reg_operand" "r,r"))
	 (const_int 0)))
   (clobber (match_scratch:SI 4 "=&r,&r"))]
  "TARGET_POWER"
  "@
   doz%I2 %4,%1,%2\;{sfi|subfic} %4,%4,0\;{aze.|addze.} %4,%3
   #"
  [(set_attr "type" "compare")
   (set_attr "length" "12,16")])

(define_split
  [(set (match_operand:CC 0 "cc_reg_not_cr0_operand" "")
	(compare:CC
	 (plus:SI (ge:SI (match_operand:SI 1 "gpc_reg_operand" "")
			 (match_operand:SI 2 "reg_or_short_operand" ""))
		  (match_operand:SI 3 "gpc_reg_operand" ""))
	 (const_int 0)))
   (clobber (match_scratch:SI 4 ""))]
  "TARGET_POWER && reload_completed"
  [(set (match_dup 4)
	(plus:SI (ge:SI (match_dup 1) (match_dup 2))
		 (match_dup 3)))
   (set (match_dup 0)
	(compare:CC (match_dup 4)
		    (const_int 0)))]
  "")

(define_insn ""
  [(set (match_operand:CC 4 "cc_reg_operand" "=x,?y")
	(compare:CC
	 (plus:SI (ge:SI (match_operand:SI 1 "gpc_reg_operand" "r,r")
			 (match_operand:SI 2 "reg_or_short_operand" "rI,rI"))
		  (match_operand:SI 3 "gpc_reg_operand" "r,r"))
	 (const_int 0)))
   (set (match_operand:SI 0 "gpc_reg_operand" "=&r,&r")
	(plus:SI (ge:SI (match_dup 1) (match_dup 2)) (match_dup 3)))]
  "TARGET_POWER"
  "@
   doz%I2 %0,%1,%2\;{sfi|subfic} %0,%0,0\;{aze.|addze.} %0,%3
   #"
  [(set_attr "type" "compare")
   (set_attr "length" "12,16")])

(define_split
  [(set (match_operand:CC 4 "cc_reg_not_cr0_operand" "")
	(compare:CC
	 (plus:SI (ge:SI (match_operand:SI 1 "gpc_reg_operand" "")
			 (match_operand:SI 2 "reg_or_short_operand" ""))
		  (match_operand:SI 3 "gpc_reg_operand" ""))
	 (const_int 0)))
   (set (match_operand:SI 0 "gpc_reg_operand" "")
	(plus:SI (ge:SI (match_dup 1) (match_dup 2)) (match_dup 3)))]
  "TARGET_POWER && reload_completed"
  [(set (match_dup 0)
	(plus:SI (ge:SI (match_dup 1) (match_dup 2)) (match_dup 3)))
   (set (match_dup 4)
	(compare:CC (match_dup 0)
		    (const_int 0)))]
  "")

(define_insn ""
  [(set (match_operand:SI 0 "gpc_reg_operand" "=r")
	(neg:SI (ge:SI (match_operand:SI 1 "gpc_reg_operand" "r")
		       (match_operand:SI 2 "reg_or_short_operand" "rI"))))]
  "TARGET_POWER"
  "doz%I2 %0,%1,%2\;{ai|addic} %0,%0,-1\;{sfe|subfe} %0,%0,%0"
  [(set_attr "length" "12")])

(define_insn "*geu<mode>"
  [(set (match_operand:P 0 "gpc_reg_operand" "=r,r")
	(geu:P (match_operand:P 1 "gpc_reg_operand" "r,r")
	       (match_operand:P 2 "reg_or_neg_short_operand" "r,P")))]
  ""
  "@
   {sf|subfc} %0,%2,%1\;{cal %0,0(0)|li %0,0}\;{ae|adde} %0,%0,%0
   {ai|addic} %0,%1,%n2\;{cal %0,0(0)|li %0,0}\;{ae|adde} %0,%0,%0"
  [(set_attr "type" "three")
   (set_attr "length" "12")])

(define_insn "*geu<mode>_compare"
  [(set (match_operand:CC 3 "cc_reg_operand" "=x,x,?y,?y")
	(compare:CC
	 (geu:P (match_operand:P 1 "gpc_reg_operand" "r,r,r,r")
		(match_operand:P 2 "reg_or_neg_short_operand" "r,P,r,P"))
	 (const_int 0)))
   (set (match_operand:P 0 "gpc_reg_operand" "=r,r,r,r")
	(geu:P (match_dup 1) (match_dup 2)))]
  ""
  "@
   {sf|subfc} %0,%2,%1\;{cal %0,0(0)|li %0,0}\;{ae.|adde.} %0,%0,%0
   {ai|addic} %0,%1,%n2\;{cal %0,0(0)|li %0,0}\;{ae.|adde.} %0,%0,%0
   #
   #"
  [(set_attr "type" "compare")
   (set_attr "length" "12,12,16,16")])

(define_split
  [(set (match_operand:CC 3 "cc_reg_not_cr0_operand" "")
	(compare:CC
	 (geu:P (match_operand:P 1 "gpc_reg_operand" "")
		(match_operand:P 2 "reg_or_neg_short_operand" ""))
	 (const_int 0)))
   (set (match_operand:P 0 "gpc_reg_operand" "")
	(geu:P (match_dup 1) (match_dup 2)))]
  "reload_completed"
  [(set (match_dup 0)
	(geu:P (match_dup 1) (match_dup 2)))
   (set (match_dup 3)
	(compare:CC (match_dup 0)
		    (const_int 0)))]
  "")

(define_insn "*plus_geu<mode>"
  [(set (match_operand:P 0 "gpc_reg_operand" "=&r,&r")
	(plus:P (geu:P (match_operand:P 1 "gpc_reg_operand" "r,r")
		       (match_operand:P 2 "reg_or_neg_short_operand" "r,P"))
		(match_operand:P 3 "gpc_reg_operand" "r,r")))]
  ""
  "@
   {sf|subfc} %0,%2,%1\;{aze|addze} %0,%3
   {ai|addic} %0,%1,%n2\;{aze|addze} %0,%3"
  [(set_attr "type" "two")
   (set_attr "length" "8")])

(define_insn ""
  [(set (match_operand:CC 0 "cc_reg_operand" "=x,x,?y,?y")
	(compare:CC
	 (plus:SI (geu:SI (match_operand:SI 1 "gpc_reg_operand" "r,r,r,r")
			  (match_operand:SI 2 "reg_or_neg_short_operand" "r,P,r,P"))
		  (match_operand:SI 3 "gpc_reg_operand" "r,r,r,r"))
	 (const_int 0)))
   (clobber (match_scratch:SI 4 "=&r,&r,&r,&r"))]
  "TARGET_32BIT"
  "@
   {sf|subfc} %4,%2,%1\;{aze.|addze.} %4,%3
   {ai|addic} %4,%1,%n2\;{aze.|addze.} %4,%3
   #
   #"
  [(set_attr "type" "compare")
   (set_attr "length" "8,8,12,12")])

(define_split
  [(set (match_operand:CC 0 "cc_reg_not_cr0_operand" "")
	(compare:CC
	 (plus:SI (geu:SI (match_operand:SI 1 "gpc_reg_operand" "")
			  (match_operand:SI 2 "reg_or_neg_short_operand" ""))
		  (match_operand:SI 3 "gpc_reg_operand" ""))
	 (const_int 0)))
   (clobber (match_scratch:SI 4 ""))]
  "TARGET_32BIT && reload_completed"
  [(set (match_dup 4)
	(plus:SI (geu:SI (match_dup 1) (match_dup 2))
		  (match_dup 3)))
   (set (match_dup 0)
	(compare:CC (match_dup 4)
		    (const_int 0)))]
  "")

(define_insn ""
  [(set (match_operand:CC 4 "cc_reg_operand" "=x,x,?y,?y")
	(compare:CC
	 (plus:SI (geu:SI (match_operand:SI 1 "gpc_reg_operand" "r,r,r,r")
			  (match_operand:SI 2 "reg_or_neg_short_operand" "r,P,r,P"))
		  (match_operand:SI 3 "gpc_reg_operand" "r,r,r,r"))
	 (const_int 0)))
   (set (match_operand:SI 0 "gpc_reg_operand" "=&r,&r,&r,&r")
	(plus:SI (geu:SI (match_dup 1) (match_dup 2)) (match_dup 3)))]
  "TARGET_32BIT"
  "@
   {sf|subfc} %0,%2,%1\;{aze.|addze.} %0,%3
   {ai|addic} %0,%1,%n2\;{aze.|addze.} %0,%3
   #
   #"
  [(set_attr "type" "compare")
   (set_attr "length" "8,8,12,12")])

(define_split
  [(set (match_operand:CC 4 "cc_reg_not_cr0_operand" "")
	(compare:CC
	 (plus:SI (geu:SI (match_operand:SI 1 "gpc_reg_operand" "")
			  (match_operand:SI 2 "reg_or_neg_short_operand" ""))
		  (match_operand:SI 3 "gpc_reg_operand" ""))
	 (const_int 0)))
   (set (match_operand:SI 0 "gpc_reg_operand" "")
	(plus:SI (geu:SI (match_dup 1) (match_dup 2)) (match_dup 3)))]
  "TARGET_32BIT && reload_completed"
  [(set (match_dup 0)
	(plus:SI (geu:SI (match_dup 1) (match_dup 2)) (match_dup 3)))
   (set (match_dup 4)
	(compare:CC (match_dup 0)
		    (const_int 0)))]
  "")

(define_insn "*neg_geu<mode>"
  [(set (match_operand:P 0 "gpc_reg_operand" "=r,r")
	(neg:P (geu:P (match_operand:P 1 "gpc_reg_operand" "r,r")
		      (match_operand:P 2 "reg_or_short_operand" "r,I"))))]
  ""
  "@
   {sf|subfc} %0,%2,%1\;{sfe|subfe} %0,%0,%0\;nand %0,%0,%0
   {sfi|subfic} %0,%1,-1\;{a%I2|add%I2c} %0,%0,%2\;{sfe|subfe} %0,%0,%0"
  [(set_attr "type" "three")
   (set_attr "length" "12")])

(define_insn "*and_neg_geu<mode>"
  [(set (match_operand:P 0 "gpc_reg_operand" "=&r,&r")
	(and:P (neg:P
		 (geu:P (match_operand:P 1 "gpc_reg_operand" "r,r")
			(match_operand:P 2 "reg_or_neg_short_operand" "r,P")))
		(match_operand:P 3 "gpc_reg_operand" "r,r")))]
  ""
  "@
   {sf|subfc} %0,%2,%1\;{sfe|subfe} %0,%0,%0\;andc %0,%3,%0
   {ai|addic} %0,%1,%n2\;{sfe|subfe} %0,%0,%0\;andc %0,%3,%0"
  [(set_attr "type" "three")
   (set_attr "length" "12")])

(define_insn ""
  [(set (match_operand:CC 0 "cc_reg_operand" "=x,x,?y,?y")
	(compare:CC
	 (and:SI (neg:SI
		  (geu:SI (match_operand:SI 1 "gpc_reg_operand" "r,r,r,r")
			  (match_operand:SI 2 "reg_or_neg_short_operand" "r,P,r,P")))
		 (match_operand:SI 3 "gpc_reg_operand" "r,r,r,r"))
	 (const_int 0)))
   (clobber (match_scratch:SI 4 "=&r,&r,&r,&r"))]
  "TARGET_32BIT"
  "@
   {sf|subfc} %4,%2,%1\;{sfe|subfe} %4,%4,%4\;andc. %4,%3,%4
   {ai|addic} %4,%1,%n2\;{sfe|subfe} %4,%4,%4\;andc. %4,%3,%4
   #
   #"
  [(set_attr "type" "compare")
   (set_attr "length" "12,12,16,16")])

(define_split
  [(set (match_operand:CC 0 "cc_reg_not_cr0_operand" "")
	(compare:CC
	 (and:SI (neg:SI
		  (geu:SI (match_operand:SI 1 "gpc_reg_operand" "")
			  (match_operand:SI 2 "reg_or_neg_short_operand" "")))
		 (match_operand:SI 3 "gpc_reg_operand" ""))
	 (const_int 0)))
   (clobber (match_scratch:SI 4 ""))]
  "TARGET_32BIT && reload_completed"
  [(set (match_dup 4)
	(and:SI (neg:SI (geu:SI (match_dup 1) (match_dup 2)))
		(match_dup 3)))
   (set (match_dup 0)
	(compare:CC (match_dup 4)
		    (const_int 0)))]
  "")

(define_insn ""
  [(set (match_operand:CC 4 "cc_reg_operand" "=x,x,?y,?y")
	(compare:CC
	 (and:SI (neg:SI
		  (geu:SI (match_operand:SI 1 "gpc_reg_operand" "r,r,r,r")
			  (match_operand:SI 2 "reg_or_neg_short_operand" "r,P,r,P")))
		 (match_operand:SI 3 "gpc_reg_operand" "r,r,r,r"))
	 (const_int 0)))
   (set (match_operand:SI 0 "gpc_reg_operand" "=&r,&r,&r,&r")
	(and:SI (neg:SI (geu:SI (match_dup 1) (match_dup 2))) (match_dup 3)))]
  "TARGET_32BIT"
  "@
   {sf|subfc} %0,%2,%1\;{sfe|subfe} %0,%0,%0\;andc. %0,%3,%0
   {ai|addic} %0,%1,%n2\;{sfe|subfe} %0,%0,%0\;andc. %0,%3,%0
   #
   #"
  [(set_attr "type" "compare")
   (set_attr "length" "12,12,16,16")])

(define_split
  [(set (match_operand:CC 4 "cc_reg_not_cr0_operand" "")
	(compare:CC
	 (and:SI (neg:SI
		  (geu:SI (match_operand:SI 1 "gpc_reg_operand" "")
			  (match_operand:SI 2 "reg_or_neg_short_operand" "")))
		 (match_operand:SI 3 "gpc_reg_operand" ""))
	 (const_int 0)))
   (set (match_operand:SI 0 "gpc_reg_operand" "")
	(and:SI (neg:SI (geu:SI (match_dup 1) (match_dup 2))) (match_dup 3)))]
  "TARGET_32BIT && reload_completed"
  [(set (match_dup 0)
	(and:SI (neg:SI (geu:SI (match_dup 1) (match_dup 2))) (match_dup 3)))
   (set (match_dup 4)
	(compare:CC (match_dup 0)
		    (const_int 0)))]
  "")

(define_insn ""
  [(set (match_operand:SI 0 "gpc_reg_operand" "=r")
	(gt:SI (match_operand:SI 1 "gpc_reg_operand" "r")
	       (match_operand:SI 2 "reg_or_short_operand" "r")))]
  "TARGET_POWER"
  "doz %0,%2,%1\;nabs %0,%0\;{sri|srwi} %0,%0,31"
  [(set_attr "length" "12")])

(define_insn ""
  [(set (match_operand:CC 3 "cc_reg_operand" "=x,?y")
	(compare:CC
	 (gt:SI (match_operand:SI 1 "gpc_reg_operand" "r,r")
		(match_operand:SI 2 "reg_or_short_operand" "r,r"))
	 (const_int 0)))
   (set (match_operand:SI 0 "gpc_reg_operand" "=r,r")
	(gt:SI (match_dup 1) (match_dup 2)))]
  "TARGET_POWER"
  "@
   doz %0,%2,%1\;nabs %0,%0\;{sri.|srwi.} %0,%0,31
   #"
  [(set_attr "type" "delayed_compare")
   (set_attr "length" "12,16")])

(define_split
  [(set (match_operand:CC 3 "cc_reg_not_cr0_operand" "")
	(compare:CC
	 (gt:SI (match_operand:SI 1 "gpc_reg_operand" "")
		(match_operand:SI 2 "reg_or_short_operand" ""))
	 (const_int 0)))
   (set (match_operand:SI 0 "gpc_reg_operand" "")
	(gt:SI (match_dup 1) (match_dup 2)))]
  "TARGET_POWER && reload_completed"
  [(set (match_dup 0)
	(gt:SI (match_dup 1) (match_dup 2)))
   (set (match_dup 3)
	(compare:CC (match_dup 0)
		    (const_int 0)))]
  "")

(define_insn "*plus_gt0<mode>"
  [(set (match_operand:P 0 "gpc_reg_operand" "=&r")
	(plus:P (gt:P (match_operand:P 1 "gpc_reg_operand" "r")
		      (const_int 0))
		 (match_operand:P 2 "gpc_reg_operand" "r")))]
  ""
  "{a|addc} %0,%1,%1\;{sfe|subfe} %0,%1,%0\;{aze|addze} %0,%2"
  [(set_attr "type" "three")
   (set_attr "length" "12")])

(define_insn ""
  [(set (match_operand:CC 0 "cc_reg_operand" "=x,?y")
	(compare:CC
	 (plus:SI (gt:SI (match_operand:SI 1 "gpc_reg_operand" "r,r")
			 (const_int 0))
		  (match_operand:SI 2 "gpc_reg_operand" "r,r"))
	 (const_int 0)))
   (clobber (match_scratch:SI 3 "=&r,&r"))]
  "TARGET_32BIT"
  "@
   {a|addc} %3,%1,%1\;{sfe|subfe} %3,%1,%3\;{aze.|addze.} %3,%2
   #"
  [(set_attr "type" "compare")
   (set_attr "length" "12,16")])

(define_split
  [(set (match_operand:CC 0 "cc_reg_not_cr0_operand" "")
	(compare:CC
	 (plus:SI (gt:SI (match_operand:SI 1 "gpc_reg_operand" "")
			 (const_int 0))
		  (match_operand:SI 2 "gpc_reg_operand" ""))
	 (const_int 0)))
   (clobber (match_scratch:SI 3 ""))]
  "TARGET_32BIT && reload_completed"
  [(set (match_dup 3)
	(plus:SI (gt:SI (match_dup 1) (const_int 0))
		  (match_dup 2)))
   (set (match_dup 0)
	(compare:CC (match_dup 3)
		    (const_int 0)))]
  "")

(define_insn ""
  [(set (match_operand:CC 0 "cc_reg_operand" "=x,?y")
	(compare:CC
	 (plus:DI (gt:DI (match_operand:DI 1 "gpc_reg_operand" "r,r")
			 (const_int 0))
		  (match_operand:DI 2 "gpc_reg_operand" "r,r"))
	 (const_int 0)))
   (clobber (match_scratch:DI 3 "=&r,&r"))]
  "TARGET_64BIT"
  "@
   addc %3,%1,%1\;subfe %3,%1,%3\;addze. %3,%2
   #"
  [(set_attr "type" "compare")
   (set_attr "length" "12,16")])

(define_split
  [(set (match_operand:CC 0 "cc_reg_not_cr0_operand" "")
	(compare:CC
	 (plus:DI (gt:DI (match_operand:DI 1 "gpc_reg_operand" "")
			 (const_int 0))
		  (match_operand:DI 2 "gpc_reg_operand" ""))
	 (const_int 0)))
   (clobber (match_scratch:DI 3 ""))]
  "TARGET_64BIT && reload_completed"
  [(set (match_dup 3)
	(plus:DI (gt:DI (match_dup 1) (const_int 0))
		 (match_dup 2)))
   (set (match_dup 0)
	(compare:CC (match_dup 3)
		    (const_int 0)))]
  "")

(define_insn ""
  [(set (match_operand:CC 3 "cc_reg_operand" "=x,?y")
	(compare:CC
	 (plus:SI (gt:SI (match_operand:SI 1 "gpc_reg_operand" "r,r")
			 (const_int 0))
		  (match_operand:SI 2 "gpc_reg_operand" "r,r"))
	 (const_int 0)))
   (set (match_operand:SI 0 "gpc_reg_operand" "=&r,&r")
	(plus:SI (gt:SI (match_dup 1) (const_int 0)) (match_dup 2)))]
  "TARGET_32BIT"
  "@
   {a|addc} %0,%1,%1\;{sfe|subfe} %0,%1,%0\;{aze.|addze.} %0,%2
   #"
  [(set_attr "type" "compare")
   (set_attr "length" "12,16")])

(define_split
  [(set (match_operand:CC 3 "cc_reg_not_cr0_operand" "")
	(compare:CC
	 (plus:SI (gt:SI (match_operand:SI 1 "gpc_reg_operand" "")
			 (const_int 0))
		  (match_operand:SI 2 "gpc_reg_operand" ""))
	 (const_int 0)))
   (set (match_operand:SI 0 "gpc_reg_operand" "")
	(plus:SI (gt:SI (match_dup 1) (const_int 0)) (match_dup 2)))]
  "TARGET_32BIT && reload_completed"
  [(set (match_dup 0)
	(plus:SI (gt:SI (match_dup 1) (const_int 0)) (match_dup 2)))
   (set (match_dup 3)
	(compare:CC (match_dup 0)
		    (const_int 0)))]
  "")

(define_insn ""
  [(set (match_operand:CC 3 "cc_reg_operand" "=x,?y")
	(compare:CC
	 (plus:DI (gt:DI (match_operand:DI 1 "gpc_reg_operand" "r,r")
			 (const_int 0))
		  (match_operand:DI 2 "gpc_reg_operand" "r,r"))
	 (const_int 0)))
   (set (match_operand:DI 0 "gpc_reg_operand" "=&r,&r")
	(plus:DI (gt:DI (match_dup 1) (const_int 0)) (match_dup 2)))]
  "TARGET_64BIT"
  "@
   addc %0,%1,%1\;subfe %0,%1,%0\;addze. %0,%2
   #"
  [(set_attr "type" "compare")
   (set_attr "length" "12,16")])

(define_split
  [(set (match_operand:CC 3 "cc_reg_not_cr0_operand" "")
	(compare:CC
	 (plus:DI (gt:DI (match_operand:DI 1 "gpc_reg_operand" "")
			 (const_int 0))
		  (match_operand:DI 2 "gpc_reg_operand" ""))
	 (const_int 0)))
   (set (match_operand:DI 0 "gpc_reg_operand" "")
	(plus:DI (gt:DI (match_dup 1) (const_int 0)) (match_dup 2)))]
  "TARGET_64BIT && reload_completed"
  [(set (match_dup 0)
	(plus:DI (gt:DI (match_dup 1) (const_int 0)) (match_dup 2)))
   (set (match_dup 3)
	(compare:CC (match_dup 0)
		    (const_int 0)))]
  "")

(define_insn ""
  [(set (match_operand:SI 0 "gpc_reg_operand" "=&r")
	(plus:SI (gt:SI (match_operand:SI 1 "gpc_reg_operand" "r")
			(match_operand:SI 2 "reg_or_short_operand" "r"))
		 (match_operand:SI 3 "gpc_reg_operand" "r")))]
  "TARGET_POWER"
  "doz %0,%2,%1\;{ai|addic} %0,%0,-1\;{aze|addze} %0,%3"
  [(set_attr "length" "12")])

(define_insn ""
  [(set (match_operand:CC 0 "cc_reg_operand" "=x,?y")
	(compare:CC
	 (plus:SI (gt:SI (match_operand:SI 1 "gpc_reg_operand" "r,r")
			 (match_operand:SI 2 "reg_or_short_operand" "r,r"))
		  (match_operand:SI 3 "gpc_reg_operand" "r,r"))
	 (const_int 0)))
   (clobber (match_scratch:SI 4 "=&r,&r"))]
  "TARGET_POWER"
  "@
   doz %4,%2,%1\;{ai|addic} %4,%4,-1\;{aze.|addze.} %4,%3
   #"
  [(set_attr "type" "compare")
   (set_attr "length" "12,16")])

(define_split
  [(set (match_operand:CC 0 "cc_reg_not_cr0_operand" "")
	(compare:CC
	 (plus:SI (gt:SI (match_operand:SI 1 "gpc_reg_operand" "")
			 (match_operand:SI 2 "reg_or_short_operand" ""))
		  (match_operand:SI 3 "gpc_reg_operand" ""))
	 (const_int 0)))
   (clobber (match_scratch:SI 4 ""))]
  "TARGET_POWER && reload_completed"
  [(set (match_dup 4)
	(plus:SI (gt:SI (match_dup 1) (match_dup 2)) (match_dup 3)))
   (set (match_dup 0)
	(compare:CC (match_dup 4)
		    (const_int 0)))]
  "")

(define_insn ""
  [(set (match_operand:CC 4 "cc_reg_operand" "=x,?y")
	(compare:CC
	 (plus:SI (gt:SI (match_operand:SI 1 "gpc_reg_operand" "r,r")
			 (match_operand:SI 2 "reg_or_short_operand" "r,r"))
		  (match_operand:SI 3 "gpc_reg_operand" "r,r"))
	 (const_int 0)))
   (set (match_operand:SI 0 "gpc_reg_operand" "=&r,&r")
	(plus:SI (gt:SI (match_dup 1) (match_dup 2)) (match_dup 3)))]
  "TARGET_POWER"
  "@
   doz %0,%2,%1\;{ai|addic} %0,%0,-1\;{aze.|addze.} %0,%3
   #"
  [(set_attr "type" "compare")
   (set_attr "length" "12,16")])

(define_split
  [(set (match_operand:CC 4 "cc_reg_not_cr0_operand" "")
	(compare:CC
	 (plus:SI (gt:SI (match_operand:SI 1 "gpc_reg_operand" "")
			 (match_operand:SI 2 "reg_or_short_operand" ""))
		  (match_operand:SI 3 "gpc_reg_operand" ""))
	 (const_int 0)))
   (set (match_operand:SI 0 "gpc_reg_operand" "")
	(plus:SI (gt:SI (match_dup 1) (match_dup 2)) (match_dup 3)))]
  "TARGET_POWER && reload_completed"
  [(set (match_dup 0)
	(plus:SI (gt:SI (match_dup 1) (match_dup 2)) (match_dup 3)))
   (set (match_dup 4)
	(compare:CC (match_dup 0)
		    (const_int 0)))]
  "")

(define_insn ""
  [(set (match_operand:SI 0 "gpc_reg_operand" "=r")
	(neg:SI (gt:SI (match_operand:SI 1 "gpc_reg_operand" "r")
		       (match_operand:SI 2 "reg_or_short_operand" "r"))))]
  "TARGET_POWER"
  "doz %0,%2,%1\;nabs %0,%0\;{srai|srawi} %0,%0,31"
  [(set_attr "length" "12")])

(define_insn_and_split "*gtu<mode>"
  [(set (match_operand:P 0 "gpc_reg_operand" "=r")
	(gtu:P (match_operand:P 1 "gpc_reg_operand" "r")
	       (match_operand:P 2 "reg_or_short_operand" "rI")))]
  ""
  "#"
  ""
  [(set (match_dup 0) (neg:P (gtu:P (match_dup 1) (match_dup 2))))
   (set (match_dup 0) (neg:P (match_dup 0)))]
  "")

(define_insn_and_split "*gtu<mode>_compare"
  [(set (match_operand:CC 3 "cc_reg_operand" "=x,?y")
	(compare:CC
	 (gtu:P (match_operand:P 1 "gpc_reg_operand" "r,r")
		 (match_operand:P 2 "reg_or_short_operand" "rI,rI"))
	 (const_int 0)))
   (set (match_operand:P 0 "gpc_reg_operand" "=r,r")
	(gtu:P (match_dup 1) (match_dup 2)))]
  ""
  "#"
  ""
  [(set (match_dup 0) (neg:P (gtu:P (match_dup 1) (match_dup 2))))
   (parallel [(set (match_dup 3)
		   (compare:CC (neg:P (match_dup 0)) (const_int 0)))
	      (set (match_dup 0) (neg:P (match_dup 0)))])]
  "")

(define_insn_and_split "*plus_gtu<mode>"
  [(set (match_operand:P 0 "gpc_reg_operand" "=&r")
        (plus:P (gtu:P (match_operand:P 1 "gpc_reg_operand" "r")
		       (match_operand:P 2 "reg_or_short_operand" "rI"))
		(match_operand:P 3 "reg_or_short_operand" "rI")))]
  ""
  "#"
  "&& !reg_overlap_mentioned_p (operands[0], operands[3])"
  [(set (match_dup 0) (neg:P (gtu:P (match_dup 1) (match_dup 2))))
   (set (match_dup 0) (minus:P (match_dup 3) (match_dup 0)))]
  "")

(define_insn_and_split "*plus_gtu<mode>_compare"
  [(set (match_operand:CC 4 "cc_reg_operand" "=x,x,?y,?y")
	(compare:CC
	 (plus:P (gtu:P (match_operand:P 1 "gpc_reg_operand" "r,r,r,r")
			(match_operand:P 2 "reg_or_short_operand" "I,r,I,r"))
		 (match_operand:P 3 "gpc_reg_operand" "r,r,r,r"))
	 (const_int 0)))
   (set (match_operand:P 0 "gpc_reg_operand" "=&r,&r,&r,&r")
	(plus:P (gtu:P (match_dup 1) (match_dup 2)) (match_dup 3)))]
  ""
  "#"
  "&& !reg_overlap_mentioned_p (operands[0], operands[3])"
  [(set (match_dup 0) (neg:P (gtu:P (match_dup 1) (match_dup 2))))
   (parallel [(set (match_dup 4)
		   (compare:CC (minus:P (match_dup 3) (match_dup 0))
			       (const_int 0)))
	      (set (match_dup 0) (minus:P (match_dup 3) (match_dup 0)))])]
  "")

(define_insn "*neg_gtu<mode>"
  [(set (match_operand:P 0 "gpc_reg_operand" "=r")
	(neg:P (gtu:P (match_operand:P 1 "gpc_reg_operand" "r")
		      (match_operand:P 2 "reg_or_short_operand" "rI"))))]
  ""
  "{sf%I2|subf%I2c} %0,%1,%2\;{sfe|subfe} %0,%0,%0"
  [(set_attr "type" "two")
   (set_attr "length" "8")])


;; Define both directions of branch and return.  If we need a reload
;; register, we'd rather use CR0 since it is much easier to copy a
;; register CC value to there.

(define_insn ""
  [(set (pc)
	(if_then_else (match_operator 1 "branch_comparison_operator"
				      [(match_operand 2
						      "cc_reg_operand" "y")
				       (const_int 0)])
		      (label_ref (match_operand 0 "" ""))
		      (pc)))]
  ""
  "*
{
  return output_cbranch (operands[1], \"%l0\", 0, insn);
}"
  [(set_attr "type" "branch")])

(define_insn ""
  [(set (pc)
	(if_then_else (match_operator 0 "branch_comparison_operator"
				      [(match_operand 1
						      "cc_reg_operand" "y")
				       (const_int 0)])
		      (return)
		      (pc)))]
  "direct_return ()"
  "*
{
  return output_cbranch (operands[0], NULL, 0, insn);
}"
  [(set_attr "type" "jmpreg")
   (set_attr "length" "4")])

(define_insn ""
  [(set (pc)
	(if_then_else (match_operator 1 "branch_comparison_operator"
				      [(match_operand 2
						      "cc_reg_operand" "y")
				       (const_int 0)])
		      (pc)
		      (label_ref (match_operand 0 "" ""))))]
  ""
  "*
{
  return output_cbranch (operands[1], \"%l0\", 1, insn);
}"
  [(set_attr "type" "branch")])

(define_insn ""
  [(set (pc)
	(if_then_else (match_operator 0 "branch_comparison_operator"
				      [(match_operand 1
						      "cc_reg_operand" "y")
				       (const_int 0)])
		      (pc)
		      (return)))]
  "direct_return ()"
  "*
{
  return output_cbranch (operands[0], NULL, 1, insn);
}"
  [(set_attr "type" "jmpreg")
   (set_attr "length" "4")])

;; Logic on condition register values.

; This pattern matches things like
; (set (reg:CCEQ 68) (compare:CCEQ (ior:SI (gt:SI (reg:CCFP 68) (const_int 0))
;					   (eq:SI (reg:CCFP 68) (const_int 0)))
;				   (const_int 1)))
; which are generated by the branch logic.
; Prefer destructive operations where BT = BB (for crXX BT,BA,BB)

(define_insn "*cceq_ior_compare"
  [(set (match_operand:CCEQ 0 "cc_reg_operand" "=y,?y")
        (compare:CCEQ (match_operator:SI 1 "boolean_operator"
	                [(match_operator:SI 2
				      "branch_positive_comparison_operator"
				      [(match_operand 3
						      "cc_reg_operand" "y,y")
				       (const_int 0)])
	                 (match_operator:SI 4
				      "branch_positive_comparison_operator"
				      [(match_operand 5
						      "cc_reg_operand" "0,y")
				       (const_int 0)])])
		      (const_int 1)))]
  ""
  "cr%q1 %E0,%j2,%j4"
  [(set_attr "type" "cr_logical,delayed_cr")])

; Why is the constant -1 here, but 1 in the previous pattern?
; Because ~1 has all but the low bit set.
(define_insn ""
  [(set (match_operand:CCEQ 0 "cc_reg_operand" "=y,?y")
        (compare:CCEQ (match_operator:SI 1 "boolean_or_operator"
	                [(not:SI (match_operator:SI 2
				      "branch_positive_comparison_operator"
				      [(match_operand 3
						      "cc_reg_operand" "y,y")
				       (const_int 0)]))
	                 (match_operator:SI 4
				"branch_positive_comparison_operator"
				[(match_operand 5
						"cc_reg_operand" "0,y")
				 (const_int 0)])])
		      (const_int -1)))]
  ""
  "cr%q1 %E0,%j2,%j4"
  [(set_attr "type" "cr_logical,delayed_cr")])

(define_insn "*cceq_rev_compare"
  [(set (match_operand:CCEQ 0 "cc_reg_operand" "=y,?y")
	(compare:CCEQ (match_operator:SI 1
				      "branch_positive_comparison_operator"
				      [(match_operand 2
						      "cc_reg_operand" "0,y")
				       (const_int 0)])
		      (const_int 0)))]
  ""
  "{crnor %E0,%j1,%j1|crnot %E0,%j1}"
  [(set_attr "type" "cr_logical,delayed_cr")])

;; If we are comparing the result of two comparisons, this can be done
;; using creqv or crxor.

(define_insn_and_split ""
  [(set (match_operand:CCEQ 0 "cc_reg_operand" "=y")
	(compare:CCEQ (match_operator 1 "branch_comparison_operator"
			      [(match_operand 2 "cc_reg_operand" "y")
			       (const_int 0)])
		      (match_operator 3 "branch_comparison_operator"
			      [(match_operand 4 "cc_reg_operand" "y")
			       (const_int 0)])))]
  ""
  "#"
  ""
  [(set (match_dup 0) (compare:CCEQ (xor:SI (match_dup 1) (match_dup 3))
				    (match_dup 5)))]
  "
{
  int positive_1, positive_2;

  positive_1 = branch_positive_comparison_operator (operands[1],
						    GET_MODE (operands[1]));
  positive_2 = branch_positive_comparison_operator (operands[3],
						    GET_MODE (operands[3]));

  if (! positive_1)
    operands[1] = gen_rtx_fmt_ee (rs6000_reverse_condition (GET_MODE (operands[2]),
							    GET_CODE (operands[1])),
				  SImode,
				  operands[2], const0_rtx);
  else if (GET_MODE (operands[1]) != SImode)
    operands[1] = gen_rtx_fmt_ee (GET_CODE (operands[1]), SImode,
				  operands[2], const0_rtx);

  if (! positive_2)
    operands[3] = gen_rtx_fmt_ee (rs6000_reverse_condition (GET_MODE (operands[4]),
							    GET_CODE (operands[3])),
				  SImode,
				  operands[4], const0_rtx);
  else if (GET_MODE (operands[3]) != SImode)
    operands[3] = gen_rtx_fmt_ee (GET_CODE (operands[3]), SImode,
				  operands[4], const0_rtx);

  if (positive_1 == positive_2)
    {
      operands[1] = gen_rtx_NOT (SImode, operands[1]);
      operands[5] = constm1_rtx;
    }
  else
    {
      operands[5] = const1_rtx;
    }
}")

;; Unconditional branch and return.

(define_insn "jump"
  [(set (pc)
	(label_ref (match_operand 0 "" "")))]
  ""
  "b %l0"
  [(set_attr "type" "branch")])

(define_insn "return"
  [(return)]
  "direct_return ()"
  "{br|blr}"
  [(set_attr "type" "jmpreg")])

(define_expand "indirect_jump"
  [(set (pc) (match_operand 0 "register_operand" ""))])

(define_insn "*indirect_jump<mode>"
  [(set (pc) (match_operand:P 0 "register_operand" "c,*l"))]
  ""
  "@
   bctr
   {br|blr}"
  [(set_attr "type" "jmpreg")])

;; Table jump for switch statements:
(define_expand "tablejump"
  [(use (match_operand 0 "" ""))
   (use (label_ref (match_operand 1 "" "")))]
  ""
  "
{
  if (TARGET_32BIT)
    emit_jump_insn (gen_tablejumpsi (operands[0], operands[1]));
  else
    emit_jump_insn (gen_tablejumpdi (operands[0], operands[1]));
  DONE;
}")

(define_expand "tablejumpsi"
  [(set (match_dup 3)
	(plus:SI (match_operand:SI 0 "" "")
		 (match_dup 2)))
   (parallel [(set (pc) (match_dup 3))
	      (use (label_ref (match_operand 1 "" "")))])]
  "TARGET_32BIT"
  "
{ operands[0] = force_reg (SImode, operands[0]);
  operands[2] = force_reg (SImode, gen_rtx_LABEL_REF (SImode, operands[1]));
  operands[3] = gen_reg_rtx (SImode);
}")

(define_expand "tablejumpdi"
  [(set (match_dup 4)
        (sign_extend:DI (match_operand:SI 0 "lwa_operand" "")))
   (set (match_dup 3)
	(plus:DI (match_dup 4)
		 (match_dup 2)))
   (parallel [(set (pc) (match_dup 3))
	      (use (label_ref (match_operand 1 "" "")))])]
  "TARGET_64BIT"
  "
{ operands[2] = force_reg (DImode, gen_rtx_LABEL_REF (DImode, operands[1]));
  operands[3] = gen_reg_rtx (DImode);
  operands[4] = gen_reg_rtx (DImode);
}")

(define_insn "*tablejump<mode>_internal1"
  [(set (pc)
	(match_operand:P 0 "register_operand" "c,*l"))
   (use (label_ref (match_operand 1 "" "")))]
  ""
  "@
   bctr
   {br|blr}"
  [(set_attr "type" "jmpreg")])

(define_insn "nop"
  [(const_int 0)]
  ""
  "{cror 0,0,0|nop}")

;; Define the subtract-one-and-jump insns, starting with the template
;; so loop.c knows what to generate.

(define_expand "doloop_end"
  [(use (match_operand 0 "" ""))	; loop pseudo
   (use (match_operand 1 "" ""))	; iterations; zero if unknown
   (use (match_operand 2 "" ""))	; max iterations
   (use (match_operand 3 "" ""))	; loop level
   (use (match_operand 4 "" ""))]	; label
  ""
  "
{
  /* Only use this on innermost loops.  */
  if (INTVAL (operands[3]) > 1)
    FAIL;
  if (TARGET_64BIT)
    {
      if (GET_MODE (operands[0]) != DImode)
	FAIL;
      emit_jump_insn (gen_ctrdi (operands[0], operands[4]));
    }
  else
    {
      if (GET_MODE (operands[0]) != SImode)
	FAIL;
      emit_jump_insn (gen_ctrsi (operands[0], operands[4]));
    }
  DONE;
}")

(define_expand "ctr<mode>"
  [(parallel [(set (pc)
		   (if_then_else (ne (match_operand:P 0 "register_operand" "")
				     (const_int 1))
				 (label_ref (match_operand 1 "" ""))
				 (pc)))
	      (set (match_dup 0)
		   (plus:P (match_dup 0)
			    (const_int -1)))
	      (clobber (match_scratch:CC 2 ""))
	      (clobber (match_scratch:P 3 ""))])]
  ""
  "")

;; We need to be able to do this for any operand, including MEM, or we
;; will cause reload to blow up since we don't allow output reloads on
;; JUMP_INSNs.
;; For the length attribute to be calculated correctly, the
;; label MUST be operand 0.

(define_insn "*ctr<mode>_internal1"
  [(set (pc)
	(if_then_else (ne (match_operand:P 1 "register_operand" "c,*r,*r,*r")
			  (const_int 1))
		      (label_ref (match_operand 0 "" ""))
		      (pc)))
   (set (match_operand:P 2 "nonimmediate_operand" "=1,*r,m,*q*c*l")
	(plus:P (match_dup 1)
		 (const_int -1)))
   (clobber (match_scratch:CC 3 "=X,&x,&x,&x"))
   (clobber (match_scratch:P 4 "=X,X,&r,r"))]
  ""
  "*
{
  if (which_alternative != 0)
    return \"#\";
  else if (get_attr_length (insn) == 4)
    return \"{bdn|bdnz} %l0\";
  else
    return \"bdz $+8\;b %l0\";
}"
  [(set_attr "type" "branch")
   (set_attr "length" "*,12,16,16")])

(define_insn "*ctr<mode>_internal2"
  [(set (pc)
	(if_then_else (ne (match_operand:P 1 "register_operand" "c,*r,*r,*r")
			  (const_int 1))
		      (pc)
		      (label_ref (match_operand 0 "" ""))))
   (set (match_operand:P 2 "nonimmediate_operand" "=1,*r,m,*q*c*l")
	(plus:P (match_dup 1)
		 (const_int -1)))
   (clobber (match_scratch:CC 3 "=X,&x,&x,&x"))
   (clobber (match_scratch:P 4 "=X,X,&r,r"))]
  ""
  "*
{
  if (which_alternative != 0)
    return \"#\";
  else if (get_attr_length (insn) == 4)
    return \"bdz %l0\";
  else
    return \"{bdn|bdnz} $+8\;b %l0\";
}"
  [(set_attr "type" "branch")
   (set_attr "length" "*,12,16,16")])

;; Similar but use EQ

(define_insn "*ctr<mode>_internal5"
  [(set (pc)
	(if_then_else (eq (match_operand:P 1 "register_operand" "c,*r,*r,*r")
			  (const_int 1))
		      (label_ref (match_operand 0 "" ""))
		      (pc)))
   (set (match_operand:P 2 "nonimmediate_operand" "=1,*r,m,*q*c*l")
	(plus:P (match_dup 1)
		 (const_int -1)))
   (clobber (match_scratch:CC 3 "=X,&x,&x,&x"))
   (clobber (match_scratch:P 4 "=X,X,&r,r"))]
  ""
  "*
{
  if (which_alternative != 0)
    return \"#\";
  else if (get_attr_length (insn) == 4)
    return \"bdz %l0\";
  else
    return \"{bdn|bdnz} $+8\;b %l0\";
}"
  [(set_attr "type" "branch")
   (set_attr "length" "*,12,16,16")])

(define_insn "*ctr<mode>_internal6"
  [(set (pc)
	(if_then_else (eq (match_operand:P 1 "register_operand" "c,*r,*r,*r")
			  (const_int 1))
		      (pc)
		      (label_ref (match_operand 0 "" ""))))
   (set (match_operand:P 2 "nonimmediate_operand" "=1,*r,m,*q*c*l")
	(plus:P (match_dup 1)
		 (const_int -1)))
   (clobber (match_scratch:CC 3 "=X,&x,&x,&x"))
   (clobber (match_scratch:P 4 "=X,X,&r,r"))]
  ""
  "*
{
  if (which_alternative != 0)
    return \"#\";
  else if (get_attr_length (insn) == 4)
    return \"{bdn|bdnz} %l0\";
  else
    return \"bdz $+8\;b %l0\";
}"
  [(set_attr "type" "branch")
   (set_attr "length" "*,12,16,16")])

;; Now the splitters if we could not allocate the CTR register

(define_split
  [(set (pc)
	(if_then_else (match_operator 2 "comparison_operator"
				      [(match_operand:P 1 "gpc_reg_operand" "")
				       (const_int 1)])
		      (match_operand 5 "" "")
		      (match_operand 6 "" "")))
   (set (match_operand:P 0 "gpc_reg_operand" "")
	(plus:P (match_dup 1) (const_int -1)))
   (clobber (match_scratch:CC 3 ""))
   (clobber (match_scratch:P 4 ""))]
  "reload_completed"
  [(parallel [(set (match_dup 3)
		   (compare:CC (plus:P (match_dup 1)
					(const_int -1))
			       (const_int 0)))
	      (set (match_dup 0)
		   (plus:P (match_dup 1)
			    (const_int -1)))])
   (set (pc) (if_then_else (match_dup 7)
			   (match_dup 5)
			   (match_dup 6)))]
  "
{ operands[7] = gen_rtx_fmt_ee (GET_CODE (operands[2]), VOIDmode,
				operands[3], const0_rtx); }")

(define_split
  [(set (pc)
	(if_then_else (match_operator 2 "comparison_operator"
				      [(match_operand:P 1 "gpc_reg_operand" "")
				       (const_int 1)])
		      (match_operand 5 "" "")
		      (match_operand 6 "" "")))
   (set (match_operand:P 0 "nonimmediate_operand" "")
	(plus:P (match_dup 1) (const_int -1)))
   (clobber (match_scratch:CC 3 ""))
   (clobber (match_scratch:P 4 ""))]
  "reload_completed && ! gpc_reg_operand (operands[0], SImode)"
  [(parallel [(set (match_dup 3)
		   (compare:CC (plus:P (match_dup 1)
					(const_int -1))
			       (const_int 0)))
	      (set (match_dup 4)
		   (plus:P (match_dup 1)
			    (const_int -1)))])
   (set (match_dup 0)
	(match_dup 4))
   (set (pc) (if_then_else (match_dup 7)
			   (match_dup 5)
			   (match_dup 6)))]
  "
{ operands[7] = gen_rtx_fmt_ee (GET_CODE (operands[2]), VOIDmode,
				operands[3], const0_rtx); }")

(define_insn "trap"
  [(trap_if (const_int 1) (const_int 0))]
  ""
  "{t 31,0,0|trap}"
  [(set_attr "type" "trap")])

(define_expand "conditional_trap"
  [(trap_if (match_operator 0 "trap_comparison_operator"
			    [(match_dup 2) (match_dup 3)])
	    (match_operand 1 "const_int_operand" ""))]
  ""
  "if (rs6000_compare_fp_p || operands[1] != const0_rtx) FAIL;
   operands[2] = rs6000_compare_op0;
   operands[3] = rs6000_compare_op1;")

(define_insn ""
  [(trap_if (match_operator 0 "trap_comparison_operator"
                            [(match_operand:GPR 1 "register_operand" "r")
                             (match_operand:GPR 2 "reg_or_short_operand" "rI")])
	    (const_int 0))]
  ""
  "{t|t<wd>}%V0%I2 %1,%2"
  [(set_attr "type" "trap")])

;; Insns related to generating the function prologue and epilogue.

(define_expand "prologue"
  [(use (const_int 0))]
  "TARGET_SCHED_PROLOG"
  "
{
      rs6000_emit_prologue ();
      DONE;
}")

(define_insn "*movesi_from_cr_one"
  [(match_parallel 0 "mfcr_operation"
		   [(set (match_operand:SI 1 "gpc_reg_operand" "=r")
			 (unspec:SI [(match_operand:CC 2 "cc_reg_operand" "y")
				     (match_operand 3 "immediate_operand" "n")]
			  UNSPEC_MOVESI_FROM_CR))])]
  "TARGET_MFCRF"
  "*
{
  int mask = 0;
  int i;
  for (i = 0; i < XVECLEN (operands[0], 0); i++)
  {
    mask = INTVAL (XVECEXP (SET_SRC (XVECEXP (operands[0], 0, i)), 0, 1));
    operands[4] = GEN_INT (mask);
    output_asm_insn (\"mfcr %1,%4\", operands);
  }
  return \"\";
}"
  [(set_attr "type" "mfcrf")])

(define_insn "movesi_from_cr"
  [(set (match_operand:SI 0 "gpc_reg_operand" "=r")
        (unspec:SI [(reg:CC 68) (reg:CC 69) (reg:CC 70) (reg:CC 71)
		    (reg:CC 72)	(reg:CC 73) (reg:CC 74) (reg:CC 75)]
		   UNSPEC_MOVESI_FROM_CR))]
  ""
  "mfcr %0"
  [(set_attr "type" "mfcr")])

(define_insn "*stmw"
  [(match_parallel 0 "stmw_operation"
		   [(set (match_operand:SI 1 "memory_operand" "=m")
       			 (match_operand:SI 2 "gpc_reg_operand" "r"))])]
  "TARGET_MULTIPLE"
  "{stm|stmw} %2,%1"
  [(set_attr "type" "store_ux")])

(define_insn "*save_fpregs_<mode>"
  [(match_parallel 0 "any_parallel_operand"
		   [(clobber (reg:P 65))
		    (use (match_operand:P 1 "call_operand" "s"))
		    (set (match_operand:DF 2 "memory_operand" "=m")
			 (match_operand:DF 3 "gpc_reg_operand" "f"))])]
  ""
  "bl %z1"
  [(set_attr "type" "branch")
   (set_attr "length" "4")])

; These are to explain that changes to the stack pointer should
; not be moved over stores to stack memory.
(define_insn "stack_tie"
  [(set (match_operand:BLK 0 "memory_operand" "+m")
        (unspec:BLK [(match_dup 0)] UNSPEC_TIE))]
  ""
  ""
  [(set_attr "length" "0")])


(define_expand "epilogue"
  [(use (const_int 0))]
  "TARGET_SCHED_PROLOG"
  "
{
      rs6000_emit_epilogue (FALSE);
      DONE;
}")

; On some processors, doing the mtcrf one CC register at a time is
; faster (like on the 604e).  On others, doing them all at once is
; faster; for instance, on the 601 and 750.

(define_expand "movsi_to_cr_one"
  [(set (match_operand:CC 0 "cc_reg_operand" "")
        (unspec:CC [(match_operand:SI 1 "gpc_reg_operand" "")
		    (match_dup 2)] UNSPEC_MOVESI_TO_CR))]
  ""
  "operands[2] = GEN_INT (1 << (75 - REGNO (operands[0])));")

(define_insn "*movsi_to_cr"
  [(match_parallel 0 "mtcrf_operation"
		   [(set (match_operand:CC 1 "cc_reg_operand" "=y")
			 (unspec:CC [(match_operand:SI 2 "gpc_reg_operand" "r")
				     (match_operand 3 "immediate_operand" "n")]
				    UNSPEC_MOVESI_TO_CR))])]
 ""
 "*
{
  int mask = 0;
  int i;
  for (i = 0; i < XVECLEN (operands[0], 0); i++)
    mask |= INTVAL (XVECEXP (SET_SRC (XVECEXP (operands[0], 0, i)), 0, 1));
  operands[4] = GEN_INT (mask);
  return \"mtcrf %4,%2\";
}"
  [(set_attr "type" "mtcr")])

(define_insn "*mtcrfsi"
  [(set (match_operand:CC 0 "cc_reg_operand" "=y")
        (unspec:CC [(match_operand:SI 1 "gpc_reg_operand" "r")
		    (match_operand 2 "immediate_operand" "n")]
		   UNSPEC_MOVESI_TO_CR))]
  "GET_CODE (operands[0]) == REG
   && CR_REGNO_P (REGNO (operands[0]))
   && GET_CODE (operands[2]) == CONST_INT
   && INTVAL (operands[2]) == 1 << (75 - REGNO (operands[0]))"
  "mtcrf %R0,%1"
  [(set_attr "type" "mtcr")])

; The load-multiple instructions have similar properties.
; Note that "load_multiple" is a name known to the machine-independent
; code that actually corresponds to the PowerPC load-string.

(define_insn "*lmw"
  [(match_parallel 0 "lmw_operation"
		   [(set (match_operand:SI 1 "gpc_reg_operand" "=r")
       			 (match_operand:SI 2 "memory_operand" "m"))])]
  "TARGET_MULTIPLE"
  "{lm|lmw} %1,%2"
  [(set_attr "type" "load_ux")])

(define_insn "*return_internal_<mode>"
  [(return)
   (use (match_operand:P 0 "register_operand" "lc"))]
  ""
  "b%T0"
  [(set_attr "type" "jmpreg")])

; FIXME: This would probably be somewhat simpler if the Cygnus sibcall
; stuff was in GCC.  Oh, and "any_parallel_operand" is a bit flexible...

(define_insn "*return_and_restore_fpregs_<mode>"
 [(match_parallel 0 "any_parallel_operand"
                  [(return)
		   (use (reg:P 65))
		   (use (match_operand:P 1 "call_operand" "s"))
		   (set (match_operand:DF 2 "gpc_reg_operand" "=f")
			(match_operand:DF 3 "memory_operand" "m"))])]
 ""
 "b %z1")

; This is used in compiling the unwind routines.
(define_expand "eh_return"
  [(use (match_operand 0 "general_operand" ""))]
  ""
  "
{
  if (TARGET_32BIT)
    emit_insn (gen_eh_set_lr_si (operands[0]));
  else
    emit_insn (gen_eh_set_lr_di (operands[0]));
  DONE;
}")

; We can't expand this before we know where the link register is stored.
(define_insn "eh_set_lr_<mode>"
  [(unspec_volatile [(match_operand:P 0 "register_operand" "r")]
  		    UNSPECV_EH_RR)
   (clobber (match_scratch:P 1 "=&b"))]
  ""
  "#")

(define_split
  [(unspec_volatile [(match_operand 0 "register_operand" "")] UNSPECV_EH_RR)
   (clobber (match_scratch 1 ""))]
  "reload_completed"
  [(const_int 0)]
  "
{
  rs6000_emit_eh_reg_restore (operands[0], operands[1]);
  DONE;
}")

(define_insn "prefetch"
  [(prefetch (match_operand 0 "indexed_or_indirect_address" "a")
	     (match_operand:SI 1 "const_int_operand" "n")
	     (match_operand:SI 2 "const_int_operand" "n"))]
  "TARGET_POWERPC"
  "*
{
  if (GET_CODE (operands[0]) == REG)
    return INTVAL (operands[1]) ? \"dcbtst 0,%0\" : \"dcbt 0,%0\";
  return INTVAL (operands[1]) ? \"dcbtst %a0\" : \"dcbt %a0\";
}"
  [(set_attr "type" "load")])


(include "sync.md")
(include "altivec.md")
(include "spe.md")
(include "dfp.md")<|MERGE_RESOLUTION|>--- conflicted
+++ resolved
@@ -8583,11 +8583,7 @@
   [(set_attr "length" "8,8,8,20,20,16")])
 
 (define_insn_and_split "*movtf_softfloat"
-<<<<<<< HEAD
-  [(set (match_operand:TF 0 "nonimmediate_operand" "=r,Y,r")
-=======
   [(set (match_operand:TF 0 "rs6000_nonimmediate_operand" "=r,Y,r")
->>>>>>> 1177f497
 	(match_operand:TF 1 "input_operand"         "YGHF,r,r"))]
   "!TARGET_IEEEQUAD
    && (TARGET_SOFT_FLOAT || !TARGET_FPRS) && TARGET_LONG_DOUBLE_128
