;; Machine description for IBM RISC System 6000 (POWER) for GNU C compiler
;; Copyright (C) 1990-2013 Free Software Foundation, Inc.
;; Contributed by Richard Kenner (kenner@vlsi1.ultra.nyu.edu)

;; This file is part of GCC.

;; GCC is free software; you can redistribute it and/or modify it
;; under the terms of the GNU General Public License as published
;; by the Free Software Foundation; either version 3, or (at your
;; option) any later version.

;; GCC is distributed in the hope that it will be useful, but WITHOUT
;; ANY WARRANTY; without even the implied warranty of MERCHANTABILITY
;; or FITNESS FOR A PARTICULAR PURPOSE.  See the GNU General Public
;; License for more details.

;; You should have received a copy of the GNU General Public License
;; along with GCC; see the file COPYING3.  If not see
;; <http://www.gnu.org/licenses/>.

;;- See file "rtl.def" for documentation on define_insn, match_*, et. al.

;;
;; REGNOS
;;

(define_constants
  [(FIRST_GPR_REGNO		0)
   (STACK_POINTER_REGNUM	1)
   (TOC_REGNUM			2)
   (STATIC_CHAIN_REGNUM		11)
   (HARD_FRAME_POINTER_REGNUM	31)
   (LAST_GPR_REGNO		31)
   (FIRST_FPR_REGNO		32)
   (LAST_FPR_REGNO		63)
   (LR_REGNO			65)
   (CTR_REGNO			66)
   (ARG_POINTER_REGNUM		67)
   (CR0_REGNO			68)
   (CR1_REGNO			69)
   (CR2_REGNO			70)
   (CR3_REGNO			71)
   (CR4_REGNO			72)
   (CR5_REGNO			73)
   (CR6_REGNO			74)
   (CR7_REGNO			75)
   (MAX_CR_REGNO		75)
   (CA_REGNO			76)
   (FIRST_ALTIVEC_REGNO		77)
   (LAST_ALTIVEC_REGNO		108)
   (VRSAVE_REGNO		109)
   (VSCR_REGNO			110)
   (SPE_ACC_REGNO		111)
   (SPEFSCR_REGNO		112)
   (FRAME_POINTER_REGNUM	113)
   (TFHAR_REGNO			114)
   (TFIAR_REGNO			115)
   (TEXASR_REGNO		116)

   ; ABI defined stack offsets for storing the TOC pointer with AIX calls.
   (TOC_SAVE_OFFSET_32BIT	20)
   (TOC_SAVE_OFFSET_64BIT	40)

   ; Function TOC offset in the AIX function descriptor.
   (AIX_FUNC_DESC_TOC_32BIT	4)
   (AIX_FUNC_DESC_TOC_64BIT	8)

   ; Static chain offset in the AIX function descriptor.
   (AIX_FUNC_DESC_SC_32BIT	8)
   (AIX_FUNC_DESC_SC_64BIT	16)
  ])

;;
;; UNSPEC usage
;;

(define_c_enum "unspec"
  [UNSPEC_FRSP			; frsp for POWER machines
   UNSPEC_PROBE_STACK		; probe stack memory reference
   UNSPEC_TOCPTR		; address of a word pointing to the TOC
   UNSPEC_TOC			; address of the TOC (more-or-less)
   UNSPEC_MOVSI_GOT
   UNSPEC_MV_CR_OV		; move_from_CR_ov_bit
   UNSPEC_FCTIWZ
   UNSPEC_FRIM
   UNSPEC_FRIN
   UNSPEC_FRIP
   UNSPEC_FRIZ
   UNSPEC_LD_MPIC		; load_macho_picbase
   UNSPEC_MPIC_CORRECT		; macho_correct_pic
   UNSPEC_TLSGD
   UNSPEC_TLSLD
   UNSPEC_MOVESI_FROM_CR
   UNSPEC_MOVESI_TO_CR
   UNSPEC_TLSDTPREL
   UNSPEC_TLSDTPRELHA
   UNSPEC_TLSDTPRELLO
   UNSPEC_TLSGOTDTPREL
   UNSPEC_TLSTPREL
   UNSPEC_TLSTPRELHA
   UNSPEC_TLSTPRELLO
   UNSPEC_TLSGOTTPREL
   UNSPEC_TLSTLS
   UNSPEC_FIX_TRUNC_TF		; fadd, rounding towards zero
   UNSPEC_MV_CR_GT		; move_from_CR_gt_bit
   UNSPEC_STFIWX
   UNSPEC_POPCNTB
   UNSPEC_FRES
   UNSPEC_SP_SET
   UNSPEC_SP_TEST
   UNSPEC_SYNC
   UNSPEC_LWSYNC
   UNSPEC_SYNC_OP
   UNSPEC_ATOMIC
   UNSPEC_CMPXCHG
   UNSPEC_XCHG
   UNSPEC_AND
   UNSPEC_DLMZB
   UNSPEC_DLMZB_CR
   UNSPEC_DLMZB_STRLEN
   UNSPEC_RSQRT
   UNSPEC_TOCREL
   UNSPEC_MACHOPIC_OFFSET
   UNSPEC_BPERM
   UNSPEC_COPYSIGN
   UNSPEC_PARITY
   UNSPEC_FCTIW
   UNSPEC_FCTID
   UNSPEC_LFIWAX
   UNSPEC_LFIWZX
   UNSPEC_FCTIWUZ
   UNSPEC_GRP_END_NOP
   UNSPEC_P8V_FMRGOW
   UNSPEC_P8V_MTVSRWZ
   UNSPEC_P8V_RELOAD_FROM_GPR
   UNSPEC_P8V_MTVSRD
   UNSPEC_P8V_XXPERMDI
   UNSPEC_P8V_RELOAD_FROM_VSX
  ])

;;
;; UNSPEC_VOLATILE usage
;;

(define_c_enum "unspecv"
  [UNSPECV_BLOCK
   UNSPECV_LL			; load-locked
   UNSPECV_SC			; store-conditional
   UNSPECV_PROBE_STACK_RANGE	; probe range of stack addresses
   UNSPECV_EH_RR		; eh_reg_restore
   UNSPECV_ISYNC		; isync instruction
   UNSPECV_MFTB			; move from time base
  ])


;; Define an insn type attribute.  This is used in function unit delay
;; computations.
(define_attr "type" "integer,two,three,load,load_ext,load_ext_u,load_ext_ux,load_ux,load_u,store,store_ux,store_u,fpload,fpload_ux,fpload_u,fpstore,fpstore_ux,fpstore_u,vecload,vecstore,imul,imul2,imul3,lmul,idiv,ldiv,insert_word,branch,cmp,fast_compare,compare,var_delayed_compare,delayed_compare,imul_compare,lmul_compare,fpcompare,cr_logical,delayed_cr,mfcr,mfcrf,mtcr,mfjmpr,mtjmpr,fp,fpsimple,dmul,sdiv,ddiv,ssqrt,dsqrt,jmpreg,brinc,vecsimple,veccomplex,vecdiv,veccmp,veccmpsimple,vecperm,vecfloat,vecfdiv,vecdouble,isync,sync,load_l,store_c,shift,trap,insert_dword,var_shift_rotate,cntlz,exts,mffgpr,mftgpr,isel,popcnt,crypto,htm"
  (const_string "integer"))

;; Define floating point instruction sub-types for use with Xfpu.md
(define_attr "fp_type" "fp_default,fp_addsub_s,fp_addsub_d,fp_mul_s,fp_mul_d,fp_div_s,fp_div_d,fp_maddsub_s,fp_maddsub_d,fp_sqrt_s,fp_sqrt_d" (const_string "fp_default"))

;; Length (in bytes).
; '(pc)' in the following doesn't include the instruction itself; it is
; calculated as if the instruction had zero size.
(define_attr "length" ""
  (if_then_else (eq_attr "type" "branch")
		(if_then_else (and (ge (minus (match_dup 0) (pc))
				       (const_int -32768))
				   (lt (minus (match_dup 0) (pc))
				       (const_int 32764)))
			      (const_int 4)
			      (const_int 8))
		(const_int 4)))

;; Processor type -- this attribute must exactly match the processor_type
;; enumeration in rs6000.h.

(define_attr "cpu" "rs64a,mpccore,ppc403,ppc405,ppc440,ppc476,ppc601,ppc603,ppc604,ppc604e,ppc620,ppc630,ppc750,ppc7400,ppc7450,ppc8540,ppc8548,ppce300c2,ppce300c3,ppce500mc,ppce500mc64,ppce5500,ppce6500,power4,power5,power6,power7,cell,ppca2,titan,power8"
  (const (symbol_ref "rs6000_cpu_attr")))


;; If this instruction is microcoded on the CELL processor
; The default for load extended, the recorded instructions and rotate/shifts by a variable is always microcoded
(define_attr "cell_micro" "not,conditional,always"
  (if_then_else (eq_attr "type" "compare,delayed_compare,imul_compare,lmul_compare,load_ext,load_ext_ux,var_shift_rotate,var_delayed_compare")
		(const_string "always")
		(const_string "not")))

(automata_option "ndfa")

(include "rs64.md")
(include "mpc.md")
(include "40x.md")
(include "440.md")
(include "476.md")
(include "601.md")
(include "603.md")
(include "6xx.md")
(include "7xx.md")
(include "7450.md")
(include "8540.md")
(include "e300c2c3.md")
(include "e500mc.md")
(include "e500mc64.md")
(include "e5500.md")
(include "e6500.md")
(include "power4.md")
(include "power5.md")
(include "power6.md")
(include "power7.md")
(include "power8.md")
(include "cell.md")
(include "xfpu.md")
(include "a2.md")
(include "titan.md")

(include "predicates.md")
(include "constraints.md")

(include "darwin.md")


;; Mode iterators

; This mode iterator allows :GPR to be used to indicate the allowable size
; of whole values in GPRs.
(define_mode_iterator GPR [SI (DI "TARGET_POWERPC64")])

; Any supported integer mode.
(define_mode_iterator INT [QI HI SI DI TI PTI])

; Any supported integer mode that fits in one register.
(define_mode_iterator INT1 [QI HI SI (DI "TARGET_POWERPC64")])

; extend modes for DImode
(define_mode_iterator QHSI [QI HI SI])

; QImode or HImode for small atomic ops
(define_mode_iterator QHI [QI HI])

; HImode or SImode for sign extended fusion ops
(define_mode_iterator HSI [HI SI])

; SImode or DImode, even if DImode doesn't fit in GPRs.
(define_mode_iterator SDI [SI DI])

; The size of a pointer.  Also, the size of the value that a record-condition
; (one with a '.') will compare; and the size used for arithmetic carries.
(define_mode_iterator P [(SI "TARGET_32BIT") (DI "TARGET_64BIT")])

; Iterator to add PTImode along with TImode (TImode can go in VSX registers,
; PTImode is GPR only)
(define_mode_iterator TI2 [TI PTI])

; Any hardware-supported floating-point mode
(define_mode_iterator FP [
  (SF "TARGET_HARD_FLOAT 
   && ((TARGET_FPRS && TARGET_SINGLE_FLOAT) || TARGET_E500_SINGLE)")
  (DF "TARGET_HARD_FLOAT 
   && ((TARGET_FPRS && TARGET_DOUBLE_FLOAT) || TARGET_E500_DOUBLE)")
  (TF "!TARGET_IEEEQUAD
   && TARGET_HARD_FLOAT
   && (TARGET_FPRS || TARGET_E500_DOUBLE)
   && TARGET_LONG_DOUBLE_128")
  (DD "TARGET_DFP")
  (TD "TARGET_DFP")])

; Any fma capable floating-point mode.
(define_mode_iterator FMA_F [
  (SF "TARGET_HARD_FLOAT && TARGET_FPRS && TARGET_SINGLE_FLOAT")
  (DF "(TARGET_HARD_FLOAT && TARGET_FPRS && TARGET_DOUBLE_FLOAT)
       || VECTOR_UNIT_VSX_P (DFmode)")
  (V2SF "TARGET_PAIRED_FLOAT")
  (V4SF "VECTOR_UNIT_ALTIVEC_OR_VSX_P (V4SFmode)")
  (V2DF "VECTOR_UNIT_ALTIVEC_OR_VSX_P (V2DFmode)")
  ])

; Floating point move iterators to combine binary and decimal moves
(define_mode_iterator FMOVE32 [SF SD])
(define_mode_iterator FMOVE64 [DF DD])
(define_mode_iterator FMOVE64X [DI DF DD])
(define_mode_iterator FMOVE128 [(TF "!TARGET_IEEEQUAD && TARGET_LONG_DOUBLE_128")
				(TD "TARGET_HARD_FLOAT && TARGET_FPRS")])

; Iterators for 128 bit types for direct move
(define_mode_iterator FMOVE128_GPR [(TI    "TARGET_VSX_TIMODE")
				    (V16QI "")
				    (V8HI  "")
				    (V4SI  "")
				    (V4SF  "")
				    (V2DI  "")
				    (V2DF  "")])

; Whether a floating point move is ok, don't allow SD without hardware FP
(define_mode_attr fmove_ok [(SF "")
			    (DF "")
			    (SD "TARGET_HARD_FLOAT && TARGET_FPRS")
			    (DD "")])

; Convert REAL_VALUE to the appropriate bits
(define_mode_attr real_value_to_target [(SF "REAL_VALUE_TO_TARGET_SINGLE")
					(DF "REAL_VALUE_TO_TARGET_DOUBLE")
					(SD "REAL_VALUE_TO_TARGET_DECIMAL32")
					(DD "REAL_VALUE_TO_TARGET_DECIMAL64")])

; Definitions for load to 32-bit fpr register
(define_mode_attr f32_lr [(SF "f")		 (SD "wz")])
(define_mode_attr f32_lm [(SF "m")		 (SD "Z")])
(define_mode_attr f32_li [(SF "lfs%U1%X1 %0,%1") (SD "lfiwzx %0,%y1")])
<<<<<<< HEAD
(define_mode_attr f32_lv [(SF "lxsspx %0,%y1")	 (SD "lxsiwzx %0,%y1")])
=======
(define_mode_attr f32_lv [(SF "lxsspx %x0,%y1")	 (SD "lxsiwzx %x0,%y1")])
>>>>>>> de147f5b

; Definitions for store from 32-bit fpr register
(define_mode_attr f32_sr [(SF "f")		  (SD "wx")])
(define_mode_attr f32_sm [(SF "m")		  (SD "Z")])
(define_mode_attr f32_si [(SF "stfs%U0%X0 %1,%0") (SD "stfiwx %1,%y0")])
<<<<<<< HEAD
(define_mode_attr f32_sv [(SF "stxsspx %1,%y0")	  (SD "stxsiwzx %1,%y0")])
=======
(define_mode_attr f32_sv [(SF "stxsspx %x1,%y0")  (SD "stxsiwzx %x1,%y0")])
>>>>>>> de147f5b

; Definitions for 32-bit fpr direct move
(define_mode_attr f32_dm [(SF "wn") (SD "wm")])

; These modes do not fit in integer registers in 32-bit mode.
; but on e500v2, the gpr are 64 bit registers
(define_mode_iterator DIFD [DI (DF "!TARGET_E500_DOUBLE") DD])

; Iterator for reciprocal estimate instructions
(define_mode_iterator RECIPF [SF DF V4SF V2DF])

; Iterator for just SF/DF
(define_mode_iterator SFDF [SF DF])

; SF/DF suffix for traditional floating instructions
(define_mode_attr Ftrad		[(SF "s") (DF "")])

; SF/DF suffix for VSX instructions
(define_mode_attr Fvsx		[(SF "sp") (DF	"dp")])

; SF/DF constraint for arithmetic on traditional floating point registers
(define_mode_attr Ff		[(SF "f") (DF "d")])

; SF/DF constraint for arithmetic on VSX registers
(define_mode_attr Fv		[(SF "wy") (DF "ws")])

; s/d suffix for things like fp_addsub_s/fp_addsub_d
(define_mode_attr Fs		[(SF "s")  (DF "d")])

; FRE/FRES support
(define_mode_attr Ffre		[(SF "fres") (DF "fre")])
(define_mode_attr FFRE		[(SF "FRES") (DF "FRE")])

; Conditional returns.
(define_code_iterator any_return [return simple_return])
(define_code_attr return_pred [(return "direct_return ()")
			       (simple_return "1")])
(define_code_attr return_str [(return "") (simple_return "simple_")])

; Various instructions that come in SI and DI forms.
; A generic w/d attribute, for things like cmpw/cmpd.
(define_mode_attr wd [(QI    "b")
		      (HI    "h")
		      (SI    "w")
		      (DI    "d")
		      (V16QI "b")
		      (V8HI  "h")
		      (V4SI  "w")
		      (V2DI  "d")])

; DImode bits
(define_mode_attr dbits [(QI "56") (HI "48") (SI "32")])

;; ISEL/ISEL64 target selection
(define_mode_attr sel [(SI "") (DI "64")])

;; Suffix for reload patterns
(define_mode_attr ptrsize [(SI "32bit")
			   (DI "64bit")])

(define_mode_attr tptrsize [(SI "TARGET_32BIT")
			    (DI "TARGET_64BIT")])

(define_mode_attr mptrsize [(SI "si")
			    (DI "di")])

(define_mode_attr ptrload [(SI "lwz")
			   (DI "ld")])

(define_mode_attr ptrm [(SI "m")
			(DI "Y")])

(define_mode_attr rreg [(SF   "f")
			(DF   "ws")
			(V4SF "wf")
			(V2DF "wd")])

(define_mode_attr rreg2 [(SF   "f")
			 (DF   "d")])

(define_mode_attr SI_CONVERT_FP [(SF "TARGET_FCFIDS")
				 (DF "TARGET_FCFID")])

(define_mode_attr E500_CONVERT [(SF "!TARGET_FPRS")
				(DF "TARGET_E500_DOUBLE")])

(define_mode_attr TARGET_FLOAT [(SF "TARGET_SINGLE_FLOAT")
				(DF "TARGET_DOUBLE_FLOAT")])

;; Mode iterator for logical operations on 128-bit types
(define_mode_iterator BOOL_128		[TI
					 PTI
					 (V16QI	"TARGET_ALTIVEC")
					 (V8HI	"TARGET_ALTIVEC")
					 (V4SI	"TARGET_ALTIVEC")
					 (V4SF	"TARGET_ALTIVEC")
					 (V2DI	"TARGET_ALTIVEC")
					 (V2DF	"TARGET_ALTIVEC")])

;; For the GPRs we use 3 constraints for register outputs, two that are the
;; same as the output register, and a third where the output register is an
;; early clobber, so we don't have to deal with register overlaps.  For the
;; vector types, we prefer to use the vector registers.  For TI mode, allow
;; either.

;; Mode attribute for boolean operation register constraints for output
(define_mode_attr BOOL_REGS_OUTPUT	[(TI	"&r,r,r,wa,v")
					 (PTI	"&r,r,r")
					 (V16QI	"wa,v,&?r,?r,?r")
					 (V8HI	"wa,v,&?r,?r,?r")
					 (V4SI	"wa,v,&?r,?r,?r")
					 (V4SF	"wa,v,&?r,?r,?r")
					 (V2DI	"wa,v,&?r,?r,?r")
					 (V2DF	"wa,v,&?r,?r,?r")])

;; Mode attribute for boolean operation register constraints for operand1
(define_mode_attr BOOL_REGS_OP1		[(TI	"r,0,r,wa,v")
					 (PTI	"r,0,r")
					 (V16QI	"wa,v,r,0,r")
					 (V8HI	"wa,v,r,0,r")
					 (V4SI	"wa,v,r,0,r")
					 (V4SF	"wa,v,r,0,r")
					 (V2DI	"wa,v,r,0,r")
					 (V2DF	"wa,v,r,0,r")])

;; Mode attribute for boolean operation register constraints for operand2
(define_mode_attr BOOL_REGS_OP2		[(TI	"r,r,0,wa,v")
					 (PTI	"r,r,0")
					 (V16QI	"wa,v,r,r,0")
					 (V8HI	"wa,v,r,r,0")
					 (V4SI	"wa,v,r,r,0")
					 (V4SF	"wa,v,r,r,0")
					 (V2DI	"wa,v,r,r,0")
					 (V2DF	"wa,v,r,r,0")])

;; Mode attribute for boolean operation register constraints for operand1
;; for one_cmpl.  To simplify things, we repeat the constraint where 0
;; is used for operand1 or operand2
(define_mode_attr BOOL_REGS_UNARY	[(TI	"r,0,0,wa,v")
					 (PTI	"r,0,0")
					 (V16QI	"wa,v,r,0,0")
					 (V8HI	"wa,v,r,0,0")
					 (V4SI	"wa,v,r,0,0")
					 (V4SF	"wa,v,r,0,0")
					 (V2DI	"wa,v,r,0,0")
					 (V2DF	"wa,v,r,0,0")])

;; Mode attribute for the clobber of CC0 for AND expansion.
;; For the 128-bit types, we never do AND immediate, but we need to
;; get the correct number of X's for the number of operands.
(define_mode_attr BOOL_REGS_AND_CR0	[(TI	"X,X,X,X,X")
					 (PTI	"X,X,X")
					 (V16QI	"X,X,X,X,X")
					 (V8HI	"X,X,X,X,X")
					 (V4SI	"X,X,X,X,X")
					 (V4SF	"X,X,X,X,X")
					 (V2DI	"X,X,X,X,X")
					 (V2DF	"X,X,X,X,X")])


;; Start with fixed-point load and store insns.  Here we put only the more
;; complex forms.  Basic data transfer is done later.

(define_expand "zero_extend<mode>di2"
  [(set (match_operand:DI 0 "gpc_reg_operand" "")
	(zero_extend:DI (match_operand:QHSI 1 "gpc_reg_operand" "")))]
  "TARGET_POWERPC64"
  "")

(define_insn "*zero_extend<mode>di2_internal1"
  [(set (match_operand:DI 0 "gpc_reg_operand" "=r,r")
	(zero_extend:DI (match_operand:QHSI 1 "reg_or_mem_operand" "m,r")))]
  "TARGET_POWERPC64 && (<MODE>mode != SImode || !TARGET_LFIWZX)"
  "@
   l<wd>z%U1%X1 %0,%1
   rldicl %0,%1,0,<dbits>"
  [(set_attr_alternative "type"
      [(if_then_else
	 (match_test "update_indexed_address_mem (operands[1], VOIDmode)")
	 (const_string "load_ux")
	 (if_then_else
	   (match_test "update_address_mem (operands[1], VOIDmode)")
	   (const_string "load_u")
	   (const_string "load")))
       (const_string "*")])])

(define_insn "*zero_extend<mode>di2_internal2"
  [(set (match_operand:CC 0 "cc_reg_operand" "=x,?y")
	(compare:CC (zero_extend:DI (match_operand:QHSI 1 "gpc_reg_operand" "r,r"))
		    (const_int 0)))
   (clobber (match_scratch:DI 2 "=r,r"))]
  "TARGET_64BIT"
  "@
   rldicl. %2,%1,0,<dbits>
   #"
  [(set_attr "type" "compare")
   (set_attr "length" "4,8")])

(define_split
  [(set (match_operand:CC 0 "cc_reg_not_micro_cr0_operand" "")
	(compare:CC (zero_extend:DI (match_operand:QHSI 1 "gpc_reg_operand" ""))
		    (const_int 0)))
   (clobber (match_scratch:DI 2 ""))]
  "TARGET_POWERPC64 && reload_completed"
  [(set (match_dup 2)
	(zero_extend:DI (match_dup 1)))
   (set (match_dup 0)
	(compare:CC (match_dup 2)
		    (const_int 0)))]
  "")

(define_insn "*zero_extend<mode>di2_internal3"
  [(set (match_operand:CC 2 "cc_reg_operand" "=x,?y")
	(compare:CC (zero_extend:DI (match_operand:QHSI 1 "gpc_reg_operand" "r,r"))
		    (const_int 0)))
   (set (match_operand:DI 0 "gpc_reg_operand" "=r,r")
	(zero_extend:DI (match_dup 1)))]
  "TARGET_64BIT"
  "@
   rldicl. %0,%1,0,<dbits>
   #"
  [(set_attr "type" "compare")
   (set_attr "length" "4,8")])

(define_split
  [(set (match_operand:CC 2 "cc_reg_not_micro_cr0_operand" "")
	(compare:CC (zero_extend:DI (match_operand:QHSI 1 "gpc_reg_operand" ""))
		    (const_int 0)))
   (set (match_operand:DI 0 "gpc_reg_operand" "")
	(zero_extend:DI (match_dup 1)))]
  "TARGET_POWERPC64 && reload_completed"
  [(set (match_dup 0)
	(zero_extend:DI (match_dup 1)))
   (set (match_dup 2)
	(compare:CC (match_dup 0)
		    (const_int 0)))]
  "")

(define_insn "*zero_extendsidi2_lfiwzx"
<<<<<<< HEAD
  [(set (match_operand:DI 0 "gpc_reg_operand" "=r,r,??wm,!wz,!wm")
=======
  [(set (match_operand:DI 0 "gpc_reg_operand" "=r,r,??wm,!wz,!wu")
>>>>>>> de147f5b
	(zero_extend:DI (match_operand:SI 1 "reg_or_mem_operand" "m,r,r,Z,Z")))]
  "TARGET_POWERPC64 && TARGET_LFIWZX"
  "@
   lwz%U1%X1 %0,%1
   rldicl %0,%1,0,32
   mtvsrwz %x0,%1
   lfiwzx %0,%y1
   lxsiwzx %x0,%y1"
  [(set_attr_alternative "type"
      [(if_then_else
	 (match_test "update_indexed_address_mem (operands[1], VOIDmode)")
	 (const_string "load_ux")
	 (if_then_else
	   (match_test "update_address_mem (operands[1], VOIDmode)")
	   (const_string "load_u")
	   (const_string "load")))
       (const_string "*")
       (const_string "mffgpr")
       (const_string "fpload")
       (const_string "fpload")])])

(define_insn "extendqidi2"
  [(set (match_operand:DI 0 "gpc_reg_operand" "=r")
	(sign_extend:DI (match_operand:QI 1 "gpc_reg_operand" "r")))]
  "TARGET_POWERPC64"
  "extsb %0,%1"
  [(set_attr "type" "exts")])

(define_insn ""
  [(set (match_operand:CC 0 "cc_reg_operand" "=x,?y")
	(compare:CC (sign_extend:DI (match_operand:QI 1 "gpc_reg_operand" "r,r"))
		    (const_int 0)))
   (clobber (match_scratch:DI 2 "=r,r"))]
  "TARGET_64BIT"
  "@
   extsb. %2,%1
   #"
  [(set_attr "type" "compare")
   (set_attr "length" "4,8")])

(define_split
  [(set (match_operand:CC 0 "cc_reg_not_micro_cr0_operand" "")
	(compare:CC (sign_extend:DI (match_operand:QI 1 "gpc_reg_operand" ""))
		    (const_int 0)))
   (clobber (match_scratch:DI 2 ""))]
  "TARGET_POWERPC64 && reload_completed"
  [(set (match_dup 2)
	(sign_extend:DI (match_dup 1)))
   (set (match_dup 0)
	(compare:CC (match_dup 2)
		    (const_int 0)))]
  "")

(define_insn ""
  [(set (match_operand:CC 2 "cc_reg_operand" "=x,?y")
	(compare:CC (sign_extend:DI (match_operand:QI 1 "gpc_reg_operand" "r,r"))
		    (const_int 0)))
   (set (match_operand:DI 0 "gpc_reg_operand" "=r,r")
	(sign_extend:DI (match_dup 1)))]
  "TARGET_64BIT"
  "@
   extsb. %0,%1
   #"
  [(set_attr "type" "compare")
   (set_attr "length" "4,8")])

(define_split
  [(set (match_operand:CC 2 "cc_reg_not_micro_cr0_operand" "")
	(compare:CC (sign_extend:DI (match_operand:QI 1 "gpc_reg_operand" ""))
		    (const_int 0)))
   (set (match_operand:DI 0 "gpc_reg_operand" "")
	(sign_extend:DI (match_dup 1)))]
  "TARGET_POWERPC64 && reload_completed"
  [(set (match_dup 0)
	(sign_extend:DI (match_dup 1)))
   (set (match_dup 2)
	(compare:CC (match_dup 0)
		    (const_int 0)))]
  "")

(define_expand "extendhidi2"
  [(set (match_operand:DI 0 "gpc_reg_operand" "")
	(sign_extend:DI (match_operand:HI 1 "gpc_reg_operand" "")))]
  "TARGET_POWERPC64"
  "")

(define_insn ""
  [(set (match_operand:DI 0 "gpc_reg_operand" "=r,r")
	(sign_extend:DI (match_operand:HI 1 "reg_or_mem_operand" "m,r")))]
  "TARGET_POWERPC64 && rs6000_gen_cell_microcode"
  "@
   lha%U1%X1 %0,%1
   extsh %0,%1"
  [(set_attr_alternative "type"
      [(if_then_else
	 (match_test "update_indexed_address_mem (operands[1], VOIDmode)")
	 (const_string "load_ext_ux")
	 (if_then_else
	   (match_test "update_address_mem (operands[1], VOIDmode)")
	   (const_string "load_ext_u")
	   (const_string "load_ext")))
       (const_string "exts")])])

(define_insn ""
  [(set (match_operand:DI 0 "gpc_reg_operand" "=r")
	(sign_extend:DI (match_operand:HI 1 "gpc_reg_operand" "r")))]
  "TARGET_POWERPC64 && !rs6000_gen_cell_microcode"
  "extsh %0,%1"
  [(set_attr "type" "exts")])

(define_insn ""
  [(set (match_operand:CC 0 "cc_reg_operand" "=x,?y")
	(compare:CC (sign_extend:DI (match_operand:HI 1 "gpc_reg_operand" "r,r"))
		    (const_int 0)))
   (clobber (match_scratch:DI 2 "=r,r"))]
  "TARGET_64BIT"
  "@
   extsh. %2,%1
   #"
  [(set_attr "type" "compare")
   (set_attr "length" "4,8")])

(define_split
  [(set (match_operand:CC 0 "cc_reg_not_micro_cr0_operand" "")
	(compare:CC (sign_extend:DI (match_operand:HI 1 "gpc_reg_operand" ""))
		    (const_int 0)))
   (clobber (match_scratch:DI 2 ""))]
  "TARGET_POWERPC64 && reload_completed"
  [(set (match_dup 2)
	(sign_extend:DI (match_dup 1)))
   (set (match_dup 0)
	(compare:CC (match_dup 2)
		    (const_int 0)))]
  "")

(define_insn ""
  [(set (match_operand:CC 2 "cc_reg_operand" "=x,?y")
	(compare:CC (sign_extend:DI (match_operand:HI 1 "gpc_reg_operand" "r,r"))
		    (const_int 0)))
   (set (match_operand:DI 0 "gpc_reg_operand" "=r,r")
	(sign_extend:DI (match_dup 1)))]
  "TARGET_64BIT"
  "@
   extsh. %0,%1
   #"
  [(set_attr "type" "compare")
   (set_attr "length" "4,8")])

(define_split
  [(set (match_operand:CC 2 "cc_reg_not_micro_cr0_operand" "")
	(compare:CC (sign_extend:DI (match_operand:HI 1 "gpc_reg_operand" ""))
		    (const_int 0)))
   (set (match_operand:DI 0 "gpc_reg_operand" "")
	(sign_extend:DI (match_dup 1)))]
  "TARGET_POWERPC64 && reload_completed"
  [(set (match_dup 0)
	(sign_extend:DI (match_dup 1)))
   (set (match_dup 2)
	(compare:CC (match_dup 0)
		    (const_int 0)))]
  "")

(define_expand "extendsidi2"
  [(set (match_operand:DI 0 "gpc_reg_operand" "")
	(sign_extend:DI (match_operand:SI 1 "gpc_reg_operand" "")))]
  "TARGET_POWERPC64"
  "")

(define_insn "*extendsidi2_lfiwax"
<<<<<<< HEAD
  [(set (match_operand:DI 0 "gpc_reg_operand" "=r,r,??wm,!wl,!wm")
=======
  [(set (match_operand:DI 0 "gpc_reg_operand" "=r,r,??wm,!wl,!wu")
>>>>>>> de147f5b
	(sign_extend:DI (match_operand:SI 1 "lwa_operand" "m,r,r,Z,Z")))]
  "TARGET_POWERPC64 && TARGET_LFIWAX"
  "@
   lwa%U1%X1 %0,%1
   extsw %0,%1
   mtvsrwa %x0,%1
   lfiwax %0,%y1
   lxsiwax %x0,%y1"
  [(set_attr_alternative "type"
      [(if_then_else
	 (match_test "update_indexed_address_mem (operands[1], VOIDmode)")
	 (const_string "load_ext_ux")
	 (if_then_else
	   (match_test "update_address_mem (operands[1], VOIDmode)")
	   (const_string "load_ext_u")
	   (const_string "load_ext")))
       (const_string "exts")
       (const_string "mffgpr")
       (const_string "fpload")
       (const_string "fpload")])])

(define_insn "*extendsidi2_nocell"
  [(set (match_operand:DI 0 "gpc_reg_operand" "=r,r")
	(sign_extend:DI (match_operand:SI 1 "lwa_operand" "m,r")))]
  "TARGET_POWERPC64 && rs6000_gen_cell_microcode && !TARGET_LFIWAX"
  "@
   lwa%U1%X1 %0,%1
   extsw %0,%1"
  [(set_attr_alternative "type"
      [(if_then_else
	 (match_test "update_indexed_address_mem (operands[1], VOIDmode)")
	 (const_string "load_ext_ux")
	 (if_then_else
	   (match_test "update_address_mem (operands[1], VOIDmode)")
	   (const_string "load_ext_u")
	   (const_string "load_ext")))
       (const_string "exts")])])

(define_insn "*extendsidi2_nocell"
  [(set (match_operand:DI 0 "gpc_reg_operand" "=r")
	(sign_extend:DI (match_operand:SI 1 "gpc_reg_operand" "r")))]
  "TARGET_POWERPC64 && !rs6000_gen_cell_microcode"
  "extsw %0,%1"
  [(set_attr "type" "exts")])

(define_insn ""
  [(set (match_operand:CC 0 "cc_reg_operand" "=x,?y")
	(compare:CC (sign_extend:DI (match_operand:SI 1 "gpc_reg_operand" "r,r"))
		    (const_int 0)))
   (clobber (match_scratch:DI 2 "=r,r"))]
  "TARGET_64BIT"
  "@
   extsw. %2,%1
   #"
  [(set_attr "type" "compare")
   (set_attr "length" "4,8")])

(define_split
  [(set (match_operand:CC 0 "cc_reg_not_micro_cr0_operand" "")
	(compare:CC (sign_extend:DI (match_operand:SI 1 "gpc_reg_operand" ""))
		    (const_int 0)))
   (clobber (match_scratch:DI 2 ""))]
  "TARGET_POWERPC64 && reload_completed"
  [(set (match_dup 2)
	(sign_extend:DI (match_dup 1)))
   (set (match_dup 0)
	(compare:CC (match_dup 2)
		    (const_int 0)))]
  "")

(define_insn ""
  [(set (match_operand:CC 2 "cc_reg_operand" "=x,?y")
	(compare:CC (sign_extend:DI (match_operand:SI 1 "gpc_reg_operand" "r,r"))
		    (const_int 0)))
   (set (match_operand:DI 0 "gpc_reg_operand" "=r,r")
	(sign_extend:DI (match_dup 1)))]
  "TARGET_64BIT"
  "@
   extsw. %0,%1
   #"
  [(set_attr "type" "compare")
   (set_attr "length" "4,8")])

(define_split
  [(set (match_operand:CC 2 "cc_reg_not_micro_cr0_operand" "")
	(compare:CC (sign_extend:DI (match_operand:SI 1 "gpc_reg_operand" ""))
		    (const_int 0)))
   (set (match_operand:DI 0 "gpc_reg_operand" "")
	(sign_extend:DI (match_dup 1)))]
  "TARGET_POWERPC64 && reload_completed"
  [(set (match_dup 0)
	(sign_extend:DI (match_dup 1)))
   (set (match_dup 2)
	(compare:CC (match_dup 0)
		    (const_int 0)))]
  "")

(define_expand "zero_extendqisi2"
  [(set (match_operand:SI 0 "gpc_reg_operand" "")
	(zero_extend:SI (match_operand:QI 1 "gpc_reg_operand" "")))]
  ""
  "")

(define_insn ""
  [(set (match_operand:SI 0 "gpc_reg_operand" "=r,r")
	(zero_extend:SI (match_operand:QI 1 "reg_or_mem_operand" "m,r")))]
  ""
  "@
   lbz%U1%X1 %0,%1
   rlwinm %0,%1,0,0xff"
  [(set_attr_alternative "type"
      [(if_then_else
	 (match_test "update_indexed_address_mem (operands[1], VOIDmode)")
	 (const_string "load_ux")
	 (if_then_else
	   (match_test "update_address_mem (operands[1], VOIDmode)")
	   (const_string "load_u")
	   (const_string "load")))
       (const_string "*")])])

(define_insn ""
  [(set (match_operand:CC 0 "cc_reg_operand" "=x,?y")
	(compare:CC (zero_extend:SI (match_operand:QI 1 "gpc_reg_operand" "r,r"))
		    (const_int 0)))
   (clobber (match_scratch:SI 2 "=r,r"))]
  ""
  "@
   andi. %2,%1,0xff
   #"
  [(set_attr "type" "fast_compare,compare")
   (set_attr "length" "4,8")])

(define_split
  [(set (match_operand:CC 0 "cc_reg_not_micro_cr0_operand" "")
	(compare:CC (zero_extend:SI (match_operand:QI 1 "gpc_reg_operand" ""))
		    (const_int 0)))
   (clobber (match_scratch:SI 2 ""))]
  "reload_completed"
  [(set (match_dup 2)
	(zero_extend:SI (match_dup 1)))
   (set (match_dup 0)
	(compare:CC (match_dup 2)
		    (const_int 0)))]
  "")

(define_insn ""
  [(set (match_operand:CC 2 "cc_reg_operand" "=x,?y")
	(compare:CC (zero_extend:SI (match_operand:QI 1 "gpc_reg_operand" "r,r"))
		    (const_int 0)))
   (set (match_operand:SI 0 "gpc_reg_operand" "=r,r")
	(zero_extend:SI (match_dup 1)))]
  ""
  "@
   andi. %0,%1,0xff
   #"
  [(set_attr "type" "fast_compare,compare")
   (set_attr "length" "4,8")])

(define_split
  [(set (match_operand:CC 2 "cc_reg_not_micro_cr0_operand" "")
	(compare:CC (zero_extend:SI (match_operand:QI 1 "gpc_reg_operand" ""))
		    (const_int 0)))
   (set (match_operand:SI 0 "gpc_reg_operand" "")
	(zero_extend:SI (match_dup 1)))]
  "reload_completed"
  [(set (match_dup 0)
	(zero_extend:SI (match_dup 1)))
   (set (match_dup 2)
	(compare:CC (match_dup 0)
		    (const_int 0)))]
  "")

(define_insn "extendqisi2"
  [(set (match_operand:SI 0 "gpc_reg_operand" "=r")
	(sign_extend:SI (match_operand:QI 1 "gpc_reg_operand" "r")))]
  ""
  "extsb %0,%1"
  [(set_attr "type" "exts")])

(define_insn ""
  [(set (match_operand:CC 0 "cc_reg_operand" "=x,?y")
	(compare:CC (sign_extend:SI (match_operand:QI 1 "gpc_reg_operand" "r,r"))
		    (const_int 0)))
   (clobber (match_scratch:SI 2 "=r,r"))]
  ""
  "@
   extsb. %2,%1
   #"
  [(set_attr "type" "compare")
   (set_attr "length" "4,8")])

(define_split
  [(set (match_operand:CC 0 "cc_reg_not_micro_cr0_operand" "")
	(compare:CC (sign_extend:SI (match_operand:QI 1 "gpc_reg_operand" ""))
		    (const_int 0)))
   (clobber (match_scratch:SI 2 ""))]
  "reload_completed"
  [(set (match_dup 2)
	(sign_extend:SI (match_dup 1)))
   (set (match_dup 0)
	(compare:CC (match_dup 2)
		    (const_int 0)))]
  "")

(define_insn ""
  [(set (match_operand:CC 2 "cc_reg_operand" "=x,?y")
	(compare:CC (sign_extend:SI (match_operand:QI 1 "gpc_reg_operand" "r,r"))
		    (const_int 0)))
   (set (match_operand:SI 0 "gpc_reg_operand" "=r,r")
	(sign_extend:SI (match_dup 1)))]
  ""
  "@
   extsb. %0,%1
   #"
  [(set_attr "type" "compare")
   (set_attr "length" "4,8")])

(define_split
  [(set (match_operand:CC 2 "cc_reg_not_micro_cr0_operand" "")
	(compare:CC (sign_extend:SI (match_operand:QI 1 "gpc_reg_operand" ""))
		    (const_int 0)))
   (set (match_operand:SI 0 "gpc_reg_operand" "")
	(sign_extend:SI (match_dup 1)))]
  "reload_completed"
  [(set (match_dup 0)
	(sign_extend:SI (match_dup 1)))
   (set (match_dup 2)
	(compare:CC (match_dup 0)
		    (const_int 0)))]
  "")

(define_insn ""
  [(set (match_operand:HI 0 "gpc_reg_operand" "=r,r")
	(zero_extend:HI (match_operand:QI 1 "reg_or_mem_operand" "m,r")))]
  ""
  "@
   lbz%U1%X1 %0,%1
   rlwinm %0,%1,0,0xff"
  [(set_attr_alternative "type"
      [(if_then_else
	 (match_test "update_indexed_address_mem (operands[1], VOIDmode)")
	 (const_string "load_ux")
	 (if_then_else
	   (match_test "update_address_mem (operands[1], VOIDmode)")
	   (const_string "load_u")
	   (const_string "load")))
       (const_string "*")])])

(define_insn ""
  [(set (match_operand:CC 0 "cc_reg_operand" "=x,?y")
	(compare:CC (zero_extend:HI (match_operand:QI 1 "gpc_reg_operand" "r,r"))
		    (const_int 0)))
   (clobber (match_scratch:HI 2 "=r,r"))]
  ""
  "@
   andi. %2,%1,0xff
   #"
  [(set_attr "type" "fast_compare,compare")
   (set_attr "length" "4,8")])

(define_split
  [(set (match_operand:CC 0 "cc_reg_not_micro_cr0_operand" "")
	(compare:CC (zero_extend:HI (match_operand:QI 1 "gpc_reg_operand" ""))
		    (const_int 0)))
   (clobber (match_scratch:HI 2 ""))]
  "reload_completed"
  [(set (match_dup 2)
	(zero_extend:HI (match_dup 1)))
   (set (match_dup 0)
	(compare:CC (match_dup 2)
		    (const_int 0)))]
  "")

(define_insn ""
  [(set (match_operand:CC 2 "cc_reg_operand" "=x,?y")
	(compare:CC (zero_extend:HI (match_operand:QI 1 "gpc_reg_operand" "r,r"))
		    (const_int 0)))
   (set (match_operand:HI 0 "gpc_reg_operand" "=r,r")
	(zero_extend:HI (match_dup 1)))]
  ""
  "@
   andi. %0,%1,0xff
   #"
  [(set_attr "type" "fast_compare,compare")
   (set_attr "length" "4,8")])

(define_split
  [(set (match_operand:CC 2 "cc_reg_not_micro_cr0_operand" "")
	(compare:CC (zero_extend:HI (match_operand:QI 1 "gpc_reg_operand" ""))
		    (const_int 0)))
   (set (match_operand:HI 0 "gpc_reg_operand" "")
	(zero_extend:HI (match_dup 1)))]
  "reload_completed"
  [(set (match_dup 0)
	(zero_extend:HI (match_dup 1)))
   (set (match_dup 2)
	(compare:CC (match_dup 0)
		    (const_int 0)))]
  "")

(define_insn "extendqihi2"
  [(set (match_operand:HI 0 "gpc_reg_operand" "=r")
	(sign_extend:HI (match_operand:QI 1 "gpc_reg_operand" "r")))]
  ""
  "extsb %0,%1"
  [(set_attr "type" "exts")])

(define_insn ""
  [(set (match_operand:CC 0 "cc_reg_operand" "=x,?y")
	(compare:CC (sign_extend:HI (match_operand:QI 1 "gpc_reg_operand" "r,r"))
		    (const_int 0)))
   (clobber (match_scratch:HI 2 "=r,r"))]
  ""
  "@
   extsb. %2,%1
   #"
  [(set_attr "type" "compare")
   (set_attr "length" "4,8")])

(define_split
  [(set (match_operand:CC 0 "cc_reg_not_micro_cr0_operand" "")
	(compare:CC (sign_extend:HI (match_operand:QI 1 "gpc_reg_operand" ""))
		    (const_int 0)))
   (clobber (match_scratch:HI 2 ""))]
  "reload_completed"
  [(set (match_dup 2)
	(sign_extend:HI (match_dup 1)))
   (set (match_dup 0)
	(compare:CC (match_dup 2)
		    (const_int 0)))]
  "")

(define_insn ""
  [(set (match_operand:CC 2 "cc_reg_operand" "=x,?y")
	(compare:CC (sign_extend:HI (match_operand:QI 1 "gpc_reg_operand" "r,r"))
		    (const_int 0)))
   (set (match_operand:HI 0 "gpc_reg_operand" "=r,r")
	(sign_extend:HI (match_dup 1)))]
  ""
  "@
   extsb. %0,%1
   #"
  [(set_attr "type" "compare")
   (set_attr "length" "4,8")])

(define_split
  [(set (match_operand:CC 2 "cc_reg_not_micro_cr0_operand" "")
	(compare:CC (sign_extend:HI (match_operand:QI 1 "gpc_reg_operand" ""))
		    (const_int 0)))
   (set (match_operand:HI 0 "gpc_reg_operand" "")
	(sign_extend:HI (match_dup 1)))]
  "reload_completed"
  [(set (match_dup 0)
	(sign_extend:HI (match_dup 1)))
   (set (match_dup 2)
	(compare:CC (match_dup 0)
		    (const_int 0)))]
  "")

(define_expand "zero_extendhisi2"
  [(set (match_operand:SI 0 "gpc_reg_operand" "")
	(zero_extend:SI (match_operand:HI 1 "gpc_reg_operand" "")))]
  ""
  "")

(define_insn ""
  [(set (match_operand:SI 0 "gpc_reg_operand" "=r,r")
	(zero_extend:SI (match_operand:HI 1 "reg_or_mem_operand" "m,r")))]
  ""
  "@
   lhz%U1%X1 %0,%1
   rlwinm %0,%1,0,0xffff"
  [(set_attr_alternative "type"
      [(if_then_else
	 (match_test "update_indexed_address_mem (operands[1], VOIDmode)")
	 (const_string "load_ux")
	 (if_then_else
	   (match_test "update_address_mem (operands[1], VOIDmode)")
	   (const_string "load_u")
	   (const_string "load")))
       (const_string "*")])])

(define_insn ""
  [(set (match_operand:CC 0 "cc_reg_operand" "=x,?y")
	(compare:CC (zero_extend:SI (match_operand:HI 1 "gpc_reg_operand" "r,r"))
		    (const_int 0)))
   (clobber (match_scratch:SI 2 "=r,r"))]
  ""
  "@
   andi. %2,%1,0xffff
   #"
  [(set_attr "type" "fast_compare,compare")
   (set_attr "length" "4,8")])

(define_split
  [(set (match_operand:CC 0 "cc_reg_not_micro_cr0_operand" "")
	(compare:CC (zero_extend:SI (match_operand:HI 1 "gpc_reg_operand" ""))
		    (const_int 0)))
   (clobber (match_scratch:SI 2 ""))]
  "reload_completed"
  [(set (match_dup 2)
	(zero_extend:SI (match_dup 1)))
   (set (match_dup 0)
	(compare:CC (match_dup 2)
		    (const_int 0)))]
  "")

(define_insn ""
  [(set (match_operand:CC 2 "cc_reg_operand" "=x,?y")
	(compare:CC (zero_extend:SI (match_operand:HI 1 "gpc_reg_operand" "r,r"))
		    (const_int 0)))
   (set (match_operand:SI 0 "gpc_reg_operand" "=r,r")
	(zero_extend:SI (match_dup 1)))]
  ""
  "@
   andi. %0,%1,0xffff
   #"
  [(set_attr "type" "fast_compare,compare")
   (set_attr "length" "4,8")])

(define_split
  [(set (match_operand:CC 2 "cc_reg_not_micro_cr0_operand" "")
	(compare:CC (zero_extend:SI (match_operand:HI 1 "gpc_reg_operand" ""))
		    (const_int 0)))
   (set (match_operand:SI 0 "gpc_reg_operand" "")
	(zero_extend:SI (match_dup 1)))]
  "reload_completed"
  [(set (match_dup 0)
	(zero_extend:SI (match_dup 1)))
   (set (match_dup 2)
	(compare:CC (match_dup 0)
		    (const_int 0)))]
  "")

(define_expand "extendhisi2"
  [(set (match_operand:SI 0 "gpc_reg_operand" "")
	(sign_extend:SI (match_operand:HI 1 "gpc_reg_operand" "")))]
  ""
  "")

(define_insn ""
  [(set (match_operand:SI 0 "gpc_reg_operand" "=r,r")
	(sign_extend:SI (match_operand:HI 1 "reg_or_mem_operand" "m,r")))]
  "rs6000_gen_cell_microcode"
  "@
   lha%U1%X1 %0,%1
   extsh %0,%1"
  [(set_attr_alternative "type"
      [(if_then_else
	 (match_test "update_indexed_address_mem (operands[1], VOIDmode)")
	 (const_string "load_ext_ux")
	 (if_then_else
	   (match_test "update_address_mem (operands[1], VOIDmode)")
	   (const_string "load_ext_u")
	   (const_string "load_ext")))
       (const_string "exts")])])

(define_insn ""
  [(set (match_operand:SI 0 "gpc_reg_operand" "=r")
        (sign_extend:SI (match_operand:HI 1 "gpc_reg_operand" "r")))]
  "!rs6000_gen_cell_microcode"
  "extsh %0,%1"
  [(set_attr "type" "exts")])

(define_insn ""
  [(set (match_operand:CC 0 "cc_reg_operand" "=x,?y")
	(compare:CC (sign_extend:SI (match_operand:HI 1 "gpc_reg_operand" "r,r"))
		    (const_int 0)))
   (clobber (match_scratch:SI 2 "=r,r"))]
  ""
  "@
   extsh. %2,%1
   #"
  [(set_attr "type" "compare")
   (set_attr "length" "4,8")])

(define_split
  [(set (match_operand:CC 0 "cc_reg_not_micro_cr0_operand" "")
	(compare:CC (sign_extend:SI (match_operand:HI 1 "gpc_reg_operand" ""))
		    (const_int 0)))
   (clobber (match_scratch:SI 2 ""))]
  "reload_completed"
  [(set (match_dup 2)
	(sign_extend:SI (match_dup 1)))
   (set (match_dup 0)
	(compare:CC (match_dup 2)
		    (const_int 0)))]
  "")

(define_insn ""
  [(set (match_operand:CC 2 "cc_reg_operand" "=x,?y")
	(compare:CC (sign_extend:SI (match_operand:HI 1 "gpc_reg_operand" "r,r"))
		    (const_int 0)))
   (set (match_operand:SI 0 "gpc_reg_operand" "=r,r")
	(sign_extend:SI (match_dup 1)))]
  ""
  "@
   extsh. %0,%1
   #"
  [(set_attr "type" "compare")
   (set_attr "length" "4,8")])

(define_split
  [(set (match_operand:CC 2 "cc_reg_not_micro_cr0_operand" "")
	(compare:CC (sign_extend:SI (match_operand:HI 1 "gpc_reg_operand" ""))
		    (const_int 0)))
   (set (match_operand:SI 0 "gpc_reg_operand" "")
	(sign_extend:SI (match_dup 1)))]
  "reload_completed"
  [(set (match_dup 0)
	(sign_extend:SI (match_dup 1)))
   (set (match_dup 2)
	(compare:CC (match_dup 0)
		    (const_int 0)))]
  "")

;; IBM 405, 440, 464 and 476 half-word multiplication operations.

(define_insn "*macchwc"
  [(set (match_operand:CC 3 "cc_reg_operand" "=x")
        (compare:CC (plus:SI (mult:SI (ashiftrt:SI
                                       (match_operand:SI 2 "gpc_reg_operand" "r")
                                       (const_int 16))
                                      (sign_extend:SI
                                       (match_operand:HI 1 "gpc_reg_operand" "r")))
                             (match_operand:SI 4 "gpc_reg_operand" "0"))
                    (const_int 0)))
   (set (match_operand:SI 0 "gpc_reg_operand" "=r")
        (plus:SI (mult:SI (ashiftrt:SI
                           (match_dup 2)
                           (const_int 16))
                          (sign_extend:SI
                           (match_dup 1)))
                 (match_dup 4)))]
  "TARGET_MULHW"
  "macchw. %0,%1,%2"
  [(set_attr "type" "imul3")])

(define_insn "*macchw"
  [(set (match_operand:SI 0 "gpc_reg_operand" "=r")
        (plus:SI (mult:SI (ashiftrt:SI
                           (match_operand:SI 2 "gpc_reg_operand" "r")
                           (const_int 16))
                          (sign_extend:SI
                           (match_operand:HI 1 "gpc_reg_operand" "r")))
                 (match_operand:SI 3 "gpc_reg_operand" "0")))]
  "TARGET_MULHW"
  "macchw %0,%1,%2"
  [(set_attr "type" "imul3")])

(define_insn "*macchwuc"
  [(set (match_operand:CC 3 "cc_reg_operand" "=x")
        (compare:CC (plus:SI (mult:SI (lshiftrt:SI
                                       (match_operand:SI 2 "gpc_reg_operand" "r")
                                       (const_int 16))
                                      (zero_extend:SI
                                       (match_operand:HI 1 "gpc_reg_operand" "r")))
                             (match_operand:SI 4 "gpc_reg_operand" "0"))
                    (const_int 0)))
   (set (match_operand:SI 0 "gpc_reg_operand" "=r")
        (plus:SI (mult:SI (lshiftrt:SI
                           (match_dup 2)
                           (const_int 16))
                          (zero_extend:SI
                           (match_dup 1)))
                 (match_dup 4)))]
  "TARGET_MULHW"
  "macchwu. %0,%1,%2"
  [(set_attr "type" "imul3")])

(define_insn "*macchwu"
  [(set (match_operand:SI 0 "gpc_reg_operand" "=r")
        (plus:SI (mult:SI (lshiftrt:SI
                           (match_operand:SI 2 "gpc_reg_operand" "r")
                           (const_int 16))
                          (zero_extend:SI
                           (match_operand:HI 1 "gpc_reg_operand" "r")))
                 (match_operand:SI 3 "gpc_reg_operand" "0")))]
  "TARGET_MULHW"
  "macchwu %0,%1,%2"
  [(set_attr "type" "imul3")])

(define_insn "*machhwc"
  [(set (match_operand:CC 3 "cc_reg_operand" "=x")
        (compare:CC (plus:SI (mult:SI (ashiftrt:SI
                                       (match_operand:SI 1 "gpc_reg_operand" "%r")
                                       (const_int 16))
                                      (ashiftrt:SI
                                       (match_operand:SI 2 "gpc_reg_operand" "r")
                                       (const_int 16)))
                             (match_operand:SI 4 "gpc_reg_operand" "0"))
                    (const_int 0)))
   (set (match_operand:SI 0 "gpc_reg_operand" "=r")
        (plus:SI (mult:SI (ashiftrt:SI
                           (match_dup 1)
                           (const_int 16))
                          (ashiftrt:SI
                           (match_dup 2)
                           (const_int 16)))
                 (match_dup 4)))]
  "TARGET_MULHW"
  "machhw. %0,%1,%2"
  [(set_attr "type" "imul3")])

(define_insn "*machhw"
  [(set (match_operand:SI 0 "gpc_reg_operand" "=r")
        (plus:SI (mult:SI (ashiftrt:SI
                           (match_operand:SI 1 "gpc_reg_operand" "%r")
                           (const_int 16))
                          (ashiftrt:SI
                           (match_operand:SI 2 "gpc_reg_operand" "r")
                           (const_int 16)))
                 (match_operand:SI 3 "gpc_reg_operand" "0")))]
  "TARGET_MULHW"
  "machhw %0,%1,%2"
  [(set_attr "type" "imul3")])

(define_insn "*machhwuc"
  [(set (match_operand:CC 3 "cc_reg_operand" "=x")
        (compare:CC (plus:SI (mult:SI (lshiftrt:SI
                                       (match_operand:SI 1 "gpc_reg_operand" "%r")
                                       (const_int 16))
                                      (lshiftrt:SI
                                       (match_operand:SI 2 "gpc_reg_operand" "r")
                                       (const_int 16)))
                             (match_operand:SI 4 "gpc_reg_operand" "0"))
                    (const_int 0)))
   (set (match_operand:SI 0 "gpc_reg_operand" "=r")
        (plus:SI (mult:SI (lshiftrt:SI
                           (match_dup 1)
                           (const_int 16))
                          (lshiftrt:SI
                           (match_dup 2)
                           (const_int 16)))
                 (match_dup 4)))]
  "TARGET_MULHW"
  "machhwu. %0,%1,%2"
  [(set_attr "type" "imul3")])

(define_insn "*machhwu"
  [(set (match_operand:SI 0 "gpc_reg_operand" "=r")
        (plus:SI (mult:SI (lshiftrt:SI
                           (match_operand:SI 1 "gpc_reg_operand" "%r")
                           (const_int 16))
                          (lshiftrt:SI
                           (match_operand:SI 2 "gpc_reg_operand" "r")
                           (const_int 16)))
                 (match_operand:SI 3 "gpc_reg_operand" "0")))]
  "TARGET_MULHW"
  "machhwu %0,%1,%2"
  [(set_attr "type" "imul3")])

(define_insn "*maclhwc"
  [(set (match_operand:CC 3 "cc_reg_operand" "=x")
        (compare:CC (plus:SI (mult:SI (sign_extend:SI
                                       (match_operand:HI 1 "gpc_reg_operand" "%r"))
                                      (sign_extend:SI
                                       (match_operand:HI 2 "gpc_reg_operand" "r")))
                             (match_operand:SI 4 "gpc_reg_operand" "0"))
                    (const_int 0)))
   (set (match_operand:SI 0 "gpc_reg_operand" "=r")
        (plus:SI (mult:SI (sign_extend:SI
                           (match_dup 1))
                          (sign_extend:SI
                           (match_dup 2)))
                 (match_dup 4)))]
  "TARGET_MULHW"
  "maclhw. %0,%1,%2"
  [(set_attr "type" "imul3")])

(define_insn "*maclhw"
  [(set (match_operand:SI 0 "gpc_reg_operand" "=r")
        (plus:SI (mult:SI (sign_extend:SI
                           (match_operand:HI 1 "gpc_reg_operand" "%r"))
                          (sign_extend:SI
                           (match_operand:HI 2 "gpc_reg_operand" "r")))
                 (match_operand:SI 3 "gpc_reg_operand" "0")))]
  "TARGET_MULHW"
  "maclhw %0,%1,%2"
  [(set_attr "type" "imul3")])

(define_insn "*maclhwuc"
  [(set (match_operand:CC 3 "cc_reg_operand" "=x")
        (compare:CC (plus:SI (mult:SI (zero_extend:SI
                                       (match_operand:HI 1 "gpc_reg_operand" "%r"))
                                      (zero_extend:SI
                                       (match_operand:HI 2 "gpc_reg_operand" "r")))
                             (match_operand:SI 4 "gpc_reg_operand" "0"))
                    (const_int 0)))
   (set (match_operand:SI 0 "gpc_reg_operand" "=r")
        (plus:SI (mult:SI (zero_extend:SI
                           (match_dup 1))
                          (zero_extend:SI
                           (match_dup 2)))
                 (match_dup 4)))]
  "TARGET_MULHW"
  "maclhwu. %0,%1,%2"
  [(set_attr "type" "imul3")])

(define_insn "*maclhwu"
  [(set (match_operand:SI 0 "gpc_reg_operand" "=r")
        (plus:SI (mult:SI (zero_extend:SI
                           (match_operand:HI 1 "gpc_reg_operand" "%r"))
                          (zero_extend:SI
                           (match_operand:HI 2 "gpc_reg_operand" "r")))
                 (match_operand:SI 3 "gpc_reg_operand" "0")))]
  "TARGET_MULHW"
  "maclhwu %0,%1,%2"
  [(set_attr "type" "imul3")])

(define_insn "*nmacchwc"
  [(set (match_operand:CC 3 "cc_reg_operand" "=x")
        (compare:CC (minus:SI (match_operand:SI 4 "gpc_reg_operand" "0")
                              (mult:SI (ashiftrt:SI
                                        (match_operand:SI 2 "gpc_reg_operand" "r")
                                        (const_int 16))
                                       (sign_extend:SI
                                        (match_operand:HI 1 "gpc_reg_operand" "r"))))
                    (const_int 0)))
   (set (match_operand:SI 0 "gpc_reg_operand" "=r")
        (minus:SI (match_dup 4)
                  (mult:SI (ashiftrt:SI
                            (match_dup 2)
                            (const_int 16))
                           (sign_extend:SI
                            (match_dup 1)))))]
  "TARGET_MULHW"
  "nmacchw. %0,%1,%2"
  [(set_attr "type" "imul3")])

(define_insn "*nmacchw"
  [(set (match_operand:SI 0 "gpc_reg_operand" "=r")
        (minus:SI (match_operand:SI 3 "gpc_reg_operand" "0")
                  (mult:SI (ashiftrt:SI
                            (match_operand:SI 2 "gpc_reg_operand" "r")
                            (const_int 16))
                           (sign_extend:SI
                            (match_operand:HI 1 "gpc_reg_operand" "r")))))]
  "TARGET_MULHW"
  "nmacchw %0,%1,%2"
  [(set_attr "type" "imul3")])

(define_insn "*nmachhwc"
  [(set (match_operand:CC 3 "cc_reg_operand" "=x")
        (compare:CC (minus:SI (match_operand:SI 4 "gpc_reg_operand" "0")
                              (mult:SI (ashiftrt:SI
                                        (match_operand:SI 1 "gpc_reg_operand" "%r")
                                        (const_int 16))
                                       (ashiftrt:SI
                                        (match_operand:SI 2 "gpc_reg_operand" "r")
                                        (const_int 16))))
                    (const_int 0)))
   (set (match_operand:SI 0 "gpc_reg_operand" "=r")
        (minus:SI (match_dup 4)
                  (mult:SI (ashiftrt:SI
                            (match_dup 1)
                            (const_int 16))
                           (ashiftrt:SI
                            (match_dup 2)
                            (const_int 16)))))]
  "TARGET_MULHW"
  "nmachhw. %0,%1,%2"
  [(set_attr "type" "imul3")])

(define_insn "*nmachhw"
  [(set (match_operand:SI 0 "gpc_reg_operand" "=r")
        (minus:SI (match_operand:SI 3 "gpc_reg_operand" "0")
                  (mult:SI (ashiftrt:SI
                            (match_operand:SI 1 "gpc_reg_operand" "%r")
                            (const_int 16))
                           (ashiftrt:SI
                            (match_operand:SI 2 "gpc_reg_operand" "r")
                            (const_int 16)))))]
  "TARGET_MULHW"
  "nmachhw %0,%1,%2"
  [(set_attr "type" "imul3")])

(define_insn "*nmaclhwc"
  [(set (match_operand:CC 3 "cc_reg_operand" "=x")
        (compare:CC (minus:SI (match_operand:SI 4 "gpc_reg_operand" "0")
                              (mult:SI (sign_extend:SI
                                        (match_operand:HI 1 "gpc_reg_operand" "%r"))
                                       (sign_extend:SI
                                        (match_operand:HI 2 "gpc_reg_operand" "r"))))
                    (const_int 0)))
   (set (match_operand:SI 0 "gpc_reg_operand" "=r")
        (minus:SI (match_dup 4)
                  (mult:SI (sign_extend:SI
                            (match_dup 1))
                           (sign_extend:SI
                            (match_dup 2)))))]
  "TARGET_MULHW"
  "nmaclhw. %0,%1,%2"
  [(set_attr "type" "imul3")])

(define_insn "*nmaclhw"
  [(set (match_operand:SI 0 "gpc_reg_operand" "=r")
        (minus:SI (match_operand:SI 3 "gpc_reg_operand" "0")
                  (mult:SI (sign_extend:SI
                            (match_operand:HI 1 "gpc_reg_operand" "%r"))
                           (sign_extend:SI
                            (match_operand:HI 2 "gpc_reg_operand" "r")))))]
  "TARGET_MULHW"
  "nmaclhw %0,%1,%2"
  [(set_attr "type" "imul3")])

(define_insn "*mulchwc"
  [(set (match_operand:CC 3 "cc_reg_operand" "=x")
        (compare:CC (mult:SI (ashiftrt:SI
                              (match_operand:SI 2 "gpc_reg_operand" "r")
                              (const_int 16))
                             (sign_extend:SI
                              (match_operand:HI 1 "gpc_reg_operand" "r")))
                    (const_int 0)))
   (set (match_operand:SI 0 "gpc_reg_operand" "=r")
        (mult:SI (ashiftrt:SI
                  (match_dup 2)
                  (const_int 16))
                 (sign_extend:SI
                  (match_dup 1))))]
  "TARGET_MULHW"
  "mulchw. %0,%1,%2"
  [(set_attr "type" "imul3")])

(define_insn "*mulchw"
  [(set (match_operand:SI 0 "gpc_reg_operand" "=r")
        (mult:SI (ashiftrt:SI
                  (match_operand:SI 2 "gpc_reg_operand" "r")
                  (const_int 16))
                 (sign_extend:SI
                  (match_operand:HI 1 "gpc_reg_operand" "r"))))]
  "TARGET_MULHW"
  "mulchw %0,%1,%2"
  [(set_attr "type" "imul3")])

(define_insn "*mulchwuc"
  [(set (match_operand:CC 3 "cc_reg_operand" "=x")
        (compare:CC (mult:SI (lshiftrt:SI
                              (match_operand:SI 2 "gpc_reg_operand" "r")
                              (const_int 16))
                             (zero_extend:SI
                              (match_operand:HI 1 "gpc_reg_operand" "r")))
                    (const_int 0)))
   (set (match_operand:SI 0 "gpc_reg_operand" "=r")
        (mult:SI (lshiftrt:SI
                  (match_dup 2)
                  (const_int 16))
                 (zero_extend:SI
                  (match_dup 1))))]
  "TARGET_MULHW"
  "mulchwu. %0,%1,%2"
  [(set_attr "type" "imul3")])

(define_insn "*mulchwu"
  [(set (match_operand:SI 0 "gpc_reg_operand" "=r")
        (mult:SI (lshiftrt:SI
                  (match_operand:SI 2 "gpc_reg_operand" "r")
                  (const_int 16))
                 (zero_extend:SI
                  (match_operand:HI 1 "gpc_reg_operand" "r"))))]
  "TARGET_MULHW"
  "mulchwu %0,%1,%2"
  [(set_attr "type" "imul3")])

(define_insn "*mulhhwc"
  [(set (match_operand:CC 3 "cc_reg_operand" "=x")
        (compare:CC (mult:SI (ashiftrt:SI
                              (match_operand:SI 1 "gpc_reg_operand" "%r")
                              (const_int 16))
                             (ashiftrt:SI
                              (match_operand:SI 2 "gpc_reg_operand" "r")
                              (const_int 16)))
                    (const_int 0)))
   (set (match_operand:SI 0 "gpc_reg_operand" "=r")
        (mult:SI (ashiftrt:SI
                  (match_dup 1)
                  (const_int 16))
                 (ashiftrt:SI
                  (match_dup 2)
                  (const_int 16))))]
  "TARGET_MULHW"
  "mulhhw. %0,%1,%2"
  [(set_attr "type" "imul3")])

(define_insn "*mulhhw"
  [(set (match_operand:SI 0 "gpc_reg_operand" "=r")
        (mult:SI (ashiftrt:SI
                  (match_operand:SI 1 "gpc_reg_operand" "%r")
                  (const_int 16))
                 (ashiftrt:SI
                  (match_operand:SI 2 "gpc_reg_operand" "r")
                  (const_int 16))))]
  "TARGET_MULHW"
  "mulhhw %0,%1,%2"
  [(set_attr "type" "imul3")])

(define_insn "*mulhhwuc"
  [(set (match_operand:CC 3 "cc_reg_operand" "=x")
        (compare:CC (mult:SI (lshiftrt:SI
                              (match_operand:SI 1 "gpc_reg_operand" "%r")
                              (const_int 16))
                             (lshiftrt:SI
                              (match_operand:SI 2 "gpc_reg_operand" "r")
                              (const_int 16)))
                    (const_int 0)))
   (set (match_operand:SI 0 "gpc_reg_operand" "=r")
        (mult:SI (lshiftrt:SI
                  (match_dup 1)
                  (const_int 16))
                 (lshiftrt:SI
                  (match_dup 2)
                  (const_int 16))))]
  "TARGET_MULHW"
  "mulhhwu. %0,%1,%2"
  [(set_attr "type" "imul3")])

(define_insn "*mulhhwu"
  [(set (match_operand:SI 0 "gpc_reg_operand" "=r")
        (mult:SI (lshiftrt:SI
                  (match_operand:SI 1 "gpc_reg_operand" "%r")
                  (const_int 16))
                 (lshiftrt:SI
                  (match_operand:SI 2 "gpc_reg_operand" "r")
                  (const_int 16))))]
  "TARGET_MULHW"
  "mulhhwu %0,%1,%2"
  [(set_attr "type" "imul3")])

(define_insn "*mullhwc"
  [(set (match_operand:CC 3 "cc_reg_operand" "=x")
        (compare:CC (mult:SI (sign_extend:SI
                              (match_operand:HI 1 "gpc_reg_operand" "%r"))
                             (sign_extend:SI
                              (match_operand:HI 2 "gpc_reg_operand" "r")))
                    (const_int 0)))
   (set (match_operand:SI 0 "gpc_reg_operand" "=r")
        (mult:SI (sign_extend:SI
                  (match_dup 1))
                 (sign_extend:SI
                  (match_dup 2))))]
  "TARGET_MULHW"
  "mullhw. %0,%1,%2"
  [(set_attr "type" "imul3")])

(define_insn "*mullhw"
  [(set (match_operand:SI 0 "gpc_reg_operand" "=r")
        (mult:SI (sign_extend:SI
                  (match_operand:HI 1 "gpc_reg_operand" "%r"))
                 (sign_extend:SI
                  (match_operand:HI 2 "gpc_reg_operand" "r"))))]
  "TARGET_MULHW"
  "mullhw %0,%1,%2"
  [(set_attr "type" "imul3")])

(define_insn "*mullhwuc"
  [(set (match_operand:CC 3 "cc_reg_operand" "=x")
        (compare:CC (mult:SI (zero_extend:SI
                              (match_operand:HI 1 "gpc_reg_operand" "%r"))
                             (zero_extend:SI
                              (match_operand:HI 2 "gpc_reg_operand" "r")))
                    (const_int 0)))
   (set (match_operand:SI 0 "gpc_reg_operand" "=r")
        (mult:SI (zero_extend:SI
                  (match_dup 1))
                 (zero_extend:SI
                  (match_dup 2))))]
  "TARGET_MULHW"
  "mullhwu. %0,%1,%2"
  [(set_attr "type" "imul3")])

(define_insn "*mullhwu"
  [(set (match_operand:SI 0 "gpc_reg_operand" "=r")
        (mult:SI (zero_extend:SI
                  (match_operand:HI 1 "gpc_reg_operand" "%r"))
                 (zero_extend:SI
                  (match_operand:HI 2 "gpc_reg_operand" "r"))))]
  "TARGET_MULHW"
  "mullhwu %0,%1,%2"
  [(set_attr "type" "imul3")])

;; IBM 405, 440, 464 and 476 string-search dlmzb instruction support.
(define_insn "dlmzb"
  [(set (match_operand:CC 3 "cc_reg_operand" "=x")
        (unspec:CC [(match_operand:SI 1 "gpc_reg_operand" "r")
                    (match_operand:SI 2 "gpc_reg_operand" "r")]
                   UNSPEC_DLMZB_CR))
   (set (match_operand:SI 0 "gpc_reg_operand" "=r")
        (unspec:SI [(match_dup 1)
                    (match_dup 2)]
                   UNSPEC_DLMZB))]
  "TARGET_DLMZB"
  "dlmzb. %0,%1,%2")

(define_expand "strlensi"
  [(set (match_operand:SI 0 "gpc_reg_operand" "")
        (unspec:SI [(match_operand:BLK 1 "general_operand" "")
                    (match_operand:QI 2 "const_int_operand" "")
                    (match_operand 3 "const_int_operand" "")]
                   UNSPEC_DLMZB_STRLEN))
   (clobber (match_scratch:CC 4 "=x"))]
  "TARGET_DLMZB && WORDS_BIG_ENDIAN && !optimize_size"
{
  rtx result = operands[0];
  rtx src = operands[1];
  rtx search_char = operands[2];
  rtx align = operands[3];
  rtx addr, scratch_string, word1, word2, scratch_dlmzb;
  rtx loop_label, end_label, mem, cr0, cond;
  if (search_char != const0_rtx
      || GET_CODE (align) != CONST_INT
      || INTVAL (align) < 8)
        FAIL;
  word1 = gen_reg_rtx (SImode);
  word2 = gen_reg_rtx (SImode);
  scratch_dlmzb = gen_reg_rtx (SImode);
  scratch_string = gen_reg_rtx (Pmode);
  loop_label = gen_label_rtx ();
  end_label = gen_label_rtx ();
  addr = force_reg (Pmode, XEXP (src, 0));
  emit_move_insn (scratch_string, addr);
  emit_label (loop_label);
  mem = change_address (src, SImode, scratch_string);
  emit_move_insn (word1, mem);
  emit_move_insn (word2, adjust_address (mem, SImode, 4));
  cr0 = gen_rtx_REG (CCmode, CR0_REGNO);
  emit_insn (gen_dlmzb (scratch_dlmzb, word1, word2, cr0));
  cond = gen_rtx_NE (VOIDmode, cr0, const0_rtx);
  emit_jump_insn (gen_rtx_SET (VOIDmode,
                               pc_rtx,
                               gen_rtx_IF_THEN_ELSE (VOIDmode,
                                                     cond,
                                                     gen_rtx_LABEL_REF
                                                       (VOIDmode,
                                                        end_label),
                                                     pc_rtx)));
  emit_insn (gen_addsi3 (scratch_string, scratch_string, GEN_INT (8)));
  emit_jump_insn (gen_rtx_SET (VOIDmode,
                               pc_rtx,
                               gen_rtx_LABEL_REF (VOIDmode, loop_label)));
  emit_barrier ();
  emit_label (end_label);
  emit_insn (gen_addsi3 (scratch_string, scratch_string, scratch_dlmzb));
  emit_insn (gen_subsi3 (result, scratch_string, addr));
  emit_insn (gen_subsi3 (result, result, const1_rtx));
  DONE;
})

;; Fixed-point arithmetic insns.

(define_expand "add<mode>3"
  [(set (match_operand:SDI 0 "gpc_reg_operand" "")
	(plus:SDI (match_operand:SDI 1 "gpc_reg_operand" "")
		  (match_operand:SDI 2 "reg_or_add_cint_operand" "")))]
  ""
{
  if (<MODE>mode == DImode && ! TARGET_POWERPC64)
    {
      if (non_short_cint_operand (operands[2], DImode))
	FAIL;
    }
  else if (GET_CODE (operands[2]) == CONST_INT
	   && ! add_operand (operands[2], <MODE>mode))
    {
      rtx tmp = ((!can_create_pseudo_p ()
		  || rtx_equal_p (operands[0], operands[1]))
		 ? operands[0] : gen_reg_rtx (<MODE>mode));

      HOST_WIDE_INT val = INTVAL (operands[2]);
      HOST_WIDE_INT low = ((val & 0xffff) ^ 0x8000) - 0x8000;
      HOST_WIDE_INT rest = trunc_int_for_mode (val - low, <MODE>mode);

      if (<MODE>mode == DImode && !satisfies_constraint_L (GEN_INT (rest)))
	FAIL;

      /* The ordering here is important for the prolog expander.
	 When space is allocated from the stack, adding 'low' first may
	 produce a temporary deallocation (which would be bad).  */
      emit_insn (gen_add<mode>3 (tmp, operands[1], GEN_INT (rest)));
      emit_insn (gen_add<mode>3 (operands[0], tmp, GEN_INT (low)));
      DONE;
    }
})

;; Discourage ai/addic because of carry but provide it in an alternative
;; allowing register zero as source.
(define_insn "*add<mode>3_internal1"
  [(set (match_operand:GPR 0 "gpc_reg_operand" "=r,r,?r,r")
	(plus:GPR (match_operand:GPR 1 "gpc_reg_operand" "%r,b,r,b")
		  (match_operand:GPR 2 "add_operand" "r,I,I,L")))]
  "!DECIMAL_FLOAT_MODE_P (GET_MODE (operands[0])) && !DECIMAL_FLOAT_MODE_P (GET_MODE (operands[1]))"
  "@
   add %0,%1,%2
   addi %0,%1,%2
   addic %0,%1,%2
   addis %0,%1,%v2"
  [(set_attr "length" "4,4,4,4")])

(define_insn "addsi3_high"
  [(set (match_operand:SI 0 "gpc_reg_operand" "=b")
        (plus:SI (match_operand:SI 1 "gpc_reg_operand" "b")
                 (high:SI (match_operand 2 "" ""))))]
  "TARGET_MACHO && !TARGET_64BIT"
  "addis %0,%1,ha16(%2)"
  [(set_attr "length" "4")])

(define_insn "*add<mode>3_internal2"
  [(set (match_operand:CC 0 "cc_reg_operand" "=x,x,?y,?y")
	(compare:CC (plus:P (match_operand:P 1 "gpc_reg_operand" "%r,r,r,r")
			    (match_operand:P 2 "reg_or_short_operand" "r,I,r,I"))
		    (const_int 0)))
   (clobber (match_scratch:P 3 "=r,r,r,r"))]
  ""
  "@
   add. %3,%1,%2
   addic. %3,%1,%2
   #
   #"
  [(set_attr "type" "fast_compare,compare,compare,compare")
   (set_attr "length" "4,4,8,8")])

(define_split
  [(set (match_operand:CC 0 "cc_reg_not_cr0_operand" "")
	(compare:CC (plus:GPR (match_operand:GPR 1 "gpc_reg_operand" "")
			      (match_operand:GPR 2 "reg_or_short_operand" ""))
		    (const_int 0)))
   (clobber (match_scratch:GPR 3 ""))]
  "reload_completed"
  [(set (match_dup 3)
	(plus:GPR (match_dup 1)
		 (match_dup 2)))
   (set (match_dup 0)
	(compare:CC (match_dup 3)
		    (const_int 0)))]
  "")

(define_insn "*add<mode>3_internal3"
  [(set (match_operand:CC 3 "cc_reg_operand" "=x,x,?y,?y")
	(compare:CC (plus:P (match_operand:P 1 "gpc_reg_operand" "%r,r,r,r")
			    (match_operand:P 2 "reg_or_short_operand" "r,I,r,I"))
		    (const_int 0)))
   (set (match_operand:P 0 "gpc_reg_operand" "=r,r,r,r")
	(plus:P (match_dup 1)
		(match_dup 2)))]
  ""
  "@
   add. %0,%1,%2
   addic. %0,%1,%2
   #
   #"
  [(set_attr "type" "fast_compare,compare,compare,compare")
   (set_attr "length" "4,4,8,8")])

(define_split
  [(set (match_operand:CC 3 "cc_reg_not_cr0_operand" "")
	(compare:CC (plus:P (match_operand:P 1 "gpc_reg_operand" "")
			    (match_operand:P 2 "reg_or_short_operand" ""))
		    (const_int 0)))
   (set (match_operand:P 0 "gpc_reg_operand" "")
	(plus:P (match_dup 1) (match_dup 2)))]
  "reload_completed"
  [(set (match_dup 0)
	(plus:P (match_dup 1)
		(match_dup 2)))
   (set (match_dup 3)
	(compare:CC (match_dup 0)
		    (const_int 0)))]
  "")

;; Split an add that we can't do in one insn into two insns, each of which
;; does one 16-bit part.  This is used by combine.  Note that the low-order
;; add should be last in case the result gets used in an address.

(define_split
  [(set (match_operand:GPR 0 "gpc_reg_operand" "")
	(plus:GPR (match_operand:GPR 1 "gpc_reg_operand" "")
		  (match_operand:GPR 2 "non_add_cint_operand" "")))]
  ""
  [(set (match_dup 0) (plus:GPR (match_dup 1) (match_dup 3)))
   (set (match_dup 0) (plus:GPR (match_dup 0) (match_dup 4)))]
{
  HOST_WIDE_INT val = INTVAL (operands[2]);
  HOST_WIDE_INT low = ((val & 0xffff) ^ 0x8000) - 0x8000;
  HOST_WIDE_INT rest = trunc_int_for_mode (val - low, <MODE>mode);

  operands[4] = GEN_INT (low);
  if (<MODE>mode == SImode || satisfies_constraint_L (GEN_INT (rest)))
    operands[3] = GEN_INT (rest);
  else if (can_create_pseudo_p ())
    {
      operands[3] = gen_reg_rtx (DImode);
      emit_move_insn (operands[3], operands[2]);
      emit_insn (gen_adddi3 (operands[0], operands[1], operands[3]));
      DONE;
    }
  else
    FAIL;
})

(define_expand "one_cmpl<mode>2"
  [(set (match_operand:SDI 0 "gpc_reg_operand" "")
	(not:SDI (match_operand:SDI 1 "gpc_reg_operand" "")))]
  ""
{
  if (<MODE>mode == DImode && !TARGET_POWERPC64)
    {
      rs6000_split_logical (operands, NOT, false, false, false, NULL_RTX);
      DONE;
    }
})

(define_insn "*one_cmpl<mode>2"
  [(set (match_operand:GPR 0 "gpc_reg_operand" "=r")
	(not:GPR (match_operand:GPR 1 "gpc_reg_operand" "r")))]
  ""
  "nor %0,%1,%1")

(define_insn ""
  [(set (match_operand:CC 0 "cc_reg_operand" "=x,?y")
	(compare:CC (not:P (match_operand:P 1 "gpc_reg_operand" "r,r"))
		    (const_int 0)))
   (clobber (match_scratch:P 2 "=r,r"))]
  ""
  "@
   nor. %2,%1,%1
   #"
  [(set_attr "type" "fast_compare,compare")
   (set_attr "length" "4,8")])

(define_split
  [(set (match_operand:CC 0 "cc_reg_not_micro_cr0_operand" "")
	(compare:CC (not:P (match_operand:P 1 "gpc_reg_operand" ""))
		    (const_int 0)))
   (clobber (match_scratch:P 2 ""))]
  "reload_completed"
  [(set (match_dup 2)
	(not:P (match_dup 1)))
   (set (match_dup 0)
	(compare:CC (match_dup 2)
		    (const_int 0)))]
  "")

(define_insn ""
  [(set (match_operand:CC 2 "cc_reg_operand" "=x,?y")
	(compare:CC (not:P (match_operand:P 1 "gpc_reg_operand" "r,r"))
		    (const_int 0)))
   (set (match_operand:P 0 "gpc_reg_operand" "=r,r")
	(not:P (match_dup 1)))]
  ""
  "@
   nor. %0,%1,%1
   #"
  [(set_attr "type" "fast_compare,compare")
   (set_attr "length" "4,8")])

(define_split
  [(set (match_operand:CC 2 "cc_reg_not_micro_cr0_operand" "")
	(compare:CC (not:P (match_operand:P 1 "gpc_reg_operand" ""))
		    (const_int 0)))
   (set (match_operand:P 0 "gpc_reg_operand" "")
	(not:P (match_dup 1)))]
  "reload_completed"
  [(set (match_dup 0)
	(not:P (match_dup 1)))
   (set (match_dup 2)
	(compare:CC (match_dup 0)
		    (const_int 0)))]
  "")

(define_insn ""
  [(set (match_operand:GPR 0 "gpc_reg_operand" "=r,r")
	(minus:GPR (match_operand:GPR 1 "reg_or_short_operand" "r,I")
		   (match_operand:GPR 2 "gpc_reg_operand" "r,r")))]
  ""
  "@
   subf %0,%2,%1
   subfic %0,%2,%1")

(define_insn ""
  [(set (match_operand:CC 0 "cc_reg_operand" "=x,?y")
	(compare:CC (minus:P (match_operand:P 1 "gpc_reg_operand" "r,r")
			     (match_operand:P 2 "gpc_reg_operand" "r,r"))
		    (const_int 0)))
   (clobber (match_scratch:P 3 "=r,r"))]
  ""
  "@
   subf. %3,%2,%1
   #"
  [(set_attr "type" "fast_compare")
   (set_attr "length" "4,8")])

(define_split
  [(set (match_operand:CC 0 "cc_reg_not_cr0_operand" "")
	(compare:CC (minus:P (match_operand:P 1 "gpc_reg_operand" "")
			     (match_operand:P 2 "gpc_reg_operand" ""))
		    (const_int 0)))
   (clobber (match_scratch:P 3 ""))]
  "reload_completed"
  [(set (match_dup 3)
	(minus:P (match_dup 1)
		  (match_dup 2)))
   (set (match_dup 0)
	(compare:CC (match_dup 3)
		    (const_int 0)))]
  "")

(define_insn ""
  [(set (match_operand:CC 3 "cc_reg_operand" "=x,?y")
	(compare:CC (minus:P (match_operand:P 1 "gpc_reg_operand" "r,r")
			     (match_operand:P 2 "gpc_reg_operand" "r,r"))
		    (const_int 0)))
   (set (match_operand:P 0 "gpc_reg_operand" "=r,r")
	(minus:P (match_dup 1)
		  (match_dup 2)))]
  ""
  "@
   subf. %0,%2,%1
   #"
  [(set_attr "type" "fast_compare")
   (set_attr "length" "4,8")])

(define_split
  [(set (match_operand:CC 3 "cc_reg_not_cr0_operand" "")
	(compare:CC (minus:P (match_operand:P 1 "gpc_reg_operand" "")
			     (match_operand:P 2 "gpc_reg_operand" ""))
		    (const_int 0)))
   (set (match_operand:P 0 "gpc_reg_operand" "")
	(minus:P (match_dup 1)
		  (match_dup 2)))]
  "reload_completed"
  [(set (match_dup 0)
	(minus:P (match_dup 1)
		  (match_dup 2)))
   (set (match_dup 3)
	(compare:CC (match_dup 0)
		    (const_int 0)))]
  "")

(define_expand "sub<mode>3"
  [(set (match_operand:SDI 0 "gpc_reg_operand" "")
	(minus:SDI (match_operand:SDI 1 "reg_or_short_operand" "")
		   (match_operand:SDI 2 "reg_or_sub_cint_operand" "")))]
  ""
  "
{
  if (GET_CODE (operands[2]) == CONST_INT)
    {
      emit_insn (gen_add<mode>3 (operands[0], operands[1],
				 negate_rtx (<MODE>mode, operands[2])));
      DONE;
    }
}")

(define_expand "neg<mode>2"
  [(set (match_operand:SDI 0 "gpc_reg_operand" "")
	(neg:SDI (match_operand:SDI 1 "gpc_reg_operand" "")))]
  ""
  "")

(define_insn "*neg<mode>2_internal"
  [(set (match_operand:GPR 0 "gpc_reg_operand" "=r")
	(neg:GPR (match_operand:GPR 1 "gpc_reg_operand" "r")))]
  ""
  "neg %0,%1")

(define_insn ""
  [(set (match_operand:CC 0 "cc_reg_operand" "=x,?y")
	(compare:CC (neg:P (match_operand:P 1 "gpc_reg_operand" "r,r"))
		    (const_int 0)))
   (clobber (match_scratch:P 2 "=r,r"))]
  ""
  "@
   neg. %2,%1
   #"
  [(set_attr "type" "fast_compare")
   (set_attr "length" "4,8")])

(define_split
  [(set (match_operand:CC 0 "cc_reg_not_cr0_operand" "")
	(compare:CC (neg:P (match_operand:P 1 "gpc_reg_operand" ""))
		    (const_int 0)))
   (clobber (match_scratch:P 2 ""))]
  "reload_completed"
  [(set (match_dup 2)
	(neg:P (match_dup 1)))
   (set (match_dup 0)
	(compare:CC (match_dup 2)
		    (const_int 0)))]
  "")

(define_insn ""
  [(set (match_operand:CC 2 "cc_reg_operand" "=x,?y")
	(compare:CC (neg:P (match_operand:P 1 "gpc_reg_operand" "r,r"))
		    (const_int 0)))
   (set (match_operand:P 0 "gpc_reg_operand" "=r,r")
	(neg:P (match_dup 1)))]
  ""
  "@
   neg. %0,%1
   #"
  [(set_attr "type" "fast_compare")
   (set_attr "length" "4,8")])

(define_split
  [(set (match_operand:CC 2 "cc_reg_not_cr0_operand" "")
	(compare:CC (neg:P (match_operand:P 1 "gpc_reg_operand" ""))
		    (const_int 0)))
   (set (match_operand:P 0 "gpc_reg_operand" "")
	(neg:P (match_dup 1)))]
  "reload_completed"
  [(set (match_dup 0)
	(neg:P (match_dup 1)))
   (set (match_dup 2)
	(compare:CC (match_dup 0)
		    (const_int 0)))]
  "")

(define_insn "clz<mode>2"
  [(set (match_operand:GPR 0 "gpc_reg_operand" "=r")
	(clz:GPR (match_operand:GPR 1 "gpc_reg_operand" "r")))]
  ""
  "cntlz<wd> %0,%1"
  [(set_attr "type" "cntlz")])

(define_expand "ctz<mode>2"
  [(set (match_dup 2)
	(neg:GPR (match_operand:GPR 1 "gpc_reg_operand" "")))
   (parallel [(set (match_dup 3) (and:GPR (match_dup 1)
					  (match_dup 2)))
	      (clobber (scratch:CC))])
   (set (match_dup 4) (clz:GPR (match_dup 3)))
   (set (match_operand:GPR 0 "gpc_reg_operand" "")
	(minus:GPR (match_dup 5) (match_dup 4)))]
  ""
  {
     operands[2] = gen_reg_rtx (<MODE>mode);
     operands[3] = gen_reg_rtx (<MODE>mode);
     operands[4] = gen_reg_rtx (<MODE>mode);
     operands[5] = GEN_INT (GET_MODE_BITSIZE (<MODE>mode) - 1);
  })

(define_expand "ffs<mode>2"
  [(set (match_dup 2)
	(neg:GPR (match_operand:GPR 1 "gpc_reg_operand" "")))
   (parallel [(set (match_dup 3) (and:GPR (match_dup 1)
					  (match_dup 2)))
	      (clobber (scratch:CC))])
   (set (match_dup 4) (clz:GPR (match_dup 3)))
   (set (match_operand:GPR 0 "gpc_reg_operand" "")
	(minus:GPR (match_dup 5) (match_dup 4)))]
  ""
  {
     operands[2] = gen_reg_rtx (<MODE>mode);
     operands[3] = gen_reg_rtx (<MODE>mode);
     operands[4] = gen_reg_rtx (<MODE>mode);
     operands[5] = GEN_INT (GET_MODE_BITSIZE (<MODE>mode));
  })

(define_insn "popcntb<mode>2"
  [(set (match_operand:GPR 0 "gpc_reg_operand" "=r")
        (unspec:GPR [(match_operand:GPR 1 "gpc_reg_operand" "r")]
                     UNSPEC_POPCNTB))]
  "TARGET_POPCNTB"
  "popcntb %0,%1"
  [(set_attr "length" "4")
   (set_attr "type" "popcnt")])

(define_insn "popcntd<mode>2"
  [(set (match_operand:GPR 0 "gpc_reg_operand" "=r")
	(popcount:GPR (match_operand:GPR 1 "gpc_reg_operand" "r")))]
  "TARGET_POPCNTD"
  "popcnt<wd> %0,%1"
  [(set_attr "length" "4")
   (set_attr "type" "popcnt")])

(define_expand "popcount<mode>2"
  [(set (match_operand:GPR 0 "gpc_reg_operand" "")
	(popcount:GPR (match_operand:GPR 1 "gpc_reg_operand" "")))]
  "TARGET_POPCNTB || TARGET_POPCNTD"
  {
    rs6000_emit_popcount (operands[0], operands[1]);
    DONE;
  })

(define_insn "parity<mode>2_cmpb"
  [(set (match_operand:GPR 0 "gpc_reg_operand" "=r")
	(unspec:GPR [(match_operand:GPR 1 "gpc_reg_operand" "r")] UNSPEC_PARITY))]
  "TARGET_CMPB && TARGET_POPCNTB"
  "prty<wd> %0,%1"
  [(set_attr "length" "4")
   (set_attr "type" "popcnt")])

(define_expand "parity<mode>2"
  [(set (match_operand:GPR 0 "gpc_reg_operand" "")
	(parity:GPR (match_operand:GPR 1 "gpc_reg_operand" "")))]
  "TARGET_POPCNTB"
  {
    rs6000_emit_parity (operands[0], operands[1]);
    DONE;
  })

;; Since the hardware zeros the upper part of the register, save generating the
;; AND immediate if we are converting to unsigned
(define_insn "*bswaphi2_extenddi"
  [(set (match_operand:DI 0 "gpc_reg_operand" "=r")
	(zero_extend:DI
	 (bswap:HI (match_operand:HI 1 "memory_operand" "Z"))))]
  "TARGET_POWERPC64"
  "lhbrx %0,%y1"
  [(set_attr "length" "4")
   (set_attr "type" "load")])

(define_insn "*bswaphi2_extendsi"
  [(set (match_operand:SI 0 "gpc_reg_operand" "=r")
	(zero_extend:SI
	 (bswap:HI (match_operand:HI 1 "memory_operand" "Z"))))]
  ""
  "lhbrx %0,%y1"
  [(set_attr "length" "4")
   (set_attr "type" "load")])

(define_expand "bswaphi2"
  [(parallel [(set (match_operand:HI 0 "reg_or_mem_operand" "")
		   (bswap:HI
		    (match_operand:HI 1 "reg_or_mem_operand" "")))
	      (clobber (match_scratch:SI 2 ""))])]
  ""
{
  if (!REG_P (operands[0]) && !REG_P (operands[1]))
    operands[1] = force_reg (HImode, operands[1]);
})

(define_insn "bswaphi2_internal"
  [(set (match_operand:HI 0 "reg_or_mem_operand" "=r,Z,&r")
	(bswap:HI
	 (match_operand:HI 1 "reg_or_mem_operand" "Z,r,r")))
   (clobber (match_scratch:SI 2 "=X,X,&r"))]
  ""
  "@
   lhbrx %0,%y1
   sthbrx %1,%y0
   #"
  [(set_attr "length" "4,4,12")
   (set_attr "type" "load,store,*")])

;; We are always BITS_BIG_ENDIAN, so the (const_int 16) below is
;; correct for -mlittle as well as -mbig.
(define_split
  [(set (match_operand:HI 0 "gpc_reg_operand" "")
	(bswap:HI (match_operand:HI 1 "gpc_reg_operand" "")))
   (clobber (match_operand:SI 2 "gpc_reg_operand" ""))]
  "reload_completed"
  [(set (match_dup 3)
	(zero_extract:SI (match_dup 4)
			 (const_int 8)
			 (const_int 16)))
   (set (match_dup 2)
	(and:SI (ashift:SI (match_dup 4)
			   (const_int 8))
		(const_int 65280)))		;; 0xff00
   (set (match_dup 3)
	(ior:SI (match_dup 3)
		(match_dup 2)))]
  "
{
  operands[3] = simplify_gen_subreg (SImode, operands[0], HImode, 0);
  operands[4] = simplify_gen_subreg (SImode, operands[1], HImode, 0);
}")

(define_insn "*bswapsi2_extenddi"
  [(set (match_operand:DI 0 "gpc_reg_operand" "=r")
	(zero_extend:DI
	 (bswap:SI (match_operand:SI 1 "memory_operand" "Z"))))]
  "TARGET_POWERPC64"
  "lwbrx %0,%y1"
  [(set_attr "length" "4")
   (set_attr "type" "load")])

(define_expand "bswapsi2"
  [(set (match_operand:SI 0 "reg_or_mem_operand" "")
	(bswap:SI
	 (match_operand:SI 1 "reg_or_mem_operand" "")))]
  ""
{
  if (!REG_P (operands[0]) && !REG_P (operands[1]))
    operands[1] = force_reg (SImode, operands[1]);
})

(define_insn "*bswapsi2_internal"
  [(set (match_operand:SI 0 "reg_or_mem_operand" "=r,Z,&r")
	(bswap:SI
	 (match_operand:SI 1 "reg_or_mem_operand" "Z,r,r")))]
  ""
  "@
   lwbrx %0,%y1
   stwbrx %1,%y0
   #"
  [(set_attr "length" "4,4,12")
   (set_attr "type" "load,store,*")])

;; We are always BITS_BIG_ENDIAN, so the bit positions below in
;; zero_extract insns do not change for -mlittle.
(define_split
  [(set (match_operand:SI 0 "gpc_reg_operand" "")
	(bswap:SI (match_operand:SI 1 "gpc_reg_operand" "")))]
  "reload_completed"
  [(set (match_dup 0)
	(rotate:SI (match_dup 1) (const_int 8)))
   (set (zero_extract:SI (match_dup 0)
			 (const_int 8)
			 (const_int 0))
	(match_dup 1))
   (set (zero_extract:SI (match_dup 0)
			 (const_int 8)
			 (const_int 16))
	(rotate:SI (match_dup 1)
		   (const_int 16)))]
  "")

(define_expand "bswapdi2"
  [(parallel [(set (match_operand:DI 0 "reg_or_mem_operand" "")
		   (bswap:DI
		    (match_operand:DI 1 "reg_or_mem_operand" "")))
	      (clobber (match_scratch:DI 2 ""))
	      (clobber (match_scratch:DI 3 ""))
	      (clobber (match_scratch:DI 4 ""))])]
  ""
{
  if (!REG_P (operands[0]) && !REG_P (operands[1]))
    operands[1] = force_reg (DImode, operands[1]);

  if (!TARGET_POWERPC64)
    {
      /* 32-bit mode needs fewer scratch registers, but 32-bit addressing mode
	 that uses 64-bit registers needs the same scratch registers as 64-bit
	 mode.  */
      emit_insn (gen_bswapdi2_32bit (operands[0], operands[1]));
      DONE;
    }
})

;; Power7/cell has ldbrx/stdbrx, so use it directly
(define_insn "*bswapdi2_ldbrx"
  [(set (match_operand:DI 0 "reg_or_mem_operand" "=&r,Z,??&r")
	(bswap:DI (match_operand:DI 1 "reg_or_mem_operand" "Z,r,r")))
   (clobber (match_scratch:DI 2 "=X,X,&r"))
   (clobber (match_scratch:DI 3 "=X,X,&r"))
   (clobber (match_scratch:DI 4 "=X,X,&r"))]
  "TARGET_POWERPC64 && TARGET_LDBRX
   && (REG_P (operands[0]) || REG_P (operands[1]))"
  "@
   ldbrx %0,%y1
   stdbrx %1,%y0
   #"
  [(set_attr "length" "4,4,36")
   (set_attr "type" "load,store,*")])

;; Non-power7/cell, fall back to use lwbrx/stwbrx
(define_insn "*bswapdi2_64bit"
  [(set (match_operand:DI 0 "reg_or_mem_operand" "=&r,Z,??&r")
	(bswap:DI (match_operand:DI 1 "reg_or_mem_operand" "Z,r,r")))
   (clobber (match_scratch:DI 2 "=&b,&b,&r"))
   (clobber (match_scratch:DI 3 "=&r,&r,&r"))
   (clobber (match_scratch:DI 4 "=&r,X,&r"))]
  "TARGET_POWERPC64 && !TARGET_LDBRX
   && (REG_P (operands[0]) || REG_P (operands[1]))
   && !(MEM_P (operands[0]) && MEM_VOLATILE_P (operands[0]))
   && !(MEM_P (operands[1]) && MEM_VOLATILE_P (operands[1]))"
  "#"
  [(set_attr "length" "16,12,36")])

(define_split
  [(set (match_operand:DI 0 "gpc_reg_operand" "")
	(bswap:DI (match_operand:DI 1 "indexed_or_indirect_operand" "")))
   (clobber (match_operand:DI 2 "gpc_reg_operand" ""))
   (clobber (match_operand:DI 3 "gpc_reg_operand" ""))
   (clobber (match_operand:DI 4 "gpc_reg_operand" ""))]
  "TARGET_POWERPC64 && !TARGET_LDBRX && reload_completed"
  [(const_int 0)]
  "
{
  rtx dest   = operands[0];
  rtx src    = operands[1];
  rtx op2    = operands[2];
  rtx op3    = operands[3];
  rtx op4    = operands[4];
  rtx op3_32 = simplify_gen_subreg (SImode, op3, DImode,
				    BYTES_BIG_ENDIAN ? 4 : 0);
  rtx op4_32 = simplify_gen_subreg (SImode, op4, DImode,
				    BYTES_BIG_ENDIAN ? 4 : 0);
  rtx addr1;
  rtx addr2;
  rtx word_high;
  rtx word_low;

  addr1 = XEXP (src, 0);
  if (GET_CODE (addr1) == PLUS)
    {
      emit_insn (gen_add3_insn (op2, XEXP (addr1, 0), GEN_INT (4)));
      if (TARGET_AVOID_XFORM)
	{
	  emit_insn (gen_add3_insn (op2, XEXP (addr1, 1), op2));
	  addr2 = op2;
	}
      else
	addr2 = gen_rtx_PLUS (Pmode, op2, XEXP (addr1, 1));
    }
  else if (TARGET_AVOID_XFORM)
    {
      emit_insn (gen_add3_insn (op2, addr1, GEN_INT (4)));
      addr2 = op2;
    }
  else
    {
      emit_move_insn (op2, GEN_INT (4));
      addr2 = gen_rtx_PLUS (Pmode, op2, addr1);
    }

  if (BYTES_BIG_ENDIAN)
    {
      word_high = change_address (src, SImode, addr1);
      word_low  = change_address (src, SImode, addr2);
    }
  else
    {
      word_high = change_address (src, SImode, addr2);
      word_low  = change_address (src, SImode, addr1);
    }

  emit_insn (gen_bswapsi2 (op3_32, word_low));
  emit_insn (gen_bswapsi2 (op4_32, word_high));
  emit_insn (gen_ashldi3 (dest, op3, GEN_INT (32)));
  emit_insn (gen_iordi3 (dest, dest, op4));
}")

(define_split
  [(set (match_operand:DI 0 "indexed_or_indirect_operand" "")
	(bswap:DI (match_operand:DI 1 "gpc_reg_operand" "")))
   (clobber (match_operand:DI 2 "gpc_reg_operand" ""))
   (clobber (match_operand:DI 3 "gpc_reg_operand" ""))
   (clobber (match_operand:DI 4 "" ""))]
  "TARGET_POWERPC64 && !TARGET_LDBRX && reload_completed"
  [(const_int 0)]
  "
{
  rtx dest   = operands[0];
  rtx src    = operands[1];
  rtx op2    = operands[2];
  rtx op3    = operands[3];
  rtx src_si = simplify_gen_subreg (SImode, src, DImode,
				    BYTES_BIG_ENDIAN ? 4 : 0);
  rtx op3_si = simplify_gen_subreg (SImode, op3, DImode,
				    BYTES_BIG_ENDIAN ? 4 : 0);
  rtx addr1;
  rtx addr2;
  rtx word_high;
  rtx word_low;

  addr1 = XEXP (dest, 0);
  if (GET_CODE (addr1) == PLUS)
    {
      emit_insn (gen_add3_insn (op2, XEXP (addr1, 0), GEN_INT (4)));
      if (TARGET_AVOID_XFORM)
	{
	  emit_insn (gen_add3_insn (op2, XEXP (addr1, 1), op2));
	  addr2 = op2;
	}
      else
	addr2 = gen_rtx_PLUS (Pmode, op2, XEXP (addr1, 1));
    }
  else if (TARGET_AVOID_XFORM)
    {
      emit_insn (gen_add3_insn (op2, addr1, GEN_INT (4)));
      addr2 = op2;
    }
  else
    {
      emit_move_insn (op2, GEN_INT (4));
      addr2 = gen_rtx_PLUS (Pmode, op2, addr1);
    }

  emit_insn (gen_lshrdi3 (op3, src, GEN_INT (32)));
  if (BYTES_BIG_ENDIAN)
    {
      word_high = change_address (dest, SImode, addr1);
      word_low  = change_address (dest, SImode, addr2);
    }
  else
    {
      word_high = change_address (dest, SImode, addr2);
      word_low  = change_address (dest, SImode, addr1);
    }
  emit_insn (gen_bswapsi2 (word_high, src_si));
  emit_insn (gen_bswapsi2 (word_low, op3_si));
}")

(define_split
  [(set (match_operand:DI 0 "gpc_reg_operand" "")
	(bswap:DI (match_operand:DI 1 "gpc_reg_operand" "")))
   (clobber (match_operand:DI 2 "gpc_reg_operand" ""))
   (clobber (match_operand:DI 3 "gpc_reg_operand" ""))
   (clobber (match_operand:DI 4 "" ""))]
  "TARGET_POWERPC64 && reload_completed"
  [(const_int 0)]
  "
{
  rtx dest    = operands[0];
  rtx src     = operands[1];
  rtx op2     = operands[2];
  rtx op3     = operands[3];
  int lo_off  = BYTES_BIG_ENDIAN ? 4 : 0;
  rtx dest_si = simplify_gen_subreg (SImode, dest, DImode, lo_off);
  rtx src_si  = simplify_gen_subreg (SImode, src, DImode, lo_off);
  rtx op2_si  = simplify_gen_subreg (SImode, op2, DImode, lo_off);
  rtx op3_si  = simplify_gen_subreg (SImode, op3, DImode, lo_off);

  emit_insn (gen_lshrdi3 (op2, src, GEN_INT (32)));
  emit_insn (gen_bswapsi2 (dest_si, src_si));
  emit_insn (gen_bswapsi2 (op3_si, op2_si));
  emit_insn (gen_ashldi3 (dest, dest, GEN_INT (32)));
  emit_insn (gen_iordi3 (dest, dest, op3));
}")

(define_insn "bswapdi2_32bit"
  [(set (match_operand:DI 0 "reg_or_mem_operand" "=&r,Z,??&r")
	(bswap:DI (match_operand:DI 1 "reg_or_mem_operand" "Z,r,r")))
   (clobber (match_scratch:SI 2 "=&b,&b,X"))]
  "!TARGET_POWERPC64 && (REG_P (operands[0]) || REG_P (operands[1]))"
  "#"
  [(set_attr "length" "16,12,36")])

(define_split
  [(set (match_operand:DI 0 "gpc_reg_operand" "")
	(bswap:DI (match_operand:DI 1 "indexed_or_indirect_operand" "")))
   (clobber (match_operand:SI 2 "gpc_reg_operand" ""))]
  "!TARGET_POWERPC64 && reload_completed"
  [(const_int 0)]
  "
{
  rtx dest  = operands[0];
  rtx src   = operands[1];
  rtx op2   = operands[2];
  rtx dest1 = simplify_gen_subreg (SImode, dest, DImode, 0);
  rtx dest2 = simplify_gen_subreg (SImode, dest, DImode, 4);
  rtx addr1;
  rtx addr2;
  rtx word1;
  rtx word2;

  addr1 = XEXP (src, 0);
  if (GET_CODE (addr1) == PLUS)
    {
      emit_insn (gen_add3_insn (op2, XEXP (addr1, 0), GEN_INT (4)));
      if (TARGET_AVOID_XFORM)
	{
	  emit_insn (gen_add3_insn (op2, XEXP (addr1, 1), op2));
	  addr2 = op2;
	}
      else
	addr2 = gen_rtx_PLUS (SImode, op2, XEXP (addr1, 1));
    }
  else if (TARGET_AVOID_XFORM)
    {
      emit_insn (gen_add3_insn (op2, addr1, GEN_INT (4)));
      addr2 = op2;
    }
  else
    {
      emit_move_insn (op2, GEN_INT (4));
      addr2 = gen_rtx_PLUS (SImode, op2, addr1);
    }

  word1 = change_address (src, SImode, addr1);
  word2 = change_address (src, SImode, addr2);

  emit_insn (gen_bswapsi2 (dest2, word1));
  emit_insn (gen_bswapsi2 (dest1, word2));
}")

(define_split
  [(set (match_operand:DI 0 "indexed_or_indirect_operand" "")
	(bswap:DI (match_operand:DI 1 "gpc_reg_operand" "")))
   (clobber (match_operand:SI 2 "gpc_reg_operand" ""))]
  "!TARGET_POWERPC64 && reload_completed"
  [(const_int 0)]
  "
{
  rtx dest = operands[0];
  rtx src  = operands[1];
  rtx op2  = operands[2];
  rtx src1 = simplify_gen_subreg (SImode, src, DImode, 0);
  rtx src2 = simplify_gen_subreg (SImode, src, DImode, 4);
  rtx addr1;
  rtx addr2;
  rtx word1;
  rtx word2;

  addr1 = XEXP (dest, 0);
  if (GET_CODE (addr1) == PLUS)
    {
      emit_insn (gen_add3_insn (op2, XEXP (addr1, 0), GEN_INT (4)));
      if (TARGET_AVOID_XFORM)
	{
	  emit_insn (gen_add3_insn (op2, XEXP (addr1, 1), op2));
	  addr2 = op2;
	}
      else
	addr2 = gen_rtx_PLUS (SImode, op2, XEXP (addr1, 1));
    }
  else if (TARGET_AVOID_XFORM)
    {
      emit_insn (gen_add3_insn (op2, addr1, GEN_INT (4)));
      addr2 = op2;
    }
  else
    {
      emit_move_insn (op2, GEN_INT (4));
      addr2 = gen_rtx_PLUS (SImode, op2, addr1);
    }

  word1 = change_address (dest, SImode, addr1);
  word2 = change_address (dest, SImode, addr2);

  emit_insn (gen_bswapsi2 (word2, src1));
  emit_insn (gen_bswapsi2 (word1, src2));
}")

(define_split
  [(set (match_operand:DI 0 "gpc_reg_operand" "")
	(bswap:DI (match_operand:DI 1 "gpc_reg_operand" "")))
   (clobber (match_operand:SI 2 "" ""))]
  "!TARGET_POWERPC64 && reload_completed"
  [(const_int 0)]
  "
{
  rtx dest  = operands[0];
  rtx src   = operands[1];
  rtx src1  = simplify_gen_subreg (SImode, src, DImode, 0);
  rtx src2  = simplify_gen_subreg (SImode, src, DImode, 4);
  rtx dest1 = simplify_gen_subreg (SImode, dest, DImode, 0);
  rtx dest2 = simplify_gen_subreg (SImode, dest, DImode, 4);

  emit_insn (gen_bswapsi2 (dest1, src2));
  emit_insn (gen_bswapsi2 (dest2, src1));
}")

(define_insn "mulsi3"
  [(set (match_operand:SI 0 "gpc_reg_operand" "=r,r")
	(mult:SI (match_operand:SI 1 "gpc_reg_operand" "%r,r")
		 (match_operand:SI 2 "reg_or_short_operand" "r,I")))]
  ""
  "@
   mullw %0,%1,%2
   mulli %0,%1,%2"
   [(set (attr "type")
      (cond [(match_operand:SI 2 "s8bit_cint_operand" "")
		(const_string "imul3")
             (match_operand:SI 2 "short_cint_operand" "")
		(const_string "imul2")]
	(const_string "imul")))])

(define_insn "*mulsi3_internal1"
  [(set (match_operand:CC 0 "cc_reg_operand" "=x,?y")
	(compare:CC (mult:SI (match_operand:SI 1 "gpc_reg_operand" "%r,r")
			     (match_operand:SI 2 "gpc_reg_operand" "r,r"))
		    (const_int 0)))
   (clobber (match_scratch:SI 3 "=r,r"))]
  "TARGET_32BIT"
  "@
   mullw. %3,%1,%2
   #"
  [(set_attr "type" "imul_compare")
   (set_attr "length" "4,8")])

(define_split
  [(set (match_operand:CC 0 "cc_reg_not_micro_cr0_operand" "")
	(compare:CC (mult:SI (match_operand:SI 1 "gpc_reg_operand" "")
			     (match_operand:SI 2 "gpc_reg_operand" ""))
		    (const_int 0)))
   (clobber (match_scratch:SI 3 ""))]
  "TARGET_32BIT && reload_completed"
  [(set (match_dup 3)
	(mult:SI (match_dup 1) (match_dup 2)))
   (set (match_dup 0)
	(compare:CC (match_dup 3)
		    (const_int 0)))]
  "")

(define_insn "*mulsi3_internal2"
  [(set (match_operand:CC 3 "cc_reg_operand" "=x,?y")
	(compare:CC (mult:SI (match_operand:SI 1 "gpc_reg_operand" "%r,r")
			     (match_operand:SI 2 "gpc_reg_operand" "r,r"))
		    (const_int 0)))
   (set (match_operand:SI 0 "gpc_reg_operand" "=r,r")
	(mult:SI (match_dup 1) (match_dup 2)))]
  "TARGET_32BIT"
  "@
   mullw. %0,%1,%2
   #"
  [(set_attr "type" "imul_compare")
   (set_attr "length" "4,8")])

(define_split
  [(set (match_operand:CC 3 "cc_reg_not_micro_cr0_operand" "")
	(compare:CC (mult:SI (match_operand:SI 1 "gpc_reg_operand" "")
			     (match_operand:SI 2 "gpc_reg_operand" ""))
		    (const_int 0)))
   (set (match_operand:SI 0 "gpc_reg_operand" "")
	(mult:SI (match_dup 1) (match_dup 2)))]
  "TARGET_32BIT && reload_completed"
  [(set (match_dup 0)
	(mult:SI (match_dup 1) (match_dup 2)))
   (set (match_dup 3)
	(compare:CC (match_dup 0)
		    (const_int 0)))]
  "")


(define_insn "udiv<mode>3"
  [(set (match_operand:GPR 0 "gpc_reg_operand" "=r")
        (udiv:GPR (match_operand:GPR 1 "gpc_reg_operand" "r")
		  (match_operand:GPR 2 "gpc_reg_operand" "r")))]
  ""
  "div<wd>u %0,%1,%2"
   [(set (attr "type")
      (cond [(match_operand:SI 0 "" "")
		(const_string "idiv")]
	(const_string "ldiv")))])


;; For powers of two we can do srai/aze for divide and then adjust for
;; modulus.  If it isn't a power of two, force operands into register and do
;; a normal divide.
(define_expand "div<mode>3"
  [(set (match_operand:GPR 0 "gpc_reg_operand" "")
	(div:GPR (match_operand:GPR 1 "gpc_reg_operand" "")
		 (match_operand:GPR 2 "reg_or_cint_operand" "")))]
  ""
{
  if (GET_CODE (operands[2]) != CONST_INT
      || INTVAL (operands[2]) <= 0
      || exact_log2 (INTVAL (operands[2])) < 0)
    operands[2] = force_reg (<MODE>mode, operands[2]);
})

(define_insn "*div<mode>3"
  [(set (match_operand:GPR 0 "gpc_reg_operand" "=r")
        (div:GPR (match_operand:GPR 1 "gpc_reg_operand" "r")
		 (match_operand:GPR 2 "gpc_reg_operand" "r")))]
  ""
  "div<wd> %0,%1,%2"
  [(set (attr "type")
     (cond [(match_operand:SI 0 "" "")
		(const_string "idiv")]
	(const_string "ldiv")))])

(define_expand "mod<mode>3"
  [(use (match_operand:GPR 0 "gpc_reg_operand" ""))
   (use (match_operand:GPR 1 "gpc_reg_operand" ""))
   (use (match_operand:GPR 2 "reg_or_cint_operand" ""))]
  ""
  "
{
  int i;
  rtx temp1;
  rtx temp2;

  if (GET_CODE (operands[2]) != CONST_INT
      || INTVAL (operands[2]) <= 0
      || (i = exact_log2 (INTVAL (operands[2]))) < 0)
    FAIL;

  temp1 = gen_reg_rtx (<MODE>mode);
  temp2 = gen_reg_rtx (<MODE>mode);

  emit_insn (gen_div<mode>3 (temp1, operands[1], operands[2]));
  emit_insn (gen_ashl<mode>3 (temp2, temp1, GEN_INT (i)));
  emit_insn (gen_sub<mode>3 (operands[0], operands[1], temp2));
  DONE;
}")

(define_insn ""
  [(set (match_operand:GPR 0 "gpc_reg_operand" "=r")
	(div:GPR (match_operand:GPR 1 "gpc_reg_operand" "r")
		 (match_operand:GPR 2 "exact_log2_cint_operand" "N")))]
  ""
  "sra<wd>i %0,%1,%p2\;addze %0,%0"
  [(set_attr "type" "two")
   (set_attr "length" "8")])

(define_insn ""
  [(set (match_operand:CC 0 "cc_reg_operand" "=x,?y")
	(compare:CC (div:P (match_operand:P 1 "gpc_reg_operand" "r,r")
			   (match_operand:P 2 "exact_log2_cint_operand" "N,N"))
		    (const_int 0)))
   (clobber (match_scratch:P 3 "=r,r"))]
  ""
  "@
   sra<wd>i %3,%1,%p2\;addze. %3,%3
   #"
  [(set_attr "type" "compare")
   (set_attr "length" "8,12")
   (set_attr "cell_micro" "not")])

(define_split
  [(set (match_operand:CC 0 "cc_reg_not_cr0_operand" "")
	(compare:CC (div:GPR (match_operand:GPR 1 "gpc_reg_operand" "")
			     (match_operand:GPR 2 "exact_log2_cint_operand"
			      ""))
		    (const_int 0)))
   (clobber (match_scratch:GPR 3 ""))]
  "reload_completed"
  [(set (match_dup 3)
	(div:<MODE> (match_dup 1) (match_dup 2)))
   (set (match_dup 0)
	(compare:CC (match_dup 3)
		    (const_int 0)))]
  "")

(define_insn ""
  [(set (match_operand:CC 3 "cc_reg_operand" "=x,?y")
	(compare:CC (div:P (match_operand:P 1 "gpc_reg_operand" "r,r")
			   (match_operand:P 2 "exact_log2_cint_operand" "N,N"))
		    (const_int 0)))
   (set (match_operand:P 0 "gpc_reg_operand" "=r,r")
	(div:P (match_dup 1) (match_dup 2)))]
  ""
  "@
   sra<wd>i %0,%1,%p2\;addze. %0,%0
   #"
  [(set_attr "type" "compare")
   (set_attr "length" "8,12")
   (set_attr "cell_micro" "not")])

(define_split
  [(set (match_operand:CC 3 "cc_reg_not_cr0_operand" "")
	(compare:CC (div:GPR (match_operand:GPR 1 "gpc_reg_operand" "")
			     (match_operand:GPR 2 "exact_log2_cint_operand"
			      ""))
		    (const_int 0)))
   (set (match_operand:GPR 0 "gpc_reg_operand" "")
	(div:GPR (match_dup 1) (match_dup 2)))]
  "reload_completed"
  [(set (match_dup 0)
	(div:<MODE> (match_dup 1) (match_dup 2)))
   (set (match_dup 3)
	(compare:CC (match_dup 0)
		    (const_int 0)))]
  "")

;; Logical instructions
;; The logical instructions are mostly combined by using match_operator,
;; but the plain AND insns are somewhat different because there is no
;; plain 'andi' (only 'andi.'), no plain 'andis', and there are all
;; those rotate-and-mask operations.  Thus, the AND insns come first.

(define_expand "andsi3"
  [(parallel
    [(set (match_operand:SI 0 "gpc_reg_operand" "")
	  (and:SI (match_operand:SI 1 "gpc_reg_operand" "")
		  (match_operand:SI 2 "and_operand" "")))
     (clobber (match_scratch:CC 3 ""))])]
  ""
  "")

(define_insn "andsi3_mc"
  [(set (match_operand:SI 0 "gpc_reg_operand" "=r,r,r,r")
	(and:SI (match_operand:SI 1 "gpc_reg_operand" "%r,r,r,r")
		(match_operand:SI 2 "and_operand" "?r,T,K,L")))
   (clobber (match_scratch:CC 3 "=X,X,x,x"))]
  "rs6000_gen_cell_microcode"
  "@
   and %0,%1,%2
   rlwinm %0,%1,0,%m2,%M2
   andi. %0,%1,%b2
   andis. %0,%1,%u2"
  [(set_attr "type" "*,*,fast_compare,fast_compare")])

(define_insn "andsi3_nomc"
  [(set (match_operand:SI 0 "gpc_reg_operand" "=r,r")
	(and:SI (match_operand:SI 1 "gpc_reg_operand" "%r,r")
		(match_operand:SI 2 "and_operand" "?r,T")))
   (clobber (match_scratch:CC 3 "=X,X"))]
  "!rs6000_gen_cell_microcode"
  "@
   and %0,%1,%2
   rlwinm %0,%1,0,%m2,%M2")

(define_insn "andsi3_internal0_nomc"
  [(set (match_operand:SI 0 "gpc_reg_operand" "=r,r")
        (and:SI (match_operand:SI 1 "gpc_reg_operand" "%r,r")
                (match_operand:SI 2 "and_operand" "?r,T")))]
  "!rs6000_gen_cell_microcode"
  "@
   and %0,%1,%2
   rlwinm %0,%1,0,%m2,%M2")


;; Note to set cr's other than cr0 we do the and immediate and then
;; the test again -- this avoids a mfcr which on the higher end
;; machines causes an execution serialization

(define_insn "*andsi3_internal2_mc"
  [(set (match_operand:CC 0 "cc_reg_operand" "=x,x,x,x,?y,??y,??y,?y")
	(compare:CC (and:SI (match_operand:SI 1 "gpc_reg_operand" "%r,r,r,r,r,r,r,r")
			    (match_operand:SI 2 "and_operand" "r,K,L,T,r,K,L,T"))
		    (const_int 0)))
   (clobber (match_scratch:SI 3 "=r,r,r,r,r,r,r,r"))
   (clobber (match_scratch:CC 4 "=X,X,X,X,X,x,x,X"))]
  "TARGET_32BIT && rs6000_gen_cell_microcode"
  "@
   and. %3,%1,%2
   andi. %3,%1,%b2
   andis. %3,%1,%u2
   rlwinm. %3,%1,0,%m2,%M2
   #
   #
   #
   #"
  [(set_attr "type" "fast_compare,fast_compare,fast_compare,delayed_compare,\
		     compare,compare,compare,compare")
   (set_attr "length" "4,4,4,4,8,8,8,8")])

(define_insn "*andsi3_internal3_mc"
  [(set (match_operand:CC 0 "cc_reg_operand" "=x,x,x,x,?y,??y,??y,?y")
	(compare:CC (and:SI (match_operand:SI 1 "gpc_reg_operand" "%r,r,r,r,r,r,r,r")
			    (match_operand:SI 2 "and_operand" "r,K,L,T,r,K,L,T"))
		    (const_int 0)))
   (clobber (match_scratch:SI 3 "=r,r,r,r,r,r,r,r"))
   (clobber (match_scratch:CC 4 "=X,X,X,X,X,x,x,X"))]
  "TARGET_64BIT && rs6000_gen_cell_microcode"
  "@
   #
   andi. %3,%1,%b2
   andis. %3,%1,%u2
   rlwinm. %3,%1,0,%m2,%M2
   #
   #
   #
   #"
  [(set_attr "type" "compare,fast_compare,fast_compare,delayed_compare,compare,\
		     compare,compare,compare")
   (set_attr "length" "8,4,4,4,8,8,8,8")])

(define_split
  [(set (match_operand:CC 0 "cc_reg_not_micro_cr0_operand" "")
	(compare:CC (and:GPR (match_operand:GPR 1 "gpc_reg_operand" "")
			     (match_operand:GPR 2 "and_operand" ""))
		    (const_int 0)))
   (clobber (match_scratch:GPR 3 ""))
   (clobber (match_scratch:CC 4 ""))]
  "reload_completed"
  [(parallel [(set (match_dup 3)
		   (and:<MODE> (match_dup 1)
			       (match_dup 2)))
	      (clobber (match_dup 4))])
   (set (match_dup 0)
	(compare:CC (match_dup 3)
		    (const_int 0)))]
  "")

;; We don't have a 32 bit "and. rt,ra,rb" for ppc64.  cr is set from the
;; whole 64 bit reg, and we don't know what is in the high 32 bits.

(define_split
  [(set (match_operand:CC 0 "cc_reg_operand" "")
	(compare:CC (and:SI (match_operand:SI 1 "gpc_reg_operand" "")
			    (match_operand:SI 2 "gpc_reg_operand" ""))
		    (const_int 0)))
   (clobber (match_scratch:SI 3 ""))
   (clobber (match_scratch:CC 4 ""))]
  "TARGET_POWERPC64 && reload_completed"
  [(parallel [(set (match_dup 3)
		   (and:SI (match_dup 1)
			   (match_dup 2)))
	      (clobber (match_dup 4))])
   (set (match_dup 0)
	(compare:CC (match_dup 3)
		    (const_int 0)))]
  "")

(define_insn "*andsi3_internal4"
  [(set (match_operand:CC 3 "cc_reg_operand" "=x,x,x,x,?y,??y,??y,?y")
	(compare:CC (and:SI (match_operand:SI 1 "gpc_reg_operand" "%r,r,r,r,r,r,r,r")
			    (match_operand:SI 2 "and_operand" "r,K,L,T,r,K,L,T"))
		    (const_int 0)))
   (set (match_operand:SI 0 "gpc_reg_operand" "=r,r,r,r,r,r,r,r")
	(and:SI (match_dup 1)
		(match_dup 2)))
   (clobber (match_scratch:CC 4 "=X,X,X,X,X,x,x,X"))]
  "TARGET_32BIT && rs6000_gen_cell_microcode"
  "@
   and. %0,%1,%2
   andi. %0,%1,%b2
   andis. %0,%1,%u2
   rlwinm. %0,%1,0,%m2,%M2
   #
   #
   #
   #"
  [(set_attr "type" "fast_compare,fast_compare,fast_compare,delayed_compare,\
		     compare,compare,compare,compare")
   (set_attr "length" "4,4,4,4,8,8,8,8")])

(define_insn "*andsi3_internal5_mc"
  [(set (match_operand:CC 3 "cc_reg_operand" "=x,x,x,x,?y,??y,??y,?y")
	(compare:CC (and:SI (match_operand:SI 1 "gpc_reg_operand" "%r,r,r,r,r,r,r,r")
			    (match_operand:SI 2 "and_operand" "r,K,L,T,r,K,L,T"))
		    (const_int 0)))
   (set (match_operand:SI 0 "gpc_reg_operand" "=r,r,r,r,r,r,r,r")
	(and:SI (match_dup 1)
		(match_dup 2)))
   (clobber (match_scratch:CC 4 "=X,X,X,X,X,x,x,X"))]
  "TARGET_64BIT && rs6000_gen_cell_microcode"
  "@
   #
   andi. %0,%1,%b2
   andis. %0,%1,%u2
   rlwinm. %0,%1,0,%m2,%M2
   #
   #
   #
   #"
  [(set_attr "type" "compare,fast_compare,fast_compare,delayed_compare,compare,\
		     compare,compare,compare")
   (set_attr "length" "8,4,4,4,8,8,8,8")])

(define_split
  [(set (match_operand:CC 3 "cc_reg_not_micro_cr0_operand" "")
	(compare:CC (and:SI (match_operand:SI 1 "gpc_reg_operand" "")
			    (match_operand:SI 2 "and_operand" ""))
		    (const_int 0)))
   (set (match_operand:SI 0 "gpc_reg_operand" "")
	(and:SI (match_dup 1)
		(match_dup 2)))
   (clobber (match_scratch:CC 4 ""))]
  "reload_completed"
  [(parallel [(set (match_dup 0)
		   (and:SI (match_dup 1)
			   (match_dup 2)))
	      (clobber (match_dup 4))])
   (set (match_dup 3)
	(compare:CC (match_dup 0)
		    (const_int 0)))]
  "")

(define_split
  [(set (match_operand:CC 3 "cc_reg_operand" "")
	(compare:CC (and:SI (match_operand:SI 1 "gpc_reg_operand" "")
			    (match_operand:SI 2 "gpc_reg_operand" ""))
		    (const_int 0)))
   (set (match_operand:SI 0 "gpc_reg_operand" "")
	(and:SI (match_dup 1)
		(match_dup 2)))
   (clobber (match_scratch:CC 4 ""))]
  "TARGET_POWERPC64 && reload_completed"
  [(parallel [(set (match_dup 0)
		   (and:SI (match_dup 1)
			   (match_dup 2)))
	      (clobber (match_dup 4))])
   (set (match_dup 3)
	(compare:CC (match_dup 0)
		    (const_int 0)))]
  "")

;; Handle the PowerPC64 rlwinm corner case

(define_insn_and_split "*andsi3_internal6"
  [(set (match_operand:SI 0 "gpc_reg_operand" "=r")
	(and:SI (match_operand:SI 1 "gpc_reg_operand" "r")
		(match_operand:SI 2 "mask_operand_wrap" "i")))]
  "TARGET_POWERPC64"
  "#"
  "TARGET_POWERPC64"
  [(set (match_dup 0)
	(and:SI (rotate:SI (match_dup 1) (match_dup 3))
		(match_dup 4)))
   (set (match_dup 0)
	(rotate:SI (match_dup 0) (match_dup 5)))]
  "
{
  int mb = extract_MB (operands[2]);
  int me = extract_ME (operands[2]);
  operands[3] = GEN_INT (me + 1);
  operands[5] = GEN_INT (32 - (me + 1));
  operands[4] = GEN_INT (~((HOST_WIDE_INT) -1 << (33 + me - mb)));
}"
  [(set_attr "length" "8")])

(define_expand "iorsi3"
  [(set (match_operand:SI 0 "gpc_reg_operand" "")
	(ior:SI (match_operand:SI 1 "gpc_reg_operand" "")
		(match_operand:SI 2 "reg_or_logical_cint_operand" "")))]
  ""
  "
{
  if (GET_CODE (operands[2]) == CONST_INT
      && ! logical_operand (operands[2], SImode))
    {
      HOST_WIDE_INT value = INTVAL (operands[2]);
      rtx tmp = ((!can_create_pseudo_p ()
		  || rtx_equal_p (operands[0], operands[1]))
		 ? operands[0] : gen_reg_rtx (SImode));

      emit_insn (gen_iorsi3 (tmp, operands[1],
			     GEN_INT (value & (~ (HOST_WIDE_INT) 0xffff))));
      emit_insn (gen_iorsi3 (operands[0], tmp, GEN_INT (value & 0xffff)));
      DONE;
    }
}")

(define_expand "xorsi3"
  [(set (match_operand:SI 0 "gpc_reg_operand" "")
	(xor:SI (match_operand:SI 1 "gpc_reg_operand" "")
		(match_operand:SI 2 "reg_or_logical_cint_operand" "")))]
  ""
  "
{
  if (GET_CODE (operands[2]) == CONST_INT
      && ! logical_operand (operands[2], SImode))
    {
      HOST_WIDE_INT value = INTVAL (operands[2]);
      rtx tmp = ((!can_create_pseudo_p ()
		  || rtx_equal_p (operands[0], operands[1]))
		 ? operands[0] : gen_reg_rtx (SImode));

      emit_insn (gen_xorsi3 (tmp, operands[1],
			     GEN_INT (value & (~ (HOST_WIDE_INT) 0xffff))));
      emit_insn (gen_xorsi3 (operands[0], tmp, GEN_INT (value & 0xffff)));
      DONE;
    }
}")

(define_insn "*boolsi3_internal1"
  [(set (match_operand:SI 0 "gpc_reg_operand" "=r,r,r")
	(match_operator:SI 3 "boolean_or_operator"
	 [(match_operand:SI 1 "gpc_reg_operand" "%r,r,r")
	  (match_operand:SI 2 "logical_operand" "r,K,L")]))]
  ""
  "@
   %q3 %0,%1,%2
   %q3i %0,%1,%b2
   %q3is %0,%1,%u2")

(define_insn "*boolsi3_internal2"
  [(set (match_operand:CC 0 "cc_reg_operand" "=x,?y")
	(compare:CC (match_operator:SI 4 "boolean_or_operator"
	 [(match_operand:SI 1 "gpc_reg_operand" "%r,r")
	  (match_operand:SI 2 "gpc_reg_operand" "r,r")])
	 (const_int 0)))
   (clobber (match_scratch:SI 3 "=r,r"))]
  "TARGET_32BIT"
  "@
   %q4. %3,%1,%2
   #"
  [(set_attr "type" "fast_compare,compare")
   (set_attr "length" "4,8")])

(define_split
  [(set (match_operand:CC 0 "cc_reg_not_micro_cr0_operand" "")
	(compare:CC (match_operator:SI 4 "boolean_operator"
	 [(match_operand:SI 1 "gpc_reg_operand" "")
	  (match_operand:SI 2 "gpc_reg_operand" "")])
	 (const_int 0)))
   (clobber (match_scratch:SI 3 ""))]
  "TARGET_32BIT && reload_completed"
  [(set (match_dup 3) (match_dup 4))
   (set (match_dup 0)
	(compare:CC (match_dup 3)
		    (const_int 0)))]
  "")

(define_insn "*boolsi3_internal3"
  [(set (match_operand:CC 3 "cc_reg_operand" "=x,?y")
	(compare:CC (match_operator:SI 4 "boolean_operator"
	 [(match_operand:SI 1 "gpc_reg_operand" "%r,r")
	  (match_operand:SI 2 "gpc_reg_operand" "r,r")])
	 (const_int 0)))
   (set (match_operand:SI 0 "gpc_reg_operand" "=r,r")
	(match_dup 4))]
  "TARGET_32BIT"
  "@
   %q4. %0,%1,%2
   #"
  [(set_attr "type" "fast_compare,compare")
   (set_attr "length" "4,8")])

(define_split
  [(set (match_operand:CC 3 "cc_reg_not_micro_cr0_operand" "")
	(compare:CC (match_operator:SI 4 "boolean_operator"
	 [(match_operand:SI 1 "gpc_reg_operand" "")
	  (match_operand:SI 2 "gpc_reg_operand" "")])
	 (const_int 0)))
   (set (match_operand:SI 0 "gpc_reg_operand" "")
	(match_dup 4))]
  "TARGET_32BIT && reload_completed"
  [(set (match_dup 0) (match_dup 4))
   (set (match_dup 3)
	(compare:CC (match_dup 0)
		    (const_int 0)))]
  "")

;; Split a logical operation that we can't do in one insn into two insns,
;; each of which does one 16-bit part.  This is used by combine.

(define_split
  [(set (match_operand:SI 0 "gpc_reg_operand" "")
	(match_operator:SI 3 "boolean_or_operator"
	 [(match_operand:SI 1 "gpc_reg_operand" "")
	  (match_operand:SI 2 "non_logical_cint_operand" "")]))]
  ""
  [(set (match_dup 0) (match_dup 4))
   (set (match_dup 0) (match_dup 5))]
"
{
  rtx i;
  i = GEN_INT (INTVAL (operands[2]) & (~ (HOST_WIDE_INT) 0xffff));
  operands[4] = gen_rtx_fmt_ee (GET_CODE (operands[3]), SImode,
				operands[1], i);
  i = GEN_INT (INTVAL (operands[2]) & 0xffff);
  operands[5] = gen_rtx_fmt_ee (GET_CODE (operands[3]), SImode,
				operands[0], i);
}")

(define_insn "*boolcsi3_internal1"
  [(set (match_operand:SI 0 "gpc_reg_operand" "=r")
	(match_operator:SI 3 "boolean_operator"
	 [(not:SI (match_operand:SI 1 "gpc_reg_operand" "r"))
	  (match_operand:SI 2 "gpc_reg_operand" "r")]))]
  ""
  "%q3 %0,%2,%1")

(define_insn "*boolcsi3_internal2"
  [(set (match_operand:CC 0 "cc_reg_operand" "=x,?y")
	(compare:CC (match_operator:SI 4 "boolean_operator"
	 [(not:SI (match_operand:SI 1 "gpc_reg_operand" "r,r"))
	  (match_operand:SI 2 "gpc_reg_operand" "r,r")])
	 (const_int 0)))
   (clobber (match_scratch:SI 3 "=r,r"))]
  "TARGET_32BIT"
  "@
   %q4. %3,%2,%1
   #"
  [(set_attr "type" "compare")
   (set_attr "length" "4,8")])

(define_split
  [(set (match_operand:CC 0 "cc_reg_not_micro_cr0_operand" "")
	(compare:CC (match_operator:SI 4 "boolean_operator"
	 [(not:SI (match_operand:SI 1 "gpc_reg_operand" ""))
	  (match_operand:SI 2 "gpc_reg_operand" "")])
	 (const_int 0)))
   (clobber (match_scratch:SI 3 ""))]
  "TARGET_32BIT && reload_completed"
  [(set (match_dup 3) (match_dup 4))
   (set (match_dup 0)
	(compare:CC (match_dup 3)
		    (const_int 0)))]
  "")

(define_insn "*boolcsi3_internal3"
  [(set (match_operand:CC 3 "cc_reg_operand" "=x,?y")
	(compare:CC (match_operator:SI 4 "boolean_operator"
	 [(not:SI (match_operand:SI 1 "gpc_reg_operand" "%r,r"))
	  (match_operand:SI 2 "gpc_reg_operand" "r,r")])
	 (const_int 0)))
   (set (match_operand:SI 0 "gpc_reg_operand" "=r,r")
	(match_dup 4))]
  "TARGET_32BIT"
  "@
   %q4. %0,%2,%1
   #"
  [(set_attr "type" "compare")
   (set_attr "length" "4,8")])

(define_split
  [(set (match_operand:CC 3 "cc_reg_not_micro_cr0_operand" "")
	(compare:CC (match_operator:SI 4 "boolean_operator"
	 [(not:SI (match_operand:SI 1 "gpc_reg_operand" ""))
	  (match_operand:SI 2 "gpc_reg_operand" "")])
	 (const_int 0)))
   (set (match_operand:SI 0 "gpc_reg_operand" "")
	(match_dup 4))]
  "TARGET_32BIT && reload_completed"
  [(set (match_dup 0) (match_dup 4))
   (set (match_dup 3)
	(compare:CC (match_dup 0)
		    (const_int 0)))]
  "")

(define_insn "*boolccsi3_internal1"
  [(set (match_operand:SI 0 "gpc_reg_operand" "=r")
	(match_operator:SI 3 "boolean_operator"
	 [(not:SI (match_operand:SI 1 "gpc_reg_operand" "r"))
	  (not:SI (match_operand:SI 2 "gpc_reg_operand" "r"))]))]
  ""
  "%q3 %0,%1,%2")

(define_insn "*boolccsi3_internal2"
  [(set (match_operand:CC 0 "cc_reg_operand" "=x,?y")
	(compare:CC (match_operator:SI 4 "boolean_operator"
	 [(not:SI (match_operand:SI 1 "gpc_reg_operand" "r,r"))
	  (not:SI (match_operand:SI 2 "gpc_reg_operand" "r,r"))])
	 (const_int 0)))
   (clobber (match_scratch:SI 3 "=r,r"))]
  "TARGET_32BIT"
  "@
   %q4. %3,%1,%2
   #"
  [(set_attr "type" "fast_compare,compare")
   (set_attr "length" "4,8")])

(define_split
  [(set (match_operand:CC 0 "cc_reg_not_micro_cr0_operand" "")
	(compare:CC (match_operator:SI 4 "boolean_operator"
	 [(not:SI (match_operand:SI 1 "gpc_reg_operand" ""))
	  (not:SI (match_operand:SI 2 "gpc_reg_operand" ""))])
	 (const_int 0)))
   (clobber (match_scratch:SI 3 ""))]
  "TARGET_32BIT && reload_completed"
  [(set (match_dup 3) (match_dup 4))
   (set (match_dup 0)
	(compare:CC (match_dup 3)
		    (const_int 0)))]
  "")

(define_insn "*boolccsi3_internal3"
  [(set (match_operand:CC 3 "cc_reg_operand" "=x,?y")
	(compare:CC (match_operator:SI 4 "boolean_operator"
	 [(not:SI (match_operand:SI 1 "gpc_reg_operand" "%r,r"))
	  (not:SI (match_operand:SI 2 "gpc_reg_operand" "r,r"))])
	 (const_int 0)))
   (set (match_operand:SI 0 "gpc_reg_operand" "=r,r")
	(match_dup 4))]
  "TARGET_32BIT"
  "@
   %q4. %0,%1,%2
   #"
  [(set_attr "type" "fast_compare,compare")
   (set_attr "length" "4,8")])

(define_split
  [(set (match_operand:CC 3 "cc_reg_not_micro_cr0_operand" "")
	(compare:CC (match_operator:SI 4 "boolean_operator"
	 [(not:SI (match_operand:SI 1 "gpc_reg_operand" ""))
	  (not:SI (match_operand:SI 2 "gpc_reg_operand" ""))])
	 (const_int 0)))
   (set (match_operand:SI 0 "gpc_reg_operand" "")
	(match_dup 4))]
  "TARGET_32BIT && reload_completed"
  [(set (match_dup 0) (match_dup 4))
   (set (match_dup 3)
	(compare:CC (match_dup 0)
		    (const_int 0)))]
  "")

;; Rotate and shift insns, in all their variants.  These support shifts,
;; field inserts and extracts, and various combinations thereof.
(define_expand "insv"
  [(set (zero_extract (match_operand 0 "gpc_reg_operand" "")
		       (match_operand:SI 1 "const_int_operand" "")
		       (match_operand:SI 2 "const_int_operand" ""))
	(match_operand 3 "gpc_reg_operand" ""))]
  ""
  "
{
  /* Do not handle 16/8 bit structures that fit in HI/QI modes directly, since
     the (SUBREG:SI (REG:HI xxx)) that is otherwise generated can confuse the
     compiler if the address of the structure is taken later.  Likewise, do
     not handle invalid E500 subregs.  */
  if (GET_CODE (operands[0]) == SUBREG
      && (GET_MODE_SIZE (GET_MODE (SUBREG_REG (operands[0]))) < UNITS_PER_WORD
	  || ((TARGET_E500_DOUBLE || TARGET_SPE)
	      && invalid_e500_subreg (operands[0], GET_MODE (operands[0])))))
    FAIL;

  if (TARGET_POWERPC64 && GET_MODE (operands[0]) == DImode)
    emit_insn (gen_insvdi_internal (operands[0], operands[1], operands[2],
				    operands[3]));
  else
    emit_insn (gen_insvsi_internal (operands[0], operands[1], operands[2],
				    operands[3]));
  DONE;
}")

(define_insn "insvsi_internal"
  [(set (zero_extract:SI (match_operand:SI 0 "gpc_reg_operand" "+r")
			 (match_operand:SI 1 "const_int_operand" "i")
			 (match_operand:SI 2 "const_int_operand" "i"))
	(match_operand:SI 3 "gpc_reg_operand" "r"))]
  ""
  "*
{
  int start = INTVAL (operands[2]) & 31;
  int size = INTVAL (operands[1]) & 31;

  operands[4] = GEN_INT (32 - start - size);
  operands[1] = GEN_INT (start + size - 1);
  return \"rlwimi %0,%3,%h4,%h2,%h1\";
}"
  [(set_attr "type" "insert_word")])

(define_insn "*insvsi_internal1"
  [(set (zero_extract:SI (match_operand:SI 0 "gpc_reg_operand" "+r")
			 (match_operand:SI 1 "const_int_operand" "i")
			 (match_operand:SI 2 "const_int_operand" "i"))
	(rotate:SI (match_operand:SI 3 "gpc_reg_operand" "r")
		   (match_operand:SI 4 "const_int_operand" "i")))]
  "(32 - (INTVAL (operands[4]) & 31)) >= INTVAL (operands[1])"
  "*
{
  int shift = INTVAL (operands[4]) & 31;
  int start = INTVAL (operands[2]) & 31;
  int size = INTVAL (operands[1]) & 31;

  operands[4] = GEN_INT (shift - start - size);
  operands[1] = GEN_INT (start + size - 1);
  return \"rlwimi %0,%3,%h4,%h2,%h1\";
}"
  [(set_attr "type" "insert_word")])

(define_insn "*insvsi_internal2"
  [(set (zero_extract:SI (match_operand:SI 0 "gpc_reg_operand" "+r")
			 (match_operand:SI 1 "const_int_operand" "i")
			 (match_operand:SI 2 "const_int_operand" "i"))
	(ashiftrt:SI (match_operand:SI 3 "gpc_reg_operand" "r")
		     (match_operand:SI 4 "const_int_operand" "i")))]
  "(32 - (INTVAL (operands[4]) & 31)) >= INTVAL (operands[1])"
  "*
{
  int shift = INTVAL (operands[4]) & 31;
  int start = INTVAL (operands[2]) & 31;
  int size = INTVAL (operands[1]) & 31;

  operands[4] = GEN_INT (32 - shift - start - size);
  operands[1] = GEN_INT (start + size - 1);
  return \"rlwimi %0,%3,%h4,%h2,%h1\";
}"
  [(set_attr "type" "insert_word")])

(define_insn "*insvsi_internal3"
  [(set (zero_extract:SI (match_operand:SI 0 "gpc_reg_operand" "+r")
			 (match_operand:SI 1 "const_int_operand" "i")
			 (match_operand:SI 2 "const_int_operand" "i"))
	(lshiftrt:SI (match_operand:SI 3 "gpc_reg_operand" "r")
		     (match_operand:SI 4 "const_int_operand" "i")))]
  "(32 - (INTVAL (operands[4]) & 31)) >= INTVAL (operands[1])"
  "*
{
  int shift = INTVAL (operands[4]) & 31;
  int start = INTVAL (operands[2]) & 31;
  int size = INTVAL (operands[1]) & 31;

  operands[4] = GEN_INT (32 - shift - start - size);
  operands[1] = GEN_INT (start + size - 1);
  return \"rlwimi %0,%3,%h4,%h2,%h1\";
}"
  [(set_attr "type" "insert_word")])

(define_insn "*insvsi_internal4"
  [(set (zero_extract:SI (match_operand:SI 0 "gpc_reg_operand" "+r")
			 (match_operand:SI 1 "const_int_operand" "i")
			 (match_operand:SI 2 "const_int_operand" "i"))
	(zero_extract:SI (match_operand:SI 3 "gpc_reg_operand" "r")
			 (match_operand:SI 4 "const_int_operand" "i")
			 (match_operand:SI 5 "const_int_operand" "i")))]
  "INTVAL (operands[4]) >= INTVAL (operands[1])"
  "*
{
  int extract_start = INTVAL (operands[5]) & 31;
  int extract_size = INTVAL (operands[4]) & 31;
  int insert_start = INTVAL (operands[2]) & 31;
  int insert_size = INTVAL (operands[1]) & 31;

/* Align extract field with insert field */
  operands[5] = GEN_INT (extract_start + extract_size - insert_start - insert_size);
  operands[1] = GEN_INT (insert_start + insert_size - 1);
  return \"rlwimi %0,%3,%h5,%h2,%h1\";
}"
  [(set_attr "type" "insert_word")])

;; combine patterns for rlwimi
(define_insn "*insvsi_internal5"
  [(set (match_operand:SI 0 "gpc_reg_operand" "=r")
        (ior:SI (and:SI (match_operand:SI 4 "gpc_reg_operand" "0")
                        (match_operand:SI 1 "mask_operand" "i"))
                (and:SI (lshiftrt:SI (match_operand:SI 3 "gpc_reg_operand" "r")
                                     (match_operand:SI 2 "const_int_operand" "i"))
                        (match_operand:SI 5 "mask_operand" "i"))))]
  "INTVAL(operands[1]) == ~INTVAL(operands[5])"
  "*
{
 int me = extract_ME(operands[5]);
 int mb = extract_MB(operands[5]);
 operands[4] = GEN_INT(32 - INTVAL(operands[2]));
 operands[2] = GEN_INT(mb);
 operands[1] = GEN_INT(me);
 return \"rlwimi %0,%3,%h4,%h2,%h1\";
}"
  [(set_attr "type" "insert_word")])

(define_insn "*insvsi_internal6"
  [(set (match_operand:SI 0 "gpc_reg_operand" "=r")
        (ior:SI (and:SI (lshiftrt:SI (match_operand:SI 3 "gpc_reg_operand" "r")
                                     (match_operand:SI 2 "const_int_operand" "i"))
                        (match_operand:SI 5 "mask_operand" "i"))
                (and:SI (match_operand:SI 4 "gpc_reg_operand" "0")
                        (match_operand:SI 1 "mask_operand" "i"))))]
  "INTVAL(operands[1]) == ~INTVAL(operands[5])"
  "*
{
 int me = extract_ME(operands[5]);
 int mb = extract_MB(operands[5]);
 operands[4] = GEN_INT(32 - INTVAL(operands[2]));
 operands[2] = GEN_INT(mb);
 operands[1] = GEN_INT(me);
 return \"rlwimi %0,%3,%h4,%h2,%h1\";
}"
  [(set_attr "type" "insert_word")])

(define_insn "insvdi_internal"
  [(set (zero_extract:DI (match_operand:DI 0 "gpc_reg_operand" "+r")
			 (match_operand:SI 1 "const_int_operand" "i")
			 (match_operand:SI 2 "const_int_operand" "i"))
	(match_operand:DI 3 "gpc_reg_operand" "r"))]
  "TARGET_POWERPC64"
  "*
{
  int start = INTVAL (operands[2]) & 63;
  int size = INTVAL (operands[1]) & 63;

  operands[1] = GEN_INT (64 - start - size);
  return \"rldimi %0,%3,%H1,%H2\";
}"
  [(set_attr "type" "insert_dword")])

(define_insn "*insvdi_internal2"
  [(set (zero_extract:DI (match_operand:DI 0 "gpc_reg_operand" "+r")
			 (match_operand:SI 1 "const_int_operand" "i")
			 (match_operand:SI 2 "const_int_operand" "i"))
	(ashiftrt:DI (match_operand:DI 3 "gpc_reg_operand" "r")
		     (match_operand:SI 4 "const_int_operand" "i")))]
  "TARGET_POWERPC64
   && insvdi_rshift_rlwimi_p (operands[1], operands[2], operands[4])"
  "*
{
  int shift = INTVAL (operands[4]) & 63;
  int start = (INTVAL (operands[2]) & 63) - 32;
  int size = INTVAL (operands[1]) & 63;

  operands[4] = GEN_INT (64 - shift - start - size);
  operands[2] = GEN_INT (start);
  operands[1] = GEN_INT (start + size - 1);
  return \"rlwimi %0,%3,%h4,%h2,%h1\";
}")

(define_insn "*insvdi_internal3"
  [(set (zero_extract:DI (match_operand:DI 0 "gpc_reg_operand" "+r")
			 (match_operand:SI 1 "const_int_operand" "i")
			 (match_operand:SI 2 "const_int_operand" "i"))
	(lshiftrt:DI (match_operand:DI 3 "gpc_reg_operand" "r")
		     (match_operand:SI 4 "const_int_operand" "i")))]
  "TARGET_POWERPC64
   && insvdi_rshift_rlwimi_p (operands[1], operands[2], operands[4])"
  "*
{
  int shift = INTVAL (operands[4]) & 63;
  int start = (INTVAL (operands[2]) & 63) - 32;
  int size = INTVAL (operands[1]) & 63;

  operands[4] = GEN_INT (64 - shift - start - size);
  operands[2] = GEN_INT (start);
  operands[1] = GEN_INT (start + size - 1);
  return \"rlwimi %0,%3,%h4,%h2,%h1\";
}")

(define_expand "extzv"
  [(set (match_operand 0 "gpc_reg_operand" "")
	(zero_extract (match_operand 1 "gpc_reg_operand" "")
		       (match_operand:SI 2 "const_int_operand" "")
		       (match_operand:SI 3 "const_int_operand" "")))]
  ""
  "
{
  /* Do not handle 16/8 bit structures that fit in HI/QI modes directly, since
     the (SUBREG:SI (REG:HI xxx)) that is otherwise generated can confuse the
     compiler if the address of the structure is taken later.  */
  if (GET_CODE (operands[0]) == SUBREG
      && (GET_MODE_SIZE (GET_MODE (SUBREG_REG (operands[0]))) < UNITS_PER_WORD))
    FAIL;

  if (TARGET_POWERPC64 && GET_MODE (operands[1]) == DImode)
    emit_insn (gen_extzvdi_internal (operands[0], operands[1], operands[2],
				     operands[3]));
  else
    emit_insn (gen_extzvsi_internal (operands[0], operands[1], operands[2],
				     operands[3]));
  DONE;
}")

(define_insn "extzvsi_internal"
  [(set (match_operand:SI 0 "gpc_reg_operand" "=r")
	(zero_extract:SI (match_operand:SI 1 "gpc_reg_operand" "r")
			 (match_operand:SI 2 "const_int_operand" "i")
			 (match_operand:SI 3 "const_int_operand" "i")))]
  ""
  "*
{
  int start = INTVAL (operands[3]) & 31;
  int size = INTVAL (operands[2]) & 31;

  if (start + size >= 32)
    operands[3] = const0_rtx;
  else
    operands[3] = GEN_INT (start + size);
  return \"rlwinm %0,%1,%3,%s2,31\";
}")

(define_insn "*extzvsi_internal1"
  [(set (match_operand:CC 0 "cc_reg_operand" "=x,?y")
	(compare:CC (zero_extract:SI (match_operand:SI 1 "gpc_reg_operand" "r,r")
			 (match_operand:SI 2 "const_int_operand" "i,i")
			 (match_operand:SI 3 "const_int_operand" "i,i"))
		    (const_int 0)))
   (clobber (match_scratch:SI 4 "=r,r"))]
  ""
  "*
{
  int start = INTVAL (operands[3]) & 31;
  int size = INTVAL (operands[2]) & 31;

  /* Force split for non-cc0 compare.  */
  if (which_alternative == 1)
     return \"#\";

  /* If the bit-field being tested fits in the upper or lower half of a
     word, it is possible to use andiu. or andil. to test it.  This is
     useful because the condition register set-use delay is smaller for
     andi[ul]. than for rlinm.  This doesn't work when the starting bit
     position is 0 because the LT and GT bits may be set wrong.  */

  if ((start > 0 && start + size <= 16) || start >= 16)
    {
      operands[3] = GEN_INT (((1 << (16 - (start & 15)))
			      - (1 << (16 - (start & 15) - size))));
      if (start < 16)
	return \"andis. %4,%1,%3\";
      else
	return \"andi. %4,%1,%3\";
    }

  if (start + size >= 32)
    operands[3] = const0_rtx;
  else
    operands[3] = GEN_INT (start + size);
  return \"rlwinm. %4,%1,%3,%s2,31\";
}"
  [(set_attr "type" "delayed_compare")
   (set_attr "length" "4,8")])

(define_split
  [(set (match_operand:CC 0 "cc_reg_not_micro_cr0_operand" "")
	(compare:CC (zero_extract:SI (match_operand:SI 1 "gpc_reg_operand" "")
			 (match_operand:SI 2 "const_int_operand" "")
			 (match_operand:SI 3 "const_int_operand" ""))
		    (const_int 0)))
   (clobber (match_scratch:SI 4 ""))]
  "reload_completed"
  [(set (match_dup 4)
	(zero_extract:SI (match_dup 1) (match_dup 2)
			 (match_dup 3)))
   (set (match_dup 0)
	(compare:CC (match_dup 4)
		    (const_int 0)))]
  "")

(define_insn "*extzvsi_internal2"
  [(set (match_operand:CC 4 "cc_reg_operand" "=x,?y")
	(compare:CC (zero_extract:SI (match_operand:SI 1 "gpc_reg_operand" "r,r")
			 (match_operand:SI 2 "const_int_operand" "i,i")
			 (match_operand:SI 3 "const_int_operand" "i,i"))
		    (const_int 0)))
   (set (match_operand:SI 0 "gpc_reg_operand" "=r,r")
	(zero_extract:SI (match_dup 1) (match_dup 2) (match_dup 3)))]
  ""
  "*
{
  int start = INTVAL (operands[3]) & 31;
  int size = INTVAL (operands[2]) & 31;

  /* Force split for non-cc0 compare.  */
  if (which_alternative == 1)
     return \"#\";

  /* Since we are using the output value, we can't ignore any need for
     a shift.  The bit-field must end at the LSB.  */
  if (start >= 16 && start + size == 32)
    {
      operands[3] = GEN_INT ((1 << size) - 1);
      return \"andi. %0,%1,%3\";
    }

  if (start + size >= 32)
    operands[3] = const0_rtx;
  else
    operands[3] = GEN_INT (start + size);
  return \"rlwinm. %0,%1,%3,%s2,31\";
}"
  [(set_attr "type" "delayed_compare")
   (set_attr "length" "4,8")])

(define_split
  [(set (match_operand:CC 4 "cc_reg_not_micro_cr0_operand" "")
	(compare:CC (zero_extract:SI (match_operand:SI 1 "gpc_reg_operand" "")
			 (match_operand:SI 2 "const_int_operand" "")
			 (match_operand:SI 3 "const_int_operand" ""))
		    (const_int 0)))
   (set (match_operand:SI 0 "gpc_reg_operand" "")
	(zero_extract:SI (match_dup 1) (match_dup 2) (match_dup 3)))]
  "reload_completed"
  [(set (match_dup 0)
	(zero_extract:SI (match_dup 1) (match_dup 2) (match_dup 3)))
   (set (match_dup 4)
	(compare:CC (match_dup 0)
		    (const_int 0)))]
  "")

(define_insn "extzvdi_internal"
  [(set (match_operand:DI 0 "gpc_reg_operand" "=r")
	(zero_extract:DI (match_operand:DI 1 "gpc_reg_operand" "r")
			 (match_operand:SI 2 "const_int_operand" "i")
			 (match_operand:SI 3 "const_int_operand" "i")))]
  "TARGET_POWERPC64"
  "*
{
  int start = INTVAL (operands[3]) & 63;
  int size = INTVAL (operands[2]) & 63;

  if (start + size >= 64)
    operands[3] = const0_rtx;
  else
    operands[3] = GEN_INT (start + size);
  operands[2] = GEN_INT (64 - size);
  return \"rldicl %0,%1,%3,%2\";
}")

(define_insn "*extzvdi_internal1"
  [(set (match_operand:CC 0 "gpc_reg_operand" "=x")
	(compare:CC (zero_extract:DI (match_operand:DI 1 "gpc_reg_operand" "r")
			 (match_operand:SI 2 "const_int_operand" "i")
			 (match_operand:SI 3 "const_int_operand" "i"))
		    (const_int 0)))
   (clobber (match_scratch:DI 4 "=r"))]
  "TARGET_64BIT && rs6000_gen_cell_microcode"
  "*
{
  int start = INTVAL (operands[3]) & 63;
  int size = INTVAL (operands[2]) & 63;

  if (start + size >= 64)
    operands[3] = const0_rtx;
  else
    operands[3] = GEN_INT (start + size);
  operands[2] = GEN_INT (64 - size);
  return \"rldicl. %4,%1,%3,%2\";
}"
  [(set_attr "type" "compare")])

(define_insn "*extzvdi_internal2"
  [(set (match_operand:CC 4 "gpc_reg_operand" "=x")
	(compare:CC (zero_extract:DI (match_operand:DI 1 "gpc_reg_operand" "r")
			 (match_operand:SI 2 "const_int_operand" "i")
			 (match_operand:SI 3 "const_int_operand" "i"))
		    (const_int 0)))
   (set (match_operand:DI 0 "gpc_reg_operand" "=r")
	(zero_extract:DI (match_dup 1) (match_dup 2) (match_dup 3)))]
  "TARGET_64BIT && rs6000_gen_cell_microcode"
  "*
{
  int start = INTVAL (operands[3]) & 63;
  int size = INTVAL (operands[2]) & 63;

  if (start + size >= 64)
    operands[3] = const0_rtx;
  else
    operands[3] = GEN_INT (start + size);
  operands[2] = GEN_INT (64 - size);
  return \"rldicl. %0,%1,%3,%2\";
}"
  [(set_attr "type" "compare")])

(define_insn "rotlsi3"
  [(set (match_operand:SI 0 "gpc_reg_operand" "=r,r")
	(rotate:SI (match_operand:SI 1 "gpc_reg_operand" "r,r")
		   (match_operand:SI 2 "reg_or_cint_operand" "r,i")))]
  ""
  "@
   rlwnm %0,%1,%2,0xffffffff
   rlwinm %0,%1,%h2,0xffffffff"
  [(set_attr "type" "var_shift_rotate,integer")])

(define_insn "*rotlsi3_64"
  [(set (match_operand:DI 0 "gpc_reg_operand" "=r,r")
  	(zero_extend:DI
	    (rotate:SI (match_operand:SI 1 "gpc_reg_operand" "r,r")
		       (match_operand:SI 2 "reg_or_cint_operand" "r,i"))))]
  "TARGET_64BIT"
  "@
   rlwnm %0,%1,%2,0xffffffff
   rlwinm %0,%1,%h2,0xffffffff"
  [(set_attr "type" "var_shift_rotate,integer")])

(define_insn "*rotlsi3_internal2"
  [(set (match_operand:CC 0 "cc_reg_operand" "=x,x,?y,?y")
	(compare:CC (rotate:SI (match_operand:SI 1 "gpc_reg_operand" "r,r,r,r")
			       (match_operand:SI 2 "reg_or_cint_operand" "r,i,r,i"))
		    (const_int 0)))
   (clobber (match_scratch:SI 3 "=r,r,r,r"))]
  ""
  "@
   rlwnm. %3,%1,%2,0xffffffff
   rlwinm. %3,%1,%h2,0xffffffff
   #
   #"
  [(set_attr "type" "var_delayed_compare,delayed_compare,var_delayed_compare,delayed_compare")
   (set_attr "length" "4,4,8,8")])

(define_split
  [(set (match_operand:CC 0 "cc_reg_not_micro_cr0_operand" "")
	(compare:CC (rotate:SI (match_operand:SI 1 "gpc_reg_operand" "")
			       (match_operand:SI 2 "reg_or_cint_operand" ""))
		    (const_int 0)))
   (clobber (match_scratch:SI 3 ""))]
  "reload_completed"
  [(set (match_dup 3)
	(rotate:SI (match_dup 1) (match_dup 2)))
   (set (match_dup 0)
	(compare:CC (match_dup 3)
		    (const_int 0)))]
  "")

(define_insn "*rotlsi3_internal3"
  [(set (match_operand:CC 3 "cc_reg_operand" "=x,x,?y,?y")
	(compare:CC (rotate:SI (match_operand:SI 1 "gpc_reg_operand" "r,r,r,r")
			       (match_operand:SI 2 "reg_or_cint_operand" "r,i,r,i"))
		    (const_int 0)))
   (set (match_operand:SI 0 "gpc_reg_operand" "=r,r,r,r")
	(rotate:SI (match_dup 1) (match_dup 2)))]
  ""
  "@
   rlwnm. %0,%1,%2,0xffffffff
   rlwinm. %0,%1,%h2,0xffffffff
   #
   #"
  [(set_attr "type" "var_delayed_compare,delayed_compare,var_delayed_compare,delayed_compare")
   (set_attr "length" "4,4,8,8")])

(define_split
  [(set (match_operand:CC 3 "cc_reg_not_micro_cr0_operand" "")
	(compare:CC (rotate:SI (match_operand:SI 1 "gpc_reg_operand" "")
			       (match_operand:SI 2 "reg_or_cint_operand" ""))
		    (const_int 0)))
   (set (match_operand:SI 0 "gpc_reg_operand" "")
	(rotate:SI (match_dup 1) (match_dup 2)))]
  "reload_completed"
  [(set (match_dup 0)
	(rotate:SI (match_dup 1) (match_dup 2)))
   (set (match_dup 3)
	(compare:CC (match_dup 0)
		    (const_int 0)))]
  "")

(define_insn "*rotlsi3_internal4"
  [(set (match_operand:SI 0 "gpc_reg_operand" "=r,r")
	(and:SI (rotate:SI (match_operand:SI 1 "gpc_reg_operand" "r,r")
			   (match_operand:SI 2 "reg_or_cint_operand" "r,i"))
		(match_operand:SI 3 "mask_operand" "n,n")))]
  ""
  "@
   rlwnm %0,%1,%2,%m3,%M3
   rlwinm %0,%1,%h2,%m3,%M3"
  [(set_attr "type" "var_shift_rotate,integer")])

(define_insn "*rotlsi3_internal5"
  [(set (match_operand:CC 0 "cc_reg_operand" "=x,x,?y,?y")
	(compare:CC (and:SI
		     (rotate:SI (match_operand:SI 1 "gpc_reg_operand" "r,r,r,r")
				(match_operand:SI 2 "reg_or_cint_operand" "r,i,r,i"))
		     (match_operand:SI 3 "mask_operand" "n,n,n,n"))
		    (const_int 0)))
   (clobber (match_scratch:SI 4 "=r,r,r,r"))]
  ""
  "@
   rlwnm. %4,%1,%2,%m3,%M3
   rlwinm. %4,%1,%h2,%m3,%M3
   #
   #"
  [(set_attr "type" "var_delayed_compare,delayed_compare,var_delayed_compare,delayed_compare")
   (set_attr "length" "4,4,8,8")])

(define_split
  [(set (match_operand:CC 0 "cc_reg_not_micro_cr0_operand" "")
	(compare:CC (and:SI
		     (rotate:SI (match_operand:SI 1 "gpc_reg_operand" "")
				(match_operand:SI 2 "reg_or_cint_operand" ""))
		     (match_operand:SI 3 "mask_operand" ""))
		    (const_int 0)))
   (clobber (match_scratch:SI 4 ""))]
  "reload_completed"
  [(set (match_dup 4)
	(and:SI (rotate:SI (match_dup 1)
				(match_dup 2))
		     (match_dup 3)))
   (set (match_dup 0)
	(compare:CC (match_dup 4)
		    (const_int 0)))]
  "")

(define_insn "*rotlsi3_internal6"
  [(set (match_operand:CC 4 "cc_reg_operand" "=x,x,?y,?y")
	(compare:CC (and:SI
		     (rotate:SI (match_operand:SI 1 "gpc_reg_operand" "r,r,r,r")
				(match_operand:SI 2 "reg_or_cint_operand" "r,i,r,i"))
		     (match_operand:SI 3 "mask_operand" "n,n,n,n"))
		    (const_int 0)))
   (set (match_operand:SI 0 "gpc_reg_operand" "=r,r,r,r")
	(and:SI (rotate:SI (match_dup 1) (match_dup 2)) (match_dup 3)))]
  ""
  "@
   rlwnm. %0,%1,%2,%m3,%M3
   rlwinm. %0,%1,%h2,%m3,%M3
   #
   #"
  [(set_attr "type" "var_delayed_compare,delayed_compare,var_delayed_compare,delayed_compare")
   (set_attr "length" "4,4,8,8")])

(define_split
  [(set (match_operand:CC 4 "cc_reg_not_micro_cr0_operand" "")
	(compare:CC (and:SI
		     (rotate:SI (match_operand:SI 1 "gpc_reg_operand" "")
				(match_operand:SI 2 "reg_or_cint_operand" ""))
		     (match_operand:SI 3 "mask_operand" ""))
		    (const_int 0)))
   (set (match_operand:SI 0 "gpc_reg_operand" "")
	(and:SI (rotate:SI (match_dup 1) (match_dup 2)) (match_dup 3)))]
  "reload_completed"
  [(set (match_dup 0)
	(and:SI (rotate:SI (match_dup 1) (match_dup 2)) (match_dup 3)))
   (set (match_dup 4)
	(compare:CC (match_dup 0)
		    (const_int 0)))]
  "")

(define_insn "*rotlsi3_internal7"
  [(set (match_operand:SI 0 "gpc_reg_operand" "=r")
	(zero_extend:SI
	 (subreg:QI
	  (rotate:SI (match_operand:SI 1 "gpc_reg_operand" "r")
		     (match_operand:SI 2 "reg_or_cint_operand" "ri")) 0)))]
  ""
  "rlw%I2nm %0,%1,%h2,0xff"
  [(set (attr "cell_micro")
     (if_then_else (match_operand:SI 2 "const_int_operand" "")
	(const_string "not")
	(const_string "always")))])

(define_insn "*rotlsi3_internal8"
  [(set (match_operand:CC 0 "cc_reg_operand" "=x,x,?y,?y")
	(compare:CC (zero_extend:SI
		     (subreg:QI
		      (rotate:SI (match_operand:SI 1 "gpc_reg_operand" "r,r,r,r")
				 (match_operand:SI 2 "reg_or_cint_operand" "r,i,r,i")) 0))
		    (const_int 0)))
   (clobber (match_scratch:SI 3 "=r,r,r,r"))]
  ""
  "@
   rlwnm. %3,%1,%2,0xff
   rlwinm. %3,%1,%h2,0xff
   #
   #"
  [(set_attr "type" "var_delayed_compare,delayed_compare,var_delayed_compare,delayed_compare")
   (set_attr "length" "4,4,8,8")])

(define_split
  [(set (match_operand:CC 0 "cc_reg_not_micro_cr0_operand" "")
	(compare:CC (zero_extend:SI
		     (subreg:QI
		      (rotate:SI (match_operand:SI 1 "gpc_reg_operand" "")
				 (match_operand:SI 2 "reg_or_cint_operand" "")) 0))
		    (const_int 0)))
   (clobber (match_scratch:SI 3 ""))]
  "reload_completed"
  [(set (match_dup 3)
	(zero_extend:SI (subreg:QI
		      (rotate:SI (match_dup 1)
				 (match_dup 2)) 0)))
   (set (match_dup 0)
	(compare:CC (match_dup 3)
		    (const_int 0)))]
  "")

(define_insn "*rotlsi3_internal9"
  [(set (match_operand:CC 3 "cc_reg_operand" "=x,x,?y,?y")
	(compare:CC (zero_extend:SI
		     (subreg:QI
		      (rotate:SI (match_operand:SI 1 "gpc_reg_operand" "r,r,r,r")
				 (match_operand:SI 2 "reg_or_cint_operand" "r,i,r,i")) 0))
		    (const_int 0)))
   (set (match_operand:SI 0 "gpc_reg_operand" "=r,r,r,r")
	(zero_extend:SI (subreg:QI (rotate:SI (match_dup 1) (match_dup 2)) 0)))]
  ""
  "@
   rlwnm. %0,%1,%2,0xff
   rlwinm. %0,%1,%h2,0xff
   #
   #"
  [(set_attr "type" "var_delayed_compare,delayed_compare,var_delayed_compare,delayed_compare")
   (set_attr "length" "4,4,8,8")])

(define_split
  [(set (match_operand:CC 3 "cc_reg_not_micro_cr0_operand" "")
	(compare:CC (zero_extend:SI
		     (subreg:QI
		      (rotate:SI (match_operand:SI 1 "gpc_reg_operand" "")
				 (match_operand:SI 2 "reg_or_cint_operand" "")) 0))
		    (const_int 0)))
   (set (match_operand:SI 0 "gpc_reg_operand" "")
	(zero_extend:SI (subreg:QI (rotate:SI (match_dup 1) (match_dup 2)) 0)))]
  "reload_completed"
  [(set (match_dup 0)
	(zero_extend:SI (subreg:QI (rotate:SI (match_dup 1) (match_dup 2)) 0)))
   (set (match_dup 3)
	(compare:CC (match_dup 0)
		    (const_int 0)))]
  "")

(define_insn "*rotlsi3_internal10"
  [(set (match_operand:SI 0 "gpc_reg_operand" "=r,r")
	(zero_extend:SI
	 (subreg:HI
	  (rotate:SI (match_operand:SI 1 "gpc_reg_operand" "r,r")
		     (match_operand:SI 2 "reg_or_cint_operand" "r,i")) 0)))]
  ""
  "@
   rlwnm %0,%1,%2,0xffff
   rlwinm %0,%1,%h2,0xffff"
  [(set_attr "type" "var_shift_rotate,integer")])


(define_insn "*rotlsi3_internal11"
  [(set (match_operand:CC 0 "cc_reg_operand" "=x,x,?y,?y")
	(compare:CC (zero_extend:SI
		     (subreg:HI
		      (rotate:SI (match_operand:SI 1 "gpc_reg_operand" "r,r,r,r")
				 (match_operand:SI 2 "reg_or_cint_operand" "r,i,r,i")) 0))
		    (const_int 0)))
   (clobber (match_scratch:SI 3 "=r,r,r,r"))]
  ""
  "@
   rlwnm. %3,%1,%2,0xffff
   rlwinm. %3,%1,%h2,0xffff
   #
   #"
  [(set_attr "type" "var_delayed_compare,delayed_compare,var_delayed_compare,delayed_compare")
   (set_attr "length" "4,4,8,8")])

(define_split
  [(set (match_operand:CC 0 "cc_reg_not_micro_cr0_operand" "")
	(compare:CC (zero_extend:SI
		     (subreg:HI
		      (rotate:SI (match_operand:SI 1 "gpc_reg_operand" "")
				 (match_operand:SI 2 "reg_or_cint_operand" "")) 0))
		    (const_int 0)))
   (clobber (match_scratch:SI 3 ""))]
  "reload_completed"
  [(set (match_dup 3)
	(zero_extend:SI (subreg:HI
		      (rotate:SI (match_dup 1)
				 (match_dup 2)) 0)))
   (set (match_dup 0)
	(compare:CC (match_dup 3)
		    (const_int 0)))]
  "")

(define_insn "*rotlsi3_internal12"
  [(set (match_operand:CC 3 "cc_reg_operand" "=x,x,?y,?y")
	(compare:CC (zero_extend:SI
		     (subreg:HI
		      (rotate:SI (match_operand:SI 1 "gpc_reg_operand" "r,r,r,r")
				 (match_operand:SI 2 "reg_or_cint_operand" "r,i,r,i")) 0))
		    (const_int 0)))
   (set (match_operand:SI 0 "gpc_reg_operand" "=r,r,r,r")
	(zero_extend:SI (subreg:HI (rotate:SI (match_dup 1) (match_dup 2)) 0)))]
  ""
  "@
   rlwnm. %0,%1,%2,0xffff
   rlwinm. %0,%1,%h2,0xffff
   #
   #"
  [(set_attr "type" "var_delayed_compare,delayed_compare,var_delayed_compare,delayed_compare")
   (set_attr "length" "4,4,8,8")])

(define_split
  [(set (match_operand:CC 3 "cc_reg_not_micro_cr0_operand" "")
	(compare:CC (zero_extend:SI
		     (subreg:HI
		      (rotate:SI (match_operand:SI 1 "gpc_reg_operand" "")
				 (match_operand:SI 2 "reg_or_cint_operand" "")) 0))
		    (const_int 0)))
   (set (match_operand:SI 0 "gpc_reg_operand" "")
	(zero_extend:SI (subreg:HI (rotate:SI (match_dup 1) (match_dup 2)) 0)))]
  "reload_completed"
  [(set (match_dup 0)
	(zero_extend:SI (subreg:HI (rotate:SI (match_dup 1) (match_dup 2)) 0)))
   (set (match_dup 3)
	(compare:CC (match_dup 0)
		    (const_int 0)))]
  "")

(define_insn "ashlsi3"
  [(set (match_operand:SI 0 "gpc_reg_operand" "=r,r")
	(ashift:SI (match_operand:SI 1 "gpc_reg_operand" "r,r")
		   (match_operand:SI 2 "reg_or_cint_operand" "r,i")))]
  ""
  "@
   slw %0,%1,%2
   slwi %0,%1,%h2"
  [(set_attr "type" "var_shift_rotate,shift")])

(define_insn "*ashlsi3_64"
  [(set (match_operand:DI 0 "gpc_reg_operand" "=r,r")
  	(zero_extend:DI
	    (ashift:SI (match_operand:SI 1 "gpc_reg_operand" "r,r")
		       (match_operand:SI 2 "reg_or_cint_operand" "r,i"))))]
  "TARGET_POWERPC64"
  "@
   slw %0,%1,%2
   slwi %0,%1,%h2"
  [(set_attr "type" "var_shift_rotate,shift")])

(define_insn ""
  [(set (match_operand:CC 0 "cc_reg_operand" "=x,x,?y,?y")
	(compare:CC (ashift:SI (match_operand:SI 1 "gpc_reg_operand" "r,r,r,r")
			       (match_operand:SI 2 "reg_or_cint_operand" "r,i,r,i"))
		    (const_int 0)))
   (clobber (match_scratch:SI 3 "=r,r,r,r"))]
  "TARGET_32BIT"
  "@
   slw. %3,%1,%2
   slwi. %3,%1,%h2
   #
   #"
  [(set_attr "type" "var_delayed_compare,delayed_compare,var_delayed_compare,delayed_compare")
   (set_attr "length" "4,4,8,8")])

(define_split
  [(set (match_operand:CC 0 "cc_reg_not_cr0_operand" "")
	(compare:CC (ashift:SI (match_operand:SI 1 "gpc_reg_operand" "")
			       (match_operand:SI 2 "reg_or_cint_operand" ""))
		    (const_int 0)))
   (clobber (match_scratch:SI 3 ""))]
  "TARGET_32BIT && reload_completed"
  [(set (match_dup 3)
	(ashift:SI (match_dup 1) (match_dup 2)))
   (set (match_dup 0)
	(compare:CC (match_dup 3)
		    (const_int 0)))]
  "")

(define_insn ""
  [(set (match_operand:CC 3 "cc_reg_operand" "=x,x,?y,?y")
	(compare:CC (ashift:SI (match_operand:SI 1 "gpc_reg_operand" "r,r,r,r")
			       (match_operand:SI 2 "reg_or_cint_operand" "r,i,r,i"))
		    (const_int 0)))
   (set (match_operand:SI 0 "gpc_reg_operand" "=r,r,r,r")
	(ashift:SI (match_dup 1) (match_dup 2)))]
  "TARGET_32BIT"
  "@
   slw. %0,%1,%2
   slwi. %0,%1,%h2
   #
   #"
  [(set_attr "type" "var_delayed_compare,delayed_compare,var_delayed_compare,delayed_compare")
   (set_attr "length" "4,4,8,8")])

(define_split
  [(set (match_operand:CC 3 "cc_reg_not_cr0_operand" "")
	(compare:CC (ashift:SI (match_operand:SI 1 "gpc_reg_operand" "")
			       (match_operand:SI 2 "reg_or_cint_operand" ""))
		    (const_int 0)))
   (set (match_operand:SI 0 "gpc_reg_operand" "")
	(ashift:SI (match_dup 1) (match_dup 2)))]
  "TARGET_32BIT && reload_completed"
  [(set (match_dup 0)
	(ashift:SI (match_dup 1) (match_dup 2)))
   (set (match_dup 3)
	(compare:CC (match_dup 0)
		    (const_int 0)))]
  "")

(define_insn "rlwinm"
  [(set (match_operand:SI 0 "gpc_reg_operand" "=r")
	(and:SI (ashift:SI (match_operand:SI 1 "gpc_reg_operand" "r")
			   (match_operand:SI 2 "const_int_operand" "i"))
		(match_operand:SI 3 "mask_operand" "n")))]
  "includes_lshift_p (operands[2], operands[3])"
  "rlwinm %0,%1,%h2,%m3,%M3")

(define_insn ""
  [(set (match_operand:CC 0 "cc_reg_operand" "=x,?y")
	(compare:CC
	 (and:SI (ashift:SI (match_operand:SI 1 "gpc_reg_operand" "r,r")
			    (match_operand:SI 2 "const_int_operand" "i,i"))
		 (match_operand:SI 3 "mask_operand" "n,n"))
	 (const_int 0)))
   (clobber (match_scratch:SI 4 "=r,r"))]
  "includes_lshift_p (operands[2], operands[3])"
  "@
   rlwinm. %4,%1,%h2,%m3,%M3
   #"
  [(set_attr "type" "delayed_compare")
   (set_attr "length" "4,8")])

(define_split
  [(set (match_operand:CC 0 "cc_reg_not_micro_cr0_operand" "")
	(compare:CC
	 (and:SI (ashift:SI (match_operand:SI 1 "gpc_reg_operand" "")
			    (match_operand:SI 2 "const_int_operand" ""))
		 (match_operand:SI 3 "mask_operand" ""))
	 (const_int 0)))
   (clobber (match_scratch:SI 4 ""))]
  "includes_lshift_p (operands[2], operands[3]) && reload_completed"
  [(set (match_dup 4)
	(and:SI (ashift:SI (match_dup 1) (match_dup 2))
		 (match_dup 3)))
   (set (match_dup 0)
	(compare:CC (match_dup 4)
		    (const_int 0)))]
  "")

(define_insn ""
  [(set (match_operand:CC 4 "cc_reg_operand" "=x,?y")
	(compare:CC
	 (and:SI (ashift:SI (match_operand:SI 1 "gpc_reg_operand" "r,r")
			    (match_operand:SI 2 "const_int_operand" "i,i"))
		 (match_operand:SI 3 "mask_operand" "n,n"))
	 (const_int 0)))
   (set (match_operand:SI 0 "gpc_reg_operand" "=r,r")
	(and:SI (ashift:SI (match_dup 1) (match_dup 2)) (match_dup 3)))]
  "includes_lshift_p (operands[2], operands[3])"
  "@
   rlwinm. %0,%1,%h2,%m3,%M3
   #"
  [(set_attr "type" "delayed_compare")
   (set_attr "length" "4,8")])

(define_split
  [(set (match_operand:CC 4 "cc_reg_not_micro_cr0_operand" "")
	(compare:CC
	 (and:SI (ashift:SI (match_operand:SI 1 "gpc_reg_operand" "")
			    (match_operand:SI 2 "const_int_operand" ""))
		 (match_operand:SI 3 "mask_operand" ""))
	 (const_int 0)))
   (set (match_operand:SI 0 "gpc_reg_operand" "")
	(and:SI (ashift:SI (match_dup 1) (match_dup 2)) (match_dup 3)))]
  "includes_lshift_p (operands[2], operands[3]) && reload_completed"
  [(set (match_dup 0)
	(and:SI (ashift:SI (match_dup 1) (match_dup 2)) (match_dup 3)))
   (set (match_dup 4)
	(compare:CC (match_dup 0)
		    (const_int 0)))]
  "")

(define_insn "lshrsi3"
  [(set (match_operand:SI 0 "gpc_reg_operand" "=r,r,r")
	(lshiftrt:SI (match_operand:SI 1 "gpc_reg_operand" "r,r,r")
		     (match_operand:SI 2 "reg_or_cint_operand" "O,r,i")))]
  ""
  "@
  mr %0,%1
  srw %0,%1,%2
  srwi %0,%1,%h2"
  [(set_attr "type" "integer,var_shift_rotate,shift")])

(define_insn "*lshrsi3_64"
  [(set (match_operand:DI 0 "gpc_reg_operand" "=r,r")
  	(zero_extend:DI
	    (lshiftrt:SI (match_operand:SI 1 "gpc_reg_operand" "r,r")
			 (match_operand:SI 2 "reg_or_cint_operand" "r,i"))))]
  "TARGET_POWERPC64"
  "@
  srw %0,%1,%2
  srwi %0,%1,%h2"
  [(set_attr "type" "var_shift_rotate,shift")])

(define_insn ""
  [(set (match_operand:CC 0 "cc_reg_operand" "=x,x,x,?y,?y,?y")
	(compare:CC (lshiftrt:SI (match_operand:SI 1 "gpc_reg_operand" "r,r,r,r,r,r")
				 (match_operand:SI 2 "reg_or_cint_operand" "O,r,i,O,r,i"))
		    (const_int 0)))
   (clobber (match_scratch:SI 3 "=X,r,r,X,r,r"))]
  "TARGET_32BIT"
  "@
   mr. %1,%1
   srw. %3,%1,%2
   srwi. %3,%1,%h2
   #
   #
   #"
  [(set_attr "type" "fast_compare,var_delayed_compare,delayed_compare,delayed_compare,var_delayed_compare,delayed_compare")
   (set_attr "length" "4,4,4,8,8,8")])

(define_split
  [(set (match_operand:CC 0 "cc_reg_not_cr0_operand" "")
	(compare:CC (lshiftrt:SI (match_operand:SI 1 "gpc_reg_operand" "")
				 (match_operand:SI 2 "reg_or_cint_operand" ""))
		    (const_int 0)))
   (clobber (match_scratch:SI 3 ""))]
  "TARGET_32BIT && reload_completed"
  [(set (match_dup 3)
	(lshiftrt:SI (match_dup 1) (match_dup 2)))
   (set (match_dup 0)
	(compare:CC (match_dup 3)
		    (const_int 0)))]
  "")

(define_insn ""
  [(set (match_operand:CC 3 "cc_reg_operand" "=x,x,x,?y,?y,?y")
	(compare:CC (lshiftrt:SI (match_operand:SI 1 "gpc_reg_operand" "r,r,r,r,r,r")
				 (match_operand:SI 2 "reg_or_cint_operand" "O,r,i,O,r,i"))
		    (const_int 0)))
   (set (match_operand:SI 0 "gpc_reg_operand" "=r,r,r,r,r,r")
	(lshiftrt:SI (match_dup 1) (match_dup 2)))]
  "TARGET_32BIT"
  "@
   mr. %0,%1
   srw. %0,%1,%2
   srwi. %0,%1,%h2
   #
   #
   #"
  [(set_attr "type" "fast_compare,var_delayed_compare,delayed_compare,delayed_compare,var_delayed_compare,delayed_compare")
   (set_attr "length" "4,4,4,8,8,8")])

(define_split
  [(set (match_operand:CC 3 "cc_reg_not_cr0_operand" "")
	(compare:CC (lshiftrt:SI (match_operand:SI 1 "gpc_reg_operand" "")
				 (match_operand:SI 2 "reg_or_cint_operand" ""))
		    (const_int 0)))
   (set (match_operand:SI 0 "gpc_reg_operand" "")
	(lshiftrt:SI (match_dup 1) (match_dup 2)))]
  "TARGET_32BIT && reload_completed"
  [(set (match_dup 0)
	(lshiftrt:SI (match_dup 1) (match_dup 2)))
   (set (match_dup 3)
	(compare:CC (match_dup 0)
		    (const_int 0)))]
  "")

(define_insn ""
  [(set (match_operand:SI 0 "gpc_reg_operand" "=r")
	(and:SI (lshiftrt:SI (match_operand:SI 1 "gpc_reg_operand" "r")
			     (match_operand:SI 2 "const_int_operand" "i"))
		(match_operand:SI 3 "mask_operand" "n")))]
  "includes_rshift_p (operands[2], operands[3])"
  "rlwinm %0,%1,%s2,%m3,%M3")

(define_insn ""
  [(set (match_operand:CC 0 "cc_reg_operand" "=x,?y")
	(compare:CC
	 (and:SI (lshiftrt:SI (match_operand:SI 1 "gpc_reg_operand" "r,r")
			      (match_operand:SI 2 "const_int_operand" "i,i"))
		 (match_operand:SI 3 "mask_operand" "n,n"))
	 (const_int 0)))
   (clobber (match_scratch:SI 4 "=r,r"))]
  "includes_rshift_p (operands[2], operands[3])"
  "@
   rlwinm. %4,%1,%s2,%m3,%M3
   #"
  [(set_attr "type" "delayed_compare")
   (set_attr "length" "4,8")])

(define_split
  [(set (match_operand:CC 0 "cc_reg_not_micro_cr0_operand" "")
	(compare:CC
	 (and:SI (lshiftrt:SI (match_operand:SI 1 "gpc_reg_operand" "")
			      (match_operand:SI 2 "const_int_operand" ""))
		 (match_operand:SI 3 "mask_operand" ""))
	 (const_int 0)))
   (clobber (match_scratch:SI 4 ""))]
  "includes_rshift_p (operands[2], operands[3]) && reload_completed"
  [(set (match_dup 4)
	(and:SI (lshiftrt:SI (match_dup 1) (match_dup 2))
		 (match_dup 3)))
   (set (match_dup 0)
	(compare:CC (match_dup 4)
		    (const_int 0)))]
  "")

(define_insn ""
  [(set (match_operand:CC 4 "cc_reg_operand" "=x,?y")
	(compare:CC
	 (and:SI (lshiftrt:SI (match_operand:SI 1 "gpc_reg_operand" "r,r")
			      (match_operand:SI 2 "const_int_operand" "i,i"))
		 (match_operand:SI 3 "mask_operand" "n,n"))
	 (const_int 0)))
   (set (match_operand:SI 0 "gpc_reg_operand" "=r,r")
	(and:SI (lshiftrt:SI (match_dup 1) (match_dup 2)) (match_dup 3)))]
  "includes_rshift_p (operands[2], operands[3])"
  "@
   rlwinm. %0,%1,%s2,%m3,%M3
   #"
  [(set_attr "type" "delayed_compare")
   (set_attr "length" "4,8")])

(define_split
  [(set (match_operand:CC 4 "cc_reg_not_micro_cr0_operand" "")
	(compare:CC
	 (and:SI (lshiftrt:SI (match_operand:SI 1 "gpc_reg_operand" "")
			      (match_operand:SI 2 "const_int_operand" ""))
		 (match_operand:SI 3 "mask_operand" ""))
	 (const_int 0)))
   (set (match_operand:SI 0 "gpc_reg_operand" "")
	(and:SI (lshiftrt:SI (match_dup 1) (match_dup 2)) (match_dup 3)))]
  "includes_rshift_p (operands[2], operands[3]) && reload_completed"
  [(set (match_dup 0)
	(and:SI (lshiftrt:SI (match_dup 1) (match_dup 2)) (match_dup 3)))
   (set (match_dup 4)
	(compare:CC (match_dup 0)
		    (const_int 0)))]
  "")

(define_insn ""
  [(set (match_operand:SI 0 "gpc_reg_operand" "=r")
	(zero_extend:SI
	 (subreg:QI
	  (lshiftrt:SI (match_operand:SI 1 "gpc_reg_operand" "r")
		       (match_operand:SI 2 "const_int_operand" "i")) 0)))]
  "includes_rshift_p (operands[2], GEN_INT (255))"
  "rlwinm %0,%1,%s2,0xff")

(define_insn ""
  [(set (match_operand:CC 0 "cc_reg_operand" "=x,?y")
	(compare:CC
	 (zero_extend:SI
	  (subreg:QI
	   (lshiftrt:SI (match_operand:SI 1 "gpc_reg_operand" "r,r")
			(match_operand:SI 2 "const_int_operand" "i,i")) 0))
	 (const_int 0)))
   (clobber (match_scratch:SI 3 "=r,r"))]
  "includes_rshift_p (operands[2], GEN_INT (255))"
  "@
   rlwinm. %3,%1,%s2,0xff
   #"
  [(set_attr "type" "delayed_compare")
   (set_attr "length" "4,8")])

(define_split
  [(set (match_operand:CC 0 "cc_reg_not_micro_cr0_operand" "")
	(compare:CC
	 (zero_extend:SI
	  (subreg:QI
	   (lshiftrt:SI (match_operand:SI 1 "gpc_reg_operand" "")
			(match_operand:SI 2 "const_int_operand" "")) 0))
	 (const_int 0)))
   (clobber (match_scratch:SI 3 ""))]
  "includes_rshift_p (operands[2], GEN_INT (255)) && reload_completed"
  [(set (match_dup 3)
	(zero_extend:SI (subreg:QI
	   (lshiftrt:SI (match_dup 1)
			(match_dup 2)) 0)))
   (set (match_dup 0)
	(compare:CC (match_dup 3)
		    (const_int 0)))]
  "")

(define_insn ""
  [(set (match_operand:CC 3 "cc_reg_operand" "=x,?y")
	(compare:CC
	 (zero_extend:SI
	  (subreg:QI
	   (lshiftrt:SI (match_operand:SI 1 "gpc_reg_operand" "r,r")
			(match_operand:SI 2 "const_int_operand" "i,i")) 0))
	 (const_int 0)))
   (set (match_operand:SI 0 "gpc_reg_operand" "=r,r")
	(zero_extend:SI (subreg:QI (lshiftrt:SI (match_dup 1) (match_dup 2)) 0)))]
  "includes_rshift_p (operands[2], GEN_INT (255))"
  "@
   rlwinm. %0,%1,%s2,0xff
   #"
  [(set_attr "type" "delayed_compare")
   (set_attr "length" "4,8")])

(define_split
  [(set (match_operand:CC 3 "cc_reg_not_micro_cr0_operand" "")
	(compare:CC
	 (zero_extend:SI
	  (subreg:QI
	   (lshiftrt:SI (match_operand:SI 1 "gpc_reg_operand" "")
			(match_operand:SI 2 "const_int_operand" "")) 0))
	 (const_int 0)))
   (set (match_operand:SI 0 "gpc_reg_operand" "")
	(zero_extend:SI (subreg:QI (lshiftrt:SI (match_dup 1) (match_dup 2)) 0)))]
  "includes_rshift_p (operands[2], GEN_INT (255)) && reload_completed"
  [(set (match_dup 0)
	(zero_extend:SI (subreg:QI (lshiftrt:SI (match_dup 1) (match_dup 2)) 0)))
   (set (match_dup 3)
	(compare:CC (match_dup 0)
		    (const_int 0)))]
  "")

(define_insn ""
  [(set (match_operand:SI 0 "gpc_reg_operand" "=r")
	(zero_extend:SI
	 (subreg:HI
	  (lshiftrt:SI (match_operand:SI 1 "gpc_reg_operand" "r")
		       (match_operand:SI 2 "const_int_operand" "i")) 0)))]
  "includes_rshift_p (operands[2], GEN_INT (65535))"
  "rlwinm %0,%1,%s2,0xffff")

(define_insn ""
  [(set (match_operand:CC 0 "cc_reg_operand" "=x,?y")
	(compare:CC
	 (zero_extend:SI
	  (subreg:HI
	   (lshiftrt:SI (match_operand:SI 1 "gpc_reg_operand" "r,r")
			(match_operand:SI 2 "const_int_operand" "i,i")) 0))
	 (const_int 0)))
   (clobber (match_scratch:SI 3 "=r,r"))]
  "includes_rshift_p (operands[2], GEN_INT (65535))"
  "@
   rlwinm. %3,%1,%s2,0xffff
   #"
  [(set_attr "type" "delayed_compare")
   (set_attr "length" "4,8")])

(define_split
  [(set (match_operand:CC 0 "cc_reg_not_micro_cr0_operand" "")
	(compare:CC
	 (zero_extend:SI
	  (subreg:HI
	   (lshiftrt:SI (match_operand:SI 1 "gpc_reg_operand" "")
			(match_operand:SI 2 "const_int_operand" "")) 0))
	 (const_int 0)))
   (clobber (match_scratch:SI 3 ""))]
  "includes_rshift_p (operands[2], GEN_INT (65535)) && reload_completed"
  [(set (match_dup 3)
	(zero_extend:SI (subreg:HI
	   (lshiftrt:SI (match_dup 1)
			(match_dup 2)) 0)))
   (set (match_dup 0)
	(compare:CC (match_dup 3)
		    (const_int 0)))]
  "")

(define_insn ""
  [(set (match_operand:CC 3 "cc_reg_operand" "=x,?y")
	(compare:CC
	 (zero_extend:SI
	  (subreg:HI
	   (lshiftrt:SI (match_operand:SI 1 "gpc_reg_operand" "r,r")
			(match_operand:SI 2 "const_int_operand" "i,i")) 0))
	 (const_int 0)))
   (set (match_operand:SI 0 "gpc_reg_operand" "=r,r")
	(zero_extend:SI (subreg:HI (lshiftrt:SI (match_dup 1) (match_dup 2)) 0)))]
  "includes_rshift_p (operands[2], GEN_INT (65535))"
  "@
   rlwinm. %0,%1,%s2,0xffff
   #"
  [(set_attr "type" "delayed_compare")
   (set_attr "length" "4,8")])

(define_split
  [(set (match_operand:CC 3 "cc_reg_not_micro_cr0_operand" "")
	(compare:CC
	 (zero_extend:SI
	  (subreg:HI
	   (lshiftrt:SI (match_operand:SI 1 "gpc_reg_operand" "")
			(match_operand:SI 2 "const_int_operand" "")) 0))
	 (const_int 0)))
   (set (match_operand:SI 0 "gpc_reg_operand" "")
	(zero_extend:SI (subreg:HI (lshiftrt:SI (match_dup 1) (match_dup 2)) 0)))]
  "includes_rshift_p (operands[2], GEN_INT (65535)) && reload_completed"
  [(set (match_dup 0)
	(zero_extend:SI (subreg:HI (lshiftrt:SI (match_dup 1) (match_dup 2)) 0)))
   (set (match_dup 3)
	(compare:CC (match_dup 0)
		    (const_int 0)))]
  "")

(define_insn "ashrsi3"
  [(set (match_operand:SI 0 "gpc_reg_operand" "=r,r")
	(ashiftrt:SI (match_operand:SI 1 "gpc_reg_operand" "r,r")
		     (match_operand:SI 2 "reg_or_cint_operand" "r,i")))]
  ""
  "@
   sraw %0,%1,%2
   srawi %0,%1,%h2"
  [(set_attr "type" "var_shift_rotate,shift")])

(define_insn "*ashrsi3_64"
  [(set (match_operand:DI 0 "gpc_reg_operand" "=r,r")
  	(sign_extend:DI
	    (ashiftrt:SI (match_operand:SI 1 "gpc_reg_operand" "r,r")
			 (match_operand:SI 2 "reg_or_cint_operand" "r,i"))))]
  "TARGET_POWERPC64"
  "@
   sraw %0,%1,%2
   srawi %0,%1,%h2"
  [(set_attr "type" "var_shift_rotate,shift")])

(define_insn ""
  [(set (match_operand:CC 0 "cc_reg_operand" "=x,x,?y,?y")
	(compare:CC (ashiftrt:SI (match_operand:SI 1 "gpc_reg_operand" "r,r,r,r")
				 (match_operand:SI 2 "reg_or_cint_operand" "r,i,r,i"))
		    (const_int 0)))
   (clobber (match_scratch:SI 3 "=r,r,r,r"))]
  ""
  "@
   sraw. %3,%1,%2
   srawi. %3,%1,%h2
   #
   #"
  [(set_attr "type" "var_delayed_compare,delayed_compare,var_delayed_compare,delayed_compare")
   (set_attr "length" "4,4,8,8")])

(define_split
  [(set (match_operand:CC 0 "cc_reg_not_micro_cr0_operand" "")
	(compare:CC (ashiftrt:SI (match_operand:SI 1 "gpc_reg_operand" "")
				 (match_operand:SI 2 "reg_or_cint_operand" ""))
		    (const_int 0)))
   (clobber (match_scratch:SI 3 ""))]
  "reload_completed"
  [(set (match_dup 3)
	(ashiftrt:SI (match_dup 1) (match_dup 2)))
   (set (match_dup 0)
	(compare:CC (match_dup 3)
		    (const_int 0)))]
  "")

(define_insn ""
  [(set (match_operand:CC 3 "cc_reg_operand" "=x,x,?y,?y")
	(compare:CC (ashiftrt:SI (match_operand:SI 1 "gpc_reg_operand" "r,r,r,r")
				 (match_operand:SI 2 "reg_or_cint_operand" "r,i,r,i"))
		    (const_int 0)))
   (set (match_operand:SI 0 "gpc_reg_operand" "=r,r,r,r")
	(ashiftrt:SI (match_dup 1) (match_dup 2)))]
  ""
  "@
   sraw. %0,%1,%2
   srawi. %0,%1,%h2
   #
   #"
  [(set_attr "type" "var_delayed_compare,delayed_compare,var_delayed_compare,delayed_compare")
   (set_attr "length" "4,4,8,8")])

;; Builtins to replace a division to generate FRE reciprocal estimate
;; instructions and the necessary fixup instructions
(define_expand "recip<mode>3"
  [(match_operand:RECIPF 0 "gpc_reg_operand" "")
   (match_operand:RECIPF 1 "gpc_reg_operand" "")
   (match_operand:RECIPF 2 "gpc_reg_operand" "")]
  "RS6000_RECIP_HAVE_RE_P (<MODE>mode)"
{
   rs6000_emit_swdiv (operands[0], operands[1], operands[2], false);
   DONE;
})

;; Split to create division from FRE/FRES/etc. and fixup instead of the normal
;; hardware division.  This is only done before register allocation and with
;; -ffast-math.  This must appear before the divsf3/divdf3 insns.
(define_split
  [(set (match_operand:RECIPF 0 "gpc_reg_operand" "")
	(div:RECIPF (match_operand 1 "gpc_reg_operand" "")
		    (match_operand 2 "gpc_reg_operand" "")))]
  "RS6000_RECIP_AUTO_RE_P (<MODE>mode)
   && can_create_pseudo_p () && optimize_insn_for_speed_p ()
   && flag_finite_math_only && !flag_trapping_math && flag_reciprocal_math"
  [(const_int 0)]
{
  rs6000_emit_swdiv (operands[0], operands[1], operands[2], true);
  DONE;
})

;; Builtins to replace 1/sqrt(x) with instructions using RSQRTE and the
;; appropriate fixup.
(define_expand "rsqrt<mode>2"
  [(match_operand:RECIPF 0 "gpc_reg_operand" "")
   (match_operand:RECIPF 1 "gpc_reg_operand" "")]
  "RS6000_RECIP_HAVE_RSQRTE_P (<MODE>mode)"
{
  rs6000_emit_swrsqrt (operands[0], operands[1]);
  DONE;
})

(define_split
  [(set (match_operand:CC 3 "cc_reg_not_micro_cr0_operand" "")
	(compare:CC (ashiftrt:SI (match_operand:SI 1 "gpc_reg_operand" "")
				 (match_operand:SI 2 "reg_or_cint_operand" ""))
		    (const_int 0)))
   (set (match_operand:SI 0 "gpc_reg_operand" "")
	(ashiftrt:SI (match_dup 1) (match_dup 2)))]
  "reload_completed"
  [(set (match_dup 0)
	(ashiftrt:SI (match_dup 1) (match_dup 2)))
   (set (match_dup 3)
	(compare:CC (match_dup 0)
		    (const_int 0)))]
  "")


;; Floating-point insns, excluding normal data motion.  We combine the SF/DF
;; modes here, and also add in conditional vsx/power8-vector support to access
;; values in the traditional Altivec registers if the appropriate
;; -mupper-regs-{df,sf} option is enabled.

(define_expand "abs<mode>2"
  [(set (match_operand:SFDF 0 "gpc_reg_operand" "")
	(abs:SFDF (match_operand:SFDF 1 "gpc_reg_operand" "")))]
  "TARGET_<MODE>_INSN"
  "")

(define_insn "*abs<mode>2_fpr"
  [(set (match_operand:SFDF 0 "gpc_reg_operand" "=<Ff>,<Fv>")
	(abs:SFDF (match_operand:SFDF 1 "gpc_reg_operand" "<Ff>,<Fv>")))]
  "TARGET_<MODE>_FPR"
  "@
<<<<<<< HEAD
   #
   fmr %0,%1
   lfs%U1%X1 %0,%1"
  "&& reload_completed && REG_P (operands[1]) && REGNO (operands[0]) == REGNO (operands[1])"
  [(const_int 0)]
{
  emit_note (NOTE_INSN_DELETED);
  DONE;
}
  [(set_attr_alternative "type"
      [(const_string "fp")
       (const_string "fp")
       (if_then_else
	 (match_test "update_indexed_address_mem (operands[1], VOIDmode)")
	 (const_string "fpload_ux")
	 (if_then_else
	   (match_test "update_address_mem (operands[1], VOIDmode)")
	   (const_string "fpload_u")
	   (const_string "fpload")))])])

(define_expand "truncdfsf2"
  [(set (match_operand:SF 0 "gpc_reg_operand" "")
	(float_truncate:SF (match_operand:DF 1 "gpc_reg_operand" "")))]
  "TARGET_HARD_FLOAT && ((TARGET_FPRS && TARGET_DOUBLE_FLOAT) || TARGET_E500_DOUBLE)"
  "")

(define_insn "*truncdfsf2_fpr"
  [(set (match_operand:SF 0 "gpc_reg_operand" "=f")
	(float_truncate:SF (match_operand:DF 1 "gpc_reg_operand" "d")))]
  "TARGET_HARD_FLOAT && TARGET_FPRS && TARGET_DOUBLE_FLOAT"
  "frsp %0,%1"
  [(set_attr "type" "fp")])

(define_expand "negsf2"
  [(set (match_operand:SF 0 "gpc_reg_operand" "")
	(neg:SF (match_operand:SF 1 "gpc_reg_operand" "")))]
  "TARGET_HARD_FLOAT && TARGET_SINGLE_FLOAT"
  "")

(define_insn "*negsf2"
  [(set (match_operand:SF 0 "gpc_reg_operand" "=f")
	(neg:SF (match_operand:SF 1 "gpc_reg_operand" "f")))]
  "TARGET_HARD_FLOAT && TARGET_FPRS && TARGET_SINGLE_FLOAT"
  "fneg %0,%1"
  [(set_attr "type" "fp")])

(define_expand "abssf2"
  [(set (match_operand:SF 0 "gpc_reg_operand" "")
	(abs:SF (match_operand:SF 1 "gpc_reg_operand" "")))]
  "TARGET_HARD_FLOAT && TARGET_SINGLE_FLOAT"
  "")

(define_insn "*abssf2"
  [(set (match_operand:SF 0 "gpc_reg_operand" "=f")
	(abs:SF (match_operand:SF 1 "gpc_reg_operand" "f")))]
  "TARGET_HARD_FLOAT && TARGET_FPRS && TARGET_SINGLE_FLOAT"
  "fabs %0,%1"
  [(set_attr "type" "fp")])
=======
   fabs %0,%1
   xsabsdp %x0,%x1"
  [(set_attr "type" "fp")
   (set_attr "fp_type" "fp_addsub_<Fs>")])
>>>>>>> de147f5b

(define_insn "*nabs<mode>2_fpr"
  [(set (match_operand:SFDF 0 "gpc_reg_operand" "=<Ff>,<Fv>")
	(neg:SFDF
	 (abs:SFDF
	  (match_operand:SFDF 1 "gpc_reg_operand" "<Ff>,<Fv>"))))]
  "TARGET_<MODE>_FPR"
  "@
   fnabs %0,%1
   xsnabsdp %x0,%x1"
  [(set_attr "type" "fp")
   (set_attr "fp_type" "fp_addsub_<Fs>")])

(define_expand "neg<mode>2"
  [(set (match_operand:SFDF 0 "gpc_reg_operand" "")
	(neg:SFDF (match_operand:SFDF 1 "gpc_reg_operand" "")))]
  "TARGET_<MODE>_INSN"
  "")

(define_insn "*neg<mode>2_fpr"
  [(set (match_operand:SFDF 0 "gpc_reg_operand" "=<Ff>,<Fv>")
	(neg:SFDF (match_operand:SFDF 1 "gpc_reg_operand" "<Ff>,<Fv>")))]
  "TARGET_<MODE>_FPR"
  "@
   fneg %0,%1
   xsnegdp %x0,%x1"
  [(set_attr "type" "fp")
   (set_attr "fp_type" "fp_addsub_<Fs>")])

(define_expand "add<mode>3"
  [(set (match_operand:SFDF 0 "gpc_reg_operand" "")
	(plus:SFDF (match_operand:SFDF 1 "gpc_reg_operand" "")
		   (match_operand:SFDF 2 "gpc_reg_operand" "")))]
  "TARGET_<MODE>_INSN"
  "")

(define_insn "*add<mode>3_fpr"
  [(set (match_operand:SFDF 0 "gpc_reg_operand" "=<Ff>,<Fv>")
	(plus:SFDF (match_operand:SFDF 1 "gpc_reg_operand" "%<Ff>,<Fv>")
		   (match_operand:SFDF 2 "gpc_reg_operand" "<Ff>,<Fv>")))]
  "TARGET_<MODE>_FPR"
  "@
   fadd<Ftrad> %0,%1,%2
   xsadd<Fvsx> %x0,%x1,%x2"
  [(set_attr "type" "fp")
   (set_attr "fp_type" "fp_addsub_<Fs>")])

(define_expand "sub<mode>3"
  [(set (match_operand:SFDF 0 "gpc_reg_operand" "")
	(minus:SFDF (match_operand:SFDF 1 "gpc_reg_operand" "")
		    (match_operand:SFDF 2 "gpc_reg_operand" "")))]
  "TARGET_<MODE>_INSN"
  "")

(define_insn "*sub<mode>3_fpr"
  [(set (match_operand:SFDF 0 "gpc_reg_operand" "=<Ff>,<Fv>")
	(minus:SFDF (match_operand:SFDF 1 "gpc_reg_operand" "<Ff>,<Fv>")
		    (match_operand:SFDF 2 "gpc_reg_operand" "<Ff>,<Fv>")))]
  "TARGET_<MODE>_FPR"
  "@
   fsub<Ftrad> %0,%1,%2
   xssub<Fvsx> %x0,%x1,%x2"
  [(set_attr "type" "fp")
   (set_attr "fp_type" "fp_addsub_<Fs>")])

(define_expand "mul<mode>3"
  [(set (match_operand:SFDF 0 "gpc_reg_operand" "")
	(mult:SFDF (match_operand:SFDF 1 "gpc_reg_operand" "")
		   (match_operand:SFDF 2 "gpc_reg_operand" "")))]
  "TARGET_<MODE>_INSN"
  "")

(define_insn "*mul<mode>3_fpr"
  [(set (match_operand:SFDF 0 "gpc_reg_operand" "=<Ff>,<Fv>")
	(mult:SFDF (match_operand:SFDF 1 "gpc_reg_operand" "%<Ff>,<Fv>")
		   (match_operand:SFDF 2 "gpc_reg_operand" "<Ff>,<Fv>")))]
  "TARGET_<MODE>_FPR"
  "@
   fmul<Ftrad> %0,%1,%2
   xsmul<Fvsx> %x0,%x1,%x2"
  [(set_attr "type" "dmul")
   (set_attr "fp_type" "fp_mul_<Fs>")])

(define_expand "div<mode>3"
  [(set (match_operand:SFDF 0 "gpc_reg_operand" "")
	(div:SFDF (match_operand:SFDF 1 "gpc_reg_operand" "")
		  (match_operand:SFDF 2 "gpc_reg_operand" "")))]
  "TARGET_<MODE>_INSN && !TARGET_SIMPLE_FPU"
  "")

(define_insn "*div<mode>3_fpr"
  [(set (match_operand:SFDF 0 "gpc_reg_operand" "=<Ff>,<Fv>")
	(div:SFDF (match_operand:SFDF 1 "gpc_reg_operand" "<Ff>,<Fv>")
		  (match_operand:SFDF 2 "gpc_reg_operand" "<Ff>,<Fv>")))]
  "TARGET_<MODE>_FPR && !TARGET_SIMPLE_FPU"
  "@
   fdiv<Ftrad> %0,%1,%2
   xsdiv<Fvsx> %x0,%x1,%x2"
  [(set_attr "type" "<Fs>div")
   (set_attr "fp_type" "fp_div_<Fs>")])

(define_insn "sqrt<mode>2"
  [(set (match_operand:SFDF 0 "gpc_reg_operand" "=<Ff>,<Fv>")
	(sqrt:SFDF (match_operand:SFDF 1 "gpc_reg_operand" "<Ff>,<Fv>")))]
  "TARGET_<MODE>_FPR && !TARGET_SIMPLE_FPU
   && (TARGET_PPC_GPOPT || (<MODE>mode == SFmode && TARGET_XILINX_FPU))"
  "@
   fsqrt<Ftrad> %0,%1
   xssqrt<Fvsx> %x0,%x1"
  [(set_attr "type" "<Fs>sqrt")
   (set_attr "fp_type" "fp_sqrt_<Fs>")])

;; Floating point reciprocal approximation
(define_insn "fre<Fs>"
  [(set (match_operand:SFDF 0 "gpc_reg_operand" "=<Ff>,<Fv>")
	(unspec:SFDF [(match_operand:SFDF 1 "gpc_reg_operand" "<Ff>,<Fv>")]
		     UNSPEC_FRES))]
  "TARGET_<FFRE>"
  "@
   fre<Ftrad> %0,%1
   xsre<Fvsx> %x0,%x1"
  [(set_attr "type" "fp")])

(define_insn "*rsqrt<mode>2"
  [(set (match_operand:SFDF 0 "gpc_reg_operand" "=<Ff>,<Fv>")
	(unspec:SFDF [(match_operand:SFDF 1 "gpc_reg_operand" "<Ff>,<Fv>")]
		     UNSPEC_RSQRT))]
  "RS6000_RECIP_HAVE_RSQRTE_P (<MODE>mode)"
  "@
   frsqrte<Ftrad> %0,%1
   xsrsqrte<Fvsx> %x0,%x1"
  [(set_attr "type" "fp")])

;; Floating point comparisons
(define_insn "*cmp<mode>_fpr"
  [(set (match_operand:CCFP 0 "cc_reg_operand" "=y,y")
	(compare:CCFP (match_operand:SFDF 1 "gpc_reg_operand" "<Ff>,<Fv>")
		      (match_operand:SFDF 2 "gpc_reg_operand" "<Ff>,<Fv>")))]
  "TARGET_<MODE>_FPR"
  "@
   fcmpu %0,%1,%2
   xscmpudp %0,%x1,%x2"
  [(set_attr "type" "fpcompare")])

;; Floating point conversions
(define_expand "extendsfdf2"
  [(set (match_operand:DF 0 "gpc_reg_operand" "")
	(float_extend:DF (match_operand:SF 1 "reg_or_none500mem_operand" "")))]
  "TARGET_HARD_FLOAT && ((TARGET_FPRS && TARGET_DOUBLE_FLOAT) || TARGET_E500_DOUBLE)"
  "")

(define_insn_and_split "*extendsfdf2_fpr"
  [(set (match_operand:DF 0 "gpc_reg_operand" "=d,?d,d,ws,?ws,wv")
	(float_extend:DF (match_operand:SF 1 "reg_or_mem_operand" "0,f,m,0,wy,Z")))]
  "TARGET_HARD_FLOAT && TARGET_FPRS && TARGET_DOUBLE_FLOAT"
  "@
   #
   fmr %0,%1
   lfs%U1%X1 %0,%1
   #
   xxlor %x0,%x1,%x1
   lxsspx %x0,%y1"
  "&& reload_completed && REG_P (operands[1]) && REGNO (operands[0]) == REGNO (operands[1])"
  [(const_int 0)]
{
  emit_note (NOTE_INSN_DELETED);
  DONE;
}
  [(set_attr_alternative "type"
      [(const_string "fp")
       (const_string "fp")
       (if_then_else
	 (match_test "update_indexed_address_mem (operands[1], VOIDmode)")
	 (const_string "fpload_ux")
	 (if_then_else
	   (match_test "update_address_mem (operands[1], VOIDmode)")
	   (const_string "fpload_u")
	   (const_string "fpload")))
       (const_string "fp")
       (const_string "vecsimple")
       (if_then_else
	(match_test "update_indexed_address_mem (operands[1], VOIDmode)")
	(const_string "fpload_ux")
	(if_then_else
	 (match_test "update_address_mem (operands[1], VOIDmode)")
	 (const_string "fpload_u")
	 (const_string "fpload")))])])

(define_expand "truncdfsf2"
  [(set (match_operand:SF 0 "gpc_reg_operand" "")
	(float_truncate:SF (match_operand:DF 1 "gpc_reg_operand" "")))]
  "TARGET_HARD_FLOAT && ((TARGET_FPRS && TARGET_DOUBLE_FLOAT) || TARGET_E500_DOUBLE)"
  "")

(define_insn "*truncdfsf2_fpr"
  [(set (match_operand:SF 0 "gpc_reg_operand" "=f")
	(float_truncate:SF (match_operand:DF 1 "gpc_reg_operand" "d")))]
  "TARGET_HARD_FLOAT && TARGET_FPRS && TARGET_DOUBLE_FLOAT"
  "frsp %0,%1"
  [(set_attr "type" "fp")])

;; This expander is here to avoid FLOAT_WORDS_BIGENDIAN tests in
;; builtins.c and optabs.c that are not correct for IBM long double
;; when little-endian.
(define_expand "signbittf2"
  [(set (match_dup 2)
	(float_truncate:DF (match_operand:TF 1 "gpc_reg_operand" "")))
   (set (match_dup 3)
   	(subreg:DI (match_dup 2) 0))
   (set (match_dup 4)
   	(match_dup 5))
   (set (match_operand:SI 0 "gpc_reg_operand" "")
  	(match_dup 6))]
  "!TARGET_IEEEQUAD
   && TARGET_HARD_FLOAT
   && (TARGET_FPRS || TARGET_E500_DOUBLE)
   && TARGET_LONG_DOUBLE_128"
{
  operands[2] = gen_reg_rtx (DFmode);
  operands[3] = gen_reg_rtx (DImode);
  if (TARGET_POWERPC64)
    {
      operands[4] = gen_reg_rtx (DImode);
      operands[5] = gen_rtx_LSHIFTRT (DImode, operands[3], GEN_INT (63));
      operands[6] = gen_rtx_SUBREG (SImode, operands[4],
				    WORDS_BIG_ENDIAN ? 4 : 0);
    }
  else
    {
      operands[4] = gen_reg_rtx (SImode);
      operands[5] = gen_rtx_SUBREG (SImode, operands[3],
				    WORDS_BIG_ENDIAN ? 0 : 4);
      operands[6] = gen_rtx_LSHIFTRT (SImode, operands[4], GEN_INT (31));
    }
})

(define_expand "copysign<mode>3"
  [(set (match_dup 3)
        (abs:SFDF (match_operand:SFDF 1 "gpc_reg_operand" "")))
   (set (match_dup 4)
	(neg:SFDF (abs:SFDF (match_dup 1))))
   (set (match_operand:SFDF 0 "gpc_reg_operand" "")
        (if_then_else:SFDF (ge (match_operand:SFDF 2 "gpc_reg_operand" "")
			       (match_dup 5))
			 (match_dup 3)
			 (match_dup 4)))]
  "TARGET_HARD_FLOAT && TARGET_FPRS && <TARGET_FLOAT>
   && ((TARGET_PPC_GFXOPT
        && !HONOR_NANS (<MODE>mode)
        && !HONOR_SIGNED_ZEROS (<MODE>mode))
       || TARGET_CMPB
       || VECTOR_UNIT_VSX_P (<MODE>mode))"
{
  if (TARGET_CMPB || VECTOR_UNIT_VSX_P (<MODE>mode))
    {
      emit_insn (gen_copysign<mode>3_fcpsgn (operands[0], operands[1],
					     operands[2]));
      DONE;
    }

   operands[3] = gen_reg_rtx (<MODE>mode);
   operands[4] = gen_reg_rtx (<MODE>mode);
   operands[5] = CONST0_RTX (<MODE>mode);
  })

;; Use an unspec rather providing an if-then-else in RTL, to prevent the
;; compiler from optimizing -0.0
(define_insn "copysign<mode>3_fcpsgn"
  [(set (match_operand:SFDF 0 "gpc_reg_operand" "=<Ff>,<Fv>")
	(unspec:SFDF [(match_operand:SFDF 1 "gpc_reg_operand" "<Ff>,<Fv>")
		      (match_operand:SFDF 2 "gpc_reg_operand" "<Ff>,<Fv>")]
		     UNSPEC_COPYSIGN))]
  "TARGET_<MODE>_FPR && TARGET_CMPB"
  "@
   fcpsgn %0,%2,%1
   xscpsgn<Fvsx> %x0,%x2,%x1"
  [(set_attr "type" "fp")])

;; For MIN, MAX, and conditional move, we use DEFINE_EXPAND's that involve a
;; fsel instruction and some auxiliary computations.  Then we just have a
;; single DEFINE_INSN for fsel and the define_splits to make them if made by
;; combine.
;; For MIN, MAX on non-VSX machines, and conditional move all of the time, we
;; use DEFINE_EXPAND's that involve a fsel instruction and some auxiliary
;; computations.  Then we just have a single DEFINE_INSN for fsel and the
;; define_splits to make them if made by combine.  On VSX machines we have the
;; min/max instructions.
;;
;; On VSX, we only check for TARGET_VSX instead of checking for a vsx/p8 vector
;; to allow either DF/SF to use only traditional registers.

(define_expand "smax<mode>3"
  [(set (match_operand:SFDF 0 "gpc_reg_operand" "")
	(if_then_else:SFDF (ge (match_operand:SFDF 1 "gpc_reg_operand" "")
			       (match_operand:SFDF 2 "gpc_reg_operand" ""))
			   (match_dup 1)
			   (match_dup 2)))]
  "TARGET_<MODE>_FPR && TARGET_PPC_GFXOPT && !flag_trapping_math"
{
  rs6000_emit_minmax (operands[0], SMAX, operands[1], operands[2]);
  DONE;
})

(define_insn "*smax<mode>3_vsx"
  [(set (match_operand:SFDF 0 "gpc_reg_operand" "=<Ff>,<Fv>")
	(smax:SFDF (match_operand:SFDF 1 "gpc_reg_operand" "%<Ff>,<Fv>")
		   (match_operand:SFDF 2 "gpc_reg_operand" "<Ff>,<Fv>")))]
  "TARGET_<MODE>_FPR && TARGET_VSX"
  "xsmaxdp %x0,%x1,%x2"
  [(set_attr "type" "fp")])

(define_expand "smin<mode>3"
  [(set (match_operand:SFDF 0 "gpc_reg_operand" "")
	(if_then_else:SFDF (ge (match_operand:SFDF 1 "gpc_reg_operand" "")
			       (match_operand:SFDF 2 "gpc_reg_operand" ""))
			   (match_dup 2)
			   (match_dup 1)))]
  "TARGET_<MODE>_FPR && TARGET_PPC_GFXOPT && !flag_trapping_math"
{
  rs6000_emit_minmax (operands[0], SMIN, operands[1], operands[2]);
  DONE;
})

(define_insn "*smin<mode>3_vsx"
  [(set (match_operand:SFDF 0 "gpc_reg_operand" "=<Ff>,<Fv>")
	(smin:SFDF (match_operand:SFDF 1 "gpc_reg_operand" "%<Ff>,<Fv>")
		   (match_operand:SFDF 2 "gpc_reg_operand" "<Ff>,<Fv>")))]
  "TARGET_<MODE>_FPR && TARGET_VSX"
  "xsmindp %x0,%x1,%x2"
  [(set_attr "type" "fp")])

(define_split
  [(set (match_operand:SFDF 0 "gpc_reg_operand" "")
	(match_operator:SFDF 3 "min_max_operator"
	 [(match_operand:SFDF 1 "gpc_reg_operand" "")
	  (match_operand:SFDF 2 "gpc_reg_operand" "")]))]
  "TARGET_<MODE>_FPR && TARGET_PPC_GFXOPT && !flag_trapping_math
   && !TARGET_VSX"
  [(const_int 0)]
{
  rs6000_emit_minmax (operands[0], GET_CODE (operands[3]), operands[1],
		      operands[2]);
  DONE;
})

(define_split
  [(set (match_operand:SF 0 "gpc_reg_operand" "")
	(match_operator:SF 3 "min_max_operator"
	 [(match_operand:SF 1 "gpc_reg_operand" "")
	  (match_operand:SF 2 "gpc_reg_operand" "")]))]
  "TARGET_PPC_GFXOPT && TARGET_HARD_FLOAT && TARGET_FPRS 
   && TARGET_SINGLE_FLOAT && !flag_trapping_math"
  [(const_int 0)]
  "
{ rs6000_emit_minmax (operands[0], GET_CODE (operands[3]),
		      operands[1], operands[2]);
  DONE;
}")

(define_expand "mov<mode>cc"
   [(set (match_operand:GPR 0 "gpc_reg_operand" "")
	 (if_then_else:GPR (match_operand 1 "comparison_operator" "")
			   (match_operand:GPR 2 "gpc_reg_operand" "")
			   (match_operand:GPR 3 "gpc_reg_operand" "")))]
  "TARGET_ISEL<sel>"
  "
{
  if (rs6000_emit_cmove (operands[0], operands[1], operands[2], operands[3]))
    DONE;
  else
    FAIL;
}")

;; We use the BASE_REGS for the isel input operands because, if rA is
;; 0, the value of 0 is placed in rD upon truth.  Similarly for rB
;; because we may switch the operands and rB may end up being rA.
;;
;; We need 2 patterns: an unsigned and a signed pattern.  We could
;; leave out the mode in operand 4 and use one pattern, but reload can
;; change the mode underneath our feet and then gets confused trying
;; to reload the value.
(define_insn "isel_signed_<mode>"
  [(set (match_operand:GPR 0 "gpc_reg_operand" "=r,r")
	(if_then_else:GPR
	 (match_operator 1 "scc_comparison_operator"
			 [(match_operand:CC 4 "cc_reg_operand" "y,y")
			  (const_int 0)])
	 (match_operand:GPR 2 "reg_or_cint_operand" "O,b")
	 (match_operand:GPR 3 "gpc_reg_operand" "r,r")))]
  "TARGET_ISEL<sel>"
  "*
{ return output_isel (operands); }"
  [(set_attr "type" "isel")
   (set_attr "length" "4")])

(define_insn "isel_unsigned_<mode>"
  [(set (match_operand:GPR 0 "gpc_reg_operand" "=r,r")
	(if_then_else:GPR
	 (match_operator 1 "scc_comparison_operator"
			 [(match_operand:CCUNS 4 "cc_reg_operand" "y,y")
			  (const_int 0)])
	 (match_operand:GPR 2 "reg_or_cint_operand" "O,b")
	 (match_operand:GPR 3 "gpc_reg_operand" "r,r")))]
  "TARGET_ISEL<sel>"
  "*
{ return output_isel (operands); }"
  [(set_attr "type" "isel")
   (set_attr "length" "4")])

;; These patterns can be useful for combine; they let combine know that
;; isel can handle reversed comparisons so long as the operands are
;; registers.

(define_insn "*isel_reversed_signed_<mode>"
  [(set (match_operand:GPR 0 "gpc_reg_operand" "=r")
	(if_then_else:GPR
	 (match_operator 1 "scc_rev_comparison_operator"
			 [(match_operand:CC 4 "cc_reg_operand" "y")
			  (const_int 0)])
	 (match_operand:GPR 2 "gpc_reg_operand" "b")
	 (match_operand:GPR 3 "gpc_reg_operand" "b")))]
  "TARGET_ISEL<sel>"
  "*
{ return output_isel (operands); }"
  [(set_attr "type" "isel")
   (set_attr "length" "4")])

(define_insn "*isel_reversed_unsigned_<mode>"
  [(set (match_operand:GPR 0 "gpc_reg_operand" "=r")
	(if_then_else:GPR
	 (match_operator 1 "scc_rev_comparison_operator"
			 [(match_operand:CCUNS 4 "cc_reg_operand" "y")
			  (const_int 0)])
	 (match_operand:GPR 2 "gpc_reg_operand" "b")
	 (match_operand:GPR 3 "gpc_reg_operand" "b")))]
  "TARGET_ISEL<sel>"
  "*
{ return output_isel (operands); }"
  [(set_attr "type" "isel")
   (set_attr "length" "4")])

(define_expand "movsfcc"
   [(set (match_operand:SF 0 "gpc_reg_operand" "")
	 (if_then_else:SF (match_operand 1 "comparison_operator" "")
			  (match_operand:SF 2 "gpc_reg_operand" "")
			  (match_operand:SF 3 "gpc_reg_operand" "")))]
  "TARGET_PPC_GFXOPT && TARGET_HARD_FLOAT && TARGET_FPRS && TARGET_SINGLE_FLOAT"
  "
{
  if (rs6000_emit_cmove (operands[0], operands[1], operands[2], operands[3]))
    DONE;
  else
    FAIL;
}")

(define_insn "*fselsfsf4"
  [(set (match_operand:SF 0 "gpc_reg_operand" "=f")
	(if_then_else:SF (ge (match_operand:SF 1 "gpc_reg_operand" "f")
			     (match_operand:SF 4 "zero_fp_constant" "F"))
			 (match_operand:SF 2 "gpc_reg_operand" "f")
			 (match_operand:SF 3 "gpc_reg_operand" "f")))]
  "TARGET_PPC_GFXOPT && TARGET_HARD_FLOAT && TARGET_FPRS && TARGET_SINGLE_FLOAT"
  "fsel %0,%1,%2,%3"
  [(set_attr "type" "fp")])

(define_insn "*fseldfsf4"
  [(set (match_operand:SF 0 "gpc_reg_operand" "=f")
	(if_then_else:SF (ge (match_operand:DF 1 "gpc_reg_operand" "d")
			     (match_operand:DF 4 "zero_fp_constant" "F"))
			 (match_operand:SF 2 "gpc_reg_operand" "f")
			 (match_operand:SF 3 "gpc_reg_operand" "f")))]
  "TARGET_PPC_GFXOPT && TARGET_HARD_FLOAT && TARGET_FPRS && TARGET_DOUBLE_FLOAT && TARGET_SINGLE_FLOAT"
  "fsel %0,%1,%2,%3"
  [(set_attr "type" "fp")])

;; The conditional move instructions allow us to perform max and min
;; operations even when

(define_split
  [(set (match_operand:DF 0 "gpc_reg_operand" "")
	(match_operator:DF 3 "min_max_operator"
	 [(match_operand:DF 1 "gpc_reg_operand" "")
	  (match_operand:DF 2 "gpc_reg_operand" "")]))]
  "TARGET_PPC_GFXOPT && TARGET_HARD_FLOAT && TARGET_FPRS && TARGET_DOUBLE_FLOAT 
   && !flag_trapping_math"
  [(const_int 0)]
  "
{ rs6000_emit_minmax (operands[0], GET_CODE (operands[3]),
		      operands[1], operands[2]);
  DONE;
}")

(define_expand "movdfcc"
   [(set (match_operand:DF 0 "gpc_reg_operand" "")
	 (if_then_else:DF (match_operand 1 "comparison_operator" "")
			  (match_operand:DF 2 "gpc_reg_operand" "")
			  (match_operand:DF 3 "gpc_reg_operand" "")))]
  "TARGET_PPC_GFXOPT && TARGET_HARD_FLOAT && TARGET_FPRS && TARGET_DOUBLE_FLOAT"
  "
{
  if (rs6000_emit_cmove (operands[0], operands[1], operands[2], operands[3]))
    DONE;
  else
    FAIL;
}")

(define_insn "*fseldfdf4"
  [(set (match_operand:DF 0 "gpc_reg_operand" "=d")
	(if_then_else:DF (ge (match_operand:DF 1 "gpc_reg_operand" "d")
			     (match_operand:DF 4 "zero_fp_constant" "F"))
			 (match_operand:DF 2 "gpc_reg_operand" "d")
			 (match_operand:DF 3 "gpc_reg_operand" "d")))]
  "TARGET_PPC_GFXOPT && TARGET_HARD_FLOAT && TARGET_FPRS && TARGET_DOUBLE_FLOAT"
  "fsel %0,%1,%2,%3"
  [(set_attr "type" "fp")])

(define_insn "*fselsfdf4"
  [(set (match_operand:DF 0 "gpc_reg_operand" "=d")
	(if_then_else:DF (ge (match_operand:SF 1 "gpc_reg_operand" "f")
			     (match_operand:SF 4 "zero_fp_constant" "F"))
			 (match_operand:DF 2 "gpc_reg_operand" "d")
			 (match_operand:DF 3 "gpc_reg_operand" "d")))]
  "TARGET_PPC_GFXOPT && TARGET_HARD_FLOAT && TARGET_FPRS && TARGET_DOUBLE_FLOAT && TARGET_SINGLE_FLOAT"
  "fsel %0,%1,%2,%3"
  [(set_attr "type" "fp")])

;; Conversions to and from floating-point.

; We don't define lfiwax/lfiwzx with the normal definition, because we
; don't want to support putting SImode in FPR registers.
(define_insn "lfiwax"
  [(set (match_operand:DI 0 "gpc_reg_operand" "=d,wm,!wm")
	(unspec:DI [(match_operand:SI 1 "reg_or_indexed_operand" "Z,Z,r")]
		   UNSPEC_LFIWAX))]
  "TARGET_HARD_FLOAT && TARGET_FPRS && TARGET_DOUBLE_FLOAT && TARGET_LFIWAX"
  "@
   lfiwax %0,%y1
   lxsiwax %x0,%y1
   mtvsrwa %x0,%1"
  [(set_attr "type" "fpload,fpload,mffgpr")])

; This split must be run before register allocation because it allocates the
; memory slot that is needed to move values to/from the FPR.  We don't allocate
; it earlier to allow for the combiner to merge insns together where it might
; not be needed and also in case the insns are deleted as dead code.

(define_insn_and_split "floatsi<mode>2_lfiwax"
  [(set (match_operand:SFDF 0 "gpc_reg_operand" "=d")
	(float:SFDF (match_operand:SI 1 "nonimmediate_operand" "r")))
   (clobber (match_scratch:DI 2 "=d"))]
  "TARGET_HARD_FLOAT && TARGET_FPRS && TARGET_DOUBLE_FLOAT && TARGET_LFIWAX
   && <SI_CONVERT_FP> && can_create_pseudo_p ()"
  "#"
  ""
  [(pc)]
  "
{
  rtx dest = operands[0];
  rtx src = operands[1];
  rtx tmp;

  if (!MEM_P (src) && TARGET_POWERPC64
      && (TARGET_MFPGPR || TARGET_DIRECT_MOVE))
    tmp = convert_to_mode (DImode, src, false);
  else
    {
      tmp = operands[2];
      if (GET_CODE (tmp) == SCRATCH)
	tmp = gen_reg_rtx (DImode);
      if (MEM_P (src))
	{
	  src = rs6000_address_for_fpconvert (src);
	  emit_insn (gen_lfiwax (tmp, src));
	}
      else
	{
	  rtx stack = rs6000_allocate_stack_temp (SImode, false, true);
	  emit_move_insn (stack, src);
	  emit_insn (gen_lfiwax (tmp, stack));
	}
    }
  emit_insn (gen_floatdi<mode>2 (dest, tmp));
  DONE;
}"
  [(set_attr "length" "12")
   (set_attr "type" "fpload")])

(define_insn_and_split "floatsi<mode>2_lfiwax_mem"
  [(set (match_operand:SFDF 0 "gpc_reg_operand" "=d,<rreg2>")
	(float:SFDF
	 (sign_extend:DI
	  (match_operand:SI 1 "memory_operand" "Z,Z"))))
   (clobber (match_scratch:DI 2 "=0,d"))]
  "TARGET_HARD_FLOAT && TARGET_FPRS && TARGET_DOUBLE_FLOAT && TARGET_LFIWAX
   && <SI_CONVERT_FP>"
  "#"
  ""
  [(pc)]
  "
{
  operands[1] = rs6000_address_for_fpconvert (operands[1]);
  if (GET_CODE (operands[2]) == SCRATCH)
    operands[2] = gen_reg_rtx (DImode);
  emit_insn (gen_lfiwax (operands[2], operands[1]));
  emit_insn (gen_floatdi<mode>2 (operands[0], operands[2]));
  DONE;
}"
  [(set_attr "length" "8")
   (set_attr "type" "fpload")])

(define_insn "lfiwzx"
  [(set (match_operand:DI 0 "gpc_reg_operand" "=d,wm,!wm")
	(unspec:DI [(match_operand:SI 1 "reg_or_indexed_operand" "Z,Z,r")]
		   UNSPEC_LFIWZX))]
  "TARGET_HARD_FLOAT && TARGET_FPRS && TARGET_DOUBLE_FLOAT && TARGET_LFIWZX"
  "@
   lfiwzx %0,%y1
   lxsiwzx %x0,%y1
   mtvsrwz %x0,%1"
  [(set_attr "type" "fpload,fpload,mftgpr")])

(define_insn_and_split "floatunssi<mode>2_lfiwzx"
  [(set (match_operand:SFDF 0 "gpc_reg_operand" "=d")
	(unsigned_float:SFDF (match_operand:SI 1 "nonimmediate_operand" "r")))
   (clobber (match_scratch:DI 2 "=d"))]
  "TARGET_HARD_FLOAT && TARGET_FPRS && TARGET_DOUBLE_FLOAT && TARGET_LFIWZX
   && <SI_CONVERT_FP>"
  "#"
  ""
  [(pc)]
  "
{
  rtx dest = operands[0];
  rtx src = operands[1];
  rtx tmp;

  if (!MEM_P (src) && TARGET_POWERPC64
      && (TARGET_MFPGPR || TARGET_DIRECT_MOVE))
    tmp = convert_to_mode (DImode, src, true);
  else
    {
      tmp = operands[2];
      if (GET_CODE (tmp) == SCRATCH)
	tmp = gen_reg_rtx (DImode);
      if (MEM_P (src))
	{
	  src = rs6000_address_for_fpconvert (src);
	  emit_insn (gen_lfiwzx (tmp, src));
	}
      else
	{
	  rtx stack = rs6000_allocate_stack_temp (SImode, false, true);
	  emit_move_insn (stack, src);
	  emit_insn (gen_lfiwzx (tmp, stack));
	}
    }
  emit_insn (gen_floatdi<mode>2 (dest, tmp));
  DONE;
}"
  [(set_attr "length" "12")
   (set_attr "type" "fpload")])

(define_insn_and_split "floatunssi<mode>2_lfiwzx_mem"
  [(set (match_operand:SFDF 0 "gpc_reg_operand" "=d,<rreg2>")
	(unsigned_float:SFDF
	 (zero_extend:DI
	  (match_operand:SI 1 "memory_operand" "Z,Z"))))
   (clobber (match_scratch:DI 2 "=0,d"))]
  "TARGET_HARD_FLOAT && TARGET_FPRS && TARGET_DOUBLE_FLOAT && TARGET_LFIWZX
   && <SI_CONVERT_FP>"
  "#"
  ""
  [(pc)]
  "
{
  operands[1] = rs6000_address_for_fpconvert (operands[1]);
  if (GET_CODE (operands[2]) == SCRATCH)
    operands[2] = gen_reg_rtx (DImode);
  emit_insn (gen_lfiwzx (operands[2], operands[1]));
  emit_insn (gen_floatdi<mode>2 (operands[0], operands[2]));
  DONE;
}"
  [(set_attr "length" "8")
   (set_attr "type" "fpload")])

; For each of these conversions, there is a define_expand, a define_insn
; with a '#' template, and a define_split (with C code).  The idea is
; to allow constant folding with the template of the define_insn,
; then to have the insns split later (between sched1 and final).

(define_expand "floatsidf2"
  [(parallel [(set (match_operand:DF 0 "gpc_reg_operand" "")
		   (float:DF (match_operand:SI 1 "nonimmediate_operand" "")))
	      (use (match_dup 2))
	      (use (match_dup 3))
	      (clobber (match_dup 4))
	      (clobber (match_dup 5))
	      (clobber (match_dup 6))])]
  "TARGET_HARD_FLOAT 
   && ((TARGET_FPRS && TARGET_DOUBLE_FLOAT) || TARGET_E500_DOUBLE)"
  "
{
  if (TARGET_E500_DOUBLE)
    {
      if (!REG_P (operands[1]))
	operands[1] = force_reg (SImode, operands[1]);
      emit_insn (gen_spe_floatsidf2 (operands[0], operands[1]));
      DONE;
    }
  else if (TARGET_LFIWAX && TARGET_FCFID)
    {
      emit_insn (gen_floatsidf2_lfiwax (operands[0], operands[1]));
      DONE;
    }
  else if (TARGET_FCFID)
    {
      rtx dreg = operands[1];
      if (!REG_P (dreg))
	dreg = force_reg (SImode, dreg);
      dreg = convert_to_mode (DImode, dreg, false);
      emit_insn (gen_floatdidf2 (operands[0], dreg));
      DONE;
    }

  if (!REG_P (operands[1]))
    operands[1] = force_reg (SImode, operands[1]);
  operands[2] = force_reg (SImode, GEN_INT (0x43300000));
  operands[3] = force_reg (DFmode, CONST_DOUBLE_ATOF (\"4503601774854144\", DFmode));
  operands[4] = rs6000_allocate_stack_temp (DFmode, true, false);
  operands[5] = gen_reg_rtx (DFmode);
  operands[6] = gen_reg_rtx (SImode);
}")

(define_insn_and_split "*floatsidf2_internal"
  [(set (match_operand:DF 0 "gpc_reg_operand" "=&d")
	(float:DF (match_operand:SI 1 "gpc_reg_operand" "r")))
   (use (match_operand:SI 2 "gpc_reg_operand" "r"))
   (use (match_operand:DF 3 "gpc_reg_operand" "d"))
   (clobber (match_operand:DF 4 "offsettable_mem_operand" "=o"))
   (clobber (match_operand:DF 5 "gpc_reg_operand" "=&d"))
   (clobber (match_operand:SI 6 "gpc_reg_operand" "=&r"))]
  "! TARGET_FCFID && TARGET_HARD_FLOAT && TARGET_FPRS && TARGET_DOUBLE_FLOAT"
  "#"
  ""
  [(pc)]
  "
{
  rtx lowword, highword;
  gcc_assert (MEM_P (operands[4]));
  highword = adjust_address (operands[4], SImode, 0);
  lowword = adjust_address (operands[4], SImode, 4);
  if (! WORDS_BIG_ENDIAN)
    {
      rtx tmp;
      tmp = highword; highword = lowword; lowword = tmp;
    }

  emit_insn (gen_xorsi3 (operands[6], operands[1],
			 GEN_INT (~ (HOST_WIDE_INT) 0x7fffffff)));
  emit_move_insn (lowword, operands[6]);
  emit_move_insn (highword, operands[2]);
  emit_move_insn (operands[5], operands[4]);
  emit_insn (gen_subdf3 (operands[0], operands[5], operands[3]));
  DONE;
}"
  [(set_attr "length" "24")
   (set_attr "type" "fp")])

;; If we don't have a direct conversion to single precision, don't enable this
;; conversion for 32-bit without fast math, because we don't have the insn to
;; generate the fixup swizzle to avoid double rounding problems.
(define_expand "floatunssisf2"
  [(set (match_operand:SF 0 "gpc_reg_operand" "")
        (unsigned_float:SF (match_operand:SI 1 "nonimmediate_operand" "")))]
  "TARGET_HARD_FLOAT && TARGET_SINGLE_FLOAT
   && (!TARGET_FPRS
       || (TARGET_FPRS
	   && ((TARGET_FCFIDUS && TARGET_LFIWZX)
	       || (TARGET_DOUBLE_FLOAT && TARGET_FCFID
		   && (TARGET_POWERPC64 || flag_unsafe_math_optimizations)))))"
  "
{
  if (!TARGET_FPRS)
    {
      if (!REG_P (operands[1]))
	operands[1] = force_reg (SImode, operands[1]);
    }
  else if (TARGET_LFIWZX && TARGET_FCFIDUS)
    {
      emit_insn (gen_floatunssisf2_lfiwzx (operands[0], operands[1]));
      DONE;
    }
  else
    {
      rtx dreg = operands[1];
      if (!REG_P (dreg))
	dreg = force_reg (SImode, dreg);
      dreg = convert_to_mode (DImode, dreg, true);
      emit_insn (gen_floatdisf2 (operands[0], dreg));
      DONE;
    }
}")

(define_expand "floatunssidf2"
  [(parallel [(set (match_operand:DF 0 "gpc_reg_operand" "")
		   (unsigned_float:DF (match_operand:SI 1 "nonimmediate_operand" "")))
	      (use (match_dup 2))
	      (use (match_dup 3))
	      (clobber (match_dup 4))
	      (clobber (match_dup 5))])]
  "TARGET_HARD_FLOAT
   && ((TARGET_FPRS && TARGET_DOUBLE_FLOAT) || TARGET_E500_DOUBLE)"
  "
{
  if (TARGET_E500_DOUBLE)
    {
      if (!REG_P (operands[1]))
	operands[1] = force_reg (SImode, operands[1]);
      emit_insn (gen_spe_floatunssidf2 (operands[0], operands[1]));
      DONE;
    }
  else if (TARGET_LFIWZX && TARGET_FCFID)
    {
      emit_insn (gen_floatunssidf2_lfiwzx (operands[0], operands[1]));
      DONE;
    }
  else if (TARGET_FCFID)
    {
      rtx dreg = operands[1];
      if (!REG_P (dreg))
	dreg = force_reg (SImode, dreg);
      dreg = convert_to_mode (DImode, dreg, true);
      emit_insn (gen_floatdidf2 (operands[0], dreg));
      DONE;
    }

  if (!REG_P (operands[1]))
    operands[1] = force_reg (SImode, operands[1]);
  operands[2] = force_reg (SImode, GEN_INT (0x43300000));
  operands[3] = force_reg (DFmode, CONST_DOUBLE_ATOF (\"4503599627370496\", DFmode));
  operands[4] = rs6000_allocate_stack_temp (DFmode, true, false);
  operands[5] = gen_reg_rtx (DFmode);
}")

(define_insn_and_split "*floatunssidf2_internal"
  [(set (match_operand:DF 0 "gpc_reg_operand" "=&d")
	(unsigned_float:DF (match_operand:SI 1 "gpc_reg_operand" "r")))
   (use (match_operand:SI 2 "gpc_reg_operand" "r"))
   (use (match_operand:DF 3 "gpc_reg_operand" "d"))
   (clobber (match_operand:DF 4 "offsettable_mem_operand" "=o"))
   (clobber (match_operand:DF 5 "gpc_reg_operand" "=&d"))]
  "! TARGET_FCFIDU && TARGET_HARD_FLOAT && TARGET_FPRS && TARGET_DOUBLE_FLOAT
   && !(TARGET_FCFID && TARGET_POWERPC64)"
  "#"
  ""
  [(pc)]
  "
{
  rtx lowword, highword;
  gcc_assert (MEM_P (operands[4]));
  highword = adjust_address (operands[4], SImode, 0);
  lowword = adjust_address (operands[4], SImode, 4);
  if (! WORDS_BIG_ENDIAN)
    {
      rtx tmp;
      tmp = highword; highword = lowword; lowword = tmp;
    }

  emit_move_insn (lowword, operands[1]);
  emit_move_insn (highword, operands[2]);
  emit_move_insn (operands[5], operands[4]);
  emit_insn (gen_subdf3 (operands[0], operands[5], operands[3]));
  DONE;
}"
  [(set_attr "length" "20")
   (set_attr "type" "fp")])

(define_expand "fix_trunc<mode>si2"
  [(set (match_operand:SI 0 "gpc_reg_operand" "")
	(fix:SI (match_operand:SFDF 1 "gpc_reg_operand" "")))]
  "TARGET_HARD_FLOAT && ((TARGET_FPRS && <TARGET_FLOAT>) || <E500_CONVERT>)"
  "
{
  if (!<E500_CONVERT>)
    {
      rtx tmp, stack;

      if (TARGET_STFIWX)
	emit_insn (gen_fix_trunc<mode>si2_stfiwx (operands[0], operands[1]));
      else
	{
	  tmp = gen_reg_rtx (DImode);
	  stack = rs6000_allocate_stack_temp (DImode, true, false);
	  emit_insn (gen_fix_trunc<mode>si2_internal (operands[0], operands[1],
						      tmp, stack));
	}
      DONE;
    }
}")

; Like the convert to float patterns, this insn must be split before
; register allocation so that it can allocate the memory slot if it
; needed
(define_insn_and_split "fix_trunc<mode>si2_stfiwx"
  [(set (match_operand:SI 0 "nonimmediate_operand" "=rm")
	(fix:SI (match_operand:SFDF 1 "gpc_reg_operand" "d")))
   (clobber (match_scratch:DI 2 "=d"))]
  "TARGET_HARD_FLOAT && TARGET_FPRS && TARGET_DOUBLE_FLOAT
   && (<MODE>mode != SFmode || TARGET_SINGLE_FLOAT)
   && TARGET_STFIWX && can_create_pseudo_p ()"
  "#"
  ""
  [(pc)]
{
  rtx dest = operands[0];
  rtx src = operands[1];
  rtx tmp = operands[2];

  if (GET_CODE (tmp) == SCRATCH)
    tmp = gen_reg_rtx (DImode);

  emit_insn (gen_fctiwz_<mode> (tmp, src));
  if (MEM_P (dest))
    {
      dest = rs6000_address_for_fpconvert (dest);
      emit_insn (gen_stfiwx (dest, tmp));
      DONE;
    }
  else if (TARGET_POWERPC64 && (TARGET_MFPGPR || TARGET_DIRECT_MOVE))
    {
      dest = gen_lowpart (DImode, dest);
      emit_move_insn (dest, tmp);
      DONE;
    }
  else
    {
      rtx stack = rs6000_allocate_stack_temp (SImode, false, true);
      emit_insn (gen_stfiwx (stack, tmp));
      emit_move_insn (dest, stack);
      DONE;
    }
}
  [(set_attr "length" "12")
   (set_attr "type" "fp")])

(define_insn_and_split "fix_trunc<mode>si2_internal"
  [(set (match_operand:SI 0 "gpc_reg_operand" "=r,?r")
	(fix:SI (match_operand:SFDF 1 "gpc_reg_operand" "d,<rreg>")))
   (clobber (match_operand:DI 2 "gpc_reg_operand" "=1,d"))
   (clobber (match_operand:DI 3 "offsettable_mem_operand" "=o,o"))]
  "TARGET_HARD_FLOAT && TARGET_FPRS && TARGET_DOUBLE_FLOAT"
  "#"
  ""
  [(pc)]
  "
{
  rtx lowword;
  gcc_assert (MEM_P (operands[3]));
  lowword = adjust_address (operands[3], SImode, WORDS_BIG_ENDIAN ? 4 : 0);

  emit_insn (gen_fctiwz_<mode> (operands[2], operands[1]));
  emit_move_insn (operands[3], operands[2]);
  emit_move_insn (operands[0], lowword);
  DONE;
}"
  [(set_attr "length" "16")
   (set_attr "type" "fp")])

(define_expand "fix_trunc<mode>di2"
  [(set (match_operand:DI 0 "gpc_reg_operand" "")
	(fix:DI (match_operand:SFDF 1 "gpc_reg_operand" "")))]
  "TARGET_HARD_FLOAT && TARGET_DOUBLE_FLOAT && TARGET_FPRS
   && TARGET_FCFID"
  "")

(define_insn "*fix_trunc<mode>di2_fctidz"
  [(set (match_operand:DI 0 "gpc_reg_operand" "=d")
	(fix:DI (match_operand:SFDF 1 "gpc_reg_operand" "d")))]
  "TARGET_HARD_FLOAT && TARGET_DOUBLE_FLOAT && TARGET_FPRS
    && TARGET_FCFID && !VECTOR_UNIT_VSX_P (<MODE>mode)"
  "fctidz %0,%1"
  [(set_attr "type" "fp")])

(define_expand "fixuns_trunc<mode>si2"
  [(set (match_operand:SI 0 "gpc_reg_operand" "")
	(unsigned_fix:SI (match_operand:SFDF 1 "gpc_reg_operand" "")))]
  "TARGET_HARD_FLOAT
   && ((TARGET_FPRS && <TARGET_FLOAT> && TARGET_FCTIWUZ && TARGET_STFIWX)
       || <E500_CONVERT>)"
  "
{
  if (!<E500_CONVERT>)
    {
      emit_insn (gen_fixuns_trunc<mode>si2_stfiwx (operands[0], operands[1]));
      DONE;
    }
}")

(define_insn_and_split "fixuns_trunc<mode>si2_stfiwx"
  [(set (match_operand:SI 0 "nonimmediate_operand" "=rm")
	(unsigned_fix:SI (match_operand:SFDF 1 "gpc_reg_operand" "d")))
   (clobber (match_scratch:DI 2 "=d"))]
  "TARGET_HARD_FLOAT && TARGET_FPRS && <TARGET_FLOAT> && TARGET_FCTIWUZ
   && TARGET_STFIWX && can_create_pseudo_p ()"
  "#"
  ""
  [(pc)]
{
  rtx dest = operands[0];
  rtx src = operands[1];
  rtx tmp = operands[2];

  if (GET_CODE (tmp) == SCRATCH)
    tmp = gen_reg_rtx (DImode);

  emit_insn (gen_fctiwuz_<mode> (tmp, src));
  if (MEM_P (dest))
    {
      dest = rs6000_address_for_fpconvert (dest);
      emit_insn (gen_stfiwx (dest, tmp));
      DONE;
    }
  else if (TARGET_POWERPC64 && (TARGET_MFPGPR || TARGET_DIRECT_MOVE))
    {
      dest = gen_lowpart (DImode, dest);
      emit_move_insn (dest, tmp);
      DONE;
    }
  else
    {
      rtx stack = rs6000_allocate_stack_temp (SImode, false, true);
      emit_insn (gen_stfiwx (stack, tmp));
      emit_move_insn (dest, stack);
      DONE;
    }
}
  [(set_attr "length" "12")
   (set_attr "type" "fp")])

(define_expand "fixuns_trunc<mode>di2"
  [(set (match_operand:DI 0 "register_operand" "")
	(unsigned_fix:DI (match_operand:SFDF 1 "register_operand" "")))]
  "TARGET_HARD_FLOAT && (TARGET_FCTIDUZ || VECTOR_UNIT_VSX_P (<MODE>mode))"
  "")

(define_insn "*fixuns_trunc<mode>di2_fctiduz"
  [(set (match_operand:DI 0 "gpc_reg_operand" "=d")
	(unsigned_fix:DI (match_operand:SFDF 1 "gpc_reg_operand" "d")))]
  "TARGET_HARD_FLOAT && TARGET_DOUBLE_FLOAT && TARGET_FPRS
    && TARGET_FCTIDUZ && !VECTOR_UNIT_VSX_P (<MODE>mode)"
  "fctiduz %0,%1"
  [(set_attr "type" "fp")])

; Here, we use (set (reg) (unspec:DI [(fix:SI ...)] UNSPEC_FCTIWZ))
; rather than (set (subreg:SI (reg)) (fix:SI ...))
; because the first makes it clear that operand 0 is not live
; before the instruction.
(define_insn "fctiwz_<mode>"
  [(set (match_operand:DI 0 "gpc_reg_operand" "=d")
	(unspec:DI [(fix:SI (match_operand:SFDF 1 "gpc_reg_operand" "d"))]
		   UNSPEC_FCTIWZ))]
  "TARGET_HARD_FLOAT && TARGET_FPRS && TARGET_DOUBLE_FLOAT"
  "fctiwz %0,%1"
  [(set_attr "type" "fp")])

(define_insn "fctiwuz_<mode>"
  [(set (match_operand:DI 0 "gpc_reg_operand" "=d")
	(unspec:DI [(unsigned_fix:SI
		     (match_operand:SFDF 1 "gpc_reg_operand" "<rreg2>"))]
		   UNSPEC_FCTIWUZ))]
  "TARGET_HARD_FLOAT && TARGET_FPRS && <TARGET_FLOAT> && TARGET_FCTIWUZ"
  "fctiwuz %0,%1"
  [(set_attr "type" "fp")])

;; Only optimize (float (fix x)) -> frz if we are in fast-math mode, since
;; since the friz instruction does not truncate the value if the floating
;; point value is < LONG_MIN or > LONG_MAX.
(define_insn "*friz"
  [(set (match_operand:DF 0 "gpc_reg_operand" "=d")
	(float:DF (fix:DI (match_operand:DF 1 "gpc_reg_operand" "d"))))]
  "TARGET_HARD_FLOAT && TARGET_FPRS && TARGET_DOUBLE_FLOAT && TARGET_FPRND
   && !VECTOR_UNIT_VSX_P (DFmode) && flag_unsafe_math_optimizations
   && !flag_trapping_math && TARGET_FRIZ"
  "friz %0,%1"
  [(set_attr "type" "fp")])

;; Since FCTIWZ doesn't sign extend the upper bits, we have to do a store and a
;; load to properly sign extend the value, but at least doing a store, load
;; into a GPR to sign extend, a store from the GPR and a load back into the FPR
;; if we have 32-bit memory ops
(define_insn_and_split "*round32<mode>2_fprs"
  [(set (match_operand:SFDF 0 "gpc_reg_operand" "=d")
	(float:SFDF
	 (fix:SI (match_operand:SFDF 1 "gpc_reg_operand" "d"))))
   (clobber (match_scratch:DI 2 "=d"))
   (clobber (match_scratch:DI 3 "=d"))]
  "TARGET_HARD_FLOAT && TARGET_FPRS && TARGET_DOUBLE_FLOAT
   && <SI_CONVERT_FP> && TARGET_LFIWAX && TARGET_STFIWX && TARGET_FCFID
   && can_create_pseudo_p ()"
  "#"
  ""
  [(pc)]
{
  rtx dest = operands[0];
  rtx src = operands[1];
  rtx tmp1 = operands[2];
  rtx tmp2 = operands[3];
  rtx stack = rs6000_allocate_stack_temp (SImode, false, true);

  if (GET_CODE (tmp1) == SCRATCH)
    tmp1 = gen_reg_rtx (DImode);
  if (GET_CODE (tmp2) == SCRATCH)
    tmp2 = gen_reg_rtx (DImode);

  emit_insn (gen_fctiwz_<mode> (tmp1, src));
  emit_insn (gen_stfiwx (stack, tmp1));
  emit_insn (gen_lfiwax (tmp2, stack));
  emit_insn (gen_floatdi<mode>2 (dest, tmp2));
  DONE;
}
  [(set_attr "type" "fpload")
   (set_attr "length" "16")])

(define_insn_and_split "*roundu32<mode>2_fprs"
  [(set (match_operand:SFDF 0 "gpc_reg_operand" "=d")
	(unsigned_float:SFDF
	 (unsigned_fix:SI (match_operand:SFDF 1 "gpc_reg_operand" "d"))))
   (clobber (match_scratch:DI 2 "=d"))
   (clobber (match_scratch:DI 3 "=d"))]
  "TARGET_HARD_FLOAT && TARGET_FPRS && TARGET_DOUBLE_FLOAT
   && TARGET_LFIWZX && TARGET_STFIWX && TARGET_FCFIDU
   && can_create_pseudo_p ()"
  "#"
  ""
  [(pc)]
{
  rtx dest = operands[0];
  rtx src = operands[1];
  rtx tmp1 = operands[2];
  rtx tmp2 = operands[3];
  rtx stack = rs6000_allocate_stack_temp (SImode, false, true);

  if (GET_CODE (tmp1) == SCRATCH)
    tmp1 = gen_reg_rtx (DImode);
  if (GET_CODE (tmp2) == SCRATCH)
    tmp2 = gen_reg_rtx (DImode);

  emit_insn (gen_fctiwuz_<mode> (tmp1, src));
  emit_insn (gen_stfiwx (stack, tmp1));
  emit_insn (gen_lfiwzx (tmp2, stack));
  emit_insn (gen_floatdi<mode>2 (dest, tmp2));
  DONE;
}
  [(set_attr "type" "fpload")
   (set_attr "length" "16")])

;; No VSX equivalent to fctid
(define_insn "lrint<mode>di2"
  [(set (match_operand:DI 0 "gpc_reg_operand" "=d")
	(unspec:DI [(match_operand:SFDF 1 "gpc_reg_operand" "<rreg2>")]
		   UNSPEC_FCTID))]
  "TARGET_<MODE>_FPR && TARGET_FPRND"
  "fctid %0,%1"
  [(set_attr "type" "fp")])

(define_insn "btrunc<mode>2"
  [(set (match_operand:SFDF 0 "gpc_reg_operand" "=<Ff>,<Fv>")
	(unspec:SFDF [(match_operand:SFDF 1 "gpc_reg_operand" "<Ff>,<Fv>")]
		     UNSPEC_FRIZ))]
  "TARGET_<MODE>_FPR && TARGET_FPRND"
  "@
   friz %0,%1
   xsrdpiz %x0,%x1"
  [(set_attr "type" "fp")
   (set_attr "fp_type" "fp_addsub_<Fs>")])

(define_insn "ceil<mode>2"
  [(set (match_operand:SFDF 0 "gpc_reg_operand" "=<Ff>,<Fv>")
	(unspec:SFDF [(match_operand:SFDF 1 "gpc_reg_operand" "<Ff>,<Fv>")]
		     UNSPEC_FRIP))]
  "TARGET_<MODE>_FPR && TARGET_FPRND"
  "@
   frip %0,%1
   xsrdpip %x0,%x1"
  [(set_attr "type" "fp")
   (set_attr "fp_type" "fp_addsub_<Fs>")])

(define_insn "floor<mode>2"
  [(set (match_operand:SFDF 0 "gpc_reg_operand" "=<Ff>,<Fv>")
	(unspec:SFDF [(match_operand:SFDF 1 "gpc_reg_operand" "<Ff>,<Fv>")]
		     UNSPEC_FRIM))]
  "TARGET_<MODE>_FPR && TARGET_FPRND"
  "@
   frim %0,%1
   xsrdpim %x0,%x1"
  [(set_attr "type" "fp")
   (set_attr "fp_type" "fp_addsub_<Fs>")])

;; No VSX equivalent to frin
(define_insn "round<mode>2"
  [(set (match_operand:SFDF 0 "gpc_reg_operand" "=<rreg2>")
	(unspec:SFDF [(match_operand:SFDF 1 "gpc_reg_operand" "<rreg2>")]
		     UNSPEC_FRIN))]
  "TARGET_<MODE>_FPR && TARGET_FPRND"
  "frin %0,%1"
  [(set_attr "type" "fp")
   (set_attr "fp_type" "fp_addsub_<Fs>")])

; An UNSPEC is used so we don't have to support SImode in FP registers.
(define_insn "stfiwx"
  [(set (match_operand:SI 0 "memory_operand" "=Z")
	(unspec:SI [(match_operand:DI 1 "gpc_reg_operand" "d")]
		   UNSPEC_STFIWX))]
  "TARGET_PPC_GFXOPT"
  "stfiwx %1,%y0"
  [(set_attr "type" "fpstore")])

;; If we don't have a direct conversion to single precision, don't enable this
;; conversion for 32-bit without fast math, because we don't have the insn to
;; generate the fixup swizzle to avoid double rounding problems.
(define_expand "floatsisf2"
  [(set (match_operand:SF 0 "gpc_reg_operand" "")
        (float:SF (match_operand:SI 1 "nonimmediate_operand" "")))]
  "TARGET_HARD_FLOAT && TARGET_SINGLE_FLOAT
   && (!TARGET_FPRS
       || (TARGET_FPRS
	   && ((TARGET_FCFIDS && TARGET_LFIWAX)
	       || (TARGET_DOUBLE_FLOAT && TARGET_FCFID
		   && (TARGET_POWERPC64 || flag_unsafe_math_optimizations)))))"
  "
{
  if (!TARGET_FPRS)
    {
      if (!REG_P (operands[1]))
	operands[1] = force_reg (SImode, operands[1]);
    }
  else if (TARGET_FCFIDS && TARGET_LFIWAX)
    {
      emit_insn (gen_floatsisf2_lfiwax (operands[0], operands[1]));
      DONE;
    }
  else if (TARGET_FCFID && TARGET_LFIWAX)
    {
      rtx dfreg = gen_reg_rtx (DFmode);
      emit_insn (gen_floatsidf2_lfiwax (dfreg, operands[1]));
      emit_insn (gen_truncdfsf2 (operands[0], dfreg));
      DONE;
    }
  else
    {
      rtx dreg = operands[1];
      if (!REG_P (dreg))
	dreg = force_reg (SImode, dreg);
      dreg = convert_to_mode (DImode, dreg, false);
      emit_insn (gen_floatdisf2 (operands[0], dreg));
      DONE;
    }
}")

(define_expand "floatdidf2"
  [(set (match_operand:DF 0 "gpc_reg_operand" "")
	(float:DF (match_operand:DI 1 "gpc_reg_operand" "")))]
  "TARGET_FCFID && TARGET_HARD_FLOAT && TARGET_DOUBLE_FLOAT && TARGET_FPRS"
  "")

(define_insn "*floatdidf2_fpr"
  [(set (match_operand:DF 0 "gpc_reg_operand" "=d")
	(float:DF (match_operand:DI 1 "gpc_reg_operand" "d")))]
  "TARGET_FCFID && TARGET_HARD_FLOAT && TARGET_DOUBLE_FLOAT && TARGET_FPRS
   && !VECTOR_UNIT_VSX_P (DFmode)"
  "fcfid %0,%1"
  [(set_attr "type" "fp")])

; Allow the combiner to merge source memory operands to the conversion so that
; the optimizer/register allocator doesn't try to load the value too early in a
; GPR and then use store/load to move it to a FPR and suffer from a store-load
; hit.  We will split after reload to avoid the trip through the GPRs

(define_insn_and_split "*floatdidf2_mem"
  [(set (match_operand:DF 0 "gpc_reg_operand" "=d")
	(float:DF (match_operand:DI 1 "memory_operand" "m")))
   (clobber (match_scratch:DI 2 "=d"))]
  "TARGET_HARD_FLOAT && TARGET_DOUBLE_FLOAT && TARGET_FPRS && TARGET_FCFID"
  "#"
  "&& reload_completed"
  [(set (match_dup 2) (match_dup 1))
   (set (match_dup 0) (float:DF (match_dup 2)))]
  ""
  [(set_attr "length" "8")
   (set_attr "type" "fpload")])

(define_expand "floatunsdidf2"
  [(set (match_operand:DF 0 "gpc_reg_operand" "")
	(unsigned_float:DF
	 (match_operand:DI 1 "gpc_reg_operand" "")))]
  "TARGET_HARD_FLOAT && (TARGET_FCFIDU || VECTOR_UNIT_VSX_P (DFmode))"
  "")

(define_insn "*floatunsdidf2_fcfidu"
  [(set (match_operand:DF 0 "gpc_reg_operand" "=d")
	(unsigned_float:DF (match_operand:DI 1 "gpc_reg_operand" "d")))]
  "TARGET_HARD_FLOAT && TARGET_FCFIDU && !VECTOR_UNIT_VSX_P (DFmode)"
  "fcfidu %0,%1"
  [(set_attr "type" "fp")
   (set_attr "length" "4")])

(define_insn_and_split "*floatunsdidf2_mem"
  [(set (match_operand:DF 0 "gpc_reg_operand" "=d")
	(unsigned_float:DF (match_operand:DI 1 "memory_operand" "m")))
   (clobber (match_scratch:DI 2 "=d"))]
  "TARGET_HARD_FLOAT && (TARGET_FCFIDU || VECTOR_UNIT_VSX_P (DFmode))"
  "#"
  "&& reload_completed"
  [(set (match_dup 2) (match_dup 1))
   (set (match_dup 0) (unsigned_float:DF (match_dup 2)))]
  ""
  [(set_attr "length" "8")
   (set_attr "type" "fpload")])

(define_expand "floatdisf2"
  [(set (match_operand:SF 0 "gpc_reg_operand" "")
        (float:SF (match_operand:DI 1 "gpc_reg_operand" "")))]
  "TARGET_FCFID && TARGET_HARD_FLOAT && TARGET_FPRS && TARGET_SINGLE_FLOAT
   && (TARGET_FCFIDS || TARGET_POWERPC64 || flag_unsafe_math_optimizations)"
  "
{
  if (!TARGET_FCFIDS)
    {
      rtx val = operands[1];
      if (!flag_unsafe_math_optimizations)
	{
	  rtx label = gen_label_rtx ();
	  val = gen_reg_rtx (DImode);
	  emit_insn (gen_floatdisf2_internal2 (val, operands[1], label));
	  emit_label (label);
	}
      emit_insn (gen_floatdisf2_internal1 (operands[0], val));
      DONE;
    }
}")

(define_insn "floatdisf2_fcfids"
  [(set (match_operand:SF 0 "gpc_reg_operand" "=f")
	(float:SF (match_operand:DI 1 "gpc_reg_operand" "d")))]
  "TARGET_HARD_FLOAT && TARGET_FPRS && TARGET_SINGLE_FLOAT
   && TARGET_DOUBLE_FLOAT && TARGET_FCFIDS"
  "fcfids %0,%1"
  [(set_attr "type" "fp")])

(define_insn_and_split "*floatdisf2_mem"
  [(set (match_operand:SF 0 "gpc_reg_operand" "=f")
	(float:SF (match_operand:DI 1 "memory_operand" "m")))
   (clobber (match_scratch:DI 2 "=f"))]
  "TARGET_HARD_FLOAT && TARGET_FPRS && TARGET_SINGLE_FLOAT
   && TARGET_DOUBLE_FLOAT && TARGET_FCFIDS"
  "#"
  "&& reload_completed"
  [(pc)]
  "
{
  emit_move_insn (operands[2], operands[1]);
  emit_insn (gen_floatdisf2_fcfids (operands[0], operands[2]));
  DONE;
}"
  [(set_attr "length" "8")])

;; This is not IEEE compliant if rounding mode is "round to nearest".
;; If the DI->DF conversion is inexact, then it's possible to suffer
;; from double rounding.
;; Instead of creating a new cpu type for two FP operations, just use fp
(define_insn_and_split "floatdisf2_internal1"
  [(set (match_operand:SF 0 "gpc_reg_operand" "=f")
        (float:SF (match_operand:DI 1 "gpc_reg_operand" "d")))
   (clobber (match_scratch:DF 2 "=d"))]
  "TARGET_FCFID && TARGET_HARD_FLOAT && TARGET_FPRS && TARGET_SINGLE_FLOAT"
  "#"
  "&& reload_completed"
  [(set (match_dup 2)
        (float:DF (match_dup 1)))
   (set (match_dup 0)
        (float_truncate:SF (match_dup 2)))]
  ""
  [(set_attr "length" "8")
   (set_attr "type" "fp")])

;; Twiddles bits to avoid double rounding.
;; Bits that might be truncated when converting to DFmode are replaced
;; by a bit that won't be lost at that stage, but is below the SFmode
;; rounding position.
(define_expand "floatdisf2_internal2"
  [(set (match_dup 3) (ashiftrt:DI (match_operand:DI 1 "" "")
				   (const_int 53)))
   (parallel [(set (match_operand:DI 0 "" "") (and:DI (match_dup 1)
						      (const_int 2047)))
	      (clobber (scratch:CC))])
   (set (match_dup 3) (plus:DI (match_dup 3)
			       (const_int 1)))
   (set (match_dup 0) (plus:DI (match_dup 0)
			       (const_int 2047)))
   (set (match_dup 4) (compare:CCUNS (match_dup 3)
				     (const_int 2)))
   (set (match_dup 0) (ior:DI (match_dup 0)
			      (match_dup 1)))
   (parallel [(set (match_dup 0) (and:DI (match_dup 0)
					 (const_int -2048)))
	      (clobber (scratch:CC))])
   (set (pc) (if_then_else (geu (match_dup 4) (const_int 0))
			   (label_ref (match_operand:DI 2 "" ""))
			   (pc)))
   (set (match_dup 0) (match_dup 1))]
  "TARGET_POWERPC64 && TARGET_HARD_FLOAT && TARGET_FPRS && TARGET_SINGLE_FLOAT"
  "
{
  operands[3] = gen_reg_rtx (DImode);
  operands[4] = gen_reg_rtx (CCUNSmode);
}")

(define_expand "floatunsdisf2"
  [(set (match_operand:SF 0 "gpc_reg_operand" "")
        (unsigned_float:SF (match_operand:DI 1 "gpc_reg_operand" "")))]
  "TARGET_HARD_FLOAT && TARGET_FPRS && TARGET_SINGLE_FLOAT
   && TARGET_DOUBLE_FLOAT && TARGET_FCFIDUS"
  "")

(define_insn "floatunsdisf2_fcfidus"
  [(set (match_operand:SF 0 "gpc_reg_operand" "=f")
        (unsigned_float:SF (match_operand:DI 1 "gpc_reg_operand" "d")))]
  "TARGET_HARD_FLOAT && TARGET_FPRS && TARGET_SINGLE_FLOAT
   && TARGET_DOUBLE_FLOAT && TARGET_FCFIDUS"
  "fcfidus %0,%1"
  [(set_attr "type" "fp")])

(define_insn_and_split "*floatunsdisf2_mem"
  [(set (match_operand:SF 0 "gpc_reg_operand" "=f")
	(unsigned_float:SF (match_operand:DI 1 "memory_operand" "m")))
   (clobber (match_scratch:DI 2 "=f"))]
  "TARGET_HARD_FLOAT && TARGET_FPRS && TARGET_SINGLE_FLOAT
   && TARGET_DOUBLE_FLOAT && TARGET_FCFIDUS"
  "#"
  "&& reload_completed"
  [(pc)]
  "
{
  emit_move_insn (operands[2], operands[1]);
  emit_insn (gen_floatunsdisf2_fcfidus (operands[0], operands[2]));
  DONE;
}"
  [(set_attr "length" "8")
   (set_attr "type" "fpload")])

;; Define the DImode operations that can be done in a small number
;; of instructions.  The & constraints are to prevent the register
;; allocator from allocating registers that overlap with the inputs
;; (for example, having an input in 7,8 and an output in 6,7).  We
;; also allow for the output being the same as one of the inputs.

(define_insn "*adddi3_noppc64"
  [(set (match_operand:DI 0 "gpc_reg_operand" "=&r,&r,r,r")
	(plus:DI (match_operand:DI 1 "gpc_reg_operand" "%r,r,0,0")
		 (match_operand:DI 2 "reg_or_short_operand" "r,I,r,I")))]
  "! TARGET_POWERPC64"
  "*
{
  if (WORDS_BIG_ENDIAN)
    return (GET_CODE (operands[2])) != CONST_INT
	    ? \"addc %L0,%L1,%L2\;adde %0,%1,%2\"
	    : \"addic %L0,%L1,%2\;add%G2e %0,%1\";
  else
    return (GET_CODE (operands[2])) != CONST_INT
	    ? \"addc %0,%1,%2\;adde %L0,%L1,%L2\"
	    : \"addic %0,%1,%2\;add%G2e %L0,%L1\";
}"
  [(set_attr "type" "two")
   (set_attr "length" "8")])

(define_insn "*subdi3_noppc64"
  [(set (match_operand:DI 0 "gpc_reg_operand" "=&r,&r,r,r,r")
	(minus:DI (match_operand:DI 1 "reg_or_short_operand" "r,I,0,r,I")
		  (match_operand:DI 2 "gpc_reg_operand" "r,r,r,0,0")))]
  "! TARGET_POWERPC64"
  "*
{
  if (WORDS_BIG_ENDIAN)
    return (GET_CODE (operands[1]) != CONST_INT)
	    ? \"subfc %L0,%L2,%L1\;subfe %0,%2,%1\"
	    : \"subfic %L0,%L2,%1\;subf%G1e %0,%2\";
  else
    return (GET_CODE (operands[1]) != CONST_INT)
	    ? \"subfc %0,%2,%1\;subfe %L0,%L2,%L1\"
	    : \"subfic %0,%2,%1\;subf%G1e %L0,%L2\";
}"
  [(set_attr "type" "two")
   (set_attr "length" "8")])

(define_insn "*negdi2_noppc64"
  [(set (match_operand:DI 0 "gpc_reg_operand" "=&r,r")
	(neg:DI (match_operand:DI 1 "gpc_reg_operand" "r,0")))]
  "! TARGET_POWERPC64"
  "*
{
  return (WORDS_BIG_ENDIAN)
    ? \"subfic %L0,%L1,0\;subfze %0,%1\"
    : \"subfic %0,%1,0\;subfze %L0,%L1\";
}"
  [(set_attr "type" "two")
   (set_attr "length" "8")])

(define_insn "mulsidi3"
  [(set (match_operand:DI 0 "gpc_reg_operand" "=&r")
	(mult:DI (sign_extend:DI (match_operand:SI 1 "gpc_reg_operand" "%r"))
		 (sign_extend:DI (match_operand:SI 2 "gpc_reg_operand" "r"))))]
  "! TARGET_POWERPC64"
{
  return (WORDS_BIG_ENDIAN)
    ? \"mulhw %0,%1,%2\;mullw %L0,%1,%2\"
    : \"mulhw %L0,%1,%2\;mullw %0,%1,%2\";
}
  [(set_attr "type" "imul")
   (set_attr "length" "8")])

(define_split
  [(set (match_operand:DI 0 "gpc_reg_operand" "")
	(mult:DI (sign_extend:DI (match_operand:SI 1 "gpc_reg_operand" ""))
		 (sign_extend:DI (match_operand:SI 2 "gpc_reg_operand" ""))))]
  "! TARGET_POWERPC64 && reload_completed"
  [(set (match_dup 3)
	(truncate:SI
	 (lshiftrt:DI (mult:DI (sign_extend:DI (match_dup 1))
			       (sign_extend:DI (match_dup 2)))
		      (const_int 32))))
   (set (match_dup 4)
	(mult:SI (match_dup 1)
		 (match_dup 2)))]
  "
{
  int endian = (WORDS_BIG_ENDIAN == 0);
  operands[3] = operand_subword (operands[0], endian, 0, DImode);
  operands[4] = operand_subword (operands[0], 1 - endian, 0, DImode);
}")

(define_insn "umulsidi3"
  [(set (match_operand:DI 0 "gpc_reg_operand" "=&r")
	(mult:DI (zero_extend:DI (match_operand:SI 1 "gpc_reg_operand" "%r"))
		 (zero_extend:DI (match_operand:SI 2 "gpc_reg_operand" "r"))))]
  "! TARGET_POWERPC64"
  "*
{
  return (WORDS_BIG_ENDIAN)
    ? \"mulhwu %0,%1,%2\;mullw %L0,%1,%2\"
    : \"mulhwu %L0,%1,%2\;mullw %0,%1,%2\";
}"
  [(set_attr "type" "imul")
   (set_attr "length" "8")])

(define_split
  [(set (match_operand:DI 0 "gpc_reg_operand" "")
	(mult:DI (zero_extend:DI (match_operand:SI 1 "gpc_reg_operand" ""))
		 (zero_extend:DI (match_operand:SI 2 "gpc_reg_operand" ""))))]
  "! TARGET_POWERPC64 && reload_completed"
  [(set (match_dup 3)
	(truncate:SI
	 (lshiftrt:DI (mult:DI (zero_extend:DI (match_dup 1))
			       (zero_extend:DI (match_dup 2)))
		      (const_int 32))))
   (set (match_dup 4)
	(mult:SI (match_dup 1)
		 (match_dup 2)))]
  "
{
  int endian = (WORDS_BIG_ENDIAN == 0);
  operands[3] = operand_subword (operands[0], endian, 0, DImode);
  operands[4] = operand_subword (operands[0], 1 - endian, 0, DImode);
}")

(define_insn "smulsi3_highpart"
  [(set (match_operand:SI 0 "gpc_reg_operand" "=r")
	(truncate:SI
	 (lshiftrt:DI (mult:DI (sign_extend:DI
				(match_operand:SI 1 "gpc_reg_operand" "%r"))
			       (sign_extend:DI
				(match_operand:SI 2 "gpc_reg_operand" "r")))
		      (const_int 32))))]
  ""
  "mulhw %0,%1,%2"
  [(set_attr "type" "imul")])

(define_insn "umulsi3_highpart"
  [(set (match_operand:SI 0 "gpc_reg_operand" "=r")
	(truncate:SI
	 (lshiftrt:DI (mult:DI (zero_extend:DI
				(match_operand:SI 1 "gpc_reg_operand" "%r"))
			       (zero_extend:DI
				(match_operand:SI 2 "gpc_reg_operand" "r")))
		      (const_int 32))))]
  ""
  "mulhwu %0,%1,%2"
  [(set_attr "type" "imul")])

;; Shift by a variable amount is too complex to be worth open-coding.  We
;; just handle shifts by constants.
(define_insn "ashrdi3_no_power"
  [(set (match_operand:DI 0 "gpc_reg_operand" "=&r,&r")
	(ashiftrt:DI (match_operand:DI 1 "gpc_reg_operand" "r,r")
		     (match_operand:SI 2 "const_int_operand" "M,i")))]
  "!TARGET_POWERPC64"
  "*
{
  switch (which_alternative)
    {
    default:
      gcc_unreachable ();
    case 0:
      if (WORDS_BIG_ENDIAN)
        return \"srawi %0,%1,31\;srawi %L0,%1,%h2\";
      else
        return \"srawi %L0,%L1,31\;srawi %0,%L1,%h2\";
    case 1:
      if (WORDS_BIG_ENDIAN)
	return \"srwi %L0,%L1,%h2\;insrwi %L0,%1,%h2,0\;srawi %0,%1,%h2\";
      else
	return \"srwi %0,%1,%h2\;insrwi %0,%L1,%h2,0\;srawi %L0,%L1,%h2\";
    }
}"
  [(set_attr "type" "two,three")
   (set_attr "length" "8,12")])

(define_insn "*ashrdisi3_noppc64"
  [(set (match_operand:SI 0 "gpc_reg_operand" "=r")
        (subreg:SI (ashiftrt:DI (match_operand:DI 1 "gpc_reg_operand" "r")
                                (const_int 32)) 4))]
  "TARGET_32BIT && !TARGET_POWERPC64"
  "*
{
  if (REGNO (operands[0]) == REGNO (operands[1]))
    return \"\";
  else
    return \"mr %0,%1\";
}"
   [(set_attr "length" "4")])


;; PowerPC64 DImode operations.

(define_insn "muldi3"
  [(set (match_operand:DI 0 "gpc_reg_operand" "=r,r")
        (mult:DI (match_operand:DI 1 "gpc_reg_operand" "%r,r")
                 (match_operand:DI 2 "reg_or_short_operand" "r,I")))]
  "TARGET_POWERPC64"
  "@
   mulld %0,%1,%2
   mulli %0,%1,%2"
   [(set (attr "type")
      (cond [(match_operand:SI 2 "s8bit_cint_operand" "")
		(const_string "imul3")
	     (match_operand:SI 2 "short_cint_operand" "")
		(const_string "imul2")]
	(const_string "lmul")))])

(define_insn "*muldi3_internal1"
  [(set (match_operand:CC 0 "cc_reg_operand" "=x,?y")
	(compare:CC (mult:DI (match_operand:DI 1 "gpc_reg_operand" "%r,r")
			     (match_operand:DI 2 "gpc_reg_operand" "r,r"))
		    (const_int 0)))
   (clobber (match_scratch:DI 3 "=r,r"))]
  "TARGET_POWERPC64"
  "@
   mulld. %3,%1,%2
   #"
  [(set_attr "type" "lmul_compare")
   (set_attr "length" "4,8")])

(define_split
  [(set (match_operand:CC 0 "cc_reg_not_cr0_operand" "")
	(compare:CC (mult:DI (match_operand:DI 1 "gpc_reg_operand" "")
			     (match_operand:DI 2 "gpc_reg_operand" ""))
		    (const_int 0)))
   (clobber (match_scratch:DI 3 ""))]
  "TARGET_POWERPC64 && reload_completed"
  [(set (match_dup 3)
	(mult:DI (match_dup 1) (match_dup 2)))
   (set (match_dup 0)
	(compare:CC (match_dup 3)
		    (const_int 0)))]
  "")

(define_insn "*muldi3_internal2"
  [(set (match_operand:CC 3 "cc_reg_operand" "=x,?y")
	(compare:CC (mult:DI (match_operand:DI 1 "gpc_reg_operand" "%r,r")
			     (match_operand:DI 2 "gpc_reg_operand" "r,r"))
		    (const_int 0)))
   (set (match_operand:DI 0 "gpc_reg_operand" "=r,r")
	(mult:DI (match_dup 1) (match_dup 2)))]
  "TARGET_POWERPC64"
  "@
   mulld. %0,%1,%2
   #"
  [(set_attr "type" "lmul_compare")
   (set_attr "length" "4,8")])

(define_split
  [(set (match_operand:CC 3 "cc_reg_not_micro_cr0_operand" "")
	(compare:CC (mult:DI (match_operand:DI 1 "gpc_reg_operand" "")
			     (match_operand:DI 2 "gpc_reg_operand" ""))
		    (const_int 0)))
   (set (match_operand:DI 0 "gpc_reg_operand" "")
	(mult:DI (match_dup 1) (match_dup 2)))]
  "TARGET_POWERPC64 && reload_completed"
  [(set (match_dup 0)
	(mult:DI (match_dup 1) (match_dup 2)))
   (set (match_dup 3)
	(compare:CC (match_dup 0)
		    (const_int 0)))]
  "")

(define_insn "smuldi3_highpart"
  [(set (match_operand:DI 0 "gpc_reg_operand" "=r")
	(truncate:DI
	 (lshiftrt:TI (mult:TI (sign_extend:TI
				(match_operand:DI 1 "gpc_reg_operand" "%r"))
			       (sign_extend:TI
				(match_operand:DI 2 "gpc_reg_operand" "r")))
		      (const_int 64))))]
  "TARGET_POWERPC64"
  "mulhd %0,%1,%2"
  [(set_attr "type" "lmul")])

(define_insn "umuldi3_highpart"
  [(set (match_operand:DI 0 "gpc_reg_operand" "=r")
	(truncate:DI
	 (lshiftrt:TI (mult:TI (zero_extend:TI
				(match_operand:DI 1 "gpc_reg_operand" "%r"))
			       (zero_extend:TI
				(match_operand:DI 2 "gpc_reg_operand" "r")))
		      (const_int 64))))]
  "TARGET_POWERPC64"
  "mulhdu %0,%1,%2"
  [(set_attr "type" "lmul")])

(define_expand "mulditi3"
  [(set (match_operand:TI 0 "gpc_reg_operand")
	(mult:TI (sign_extend:TI (match_operand:DI 1 "gpc_reg_operand"))
		 (sign_extend:TI (match_operand:DI 2 "gpc_reg_operand"))))]
  "TARGET_POWERPC64"
{
  rtx l = gen_reg_rtx (DImode), h = gen_reg_rtx (DImode);
  emit_insn (gen_muldi3 (l, operands[1], operands[2]));
  emit_insn (gen_smuldi3_highpart (h, operands[1], operands[2]));
  emit_move_insn (gen_lowpart (DImode, operands[0]), l);
  emit_move_insn (gen_highpart (DImode, operands[0]), h);
  DONE;
})

(define_expand "umulditi3"
  [(set (match_operand:TI 0 "gpc_reg_operand")
	(mult:TI (zero_extend:TI (match_operand:DI 1 "gpc_reg_operand"))
		 (zero_extend:TI (match_operand:DI 2 "gpc_reg_operand"))))]
  "TARGET_POWERPC64"
{
  rtx l = gen_reg_rtx (DImode), h = gen_reg_rtx (DImode);
  emit_insn (gen_muldi3 (l, operands[1], operands[2]));
  emit_insn (gen_umuldi3_highpart (h, operands[1], operands[2]));
  emit_move_insn (gen_lowpart (DImode, operands[0]), l);
  emit_move_insn (gen_highpart (DImode, operands[0]), h);
  DONE;
})

(define_insn "rotldi3"
  [(set (match_operand:DI 0 "gpc_reg_operand" "=r,r")
	(rotate:DI (match_operand:DI 1 "gpc_reg_operand" "r,r")
		   (match_operand:DI 2 "reg_or_cint_operand" "r,i")))]
  "TARGET_POWERPC64"
  "@
   rldcl %0,%1,%2,0
   rldicl %0,%1,%H2,0"
  [(set_attr "type" "var_shift_rotate,integer")])

(define_insn "*rotldi3_internal2"
  [(set (match_operand:CC 0 "cc_reg_operand" "=x,x,?y,?y")
	(compare:CC (rotate:DI (match_operand:DI 1 "gpc_reg_operand" "r,r,r,r")
			       (match_operand:DI 2 "reg_or_cint_operand" "r,i,r,i"))
		    (const_int 0)))
   (clobber (match_scratch:DI 3 "=r,r,r,r"))]
  "TARGET_64BIT"
  "@
   rldcl. %3,%1,%2,0
   rldicl. %3,%1,%H2,0
   #
   #"
  [(set_attr "type" "var_delayed_compare,delayed_compare,var_delayed_compare,delayed_compare")
   (set_attr "length" "4,4,8,8")])

(define_split
  [(set (match_operand:CC 0 "cc_reg_not_micro_cr0_operand" "")
	(compare:CC (rotate:DI (match_operand:DI 1 "gpc_reg_operand" "")
			       (match_operand:DI 2 "reg_or_cint_operand" ""))
		    (const_int 0)))
   (clobber (match_scratch:DI 3 ""))]
  "TARGET_POWERPC64 && reload_completed"
  [(set (match_dup 3)
	(rotate:DI (match_dup 1) (match_dup 2)))
   (set (match_dup 0)
	(compare:CC (match_dup 3)
		    (const_int 0)))]
  "")

(define_insn "*rotldi3_internal3"
  [(set (match_operand:CC 3 "cc_reg_operand" "=x,x,?y,?y")
	(compare:CC (rotate:DI (match_operand:DI 1 "gpc_reg_operand" "r,r,r,r")
			       (match_operand:DI 2 "reg_or_cint_operand" "r,i,r,i"))
		    (const_int 0)))
   (set (match_operand:DI 0 "gpc_reg_operand" "=r,r,r,r")
	(rotate:DI (match_dup 1) (match_dup 2)))]
  "TARGET_64BIT"
  "@
   rldcl. %0,%1,%2,0
   rldicl. %0,%1,%H2,0
   #
   #"
  [(set_attr "type" "var_delayed_compare,delayed_compare,var_delayed_compare,delayed_compare")
   (set_attr "length" "4,4,8,8")])

(define_split
  [(set (match_operand:CC 3 "cc_reg_not_micro_cr0_operand" "")
	(compare:CC (rotate:DI (match_operand:DI 1 "gpc_reg_operand" "")
			       (match_operand:DI 2 "reg_or_cint_operand" ""))
		    (const_int 0)))
   (set (match_operand:DI 0 "gpc_reg_operand" "")
	(rotate:DI (match_dup 1) (match_dup 2)))]
  "TARGET_POWERPC64 && reload_completed"
  [(set (match_dup 0)
	(rotate:DI (match_dup 1) (match_dup 2)))
   (set (match_dup 3)
	(compare:CC (match_dup 0)
		    (const_int 0)))]
  "")

(define_insn "*rotldi3_internal4"
  [(set (match_operand:DI 0 "gpc_reg_operand" "=r,r")
	(and:DI (rotate:DI (match_operand:DI 1 "gpc_reg_operand" "r,r")
			   (match_operand:DI 2 "reg_or_cint_operand" "r,i"))
		(match_operand:DI 3 "mask64_operand" "n,n")))]
  "TARGET_POWERPC64"
  "@
   rldc%B3 %0,%1,%2,%S3
   rldic%B3 %0,%1,%H2,%S3"
  [(set_attr "type" "var_shift_rotate,integer")])

(define_insn "*rotldi3_internal5"
  [(set (match_operand:CC 0 "cc_reg_operand" "=x,x,?y,?y")
	(compare:CC (and:DI
		     (rotate:DI (match_operand:DI 1 "gpc_reg_operand" "r,r,r,r")
				(match_operand:DI 2 "reg_or_cint_operand" "r,i,r,i"))
		     (match_operand:DI 3 "mask64_operand" "n,n,n,n"))
		    (const_int 0)))
   (clobber (match_scratch:DI 4 "=r,r,r,r"))]
  "TARGET_64BIT"
  "@
   rldc%B3. %4,%1,%2,%S3
   rldic%B3. %4,%1,%H2,%S3
   #
   #"
  [(set_attr "type" "var_delayed_compare,delayed_compare,var_delayed_compare,delayed_compare")
   (set_attr "length" "4,4,8,8")])

(define_split
  [(set (match_operand:CC 0 "cc_reg_not_micro_cr0_operand" "")
	(compare:CC (and:DI
		     (rotate:DI (match_operand:DI 1 "gpc_reg_operand" "")
				(match_operand:DI 2 "reg_or_cint_operand" ""))
		     (match_operand:DI 3 "mask64_operand" ""))
		    (const_int 0)))
   (clobber (match_scratch:DI 4 ""))]
  "TARGET_POWERPC64 && reload_completed"
  [(set (match_dup 4)
	(and:DI (rotate:DI (match_dup 1)
				(match_dup 2))
		     (match_dup 3)))
   (set (match_dup 0)
	(compare:CC (match_dup 4)
		    (const_int 0)))]
  "")

(define_insn "*rotldi3_internal6"
  [(set (match_operand:CC 4 "cc_reg_operand" "=x,x,?y,?y")
	(compare:CC (and:DI
		     (rotate:DI (match_operand:DI 1 "gpc_reg_operand" "r,r,r,r")
				(match_operand:DI 2 "reg_or_cint_operand" "r,i,r,i"))
		     (match_operand:DI 3 "mask64_operand" "n,n,n,n"))
		    (const_int 0)))
   (set (match_operand:DI 0 "gpc_reg_operand" "=r,r,r,r")
	(and:DI (rotate:DI (match_dup 1) (match_dup 2)) (match_dup 3)))]
  "TARGET_64BIT"
  "@
   rldc%B3. %0,%1,%2,%S3
   rldic%B3. %0,%1,%H2,%S3
   #
   #"
  [(set_attr "type" "var_delayed_compare,delayed_compare,var_delayed_compare,delayed_compare")
   (set_attr "length" "4,4,8,8")])

(define_split
  [(set (match_operand:CC 4 "cc_reg_not_micro_cr0_operand" "")
	(compare:CC (and:DI
		     (rotate:DI (match_operand:DI 1 "gpc_reg_operand" "")
				(match_operand:DI 2 "reg_or_cint_operand" ""))
		     (match_operand:DI 3 "mask64_operand" ""))
		    (const_int 0)))
   (set (match_operand:DI 0 "gpc_reg_operand" "")
	(and:DI (rotate:DI (match_dup 1) (match_dup 2)) (match_dup 3)))]
  "TARGET_POWERPC64 && reload_completed"
  [(set (match_dup 0)
	(and:DI (rotate:DI (match_dup 1) (match_dup 2)) (match_dup 3)))
   (set (match_dup 4)
	(compare:CC (match_dup 0)
		    (const_int 0)))]
  "")

(define_insn "*rotldi3_internal7"
  [(set (match_operand:DI 0 "gpc_reg_operand" "=r,r")
	(zero_extend:DI
	 (subreg:QI
	  (rotate:DI (match_operand:DI 1 "gpc_reg_operand" "r,r")
		     (match_operand:DI 2 "reg_or_cint_operand" "r,i")) 0)))]
  "TARGET_POWERPC64"
  "@
   rldcl %0,%1,%2,56
   rldicl %0,%1,%H2,56"
  [(set_attr "type" "var_shift_rotate,integer")])

(define_insn "*rotldi3_internal8"
  [(set (match_operand:CC 0 "cc_reg_operand" "=x,x,?y,?y")
	(compare:CC (zero_extend:DI
		     (subreg:QI
		      (rotate:DI (match_operand:DI 1 "gpc_reg_operand" "r,r,r,r")
				 (match_operand:DI 2 "reg_or_cint_operand" "r,i,r,i")) 0))
		    (const_int 0)))
   (clobber (match_scratch:DI 3 "=r,r,r,r"))]
  "TARGET_64BIT"
  "@
   rldcl. %3,%1,%2,56
   rldicl. %3,%1,%H2,56
   #
   #"
  [(set_attr "type" "var_delayed_compare,delayed_compare,var_delayed_compare,delayed_compare")
   (set_attr "length" "4,4,8,8")])

(define_split
  [(set (match_operand:CC 0 "cc_reg_not_micro_cr0_operand" "")
	(compare:CC (zero_extend:DI
		     (subreg:QI
		      (rotate:DI (match_operand:DI 1 "gpc_reg_operand" "")
				 (match_operand:DI 2 "reg_or_cint_operand" "")) 0))
		    (const_int 0)))
   (clobber (match_scratch:DI 3 ""))]
  "TARGET_POWERPC64 && reload_completed"
  [(set (match_dup 3)
	(zero_extend:DI (subreg:QI
		      (rotate:DI (match_dup 1)
				 (match_dup 2)) 0)))
   (set (match_dup 0)
	(compare:CC (match_dup 3)
		    (const_int 0)))]
  "")

(define_insn "*rotldi3_internal9"
  [(set (match_operand:CC 3 "cc_reg_operand" "=x,x,?y,?y")
	(compare:CC (zero_extend:DI
		     (subreg:QI
		      (rotate:DI (match_operand:DI 1 "gpc_reg_operand" "r,r,r,r")
				 (match_operand:DI 2 "reg_or_cint_operand" "r,i,r,i")) 0))
		    (const_int 0)))
   (set (match_operand:DI 0 "gpc_reg_operand" "=r,r,r,r")
	(zero_extend:DI (subreg:QI (rotate:DI (match_dup 1) (match_dup 2)) 0)))]
  "TARGET_64BIT"
  "@
   rldcl. %0,%1,%2,56
   rldicl. %0,%1,%H2,56
   #
   #"
  [(set_attr "type" "var_delayed_compare,delayed_compare,var_delayed_compare,delayed_compare")
   (set_attr "length" "4,4,8,8")])

(define_split
  [(set (match_operand:CC 3 "cc_reg_not_micro_cr0_operand" "")
	(compare:CC (zero_extend:DI
		     (subreg:QI
		      (rotate:DI (match_operand:DI 1 "gpc_reg_operand" "")
				 (match_operand:DI 2 "reg_or_cint_operand" "")) 0))
		    (const_int 0)))
   (set (match_operand:DI 0 "gpc_reg_operand" "")
	(zero_extend:DI (subreg:QI (rotate:DI (match_dup 1) (match_dup 2)) 0)))]
  "TARGET_POWERPC64 && reload_completed"
  [(set (match_dup 0)
	(zero_extend:DI (subreg:QI (rotate:DI (match_dup 1) (match_dup 2)) 0)))
   (set (match_dup 3)
	(compare:CC (match_dup 0)
		    (const_int 0)))]
  "")

(define_insn "*rotldi3_internal10"
  [(set (match_operand:DI 0 "gpc_reg_operand" "=r,r")
	(zero_extend:DI
	 (subreg:HI
	  (rotate:DI (match_operand:DI 1 "gpc_reg_operand" "r,r")
		     (match_operand:DI 2 "reg_or_cint_operand" "r,i")) 0)))]
  "TARGET_POWERPC64"
  "@
   rldcl %0,%1,%2,48
   rldicl %0,%1,%H2,48"
  [(set_attr "type" "var_shift_rotate,integer")])

(define_insn "*rotldi3_internal11"
  [(set (match_operand:CC 0 "cc_reg_operand" "=x,x,?y,?y")
	(compare:CC (zero_extend:DI
		     (subreg:HI
		      (rotate:DI (match_operand:DI 1 "gpc_reg_operand" "r,r,r,r")
				 (match_operand:DI 2 "reg_or_cint_operand" "r,i,r,i")) 0))
		    (const_int 0)))
   (clobber (match_scratch:DI 3 "=r,r,r,r"))]
  "TARGET_64BIT"
  "@
   rldcl. %3,%1,%2,48
   rldicl. %3,%1,%H2,48
   #
   #"
  [(set_attr "type" "var_delayed_compare,delayed_compare,var_delayed_compare,delayed_compare")
   (set_attr "length" "4,4,8,8")])

(define_split
  [(set (match_operand:CC 0 "cc_reg_not_micro_cr0_operand" "")
	(compare:CC (zero_extend:DI
		     (subreg:HI
		      (rotate:DI (match_operand:DI 1 "gpc_reg_operand" "")
				 (match_operand:DI 2 "reg_or_cint_operand" "")) 0))
		    (const_int 0)))
   (clobber (match_scratch:DI 3 ""))]
  "TARGET_POWERPC64 && reload_completed"
  [(set (match_dup 3)
	(zero_extend:DI (subreg:HI
		      (rotate:DI (match_dup 1)
				 (match_dup 2)) 0)))
   (set (match_dup 0)
	(compare:CC (match_dup 3)
		    (const_int 0)))]
  "")

(define_insn "*rotldi3_internal12"
  [(set (match_operand:CC 3 "cc_reg_operand" "=x,x,?y,?y")
	(compare:CC (zero_extend:DI
		     (subreg:HI
		      (rotate:DI (match_operand:DI 1 "gpc_reg_operand" "r,r,r,r")
				 (match_operand:DI 2 "reg_or_cint_operand" "r,i,r,i")) 0))
		    (const_int 0)))
   (set (match_operand:DI 0 "gpc_reg_operand" "=r,r,r,r")
	(zero_extend:DI (subreg:HI (rotate:DI (match_dup 1) (match_dup 2)) 0)))]
  "TARGET_64BIT"
  "@
   rldcl. %0,%1,%2,48
   rldicl. %0,%1,%H2,48
   #
   #"
  [(set_attr "type" "var_delayed_compare,delayed_compare,var_delayed_compare,delayed_compare")
   (set_attr "length" "4,4,8,8")])

(define_split
  [(set (match_operand:CC 3 "cc_reg_not_micro_cr0_operand" "")
	(compare:CC (zero_extend:DI
		     (subreg:HI
		      (rotate:DI (match_operand:DI 1 "gpc_reg_operand" "")
				 (match_operand:DI 2 "reg_or_cint_operand" "")) 0))
		    (const_int 0)))
   (set (match_operand:DI 0 "gpc_reg_operand" "")
	(zero_extend:DI (subreg:HI (rotate:DI (match_dup 1) (match_dup 2)) 0)))]
  "TARGET_POWERPC64 && reload_completed"
  [(set (match_dup 0)
	(zero_extend:DI (subreg:HI (rotate:DI (match_dup 1) (match_dup 2)) 0)))
   (set (match_dup 3)
	(compare:CC (match_dup 0)
		    (const_int 0)))]
  "")

(define_insn "*rotldi3_internal13"
  [(set (match_operand:DI 0 "gpc_reg_operand" "=r,r")
	(zero_extend:DI
	 (subreg:SI
	  (rotate:DI (match_operand:DI 1 "gpc_reg_operand" "r,r")
		     (match_operand:DI 2 "reg_or_cint_operand" "r,i")) 0)))]
  "TARGET_POWERPC64"
  "@
   rldcl %0,%1,%2,32
   rldicl %0,%1,%H2,32"
  [(set_attr "type" "var_shift_rotate,integer")])

(define_insn "*rotldi3_internal14"
  [(set (match_operand:CC 0 "cc_reg_operand" "=x,x,?y,?y")
	(compare:CC (zero_extend:DI
		     (subreg:SI
		      (rotate:DI (match_operand:DI 1 "gpc_reg_operand" "r,r,r,r")
				 (match_operand:DI 2 "reg_or_cint_operand" "r,i,r,i")) 0))
		    (const_int 0)))
   (clobber (match_scratch:DI 3 "=r,r,r,r"))]
  "TARGET_64BIT"
  "@
   rldcl. %3,%1,%2,32
   rldicl. %3,%1,%H2,32
   #
   #"
  [(set_attr "type" "var_delayed_compare,delayed_compare,var_delayed_compare,delayed_compare")
   (set_attr "length" "4,4,8,8")])

(define_split
  [(set (match_operand:CC 0 "cc_reg_not_micro_cr0_operand" "")
	(compare:CC (zero_extend:DI
		     (subreg:SI
		      (rotate:DI (match_operand:DI 1 "gpc_reg_operand" "")
				 (match_operand:DI 2 "reg_or_cint_operand" "")) 0))
		    (const_int 0)))
   (clobber (match_scratch:DI 3 ""))]
  "TARGET_POWERPC64 && reload_completed"
  [(set (match_dup 3)
	(zero_extend:DI (subreg:SI
		      (rotate:DI (match_dup 1)
				 (match_dup 2)) 0)))
   (set (match_dup 0)
	(compare:CC (match_dup 3)
		    (const_int 0)))]
  "")

(define_insn "*rotldi3_internal15"
  [(set (match_operand:CC 3 "cc_reg_operand" "=x,x,?y,?y")
	(compare:CC (zero_extend:DI
		     (subreg:SI
		      (rotate:DI (match_operand:DI 1 "gpc_reg_operand" "r,r,r,r")
				 (match_operand:DI 2 "reg_or_cint_operand" "r,i,r,i")) 0))
		    (const_int 0)))
   (set (match_operand:DI 0 "gpc_reg_operand" "=r,r,r,r")
	(zero_extend:DI (subreg:SI (rotate:DI (match_dup 1) (match_dup 2)) 0)))]
  "TARGET_64BIT"
  "@
   rldcl. %0,%1,%2,32
   rldicl. %0,%1,%H2,32
   #
   #"
  [(set_attr "type" "var_delayed_compare,delayed_compare,var_delayed_compare,delayed_compare")
   (set_attr "length" "4,4,8,8")])

(define_split
  [(set (match_operand:CC 3 "cc_reg_not_micro_cr0_operand" "")
	(compare:CC (zero_extend:DI
		     (subreg:SI
		      (rotate:DI (match_operand:DI 1 "gpc_reg_operand" "")
				 (match_operand:DI 2 "reg_or_cint_operand" "")) 0))
		    (const_int 0)))
   (set (match_operand:DI 0 "gpc_reg_operand" "")
	(zero_extend:DI (subreg:SI (rotate:DI (match_dup 1) (match_dup 2)) 0)))]
  "TARGET_POWERPC64 && reload_completed"
  [(set (match_dup 0)
	(zero_extend:DI (subreg:SI (rotate:DI (match_dup 1) (match_dup 2)) 0)))
   (set (match_dup 3)
	(compare:CC (match_dup 0)
		    (const_int 0)))]
  "")

(define_expand "ashldi3"
  [(set (match_operand:DI 0 "gpc_reg_operand" "")
	(ashift:DI (match_operand:DI 1 "gpc_reg_operand" "")
		   (match_operand:SI 2 "reg_or_cint_operand" "")))]
  "TARGET_POWERPC64"
  "")

(define_insn "*ashldi3_internal1"
  [(set (match_operand:DI 0 "gpc_reg_operand" "=r,r")
	(ashift:DI (match_operand:DI 1 "gpc_reg_operand" "r,r")
		   (match_operand:SI 2 "reg_or_cint_operand" "r,i")))]
  "TARGET_POWERPC64"
  "@
   sld %0,%1,%2
   sldi %0,%1,%H2"
  [(set_attr "type" "var_shift_rotate,shift")])

(define_insn "*ashldi3_internal2"
  [(set (match_operand:CC 0 "cc_reg_operand" "=x,x,?y,?y")
	(compare:CC (ashift:DI (match_operand:DI 1 "gpc_reg_operand" "r,r,r,r")
			       (match_operand:SI 2 "reg_or_cint_operand" "r,i,r,i"))
		    (const_int 0)))
   (clobber (match_scratch:DI 3 "=r,r,r,r"))]
  "TARGET_64BIT"
  "@
   sld. %3,%1,%2
   sldi. %3,%1,%H2
   #
   #"
  [(set_attr "type" "var_delayed_compare,delayed_compare,var_delayed_compare,delayed_compare")
   (set_attr "length" "4,4,8,8")])

(define_split
  [(set (match_operand:CC 0 "cc_reg_not_cr0_operand" "")
	(compare:CC (ashift:DI (match_operand:DI 1 "gpc_reg_operand" "")
			       (match_operand:SI 2 "reg_or_cint_operand" ""))
		    (const_int 0)))
   (clobber (match_scratch:DI 3 ""))]
  "TARGET_POWERPC64 && reload_completed"
  [(set (match_dup 3)
	(ashift:DI (match_dup 1) (match_dup 2)))
   (set (match_dup 0)
	(compare:CC (match_dup 3)
		    (const_int 0)))]
  "")

(define_insn "*ashldi3_internal3"
  [(set (match_operand:CC 3 "cc_reg_operand" "=x,x,?y,?y")
	(compare:CC (ashift:DI (match_operand:DI 1 "gpc_reg_operand" "r,r,r,r")
			       (match_operand:SI 2 "reg_or_cint_operand" "r,i,r,i"))
		    (const_int 0)))
   (set (match_operand:DI 0 "gpc_reg_operand" "=r,r,r,r")
	(ashift:DI (match_dup 1) (match_dup 2)))]
  "TARGET_64BIT"
  "@
   sld. %0,%1,%2
   sldi. %0,%1,%H2
   #
   #"
  [(set_attr "type" "var_delayed_compare,delayed_compare,var_delayed_compare,delayed_compare")
   (set_attr "length" "4,4,8,8")])

(define_split
  [(set (match_operand:CC 3 "cc_reg_not_cr0_operand" "")
	(compare:CC (ashift:DI (match_operand:DI 1 "gpc_reg_operand" "")
			       (match_operand:SI 2 "reg_or_cint_operand" ""))
		    (const_int 0)))
   (set (match_operand:DI 0 "gpc_reg_operand" "")
	(ashift:DI (match_dup 1) (match_dup 2)))]
  "TARGET_POWERPC64 && reload_completed"
  [(set (match_dup 0)
	(ashift:DI (match_dup 1) (match_dup 2)))
   (set (match_dup 3)
	(compare:CC (match_dup 0)
		    (const_int 0)))]
  "")

(define_insn "*ashldi3_internal4"
  [(set (match_operand:DI 0 "gpc_reg_operand" "=r")
	(and:DI (ashift:DI (match_operand:DI 1 "gpc_reg_operand" "r")
			   (match_operand:SI 2 "const_int_operand" "i"))
		(match_operand:DI 3 "const_int_operand" "n")))]
  "TARGET_POWERPC64 && includes_rldic_lshift_p (operands[2], operands[3])"
  "rldic %0,%1,%H2,%W3")

(define_insn "ashldi3_internal5"
  [(set (match_operand:CC 0 "cc_reg_operand" "=x,?y")
	(compare:CC
	 (and:DI (ashift:DI (match_operand:DI 1 "gpc_reg_operand" "r,r")
			    (match_operand:SI 2 "const_int_operand" "i,i"))
		 (match_operand:DI 3 "const_int_operand" "n,n"))
	 (const_int 0)))
   (clobber (match_scratch:DI 4 "=r,r"))]
  "TARGET_64BIT && includes_rldic_lshift_p (operands[2], operands[3])"
  "@
   rldic. %4,%1,%H2,%W3
   #"
  [(set_attr "type" "compare")
   (set_attr "length" "4,8")])

(define_split
  [(set (match_operand:CC 0 "cc_reg_not_micro_cr0_operand" "")
	(compare:CC
	 (and:DI (ashift:DI (match_operand:DI 1 "gpc_reg_operand" "")
			    (match_operand:SI 2 "const_int_operand" ""))
		 (match_operand:DI 3 "const_int_operand" ""))
	 (const_int 0)))
   (clobber (match_scratch:DI 4 ""))]
  "TARGET_POWERPC64 && reload_completed
   && includes_rldic_lshift_p (operands[2], operands[3])"
  [(set (match_dup 4)
	(and:DI (ashift:DI (match_dup 1) (match_dup 2))
		(match_dup 3)))
   (set (match_dup 0)
	(compare:CC (match_dup 4)
		    (const_int 0)))]
  "")

(define_insn "*ashldi3_internal6"
  [(set (match_operand:CC 4 "cc_reg_operand" "=x,?y")
	(compare:CC
	 (and:DI (ashift:DI (match_operand:DI 1 "gpc_reg_operand" "r,r")
			    (match_operand:SI 2 "const_int_operand" "i,i"))
		    (match_operand:DI 3 "const_int_operand" "n,n"))
	 (const_int 0)))
   (set (match_operand:DI 0 "gpc_reg_operand" "=r,r")
	(and:DI (ashift:DI (match_dup 1) (match_dup 2)) (match_dup 3)))]
  "TARGET_64BIT && includes_rldic_lshift_p (operands[2], operands[3])"
  "@
   rldic. %0,%1,%H2,%W3
   #"
  [(set_attr "type" "compare")
   (set_attr "length" "4,8")])

(define_split
  [(set (match_operand:CC 4 "cc_reg_not_micro_cr0_operand" "")
	(compare:CC
	 (and:DI (ashift:DI (match_operand:DI 1 "gpc_reg_operand" "")
			    (match_operand:SI 2 "const_int_operand" ""))
		 (match_operand:DI 3 "const_int_operand" ""))
	 (const_int 0)))
   (set (match_operand:DI 0 "gpc_reg_operand" "")
	(and:DI (ashift:DI (match_dup 1) (match_dup 2)) (match_dup 3)))]
  "TARGET_POWERPC64 && reload_completed
   && includes_rldic_lshift_p (operands[2], operands[3])"
  [(set (match_dup 0)
	(and:DI (ashift:DI (match_dup 1) (match_dup 2))
		(match_dup 3)))
   (set (match_dup 4)
	(compare:CC (match_dup 0)
		    (const_int 0)))]
  "")

(define_insn "*ashldi3_internal7"
  [(set (match_operand:DI 0 "gpc_reg_operand" "=r")
	(and:DI (ashift:DI (match_operand:DI 1 "gpc_reg_operand" "r")
			   (match_operand:SI 2 "const_int_operand" "i"))
		(match_operand:DI 3 "mask64_operand" "n")))]
  "TARGET_POWERPC64 && includes_rldicr_lshift_p (operands[2], operands[3])"
  "rldicr %0,%1,%H2,%S3")

(define_insn "ashldi3_internal8"
  [(set (match_operand:CC 0 "cc_reg_operand" "=x,?y")
	(compare:CC
	 (and:DI (ashift:DI (match_operand:DI 1 "gpc_reg_operand" "r,r")
			    (match_operand:SI 2 "const_int_operand" "i,i"))
		 (match_operand:DI 3 "mask64_operand" "n,n"))
	 (const_int 0)))
   (clobber (match_scratch:DI 4 "=r,r"))]
  "TARGET_64BIT && includes_rldicr_lshift_p (operands[2], operands[3])"
  "@
   rldicr. %4,%1,%H2,%S3
   #"
  [(set_attr "type" "compare")
   (set_attr "length" "4,8")])

(define_split
  [(set (match_operand:CC 0 "cc_reg_not_micro_cr0_operand" "")
	(compare:CC
	 (and:DI (ashift:DI (match_operand:DI 1 "gpc_reg_operand" "")
			    (match_operand:SI 2 "const_int_operand" ""))
		 (match_operand:DI 3 "mask64_operand" ""))
	 (const_int 0)))
   (clobber (match_scratch:DI 4 ""))]
  "TARGET_POWERPC64 && reload_completed
   && includes_rldicr_lshift_p (operands[2], operands[3])"
  [(set (match_dup 4)
	(and:DI (ashift:DI (match_dup 1) (match_dup 2))
		(match_dup 3)))
   (set (match_dup 0)
	(compare:CC (match_dup 4)
		    (const_int 0)))]
  "")

(define_insn "*ashldi3_internal9"
  [(set (match_operand:CC 4 "cc_reg_operand" "=x,?y")
	(compare:CC
	 (and:DI (ashift:DI (match_operand:DI 1 "gpc_reg_operand" "r,r")
			    (match_operand:SI 2 "const_int_operand" "i,i"))
		    (match_operand:DI 3 "mask64_operand" "n,n"))
	 (const_int 0)))
   (set (match_operand:DI 0 "gpc_reg_operand" "=r,r")
	(and:DI (ashift:DI (match_dup 1) (match_dup 2)) (match_dup 3)))]
  "TARGET_64BIT && includes_rldicr_lshift_p (operands[2], operands[3])"
  "@
   rldicr. %0,%1,%H2,%S3
   #"
  [(set_attr "type" "compare")
   (set_attr "length" "4,8")])

(define_split
  [(set (match_operand:CC 4 "cc_reg_not_micro_cr0_operand" "")
	(compare:CC
	 (and:DI (ashift:DI (match_operand:DI 1 "gpc_reg_operand" "")
			    (match_operand:SI 2 "const_int_operand" ""))
		 (match_operand:DI 3 "mask64_operand" ""))
	 (const_int 0)))
   (set (match_operand:DI 0 "gpc_reg_operand" "")
	(and:DI (ashift:DI (match_dup 1) (match_dup 2)) (match_dup 3)))]
  "TARGET_POWERPC64 && reload_completed
   && includes_rldicr_lshift_p (operands[2], operands[3])"
  [(set (match_dup 0)
	(and:DI (ashift:DI (match_dup 1) (match_dup 2))
		(match_dup 3)))
   (set (match_dup 4)
	(compare:CC (match_dup 0)
		    (const_int 0)))]
  "")

(define_expand "lshrdi3"
  [(set (match_operand:DI 0 "gpc_reg_operand" "")
	(lshiftrt:DI (match_operand:DI 1 "gpc_reg_operand" "")
		     (match_operand:SI 2 "reg_or_cint_operand" "")))]
  "TARGET_POWERPC64"
  "")

(define_insn "*lshrdi3_internal1"
  [(set (match_operand:DI 0 "gpc_reg_operand" "=r,r")
	(lshiftrt:DI (match_operand:DI 1 "gpc_reg_operand" "r,r")
		     (match_operand:SI 2 "reg_or_cint_operand" "r,i")))]
  "TARGET_POWERPC64"
  "@
   srd %0,%1,%2
   srdi %0,%1,%H2"
  [(set_attr "type" "var_shift_rotate,shift")])

(define_insn "*lshrdi3_internal2"
  [(set (match_operand:CC 0 "cc_reg_operand" "=x,x,?y,?y")
	(compare:CC (lshiftrt:DI (match_operand:DI 1 "gpc_reg_operand" "r,r,r,r")
				 (match_operand:SI 2 "reg_or_cint_operand" "r,i,r,i"))
		    (const_int 0)))
   (clobber (match_scratch:DI 3 "=r,r,r,r"))]
  "TARGET_64BIT "
  "@
   srd. %3,%1,%2
   srdi. %3,%1,%H2
   #
   #"
  [(set_attr "type" "var_delayed_compare,delayed_compare,var_delayed_compare,delayed_compare")
   (set_attr "length" "4,4,8,8")])

(define_split
  [(set (match_operand:CC 0 "cc_reg_not_micro_cr0_operand" "")
	(compare:CC (lshiftrt:DI (match_operand:DI 1 "gpc_reg_operand" "")
				 (match_operand:SI 2 "reg_or_cint_operand" ""))
		    (const_int 0)))
   (clobber (match_scratch:DI 3 ""))]
  "TARGET_POWERPC64 && reload_completed"
  [(set (match_dup 3)
	(lshiftrt:DI (match_dup 1) (match_dup 2)))
   (set (match_dup 0)
	(compare:CC (match_dup 3)
		    (const_int 0)))]
  "")

(define_insn "*lshrdi3_internal3"
  [(set (match_operand:CC 3 "cc_reg_operand" "=x,x,?y,?y")
	(compare:CC (lshiftrt:DI (match_operand:DI 1 "gpc_reg_operand" "r,r,r,r")
				 (match_operand:SI 2 "reg_or_cint_operand" "r,i,r,i"))
		    (const_int 0)))
   (set (match_operand:DI 0 "gpc_reg_operand" "=r,r,r,r")
	(lshiftrt:DI (match_dup 1) (match_dup 2)))]
  "TARGET_64BIT"
  "@
   srd. %0,%1,%2
   srdi. %0,%1,%H2
   #
   #"
  [(set_attr "type" "var_delayed_compare,delayed_compare,var_delayed_compare,delayed_compare")
   (set_attr "length" "4,4,8,8")])

(define_split
  [(set (match_operand:CC 3 "cc_reg_not_micro_cr0_operand" "")
	(compare:CC (lshiftrt:DI (match_operand:DI 1 "gpc_reg_operand" "")
				 (match_operand:SI 2 "reg_or_cint_operand" ""))
		    (const_int 0)))
   (set (match_operand:DI 0 "gpc_reg_operand" "")
	(lshiftrt:DI (match_dup 1) (match_dup 2)))]
  "TARGET_POWERPC64 && reload_completed"
  [(set (match_dup 0)
	(lshiftrt:DI (match_dup 1) (match_dup 2)))
   (set (match_dup 3)
	(compare:CC (match_dup 0)
		    (const_int 0)))]
  "")

(define_expand "ashrdi3"
  [(set (match_operand:DI 0 "gpc_reg_operand" "")
	(ashiftrt:DI (match_operand:DI 1 "gpc_reg_operand" "")
		     (match_operand:SI 2 "reg_or_cint_operand" "")))]
  ""
  "
{
  if (TARGET_POWERPC64)
    ;
  else if (GET_CODE (operands[2]) == CONST_INT)
    {
      emit_insn (gen_ashrdi3_no_power (operands[0], operands[1], operands[2]));
      DONE;
    }
  else
    FAIL;
}")

(define_insn "*ashrdi3_internal1"
  [(set (match_operand:DI 0 "gpc_reg_operand" "=r,r")
	(ashiftrt:DI (match_operand:DI 1 "gpc_reg_operand" "r,r")
		     (match_operand:SI 2 "reg_or_cint_operand" "r,i")))]
  "TARGET_POWERPC64"
  "@
   srad %0,%1,%2
   sradi %0,%1,%H2"
  [(set_attr "type" "var_shift_rotate,shift")])

(define_insn "*ashrdi3_internal2"
  [(set (match_operand:CC 0 "cc_reg_operand" "=x,x,?y,?y")
	(compare:CC (ashiftrt:DI (match_operand:DI 1 "gpc_reg_operand" "r,r,r,r")
				 (match_operand:SI 2 "reg_or_cint_operand" "r,i,r,i"))
		    (const_int 0)))
   (clobber (match_scratch:DI 3 "=r,r,r,r"))]
  "TARGET_64BIT"
  "@
   srad. %3,%1,%2
   sradi. %3,%1,%H2
   #
   #"
  [(set_attr "type" "var_delayed_compare,delayed_compare,var_delayed_compare,delayed_compare")
   (set_attr "length" "4,4,8,8")])

(define_split
  [(set (match_operand:CC 0 "cc_reg_not_cr0_operand" "")
	(compare:CC (ashiftrt:DI (match_operand:DI 1 "gpc_reg_operand" "")
				 (match_operand:SI 2 "reg_or_cint_operand" ""))
		    (const_int 0)))
   (clobber (match_scratch:DI 3 ""))]
  "TARGET_POWERPC64 && reload_completed"
  [(set (match_dup 3)
	(ashiftrt:DI (match_dup 1) (match_dup 2)))
   (set (match_dup 0)
	(compare:CC (match_dup 3)
		    (const_int 0)))]
  "")

(define_insn "*ashrdi3_internal3"
  [(set (match_operand:CC 3 "cc_reg_operand" "=x,x,?y,?y")
	(compare:CC (ashiftrt:DI (match_operand:DI 1 "gpc_reg_operand" "r,r,r,r")
				 (match_operand:SI 2 "reg_or_cint_operand" "r,i,r,i"))
		    (const_int 0)))
   (set (match_operand:DI 0 "gpc_reg_operand" "=r,r,r,r")
	(ashiftrt:DI (match_dup 1) (match_dup 2)))]
  "TARGET_64BIT"
  "@
   srad. %0,%1,%2
   sradi. %0,%1,%H2
   #
   #"
  [(set_attr "type" "var_delayed_compare,delayed_compare,var_delayed_compare,delayed_compare")
   (set_attr "length" "4,4,8,8")])

(define_split
  [(set (match_operand:CC 3 "cc_reg_not_cr0_operand" "")
	(compare:CC (ashiftrt:DI (match_operand:DI 1 "gpc_reg_operand" "")
				 (match_operand:SI 2 "reg_or_cint_operand" ""))
		    (const_int 0)))
   (set (match_operand:DI 0 "gpc_reg_operand" "")
	(ashiftrt:DI (match_dup 1) (match_dup 2)))]
  "TARGET_POWERPC64 && reload_completed"
  [(set (match_dup 0)
	(ashiftrt:DI (match_dup 1) (match_dup 2)))
   (set (match_dup 3)
	(compare:CC (match_dup 0)
		    (const_int 0)))]
  "")

(define_expand "anddi3"
  [(parallel
    [(set (match_operand:DI 0 "gpc_reg_operand" "")
	  (and:DI (match_operand:DI 1 "gpc_reg_operand" "")
		  (match_operand:DI 2 "reg_or_cint_operand" "")))
     (clobber (match_scratch:CC 3 ""))])]
  ""
{
  if (!TARGET_POWERPC64)
    {
      rtx cc = gen_rtx_SCRATCH (CCmode);
      rs6000_split_logical (operands, AND, false, false, false, cc);
      DONE;
    }
  else if (!and64_2_operand (operands[2], DImode))
    operands[2] = force_reg (DImode, operands[2]);
})

(define_insn "anddi3_mc"
  [(set (match_operand:DI 0 "gpc_reg_operand" "=r,r,r,r,r,r")
	(and:DI (match_operand:DI 1 "gpc_reg_operand" "%r,r,r,r,r,r")
		(match_operand:DI 2 "and64_2_operand" "?r,S,T,K,J,t")))
   (clobber (match_scratch:CC 3 "=X,X,X,x,x,X"))]
  "TARGET_POWERPC64 && rs6000_gen_cell_microcode"
  "@
   and %0,%1,%2
   rldic%B2 %0,%1,0,%S2
   rlwinm %0,%1,0,%m2,%M2
   andi. %0,%1,%b2
   andis. %0,%1,%u2
   #"
  [(set_attr "type" "*,*,*,fast_compare,fast_compare,*")
   (set_attr "length" "4,4,4,4,4,8")])

(define_insn "anddi3_nomc"
  [(set (match_operand:DI 0 "gpc_reg_operand" "=r,r,r,r")
	(and:DI (match_operand:DI 1 "gpc_reg_operand" "%r,r,r,r")
		(match_operand:DI 2 "and64_2_operand" "?r,S,T,t")))
   (clobber (match_scratch:CC 3 "=X,X,X,X"))]
  "TARGET_POWERPC64 && !rs6000_gen_cell_microcode"
  "@
   and %0,%1,%2
   rldic%B2 %0,%1,0,%S2
   rlwinm %0,%1,0,%m2,%M2
   #"
  [(set_attr "length" "4,4,4,8")])

(define_split
  [(set (match_operand:DI 0 "gpc_reg_operand" "")
	(and:DI (match_operand:DI 1 "gpc_reg_operand" "")
		(match_operand:DI 2 "mask64_2_operand" "")))
   (clobber (match_scratch:CC 3 ""))]
  "TARGET_POWERPC64
    && (fixed_regs[CR0_REGNO] || !logical_operand (operands[2], DImode))
    && !mask_operand (operands[2], DImode)
    && !mask64_operand (operands[2], DImode)"
  [(set (match_dup 0)
	(and:DI (rotate:DI (match_dup 1)
			   (match_dup 4))
		(match_dup 5)))
   (set (match_dup 0)
	(and:DI (rotate:DI (match_dup 0)
			   (match_dup 6))
		(match_dup 7)))]
{
  build_mask64_2_operands (operands[2], &operands[4]);
})

(define_insn "*anddi3_internal2_mc"
  [(set (match_operand:CC 0 "cc_reg_operand" "=x,x,x,x,x,x,?y,?y,?y,??y,??y,?y")
	(compare:CC (and:DI (match_operand:DI 1 "gpc_reg_operand" "%r,r,r,r,r,r,r,r,r,r,r,r")
			    (match_operand:DI 2 "and64_2_operand" "r,S,T,K,J,t,r,S,T,K,J,t"))
		    (const_int 0)))
   (clobber (match_scratch:DI 3 "=r,r,r,r,r,r,r,r,r,r,r,r"))
   (clobber (match_scratch:CC 4 "=X,X,X,X,X,X,X,X,X,x,x,X"))]
  "TARGET_64BIT && rs6000_gen_cell_microcode"
  "@
   and. %3,%1,%2
   rldic%B2. %3,%1,0,%S2
   rlwinm. %3,%1,0,%m2,%M2
   andi. %3,%1,%b2
   andis. %3,%1,%u2
   #
   #
   #
   #
   #
   #
   #"
  [(set_attr "type" "fast_compare,compare,delayed_compare,fast_compare,\
		     fast_compare,compare,compare,compare,compare,compare,\
		     compare,compare")
   (set_attr "length" "4,4,4,4,4,8,8,8,8,8,8,12")])

(define_split
  [(set (match_operand:CC 0 "cc_reg_operand" "")
        (compare:CC (and:DI (match_operand:DI 1 "gpc_reg_operand" "")
                            (match_operand:DI 2 "mask64_2_operand" ""))
                    (const_int 0)))
   (clobber (match_scratch:DI 3 ""))
   (clobber (match_scratch:CC 4 ""))]
  "TARGET_64BIT && reload_completed
    && (fixed_regs[CR0_REGNO] || !logical_operand (operands[2], DImode))
    && !mask_operand (operands[2], DImode)
    && !mask64_operand (operands[2], DImode)"
  [(set (match_dup 3)
	(and:DI (rotate:DI (match_dup 1)
			   (match_dup 5))
		(match_dup 6)))
   (parallel [(set (match_dup 0)
		   (compare:CC (and:DI (rotate:DI (match_dup 3)
						  (match_dup 7))
				       (match_dup 8))
			       (const_int 0)))
	      (clobber (match_dup 3))])]
  "
{
  build_mask64_2_operands (operands[2], &operands[5]);
}")

(define_insn "*anddi3_internal3_mc"
  [(set (match_operand:CC 3 "cc_reg_operand" "=x,x,x,x,x,x,?y,?y,?y,??y,??y,?y")
	(compare:CC (and:DI (match_operand:DI 1 "gpc_reg_operand" "%r,r,r,r,r,r,r,r,r,r,r,r")
			    (match_operand:DI 2 "and64_2_operand" "r,S,T,K,J,t,r,S,T,K,J,t"))
		    (const_int 0)))
   (set (match_operand:DI 0 "gpc_reg_operand" "=r,r,r,r,r,r,r,r,r,r,r,r")
	(and:DI (match_dup 1) (match_dup 2)))
   (clobber (match_scratch:CC 4 "=X,X,X,X,X,X,X,X,X,x,x,X"))]
  "TARGET_64BIT && rs6000_gen_cell_microcode"
  "@
   and. %0,%1,%2
   rldic%B2. %0,%1,0,%S2
   rlwinm. %0,%1,0,%m2,%M2
   andi. %0,%1,%b2
   andis. %0,%1,%u2
   #
   #
   #
   #
   #
   #
   #"
  [(set_attr "type" "fast_compare,compare,delayed_compare,fast_compare,\
		     fast_compare,compare,compare,compare,compare,compare,\
		     compare,compare")
   (set_attr "length" "4,4,4,4,4,8,8,8,8,8,8,12")])

(define_split
  [(set (match_operand:CC 3 "cc_reg_not_micro_cr0_operand" "")
	(compare:CC (and:DI (match_operand:DI 1 "gpc_reg_operand" "")
			    (match_operand:DI 2 "and64_2_operand" ""))
		    (const_int 0)))
   (set (match_operand:DI 0 "gpc_reg_operand" "")
	(and:DI (match_dup 1) (match_dup 2)))
   (clobber (match_scratch:CC 4 ""))]
  "TARGET_64BIT && reload_completed"
  [(parallel [(set (match_dup 0)
		    (and:DI (match_dup 1) (match_dup 2)))
	       (clobber (match_dup 4))])
   (set (match_dup 3)
	(compare:CC (match_dup 0)
		    (const_int 0)))]
  "")

(define_split
  [(set (match_operand:CC 3 "cc_reg_operand" "")
        (compare:CC (and:DI (match_operand:DI 1 "gpc_reg_operand" "")
                            (match_operand:DI 2 "mask64_2_operand" ""))
                    (const_int 0)))
   (set (match_operand:DI 0 "gpc_reg_operand" "")
	(and:DI (match_dup 1) (match_dup 2)))
   (clobber (match_scratch:CC 4 ""))]
  "TARGET_64BIT && reload_completed
    && (fixed_regs[CR0_REGNO] || !logical_operand (operands[2], DImode))
    && !mask_operand (operands[2], DImode)
    && !mask64_operand (operands[2], DImode)"
  [(set (match_dup 0)
	(and:DI (rotate:DI (match_dup 1)
			   (match_dup 5))
		(match_dup 6)))
   (parallel [(set (match_dup 3)
		   (compare:CC (and:DI (rotate:DI (match_dup 0)
						  (match_dup 7))
				       (match_dup 8))
			       (const_int 0)))
	      (set (match_dup 0)
		   (and:DI (rotate:DI (match_dup 0)
				      (match_dup 7))
			   (match_dup 8)))])]
  "
{
  build_mask64_2_operands (operands[2], &operands[5]);
}")

(define_expand "iordi3"
  [(set (match_operand:DI 0 "gpc_reg_operand" "")
	(ior:DI (match_operand:DI 1 "gpc_reg_operand" "")
		(match_operand:DI 2 "reg_or_cint_operand" "")))]
  ""
{
  if (!TARGET_POWERPC64)
    {
      rs6000_split_logical (operands, IOR, false, false, false, NULL_RTX);
      DONE;
    }
  else if (!reg_or_logical_cint_operand (operands[2], DImode))
    operands[2] = force_reg (DImode, operands[2]);
  else if (non_logical_cint_operand (operands[2], DImode))
    {
      HOST_WIDE_INT value;
      rtx tmp = ((!can_create_pseudo_p ()
		  || rtx_equal_p (operands[0], operands[1]))
		 ? operands[0] : gen_reg_rtx (DImode));

      if (GET_CODE (operands[2]) == CONST_INT)
        {
          value = INTVAL (operands[2]);
	  emit_insn (gen_iordi3 (tmp, operands[1],
				 GEN_INT (value & (~ (HOST_WIDE_INT) 0xffff))));
	}
      else
        {
	  value = CONST_DOUBLE_LOW (operands[2]);
	  emit_insn (gen_iordi3 (tmp, operands[1],
				 immed_double_const (value
						     & (~ (HOST_WIDE_INT) 0xffff),
						     0, DImode)));
	}

      emit_insn (gen_iordi3 (operands[0], tmp, GEN_INT (value & 0xffff)));
      DONE;
    }
})

(define_expand "xordi3"
  [(set (match_operand:DI 0 "gpc_reg_operand" "")
	(xor:DI (match_operand:DI 1 "gpc_reg_operand" "")
		(match_operand:DI 2 "reg_or_cint_operand" "")))]
  ""
{
  if (!TARGET_POWERPC64)
    {
      rs6000_split_logical (operands, XOR, false, false, false, NULL_RTX);
      DONE;
    }
  else if (!reg_or_logical_cint_operand (operands[2], DImode))
    operands[2] = force_reg (DImode, operands[2]);
  if (non_logical_cint_operand (operands[2], DImode))
    {
      HOST_WIDE_INT value;
      rtx tmp = ((!can_create_pseudo_p ()
		  || rtx_equal_p (operands[0], operands[1]))
		 ? operands[0] : gen_reg_rtx (DImode));

      if (GET_CODE (operands[2]) == CONST_INT)
        {
          value = INTVAL (operands[2]);
	  emit_insn (gen_xordi3 (tmp, operands[1],
				 GEN_INT (value & (~ (HOST_WIDE_INT) 0xffff))));
	}
      else
        {
	  value = CONST_DOUBLE_LOW (operands[2]);
	  emit_insn (gen_xordi3 (tmp, operands[1],
				 immed_double_const (value
						     & (~ (HOST_WIDE_INT) 0xffff),
						     0, DImode)));
	}

      emit_insn (gen_xordi3 (operands[0], tmp, GEN_INT (value & 0xffff)));
      DONE;
    }
})

(define_insn "*booldi3_internal1"
  [(set (match_operand:DI 0 "gpc_reg_operand" "=r,r,r")
	(match_operator:DI 3 "boolean_or_operator"
	 [(match_operand:DI 1 "gpc_reg_operand" "%r,r,r")
	  (match_operand:DI 2 "logical_operand" "r,K,JF")]))]
  "TARGET_POWERPC64"
  "@
   %q3 %0,%1,%2
   %q3i %0,%1,%b2
   %q3is %0,%1,%u2")

(define_insn "*booldi3_internal2"
  [(set (match_operand:CC 0 "cc_reg_operand" "=x,?y")
	(compare:CC (match_operator:DI 4 "boolean_or_operator"
	 [(match_operand:DI 1 "gpc_reg_operand" "%r,r")
	  (match_operand:DI 2 "gpc_reg_operand" "r,r")])
	 (const_int 0)))
   (clobber (match_scratch:DI 3 "=r,r"))]
  "TARGET_64BIT"
  "@
   %q4. %3,%1,%2
   #"
  [(set_attr "type" "fast_compare,compare")
   (set_attr "length" "4,8")])

(define_split
  [(set (match_operand:CC 0 "cc_reg_not_micro_cr0_operand" "")
	(compare:CC (match_operator:DI 4 "boolean_operator"
	 [(match_operand:DI 1 "gpc_reg_operand" "")
	  (match_operand:DI 2 "gpc_reg_operand" "")])
	 (const_int 0)))
   (clobber (match_scratch:DI 3 ""))]
  "TARGET_POWERPC64 && reload_completed"
  [(set (match_dup 3) (match_dup 4))
   (set (match_dup 0)
	(compare:CC (match_dup 3)
		    (const_int 0)))]
  "")

(define_insn "*booldi3_internal3"
  [(set (match_operand:CC 3 "cc_reg_operand" "=x,?y")
	(compare:CC (match_operator:DI 4 "boolean_or_operator"
	 [(match_operand:DI 1 "gpc_reg_operand" "%r,r")
	  (match_operand:DI 2 "gpc_reg_operand" "r,r")])
	 (const_int 0)))
   (set (match_operand:DI 0 "gpc_reg_operand" "=r,r")
	(match_dup 4))]
  "TARGET_64BIT"
  "@
   %q4. %0,%1,%2
   #"
  [(set_attr "type" "fast_compare,compare")
   (set_attr "length" "4,8")])

(define_split
  [(set (match_operand:CC 3 "cc_reg_not_micro_cr0_operand" "")
	(compare:CC (match_operator:DI 4 "boolean_operator"
	 [(match_operand:DI 1 "gpc_reg_operand" "")
	  (match_operand:DI 2 "gpc_reg_operand" "")])
	 (const_int 0)))
   (set (match_operand:DI 0 "gpc_reg_operand" "")
	(match_dup 4))]
  "TARGET_POWERPC64 && reload_completed"
  [(set (match_dup 0) (match_dup 4))
   (set (match_dup 3)
	(compare:CC (match_dup 0)
		    (const_int 0)))]
  "")

;; Split a logical operation that we can't do in one insn into two insns,
;; each of which does one 16-bit part.  This is used by combine.

(define_split
  [(set (match_operand:DI 0 "gpc_reg_operand" "")
	(match_operator:DI 3 "boolean_or_operator"
	 [(match_operand:DI 1 "gpc_reg_operand" "")
	  (match_operand:DI 2 "non_logical_cint_operand" "")]))]
  "TARGET_POWERPC64"
  [(set (match_dup 0) (match_dup 4))
   (set (match_dup 0) (match_dup 5))]
"
{
  rtx i3,i4;

  if (GET_CODE (operands[2]) == CONST_DOUBLE)
    {
      HOST_WIDE_INT value = CONST_DOUBLE_LOW (operands[2]);
      i3 = immed_double_const (value & (~ (HOST_WIDE_INT) 0xffff),
					0, DImode);
      i4 = GEN_INT (value & 0xffff);
    }
  else
    {
      i3 = GEN_INT (INTVAL (operands[2])
			     & (~ (HOST_WIDE_INT) 0xffff));
      i4 = GEN_INT (INTVAL (operands[2]) & 0xffff);
    }
  operands[4] = gen_rtx_fmt_ee (GET_CODE (operands[3]), DImode,
				operands[1], i3);
  operands[5] = gen_rtx_fmt_ee (GET_CODE (operands[3]), DImode,
				operands[0], i4);
}")

(define_insn "*boolcdi3_internal1"
  [(set (match_operand:DI 0 "gpc_reg_operand" "=r")
	(match_operator:DI 3 "boolean_operator"
	 [(not:DI (match_operand:DI 1 "gpc_reg_operand" "r"))
	  (match_operand:DI 2 "gpc_reg_operand" "r")]))]
  "TARGET_POWERPC64"
  "%q3 %0,%2,%1")

(define_insn "*boolcdi3_internal2"
  [(set (match_operand:CC 0 "cc_reg_operand" "=x,?y")
	(compare:CC (match_operator:DI 4 "boolean_operator"
	 [(not:DI (match_operand:DI 1 "gpc_reg_operand" "r,r"))
	  (match_operand:DI 2 "gpc_reg_operand" "r,r")])
	 (const_int 0)))
   (clobber (match_scratch:DI 3 "=r,r"))]
  "TARGET_64BIT"
  "@
   %q4. %3,%2,%1
   #"
  [(set_attr "type" "fast_compare,compare")
   (set_attr "length" "4,8")])

(define_split
  [(set (match_operand:CC 0 "cc_reg_not_micro_cr0_operand" "")
	(compare:CC (match_operator:DI 4 "boolean_operator"
	 [(not:DI (match_operand:DI 1 "gpc_reg_operand" ""))
	  (match_operand:DI 2 "gpc_reg_operand" "")])
	 (const_int 0)))
   (clobber (match_scratch:DI 3 ""))]
  "TARGET_POWERPC64 && reload_completed"
  [(set (match_dup 3) (match_dup 4))
   (set (match_dup 0)
	(compare:CC (match_dup 3)
		    (const_int 0)))]
  "")

(define_insn "*boolcdi3_internal3"
  [(set (match_operand:CC 3 "cc_reg_operand" "=x,?y")
	(compare:CC (match_operator:DI 4 "boolean_operator"
	 [(not:DI (match_operand:DI 1 "gpc_reg_operand" "%r,r"))
	  (match_operand:DI 2 "gpc_reg_operand" "r,r")])
	 (const_int 0)))
   (set (match_operand:DI 0 "gpc_reg_operand" "=r,r")
	(match_dup 4))]
  "TARGET_64BIT"
  "@
   %q4. %0,%2,%1
   #"
  [(set_attr "type" "fast_compare,compare")
   (set_attr "length" "4,8")])

(define_split
  [(set (match_operand:CC 3 "cc_reg_not_micro_cr0_operand" "")
	(compare:CC (match_operator:DI 4 "boolean_operator"
	 [(not:DI (match_operand:DI 1 "gpc_reg_operand" ""))
	  (match_operand:DI 2 "gpc_reg_operand" "")])
	 (const_int 0)))
   (set (match_operand:DI 0 "gpc_reg_operand" "")
	(match_dup 4))]
  "TARGET_POWERPC64 && reload_completed"
  [(set (match_dup 0) (match_dup 4))
   (set (match_dup 3)
	(compare:CC (match_dup 0)
		    (const_int 0)))]
  "")

(define_insn "*boolccdi3_internal1"
  [(set (match_operand:DI 0 "gpc_reg_operand" "=r")
	(match_operator:DI 3 "boolean_operator"
	 [(not:DI (match_operand:DI 1 "gpc_reg_operand" "r"))
	  (not:DI (match_operand:DI 2 "gpc_reg_operand" "r"))]))]
  "TARGET_POWERPC64"
  "%q3 %0,%1,%2")

(define_insn "*boolccdi3_internal2"
  [(set (match_operand:CC 0 "cc_reg_operand" "=x,?y")
	(compare:CC (match_operator:DI 4 "boolean_operator"
	 [(not:DI (match_operand:DI 1 "gpc_reg_operand" "r,r"))
	  (not:DI (match_operand:DI 2 "gpc_reg_operand" "r,r"))])
	 (const_int 0)))
   (clobber (match_scratch:DI 3 "=r,r"))]
  "TARGET_64BIT"
  "@
   %q4. %3,%1,%2
   #"
  [(set_attr "type" "fast_compare,compare")
   (set_attr "length" "4,8")])

(define_split
  [(set (match_operand:CC 0 "cc_reg_not_micro_cr0_operand" "")
	(compare:CC (match_operator:DI 4 "boolean_operator"
	 [(not:DI (match_operand:DI 1 "gpc_reg_operand" ""))
	  (not:DI (match_operand:DI 2 "gpc_reg_operand" ""))])
	 (const_int 0)))
   (clobber (match_scratch:DI 3 ""))]
  "TARGET_POWERPC64 && reload_completed"
  [(set (match_dup 3) (match_dup 4))
   (set (match_dup 0)
	(compare:CC (match_dup 3)
		    (const_int 0)))]
  "")

(define_insn "*boolccdi3_internal3"
  [(set (match_operand:CC 3 "cc_reg_operand" "=x,?y")
	(compare:CC (match_operator:DI 4 "boolean_operator"
	 [(not:DI (match_operand:DI 1 "gpc_reg_operand" "%r,r"))
	  (not:DI (match_operand:DI 2 "gpc_reg_operand" "r,r"))])
	 (const_int 0)))
   (set (match_operand:DI 0 "gpc_reg_operand" "=r,r")
	(match_dup 4))]
  "TARGET_64BIT"
  "@
   %q4. %0,%1,%2
   #"
  [(set_attr "type" "fast_compare,compare")
   (set_attr "length" "4,8")])

(define_split
  [(set (match_operand:CC 3 "cc_reg_not_micro_cr0_operand" "")
	(compare:CC (match_operator:DI 4 "boolean_operator"
	 [(not:DI (match_operand:DI 1 "gpc_reg_operand" ""))
	  (not:DI (match_operand:DI 2 "gpc_reg_operand" ""))])
	 (const_int 0)))
   (set (match_operand:DI 0 "gpc_reg_operand" "")
	(match_dup 4))]
  "TARGET_POWERPC64 && reload_completed"
  [(set (match_dup 0) (match_dup 4))
   (set (match_dup 3)
	(compare:CC (match_dup 0)
		    (const_int 0)))]
  "")

;; Eqv operation.
(define_insn "*eqv<mode>3"
  [(set (match_operand:GPR 0 "gpc_reg_operand" "=r")
	(not:GPR
	 (xor:GPR (match_operand:GPR 1 "gpc_reg_operand" "r")
		  (match_operand:GPR 2 "gpc_reg_operand" "r"))))]
  ""
  "eqv %0,%1,%2"
  [(set_attr "type" "integer")
   (set_attr "length" "4")])

<<<<<<< HEAD
=======

;; 128-bit logical operations expanders

(define_expand "and<mode>3"
  [(parallel [(set (match_operand:BOOL_128 0 "vlogical_operand" "")
		   (and:BOOL_128
		    (match_operand:BOOL_128 1 "vlogical_operand" "")
		    (match_operand:BOOL_128 2 "vlogical_operand" "")))
	      (clobber (match_scratch:CC 3 ""))])]
  ""
  "")

(define_expand "ior<mode>3"
  [(set (match_operand:BOOL_128 0 "vlogical_operand" "")
        (ior:BOOL_128 (match_operand:BOOL_128 1 "vlogical_operand" "")
		      (match_operand:BOOL_128 2 "vlogical_operand" "")))]
  ""
  "")

(define_expand "xor<mode>3"
  [(set (match_operand:BOOL_128 0 "vlogical_operand" "")
        (xor:BOOL_128 (match_operand:BOOL_128 1 "vlogical_operand" "")
		      (match_operand:BOOL_128 2 "vlogical_operand" "")))]
  ""
  "")

(define_expand "one_cmpl<mode>2"
  [(set (match_operand:BOOL_128 0 "vlogical_operand" "")
        (not:BOOL_128 (match_operand:BOOL_128 1 "vlogical_operand" "")))]
  ""
  "")

(define_expand "nor<mode>3"
  [(set (match_operand:BOOL_128 0 "vlogical_operand" "")
	(and:BOOL_128
	 (not:BOOL_128 (match_operand:BOOL_128 1 "vlogical_operand" ""))
	 (not:BOOL_128 (match_operand:BOOL_128 2 "vlogical_operand" ""))))]
  ""
  "")

(define_expand "andc<mode>3"
  [(set (match_operand:BOOL_128 0 "vlogical_operand" "")
        (and:BOOL_128
	 (not:BOOL_128 (match_operand:BOOL_128 2 "vlogical_operand" ""))
	 (match_operand:BOOL_128 1 "vlogical_operand" "")))]
  ""
  "")

;; Power8 vector logical instructions.
(define_expand "eqv<mode>3"
  [(set (match_operand:BOOL_128 0 "vlogical_operand" "")
	(not:BOOL_128
	 (xor:BOOL_128 (match_operand:BOOL_128 1 "vlogical_operand" "")
		       (match_operand:BOOL_128 2 "vlogical_operand" ""))))]
  "<MODE>mode == TImode || <MODE>mode == PTImode || TARGET_P8_VECTOR"
  "")

;; Rewrite nand into canonical form
(define_expand "nand<mode>3"
  [(set (match_operand:BOOL_128 0 "vlogical_operand" "")
	(ior:BOOL_128
	 (not:BOOL_128 (match_operand:BOOL_128 1 "vlogical_operand" ""))
	 (not:BOOL_128 (match_operand:BOOL_128 2 "vlogical_operand" ""))))]
  "<MODE>mode == TImode || <MODE>mode == PTImode || TARGET_P8_VECTOR"
  "")

;; The canonical form is to have the negated element first, so we need to
;; reverse arguments.
(define_expand "orc<mode>3"
  [(set (match_operand:BOOL_128 0 "vlogical_operand" "")
	(ior:BOOL_128
	 (not:BOOL_128 (match_operand:BOOL_128 2 "vlogical_operand" ""))
	 (match_operand:BOOL_128 1 "vlogical_operand" "")))]
  "<MODE>mode == TImode || <MODE>mode == PTImode || TARGET_P8_VECTOR"
  "")

;; 128-bit logical operations insns and split operations
(define_insn_and_split "*and<mode>3_internal"
  [(set (match_operand:BOOL_128 0 "vlogical_operand" "=<BOOL_REGS_OUTPUT>")
        (and:BOOL_128
	 (match_operand:BOOL_128 1 "vlogical_operand" "%<BOOL_REGS_OP1>")
	 (match_operand:BOOL_128 2 "vlogical_operand" "<BOOL_REGS_OP2>")))
   (clobber (match_scratch:CC 3 "<BOOL_REGS_AND_CR0>"))]
  ""
{
  if (TARGET_VSX && vsx_register_operand (operands[0], <MODE>mode))
    return "xxland %x0,%x1,%x2";

  if (TARGET_ALTIVEC && altivec_register_operand (operands[0], <MODE>mode))
    return "vand %0,%1,%2";

  return "#";
}
  "reload_completed && int_reg_operand (operands[0], <MODE>mode)"
  [(const_int 0)]
{
  rs6000_split_logical (operands, AND, false, false, false, operands[3]);
  DONE;
}
  [(set (attr "type")
      (if_then_else
	(match_test "vsx_register_operand (operands[0], <MODE>mode)")
	(const_string "vecsimple")
	(const_string "integer")))
   (set (attr "length")
      (if_then_else
	(match_test "vsx_register_operand (operands[0], <MODE>mode)")
	(const_string "4")
	(if_then_else
	 (match_test "TARGET_POWERPC64")
	 (const_string "8")
	 (const_string "16"))))])

;; 128-bit IOR/XOR
(define_insn_and_split "*bool<mode>3_internal"
  [(set (match_operand:BOOL_128 0 "vlogical_operand" "=<BOOL_REGS_OUTPUT>")
	(match_operator:BOOL_128 3 "boolean_or_operator"
	 [(match_operand:BOOL_128 1 "vlogical_operand" "%<BOOL_REGS_OP1>")
	  (match_operand:BOOL_128 2 "vlogical_operand" "<BOOL_REGS_OP2>")]))]
  ""
{
  if (TARGET_VSX && vsx_register_operand (operands[0], <MODE>mode))
    return "xxl%q3 %x0,%x1,%x2";

  if (TARGET_ALTIVEC && altivec_register_operand (operands[0], <MODE>mode))
    return "v%q3 %0,%1,%2";

  return "#";
}
  "reload_completed && int_reg_operand (operands[0], <MODE>mode)"
  [(const_int 0)]
{
  rs6000_split_logical (operands, GET_CODE (operands[3]), false, false, false,
			NULL_RTX);
  DONE;
}
  [(set (attr "type")
      (if_then_else
	(match_test "vsx_register_operand (operands[0], <MODE>mode)")
	(const_string "vecsimple")
	(const_string "integer")))
   (set (attr "length")
      (if_then_else
	(match_test "vsx_register_operand (operands[0], <MODE>mode)")
	(const_string "4")
	(if_then_else
	 (match_test "TARGET_POWERPC64")
	 (const_string "8")
	 (const_string "16"))))])

;; 128-bit ANDC/ORC
(define_insn_and_split "*boolc<mode>3_internal1"
  [(set (match_operand:BOOL_128 0 "vlogical_operand" "=<BOOL_REGS_OUTPUT>")
	(match_operator:BOOL_128 3 "boolean_operator"
	 [(not:BOOL_128
	   (match_operand:BOOL_128 2 "vlogical_operand" "<BOOL_REGS_OP1>"))
	  (match_operand:BOOL_128 1 "vlogical_operand" "<BOOL_REGS_OP2>")]))]
  "TARGET_P8_VECTOR || (GET_CODE (operands[3]) == AND)"
{
  if (TARGET_VSX && vsx_register_operand (operands[0], <MODE>mode))
    return "xxl%q3 %x0,%x1,%x2";

  if (TARGET_ALTIVEC && altivec_register_operand (operands[0], <MODE>mode))
    return "v%q3 %0,%1,%2";

  return "#";
}
  "(TARGET_P8_VECTOR || (GET_CODE (operands[3]) == AND))
   && reload_completed && int_reg_operand (operands[0], <MODE>mode)"
  [(const_int 0)]
{
  rs6000_split_logical (operands, GET_CODE (operands[3]), false, true, false,
			NULL_RTX);
  DONE;
}
  [(set (attr "type")
      (if_then_else
	(match_test "vsx_register_operand (operands[0], <MODE>mode)")
	(const_string "vecsimple")
	(const_string "integer")))
   (set (attr "length")
      (if_then_else
	(match_test "vsx_register_operand (operands[0], <MODE>mode)")
	(const_string "4")
	(if_then_else
	 (match_test "TARGET_POWERPC64")
	 (const_string "8")
	 (const_string "16"))))])

(define_insn_and_split "*boolc<mode>3_internal2"
  [(set (match_operand:TI2 0 "int_reg_operand" "=&r,r,r")
	(match_operator:TI2 3 "boolean_operator"
	 [(not:TI2
	   (match_operand:TI2 1 "int_reg_operand" "r,0,r"))
	  (match_operand:TI2 2 "int_reg_operand" "r,r,0")]))]
  "!TARGET_P8_VECTOR && (GET_CODE (operands[3]) != AND)"
  "#"
  "reload_completed && !TARGET_P8_VECTOR && (GET_CODE (operands[3]) != AND)"
  [(const_int 0)]
{
  rs6000_split_logical (operands, GET_CODE (operands[3]), false, true, false,
			NULL_RTX);
  DONE;
}
  [(set_attr "type" "integer")
   (set (attr "length")
	(if_then_else
	 (match_test "TARGET_POWERPC64")
	 (const_string "8")
	 (const_string "16")))])

;; 128-bit NAND/NOR
(define_insn_and_split "*boolcc<mode>3_internal1"
  [(set (match_operand:BOOL_128 0 "vlogical_operand" "=<BOOL_REGS_OUTPUT>")
	(match_operator:BOOL_128 3 "boolean_operator"
	 [(not:BOOL_128
	   (match_operand:BOOL_128 1 "vlogical_operand" "<BOOL_REGS_OP1>"))
	  (not:BOOL_128
	   (match_operand:BOOL_128 2 "vlogical_operand" "<BOOL_REGS_OP2>"))]))]
  "TARGET_P8_VECTOR || (GET_CODE (operands[3]) == AND)"
{
  if (TARGET_VSX && vsx_register_operand (operands[0], <MODE>mode))
    return "xxl%q3 %x0,%x1,%x2";

  if (TARGET_ALTIVEC && altivec_register_operand (operands[0], <MODE>mode))
    return "v%q3 %0,%1,%2";

  return "#";
}
  "(TARGET_P8_VECTOR || (GET_CODE (operands[3]) == AND))
   && reload_completed && int_reg_operand (operands[0], <MODE>mode)"
  [(const_int 0)]
{
  rs6000_split_logical (operands, GET_CODE (operands[3]), false, true, true,
			NULL_RTX);
  DONE;
}
  [(set (attr "type")
      (if_then_else
	(match_test "vsx_register_operand (operands[0], <MODE>mode)")
	(const_string "vecsimple")
	(const_string "integer")))
   (set (attr "length")
      (if_then_else
	(match_test "vsx_register_operand (operands[0], <MODE>mode)")
	(const_string "4")
	(if_then_else
	 (match_test "TARGET_POWERPC64")
	 (const_string "8")
	 (const_string "16"))))])

(define_insn_and_split "*boolcc<mode>3_internal2"
  [(set (match_operand:TI2 0 "int_reg_operand" "=&r,r,r")
	(match_operator:TI2 3 "boolean_operator"
	 [(not:TI2
	   (match_operand:TI2 1 "int_reg_operand" "r,0,r"))
	  (not:TI2
	   (match_operand:TI2 2 "int_reg_operand" "r,r,0"))]))]
  "!TARGET_P8_VECTOR && (GET_CODE (operands[3]) != AND)"
  "#"
  "reload_completed && !TARGET_P8_VECTOR && (GET_CODE (operands[3]) != AND)"
  [(const_int 0)]
{
  rs6000_split_logical (operands, GET_CODE (operands[3]), false, true, true,
			NULL_RTX);
  DONE;
}
  [(set_attr "type" "integer")
   (set (attr "length")
	(if_then_else
	 (match_test "TARGET_POWERPC64")
	 (const_string "8")
	 (const_string "16")))])


;; 128-bit EQV
(define_insn_and_split "*eqv<mode>3_internal1"
  [(set (match_operand:BOOL_128 0 "vlogical_operand" "=<BOOL_REGS_OUTPUT>")
	(not:BOOL_128
	 (xor:BOOL_128
	  (match_operand:BOOL_128 1 "vlogical_operand" "<BOOL_REGS_OP1>")
	  (match_operand:BOOL_128 2 "vlogical_operand" "<BOOL_REGS_OP2>"))))]
  "TARGET_P8_VECTOR"
{
  if (vsx_register_operand (operands[0], <MODE>mode))
    return "xxleqv %x0,%x1,%x2";

  return "#";
}
  "TARGET_P8_VECTOR && reload_completed
   && int_reg_operand (operands[0], <MODE>mode)"
  [(const_int 0)]
{
  rs6000_split_logical (operands, XOR, true, false, false, NULL_RTX);
  DONE;
}
  [(set (attr "type")
      (if_then_else
	(match_test "vsx_register_operand (operands[0], <MODE>mode)")
	(const_string "vecsimple")
	(const_string "integer")))
   (set (attr "length")
      (if_then_else
	(match_test "vsx_register_operand (operands[0], <MODE>mode)")
	(const_string "4")
	(if_then_else
	 (match_test "TARGET_POWERPC64")
	 (const_string "8")
	 (const_string "16"))))])

(define_insn_and_split "*eqv<mode>3_internal2"
  [(set (match_operand:TI2 0 "int_reg_operand" "=&r,r,r")
	(not:TI2
	 (xor:TI2
	  (match_operand:TI2 1 "int_reg_operand" "r,0,r")
	  (match_operand:TI2 2 "int_reg_operand" "r,r,0"))))]
  "!TARGET_P8_VECTOR"
  "#"
  "reload_completed && !TARGET_P8_VECTOR"
  [(const_int 0)]
{
  rs6000_split_logical (operands, XOR, true, false, false, NULL_RTX);
  DONE;
}
  [(set_attr "type" "integer")
   (set (attr "length")
	(if_then_else
	 (match_test "TARGET_POWERPC64")
	 (const_string "8")
	 (const_string "16")))])

;; 128-bit one's complement
(define_insn_and_split "*one_cmpl<mode>3_internal"
  [(set (match_operand:BOOL_128 0 "vlogical_operand" "=<BOOL_REGS_OUTPUT>")
	(not:BOOL_128
	  (match_operand:BOOL_128 1 "vlogical_operand" "<BOOL_REGS_UNARY>")))]
  ""
{
  if (TARGET_VSX && vsx_register_operand (operands[0], <MODE>mode))
    return "xxlnor %x0,%x1,%x1";

  if (TARGET_ALTIVEC && altivec_register_operand (operands[0], <MODE>mode))
    return "vnor %0,%1,%1";

  return "#";
}
  "reload_completed && int_reg_operand (operands[0], <MODE>mode)"
  [(const_int 0)]
{
  rs6000_split_logical (operands, NOT, false, false, false, NULL_RTX);
  DONE;
}
  [(set (attr "type")
      (if_then_else
	(match_test "vsx_register_operand (operands[0], <MODE>mode)")
	(const_string "vecsimple")
	(const_string "integer")))
   (set (attr "length")
      (if_then_else
	(match_test "vsx_register_operand (operands[0], <MODE>mode)")
	(const_string "4")
	(if_then_else
	 (match_test "TARGET_POWERPC64")
	 (const_string "8")
	 (const_string "16"))))])

>>>>>>> de147f5b

;; Now define ways of moving data around.

;; Set up a register with a value from the GOT table

(define_expand "movsi_got"
  [(set (match_operand:SI 0 "gpc_reg_operand" "")
	(unspec:SI [(match_operand:SI 1 "got_operand" "")
		    (match_dup 2)] UNSPEC_MOVSI_GOT))]
  "DEFAULT_ABI == ABI_V4 && flag_pic == 1"
  "
{
  if (GET_CODE (operands[1]) == CONST)
    {
      rtx offset = const0_rtx;
      HOST_WIDE_INT value;

      operands[1] = eliminate_constant_term (XEXP (operands[1], 0), &offset);
      value = INTVAL (offset);
      if (value != 0)
	{
	  rtx tmp = (!can_create_pseudo_p ()
		     ? operands[0]
		     : gen_reg_rtx (Pmode));
	  emit_insn (gen_movsi_got (tmp, operands[1]));
	  emit_insn (gen_addsi3 (operands[0], tmp, offset));
	  DONE;
	}
    }

  operands[2] = rs6000_got_register (operands[1]);
}")

(define_insn "*movsi_got_internal"
  [(set (match_operand:SI 0 "gpc_reg_operand" "=r")
	(unspec:SI [(match_operand:SI 1 "got_no_const_operand" "")
		    (match_operand:SI 2 "gpc_reg_operand" "b")]
		   UNSPEC_MOVSI_GOT))]
  "DEFAULT_ABI == ABI_V4 && flag_pic == 1"
  "lwz %0,%a1@got(%2)"
  [(set_attr "type" "load")])

;; Used by sched, shorten_branches and final when the GOT pseudo reg
;; didn't get allocated to a hard register.
(define_split
  [(set (match_operand:SI 0 "gpc_reg_operand" "")
	(unspec:SI [(match_operand:SI 1 "got_no_const_operand" "")
		    (match_operand:SI 2 "memory_operand" "")]
		   UNSPEC_MOVSI_GOT))]
  "DEFAULT_ABI == ABI_V4
    && flag_pic == 1
    && (reload_in_progress || reload_completed)"
  [(set (match_dup 0) (match_dup 2))
   (set (match_dup 0) (unspec:SI [(match_dup 1)(match_dup 0)]
				 UNSPEC_MOVSI_GOT))]
  "")

;; For SI, we special-case integers that can't be loaded in one insn.  We
;; do the load 16-bits at a time.  We could do this by loading from memory,
;; and this is even supposed to be faster, but it is simpler not to get
;; integers in the TOC.
(define_insn "movsi_low"
  [(set (match_operand:SI 0 "gpc_reg_operand" "=r")
        (mem:SI (lo_sum:SI (match_operand:SI 1 "gpc_reg_operand" "b")
                           (match_operand 2 "" ""))))]
  "TARGET_MACHO && ! TARGET_64BIT"
  "lwz %0,lo16(%2)(%1)"
  [(set_attr "type" "load")
   (set_attr "length" "4")])

(define_insn "*movsi_internal1"
  [(set (match_operand:SI 0 "rs6000_nonimmediate_operand" "=r,r,r,m,r,r,r,r,*c*l,*h,*h")
	(match_operand:SI 1 "input_operand" "r,U,m,r,I,L,n,*h,r,r,0"))]
  "!TARGET_SINGLE_FPU &&
   (gpc_reg_operand (operands[0], SImode) || gpc_reg_operand (operands[1], SImode))"
  "@
   mr %0,%1
   la %0,%a1
   lwz%U1%X1 %0,%1
   stw%U0%X0 %1,%0
   li %0,%1
   lis %0,%v1
   #
   mf%1 %0
   mt%0 %1
   mt%0 %1
   nop"
  [(set_attr_alternative "type"
      [(const_string "*")
       (const_string "*")
       (if_then_else
	 (match_test "update_indexed_address_mem (operands[1], VOIDmode)")
	 (const_string "load_ux")
	 (if_then_else
	   (match_test "update_address_mem (operands[1], VOIDmode)")
	   (const_string "load_u")
	   (const_string "load")))
       (if_then_else
	 (match_test "update_indexed_address_mem (operands[0], VOIDmode)")
	 (const_string "store_ux")
	 (if_then_else
	   (match_test "update_address_mem (operands[0], VOIDmode)")
	   (const_string "store_u")
	   (const_string "store")))
       (const_string "*")
       (const_string "*")
       (const_string "*")
       (const_string "mfjmpr")
       (const_string "mtjmpr")
       (const_string "*")
       (const_string "*")])

   (set_attr "length" "4,4,4,4,4,4,8,4,4,4,4")])

(define_insn "*movsi_internal1_single"
  [(set (match_operand:SI 0 "rs6000_nonimmediate_operand" "=r,r,r,m,r,r,r,r,*c*l,*h,*h,m,*f")
        (match_operand:SI 1 "input_operand" "r,U,m,r,I,L,n,*h,r,r,0,f,m"))]
  "TARGET_SINGLE_FPU &&
   (gpc_reg_operand (operands[0], SImode) || gpc_reg_operand (operands[1], SImode))"
  "@
   mr %0,%1
   la %0,%a1
   lwz%U1%X1 %0,%1
   stw%U0%X0 %1,%0
   li %0,%1
   lis %0,%v1
   #
   mf%1 %0
   mt%0 %1
   mt%0 %1
   nop
   stfs%U0%X0 %1,%0
   lfs%U1%X1 %0,%1"
  [(set_attr_alternative "type"
      [(const_string "*")
       (const_string "*")
       (if_then_else
	 (match_test "update_indexed_address_mem (operands[1], VOIDmode)")
	 (const_string "load_ux")
	 (if_then_else
	   (match_test "update_address_mem (operands[1], VOIDmode)")
	   (const_string "load_u")
	   (const_string "load")))
       (if_then_else
	 (match_test "update_indexed_address_mem (operands[0], VOIDmode)")
	 (const_string "store_ux")
	 (if_then_else
	   (match_test "update_address_mem (operands[0], VOIDmode)")
	   (const_string "store_u")
	   (const_string "store")))
       (const_string "*")
       (const_string "*")
       (const_string "*")
       (const_string "mfjmpr")
       (const_string "mtjmpr")
       (const_string "*")
       (const_string "*")
       (if_then_else
	 (match_test "update_indexed_address_mem (operands[0], VOIDmode)")
	 (const_string "fpstore_ux")
	 (if_then_else
	   (match_test "update_address_mem (operands[0], VOIDmode)")
	   (const_string "fpstore_u")
	   (const_string "fpstore")))
       (if_then_else
	 (match_test "update_indexed_address_mem (operands[1], VOIDmode)")
	 (const_string "fpload_ux")
	 (if_then_else
	   (match_test "update_address_mem (operands[1], VOIDmode)")
	   (const_string "fpload_u")
	   (const_string "fpload")))])
   (set_attr "length" "4,4,4,4,4,4,8,4,4,4,4,4,4")])

;; Split a load of a large constant into the appropriate two-insn
;; sequence.

(define_split
  [(set (match_operand:SI 0 "gpc_reg_operand" "")
	(match_operand:SI 1 "const_int_operand" ""))]
  "(unsigned HOST_WIDE_INT) (INTVAL (operands[1]) + 0x8000) >= 0x10000
   && (INTVAL (operands[1]) & 0xffff) != 0"
  [(set (match_dup 0)
	(match_dup 2))
   (set (match_dup 0)
	(ior:SI (match_dup 0)
		(match_dup 3)))]
  "
{ rtx tem = rs6000_emit_set_const (operands[0], SImode, operands[1], 2);

  if (tem == operands[0])
    DONE;
  else
    FAIL;
}")

(define_insn "*mov<mode>_internal2"
  [(set (match_operand:CC 2 "cc_reg_operand" "=y,x,?y")
	(compare:CC (match_operand:P 1 "gpc_reg_operand" "0,r,r")
		    (const_int 0)))
   (set (match_operand:P 0 "gpc_reg_operand" "=r,r,r") (match_dup 1))]
  ""
  "@
   cmp<wd>i %2,%0,0
   mr. %0,%1
   #"
  [(set_attr "type" "cmp,fast_compare,cmp")
   (set_attr "length" "4,4,8")])

(define_split
  [(set (match_operand:CC 2 "cc_reg_not_micro_cr0_operand" "")
	(compare:CC (match_operand:P 1 "gpc_reg_operand" "")
		    (const_int 0)))
   (set (match_operand:P 0 "gpc_reg_operand" "") (match_dup 1))]
  "reload_completed"
  [(set (match_dup 0) (match_dup 1))
   (set (match_dup 2)
	(compare:CC (match_dup 0)
		    (const_int 0)))]
  "")

(define_insn "*movhi_internal"
  [(set (match_operand:HI 0 "nonimmediate_operand" "=r,r,m,r,r,*c*l,*h")
	(match_operand:HI 1 "input_operand" "r,m,r,i,*h,r,0"))]
  "gpc_reg_operand (operands[0], HImode)
   || gpc_reg_operand (operands[1], HImode)"
  "@
   mr %0,%1
   lhz%U1%X1 %0,%1
   sth%U0%X0 %1,%0
   li %0,%w1
   mf%1 %0
   mt%0 %1
   nop"
  [(set_attr_alternative "type"
      [(const_string "*")
       (if_then_else
	 (match_test "update_indexed_address_mem (operands[1], VOIDmode)")
	 (const_string "load_ux")
	 (if_then_else
	   (match_test "update_address_mem (operands[1], VOIDmode)")
	   (const_string "load_u")
	   (const_string "load")))
       (if_then_else
	 (match_test "update_indexed_address_mem (operands[0], VOIDmode)")
	 (const_string "store_ux")
	 (if_then_else
	   (match_test "update_address_mem (operands[0], VOIDmode)")
	   (const_string "store_u")
	   (const_string "store")))
       (const_string "*")
       (const_string "mfjmpr")
       (const_string "mtjmpr")
       (const_string "*")])])

(define_expand "mov<mode>"
  [(set (match_operand:INT 0 "general_operand" "")
	(match_operand:INT 1 "any_operand" ""))]
  ""
  "{ rs6000_emit_move (operands[0], operands[1], <MODE>mode); DONE; }")

(define_insn "*movqi_internal"
  [(set (match_operand:QI 0 "nonimmediate_operand" "=r,r,m,r,r,*c*l,*h")
	(match_operand:QI 1 "input_operand" "r,m,r,i,*h,r,0"))]
  "gpc_reg_operand (operands[0], QImode)
   || gpc_reg_operand (operands[1], QImode)"
  "@
   mr %0,%1
   lbz%U1%X1 %0,%1
   stb%U0%X0 %1,%0
   li %0,%1
   mf%1 %0
   mt%0 %1
   nop"
  [(set_attr_alternative "type"
      [(const_string "*")
       (if_then_else
	 (match_test "update_indexed_address_mem (operands[1], VOIDmode)")
	 (const_string "load_ux")
	 (if_then_else
	   (match_test "update_address_mem (operands[1], VOIDmode)")
	   (const_string "load_u")
	   (const_string "load")))
       (if_then_else
	 (match_test "update_indexed_address_mem (operands[0], VOIDmode)")
	 (const_string "store_ux")
	 (if_then_else
	   (match_test "update_address_mem (operands[0], VOIDmode)")
	   (const_string "store_u")
	   (const_string "store")))
       (const_string "*")
       (const_string "mfjmpr")
       (const_string "mtjmpr")
       (const_string "*")])])

;; Here is how to move condition codes around.  When we store CC data in
;; an integer register or memory, we store just the high-order 4 bits.
;; This lets us not shift in the most common case of CR0.
(define_expand "movcc"
  [(set (match_operand:CC 0 "nonimmediate_operand" "")
	(match_operand:CC 1 "nonimmediate_operand" ""))]
  ""
  "")

(define_insn "*movcc_internal1"
  [(set (match_operand:CC 0 "nonimmediate_operand" "=y,x,?y,y,r,r,r,r,r,cl,r,m")
	(match_operand:CC 1 "general_operand" "y,r,r,O,x,y,r,I,h,r,m,r"))]
  "register_operand (operands[0], CCmode)
   || register_operand (operands[1], CCmode)"
  "@
   mcrf %0,%1
   mtcrf 128,%1
   rlwinm %1,%1,%F0,0xffffffff\;mtcrf %R0,%1\;rlwinm %1,%1,%f0,0xffffffff
   crxor %0,%0,%0
   mfcr %0%Q1
   mfcr %0%Q1\;rlwinm %0,%0,%f1,0xf0000000
   mr %0,%1
   li %0,%1
   mf%1 %0
   mt%0 %1
   lwz%U1%X1 %0,%1
   stw%U0%X0 %1,%0"
  [(set (attr "type")
     (cond [(eq_attr "alternative" "0,3")
		(const_string "cr_logical")
	    (eq_attr "alternative" "1,2")
		(const_string "mtcr")
	    (eq_attr "alternative" "6,7")
		(const_string "integer")
	    (eq_attr "alternative" "8")
		(const_string "mfjmpr")
	    (eq_attr "alternative" "9")
		(const_string "mtjmpr")
	    (eq_attr "alternative" "10")
		(if_then_else
		  (match_test "update_indexed_address_mem (operands[1],
							   VOIDmode)")
		  (const_string "load_ux")
		  (if_then_else
		    (match_test "update_address_mem (operands[1], VOIDmode)")
		    (const_string "load_u")
		    (const_string "load")))
	    (eq_attr "alternative" "11")
		(if_then_else
		  (match_test "update_indexed_address_mem (operands[0],
							   VOIDmode)")
		  (const_string "store_ux")
		  (if_then_else
		    (match_test "update_address_mem (operands[0], VOIDmode)")
		    (const_string "store_u")
		    (const_string "store")))
	    (match_test "TARGET_MFCRF")
		(const_string "mfcrf")
	   ]
	(const_string "mfcr")))
   (set_attr "length" "4,4,12,4,4,8,4,4,4,4,4,4")])

;; For floating-point, we normally deal with the floating-point registers
;; unless -msoft-float is used.  The sole exception is that parameter passing
;; can produce floating-point values in fixed-point registers.  Unless the
;; value is a simple constant or already in memory, we deal with this by
;; allocating memory and copying the value explicitly via that memory location.

;; Move 32-bit binary/decimal floating point
(define_expand "mov<mode>"
  [(set (match_operand:FMOVE32 0 "nonimmediate_operand" "")
	(match_operand:FMOVE32 1 "any_operand" ""))]
  "<fmove_ok>"
  "{ rs6000_emit_move (operands[0], operands[1], <MODE>mode); DONE; }")

(define_split
  [(set (match_operand:FMOVE32 0 "gpc_reg_operand" "")
	(match_operand:FMOVE32 1 "const_double_operand" ""))]
  "reload_completed
   && ((GET_CODE (operands[0]) == REG && REGNO (operands[0]) <= 31)
       || (GET_CODE (operands[0]) == SUBREG
	   && GET_CODE (SUBREG_REG (operands[0])) == REG
	   && REGNO (SUBREG_REG (operands[0])) <= 31))"
  [(set (match_dup 2) (match_dup 3))]
  "
{
  long l;
  REAL_VALUE_TYPE rv;

  REAL_VALUE_FROM_CONST_DOUBLE (rv, operands[1]);
  <real_value_to_target> (rv, l);

  if (! TARGET_POWERPC64)
    operands[2] = operand_subword (operands[0], 0, 0, <MODE>mode);
  else
    operands[2] = gen_lowpart (SImode, operands[0]);

  operands[3] = gen_int_mode (l, SImode);
}")

(define_insn "mov<mode>_hardfloat"
<<<<<<< HEAD
  [(set (match_operand:FMOVE32 0 "nonimmediate_operand" "=!r,!r,m,f,wa,wa,<f32_lr>,<f32_sm>,wm,Z,?<f32_dm>,?r,*c*l,!r,*h,!r,!r")
	(match_operand:FMOVE32 1 "input_operand" "r,m,r,f,wa,j,<f32_lm>,<f32_sr>,Z,wm,r,<f32_dm>,r,h,0,G,Fn"))]
=======
  [(set (match_operand:FMOVE32 0 "nonimmediate_operand" "=!r,!r,m,f,wa,wa,<f32_lr>,<f32_sm>,wu,Z,?<f32_dm>,?r,*c*l,!r,*h,!r,!r")
	(match_operand:FMOVE32 1 "input_operand" "r,m,r,f,wa,j,<f32_lm>,<f32_sr>,Z,wu,r,<f32_dm>,r,h,0,G,Fn"))]
>>>>>>> de147f5b
  "(gpc_reg_operand (operands[0], <MODE>mode)
   || gpc_reg_operand (operands[1], <MODE>mode))
   && (TARGET_HARD_FLOAT && TARGET_FPRS && TARGET_SINGLE_FLOAT)"
  "@
   mr %0,%1
   lwz%U1%X1 %0,%1
   stw%U0%X0 %1,%0
   fmr %0,%1
   xxlor %x0,%x1,%x1
   xxlxor %x0,%x0,%x0
   <f32_li>
   <f32_si>
   <f32_lv>
   <f32_sv>
   mtvsrwz %x0,%1
   mfvsrwz %0,%x1
   mt%0 %1
   mf%1 %0
   nop
   #
   #"
  [(set_attr_alternative "type"
      [(const_string "*")
       (if_then_else
	 (match_test "update_indexed_address_mem (operands[1], VOIDmode)")
	 (const_string "load_ux")
	 (if_then_else
	   (match_test "update_address_mem (operands[1], VOIDmode)")
	   (const_string "load_u")
	   (const_string "load")))
       (if_then_else
	 (match_test "update_indexed_address_mem (operands[0], VOIDmode)")
	 (const_string "store_ux")
	 (if_then_else
	   (match_test "update_address_mem (operands[0], VOIDmode)")
	   (const_string "store_u")
	   (const_string "store")))
       (const_string "fp")
       (const_string "vecsimple")
       (const_string "vecsimple")
       (if_then_else
	 (match_test "update_indexed_address_mem (operands[1], VOIDmode)")
	 (const_string "fpload_ux")
	 (if_then_else
	   (match_test "update_address_mem (operands[1], VOIDmode)")
	   (const_string "fpload_u")
	   (const_string "fpload")))
       (if_then_else
	 (match_test "update_indexed_address_mem (operands[0], VOIDmode)")
	 (const_string "fpstore_ux")
	 (if_then_else
	   (match_test "update_address_mem (operands[0], VOIDmode)")
	   (const_string "fpstore_u")
	   (const_string "fpstore")))
       (const_string "fpload")
       (const_string "fpstore")
       (const_string "mftgpr")
       (const_string "mffgpr")
       (const_string "mtjmpr")
       (const_string "mfjmpr")
       (const_string "*")
       (const_string "*")
       (const_string "*")])
   (set_attr "length" "4,4,4,4,4,4,4,4,4,4,4,4,4,4,4,4,8")])

(define_insn "*mov<mode>_softfloat"
  [(set (match_operand:FMOVE32 0 "nonimmediate_operand" "=r,cl,r,r,m,r,r,r,r,*h")
	(match_operand:FMOVE32 1 "input_operand" "r,r,h,m,r,I,L,G,Fn,0"))]
  "(gpc_reg_operand (operands[0], <MODE>mode)
   || gpc_reg_operand (operands[1], <MODE>mode))
   && (TARGET_SOFT_FLOAT || !TARGET_FPRS)"
  "@
   mr %0,%1
   mt%0 %1
   mf%1 %0
   lwz%U1%X1 %0,%1
   stw%U0%X0 %1,%0
   li %0,%1
   lis %0,%v1
   #
   #
   nop"
  [(set_attr_alternative "type"
      [(const_string "*")
       (const_string "mtjmpr")
       (const_string "mfjmpr")
       (if_then_else
	 (match_test "update_indexed_address_mem (operands[1], VOIDmode)")
	 (const_string "load_ux")
	 (if_then_else
	   (match_test "update_address_mem (operands[1], VOIDmode)")
	   (const_string "load_u")
	   (const_string "load")))
       (if_then_else
	 (match_test "update_indexed_address_mem (operands[0], VOIDmode)")
	 (const_string "store_ux")
	 (if_then_else
	   (match_test "update_address_mem (operands[0], VOIDmode)")
	   (const_string "store_u")
	   (const_string "store")))
       (const_string "*")
       (const_string "*")
       (const_string "*")
       (const_string "*")
       (const_string "*")])
   (set_attr "length" "4,4,4,4,4,4,4,4,8,4")])


;; Move 64-bit binary/decimal floating point
(define_expand "mov<mode>"
  [(set (match_operand:FMOVE64 0 "nonimmediate_operand" "")
	(match_operand:FMOVE64 1 "any_operand" ""))]
  ""
  "{ rs6000_emit_move (operands[0], operands[1], <MODE>mode); DONE; }")

(define_split
  [(set (match_operand:FMOVE64 0 "gpc_reg_operand" "")
	(match_operand:FMOVE64 1 "const_int_operand" ""))]
  "! TARGET_POWERPC64 && reload_completed
   && ((GET_CODE (operands[0]) == REG && REGNO (operands[0]) <= 31)
       || (GET_CODE (operands[0]) == SUBREG
	   && GET_CODE (SUBREG_REG (operands[0])) == REG
	   && REGNO (SUBREG_REG (operands[0])) <= 31))"
  [(set (match_dup 2) (match_dup 4))
   (set (match_dup 3) (match_dup 1))]
  "
{
  int endian = (WORDS_BIG_ENDIAN == 0);
  HOST_WIDE_INT value = INTVAL (operands[1]);

  operands[2] = operand_subword (operands[0], endian, 0, <MODE>mode);
  operands[3] = operand_subword (operands[0], 1 - endian, 0, <MODE>mode);
#if HOST_BITS_PER_WIDE_INT == 32
  operands[4] = (value & 0x80000000) ? constm1_rtx : const0_rtx;
#else
  operands[4] = GEN_INT (value >> 32);
  operands[1] = GEN_INT (((value & 0xffffffff) ^ 0x80000000) - 0x80000000);
#endif
}")

(define_split
  [(set (match_operand:FMOVE64 0 "gpc_reg_operand" "")
	(match_operand:FMOVE64 1 "const_double_operand" ""))]
  "! TARGET_POWERPC64 && reload_completed
   && ((GET_CODE (operands[0]) == REG && REGNO (operands[0]) <= 31)
       || (GET_CODE (operands[0]) == SUBREG
	   && GET_CODE (SUBREG_REG (operands[0])) == REG
	   && REGNO (SUBREG_REG (operands[0])) <= 31))"
  [(set (match_dup 2) (match_dup 4))
   (set (match_dup 3) (match_dup 5))]
  "
{
  int endian = (WORDS_BIG_ENDIAN == 0);
  long l[2];
  REAL_VALUE_TYPE rv;

  REAL_VALUE_FROM_CONST_DOUBLE (rv, operands[1]);
  <real_value_to_target> (rv, l);

  operands[2] = operand_subword (operands[0], endian, 0, <MODE>mode);
  operands[3] = operand_subword (operands[0], 1 - endian, 0, <MODE>mode);
  operands[4] = gen_int_mode (l[endian], SImode);
  operands[5] = gen_int_mode (l[1 - endian], SImode);
}")

(define_split
  [(set (match_operand:FMOVE64 0 "gpc_reg_operand" "")
	(match_operand:FMOVE64 1 "const_double_operand" ""))]
  "TARGET_POWERPC64 && reload_completed
   && ((GET_CODE (operands[0]) == REG && REGNO (operands[0]) <= 31)
       || (GET_CODE (operands[0]) == SUBREG
	   && GET_CODE (SUBREG_REG (operands[0])) == REG
	   && REGNO (SUBREG_REG (operands[0])) <= 31))"
  [(set (match_dup 2) (match_dup 3))]
  "
{
  int endian = (WORDS_BIG_ENDIAN == 0);
  long l[2];
  REAL_VALUE_TYPE rv;
#if HOST_BITS_PER_WIDE_INT >= 64
  HOST_WIDE_INT val;
#endif

  REAL_VALUE_FROM_CONST_DOUBLE (rv, operands[1]);
  <real_value_to_target> (rv, l);

  operands[2] = gen_lowpart (DImode, operands[0]);
  /* HIGHPART is lower memory address when WORDS_BIG_ENDIAN.  */
#if HOST_BITS_PER_WIDE_INT >= 64
  val = ((HOST_WIDE_INT)(unsigned long)l[endian] << 32
         | ((HOST_WIDE_INT)(unsigned long)l[1 - endian]));

  operands[3] = gen_int_mode (val, DImode);
#else
  operands[3] = immed_double_const (l[1 - endian], l[endian], DImode);
#endif
}")

;; Don't have reload use general registers to load a constant.  It is
;; less efficient than loading the constant into an FP register, since
;; it will probably be used there.

;; The move constraints are ordered to prefer floating point registers before
;; general purpose registers to avoid doing a store and a load to get the value
;; into a floating point register when it is needed for a floating point
;; operation.  Prefer traditional floating point registers over VSX registers,
;; since the D-form version of the memory instructions does not need a GPR for
;; reloading.

(define_insn "*mov<mode>_hardfloat32"
<<<<<<< HEAD
  [(set (match_operand:FMOVE64 0 "nonimmediate_operand" "=m,d,d,ws,?wa,Z,?Z,ws,?wa,wa,Y,r,!r,!r,!r,!r")
	(match_operand:FMOVE64 1 "input_operand" "d,m,d,Z,Z,ws,wa,ws,wa,j,r,Y,r,G,H,F"))]
=======
  [(set (match_operand:FMOVE64 0 "nonimmediate_operand" "=m,d,d,wv,Z,wa,wa,Y,r,!r,!r,!r,!r")
	(match_operand:FMOVE64 1 "input_operand" "d,m,d,Z,wv,wa,j,r,Y,r,G,H,F"))]
>>>>>>> de147f5b
  "! TARGET_POWERPC64 && TARGET_HARD_FLOAT && TARGET_FPRS && TARGET_DOUBLE_FLOAT 
   && (gpc_reg_operand (operands[0], <MODE>mode)
       || gpc_reg_operand (operands[1], <MODE>mode))"
  "@
   stfd%U0%X0 %1,%0
   lfd%U1%X1 %0,%1
   fmr %0,%1
   lxsd%U1x %x0,%y1
   stxsd%U0x %x1,%y0
   xxlor %x0,%x1,%x1
   xxlxor %x0,%x0,%x0
   #
   #
   #
   #
   #
   #"
  [(set_attr_alternative "type"
      [(if_then_else
	 (match_test "update_indexed_address_mem (operands[0], VOIDmode)")
	 (const_string "fpstore_ux")
	 (if_then_else
	   (match_test "update_address_mem (operands[0], VOIDmode)")
	   (const_string "fpstore_u")
	   (const_string "fpstore")))
       (if_then_else
	 (match_test "update_indexed_address_mem (operands[1], VOIDmode)")
	 (const_string "fpload_ux")
	 (if_then_else
	   (match_test "update_address_mem (operands[1], VOIDmode)")
	   (const_string "fpload_u")
	   (const_string "fpload")))
       (const_string "fp")
       (if_then_else
	 (match_test "update_indexed_address_mem (operands[1], VOIDmode)")
	 (const_string "fpload_ux")
	 (const_string "fpload"))
       (if_then_else
<<<<<<< HEAD
	 (match_test "update_indexed_address_mem (operands[1], VOIDmode)")
	 (const_string "fpload_ux")
	 (const_string "fpload"))
       (if_then_else
	 (match_test "update_indexed_address_mem (operands[0], VOIDmode)")
	 (const_string "fpstore_ux")
	 (const_string "fpstore"))
       (if_then_else
	 (match_test "update_indexed_address_mem (operands[0], VOIDmode)")
	 (const_string "fpstore_ux")
	 (const_string "fpstore"))
       (const_string "vecsimple")
=======
	 (match_test "update_indexed_address_mem (operands[0], VOIDmode)")
	 (const_string "fpstore_ux")
	 (const_string "fpstore"))
>>>>>>> de147f5b
       (const_string "vecsimple")
       (const_string "vecsimple")
       (const_string "store")
       (const_string "load")
       (const_string "two")
       (const_string "fp")
       (const_string "fp")
       (const_string "*")])
<<<<<<< HEAD
   (set_attr "length" "4,4,4,4,4,4,4,4,4,4,8,8,8,8,12,16")])
=======
   (set_attr "length" "4,4,4,4,4,4,4,8,8,8,8,12,16")])
>>>>>>> de147f5b

(define_insn "*mov<mode>_softfloat32"
  [(set (match_operand:FMOVE64 0 "nonimmediate_operand" "=Y,r,r,r,r,r")
	(match_operand:FMOVE64 1 "input_operand" "r,Y,r,G,H,F"))]
  "! TARGET_POWERPC64 
   && ((TARGET_FPRS && TARGET_SINGLE_FLOAT) 
       || TARGET_SOFT_FLOAT || TARGET_E500_SINGLE)
   && (gpc_reg_operand (operands[0], <MODE>mode)
       || gpc_reg_operand (operands[1], <MODE>mode))"
  "#"
  [(set_attr "type" "store,load,two,*,*,*")
   (set_attr "length" "8,8,8,8,12,16")])

; ld/std require word-aligned displacements -> 'Y' constraint.
; List Y->r and r->Y before r->r for reload.
(define_insn "*mov<mode>_hardfloat64"
<<<<<<< HEAD
  [(set (match_operand:FMOVE64 0 "nonimmediate_operand" "=m,d,d,ws,?wa,Z,?Z,ws,?wa,wa,Y,r,!r,*c*l,!r,*h,!r,!r,!r,r,wg,r,wm")
	(match_operand:FMOVE64 1 "input_operand" "d,m,d,Z,Z,ws,wa,ws,wa,j,r,Y,r,r,h,0,G,H,F,wg,r,wm,r"))]
=======
  [(set (match_operand:FMOVE64 0 "nonimmediate_operand" "=m,d,d,wv,Z,wa,wa,Y,r,!r,*c*l,!r,*h,!r,!r,!r,r,wg,r,wm")
	(match_operand:FMOVE64 1 "input_operand" "d,m,d,Z,wv,wa,j,r,Y,r,r,h,0,G,H,F,wg,r,wm,r"))]
>>>>>>> de147f5b
  "TARGET_POWERPC64 && TARGET_HARD_FLOAT && TARGET_FPRS && TARGET_DOUBLE_FLOAT
   && (gpc_reg_operand (operands[0], <MODE>mode)
       || gpc_reg_operand (operands[1], <MODE>mode))"
  "@
   stfd%U0%X0 %1,%0
   lfd%U1%X1 %0,%1
   fmr %0,%1
   lxsd%U1x %x0,%y1
   stxsd%U0x %x1,%y0
   xxlor %x0,%x1,%x1
   xxlxor %x0,%x0,%x0
   std%U0%X0 %1,%0
   ld%U1%X1 %0,%1
   mr %0,%1
   mt%0 %1
   mf%1 %0
   nop
   #
   #
   #
   mftgpr %0,%1
   mffgpr %0,%1
   mfvsrd %0,%x1
   mtvsrd %x0,%1"
  [(set_attr_alternative "type"
      [(if_then_else
	 (match_test "update_indexed_address_mem (operands[0], VOIDmode)")
	 (const_string "fpstore_ux")
	 (if_then_else
	   (match_test "update_address_mem (operands[0], VOIDmode)")
	   (const_string "fpstore_u")
	   (const_string "fpstore")))
       (if_then_else
	 (match_test "update_indexed_address_mem (operands[1], VOIDmode)")
	 (const_string "fpload_ux")
	 (if_then_else
	   (match_test "update_address_mem (operands[1], VOIDmode)")
	   (const_string "fpload_u")
	   (const_string "fpload")))
       (const_string "fp")
       (if_then_else
	 (match_test "update_indexed_address_mem (operands[1], VOIDmode)")
	 (const_string "fpload_ux")
	 (const_string "fpload"))
       (if_then_else
<<<<<<< HEAD
	 (match_test "update_indexed_address_mem (operands[1], VOIDmode)")
	 (const_string "fpload_ux")
	 (const_string "fpload"))
       (if_then_else
	 (match_test "update_indexed_address_mem (operands[0], VOIDmode)")
	 (const_string "fpstore_ux")
	 (const_string "fpstore"))
       (if_then_else
	 (match_test "update_indexed_address_mem (operands[0], VOIDmode)")
	 (const_string "fpstore_ux")
	 (const_string "fpstore"))
       (const_string "vecsimple")
=======
	 (match_test "update_indexed_address_mem (operands[0], VOIDmode)")
	 (const_string "fpstore_ux")
	 (const_string "fpstore"))
>>>>>>> de147f5b
       (const_string "vecsimple")
       (const_string "vecsimple")
       (if_then_else
	 (match_test "update_indexed_address_mem (operands[0], VOIDmode)")
	 (const_string "store_ux")
	 (if_then_else
	   (match_test "update_address_mem (operands[0], VOIDmode)")
	   (const_string "store_u")
	   (const_string "store")))
       (if_then_else
	 (match_test "update_indexed_address_mem (operands[1], VOIDmode)")
	 (const_string "load_ux")
	 (if_then_else
	   (match_test "update_address_mem (operands[1], VOIDmode)")
	   (const_string "load_u")
	   (const_string "load")))
       (const_string "*")
       (const_string "mtjmpr")
       (const_string "mfjmpr")
       (const_string "*")
       (const_string "*")
       (const_string "*")
       (const_string "*")
       (const_string "mftgpr")
       (const_string "mffgpr")
       (const_string "mftgpr")
       (const_string "mffgpr")])
<<<<<<< HEAD
   (set_attr "length" "4,4,4,4,4,4,4,4,4,4,4,4,4,4,4,4,8,12,16,4,4,4,4")])
=======
   (set_attr "length" "4,4,4,4,4,4,4,4,4,4,4,4,4,8,12,16,4,4,4,4")])
>>>>>>> de147f5b

(define_insn "*mov<mode>_softfloat64"
  [(set (match_operand:FMOVE64 0 "nonimmediate_operand" "=Y,r,r,cl,r,r,r,r,*h")
	(match_operand:FMOVE64 1 "input_operand" "r,Y,r,r,h,G,H,F,0"))]
  "TARGET_POWERPC64 && (TARGET_SOFT_FLOAT || !TARGET_FPRS)
   && (gpc_reg_operand (operands[0], <MODE>mode)
       || gpc_reg_operand (operands[1], <MODE>mode))"
  "@
   std%U0%X0 %1,%0
   ld%U1%X1 %0,%1
   mr %0,%1
   mt%0 %1
   mf%1 %0
   #
   #
   #
   nop"
  [(set_attr_alternative "type"
      [(if_then_else
	 (match_test "update_indexed_address_mem (operands[0], VOIDmode)")
	 (const_string "store_ux")
	 (if_then_else
	   (match_test "update_address_mem (operands[0], VOIDmode)")
	   (const_string "store_u")
	   (const_string "store")))
       (if_then_else
	 (match_test "update_indexed_address_mem (operands[1], VOIDmode)")
	 (const_string "load_ux")
	 (if_then_else
	   (match_test "update_address_mem (operands[1], VOIDmode)")
	   (const_string "load_u")
	   (const_string "load")))
       (const_string "*")
       (const_string "mtjmpr")
       (const_string "mfjmpr")
       (const_string "*")
       (const_string "*")
       (const_string "*")
       (const_string "*")])
   (set_attr "length" "4,4,4,4,4,8,12,16,4")])

(define_expand "mov<mode>"
  [(set (match_operand:FMOVE128 0 "general_operand" "")
	(match_operand:FMOVE128 1 "any_operand" ""))]
  ""
  "{ rs6000_emit_move (operands[0], operands[1], <MODE>mode); DONE; }")

;; It's important to list Y->r and r->Y before r->r because otherwise
;; reload, given m->r, will try to pick r->r and reload it, which
;; doesn't make progress.
(define_insn_and_split "*mov<mode>_internal"
  [(set (match_operand:FMOVE128 0 "nonimmediate_operand" "=m,d,d,Y,r,r")
	(match_operand:FMOVE128 1 "input_operand" "d,m,d,r,YGHF,r"))]
  "TARGET_HARD_FLOAT && TARGET_FPRS
   && (gpc_reg_operand (operands[0], <MODE>mode)
       || gpc_reg_operand (operands[1], <MODE>mode))"
  "#"
  "&& reload_completed"
  [(pc)]
{ rs6000_split_multireg_move (operands[0], operands[1]); DONE; }
  [(set_attr "length" "8,8,8,20,20,16")])

(define_insn_and_split "*mov<mode>_softfloat"
  [(set (match_operand:FMOVE128 0 "rs6000_nonimmediate_operand" "=Y,r,r")
	(match_operand:FMOVE128 1 "input_operand" "r,YGHF,r"))]
  "(TARGET_SOFT_FLOAT || !TARGET_FPRS)
   && (gpc_reg_operand (operands[0], <MODE>mode)
       || gpc_reg_operand (operands[1], <MODE>mode))"
  "#"
  "&& reload_completed"
  [(pc)]
{ rs6000_split_multireg_move (operands[0], operands[1]); DONE; }
  [(set_attr "length" "20,20,16")])

(define_expand "extenddftf2"
  [(set (match_operand:TF 0 "nonimmediate_operand" "")
	(float_extend:TF (match_operand:DF 1 "input_operand" "")))]
  "!TARGET_IEEEQUAD
   && TARGET_HARD_FLOAT
   && (TARGET_FPRS || TARGET_E500_DOUBLE)
   && TARGET_LONG_DOUBLE_128"
{
  if (TARGET_E500_DOUBLE)
    emit_insn (gen_spe_extenddftf2 (operands[0], operands[1]));
  else
    emit_insn (gen_extenddftf2_fprs (operands[0], operands[1]));
  DONE;
})

(define_expand "extenddftf2_fprs"
  [(parallel [(set (match_operand:TF 0 "nonimmediate_operand" "")
		   (float_extend:TF (match_operand:DF 1 "input_operand" "")))
	      (use (match_dup 2))])]
  "!TARGET_IEEEQUAD
   && TARGET_HARD_FLOAT && TARGET_FPRS && TARGET_DOUBLE_FLOAT 
   && TARGET_LONG_DOUBLE_128"
{
  operands[2] = CONST0_RTX (DFmode);
  /* Generate GOT reference early for SVR4 PIC.  */
  if (DEFAULT_ABI == ABI_V4 && flag_pic)
    operands[2] = validize_mem (force_const_mem (DFmode, operands[2]));
})

(define_insn_and_split "*extenddftf2_internal"
  [(set (match_operand:TF 0 "nonimmediate_operand" "=m,Y,d,&d,r")
       (float_extend:TF (match_operand:DF 1 "input_operand" "d,r,md,md,rmGHF")))
   (use (match_operand:DF 2 "zero_reg_mem_operand" "d,r,m,d,n"))]
  "!TARGET_IEEEQUAD
   && TARGET_HARD_FLOAT && TARGET_FPRS && TARGET_DOUBLE_FLOAT 
   && TARGET_LONG_DOUBLE_128"
  "#"
  "&& reload_completed"
  [(pc)]
{
  const int lo_word = LONG_DOUBLE_LARGE_FIRST ? GET_MODE_SIZE (DFmode) : 0;
  const int hi_word = LONG_DOUBLE_LARGE_FIRST ? 0 : GET_MODE_SIZE (DFmode);
  emit_move_insn (simplify_gen_subreg (DFmode, operands[0], TFmode, hi_word),
		  operands[1]);
  emit_move_insn (simplify_gen_subreg (DFmode, operands[0], TFmode, lo_word),
		  operands[2]);
  DONE;
})

(define_expand "extendsftf2"
  [(set (match_operand:TF 0 "nonimmediate_operand" "")
	(float_extend:TF (match_operand:SF 1 "gpc_reg_operand" "")))]
  "!TARGET_IEEEQUAD
   && TARGET_HARD_FLOAT
   && (TARGET_FPRS || TARGET_E500_DOUBLE)
   && TARGET_LONG_DOUBLE_128"
{
  rtx tmp = gen_reg_rtx (DFmode);
  emit_insn (gen_extendsfdf2 (tmp, operands[1]));
  emit_insn (gen_extenddftf2 (operands[0], tmp));
  DONE;
})

(define_expand "trunctfdf2"
  [(set (match_operand:DF 0 "gpc_reg_operand" "")
	(float_truncate:DF (match_operand:TF 1 "gpc_reg_operand" "")))]
  "!TARGET_IEEEQUAD
   && TARGET_HARD_FLOAT
   && (TARGET_FPRS || TARGET_E500_DOUBLE)
   && TARGET_LONG_DOUBLE_128"
  "")

(define_insn_and_split "trunctfdf2_internal1"
  [(set (match_operand:DF 0 "gpc_reg_operand" "=d,?d")
	(float_truncate:DF (match_operand:TF 1 "gpc_reg_operand" "0,d")))]
  "!TARGET_IEEEQUAD && !TARGET_XL_COMPAT
   && TARGET_HARD_FLOAT && TARGET_FPRS && TARGET_LONG_DOUBLE_128"
  "@
   #
   fmr %0,%1"
  "&& reload_completed && REGNO (operands[0]) == REGNO (operands[1])"
  [(const_int 0)]
{
  emit_note (NOTE_INSN_DELETED);
  DONE;
}
  [(set_attr "type" "fp")])

(define_insn "trunctfdf2_internal2"
  [(set (match_operand:DF 0 "gpc_reg_operand" "=d")
	(float_truncate:DF (match_operand:TF 1 "gpc_reg_operand" "d")))]
  "!TARGET_IEEEQUAD && TARGET_XL_COMPAT
   && TARGET_HARD_FLOAT && TARGET_FPRS && TARGET_DOUBLE_FLOAT 
   && TARGET_LONG_DOUBLE_128"
  "fadd %0,%1,%L1"
  [(set_attr "type" "fp")
   (set_attr "fp_type" "fp_addsub_d")])

(define_expand "trunctfsf2"
  [(set (match_operand:SF 0 "gpc_reg_operand" "")
	(float_truncate:SF (match_operand:TF 1 "gpc_reg_operand" "")))]
  "!TARGET_IEEEQUAD
   && TARGET_HARD_FLOAT
   && (TARGET_FPRS || TARGET_E500_DOUBLE)
   && TARGET_LONG_DOUBLE_128"
{
  if (TARGET_E500_DOUBLE)
    emit_insn (gen_spe_trunctfsf2 (operands[0], operands[1]));
  else
    emit_insn (gen_trunctfsf2_fprs (operands[0], operands[1]));
  DONE;
})

(define_insn_and_split "trunctfsf2_fprs"
  [(set (match_operand:SF 0 "gpc_reg_operand" "=f")
	(float_truncate:SF (match_operand:TF 1 "gpc_reg_operand" "d")))
   (clobber (match_scratch:DF 2 "=d"))]
  "!TARGET_IEEEQUAD
   && TARGET_HARD_FLOAT && TARGET_FPRS && TARGET_SINGLE_FLOAT 
   && TARGET_LONG_DOUBLE_128"
  "#"
  "&& reload_completed"
  [(set (match_dup 2)
	(float_truncate:DF (match_dup 1)))
   (set (match_dup 0)
	(float_truncate:SF (match_dup 2)))]
  "")

(define_expand "floatsitf2"
  [(set (match_operand:TF 0 "gpc_reg_operand" "")
        (float:TF (match_operand:SI 1 "gpc_reg_operand" "")))]
  "!TARGET_IEEEQUAD
   && TARGET_HARD_FLOAT
   && (TARGET_FPRS || TARGET_E500_DOUBLE)
   && TARGET_LONG_DOUBLE_128"
{
  rtx tmp = gen_reg_rtx (DFmode);
  expand_float (tmp, operands[1], false);
  emit_insn (gen_extenddftf2 (operands[0], tmp));
  DONE;
})

; fadd, but rounding towards zero.
; This is probably not the optimal code sequence.
(define_insn "fix_trunc_helper"
  [(set (match_operand:DF 0 "gpc_reg_operand" "=d")
	(unspec:DF [(match_operand:TF 1 "gpc_reg_operand" "d")]
		   UNSPEC_FIX_TRUNC_TF))
   (clobber (match_operand:DF 2 "gpc_reg_operand" "=&d"))]
  "TARGET_HARD_FLOAT && TARGET_FPRS && TARGET_DOUBLE_FLOAT"
  "mffs %2\n\tmtfsb1 31\n\tmtfsb0 30\n\tfadd %0,%1,%L1\n\tmtfsf 1,%2"
  [(set_attr "type" "fp")
   (set_attr "length" "20")])

(define_expand "fix_trunctfsi2"
  [(set (match_operand:SI 0 "gpc_reg_operand" "")
	(fix:SI (match_operand:TF 1 "gpc_reg_operand" "")))]
  "!TARGET_IEEEQUAD && TARGET_HARD_FLOAT
   && (TARGET_FPRS || TARGET_E500_DOUBLE) && TARGET_LONG_DOUBLE_128"
{
  if (TARGET_E500_DOUBLE)
    emit_insn (gen_spe_fix_trunctfsi2 (operands[0], operands[1]));
  else
    emit_insn (gen_fix_trunctfsi2_fprs (operands[0], operands[1]));
  DONE;
})

(define_expand "fix_trunctfsi2_fprs"
  [(parallel [(set (match_operand:SI 0 "gpc_reg_operand" "")
		   (fix:SI (match_operand:TF 1 "gpc_reg_operand" "")))
	      (clobber (match_dup 2))
	      (clobber (match_dup 3))
	      (clobber (match_dup 4))
	      (clobber (match_dup 5))])]
  "!TARGET_IEEEQUAD
   && TARGET_HARD_FLOAT && TARGET_FPRS && TARGET_LONG_DOUBLE_128"
{
  operands[2] = gen_reg_rtx (DFmode);
  operands[3] = gen_reg_rtx (DFmode);
  operands[4] = gen_reg_rtx (DImode);
  operands[5] = assign_stack_temp (DImode, GET_MODE_SIZE (DImode));
})

(define_insn_and_split "*fix_trunctfsi2_internal"
  [(set (match_operand:SI 0 "gpc_reg_operand" "=r")
        (fix:SI (match_operand:TF 1 "gpc_reg_operand" "d")))
   (clobber (match_operand:DF 2 "gpc_reg_operand" "=d"))
   (clobber (match_operand:DF 3 "gpc_reg_operand" "=&d"))
   (clobber (match_operand:DI 4 "gpc_reg_operand" "=d"))
   (clobber (match_operand:DI 5 "offsettable_mem_operand" "=o"))]
  "!TARGET_IEEEQUAD
   && TARGET_HARD_FLOAT && TARGET_FPRS && TARGET_LONG_DOUBLE_128"
  "#"
  ""
  [(pc)]
{
  rtx lowword;
  emit_insn (gen_fix_trunc_helper (operands[2], operands[1], operands[3]));

  gcc_assert (MEM_P (operands[5]));
  lowword = adjust_address (operands[5], SImode, WORDS_BIG_ENDIAN ? 4 : 0);

  emit_insn (gen_fctiwz_df (operands[4], operands[2]));
  emit_move_insn (operands[5], operands[4]);
  emit_move_insn (operands[0], lowword);
  DONE;
})

(define_expand "negtf2"
  [(set (match_operand:TF 0 "gpc_reg_operand" "")
	(neg:TF (match_operand:TF 1 "gpc_reg_operand" "")))]
  "!TARGET_IEEEQUAD
   && TARGET_HARD_FLOAT
   && (TARGET_FPRS || TARGET_E500_DOUBLE)
   && TARGET_LONG_DOUBLE_128"
  "")

(define_insn "negtf2_internal"
  [(set (match_operand:TF 0 "gpc_reg_operand" "=d")
	(neg:TF (match_operand:TF 1 "gpc_reg_operand" "d")))]
  "!TARGET_IEEEQUAD
   && TARGET_HARD_FLOAT && TARGET_FPRS && TARGET_LONG_DOUBLE_128"
  "*
{
  if (REGNO (operands[0]) == REGNO (operands[1]) + 1)
    return \"fneg %L0,%L1\;fneg %0,%1\";
  else
    return \"fneg %0,%1\;fneg %L0,%L1\";
}"
  [(set_attr "type" "fp")
   (set_attr "length" "8")])

(define_expand "abstf2"
  [(set (match_operand:TF 0 "gpc_reg_operand" "")
	(abs:TF (match_operand:TF 1 "gpc_reg_operand" "")))]
  "!TARGET_IEEEQUAD
   && TARGET_HARD_FLOAT
   && (TARGET_FPRS || TARGET_E500_DOUBLE)
   && TARGET_LONG_DOUBLE_128"
  "
{
  rtx label = gen_label_rtx ();
  if (TARGET_E500_DOUBLE)
    {
      if (flag_finite_math_only && !flag_trapping_math)
	emit_insn (gen_spe_abstf2_tst (operands[0], operands[1], label));
      else
	emit_insn (gen_spe_abstf2_cmp (operands[0], operands[1], label));
    }
  else
    emit_insn (gen_abstf2_internal (operands[0], operands[1], label));
  emit_label (label);
  DONE;
}")

(define_expand "abstf2_internal"
  [(set (match_operand:TF 0 "gpc_reg_operand" "")
	(match_operand:TF 1 "gpc_reg_operand" ""))
   (set (match_dup 3) (match_dup 5))
   (set (match_dup 5) (abs:DF (match_dup 5)))
   (set (match_dup 4) (compare:CCFP (match_dup 3) (match_dup 5)))
   (set (pc) (if_then_else (eq (match_dup 4) (const_int 0))
			   (label_ref (match_operand 2 "" ""))
			   (pc)))
   (set (match_dup 6) (neg:DF (match_dup 6)))]
  "!TARGET_IEEEQUAD
   && TARGET_HARD_FLOAT && TARGET_FPRS && TARGET_DOUBLE_FLOAT 
   && TARGET_LONG_DOUBLE_128"
  "
{
  const int hi_word = LONG_DOUBLE_LARGE_FIRST ? 0 : GET_MODE_SIZE (DFmode);
  const int lo_word = LONG_DOUBLE_LARGE_FIRST ? GET_MODE_SIZE (DFmode) : 0;
  operands[3] = gen_reg_rtx (DFmode);
  operands[4] = gen_reg_rtx (CCFPmode);
  operands[5] = simplify_gen_subreg (DFmode, operands[0], TFmode, hi_word);
  operands[6] = simplify_gen_subreg (DFmode, operands[0], TFmode, lo_word);
}")

;; Reload helper functions used by rs6000_secondary_reload.  The patterns all
;; must have 3 arguments, and scratch register constraint must be a single
;; constraint.

;; Reload patterns to support gpr load/store with misaligned mem.
;; and multiple gpr load/store at offset >= 0xfffc
(define_expand "reload_<mode>_store"
  [(parallel [(match_operand 0 "memory_operand" "=m")
              (match_operand 1 "gpc_reg_operand" "r")
              (match_operand:GPR 2 "register_operand" "=&b")])]
  ""
{
  rs6000_secondary_reload_gpr (operands[1], operands[0], operands[2], true);
  DONE;
})

(define_expand "reload_<mode>_load"
  [(parallel [(match_operand 0 "gpc_reg_operand" "=r")
              (match_operand 1 "memory_operand" "m")
              (match_operand:GPR 2 "register_operand" "=b")])]
  ""
{
  rs6000_secondary_reload_gpr (operands[0], operands[1], operands[2], false);
  DONE;
})


;; Power8 merge instructions to allow direct move to/from floating point
;; registers in 32-bit mode.  We use TF mode to get two registers to move the
;; individual 32-bit parts across.  Subreg doesn't work too well on the TF
;; value, since it is allocated in reload and not all of the flow information
;; is setup for it.  We have two patterns to do the two moves between gprs and
;; fprs.  There isn't a dependancy between the two, but we could potentially
;; schedule other instructions between the two instructions.  TFmode is
;; currently limited to traditional FPR registers.  If/when this is changed, we
;; will need to revist %L to make sure it works with VSX registers, or add an
;; %x version of %L.

(define_insn "p8_fmrgow_<mode>"
  [(set (match_operand:FMOVE64X 0 "register_operand" "=d")
	(unspec:FMOVE64X [(match_operand:TF 1 "register_operand" "d")]
			 UNSPEC_P8V_FMRGOW))]
  "!TARGET_POWERPC64 && TARGET_DIRECT_MOVE"
  "fmrgow %0,%1,%L1"
  [(set_attr "type" "vecperm")])

(define_insn "p8_mtvsrwz_1"
  [(set (match_operand:TF 0 "register_operand" "=d")
	(unspec:TF [(match_operand:SI 1 "register_operand" "r")]
		   UNSPEC_P8V_MTVSRWZ))]
  "!TARGET_POWERPC64 && TARGET_DIRECT_MOVE"
  "mtvsrwz %x0,%1"
  [(set_attr "type" "mftgpr")])

(define_insn "p8_mtvsrwz_2"
  [(set (match_operand:TF 0 "register_operand" "+d")
	(unspec:TF [(match_dup 0)
		    (match_operand:SI 1 "register_operand" "r")]
		   UNSPEC_P8V_MTVSRWZ))]
  "!TARGET_POWERPC64 && TARGET_DIRECT_MOVE"
  "mtvsrwz %L0,%1"
  [(set_attr "type" "mftgpr")])

(define_insn_and_split "reload_fpr_from_gpr<mode>"
  [(set (match_operand:FMOVE64X 0 "register_operand" "=ws")
	(unspec:FMOVE64X [(match_operand:FMOVE64X 1 "register_operand" "r")]
			 UNSPEC_P8V_RELOAD_FROM_GPR))
   (clobber (match_operand:TF 2 "register_operand" "=d"))]
  "!TARGET_POWERPC64 && TARGET_DIRECT_MOVE"
  "#"
  "&& reload_completed"
  [(const_int 0)]
{
  rtx dest = operands[0];
  rtx src = operands[1];
  rtx tmp = operands[2];
  rtx gpr_hi_reg = gen_highpart (SImode, src);
  rtx gpr_lo_reg = gen_lowpart (SImode, src);

  emit_insn (gen_p8_mtvsrwz_1 (tmp, gpr_hi_reg));
  emit_insn (gen_p8_mtvsrwz_2 (tmp, gpr_lo_reg));
  emit_insn (gen_p8_fmrgow_<mode> (dest, tmp));
  DONE;
}
  [(set_attr "length" "12")
   (set_attr "type" "three")])

;; Move 128 bit values from GPRs to VSX registers in 64-bit mode
(define_insn "p8_mtvsrd_1"
  [(set (match_operand:TF 0 "register_operand" "=ws")
	(unspec:TF [(match_operand:DI 1 "register_operand" "r")]
		   UNSPEC_P8V_MTVSRD))]
  "TARGET_POWERPC64 && TARGET_DIRECT_MOVE"
  "mtvsrd %0,%1"
  [(set_attr "type" "mftgpr")])

(define_insn "p8_mtvsrd_2"
  [(set (match_operand:TF 0 "register_operand" "+ws")
	(unspec:TF [(match_dup 0)
		    (match_operand:DI 1 "register_operand" "r")]
		   UNSPEC_P8V_MTVSRD))]
  "TARGET_POWERPC64 && TARGET_DIRECT_MOVE"
  "mtvsrd %L0,%1"
  [(set_attr "type" "mftgpr")])

(define_insn "p8_xxpermdi_<mode>"
  [(set (match_operand:FMOVE128_GPR 0 "register_operand" "=wa")
	(unspec:FMOVE128_GPR [(match_operand:TF 1 "register_operand" "ws")]
			     UNSPEC_P8V_XXPERMDI))]
  "TARGET_POWERPC64 && TARGET_DIRECT_MOVE"
  "xxpermdi %x0,%1,%L1,0"
  [(set_attr "type" "vecperm")])

(define_insn_and_split "reload_vsx_from_gpr<mode>"
  [(set (match_operand:FMOVE128_GPR 0 "register_operand" "=wa")
	(unspec:FMOVE128_GPR
	 [(match_operand:FMOVE128_GPR 1 "register_operand" "r")]
	 UNSPEC_P8V_RELOAD_FROM_GPR))
   (clobber (match_operand:TF 2 "register_operand" "=ws"))]
  "TARGET_POWERPC64 && TARGET_DIRECT_MOVE"
  "#"
  "&& reload_completed"
  [(const_int 0)]
{
  rtx dest = operands[0];
  rtx src = operands[1];
  rtx tmp = operands[2];
  rtx gpr_hi_reg = gen_highpart (DImode, src);
  rtx gpr_lo_reg = gen_lowpart (DImode, src);

  emit_insn (gen_p8_mtvsrd_1 (tmp, gpr_hi_reg));
  emit_insn (gen_p8_mtvsrd_2 (tmp, gpr_lo_reg));
  emit_insn (gen_p8_xxpermdi_<mode> (dest, tmp));
}
  [(set_attr "length" "12")
   (set_attr "type" "three")])

;; Move SFmode to a VSX from a GPR register.  Because scalar floating point
;; type is stored internally as double precision in the VSX registers, we have
;; to convert it from the vector format.

(define_insn_and_split "reload_vsx_from_gprsf"
  [(set (match_operand:SF 0 "register_operand" "=wa")
	(unspec:SF [(match_operand:SF 1 "register_operand" "r")]
		   UNSPEC_P8V_RELOAD_FROM_GPR))
   (clobber (match_operand:DI 2 "register_operand" "=r"))]
  "TARGET_POWERPC64 && TARGET_DIRECT_MOVE && WORDS_BIG_ENDIAN"
  "#"
  "&& reload_completed"
  [(const_int 0)]
{
  rtx op0 = operands[0];
  rtx op1 = operands[1];
  rtx op2 = operands[2];
  rtx op0_di = simplify_gen_subreg (DImode, op0, SFmode, 0);
  rtx op1_di = simplify_gen_subreg (DImode, op1, SFmode, 0);

  /* Move SF value to upper 32-bits for xscvspdpn.  */
  emit_insn (gen_ashldi3 (op2, op1_di, GEN_INT (32)));
  emit_move_insn (op0_di, op2);
  emit_insn (gen_vsx_xscvspdpn_directmove (op0, op0));
  DONE;
}
  [(set_attr "length" "8")
   (set_attr "type" "two")])

;; Move 128 bit values from VSX registers to GPRs in 64-bit mode by doing a
;; normal 64-bit move, followed by an xxpermdi to get the bottom 64-bit value,
;; and then doing a move of that.
(define_insn "p8_mfvsrd_3_<mode>"
  [(set (match_operand:DF 0 "register_operand" "=r")
	(unspec:DF [(match_operand:FMOVE128_GPR 1 "register_operand" "wa")]
		   UNSPEC_P8V_RELOAD_FROM_VSX))]
  "TARGET_POWERPC64 && TARGET_DIRECT_MOVE && WORDS_BIG_ENDIAN"
  "mfvsrd %0,%x1"
  [(set_attr "type" "mftgpr")])

(define_insn_and_split "reload_gpr_from_vsx<mode>"
  [(set (match_operand:FMOVE128_GPR 0 "register_operand" "=r")
	(unspec:FMOVE128_GPR
	 [(match_operand:FMOVE128_GPR 1 "register_operand" "wa")]
	 UNSPEC_P8V_RELOAD_FROM_VSX))
   (clobber (match_operand:FMOVE128_GPR 2 "register_operand" "=wa"))]
  "TARGET_POWERPC64 && TARGET_DIRECT_MOVE && WORDS_BIG_ENDIAN"
  "#"
  "&& reload_completed"
  [(const_int 0)]
{
  rtx dest = operands[0];
  rtx src = operands[1];
  rtx tmp = operands[2];
  rtx gpr_hi_reg = gen_highpart (DFmode, dest);
  rtx gpr_lo_reg = gen_lowpart (DFmode, dest);

  emit_insn (gen_p8_mfvsrd_3_<mode> (gpr_hi_reg, src));
  emit_insn (gen_vsx_xxpermdi_<mode> (tmp, src, src, GEN_INT (3)));
  emit_insn (gen_p8_mfvsrd_3_<mode> (gpr_lo_reg, tmp));
}
  [(set_attr "length" "12")
   (set_attr "type" "three")])

;; Move SFmode to a GPR from a VSX register.  Because scalar floating point
;; type is stored internally as double precision, we have to convert it to the
;; vector format.

(define_insn_and_split "reload_gpr_from_vsxsf"
  [(set (match_operand:SF 0 "register_operand" "=r")
	(unspec:SF [(match_operand:SF 1 "register_operand" "wa")]
		   UNSPEC_P8V_RELOAD_FROM_VSX))
   (clobber (match_operand:V4SF 2 "register_operand" "=wa"))]
  "TARGET_POWERPC64 && TARGET_DIRECT_MOVE && WORDS_BIG_ENDIAN"
  "#"
  "&& reload_completed"
  [(const_int 0)]
{
  rtx op0 = operands[0];
  rtx op1 = operands[1];
  rtx op2 = operands[2];
  rtx diop0 = simplify_gen_subreg (DImode, op0, SFmode, 0);

  emit_insn (gen_vsx_xscvdpspn_scalar (op2, op1));
  emit_insn (gen_p8_mfvsrd_4_disf (diop0, op2));
  emit_insn (gen_lshrdi3 (diop0, diop0, GEN_INT (32)));
  DONE;
}
  [(set_attr "length" "12")
   (set_attr "type" "three")])

(define_insn "p8_mfvsrd_4_disf"
  [(set (match_operand:DI 0 "register_operand" "=r")
	(unspec:DI [(match_operand:V4SF 1 "register_operand" "wa")]
		   UNSPEC_P8V_RELOAD_FROM_VSX))]
  "TARGET_POWERPC64 && TARGET_DIRECT_MOVE && WORDS_BIG_ENDIAN"
  "mfvsrd %0,%x1"
  [(set_attr "type" "mftgpr")])


;; Next come the multi-word integer load and store and the load and store
;; multiple insns.

;; List r->r after r->Y, otherwise reload will try to reload a
;; non-offsettable address by using r->r which won't make progress.
;; Use of fprs is disparaged slightly otherwise reload prefers to reload
;; a gpr into a fpr instead of reloading an invalid 'Y' address
(define_insn "*movdi_internal32"
  [(set (match_operand:DI 0 "rs6000_nonimmediate_operand" "=Y,r,r,?m,?*d,?*d,r")
	(match_operand:DI 1 "input_operand" "r,Y,r,d,m,d,IJKnGHF"))]
  "! TARGET_POWERPC64
   && (gpc_reg_operand (operands[0], DImode)
       || gpc_reg_operand (operands[1], DImode))"
  "@
   #
   #
   #
   stfd%U0%X0 %1,%0
   lfd%U1%X1 %0,%1
   fmr %0,%1
<<<<<<< HEAD
   #
   xxlxor %x0,%x0,%x0"
=======
   #"
>>>>>>> de147f5b
  [(set_attr_alternative "type"
      [(const_string "store")
       (const_string "load")
       (const_string "*")
       (if_then_else
	 (match_test "update_indexed_address_mem (operands[0], VOIDmode)")
	 (const_string "fpstore_ux")
	 (if_then_else
	   (match_test "update_address_mem (operands[0], VOIDmode)")
	   (const_string "fpstore_u")
	   (const_string "fpstore")))
       (if_then_else
	 (match_test "update_indexed_address_mem (operands[1], VOIDmode)")
	 (const_string "fpload_ux")
	 (if_then_else
	   (match_test "update_address_mem (operands[1], VOIDmode)")
	   (const_string "fpload_u")
	   (const_string "fpload")))
       (const_string "fp")
<<<<<<< HEAD
       (const_string "*")
       (const_string "vecsimple")])])
=======
       (const_string "*")])])
>>>>>>> de147f5b

(define_split
  [(set (match_operand:DI 0 "gpc_reg_operand" "")
	(match_operand:DI 1 "const_int_operand" ""))]
  "! TARGET_POWERPC64 && reload_completed
   && gpr_or_gpr_p (operands[0], operands[1])
   && !direct_move_p (operands[0], operands[1])"
  [(set (match_dup 2) (match_dup 4))
   (set (match_dup 3) (match_dup 1))]
  "
{
  HOST_WIDE_INT value = INTVAL (operands[1]);
  operands[2] = operand_subword_force (operands[0], WORDS_BIG_ENDIAN == 0,
				       DImode);
  operands[3] = operand_subword_force (operands[0], WORDS_BIG_ENDIAN != 0,
				       DImode);
#if HOST_BITS_PER_WIDE_INT == 32
  operands[4] = (value & 0x80000000) ? constm1_rtx : const0_rtx;
#else
  operands[4] = GEN_INT (value >> 32);
  operands[1] = GEN_INT (((value & 0xffffffff) ^ 0x80000000) - 0x80000000);
#endif
}")

(define_split
  [(set (match_operand:DIFD 0 "rs6000_nonimmediate_operand" "")
        (match_operand:DIFD 1 "input_operand" ""))]
  "reload_completed && !TARGET_POWERPC64
   && gpr_or_gpr_p (operands[0], operands[1])
   && !direct_move_p (operands[0], operands[1])"
  [(pc)]
{ rs6000_split_multireg_move (operands[0], operands[1]); DONE; })

(define_insn "*movdi_internal64"
<<<<<<< HEAD
  [(set (match_operand:DI 0 "nonimmediate_operand" "=Y,r,r,r,r,r,?m,?*d,?*d,?Z,?wa,?wa,r,*h,*h,?wa,r,?*wg,r,?*wm")
	(match_operand:DI 1 "input_operand" "r,Y,r,I,L,nF,d,m,d,wa,Z,wa,*h,r,0,O,*wg,r,*wm,r"))]
=======
  [(set (match_operand:DI 0 "nonimmediate_operand" "=Y,r,r,r,r,r,?m,?*d,?*d,r,*h,*h,r,?*wg,r,?*wm")
	(match_operand:DI 1 "input_operand" "r,Y,r,I,L,nF,d,m,d,*h,r,0,*wg,r,*wm,r"))]
>>>>>>> de147f5b
  "TARGET_POWERPC64
   && (gpc_reg_operand (operands[0], DImode)
       || gpc_reg_operand (operands[1], DImode))"
  "@
   std%U0%X0 %1,%0
   ld%U1%X1 %0,%1
   mr %0,%1
   li %0,%1
   lis %0,%v1
   #
   stfd%U0%X0 %1,%0
   lfd%U1%X1 %0,%1
   fmr %0,%1
   stxsd%U0x %x1,%y0
   lxsd%U1x %x0,%y1
   xxlor %x0,%x1,%x1
   mf%1 %0
   mt%0 %1
   nop
<<<<<<< HEAD
   xxlxor %x0,%x0,%x0
=======
>>>>>>> de147f5b
   mftgpr %0,%1
   mffgpr %0,%1
   mfvsrd %0,%x1
   mtvsrd %x0,%1"
  [(set_attr_alternative "type"
      [(if_then_else
	 (match_test "update_indexed_address_mem (operands[0], VOIDmode)")
	 (const_string "store_ux")
	 (if_then_else
	   (match_test "update_address_mem (operands[0], VOIDmode)")
	   (const_string "store_u")
	   (const_string "store")))
       (if_then_else
	 (match_test "update_indexed_address_mem (operands[1], VOIDmode)")
	 (const_string "load_ux")
	 (if_then_else
	   (match_test "update_address_mem (operands[1], VOIDmode)")
	   (const_string "load_u")
	   (const_string "load")))
       (const_string "*")
       (const_string "*")
       (const_string "*")
       (const_string "*")
       (if_then_else
	 (match_test "update_indexed_address_mem (operands[0], VOIDmode)")
	 (const_string "fpstore_ux")
	 (if_then_else
	   (match_test "update_address_mem (operands[0], VOIDmode)")
	   (const_string "fpstore_u")
	   (const_string "fpstore")))
       (if_then_else
	 (match_test "update_indexed_address_mem (operands[1], VOIDmode)")
	 (const_string "fpload_ux")
	 (if_then_else
	   (match_test "update_address_mem (operands[1], VOIDmode)")
	   (const_string "fpload_u")
	   (const_string "fpload")))
       (const_string "fp")
<<<<<<< HEAD
       (if_then_else
	 (match_test "update_indexed_address_mem (operands[0], VOIDmode)")
	 (const_string "fpstore_ux")
	 (const_string "fpstore"))
       (if_then_else
	 (match_test "update_indexed_address_mem (operands[1], VOIDmode)")
	 (const_string "fpload_ux")
	 (const_string "fpload"))
       (const_string "vecsimple")
       (const_string "mfjmpr")
       (const_string "mtjmpr")
       (const_string "*")
       (const_string "vecsimple")
=======
       (const_string "mfjmpr")
       (const_string "mtjmpr")
       (const_string "*")
>>>>>>> de147f5b
       (const_string "mftgpr")
       (const_string "mffgpr")
       (const_string "mftgpr")
       (const_string "mffgpr")])
<<<<<<< HEAD
   (set_attr "length" "4,4,4,4,4,20,4,4,4,4,4,4,4,4,4,4,4,4,4,4")])
=======
   (set_attr "length" "4,4,4,4,4,20,4,4,4,4,4,4,4,4,4,4")])
>>>>>>> de147f5b

;; immediate value valid for a single instruction hiding in a const_double
(define_insn ""
  [(set (match_operand:DI 0 "gpc_reg_operand" "=r")
	(match_operand:DI 1 "const_double_operand" "F"))]
  "HOST_BITS_PER_WIDE_INT == 32 && TARGET_POWERPC64
   && GET_CODE (operands[1]) == CONST_DOUBLE
   && num_insns_constant (operands[1], DImode) == 1"
  "*
{
  return ((unsigned HOST_WIDE_INT)
	  (CONST_DOUBLE_LOW (operands[1]) + 0x8000) < 0x10000)
	 ? \"li %0,%1\" : \"lis %0,%v1\";
}")

;; Generate all one-bits and clear left or right.
;; Use (and:DI (rotate:DI ...)) to avoid anddi3 unnecessary clobber.
(define_split
  [(set (match_operand:DI 0 "gpc_reg_operand" "")
	(match_operand:DI 1 "mask64_operand" ""))]
  "TARGET_POWERPC64 && num_insns_constant (operands[1], DImode) > 1"
  [(set (match_dup 0) (const_int -1))
   (set (match_dup 0)
	(and:DI (rotate:DI (match_dup 0)
			   (const_int 0))
		(match_dup 1)))]
  "")

;; Split a load of a large constant into the appropriate five-instruction
;; sequence.  Handle anything in a constant number of insns.
;; When non-easy constants can go in the TOC, this should use
;; easy_fp_constant predicate.
(define_split
  [(set (match_operand:DI 0 "gpc_reg_operand" "")
	(match_operand:DI 1 "const_int_operand" ""))]
  "TARGET_POWERPC64 && num_insns_constant (operands[1], DImode) > 1"
  [(set (match_dup 0) (match_dup 2))
   (set (match_dup 0) (plus:DI (match_dup 0) (match_dup 3)))]
  "
{ rtx tem = rs6000_emit_set_const (operands[0], DImode, operands[1], 5);

  if (tem == operands[0])
    DONE;
  else
    FAIL;
}")

(define_split
  [(set (match_operand:DI 0 "gpc_reg_operand" "")
	(match_operand:DI 1 "const_double_operand" ""))]
  "TARGET_POWERPC64 && num_insns_constant (operands[1], DImode) > 1"
  [(set (match_dup 0) (match_dup 2))
   (set (match_dup 0) (plus:DI (match_dup 0) (match_dup 3)))]
  "
{ rtx tem = rs6000_emit_set_const (operands[0], DImode, operands[1], 5);

  if (tem == operands[0])
    DONE;
  else
    FAIL;
}")

;; TImode/PTImode is similar, except that we usually want to compute the
;; address into a register and use lsi/stsi (the exception is during reload).

(define_insn "*mov<mode>_string"
  [(set (match_operand:TI2 0 "reg_or_mem_operand" "=Q,Y,????r,????r,????r,r")
	(match_operand:TI2 1 "input_operand" "r,r,Q,Y,r,n"))]
  "! TARGET_POWERPC64
   && (<MODE>mode != TImode || VECTOR_MEM_NONE_P (TImode))
   && (gpc_reg_operand (operands[0], <MODE>mode)
       || gpc_reg_operand (operands[1], <MODE>mode))"
  "*
{
  switch (which_alternative)
    {
    default:
      gcc_unreachable ();
    case 0:
      if (TARGET_STRING)
        return \"stswi %1,%P0,16\";
    case 1:
      return \"#\";
    case 2:
      /* If the address is not used in the output, we can use lsi.  Otherwise,
	 fall through to generating four loads.  */
      if (TARGET_STRING
          && ! reg_overlap_mentioned_p (operands[0], operands[1]))
	return \"lswi %0,%P1,16\";
      /* ... fall through ...  */
    case 3:
    case 4:
    case 5:
      return \"#\";
    }
}"
  [(set_attr "type" "store_ux,store_ux,load_ux,load_ux,*,*")
   (set (attr "cell_micro") (if_then_else (match_test "TARGET_STRING")
   			                  (const_string "always")
					  (const_string "conditional")))])

(define_insn "*mov<mode>_ppc64"
  [(set (match_operand:TI2 0 "nonimmediate_operand" "=wQ,Y,r,r,r,r")
	(match_operand:TI2 1 "input_operand" "r,r,wQ,Y,r,n"))]
  "(TARGET_POWERPC64 && VECTOR_MEM_NONE_P (<MODE>mode)
   && (gpc_reg_operand (operands[0], <MODE>mode)
       || gpc_reg_operand (operands[1], <MODE>mode)))"
{
  return rs6000_output_move_128bit (operands);
}
  [(set_attr "type" "store,store,load,load,*,*")
   (set_attr "length" "8")])

(define_split
  [(set (match_operand:TI2 0 "int_reg_operand" "")
	(match_operand:TI2 1 "const_double_operand" ""))]
  "TARGET_POWERPC64
   && (VECTOR_MEM_NONE_P (<MODE>mode)
       || (reload_completed && INT_REGNO_P (REGNO (operands[0]))))"
  [(set (match_dup 2) (match_dup 4))
   (set (match_dup 3) (match_dup 5))]
  "
{
  operands[2] = operand_subword_force (operands[0], WORDS_BIG_ENDIAN == 0,
				       <MODE>mode);
  operands[3] = operand_subword_force (operands[0], WORDS_BIG_ENDIAN != 0,
				       <MODE>mode);
  if (GET_CODE (operands[1]) == CONST_DOUBLE)
    {
      operands[4] = GEN_INT (CONST_DOUBLE_HIGH (operands[1]));
      operands[5] = GEN_INT (CONST_DOUBLE_LOW (operands[1]));
    }
  else if (GET_CODE (operands[1]) == CONST_INT)
    {
      operands[4] = GEN_INT (- (INTVAL (operands[1]) < 0));
      operands[5] = operands[1];
    }
  else
    FAIL;
}")

(define_split
  [(set (match_operand:TI2 0 "nonimmediate_operand" "")
        (match_operand:TI2 1 "input_operand" ""))]
  "reload_completed
   && gpr_or_gpr_p (operands[0], operands[1])
   && !direct_move_p (operands[0], operands[1])
   && !quad_load_store_p (operands[0], operands[1])"
  [(pc)]
{ rs6000_split_multireg_move (operands[0], operands[1]); DONE; })

(define_expand "load_multiple"
  [(match_par_dup 3 [(set (match_operand:SI 0 "" "")
			  (match_operand:SI 1 "" ""))
		     (use (match_operand:SI 2 "" ""))])]
  "TARGET_STRING && !TARGET_POWERPC64"
  "
{
  int regno;
  int count;
  rtx op1;
  int i;

  /* Support only loading a constant number of fixed-point registers from
     memory and only bother with this if more than two; the machine
     doesn't support more than eight.  */
  if (GET_CODE (operands[2]) != CONST_INT
      || INTVAL (operands[2]) <= 2
      || INTVAL (operands[2]) > 8
      || GET_CODE (operands[1]) != MEM
      || GET_CODE (operands[0]) != REG
      || REGNO (operands[0]) >= 32)
    FAIL;

  count = INTVAL (operands[2]);
  regno = REGNO (operands[0]);

  operands[3] = gen_rtx_PARALLEL (VOIDmode, rtvec_alloc (count));
  op1 = replace_equiv_address (operands[1],
			       force_reg (SImode, XEXP (operands[1], 0)));

  for (i = 0; i < count; i++)
    XVECEXP (operands[3], 0, i)
      = gen_rtx_SET (VOIDmode, gen_rtx_REG (SImode, regno + i),
		     adjust_address_nv (op1, SImode, i * 4));
}")

(define_insn "*ldmsi8"
  [(match_parallel 0 "load_multiple_operation"
    [(set (match_operand:SI 2 "gpc_reg_operand" "")
          (mem:SI (match_operand:SI 1 "gpc_reg_operand" "b")))
     (set (match_operand:SI 3 "gpc_reg_operand" "")
          (mem:SI (plus:SI (match_dup 1) (const_int 4))))
     (set (match_operand:SI 4 "gpc_reg_operand" "")
          (mem:SI (plus:SI (match_dup 1) (const_int 8))))
     (set (match_operand:SI 5 "gpc_reg_operand" "")
          (mem:SI (plus:SI (match_dup 1) (const_int 12))))
     (set (match_operand:SI 6 "gpc_reg_operand" "")
          (mem:SI (plus:SI (match_dup 1) (const_int 16))))
     (set (match_operand:SI 7 "gpc_reg_operand" "")
          (mem:SI (plus:SI (match_dup 1) (const_int 20))))
     (set (match_operand:SI 8 "gpc_reg_operand" "")
          (mem:SI (plus:SI (match_dup 1) (const_int 24))))
     (set (match_operand:SI 9 "gpc_reg_operand" "")
          (mem:SI (plus:SI (match_dup 1) (const_int 28))))])]
  "TARGET_STRING && XVECLEN (operands[0], 0) == 8"
  "*
{ return rs6000_output_load_multiple (operands); }"
  [(set_attr "type" "load_ux")
   (set_attr "length" "32")])

(define_insn "*ldmsi7"
  [(match_parallel 0 "load_multiple_operation"
    [(set (match_operand:SI 2 "gpc_reg_operand" "")
          (mem:SI (match_operand:SI 1 "gpc_reg_operand" "b")))
     (set (match_operand:SI 3 "gpc_reg_operand" "")
          (mem:SI (plus:SI (match_dup 1) (const_int 4))))
     (set (match_operand:SI 4 "gpc_reg_operand" "")
          (mem:SI (plus:SI (match_dup 1) (const_int 8))))
     (set (match_operand:SI 5 "gpc_reg_operand" "")
          (mem:SI (plus:SI (match_dup 1) (const_int 12))))
     (set (match_operand:SI 6 "gpc_reg_operand" "")
          (mem:SI (plus:SI (match_dup 1) (const_int 16))))
     (set (match_operand:SI 7 "gpc_reg_operand" "")
          (mem:SI (plus:SI (match_dup 1) (const_int 20))))
     (set (match_operand:SI 8 "gpc_reg_operand" "")
          (mem:SI (plus:SI (match_dup 1) (const_int 24))))])]
  "TARGET_STRING && XVECLEN (operands[0], 0) == 7"
  "*
{ return rs6000_output_load_multiple (operands); }"
  [(set_attr "type" "load_ux")
   (set_attr "length" "32")])

(define_insn "*ldmsi6"
  [(match_parallel 0 "load_multiple_operation"
    [(set (match_operand:SI 2 "gpc_reg_operand" "")
          (mem:SI (match_operand:SI 1 "gpc_reg_operand" "b")))
     (set (match_operand:SI 3 "gpc_reg_operand" "")
          (mem:SI (plus:SI (match_dup 1) (const_int 4))))
     (set (match_operand:SI 4 "gpc_reg_operand" "")
          (mem:SI (plus:SI (match_dup 1) (const_int 8))))
     (set (match_operand:SI 5 "gpc_reg_operand" "")
          (mem:SI (plus:SI (match_dup 1) (const_int 12))))
     (set (match_operand:SI 6 "gpc_reg_operand" "")
          (mem:SI (plus:SI (match_dup 1) (const_int 16))))
     (set (match_operand:SI 7 "gpc_reg_operand" "")
          (mem:SI (plus:SI (match_dup 1) (const_int 20))))])]
  "TARGET_STRING && XVECLEN (operands[0], 0) == 6"
  "*
{ return rs6000_output_load_multiple (operands); }"
  [(set_attr "type" "load_ux")
   (set_attr "length" "32")])

(define_insn "*ldmsi5"
  [(match_parallel 0 "load_multiple_operation"
    [(set (match_operand:SI 2 "gpc_reg_operand" "")
          (mem:SI (match_operand:SI 1 "gpc_reg_operand" "b")))
     (set (match_operand:SI 3 "gpc_reg_operand" "")
          (mem:SI (plus:SI (match_dup 1) (const_int 4))))
     (set (match_operand:SI 4 "gpc_reg_operand" "")
          (mem:SI (plus:SI (match_dup 1) (const_int 8))))
     (set (match_operand:SI 5 "gpc_reg_operand" "")
          (mem:SI (plus:SI (match_dup 1) (const_int 12))))
     (set (match_operand:SI 6 "gpc_reg_operand" "")
          (mem:SI (plus:SI (match_dup 1) (const_int 16))))])]
  "TARGET_STRING && XVECLEN (operands[0], 0) == 5"
  "*
{ return rs6000_output_load_multiple (operands); }"
  [(set_attr "type" "load_ux")
   (set_attr "length" "32")])

(define_insn "*ldmsi4"
  [(match_parallel 0 "load_multiple_operation"
    [(set (match_operand:SI 2 "gpc_reg_operand" "")
          (mem:SI (match_operand:SI 1 "gpc_reg_operand" "b")))
     (set (match_operand:SI 3 "gpc_reg_operand" "")
          (mem:SI (plus:SI (match_dup 1) (const_int 4))))
     (set (match_operand:SI 4 "gpc_reg_operand" "")
          (mem:SI (plus:SI (match_dup 1) (const_int 8))))
     (set (match_operand:SI 5 "gpc_reg_operand" "")
          (mem:SI (plus:SI (match_dup 1) (const_int 12))))])]
  "TARGET_STRING && XVECLEN (operands[0], 0) == 4"
  "*
{ return rs6000_output_load_multiple (operands); }"
  [(set_attr "type" "load_ux")
   (set_attr "length" "32")])

(define_insn "*ldmsi3"
  [(match_parallel 0 "load_multiple_operation"
    [(set (match_operand:SI 2 "gpc_reg_operand" "")
          (mem:SI (match_operand:SI 1 "gpc_reg_operand" "b")))
     (set (match_operand:SI 3 "gpc_reg_operand" "")
          (mem:SI (plus:SI (match_dup 1) (const_int 4))))
     (set (match_operand:SI 4 "gpc_reg_operand" "")
          (mem:SI (plus:SI (match_dup 1) (const_int 8))))])]
  "TARGET_STRING && XVECLEN (operands[0], 0) == 3"
  "*
{ return rs6000_output_load_multiple (operands); }"
  [(set_attr "type" "load_ux")
   (set_attr "length" "32")])

(define_expand "store_multiple"
  [(match_par_dup 3 [(set (match_operand:SI 0 "" "")
			  (match_operand:SI 1 "" ""))
		     (clobber (scratch:SI))
		     (use (match_operand:SI 2 "" ""))])]
  "TARGET_STRING && !TARGET_POWERPC64"
  "
{
  int regno;
  int count;
  rtx to;
  rtx op0;
  int i;

  /* Support only storing a constant number of fixed-point registers to
     memory and only bother with this if more than two; the machine
     doesn't support more than eight.  */
  if (GET_CODE (operands[2]) != CONST_INT
      || INTVAL (operands[2]) <= 2
      || INTVAL (operands[2]) > 8
      || GET_CODE (operands[0]) != MEM
      || GET_CODE (operands[1]) != REG
      || REGNO (operands[1]) >= 32)
    FAIL;

  count = INTVAL (operands[2]);
  regno = REGNO (operands[1]);

  operands[3] = gen_rtx_PARALLEL (VOIDmode, rtvec_alloc (count + 1));
  to = force_reg (SImode, XEXP (operands[0], 0));
  op0 = replace_equiv_address (operands[0], to);

  XVECEXP (operands[3], 0, 0)
    = gen_rtx_SET (VOIDmode, adjust_address_nv (op0, SImode, 0), operands[1]);
  XVECEXP (operands[3], 0, 1) = gen_rtx_CLOBBER (VOIDmode,
						 gen_rtx_SCRATCH (SImode));

  for (i = 1; i < count; i++)
    XVECEXP (operands[3], 0, i + 1)
      = gen_rtx_SET (VOIDmode,
		     adjust_address_nv (op0, SImode, i * 4),
		     gen_rtx_REG (SImode, regno + i));
}")

(define_insn "*stmsi8"
  [(match_parallel 0 "store_multiple_operation"
    [(set (mem:SI (match_operand:SI 1 "gpc_reg_operand" "b"))
	  (match_operand:SI 2 "gpc_reg_operand" "r"))
     (clobber (match_scratch:SI 3 "=X"))
     (set (mem:SI (plus:SI (match_dup 1) (const_int 4)))
	  (match_operand:SI 4 "gpc_reg_operand" "r"))
     (set (mem:SI (plus:SI (match_dup 1) (const_int 8)))
	  (match_operand:SI 5 "gpc_reg_operand" "r"))
     (set (mem:SI (plus:SI (match_dup 1) (const_int 12)))
	  (match_operand:SI 6 "gpc_reg_operand" "r"))
     (set (mem:SI (plus:SI (match_dup 1) (const_int 16)))
	  (match_operand:SI 7 "gpc_reg_operand" "r"))
     (set (mem:SI (plus:SI (match_dup 1) (const_int 20)))
	  (match_operand:SI 8 "gpc_reg_operand" "r"))
     (set (mem:SI (plus:SI (match_dup 1) (const_int 24)))
	  (match_operand:SI 9 "gpc_reg_operand" "r"))
     (set (mem:SI (plus:SI (match_dup 1) (const_int 28)))
	  (match_operand:SI 10 "gpc_reg_operand" "r"))])]
  "TARGET_STRING && XVECLEN (operands[0], 0) == 9"
  "stswi %2,%1,%O0"
  [(set_attr "type" "store_ux")
   (set_attr "cell_micro" "always")])

(define_insn "*stmsi7"
  [(match_parallel 0 "store_multiple_operation"
    [(set (mem:SI (match_operand:SI 1 "gpc_reg_operand" "b"))
	  (match_operand:SI 2 "gpc_reg_operand" "r"))
     (clobber (match_scratch:SI 3 "=X"))
     (set (mem:SI (plus:SI (match_dup 1) (const_int 4)))
	  (match_operand:SI 4 "gpc_reg_operand" "r"))
     (set (mem:SI (plus:SI (match_dup 1) (const_int 8)))
	  (match_operand:SI 5 "gpc_reg_operand" "r"))
     (set (mem:SI (plus:SI (match_dup 1) (const_int 12)))
	  (match_operand:SI 6 "gpc_reg_operand" "r"))
     (set (mem:SI (plus:SI (match_dup 1) (const_int 16)))
	  (match_operand:SI 7 "gpc_reg_operand" "r"))
     (set (mem:SI (plus:SI (match_dup 1) (const_int 20)))
	  (match_operand:SI 8 "gpc_reg_operand" "r"))
     (set (mem:SI (plus:SI (match_dup 1) (const_int 24)))
	  (match_operand:SI 9 "gpc_reg_operand" "r"))])]
  "TARGET_STRING && XVECLEN (operands[0], 0) == 8"
  "stswi %2,%1,%O0"
  [(set_attr "type" "store_ux")
   (set_attr "cell_micro" "always")])

(define_insn "*stmsi6"
  [(match_parallel 0 "store_multiple_operation"
    [(set (mem:SI (match_operand:SI 1 "gpc_reg_operand" "b"))
	  (match_operand:SI 2 "gpc_reg_operand" "r"))
     (clobber (match_scratch:SI 3 "=X"))
     (set (mem:SI (plus:SI (match_dup 1) (const_int 4)))
	  (match_operand:SI 4 "gpc_reg_operand" "r"))
     (set (mem:SI (plus:SI (match_dup 1) (const_int 8)))
	  (match_operand:SI 5 "gpc_reg_operand" "r"))
     (set (mem:SI (plus:SI (match_dup 1) (const_int 12)))
	  (match_operand:SI 6 "gpc_reg_operand" "r"))
     (set (mem:SI (plus:SI (match_dup 1) (const_int 16)))
	  (match_operand:SI 7 "gpc_reg_operand" "r"))
     (set (mem:SI (plus:SI (match_dup 1) (const_int 20)))
	  (match_operand:SI 8 "gpc_reg_operand" "r"))])]
  "TARGET_STRING && XVECLEN (operands[0], 0) == 7"
  "stswi %2,%1,%O0"
  [(set_attr "type" "store_ux")
   (set_attr "cell_micro" "always")])

(define_insn "*stmsi5"
  [(match_parallel 0 "store_multiple_operation"
    [(set (mem:SI (match_operand:SI 1 "gpc_reg_operand" "b"))
	  (match_operand:SI 2 "gpc_reg_operand" "r"))
     (clobber (match_scratch:SI 3 "=X"))
     (set (mem:SI (plus:SI (match_dup 1) (const_int 4)))
	  (match_operand:SI 4 "gpc_reg_operand" "r"))
     (set (mem:SI (plus:SI (match_dup 1) (const_int 8)))
	  (match_operand:SI 5 "gpc_reg_operand" "r"))
     (set (mem:SI (plus:SI (match_dup 1) (const_int 12)))
	  (match_operand:SI 6 "gpc_reg_operand" "r"))
     (set (mem:SI (plus:SI (match_dup 1) (const_int 16)))
	  (match_operand:SI 7 "gpc_reg_operand" "r"))])]
  "TARGET_STRING && XVECLEN (operands[0], 0) == 6"
  "stswi %2,%1,%O0"
  [(set_attr "type" "store_ux")
   (set_attr "cell_micro" "always")])

(define_insn "*stmsi4"
  [(match_parallel 0 "store_multiple_operation"
    [(set (mem:SI (match_operand:SI 1 "gpc_reg_operand" "b"))
	  (match_operand:SI 2 "gpc_reg_operand" "r"))
     (clobber (match_scratch:SI 3 "=X"))
     (set (mem:SI (plus:SI (match_dup 1) (const_int 4)))
	  (match_operand:SI 4 "gpc_reg_operand" "r"))
     (set (mem:SI (plus:SI (match_dup 1) (const_int 8)))
	  (match_operand:SI 5 "gpc_reg_operand" "r"))
     (set (mem:SI (plus:SI (match_dup 1) (const_int 12)))
	  (match_operand:SI 6 "gpc_reg_operand" "r"))])]
  "TARGET_STRING && XVECLEN (operands[0], 0) == 5"
  "stswi %2,%1,%O0"
  [(set_attr "type" "store_ux")
   (set_attr "cell_micro" "always")])

(define_insn "*stmsi3"
  [(match_parallel 0 "store_multiple_operation"
    [(set (mem:SI (match_operand:SI 1 "gpc_reg_operand" "b"))
	  (match_operand:SI 2 "gpc_reg_operand" "r"))
     (clobber (match_scratch:SI 3 "=X"))
     (set (mem:SI (plus:SI (match_dup 1) (const_int 4)))
	  (match_operand:SI 4 "gpc_reg_operand" "r"))
     (set (mem:SI (plus:SI (match_dup 1) (const_int 8)))
	  (match_operand:SI 5 "gpc_reg_operand" "r"))])]
  "TARGET_STRING && XVECLEN (operands[0], 0) == 4"
  "stswi %2,%1,%O0"
  [(set_attr "type" "store_ux")
   (set_attr "cell_micro" "always")])

(define_expand "setmemsi"
  [(parallel [(set (match_operand:BLK 0 "" "")
		   (match_operand 2 "const_int_operand" ""))
	      (use (match_operand:SI 1 "" ""))
	      (use (match_operand:SI 3 "" ""))])]
  ""
  "
{
  /* If value to set is not zero, use the library routine.  */
  if (operands[2] != const0_rtx)
    FAIL;

  if (expand_block_clear (operands))
    DONE;
  else
    FAIL;
}")

;; String/block move insn.
;; Argument 0 is the destination
;; Argument 1 is the source
;; Argument 2 is the length
;; Argument 3 is the alignment

(define_expand "movmemsi"
  [(parallel [(set (match_operand:BLK 0 "" "")
		   (match_operand:BLK 1 "" ""))
	      (use (match_operand:SI 2 "" ""))
	      (use (match_operand:SI 3 "" ""))])]
  ""
  "
{
  if (expand_block_move (operands))
    DONE;
  else
    FAIL;
}")

;; Move up to 32 bytes at a time.  The fixed registers are needed because the
;; register allocator doesn't have a clue about allocating 8 word registers.
;; rD/rS = r5 is preferred, efficient form.
(define_expand "movmemsi_8reg"
  [(parallel [(set (match_operand 0 "" "")
		   (match_operand 1 "" ""))
	      (use (match_operand 2 "" ""))
	      (use (match_operand 3 "" ""))
	      (clobber (reg:SI  5))
	      (clobber (reg:SI  6))
	      (clobber (reg:SI  7))
	      (clobber (reg:SI  8))
	      (clobber (reg:SI  9))
	      (clobber (reg:SI 10))
	      (clobber (reg:SI 11))
	      (clobber (reg:SI 12))
	      (clobber (match_scratch:SI 4 ""))])]
  "TARGET_STRING"
  "")

(define_insn ""
  [(set (mem:BLK (match_operand:P 0 "gpc_reg_operand" "b"))
	(mem:BLK (match_operand:P 1 "gpc_reg_operand" "b")))
   (use (match_operand:SI 2 "immediate_operand" "i"))
   (use (match_operand:SI 3 "immediate_operand" "i"))
   (clobber (match_operand:SI 4 "gpc_reg_operand" "=&r"))
   (clobber (reg:SI  6))
   (clobber (reg:SI  7))
   (clobber (reg:SI  8))
   (clobber (reg:SI  9))
   (clobber (reg:SI 10))
   (clobber (reg:SI 11))
   (clobber (reg:SI 12))
   (clobber (match_scratch:SI 5 "=X"))]
  "TARGET_STRING
   && ((INTVAL (operands[2]) > 24 && INTVAL (operands[2]) < 32)
       || INTVAL (operands[2]) == 0)
   && (REGNO (operands[0]) < 5 || REGNO (operands[0]) > 12)
   && (REGNO (operands[1]) < 5 || REGNO (operands[1]) > 12)
   && REGNO (operands[4]) == 5"
  "lswi %4,%1,%2\;stswi %4,%0,%2"
  [(set_attr "type" "store_ux")
   (set_attr "cell_micro" "always")
   (set_attr "length" "8")])

;; Move up to 24 bytes at a time.  The fixed registers are needed because the
;; register allocator doesn't have a clue about allocating 6 word registers.
;; rD/rS = r5 is preferred, efficient form.
(define_expand "movmemsi_6reg"
  [(parallel [(set (match_operand 0 "" "")
		   (match_operand 1 "" ""))
	      (use (match_operand 2 "" ""))
	      (use (match_operand 3 "" ""))
	      (clobber (reg:SI  5))
	      (clobber (reg:SI  6))
	      (clobber (reg:SI  7))
	      (clobber (reg:SI  8))
	      (clobber (reg:SI  9))
	      (clobber (reg:SI 10))
	      (clobber (match_scratch:SI 4 ""))])]
  "TARGET_STRING"
  "")

(define_insn ""
  [(set (mem:BLK (match_operand:P 0 "gpc_reg_operand" "b"))
	(mem:BLK (match_operand:P 1 "gpc_reg_operand" "b")))
   (use (match_operand:SI 2 "immediate_operand" "i"))
   (use (match_operand:SI 3 "immediate_operand" "i"))
   (clobber (match_operand:SI 4 "gpc_reg_operand" "=&r"))
   (clobber (reg:SI  6))
   (clobber (reg:SI  7))
   (clobber (reg:SI  8))
   (clobber (reg:SI  9))
   (clobber (reg:SI 10))
   (clobber (match_scratch:SI 5 "=X"))]
  "TARGET_STRING
   && INTVAL (operands[2]) > 16 && INTVAL (operands[2]) <= 32
   && (REGNO (operands[0]) < 5 || REGNO (operands[0]) > 10)
   && (REGNO (operands[1]) < 5 || REGNO (operands[1]) > 10)
   && REGNO (operands[4]) == 5"
  "lswi %4,%1,%2\;stswi %4,%0,%2"
  [(set_attr "type" "store_ux")
   (set_attr "cell_micro" "always")
   (set_attr "length" "8")])

;; Move up to 16 bytes at a time, using 4 fixed registers to avoid spill
;; problems with TImode.
;; rD/rS = r5 is preferred, efficient form.
(define_expand "movmemsi_4reg"
  [(parallel [(set (match_operand 0 "" "")
		   (match_operand 1 "" ""))
	      (use (match_operand 2 "" ""))
	      (use (match_operand 3 "" ""))
	      (clobber (reg:SI 5))
	      (clobber (reg:SI 6))
	      (clobber (reg:SI 7))
	      (clobber (reg:SI 8))
	      (clobber (match_scratch:SI 4 ""))])]
  "TARGET_STRING"
  "")

(define_insn ""
  [(set (mem:BLK (match_operand:P 0 "gpc_reg_operand" "b"))
	(mem:BLK (match_operand:P 1 "gpc_reg_operand" "b")))
   (use (match_operand:SI 2 "immediate_operand" "i"))
   (use (match_operand:SI 3 "immediate_operand" "i"))
   (clobber (match_operand:SI 4 "gpc_reg_operand" "=&r"))
   (clobber (reg:SI 6))
   (clobber (reg:SI 7))
   (clobber (reg:SI 8))
   (clobber (match_scratch:SI 5 "=X"))]
  "TARGET_STRING
   && INTVAL (operands[2]) > 8 && INTVAL (operands[2]) <= 16
   && (REGNO (operands[0]) < 5 || REGNO (operands[0]) > 8)
   && (REGNO (operands[1]) < 5 || REGNO (operands[1]) > 8)
   && REGNO (operands[4]) == 5"
  "lswi %4,%1,%2\;stswi %4,%0,%2"
  [(set_attr "type" "store_ux")
   (set_attr "cell_micro" "always")
   (set_attr "length" "8")])

;; Move up to 8 bytes at a time.
(define_expand "movmemsi_2reg"
  [(parallel [(set (match_operand 0 "" "")
		   (match_operand 1 "" ""))
	      (use (match_operand 2 "" ""))
	      (use (match_operand 3 "" ""))
	      (clobber (match_scratch:DI 4 ""))
	      (clobber (match_scratch:SI 5 ""))])]
  "TARGET_STRING && ! TARGET_POWERPC64"
  "")

(define_insn ""
  [(set (mem:BLK (match_operand:SI 0 "gpc_reg_operand" "b"))
	(mem:BLK (match_operand:SI 1 "gpc_reg_operand" "b")))
   (use (match_operand:SI 2 "immediate_operand" "i"))
   (use (match_operand:SI 3 "immediate_operand" "i"))
   (clobber (match_scratch:DI 4 "=&r"))
   (clobber (match_scratch:SI 5 "=X"))]
  "TARGET_STRING && ! TARGET_POWERPC64
   && INTVAL (operands[2]) > 4 && INTVAL (operands[2]) <= 8"
  "lswi %4,%1,%2\;stswi %4,%0,%2"
  [(set_attr "type" "store_ux")
   (set_attr "cell_micro" "always")
   (set_attr "length" "8")])

;; Move up to 4 bytes at a time.
(define_expand "movmemsi_1reg"
  [(parallel [(set (match_operand 0 "" "")
		   (match_operand 1 "" ""))
	      (use (match_operand 2 "" ""))
	      (use (match_operand 3 "" ""))
	      (clobber (match_scratch:SI 4 ""))
	      (clobber (match_scratch:SI 5 ""))])]
  "TARGET_STRING"
  "")

(define_insn ""
  [(set (mem:BLK (match_operand:P 0 "gpc_reg_operand" "b"))
	(mem:BLK (match_operand:P 1 "gpc_reg_operand" "b")))
   (use (match_operand:SI 2 "immediate_operand" "i"))
   (use (match_operand:SI 3 "immediate_operand" "i"))
   (clobber (match_scratch:SI 4 "=&r"))
   (clobber (match_scratch:SI 5 "=X"))]
  "TARGET_STRING && INTVAL (operands[2]) > 0 && INTVAL (operands[2]) <= 4"
  "lswi %4,%1,%2\;stswi %4,%0,%2"
  [(set_attr "type" "store_ux")
   (set_attr "cell_micro" "always")
   (set_attr "length" "8")])

;; Define insns that do load or store with update.  Some of these we can
;; get by using pre-decrement or pre-increment, but the hardware can also
;; do cases where the increment is not the size of the object.
;;
;; In all these cases, we use operands 0 and 1 for the register being
;; incremented because those are the operands that local-alloc will
;; tie and these are the pair most likely to be tieable (and the ones
;; that will benefit the most).

(define_insn "*movdi_update1"
  [(set (match_operand:DI 3 "gpc_reg_operand" "=r,r")
	(mem:DI (plus:DI (match_operand:DI 1 "gpc_reg_operand" "0,0")
			 (match_operand:DI 2 "reg_or_aligned_short_operand" "r,I"))))
   (set (match_operand:DI 0 "gpc_reg_operand" "=b,b")
	(plus:DI (match_dup 1) (match_dup 2)))]
  "TARGET_POWERPC64 && TARGET_UPDATE
   && (!avoiding_indexed_address_p (DImode)
       || !gpc_reg_operand (operands[2], DImode))"
  "@
   ldux %3,%0,%2
   ldu %3,%2(%0)"
  [(set_attr "type" "load_ux,load_u")])

(define_insn "movdi_<mode>_update"
  [(set (mem:DI (plus:P (match_operand:P 1 "gpc_reg_operand" "0,0")
			 (match_operand:P 2 "reg_or_aligned_short_operand" "r,I")))
	(match_operand:DI 3 "gpc_reg_operand" "r,r"))
   (set (match_operand:P 0 "gpc_reg_operand" "=b,b")
	(plus:P (match_dup 1) (match_dup 2)))]
  "TARGET_POWERPC64 && TARGET_UPDATE
   && (!avoiding_indexed_address_p (Pmode)
       || !gpc_reg_operand (operands[2], Pmode)
       || (REG_P (operands[0])
	   && REGNO (operands[0]) == STACK_POINTER_REGNUM))"
  "@
   stdux %3,%0,%2
   stdu %3,%2(%0)"
  [(set_attr "type" "store_ux,store_u")])

;; This pattern is only conditional on TARGET_POWERPC64, as it is
;; needed for stack allocation, even if the user passes -mno-update.
(define_insn "movdi_<mode>_update_stack"
  [(set (mem:DI (plus:P (match_operand:P 1 "gpc_reg_operand" "0,0")
			 (match_operand:P 2 "reg_or_aligned_short_operand" "r,I")))
	(match_operand:DI 3 "gpc_reg_operand" "r,r"))
   (set (match_operand:P 0 "gpc_reg_operand" "=b,b")
	(plus:P (match_dup 1) (match_dup 2)))]
  "TARGET_POWERPC64"
  "@
   stdux %3,%0,%2
   stdu %3,%2(%0)"
  [(set_attr "type" "store_ux,store_u")])

(define_insn "*movsi_update1"
  [(set (match_operand:SI 3 "gpc_reg_operand" "=r,r")
	(mem:SI (plus:SI (match_operand:SI 1 "gpc_reg_operand" "0,0")
			 (match_operand:SI 2 "reg_or_short_operand" "r,I"))))
   (set (match_operand:SI 0 "gpc_reg_operand" "=b,b")
	(plus:SI (match_dup 1) (match_dup 2)))]
  "TARGET_UPDATE
   && (!avoiding_indexed_address_p (SImode)
       || !gpc_reg_operand (operands[2], SImode))"
  "@
   lwzux %3,%0,%2
   lwzu %3,%2(%0)"
  [(set_attr "type" "load_ux,load_u")])

(define_insn "*movsi_update2"
  [(set (match_operand:DI 3 "gpc_reg_operand" "=r")
	(sign_extend:DI
	 (mem:SI (plus:DI (match_operand:DI 1 "gpc_reg_operand" "0")
			  (match_operand:DI 2 "gpc_reg_operand" "r")))))
   (set (match_operand:DI 0 "gpc_reg_operand" "=b")
	(plus:DI (match_dup 1) (match_dup 2)))]
  "TARGET_POWERPC64 && rs6000_gen_cell_microcode
   && !avoiding_indexed_address_p (DImode)"
  "lwaux %3,%0,%2"
  [(set_attr "type" "load_ext_ux")])

(define_insn "movsi_update"
  [(set (mem:SI (plus:SI (match_operand:SI 1 "gpc_reg_operand" "0,0")
			 (match_operand:SI 2 "reg_or_short_operand" "r,I")))
	(match_operand:SI 3 "gpc_reg_operand" "r,r"))
   (set (match_operand:SI 0 "gpc_reg_operand" "=b,b")
	(plus:SI (match_dup 1) (match_dup 2)))]
  "TARGET_UPDATE
   && (!avoiding_indexed_address_p (SImode)
       || !gpc_reg_operand (operands[2], SImode)
       || (REG_P (operands[0])
	   && REGNO (operands[0]) == STACK_POINTER_REGNUM))"
  "@
   stwux %3,%0,%2
   stwu %3,%2(%0)"
  [(set_attr "type" "store_ux,store_u")])

;; This is an unconditional pattern; needed for stack allocation, even
;; if the user passes -mno-update.
(define_insn "movsi_update_stack"
  [(set (mem:SI (plus:SI (match_operand:SI 1 "gpc_reg_operand" "0,0")
			 (match_operand:SI 2 "reg_or_short_operand" "r,I")))
	(match_operand:SI 3 "gpc_reg_operand" "r,r"))
   (set (match_operand:SI 0 "gpc_reg_operand" "=b,b")
	(plus:SI (match_dup 1) (match_dup 2)))]
  ""
  "@
   stwux %3,%0,%2
   stwu %3,%2(%0)"
  [(set_attr "type" "store_ux,store_u")])

(define_insn "*movhi_update1"
  [(set (match_operand:HI 3 "gpc_reg_operand" "=r,r")
	(mem:HI (plus:SI (match_operand:SI 1 "gpc_reg_operand" "0,0")
			 (match_operand:SI 2 "reg_or_short_operand" "r,I"))))
   (set (match_operand:SI 0 "gpc_reg_operand" "=b,b")
	(plus:SI (match_dup 1) (match_dup 2)))]
  "TARGET_UPDATE
   && (!avoiding_indexed_address_p (SImode)
       || !gpc_reg_operand (operands[2], SImode))"
  "@
   lhzux %3,%0,%2
   lhzu %3,%2(%0)"
  [(set_attr "type" "load_ux,load_u")])

(define_insn "*movhi_update2"
  [(set (match_operand:SI 3 "gpc_reg_operand" "=r,r")
	(zero_extend:SI
	 (mem:HI (plus:SI (match_operand:SI 1 "gpc_reg_operand" "0,0")
			  (match_operand:SI 2 "reg_or_short_operand" "r,I")))))
   (set (match_operand:SI 0 "gpc_reg_operand" "=b,b")
	(plus:SI (match_dup 1) (match_dup 2)))]
  "TARGET_UPDATE
   && (!avoiding_indexed_address_p (SImode)
       || !gpc_reg_operand (operands[2], SImode))"
  "@
   lhzux %3,%0,%2
   lhzu %3,%2(%0)"
  [(set_attr "type" "load_ux,load_u")])

(define_insn "*movhi_update3"
  [(set (match_operand:SI 3 "gpc_reg_operand" "=r,r")
	(sign_extend:SI
	 (mem:HI (plus:SI (match_operand:SI 1 "gpc_reg_operand" "0,0")
			  (match_operand:SI 2 "reg_or_short_operand" "r,I")))))
   (set (match_operand:SI 0 "gpc_reg_operand" "=b,b")
	(plus:SI (match_dup 1) (match_dup 2)))]
  "TARGET_UPDATE && rs6000_gen_cell_microcode
   && (!avoiding_indexed_address_p (SImode)
       || !gpc_reg_operand (operands[2], SImode))"
  "@
   lhaux %3,%0,%2
   lhau %3,%2(%0)"
  [(set_attr "type" "load_ext_ux,load_ext_u")])

(define_insn "*movhi_update4"
  [(set (mem:HI (plus:SI (match_operand:SI 1 "gpc_reg_operand" "0,0")
			 (match_operand:SI 2 "reg_or_short_operand" "r,I")))
	(match_operand:HI 3 "gpc_reg_operand" "r,r"))
   (set (match_operand:SI 0 "gpc_reg_operand" "=b,b")
	(plus:SI (match_dup 1) (match_dup 2)))]
  "TARGET_UPDATE
   && (!avoiding_indexed_address_p (SImode)
       || !gpc_reg_operand (operands[2], SImode))"
  "@
   sthux %3,%0,%2
   sthu %3,%2(%0)"
  [(set_attr "type" "store_ux,store_u")])

(define_insn "*movqi_update1"
  [(set (match_operand:QI 3 "gpc_reg_operand" "=r,r")
	(mem:QI (plus:SI (match_operand:SI 1 "gpc_reg_operand" "0,0")
			 (match_operand:SI 2 "reg_or_short_operand" "r,I"))))
   (set (match_operand:SI 0 "gpc_reg_operand" "=b,b")
	(plus:SI (match_dup 1) (match_dup 2)))]
  "TARGET_UPDATE
   && (!avoiding_indexed_address_p (SImode)
       || !gpc_reg_operand (operands[2], SImode))"
  "@
   lbzux %3,%0,%2
   lbzu %3,%2(%0)"
  [(set_attr "type" "load_ux,load_u")])

(define_insn "*movqi_update2"
  [(set (match_operand:SI 3 "gpc_reg_operand" "=r,r")
	(zero_extend:SI
	 (mem:QI (plus:SI (match_operand:SI 1 "gpc_reg_operand" "0,0")
			  (match_operand:SI 2 "reg_or_short_operand" "r,I")))))
   (set (match_operand:SI 0 "gpc_reg_operand" "=b,b")
	(plus:SI (match_dup 1) (match_dup 2)))]
  "TARGET_UPDATE
   && (!avoiding_indexed_address_p (SImode)
       || !gpc_reg_operand (operands[2], SImode))"
  "@
   lbzux %3,%0,%2
   lbzu %3,%2(%0)"
  [(set_attr "type" "load_ux,load_u")])

(define_insn "*movqi_update3"
  [(set (mem:QI (plus:SI (match_operand:SI 1 "gpc_reg_operand" "0,0")
			 (match_operand:SI 2 "reg_or_short_operand" "r,I")))
	(match_operand:QI 3 "gpc_reg_operand" "r,r"))
   (set (match_operand:SI 0 "gpc_reg_operand" "=b,b")
	(plus:SI (match_dup 1) (match_dup 2)))]
  "TARGET_UPDATE
   && (!avoiding_indexed_address_p (SImode)
       || !gpc_reg_operand (operands[2], SImode))"
  "@
   stbux %3,%0,%2
   stbu %3,%2(%0)"
  [(set_attr "type" "store_ux,store_u")])

(define_insn "*movsf_update1"
  [(set (match_operand:SF 3 "gpc_reg_operand" "=f,f")
	(mem:SF (plus:SI (match_operand:SI 1 "gpc_reg_operand" "0,0")
			 (match_operand:SI 2 "reg_or_short_operand" "r,I"))))
   (set (match_operand:SI 0 "gpc_reg_operand" "=b,b")
	(plus:SI (match_dup 1) (match_dup 2)))]
  "TARGET_HARD_FLOAT && TARGET_FPRS && TARGET_SINGLE_FLOAT && TARGET_UPDATE
   && (!avoiding_indexed_address_p (SImode)
       || !gpc_reg_operand (operands[2], SImode))"
  "@
   lfsux %3,%0,%2
   lfsu %3,%2(%0)"
  [(set_attr "type" "fpload_ux,fpload_u")])

(define_insn "*movsf_update2"
  [(set (mem:SF (plus:SI (match_operand:SI 1 "gpc_reg_operand" "0,0")
			 (match_operand:SI 2 "reg_or_short_operand" "r,I")))
	(match_operand:SF 3 "gpc_reg_operand" "f,f"))
   (set (match_operand:SI 0 "gpc_reg_operand" "=b,b")
	(plus:SI (match_dup 1) (match_dup 2)))]
  "TARGET_HARD_FLOAT && TARGET_FPRS && TARGET_SINGLE_FLOAT && TARGET_UPDATE
   && (!avoiding_indexed_address_p (SImode)
       || !gpc_reg_operand (operands[2], SImode))"
  "@
   stfsux %3,%0,%2
   stfsu %3,%2(%0)"
  [(set_attr "type" "fpstore_ux,fpstore_u")])

(define_insn "*movsf_update3"
  [(set (match_operand:SF 3 "gpc_reg_operand" "=r,r")
	(mem:SF (plus:SI (match_operand:SI 1 "gpc_reg_operand" "0,0")
			 (match_operand:SI 2 "reg_or_short_operand" "r,I"))))
   (set (match_operand:SI 0 "gpc_reg_operand" "=b,b")
	(plus:SI (match_dup 1) (match_dup 2)))]
  "(TARGET_SOFT_FLOAT || !TARGET_FPRS) && TARGET_UPDATE
   && (!avoiding_indexed_address_p (SImode)
       || !gpc_reg_operand (operands[2], SImode))"
  "@
   lwzux %3,%0,%2
   lwzu %3,%2(%0)"
  [(set_attr "type" "load_ux,load_u")])

(define_insn "*movsf_update4"
  [(set (mem:SF (plus:SI (match_operand:SI 1 "gpc_reg_operand" "0,0")
			 (match_operand:SI 2 "reg_or_short_operand" "r,I")))
	(match_operand:SF 3 "gpc_reg_operand" "r,r"))
   (set (match_operand:SI 0 "gpc_reg_operand" "=b,b")
	(plus:SI (match_dup 1) (match_dup 2)))]
  "(TARGET_SOFT_FLOAT || !TARGET_FPRS) && TARGET_UPDATE
   && (!avoiding_indexed_address_p (SImode)
       || !gpc_reg_operand (operands[2], SImode))"
  "@
   stwux %3,%0,%2
   stwu %3,%2(%0)"
  [(set_attr "type" "store_ux,store_u")])

(define_insn "*movdf_update1"
  [(set (match_operand:DF 3 "gpc_reg_operand" "=d,d")
	(mem:DF (plus:SI (match_operand:SI 1 "gpc_reg_operand" "0,0")
			 (match_operand:SI 2 "reg_or_short_operand" "r,I"))))
   (set (match_operand:SI 0 "gpc_reg_operand" "=b,b")
	(plus:SI (match_dup 1) (match_dup 2)))]
  "TARGET_HARD_FLOAT && TARGET_FPRS && TARGET_DOUBLE_FLOAT && TARGET_UPDATE
   && (!avoiding_indexed_address_p (SImode)
       || !gpc_reg_operand (operands[2], SImode))"
  "@
   lfdux %3,%0,%2
   lfdu %3,%2(%0)"
  [(set_attr "type" "fpload_ux,fpload_u")])

(define_insn "*movdf_update2"
  [(set (mem:DF (plus:SI (match_operand:SI 1 "gpc_reg_operand" "0,0")
			 (match_operand:SI 2 "reg_or_short_operand" "r,I")))
	(match_operand:DF 3 "gpc_reg_operand" "d,d"))
   (set (match_operand:SI 0 "gpc_reg_operand" "=b,b")
	(plus:SI (match_dup 1) (match_dup 2)))]
  "TARGET_HARD_FLOAT && TARGET_FPRS && TARGET_DOUBLE_FLOAT && TARGET_UPDATE
   && (!avoiding_indexed_address_p (SImode)
       || !gpc_reg_operand (operands[2], SImode))"
  "@
   stfdux %3,%0,%2
   stfdu %3,%2(%0)"
  [(set_attr "type" "fpstore_ux,fpstore_u")])


;; After inserting conditional returns we can sometimes have
;; unnecessary register moves.  Unfortunately we cannot have a
;; modeless peephole here, because some single SImode sets have early
;; clobber outputs.  Although those sets expand to multi-ppc-insn
;; sequences, using get_attr_length here will smash the operands
;; array.  Neither is there an early_cobbler_p predicate.
;; Disallow subregs for E500 so we don't munge frob_di_df_2.
(define_peephole2
  [(set (match_operand:DF 0 "gpc_reg_operand" "")
	(match_operand:DF 1 "any_operand" ""))
   (set (match_operand:DF 2 "gpc_reg_operand" "")
	(match_dup 0))]
  "!(TARGET_E500_DOUBLE && GET_CODE (operands[2]) == SUBREG)
   && peep2_reg_dead_p (2, operands[0])"
  [(set (match_dup 2) (match_dup 1))])

(define_peephole2
  [(set (match_operand:SF 0 "gpc_reg_operand" "")
	(match_operand:SF 1 "any_operand" ""))
   (set (match_operand:SF 2 "gpc_reg_operand" "")
	(match_dup 0))]
  "peep2_reg_dead_p (2, operands[0])"
  [(set (match_dup 2) (match_dup 1))])


;; TLS support.

;; Mode attributes for different ABIs.
(define_mode_iterator TLSmode [(SI "! TARGET_64BIT") (DI "TARGET_64BIT")])
(define_mode_attr tls_abi_suffix [(SI "32") (DI "64")])
(define_mode_attr tls_sysv_suffix [(SI "si") (DI "di")])
(define_mode_attr tls_insn_suffix [(SI "wz") (DI "d")])

(define_insn_and_split "tls_gd_aix<TLSmode:tls_abi_suffix>"
  [(set (match_operand:TLSmode 0 "gpc_reg_operand" "=b")
        (call (mem:TLSmode (match_operand:TLSmode 3 "symbol_ref_operand" "s"))
	      (match_operand 4 "" "g")))
   (unspec:TLSmode [(match_operand:TLSmode 1 "gpc_reg_operand" "b")
	 	    (match_operand:TLSmode 2 "rs6000_tls_symbol_ref" "")]
		   UNSPEC_TLSGD)
   (clobber (reg:SI LR_REGNO))]
  "HAVE_AS_TLS && DEFAULT_ABI == ABI_AIX"
{
  if (TARGET_CMODEL != CMODEL_SMALL)
    return "addis %0,%1,%2@got@tlsgd@ha\;addi %0,%0,%2@got@tlsgd@l\;"
	   "bl %z3\;nop";
  else
    return "addi %0,%1,%2@got@tlsgd\;bl %z3\;nop";
}
  "&& TARGET_TLS_MARKERS"
  [(set (match_dup 0)
	(unspec:TLSmode [(match_dup 1)
			 (match_dup 2)]
			UNSPEC_TLSGD))
   (parallel [(set (match_dup 0)
   	     	   (call (mem:TLSmode (match_dup 3))
		   	 (match_dup 4)))
	      (unspec:TLSmode [(match_dup 2)] UNSPEC_TLSGD)
	      (clobber (reg:SI LR_REGNO))])]
  ""
  [(set_attr "type" "two")
   (set (attr "length")
     (if_then_else (ne (symbol_ref "TARGET_CMODEL") (symbol_ref "CMODEL_SMALL"))
     		   (const_int 16)
     		   (const_int 12)))])

(define_insn_and_split "tls_gd_sysv<TLSmode:tls_sysv_suffix>"
  [(set (match_operand:TLSmode 0 "gpc_reg_operand" "=b")
        (call (mem:TLSmode (match_operand:TLSmode 3 "symbol_ref_operand" "s"))
	      (match_operand 4 "" "g")))
   (unspec:TLSmode [(match_operand:TLSmode 1 "gpc_reg_operand" "b")
	 	    (match_operand:TLSmode 2 "rs6000_tls_symbol_ref" "")]
		   UNSPEC_TLSGD)
   (clobber (reg:SI LR_REGNO))]
  "HAVE_AS_TLS && DEFAULT_ABI == ABI_V4"
{
  if (flag_pic)
    {
      if (TARGET_SECURE_PLT && flag_pic == 2)
	return "addi %0,%1,%2@got@tlsgd\;bl %z3+32768@plt";
      else
	return "addi %0,%1,%2@got@tlsgd\;bl %z3@plt";
    }
  else
    return "addi %0,%1,%2@got@tlsgd\;bl %z3";
}
  "&& TARGET_TLS_MARKERS"
  [(set (match_dup 0)
	(unspec:TLSmode [(match_dup 1)
			 (match_dup 2)]
			UNSPEC_TLSGD))
   (parallel [(set (match_dup 0)
   	     	   (call (mem:TLSmode (match_dup 3))
		   	 (match_dup 4)))
	      (unspec:TLSmode [(match_dup 2)] UNSPEC_TLSGD)
	      (clobber (reg:SI LR_REGNO))])]
  ""
  [(set_attr "type" "two")
   (set_attr "length" "8")])

(define_insn_and_split "*tls_gd<TLSmode:tls_abi_suffix>"
  [(set (match_operand:TLSmode 0 "gpc_reg_operand" "=b")
	(unspec:TLSmode [(match_operand:TLSmode 1 "gpc_reg_operand" "b")
			 (match_operand:TLSmode 2 "rs6000_tls_symbol_ref" "")]
			UNSPEC_TLSGD))]
  "HAVE_AS_TLS && TARGET_TLS_MARKERS"
  "addi %0,%1,%2@got@tlsgd"
  "&& TARGET_CMODEL != CMODEL_SMALL"
  [(set (match_dup 3)
  	(high:TLSmode
	    (unspec:TLSmode [(match_dup 1) (match_dup 2)] UNSPEC_TLSGD)))
   (set (match_dup 0)
   	(lo_sum:TLSmode (match_dup 3)
	    (unspec:TLSmode [(match_dup 2)] UNSPEC_TLSGD)))]
  "
{
  operands[3] = gen_reg_rtx (TARGET_64BIT ? DImode : SImode);
}"
  [(set (attr "length")
     (if_then_else (ne (symbol_ref "TARGET_CMODEL") (symbol_ref "CMODEL_SMALL"))
     		   (const_int 8)
     		   (const_int 4)))])

(define_insn "*tls_gd_high<TLSmode:tls_abi_suffix>"
  [(set (match_operand:TLSmode 0 "gpc_reg_operand" "=b")
     (high:TLSmode
       (unspec:TLSmode [(match_operand:TLSmode 1 "gpc_reg_operand" "b")
			(match_operand:TLSmode 2 "rs6000_tls_symbol_ref" "")]
		       UNSPEC_TLSGD)))]
  "HAVE_AS_TLS && TARGET_TLS_MARKERS && TARGET_CMODEL != CMODEL_SMALL"
  "addis %0,%1,%2@got@tlsgd@ha"
  [(set_attr "length" "4")])

(define_insn "*tls_gd_low<TLSmode:tls_abi_suffix>"
  [(set (match_operand:TLSmode 0 "gpc_reg_operand" "=b")
     (lo_sum:TLSmode (match_operand:TLSmode 1 "gpc_reg_operand" "b")
       (unspec:TLSmode [(match_operand:TLSmode 2 "rs6000_tls_symbol_ref" "")]
		       UNSPEC_TLSGD)))]
  "HAVE_AS_TLS && TARGET_TLS_MARKERS && TARGET_CMODEL != CMODEL_SMALL"
  "addi %0,%1,%2@got@tlsgd@l"
  [(set_attr "length" "4")])

(define_insn "*tls_gd_call_aix<TLSmode:tls_abi_suffix>"
  [(set (match_operand:TLSmode 0 "gpc_reg_operand" "=b")
        (call (mem:TLSmode (match_operand:TLSmode 1 "symbol_ref_operand" "s"))
	      (match_operand 2 "" "g")))
   (unspec:TLSmode [(match_operand:TLSmode 3 "rs6000_tls_symbol_ref" "")]
		   UNSPEC_TLSGD)
   (clobber (reg:SI LR_REGNO))]
  "HAVE_AS_TLS && DEFAULT_ABI == ABI_AIX && TARGET_TLS_MARKERS"
  "bl %z1(%3@tlsgd)\;nop"
  [(set_attr "type" "branch")
   (set_attr "length" "8")])

(define_insn "*tls_gd_call_sysv<TLSmode:tls_abi_suffix>"
  [(set (match_operand:TLSmode 0 "gpc_reg_operand" "=b")
        (call (mem:TLSmode (match_operand:TLSmode 1 "symbol_ref_operand" "s"))
	      (match_operand 2 "" "g")))
   (unspec:TLSmode [(match_operand:TLSmode 3 "rs6000_tls_symbol_ref" "")]
		   UNSPEC_TLSGD)
   (clobber (reg:SI LR_REGNO))]
  "HAVE_AS_TLS && DEFAULT_ABI == ABI_V4 && TARGET_TLS_MARKERS"
{
  if (flag_pic)
    {
      if (TARGET_SECURE_PLT && flag_pic == 2)
	return "bl %z1+32768(%3@tlsgd)@plt";
      return "bl %z1(%3@tlsgd)@plt";
    }
  return "bl %z1(%3@tlsgd)";
}
  [(set_attr "type" "branch")
   (set_attr "length" "4")])

(define_insn_and_split "tls_ld_aix<TLSmode:tls_abi_suffix>"
  [(set (match_operand:TLSmode 0 "gpc_reg_operand" "=b")
        (call (mem:TLSmode (match_operand:TLSmode 2 "symbol_ref_operand" "s"))
	      (match_operand 3 "" "g")))
   (unspec:TLSmode [(match_operand:TLSmode 1 "gpc_reg_operand" "b")]
		   UNSPEC_TLSLD)
   (clobber (reg:SI LR_REGNO))]
  "HAVE_AS_TLS && DEFAULT_ABI == ABI_AIX"
{
  if (TARGET_CMODEL != CMODEL_SMALL)
    return "addis %0,%1,%&@got@tlsld@ha\;addi %0,%0,%&@got@tlsld@l\;"
	   "bl %z2\;nop";
  else
    return "addi %0,%1,%&@got@tlsld\;bl %z2\;nop";
}
  "&& TARGET_TLS_MARKERS"
  [(set (match_dup 0)
	(unspec:TLSmode [(match_dup 1)]
			UNSPEC_TLSLD))
   (parallel [(set (match_dup 0)
   	     	   (call (mem:TLSmode (match_dup 2))
		   	 (match_dup 3)))
	      (unspec:TLSmode [(const_int 0)] UNSPEC_TLSLD)
	      (clobber (reg:SI LR_REGNO))])]
  ""
  [(set_attr "type" "two")
   (set (attr "length")
     (if_then_else (ne (symbol_ref "TARGET_CMODEL") (symbol_ref "CMODEL_SMALL"))
     		   (const_int 16)
     		   (const_int 12)))])

(define_insn_and_split "tls_ld_sysv<TLSmode:tls_sysv_suffix>"
  [(set (match_operand:TLSmode 0 "gpc_reg_operand" "=b")
        (call (mem:TLSmode (match_operand:TLSmode 2 "symbol_ref_operand" "s"))
	      (match_operand 3 "" "g")))
   (unspec:TLSmode [(match_operand:TLSmode 1 "gpc_reg_operand" "b")]
		   UNSPEC_TLSLD)
   (clobber (reg:SI LR_REGNO))]
  "HAVE_AS_TLS && DEFAULT_ABI == ABI_V4"
{
  if (flag_pic)
    {
      if (TARGET_SECURE_PLT && flag_pic == 2)
	return "addi %0,%1,%&@got@tlsld\;bl %z2+32768@plt";
      else
	return "addi %0,%1,%&@got@tlsld\;bl %z2@plt";
    }
  else
    return "addi %0,%1,%&@got@tlsld\;bl %z2";
}
  "&& TARGET_TLS_MARKERS"
  [(set (match_dup 0)
	(unspec:TLSmode [(match_dup 1)]
			UNSPEC_TLSLD))
   (parallel [(set (match_dup 0)
   	     	   (call (mem:TLSmode (match_dup 2))
		   	 (match_dup 3)))
	      (unspec:TLSmode [(const_int 0)] UNSPEC_TLSLD)
	      (clobber (reg:SI LR_REGNO))])]
  ""
  [(set_attr "length" "8")])

(define_insn_and_split "*tls_ld<TLSmode:tls_abi_suffix>"
  [(set (match_operand:TLSmode 0 "gpc_reg_operand" "=b")
	(unspec:TLSmode [(match_operand:TLSmode 1 "gpc_reg_operand" "b")]
			UNSPEC_TLSLD))]
  "HAVE_AS_TLS && TARGET_TLS_MARKERS"
  "addi %0,%1,%&@got@tlsld"
  "&& TARGET_CMODEL != CMODEL_SMALL"
  [(set (match_dup 2)
  	(high:TLSmode
	    (unspec:TLSmode [(const_int 0) (match_dup 1)] UNSPEC_TLSLD)))
   (set (match_dup 0)
   	(lo_sum:TLSmode (match_dup 2)
	    (unspec:TLSmode [(const_int 0)] UNSPEC_TLSLD)))]
  "
{
  operands[2] = gen_reg_rtx (TARGET_64BIT ? DImode : SImode);
}"
  [(set (attr "length")
     (if_then_else (ne (symbol_ref "TARGET_CMODEL") (symbol_ref "CMODEL_SMALL"))
     		   (const_int 8)
     		   (const_int 4)))])

(define_insn "*tls_ld_high<TLSmode:tls_abi_suffix>"
  [(set (match_operand:TLSmode 0 "gpc_reg_operand" "=b")
     (high:TLSmode
       (unspec:TLSmode [(const_int 0)
			(match_operand:TLSmode 1 "gpc_reg_operand" "b")]
		       UNSPEC_TLSLD)))]
  "HAVE_AS_TLS && TARGET_TLS_MARKERS && TARGET_CMODEL != CMODEL_SMALL"
  "addis %0,%1,%&@got@tlsld@ha"
  [(set_attr "length" "4")])

(define_insn "*tls_ld_low<TLSmode:tls_abi_suffix>"
  [(set (match_operand:TLSmode 0 "gpc_reg_operand" "=b")
     (lo_sum:TLSmode (match_operand:TLSmode 1 "gpc_reg_operand" "b")
       (unspec:TLSmode [(const_int 0)] UNSPEC_TLSLD)))]
  "HAVE_AS_TLS && TARGET_TLS_MARKERS && TARGET_CMODEL != CMODEL_SMALL"
  "addi %0,%1,%&@got@tlsld@l"
  [(set_attr "length" "4")])

(define_insn "*tls_ld_call_aix<TLSmode:tls_abi_suffix>"
  [(set (match_operand:TLSmode 0 "gpc_reg_operand" "=b")
        (call (mem:TLSmode (match_operand:TLSmode 1 "symbol_ref_operand" "s"))
	      (match_operand 2 "" "g")))
   (unspec:TLSmode [(const_int 0)] UNSPEC_TLSLD)
   (clobber (reg:SI LR_REGNO))]
  "HAVE_AS_TLS && DEFAULT_ABI == ABI_AIX && TARGET_TLS_MARKERS"
  "bl %z1(%&@tlsld)\;nop"
  [(set_attr "type" "branch")
   (set_attr "length" "8")])

(define_insn "*tls_ld_call_sysv<TLSmode:tls_abi_suffix>"
  [(set (match_operand:TLSmode 0 "gpc_reg_operand" "=b")
        (call (mem:TLSmode (match_operand:TLSmode 1 "symbol_ref_operand" "s"))
	      (match_operand 2 "" "g")))
   (unspec:TLSmode [(const_int 0)] UNSPEC_TLSLD)
   (clobber (reg:SI LR_REGNO))]
  "HAVE_AS_TLS && DEFAULT_ABI == ABI_V4 && TARGET_TLS_MARKERS"
{
  if (flag_pic)
    {
      if (TARGET_SECURE_PLT && flag_pic == 2)
	return "bl %z1+32768(%&@tlsld)@plt";
      return "bl %z1(%&@tlsld)@plt";
    }
  return "bl %z1(%&@tlsld)";
}
  [(set_attr "type" "branch")
   (set_attr "length" "4")])

(define_insn "tls_dtprel_<TLSmode:tls_abi_suffix>"
  [(set (match_operand:TLSmode 0 "gpc_reg_operand" "=r")
	(unspec:TLSmode [(match_operand:TLSmode 1 "gpc_reg_operand" "b")
			 (match_operand:TLSmode 2 "rs6000_tls_symbol_ref" "")]
			UNSPEC_TLSDTPREL))]
  "HAVE_AS_TLS"
  "addi %0,%1,%2@dtprel")

(define_insn "tls_dtprel_ha_<TLSmode:tls_abi_suffix>"
  [(set (match_operand:TLSmode 0 "gpc_reg_operand" "=r")
	(unspec:TLSmode [(match_operand:TLSmode 1 "gpc_reg_operand" "b")
			 (match_operand:TLSmode 2 "rs6000_tls_symbol_ref" "")]
			UNSPEC_TLSDTPRELHA))]
  "HAVE_AS_TLS"
  "addis %0,%1,%2@dtprel@ha")

(define_insn "tls_dtprel_lo_<TLSmode:tls_abi_suffix>"
  [(set (match_operand:TLSmode 0 "gpc_reg_operand" "=r")
	(unspec:TLSmode [(match_operand:TLSmode 1 "gpc_reg_operand" "b")
			 (match_operand:TLSmode 2 "rs6000_tls_symbol_ref" "")]
			UNSPEC_TLSDTPRELLO))]
  "HAVE_AS_TLS"
  "addi %0,%1,%2@dtprel@l")

(define_insn_and_split "tls_got_dtprel_<TLSmode:tls_abi_suffix>"
  [(set (match_operand:TLSmode 0 "gpc_reg_operand" "=r")
	(unspec:TLSmode [(match_operand:TLSmode 1 "gpc_reg_operand" "b")
			 (match_operand:TLSmode 2 "rs6000_tls_symbol_ref" "")]
			UNSPEC_TLSGOTDTPREL))]
  "HAVE_AS_TLS"
  "l<TLSmode:tls_insn_suffix> %0,%2@got@dtprel(%1)"
  "&& TARGET_CMODEL != CMODEL_SMALL"
  [(set (match_dup 3)
	(high:TLSmode
	    (unspec:TLSmode [(match_dup 1) (match_dup 2)] UNSPEC_TLSGOTDTPREL)))
   (set (match_dup 0)
	(lo_sum:TLSmode (match_dup 3)
	    (unspec:TLSmode [(match_dup 2)] UNSPEC_TLSGOTDTPREL)))]
  "
{
  operands[3] = gen_reg_rtx (TARGET_64BIT ? DImode : SImode);
}"
  [(set (attr "length")
     (if_then_else (ne (symbol_ref "TARGET_CMODEL") (symbol_ref "CMODEL_SMALL"))
     		   (const_int 8)
     		   (const_int 4)))])

(define_insn "*tls_got_dtprel_high<TLSmode:tls_abi_suffix>"
  [(set (match_operand:TLSmode 0 "gpc_reg_operand" "=b")
     (high:TLSmode
       (unspec:TLSmode [(match_operand:TLSmode 1 "gpc_reg_operand" "b")
			(match_operand:TLSmode 2 "rs6000_tls_symbol_ref" "")]
		       UNSPEC_TLSGOTDTPREL)))]
  "HAVE_AS_TLS && TARGET_CMODEL != CMODEL_SMALL"
  "addis %0,%1,%2@got@dtprel@ha"
  [(set_attr "length" "4")])

(define_insn "*tls_got_dtprel_low<TLSmode:tls_abi_suffix>"
  [(set (match_operand:TLSmode 0 "gpc_reg_operand" "=r")
     (lo_sum:TLSmode (match_operand:TLSmode 1 "gpc_reg_operand" "b")
	 (unspec:TLSmode [(match_operand:TLSmode 2 "rs6000_tls_symbol_ref" "")]
			 UNSPEC_TLSGOTDTPREL)))]
  "HAVE_AS_TLS && TARGET_CMODEL != CMODEL_SMALL"
  "l<TLSmode:tls_insn_suffix> %0,%2@got@dtprel@l(%1)"
  [(set_attr "length" "4")])

(define_insn "tls_tprel_<TLSmode:tls_abi_suffix>"
  [(set (match_operand:TLSmode 0 "gpc_reg_operand" "=r")
	(unspec:TLSmode [(match_operand:TLSmode 1 "gpc_reg_operand" "b")
			 (match_operand:TLSmode 2 "rs6000_tls_symbol_ref" "")]
			UNSPEC_TLSTPREL))]
  "HAVE_AS_TLS"
  "addi %0,%1,%2@tprel")

(define_insn "tls_tprel_ha_<TLSmode:tls_abi_suffix>"
  [(set (match_operand:TLSmode 0 "gpc_reg_operand" "=r")
	(unspec:TLSmode [(match_operand:TLSmode 1 "gpc_reg_operand" "b")
			 (match_operand:TLSmode 2 "rs6000_tls_symbol_ref" "")]
			UNSPEC_TLSTPRELHA))]
  "HAVE_AS_TLS"
  "addis %0,%1,%2@tprel@ha")

(define_insn "tls_tprel_lo_<TLSmode:tls_abi_suffix>"
  [(set (match_operand:TLSmode 0 "gpc_reg_operand" "=r")
	(unspec:TLSmode [(match_operand:TLSmode 1 "gpc_reg_operand" "b")
			 (match_operand:TLSmode 2 "rs6000_tls_symbol_ref" "")]
			UNSPEC_TLSTPRELLO))]
  "HAVE_AS_TLS"
  "addi %0,%1,%2@tprel@l")

;; "b" output constraint here and on tls_tls input to support linker tls
;; optimization.  The linker may edit the instructions emitted by a
;; tls_got_tprel/tls_tls pair to addis,addi.
(define_insn_and_split "tls_got_tprel_<TLSmode:tls_abi_suffix>"
  [(set (match_operand:TLSmode 0 "gpc_reg_operand" "=b")
	(unspec:TLSmode [(match_operand:TLSmode 1 "gpc_reg_operand" "b")
			 (match_operand:TLSmode 2 "rs6000_tls_symbol_ref" "")]
			UNSPEC_TLSGOTTPREL))]
  "HAVE_AS_TLS"
  "l<TLSmode:tls_insn_suffix> %0,%2@got@tprel(%1)"
  "&& TARGET_CMODEL != CMODEL_SMALL"
  [(set (match_dup 3)
	(high:TLSmode
	    (unspec:TLSmode [(match_dup 1) (match_dup 2)] UNSPEC_TLSGOTTPREL)))
   (set (match_dup 0)
	(lo_sum:TLSmode (match_dup 3)
	    (unspec:TLSmode [(match_dup 2)] UNSPEC_TLSGOTTPREL)))]
  "
{
  operands[3] = gen_reg_rtx (TARGET_64BIT ? DImode : SImode);
}"
  [(set (attr "length")
     (if_then_else (ne (symbol_ref "TARGET_CMODEL") (symbol_ref "CMODEL_SMALL"))
     		   (const_int 8)
     		   (const_int 4)))])

(define_insn "*tls_got_tprel_high<TLSmode:tls_abi_suffix>"
  [(set (match_operand:TLSmode 0 "gpc_reg_operand" "=b")
     (high:TLSmode
       (unspec:TLSmode [(match_operand:TLSmode 1 "gpc_reg_operand" "b")
			(match_operand:TLSmode 2 "rs6000_tls_symbol_ref" "")]
		       UNSPEC_TLSGOTTPREL)))]
  "HAVE_AS_TLS && TARGET_CMODEL != CMODEL_SMALL"
  "addis %0,%1,%2@got@tprel@ha"
  [(set_attr "length" "4")])

(define_insn "*tls_got_tprel_low<TLSmode:tls_abi_suffix>"
  [(set (match_operand:TLSmode 0 "gpc_reg_operand" "=r")
     (lo_sum:TLSmode (match_operand:TLSmode 1 "gpc_reg_operand" "b")
	 (unspec:TLSmode [(match_operand:TLSmode 2 "rs6000_tls_symbol_ref" "")]
			 UNSPEC_TLSGOTTPREL)))]
  "HAVE_AS_TLS && TARGET_CMODEL != CMODEL_SMALL"
  "l<TLSmode:tls_insn_suffix> %0,%2@got@tprel@l(%1)"
  [(set_attr "length" "4")])

(define_insn "tls_tls_<TLSmode:tls_abi_suffix>"
  [(set (match_operand:TLSmode 0 "gpc_reg_operand" "=r")
	(unspec:TLSmode [(match_operand:TLSmode 1 "gpc_reg_operand" "b")
			 (match_operand:TLSmode 2 "rs6000_tls_symbol_ref" "")]
			UNSPEC_TLSTLS))]
  "TARGET_ELF && HAVE_AS_TLS"
  "add %0,%1,%2@tls")

(define_expand "tls_get_tpointer"
  [(set (match_operand:SI 0 "gpc_reg_operand" "")
	(unspec:SI [(const_int 0)] UNSPEC_TLSTLS))]
  "TARGET_XCOFF && HAVE_AS_TLS"
  "
{
  emit_insn (gen_tls_get_tpointer_internal ());
  emit_move_insn (operands[0], gen_rtx_REG (SImode, 3));
  DONE;
}")

(define_insn "tls_get_tpointer_internal"
  [(set (reg:SI 3)
	(unspec:SI [(const_int 0)] UNSPEC_TLSTLS))
   (clobber (reg:SI LR_REGNO))]
  "TARGET_XCOFF && HAVE_AS_TLS"
  "bla __get_tpointer")

(define_expand "tls_get_addr<mode>"
  [(set (match_operand:P 0 "gpc_reg_operand" "")
	(unspec:P [(match_operand:P 1 "gpc_reg_operand" "")
                   (match_operand:P 2 "gpc_reg_operand" "")] UNSPEC_TLSTLS))]
  "TARGET_XCOFF && HAVE_AS_TLS"
  "
{
  emit_move_insn (gen_rtx_REG (Pmode, 3), operands[1]);
  emit_move_insn (gen_rtx_REG (Pmode, 4), operands[2]);
  emit_insn (gen_tls_get_addr_internal<mode> ());
  emit_move_insn (operands[0], gen_rtx_REG (Pmode, 3));
  DONE;
}")

(define_insn "tls_get_addr_internal<mode>"
  [(set (reg:P 3)
	(unspec:P [(reg:P 3) (reg:P 4)] UNSPEC_TLSTLS))
   (clobber (reg:P 0))
   (clobber (reg:P 4))
   (clobber (reg:P 5))
   (clobber (reg:P 11))
   (clobber (reg:CC CR0_REGNO))
   (clobber (reg:P LR_REGNO))]
  "TARGET_XCOFF && HAVE_AS_TLS"
  "bla __tls_get_addr")

;; Next come insns related to the calling sequence.
;;
;; First, an insn to allocate new stack space for dynamic use (e.g., alloca).
;; We move the back-chain and decrement the stack pointer.

(define_expand "allocate_stack"
  [(set (match_operand 0 "gpc_reg_operand" "")
	(minus (reg 1) (match_operand 1 "reg_or_short_operand" "")))
   (set (reg 1)
	(minus (reg 1) (match_dup 1)))]
  ""
  "
{ rtx chain = gen_reg_rtx (Pmode);
  rtx stack_bot = gen_rtx_MEM (Pmode, stack_pointer_rtx);
  rtx neg_op0;
  rtx insn, par, set, mem;

  emit_move_insn (chain, stack_bot);

  /* Check stack bounds if necessary.  */
  if (crtl->limit_stack)
    {
      rtx available;
      available = expand_binop (Pmode, sub_optab,
				stack_pointer_rtx, stack_limit_rtx,
				NULL_RTX, 1, OPTAB_WIDEN);
      emit_insn (gen_cond_trap (LTU, available, operands[1], const0_rtx));
    }

  if (GET_CODE (operands[1]) != CONST_INT
      || INTVAL (operands[1]) < -32767
      || INTVAL (operands[1]) > 32768)
    {
      neg_op0 = gen_reg_rtx (Pmode);
      if (TARGET_32BIT)
	emit_insn (gen_negsi2 (neg_op0, operands[1]));
      else
	emit_insn (gen_negdi2 (neg_op0, operands[1]));
    }
  else
    neg_op0 = GEN_INT (- INTVAL (operands[1]));

  insn = emit_insn ((* ((TARGET_32BIT) ? gen_movsi_update_stack
				       : gen_movdi_di_update_stack))
			(stack_pointer_rtx, stack_pointer_rtx, neg_op0,
			 chain));
  /* Since we didn't use gen_frame_mem to generate the MEM, grab
     it now and set the alias set/attributes. The above gen_*_update
     calls will generate a PARALLEL with the MEM set being the first
     operation. */
  par = PATTERN (insn);
  gcc_assert (GET_CODE (par) == PARALLEL);
  set = XVECEXP (par, 0, 0);
  gcc_assert (GET_CODE (set) == SET);
  mem = SET_DEST (set);
  gcc_assert (MEM_P (mem));
  MEM_NOTRAP_P (mem) = 1;
  set_mem_alias_set (mem, get_frame_alias_set ());

  emit_move_insn (operands[0], virtual_stack_dynamic_rtx);
  DONE;
}")

;; These patterns say how to save and restore the stack pointer.  We need not
;; save the stack pointer at function level since we are careful to
;; preserve the backchain.  At block level, we have to restore the backchain
;; when we restore the stack pointer.
;;
;; For nonlocal gotos, we must save both the stack pointer and its
;; backchain and restore both.  Note that in the nonlocal case, the
;; save area is a memory location.

(define_expand "save_stack_function"
  [(match_operand 0 "any_operand" "")
   (match_operand 1 "any_operand" "")]
  ""
  "DONE;")

(define_expand "restore_stack_function"
  [(match_operand 0 "any_operand" "")
   (match_operand 1 "any_operand" "")]
  ""
  "DONE;")

;; Adjust stack pointer (op0) to a new value (op1).
;; First copy old stack backchain to new location, and ensure that the
;; scheduler won't reorder the sp assignment before the backchain write.
(define_expand "restore_stack_block"
  [(set (match_dup 2) (match_dup 3))
   (set (match_dup 4) (match_dup 2))
   (match_dup 5)
   (set (match_operand 0 "register_operand" "")
	(match_operand 1 "register_operand" ""))]
  ""
  "
{
  rtvec p;

  operands[1] = force_reg (Pmode, operands[1]);
  operands[2] = gen_reg_rtx (Pmode);
  operands[3] = gen_frame_mem (Pmode, operands[0]);
  operands[4] = gen_frame_mem (Pmode, operands[1]);
  p = rtvec_alloc (1);
  RTVEC_ELT (p, 0) = gen_rtx_SET (VOIDmode,
				  gen_frame_mem (BLKmode, operands[0]),
				  const0_rtx);
  operands[5] = gen_rtx_PARALLEL (VOIDmode, p);
}")

(define_expand "save_stack_nonlocal"
  [(set (match_dup 3) (match_dup 4))
   (set (match_operand 0 "memory_operand" "") (match_dup 3))
   (set (match_dup 2) (match_operand 1 "register_operand" ""))]
  ""
  "
{
  int units_per_word = (TARGET_32BIT) ? 4 : 8;

  /* Copy the backchain to the first word, sp to the second.  */
  operands[0] = adjust_address_nv (operands[0], Pmode, 0);
  operands[2] = adjust_address_nv (operands[0], Pmode, units_per_word);
  operands[3] = gen_reg_rtx (Pmode);
  operands[4] = gen_frame_mem (Pmode, operands[1]);
}")

(define_expand "restore_stack_nonlocal"
  [(set (match_dup 2) (match_operand 1 "memory_operand" ""))
   (set (match_dup 3) (match_dup 4))
   (set (match_dup 5) (match_dup 2))
   (match_dup 6)
   (set (match_operand 0 "register_operand" "") (match_dup 3))]
  ""
  "
{
  int units_per_word = (TARGET_32BIT) ? 4 : 8;
  rtvec p;

  /* Restore the backchain from the first word, sp from the second.  */
  operands[2] = gen_reg_rtx (Pmode);
  operands[3] = gen_reg_rtx (Pmode);
  operands[1] = adjust_address_nv (operands[1], Pmode, 0);
  operands[4] = adjust_address_nv (operands[1], Pmode, units_per_word);
  operands[5] = gen_frame_mem (Pmode, operands[3]);
  p = rtvec_alloc (1);
  RTVEC_ELT (p, 0) = gen_rtx_SET (VOIDmode,
				  gen_frame_mem (BLKmode, operands[0]),
				  const0_rtx);
  operands[6] = gen_rtx_PARALLEL (VOIDmode, p);
}")

;; TOC register handling.

;; Code to initialize the TOC register...

(define_insn "load_toc_aix_si"
  [(parallel [(set (match_operand:SI 0 "gpc_reg_operand" "=r")
		   (unspec:SI [(const_int 0)] UNSPEC_TOC))
	      (use (reg:SI 2))])]
  "DEFAULT_ABI == ABI_AIX && TARGET_32BIT"
  "*
{
  char buf[30];
  ASM_GENERATE_INTERNAL_LABEL (buf, \"LCTOC\", 1);
  operands[1] = gen_rtx_SYMBOL_REF (Pmode, ggc_strdup (buf));
  operands[2] = gen_rtx_REG (Pmode, 2);
  return \"lwz %0,%1(%2)\";
}"
  [(set_attr "type" "load")])

(define_insn "load_toc_aix_di"
  [(parallel [(set (match_operand:DI 0 "gpc_reg_operand" "=r")
		   (unspec:DI [(const_int 0)] UNSPEC_TOC))
	      (use (reg:DI 2))])]
  "DEFAULT_ABI == ABI_AIX && TARGET_64BIT"
  "*
{
  char buf[30];
#ifdef TARGET_RELOCATABLE
  ASM_GENERATE_INTERNAL_LABEL (buf, \"LCTOC\",
			       !TARGET_MINIMAL_TOC || TARGET_RELOCATABLE);
#else
  ASM_GENERATE_INTERNAL_LABEL (buf, \"LCTOC\", 1);
#endif
  if (TARGET_ELF)
    strcat (buf, \"@toc\");
  operands[1] = gen_rtx_SYMBOL_REF (Pmode, ggc_strdup (buf));
  operands[2] = gen_rtx_REG (Pmode, 2);
  return \"ld %0,%1(%2)\";
}"
  [(set_attr "type" "load")])

(define_insn "load_toc_v4_pic_si"
  [(set (reg:SI LR_REGNO)
	(unspec:SI [(const_int 0)] UNSPEC_TOC))]
  "DEFAULT_ABI == ABI_V4 && flag_pic == 1 && TARGET_32BIT"
  "bl _GLOBAL_OFFSET_TABLE_@local-4"
  [(set_attr "type" "branch")
   (set_attr "length" "4")])

(define_expand "load_toc_v4_PIC_1"
  [(parallel [(set (reg:SI LR_REGNO)
		   (match_operand:SI 0 "immediate_operand" "s"))
	      (use (unspec [(match_dup 0)] UNSPEC_TOC))])]
  "TARGET_ELF && DEFAULT_ABI != ABI_AIX
   && (flag_pic == 2 || (flag_pic && TARGET_SECURE_PLT))"
  "")

(define_insn "load_toc_v4_PIC_1_normal"
  [(set (reg:SI LR_REGNO)
	(match_operand:SI 0 "immediate_operand" "s"))
   (use (unspec [(match_dup 0)] UNSPEC_TOC))]
  "!TARGET_LINK_STACK && TARGET_ELF && DEFAULT_ABI != ABI_AIX
   && (flag_pic == 2 || (flag_pic && TARGET_SECURE_PLT))"
  "bcl 20,31,%0\\n%0:"
  [(set_attr "type" "branch")
   (set_attr "length" "4")])

(define_insn "load_toc_v4_PIC_1_476"
  [(set (reg:SI LR_REGNO)
	(match_operand:SI 0 "immediate_operand" "s"))
   (use (unspec [(match_dup 0)] UNSPEC_TOC))]
  "TARGET_LINK_STACK && TARGET_ELF && DEFAULT_ABI != ABI_AIX
   && (flag_pic == 2 || (flag_pic && TARGET_SECURE_PLT))"
  "*
{
  char name[32];
  static char templ[32];

  get_ppc476_thunk_name (name);
  sprintf (templ, \"bl %s\\n%%0:\", name);
  return templ;
}"
  [(set_attr "type" "branch")
   (set_attr "length" "4")])

(define_expand "load_toc_v4_PIC_1b"
  [(parallel [(set (reg:SI LR_REGNO)
		   (unspec:SI [(match_operand:SI 0 "immediate_operand" "s")
			       (label_ref (match_operand 1 "" ""))]
		           UNSPEC_TOCPTR))
	      (match_dup 1)])]
  "TARGET_ELF && DEFAULT_ABI != ABI_AIX && flag_pic == 2"
  "")

(define_insn "load_toc_v4_PIC_1b_normal"
  [(set (reg:SI LR_REGNO)
	(unspec:SI [(match_operand:SI 0 "immediate_operand" "s")
		    (label_ref (match_operand 1 "" ""))]
		UNSPEC_TOCPTR))
   (match_dup 1)]
  "!TARGET_LINK_STACK && TARGET_ELF && DEFAULT_ABI != ABI_AIX && flag_pic == 2"
  "bcl 20,31,$+8\;.long %0-$"
  [(set_attr "type" "branch")
   (set_attr "length" "8")])

(define_insn "load_toc_v4_PIC_1b_476"
  [(set (reg:SI LR_REGNO)
	(unspec:SI [(match_operand:SI 0 "immediate_operand" "s")
		    (label_ref (match_operand 1 "" ""))]
		UNSPEC_TOCPTR))
   (match_dup 1)]
  "TARGET_LINK_STACK && TARGET_ELF && DEFAULT_ABI != ABI_AIX && flag_pic == 2"
  "*
{
  char name[32];
  static char templ[32];

  get_ppc476_thunk_name (name);
  sprintf (templ, \"bl %s\\n\\tb $+8\\n\\t.long %%0-$\", name);
  return templ;
}"
  [(set_attr "type" "branch")
   (set_attr "length" "16")])

(define_insn "load_toc_v4_PIC_2"
  [(set (match_operand:SI 0 "gpc_reg_operand" "=r")
	(mem:SI (plus:SI (match_operand:SI 1 "gpc_reg_operand" "b")
		   (minus:SI (match_operand:SI 2 "immediate_operand" "s")
			     (match_operand:SI 3 "immediate_operand" "s")))))]
  "TARGET_ELF && DEFAULT_ABI != ABI_AIX && flag_pic == 2"
  "lwz %0,%2-%3(%1)"
  [(set_attr "type" "load")])

(define_insn "load_toc_v4_PIC_3b"
  [(set (match_operand:SI 0 "gpc_reg_operand" "=r")
	(plus:SI (match_operand:SI 1 "gpc_reg_operand" "b")
		 (high:SI
		   (minus:SI (match_operand:SI 2 "symbol_ref_operand" "s")
			     (match_operand:SI 3 "symbol_ref_operand" "s")))))]
  "TARGET_ELF && TARGET_SECURE_PLT && DEFAULT_ABI != ABI_AIX && flag_pic"
  "addis %0,%1,%2-%3@ha")

(define_insn "load_toc_v4_PIC_3c"
  [(set (match_operand:SI 0 "gpc_reg_operand" "=r")
	(lo_sum:SI (match_operand:SI 1 "gpc_reg_operand" "b")
		   (minus:SI (match_operand:SI 2 "symbol_ref_operand" "s")
			     (match_operand:SI 3 "symbol_ref_operand" "s"))))]
  "TARGET_ELF && TARGET_SECURE_PLT && DEFAULT_ABI != ABI_AIX && flag_pic"
  "addi %0,%1,%2-%3@l")

;; If the TOC is shared over a translation unit, as happens with all
;; the kinds of PIC that we support, we need to restore the TOC
;; pointer only when jumping over units of translation.
;; On Darwin, we need to reload the picbase.

(define_expand "builtin_setjmp_receiver"
  [(use (label_ref (match_operand 0 "" "")))]
  "(DEFAULT_ABI == ABI_V4 && flag_pic == 1)
   || (TARGET_TOC && TARGET_MINIMAL_TOC)
   || (DEFAULT_ABI == ABI_DARWIN && flag_pic)"
  "
{
#if TARGET_MACHO
  if (DEFAULT_ABI == ABI_DARWIN)
    {
      rtx picrtx = gen_rtx_SYMBOL_REF (Pmode, MACHOPIC_FUNCTION_BASE_NAME);
      rtx picreg = gen_rtx_REG (Pmode, RS6000_PIC_OFFSET_TABLE_REGNUM);
      rtx tmplabrtx;
      char tmplab[20];

      crtl->uses_pic_offset_table = 1;
      ASM_GENERATE_INTERNAL_LABEL(tmplab, \"LSJR\",
				  CODE_LABEL_NUMBER (operands[0]));
      tmplabrtx = gen_rtx_SYMBOL_REF (Pmode, ggc_strdup (tmplab));

      emit_insn (gen_load_macho_picbase (tmplabrtx));
      emit_move_insn (picreg, gen_rtx_REG (Pmode, LR_REGNO));
      emit_insn (gen_macho_correct_pic (picreg, picreg, picrtx, tmplabrtx));
    }
  else
#endif
    rs6000_emit_load_toc_table (FALSE);
  DONE;
}")

;; Largetoc support
(define_insn "*largetoc_high"
  [(set (match_operand:DI 0 "gpc_reg_operand" "=b*r")
        (high:DI
	  (unspec [(match_operand:DI 1 "" "")
		   (match_operand:DI 2 "gpc_reg_operand" "b")]
		  UNSPEC_TOCREL)))]
   "TARGET_ELF && TARGET_CMODEL != CMODEL_SMALL"
   "addis %0,%2,%1@toc@ha")

(define_insn "*largetoc_high_aix<mode>"
  [(set (match_operand:P 0 "gpc_reg_operand" "=b*r")
        (high:P
	  (unspec [(match_operand:P 1 "" "")
		   (match_operand:P 2 "gpc_reg_operand" "b")]
		  UNSPEC_TOCREL)))]
   "TARGET_XCOFF && TARGET_CMODEL != CMODEL_SMALL"
   "addis %0,%1@u(%2)")

(define_insn "*largetoc_high_plus"
  [(set (match_operand:DI 0 "gpc_reg_operand" "=b*r")
        (high:DI
	  (plus:DI
	    (unspec [(match_operand:DI 1 "" "")
		     (match_operand:DI 2 "gpc_reg_operand" "b")]
		    UNSPEC_TOCREL)
	    (match_operand:DI 3 "add_cint_operand" "n"))))]
   "TARGET_ELF && TARGET_CMODEL != CMODEL_SMALL"
   "addis %0,%2,%1+%3@toc@ha")

(define_insn "*largetoc_high_plus_aix<mode>"
  [(set (match_operand:P 0 "gpc_reg_operand" "=b*r")
        (high:P
	  (plus:P
	    (unspec [(match_operand:P 1 "" "")
		     (match_operand:P 2 "gpc_reg_operand" "b")]
		    UNSPEC_TOCREL)
	    (match_operand:P 3 "add_cint_operand" "n"))))]
   "TARGET_XCOFF && TARGET_CMODEL != CMODEL_SMALL"
   "addis %0,%1+%3@u(%2)")

(define_insn "*largetoc_low"
  [(set (match_operand:DI 0 "gpc_reg_operand" "=r,r")
        (lo_sum:DI (match_operand:DI 1 "gpc_reg_operand" "b,!*r")
	           (match_operand:DI 2 "" "")))]
   "TARGET_ELF && TARGET_CMODEL != CMODEL_SMALL"
   "@
    addi %0,%1,%2@l
    addic %0,%1,%2@l")

(define_insn "*largetoc_low_aix<mode>"
  [(set (match_operand:P 0 "gpc_reg_operand" "=r")
        (lo_sum:P (match_operand:P 1 "gpc_reg_operand" "b")
	           (match_operand:P 2 "" "")))]
   "TARGET_XCOFF && TARGET_CMODEL != CMODEL_SMALL"
   "la %0,%2@l(%1)")

(define_insn_and_split "*tocref<mode>"
  [(set (match_operand:P 0 "gpc_reg_operand" "=b*r")
	(match_operand:P 1 "small_toc_ref" "R"))]
   "TARGET_TOC"
   "la %0,%a1"
   "&& TARGET_CMODEL != CMODEL_SMALL && reload_completed"
  [(set (match_dup 0) (high:P (match_dup 1)))
   (set (match_dup 0) (lo_sum:P (match_dup 0) (match_dup 1)))])

;; Elf specific ways of loading addresses for non-PIC code.
;; The output of this could be r0, but we make a very strong
;; preference for a base register because it will usually
;; be needed there.
(define_insn "elf_high"
  [(set (match_operand:SI 0 "gpc_reg_operand" "=b*r")
	(high:SI (match_operand 1 "" "")))]
  "TARGET_ELF && ! TARGET_64BIT"
  "lis %0,%1@ha")

(define_insn "elf_low"
  [(set (match_operand:SI 0 "gpc_reg_operand" "=r,r")
	(lo_sum:SI (match_operand:SI 1 "gpc_reg_operand" "b,!*r")
		   (match_operand 2 "" "")))]
   "TARGET_ELF && ! TARGET_64BIT"
   "@
    la %0,%2@l(%1)
    addic %0,%1,%K2")

;; Call and call_value insns
(define_expand "call"
  [(parallel [(call (mem:SI (match_operand 0 "address_operand" ""))
		    (match_operand 1 "" ""))
	      (use (match_operand 2 "" ""))
	      (clobber (reg:SI LR_REGNO))])]
  ""
  "
{
#if TARGET_MACHO
  if (MACHOPIC_INDIRECT)
    operands[0] = machopic_indirect_call_target (operands[0]);
#endif

  gcc_assert (GET_CODE (operands[0]) == MEM);
  gcc_assert (GET_CODE (operands[1]) == CONST_INT);

  operands[0] = XEXP (operands[0], 0);

  if (GET_CODE (operands[0]) != SYMBOL_REF
      || (DEFAULT_ABI == ABI_AIX && !SYMBOL_REF_FUNCTION_P (operands[0]))
      || (DEFAULT_ABI != ABI_DARWIN && (INTVAL (operands[2]) & CALL_LONG) != 0))
    {
      if (INTVAL (operands[2]) & CALL_LONG)
	operands[0] = rs6000_longcall_ref (operands[0]);

      switch (DEFAULT_ABI)
        {
	case ABI_V4:
	case ABI_DARWIN:
	  operands[0] = force_reg (Pmode, operands[0]);
	  break;

	case ABI_AIX:
	  /* AIX function pointers are really pointers to a three word
	     area.  */
	  rs6000_call_indirect_aix (NULL_RTX, operands[0], operands[1]);
	  DONE;

	default:
	  gcc_unreachable ();
	}
    }
}")

(define_expand "call_value"
  [(parallel [(set (match_operand 0 "" "")
		   (call (mem:SI (match_operand 1 "address_operand" ""))
			 (match_operand 2 "" "")))
	      (use (match_operand 3 "" ""))
	      (clobber (reg:SI LR_REGNO))])]
  ""
  "
{
#if TARGET_MACHO
  if (MACHOPIC_INDIRECT)
    operands[1] = machopic_indirect_call_target (operands[1]);
#endif

  gcc_assert (GET_CODE (operands[1]) == MEM);
  gcc_assert (GET_CODE (operands[2]) == CONST_INT);

  operands[1] = XEXP (operands[1], 0);

  if (GET_CODE (operands[1]) != SYMBOL_REF
      || (DEFAULT_ABI == ABI_AIX && !SYMBOL_REF_FUNCTION_P (operands[1]))
      || (DEFAULT_ABI != ABI_DARWIN && (INTVAL (operands[3]) & CALL_LONG) != 0))
    {
      if (INTVAL (operands[3]) & CALL_LONG)
	operands[1] = rs6000_longcall_ref (operands[1]);

      switch (DEFAULT_ABI)
        {
	case ABI_V4:
	case ABI_DARWIN:
	  operands[1] = force_reg (Pmode, operands[1]);
	  break;

	case ABI_AIX:
	  /* AIX function pointers are really pointers to a three word
	     area.  */
	  rs6000_call_indirect_aix (operands[0], operands[1], operands[2]);
	  DONE;

	default:
	  gcc_unreachable ();
	}
    }
}")

;; Call to function in current module.  No TOC pointer reload needed.
;; Operand2 is nonzero if we are using the V.4 calling sequence and
;; either the function was not prototyped, or it was prototyped as a
;; variable argument function.  It is > 0 if FP registers were passed
;; and < 0 if they were not.

(define_insn "*call_local32"
  [(call (mem:SI (match_operand:SI 0 "current_file_function_operand" "s,s"))
	 (match_operand 1 "" "g,g"))
   (use (match_operand:SI 2 "immediate_operand" "O,n"))
   (clobber (reg:SI LR_REGNO))]
  "(INTVAL (operands[2]) & CALL_LONG) == 0"
  "*
{
  if (INTVAL (operands[2]) & CALL_V4_SET_FP_ARGS)
    output_asm_insn (\"crxor 6,6,6\", operands);

  else if (INTVAL (operands[2]) & CALL_V4_CLEAR_FP_ARGS)
    output_asm_insn (\"creqv 6,6,6\", operands);

  return (DEFAULT_ABI == ABI_V4 && flag_pic) ? \"bl %z0@local\" : \"bl %z0\";
}"
  [(set_attr "type" "branch")
   (set_attr "length" "4,8")])

(define_insn "*call_local64"
  [(call (mem:SI (match_operand:DI 0 "current_file_function_operand" "s,s"))
	 (match_operand 1 "" "g,g"))
   (use (match_operand:SI 2 "immediate_operand" "O,n"))
   (clobber (reg:SI LR_REGNO))]
  "TARGET_64BIT && (INTVAL (operands[2]) & CALL_LONG) == 0"
  "*
{
  if (INTVAL (operands[2]) & CALL_V4_SET_FP_ARGS)
    output_asm_insn (\"crxor 6,6,6\", operands);

  else if (INTVAL (operands[2]) & CALL_V4_CLEAR_FP_ARGS)
    output_asm_insn (\"creqv 6,6,6\", operands);

  return (DEFAULT_ABI == ABI_V4 && flag_pic) ? \"bl %z0@local\" : \"bl %z0\";
}"
  [(set_attr "type" "branch")
   (set_attr "length" "4,8")])

(define_insn "*call_value_local32"
  [(set (match_operand 0 "" "")
	(call (mem:SI (match_operand:SI 1 "current_file_function_operand" "s,s"))
	      (match_operand 2 "" "g,g")))
   (use (match_operand:SI 3 "immediate_operand" "O,n"))
   (clobber (reg:SI LR_REGNO))]
  "(INTVAL (operands[3]) & CALL_LONG) == 0"
  "*
{
  if (INTVAL (operands[3]) & CALL_V4_SET_FP_ARGS)
    output_asm_insn (\"crxor 6,6,6\", operands);

  else if (INTVAL (operands[3]) & CALL_V4_CLEAR_FP_ARGS)
    output_asm_insn (\"creqv 6,6,6\", operands);

  return (DEFAULT_ABI == ABI_V4 && flag_pic) ? \"bl %z1@local\" : \"bl %z1\";
}"
  [(set_attr "type" "branch")
   (set_attr "length" "4,8")])


(define_insn "*call_value_local64"
  [(set (match_operand 0 "" "")
	(call (mem:SI (match_operand:DI 1 "current_file_function_operand" "s,s"))
	      (match_operand 2 "" "g,g")))
   (use (match_operand:SI 3 "immediate_operand" "O,n"))
   (clobber (reg:SI LR_REGNO))]
  "TARGET_64BIT && (INTVAL (operands[3]) & CALL_LONG) == 0"
  "*
{
  if (INTVAL (operands[3]) & CALL_V4_SET_FP_ARGS)
    output_asm_insn (\"crxor 6,6,6\", operands);

  else if (INTVAL (operands[3]) & CALL_V4_CLEAR_FP_ARGS)
    output_asm_insn (\"creqv 6,6,6\", operands);

  return (DEFAULT_ABI == ABI_V4 && flag_pic) ? \"bl %z1@local\" : \"bl %z1\";
}"
  [(set_attr "type" "branch")
   (set_attr "length" "4,8")])

;; Call to indirect functions with the AIX abi using a 3 word descriptor.
;; Operand0 is the addresss of the function to call
;; Operand1 is the flag for System V.4 for unprototyped or FP registers
;; Operand2 is the location in the function descriptor to load r2 from
;; Operand3 is the stack location to hold the current TOC pointer

(define_insn "call_indirect_aix<ptrsize>"
  [(call (mem:SI (match_operand:P 0 "register_operand" "c,*l"))
	 (match_operand 1 "" "g,g"))
   (use (match_operand:P 2 "memory_operand" "<ptrm>,<ptrm>"))
   (set (reg:P TOC_REGNUM) (match_operand:P 3 "memory_operand" "<ptrm>,<ptrm>"))
   (use (reg:P STATIC_CHAIN_REGNUM))
   (clobber (reg:P LR_REGNO))]
  "DEFAULT_ABI == ABI_AIX && TARGET_POINTERS_TO_NESTED_FUNCTIONS"
  "<ptrload> 2,%2\;b%T0l\;<ptrload> 2,%3"
  [(set_attr "type" "jmpreg")
   (set_attr "length" "12")])

;; Like call_indirect_aix<ptrsize>, but no use of the static chain
;; Operand0 is the addresss of the function to call
;; Operand1 is the flag for System V.4 for unprototyped or FP registers
;; Operand2 is the location in the function descriptor to load r2 from
;; Operand3 is the stack location to hold the current TOC pointer

(define_insn "call_indirect_aix<ptrsize>_nor11"
  [(call (mem:SI (match_operand:P 0 "register_operand" "c,*l"))
	 (match_operand 1 "" "g,g"))
   (use (match_operand:P 2 "memory_operand" "<ptrm>,<ptrm>"))
   (set (reg:P TOC_REGNUM) (match_operand:P 3 "memory_operand" "<ptrm>,<ptrm>"))
   (clobber (reg:P LR_REGNO))]
  "DEFAULT_ABI == ABI_AIX && !TARGET_POINTERS_TO_NESTED_FUNCTIONS"
  "<ptrload> 2,%2\;b%T0l\;<ptrload> 2,%3"
  [(set_attr "type" "jmpreg")
   (set_attr "length" "12")])

;; Operand0 is the return result of the function
;; Operand1 is the addresss of the function to call
;; Operand2 is the flag for System V.4 for unprototyped or FP registers
;; Operand3 is the location in the function descriptor to load r2 from
;; Operand4 is the stack location to hold the current TOC pointer

(define_insn "call_value_indirect_aix<ptrsize>"
  [(set (match_operand 0 "" "")
	(call (mem:SI (match_operand:P 1 "register_operand" "c,*l"))
	      (match_operand 2 "" "g,g")))
   (use (match_operand:P 3 "memory_operand" "<ptrm>,<ptrm>"))
   (set (reg:P TOC_REGNUM) (match_operand:P 4 "memory_operand" "<ptrm>,<ptrm>"))
   (use (reg:P STATIC_CHAIN_REGNUM))
   (clobber (reg:P LR_REGNO))]
  "DEFAULT_ABI == ABI_AIX && TARGET_POINTERS_TO_NESTED_FUNCTIONS"
  "<ptrload> 2,%3\;b%T1l\;<ptrload> 2,%4"
  [(set_attr "type" "jmpreg")
   (set_attr "length" "12")])

;; Like call_value_indirect_aix<ptrsize>, but no use of the static chain
;; Operand0 is the return result of the function
;; Operand1 is the addresss of the function to call
;; Operand2 is the flag for System V.4 for unprototyped or FP registers
;; Operand3 is the location in the function descriptor to load r2 from
;; Operand4 is the stack location to hold the current TOC pointer

(define_insn "call_value_indirect_aix<ptrsize>_nor11"
  [(set (match_operand 0 "" "")
	(call (mem:SI (match_operand:P 1 "register_operand" "c,*l"))
	      (match_operand 2 "" "g,g")))
   (use (match_operand:P 3 "memory_operand" "<ptrm>,<ptrm>"))
   (set (reg:P TOC_REGNUM) (match_operand:P 4 "memory_operand" "<ptrm>,<ptrm>"))
   (clobber (reg:P LR_REGNO))]
  "DEFAULT_ABI == ABI_AIX && !TARGET_POINTERS_TO_NESTED_FUNCTIONS"
  "<ptrload> 2,%3\;b%T1l\;<ptrload> 2,%4"
  [(set_attr "type" "jmpreg")
   (set_attr "length" "12")])

;; Call to function which may be in another module.  Restore the TOC
;; pointer (r2) after the call unless this is System V.
;; Operand2 is nonzero if we are using the V.4 calling sequence and
;; either the function was not prototyped, or it was prototyped as a
;; variable argument function.  It is > 0 if FP registers were passed
;; and < 0 if they were not.

(define_insn "*call_nonlocal_aix32"
  [(call (mem:SI (match_operand:SI 0 "symbol_ref_operand" "s"))
	 (match_operand 1 "" "g"))
   (use (match_operand:SI 2 "immediate_operand" "O"))
   (clobber (reg:SI LR_REGNO))]
  "TARGET_32BIT
   && DEFAULT_ABI == ABI_AIX
   && (INTVAL (operands[2]) & CALL_LONG) == 0"
  "bl %z0\;nop"
  [(set_attr "type" "branch")
   (set_attr "length" "8")])
   
(define_insn "*call_nonlocal_aix64"
  [(call (mem:SI (match_operand:DI 0 "symbol_ref_operand" "s"))
	 (match_operand 1 "" "g"))
   (use (match_operand:SI 2 "immediate_operand" "O"))
   (clobber (reg:SI LR_REGNO))]
  "TARGET_64BIT
   && DEFAULT_ABI == ABI_AIX
   && (INTVAL (operands[2]) & CALL_LONG) == 0"
  "bl %z0\;nop"
  [(set_attr "type" "branch")
   (set_attr "length" "8")])

(define_insn "*call_value_nonlocal_aix32"
  [(set (match_operand 0 "" "")
	(call (mem:SI (match_operand:SI 1 "symbol_ref_operand" "s"))
	      (match_operand 2 "" "g")))
   (use (match_operand:SI 3 "immediate_operand" "O"))
   (clobber (reg:SI LR_REGNO))]
  "TARGET_32BIT
   && DEFAULT_ABI == ABI_AIX
   && (INTVAL (operands[3]) & CALL_LONG) == 0"
  "bl %z1\;nop"
  [(set_attr "type" "branch")
   (set_attr "length" "8")])

(define_insn "*call_value_nonlocal_aix64"
  [(set (match_operand 0 "" "")
	(call (mem:SI (match_operand:DI 1 "symbol_ref_operand" "s"))
	      (match_operand 2 "" "g")))
   (use (match_operand:SI 3 "immediate_operand" "O"))
   (clobber (reg:SI LR_REGNO))]
  "TARGET_64BIT
   && DEFAULT_ABI == ABI_AIX
   && (INTVAL (operands[3]) & CALL_LONG) == 0"
  "bl %z1\;nop"
  [(set_attr "type" "branch")
   (set_attr "length" "8")])

;; A function pointer under System V is just a normal pointer
;; operands[0] is the function pointer
;; operands[1] is the stack size to clean up
;; operands[2] is the value FUNCTION_ARG returns for the VOID argument
;; which indicates how to set cr1

(define_insn "*call_indirect_nonlocal_sysv<mode>"
  [(call (mem:SI (match_operand:P 0 "register_operand" "c,*l,c,*l"))
	 (match_operand 1 "" "g,g,g,g"))
   (use (match_operand:SI 2 "immediate_operand" "O,O,n,n"))
   (clobber (reg:SI LR_REGNO))]
  "DEFAULT_ABI == ABI_V4
   || DEFAULT_ABI == ABI_DARWIN"
{
  if (INTVAL (operands[2]) & CALL_V4_SET_FP_ARGS)
    output_asm_insn ("crxor 6,6,6", operands);

  else if (INTVAL (operands[2]) & CALL_V4_CLEAR_FP_ARGS)
    output_asm_insn ("creqv 6,6,6", operands);

  return "b%T0l";
}
  [(set_attr "type" "jmpreg,jmpreg,jmpreg,jmpreg")
   (set_attr "length" "4,4,8,8")])

(define_insn_and_split "*call_nonlocal_sysv<mode>"
  [(call (mem:SI (match_operand:P 0 "symbol_ref_operand" "s,s"))
	 (match_operand 1 "" "g,g"))
   (use (match_operand:SI 2 "immediate_operand" "O,n"))
   (clobber (reg:SI LR_REGNO))]
  "(DEFAULT_ABI == ABI_DARWIN
   || (DEFAULT_ABI == ABI_V4
       && (INTVAL (operands[2]) & CALL_LONG) == 0))"
{
  if (INTVAL (operands[2]) & CALL_V4_SET_FP_ARGS)
    output_asm_insn ("crxor 6,6,6", operands);

  else if (INTVAL (operands[2]) & CALL_V4_CLEAR_FP_ARGS)
    output_asm_insn ("creqv 6,6,6", operands);

#if TARGET_MACHO
  return output_call(insn, operands, 0, 2);
#else
  if (DEFAULT_ABI == ABI_V4 && flag_pic)
    {
      gcc_assert (!TARGET_SECURE_PLT);
      return "bl %z0@plt";
    }
  else
    return "bl %z0";
#endif
}
  "DEFAULT_ABI == ABI_V4
   && TARGET_SECURE_PLT && flag_pic && !SYMBOL_REF_LOCAL_P (operands[0])
   && (INTVAL (operands[2]) & CALL_LONG) == 0"
  [(parallel [(call (mem:SI (match_dup 0))
		    (match_dup 1))
	      (use (match_dup 2))
	      (use (match_dup 3))
	      (clobber (reg:SI LR_REGNO))])]
{
  operands[3] = pic_offset_table_rtx;
}
  [(set_attr "type" "branch,branch")
   (set_attr "length" "4,8")])

(define_insn "*call_nonlocal_sysv_secure<mode>"
  [(call (mem:SI (match_operand:P 0 "symbol_ref_operand" "s,s"))
	 (match_operand 1 "" "g,g"))
   (use (match_operand:SI 2 "immediate_operand" "O,n"))
   (use (match_operand:SI 3 "register_operand" "r,r"))
   (clobber (reg:SI LR_REGNO))]
  "(DEFAULT_ABI == ABI_V4
    && TARGET_SECURE_PLT && flag_pic && !SYMBOL_REF_LOCAL_P (operands[0])
    && (INTVAL (operands[2]) & CALL_LONG) == 0)"
{
  if (INTVAL (operands[2]) & CALL_V4_SET_FP_ARGS)
    output_asm_insn ("crxor 6,6,6", operands);

  else if (INTVAL (operands[2]) & CALL_V4_CLEAR_FP_ARGS)
    output_asm_insn ("creqv 6,6,6", operands);

  if (flag_pic == 2)
    /* The magic 32768 offset here and in the other sysv call insns
       corresponds to the offset of r30 in .got2, as given by LCTOC1.
       See sysv4.h:toc_section.  */
    return "bl %z0+32768@plt";
  else
    return "bl %z0@plt";
}
  [(set_attr "type" "branch,branch")
   (set_attr "length" "4,8")])

(define_insn "*call_value_indirect_nonlocal_sysv<mode>"
  [(set (match_operand 0 "" "")
	(call (mem:SI (match_operand:P 1 "register_operand" "c,*l,c,*l"))
	      (match_operand 2 "" "g,g,g,g")))
   (use (match_operand:SI 3 "immediate_operand" "O,O,n,n"))
   (clobber (reg:SI LR_REGNO))]
  "DEFAULT_ABI == ABI_V4
   || DEFAULT_ABI == ABI_DARWIN"
{
  if (INTVAL (operands[3]) & CALL_V4_SET_FP_ARGS)
    output_asm_insn ("crxor 6,6,6", operands);

  else if (INTVAL (operands[3]) & CALL_V4_CLEAR_FP_ARGS)
    output_asm_insn ("creqv 6,6,6", operands);

  return "b%T1l";
}
  [(set_attr "type" "jmpreg,jmpreg,jmpreg,jmpreg")
   (set_attr "length" "4,4,8,8")])

(define_insn_and_split "*call_value_nonlocal_sysv<mode>"
  [(set (match_operand 0 "" "")
	(call (mem:SI (match_operand:P 1 "symbol_ref_operand" "s,s"))
	      (match_operand 2 "" "g,g")))
   (use (match_operand:SI 3 "immediate_operand" "O,n"))
   (clobber (reg:SI LR_REGNO))]
  "(DEFAULT_ABI == ABI_DARWIN
   || (DEFAULT_ABI == ABI_V4
       && (INTVAL (operands[3]) & CALL_LONG) == 0))"
{
  if (INTVAL (operands[3]) & CALL_V4_SET_FP_ARGS)
    output_asm_insn ("crxor 6,6,6", operands);

  else if (INTVAL (operands[3]) & CALL_V4_CLEAR_FP_ARGS)
    output_asm_insn ("creqv 6,6,6", operands);

#if TARGET_MACHO
  return output_call(insn, operands, 1, 3);
#else
  if (DEFAULT_ABI == ABI_V4 && flag_pic)
    {
      gcc_assert (!TARGET_SECURE_PLT);
      return "bl %z1@plt";
    }
  else
    return "bl %z1";
#endif
}
  "DEFAULT_ABI == ABI_V4
   && TARGET_SECURE_PLT && flag_pic && !SYMBOL_REF_LOCAL_P (operands[1])
   && (INTVAL (operands[3]) & CALL_LONG) == 0"
  [(parallel [(set (match_dup 0)
		   (call (mem:SI (match_dup 1))
			 (match_dup 2)))
	      (use (match_dup 3))
	      (use (match_dup 4))
	      (clobber (reg:SI LR_REGNO))])]
{
  operands[4] = pic_offset_table_rtx;
}
  [(set_attr "type" "branch,branch")
   (set_attr "length" "4,8")])

(define_insn "*call_value_nonlocal_sysv_secure<mode>"
  [(set (match_operand 0 "" "")
	(call (mem:SI (match_operand:P 1 "symbol_ref_operand" "s,s"))
	      (match_operand 2 "" "g,g")))
   (use (match_operand:SI 3 "immediate_operand" "O,n"))
   (use (match_operand:SI 4 "register_operand" "r,r"))
   (clobber (reg:SI LR_REGNO))]
  "(DEFAULT_ABI == ABI_V4
    && TARGET_SECURE_PLT && flag_pic && !SYMBOL_REF_LOCAL_P (operands[1])
    && (INTVAL (operands[3]) & CALL_LONG) == 0)"
{
  if (INTVAL (operands[3]) & CALL_V4_SET_FP_ARGS)
    output_asm_insn ("crxor 6,6,6", operands);

  else if (INTVAL (operands[3]) & CALL_V4_CLEAR_FP_ARGS)
    output_asm_insn ("creqv 6,6,6", operands);

  if (flag_pic == 2)
    return "bl %z1+32768@plt";
  else
    return "bl %z1@plt";
}
  [(set_attr "type" "branch,branch")
   (set_attr "length" "4,8")])

;; Call subroutine returning any type.
(define_expand "untyped_call"
  [(parallel [(call (match_operand 0 "" "")
		    (const_int 0))
	      (match_operand 1 "" "")
	      (match_operand 2 "" "")])]
  ""
  "
{
  int i;

  emit_call_insn (GEN_CALL (operands[0], const0_rtx, const0_rtx, const0_rtx));

  for (i = 0; i < XVECLEN (operands[2], 0); i++)
    {
      rtx set = XVECEXP (operands[2], 0, i);
      emit_move_insn (SET_DEST (set), SET_SRC (set));
    }

  /* The optimizer does not know that the call sets the function value
     registers we stored in the result block.  We avoid problems by
     claiming that all hard registers are used and clobbered at this
     point.  */
  emit_insn (gen_blockage ());

  DONE;
}")

;; sibling call patterns
(define_expand "sibcall"
  [(parallel [(call (mem:SI (match_operand 0 "address_operand" ""))
		    (match_operand 1 "" ""))
	      (use (match_operand 2 "" ""))
	      (use (reg:SI LR_REGNO))
	      (simple_return)])]
  ""
  "
{
#if TARGET_MACHO
  if (MACHOPIC_INDIRECT)
    operands[0] = machopic_indirect_call_target (operands[0]);
#endif

  gcc_assert (GET_CODE (operands[0]) == MEM);
  gcc_assert (GET_CODE (operands[1]) == CONST_INT);

  operands[0] = XEXP (operands[0], 0);
}")

;; this and similar patterns must be marked as using LR, otherwise
;; dataflow will try to delete the store into it.  This is true
;; even when the actual reg to jump to is in CTR, when LR was
;; saved and restored around the PIC-setting BCL.
(define_insn "*sibcall_local32"
  [(call (mem:SI (match_operand:SI 0 "current_file_function_operand" "s,s"))
	 (match_operand 1 "" "g,g"))
   (use (match_operand:SI 2 "immediate_operand" "O,n"))
   (use (reg:SI LR_REGNO))
   (simple_return)]
  "(INTVAL (operands[2]) & CALL_LONG) == 0"
  "*
{
  if (INTVAL (operands[2]) & CALL_V4_SET_FP_ARGS)
    output_asm_insn (\"crxor 6,6,6\", operands);

  else if (INTVAL (operands[2]) & CALL_V4_CLEAR_FP_ARGS)
    output_asm_insn (\"creqv 6,6,6\", operands);

  return (DEFAULT_ABI == ABI_V4 && flag_pic) ? \"b %z0@local\" : \"b %z0\";
}"
  [(set_attr "type" "branch")
   (set_attr "length" "4,8")])

(define_insn "*sibcall_local64"
  [(call (mem:SI (match_operand:DI 0 "current_file_function_operand" "s,s"))
	 (match_operand 1 "" "g,g"))
   (use (match_operand:SI 2 "immediate_operand" "O,n"))
   (use (reg:SI LR_REGNO))
   (simple_return)]
  "TARGET_64BIT && (INTVAL (operands[2]) & CALL_LONG) == 0"
  "*
{
  if (INTVAL (operands[2]) & CALL_V4_SET_FP_ARGS)
    output_asm_insn (\"crxor 6,6,6\", operands);

  else if (INTVAL (operands[2]) & CALL_V4_CLEAR_FP_ARGS)
    output_asm_insn (\"creqv 6,6,6\", operands);

  return (DEFAULT_ABI == ABI_V4 && flag_pic) ? \"b %z0@local\" : \"b %z0\";
}"
  [(set_attr "type" "branch")
   (set_attr "length" "4,8")])

(define_insn "*sibcall_value_local32"
  [(set (match_operand 0 "" "")
	(call (mem:SI (match_operand:SI 1 "current_file_function_operand" "s,s"))
	      (match_operand 2 "" "g,g")))
   (use (match_operand:SI 3 "immediate_operand" "O,n"))
   (use (reg:SI LR_REGNO))
   (simple_return)]
  "(INTVAL (operands[3]) & CALL_LONG) == 0"
  "*
{
  if (INTVAL (operands[3]) & CALL_V4_SET_FP_ARGS)
    output_asm_insn (\"crxor 6,6,6\", operands);

  else if (INTVAL (operands[3]) & CALL_V4_CLEAR_FP_ARGS)
    output_asm_insn (\"creqv 6,6,6\", operands);

  return (DEFAULT_ABI == ABI_V4 && flag_pic) ? \"b %z1@local\" : \"b %z1\";
}"
  [(set_attr "type" "branch")
   (set_attr "length" "4,8")])


(define_insn "*sibcall_value_local64"
  [(set (match_operand 0 "" "")
	(call (mem:SI (match_operand:DI 1 "current_file_function_operand" "s,s"))
	      (match_operand 2 "" "g,g")))
   (use (match_operand:SI 3 "immediate_operand" "O,n"))
   (use (reg:SI LR_REGNO))
   (simple_return)]
  "TARGET_64BIT && (INTVAL (operands[3]) & CALL_LONG) == 0"
  "*
{
  if (INTVAL (operands[3]) & CALL_V4_SET_FP_ARGS)
    output_asm_insn (\"crxor 6,6,6\", operands);

  else if (INTVAL (operands[3]) & CALL_V4_CLEAR_FP_ARGS)
    output_asm_insn (\"creqv 6,6,6\", operands);

  return (DEFAULT_ABI == ABI_V4 && flag_pic) ? \"b %z1@local\" : \"b %z1\";
}"
  [(set_attr "type" "branch")
   (set_attr "length" "4,8")])

(define_insn "*sibcall_nonlocal_aix<mode>"
  [(call (mem:SI (match_operand:P 0 "call_operand" "s,c"))
	 (match_operand 1 "" "g,g"))
   (use (match_operand:SI 2 "immediate_operand" "O,O"))
   (use (reg:SI LR_REGNO))
   (simple_return)]
  "DEFAULT_ABI == ABI_AIX
   && (INTVAL (operands[2]) & CALL_LONG) == 0"
  "@
   b %z0
   b%T0"
  [(set_attr "type" "branch")
   (set_attr "length" "4")])

(define_insn "*sibcall_value_nonlocal_aix<mode>"
  [(set (match_operand 0 "" "")
	(call (mem:SI (match_operand:P 1 "call_operand" "s,c"))
	      (match_operand 2 "" "g,g")))
   (use (match_operand:SI 3 "immediate_operand" "O,O"))
   (use (reg:SI LR_REGNO))
   (simple_return)]
  "DEFAULT_ABI == ABI_AIX
   && (INTVAL (operands[3]) & CALL_LONG) == 0"
  "@
   b %z1
   b%T1"
  [(set_attr "type" "branch")
   (set_attr "length" "4")])

(define_insn "*sibcall_nonlocal_sysv<mode>"
  [(call (mem:SI (match_operand:P 0 "call_operand" "s,s,c,c"))
	 (match_operand 1 "" ""))
   (use (match_operand 2 "immediate_operand" "O,n,O,n"))
   (use (reg:SI LR_REGNO))
   (simple_return)]
  "(DEFAULT_ABI == ABI_DARWIN
    || DEFAULT_ABI == ABI_V4)
   && (INTVAL (operands[2]) & CALL_LONG) == 0"
  "*
{
  if (INTVAL (operands[2]) & CALL_V4_SET_FP_ARGS)
    output_asm_insn (\"crxor 6,6,6\", operands);

  else if (INTVAL (operands[2]) & CALL_V4_CLEAR_FP_ARGS)
    output_asm_insn (\"creqv 6,6,6\", operands);

  if (which_alternative >= 2)
    return \"b%T0\";
  else if (DEFAULT_ABI == ABI_V4 && flag_pic)
    {
      gcc_assert (!TARGET_SECURE_PLT);
      return \"b %z0@plt\";
    }
  else
    return \"b %z0\";
}"
  [(set_attr "type" "branch")
   (set_attr "length" "4,8,4,8")])

(define_expand "sibcall_value"
  [(parallel [(set (match_operand 0 "register_operand" "")
		(call (mem:SI (match_operand 1 "address_operand" ""))
		      (match_operand 2 "" "")))
	      (use (match_operand 3 "" ""))
	      (use (reg:SI LR_REGNO))
	      (simple_return)])]
  ""
  "
{
#if TARGET_MACHO
  if (MACHOPIC_INDIRECT)
    operands[1] = machopic_indirect_call_target (operands[1]);
#endif

  gcc_assert (GET_CODE (operands[1]) == MEM);
  gcc_assert (GET_CODE (operands[2]) == CONST_INT);

  operands[1] = XEXP (operands[1], 0);
}")

(define_insn "*sibcall_value_nonlocal_sysv<mode>"
  [(set (match_operand 0 "" "")
	(call (mem:SI (match_operand:P 1 "call_operand" "s,s,c,c"))
	      (match_operand 2 "" "")))
   (use (match_operand:SI 3 "immediate_operand" "O,n,O,n"))
   (use (reg:SI LR_REGNO))
   (simple_return)]
  "(DEFAULT_ABI == ABI_DARWIN
    || DEFAULT_ABI == ABI_V4)
   && (INTVAL (operands[3]) & CALL_LONG) == 0"
  "*
{
  if (INTVAL (operands[3]) & CALL_V4_SET_FP_ARGS)
    output_asm_insn (\"crxor 6,6,6\", operands);

  else if (INTVAL (operands[3]) & CALL_V4_CLEAR_FP_ARGS)
    output_asm_insn (\"creqv 6,6,6\", operands);

  if (which_alternative >= 2)
    return \"b%T1\";
  else if (DEFAULT_ABI == ABI_V4 && flag_pic)
    {
      gcc_assert (!TARGET_SECURE_PLT);
      return \"b %z1@plt\";
    }
  else
    return \"b %z1\";
}"
  [(set_attr "type" "branch")
   (set_attr "length" "4,8,4,8")])

(define_expand "sibcall_epilogue"
  [(use (const_int 0))]
  ""
{
  if (!TARGET_SCHED_PROLOG)
    emit_insn (gen_blockage ());
  rs6000_emit_epilogue (TRUE);
  DONE;
})

;; UNSPEC_VOLATILE is considered to use and clobber all hard registers and
;; all of memory.  This blocks insns from being moved across this point.

(define_insn "blockage"
  [(unspec_volatile [(const_int 0)] UNSPECV_BLOCK)]
  ""
  "")

(define_expand "probe_stack"
  [(set (match_operand 0 "memory_operand" "=m")
        (unspec [(const_int 0)] UNSPEC_PROBE_STACK))]
  ""
{
  if (TARGET_64BIT)
    emit_insn (gen_probe_stack_di (operands[0]));
  else
    emit_insn (gen_probe_stack_si (operands[0]));
  DONE;
})

(define_insn "probe_stack_<mode>"
  [(set (match_operand:P 0 "memory_operand" "=m")
        (unspec:P [(const_int 0)] UNSPEC_PROBE_STACK))]
  ""
{
  operands[1] = gen_rtx_REG (Pmode, 0);
  return "st<wd>%U0%X0 %1,%0";
}
  [(set (attr "type")
      (if_then_else
	(match_test "update_indexed_address_mem (operands[0], VOIDmode)")
	(const_string "store_ux")
	(if_then_else
	  (match_test "update_address_mem (operands[0], VOIDmode)")
	  (const_string "store_u")
	  (const_string "store"))))
   (set_attr "length" "4")])

(define_insn "probe_stack_range<P:mode>"
  [(set (match_operand:P 0 "register_operand" "=r")
	(unspec_volatile:P [(match_operand:P 1 "register_operand" "0")
			    (match_operand:P 2 "register_operand" "r")]
			   UNSPECV_PROBE_STACK_RANGE))]
  ""
  "* return output_probe_stack_range (operands[0], operands[2]);"
  [(set_attr "type" "three")])

;; Compare insns are next.  Note that the RS/6000 has two types of compares,
;; signed & unsigned, and one type of branch.
;;
;; Start with the DEFINE_EXPANDs to generate the rtl for compares, scc
;; insns, and branches.

(define_expand "cbranch<mode>4"
  [(use (match_operator 0 "rs6000_cbranch_operator"
         [(match_operand:GPR 1 "gpc_reg_operand" "")
          (match_operand:GPR 2 "reg_or_short_operand" "")]))
   (use (match_operand 3 ""))]
  ""
  "
{
  /* Take care of the possibility that operands[2] might be negative but
     this might be a logical operation.  That insn doesn't exist.  */
  if (GET_CODE (operands[2]) == CONST_INT
      && INTVAL (operands[2]) < 0)
    {
      operands[2] = force_reg (<MODE>mode, operands[2]);
      operands[0] = gen_rtx_fmt_ee (GET_CODE (operands[0]),
				    GET_MODE (operands[0]),
				    operands[1], operands[2]);
   }

  rs6000_emit_cbranch (<MODE>mode, operands);
  DONE;
}")

(define_expand "cbranch<mode>4"
  [(use (match_operator 0 "rs6000_cbranch_operator"
         [(match_operand:FP 1 "gpc_reg_operand" "")
          (match_operand:FP 2 "gpc_reg_operand" "")]))
   (use (match_operand 3 ""))]
  ""
  "
{
  rs6000_emit_cbranch (<MODE>mode, operands);
  DONE;
}")

(define_expand "cstore<mode>4"
  [(use (match_operator 1 "rs6000_cbranch_operator"
         [(match_operand:GPR 2 "gpc_reg_operand" "")
          (match_operand:GPR 3 "reg_or_short_operand" "")]))
   (clobber (match_operand:SI 0 "register_operand"))]
  ""
  "
{
  /* Take care of the possibility that operands[3] might be negative but
     this might be a logical operation.  That insn doesn't exist.  */
  if (GET_CODE (operands[3]) == CONST_INT
      && INTVAL (operands[3]) < 0)
    {
      operands[3] = force_reg (<MODE>mode, operands[3]);
      operands[1] = gen_rtx_fmt_ee (GET_CODE (operands[1]),
				    GET_MODE (operands[1]),
				    operands[2], operands[3]);
    }

  /* For SNE, we would prefer that the xor/abs sequence be used for integers.
     For SEQ, likewise, except that comparisons with zero should be done
     with an scc insns.  However, due to the order that combine see the
     resulting insns, we must, in fact, allow SEQ for integers.  Fail in
     the cases we don't want to handle or are best handled by portable
     code.  */
  if (GET_CODE (operands[1]) == NE)
    FAIL;
  if ((GET_CODE (operands[1]) == LT || GET_CODE (operands[1]) == LE
       || GET_CODE (operands[1]) == GT || GET_CODE (operands[1]) == GE)
      && operands[3] == const0_rtx)
    FAIL;
  rs6000_emit_sCOND (<MODE>mode, operands);
  DONE;
}")

(define_expand "cstore<mode>4"
  [(use (match_operator 1 "rs6000_cbranch_operator"
         [(match_operand:FP 2 "gpc_reg_operand" "")
          (match_operand:FP 3 "gpc_reg_operand" "")]))
   (clobber (match_operand:SI 0 "register_operand"))]
  ""
  "
{
  rs6000_emit_sCOND (<MODE>mode, operands);
  DONE;
}")


(define_expand "stack_protect_set"
  [(match_operand 0 "memory_operand" "")
   (match_operand 1 "memory_operand" "")]
  ""
{
#ifdef TARGET_THREAD_SSP_OFFSET
  rtx tlsreg = gen_rtx_REG (Pmode, TARGET_64BIT ? 13 : 2);
  rtx addr = gen_rtx_PLUS (Pmode, tlsreg, GEN_INT (TARGET_THREAD_SSP_OFFSET));
  operands[1] = gen_rtx_MEM (Pmode, addr);
#endif
  if (TARGET_64BIT)
    emit_insn (gen_stack_protect_setdi (operands[0], operands[1]));
  else
    emit_insn (gen_stack_protect_setsi (operands[0], operands[1]));
  DONE;
})

(define_insn "stack_protect_setsi"
  [(set (match_operand:SI 0 "memory_operand" "=m")
	(unspec:SI [(match_operand:SI 1 "memory_operand" "m")] UNSPEC_SP_SET))
   (set (match_scratch:SI 2 "=&r") (const_int 0))]
  "TARGET_32BIT"
  "lwz%U1%X1 %2,%1\;stw%U0%X0 %2,%0\;li %2,0"
  [(set_attr "type" "three")
   (set_attr "length" "12")])

(define_insn "stack_protect_setdi"
  [(set (match_operand:DI 0 "memory_operand" "=Y")
	(unspec:DI [(match_operand:DI 1 "memory_operand" "Y")] UNSPEC_SP_SET))
   (set (match_scratch:DI 2 "=&r") (const_int 0))]
  "TARGET_64BIT"
  "ld%U1%X1 %2,%1\;std%U0%X0 %2,%0\;li %2,0"
  [(set_attr "type" "three")
   (set_attr "length" "12")])

(define_expand "stack_protect_test"
  [(match_operand 0 "memory_operand" "")
   (match_operand 1 "memory_operand" "")
   (match_operand 2 "" "")]
  ""
{
  rtx test, op0, op1;
#ifdef TARGET_THREAD_SSP_OFFSET
  rtx tlsreg = gen_rtx_REG (Pmode, TARGET_64BIT ? 13 : 2);
  rtx addr = gen_rtx_PLUS (Pmode, tlsreg, GEN_INT (TARGET_THREAD_SSP_OFFSET));
  operands[1] = gen_rtx_MEM (Pmode, addr);
#endif
  op0 = operands[0];
  op1 = gen_rtx_UNSPEC (Pmode, gen_rtvec (1, operands[1]), UNSPEC_SP_TEST);
  test = gen_rtx_EQ (VOIDmode, op0, op1);
  emit_jump_insn (gen_cbranchsi4 (test, op0, op1, operands[2]));
  DONE;
})

(define_insn "stack_protect_testsi"
  [(set (match_operand:CCEQ 0 "cc_reg_operand" "=x,?y")
        (unspec:CCEQ [(match_operand:SI 1 "memory_operand" "m,m")
		      (match_operand:SI 2 "memory_operand" "m,m")]
		     UNSPEC_SP_TEST))
   (set (match_scratch:SI 4 "=r,r") (const_int 0))
   (clobber (match_scratch:SI 3 "=&r,&r"))]
  "TARGET_32BIT"
  "@
   lwz%U1%X1 %3,%1\;lwz%U2%X2 %4,%2\;xor. %3,%3,%4\;li %4,0
   lwz%U1%X1 %3,%1\;lwz%U2%X2 %4,%2\;cmplw %0,%3,%4\;li %3,0\;li %4,0"
  [(set_attr "length" "16,20")])

(define_insn "stack_protect_testdi"
  [(set (match_operand:CCEQ 0 "cc_reg_operand" "=x,?y")
        (unspec:CCEQ [(match_operand:DI 1 "memory_operand" "Y,Y")
		      (match_operand:DI 2 "memory_operand" "Y,Y")]
		     UNSPEC_SP_TEST))
   (set (match_scratch:DI 4 "=r,r") (const_int 0))
   (clobber (match_scratch:DI 3 "=&r,&r"))]
  "TARGET_64BIT"
  "@
   ld%U1%X1 %3,%1\;ld%U2%X2 %4,%2\;xor. %3,%3,%4\;li %4,0
   ld%U1%X1 %3,%1\;ld%U2%X2 %4,%2\;cmpld %0,%3,%4\;li %3,0\;li %4,0"
  [(set_attr "length" "16,20")])


;; Here are the actual compare insns.
(define_insn "*cmp<mode>_internal1"
  [(set (match_operand:CC 0 "cc_reg_operand" "=y")
	(compare:CC (match_operand:GPR 1 "gpc_reg_operand" "r")
		    (match_operand:GPR 2 "reg_or_short_operand" "rI")))]
  ""
  "cmp<wd>%I2 %0,%1,%2"
  [(set_attr "type" "cmp")])

;; If we are comparing a register for equality with a large constant,
;; we can do this with an XOR followed by a compare.  But this is profitable
;; only if the large constant is only used for the comparison (and in this
;; case we already have a register to reuse as scratch).
;;
;; For 64-bit registers, we could only do so if the constant's bit 15 is clear:
;; otherwise we'd need to XOR with FFFFFFFF????0000 which is not available.

(define_peephole2
  [(set (match_operand:SI 0 "register_operand")
        (match_operand:SI 1 "logical_const_operand" ""))
   (set (match_dup 0) (match_operator:SI 3 "boolean_or_operator"
		       [(match_dup 0)
			(match_operand:SI 2 "logical_const_operand" "")]))
   (set (match_operand:CC 4 "cc_reg_operand" "")
        (compare:CC (match_operand:SI 5 "gpc_reg_operand" "")
                    (match_dup 0)))
   (set (pc)
        (if_then_else (match_operator 6 "equality_operator"
                       [(match_dup 4) (const_int 0)])
                      (match_operand 7 "" "")
                      (match_operand 8 "" "")))]
  "peep2_reg_dead_p (3, operands[0])
   && peep2_reg_dead_p (4, operands[4])"
 [(set (match_dup 0) (xor:SI (match_dup 5) (match_dup 9)))
  (set (match_dup 4) (compare:CC (match_dup 0) (match_dup 10)))
  (set (pc) (if_then_else (match_dup 6) (match_dup 7) (match_dup 8)))]
 
{
  /* Get the constant we are comparing against, and see what it looks like
     when sign-extended from 16 to 32 bits.  Then see what constant we could
     XOR with SEXTC to get the sign-extended value.  */
  rtx cnst = simplify_const_binary_operation (GET_CODE (operands[3]),
					      SImode,
					      operands[1], operands[2]);
  HOST_WIDE_INT c = INTVAL (cnst);
  HOST_WIDE_INT sextc = ((c & 0xffff) ^ 0x8000) - 0x8000;
  HOST_WIDE_INT xorv = c ^ sextc;

  operands[9] = GEN_INT (xorv);
  operands[10] = GEN_INT (sextc);
})

(define_insn "*cmpsi_internal2"
  [(set (match_operand:CCUNS 0 "cc_reg_operand" "=y")
	(compare:CCUNS (match_operand:SI 1 "gpc_reg_operand" "r")
		       (match_operand:SI 2 "reg_or_u_short_operand" "rK")))]
  ""
  "cmplw%I2 %0,%1,%b2"
  [(set_attr "type" "cmp")])

(define_insn "*cmpdi_internal2"
  [(set (match_operand:CCUNS 0 "cc_reg_operand" "=y")
	(compare:CCUNS (match_operand:DI 1 "gpc_reg_operand" "r")
		       (match_operand:DI 2 "reg_or_u_short_operand" "rK")))]
  ""
  "cmpld%I2 %0,%1,%b2"
  [(set_attr "type" "cmp")])

;; The following two insns don't exist as single insns, but if we provide
;; them, we can swap an add and compare, which will enable us to overlap more
;; of the required delay between a compare and branch.  We generate code for
;; them by splitting.

(define_insn ""
  [(set (match_operand:CC 3 "cc_reg_operand" "=y")
	(compare:CC (match_operand:SI 1 "gpc_reg_operand" "r")
		    (match_operand:SI 2 "short_cint_operand" "i")))
   (set (match_operand:SI 0 "gpc_reg_operand" "=r")
	(plus:SI (match_dup 1) (match_operand:SI 4 "short_cint_operand" "i")))]
  ""
  "#"
  [(set_attr "length" "8")])

(define_insn ""
  [(set (match_operand:CCUNS 3 "cc_reg_operand" "=y")
	(compare:CCUNS (match_operand:SI 1 "gpc_reg_operand" "r")
		       (match_operand:SI 2 "u_short_cint_operand" "i")))
   (set (match_operand:SI 0 "gpc_reg_operand" "=r")
	(plus:SI (match_dup 1) (match_operand:SI 4 "short_cint_operand" "i")))]
  ""
  "#"
  [(set_attr "length" "8")])

(define_split
  [(set (match_operand:CC 3 "cc_reg_operand" "")
	(compare:CC (match_operand:SI 1 "gpc_reg_operand" "")
		    (match_operand:SI 2 "short_cint_operand" "")))
   (set (match_operand:SI 0 "gpc_reg_operand" "")
	(plus:SI (match_dup 1) (match_operand:SI 4 "short_cint_operand" "")))]
  ""
  [(set (match_dup 3) (compare:CC (match_dup 1) (match_dup 2)))
   (set (match_dup 0) (plus:SI (match_dup 1) (match_dup 4)))])

(define_split
  [(set (match_operand:CCUNS 3 "cc_reg_operand" "")
	(compare:CCUNS (match_operand:SI 1 "gpc_reg_operand" "")
		       (match_operand:SI 2 "u_short_cint_operand" "")))
   (set (match_operand:SI 0 "gpc_reg_operand" "")
	(plus:SI (match_dup 1) (match_operand:SI 4 "short_cint_operand" "")))]
  ""
  [(set (match_dup 3) (compare:CCUNS (match_dup 1) (match_dup 2)))
   (set (match_dup 0) (plus:SI (match_dup 1) (match_dup 4)))])

;; Only need to compare second words if first words equal
(define_insn "*cmptf_internal1"
  [(set (match_operand:CCFP 0 "cc_reg_operand" "=y")
	(compare:CCFP (match_operand:TF 1 "gpc_reg_operand" "d")
		      (match_operand:TF 2 "gpc_reg_operand" "d")))]
  "!TARGET_IEEEQUAD && !TARGET_XL_COMPAT
   && TARGET_HARD_FLOAT && TARGET_FPRS && TARGET_DOUBLE_FLOAT && TARGET_LONG_DOUBLE_128"
  "fcmpu %0,%1,%2\;bne %0,$+8\;fcmpu %0,%L1,%L2"
  [(set_attr "type" "fpcompare")
   (set_attr "length" "12")])

(define_insn_and_split "*cmptf_internal2"
  [(set (match_operand:CCFP 0 "cc_reg_operand" "=y")
	(compare:CCFP (match_operand:TF 1 "gpc_reg_operand" "d")
		      (match_operand:TF 2 "gpc_reg_operand" "d")))
    (clobber (match_scratch:DF 3 "=d"))
    (clobber (match_scratch:DF 4 "=d"))
    (clobber (match_scratch:DF 5 "=d"))
    (clobber (match_scratch:DF 6 "=d"))
    (clobber (match_scratch:DF 7 "=d"))
    (clobber (match_scratch:DF 8 "=d"))
    (clobber (match_scratch:DF 9 "=d"))
    (clobber (match_scratch:DF 10 "=d"))
    (clobber (match_scratch:GPR 11 "=b"))]
  "!TARGET_IEEEQUAD && TARGET_XL_COMPAT
   && TARGET_HARD_FLOAT && TARGET_FPRS && TARGET_DOUBLE_FLOAT && TARGET_LONG_DOUBLE_128"
  "#"
  "&& reload_completed"
  [(set (match_dup 3) (match_dup 14))
   (set (match_dup 4) (match_dup 15))
   (set (match_dup 9) (abs:DF (match_dup 5)))
   (set (match_dup 0) (compare:CCFP (match_dup 9) (match_dup 3)))
   (set (pc) (if_then_else (ne (match_dup 0) (const_int 0))
			   (label_ref (match_dup 12))
			   (pc)))
   (set (match_dup 0) (compare:CCFP (match_dup 5) (match_dup 7)))
   (set (pc) (label_ref (match_dup 13)))
   (match_dup 12)
   (set (match_dup 10) (minus:DF (match_dup 5) (match_dup 7)))
   (set (match_dup 9) (minus:DF (match_dup 6) (match_dup 8)))
   (set (match_dup 9) (plus:DF (match_dup 10) (match_dup 9)))
   (set (match_dup 0) (compare:CCFP (match_dup 9) (match_dup 4)))
   (match_dup 13)]
{
  REAL_VALUE_TYPE rv;
  const int lo_word = LONG_DOUBLE_LARGE_FIRST ? GET_MODE_SIZE (DFmode) : 0;
  const int hi_word = LONG_DOUBLE_LARGE_FIRST ? 0 : GET_MODE_SIZE (DFmode);

  operands[5] = simplify_gen_subreg (DFmode, operands[1], TFmode, hi_word);
  operands[6] = simplify_gen_subreg (DFmode, operands[1], TFmode, lo_word);
  operands[7] = simplify_gen_subreg (DFmode, operands[2], TFmode, hi_word);
  operands[8] = simplify_gen_subreg (DFmode, operands[2], TFmode, lo_word);
  operands[12] = gen_label_rtx ();
  operands[13] = gen_label_rtx ();
  real_inf (&rv);
  operands[14] = force_const_mem (DFmode,
				  CONST_DOUBLE_FROM_REAL_VALUE (rv, DFmode));
  operands[15] = force_const_mem (DFmode,
				  CONST_DOUBLE_FROM_REAL_VALUE (dconst0,
								DFmode));
  if (TARGET_TOC)
    {
      rtx tocref;
      tocref = create_TOC_reference (XEXP (operands[14], 0), operands[11]);
      operands[14] = gen_const_mem (DFmode, tocref);
      tocref = create_TOC_reference (XEXP (operands[15], 0), operands[11]);
      operands[15] = gen_const_mem (DFmode, tocref);
      set_mem_alias_set (operands[14], get_TOC_alias_set ());
      set_mem_alias_set (operands[15], get_TOC_alias_set ());
    }
})

;; Now we have the scc insns.  We can do some combinations because of the
;; way the machine works.
;;
;; Note that this is probably faster if we can put an insn between the
;; mfcr and rlinm, but this is tricky.  Let's leave it for now.  In most
;; cases the insns below which don't use an intermediate CR field will
;; be used instead.
(define_insn ""
  [(set (match_operand:SI 0 "gpc_reg_operand" "=r")
	(match_operator:SI 1 "scc_comparison_operator"
			   [(match_operand 2 "cc_reg_operand" "y")
			    (const_int 0)]))]
  ""
  "mfcr %0%Q2\;rlwinm %0,%0,%J1,1"
  [(set (attr "type")
     (cond [(match_test "TARGET_MFCRF")
		(const_string "mfcrf")
	   ]
	(const_string "mfcr")))
   (set_attr "length" "8")])

;; Same as above, but get the GT bit.
(define_insn "move_from_CR_gt_bit"
  [(set (match_operand:SI 0 "gpc_reg_operand" "=r")
	(unspec:SI [(match_operand 1 "cc_reg_operand" "y")] UNSPEC_MV_CR_GT))]
  "TARGET_HARD_FLOAT && !TARGET_FPRS"
  "mfcr %0\;rlwinm %0,%0,%D1,31,31"
  [(set_attr "type" "mfcr")
   (set_attr "length" "8")])

;; Same as above, but get the OV/ORDERED bit.
(define_insn "move_from_CR_ov_bit"
  [(set (match_operand:SI 0 "gpc_reg_operand" "=r")
	(unspec:SI [(match_operand:CC 1 "cc_reg_operand" "y")]
		   UNSPEC_MV_CR_OV))]
  "TARGET_ISEL"
  "mfcr %0\;rlwinm %0,%0,%t1,1"
  [(set_attr "type" "mfcr")
   (set_attr "length" "8")])

(define_insn ""
  [(set (match_operand:DI 0 "gpc_reg_operand" "=r")
	(match_operator:DI 1 "scc_comparison_operator"
			   [(match_operand 2 "cc_reg_operand" "y")
			    (const_int 0)]))]
  "TARGET_POWERPC64"
  "mfcr %0%Q2\;rlwinm %0,%0,%J1,1"
  [(set (attr "type")
     (cond [(match_test "TARGET_MFCRF")
		(const_string "mfcrf")
	   ]
	(const_string "mfcr")))
   (set_attr "length" "8")])

(define_insn ""
  [(set (match_operand:CC 0 "cc_reg_operand" "=x,?y")
	(compare:CC (match_operator:SI 1 "scc_comparison_operator"
				       [(match_operand 2 "cc_reg_operand" "y,y")
					(const_int 0)])
		    (const_int 0)))
   (set (match_operand:SI 3 "gpc_reg_operand" "=r,r")
	(match_op_dup 1 [(match_dup 2) (const_int 0)]))]
  "TARGET_32BIT"
  "@
   mfcr %3%Q2\;rlwinm. %3,%3,%J1,1
   #"
  [(set_attr "type" "delayed_compare")
   (set_attr "length" "8,16")])

(define_split
  [(set (match_operand:CC 0 "cc_reg_not_cr0_operand" "")
	(compare:CC (match_operator:SI 1 "scc_comparison_operator"
				       [(match_operand 2 "cc_reg_operand" "")
					(const_int 0)])
		    (const_int 0)))
   (set (match_operand:SI 3 "gpc_reg_operand" "")
	(match_op_dup 1 [(match_dup 2) (const_int 0)]))]
  "TARGET_32BIT && reload_completed"
  [(set (match_dup 3)
	(match_op_dup 1 [(match_dup 2) (const_int 0)]))
   (set (match_dup 0)
	(compare:CC (match_dup 3)
		    (const_int 0)))]
  "")

(define_insn ""
  [(set (match_operand:SI 0 "gpc_reg_operand" "=r")
	(ashift:SI (match_operator:SI 1 "scc_comparison_operator"
				      [(match_operand 2 "cc_reg_operand" "y")
				       (const_int 0)])
		   (match_operand:SI 3 "const_int_operand" "n")))]
  ""
  "*
{
  int is_bit = ccr_bit (operands[1], 1);
  int put_bit = 31 - (INTVAL (operands[3]) & 31);
  int count;

  if (is_bit >= put_bit)
    count = is_bit - put_bit;
  else
    count = 32 - (put_bit - is_bit);

  operands[4] = GEN_INT (count);
  operands[5] = GEN_INT (put_bit);

  return \"mfcr %0%Q2\;rlwinm %0,%0,%4,%5,%5\";
}"
  [(set (attr "type")
     (cond [(match_test "TARGET_MFCRF")
		(const_string "mfcrf")
	   ]
	(const_string "mfcr")))
   (set_attr "length" "8")])

(define_insn ""
  [(set (match_operand:CC 0 "cc_reg_operand" "=x,?y")
	(compare:CC
	 (ashift:SI (match_operator:SI 1 "scc_comparison_operator"
				       [(match_operand 2 "cc_reg_operand" "y,y")
					(const_int 0)])
		    (match_operand:SI 3 "const_int_operand" "n,n"))
	 (const_int 0)))
   (set (match_operand:SI 4 "gpc_reg_operand" "=r,r")
	(ashift:SI (match_op_dup 1 [(match_dup 2) (const_int 0)])
		   (match_dup 3)))]
  ""
  "*
{
  int is_bit = ccr_bit (operands[1], 1);
  int put_bit = 31 - (INTVAL (operands[3]) & 31);
  int count;

  /* Force split for non-cc0 compare.  */
  if (which_alternative == 1)
     return \"#\";

  if (is_bit >= put_bit)
    count = is_bit - put_bit;
  else
    count = 32 - (put_bit - is_bit);

  operands[5] = GEN_INT (count);
  operands[6] = GEN_INT (put_bit);

  return \"mfcr %4%Q2\;rlwinm. %4,%4,%5,%6,%6\";
}"
  [(set_attr "type" "delayed_compare")
   (set_attr "length" "8,16")])

(define_split
  [(set (match_operand:CC 0 "cc_reg_not_micro_cr0_operand" "")
	(compare:CC
	 (ashift:SI (match_operator:SI 1 "scc_comparison_operator"
				       [(match_operand 2 "cc_reg_operand" "")
					(const_int 0)])
		    (match_operand:SI 3 "const_int_operand" ""))
	 (const_int 0)))
   (set (match_operand:SI 4 "gpc_reg_operand" "")
	(ashift:SI (match_op_dup 1 [(match_dup 2) (const_int 0)])
		   (match_dup 3)))]
  "reload_completed"
  [(set (match_dup 4)
	(ashift:SI (match_op_dup 1 [(match_dup 2) (const_int 0)])
		   (match_dup 3)))
   (set (match_dup 0)
	(compare:CC (match_dup 4)
		    (const_int 0)))]
  "")

;; There is a 3 cycle delay between consecutive mfcr instructions
;; so it is useful to combine 2 scc instructions to use only one mfcr.

(define_peephole
  [(set (match_operand:SI 0 "gpc_reg_operand" "=r")
	(match_operator:SI 1 "scc_comparison_operator"
			   [(match_operand 2 "cc_reg_operand" "y")
			    (const_int 0)]))
   (set (match_operand:SI 3 "gpc_reg_operand" "=r")
	(match_operator:SI 4 "scc_comparison_operator"
			   [(match_operand 5 "cc_reg_operand" "y")
			    (const_int 0)]))]
  "REGNO (operands[2]) != REGNO (operands[5])"
  "mfcr %3\;rlwinm %0,%3,%J1,1\;rlwinm %3,%3,%J4,1"
  [(set_attr "type" "mfcr")
   (set_attr "length" "12")])

(define_peephole
  [(set (match_operand:DI 0 "gpc_reg_operand" "=r")
	(match_operator:DI 1 "scc_comparison_operator"
			   [(match_operand 2 "cc_reg_operand" "y")
			    (const_int 0)]))
   (set (match_operand:DI 3 "gpc_reg_operand" "=r")
	(match_operator:DI 4 "scc_comparison_operator"
			   [(match_operand 5 "cc_reg_operand" "y")
			    (const_int 0)]))]
  "TARGET_POWERPC64 && REGNO (operands[2]) != REGNO (operands[5])"
  "mfcr %3\;rlwinm %0,%3,%J1,1\;rlwinm %3,%3,%J4,1"
  [(set_attr "type" "mfcr")
   (set_attr "length" "12")])

;; There are some scc insns that can be done directly, without a compare.
;; These are faster because they don't involve the communications between
;; the FXU and branch units.   In fact, we will be replacing all of the
;; integer scc insns here or in the portable methods in emit_store_flag.
;;
;; Also support (neg (scc ..)) since that construct is used to replace
;; branches, (plus (scc ..) ..) since that construct is common and
;; takes no more insns than scc, and (and (neg (scc ..)) ..) in the
;; cases where it is no more expensive than (neg (scc ..)).

;; Have reload force a constant into a register for the simple insns that
;; otherwise won't accept constants.  We do this because it is faster than
;; the cmp/mfcr sequence we would otherwise generate.

(define_mode_attr scc_eq_op2 [(SI "rKLI")
			      (DI "rKJI")])

(define_insn_and_split "*eq<mode>"
  [(set (match_operand:GPR 0 "gpc_reg_operand" "=r")
	(eq:GPR (match_operand:GPR 1 "gpc_reg_operand" "r")
		(match_operand:GPR 2 "scc_eq_operand" "<scc_eq_op2>")))]
  ""
  "#"
  ""
  [(set (match_dup 0)
	(clz:GPR (match_dup 3)))
   (set (match_dup 0)
	(lshiftrt:GPR (match_dup 0) (match_dup 4)))]
  {
    if (GET_CODE (operands[2]) != CONST_INT || INTVAL (operands[2]) != 0)
      {
	/* Use output operand as intermediate.  */
	operands[3] = operands[0];

	if (logical_operand (operands[2], <MODE>mode))
	  emit_insn (gen_rtx_SET (VOIDmode, operands[3],
				  gen_rtx_XOR (<MODE>mode,
					       operands[1], operands[2])));
	else
	  emit_insn (gen_rtx_SET (VOIDmode, operands[3],
				  gen_rtx_PLUS (<MODE>mode, operands[1],
						negate_rtx (<MODE>mode,
							    operands[2]))));
      }
    else
      operands[3] = operands[1];

    operands[4] = GEN_INT (exact_log2 (GET_MODE_BITSIZE (<MODE>mode)));
  })

(define_insn_and_split "*eq<mode>_compare"
  [(set (match_operand:CC 3 "cc_reg_operand" "=y")
	(compare:CC
	 (eq:P (match_operand:P 1 "gpc_reg_operand" "=r")
	       (match_operand:P 2 "scc_eq_operand" "<scc_eq_op2>"))
	 (const_int 0)))
   (set (match_operand:P 0 "gpc_reg_operand" "=r")
	(eq:P (match_dup 1) (match_dup 2)))]
  "optimize_size"
  "#"
  "optimize_size"
  [(set (match_dup 0)
	(clz:P (match_dup 4)))
   (parallel [(set (match_dup 3)
		   (compare:CC (lshiftrt:P (match_dup 0) (match_dup 5))
			       (const_int 0)))
	      (set (match_dup 0)
		   (lshiftrt:P (match_dup 0) (match_dup 5)))])]
  {
    if (GET_CODE (operands[2]) != CONST_INT || INTVAL (operands[2]) != 0)
      {
	/* Use output operand as intermediate.  */
	operands[4] = operands[0];

	if (logical_operand (operands[2], <MODE>mode))
	  emit_insn (gen_rtx_SET (VOIDmode, operands[4],
				  gen_rtx_XOR (<MODE>mode,
					       operands[1], operands[2])));
	else
	  emit_insn (gen_rtx_SET (VOIDmode, operands[4],
				  gen_rtx_PLUS (<MODE>mode, operands[1],
						negate_rtx (<MODE>mode,
							    operands[2]))));
      }
    else
      operands[4] = operands[1];

    operands[5] = GEN_INT (exact_log2 (GET_MODE_BITSIZE (<MODE>mode)));
  })

;; We have insns of the form shown by the first define_insn below.  If
;; there is something inside the comparison operation, we must split it.
(define_split
  [(set (match_operand:SI 0 "gpc_reg_operand" "")
	(plus:SI (match_operator 1 "comparison_operator"
				 [(match_operand:SI 2 "" "")
				  (match_operand:SI 3
						    "reg_or_cint_operand" "")])
		 (match_operand:SI 4 "gpc_reg_operand" "")))
   (clobber (match_operand:SI 5 "register_operand" ""))]
  "! gpc_reg_operand (operands[2], SImode)"
  [(set (match_dup 5) (match_dup 2))
   (set (match_dup 0) (plus:SI (match_op_dup 1 [(match_dup 5) (match_dup 3)])
			       (match_dup 4)))])

(define_insn "*plus_eqsi"
  [(set (match_operand:SI 0 "gpc_reg_operand" "=&r,&r,&r,&r,&r")
	(plus:SI (eq:SI (match_operand:SI 1 "gpc_reg_operand" "%r,r,r,r,r")
			(match_operand:SI 2 "scc_eq_operand" "r,O,K,L,I"))
		 (match_operand:SI 3 "gpc_reg_operand" "r,r,r,r,r")))]
  "TARGET_32BIT"
  "@
   xor %0,%1,%2\;subfic %0,%0,0\;addze %0,%3
   subfic %0,%1,0\;addze %0,%3
   xori %0,%1,%b2\;subfic %0,%0,0\;addze %0,%3
   xoris %0,%1,%u2\;subfic %0,%0,0\;addze %0,%3
   subfic %0,%1,%2\;subfic %0,%0,0\;addze %0,%3"
  [(set_attr "type" "three,two,three,three,three")
   (set_attr "length" "12,8,12,12,12")])

(define_insn "*compare_plus_eqsi"
  [(set (match_operand:CC 0 "cc_reg_operand" "=x,x,x,x,x,?y,?y,?y,?y,?y")
	(compare:CC
	 (plus:SI
	  (eq:SI (match_operand:SI 1 "gpc_reg_operand" "%r,r,r,r,r,r,r,r,r,r")
		 (match_operand:SI 2 "scc_eq_operand" "r,O,K,L,I,r,O,K,L,I"))
	  (match_operand:SI 3 "gpc_reg_operand" "r,r,r,r,r,r,r,r,r,r"))
	 (const_int 0)))
   (clobber (match_scratch:SI 4 "=&r,&r,&r,&r,&r,&r,&r,&r,&r,&r"))]
  "TARGET_32BIT && optimize_size"
  "@
   xor %4,%1,%2\;subfic %4,%4,0\;addze. %4,%3
   subfic %4,%1,0\;addze. %4,%3
   xori %4,%1,%b2\;subfic %4,%4,0\;addze. %4,%3
   xoris %4,%1,%u2\;subfic %4,%4,0\;addze. %4,%3
   subfic %4,%1,%2\;subfic %4,%4,0\;addze. %4,%3
   #
   #
   #
   #
   #"
  [(set_attr "type" "compare")
   (set_attr "length" "12,8,12,12,12,16,12,16,16,16")])

(define_split
  [(set (match_operand:CC 0 "cc_reg_not_cr0_operand" "")
	(compare:CC
	 (plus:SI
	  (eq:SI (match_operand:SI 1 "gpc_reg_operand" "")
		 (match_operand:SI 2 "scc_eq_operand" ""))
	  (match_operand:SI 3 "gpc_reg_operand" ""))
	 (const_int 0)))
   (clobber (match_scratch:SI 4 ""))]
  "TARGET_32BIT && optimize_size && reload_completed"
  [(set (match_dup 4)
	(plus:SI (eq:SI (match_dup 1)
		 (match_dup 2))
	  (match_dup 3)))
   (set (match_dup 0)
	(compare:CC (match_dup 4)
		    (const_int 0)))]
  "")

(define_insn "*plus_eqsi_compare"
  [(set (match_operand:CC 4 "cc_reg_operand" "=x,x,x,x,x,?y,?y,?y,?y,?y")
	(compare:CC
	 (plus:SI
	  (eq:SI (match_operand:SI 1 "gpc_reg_operand" "%r,r,r,r,r,r,r,r,r,r")
		 (match_operand:SI 2 "scc_eq_operand" "r,O,K,L,I,r,O,K,L,I"))
	  (match_operand:SI 3 "gpc_reg_operand" "r,r,r,r,r,r,r,r,r,r"))
	 (const_int 0)))
   (set (match_operand:SI 0 "gpc_reg_operand" "=&r,&r,&r,&r,&r,&r,&r,&r,&r,&r")
	(plus:SI (eq:SI (match_dup 1) (match_dup 2)) (match_dup 3)))]
  "TARGET_32BIT && optimize_size"
  "@
   xor %0,%1,%2\;subfic %0,%0,0\;addze. %0,%3
   subfic %0,%1,0\;addze. %0,%3
   xori %0,%1,%b2\;subfic %0,%0,0\;addze. %0,%3
   xoris %0,%1,%u2\;subfic %0,%0,0\;addze. %0,%3
   subfic %0,%1,%2\;subfic %0,%0,0\;addze. %0,%3
   #
   #
   #
   #
   #"
  [(set_attr "type" "compare")
   (set_attr "length" "12,8,12,12,12,16,12,16,16,16")])

(define_split
  [(set (match_operand:CC 4 "cc_reg_not_cr0_operand" "")
	(compare:CC
	 (plus:SI
	  (eq:SI (match_operand:SI 1 "gpc_reg_operand" "")
		 (match_operand:SI 2 "scc_eq_operand" ""))
	  (match_operand:SI 3 "gpc_reg_operand" ""))
	 (const_int 0)))
   (set (match_operand:SI 0 "gpc_reg_operand" "")
	(plus:SI (eq:SI (match_dup 1) (match_dup 2)) (match_dup 3)))]
  "TARGET_32BIT && optimize_size && reload_completed"
  [(set (match_dup 0)
	(plus:SI (eq:SI (match_dup 1) (match_dup 2)) (match_dup 3)))
   (set (match_dup 4)
	(compare:CC (match_dup 0)
		    (const_int 0)))]
  "")

(define_insn "*neg_eq0<mode>"
  [(set (match_operand:P 0 "gpc_reg_operand" "=r")
	(neg:P (eq:P (match_operand:P 1 "gpc_reg_operand" "r")
		     (const_int 0))))]
  ""
  "addic %0,%1,-1\;subfe %0,%0,%0"
  [(set_attr "type" "two")
   (set_attr "length" "8")])

(define_insn_and_split "*neg_eq<mode>"
  [(set (match_operand:P 0 "gpc_reg_operand" "=r")
	(neg:P (eq:P (match_operand:P 1 "gpc_reg_operand" "%r")
		     (match_operand:P 2 "scc_eq_operand" "<scc_eq_op2>"))))]
  ""
  "#"
  ""
  [(set (match_dup 0) (neg:P (eq:P (match_dup 3) (const_int 0))))]
  {
    if (GET_CODE (operands[2]) != CONST_INT || INTVAL (operands[2]) != 0)
      {
	/* Use output operand as intermediate.  */
	operands[3] = operands[0];

	if (logical_operand (operands[2], <MODE>mode))
	  emit_insn (gen_rtx_SET (VOIDmode, operands[3],
				  gen_rtx_XOR (<MODE>mode,
					       operands[1], operands[2])));
	else
	  emit_insn (gen_rtx_SET (VOIDmode, operands[3],
				  gen_rtx_PLUS (<MODE>mode, operands[1],
						negate_rtx (<MODE>mode,
							    operands[2]))));
      }
    else
      operands[3] = operands[1];
  })

(define_insn "*ne0_<mode>"
  [(set (match_operand:P 0 "gpc_reg_operand" "=r")
	(ne:P (match_operand:P 1 "gpc_reg_operand" "r")
	      (const_int 0)))
   (clobber (match_scratch:P 2 "=&r"))]
  "!(TARGET_32BIT && TARGET_ISEL)"
  "addic %2,%1,-1\;subfe %0,%2,%1"
  [(set_attr "type" "two")
   (set_attr "length" "8")])

(define_insn "*plus_ne0_<mode>"
  [(set (match_operand:P 0 "gpc_reg_operand" "=r")
	(plus:P (ne:P (match_operand:P 1 "gpc_reg_operand" "r")
		      (const_int 0))
		(match_operand:P 2 "gpc_reg_operand" "r")))
   (clobber (match_scratch:P 3 "=&r"))]
  ""
  "addic %3,%1,-1\;addze %0,%2"
  [(set_attr "type" "two")
   (set_attr "length" "8")])

(define_insn "*compare_plus_ne0_<mode>"
  [(set (match_operand:CC 0 "cc_reg_operand" "=x,?y")
	(compare:CC (plus:P (ne:P (match_operand:P 1 "gpc_reg_operand" "r,r")
				  (const_int 0))
			    (match_operand:P 2 "gpc_reg_operand" "r,r"))
		    (const_int 0)))
   (clobber (match_scratch:P 3 "=&r,&r"))
   (clobber (match_scratch:P 4 "=X,&r"))]
  ""
  "@
   addic %3,%1,-1\;addze. %3,%2
   #"
  [(set_attr "type" "compare")
   (set_attr "length" "8,12")])

(define_split
  [(set (match_operand:CC 0 "cc_reg_not_micro_cr0_operand" "")
	(compare:CC (ne:P (match_operand:SI 1 "gpc_reg_operand" "")
			  (const_int 0))
		    (neg:P (match_operand:P 2 "gpc_reg_operand" ""))))
   (clobber (match_scratch:P 3 ""))
   (clobber (match_scratch:P 4 ""))]
  "reload_completed"
  [(parallel [(set (match_dup 3)
		   (plus:P (ne:P (match_dup 1)
				 (const_int 0))
			   (match_dup 2)))
              (clobber (match_dup 4))])
   (set (match_dup 0)
	(compare:CC (match_dup 3)
		    (const_int 0)))]
  "")

; For combine.
(define_insn "*compare_plus_ne0_<mode>_1"
  [(set (match_operand:CCEQ 0 "cc_reg_operand" "=x,?y")
	(compare:CCEQ (ne:P (match_operand:P 1 "gpc_reg_operand" "r,r")
			    (const_int 0))
		      (neg:P (match_operand:P 2 "gpc_reg_operand" "r,r"))))
   (clobber (match_scratch:P 3 "=&r,&r"))
   (clobber (match_scratch:P 4 "=X,&r"))]
  ""
  "@
   addic %3,%1,-1\;addze. %3,%2
   #"
  [(set_attr "type" "compare")
   (set_attr "length" "8,12")])

(define_split
  [(set (match_operand:CCEQ 0 "cc_reg_not_micro_cr0_operand" "")
	(compare:CCEQ (ne:P (match_operand:SI 1 "gpc_reg_operand" "")
			    (const_int 0))
		      (neg:P (match_operand:P 2 "gpc_reg_operand" ""))))
   (clobber (match_scratch:P 3 ""))
   (clobber (match_scratch:P 4 ""))]
  "reload_completed"
  [(parallel [(set (match_dup 3)
		   (plus:P (ne:P (match_dup 1)
				 (const_int 0))
			   (match_dup 2)))
              (clobber (match_dup 4))])
   (set (match_dup 0)
	(compare:CC (match_dup 3)
		    (const_int 0)))]
  "")

(define_insn "*plus_ne0_<mode>_compare"
  [(set (match_operand:CC 4 "cc_reg_operand" "=x,?y")
	(compare:CC
	 (plus:P (ne:P (match_operand:P 1 "gpc_reg_operand" "r,r")
		       (const_int 0))
		 (match_operand:P 2 "gpc_reg_operand" "r,r"))
	 (const_int 0)))
   (set (match_operand:P 0 "gpc_reg_operand" "=r,r")
	(plus:P (ne:P (match_dup 1)
		      (const_int 0))
		(match_dup 2)))
   (clobber (match_scratch:P 3 "=&r,&r"))]
  ""
  "@
   addic %3,%1,-1\;addze. %0,%2
   #"
  [(set_attr "type" "compare")
   (set_attr "length" "8,12")])

(define_split
  [(set (match_operand:CC 4 "cc_reg_not_micro_cr0_operand" "")
	(compare:CC
	 (plus:P (ne:P (match_operand:P 1 "gpc_reg_operand" "")
		       (const_int 0))
		 (match_operand:P 2 "gpc_reg_operand" ""))
	 (const_int 0)))
   (set (match_operand:P 0 "gpc_reg_operand" "")
	(plus:P (ne:P (match_dup 1)
		      (const_int 0))
		(match_dup 2)))
   (clobber (match_scratch:P 3 ""))]
  "reload_completed"
  [(parallel [(set (match_dup 0)
		   (plus:P (ne:P (match_dup 1)
				 (const_int 0))
			   (match_dup 2)))
	      (clobber (match_dup 3))])
   (set (match_dup 4)
	(compare:CC (match_dup 0)
		    (const_int 0)))]
  "")

(define_insn "*leu<mode>"
  [(set (match_operand:P 0 "gpc_reg_operand" "=r")
	(leu:P (match_operand:P 1 "gpc_reg_operand" "r")
	       (match_operand:P 2 "reg_or_short_operand" "rI")))]
  ""
  "subf%I2c %0,%1,%2\;li %0,0\;adde %0,%0,%0"
  [(set_attr "type" "three")
   (set_attr "length" "12")])

(define_insn "*leu<mode>_compare"
  [(set (match_operand:CC 3 "cc_reg_operand" "=x,?y")
	(compare:CC
	 (leu:P (match_operand:P 1 "gpc_reg_operand" "r,r")
		(match_operand:P 2 "reg_or_short_operand" "rI,rI"))
	 (const_int 0)))
   (set (match_operand:P 0 "gpc_reg_operand" "=r,r")
	(leu:P (match_dup 1) (match_dup 2)))]
  ""
  "@
   subf%I2c %0,%1,%2\;li %0,0\;adde. %0,%0,%0
   #"
  [(set_attr "type" "compare")
   (set_attr "length" "12,16")])

(define_split
  [(set (match_operand:CC 3 "cc_reg_not_cr0_operand" "")
	(compare:CC
	 (leu:P (match_operand:P 1 "gpc_reg_operand" "")
		(match_operand:P 2 "reg_or_short_operand" ""))
	 (const_int 0)))
   (set (match_operand:P 0 "gpc_reg_operand" "")
	(leu:P (match_dup 1) (match_dup 2)))]
  "reload_completed"
  [(set (match_dup 0)
	(leu:P (match_dup 1) (match_dup 2)))
   (set (match_dup 3)
	(compare:CC (match_dup 0)
		    (const_int 0)))]
  "")

(define_insn "*plus_leu<mode>"
  [(set (match_operand:P 0 "gpc_reg_operand" "=&r")
	(plus:P (leu:P (match_operand:P 1 "gpc_reg_operand" "r")
		       (match_operand:P 2 "reg_or_short_operand" "rI"))
		(match_operand:P 3 "gpc_reg_operand" "r")))]
  ""
  "subf%I2c %0,%1,%2\;addze %0,%3"
  [(set_attr "type" "two")
   (set_attr "length" "8")])

(define_insn ""
  [(set (match_operand:CC 0 "cc_reg_operand" "=x,?y")
	(compare:CC
	 (plus:SI (leu:SI (match_operand:SI 1 "gpc_reg_operand" "r,r")
			  (match_operand:SI 2 "reg_or_short_operand" "rI,rI"))
		  (match_operand:SI 3 "gpc_reg_operand" "r,r"))
	 (const_int 0)))
   (clobber (match_scratch:SI 4 "=&r,&r"))]
  "TARGET_32BIT"
  "@
   subf%I2c %4,%1,%2\;addze. %4,%3
   #"
  [(set_attr "type" "compare")
   (set_attr "length" "8,12")])

(define_split
  [(set (match_operand:CC 0 "cc_reg_not_cr0_operand" "")
	(compare:CC
	 (plus:SI (leu:SI (match_operand:SI 1 "gpc_reg_operand" "")
			  (match_operand:SI 2 "reg_or_short_operand" ""))
		  (match_operand:SI 3 "gpc_reg_operand" ""))
	 (const_int 0)))
   (clobber (match_scratch:SI 4 ""))]
  "TARGET_32BIT && reload_completed"
  [(set (match_dup 4)
	(plus:SI (leu:SI (match_dup 1) (match_dup 2))
		  (match_dup 3)))
   (set (match_dup 0)
	(compare:CC (match_dup 4)
		    (const_int 0)))]
  "")

(define_insn ""
  [(set (match_operand:CC 4 "cc_reg_operand" "=x,?y")
	(compare:CC
	 (plus:SI (leu:SI (match_operand:SI 1 "gpc_reg_operand" "r,r")
			  (match_operand:SI 2 "reg_or_short_operand" "rI,rI"))
		  (match_operand:SI 3 "gpc_reg_operand" "r,r"))
	 (const_int 0)))
   (set (match_operand:SI 0 "gpc_reg_operand" "=&r,&r")
	(plus:SI (leu:SI (match_dup 1) (match_dup 2)) (match_dup 3)))]
  "TARGET_32BIT"
  "@
   subf%I2c %0,%1,%2\;addze. %0,%3
   #"
  [(set_attr "type" "compare")
   (set_attr "length" "8,12")])

(define_split
  [(set (match_operand:CC 4 "cc_reg_not_cr0_operand" "")
	(compare:CC
	 (plus:SI (leu:SI (match_operand:SI 1 "gpc_reg_operand" "")
			  (match_operand:SI 2 "reg_or_short_operand" ""))
		  (match_operand:SI 3 "gpc_reg_operand" ""))
	 (const_int 0)))
   (set (match_operand:SI 0 "gpc_reg_operand" "")
	(plus:SI (leu:SI (match_dup 1) (match_dup 2)) (match_dup 3)))]
  "TARGET_32BIT && reload_completed"
  [(set (match_dup 0)
	(plus:SI (leu:SI (match_dup 1) (match_dup 2)) (match_dup 3)))
   (set (match_dup 4)
	(compare:CC (match_dup 0)
		    (const_int 0)))]
  "")

(define_insn "*neg_leu<mode>"
  [(set (match_operand:P 0 "gpc_reg_operand" "=r")
	(neg:P (leu:P (match_operand:P 1 "gpc_reg_operand" "r")
		      (match_operand:P 2 "reg_or_short_operand" "rI"))))]
  ""
  "subf%I2c %0,%1,%2\;subfe %0,%0,%0\;nand %0,%0,%0"
   [(set_attr "type" "three")
    (set_attr "length" "12")])

(define_insn "*and_neg_leu<mode>"
  [(set (match_operand:P 0 "gpc_reg_operand" "=&r")
	(and:P (neg:P
		 (leu:P (match_operand:P 1 "gpc_reg_operand" "r")
			(match_operand:P 2 "reg_or_short_operand" "rI")))
		(match_operand:P 3 "gpc_reg_operand" "r")))]
  ""
  "subf%I2c %0,%1,%2\;subfe %0,%0,%0\;andc %0,%3,%0"
  [(set_attr "type" "three")
   (set_attr "length" "12")])

(define_insn ""
  [(set (match_operand:CC 0 "cc_reg_operand" "=x,?y")
	(compare:CC
	 (and:SI (neg:SI
		  (leu:SI (match_operand:SI 1 "gpc_reg_operand" "r,r")
			  (match_operand:SI 2 "reg_or_short_operand" "rI,rI")))
		 (match_operand:SI 3 "gpc_reg_operand" "r,r"))
	 (const_int 0)))
   (clobber (match_scratch:SI 4 "=&r,&r"))]
  "TARGET_32BIT"
  "@
   subf%I2c %4,%1,%2\;subfe %4,%4,%4\;andc. %4,%3,%4
   #"
  [(set_attr "type" "compare")
   (set_attr "length" "12,16")])

(define_split
  [(set (match_operand:CC 0 "cc_reg_not_cr0_operand" "")
	(compare:CC
	 (and:SI (neg:SI
		  (leu:SI (match_operand:SI 1 "gpc_reg_operand" "")
			  (match_operand:SI 2 "reg_or_short_operand" "")))
		 (match_operand:SI 3 "gpc_reg_operand" ""))
	 (const_int 0)))
   (clobber (match_scratch:SI 4 ""))]
  "TARGET_32BIT && reload_completed"
  [(set (match_dup 4)
	(and:SI (neg:SI (leu:SI (match_dup 1) (match_dup 2)))
		(match_dup 3)))
   (set (match_dup 0)
	(compare:CC (match_dup 4)
		    (const_int 0)))]
  "")

(define_insn ""
  [(set (match_operand:CC 4 "cc_reg_operand" "=x,?y")
	(compare:CC
	 (and:SI (neg:SI
		  (leu:SI (match_operand:SI 1 "gpc_reg_operand" "r,r")
			  (match_operand:SI 2 "reg_or_short_operand" "rI,rI")))
		 (match_operand:SI 3 "gpc_reg_operand" "r,r"))
	 (const_int 0)))
   (set (match_operand:SI 0 "gpc_reg_operand" "=&r,&r")
	(and:SI (neg:SI (leu:SI (match_dup 1) (match_dup 2))) (match_dup 3)))]
  "TARGET_32BIT"
  "@
   subf%I2c %0,%1,%2\;subfe %0,%0,%0\;andc. %0,%3,%0
   #"
  [(set_attr "type" "compare")
   (set_attr "length" "12,16")])

(define_split
  [(set (match_operand:CC 4 "cc_reg_not_cr0_operand" "")
	(compare:CC
	 (and:SI (neg:SI
		  (leu:SI (match_operand:SI 1 "gpc_reg_operand" "")
			  (match_operand:SI 2 "reg_or_short_operand" "")))
		 (match_operand:SI 3 "gpc_reg_operand" ""))
	 (const_int 0)))
   (set (match_operand:SI 0 "gpc_reg_operand" "")
	(and:SI (neg:SI (leu:SI (match_dup 1) (match_dup 2))) (match_dup 3)))]
  "TARGET_32BIT && reload_completed"
  [(set (match_dup 0)
	(and:SI (neg:SI (leu:SI (match_dup 1) (match_dup 2)))
		(match_dup 3)))
   (set (match_dup 4)
	(compare:CC (match_dup 0)
		    (const_int 0)))]
  "")

(define_insn_and_split "*ltu<mode>"
  [(set (match_operand:P 0 "gpc_reg_operand" "=r,r")
	(ltu:P (match_operand:P 1 "gpc_reg_operand" "r,r")
	       (match_operand:P 2 "reg_or_neg_short_operand" "r,P")))]
  ""
  "#"
  ""
  [(set (match_dup 0) (neg:P (ltu:P (match_dup 1) (match_dup 2))))
   (set (match_dup 0) (neg:P (match_dup 0)))]
  "")

(define_insn_and_split "*ltu<mode>_compare"
  [(set (match_operand:CC 3 "cc_reg_operand" "=x,x,?y,?y")
	(compare:CC
	 (ltu:P (match_operand:P 1 "gpc_reg_operand" "r,r,r,r")
		(match_operand:P 2 "reg_or_neg_short_operand" "r,P,r,P"))
	 (const_int 0)))
   (set (match_operand:P 0 "gpc_reg_operand" "=r,r,r,r")
	(ltu:P (match_dup 1) (match_dup 2)))]
  ""
  "#"
  ""
  [(set (match_dup 0) (neg:P (ltu:P (match_dup 1) (match_dup 2))))
   (parallel [(set (match_dup 3)
		   (compare:CC (neg:P (match_dup 0)) (const_int 0)))
	      (set (match_dup 0) (neg:P (match_dup 0)))])]
  "")

(define_insn_and_split "*plus_ltu<mode>"
  [(set (match_operand:P 0 "gpc_reg_operand" "=&r,r")
	(plus:P (ltu:P (match_operand:P 1 "gpc_reg_operand" "r,r")
		       (match_operand:P 2 "reg_or_neg_short_operand" "r,P"))
		(match_operand:P 3 "reg_or_short_operand" "rI,rI")))]
  ""
  "#"
  "&& !reg_overlap_mentioned_p (operands[0], operands[3])"
  [(set (match_dup 0) (neg:P (ltu:P (match_dup 1) (match_dup 2))))
   (set (match_dup 0) (minus:P (match_dup 3) (match_dup 0)))]
  "")

(define_insn_and_split "*plus_ltu<mode>_compare"
  [(set (match_operand:CC 4 "cc_reg_operand" "=x,x,?y,?y")
	(compare:CC
	 (plus:P (ltu:P (match_operand:P 1 "gpc_reg_operand" "r,r,r,r")
			(match_operand:P 2 "reg_or_neg_short_operand" "r,P,r,P"))
		 (match_operand:P 3 "gpc_reg_operand" "r,r,r,r"))
	 (const_int 0)))
   (set (match_operand:P 0 "gpc_reg_operand" "=&r,&r,&r,&r")
	(plus:P (ltu:P (match_dup 1) (match_dup 2)) (match_dup 3)))]
  ""
  "#"
  "&& !reg_overlap_mentioned_p (operands[0], operands[3])"
  [(set (match_dup 0) (neg:P (ltu:P (match_dup 1) (match_dup 2))))
   (parallel [(set (match_dup 4)
		   (compare:CC (minus:P (match_dup 3) (match_dup 0))
			       (const_int 0)))
	      (set (match_dup 0) (minus:P (match_dup 3) (match_dup 0)))])]
  "")

(define_insn "*neg_ltu<mode>"
  [(set (match_operand:P 0 "gpc_reg_operand" "=r,r")
	(neg:P (ltu:P (match_operand:P 1 "gpc_reg_operand" "r,r")
		      (match_operand:P 2 "reg_or_neg_short_operand" "r,P"))))]
  ""
  "@
   subfc %0,%2,%1\;subfe %0,%0,%0
   addic %0,%1,%n2\;subfe %0,%0,%0"
  [(set_attr "type" "two")
   (set_attr "length" "8")])

(define_insn "*geu<mode>"
  [(set (match_operand:P 0 "gpc_reg_operand" "=r,r")
	(geu:P (match_operand:P 1 "gpc_reg_operand" "r,r")
	       (match_operand:P 2 "reg_or_neg_short_operand" "r,P")))]
  ""
  "@
   subfc %0,%2,%1\;li %0,0\;adde %0,%0,%0
   addic %0,%1,%n2\;li %0,0\;adde %0,%0,%0"
  [(set_attr "type" "three")
   (set_attr "length" "12")])

(define_insn "*geu<mode>_compare"
  [(set (match_operand:CC 3 "cc_reg_operand" "=x,x,?y,?y")
	(compare:CC
	 (geu:P (match_operand:P 1 "gpc_reg_operand" "r,r,r,r")
		(match_operand:P 2 "reg_or_neg_short_operand" "r,P,r,P"))
	 (const_int 0)))
   (set (match_operand:P 0 "gpc_reg_operand" "=r,r,r,r")
	(geu:P (match_dup 1) (match_dup 2)))]
  ""
  "@
   subfc %0,%2,%1\;li %0,0\;adde. %0,%0,%0
   addic %0,%1,%n2\;li %0,0\;adde. %0,%0,%0
   #
   #"
  [(set_attr "type" "compare")
   (set_attr "length" "12,12,16,16")])

(define_split
  [(set (match_operand:CC 3 "cc_reg_not_micro_cr0_operand" "")
	(compare:CC
	 (geu:P (match_operand:P 1 "gpc_reg_operand" "")
		(match_operand:P 2 "reg_or_neg_short_operand" ""))
	 (const_int 0)))
   (set (match_operand:P 0 "gpc_reg_operand" "")
	(geu:P (match_dup 1) (match_dup 2)))]
  "reload_completed"
  [(set (match_dup 0)
	(geu:P (match_dup 1) (match_dup 2)))
   (set (match_dup 3)
	(compare:CC (match_dup 0)
		    (const_int 0)))]
  "")

(define_insn "*plus_geu<mode>"
  [(set (match_operand:P 0 "gpc_reg_operand" "=&r,&r")
	(plus:P (geu:P (match_operand:P 1 "gpc_reg_operand" "r,r")
		       (match_operand:P 2 "reg_or_neg_short_operand" "r,P"))
		(match_operand:P 3 "gpc_reg_operand" "r,r")))]
  ""
  "@
   subfc %0,%2,%1\;addze %0,%3
   addic %0,%1,%n2\;addze %0,%3"
  [(set_attr "type" "two")
   (set_attr "length" "8")])

(define_insn ""
  [(set (match_operand:CC 0 "cc_reg_operand" "=x,x,?y,?y")
	(compare:CC
	 (plus:SI (geu:SI (match_operand:SI 1 "gpc_reg_operand" "r,r,r,r")
			  (match_operand:SI 2 "reg_or_neg_short_operand" "r,P,r,P"))
		  (match_operand:SI 3 "gpc_reg_operand" "r,r,r,r"))
	 (const_int 0)))
   (clobber (match_scratch:SI 4 "=&r,&r,&r,&r"))]
  "TARGET_32BIT"
  "@
   subfc %4,%2,%1\;addze. %4,%3
   addic %4,%1,%n2\;addze. %4,%3
   #
   #"
  [(set_attr "type" "compare")
   (set_attr "length" "8,8,12,12")])

(define_split
  [(set (match_operand:CC 0 "cc_reg_not_cr0_operand" "")
	(compare:CC
	 (plus:SI (geu:SI (match_operand:SI 1 "gpc_reg_operand" "")
			  (match_operand:SI 2 "reg_or_neg_short_operand" ""))
		  (match_operand:SI 3 "gpc_reg_operand" ""))
	 (const_int 0)))
   (clobber (match_scratch:SI 4 ""))]
  "TARGET_32BIT && reload_completed"
  [(set (match_dup 4)
	(plus:SI (geu:SI (match_dup 1) (match_dup 2))
		  (match_dup 3)))
   (set (match_dup 0)
	(compare:CC (match_dup 4)
		    (const_int 0)))]
  "")

(define_insn ""
  [(set (match_operand:CC 4 "cc_reg_operand" "=x,x,?y,?y")
	(compare:CC
	 (plus:SI (geu:SI (match_operand:SI 1 "gpc_reg_operand" "r,r,r,r")
			  (match_operand:SI 2 "reg_or_neg_short_operand" "r,P,r,P"))
		  (match_operand:SI 3 "gpc_reg_operand" "r,r,r,r"))
	 (const_int 0)))
   (set (match_operand:SI 0 "gpc_reg_operand" "=&r,&r,&r,&r")
	(plus:SI (geu:SI (match_dup 1) (match_dup 2)) (match_dup 3)))]
  "TARGET_32BIT"
  "@
   subfc %0,%2,%1\;addze. %0,%3
   addic %0,%1,%n2\;addze. %0,%3
   #
   #"
  [(set_attr "type" "compare")
   (set_attr "length" "8,8,12,12")])

(define_split
  [(set (match_operand:CC 4 "cc_reg_not_cr0_operand" "")
	(compare:CC
	 (plus:SI (geu:SI (match_operand:SI 1 "gpc_reg_operand" "")
			  (match_operand:SI 2 "reg_or_neg_short_operand" ""))
		  (match_operand:SI 3 "gpc_reg_operand" ""))
	 (const_int 0)))
   (set (match_operand:SI 0 "gpc_reg_operand" "")
	(plus:SI (geu:SI (match_dup 1) (match_dup 2)) (match_dup 3)))]
  "TARGET_32BIT && reload_completed"
  [(set (match_dup 0)
	(plus:SI (geu:SI (match_dup 1) (match_dup 2)) (match_dup 3)))
   (set (match_dup 4)
	(compare:CC (match_dup 0)
		    (const_int 0)))]
  "")

(define_insn "*neg_geu<mode>"
  [(set (match_operand:P 0 "gpc_reg_operand" "=r,r")
	(neg:P (geu:P (match_operand:P 1 "gpc_reg_operand" "r,r")
		      (match_operand:P 2 "reg_or_short_operand" "r,I"))))]
  ""
  "@
   subfc %0,%2,%1\;subfe %0,%0,%0\;nand %0,%0,%0
   subfic %0,%1,-1\;add%I2c %0,%0,%2\;subfe %0,%0,%0"
  [(set_attr "type" "three")
   (set_attr "length" "12")])

(define_insn "*and_neg_geu<mode>"
  [(set (match_operand:P 0 "gpc_reg_operand" "=&r,&r")
	(and:P (neg:P
		 (geu:P (match_operand:P 1 "gpc_reg_operand" "r,r")
			(match_operand:P 2 "reg_or_neg_short_operand" "r,P")))
		(match_operand:P 3 "gpc_reg_operand" "r,r")))]
  ""
  "@
   subfc %0,%2,%1\;subfe %0,%0,%0\;andc %0,%3,%0
   addic %0,%1,%n2\;subfe %0,%0,%0\;andc %0,%3,%0"
  [(set_attr "type" "three")
   (set_attr "length" "12")])

(define_insn ""
  [(set (match_operand:CC 0 "cc_reg_operand" "=x,x,?y,?y")
	(compare:CC
	 (and:SI (neg:SI
		  (geu:SI (match_operand:SI 1 "gpc_reg_operand" "r,r,r,r")
			  (match_operand:SI 2 "reg_or_neg_short_operand" "r,P,r,P")))
		 (match_operand:SI 3 "gpc_reg_operand" "r,r,r,r"))
	 (const_int 0)))
   (clobber (match_scratch:SI 4 "=&r,&r,&r,&r"))]
  "TARGET_32BIT"
  "@
   subfc %4,%2,%1\;subfe %4,%4,%4\;andc. %4,%3,%4
   addic %4,%1,%n2\;subfe %4,%4,%4\;andc. %4,%3,%4
   #
   #"
  [(set_attr "type" "compare")
   (set_attr "length" "12,12,16,16")])

(define_split
  [(set (match_operand:CC 0 "cc_reg_not_cr0_operand" "")
	(compare:CC
	 (and:SI (neg:SI
		  (geu:SI (match_operand:SI 1 "gpc_reg_operand" "")
			  (match_operand:SI 2 "reg_or_neg_short_operand" "")))
		 (match_operand:SI 3 "gpc_reg_operand" ""))
	 (const_int 0)))
   (clobber (match_scratch:SI 4 ""))]
  "TARGET_32BIT && reload_completed"
  [(set (match_dup 4)
	(and:SI (neg:SI (geu:SI (match_dup 1) (match_dup 2)))
		(match_dup 3)))
   (set (match_dup 0)
	(compare:CC (match_dup 4)
		    (const_int 0)))]
  "")

(define_insn ""
  [(set (match_operand:CC 4 "cc_reg_operand" "=x,x,?y,?y")
	(compare:CC
	 (and:SI (neg:SI
		  (geu:SI (match_operand:SI 1 "gpc_reg_operand" "r,r,r,r")
			  (match_operand:SI 2 "reg_or_neg_short_operand" "r,P,r,P")))
		 (match_operand:SI 3 "gpc_reg_operand" "r,r,r,r"))
	 (const_int 0)))
   (set (match_operand:SI 0 "gpc_reg_operand" "=&r,&r,&r,&r")
	(and:SI (neg:SI (geu:SI (match_dup 1) (match_dup 2))) (match_dup 3)))]
  "TARGET_32BIT"
  "@
   subfc %0,%2,%1\;subfe %0,%0,%0\;andc. %0,%3,%0
   addic %0,%1,%n2\;subfe %0,%0,%0\;andc. %0,%3,%0
   #
   #"
  [(set_attr "type" "compare")
   (set_attr "length" "12,12,16,16")])

(define_split
  [(set (match_operand:CC 4 "cc_reg_not_cr0_operand" "")
	(compare:CC
	 (and:SI (neg:SI
		  (geu:SI (match_operand:SI 1 "gpc_reg_operand" "")
			  (match_operand:SI 2 "reg_or_neg_short_operand" "")))
		 (match_operand:SI 3 "gpc_reg_operand" ""))
	 (const_int 0)))
   (set (match_operand:SI 0 "gpc_reg_operand" "")
	(and:SI (neg:SI (geu:SI (match_dup 1) (match_dup 2))) (match_dup 3)))]
  "TARGET_32BIT && reload_completed"
  [(set (match_dup 0)
	(and:SI (neg:SI (geu:SI (match_dup 1) (match_dup 2))) (match_dup 3)))
   (set (match_dup 4)
	(compare:CC (match_dup 0)
		    (const_int 0)))]
  "")

(define_insn "*plus_gt0<mode>"
  [(set (match_operand:P 0 "gpc_reg_operand" "=&r")
	(plus:P (gt:P (match_operand:P 1 "gpc_reg_operand" "r")
		      (const_int 0))
		 (match_operand:P 2 "gpc_reg_operand" "r")))]
  ""
  "addc %0,%1,%1\;subfe %0,%1,%0\;addze %0,%2"
  [(set_attr "type" "three")
   (set_attr "length" "12")])

(define_insn ""
  [(set (match_operand:CC 0 "cc_reg_operand" "=x,?y")
	(compare:CC
	 (plus:SI (gt:SI (match_operand:SI 1 "gpc_reg_operand" "r,r")
			 (const_int 0))
		  (match_operand:SI 2 "gpc_reg_operand" "r,r"))
	 (const_int 0)))
   (clobber (match_scratch:SI 3 "=&r,&r"))]
  "TARGET_32BIT"
  "@
   addc %3,%1,%1\;subfe %3,%1,%3\;addze. %3,%2
   #"
  [(set_attr "type" "compare")
   (set_attr "length" "12,16")])

(define_split
  [(set (match_operand:CC 0 "cc_reg_not_cr0_operand" "")
	(compare:CC
	 (plus:SI (gt:SI (match_operand:SI 1 "gpc_reg_operand" "")
			 (const_int 0))
		  (match_operand:SI 2 "gpc_reg_operand" ""))
	 (const_int 0)))
   (clobber (match_scratch:SI 3 ""))]
  "TARGET_32BIT && reload_completed"
  [(set (match_dup 3)
	(plus:SI (gt:SI (match_dup 1) (const_int 0))
		  (match_dup 2)))
   (set (match_dup 0)
	(compare:CC (match_dup 3)
		    (const_int 0)))]
  "")

(define_insn ""
  [(set (match_operand:CC 0 "cc_reg_operand" "=x,?y")
	(compare:CC
	 (plus:DI (gt:DI (match_operand:DI 1 "gpc_reg_operand" "r,r")
			 (const_int 0))
		  (match_operand:DI 2 "gpc_reg_operand" "r,r"))
	 (const_int 0)))
   (clobber (match_scratch:DI 3 "=&r,&r"))]
  "TARGET_64BIT"
  "@
   addc %3,%1,%1\;subfe %3,%1,%3\;addze. %3,%2
   #"
  [(set_attr "type" "compare")
   (set_attr "length" "12,16")])

(define_split
  [(set (match_operand:CC 0 "cc_reg_not_micro_cr0_operand" "")
	(compare:CC
	 (plus:DI (gt:DI (match_operand:DI 1 "gpc_reg_operand" "")
			 (const_int 0))
		  (match_operand:DI 2 "gpc_reg_operand" ""))
	 (const_int 0)))
   (clobber (match_scratch:DI 3 ""))]
  "TARGET_64BIT && reload_completed"
  [(set (match_dup 3)
	(plus:DI (gt:DI (match_dup 1) (const_int 0))
		 (match_dup 2)))
   (set (match_dup 0)
	(compare:CC (match_dup 3)
		    (const_int 0)))]
  "")

(define_insn ""
  [(set (match_operand:CC 3 "cc_reg_operand" "=x,?y")
	(compare:CC
	 (plus:SI (gt:SI (match_operand:SI 1 "gpc_reg_operand" "r,r")
			 (const_int 0))
		  (match_operand:SI 2 "gpc_reg_operand" "r,r"))
	 (const_int 0)))
   (set (match_operand:SI 0 "gpc_reg_operand" "=&r,&r")
	(plus:SI (gt:SI (match_dup 1) (const_int 0)) (match_dup 2)))]
  "TARGET_32BIT"
  "@
   addc %0,%1,%1\;subfe %0,%1,%0\;addze. %0,%2
   #"
  [(set_attr "type" "compare")
   (set_attr "length" "12,16")])

(define_split
  [(set (match_operand:CC 3 "cc_reg_not_cr0_operand" "")
	(compare:CC
	 (plus:SI (gt:SI (match_operand:SI 1 "gpc_reg_operand" "")
			 (const_int 0))
		  (match_operand:SI 2 "gpc_reg_operand" ""))
	 (const_int 0)))
   (set (match_operand:SI 0 "gpc_reg_operand" "")
	(plus:SI (gt:SI (match_dup 1) (const_int 0)) (match_dup 2)))]
  "TARGET_32BIT && reload_completed"
  [(set (match_dup 0)
	(plus:SI (gt:SI (match_dup 1) (const_int 0)) (match_dup 2)))
   (set (match_dup 3)
	(compare:CC (match_dup 0)
		    (const_int 0)))]
  "")

(define_insn ""
  [(set (match_operand:CC 3 "cc_reg_operand" "=x,?y")
	(compare:CC
	 (plus:DI (gt:DI (match_operand:DI 1 "gpc_reg_operand" "r,r")
			 (const_int 0))
		  (match_operand:DI 2 "gpc_reg_operand" "r,r"))
	 (const_int 0)))
   (set (match_operand:DI 0 "gpc_reg_operand" "=&r,&r")
	(plus:DI (gt:DI (match_dup 1) (const_int 0)) (match_dup 2)))]
  "TARGET_64BIT"
  "@
   addc %0,%1,%1\;subfe %0,%1,%0\;addze. %0,%2
   #"
  [(set_attr "type" "compare")
   (set_attr "length" "12,16")])

(define_split
  [(set (match_operand:CC 3 "cc_reg_not_micro_cr0_operand" "")
	(compare:CC
	 (plus:DI (gt:DI (match_operand:DI 1 "gpc_reg_operand" "")
			 (const_int 0))
		  (match_operand:DI 2 "gpc_reg_operand" ""))
	 (const_int 0)))
   (set (match_operand:DI 0 "gpc_reg_operand" "")
	(plus:DI (gt:DI (match_dup 1) (const_int 0)) (match_dup 2)))]
  "TARGET_64BIT && reload_completed"
  [(set (match_dup 0)
	(plus:DI (gt:DI (match_dup 1) (const_int 0)) (match_dup 2)))
   (set (match_dup 3)
	(compare:CC (match_dup 0)
		    (const_int 0)))]
  "")

(define_insn_and_split "*gtu<mode>"
  [(set (match_operand:P 0 "gpc_reg_operand" "=r")
	(gtu:P (match_operand:P 1 "gpc_reg_operand" "r")
	       (match_operand:P 2 "reg_or_short_operand" "rI")))]
  ""
  "#"
  ""
  [(set (match_dup 0) (neg:P (gtu:P (match_dup 1) (match_dup 2))))
   (set (match_dup 0) (neg:P (match_dup 0)))]
  "")

(define_insn_and_split "*gtu<mode>_compare"
  [(set (match_operand:CC 3 "cc_reg_operand" "=x,?y")
	(compare:CC
	 (gtu:P (match_operand:P 1 "gpc_reg_operand" "r,r")
		 (match_operand:P 2 "reg_or_short_operand" "rI,rI"))
	 (const_int 0)))
   (set (match_operand:P 0 "gpc_reg_operand" "=r,r")
	(gtu:P (match_dup 1) (match_dup 2)))]
  ""
  "#"
  ""
  [(set (match_dup 0) (neg:P (gtu:P (match_dup 1) (match_dup 2))))
   (parallel [(set (match_dup 3)
		   (compare:CC (neg:P (match_dup 0)) (const_int 0)))
	      (set (match_dup 0) (neg:P (match_dup 0)))])]
  "")

(define_insn_and_split "*plus_gtu<mode>"
  [(set (match_operand:P 0 "gpc_reg_operand" "=&r")
        (plus:P (gtu:P (match_operand:P 1 "gpc_reg_operand" "r")
		       (match_operand:P 2 "reg_or_short_operand" "rI"))
		(match_operand:P 3 "reg_or_short_operand" "rI")))]
  ""
  "#"
  "&& !reg_overlap_mentioned_p (operands[0], operands[3])"
  [(set (match_dup 0) (neg:P (gtu:P (match_dup 1) (match_dup 2))))
   (set (match_dup 0) (minus:P (match_dup 3) (match_dup 0)))]
  "")

(define_insn_and_split "*plus_gtu<mode>_compare"
  [(set (match_operand:CC 4 "cc_reg_operand" "=x,x,?y,?y")
	(compare:CC
	 (plus:P (gtu:P (match_operand:P 1 "gpc_reg_operand" "r,r,r,r")
			(match_operand:P 2 "reg_or_short_operand" "I,r,I,r"))
		 (match_operand:P 3 "gpc_reg_operand" "r,r,r,r"))
	 (const_int 0)))
   (set (match_operand:P 0 "gpc_reg_operand" "=&r,&r,&r,&r")
	(plus:P (gtu:P (match_dup 1) (match_dup 2)) (match_dup 3)))]
  ""
  "#"
  "&& !reg_overlap_mentioned_p (operands[0], operands[3])"
  [(set (match_dup 0) (neg:P (gtu:P (match_dup 1) (match_dup 2))))
   (parallel [(set (match_dup 4)
		   (compare:CC (minus:P (match_dup 3) (match_dup 0))
			       (const_int 0)))
	      (set (match_dup 0) (minus:P (match_dup 3) (match_dup 0)))])]
  "")

(define_insn "*neg_gtu<mode>"
  [(set (match_operand:P 0 "gpc_reg_operand" "=r")
	(neg:P (gtu:P (match_operand:P 1 "gpc_reg_operand" "r")
		      (match_operand:P 2 "reg_or_short_operand" "rI"))))]
  ""
  "subf%I2c %0,%1,%2\;subfe %0,%0,%0"
  [(set_attr "type" "two")
   (set_attr "length" "8")])


;; Define both directions of branch and return.  If we need a reload
;; register, we'd rather use CR0 since it is much easier to copy a
;; register CC value to there.

(define_insn ""
  [(set (pc)
	(if_then_else (match_operator 1 "branch_comparison_operator"
				      [(match_operand 2
						      "cc_reg_operand" "y")
				       (const_int 0)])
		      (label_ref (match_operand 0 "" ""))
		      (pc)))]
  ""
  "*
{
  return output_cbranch (operands[1], \"%l0\", 0, insn);
}"
  [(set_attr "type" "branch")])

(define_insn ""
  [(set (pc)
	(if_then_else (match_operator 0 "branch_comparison_operator"
				      [(match_operand 1
						      "cc_reg_operand" "y")
				       (const_int 0)])
		      (any_return)
		      (pc)))]
  "<return_pred>"
  "*
{
  return output_cbranch (operands[0], NULL, 0, insn);
}"
  [(set_attr "type" "jmpreg")
   (set_attr "length" "4")])

(define_insn ""
  [(set (pc)
	(if_then_else (match_operator 1 "branch_comparison_operator"
				      [(match_operand 2
						      "cc_reg_operand" "y")
				       (const_int 0)])
		      (pc)
		      (label_ref (match_operand 0 "" ""))))]
  ""
  "*
{
  return output_cbranch (operands[1], \"%l0\", 1, insn);
}"
  [(set_attr "type" "branch")])

(define_insn ""
  [(set (pc)
	(if_then_else (match_operator 0 "branch_comparison_operator"
				      [(match_operand 1
						      "cc_reg_operand" "y")
				       (const_int 0)])
		      (pc)
		      (any_return)))]
  "<return_pred>"
  "*
{
  return output_cbranch (operands[0], NULL, 1, insn);
}"
  [(set_attr "type" "jmpreg")
   (set_attr "length" "4")])

;; Logic on condition register values.

; This pattern matches things like
; (set (reg:CCEQ 68) (compare:CCEQ (ior:SI (gt:SI (reg:CCFP 68) (const_int 0))
;					   (eq:SI (reg:CCFP 68) (const_int 0)))
;				   (const_int 1)))
; which are generated by the branch logic.
; Prefer destructive operations where BT = BB (for crXX BT,BA,BB)

(define_insn "*cceq_ior_compare"
  [(set (match_operand:CCEQ 0 "cc_reg_operand" "=y,?y")
        (compare:CCEQ (match_operator:SI 1 "boolean_operator"
	                [(match_operator:SI 2
				      "branch_positive_comparison_operator"
				      [(match_operand 3
						      "cc_reg_operand" "y,y")
				       (const_int 0)])
	                 (match_operator:SI 4
				      "branch_positive_comparison_operator"
				      [(match_operand 5
						      "cc_reg_operand" "0,y")
				       (const_int 0)])])
		      (const_int 1)))]
  ""
  "cr%q1 %E0,%j2,%j4"
  [(set_attr "type" "cr_logical,delayed_cr")])

; Why is the constant -1 here, but 1 in the previous pattern?
; Because ~1 has all but the low bit set.
(define_insn ""
  [(set (match_operand:CCEQ 0 "cc_reg_operand" "=y,?y")
        (compare:CCEQ (match_operator:SI 1 "boolean_or_operator"
	                [(not:SI (match_operator:SI 2
				      "branch_positive_comparison_operator"
				      [(match_operand 3
						      "cc_reg_operand" "y,y")
				       (const_int 0)]))
	                 (match_operator:SI 4
				"branch_positive_comparison_operator"
				[(match_operand 5
						"cc_reg_operand" "0,y")
				 (const_int 0)])])
		      (const_int -1)))]
  ""
  "cr%q1 %E0,%j2,%j4"
  [(set_attr "type" "cr_logical,delayed_cr")])

(define_insn "*cceq_rev_compare"
  [(set (match_operand:CCEQ 0 "cc_reg_operand" "=y,?y")
	(compare:CCEQ (match_operator:SI 1
				      "branch_positive_comparison_operator"
				      [(match_operand 2
						      "cc_reg_operand" "0,y")
				       (const_int 0)])
		      (const_int 0)))]
  ""
  "crnot %E0,%j1"
  [(set_attr "type" "cr_logical,delayed_cr")])

;; If we are comparing the result of two comparisons, this can be done
;; using creqv or crxor.

(define_insn_and_split ""
  [(set (match_operand:CCEQ 0 "cc_reg_operand" "=y")
	(compare:CCEQ (match_operator 1 "branch_comparison_operator"
			      [(match_operand 2 "cc_reg_operand" "y")
			       (const_int 0)])
		      (match_operator 3 "branch_comparison_operator"
			      [(match_operand 4 "cc_reg_operand" "y")
			       (const_int 0)])))]
  ""
  "#"
  ""
  [(set (match_dup 0) (compare:CCEQ (xor:SI (match_dup 1) (match_dup 3))
				    (match_dup 5)))]
  "
{
  int positive_1, positive_2;

  positive_1 = branch_positive_comparison_operator (operands[1],
						    GET_MODE (operands[1]));
  positive_2 = branch_positive_comparison_operator (operands[3],
						    GET_MODE (operands[3]));

  if (! positive_1)
    operands[1] = gen_rtx_fmt_ee (rs6000_reverse_condition (GET_MODE (operands[2]),
							    GET_CODE (operands[1])),
				  SImode,
				  operands[2], const0_rtx);
  else if (GET_MODE (operands[1]) != SImode)
    operands[1] = gen_rtx_fmt_ee (GET_CODE (operands[1]), SImode,
				  operands[2], const0_rtx);

  if (! positive_2)
    operands[3] = gen_rtx_fmt_ee (rs6000_reverse_condition (GET_MODE (operands[4]),
							    GET_CODE (operands[3])),
				  SImode,
				  operands[4], const0_rtx);
  else if (GET_MODE (operands[3]) != SImode)
    operands[3] = gen_rtx_fmt_ee (GET_CODE (operands[3]), SImode,
				  operands[4], const0_rtx);

  if (positive_1 == positive_2)
    {
      operands[1] = gen_rtx_NOT (SImode, operands[1]);
      operands[5] = constm1_rtx;
    }
  else
    {
      operands[5] = const1_rtx;
    }
}")

;; Unconditional branch and return.

(define_insn "jump"
  [(set (pc)
	(label_ref (match_operand 0 "" "")))]
  ""
  "b %l0"
  [(set_attr "type" "branch")])

(define_insn "<return_str>return"
  [(any_return)]
  "<return_pred>"
  "blr"
  [(set_attr "type" "jmpreg")])

(define_expand "indirect_jump"
  [(set (pc) (match_operand 0 "register_operand" ""))])

(define_insn "*indirect_jump<mode>"
  [(set (pc) (match_operand:P 0 "register_operand" "c,*l"))]
  ""
  "@
   bctr
   blr"
  [(set_attr "type" "jmpreg")])

;; Table jump for switch statements:
(define_expand "tablejump"
  [(use (match_operand 0 "" ""))
   (use (label_ref (match_operand 1 "" "")))]
  ""
  "
{
  if (TARGET_32BIT)
    emit_jump_insn (gen_tablejumpsi (operands[0], operands[1]));
  else
    emit_jump_insn (gen_tablejumpdi (operands[0], operands[1]));
  DONE;
}")

(define_expand "tablejumpsi"
  [(set (match_dup 3)
	(plus:SI (match_operand:SI 0 "" "")
		 (match_dup 2)))
   (parallel [(set (pc) (match_dup 3))
	      (use (label_ref (match_operand 1 "" "")))])]
  "TARGET_32BIT"
  "
{ operands[0] = force_reg (SImode, operands[0]);
  operands[2] = force_reg (SImode, gen_rtx_LABEL_REF (SImode, operands[1]));
  operands[3] = gen_reg_rtx (SImode);
}")

(define_expand "tablejumpdi"
  [(set (match_dup 4)
        (sign_extend:DI (match_operand:SI 0 "lwa_operand" "")))
   (set (match_dup 3)
	(plus:DI (match_dup 4)
		 (match_dup 2)))
   (parallel [(set (pc) (match_dup 3))
	      (use (label_ref (match_operand 1 "" "")))])]
  "TARGET_64BIT"
  "
{ operands[2] = force_reg (DImode, gen_rtx_LABEL_REF (DImode, operands[1]));
  operands[3] = gen_reg_rtx (DImode);
  operands[4] = gen_reg_rtx (DImode);
}")

(define_insn "*tablejump<mode>_internal1"
  [(set (pc)
	(match_operand:P 0 "register_operand" "c,*l"))
   (use (label_ref (match_operand 1 "" "")))]
  ""
  "@
   bctr
   blr"
  [(set_attr "type" "jmpreg")])

(define_insn "nop"
  [(const_int 0)]
  ""
  "nop")

(define_insn "group_ending_nop"
  [(unspec [(const_int 0)] UNSPEC_GRP_END_NOP)]
  ""
  "*
{
  if (rs6000_cpu_attr == CPU_POWER6)
    return \"ori 1,1,0\";
  return \"ori 2,2,0\";
}")

;; Define the subtract-one-and-jump insns, starting with the template
;; so loop.c knows what to generate.

(define_expand "doloop_end"
  [(use (match_operand 0 "" ""))	; loop pseudo
   (use (match_operand 1 "" ""))	; iterations; zero if unknown
   (use (match_operand 2 "" ""))	; max iterations
   (use (match_operand 3 "" ""))	; loop level
   (use (match_operand 4 "" ""))	; label
   (use (match_operand 5 "" ""))]	; flag: 1 if loop entered at top, else 0
  ""
  "
{
  /* Only use this on innermost loops.  */
  if (INTVAL (operands[3]) > 1)
    FAIL;
  if (TARGET_64BIT)
    {
      if (GET_MODE (operands[0]) != DImode)
	FAIL;
      emit_jump_insn (gen_ctrdi (operands[0], operands[4]));
    }
  else
    {
      if (GET_MODE (operands[0]) != SImode)
	FAIL;
      emit_jump_insn (gen_ctrsi (operands[0], operands[4]));
    }
  DONE;
}")

(define_expand "ctr<mode>"
  [(parallel [(set (pc)
		   (if_then_else (ne (match_operand:P 0 "register_operand" "")
				     (const_int 1))
				 (label_ref (match_operand 1 "" ""))
				 (pc)))
	      (set (match_dup 0)
		   (plus:P (match_dup 0)
			    (const_int -1)))
	      (clobber (match_scratch:CC 2 ""))
	      (clobber (match_scratch:P 3 ""))])]
  ""
  "")

;; We need to be able to do this for any operand, including MEM, or we
;; will cause reload to blow up since we don't allow output reloads on
;; JUMP_INSNs.
;; For the length attribute to be calculated correctly, the
;; label MUST be operand 0.

(define_insn "*ctr<mode>_internal1"
  [(set (pc)
	(if_then_else (ne (match_operand:P 1 "register_operand" "c,*r,*r,*r")
			  (const_int 1))
		      (label_ref (match_operand 0 "" ""))
		      (pc)))
   (set (match_operand:P 2 "nonimmediate_operand" "=1,*r,m,*c*l")
	(plus:P (match_dup 1)
		 (const_int -1)))
   (clobber (match_scratch:CC 3 "=X,&x,&x,&x"))
   (clobber (match_scratch:P 4 "=X,X,&r,r"))]
  ""
  "*
{
  if (which_alternative != 0)
    return \"#\";
  else if (get_attr_length (insn) == 4)
    return \"bdnz %l0\";
  else
    return \"bdz $+8\;b %l0\";
}"
  [(set_attr "type" "branch")
   (set_attr "length" "*,12,16,16")])

(define_insn "*ctr<mode>_internal2"
  [(set (pc)
	(if_then_else (ne (match_operand:P 1 "register_operand" "c,*r,*r,*r")
			  (const_int 1))
		      (pc)
		      (label_ref (match_operand 0 "" ""))))
   (set (match_operand:P 2 "nonimmediate_operand" "=1,*r,m,*c*l")
	(plus:P (match_dup 1)
		 (const_int -1)))
   (clobber (match_scratch:CC 3 "=X,&x,&x,&x"))
   (clobber (match_scratch:P 4 "=X,X,&r,r"))]
  ""
  "*
{
  if (which_alternative != 0)
    return \"#\";
  else if (get_attr_length (insn) == 4)
    return \"bdz %l0\";
  else
    return \"bdnz $+8\;b %l0\";
}"
  [(set_attr "type" "branch")
   (set_attr "length" "*,12,16,16")])

;; Similar but use EQ

(define_insn "*ctr<mode>_internal5"
  [(set (pc)
	(if_then_else (eq (match_operand:P 1 "register_operand" "c,*r,*r,*r")
			  (const_int 1))
		      (label_ref (match_operand 0 "" ""))
		      (pc)))
   (set (match_operand:P 2 "nonimmediate_operand" "=1,*r,m,*c*l")
	(plus:P (match_dup 1)
		 (const_int -1)))
   (clobber (match_scratch:CC 3 "=X,&x,&x,&x"))
   (clobber (match_scratch:P 4 "=X,X,&r,r"))]
  ""
  "*
{
  if (which_alternative != 0)
    return \"#\";
  else if (get_attr_length (insn) == 4)
    return \"bdz %l0\";
  else
    return \"bdnz $+8\;b %l0\";
}"
  [(set_attr "type" "branch")
   (set_attr "length" "*,12,16,16")])

(define_insn "*ctr<mode>_internal6"
  [(set (pc)
	(if_then_else (eq (match_operand:P 1 "register_operand" "c,*r,*r,*r")
			  (const_int 1))
		      (pc)
		      (label_ref (match_operand 0 "" ""))))
   (set (match_operand:P 2 "nonimmediate_operand" "=1,*r,m,*c*l")
	(plus:P (match_dup 1)
		 (const_int -1)))
   (clobber (match_scratch:CC 3 "=X,&x,&x,&x"))
   (clobber (match_scratch:P 4 "=X,X,&r,r"))]
  ""
  "*
{
  if (which_alternative != 0)
    return \"#\";
  else if (get_attr_length (insn) == 4)
    return \"bdnz %l0\";
  else
    return \"bdz $+8\;b %l0\";
}"
  [(set_attr "type" "branch")
   (set_attr "length" "*,12,16,16")])

;; Now the splitters if we could not allocate the CTR register

(define_split
  [(set (pc)
	(if_then_else (match_operator 2 "comparison_operator"
				      [(match_operand:P 1 "gpc_reg_operand" "")
				       (const_int 1)])
		      (match_operand 5 "" "")
		      (match_operand 6 "" "")))
   (set (match_operand:P 0 "gpc_reg_operand" "")
	(plus:P (match_dup 1) (const_int -1)))
   (clobber (match_scratch:CC 3 ""))
   (clobber (match_scratch:P 4 ""))]
  "reload_completed"
  [(parallel [(set (match_dup 3)
		   (compare:CC (plus:P (match_dup 1)
					(const_int -1))
			       (const_int 0)))
	      (set (match_dup 0)
		   (plus:P (match_dup 1)
			    (const_int -1)))])
   (set (pc) (if_then_else (match_dup 7)
			   (match_dup 5)
			   (match_dup 6)))]
  "
{ operands[7] = gen_rtx_fmt_ee (GET_CODE (operands[2]), VOIDmode,
				operands[3], const0_rtx); }")

(define_split
  [(set (pc)
	(if_then_else (match_operator 2 "comparison_operator"
				      [(match_operand:P 1 "gpc_reg_operand" "")
				       (const_int 1)])
		      (match_operand 5 "" "")
		      (match_operand 6 "" "")))
   (set (match_operand:P 0 "nonimmediate_operand" "")
	(plus:P (match_dup 1) (const_int -1)))
   (clobber (match_scratch:CC 3 ""))
   (clobber (match_scratch:P 4 ""))]
  "reload_completed && ! gpc_reg_operand (operands[0], SImode)"
  [(parallel [(set (match_dup 3)
		   (compare:CC (plus:P (match_dup 1)
					(const_int -1))
			       (const_int 0)))
	      (set (match_dup 4)
		   (plus:P (match_dup 1)
			    (const_int -1)))])
   (set (match_dup 0)
	(match_dup 4))
   (set (pc) (if_then_else (match_dup 7)
			   (match_dup 5)
			   (match_dup 6)))]
  "
{ operands[7] = gen_rtx_fmt_ee (GET_CODE (operands[2]), VOIDmode,
				operands[3], const0_rtx); }")

(define_insn "trap"
  [(trap_if (const_int 1) (const_int 0))]
  ""
  "trap"
  [(set_attr "type" "trap")])

(define_expand "ctrap<mode>4"
  [(trap_if (match_operator 0 "ordered_comparison_operator"
			    [(match_operand:GPR 1 "register_operand")
			     (match_operand:GPR 2 "reg_or_short_operand")])
	    (match_operand 3 "zero_constant" ""))]
  ""
  "")

(define_insn ""
  [(trap_if (match_operator 0 "ordered_comparison_operator"
                            [(match_operand:GPR 1 "register_operand" "r")
                             (match_operand:GPR 2 "reg_or_short_operand" "rI")])
	    (const_int 0))]
  ""
  "t<wd>%V0%I2 %1,%2"
  [(set_attr "type" "trap")])

;; Insns related to generating the function prologue and epilogue.

(define_expand "prologue"
  [(use (const_int 0))]
  ""
{
  rs6000_emit_prologue ();
  if (!TARGET_SCHED_PROLOG)
    emit_insn (gen_blockage ());
  DONE;
})

(define_insn "*movesi_from_cr_one"
  [(match_parallel 0 "mfcr_operation"
		   [(set (match_operand:SI 1 "gpc_reg_operand" "=r")
			 (unspec:SI [(match_operand:CC 2 "cc_reg_operand" "y")
				     (match_operand 3 "immediate_operand" "n")]
			  UNSPEC_MOVESI_FROM_CR))])]
  "TARGET_MFCRF"
  "*
{
  int mask = 0;
  int i;
  for (i = 0; i < XVECLEN (operands[0], 0); i++)
  {
    mask = INTVAL (XVECEXP (SET_SRC (XVECEXP (operands[0], 0, i)), 0, 1));
    operands[4] = GEN_INT (mask);
    output_asm_insn (\"mfcr %1,%4\", operands);
  }
  return \"\";
}"
  [(set_attr "type" "mfcrf")])

(define_insn "movesi_from_cr"
  [(set (match_operand:SI 0 "gpc_reg_operand" "=r")
        (unspec:SI [(reg:CC CR0_REGNO) (reg:CC CR1_REGNO)
		    (reg:CC CR2_REGNO) (reg:CC CR3_REGNO)
		    (reg:CC CR4_REGNO) (reg:CC CR5_REGNO)
		    (reg:CC CR6_REGNO) (reg:CC CR7_REGNO)]
		   UNSPEC_MOVESI_FROM_CR))]
  ""
  "mfcr %0"
  [(set_attr "type" "mfcr")])

(define_insn "*stmw"
  [(match_parallel 0 "stmw_operation"
		   [(set (match_operand:SI 1 "memory_operand" "=m")
       			 (match_operand:SI 2 "gpc_reg_operand" "r"))])]
  "TARGET_MULTIPLE"
  "stmw %2,%1"
  [(set_attr "type" "store_ux")])

; The following comment applies to:
;     save_gpregs_*
;     save_fpregs_*
;     restore_gpregs*
;     return_and_restore_gpregs*
;     return_and_restore_fpregs*
;     return_and_restore_fpregs_aix*
;
; The out-of-line save / restore functions expects one input argument.
; Since those are not standard call_insn's, we must avoid using
; MATCH_OPERAND for that argument. That way the register rename
; optimization will not try to rename this register.
; Each pattern is repeated for each possible register number used in 
; various ABIs (r11, r1, and for some functions r12)

(define_insn "*save_gpregs_<mode>_r11"
  [(match_parallel 0 "any_parallel_operand"
		   [(clobber (reg:P 65))
		    (use (match_operand:P 1 "symbol_ref_operand" "s"))
                    (use (reg:P 11))
		    (set (match_operand:P 2 "memory_operand" "=m")
			 (match_operand:P 3 "gpc_reg_operand" "r"))])]
  ""
  "bl %1"
  [(set_attr "type" "branch")
   (set_attr "length" "4")])

(define_insn "*save_gpregs_<mode>_r12"
  [(match_parallel 0 "any_parallel_operand"
		   [(clobber (reg:P 65))
		    (use (match_operand:P 1 "symbol_ref_operand" "s"))
                    (use (reg:P 12))
		    (set (match_operand:P 2 "memory_operand" "=m")
			 (match_operand:P 3 "gpc_reg_operand" "r"))])]
  ""
  "bl %1"
  [(set_attr "type" "branch")
   (set_attr "length" "4")])

(define_insn "*save_gpregs_<mode>_r1"
  [(match_parallel 0 "any_parallel_operand"
		   [(clobber (reg:P 65))
		    (use (match_operand:P 1 "symbol_ref_operand" "s"))
                    (use (reg:P 1))
		    (set (match_operand:P 2 "memory_operand" "=m")
			 (match_operand:P 3 "gpc_reg_operand" "r"))])]
  ""
  "bl %1"
  [(set_attr "type" "branch")
   (set_attr "length" "4")])

(define_insn "*save_fpregs_<mode>_r11"
  [(match_parallel 0 "any_parallel_operand"
		   [(clobber (reg:P 65))
		    (use (match_operand:P 1 "symbol_ref_operand" "s"))
                    (use (reg:P 11))
		    (set (match_operand:DF 2 "memory_operand" "=m")
			 (match_operand:DF 3 "gpc_reg_operand" "d"))])]
  ""
  "bl %1"
  [(set_attr "type" "branch")
   (set_attr "length" "4")])

(define_insn "*save_fpregs_<mode>_r12"
  [(match_parallel 0 "any_parallel_operand"
		   [(clobber (reg:P 65))
		    (use (match_operand:P 1 "symbol_ref_operand" "s"))
                    (use (reg:P 12))
		    (set (match_operand:DF 2 "memory_operand" "=m")
			 (match_operand:DF 3 "gpc_reg_operand" "d"))])]
  ""
  "bl %1"
  [(set_attr "type" "branch")
   (set_attr "length" "4")])

(define_insn "*save_fpregs_<mode>_r1"
  [(match_parallel 0 "any_parallel_operand"
		   [(clobber (reg:P 65))
		    (use (match_operand:P 1 "symbol_ref_operand" "s"))
                    (use (reg:P 1))
		    (set (match_operand:DF 2 "memory_operand" "=m")
			 (match_operand:DF 3 "gpc_reg_operand" "d"))])]
  ""
  "bl %1"
  [(set_attr "type" "branch")
   (set_attr "length" "4")])

; This is to explain that changes to the stack pointer should
; not be moved over loads from or stores to stack memory.
(define_insn "stack_tie"
  [(match_parallel 0 "tie_operand"
		   [(set (mem:BLK (reg 1)) (const_int 0))])]
  ""
  ""
  [(set_attr "length" "0")])

(define_expand "epilogue"
  [(use (const_int 0))]
  ""
{
  if (!TARGET_SCHED_PROLOG)
    emit_insn (gen_blockage ());
  rs6000_emit_epilogue (FALSE);
  DONE;
})

; On some processors, doing the mtcrf one CC register at a time is
; faster (like on the 604e).  On others, doing them all at once is
; faster; for instance, on the 601 and 750.

(define_expand "movsi_to_cr_one"
  [(set (match_operand:CC 0 "cc_reg_operand" "")
        (unspec:CC [(match_operand:SI 1 "gpc_reg_operand" "")
		    (match_dup 2)] UNSPEC_MOVESI_TO_CR))]
  ""
  "operands[2] = GEN_INT (1 << (75 - REGNO (operands[0])));")

(define_insn "*movsi_to_cr"
  [(match_parallel 0 "mtcrf_operation"
		   [(set (match_operand:CC 1 "cc_reg_operand" "=y")
			 (unspec:CC [(match_operand:SI 2 "gpc_reg_operand" "r")
				     (match_operand 3 "immediate_operand" "n")]
				    UNSPEC_MOVESI_TO_CR))])]
 ""
 "*
{
  int mask = 0;
  int i;
  for (i = 0; i < XVECLEN (operands[0], 0); i++)
    mask |= INTVAL (XVECEXP (SET_SRC (XVECEXP (operands[0], 0, i)), 0, 1));
  operands[4] = GEN_INT (mask);
  return \"mtcrf %4,%2\";
}"
  [(set_attr "type" "mtcr")])

(define_insn "*mtcrfsi"
  [(set (match_operand:CC 0 "cc_reg_operand" "=y")
        (unspec:CC [(match_operand:SI 1 "gpc_reg_operand" "r")
		    (match_operand 2 "immediate_operand" "n")]
		   UNSPEC_MOVESI_TO_CR))]
  "GET_CODE (operands[0]) == REG
   && CR_REGNO_P (REGNO (operands[0]))
   && GET_CODE (operands[2]) == CONST_INT
   && INTVAL (operands[2]) == 1 << (75 - REGNO (operands[0]))"
  "mtcrf %R0,%1"
  [(set_attr "type" "mtcr")])

; The load-multiple instructions have similar properties.
; Note that "load_multiple" is a name known to the machine-independent
; code that actually corresponds to the PowerPC load-string.

(define_insn "*lmw"
  [(match_parallel 0 "lmw_operation"
		   [(set (match_operand:SI 1 "gpc_reg_operand" "=r")
       			 (match_operand:SI 2 "memory_operand" "m"))])]
  "TARGET_MULTIPLE"
  "lmw %1,%2"
  [(set_attr "type" "load_ux")
   (set_attr "cell_micro" "always")])

(define_insn "*return_internal_<mode>"
  [(simple_return)
   (use (match_operand:P 0 "register_operand" "lc"))]
  ""
  "b%T0"
  [(set_attr "type" "jmpreg")])

; FIXME: This would probably be somewhat simpler if the Cygnus sibcall
; stuff was in GCC.  Oh, and "any_parallel_operand" is a bit flexible...

; The following comment applies to:
;     save_gpregs_*
;     save_fpregs_*
;     restore_gpregs*
;     return_and_restore_gpregs*
;     return_and_restore_fpregs*
;     return_and_restore_fpregs_aix*
;
; The out-of-line save / restore functions expects one input argument.
; Since those are not standard call_insn's, we must avoid using
; MATCH_OPERAND for that argument. That way the register rename
; optimization will not try to rename this register.
; Each pattern is repeated for each possible register number used in 
; various ABIs (r11, r1, and for some functions r12)

(define_insn "*restore_gpregs_<mode>_r11"
 [(match_parallel 0 "any_parallel_operand"
                  [(clobber (match_operand:P 1 "register_operand" "=l"))
                   (use (match_operand:P 2 "symbol_ref_operand" "s"))
                   (use (reg:P 11))
		   (set (match_operand:P 3 "gpc_reg_operand" "=r")
			(match_operand:P 4 "memory_operand" "m"))])]
 ""
 "bl %2"
 [(set_attr "type" "branch")
  (set_attr "length" "4")])

(define_insn "*restore_gpregs_<mode>_r12"
 [(match_parallel 0 "any_parallel_operand"
                  [(clobber (match_operand:P 1 "register_operand" "=l"))
                   (use (match_operand:P 2 "symbol_ref_operand" "s"))
                   (use (reg:P 12))
		   (set (match_operand:P 3 "gpc_reg_operand" "=r")
			(match_operand:P 4 "memory_operand" "m"))])]
 ""
 "bl %2"
 [(set_attr "type" "branch")
  (set_attr "length" "4")])

(define_insn "*restore_gpregs_<mode>_r1"
 [(match_parallel 0 "any_parallel_operand"
                  [(clobber (match_operand:P 1 "register_operand" "=l"))
                   (use (match_operand:P 2 "symbol_ref_operand" "s"))
                   (use (reg:P 1))
		   (set (match_operand:P 3 "gpc_reg_operand" "=r")
			(match_operand:P 4 "memory_operand" "m"))])]
 ""
 "bl %2"
 [(set_attr "type" "branch")
  (set_attr "length" "4")])

(define_insn "*return_and_restore_gpregs_<mode>_r11"
 [(match_parallel 0 "any_parallel_operand"
                  [(return)
		   (clobber (match_operand:P 1 "register_operand" "=l"))
		   (use (match_operand:P 2 "symbol_ref_operand" "s"))
                   (use (reg:P 11))
		   (set (match_operand:P 3 "gpc_reg_operand" "=r")
			(match_operand:P 4 "memory_operand" "m"))])]
 ""
 "b %2"
 [(set_attr "type" "branch")
  (set_attr "length" "4")])

(define_insn "*return_and_restore_gpregs_<mode>_r12"
 [(match_parallel 0 "any_parallel_operand"
                  [(return)
		   (clobber (match_operand:P 1 "register_operand" "=l"))
		   (use (match_operand:P 2 "symbol_ref_operand" "s"))
                   (use (reg:P 12))
		   (set (match_operand:P 3 "gpc_reg_operand" "=r")
			(match_operand:P 4 "memory_operand" "m"))])]
 ""
 "b %2"
 [(set_attr "type" "branch")
  (set_attr "length" "4")])

(define_insn "*return_and_restore_gpregs_<mode>_r1"
 [(match_parallel 0 "any_parallel_operand"
                  [(return)
		   (clobber (match_operand:P 1 "register_operand" "=l"))
		   (use (match_operand:P 2 "symbol_ref_operand" "s"))
                   (use (reg:P 1))
		   (set (match_operand:P 3 "gpc_reg_operand" "=r")
			(match_operand:P 4 "memory_operand" "m"))])]
 ""
 "b %2"
 [(set_attr "type" "branch")
  (set_attr "length" "4")])

(define_insn "*return_and_restore_fpregs_<mode>_r11"
 [(match_parallel 0 "any_parallel_operand"
                  [(return)
		   (clobber (match_operand:P 1 "register_operand" "=l"))
		   (use (match_operand:P 2 "symbol_ref_operand" "s"))
                   (use (reg:P 11))
		   (set (match_operand:DF 3 "gpc_reg_operand" "=d")
			(match_operand:DF 4 "memory_operand" "m"))])]
 ""
 "b %2"
 [(set_attr "type" "branch")
  (set_attr "length" "4")])

(define_insn "*return_and_restore_fpregs_<mode>_r12"
 [(match_parallel 0 "any_parallel_operand"
                  [(return)
		   (clobber (match_operand:P 1 "register_operand" "=l"))
		   (use (match_operand:P 2 "symbol_ref_operand" "s"))
                   (use (reg:P 12))
		   (set (match_operand:DF 3 "gpc_reg_operand" "=d")
			(match_operand:DF 4 "memory_operand" "m"))])]
 ""
 "b %2"
 [(set_attr "type" "branch")
  (set_attr "length" "4")])

(define_insn "*return_and_restore_fpregs_<mode>_r1"
 [(match_parallel 0 "any_parallel_operand"
                  [(return)
		   (clobber (match_operand:P 1 "register_operand" "=l"))
		   (use (match_operand:P 2 "symbol_ref_operand" "s"))
                   (use (reg:P 1))
		   (set (match_operand:DF 3 "gpc_reg_operand" "=d")
			(match_operand:DF 4 "memory_operand" "m"))])]
 ""
 "b %2"
 [(set_attr "type" "branch")
  (set_attr "length" "4")])

(define_insn "*return_and_restore_fpregs_aix_<mode>_r11"
 [(match_parallel 0 "any_parallel_operand"
		  [(return)
		   (use (match_operand:P 1 "register_operand" "l"))
		   (use (match_operand:P 2 "symbol_ref_operand" "s"))
		   (use (reg:P 11))
		   (set (match_operand:DF 3 "gpc_reg_operand" "=d")
			(match_operand:DF 4 "memory_operand" "m"))])]
 ""
 "b %2"
 [(set_attr "type" "branch")
  (set_attr "length" "4")])

(define_insn "*return_and_restore_fpregs_aix_<mode>_r1"
 [(match_parallel 0 "any_parallel_operand"
		  [(return)
		   (use (match_operand:P 1 "register_operand" "l"))
		   (use (match_operand:P 2 "symbol_ref_operand" "s"))
		   (use (reg:P 1))
		   (set (match_operand:DF 3 "gpc_reg_operand" "=d")
			(match_operand:DF 4 "memory_operand" "m"))])]
 ""
 "b %2"
 [(set_attr "type" "branch")
  (set_attr "length" "4")])

; This is used in compiling the unwind routines.
(define_expand "eh_return"
  [(use (match_operand 0 "general_operand" ""))]
  ""
  "
{
  if (TARGET_32BIT)
    emit_insn (gen_eh_set_lr_si (operands[0]));
  else
    emit_insn (gen_eh_set_lr_di (operands[0]));
  DONE;
}")

; We can't expand this before we know where the link register is stored.
(define_insn "eh_set_lr_<mode>"
  [(unspec_volatile [(match_operand:P 0 "register_operand" "r")]
  		    UNSPECV_EH_RR)
   (clobber (match_scratch:P 1 "=&b"))]
  ""
  "#")

(define_split
  [(unspec_volatile [(match_operand 0 "register_operand" "")] UNSPECV_EH_RR)
   (clobber (match_scratch 1 ""))]
  "reload_completed"
  [(const_int 0)]
  "
{
  rs6000_emit_eh_reg_restore (operands[0], operands[1]);
  DONE;
}")

(define_insn "prefetch"
  [(prefetch (match_operand 0 "indexed_or_indirect_address" "a")
	     (match_operand:SI 1 "const_int_operand" "n")
	     (match_operand:SI 2 "const_int_operand" "n"))]
  ""
  "*
{
  if (GET_CODE (operands[0]) == REG)
    return INTVAL (operands[1]) ? \"dcbtst 0,%0\" : \"dcbt 0,%0\";
  return INTVAL (operands[1]) ? \"dcbtst %a0\" : \"dcbt %a0\";
}"
  [(set_attr "type" "load")])

(define_insn "bpermd_<mode>"
  [(set (match_operand:P 0 "gpc_reg_operand" "=r")
	(unspec:P [(match_operand:P 1 "gpc_reg_operand" "r")
		   (match_operand:P 2 "gpc_reg_operand" "r")] UNSPEC_BPERM))]
  "TARGET_POPCNTD"
  "bpermd %0,%1,%2"
  [(set_attr "type" "popcnt")])


;; Builtin fma support.  Handle 
;; Note that the conditions for expansion are in the FMA_F iterator.

(define_expand "fma<mode>4"
  [(set (match_operand:FMA_F 0 "register_operand" "")
	(fma:FMA_F
	  (match_operand:FMA_F 1 "register_operand" "")
	  (match_operand:FMA_F 2 "register_operand" "")
	  (match_operand:FMA_F 3 "register_operand" "")))]
  ""
  "")

(define_insn "*fma<mode>4_fpr"
  [(set (match_operand:SFDF 0 "gpc_reg_operand" "=<Ff>,<Fv>,<Fv>")
	(fma:SFDF
	  (match_operand:SFDF 1 "gpc_reg_operand" "%<Ff>,<Fv>,<Fv>")
	  (match_operand:SFDF 2 "gpc_reg_operand" "<Ff>,<Fv>,0")
	  (match_operand:SFDF 3 "gpc_reg_operand" "<Ff>,0,<Fv>")))]
  "TARGET_<MODE>_FPR"
  "@
   fmadd<Ftrad> %0,%1,%2,%3
   xsmadda<Fvsx> %x0,%x1,%x2
   xsmaddm<Fvsx> %x0,%x1,%x3"
  [(set_attr "type" "fp")
   (set_attr "fp_type" "fp_maddsub_<Fs>")])

; Altivec only has fma and nfms.
(define_expand "fms<mode>4"
  [(set (match_operand:FMA_F 0 "register_operand" "")
	(fma:FMA_F
	  (match_operand:FMA_F 1 "register_operand" "")
	  (match_operand:FMA_F 2 "register_operand" "")
	  (neg:FMA_F (match_operand:FMA_F 3 "register_operand" ""))))]
  "!VECTOR_UNIT_ALTIVEC_P (<MODE>mode)"
  "")

(define_insn "*fms<mode>4_fpr"
  [(set (match_operand:SFDF 0 "gpc_reg_operand" "=<Ff>,<Fv>,<Fv>")
	(fma:SFDF
	 (match_operand:SFDF 1 "gpc_reg_operand" "<Ff>,<Fv>,<Fv>")
	 (match_operand:SFDF 2 "gpc_reg_operand" "<Ff>,<Fv>,0")
	 (neg:SFDF (match_operand:SFDF 3 "gpc_reg_operand" "<Ff>,0,<Fv>"))))]
  "TARGET_<MODE>_FPR"
  "@
   fmsub<Ftrad> %0,%1,%2,%3
   xsmsuba<Fvsx> %x0,%x1,%x2
   xsmsubm<Fvsx> %x0,%x1,%x3"
  [(set_attr "type" "fp")
   (set_attr "fp_type" "fp_maddsub_<Fs>")])

;; If signed zeros are ignored, -(a * b - c) = -a * b + c.
(define_expand "fnma<mode>4"
  [(set (match_operand:FMA_F 0 "register_operand" "")
	(neg:FMA_F
	  (fma:FMA_F
	    (match_operand:FMA_F 1 "register_operand" "")
	    (match_operand:FMA_F 2 "register_operand" "")
	    (neg:FMA_F (match_operand:FMA_F 3 "register_operand" "")))))]
  "!HONOR_SIGNED_ZEROS (<MODE>mode)"
  "")

;; If signed zeros are ignored, -(a * b + c) = -a * b - c.
(define_expand "fnms<mode>4"
  [(set (match_operand:FMA_F 0 "register_operand" "")
	(neg:FMA_F
	  (fma:FMA_F
	    (match_operand:FMA_F 1 "register_operand" "")
	    (match_operand:FMA_F 2 "register_operand" "")
	    (match_operand:FMA_F 3 "register_operand" ""))))]
  "!HONOR_SIGNED_ZEROS (<MODE>mode) && !VECTOR_UNIT_ALTIVEC_P (<MODE>mode)"
  "")

; Not an official optab name, but used from builtins.
(define_expand "nfma<mode>4"
  [(set (match_operand:FMA_F 0 "register_operand" "")
	(neg:FMA_F
	  (fma:FMA_F
	    (match_operand:FMA_F 1 "register_operand" "")
	    (match_operand:FMA_F 2 "register_operand" "")
	    (match_operand:FMA_F 3 "register_operand" ""))))]
  "!VECTOR_UNIT_ALTIVEC_P (<MODE>mode)"
  "")

(define_insn "*nfma<mode>4_fpr"
  [(set (match_operand:SFDF 0 "gpc_reg_operand" "=<Ff>,<Fv>,<Fv>")
	(neg:SFDF
	 (fma:SFDF
	  (match_operand:SFDF 1 "gpc_reg_operand" "<Ff>,<Fv>,<Fv>")
	  (match_operand:SFDF 2 "gpc_reg_operand" "<Ff>,<Fv>,0")
	  (match_operand:SFDF 3 "gpc_reg_operand" "<Ff>,0,<Fv>"))))]
  "TARGET_<MODE>_FPR"
  "@
   fnmadd<Ftrad> %0,%1,%2,%3
   xsnmadda<Fvsx> %x0,%x1,%x2
   xsnmaddm<Fvsx> %x0,%x1,%x3"
  [(set_attr "type" "fp")
   (set_attr "fp_type" "fp_maddsub_<Fs>")])

; Not an official optab name, but used from builtins.
(define_expand "nfms<mode>4"
  [(set (match_operand:FMA_F 0 "register_operand" "")
	(neg:FMA_F
	  (fma:FMA_F
	    (match_operand:FMA_F 1 "register_operand" "")
	    (match_operand:FMA_F 2 "register_operand" "")
	    (neg:FMA_F (match_operand:FMA_F 3 "register_operand" "")))))]
  ""
  "")

(define_insn "*nfmssf4_fpr"
  [(set (match_operand:SFDF 0 "gpc_reg_operand" "=<Ff>,<Fv>,<Fv>")
	(neg:SFDF
	 (fma:SFDF
	  (match_operand:SFDF 1 "gpc_reg_operand" "<Ff>,<Fv>,<Fv>")
	  (match_operand:SFDF 2 "gpc_reg_operand" "<Ff>,<Fv>,0")
	  (neg:SFDF
	   (match_operand:SFDF 3 "gpc_reg_operand" "<Ff>,0,<Fv>")))))]
  "TARGET_<MODE>_FPR"
  "@
   fnmsub<Ftrad> %0,%1,%2,%3
   xsnmsuba<Fvsx> %x0,%x1,%x2
   xsnmsubm<Fvsx> %x0,%x1,%x3"
  [(set_attr "type" "fp")
   (set_attr "fp_type" "fp_maddsub_<Fs>")])


(define_expand "rs6000_get_timebase"
  [(use (match_operand:DI 0 "gpc_reg_operand" ""))]
  ""
{
  if (TARGET_POWERPC64)
    emit_insn (gen_rs6000_mftb_di (operands[0]));
  else
    emit_insn (gen_rs6000_get_timebase_ppc32 (operands[0]));
  DONE;
})

(define_insn "rs6000_get_timebase_ppc32"
  [(set (match_operand:DI 0 "gpc_reg_operand" "=r")
        (unspec_volatile:DI [(const_int 0)] UNSPECV_MFTB))
   (clobber (match_scratch:SI 1 "=r"))
   (clobber (match_scratch:CC 2 "=y"))]
  "!TARGET_POWERPC64"
{
  if (WORDS_BIG_ENDIAN)
    if (TARGET_MFCRF)
      {
        return "mfspr %0,269\;"
	       "mfspr %L0,268\;"
	       "mfspr %1,269\;"
	       "cmpw %2,%0,%1\;"
	       "bne- %2,$-16";
      }
    else
      {
        return "mftbu %0\;"
	       "mftb %L0\;"
	       "mftbu %1\;"
	       "cmpw %2,%0,%1\;"
	       "bne- %2,$-16";
      }
  else
    if (TARGET_MFCRF)
      {
        return "mfspr %L0,269\;"
	       "mfspr %0,268\;"
	       "mfspr %1,269\;"
	       "cmpw %2,%L0,%1\;"
	       "bne- %2,$-16";
      }
    else
      {
        return "mftbu %L0\;"
	       "mftb %0\;"
	       "mftbu %1\;"
	       "cmpw %2,%L0,%1\;"
	       "bne- %2,$-16";
      }
})

(define_insn "rs6000_mftb_<mode>"
  [(set (match_operand:P 0 "gpc_reg_operand" "=r")
        (unspec_volatile:P [(const_int 0)] UNSPECV_MFTB))]
  ""
{
  if (TARGET_MFCRF)
    return "mfspr %0,268";
  else
    return "mftb %0";
})


;; Power8 fusion support for fusing an addis instruction with a D-form load of
;; a GPR.  The addis instruction must be adjacent to the load, and use the same
;; register that is being loaded.  The fused ops must be physically adjacent.

;; We use define_peephole for the actual addis/load, and the register used to
;; hold the addis value must be the same as the register being loaded.  We use
;; define_peephole2 to change the register used for addis to be the register
;; being loaded, since we can look at whether it is dead after the load insn.

(define_peephole
  [(set (match_operand:P 0 "base_reg_operand" "")
	(match_operand:P 1 "fusion_gpr_addis" ""))
   (set (match_operand:INT1 2 "base_reg_operand" "")
	(match_operand:INT1 3 "fusion_gpr_mem_load" ""))]
  "TARGET_P8_FUSION && fusion_gpr_load_p (operands, false)"
{
  return emit_fusion_gpr_load (operands);
}
  [(set_attr "type" "load")
   (set_attr "length" "8")])

(define_peephole2
  [(set (match_operand:P 0 "base_reg_operand" "")
	(match_operand:P 1 "fusion_gpr_addis" ""))
   (set (match_operand:INT1 2 "base_reg_operand" "")
	(match_operand:INT1 3 "fusion_gpr_mem_load" ""))]
  "TARGET_P8_FUSION
   && (REGNO (operands[0]) != REGNO (operands[2])
       || GET_CODE (operands[3]) == SIGN_EXTEND)
   && fusion_gpr_load_p (operands, true)"
  [(const_int 0)]
{
  expand_fusion_gpr_load (operands);
  DONE;
})



(include "sync.md")
(include "vector.md")
(include "vsx.md")
(include "altivec.md")
(include "spe.md")
(include "dfp.md")
(include "paired.md")
(include "crypto.md")
(include "htm.md")<|MERGE_RESOLUTION|>--- conflicted
+++ resolved
@@ -311,21 +311,13 @@
 (define_mode_attr f32_lr [(SF "f")		 (SD "wz")])
 (define_mode_attr f32_lm [(SF "m")		 (SD "Z")])
 (define_mode_attr f32_li [(SF "lfs%U1%X1 %0,%1") (SD "lfiwzx %0,%y1")])
-<<<<<<< HEAD
-(define_mode_attr f32_lv [(SF "lxsspx %0,%y1")	 (SD "lxsiwzx %0,%y1")])
-=======
 (define_mode_attr f32_lv [(SF "lxsspx %x0,%y1")	 (SD "lxsiwzx %x0,%y1")])
->>>>>>> de147f5b
 
 ; Definitions for store from 32-bit fpr register
 (define_mode_attr f32_sr [(SF "f")		  (SD "wx")])
 (define_mode_attr f32_sm [(SF "m")		  (SD "Z")])
 (define_mode_attr f32_si [(SF "stfs%U0%X0 %1,%0") (SD "stfiwx %1,%y0")])
-<<<<<<< HEAD
-(define_mode_attr f32_sv [(SF "stxsspx %1,%y0")	  (SD "stxsiwzx %1,%y0")])
-=======
 (define_mode_attr f32_sv [(SF "stxsspx %x1,%y0")  (SD "stxsiwzx %x1,%y0")])
->>>>>>> de147f5b
 
 ; Definitions for 32-bit fpr direct move
 (define_mode_attr f32_dm [(SF "wn") (SD "wm")])
@@ -566,11 +558,7 @@
   "")
 
 (define_insn "*zero_extendsidi2_lfiwzx"
-<<<<<<< HEAD
-  [(set (match_operand:DI 0 "gpc_reg_operand" "=r,r,??wm,!wz,!wm")
-=======
   [(set (match_operand:DI 0 "gpc_reg_operand" "=r,r,??wm,!wz,!wu")
->>>>>>> de147f5b
 	(zero_extend:DI (match_operand:SI 1 "reg_or_mem_operand" "m,r,r,Z,Z")))]
   "TARGET_POWERPC64 && TARGET_LFIWZX"
   "@
@@ -740,11 +728,7 @@
   "")
 
 (define_insn "*extendsidi2_lfiwax"
-<<<<<<< HEAD
-  [(set (match_operand:DI 0 "gpc_reg_operand" "=r,r,??wm,!wl,!wm")
-=======
   [(set (match_operand:DI 0 "gpc_reg_operand" "=r,r,??wm,!wl,!wu")
->>>>>>> de147f5b
 	(sign_extend:DI (match_operand:SI 1 "lwa_operand" "m,r,r,Z,Z")))]
   "TARGET_POWERPC64 && TARGET_LFIWAX"
   "@
@@ -4779,71 +4763,10 @@
 	(abs:SFDF (match_operand:SFDF 1 "gpc_reg_operand" "<Ff>,<Fv>")))]
   "TARGET_<MODE>_FPR"
   "@
-<<<<<<< HEAD
-   #
-   fmr %0,%1
-   lfs%U1%X1 %0,%1"
-  "&& reload_completed && REG_P (operands[1]) && REGNO (operands[0]) == REGNO (operands[1])"
-  [(const_int 0)]
-{
-  emit_note (NOTE_INSN_DELETED);
-  DONE;
-}
-  [(set_attr_alternative "type"
-      [(const_string "fp")
-       (const_string "fp")
-       (if_then_else
-	 (match_test "update_indexed_address_mem (operands[1], VOIDmode)")
-	 (const_string "fpload_ux")
-	 (if_then_else
-	   (match_test "update_address_mem (operands[1], VOIDmode)")
-	   (const_string "fpload_u")
-	   (const_string "fpload")))])])
-
-(define_expand "truncdfsf2"
-  [(set (match_operand:SF 0 "gpc_reg_operand" "")
-	(float_truncate:SF (match_operand:DF 1 "gpc_reg_operand" "")))]
-  "TARGET_HARD_FLOAT && ((TARGET_FPRS && TARGET_DOUBLE_FLOAT) || TARGET_E500_DOUBLE)"
-  "")
-
-(define_insn "*truncdfsf2_fpr"
-  [(set (match_operand:SF 0 "gpc_reg_operand" "=f")
-	(float_truncate:SF (match_operand:DF 1 "gpc_reg_operand" "d")))]
-  "TARGET_HARD_FLOAT && TARGET_FPRS && TARGET_DOUBLE_FLOAT"
-  "frsp %0,%1"
-  [(set_attr "type" "fp")])
-
-(define_expand "negsf2"
-  [(set (match_operand:SF 0 "gpc_reg_operand" "")
-	(neg:SF (match_operand:SF 1 "gpc_reg_operand" "")))]
-  "TARGET_HARD_FLOAT && TARGET_SINGLE_FLOAT"
-  "")
-
-(define_insn "*negsf2"
-  [(set (match_operand:SF 0 "gpc_reg_operand" "=f")
-	(neg:SF (match_operand:SF 1 "gpc_reg_operand" "f")))]
-  "TARGET_HARD_FLOAT && TARGET_FPRS && TARGET_SINGLE_FLOAT"
-  "fneg %0,%1"
-  [(set_attr "type" "fp")])
-
-(define_expand "abssf2"
-  [(set (match_operand:SF 0 "gpc_reg_operand" "")
-	(abs:SF (match_operand:SF 1 "gpc_reg_operand" "")))]
-  "TARGET_HARD_FLOAT && TARGET_SINGLE_FLOAT"
-  "")
-
-(define_insn "*abssf2"
-  [(set (match_operand:SF 0 "gpc_reg_operand" "=f")
-	(abs:SF (match_operand:SF 1 "gpc_reg_operand" "f")))]
-  "TARGET_HARD_FLOAT && TARGET_FPRS && TARGET_SINGLE_FLOAT"
-  "fabs %0,%1"
-  [(set_attr "type" "fp")])
-=======
    fabs %0,%1
    xsabsdp %x0,%x1"
   [(set_attr "type" "fp")
    (set_attr "fp_type" "fp_addsub_<Fs>")])
->>>>>>> de147f5b
 
 (define_insn "*nabs<mode>2_fpr"
   [(set (match_operand:SFDF 0 "gpc_reg_operand" "=<Ff>,<Fv>")
@@ -7924,8 +7847,6 @@
   [(set_attr "type" "integer")
    (set_attr "length" "4")])
 
-<<<<<<< HEAD
-=======
  
 ;; 128-bit logical operations expanders
@@ -8293,7 +8214,6 @@
 	 (const_string "8")
 	 (const_string "16"))))])
 
->>>>>>> de147f5b
  
 ;; Now define ways of moving data around.
@@ -8693,13 +8613,8 @@
 }")
 
 (define_insn "mov<mode>_hardfloat"
-<<<<<<< HEAD
-  [(set (match_operand:FMOVE32 0 "nonimmediate_operand" "=!r,!r,m,f,wa,wa,<f32_lr>,<f32_sm>,wm,Z,?<f32_dm>,?r,*c*l,!r,*h,!r,!r")
-	(match_operand:FMOVE32 1 "input_operand" "r,m,r,f,wa,j,<f32_lm>,<f32_sr>,Z,wm,r,<f32_dm>,r,h,0,G,Fn"))]
-=======
   [(set (match_operand:FMOVE32 0 "nonimmediate_operand" "=!r,!r,m,f,wa,wa,<f32_lr>,<f32_sm>,wu,Z,?<f32_dm>,?r,*c*l,!r,*h,!r,!r")
 	(match_operand:FMOVE32 1 "input_operand" "r,m,r,f,wa,j,<f32_lm>,<f32_sr>,Z,wu,r,<f32_dm>,r,h,0,G,Fn"))]
->>>>>>> de147f5b
   "(gpc_reg_operand (operands[0], <MODE>mode)
    || gpc_reg_operand (operands[1], <MODE>mode))
    && (TARGET_HARD_FLOAT && TARGET_FPRS && TARGET_SINGLE_FLOAT)"
@@ -8911,13 +8826,8 @@
 ;; reloading.
 
 (define_insn "*mov<mode>_hardfloat32"
-<<<<<<< HEAD
-  [(set (match_operand:FMOVE64 0 "nonimmediate_operand" "=m,d,d,ws,?wa,Z,?Z,ws,?wa,wa,Y,r,!r,!r,!r,!r")
-	(match_operand:FMOVE64 1 "input_operand" "d,m,d,Z,Z,ws,wa,ws,wa,j,r,Y,r,G,H,F"))]
-=======
   [(set (match_operand:FMOVE64 0 "nonimmediate_operand" "=m,d,d,wv,Z,wa,wa,Y,r,!r,!r,!r,!r")
 	(match_operand:FMOVE64 1 "input_operand" "d,m,d,Z,wv,wa,j,r,Y,r,G,H,F"))]
->>>>>>> de147f5b
   "! TARGET_POWERPC64 && TARGET_HARD_FLOAT && TARGET_FPRS && TARGET_DOUBLE_FLOAT 
    && (gpc_reg_operand (operands[0], <MODE>mode)
        || gpc_reg_operand (operands[1], <MODE>mode))"
@@ -8956,24 +8866,9 @@
 	 (const_string "fpload_ux")
 	 (const_string "fpload"))
        (if_then_else
-<<<<<<< HEAD
-	 (match_test "update_indexed_address_mem (operands[1], VOIDmode)")
-	 (const_string "fpload_ux")
-	 (const_string "fpload"))
-       (if_then_else
 	 (match_test "update_indexed_address_mem (operands[0], VOIDmode)")
 	 (const_string "fpstore_ux")
 	 (const_string "fpstore"))
-       (if_then_else
-	 (match_test "update_indexed_address_mem (operands[0], VOIDmode)")
-	 (const_string "fpstore_ux")
-	 (const_string "fpstore"))
-       (const_string "vecsimple")
-=======
-	 (match_test "update_indexed_address_mem (operands[0], VOIDmode)")
-	 (const_string "fpstore_ux")
-	 (const_string "fpstore"))
->>>>>>> de147f5b
        (const_string "vecsimple")
        (const_string "vecsimple")
        (const_string "store")
@@ -8982,11 +8877,7 @@
        (const_string "fp")
        (const_string "fp")
        (const_string "*")])
-<<<<<<< HEAD
-   (set_attr "length" "4,4,4,4,4,4,4,4,4,4,8,8,8,8,12,16")])
-=======
    (set_attr "length" "4,4,4,4,4,4,4,8,8,8,8,12,16")])
->>>>>>> de147f5b
 
 (define_insn "*mov<mode>_softfloat32"
   [(set (match_operand:FMOVE64 0 "nonimmediate_operand" "=Y,r,r,r,r,r")
@@ -9003,13 +8894,8 @@
 ; ld/std require word-aligned displacements -> 'Y' constraint.
 ; List Y->r and r->Y before r->r for reload.
 (define_insn "*mov<mode>_hardfloat64"
-<<<<<<< HEAD
-  [(set (match_operand:FMOVE64 0 "nonimmediate_operand" "=m,d,d,ws,?wa,Z,?Z,ws,?wa,wa,Y,r,!r,*c*l,!r,*h,!r,!r,!r,r,wg,r,wm")
-	(match_operand:FMOVE64 1 "input_operand" "d,m,d,Z,Z,ws,wa,ws,wa,j,r,Y,r,r,h,0,G,H,F,wg,r,wm,r"))]
-=======
   [(set (match_operand:FMOVE64 0 "nonimmediate_operand" "=m,d,d,wv,Z,wa,wa,Y,r,!r,*c*l,!r,*h,!r,!r,!r,r,wg,r,wm")
 	(match_operand:FMOVE64 1 "input_operand" "d,m,d,Z,wv,wa,j,r,Y,r,r,h,0,G,H,F,wg,r,wm,r"))]
->>>>>>> de147f5b
   "TARGET_POWERPC64 && TARGET_HARD_FLOAT && TARGET_FPRS && TARGET_DOUBLE_FLOAT
    && (gpc_reg_operand (operands[0], <MODE>mode)
        || gpc_reg_operand (operands[1], <MODE>mode))"
@@ -9055,24 +8941,9 @@
 	 (const_string "fpload_ux")
 	 (const_string "fpload"))
        (if_then_else
-<<<<<<< HEAD
-	 (match_test "update_indexed_address_mem (operands[1], VOIDmode)")
-	 (const_string "fpload_ux")
-	 (const_string "fpload"))
-       (if_then_else
 	 (match_test "update_indexed_address_mem (operands[0], VOIDmode)")
 	 (const_string "fpstore_ux")
 	 (const_string "fpstore"))
-       (if_then_else
-	 (match_test "update_indexed_address_mem (operands[0], VOIDmode)")
-	 (const_string "fpstore_ux")
-	 (const_string "fpstore"))
-       (const_string "vecsimple")
-=======
-	 (match_test "update_indexed_address_mem (operands[0], VOIDmode)")
-	 (const_string "fpstore_ux")
-	 (const_string "fpstore"))
->>>>>>> de147f5b
        (const_string "vecsimple")
        (const_string "vecsimple")
        (if_then_else
@@ -9100,11 +8971,7 @@
        (const_string "mffgpr")
        (const_string "mftgpr")
        (const_string "mffgpr")])
-<<<<<<< HEAD
-   (set_attr "length" "4,4,4,4,4,4,4,4,4,4,4,4,4,4,4,4,8,12,16,4,4,4,4")])
-=======
    (set_attr "length" "4,4,4,4,4,4,4,4,4,4,4,4,4,8,12,16,4,4,4,4")])
->>>>>>> de147f5b
 
 (define_insn "*mov<mode>_softfloat64"
   [(set (match_operand:FMOVE64 0 "nonimmediate_operand" "=Y,r,r,cl,r,r,r,r,*h")
@@ -9718,12 +9585,7 @@
    stfd%U0%X0 %1,%0
    lfd%U1%X1 %0,%1
    fmr %0,%1
-<<<<<<< HEAD
-   #
-   xxlxor %x0,%x0,%x0"
-=======
    #"
->>>>>>> de147f5b
   [(set_attr_alternative "type"
       [(const_string "store")
        (const_string "load")
@@ -9743,12 +9605,7 @@
 	   (const_string "fpload_u")
 	   (const_string "fpload")))
        (const_string "fp")
-<<<<<<< HEAD
-       (const_string "*")
-       (const_string "vecsimple")])])
-=======
        (const_string "*")])])
->>>>>>> de147f5b
 
 (define_split
   [(set (match_operand:DI 0 "gpc_reg_operand" "")
@@ -9783,13 +9640,8 @@
 { rs6000_split_multireg_move (operands[0], operands[1]); DONE; })
 
 (define_insn "*movdi_internal64"
-<<<<<<< HEAD
-  [(set (match_operand:DI 0 "nonimmediate_operand" "=Y,r,r,r,r,r,?m,?*d,?*d,?Z,?wa,?wa,r,*h,*h,?wa,r,?*wg,r,?*wm")
-	(match_operand:DI 1 "input_operand" "r,Y,r,I,L,nF,d,m,d,wa,Z,wa,*h,r,0,O,*wg,r,*wm,r"))]
-=======
   [(set (match_operand:DI 0 "nonimmediate_operand" "=Y,r,r,r,r,r,?m,?*d,?*d,r,*h,*h,r,?*wg,r,?*wm")
 	(match_operand:DI 1 "input_operand" "r,Y,r,I,L,nF,d,m,d,*h,r,0,*wg,r,*wm,r"))]
->>>>>>> de147f5b
   "TARGET_POWERPC64
    && (gpc_reg_operand (operands[0], DImode)
        || gpc_reg_operand (operands[1], DImode))"
@@ -9803,16 +9655,9 @@
    stfd%U0%X0 %1,%0
    lfd%U1%X1 %0,%1
    fmr %0,%1
-   stxsd%U0x %x1,%y0
-   lxsd%U1x %x0,%y1
-   xxlor %x0,%x1,%x1
    mf%1 %0
    mt%0 %1
    nop
-<<<<<<< HEAD
-   xxlxor %x0,%x0,%x0
-=======
->>>>>>> de147f5b
    mftgpr %0,%1
    mffgpr %0,%1
    mfvsrd %0,%x1
@@ -9851,34 +9696,14 @@
 	   (const_string "fpload_u")
 	   (const_string "fpload")))
        (const_string "fp")
-<<<<<<< HEAD
-       (if_then_else
-	 (match_test "update_indexed_address_mem (operands[0], VOIDmode)")
-	 (const_string "fpstore_ux")
-	 (const_string "fpstore"))
-       (if_then_else
-	 (match_test "update_indexed_address_mem (operands[1], VOIDmode)")
-	 (const_string "fpload_ux")
-	 (const_string "fpload"))
-       (const_string "vecsimple")
        (const_string "mfjmpr")
        (const_string "mtjmpr")
        (const_string "*")
-       (const_string "vecsimple")
-=======
-       (const_string "mfjmpr")
-       (const_string "mtjmpr")
-       (const_string "*")
->>>>>>> de147f5b
        (const_string "mftgpr")
        (const_string "mffgpr")
        (const_string "mftgpr")
        (const_string "mffgpr")])
-<<<<<<< HEAD
-   (set_attr "length" "4,4,4,4,4,20,4,4,4,4,4,4,4,4,4,4,4,4,4,4")])
-=======
    (set_attr "length" "4,4,4,4,4,20,4,4,4,4,4,4,4,4,4,4")])
->>>>>>> de147f5b
 
 ;; immediate value valid for a single instruction hiding in a const_double
 (define_insn ""
