;; Predicate definitions for POWER and PowerPC.
;; Copyright (C) 2005-2015 Free Software Foundation, Inc.
;;
;; This file is part of GCC.
;;
;; GCC is free software; you can redistribute it and/or modify
;; it under the terms of the GNU General Public License as published by
;; the Free Software Foundation; either version 3, or (at your option)
;; any later version.
;;
;; GCC is distributed in the hope that it will be useful,
;; but WITHOUT ANY WARRANTY; without even the implied warranty of
;; MERCHANTABILITY or FITNESS FOR A PARTICULAR PURPOSE.  See the
;; GNU General Public License for more details.
;;
;; You should have received a copy of the GNU General Public License
;; along with GCC; see the file COPYING3.  If not see
;; <http://www.gnu.org/licenses/>.

;; Return 1 for anything except PARALLEL.
(define_predicate "any_operand"
  (match_code "const_int,const_double,const_wide_int,const,symbol_ref,label_ref,subreg,reg,mem"))

;; Return 1 for any PARALLEL.
(define_predicate "any_parallel_operand"
  (match_code "parallel"))

;; Return 1 if op is COUNT register.
(define_predicate "count_register_operand"
  (and (match_code "reg")
       (match_test "REGNO (op) == CTR_REGNO
		    || REGNO (op) > LAST_VIRTUAL_REGISTER")))

;; Return 1 if op is an Altivec register.
(define_predicate "altivec_register_operand"
  (match_operand 0 "register_operand")
{
  if (GET_CODE (op) == SUBREG)
    op = SUBREG_REG (op);

  if (!REG_P (op))
    return 0;

  if (REGNO (op) > LAST_VIRTUAL_REGISTER)
    return 1;

  return ALTIVEC_REGNO_P (REGNO (op));
})

;; Return 1 if op is a VSX register.
(define_predicate "vsx_register_operand"
  (match_operand 0 "register_operand")
{
  if (GET_CODE (op) == SUBREG)
    op = SUBREG_REG (op);

  if (!REG_P (op))
    return 0;

  if (REGNO (op) > LAST_VIRTUAL_REGISTER)
    return 1;

  return VSX_REGNO_P (REGNO (op));
})

;; Return 1 if op is a vector register that operates on floating point vectors
;; (either altivec or VSX).
(define_predicate "vfloat_operand"
  (match_operand 0 "register_operand")
{
  if (GET_CODE (op) == SUBREG)
    op = SUBREG_REG (op);

  if (!REG_P (op))
    return 0;

  if (REGNO (op) > LAST_VIRTUAL_REGISTER)
    return 1;

  return VFLOAT_REGNO_P (REGNO (op));
})

;; Return 1 if op is a vector register that operates on integer vectors
;; (only altivec, VSX doesn't support integer vectors)
(define_predicate "vint_operand"
  (match_operand 0 "register_operand")
{
  if (GET_CODE (op) == SUBREG)
    op = SUBREG_REG (op);

  if (!REG_P (op))
    return 0;

  if (REGNO (op) > LAST_VIRTUAL_REGISTER)
    return 1;

  return VINT_REGNO_P (REGNO (op));
})

;; Return 1 if op is a vector register to do logical operations on (and, or,
;; xor, etc.)
(define_predicate "vlogical_operand"
  (match_operand 0 "register_operand")
{
  if (GET_CODE (op) == SUBREG)
    op = SUBREG_REG (op);

  if (!REG_P (op))
    return 0;

  if (REGNO (op) > LAST_VIRTUAL_REGISTER)
    return 1;

  return VLOGICAL_REGNO_P (REGNO (op));
})

;; Return 1 if op is the carry register.
(define_predicate "ca_operand"
  (match_operand 0 "register_operand")
{
  if (GET_CODE (op) == SUBREG)
    op = SUBREG_REG (op);

  if (!REG_P (op))
    return 0;

  return CA_REGNO_P (REGNO (op));
})

;; Return 1 if op is a signed 5-bit constant integer.
(define_predicate "s5bit_cint_operand"
  (and (match_code "const_int")
       (match_test "INTVAL (op) >= -16 && INTVAL (op) <= 15")))

;; Return 1 if op is a unsigned 3-bit constant integer.
(define_predicate "u3bit_cint_operand"
  (and (match_code "const_int")
       (match_test "INTVAL (op) >= 0 && INTVAL (op) <= 7")))

;; Return 1 if op is a unsigned 5-bit constant integer.
(define_predicate "u5bit_cint_operand"
  (and (match_code "const_int")
       (match_test "INTVAL (op) >= 0 && INTVAL (op) <= 31")))

;; Return 1 if op is a signed 8-bit constant integer.
;; Integer multiplication complete more quickly
(define_predicate "s8bit_cint_operand"
  (and (match_code "const_int")
       (match_test "INTVAL (op) >= -128 && INTVAL (op) <= 127")))

;; Return 1 if op is a unsigned 10-bit constant integer.
(define_predicate "u10bit_cint_operand"
  (and (match_code "const_int")
       (match_test "INTVAL (op) >= 0 && INTVAL (op) <= 1023")))

;; Return 1 if op is a constant integer that can fit in a D field.
(define_predicate "short_cint_operand"
  (and (match_code "const_int")
       (match_test "satisfies_constraint_I (op)")))

;; Return 1 if op is a constant integer that can fit in an unsigned D field.
(define_predicate "u_short_cint_operand"
  (and (match_code "const_int")
       (match_test "satisfies_constraint_K (op)")))

;; Return 1 if op is a constant integer that cannot fit in a signed D field.
(define_predicate "non_short_cint_operand"
  (and (match_code "const_int")
       (match_test "(unsigned HOST_WIDE_INT)
		    (INTVAL (op) + 0x8000) >= 0x10000")))

;; Return 1 if op is a positive constant integer that is an exact power of 2.
(define_predicate "exact_log2_cint_operand"
  (and (match_code "const_int")
       (match_test "INTVAL (op) > 0 && exact_log2 (INTVAL (op)) >= 0")))

;; Match op = 0 or op = 1.
(define_predicate "const_0_to_1_operand"
  (and (match_code "const_int")
       (match_test "IN_RANGE (INTVAL (op), 0, 1)")))

;; Match op = 0..3.
(define_predicate "const_0_to_3_operand"
  (and (match_code "const_int")
       (match_test "IN_RANGE (INTVAL (op), 0, 3)")))

;; Match op = 2 or op = 3.
(define_predicate "const_2_to_3_operand"
  (and (match_code "const_int")
       (match_test "IN_RANGE (INTVAL (op), 2, 3)")))

;; Match op = 0..15
(define_predicate "const_0_to_15_operand"
  (and (match_code "const_int")
       (match_test "IN_RANGE (INTVAL (op), 0, 15)")))

;; Return 1 if op is a register that is not special.
(define_predicate "gpc_reg_operand"
  (match_operand 0 "register_operand")
{
  if ((TARGET_E500_DOUBLE || TARGET_SPE) && invalid_e500_subreg (op, mode))
    return 0;

  if (GET_CODE (op) == SUBREG)
    op = SUBREG_REG (op);

  if (!REG_P (op))
    return 0;

  if (REGNO (op) >= ARG_POINTER_REGNUM && !CA_REGNO_P (REGNO (op)))
    return 1;

  if (TARGET_VSX && VSX_REGNO_P (REGNO (op)))
    return 1;

  return INT_REGNO_P (REGNO (op)) || FP_REGNO_P (REGNO (op));
})

;; Return 1 if op is a general purpose register.  Unlike gpc_reg_operand, don't
;; allow floating point or vector registers.
(define_predicate "int_reg_operand"
  (match_operand 0 "register_operand")
{
  if ((TARGET_E500_DOUBLE || TARGET_SPE) && invalid_e500_subreg (op, mode))
    return 0;

  if (GET_CODE (op) == SUBREG)
    op = SUBREG_REG (op);

  if (!REG_P (op))
    return 0;

  if (REGNO (op) >= FIRST_PSEUDO_REGISTER)
    return 1;

  return INT_REGNO_P (REGNO (op));
})

;; Like int_reg_operand, but don't return true for pseudo registers
(define_predicate "int_reg_operand_not_pseudo"
  (match_operand 0 "register_operand")
{
  if ((TARGET_E500_DOUBLE || TARGET_SPE) && invalid_e500_subreg (op, mode))
    return 0;

  if (GET_CODE (op) == SUBREG)
    op = SUBREG_REG (op);

  if (!REG_P (op))
    return 0;

  if (REGNO (op) >= FIRST_PSEUDO_REGISTER)
    return 0;

  return INT_REGNO_P (REGNO (op));
})

;; Like int_reg_operand, but only return true for base registers
(define_predicate "base_reg_operand"
  (match_operand 0 "int_reg_operand")
{
  if (GET_CODE (op) == SUBREG)
    op = SUBREG_REG (op);

  if (!REG_P (op))
    return 0;

  return (REGNO (op) != FIRST_GPR_REGNO);
})

;; Return 1 if op is a HTM specific SPR register.
(define_predicate "htm_spr_reg_operand"
  (match_operand 0 "register_operand")
{
  if (!TARGET_HTM)
    return 0;

  if (GET_CODE (op) == SUBREG)
    op = SUBREG_REG (op);

  if (!REG_P (op))
    return 0;

  switch (REGNO (op))
    {
      case TFHAR_REGNO:
      case TFIAR_REGNO:
      case TEXASR_REGNO:
	return 1;
      default:
	break;
    }
  
  /* Unknown SPR.  */
  return 0;
})

;; Return 1 if op is a general purpose register that is an even register
;; which suitable for a load/store quad operation
(define_predicate "quad_int_reg_operand"
  (match_operand 0 "register_operand")
{
  HOST_WIDE_INT r;

  if (!TARGET_QUAD_MEMORY && !TARGET_QUAD_MEMORY_ATOMIC)
    return 0;

  if (GET_CODE (op) == SUBREG)
    op = SUBREG_REG (op);

  if (!REG_P (op))
    return 0;

  r = REGNO (op);
  if (r >= FIRST_PSEUDO_REGISTER)
    return 1;

  return (INT_REGNO_P (r) && ((r & 1) == 0));
})

;; Return 1 if op is a register that is a condition register field.
(define_predicate "cc_reg_operand"
  (match_operand 0 "register_operand")
{
  if (GET_CODE (op) == SUBREG)
    op = SUBREG_REG (op);

  if (!REG_P (op))
    return 0;

  if (REGNO (op) > LAST_VIRTUAL_REGISTER)
    return 1;

  return CR_REGNO_P (REGNO (op));
})

;; Return 1 if op is a register that is a condition register field not cr0.
(define_predicate "cc_reg_not_cr0_operand"
  (match_operand 0 "register_operand")
{
  if (GET_CODE (op) == SUBREG)
    op = SUBREG_REG (op);

  if (!REG_P (op))
    return 0;

  if (REGNO (op) > LAST_VIRTUAL_REGISTER)
    return 1;

  return CR_REGNO_NOT_CR0_P (REGNO (op));
})

;; Return 1 if op is a register that is a condition register field and if generating microcode, not cr0.
(define_predicate "cc_reg_not_micro_cr0_operand"
  (match_operand 0 "register_operand")
{
  if (GET_CODE (op) == SUBREG)
    op = SUBREG_REG (op);

  if (!REG_P (op))
    return 0;

  if (REGNO (op) > LAST_VIRTUAL_REGISTER)
    return 1;

  if (rs6000_gen_cell_microcode)
    return CR_REGNO_NOT_CR0_P (REGNO (op));
  else
    return CR_REGNO_P (REGNO (op));
})

;; Return 1 if op is a constant integer valid for D field
;; or non-special register register.
(define_predicate "reg_or_short_operand"
  (if_then_else (match_code "const_int")
    (match_operand 0 "short_cint_operand")
    (match_operand 0 "gpc_reg_operand")))

;; Return 1 if op is a constant integer valid whose negation is valid for
;; D field or non-special register register.
;; Do not allow a constant zero because all patterns that call this
;; predicate use "addic r1,r2,-const" to set carry when r2 is greater than
;; or equal to const, which does not work for zero.
(define_predicate "reg_or_neg_short_operand"
  (if_then_else (match_code "const_int")
    (match_test "satisfies_constraint_P (op)
		 && INTVAL (op) != 0")
    (match_operand 0 "gpc_reg_operand")))

;; Return 1 if op is a constant integer valid for DS field
;; or non-special register.
(define_predicate "reg_or_aligned_short_operand"
  (if_then_else (match_code "const_int")
    (and (match_operand 0 "short_cint_operand")
	 (match_test "!(INTVAL (op) & 3)"))
    (match_operand 0 "gpc_reg_operand")))

;; Return 1 if op is a constant integer whose high-order 16 bits are zero
;; or non-special register.
(define_predicate "reg_or_u_short_operand"
  (if_then_else (match_code "const_int")
    (match_operand 0 "u_short_cint_operand")
    (match_operand 0 "gpc_reg_operand")))

;; Return 1 if op is any constant integer 
;; or non-special register.
(define_predicate "reg_or_cint_operand"
  (ior (match_code "const_int")
       (match_operand 0 "gpc_reg_operand")))

;; Return 1 if op is a constant integer valid for addition with addis, addi.
(define_predicate "add_cint_operand"
  (and (match_code "const_int")
       (match_test "((unsigned HOST_WIDE_INT) INTVAL (op)
		       + (mode == SImode ? 0x80000000 : 0x80008000))
		    < (unsigned HOST_WIDE_INT) 0x100000000ll")))

;; Return 1 if op is a constant integer valid for addition
;; or non-special register.
(define_predicate "reg_or_add_cint_operand"
  (if_then_else (match_code "const_int")
    (match_operand 0 "add_cint_operand")
    (match_operand 0 "gpc_reg_operand")))

;; Return 1 if op is a constant integer valid for subtraction
;; or non-special register.
(define_predicate "reg_or_sub_cint_operand"
  (if_then_else (match_code "const_int")
    (match_test "(unsigned HOST_WIDE_INT)
		   (- UINTVAL (op) + (mode == SImode ? 0x80000000 : 0x80008000))
		 < (unsigned HOST_WIDE_INT) 0x100000000ll")
    (match_operand 0 "gpc_reg_operand")))

;; Return 1 if op is any 32-bit unsigned constant integer
;; or non-special register.
(define_predicate "reg_or_logical_cint_operand"
  (if_then_else (match_code "const_int")
    (match_test "(GET_MODE_BITSIZE (mode) > HOST_BITS_PER_WIDE_INT
		  && INTVAL (op) >= 0)
		 || ((INTVAL (op) & GET_MODE_MASK (mode)
		      & (~ (unsigned HOST_WIDE_INT) 0xffffffff)) == 0)")
    (match_operand 0 "gpc_reg_operand")))

;; Like reg_or_logical_cint_operand, but allow vsx registers
(define_predicate "vsx_reg_or_cint_operand"
  (ior (match_operand 0 "vsx_register_operand")
       (match_operand 0 "reg_or_logical_cint_operand")))

;; Return 1 if operand is a CONST_DOUBLE that can be set in a register
;; with no more than one instruction per word.
(define_predicate "easy_fp_constant"
  (match_code "const_double")
{
  if (GET_MODE (op) != mode
      || (!SCALAR_FLOAT_MODE_P (mode) && mode != DImode))
    return 0;

  /* Consider all constants with -msoft-float to be easy.  */
  if ((TARGET_SOFT_FLOAT || TARGET_E500_SINGLE 
      || (TARGET_HARD_FLOAT && (TARGET_SINGLE_FLOAT && ! TARGET_DOUBLE_FLOAT)))
      && mode != DImode)
    return 1;

  /* The constant 0.0 is easy under VSX.  */
<<<<<<< HEAD
  if ((mode == SFmode || mode == DFmode || mode == SDmode || mode == DDmode
       || FLOAT128_VECTOR_P (mode))
      && VECTOR_UNIT_VSX_P (DFmode) && op == CONST0_RTX (mode))
=======
  if (TARGET_VSX && SCALAR_FLOAT_MODE_P (mode) && op == CONST0_RTX (mode))
>>>>>>> 730c436a
    return 1;

  if (DECIMAL_FLOAT_MODE_P (mode) || mode == KFmode)
    return 0;

  /* If we are using V.4 style PIC, consider all constants to be hard.  */
  if (flag_pic && DEFAULT_ABI == ABI_V4)
    return 0;

#ifdef TARGET_RELOCATABLE
  /* Similarly if we are using -mrelocatable, consider all constants
     to be hard.  */
  if (TARGET_RELOCATABLE)
    return 0;
#endif

  /* If we have real FPRs, consider floating point constants hard (other than
     0.0 under VSX), so that the constant gets pushed to memory during the
     early RTL phases.  This has the advantage that double precision constants
     that can be represented in single precision without a loss of precision
     will use single precision loads.  */

  switch (mode)
    {
    /* For IEEE 128-bit, only consider 0.0 to be easy.  */
    case KFmode:
      return 0;

    case TFmode:
    case DFmode:
    case SFmode:
      return 0;

    case DImode:
      return (num_insns_constant (op, DImode) <= 2);

    case SImode:
      return 1;

    default:
      gcc_unreachable ();
    }
})

;; Return 1 if the operand is a CONST_VECTOR and can be loaded into a
;; vector register without using memory.
(define_predicate "easy_vector_constant"
  (match_code "const_vector")
{
  /* As the paired vectors are actually FPRs it seems that there is
     no easy way to load a CONST_VECTOR without using memory.  */
  if (TARGET_PAIRED_FLOAT)
    return false;

  /* Because IEEE 128-bit floating point is considered a vector type
     in order to pass it in VSX registers, it might use this function
     instead of easy_fp_constant.  */
  if (FLOAT128_VECTOR_P (mode))
    return easy_fp_constant (op, mode);

  if (VECTOR_MEM_ALTIVEC_OR_VSX_P (mode))
    {
      if (zero_constant (op, mode))
	return true;

      return easy_altivec_constant (op, mode);
    }

  if (SPE_VECTOR_MODE (mode))
    {
      int cst, cst2;
      if (zero_constant (op, mode))
	return true;
      if (GET_MODE_CLASS (mode) != MODE_VECTOR_INT)
        return false;

      /* Limit SPE vectors to 15 bits signed.  These we can generate with:
	   li r0, CONSTANT1
	   evmergelo r0, r0, r0
	   li r0, CONSTANT2

	 I don't know how efficient it would be to allow bigger constants,
	 considering we'll have an extra 'ori' for every 'li'.  I doubt 5
	 instructions is better than a 64-bit memory load, but I don't
	 have the e500 timing specs.  */
      if (mode == V2SImode)
	{
	  cst  = INTVAL (CONST_VECTOR_ELT (op, 0));
	  cst2 = INTVAL (CONST_VECTOR_ELT (op, 1));
	  return cst  >= -0x7fff && cst <= 0x7fff
	         && cst2 >= -0x7fff && cst2 <= 0x7fff;
	}
    }

  return false;
})

;; Same as easy_vector_constant but only for EASY_VECTOR_15_ADD_SELF.
(define_predicate "easy_vector_constant_add_self"
  (and (match_code "const_vector")
       (and (match_test "TARGET_ALTIVEC")
	    (match_test "easy_altivec_constant (op, mode)")))
{
  HOST_WIDE_INT val;
  int elt;
  if (mode == V2DImode || mode == V2DFmode)
    return 0;
  elt = BYTES_BIG_ENDIAN ? GET_MODE_NUNITS (mode) - 1 : 0;
  val = const_vector_elt_as_int (op, elt);
  val = ((val & 0xff) ^ 0x80) - 0x80;
  return EASY_VECTOR_15_ADD_SELF (val);
})

;; Same as easy_vector_constant but only for EASY_VECTOR_MSB.
(define_predicate "easy_vector_constant_msb"
  (and (match_code "const_vector")
       (and (match_test "TARGET_ALTIVEC")
	    (match_test "easy_altivec_constant (op, mode)")))
{
  HOST_WIDE_INT val;
  int elt;
  if (mode == V2DImode || mode == V2DFmode)
    return 0;
  elt = BYTES_BIG_ENDIAN ? GET_MODE_NUNITS (mode) - 1 : 0;
  val = const_vector_elt_as_int (op, elt);
  return EASY_VECTOR_MSB (val, GET_MODE_INNER (mode));
})

;; Return 1 if operand is constant zero (scalars and vectors).
(define_predicate "zero_constant"
  (and (match_code "const_int,const_double,const_wide_int,const_vector")
       (match_test "op == CONST0_RTX (mode)")))

;; Return 1 if operand is 0.0.
(define_predicate "zero_fp_constant"
  (and (match_code "const_double")
       (match_test "SCALAR_FLOAT_MODE_P (mode)
		    && op == CONST0_RTX (mode)")))

;; Return 1 if the operand is in volatile memory.  Note that during the
;; RTL generation phase, memory_operand does not return TRUE for volatile
;; memory references.  So this function allows us to recognize volatile
;; references where it's safe.
(define_predicate "volatile_mem_operand"
  (and (and (match_code "mem")
	    (match_test "MEM_VOLATILE_P (op)"))
       (if_then_else (match_test "reload_completed")
         (match_operand 0 "memory_operand")
         (if_then_else (match_test "reload_in_progress")
	   (match_test "strict_memory_address_p (mode, XEXP (op, 0))")
	   (match_test "memory_address_p (mode, XEXP (op, 0))")))))

;; Return 1 if the operand is an offsettable memory operand.
(define_predicate "offsettable_mem_operand"
  (and (match_operand 0 "memory_operand")
       (match_test "offsettable_nonstrict_memref_p (op)")))

;; Return 1 if the operand is suitable for load/store quad memory.
;; This predicate only checks for non-atomic loads/stores (not lqarx/stqcx).
(define_predicate "quad_memory_operand"
  (match_code "mem")
{
  rtx addr, op0, op1;
  int ret;

  if (!TARGET_QUAD_MEMORY && !TARGET_SYNC_TI)
    ret = 0;

  else if (!memory_operand (op, mode))
    ret = 0;

  else if (GET_MODE_SIZE (GET_MODE (op)) != 16)
    ret = 0;

  else if (MEM_ALIGN (op) < 128)
    ret = 0;

  else
    {
      addr = XEXP (op, 0);
      if (int_reg_operand (addr, Pmode))
	ret = 1;

      else if (GET_CODE (addr) != PLUS)
	ret = 0;

      else
	{
	  op0 = XEXP (addr, 0);
	  op1 = XEXP (addr, 1);
	  ret = (int_reg_operand (op0, Pmode)
		 && GET_CODE (op1) == CONST_INT
		 && IN_RANGE (INTVAL (op1), -32768, 32767)
		 && (INTVAL (op1) & 15) == 0);
	}
    }

  if (TARGET_DEBUG_ADDR)
    {
      fprintf (stderr, "\nquad_memory_operand, ret = %s\n", ret ? "true" : "false");
      debug_rtx (op);
    }

  return ret;
})

;; Return 1 if the operand is an indexed or indirect memory operand.
(define_predicate "indexed_or_indirect_operand"
  (match_code "mem")
{
  op = XEXP (op, 0);
  if (VECTOR_MEM_ALTIVEC_P (mode)
      && GET_CODE (op) == AND
      && GET_CODE (XEXP (op, 1)) == CONST_INT
      && INTVAL (XEXP (op, 1)) == -16)
    op = XEXP (op, 0);

  return indexed_or_indirect_address (op, mode);
})

;; Like indexed_or_indirect_operand, but also allow a GPR register if direct
;; moves are supported.
(define_predicate "reg_or_indexed_operand"
  (match_code "mem,reg")
{
  if (MEM_P (op))
    return indexed_or_indirect_operand (op, mode);
  else if (TARGET_DIRECT_MOVE)
    return register_operand (op, mode);
  return
    0;
})

;; Return 1 if the operand is an indexed or indirect memory operand with an
;; AND -16 in it, used to recognize when we need to switch to Altivec loads
;; to realign loops instead of VSX (altivec silently ignores the bottom bits,
;; while VSX uses the full address and traps)
(define_predicate "altivec_indexed_or_indirect_operand"
  (match_code "mem")
{
  op = XEXP (op, 0);
  if (VECTOR_MEM_ALTIVEC_OR_VSX_P (mode)
      && GET_CODE (op) == AND
      && GET_CODE (XEXP (op, 1)) == CONST_INT
      && INTVAL (XEXP (op, 1)) == -16)
    return indexed_or_indirect_address (XEXP (op, 0), mode);

  return 0;
})

;; Return 1 if the operand is an indexed or indirect address.
(define_special_predicate "indexed_or_indirect_address"
  (and (match_test "REG_P (op)
		    || (GET_CODE (op) == PLUS
			/* Omit testing REG_P (XEXP (op, 0)).  */
			&& REG_P (XEXP (op, 1)))")
       (match_operand 0 "address_operand")))

;; Return 1 if the operand is an index-form address.
(define_special_predicate "indexed_address"
  (match_test "(GET_CODE (op) == PLUS
		&& REG_P (XEXP (op, 0))
		&& REG_P (XEXP (op, 1)))"))

;; Return 1 if the operand is a MEM with an update-form address. This may
;; also include update-indexed form.
(define_special_predicate "update_address_mem"
  (match_test "(MEM_P (op)
		&& (GET_CODE (XEXP (op, 0)) == PRE_INC
		    || GET_CODE (XEXP (op, 0)) == PRE_DEC
		    || GET_CODE (XEXP (op, 0)) == PRE_MODIFY))"))

;; Return 1 if the operand is a MEM with an indexed-form address.
(define_special_predicate "indexed_address_mem"
  (match_test "(MEM_P (op)
		&& (indexed_address (XEXP (op, 0), mode)
		    || (GET_CODE (XEXP (op, 0)) == PRE_MODIFY
			&& indexed_address (XEXP (XEXP (op, 0), 1), mode))))"))

;; Used for the destination of the fix_truncdfsi2 expander.
;; If stfiwx will be used, the result goes to memory; otherwise,
;; we're going to emit a store and a load of a subreg, so the dest is a
;; register.
(define_predicate "fix_trunc_dest_operand"
  (if_then_else (match_test "! TARGET_E500_DOUBLE && TARGET_PPC_GFXOPT")
   (match_operand 0 "memory_operand")
   (match_operand 0 "gpc_reg_operand")))

;; Return 1 if the operand is either a non-special register or can be used
;; as the operand of a `mode' add insn.
(define_predicate "add_operand"
  (if_then_else (match_code "const_int")
    (match_test "satisfies_constraint_I (op)
		 || satisfies_constraint_L (op)")
    (match_operand 0 "gpc_reg_operand")))

;; Return 1 if the operand is either a non-special register, or 0, or -1.
(define_predicate "adde_operand"
  (if_then_else (match_code "const_int")
    (match_test "INTVAL (op) == 0 || INTVAL (op) == -1")
    (match_operand 0 "gpc_reg_operand")))

;; Return 1 if OP is a constant but not a valid add_operand.
(define_predicate "non_add_cint_operand"
  (and (match_code "const_int")
       (match_test "!satisfies_constraint_I (op)
		    && !satisfies_constraint_L (op)")))

;; Return 1 if the operand is a constant that can be used as the operand
;; of an OR or XOR.
(define_predicate "logical_const_operand"
  (match_code "const_int")
{
  HOST_WIDE_INT opl;

  opl = INTVAL (op) & GET_MODE_MASK (mode);

  return ((opl & ~ (unsigned HOST_WIDE_INT) 0xffff) == 0
	  || (opl & ~ (unsigned HOST_WIDE_INT) 0xffff0000) == 0);
})

;; Return 1 if the operand is a non-special register or a constant that
;; can be used as the operand of an OR or XOR.
(define_predicate "logical_operand"
  (ior (match_operand 0 "gpc_reg_operand")
       (match_operand 0 "logical_const_operand")))

;; Return 1 if op is a constant that is not a logical operand, but could
;; be split into one.
(define_predicate "non_logical_cint_operand"
  (and (match_code "const_int,const_wide_int")
       (and (not (match_operand 0 "logical_operand"))
	    (match_operand 0 "reg_or_logical_cint_operand"))))

;; Return 1 if op is a constant that can be encoded in a 32-bit mask,
;; suitable for use with rlwinm (no more than two 1->0 or 0->1
;; transitions).  Reject all ones and all zeros, since these should have
;; been optimized away and confuse the making of MB and ME.
(define_predicate "mask_operand"
  (match_code "const_int")
{
  unsigned HOST_WIDE_INT c, lsb;

  c = INTVAL (op);

  if (TARGET_POWERPC64)
    {
      /* Fail if the mask is not 32-bit.  */
      if (mode == DImode && (c & ~(unsigned HOST_WIDE_INT) 0xffffffff) != 0)
	return 0;

      /* Fail if the mask wraps around because the upper 32-bits of the
	 mask will all be 1s, contrary to GCC's internal view.  */
      if ((c & 0x80000001) == 0x80000001)
	return 0;
    }

  /* We don't change the number of transitions by inverting,
     so make sure we start with the LS bit zero.  */
  if (c & 1)
    c = ~c;

  /* Reject all zeros or all ones.  */
  if (c == 0)
    return 0;

  /* Find the first transition.  */
  lsb = c & -c;

  /* Invert to look for a second transition.  */
  c = ~c;

  /* Erase first transition.  */
  c &= -lsb;

  /* Find the second transition (if any).  */
  lsb = c & -c;

  /* Match if all the bits above are 1's (or c is zero).  */
  return c == -lsb;
})

;; Return 1 for the PowerPC64 rlwinm corner case.
(define_predicate "mask_operand_wrap"
  (match_code "const_int")
{
  unsigned HOST_WIDE_INT c, lsb;

  c = INTVAL (op);

  if ((c & 0x80000001) != 0x80000001)
    return 0;

  c = ~c;
  if (c == 0)
    return 0;

  lsb = c & -c;
  c = ~c;
  c &= -lsb;
  lsb = c & -c;
  return c == -lsb;
})

;; Return 1 if the operand is a constant that is a PowerPC64 mask
;; suitable for use with rldicl or rldicr (no more than one 1->0 or 0->1
;; transition).  Reject all zeros, since zero should have been
;; optimized away and confuses the making of MB and ME.
(define_predicate "mask64_operand"
  (match_code "const_int")
{
  unsigned HOST_WIDE_INT c, lsb;

  c = INTVAL (op);

  /* Reject all zeros.  */
  if (c == 0)
    return 0;

  /* We don't change the number of transitions by inverting,
     so make sure we start with the LS bit zero.  */
  if (c & 1)
    c = ~c;

  /* Find the first transition.  */
  lsb = c & -c;

  /* Match if all the bits above are 1's (or c is zero).  */
  return c == -lsb;
})

;; Like mask64_operand, but allow up to three transitions.  This
;; predicate is used by insn patterns that generate two rldicl or
;; rldicr machine insns.
(define_predicate "mask64_2_operand"
  (match_code "const_int")
{
  unsigned HOST_WIDE_INT c, lsb;

  c = INTVAL (op);

  /* Disallow all zeros.  */
  if (c == 0)
    return 0;

  /* We don't change the number of transitions by inverting,
     so make sure we start with the LS bit zero.  */
  if (c & 1)
    c = ~c;

  /* Find the first transition.  */
  lsb = c & -c;

  /* Invert to look for a second transition.  */
  c = ~c;

  /* Erase first transition.  */
  c &= -lsb;

  /* Find the second transition.  */
  lsb = c & -c;

  /* Invert to look for a third transition.  */
  c = ~c;

  /* Erase second transition.  */
  c &= -lsb;

  /* Find the third transition (if any).  */
  lsb = c & -c;

  /* Match if all the bits above are 1's (or c is zero).  */
  return c == -lsb;
})

;; Match a mask_operand or a mask64_operand.
(define_predicate "any_mask_operand"
  (ior (match_operand 0 "mask_operand")
       (and (match_test "TARGET_POWERPC64 && mode == DImode")
	    (match_operand 0 "mask64_operand"))))

;; Like and_operand, but also match constants that can be implemented
;; with two rldicl or rldicr insns.
(define_predicate "and64_2_operand"
  (ior (match_operand 0 "mask64_2_operand")
       (if_then_else (match_test "fixed_regs[CR0_REGNO]")
	 (match_operand 0 "gpc_reg_operand")
	 (match_operand 0 "logical_operand"))))

;; Return 1 if the operand is either a non-special register or a
;; constant that can be used as the operand of a logical AND.
(define_predicate "and_operand"
  (ior (match_operand 0 "mask_operand")
       (and (match_test "TARGET_POWERPC64 && mode == DImode")
	    (match_operand 0 "mask64_operand"))
       (if_then_else (match_test "fixed_regs[CR0_REGNO]")
	 (match_operand 0 "gpc_reg_operand")
	 (match_operand 0 "logical_operand"))))

;; Return 1 if the operand is a constant that can be used as the operand
;; of a logical AND, implemented with two rld* insns, and it cannot be done
;; using just one insn.
(define_predicate "and_2rld_operand"
  (and (match_operand 0 "and64_2_operand")
       (not (match_operand 0 "and_operand"))))

;; Return 1 if the operand is either a logical operand or a short cint operand.
(define_predicate "scc_eq_operand"
  (ior (match_operand 0 "logical_operand")
       (match_operand 0 "short_cint_operand")))

;; Return 1 if the operand is a general non-special register or memory operand.
(define_predicate "reg_or_mem_operand"
     (ior (match_operand 0 "memory_operand")
	  (ior (and (match_code "mem")
		    (match_test "macho_lo_sum_memory_operand (op, mode)"))
	       (ior (match_operand 0 "volatile_mem_operand")
		    (match_operand 0 "gpc_reg_operand")))))

;; Return 1 if the operand is either an easy FP constant or memory or reg.
(define_predicate "reg_or_none500mem_operand"
  (if_then_else (match_code "mem")
     (and (match_test "!TARGET_E500_DOUBLE")
	  (ior (match_operand 0 "memory_operand")
	       (ior (match_test "macho_lo_sum_memory_operand (op, mode)")
		    (match_operand 0 "volatile_mem_operand"))))
     (match_operand 0 "gpc_reg_operand")))

;; Return 1 if the operand is CONST_DOUBLE 0, register or memory operand.
(define_predicate "zero_reg_mem_operand"
  (ior (match_operand 0 "zero_fp_constant")
       (match_operand 0 "reg_or_mem_operand")))

;; Return 1 if the operand is a CONST_INT and it is the element for 64-bit
;; data types inside of a vector that scalar instructions operate on
(define_predicate "vsx_scalar_64bit"
  (match_code "const_int")
{
  return (INTVAL (op) == VECTOR_ELEMENT_SCALAR_64BIT);
})

;; Return 1 if the operand is a general register or memory operand without
;; pre_inc or pre_dec or pre_modify, which produces invalid form of PowerPC
;; lwa instruction.
(define_predicate "lwa_operand"
  (match_code "reg,subreg,mem")
{
  rtx inner, addr, offset;

  inner = op;
  if (reload_completed && GET_CODE (inner) == SUBREG)
    inner = SUBREG_REG (inner);

  if (gpc_reg_operand (inner, mode))
    return true;
  if (!memory_operand (inner, mode))
    return false;
  if (!rs6000_gen_cell_microcode)
    return false;

  addr = XEXP (inner, 0);
  if (GET_CODE (addr) == PRE_INC
      || GET_CODE (addr) == PRE_DEC
      || (GET_CODE (addr) == PRE_MODIFY
	  && !legitimate_indexed_address_p (XEXP (addr, 1), 0)))
    return false;
  if (GET_CODE (addr) == LO_SUM
      && GET_CODE (XEXP (addr, 0)) == REG
      && GET_CODE (XEXP (addr, 1)) == CONST)
    addr = XEXP (XEXP (addr, 1), 0);
  if (GET_CODE (addr) != PLUS)
    return true;
  offset = XEXP (addr, 1);
  if (GET_CODE (offset) != CONST_INT)
    return true;
  return INTVAL (offset) % 4 == 0;
})

;; Return 1 if the operand, used inside a MEM, is a SYMBOL_REF.
(define_predicate "symbol_ref_operand"
  (and (match_code "symbol_ref")
       (match_test "(mode == VOIDmode || GET_MODE (op) == mode)
		    && (DEFAULT_ABI != ABI_AIX || SYMBOL_REF_FUNCTION_P (op))")))

;; Return 1 if op is an operand that can be loaded via the GOT.
;; or non-special register register field no cr0
(define_predicate "got_operand"
  (match_code "symbol_ref,const,label_ref"))

;; Return 1 if op is a simple reference that can be loaded via the GOT,
;; excluding labels involving addition.
(define_predicate "got_no_const_operand"
  (match_code "symbol_ref,label_ref"))

;; Return 1 if op is a SYMBOL_REF for a TLS symbol.
(define_predicate "rs6000_tls_symbol_ref"
  (and (match_code "symbol_ref")
       (match_test "RS6000_SYMBOL_REF_TLS_P (op)")))

;; Return 1 if the operand, used inside a MEM, is a valid first argument
;; to CALL.  This is a SYMBOL_REF, a pseudo-register, LR or CTR.
(define_predicate "call_operand"
  (if_then_else (match_code "reg")
     (match_test "REGNO (op) == LR_REGNO
		  || REGNO (op) == CTR_REGNO
		  || REGNO (op) >= FIRST_PSEUDO_REGISTER")
     (match_code "symbol_ref")))

;; Return 1 if the operand is a SYMBOL_REF for a function known to be in
;; this file.
(define_predicate "current_file_function_operand"
  (and (match_code "symbol_ref")
       (match_test "(DEFAULT_ABI != ABI_AIX || SYMBOL_REF_FUNCTION_P (op))
		    && ((SYMBOL_REF_LOCAL_P (op)
			 && ((DEFAULT_ABI != ABI_AIX
			      && DEFAULT_ABI != ABI_ELFv2)
			     || !SYMBOL_REF_EXTERNAL_P (op)))
		        || (op == XEXP (DECL_RTL (current_function_decl),
						  0)))")))

;; Return 1 if this operand is a valid input for a move insn.
(define_predicate "input_operand"
  (match_code "symbol_ref,const,reg,subreg,mem,
	       const_double,const_wide_int,const_vector,const_int")
{
  /* Memory is always valid.  */
  if (memory_operand (op, mode))
    return 1;

  /* For floating-point, easy constants are valid.  */
  if (SCALAR_FLOAT_MODE_P (mode)
      && easy_fp_constant (op, mode))
    return 1;

  /* Allow any integer constant.  */
  if (GET_MODE_CLASS (mode) == MODE_INT
      && CONST_SCALAR_INT_P (op))
    return 1;

  /* Allow easy vector constants.  */
  if (GET_CODE (op) == CONST_VECTOR
      && easy_vector_constant (op, mode))
    return 1;

  /* Do not allow invalid E500 subregs.  */
  if ((TARGET_E500_DOUBLE || TARGET_SPE)
      && GET_CODE (op) == SUBREG
      && invalid_e500_subreg (op, mode))
    return 0;

  /* For floating-point or multi-word mode, the only remaining valid type
     is a register.  */
  if (SCALAR_FLOAT_MODE_P (mode)
      || GET_MODE_SIZE (mode) > UNITS_PER_WORD)
    return register_operand (op, mode);

  /* We don't allow moving the carry bit around.  */
  if (ca_operand (op, mode))
    return 0;

  /* The only cases left are integral modes one word or smaller (we
     do not get called for MODE_CC values).  These can be in any
     register.  */
  if (register_operand (op, mode))
    return 1;

  /* V.4 allows SYMBOL_REFs and CONSTs that are in the small data region
     to be valid.  */
  if (DEFAULT_ABI == ABI_V4
      && (GET_CODE (op) == SYMBOL_REF || GET_CODE (op) == CONST)
      && small_data_operand (op, Pmode))
    return 1;

  return 0;
})

;; Return 1 if this operand is a valid input for a vsx_splat insn.
(define_predicate "splat_input_operand"
  (match_code "symbol_ref,const,reg,subreg,mem,
	       const_double,const_wide_int,const_vector,const_int")
{
  if (MEM_P (op))
    {
      if (! volatile_ok && MEM_VOLATILE_P (op))
	return 0;
      if (mode == DFmode)
	mode = V2DFmode;
      else if (mode == DImode)
	mode = V2DImode;
      else
	gcc_unreachable ();
      return memory_address_addr_space_p (mode, XEXP (op, 0),
					  MEM_ADDR_SPACE (op));
    }
  return input_operand (op, mode);
})

;; Return true if OP is a non-immediate operand and not an invalid
;; SUBREG operation on the e500.
(define_predicate "rs6000_nonimmediate_operand"
  (match_code "reg,subreg,mem")
{
  if ((TARGET_E500_DOUBLE || TARGET_SPE)
      && GET_CODE (op) == SUBREG
      && invalid_e500_subreg (op, mode))
    return 0;

  return nonimmediate_operand (op, mode);
})

;; Return true if operand is boolean operator.
(define_predicate "boolean_operator"
  (match_code "and,ior,xor"))

;; Return true if operand is OR-form of boolean operator.
(define_predicate "boolean_or_operator"
  (match_code "ior,xor"))

;; Return true if operand is an equality operator.
(define_special_predicate "equality_operator"
  (match_code "eq,ne"))

;; Return true if operand is MIN or MAX operator.
(define_predicate "min_max_operator"
  (match_code "smin,smax,umin,umax"))

;; Return 1 if OP is a comparison operation that is valid for a branch
;; instruction.  We check the opcode against the mode of the CC value.
;; validate_condition_mode is an assertion.
(define_predicate "branch_comparison_operator"
   (and (match_operand 0 "comparison_operator")
	(and (match_test "GET_MODE_CLASS (GET_MODE (XEXP (op, 0))) == MODE_CC")
	     (match_test "validate_condition_mode (GET_CODE (op),
						   GET_MODE (XEXP (op, 0))),
			  1"))))

;; Return 1 if OP is a valid comparison operator for "cbranch" instructions.
;; If we're assuming that FP operations cannot generate user-visible traps,
;; then on e500 we can use the ordered-signaling instructions to implement
;; the unordered-quiet FP comparison predicates modulo a reversal.
(define_predicate "rs6000_cbranch_operator"
  (if_then_else (match_test "TARGET_HARD_FLOAT && !TARGET_FPRS")
		(if_then_else (match_test "flag_trapping_math")
			      (match_operand 0 "ordered_comparison_operator")
			      (ior (match_operand 0 "ordered_comparison_operator")
				   (match_code ("unlt,unle,ungt,unge"))))
		(match_operand 0 "comparison_operator")))

;; Return 1 if OP is an unsigned comparison operator.
(define_predicate "unsigned_comparison_operator"
  (match_code "ltu,gtu,leu,geu"))

;; Return 1 if OP is a signed comparison operator.
(define_predicate "signed_comparison_operator"
  (match_code "lt,gt,le,ge"))

;; Return 1 if OP is a comparison operation that is valid for an SCC insn --
;; it must be a positive comparison.
(define_predicate "scc_comparison_operator"
  (and (match_operand 0 "branch_comparison_operator")
       (match_code "eq,lt,gt,ltu,gtu,unordered")))

;; Return 1 if OP is a comparison operation whose inverse would be valid for
;; an SCC insn.
(define_predicate "scc_rev_comparison_operator"
  (and (match_operand 0 "branch_comparison_operator")
       (match_code "ne,le,ge,leu,geu,ordered")))

;; Return 1 if OP is a comparison operation that is valid for a branch
;; insn, which is true if the corresponding bit in the CC register is set.
(define_predicate "branch_positive_comparison_operator"
  (and (match_operand 0 "branch_comparison_operator")
       (match_code "eq,lt,gt,ltu,gtu,unordered")))

;; Return 1 if OP is a load multiple operation, known to be a PARALLEL.
(define_predicate "load_multiple_operation"
  (match_code "parallel")
{
  int count = XVECLEN (op, 0);
  unsigned int dest_regno;
  rtx src_addr;
  int i;

  /* Perform a quick check so we don't blow up below.  */
  if (count <= 1
      || GET_CODE (XVECEXP (op, 0, 0)) != SET
      || GET_CODE (SET_DEST (XVECEXP (op, 0, 0))) != REG
      || GET_CODE (SET_SRC (XVECEXP (op, 0, 0))) != MEM)
    return 0;

  dest_regno = REGNO (SET_DEST (XVECEXP (op, 0, 0)));
  src_addr = XEXP (SET_SRC (XVECEXP (op, 0, 0)), 0);

  for (i = 1; i < count; i++)
    {
      rtx elt = XVECEXP (op, 0, i);

      if (GET_CODE (elt) != SET
	  || GET_CODE (SET_DEST (elt)) != REG
	  || GET_MODE (SET_DEST (elt)) != SImode
	  || REGNO (SET_DEST (elt)) != dest_regno + i
	  || GET_CODE (SET_SRC (elt)) != MEM
	  || GET_MODE (SET_SRC (elt)) != SImode
	  || GET_CODE (XEXP (SET_SRC (elt), 0)) != PLUS
	  || ! rtx_equal_p (XEXP (XEXP (SET_SRC (elt), 0), 0), src_addr)
	  || GET_CODE (XEXP (XEXP (SET_SRC (elt), 0), 1)) != CONST_INT
	  || INTVAL (XEXP (XEXP (SET_SRC (elt), 0), 1)) != i * 4)
	return 0;
    }

  return 1;
})

;; Return 1 if OP is a store multiple operation, known to be a PARALLEL.
;; The second vector element is a CLOBBER.
(define_predicate "store_multiple_operation"
  (match_code "parallel")
{
  int count = XVECLEN (op, 0) - 1;
  unsigned int src_regno;
  rtx dest_addr;
  int i;

  /* Perform a quick check so we don't blow up below.  */
  if (count <= 1
      || GET_CODE (XVECEXP (op, 0, 0)) != SET
      || GET_CODE (SET_DEST (XVECEXP (op, 0, 0))) != MEM
      || GET_CODE (SET_SRC (XVECEXP (op, 0, 0))) != REG)
    return 0;

  src_regno = REGNO (SET_SRC (XVECEXP (op, 0, 0)));
  dest_addr = XEXP (SET_DEST (XVECEXP (op, 0, 0)), 0);

  for (i = 1; i < count; i++)
    {
      rtx elt = XVECEXP (op, 0, i + 1);

      if (GET_CODE (elt) != SET
	  || GET_CODE (SET_SRC (elt)) != REG
	  || GET_MODE (SET_SRC (elt)) != SImode
	  || REGNO (SET_SRC (elt)) != src_regno + i
	  || GET_CODE (SET_DEST (elt)) != MEM
	  || GET_MODE (SET_DEST (elt)) != SImode
	  || GET_CODE (XEXP (SET_DEST (elt), 0)) != PLUS
	  || ! rtx_equal_p (XEXP (XEXP (SET_DEST (elt), 0), 0), dest_addr)
	  || GET_CODE (XEXP (XEXP (SET_DEST (elt), 0), 1)) != CONST_INT
	  || INTVAL (XEXP (XEXP (SET_DEST (elt), 0), 1)) != i * 4)
	return 0;
    }

  return 1;
})

;; Return 1 if OP is valid for a save_world call in prologue, known to be
;; a PARLLEL.
(define_predicate "save_world_operation"
  (match_code "parallel")
{
  int index;
  int i;
  rtx elt;
  int count = XVECLEN (op, 0);

  if (count != 54)
    return 0;

  index = 0;
  if (GET_CODE (XVECEXP (op, 0, index++)) != CLOBBER
      || GET_CODE (XVECEXP (op, 0, index++)) != USE)
    return 0;

  for (i=1; i <= 18; i++)
    {
      elt = XVECEXP (op, 0, index++);
      if (GET_CODE (elt) != SET
	  || GET_CODE (SET_DEST (elt)) != MEM
	  || ! memory_operand (SET_DEST (elt), DFmode)
	  || GET_CODE (SET_SRC (elt)) != REG
	  || GET_MODE (SET_SRC (elt)) != DFmode)
	return 0;
    }

  for (i=1; i <= 12; i++)
    {
      elt = XVECEXP (op, 0, index++);
      if (GET_CODE (elt) != SET
	  || GET_CODE (SET_DEST (elt)) != MEM
	  || GET_CODE (SET_SRC (elt)) != REG
	  || GET_MODE (SET_SRC (elt)) != V4SImode)
	return 0;
    }

  for (i=1; i <= 19; i++)
    {
      elt = XVECEXP (op, 0, index++);
      if (GET_CODE (elt) != SET
	  || GET_CODE (SET_DEST (elt)) != MEM
	  || ! memory_operand (SET_DEST (elt), Pmode)
	  || GET_CODE (SET_SRC (elt)) != REG
	  || GET_MODE (SET_SRC (elt)) != Pmode)
	return 0;
    }

  elt = XVECEXP (op, 0, index++);
  if (GET_CODE (elt) != SET
      || GET_CODE (SET_DEST (elt)) != MEM
      || ! memory_operand (SET_DEST (elt), Pmode)
      || GET_CODE (SET_SRC (elt)) != REG
      || REGNO (SET_SRC (elt)) != CR2_REGNO
      || GET_MODE (SET_SRC (elt)) != Pmode)
    return 0;

  if (GET_CODE (XVECEXP (op, 0, index++)) != SET
      || GET_CODE (XVECEXP (op, 0, index++)) != SET)
    return 0;
  return 1;
})

;; Return 1 if OP is valid for a restore_world call in epilogue, known to be
;; a PARLLEL.
(define_predicate "restore_world_operation"
  (match_code "parallel")
{
  int index;
  int i;
  rtx elt;
  int count = XVECLEN (op, 0);

  if (count != 59)
    return 0;

  index = 0;
  if (GET_CODE (XVECEXP (op, 0, index++)) != RETURN
      || GET_CODE (XVECEXP (op, 0, index++)) != USE
      || GET_CODE (XVECEXP (op, 0, index++)) != USE
      || GET_CODE (XVECEXP (op, 0, index++)) != CLOBBER)
    return 0;

  elt = XVECEXP (op, 0, index++);
  if (GET_CODE (elt) != SET
      || GET_CODE (SET_SRC (elt)) != MEM
      || ! memory_operand (SET_SRC (elt), Pmode)
      || GET_CODE (SET_DEST (elt)) != REG
      || REGNO (SET_DEST (elt)) != CR2_REGNO
      || GET_MODE (SET_DEST (elt)) != Pmode)
    return 0;

  for (i=1; i <= 19; i++)
    {
      elt = XVECEXP (op, 0, index++);
      if (GET_CODE (elt) != SET
	  || GET_CODE (SET_SRC (elt)) != MEM
	  || ! memory_operand (SET_SRC (elt), Pmode)
	  || GET_CODE (SET_DEST (elt)) != REG
	  || GET_MODE (SET_DEST (elt)) != Pmode)
	return 0;
    }

  for (i=1; i <= 12; i++)
    {
      elt = XVECEXP (op, 0, index++);
      if (GET_CODE (elt) != SET
	  || GET_CODE (SET_SRC (elt)) != MEM
	  || GET_CODE (SET_DEST (elt)) != REG
	  || GET_MODE (SET_DEST (elt)) != V4SImode)
	return 0;
    }

  for (i=1; i <= 18; i++)
    {
      elt = XVECEXP (op, 0, index++);
      if (GET_CODE (elt) != SET
	  || GET_CODE (SET_SRC (elt)) != MEM
	  || ! memory_operand (SET_SRC (elt), DFmode)
	  || GET_CODE (SET_DEST (elt)) != REG
	  || GET_MODE (SET_DEST (elt)) != DFmode)
	return 0;
    }

  if (GET_CODE (XVECEXP (op, 0, index++)) != CLOBBER
      || GET_CODE (XVECEXP (op, 0, index++)) != CLOBBER
      || GET_CODE (XVECEXP (op, 0, index++)) != CLOBBER
      || GET_CODE (XVECEXP (op, 0, index++)) != CLOBBER
      || GET_CODE (XVECEXP (op, 0, index++)) != USE)
    return 0;
  return 1;
})

;; Return 1 if OP is valid for a vrsave call, known to be a PARALLEL.
(define_predicate "vrsave_operation"
  (match_code "parallel")
{
  int count = XVECLEN (op, 0);
  unsigned int dest_regno, src_regno;
  int i;

  if (count <= 1
      || GET_CODE (XVECEXP (op, 0, 0)) != SET
      || GET_CODE (SET_DEST (XVECEXP (op, 0, 0))) != REG
      || GET_CODE (SET_SRC (XVECEXP (op, 0, 0))) != UNSPEC_VOLATILE
      || XINT (SET_SRC (XVECEXP (op, 0, 0)), 1) != UNSPECV_SET_VRSAVE)
    return 0;

  dest_regno = REGNO (SET_DEST (XVECEXP (op, 0, 0)));
  src_regno  = REGNO (XVECEXP (SET_SRC (XVECEXP (op, 0, 0)), 0, 1));

  if (dest_regno != VRSAVE_REGNO || src_regno != VRSAVE_REGNO)
    return 0;

  for (i = 1; i < count; i++)
    {
      rtx elt = XVECEXP (op, 0, i);

      if (GET_CODE (elt) != CLOBBER
	  && GET_CODE (elt) != SET)
	return 0;
    }

  return 1;
})

;; Return 1 if OP is valid for mfcr insn, known to be a PARALLEL.
(define_predicate "mfcr_operation"
  (match_code "parallel")
{
  int count = XVECLEN (op, 0);
  int i;

  /* Perform a quick check so we don't blow up below.  */
  if (count < 1
      || GET_CODE (XVECEXP (op, 0, 0)) != SET
      || GET_CODE (SET_SRC (XVECEXP (op, 0, 0))) != UNSPEC
      || XVECLEN (SET_SRC (XVECEXP (op, 0, 0)), 0) != 2)
    return 0;

  for (i = 0; i < count; i++)
    {
      rtx exp = XVECEXP (op, 0, i);
      rtx unspec;
      int maskval;
      rtx src_reg;

      src_reg = XVECEXP (SET_SRC (exp), 0, 0);

      if (GET_CODE (src_reg) != REG
	  || GET_MODE (src_reg) != CCmode
	  || ! CR_REGNO_P (REGNO (src_reg)))
	return 0;

      if (GET_CODE (exp) != SET
	  || GET_CODE (SET_DEST (exp)) != REG
	  || GET_MODE (SET_DEST (exp)) != SImode
	  || ! INT_REGNO_P (REGNO (SET_DEST (exp))))
	return 0;
      unspec = SET_SRC (exp);
      maskval = 1 << (MAX_CR_REGNO - REGNO (src_reg));

      if (GET_CODE (unspec) != UNSPEC
	  || XINT (unspec, 1) != UNSPEC_MOVESI_FROM_CR
	  || XVECLEN (unspec, 0) != 2
	  || XVECEXP (unspec, 0, 0) != src_reg
	  || GET_CODE (XVECEXP (unspec, 0, 1)) != CONST_INT
	  || INTVAL (XVECEXP (unspec, 0, 1)) != maskval)
	return 0;
    }
  return 1;
})

;; Return 1 if OP is valid for mtcrf insn, known to be a PARALLEL.
(define_predicate "mtcrf_operation"
  (match_code "parallel")
{
  int count = XVECLEN (op, 0);
  int i;
  rtx src_reg;

  /* Perform a quick check so we don't blow up below.  */
  if (count < 1
      || GET_CODE (XVECEXP (op, 0, 0)) != SET
      || GET_CODE (SET_SRC (XVECEXP (op, 0, 0))) != UNSPEC
      || XVECLEN (SET_SRC (XVECEXP (op, 0, 0)), 0) != 2)
    return 0;
  src_reg = XVECEXP (SET_SRC (XVECEXP (op, 0, 0)), 0, 0);

  if (GET_CODE (src_reg) != REG
      || GET_MODE (src_reg) != SImode
      || ! INT_REGNO_P (REGNO (src_reg)))
    return 0;

  for (i = 0; i < count; i++)
    {
      rtx exp = XVECEXP (op, 0, i);
      rtx unspec;
      int maskval;

      if (GET_CODE (exp) != SET
	  || GET_CODE (SET_DEST (exp)) != REG
	  || GET_MODE (SET_DEST (exp)) != CCmode
	  || ! CR_REGNO_P (REGNO (SET_DEST (exp))))
	return 0;
      unspec = SET_SRC (exp);
      maskval = 1 << (MAX_CR_REGNO - REGNO (SET_DEST (exp)));

      if (GET_CODE (unspec) != UNSPEC
	  || XINT (unspec, 1) != UNSPEC_MOVESI_TO_CR
	  || XVECLEN (unspec, 0) != 2
	  || XVECEXP (unspec, 0, 0) != src_reg
	  || GET_CODE (XVECEXP (unspec, 0, 1)) != CONST_INT
	  || INTVAL (XVECEXP (unspec, 0, 1)) != maskval)
	return 0;
    }
  return 1;
})

;; Return 1 if OP is valid for crsave insn, known to be a PARALLEL.
(define_predicate "crsave_operation"
  (match_code "parallel")
{
  int count = XVECLEN (op, 0);
  int i;

  for (i = 1; i < count; i++)
    {
      rtx exp = XVECEXP (op, 0, i);

      if (GET_CODE (exp) != USE
	  || GET_CODE (XEXP (exp, 0)) != REG
	  || GET_MODE (XEXP (exp, 0)) != CCmode
	  || ! CR_REGNO_P (REGNO (XEXP (exp, 0))))
	return 0;
    }
  return 1;
})

;; Return 1 if OP is valid for lmw insn, known to be a PARALLEL.
(define_predicate "lmw_operation"
  (match_code "parallel")
{
  int count = XVECLEN (op, 0);
  unsigned int dest_regno;
  rtx src_addr;
  unsigned int base_regno;
  HOST_WIDE_INT offset;
  int i;

  /* Perform a quick check so we don't blow up below.  */
  if (count <= 1
      || GET_CODE (XVECEXP (op, 0, 0)) != SET
      || GET_CODE (SET_DEST (XVECEXP (op, 0, 0))) != REG
      || GET_CODE (SET_SRC (XVECEXP (op, 0, 0))) != MEM)
    return 0;

  dest_regno = REGNO (SET_DEST (XVECEXP (op, 0, 0)));
  src_addr = XEXP (SET_SRC (XVECEXP (op, 0, 0)), 0);

  if (dest_regno > 31
      || count != 32 - (int) dest_regno)
    return 0;

  if (legitimate_indirect_address_p (src_addr, 0))
    {
      offset = 0;
      base_regno = REGNO (src_addr);
      if (base_regno == 0)
	return 0;
    }
  else if (rs6000_legitimate_offset_address_p (SImode, src_addr, false, false))
    {
      offset = INTVAL (XEXP (src_addr, 1));
      base_regno = REGNO (XEXP (src_addr, 0));
    }
  else
    return 0;

  for (i = 0; i < count; i++)
    {
      rtx elt = XVECEXP (op, 0, i);
      rtx newaddr;
      rtx addr_reg;
      HOST_WIDE_INT newoffset;

      if (GET_CODE (elt) != SET
	  || GET_CODE (SET_DEST (elt)) != REG
	  || GET_MODE (SET_DEST (elt)) != SImode
	  || REGNO (SET_DEST (elt)) != dest_regno + i
	  || GET_CODE (SET_SRC (elt)) != MEM
	  || GET_MODE (SET_SRC (elt)) != SImode)
	return 0;
      newaddr = XEXP (SET_SRC (elt), 0);
      if (legitimate_indirect_address_p (newaddr, 0))
	{
	  newoffset = 0;
	  addr_reg = newaddr;
	}
      else if (rs6000_legitimate_offset_address_p (SImode, newaddr, false, false))
	{
	  addr_reg = XEXP (newaddr, 0);
	  newoffset = INTVAL (XEXP (newaddr, 1));
	}
      else
	return 0;
      if (REGNO (addr_reg) != base_regno
	  || newoffset != offset + 4 * i)
	return 0;
    }

  return 1;
})

;; Return 1 if OP is valid for stmw insn, known to be a PARALLEL.
(define_predicate "stmw_operation"
  (match_code "parallel")
{
  int count = XVECLEN (op, 0);
  unsigned int src_regno;
  rtx dest_addr;
  unsigned int base_regno;
  HOST_WIDE_INT offset;
  int i;

  /* Perform a quick check so we don't blow up below.  */
  if (count <= 1
      || GET_CODE (XVECEXP (op, 0, 0)) != SET
      || GET_CODE (SET_DEST (XVECEXP (op, 0, 0))) != MEM
      || GET_CODE (SET_SRC (XVECEXP (op, 0, 0))) != REG)
    return 0;

  src_regno = REGNO (SET_SRC (XVECEXP (op, 0, 0)));
  dest_addr = XEXP (SET_DEST (XVECEXP (op, 0, 0)), 0);

  if (src_regno > 31
      || count != 32 - (int) src_regno)
    return 0;

  if (legitimate_indirect_address_p (dest_addr, 0))
    {
      offset = 0;
      base_regno = REGNO (dest_addr);
      if (base_regno == 0)
	return 0;
    }
  else if (rs6000_legitimate_offset_address_p (SImode, dest_addr, false, false))
    {
      offset = INTVAL (XEXP (dest_addr, 1));
      base_regno = REGNO (XEXP (dest_addr, 0));
    }
  else
    return 0;

  for (i = 0; i < count; i++)
    {
      rtx elt = XVECEXP (op, 0, i);
      rtx newaddr;
      rtx addr_reg;
      HOST_WIDE_INT newoffset;

      if (GET_CODE (elt) != SET
	  || GET_CODE (SET_SRC (elt)) != REG
	  || GET_MODE (SET_SRC (elt)) != SImode
	  || REGNO (SET_SRC (elt)) != src_regno + i
	  || GET_CODE (SET_DEST (elt)) != MEM
	  || GET_MODE (SET_DEST (elt)) != SImode)
	return 0;
      newaddr = XEXP (SET_DEST (elt), 0);
      if (legitimate_indirect_address_p (newaddr, 0))
	{
	  newoffset = 0;
	  addr_reg = newaddr;
	}
      else if (rs6000_legitimate_offset_address_p (SImode, newaddr, false, false))
	{
	  addr_reg = XEXP (newaddr, 0);
	  newoffset = INTVAL (XEXP (newaddr, 1));
	}
      else
	return 0;
      if (REGNO (addr_reg) != base_regno
	  || newoffset != offset + 4 * i)
	return 0;
    }

  return 1;
})

;; Return 1 if OP is a stack tie operand.
(define_predicate "tie_operand"
  (match_code "parallel")
{
  return (GET_CODE (XVECEXP (op, 0, 0)) == SET
	  && GET_CODE (XEXP (XVECEXP (op, 0, 0), 0)) == MEM
	  && GET_MODE (XEXP (XVECEXP (op, 0, 0), 0)) == BLKmode
	  && XEXP (XVECEXP (op, 0, 0), 1) == const0_rtx);
})

;; Match a small code model toc reference (or medium and large
;; model toc references before reload).
(define_predicate "small_toc_ref"
  (match_code "unspec,plus")
{
  if (GET_CODE (op) == PLUS && add_cint_operand (XEXP (op, 1), mode))
    op = XEXP (op, 0);

  return GET_CODE (op) == UNSPEC && XINT (op, 1) == UNSPEC_TOCREL;
})

;; Match the first insn (addis) in fusing the combination of addis and loads to
;; GPR registers on power8.
(define_predicate "fusion_gpr_addis"
  (match_code "const_int,high,plus")
{
  HOST_WIDE_INT value;
  rtx int_const;

  if (GET_CODE (op) == HIGH)
    return 1;

  if (CONST_INT_P (op))
    int_const = op;

  else if (GET_CODE (op) == PLUS
	   && base_reg_operand (XEXP (op, 0), Pmode)
	   && CONST_INT_P (XEXP (op, 1)))
    int_const = XEXP (op, 1);

  else
    return 0;

  /* Power8 currently will only do the fusion if the top 11 bits of the addis
     value are all 1's or 0's.  */
  value = INTVAL (int_const);
  if ((value & (HOST_WIDE_INT)0xffff) != 0)
    return 0;

  if ((value & (HOST_WIDE_INT)0xffff0000) == 0)
    return 0;

  return (IN_RANGE (value >> 16, -32, 31));
})

;; Match the second insn (lbz, lhz, lwz, ld) in fusing the combination of addis
;; and loads to GPR registers on power8.
(define_predicate "fusion_gpr_mem_load"
  (match_code "mem,sign_extend,zero_extend")
{
  rtx addr, base, offset;

  /* Handle sign/zero extend.  */
  if (GET_CODE (op) == ZERO_EXTEND
      || (TARGET_P8_FUSION_SIGN && GET_CODE (op) == SIGN_EXTEND))
    {
      op = XEXP (op, 0);
      mode = GET_MODE (op);
    }

  if (!MEM_P (op))
    return 0;

  switch (mode)
    {
    case QImode:
    case HImode:
    case SImode:
      break;

    case DImode:
      if (!TARGET_POWERPC64)
	return 0;
      break;

    default:
      return 0;
    }

  addr = XEXP (op, 0);
  if (GET_CODE (addr) != PLUS && GET_CODE (addr) != LO_SUM)
    return 0;

  base = XEXP (addr, 0);
  if (!base_reg_operand (base, GET_MODE (base)))
    return 0;

  offset = XEXP (addr, 1);

  if (GET_CODE (addr) == PLUS)
    return satisfies_constraint_I (offset);

  else if (GET_CODE (addr) == LO_SUM)
    {
      if (TARGET_XCOFF || (TARGET_ELF && TARGET_POWERPC64))
	return small_toc_ref (offset, GET_MODE (offset));

      else if (TARGET_ELF && !TARGET_POWERPC64)
	return CONSTANT_P (offset);
    }

  return 0;
})

;; Match a GPR load (lbz, lhz, lwz, ld) that uses a combined address in the
;; memory field with both the addis and the memory offset.  Sign extension
;; is not handled here, since lha and lwa are not fused.
(define_predicate "fusion_gpr_mem_combo"
  (match_code "mem,zero_extend")
{
  rtx addr, base, offset;

  /* Handle zero extend.  */
  if (GET_CODE (op) == ZERO_EXTEND)
    {
      op = XEXP (op, 0);
      mode = GET_MODE (op);
    }

  if (!MEM_P (op))
    return 0;

  switch (mode)
    {
    case QImode:
    case HImode:
    case SImode:
      break;

    case DImode:
      if (!TARGET_POWERPC64)
	return 0;
      break;

    default:
      return 0;
    }

  addr = XEXP (op, 0);
  if (GET_CODE (addr) != PLUS && GET_CODE (addr) != LO_SUM)
    return 0;

  base = XEXP (addr, 0);
  if (!fusion_gpr_addis (base, GET_MODE (base)))
    return 0;

  offset = XEXP (addr, 1);
  if (GET_CODE (addr) == PLUS)
    return satisfies_constraint_I (offset);

  else if (GET_CODE (addr) == LO_SUM)
    {
      if (TARGET_XCOFF || (TARGET_ELF && TARGET_POWERPC64))
	return small_toc_ref (offset, GET_MODE (offset));

      else if (TARGET_ELF && !TARGET_POWERPC64)
	return CONSTANT_P (offset);
    }

  return 0;
})<|MERGE_RESOLUTION|>--- conflicted
+++ resolved
@@ -462,13 +462,7 @@
     return 1;
 
   /* The constant 0.0 is easy under VSX.  */
-<<<<<<< HEAD
-  if ((mode == SFmode || mode == DFmode || mode == SDmode || mode == DDmode
-       || FLOAT128_VECTOR_P (mode))
-      && VECTOR_UNIT_VSX_P (DFmode) && op == CONST0_RTX (mode))
-=======
   if (TARGET_VSX && SCALAR_FLOAT_MODE_P (mode) && op == CONST0_RTX (mode))
->>>>>>> 730c436a
     return 1;
 
   if (DECIMAL_FLOAT_MODE_P (mode) || mode == KFmode)
