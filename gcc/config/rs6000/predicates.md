--- conflicted
+++ resolved
@@ -406,19 +406,10 @@
   return FP_REGNO_P (r);
 })
 
-<<<<<<< HEAD
-;; Return true if this is a register that can has D-form addressing (GPR and
-;; traditional FPR registers for scalars).  ISA 3.0 (power9) adds D-form
-;; addressing for scalars in Altivec registers.
-;;
-;; If this is a pseudo only allow for GPR fusion in power8.  If we have the
-;; power9 fusion allow the floating point types.
-=======
 ;; Return true if this is a register that can has D-form addressing (GPR,
 ;; traditional FPR registers, and Altivec registers for scalars).  Unlike
 ;; power8 fusion, this fusion does not depend on putting the ADDIS instruction
 ;; into the GPR register being loaded.
->>>>>>> 66f32b0e
 (define_predicate "p9_fusion_reg_operand"
   (match_code "reg,subreg")
 {
