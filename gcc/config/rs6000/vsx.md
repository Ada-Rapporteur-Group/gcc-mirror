--- conflicted
+++ resolved
@@ -2407,17 +2407,10 @@
 ;; types are currently allowed in a vector register, so we extract to a DImode
 ;; and either do a direct move or store.
 (define_expand  "vsx_extract_<mode>"
-<<<<<<< HEAD
-  [(parallel [(set (match_operand:<VS_scalar> 0 "nonimmediate_operand" "")
-		   (vec_select:<VS_scalar>
-		    (match_operand:VSX_EXTRACT_I 1 "gpc_reg_operand" "")
-		    (parallel [(match_operand:QI 2 "const_int_operand" "")])))
-=======
   [(parallel [(set (match_operand:<VS_scalar> 0 "nonimmediate_operand")
 		   (vec_select:<VS_scalar>
 		    (match_operand:VSX_EXTRACT_I 1 "gpc_reg_operand")
 		    (parallel [(match_operand:QI 2 "const_int_operand")])))
->>>>>>> f177a3d1
 	      (clobber (match_dup 3))])]
   "VECTOR_MEM_VSX_P (<MODE>mode) && TARGET_DIRECT_MOVE_64BIT"
 {
