--- conflicted
+++ resolved
@@ -333,18 +333,11 @@
   [(set_attr "type" "vecload")
    (set_attr "length" "8")])
 
-<<<<<<< HEAD
-(define_insn_and_split "*vsx_le_perm_store_<mode>"
-=======
 (define_insn "*vsx_le_perm_store_<mode>"
->>>>>>> 66c14933
   [(set (match_operand:VSX_D 0 "memory_operand" "=Z")
         (match_operand:VSX_D 1 "vsx_register_operand" "+wa"))]
   "!BYTES_BIG_ENDIAN && TARGET_VSX"
   "#"
-<<<<<<< HEAD
-  "!BYTES_BIG_ENDIAN && TARGET_VSX"
-=======
   [(set_attr "type" "vecstore")
    (set_attr "length" "12")])
 
@@ -352,7 +345,6 @@
   [(set (match_operand:VSX_D 0 "memory_operand" "")
         (match_operand:VSX_D 1 "vsx_register_operand" ""))]
   "!BYTES_BIG_ENDIAN && TARGET_VSX && !reload_completed"
->>>>>>> 66c14933
   [(set (match_dup 2)
         (vec_select:<MODE>
           (match_dup 1)
@@ -361,18 +353,6 @@
         (vec_select:<MODE>
           (match_dup 2)
           (parallel [(const_int 1) (const_int 0)])))]
-<<<<<<< HEAD
-  "
-{
-  operands[2] = can_create_pseudo_p () ? gen_reg_rtx_and_attrs (operands[1]) 
-                                       : operands[1];
-}
-  "
-  [(set_attr "type" "vecstore")
-   (set_attr "length" "8")])
-
-(define_insn_and_split "*vsx_le_perm_store_<mode>"
-=======
 {
   operands[2] = can_create_pseudo_p () ? gen_reg_rtx_and_attrs (operands[1]) 
                                        : operands[1];
@@ -399,14 +379,10 @@
   "")
 
 (define_insn "*vsx_le_perm_store_<mode>"
->>>>>>> 66c14933
   [(set (match_operand:VSX_W 0 "memory_operand" "=Z")
         (match_operand:VSX_W 1 "vsx_register_operand" "+wa"))]
   "!BYTES_BIG_ENDIAN && TARGET_VSX"
   "#"
-<<<<<<< HEAD
-  "!BYTES_BIG_ENDIAN && TARGET_VSX"
-=======
   [(set_attr "type" "vecstore")
    (set_attr "length" "12")])
 
@@ -414,7 +390,6 @@
   [(set (match_operand:VSX_W 0 "memory_operand" "")
         (match_operand:VSX_W 1 "vsx_register_operand" ""))]
   "!BYTES_BIG_ENDIAN && TARGET_VSX && !reload_completed"
->>>>>>> 66c14933
   [(set (match_dup 2)
         (vec_select:<MODE>
           (match_dup 1)
@@ -425,18 +400,6 @@
           (match_dup 2)
           (parallel [(const_int 2) (const_int 3)
 	             (const_int 0) (const_int 1)])))]
-<<<<<<< HEAD
-  "
-{
-  operands[2] = can_create_pseudo_p () ? gen_reg_rtx_and_attrs (operands[1]) 
-                                       : operands[1];
-}
-  "
-  [(set_attr "type" "vecstore")
-   (set_attr "length" "8")])
-
-(define_insn_and_split "*vsx_le_perm_store_v8hi"
-=======
 {
   operands[2] = can_create_pseudo_p () ? gen_reg_rtx_and_attrs (operands[1]) 
                                        : operands[1];
@@ -466,14 +429,10 @@
   "")
 
 (define_insn "*vsx_le_perm_store_v8hi"
->>>>>>> 66c14933
   [(set (match_operand:V8HI 0 "memory_operand" "=Z")
         (match_operand:V8HI 1 "vsx_register_operand" "+wa"))]
   "!BYTES_BIG_ENDIAN && TARGET_VSX"
   "#"
-<<<<<<< HEAD
-  "!BYTES_BIG_ENDIAN && TARGET_VSX"
-=======
   [(set_attr "type" "vecstore")
    (set_attr "length" "12")])
 
@@ -481,7 +440,6 @@
   [(set (match_operand:V8HI 0 "memory_operand" "")
         (match_operand:V8HI 1 "vsx_register_operand" ""))]
   "!BYTES_BIG_ENDIAN && TARGET_VSX && !reload_completed"
->>>>>>> 66c14933
   [(set (match_dup 2)
         (vec_select:V8HI
           (match_dup 1)
@@ -496,18 +454,6 @@
                      (const_int 6) (const_int 7)
                      (const_int 0) (const_int 1)
                      (const_int 2) (const_int 3)])))]
-<<<<<<< HEAD
-  "
-{
-  operands[2] = can_create_pseudo_p () ? gen_reg_rtx_and_attrs (operands[1]) 
-                                       : operands[1];
-}
-  "
-  [(set_attr "type" "vecstore")
-   (set_attr "length" "8")])
-
-(define_insn_and_split "*vsx_le_perm_store_v16qi"
-=======
 {
   operands[2] = can_create_pseudo_p () ? gen_reg_rtx_and_attrs (operands[1]) 
                                        : operands[1];
@@ -543,14 +489,10 @@
   "")
 
 (define_insn "*vsx_le_perm_store_v16qi"
->>>>>>> 66c14933
   [(set (match_operand:V16QI 0 "memory_operand" "=Z")
         (match_operand:V16QI 1 "vsx_register_operand" "+wa"))]
   "!BYTES_BIG_ENDIAN && TARGET_VSX"
   "#"
-<<<<<<< HEAD
-  "!BYTES_BIG_ENDIAN && TARGET_VSX"
-=======
   [(set_attr "type" "vecstore")
    (set_attr "length" "12")])
 
@@ -558,7 +500,6 @@
   [(set (match_operand:V16QI 0 "memory_operand" "")
         (match_operand:V16QI 1 "vsx_register_operand" ""))]
   "!BYTES_BIG_ENDIAN && TARGET_VSX && !reload_completed"
->>>>>>> 66c14933
   [(set (match_dup 2)
         (vec_select:V16QI
           (match_dup 1)
@@ -581,16 +522,6 @@
                      (const_int 2) (const_int 3)
                      (const_int 4) (const_int 5)
                      (const_int 6) (const_int 7)])))]
-<<<<<<< HEAD
-  "
-{
-  operands[2] = can_create_pseudo_p () ? gen_reg_rtx_and_attrs (operands[1]) 
-                                       : operands[1];
-}
-  "
-  [(set_attr "type" "vecstore")
-   (set_attr "length" "8")])
-=======
 {
   operands[2] = can_create_pseudo_p () ? gen_reg_rtx_and_attrs (operands[1]) 
                                        : operands[1];
@@ -636,7 +567,6 @@
                      (const_int 4) (const_int 5)
                      (const_int 6) (const_int 7)])))]
   "")
->>>>>>> 66c14933
 
 
 (define_insn "*vsx_mov<mode>"
@@ -1433,7 +1363,6 @@
                      (const_int 0) (const_int 1)])))]
   "!BYTES_BIG_ENDIAN && VECTOR_MEM_VSX_P (<MODE>mode)"
   "xxpermdi %x0,%x1,%x1,2"
-<<<<<<< HEAD
   [(set_attr "type" "vecperm")])
 
 (define_insn "*vsx_xxpermdi8_le_V8HI"
@@ -1448,22 +1377,6 @@
   "xxpermdi %x0,%x1,%x1,2"
   [(set_attr "type" "vecperm")])
 
-=======
-  [(set_attr "type" "vecperm")])
-
-(define_insn "*vsx_xxpermdi8_le_V8HI"
-  [(set (match_operand:V8HI 0 "vsx_register_operand" "=wa")
-        (vec_select:V8HI
-          (match_operand:V8HI 1 "vsx_register_operand" "wa")
-          (parallel [(const_int 4) (const_int 5)
-                     (const_int 6) (const_int 7)
-                     (const_int 0) (const_int 1)
-                     (const_int 2) (const_int 3)])))]
-  "!BYTES_BIG_ENDIAN && VECTOR_MEM_VSX_P (V8HImode)"
-  "xxpermdi %x0,%x1,%x1,2"
-  [(set_attr "type" "vecperm")])
-
->>>>>>> 66c14933
 (define_insn "*vsx_xxpermdi16_le_V16QI"
   [(set (match_operand:V16QI 0 "vsx_register_operand" "=wa")
         (vec_select:V16QI
