;; VSX patterns.
;; Copyright (C) 2009-2013 Free Software Foundation, Inc.
;; Contributed by Michael Meissner <meissner@linux.vnet.ibm.com>

;; This file is part of GCC.

;; GCC is free software; you can redistribute it and/or modify it
;; under the terms of the GNU General Public License as published
;; by the Free Software Foundation; either version 3, or (at your
;; option) any later version.

;; GCC is distributed in the hope that it will be useful, but WITHOUT
;; ANY WARRANTY; without even the implied warranty of MERCHANTABILITY
;; or FITNESS FOR A PARTICULAR PURPOSE.  See the GNU General Public
;; License for more details.

;; You should have received a copy of the GNU General Public License
;; along with GCC; see the file COPYING3.  If not see
;; <http://www.gnu.org/licenses/>.

;; Iterator for both scalar and vector floating point types supported by VSX
(define_mode_iterator VSX_B [DF V4SF V2DF])

;; Iterator for the 2 64-bit vector types
(define_mode_iterator VSX_D [V2DF V2DI])

;; Iterator for the 2 32-bit vector types
(define_mode_iterator VSX_W [V4SF V4SI])

;; Iterator for the DF types
(define_mode_iterator VSX_DF [V2DF DF])

;; Iterator for vector floating point types supported by VSX
(define_mode_iterator VSX_F [V4SF V2DF])

;; Iterator for logical types supported by VSX
(define_mode_iterator VSX_L [V16QI V8HI V4SI V2DI V4SF V2DF TI])

;; Like VSX_L, but don't support TImode for doing logical instructions in
;; 32-bit
(define_mode_iterator VSX_L2 [V16QI V8HI V4SI V2DI V4SF V2DF])

;; Iterator for memory move.  Handle TImode specially to allow
;; it to use gprs as well as vsx registers.
(define_mode_iterator VSX_M [V16QI V8HI V4SI V2DI V4SF V2DF])

(define_mode_iterator VSX_M2 [V16QI
			      V8HI
			      V4SI
			      V2DI
			      V4SF
			      V2DF
			      (TI	"TARGET_VSX_TIMODE")])

;; Map into the appropriate load/store name based on the type
(define_mode_attr VSm  [(V16QI "vw4")
			(V8HI  "vw4")
			(V4SI  "vw4")
			(V4SF  "vw4")
			(V2DF  "vd2")
			(V2DI  "vd2")
			(DF    "d")
			(TI    "vd2")])

;; Map into the appropriate suffix based on the type
(define_mode_attr VSs	[(V16QI "sp")
			 (V8HI  "sp")
			 (V4SI  "sp")
			 (V4SF  "sp")
			 (V2DF  "dp")
			 (V2DI  "dp")
			 (DF    "dp")
			 (SF	"sp")
			 (TI    "dp")])

;; Map the register class used
(define_mode_attr VSr	[(V16QI "v")
			 (V8HI  "v")
			 (V4SI  "v")
			 (V4SF  "wf")
			 (V2DI  "wd")
			 (V2DF  "wd")
			 (DF    "ws")
			 (SF	"d")
			 (TI    "wt")])

;; Map the register class used for float<->int conversions
(define_mode_attr VSr2	[(V2DF  "wd")
			 (V4SF  "wf")
			 (DF    "ws")])

(define_mode_attr VSr3	[(V2DF  "wa")
			 (V4SF  "wa")
			 (DF    "ws")])

;; Map the register class for sp<->dp float conversions, destination
(define_mode_attr VSr4	[(SF	"ws")
			 (DF	"f")
			 (V2DF  "wd")
			 (V4SF	"v")])

;; Map the register class for sp<->dp float conversions, destination
(define_mode_attr VSr5	[(SF	"ws")
			 (DF	"f")
			 (V2DF  "v")
			 (V4SF	"wd")])

;; Same size integer type for floating point data
(define_mode_attr VSi [(V4SF  "v4si")
		       (V2DF  "v2di")
		       (DF    "di")])

(define_mode_attr VSI [(V4SF  "V4SI")
		       (V2DF  "V2DI")
		       (DF    "DI")])

;; Word size for same size conversion
(define_mode_attr VSc [(V4SF "w")
		       (V2DF "d")
		       (DF   "d")])

;; Map into either s or v, depending on whether this is a scalar or vector
;; operation
(define_mode_attr VSv	[(V16QI "v")
			 (V8HI  "v")
			 (V4SI  "v")
			 (V4SF  "v")
			 (V2DI  "v")
			 (V2DF  "v")
			 (DF    "s")])

;; Appropriate type for add ops (and other simple FP ops)
(define_mode_attr VStype_simple	[(V2DF "vecdouble")
				 (V4SF "vecfloat")
				 (DF   "fp")])

(define_mode_attr VSfptype_simple [(V2DF "fp_addsub_d")
				   (V4SF "fp_addsub_s")
				   (DF   "fp_addsub_d")])

;; Appropriate type for multiply ops
(define_mode_attr VStype_mul	[(V2DF "vecdouble")
				 (V4SF "vecfloat")
				 (DF   "dmul")])

(define_mode_attr VSfptype_mul	[(V2DF "fp_mul_d")
				 (V4SF "fp_mul_s")
				 (DF   "fp_mul_d")])

;; Appropriate type for divide ops.
(define_mode_attr VStype_div	[(V2DF "vecdiv")
				 (V4SF "vecfdiv")
				 (DF   "ddiv")])

(define_mode_attr VSfptype_div	[(V2DF "fp_div_d")
				 (V4SF "fp_div_s")
				 (DF   "fp_div_d")])

;; Appropriate type for sqrt ops.  For now, just lump the vector sqrt with
;; the scalar sqrt
(define_mode_attr VStype_sqrt	[(V2DF "dsqrt")
				 (V4SF "ssqrt")
				 (DF   "dsqrt")])

(define_mode_attr VSfptype_sqrt	[(V2DF "fp_sqrt_d")
				 (V4SF "fp_sqrt_s")
				 (DF   "fp_sqrt_d")])

;; Iterator and modes for sp<->dp conversions
;; Because scalar SF values are represented internally as double, use the
;; V4SF type to represent this than SF.
(define_mode_iterator VSX_SPDP [DF V4SF V2DF])

(define_mode_attr VS_spdp_res [(DF	"V4SF")
			       (V4SF	"V2DF")
			       (V2DF	"V4SF")])

(define_mode_attr VS_spdp_insn [(DF	"xscvdpsp")
				(V4SF	"xvcvspdp")
				(V2DF	"xvcvdpsp")])

(define_mode_attr VS_spdp_type [(DF	"fp")
				(V4SF	"vecdouble")
				(V2DF	"vecdouble")])

;; Map the scalar mode for a vector type
(define_mode_attr VS_scalar [(V2DF	"DF")
			     (V2DI	"DI")
			     (V4SF	"SF")
			     (V4SI	"SI")
			     (V8HI	"HI")
			     (V16QI	"QI")])

;; Map to a double-sized vector mode
(define_mode_attr VS_double [(V4SI	"V8SI")
			     (V4SF	"V8SF")
			     (V2DI	"V4DI")
			     (V2DF	"V4DF")])

;; Constants for creating unspecs
(define_c_enum "unspec"
  [UNSPEC_VSX_CONCAT
   UNSPEC_VSX_CVDPSXWS
   UNSPEC_VSX_CVDPUXWS
   UNSPEC_VSX_CVSPDP
   UNSPEC_VSX_CVSPDPN
   UNSPEC_VSX_CVDPSPN
   UNSPEC_VSX_CVSXWDP
   UNSPEC_VSX_CVUXWDP
   UNSPEC_VSX_CVSXDSP
   UNSPEC_VSX_CVUXDSP
   UNSPEC_VSX_CVSPSXDS
   UNSPEC_VSX_CVSPUXDS
   UNSPEC_VSX_TDIV
   UNSPEC_VSX_TSQRT
   UNSPEC_VSX_SET
   UNSPEC_VSX_ROUND_I
   UNSPEC_VSX_ROUND_IC
   UNSPEC_VSX_SLDWI
  ])

;; VSX moves
(define_insn "*vsx_mov<mode>"
  [(set (match_operand:VSX_M 0 "nonimmediate_operand" "=Z,<VSr>,<VSr>,?Z,?wa,?wa,wQ,?&r,??Y,??r,??r,<VSr>,?wa,*r,v,wZ, v")
	(match_operand:VSX_M 1 "input_operand" "<VSr>,Z,<VSr>,wa,Z,wa,r,wQ,r,Y,r,j,j,j,W,v,wZ"))]
  "VECTOR_MEM_VSX_P (<MODE>mode)
   && (register_operand (operands[0], <MODE>mode) 
       || register_operand (operands[1], <MODE>mode))"
{
  return rs6000_output_move_128bit (operands);
}
  [(set_attr "type" "vecstore,vecload,vecsimple,vecstore,vecload,vecsimple,load,store,store,load, *,vecsimple,vecsimple,*, *,vecstore,vecload")
   (set_attr "length" "4,4,4,4,4,4,12,12,12,12,16,4,4,*,16,4,4")])

;; Unlike other VSX moves, allow the GPRs even for reloading, since a normal
;; use of TImode is for unions.  However for plain data movement, slightly
;; favor the vector loads
(define_insn "*vsx_movti_64bit"
  [(set (match_operand:TI 0 "nonimmediate_operand" "=Z,wa,wa,wa,v,v,wZ,wQ,&r,Y,r,r,?r")
	(match_operand:TI 1 "input_operand" "wa,Z,wa,O,W,wZ,v,r,wQ,r,Y,r,n"))]
  "TARGET_POWERPC64 && VECTOR_MEM_VSX_P (TImode)
   && (register_operand (operands[0], TImode) 
       || register_operand (operands[1], TImode))"
{
  return rs6000_output_move_128bit (operands);
}
  [(set_attr "type" "vecstore,vecload,vecsimple,vecsimple,vecsimple,vecstore,vecload,store,load,store,load,*,*")
   (set_attr "length" "4,4,4,4,16,4,4,8,8,8,8,8,8")])

(define_insn "*vsx_movti_32bit"
  [(set (match_operand:TI 0 "nonimmediate_operand" "=Z,wa,wa,wa,v, v,wZ,Q,Y,????r,????r,????r,r")
	(match_operand:TI 1 "input_operand"        "wa, Z,wa, O,W,wZ, v,r,r,    Q,    Y,    r,n"))]
  "! TARGET_POWERPC64 && VECTOR_MEM_VSX_P (TImode)
   && (register_operand (operands[0], TImode)
       || register_operand (operands[1], TImode))"
{
  switch (which_alternative)
    {
    case 0:
      return "stxvd2x %x1,%y0";

    case 1:
      return "lxvd2x %x0,%y1";

    case 2:
      return "xxlor %x0,%x1,%x1";

    case 3:
      return "xxlxor %x0,%x0,%x0";

    case 4:
      return output_vec_const_move (operands);

    case 5:
      return "stvx %1,%y0";

    case 6:
      return "lvx %0,%y1";

    case 7:
      if (TARGET_STRING)
        return \"stswi %1,%P0,16\";

    case 8:
      return \"#\";

    case 9:
      /* If the address is not used in the output, we can use lsi.  Otherwise,
	 fall through to generating four loads.  */
      if (TARGET_STRING
          && ! reg_overlap_mentioned_p (operands[0], operands[1]))
	return \"lswi %0,%P1,16\";
      /* ... fall through ...  */

    case 10:
    case 11:
    case 12:
      return \"#\";
    default:
      gcc_unreachable ();
    }
}
  [(set_attr "type" "vecstore,vecload,vecsimple,vecsimple,vecsimple,vecstore,vecload,store_ux,store_ux,load_ux,load_ux, *, *")
   (set_attr "length" "     4,      4,        4,       4,         8,       4,      4,      16,      16,     16,     16,16,16")
   (set (attr "cell_micro") (if_then_else (match_test "TARGET_STRING")
   			                  (const_string "always")
					  (const_string "conditional")))])

;; Explicit  load/store expanders for the builtin functions
(define_expand "vsx_load_<mode>"
  [(set (match_operand:VSX_M 0 "vsx_register_operand" "")
	(match_operand:VSX_M 1 "memory_operand" ""))]
  "VECTOR_MEM_VSX_P (<MODE>mode)"
  "")

(define_expand "vsx_store_<mode>"
  [(set (match_operand:VSX_M 0 "memory_operand" "")
	(match_operand:VSX_M 1 "vsx_register_operand" ""))]
  "VECTOR_MEM_VSX_P (<MODE>mode)"
  "")


;; VSX vector floating point arithmetic instructions.  The VSX scalar
;; instructions are now combined with the insn for the traditional floating
;; point unit.
(define_insn "*vsx_add<mode>3"
  [(set (match_operand:VSX_F 0 "vsx_register_operand" "=<VSr>,?wa")
        (plus:VSX_F (match_operand:VSX_F 1 "vsx_register_operand" "<VSr>,wa")
		    (match_operand:VSX_F 2 "vsx_register_operand" "<VSr>,wa")))]
  "VECTOR_UNIT_VSX_P (<MODE>mode)"
  "xvadd<VSs> %x0,%x1,%x2"
  [(set_attr "type" "<VStype_simple>")
   (set_attr "fp_type" "<VSfptype_simple>")])

(define_insn "*vsx_sub<mode>3"
  [(set (match_operand:VSX_F 0 "vsx_register_operand" "=<VSr>,?wa")
        (minus:VSX_F (match_operand:VSX_F 1 "vsx_register_operand" "<VSr>,wa")
		     (match_operand:VSX_F 2 "vsx_register_operand" "<VSr>,wa")))]
  "VECTOR_UNIT_VSX_P (<MODE>mode)"
  "xvsub<VSs> %x0,%x1,%x2"
  [(set_attr "type" "<VStype_simple>")
   (set_attr "fp_type" "<VSfptype_simple>")])

(define_insn "*vsx_mul<mode>3"
  [(set (match_operand:VSX_F 0 "vsx_register_operand" "=<VSr>,?wa")
        (mult:VSX_F (match_operand:VSX_F 1 "vsx_register_operand" "<VSr>,wa")
		    (match_operand:VSX_F 2 "vsx_register_operand" "<VSr>,wa")))]
  "VECTOR_UNIT_VSX_P (<MODE>mode)"
  "xvmul<VSs> %x0,%x1,%x2"
  [(set_attr "type" "<VStype_simple>")
   (set_attr "fp_type" "<VSfptype_mul>")])

(define_insn "*vsx_div<mode>3"
  [(set (match_operand:VSX_F 0 "vsx_register_operand" "=<VSr>,?wa")
        (div:VSX_F (match_operand:VSX_F 1 "vsx_register_operand" "<VSr>,wa")
		   (match_operand:VSX_F 2 "vsx_register_operand" "<VSr>,wa")))]
  "VECTOR_UNIT_VSX_P (<MODE>mode)"
  "xvdiv<VSs> %x0,%x1,%x2"
  [(set_attr "type" "<VStype_div>")
   (set_attr "fp_type" "<VSfptype_div>")])

;; *tdiv* instruction returning the FG flag
(define_expand "vsx_tdiv<mode>3_fg"
  [(set (match_dup 3)
	(unspec:CCFP [(match_operand:VSX_B 1 "vsx_register_operand" "")
		      (match_operand:VSX_B 2 "vsx_register_operand" "")]
		     UNSPEC_VSX_TDIV))
   (set (match_operand:SI 0 "gpc_reg_operand" "")
	(gt:SI (match_dup 3)
	       (const_int 0)))]
  "VECTOR_UNIT_VSX_P (<MODE>mode)"
{
  operands[3] = gen_reg_rtx (CCFPmode);
})

;; *tdiv* instruction returning the FE flag
(define_expand "vsx_tdiv<mode>3_fe"
  [(set (match_dup 3)
	(unspec:CCFP [(match_operand:VSX_B 1 "vsx_register_operand" "")
		      (match_operand:VSX_B 2 "vsx_register_operand" "")]
		     UNSPEC_VSX_TDIV))
   (set (match_operand:SI 0 "gpc_reg_operand" "")
	(eq:SI (match_dup 3)
	       (const_int 0)))]
  "VECTOR_UNIT_VSX_P (<MODE>mode)"
{
  operands[3] = gen_reg_rtx (CCFPmode);
})

(define_insn "*vsx_tdiv<mode>3_internal"
  [(set (match_operand:CCFP 0 "cc_reg_operand" "=x,x")
	(unspec:CCFP [(match_operand:VSX_B 1 "vsx_register_operand" "<VSr>,wa")
		      (match_operand:VSX_B 2 "vsx_register_operand" "<VSr>,wa")]
		   UNSPEC_VSX_TDIV))]
  "VECTOR_UNIT_VSX_P (<MODE>mode)"
  "x<VSv>tdiv<VSs> %0,%x1,%x2"
  [(set_attr "type" "<VStype_simple>")
   (set_attr "fp_type" "<VSfptype_simple>")])

(define_insn "vsx_fre<mode>2"
  [(set (match_operand:VSX_F 0 "vsx_register_operand" "=<VSr>,?wa")
	(unspec:VSX_F [(match_operand:VSX_F 1 "vsx_register_operand" "<VSr>,wa")]
		      UNSPEC_FRES))]
  "VECTOR_UNIT_VSX_P (<MODE>mode)"
  "xvre<VSs> %x0,%x1"
  [(set_attr "type" "<VStype_simple>")
   (set_attr "fp_type" "<VSfptype_simple>")])

(define_insn "*vsx_neg<mode>2"
  [(set (match_operand:VSX_F 0 "vsx_register_operand" "=<VSr>,?wa")
        (neg:VSX_F (match_operand:VSX_F 1 "vsx_register_operand" "<VSr>,wa")))]
  "VECTOR_UNIT_VSX_P (<MODE>mode)"
  "xvneg<VSs> %x0,%x1"
  [(set_attr "type" "<VStype_simple>")
   (set_attr "fp_type" "<VSfptype_simple>")])

(define_insn "*vsx_abs<mode>2"
  [(set (match_operand:VSX_F 0 "vsx_register_operand" "=<VSr>,?wa")
        (abs:VSX_F (match_operand:VSX_F 1 "vsx_register_operand" "<VSr>,wa")))]
  "VECTOR_UNIT_VSX_P (<MODE>mode)"
  "xvabs<VSs> %x0,%x1"
  [(set_attr "type" "<VStype_simple>")
   (set_attr "fp_type" "<VSfptype_simple>")])

(define_insn "vsx_nabs<mode>2"
  [(set (match_operand:VSX_F 0 "vsx_register_operand" "=<VSr>,?wa")
        (neg:VSX_F
	 (abs:VSX_F
	  (match_operand:VSX_F 1 "vsx_register_operand" "<VSr>,wa"))))]
  "VECTOR_UNIT_VSX_P (<MODE>mode)"
  "xvnabs<VSs> %x0,%x1"
  [(set_attr "type" "<VStype_simple>")
   (set_attr "fp_type" "<VSfptype_simple>")])

(define_insn "vsx_smax<mode>3"
  [(set (match_operand:VSX_F 0 "vsx_register_operand" "=<VSr>,?wa")
        (smax:VSX_F (match_operand:VSX_F 1 "vsx_register_operand" "<VSr>,wa")
		    (match_operand:VSX_F 2 "vsx_register_operand" "<VSr>,wa")))]
  "VECTOR_UNIT_VSX_P (<MODE>mode)"
  "xvmax<VSs> %x0,%x1,%x2"
  [(set_attr "type" "<VStype_simple>")
   (set_attr "fp_type" "<VSfptype_simple>")])

(define_insn "*vsx_smin<mode>3"
  [(set (match_operand:VSX_F 0 "vsx_register_operand" "=<VSr>,?wa")
        (smin:VSX_F (match_operand:VSX_F 1 "vsx_register_operand" "<VSr>,wa")
		    (match_operand:VSX_F 2 "vsx_register_operand" "<VSr>,wa")))]
  "VECTOR_UNIT_VSX_P (<MODE>mode)"
  "xvmin<VSs> %x0,%x1,%x2"
  [(set_attr "type" "<VStype_simple>")
   (set_attr "fp_type" "<VSfptype_simple>")])

(define_insn "*vsx_sqrt<mode>2"
  [(set (match_operand:VSX_F 0 "vsx_register_operand" "=<VSr>,?wa")
        (sqrt:VSX_F (match_operand:VSX_F 1 "vsx_register_operand" "<VSr>,wa")))]
  "VECTOR_UNIT_VSX_P (<MODE>mode)"
  "xvsqrt<VSs> %x0,%x1"
  [(set_attr "type" "<VStype_sqrt>")
   (set_attr "fp_type" "<VSfptype_sqrt>")])

(define_insn "*vsx_rsqrte<mode>2"
  [(set (match_operand:VSX_F 0 "vsx_register_operand" "=<VSr>,?wa")
	(unspec:VSX_F [(match_operand:VSX_F 1 "vsx_register_operand" "<VSr>,wa")]
		      UNSPEC_RSQRT))]
  "VECTOR_UNIT_VSX_P (<MODE>mode)"
  "xvrsqrte<VSs> %x0,%x1"
  [(set_attr "type" "<VStype_simple>")
   (set_attr "fp_type" "<VSfptype_simple>")])

;; *tsqrt* returning the fg flag
(define_expand "vsx_tsqrt<mode>2_fg"
  [(set (match_dup 3)
	(unspec:CCFP [(match_operand:VSX_B 1 "vsx_register_operand" "")]
		     UNSPEC_VSX_TSQRT))
   (set (match_operand:SI 0 "gpc_reg_operand" "")
	(gt:SI (match_dup 3)
	       (const_int 0)))]
  "VECTOR_UNIT_VSX_P (<MODE>mode)"
{
  operands[3] = gen_reg_rtx (CCFPmode);
})

;; *tsqrt* returning the fe flag
(define_expand "vsx_tsqrt<mode>2_fe"
  [(set (match_dup 3)
	(unspec:CCFP [(match_operand:VSX_B 1 "vsx_register_operand" "")]
		     UNSPEC_VSX_TSQRT))
   (set (match_operand:SI 0 "gpc_reg_operand" "")
	(eq:SI (match_dup 3)
	       (const_int 0)))]
  "VECTOR_UNIT_VSX_P (<MODE>mode)"
{
  operands[3] = gen_reg_rtx (CCFPmode);
})

(define_insn "*vsx_tsqrt<mode>2_internal"
  [(set (match_operand:CCFP 0 "cc_reg_operand" "=x,x")
	(unspec:CCFP [(match_operand:VSX_B 1 "vsx_register_operand" "<VSr>,wa")]
		     UNSPEC_VSX_TSQRT))]
  "VECTOR_UNIT_VSX_P (<MODE>mode)"
  "x<VSv>tsqrt<VSs> %0,%x1"
  [(set_attr "type" "<VStype_simple>")
   (set_attr "fp_type" "<VSfptype_simple>")])

;; Fused vector multiply/add instructions. Support the classical Altivec
;; versions of fma, which allows the target to be a separate register from the
;; 3 inputs.  Under VSX, the target must be either the addend or the first
;; multiply.

(define_insn "*vsx_fmav4sf4"
  [(set (match_operand:V4SF 0 "vsx_register_operand" "=ws,ws,?wa,?wa,v")
	(fma:V4SF
	  (match_operand:V4SF 1 "vsx_register_operand" "%ws,ws,wa,wa,v")
	  (match_operand:V4SF 2 "vsx_register_operand" "ws,0,wa,0,v")
	  (match_operand:V4SF 3 "vsx_register_operand" "0,ws,0,wa,v")))]
  "VECTOR_UNIT_VSX_P (V4SFmode)"
  "@
   xvmaddasp %x0,%x1,%x2
   xvmaddmsp %x0,%x1,%x3
   xvmaddasp %x0,%x1,%x2
   xvmaddmsp %x0,%x1,%x3
   vmaddfp %0,%1,%2,%3"
  [(set_attr "type" "vecfloat")])

(define_insn "*vsx_fmav2df4"
  [(set (match_operand:V2DF 0 "vsx_register_operand" "=ws,ws,?wa,?wa")
	(fma:V2DF
	  (match_operand:V2DF 1 "vsx_register_operand" "%ws,ws,wa,wa")
	  (match_operand:V2DF 2 "vsx_register_operand" "ws,0,wa,0")
	  (match_operand:V2DF 3 "vsx_register_operand" "0,ws,0,wa")))]
  "VECTOR_UNIT_VSX_P (V2DFmode)"
  "@
   xvmaddadp %x0,%x1,%x2
   xvmaddmdp %x0,%x1,%x3
   xvmaddadp %x0,%x1,%x2
   xvmaddmdp %x0,%x1,%x3"
  [(set_attr "type" "vecdouble")])

(define_insn "*vsx_fms<mode>4"
  [(set (match_operand:VSX_F 0 "vsx_register_operand" "=<VSr>,<VSr>,?wa,?wa")
	(fma:VSX_F
	  (match_operand:VSX_F 1 "vsx_register_operand" "%<VSr>,<VSr>,wa,wa")
	  (match_operand:VSX_F 2 "vsx_register_operand" "<VSr>,0,wa,0")
	  (neg:VSX_F
	    (match_operand:VSX_F 3 "vsx_register_operand" "0,<VSr>,0,wa"))))]
  "VECTOR_UNIT_VSX_P (<MODE>mode)"
  "@
   xvmsuba<VSs> %x0,%x1,%x2
   xvmsubm<VSs> %x0,%x1,%x3
   xvmsuba<VSs> %x0,%x1,%x2
   xvmsubm<VSs> %x0,%x1,%x3"
  [(set_attr "type" "<VStype_mul>")])

(define_insn "*vsx_nfma<mode>4"
  [(set (match_operand:VSX_F 0 "vsx_register_operand" "=<VSr>,<VSr>,?wa,?wa")
	(neg:VSX_F
	 (fma:VSX_F
	  (match_operand:VSX_F 1 "vsx_register_operand" "<VSr>,<VSr>,wa,wa")
	  (match_operand:VSX_F 2 "vsx_register_operand" "<VSr>,0,wa,0")
	  (match_operand:VSX_F 3 "vsx_register_operand" "0,<VSr>,0,wa"))))]
  "VECTOR_UNIT_VSX_P (<MODE>mode)"
  "@
   xvnmadda<VSs> %x0,%x1,%x2
   xvnmaddm<VSs> %x0,%x1,%x3
   xvnmadda<VSs> %x0,%x1,%x2
   xvnmaddm<VSs> %x0,%x1,%x3"
  [(set_attr "type" "<VStype_mul>")
   (set_attr "fp_type" "<VSfptype_mul>")])

(define_insn "*vsx_nfmsv4sf4"
  [(set (match_operand:V4SF 0 "vsx_register_operand" "=wf,wf,?wa,?wa,v")
	(neg:V4SF
	 (fma:V4SF
	   (match_operand:V4SF 1 "vsx_register_operand" "%wf,wf,wa,wa,v")
	   (match_operand:V4SF 2 "vsx_register_operand" "wf,0,wa,0,v")
	   (neg:V4SF
	     (match_operand:V4SF 3 "vsx_register_operand" "0,wf,0,wa,v")))))]
  "VECTOR_UNIT_VSX_P (V4SFmode)"
  "@
   xvnmsubasp %x0,%x1,%x2
   xvnmsubmsp %x0,%x1,%x3
   xvnmsubasp %x0,%x1,%x2
   xvnmsubmsp %x0,%x1,%x3
   vnmsubfp %0,%1,%2,%3"
  [(set_attr "type" "vecfloat")])

(define_insn "*vsx_nfmsv2df4"
  [(set (match_operand:V2DF 0 "vsx_register_operand" "=wd,wd,?wa,?wa")
	(neg:V2DF
	 (fma:V2DF
	   (match_operand:V2DF 1 "vsx_register_operand" "%wd,wd,wa,wa")
	   (match_operand:V2DF 2 "vsx_register_operand" "wd,0,wa,0")
	   (neg:V2DF
	     (match_operand:V2DF 3 "vsx_register_operand" "0,wd,0,wa")))))]
  "VECTOR_UNIT_VSX_P (V2DFmode)"
  "@
   xvnmsubadp %x0,%x1,%x2
   xvnmsubmdp %x0,%x1,%x3
   xvnmsubadp %x0,%x1,%x2
   xvnmsubmdp %x0,%x1,%x3"
  [(set_attr "type" "vecdouble")])

;; Vector conditional expressions (no scalar version for these instructions)
(define_insn "vsx_eq<mode>"
  [(set (match_operand:VSX_F 0 "vsx_register_operand" "=<VSr>,?wa")
	(eq:VSX_F (match_operand:VSX_F 1 "vsx_register_operand" "<VSr>,wa")
		  (match_operand:VSX_F 2 "vsx_register_operand" "<VSr>,wa")))]
  "VECTOR_UNIT_VSX_P (<MODE>mode)"
  "xvcmpeq<VSs> %x0,%x1,%x2"
  [(set_attr "type" "<VStype_simple>")
   (set_attr "fp_type" "<VSfptype_simple>")])

(define_insn "vsx_gt<mode>"
  [(set (match_operand:VSX_F 0 "vsx_register_operand" "=<VSr>,?wa")
	(gt:VSX_F (match_operand:VSX_F 1 "vsx_register_operand" "<VSr>,wa")
		  (match_operand:VSX_F 2 "vsx_register_operand" "<VSr>,wa")))]
  "VECTOR_UNIT_VSX_P (<MODE>mode)"
  "xvcmpgt<VSs> %x0,%x1,%x2"
  [(set_attr "type" "<VStype_simple>")
   (set_attr "fp_type" "<VSfptype_simple>")])

(define_insn "*vsx_ge<mode>"
  [(set (match_operand:VSX_F 0 "vsx_register_operand" "=<VSr>,?wa")
	(ge:VSX_F (match_operand:VSX_F 1 "vsx_register_operand" "<VSr>,wa")
		  (match_operand:VSX_F 2 "vsx_register_operand" "<VSr>,wa")))]
  "VECTOR_UNIT_VSX_P (<MODE>mode)"
  "xvcmpge<VSs> %x0,%x1,%x2"
  [(set_attr "type" "<VStype_simple>")
   (set_attr "fp_type" "<VSfptype_simple>")])

;; Compare vectors producing a vector result and a predicate, setting CR6 to
;; indicate a combined status
(define_insn "*vsx_eq_<mode>_p"
  [(set (reg:CC 74)
	(unspec:CC
	 [(eq:CC (match_operand:VSX_F 1 "vsx_register_operand" "<VSr>,?wa")
		 (match_operand:VSX_F 2 "vsx_register_operand" "<VSr>,?wa"))]
	 UNSPEC_PREDICATE))
   (set (match_operand:VSX_F 0 "vsx_register_operand" "=<VSr>,?wa")
	(eq:VSX_F (match_dup 1)
		  (match_dup 2)))]
  "VECTOR_UNIT_VSX_P (<MODE>mode)"
  "xvcmpeq<VSs>. %x0,%x1,%x2"
  [(set_attr "type" "<VStype_simple>")])

(define_insn "*vsx_gt_<mode>_p"
  [(set (reg:CC 74)
	(unspec:CC
	 [(gt:CC (match_operand:VSX_F 1 "vsx_register_operand" "<VSr>,?wa")
		 (match_operand:VSX_F 2 "vsx_register_operand" "<VSr>,?wa"))]
	 UNSPEC_PREDICATE))
   (set (match_operand:VSX_F 0 "vsx_register_operand" "=<VSr>,?wa")
	(gt:VSX_F (match_dup 1)
		  (match_dup 2)))]
  "VECTOR_UNIT_VSX_P (<MODE>mode)"
  "xvcmpgt<VSs>. %x0,%x1,%x2"
  [(set_attr "type" "<VStype_simple>")])

(define_insn "*vsx_ge_<mode>_p"
  [(set (reg:CC 74)
	(unspec:CC
	 [(ge:CC (match_operand:VSX_F 1 "vsx_register_operand" "<VSr>,?wa")
		 (match_operand:VSX_F 2 "vsx_register_operand" "<VSr>,?wa"))]
	 UNSPEC_PREDICATE))
   (set (match_operand:VSX_F 0 "vsx_register_operand" "=<VSr>,?wa")
	(ge:VSX_F (match_dup 1)
		  (match_dup 2)))]
  "VECTOR_UNIT_VSX_P (<MODE>mode)"
  "xvcmpge<VSs>. %x0,%x1,%x2"
  [(set_attr "type" "<VStype_simple>")])

;; Vector select
(define_insn "*vsx_xxsel<mode>"
  [(set (match_operand:VSX_L 0 "vsx_register_operand" "=<VSr>,?wa")
	(if_then_else:VSX_L
	 (ne:CC (match_operand:VSX_L 1 "vsx_register_operand" "<VSr>,wa")
		(match_operand:VSX_L 4 "zero_constant" ""))
	 (match_operand:VSX_L 2 "vsx_register_operand" "<VSr>,wa")
	 (match_operand:VSX_L 3 "vsx_register_operand" "<VSr>,wa")))]
  "VECTOR_MEM_VSX_P (<MODE>mode)"
  "xxsel %x0,%x3,%x2,%x1"
  [(set_attr "type" "vecperm")])

(define_insn "*vsx_xxsel<mode>_uns"
  [(set (match_operand:VSX_L 0 "vsx_register_operand" "=<VSr>,?wa")
	(if_then_else:VSX_L
	 (ne:CCUNS (match_operand:VSX_L 1 "vsx_register_operand" "<VSr>,wa")
		   (match_operand:VSX_L 4 "zero_constant" ""))
	 (match_operand:VSX_L 2 "vsx_register_operand" "<VSr>,wa")
	 (match_operand:VSX_L 3 "vsx_register_operand" "<VSr>,wa")))]
  "VECTOR_MEM_VSX_P (<MODE>mode)"
  "xxsel %x0,%x3,%x2,%x1"
  [(set_attr "type" "vecperm")])

;; Copy sign
(define_insn "vsx_copysign<mode>3"
  [(set (match_operand:VSX_F 0 "vsx_register_operand" "=<VSr>,?wa")
	(unspec:VSX_F
	 [(match_operand:VSX_F 1 "vsx_register_operand" "<VSr>,wa")
	  (match_operand:VSX_F 2 "vsx_register_operand" "<VSr>,wa")]
	 UNSPEC_COPYSIGN))]
  "VECTOR_UNIT_VSX_P (<MODE>mode)"
  "xvcpsgn<VSs> %x0,%x2,%x1"
  [(set_attr "type" "<VStype_simple>")
   (set_attr "fp_type" "<VSfptype_simple>")])

;; For the conversions, limit the register class for the integer value to be
;; the fprs because we don't want to add the altivec registers to movdi/movsi.
;; For the unsigned tests, there isn't a generic double -> unsigned conversion
;; in rs6000.md so don't test VECTOR_UNIT_VSX_P, just test against VSX.
;; Don't use vsx_register_operand here, use gpc_reg_operand to match rs6000.md.
(define_insn "vsx_float<VSi><mode>2"
  [(set (match_operand:VSX_B 0 "gpc_reg_operand" "=<VSr>,?wa")
	(float:VSX_B (match_operand:<VSI> 1 "gpc_reg_operand" "<VSr2>,<VSr3>")))]
  "VECTOR_UNIT_VSX_P (<MODE>mode)"
  "x<VSv>cvsx<VSc><VSs> %x0,%x1"
  [(set_attr "type" "<VStype_simple>")
   (set_attr "fp_type" "<VSfptype_simple>")])

(define_insn "vsx_floatuns<VSi><mode>2"
  [(set (match_operand:VSX_B 0 "gpc_reg_operand" "=<VSr>,?wa")
	(unsigned_float:VSX_B (match_operand:<VSI> 1 "gpc_reg_operand" "<VSr2>,<VSr3>")))]
  "VECTOR_UNIT_VSX_P (<MODE>mode)"
  "x<VSv>cvux<VSc><VSs> %x0,%x1"
  [(set_attr "type" "<VStype_simple>")
   (set_attr "fp_type" "<VSfptype_simple>")])

(define_insn "vsx_fix_trunc<mode><VSi>2"
  [(set (match_operand:<VSI> 0 "gpc_reg_operand" "=<VSr2>,?<VSr3>")
	(fix:<VSI> (match_operand:VSX_B 1 "gpc_reg_operand" "<VSr>,wa")))]
  "VECTOR_UNIT_VSX_P (<MODE>mode)"
  "x<VSv>cv<VSs>sx<VSc>s %x0,%x1"
  [(set_attr "type" "<VStype_simple>")
   (set_attr "fp_type" "<VSfptype_simple>")])

(define_insn "vsx_fixuns_trunc<mode><VSi>2"
  [(set (match_operand:<VSI> 0 "gpc_reg_operand" "=<VSr2>,?<VSr3>")
	(unsigned_fix:<VSI> (match_operand:VSX_B 1 "gpc_reg_operand" "<VSr>,wa")))]
  "VECTOR_UNIT_VSX_P (<MODE>mode)"
  "x<VSv>cv<VSs>ux<VSc>s %x0,%x1"
  [(set_attr "type" "<VStype_simple>")
   (set_attr "fp_type" "<VSfptype_simple>")])

;; Math rounding functions
(define_insn "vsx_x<VSv>r<VSs>i"
  [(set (match_operand:VSX_B 0 "vsx_register_operand" "=<VSr>,?wa")
	(unspec:VSX_B [(match_operand:VSX_B 1 "vsx_register_operand" "<VSr>,wa")]
		      UNSPEC_VSX_ROUND_I))]
  "VECTOR_UNIT_VSX_P (<MODE>mode)"
  "x<VSv>r<VSs>i %x0,%x1"
  [(set_attr "type" "<VStype_simple>")
   (set_attr "fp_type" "<VSfptype_simple>")])

(define_insn "vsx_x<VSv>r<VSs>ic"
  [(set (match_operand:VSX_B 0 "vsx_register_operand" "=<VSr>,?wa")
	(unspec:VSX_B [(match_operand:VSX_B 1 "vsx_register_operand" "<VSr>,wa")]
		      UNSPEC_VSX_ROUND_IC))]
  "VECTOR_UNIT_VSX_P (<MODE>mode)"
  "x<VSv>r<VSs>ic %x0,%x1"
  [(set_attr "type" "<VStype_simple>")
   (set_attr "fp_type" "<VSfptype_simple>")])

(define_insn "vsx_btrunc<mode>2"
  [(set (match_operand:VSX_F 0 "vsx_register_operand" "=<VSr>,?wa")
	(fix:VSX_F (match_operand:VSX_F 1 "vsx_register_operand" "<VSr>,wa")))]
  "VECTOR_UNIT_VSX_P (<MODE>mode)"
  "xvr<VSs>iz %x0,%x1"
  [(set_attr "type" "<VStype_simple>")
   (set_attr "fp_type" "<VSfptype_simple>")])

(define_insn "*vsx_b2trunc<mode>2"
  [(set (match_operand:VSX_B 0 "vsx_register_operand" "=<VSr>,?wa")
	(unspec:VSX_B [(match_operand:VSX_B 1 "vsx_register_operand" "<VSr>,wa")]
		      UNSPEC_FRIZ))]
  "VECTOR_UNIT_VSX_P (<MODE>mode)"
  "x<VSv>r<VSs>iz %x0,%x1"
  [(set_attr "type" "<VStype_simple>")
   (set_attr "fp_type" "<VSfptype_simple>")])

(define_insn "vsx_floor<mode>2"
  [(set (match_operand:VSX_F 0 "vsx_register_operand" "=<VSr>,?wa")
	(unspec:VSX_F [(match_operand:VSX_F 1 "vsx_register_operand" "<VSr>,wa")]
		      UNSPEC_FRIM))]
  "VECTOR_UNIT_VSX_P (<MODE>mode)"
  "xvr<VSs>im %x0,%x1"
  [(set_attr "type" "<VStype_simple>")
   (set_attr "fp_type" "<VSfptype_simple>")])

(define_insn "vsx_ceil<mode>2"
  [(set (match_operand:VSX_F 0 "vsx_register_operand" "=<VSr>,?wa")
	(unspec:VSX_F [(match_operand:VSX_F 1 "vsx_register_operand" "<VSr>,wa")]
		      UNSPEC_FRIP))]
  "VECTOR_UNIT_VSX_P (<MODE>mode)"
  "xvr<VSs>ip %x0,%x1"
  [(set_attr "type" "<VStype_simple>")
   (set_attr "fp_type" "<VSfptype_simple>")])


;; VSX convert to/from double vector

;; Convert between single and double precision
;; Don't use xscvspdp and xscvdpsp for scalar conversions, since the normal
;; scalar single precision instructions internally use the double format.
;; Prefer the altivec registers, since we likely will need to do a vperm
(define_insn "vsx_<VS_spdp_insn>"
  [(set (match_operand:<VS_spdp_res> 0 "vsx_register_operand" "=<VSr4>,?wa")
	(unspec:<VS_spdp_res> [(match_operand:VSX_SPDP 1 "vsx_register_operand" "<VSr5>,wa")]
			      UNSPEC_VSX_CVSPDP))]
  "VECTOR_UNIT_VSX_P (<MODE>mode)"
  "<VS_spdp_insn> %x0,%x1"
  [(set_attr "type" "<VS_spdp_type>")])

;; xscvspdp, represent the scalar SF type as V4SF
(define_insn "vsx_xscvspdp"
  [(set (match_operand:DF 0 "vsx_register_operand" "=ws,?wa")
	(unspec:DF [(match_operand:V4SF 1 "vsx_register_operand" "wa,wa")]
		   UNSPEC_VSX_CVSPDP))]
  "VECTOR_UNIT_VSX_P (V4SFmode)"
  "xscvspdp %x0,%x1"
  [(set_attr "type" "fp")])

;; xscvdpsp used for splat'ing a scalar to V4SF, knowing that the internal SF
;; format of scalars is actually DF.
(define_insn "vsx_xscvdpsp_scalar"
  [(set (match_operand:V4SF 0 "vsx_register_operand" "=wa")
	(unspec:V4SF [(match_operand:SF 1 "vsx_register_operand" "f")]
		     UNSPEC_VSX_CVSPDP))]
  "VECTOR_UNIT_VSX_P (V4SFmode)"
  "xscvdpsp %x0,%x1"
  [(set_attr "type" "fp")])

;; Same as vsx_xscvspdp, but use SF as the type
(define_insn "vsx_xscvspdp_scalar2"
  [(set (match_operand:SF 0 "vsx_register_operand" "=f")
	(unspec:SF [(match_operand:V4SF 1 "vsx_register_operand" "wa")]
		   UNSPEC_VSX_CVSPDP))]
  "VECTOR_UNIT_VSX_P (V4SFmode)"
  "xscvspdp %x0,%x1"
  [(set_attr "type" "fp")])

;; ISA 2.07 xscvdpspn/xscvspdpn that does not raise an error on signalling NaNs
(define_insn "vsx_xscvdpspn"
  [(set (match_operand:V4SF 0 "vsx_register_operand" "=ws,?wa")
	(unspec:V4SF [(match_operand:DF 1 "vsx_register_operand" "wd,wa")]
		     UNSPEC_VSX_CVDPSPN))]
  "TARGET_XSCVDPSPN"
  "xscvdpspn %x0,%x1"
  [(set_attr "type" "fp")])

(define_insn "vsx_xscvspdpn"
  [(set (match_operand:DF 0 "vsx_register_operand" "=ws,?wa")
	(unspec:DF [(match_operand:V4SF 1 "vsx_register_operand" "wa,wa")]
		   UNSPEC_VSX_CVSPDPN))]
  "TARGET_XSCVSPDPN"
  "xscvspdpn %x0,%x1"
  [(set_attr "type" "fp")])

(define_insn "vsx_xscvdpspn_scalar"
  [(set (match_operand:V4SF 0 "vsx_register_operand" "=wa")
	(unspec:V4SF [(match_operand:SF 1 "vsx_register_operand" "f")]
		     UNSPEC_VSX_CVDPSPN))]
  "TARGET_XSCVDPSPN"
  "xscvdpspn %x0,%x1"
  [(set_attr "type" "fp")])

;; Used by direct move to move a SFmode value from GPR to VSX register
(define_insn "vsx_xscvspdpn_directmove"
  [(set (match_operand:SF 0 "vsx_register_operand" "=wa")
	(unspec:SF [(match_operand:SF 1 "vsx_register_operand" "wa")]
		   UNSPEC_VSX_CVSPDPN))]
  "TARGET_XSCVSPDPN"
  "xscvspdpn %x0,%x1"
  [(set_attr "type" "fp")])

;; Convert from 64-bit to 32-bit types
;; Note, favor the Altivec registers since the usual use of these instructions
;; is in vector converts and we need to use the Altivec vperm instruction.

(define_insn "vsx_xvcvdpsxws"
  [(set (match_operand:V4SI 0 "vsx_register_operand" "=v,?wa")
	(unspec:V4SI [(match_operand:V2DF 1 "vsx_register_operand" "wd,wa")]
		     UNSPEC_VSX_CVDPSXWS))]
  "VECTOR_UNIT_VSX_P (V2DFmode)"
  "xvcvdpsxws %x0,%x1"
  [(set_attr "type" "vecdouble")])

(define_insn "vsx_xvcvdpuxws"
  [(set (match_operand:V4SI 0 "vsx_register_operand" "=v,?wa")
	(unspec:V4SI [(match_operand:V2DF 1 "vsx_register_operand" "wd,wa")]
		     UNSPEC_VSX_CVDPUXWS))]
  "VECTOR_UNIT_VSX_P (V2DFmode)"
  "xvcvdpuxws %x0,%x1"
  [(set_attr "type" "vecdouble")])

(define_insn "vsx_xvcvsxdsp"
  [(set (match_operand:V4SI 0 "vsx_register_operand" "=wd,?wa")
	(unspec:V4SI [(match_operand:V2DF 1 "vsx_register_operand" "wf,wa")]
		     UNSPEC_VSX_CVSXDSP))]
  "VECTOR_UNIT_VSX_P (V2DFmode)"
  "xvcvsxdsp %x0,%x1"
  [(set_attr "type" "vecfloat")])

(define_insn "vsx_xvcvuxdsp"
  [(set (match_operand:V4SI 0 "vsx_register_operand" "=wd,?wa")
	(unspec:V4SI [(match_operand:V2DF 1 "vsx_register_operand" "wf,wa")]
		     UNSPEC_VSX_CVUXDSP))]
  "VECTOR_UNIT_VSX_P (V2DFmode)"
  "xvcvuxwdp %x0,%x1"
  [(set_attr "type" "vecdouble")])

;; Convert from 32-bit to 64-bit types
(define_insn "vsx_xvcvsxwdp"
  [(set (match_operand:V2DF 0 "vsx_register_operand" "=wd,?wa")
	(unspec:V2DF [(match_operand:V4SI 1 "vsx_register_operand" "wf,wa")]
		     UNSPEC_VSX_CVSXWDP))]
  "VECTOR_UNIT_VSX_P (V2DFmode)"
  "xvcvsxwdp %x0,%x1"
  [(set_attr "type" "vecdouble")])

(define_insn "vsx_xvcvuxwdp"
  [(set (match_operand:V2DF 0 "vsx_register_operand" "=wd,?wa")
	(unspec:V2DF [(match_operand:V4SI 1 "vsx_register_operand" "wf,wa")]
		     UNSPEC_VSX_CVUXWDP))]
  "VECTOR_UNIT_VSX_P (V2DFmode)"
  "xvcvuxwdp %x0,%x1"
  [(set_attr "type" "vecdouble")])

(define_insn "vsx_xvcvspsxds"
  [(set (match_operand:V2DI 0 "vsx_register_operand" "=v,?wa")
	(unspec:V2DI [(match_operand:V4SF 1 "vsx_register_operand" "wd,wa")]
		     UNSPEC_VSX_CVSPSXDS))]
  "VECTOR_UNIT_VSX_P (V2DFmode)"
  "xvcvspsxds %x0,%x1"
  [(set_attr "type" "vecdouble")])

(define_insn "vsx_xvcvspuxds"
  [(set (match_operand:V2DI 0 "vsx_register_operand" "=v,?wa")
	(unspec:V2DI [(match_operand:V4SF 1 "vsx_register_operand" "wd,wa")]
		     UNSPEC_VSX_CVSPUXDS))]
  "VECTOR_UNIT_VSX_P (V2DFmode)"
  "xvcvspuxds %x0,%x1"
  [(set_attr "type" "vecdouble")])

;; Only optimize (float (fix x)) -> frz if we are in fast-math mode, since
;; since the xsrdpiz instruction does not truncate the value if the floating
;; point value is < LONG_MIN or > LONG_MAX.
(define_insn "*vsx_float_fix_<mode>2"
  [(set (match_operand:VSX_DF 0 "vsx_register_operand" "=<VSr>,?wa")
	(float:VSX_DF
	 (fix:<VSI>
	  (match_operand:VSX_DF 1 "vsx_register_operand" "<VSr>,?wa"))))]
  "TARGET_HARD_FLOAT && TARGET_FPRS && TARGET_DOUBLE_FLOAT
   && VECTOR_UNIT_VSX_P (<MODE>mode) && flag_unsafe_math_optimizations
   && !flag_trapping_math && TARGET_FRIZ"
  "x<VSv>r<VSs>iz %x0,%x1"
  [(set_attr "type" "<VStype_simple>")
   (set_attr "fp_type" "<VSfptype_simple>")])


<<<<<<< HEAD
;; Logical operations.  Do not support TImode logical instructions on 32-bit at
;; present, because the compiler will see that we have a TImode and when it
;; wanted DImode, and convert the DImode to TImode, store it on the stack, and
;; load it in a VSX register or generate extra logical instructions in GPR
;; registers.

;; When we are splitting the operations to GPRs, we use three alternatives, two
;; where the first/second inputs and output are in the same register, and the
;; third where the output specifies an early clobber so that we don't have to
;; worry about overlapping registers.

(define_insn "*vsx_and<mode>3_32bit"
  [(set (match_operand:VSX_L2 0 "vlogical_operand" "=wa")
        (and:VSX_L2 (match_operand:VSX_L2 1 "vlogical_operand" "%wa")
		    (match_operand:VSX_L2 2 "vlogical_operand" "wa")))
   (clobber (match_scratch:CC 3 "X"))]
  "!TARGET_POWERPC64 && VECTOR_MEM_VSX_P (<MODE>mode)"
  "xxland %x0,%x1,%x2"
  [(set_attr "type" "vecsimple")
   (set_attr "length" "4")])

(define_insn_and_split "*vsx_and<mode>3_64bit"
  [(set (match_operand:VSX_L 0 "vlogical_operand" "=wa,?r,?r,&?r")
        (and:VSX_L
	 (match_operand:VSX_L 1 "vlogical_operand" "%wa,0,r,r")
	 (match_operand:VSX_L 2 "vlogical_operand" "wa,r,0,r")))
   (clobber (match_scratch:CC 3 "X,X,X,X"))]
  "TARGET_POWERPC64 && VECTOR_MEM_VSX_P (<MODE>mode)"
  "@
   xxland %x0,%x1,%x2
   #
   #
   #"
  "reload_completed && TARGET_POWERPC64 && VECTOR_MEM_VSX_P (<MODE>mode)
   && int_reg_operand (operands[0], <MODE>mode)"
  [(parallel [(set (match_dup 4) (and:DI (match_dup 5) (match_dup 6)))
	      (clobber (match_dup 3))])
   (parallel [(set (match_dup 7) (and:DI (match_dup 8) (match_dup 9)))
	      (clobber (match_dup 3))])]
{
  operands[4] = simplify_subreg (DImode, operands[0], <MODE>mode, 0);
  operands[5] = simplify_subreg (DImode, operands[1], <MODE>mode, 0);
  operands[6] = simplify_subreg (DImode, operands[2], <MODE>mode, 0);
  operands[7] = simplify_subreg (DImode, operands[0], <MODE>mode, 8);
  operands[8] = simplify_subreg (DImode, operands[1], <MODE>mode, 8);
  operands[9] = simplify_subreg (DImode, operands[2], <MODE>mode, 8);
}
  [(set_attr "type" "vecsimple,two,two,two")
   (set_attr "length" "4,8,8,8")])

(define_insn "*vsx_ior<mode>3_32bit"
  [(set (match_operand:VSX_L2 0 "vlogical_operand" "=wa")
        (ior:VSX_L2 (match_operand:VSX_L2 1 "vlogical_operand" "%wa")
		    (match_operand:VSX_L2 2 "vlogical_operand" "wa")))]
  "!TARGET_POWERPC64 && VECTOR_MEM_VSX_P (<MODE>mode)"
  "xxlor %x0,%x1,%x2"
  [(set_attr "type" "vecsimple")
   (set_attr "length" "4")])

(define_insn_and_split "*vsx_ior<mode>3_64bit"
  [(set (match_operand:VSX_L 0 "vlogical_operand" "=wa,?r,?r,&?r,?r,&?r")
        (ior:VSX_L
	 (match_operand:VSX_L 1 "vlogical_operand" "%wa,0,r,r,0,r")
	 (match_operand:VSX_L 2 "vsx_reg_or_cint_operand" "wa,r,0,r,n,n")))]
  "TARGET_POWERPC64 && VECTOR_MEM_VSX_P (<MODE>mode)"
  "@
   xxlor %x0,%x1,%x2
   #
   #
   #
   #
   #"
  "reload_completed && TARGET_POWERPC64 && VECTOR_MEM_VSX_P (<MODE>mode)
   && int_reg_operand (operands[0], <MODE>mode)"
  [(const_int 0)]
{
  operands[3] = simplify_subreg (DImode, operands[0], <MODE>mode, 0);
  operands[4] = simplify_subreg (DImode, operands[1], <MODE>mode, 0);
  operands[5] = simplify_subreg (DImode, operands[2], <MODE>mode, 0);
  operands[6] = simplify_subreg (DImode, operands[0], <MODE>mode, 8);
  operands[7] = simplify_subreg (DImode, operands[1], <MODE>mode, 8);
  operands[8] = simplify_subreg (DImode, operands[2], <MODE>mode, 8);

  if (operands[5] == constm1_rtx)
    emit_move_insn (operands[3], constm1_rtx);

  else if (operands[5] == const0_rtx)
    {
      if (!rtx_equal_p (operands[3], operands[4]))
	emit_move_insn (operands[3], operands[4]);
    }
  else
    emit_insn (gen_iordi3 (operands[3], operands[4], operands[5]));

  if (operands[8] == constm1_rtx)
    emit_move_insn (operands[8], constm1_rtx);

  else if (operands[8] == const0_rtx)
    {
      if (!rtx_equal_p (operands[6], operands[7]))
	emit_move_insn (operands[6], operands[7]);
    }
  else
    emit_insn (gen_iordi3 (operands[6], operands[7], operands[8]));
  DONE;
}
  [(set_attr "type" "vecsimple,two,two,two,three,three")
   (set_attr "length" "4,8,8,8,16,16")])

(define_insn "*vsx_xor<mode>3_32bit"
  [(set (match_operand:VSX_L2 0 "vlogical_operand" "=wa")
        (xor:VSX_L2 (match_operand:VSX_L2 1 "vlogical_operand" "%wa")
		    (match_operand:VSX_L2 2 "vlogical_operand" "wa")))]
  "VECTOR_MEM_VSX_P (<MODE>mode) && !TARGET_POWERPC64"
  "xxlxor %x0,%x1,%x2"
  [(set_attr "type" "vecsimple")
   (set_attr "length" "4")])

(define_insn_and_split "*vsx_xor<mode>3_64bit"
  [(set (match_operand:VSX_L 0 "vlogical_operand" "=wa,?r,?r,&?r,?r,&?r")
        (xor:VSX_L
	 (match_operand:VSX_L 1 "vlogical_operand" "%wa,0,r,r,0,r")
	 (match_operand:VSX_L 2 "vsx_reg_or_cint_operand" "wa,r,0,r,n,n")))]
  "TARGET_POWERPC64 && VECTOR_MEM_VSX_P (<MODE>mode)"
  "@
   xxlxor %x0,%x1,%x2
   #
   #
   #
   #
   #"
  "reload_completed && TARGET_POWERPC64 && VECTOR_MEM_VSX_P (<MODE>mode)
   && int_reg_operand (operands[0], <MODE>mode)"
  [(set (match_dup 3) (xor:DI (match_dup 4) (match_dup 5)))
   (set (match_dup 6) (xor:DI (match_dup 7) (match_dup 8)))]
{
  operands[3] = simplify_subreg (DImode, operands[0], <MODE>mode, 0);
  operands[4] = simplify_subreg (DImode, operands[1], <MODE>mode, 0);
  operands[5] = simplify_subreg (DImode, operands[2], <MODE>mode, 0);
  operands[6] = simplify_subreg (DImode, operands[0], <MODE>mode, 8);
  operands[7] = simplify_subreg (DImode, operands[1], <MODE>mode, 8);
  operands[8] = simplify_subreg (DImode, operands[2], <MODE>mode, 8);
}
  [(set_attr "type" "vecsimple,two,two,two,three,three")
   (set_attr "length" "4,8,8,8,16,16")])

(define_insn "*vsx_one_cmpl<mode>2_32bit"
  [(set (match_operand:VSX_L2 0 "vlogical_operand" "=wa")
        (not:VSX_L2 (match_operand:VSX_L2 1 "vlogical_operand" "wa")))]
  "!TARGET_POWERPC64 && VECTOR_MEM_VSX_P (<MODE>mode)"
  "xxlnor %x0,%x1,%x1"
  [(set_attr "type" "vecsimple")
   (set_attr "length" "4")])

(define_insn_and_split "*vsx_one_cmpl<mode>2_64bit"
  [(set (match_operand:VSX_L 0 "vlogical_operand" "=wa,?r,&?r")
        (not:VSX_L (match_operand:VSX_L 1 "vlogical_operand" "wa,0,r")))]
  "TARGET_POWERPC64 && VECTOR_MEM_VSX_P (<MODE>mode)"
  "@
   xxlnor %x0,%x1,%x1
   #
   #"
  "reload_completed && TARGET_POWERPC64 && VECTOR_MEM_VSX_P (<MODE>mode)
   && int_reg_operand (operands[0], <MODE>mode)"
  [(set (match_dup 2) (not:DI (match_dup 3)))
   (set (match_dup 4) (not:DI (match_dup 5)))]
{
  operands[2] = simplify_subreg (DImode, operands[0], <MODE>mode, 0);
  operands[3] = simplify_subreg (DImode, operands[1], <MODE>mode, 0);
  operands[4] = simplify_subreg (DImode, operands[0], <MODE>mode, 8);
  operands[5] = simplify_subreg (DImode, operands[1], <MODE>mode, 8);
}
  [(set_attr "type" "vecsimple,two,two")
   (set_attr "length" "4,8,8")])
  
(define_insn "*vsx_nor<mode>3_32bit"
  [(set (match_operand:VSX_L2 0 "vlogical_operand" "=wa")
	(and:VSX_L2
	 (not:VSX_L2 (match_operand:VSX_L 1 "vlogical_operand" "%wa"))
	 (not:VSX_L2 (match_operand:VSX_L 2 "vlogical_operand" "wa"))))]
  "!TARGET_POWERPC64 && VECTOR_MEM_VSX_P (<MODE>mode)"
  "xxlnor %x0,%x1,%x2"
  [(set_attr "type" "vecsimple")
   (set_attr "length" "4")])

(define_insn_and_split "*vsx_nor<mode>3_64bit"
  [(set (match_operand:VSX_L 0 "vlogical_operand" "=wa,?r,?r,&?r")
	(and:VSX_L
	 (not:VSX_L (match_operand:VSX_L 1 "vlogical_operand" "%wa,0,r,r"))
	 (not:VSX_L (match_operand:VSX_L 2 "vlogical_operand" "wa,r,0,r"))))]
  "TARGET_POWERPC64 && VECTOR_MEM_VSX_P (<MODE>mode)"
  "@
   xxlnor %x0,%x1,%x2
   #
   #
   #"
  "reload_completed && TARGET_POWERPC64 && VECTOR_MEM_VSX_P (<MODE>mode)
   && int_reg_operand (operands[0], <MODE>mode)"
  [(set (match_dup 3) (and:DI (not:DI (match_dup 4)) (not:DI (match_dup 5))))
   (set (match_dup 6) (and:DI (not:DI (match_dup 7)) (not:DI (match_dup 8))))]
{
  operands[3] = simplify_subreg (DImode, operands[0], <MODE>mode, 0);
  operands[4] = simplify_subreg (DImode, operands[1], <MODE>mode, 0);
  operands[5] = simplify_subreg (DImode, operands[2], <MODE>mode, 0);
  operands[6] = simplify_subreg (DImode, operands[0], <MODE>mode, 8);
  operands[7] = simplify_subreg (DImode, operands[1], <MODE>mode, 8);
  operands[8] = simplify_subreg (DImode, operands[2], <MODE>mode, 8);
}
  [(set_attr "type" "vecsimple,two,two,two")
   (set_attr "length" "4,8,8,8")])

(define_insn "*vsx_andc<mode>3_32bit"
  [(set (match_operand:VSX_L2 0 "vlogical_operand" "=wa")
        (and:VSX_L2
	 (not:VSX_L2
	  (match_operand:VSX_L2 2 "vlogical_operand" "wa"))
	 (match_operand:VSX_L2 1 "vlogical_operand" "wa")))]
  "!TARGET_POWERPC64 && VECTOR_MEM_VSX_P (<MODE>mode)"
  "xxlandc %x0,%x1,%x2"
  [(set_attr "type" "vecsimple")
   (set_attr "length" "4")])

(define_insn_and_split "*vsx_andc<mode>3_64bit"
  [(set (match_operand:VSX_L 0 "vlogical_operand" "=wa,?r,?r,?r")
        (and:VSX_L
	 (not:VSX_L
	  (match_operand:VSX_L 2 "vlogical_operand" "wa,0,r,r"))
	 (match_operand:VSX_L 1 "vlogical_operand" "wa,r,0,r")))]
  "TARGET_POWERPC64 && VECTOR_MEM_VSX_P (<MODE>mode)"
  "@
   xxlandc %x0,%x1,%x2
   #
   #
   #"
  "reload_completed && TARGET_POWERPC64 && VECTOR_MEM_VSX_P (<MODE>mode)
   && int_reg_operand (operands[0], <MODE>mode)"
  [(set (match_dup 3) (and:DI (not:DI (match_dup 4)) (match_dup 5)))
   (set (match_dup 6) (and:DI (not:DI (match_dup 7)) (match_dup 8)))]
{
  operands[3] = simplify_subreg (DImode, operands[0], <MODE>mode, 0);
  operands[4] = simplify_subreg (DImode, operands[1], <MODE>mode, 0);
  operands[5] = simplify_subreg (DImode, operands[2], <MODE>mode, 0);
  operands[6] = simplify_subreg (DImode, operands[0], <MODE>mode, 8);
  operands[7] = simplify_subreg (DImode, operands[1], <MODE>mode, 8);
  operands[8] = simplify_subreg (DImode, operands[2], <MODE>mode, 8);
}
  [(set_attr "type" "vecsimple,two,two,two")
   (set_attr "length" "4,8,8,8")])

;; Power8 vector logical instructions.
(define_insn "*vsx_eqv<mode>3_32bit"
  [(set (match_operand:VSX_L2 0 "vlogical_operand" "=wa")
	(not:VSX_L2
	 (xor:VSX_L2 (match_operand:VSX_L2 1 "vlogical_operand" "wa")
		     (match_operand:VSX_L2 2 "vlogical_operand" "wa"))))]
  "!TARGET_POWERPC64 && TARGET_P8_VECTOR && VECTOR_MEM_VSX_P (<MODE>mode)"
  "xxleqv %x0,%x1,%x2"
  [(set_attr "type" "vecsimple")
   (set_attr "length" "4")])

(define_insn_and_split "*vsx_eqv<mode>3_64bit"
  [(set (match_operand:VSX_L 0 "vlogical_operand" "=wa,?r,?r,?r")
	(not:VSX_L
	 (xor:VSX_L (match_operand:VSX_L 1 "vlogical_operand" "wa,0,r,r")
		    (match_operand:VSX_L 2 "vlogical_operand" "wa,r,0,r"))))]
  "TARGET_POWERPC64 && TARGET_P8_VECTOR && VECTOR_MEM_VSX_P (<MODE>mode)"
  "@
   xxleqv %x0,%x1,%x2
   #
   #
   #"
  "reload_completed && TARGET_POWERPC64 && TARGET_P8_VECTOR
   && VECTOR_MEM_VSX_P (<MODE>mode)
   && int_reg_operand (operands[0], <MODE>mode)"
  [(set (match_dup 3) (not:DI (xor:DI (match_dup 4) (match_dup 5))))
   (set (match_dup 6) (not:DI (xor:DI (match_dup 7) (match_dup 8))))]
{
  operands[3] = simplify_subreg (DImode, operands[0], <MODE>mode, 0);
  operands[4] = simplify_subreg (DImode, operands[1], <MODE>mode, 0);
  operands[5] = simplify_subreg (DImode, operands[2], <MODE>mode, 0);
  operands[6] = simplify_subreg (DImode, operands[0], <MODE>mode, 8);
  operands[7] = simplify_subreg (DImode, operands[1], <MODE>mode, 8);
  operands[8] = simplify_subreg (DImode, operands[2], <MODE>mode, 8);
}
  [(set_attr "type" "vecsimple,two,two,two")
   (set_attr "length" "4,8,8,8")])

;; Rewrite nand into canonical form
(define_insn "*vsx_nand<mode>3_32bit"
  [(set (match_operand:VSX_L2 0 "vlogical_operand" "=wa")
	(ior:VSX_L2
	 (not:VSX_L2 (match_operand:VSX_L2 1 "vlogical_operand" "wa"))
	 (not:VSX_L2 (match_operand:VSX_L2 2 "vlogical_operand" "wa"))))]
  "!TARGET_POWERPC64 && TARGET_P8_VECTOR && VECTOR_MEM_VSX_P (<MODE>mode)"
  "xxlnand %x0,%x1,%x2"
  [(set_attr "type" "vecsimple")
   (set_attr "length" "4")])

(define_insn_and_split "*vsx_nand<mode>3_64bit"
  [(set (match_operand:VSX_L 0 "register_operand" "=wa,?r,?r,?r")
	(ior:VSX_L
	 (not:VSX_L (match_operand:VSX_L 1 "register_operand" "wa,0,r,r"))
	 (not:VSX_L (match_operand:VSX_L 2 "register_operand" "wa,r,0,r"))))]
  "TARGET_POWERPC64 && TARGET_P8_VECTOR && VECTOR_MEM_VSX_P (<MODE>mode)"
  "@
   xxlnand %x0,%x1,%x2
   #
   #
   #"
  "reload_completed && TARGET_POWERPC64 && TARGET_P8_VECTOR
   && VECTOR_MEM_VSX_P (<MODE>mode)
   && int_reg_operand (operands[0], <MODE>mode)"
  [(set (match_dup 3) (ior:DI (not:DI (match_dup 4)) (not:DI (match_dup 5))))
   (set (match_dup 6) (ior:DI (not:DI (match_dup 7)) (not:DI (match_dup 8))))]
{
  operands[3] = simplify_subreg (DImode, operands[0], <MODE>mode, 0);
  operands[4] = simplify_subreg (DImode, operands[1], <MODE>mode, 0);
  operands[5] = simplify_subreg (DImode, operands[2], <MODE>mode, 0);
  operands[6] = simplify_subreg (DImode, operands[0], <MODE>mode, 8);
  operands[7] = simplify_subreg (DImode, operands[1], <MODE>mode, 8);
  operands[8] = simplify_subreg (DImode, operands[2], <MODE>mode, 8);
}
  [(set_attr "type" "vecsimple,two,two,two")
   (set_attr "length" "4,8,8,8")])

;; Rewrite or complement into canonical form, by reversing the arguments
(define_insn "*vsx_orc<mode>3_32bit"
  [(set (match_operand:VSX_L2 0 "vlogical_operand" "=wa")
	(ior:VSX_L2
	 (not:VSX_L2 (match_operand:VSX_L2 1 "vlogical_operand" "wa"))
	 (match_operand:VSX_L2 2 "vlogical_operand" "wa")))]
  "!TARGET_POWERPC64 && TARGET_P8_VECTOR && VECTOR_MEM_VSX_P (<MODE>mode)"
  "xxlorc %x0,%x2,%x1"
  [(set_attr "type" "vecsimple")
   (set_attr "length" "4")])

(define_insn_and_split "*vsx_orc<mode>3_64bit"
  [(set (match_operand:VSX_L 0 "vlogical_operand" "=wa,?r,?r,?r")
	(ior:VSX_L
	 (not:VSX_L (match_operand:VSX_L 1 "vlogical_operand" "wa,0,r,r"))
	 (match_operand:VSX_L 2 "vlogical_operand" "wa,r,0,r")))]
  "TARGET_POWERPC64 && TARGET_P8_VECTOR && VECTOR_MEM_VSX_P (<MODE>mode)"
  "@
   xxlorc %x0,%x2,%x1
   #
   #
   #"
  "reload_completed && TARGET_POWERPC64 && TARGET_P8_VECTOR
   && VECTOR_MEM_VSX_P (<MODE>mode)
   && int_reg_operand (operands[0], <MODE>mode)"
  [(set (match_dup 3) (ior:DI (not:DI (match_dup 4)) (match_dup 5)))
   (set (match_dup 6) (ior:DI (not:DI (match_dup 7)) (match_dup 8)))]
{
  operands[3] = simplify_subreg (DImode, operands[0], <MODE>mode, 0);
  operands[4] = simplify_subreg (DImode, operands[1], <MODE>mode, 0);
  operands[5] = simplify_subreg (DImode, operands[2], <MODE>mode, 0);
  operands[6] = simplify_subreg (DImode, operands[0], <MODE>mode, 8);
  operands[7] = simplify_subreg (DImode, operands[1], <MODE>mode, 8);
  operands[8] = simplify_subreg (DImode, operands[2], <MODE>mode, 8);
}
  [(set_attr "type" "vecsimple,two,two,two")
   (set_attr "length" "4,8,8,8")])


=======
>>>>>>> de147f5b
;; Permute operations

;; Build a V2DF/V2DI vector from two scalars
(define_insn "vsx_concat_<mode>"
  [(set (match_operand:VSX_D 0 "vsx_register_operand" "=<VSr>,?wa")
	(vec_concat:VSX_D
	 (match_operand:<VS_scalar> 1 "vsx_register_operand" "ws,wa")
	 (match_operand:<VS_scalar> 2 "vsx_register_operand" "ws,wa")))]
  "VECTOR_MEM_VSX_P (<MODE>mode)"
  "xxpermdi %x0,%x1,%x2,0"
  [(set_attr "type" "vecperm")])

;; Special purpose concat using xxpermdi to glue two single precision values
;; together, relying on the fact that internally scalar floats are represented
;; as doubles.  This is used to initialize a V4SF vector with 4 floats
(define_insn "vsx_concat_v2sf"
  [(set (match_operand:V2DF 0 "vsx_register_operand" "=wd,?wa")
	(unspec:V2DF
	 [(match_operand:SF 1 "vsx_register_operand" "f,f")
	  (match_operand:SF 2 "vsx_register_operand" "f,f")]
	 UNSPEC_VSX_CONCAT))]
  "VECTOR_MEM_VSX_P (V2DFmode)"
  "xxpermdi %x0,%x1,%x2,0"
  [(set_attr "type" "vecperm")])

;; Set the element of a V2DI/VD2F mode
(define_insn "vsx_set_<mode>"
  [(set (match_operand:VSX_D 0 "vsx_register_operand" "=wd,?wa")
	(unspec:VSX_D [(match_operand:VSX_D 1 "vsx_register_operand" "wd,wa")
		       (match_operand:<VS_scalar> 2 "vsx_register_operand" "ws,wa")
		       (match_operand:QI 3 "u5bit_cint_operand" "i,i")]
		      UNSPEC_VSX_SET))]
  "VECTOR_MEM_VSX_P (<MODE>mode)"
{
  if (INTVAL (operands[3]) == 0)
    return \"xxpermdi %x0,%x2,%x1,1\";
  else if (INTVAL (operands[3]) == 1)
    return \"xxpermdi %x0,%x1,%x2,0\";
  else
    gcc_unreachable ();
}
  [(set_attr "type" "vecperm")])

;; Extract a DF/DI element from V2DF/V2DI
(define_insn "vsx_extract_<mode>"
  [(set (match_operand:<VS_scalar> 0 "vsx_register_operand" "=ws,d,?wa")
	(vec_select:<VS_scalar> (match_operand:VSX_D 1 "vsx_register_operand" "wd,wd,wa")
		       (parallel
			[(match_operand:QI 2 "u5bit_cint_operand" "i,i,i")])))]
  "VECTOR_MEM_VSX_P (<MODE>mode)"
{
  gcc_assert (UINTVAL (operands[2]) <= 1);
  operands[3] = GEN_INT (INTVAL (operands[2]) << 1);
  return \"xxpermdi %x0,%x1,%x1,%3\";
}
  [(set_attr "type" "vecperm")])

;; Optimize extracting element 0 from memory
(define_insn "*vsx_extract_<mode>_zero"
  [(set (match_operand:<VS_scalar> 0 "vsx_register_operand" "=ws,d,?wa")
	(vec_select:<VS_scalar>
	 (match_operand:VSX_D 1 "indexed_or_indirect_operand" "Z,Z,Z")
	 (parallel [(const_int 0)])))]
  "VECTOR_MEM_VSX_P (<MODE>mode) && WORDS_BIG_ENDIAN"
  "lxsd%U1x %x0,%y1"
  [(set (attr "type")
      (if_then_else
	(match_test "update_indexed_address_mem (operands[1], VOIDmode)")
	(const_string "fpload_ux")
	(const_string "fpload")))
   (set_attr "length" "4")])  

;; Extract a SF element from V4SF
(define_insn_and_split "vsx_extract_v4sf"
  [(set (match_operand:SF 0 "vsx_register_operand" "=f,f")
	(vec_select:SF
	 (match_operand:V4SF 1 "vsx_register_operand" "wa,wa")
	 (parallel [(match_operand:QI 2 "u5bit_cint_operand" "O,i")])))
   (clobber (match_scratch:V4SF 3 "=X,0"))]
  "VECTOR_UNIT_VSX_P (V4SFmode)"
  "@
   xscvspdp %x0,%x1
   #"
  ""
  [(const_int 0)]
  "
{
  rtx op0 = operands[0];
  rtx op1 = operands[1];
  rtx op2 = operands[2];
  rtx op3 = operands[3];
  rtx tmp;
  HOST_WIDE_INT ele = INTVAL (op2);

  if (ele == 0)
    tmp = op1;
  else
    {
      if (GET_CODE (op3) == SCRATCH)
	op3 = gen_reg_rtx (V4SFmode);
      emit_insn (gen_vsx_xxsldwi_v4sf (op3, op1, op1, op2));
      tmp = op3;
    }
  emit_insn (gen_vsx_xscvspdp_scalar2 (op0, tmp));
  DONE;
}"
  [(set_attr "length" "4,8")
   (set_attr "type" "fp")])

;; Expand the builtin form of xxpermdi to canonical rtl.
(define_expand "vsx_xxpermdi_<mode>"
  [(match_operand:VSX_L 0 "vsx_register_operand" "")
   (match_operand:VSX_L 1 "vsx_register_operand" "")
   (match_operand:VSX_L 2 "vsx_register_operand" "")
   (match_operand:QI 3 "u5bit_cint_operand" "")]
  "VECTOR_MEM_VSX_P (<MODE>mode)"
{
  rtx target = operands[0];
  rtx op0 = operands[1];
  rtx op1 = operands[2];
  int mask = INTVAL (operands[3]);
  rtx perm0 = GEN_INT ((mask >> 1) & 1);
  rtx perm1 = GEN_INT ((mask & 1) + 2);
  rtx (*gen) (rtx, rtx, rtx, rtx, rtx);

  if (<MODE>mode == V2DFmode)
    gen = gen_vsx_xxpermdi2_v2df_1;
  else
    {
      gen = gen_vsx_xxpermdi2_v2di_1;
      if (<MODE>mode != V2DImode)
	{
	  target = gen_lowpart (V2DImode, target);
	  op0 = gen_lowpart (V2DImode, op0);
	  op1 = gen_lowpart (V2DImode, op1);
	}
    }
  emit_insn (gen (target, op0, op1, perm0, perm1));
  DONE;
})

(define_insn "vsx_xxpermdi2_<mode>_1"
  [(set (match_operand:VSX_D 0 "vsx_register_operand" "=wd")
	(vec_select:VSX_D
	  (vec_concat:<VS_double>
	    (match_operand:VSX_D 1 "vsx_register_operand" "wd")
	    (match_operand:VSX_D 2 "vsx_register_operand" "wd"))
	  (parallel [(match_operand 3 "const_0_to_1_operand" "")
		     (match_operand 4 "const_2_to_3_operand" "")])))]
  "VECTOR_MEM_VSX_P (<MODE>mode)"
{
  int mask = (INTVAL (operands[3]) << 1) | (INTVAL (operands[4]) - 2);
  operands[3] = GEN_INT (mask);
  return "xxpermdi %x0,%x1,%x2,%3";
}
  [(set_attr "type" "vecperm")])

(define_expand "vec_perm_const<mode>"
  [(match_operand:VSX_D 0 "vsx_register_operand" "")
   (match_operand:VSX_D 1 "vsx_register_operand" "")
   (match_operand:VSX_D 2 "vsx_register_operand" "")
   (match_operand:V2DI  3 "" "")]
  "VECTOR_MEM_VSX_P (<MODE>mode)"
{
  if (rs6000_expand_vec_perm_const (operands))
    DONE;
  else
    FAIL;
})

;; Expanders for builtins
(define_expand "vsx_mergel_<mode>"
  [(set (match_operand:VSX_D 0 "vsx_register_operand" "")
	(vec_select:VSX_D
	  (vec_concat:<VS_double>
	    (match_operand:VSX_D 1 "vsx_register_operand" "")
	    (match_operand:VSX_D 2 "vsx_register_operand" ""))
	  (parallel [(const_int 1) (const_int 3)])))]
  "VECTOR_MEM_VSX_P (<MODE>mode)"
  "")

(define_expand "vsx_mergeh_<mode>"
  [(set (match_operand:VSX_D 0 "vsx_register_operand" "")
	(vec_select:VSX_D
	  (vec_concat:<VS_double>
	    (match_operand:VSX_D 1 "vsx_register_operand" "")
	    (match_operand:VSX_D 2 "vsx_register_operand" ""))
	  (parallel [(const_int 0) (const_int 2)])))]
  "VECTOR_MEM_VSX_P (<MODE>mode)"
  "")

;; V2DF/V2DI splat
(define_insn "vsx_splat_<mode>"
  [(set (match_operand:VSX_D 0 "vsx_register_operand" "=wd,wd,wd,?wa,?wa,?wa")
	(vec_duplicate:VSX_D
	 (match_operand:<VS_scalar> 1 "splat_input_operand" "ws,f,Z,wa,wa,Z")))]
  "VECTOR_MEM_VSX_P (<MODE>mode)"
  "@
   xxpermdi %x0,%x1,%x1,0
   xxpermdi %x0,%x1,%x1,0
   lxvdsx %x0,%y1
   xxpermdi %x0,%x1,%x1,0
   xxpermdi %x0,%x1,%x1,0
   lxvdsx %x0,%y1"
  [(set_attr "type" "vecperm,vecperm,vecload,vecperm,vecperm,vecload")])

;; V4SF/V4SI splat
(define_insn "vsx_xxspltw_<mode>"
  [(set (match_operand:VSX_W 0 "vsx_register_operand" "=wf,?wa")
	(vec_duplicate:VSX_W
	 (vec_select:<VS_scalar>
	  (match_operand:VSX_W 1 "vsx_register_operand" "wf,wa")
	  (parallel
	   [(match_operand:QI 2 "u5bit_cint_operand" "i,i")]))))]
  "VECTOR_MEM_VSX_P (<MODE>mode)"
  "xxspltw %x0,%x1,%2"
  [(set_attr "type" "vecperm")])

;; V4SF/V4SI interleave
(define_insn "vsx_xxmrghw_<mode>"
  [(set (match_operand:VSX_W 0 "vsx_register_operand" "=wf,?wa")
        (vec_select:VSX_W
	  (vec_concat:<VS_double>
	    (match_operand:VSX_W 1 "vsx_register_operand" "wf,wa")
	    (match_operand:VSX_W 2 "vsx_register_operand" "wf,wa"))
	  (parallel [(const_int 0) (const_int 4)
		     (const_int 1) (const_int 5)])))]
  "VECTOR_MEM_VSX_P (<MODE>mode)"
  "xxmrghw %x0,%x1,%x2"
  [(set_attr "type" "vecperm")])

(define_insn "vsx_xxmrglw_<mode>"
  [(set (match_operand:VSX_W 0 "vsx_register_operand" "=wf,?wa")
	(vec_select:VSX_W
	  (vec_concat:<VS_double>
	    (match_operand:VSX_W 1 "vsx_register_operand" "wf,wa")
	    (match_operand:VSX_W 2 "vsx_register_operand" "wf,?wa"))
	  (parallel [(const_int 2) (const_int 6)
		     (const_int 3) (const_int 7)])))]
  "VECTOR_MEM_VSX_P (<MODE>mode)"
  "xxmrglw %x0,%x1,%x2"
  [(set_attr "type" "vecperm")])

;; Shift left double by word immediate
(define_insn "vsx_xxsldwi_<mode>"
  [(set (match_operand:VSX_L 0 "vsx_register_operand" "=wa")
	(unspec:VSX_L [(match_operand:VSX_L 1 "vsx_register_operand" "wa")
		       (match_operand:VSX_L 2 "vsx_register_operand" "wa")
		       (match_operand:QI 3 "u5bit_cint_operand" "i")]
		      UNSPEC_VSX_SLDWI))]
  "VECTOR_MEM_VSX_P (<MODE>mode)"
  "xxsldwi %x0,%x1,%x2,%3"
  [(set_attr "type" "vecperm")])


;; Vector reduction insns and splitters

(define_insn_and_split "*vsx_reduc_<VEC_reduc_name>_v2df"
  [(set (match_operand:V2DF 0 "vfloat_operand" "=&wd,&?wa,wd,?wa")
	(VEC_reduc:V2DF
	 (vec_concat:V2DF
	  (vec_select:DF
	   (match_operand:V2DF 1 "vfloat_operand" "wd,wa,wd,wa")
	   (parallel [(const_int 1)]))
	  (vec_select:DF
	   (match_dup 1)
	   (parallel [(const_int 0)])))
	 (match_dup 1)))
   (clobber (match_scratch:V2DF 2 "=0,0,&wd,&wa"))]
  "VECTOR_UNIT_VSX_P (V2DFmode)"
  "#"
  ""
  [(const_int 0)]
  "
{
  rtx tmp = (GET_CODE (operands[2]) == SCRATCH)
	     ? gen_reg_rtx (V2DFmode)
	     : operands[2];
  emit_insn (gen_vsx_xxsldwi_v2df (tmp, operands[1], operands[1], const2_rtx));
  emit_insn (gen_<VEC_reduc_rtx>v2df3 (operands[0], tmp, operands[1]));
  DONE;
}"
  [(set_attr "length" "8")
   (set_attr "type" "veccomplex")])

(define_insn_and_split "*vsx_reduc_<VEC_reduc_name>_v4sf"
  [(set (match_operand:V4SF 0 "vfloat_operand" "=wf,?wa")
	(VEC_reduc:V4SF
	 (unspec:V4SF [(const_int 0)] UNSPEC_REDUC)
	 (match_operand:V4SF 1 "vfloat_operand" "wf,wa")))
   (clobber (match_scratch:V4SF 2 "=&wf,&wa"))
   (clobber (match_scratch:V4SF 3 "=&wf,&wa"))]
  "VECTOR_UNIT_VSX_P (V4SFmode)"
  "#"
  ""
  [(const_int 0)]
  "
{
  rtx op0 = operands[0];
  rtx op1 = operands[1];
  rtx tmp2, tmp3, tmp4;

  if (can_create_pseudo_p ())
    {
      tmp2 = gen_reg_rtx (V4SFmode);
      tmp3 = gen_reg_rtx (V4SFmode);
      tmp4 = gen_reg_rtx (V4SFmode);
    }
  else
    {
      tmp2 = operands[2];
      tmp3 = operands[3];
      tmp4 = tmp2;
    }

  emit_insn (gen_vsx_xxsldwi_v4sf (tmp2, op1, op1, const2_rtx));
  emit_insn (gen_<VEC_reduc_rtx>v4sf3 (tmp3, tmp2, op1));
  emit_insn (gen_vsx_xxsldwi_v4sf (tmp4, tmp3, tmp3, GEN_INT (3)));
  emit_insn (gen_<VEC_reduc_rtx>v4sf3 (op0, tmp4, tmp3));
  DONE;
}"
  [(set_attr "length" "16")
   (set_attr "type" "veccomplex")])

;; Combiner patterns with the vector reduction patterns that knows we can get
;; to the top element of the V2DF array without doing an extract.

(define_insn_and_split "*vsx_reduc_<VEC_reduc_name>_v2df_scalar"
  [(set (match_operand:DF 0 "vfloat_operand" "=&ws,&?wa,ws,?wa")
	(vec_select:DF
	 (VEC_reduc:V2DF
	  (vec_concat:V2DF
	   (vec_select:DF
	    (match_operand:V2DF 1 "vfloat_operand" "wd,wa,wd,wa")
	    (parallel [(const_int 1)]))
	   (vec_select:DF
	    (match_dup 1)
	    (parallel [(const_int 0)])))
	  (match_dup 1))
	 (parallel [(const_int 1)])))
   (clobber (match_scratch:DF 2 "=0,0,&wd,&wa"))]
  "VECTOR_UNIT_VSX_P (V2DFmode)"
  "#"
  ""
  [(const_int 0)]
  "
{
  rtx hi = gen_highpart (DFmode, operands[1]);
  rtx lo = (GET_CODE (operands[2]) == SCRATCH)
	    ? gen_reg_rtx (DFmode)
	    : operands[2];

  emit_insn (gen_vsx_extract_v2df (lo, operands[1], const1_rtx));
  emit_insn (gen_<VEC_reduc_rtx>df3 (operands[0], hi, lo));
  DONE;
}"
  [(set_attr "length" "8")
   (set_attr "type" "veccomplex")])

(define_insn_and_split "*vsx_reduc_<VEC_reduc_name>_v4sf_scalar"
  [(set (match_operand:SF 0 "vfloat_operand" "=f,?f")
	(vec_select:SF
	 (VEC_reduc:V4SF
	  (unspec:V4SF [(const_int 0)] UNSPEC_REDUC)
	  (match_operand:V4SF 1 "vfloat_operand" "wf,wa"))
	 (parallel [(const_int 3)])))
   (clobber (match_scratch:V4SF 2 "=&wf,&wa"))
   (clobber (match_scratch:V4SF 3 "=&wf,&wa"))
   (clobber (match_scratch:V4SF 4 "=0,0"))]
  "VECTOR_UNIT_VSX_P (V4SFmode)"
  "#"
  ""
  [(const_int 0)]
  "
{
  rtx op0 = operands[0];
  rtx op1 = operands[1];
  rtx tmp2, tmp3, tmp4, tmp5;

  if (can_create_pseudo_p ())
    {
      tmp2 = gen_reg_rtx (V4SFmode);
      tmp3 = gen_reg_rtx (V4SFmode);
      tmp4 = gen_reg_rtx (V4SFmode);
      tmp5 = gen_reg_rtx (V4SFmode);
    }
  else
    {
      tmp2 = operands[2];
      tmp3 = operands[3];
      tmp4 = tmp2;
      tmp5 = operands[4];
    }

  emit_insn (gen_vsx_xxsldwi_v4sf (tmp2, op1, op1, const2_rtx));
  emit_insn (gen_<VEC_reduc_rtx>v4sf3 (tmp3, tmp2, op1));
  emit_insn (gen_vsx_xxsldwi_v4sf (tmp4, tmp3, tmp3, GEN_INT (3)));
  emit_insn (gen_<VEC_reduc_rtx>v4sf3 (tmp5, tmp4, tmp3));
  emit_insn (gen_vsx_xscvspdp_scalar2 (op0, tmp5));
  DONE;
}"
  [(set_attr "length" "20")
   (set_attr "type" "veccomplex")])


;; Power8 Vector fusion.  The fused ops must be physically adjacent.
(define_peephole
  [(set (match_operand:P 0 "base_reg_operand" "")
	(match_operand:P 1 "short_cint_operand" ""))
   (set (match_operand:VSX_M2 2 "vsx_register_operand" "")
	(mem:VSX_M2 (plus:P (match_dup 0)
			    (match_operand:P 3 "int_reg_operand" ""))))]
<<<<<<< HEAD
  "TARGET_P8_FUSION"
=======
  "TARGET_VSX && TARGET_P8_FUSION"
>>>>>>> de147f5b
  "li %0,%1\t\t\t# vector load fusion\;lx<VSX_M2:VSm>x %x2,%0,%3"  
  [(set_attr "length" "8")
   (set_attr "type" "vecload")])

(define_peephole
  [(set (match_operand:P 0 "base_reg_operand" "")
	(match_operand:P 1 "short_cint_operand" ""))
   (set (match_operand:VSX_M2 2 "vsx_register_operand" "")
	(mem:VSX_M2 (plus:P (match_operand:P 3 "int_reg_operand" "")
			    (match_dup 0))))]
<<<<<<< HEAD
  "TARGET_P8_FUSION"
=======
  "TARGET_VSX && TARGET_P8_FUSION"
>>>>>>> de147f5b
  "li %0,%1\t\t\t# vector load fusion\;lx<VSX_M2:VSm>x %x2,%0,%3"  
  [(set_attr "length" "8")
   (set_attr "type" "vecload")])<|MERGE_RESOLUTION|>--- conflicted
+++ resolved
@@ -35,10 +35,6 @@
 
 ;; Iterator for logical types supported by VSX
 (define_mode_iterator VSX_L [V16QI V8HI V4SI V2DI V4SF V2DF TI])
-
-;; Like VSX_L, but don't support TImode for doing logical instructions in
-;; 32-bit
-(define_mode_iterator VSX_L2 [V16QI V8HI V4SI V2DI V4SF V2DF])
 
 ;; Iterator for memory move.  Handle TImode specially to allow
 ;; it to use gprs as well as vsx registers.
@@ -960,374 +956,6 @@
 
  
-<<<<<<< HEAD
-;; Logical operations.  Do not support TImode logical instructions on 32-bit at
-;; present, because the compiler will see that we have a TImode and when it
-;; wanted DImode, and convert the DImode to TImode, store it on the stack, and
-;; load it in a VSX register or generate extra logical instructions in GPR
-;; registers.
-
-;; When we are splitting the operations to GPRs, we use three alternatives, two
-;; where the first/second inputs and output are in the same register, and the
-;; third where the output specifies an early clobber so that we don't have to
-;; worry about overlapping registers.
-
-(define_insn "*vsx_and<mode>3_32bit"
-  [(set (match_operand:VSX_L2 0 "vlogical_operand" "=wa")
-        (and:VSX_L2 (match_operand:VSX_L2 1 "vlogical_operand" "%wa")
-		    (match_operand:VSX_L2 2 "vlogical_operand" "wa")))
-   (clobber (match_scratch:CC 3 "X"))]
-  "!TARGET_POWERPC64 && VECTOR_MEM_VSX_P (<MODE>mode)"
-  "xxland %x0,%x1,%x2"
-  [(set_attr "type" "vecsimple")
-   (set_attr "length" "4")])
-
-(define_insn_and_split "*vsx_and<mode>3_64bit"
-  [(set (match_operand:VSX_L 0 "vlogical_operand" "=wa,?r,?r,&?r")
-        (and:VSX_L
-	 (match_operand:VSX_L 1 "vlogical_operand" "%wa,0,r,r")
-	 (match_operand:VSX_L 2 "vlogical_operand" "wa,r,0,r")))
-   (clobber (match_scratch:CC 3 "X,X,X,X"))]
-  "TARGET_POWERPC64 && VECTOR_MEM_VSX_P (<MODE>mode)"
-  "@
-   xxland %x0,%x1,%x2
-   #
-   #
-   #"
-  "reload_completed && TARGET_POWERPC64 && VECTOR_MEM_VSX_P (<MODE>mode)
-   && int_reg_operand (operands[0], <MODE>mode)"
-  [(parallel [(set (match_dup 4) (and:DI (match_dup 5) (match_dup 6)))
-	      (clobber (match_dup 3))])
-   (parallel [(set (match_dup 7) (and:DI (match_dup 8) (match_dup 9)))
-	      (clobber (match_dup 3))])]
-{
-  operands[4] = simplify_subreg (DImode, operands[0], <MODE>mode, 0);
-  operands[5] = simplify_subreg (DImode, operands[1], <MODE>mode, 0);
-  operands[6] = simplify_subreg (DImode, operands[2], <MODE>mode, 0);
-  operands[7] = simplify_subreg (DImode, operands[0], <MODE>mode, 8);
-  operands[8] = simplify_subreg (DImode, operands[1], <MODE>mode, 8);
-  operands[9] = simplify_subreg (DImode, operands[2], <MODE>mode, 8);
-}
-  [(set_attr "type" "vecsimple,two,two,two")
-   (set_attr "length" "4,8,8,8")])
-
-(define_insn "*vsx_ior<mode>3_32bit"
-  [(set (match_operand:VSX_L2 0 "vlogical_operand" "=wa")
-        (ior:VSX_L2 (match_operand:VSX_L2 1 "vlogical_operand" "%wa")
-		    (match_operand:VSX_L2 2 "vlogical_operand" "wa")))]
-  "!TARGET_POWERPC64 && VECTOR_MEM_VSX_P (<MODE>mode)"
-  "xxlor %x0,%x1,%x2"
-  [(set_attr "type" "vecsimple")
-   (set_attr "length" "4")])
-
-(define_insn_and_split "*vsx_ior<mode>3_64bit"
-  [(set (match_operand:VSX_L 0 "vlogical_operand" "=wa,?r,?r,&?r,?r,&?r")
-        (ior:VSX_L
-	 (match_operand:VSX_L 1 "vlogical_operand" "%wa,0,r,r,0,r")
-	 (match_operand:VSX_L 2 "vsx_reg_or_cint_operand" "wa,r,0,r,n,n")))]
-  "TARGET_POWERPC64 && VECTOR_MEM_VSX_P (<MODE>mode)"
-  "@
-   xxlor %x0,%x1,%x2
-   #
-   #
-   #
-   #
-   #"
-  "reload_completed && TARGET_POWERPC64 && VECTOR_MEM_VSX_P (<MODE>mode)
-   && int_reg_operand (operands[0], <MODE>mode)"
-  [(const_int 0)]
-{
-  operands[3] = simplify_subreg (DImode, operands[0], <MODE>mode, 0);
-  operands[4] = simplify_subreg (DImode, operands[1], <MODE>mode, 0);
-  operands[5] = simplify_subreg (DImode, operands[2], <MODE>mode, 0);
-  operands[6] = simplify_subreg (DImode, operands[0], <MODE>mode, 8);
-  operands[7] = simplify_subreg (DImode, operands[1], <MODE>mode, 8);
-  operands[8] = simplify_subreg (DImode, operands[2], <MODE>mode, 8);
-
-  if (operands[5] == constm1_rtx)
-    emit_move_insn (operands[3], constm1_rtx);
-
-  else if (operands[5] == const0_rtx)
-    {
-      if (!rtx_equal_p (operands[3], operands[4]))
-	emit_move_insn (operands[3], operands[4]);
-    }
-  else
-    emit_insn (gen_iordi3 (operands[3], operands[4], operands[5]));
-
-  if (operands[8] == constm1_rtx)
-    emit_move_insn (operands[8], constm1_rtx);
-
-  else if (operands[8] == const0_rtx)
-    {
-      if (!rtx_equal_p (operands[6], operands[7]))
-	emit_move_insn (operands[6], operands[7]);
-    }
-  else
-    emit_insn (gen_iordi3 (operands[6], operands[7], operands[8]));
-  DONE;
-}
-  [(set_attr "type" "vecsimple,two,two,two,three,three")
-   (set_attr "length" "4,8,8,8,16,16")])
-
-(define_insn "*vsx_xor<mode>3_32bit"
-  [(set (match_operand:VSX_L2 0 "vlogical_operand" "=wa")
-        (xor:VSX_L2 (match_operand:VSX_L2 1 "vlogical_operand" "%wa")
-		    (match_operand:VSX_L2 2 "vlogical_operand" "wa")))]
-  "VECTOR_MEM_VSX_P (<MODE>mode) && !TARGET_POWERPC64"
-  "xxlxor %x0,%x1,%x2"
-  [(set_attr "type" "vecsimple")
-   (set_attr "length" "4")])
-
-(define_insn_and_split "*vsx_xor<mode>3_64bit"
-  [(set (match_operand:VSX_L 0 "vlogical_operand" "=wa,?r,?r,&?r,?r,&?r")
-        (xor:VSX_L
-	 (match_operand:VSX_L 1 "vlogical_operand" "%wa,0,r,r,0,r")
-	 (match_operand:VSX_L 2 "vsx_reg_or_cint_operand" "wa,r,0,r,n,n")))]
-  "TARGET_POWERPC64 && VECTOR_MEM_VSX_P (<MODE>mode)"
-  "@
-   xxlxor %x0,%x1,%x2
-   #
-   #
-   #
-   #
-   #"
-  "reload_completed && TARGET_POWERPC64 && VECTOR_MEM_VSX_P (<MODE>mode)
-   && int_reg_operand (operands[0], <MODE>mode)"
-  [(set (match_dup 3) (xor:DI (match_dup 4) (match_dup 5)))
-   (set (match_dup 6) (xor:DI (match_dup 7) (match_dup 8)))]
-{
-  operands[3] = simplify_subreg (DImode, operands[0], <MODE>mode, 0);
-  operands[4] = simplify_subreg (DImode, operands[1], <MODE>mode, 0);
-  operands[5] = simplify_subreg (DImode, operands[2], <MODE>mode, 0);
-  operands[6] = simplify_subreg (DImode, operands[0], <MODE>mode, 8);
-  operands[7] = simplify_subreg (DImode, operands[1], <MODE>mode, 8);
-  operands[8] = simplify_subreg (DImode, operands[2], <MODE>mode, 8);
-}
-  [(set_attr "type" "vecsimple,two,two,two,three,three")
-   (set_attr "length" "4,8,8,8,16,16")])
-
-(define_insn "*vsx_one_cmpl<mode>2_32bit"
-  [(set (match_operand:VSX_L2 0 "vlogical_operand" "=wa")
-        (not:VSX_L2 (match_operand:VSX_L2 1 "vlogical_operand" "wa")))]
-  "!TARGET_POWERPC64 && VECTOR_MEM_VSX_P (<MODE>mode)"
-  "xxlnor %x0,%x1,%x1"
-  [(set_attr "type" "vecsimple")
-   (set_attr "length" "4")])
-
-(define_insn_and_split "*vsx_one_cmpl<mode>2_64bit"
-  [(set (match_operand:VSX_L 0 "vlogical_operand" "=wa,?r,&?r")
-        (not:VSX_L (match_operand:VSX_L 1 "vlogical_operand" "wa,0,r")))]
-  "TARGET_POWERPC64 && VECTOR_MEM_VSX_P (<MODE>mode)"
-  "@
-   xxlnor %x0,%x1,%x1
-   #
-   #"
-  "reload_completed && TARGET_POWERPC64 && VECTOR_MEM_VSX_P (<MODE>mode)
-   && int_reg_operand (operands[0], <MODE>mode)"
-  [(set (match_dup 2) (not:DI (match_dup 3)))
-   (set (match_dup 4) (not:DI (match_dup 5)))]
-{
-  operands[2] = simplify_subreg (DImode, operands[0], <MODE>mode, 0);
-  operands[3] = simplify_subreg (DImode, operands[1], <MODE>mode, 0);
-  operands[4] = simplify_subreg (DImode, operands[0], <MODE>mode, 8);
-  operands[5] = simplify_subreg (DImode, operands[1], <MODE>mode, 8);
-}
-  [(set_attr "type" "vecsimple,two,two")
-   (set_attr "length" "4,8,8")])
-  
-(define_insn "*vsx_nor<mode>3_32bit"
-  [(set (match_operand:VSX_L2 0 "vlogical_operand" "=wa")
-	(and:VSX_L2
-	 (not:VSX_L2 (match_operand:VSX_L 1 "vlogical_operand" "%wa"))
-	 (not:VSX_L2 (match_operand:VSX_L 2 "vlogical_operand" "wa"))))]
-  "!TARGET_POWERPC64 && VECTOR_MEM_VSX_P (<MODE>mode)"
-  "xxlnor %x0,%x1,%x2"
-  [(set_attr "type" "vecsimple")
-   (set_attr "length" "4")])
-
-(define_insn_and_split "*vsx_nor<mode>3_64bit"
-  [(set (match_operand:VSX_L 0 "vlogical_operand" "=wa,?r,?r,&?r")
-	(and:VSX_L
-	 (not:VSX_L (match_operand:VSX_L 1 "vlogical_operand" "%wa,0,r,r"))
-	 (not:VSX_L (match_operand:VSX_L 2 "vlogical_operand" "wa,r,0,r"))))]
-  "TARGET_POWERPC64 && VECTOR_MEM_VSX_P (<MODE>mode)"
-  "@
-   xxlnor %x0,%x1,%x2
-   #
-   #
-   #"
-  "reload_completed && TARGET_POWERPC64 && VECTOR_MEM_VSX_P (<MODE>mode)
-   && int_reg_operand (operands[0], <MODE>mode)"
-  [(set (match_dup 3) (and:DI (not:DI (match_dup 4)) (not:DI (match_dup 5))))
-   (set (match_dup 6) (and:DI (not:DI (match_dup 7)) (not:DI (match_dup 8))))]
-{
-  operands[3] = simplify_subreg (DImode, operands[0], <MODE>mode, 0);
-  operands[4] = simplify_subreg (DImode, operands[1], <MODE>mode, 0);
-  operands[5] = simplify_subreg (DImode, operands[2], <MODE>mode, 0);
-  operands[6] = simplify_subreg (DImode, operands[0], <MODE>mode, 8);
-  operands[7] = simplify_subreg (DImode, operands[1], <MODE>mode, 8);
-  operands[8] = simplify_subreg (DImode, operands[2], <MODE>mode, 8);
-}
-  [(set_attr "type" "vecsimple,two,two,two")
-   (set_attr "length" "4,8,8,8")])
-
-(define_insn "*vsx_andc<mode>3_32bit"
-  [(set (match_operand:VSX_L2 0 "vlogical_operand" "=wa")
-        (and:VSX_L2
-	 (not:VSX_L2
-	  (match_operand:VSX_L2 2 "vlogical_operand" "wa"))
-	 (match_operand:VSX_L2 1 "vlogical_operand" "wa")))]
-  "!TARGET_POWERPC64 && VECTOR_MEM_VSX_P (<MODE>mode)"
-  "xxlandc %x0,%x1,%x2"
-  [(set_attr "type" "vecsimple")
-   (set_attr "length" "4")])
-
-(define_insn_and_split "*vsx_andc<mode>3_64bit"
-  [(set (match_operand:VSX_L 0 "vlogical_operand" "=wa,?r,?r,?r")
-        (and:VSX_L
-	 (not:VSX_L
-	  (match_operand:VSX_L 2 "vlogical_operand" "wa,0,r,r"))
-	 (match_operand:VSX_L 1 "vlogical_operand" "wa,r,0,r")))]
-  "TARGET_POWERPC64 && VECTOR_MEM_VSX_P (<MODE>mode)"
-  "@
-   xxlandc %x0,%x1,%x2
-   #
-   #
-   #"
-  "reload_completed && TARGET_POWERPC64 && VECTOR_MEM_VSX_P (<MODE>mode)
-   && int_reg_operand (operands[0], <MODE>mode)"
-  [(set (match_dup 3) (and:DI (not:DI (match_dup 4)) (match_dup 5)))
-   (set (match_dup 6) (and:DI (not:DI (match_dup 7)) (match_dup 8)))]
-{
-  operands[3] = simplify_subreg (DImode, operands[0], <MODE>mode, 0);
-  operands[4] = simplify_subreg (DImode, operands[1], <MODE>mode, 0);
-  operands[5] = simplify_subreg (DImode, operands[2], <MODE>mode, 0);
-  operands[6] = simplify_subreg (DImode, operands[0], <MODE>mode, 8);
-  operands[7] = simplify_subreg (DImode, operands[1], <MODE>mode, 8);
-  operands[8] = simplify_subreg (DImode, operands[2], <MODE>mode, 8);
-}
-  [(set_attr "type" "vecsimple,two,two,two")
-   (set_attr "length" "4,8,8,8")])
-
-;; Power8 vector logical instructions.
-(define_insn "*vsx_eqv<mode>3_32bit"
-  [(set (match_operand:VSX_L2 0 "vlogical_operand" "=wa")
-	(not:VSX_L2
-	 (xor:VSX_L2 (match_operand:VSX_L2 1 "vlogical_operand" "wa")
-		     (match_operand:VSX_L2 2 "vlogical_operand" "wa"))))]
-  "!TARGET_POWERPC64 && TARGET_P8_VECTOR && VECTOR_MEM_VSX_P (<MODE>mode)"
-  "xxleqv %x0,%x1,%x2"
-  [(set_attr "type" "vecsimple")
-   (set_attr "length" "4")])
-
-(define_insn_and_split "*vsx_eqv<mode>3_64bit"
-  [(set (match_operand:VSX_L 0 "vlogical_operand" "=wa,?r,?r,?r")
-	(not:VSX_L
-	 (xor:VSX_L (match_operand:VSX_L 1 "vlogical_operand" "wa,0,r,r")
-		    (match_operand:VSX_L 2 "vlogical_operand" "wa,r,0,r"))))]
-  "TARGET_POWERPC64 && TARGET_P8_VECTOR && VECTOR_MEM_VSX_P (<MODE>mode)"
-  "@
-   xxleqv %x0,%x1,%x2
-   #
-   #
-   #"
-  "reload_completed && TARGET_POWERPC64 && TARGET_P8_VECTOR
-   && VECTOR_MEM_VSX_P (<MODE>mode)
-   && int_reg_operand (operands[0], <MODE>mode)"
-  [(set (match_dup 3) (not:DI (xor:DI (match_dup 4) (match_dup 5))))
-   (set (match_dup 6) (not:DI (xor:DI (match_dup 7) (match_dup 8))))]
-{
-  operands[3] = simplify_subreg (DImode, operands[0], <MODE>mode, 0);
-  operands[4] = simplify_subreg (DImode, operands[1], <MODE>mode, 0);
-  operands[5] = simplify_subreg (DImode, operands[2], <MODE>mode, 0);
-  operands[6] = simplify_subreg (DImode, operands[0], <MODE>mode, 8);
-  operands[7] = simplify_subreg (DImode, operands[1], <MODE>mode, 8);
-  operands[8] = simplify_subreg (DImode, operands[2], <MODE>mode, 8);
-}
-  [(set_attr "type" "vecsimple,two,two,two")
-   (set_attr "length" "4,8,8,8")])
-
-;; Rewrite nand into canonical form
-(define_insn "*vsx_nand<mode>3_32bit"
-  [(set (match_operand:VSX_L2 0 "vlogical_operand" "=wa")
-	(ior:VSX_L2
-	 (not:VSX_L2 (match_operand:VSX_L2 1 "vlogical_operand" "wa"))
-	 (not:VSX_L2 (match_operand:VSX_L2 2 "vlogical_operand" "wa"))))]
-  "!TARGET_POWERPC64 && TARGET_P8_VECTOR && VECTOR_MEM_VSX_P (<MODE>mode)"
-  "xxlnand %x0,%x1,%x2"
-  [(set_attr "type" "vecsimple")
-   (set_attr "length" "4")])
-
-(define_insn_and_split "*vsx_nand<mode>3_64bit"
-  [(set (match_operand:VSX_L 0 "register_operand" "=wa,?r,?r,?r")
-	(ior:VSX_L
-	 (not:VSX_L (match_operand:VSX_L 1 "register_operand" "wa,0,r,r"))
-	 (not:VSX_L (match_operand:VSX_L 2 "register_operand" "wa,r,0,r"))))]
-  "TARGET_POWERPC64 && TARGET_P8_VECTOR && VECTOR_MEM_VSX_P (<MODE>mode)"
-  "@
-   xxlnand %x0,%x1,%x2
-   #
-   #
-   #"
-  "reload_completed && TARGET_POWERPC64 && TARGET_P8_VECTOR
-   && VECTOR_MEM_VSX_P (<MODE>mode)
-   && int_reg_operand (operands[0], <MODE>mode)"
-  [(set (match_dup 3) (ior:DI (not:DI (match_dup 4)) (not:DI (match_dup 5))))
-   (set (match_dup 6) (ior:DI (not:DI (match_dup 7)) (not:DI (match_dup 8))))]
-{
-  operands[3] = simplify_subreg (DImode, operands[0], <MODE>mode, 0);
-  operands[4] = simplify_subreg (DImode, operands[1], <MODE>mode, 0);
-  operands[5] = simplify_subreg (DImode, operands[2], <MODE>mode, 0);
-  operands[6] = simplify_subreg (DImode, operands[0], <MODE>mode, 8);
-  operands[7] = simplify_subreg (DImode, operands[1], <MODE>mode, 8);
-  operands[8] = simplify_subreg (DImode, operands[2], <MODE>mode, 8);
-}
-  [(set_attr "type" "vecsimple,two,two,two")
-   (set_attr "length" "4,8,8,8")])
-
-;; Rewrite or complement into canonical form, by reversing the arguments
-(define_insn "*vsx_orc<mode>3_32bit"
-  [(set (match_operand:VSX_L2 0 "vlogical_operand" "=wa")
-	(ior:VSX_L2
-	 (not:VSX_L2 (match_operand:VSX_L2 1 "vlogical_operand" "wa"))
-	 (match_operand:VSX_L2 2 "vlogical_operand" "wa")))]
-  "!TARGET_POWERPC64 && TARGET_P8_VECTOR && VECTOR_MEM_VSX_P (<MODE>mode)"
-  "xxlorc %x0,%x2,%x1"
-  [(set_attr "type" "vecsimple")
-   (set_attr "length" "4")])
-
-(define_insn_and_split "*vsx_orc<mode>3_64bit"
-  [(set (match_operand:VSX_L 0 "vlogical_operand" "=wa,?r,?r,?r")
-	(ior:VSX_L
-	 (not:VSX_L (match_operand:VSX_L 1 "vlogical_operand" "wa,0,r,r"))
-	 (match_operand:VSX_L 2 "vlogical_operand" "wa,r,0,r")))]
-  "TARGET_POWERPC64 && TARGET_P8_VECTOR && VECTOR_MEM_VSX_P (<MODE>mode)"
-  "@
-   xxlorc %x0,%x2,%x1
-   #
-   #
-   #"
-  "reload_completed && TARGET_POWERPC64 && TARGET_P8_VECTOR
-   && VECTOR_MEM_VSX_P (<MODE>mode)
-   && int_reg_operand (operands[0], <MODE>mode)"
-  [(set (match_dup 3) (ior:DI (not:DI (match_dup 4)) (match_dup 5)))
-   (set (match_dup 6) (ior:DI (not:DI (match_dup 7)) (match_dup 8)))]
-{
-  operands[3] = simplify_subreg (DImode, operands[0], <MODE>mode, 0);
-  operands[4] = simplify_subreg (DImode, operands[1], <MODE>mode, 0);
-  operands[5] = simplify_subreg (DImode, operands[2], <MODE>mode, 0);
-  operands[6] = simplify_subreg (DImode, operands[0], <MODE>mode, 8);
-  operands[7] = simplify_subreg (DImode, operands[1], <MODE>mode, 8);
-  operands[8] = simplify_subreg (DImode, operands[2], <MODE>mode, 8);
-}
-  [(set_attr "type" "vecsimple,two,two,two")
-   (set_attr "length" "4,8,8,8")])
-
--
-=======
->>>>>>> de147f5b
 ;; Permute operations
 
 ;; Build a V2DF/V2DI vector from two scalars
@@ -1742,11 +1370,7 @@
    (set (match_operand:VSX_M2 2 "vsx_register_operand" "")
 	(mem:VSX_M2 (plus:P (match_dup 0)
 			    (match_operand:P 3 "int_reg_operand" ""))))]
-<<<<<<< HEAD
-  "TARGET_P8_FUSION"
-=======
   "TARGET_VSX && TARGET_P8_FUSION"
->>>>>>> de147f5b
   "li %0,%1\t\t\t# vector load fusion\;lx<VSX_M2:VSm>x %x2,%0,%3"  
   [(set_attr "length" "8")
    (set_attr "type" "vecload")])
@@ -1757,11 +1381,7 @@
    (set (match_operand:VSX_M2 2 "vsx_register_operand" "")
 	(mem:VSX_M2 (plus:P (match_operand:P 3 "int_reg_operand" "")
 			    (match_dup 0))))]
-<<<<<<< HEAD
-  "TARGET_P8_FUSION"
-=======
   "TARGET_VSX && TARGET_P8_FUSION"
->>>>>>> de147f5b
   "li %0,%1\t\t\t# vector load fusion\;lx<VSX_M2:VSm>x %x2,%0,%3"  
   [(set_attr "length" "8")
    (set_attr "type" "vecload")])