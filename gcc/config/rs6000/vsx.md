--- conflicted
+++ resolved
@@ -2727,11 +2727,6 @@
 		     UNSPEC_VSX_SIGN_EXTEND))]
   "TARGET_P9_VECTOR"
   "vextsw2d %0,%1"
-<<<<<<< HEAD
-  [(set_attr "type" "vecsimple")])
-=======
-  [(set_attr "type" "vecexts")])
->>>>>>> 6a20b538
 
  
