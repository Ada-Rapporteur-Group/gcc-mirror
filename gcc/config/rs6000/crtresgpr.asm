--- conflicted
+++ resolved
@@ -38,10 +38,7 @@
 /* Called with r11 pointing to the stack header word of the caller of the */
 /* function, just beyond the end of the integer restore area.  */
 
-<<<<<<< HEAD
-=======
 CFI_STARTPROC
->>>>>>> 42a9ba1d
 HIDDEN_FUNC(_restgpr_14)	lwz	14,-72(11)	/* restore gp registers */
 HIDDEN_FUNC(_restgpr_15)	lwz	15,-68(11)
 HIDDEN_FUNC(_restgpr_16)	lwz	16,-64(11)
