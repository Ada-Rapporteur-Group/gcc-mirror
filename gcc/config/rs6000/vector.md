;; Expander definitions for vector support between altivec & vsx.  No
;; instructions are in this file, this file provides the generic vector
;; expander, and the actual vector instructions will be in altivec.md and
;; vsx.md

;; Copyright (C) 2009-2013 Free Software Foundation, Inc.
;; Contributed by Michael Meissner <meissner@linux.vnet.ibm.com>

;; This file is part of GCC.

;; GCC is free software; you can redistribute it and/or modify it
;; under the terms of the GNU General Public License as published
;; by the Free Software Foundation; either version 3, or (at your
;; option) any later version.

;; GCC is distributed in the hope that it will be useful, but WITHOUT
;; ANY WARRANTY; without even the implied warranty of MERCHANTABILITY
;; or FITNESS FOR A PARTICULAR PURPOSE.  See the GNU General Public
;; License for more details.

;; You should have received a copy of the GNU General Public License
;; along with GCC; see the file COPYING3.  If not see
;; <http://www.gnu.org/licenses/>.


;; Vector int modes
(define_mode_iterator VEC_I [V16QI V8HI V4SI V2DI])

;; Vector float modes
(define_mode_iterator VEC_F [V4SF V2DF])

;; Vector arithmetic modes
(define_mode_iterator VEC_A [V16QI V8HI V4SI V2DI V4SF V2DF])

;; Vector modes that need alginment via permutes
(define_mode_iterator VEC_K [V16QI V8HI V4SI V4SF])

;; Vector logical modes
(define_mode_iterator VEC_L [V16QI V8HI V4SI V2DI V4SF V2DF TI])

;; Vector modes for moves.  Don't do TImode here.
(define_mode_iterator VEC_M [V16QI V8HI V4SI V2DI V4SF V2DF])

;; Vector modes for types that don't need a realignment under VSX
(define_mode_iterator VEC_N [V4SI V4SF V2DI V2DF])

;; Vector comparison modes
(define_mode_iterator VEC_C [V16QI V8HI V4SI V2DI V4SF V2DF])

;; Vector init/extract modes
(define_mode_iterator VEC_E [V16QI V8HI V4SI V2DI V4SF V2DF])

;; Vector modes for 64-bit base types
(define_mode_iterator VEC_64 [V2DI V2DF])

;; Vector reload iterator
(define_mode_iterator VEC_R [V16QI V8HI V4SI V2DI V4SF V2DF SF SD SI DF DD DI TI])

;; Base type from vector mode
(define_mode_attr VEC_base [(V16QI "QI")
			    (V8HI  "HI")
			    (V4SI  "SI")
			    (V2DI  "DI")
			    (V4SF  "SF")
			    (V2DF  "DF")
			    (TI    "TI")])

;; Same size integer type for floating point data
(define_mode_attr VEC_int [(V4SF  "v4si")
			   (V2DF  "v2di")])

(define_mode_attr VEC_INT [(V4SF  "V4SI")
			   (V2DF  "V2DI")])

;; constants for unspec
(define_c_enum "unspec" [UNSPEC_PREDICATE
			 UNSPEC_REDUC])

;; Vector reduction code iterators
(define_code_iterator VEC_reduc [plus smin smax])

(define_code_attr VEC_reduc_name [(plus "splus")
				  (smin "smin")
				  (smax "smax")])

(define_code_attr VEC_reduc_rtx [(plus "add")
				 (smin "smin")
				 (smax "smax")])


;; Vector move instructions.
(define_expand "mov<mode>"
  [(set (match_operand:VEC_M 0 "nonimmediate_operand" "")
	(match_operand:VEC_M 1 "any_operand" ""))]
  "VECTOR_MEM_ALTIVEC_OR_VSX_P (<MODE>mode)"
{
  if (can_create_pseudo_p ())
    {
      if (CONSTANT_P (operands[1])
	  && !easy_vector_constant (operands[1], <MODE>mode))
	operands[1] = force_const_mem (<MODE>mode, operands[1]);

      else if (!vlogical_operand (operands[0], <MODE>mode)
	       && !vlogical_operand (operands[1], <MODE>mode))
	operands[1] = force_reg (<MODE>mode, operands[1]);
    }
})

;; Generic vector floating point load/store instructions.  These will match
;; insns defined in vsx.md or altivec.md depending on the switches.
(define_expand "vector_load_<mode>"
  [(set (match_operand:VEC_M 0 "vfloat_operand" "")
	(match_operand:VEC_M 1 "memory_operand" ""))]
  "VECTOR_MEM_ALTIVEC_OR_VSX_P (<MODE>mode)"
  "")

(define_expand "vector_store_<mode>"
  [(set (match_operand:VEC_M 0 "memory_operand" "")
	(match_operand:VEC_M 1 "vfloat_operand" ""))]
  "VECTOR_MEM_ALTIVEC_OR_VSX_P (<MODE>mode)"
  "")

;; Splits if a GPR register was chosen for the move
(define_split
  [(set (match_operand:VEC_L 0 "nonimmediate_operand" "")
        (match_operand:VEC_L 1 "input_operand" ""))]
  "VECTOR_MEM_ALTIVEC_OR_VSX_P (<MODE>mode)
   && reload_completed
   && gpr_or_gpr_p (operands[0], operands[1])
   && !direct_move_p (operands[0], operands[1])
   && !quad_load_store_p (operands[0], operands[1])"
  [(pc)]
{
  rs6000_split_multireg_move (operands[0], operands[1]);
  DONE;
})

;; Vector floating point load/store instructions that uses the Altivec
;; instructions even if we are compiling for VSX, since the Altivec
;; instructions silently ignore the bottom 3 bits of the address, and VSX does
;; not.
(define_expand "vector_altivec_load_<mode>"
  [(set (match_operand:VEC_M 0 "vfloat_operand" "")
	(match_operand:VEC_M 1 "memory_operand" ""))]
  "VECTOR_MEM_ALTIVEC_OR_VSX_P (<MODE>mode)"
  "
{
  gcc_assert (VECTOR_MEM_ALTIVEC_OR_VSX_P (<MODE>mode));

  if (VECTOR_MEM_VSX_P (<MODE>mode))
    {
      operands[1] = rs6000_address_for_altivec (operands[1]);
      emit_insn (gen_altivec_lvx_<mode> (operands[0], operands[1]));
      DONE;
    }
}")

(define_expand "vector_altivec_store_<mode>"
  [(set (match_operand:VEC_M 0 "memory_operand" "")
	(match_operand:VEC_M 1 "vfloat_operand" ""))]
  "VECTOR_MEM_ALTIVEC_OR_VSX_P (<MODE>mode)"
  "
{
  gcc_assert (VECTOR_MEM_ALTIVEC_OR_VSX_P (<MODE>mode));

  if (VECTOR_MEM_VSX_P (<MODE>mode))
    {
      operands[0] = rs6000_address_for_altivec (operands[0]);
      emit_insn (gen_altivec_stvx_<mode> (operands[0], operands[1]));
      DONE;
    }
}")



;; Reload patterns for vector operations.  We may need an additional base
;; register to convert the reg+offset addressing to reg+reg for vector
;; registers and reg+reg or (reg+reg)&(-16) addressing to just an index
;; register for gpr registers.
(define_expand "reload_<VEC_R:mode>_<P:mptrsize>_store"
  [(parallel [(match_operand:VEC_R 0 "memory_operand" "m")
              (match_operand:VEC_R 1 "gpc_reg_operand" "r")
              (match_operand:P 2 "register_operand" "=&b")])]
  "<P:tptrsize>"
{
  rs6000_secondary_reload_inner (operands[1], operands[0], operands[2], true);
  DONE;
})

(define_expand "reload_<VEC_R:mode>_<P:mptrsize>_load"
  [(parallel [(match_operand:VEC_R 0 "gpc_reg_operand" "=&r")
              (match_operand:VEC_R 1 "memory_operand" "m")
              (match_operand:P 2 "register_operand" "=&b")])]
  "<P:tptrsize>"
{
  rs6000_secondary_reload_inner (operands[0], operands[1], operands[2], false);
  DONE;
})

;; Reload sometimes tries to move the address to a GPR, and can generate
;; invalid RTL for addresses involving AND -16.  Allow addresses involving
;; reg+reg, reg+small constant, or just reg, all wrapped in an AND -16.

(define_insn_and_split "*vec_reload_and_plus_<mptrsize>"
  [(set (match_operand:P 0 "gpc_reg_operand" "=b")
	(and:P (plus:P (match_operand:P 1 "gpc_reg_operand" "r")
		       (match_operand:P 2 "reg_or_cint_operand" "rI"))
	       (const_int -16)))]
  "(TARGET_ALTIVEC || TARGET_VSX) && (reload_in_progress || reload_completed)"
  "#"
  "&& reload_completed"
  [(set (match_dup 0)
	(plus:P (match_dup 1)
		(match_dup 2)))
   (parallel [(set (match_dup 0)
		   (and:P (match_dup 0)
			  (const_int -16)))
	      (clobber:CC (scratch:CC))])])

;; The normal ANDSI3/ANDDI3 won't match if reload decides to move an AND -16
;; address to a register because there is no clobber of a (scratch), so we add
;; it here.
(define_insn_and_split "*vec_reload_and_reg_<mptrsize>"
  [(set (match_operand:P 0 "gpc_reg_operand" "=b")
	(and:P (match_operand:P 1 "gpc_reg_operand" "r")
	       (const_int -16)))]
  "(TARGET_ALTIVEC || TARGET_VSX) && (reload_in_progress || reload_completed)"
  "#"
  "&& reload_completed"
  [(parallel [(set (match_dup 0)
		   (and:P (match_dup 1)
			  (const_int -16)))
	      (clobber:CC (scratch:CC))])])

;; Generic floating point vector arithmetic support
(define_expand "add<mode>3"
  [(set (match_operand:VEC_F 0 "vfloat_operand" "")
	(plus:VEC_F (match_operand:VEC_F 1 "vfloat_operand" "")
		    (match_operand:VEC_F 2 "vfloat_operand" "")))]
  "VECTOR_UNIT_ALTIVEC_OR_VSX_P (<MODE>mode)"
  "")

(define_expand "sub<mode>3"
  [(set (match_operand:VEC_F 0 "vfloat_operand" "")
	(minus:VEC_F (match_operand:VEC_F 1 "vfloat_operand" "")
		     (match_operand:VEC_F 2 "vfloat_operand" "")))]
  "VECTOR_UNIT_ALTIVEC_OR_VSX_P (<MODE>mode)"
  "")

(define_expand "mul<mode>3"
  [(set (match_operand:VEC_F 0 "vfloat_operand" "")
	(mult:VEC_F (match_operand:VEC_F 1 "vfloat_operand" "")
		    (match_operand:VEC_F 2 "vfloat_operand" "")))]
  "VECTOR_UNIT_ALTIVEC_OR_VSX_P (<MODE>mode)"
{
  if (<MODE>mode == V4SFmode && VECTOR_UNIT_ALTIVEC_P (<MODE>mode))
    {
      emit_insn (gen_altivec_mulv4sf3 (operands[0], operands[1], operands[2]));
      DONE;
    }
})

(define_expand "div<mode>3"
  [(set (match_operand:VEC_F 0 "vfloat_operand" "")
	(div:VEC_F (match_operand:VEC_F 1 "vfloat_operand" "")
		   (match_operand:VEC_F 2 "vfloat_operand" "")))]
  "VECTOR_UNIT_VSX_P (<MODE>mode)"
  "")

(define_expand "neg<mode>2"
  [(set (match_operand:VEC_F 0 "vfloat_operand" "")
	(neg:VEC_F (match_operand:VEC_F 1 "vfloat_operand" "")))]
  "VECTOR_UNIT_ALTIVEC_OR_VSX_P (<MODE>mode)"
  "
{
  if (<MODE>mode == V4SFmode && VECTOR_UNIT_ALTIVEC_P (<MODE>mode))
    {
      emit_insn (gen_altivec_negv4sf2 (operands[0], operands[1]));
      DONE;
    }
}")

(define_expand "abs<mode>2"
  [(set (match_operand:VEC_F 0 "vfloat_operand" "")
	(abs:VEC_F (match_operand:VEC_F 1 "vfloat_operand" "")))]
  "VECTOR_UNIT_ALTIVEC_OR_VSX_P (<MODE>mode)"
  "
{
  if (<MODE>mode == V4SFmode && VECTOR_UNIT_ALTIVEC_P (<MODE>mode))
    {
      emit_insn (gen_altivec_absv4sf2 (operands[0], operands[1]));
      DONE;
    }
}")

(define_expand "smin<mode>3"
  [(set (match_operand:VEC_F 0 "register_operand" "")
        (smin:VEC_F (match_operand:VEC_F 1 "register_operand" "")
		    (match_operand:VEC_F 2 "register_operand" "")))]
  "VECTOR_UNIT_ALTIVEC_OR_VSX_P (<MODE>mode)"
  "")

(define_expand "smax<mode>3"
  [(set (match_operand:VEC_F 0 "register_operand" "")
        (smax:VEC_F (match_operand:VEC_F 1 "register_operand" "")
		    (match_operand:VEC_F 2 "register_operand" "")))]
  "VECTOR_UNIT_ALTIVEC_OR_VSX_P (<MODE>mode)"
  "")


(define_expand "sqrt<mode>2"
  [(set (match_operand:VEC_F 0 "vfloat_operand" "")
	(sqrt:VEC_F (match_operand:VEC_F 1 "vfloat_operand" "")))]
  "VECTOR_UNIT_VSX_P (<MODE>mode)"
  "")

(define_expand "rsqrte<mode>2"
  [(set (match_operand:VEC_F 0 "vfloat_operand" "")
        (unspec:VEC_F [(match_operand:VEC_F 1 "vfloat_operand" "")]
		      UNSPEC_RSQRT))]
  "VECTOR_UNIT_ALTIVEC_OR_VSX_P (<MODE>mode)"
  "")

(define_expand "re<mode>2"
  [(set (match_operand:VEC_F 0 "vfloat_operand" "")
	(unspec:VEC_F [(match_operand:VEC_F 1 "vfloat_operand" "f")]
		      UNSPEC_FRES))]
  "VECTOR_UNIT_ALTIVEC_OR_VSX_P (<MODE>mode)"
  "")

(define_expand "ftrunc<mode>2"
  [(set (match_operand:VEC_F 0 "vfloat_operand" "")
  	(fix:VEC_F (match_operand:VEC_F 1 "vfloat_operand" "")))]
  "VECTOR_UNIT_ALTIVEC_OR_VSX_P (<MODE>mode)"
  "")

(define_expand "vector_ceil<mode>2"
  [(set (match_operand:VEC_F 0 "vfloat_operand" "")
	(unspec:VEC_F [(match_operand:VEC_F 1 "vfloat_operand" "")]
		      UNSPEC_FRIP))]
  "VECTOR_UNIT_ALTIVEC_OR_VSX_P (<MODE>mode)"
  "")

(define_expand "vector_floor<mode>2"
  [(set (match_operand:VEC_F 0 "vfloat_operand" "")
	(unspec:VEC_F [(match_operand:VEC_F 1 "vfloat_operand" "")]
		      UNSPEC_FRIM))]
  "VECTOR_UNIT_ALTIVEC_OR_VSX_P (<MODE>mode)"
  "")

(define_expand "vector_btrunc<mode>2"
  [(set (match_operand:VEC_F 0 "vfloat_operand" "")
	(fix:VEC_F (match_operand:VEC_F 1 "vfloat_operand" "")))]
  "VECTOR_UNIT_ALTIVEC_OR_VSX_P (<MODE>mode)"
  "")

(define_expand "vector_copysign<mode>3"
  [(set (match_operand:VEC_F 0 "vfloat_operand" "")
	(unspec:VEC_F [(match_operand:VEC_F 1 "vfloat_operand" "")
		       (match_operand:VEC_F 2 "vfloat_operand" "")] UNSPEC_COPYSIGN))]
  "VECTOR_UNIT_ALTIVEC_OR_VSX_P (<MODE>mode)"
  "
{
  if (<MODE>mode == V4SFmode && VECTOR_UNIT_ALTIVEC_P (<MODE>mode))
    {
      emit_insn (gen_altivec_copysign_v4sf3 (operands[0], operands[1],
					     operands[2]));
      DONE;
    }
}")


;; Vector comparisons
(define_expand "vcond<mode><mode>"
  [(set (match_operand:VEC_F 0 "vfloat_operand" "")
	(if_then_else:VEC_F
	 (match_operator 3 "comparison_operator"
			 [(match_operand:VEC_F 4 "vfloat_operand" "")
			  (match_operand:VEC_F 5 "vfloat_operand" "")])
	 (match_operand:VEC_F 1 "vfloat_operand" "")
	 (match_operand:VEC_F 2 "vfloat_operand" "")))]
  "VECTOR_UNIT_ALTIVEC_OR_VSX_P (<MODE>mode)"
  "
{
  if (rs6000_emit_vector_cond_expr (operands[0], operands[1], operands[2],
				    operands[3], operands[4], operands[5]))
    DONE;
  else
    FAIL;
}")

(define_expand "vcond<mode><mode>"
  [(set (match_operand:VEC_I 0 "vint_operand" "")
	(if_then_else:VEC_I
	 (match_operator 3 "comparison_operator"
			 [(match_operand:VEC_I 4 "vint_operand" "")
			  (match_operand:VEC_I 5 "vint_operand" "")])
	 (match_operand:VEC_I 1 "vint_operand" "")
	 (match_operand:VEC_I 2 "vint_operand" "")))]
  "VECTOR_UNIT_ALTIVEC_OR_VSX_P (<MODE>mode)"
  "
{
  if (rs6000_emit_vector_cond_expr (operands[0], operands[1], operands[2],
				    operands[3], operands[4], operands[5]))
    DONE;
  else
    FAIL;
}")

(define_expand "vcondv4sfv4si"
  [(set (match_operand:V4SF 0 "vfloat_operand" "")
	(if_then_else:V4SF
	 (match_operator 3 "comparison_operator"
			 [(match_operand:V4SI 4 "vint_operand" "")
			  (match_operand:V4SI 5 "vint_operand" "")])
	 (match_operand:V4SF 1 "vfloat_operand" "")
	 (match_operand:V4SF 2 "vfloat_operand" "")))]
  "VECTOR_UNIT_ALTIVEC_OR_VSX_P (V4SFmode)
   && VECTOR_UNIT_ALTIVEC_P (V4SImode)"
  "
{
  if (rs6000_emit_vector_cond_expr (operands[0], operands[1], operands[2],
				    operands[3], operands[4], operands[5]))
    DONE;
  else
    FAIL;
}")

(define_expand "vcondv4siv4sf"
  [(set (match_operand:V4SI 0 "vint_operand" "")
	(if_then_else:V4SI
	 (match_operator 3 "comparison_operator"
			 [(match_operand:V4SF 4 "vfloat_operand" "")
			  (match_operand:V4SF 5 "vfloat_operand" "")])
	 (match_operand:V4SI 1 "vint_operand" "")
	 (match_operand:V4SI 2 "vint_operand" "")))]
  "VECTOR_UNIT_ALTIVEC_OR_VSX_P (V4SFmode)
   && VECTOR_UNIT_ALTIVEC_P (V4SImode)"
  "
{
  if (rs6000_emit_vector_cond_expr (operands[0], operands[1], operands[2],
				    operands[3], operands[4], operands[5]))
    DONE;
  else
    FAIL;
}")

(define_expand "vcondu<mode><mode>"
  [(set (match_operand:VEC_I 0 "vint_operand" "")
	(if_then_else:VEC_I
	 (match_operator 3 "comparison_operator"
			 [(match_operand:VEC_I 4 "vint_operand" "")
			  (match_operand:VEC_I 5 "vint_operand" "")])
	 (match_operand:VEC_I 1 "vint_operand" "")
	 (match_operand:VEC_I 2 "vint_operand" "")))]
  "VECTOR_UNIT_ALTIVEC_OR_VSX_P (<MODE>mode)"
  "
{
  if (rs6000_emit_vector_cond_expr (operands[0], operands[1], operands[2],
				    operands[3], operands[4], operands[5]))
    DONE;
  else
    FAIL;
}")

(define_expand "vconduv4sfv4si"
  [(set (match_operand:V4SF 0 "vfloat_operand" "")
	(if_then_else:V4SF
	 (match_operator 3 "comparison_operator"
			 [(match_operand:V4SI 4 "vint_operand" "")
			  (match_operand:V4SI 5 "vint_operand" "")])
	 (match_operand:V4SF 1 "vfloat_operand" "")
	 (match_operand:V4SF 2 "vfloat_operand" "")))]
  "VECTOR_UNIT_ALTIVEC_OR_VSX_P (V4SFmode)
   && VECTOR_UNIT_ALTIVEC_P (V4SImode)"
  "
{
  if (rs6000_emit_vector_cond_expr (operands[0], operands[1], operands[2],
				    operands[3], operands[4], operands[5]))
    DONE;
  else
    FAIL;
}")

(define_expand "vector_eq<mode>"
  [(set (match_operand:VEC_C 0 "vlogical_operand" "")
	(eq:VEC_C (match_operand:VEC_C 1 "vlogical_operand" "")
		  (match_operand:VEC_C 2 "vlogical_operand" "")))]
  "VECTOR_UNIT_ALTIVEC_OR_VSX_P (<MODE>mode)"
  "")

(define_expand "vector_gt<mode>"
  [(set (match_operand:VEC_C 0 "vlogical_operand" "")
	(gt:VEC_C (match_operand:VEC_C 1 "vlogical_operand" "")
		  (match_operand:VEC_C 2 "vlogical_operand" "")))]
  "VECTOR_UNIT_ALTIVEC_OR_VSX_P (<MODE>mode)"
  "")

(define_expand "vector_ge<mode>"
  [(set (match_operand:VEC_C 0 "vlogical_operand" "")
	(ge:VEC_C (match_operand:VEC_C 1 "vlogical_operand" "")
		  (match_operand:VEC_C 2 "vlogical_operand" "")))]
  "VECTOR_UNIT_ALTIVEC_OR_VSX_P (<MODE>mode)"
  "")

(define_expand "vector_gtu<mode>"
  [(set (match_operand:VEC_I 0 "vint_operand" "")
	(gtu:VEC_I (match_operand:VEC_I 1 "vint_operand" "")
		   (match_operand:VEC_I 2 "vint_operand" "")))]
  "VECTOR_UNIT_ALTIVEC_OR_VSX_P (<MODE>mode)"
  "")

(define_expand "vector_geu<mode>"
  [(set (match_operand:VEC_I 0 "vint_operand" "")
	(geu:VEC_I (match_operand:VEC_I 1 "vint_operand" "")
		   (match_operand:VEC_I 2 "vint_operand" "")))]
  "VECTOR_UNIT_ALTIVEC_OR_VSX_P (<MODE>mode)"
  "")

(define_insn_and_split "*vector_uneq<mode>"
  [(set (match_operand:VEC_F 0 "vfloat_operand" "")
	(uneq:VEC_F (match_operand:VEC_F 1 "vfloat_operand" "")
		    (match_operand:VEC_F 2 "vfloat_operand" "")))]
  "VECTOR_UNIT_ALTIVEC_OR_VSX_P (<MODE>mode)"
  "#"
  ""
  [(set (match_dup 3)
	(gt:VEC_F (match_dup 1)
		  (match_dup 2)))
   (set (match_dup 4)
	(gt:VEC_F (match_dup 2)
		  (match_dup 1)))
   (set (match_dup 0)
	(not:VEC_F (ior:VEC_F (match_dup 3)
			      (match_dup 4))))]
  "
{
  operands[3] = gen_reg_rtx (<MODE>mode);
  operands[4] = gen_reg_rtx (<MODE>mode);
}")

(define_insn_and_split "*vector_ltgt<mode>"
  [(set (match_operand:VEC_F 0 "vfloat_operand" "")
	(ltgt:VEC_F (match_operand:VEC_F 1 "vfloat_operand" "")
		    (match_operand:VEC_F 2 "vfloat_operand" "")))]
  "VECTOR_UNIT_ALTIVEC_OR_VSX_P (<MODE>mode)"
  "#"
  ""
  [(set (match_dup 3)
	(gt:VEC_F (match_dup 1)
		  (match_dup 2)))
   (set (match_dup 4)
	(gt:VEC_F (match_dup 2)
		  (match_dup 1)))
   (set (match_dup 0)
	(ior:VEC_F (match_dup 3)
		   (match_dup 4)))]
  "
{
  operands[3] = gen_reg_rtx (<MODE>mode);
  operands[4] = gen_reg_rtx (<MODE>mode);
}")

(define_insn_and_split "*vector_ordered<mode>"
  [(set (match_operand:VEC_F 0 "vfloat_operand" "")
	(ordered:VEC_F (match_operand:VEC_F 1 "vfloat_operand" "")
		       (match_operand:VEC_F 2 "vfloat_operand" "")))]
  "VECTOR_UNIT_ALTIVEC_OR_VSX_P (<MODE>mode)"
  "#"
  ""
  [(set (match_dup 3)
	(ge:VEC_F (match_dup 1)
		  (match_dup 2)))
   (set (match_dup 4)
	(ge:VEC_F (match_dup 2)
		  (match_dup 1)))
   (set (match_dup 0)
	(ior:VEC_F (match_dup 3)
		   (match_dup 4)))]
  "
{
  operands[3] = gen_reg_rtx (<MODE>mode);
  operands[4] = gen_reg_rtx (<MODE>mode);
}")

(define_insn_and_split "*vector_unordered<mode>"
  [(set (match_operand:VEC_F 0 "vfloat_operand" "")
	(unordered:VEC_F (match_operand:VEC_F 1 "vfloat_operand" "")
			 (match_operand:VEC_F 2 "vfloat_operand" "")))]
  "VECTOR_UNIT_ALTIVEC_OR_VSX_P (<MODE>mode)"
  "#"
  ""
  [(set (match_dup 3)
	(ge:VEC_F (match_dup 1)
		  (match_dup 2)))
   (set (match_dup 4)
	(ge:VEC_F (match_dup 2)
		  (match_dup 1)))
   (set (match_dup 0)
	(not:VEC_F (ior:VEC_F (match_dup 3)
			      (match_dup 4))))]
  "
{
  operands[3] = gen_reg_rtx (<MODE>mode);
  operands[4] = gen_reg_rtx (<MODE>mode);
}")

;; Note the arguments for __builtin_altivec_vsel are op2, op1, mask
;; which is in the reverse order that we want
(define_expand "vector_select_<mode>"
  [(set (match_operand:VEC_L 0 "vlogical_operand" "")
	(if_then_else:VEC_L
	 (ne:CC (match_operand:VEC_L 3 "vlogical_operand" "")
		(match_dup 4))
	 (match_operand:VEC_L 2 "vlogical_operand" "")
	 (match_operand:VEC_L 1 "vlogical_operand" "")))]
  "VECTOR_UNIT_ALTIVEC_OR_VSX_P (<MODE>mode)"
  "operands[4] = CONST0_RTX (<MODE>mode);")

(define_expand "vector_select_<mode>_uns"
  [(set (match_operand:VEC_L 0 "vlogical_operand" "")
	(if_then_else:VEC_L
	 (ne:CCUNS (match_operand:VEC_L 3 "vlogical_operand" "")
		   (match_dup 4))
	 (match_operand:VEC_L 2 "vlogical_operand" "")
	 (match_operand:VEC_L 1 "vlogical_operand" "")))]
  "VECTOR_UNIT_ALTIVEC_OR_VSX_P (<MODE>mode)"
  "operands[4] = CONST0_RTX (<MODE>mode);")

;; Expansions that compare vectors producing a vector result and a predicate,
;; setting CR6 to indicate a combined status
(define_expand "vector_eq_<mode>_p"
  [(parallel
    [(set (reg:CC 74)
	  (unspec:CC [(eq:CC (match_operand:VEC_A 1 "vlogical_operand" "")
			     (match_operand:VEC_A 2 "vlogical_operand" ""))]
		     UNSPEC_PREDICATE))
     (set (match_operand:VEC_A 0 "vlogical_operand" "")
	  (eq:VEC_A (match_dup 1)
		    (match_dup 2)))])]
  "VECTOR_UNIT_ALTIVEC_OR_VSX_P (<MODE>mode)"
  "")

(define_expand "vector_gt_<mode>_p"
  [(parallel
    [(set (reg:CC 74)
	  (unspec:CC [(gt:CC (match_operand:VEC_A 1 "vlogical_operand" "")
			     (match_operand:VEC_A 2 "vlogical_operand" ""))]
		     UNSPEC_PREDICATE))
     (set (match_operand:VEC_A 0 "vlogical_operand" "")
	  (gt:VEC_A (match_dup 1)
		    (match_dup 2)))])]
  "VECTOR_UNIT_ALTIVEC_OR_VSX_P (<MODE>mode)"
  "")

(define_expand "vector_ge_<mode>_p"
  [(parallel
    [(set (reg:CC 74)
	  (unspec:CC [(ge:CC (match_operand:VEC_F 1 "vfloat_operand" "")
			     (match_operand:VEC_F 2 "vfloat_operand" ""))]
		     UNSPEC_PREDICATE))
     (set (match_operand:VEC_F 0 "vfloat_operand" "")
	  (ge:VEC_F (match_dup 1)
		    (match_dup 2)))])]
  "VECTOR_UNIT_ALTIVEC_OR_VSX_P (<MODE>mode)"
  "")

(define_expand "vector_gtu_<mode>_p"
  [(parallel
    [(set (reg:CC 74)
	  (unspec:CC [(gtu:CC (match_operand:VEC_I 1 "vint_operand" "")
			      (match_operand:VEC_I 2 "vint_operand" ""))]
		     UNSPEC_PREDICATE))
     (set (match_operand:VEC_I 0 "vlogical_operand" "")
	  (gtu:VEC_I (match_dup 1)
		     (match_dup 2)))])]
  "VECTOR_UNIT_ALTIVEC_OR_VSX_P (<MODE>mode)"
  "")

;; AltiVec/VSX predicates.

(define_expand "cr6_test_for_zero"
  [(set (match_operand:SI 0 "register_operand" "=r")
	(eq:SI (reg:CC 74)
	       (const_int 0)))]
  "TARGET_ALTIVEC || TARGET_VSX"
  "")

(define_expand "cr6_test_for_zero_reverse"
  [(set (match_operand:SI 0 "register_operand" "=r")
	(eq:SI (reg:CC 74)
	       (const_int 0)))
   (set (match_dup 0) (minus:SI (const_int 1) (match_dup 0)))]
  "TARGET_ALTIVEC || TARGET_VSX"
  "")

(define_expand "cr6_test_for_lt"
  [(set (match_operand:SI 0 "register_operand" "=r")
	(lt:SI (reg:CC 74)
	       (const_int 0)))]
  "TARGET_ALTIVEC || TARGET_VSX"
  "")

(define_expand "cr6_test_for_lt_reverse"
  [(set (match_operand:SI 0 "register_operand" "=r")
	(lt:SI (reg:CC 74)
	       (const_int 0)))
   (set (match_dup 0) (minus:SI (const_int 1) (match_dup 0)))]
  "TARGET_ALTIVEC || TARGET_VSX"
  "")


<<<<<<< HEAD
;; Vector logical instructions
;; Do not support TImode logical instructions on 32-bit at present, because the
;; compiler will see that we have a TImode and when it wanted DImode, and
;; convert the DImode to TImode, store it on the stack, and load it in a VSX
;; register.
(define_expand "xor<mode>3"
  [(set (match_operand:VEC_L 0 "vlogical_operand" "")
        (xor:VEC_L (match_operand:VEC_L 1 "vlogical_operand" "")
		   (match_operand:VEC_L 2 "vlogical_operand" "")))]
  "VECTOR_MEM_ALTIVEC_OR_VSX_P (<MODE>mode)
   && (<MODE>mode != TImode || TARGET_POWERPC64)"
  "")

(define_expand "ior<mode>3"
  [(set (match_operand:VEC_L 0 "vlogical_operand" "")
        (ior:VEC_L (match_operand:VEC_L 1 "vlogical_operand" "")
		   (match_operand:VEC_L 2 "vlogical_operand" "")))]
  "VECTOR_MEM_ALTIVEC_OR_VSX_P (<MODE>mode)
   && (<MODE>mode != TImode || TARGET_POWERPC64)"
  "")

(define_expand "and<mode>3"
  [(parallel [(set (match_operand:VEC_L 0 "vlogical_operand" "")
		   (and:VEC_L (match_operand:VEC_L 1 "vlogical_operand" "")
			      (match_operand:VEC_L 2 "vlogical_operand" "")))
	      (clobber (match_scratch:CC 3 ""))])]
  "VECTOR_MEM_ALTIVEC_OR_VSX_P (<MODE>mode)
   && (<MODE>mode != TImode || TARGET_POWERPC64)"
  "")

(define_expand "one_cmpl<mode>2"
  [(set (match_operand:VEC_L 0 "vlogical_operand" "")
        (not:VEC_L (match_operand:VEC_L 1 "vlogical_operand" "")))]
  "VECTOR_MEM_ALTIVEC_OR_VSX_P (<MODE>mode)
   && (<MODE>mode != TImode || TARGET_POWERPC64)"
  "")

(define_expand "nor<mode>3"
  [(set (match_operand:VEC_L 0 "vlogical_operand" "")
	(and:VEC_L (not:VEC_L (match_operand:VEC_L 1 "vlogical_operand" ""))
		   (not:VEC_L (match_operand:VEC_L 2 "vlogical_operand" ""))))]
  "VECTOR_MEM_ALTIVEC_OR_VSX_P (<MODE>mode)
   && (<MODE>mode != TImode || TARGET_POWERPC64)"
  "")

(define_expand "andc<mode>3"
  [(set (match_operand:VEC_L 0 "vlogical_operand" "")
        (and:VEC_L (not:VEC_L (match_operand:VEC_L 2 "vlogical_operand" ""))
		   (match_operand:VEC_L 1 "vlogical_operand" "")))]
  "VECTOR_MEM_ALTIVEC_OR_VSX_P (<MODE>mode)
   && (<MODE>mode != TImode || TARGET_POWERPC64)"
  "")

;; Power8 vector logical instructions.
(define_expand "eqv<mode>3"
  [(set (match_operand:VEC_L 0 "register_operand" "")
	(not:VEC_L
	 (xor:VEC_L (match_operand:VEC_L 1 "register_operand" "")
		    (match_operand:VEC_L 2 "register_operand" ""))))]
  "TARGET_P8_VECTOR && VECTOR_MEM_VSX_P (<MODE>mode)
   && (<MODE>mode != TImode || TARGET_POWERPC64)")

;; Rewrite nand into canonical form
(define_expand "nand<mode>3"
  [(set (match_operand:VEC_L 0 "register_operand" "")
	(ior:VEC_L
	 (not:VEC_L (match_operand:VEC_L 1 "register_operand" ""))
	 (not:VEC_L (match_operand:VEC_L 2 "register_operand" ""))))]
  "TARGET_P8_VECTOR && VECTOR_MEM_VSX_P (<MODE>mode)
   && (<MODE>mode != TImode || TARGET_POWERPC64)")

;; The canonical form is to have the negated elment first, so we need to
;; reverse arguments.
(define_expand "orc<mode>3"
  [(set (match_operand:VEC_L 0 "register_operand" "")
	(ior:VEC_L
	 (not:VEC_L (match_operand:VEC_L 1 "register_operand" ""))
	 (match_operand:VEC_L 2 "register_operand" "")))]
  "TARGET_P8_VECTOR && VECTOR_MEM_VSX_P (<MODE>mode)
   && (<MODE>mode != TImode || TARGET_POWERPC64)")

;; Vector count leading zeros
(define_expand "clz<mode>2"
  [(set (match_operand:VEC_I 0 "register_operand" "")
	(clz:VEC_I (match_operand:VEC_I 1 "register_operand" "")))]
  "TARGET_P8_VECTOR")

;; Vector population count
(define_expand "popcount<mode>2"
  [(set (match_operand:VEC_I 0 "register_operand" "")
        (popcount:VEC_I (match_operand:VEC_I 1 "register_operand" "")))]
  "TARGET_P8_VECTOR")

=======
;; Vector count leading zeros
(define_expand "clz<mode>2"
  [(set (match_operand:VEC_I 0 "register_operand" "")
	(clz:VEC_I (match_operand:VEC_I 1 "register_operand" "")))]
  "TARGET_P8_VECTOR")

;; Vector population count
(define_expand "popcount<mode>2"
  [(set (match_operand:VEC_I 0 "register_operand" "")
        (popcount:VEC_I (match_operand:VEC_I 1 "register_operand" "")))]
  "TARGET_P8_VECTOR")

>>>>>>> de147f5b

;; Same size conversions
(define_expand "float<VEC_int><mode>2"
  [(set (match_operand:VEC_F 0 "vfloat_operand" "")
	(float:VEC_F (match_operand:<VEC_INT> 1 "vint_operand" "")))]
  "VECTOR_UNIT_ALTIVEC_OR_VSX_P (<MODE>mode)"
  "
{
  if (<MODE>mode == V4SFmode && VECTOR_UNIT_ALTIVEC_P (<MODE>mode))
    {
      emit_insn (gen_altivec_vcfsx (operands[0], operands[1], const0_rtx));
      DONE;
    }
}")

(define_expand "floatuns<VEC_int><mode>2"
  [(set (match_operand:VEC_F 0 "vfloat_operand" "")
	(unsigned_float:VEC_F (match_operand:<VEC_INT> 1 "vint_operand" "")))]
  "VECTOR_UNIT_ALTIVEC_OR_VSX_P (<MODE>mode)"
  "
{
  if (<MODE>mode == V4SFmode && VECTOR_UNIT_ALTIVEC_P (<MODE>mode))
    {
      emit_insn (gen_altivec_vcfux (operands[0], operands[1], const0_rtx));
      DONE;
    }
}")

(define_expand "fix_trunc<mode><VEC_int>2"
  [(set (match_operand:<VEC_INT> 0 "vint_operand" "")
	(fix:<VEC_INT> (match_operand:VEC_F 1 "vfloat_operand" "")))]
  "VECTOR_UNIT_ALTIVEC_OR_VSX_P (<MODE>mode)"
  "
{
  if (<MODE>mode == V4SFmode && VECTOR_UNIT_ALTIVEC_P (<MODE>mode))
    {
      emit_insn (gen_altivec_vctsxs (operands[0], operands[1], const0_rtx));
      DONE;
    }
}")

(define_expand "fixuns_trunc<mode><VEC_int>2"
  [(set (match_operand:<VEC_INT> 0 "vint_operand" "")
	(unsigned_fix:<VEC_INT> (match_operand:VEC_F 1 "vfloat_operand" "")))]
  "VECTOR_UNIT_ALTIVEC_OR_VSX_P (<MODE>mode)"
  "
{
  if (<MODE>mode == V4SFmode && VECTOR_UNIT_ALTIVEC_P (<MODE>mode))
    {
      emit_insn (gen_altivec_vctuxs (operands[0], operands[1], const0_rtx));
      DONE;
    }
}")


;; Vector initialization, set, extract
(define_expand "vec_init<mode>"
  [(match_operand:VEC_E 0 "vlogical_operand" "")
   (match_operand:VEC_E 1 "" "")]
  "VECTOR_MEM_ALTIVEC_OR_VSX_P (<MODE>mode)"
{
  rs6000_expand_vector_init (operands[0], operands[1]);
  DONE;
})

(define_expand "vec_set<mode>"
  [(match_operand:VEC_E 0 "vlogical_operand" "")
   (match_operand:<VEC_base> 1 "register_operand" "")
   (match_operand 2 "const_int_operand" "")]
  "VECTOR_MEM_ALTIVEC_OR_VSX_P (<MODE>mode)"
{
  rs6000_expand_vector_set (operands[0], operands[1], INTVAL (operands[2]));
  DONE;
})

(define_expand "vec_extract<mode>"
  [(match_operand:<VEC_base> 0 "register_operand" "")
   (match_operand:VEC_E 1 "vlogical_operand" "")
   (match_operand 2 "const_int_operand" "")]
  "VECTOR_MEM_ALTIVEC_OR_VSX_P (<MODE>mode)"
{
  rs6000_expand_vector_extract (operands[0], operands[1],
				INTVAL (operands[2]));
  DONE;
})

;; Convert double word types to single word types
(define_expand "vec_pack_trunc_v2df"
  [(match_operand:V4SF 0 "vfloat_operand" "")
   (match_operand:V2DF 1 "vfloat_operand" "")
   (match_operand:V2DF 2 "vfloat_operand" "")]
  "VECTOR_UNIT_VSX_P (V2DFmode) && TARGET_ALTIVEC"
{
  rtx r1 = gen_reg_rtx (V4SFmode);
  rtx r2 = gen_reg_rtx (V4SFmode);

  emit_insn (gen_vsx_xvcvdpsp (r1, operands[1]));
  emit_insn (gen_vsx_xvcvdpsp (r2, operands[2]));
  rs6000_expand_extract_even (operands[0], r1, r2);
  DONE;
})

(define_expand "vec_pack_sfix_trunc_v2df"
  [(match_operand:V4SI 0 "vint_operand" "")
   (match_operand:V2DF 1 "vfloat_operand" "")
   (match_operand:V2DF 2 "vfloat_operand" "")]
  "VECTOR_UNIT_VSX_P (V2DFmode) && TARGET_ALTIVEC"
{
  rtx r1 = gen_reg_rtx (V4SImode);
  rtx r2 = gen_reg_rtx (V4SImode);

  emit_insn (gen_vsx_xvcvdpsxws (r1, operands[1]));
  emit_insn (gen_vsx_xvcvdpsxws (r2, operands[2]));
  rs6000_expand_extract_even (operands[0], r1, r2);
  DONE;
})

(define_expand "vec_pack_ufix_trunc_v2df"
  [(match_operand:V4SI 0 "vint_operand" "")
   (match_operand:V2DF 1 "vfloat_operand" "")
   (match_operand:V2DF 2 "vfloat_operand" "")]
  "VECTOR_UNIT_VSX_P (V2DFmode) && TARGET_ALTIVEC"
{
  rtx r1 = gen_reg_rtx (V4SImode);
  rtx r2 = gen_reg_rtx (V4SImode);

  emit_insn (gen_vsx_xvcvdpuxws (r1, operands[1]));
  emit_insn (gen_vsx_xvcvdpuxws (r2, operands[2]));
  rs6000_expand_extract_even (operands[0], r1, r2);
  DONE;
})

;; Convert single word types to double word
(define_expand "vec_unpacks_hi_v4sf"
  [(match_operand:V2DF 0 "vfloat_operand" "")
   (match_operand:V4SF 1 "vfloat_operand" "")]
  "VECTOR_UNIT_VSX_P (V2DFmode) && VECTOR_UNIT_ALTIVEC_OR_VSX_P (V4SFmode)"
{
  rtx reg = gen_reg_rtx (V4SFmode);

  rs6000_expand_interleave (reg, operands[1], operands[1], true);
  emit_insn (gen_vsx_xvcvspdp (operands[0], reg));
  DONE;
})

(define_expand "vec_unpacks_lo_v4sf"
  [(match_operand:V2DF 0 "vfloat_operand" "")
   (match_operand:V4SF 1 "vfloat_operand" "")]
  "VECTOR_UNIT_VSX_P (V2DFmode) && VECTOR_UNIT_ALTIVEC_OR_VSX_P (V4SFmode)"
{
  rtx reg = gen_reg_rtx (V4SFmode);

  rs6000_expand_interleave (reg, operands[1], operands[1], false);
  emit_insn (gen_vsx_xvcvspdp (operands[0], reg));
  DONE;
})

(define_expand "vec_unpacks_float_hi_v4si"
  [(match_operand:V2DF 0 "vfloat_operand" "")
   (match_operand:V4SI 1 "vint_operand" "")]
  "VECTOR_UNIT_VSX_P (V2DFmode) && VECTOR_UNIT_ALTIVEC_OR_VSX_P (V4SImode)"
{
  rtx reg = gen_reg_rtx (V4SImode);

  rs6000_expand_interleave (reg, operands[1], operands[1], true);
  emit_insn (gen_vsx_xvcvsxwdp (operands[0], reg));
  DONE;
})

(define_expand "vec_unpacks_float_lo_v4si"
  [(match_operand:V2DF 0 "vfloat_operand" "")
   (match_operand:V4SI 1 "vint_operand" "")]
  "VECTOR_UNIT_VSX_P (V2DFmode) && VECTOR_UNIT_ALTIVEC_OR_VSX_P (V4SImode)"
{
  rtx reg = gen_reg_rtx (V4SImode);

  rs6000_expand_interleave (reg, operands[1], operands[1], false);
  emit_insn (gen_vsx_xvcvsxwdp (operands[0], reg));
  DONE;
})

(define_expand "vec_unpacku_float_hi_v4si"
  [(match_operand:V2DF 0 "vfloat_operand" "")
   (match_operand:V4SI 1 "vint_operand" "")]
  "VECTOR_UNIT_VSX_P (V2DFmode) && VECTOR_UNIT_ALTIVEC_OR_VSX_P (V4SImode)"
{
  rtx reg = gen_reg_rtx (V4SImode);

  rs6000_expand_interleave (reg, operands[1], operands[1], true);
  emit_insn (gen_vsx_xvcvuxwdp (operands[0], reg));
  DONE;
})

(define_expand "vec_unpacku_float_lo_v4si"
  [(match_operand:V2DF 0 "vfloat_operand" "")
   (match_operand:V4SI 1 "vint_operand" "")]
  "VECTOR_UNIT_VSX_P (V2DFmode) && VECTOR_UNIT_ALTIVEC_OR_VSX_P (V4SImode)"
{
  rtx reg = gen_reg_rtx (V4SImode);

  rs6000_expand_interleave (reg, operands[1], operands[1], false);
  emit_insn (gen_vsx_xvcvuxwdp (operands[0], reg));
  DONE;
})


;; Align vector loads with a permute.
(define_expand "vec_realign_load_<mode>"
  [(match_operand:VEC_K 0 "vlogical_operand" "")
   (match_operand:VEC_K 1 "vlogical_operand" "")
   (match_operand:VEC_K 2 "vlogical_operand" "")
   (match_operand:V16QI 3 "vlogical_operand" "")]
  "VECTOR_MEM_ALTIVEC_OR_VSX_P (<MODE>mode)"
{
  emit_insn (gen_altivec_vperm_<mode> (operands[0], operands[1], operands[2],
				       operands[3]));
  DONE;
})

;; Under VSX, vectors of 4/8 byte alignments do not need to be aligned
;; since the load already handles it.
(define_expand "movmisalign<mode>"
 [(set (match_operand:VEC_N 0 "nonimmediate_operand" "")
       (match_operand:VEC_N 1 "any_operand" ""))]
 "VECTOR_MEM_VSX_P (<MODE>mode) && TARGET_ALLOW_MOVMISALIGN"
 "")


;; Vector shift left in bits.  Currently supported ony for shift
;; amounts that can be expressed as byte shifts (divisible by 8).
;; General shift amounts can be supported using vslo + vsl. We're
;; not expecting to see these yet (the vectorizer currently
;; generates only shifts divisible by byte_size).
(define_expand "vec_shl_<mode>"
  [(match_operand:VEC_L 0 "vlogical_operand" "")
   (match_operand:VEC_L 1 "vlogical_operand" "")
   (match_operand:QI 2 "reg_or_short_operand" "")]
  "TARGET_ALTIVEC"
  "
{
  rtx bitshift = operands[2];
  rtx shift;
  rtx insn;
  HOST_WIDE_INT bitshift_val;
  HOST_WIDE_INT byteshift_val;

  if (! CONSTANT_P (bitshift))
    FAIL;
  bitshift_val = INTVAL (bitshift);
  if (bitshift_val & 0x7)
    FAIL;
  byteshift_val = bitshift_val >> 3;
  if (TARGET_VSX && (byteshift_val & 0x3) == 0)
    {
      shift = gen_rtx_CONST_INT (QImode, byteshift_val >> 2);
      insn = gen_vsx_xxsldwi_<mode> (operands[0], operands[1], operands[1],
				     shift);
    }
  else
    {
      shift = gen_rtx_CONST_INT (QImode, byteshift_val);
      insn = gen_altivec_vsldoi_<mode> (operands[0], operands[1], operands[1],
					shift);
    }

  emit_insn (insn);
  DONE;
}")

;; Vector shift right in bits. Currently supported ony for shift
;; amounts that can be expressed as byte shifts (divisible by 8).
;; General shift amounts can be supported using vsro + vsr. We're
;; not expecting to see these yet (the vectorizer currently
;; generates only shifts divisible by byte_size).
(define_expand "vec_shr_<mode>"
  [(match_operand:VEC_L 0 "vlogical_operand" "")
   (match_operand:VEC_L 1 "vlogical_operand" "")
   (match_operand:QI 2 "reg_or_short_operand" "")]
  "TARGET_ALTIVEC"
  "
{
  rtx bitshift = operands[2];
  rtx shift;
  rtx insn;
  HOST_WIDE_INT bitshift_val;
  HOST_WIDE_INT byteshift_val;

  if (! CONSTANT_P (bitshift))
    FAIL;
  bitshift_val = INTVAL (bitshift);
  if (bitshift_val & 0x7)
    FAIL;
  byteshift_val = 16 - (bitshift_val >> 3);
  if (TARGET_VSX && (byteshift_val & 0x3) == 0)
    {
      shift = gen_rtx_CONST_INT (QImode, byteshift_val >> 2);
      insn = gen_vsx_xxsldwi_<mode> (operands[0], operands[1], operands[1],
				     shift);
    }
  else
    {
      shift = gen_rtx_CONST_INT (QImode, byteshift_val);
      insn = gen_altivec_vsldoi_<mode> (operands[0], operands[1], operands[1],
					shift);
    }

  emit_insn (insn);
  DONE;
}")

;; Expanders for rotate each element in a vector
(define_expand "vrotl<mode>3"
  [(set (match_operand:VEC_I 0 "vint_operand" "")
	(rotate:VEC_I (match_operand:VEC_I 1 "vint_operand" "")
		      (match_operand:VEC_I 2 "vint_operand" "")))]
  "VECTOR_UNIT_ALTIVEC_OR_VSX_P (<MODE>mode)"
  "")

;; Expanders for arithmetic shift left on each vector element
(define_expand "vashl<mode>3"
  [(set (match_operand:VEC_I 0 "vint_operand" "")
	(ashift:VEC_I (match_operand:VEC_I 1 "vint_operand" "")
		      (match_operand:VEC_I 2 "vint_operand" "")))]
  "VECTOR_UNIT_ALTIVEC_OR_VSX_P (<MODE>mode)"
  "")

;; Expanders for logical shift right on each vector element
(define_expand "vlshr<mode>3"
  [(set (match_operand:VEC_I 0 "vint_operand" "")
	(lshiftrt:VEC_I (match_operand:VEC_I 1 "vint_operand" "")
			(match_operand:VEC_I 2 "vint_operand" "")))]
  "VECTOR_UNIT_ALTIVEC_OR_VSX_P (<MODE>mode)"
  "")

;; Expanders for arithmetic shift right on each vector element
(define_expand "vashr<mode>3"
  [(set (match_operand:VEC_I 0 "vint_operand" "")
	(ashiftrt:VEC_I (match_operand:VEC_I 1 "vint_operand" "")
			(match_operand:VEC_I 2 "vint_operand" "")))]
  "VECTOR_UNIT_ALTIVEC_OR_VSX_P (<MODE>mode)"
  "")

;; Vector reduction expanders for VSX

(define_expand "reduc_<VEC_reduc_name>_v2df"
  [(parallel [(set (match_operand:V2DF 0 "vfloat_operand" "")
		   (VEC_reduc:V2DF
		    (vec_concat:V2DF
		     (vec_select:DF
		      (match_operand:V2DF 1 "vfloat_operand" "")
		      (parallel [(const_int 1)]))
		     (vec_select:DF
		      (match_dup 1)
		      (parallel [(const_int 0)])))
		    (match_dup 1)))
	      (clobber (match_scratch:V2DF 2 ""))])]
  "VECTOR_UNIT_VSX_P (V2DFmode)"
  "")

; The (VEC_reduc:V4SF
;	(op1)
;	(unspec:V4SF [(const_int 0)] UNSPEC_REDUC))
;
; is to allow us to use a code iterator, but not completely list all of the
; vector rotates, etc. to prevent canonicalization

(define_expand "reduc_<VEC_reduc_name>_v4sf"
  [(parallel [(set (match_operand:V4SF 0 "vfloat_operand" "")
		   (VEC_reduc:V4SF
		    (unspec:V4SF [(const_int 0)] UNSPEC_REDUC)
		    (match_operand:V4SF 1 "vfloat_operand" "")))
	      (clobber (match_scratch:V4SF 2 ""))
	      (clobber (match_scratch:V4SF 3 ""))])]
  "VECTOR_UNIT_VSX_P (V4SFmode)"
  "")


;;; Expanders for vector insn patterns shared between the SPE and TARGET_PAIRED systems.

(define_expand "absv2sf2"
  [(set (match_operand:V2SF 0 "gpc_reg_operand" "")
	(abs:V2SF (match_operand:V2SF 1 "gpc_reg_operand" "")))]
  "TARGET_PAIRED_FLOAT || TARGET_SPE"
  "")

(define_expand "negv2sf2"
  [(set (match_operand:V2SF 0 "gpc_reg_operand" "")
	(neg:V2SF (match_operand:V2SF 1 "gpc_reg_operand" "")))]
  "TARGET_PAIRED_FLOAT || TARGET_SPE"
  "")

(define_expand "addv2sf3"
  [(set (match_operand:V2SF 0 "gpc_reg_operand" "")
	(plus:V2SF (match_operand:V2SF 1 "gpc_reg_operand" "")
		   (match_operand:V2SF 2 "gpc_reg_operand" "")))]
  "TARGET_PAIRED_FLOAT || TARGET_SPE"
  "
{
  if (TARGET_SPE)
    {
      /* We need to make a note that we clobber SPEFSCR.  */
      rtx par = gen_rtx_PARALLEL (VOIDmode, rtvec_alloc (2));

      XVECEXP (par, 0, 0) = gen_rtx_SET (VOIDmode, operands[0],
                                         gen_rtx_PLUS (V2SFmode, operands[1], operands[2]));
      XVECEXP (par, 0, 1) = gen_rtx_CLOBBER (VOIDmode, gen_rtx_REG (SImode, SPEFSCR_REGNO));
      emit_insn (par);
      DONE;
    }
}")

(define_expand "subv2sf3"
  [(set (match_operand:V2SF 0 "gpc_reg_operand" "")
	(minus:V2SF (match_operand:V2SF 1 "gpc_reg_operand" "")
		    (match_operand:V2SF 2 "gpc_reg_operand" "")))]
  "TARGET_PAIRED_FLOAT || TARGET_SPE"
  "
{
  if (TARGET_SPE)
    {
      /* We need to make a note that we clobber SPEFSCR.  */
      rtx par = gen_rtx_PARALLEL (VOIDmode, rtvec_alloc (2));

      XVECEXP (par, 0, 0) = gen_rtx_SET (VOIDmode, operands[0],
                                         gen_rtx_MINUS (V2SFmode, operands[1], operands[2]));
      XVECEXP (par, 0, 1) = gen_rtx_CLOBBER (VOIDmode, gen_rtx_REG (SImode, SPEFSCR_REGNO));
      emit_insn (par);
      DONE;
    }
}")

(define_expand "mulv2sf3"
  [(set (match_operand:V2SF 0 "gpc_reg_operand" "")
	(mult:V2SF (match_operand:V2SF 1 "gpc_reg_operand" "")
		   (match_operand:V2SF 2 "gpc_reg_operand" "")))]
  "TARGET_PAIRED_FLOAT || TARGET_SPE"
  "
{
  if (TARGET_SPE)
    {
      /* We need to make a note that we clobber SPEFSCR.  */
      rtx par = gen_rtx_PARALLEL (VOIDmode, rtvec_alloc (2));

      XVECEXP (par, 0, 0) = gen_rtx_SET (VOIDmode, operands[0],
                                         gen_rtx_MULT (V2SFmode, operands[1], operands[2]));
      XVECEXP (par, 0, 1) = gen_rtx_CLOBBER (VOIDmode, gen_rtx_REG (SImode, SPEFSCR_REGNO));
      emit_insn (par);
      DONE;
    }
}")

(define_expand "divv2sf3"
  [(set (match_operand:V2SF 0 "gpc_reg_operand" "")
	(div:V2SF (match_operand:V2SF 1 "gpc_reg_operand" "")
		  (match_operand:V2SF 2 "gpc_reg_operand" "")))]
  "TARGET_PAIRED_FLOAT || TARGET_SPE"
  "
{
  if (TARGET_SPE)
    {
      /* We need to make a note that we clobber SPEFSCR.  */
      rtx par = gen_rtx_PARALLEL (VOIDmode, rtvec_alloc (2));

      XVECEXP (par, 0, 0) = gen_rtx_SET (VOIDmode, operands[0],
                                         gen_rtx_DIV (V2SFmode, operands[1], operands[2]));
      XVECEXP (par, 0, 1) = gen_rtx_CLOBBER (VOIDmode, gen_rtx_REG (SImode, SPEFSCR_REGNO));
      emit_insn (par);
      DONE;
    }
}")<|MERGE_RESOLUTION|>--- conflicted
+++ resolved
@@ -715,88 +715,6 @@
 
  
-<<<<<<< HEAD
-;; Vector logical instructions
-;; Do not support TImode logical instructions on 32-bit at present, because the
-;; compiler will see that we have a TImode and when it wanted DImode, and
-;; convert the DImode to TImode, store it on the stack, and load it in a VSX
-;; register.
-(define_expand "xor<mode>3"
-  [(set (match_operand:VEC_L 0 "vlogical_operand" "")
-        (xor:VEC_L (match_operand:VEC_L 1 "vlogical_operand" "")
-		   (match_operand:VEC_L 2 "vlogical_operand" "")))]
-  "VECTOR_MEM_ALTIVEC_OR_VSX_P (<MODE>mode)
-   && (<MODE>mode != TImode || TARGET_POWERPC64)"
-  "")
-
-(define_expand "ior<mode>3"
-  [(set (match_operand:VEC_L 0 "vlogical_operand" "")
-        (ior:VEC_L (match_operand:VEC_L 1 "vlogical_operand" "")
-		   (match_operand:VEC_L 2 "vlogical_operand" "")))]
-  "VECTOR_MEM_ALTIVEC_OR_VSX_P (<MODE>mode)
-   && (<MODE>mode != TImode || TARGET_POWERPC64)"
-  "")
-
-(define_expand "and<mode>3"
-  [(parallel [(set (match_operand:VEC_L 0 "vlogical_operand" "")
-		   (and:VEC_L (match_operand:VEC_L 1 "vlogical_operand" "")
-			      (match_operand:VEC_L 2 "vlogical_operand" "")))
-	      (clobber (match_scratch:CC 3 ""))])]
-  "VECTOR_MEM_ALTIVEC_OR_VSX_P (<MODE>mode)
-   && (<MODE>mode != TImode || TARGET_POWERPC64)"
-  "")
-
-(define_expand "one_cmpl<mode>2"
-  [(set (match_operand:VEC_L 0 "vlogical_operand" "")
-        (not:VEC_L (match_operand:VEC_L 1 "vlogical_operand" "")))]
-  "VECTOR_MEM_ALTIVEC_OR_VSX_P (<MODE>mode)
-   && (<MODE>mode != TImode || TARGET_POWERPC64)"
-  "")
-
-(define_expand "nor<mode>3"
-  [(set (match_operand:VEC_L 0 "vlogical_operand" "")
-	(and:VEC_L (not:VEC_L (match_operand:VEC_L 1 "vlogical_operand" ""))
-		   (not:VEC_L (match_operand:VEC_L 2 "vlogical_operand" ""))))]
-  "VECTOR_MEM_ALTIVEC_OR_VSX_P (<MODE>mode)
-   && (<MODE>mode != TImode || TARGET_POWERPC64)"
-  "")
-
-(define_expand "andc<mode>3"
-  [(set (match_operand:VEC_L 0 "vlogical_operand" "")
-        (and:VEC_L (not:VEC_L (match_operand:VEC_L 2 "vlogical_operand" ""))
-		   (match_operand:VEC_L 1 "vlogical_operand" "")))]
-  "VECTOR_MEM_ALTIVEC_OR_VSX_P (<MODE>mode)
-   && (<MODE>mode != TImode || TARGET_POWERPC64)"
-  "")
-
-;; Power8 vector logical instructions.
-(define_expand "eqv<mode>3"
-  [(set (match_operand:VEC_L 0 "register_operand" "")
-	(not:VEC_L
-	 (xor:VEC_L (match_operand:VEC_L 1 "register_operand" "")
-		    (match_operand:VEC_L 2 "register_operand" ""))))]
-  "TARGET_P8_VECTOR && VECTOR_MEM_VSX_P (<MODE>mode)
-   && (<MODE>mode != TImode || TARGET_POWERPC64)")
-
-;; Rewrite nand into canonical form
-(define_expand "nand<mode>3"
-  [(set (match_operand:VEC_L 0 "register_operand" "")
-	(ior:VEC_L
-	 (not:VEC_L (match_operand:VEC_L 1 "register_operand" ""))
-	 (not:VEC_L (match_operand:VEC_L 2 "register_operand" ""))))]
-  "TARGET_P8_VECTOR && VECTOR_MEM_VSX_P (<MODE>mode)
-   && (<MODE>mode != TImode || TARGET_POWERPC64)")
-
-;; The canonical form is to have the negated elment first, so we need to
-;; reverse arguments.
-(define_expand "orc<mode>3"
-  [(set (match_operand:VEC_L 0 "register_operand" "")
-	(ior:VEC_L
-	 (not:VEC_L (match_operand:VEC_L 1 "register_operand" ""))
-	 (match_operand:VEC_L 2 "register_operand" "")))]
-  "TARGET_P8_VECTOR && VECTOR_MEM_VSX_P (<MODE>mode)
-   && (<MODE>mode != TImode || TARGET_POWERPC64)")
-
 ;; Vector count leading zeros
 (define_expand "clz<mode>2"
   [(set (match_operand:VEC_I 0 "register_operand" "")
@@ -809,20 +727,6 @@
         (popcount:VEC_I (match_operand:VEC_I 1 "register_operand" "")))]
   "TARGET_P8_VECTOR")
 
-=======
-;; Vector count leading zeros
-(define_expand "clz<mode>2"
-  [(set (match_operand:VEC_I 0 "register_operand" "")
-	(clz:VEC_I (match_operand:VEC_I 1 "register_operand" "")))]
-  "TARGET_P8_VECTOR")
-
-;; Vector population count
-(define_expand "popcount<mode>2"
-  [(set (match_operand:VEC_I 0 "register_operand" "")
-        (popcount:VEC_I (match_operand:VEC_I 1 "register_operand" "")))]
-  "TARGET_P8_VECTOR")
-
->>>>>>> de147f5b
  
 ;; Same size conversions
