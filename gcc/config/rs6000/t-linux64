#rs6000/t-linux64

<<<<<<< HEAD
=======
# Copyright (C) 2002, 2003, 2004, 2006, 2007,
# 2009 Free Software Foundation, Inc.
#
# This file is part of GCC.
#
# GCC is free software; you can redistribute it and/or modify
# it under the terms of the GNU General Public License as published by
# the Free Software Foundation; either version 3, or (at your option)
# any later version.
#
# GCC is distributed in the hope that it will be useful,
# but WITHOUT ANY WARRANTY; without even the implied warranty of
# MERCHANTABILITY or FITNESS FOR A PARTICULAR PURPOSE.  See the
# GNU General Public License for more details.
#
# You should have received a copy of the GNU General Public License
# along with GCC; see the file COPYING3.  If not see
# <http://www.gnu.org/licenses/>.

>>>>>>> 42a9ba1d
LIB2FUNCS_EXTRA += $(srcdir)/config/rs6000/ppc64-fp.c
LIB2FUNCS_EXTRA := $(sort $(LIB2FUNCS_EXTRA))

TARGET_LIBGCC2_CFLAGS += -mno-minimal-toc

# On Debian, Ubuntu and other derivative distributions, the 32bit libraries
# are found in /lib32 and /usr/lib32, /lib64 and /usr/lib64 are symlinks to
# /lib and /usr/lib, while other distributions install libraries into /lib64
# and /usr/lib64.  The LSB does not enforce the use of /lib64 and /usr/lib64,
# it doesn't tell anything about the 32bit libraries on those systems.  Set
# MULTILIB_OSDIRNAMES according to what is found on the target.

MULTILIB_OPTIONS        = m64/m32 msoft-float
MULTILIB_DIRNAMES       = 64 32 nof
MULTILIB_EXTRA_OPTS     = fPIC mstrict-align
MULTILIB_EXCEPTIONS     = m64/msoft-float
MULTILIB_EXCLUSIONS     = m64/!m32/msoft-float
MULTILIB_OSDIRNAMES	= ../lib64 $(if $(wildcard $(shell echo $(SYSTEM_HEADER_DIR))/../../usr/lib32),../lib32,../lib) nof
MULTILIB_MATCHES        = $(MULTILIB_MATCHES_FLOAT)

softfp_wrap_start := '\#ifndef __powerpc64__'
softfp_wrap_end := '\#endif'<|MERGE_RESOLUTION|>--- conflicted
+++ resolved
@@ -1,7 +1,5 @@
 #rs6000/t-linux64
 
-<<<<<<< HEAD
-=======
 # Copyright (C) 2002, 2003, 2004, 2006, 2007,
 # 2009 Free Software Foundation, Inc.
 #
@@ -21,7 +19,6 @@
 # along with GCC; see the file COPYING3.  If not see
 # <http://www.gnu.org/licenses/>.
 
->>>>>>> 42a9ba1d
 LIB2FUNCS_EXTRA += $(srcdir)/config/rs6000/ppc64-fp.c
 LIB2FUNCS_EXTRA := $(sort $(LIB2FUNCS_EXTRA))
 
