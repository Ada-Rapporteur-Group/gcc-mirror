/* Core target definitions for GNU compiler
   for IBM RS/6000 PowerPC targeted to embedded ELF systems.
<<<<<<< HEAD
   Copyright (C) 1995, 1996, 2000, 2003, 2004, 2007
   Free Software Foundation, Inc.
=======
   Copyright (C) 1995, 1996, 2000, 2003, 2004, 2007 Free Software Foundation, Inc.
>>>>>>> 42bae686
   Contributed by Cygnus Support.

   This file is part of GCC.

   GCC is free software; you can redistribute it and/or modify it
   under the terms of the GNU General Public License as published
   by the Free Software Foundation; either version 3, or (at your
   option) any later version.

   GCC is distributed in the hope that it will be useful, but WITHOUT
   ANY WARRANTY; without even the implied warranty of MERCHANTABILITY
   or FITNESS FOR A PARTICULAR PURPOSE.  See the GNU General Public
   License for more details.

   You should have received a copy of the GNU General Public License
   along with GCC; see the file COPYING3.  If not see
   <http://www.gnu.org/licenses/>.  */

/* Add -meabi to target flags.  */
#undef TARGET_DEFAULT
#define TARGET_DEFAULT (MASK_POWERPC | MASK_NEW_MNEMONICS | MASK_EABI)

/* Invoke an initializer function to set up the GOT.  */
#define NAME__MAIN "__eabi"
#define INVOKE__main

#undef TARGET_VERSION
#define TARGET_VERSION fprintf (stderr, " (PowerPC Embedded)");

#undef TARGET_OS_CPP_BUILTINS
#define TARGET_OS_CPP_BUILTINS()          \
  do                                      \
    {                                     \
      builtin_define_std ("PPC");         \
      builtin_define ("__embedded__");    \
      builtin_assert ("system=embedded"); \
      builtin_assert ("cpu=powerpc");     \
      builtin_assert ("machine=powerpc"); \
      TARGET_OS_SYSV_CPP_BUILTINS ();     \
    }                                     \
  while (0)<|MERGE_RESOLUTION|>--- conflicted
+++ resolved
@@ -1,11 +1,6 @@
 /* Core target definitions for GNU compiler
    for IBM RS/6000 PowerPC targeted to embedded ELF systems.
-<<<<<<< HEAD
-   Copyright (C) 1995, 1996, 2000, 2003, 2004, 2007
-   Free Software Foundation, Inc.
-=======
    Copyright (C) 1995, 1996, 2000, 2003, 2004, 2007 Free Software Foundation, Inc.
->>>>>>> 42bae686
    Contributed by Cygnus Support.
 
    This file is part of GCC.
