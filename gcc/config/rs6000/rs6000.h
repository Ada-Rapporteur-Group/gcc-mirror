/* Definitions of target machine for GNU compiler, for IBM RS/6000.
   Copyright (C) 1992, 1993, 1994, 1995, 1996, 1997, 1998, 1999,
<<<<<<< HEAD
   2000, 2001, 2002, 2003, 2004, 2005 Free Software Foundation, Inc.
=======
   2000, 2001, 2002, 2003, 2004, 2005, 2006, 2007
   Free Software Foundation, Inc.
>>>>>>> c355071f
   Contributed by Richard Kenner (kenner@vlsi1.ultra.nyu.edu)

   This file is part of GCC.

   GCC is free software; you can redistribute it and/or modify it
   under the terms of the GNU General Public License as published
   by the Free Software Foundation; either version 2, or (at your
   option) any later version.

   GCC is distributed in the hope that it will be useful, but WITHOUT
   ANY WARRANTY; without even the implied warranty of MERCHANTABILITY
   or FITNESS FOR A PARTICULAR PURPOSE.  See the GNU General Public
   License for more details.

   You should have received a copy of the GNU General Public License
   along with GCC; see the file COPYING.  If not, write to the
   Free Software Foundation, 51 Franklin Street, Fifth Floor, Boston,
   MA 02110-1301, USA.  */

/* Note that some other tm.h files include this one and then override
   many of the definitions.  */

/* Definitions for the object file format.  These are set at
   compile-time.  */

#define OBJECT_XCOFF 1
#define OBJECT_ELF 2
#define OBJECT_PEF 3
#define OBJECT_MACHO 4

#define TARGET_ELF (TARGET_OBJECT_FORMAT == OBJECT_ELF)
#define TARGET_XCOFF (TARGET_OBJECT_FORMAT == OBJECT_XCOFF)
#define TARGET_MACOS (TARGET_OBJECT_FORMAT == OBJECT_PEF)
#define TARGET_MACHO (TARGET_OBJECT_FORMAT == OBJECT_MACHO)

#ifndef TARGET_AIX
#define TARGET_AIX 0
#endif

/* Control whether function entry points use a "dot" symbol when
   ABI_AIX.  */
#define DOT_SYMBOLS 1

/* Default string to use for cpu if not specified.  */
#ifndef TARGET_CPU_DEFAULT
#define TARGET_CPU_DEFAULT ((char *)0)
#endif

/* If configured for PPC405, support PPC405CR Erratum77.  */
#ifdef CONFIG_PPC405CR
#define PPC405_ERRATUM77 (rs6000_cpu == PROCESSOR_PPC405)
#else
#define PPC405_ERRATUM77 0
#endif

/* Common ASM definitions used by ASM_SPEC among the various targets
   for handling -mcpu=xxx switches.  */
#define ASM_CPU_SPEC \
"%{!mcpu*: \
  %{mpower: %{!mpower2: -mpwr}} \
  %{mpower2: -mpwrx} \
  %{mpowerpc64*: -mppc64} \
  %{!mpowerpc64*: %{mpowerpc*: -mppc}} \
  %{mno-power: %{!mpowerpc*: -mcom}} \
  %{!mno-power: %{!mpower*: %(asm_default)}}} \
%{mcpu=common: -mcom} \
%{mcpu=cell: -mcell} \
%{mcpu=power: -mpwr} \
%{mcpu=power2: -mpwrx} \
%{mcpu=power3: -mppc64} \
%{mcpu=power4: -mpower4} \
%{mcpu=power5: -mpower4} \
%{mcpu=power5+: -mpower4} \
<<<<<<< HEAD
=======
%{mcpu=power6: -mpower4 -maltivec} \
%{mcpu=power6x: -mpower4 -maltivec} \
>>>>>>> c355071f
%{mcpu=powerpc: -mppc} \
%{mcpu=rios: -mpwr} \
%{mcpu=rios1: -mpwr} \
%{mcpu=rios2: -mpwrx} \
%{mcpu=rsc: -mpwr} \
%{mcpu=rsc1: -mpwr} \
%{mcpu=rs64a: -mppc64} \
%{mcpu=401: -mppc} \
%{mcpu=403: -m403} \
%{mcpu=405: -m405} \
%{mcpu=405fp: -m405} \
%{mcpu=440: -m440} \
%{mcpu=440fp: -m440} \
%{mcpu=505: -mppc} \
%{mcpu=601: -m601} \
%{mcpu=602: -mppc} \
%{mcpu=603: -mppc} \
%{mcpu=603e: -mppc} \
%{mcpu=ec603e: -mppc} \
%{mcpu=604: -mppc} \
%{mcpu=604e: -mppc} \
%{mcpu=620: -mppc64} \
%{mcpu=630: -mppc64} \
%{mcpu=740: -mppc} \
%{mcpu=750: -mppc} \
%{mcpu=G3: -mppc} \
%{mcpu=7400: -mppc -maltivec} \
%{mcpu=7450: -mppc -maltivec} \
%{mcpu=G4: -mppc -maltivec} \
%{mcpu=801: -mppc} \
%{mcpu=821: -mppc} \
%{mcpu=823: -mppc} \
%{mcpu=860: -mppc} \
%{mcpu=970: -mpower4 -maltivec} \
%{mcpu=G5: -mpower4 -maltivec} \
%{mcpu=8540: -me500} \
%{maltivec: -maltivec} \
-many"

#define CPP_DEFAULT_SPEC ""

#define ASM_DEFAULT_SPEC ""

/* This macro defines names of additional specifications to put in the specs
   that can be used in various specifications like CC1_SPEC.  Its definition
   is an initializer with a subgrouping for each command option.

   Each subgrouping contains a string constant, that defines the
   specification name, and a string constant that used by the GCC driver
   program.

   Do not define this macro if it does not need to do anything.  */

#define SUBTARGET_EXTRA_SPECS

#define EXTRA_SPECS							\
  { "cpp_default",		CPP_DEFAULT_SPEC },			\
  { "asm_cpu",			ASM_CPU_SPEC },				\
  { "asm_default",		ASM_DEFAULT_SPEC },			\
  SUBTARGET_EXTRA_SPECS

/* Architecture type.  */

/* Define TARGET_MFCRF if the target assembler does not support the
   optional field operand for mfcr.  */

#ifndef HAVE_AS_MFCRF
#undef  TARGET_MFCRF
#define TARGET_MFCRF 0
#endif
<<<<<<< HEAD

/* Define TARGET_POPCNTB if the target assembler does not support the
   popcount byte instruction.  */

#ifndef HAVE_AS_POPCNTB
#undef  TARGET_POPCNTB
#define TARGET_POPCNTB 0
#endif

/* Define TARGET_FPRND if the target assembler does not support the
   fp rounding instructions.  */

#ifndef HAVE_AS_FPRND
#undef  TARGET_FPRND
#define TARGET_FPRND 0
=======

/* Define TARGET_POPCNTB if the target assembler does not support the
   popcount byte instruction.  */

#ifndef HAVE_AS_POPCNTB
#undef  TARGET_POPCNTB
#define TARGET_POPCNTB 0
#endif

/* Define TARGET_FPRND if the target assembler does not support the
   fp rounding instructions.  */

#ifndef HAVE_AS_FPRND
#undef  TARGET_FPRND
#define TARGET_FPRND 0
#endif

/* Define TARGET_MFPGPR if the target assembler does not support the
   mffpr and mftgpr instructions. */

#ifndef HAVE_AS_MFPGPR
#undef  TARGET_MFPGPR
#define TARGET_MFPGPR 0
>>>>>>> c355071f
#endif

#ifndef TARGET_SECURE_PLT
#define TARGET_SECURE_PLT 0
#endif

#define TARGET_32BIT		(! TARGET_64BIT)

#ifndef HAVE_AS_TLS
#define HAVE_AS_TLS 0
#endif

/* Return 1 for a symbol ref for a thread-local storage symbol.  */
#define RS6000_SYMBOL_REF_TLS_P(RTX) \
  (GET_CODE (RTX) == SYMBOL_REF && SYMBOL_REF_TLS_MODEL (RTX) != 0)

#ifdef IN_LIBGCC2
/* For libgcc2 we make sure this is a compile time constant */
<<<<<<< HEAD
#if defined (__64BIT__) || defined (__powerpc64__)
=======
#if defined (__64BIT__) || defined (__powerpc64__) || defined (__ppc64__)
>>>>>>> c355071f
#undef TARGET_POWERPC64
#define TARGET_POWERPC64	1
#else
#undef TARGET_POWERPC64
#define TARGET_POWERPC64	0
#endif
#else
    /* The option machinery will define this.  */
#endif

#define TARGET_DEFAULT (MASK_POWER | MASK_MULTIPLE | MASK_STRING)

/* Processor type.  Order must match cpu attribute in MD file.  */
enum processor_type
 {
   PROCESSOR_RIOS1,
   PROCESSOR_RIOS2,
   PROCESSOR_RS64A,
   PROCESSOR_MPCCORE,
   PROCESSOR_PPC403,
   PROCESSOR_PPC405,
   PROCESSOR_PPC440,
   PROCESSOR_PPC601,
   PROCESSOR_PPC603,
   PROCESSOR_PPC604,
   PROCESSOR_PPC604e,
   PROCESSOR_PPC620,
   PROCESSOR_PPC630,
   PROCESSOR_PPC750,
   PROCESSOR_PPC7400,
   PROCESSOR_PPC7450,
   PROCESSOR_PPC8540,
   PROCESSOR_POWER4,
   PROCESSOR_POWER5,
   PROCESSOR_POWER6,
   PROCESSOR_CELL
};

extern enum processor_type rs6000_cpu;

/* Recast the processor type to the cpu attribute.  */
#define rs6000_cpu_attr ((enum attr_cpu)rs6000_cpu)

/* Define generic processor types based upon current deployment.  */
#define PROCESSOR_COMMON    PROCESSOR_PPC601
#define PROCESSOR_POWER     PROCESSOR_RIOS1
#define PROCESSOR_POWERPC   PROCESSOR_PPC604
#define PROCESSOR_POWERPC64 PROCESSOR_RS64A

/* Define the default processor.  This is overridden by other tm.h files.  */
#define PROCESSOR_DEFAULT   PROCESSOR_RIOS1
#define PROCESSOR_DEFAULT64 PROCESSOR_RS64A

/* Specify the dialect of assembler to use.  New mnemonics is dialect one
   and the old mnemonics are dialect zero.  */
#define ASSEMBLER_DIALECT (TARGET_NEW_MNEMONICS ? 1 : 0)

/* Types of costly dependences.  */
enum rs6000_dependence_cost
 {
   max_dep_latency = 1000,
   no_dep_costly,
   all_deps_costly,
   true_store_to_load_dep_costly,
   store_to_load_dep_costly
 };

/* Types of nop insertion schemes in sched target hook sched_finish.  */
enum rs6000_nop_insertion
  {
    sched_finish_regroup_exact = 1000,
    sched_finish_pad_groups,
    sched_finish_none
  };

/* Dispatch group termination caused by an insn.  */
enum group_termination
  {
    current_group,
    previous_group
  };

/* Support for a compile-time default CPU, et cetera.  The rules are:
   --with-cpu is ignored if -mcpu is specified.
   --with-tune is ignored if -mtune is specified.
   --with-float is ignored if -mhard-float or -msoft-float are
    specified.  */
#define OPTION_DEFAULT_SPECS \
  {"cpu", "%{!mcpu=*:-mcpu=%(VALUE)}" }, \
  {"tune", "%{!mtune=*:-mtune=%(VALUE)}" }, \
  {"float", "%{!msoft-float:%{!mhard-float:-m%(VALUE)-float}}" }

/* rs6000_select[0] is reserved for the default cpu defined via --with-cpu */
struct rs6000_cpu_select
{
  const char *string;
  const char *name;
  int set_tune_p;
  int set_arch_p;
};

extern struct rs6000_cpu_select rs6000_select[];

/* Debug support */
extern const char *rs6000_debug_name;	/* Name for -mdebug-xxxx option */
extern int rs6000_debug_stack;		/* debug stack applications */
extern int rs6000_debug_arg;		/* debug argument handling */

#define	TARGET_DEBUG_STACK	rs6000_debug_stack
#define	TARGET_DEBUG_ARG	rs6000_debug_arg

extern const char *rs6000_traceback_name; /* Type of traceback table.  */

/* These are separate from target_flags because we've run out of bits
   there.  */
extern int rs6000_long_double_type_size;
extern int rs6000_ieeequad;
extern int rs6000_altivec_abi;
extern int rs6000_spe_abi;
extern int rs6000_float_gprs;
extern int rs6000_alignment_flags;
extern const char *rs6000_sched_insert_nops_str;
extern enum rs6000_nop_insertion rs6000_sched_insert_nops;

/* Alignment options for fields in structures for sub-targets following
   AIX-like ABI.
   ALIGN_POWER word-aligns FP doubles (default AIX ABI).
   ALIGN_NATURAL doubleword-aligns FP doubles (align to object size).

   Override the macro definitions when compiling libobjc to avoid undefined
   reference to rs6000_alignment_flags due to library's use of GCC alignment
   macros which use the macros below.  */

#ifndef IN_TARGET_LIBS
#define MASK_ALIGN_POWER   0x00000000
#define MASK_ALIGN_NATURAL 0x00000001
#define TARGET_ALIGN_NATURAL (rs6000_alignment_flags & MASK_ALIGN_NATURAL)
#else
#define TARGET_ALIGN_NATURAL 0
#endif

#define TARGET_LONG_DOUBLE_128 (rs6000_long_double_type_size == 128)
#define TARGET_IEEEQUAD rs6000_ieeequad
#define TARGET_ALTIVEC_ABI rs6000_altivec_abi

#define TARGET_SPE_ABI 0
#define TARGET_SPE 0
#define TARGET_E500 0
#define TARGET_ISEL 0
#define TARGET_FPRS 1
#define TARGET_E500_SINGLE 0
#define TARGET_E500_DOUBLE 0
#define CHECK_E500_OPTIONS do { } while (0)

/* E500 processors only support plain "sync", not lwsync.  */
#define TARGET_NO_LWSYNC TARGET_E500

/* Sometimes certain combinations of command options do not make sense
   on a particular target machine.  You can define a macro
   `OVERRIDE_OPTIONS' to take account of this.  This macro, if
   defined, is executed once just after all the command options have
   been parsed.

   Do not use this macro to turn on various extra optimizations for
   `-O'.  That is what `OPTIMIZATION_OPTIONS' is for.

   On the RS/6000 this is used to define the target cpu type.  */

#define OVERRIDE_OPTIONS rs6000_override_options (TARGET_CPU_DEFAULT)

/* Define this to change the optimizations performed by default.  */
#define OPTIMIZATION_OPTIONS(LEVEL,SIZE) optimization_options(LEVEL,SIZE)

/* Show we can debug even without a frame pointer.  */
#define CAN_DEBUG_WITHOUT_FP

/* Target pragma.  */
#define REGISTER_TARGET_PRAGMAS() do {				\
  c_register_pragma (0, "longcall", rs6000_pragma_longcall);	\
  targetm.resolve_overloaded_builtin = altivec_resolve_overloaded_builtin; \
} while (0)

/* Target #defines.  */
#define TARGET_CPU_CPP_BUILTINS() \
  rs6000_cpu_cpp_builtins (pfile)

/* This is used by rs6000_cpu_cpp_builtins to indicate the byte order
   we're compiling for.  Some configurations may need to override it.  */
#define RS6000_CPU_CPP_ENDIAN_BUILTINS()	\
  do						\
    {						\
      if (BYTES_BIG_ENDIAN)			\
	{					\
	  builtin_define ("__BIG_ENDIAN__");	\
	  builtin_define ("_BIG_ENDIAN");	\
	  builtin_assert ("machine=bigendian");	\
	}					\
      else					\
	{					\
	  builtin_define ("__LITTLE_ENDIAN__");	\
	  builtin_define ("_LITTLE_ENDIAN");	\
	  builtin_assert ("machine=littleendian"); \
	}					\
    }						\
  while (0)

/* Target machine storage layout.  */

/* Define this macro if it is advisable to hold scalars in registers
   in a wider mode than that declared by the program.  In such cases,
   the value is constrained to be within the bounds of the declared
   type, but kept valid in the wider mode.  The signedness of the
   extension may differ from that of the type.  */

#define PROMOTE_MODE(MODE,UNSIGNEDP,TYPE)	\
  if (GET_MODE_CLASS (MODE) == MODE_INT		\
      && GET_MODE_SIZE (MODE) < UNITS_PER_WORD) \
    (MODE) = TARGET_32BIT ? SImode : DImode;

/* Define this if most significant bit is lowest numbered
   in instructions that operate on numbered bit-fields.  */
/* That is true on RS/6000.  */
#define BITS_BIG_ENDIAN 1

/* Define this if most significant byte of a word is the lowest numbered.  */
/* That is true on RS/6000.  */
#define BYTES_BIG_ENDIAN 1

/* Define this if most significant word of a multiword number is lowest
   numbered.

   For RS/6000 we can decide arbitrarily since there are no machine
   instructions for them.  Might as well be consistent with bits and bytes.  */
#define WORDS_BIG_ENDIAN 1

#define MAX_BITS_PER_WORD 64

/* Width of a word, in units (bytes).  */
#define UNITS_PER_WORD (! TARGET_POWERPC64 ? 4 : 8)
#ifdef IN_LIBGCC2
#define MIN_UNITS_PER_WORD UNITS_PER_WORD
#else
#define MIN_UNITS_PER_WORD 4
#endif
#define UNITS_PER_FP_WORD 8
#define UNITS_PER_ALTIVEC_WORD 16
#define UNITS_PER_SPE_WORD 8

/* Type used for ptrdiff_t, as a string used in a declaration.  */
#define PTRDIFF_TYPE "int"

/* Type used for size_t, as a string used in a declaration.  */
#define SIZE_TYPE "long unsigned int"

/* Type used for wchar_t, as a string used in a declaration.  */
#define WCHAR_TYPE "short unsigned int"

/* Width of wchar_t in bits.  */
#define WCHAR_TYPE_SIZE 16

/* A C expression for the size in bits of the type `short' on the
   target machine.  If you don't define this, the default is half a
   word.  (If this would be less than one storage unit, it is
   rounded up to one unit.)  */
#define SHORT_TYPE_SIZE 16

/* A C expression for the size in bits of the type `int' on the
   target machine.  If you don't define this, the default is one
   word.  */
#define INT_TYPE_SIZE 32

/* A C expression for the size in bits of the type `long' on the
   target machine.  If you don't define this, the default is one
   word.  */
#define LONG_TYPE_SIZE (TARGET_32BIT ? 32 : 64)

/* A C expression for the size in bits of the type `long long' on the
   target machine.  If you don't define this, the default is two
   words.  */
#define LONG_LONG_TYPE_SIZE 64

/* A C expression for the size in bits of the type `float' on the
   target machine.  If you don't define this, the default is one
   word.  */
#define FLOAT_TYPE_SIZE 32

/* A C expression for the size in bits of the type `double' on the
   target machine.  If you don't define this, the default is two
   words.  */
#define DOUBLE_TYPE_SIZE 64

/* A C expression for the size in bits of the type `long double' on
   the target machine.  If you don't define this, the default is two
   words.  */
#define LONG_DOUBLE_TYPE_SIZE rs6000_long_double_type_size

/* Define this to set long double type size to use in libgcc2.c, which can
   not depend on target_flags.  */
#ifdef __LONG_DOUBLE_128__
#define LIBGCC2_LONG_DOUBLE_TYPE_SIZE 128
#else
#define LIBGCC2_LONG_DOUBLE_TYPE_SIZE 64
#endif

/* Work around rs6000_long_double_type_size dependency in ada/targtyps.c.  */
#define WIDEST_HARDWARE_FP_SIZE 64

/* Width in bits of a pointer.
   See also the macro `Pmode' defined below.  */
#define POINTER_SIZE (TARGET_32BIT ? 32 : 64)

/* Allocation boundary (in *bits*) for storing arguments in argument list.  */
#define PARM_BOUNDARY (TARGET_32BIT ? 32 : 64)

/* Boundary (in *bits*) on which stack pointer should be aligned.  */
#define STACK_BOUNDARY \
  ((TARGET_32BIT && !TARGET_ALTIVEC && !TARGET_ALTIVEC_ABI) ? 64 : 128)

/* Allocation boundary (in *bits*) for the code of a function.  */
#define FUNCTION_BOUNDARY 32

/* No data type wants to be aligned rounder than this.  */
#define BIGGEST_ALIGNMENT 128

/* A C expression to compute the alignment for a variables in the
   local store.  TYPE is the data type, and ALIGN is the alignment
   that the object would ordinarily have.  */
#define LOCAL_ALIGNMENT(TYPE, ALIGN)				\
  ((TARGET_ALTIVEC && TREE_CODE (TYPE) == VECTOR_TYPE) ? 128 :	\
    (TARGET_E500_DOUBLE && TYPE_MODE (TYPE) == DFmode) ? 64 : \
    (TARGET_SPE && TREE_CODE (TYPE) == VECTOR_TYPE \
     && SPE_VECTOR_MODE (TYPE_MODE (TYPE))) ? 64 : ALIGN)

/* Alignment of field after `int : 0' in a structure.  */
#define EMPTY_FIELD_BOUNDARY 32

/* Every structure's size must be a multiple of this.  */
#define STRUCTURE_SIZE_BOUNDARY 8

/* Return 1 if a structure or array containing FIELD should be
   accessed using `BLKMODE'.

   For the SPE, simd types are V2SI, and gcc can be tempted to put the
   entire thing in a DI and use subregs to access the internals.
   store_bit_field() will force (subreg:DI (reg:V2SI x))'s to the
   back-end.  Because a single GPR can hold a V2SI, but not a DI, the
   best thing to do is set structs to BLKmode and avoid Severe Tire
   Damage.

   On e500 v2, DF and DI modes suffer from the same anomaly.  DF can
   fit into 1, whereas DI still needs two.  */
#define MEMBER_TYPE_FORCES_BLK(FIELD, MODE) \
  ((TARGET_SPE && TREE_CODE (TREE_TYPE (FIELD)) == VECTOR_TYPE) \
   || (TARGET_E500_DOUBLE && (MODE) == DFmode))

/* A bit-field declared as `int' forces `int' alignment for the struct.  */
#define PCC_BITFIELD_TYPE_MATTERS 1

/* Make strings word-aligned so strcpy from constants will be faster.
   Make vector constants quadword aligned.  */
#define CONSTANT_ALIGNMENT(EXP, ALIGN)                           \
  (TREE_CODE (EXP) == STRING_CST	                         \
   && (ALIGN) < BITS_PER_WORD                                    \
   ? BITS_PER_WORD                                               \
   : (ALIGN))

/* Make arrays of chars word-aligned for the same reasons.
   Align vectors to 128 bits.  Align SPE vectors and E500 v2 doubles to
   64 bits.  */
#define DATA_ALIGNMENT(TYPE, ALIGN)		\
  (TREE_CODE (TYPE) == VECTOR_TYPE ? (TARGET_SPE_ABI ? 64 : 128)	\
   : (TARGET_E500_DOUBLE && TYPE_MODE (TYPE) == DFmode) ? 64 \
   : TREE_CODE (TYPE) == ARRAY_TYPE		\
   && TYPE_MODE (TREE_TYPE (TYPE)) == QImode	\
   && (ALIGN) < BITS_PER_WORD ? BITS_PER_WORD : (ALIGN))

/* Nonzero if move instructions will actually fail to work
   when given unaligned data.  */
#define STRICT_ALIGNMENT 0

/* Define this macro to be the value 1 if unaligned accesses have a cost
   many times greater than aligned accesses, for example if they are
   emulated in a trap handler.  */
#define SLOW_UNALIGNED_ACCESS(MODE, ALIGN)				\
  (STRICT_ALIGNMENT							\
   || (((MODE) == SFmode || (MODE) == DFmode || (MODE) == TFmode	\
	|| (MODE) == DImode)						\
       && (ALIGN) < 32))

/* Standard register usage.  */

/* Number of actual hardware registers.
   The hardware registers are assigned numbers for the compiler
   from 0 to just below FIRST_PSEUDO_REGISTER.
   All registers that the compiler knows about must be given numbers,
   even those that are not normally considered general registers.

   RS/6000 has 32 fixed-point registers, 32 floating-point registers,
   an MQ register, a count register, a link register, and 8 condition
   register fields, which we view here as separate registers.  AltiVec
   adds 32 vector registers and a VRsave register.

   In addition, the difference between the frame and argument pointers is
   a function of the number of registers saved, so we need to have a
   register for AP that will later be eliminated in favor of SP or FP.
   This is a normal register, but it is fixed.

   We also create a pseudo register for float/int conversions, that will
   really represent the memory location used.  It is represented here as
   a register, in order to work around problems in allocating stack storage
   in inline functions.
<<<<<<< HEAD

   Another pseudo (not included in DWARF_FRAME_REGISTERS) is soft frame
   pointer, which is eventually eliminated in favor of SP or FP.  */

=======

   Another pseudo (not included in DWARF_FRAME_REGISTERS) is soft frame
   pointer, which is eventually eliminated in favor of SP or FP.  */

>>>>>>> c355071f
#define FIRST_PSEUDO_REGISTER 114

/* This must be included for pre gcc 3.0 glibc compatibility.  */
#define PRE_GCC3_DWARF_FRAME_REGISTERS 77

/* Add 32 dwarf columns for synthetic SPE registers.  */
#define DWARF_FRAME_REGISTERS ((FIRST_PSEUDO_REGISTER - 1) + 32)

/* The SPE has an additional 32 synthetic registers, with DWARF debug
   info numbering for these registers starting at 1200.  While eh_frame
   register numbering need not be the same as the debug info numbering,
   we choose to number these regs for eh_frame at 1200 too.  This allows
   future versions of the rs6000 backend to add hard registers and
   continue to use the gcc hard register numbering for eh_frame.  If the
   extra SPE registers in eh_frame were numbered starting from the
   current value of FIRST_PSEUDO_REGISTER, then if FIRST_PSEUDO_REGISTER
   changed we'd need to introduce a mapping in DWARF_FRAME_REGNUM to
   avoid invalidating older SPE eh_frame info.

   We must map them here to avoid huge unwinder tables mostly consisting
   of unused space.  */
#define DWARF_REG_TO_UNWIND_COLUMN(r) \
  ((r) > 1200 ? ((r) - 1200 + FIRST_PSEUDO_REGISTER - 1) : (r))
<<<<<<< HEAD
=======

/* Use standard DWARF numbering for DWARF debugging information.  */
#define DBX_REGISTER_NUMBER(REGNO) rs6000_dbx_register_number (REGNO)
>>>>>>> c355071f

/* Use gcc hard register numbering for eh_frame.  */
#define DWARF_FRAME_REGNUM(REGNO) (REGNO)

/* Map register numbers held in the call frame info that gcc has
   collected using DWARF_FRAME_REGNUM to those that should be output in
   .debug_frame and .eh_frame.  We continue to use gcc hard reg numbers
   for .eh_frame, but use the numbers mandated by the various ABIs for
   .debug_frame.  rs6000_emit_prologue has translated any combination of
   CR2, CR3, CR4 saves to a save of CR2.  The actual code emitted saves
   the whole of CR, so we map CR2_REGNO to the DWARF reg for CR.  */
#define DWARF2_FRAME_REG_OUT(REGNO, FOR_EH)	\
  ((FOR_EH) ? (REGNO)				\
   : (REGNO) == CR2_REGNO ? 64			\
   : DBX_REGISTER_NUMBER (REGNO))

/* 1 for registers that have pervasive standard uses
   and are not available for the register allocator.

   On RS/6000, r1 is used for the stack.  On Darwin, r2 is available
   as a local register; for all other OS's r2 is the TOC pointer.

   cr5 is not supposed to be used.

   On System V implementations, r13 is fixed and not available for use.  */

#define FIXED_REGISTERS  \
  {0, 1, FIXED_R2, 0, 0, 0, 0, 0, 0, 0, 0, 0, 0, FIXED_R13, 0, 0, \
   0, 0, 0, 0, 0, 0, 0, 0, 0, 0, 0, 0, 0, 0, 0, 0, \
   0, 0, 0, 0, 0, 0, 0, 0, 0, 0, 0, 0, 0, 0, 0, 0, \
   0, 0, 0, 0, 0, 0, 0, 0, 0, 0, 0, 0, 0, 0, 0, 0, \
   0, 0, 0, 1, 0, 0, 0, 0, 0, 1, 0, 0, 1,	   \
   /* AltiVec registers.  */			   \
   0, 0, 0, 0, 0, 0, 0, 0, 0, 0, 0, 0, 0, 0, 0, 0, \
   0, 0, 0, 0, 0, 0, 0, 0, 0, 0, 0, 0, 0, 0, 0, 0, \
   1, 1						   \
   , 1, 1, 1                                       \
}

/* 1 for registers not available across function calls.
   These must include the FIXED_REGISTERS and also any
   registers that can be used without being saved.
   The latter must include the registers where values are returned
   and the register where structure-value addresses are passed.
   Aside from that, you can include as many other registers as you like.  */

#define CALL_USED_REGISTERS  \
  {1, 1, 1, 1, 1, 1, 1, 1, 1, 1, 1, 1, 1, FIXED_R13, 0, 0, \
   0, 0, 0, 0, 0, 0, 0, 0, 0, 0, 0, 0, 0, 0, 0, 0, \
   1, 1, 1, 1, 1, 1, 1, 1, 1, 1, 1, 1, 1, 1, 0, 0, \
   0, 0, 0, 0, 0, 0, 0, 0, 0, 0, 0, 0, 0, 0, 0, 0, \
   1, 1, 1, 1, 1, 1, 0, 0, 0, 1, 1, 1, 1,	   \
   /* AltiVec registers.  */			   \
   0, 0, 0, 0, 0, 0, 0, 0, 0, 0, 0, 0, 0, 0, 0, 0, \
   0, 0, 0, 0, 0, 0, 0, 0, 0, 0, 0, 0, 0, 0, 0, 0, \
   1, 1						   \
   , 1, 1, 1                                       \
}

/* Like `CALL_USED_REGISTERS' except this macro doesn't require that
   the entire set of `FIXED_REGISTERS' be included.
   (`CALL_USED_REGISTERS' must be a superset of `FIXED_REGISTERS').
   This macro is optional.  If not specified, it defaults to the value
   of `CALL_USED_REGISTERS'.  */

#define CALL_REALLY_USED_REGISTERS  \
  {1, 1, 1, 1, 1, 1, 1, 1, 1, 1, 1, 1, 1, FIXED_R13, 0, 0, \
   0, 0, 0, 0, 0, 0, 0, 0, 0, 0, 0, 0, 0, 0, 0, 0, \
   1, 1, 1, 1, 1, 1, 1, 1, 1, 1, 1, 1, 1, 1, 0, 0, \
   0, 0, 0, 0, 0, 0, 0, 0, 0, 0, 0, 0, 0, 0, 0, 0, \
   1, 1, 1, 1, 1, 1, 0, 0, 0, 1, 1, 1, 1,	   \
   /* AltiVec registers.  */			   \
   0, 0, 0, 0, 0, 0, 0, 0, 0, 0, 0, 0, 0, 0, 0, 0, \
   0, 0, 0, 0, 0, 0, 0, 0, 0, 0, 0, 0, 0, 0, 0, 0, \
   0, 0						   \
   , 0, 0, 0                                       \
}

#define MQ_REGNO     64
#define CR0_REGNO    68
#define CR1_REGNO    69
#define CR2_REGNO    70
#define CR3_REGNO    71
#define CR4_REGNO    72
#define MAX_CR_REGNO 75
#define XER_REGNO    76
#define FIRST_ALTIVEC_REGNO	77
#define LAST_ALTIVEC_REGNO	108
#define TOTAL_ALTIVEC_REGS	(LAST_ALTIVEC_REGNO - FIRST_ALTIVEC_REGNO + 1)
#define VRSAVE_REGNO		109
#define VSCR_REGNO		110
#define SPE_ACC_REGNO		111
#define SPEFSCR_REGNO		112

#define FIRST_SAVED_ALTIVEC_REGNO (FIRST_ALTIVEC_REGNO+20)
#define FIRST_SAVED_FP_REGNO    (14+32)
#define FIRST_SAVED_GP_REGNO 13

/* List the order in which to allocate registers.  Each register must be
   listed once, even those in FIXED_REGISTERS.

   We allocate in the following order:
	fp0		(not saved or used for anything)
	fp13 - fp2	(not saved; incoming fp arg registers)
	fp1		(not saved; return value)
	fp31 - fp14	(saved; order given to save least number)
	cr7, cr6	(not saved or special)
	cr1		(not saved, but used for FP operations)
	cr0		(not saved, but used for arithmetic operations)
	cr4, cr3, cr2	(saved)
	r0		(not saved; cannot be base reg)
	r9		(not saved; best for TImode)
	r11, r10, r8-r4	(not saved; highest used first to make less conflict)
	r3		(not saved; return value register)
	r31 - r13	(saved; order given to save least number)
	r12		(not saved; if used for DImode or DFmode would use r13)
	mq		(not saved; best to use it if we can)
	ctr		(not saved; when we have the choice ctr is better)
	lr		(saved)
	cr5, r1, r2, ap, xer (fixed)
	v0 - v1		(not saved or used for anything)
	v13 - v3	(not saved; incoming vector arg registers)
	v2		(not saved; incoming vector arg reg; return value)
	v19 - v14	(not saved or used for anything)
	v31 - v20	(saved; order given to save least number)
	vrsave, vscr	(fixed)
	spe_acc, spefscr (fixed)
	sfp		(fixed)
*/

#if FIXED_R2 == 1
#define MAYBE_R2_AVAILABLE
#define MAYBE_R2_FIXED 2,
#else
#define MAYBE_R2_AVAILABLE 2,
#define MAYBE_R2_FIXED
#endif

#define REG_ALLOC_ORDER						\
  {32,								\
   45, 44, 43, 42, 41, 40, 39, 38, 37, 36, 35, 34,		\
   33,								\
   63, 62, 61, 60, 59, 58, 57, 56, 55, 54, 53, 52, 51,		\
   50, 49, 48, 47, 46,						\
   75, 74, 69, 68, 72, 71, 70,					\
   0, MAYBE_R2_AVAILABLE					\
   9, 11, 10, 8, 7, 6, 5, 4,					\
   3,								\
   31, 30, 29, 28, 27, 26, 25, 24, 23, 22, 21, 20, 19,		\
   18, 17, 16, 15, 14, 13, 12,					\
   64, 66, 65,							\
   73, 1, MAYBE_R2_FIXED 67, 76,				\
   /* AltiVec registers.  */					\
   77, 78,							\
   90, 89, 88, 87, 86, 85, 84, 83, 82, 81, 80,			\
   79,								\
   96, 95, 94, 93, 92, 91,					\
   108, 107, 106, 105, 104, 103, 102, 101, 100, 99, 98, 97,	\
   109, 110,							\
   111, 112, 113						\
}

/* True if register is floating-point.  */
#define FP_REGNO_P(N) ((N) >= 32 && (N) <= 63)

/* True if register is a condition register.  */
#define CR_REGNO_P(N) ((N) >= 68 && (N) <= 75)

/* True if register is a condition register, but not cr0.  */
#define CR_REGNO_NOT_CR0_P(N) ((N) >= 69 && (N) <= 75)

/* True if register is an integer register.  */
#define INT_REGNO_P(N) \
  ((N) <= 31 || (N) == ARG_POINTER_REGNUM || (N) == FRAME_POINTER_REGNUM)

/* SPE SIMD registers are just the GPRs.  */
#define SPE_SIMD_REGNO_P(N) ((N) <= 31)

/* True if register is the XER register.  */
#define XER_REGNO_P(N) ((N) == XER_REGNO)

/* True if register is an AltiVec register.  */
#define ALTIVEC_REGNO_P(N) ((N) >= FIRST_ALTIVEC_REGNO && (N) <= LAST_ALTIVEC_REGNO)

/* Return number of consecutive hard regs needed starting at reg REGNO
   to hold something of mode MODE.  */

#define HARD_REGNO_NREGS(REGNO, MODE) rs6000_hard_regno_nregs ((REGNO), (MODE))

#define HARD_REGNO_CALL_PART_CLOBBERED(REGNO, MODE)	\
  ((TARGET_32BIT && TARGET_POWERPC64			\
    && (GET_MODE_SIZE (MODE) > 4)  \
    && INT_REGNO_P (REGNO)) ? 1 : 0)

#define ALTIVEC_VECTOR_MODE(MODE)	\
	 ((MODE) == V16QImode		\
	  || (MODE) == V8HImode		\
	  || (MODE) == V4SFmode		\
	  || (MODE) == V4SImode)

#define SPE_VECTOR_MODE(MODE)		\
	((MODE) == V4HImode          	\
         || (MODE) == V2SFmode          \
         || (MODE) == V1DImode          \
         || (MODE) == V2SImode)

#define UNITS_PER_SIMD_WORD					\
        (TARGET_ALTIVEC ? UNITS_PER_ALTIVEC_WORD		\
	 : (TARGET_SPE ? UNITS_PER_SPE_WORD : UNITS_PER_WORD))

/* Value is TRUE if hard register REGNO can hold a value of
   machine-mode MODE.  */
#define HARD_REGNO_MODE_OK(REGNO, MODE) \
  rs6000_hard_regno_mode_ok_p[(int)(MODE)][REGNO]

/* Value is 1 if it is a good idea to tie two pseudo registers
   when one has mode MODE1 and one has mode MODE2.
   If HARD_REGNO_MODE_OK could produce different values for MODE1 and MODE2,
   for any hard reg, then this must be 0 for correct output.  */
#define MODES_TIEABLE_P(MODE1, MODE2) \
  (SCALAR_FLOAT_MODE_P (MODE1)			\
   ? SCALAR_FLOAT_MODE_P (MODE2)		\
   : SCALAR_FLOAT_MODE_P (MODE2)		\
   ? SCALAR_FLOAT_MODE_P (MODE1)		\
   : GET_MODE_CLASS (MODE1) == MODE_CC		\
   ? GET_MODE_CLASS (MODE2) == MODE_CC		\
   : GET_MODE_CLASS (MODE2) == MODE_CC		\
   ? GET_MODE_CLASS (MODE1) == MODE_CC		\
   : SPE_VECTOR_MODE (MODE1)			\
   ? SPE_VECTOR_MODE (MODE2)			\
   : SPE_VECTOR_MODE (MODE2)			\
   ? SPE_VECTOR_MODE (MODE1)			\
   : ALTIVEC_VECTOR_MODE (MODE1)		\
   ? ALTIVEC_VECTOR_MODE (MODE2)		\
   : ALTIVEC_VECTOR_MODE (MODE2)		\
   ? ALTIVEC_VECTOR_MODE (MODE1)		\
   : 1)

/* Post-reload, we can't use any new AltiVec registers, as we already
   emitted the vrsave mask.  */

#define HARD_REGNO_RENAME_OK(SRC, DST) \
  (! ALTIVEC_REGNO_P (DST) || regs_ever_live[DST])

/* A C expression returning the cost of moving data from a register of class
   CLASS1 to one of CLASS2.  */

#define REGISTER_MOVE_COST rs6000_register_move_cost

/* A C expressions returning the cost of moving data of MODE from a register to
   or from memory.  */

#define MEMORY_MOVE_COST rs6000_memory_move_cost

/* Specify the cost of a branch insn; roughly the number of extra insns that
   should be added to avoid a branch.

   Set this to 3 on the RS/6000 since that is roughly the average cost of an
   unscheduled conditional branch.  */

#define BRANCH_COST 3

/* Override BRANCH_COST heuristic which empirically produces worse
   performance for removing short circuiting from the logical ops.  */

#define LOGICAL_OP_NON_SHORT_CIRCUIT 0

/* A fixed register used at prologue and epilogue generation to fix
   addressing modes.  The SPE needs heavy addressing fixes at the last
   minute, and it's best to save a register for it.

   AltiVec also needs fixes, but we've gotten around using r11, which
   is actually wrong because when use_backchain_to_restore_sp is true,
   we end up clobbering r11.

   The AltiVec case needs to be fixed.  Dunno if we should break ABI
   compatibility and reserve a register for it as well..  */

#define FIXED_SCRATCH (TARGET_SPE ? 14 : 11)

/* Define this macro to change register usage conditional on target
   flags.  */

#define CONDITIONAL_REGISTER_USAGE rs6000_conditional_register_usage ()

/* Specify the registers used for certain standard purposes.
   The values of these macros are register numbers.  */

/* RS/6000 pc isn't overloaded on a register that the compiler knows about.  */
/* #define PC_REGNUM  */

/* Register to use for pushing function arguments.  */
#define STACK_POINTER_REGNUM 1

/* Base register for access to local variables of the function.  */
#define HARD_FRAME_POINTER_REGNUM 31

/* Base register for access to local variables of the function.  */
#define FRAME_POINTER_REGNUM 113

/* Value should be nonzero if functions must have frame pointers.
   Zero means the frame pointer need not be set up (and parms
   may be accessed via the stack pointer) in functions that seem suitable.
   This is computed in `reload', in reload1.c.  */
#define FRAME_POINTER_REQUIRED 0

/* Base register for access to arguments of the function.  */
#define ARG_POINTER_REGNUM 67

/* Place to put static chain when calling a function that requires it.  */
#define STATIC_CHAIN_REGNUM 11

/* Link register number.  */
#define LINK_REGISTER_REGNUM 65

/* Count register number.  */
#define COUNT_REGISTER_REGNUM 66

/* Define the classes of registers for register constraints in the
   machine description.  Also define ranges of constants.

   One of the classes must always be named ALL_REGS and include all hard regs.
   If there is more than one class, another class must be named NO_REGS
   and contain no registers.

   The name GENERAL_REGS must be the name of a class (or an alias for
   another name such as ALL_REGS).  This is the class of registers
   that is allowed by "g" or "r" in a register constraint.
   Also, registers outside this class are allocated only when
   instructions express preferences for them.

   The classes must be numbered in nondecreasing order; that is,
   a larger-numbered class must never be contained completely
   in a smaller-numbered class.

   For any two classes, it is very desirable that there be another
   class that represents their union.  */

/* The RS/6000 has three types of registers, fixed-point, floating-point,
   and condition registers, plus three special registers, MQ, CTR, and the
   link register.  AltiVec adds a vector register class.

   However, r0 is special in that it cannot be used as a base register.
   So make a class for registers valid as base registers.

   Also, cr0 is the only condition code register that can be used in
   arithmetic insns, so make a separate class for it.  */

enum reg_class
{
  NO_REGS,
  BASE_REGS,
  GENERAL_REGS,
  FLOAT_REGS,
  ALTIVEC_REGS,
  VRSAVE_REGS,
  VSCR_REGS,
  SPE_ACC_REGS,
  SPEFSCR_REGS,
  NON_SPECIAL_REGS,
  MQ_REGS,
  LINK_REGS,
  CTR_REGS,
  LINK_OR_CTR_REGS,
  SPECIAL_REGS,
  SPEC_OR_GEN_REGS,
  CR0_REGS,
  CR_REGS,
  NON_FLOAT_REGS,
  XER_REGS,
  ALL_REGS,
  LIM_REG_CLASSES
};

#define N_REG_CLASSES (int) LIM_REG_CLASSES

/* Give names of register classes as strings for dump file.  */

#define REG_CLASS_NAMES							\
{									\
  "NO_REGS",								\
  "BASE_REGS",								\
  "GENERAL_REGS",							\
  "FLOAT_REGS",								\
  "ALTIVEC_REGS",							\
  "VRSAVE_REGS",							\
  "VSCR_REGS",								\
  "SPE_ACC_REGS",                                                       \
  "SPEFSCR_REGS",                                                       \
  "NON_SPECIAL_REGS",							\
  "MQ_REGS",								\
  "LINK_REGS",								\
  "CTR_REGS",								\
  "LINK_OR_CTR_REGS",							\
  "SPECIAL_REGS",							\
  "SPEC_OR_GEN_REGS",							\
  "CR0_REGS",								\
  "CR_REGS",								\
  "NON_FLOAT_REGS",							\
  "XER_REGS",								\
  "ALL_REGS"								\
}

/* Define which registers fit in which classes.
   This is an initializer for a vector of HARD_REG_SET
   of length N_REG_CLASSES.  */

#define REG_CLASS_CONTENTS						     \
{									     \
  { 0x00000000, 0x00000000, 0x00000000, 0x00000000 }, /* NO_REGS */	     \
  { 0xfffffffe, 0x00000000, 0x00000008, 0x00020000 }, /* BASE_REGS */	     \
  { 0xffffffff, 0x00000000, 0x00000008, 0x00020000 }, /* GENERAL_REGS */     \
  { 0x00000000, 0xffffffff, 0x00000000, 0x00000000 }, /* FLOAT_REGS */       \
  { 0x00000000, 0x00000000, 0xffffe000, 0x00001fff }, /* ALTIVEC_REGS */     \
  { 0x00000000, 0x00000000, 0x00000000, 0x00002000 }, /* VRSAVE_REGS */	     \
  { 0x00000000, 0x00000000, 0x00000000, 0x00004000 }, /* VSCR_REGS */	     \
  { 0x00000000, 0x00000000, 0x00000000, 0x00008000 }, /* SPE_ACC_REGS */     \
  { 0x00000000, 0x00000000, 0x00000000, 0x00010000 }, /* SPEFSCR_REGS */     \
  { 0xffffffff, 0xffffffff, 0x00000008, 0x00020000 }, /* NON_SPECIAL_REGS */ \
  { 0x00000000, 0x00000000, 0x00000001, 0x00000000 }, /* MQ_REGS */	     \
  { 0x00000000, 0x00000000, 0x00000002, 0x00000000 }, /* LINK_REGS */	     \
  { 0x00000000, 0x00000000, 0x00000004, 0x00000000 }, /* CTR_REGS */	     \
  { 0x00000000, 0x00000000, 0x00000006, 0x00000000 }, /* LINK_OR_CTR_REGS */ \
  { 0x00000000, 0x00000000, 0x00000007, 0x00002000 }, /* SPECIAL_REGS */     \
  { 0xffffffff, 0x00000000, 0x0000000f, 0x00022000 }, /* SPEC_OR_GEN_REGS */ \
  { 0x00000000, 0x00000000, 0x00000010, 0x00000000 }, /* CR0_REGS */	     \
  { 0x00000000, 0x00000000, 0x00000ff0, 0x00000000 }, /* CR_REGS */	     \
  { 0xffffffff, 0x00000000, 0x0000efff, 0x00020000 }, /* NON_FLOAT_REGS */   \
  { 0x00000000, 0x00000000, 0x00001000, 0x00000000 }, /* XER_REGS */	     \
  { 0xffffffff, 0xffffffff, 0xffffffff, 0x0003ffff }  /* ALL_REGS */	     \
}

/* The same information, inverted:
   Return the class number of the smallest class containing
   reg number REGNO.  This could be a conditional expression
   or could index an array.  */

#define REGNO_REG_CLASS(REGNO)			\
 ((REGNO) == 0 ? GENERAL_REGS			\
  : (REGNO) < 32 ? BASE_REGS			\
  : FP_REGNO_P (REGNO) ? FLOAT_REGS		\
  : ALTIVEC_REGNO_P (REGNO) ? ALTIVEC_REGS	\
  : (REGNO) == CR0_REGNO ? CR0_REGS		\
  : CR_REGNO_P (REGNO) ? CR_REGS		\
  : (REGNO) == MQ_REGNO ? MQ_REGS		\
  : (REGNO) == LINK_REGISTER_REGNUM ? LINK_REGS	\
  : (REGNO) == COUNT_REGISTER_REGNUM ? CTR_REGS	\
  : (REGNO) == ARG_POINTER_REGNUM ? BASE_REGS	\
  : (REGNO) == XER_REGNO ? XER_REGS		\
  : (REGNO) == VRSAVE_REGNO ? VRSAVE_REGS	\
  : (REGNO) == VSCR_REGNO ? VRSAVE_REGS		\
  : (REGNO) == SPE_ACC_REGNO ? SPE_ACC_REGS	\
  : (REGNO) == SPEFSCR_REGNO ? SPEFSCR_REGS	\
  : (REGNO) == FRAME_POINTER_REGNUM ? BASE_REGS	\
  : NO_REGS)

/* The class value for index registers, and the one for base regs.  */
#define INDEX_REG_CLASS GENERAL_REGS
#define BASE_REG_CLASS BASE_REGS

<<<<<<< HEAD
/* Get reg_class from a letter such as appears in the machine description.  */

#define REG_CLASS_FROM_LETTER(C) \
  ((C) == 'f' ? ((TARGET_HARD_FLOAT && TARGET_FPRS) ? FLOAT_REGS : NO_REGS) \
   : (C) == 'b' ? BASE_REGS	\
   : (C) == 'h' ? SPECIAL_REGS	\
   : (C) == 'q' ? MQ_REGS	\
   : (C) == 'c' ? CTR_REGS	\
   : (C) == 'l' ? LINK_REGS	\
   : (C) == 'v' ? ALTIVEC_REGS	\
   : (C) == 'x' ? CR0_REGS	\
   : (C) == 'y' ? CR_REGS	\
   : (C) == 'z' ? XER_REGS	\
   : NO_REGS)

/* The letters I, J, K, L, M, N, and P in a register constraint string
   can be used to stand for particular ranges of immediate operands.
   This macro defines what the ranges are.
   C is the letter, and VALUE is a constant value.
   Return 1 if VALUE is in the range specified by C.

   `I' is a signed 16-bit constant
   `J' is a constant with only the high-order 16 bits nonzero
   `K' is a constant with only the low-order 16 bits nonzero
   `L' is a signed 16-bit constant shifted left 16 bits
   `M' is a constant that is greater than 31
   `N' is a positive constant that is an exact power of two
   `O' is the constant zero
   `P' is a constant whose negation is a signed 16-bit constant */

#define CONST_OK_FOR_LETTER_P(VALUE, C)					\
   ( (C) == 'I' ? (unsigned HOST_WIDE_INT) ((VALUE) + 0x8000) < 0x10000	\
   : (C) == 'J' ? ((VALUE) & (~ (unsigned HOST_WIDE_INT) 0xffff0000)) == 0 \
   : (C) == 'K' ? ((VALUE) & (~ (HOST_WIDE_INT) 0xffff)) == 0		\
   : (C) == 'L' ? (((VALUE) & 0xffff) == 0				\
		   && ((VALUE) >> 31 == -1 || (VALUE) >> 31 == 0))	\
   : (C) == 'M' ? (VALUE) > 31						\
   : (C) == 'N' ? (VALUE) > 0 && exact_log2 (VALUE) >= 0		\
   : (C) == 'O' ? (VALUE) == 0						\
   : (C) == 'P' ? (unsigned HOST_WIDE_INT) ((- (VALUE)) + 0x8000) < 0x10000 \
   : 0)

/* Similar, but for floating constants, and defining letters G and H.
   Here VALUE is the CONST_DOUBLE rtx itself.

   We flag for special constants when we can copy the constant into
   a general register in two insns for DF/DI and one insn for SF.

   'H' is used for DI/DF constants that take 3 insns.  */

#define CONST_DOUBLE_OK_FOR_LETTER_P(VALUE, C)				\
  (  (C) == 'G' ? (num_insns_constant (VALUE, GET_MODE (VALUE))		\
		   == ((GET_MODE (VALUE) == SFmode) ? 1 : 2))		\
   : (C) == 'H' ? (num_insns_constant (VALUE, GET_MODE (VALUE)) == 3)	\
   : 0)

/* Optional extra constraints for this machine.

   'Q' means that is a memory operand that is just an offset from a reg.
   'R' is for AIX TOC entries.
   'S' is a constant that can be placed into a 64-bit mask operand.
   'T' is a constant that can be placed into a 32-bit mask operand.
   'U' is for V.4 small data references.
   'W' is a vector constant that can be easily generated (no mem refs).
   'Y' is an indexed or word-aligned displacement memory operand.
   'Z' is an indexed or indirect memory operand.
   'a'  is an indexed or indirect address operand.
   't' is for AND masks that can be performed by two rldic{l,r} insns
       (but excluding those that could match other constraints of anddi3.)  */

#define EXTRA_CONSTRAINT(OP, C)						\
  ((C) == 'Q' ? GET_CODE (OP) == MEM && GET_CODE (XEXP (OP, 0)) == REG	\
   : (C) == 'R' ? legitimate_constant_pool_address_p (OP)		\
   : (C) == 'S' ? mask64_operand (OP, DImode)				\
   : (C) == 'T' ? mask_operand (OP, GET_MODE (OP))			\
   : (C) == 'U' ? (DEFAULT_ABI == ABI_V4				\
		   && small_data_operand (OP, GET_MODE (OP)))		\
   : (C) == 't' ? (mask64_2_operand (OP, DImode)			\
		   && (fixed_regs[CR0_REGNO]				\
		       || !logical_operand (OP, DImode))		\
		   && !mask_operand (OP, DImode)			\
		   && !mask64_operand (OP, DImode))			\
   : (C) == 'W' ? (easy_vector_constant (OP, GET_MODE (OP)))		\
   : (C) == 'Y' ? (word_offset_memref_operand (OP, GET_MODE (OP)))      \
   : (C) == 'Z' ? (indexed_or_indirect_operand (OP, GET_MODE (OP)))	\
   : (C) == 'a' ? (indexed_or_indirect_address (OP, GET_MODE (OP)))	\
   : 0)

/* Define which constraints are memory constraints.  Tell reload
   that any memory address can be reloaded by copying the
   memory address into a base register if required.  */

#define EXTRA_MEMORY_CONSTRAINT(C, STR)				\
  ((C) == 'Q' || (C) == 'Y' || (C) == 'Z')

/* Define which constraints should be treated like address constraints
   by the reload pass.  */

#define EXTRA_ADDRESS_CONSTRAINT(C, STR)			\
  ((C) == 'a')

=======
>>>>>>> c355071f
/* Given an rtx X being reloaded into a reg required to be
   in class CLASS, return the class of reg to actually use.
   In general this is just CLASS; but on some machines
   in some cases it is preferable to use a more restrictive class.

   On the RS/6000, we have to return NO_REGS when we want to reload a
   floating-point CONST_DOUBLE to force it to be copied to memory.

   We also don't want to reload integer values into floating-point
   registers if we can at all help it.  In fact, this can
   cause reload to die, if it tries to generate a reload of CTR
   into a FP register and discovers it doesn't have the memory location
   required.

   ??? Would it be a good idea to have reload do the converse, that is
   try to reload floating modes into FP registers if possible?
 */

#define PREFERRED_RELOAD_CLASS(X,CLASS)			\
  ((CONSTANT_P (X)					\
    && reg_classes_intersect_p ((CLASS), FLOAT_REGS))	\
   ? NO_REGS 						\
   : (GET_MODE_CLASS (GET_MODE (X)) == MODE_INT 	\
      && (CLASS) == NON_SPECIAL_REGS)			\
   ? GENERAL_REGS					\
   : (CLASS))

/* Return the register class of a scratch register needed to copy IN into
   or out of a register in CLASS in MODE.  If it can be done directly,
   NO_REGS is returned.  */

#define SECONDARY_RELOAD_CLASS(CLASS,MODE,IN) \
  rs6000_secondary_reload_class (CLASS, MODE, IN)

/* If we are copying between FP or AltiVec registers and anything
   else, we need a memory location.  The exception is when we are
   targeting ppc64 and the move to/from fpr to gpr instructions
   are available.*/

#define SECONDARY_MEMORY_NEEDED(CLASS1,CLASS2,MODE)			\
 ((CLASS1) != (CLASS2) && (((CLASS1) == FLOAT_REGS			\
                            && (!TARGET_MFPGPR || !TARGET_POWERPC64	\
				|| ((MODE != DFmode) && (MODE != DImode)))) \
			   || ((CLASS2) == FLOAT_REGS			\
                               && (!TARGET_MFPGPR || !TARGET_POWERPC64	\
				|| ((MODE != DFmode) && (MODE != DImode)))) \
			   || (CLASS1) == ALTIVEC_REGS			\
			   || (CLASS2) == ALTIVEC_REGS))

/* Return the maximum number of consecutive registers
   needed to represent mode MODE in a register of class CLASS.

   On RS/6000, this is the size of MODE in words,
   except in the FP regs, where a single reg is enough for two words.  */
#define CLASS_MAX_NREGS(CLASS, MODE)					\
 (((CLASS) == FLOAT_REGS) 						\
  ? ((GET_MODE_SIZE (MODE) + UNITS_PER_FP_WORD - 1) / UNITS_PER_FP_WORD) \
  : (TARGET_E500_DOUBLE && (CLASS) == GENERAL_REGS && (MODE) == DFmode) \
  ? 1                                                                   \
  : ((GET_MODE_SIZE (MODE) + UNITS_PER_WORD - 1) / UNITS_PER_WORD))

/* Return nonzero if for CLASS a mode change from FROM to TO is invalid.  */

<<<<<<< HEAD
/* Return a class of registers that cannot change FROM mode to TO mode.  */

#define CANNOT_CHANGE_MODE_CLASS(FROM, TO, CLASS)			  \
  (((DEFAULT_ABI == ABI_AIX || DEFAULT_ABI == ABI_DARWIN)		  \
    && GET_MODE_SIZE (FROM) >= 8 && GET_MODE_SIZE (TO) >= 8)		  \
   ? 0									  \
   : GET_MODE_SIZE (FROM) != GET_MODE_SIZE (TO)				  \
   ? reg_classes_intersect_p (FLOAT_REGS, CLASS)			  \
   : (TARGET_E500_DOUBLE && (((TO) == DFmode) + ((FROM) == DFmode)) == 1) \
   ? reg_classes_intersect_p (GENERAL_REGS, CLASS)			  \
   : (TARGET_E500_DOUBLE && (((TO) == DImode) + ((FROM) == DImode)) == 1) \
   ? reg_classes_intersect_p (GENERAL_REGS, CLASS)			  \
   : (TARGET_SPE && (SPE_VECTOR_MODE (FROM) + SPE_VECTOR_MODE (TO)) == 1) \
   ? reg_classes_intersect_p (GENERAL_REGS, CLASS)			  \
   : 0)
=======
#define CANNOT_CHANGE_MODE_CLASS(FROM, TO, CLASS)			\
  (GET_MODE_SIZE (FROM) != GET_MODE_SIZE (TO)				\
   ? ((GET_MODE_SIZE (FROM) < 8 || GET_MODE_SIZE (TO) < 8		\
       || TARGET_IEEEQUAD)						\
      && reg_classes_intersect_p (FLOAT_REGS, CLASS))			\
   : (((TARGET_E500_DOUBLE						\
	&& ((((TO) == DFmode) + ((FROM) == DFmode)) == 1		\
	    || (((TO) == DImode) + ((FROM) == DImode)) == 1))		\
       || (TARGET_SPE							\
	   && (SPE_VECTOR_MODE (FROM) + SPE_VECTOR_MODE (TO)) == 1))	\
      && reg_classes_intersect_p (GENERAL_REGS, CLASS)))
>>>>>>> c355071f

/* Stack layout; function entry, exit and calling.  */

/* Enumeration to give which calling sequence to use.  */
enum rs6000_abi {
  ABI_NONE,
  ABI_AIX,			/* IBM's AIX */
  ABI_V4,			/* System V.4/eabi */
  ABI_DARWIN			/* Apple's Darwin (OS X kernel) */
};

extern enum rs6000_abi rs6000_current_abi;	/* available for use by subtarget */

/* Define this if pushing a word on the stack
   makes the stack pointer a smaller address.  */
#define STACK_GROWS_DOWNWARD

/* Offsets recorded in opcodes are a multiple of this alignment factor.  */
#define DWARF_CIE_DATA_ALIGNMENT (-((int) (TARGET_32BIT ? 4 : 8)))

/* Define this to nonzero if the nominal address of the stack frame
   is at the high-address end of the local variables;
   that is, each additional local variable allocated
   goes at a more negative offset in the frame.

   On the RS/6000, we grow upwards, from the area after the outgoing
   arguments.  */
#define FRAME_GROWS_DOWNWARD (flag_stack_protect != 0)

/* Size of the outgoing register save area */
#define RS6000_REG_SAVE ((DEFAULT_ABI == ABI_AIX			\
			  || DEFAULT_ABI == ABI_DARWIN)			\
			 ? (TARGET_64BIT ? 64 : 32)			\
			 : 0)

/* Size of the fixed area on the stack */
#define RS6000_SAVE_AREA \
  (((DEFAULT_ABI == ABI_AIX || DEFAULT_ABI == ABI_DARWIN) ? 24 : 8)	\
   << (TARGET_64BIT ? 1 : 0))

/* MEM representing address to save the TOC register */
#define RS6000_SAVE_TOC gen_rtx_MEM (Pmode, \
				     plus_constant (stack_pointer_rtx, \
						    (TARGET_32BIT ? 20 : 40)))

/* Align an address */
#define RS6000_ALIGN(n,a) (((n) + (a) - 1) & ~((a) - 1))

/* Offset within stack frame to start allocating local variables at.
   If FRAME_GROWS_DOWNWARD, this is the offset to the END of the
   first local allocated.  Otherwise, it is the offset to the BEGINNING
   of the first local allocated.

   On the RS/6000, the frame pointer is the same as the stack pointer,
   except for dynamic allocations.  So we start after the fixed area and
   outgoing parameter area.  */

#define STARTING_FRAME_OFFSET						\
  (FRAME_GROWS_DOWNWARD							\
   ? 0									\
   : (RS6000_ALIGN (current_function_outgoing_args_size,		\
		    TARGET_ALTIVEC ? 16 : 8)				\
      + RS6000_SAVE_AREA))

/* Offset from the stack pointer register to an item dynamically
   allocated on the stack, e.g., by `alloca'.

   The default value for this macro is `STACK_POINTER_OFFSET' plus the
   length of the outgoing arguments.  The default is correct for most
   machines.  See `function.c' for details.  */
#define STACK_DYNAMIC_OFFSET(FUNDECL)					\
  (RS6000_ALIGN (current_function_outgoing_args_size,			\
		 TARGET_ALTIVEC ? 16 : 8)				\
   + (STACK_POINTER_OFFSET))

/* If we generate an insn to push BYTES bytes,
   this says how many the stack pointer really advances by.
   On RS/6000, don't define this because there are no push insns.  */
/*  #define PUSH_ROUNDING(BYTES) */

/* Offset of first parameter from the argument pointer register value.
   On the RS/6000, we define the argument pointer to the start of the fixed
   area.  */
#define FIRST_PARM_OFFSET(FNDECL) RS6000_SAVE_AREA

/* Offset from the argument pointer register value to the top of
   stack.  This is different from FIRST_PARM_OFFSET because of the
   register save area.  */
#define ARG_POINTER_CFA_OFFSET(FNDECL) 0

/* Define this if stack space is still allocated for a parameter passed
   in a register.  The value is the number of bytes allocated to this
   area.  */
#define REG_PARM_STACK_SPACE(FNDECL)	RS6000_REG_SAVE

/* Define this if the above stack space is to be considered part of the
   space allocated by the caller.  */
#define OUTGOING_REG_PARM_STACK_SPACE

/* This is the difference between the logical top of stack and the actual sp.

   For the RS/6000, sp points past the fixed area.  */
#define STACK_POINTER_OFFSET RS6000_SAVE_AREA

/* Define this if the maximum size of all the outgoing args is to be
   accumulated and pushed during the prologue.  The amount can be
   found in the variable current_function_outgoing_args_size.  */
#define ACCUMULATE_OUTGOING_ARGS 1

/* Value is the number of bytes of arguments automatically
   popped when returning from a subroutine call.
   FUNDECL is the declaration node of the function (as a tree),
   FUNTYPE is the data type of the function (as a tree),
   or for a library call it is an identifier node for the subroutine name.
   SIZE is the number of bytes of arguments passed on the stack.  */

#define RETURN_POPS_ARGS(FUNDECL,FUNTYPE,SIZE) 0

/* Define how to find the value returned by a function.
   VALTYPE is the data type of the value (as a tree).
   If the precise function being called is known, FUNC is its FUNCTION_DECL;
   otherwise, FUNC is 0.  */

#define FUNCTION_VALUE(VALTYPE, FUNC) rs6000_function_value ((VALTYPE), (FUNC))

/* Define how to find the value returned by a library function
   assuming the value has mode MODE.  */

#define LIBCALL_VALUE(MODE) rs6000_libcall_value ((MODE))

/* DRAFT_V4_STRUCT_RET defaults off.  */
#define DRAFT_V4_STRUCT_RET 0

/* Let TARGET_RETURN_IN_MEMORY control what happens.  */
#define DEFAULT_PCC_STRUCT_RETURN 0

/* Mode of stack savearea.
   FUNCTION is VOIDmode because calling convention maintains SP.
   BLOCK needs Pmode for SP.
   NONLOCAL needs twice Pmode to maintain both backchain and SP.  */
#define STACK_SAVEAREA_MODE(LEVEL)	\
  (LEVEL == SAVE_FUNCTION ? VOIDmode	\
  : LEVEL == SAVE_NONLOCAL ? (TARGET_32BIT ? DImode : TImode) : Pmode)

/* Minimum and maximum general purpose registers used to hold arguments.  */
#define GP_ARG_MIN_REG 3
#define GP_ARG_MAX_REG 10
#define GP_ARG_NUM_REG (GP_ARG_MAX_REG - GP_ARG_MIN_REG + 1)

/* Minimum and maximum floating point registers used to hold arguments.  */
#define FP_ARG_MIN_REG 33
#define	FP_ARG_AIX_MAX_REG 45
#define	FP_ARG_V4_MAX_REG  40
#define	FP_ARG_MAX_REG ((DEFAULT_ABI == ABI_AIX				\
			 || DEFAULT_ABI == ABI_DARWIN)			\
			? FP_ARG_AIX_MAX_REG : FP_ARG_V4_MAX_REG)
#define FP_ARG_NUM_REG (FP_ARG_MAX_REG - FP_ARG_MIN_REG + 1)

/* Minimum and maximum AltiVec registers used to hold arguments.  */
#define ALTIVEC_ARG_MIN_REG (FIRST_ALTIVEC_REGNO + 2)
#define ALTIVEC_ARG_MAX_REG (ALTIVEC_ARG_MIN_REG + 11)
#define ALTIVEC_ARG_NUM_REG (ALTIVEC_ARG_MAX_REG - ALTIVEC_ARG_MIN_REG + 1)

/* Return registers */
#define GP_ARG_RETURN GP_ARG_MIN_REG
#define FP_ARG_RETURN FP_ARG_MIN_REG
#define ALTIVEC_ARG_RETURN (FIRST_ALTIVEC_REGNO + 2)

/* Flags for the call/call_value rtl operations set up by function_arg */
#define CALL_NORMAL		0x00000000	/* no special processing */
/* Bits in 0x00000001 are unused.  */
#define CALL_V4_CLEAR_FP_ARGS	0x00000002	/* V.4, no FP args passed */
#define CALL_V4_SET_FP_ARGS	0x00000004	/* V.4, FP args were passed */
#define CALL_LONG		0x00000008	/* always call indirect */
#define CALL_LIBCALL		0x00000010	/* libcall */

/* We don't have prologue and epilogue functions to save/restore
   everything for most ABIs.  */
#define WORLD_SAVE_P(INFO) 0

/* 1 if N is a possible register number for a function value
   as seen by the caller.

   On RS/6000, this is r3, fp1, and v2 (for AltiVec).  */
#define FUNCTION_VALUE_REGNO_P(N)					\
  ((N) == GP_ARG_RETURN							\
   || ((N) == FP_ARG_RETURN && TARGET_HARD_FLOAT && TARGET_FPRS)	\
   || ((N) == ALTIVEC_ARG_RETURN && TARGET_ALTIVEC && TARGET_ALTIVEC_ABI))

/* 1 if N is a possible register number for function argument passing.
   On RS/6000, these are r3-r10 and fp1-fp13.
   On AltiVec, v2 - v13 are used for passing vectors.  */
#define FUNCTION_ARG_REGNO_P(N)						\
  ((unsigned) (N) - GP_ARG_MIN_REG < GP_ARG_NUM_REG			\
   || ((unsigned) (N) - ALTIVEC_ARG_MIN_REG < ALTIVEC_ARG_NUM_REG	\
       && TARGET_ALTIVEC && TARGET_ALTIVEC_ABI)				\
   || ((unsigned) (N) - FP_ARG_MIN_REG < FP_ARG_NUM_REG			\
       && TARGET_HARD_FLOAT && TARGET_FPRS))

/* Define a data type for recording info about an argument list
   during the scan of that argument list.  This data type should
   hold all necessary information about the function itself
   and about the args processed so far, enough to enable macros
   such as FUNCTION_ARG to determine where the next arg should go.

   On the RS/6000, this is a structure.  The first element is the number of
   total argument words, the second is used to store the next
   floating-point register number, and the third says how many more args we
   have prototype types for.

   For ABI_V4, we treat these slightly differently -- `sysv_gregno' is
   the next available GP register, `fregno' is the next available FP
   register, and `words' is the number of words used on the stack.

   The varargs/stdarg support requires that this structure's size
   be a multiple of sizeof(int).  */

typedef struct rs6000_args
{
  int words;			/* # words used for passing GP registers */
  int fregno;			/* next available FP register */
  int vregno;			/* next available AltiVec register */
  int nargs_prototype;		/* # args left in the current prototype */
  int prototype;		/* Whether a prototype was defined */
  int stdarg;			/* Whether function is a stdarg function.  */
  int call_cookie;		/* Do special things for this call */
  int sysv_gregno;		/* next available GP register */
  int intoffset;		/* running offset in struct (darwin64) */
  int use_stack;		/* any part of struct on stack (darwin64) */
  int named;			/* false for varargs params */
} CUMULATIVE_ARGS;

/* Initialize a variable CUM of type CUMULATIVE_ARGS
   for a call to a function whose data type is FNTYPE.
   For a library call, FNTYPE is 0.  */

#define INIT_CUMULATIVE_ARGS(CUM, FNTYPE, LIBNAME, INDIRECT, N_NAMED_ARGS) \
  init_cumulative_args (&CUM, FNTYPE, LIBNAME, FALSE, FALSE, N_NAMED_ARGS)

/* Similar, but when scanning the definition of a procedure.  We always
   set NARGS_PROTOTYPE large so we never return an EXPR_LIST.  */

#define INIT_CUMULATIVE_INCOMING_ARGS(CUM, FNTYPE, LIBNAME) \
  init_cumulative_args (&CUM, FNTYPE, LIBNAME, TRUE, FALSE, 1000)

/* Like INIT_CUMULATIVE_ARGS' but only used for outgoing libcalls.  */

#define INIT_CUMULATIVE_LIBCALL_ARGS(CUM, MODE, LIBNAME) \
  init_cumulative_args (&CUM, NULL_TREE, LIBNAME, FALSE, TRUE, 0)

/* Update the data in CUM to advance over an argument
   of mode MODE and data type TYPE.
   (TYPE is null for libcalls where that information may not be available.)  */

#define FUNCTION_ARG_ADVANCE(CUM, MODE, TYPE, NAMED)	\
  function_arg_advance (&CUM, MODE, TYPE, NAMED, 0)

/* Determine where to put an argument to a function.
   Value is zero to push the argument on the stack,
   or a hard register in which to store the argument.

   MODE is the argument's machine mode.
   TYPE is the data type of the argument (as a tree).
    This is null for libcalls where that information may
    not be available.
   CUM is a variable of type CUMULATIVE_ARGS which gives info about
    the preceding args and about the function being called.
   NAMED is nonzero if this argument is a named parameter
    (otherwise it is an extra parameter matching an ellipsis).

   On RS/6000 the first eight words of non-FP are normally in registers
   and the rest are pushed.  The first 13 FP args are in registers.

   If this is floating-point and no prototype is specified, we use
   both an FP and integer register (or possibly FP reg and stack).  Library
   functions (when TYPE is zero) always have the proper types for args,
   so we can pass the FP value just in one register.  emit_library_function
   doesn't support EXPR_LIST anyway.  */

#define FUNCTION_ARG(CUM, MODE, TYPE, NAMED) \
  function_arg (&CUM, MODE, TYPE, NAMED)

/* If defined, a C expression which determines whether, and in which
   direction, to pad out an argument with extra space.  The value
   should be of type `enum direction': either `upward' to pad above
   the argument, `downward' to pad below, or `none' to inhibit
   padding.  */

#define FUNCTION_ARG_PADDING(MODE, TYPE) function_arg_padding (MODE, TYPE)

/* If defined, a C expression that gives the alignment boundary, in bits,
   of an argument with the specified mode and type.  If it is not defined,
   PARM_BOUNDARY is used for all arguments.  */

#define FUNCTION_ARG_BOUNDARY(MODE, TYPE) \
  function_arg_boundary (MODE, TYPE)

/* Implement `va_start' for varargs and stdarg.  */
#define EXPAND_BUILTIN_VA_START(valist, nextarg) \
  rs6000_va_start (valist, nextarg)

#define PAD_VARARGS_DOWN \
   (FUNCTION_ARG_PADDING (TYPE_MODE (type), type) == downward)

/* Output assembler code to FILE to increment profiler label # LABELNO
   for profiling a function entry.  */

#define FUNCTION_PROFILER(FILE, LABELNO)	\
  output_function_profiler ((FILE), (LABELNO));

/* EXIT_IGNORE_STACK should be nonzero if, when returning from a function,
   the stack pointer does not matter. No definition is equivalent to
   always zero.

   On the RS/6000, this is nonzero because we can restore the stack from
   its backpointer, which we maintain.  */
#define EXIT_IGNORE_STACK	1

/* Define this macro as a C expression that is nonzero for registers
   that are used by the epilogue or the return' pattern.  The stack
   and frame pointer registers are already be assumed to be used as
   needed.  */

#define	EPILOGUE_USES(REGNO)					\
  ((reload_completed && (REGNO) == LINK_REGISTER_REGNUM)	\
   || (TARGET_ALTIVEC && (REGNO) == VRSAVE_REGNO)		\
   || (current_function_calls_eh_return				\
       && TARGET_AIX						\
       && (REGNO) == 2))


/* TRAMPOLINE_TEMPLATE deleted */

/* Length in units of the trampoline for entering a nested function.  */

#define TRAMPOLINE_SIZE rs6000_trampoline_size ()

/* Emit RTL insns to initialize the variable parts of a trampoline.
   FNADDR is an RTX for the address of the function's pure code.
   CXT is an RTX for the static chain value for the function.  */

#define INITIALIZE_TRAMPOLINE(ADDR, FNADDR, CXT)		\
  rs6000_initialize_trampoline (ADDR, FNADDR, CXT)

/* Definitions for __builtin_return_address and __builtin_frame_address.
   __builtin_return_address (0) should give link register (65), enable
   this.  */
/* This should be uncommented, so that the link register is used, but
   currently this would result in unmatched insns and spilling fixed
   registers so we'll leave it for another day.  When these problems are
   taken care of one additional fetch will be necessary in RETURN_ADDR_RTX.
   (mrs) */
/* #define RETURN_ADDR_IN_PREVIOUS_FRAME */

/* Number of bytes into the frame return addresses can be found.  See
   rs6000_stack_info in rs6000.c for more information on how the different
   abi's store the return address.  */
#define RETURN_ADDRESS_OFFSET						\
 ((DEFAULT_ABI == ABI_AIX						\
   || DEFAULT_ABI == ABI_DARWIN)	? (TARGET_32BIT ? 8 : 16) :	\
  (DEFAULT_ABI == ABI_V4)		? 4 :				\
  (internal_error ("RETURN_ADDRESS_OFFSET not supported"), 0))

/* The current return address is in link register (65).  The return address
   of anything farther back is accessed normally at an offset of 8 from the
   frame pointer.  */
#define RETURN_ADDR_RTX(COUNT, FRAME)                 \
  (rs6000_return_addr (COUNT, FRAME))


/* Definitions for register eliminations.

   We have two registers that can be eliminated on the RS/6000.  First, the
   frame pointer register can often be eliminated in favor of the stack
   pointer register.  Secondly, the argument pointer register can always be
   eliminated; it is replaced with either the stack or frame pointer.

   In addition, we use the elimination mechanism to see if r30 is needed
   Initially we assume that it isn't.  If it is, we spill it.  This is done
   by making it an eliminable register.  We replace it with itself so that
   if it isn't needed, then existing uses won't be modified.  */

/* This is an array of structures.  Each structure initializes one pair
   of eliminable registers.  The "from" register number is given first,
   followed by "to".  Eliminations of the same "from" register are listed
   in order of preference.  */
#define ELIMINABLE_REGS					\
{{ HARD_FRAME_POINTER_REGNUM, STACK_POINTER_REGNUM},	\
 { FRAME_POINTER_REGNUM, STACK_POINTER_REGNUM},		\
 { FRAME_POINTER_REGNUM, HARD_FRAME_POINTER_REGNUM},	\
 { ARG_POINTER_REGNUM, STACK_POINTER_REGNUM},		\
 { ARG_POINTER_REGNUM, HARD_FRAME_POINTER_REGNUM},	\
 { RS6000_PIC_OFFSET_TABLE_REGNUM, RS6000_PIC_OFFSET_TABLE_REGNUM } }

/* Given FROM and TO register numbers, say whether this elimination is allowed.
   Frame pointer elimination is automatically handled.

   For the RS/6000, if frame pointer elimination is being done, we would like
   to convert ap into fp, not sp.

   We need r30 if -mminimal-toc was specified, and there are constant pool
   references.  */

#define CAN_ELIMINATE(FROM, TO)						\
 ((FROM) == ARG_POINTER_REGNUM && (TO) == STACK_POINTER_REGNUM		\
  ? ! frame_pointer_needed						\
  : (FROM) == RS6000_PIC_OFFSET_TABLE_REGNUM 				\
  ? ! TARGET_MINIMAL_TOC || TARGET_NO_TOC || get_pool_size () == 0	\
  : 1)

/* Define the offset between two registers, one to be eliminated, and the other
   its replacement, at the start of a routine.  */
#define INITIAL_ELIMINATION_OFFSET(FROM, TO, OFFSET) \
  ((OFFSET) = rs6000_initial_elimination_offset(FROM, TO))

/* Addressing modes, and classification of registers for them.  */

#define HAVE_PRE_DECREMENT 1
#define HAVE_PRE_INCREMENT 1

/* Macros to check register numbers against specific register classes.  */

/* These assume that REGNO is a hard or pseudo reg number.
   They give nonzero only if REGNO is a hard reg of the suitable class
   or a pseudo reg currently allocated to a suitable hard reg.
   Since they use reg_renumber, they are safe only once reg_renumber
   has been allocated, which happens in local-alloc.c.  */

#define REGNO_OK_FOR_INDEX_P(REGNO)				\
((REGNO) < FIRST_PSEUDO_REGISTER				\
 ? (REGNO) <= 31 || (REGNO) == 67				\
   || (REGNO) == FRAME_POINTER_REGNUM				\
 : (reg_renumber[REGNO] >= 0					\
    && (reg_renumber[REGNO] <= 31 || reg_renumber[REGNO] == 67	\
	|| reg_renumber[REGNO] == FRAME_POINTER_REGNUM)))

#define REGNO_OK_FOR_BASE_P(REGNO)				\
((REGNO) < FIRST_PSEUDO_REGISTER				\
 ? ((REGNO) > 0 && (REGNO) <= 31) || (REGNO) == 67		\
   || (REGNO) == FRAME_POINTER_REGNUM				\
 : (reg_renumber[REGNO] > 0					\
    && (reg_renumber[REGNO] <= 31 || reg_renumber[REGNO] == 67	\
	|| reg_renumber[REGNO] == FRAME_POINTER_REGNUM)))

/* Maximum number of registers that can appear in a valid memory address.  */

#define MAX_REGS_PER_ADDRESS 2

/* Recognize any constant value that is a valid address.  */

#define CONSTANT_ADDRESS_P(X)   \
  (GET_CODE (X) == LABEL_REF || GET_CODE (X) == SYMBOL_REF		\
   || GET_CODE (X) == CONST_INT || GET_CODE (X) == CONST		\
   || GET_CODE (X) == HIGH)

/* Nonzero if the constant value X is a legitimate general operand.
   It is given that X satisfies CONSTANT_P or is a CONST_DOUBLE.

   On the RS/6000, all integer constants are acceptable, most won't be valid
   for particular insns, though.  Only easy FP constants are
   acceptable.  */

#define LEGITIMATE_CONSTANT_P(X)				\
  (((GET_CODE (X) != CONST_DOUBLE				\
     && GET_CODE (X) != CONST_VECTOR)				\
    || GET_MODE (X) == VOIDmode					\
    || (TARGET_POWERPC64 && GET_MODE (X) == DImode)		\
    || easy_fp_constant (X, GET_MODE (X))			\
    || easy_vector_constant (X, GET_MODE (X)))			\
   && !rs6000_tls_referenced_p (X))

#define EASY_VECTOR_15(n) ((n) >= -16 && (n) <= 15)
#define EASY_VECTOR_15_ADD_SELF(n) (!EASY_VECTOR_15((n))	\
<<<<<<< HEAD
				    && EASY_VECTOR_15((n) >> 1))
=======
				    && EASY_VECTOR_15((n) >> 1) \
				    && ((n) & 1) == 0)
>>>>>>> c355071f

/* The macros REG_OK_FOR..._P assume that the arg is a REG rtx
   and check its validity for a certain class.
   We have two alternate definitions for each of them.
   The usual definition accepts all pseudo regs; the other rejects
   them unless they have been allocated suitable hard regs.
   The symbol REG_OK_STRICT causes the latter definition to be used.

   Most source files want to accept pseudo regs in the hope that
   they will get allocated to the class that the insn wants them to be in.
   Source files for reload pass need to be strict.
   After reload, it makes no difference, since pseudo regs have
   been eliminated by then.  */

#ifdef REG_OK_STRICT
# define REG_OK_STRICT_FLAG 1
#else
# define REG_OK_STRICT_FLAG 0
#endif

/* Nonzero if X is a hard reg that can be used as an index
   or if it is a pseudo reg in the non-strict case.  */
#define INT_REG_OK_FOR_INDEX_P(X, STRICT)			\
  ((!(STRICT) && REGNO (X) >= FIRST_PSEUDO_REGISTER)		\
   || REGNO_OK_FOR_INDEX_P (REGNO (X)))

/* Nonzero if X is a hard reg that can be used as a base reg
   or if it is a pseudo reg in the non-strict case.  */
#define INT_REG_OK_FOR_BASE_P(X, STRICT)			\
  ((!(STRICT) && REGNO (X) >= FIRST_PSEUDO_REGISTER)		\
   || REGNO_OK_FOR_BASE_P (REGNO (X)))

#define REG_OK_FOR_INDEX_P(X) INT_REG_OK_FOR_INDEX_P (X, REG_OK_STRICT_FLAG)
#define REG_OK_FOR_BASE_P(X)  INT_REG_OK_FOR_BASE_P (X, REG_OK_STRICT_FLAG)

/* GO_IF_LEGITIMATE_ADDRESS recognizes an RTL expression
   that is a valid memory address for an instruction.
   The MODE argument is the machine mode for the MEM expression
   that wants to use this address.

   On the RS/6000, there are four valid addresses: a SYMBOL_REF that
   refers to a constant pool entry of an address (or the sum of it
   plus a constant), a short (16-bit signed) constant plus a register,
   the sum of two registers, or a register indirect, possibly with an
   auto-increment.  For DFmode and DImode with a constant plus register,
   we must ensure that both words are addressable or PowerPC64 with offset
   word aligned.

   For modes spanning multiple registers (DFmode in 32-bit GPRs,
   32-bit DImode, TImode), indexed addressing cannot be used because
   adjacent memory cells are accessed by adding word-sized offsets
   during assembly output.  */

#define GO_IF_LEGITIMATE_ADDRESS(MODE, X, ADDR)			\
{ if (rs6000_legitimate_address (MODE, X, REG_OK_STRICT_FLAG))	\
    goto ADDR;							\
}

/* Try machine-dependent ways of modifying an illegitimate address
   to be legitimate.  If we find one, return the new, valid address.
   This macro is used in only one place: `memory_address' in explow.c.

   OLDX is the address as it was before break_out_memory_refs was called.
   In some cases it is useful to look at this to decide what needs to be done.

   MODE and WIN are passed so that this macro can use
   GO_IF_LEGITIMATE_ADDRESS.

   It is always safe for this macro to do nothing.  It exists to recognize
   opportunities to optimize the output.

   On RS/6000, first check for the sum of a register with a constant
   integer that is out of range.  If so, generate code to add the
   constant with the low-order 16 bits masked to the register and force
   this result into another register (this can be done with `cau').
   Then generate an address of REG+(CONST&0xffff), allowing for the
   possibility of bit 16 being a one.

   Then check for the sum of a register and something not constant, try to
   load the other things into a register and return the sum.  */

#define LEGITIMIZE_ADDRESS(X,OLDX,MODE,WIN)			\
{  rtx result = rs6000_legitimize_address (X, OLDX, MODE);	\
   if (result != NULL_RTX)					\
     {								\
       (X) = result;						\
       goto WIN;						\
     }								\
}

/* Try a machine-dependent way of reloading an illegitimate address
   operand.  If we find one, push the reload and jump to WIN.  This
   macro is used in only one place: `find_reloads_address' in reload.c.

   Implemented on rs6000 by rs6000_legitimize_reload_address.
   Note that (X) is evaluated twice; this is safe in current usage.  */

#define LEGITIMIZE_RELOAD_ADDRESS(X,MODE,OPNUM,TYPE,IND_LEVELS,WIN)	     \
do {									     \
  int win;								     \
  (X) = rs6000_legitimize_reload_address ((X), (MODE), (OPNUM),		     \
			(int)(TYPE), (IND_LEVELS), &win);		     \
  if ( win )								     \
    goto WIN;								     \
} while (0)

/* Go to LABEL if ADDR (a legitimate address expression)
   has an effect that depends on the machine mode it is used for.  */

#define GO_IF_MODE_DEPENDENT_ADDRESS(ADDR,LABEL)		\
do {								\
  if (rs6000_mode_dependent_address (ADDR))			\
    goto LABEL;							\
} while (0)

/* The register number of the register used to address a table of
   static data addresses in memory.  In some cases this register is
   defined by a processor's "application binary interface" (ABI).
   When this macro is defined, RTL is generated for this register
   once, as with the stack pointer and frame pointer registers.  If
   this macro is not defined, it is up to the machine-dependent files
   to allocate such a register (if necessary).  */

#define RS6000_PIC_OFFSET_TABLE_REGNUM 30
#define PIC_OFFSET_TABLE_REGNUM (flag_pic ? RS6000_PIC_OFFSET_TABLE_REGNUM : INVALID_REGNUM)

#define TOC_REGISTER (TARGET_MINIMAL_TOC ? RS6000_PIC_OFFSET_TABLE_REGNUM : 2)

/* Define this macro if the register defined by
   `PIC_OFFSET_TABLE_REGNUM' is clobbered by calls.  Do not define
   this macro if `PIC_OFFSET_TABLE_REGNUM' is not defined.  */

/* #define PIC_OFFSET_TABLE_REG_CALL_CLOBBERED */

/* A C expression that is nonzero if X is a legitimate immediate
   operand on the target machine when generating position independent
   code.  You can assume that X satisfies `CONSTANT_P', so you need
   not check this.  You can also assume FLAG_PIC is true, so you need
   not check it either.  You need not define this macro if all
   constants (including `SYMBOL_REF') can be immediate operands when
   generating position independent code.  */

/* #define LEGITIMATE_PIC_OPERAND_P (X) */

/* Define this if some processing needs to be done immediately before
   emitting code for an insn.  */

/* #define FINAL_PRESCAN_INSN(INSN,OPERANDS,NOPERANDS) */

/* Specify the machine mode that this machine uses
   for the index in the tablejump instruction.  */
#define CASE_VECTOR_MODE SImode

/* Define as C expression which evaluates to nonzero if the tablejump
   instruction expects the table to contain offsets from the address of the
   table.
   Do not define this if the table should contain absolute addresses.  */
#define CASE_VECTOR_PC_RELATIVE 1

/* Define this as 1 if `char' should by default be signed; else as 0.  */
#define DEFAULT_SIGNED_CHAR 0

/* This flag, if defined, says the same insns that convert to a signed fixnum
   also convert validly to an unsigned one.  */

/* #define FIXUNS_TRUNC_LIKE_FIX_TRUNC */

/* An integer expression for the size in bits of the largest integer machine
   mode that should actually be used.  */

/* Allow pairs of registers to be used, which is the intent of the default.  */
#define MAX_FIXED_MODE_SIZE GET_MODE_BITSIZE (TARGET_POWERPC64 ? TImode : DImode)

/* Max number of bytes we can move from memory to memory
   in one reasonably fast instruction.  */
#define MOVE_MAX (! TARGET_POWERPC64 ? 4 : 8)
#define MAX_MOVE_MAX 8

/* Nonzero if access to memory by bytes is no faster than for words.
   Also nonzero if doing byte operations (specifically shifts) in registers
   is undesirable.  */
#define SLOW_BYTE_ACCESS 1

/* Define if operations between registers always perform the operation
   on the full register even if a narrower mode is specified.  */
#define WORD_REGISTER_OPERATIONS

/* Define if loading in MODE, an integral mode narrower than BITS_PER_WORD
   will either zero-extend or sign-extend.  The value of this macro should
   be the code that says which one of the two operations is implicitly
   done, UNKNOWN if none.  */
#define LOAD_EXTEND_OP(MODE) ZERO_EXTEND

/* Define if loading short immediate values into registers sign extends.  */
#define SHORT_IMMEDIATES_SIGN_EXTEND

/* Value is 1 if truncating an integer of INPREC bits to OUTPREC bits
   is done just by pretending it is already truncated.  */
#define TRULY_NOOP_TRUNCATION(OUTPREC, INPREC) 1

/* The cntlzw and cntlzd instructions return 32 and 64 for input of zero.  */
#define CLZ_DEFINED_VALUE_AT_ZERO(MODE, VALUE) \
  ((VALUE) = ((MODE) == SImode ? 32 : 64))

/* The CTZ patterns return -1 for input of zero.  */
#define CTZ_DEFINED_VALUE_AT_ZERO(MODE, VALUE) ((VALUE) = -1)

/* Specify the machine mode that pointers have.
   After generation of rtl, the compiler makes no further distinction
   between pointers and any other objects of this machine mode.  */
#define Pmode (TARGET_32BIT ? SImode : DImode)

/* Supply definition of STACK_SIZE_MODE for allocate_dynamic_stack_space.  */
#define STACK_SIZE_MODE (TARGET_32BIT ? SImode : DImode)

/* Mode of a function address in a call instruction (for indexing purposes).
   Doesn't matter on RS/6000.  */
#define FUNCTION_MODE SImode

/* Define this if addresses of constant functions
   shouldn't be put through pseudo regs where they can be cse'd.
   Desirable on machines where ordinary constants are expensive
   but a CALL with constant address is cheap.  */
#define NO_FUNCTION_CSE

/* Define this to be nonzero if shift instructions ignore all but the low-order
   few bits.

   The sle and sre instructions which allow SHIFT_COUNT_TRUNCATED
   have been dropped from the PowerPC architecture.  */

#define SHIFT_COUNT_TRUNCATED (TARGET_POWER ? 1 : 0)

/* Adjust the length of an INSN.  LENGTH is the currently-computed length and
   should be adjusted to reflect any required changes.  This macro is used when
   there is some systematic length adjustment required that would be difficult
   to express in the length attribute.  */

/* #define ADJUST_INSN_LENGTH(X,LENGTH) */

/* Given a comparison code (EQ, NE, etc.) and the first operand of a
   COMPARE, return the mode to be used for the comparison.  For
   floating-point, CCFPmode should be used.  CCUNSmode should be used
   for unsigned comparisons.  CCEQmode should be used when we are
   doing an inequality comparison on the result of a
   comparison.  CCmode should be used in all other cases.  */

#define SELECT_CC_MODE(OP,X,Y) \
  (SCALAR_FLOAT_MODE_P (GET_MODE (X)) ? CCFPmode	\
   : (OP) == GTU || (OP) == LTU || (OP) == GEU || (OP) == LEU ? CCUNSmode \
   : (((OP) == EQ || (OP) == NE) && COMPARISON_P (X)			  \
      ? CCEQmode : CCmode))

/* Can the condition code MODE be safely reversed?  This is safe in
   all cases on this port, because at present it doesn't use the
   trapping FP comparisons (fcmpo).  */
#define REVERSIBLE_CC_MODE(MODE) 1

/* Given a condition code and a mode, return the inverse condition.  */
#define REVERSE_CONDITION(CODE, MODE) rs6000_reverse_condition (MODE, CODE)

/* Define the information needed to generate branch and scc insns.  This is
   stored from the compare operation.  */

extern GTY(()) rtx rs6000_compare_op0;
extern GTY(()) rtx rs6000_compare_op1;
extern int rs6000_compare_fp_p;

/* Control the assembler format that we output.  */

/* A C string constant describing how to begin a comment in the target
   assembler language.  The compiler assumes that the comment will end at
   the end of the line.  */
#define ASM_COMMENT_START " #"

/* Flag to say the TOC is initialized */
extern int toc_initialized;

/* Macro to output a special constant pool entry.  Go to WIN if we output
   it.  Otherwise, it is written the usual way.

   On the RS/6000, toc entries are handled this way.  */

#define ASM_OUTPUT_SPECIAL_POOL_ENTRY(FILE, X, MODE, ALIGN, LABELNO, WIN) \
{ if (ASM_OUTPUT_SPECIAL_POOL_ENTRY_P (X, MODE))			  \
    {									  \
      output_toc (FILE, X, LABELNO, MODE);				  \
      goto WIN;								  \
    }									  \
}

#ifdef HAVE_GAS_WEAK
#define RS6000_WEAK 1
#else
#define RS6000_WEAK 0
#endif

#if RS6000_WEAK
/* Used in lieu of ASM_WEAKEN_LABEL.  */
#define	ASM_WEAKEN_DECL(FILE, DECL, NAME, VAL)			 	\
  do									\
    {									\
      fputs ("\t.weak\t", (FILE));					\
      RS6000_OUTPUT_BASENAME ((FILE), (NAME)); 				\
      if ((DECL) && TREE_CODE (DECL) == FUNCTION_DECL			\
	  && DEFAULT_ABI == ABI_AIX && DOT_SYMBOLS)			\
	{								\
	  if (TARGET_XCOFF)						\
	    fputs ("[DS]", (FILE));					\
	  fputs ("\n\t.weak\t.", (FILE));				\
	  RS6000_OUTPUT_BASENAME ((FILE), (NAME)); 			\
	}								\
      fputc ('\n', (FILE));						\
      if (VAL)								\
	{								\
	  ASM_OUTPUT_DEF ((FILE), (NAME), (VAL));			\
	  if ((DECL) && TREE_CODE (DECL) == FUNCTION_DECL		\
	      && DEFAULT_ABI == ABI_AIX && DOT_SYMBOLS)			\
	    {								\
	      fputs ("\t.set\t.", (FILE));				\
	      RS6000_OUTPUT_BASENAME ((FILE), (NAME));			\
	      fputs (",.", (FILE));					\
	      RS6000_OUTPUT_BASENAME ((FILE), (VAL));			\
	      fputc ('\n', (FILE));					\
	    }								\
	}								\
    }									\
  while (0)
#endif

#if HAVE_GAS_WEAKREF
#define ASM_OUTPUT_WEAKREF(FILE, DECL, NAME, VALUE)			\
  do									\
    {									\
      fputs ("\t.weakref\t", (FILE));					\
      RS6000_OUTPUT_BASENAME ((FILE), (NAME)); 				\
      fputs (", ", (FILE));						\
      RS6000_OUTPUT_BASENAME ((FILE), (VALUE));				\
      if ((DECL) && TREE_CODE (DECL) == FUNCTION_DECL			\
	  && DEFAULT_ABI == ABI_AIX && DOT_SYMBOLS)			\
	{								\
	  fputs ("\n\t.weakref\t.", (FILE));				\
	  RS6000_OUTPUT_BASENAME ((FILE), (NAME)); 			\
	  fputs (", .", (FILE));					\
	  RS6000_OUTPUT_BASENAME ((FILE), (VALUE));			\
	}								\
      fputc ('\n', (FILE));						\
    } while (0)
#endif

/* This implements the `alias' attribute.  */
#undef	ASM_OUTPUT_DEF_FROM_DECLS
#define	ASM_OUTPUT_DEF_FROM_DECLS(FILE, DECL, TARGET)			\
  do									\
    {									\
      const char *alias = XSTR (XEXP (DECL_RTL (DECL), 0), 0);		\
      const char *name = IDENTIFIER_POINTER (TARGET);			\
      if (TREE_CODE (DECL) == FUNCTION_DECL				\
	  && DEFAULT_ABI == ABI_AIX && DOT_SYMBOLS)			\
	{								\
	  if (TREE_PUBLIC (DECL))					\
	    {								\
	      if (!RS6000_WEAK || !DECL_WEAK (DECL))			\
		{							\
		  fputs ("\t.globl\t.", FILE);				\
		  RS6000_OUTPUT_BASENAME (FILE, alias);			\
		  putc ('\n', FILE);					\
		}							\
	    }								\
	  else if (TARGET_XCOFF)					\
	    {								\
	      fputs ("\t.lglobl\t.", FILE);				\
	      RS6000_OUTPUT_BASENAME (FILE, alias);			\
	      putc ('\n', FILE);					\
	    }								\
	  fputs ("\t.set\t.", FILE);					\
	  RS6000_OUTPUT_BASENAME (FILE, alias);				\
	  fputs (",.", FILE);						\
	  RS6000_OUTPUT_BASENAME (FILE, name);				\
	  fputc ('\n', FILE);						\
	}								\
      ASM_OUTPUT_DEF (FILE, alias, name);				\
    }									\
   while (0)

#define TARGET_ASM_FILE_START rs6000_file_start

/* Output to assembler file text saying following lines
   may contain character constants, extra white space, comments, etc.  */

#define ASM_APP_ON ""

/* Output to assembler file text saying following lines
   no longer contain unusual constructs.  */

#define ASM_APP_OFF ""

/* How to refer to registers in assembler output.
   This sequence is indexed by compiler's hard-register-number (see above).  */

extern char rs6000_reg_names[][8];	/* register names (0 vs. %r0).  */

#define REGISTER_NAMES							\
{									\
  &rs6000_reg_names[ 0][0],	/* r0   */				\
  &rs6000_reg_names[ 1][0],	/* r1	*/				\
  &rs6000_reg_names[ 2][0],     /* r2	*/				\
  &rs6000_reg_names[ 3][0],	/* r3	*/				\
  &rs6000_reg_names[ 4][0],	/* r4	*/				\
  &rs6000_reg_names[ 5][0],	/* r5	*/				\
  &rs6000_reg_names[ 6][0],	/* r6	*/				\
  &rs6000_reg_names[ 7][0],	/* r7	*/				\
  &rs6000_reg_names[ 8][0],	/* r8	*/				\
  &rs6000_reg_names[ 9][0],	/* r9	*/				\
  &rs6000_reg_names[10][0],	/* r10  */				\
  &rs6000_reg_names[11][0],	/* r11  */				\
  &rs6000_reg_names[12][0],	/* r12  */				\
  &rs6000_reg_names[13][0],	/* r13  */				\
  &rs6000_reg_names[14][0],	/* r14  */				\
  &rs6000_reg_names[15][0],	/* r15  */				\
  &rs6000_reg_names[16][0],	/* r16  */				\
  &rs6000_reg_names[17][0],	/* r17  */				\
  &rs6000_reg_names[18][0],	/* r18  */				\
  &rs6000_reg_names[19][0],	/* r19  */				\
  &rs6000_reg_names[20][0],	/* r20  */				\
  &rs6000_reg_names[21][0],	/* r21  */				\
  &rs6000_reg_names[22][0],	/* r22  */				\
  &rs6000_reg_names[23][0],	/* r23  */				\
  &rs6000_reg_names[24][0],	/* r24  */				\
  &rs6000_reg_names[25][0],	/* r25  */				\
  &rs6000_reg_names[26][0],	/* r26  */				\
  &rs6000_reg_names[27][0],	/* r27  */				\
  &rs6000_reg_names[28][0],	/* r28  */				\
  &rs6000_reg_names[29][0],	/* r29  */				\
  &rs6000_reg_names[30][0],	/* r30  */				\
  &rs6000_reg_names[31][0],	/* r31  */				\
									\
  &rs6000_reg_names[32][0],     /* fr0  */				\
  &rs6000_reg_names[33][0],	/* fr1  */				\
  &rs6000_reg_names[34][0],	/* fr2  */				\
  &rs6000_reg_names[35][0],	/* fr3  */				\
  &rs6000_reg_names[36][0],	/* fr4  */				\
  &rs6000_reg_names[37][0],	/* fr5  */				\
  &rs6000_reg_names[38][0],	/* fr6  */				\
  &rs6000_reg_names[39][0],	/* fr7  */				\
  &rs6000_reg_names[40][0],	/* fr8  */				\
  &rs6000_reg_names[41][0],	/* fr9  */				\
  &rs6000_reg_names[42][0],	/* fr10 */				\
  &rs6000_reg_names[43][0],	/* fr11 */				\
  &rs6000_reg_names[44][0],	/* fr12 */				\
  &rs6000_reg_names[45][0],	/* fr13 */				\
  &rs6000_reg_names[46][0],	/* fr14 */				\
  &rs6000_reg_names[47][0],	/* fr15 */				\
  &rs6000_reg_names[48][0],	/* fr16 */				\
  &rs6000_reg_names[49][0],	/* fr17 */				\
  &rs6000_reg_names[50][0],	/* fr18 */				\
  &rs6000_reg_names[51][0],	/* fr19 */				\
  &rs6000_reg_names[52][0],	/* fr20 */				\
  &rs6000_reg_names[53][0],	/* fr21 */				\
  &rs6000_reg_names[54][0],	/* fr22 */				\
  &rs6000_reg_names[55][0],	/* fr23 */				\
  &rs6000_reg_names[56][0],	/* fr24 */				\
  &rs6000_reg_names[57][0],	/* fr25 */				\
  &rs6000_reg_names[58][0],	/* fr26 */				\
  &rs6000_reg_names[59][0],	/* fr27 */				\
  &rs6000_reg_names[60][0],	/* fr28 */				\
  &rs6000_reg_names[61][0],	/* fr29 */				\
  &rs6000_reg_names[62][0],	/* fr30 */				\
  &rs6000_reg_names[63][0],	/* fr31 */				\
									\
  &rs6000_reg_names[64][0],     /* mq   */				\
  &rs6000_reg_names[65][0],	/* lr   */				\
  &rs6000_reg_names[66][0],	/* ctr  */				\
  &rs6000_reg_names[67][0],	/* ap   */				\
									\
  &rs6000_reg_names[68][0],	/* cr0  */				\
  &rs6000_reg_names[69][0],	/* cr1  */				\
  &rs6000_reg_names[70][0],	/* cr2  */				\
  &rs6000_reg_names[71][0],	/* cr3  */				\
  &rs6000_reg_names[72][0],	/* cr4  */				\
  &rs6000_reg_names[73][0],	/* cr5  */				\
  &rs6000_reg_names[74][0],	/* cr6  */				\
  &rs6000_reg_names[75][0],	/* cr7  */				\
									\
  &rs6000_reg_names[76][0],	/* xer  */				\
									\
  &rs6000_reg_names[77][0],	/* v0  */				\
  &rs6000_reg_names[78][0],	/* v1  */				\
  &rs6000_reg_names[79][0],	/* v2  */				\
  &rs6000_reg_names[80][0],	/* v3  */				\
  &rs6000_reg_names[81][0],	/* v4  */				\
  &rs6000_reg_names[82][0],	/* v5  */				\
  &rs6000_reg_names[83][0],	/* v6  */				\
  &rs6000_reg_names[84][0],	/* v7  */				\
  &rs6000_reg_names[85][0],	/* v8  */				\
  &rs6000_reg_names[86][0],	/* v9  */				\
  &rs6000_reg_names[87][0],	/* v10  */				\
  &rs6000_reg_names[88][0],	/* v11  */				\
  &rs6000_reg_names[89][0],	/* v12  */				\
  &rs6000_reg_names[90][0],	/* v13  */				\
  &rs6000_reg_names[91][0],	/* v14  */				\
  &rs6000_reg_names[92][0],	/* v15  */				\
  &rs6000_reg_names[93][0],	/* v16  */				\
  &rs6000_reg_names[94][0],	/* v17  */				\
  &rs6000_reg_names[95][0],	/* v18  */				\
  &rs6000_reg_names[96][0],	/* v19  */				\
  &rs6000_reg_names[97][0],	/* v20  */				\
  &rs6000_reg_names[98][0],	/* v21  */				\
  &rs6000_reg_names[99][0],	/* v22  */				\
  &rs6000_reg_names[100][0],	/* v23  */				\
  &rs6000_reg_names[101][0],	/* v24  */				\
  &rs6000_reg_names[102][0],	/* v25  */				\
  &rs6000_reg_names[103][0],	/* v26  */				\
  &rs6000_reg_names[104][0],	/* v27  */				\
  &rs6000_reg_names[105][0],	/* v28  */				\
  &rs6000_reg_names[106][0],	/* v29  */				\
  &rs6000_reg_names[107][0],	/* v30  */				\
  &rs6000_reg_names[108][0],	/* v31  */				\
  &rs6000_reg_names[109][0],	/* vrsave  */				\
  &rs6000_reg_names[110][0],	/* vscr  */				\
  &rs6000_reg_names[111][0],	/* spe_acc */				\
  &rs6000_reg_names[112][0],	/* spefscr */				\
  &rs6000_reg_names[113][0],	/* sfp  */				\
}

/* Table of additional register names to use in user input.  */

#define ADDITIONAL_REGISTER_NAMES \
 {{"r0",    0}, {"r1",    1}, {"r2",    2}, {"r3",    3},	\
  {"r4",    4}, {"r5",    5}, {"r6",    6}, {"r7",    7},	\
  {"r8",    8}, {"r9",    9}, {"r10",  10}, {"r11",  11},	\
  {"r12",  12}, {"r13",  13}, {"r14",  14}, {"r15",  15},	\
  {"r16",  16}, {"r17",  17}, {"r18",  18}, {"r19",  19},	\
  {"r20",  20}, {"r21",  21}, {"r22",  22}, {"r23",  23},	\
  {"r24",  24}, {"r25",  25}, {"r26",  26}, {"r27",  27},	\
  {"r28",  28}, {"r29",  29}, {"r30",  30}, {"r31",  31},	\
  {"fr0",  32}, {"fr1",  33}, {"fr2",  34}, {"fr3",  35},	\
  {"fr4",  36}, {"fr5",  37}, {"fr6",  38}, {"fr7",  39},	\
  {"fr8",  40}, {"fr9",  41}, {"fr10", 42}, {"fr11", 43},	\
  {"fr12", 44}, {"fr13", 45}, {"fr14", 46}, {"fr15", 47},	\
  {"fr16", 48}, {"fr17", 49}, {"fr18", 50}, {"fr19", 51},	\
  {"fr20", 52}, {"fr21", 53}, {"fr22", 54}, {"fr23", 55},	\
  {"fr24", 56}, {"fr25", 57}, {"fr26", 58}, {"fr27", 59},	\
  {"fr28", 60}, {"fr29", 61}, {"fr30", 62}, {"fr31", 63},	\
  {"v0",   77}, {"v1",   78}, {"v2",   79}, {"v3",   80},       \
  {"v4",   81}, {"v5",   82}, {"v6",   83}, {"v7",   84},       \
  {"v8",   85}, {"v9",   86}, {"v10",  87}, {"v11",  88},       \
  {"v12",  89}, {"v13",  90}, {"v14",  91}, {"v15",  92},       \
  {"v16",  93}, {"v17",  94}, {"v18",  95}, {"v19",  96},       \
  {"v20",  97}, {"v21",  98}, {"v22",  99}, {"v23",  100},	\
  {"v24",  101},{"v25",  102},{"v26",  103},{"v27",  104},      \
  {"v28",  105},{"v29",  106},{"v30",  107},{"v31",  108},      \
  {"vrsave", 109}, {"vscr", 110},				\
  {"spe_acc", 111}, {"spefscr", 112},				\
  /* no additional names for: mq, lr, ctr, ap */		\
  {"cr0",  68}, {"cr1",  69}, {"cr2",  70}, {"cr3",  71},	\
  {"cr4",  72}, {"cr5",  73}, {"cr6",  74}, {"cr7",  75},	\
  {"cc",   68}, {"sp",    1}, {"toc",   2} }

/* Text to write out after a CALL that may be replaced by glue code by
   the loader.  This depends on the AIX version.  */
#define RS6000_CALL_GLUE "cror 31,31,31"

/* This is how to output an element of a case-vector that is relative.  */

#define ASM_OUTPUT_ADDR_DIFF_ELT(FILE, BODY, VALUE, REL) \
  do { char buf[100];					\
       fputs ("\t.long ", FILE);			\
       ASM_GENERATE_INTERNAL_LABEL (buf, "L", VALUE);	\
       assemble_name (FILE, buf);			\
       putc ('-', FILE);				\
       ASM_GENERATE_INTERNAL_LABEL (buf, "L", REL);	\
       assemble_name (FILE, buf);			\
       putc ('\n', FILE);				\
     } while (0)

/* This is how to output an assembler line
   that says to advance the location counter
   to a multiple of 2**LOG bytes.  */

#define ASM_OUTPUT_ALIGN(FILE,LOG)	\
  if ((LOG) != 0)			\
    fprintf (FILE, "\t.align %d\n", (LOG))

/* Pick up the return address upon entry to a procedure. Used for
   dwarf2 unwind information.  This also enables the table driven
   mechanism.  */

#define INCOMING_RETURN_ADDR_RTX   gen_rtx_REG (Pmode, LINK_REGISTER_REGNUM)
#define DWARF_FRAME_RETURN_COLUMN  DWARF_FRAME_REGNUM (LINK_REGISTER_REGNUM)

/* Describe how we implement __builtin_eh_return.  */
#define EH_RETURN_DATA_REGNO(N) ((N) < 4 ? (N) + 3 : INVALID_REGNUM)
#define EH_RETURN_STACKADJ_RTX  gen_rtx_REG (Pmode, 10)

/* Print operand X (an rtx) in assembler syntax to file FILE.
   CODE is a letter or dot (`z' in `%z0') or 0 if no letter was specified.
   For `%' followed by punctuation, CODE is the punctuation and X is null.  */

#define PRINT_OPERAND(FILE, X, CODE)  print_operand (FILE, X, CODE)

/* Define which CODE values are valid.  */

#define PRINT_OPERAND_PUNCT_VALID_P(CODE)  \
  ((CODE) == '.' || (CODE) == '&')

/* Print a memory address as an operand to reference that memory location.  */

#define PRINT_OPERAND_ADDRESS(FILE, ADDR) print_operand_address (FILE, ADDR)

/* uncomment for disabling the corresponding default options */
/* #define  MACHINE_no_sched_interblock */
/* #define  MACHINE_no_sched_speculative */
/* #define  MACHINE_no_sched_speculative_load */

/* General flags.  */
extern int flag_pic;
extern int optimize;
extern int flag_expensive_optimizations;
extern int frame_pointer_needed;

/* Target secific patterns that can be vectorized.  */
#define TARGET_VECT_NUM_PATTERNS 0

enum rs6000_builtins
{
  /* AltiVec builtins.  */
  ALTIVEC_BUILTIN_ST_INTERNAL_4si,
  ALTIVEC_BUILTIN_LD_INTERNAL_4si,
  ALTIVEC_BUILTIN_ST_INTERNAL_8hi,
  ALTIVEC_BUILTIN_LD_INTERNAL_8hi,
  ALTIVEC_BUILTIN_ST_INTERNAL_16qi,
  ALTIVEC_BUILTIN_LD_INTERNAL_16qi,
  ALTIVEC_BUILTIN_ST_INTERNAL_4sf,
  ALTIVEC_BUILTIN_LD_INTERNAL_4sf,
  ALTIVEC_BUILTIN_VADDUBM,
  ALTIVEC_BUILTIN_VADDUHM,
  ALTIVEC_BUILTIN_VADDUWM,
  ALTIVEC_BUILTIN_VADDFP,
  ALTIVEC_BUILTIN_VADDCUW,
  ALTIVEC_BUILTIN_VADDUBS,
  ALTIVEC_BUILTIN_VADDSBS,
  ALTIVEC_BUILTIN_VADDUHS,
  ALTIVEC_BUILTIN_VADDSHS,
  ALTIVEC_BUILTIN_VADDUWS,
  ALTIVEC_BUILTIN_VADDSWS,
  ALTIVEC_BUILTIN_VAND,
  ALTIVEC_BUILTIN_VANDC,
  ALTIVEC_BUILTIN_VAVGUB,
  ALTIVEC_BUILTIN_VAVGSB,
  ALTIVEC_BUILTIN_VAVGUH,
  ALTIVEC_BUILTIN_VAVGSH,
  ALTIVEC_BUILTIN_VAVGUW,
  ALTIVEC_BUILTIN_VAVGSW,
  ALTIVEC_BUILTIN_VCFUX,
  ALTIVEC_BUILTIN_VCFSX,
  ALTIVEC_BUILTIN_VCTSXS,
  ALTIVEC_BUILTIN_VCTUXS,
  ALTIVEC_BUILTIN_VCMPBFP,
  ALTIVEC_BUILTIN_VCMPEQUB,
  ALTIVEC_BUILTIN_VCMPEQUH,
  ALTIVEC_BUILTIN_VCMPEQUW,
  ALTIVEC_BUILTIN_VCMPEQFP,
  ALTIVEC_BUILTIN_VCMPGEFP,
  ALTIVEC_BUILTIN_VCMPGTUB,
  ALTIVEC_BUILTIN_VCMPGTSB,
  ALTIVEC_BUILTIN_VCMPGTUH,
  ALTIVEC_BUILTIN_VCMPGTSH,
  ALTIVEC_BUILTIN_VCMPGTUW,
  ALTIVEC_BUILTIN_VCMPGTSW,
  ALTIVEC_BUILTIN_VCMPGTFP,
  ALTIVEC_BUILTIN_VEXPTEFP,
  ALTIVEC_BUILTIN_VLOGEFP,
  ALTIVEC_BUILTIN_VMADDFP,
  ALTIVEC_BUILTIN_VMAXUB,
  ALTIVEC_BUILTIN_VMAXSB,
  ALTIVEC_BUILTIN_VMAXUH,
  ALTIVEC_BUILTIN_VMAXSH,
  ALTIVEC_BUILTIN_VMAXUW,
  ALTIVEC_BUILTIN_VMAXSW,
  ALTIVEC_BUILTIN_VMAXFP,
  ALTIVEC_BUILTIN_VMHADDSHS,
  ALTIVEC_BUILTIN_VMHRADDSHS,
  ALTIVEC_BUILTIN_VMLADDUHM,
  ALTIVEC_BUILTIN_VMRGHB,
  ALTIVEC_BUILTIN_VMRGHH,
  ALTIVEC_BUILTIN_VMRGHW,
  ALTIVEC_BUILTIN_VMRGLB,
  ALTIVEC_BUILTIN_VMRGLH,
  ALTIVEC_BUILTIN_VMRGLW,
  ALTIVEC_BUILTIN_VMSUMUBM,
  ALTIVEC_BUILTIN_VMSUMMBM,
  ALTIVEC_BUILTIN_VMSUMUHM,
  ALTIVEC_BUILTIN_VMSUMSHM,
  ALTIVEC_BUILTIN_VMSUMUHS,
  ALTIVEC_BUILTIN_VMSUMSHS,
  ALTIVEC_BUILTIN_VMINUB,
  ALTIVEC_BUILTIN_VMINSB,
  ALTIVEC_BUILTIN_VMINUH,
  ALTIVEC_BUILTIN_VMINSH,
  ALTIVEC_BUILTIN_VMINUW,
  ALTIVEC_BUILTIN_VMINSW,
  ALTIVEC_BUILTIN_VMINFP,
  ALTIVEC_BUILTIN_VMULEUB,
  ALTIVEC_BUILTIN_VMULESB,
  ALTIVEC_BUILTIN_VMULEUH,
  ALTIVEC_BUILTIN_VMULESH,
  ALTIVEC_BUILTIN_VMULOUB,
  ALTIVEC_BUILTIN_VMULOSB,
  ALTIVEC_BUILTIN_VMULOUH,
  ALTIVEC_BUILTIN_VMULOSH,
  ALTIVEC_BUILTIN_VNMSUBFP,
  ALTIVEC_BUILTIN_VNOR,
  ALTIVEC_BUILTIN_VOR,
  ALTIVEC_BUILTIN_VSEL_4SI,
  ALTIVEC_BUILTIN_VSEL_4SF,
  ALTIVEC_BUILTIN_VSEL_8HI,
  ALTIVEC_BUILTIN_VSEL_16QI,
  ALTIVEC_BUILTIN_VPERM_4SI,
  ALTIVEC_BUILTIN_VPERM_4SF,
  ALTIVEC_BUILTIN_VPERM_8HI,
  ALTIVEC_BUILTIN_VPERM_16QI,
  ALTIVEC_BUILTIN_VPKUHUM,
  ALTIVEC_BUILTIN_VPKUWUM,
  ALTIVEC_BUILTIN_VPKPX,
  ALTIVEC_BUILTIN_VPKUHSS,
  ALTIVEC_BUILTIN_VPKSHSS,
  ALTIVEC_BUILTIN_VPKUWSS,
  ALTIVEC_BUILTIN_VPKSWSS,
  ALTIVEC_BUILTIN_VPKUHUS,
  ALTIVEC_BUILTIN_VPKSHUS,
  ALTIVEC_BUILTIN_VPKUWUS,
  ALTIVEC_BUILTIN_VPKSWUS,
  ALTIVEC_BUILTIN_VREFP,
  ALTIVEC_BUILTIN_VRFIM,
  ALTIVEC_BUILTIN_VRFIN,
  ALTIVEC_BUILTIN_VRFIP,
  ALTIVEC_BUILTIN_VRFIZ,
  ALTIVEC_BUILTIN_VRLB,
  ALTIVEC_BUILTIN_VRLH,
  ALTIVEC_BUILTIN_VRLW,
  ALTIVEC_BUILTIN_VRSQRTEFP,
  ALTIVEC_BUILTIN_VSLB,
  ALTIVEC_BUILTIN_VSLH,
  ALTIVEC_BUILTIN_VSLW,
  ALTIVEC_BUILTIN_VSL,
  ALTIVEC_BUILTIN_VSLO,
  ALTIVEC_BUILTIN_VSPLTB,
  ALTIVEC_BUILTIN_VSPLTH,
  ALTIVEC_BUILTIN_VSPLTW,
  ALTIVEC_BUILTIN_VSPLTISB,
  ALTIVEC_BUILTIN_VSPLTISH,
  ALTIVEC_BUILTIN_VSPLTISW,
  ALTIVEC_BUILTIN_VSRB,
  ALTIVEC_BUILTIN_VSRH,
  ALTIVEC_BUILTIN_VSRW,
  ALTIVEC_BUILTIN_VSRAB,
  ALTIVEC_BUILTIN_VSRAH,
  ALTIVEC_BUILTIN_VSRAW,
  ALTIVEC_BUILTIN_VSR,
  ALTIVEC_BUILTIN_VSRO,
  ALTIVEC_BUILTIN_VSUBUBM,
  ALTIVEC_BUILTIN_VSUBUHM,
  ALTIVEC_BUILTIN_VSUBUWM,
  ALTIVEC_BUILTIN_VSUBFP,
  ALTIVEC_BUILTIN_VSUBCUW,
  ALTIVEC_BUILTIN_VSUBUBS,
  ALTIVEC_BUILTIN_VSUBSBS,
  ALTIVEC_BUILTIN_VSUBUHS,
  ALTIVEC_BUILTIN_VSUBSHS,
  ALTIVEC_BUILTIN_VSUBUWS,
  ALTIVEC_BUILTIN_VSUBSWS,
  ALTIVEC_BUILTIN_VSUM4UBS,
  ALTIVEC_BUILTIN_VSUM4SBS,
  ALTIVEC_BUILTIN_VSUM4SHS,
  ALTIVEC_BUILTIN_VSUM2SWS,
  ALTIVEC_BUILTIN_VSUMSWS,
  ALTIVEC_BUILTIN_VXOR,
  ALTIVEC_BUILTIN_VSLDOI_16QI,
  ALTIVEC_BUILTIN_VSLDOI_8HI,
  ALTIVEC_BUILTIN_VSLDOI_4SI,
  ALTIVEC_BUILTIN_VSLDOI_4SF,
  ALTIVEC_BUILTIN_VUPKHSB,
  ALTIVEC_BUILTIN_VUPKHPX,
  ALTIVEC_BUILTIN_VUPKHSH,
  ALTIVEC_BUILTIN_VUPKLSB,
  ALTIVEC_BUILTIN_VUPKLPX,
  ALTIVEC_BUILTIN_VUPKLSH,
  ALTIVEC_BUILTIN_MTVSCR,
  ALTIVEC_BUILTIN_MFVSCR,
  ALTIVEC_BUILTIN_DSSALL,
  ALTIVEC_BUILTIN_DSS,
  ALTIVEC_BUILTIN_LVSL,
  ALTIVEC_BUILTIN_LVSR,
  ALTIVEC_BUILTIN_DSTT,
  ALTIVEC_BUILTIN_DSTST,
  ALTIVEC_BUILTIN_DSTSTT,
  ALTIVEC_BUILTIN_DST,
  ALTIVEC_BUILTIN_LVEBX,
  ALTIVEC_BUILTIN_LVEHX,
  ALTIVEC_BUILTIN_LVEWX,
  ALTIVEC_BUILTIN_LVXL,
  ALTIVEC_BUILTIN_LVX,
  ALTIVEC_BUILTIN_STVX,
  ALTIVEC_BUILTIN_STVEBX,
  ALTIVEC_BUILTIN_STVEHX,
  ALTIVEC_BUILTIN_STVEWX,
  ALTIVEC_BUILTIN_STVXL,
  ALTIVEC_BUILTIN_VCMPBFP_P,
  ALTIVEC_BUILTIN_VCMPEQFP_P,
  ALTIVEC_BUILTIN_VCMPEQUB_P,
  ALTIVEC_BUILTIN_VCMPEQUH_P,
  ALTIVEC_BUILTIN_VCMPEQUW_P,
  ALTIVEC_BUILTIN_VCMPGEFP_P,
  ALTIVEC_BUILTIN_VCMPGTFP_P,
  ALTIVEC_BUILTIN_VCMPGTSB_P,
  ALTIVEC_BUILTIN_VCMPGTSH_P,
  ALTIVEC_BUILTIN_VCMPGTSW_P,
  ALTIVEC_BUILTIN_VCMPGTUB_P,
  ALTIVEC_BUILTIN_VCMPGTUH_P,
  ALTIVEC_BUILTIN_VCMPGTUW_P,
  ALTIVEC_BUILTIN_ABSS_V4SI,
  ALTIVEC_BUILTIN_ABSS_V8HI,
  ALTIVEC_BUILTIN_ABSS_V16QI,
  ALTIVEC_BUILTIN_ABS_V4SI,
  ALTIVEC_BUILTIN_ABS_V4SF,
  ALTIVEC_BUILTIN_ABS_V8HI,
  ALTIVEC_BUILTIN_ABS_V16QI,
  ALTIVEC_BUILTIN_MASK_FOR_LOAD,
  ALTIVEC_BUILTIN_MASK_FOR_STORE,
<<<<<<< HEAD
  ALTIVEC_BUILTIN_WIDENING_SUMMATION,
=======
>>>>>>> c355071f
  ALTIVEC_BUILTIN_VEC_INIT_V4SI,
  ALTIVEC_BUILTIN_VEC_INIT_V8HI,
  ALTIVEC_BUILTIN_VEC_INIT_V16QI,
  ALTIVEC_BUILTIN_VEC_INIT_V4SF,
  ALTIVEC_BUILTIN_VEC_SET_V4SI,
  ALTIVEC_BUILTIN_VEC_SET_V8HI,
  ALTIVEC_BUILTIN_VEC_SET_V16QI,
  ALTIVEC_BUILTIN_VEC_SET_V4SF,
  ALTIVEC_BUILTIN_VEC_EXT_V4SI,
  ALTIVEC_BUILTIN_VEC_EXT_V8HI,
  ALTIVEC_BUILTIN_VEC_EXT_V16QI,
  ALTIVEC_BUILTIN_VEC_EXT_V4SF,

  /* Altivec overloaded builtins.  */
  ALTIVEC_BUILTIN_VCMPEQ_P,
  ALTIVEC_BUILTIN_OVERLOADED_FIRST = ALTIVEC_BUILTIN_VCMPEQ_P,
  ALTIVEC_BUILTIN_VCMPGT_P,
  ALTIVEC_BUILTIN_VCMPGE_P,
  ALTIVEC_BUILTIN_VEC_ABS,
  ALTIVEC_BUILTIN_VEC_ABSS,
  ALTIVEC_BUILTIN_VEC_ADD,
  ALTIVEC_BUILTIN_VEC_ADDC,
  ALTIVEC_BUILTIN_VEC_ADDS,
  ALTIVEC_BUILTIN_VEC_AND,
  ALTIVEC_BUILTIN_VEC_ANDC,
  ALTIVEC_BUILTIN_VEC_AVG,
  ALTIVEC_BUILTIN_VEC_CEIL,
  ALTIVEC_BUILTIN_VEC_CMPB,
  ALTIVEC_BUILTIN_VEC_CMPEQ,
  ALTIVEC_BUILTIN_VEC_CMPEQUB,
  ALTIVEC_BUILTIN_VEC_CMPEQUH,
  ALTIVEC_BUILTIN_VEC_CMPEQUW,
  ALTIVEC_BUILTIN_VEC_CMPGE,
  ALTIVEC_BUILTIN_VEC_CMPGT,
  ALTIVEC_BUILTIN_VEC_CMPLE,
  ALTIVEC_BUILTIN_VEC_CMPLT,
  ALTIVEC_BUILTIN_VEC_CTF,
  ALTIVEC_BUILTIN_VEC_CTS,
  ALTIVEC_BUILTIN_VEC_CTU,
  ALTIVEC_BUILTIN_VEC_DST,
  ALTIVEC_BUILTIN_VEC_DSTST,
  ALTIVEC_BUILTIN_VEC_DSTSTT,
  ALTIVEC_BUILTIN_VEC_DSTT,
  ALTIVEC_BUILTIN_VEC_EXPTE,
  ALTIVEC_BUILTIN_VEC_FLOOR,
  ALTIVEC_BUILTIN_VEC_LD,
  ALTIVEC_BUILTIN_VEC_LDE,
  ALTIVEC_BUILTIN_VEC_LDL,
  ALTIVEC_BUILTIN_VEC_LOGE,
  ALTIVEC_BUILTIN_VEC_LVEBX,
  ALTIVEC_BUILTIN_VEC_LVEHX,
  ALTIVEC_BUILTIN_VEC_LVEWX,
  ALTIVEC_BUILTIN_VEC_LVSL,
  ALTIVEC_BUILTIN_VEC_LVSR,
  ALTIVEC_BUILTIN_VEC_MADD,
  ALTIVEC_BUILTIN_VEC_MADDS,
  ALTIVEC_BUILTIN_VEC_MAX,
  ALTIVEC_BUILTIN_VEC_MERGEH,
  ALTIVEC_BUILTIN_VEC_MERGEL,
  ALTIVEC_BUILTIN_VEC_MIN,
  ALTIVEC_BUILTIN_VEC_MLADD,
  ALTIVEC_BUILTIN_VEC_MPERM,
  ALTIVEC_BUILTIN_VEC_MRADDS,
  ALTIVEC_BUILTIN_VEC_MRGHB,
  ALTIVEC_BUILTIN_VEC_MRGHH,
  ALTIVEC_BUILTIN_VEC_MRGHW,
  ALTIVEC_BUILTIN_VEC_MRGLB,
  ALTIVEC_BUILTIN_VEC_MRGLH,
  ALTIVEC_BUILTIN_VEC_MRGLW,
  ALTIVEC_BUILTIN_VEC_MSUM,
  ALTIVEC_BUILTIN_VEC_MSUMS,
  ALTIVEC_BUILTIN_VEC_MTVSCR,
  ALTIVEC_BUILTIN_VEC_MULE,
  ALTIVEC_BUILTIN_VEC_MULO,
  ALTIVEC_BUILTIN_VEC_NMSUB,
  ALTIVEC_BUILTIN_VEC_NOR,
  ALTIVEC_BUILTIN_VEC_OR,
  ALTIVEC_BUILTIN_VEC_PACK,
  ALTIVEC_BUILTIN_VEC_PACKPX,
  ALTIVEC_BUILTIN_VEC_PACKS,
  ALTIVEC_BUILTIN_VEC_PACKSU,
  ALTIVEC_BUILTIN_VEC_PERM,
  ALTIVEC_BUILTIN_VEC_RE,
  ALTIVEC_BUILTIN_VEC_RL,
  ALTIVEC_BUILTIN_VEC_ROUND,
  ALTIVEC_BUILTIN_VEC_RSQRTE,
  ALTIVEC_BUILTIN_VEC_SEL,
  ALTIVEC_BUILTIN_VEC_SL,
  ALTIVEC_BUILTIN_VEC_SLD,
  ALTIVEC_BUILTIN_VEC_SLL,
  ALTIVEC_BUILTIN_VEC_SLO,
  ALTIVEC_BUILTIN_VEC_SPLAT,
  ALTIVEC_BUILTIN_VEC_SPLAT_S16,
  ALTIVEC_BUILTIN_VEC_SPLAT_S32,
  ALTIVEC_BUILTIN_VEC_SPLAT_S8,
  ALTIVEC_BUILTIN_VEC_SPLAT_U16,
  ALTIVEC_BUILTIN_VEC_SPLAT_U32,
  ALTIVEC_BUILTIN_VEC_SPLAT_U8,
  ALTIVEC_BUILTIN_VEC_SPLTB,
  ALTIVEC_BUILTIN_VEC_SPLTH,
  ALTIVEC_BUILTIN_VEC_SPLTW,
  ALTIVEC_BUILTIN_VEC_SR,
  ALTIVEC_BUILTIN_VEC_SRA,
  ALTIVEC_BUILTIN_VEC_SRL,
  ALTIVEC_BUILTIN_VEC_SRO,
  ALTIVEC_BUILTIN_VEC_ST,
  ALTIVEC_BUILTIN_VEC_STE,
  ALTIVEC_BUILTIN_VEC_STL,
  ALTIVEC_BUILTIN_VEC_STVEBX,
  ALTIVEC_BUILTIN_VEC_STVEHX,
  ALTIVEC_BUILTIN_VEC_STVEWX,
  ALTIVEC_BUILTIN_VEC_SUB,
  ALTIVEC_BUILTIN_VEC_SUBC,
  ALTIVEC_BUILTIN_VEC_SUBS,
  ALTIVEC_BUILTIN_VEC_SUM2S,
  ALTIVEC_BUILTIN_VEC_SUM4S,
  ALTIVEC_BUILTIN_VEC_SUMS,
  ALTIVEC_BUILTIN_VEC_TRUNC,
  ALTIVEC_BUILTIN_VEC_UNPACKH,
  ALTIVEC_BUILTIN_VEC_UNPACKL,
  ALTIVEC_BUILTIN_VEC_VADDFP,
  ALTIVEC_BUILTIN_VEC_VADDSBS,
  ALTIVEC_BUILTIN_VEC_VADDSHS,
  ALTIVEC_BUILTIN_VEC_VADDSWS,
  ALTIVEC_BUILTIN_VEC_VADDUBM,
  ALTIVEC_BUILTIN_VEC_VADDUBS,
  ALTIVEC_BUILTIN_VEC_VADDUHM,
  ALTIVEC_BUILTIN_VEC_VADDUHS,
  ALTIVEC_BUILTIN_VEC_VADDUWM,
  ALTIVEC_BUILTIN_VEC_VADDUWS,
  ALTIVEC_BUILTIN_VEC_VAVGSB,
  ALTIVEC_BUILTIN_VEC_VAVGSH,
  ALTIVEC_BUILTIN_VEC_VAVGSW,
  ALTIVEC_BUILTIN_VEC_VAVGUB,
  ALTIVEC_BUILTIN_VEC_VAVGUH,
  ALTIVEC_BUILTIN_VEC_VAVGUW,
  ALTIVEC_BUILTIN_VEC_VCFSX,
  ALTIVEC_BUILTIN_VEC_VCFUX,
  ALTIVEC_BUILTIN_VEC_VCMPEQFP,
  ALTIVEC_BUILTIN_VEC_VCMPEQUB,
  ALTIVEC_BUILTIN_VEC_VCMPEQUH,
  ALTIVEC_BUILTIN_VEC_VCMPEQUW,
  ALTIVEC_BUILTIN_VEC_VCMPGTFP,
  ALTIVEC_BUILTIN_VEC_VCMPGTSB,
  ALTIVEC_BUILTIN_VEC_VCMPGTSH,
  ALTIVEC_BUILTIN_VEC_VCMPGTSW,
  ALTIVEC_BUILTIN_VEC_VCMPGTUB,
  ALTIVEC_BUILTIN_VEC_VCMPGTUH,
  ALTIVEC_BUILTIN_VEC_VCMPGTUW,
  ALTIVEC_BUILTIN_VEC_VMAXFP,
  ALTIVEC_BUILTIN_VEC_VMAXSB,
  ALTIVEC_BUILTIN_VEC_VMAXSH,
  ALTIVEC_BUILTIN_VEC_VMAXSW,
  ALTIVEC_BUILTIN_VEC_VMAXUB,
  ALTIVEC_BUILTIN_VEC_VMAXUH,
  ALTIVEC_BUILTIN_VEC_VMAXUW,
  ALTIVEC_BUILTIN_VEC_VMINFP,
  ALTIVEC_BUILTIN_VEC_VMINSB,
  ALTIVEC_BUILTIN_VEC_VMINSH,
  ALTIVEC_BUILTIN_VEC_VMINSW,
  ALTIVEC_BUILTIN_VEC_VMINUB,
  ALTIVEC_BUILTIN_VEC_VMINUH,
  ALTIVEC_BUILTIN_VEC_VMINUW,
  ALTIVEC_BUILTIN_VEC_VMRGHB,
  ALTIVEC_BUILTIN_VEC_VMRGHH,
  ALTIVEC_BUILTIN_VEC_VMRGHW,
  ALTIVEC_BUILTIN_VEC_VMRGLB,
  ALTIVEC_BUILTIN_VEC_VMRGLH,
  ALTIVEC_BUILTIN_VEC_VMRGLW,
  ALTIVEC_BUILTIN_VEC_VMSUMMBM,
  ALTIVEC_BUILTIN_VEC_VMSUMSHM,
  ALTIVEC_BUILTIN_VEC_VMSUMSHS,
  ALTIVEC_BUILTIN_VEC_VMSUMUBM,
  ALTIVEC_BUILTIN_VEC_VMSUMUHM,
  ALTIVEC_BUILTIN_VEC_VMSUMUHS,
  ALTIVEC_BUILTIN_VEC_VMULESB,
  ALTIVEC_BUILTIN_VEC_VMULESH,
  ALTIVEC_BUILTIN_VEC_VMULEUB,
  ALTIVEC_BUILTIN_VEC_VMULEUH,
  ALTIVEC_BUILTIN_VEC_VMULOSB,
  ALTIVEC_BUILTIN_VEC_VMULOSH,
  ALTIVEC_BUILTIN_VEC_VMULOUB,
  ALTIVEC_BUILTIN_VEC_VMULOUH,
  ALTIVEC_BUILTIN_VEC_VPKSHSS,
  ALTIVEC_BUILTIN_VEC_VPKSHUS,
  ALTIVEC_BUILTIN_VEC_VPKSWSS,
  ALTIVEC_BUILTIN_VEC_VPKSWUS,
  ALTIVEC_BUILTIN_VEC_VPKUHUM,
  ALTIVEC_BUILTIN_VEC_VPKUHUS,
  ALTIVEC_BUILTIN_VEC_VPKUWUM,
  ALTIVEC_BUILTIN_VEC_VPKUWUS,
  ALTIVEC_BUILTIN_VEC_VRLB,
  ALTIVEC_BUILTIN_VEC_VRLH,
  ALTIVEC_BUILTIN_VEC_VRLW,
  ALTIVEC_BUILTIN_VEC_VSLB,
  ALTIVEC_BUILTIN_VEC_VSLH,
  ALTIVEC_BUILTIN_VEC_VSLW,
  ALTIVEC_BUILTIN_VEC_VSPLTB,
  ALTIVEC_BUILTIN_VEC_VSPLTH,
  ALTIVEC_BUILTIN_VEC_VSPLTW,
  ALTIVEC_BUILTIN_VEC_VSRAB,
  ALTIVEC_BUILTIN_VEC_VSRAH,
  ALTIVEC_BUILTIN_VEC_VSRAW,
  ALTIVEC_BUILTIN_VEC_VSRB,
  ALTIVEC_BUILTIN_VEC_VSRH,
  ALTIVEC_BUILTIN_VEC_VSRW,
  ALTIVEC_BUILTIN_VEC_VSUBFP,
  ALTIVEC_BUILTIN_VEC_VSUBSBS,
  ALTIVEC_BUILTIN_VEC_VSUBSHS,
  ALTIVEC_BUILTIN_VEC_VSUBSWS,
  ALTIVEC_BUILTIN_VEC_VSUBUBM,
  ALTIVEC_BUILTIN_VEC_VSUBUBS,
  ALTIVEC_BUILTIN_VEC_VSUBUHM,
  ALTIVEC_BUILTIN_VEC_VSUBUHS,
  ALTIVEC_BUILTIN_VEC_VSUBUWM,
  ALTIVEC_BUILTIN_VEC_VSUBUWS,
  ALTIVEC_BUILTIN_VEC_VSUM4SBS,
  ALTIVEC_BUILTIN_VEC_VSUM4SHS,
  ALTIVEC_BUILTIN_VEC_VSUM4UBS,
  ALTIVEC_BUILTIN_VEC_VUPKHPX,
  ALTIVEC_BUILTIN_VEC_VUPKHSB,
  ALTIVEC_BUILTIN_VEC_VUPKHSH,
  ALTIVEC_BUILTIN_VEC_VUPKLPX,
  ALTIVEC_BUILTIN_VEC_VUPKLSB,
  ALTIVEC_BUILTIN_VEC_VUPKLSH,
  ALTIVEC_BUILTIN_VEC_XOR,
  ALTIVEC_BUILTIN_VEC_STEP,
  ALTIVEC_BUILTIN_OVERLOADED_LAST = ALTIVEC_BUILTIN_VEC_STEP,

  /* SPE builtins.  */
  SPE_BUILTIN_EVADDW,
  SPE_BUILTIN_EVAND,
  SPE_BUILTIN_EVANDC,
  SPE_BUILTIN_EVDIVWS,
  SPE_BUILTIN_EVDIVWU,
  SPE_BUILTIN_EVEQV,
  SPE_BUILTIN_EVFSADD,
  SPE_BUILTIN_EVFSDIV,
  SPE_BUILTIN_EVFSMUL,
  SPE_BUILTIN_EVFSSUB,
  SPE_BUILTIN_EVLDDX,
  SPE_BUILTIN_EVLDHX,
  SPE_BUILTIN_EVLDWX,
  SPE_BUILTIN_EVLHHESPLATX,
  SPE_BUILTIN_EVLHHOSSPLATX,
  SPE_BUILTIN_EVLHHOUSPLATX,
  SPE_BUILTIN_EVLWHEX,
  SPE_BUILTIN_EVLWHOSX,
  SPE_BUILTIN_EVLWHOUX,
  SPE_BUILTIN_EVLWHSPLATX,
  SPE_BUILTIN_EVLWWSPLATX,
  SPE_BUILTIN_EVMERGEHI,
  SPE_BUILTIN_EVMERGEHILO,
  SPE_BUILTIN_EVMERGELO,
  SPE_BUILTIN_EVMERGELOHI,
  SPE_BUILTIN_EVMHEGSMFAA,
  SPE_BUILTIN_EVMHEGSMFAN,
  SPE_BUILTIN_EVMHEGSMIAA,
  SPE_BUILTIN_EVMHEGSMIAN,
  SPE_BUILTIN_EVMHEGUMIAA,
  SPE_BUILTIN_EVMHEGUMIAN,
  SPE_BUILTIN_EVMHESMF,
  SPE_BUILTIN_EVMHESMFA,
  SPE_BUILTIN_EVMHESMFAAW,
  SPE_BUILTIN_EVMHESMFANW,
  SPE_BUILTIN_EVMHESMI,
  SPE_BUILTIN_EVMHESMIA,
  SPE_BUILTIN_EVMHESMIAAW,
  SPE_BUILTIN_EVMHESMIANW,
  SPE_BUILTIN_EVMHESSF,
  SPE_BUILTIN_EVMHESSFA,
  SPE_BUILTIN_EVMHESSFAAW,
  SPE_BUILTIN_EVMHESSFANW,
  SPE_BUILTIN_EVMHESSIAAW,
  SPE_BUILTIN_EVMHESSIANW,
  SPE_BUILTIN_EVMHEUMI,
  SPE_BUILTIN_EVMHEUMIA,
  SPE_BUILTIN_EVMHEUMIAAW,
  SPE_BUILTIN_EVMHEUMIANW,
  SPE_BUILTIN_EVMHEUSIAAW,
  SPE_BUILTIN_EVMHEUSIANW,
  SPE_BUILTIN_EVMHOGSMFAA,
  SPE_BUILTIN_EVMHOGSMFAN,
  SPE_BUILTIN_EVMHOGSMIAA,
  SPE_BUILTIN_EVMHOGSMIAN,
  SPE_BUILTIN_EVMHOGUMIAA,
  SPE_BUILTIN_EVMHOGUMIAN,
  SPE_BUILTIN_EVMHOSMF,
  SPE_BUILTIN_EVMHOSMFA,
  SPE_BUILTIN_EVMHOSMFAAW,
  SPE_BUILTIN_EVMHOSMFANW,
  SPE_BUILTIN_EVMHOSMI,
  SPE_BUILTIN_EVMHOSMIA,
  SPE_BUILTIN_EVMHOSMIAAW,
  SPE_BUILTIN_EVMHOSMIANW,
  SPE_BUILTIN_EVMHOSSF,
  SPE_BUILTIN_EVMHOSSFA,
  SPE_BUILTIN_EVMHOSSFAAW,
  SPE_BUILTIN_EVMHOSSFANW,
  SPE_BUILTIN_EVMHOSSIAAW,
  SPE_BUILTIN_EVMHOSSIANW,
  SPE_BUILTIN_EVMHOUMI,
  SPE_BUILTIN_EVMHOUMIA,
  SPE_BUILTIN_EVMHOUMIAAW,
  SPE_BUILTIN_EVMHOUMIANW,
  SPE_BUILTIN_EVMHOUSIAAW,
  SPE_BUILTIN_EVMHOUSIANW,
  SPE_BUILTIN_EVMWHSMF,
  SPE_BUILTIN_EVMWHSMFA,
  SPE_BUILTIN_EVMWHSMI,
  SPE_BUILTIN_EVMWHSMIA,
  SPE_BUILTIN_EVMWHSSF,
  SPE_BUILTIN_EVMWHSSFA,
  SPE_BUILTIN_EVMWHUMI,
  SPE_BUILTIN_EVMWHUMIA,
  SPE_BUILTIN_EVMWLSMIAAW,
  SPE_BUILTIN_EVMWLSMIANW,
  SPE_BUILTIN_EVMWLSSIAAW,
  SPE_BUILTIN_EVMWLSSIANW,
  SPE_BUILTIN_EVMWLUMI,
  SPE_BUILTIN_EVMWLUMIA,
  SPE_BUILTIN_EVMWLUMIAAW,
  SPE_BUILTIN_EVMWLUMIANW,
  SPE_BUILTIN_EVMWLUSIAAW,
  SPE_BUILTIN_EVMWLUSIANW,
  SPE_BUILTIN_EVMWSMF,
  SPE_BUILTIN_EVMWSMFA,
  SPE_BUILTIN_EVMWSMFAA,
  SPE_BUILTIN_EVMWSMFAN,
  SPE_BUILTIN_EVMWSMI,
  SPE_BUILTIN_EVMWSMIA,
  SPE_BUILTIN_EVMWSMIAA,
  SPE_BUILTIN_EVMWSMIAN,
  SPE_BUILTIN_EVMWHSSFAA,
  SPE_BUILTIN_EVMWSSF,
  SPE_BUILTIN_EVMWSSFA,
  SPE_BUILTIN_EVMWSSFAA,
  SPE_BUILTIN_EVMWSSFAN,
  SPE_BUILTIN_EVMWUMI,
  SPE_BUILTIN_EVMWUMIA,
  SPE_BUILTIN_EVMWUMIAA,
  SPE_BUILTIN_EVMWUMIAN,
  SPE_BUILTIN_EVNAND,
  SPE_BUILTIN_EVNOR,
  SPE_BUILTIN_EVOR,
  SPE_BUILTIN_EVORC,
  SPE_BUILTIN_EVRLW,
  SPE_BUILTIN_EVSLW,
  SPE_BUILTIN_EVSRWS,
  SPE_BUILTIN_EVSRWU,
  SPE_BUILTIN_EVSTDDX,
  SPE_BUILTIN_EVSTDHX,
  SPE_BUILTIN_EVSTDWX,
  SPE_BUILTIN_EVSTWHEX,
  SPE_BUILTIN_EVSTWHOX,
  SPE_BUILTIN_EVSTWWEX,
  SPE_BUILTIN_EVSTWWOX,
  SPE_BUILTIN_EVSUBFW,
  SPE_BUILTIN_EVXOR,
  SPE_BUILTIN_EVABS,
  SPE_BUILTIN_EVADDSMIAAW,
  SPE_BUILTIN_EVADDSSIAAW,
  SPE_BUILTIN_EVADDUMIAAW,
  SPE_BUILTIN_EVADDUSIAAW,
  SPE_BUILTIN_EVCNTLSW,
  SPE_BUILTIN_EVCNTLZW,
  SPE_BUILTIN_EVEXTSB,
  SPE_BUILTIN_EVEXTSH,
  SPE_BUILTIN_EVFSABS,
  SPE_BUILTIN_EVFSCFSF,
  SPE_BUILTIN_EVFSCFSI,
  SPE_BUILTIN_EVFSCFUF,
  SPE_BUILTIN_EVFSCFUI,
  SPE_BUILTIN_EVFSCTSF,
  SPE_BUILTIN_EVFSCTSI,
  SPE_BUILTIN_EVFSCTSIZ,
  SPE_BUILTIN_EVFSCTUF,
  SPE_BUILTIN_EVFSCTUI,
  SPE_BUILTIN_EVFSCTUIZ,
  SPE_BUILTIN_EVFSNABS,
  SPE_BUILTIN_EVFSNEG,
  SPE_BUILTIN_EVMRA,
  SPE_BUILTIN_EVNEG,
  SPE_BUILTIN_EVRNDW,
  SPE_BUILTIN_EVSUBFSMIAAW,
  SPE_BUILTIN_EVSUBFSSIAAW,
  SPE_BUILTIN_EVSUBFUMIAAW,
  SPE_BUILTIN_EVSUBFUSIAAW,
  SPE_BUILTIN_EVADDIW,
  SPE_BUILTIN_EVLDD,
  SPE_BUILTIN_EVLDH,
  SPE_BUILTIN_EVLDW,
  SPE_BUILTIN_EVLHHESPLAT,
  SPE_BUILTIN_EVLHHOSSPLAT,
  SPE_BUILTIN_EVLHHOUSPLAT,
  SPE_BUILTIN_EVLWHE,
  SPE_BUILTIN_EVLWHOS,
  SPE_BUILTIN_EVLWHOU,
  SPE_BUILTIN_EVLWHSPLAT,
  SPE_BUILTIN_EVLWWSPLAT,
  SPE_BUILTIN_EVRLWI,
  SPE_BUILTIN_EVSLWI,
  SPE_BUILTIN_EVSRWIS,
  SPE_BUILTIN_EVSRWIU,
  SPE_BUILTIN_EVSTDD,
  SPE_BUILTIN_EVSTDH,
  SPE_BUILTIN_EVSTDW,
  SPE_BUILTIN_EVSTWHE,
  SPE_BUILTIN_EVSTWHO,
  SPE_BUILTIN_EVSTWWE,
  SPE_BUILTIN_EVSTWWO,
  SPE_BUILTIN_EVSUBIFW,

  /* Compares.  */
  SPE_BUILTIN_EVCMPEQ,
  SPE_BUILTIN_EVCMPGTS,
  SPE_BUILTIN_EVCMPGTU,
  SPE_BUILTIN_EVCMPLTS,
  SPE_BUILTIN_EVCMPLTU,
  SPE_BUILTIN_EVFSCMPEQ,
  SPE_BUILTIN_EVFSCMPGT,
  SPE_BUILTIN_EVFSCMPLT,
  SPE_BUILTIN_EVFSTSTEQ,
  SPE_BUILTIN_EVFSTSTGT,
  SPE_BUILTIN_EVFSTSTLT,

  /* EVSEL compares.  */
  SPE_BUILTIN_EVSEL_CMPEQ,
  SPE_BUILTIN_EVSEL_CMPGTS,
  SPE_BUILTIN_EVSEL_CMPGTU,
  SPE_BUILTIN_EVSEL_CMPLTS,
  SPE_BUILTIN_EVSEL_CMPLTU,
  SPE_BUILTIN_EVSEL_FSCMPEQ,
  SPE_BUILTIN_EVSEL_FSCMPGT,
  SPE_BUILTIN_EVSEL_FSCMPLT,
  SPE_BUILTIN_EVSEL_FSTSTEQ,
  SPE_BUILTIN_EVSEL_FSTSTGT,
  SPE_BUILTIN_EVSEL_FSTSTLT,

  SPE_BUILTIN_EVSPLATFI,
  SPE_BUILTIN_EVSPLATI,
  SPE_BUILTIN_EVMWHSSMAA,
  SPE_BUILTIN_EVMWHSMFAA,
  SPE_BUILTIN_EVMWHSMIAA,
  SPE_BUILTIN_EVMWHUSIAA,
  SPE_BUILTIN_EVMWHUMIAA,
  SPE_BUILTIN_EVMWHSSFAN,
  SPE_BUILTIN_EVMWHSSIAN,
  SPE_BUILTIN_EVMWHSMFAN,
  SPE_BUILTIN_EVMWHSMIAN,
  SPE_BUILTIN_EVMWHUSIAN,
  SPE_BUILTIN_EVMWHUMIAN,
  SPE_BUILTIN_EVMWHGSSFAA,
  SPE_BUILTIN_EVMWHGSMFAA,
  SPE_BUILTIN_EVMWHGSMIAA,
  SPE_BUILTIN_EVMWHGUMIAA,
  SPE_BUILTIN_EVMWHGSSFAN,
  SPE_BUILTIN_EVMWHGSMFAN,
  SPE_BUILTIN_EVMWHGSMIAN,
  SPE_BUILTIN_EVMWHGUMIAN,
  SPE_BUILTIN_MTSPEFSCR,
  SPE_BUILTIN_MFSPEFSCR,
  SPE_BUILTIN_BRINC,

  RS6000_BUILTIN_COUNT
};

enum rs6000_builtin_type_index
{
  RS6000_BTI_NOT_OPAQUE,
  RS6000_BTI_opaque_V2SI,
  RS6000_BTI_opaque_V2SF,
  RS6000_BTI_opaque_p_V2SI,
  RS6000_BTI_opaque_V4SI,
  RS6000_BTI_V16QI,
  RS6000_BTI_V2SI,
  RS6000_BTI_V2SF,
  RS6000_BTI_V4HI,
  RS6000_BTI_V4SI,
  RS6000_BTI_V4SF,
  RS6000_BTI_V8HI,
  RS6000_BTI_unsigned_V16QI,
  RS6000_BTI_unsigned_V8HI,
  RS6000_BTI_unsigned_V4SI,
  RS6000_BTI_bool_char,          /* __bool char */
  RS6000_BTI_bool_short,         /* __bool short */
  RS6000_BTI_bool_int,           /* __bool int */
  RS6000_BTI_pixel,              /* __pixel */
  RS6000_BTI_bool_V16QI,         /* __vector __bool char */
  RS6000_BTI_bool_V8HI,          /* __vector __bool short */
  RS6000_BTI_bool_V4SI,          /* __vector __bool int */
  RS6000_BTI_pixel_V8HI,         /* __vector __pixel */
  RS6000_BTI_long,	         /* long_integer_type_node */
  RS6000_BTI_unsigned_long,      /* long_unsigned_type_node */
  RS6000_BTI_INTQI,	         /* intQI_type_node */
  RS6000_BTI_UINTQI,		 /* unsigned_intQI_type_node */
  RS6000_BTI_INTHI,	         /* intHI_type_node */
  RS6000_BTI_UINTHI,		 /* unsigned_intHI_type_node */
  RS6000_BTI_INTSI,		 /* intSI_type_node */
  RS6000_BTI_UINTSI,		 /* unsigned_intSI_type_node */
  RS6000_BTI_float,	         /* float_type_node */
  RS6000_BTI_void,	         /* void_type_node */
  RS6000_BTI_MAX
};


#define opaque_V2SI_type_node         (rs6000_builtin_types[RS6000_BTI_opaque_V2SI])
#define opaque_V2SF_type_node         (rs6000_builtin_types[RS6000_BTI_opaque_V2SF])
#define opaque_p_V2SI_type_node       (rs6000_builtin_types[RS6000_BTI_opaque_p_V2SI])
#define opaque_V4SI_type_node         (rs6000_builtin_types[RS6000_BTI_opaque_V4SI])
#define V16QI_type_node               (rs6000_builtin_types[RS6000_BTI_V16QI])
#define V2SI_type_node                (rs6000_builtin_types[RS6000_BTI_V2SI])
#define V2SF_type_node                (rs6000_builtin_types[RS6000_BTI_V2SF])
#define V4HI_type_node                (rs6000_builtin_types[RS6000_BTI_V4HI])
#define V4SI_type_node                (rs6000_builtin_types[RS6000_BTI_V4SI])
#define V4SF_type_node                (rs6000_builtin_types[RS6000_BTI_V4SF])
#define V8HI_type_node                (rs6000_builtin_types[RS6000_BTI_V8HI])
#define unsigned_V16QI_type_node      (rs6000_builtin_types[RS6000_BTI_unsigned_V16QI])
#define unsigned_V8HI_type_node       (rs6000_builtin_types[RS6000_BTI_unsigned_V8HI])
#define unsigned_V4SI_type_node       (rs6000_builtin_types[RS6000_BTI_unsigned_V4SI])
#define bool_char_type_node           (rs6000_builtin_types[RS6000_BTI_bool_char])
#define bool_short_type_node          (rs6000_builtin_types[RS6000_BTI_bool_short])
#define bool_int_type_node            (rs6000_builtin_types[RS6000_BTI_bool_int])
#define pixel_type_node               (rs6000_builtin_types[RS6000_BTI_pixel])
#define bool_V16QI_type_node	      (rs6000_builtin_types[RS6000_BTI_bool_V16QI])
#define bool_V8HI_type_node	      (rs6000_builtin_types[RS6000_BTI_bool_V8HI])
#define bool_V4SI_type_node	      (rs6000_builtin_types[RS6000_BTI_bool_V4SI])
#define pixel_V8HI_type_node	      (rs6000_builtin_types[RS6000_BTI_pixel_V8HI])

#define long_integer_type_internal_node  (rs6000_builtin_types[RS6000_BTI_long])
#define long_unsigned_type_internal_node (rs6000_builtin_types[RS6000_BTI_unsigned_long])
#define intQI_type_internal_node	 (rs6000_builtin_types[RS6000_BTI_INTQI])
#define uintQI_type_internal_node	 (rs6000_builtin_types[RS6000_BTI_UINTQI])
#define intHI_type_internal_node	 (rs6000_builtin_types[RS6000_BTI_INTHI])
#define uintHI_type_internal_node	 (rs6000_builtin_types[RS6000_BTI_UINTHI])
#define intSI_type_internal_node	 (rs6000_builtin_types[RS6000_BTI_INTSI])
#define uintSI_type_internal_node	 (rs6000_builtin_types[RS6000_BTI_UINTSI])
#define float_type_internal_node	 (rs6000_builtin_types[RS6000_BTI_float])
#define void_type_internal_node		 (rs6000_builtin_types[RS6000_BTI_void])

extern GTY(()) tree rs6000_builtin_types[RS6000_BTI_MAX];
extern GTY(()) tree rs6000_builtin_decls[RS6000_BUILTIN_COUNT];
<|MERGE_RESOLUTION|>--- conflicted
+++ resolved
@@ -1,11 +1,7 @@
 /* Definitions of target machine for GNU compiler, for IBM RS/6000.
    Copyright (C) 1992, 1993, 1994, 1995, 1996, 1997, 1998, 1999,
-<<<<<<< HEAD
-   2000, 2001, 2002, 2003, 2004, 2005 Free Software Foundation, Inc.
-=======
    2000, 2001, 2002, 2003, 2004, 2005, 2006, 2007
    Free Software Foundation, Inc.
->>>>>>> c355071f
    Contributed by Richard Kenner (kenner@vlsi1.ultra.nyu.edu)
 
    This file is part of GCC.
@@ -79,11 +75,8 @@
 %{mcpu=power4: -mpower4} \
 %{mcpu=power5: -mpower4} \
 %{mcpu=power5+: -mpower4} \
-<<<<<<< HEAD
-=======
 %{mcpu=power6: -mpower4 -maltivec} \
 %{mcpu=power6x: -mpower4 -maltivec} \
->>>>>>> c355071f
 %{mcpu=powerpc: -mppc} \
 %{mcpu=rios: -mpwr} \
 %{mcpu=rios1: -mpwr} \
@@ -154,7 +147,6 @@
 #undef  TARGET_MFCRF
 #define TARGET_MFCRF 0
 #endif
-<<<<<<< HEAD
 
 /* Define TARGET_POPCNTB if the target assembler does not support the
    popcount byte instruction.  */
@@ -170,22 +162,6 @@
 #ifndef HAVE_AS_FPRND
 #undef  TARGET_FPRND
 #define TARGET_FPRND 0
-=======
-
-/* Define TARGET_POPCNTB if the target assembler does not support the
-   popcount byte instruction.  */
-
-#ifndef HAVE_AS_POPCNTB
-#undef  TARGET_POPCNTB
-#define TARGET_POPCNTB 0
-#endif
-
-/* Define TARGET_FPRND if the target assembler does not support the
-   fp rounding instructions.  */
-
-#ifndef HAVE_AS_FPRND
-#undef  TARGET_FPRND
-#define TARGET_FPRND 0
 #endif
 
 /* Define TARGET_MFPGPR if the target assembler does not support the
@@ -194,7 +170,6 @@
 #ifndef HAVE_AS_MFPGPR
 #undef  TARGET_MFPGPR
 #define TARGET_MFPGPR 0
->>>>>>> c355071f
 #endif
 
 #ifndef TARGET_SECURE_PLT
@@ -213,11 +188,7 @@
 
 #ifdef IN_LIBGCC2
 /* For libgcc2 we make sure this is a compile time constant */
-<<<<<<< HEAD
-#if defined (__64BIT__) || defined (__powerpc64__)
-=======
 #if defined (__64BIT__) || defined (__powerpc64__) || defined (__ppc64__)
->>>>>>> c355071f
 #undef TARGET_POWERPC64
 #define TARGET_POWERPC64	1
 #else
@@ -631,17 +602,10 @@
    really represent the memory location used.  It is represented here as
    a register, in order to work around problems in allocating stack storage
    in inline functions.
-<<<<<<< HEAD
 
    Another pseudo (not included in DWARF_FRAME_REGISTERS) is soft frame
    pointer, which is eventually eliminated in favor of SP or FP.  */
 
-=======
-
-   Another pseudo (not included in DWARF_FRAME_REGISTERS) is soft frame
-   pointer, which is eventually eliminated in favor of SP or FP.  */
-
->>>>>>> c355071f
 #define FIRST_PSEUDO_REGISTER 114
 
 /* This must be included for pre gcc 3.0 glibc compatibility.  */
@@ -665,12 +629,9 @@
    of unused space.  */
 #define DWARF_REG_TO_UNWIND_COLUMN(r) \
   ((r) > 1200 ? ((r) - 1200 + FIRST_PSEUDO_REGISTER - 1) : (r))
-<<<<<<< HEAD
-=======
 
 /* Use standard DWARF numbering for DWARF debugging information.  */
 #define DBX_REGISTER_NUMBER(REGNO) rs6000_dbx_register_number (REGNO)
->>>>>>> c355071f
 
 /* Use gcc hard register numbering for eh_frame.  */
 #define DWARF_FRAME_REGNUM(REGNO) (REGNO)
@@ -1132,110 +1093,6 @@
 #define INDEX_REG_CLASS GENERAL_REGS
 #define BASE_REG_CLASS BASE_REGS
 
-<<<<<<< HEAD
-/* Get reg_class from a letter such as appears in the machine description.  */
-
-#define REG_CLASS_FROM_LETTER(C) \
-  ((C) == 'f' ? ((TARGET_HARD_FLOAT && TARGET_FPRS) ? FLOAT_REGS : NO_REGS) \
-   : (C) == 'b' ? BASE_REGS	\
-   : (C) == 'h' ? SPECIAL_REGS	\
-   : (C) == 'q' ? MQ_REGS	\
-   : (C) == 'c' ? CTR_REGS	\
-   : (C) == 'l' ? LINK_REGS	\
-   : (C) == 'v' ? ALTIVEC_REGS	\
-   : (C) == 'x' ? CR0_REGS	\
-   : (C) == 'y' ? CR_REGS	\
-   : (C) == 'z' ? XER_REGS	\
-   : NO_REGS)
-
-/* The letters I, J, K, L, M, N, and P in a register constraint string
-   can be used to stand for particular ranges of immediate operands.
-   This macro defines what the ranges are.
-   C is the letter, and VALUE is a constant value.
-   Return 1 if VALUE is in the range specified by C.
-
-   `I' is a signed 16-bit constant
-   `J' is a constant with only the high-order 16 bits nonzero
-   `K' is a constant with only the low-order 16 bits nonzero
-   `L' is a signed 16-bit constant shifted left 16 bits
-   `M' is a constant that is greater than 31
-   `N' is a positive constant that is an exact power of two
-   `O' is the constant zero
-   `P' is a constant whose negation is a signed 16-bit constant */
-
-#define CONST_OK_FOR_LETTER_P(VALUE, C)					\
-   ( (C) == 'I' ? (unsigned HOST_WIDE_INT) ((VALUE) + 0x8000) < 0x10000	\
-   : (C) == 'J' ? ((VALUE) & (~ (unsigned HOST_WIDE_INT) 0xffff0000)) == 0 \
-   : (C) == 'K' ? ((VALUE) & (~ (HOST_WIDE_INT) 0xffff)) == 0		\
-   : (C) == 'L' ? (((VALUE) & 0xffff) == 0				\
-		   && ((VALUE) >> 31 == -1 || (VALUE) >> 31 == 0))	\
-   : (C) == 'M' ? (VALUE) > 31						\
-   : (C) == 'N' ? (VALUE) > 0 && exact_log2 (VALUE) >= 0		\
-   : (C) == 'O' ? (VALUE) == 0						\
-   : (C) == 'P' ? (unsigned HOST_WIDE_INT) ((- (VALUE)) + 0x8000) < 0x10000 \
-   : 0)
-
-/* Similar, but for floating constants, and defining letters G and H.
-   Here VALUE is the CONST_DOUBLE rtx itself.
-
-   We flag for special constants when we can copy the constant into
-   a general register in two insns for DF/DI and one insn for SF.
-
-   'H' is used for DI/DF constants that take 3 insns.  */
-
-#define CONST_DOUBLE_OK_FOR_LETTER_P(VALUE, C)				\
-  (  (C) == 'G' ? (num_insns_constant (VALUE, GET_MODE (VALUE))		\
-		   == ((GET_MODE (VALUE) == SFmode) ? 1 : 2))		\
-   : (C) == 'H' ? (num_insns_constant (VALUE, GET_MODE (VALUE)) == 3)	\
-   : 0)
-
-/* Optional extra constraints for this machine.
-
-   'Q' means that is a memory operand that is just an offset from a reg.
-   'R' is for AIX TOC entries.
-   'S' is a constant that can be placed into a 64-bit mask operand.
-   'T' is a constant that can be placed into a 32-bit mask operand.
-   'U' is for V.4 small data references.
-   'W' is a vector constant that can be easily generated (no mem refs).
-   'Y' is an indexed or word-aligned displacement memory operand.
-   'Z' is an indexed or indirect memory operand.
-   'a'  is an indexed or indirect address operand.
-   't' is for AND masks that can be performed by two rldic{l,r} insns
-       (but excluding those that could match other constraints of anddi3.)  */
-
-#define EXTRA_CONSTRAINT(OP, C)						\
-  ((C) == 'Q' ? GET_CODE (OP) == MEM && GET_CODE (XEXP (OP, 0)) == REG	\
-   : (C) == 'R' ? legitimate_constant_pool_address_p (OP)		\
-   : (C) == 'S' ? mask64_operand (OP, DImode)				\
-   : (C) == 'T' ? mask_operand (OP, GET_MODE (OP))			\
-   : (C) == 'U' ? (DEFAULT_ABI == ABI_V4				\
-		   && small_data_operand (OP, GET_MODE (OP)))		\
-   : (C) == 't' ? (mask64_2_operand (OP, DImode)			\
-		   && (fixed_regs[CR0_REGNO]				\
-		       || !logical_operand (OP, DImode))		\
-		   && !mask_operand (OP, DImode)			\
-		   && !mask64_operand (OP, DImode))			\
-   : (C) == 'W' ? (easy_vector_constant (OP, GET_MODE (OP)))		\
-   : (C) == 'Y' ? (word_offset_memref_operand (OP, GET_MODE (OP)))      \
-   : (C) == 'Z' ? (indexed_or_indirect_operand (OP, GET_MODE (OP)))	\
-   : (C) == 'a' ? (indexed_or_indirect_address (OP, GET_MODE (OP)))	\
-   : 0)
-
-/* Define which constraints are memory constraints.  Tell reload
-   that any memory address can be reloaded by copying the
-   memory address into a base register if required.  */
-
-#define EXTRA_MEMORY_CONSTRAINT(C, STR)				\
-  ((C) == 'Q' || (C) == 'Y' || (C) == 'Z')
-
-/* Define which constraints should be treated like address constraints
-   by the reload pass.  */
-
-#define EXTRA_ADDRESS_CONSTRAINT(C, STR)			\
-  ((C) == 'a')
-
-=======
->>>>>>> c355071f
 /* Given an rtx X being reloaded into a reg required to be
    in class CLASS, return the class of reg to actually use.
    In general this is just CLASS; but on some machines
@@ -1299,23 +1156,6 @@
 
 /* Return nonzero if for CLASS a mode change from FROM to TO is invalid.  */
 
-<<<<<<< HEAD
-/* Return a class of registers that cannot change FROM mode to TO mode.  */
-
-#define CANNOT_CHANGE_MODE_CLASS(FROM, TO, CLASS)			  \
-  (((DEFAULT_ABI == ABI_AIX || DEFAULT_ABI == ABI_DARWIN)		  \
-    && GET_MODE_SIZE (FROM) >= 8 && GET_MODE_SIZE (TO) >= 8)		  \
-   ? 0									  \
-   : GET_MODE_SIZE (FROM) != GET_MODE_SIZE (TO)				  \
-   ? reg_classes_intersect_p (FLOAT_REGS, CLASS)			  \
-   : (TARGET_E500_DOUBLE && (((TO) == DFmode) + ((FROM) == DFmode)) == 1) \
-   ? reg_classes_intersect_p (GENERAL_REGS, CLASS)			  \
-   : (TARGET_E500_DOUBLE && (((TO) == DImode) + ((FROM) == DImode)) == 1) \
-   ? reg_classes_intersect_p (GENERAL_REGS, CLASS)			  \
-   : (TARGET_SPE && (SPE_VECTOR_MODE (FROM) + SPE_VECTOR_MODE (TO)) == 1) \
-   ? reg_classes_intersect_p (GENERAL_REGS, CLASS)			  \
-   : 0)
-=======
 #define CANNOT_CHANGE_MODE_CLASS(FROM, TO, CLASS)			\
   (GET_MODE_SIZE (FROM) != GET_MODE_SIZE (TO)				\
    ? ((GET_MODE_SIZE (FROM) < 8 || GET_MODE_SIZE (TO) < 8		\
@@ -1327,7 +1167,6 @@
        || (TARGET_SPE							\
 	   && (SPE_VECTOR_MODE (FROM) + SPE_VECTOR_MODE (TO)) == 1))	\
       && reg_classes_intersect_p (GENERAL_REGS, CLASS)))
->>>>>>> c355071f
 
 /* Stack layout; function entry, exit and calling.  */
 
@@ -1807,12 +1646,8 @@
 
 #define EASY_VECTOR_15(n) ((n) >= -16 && (n) <= 15)
 #define EASY_VECTOR_15_ADD_SELF(n) (!EASY_VECTOR_15((n))	\
-<<<<<<< HEAD
-				    && EASY_VECTOR_15((n) >> 1))
-=======
 				    && EASY_VECTOR_15((n) >> 1) \
 				    && ((n) & 1) == 0)
->>>>>>> c355071f
 
 /* The macros REG_OK_FOR..._P assume that the arg is a REG rtx
    and check its validity for a certain class.
@@ -2439,9 +2274,6 @@
 extern int optimize;
 extern int flag_expensive_optimizations;
 extern int frame_pointer_needed;
-
-/* Target secific patterns that can be vectorized.  */
-#define TARGET_VECT_NUM_PATTERNS 0
 
 enum rs6000_builtins
 {
@@ -2649,10 +2481,6 @@
   ALTIVEC_BUILTIN_ABS_V16QI,
   ALTIVEC_BUILTIN_MASK_FOR_LOAD,
   ALTIVEC_BUILTIN_MASK_FOR_STORE,
-<<<<<<< HEAD
-  ALTIVEC_BUILTIN_WIDENING_SUMMATION,
-=======
->>>>>>> c355071f
   ALTIVEC_BUILTIN_VEC_INIT_V4SI,
   ALTIVEC_BUILTIN_VEC_INIT_V8HI,
   ALTIVEC_BUILTIN_VEC_INIT_V16QI,
