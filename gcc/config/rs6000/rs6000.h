/* Definitions of target machine for GNU compiler, for IBM RS/6000.
   Copyright (C) 1992, 1993, 1994, 1995, 1996, 1997, 1998, 1999,
   2000, 2001, 2002, 2003, 2004, 2005, 2006, 2007
   Free Software Foundation, Inc.
   Contributed by Richard Kenner (kenner@vlsi1.ultra.nyu.edu)

   This file is part of GCC.

   GCC is free software; you can redistribute it and/or modify it
   under the terms of the GNU General Public License as published
<<<<<<< HEAD
   by the Free Software Foundation; either version 2, or (at your
=======
   by the Free Software Foundation; either version 3, or (at your
>>>>>>> 751ff693
   option) any later version.

   GCC is distributed in the hope that it will be useful, but WITHOUT
   ANY WARRANTY; without even the implied warranty of MERCHANTABILITY
   or FITNESS FOR A PARTICULAR PURPOSE.  See the GNU General Public
   License for more details.

   You should have received a copy of the GNU General Public License
<<<<<<< HEAD
   along with GCC; see the file COPYING.  If not, write to the
   Free Software Foundation, 51 Franklin Street, Fifth Floor, Boston,
   MA 02110-1301, USA.  */
=======
   along with GCC; see the file COPYING3.  If not see
   <http://www.gnu.org/licenses/>.  */
>>>>>>> 751ff693

/* Note that some other tm.h files include this one and then override
   many of the definitions.  */

/* Definitions for the object file format.  These are set at
   compile-time.  */

#define OBJECT_XCOFF 1
#define OBJECT_ELF 2
#define OBJECT_PEF 3
#define OBJECT_MACHO 4

#define TARGET_ELF (TARGET_OBJECT_FORMAT == OBJECT_ELF)
#define TARGET_XCOFF (TARGET_OBJECT_FORMAT == OBJECT_XCOFF)
#define TARGET_MACOS (TARGET_OBJECT_FORMAT == OBJECT_PEF)
#define TARGET_MACHO (TARGET_OBJECT_FORMAT == OBJECT_MACHO)

#ifndef TARGET_AIX
#define TARGET_AIX 0
#endif

/* Control whether function entry points use a "dot" symbol when
   ABI_AIX.  */
#define DOT_SYMBOLS 1

/* Default string to use for cpu if not specified.  */
#ifndef TARGET_CPU_DEFAULT
#define TARGET_CPU_DEFAULT ((char *)0)
#endif

/* If configured for PPC405, support PPC405CR Erratum77.  */
#ifdef CONFIG_PPC405CR
#define PPC405_ERRATUM77 (rs6000_cpu == PROCESSOR_PPC405)
#else
#define PPC405_ERRATUM77 0
#endif

<<<<<<< HEAD
=======
#ifndef TARGET_PAIRED_FLOAT
#define TARGET_PAIRED_FLOAT 0
#endif

>>>>>>> 751ff693
/* Common ASM definitions used by ASM_SPEC among the various targets
   for handling -mcpu=xxx switches.  */
#define ASM_CPU_SPEC \
"%{!mcpu*: \
  %{mpower: %{!mpower2: -mpwr}} \
  %{mpower2: -mpwrx} \
  %{mpowerpc64*: -mppc64} \
  %{!mpowerpc64*: %{mpowerpc*: -mppc}} \
  %{mno-power: %{!mpowerpc*: -mcom}} \
  %{!mno-power: %{!mpower*: %(asm_default)}}} \
%{mcpu=common: -mcom} \
%{mcpu=cell: -mcell} \
%{mcpu=power: -mpwr} \
%{mcpu=power2: -mpwrx} \
%{mcpu=power3: -mppc64} \
%{mcpu=power4: -mpower4} \
%{mcpu=power5: -mpower4} \
%{mcpu=power5+: -mpower4} \
%{mcpu=power6: -mpower4 -maltivec} \
%{mcpu=power6x: -mpower4 -maltivec} \
%{mcpu=powerpc: -mppc} \
%{mcpu=rios: -mpwr} \
%{mcpu=rios1: -mpwr} \
%{mcpu=rios2: -mpwrx} \
%{mcpu=rsc: -mpwr} \
%{mcpu=rsc1: -mpwr} \
%{mcpu=rs64a: -mppc64} \
%{mcpu=401: -mppc} \
%{mcpu=403: -m403} \
%{mcpu=405: -m405} \
%{mcpu=405fp: -m405} \
%{mcpu=440: -m440} \
%{mcpu=440fp: -m440} \
%{mcpu=505: -mppc} \
%{mcpu=601: -m601} \
%{mcpu=602: -mppc} \
%{mcpu=603: -mppc} \
%{mcpu=603e: -mppc} \
%{mcpu=ec603e: -mppc} \
%{mcpu=604: -mppc} \
%{mcpu=604e: -mppc} \
%{mcpu=620: -mppc64} \
%{mcpu=630: -mppc64} \
%{mcpu=740: -mppc} \
%{mcpu=750: -mppc} \
%{mcpu=G3: -mppc} \
%{mcpu=7400: -mppc -maltivec} \
%{mcpu=7450: -mppc -maltivec} \
%{mcpu=G4: -mppc -maltivec} \
%{mcpu=801: -mppc} \
%{mcpu=821: -mppc} \
%{mcpu=823: -mppc} \
%{mcpu=860: -mppc} \
%{mcpu=970: -mpower4 -maltivec} \
%{mcpu=G5: -mpower4 -maltivec} \
%{mcpu=8540: -me500} \
<<<<<<< HEAD
=======
%{mcpu=8548: -me500} \
>>>>>>> 751ff693
%{maltivec: -maltivec} \
-many"

#define CPP_DEFAULT_SPEC ""

#define ASM_DEFAULT_SPEC ""

/* This macro defines names of additional specifications to put in the specs
   that can be used in various specifications like CC1_SPEC.  Its definition
   is an initializer with a subgrouping for each command option.

   Each subgrouping contains a string constant, that defines the
   specification name, and a string constant that used by the GCC driver
   program.

   Do not define this macro if it does not need to do anything.  */

#define SUBTARGET_EXTRA_SPECS

#define EXTRA_SPECS							\
  { "cpp_default",		CPP_DEFAULT_SPEC },			\
  { "asm_cpu",			ASM_CPU_SPEC },				\
  { "asm_default",		ASM_DEFAULT_SPEC },			\
  { "cc1_cpu",			CC1_CPU_SPEC },				\
  SUBTARGET_EXTRA_SPECS

<<<<<<< HEAD
/* Architecture type.  */

/* Define TARGET_MFCRF if the target assembler does not support the
   optional field operand for mfcr.  */

=======
/* -mcpu=native handling only makes sense with compiler running on
   an PowerPC chip.  If changing this condition, also change
   the condition in driver-rs6000.c.  */
#if defined(__powerpc__) || defined(__POWERPC__) || defined(_AIX)
/* In driver-rs6000.c.  */
extern const char *host_detect_local_cpu (int argc, const char **argv);
#define EXTRA_SPEC_FUNCTIONS \
  { "local_cpu_detect", host_detect_local_cpu },
#define HAVE_LOCAL_CPU_DETECT
#endif

#ifndef CC1_CPU_SPEC
#ifdef HAVE_LOCAL_CPU_DETECT
#define CC1_CPU_SPEC \
"%{mcpu=native:%<mcpu=native %:local_cpu_detect(cpu)} \
 %{mtune=native:%<mtune=native %:local_cpu_detect(tune)}"
#else
#define CC1_CPU_SPEC ""
#endif
#endif

/* Architecture type.  */

/* Define TARGET_MFCRF if the target assembler does not support the
   optional field operand for mfcr.  */

>>>>>>> 751ff693
#ifndef HAVE_AS_MFCRF
#undef  TARGET_MFCRF
#define TARGET_MFCRF 0
#endif

/* Define TARGET_POPCNTB if the target assembler does not support the
   popcount byte instruction.  */

#ifndef HAVE_AS_POPCNTB
#undef  TARGET_POPCNTB
#define TARGET_POPCNTB 0
#endif

/* Define TARGET_FPRND if the target assembler does not support the
   fp rounding instructions.  */

#ifndef HAVE_AS_FPRND
#undef  TARGET_FPRND
#define TARGET_FPRND 0
#endif

/* Define TARGET_CMPB if the target assembler does not support the
   cmpb instruction.  */

#ifndef HAVE_AS_CMPB
#undef  TARGET_CMPB
#define TARGET_CMPB 0
#endif

/* Define TARGET_MFPGPR if the target assembler does not support the
   mffpr and mftgpr instructions. */

#ifndef HAVE_AS_MFPGPR
#undef  TARGET_MFPGPR
#define TARGET_MFPGPR 0
#endif

/* Define TARGET_DFP if the target assembler does not support decimal
   floating point instructions.  */
#ifndef HAVE_AS_DFP
#undef  TARGET_DFP
#define TARGET_DFP 0
#endif

#ifndef TARGET_SECURE_PLT
#define TARGET_SECURE_PLT 0
#endif

#define TARGET_32BIT		(! TARGET_64BIT)

#ifndef HAVE_AS_TLS
#define HAVE_AS_TLS 0
#endif

/* Return 1 for a symbol ref for a thread-local storage symbol.  */
#define RS6000_SYMBOL_REF_TLS_P(RTX) \
  (GET_CODE (RTX) == SYMBOL_REF && SYMBOL_REF_TLS_MODEL (RTX) != 0)

#ifdef IN_LIBGCC2
/* For libgcc2 we make sure this is a compile time constant */
#if defined (__64BIT__) || defined (__powerpc64__) || defined (__ppc64__)
#undef TARGET_POWERPC64
#define TARGET_POWERPC64	1
#else
#undef TARGET_POWERPC64
#define TARGET_POWERPC64	0
#endif
#else
    /* The option machinery will define this.  */
#endif

#define TARGET_DEFAULT (MASK_POWER | MASK_MULTIPLE | MASK_STRING)

/* Processor type.  Order must match cpu attribute in MD file.  */
enum processor_type
 {
   PROCESSOR_RIOS1,
   PROCESSOR_RIOS2,
   PROCESSOR_RS64A,
   PROCESSOR_MPCCORE,
   PROCESSOR_PPC403,
   PROCESSOR_PPC405,
   PROCESSOR_PPC440,
   PROCESSOR_PPC601,
   PROCESSOR_PPC603,
   PROCESSOR_PPC604,
   PROCESSOR_PPC604e,
   PROCESSOR_PPC620,
   PROCESSOR_PPC630,
   PROCESSOR_PPC750,
   PROCESSOR_PPC7400,
   PROCESSOR_PPC7450,
   PROCESSOR_PPC8540,
   PROCESSOR_POWER4,
   PROCESSOR_POWER5,
   PROCESSOR_POWER6,
   PROCESSOR_CELL
};

extern enum processor_type rs6000_cpu;

/* Recast the processor type to the cpu attribute.  */
#define rs6000_cpu_attr ((enum attr_cpu)rs6000_cpu)

/* Define generic processor types based upon current deployment.  */
#define PROCESSOR_COMMON    PROCESSOR_PPC601
#define PROCESSOR_POWER     PROCESSOR_RIOS1
#define PROCESSOR_POWERPC   PROCESSOR_PPC604
#define PROCESSOR_POWERPC64 PROCESSOR_RS64A

/* Define the default processor.  This is overridden by other tm.h files.  */
#define PROCESSOR_DEFAULT   PROCESSOR_RIOS1
#define PROCESSOR_DEFAULT64 PROCESSOR_RS64A

/* Specify the dialect of assembler to use.  New mnemonics is dialect one
   and the old mnemonics are dialect zero.  */
#define ASSEMBLER_DIALECT (TARGET_NEW_MNEMONICS ? 1 : 0)

/* Types of costly dependences.  */
enum rs6000_dependence_cost
 {
   max_dep_latency = 1000,
   no_dep_costly,
   all_deps_costly,
   true_store_to_load_dep_costly,
   store_to_load_dep_costly
 };

/* Types of nop insertion schemes in sched target hook sched_finish.  */
enum rs6000_nop_insertion
  {
    sched_finish_regroup_exact = 1000,
    sched_finish_pad_groups,
    sched_finish_none
  };

/* Dispatch group termination caused by an insn.  */
enum group_termination
  {
    current_group,
    previous_group
  };

/* Support for a compile-time default CPU, et cetera.  The rules are:
   --with-cpu is ignored if -mcpu is specified.
   --with-tune is ignored if -mtune is specified.
   --with-float is ignored if -mhard-float or -msoft-float are
    specified.  */
#define OPTION_DEFAULT_SPECS \
  {"cpu", "%{!mcpu=*:-mcpu=%(VALUE)}" }, \
  {"tune", "%{!mtune=*:-mtune=%(VALUE)}" }, \
  {"float", "%{!msoft-float:%{!mhard-float:-m%(VALUE)-float}}" }

/* rs6000_select[0] is reserved for the default cpu defined via --with-cpu */
struct rs6000_cpu_select
{
  const char *string;
  const char *name;
  int set_tune_p;
  int set_arch_p;
};

extern struct rs6000_cpu_select rs6000_select[];

/* Debug support */
extern const char *rs6000_debug_name;	/* Name for -mdebug-xxxx option */
extern int rs6000_debug_stack;		/* debug stack applications */
extern int rs6000_debug_arg;		/* debug argument handling */

#define	TARGET_DEBUG_STACK	rs6000_debug_stack
#define	TARGET_DEBUG_ARG	rs6000_debug_arg

extern const char *rs6000_traceback_name; /* Type of traceback table.  */

/* These are separate from target_flags because we've run out of bits
   there.  */
extern int rs6000_long_double_type_size;
extern int rs6000_ieeequad;
extern int rs6000_altivec_abi;
extern int rs6000_spe_abi;
extern int rs6000_float_gprs;
extern int rs6000_alignment_flags;
extern const char *rs6000_sched_insert_nops_str;
extern enum rs6000_nop_insertion rs6000_sched_insert_nops;

/* Alignment options for fields in structures for sub-targets following
   AIX-like ABI.
   ALIGN_POWER word-aligns FP doubles (default AIX ABI).
   ALIGN_NATURAL doubleword-aligns FP doubles (align to object size).

   Override the macro definitions when compiling libobjc to avoid undefined
   reference to rs6000_alignment_flags due to library's use of GCC alignment
   macros which use the macros below.  */

#ifndef IN_TARGET_LIBS
#define MASK_ALIGN_POWER   0x00000000
#define MASK_ALIGN_NATURAL 0x00000001
#define TARGET_ALIGN_NATURAL (rs6000_alignment_flags & MASK_ALIGN_NATURAL)
#else
#define TARGET_ALIGN_NATURAL 0
#endif

#define TARGET_LONG_DOUBLE_128 (rs6000_long_double_type_size == 128)
#define TARGET_IEEEQUAD rs6000_ieeequad
#define TARGET_ALTIVEC_ABI rs6000_altivec_abi

#define TARGET_SPE_ABI 0
#define TARGET_SPE 0
#define TARGET_E500 0
#define TARGET_ISEL 0
#define TARGET_FPRS 1
#define TARGET_E500_SINGLE 0
#define TARGET_E500_DOUBLE 0
#define CHECK_E500_OPTIONS do { } while (0)

/* E500 processors only support plain "sync", not lwsync.  */
#define TARGET_NO_LWSYNC TARGET_E500

/* Sometimes certain combinations of command options do not make sense
   on a particular target machine.  You can define a macro
   `OVERRIDE_OPTIONS' to take account of this.  This macro, if
   defined, is executed once just after all the command options have
   been parsed.

   Do not use this macro to turn on various extra optimizations for
   `-O'.  That is what `OPTIMIZATION_OPTIONS' is for.

   On the RS/6000 this is used to define the target cpu type.  */

#define OVERRIDE_OPTIONS rs6000_override_options (TARGET_CPU_DEFAULT)

/* Define this to change the optimizations performed by default.  */
#define OPTIMIZATION_OPTIONS(LEVEL,SIZE) optimization_options(LEVEL,SIZE)

/* Show we can debug even without a frame pointer.  */
#define CAN_DEBUG_WITHOUT_FP

/* Target pragma.  */
#define REGISTER_TARGET_PRAGMAS() do {				\
  c_register_pragma (0, "longcall", rs6000_pragma_longcall);	\
  targetm.resolve_overloaded_builtin = altivec_resolve_overloaded_builtin; \
} while (0)

/* Target #defines.  */
#define TARGET_CPU_CPP_BUILTINS() \
  rs6000_cpu_cpp_builtins (pfile)

/* This is used by rs6000_cpu_cpp_builtins to indicate the byte order
   we're compiling for.  Some configurations may need to override it.  */
#define RS6000_CPU_CPP_ENDIAN_BUILTINS()	\
  do						\
    {						\
      if (BYTES_BIG_ENDIAN)			\
	{					\
	  builtin_define ("__BIG_ENDIAN__");	\
	  builtin_define ("_BIG_ENDIAN");	\
	  builtin_assert ("machine=bigendian");	\
	}					\
      else					\
	{					\
	  builtin_define ("__LITTLE_ENDIAN__");	\
	  builtin_define ("_LITTLE_ENDIAN");	\
	  builtin_assert ("machine=littleendian"); \
	}					\
    }						\
  while (0)

/* Target machine storage layout.  */

/* Define this macro if it is advisable to hold scalars in registers
   in a wider mode than that declared by the program.  In such cases,
   the value is constrained to be within the bounds of the declared
   type, but kept valid in the wider mode.  The signedness of the
   extension may differ from that of the type.  */

#define PROMOTE_MODE(MODE,UNSIGNEDP,TYPE)	\
  if (GET_MODE_CLASS (MODE) == MODE_INT		\
      && GET_MODE_SIZE (MODE) < UNITS_PER_WORD) \
    (MODE) = TARGET_32BIT ? SImode : DImode;

/* Define this if most significant bit is lowest numbered
   in instructions that operate on numbered bit-fields.  */
/* That is true on RS/6000.  */
#define BITS_BIG_ENDIAN 1

/* Define this if most significant byte of a word is the lowest numbered.  */
/* That is true on RS/6000.  */
#define BYTES_BIG_ENDIAN 1

/* Define this if most significant word of a multiword number is lowest
   numbered.

   For RS/6000 we can decide arbitrarily since there are no machine
   instructions for them.  Might as well be consistent with bits and bytes.  */
#define WORDS_BIG_ENDIAN 1

#define MAX_BITS_PER_WORD 64

/* Width of a word, in units (bytes).  */
#define UNITS_PER_WORD (! TARGET_POWERPC64 ? 4 : 8)
#ifdef IN_LIBGCC2
#define MIN_UNITS_PER_WORD UNITS_PER_WORD
#else
#define MIN_UNITS_PER_WORD 4
#endif
#define UNITS_PER_FP_WORD 8
#define UNITS_PER_ALTIVEC_WORD 16
#define UNITS_PER_SPE_WORD 8
<<<<<<< HEAD
=======
#define UNITS_PER_PAIRED_WORD 8
>>>>>>> 751ff693

/* Type used for ptrdiff_t, as a string used in a declaration.  */
#define PTRDIFF_TYPE "int"

/* Type used for size_t, as a string used in a declaration.  */
#define SIZE_TYPE "long unsigned int"

/* Type used for wchar_t, as a string used in a declaration.  */
#define WCHAR_TYPE "short unsigned int"

/* Width of wchar_t in bits.  */
#define WCHAR_TYPE_SIZE 16

/* A C expression for the size in bits of the type `short' on the
   target machine.  If you don't define this, the default is half a
   word.  (If this would be less than one storage unit, it is
   rounded up to one unit.)  */
#define SHORT_TYPE_SIZE 16

/* A C expression for the size in bits of the type `int' on the
   target machine.  If you don't define this, the default is one
   word.  */
#define INT_TYPE_SIZE 32

/* A C expression for the size in bits of the type `long' on the
   target machine.  If you don't define this, the default is one
   word.  */
#define LONG_TYPE_SIZE (TARGET_32BIT ? 32 : 64)

/* A C expression for the size in bits of the type `long long' on the
   target machine.  If you don't define this, the default is two
   words.  */
#define LONG_LONG_TYPE_SIZE 64

/* A C expression for the size in bits of the type `float' on the
   target machine.  If you don't define this, the default is one
   word.  */
#define FLOAT_TYPE_SIZE 32

/* A C expression for the size in bits of the type `double' on the
   target machine.  If you don't define this, the default is two
   words.  */
#define DOUBLE_TYPE_SIZE 64

/* A C expression for the size in bits of the type `long double' on
   the target machine.  If you don't define this, the default is two
   words.  */
#define LONG_DOUBLE_TYPE_SIZE rs6000_long_double_type_size

/* Define this to set long double type size to use in libgcc2.c, which can
   not depend on target_flags.  */
#ifdef __LONG_DOUBLE_128__
#define LIBGCC2_LONG_DOUBLE_TYPE_SIZE 128
#else
#define LIBGCC2_LONG_DOUBLE_TYPE_SIZE 64
#endif

/* Work around rs6000_long_double_type_size dependency in ada/targtyps.c.  */
#define WIDEST_HARDWARE_FP_SIZE 64

/* Width in bits of a pointer.
   See also the macro `Pmode' defined below.  */
#define POINTER_SIZE (TARGET_32BIT ? 32 : 64)

/* Allocation boundary (in *bits*) for storing arguments in argument list.  */
#define PARM_BOUNDARY (TARGET_32BIT ? 32 : 64)

/* Boundary (in *bits*) on which stack pointer should be aligned.  */
#define STACK_BOUNDARY \
  ((TARGET_32BIT && !TARGET_ALTIVEC && !TARGET_ALTIVEC_ABI) ? 64 : 128)

/* Allocation boundary (in *bits*) for the code of a function.  */
#define FUNCTION_BOUNDARY 32

/* No data type wants to be aligned rounder than this.  */
#define BIGGEST_ALIGNMENT 128

/* A C expression to compute the alignment for a variables in the
   local store.  TYPE is the data type, and ALIGN is the alignment
   that the object would ordinarily have.  */
#define LOCAL_ALIGNMENT(TYPE, ALIGN)				\
  ((TARGET_ALTIVEC && TREE_CODE (TYPE) == VECTOR_TYPE) ? 128 :	\
<<<<<<< HEAD
    (TARGET_E500_DOUBLE && TYPE_MODE (TYPE) == DFmode) ? 64 : \
    (TARGET_SPE && TREE_CODE (TYPE) == VECTOR_TYPE \
     && SPE_VECTOR_MODE (TYPE_MODE (TYPE))) ? 64 : ALIGN)
=======
    (TARGET_E500_DOUBLE						\
     && (TYPE_MODE (TYPE) == DFmode || TYPE_MODE (TYPE) == DDmode)) ? 64 : \
    ((TARGET_SPE && TREE_CODE (TYPE) == VECTOR_TYPE \
     && SPE_VECTOR_MODE (TYPE_MODE (TYPE))) || (TARGET_PAIRED_FLOAT \
        && TREE_CODE (TYPE) == VECTOR_TYPE \
        && PAIRED_VECTOR_MODE (TYPE_MODE (TYPE)))) ? 64 : ALIGN)
>>>>>>> 751ff693

/* Alignment of field after `int : 0' in a structure.  */
#define EMPTY_FIELD_BOUNDARY 32

/* Every structure's size must be a multiple of this.  */
#define STRUCTURE_SIZE_BOUNDARY 8

/* Return 1 if a structure or array containing FIELD should be
   accessed using `BLKMODE'.

   For the SPE, simd types are V2SI, and gcc can be tempted to put the
   entire thing in a DI and use subregs to access the internals.
   store_bit_field() will force (subreg:DI (reg:V2SI x))'s to the
   back-end.  Because a single GPR can hold a V2SI, but not a DI, the
   best thing to do is set structs to BLKmode and avoid Severe Tire
   Damage.

   On e500 v2, DF and DI modes suffer from the same anomaly.  DF can
   fit into 1, whereas DI still needs two.  */
#define MEMBER_TYPE_FORCES_BLK(FIELD, MODE) \
  ((TARGET_SPE && TREE_CODE (TREE_TYPE (FIELD)) == VECTOR_TYPE) \
<<<<<<< HEAD
   || (TARGET_E500_DOUBLE && (MODE) == DFmode))
=======
   || (TARGET_E500_DOUBLE && ((MODE) == DFmode || (MODE) == DDmode)))
>>>>>>> 751ff693

/* A bit-field declared as `int' forces `int' alignment for the struct.  */
#define PCC_BITFIELD_TYPE_MATTERS 1

/* Make strings word-aligned so strcpy from constants will be faster.
   Make vector constants quadword aligned.  */
#define CONSTANT_ALIGNMENT(EXP, ALIGN)                           \
  (TREE_CODE (EXP) == STRING_CST	                         \
   && (ALIGN) < BITS_PER_WORD                                    \
   ? BITS_PER_WORD                                               \
   : (ALIGN))

/* Make arrays of chars word-aligned for the same reasons.
   Align vectors to 128 bits.  Align SPE vectors and E500 v2 doubles to
   64 bits.  */
#define DATA_ALIGNMENT(TYPE, ALIGN)		\
<<<<<<< HEAD
  (TREE_CODE (TYPE) == VECTOR_TYPE ? (TARGET_SPE_ABI ? 64 : 128)	\
   : (TARGET_E500_DOUBLE && TYPE_MODE (TYPE) == DFmode) ? 64 \
=======
  (TREE_CODE (TYPE) == VECTOR_TYPE ? ((TARGET_SPE_ABI \
   || TARGET_PAIRED_FLOAT) ? 64 : 128)	\
   : (TARGET_E500_DOUBLE			\
      && (TYPE_MODE (TYPE) == DFmode || TYPE_MODE (TYPE) == DDmode)) ? 64 \
>>>>>>> 751ff693
   : TREE_CODE (TYPE) == ARRAY_TYPE		\
   && TYPE_MODE (TREE_TYPE (TYPE)) == QImode	\
   && (ALIGN) < BITS_PER_WORD ? BITS_PER_WORD : (ALIGN))

/* Nonzero if move instructions will actually fail to work
   when given unaligned data.  */
#define STRICT_ALIGNMENT 0

/* Define this macro to be the value 1 if unaligned accesses have a cost
   many times greater than aligned accesses, for example if they are
   emulated in a trap handler.  */
#define SLOW_UNALIGNED_ACCESS(MODE, ALIGN)				\
  (STRICT_ALIGNMENT							\
   || (((MODE) == SFmode || (MODE) == DFmode || (MODE) == TFmode	\
<<<<<<< HEAD
=======
	|| (MODE) == SDmode || (MODE) == DDmode || (MODE) == TDmode	\
>>>>>>> 751ff693
	|| (MODE) == DImode)						\
       && (ALIGN) < 32))

/* Standard register usage.  */

/* Number of actual hardware registers.
   The hardware registers are assigned numbers for the compiler
   from 0 to just below FIRST_PSEUDO_REGISTER.
   All registers that the compiler knows about must be given numbers,
   even those that are not normally considered general registers.

   RS/6000 has 32 fixed-point registers, 32 floating-point registers,
   an MQ register, a count register, a link register, and 8 condition
   register fields, which we view here as separate registers.  AltiVec
   adds 32 vector registers and a VRsave register.

   In addition, the difference between the frame and argument pointers is
   a function of the number of registers saved, so we need to have a
   register for AP that will later be eliminated in favor of SP or FP.
   This is a normal register, but it is fixed.

   We also create a pseudo register for float/int conversions, that will
   really represent the memory location used.  It is represented here as
   a register, in order to work around problems in allocating stack storage
   in inline functions.
<<<<<<< HEAD

   Another pseudo (not included in DWARF_FRAME_REGISTERS) is soft frame
   pointer, which is eventually eliminated in favor of SP or FP.  */

=======

   Another pseudo (not included in DWARF_FRAME_REGISTERS) is soft frame
   pointer, which is eventually eliminated in favor of SP or FP.  */

>>>>>>> 751ff693
#define FIRST_PSEUDO_REGISTER 114

/* This must be included for pre gcc 3.0 glibc compatibility.  */
#define PRE_GCC3_DWARF_FRAME_REGISTERS 77

/* Add 32 dwarf columns for synthetic SPE registers.  */
#define DWARF_FRAME_REGISTERS ((FIRST_PSEUDO_REGISTER - 1) + 32)

/* The SPE has an additional 32 synthetic registers, with DWARF debug
   info numbering for these registers starting at 1200.  While eh_frame
   register numbering need not be the same as the debug info numbering,
   we choose to number these regs for eh_frame at 1200 too.  This allows
   future versions of the rs6000 backend to add hard registers and
   continue to use the gcc hard register numbering for eh_frame.  If the
   extra SPE registers in eh_frame were numbered starting from the
   current value of FIRST_PSEUDO_REGISTER, then if FIRST_PSEUDO_REGISTER
   changed we'd need to introduce a mapping in DWARF_FRAME_REGNUM to
   avoid invalidating older SPE eh_frame info.

   We must map them here to avoid huge unwinder tables mostly consisting
   of unused space.  */
#define DWARF_REG_TO_UNWIND_COLUMN(r) \
  ((r) > 1200 ? ((r) - 1200 + FIRST_PSEUDO_REGISTER - 1) : (r))

/* Use standard DWARF numbering for DWARF debugging information.  */
#define DBX_REGISTER_NUMBER(REGNO) rs6000_dbx_register_number (REGNO)

/* Use gcc hard register numbering for eh_frame.  */
#define DWARF_FRAME_REGNUM(REGNO) (REGNO)

/* Map register numbers held in the call frame info that gcc has
   collected using DWARF_FRAME_REGNUM to those that should be output in
   .debug_frame and .eh_frame.  We continue to use gcc hard reg numbers
   for .eh_frame, but use the numbers mandated by the various ABIs for
   .debug_frame.  rs6000_emit_prologue has translated any combination of
   CR2, CR3, CR4 saves to a save of CR2.  The actual code emitted saves
   the whole of CR, so we map CR2_REGNO to the DWARF reg for CR.  */
#define DWARF2_FRAME_REG_OUT(REGNO, FOR_EH)	\
  ((FOR_EH) ? (REGNO)				\
   : (REGNO) == CR2_REGNO ? 64			\
   : DBX_REGISTER_NUMBER (REGNO))

/* 1 for registers that have pervasive standard uses
   and are not available for the register allocator.

   On RS/6000, r1 is used for the stack.  On Darwin, r2 is available
   as a local register; for all other OS's r2 is the TOC pointer.

   cr5 is not supposed to be used.

   On System V implementations, r13 is fixed and not available for use.  */

#define FIXED_REGISTERS  \
  {0, 1, FIXED_R2, 0, 0, 0, 0, 0, 0, 0, 0, 0, 0, FIXED_R13, 0, 0, \
   0, 0, 0, 0, 0, 0, 0, 0, 0, 0, 0, 0, 0, 0, 0, 0, \
   0, 0, 0, 0, 0, 0, 0, 0, 0, 0, 0, 0, 0, 0, 0, 0, \
   0, 0, 0, 0, 0, 0, 0, 0, 0, 0, 0, 0, 0, 0, 0, 0, \
   0, 0, 0, 1, 0, 0, 0, 0, 0, 1, 0, 0, 1,	   \
   /* AltiVec registers.  */			   \
   0, 0, 0, 0, 0, 0, 0, 0, 0, 0, 0, 0, 0, 0, 0, 0, \
   0, 0, 0, 0, 0, 0, 0, 0, 0, 0, 0, 0, 0, 0, 0, 0, \
   1, 1						   \
   , 1, 1, 1                                       \
}

/* 1 for registers not available across function calls.
   These must include the FIXED_REGISTERS and also any
   registers that can be used without being saved.
   The latter must include the registers where values are returned
   and the register where structure-value addresses are passed.
   Aside from that, you can include as many other registers as you like.  */

#define CALL_USED_REGISTERS  \
  {1, 1, 1, 1, 1, 1, 1, 1, 1, 1, 1, 1, 1, FIXED_R13, 0, 0, \
   0, 0, 0, 0, 0, 0, 0, 0, 0, 0, 0, 0, 0, 0, 0, 0, \
   1, 1, 1, 1, 1, 1, 1, 1, 1, 1, 1, 1, 1, 1, 0, 0, \
   0, 0, 0, 0, 0, 0, 0, 0, 0, 0, 0, 0, 0, 0, 0, 0, \
   1, 1, 1, 1, 1, 1, 0, 0, 0, 1, 1, 1, 1,	   \
   /* AltiVec registers.  */			   \
   0, 0, 0, 0, 0, 0, 0, 0, 0, 0, 0, 0, 0, 0, 0, 0, \
   0, 0, 0, 0, 0, 0, 0, 0, 0, 0, 0, 0, 0, 0, 0, 0, \
   1, 1						   \
   , 1, 1, 1                                       \
}

/* Like `CALL_USED_REGISTERS' except this macro doesn't require that
   the entire set of `FIXED_REGISTERS' be included.
   (`CALL_USED_REGISTERS' must be a superset of `FIXED_REGISTERS').
   This macro is optional.  If not specified, it defaults to the value
   of `CALL_USED_REGISTERS'.  */

#define CALL_REALLY_USED_REGISTERS  \
  {1, 1, 1, 1, 1, 1, 1, 1, 1, 1, 1, 1, 1, FIXED_R13, 0, 0, \
   0, 0, 0, 0, 0, 0, 0, 0, 0, 0, 0, 0, 0, 0, 0, 0, \
   1, 1, 1, 1, 1, 1, 1, 1, 1, 1, 1, 1, 1, 1, 0, 0, \
   0, 0, 0, 0, 0, 0, 0, 0, 0, 0, 0, 0, 0, 0, 0, 0, \
   1, 1, 1, 1, 1, 1, 0, 0, 0, 1, 1, 1, 1,	   \
   /* AltiVec registers.  */			   \
   0, 0, 0, 0, 0, 0, 0, 0, 0, 0, 0, 0, 0, 0, 0, 0, \
   0, 0, 0, 0, 0, 0, 0, 0, 0, 0, 0, 0, 0, 0, 0, 0, \
   0, 0						   \
   , 0, 0, 0                                       \
}

#define TOTAL_ALTIVEC_REGS	(LAST_ALTIVEC_REGNO - FIRST_ALTIVEC_REGNO + 1)
<<<<<<< HEAD
#define VRSAVE_REGNO		109
#define VSCR_REGNO		110
#define SPE_ACC_REGNO		111
#define SPEFSCR_REGNO		112
=======
>>>>>>> 751ff693

#define FIRST_SAVED_ALTIVEC_REGNO (FIRST_ALTIVEC_REGNO+20)
#define FIRST_SAVED_FP_REGNO    (14+32)
#define FIRST_SAVED_GP_REGNO 13

/* List the order in which to allocate registers.  Each register must be
   listed once, even those in FIXED_REGISTERS.

   We allocate in the following order:
	fp0		(not saved or used for anything)
	fp13 - fp2	(not saved; incoming fp arg registers)
	fp1		(not saved; return value)
	fp31 - fp14	(saved; order given to save least number)
	cr7, cr6	(not saved or special)
	cr1		(not saved, but used for FP operations)
	cr0		(not saved, but used for arithmetic operations)
	cr4, cr3, cr2	(saved)
	r0		(not saved; cannot be base reg)
	r9		(not saved; best for TImode)
	r11, r10, r8-r4	(not saved; highest used first to make less conflict)
	r3		(not saved; return value register)
	r31 - r13	(saved; order given to save least number)
	r12		(not saved; if used for DImode or DFmode would use r13)
	mq		(not saved; best to use it if we can)
	ctr		(not saved; when we have the choice ctr is better)
	lr		(saved)
	cr5, r1, r2, ap, xer (fixed)
	v0 - v1		(not saved or used for anything)
	v13 - v3	(not saved; incoming vector arg registers)
	v2		(not saved; incoming vector arg reg; return value)
	v19 - v14	(not saved or used for anything)
	v31 - v20	(saved; order given to save least number)
	vrsave, vscr	(fixed)
	spe_acc, spefscr (fixed)
	sfp		(fixed)
*/

#if FIXED_R2 == 1
#define MAYBE_R2_AVAILABLE
#define MAYBE_R2_FIXED 2,
#else
#define MAYBE_R2_AVAILABLE 2,
#define MAYBE_R2_FIXED
#endif

#define REG_ALLOC_ORDER						\
  {32,								\
   45, 44, 43, 42, 41, 40, 39, 38, 37, 36, 35, 34,		\
   33,								\
   63, 62, 61, 60, 59, 58, 57, 56, 55, 54, 53, 52, 51,		\
   50, 49, 48, 47, 46,						\
   75, 74, 69, 68, 72, 71, 70,					\
   0, MAYBE_R2_AVAILABLE					\
   9, 11, 10, 8, 7, 6, 5, 4,					\
   3,								\
   31, 30, 29, 28, 27, 26, 25, 24, 23, 22, 21, 20, 19,		\
   18, 17, 16, 15, 14, 13, 12,					\
   64, 66, 65,							\
   73, 1, MAYBE_R2_FIXED 67, 76,				\
   /* AltiVec registers.  */					\
   77, 78,							\
   90, 89, 88, 87, 86, 85, 84, 83, 82, 81, 80,			\
   79,								\
   96, 95, 94, 93, 92, 91,					\
   108, 107, 106, 105, 104, 103, 102, 101, 100, 99, 98, 97,	\
   109, 110,							\
   111, 112, 113						\
}

/* True if register is floating-point.  */
#define FP_REGNO_P(N) ((N) >= 32 && (N) <= 63)

/* True if register is a condition register.  */
#define CR_REGNO_P(N) ((N) >= CR0_REGNO && (N) <= CR7_REGNO)

/* True if register is a condition register, but not cr0.  */
#define CR_REGNO_NOT_CR0_P(N) ((N) >= CR1_REGNO && (N) <= CR7_REGNO)

/* True if register is an integer register.  */
#define INT_REGNO_P(N) \
  ((N) <= 31 || (N) == ARG_POINTER_REGNUM || (N) == FRAME_POINTER_REGNUM)

/* SPE SIMD registers are just the GPRs.  */
#define SPE_SIMD_REGNO_P(N) ((N) <= 31)
<<<<<<< HEAD
=======

/* PAIRED SIMD registers are just the FPRs.  */
#define PAIRED_SIMD_REGNO_P(N) ((N) >= 32 && (N) <= 63)
>>>>>>> 751ff693

/* True if register is the XER register.  */
#define XER_REGNO_P(N) ((N) == XER_REGNO)

/* True if register is an AltiVec register.  */
#define ALTIVEC_REGNO_P(N) ((N) >= FIRST_ALTIVEC_REGNO && (N) <= LAST_ALTIVEC_REGNO)

/* Return number of consecutive hard regs needed starting at reg REGNO
   to hold something of mode MODE.  */

#define HARD_REGNO_NREGS(REGNO, MODE) rs6000_hard_regno_nregs ((REGNO), (MODE))

#define HARD_REGNO_CALL_PART_CLOBBERED(REGNO, MODE)	\
  ((TARGET_32BIT && TARGET_POWERPC64			\
    && (GET_MODE_SIZE (MODE) > 4)  \
    && INT_REGNO_P (REGNO)) ? 1 : 0)

#define ALTIVEC_VECTOR_MODE(MODE)	\
	 ((MODE) == V16QImode		\
	  || (MODE) == V8HImode		\
	  || (MODE) == V4SFmode		\
	  || (MODE) == V4SImode)

#define SPE_VECTOR_MODE(MODE)		\
	((MODE) == V4HImode          	\
         || (MODE) == V2SFmode          \
         || (MODE) == V1DImode          \
         || (MODE) == V2SImode)

<<<<<<< HEAD
#define UNITS_PER_SIMD_WORD					\
        (TARGET_ALTIVEC ? UNITS_PER_ALTIVEC_WORD		\
	 : (TARGET_SPE ? UNITS_PER_SPE_WORD : UNITS_PER_WORD))
=======
#define PAIRED_VECTOR_MODE(MODE)        \
         ((MODE) == V2SFmode)            

#define UNITS_PER_SIMD_WORD					     \
	(TARGET_ALTIVEC ? UNITS_PER_ALTIVEC_WORD		     \
	 : (TARGET_SPE ? UNITS_PER_SPE_WORD : (TARGET_PAIRED_FLOAT ? \
	 UNITS_PER_PAIRED_WORD : UNITS_PER_WORD)))
>>>>>>> 751ff693

/* Value is TRUE if hard register REGNO can hold a value of
   machine-mode MODE.  */
#define HARD_REGNO_MODE_OK(REGNO, MODE) \
  rs6000_hard_regno_mode_ok_p[(int)(MODE)][REGNO]

/* Value is 1 if it is a good idea to tie two pseudo registers
   when one has mode MODE1 and one has mode MODE2.
   If HARD_REGNO_MODE_OK could produce different values for MODE1 and MODE2,
   for any hard reg, then this must be 0 for correct output.  */
#define MODES_TIEABLE_P(MODE1, MODE2) \
  (SCALAR_FLOAT_MODE_P (MODE1)			\
   ? SCALAR_FLOAT_MODE_P (MODE2)		\
   : SCALAR_FLOAT_MODE_P (MODE2)		\
   ? SCALAR_FLOAT_MODE_P (MODE1)		\
   : GET_MODE_CLASS (MODE1) == MODE_CC		\
   ? GET_MODE_CLASS (MODE2) == MODE_CC		\
   : GET_MODE_CLASS (MODE2) == MODE_CC		\
   ? GET_MODE_CLASS (MODE1) == MODE_CC		\
   : SPE_VECTOR_MODE (MODE1)			\
   ? SPE_VECTOR_MODE (MODE2)			\
   : SPE_VECTOR_MODE (MODE2)			\
   ? SPE_VECTOR_MODE (MODE1)			\
   : ALTIVEC_VECTOR_MODE (MODE1)		\
   ? ALTIVEC_VECTOR_MODE (MODE2)		\
   : ALTIVEC_VECTOR_MODE (MODE2)		\
   ? ALTIVEC_VECTOR_MODE (MODE1)		\
   : 1)

/* Post-reload, we can't use any new AltiVec registers, as we already
   emitted the vrsave mask.  */

#define HARD_REGNO_RENAME_OK(SRC, DST) \
<<<<<<< HEAD
  (! ALTIVEC_REGNO_P (DST) || regs_ever_live[DST])
=======
  (! ALTIVEC_REGNO_P (DST) || df_regs_ever_live_p (DST))
>>>>>>> 751ff693

/* A C expression returning the cost of moving data from a register of class
   CLASS1 to one of CLASS2.  */

#define REGISTER_MOVE_COST rs6000_register_move_cost

/* A C expressions returning the cost of moving data of MODE from a register to
   or from memory.  */

#define MEMORY_MOVE_COST rs6000_memory_move_cost

/* Specify the cost of a branch insn; roughly the number of extra insns that
   should be added to avoid a branch.

   Set this to 3 on the RS/6000 since that is roughly the average cost of an
   unscheduled conditional branch.  */

#define BRANCH_COST 3

/* Override BRANCH_COST heuristic which empirically produces worse
   performance for removing short circuiting from the logical ops.  */

#define LOGICAL_OP_NON_SHORT_CIRCUIT 0

<<<<<<< HEAD
/* A fixed register used at prologue and epilogue generation to fix
   addressing modes.  The SPE needs heavy addressing fixes at the last
   minute, and it's best to save a register for it.

   AltiVec also needs fixes, but we've gotten around using r11, which
   is actually wrong because when use_backchain_to_restore_sp is true,
   we end up clobbering r11.

   The AltiVec case needs to be fixed.  Dunno if we should break ABI
   compatibility and reserve a register for it as well..  */

#define FIXED_SCRATCH (TARGET_SPE ? 14 : 11)
=======
/* A fixed register used at epilogue generation to address SPE registers
   with negative offsets.  The 64-bit load/store instructions on the SPE
   only take positive offsets (and small ones at that), so we need to
   reserve a register for consing up negative offsets.  */

#define FIXED_SCRATCH 0
>>>>>>> 751ff693

/* Define this macro to change register usage conditional on target
   flags.  */

#define CONDITIONAL_REGISTER_USAGE rs6000_conditional_register_usage ()

/* Specify the registers used for certain standard purposes.
   The values of these macros are register numbers.  */

/* RS/6000 pc isn't overloaded on a register that the compiler knows about.  */
/* #define PC_REGNUM  */

/* Register to use for pushing function arguments.  */
#define STACK_POINTER_REGNUM 1

/* Base register for access to local variables of the function.  */
#define HARD_FRAME_POINTER_REGNUM 31

/* Base register for access to local variables of the function.  */
#define FRAME_POINTER_REGNUM 113

/* Value should be nonzero if functions must have frame pointers.
   Zero means the frame pointer need not be set up (and parms
   may be accessed via the stack pointer) in functions that seem suitable.
   This is computed in `reload', in reload1.c.  */
#define FRAME_POINTER_REQUIRED 0

/* Base register for access to arguments of the function.  */
#define ARG_POINTER_REGNUM 67

/* Place to put static chain when calling a function that requires it.  */
#define STATIC_CHAIN_REGNUM 11

<<<<<<< HEAD
/* Link register number.  */
#define LINK_REGISTER_REGNUM 65

/* Count register number.  */
#define COUNT_REGISTER_REGNUM 66
=======
>>>>>>> 751ff693

/* Define the classes of registers for register constraints in the
   machine description.  Also define ranges of constants.

   One of the classes must always be named ALL_REGS and include all hard regs.
   If there is more than one class, another class must be named NO_REGS
   and contain no registers.

   The name GENERAL_REGS must be the name of a class (or an alias for
   another name such as ALL_REGS).  This is the class of registers
   that is allowed by "g" or "r" in a register constraint.
   Also, registers outside this class are allocated only when
   instructions express preferences for them.

   The classes must be numbered in nondecreasing order; that is,
   a larger-numbered class must never be contained completely
   in a smaller-numbered class.

   For any two classes, it is very desirable that there be another
   class that represents their union.  */

/* The RS/6000 has three types of registers, fixed-point, floating-point,
   and condition registers, plus three special registers, MQ, CTR, and the
   link register.  AltiVec adds a vector register class.

   However, r0 is special in that it cannot be used as a base register.
   So make a class for registers valid as base registers.

   Also, cr0 is the only condition code register that can be used in
   arithmetic insns, so make a separate class for it.  */

enum reg_class
{
  NO_REGS,
  BASE_REGS,
  GENERAL_REGS,
  FLOAT_REGS,
  ALTIVEC_REGS,
  VRSAVE_REGS,
  VSCR_REGS,
  SPE_ACC_REGS,
  SPEFSCR_REGS,
  NON_SPECIAL_REGS,
  MQ_REGS,
  LINK_REGS,
  CTR_REGS,
  LINK_OR_CTR_REGS,
  SPECIAL_REGS,
  SPEC_OR_GEN_REGS,
  CR0_REGS,
  CR_REGS,
  NON_FLOAT_REGS,
  XER_REGS,
  ALL_REGS,
  LIM_REG_CLASSES
};

#define N_REG_CLASSES (int) LIM_REG_CLASSES

/* Give names of register classes as strings for dump file.  */

#define REG_CLASS_NAMES							\
{									\
  "NO_REGS",								\
  "BASE_REGS",								\
  "GENERAL_REGS",							\
  "FLOAT_REGS",								\
  "ALTIVEC_REGS",							\
  "VRSAVE_REGS",							\
  "VSCR_REGS",								\
  "SPE_ACC_REGS",                                                       \
  "SPEFSCR_REGS",                                                       \
  "NON_SPECIAL_REGS",							\
  "MQ_REGS",								\
  "LINK_REGS",								\
  "CTR_REGS",								\
  "LINK_OR_CTR_REGS",							\
  "SPECIAL_REGS",							\
  "SPEC_OR_GEN_REGS",							\
  "CR0_REGS",								\
  "CR_REGS",								\
  "NON_FLOAT_REGS",							\
  "XER_REGS",								\
  "ALL_REGS"								\
}

/* Define which registers fit in which classes.
   This is an initializer for a vector of HARD_REG_SET
   of length N_REG_CLASSES.  */

#define REG_CLASS_CONTENTS						     \
{									     \
  { 0x00000000, 0x00000000, 0x00000000, 0x00000000 }, /* NO_REGS */	     \
  { 0xfffffffe, 0x00000000, 0x00000008, 0x00020000 }, /* BASE_REGS */	     \
  { 0xffffffff, 0x00000000, 0x00000008, 0x00020000 }, /* GENERAL_REGS */     \
  { 0x00000000, 0xffffffff, 0x00000000, 0x00000000 }, /* FLOAT_REGS */       \
  { 0x00000000, 0x00000000, 0xffffe000, 0x00001fff }, /* ALTIVEC_REGS */     \
  { 0x00000000, 0x00000000, 0x00000000, 0x00002000 }, /* VRSAVE_REGS */	     \
  { 0x00000000, 0x00000000, 0x00000000, 0x00004000 }, /* VSCR_REGS */	     \
  { 0x00000000, 0x00000000, 0x00000000, 0x00008000 }, /* SPE_ACC_REGS */     \
  { 0x00000000, 0x00000000, 0x00000000, 0x00010000 }, /* SPEFSCR_REGS */     \
  { 0xffffffff, 0xffffffff, 0x00000008, 0x00020000 }, /* NON_SPECIAL_REGS */ \
  { 0x00000000, 0x00000000, 0x00000001, 0x00000000 }, /* MQ_REGS */	     \
  { 0x00000000, 0x00000000, 0x00000002, 0x00000000 }, /* LINK_REGS */	     \
  { 0x00000000, 0x00000000, 0x00000004, 0x00000000 }, /* CTR_REGS */	     \
  { 0x00000000, 0x00000000, 0x00000006, 0x00000000 }, /* LINK_OR_CTR_REGS */ \
  { 0x00000000, 0x00000000, 0x00000007, 0x00002000 }, /* SPECIAL_REGS */     \
  { 0xffffffff, 0x00000000, 0x0000000f, 0x00022000 }, /* SPEC_OR_GEN_REGS */ \
  { 0x00000000, 0x00000000, 0x00000010, 0x00000000 }, /* CR0_REGS */	     \
  { 0x00000000, 0x00000000, 0x00000ff0, 0x00000000 }, /* CR_REGS */	     \
  { 0xffffffff, 0x00000000, 0x0000efff, 0x00020000 }, /* NON_FLOAT_REGS */   \
  { 0x00000000, 0x00000000, 0x00001000, 0x00000000 }, /* XER_REGS */	     \
  { 0xffffffff, 0xffffffff, 0xffffffff, 0x0003ffff }  /* ALL_REGS */	     \
}

/* The same information, inverted:
   Return the class number of the smallest class containing
   reg number REGNO.  This could be a conditional expression
   or could index an array.  */

#define REGNO_REG_CLASS(REGNO)			\
 ((REGNO) == 0 ? GENERAL_REGS			\
  : (REGNO) < 32 ? BASE_REGS			\
  : FP_REGNO_P (REGNO) ? FLOAT_REGS		\
  : ALTIVEC_REGNO_P (REGNO) ? ALTIVEC_REGS	\
  : (REGNO) == CR0_REGNO ? CR0_REGS		\
  : CR_REGNO_P (REGNO) ? CR_REGS		\
  : (REGNO) == MQ_REGNO ? MQ_REGS		\
  : (REGNO) == LR_REGNO ? LINK_REGS	\
  : (REGNO) == CTR_REGNO ? CTR_REGS	\
  : (REGNO) == ARG_POINTER_REGNUM ? BASE_REGS	\
  : (REGNO) == XER_REGNO ? XER_REGS		\
  : (REGNO) == VRSAVE_REGNO ? VRSAVE_REGS	\
  : (REGNO) == VSCR_REGNO ? VRSAVE_REGS		\
  : (REGNO) == SPE_ACC_REGNO ? SPE_ACC_REGS	\
  : (REGNO) == SPEFSCR_REGNO ? SPEFSCR_REGS	\
  : (REGNO) == FRAME_POINTER_REGNUM ? BASE_REGS	\
  : NO_REGS)

/* The class value for index registers, and the one for base regs.  */
#define INDEX_REG_CLASS GENERAL_REGS
#define BASE_REG_CLASS BASE_REGS

/* Given an rtx X being reloaded into a reg required to be
   in class CLASS, return the class of reg to actually use.
   In general this is just CLASS; but on some machines
   in some cases it is preferable to use a more restrictive class.

   On the RS/6000, we have to return NO_REGS when we want to reload a
   floating-point CONST_DOUBLE to force it to be copied to memory.

   We also don't want to reload integer values into floating-point
   registers if we can at all help it.  In fact, this can
   cause reload to die, if it tries to generate a reload of CTR
   into a FP register and discovers it doesn't have the memory location
   required.

   ??? Would it be a good idea to have reload do the converse, that is
   try to reload floating modes into FP registers if possible?
 */

#define PREFERRED_RELOAD_CLASS(X,CLASS)			\
  ((CONSTANT_P (X)					\
    && reg_classes_intersect_p ((CLASS), FLOAT_REGS))	\
   ? NO_REGS 						\
   : (GET_MODE_CLASS (GET_MODE (X)) == MODE_INT 	\
      && (CLASS) == NON_SPECIAL_REGS)			\
   ? GENERAL_REGS					\
   : (CLASS))

/* Return the register class of a scratch register needed to copy IN into
   or out of a register in CLASS in MODE.  If it can be done directly,
   NO_REGS is returned.  */

#define SECONDARY_RELOAD_CLASS(CLASS,MODE,IN) \
  rs6000_secondary_reload_class (CLASS, MODE, IN)

/* If we are copying between FP or AltiVec registers and anything
   else, we need a memory location.  The exception is when we are
   targeting ppc64 and the move to/from fpr to gpr instructions
   are available.*/

#define SECONDARY_MEMORY_NEEDED(CLASS1,CLASS2,MODE)			\
 ((CLASS1) != (CLASS2) && (((CLASS1) == FLOAT_REGS			\
                            && (!TARGET_MFPGPR || !TARGET_POWERPC64	\
<<<<<<< HEAD
				|| ((MODE != DFmode) && (MODE != DImode)))) \
			   || ((CLASS2) == FLOAT_REGS			\
                               && (!TARGET_MFPGPR || !TARGET_POWERPC64	\
				|| ((MODE != DFmode) && (MODE != DImode)))) \
=======
				|| ((MODE != DFmode)			\
				    && (MODE != DDmode)			\
				    && (MODE != DImode))))		\
			   || ((CLASS2) == FLOAT_REGS			\
                               && (!TARGET_MFPGPR || !TARGET_POWERPC64	\
				   || ((MODE != DFmode)			\
				       && (MODE != DDmode)		\
				       && (MODE != DImode))))		\
>>>>>>> 751ff693
			   || (CLASS1) == ALTIVEC_REGS			\
			   || (CLASS2) == ALTIVEC_REGS))

/* For cpus that cannot load/store SDmode values from the 64-bit
   FP registers without using a full 64-bit load/store, we need
   to allocate a full 64-bit stack slot for them.  */

#define SECONDARY_MEMORY_NEEDED_RTX(MODE) \
  rs6000_secondary_memory_needed_rtx (MODE)

/* Return the maximum number of consecutive registers
   needed to represent mode MODE in a register of class CLASS.

   On RS/6000, this is the size of MODE in words,
   except in the FP regs, where a single reg is enough for two words.  */
#define CLASS_MAX_NREGS(CLASS, MODE)					\
 (((CLASS) == FLOAT_REGS) 						\
  ? ((GET_MODE_SIZE (MODE) + UNITS_PER_FP_WORD - 1) / UNITS_PER_FP_WORD) \
<<<<<<< HEAD
  : (TARGET_E500_DOUBLE && (CLASS) == GENERAL_REGS && (MODE) == DFmode) \
=======
  : (TARGET_E500_DOUBLE && (CLASS) == GENERAL_REGS			\
     && ((MODE) == DFmode || (MODE) == DDmode))				\
>>>>>>> 751ff693
  ? 1                                                                   \
  : ((GET_MODE_SIZE (MODE) + UNITS_PER_WORD - 1) / UNITS_PER_WORD))

/* Return nonzero if for CLASS a mode change from FROM to TO is invalid.  */

#define CANNOT_CHANGE_MODE_CLASS(FROM, TO, CLASS)			\
  (GET_MODE_SIZE (FROM) != GET_MODE_SIZE (TO)				\
   ? ((GET_MODE_SIZE (FROM) < 8 || GET_MODE_SIZE (TO) < 8		\
       || TARGET_IEEEQUAD)						\
      && reg_classes_intersect_p (FLOAT_REGS, CLASS))			\
   : (((TARGET_E500_DOUBLE						\
	&& ((((TO) == DFmode) + ((FROM) == DFmode)) == 1		\
	    || (((TO) == TFmode) + ((FROM) == TFmode)) == 1		\
<<<<<<< HEAD
=======
	    || (((TO) == DDmode) + ((FROM) == DDmode)) == 1		\
	    || (((TO) == TDmode) + ((FROM) == TDmode)) == 1		\
>>>>>>> 751ff693
	    || (((TO) == DImode) + ((FROM) == DImode)) == 1))		\
       || (TARGET_SPE							\
	   && (SPE_VECTOR_MODE (FROM) + SPE_VECTOR_MODE (TO)) == 1))	\
      && reg_classes_intersect_p (GENERAL_REGS, CLASS)))

/* Stack layout; function entry, exit and calling.  */

/* Enumeration to give which calling sequence to use.  */
enum rs6000_abi {
  ABI_NONE,
  ABI_AIX,			/* IBM's AIX */
  ABI_V4,			/* System V.4/eabi */
  ABI_DARWIN			/* Apple's Darwin (OS X kernel) */
};

extern enum rs6000_abi rs6000_current_abi;	/* available for use by subtarget */

/* Define this if pushing a word on the stack
   makes the stack pointer a smaller address.  */
#define STACK_GROWS_DOWNWARD

/* Offsets recorded in opcodes are a multiple of this alignment factor.  */
#define DWARF_CIE_DATA_ALIGNMENT (-((int) (TARGET_32BIT ? 4 : 8)))

/* Define this to nonzero if the nominal address of the stack frame
   is at the high-address end of the local variables;
   that is, each additional local variable allocated
   goes at a more negative offset in the frame.

   On the RS/6000, we grow upwards, from the area after the outgoing
   arguments.  */
#define FRAME_GROWS_DOWNWARD (flag_stack_protect != 0)

/* Size of the outgoing register save area */
#define RS6000_REG_SAVE ((DEFAULT_ABI == ABI_AIX			\
			  || DEFAULT_ABI == ABI_DARWIN)			\
			 ? (TARGET_64BIT ? 64 : 32)			\
			 : 0)

/* Size of the fixed area on the stack */
#define RS6000_SAVE_AREA \
  (((DEFAULT_ABI == ABI_AIX || DEFAULT_ABI == ABI_DARWIN) ? 24 : 8)	\
   << (TARGET_64BIT ? 1 : 0))

/* MEM representing address to save the TOC register */
#define RS6000_SAVE_TOC gen_rtx_MEM (Pmode, \
				     plus_constant (stack_pointer_rtx, \
						    (TARGET_32BIT ? 20 : 40)))

/* Align an address */
#define RS6000_ALIGN(n,a) (((n) + (a) - 1) & ~((a) - 1))

/* Offset within stack frame to start allocating local variables at.
   If FRAME_GROWS_DOWNWARD, this is the offset to the END of the
   first local allocated.  Otherwise, it is the offset to the BEGINNING
   of the first local allocated.

   On the RS/6000, the frame pointer is the same as the stack pointer,
   except for dynamic allocations.  So we start after the fixed area and
   outgoing parameter area.  */

#define STARTING_FRAME_OFFSET						\
  (FRAME_GROWS_DOWNWARD							\
   ? 0									\
   : (RS6000_ALIGN (current_function_outgoing_args_size,		\
		    TARGET_ALTIVEC ? 16 : 8)				\
      + RS6000_SAVE_AREA))

/* Offset from the stack pointer register to an item dynamically
   allocated on the stack, e.g., by `alloca'.

   The default value for this macro is `STACK_POINTER_OFFSET' plus the
   length of the outgoing arguments.  The default is correct for most
   machines.  See `function.c' for details.  */
#define STACK_DYNAMIC_OFFSET(FUNDECL)					\
  (RS6000_ALIGN (current_function_outgoing_args_size,			\
		 TARGET_ALTIVEC ? 16 : 8)				\
   + (STACK_POINTER_OFFSET))

/* If we generate an insn to push BYTES bytes,
   this says how many the stack pointer really advances by.
   On RS/6000, don't define this because there are no push insns.  */
/*  #define PUSH_ROUNDING(BYTES) */

/* Offset of first parameter from the argument pointer register value.
   On the RS/6000, we define the argument pointer to the start of the fixed
   area.  */
#define FIRST_PARM_OFFSET(FNDECL) RS6000_SAVE_AREA

/* Offset from the argument pointer register value to the top of
   stack.  This is different from FIRST_PARM_OFFSET because of the
   register save area.  */
#define ARG_POINTER_CFA_OFFSET(FNDECL) 0

/* Define this if stack space is still allocated for a parameter passed
   in a register.  The value is the number of bytes allocated to this
   area.  */
#define REG_PARM_STACK_SPACE(FNDECL)	RS6000_REG_SAVE

/* Define this if the above stack space is to be considered part of the
   space allocated by the caller.  */
#define OUTGOING_REG_PARM_STACK_SPACE 1

/* This is the difference between the logical top of stack and the actual sp.

   For the RS/6000, sp points past the fixed area.  */
#define STACK_POINTER_OFFSET RS6000_SAVE_AREA

/* Define this if the maximum size of all the outgoing args is to be
   accumulated and pushed during the prologue.  The amount can be
   found in the variable current_function_outgoing_args_size.  */
#define ACCUMULATE_OUTGOING_ARGS 1

/* Value is the number of bytes of arguments automatically
   popped when returning from a subroutine call.
   FUNDECL is the declaration node of the function (as a tree),
   FUNTYPE is the data type of the function (as a tree),
   or for a library call it is an identifier node for the subroutine name.
   SIZE is the number of bytes of arguments passed on the stack.  */

#define RETURN_POPS_ARGS(FUNDECL,FUNTYPE,SIZE) 0

/* Define how to find the value returned by a function.
   VALTYPE is the data type of the value (as a tree).
   If the precise function being called is known, FUNC is its FUNCTION_DECL;
   otherwise, FUNC is 0.  */

#define FUNCTION_VALUE(VALTYPE, FUNC) rs6000_function_value ((VALTYPE), (FUNC))

/* Define how to find the value returned by a library function
   assuming the value has mode MODE.  */

#define LIBCALL_VALUE(MODE) rs6000_libcall_value ((MODE))

/* DRAFT_V4_STRUCT_RET defaults off.  */
#define DRAFT_V4_STRUCT_RET 0

/* Let TARGET_RETURN_IN_MEMORY control what happens.  */
#define DEFAULT_PCC_STRUCT_RETURN 0

/* Mode of stack savearea.
   FUNCTION is VOIDmode because calling convention maintains SP.
   BLOCK needs Pmode for SP.
   NONLOCAL needs twice Pmode to maintain both backchain and SP.  */
#define STACK_SAVEAREA_MODE(LEVEL)	\
  (LEVEL == SAVE_FUNCTION ? VOIDmode	\
  : LEVEL == SAVE_NONLOCAL ? (TARGET_32BIT ? DImode : TImode) : Pmode)

/* Minimum and maximum general purpose registers used to hold arguments.  */
#define GP_ARG_MIN_REG 3
#define GP_ARG_MAX_REG 10
#define GP_ARG_NUM_REG (GP_ARG_MAX_REG - GP_ARG_MIN_REG + 1)

/* Minimum and maximum floating point registers used to hold arguments.  */
#define FP_ARG_MIN_REG 33
#define	FP_ARG_AIX_MAX_REG 45
#define	FP_ARG_V4_MAX_REG  40
#define	FP_ARG_MAX_REG ((DEFAULT_ABI == ABI_AIX				\
			 || DEFAULT_ABI == ABI_DARWIN)			\
			? FP_ARG_AIX_MAX_REG : FP_ARG_V4_MAX_REG)
#define FP_ARG_NUM_REG (FP_ARG_MAX_REG - FP_ARG_MIN_REG + 1)

/* Minimum and maximum AltiVec registers used to hold arguments.  */
#define ALTIVEC_ARG_MIN_REG (FIRST_ALTIVEC_REGNO + 2)
#define ALTIVEC_ARG_MAX_REG (ALTIVEC_ARG_MIN_REG + 11)
#define ALTIVEC_ARG_NUM_REG (ALTIVEC_ARG_MAX_REG - ALTIVEC_ARG_MIN_REG + 1)

/* Return registers */
#define GP_ARG_RETURN GP_ARG_MIN_REG
#define FP_ARG_RETURN FP_ARG_MIN_REG
#define ALTIVEC_ARG_RETURN (FIRST_ALTIVEC_REGNO + 2)

/* Flags for the call/call_value rtl operations set up by function_arg */
#define CALL_NORMAL		0x00000000	/* no special processing */
/* Bits in 0x00000001 are unused.  */
#define CALL_V4_CLEAR_FP_ARGS	0x00000002	/* V.4, no FP args passed */
#define CALL_V4_SET_FP_ARGS	0x00000004	/* V.4, FP args were passed */
#define CALL_LONG		0x00000008	/* always call indirect */
#define CALL_LIBCALL		0x00000010	/* libcall */

/* We don't have prologue and epilogue functions to save/restore
   everything for most ABIs.  */
#define WORLD_SAVE_P(INFO) 0

/* 1 if N is a possible register number for a function value
   as seen by the caller.

   On RS/6000, this is r3, fp1, and v2 (for AltiVec).  */
#define FUNCTION_VALUE_REGNO_P(N)					\
  ((N) == GP_ARG_RETURN							\
   || ((N) == FP_ARG_RETURN && TARGET_HARD_FLOAT && TARGET_FPRS)	\
   || ((N) == ALTIVEC_ARG_RETURN && TARGET_ALTIVEC && TARGET_ALTIVEC_ABI))

/* 1 if N is a possible register number for function argument passing.
   On RS/6000, these are r3-r10 and fp1-fp13.
   On AltiVec, v2 - v13 are used for passing vectors.  */
#define FUNCTION_ARG_REGNO_P(N)						\
  ((unsigned) (N) - GP_ARG_MIN_REG < GP_ARG_NUM_REG			\
   || ((unsigned) (N) - ALTIVEC_ARG_MIN_REG < ALTIVEC_ARG_NUM_REG	\
       && TARGET_ALTIVEC && TARGET_ALTIVEC_ABI)				\
   || ((unsigned) (N) - FP_ARG_MIN_REG < FP_ARG_NUM_REG			\
       && TARGET_HARD_FLOAT && TARGET_FPRS))

/* Define a data type for recording info about an argument list
   during the scan of that argument list.  This data type should
   hold all necessary information about the function itself
   and about the args processed so far, enough to enable macros
   such as FUNCTION_ARG to determine where the next arg should go.

   On the RS/6000, this is a structure.  The first element is the number of
   total argument words, the second is used to store the next
   floating-point register number, and the third says how many more args we
   have prototype types for.

   For ABI_V4, we treat these slightly differently -- `sysv_gregno' is
   the next available GP register, `fregno' is the next available FP
   register, and `words' is the number of words used on the stack.

   The varargs/stdarg support requires that this structure's size
   be a multiple of sizeof(int).  */

typedef struct rs6000_args
{
  int words;			/* # words used for passing GP registers */
  int fregno;			/* next available FP register */
  int vregno;			/* next available AltiVec register */
  int nargs_prototype;		/* # args left in the current prototype */
  int prototype;		/* Whether a prototype was defined */
  int stdarg;			/* Whether function is a stdarg function.  */
  int call_cookie;		/* Do special things for this call */
  int sysv_gregno;		/* next available GP register */
  int intoffset;		/* running offset in struct (darwin64) */
  int use_stack;		/* any part of struct on stack (darwin64) */
  int named;			/* false for varargs params */
} CUMULATIVE_ARGS;

/* Initialize a variable CUM of type CUMULATIVE_ARGS
   for a call to a function whose data type is FNTYPE.
   For a library call, FNTYPE is 0.  */

#define INIT_CUMULATIVE_ARGS(CUM, FNTYPE, LIBNAME, INDIRECT, N_NAMED_ARGS) \
  init_cumulative_args (&CUM, FNTYPE, LIBNAME, FALSE, FALSE, N_NAMED_ARGS)

/* Similar, but when scanning the definition of a procedure.  We always
   set NARGS_PROTOTYPE large so we never return an EXPR_LIST.  */

#define INIT_CUMULATIVE_INCOMING_ARGS(CUM, FNTYPE, LIBNAME) \
  init_cumulative_args (&CUM, FNTYPE, LIBNAME, TRUE, FALSE, 1000)

/* Like INIT_CUMULATIVE_ARGS' but only used for outgoing libcalls.  */

#define INIT_CUMULATIVE_LIBCALL_ARGS(CUM, MODE, LIBNAME) \
  init_cumulative_args (&CUM, NULL_TREE, LIBNAME, FALSE, TRUE, 0)

/* Update the data in CUM to advance over an argument
   of mode MODE and data type TYPE.
   (TYPE is null for libcalls where that information may not be available.)  */

#define FUNCTION_ARG_ADVANCE(CUM, MODE, TYPE, NAMED)	\
  function_arg_advance (&CUM, MODE, TYPE, NAMED, 0)

/* Determine where to put an argument to a function.
   Value is zero to push the argument on the stack,
   or a hard register in which to store the argument.

   MODE is the argument's machine mode.
   TYPE is the data type of the argument (as a tree).
    This is null for libcalls where that information may
    not be available.
   CUM is a variable of type CUMULATIVE_ARGS which gives info about
    the preceding args and about the function being called.
   NAMED is nonzero if this argument is a named parameter
    (otherwise it is an extra parameter matching an ellipsis).

   On RS/6000 the first eight words of non-FP are normally in registers
   and the rest are pushed.  The first 13 FP args are in registers.

   If this is floating-point and no prototype is specified, we use
   both an FP and integer register (or possibly FP reg and stack).  Library
   functions (when TYPE is zero) always have the proper types for args,
   so we can pass the FP value just in one register.  emit_library_function
   doesn't support EXPR_LIST anyway.  */

#define FUNCTION_ARG(CUM, MODE, TYPE, NAMED) \
  function_arg (&CUM, MODE, TYPE, NAMED)

/* If defined, a C expression which determines whether, and in which
   direction, to pad out an argument with extra space.  The value
   should be of type `enum direction': either `upward' to pad above
   the argument, `downward' to pad below, or `none' to inhibit
   padding.  */

#define FUNCTION_ARG_PADDING(MODE, TYPE) function_arg_padding (MODE, TYPE)

/* If defined, a C expression that gives the alignment boundary, in bits,
   of an argument with the specified mode and type.  If it is not defined,
   PARM_BOUNDARY is used for all arguments.  */

#define FUNCTION_ARG_BOUNDARY(MODE, TYPE) \
  function_arg_boundary (MODE, TYPE)

<<<<<<< HEAD
/* Implement `va_start' for varargs and stdarg.  */
#define EXPAND_BUILTIN_VA_START(valist, nextarg) \
  rs6000_va_start (valist, nextarg)

=======
>>>>>>> 751ff693
#define PAD_VARARGS_DOWN \
   (FUNCTION_ARG_PADDING (TYPE_MODE (type), type) == downward)

/* Output assembler code to FILE to increment profiler label # LABELNO
   for profiling a function entry.  */

#define FUNCTION_PROFILER(FILE, LABELNO)	\
  output_function_profiler ((FILE), (LABELNO));

/* EXIT_IGNORE_STACK should be nonzero if, when returning from a function,
   the stack pointer does not matter. No definition is equivalent to
   always zero.

   On the RS/6000, this is nonzero because we can restore the stack from
   its backpointer, which we maintain.  */
#define EXIT_IGNORE_STACK	1

/* Define this macro as a C expression that is nonzero for registers
   that are used by the epilogue or the return' pattern.  The stack
   and frame pointer registers are already be assumed to be used as
   needed.  */

#define	EPILOGUE_USES(REGNO)					\
  ((reload_completed && (REGNO) == LR_REGNO)			\
   || (TARGET_ALTIVEC && (REGNO) == VRSAVE_REGNO)		\
   || (current_function_calls_eh_return				\
       && TARGET_AIX						\
       && (REGNO) == 2))


/* TRAMPOLINE_TEMPLATE deleted */

/* Length in units of the trampoline for entering a nested function.  */

#define TRAMPOLINE_SIZE rs6000_trampoline_size ()

/* Emit RTL insns to initialize the variable parts of a trampoline.
   FNADDR is an RTX for the address of the function's pure code.
   CXT is an RTX for the static chain value for the function.  */

#define INITIALIZE_TRAMPOLINE(ADDR, FNADDR, CXT)		\
  rs6000_initialize_trampoline (ADDR, FNADDR, CXT)

/* Definitions for __builtin_return_address and __builtin_frame_address.
   __builtin_return_address (0) should give link register (65), enable
   this.  */
/* This should be uncommented, so that the link register is used, but
   currently this would result in unmatched insns and spilling fixed
   registers so we'll leave it for another day.  When these problems are
   taken care of one additional fetch will be necessary in RETURN_ADDR_RTX.
   (mrs) */
/* #define RETURN_ADDR_IN_PREVIOUS_FRAME */

/* Number of bytes into the frame return addresses can be found.  See
   rs6000_stack_info in rs6000.c for more information on how the different
   abi's store the return address.  */
#define RETURN_ADDRESS_OFFSET						\
 ((DEFAULT_ABI == ABI_AIX						\
   || DEFAULT_ABI == ABI_DARWIN)	? (TARGET_32BIT ? 8 : 16) :	\
  (DEFAULT_ABI == ABI_V4)		? 4 :				\
  (internal_error ("RETURN_ADDRESS_OFFSET not supported"), 0))

/* The current return address is in link register (65).  The return address
   of anything farther back is accessed normally at an offset of 8 from the
   frame pointer.  */
#define RETURN_ADDR_RTX(COUNT, FRAME)                 \
  (rs6000_return_addr (COUNT, FRAME))


/* Definitions for register eliminations.

   We have two registers that can be eliminated on the RS/6000.  First, the
   frame pointer register can often be eliminated in favor of the stack
   pointer register.  Secondly, the argument pointer register can always be
   eliminated; it is replaced with either the stack or frame pointer.

   In addition, we use the elimination mechanism to see if r30 is needed
   Initially we assume that it isn't.  If it is, we spill it.  This is done
   by making it an eliminable register.  We replace it with itself so that
   if it isn't needed, then existing uses won't be modified.  */

/* This is an array of structures.  Each structure initializes one pair
   of eliminable registers.  The "from" register number is given first,
   followed by "to".  Eliminations of the same "from" register are listed
   in order of preference.  */
#define ELIMINABLE_REGS					\
{{ HARD_FRAME_POINTER_REGNUM, STACK_POINTER_REGNUM},	\
 { FRAME_POINTER_REGNUM, STACK_POINTER_REGNUM},		\
 { FRAME_POINTER_REGNUM, HARD_FRAME_POINTER_REGNUM},	\
 { ARG_POINTER_REGNUM, STACK_POINTER_REGNUM},		\
 { ARG_POINTER_REGNUM, HARD_FRAME_POINTER_REGNUM},	\
 { RS6000_PIC_OFFSET_TABLE_REGNUM, RS6000_PIC_OFFSET_TABLE_REGNUM } }

/* Given FROM and TO register numbers, say whether this elimination is allowed.
   Frame pointer elimination is automatically handled.

   For the RS/6000, if frame pointer elimination is being done, we would like
   to convert ap into fp, not sp.

   We need r30 if -mminimal-toc was specified, and there are constant pool
   references.  */

#define CAN_ELIMINATE(FROM, TO)						\
 ((FROM) == ARG_POINTER_REGNUM && (TO) == STACK_POINTER_REGNUM		\
  ? ! frame_pointer_needed						\
  : (FROM) == RS6000_PIC_OFFSET_TABLE_REGNUM 				\
  ? ! TARGET_MINIMAL_TOC || TARGET_NO_TOC || get_pool_size () == 0	\
  : 1)

/* Define the offset between two registers, one to be eliminated, and the other
   its replacement, at the start of a routine.  */
#define INITIAL_ELIMINATION_OFFSET(FROM, TO, OFFSET) \
  ((OFFSET) = rs6000_initial_elimination_offset(FROM, TO))

/* Addressing modes, and classification of registers for them.  */

#define HAVE_PRE_DECREMENT 1
#define HAVE_PRE_INCREMENT 1
#define HAVE_PRE_MODIFY_DISP 1
#define HAVE_PRE_MODIFY_REG 1

/* Macros to check register numbers against specific register classes.  */

/* These assume that REGNO is a hard or pseudo reg number.
   They give nonzero only if REGNO is a hard reg of the suitable class
   or a pseudo reg currently allocated to a suitable hard reg.
   Since they use reg_renumber, they are safe only once reg_renumber
   has been allocated, which happens in local-alloc.c.  */

#define REGNO_OK_FOR_INDEX_P(REGNO)				\
((REGNO) < FIRST_PSEUDO_REGISTER				\
 ? (REGNO) <= 31 || (REGNO) == 67				\
   || (REGNO) == FRAME_POINTER_REGNUM				\
 : (reg_renumber[REGNO] >= 0					\
    && (reg_renumber[REGNO] <= 31 || reg_renumber[REGNO] == 67	\
	|| reg_renumber[REGNO] == FRAME_POINTER_REGNUM)))

#define REGNO_OK_FOR_BASE_P(REGNO)				\
((REGNO) < FIRST_PSEUDO_REGISTER				\
 ? ((REGNO) > 0 && (REGNO) <= 31) || (REGNO) == 67		\
   || (REGNO) == FRAME_POINTER_REGNUM				\
 : (reg_renumber[REGNO] > 0					\
    && (reg_renumber[REGNO] <= 31 || reg_renumber[REGNO] == 67	\
	|| reg_renumber[REGNO] == FRAME_POINTER_REGNUM)))

/* Maximum number of registers that can appear in a valid memory address.  */

#define MAX_REGS_PER_ADDRESS 2

/* Recognize any constant value that is a valid address.  */

#define CONSTANT_ADDRESS_P(X)   \
  (GET_CODE (X) == LABEL_REF || GET_CODE (X) == SYMBOL_REF		\
   || GET_CODE (X) == CONST_INT || GET_CODE (X) == CONST		\
   || GET_CODE (X) == HIGH)

/* Nonzero if the constant value X is a legitimate general operand.
   It is given that X satisfies CONSTANT_P or is a CONST_DOUBLE.

   On the RS/6000, all integer constants are acceptable, most won't be valid
   for particular insns, though.  Only easy FP constants are
   acceptable.  */

#define LEGITIMATE_CONSTANT_P(X)				\
  (((GET_CODE (X) != CONST_DOUBLE				\
     && GET_CODE (X) != CONST_VECTOR)				\
    || GET_MODE (X) == VOIDmode					\
    || (TARGET_POWERPC64 && GET_MODE (X) == DImode)		\
    || easy_fp_constant (X, GET_MODE (X))			\
    || easy_vector_constant (X, GET_MODE (X)))			\
   && !rs6000_tls_referenced_p (X))

#define EASY_VECTOR_15(n) ((n) >= -16 && (n) <= 15)
#define EASY_VECTOR_15_ADD_SELF(n) (!EASY_VECTOR_15((n))	\
				    && EASY_VECTOR_15((n) >> 1) \
				    && ((n) & 1) == 0)

/* The macros REG_OK_FOR..._P assume that the arg is a REG rtx
   and check its validity for a certain class.
   We have two alternate definitions for each of them.
   The usual definition accepts all pseudo regs; the other rejects
   them unless they have been allocated suitable hard regs.
   The symbol REG_OK_STRICT causes the latter definition to be used.

   Most source files want to accept pseudo regs in the hope that
   they will get allocated to the class that the insn wants them to be in.
   Source files for reload pass need to be strict.
   After reload, it makes no difference, since pseudo regs have
   been eliminated by then.  */

#ifdef REG_OK_STRICT
# define REG_OK_STRICT_FLAG 1
#else
# define REG_OK_STRICT_FLAG 0
#endif

/* Nonzero if X is a hard reg that can be used as an index
   or if it is a pseudo reg in the non-strict case.  */
#define INT_REG_OK_FOR_INDEX_P(X, STRICT)			\
  ((!(STRICT) && REGNO (X) >= FIRST_PSEUDO_REGISTER)		\
   || REGNO_OK_FOR_INDEX_P (REGNO (X)))

/* Nonzero if X is a hard reg that can be used as a base reg
   or if it is a pseudo reg in the non-strict case.  */
#define INT_REG_OK_FOR_BASE_P(X, STRICT)			\
  ((!(STRICT) && REGNO (X) >= FIRST_PSEUDO_REGISTER)		\
   || REGNO_OK_FOR_BASE_P (REGNO (X)))

#define REG_OK_FOR_INDEX_P(X) INT_REG_OK_FOR_INDEX_P (X, REG_OK_STRICT_FLAG)
#define REG_OK_FOR_BASE_P(X)  INT_REG_OK_FOR_BASE_P (X, REG_OK_STRICT_FLAG)

/* GO_IF_LEGITIMATE_ADDRESS recognizes an RTL expression
   that is a valid memory address for an instruction.
   The MODE argument is the machine mode for the MEM expression
   that wants to use this address.

   On the RS/6000, there are four valid addresses: a SYMBOL_REF that
   refers to a constant pool entry of an address (or the sum of it
   plus a constant), a short (16-bit signed) constant plus a register,
   the sum of two registers, or a register indirect, possibly with an
<<<<<<< HEAD
   auto-increment.  For DFmode and DImode with a constant plus register,
   we must ensure that both words are addressable or PowerPC64 with offset
   word aligned.
=======
   auto-increment.  For DFmode, DDmode and DImode with a constant plus
   register, we must ensure that both words are addressable or PowerPC64
   with offset word aligned.
>>>>>>> 751ff693

   For modes spanning multiple registers (DFmode and DDmode in 32-bit GPRs,
   32-bit DImode, TImode), indexed addressing cannot be used because
   adjacent memory cells are accessed by adding word-sized offsets
   during assembly output.  */

#define GO_IF_LEGITIMATE_ADDRESS(MODE, X, ADDR)			\
{ if (rs6000_legitimate_address (MODE, X, REG_OK_STRICT_FLAG))	\
    goto ADDR;							\
}

/* Try machine-dependent ways of modifying an illegitimate address
   to be legitimate.  If we find one, return the new, valid address.
   This macro is used in only one place: `memory_address' in explow.c.

   OLDX is the address as it was before break_out_memory_refs was called.
   In some cases it is useful to look at this to decide what needs to be done.

   MODE and WIN are passed so that this macro can use
   GO_IF_LEGITIMATE_ADDRESS.

   It is always safe for this macro to do nothing.  It exists to recognize
   opportunities to optimize the output.

   On RS/6000, first check for the sum of a register with a constant
   integer that is out of range.  If so, generate code to add the
   constant with the low-order 16 bits masked to the register and force
   this result into another register (this can be done with `cau').
   Then generate an address of REG+(CONST&0xffff), allowing for the
   possibility of bit 16 being a one.

   Then check for the sum of a register and something not constant, try to
   load the other things into a register and return the sum.  */

#define LEGITIMIZE_ADDRESS(X,OLDX,MODE,WIN)			\
{  rtx result = rs6000_legitimize_address (X, OLDX, MODE);	\
   if (result != NULL_RTX)					\
     {								\
       (X) = result;						\
       goto WIN;						\
     }								\
}

/* Try a machine-dependent way of reloading an illegitimate address
   operand.  If we find one, push the reload and jump to WIN.  This
   macro is used in only one place: `find_reloads_address' in reload.c.

   Implemented on rs6000 by rs6000_legitimize_reload_address.
   Note that (X) is evaluated twice; this is safe in current usage.  */

#define LEGITIMIZE_RELOAD_ADDRESS(X,MODE,OPNUM,TYPE,IND_LEVELS,WIN)	     \
do {									     \
  int win;								     \
  (X) = rs6000_legitimize_reload_address ((X), (MODE), (OPNUM),		     \
			(int)(TYPE), (IND_LEVELS), &win);		     \
  if ( win )								     \
    goto WIN;								     \
} while (0)

/* Go to LABEL if ADDR (a legitimate address expression)
   has an effect that depends on the machine mode it is used for.  */

#define GO_IF_MODE_DEPENDENT_ADDRESS(ADDR,LABEL)		\
do {								\
  if (rs6000_mode_dependent_address (ADDR))			\
    goto LABEL;							\
} while (0)

/* The register number of the register used to address a table of
   static data addresses in memory.  In some cases this register is
   defined by a processor's "application binary interface" (ABI).
   When this macro is defined, RTL is generated for this register
   once, as with the stack pointer and frame pointer registers.  If
   this macro is not defined, it is up to the machine-dependent files
   to allocate such a register (if necessary).  */

#define RS6000_PIC_OFFSET_TABLE_REGNUM 30
#define PIC_OFFSET_TABLE_REGNUM (flag_pic ? RS6000_PIC_OFFSET_TABLE_REGNUM : INVALID_REGNUM)

#define TOC_REGISTER (TARGET_MINIMAL_TOC ? RS6000_PIC_OFFSET_TABLE_REGNUM : 2)

/* Define this macro if the register defined by
   `PIC_OFFSET_TABLE_REGNUM' is clobbered by calls.  Do not define
   this macro if `PIC_OFFSET_TABLE_REGNUM' is not defined.  */

/* #define PIC_OFFSET_TABLE_REG_CALL_CLOBBERED */

/* A C expression that is nonzero if X is a legitimate immediate
   operand on the target machine when generating position independent
   code.  You can assume that X satisfies `CONSTANT_P', so you need
   not check this.  You can also assume FLAG_PIC is true, so you need
   not check it either.  You need not define this macro if all
   constants (including `SYMBOL_REF') can be immediate operands when
   generating position independent code.  */

/* #define LEGITIMATE_PIC_OPERAND_P (X) */

/* Define this if some processing needs to be done immediately before
   emitting code for an insn.  */

/* #define FINAL_PRESCAN_INSN(INSN,OPERANDS,NOPERANDS) */

/* Specify the machine mode that this machine uses
   for the index in the tablejump instruction.  */
#define CASE_VECTOR_MODE SImode

/* Define as C expression which evaluates to nonzero if the tablejump
   instruction expects the table to contain offsets from the address of the
   table.
   Do not define this if the table should contain absolute addresses.  */
#define CASE_VECTOR_PC_RELATIVE 1

/* Define this as 1 if `char' should by default be signed; else as 0.  */
#define DEFAULT_SIGNED_CHAR 0

/* This flag, if defined, says the same insns that convert to a signed fixnum
   also convert validly to an unsigned one.  */

/* #define FIXUNS_TRUNC_LIKE_FIX_TRUNC */

/* An integer expression for the size in bits of the largest integer machine
   mode that should actually be used.  */

/* Allow pairs of registers to be used, which is the intent of the default.  */
#define MAX_FIXED_MODE_SIZE GET_MODE_BITSIZE (TARGET_POWERPC64 ? TImode : DImode)

/* Max number of bytes we can move from memory to memory
   in one reasonably fast instruction.  */
#define MOVE_MAX (! TARGET_POWERPC64 ? 4 : 8)
#define MAX_MOVE_MAX 8

/* Nonzero if access to memory by bytes is no faster than for words.
   Also nonzero if doing byte operations (specifically shifts) in registers
   is undesirable.  */
#define SLOW_BYTE_ACCESS 1

/* Define if operations between registers always perform the operation
   on the full register even if a narrower mode is specified.  */
#define WORD_REGISTER_OPERATIONS

/* Define if loading in MODE, an integral mode narrower than BITS_PER_WORD
   will either zero-extend or sign-extend.  The value of this macro should
   be the code that says which one of the two operations is implicitly
   done, UNKNOWN if none.  */
#define LOAD_EXTEND_OP(MODE) ZERO_EXTEND

/* Define if loading short immediate values into registers sign extends.  */
#define SHORT_IMMEDIATES_SIGN_EXTEND

/* Value is 1 if truncating an integer of INPREC bits to OUTPREC bits
   is done just by pretending it is already truncated.  */
#define TRULY_NOOP_TRUNCATION(OUTPREC, INPREC) 1

/* The cntlzw and cntlzd instructions return 32 and 64 for input of zero.  */
#define CLZ_DEFINED_VALUE_AT_ZERO(MODE, VALUE) \
<<<<<<< HEAD
  ((VALUE) = ((MODE) == SImode ? 32 : 64))

/* The CTZ patterns return -1 for input of zero.  */
#define CTZ_DEFINED_VALUE_AT_ZERO(MODE, VALUE) ((VALUE) = -1)
=======
  ((VALUE) = ((MODE) == SImode ? 32 : 64), 1)

/* The CTZ patterns return -1 for input of zero.  */
#define CTZ_DEFINED_VALUE_AT_ZERO(MODE, VALUE) ((VALUE) = -1, 1)
>>>>>>> 751ff693

/* Specify the machine mode that pointers have.
   After generation of rtl, the compiler makes no further distinction
   between pointers and any other objects of this machine mode.  */
#define Pmode (TARGET_32BIT ? SImode : DImode)

/* Supply definition of STACK_SIZE_MODE for allocate_dynamic_stack_space.  */
#define STACK_SIZE_MODE (TARGET_32BIT ? SImode : DImode)

/* Mode of a function address in a call instruction (for indexing purposes).
   Doesn't matter on RS/6000.  */
#define FUNCTION_MODE SImode

/* Define this if addresses of constant functions
   shouldn't be put through pseudo regs where they can be cse'd.
   Desirable on machines where ordinary constants are expensive
   but a CALL with constant address is cheap.  */
#define NO_FUNCTION_CSE

/* Define this to be nonzero if shift instructions ignore all but the low-order
   few bits.

   The sle and sre instructions which allow SHIFT_COUNT_TRUNCATED
   have been dropped from the PowerPC architecture.  */

#define SHIFT_COUNT_TRUNCATED (TARGET_POWER ? 1 : 0)

/* Adjust the length of an INSN.  LENGTH is the currently-computed length and
   should be adjusted to reflect any required changes.  This macro is used when
   there is some systematic length adjustment required that would be difficult
   to express in the length attribute.  */

/* #define ADJUST_INSN_LENGTH(X,LENGTH) */

/* Given a comparison code (EQ, NE, etc.) and the first operand of a
   COMPARE, return the mode to be used for the comparison.  For
   floating-point, CCFPmode should be used.  CCUNSmode should be used
   for unsigned comparisons.  CCEQmode should be used when we are
   doing an inequality comparison on the result of a
   comparison.  CCmode should be used in all other cases.  */

#define SELECT_CC_MODE(OP,X,Y) \
  (SCALAR_FLOAT_MODE_P (GET_MODE (X)) ? CCFPmode	\
   : (OP) == GTU || (OP) == LTU || (OP) == GEU || (OP) == LEU ? CCUNSmode \
   : (((OP) == EQ || (OP) == NE) && COMPARISON_P (X)			  \
      ? CCEQmode : CCmode))

/* Can the condition code MODE be safely reversed?  This is safe in
   all cases on this port, because at present it doesn't use the
   trapping FP comparisons (fcmpo).  */
#define REVERSIBLE_CC_MODE(MODE) 1

/* Given a condition code and a mode, return the inverse condition.  */
#define REVERSE_CONDITION(CODE, MODE) rs6000_reverse_condition (MODE, CODE)

/* Define the information needed to generate branch and scc insns.  This is
   stored from the compare operation.  */

extern GTY(()) rtx rs6000_compare_op0;
extern GTY(()) rtx rs6000_compare_op1;
extern int rs6000_compare_fp_p;

/* Control the assembler format that we output.  */

/* A C string constant describing how to begin a comment in the target
   assembler language.  The compiler assumes that the comment will end at
   the end of the line.  */
#define ASM_COMMENT_START " #"

/* Flag to say the TOC is initialized */
extern int toc_initialized;

/* Macro to output a special constant pool entry.  Go to WIN if we output
   it.  Otherwise, it is written the usual way.

   On the RS/6000, toc entries are handled this way.  */

#define ASM_OUTPUT_SPECIAL_POOL_ENTRY(FILE, X, MODE, ALIGN, LABELNO, WIN) \
{ if (ASM_OUTPUT_SPECIAL_POOL_ENTRY_P (X, MODE))			  \
    {									  \
      output_toc (FILE, X, LABELNO, MODE);				  \
      goto WIN;								  \
    }									  \
}

#ifdef HAVE_GAS_WEAK
#define RS6000_WEAK 1
#else
#define RS6000_WEAK 0
#endif

#if RS6000_WEAK
/* Used in lieu of ASM_WEAKEN_LABEL.  */
#define	ASM_WEAKEN_DECL(FILE, DECL, NAME, VAL)			 	\
  do									\
    {									\
      fputs ("\t.weak\t", (FILE));					\
      RS6000_OUTPUT_BASENAME ((FILE), (NAME)); 				\
      if ((DECL) && TREE_CODE (DECL) == FUNCTION_DECL			\
	  && DEFAULT_ABI == ABI_AIX && DOT_SYMBOLS)			\
	{								\
	  if (TARGET_XCOFF)						\
	    fputs ("[DS]", (FILE));					\
	  fputs ("\n\t.weak\t.", (FILE));				\
	  RS6000_OUTPUT_BASENAME ((FILE), (NAME)); 			\
	}								\
      fputc ('\n', (FILE));						\
      if (VAL)								\
	{								\
	  ASM_OUTPUT_DEF ((FILE), (NAME), (VAL));			\
	  if ((DECL) && TREE_CODE (DECL) == FUNCTION_DECL		\
	      && DEFAULT_ABI == ABI_AIX && DOT_SYMBOLS)			\
	    {								\
	      fputs ("\t.set\t.", (FILE));				\
	      RS6000_OUTPUT_BASENAME ((FILE), (NAME));			\
	      fputs (",.", (FILE));					\
	      RS6000_OUTPUT_BASENAME ((FILE), (VAL));			\
	      fputc ('\n', (FILE));					\
	    }								\
	}								\
    }									\
  while (0)
#endif

#if HAVE_GAS_WEAKREF
#define ASM_OUTPUT_WEAKREF(FILE, DECL, NAME, VALUE)			\
  do									\
    {									\
      fputs ("\t.weakref\t", (FILE));					\
      RS6000_OUTPUT_BASENAME ((FILE), (NAME)); 				\
      fputs (", ", (FILE));						\
      RS6000_OUTPUT_BASENAME ((FILE), (VALUE));				\
      if ((DECL) && TREE_CODE (DECL) == FUNCTION_DECL			\
	  && DEFAULT_ABI == ABI_AIX && DOT_SYMBOLS)			\
	{								\
	  fputs ("\n\t.weakref\t.", (FILE));				\
	  RS6000_OUTPUT_BASENAME ((FILE), (NAME)); 			\
	  fputs (", .", (FILE));					\
	  RS6000_OUTPUT_BASENAME ((FILE), (VALUE));			\
	}								\
      fputc ('\n', (FILE));						\
    } while (0)
#endif

/* This implements the `alias' attribute.  */
#undef	ASM_OUTPUT_DEF_FROM_DECLS
#define	ASM_OUTPUT_DEF_FROM_DECLS(FILE, DECL, TARGET)			\
  do									\
    {									\
      const char *alias = XSTR (XEXP (DECL_RTL (DECL), 0), 0);		\
      const char *name = IDENTIFIER_POINTER (TARGET);			\
      if (TREE_CODE (DECL) == FUNCTION_DECL				\
	  && DEFAULT_ABI == ABI_AIX && DOT_SYMBOLS)			\
	{								\
	  if (TREE_PUBLIC (DECL))					\
	    {								\
	      if (!RS6000_WEAK || !DECL_WEAK (DECL))			\
		{							\
		  fputs ("\t.globl\t.", FILE);				\
		  RS6000_OUTPUT_BASENAME (FILE, alias);			\
		  putc ('\n', FILE);					\
		}							\
	    }								\
	  else if (TARGET_XCOFF)					\
	    {								\
	      fputs ("\t.lglobl\t.", FILE);				\
	      RS6000_OUTPUT_BASENAME (FILE, alias);			\
	      putc ('\n', FILE);					\
	    }								\
	  fputs ("\t.set\t.", FILE);					\
	  RS6000_OUTPUT_BASENAME (FILE, alias);				\
	  fputs (",.", FILE);						\
	  RS6000_OUTPUT_BASENAME (FILE, name);				\
	  fputc ('\n', FILE);						\
	}								\
      ASM_OUTPUT_DEF (FILE, alias, name);				\
    }									\
   while (0)

#define TARGET_ASM_FILE_START rs6000_file_start

/* Output to assembler file text saying following lines
   may contain character constants, extra white space, comments, etc.  */

#define ASM_APP_ON ""

/* Output to assembler file text saying following lines
   no longer contain unusual constructs.  */

#define ASM_APP_OFF ""

/* How to refer to registers in assembler output.
   This sequence is indexed by compiler's hard-register-number (see above).  */

extern char rs6000_reg_names[][8];	/* register names (0 vs. %r0).  */

#define REGISTER_NAMES							\
{									\
  &rs6000_reg_names[ 0][0],	/* r0   */				\
  &rs6000_reg_names[ 1][0],	/* r1	*/				\
  &rs6000_reg_names[ 2][0],     /* r2	*/				\
  &rs6000_reg_names[ 3][0],	/* r3	*/				\
  &rs6000_reg_names[ 4][0],	/* r4	*/				\
  &rs6000_reg_names[ 5][0],	/* r5	*/				\
  &rs6000_reg_names[ 6][0],	/* r6	*/				\
  &rs6000_reg_names[ 7][0],	/* r7	*/				\
  &rs6000_reg_names[ 8][0],	/* r8	*/				\
  &rs6000_reg_names[ 9][0],	/* r9	*/				\
  &rs6000_reg_names[10][0],	/* r10  */				\
  &rs6000_reg_names[11][0],	/* r11  */				\
  &rs6000_reg_names[12][0],	/* r12  */				\
  &rs6000_reg_names[13][0],	/* r13  */				\
  &rs6000_reg_names[14][0],	/* r14  */				\
  &rs6000_reg_names[15][0],	/* r15  */				\
  &rs6000_reg_names[16][0],	/* r16  */				\
  &rs6000_reg_names[17][0],	/* r17  */				\
  &rs6000_reg_names[18][0],	/* r18  */				\
  &rs6000_reg_names[19][0],	/* r19  */				\
  &rs6000_reg_names[20][0],	/* r20  */				\
  &rs6000_reg_names[21][0],	/* r21  */				\
  &rs6000_reg_names[22][0],	/* r22  */				\
  &rs6000_reg_names[23][0],	/* r23  */				\
  &rs6000_reg_names[24][0],	/* r24  */				\
  &rs6000_reg_names[25][0],	/* r25  */				\
  &rs6000_reg_names[26][0],	/* r26  */				\
  &rs6000_reg_names[27][0],	/* r27  */				\
  &rs6000_reg_names[28][0],	/* r28  */				\
  &rs6000_reg_names[29][0],	/* r29  */				\
  &rs6000_reg_names[30][0],	/* r30  */				\
  &rs6000_reg_names[31][0],	/* r31  */				\
									\
  &rs6000_reg_names[32][0],     /* fr0  */				\
  &rs6000_reg_names[33][0],	/* fr1  */				\
  &rs6000_reg_names[34][0],	/* fr2  */				\
  &rs6000_reg_names[35][0],	/* fr3  */				\
  &rs6000_reg_names[36][0],	/* fr4  */				\
  &rs6000_reg_names[37][0],	/* fr5  */				\
  &rs6000_reg_names[38][0],	/* fr6  */				\
  &rs6000_reg_names[39][0],	/* fr7  */				\
  &rs6000_reg_names[40][0],	/* fr8  */				\
  &rs6000_reg_names[41][0],	/* fr9  */				\
  &rs6000_reg_names[42][0],	/* fr10 */				\
  &rs6000_reg_names[43][0],	/* fr11 */				\
  &rs6000_reg_names[44][0],	/* fr12 */				\
  &rs6000_reg_names[45][0],	/* fr13 */				\
  &rs6000_reg_names[46][0],	/* fr14 */				\
  &rs6000_reg_names[47][0],	/* fr15 */				\
  &rs6000_reg_names[48][0],	/* fr16 */				\
  &rs6000_reg_names[49][0],	/* fr17 */				\
  &rs6000_reg_names[50][0],	/* fr18 */				\
  &rs6000_reg_names[51][0],	/* fr19 */				\
  &rs6000_reg_names[52][0],	/* fr20 */				\
  &rs6000_reg_names[53][0],	/* fr21 */				\
  &rs6000_reg_names[54][0],	/* fr22 */				\
  &rs6000_reg_names[55][0],	/* fr23 */				\
  &rs6000_reg_names[56][0],	/* fr24 */				\
  &rs6000_reg_names[57][0],	/* fr25 */				\
  &rs6000_reg_names[58][0],	/* fr26 */				\
  &rs6000_reg_names[59][0],	/* fr27 */				\
  &rs6000_reg_names[60][0],	/* fr28 */				\
  &rs6000_reg_names[61][0],	/* fr29 */				\
  &rs6000_reg_names[62][0],	/* fr30 */				\
  &rs6000_reg_names[63][0],	/* fr31 */				\
									\
  &rs6000_reg_names[64][0],     /* mq   */				\
  &rs6000_reg_names[65][0],	/* lr   */				\
  &rs6000_reg_names[66][0],	/* ctr  */				\
  &rs6000_reg_names[67][0],	/* ap   */				\
									\
  &rs6000_reg_names[68][0],	/* cr0  */				\
  &rs6000_reg_names[69][0],	/* cr1  */				\
  &rs6000_reg_names[70][0],	/* cr2  */				\
  &rs6000_reg_names[71][0],	/* cr3  */				\
  &rs6000_reg_names[72][0],	/* cr4  */				\
  &rs6000_reg_names[73][0],	/* cr5  */				\
  &rs6000_reg_names[74][0],	/* cr6  */				\
  &rs6000_reg_names[75][0],	/* cr7  */				\
									\
  &rs6000_reg_names[76][0],	/* xer  */				\
									\
  &rs6000_reg_names[77][0],	/* v0  */				\
  &rs6000_reg_names[78][0],	/* v1  */				\
  &rs6000_reg_names[79][0],	/* v2  */				\
  &rs6000_reg_names[80][0],	/* v3  */				\
  &rs6000_reg_names[81][0],	/* v4  */				\
  &rs6000_reg_names[82][0],	/* v5  */				\
  &rs6000_reg_names[83][0],	/* v6  */				\
  &rs6000_reg_names[84][0],	/* v7  */				\
  &rs6000_reg_names[85][0],	/* v8  */				\
  &rs6000_reg_names[86][0],	/* v9  */				\
  &rs6000_reg_names[87][0],	/* v10  */				\
  &rs6000_reg_names[88][0],	/* v11  */				\
  &rs6000_reg_names[89][0],	/* v12  */				\
  &rs6000_reg_names[90][0],	/* v13  */				\
  &rs6000_reg_names[91][0],	/* v14  */				\
  &rs6000_reg_names[92][0],	/* v15  */				\
  &rs6000_reg_names[93][0],	/* v16  */				\
  &rs6000_reg_names[94][0],	/* v17  */				\
  &rs6000_reg_names[95][0],	/* v18  */				\
  &rs6000_reg_names[96][0],	/* v19  */				\
  &rs6000_reg_names[97][0],	/* v20  */				\
  &rs6000_reg_names[98][0],	/* v21  */				\
  &rs6000_reg_names[99][0],	/* v22  */				\
  &rs6000_reg_names[100][0],	/* v23  */				\
  &rs6000_reg_names[101][0],	/* v24  */				\
  &rs6000_reg_names[102][0],	/* v25  */				\
  &rs6000_reg_names[103][0],	/* v26  */				\
  &rs6000_reg_names[104][0],	/* v27  */				\
  &rs6000_reg_names[105][0],	/* v28  */				\
  &rs6000_reg_names[106][0],	/* v29  */				\
  &rs6000_reg_names[107][0],	/* v30  */				\
  &rs6000_reg_names[108][0],	/* v31  */				\
  &rs6000_reg_names[109][0],	/* vrsave  */				\
  &rs6000_reg_names[110][0],	/* vscr  */				\
  &rs6000_reg_names[111][0],	/* spe_acc */				\
  &rs6000_reg_names[112][0],	/* spefscr */				\
  &rs6000_reg_names[113][0],	/* sfp  */				\
}

/* Table of additional register names to use in user input.  */

#define ADDITIONAL_REGISTER_NAMES \
 {{"r0",    0}, {"r1",    1}, {"r2",    2}, {"r3",    3},	\
  {"r4",    4}, {"r5",    5}, {"r6",    6}, {"r7",    7},	\
  {"r8",    8}, {"r9",    9}, {"r10",  10}, {"r11",  11},	\
  {"r12",  12}, {"r13",  13}, {"r14",  14}, {"r15",  15},	\
  {"r16",  16}, {"r17",  17}, {"r18",  18}, {"r19",  19},	\
  {"r20",  20}, {"r21",  21}, {"r22",  22}, {"r23",  23},	\
  {"r24",  24}, {"r25",  25}, {"r26",  26}, {"r27",  27},	\
  {"r28",  28}, {"r29",  29}, {"r30",  30}, {"r31",  31},	\
  {"fr0",  32}, {"fr1",  33}, {"fr2",  34}, {"fr3",  35},	\
  {"fr4",  36}, {"fr5",  37}, {"fr6",  38}, {"fr7",  39},	\
  {"fr8",  40}, {"fr9",  41}, {"fr10", 42}, {"fr11", 43},	\
  {"fr12", 44}, {"fr13", 45}, {"fr14", 46}, {"fr15", 47},	\
  {"fr16", 48}, {"fr17", 49}, {"fr18", 50}, {"fr19", 51},	\
  {"fr20", 52}, {"fr21", 53}, {"fr22", 54}, {"fr23", 55},	\
  {"fr24", 56}, {"fr25", 57}, {"fr26", 58}, {"fr27", 59},	\
  {"fr28", 60}, {"fr29", 61}, {"fr30", 62}, {"fr31", 63},	\
  {"v0",   77}, {"v1",   78}, {"v2",   79}, {"v3",   80},       \
  {"v4",   81}, {"v5",   82}, {"v6",   83}, {"v7",   84},       \
  {"v8",   85}, {"v9",   86}, {"v10",  87}, {"v11",  88},       \
  {"v12",  89}, {"v13",  90}, {"v14",  91}, {"v15",  92},       \
  {"v16",  93}, {"v17",  94}, {"v18",  95}, {"v19",  96},       \
  {"v20",  97}, {"v21",  98}, {"v22",  99}, {"v23",  100},	\
  {"v24",  101},{"v25",  102},{"v26",  103},{"v27",  104},      \
  {"v28",  105},{"v29",  106},{"v30",  107},{"v31",  108},      \
  {"vrsave", 109}, {"vscr", 110},				\
  {"spe_acc", 111}, {"spefscr", 112},				\
  /* no additional names for: mq, lr, ctr, ap */		\
  {"cr0",  68}, {"cr1",  69}, {"cr2",  70}, {"cr3",  71},	\
  {"cr4",  72}, {"cr5",  73}, {"cr6",  74}, {"cr7",  75},	\
  {"cc",   68}, {"sp",    1}, {"toc",   2} }

/* Text to write out after a CALL that may be replaced by glue code by
   the loader.  This depends on the AIX version.  */
#define RS6000_CALL_GLUE "cror 31,31,31"

/* This is how to output an element of a case-vector that is relative.  */

#define ASM_OUTPUT_ADDR_DIFF_ELT(FILE, BODY, VALUE, REL) \
  do { char buf[100];					\
       fputs ("\t.long ", FILE);			\
       ASM_GENERATE_INTERNAL_LABEL (buf, "L", VALUE);	\
       assemble_name (FILE, buf);			\
       putc ('-', FILE);				\
       ASM_GENERATE_INTERNAL_LABEL (buf, "L", REL);	\
       assemble_name (FILE, buf);			\
       putc ('\n', FILE);				\
     } while (0)

/* This is how to output an assembler line
   that says to advance the location counter
   to a multiple of 2**LOG bytes.  */

#define ASM_OUTPUT_ALIGN(FILE,LOG)	\
  if ((LOG) != 0)			\
    fprintf (FILE, "\t.align %d\n", (LOG))

/* Pick up the return address upon entry to a procedure. Used for
   dwarf2 unwind information.  This also enables the table driven
   mechanism.  */

#define INCOMING_RETURN_ADDR_RTX   gen_rtx_REG (Pmode, LR_REGNO)
#define DWARF_FRAME_RETURN_COLUMN  DWARF_FRAME_REGNUM (LR_REGNO)

/* Describe how we implement __builtin_eh_return.  */
#define EH_RETURN_DATA_REGNO(N) ((N) < 4 ? (N) + 3 : INVALID_REGNUM)
#define EH_RETURN_STACKADJ_RTX  gen_rtx_REG (Pmode, 10)

/* Print operand X (an rtx) in assembler syntax to file FILE.
   CODE is a letter or dot (`z' in `%z0') or 0 if no letter was specified.
   For `%' followed by punctuation, CODE is the punctuation and X is null.  */

#define PRINT_OPERAND(FILE, X, CODE)  print_operand (FILE, X, CODE)

/* Define which CODE values are valid.  */

#define PRINT_OPERAND_PUNCT_VALID_P(CODE)  \
  ((CODE) == '.' || (CODE) == '&')

/* Print a memory address as an operand to reference that memory location.  */

#define PRINT_OPERAND_ADDRESS(FILE, ADDR) print_operand_address (FILE, ADDR)

/* uncomment for disabling the corresponding default options */
/* #define  MACHINE_no_sched_interblock */
/* #define  MACHINE_no_sched_speculative */
/* #define  MACHINE_no_sched_speculative_load */

/* General flags.  */
extern int flag_pic;
extern int optimize;
extern int flag_expensive_optimizations;
extern int frame_pointer_needed;

enum rs6000_builtins
{
  /* AltiVec builtins.  */
  ALTIVEC_BUILTIN_ST_INTERNAL_4si,
  ALTIVEC_BUILTIN_LD_INTERNAL_4si,
  ALTIVEC_BUILTIN_ST_INTERNAL_8hi,
  ALTIVEC_BUILTIN_LD_INTERNAL_8hi,
  ALTIVEC_BUILTIN_ST_INTERNAL_16qi,
  ALTIVEC_BUILTIN_LD_INTERNAL_16qi,
  ALTIVEC_BUILTIN_ST_INTERNAL_4sf,
  ALTIVEC_BUILTIN_LD_INTERNAL_4sf,
  ALTIVEC_BUILTIN_VADDUBM,
  ALTIVEC_BUILTIN_VADDUHM,
  ALTIVEC_BUILTIN_VADDUWM,
  ALTIVEC_BUILTIN_VADDFP,
  ALTIVEC_BUILTIN_VADDCUW,
  ALTIVEC_BUILTIN_VADDUBS,
  ALTIVEC_BUILTIN_VADDSBS,
  ALTIVEC_BUILTIN_VADDUHS,
  ALTIVEC_BUILTIN_VADDSHS,
  ALTIVEC_BUILTIN_VADDUWS,
  ALTIVEC_BUILTIN_VADDSWS,
  ALTIVEC_BUILTIN_VAND,
  ALTIVEC_BUILTIN_VANDC,
  ALTIVEC_BUILTIN_VAVGUB,
  ALTIVEC_BUILTIN_VAVGSB,
  ALTIVEC_BUILTIN_VAVGUH,
  ALTIVEC_BUILTIN_VAVGSH,
  ALTIVEC_BUILTIN_VAVGUW,
  ALTIVEC_BUILTIN_VAVGSW,
  ALTIVEC_BUILTIN_VCFUX,
  ALTIVEC_BUILTIN_VCFSX,
  ALTIVEC_BUILTIN_VCTSXS,
  ALTIVEC_BUILTIN_VCTUXS,
  ALTIVEC_BUILTIN_VCMPBFP,
  ALTIVEC_BUILTIN_VCMPEQUB,
  ALTIVEC_BUILTIN_VCMPEQUH,
  ALTIVEC_BUILTIN_VCMPEQUW,
  ALTIVEC_BUILTIN_VCMPEQFP,
  ALTIVEC_BUILTIN_VCMPGEFP,
  ALTIVEC_BUILTIN_VCMPGTUB,
  ALTIVEC_BUILTIN_VCMPGTSB,
  ALTIVEC_BUILTIN_VCMPGTUH,
  ALTIVEC_BUILTIN_VCMPGTSH,
  ALTIVEC_BUILTIN_VCMPGTUW,
  ALTIVEC_BUILTIN_VCMPGTSW,
  ALTIVEC_BUILTIN_VCMPGTFP,
  ALTIVEC_BUILTIN_VEXPTEFP,
  ALTIVEC_BUILTIN_VLOGEFP,
  ALTIVEC_BUILTIN_VMADDFP,
  ALTIVEC_BUILTIN_VMAXUB,
  ALTIVEC_BUILTIN_VMAXSB,
  ALTIVEC_BUILTIN_VMAXUH,
  ALTIVEC_BUILTIN_VMAXSH,
  ALTIVEC_BUILTIN_VMAXUW,
  ALTIVEC_BUILTIN_VMAXSW,
  ALTIVEC_BUILTIN_VMAXFP,
  ALTIVEC_BUILTIN_VMHADDSHS,
  ALTIVEC_BUILTIN_VMHRADDSHS,
  ALTIVEC_BUILTIN_VMLADDUHM,
  ALTIVEC_BUILTIN_VMRGHB,
  ALTIVEC_BUILTIN_VMRGHH,
  ALTIVEC_BUILTIN_VMRGHW,
  ALTIVEC_BUILTIN_VMRGLB,
  ALTIVEC_BUILTIN_VMRGLH,
  ALTIVEC_BUILTIN_VMRGLW,
  ALTIVEC_BUILTIN_VMSUMUBM,
  ALTIVEC_BUILTIN_VMSUMMBM,
  ALTIVEC_BUILTIN_VMSUMUHM,
  ALTIVEC_BUILTIN_VMSUMSHM,
  ALTIVEC_BUILTIN_VMSUMUHS,
  ALTIVEC_BUILTIN_VMSUMSHS,
  ALTIVEC_BUILTIN_VMINUB,
  ALTIVEC_BUILTIN_VMINSB,
  ALTIVEC_BUILTIN_VMINUH,
  ALTIVEC_BUILTIN_VMINSH,
  ALTIVEC_BUILTIN_VMINUW,
  ALTIVEC_BUILTIN_VMINSW,
  ALTIVEC_BUILTIN_VMINFP,
  ALTIVEC_BUILTIN_VMULEUB,
  ALTIVEC_BUILTIN_VMULESB,
  ALTIVEC_BUILTIN_VMULEUH,
  ALTIVEC_BUILTIN_VMULESH,
  ALTIVEC_BUILTIN_VMULOUB,
  ALTIVEC_BUILTIN_VMULOSB,
  ALTIVEC_BUILTIN_VMULOUH,
  ALTIVEC_BUILTIN_VMULOSH,
  ALTIVEC_BUILTIN_VNMSUBFP,
  ALTIVEC_BUILTIN_VNOR,
  ALTIVEC_BUILTIN_VOR,
  ALTIVEC_BUILTIN_VSEL_4SI,
  ALTIVEC_BUILTIN_VSEL_4SF,
  ALTIVEC_BUILTIN_VSEL_8HI,
  ALTIVEC_BUILTIN_VSEL_16QI,
  ALTIVEC_BUILTIN_VPERM_4SI,
  ALTIVEC_BUILTIN_VPERM_4SF,
  ALTIVEC_BUILTIN_VPERM_8HI,
  ALTIVEC_BUILTIN_VPERM_16QI,
  ALTIVEC_BUILTIN_VPKUHUM,
  ALTIVEC_BUILTIN_VPKUWUM,
  ALTIVEC_BUILTIN_VPKPX,
  ALTIVEC_BUILTIN_VPKUHSS,
  ALTIVEC_BUILTIN_VPKSHSS,
  ALTIVEC_BUILTIN_VPKUWSS,
  ALTIVEC_BUILTIN_VPKSWSS,
  ALTIVEC_BUILTIN_VPKUHUS,
  ALTIVEC_BUILTIN_VPKSHUS,
  ALTIVEC_BUILTIN_VPKUWUS,
  ALTIVEC_BUILTIN_VPKSWUS,
  ALTIVEC_BUILTIN_VREFP,
  ALTIVEC_BUILTIN_VRFIM,
  ALTIVEC_BUILTIN_VRFIN,
  ALTIVEC_BUILTIN_VRFIP,
  ALTIVEC_BUILTIN_VRFIZ,
  ALTIVEC_BUILTIN_VRLB,
  ALTIVEC_BUILTIN_VRLH,
  ALTIVEC_BUILTIN_VRLW,
  ALTIVEC_BUILTIN_VRSQRTEFP,
  ALTIVEC_BUILTIN_VSLB,
  ALTIVEC_BUILTIN_VSLH,
  ALTIVEC_BUILTIN_VSLW,
  ALTIVEC_BUILTIN_VSL,
  ALTIVEC_BUILTIN_VSLO,
  ALTIVEC_BUILTIN_VSPLTB,
  ALTIVEC_BUILTIN_VSPLTH,
  ALTIVEC_BUILTIN_VSPLTW,
  ALTIVEC_BUILTIN_VSPLTISB,
  ALTIVEC_BUILTIN_VSPLTISH,
  ALTIVEC_BUILTIN_VSPLTISW,
  ALTIVEC_BUILTIN_VSRB,
  ALTIVEC_BUILTIN_VSRH,
  ALTIVEC_BUILTIN_VSRW,
  ALTIVEC_BUILTIN_VSRAB,
  ALTIVEC_BUILTIN_VSRAH,
  ALTIVEC_BUILTIN_VSRAW,
  ALTIVEC_BUILTIN_VSR,
  ALTIVEC_BUILTIN_VSRO,
  ALTIVEC_BUILTIN_VSUBUBM,
  ALTIVEC_BUILTIN_VSUBUHM,
  ALTIVEC_BUILTIN_VSUBUWM,
  ALTIVEC_BUILTIN_VSUBFP,
  ALTIVEC_BUILTIN_VSUBCUW,
  ALTIVEC_BUILTIN_VSUBUBS,
  ALTIVEC_BUILTIN_VSUBSBS,
  ALTIVEC_BUILTIN_VSUBUHS,
  ALTIVEC_BUILTIN_VSUBSHS,
  ALTIVEC_BUILTIN_VSUBUWS,
  ALTIVEC_BUILTIN_VSUBSWS,
  ALTIVEC_BUILTIN_VSUM4UBS,
  ALTIVEC_BUILTIN_VSUM4SBS,
  ALTIVEC_BUILTIN_VSUM4SHS,
  ALTIVEC_BUILTIN_VSUM2SWS,
  ALTIVEC_BUILTIN_VSUMSWS,
  ALTIVEC_BUILTIN_VXOR,
  ALTIVEC_BUILTIN_VSLDOI_16QI,
  ALTIVEC_BUILTIN_VSLDOI_8HI,
  ALTIVEC_BUILTIN_VSLDOI_4SI,
  ALTIVEC_BUILTIN_VSLDOI_4SF,
  ALTIVEC_BUILTIN_VUPKHSB,
  ALTIVEC_BUILTIN_VUPKHPX,
  ALTIVEC_BUILTIN_VUPKHSH,
  ALTIVEC_BUILTIN_VUPKLSB,
  ALTIVEC_BUILTIN_VUPKLPX,
  ALTIVEC_BUILTIN_VUPKLSH,
  ALTIVEC_BUILTIN_MTVSCR,
  ALTIVEC_BUILTIN_MFVSCR,
  ALTIVEC_BUILTIN_DSSALL,
  ALTIVEC_BUILTIN_DSS,
  ALTIVEC_BUILTIN_LVSL,
  ALTIVEC_BUILTIN_LVSR,
  ALTIVEC_BUILTIN_DSTT,
  ALTIVEC_BUILTIN_DSTST,
  ALTIVEC_BUILTIN_DSTSTT,
  ALTIVEC_BUILTIN_DST,
  ALTIVEC_BUILTIN_LVEBX,
  ALTIVEC_BUILTIN_LVEHX,
  ALTIVEC_BUILTIN_LVEWX,
  ALTIVEC_BUILTIN_LVXL,
  ALTIVEC_BUILTIN_LVX,
  ALTIVEC_BUILTIN_STVX,
  ALTIVEC_BUILTIN_STVEBX,
  ALTIVEC_BUILTIN_STVEHX,
  ALTIVEC_BUILTIN_STVEWX,
  ALTIVEC_BUILTIN_STVXL,
  ALTIVEC_BUILTIN_VCMPBFP_P,
  ALTIVEC_BUILTIN_VCMPEQFP_P,
  ALTIVEC_BUILTIN_VCMPEQUB_P,
  ALTIVEC_BUILTIN_VCMPEQUH_P,
  ALTIVEC_BUILTIN_VCMPEQUW_P,
  ALTIVEC_BUILTIN_VCMPGEFP_P,
  ALTIVEC_BUILTIN_VCMPGTFP_P,
  ALTIVEC_BUILTIN_VCMPGTSB_P,
  ALTIVEC_BUILTIN_VCMPGTSH_P,
  ALTIVEC_BUILTIN_VCMPGTSW_P,
  ALTIVEC_BUILTIN_VCMPGTUB_P,
  ALTIVEC_BUILTIN_VCMPGTUH_P,
  ALTIVEC_BUILTIN_VCMPGTUW_P,
  ALTIVEC_BUILTIN_ABSS_V4SI,
  ALTIVEC_BUILTIN_ABSS_V8HI,
  ALTIVEC_BUILTIN_ABSS_V16QI,
  ALTIVEC_BUILTIN_ABS_V4SI,
  ALTIVEC_BUILTIN_ABS_V4SF,
  ALTIVEC_BUILTIN_ABS_V8HI,
  ALTIVEC_BUILTIN_ABS_V16QI,
  ALTIVEC_BUILTIN_MASK_FOR_LOAD,
  ALTIVEC_BUILTIN_MASK_FOR_STORE,
  ALTIVEC_BUILTIN_VEC_INIT_V4SI,
  ALTIVEC_BUILTIN_VEC_INIT_V8HI,
  ALTIVEC_BUILTIN_VEC_INIT_V16QI,
  ALTIVEC_BUILTIN_VEC_INIT_V4SF,
  ALTIVEC_BUILTIN_VEC_SET_V4SI,
  ALTIVEC_BUILTIN_VEC_SET_V8HI,
  ALTIVEC_BUILTIN_VEC_SET_V16QI,
  ALTIVEC_BUILTIN_VEC_SET_V4SF,
  ALTIVEC_BUILTIN_VEC_EXT_V4SI,
  ALTIVEC_BUILTIN_VEC_EXT_V8HI,
  ALTIVEC_BUILTIN_VEC_EXT_V16QI,
  ALTIVEC_BUILTIN_VEC_EXT_V4SF,

  /* Altivec overloaded builtins.  */
  ALTIVEC_BUILTIN_VCMPEQ_P,
  ALTIVEC_BUILTIN_OVERLOADED_FIRST = ALTIVEC_BUILTIN_VCMPEQ_P,
  ALTIVEC_BUILTIN_VCMPGT_P,
  ALTIVEC_BUILTIN_VCMPGE_P,
  ALTIVEC_BUILTIN_VEC_ABS,
  ALTIVEC_BUILTIN_VEC_ABSS,
  ALTIVEC_BUILTIN_VEC_ADD,
  ALTIVEC_BUILTIN_VEC_ADDC,
  ALTIVEC_BUILTIN_VEC_ADDS,
  ALTIVEC_BUILTIN_VEC_AND,
  ALTIVEC_BUILTIN_VEC_ANDC,
  ALTIVEC_BUILTIN_VEC_AVG,
  ALTIVEC_BUILTIN_VEC_CEIL,
  ALTIVEC_BUILTIN_VEC_CMPB,
  ALTIVEC_BUILTIN_VEC_CMPEQ,
  ALTIVEC_BUILTIN_VEC_CMPEQUB,
  ALTIVEC_BUILTIN_VEC_CMPEQUH,
  ALTIVEC_BUILTIN_VEC_CMPEQUW,
  ALTIVEC_BUILTIN_VEC_CMPGE,
  ALTIVEC_BUILTIN_VEC_CMPGT,
  ALTIVEC_BUILTIN_VEC_CMPLE,
  ALTIVEC_BUILTIN_VEC_CMPLT,
  ALTIVEC_BUILTIN_VEC_CTF,
  ALTIVEC_BUILTIN_VEC_CTS,
  ALTIVEC_BUILTIN_VEC_CTU,
  ALTIVEC_BUILTIN_VEC_DST,
  ALTIVEC_BUILTIN_VEC_DSTST,
  ALTIVEC_BUILTIN_VEC_DSTSTT,
  ALTIVEC_BUILTIN_VEC_DSTT,
  ALTIVEC_BUILTIN_VEC_EXPTE,
  ALTIVEC_BUILTIN_VEC_FLOOR,
  ALTIVEC_BUILTIN_VEC_LD,
  ALTIVEC_BUILTIN_VEC_LDE,
  ALTIVEC_BUILTIN_VEC_LDL,
  ALTIVEC_BUILTIN_VEC_LOGE,
  ALTIVEC_BUILTIN_VEC_LVEBX,
  ALTIVEC_BUILTIN_VEC_LVEHX,
  ALTIVEC_BUILTIN_VEC_LVEWX,
  ALTIVEC_BUILTIN_VEC_LVSL,
  ALTIVEC_BUILTIN_VEC_LVSR,
  ALTIVEC_BUILTIN_VEC_MADD,
  ALTIVEC_BUILTIN_VEC_MADDS,
  ALTIVEC_BUILTIN_VEC_MAX,
  ALTIVEC_BUILTIN_VEC_MERGEH,
  ALTIVEC_BUILTIN_VEC_MERGEL,
  ALTIVEC_BUILTIN_VEC_MIN,
  ALTIVEC_BUILTIN_VEC_MLADD,
  ALTIVEC_BUILTIN_VEC_MPERM,
  ALTIVEC_BUILTIN_VEC_MRADDS,
  ALTIVEC_BUILTIN_VEC_MRGHB,
  ALTIVEC_BUILTIN_VEC_MRGHH,
  ALTIVEC_BUILTIN_VEC_MRGHW,
  ALTIVEC_BUILTIN_VEC_MRGLB,
  ALTIVEC_BUILTIN_VEC_MRGLH,
  ALTIVEC_BUILTIN_VEC_MRGLW,
  ALTIVEC_BUILTIN_VEC_MSUM,
  ALTIVEC_BUILTIN_VEC_MSUMS,
  ALTIVEC_BUILTIN_VEC_MTVSCR,
  ALTIVEC_BUILTIN_VEC_MULE,
  ALTIVEC_BUILTIN_VEC_MULO,
  ALTIVEC_BUILTIN_VEC_NMSUB,
  ALTIVEC_BUILTIN_VEC_NOR,
  ALTIVEC_BUILTIN_VEC_OR,
  ALTIVEC_BUILTIN_VEC_PACK,
  ALTIVEC_BUILTIN_VEC_PACKPX,
  ALTIVEC_BUILTIN_VEC_PACKS,
  ALTIVEC_BUILTIN_VEC_PACKSU,
  ALTIVEC_BUILTIN_VEC_PERM,
  ALTIVEC_BUILTIN_VEC_RE,
  ALTIVEC_BUILTIN_VEC_RL,
  ALTIVEC_BUILTIN_VEC_ROUND,
  ALTIVEC_BUILTIN_VEC_RSQRTE,
  ALTIVEC_BUILTIN_VEC_SEL,
  ALTIVEC_BUILTIN_VEC_SL,
  ALTIVEC_BUILTIN_VEC_SLD,
  ALTIVEC_BUILTIN_VEC_SLL,
  ALTIVEC_BUILTIN_VEC_SLO,
  ALTIVEC_BUILTIN_VEC_SPLAT,
  ALTIVEC_BUILTIN_VEC_SPLAT_S16,
  ALTIVEC_BUILTIN_VEC_SPLAT_S32,
  ALTIVEC_BUILTIN_VEC_SPLAT_S8,
  ALTIVEC_BUILTIN_VEC_SPLAT_U16,
  ALTIVEC_BUILTIN_VEC_SPLAT_U32,
  ALTIVEC_BUILTIN_VEC_SPLAT_U8,
  ALTIVEC_BUILTIN_VEC_SPLTB,
  ALTIVEC_BUILTIN_VEC_SPLTH,
  ALTIVEC_BUILTIN_VEC_SPLTW,
  ALTIVEC_BUILTIN_VEC_SR,
  ALTIVEC_BUILTIN_VEC_SRA,
  ALTIVEC_BUILTIN_VEC_SRL,
  ALTIVEC_BUILTIN_VEC_SRO,
  ALTIVEC_BUILTIN_VEC_ST,
  ALTIVEC_BUILTIN_VEC_STE,
  ALTIVEC_BUILTIN_VEC_STL,
  ALTIVEC_BUILTIN_VEC_STVEBX,
  ALTIVEC_BUILTIN_VEC_STVEHX,
  ALTIVEC_BUILTIN_VEC_STVEWX,
  ALTIVEC_BUILTIN_VEC_SUB,
  ALTIVEC_BUILTIN_VEC_SUBC,
  ALTIVEC_BUILTIN_VEC_SUBS,
  ALTIVEC_BUILTIN_VEC_SUM2S,
  ALTIVEC_BUILTIN_VEC_SUM4S,
  ALTIVEC_BUILTIN_VEC_SUMS,
  ALTIVEC_BUILTIN_VEC_TRUNC,
  ALTIVEC_BUILTIN_VEC_UNPACKH,
  ALTIVEC_BUILTIN_VEC_UNPACKL,
  ALTIVEC_BUILTIN_VEC_VADDFP,
  ALTIVEC_BUILTIN_VEC_VADDSBS,
  ALTIVEC_BUILTIN_VEC_VADDSHS,
  ALTIVEC_BUILTIN_VEC_VADDSWS,
  ALTIVEC_BUILTIN_VEC_VADDUBM,
  ALTIVEC_BUILTIN_VEC_VADDUBS,
  ALTIVEC_BUILTIN_VEC_VADDUHM,
  ALTIVEC_BUILTIN_VEC_VADDUHS,
  ALTIVEC_BUILTIN_VEC_VADDUWM,
  ALTIVEC_BUILTIN_VEC_VADDUWS,
  ALTIVEC_BUILTIN_VEC_VAVGSB,
  ALTIVEC_BUILTIN_VEC_VAVGSH,
  ALTIVEC_BUILTIN_VEC_VAVGSW,
  ALTIVEC_BUILTIN_VEC_VAVGUB,
  ALTIVEC_BUILTIN_VEC_VAVGUH,
  ALTIVEC_BUILTIN_VEC_VAVGUW,
  ALTIVEC_BUILTIN_VEC_VCFSX,
  ALTIVEC_BUILTIN_VEC_VCFUX,
  ALTIVEC_BUILTIN_VEC_VCMPEQFP,
  ALTIVEC_BUILTIN_VEC_VCMPEQUB,
  ALTIVEC_BUILTIN_VEC_VCMPEQUH,
  ALTIVEC_BUILTIN_VEC_VCMPEQUW,
  ALTIVEC_BUILTIN_VEC_VCMPGTFP,
  ALTIVEC_BUILTIN_VEC_VCMPGTSB,
  ALTIVEC_BUILTIN_VEC_VCMPGTSH,
  ALTIVEC_BUILTIN_VEC_VCMPGTSW,
  ALTIVEC_BUILTIN_VEC_VCMPGTUB,
  ALTIVEC_BUILTIN_VEC_VCMPGTUH,
  ALTIVEC_BUILTIN_VEC_VCMPGTUW,
  ALTIVEC_BUILTIN_VEC_VMAXFP,
  ALTIVEC_BUILTIN_VEC_VMAXSB,
  ALTIVEC_BUILTIN_VEC_VMAXSH,
  ALTIVEC_BUILTIN_VEC_VMAXSW,
  ALTIVEC_BUILTIN_VEC_VMAXUB,
  ALTIVEC_BUILTIN_VEC_VMAXUH,
  ALTIVEC_BUILTIN_VEC_VMAXUW,
  ALTIVEC_BUILTIN_VEC_VMINFP,
  ALTIVEC_BUILTIN_VEC_VMINSB,
  ALTIVEC_BUILTIN_VEC_VMINSH,
  ALTIVEC_BUILTIN_VEC_VMINSW,
  ALTIVEC_BUILTIN_VEC_VMINUB,
  ALTIVEC_BUILTIN_VEC_VMINUH,
  ALTIVEC_BUILTIN_VEC_VMINUW,
  ALTIVEC_BUILTIN_VEC_VMRGHB,
  ALTIVEC_BUILTIN_VEC_VMRGHH,
  ALTIVEC_BUILTIN_VEC_VMRGHW,
  ALTIVEC_BUILTIN_VEC_VMRGLB,
  ALTIVEC_BUILTIN_VEC_VMRGLH,
  ALTIVEC_BUILTIN_VEC_VMRGLW,
  ALTIVEC_BUILTIN_VEC_VMSUMMBM,
  ALTIVEC_BUILTIN_VEC_VMSUMSHM,
  ALTIVEC_BUILTIN_VEC_VMSUMSHS,
  ALTIVEC_BUILTIN_VEC_VMSUMUBM,
  ALTIVEC_BUILTIN_VEC_VMSUMUHM,
  ALTIVEC_BUILTIN_VEC_VMSUMUHS,
  ALTIVEC_BUILTIN_VEC_VMULESB,
  ALTIVEC_BUILTIN_VEC_VMULESH,
  ALTIVEC_BUILTIN_VEC_VMULEUB,
  ALTIVEC_BUILTIN_VEC_VMULEUH,
  ALTIVEC_BUILTIN_VEC_VMULOSB,
  ALTIVEC_BUILTIN_VEC_VMULOSH,
  ALTIVEC_BUILTIN_VEC_VMULOUB,
  ALTIVEC_BUILTIN_VEC_VMULOUH,
  ALTIVEC_BUILTIN_VEC_VPKSHSS,
  ALTIVEC_BUILTIN_VEC_VPKSHUS,
  ALTIVEC_BUILTIN_VEC_VPKSWSS,
  ALTIVEC_BUILTIN_VEC_VPKSWUS,
  ALTIVEC_BUILTIN_VEC_VPKUHUM,
  ALTIVEC_BUILTIN_VEC_VPKUHUS,
  ALTIVEC_BUILTIN_VEC_VPKUWUM,
  ALTIVEC_BUILTIN_VEC_VPKUWUS,
  ALTIVEC_BUILTIN_VEC_VRLB,
  ALTIVEC_BUILTIN_VEC_VRLH,
  ALTIVEC_BUILTIN_VEC_VRLW,
  ALTIVEC_BUILTIN_VEC_VSLB,
  ALTIVEC_BUILTIN_VEC_VSLH,
  ALTIVEC_BUILTIN_VEC_VSLW,
  ALTIVEC_BUILTIN_VEC_VSPLTB,
  ALTIVEC_BUILTIN_VEC_VSPLTH,
  ALTIVEC_BUILTIN_VEC_VSPLTW,
  ALTIVEC_BUILTIN_VEC_VSRAB,
  ALTIVEC_BUILTIN_VEC_VSRAH,
  ALTIVEC_BUILTIN_VEC_VSRAW,
  ALTIVEC_BUILTIN_VEC_VSRB,
  ALTIVEC_BUILTIN_VEC_VSRH,
  ALTIVEC_BUILTIN_VEC_VSRW,
  ALTIVEC_BUILTIN_VEC_VSUBFP,
  ALTIVEC_BUILTIN_VEC_VSUBSBS,
  ALTIVEC_BUILTIN_VEC_VSUBSHS,
  ALTIVEC_BUILTIN_VEC_VSUBSWS,
  ALTIVEC_BUILTIN_VEC_VSUBUBM,
  ALTIVEC_BUILTIN_VEC_VSUBUBS,
  ALTIVEC_BUILTIN_VEC_VSUBUHM,
  ALTIVEC_BUILTIN_VEC_VSUBUHS,
  ALTIVEC_BUILTIN_VEC_VSUBUWM,
  ALTIVEC_BUILTIN_VEC_VSUBUWS,
  ALTIVEC_BUILTIN_VEC_VSUM4SBS,
  ALTIVEC_BUILTIN_VEC_VSUM4SHS,
  ALTIVEC_BUILTIN_VEC_VSUM4UBS,
  ALTIVEC_BUILTIN_VEC_VUPKHPX,
  ALTIVEC_BUILTIN_VEC_VUPKHSB,
  ALTIVEC_BUILTIN_VEC_VUPKHSH,
  ALTIVEC_BUILTIN_VEC_VUPKLPX,
  ALTIVEC_BUILTIN_VEC_VUPKLSB,
  ALTIVEC_BUILTIN_VEC_VUPKLSH,
  ALTIVEC_BUILTIN_VEC_XOR,
  ALTIVEC_BUILTIN_VEC_STEP,
  ALTIVEC_BUILTIN_OVERLOADED_LAST = ALTIVEC_BUILTIN_VEC_STEP,

  /* SPE builtins.  */
  SPE_BUILTIN_EVADDW,
  SPE_BUILTIN_EVAND,
  SPE_BUILTIN_EVANDC,
  SPE_BUILTIN_EVDIVWS,
  SPE_BUILTIN_EVDIVWU,
  SPE_BUILTIN_EVEQV,
  SPE_BUILTIN_EVFSADD,
  SPE_BUILTIN_EVFSDIV,
  SPE_BUILTIN_EVFSMUL,
  SPE_BUILTIN_EVFSSUB,
  SPE_BUILTIN_EVLDDX,
  SPE_BUILTIN_EVLDHX,
  SPE_BUILTIN_EVLDWX,
  SPE_BUILTIN_EVLHHESPLATX,
  SPE_BUILTIN_EVLHHOSSPLATX,
  SPE_BUILTIN_EVLHHOUSPLATX,
  SPE_BUILTIN_EVLWHEX,
  SPE_BUILTIN_EVLWHOSX,
  SPE_BUILTIN_EVLWHOUX,
  SPE_BUILTIN_EVLWHSPLATX,
  SPE_BUILTIN_EVLWWSPLATX,
  SPE_BUILTIN_EVMERGEHI,
  SPE_BUILTIN_EVMERGEHILO,
  SPE_BUILTIN_EVMERGELO,
  SPE_BUILTIN_EVMERGELOHI,
  SPE_BUILTIN_EVMHEGSMFAA,
  SPE_BUILTIN_EVMHEGSMFAN,
  SPE_BUILTIN_EVMHEGSMIAA,
  SPE_BUILTIN_EVMHEGSMIAN,
  SPE_BUILTIN_EVMHEGUMIAA,
  SPE_BUILTIN_EVMHEGUMIAN,
  SPE_BUILTIN_EVMHESMF,
  SPE_BUILTIN_EVMHESMFA,
  SPE_BUILTIN_EVMHESMFAAW,
  SPE_BUILTIN_EVMHESMFANW,
  SPE_BUILTIN_EVMHESMI,
  SPE_BUILTIN_EVMHESMIA,
  SPE_BUILTIN_EVMHESMIAAW,
  SPE_BUILTIN_EVMHESMIANW,
  SPE_BUILTIN_EVMHESSF,
  SPE_BUILTIN_EVMHESSFA,
  SPE_BUILTIN_EVMHESSFAAW,
  SPE_BUILTIN_EVMHESSFANW,
  SPE_BUILTIN_EVMHESSIAAW,
  SPE_BUILTIN_EVMHESSIANW,
  SPE_BUILTIN_EVMHEUMI,
  SPE_BUILTIN_EVMHEUMIA,
  SPE_BUILTIN_EVMHEUMIAAW,
  SPE_BUILTIN_EVMHEUMIANW,
  SPE_BUILTIN_EVMHEUSIAAW,
  SPE_BUILTIN_EVMHEUSIANW,
  SPE_BUILTIN_EVMHOGSMFAA,
  SPE_BUILTIN_EVMHOGSMFAN,
  SPE_BUILTIN_EVMHOGSMIAA,
  SPE_BUILTIN_EVMHOGSMIAN,
  SPE_BUILTIN_EVMHOGUMIAA,
  SPE_BUILTIN_EVMHOGUMIAN,
  SPE_BUILTIN_EVMHOSMF,
  SPE_BUILTIN_EVMHOSMFA,
  SPE_BUILTIN_EVMHOSMFAAW,
  SPE_BUILTIN_EVMHOSMFANW,
  SPE_BUILTIN_EVMHOSMI,
  SPE_BUILTIN_EVMHOSMIA,
  SPE_BUILTIN_EVMHOSMIAAW,
  SPE_BUILTIN_EVMHOSMIANW,
  SPE_BUILTIN_EVMHOSSF,
  SPE_BUILTIN_EVMHOSSFA,
  SPE_BUILTIN_EVMHOSSFAAW,
  SPE_BUILTIN_EVMHOSSFANW,
  SPE_BUILTIN_EVMHOSSIAAW,
  SPE_BUILTIN_EVMHOSSIANW,
  SPE_BUILTIN_EVMHOUMI,
  SPE_BUILTIN_EVMHOUMIA,
  SPE_BUILTIN_EVMHOUMIAAW,
  SPE_BUILTIN_EVMHOUMIANW,
  SPE_BUILTIN_EVMHOUSIAAW,
  SPE_BUILTIN_EVMHOUSIANW,
  SPE_BUILTIN_EVMWHSMF,
  SPE_BUILTIN_EVMWHSMFA,
  SPE_BUILTIN_EVMWHSMI,
  SPE_BUILTIN_EVMWHSMIA,
  SPE_BUILTIN_EVMWHSSF,
  SPE_BUILTIN_EVMWHSSFA,
  SPE_BUILTIN_EVMWHUMI,
  SPE_BUILTIN_EVMWHUMIA,
  SPE_BUILTIN_EVMWLSMIAAW,
  SPE_BUILTIN_EVMWLSMIANW,
  SPE_BUILTIN_EVMWLSSIAAW,
  SPE_BUILTIN_EVMWLSSIANW,
  SPE_BUILTIN_EVMWLUMI,
  SPE_BUILTIN_EVMWLUMIA,
  SPE_BUILTIN_EVMWLUMIAAW,
  SPE_BUILTIN_EVMWLUMIANW,
  SPE_BUILTIN_EVMWLUSIAAW,
  SPE_BUILTIN_EVMWLUSIANW,
  SPE_BUILTIN_EVMWSMF,
  SPE_BUILTIN_EVMWSMFA,
  SPE_BUILTIN_EVMWSMFAA,
  SPE_BUILTIN_EVMWSMFAN,
  SPE_BUILTIN_EVMWSMI,
  SPE_BUILTIN_EVMWSMIA,
  SPE_BUILTIN_EVMWSMIAA,
  SPE_BUILTIN_EVMWSMIAN,
  SPE_BUILTIN_EVMWHSSFAA,
  SPE_BUILTIN_EVMWSSF,
  SPE_BUILTIN_EVMWSSFA,
  SPE_BUILTIN_EVMWSSFAA,
  SPE_BUILTIN_EVMWSSFAN,
  SPE_BUILTIN_EVMWUMI,
  SPE_BUILTIN_EVMWUMIA,
  SPE_BUILTIN_EVMWUMIAA,
  SPE_BUILTIN_EVMWUMIAN,
  SPE_BUILTIN_EVNAND,
  SPE_BUILTIN_EVNOR,
  SPE_BUILTIN_EVOR,
  SPE_BUILTIN_EVORC,
  SPE_BUILTIN_EVRLW,
  SPE_BUILTIN_EVSLW,
  SPE_BUILTIN_EVSRWS,
  SPE_BUILTIN_EVSRWU,
  SPE_BUILTIN_EVSTDDX,
  SPE_BUILTIN_EVSTDHX,
  SPE_BUILTIN_EVSTDWX,
  SPE_BUILTIN_EVSTWHEX,
  SPE_BUILTIN_EVSTWHOX,
  SPE_BUILTIN_EVSTWWEX,
  SPE_BUILTIN_EVSTWWOX,
  SPE_BUILTIN_EVSUBFW,
  SPE_BUILTIN_EVXOR,
  SPE_BUILTIN_EVABS,
  SPE_BUILTIN_EVADDSMIAAW,
  SPE_BUILTIN_EVADDSSIAAW,
  SPE_BUILTIN_EVADDUMIAAW,
  SPE_BUILTIN_EVADDUSIAAW,
  SPE_BUILTIN_EVCNTLSW,
  SPE_BUILTIN_EVCNTLZW,
  SPE_BUILTIN_EVEXTSB,
  SPE_BUILTIN_EVEXTSH,
  SPE_BUILTIN_EVFSABS,
  SPE_BUILTIN_EVFSCFSF,
  SPE_BUILTIN_EVFSCFSI,
  SPE_BUILTIN_EVFSCFUF,
  SPE_BUILTIN_EVFSCFUI,
  SPE_BUILTIN_EVFSCTSF,
  SPE_BUILTIN_EVFSCTSI,
  SPE_BUILTIN_EVFSCTSIZ,
  SPE_BUILTIN_EVFSCTUF,
  SPE_BUILTIN_EVFSCTUI,
  SPE_BUILTIN_EVFSCTUIZ,
  SPE_BUILTIN_EVFSNABS,
  SPE_BUILTIN_EVFSNEG,
  SPE_BUILTIN_EVMRA,
  SPE_BUILTIN_EVNEG,
  SPE_BUILTIN_EVRNDW,
  SPE_BUILTIN_EVSUBFSMIAAW,
  SPE_BUILTIN_EVSUBFSSIAAW,
  SPE_BUILTIN_EVSUBFUMIAAW,
  SPE_BUILTIN_EVSUBFUSIAAW,
  SPE_BUILTIN_EVADDIW,
  SPE_BUILTIN_EVLDD,
  SPE_BUILTIN_EVLDH,
  SPE_BUILTIN_EVLDW,
  SPE_BUILTIN_EVLHHESPLAT,
  SPE_BUILTIN_EVLHHOSSPLAT,
  SPE_BUILTIN_EVLHHOUSPLAT,
  SPE_BUILTIN_EVLWHE,
  SPE_BUILTIN_EVLWHOS,
  SPE_BUILTIN_EVLWHOU,
  SPE_BUILTIN_EVLWHSPLAT,
  SPE_BUILTIN_EVLWWSPLAT,
  SPE_BUILTIN_EVRLWI,
  SPE_BUILTIN_EVSLWI,
  SPE_BUILTIN_EVSRWIS,
  SPE_BUILTIN_EVSRWIU,
  SPE_BUILTIN_EVSTDD,
  SPE_BUILTIN_EVSTDH,
  SPE_BUILTIN_EVSTDW,
  SPE_BUILTIN_EVSTWHE,
  SPE_BUILTIN_EVSTWHO,
  SPE_BUILTIN_EVSTWWE,
  SPE_BUILTIN_EVSTWWO,
  SPE_BUILTIN_EVSUBIFW,

  /* Compares.  */
  SPE_BUILTIN_EVCMPEQ,
  SPE_BUILTIN_EVCMPGTS,
  SPE_BUILTIN_EVCMPGTU,
  SPE_BUILTIN_EVCMPLTS,
  SPE_BUILTIN_EVCMPLTU,
  SPE_BUILTIN_EVFSCMPEQ,
  SPE_BUILTIN_EVFSCMPGT,
  SPE_BUILTIN_EVFSCMPLT,
  SPE_BUILTIN_EVFSTSTEQ,
  SPE_BUILTIN_EVFSTSTGT,
  SPE_BUILTIN_EVFSTSTLT,

  /* EVSEL compares.  */
  SPE_BUILTIN_EVSEL_CMPEQ,
  SPE_BUILTIN_EVSEL_CMPGTS,
  SPE_BUILTIN_EVSEL_CMPGTU,
  SPE_BUILTIN_EVSEL_CMPLTS,
  SPE_BUILTIN_EVSEL_CMPLTU,
  SPE_BUILTIN_EVSEL_FSCMPEQ,
  SPE_BUILTIN_EVSEL_FSCMPGT,
  SPE_BUILTIN_EVSEL_FSCMPLT,
  SPE_BUILTIN_EVSEL_FSTSTEQ,
  SPE_BUILTIN_EVSEL_FSTSTGT,
  SPE_BUILTIN_EVSEL_FSTSTLT,

  SPE_BUILTIN_EVSPLATFI,
  SPE_BUILTIN_EVSPLATI,
  SPE_BUILTIN_EVMWHSSMAA,
  SPE_BUILTIN_EVMWHSMFAA,
  SPE_BUILTIN_EVMWHSMIAA,
  SPE_BUILTIN_EVMWHUSIAA,
  SPE_BUILTIN_EVMWHUMIAA,
  SPE_BUILTIN_EVMWHSSFAN,
  SPE_BUILTIN_EVMWHSSIAN,
  SPE_BUILTIN_EVMWHSMFAN,
  SPE_BUILTIN_EVMWHSMIAN,
  SPE_BUILTIN_EVMWHUSIAN,
  SPE_BUILTIN_EVMWHUMIAN,
  SPE_BUILTIN_EVMWHGSSFAA,
  SPE_BUILTIN_EVMWHGSMFAA,
  SPE_BUILTIN_EVMWHGSMIAA,
  SPE_BUILTIN_EVMWHGUMIAA,
  SPE_BUILTIN_EVMWHGSSFAN,
  SPE_BUILTIN_EVMWHGSMFAN,
  SPE_BUILTIN_EVMWHGSMIAN,
  SPE_BUILTIN_EVMWHGUMIAN,
  SPE_BUILTIN_MTSPEFSCR,
  SPE_BUILTIN_MFSPEFSCR,
  SPE_BUILTIN_BRINC,

<<<<<<< HEAD
=======
  /* PAIRED builtins.  */
  PAIRED_BUILTIN_DIVV2SF3,
  PAIRED_BUILTIN_ABSV2SF2,
  PAIRED_BUILTIN_NEGV2SF2,
  PAIRED_BUILTIN_SQRTV2SF2,
  PAIRED_BUILTIN_ADDV2SF3,
  PAIRED_BUILTIN_SUBV2SF3,
  PAIRED_BUILTIN_RESV2SF2,
  PAIRED_BUILTIN_MULV2SF3,
  PAIRED_BUILTIN_MSUB,
  PAIRED_BUILTIN_MADD,
  PAIRED_BUILTIN_NMSUB,
  PAIRED_BUILTIN_NMADD,
  PAIRED_BUILTIN_NABSV2SF2,
  PAIRED_BUILTIN_SUM0,
  PAIRED_BUILTIN_SUM1,
  PAIRED_BUILTIN_MULS0,
  PAIRED_BUILTIN_MULS1,
  PAIRED_BUILTIN_MERGE00,
  PAIRED_BUILTIN_MERGE01,
  PAIRED_BUILTIN_MERGE10,
  PAIRED_BUILTIN_MERGE11,
  PAIRED_BUILTIN_MADDS0,
  PAIRED_BUILTIN_MADDS1,
  PAIRED_BUILTIN_STX,
  PAIRED_BUILTIN_LX,
  PAIRED_BUILTIN_SELV2SF4,
  PAIRED_BUILTIN_CMPU0,
  PAIRED_BUILTIN_CMPU1,

  RS6000_BUILTIN_RECIP,
  RS6000_BUILTIN_RECIPF,
  RS6000_BUILTIN_RSQRTF,

>>>>>>> 751ff693
  RS6000_BUILTIN_COUNT
};

enum rs6000_builtin_type_index
{
  RS6000_BTI_NOT_OPAQUE,
  RS6000_BTI_opaque_V2SI,
  RS6000_BTI_opaque_V2SF,
  RS6000_BTI_opaque_p_V2SI,
  RS6000_BTI_opaque_V4SI,
  RS6000_BTI_V16QI,
  RS6000_BTI_V2SI,
  RS6000_BTI_V2SF,
  RS6000_BTI_V4HI,
  RS6000_BTI_V4SI,
  RS6000_BTI_V4SF,
  RS6000_BTI_V8HI,
  RS6000_BTI_unsigned_V16QI,
  RS6000_BTI_unsigned_V8HI,
  RS6000_BTI_unsigned_V4SI,
  RS6000_BTI_bool_char,          /* __bool char */
  RS6000_BTI_bool_short,         /* __bool short */
  RS6000_BTI_bool_int,           /* __bool int */
  RS6000_BTI_pixel,              /* __pixel */
  RS6000_BTI_bool_V16QI,         /* __vector __bool char */
  RS6000_BTI_bool_V8HI,          /* __vector __bool short */
  RS6000_BTI_bool_V4SI,          /* __vector __bool int */
  RS6000_BTI_pixel_V8HI,         /* __vector __pixel */
  RS6000_BTI_long,	         /* long_integer_type_node */
  RS6000_BTI_unsigned_long,      /* long_unsigned_type_node */
  RS6000_BTI_INTQI,	         /* intQI_type_node */
  RS6000_BTI_UINTQI,		 /* unsigned_intQI_type_node */
  RS6000_BTI_INTHI,	         /* intHI_type_node */
  RS6000_BTI_UINTHI,		 /* unsigned_intHI_type_node */
  RS6000_BTI_INTSI,		 /* intSI_type_node */
  RS6000_BTI_UINTSI,		 /* unsigned_intSI_type_node */
  RS6000_BTI_float,	         /* float_type_node */
  RS6000_BTI_void,	         /* void_type_node */
  RS6000_BTI_MAX
};


#define opaque_V2SI_type_node         (rs6000_builtin_types[RS6000_BTI_opaque_V2SI])
#define opaque_V2SF_type_node         (rs6000_builtin_types[RS6000_BTI_opaque_V2SF])
#define opaque_p_V2SI_type_node       (rs6000_builtin_types[RS6000_BTI_opaque_p_V2SI])
#define opaque_V4SI_type_node         (rs6000_builtin_types[RS6000_BTI_opaque_V4SI])
#define V16QI_type_node               (rs6000_builtin_types[RS6000_BTI_V16QI])
#define V2SI_type_node                (rs6000_builtin_types[RS6000_BTI_V2SI])
#define V2SF_type_node                (rs6000_builtin_types[RS6000_BTI_V2SF])
#define V4HI_type_node                (rs6000_builtin_types[RS6000_BTI_V4HI])
#define V4SI_type_node                (rs6000_builtin_types[RS6000_BTI_V4SI])
#define V4SF_type_node                (rs6000_builtin_types[RS6000_BTI_V4SF])
#define V8HI_type_node                (rs6000_builtin_types[RS6000_BTI_V8HI])
#define unsigned_V16QI_type_node      (rs6000_builtin_types[RS6000_BTI_unsigned_V16QI])
#define unsigned_V8HI_type_node       (rs6000_builtin_types[RS6000_BTI_unsigned_V8HI])
#define unsigned_V4SI_type_node       (rs6000_builtin_types[RS6000_BTI_unsigned_V4SI])
#define bool_char_type_node           (rs6000_builtin_types[RS6000_BTI_bool_char])
#define bool_short_type_node          (rs6000_builtin_types[RS6000_BTI_bool_short])
#define bool_int_type_node            (rs6000_builtin_types[RS6000_BTI_bool_int])
#define pixel_type_node               (rs6000_builtin_types[RS6000_BTI_pixel])
#define bool_V16QI_type_node	      (rs6000_builtin_types[RS6000_BTI_bool_V16QI])
#define bool_V8HI_type_node	      (rs6000_builtin_types[RS6000_BTI_bool_V8HI])
#define bool_V4SI_type_node	      (rs6000_builtin_types[RS6000_BTI_bool_V4SI])
#define pixel_V8HI_type_node	      (rs6000_builtin_types[RS6000_BTI_pixel_V8HI])

#define long_integer_type_internal_node  (rs6000_builtin_types[RS6000_BTI_long])
#define long_unsigned_type_internal_node (rs6000_builtin_types[RS6000_BTI_unsigned_long])
#define intQI_type_internal_node	 (rs6000_builtin_types[RS6000_BTI_INTQI])
#define uintQI_type_internal_node	 (rs6000_builtin_types[RS6000_BTI_UINTQI])
#define intHI_type_internal_node	 (rs6000_builtin_types[RS6000_BTI_INTHI])
#define uintHI_type_internal_node	 (rs6000_builtin_types[RS6000_BTI_UINTHI])
#define intSI_type_internal_node	 (rs6000_builtin_types[RS6000_BTI_INTSI])
#define uintSI_type_internal_node	 (rs6000_builtin_types[RS6000_BTI_UINTSI])
#define float_type_internal_node	 (rs6000_builtin_types[RS6000_BTI_float])
#define void_type_internal_node		 (rs6000_builtin_types[RS6000_BTI_void])

extern GTY(()) tree rs6000_builtin_types[RS6000_BTI_MAX];
extern GTY(()) tree rs6000_builtin_decls[RS6000_BUILTIN_COUNT];
<|MERGE_RESOLUTION|>--- conflicted
+++ resolved
@@ -8,11 +8,7 @@
 
    GCC is free software; you can redistribute it and/or modify it
    under the terms of the GNU General Public License as published
-<<<<<<< HEAD
-   by the Free Software Foundation; either version 2, or (at your
-=======
    by the Free Software Foundation; either version 3, or (at your
->>>>>>> 751ff693
    option) any later version.
 
    GCC is distributed in the hope that it will be useful, but WITHOUT
@@ -21,14 +17,8 @@
    License for more details.
 
    You should have received a copy of the GNU General Public License
-<<<<<<< HEAD
-   along with GCC; see the file COPYING.  If not, write to the
-   Free Software Foundation, 51 Franklin Street, Fifth Floor, Boston,
-   MA 02110-1301, USA.  */
-=======
    along with GCC; see the file COPYING3.  If not see
    <http://www.gnu.org/licenses/>.  */
->>>>>>> 751ff693
 
 /* Note that some other tm.h files include this one and then override
    many of the definitions.  */
@@ -66,13 +56,10 @@
 #define PPC405_ERRATUM77 0
 #endif
 
-<<<<<<< HEAD
-=======
 #ifndef TARGET_PAIRED_FLOAT
 #define TARGET_PAIRED_FLOAT 0
 #endif
 
->>>>>>> 751ff693
 /* Common ASM definitions used by ASM_SPEC among the various targets
    for handling -mcpu=xxx switches.  */
 #define ASM_CPU_SPEC \
@@ -129,10 +116,7 @@
 %{mcpu=970: -mpower4 -maltivec} \
 %{mcpu=G5: -mpower4 -maltivec} \
 %{mcpu=8540: -me500} \
-<<<<<<< HEAD
-=======
 %{mcpu=8548: -me500} \
->>>>>>> 751ff693
 %{maltivec: -maltivec} \
 -many"
 
@@ -159,13 +143,6 @@
   { "cc1_cpu",			CC1_CPU_SPEC },				\
   SUBTARGET_EXTRA_SPECS
 
-<<<<<<< HEAD
-/* Architecture type.  */
-
-/* Define TARGET_MFCRF if the target assembler does not support the
-   optional field operand for mfcr.  */
-
-=======
 /* -mcpu=native handling only makes sense with compiler running on
    an PowerPC chip.  If changing this condition, also change
    the condition in driver-rs6000.c.  */
@@ -192,7 +169,6 @@
 /* Define TARGET_MFCRF if the target assembler does not support the
    optional field operand for mfcr.  */
 
->>>>>>> 751ff693
 #ifndef HAVE_AS_MFCRF
 #undef  TARGET_MFCRF
 #define TARGET_MFCRF 0
@@ -502,10 +478,7 @@
 #define UNITS_PER_FP_WORD 8
 #define UNITS_PER_ALTIVEC_WORD 16
 #define UNITS_PER_SPE_WORD 8
-<<<<<<< HEAD
-=======
 #define UNITS_PER_PAIRED_WORD 8
->>>>>>> 751ff693
 
 /* Type used for ptrdiff_t, as a string used in a declaration.  */
 #define PTRDIFF_TYPE "int"
@@ -588,18 +561,12 @@
    that the object would ordinarily have.  */
 #define LOCAL_ALIGNMENT(TYPE, ALIGN)				\
   ((TARGET_ALTIVEC && TREE_CODE (TYPE) == VECTOR_TYPE) ? 128 :	\
-<<<<<<< HEAD
-    (TARGET_E500_DOUBLE && TYPE_MODE (TYPE) == DFmode) ? 64 : \
-    (TARGET_SPE && TREE_CODE (TYPE) == VECTOR_TYPE \
-     && SPE_VECTOR_MODE (TYPE_MODE (TYPE))) ? 64 : ALIGN)
-=======
     (TARGET_E500_DOUBLE						\
      && (TYPE_MODE (TYPE) == DFmode || TYPE_MODE (TYPE) == DDmode)) ? 64 : \
     ((TARGET_SPE && TREE_CODE (TYPE) == VECTOR_TYPE \
      && SPE_VECTOR_MODE (TYPE_MODE (TYPE))) || (TARGET_PAIRED_FLOAT \
         && TREE_CODE (TYPE) == VECTOR_TYPE \
         && PAIRED_VECTOR_MODE (TYPE_MODE (TYPE)))) ? 64 : ALIGN)
->>>>>>> 751ff693
 
 /* Alignment of field after `int : 0' in a structure.  */
 #define EMPTY_FIELD_BOUNDARY 32
@@ -621,11 +588,7 @@
    fit into 1, whereas DI still needs two.  */
 #define MEMBER_TYPE_FORCES_BLK(FIELD, MODE) \
   ((TARGET_SPE && TREE_CODE (TREE_TYPE (FIELD)) == VECTOR_TYPE) \
-<<<<<<< HEAD
-   || (TARGET_E500_DOUBLE && (MODE) == DFmode))
-=======
    || (TARGET_E500_DOUBLE && ((MODE) == DFmode || (MODE) == DDmode)))
->>>>>>> 751ff693
 
 /* A bit-field declared as `int' forces `int' alignment for the struct.  */
 #define PCC_BITFIELD_TYPE_MATTERS 1
@@ -642,15 +605,10 @@
    Align vectors to 128 bits.  Align SPE vectors and E500 v2 doubles to
    64 bits.  */
 #define DATA_ALIGNMENT(TYPE, ALIGN)		\
-<<<<<<< HEAD
-  (TREE_CODE (TYPE) == VECTOR_TYPE ? (TARGET_SPE_ABI ? 64 : 128)	\
-   : (TARGET_E500_DOUBLE && TYPE_MODE (TYPE) == DFmode) ? 64 \
-=======
   (TREE_CODE (TYPE) == VECTOR_TYPE ? ((TARGET_SPE_ABI \
    || TARGET_PAIRED_FLOAT) ? 64 : 128)	\
    : (TARGET_E500_DOUBLE			\
       && (TYPE_MODE (TYPE) == DFmode || TYPE_MODE (TYPE) == DDmode)) ? 64 \
->>>>>>> 751ff693
    : TREE_CODE (TYPE) == ARRAY_TYPE		\
    && TYPE_MODE (TREE_TYPE (TYPE)) == QImode	\
    && (ALIGN) < BITS_PER_WORD ? BITS_PER_WORD : (ALIGN))
@@ -665,10 +623,7 @@
 #define SLOW_UNALIGNED_ACCESS(MODE, ALIGN)				\
   (STRICT_ALIGNMENT							\
    || (((MODE) == SFmode || (MODE) == DFmode || (MODE) == TFmode	\
-<<<<<<< HEAD
-=======
 	|| (MODE) == SDmode || (MODE) == DDmode || (MODE) == TDmode	\
->>>>>>> 751ff693
 	|| (MODE) == DImode)						\
        && (ALIGN) < 32))
 @@ -695,17 +650,10 @@
    really represent the memory location used.  It is represented here as
    a register, in order to work around problems in allocating stack storage
    in inline functions.
-<<<<<<< HEAD
 
    Another pseudo (not included in DWARF_FRAME_REGISTERS) is soft frame
    pointer, which is eventually eliminated in favor of SP or FP.  */
 
-=======
-
-   Another pseudo (not included in DWARF_FRAME_REGISTERS) is soft frame
-   pointer, which is eventually eliminated in favor of SP or FP.  */
-
->>>>>>> 751ff693
 #define FIRST_PSEUDO_REGISTER 114
 
 /* This must be included for pre gcc 3.0 glibc compatibility.  */
@@ -811,13 +759,6 @@
 }
 
 #define TOTAL_ALTIVEC_REGS	(LAST_ALTIVEC_REGNO - FIRST_ALTIVEC_REGNO + 1)
-<<<<<<< HEAD
-#define VRSAVE_REGNO		109
-#define VSCR_REGNO		110
-#define SPE_ACC_REGNO		111
-#define SPEFSCR_REGNO		112
-=======
->>>>>>> 751ff693
 
 #define FIRST_SAVED_ALTIVEC_REGNO (FIRST_ALTIVEC_REGNO+20)
 #define FIRST_SAVED_FP_REGNO    (14+32)
@@ -902,12 +843,9 @@
 
 /* SPE SIMD registers are just the GPRs.  */
 #define SPE_SIMD_REGNO_P(N) ((N) <= 31)
-<<<<<<< HEAD
-=======
 
 /* PAIRED SIMD registers are just the FPRs.  */
 #define PAIRED_SIMD_REGNO_P(N) ((N) >= 32 && (N) <= 63)
->>>>>>> 751ff693
 
 /* True if register is the XER register.  */
 #define XER_REGNO_P(N) ((N) == XER_REGNO)
@@ -937,11 +875,6 @@
          || (MODE) == V1DImode          \
          || (MODE) == V2SImode)
 
-<<<<<<< HEAD
-#define UNITS_PER_SIMD_WORD					\
-        (TARGET_ALTIVEC ? UNITS_PER_ALTIVEC_WORD		\
-	 : (TARGET_SPE ? UNITS_PER_SPE_WORD : UNITS_PER_WORD))
-=======
 #define PAIRED_VECTOR_MODE(MODE)        \
          ((MODE) == V2SFmode)            
 
@@ -949,7 +882,6 @@
 	(TARGET_ALTIVEC ? UNITS_PER_ALTIVEC_WORD		     \
 	 : (TARGET_SPE ? UNITS_PER_SPE_WORD : (TARGET_PAIRED_FLOAT ? \
 	 UNITS_PER_PAIRED_WORD : UNITS_PER_WORD)))
->>>>>>> 751ff693
 
 /* Value is TRUE if hard register REGNO can hold a value of
    machine-mode MODE.  */
@@ -983,11 +915,7 @@
    emitted the vrsave mask.  */
 
 #define HARD_REGNO_RENAME_OK(SRC, DST) \
-<<<<<<< HEAD
-  (! ALTIVEC_REGNO_P (DST) || regs_ever_live[DST])
-=======
   (! ALTIVEC_REGNO_P (DST) || df_regs_ever_live_p (DST))
->>>>>>> 751ff693
 
 /* A C expression returning the cost of moving data from a register of class
    CLASS1 to one of CLASS2.  */
@@ -1012,27 +940,12 @@
 
 #define LOGICAL_OP_NON_SHORT_CIRCUIT 0
 
-<<<<<<< HEAD
-/* A fixed register used at prologue and epilogue generation to fix
-   addressing modes.  The SPE needs heavy addressing fixes at the last
-   minute, and it's best to save a register for it.
-
-   AltiVec also needs fixes, but we've gotten around using r11, which
-   is actually wrong because when use_backchain_to_restore_sp is true,
-   we end up clobbering r11.
-
-   The AltiVec case needs to be fixed.  Dunno if we should break ABI
-   compatibility and reserve a register for it as well..  */
-
-#define FIXED_SCRATCH (TARGET_SPE ? 14 : 11)
-=======
 /* A fixed register used at epilogue generation to address SPE registers
    with negative offsets.  The 64-bit load/store instructions on the SPE
    only take positive offsets (and small ones at that), so we need to
    reserve a register for consing up negative offsets.  */
 
 #define FIXED_SCRATCH 0
->>>>>>> 751ff693
 
 /* Define this macro to change register usage conditional on target
    flags.  */
@@ -1066,14 +979,6 @@
 /* Place to put static chain when calling a function that requires it.  */
 #define STATIC_CHAIN_REGNUM 11
 
-<<<<<<< HEAD
-/* Link register number.  */
-#define LINK_REGISTER_REGNUM 65
-
-/* Count register number.  */
-#define COUNT_REGISTER_REGNUM 66
-=======
->>>>>>> 751ff693
  
 /* Define the classes of registers for register constraints in the
@@ -1260,12 +1165,6 @@
 #define SECONDARY_MEMORY_NEEDED(CLASS1,CLASS2,MODE)			\
  ((CLASS1) != (CLASS2) && (((CLASS1) == FLOAT_REGS			\
                             && (!TARGET_MFPGPR || !TARGET_POWERPC64	\
-<<<<<<< HEAD
-				|| ((MODE != DFmode) && (MODE != DImode)))) \
-			   || ((CLASS2) == FLOAT_REGS			\
-                               && (!TARGET_MFPGPR || !TARGET_POWERPC64	\
-				|| ((MODE != DFmode) && (MODE != DImode)))) \
-=======
 				|| ((MODE != DFmode)			\
 				    && (MODE != DDmode)			\
 				    && (MODE != DImode))))		\
@@ -1274,7 +1173,6 @@
 				   || ((MODE != DFmode)			\
 				       && (MODE != DDmode)		\
 				       && (MODE != DImode))))		\
->>>>>>> 751ff693
 			   || (CLASS1) == ALTIVEC_REGS			\
 			   || (CLASS2) == ALTIVEC_REGS))
 
@@ -1293,12 +1191,8 @@
 #define CLASS_MAX_NREGS(CLASS, MODE)					\
  (((CLASS) == FLOAT_REGS) 						\
   ? ((GET_MODE_SIZE (MODE) + UNITS_PER_FP_WORD - 1) / UNITS_PER_FP_WORD) \
-<<<<<<< HEAD
-  : (TARGET_E500_DOUBLE && (CLASS) == GENERAL_REGS && (MODE) == DFmode) \
-=======
   : (TARGET_E500_DOUBLE && (CLASS) == GENERAL_REGS			\
      && ((MODE) == DFmode || (MODE) == DDmode))				\
->>>>>>> 751ff693
   ? 1                                                                   \
   : ((GET_MODE_SIZE (MODE) + UNITS_PER_WORD - 1) / UNITS_PER_WORD))
 
@@ -1312,11 +1206,8 @@
    : (((TARGET_E500_DOUBLE						\
 	&& ((((TO) == DFmode) + ((FROM) == DFmode)) == 1		\
 	    || (((TO) == TFmode) + ((FROM) == TFmode)) == 1		\
-<<<<<<< HEAD
-=======
 	    || (((TO) == DDmode) + ((FROM) == DDmode)) == 1		\
 	    || (((TO) == TDmode) + ((FROM) == TDmode)) == 1		\
->>>>>>> 751ff693
 	    || (((TO) == DImode) + ((FROM) == DImode)) == 1))		\
        || (TARGET_SPE							\
 	   && (SPE_VECTOR_MODE (FROM) + SPE_VECTOR_MODE (TO)) == 1))	\
@@ -1619,13 +1510,6 @@
 #define FUNCTION_ARG_BOUNDARY(MODE, TYPE) \
   function_arg_boundary (MODE, TYPE)
 
-<<<<<<< HEAD
-/* Implement `va_start' for varargs and stdarg.  */
-#define EXPAND_BUILTIN_VA_START(valist, nextarg) \
-  rs6000_va_start (valist, nextarg)
-
-=======
->>>>>>> 751ff693
 #define PAD_VARARGS_DOWN \
    (FUNCTION_ARG_PADDING (TYPE_MODE (type), type) == downward)
 
@@ -1852,15 +1736,9 @@
    refers to a constant pool entry of an address (or the sum of it
    plus a constant), a short (16-bit signed) constant plus a register,
    the sum of two registers, or a register indirect, possibly with an
-<<<<<<< HEAD
-   auto-increment.  For DFmode and DImode with a constant plus register,
-   we must ensure that both words are addressable or PowerPC64 with offset
-   word aligned.
-=======
    auto-increment.  For DFmode, DDmode and DImode with a constant plus
    register, we must ensure that both words are addressable or PowerPC64
    with offset word aligned.
->>>>>>> 751ff693
 
    For modes spanning multiple registers (DFmode and DDmode in 32-bit GPRs,
    32-bit DImode, TImode), indexed addressing cannot be used because
@@ -2020,17 +1898,10 @@
 
 /* The cntlzw and cntlzd instructions return 32 and 64 for input of zero.  */
 #define CLZ_DEFINED_VALUE_AT_ZERO(MODE, VALUE) \
-<<<<<<< HEAD
-  ((VALUE) = ((MODE) == SImode ? 32 : 64))
-
-/* The CTZ patterns return -1 for input of zero.  */
-#define CTZ_DEFINED_VALUE_AT_ZERO(MODE, VALUE) ((VALUE) = -1)
-=======
   ((VALUE) = ((MODE) == SImode ? 32 : 64), 1)
 
 /* The CTZ patterns return -1 for input of zero.  */
 #define CTZ_DEFINED_VALUE_AT_ZERO(MODE, VALUE) ((VALUE) = -1, 1)
->>>>>>> 751ff693
 
 /* Specify the machine mode that pointers have.
    After generation of rtl, the compiler makes no further distinction
@@ -3117,8 +2988,6 @@
   SPE_BUILTIN_MFSPEFSCR,
   SPE_BUILTIN_BRINC,
 
-<<<<<<< HEAD
-=======
   /* PAIRED builtins.  */
   PAIRED_BUILTIN_DIVV2SF3,
   PAIRED_BUILTIN_ABSV2SF2,
@@ -3153,7 +3022,6 @@
   RS6000_BUILTIN_RECIPF,
   RS6000_BUILTIN_RSQRTF,
 
->>>>>>> 751ff693
   RS6000_BUILTIN_COUNT
 };
 
