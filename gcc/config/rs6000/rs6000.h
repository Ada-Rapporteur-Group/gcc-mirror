--- conflicted
+++ resolved
@@ -253,8 +253,6 @@
 #define TARGET_DFP 0
 #endif
 
-<<<<<<< HEAD
-=======
 /* Define TARGET_POPCNTD if the target assembler does not support the
    popcount word and double word instructions.  */
 
@@ -271,7 +269,6 @@
 #define TARGET_LWSYNC_INSTRUCTION 0
 #endif
 
->>>>>>> 42a9ba1d
 /* Define TARGET_TLS_MARKERS if the target assembler does not support
    arg markers for __tls_get_addr calls.  */
 #ifndef HAVE_AS_TLS_MARKERS
@@ -444,8 +441,6 @@
 extern const char *rs6000_sched_insert_nops_str;
 extern enum rs6000_nop_insertion rs6000_sched_insert_nops;
 extern int rs6000_xilinx_fpu;
-<<<<<<< HEAD
-=======
 
 /* Describe which vector unit to use for a given machine mode.  */
 enum rs6000_vector {
@@ -499,7 +494,6 @@
   ((rs6000_vector_align[(MODE)] != 0)					\
    ? rs6000_vector_align[(MODE)]					\
    : (int)GET_MODE_BITSIZE ((MODE)))
->>>>>>> 42a9ba1d
 
 /* Alignment options for fields in structures for sub-targets following
    AIX-like ABI.
