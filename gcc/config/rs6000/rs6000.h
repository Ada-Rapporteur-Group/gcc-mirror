/* Definitions of target machine for GNU compiler, for IBM RS/6000.
   Copyright (C) 1992, 1993, 1994, 1995, 1996, 1997, 1998, 1999,
   2000, 2001, 2002, 2003, 2004, 2005, 2006
   Free Software Foundation, Inc.
   Contributed by Richard Kenner (kenner@vlsi1.ultra.nyu.edu)

   This file is part of GCC.

   GCC is free software; you can redistribute it and/or modify it
   under the terms of the GNU General Public License as published
   by the Free Software Foundation; either version 2, or (at your
   option) any later version.

   GCC is distributed in the hope that it will be useful, but WITHOUT
   ANY WARRANTY; without even the implied warranty of MERCHANTABILITY
   or FITNESS FOR A PARTICULAR PURPOSE.  See the GNU General Public
   License for more details.

   You should have received a copy of the GNU General Public License
   along with GCC; see the file COPYING.  If not, write to the
   Free Software Foundation, 51 Franklin Street, Fifth Floor, Boston,
   MA 02110-1301, USA.  */

/* Note that some other tm.h files include this one and then override
   many of the definitions.  */

/* Definitions for the object file format.  These are set at
   compile-time.  */

#define OBJECT_XCOFF 1
#define OBJECT_ELF 2
#define OBJECT_PEF 3
#define OBJECT_MACHO 4

#define TARGET_ELF (TARGET_OBJECT_FORMAT == OBJECT_ELF)
#define TARGET_XCOFF (TARGET_OBJECT_FORMAT == OBJECT_XCOFF)
#define TARGET_MACOS (TARGET_OBJECT_FORMAT == OBJECT_PEF)
#define TARGET_MACHO (TARGET_OBJECT_FORMAT == OBJECT_MACHO)

#ifndef TARGET_AIX
#define TARGET_AIX 0
#endif

/* Control whether function entry points use a "dot" symbol when
   ABI_AIX.  */
#define DOT_SYMBOLS 1

/* Default string to use for cpu if not specified.  */
#ifndef TARGET_CPU_DEFAULT
#define TARGET_CPU_DEFAULT ((char *)0)
#endif

/* If configured for PPC405, support PPC405CR Erratum77.  */
#ifdef CONFIG_PPC405CR
#define PPC405_ERRATUM77 (rs6000_cpu == PROCESSOR_PPC405)
#else
#define PPC405_ERRATUM77 0
#endif

/* Common ASM definitions used by ASM_SPEC among the various targets
   for handling -mcpu=xxx switches.  */
#define ASM_CPU_SPEC \
"%{!mcpu*: \
  %{mpower: %{!mpower2: -mpwr}} \
  %{mpower2: -mpwrx} \
  %{mpowerpc64*: -mppc64} \
  %{!mpowerpc64*: %{mpowerpc*: -mppc}} \
  %{mno-power: %{!mpowerpc*: -mcom}} \
  %{!mno-power: %{!mpower*: %(asm_default)}}} \
%{mcpu=common: -mcom} \
%{mcpu=cell: -mcell} \
%{mcpu=power: -mpwr} \
%{mcpu=power2: -mpwrx} \
%{mcpu=power3: -mppc64} \
%{mcpu=power4: -mpower4} \
%{mcpu=power5: -mpower4} \
%{mcpu=power5+: -mpower4} \
<<<<<<< HEAD
=======
%{mcpu=power6: -mpower4 -maltivec} \
%{mcpu=power6x: -mpower4 -maltivec} \
>>>>>>> f8383f28
%{mcpu=powerpc: -mppc} \
%{mcpu=rios: -mpwr} \
%{mcpu=rios1: -mpwr} \
%{mcpu=rios2: -mpwrx} \
%{mcpu=rsc: -mpwr} \
%{mcpu=rsc1: -mpwr} \
%{mcpu=rs64a: -mppc64} \
%{mcpu=401: -mppc} \
%{mcpu=403: -m403} \
%{mcpu=405: -m405} \
%{mcpu=405fp: -m405} \
%{mcpu=440: -m440} \
%{mcpu=440fp: -m440} \
%{mcpu=505: -mppc} \
%{mcpu=601: -m601} \
%{mcpu=602: -mppc} \
%{mcpu=603: -mppc} \
%{mcpu=603e: -mppc} \
%{mcpu=ec603e: -mppc} \
%{mcpu=604: -mppc} \
%{mcpu=604e: -mppc} \
%{mcpu=620: -mppc64} \
%{mcpu=630: -mppc64} \
%{mcpu=740: -mppc} \
%{mcpu=750: -mppc} \
%{mcpu=G3: -mppc} \
%{mcpu=7400: -mppc -maltivec} \
%{mcpu=7450: -mppc -maltivec} \
%{mcpu=G4: -mppc -maltivec} \
%{mcpu=801: -mppc} \
%{mcpu=821: -mppc} \
%{mcpu=823: -mppc} \
%{mcpu=860: -mppc} \
%{mcpu=970: -mpower4 -maltivec} \
%{mcpu=G5: -mpower4 -maltivec} \
%{mcpu=8540: -me500} \
%{maltivec: -maltivec} \
-many"

#define CPP_DEFAULT_SPEC ""

#define ASM_DEFAULT_SPEC ""

/* This macro defines names of additional specifications to put in the specs
   that can be used in various specifications like CC1_SPEC.  Its definition
   is an initializer with a subgrouping for each command option.

   Each subgrouping contains a string constant, that defines the
   specification name, and a string constant that used by the GCC driver
   program.

   Do not define this macro if it does not need to do anything.  */

#define SUBTARGET_EXTRA_SPECS

#define EXTRA_SPECS							\
  { "cpp_default",		CPP_DEFAULT_SPEC },			\
  { "asm_cpu",			ASM_CPU_SPEC },				\
  { "asm_default",		ASM_DEFAULT_SPEC },			\
  SUBTARGET_EXTRA_SPECS

/* Architecture type.  */

/* Define TARGET_MFCRF if the target assembler does not support the
   optional field operand for mfcr.  */

#ifndef HAVE_AS_MFCRF
#undef  TARGET_MFCRF
#define TARGET_MFCRF 0
#endif

/* Define TARGET_POPCNTB if the target assembler does not support the
   popcount byte instruction.  */

#ifndef HAVE_AS_POPCNTB
#undef  TARGET_POPCNTB
#define TARGET_POPCNTB 0
#endif

/* Define TARGET_FPRND if the target assembler does not support the
   fp rounding instructions.  */

#ifndef HAVE_AS_FPRND
#undef  TARGET_FPRND
#define TARGET_FPRND 0
#endif

<<<<<<< HEAD
=======
/* Define TARGET_MFPGPR if the target assembler does not support the
   mffpr and mftgpr instructions. */

#ifndef HAVE_AS_MFPGPR
#undef  TARGET_MFPGPR
#define TARGET_MFPGPR 0
#endif

>>>>>>> f8383f28
#ifndef TARGET_SECURE_PLT
#define TARGET_SECURE_PLT 0
#endif

#define TARGET_32BIT		(! TARGET_64BIT)

#ifndef HAVE_AS_TLS
#define HAVE_AS_TLS 0
#endif

/* Return 1 for a symbol ref for a thread-local storage symbol.  */
#define RS6000_SYMBOL_REF_TLS_P(RTX) \
  (GET_CODE (RTX) == SYMBOL_REF && SYMBOL_REF_TLS_MODEL (RTX) != 0)

#ifdef IN_LIBGCC2
/* For libgcc2 we make sure this is a compile time constant */
#if defined (__64BIT__) || defined (__powerpc64__) || defined (__ppc64__)
#undef TARGET_POWERPC64
#define TARGET_POWERPC64	1
#else
#undef TARGET_POWERPC64
#define TARGET_POWERPC64	0
#endif
#else
    /* The option machinery will define this.  */
#endif

#define TARGET_DEFAULT (MASK_POWER | MASK_MULTIPLE | MASK_STRING)

/* Processor type.  Order must match cpu attribute in MD file.  */
enum processor_type
 {
   PROCESSOR_RIOS1,
   PROCESSOR_RIOS2,
   PROCESSOR_RS64A,
   PROCESSOR_MPCCORE,
   PROCESSOR_PPC403,
   PROCESSOR_PPC405,
   PROCESSOR_PPC440,
   PROCESSOR_PPC601,
   PROCESSOR_PPC603,
   PROCESSOR_PPC604,
   PROCESSOR_PPC604e,
   PROCESSOR_PPC620,
   PROCESSOR_PPC630,
   PROCESSOR_PPC750,
   PROCESSOR_PPC7400,
   PROCESSOR_PPC7450,
   PROCESSOR_PPC8540,
   PROCESSOR_POWER4,
   PROCESSOR_POWER5,
   PROCESSOR_POWER6,
   PROCESSOR_CELL
};

extern enum processor_type rs6000_cpu;

/* Recast the processor type to the cpu attribute.  */
#define rs6000_cpu_attr ((enum attr_cpu)rs6000_cpu)

/* Define generic processor types based upon current deployment.  */
#define PROCESSOR_COMMON    PROCESSOR_PPC601
#define PROCESSOR_POWER     PROCESSOR_RIOS1
#define PROCESSOR_POWERPC   PROCESSOR_PPC604
#define PROCESSOR_POWERPC64 PROCESSOR_RS64A

/* Define the default processor.  This is overridden by other tm.h files.  */
#define PROCESSOR_DEFAULT   PROCESSOR_RIOS1
#define PROCESSOR_DEFAULT64 PROCESSOR_RS64A

/* Specify the dialect of assembler to use.  New mnemonics is dialect one
   and the old mnemonics are dialect zero.  */
#define ASSEMBLER_DIALECT (TARGET_NEW_MNEMONICS ? 1 : 0)

/* Types of costly dependences.  */
enum rs6000_dependence_cost
 {
   max_dep_latency = 1000,
   no_dep_costly,
   all_deps_costly,
   true_store_to_load_dep_costly,
   store_to_load_dep_costly
 };

/* Types of nop insertion schemes in sched target hook sched_finish.  */
enum rs6000_nop_insertion
  {
    sched_finish_regroup_exact = 1000,
    sched_finish_pad_groups,
    sched_finish_none
  };

/* Dispatch group termination caused by an insn.  */
enum group_termination
  {
    current_group,
    previous_group
  };

/* Support for a compile-time default CPU, et cetera.  The rules are:
   --with-cpu is ignored if -mcpu is specified.
   --with-tune is ignored if -mtune is specified.
   --with-float is ignored if -mhard-float or -msoft-float are
    specified.  */
#define OPTION_DEFAULT_SPECS \
  {"cpu", "%{!mcpu=*:-mcpu=%(VALUE)}" }, \
  {"tune", "%{!mtune=*:-mtune=%(VALUE)}" }, \
  {"float", "%{!msoft-float:%{!mhard-float:-m%(VALUE)-float}}" }

/* rs6000_select[0] is reserved for the default cpu defined via --with-cpu */
struct rs6000_cpu_select
{
  const char *string;
  const char *name;
  int set_tune_p;
  int set_arch_p;
};

extern struct rs6000_cpu_select rs6000_select[];

/* Debug support */
extern const char *rs6000_debug_name;	/* Name for -mdebug-xxxx option */
extern int rs6000_debug_stack;		/* debug stack applications */
extern int rs6000_debug_arg;		/* debug argument handling */

#define	TARGET_DEBUG_STACK	rs6000_debug_stack
#define	TARGET_DEBUG_ARG	rs6000_debug_arg

extern const char *rs6000_traceback_name; /* Type of traceback table.  */

/* These are separate from target_flags because we've run out of bits
   there.  */
extern int rs6000_long_double_type_size;
extern int rs6000_ieeequad;
extern int rs6000_altivec_abi;
extern int rs6000_spe_abi;
extern int rs6000_float_gprs;
extern int rs6000_alignment_flags;
extern const char *rs6000_sched_insert_nops_str;
extern enum rs6000_nop_insertion rs6000_sched_insert_nops;

/* Alignment options for fields in structures for sub-targets following
   AIX-like ABI.
   ALIGN_POWER word-aligns FP doubles (default AIX ABI).
   ALIGN_NATURAL doubleword-aligns FP doubles (align to object size).

   Override the macro definitions when compiling libobjc to avoid undefined
   reference to rs6000_alignment_flags due to library's use of GCC alignment
   macros which use the macros below.  */

#ifndef IN_TARGET_LIBS
#define MASK_ALIGN_POWER   0x00000000
#define MASK_ALIGN_NATURAL 0x00000001
#define TARGET_ALIGN_NATURAL (rs6000_alignment_flags & MASK_ALIGN_NATURAL)
#else
#define TARGET_ALIGN_NATURAL 0
#endif

#define TARGET_LONG_DOUBLE_128 (rs6000_long_double_type_size == 128)
#define TARGET_IEEEQUAD rs6000_ieeequad
#define TARGET_ALTIVEC_ABI rs6000_altivec_abi

#define TARGET_SPE_ABI 0
#define TARGET_SPE 0
#define TARGET_E500 0
#define TARGET_ISEL 0
#define TARGET_FPRS 1
#define TARGET_E500_SINGLE 0
#define TARGET_E500_DOUBLE 0

/* E500 processors only support plain "sync", not lwsync.  */
#define TARGET_NO_LWSYNC TARGET_E500

/* Sometimes certain combinations of command options do not make sense
   on a particular target machine.  You can define a macro
   `OVERRIDE_OPTIONS' to take account of this.  This macro, if
   defined, is executed once just after all the command options have
   been parsed.

   Do not use this macro to turn on various extra optimizations for
   `-O'.  That is what `OPTIMIZATION_OPTIONS' is for.

   On the RS/6000 this is used to define the target cpu type.  */

#define OVERRIDE_OPTIONS rs6000_override_options (TARGET_CPU_DEFAULT)

/* Define this to change the optimizations performed by default.  */
#define OPTIMIZATION_OPTIONS(LEVEL,SIZE) optimization_options(LEVEL,SIZE)

/* Show we can debug even without a frame pointer.  */
#define CAN_DEBUG_WITHOUT_FP

/* Target pragma.  */
#define REGISTER_TARGET_PRAGMAS() do {				\
  c_register_pragma (0, "longcall", rs6000_pragma_longcall);	\
  targetm.resolve_overloaded_builtin = altivec_resolve_overloaded_builtin; \
} while (0)

/* Target #defines.  */
#define TARGET_CPU_CPP_BUILTINS() \
  rs6000_cpu_cpp_builtins (pfile)

/* This is used by rs6000_cpu_cpp_builtins to indicate the byte order
   we're compiling for.  Some configurations may need to override it.  */
#define RS6000_CPU_CPP_ENDIAN_BUILTINS()	\
  do						\
    {						\
      if (BYTES_BIG_ENDIAN)			\
	{					\
	  builtin_define ("__BIG_ENDIAN__");	\
	  builtin_define ("_BIG_ENDIAN");	\
	  builtin_assert ("machine=bigendian");	\
	}					\
      else					\
	{					\
	  builtin_define ("__LITTLE_ENDIAN__");	\
	  builtin_define ("_LITTLE_ENDIAN");	\
	  builtin_assert ("machine=littleendian"); \
	}					\
    }						\
  while (0)

/* Target machine storage layout.  */

/* Define this macro if it is advisable to hold scalars in registers
   in a wider mode than that declared by the program.  In such cases,
   the value is constrained to be within the bounds of the declared
   type, but kept valid in the wider mode.  The signedness of the
   extension may differ from that of the type.  */

#define PROMOTE_MODE(MODE,UNSIGNEDP,TYPE)	\
  if (GET_MODE_CLASS (MODE) == MODE_INT		\
      && GET_MODE_SIZE (MODE) < UNITS_PER_WORD) \
    (MODE) = TARGET_32BIT ? SImode : DImode;

/* Define this if most significant bit is lowest numbered
   in instructions that operate on numbered bit-fields.  */
/* That is true on RS/6000.  */
#define BITS_BIG_ENDIAN 1

/* Define this if most significant byte of a word is the lowest numbered.  */
/* That is true on RS/6000.  */
#define BYTES_BIG_ENDIAN 1

/* Define this if most significant word of a multiword number is lowest
   numbered.

   For RS/6000 we can decide arbitrarily since there are no machine
   instructions for them.  Might as well be consistent with bits and bytes.  */
#define WORDS_BIG_ENDIAN 1

#define MAX_BITS_PER_WORD 64

/* Width of a word, in units (bytes).  */
#define UNITS_PER_WORD (! TARGET_POWERPC64 ? 4 : 8)
#ifdef IN_LIBGCC2
#define MIN_UNITS_PER_WORD UNITS_PER_WORD
#else
#define MIN_UNITS_PER_WORD 4
#endif
#define UNITS_PER_FP_WORD 8
#define UNITS_PER_ALTIVEC_WORD 16
#define UNITS_PER_SPE_WORD 8

/* Type used for ptrdiff_t, as a string used in a declaration.  */
#define PTRDIFF_TYPE "int"

/* Type used for size_t, as a string used in a declaration.  */
#define SIZE_TYPE "long unsigned int"

/* Type used for wchar_t, as a string used in a declaration.  */
#define WCHAR_TYPE "short unsigned int"

/* Width of wchar_t in bits.  */
#define WCHAR_TYPE_SIZE 16

/* A C expression for the size in bits of the type `short' on the
   target machine.  If you don't define this, the default is half a
   word.  (If this would be less than one storage unit, it is
   rounded up to one unit.)  */
#define SHORT_TYPE_SIZE 16

/* A C expression for the size in bits of the type `int' on the
   target machine.  If you don't define this, the default is one
   word.  */
#define INT_TYPE_SIZE 32

/* A C expression for the size in bits of the type `long' on the
   target machine.  If you don't define this, the default is one
   word.  */
#define LONG_TYPE_SIZE (TARGET_32BIT ? 32 : 64)

/* A C expression for the size in bits of the type `long long' on the
   target machine.  If you don't define this, the default is two
   words.  */
#define LONG_LONG_TYPE_SIZE 64

/* A C expression for the size in bits of the type `float' on the
   target machine.  If you don't define this, the default is one
   word.  */
#define FLOAT_TYPE_SIZE 32

/* A C expression for the size in bits of the type `double' on the
   target machine.  If you don't define this, the default is two
   words.  */
#define DOUBLE_TYPE_SIZE 64

/* A C expression for the size in bits of the type `long double' on
   the target machine.  If you don't define this, the default is two
   words.  */
#define LONG_DOUBLE_TYPE_SIZE rs6000_long_double_type_size

/* Define this to set long double type size to use in libgcc2.c, which can
   not depend on target_flags.  */
#ifdef __LONG_DOUBLE_128__
#define LIBGCC2_LONG_DOUBLE_TYPE_SIZE 128
#else
#define LIBGCC2_LONG_DOUBLE_TYPE_SIZE 64
#endif

/* Work around rs6000_long_double_type_size dependency in ada/targtyps.c.  */
#define WIDEST_HARDWARE_FP_SIZE 64

/* Width in bits of a pointer.
   See also the macro `Pmode' defined below.  */
#define POINTER_SIZE (TARGET_32BIT ? 32 : 64)

/* Allocation boundary (in *bits*) for storing arguments in argument list.  */
#define PARM_BOUNDARY (TARGET_32BIT ? 32 : 64)

/* Boundary (in *bits*) on which stack pointer should be aligned.  */
#define STACK_BOUNDARY \
  ((TARGET_32BIT && !TARGET_ALTIVEC && !TARGET_ALTIVEC_ABI) ? 64 : 128)

/* Allocation boundary (in *bits*) for the code of a function.  */
#define FUNCTION_BOUNDARY 32

/* No data type wants to be aligned rounder than this.  */
#define BIGGEST_ALIGNMENT 128

/* A C expression to compute the alignment for a variables in the
   local store.  TYPE is the data type, and ALIGN is the alignment
   that the object would ordinarily have.  */
#define LOCAL_ALIGNMENT(TYPE, ALIGN)				\
  ((TARGET_ALTIVEC && TREE_CODE (TYPE) == VECTOR_TYPE) ? 128 :	\
    (TARGET_E500_DOUBLE && TYPE_MODE (TYPE) == DFmode) ? 64 : \
    (TARGET_SPE && TREE_CODE (TYPE) == VECTOR_TYPE \
     && SPE_VECTOR_MODE (TYPE_MODE (TYPE))) ? 64 : ALIGN)

/* Alignment of field after `int : 0' in a structure.  */
#define EMPTY_FIELD_BOUNDARY 32

/* Every structure's size must be a multiple of this.  */
#define STRUCTURE_SIZE_BOUNDARY 8

/* Return 1 if a structure or array containing FIELD should be
   accessed using `BLKMODE'.

   For the SPE, simd types are V2SI, and gcc can be tempted to put the
   entire thing in a DI and use subregs to access the internals.
   store_bit_field() will force (subreg:DI (reg:V2SI x))'s to the
   back-end.  Because a single GPR can hold a V2SI, but not a DI, the
   best thing to do is set structs to BLKmode and avoid Severe Tire
   Damage.

   On e500 v2, DF and DI modes suffer from the same anomaly.  DF can
   fit into 1, whereas DI still needs two.  */
#define MEMBER_TYPE_FORCES_BLK(FIELD, MODE) \
  ((TARGET_SPE && TREE_CODE (TREE_TYPE (FIELD)) == VECTOR_TYPE) \
   || (TARGET_E500_DOUBLE && (MODE) == DFmode))

/* A bit-field declared as `int' forces `int' alignment for the struct.  */
#define PCC_BITFIELD_TYPE_MATTERS 1

/* Make strings word-aligned so strcpy from constants will be faster.
   Make vector constants quadword aligned.  */
#define CONSTANT_ALIGNMENT(EXP, ALIGN)                           \
  (TREE_CODE (EXP) == STRING_CST	                         \
   && (ALIGN) < BITS_PER_WORD                                    \
   ? BITS_PER_WORD                                               \
   : (ALIGN))

/* Make arrays of chars word-aligned for the same reasons.
   Align vectors to 128 bits.  Align SPE vectors and E500 v2 doubles to
   64 bits.  */
#define DATA_ALIGNMENT(TYPE, ALIGN)		\
  (TREE_CODE (TYPE) == VECTOR_TYPE ? (TARGET_SPE_ABI ? 64 : 128)	\
   : (TARGET_E500_DOUBLE && TYPE_MODE (TYPE) == DFmode) ? 64 \
   : TREE_CODE (TYPE) == ARRAY_TYPE		\
   && TYPE_MODE (TREE_TYPE (TYPE)) == QImode	\
   && (ALIGN) < BITS_PER_WORD ? BITS_PER_WORD : (ALIGN))

/* Nonzero if move instructions will actually fail to work
   when given unaligned data.  */
#define STRICT_ALIGNMENT 0

/* Define this macro to be the value 1 if unaligned accesses have a cost
   many times greater than aligned accesses, for example if they are
   emulated in a trap handler.  */
#define SLOW_UNALIGNED_ACCESS(MODE, ALIGN)				\
  (STRICT_ALIGNMENT							\
   || (((MODE) == SFmode || (MODE) == DFmode || (MODE) == TFmode	\
	|| (MODE) == DImode)						\
       && (ALIGN) < 32))

/* Standard register usage.  */

/* Number of actual hardware registers.
   The hardware registers are assigned numbers for the compiler
   from 0 to just below FIRST_PSEUDO_REGISTER.
   All registers that the compiler knows about must be given numbers,
   even those that are not normally considered general registers.

   RS/6000 has 32 fixed-point registers, 32 floating-point registers,
   an MQ register, a count register, a link register, and 8 condition
   register fields, which we view here as separate registers.  AltiVec
   adds 32 vector registers and a VRsave register.

   In addition, the difference between the frame and argument pointers is
   a function of the number of registers saved, so we need to have a
   register for AP that will later be eliminated in favor of SP or FP.
   This is a normal register, but it is fixed.

   We also create a pseudo register for float/int conversions, that will
   really represent the memory location used.  It is represented here as
   a register, in order to work around problems in allocating stack storage
   in inline functions.

   Another pseudo (not included in DWARF_FRAME_REGISTERS) is soft frame
   pointer, which is eventually eliminated in favor of SP or FP.  */

#define FIRST_PSEUDO_REGISTER 114

/* This must be included for pre gcc 3.0 glibc compatibility.  */
#define PRE_GCC3_DWARF_FRAME_REGISTERS 77

/* Add 32 dwarf columns for synthetic SPE registers.  */
#define DWARF_FRAME_REGISTERS ((FIRST_PSEUDO_REGISTER - 1) + 32)

/* The SPE has an additional 32 synthetic registers, with DWARF debug
   info numbering for these registers starting at 1200.  While eh_frame
   register numbering need not be the same as the debug info numbering,
   we choose to number these regs for eh_frame at 1200 too.  This allows
   future versions of the rs6000 backend to add hard registers and
   continue to use the gcc hard register numbering for eh_frame.  If the
   extra SPE registers in eh_frame were numbered starting from the
   current value of FIRST_PSEUDO_REGISTER, then if FIRST_PSEUDO_REGISTER
   changed we'd need to introduce a mapping in DWARF_FRAME_REGNUM to
   avoid invalidating older SPE eh_frame info.

   We must map them here to avoid huge unwinder tables mostly consisting
   of unused space.  */
#define DWARF_REG_TO_UNWIND_COLUMN(r) \
  ((r) > 1200 ? ((r) - 1200 + FIRST_PSEUDO_REGISTER - 1) : (r))

/* Use standard DWARF numbering for DWARF debugging information.  */
#define DBX_REGISTER_NUMBER(REGNO) rs6000_dbx_register_number (REGNO)

/* Use gcc hard register numbering for eh_frame.  */
#define DWARF_FRAME_REGNUM(REGNO) (REGNO)

/* Map register numbers held in the call frame info that gcc has
   collected using DWARF_FRAME_REGNUM to those that should be output in
   .debug_frame and .eh_frame.  We continue to use gcc hard reg numbers
   for .eh_frame, but use the numbers mandated by the various ABIs for
   .debug_frame.  rs6000_emit_prologue has translated any combination of
   CR2, CR3, CR4 saves to a save of CR2.  The actual code emitted saves
   the whole of CR, so we map CR2_REGNO to the DWARF reg for CR.  */
#define DWARF2_FRAME_REG_OUT(REGNO, FOR_EH)	\
  ((FOR_EH) ? (REGNO)				\
   : (REGNO) == CR2_REGNO ? 64			\
   : DBX_REGISTER_NUMBER (REGNO))

/* 1 for registers that have pervasive standard uses
   and are not available for the register allocator.

   On RS/6000, r1 is used for the stack.  On Darwin, r2 is available
   as a local register; for all other OS's r2 is the TOC pointer.

   cr5 is not supposed to be used.

   On System V implementations, r13 is fixed and not available for use.  */

#define FIXED_REGISTERS  \
  {0, 1, FIXED_R2, 0, 0, 0, 0, 0, 0, 0, 0, 0, 0, FIXED_R13, 0, 0, \
   0, 0, 0, 0, 0, 0, 0, 0, 0, 0, 0, 0, 0, 0, 0, 0, \
   0, 0, 0, 0, 0, 0, 0, 0, 0, 0, 0, 0, 0, 0, 0, 0, \
   0, 0, 0, 0, 0, 0, 0, 0, 0, 0, 0, 0, 0, 0, 0, 0, \
   0, 0, 0, 1, 0, 0, 0, 0, 0, 1, 0, 0, 1,	   \
   /* AltiVec registers.  */			   \
   0, 0, 0, 0, 0, 0, 0, 0, 0, 0, 0, 0, 0, 0, 0, 0, \
   0, 0, 0, 0, 0, 0, 0, 0, 0, 0, 0, 0, 0, 0, 0, 0, \
   1, 1						   \
   , 1, 1, 1                                       \
}

/* 1 for registers not available across function calls.
   These must include the FIXED_REGISTERS and also any
   registers that can be used without being saved.
   The latter must include the registers where values are returned
   and the register where structure-value addresses are passed.
   Aside from that, you can include as many other registers as you like.  */

#define CALL_USED_REGISTERS  \
  {1, 1, 1, 1, 1, 1, 1, 1, 1, 1, 1, 1, 1, FIXED_R13, 0, 0, \
   0, 0, 0, 0, 0, 0, 0, 0, 0, 0, 0, 0, 0, 0, 0, 0, \
   1, 1, 1, 1, 1, 1, 1, 1, 1, 1, 1, 1, 1, 1, 0, 0, \
   0, 0, 0, 0, 0, 0, 0, 0, 0, 0, 0, 0, 0, 0, 0, 0, \
   1, 1, 1, 1, 1, 1, 0, 0, 0, 1, 1, 1, 1,	   \
   /* AltiVec registers.  */			   \
   0, 0, 0, 0, 0, 0, 0, 0, 0, 0, 0, 0, 0, 0, 0, 0, \
   0, 0, 0, 0, 0, 0, 0, 0, 0, 0, 0, 0, 0, 0, 0, 0, \
   1, 1						   \
   , 1, 1, 1                                       \
}

/* Like `CALL_USED_REGISTERS' except this macro doesn't require that
   the entire set of `FIXED_REGISTERS' be included.
   (`CALL_USED_REGISTERS' must be a superset of `FIXED_REGISTERS').
   This macro is optional.  If not specified, it defaults to the value
   of `CALL_USED_REGISTERS'.  */

#define CALL_REALLY_USED_REGISTERS  \
  {1, 1, 1, 1, 1, 1, 1, 1, 1, 1, 1, 1, 1, FIXED_R13, 0, 0, \
   0, 0, 0, 0, 0, 0, 0, 0, 0, 0, 0, 0, 0, 0, 0, 0, \
   1, 1, 1, 1, 1, 1, 1, 1, 1, 1, 1, 1, 1, 1, 0, 0, \
   0, 0, 0, 0, 0, 0, 0, 0, 0, 0, 0, 0, 0, 0, 0, 0, \
   1, 1, 1, 1, 1, 1, 0, 0, 0, 1, 1, 1, 1,	   \
   /* AltiVec registers.  */			   \
   0, 0, 0, 0, 0, 0, 0, 0, 0, 0, 0, 0, 0, 0, 0, 0, \
   0, 0, 0, 0, 0, 0, 0, 0, 0, 0, 0, 0, 0, 0, 0, 0, \
   0, 0						   \
   , 0, 0, 0                                       \
}

#define MQ_REGNO     64
#define CR0_REGNO    68
#define CR1_REGNO    69
#define CR2_REGNO    70
#define CR3_REGNO    71
#define CR4_REGNO    72
#define MAX_CR_REGNO 75
#define XER_REGNO    76
#define FIRST_ALTIVEC_REGNO	77
#define LAST_ALTIVEC_REGNO	108
#define TOTAL_ALTIVEC_REGS	(LAST_ALTIVEC_REGNO - FIRST_ALTIVEC_REGNO + 1)
#define VRSAVE_REGNO		109
#define VSCR_REGNO		110
#define SPE_ACC_REGNO		111
#define SPEFSCR_REGNO		112

#define FIRST_SAVED_ALTIVEC_REGNO (FIRST_ALTIVEC_REGNO+20)
#define FIRST_SAVED_FP_REGNO    (14+32)
#define FIRST_SAVED_GP_REGNO 13

/* List the order in which to allocate registers.  Each register must be
   listed once, even those in FIXED_REGISTERS.

   We allocate in the following order:
	fp0		(not saved or used for anything)
	fp13 - fp2	(not saved; incoming fp arg registers)
	fp1		(not saved; return value)
	fp31 - fp14	(saved; order given to save least number)
	cr7, cr6	(not saved or special)
	cr1		(not saved, but used for FP operations)
	cr0		(not saved, but used for arithmetic operations)
	cr4, cr3, cr2	(saved)
	r0		(not saved; cannot be base reg)
	r9		(not saved; best for TImode)
	r11, r10, r8-r4	(not saved; highest used first to make less conflict)
	r3		(not saved; return value register)
	r31 - r13	(saved; order given to save least number)
	r12		(not saved; if used for DImode or DFmode would use r13)
	mq		(not saved; best to use it if we can)
	ctr		(not saved; when we have the choice ctr is better)
	lr		(saved)
	cr5, r1, r2, ap, xer (fixed)
	v0 - v1		(not saved or used for anything)
	v13 - v3	(not saved; incoming vector arg registers)
	v2		(not saved; incoming vector arg reg; return value)
	v19 - v14	(not saved or used for anything)
	v31 - v20	(saved; order given to save least number)
	vrsave, vscr	(fixed)
	spe_acc, spefscr (fixed)
	sfp		(fixed)
*/

#if FIXED_R2 == 1
#define MAYBE_R2_AVAILABLE
#define MAYBE_R2_FIXED 2,
#else
#define MAYBE_R2_AVAILABLE 2,
#define MAYBE_R2_FIXED
#endif

#define REG_ALLOC_ORDER						\
  {32,								\
   45, 44, 43, 42, 41, 40, 39, 38, 37, 36, 35, 34,		\
   33,								\
   63, 62, 61, 60, 59, 58, 57, 56, 55, 54, 53, 52, 51,		\
   50, 49, 48, 47, 46,						\
   75, 74, 69, 68, 72, 71, 70,					\
   0, MAYBE_R2_AVAILABLE					\
   9, 11, 10, 8, 7, 6, 5, 4,					\
   3,								\
   31, 30, 29, 28, 27, 26, 25, 24, 23, 22, 21, 20, 19,		\
   18, 17, 16, 15, 14, 13, 12,					\
   64, 66, 65,							\
   73, 1, MAYBE_R2_FIXED 67, 76,				\
   /* AltiVec registers.  */					\
   77, 78,							\
   90, 89, 88, 87, 86, 85, 84, 83, 82, 81, 80,			\
   79,								\
   96, 95, 94, 93, 92, 91,					\
   108, 107, 106, 105, 104, 103, 102, 101, 100, 99, 98, 97,	\
   109, 110,							\
   111, 112, 113						\
}

/* True if register is floating-point.  */
#define FP_REGNO_P(N) ((N) >= 32 && (N) <= 63)

/* True if register is a condition register.  */
#define CR_REGNO_P(N) ((N) >= 68 && (N) <= 75)

/* True if register is a condition register, but not cr0.  */
#define CR_REGNO_NOT_CR0_P(N) ((N) >= 69 && (N) <= 75)

/* True if register is an integer register.  */
#define INT_REGNO_P(N) \
  ((N) <= 31 || (N) == ARG_POINTER_REGNUM || (N) == FRAME_POINTER_REGNUM)

/* SPE SIMD registers are just the GPRs.  */
#define SPE_SIMD_REGNO_P(N) ((N) <= 31)

/* True if register is the XER register.  */
#define XER_REGNO_P(N) ((N) == XER_REGNO)

/* True if register is an AltiVec register.  */
#define ALTIVEC_REGNO_P(N) ((N) >= FIRST_ALTIVEC_REGNO && (N) <= LAST_ALTIVEC_REGNO)

/* Return number of consecutive hard regs needed starting at reg REGNO
   to hold something of mode MODE.  */

#define HARD_REGNO_NREGS(REGNO, MODE) rs6000_hard_regno_nregs ((REGNO), (MODE))

#define HARD_REGNO_CALL_PART_CLOBBERED(REGNO, MODE)	\
  ((TARGET_32BIT && TARGET_POWERPC64			\
    && (GET_MODE_SIZE (MODE) > 4)  \
    && INT_REGNO_P (REGNO)) ? 1 : 0)

#define ALTIVEC_VECTOR_MODE(MODE)	\
	 ((MODE) == V16QImode		\
	  || (MODE) == V8HImode		\
	  || (MODE) == V4SFmode		\
	  || (MODE) == V4SImode)

#define SPE_VECTOR_MODE(MODE)		\
	((MODE) == V4HImode          	\
         || (MODE) == V2SFmode          \
         || (MODE) == V1DImode          \
         || (MODE) == V2SImode)

#define UNITS_PER_SIMD_WORD					\
        (TARGET_ALTIVEC ? UNITS_PER_ALTIVEC_WORD		\
	 : (TARGET_SPE ? UNITS_PER_SPE_WORD : UNITS_PER_WORD))

/* Value is TRUE if hard register REGNO can hold a value of
   machine-mode MODE.  */
#define HARD_REGNO_MODE_OK(REGNO, MODE) \
  rs6000_hard_regno_mode_ok_p[(int)(MODE)][REGNO]

/* Value is 1 if it is a good idea to tie two pseudo registers
   when one has mode MODE1 and one has mode MODE2.
   If HARD_REGNO_MODE_OK could produce different values for MODE1 and MODE2,
   for any hard reg, then this must be 0 for correct output.  */
#define MODES_TIEABLE_P(MODE1, MODE2) \
  (SCALAR_FLOAT_MODE_P (MODE1)			\
   ? SCALAR_FLOAT_MODE_P (MODE2)		\
   : SCALAR_FLOAT_MODE_P (MODE2)		\
   ? SCALAR_FLOAT_MODE_P (MODE1)		\
   : GET_MODE_CLASS (MODE1) == MODE_CC		\
   ? GET_MODE_CLASS (MODE2) == MODE_CC		\
   : GET_MODE_CLASS (MODE2) == MODE_CC		\
   ? GET_MODE_CLASS (MODE1) == MODE_CC		\
   : SPE_VECTOR_MODE (MODE1)			\
   ? SPE_VECTOR_MODE (MODE2)			\
   : SPE_VECTOR_MODE (MODE2)			\
   ? SPE_VECTOR_MODE (MODE1)			\
   : ALTIVEC_VECTOR_MODE (MODE1)		\
   ? ALTIVEC_VECTOR_MODE (MODE2)		\
   : ALTIVEC_VECTOR_MODE (MODE2)		\
   ? ALTIVEC_VECTOR_MODE (MODE1)		\
   : 1)

/* Post-reload, we can't use any new AltiVec registers, as we already
   emitted the vrsave mask.  */

#define HARD_REGNO_RENAME_OK(SRC, DST) \
  (! ALTIVEC_REGNO_P (DST) || regs_ever_live[DST])

/* A C expression returning the cost of moving data from a register of class
   CLASS1 to one of CLASS2.  */

#define REGISTER_MOVE_COST rs6000_register_move_cost

/* A C expressions returning the cost of moving data of MODE from a register to
   or from memory.  */

#define MEMORY_MOVE_COST rs6000_memory_move_cost

/* Specify the cost of a branch insn; roughly the number of extra insns that
   should be added to avoid a branch.

   Set this to 3 on the RS/6000 since that is roughly the average cost of an
   unscheduled conditional branch.  */

#define BRANCH_COST 3

/* Override BRANCH_COST heuristic which empirically produces worse
   performance for removing short circuiting from the logical ops.  */

#define LOGICAL_OP_NON_SHORT_CIRCUIT 0

/* A fixed register used at prologue and epilogue generation to fix
   addressing modes.  The SPE needs heavy addressing fixes at the last
   minute, and it's best to save a register for it.

   AltiVec also needs fixes, but we've gotten around using r11, which
   is actually wrong because when use_backchain_to_restore_sp is true,
   we end up clobbering r11.

   The AltiVec case needs to be fixed.  Dunno if we should break ABI
   compatibility and reserve a register for it as well..  */

#define FIXED_SCRATCH (TARGET_SPE ? 14 : 11)

/* Define this macro to change register usage conditional on target
   flags.  */

#define CONDITIONAL_REGISTER_USAGE rs6000_conditional_register_usage ()

/* Specify the registers used for certain standard purposes.
   The values of these macros are register numbers.  */

/* RS/6000 pc isn't overloaded on a register that the compiler knows about.  */
/* #define PC_REGNUM  */

/* Register to use for pushing function arguments.  */
#define STACK_POINTER_REGNUM 1

/* Base register for access to local variables of the function.  */
#define HARD_FRAME_POINTER_REGNUM 31

/* Base register for access to local variables of the function.  */
#define FRAME_POINTER_REGNUM 113

/* Value should be nonzero if functions must have frame pointers.
   Zero means the frame pointer need not be set up (and parms
   may be accessed via the stack pointer) in functions that seem suitable.
   This is computed in `reload', in reload1.c.  */
#define FRAME_POINTER_REQUIRED 0

/* Base register for access to arguments of the function.  */
#define ARG_POINTER_REGNUM 67

/* Place to put static chain when calling a function that requires it.  */
#define STATIC_CHAIN_REGNUM 11

/* Link register number.  */
#define LINK_REGISTER_REGNUM 65

/* Count register number.  */
#define COUNT_REGISTER_REGNUM 66

/* Define the classes of registers for register constraints in the
   machine description.  Also define ranges of constants.

   One of the classes must always be named ALL_REGS and include all hard regs.
   If there is more than one class, another class must be named NO_REGS
   and contain no registers.

   The name GENERAL_REGS must be the name of a class (or an alias for
   another name such as ALL_REGS).  This is the class of registers
   that is allowed by "g" or "r" in a register constraint.
   Also, registers outside this class are allocated only when
   instructions express preferences for them.

   The classes must be numbered in nondecreasing order; that is,
   a larger-numbered class must never be contained completely
   in a smaller-numbered class.

   For any two classes, it is very desirable that there be another
   class that represents their union.  */

/* The RS/6000 has three types of registers, fixed-point, floating-point,
   and condition registers, plus three special registers, MQ, CTR, and the
   link register.  AltiVec adds a vector register class.

   However, r0 is special in that it cannot be used as a base register.
   So make a class for registers valid as base registers.

   Also, cr0 is the only condition code register that can be used in
   arithmetic insns, so make a separate class for it.  */

enum reg_class
{
  NO_REGS,
  BASE_REGS,
  GENERAL_REGS,
  FLOAT_REGS,
  ALTIVEC_REGS,
  VRSAVE_REGS,
  VSCR_REGS,
  SPE_ACC_REGS,
  SPEFSCR_REGS,
  NON_SPECIAL_REGS,
  MQ_REGS,
  LINK_REGS,
  CTR_REGS,
  LINK_OR_CTR_REGS,
  SPECIAL_REGS,
  SPEC_OR_GEN_REGS,
  CR0_REGS,
  CR_REGS,
  NON_FLOAT_REGS,
  XER_REGS,
  ALL_REGS,
  LIM_REG_CLASSES
};

#define N_REG_CLASSES (int) LIM_REG_CLASSES

/* Give names of register classes as strings for dump file.  */

#define REG_CLASS_NAMES							\
{									\
  "NO_REGS",								\
  "BASE_REGS",								\
  "GENERAL_REGS",							\
  "FLOAT_REGS",								\
  "ALTIVEC_REGS",							\
  "VRSAVE_REGS",							\
  "VSCR_REGS",								\
  "SPE_ACC_REGS",                                                       \
  "SPEFSCR_REGS",                                                       \
  "NON_SPECIAL_REGS",							\
  "MQ_REGS",								\
  "LINK_REGS",								\
  "CTR_REGS",								\
  "LINK_OR_CTR_REGS",							\
  "SPECIAL_REGS",							\
  "SPEC_OR_GEN_REGS",							\
  "CR0_REGS",								\
  "CR_REGS",								\
  "NON_FLOAT_REGS",							\
  "XER_REGS",								\
  "ALL_REGS"								\
}

/* Define which registers fit in which classes.
   This is an initializer for a vector of HARD_REG_SET
   of length N_REG_CLASSES.  */

#define REG_CLASS_CONTENTS						     \
{									     \
  { 0x00000000, 0x00000000, 0x00000000, 0x00000000 }, /* NO_REGS */	     \
  { 0xfffffffe, 0x00000000, 0x00000008, 0x00020000 }, /* BASE_REGS */	     \
  { 0xffffffff, 0x00000000, 0x00000008, 0x00020000 }, /* GENERAL_REGS */     \
  { 0x00000000, 0xffffffff, 0x00000000, 0x00000000 }, /* FLOAT_REGS */       \
  { 0x00000000, 0x00000000, 0xffffe000, 0x00001fff }, /* ALTIVEC_REGS */     \
  { 0x00000000, 0x00000000, 0x00000000, 0x00002000 }, /* VRSAVE_REGS */	     \
  { 0x00000000, 0x00000000, 0x00000000, 0x00004000 }, /* VSCR_REGS */	     \
  { 0x00000000, 0x00000000, 0x00000000, 0x00008000 }, /* SPE_ACC_REGS */     \
  { 0x00000000, 0x00000000, 0x00000000, 0x00010000 }, /* SPEFSCR_REGS */     \
  { 0xffffffff, 0xffffffff, 0x00000008, 0x00020000 }, /* NON_SPECIAL_REGS */ \
  { 0x00000000, 0x00000000, 0x00000001, 0x00000000 }, /* MQ_REGS */	     \
  { 0x00000000, 0x00000000, 0x00000002, 0x00000000 }, /* LINK_REGS */	     \
  { 0x00000000, 0x00000000, 0x00000004, 0x00000000 }, /* CTR_REGS */	     \
  { 0x00000000, 0x00000000, 0x00000006, 0x00000000 }, /* LINK_OR_CTR_REGS */ \
  { 0x00000000, 0x00000000, 0x00000007, 0x00002000 }, /* SPECIAL_REGS */     \
  { 0xffffffff, 0x00000000, 0x0000000f, 0x00022000 }, /* SPEC_OR_GEN_REGS */ \
  { 0x00000000, 0x00000000, 0x00000010, 0x00000000 }, /* CR0_REGS */	     \
  { 0x00000000, 0x00000000, 0x00000ff0, 0x00000000 }, /* CR_REGS */	     \
  { 0xffffffff, 0x00000000, 0x0000efff, 0x00020000 }, /* NON_FLOAT_REGS */   \
  { 0x00000000, 0x00000000, 0x00001000, 0x00000000 }, /* XER_REGS */	     \
  { 0xffffffff, 0xffffffff, 0xffffffff, 0x0003ffff }  /* ALL_REGS */	     \
}

/* The same information, inverted:
   Return the class number of the smallest class containing
   reg number REGNO.  This could be a conditional expression
   or could index an array.  */

#define REGNO_REG_CLASS(REGNO)			\
 ((REGNO) == 0 ? GENERAL_REGS			\
  : (REGNO) < 32 ? BASE_REGS			\
  : FP_REGNO_P (REGNO) ? FLOAT_REGS		\
  : ALTIVEC_REGNO_P (REGNO) ? ALTIVEC_REGS	\
  : (REGNO) == CR0_REGNO ? CR0_REGS		\
  : CR_REGNO_P (REGNO) ? CR_REGS		\
  : (REGNO) == MQ_REGNO ? MQ_REGS		\
  : (REGNO) == LINK_REGISTER_REGNUM ? LINK_REGS	\
  : (REGNO) == COUNT_REGISTER_REGNUM ? CTR_REGS	\
  : (REGNO) == ARG_POINTER_REGNUM ? BASE_REGS	\
  : (REGNO) == XER_REGNO ? XER_REGS		\
  : (REGNO) == VRSAVE_REGNO ? VRSAVE_REGS	\
  : (REGNO) == VSCR_REGNO ? VRSAVE_REGS		\
  : (REGNO) == SPE_ACC_REGNO ? SPE_ACC_REGS	\
  : (REGNO) == SPEFSCR_REGNO ? SPEFSCR_REGS	\
  : (REGNO) == FRAME_POINTER_REGNUM ? BASE_REGS	\
  : NO_REGS)

/* The class value for index registers, and the one for base regs.  */
#define INDEX_REG_CLASS GENERAL_REGS
#define BASE_REG_CLASS BASE_REGS

/* Given an rtx X being reloaded into a reg required to be
   in class CLASS, return the class of reg to actually use.
   In general this is just CLASS; but on some machines
   in some cases it is preferable to use a more restrictive class.

   On the RS/6000, we have to return NO_REGS when we want to reload a
   floating-point CONST_DOUBLE to force it to be copied to memory.

   We also don't want to reload integer values into floating-point
   registers if we can at all help it.  In fact, this can
   cause reload to die, if it tries to generate a reload of CTR
   into a FP register and discovers it doesn't have the memory location
   required.

   ??? Would it be a good idea to have reload do the converse, that is
   try to reload floating modes into FP registers if possible?
 */

#define PREFERRED_RELOAD_CLASS(X,CLASS)			\
  ((CONSTANT_P (X)					\
    && reg_classes_intersect_p ((CLASS), FLOAT_REGS))	\
   ? NO_REGS 						\
   : (GET_MODE_CLASS (GET_MODE (X)) == MODE_INT 	\
      && (CLASS) == NON_SPECIAL_REGS)			\
   ? GENERAL_REGS					\
   : (CLASS))

/* Return the register class of a scratch register needed to copy IN into
   or out of a register in CLASS in MODE.  If it can be done directly,
   NO_REGS is returned.  */

#define SECONDARY_RELOAD_CLASS(CLASS,MODE,IN) \
  rs6000_secondary_reload_class (CLASS, MODE, IN)

/* If we are copying between FP or AltiVec registers and anything
   else, we need a memory location.  The exception is when we are
   targeting ppc64 and the move to/from fpr to gpr instructions
   are available.*/

#define SECONDARY_MEMORY_NEEDED(CLASS1,CLASS2,MODE)			\
 ((CLASS1) != (CLASS2) && (((CLASS1) == FLOAT_REGS			\
                            && (!TARGET_MFPGPR || !TARGET_POWERPC64	\
				|| ((MODE != DFmode) && (MODE != DImode)))) \
			   || ((CLASS2) == FLOAT_REGS			\
                               && (!TARGET_MFPGPR || !TARGET_POWERPC64	\
				|| ((MODE != DFmode) && (MODE != DImode)))) \
			   || (CLASS1) == ALTIVEC_REGS			\
			   || (CLASS2) == ALTIVEC_REGS))

/* Return the maximum number of consecutive registers
   needed to represent mode MODE in a register of class CLASS.

   On RS/6000, this is the size of MODE in words,
   except in the FP regs, where a single reg is enough for two words.  */
#define CLASS_MAX_NREGS(CLASS, MODE)					\
 (((CLASS) == FLOAT_REGS) 						\
  ? ((GET_MODE_SIZE (MODE) + UNITS_PER_FP_WORD - 1) / UNITS_PER_FP_WORD) \
  : (TARGET_E500_DOUBLE && (CLASS) == GENERAL_REGS && (MODE) == DFmode) \
  ? 1                                                                   \
  : ((GET_MODE_SIZE (MODE) + UNITS_PER_WORD - 1) / UNITS_PER_WORD))

/* Return nonzero if for CLASS a mode change from FROM to TO is invalid.  */

#define CANNOT_CHANGE_MODE_CLASS(FROM, TO, CLASS)			\
  (GET_MODE_SIZE (FROM) != GET_MODE_SIZE (TO)				\
   ? ((GET_MODE_SIZE (FROM) < 8 || GET_MODE_SIZE (TO) < 8		\
       || TARGET_IEEEQUAD)						\
      && reg_classes_intersect_p (FLOAT_REGS, CLASS))			\
   : (((TARGET_E500_DOUBLE						\
	&& ((((TO) == DFmode) + ((FROM) == DFmode)) == 1		\
	    || (((TO) == DImode) + ((FROM) == DImode)) == 1))		\
       || (TARGET_SPE							\
	   && (SPE_VECTOR_MODE (FROM) + SPE_VECTOR_MODE (TO)) == 1))	\
      && reg_classes_intersect_p (GENERAL_REGS, CLASS)))

/* Stack layout; function entry, exit and calling.  */

/* Enumeration to give which calling sequence to use.  */
enum rs6000_abi {
  ABI_NONE,
  ABI_AIX,			/* IBM's AIX */
  ABI_V4,			/* System V.4/eabi */
  ABI_DARWIN			/* Apple's Darwin (OS X kernel) */
};

extern enum rs6000_abi rs6000_current_abi;	/* available for use by subtarget */

/* Define this if pushing a word on the stack
   makes the stack pointer a smaller address.  */
#define STACK_GROWS_DOWNWARD

/* Offsets recorded in opcodes are a multiple of this alignment factor.  */
#define DWARF_CIE_DATA_ALIGNMENT (-((int) (TARGET_32BIT ? 4 : 8)))

/* Define this to nonzero if the nominal address of the stack frame
   is at the high-address end of the local variables;
   that is, each additional local variable allocated
   goes at a more negative offset in the frame.

   On the RS/6000, we grow upwards, from the area after the outgoing
   arguments.  */
#define FRAME_GROWS_DOWNWARD (flag_stack_protect != 0)

/* Size of the outgoing register save area */
#define RS6000_REG_SAVE ((DEFAULT_ABI == ABI_AIX			\
			  || DEFAULT_ABI == ABI_DARWIN)			\
			 ? (TARGET_64BIT ? 64 : 32)			\
			 : 0)

/* Size of the fixed area on the stack */
#define RS6000_SAVE_AREA \
  (((DEFAULT_ABI == ABI_AIX || DEFAULT_ABI == ABI_DARWIN) ? 24 : 8)	\
   << (TARGET_64BIT ? 1 : 0))

/* MEM representing address to save the TOC register */
#define RS6000_SAVE_TOC gen_rtx_MEM (Pmode, \
				     plus_constant (stack_pointer_rtx, \
						    (TARGET_32BIT ? 20 : 40)))

/* Align an address */
#define RS6000_ALIGN(n,a) (((n) + (a) - 1) & ~((a) - 1))

/* Offset within stack frame to start allocating local variables at.
   If FRAME_GROWS_DOWNWARD, this is the offset to the END of the
   first local allocated.  Otherwise, it is the offset to the BEGINNING
   of the first local allocated.

   On the RS/6000, the frame pointer is the same as the stack pointer,
   except for dynamic allocations.  So we start after the fixed area and
   outgoing parameter area.  */

#define STARTING_FRAME_OFFSET						\
  (FRAME_GROWS_DOWNWARD							\
   ? 0									\
   : (RS6000_ALIGN (current_function_outgoing_args_size,		\
		    TARGET_ALTIVEC ? 16 : 8)				\
      + RS6000_SAVE_AREA))

/* Offset from the stack pointer register to an item dynamically
   allocated on the stack, e.g., by `alloca'.

   The default value for this macro is `STACK_POINTER_OFFSET' plus the
   length of the outgoing arguments.  The default is correct for most
   machines.  See `function.c' for details.  */
#define STACK_DYNAMIC_OFFSET(FUNDECL)					\
  (RS6000_ALIGN (current_function_outgoing_args_size,			\
		 TARGET_ALTIVEC ? 16 : 8)				\
   + (STACK_POINTER_OFFSET))

/* If we generate an insn to push BYTES bytes,
   this says how many the stack pointer really advances by.
   On RS/6000, don't define this because there are no push insns.  */
/*  #define PUSH_ROUNDING(BYTES) */

/* Offset of first parameter from the argument pointer register value.
   On the RS/6000, we define the argument pointer to the start of the fixed
   area.  */
#define FIRST_PARM_OFFSET(FNDECL) RS6000_SAVE_AREA

/* Offset from the argument pointer register value to the top of
   stack.  This is different from FIRST_PARM_OFFSET because of the
   register save area.  */
#define ARG_POINTER_CFA_OFFSET(FNDECL) 0

/* Define this if stack space is still allocated for a parameter passed
   in a register.  The value is the number of bytes allocated to this
   area.  */
#define REG_PARM_STACK_SPACE(FNDECL)	RS6000_REG_SAVE

/* Define this if the above stack space is to be considered part of the
   space allocated by the caller.  */
#define OUTGOING_REG_PARM_STACK_SPACE

/* This is the difference between the logical top of stack and the actual sp.

   For the RS/6000, sp points past the fixed area.  */
#define STACK_POINTER_OFFSET RS6000_SAVE_AREA

/* Define this if the maximum size of all the outgoing args is to be
   accumulated and pushed during the prologue.  The amount can be
   found in the variable current_function_outgoing_args_size.  */
#define ACCUMULATE_OUTGOING_ARGS 1

/* Value is the number of bytes of arguments automatically
   popped when returning from a subroutine call.
   FUNDECL is the declaration node of the function (as a tree),
   FUNTYPE is the data type of the function (as a tree),
   or for a library call it is an identifier node for the subroutine name.
   SIZE is the number of bytes of arguments passed on the stack.  */

#define RETURN_POPS_ARGS(FUNDECL,FUNTYPE,SIZE) 0

/* Define how to find the value returned by a function.
   VALTYPE is the data type of the value (as a tree).
   If the precise function being called is known, FUNC is its FUNCTION_DECL;
   otherwise, FUNC is 0.  */

#define FUNCTION_VALUE(VALTYPE, FUNC) rs6000_function_value ((VALTYPE), (FUNC))

/* Define how to find the value returned by a library function
   assuming the value has mode MODE.  */

#define LIBCALL_VALUE(MODE) rs6000_libcall_value ((MODE))

/* DRAFT_V4_STRUCT_RET defaults off.  */
#define DRAFT_V4_STRUCT_RET 0

/* Let TARGET_RETURN_IN_MEMORY control what happens.  */
#define DEFAULT_PCC_STRUCT_RETURN 0

/* Mode of stack savearea.
   FUNCTION is VOIDmode because calling convention maintains SP.
   BLOCK needs Pmode for SP.
   NONLOCAL needs twice Pmode to maintain both backchain and SP.  */
#define STACK_SAVEAREA_MODE(LEVEL)	\
  (LEVEL == SAVE_FUNCTION ? VOIDmode	\
  : LEVEL == SAVE_NONLOCAL ? (TARGET_32BIT ? DImode : TImode) : Pmode)

/* Minimum and maximum general purpose registers used to hold arguments.  */
#define GP_ARG_MIN_REG 3
#define GP_ARG_MAX_REG 10
#define GP_ARG_NUM_REG (GP_ARG_MAX_REG - GP_ARG_MIN_REG + 1)

/* Minimum and maximum floating point registers used to hold arguments.  */
#define FP_ARG_MIN_REG 33
#define	FP_ARG_AIX_MAX_REG 45
#define	FP_ARG_V4_MAX_REG  40
#define	FP_ARG_MAX_REG ((DEFAULT_ABI == ABI_AIX				\
			 || DEFAULT_ABI == ABI_DARWIN)			\
			? FP_ARG_AIX_MAX_REG : FP_ARG_V4_MAX_REG)
#define FP_ARG_NUM_REG (FP_ARG_MAX_REG - FP_ARG_MIN_REG + 1)

/* Minimum and maximum AltiVec registers used to hold arguments.  */
#define ALTIVEC_ARG_MIN_REG (FIRST_ALTIVEC_REGNO + 2)
#define ALTIVEC_ARG_MAX_REG (ALTIVEC_ARG_MIN_REG + 11)
#define ALTIVEC_ARG_NUM_REG (ALTIVEC_ARG_MAX_REG - ALTIVEC_ARG_MIN_REG + 1)

/* Return registers */
#define GP_ARG_RETURN GP_ARG_MIN_REG
#define FP_ARG_RETURN FP_ARG_MIN_REG
#define ALTIVEC_ARG_RETURN (FIRST_ALTIVEC_REGNO + 2)

/* Flags for the call/call_value rtl operations set up by function_arg */
#define CALL_NORMAL		0x00000000	/* no special processing */
/* Bits in 0x00000001 are unused.  */
#define CALL_V4_CLEAR_FP_ARGS	0x00000002	/* V.4, no FP args passed */
#define CALL_V4_SET_FP_ARGS	0x00000004	/* V.4, FP args were passed */
#define CALL_LONG		0x00000008	/* always call indirect */
#define CALL_LIBCALL		0x00000010	/* libcall */

/* We don't have prologue and epilogue functions to save/restore
   everything for most ABIs.  */
#define WORLD_SAVE_P(INFO) 0

/* 1 if N is a possible register number for a function value
   as seen by the caller.

   On RS/6000, this is r3, fp1, and v2 (for AltiVec).  */
#define FUNCTION_VALUE_REGNO_P(N)					\
  ((N) == GP_ARG_RETURN							\
   || ((N) == FP_ARG_RETURN && TARGET_HARD_FLOAT && TARGET_FPRS)	\
   || ((N) == ALTIVEC_ARG_RETURN && TARGET_ALTIVEC && TARGET_ALTIVEC_ABI))

/* 1 if N is a possible register number for function argument passing.
   On RS/6000, these are r3-r10 and fp1-fp13.
   On AltiVec, v2 - v13 are used for passing vectors.  */
#define FUNCTION_ARG_REGNO_P(N)						\
  ((unsigned) (N) - GP_ARG_MIN_REG < GP_ARG_NUM_REG			\
   || ((unsigned) (N) - ALTIVEC_ARG_MIN_REG < ALTIVEC_ARG_NUM_REG	\
       && TARGET_ALTIVEC && TARGET_ALTIVEC_ABI)				\
   || ((unsigned) (N) - FP_ARG_MIN_REG < FP_ARG_NUM_REG			\
       && TARGET_HARD_FLOAT && TARGET_FPRS))

/* Define a data type for recording info about an argument list
   during the scan of that argument list.  This data type should
   hold all necessary information about the function itself
   and about the args processed so far, enough to enable macros
   such as FUNCTION_ARG to determine where the next arg should go.

   On the RS/6000, this is a structure.  The first element is the number of
   total argument words, the second is used to store the next
   floating-point register number, and the third says how many more args we
   have prototype types for.

   For ABI_V4, we treat these slightly differently -- `sysv_gregno' is
   the next available GP register, `fregno' is the next available FP
   register, and `words' is the number of words used on the stack.

   The varargs/stdarg support requires that this structure's size
   be a multiple of sizeof(int).  */

typedef struct rs6000_args
{
  int words;			/* # words used for passing GP registers */
  int fregno;			/* next available FP register */
  int vregno;			/* next available AltiVec register */
  int nargs_prototype;		/* # args left in the current prototype */
  int prototype;		/* Whether a prototype was defined */
  int stdarg;			/* Whether function is a stdarg function.  */
  int call_cookie;		/* Do special things for this call */
  int sysv_gregno;		/* next available GP register */
  int intoffset;		/* running offset in struct (darwin64) */
  int use_stack;		/* any part of struct on stack (darwin64) */
  int named;			/* false for varargs params */
} CUMULATIVE_ARGS;

/* Initialize a variable CUM of type CUMULATIVE_ARGS
   for a call to a function whose data type is FNTYPE.
   For a library call, FNTYPE is 0.  */

#define INIT_CUMULATIVE_ARGS(CUM, FNTYPE, LIBNAME, INDIRECT, N_NAMED_ARGS) \
  init_cumulative_args (&CUM, FNTYPE, LIBNAME, FALSE, FALSE, N_NAMED_ARGS)

/* Similar, but when scanning the definition of a procedure.  We always
   set NARGS_PROTOTYPE large so we never return an EXPR_LIST.  */

#define INIT_CUMULATIVE_INCOMING_ARGS(CUM, FNTYPE, LIBNAME) \
  init_cumulative_args (&CUM, FNTYPE, LIBNAME, TRUE, FALSE, 1000)

/* Like INIT_CUMULATIVE_ARGS' but only used for outgoing libcalls.  */

#define INIT_CUMULATIVE_LIBCALL_ARGS(CUM, MODE, LIBNAME) \
  init_cumulative_args (&CUM, NULL_TREE, LIBNAME, FALSE, TRUE, 0)

/* Update the data in CUM to advance over an argument
   of mode MODE and data type TYPE.
   (TYPE is null for libcalls where that information may not be available.)  */

#define FUNCTION_ARG_ADVANCE(CUM, MODE, TYPE, NAMED)	\
  function_arg_advance (&CUM, MODE, TYPE, NAMED, 0)

/* Determine where to put an argument to a function.
   Value is zero to push the argument on the stack,
   or a hard register in which to store the argument.

   MODE is the argument's machine mode.
   TYPE is the data type of the argument (as a tree).
    This is null for libcalls where that information may
    not be available.
   CUM is a variable of type CUMULATIVE_ARGS which gives info about
    the preceding args and about the function being called.
   NAMED is nonzero if this argument is a named parameter
    (otherwise it is an extra parameter matching an ellipsis).

   On RS/6000 the first eight words of non-FP are normally in registers
   and the rest are pushed.  The first 13 FP args are in registers.

   If this is floating-point and no prototype is specified, we use
   both an FP and integer register (or possibly FP reg and stack).  Library
   functions (when TYPE is zero) always have the proper types for args,
   so we can pass the FP value just in one register.  emit_library_function
   doesn't support EXPR_LIST anyway.  */

#define FUNCTION_ARG(CUM, MODE, TYPE, NAMED) \
  function_arg (&CUM, MODE, TYPE, NAMED)

/* If defined, a C expression which determines whether, and in which
   direction, to pad out an argument with extra space.  The value
   should be of type `enum direction': either `upward' to pad above
   the argument, `downward' to pad below, or `none' to inhibit
   padding.  */

#define FUNCTION_ARG_PADDING(MODE, TYPE) function_arg_padding (MODE, TYPE)

/* If defined, a C expression that gives the alignment boundary, in bits,
   of an argument with the specified mode and type.  If it is not defined,
   PARM_BOUNDARY is used for all arguments.  */

#define FUNCTION_ARG_BOUNDARY(MODE, TYPE) \
  function_arg_boundary (MODE, TYPE)

/* Implement `va_start' for varargs and stdarg.  */
#define EXPAND_BUILTIN_VA_START(valist, nextarg) \
  rs6000_va_start (valist, nextarg)

#define PAD_VARARGS_DOWN \
   (FUNCTION_ARG_PADDING (TYPE_MODE (type), type) == downward)

/* Output assembler code to FILE to increment profiler label # LABELNO
   for profiling a function entry.  */

#define FUNCTION_PROFILER(FILE, LABELNO)	\
  output_function_profiler ((FILE), (LABELNO));

/* EXIT_IGNORE_STACK should be nonzero if, when returning from a function,
   the stack pointer does not matter. No definition is equivalent to
   always zero.

   On the RS/6000, this is nonzero because we can restore the stack from
   its backpointer, which we maintain.  */
#define EXIT_IGNORE_STACK	1

/* Define this macro as a C expression that is nonzero for registers
   that are used by the epilogue or the return' pattern.  The stack
   and frame pointer registers are already be assumed to be used as
   needed.  */

#define	EPILOGUE_USES(REGNO)					\
  ((reload_completed && (REGNO) == LINK_REGISTER_REGNUM)	\
   || (TARGET_ALTIVEC && (REGNO) == VRSAVE_REGNO)		\
   || (current_function_calls_eh_return				\
       && TARGET_AIX						\
       && (REGNO) == 2))


/* TRAMPOLINE_TEMPLATE deleted */

/* Length in units of the trampoline for entering a nested function.  */

#define TRAMPOLINE_SIZE rs6000_trampoline_size ()

/* Emit RTL insns to initialize the variable parts of a trampoline.
   FNADDR is an RTX for the address of the function's pure code.
   CXT is an RTX for the static chain value for the function.  */

#define INITIALIZE_TRAMPOLINE(ADDR, FNADDR, CXT)		\
  rs6000_initialize_trampoline (ADDR, FNADDR, CXT)

/* Definitions for __builtin_return_address and __builtin_frame_address.
   __builtin_return_address (0) should give link register (65), enable
   this.  */
/* This should be uncommented, so that the link register is used, but
   currently this would result in unmatched insns and spilling fixed
   registers so we'll leave it for another day.  When these problems are
   taken care of one additional fetch will be necessary in RETURN_ADDR_RTX.
   (mrs) */
/* #define RETURN_ADDR_IN_PREVIOUS_FRAME */

/* Number of bytes into the frame return addresses can be found.  See
   rs6000_stack_info in rs6000.c for more information on how the different
   abi's store the return address.  */
#define RETURN_ADDRESS_OFFSET						\
 ((DEFAULT_ABI == ABI_AIX						\
   || DEFAULT_ABI == ABI_DARWIN)	? (TARGET_32BIT ? 8 : 16) :	\
  (DEFAULT_ABI == ABI_V4)		? 4 :				\
  (internal_error ("RETURN_ADDRESS_OFFSET not supported"), 0))

/* The current return address is in link register (65).  The return address
   of anything farther back is accessed normally at an offset of 8 from the
   frame pointer.  */
#define RETURN_ADDR_RTX(COUNT, FRAME)                 \
  (rs6000_return_addr (COUNT, FRAME))


/* Definitions for register eliminations.

   We have two registers that can be eliminated on the RS/6000.  First, the
   frame pointer register can often be eliminated in favor of the stack
   pointer register.  Secondly, the argument pointer register can always be
   eliminated; it is replaced with either the stack or frame pointer.

   In addition, we use the elimination mechanism to see if r30 is needed
   Initially we assume that it isn't.  If it is, we spill it.  This is done
   by making it an eliminable register.  We replace it with itself so that
   if it isn't needed, then existing uses won't be modified.  */

/* This is an array of structures.  Each structure initializes one pair
   of eliminable registers.  The "from" register number is given first,
   followed by "to".  Eliminations of the same "from" register are listed
   in order of preference.  */
#define ELIMINABLE_REGS					\
{{ HARD_FRAME_POINTER_REGNUM, STACK_POINTER_REGNUM},	\
 { FRAME_POINTER_REGNUM, STACK_POINTER_REGNUM},		\
 { FRAME_POINTER_REGNUM, HARD_FRAME_POINTER_REGNUM},	\
 { ARG_POINTER_REGNUM, STACK_POINTER_REGNUM},		\
 { ARG_POINTER_REGNUM, HARD_FRAME_POINTER_REGNUM},	\
 { RS6000_PIC_OFFSET_TABLE_REGNUM, RS6000_PIC_OFFSET_TABLE_REGNUM } }

/* Given FROM and TO register numbers, say whether this elimination is allowed.
   Frame pointer elimination is automatically handled.

   For the RS/6000, if frame pointer elimination is being done, we would like
   to convert ap into fp, not sp.

   We need r30 if -mminimal-toc was specified, and there are constant pool
   references.  */

#define CAN_ELIMINATE(FROM, TO)						\
 ((FROM) == ARG_POINTER_REGNUM && (TO) == STACK_POINTER_REGNUM		\
  ? ! frame_pointer_needed						\
  : (FROM) == RS6000_PIC_OFFSET_TABLE_REGNUM 				\
  ? ! TARGET_MINIMAL_TOC || TARGET_NO_TOC || get_pool_size () == 0	\
  : 1)

/* Define the offset between two registers, one to be eliminated, and the other
   its replacement, at the start of a routine.  */
#define INITIAL_ELIMINATION_OFFSET(FROM, TO, OFFSET) \
  ((OFFSET) = rs6000_initial_elimination_offset(FROM, TO))

/* Addressing modes, and classification of registers for them.  */

#define HAVE_PRE_DECREMENT 1
#define HAVE_PRE_INCREMENT 1

/* Macros to check register numbers against specific register classes.  */

/* These assume that REGNO is a hard or pseudo reg number.
   They give nonzero only if REGNO is a hard reg of the suitable class
   or a pseudo reg currently allocated to a suitable hard reg.
   Since they use reg_renumber, they are safe only once reg_renumber
   has been allocated, which happens in local-alloc.c.  */

#define REGNO_OK_FOR_INDEX_P(REGNO)				\
((REGNO) < FIRST_PSEUDO_REGISTER				\
 ? (REGNO) <= 31 || (REGNO) == 67				\
   || (REGNO) == FRAME_POINTER_REGNUM				\
 : (reg_renumber[REGNO] >= 0					\
    && (reg_renumber[REGNO] <= 31 || reg_renumber[REGNO] == 67	\
	|| reg_renumber[REGNO] == FRAME_POINTER_REGNUM)))

#define REGNO_OK_FOR_BASE_P(REGNO)				\
((REGNO) < FIRST_PSEUDO_REGISTER				\
 ? ((REGNO) > 0 && (REGNO) <= 31) || (REGNO) == 67		\
   || (REGNO) == FRAME_POINTER_REGNUM				\
 : (reg_renumber[REGNO] > 0					\
    && (reg_renumber[REGNO] <= 31 || reg_renumber[REGNO] == 67	\
	|| reg_renumber[REGNO] == FRAME_POINTER_REGNUM)))

/* Maximum number of registers that can appear in a valid memory address.  */

#define MAX_REGS_PER_ADDRESS 2

/* Recognize any constant value that is a valid address.  */

#define CONSTANT_ADDRESS_P(X)   \
  (GET_CODE (X) == LABEL_REF || GET_CODE (X) == SYMBOL_REF		\
   || GET_CODE (X) == CONST_INT || GET_CODE (X) == CONST		\
   || GET_CODE (X) == HIGH)

/* Nonzero if the constant value X is a legitimate general operand.
   It is given that X satisfies CONSTANT_P or is a CONST_DOUBLE.

   On the RS/6000, all integer constants are acceptable, most won't be valid
   for particular insns, though.  Only easy FP constants are
   acceptable.  */

#define LEGITIMATE_CONSTANT_P(X)				\
  (((GET_CODE (X) != CONST_DOUBLE				\
     && GET_CODE (X) != CONST_VECTOR)				\
    || GET_MODE (X) == VOIDmode					\
    || (TARGET_POWERPC64 && GET_MODE (X) == DImode)		\
    || easy_fp_constant (X, GET_MODE (X))			\
    || easy_vector_constant (X, GET_MODE (X)))			\
   && !rs6000_tls_referenced_p (X))

#define EASY_VECTOR_15(n) ((n) >= -16 && (n) <= 15)
#define EASY_VECTOR_15_ADD_SELF(n) (!EASY_VECTOR_15((n))	\
				    && EASY_VECTOR_15((n) >> 1) \
				    && ((n) & 1) == 0)

/* The macros REG_OK_FOR..._P assume that the arg is a REG rtx
   and check its validity for a certain class.
   We have two alternate definitions for each of them.
   The usual definition accepts all pseudo regs; the other rejects
   them unless they have been allocated suitable hard regs.
   The symbol REG_OK_STRICT causes the latter definition to be used.

   Most source files want to accept pseudo regs in the hope that
   they will get allocated to the class that the insn wants them to be in.
   Source files for reload pass need to be strict.
   After reload, it makes no difference, since pseudo regs have
   been eliminated by then.  */

#ifdef REG_OK_STRICT
# define REG_OK_STRICT_FLAG 1
#else
# define REG_OK_STRICT_FLAG 0
#endif

/* Nonzero if X is a hard reg that can be used as an index
   or if it is a pseudo reg in the non-strict case.  */
#define INT_REG_OK_FOR_INDEX_P(X, STRICT)			\
  ((!(STRICT) && REGNO (X) >= FIRST_PSEUDO_REGISTER)		\
   || REGNO_OK_FOR_INDEX_P (REGNO (X)))

/* Nonzero if X is a hard reg that can be used as a base reg
   or if it is a pseudo reg in the non-strict case.  */
#define INT_REG_OK_FOR_BASE_P(X, STRICT)			\
  ((!(STRICT) && REGNO (X) >= FIRST_PSEUDO_REGISTER)		\
   || REGNO_OK_FOR_BASE_P (REGNO (X)))

#define REG_OK_FOR_INDEX_P(X) INT_REG_OK_FOR_INDEX_P (X, REG_OK_STRICT_FLAG)
#define REG_OK_FOR_BASE_P(X)  INT_REG_OK_FOR_BASE_P (X, REG_OK_STRICT_FLAG)

/* GO_IF_LEGITIMATE_ADDRESS recognizes an RTL expression
   that is a valid memory address for an instruction.
   The MODE argument is the machine mode for the MEM expression
   that wants to use this address.

   On the RS/6000, there are four valid addresses: a SYMBOL_REF that
   refers to a constant pool entry of an address (or the sum of it
   plus a constant), a short (16-bit signed) constant plus a register,
   the sum of two registers, or a register indirect, possibly with an
   auto-increment.  For DFmode and DImode with a constant plus register,
   we must ensure that both words are addressable or PowerPC64 with offset
   word aligned.

   For modes spanning multiple registers (DFmode in 32-bit GPRs,
   32-bit DImode, TImode), indexed addressing cannot be used because
   adjacent memory cells are accessed by adding word-sized offsets
   during assembly output.  */

#define GO_IF_LEGITIMATE_ADDRESS(MODE, X, ADDR)			\
{ if (rs6000_legitimate_address (MODE, X, REG_OK_STRICT_FLAG))	\
    goto ADDR;							\
}

/* Try machine-dependent ways of modifying an illegitimate address
   to be legitimate.  If we find one, return the new, valid address.
   This macro is used in only one place: `memory_address' in explow.c.

   OLDX is the address as it was before break_out_memory_refs was called.
   In some cases it is useful to look at this to decide what needs to be done.

   MODE and WIN are passed so that this macro can use
   GO_IF_LEGITIMATE_ADDRESS.

   It is always safe for this macro to do nothing.  It exists to recognize
   opportunities to optimize the output.

   On RS/6000, first check for the sum of a register with a constant
   integer that is out of range.  If so, generate code to add the
   constant with the low-order 16 bits masked to the register and force
   this result into another register (this can be done with `cau').
   Then generate an address of REG+(CONST&0xffff), allowing for the
   possibility of bit 16 being a one.

   Then check for the sum of a register and something not constant, try to
   load the other things into a register and return the sum.  */

#define LEGITIMIZE_ADDRESS(X,OLDX,MODE,WIN)			\
{  rtx result = rs6000_legitimize_address (X, OLDX, MODE);	\
   if (result != NULL_RTX)					\
     {								\
       (X) = result;						\
       goto WIN;						\
     }								\
}

/* Try a machine-dependent way of reloading an illegitimate address
   operand.  If we find one, push the reload and jump to WIN.  This
   macro is used in only one place: `find_reloads_address' in reload.c.

   Implemented on rs6000 by rs6000_legitimize_reload_address.
   Note that (X) is evaluated twice; this is safe in current usage.  */

#define LEGITIMIZE_RELOAD_ADDRESS(X,MODE,OPNUM,TYPE,IND_LEVELS,WIN)	     \
do {									     \
  int win;								     \
  (X) = rs6000_legitimize_reload_address ((X), (MODE), (OPNUM),		     \
			(int)(TYPE), (IND_LEVELS), &win);		     \
  if ( win )								     \
    goto WIN;								     \
} while (0)

/* Go to LABEL if ADDR (a legitimate address expression)
   has an effect that depends on the machine mode it is used for.  */

#define GO_IF_MODE_DEPENDENT_ADDRESS(ADDR,LABEL)		\
do {								\
  if (rs6000_mode_dependent_address (ADDR))			\
    goto LABEL;							\
} while (0)

/* The register number of the register used to address a table of
   static data addresses in memory.  In some cases this register is
   defined by a processor's "application binary interface" (ABI).
   When this macro is defined, RTL is generated for this register
   once, as with the stack pointer and frame pointer registers.  If
   this macro is not defined, it is up to the machine-dependent files
   to allocate such a register (if necessary).  */

#define RS6000_PIC_OFFSET_TABLE_REGNUM 30
#define PIC_OFFSET_TABLE_REGNUM (flag_pic ? RS6000_PIC_OFFSET_TABLE_REGNUM : INVALID_REGNUM)

#define TOC_REGISTER (TARGET_MINIMAL_TOC ? RS6000_PIC_OFFSET_TABLE_REGNUM : 2)

/* Define this macro if the register defined by
   `PIC_OFFSET_TABLE_REGNUM' is clobbered by calls.  Do not define
   this macro if `PIC_OFFSET_TABLE_REGNUM' is not defined.  */

/* #define PIC_OFFSET_TABLE_REG_CALL_CLOBBERED */

/* A C expression that is nonzero if X is a legitimate immediate
   operand on the target machine when generating position independent
   code.  You can assume that X satisfies `CONSTANT_P', so you need
   not check this.  You can also assume FLAG_PIC is true, so you need
   not check it either.  You need not define this macro if all
   constants (including `SYMBOL_REF') can be immediate operands when
   generating position independent code.  */

/* #define LEGITIMATE_PIC_OPERAND_P (X) */

/* Define this if some processing needs to be done immediately before
   emitting code for an insn.  */

/* #define FINAL_PRESCAN_INSN(INSN,OPERANDS,NOPERANDS) */

/* Specify the machine mode that this machine uses
   for the index in the tablejump instruction.  */
#define CASE_VECTOR_MODE SImode

/* Define as C expression which evaluates to nonzero if the tablejump
   instruction expects the table to contain offsets from the address of the
   table.
   Do not define this if the table should contain absolute addresses.  */
#define CASE_VECTOR_PC_RELATIVE 1

/* Define this as 1 if `char' should by default be signed; else as 0.  */
#define DEFAULT_SIGNED_CHAR 0

/* This flag, if defined, says the same insns that convert to a signed fixnum
   also convert validly to an unsigned one.  */

/* #define FIXUNS_TRUNC_LIKE_FIX_TRUNC */

/* An integer expression for the size in bits of the largest integer machine
   mode that should actually be used.  */

/* Allow pairs of registers to be used, which is the intent of the default.  */
#define MAX_FIXED_MODE_SIZE GET_MODE_BITSIZE (TARGET_POWERPC64 ? TImode : DImode)

/* Max number of bytes we can move from memory to memory
   in one reasonably fast instruction.  */
#define MOVE_MAX (! TARGET_POWERPC64 ? 4 : 8)
#define MAX_MOVE_MAX 8

/* Nonzero if access to memory by bytes is no faster than for words.
   Also nonzero if doing byte operations (specifically shifts) in registers
   is undesirable.  */
#define SLOW_BYTE_ACCESS 1

/* Define if operations between registers always perform the operation
   on the full register even if a narrower mode is specified.  */
#define WORD_REGISTER_OPERATIONS

/* Define if loading in MODE, an integral mode narrower than BITS_PER_WORD
   will either zero-extend or sign-extend.  The value of this macro should
   be the code that says which one of the two operations is implicitly
   done, UNKNOWN if none.  */
#define LOAD_EXTEND_OP(MODE) ZERO_EXTEND

/* Define if loading short immediate values into registers sign extends.  */
#define SHORT_IMMEDIATES_SIGN_EXTEND

/* Value is 1 if truncating an integer of INPREC bits to OUTPREC bits
   is done just by pretending it is already truncated.  */
#define TRULY_NOOP_TRUNCATION(OUTPREC, INPREC) 1

/* The cntlzw and cntlzd instructions return 32 and 64 for input of zero.  */
#define CLZ_DEFINED_VALUE_AT_ZERO(MODE, VALUE) \
  ((VALUE) = ((MODE) == SImode ? 32 : 64))

/* The CTZ patterns return -1 for input of zero.  */
#define CTZ_DEFINED_VALUE_AT_ZERO(MODE, VALUE) ((VALUE) = -1)

/* Specify the machine mode that pointers have.
   After generation of rtl, the compiler makes no further distinction
   between pointers and any other objects of this machine mode.  */
#define Pmode (TARGET_32BIT ? SImode : DImode)

/* Supply definition of STACK_SIZE_MODE for allocate_dynamic_stack_space.  */
#define STACK_SIZE_MODE (TARGET_32BIT ? SImode : DImode)

/* Mode of a function address in a call instruction (for indexing purposes).
   Doesn't matter on RS/6000.  */
#define FUNCTION_MODE SImode

/* Define this if addresses of constant functions
   shouldn't be put through pseudo regs where they can be cse'd.
   Desirable on machines where ordinary constants are expensive
   but a CALL with constant address is cheap.  */
#define NO_FUNCTION_CSE

/* Define this to be nonzero if shift instructions ignore all but the low-order
   few bits.

   The sle and sre instructions which allow SHIFT_COUNT_TRUNCATED
   have been dropped from the PowerPC architecture.  */

#define SHIFT_COUNT_TRUNCATED (TARGET_POWER ? 1 : 0)

/* Adjust the length of an INSN.  LENGTH is the currently-computed length and
   should be adjusted to reflect any required changes.  This macro is used when
   there is some systematic length adjustment required that would be difficult
   to express in the length attribute.  */

/* #define ADJUST_INSN_LENGTH(X,LENGTH) */

/* Given a comparison code (EQ, NE, etc.) and the first operand of a
   COMPARE, return the mode to be used for the comparison.  For
   floating-point, CCFPmode should be used.  CCUNSmode should be used
   for unsigned comparisons.  CCEQmode should be used when we are
   doing an inequality comparison on the result of a
   comparison.  CCmode should be used in all other cases.  */

#define SELECT_CC_MODE(OP,X,Y) \
  (SCALAR_FLOAT_MODE_P (GET_MODE (X)) ? CCFPmode	\
   : (OP) == GTU || (OP) == LTU || (OP) == GEU || (OP) == LEU ? CCUNSmode \
   : (((OP) == EQ || (OP) == NE) && COMPARISON_P (X)			  \
      ? CCEQmode : CCmode))

/* Can the condition code MODE be safely reversed?  This is safe in
   all cases on this port, because at present it doesn't use the
   trapping FP comparisons (fcmpo).  */
#define REVERSIBLE_CC_MODE(MODE) 1

/* Given a condition code and a mode, return the inverse condition.  */
#define REVERSE_CONDITION(CODE, MODE) rs6000_reverse_condition (MODE, CODE)

/* Define the information needed to generate branch and scc insns.  This is
   stored from the compare operation.  */

extern GTY(()) rtx rs6000_compare_op0;
extern GTY(()) rtx rs6000_compare_op1;
extern int rs6000_compare_fp_p;

/* Control the assembler format that we output.  */

/* A C string constant describing how to begin a comment in the target
   assembler language.  The compiler assumes that the comment will end at
   the end of the line.  */
#define ASM_COMMENT_START " #"

/* Flag to say the TOC is initialized */
extern int toc_initialized;

/* Macro to output a special constant pool entry.  Go to WIN if we output
   it.  Otherwise, it is written the usual way.

   On the RS/6000, toc entries are handled this way.  */

#define ASM_OUTPUT_SPECIAL_POOL_ENTRY(FILE, X, MODE, ALIGN, LABELNO, WIN) \
{ if (ASM_OUTPUT_SPECIAL_POOL_ENTRY_P (X, MODE))			  \
    {									  \
      output_toc (FILE, X, LABELNO, MODE);				  \
      goto WIN;								  \
    }									  \
}

#ifdef HAVE_GAS_WEAK
#define RS6000_WEAK 1
#else
#define RS6000_WEAK 0
#endif

#if RS6000_WEAK
/* Used in lieu of ASM_WEAKEN_LABEL.  */
#define	ASM_WEAKEN_DECL(FILE, DECL, NAME, VAL)			 	\
  do									\
    {									\
      fputs ("\t.weak\t", (FILE));					\
      RS6000_OUTPUT_BASENAME ((FILE), (NAME)); 				\
      if ((DECL) && TREE_CODE (DECL) == FUNCTION_DECL			\
	  && DEFAULT_ABI == ABI_AIX && DOT_SYMBOLS)			\
	{								\
	  if (TARGET_XCOFF)						\
	    fputs ("[DS]", (FILE));					\
	  fputs ("\n\t.weak\t.", (FILE));				\
	  RS6000_OUTPUT_BASENAME ((FILE), (NAME)); 			\
	}								\
      fputc ('\n', (FILE));						\
      if (VAL)								\
	{								\
	  ASM_OUTPUT_DEF ((FILE), (NAME), (VAL));			\
	  if ((DECL) && TREE_CODE (DECL) == FUNCTION_DECL		\
	      && DEFAULT_ABI == ABI_AIX && DOT_SYMBOLS)			\
	    {								\
	      fputs ("\t.set\t.", (FILE));				\
	      RS6000_OUTPUT_BASENAME ((FILE), (NAME));			\
	      fputs (",.", (FILE));					\
	      RS6000_OUTPUT_BASENAME ((FILE), (VAL));			\
	      fputc ('\n', (FILE));					\
	    }								\
	}								\
    }									\
  while (0)
#endif

#if HAVE_GAS_WEAKREF
#define ASM_OUTPUT_WEAKREF(FILE, DECL, NAME, VALUE)			\
  do									\
    {									\
      fputs ("\t.weakref\t", (FILE));					\
      RS6000_OUTPUT_BASENAME ((FILE), (NAME)); 				\
      fputs (", ", (FILE));						\
      RS6000_OUTPUT_BASENAME ((FILE), (VALUE));				\
      if ((DECL) && TREE_CODE (DECL) == FUNCTION_DECL			\
	  && DEFAULT_ABI == ABI_AIX && DOT_SYMBOLS)			\
	{								\
	  fputs ("\n\t.weakref\t.", (FILE));				\
	  RS6000_OUTPUT_BASENAME ((FILE), (NAME)); 			\
	  fputs (", .", (FILE));					\
	  RS6000_OUTPUT_BASENAME ((FILE), (VALUE));			\
	}								\
      fputc ('\n', (FILE));						\
    } while (0)
#endif

/* This implements the `alias' attribute.  */
#undef	ASM_OUTPUT_DEF_FROM_DECLS
#define	ASM_OUTPUT_DEF_FROM_DECLS(FILE, DECL, TARGET)			\
  do									\
    {									\
      const char *alias = XSTR (XEXP (DECL_RTL (DECL), 0), 0);		\
      const char *name = IDENTIFIER_POINTER (TARGET);			\
      if (TREE_CODE (DECL) == FUNCTION_DECL				\
	  && DEFAULT_ABI == ABI_AIX && DOT_SYMBOLS)			\
	{								\
	  if (TREE_PUBLIC (DECL))					\
	    {								\
	      if (!RS6000_WEAK || !DECL_WEAK (DECL))			\
		{							\
		  fputs ("\t.globl\t.", FILE);				\
		  RS6000_OUTPUT_BASENAME (FILE, alias);			\
		  putc ('\n', FILE);					\
		}							\
	    }								\
	  else if (TARGET_XCOFF)					\
	    {								\
	      fputs ("\t.lglobl\t.", FILE);				\
	      RS6000_OUTPUT_BASENAME (FILE, alias);			\
	      putc ('\n', FILE);					\
	    }								\
	  fputs ("\t.set\t.", FILE);					\
	  RS6000_OUTPUT_BASENAME (FILE, alias);				\
	  fputs (",.", FILE);						\
	  RS6000_OUTPUT_BASENAME (FILE, name);				\
	  fputc ('\n', FILE);						\
	}								\
      ASM_OUTPUT_DEF (FILE, alias, name);				\
    }									\
   while (0)

#define TARGET_ASM_FILE_START rs6000_file_start

/* Output to assembler file text saying following lines
   may contain character constants, extra white space, comments, etc.  */

#define ASM_APP_ON ""

/* Output to assembler file text saying following lines
   no longer contain unusual constructs.  */

#define ASM_APP_OFF ""

/* How to refer to registers in assembler output.
   This sequence is indexed by compiler's hard-register-number (see above).  */

extern char rs6000_reg_names[][8];	/* register names (0 vs. %r0).  */

#define REGISTER_NAMES							\
{									\
  &rs6000_reg_names[ 0][0],	/* r0   */				\
  &rs6000_reg_names[ 1][0],	/* r1	*/				\
  &rs6000_reg_names[ 2][0],     /* r2	*/				\
  &rs6000_reg_names[ 3][0],	/* r3	*/				\
  &rs6000_reg_names[ 4][0],	/* r4	*/				\
  &rs6000_reg_names[ 5][0],	/* r5	*/				\
  &rs6000_reg_names[ 6][0],	/* r6	*/				\
  &rs6000_reg_names[ 7][0],	/* r7	*/				\
  &rs6000_reg_names[ 8][0],	/* r8	*/				\
  &rs6000_reg_names[ 9][0],	/* r9	*/				\
  &rs6000_reg_names[10][0],	/* r10  */				\
  &rs6000_reg_names[11][0],	/* r11  */				\
  &rs6000_reg_names[12][0],	/* r12  */				\
  &rs6000_reg_names[13][0],	/* r13  */				\
  &rs6000_reg_names[14][0],	/* r14  */				\
  &rs6000_reg_names[15][0],	/* r15  */				\
  &rs6000_reg_names[16][0],	/* r16  */				\
  &rs6000_reg_names[17][0],	/* r17  */				\
  &rs6000_reg_names[18][0],	/* r18  */				\
  &rs6000_reg_names[19][0],	/* r19  */				\
  &rs6000_reg_names[20][0],	/* r20  */				\
  &rs6000_reg_names[21][0],	/* r21  */				\
  &rs6000_reg_names[22][0],	/* r22  */				\
  &rs6000_reg_names[23][0],	/* r23  */				\
  &rs6000_reg_names[24][0],	/* r24  */				\
  &rs6000_reg_names[25][0],	/* r25  */				\
  &rs6000_reg_names[26][0],	/* r26  */				\
  &rs6000_reg_names[27][0],	/* r27  */				\
  &rs6000_reg_names[28][0],	/* r28  */				\
  &rs6000_reg_names[29][0],	/* r29  */				\
  &rs6000_reg_names[30][0],	/* r30  */				\
  &rs6000_reg_names[31][0],	/* r31  */				\
									\
  &rs6000_reg_names[32][0],     /* fr0  */				\
  &rs6000_reg_names[33][0],	/* fr1  */				\
  &rs6000_reg_names[34][0],	/* fr2  */				\
  &rs6000_reg_names[35][0],	/* fr3  */				\
  &rs6000_reg_names[36][0],	/* fr4  */				\
  &rs6000_reg_names[37][0],	/* fr5  */				\
  &rs6000_reg_names[38][0],	/* fr6  */				\
  &rs6000_reg_names[39][0],	/* fr7  */				\
  &rs6000_reg_names[40][0],	/* fr8  */				\
  &rs6000_reg_names[41][0],	/* fr9  */				\
  &rs6000_reg_names[42][0],	/* fr10 */				\
  &rs6000_reg_names[43][0],	/* fr11 */				\
  &rs6000_reg_names[44][0],	/* fr12 */				\
  &rs6000_reg_names[45][0],	/* fr13 */				\
  &rs6000_reg_names[46][0],	/* fr14 */				\
  &rs6000_reg_names[47][0],	/* fr15 */				\
  &rs6000_reg_names[48][0],	/* fr16 */				\
  &rs6000_reg_names[49][0],	/* fr17 */				\
  &rs6000_reg_names[50][0],	/* fr18 */				\
  &rs6000_reg_names[51][0],	/* fr19 */				\
  &rs6000_reg_names[52][0],	/* fr20 */				\
  &rs6000_reg_names[53][0],	/* fr21 */				\
  &rs6000_reg_names[54][0],	/* fr22 */				\
  &rs6000_reg_names[55][0],	/* fr23 */				\
  &rs6000_reg_names[56][0],	/* fr24 */				\
  &rs6000_reg_names[57][0],	/* fr25 */				\
  &rs6000_reg_names[58][0],	/* fr26 */				\
  &rs6000_reg_names[59][0],	/* fr27 */				\
  &rs6000_reg_names[60][0],	/* fr28 */				\
  &rs6000_reg_names[61][0],	/* fr29 */				\
  &rs6000_reg_names[62][0],	/* fr30 */				\
  &rs6000_reg_names[63][0],	/* fr31 */				\
									\
  &rs6000_reg_names[64][0],     /* mq   */				\
  &rs6000_reg_names[65][0],	/* lr   */				\
  &rs6000_reg_names[66][0],	/* ctr  */				\
  &rs6000_reg_names[67][0],	/* ap   */				\
									\
  &rs6000_reg_names[68][0],	/* cr0  */				\
  &rs6000_reg_names[69][0],	/* cr1  */				\
  &rs6000_reg_names[70][0],	/* cr2  */				\
  &rs6000_reg_names[71][0],	/* cr3  */				\
  &rs6000_reg_names[72][0],	/* cr4  */				\
  &rs6000_reg_names[73][0],	/* cr5  */				\
  &rs6000_reg_names[74][0],	/* cr6  */				\
  &rs6000_reg_names[75][0],	/* cr7  */				\
									\
  &rs6000_reg_names[76][0],	/* xer  */				\
									\
  &rs6000_reg_names[77][0],	/* v0  */				\
  &rs6000_reg_names[78][0],	/* v1  */				\
  &rs6000_reg_names[79][0],	/* v2  */				\
  &rs6000_reg_names[80][0],	/* v3  */				\
  &rs6000_reg_names[81][0],	/* v4  */				\
  &rs6000_reg_names[82][0],	/* v5  */				\
  &rs6000_reg_names[83][0],	/* v6  */				\
  &rs6000_reg_names[84][0],	/* v7  */				\
  &rs6000_reg_names[85][0],	/* v8  */				\
  &rs6000_reg_names[86][0],	/* v9  */				\
  &rs6000_reg_names[87][0],	/* v10  */				\
  &rs6000_reg_names[88][0],	/* v11  */				\
  &rs6000_reg_names[89][0],	/* v12  */				\
  &rs6000_reg_names[90][0],	/* v13  */				\
  &rs6000_reg_names[91][0],	/* v14  */				\
  &rs6000_reg_names[92][0],	/* v15  */				\
  &rs6000_reg_names[93][0],	/* v16  */				\
  &rs6000_reg_names[94][0],	/* v17  */				\
  &rs6000_reg_names[95][0],	/* v18  */				\
  &rs6000_reg_names[96][0],	/* v19  */				\
  &rs6000_reg_names[97][0],	/* v20  */				\
  &rs6000_reg_names[98][0],	/* v21  */				\
  &rs6000_reg_names[99][0],	/* v22  */				\
  &rs6000_reg_names[100][0],	/* v23  */				\
  &rs6000_reg_names[101][0],	/* v24  */				\
  &rs6000_reg_names[102][0],	/* v25  */				\
  &rs6000_reg_names[103][0],	/* v26  */				\
  &rs6000_reg_names[104][0],	/* v27  */				\
  &rs6000_reg_names[105][0],	/* v28  */				\
  &rs6000_reg_names[106][0],	/* v29  */				\
  &rs6000_reg_names[107][0],	/* v30  */				\
  &rs6000_reg_names[108][0],	/* v31  */				\
  &rs6000_reg_names[109][0],	/* vrsave  */				\
  &rs6000_reg_names[110][0],	/* vscr  */				\
  &rs6000_reg_names[111][0],	/* spe_acc */				\
  &rs6000_reg_names[112][0],	/* spefscr */				\
  &rs6000_reg_names[113][0],	/* sfp  */				\
}

/* Table of additional register names to use in user input.  */

#define ADDITIONAL_REGISTER_NAMES \
 {{"r0",    0}, {"r1",    1}, {"r2",    2}, {"r3",    3},	\
  {"r4",    4}, {"r5",    5}, {"r6",    6}, {"r7",    7},	\
  {"r8",    8}, {"r9",    9}, {"r10",  10}, {"r11",  11},	\
  {"r12",  12}, {"r13",  13}, {"r14",  14}, {"r15",  15},	\
  {"r16",  16}, {"r17",  17}, {"r18",  18}, {"r19",  19},	\
  {"r20",  20}, {"r21",  21}, {"r22",  22}, {"r23",  23},	\
  {"r24",  24}, {"r25",  25}, {"r26",  26}, {"r27",  27},	\
  {"r28",  28}, {"r29",  29}, {"r30",  30}, {"r31",  31},	\
  {"fr0",  32}, {"fr1",  33}, {"fr2",  34}, {"fr3",  35},	\
  {"fr4",  36}, {"fr5",  37}, {"fr6",  38}, {"fr7",  39},	\
  {"fr8",  40}, {"fr9",  41}, {"fr10", 42}, {"fr11", 43},	\
  {"fr12", 44}, {"fr13", 45}, {"fr14", 46}, {"fr15", 47},	\
  {"fr16", 48}, {"fr17", 49}, {"fr18", 50}, {"fr19", 51},	\
  {"fr20", 52}, {"fr21", 53}, {"fr22", 54}, {"fr23", 55},	\
  {"fr24", 56}, {"fr25", 57}, {"fr26", 58}, {"fr27", 59},	\
  {"fr28", 60}, {"fr29", 61}, {"fr30", 62}, {"fr31", 63},	\
  {"v0",   77}, {"v1",   78}, {"v2",   79}, {"v3",   80},       \
  {"v4",   81}, {"v5",   82}, {"v6",   83}, {"v7",   84},       \
  {"v8",   85}, {"v9",   86}, {"v10",  87}, {"v11",  88},       \
  {"v12",  89}, {"v13",  90}, {"v14",  91}, {"v15",  92},       \
  {"v16",  93}, {"v17",  94}, {"v18",  95}, {"v19",  96},       \
  {"v20",  97}, {"v21",  98}, {"v22",  99}, {"v23",  100},	\
  {"v24",  101},{"v25",  102},{"v26",  103},{"v27",  104},      \
  {"v28",  105},{"v29",  106},{"v30",  107},{"v31",  108},      \
  {"vrsave", 109}, {"vscr", 110},				\
  {"spe_acc", 111}, {"spefscr", 112},				\
  /* no additional names for: mq, lr, ctr, ap */		\
  {"cr0",  68}, {"cr1",  69}, {"cr2",  70}, {"cr3",  71},	\
  {"cr4",  72}, {"cr5",  73}, {"cr6",  74}, {"cr7",  75},	\
  {"cc",   68}, {"sp",    1}, {"toc",   2} }

/* Text to write out after a CALL that may be replaced by glue code by
   the loader.  This depends on the AIX version.  */
#define RS6000_CALL_GLUE "cror 31,31,31"

/* This is how to output an element of a case-vector that is relative.  */

#define ASM_OUTPUT_ADDR_DIFF_ELT(FILE, BODY, VALUE, REL) \
  do { char buf[100];					\
       fputs ("\t.long ", FILE);			\
       ASM_GENERATE_INTERNAL_LABEL (buf, "L", VALUE);	\
       assemble_name (FILE, buf);			\
       putc ('-', FILE);				\
       ASM_GENERATE_INTERNAL_LABEL (buf, "L", REL);	\
       assemble_name (FILE, buf);			\
       putc ('\n', FILE);				\
     } while (0)

/* This is how to output an assembler line
   that says to advance the location counter
   to a multiple of 2**LOG bytes.  */

#define ASM_OUTPUT_ALIGN(FILE,LOG)	\
  if ((LOG) != 0)			\
    fprintf (FILE, "\t.align %d\n", (LOG))

/* Pick up the return address upon entry to a procedure. Used for
   dwarf2 unwind information.  This also enables the table driven
   mechanism.  */

#define INCOMING_RETURN_ADDR_RTX   gen_rtx_REG (Pmode, LINK_REGISTER_REGNUM)
#define DWARF_FRAME_RETURN_COLUMN  DWARF_FRAME_REGNUM (LINK_REGISTER_REGNUM)

/* Describe how we implement __builtin_eh_return.  */
#define EH_RETURN_DATA_REGNO(N) ((N) < 4 ? (N) + 3 : INVALID_REGNUM)
#define EH_RETURN_STACKADJ_RTX  gen_rtx_REG (Pmode, 10)

/* Print operand X (an rtx) in assembler syntax to file FILE.
   CODE is a letter or dot (`z' in `%z0') or 0 if no letter was specified.
   For `%' followed by punctuation, CODE is the punctuation and X is null.  */

#define PRINT_OPERAND(FILE, X, CODE)  print_operand (FILE, X, CODE)

/* Define which CODE values are valid.  */

#define PRINT_OPERAND_PUNCT_VALID_P(CODE)  \
  ((CODE) == '.' || (CODE) == '&')

/* Print a memory address as an operand to reference that memory location.  */

#define PRINT_OPERAND_ADDRESS(FILE, ADDR) print_operand_address (FILE, ADDR)

/* uncomment for disabling the corresponding default options */
/* #define  MACHINE_no_sched_interblock */
/* #define  MACHINE_no_sched_speculative */
/* #define  MACHINE_no_sched_speculative_load */

/* General flags.  */
extern int flag_pic;
extern int optimize;
extern int flag_expensive_optimizations;
extern int frame_pointer_needed;

enum rs6000_builtins
{
  /* AltiVec builtins.  */
  ALTIVEC_BUILTIN_ST_INTERNAL_4si,
  ALTIVEC_BUILTIN_LD_INTERNAL_4si,
  ALTIVEC_BUILTIN_ST_INTERNAL_8hi,
  ALTIVEC_BUILTIN_LD_INTERNAL_8hi,
  ALTIVEC_BUILTIN_ST_INTERNAL_16qi,
  ALTIVEC_BUILTIN_LD_INTERNAL_16qi,
  ALTIVEC_BUILTIN_ST_INTERNAL_4sf,
  ALTIVEC_BUILTIN_LD_INTERNAL_4sf,
  ALTIVEC_BUILTIN_VADDUBM,
  ALTIVEC_BUILTIN_VADDUHM,
  ALTIVEC_BUILTIN_VADDUWM,
  ALTIVEC_BUILTIN_VADDFP,
  ALTIVEC_BUILTIN_VADDCUW,
  ALTIVEC_BUILTIN_VADDUBS,
  ALTIVEC_BUILTIN_VADDSBS,
  ALTIVEC_BUILTIN_VADDUHS,
  ALTIVEC_BUILTIN_VADDSHS,
  ALTIVEC_BUILTIN_VADDUWS,
  ALTIVEC_BUILTIN_VADDSWS,
  ALTIVEC_BUILTIN_VAND,
  ALTIVEC_BUILTIN_VANDC,
  ALTIVEC_BUILTIN_VAVGUB,
  ALTIVEC_BUILTIN_VAVGSB,
  ALTIVEC_BUILTIN_VAVGUH,
  ALTIVEC_BUILTIN_VAVGSH,
  ALTIVEC_BUILTIN_VAVGUW,
  ALTIVEC_BUILTIN_VAVGSW,
  ALTIVEC_BUILTIN_VCFUX,
  ALTIVEC_BUILTIN_VCFSX,
  ALTIVEC_BUILTIN_VCTSXS,
  ALTIVEC_BUILTIN_VCTUXS,
  ALTIVEC_BUILTIN_VCMPBFP,
  ALTIVEC_BUILTIN_VCMPEQUB,
  ALTIVEC_BUILTIN_VCMPEQUH,
  ALTIVEC_BUILTIN_VCMPEQUW,
  ALTIVEC_BUILTIN_VCMPEQFP,
  ALTIVEC_BUILTIN_VCMPGEFP,
  ALTIVEC_BUILTIN_VCMPGTUB,
  ALTIVEC_BUILTIN_VCMPGTSB,
  ALTIVEC_BUILTIN_VCMPGTUH,
  ALTIVEC_BUILTIN_VCMPGTSH,
  ALTIVEC_BUILTIN_VCMPGTUW,
  ALTIVEC_BUILTIN_VCMPGTSW,
  ALTIVEC_BUILTIN_VCMPGTFP,
  ALTIVEC_BUILTIN_VEXPTEFP,
  ALTIVEC_BUILTIN_VLOGEFP,
  ALTIVEC_BUILTIN_VMADDFP,
  ALTIVEC_BUILTIN_VMAXUB,
  ALTIVEC_BUILTIN_VMAXSB,
  ALTIVEC_BUILTIN_VMAXUH,
  ALTIVEC_BUILTIN_VMAXSH,
  ALTIVEC_BUILTIN_VMAXUW,
  ALTIVEC_BUILTIN_VMAXSW,
  ALTIVEC_BUILTIN_VMAXFP,
  ALTIVEC_BUILTIN_VMHADDSHS,
  ALTIVEC_BUILTIN_VMHRADDSHS,
  ALTIVEC_BUILTIN_VMLADDUHM,
  ALTIVEC_BUILTIN_VMRGHB,
  ALTIVEC_BUILTIN_VMRGHH,
  ALTIVEC_BUILTIN_VMRGHW,
  ALTIVEC_BUILTIN_VMRGLB,
  ALTIVEC_BUILTIN_VMRGLH,
  ALTIVEC_BUILTIN_VMRGLW,
  ALTIVEC_BUILTIN_VMSUMUBM,
  ALTIVEC_BUILTIN_VMSUMMBM,
  ALTIVEC_BUILTIN_VMSUMUHM,
  ALTIVEC_BUILTIN_VMSUMSHM,
  ALTIVEC_BUILTIN_VMSUMUHS,
  ALTIVEC_BUILTIN_VMSUMSHS,
  ALTIVEC_BUILTIN_VMINUB,
  ALTIVEC_BUILTIN_VMINSB,
  ALTIVEC_BUILTIN_VMINUH,
  ALTIVEC_BUILTIN_VMINSH,
  ALTIVEC_BUILTIN_VMINUW,
  ALTIVEC_BUILTIN_VMINSW,
  ALTIVEC_BUILTIN_VMINFP,
  ALTIVEC_BUILTIN_VMULEUB,
  ALTIVEC_BUILTIN_VMULESB,
  ALTIVEC_BUILTIN_VMULEUH,
  ALTIVEC_BUILTIN_VMULESH,
  ALTIVEC_BUILTIN_VMULOUB,
  ALTIVEC_BUILTIN_VMULOSB,
  ALTIVEC_BUILTIN_VMULOUH,
  ALTIVEC_BUILTIN_VMULOSH,
  ALTIVEC_BUILTIN_VNMSUBFP,
  ALTIVEC_BUILTIN_VNOR,
  ALTIVEC_BUILTIN_VOR,
  ALTIVEC_BUILTIN_VSEL_4SI,
  ALTIVEC_BUILTIN_VSEL_4SF,
  ALTIVEC_BUILTIN_VSEL_8HI,
  ALTIVEC_BUILTIN_VSEL_16QI,
  ALTIVEC_BUILTIN_VPERM_4SI,
  ALTIVEC_BUILTIN_VPERM_4SF,
  ALTIVEC_BUILTIN_VPERM_8HI,
  ALTIVEC_BUILTIN_VPERM_16QI,
  ALTIVEC_BUILTIN_VPKUHUM,
  ALTIVEC_BUILTIN_VPKUWUM,
  ALTIVEC_BUILTIN_VPKPX,
  ALTIVEC_BUILTIN_VPKUHSS,
  ALTIVEC_BUILTIN_VPKSHSS,
  ALTIVEC_BUILTIN_VPKUWSS,
  ALTIVEC_BUILTIN_VPKSWSS,
  ALTIVEC_BUILTIN_VPKUHUS,
  ALTIVEC_BUILTIN_VPKSHUS,
  ALTIVEC_BUILTIN_VPKUWUS,
  ALTIVEC_BUILTIN_VPKSWUS,
  ALTIVEC_BUILTIN_VREFP,
  ALTIVEC_BUILTIN_VRFIM,
  ALTIVEC_BUILTIN_VRFIN,
  ALTIVEC_BUILTIN_VRFIP,
  ALTIVEC_BUILTIN_VRFIZ,
  ALTIVEC_BUILTIN_VRLB,
  ALTIVEC_BUILTIN_VRLH,
  ALTIVEC_BUILTIN_VRLW,
  ALTIVEC_BUILTIN_VRSQRTEFP,
  ALTIVEC_BUILTIN_VSLB,
  ALTIVEC_BUILTIN_VSLH,
  ALTIVEC_BUILTIN_VSLW,
  ALTIVEC_BUILTIN_VSL,
  ALTIVEC_BUILTIN_VSLO,
  ALTIVEC_BUILTIN_VSPLTB,
  ALTIVEC_BUILTIN_VSPLTH,
  ALTIVEC_BUILTIN_VSPLTW,
  ALTIVEC_BUILTIN_VSPLTISB,
  ALTIVEC_BUILTIN_VSPLTISH,
  ALTIVEC_BUILTIN_VSPLTISW,
  ALTIVEC_BUILTIN_VSRB,
  ALTIVEC_BUILTIN_VSRH,
  ALTIVEC_BUILTIN_VSRW,
  ALTIVEC_BUILTIN_VSRAB,
  ALTIVEC_BUILTIN_VSRAH,
  ALTIVEC_BUILTIN_VSRAW,
  ALTIVEC_BUILTIN_VSR,
  ALTIVEC_BUILTIN_VSRO,
  ALTIVEC_BUILTIN_VSUBUBM,
  ALTIVEC_BUILTIN_VSUBUHM,
  ALTIVEC_BUILTIN_VSUBUWM,
  ALTIVEC_BUILTIN_VSUBFP,
  ALTIVEC_BUILTIN_VSUBCUW,
  ALTIVEC_BUILTIN_VSUBUBS,
  ALTIVEC_BUILTIN_VSUBSBS,
  ALTIVEC_BUILTIN_VSUBUHS,
  ALTIVEC_BUILTIN_VSUBSHS,
  ALTIVEC_BUILTIN_VSUBUWS,
  ALTIVEC_BUILTIN_VSUBSWS,
  ALTIVEC_BUILTIN_VSUM4UBS,
  ALTIVEC_BUILTIN_VSUM4SBS,
  ALTIVEC_BUILTIN_VSUM4SHS,
  ALTIVEC_BUILTIN_VSUM2SWS,
  ALTIVEC_BUILTIN_VSUMSWS,
  ALTIVEC_BUILTIN_VXOR,
  ALTIVEC_BUILTIN_VSLDOI_16QI,
  ALTIVEC_BUILTIN_VSLDOI_8HI,
  ALTIVEC_BUILTIN_VSLDOI_4SI,
  ALTIVEC_BUILTIN_VSLDOI_4SF,
  ALTIVEC_BUILTIN_VUPKHSB,
  ALTIVEC_BUILTIN_VUPKHPX,
  ALTIVEC_BUILTIN_VUPKHSH,
  ALTIVEC_BUILTIN_VUPKLSB,
  ALTIVEC_BUILTIN_VUPKLPX,
  ALTIVEC_BUILTIN_VUPKLSH,
  ALTIVEC_BUILTIN_MTVSCR,
  ALTIVEC_BUILTIN_MFVSCR,
  ALTIVEC_BUILTIN_DSSALL,
  ALTIVEC_BUILTIN_DSS,
  ALTIVEC_BUILTIN_LVSL,
  ALTIVEC_BUILTIN_LVSR,
  ALTIVEC_BUILTIN_DSTT,
  ALTIVEC_BUILTIN_DSTST,
  ALTIVEC_BUILTIN_DSTSTT,
  ALTIVEC_BUILTIN_DST,
  ALTIVEC_BUILTIN_LVEBX,
  ALTIVEC_BUILTIN_LVEHX,
  ALTIVEC_BUILTIN_LVEWX,
  ALTIVEC_BUILTIN_LVXL,
  ALTIVEC_BUILTIN_LVX,
  ALTIVEC_BUILTIN_STVX,
  ALTIVEC_BUILTIN_STVEBX,
  ALTIVEC_BUILTIN_STVEHX,
  ALTIVEC_BUILTIN_STVEWX,
  ALTIVEC_BUILTIN_STVXL,
  ALTIVEC_BUILTIN_VCMPBFP_P,
  ALTIVEC_BUILTIN_VCMPEQFP_P,
  ALTIVEC_BUILTIN_VCMPEQUB_P,
  ALTIVEC_BUILTIN_VCMPEQUH_P,
  ALTIVEC_BUILTIN_VCMPEQUW_P,
  ALTIVEC_BUILTIN_VCMPGEFP_P,
  ALTIVEC_BUILTIN_VCMPGTFP_P,
  ALTIVEC_BUILTIN_VCMPGTSB_P,
  ALTIVEC_BUILTIN_VCMPGTSH_P,
  ALTIVEC_BUILTIN_VCMPGTSW_P,
  ALTIVEC_BUILTIN_VCMPGTUB_P,
  ALTIVEC_BUILTIN_VCMPGTUH_P,
  ALTIVEC_BUILTIN_VCMPGTUW_P,
  ALTIVEC_BUILTIN_ABSS_V4SI,
  ALTIVEC_BUILTIN_ABSS_V8HI,
  ALTIVEC_BUILTIN_ABSS_V16QI,
  ALTIVEC_BUILTIN_ABS_V4SI,
  ALTIVEC_BUILTIN_ABS_V4SF,
  ALTIVEC_BUILTIN_ABS_V8HI,
  ALTIVEC_BUILTIN_ABS_V16QI,
  ALTIVEC_BUILTIN_MASK_FOR_LOAD,
  ALTIVEC_BUILTIN_MASK_FOR_STORE,
  ALTIVEC_BUILTIN_VEC_INIT_V4SI,
  ALTIVEC_BUILTIN_VEC_INIT_V8HI,
  ALTIVEC_BUILTIN_VEC_INIT_V16QI,
  ALTIVEC_BUILTIN_VEC_INIT_V4SF,
  ALTIVEC_BUILTIN_VEC_SET_V4SI,
  ALTIVEC_BUILTIN_VEC_SET_V8HI,
  ALTIVEC_BUILTIN_VEC_SET_V16QI,
  ALTIVEC_BUILTIN_VEC_SET_V4SF,
  ALTIVEC_BUILTIN_VEC_EXT_V4SI,
  ALTIVEC_BUILTIN_VEC_EXT_V8HI,
  ALTIVEC_BUILTIN_VEC_EXT_V16QI,
  ALTIVEC_BUILTIN_VEC_EXT_V4SF,

  /* Altivec overloaded builtins.  */
  ALTIVEC_BUILTIN_VCMPEQ_P,
  ALTIVEC_BUILTIN_OVERLOADED_FIRST = ALTIVEC_BUILTIN_VCMPEQ_P,
  ALTIVEC_BUILTIN_VCMPGT_P,
  ALTIVEC_BUILTIN_VCMPGE_P,
  ALTIVEC_BUILTIN_VEC_ABS,
  ALTIVEC_BUILTIN_VEC_ABSS,
  ALTIVEC_BUILTIN_VEC_ADD,
  ALTIVEC_BUILTIN_VEC_ADDC,
  ALTIVEC_BUILTIN_VEC_ADDS,
  ALTIVEC_BUILTIN_VEC_AND,
  ALTIVEC_BUILTIN_VEC_ANDC,
  ALTIVEC_BUILTIN_VEC_AVG,
  ALTIVEC_BUILTIN_VEC_CEIL,
  ALTIVEC_BUILTIN_VEC_CMPB,
  ALTIVEC_BUILTIN_VEC_CMPEQ,
  ALTIVEC_BUILTIN_VEC_CMPEQUB,
  ALTIVEC_BUILTIN_VEC_CMPEQUH,
  ALTIVEC_BUILTIN_VEC_CMPEQUW,
  ALTIVEC_BUILTIN_VEC_CMPGE,
  ALTIVEC_BUILTIN_VEC_CMPGT,
  ALTIVEC_BUILTIN_VEC_CMPLE,
  ALTIVEC_BUILTIN_VEC_CMPLT,
  ALTIVEC_BUILTIN_VEC_CTF,
  ALTIVEC_BUILTIN_VEC_CTS,
  ALTIVEC_BUILTIN_VEC_CTU,
  ALTIVEC_BUILTIN_VEC_DST,
  ALTIVEC_BUILTIN_VEC_DSTST,
  ALTIVEC_BUILTIN_VEC_DSTSTT,
  ALTIVEC_BUILTIN_VEC_DSTT,
  ALTIVEC_BUILTIN_VEC_EXPTE,
  ALTIVEC_BUILTIN_VEC_FLOOR,
  ALTIVEC_BUILTIN_VEC_LD,
  ALTIVEC_BUILTIN_VEC_LDE,
  ALTIVEC_BUILTIN_VEC_LDL,
  ALTIVEC_BUILTIN_VEC_LOGE,
  ALTIVEC_BUILTIN_VEC_LVEBX,
  ALTIVEC_BUILTIN_VEC_LVEHX,
  ALTIVEC_BUILTIN_VEC_LVEWX,
  ALTIVEC_BUILTIN_VEC_LVSL,
  ALTIVEC_BUILTIN_VEC_LVSR,
  ALTIVEC_BUILTIN_VEC_MADD,
  ALTIVEC_BUILTIN_VEC_MADDS,
  ALTIVEC_BUILTIN_VEC_MAX,
  ALTIVEC_BUILTIN_VEC_MERGEH,
  ALTIVEC_BUILTIN_VEC_MERGEL,
  ALTIVEC_BUILTIN_VEC_MIN,
  ALTIVEC_BUILTIN_VEC_MLADD,
  ALTIVEC_BUILTIN_VEC_MPERM,
  ALTIVEC_BUILTIN_VEC_MRADDS,
  ALTIVEC_BUILTIN_VEC_MRGHB,
  ALTIVEC_BUILTIN_VEC_MRGHH,
  ALTIVEC_BUILTIN_VEC_MRGHW,
  ALTIVEC_BUILTIN_VEC_MRGLB,
  ALTIVEC_BUILTIN_VEC_MRGLH,
  ALTIVEC_BUILTIN_VEC_MRGLW,
  ALTIVEC_BUILTIN_VEC_MSUM,
  ALTIVEC_BUILTIN_VEC_MSUMS,
  ALTIVEC_BUILTIN_VEC_MTVSCR,
  ALTIVEC_BUILTIN_VEC_MULE,
  ALTIVEC_BUILTIN_VEC_MULO,
  ALTIVEC_BUILTIN_VEC_NMSUB,
  ALTIVEC_BUILTIN_VEC_NOR,
  ALTIVEC_BUILTIN_VEC_OR,
  ALTIVEC_BUILTIN_VEC_PACK,
  ALTIVEC_BUILTIN_VEC_PACKPX,
  ALTIVEC_BUILTIN_VEC_PACKS,
  ALTIVEC_BUILTIN_VEC_PACKSU,
  ALTIVEC_BUILTIN_VEC_PERM,
  ALTIVEC_BUILTIN_VEC_RE,
  ALTIVEC_BUILTIN_VEC_RL,
  ALTIVEC_BUILTIN_VEC_ROUND,
  ALTIVEC_BUILTIN_VEC_RSQRTE,
  ALTIVEC_BUILTIN_VEC_SEL,
  ALTIVEC_BUILTIN_VEC_SL,
  ALTIVEC_BUILTIN_VEC_SLD,
  ALTIVEC_BUILTIN_VEC_SLL,
  ALTIVEC_BUILTIN_VEC_SLO,
  ALTIVEC_BUILTIN_VEC_SPLAT,
  ALTIVEC_BUILTIN_VEC_SPLAT_S16,
  ALTIVEC_BUILTIN_VEC_SPLAT_S32,
  ALTIVEC_BUILTIN_VEC_SPLAT_S8,
  ALTIVEC_BUILTIN_VEC_SPLAT_U16,
  ALTIVEC_BUILTIN_VEC_SPLAT_U32,
  ALTIVEC_BUILTIN_VEC_SPLAT_U8,
  ALTIVEC_BUILTIN_VEC_SPLTB,
  ALTIVEC_BUILTIN_VEC_SPLTH,
  ALTIVEC_BUILTIN_VEC_SPLTW,
  ALTIVEC_BUILTIN_VEC_SR,
  ALTIVEC_BUILTIN_VEC_SRA,
  ALTIVEC_BUILTIN_VEC_SRL,
  ALTIVEC_BUILTIN_VEC_SRO,
  ALTIVEC_BUILTIN_VEC_ST,
  ALTIVEC_BUILTIN_VEC_STE,
  ALTIVEC_BUILTIN_VEC_STL,
  ALTIVEC_BUILTIN_VEC_STVEBX,
  ALTIVEC_BUILTIN_VEC_STVEHX,
  ALTIVEC_BUILTIN_VEC_STVEWX,
  ALTIVEC_BUILTIN_VEC_SUB,
  ALTIVEC_BUILTIN_VEC_SUBC,
  ALTIVEC_BUILTIN_VEC_SUBS,
  ALTIVEC_BUILTIN_VEC_SUM2S,
  ALTIVEC_BUILTIN_VEC_SUM4S,
  ALTIVEC_BUILTIN_VEC_SUMS,
  ALTIVEC_BUILTIN_VEC_TRUNC,
  ALTIVEC_BUILTIN_VEC_UNPACKH,
  ALTIVEC_BUILTIN_VEC_UNPACKL,
  ALTIVEC_BUILTIN_VEC_VADDFP,
  ALTIVEC_BUILTIN_VEC_VADDSBS,
  ALTIVEC_BUILTIN_VEC_VADDSHS,
  ALTIVEC_BUILTIN_VEC_VADDSWS,
  ALTIVEC_BUILTIN_VEC_VADDUBM,
  ALTIVEC_BUILTIN_VEC_VADDUBS,
  ALTIVEC_BUILTIN_VEC_VADDUHM,
  ALTIVEC_BUILTIN_VEC_VADDUHS,
  ALTIVEC_BUILTIN_VEC_VADDUWM,
  ALTIVEC_BUILTIN_VEC_VADDUWS,
  ALTIVEC_BUILTIN_VEC_VAVGSB,
  ALTIVEC_BUILTIN_VEC_VAVGSH,
  ALTIVEC_BUILTIN_VEC_VAVGSW,
  ALTIVEC_BUILTIN_VEC_VAVGUB,
  ALTIVEC_BUILTIN_VEC_VAVGUH,
  ALTIVEC_BUILTIN_VEC_VAVGUW,
  ALTIVEC_BUILTIN_VEC_VCFSX,
  ALTIVEC_BUILTIN_VEC_VCFUX,
  ALTIVEC_BUILTIN_VEC_VCMPEQFP,
  ALTIVEC_BUILTIN_VEC_VCMPEQUB,
  ALTIVEC_BUILTIN_VEC_VCMPEQUH,
  ALTIVEC_BUILTIN_VEC_VCMPEQUW,
  ALTIVEC_BUILTIN_VEC_VCMPGTFP,
  ALTIVEC_BUILTIN_VEC_VCMPGTSB,
  ALTIVEC_BUILTIN_VEC_VCMPGTSH,
  ALTIVEC_BUILTIN_VEC_VCMPGTSW,
  ALTIVEC_BUILTIN_VEC_VCMPGTUB,
  ALTIVEC_BUILTIN_VEC_VCMPGTUH,
  ALTIVEC_BUILTIN_VEC_VCMPGTUW,
  ALTIVEC_BUILTIN_VEC_VMAXFP,
  ALTIVEC_BUILTIN_VEC_VMAXSB,
  ALTIVEC_BUILTIN_VEC_VMAXSH,
  ALTIVEC_BUILTIN_VEC_VMAXSW,
  ALTIVEC_BUILTIN_VEC_VMAXUB,
  ALTIVEC_BUILTIN_VEC_VMAXUH,
  ALTIVEC_BUILTIN_VEC_VMAXUW,
  ALTIVEC_BUILTIN_VEC_VMINFP,
  ALTIVEC_BUILTIN_VEC_VMINSB,
  ALTIVEC_BUILTIN_VEC_VMINSH,
  ALTIVEC_BUILTIN_VEC_VMINSW,
  ALTIVEC_BUILTIN_VEC_VMINUB,
  ALTIVEC_BUILTIN_VEC_VMINUH,
  ALTIVEC_BUILTIN_VEC_VMINUW,
  ALTIVEC_BUILTIN_VEC_VMRGHB,
  ALTIVEC_BUILTIN_VEC_VMRGHH,
  ALTIVEC_BUILTIN_VEC_VMRGHW,
  ALTIVEC_BUILTIN_VEC_VMRGLB,
  ALTIVEC_BUILTIN_VEC_VMRGLH,
  ALTIVEC_BUILTIN_VEC_VMRGLW,
  ALTIVEC_BUILTIN_VEC_VMSUMMBM,
  ALTIVEC_BUILTIN_VEC_VMSUMSHM,
  ALTIVEC_BUILTIN_VEC_VMSUMSHS,
  ALTIVEC_BUILTIN_VEC_VMSUMUBM,
  ALTIVEC_BUILTIN_VEC_VMSUMUHM,
  ALTIVEC_BUILTIN_VEC_VMSUMUHS,
  ALTIVEC_BUILTIN_VEC_VMULESB,
  ALTIVEC_BUILTIN_VEC_VMULESH,
  ALTIVEC_BUILTIN_VEC_VMULEUB,
  ALTIVEC_BUILTIN_VEC_VMULEUH,
  ALTIVEC_BUILTIN_VEC_VMULOSB,
  ALTIVEC_BUILTIN_VEC_VMULOSH,
  ALTIVEC_BUILTIN_VEC_VMULOUB,
  ALTIVEC_BUILTIN_VEC_VMULOUH,
  ALTIVEC_BUILTIN_VEC_VPKSHSS,
  ALTIVEC_BUILTIN_VEC_VPKSHUS,
  ALTIVEC_BUILTIN_VEC_VPKSWSS,
  ALTIVEC_BUILTIN_VEC_VPKSWUS,
  ALTIVEC_BUILTIN_VEC_VPKUHUM,
  ALTIVEC_BUILTIN_VEC_VPKUHUS,
  ALTIVEC_BUILTIN_VEC_VPKUWUM,
  ALTIVEC_BUILTIN_VEC_VPKUWUS,
  ALTIVEC_BUILTIN_VEC_VRLB,
  ALTIVEC_BUILTIN_VEC_VRLH,
  ALTIVEC_BUILTIN_VEC_VRLW,
  ALTIVEC_BUILTIN_VEC_VSLB,
  ALTIVEC_BUILTIN_VEC_VSLH,
  ALTIVEC_BUILTIN_VEC_VSLW,
  ALTIVEC_BUILTIN_VEC_VSPLTB,
  ALTIVEC_BUILTIN_VEC_VSPLTH,
  ALTIVEC_BUILTIN_VEC_VSPLTW,
  ALTIVEC_BUILTIN_VEC_VSRAB,
  ALTIVEC_BUILTIN_VEC_VSRAH,
  ALTIVEC_BUILTIN_VEC_VSRAW,
  ALTIVEC_BUILTIN_VEC_VSRB,
  ALTIVEC_BUILTIN_VEC_VSRH,
  ALTIVEC_BUILTIN_VEC_VSRW,
  ALTIVEC_BUILTIN_VEC_VSUBFP,
  ALTIVEC_BUILTIN_VEC_VSUBSBS,
  ALTIVEC_BUILTIN_VEC_VSUBSHS,
  ALTIVEC_BUILTIN_VEC_VSUBSWS,
  ALTIVEC_BUILTIN_VEC_VSUBUBM,
  ALTIVEC_BUILTIN_VEC_VSUBUBS,
  ALTIVEC_BUILTIN_VEC_VSUBUHM,
  ALTIVEC_BUILTIN_VEC_VSUBUHS,
  ALTIVEC_BUILTIN_VEC_VSUBUWM,
  ALTIVEC_BUILTIN_VEC_VSUBUWS,
  ALTIVEC_BUILTIN_VEC_VSUM4SBS,
  ALTIVEC_BUILTIN_VEC_VSUM4SHS,
  ALTIVEC_BUILTIN_VEC_VSUM4UBS,
  ALTIVEC_BUILTIN_VEC_VUPKHPX,
  ALTIVEC_BUILTIN_VEC_VUPKHSB,
  ALTIVEC_BUILTIN_VEC_VUPKHSH,
  ALTIVEC_BUILTIN_VEC_VUPKLPX,
  ALTIVEC_BUILTIN_VEC_VUPKLSB,
  ALTIVEC_BUILTIN_VEC_VUPKLSH,
  ALTIVEC_BUILTIN_VEC_XOR,
  ALTIVEC_BUILTIN_VEC_STEP,
  ALTIVEC_BUILTIN_OVERLOADED_LAST = ALTIVEC_BUILTIN_VEC_STEP,

  /* SPE builtins.  */
  SPE_BUILTIN_EVADDW,
  SPE_BUILTIN_EVAND,
  SPE_BUILTIN_EVANDC,
  SPE_BUILTIN_EVDIVWS,
  SPE_BUILTIN_EVDIVWU,
  SPE_BUILTIN_EVEQV,
  SPE_BUILTIN_EVFSADD,
  SPE_BUILTIN_EVFSDIV,
  SPE_BUILTIN_EVFSMUL,
  SPE_BUILTIN_EVFSSUB,
  SPE_BUILTIN_EVLDDX,
  SPE_BUILTIN_EVLDHX,
  SPE_BUILTIN_EVLDWX,
  SPE_BUILTIN_EVLHHESPLATX,
  SPE_BUILTIN_EVLHHOSSPLATX,
  SPE_BUILTIN_EVLHHOUSPLATX,
  SPE_BUILTIN_EVLWHEX,
  SPE_BUILTIN_EVLWHOSX,
  SPE_BUILTIN_EVLWHOUX,
  SPE_BUILTIN_EVLWHSPLATX,
  SPE_BUILTIN_EVLWWSPLATX,
  SPE_BUILTIN_EVMERGEHI,
  SPE_BUILTIN_EVMERGEHILO,
  SPE_BUILTIN_EVMERGELO,
  SPE_BUILTIN_EVMERGELOHI,
  SPE_BUILTIN_EVMHEGSMFAA,
  SPE_BUILTIN_EVMHEGSMFAN,
  SPE_BUILTIN_EVMHEGSMIAA,
  SPE_BUILTIN_EVMHEGSMIAN,
  SPE_BUILTIN_EVMHEGUMIAA,
  SPE_BUILTIN_EVMHEGUMIAN,
  SPE_BUILTIN_EVMHESMF,
  SPE_BUILTIN_EVMHESMFA,
  SPE_BUILTIN_EVMHESMFAAW,
  SPE_BUILTIN_EVMHESMFANW,
  SPE_BUILTIN_EVMHESMI,
  SPE_BUILTIN_EVMHESMIA,
  SPE_BUILTIN_EVMHESMIAAW,
  SPE_BUILTIN_EVMHESMIANW,
  SPE_BUILTIN_EVMHESSF,
  SPE_BUILTIN_EVMHESSFA,
  SPE_BUILTIN_EVMHESSFAAW,
  SPE_BUILTIN_EVMHESSFANW,
  SPE_BUILTIN_EVMHESSIAAW,
  SPE_BUILTIN_EVMHESSIANW,
  SPE_BUILTIN_EVMHEUMI,
  SPE_BUILTIN_EVMHEUMIA,
  SPE_BUILTIN_EVMHEUMIAAW,
  SPE_BUILTIN_EVMHEUMIANW,
  SPE_BUILTIN_EVMHEUSIAAW,
  SPE_BUILTIN_EVMHEUSIANW,
  SPE_BUILTIN_EVMHOGSMFAA,
  SPE_BUILTIN_EVMHOGSMFAN,
  SPE_BUILTIN_EVMHOGSMIAA,
  SPE_BUILTIN_EVMHOGSMIAN,
  SPE_BUILTIN_EVMHOGUMIAA,
  SPE_BUILTIN_EVMHOGUMIAN,
  SPE_BUILTIN_EVMHOSMF,
  SPE_BUILTIN_EVMHOSMFA,
  SPE_BUILTIN_EVMHOSMFAAW,
  SPE_BUILTIN_EVMHOSMFANW,
  SPE_BUILTIN_EVMHOSMI,
  SPE_BUILTIN_EVMHOSMIA,
  SPE_BUILTIN_EVMHOSMIAAW,
  SPE_BUILTIN_EVMHOSMIANW,
  SPE_BUILTIN_EVMHOSSF,
  SPE_BUILTIN_EVMHOSSFA,
  SPE_BUILTIN_EVMHOSSFAAW,
  SPE_BUILTIN_EVMHOSSFANW,
  SPE_BUILTIN_EVMHOSSIAAW,
  SPE_BUILTIN_EVMHOSSIANW,
  SPE_BUILTIN_EVMHOUMI,
  SPE_BUILTIN_EVMHOUMIA,
  SPE_BUILTIN_EVMHOUMIAAW,
  SPE_BUILTIN_EVMHOUMIANW,
  SPE_BUILTIN_EVMHOUSIAAW,
  SPE_BUILTIN_EVMHOUSIANW,
  SPE_BUILTIN_EVMWHSMF,
  SPE_BUILTIN_EVMWHSMFA,
  SPE_BUILTIN_EVMWHSMI,
  SPE_BUILTIN_EVMWHSMIA,
  SPE_BUILTIN_EVMWHSSF,
  SPE_BUILTIN_EVMWHSSFA,
  SPE_BUILTIN_EVMWHUMI,
  SPE_BUILTIN_EVMWHUMIA,
  SPE_BUILTIN_EVMWLSMIAAW,
  SPE_BUILTIN_EVMWLSMIANW,
  SPE_BUILTIN_EVMWLSSIAAW,
  SPE_BUILTIN_EVMWLSSIANW,
  SPE_BUILTIN_EVMWLUMI,
  SPE_BUILTIN_EVMWLUMIA,
  SPE_BUILTIN_EVMWLUMIAAW,
  SPE_BUILTIN_EVMWLUMIANW,
  SPE_BUILTIN_EVMWLUSIAAW,
  SPE_BUILTIN_EVMWLUSIANW,
  SPE_BUILTIN_EVMWSMF,
  SPE_BUILTIN_EVMWSMFA,
  SPE_BUILTIN_EVMWSMFAA,
  SPE_BUILTIN_EVMWSMFAN,
  SPE_BUILTIN_EVMWSMI,
  SPE_BUILTIN_EVMWSMIA,
  SPE_BUILTIN_EVMWSMIAA,
  SPE_BUILTIN_EVMWSMIAN,
  SPE_BUILTIN_EVMWHSSFAA,
  SPE_BUILTIN_EVMWSSF,
  SPE_BUILTIN_EVMWSSFA,
  SPE_BUILTIN_EVMWSSFAA,
  SPE_BUILTIN_EVMWSSFAN,
  SPE_BUILTIN_EVMWUMI,
  SPE_BUILTIN_EVMWUMIA,
  SPE_BUILTIN_EVMWUMIAA,
  SPE_BUILTIN_EVMWUMIAN,
  SPE_BUILTIN_EVNAND,
  SPE_BUILTIN_EVNOR,
  SPE_BUILTIN_EVOR,
  SPE_BUILTIN_EVORC,
  SPE_BUILTIN_EVRLW,
  SPE_BUILTIN_EVSLW,
  SPE_BUILTIN_EVSRWS,
  SPE_BUILTIN_EVSRWU,
  SPE_BUILTIN_EVSTDDX,
  SPE_BUILTIN_EVSTDHX,
  SPE_BUILTIN_EVSTDWX,
  SPE_BUILTIN_EVSTWHEX,
  SPE_BUILTIN_EVSTWHOX,
  SPE_BUILTIN_EVSTWWEX,
  SPE_BUILTIN_EVSTWWOX,
  SPE_BUILTIN_EVSUBFW,
  SPE_BUILTIN_EVXOR,
  SPE_BUILTIN_EVABS,
  SPE_BUILTIN_EVADDSMIAAW,
  SPE_BUILTIN_EVADDSSIAAW,
  SPE_BUILTIN_EVADDUMIAAW,
  SPE_BUILTIN_EVADDUSIAAW,
  SPE_BUILTIN_EVCNTLSW,
  SPE_BUILTIN_EVCNTLZW,
  SPE_BUILTIN_EVEXTSB,
  SPE_BUILTIN_EVEXTSH,
  SPE_BUILTIN_EVFSABS,
  SPE_BUILTIN_EVFSCFSF,
  SPE_BUILTIN_EVFSCFSI,
  SPE_BUILTIN_EVFSCFUF,
  SPE_BUILTIN_EVFSCFUI,
  SPE_BUILTIN_EVFSCTSF,
  SPE_BUILTIN_EVFSCTSI,
  SPE_BUILTIN_EVFSCTSIZ,
  SPE_BUILTIN_EVFSCTUF,
  SPE_BUILTIN_EVFSCTUI,
  SPE_BUILTIN_EVFSCTUIZ,
  SPE_BUILTIN_EVFSNABS,
  SPE_BUILTIN_EVFSNEG,
  SPE_BUILTIN_EVMRA,
  SPE_BUILTIN_EVNEG,
  SPE_BUILTIN_EVRNDW,
  SPE_BUILTIN_EVSUBFSMIAAW,
  SPE_BUILTIN_EVSUBFSSIAAW,
  SPE_BUILTIN_EVSUBFUMIAAW,
  SPE_BUILTIN_EVSUBFUSIAAW,
  SPE_BUILTIN_EVADDIW,
  SPE_BUILTIN_EVLDD,
  SPE_BUILTIN_EVLDH,
  SPE_BUILTIN_EVLDW,
  SPE_BUILTIN_EVLHHESPLAT,
  SPE_BUILTIN_EVLHHOSSPLAT,
  SPE_BUILTIN_EVLHHOUSPLAT,
  SPE_BUILTIN_EVLWHE,
  SPE_BUILTIN_EVLWHOS,
  SPE_BUILTIN_EVLWHOU,
  SPE_BUILTIN_EVLWHSPLAT,
  SPE_BUILTIN_EVLWWSPLAT,
  SPE_BUILTIN_EVRLWI,
  SPE_BUILTIN_EVSLWI,
  SPE_BUILTIN_EVSRWIS,
  SPE_BUILTIN_EVSRWIU,
  SPE_BUILTIN_EVSTDD,
  SPE_BUILTIN_EVSTDH,
  SPE_BUILTIN_EVSTDW,
  SPE_BUILTIN_EVSTWHE,
  SPE_BUILTIN_EVSTWHO,
  SPE_BUILTIN_EVSTWWE,
  SPE_BUILTIN_EVSTWWO,
  SPE_BUILTIN_EVSUBIFW,

  /* Compares.  */
  SPE_BUILTIN_EVCMPEQ,
  SPE_BUILTIN_EVCMPGTS,
  SPE_BUILTIN_EVCMPGTU,
  SPE_BUILTIN_EVCMPLTS,
  SPE_BUILTIN_EVCMPLTU,
  SPE_BUILTIN_EVFSCMPEQ,
  SPE_BUILTIN_EVFSCMPGT,
  SPE_BUILTIN_EVFSCMPLT,
  SPE_BUILTIN_EVFSTSTEQ,
  SPE_BUILTIN_EVFSTSTGT,
  SPE_BUILTIN_EVFSTSTLT,

  /* EVSEL compares.  */
  SPE_BUILTIN_EVSEL_CMPEQ,
  SPE_BUILTIN_EVSEL_CMPGTS,
  SPE_BUILTIN_EVSEL_CMPGTU,
  SPE_BUILTIN_EVSEL_CMPLTS,
  SPE_BUILTIN_EVSEL_CMPLTU,
  SPE_BUILTIN_EVSEL_FSCMPEQ,
  SPE_BUILTIN_EVSEL_FSCMPGT,
  SPE_BUILTIN_EVSEL_FSCMPLT,
  SPE_BUILTIN_EVSEL_FSTSTEQ,
  SPE_BUILTIN_EVSEL_FSTSTGT,
  SPE_BUILTIN_EVSEL_FSTSTLT,

  SPE_BUILTIN_EVSPLATFI,
  SPE_BUILTIN_EVSPLATI,
  SPE_BUILTIN_EVMWHSSMAA,
  SPE_BUILTIN_EVMWHSMFAA,
  SPE_BUILTIN_EVMWHSMIAA,
  SPE_BUILTIN_EVMWHUSIAA,
  SPE_BUILTIN_EVMWHUMIAA,
  SPE_BUILTIN_EVMWHSSFAN,
  SPE_BUILTIN_EVMWHSSIAN,
  SPE_BUILTIN_EVMWHSMFAN,
  SPE_BUILTIN_EVMWHSMIAN,
  SPE_BUILTIN_EVMWHUSIAN,
  SPE_BUILTIN_EVMWHUMIAN,
  SPE_BUILTIN_EVMWHGSSFAA,
  SPE_BUILTIN_EVMWHGSMFAA,
  SPE_BUILTIN_EVMWHGSMIAA,
  SPE_BUILTIN_EVMWHGUMIAA,
  SPE_BUILTIN_EVMWHGSSFAN,
  SPE_BUILTIN_EVMWHGSMFAN,
  SPE_BUILTIN_EVMWHGSMIAN,
  SPE_BUILTIN_EVMWHGUMIAN,
  SPE_BUILTIN_MTSPEFSCR,
  SPE_BUILTIN_MFSPEFSCR,
  SPE_BUILTIN_BRINC,

  RS6000_BUILTIN_COUNT
};

enum rs6000_builtin_type_index
{
  RS6000_BTI_NOT_OPAQUE,
  RS6000_BTI_opaque_V2SI,
  RS6000_BTI_opaque_V2SF,
  RS6000_BTI_opaque_p_V2SI,
  RS6000_BTI_opaque_V4SI,
  RS6000_BTI_V16QI,
  RS6000_BTI_V2SI,
  RS6000_BTI_V2SF,
  RS6000_BTI_V4HI,
  RS6000_BTI_V4SI,
  RS6000_BTI_V4SF,
  RS6000_BTI_V8HI,
  RS6000_BTI_unsigned_V16QI,
  RS6000_BTI_unsigned_V8HI,
  RS6000_BTI_unsigned_V4SI,
  RS6000_BTI_bool_char,          /* __bool char */
  RS6000_BTI_bool_short,         /* __bool short */
  RS6000_BTI_bool_int,           /* __bool int */
  RS6000_BTI_pixel,              /* __pixel */
  RS6000_BTI_bool_V16QI,         /* __vector __bool char */
  RS6000_BTI_bool_V8HI,          /* __vector __bool short */
  RS6000_BTI_bool_V4SI,          /* __vector __bool int */
  RS6000_BTI_pixel_V8HI,         /* __vector __pixel */
  RS6000_BTI_long,	         /* long_integer_type_node */
  RS6000_BTI_unsigned_long,      /* long_unsigned_type_node */
  RS6000_BTI_INTQI,	         /* intQI_type_node */
  RS6000_BTI_UINTQI,		 /* unsigned_intQI_type_node */
  RS6000_BTI_INTHI,	         /* intHI_type_node */
  RS6000_BTI_UINTHI,		 /* unsigned_intHI_type_node */
  RS6000_BTI_INTSI,		 /* intSI_type_node */
  RS6000_BTI_UINTSI,		 /* unsigned_intSI_type_node */
  RS6000_BTI_float,	         /* float_type_node */
  RS6000_BTI_void,	         /* void_type_node */
  RS6000_BTI_MAX
};


#define opaque_V2SI_type_node         (rs6000_builtin_types[RS6000_BTI_opaque_V2SI])
#define opaque_V2SF_type_node         (rs6000_builtin_types[RS6000_BTI_opaque_V2SF])
#define opaque_p_V2SI_type_node       (rs6000_builtin_types[RS6000_BTI_opaque_p_V2SI])
#define opaque_V4SI_type_node         (rs6000_builtin_types[RS6000_BTI_opaque_V4SI])
#define V16QI_type_node               (rs6000_builtin_types[RS6000_BTI_V16QI])
#define V2SI_type_node                (rs6000_builtin_types[RS6000_BTI_V2SI])
#define V2SF_type_node                (rs6000_builtin_types[RS6000_BTI_V2SF])
#define V4HI_type_node                (rs6000_builtin_types[RS6000_BTI_V4HI])
#define V4SI_type_node                (rs6000_builtin_types[RS6000_BTI_V4SI])
#define V4SF_type_node                (rs6000_builtin_types[RS6000_BTI_V4SF])
#define V8HI_type_node                (rs6000_builtin_types[RS6000_BTI_V8HI])
#define unsigned_V16QI_type_node      (rs6000_builtin_types[RS6000_BTI_unsigned_V16QI])
#define unsigned_V8HI_type_node       (rs6000_builtin_types[RS6000_BTI_unsigned_V8HI])
#define unsigned_V4SI_type_node       (rs6000_builtin_types[RS6000_BTI_unsigned_V4SI])
#define bool_char_type_node           (rs6000_builtin_types[RS6000_BTI_bool_char])
#define bool_short_type_node          (rs6000_builtin_types[RS6000_BTI_bool_short])
#define bool_int_type_node            (rs6000_builtin_types[RS6000_BTI_bool_int])
#define pixel_type_node               (rs6000_builtin_types[RS6000_BTI_pixel])
#define bool_V16QI_type_node	      (rs6000_builtin_types[RS6000_BTI_bool_V16QI])
#define bool_V8HI_type_node	      (rs6000_builtin_types[RS6000_BTI_bool_V8HI])
#define bool_V4SI_type_node	      (rs6000_builtin_types[RS6000_BTI_bool_V4SI])
#define pixel_V8HI_type_node	      (rs6000_builtin_types[RS6000_BTI_pixel_V8HI])

#define long_integer_type_internal_node  (rs6000_builtin_types[RS6000_BTI_long])
#define long_unsigned_type_internal_node (rs6000_builtin_types[RS6000_BTI_unsigned_long])
#define intQI_type_internal_node	 (rs6000_builtin_types[RS6000_BTI_INTQI])
#define uintQI_type_internal_node	 (rs6000_builtin_types[RS6000_BTI_UINTQI])
#define intHI_type_internal_node	 (rs6000_builtin_types[RS6000_BTI_INTHI])
#define uintHI_type_internal_node	 (rs6000_builtin_types[RS6000_BTI_UINTHI])
#define intSI_type_internal_node	 (rs6000_builtin_types[RS6000_BTI_INTSI])
#define uintSI_type_internal_node	 (rs6000_builtin_types[RS6000_BTI_UINTSI])
#define float_type_internal_node	 (rs6000_builtin_types[RS6000_BTI_float])
#define void_type_internal_node		 (rs6000_builtin_types[RS6000_BTI_void])

extern GTY(()) tree rs6000_builtin_types[RS6000_BTI_MAX];
extern GTY(()) tree rs6000_builtin_decls[RS6000_BUILTIN_COUNT];
<|MERGE_RESOLUTION|>--- conflicted
+++ resolved
@@ -75,11 +75,8 @@
 %{mcpu=power4: -mpower4} \
 %{mcpu=power5: -mpower4} \
 %{mcpu=power5+: -mpower4} \
-<<<<<<< HEAD
-=======
 %{mcpu=power6: -mpower4 -maltivec} \
 %{mcpu=power6x: -mpower4 -maltivec} \
->>>>>>> f8383f28
 %{mcpu=powerpc: -mppc} \
 %{mcpu=rios: -mpwr} \
 %{mcpu=rios1: -mpwr} \
@@ -167,8 +164,6 @@
 #define TARGET_FPRND 0
 #endif
 
-<<<<<<< HEAD
-=======
 /* Define TARGET_MFPGPR if the target assembler does not support the
    mffpr and mftgpr instructions. */
 
@@ -177,7 +172,6 @@
 #define TARGET_MFPGPR 0
 #endif
 
->>>>>>> f8383f28
 #ifndef TARGET_SECURE_PLT
 #define TARGET_SECURE_PLT 0
 #endif
