/* Definitions of target machine for GNU compiler, for IBM RS/6000.
   Copyright (C) 1992, 1993, 1994, 1995, 1996, 1997, 1998, 1999,
<<<<<<< HEAD
   2000, 2001, 2002, 2003, 2004, 2005, 2006, 2007
=======
   2000, 2001, 2002, 2003, 2004, 2005, 2006, 2007, 2008, 2009
>>>>>>> 42bae686
   Free Software Foundation, Inc.
   Contributed by Richard Kenner (kenner@vlsi1.ultra.nyu.edu)

   This file is part of GCC.

   GCC is free software; you can redistribute it and/or modify it
   under the terms of the GNU General Public License as published
   by the Free Software Foundation; either version 3, or (at your
   option) any later version.

   GCC is distributed in the hope that it will be useful, but WITHOUT
   ANY WARRANTY; without even the implied warranty of MERCHANTABILITY
   or FITNESS FOR A PARTICULAR PURPOSE.  See the GNU General Public
   License for more details.

<<<<<<< HEAD
   You should have received a copy of the GNU General Public License
   along with GCC; see the file COPYING3.  If not see
=======
   Under Section 7 of GPL version 3, you are granted additional
   permissions described in the GCC Runtime Library Exception, version
   3.1, as published by the Free Software Foundation.

   You should have received a copy of the GNU General Public License and
   a copy of the GCC Runtime Library Exception along with this program;
   see the files COPYING3 and COPYING.RUNTIME respectively.  If not, see
>>>>>>> 42bae686
   <http://www.gnu.org/licenses/>.  */

/* Note that some other tm.h files include this one and then override
   many of the definitions.  */

/* Definitions for the object file format.  These are set at
   compile-time.  */

#define OBJECT_XCOFF 1
#define OBJECT_ELF 2
#define OBJECT_PEF 3
#define OBJECT_MACHO 4

#define TARGET_ELF (TARGET_OBJECT_FORMAT == OBJECT_ELF)
#define TARGET_XCOFF (TARGET_OBJECT_FORMAT == OBJECT_XCOFF)
#define TARGET_MACOS (TARGET_OBJECT_FORMAT == OBJECT_PEF)
#define TARGET_MACHO (TARGET_OBJECT_FORMAT == OBJECT_MACHO)

#ifndef TARGET_AIX
#define TARGET_AIX 0
#endif

/* Control whether function entry points use a "dot" symbol when
   ABI_AIX.  */
#define DOT_SYMBOLS 1

/* Default string to use for cpu if not specified.  */
#ifndef TARGET_CPU_DEFAULT
#define TARGET_CPU_DEFAULT ((char *)0)
#endif

/* If configured for PPC405, support PPC405CR Erratum77.  */
#ifdef CONFIG_PPC405CR
#define PPC405_ERRATUM77 (rs6000_cpu == PROCESSOR_PPC405)
#else
#define PPC405_ERRATUM77 0
#endif

#ifndef TARGET_PAIRED_FLOAT
#define TARGET_PAIRED_FLOAT 0
#endif

#ifdef HAVE_AS_POPCNTB
#define ASM_CPU_POWER5_SPEC "-mpower5"
#else
#define ASM_CPU_POWER5_SPEC "-mpower4"
#endif

#ifdef HAVE_AS_DFP
#define ASM_CPU_POWER6_SPEC "-mpower6 -maltivec"
#else
#define ASM_CPU_POWER6_SPEC "-mpower4 -maltivec"
#endif

#ifdef HAVE_AS_VSX
#define ASM_CPU_POWER7_SPEC "-mpower7"
#else
#define ASM_CPU_POWER7_SPEC "-mpower4 -maltivec"
#endif

/* Common ASM definitions used by ASM_SPEC among the various targets
   for handling -mcpu=xxx switches.  */
#define ASM_CPU_SPEC \
"%{!mcpu*: \
  %{mpower: %{!mpower2: -mpwr}} \
  %{mpower2: -mpwrx} \
  %{mpowerpc64*: -mppc64} \
  %{!mpowerpc64*: %{mpowerpc*: -mppc}} \
  %{mno-power: %{!mpowerpc*: -mcom}} \
  %{!mno-power: %{!mpower*: %(asm_default)}}} \
%{mcpu=common: -mcom} \
%{mcpu=cell: -mcell} \
%{mcpu=power: -mpwr} \
%{mcpu=power2: -mpwrx} \
%{mcpu=power3: -mppc64} \
%{mcpu=power4: -mpower4} \
%{mcpu=power5: %(asm_cpu_power5)} \
%{mcpu=power5+: %(asm_cpu_power5)} \
%{mcpu=power6: %(asm_cpu_power6) -maltivec} \
%{mcpu=power6x: %(asm_cpu_power6) -maltivec} \
%{mcpu=power7: %(asm_cpu_power7)} \
%{mcpu=powerpc: -mppc} \
%{mcpu=rios: -mpwr} \
%{mcpu=rios1: -mpwr} \
%{mcpu=rios2: -mpwrx} \
%{mcpu=rsc: -mpwr} \
%{mcpu=rsc1: -mpwr} \
%{mcpu=rs64a: -mppc64} \
%{mcpu=401: -mppc} \
%{mcpu=403: -m403} \
%{mcpu=405: -m405} \
%{mcpu=405fp: -m405} \
%{mcpu=440: -m440} \
%{mcpu=440fp: -m440} \
%{mcpu=464: -m440} \
%{mcpu=464fp: -m440} \
%{mcpu=505: -mppc} \
%{mcpu=601: -m601} \
%{mcpu=602: -mppc} \
%{mcpu=603: -mppc} \
%{mcpu=603e: -mppc} \
%{mcpu=ec603e: -mppc} \
%{mcpu=604: -mppc} \
%{mcpu=604e: -mppc} \
%{mcpu=620: -mppc64} \
%{mcpu=630: -mppc64} \
%{mcpu=740: -mppc} \
%{mcpu=750: -mppc} \
%{mcpu=G3: -mppc} \
%{mcpu=7400: -mppc -maltivec} \
%{mcpu=7450: -mppc -maltivec} \
%{mcpu=G4: -mppc -maltivec} \
%{mcpu=801: -mppc} \
%{mcpu=821: -mppc} \
%{mcpu=823: -mppc} \
%{mcpu=860: -mppc} \
%{mcpu=970: -mpower4 -maltivec} \
%{mcpu=G5: -mpower4 -maltivec} \
%{mcpu=8540: -me500} \
%{mcpu=8548: -me500} \
%{mcpu=e300c2: -me300} \
%{mcpu=e300c3: -me300} \
%{mcpu=e500mc: -me500mc} \
%{maltivec: -maltivec} \
-many"

#define CPP_DEFAULT_SPEC ""

#define ASM_DEFAULT_SPEC ""

/* This macro defines names of additional specifications to put in the specs
   that can be used in various specifications like CC1_SPEC.  Its definition
   is an initializer with a subgrouping for each command option.

   Each subgrouping contains a string constant, that defines the
   specification name, and a string constant that used by the GCC driver
   program.

   Do not define this macro if it does not need to do anything.  */

#define SUBTARGET_EXTRA_SPECS

#define EXTRA_SPECS							\
  { "cpp_default",		CPP_DEFAULT_SPEC },			\
  { "asm_cpu",			ASM_CPU_SPEC },				\
  { "asm_default",		ASM_DEFAULT_SPEC },			\
  { "cc1_cpu",			CC1_CPU_SPEC },				\
  { "asm_cpu_power5",		ASM_CPU_POWER5_SPEC },			\
  { "asm_cpu_power6",		ASM_CPU_POWER6_SPEC },			\
  { "asm_cpu_power7",		ASM_CPU_POWER7_SPEC },			\
  SUBTARGET_EXTRA_SPECS

/* -mcpu=native handling only makes sense with compiler running on
   an PowerPC chip.  If changing this condition, also change
   the condition in driver-rs6000.c.  */
#if defined(__powerpc__) || defined(__POWERPC__) || defined(_AIX)
/* In driver-rs6000.c.  */
extern const char *host_detect_local_cpu (int argc, const char **argv);
#define EXTRA_SPEC_FUNCTIONS \
  { "local_cpu_detect", host_detect_local_cpu },
#define HAVE_LOCAL_CPU_DETECT
#endif

#ifndef CC1_CPU_SPEC
#ifdef HAVE_LOCAL_CPU_DETECT
#define CC1_CPU_SPEC \
"%{mcpu=native:%<mcpu=native %:local_cpu_detect(cpu)} \
 %{mtune=native:%<mtune=native %:local_cpu_detect(tune)}"
#else
#define CC1_CPU_SPEC ""
#endif
#endif

/* Architecture type.  */

/* Define TARGET_MFCRF if the target assembler does not support the
   optional field operand for mfcr.  */

#ifndef HAVE_AS_MFCRF
#undef  TARGET_MFCRF
#define TARGET_MFCRF 0
#endif

/* Define TARGET_POPCNTB if the target assembler does not support the
   popcount byte instruction.  */

#ifndef HAVE_AS_POPCNTB
#undef  TARGET_POPCNTB
#define TARGET_POPCNTB 0
#endif

/* Define TARGET_FPRND if the target assembler does not support the
   fp rounding instructions.  */

#ifndef HAVE_AS_FPRND
#undef  TARGET_FPRND
#define TARGET_FPRND 0
#endif

/* Define TARGET_CMPB if the target assembler does not support the
   cmpb instruction.  */

#ifndef HAVE_AS_CMPB
#undef  TARGET_CMPB
#define TARGET_CMPB 0
#endif

/* Define TARGET_MFPGPR if the target assembler does not support the
   mffpr and mftgpr instructions. */

#ifndef HAVE_AS_MFPGPR
#undef  TARGET_MFPGPR
#define TARGET_MFPGPR 0
#endif

/* Define TARGET_DFP if the target assembler does not support decimal
   floating point instructions.  */
#ifndef HAVE_AS_DFP
#undef  TARGET_DFP
#define TARGET_DFP 0
#endif

#ifndef TARGET_SECURE_PLT
#define TARGET_SECURE_PLT 0
#endif

#define TARGET_32BIT		(! TARGET_64BIT)

#ifndef HAVE_AS_TLS
#define HAVE_AS_TLS 0
#endif

/* Return 1 for a symbol ref for a thread-local storage symbol.  */
#define RS6000_SYMBOL_REF_TLS_P(RTX) \
  (GET_CODE (RTX) == SYMBOL_REF && SYMBOL_REF_TLS_MODEL (RTX) != 0)

#ifdef IN_LIBGCC2
/* For libgcc2 we make sure this is a compile time constant */
#if defined (__64BIT__) || defined (__powerpc64__) || defined (__ppc64__)
#undef TARGET_POWERPC64
#define TARGET_POWERPC64	1
#else
#undef TARGET_POWERPC64
#define TARGET_POWERPC64	0
#endif
#else
    /* The option machinery will define this.  */
#endif

#define TARGET_DEFAULT (MASK_POWER | MASK_MULTIPLE | MASK_STRING)

/* Processor type.  Order must match cpu attribute in MD file.  */
enum processor_type
 {
   PROCESSOR_RIOS1,
   PROCESSOR_RIOS2,
   PROCESSOR_RS64A,
   PROCESSOR_MPCCORE,
   PROCESSOR_PPC403,
   PROCESSOR_PPC405,
   PROCESSOR_PPC440,
   PROCESSOR_PPC601,
   PROCESSOR_PPC603,
   PROCESSOR_PPC604,
   PROCESSOR_PPC604e,
   PROCESSOR_PPC620,
   PROCESSOR_PPC630,
   PROCESSOR_PPC750,
   PROCESSOR_PPC7400,
   PROCESSOR_PPC7450,
   PROCESSOR_PPC8540,
   PROCESSOR_PPCE300C2,
   PROCESSOR_PPCE300C3,
   PROCESSOR_PPCE500MC,
   PROCESSOR_POWER4,
   PROCESSOR_POWER5,
   PROCESSOR_POWER6,
   PROCESSOR_CELL
};

/* FPU operations supported. 
   Each use of TARGET_SINGLE_FLOAT or TARGET_DOUBLE_FLOAT must 
   also test TARGET_HARD_FLOAT.  */
#define TARGET_SINGLE_FLOAT 1
#define TARGET_DOUBLE_FLOAT 1
#define TARGET_SINGLE_FPU   0
#define TARGET_SIMPLE_FPU   0
#define TARGET_XILINX_FPU   0

extern enum processor_type rs6000_cpu;

/* Recast the processor type to the cpu attribute.  */
#define rs6000_cpu_attr ((enum attr_cpu)rs6000_cpu)

/* Define generic processor types based upon current deployment.  */
#define PROCESSOR_COMMON    PROCESSOR_PPC601
#define PROCESSOR_POWER     PROCESSOR_RIOS1
#define PROCESSOR_POWERPC   PROCESSOR_PPC604
#define PROCESSOR_POWERPC64 PROCESSOR_RS64A

/* Define the default processor.  This is overridden by other tm.h files.  */
#define PROCESSOR_DEFAULT   PROCESSOR_RIOS1
#define PROCESSOR_DEFAULT64 PROCESSOR_RS64A

/* FP processor type.  */
enum fpu_type_t
{
	FPU_NONE,		/* No FPU */
	FPU_SF_LITE,		/* Limited Single Precision FPU */
	FPU_DF_LITE,		/* Limited Double Precision FPU */
	FPU_SF_FULL,		/* Full Single Precision FPU */
	FPU_DF_FULL		/* Full Double Single Precision FPU */
};

extern enum fpu_type_t fpu_type;

/* Specify the dialect of assembler to use.  New mnemonics is dialect one
   and the old mnemonics are dialect zero.  */
#define ASSEMBLER_DIALECT (TARGET_NEW_MNEMONICS ? 1 : 0)

/* Types of costly dependences.  */
enum rs6000_dependence_cost
 {
   max_dep_latency = 1000,
   no_dep_costly,
   all_deps_costly,
   true_store_to_load_dep_costly,
   store_to_load_dep_costly
 };

/* Types of nop insertion schemes in sched target hook sched_finish.  */
enum rs6000_nop_insertion
  {
    sched_finish_regroup_exact = 1000,
    sched_finish_pad_groups,
    sched_finish_none
  };

/* Dispatch group termination caused by an insn.  */
enum group_termination
  {
    current_group,
    previous_group
  };

/* Support for a compile-time default CPU, et cetera.  The rules are:
   --with-cpu is ignored if -mcpu is specified.
   --with-tune is ignored if -mtune is specified.
   --with-float is ignored if -mhard-float or -msoft-float are
    specified.  */
#define OPTION_DEFAULT_SPECS \
  {"cpu", "%{!mcpu=*:-mcpu=%(VALUE)}" }, \
  {"tune", "%{!mtune=*:-mtune=%(VALUE)}" }, \
  {"float", "%{!msoft-float:%{!mhard-float:-m%(VALUE)-float}}" }

/* rs6000_select[0] is reserved for the default cpu defined via --with-cpu */
struct rs6000_cpu_select
{
  const char *string;
  const char *name;
  int set_tune_p;
  int set_arch_p;
};

extern struct rs6000_cpu_select rs6000_select[];

/* Debug support */
extern const char *rs6000_debug_name;	/* Name for -mdebug-xxxx option */
extern int rs6000_debug_stack;		/* debug stack applications */
extern int rs6000_debug_arg;		/* debug argument handling */

#define	TARGET_DEBUG_STACK	rs6000_debug_stack
#define	TARGET_DEBUG_ARG	rs6000_debug_arg

extern const char *rs6000_traceback_name; /* Type of traceback table.  */

/* These are separate from target_flags because we've run out of bits
   there.  */
extern int rs6000_long_double_type_size;
extern int rs6000_ieeequad;
extern int rs6000_altivec_abi;
extern int rs6000_spe_abi;
extern int rs6000_spe;
extern int rs6000_isel;
extern int rs6000_float_gprs;
extern int rs6000_alignment_flags;
extern const char *rs6000_sched_insert_nops_str;
extern enum rs6000_nop_insertion rs6000_sched_insert_nops;
extern int rs6000_xilinx_fpu;

/* Alignment options for fields in structures for sub-targets following
   AIX-like ABI.
   ALIGN_POWER word-aligns FP doubles (default AIX ABI).
   ALIGN_NATURAL doubleword-aligns FP doubles (align to object size).

   Override the macro definitions when compiling libobjc to avoid undefined
   reference to rs6000_alignment_flags due to library's use of GCC alignment
   macros which use the macros below.  */

#ifndef IN_TARGET_LIBS
#define MASK_ALIGN_POWER   0x00000000
#define MASK_ALIGN_NATURAL 0x00000001
#define TARGET_ALIGN_NATURAL (rs6000_alignment_flags & MASK_ALIGN_NATURAL)
#else
#define TARGET_ALIGN_NATURAL 0
#endif

#define TARGET_LONG_DOUBLE_128 (rs6000_long_double_type_size == 128)
#define TARGET_IEEEQUAD rs6000_ieeequad
#define TARGET_ALTIVEC_ABI rs6000_altivec_abi

#define TARGET_SPE_ABI 0
#define TARGET_SPE 0
#define TARGET_E500 0
#define TARGET_ISEL rs6000_isel
#define TARGET_FPRS 1
#define TARGET_E500_SINGLE 0
#define TARGET_E500_DOUBLE 0
#define CHECK_E500_OPTIONS do { } while (0)

/* E500 processors only support plain "sync", not lwsync.  */
#define TARGET_NO_LWSYNC TARGET_E500

/* E500 processors only support plain "sync", not lwsync.  */
#define TARGET_NO_LWSYNC TARGET_E500

/* Sometimes certain combinations of command options do not make sense
   on a particular target machine.  You can define a macro
   `OVERRIDE_OPTIONS' to take account of this.  This macro, if
   defined, is executed once just after all the command options have
   been parsed.

   Do not use this macro to turn on various extra optimizations for
   `-O'.  That is what `OPTIMIZATION_OPTIONS' is for.

   On the RS/6000 this is used to define the target cpu type.  */

#define OVERRIDE_OPTIONS rs6000_override_options (TARGET_CPU_DEFAULT)

/* Define this to change the optimizations performed by default.  */
#define OPTIMIZATION_OPTIONS(LEVEL,SIZE) optimization_options(LEVEL,SIZE)

/* Show we can debug even without a frame pointer.  */
#define CAN_DEBUG_WITHOUT_FP

/* Target pragma.  */
#define REGISTER_TARGET_PRAGMAS() do {				\
  c_register_pragma (0, "longcall", rs6000_pragma_longcall);	\
  targetm.resolve_overloaded_builtin = altivec_resolve_overloaded_builtin; \
} while (0)

/* Target #defines.  */
#define TARGET_CPU_CPP_BUILTINS() \
  rs6000_cpu_cpp_builtins (pfile)

/* This is used by rs6000_cpu_cpp_builtins to indicate the byte order
   we're compiling for.  Some configurations may need to override it.  */
#define RS6000_CPU_CPP_ENDIAN_BUILTINS()	\
  do						\
    {						\
      if (BYTES_BIG_ENDIAN)			\
	{					\
	  builtin_define ("__BIG_ENDIAN__");	\
	  builtin_define ("_BIG_ENDIAN");	\
	  builtin_assert ("machine=bigendian");	\
	}					\
      else					\
	{					\
	  builtin_define ("__LITTLE_ENDIAN__");	\
	  builtin_define ("_LITTLE_ENDIAN");	\
	  builtin_assert ("machine=littleendian"); \
	}					\
    }						\
  while (0)

/* Target machine storage layout.  */

/* Define this macro if it is advisable to hold scalars in registers
   in a wider mode than that declared by the program.  In such cases,
   the value is constrained to be within the bounds of the declared
   type, but kept valid in the wider mode.  The signedness of the
   extension may differ from that of the type.  */

#define PROMOTE_MODE(MODE,UNSIGNEDP,TYPE)	\
  if (GET_MODE_CLASS (MODE) == MODE_INT		\
      && GET_MODE_SIZE (MODE) < UNITS_PER_WORD) \
    (MODE) = TARGET_32BIT ? SImode : DImode;

/* Define this if most significant bit is lowest numbered
   in instructions that operate on numbered bit-fields.  */
/* That is true on RS/6000.  */
#define BITS_BIG_ENDIAN 1

/* Define this if most significant byte of a word is the lowest numbered.  */
/* That is true on RS/6000.  */
#define BYTES_BIG_ENDIAN 1

/* Define this if most significant word of a multiword number is lowest
   numbered.

   For RS/6000 we can decide arbitrarily since there are no machine
   instructions for them.  Might as well be consistent with bits and bytes.  */
#define WORDS_BIG_ENDIAN 1

#define MAX_BITS_PER_WORD 64

/* Width of a word, in units (bytes).  */
#define UNITS_PER_WORD (! TARGET_POWERPC64 ? 4 : 8)
#ifdef IN_LIBGCC2
#define MIN_UNITS_PER_WORD UNITS_PER_WORD
#else
#define MIN_UNITS_PER_WORD 4
#endif
#define UNITS_PER_FP_WORD 8
#define UNITS_PER_ALTIVEC_WORD 16
#define UNITS_PER_SPE_WORD 8
#define UNITS_PER_PAIRED_WORD 8

/* Type used for ptrdiff_t, as a string used in a declaration.  */
#define PTRDIFF_TYPE "int"

/* Type used for size_t, as a string used in a declaration.  */
#define SIZE_TYPE "long unsigned int"

/* Type used for wchar_t, as a string used in a declaration.  */
#define WCHAR_TYPE "short unsigned int"

/* Width of wchar_t in bits.  */
#define WCHAR_TYPE_SIZE 16

/* A C expression for the size in bits of the type `short' on the
   target machine.  If you don't define this, the default is half a
   word.  (If this would be less than one storage unit, it is
   rounded up to one unit.)  */
#define SHORT_TYPE_SIZE 16

/* A C expression for the size in bits of the type `int' on the
   target machine.  If you don't define this, the default is one
   word.  */
#define INT_TYPE_SIZE 32

/* A C expression for the size in bits of the type `long' on the
   target machine.  If you don't define this, the default is one
   word.  */
#define LONG_TYPE_SIZE (TARGET_32BIT ? 32 : 64)

/* A C expression for the size in bits of the type `long long' on the
   target machine.  If you don't define this, the default is two
   words.  */
#define LONG_LONG_TYPE_SIZE 64

/* A C expression for the size in bits of the type `float' on the
   target machine.  If you don't define this, the default is one
   word.  */
#define FLOAT_TYPE_SIZE 32

/* A C expression for the size in bits of the type `double' on the
   target machine.  If you don't define this, the default is two
   words.  */
#define DOUBLE_TYPE_SIZE 64

/* A C expression for the size in bits of the type `long double' on
   the target machine.  If you don't define this, the default is two
   words.  */
#define LONG_DOUBLE_TYPE_SIZE rs6000_long_double_type_size

/* Define this to set long double type size to use in libgcc2.c, which can
   not depend on target_flags.  */
#ifdef __LONG_DOUBLE_128__
#define LIBGCC2_LONG_DOUBLE_TYPE_SIZE 128
#else
#define LIBGCC2_LONG_DOUBLE_TYPE_SIZE 64
#endif

/* Work around rs6000_long_double_type_size dependency in ada/targtyps.c.  */
#define WIDEST_HARDWARE_FP_SIZE 64

/* Width in bits of a pointer.
   See also the macro `Pmode' defined below.  */
#define POINTER_SIZE (TARGET_32BIT ? 32 : 64)

/* Allocation boundary (in *bits*) for storing arguments in argument list.  */
#define PARM_BOUNDARY (TARGET_32BIT ? 32 : 64)

/* Boundary (in *bits*) on which stack pointer should be aligned.  */
#define STACK_BOUNDARY \
  ((TARGET_32BIT && !TARGET_ALTIVEC && !TARGET_ALTIVEC_ABI) ? 64 : 128)

/* Allocation boundary (in *bits*) for the code of a function.  */
#define FUNCTION_BOUNDARY 32

/* No data type wants to be aligned rounder than this.  */
#define BIGGEST_ALIGNMENT 128

/* A C expression to compute the alignment for a variables in the
   local store.  TYPE is the data type, and ALIGN is the alignment
   that the object would ordinarily have.  */
#define LOCAL_ALIGNMENT(TYPE, ALIGN)				\
  ((TARGET_ALTIVEC && TREE_CODE (TYPE) == VECTOR_TYPE) ? 128 :	\
    (TARGET_E500_DOUBLE						\
     && TYPE_MODE (TYPE) == DFmode) ? 64 : \
    ((TARGET_SPE && TREE_CODE (TYPE) == VECTOR_TYPE \
     && SPE_VECTOR_MODE (TYPE_MODE (TYPE))) || (TARGET_PAIRED_FLOAT \
        && TREE_CODE (TYPE) == VECTOR_TYPE \
        && PAIRED_VECTOR_MODE (TYPE_MODE (TYPE)))) ? 64 : ALIGN)

/* Alignment of field after `int : 0' in a structure.  */
#define EMPTY_FIELD_BOUNDARY 32

/* Every structure's size must be a multiple of this.  */
#define STRUCTURE_SIZE_BOUNDARY 8

/* Return 1 if a structure or array containing FIELD should be
   accessed using `BLKMODE'.

   For the SPE, simd types are V2SI, and gcc can be tempted to put the
   entire thing in a DI and use subregs to access the internals.
   store_bit_field() will force (subreg:DI (reg:V2SI x))'s to the
   back-end.  Because a single GPR can hold a V2SI, but not a DI, the
   best thing to do is set structs to BLKmode and avoid Severe Tire
   Damage.

   On e500 v2, DF and DI modes suffer from the same anomaly.  DF can
   fit into 1, whereas DI still needs two.  */
#define MEMBER_TYPE_FORCES_BLK(FIELD, MODE) \
  ((TARGET_SPE && TREE_CODE (TREE_TYPE (FIELD)) == VECTOR_TYPE) \
   || (TARGET_E500_DOUBLE && (MODE) == DFmode))

/* A bit-field declared as `int' forces `int' alignment for the struct.  */
#define PCC_BITFIELD_TYPE_MATTERS 1

/* Make strings word-aligned so strcpy from constants will be faster.
   Make vector constants quadword aligned.  */
#define CONSTANT_ALIGNMENT(EXP, ALIGN)                           \
  (TREE_CODE (EXP) == STRING_CST	                         \
   && (STRICT_ALIGNMENT || !optimize_size)                       \
   && (ALIGN) < BITS_PER_WORD                                    \
   ? BITS_PER_WORD                                               \
   : (ALIGN))

/* Make arrays of chars word-aligned for the same reasons.
   Align vectors to 128 bits.  Align SPE vectors and E500 v2 doubles to
   64 bits.  */
#define DATA_ALIGNMENT(TYPE, ALIGN)		\
  (TREE_CODE (TYPE) == VECTOR_TYPE ? ((TARGET_SPE_ABI \
   || TARGET_PAIRED_FLOAT) ? 64 : 128)	\
   : (TARGET_E500_DOUBLE			\
      && TYPE_MODE (TYPE) == DFmode) ? 64 \
   : TREE_CODE (TYPE) == ARRAY_TYPE		\
   && TYPE_MODE (TREE_TYPE (TYPE)) == QImode	\
   && (ALIGN) < BITS_PER_WORD ? BITS_PER_WORD : (ALIGN))

/* Nonzero if move instructions will actually fail to work
   when given unaligned data.  */
#define STRICT_ALIGNMENT 0

/* Define this macro to be the value 1 if unaligned accesses have a cost
   many times greater than aligned accesses, for example if they are
   emulated in a trap handler.  */
/* Altivec vector memory instructions simply ignore the low bits; SPE
   vector memory instructions trap on unaligned accesses.  */
#define SLOW_UNALIGNED_ACCESS(MODE, ALIGN)				\
  (STRICT_ALIGNMENT							\
   || (((MODE) == SFmode || (MODE) == DFmode || (MODE) == TFmode	\
	|| (MODE) == SDmode || (MODE) == DDmode || (MODE) == TDmode	\
	|| (MODE) == DImode)						\
       && (ALIGN) < 32)							\
   || (VECTOR_MODE_P ((MODE)) && (ALIGN) < GET_MODE_BITSIZE ((MODE))))

/* Standard register usage.  */

/* Number of actual hardware registers.
   The hardware registers are assigned numbers for the compiler
   from 0 to just below FIRST_PSEUDO_REGISTER.
   All registers that the compiler knows about must be given numbers,
   even those that are not normally considered general registers.

   RS/6000 has 32 fixed-point registers, 32 floating-point registers,
   an MQ register, a count register, a link register, and 8 condition
   register fields, which we view here as separate registers.  AltiVec
   adds 32 vector registers and a VRsave register.

   In addition, the difference between the frame and argument pointers is
   a function of the number of registers saved, so we need to have a
   register for AP that will later be eliminated in favor of SP or FP.
   This is a normal register, but it is fixed.

   We also create a pseudo register for float/int conversions, that will
   really represent the memory location used.  It is represented here as
   a register, in order to work around problems in allocating stack storage
   in inline functions.

   Another pseudo (not included in DWARF_FRAME_REGISTERS) is soft frame
   pointer, which is eventually eliminated in favor of SP or FP.  */

#define FIRST_PSEUDO_REGISTER 114

/* This must be included for pre gcc 3.0 glibc compatibility.  */
#define PRE_GCC3_DWARF_FRAME_REGISTERS 77

/* Add 32 dwarf columns for synthetic SPE registers.  */
#define DWARF_FRAME_REGISTERS ((FIRST_PSEUDO_REGISTER - 1) + 32)

/* The SPE has an additional 32 synthetic registers, with DWARF debug
   info numbering for these registers starting at 1200.  While eh_frame
   register numbering need not be the same as the debug info numbering,
   we choose to number these regs for eh_frame at 1200 too.  This allows
   future versions of the rs6000 backend to add hard registers and
   continue to use the gcc hard register numbering for eh_frame.  If the
   extra SPE registers in eh_frame were numbered starting from the
   current value of FIRST_PSEUDO_REGISTER, then if FIRST_PSEUDO_REGISTER
   changed we'd need to introduce a mapping in DWARF_FRAME_REGNUM to
   avoid invalidating older SPE eh_frame info.

   We must map them here to avoid huge unwinder tables mostly consisting
   of unused space.  */
#define DWARF_REG_TO_UNWIND_COLUMN(r) \
  ((r) > 1200 ? ((r) - 1200 + FIRST_PSEUDO_REGISTER - 1) : (r))

/* Use standard DWARF numbering for DWARF debugging information.  */
#define DBX_REGISTER_NUMBER(REGNO) rs6000_dbx_register_number (REGNO)

/* Use gcc hard register numbering for eh_frame.  */
#define DWARF_FRAME_REGNUM(REGNO) (REGNO)

/* Map register numbers held in the call frame info that gcc has
   collected using DWARF_FRAME_REGNUM to those that should be output in
   .debug_frame and .eh_frame.  We continue to use gcc hard reg numbers
   for .eh_frame, but use the numbers mandated by the various ABIs for
   .debug_frame.  rs6000_emit_prologue has translated any combination of
   CR2, CR3, CR4 saves to a save of CR2.  The actual code emitted saves
   the whole of CR, so we map CR2_REGNO to the DWARF reg for CR.  */
#define DWARF2_FRAME_REG_OUT(REGNO, FOR_EH)	\
  ((FOR_EH) ? (REGNO)				\
   : (REGNO) == CR2_REGNO ? 64			\
   : DBX_REGISTER_NUMBER (REGNO))

/* 1 for registers that have pervasive standard uses
   and are not available for the register allocator.

   On RS/6000, r1 is used for the stack.  On Darwin, r2 is available
   as a local register; for all other OS's r2 is the TOC pointer.

   cr5 is not supposed to be used.

   On System V implementations, r13 is fixed and not available for use.  */

#define FIXED_REGISTERS  \
  {0, 1, FIXED_R2, 0, 0, 0, 0, 0, 0, 0, 0, 0, 0, FIXED_R13, 0, 0, \
   0, 0, 0, 0, 0, 0, 0, 0, 0, 0, 0, 0, 0, 0, 0, 0, \
   0, 0, 0, 0, 0, 0, 0, 0, 0, 0, 0, 0, 0, 0, 0, 0, \
   0, 0, 0, 0, 0, 0, 0, 0, 0, 0, 0, 0, 0, 0, 0, 0, \
   0, 0, 0, 1, 0, 0, 0, 0, 0, 1, 0, 0, 1,	   \
   /* AltiVec registers.  */			   \
   0, 0, 0, 0, 0, 0, 0, 0, 0, 0, 0, 0, 0, 0, 0, 0, \
   0, 0, 0, 0, 0, 0, 0, 0, 0, 0, 0, 0, 0, 0, 0, 0, \
   1, 1						   \
   , 1, 1, 1                                       \
}

/* 1 for registers not available across function calls.
   These must include the FIXED_REGISTERS and also any
   registers that can be used without being saved.
   The latter must include the registers where values are returned
   and the register where structure-value addresses are passed.
   Aside from that, you can include as many other registers as you like.  */

#define CALL_USED_REGISTERS  \
  {1, 1, 1, 1, 1, 1, 1, 1, 1, 1, 1, 1, 1, FIXED_R13, 0, 0, \
   0, 0, 0, 0, 0, 0, 0, 0, 0, 0, 0, 0, 0, 0, 0, 0, \
   1, 1, 1, 1, 1, 1, 1, 1, 1, 1, 1, 1, 1, 1, 0, 0, \
   0, 0, 0, 0, 0, 0, 0, 0, 0, 0, 0, 0, 0, 0, 0, 0, \
   1, 1, 1, 1, 1, 1, 0, 0, 0, 1, 1, 1, 1,	   \
   /* AltiVec registers.  */			   \
   0, 0, 0, 0, 0, 0, 0, 0, 0, 0, 0, 0, 0, 0, 0, 0, \
   0, 0, 0, 0, 0, 0, 0, 0, 0, 0, 0, 0, 0, 0, 0, 0, \
   1, 1						   \
   , 1, 1, 1                                       \
}

/* Like `CALL_USED_REGISTERS' except this macro doesn't require that
   the entire set of `FIXED_REGISTERS' be included.
   (`CALL_USED_REGISTERS' must be a superset of `FIXED_REGISTERS').
   This macro is optional.  If not specified, it defaults to the value
   of `CALL_USED_REGISTERS'.  */

#define CALL_REALLY_USED_REGISTERS  \
  {1, 1, 1, 1, 1, 1, 1, 1, 1, 1, 1, 1, 1, FIXED_R13, 0, 0, \
   0, 0, 0, 0, 0, 0, 0, 0, 0, 0, 0, 0, 0, 0, 0, 0, \
   1, 1, 1, 1, 1, 1, 1, 1, 1, 1, 1, 1, 1, 1, 0, 0, \
   0, 0, 0, 0, 0, 0, 0, 0, 0, 0, 0, 0, 0, 0, 0, 0, \
   1, 1, 1, 1, 1, 1, 0, 0, 0, 1, 1, 1, 1,	   \
   /* AltiVec registers.  */			   \
   0, 0, 0, 0, 0, 0, 0, 0, 0, 0, 0, 0, 0, 0, 0, 0, \
   0, 0, 0, 0, 0, 0, 0, 0, 0, 0, 0, 0, 0, 0, 0, 0, \
   0, 0						   \
   , 0, 0, 0                                       \
}

#define TOTAL_ALTIVEC_REGS	(LAST_ALTIVEC_REGNO - FIRST_ALTIVEC_REGNO + 1)

#define FIRST_SAVED_ALTIVEC_REGNO (FIRST_ALTIVEC_REGNO+20)
#define FIRST_SAVED_FP_REGNO    (14+32)
#define FIRST_SAVED_GP_REGNO 13

/* List the order in which to allocate registers.  Each register must be
   listed once, even those in FIXED_REGISTERS.

   We allocate in the following order:
	fp0		(not saved or used for anything)
	fp13 - fp2	(not saved; incoming fp arg registers)
	fp1		(not saved; return value)
	fp31 - fp14	(saved; order given to save least number)
	cr7, cr6	(not saved or special)
	cr1		(not saved, but used for FP operations)
	cr0		(not saved, but used for arithmetic operations)
	cr4, cr3, cr2	(saved)
	r0		(not saved; cannot be base reg)
	r9		(not saved; best for TImode)
	r11, r10, r8-r4	(not saved; highest used first to make less conflict)
	r3		(not saved; return value register)
	r31 - r13	(saved; order given to save least number)
	r12		(not saved; if used for DImode or DFmode would use r13)
	mq		(not saved; best to use it if we can)
	ctr		(not saved; when we have the choice ctr is better)
	lr		(saved)
	cr5, r1, r2, ap, xer (fixed)
	v0 - v1		(not saved or used for anything)
	v13 - v3	(not saved; incoming vector arg registers)
	v2		(not saved; incoming vector arg reg; return value)
	v19 - v14	(not saved or used for anything)
	v31 - v20	(saved; order given to save least number)
	vrsave, vscr	(fixed)
	spe_acc, spefscr (fixed)
	sfp		(fixed)
*/

#if FIXED_R2 == 1
#define MAYBE_R2_AVAILABLE
#define MAYBE_R2_FIXED 2,
#else
#define MAYBE_R2_AVAILABLE 2,
#define MAYBE_R2_FIXED
#endif

#define REG_ALLOC_ORDER						\
  {32,								\
   45, 44, 43, 42, 41, 40, 39, 38, 37, 36, 35, 34,		\
   33,								\
   63, 62, 61, 60, 59, 58, 57, 56, 55, 54, 53, 52, 51,		\
   50, 49, 48, 47, 46,						\
   75, 74, 69, 68, 72, 71, 70,					\
   0, MAYBE_R2_AVAILABLE					\
   9, 11, 10, 8, 7, 6, 5, 4,					\
   3,								\
   31, 30, 29, 28, 27, 26, 25, 24, 23, 22, 21, 20, 19,		\
   18, 17, 16, 15, 14, 13, 12,					\
   64, 66, 65,							\
   73, 1, MAYBE_R2_FIXED 67, 76,				\
   /* AltiVec registers.  */					\
   77, 78,							\
   90, 89, 88, 87, 86, 85, 84, 83, 82, 81, 80,			\
   79,								\
   96, 95, 94, 93, 92, 91,					\
   108, 107, 106, 105, 104, 103, 102, 101, 100, 99, 98, 97,	\
   109, 110,							\
   111, 112, 113						\
}

/* True if register is floating-point.  */
#define FP_REGNO_P(N) ((N) >= 32 && (N) <= 63)

/* True if register is a condition register.  */
#define CR_REGNO_P(N) ((N) >= CR0_REGNO && (N) <= CR7_REGNO)

/* True if register is a condition register, but not cr0.  */
#define CR_REGNO_NOT_CR0_P(N) ((N) >= CR1_REGNO && (N) <= CR7_REGNO)

/* True if register is an integer register.  */
#define INT_REGNO_P(N) \
  ((N) <= 31 || (N) == ARG_POINTER_REGNUM || (N) == FRAME_POINTER_REGNUM)

/* SPE SIMD registers are just the GPRs.  */
#define SPE_SIMD_REGNO_P(N) ((N) <= 31)

/* PAIRED SIMD registers are just the FPRs.  */
#define PAIRED_SIMD_REGNO_P(N) ((N) >= 32 && (N) <= 63)

/* True if register is the XER register.  */
#define XER_REGNO_P(N) ((N) == XER_REGNO)

/* True if register is an AltiVec register.  */
#define ALTIVEC_REGNO_P(N) ((N) >= FIRST_ALTIVEC_REGNO && (N) <= LAST_ALTIVEC_REGNO)

/* Return number of consecutive hard regs needed starting at reg REGNO
   to hold something of mode MODE.  */

#define HARD_REGNO_NREGS(REGNO, MODE) rs6000_hard_regno_nregs ((REGNO), (MODE))

#define HARD_REGNO_CALL_PART_CLOBBERED(REGNO, MODE)	\
  ((TARGET_32BIT && TARGET_POWERPC64			\
    && (GET_MODE_SIZE (MODE) > 4)  \
    && INT_REGNO_P (REGNO)) ? 1 : 0)

#define ALTIVEC_VECTOR_MODE(MODE)	\
	 ((MODE) == V16QImode		\
	  || (MODE) == V8HImode		\
	  || (MODE) == V4SFmode		\
	  || (MODE) == V4SImode)

#define SPE_VECTOR_MODE(MODE)		\
	((MODE) == V4HImode          	\
         || (MODE) == V2SFmode          \
         || (MODE) == V1DImode          \
         || (MODE) == V2SImode)

#define PAIRED_VECTOR_MODE(MODE)        \
         ((MODE) == V2SFmode)            

#define UNITS_PER_SIMD_WORD(MODE)				     \
	(TARGET_ALTIVEC ? UNITS_PER_ALTIVEC_WORD		     \
	 : (TARGET_SPE ? UNITS_PER_SPE_WORD : (TARGET_PAIRED_FLOAT ? \
	 UNITS_PER_PAIRED_WORD : UNITS_PER_WORD)))

/* Value is TRUE if hard register REGNO can hold a value of
   machine-mode MODE.  */
#define HARD_REGNO_MODE_OK(REGNO, MODE) \
  rs6000_hard_regno_mode_ok_p[(int)(MODE)][REGNO]

/* Value is 1 if it is a good idea to tie two pseudo registers
   when one has mode MODE1 and one has mode MODE2.
   If HARD_REGNO_MODE_OK could produce different values for MODE1 and MODE2,
   for any hard reg, then this must be 0 for correct output.  */
#define MODES_TIEABLE_P(MODE1, MODE2) \
  (SCALAR_FLOAT_MODE_P (MODE1)			\
   ? SCALAR_FLOAT_MODE_P (MODE2)		\
   : SCALAR_FLOAT_MODE_P (MODE2)		\
   ? SCALAR_FLOAT_MODE_P (MODE1)		\
   : GET_MODE_CLASS (MODE1) == MODE_CC		\
   ? GET_MODE_CLASS (MODE2) == MODE_CC		\
   : GET_MODE_CLASS (MODE2) == MODE_CC		\
   ? GET_MODE_CLASS (MODE1) == MODE_CC		\
   : SPE_VECTOR_MODE (MODE1)			\
   ? SPE_VECTOR_MODE (MODE2)			\
   : SPE_VECTOR_MODE (MODE2)			\
   ? SPE_VECTOR_MODE (MODE1)			\
   : ALTIVEC_VECTOR_MODE (MODE1)		\
   ? ALTIVEC_VECTOR_MODE (MODE2)		\
   : ALTIVEC_VECTOR_MODE (MODE2)		\
   ? ALTIVEC_VECTOR_MODE (MODE1)		\
   : 1)

/* Post-reload, we can't use any new AltiVec registers, as we already
   emitted the vrsave mask.  */

#define HARD_REGNO_RENAME_OK(SRC, DST) \
  (! ALTIVEC_REGNO_P (DST) || df_regs_ever_live_p (DST))

/* A C expression returning the cost of moving data from a register of class
   CLASS1 to one of CLASS2.  */

#define REGISTER_MOVE_COST rs6000_register_move_cost

/* A C expressions returning the cost of moving data of MODE from a register to
   or from memory.  */

#define MEMORY_MOVE_COST rs6000_memory_move_cost

/* Specify the cost of a branch insn; roughly the number of extra insns that
   should be added to avoid a branch.

   Set this to 3 on the RS/6000 since that is roughly the average cost of an
   unscheduled conditional branch.  */

#define BRANCH_COST(speed_p, predictable_p) 3

/* Override BRANCH_COST heuristic which empirically produces worse
   performance for removing short circuiting from the logical ops.  */

#define LOGICAL_OP_NON_SHORT_CIRCUIT 0

/* A fixed register used at epilogue generation to address SPE registers
   with negative offsets.  The 64-bit load/store instructions on the SPE
   only take positive offsets (and small ones at that), so we need to
   reserve a register for consing up negative offsets.  */

#define FIXED_SCRATCH 0

/* Define this macro to change register usage conditional on target
   flags.  */

#define CONDITIONAL_REGISTER_USAGE rs6000_conditional_register_usage ()

/* Specify the registers used for certain standard purposes.
   The values of these macros are register numbers.  */

/* RS/6000 pc isn't overloaded on a register that the compiler knows about.  */
/* #define PC_REGNUM  */

/* Register to use for pushing function arguments.  */
#define STACK_POINTER_REGNUM 1

/* Base register for access to local variables of the function.  */
#define HARD_FRAME_POINTER_REGNUM 31

/* Base register for access to local variables of the function.  */
#define FRAME_POINTER_REGNUM 113

/* Value should be nonzero if functions must have frame pointers.
   Zero means the frame pointer need not be set up (and parms
   may be accessed via the stack pointer) in functions that seem suitable.
   This is computed in `reload', in reload1.c.  */
#define FRAME_POINTER_REQUIRED 0

/* Base register for access to arguments of the function.  */
#define ARG_POINTER_REGNUM 67

/* Place to put static chain when calling a function that requires it.  */
#define STATIC_CHAIN_REGNUM 11


/* Define the classes of registers for register constraints in the
   machine description.  Also define ranges of constants.

   One of the classes must always be named ALL_REGS and include all hard regs.
   If there is more than one class, another class must be named NO_REGS
   and contain no registers.

   The name GENERAL_REGS must be the name of a class (or an alias for
   another name such as ALL_REGS).  This is the class of registers
   that is allowed by "g" or "r" in a register constraint.
   Also, registers outside this class are allocated only when
   instructions express preferences for them.

   The classes must be numbered in nondecreasing order; that is,
   a larger-numbered class must never be contained completely
   in a smaller-numbered class.

   For any two classes, it is very desirable that there be another
   class that represents their union.  */

/* The RS/6000 has three types of registers, fixed-point, floating-point,
   and condition registers, plus three special registers, MQ, CTR, and the
   link register.  AltiVec adds a vector register class.

   However, r0 is special in that it cannot be used as a base register.
   So make a class for registers valid as base registers.

   Also, cr0 is the only condition code register that can be used in
   arithmetic insns, so make a separate class for it.  */

enum reg_class
{
  NO_REGS,
  BASE_REGS,
  GENERAL_REGS,
  FLOAT_REGS,
  ALTIVEC_REGS,
  VRSAVE_REGS,
  VSCR_REGS,
  SPE_ACC_REGS,
  SPEFSCR_REGS,
  NON_SPECIAL_REGS,
  MQ_REGS,
  LINK_REGS,
  CTR_REGS,
  LINK_OR_CTR_REGS,
  SPECIAL_REGS,
  SPEC_OR_GEN_REGS,
  CR0_REGS,
  CR_REGS,
  NON_FLOAT_REGS,
  XER_REGS,
  ALL_REGS,
  LIM_REG_CLASSES
};

#define N_REG_CLASSES (int) LIM_REG_CLASSES

/* Give names of register classes as strings for dump file.  */

#define REG_CLASS_NAMES							\
{									\
  "NO_REGS",								\
  "BASE_REGS",								\
  "GENERAL_REGS",							\
  "FLOAT_REGS",								\
  "ALTIVEC_REGS",							\
  "VRSAVE_REGS",							\
  "VSCR_REGS",								\
  "SPE_ACC_REGS",                                                       \
  "SPEFSCR_REGS",                                                       \
  "NON_SPECIAL_REGS",							\
  "MQ_REGS",								\
  "LINK_REGS",								\
  "CTR_REGS",								\
  "LINK_OR_CTR_REGS",							\
  "SPECIAL_REGS",							\
  "SPEC_OR_GEN_REGS",							\
  "CR0_REGS",								\
  "CR_REGS",								\
  "NON_FLOAT_REGS",							\
  "XER_REGS",								\
  "ALL_REGS"								\
}

/* Define which registers fit in which classes.
   This is an initializer for a vector of HARD_REG_SET
   of length N_REG_CLASSES.  */

#define REG_CLASS_CONTENTS						     \
{									     \
  { 0x00000000, 0x00000000, 0x00000000, 0x00000000 }, /* NO_REGS */	     \
  { 0xfffffffe, 0x00000000, 0x00000008, 0x00020000 }, /* BASE_REGS */	     \
  { 0xffffffff, 0x00000000, 0x00000008, 0x00020000 }, /* GENERAL_REGS */     \
  { 0x00000000, 0xffffffff, 0x00000000, 0x00000000 }, /* FLOAT_REGS */       \
  { 0x00000000, 0x00000000, 0xffffe000, 0x00001fff }, /* ALTIVEC_REGS */     \
  { 0x00000000, 0x00000000, 0x00000000, 0x00002000 }, /* VRSAVE_REGS */	     \
  { 0x00000000, 0x00000000, 0x00000000, 0x00004000 }, /* VSCR_REGS */	     \
  { 0x00000000, 0x00000000, 0x00000000, 0x00008000 }, /* SPE_ACC_REGS */     \
  { 0x00000000, 0x00000000, 0x00000000, 0x00010000 }, /* SPEFSCR_REGS */     \
  { 0xffffffff, 0xffffffff, 0x00000008, 0x00020000 }, /* NON_SPECIAL_REGS */ \
  { 0x00000000, 0x00000000, 0x00000001, 0x00000000 }, /* MQ_REGS */	     \
  { 0x00000000, 0x00000000, 0x00000002, 0x00000000 }, /* LINK_REGS */	     \
  { 0x00000000, 0x00000000, 0x00000004, 0x00000000 }, /* CTR_REGS */	     \
  { 0x00000000, 0x00000000, 0x00000006, 0x00000000 }, /* LINK_OR_CTR_REGS */ \
  { 0x00000000, 0x00000000, 0x00000007, 0x00002000 }, /* SPECIAL_REGS */     \
  { 0xffffffff, 0x00000000, 0x0000000f, 0x00022000 }, /* SPEC_OR_GEN_REGS */ \
  { 0x00000000, 0x00000000, 0x00000010, 0x00000000 }, /* CR0_REGS */	     \
  { 0x00000000, 0x00000000, 0x00000ff0, 0x00000000 }, /* CR_REGS */	     \
  { 0xffffffff, 0x00000000, 0x0000efff, 0x00020000 }, /* NON_FLOAT_REGS */   \
  { 0x00000000, 0x00000000, 0x00001000, 0x00000000 }, /* XER_REGS */	     \
  { 0xffffffff, 0xffffffff, 0xffffffff, 0x0003ffff }  /* ALL_REGS */	     \
}

/* The following macro defines cover classes for Integrated Register
   Allocator.  Cover classes is a set of non-intersected register
   classes covering all hard registers used for register allocation
   purpose.  Any move between two registers of a cover class should be
   cheaper than load or store of the registers.  The macro value is
   array of register classes with LIM_REG_CLASSES used as the end
   marker.  */

#define IRA_COVER_CLASSES						     \
{									     \
  GENERAL_REGS, SPECIAL_REGS, FLOAT_REGS, ALTIVEC_REGS,			     \
  /*VRSAVE_REGS,*/ VSCR_REGS, SPE_ACC_REGS, SPEFSCR_REGS,		     \
  /* MQ_REGS, LINK_REGS, CTR_REGS, */					     \
  CR_REGS, XER_REGS, LIM_REG_CLASSES					     \
}

/* The same information, inverted:
   Return the class number of the smallest class containing
   reg number REGNO.  This could be a conditional expression
   or could index an array.  */

#define REGNO_REG_CLASS(REGNO)			\
 ((REGNO) == 0 ? GENERAL_REGS			\
  : (REGNO) < 32 ? BASE_REGS			\
  : FP_REGNO_P (REGNO) ? FLOAT_REGS		\
  : ALTIVEC_REGNO_P (REGNO) ? ALTIVEC_REGS	\
  : (REGNO) == CR0_REGNO ? CR0_REGS		\
  : CR_REGNO_P (REGNO) ? CR_REGS		\
  : (REGNO) == MQ_REGNO ? MQ_REGS		\
  : (REGNO) == LR_REGNO ? LINK_REGS	\
  : (REGNO) == CTR_REGNO ? CTR_REGS	\
  : (REGNO) == ARG_POINTER_REGNUM ? BASE_REGS	\
  : (REGNO) == XER_REGNO ? XER_REGS		\
  : (REGNO) == VRSAVE_REGNO ? VRSAVE_REGS	\
  : (REGNO) == VSCR_REGNO ? VRSAVE_REGS		\
  : (REGNO) == SPE_ACC_REGNO ? SPE_ACC_REGS	\
  : (REGNO) == SPEFSCR_REGNO ? SPEFSCR_REGS	\
  : (REGNO) == FRAME_POINTER_REGNUM ? BASE_REGS	\
  : NO_REGS)

/* The class value for index registers, and the one for base regs.  */
#define INDEX_REG_CLASS GENERAL_REGS
#define BASE_REG_CLASS BASE_REGS

/* Given an rtx X being reloaded into a reg required to be
   in class CLASS, return the class of reg to actually use.
   In general this is just CLASS; but on some machines
   in some cases it is preferable to use a more restrictive class.

   On the RS/6000, we have to return NO_REGS when we want to reload a
   floating-point CONST_DOUBLE to force it to be copied to memory.

   We also don't want to reload integer values into floating-point
   registers if we can at all help it.  In fact, this can
   cause reload to die, if it tries to generate a reload of CTR
   into a FP register and discovers it doesn't have the memory location
   required.

   ??? Would it be a good idea to have reload do the converse, that is
   try to reload floating modes into FP registers if possible?
 */

#define PREFERRED_RELOAD_CLASS(X,CLASS)			\
  ((CONSTANT_P (X)					\
    && reg_classes_intersect_p ((CLASS), FLOAT_REGS))	\
   ? NO_REGS 						\
   : (GET_MODE_CLASS (GET_MODE (X)) == MODE_INT 	\
      && (CLASS) == NON_SPECIAL_REGS)			\
   ? GENERAL_REGS					\
   : (CLASS))

/* Return the register class of a scratch register needed to copy IN into
   or out of a register in CLASS in MODE.  If it can be done directly,
   NO_REGS is returned.  */

#define SECONDARY_RELOAD_CLASS(CLASS,MODE,IN) \
  rs6000_secondary_reload_class (CLASS, MODE, IN)

/* If we are copying between FP or AltiVec registers and anything
   else, we need a memory location.  The exception is when we are
   targeting ppc64 and the move to/from fpr to gpr instructions
   are available.*/

#define SECONDARY_MEMORY_NEEDED(CLASS1,CLASS2,MODE)			\
 ((CLASS1) != (CLASS2) && (((CLASS1) == FLOAT_REGS			\
                            && (!TARGET_MFPGPR || !TARGET_POWERPC64	\
				|| ((MODE != DFmode)			\
				    && (MODE != DDmode)			\
				    && (MODE != DImode))))		\
			   || ((CLASS2) == FLOAT_REGS			\
                               && (!TARGET_MFPGPR || !TARGET_POWERPC64	\
				   || ((MODE != DFmode)			\
				       && (MODE != DDmode)		\
				       && (MODE != DImode))))		\
			   || (CLASS1) == ALTIVEC_REGS			\
			   || (CLASS2) == ALTIVEC_REGS))

/* For cpus that cannot load/store SDmode values from the 64-bit
   FP registers without using a full 64-bit load/store, we need
   to allocate a full 64-bit stack slot for them.  */

#define SECONDARY_MEMORY_NEEDED_RTX(MODE) \
  rs6000_secondary_memory_needed_rtx (MODE)

/* Return the maximum number of consecutive registers
   needed to represent mode MODE in a register of class CLASS.

   On RS/6000, this is the size of MODE in words,
   except in the FP regs, where a single reg is enough for two words.  */
#define CLASS_MAX_NREGS(CLASS, MODE)					\
 (((CLASS) == FLOAT_REGS) 						\
  ? ((GET_MODE_SIZE (MODE) + UNITS_PER_FP_WORD - 1) / UNITS_PER_FP_WORD) \
  : (TARGET_E500_DOUBLE && (CLASS) == GENERAL_REGS			\
     && (MODE) == DFmode)				\
  ? 1                                                                   \
  : ((GET_MODE_SIZE (MODE) + UNITS_PER_WORD - 1) / UNITS_PER_WORD))

/* Return nonzero if for CLASS a mode change from FROM to TO is invalid.  */

#define CANNOT_CHANGE_MODE_CLASS(FROM, TO, CLASS)			\
  (GET_MODE_SIZE (FROM) != GET_MODE_SIZE (TO)				\
   ? ((GET_MODE_SIZE (FROM) < 8 || GET_MODE_SIZE (TO) < 8		\
       || TARGET_IEEEQUAD)						\
      && reg_classes_intersect_p (FLOAT_REGS, CLASS))			\
   : (((TARGET_E500_DOUBLE						\
	&& ((((TO) == DFmode) + ((FROM) == DFmode)) == 1		\
	    || (((TO) == TFmode) + ((FROM) == TFmode)) == 1		\
	    || (((TO) == DDmode) + ((FROM) == DDmode)) == 1		\
	    || (((TO) == TDmode) + ((FROM) == TDmode)) == 1		\
	    || (((TO) == DImode) + ((FROM) == DImode)) == 1))		\
       || (TARGET_SPE							\
	   && (SPE_VECTOR_MODE (FROM) + SPE_VECTOR_MODE (TO)) == 1))	\
      && reg_classes_intersect_p (GENERAL_REGS, CLASS)))

/* Stack layout; function entry, exit and calling.  */

/* Enumeration to give which calling sequence to use.  */
enum rs6000_abi {
  ABI_NONE,
  ABI_AIX,			/* IBM's AIX */
  ABI_V4,			/* System V.4/eabi */
  ABI_DARWIN			/* Apple's Darwin (OS X kernel) */
};

extern enum rs6000_abi rs6000_current_abi;	/* available for use by subtarget */

/* Define this if pushing a word on the stack
   makes the stack pointer a smaller address.  */
#define STACK_GROWS_DOWNWARD

/* Offsets recorded in opcodes are a multiple of this alignment factor.  */
#define DWARF_CIE_DATA_ALIGNMENT (-((int) (TARGET_32BIT ? 4 : 8)))

/* Define this to nonzero if the nominal address of the stack frame
   is at the high-address end of the local variables;
   that is, each additional local variable allocated
   goes at a more negative offset in the frame.

   On the RS/6000, we grow upwards, from the area after the outgoing
   arguments.  */
#define FRAME_GROWS_DOWNWARD (flag_stack_protect != 0)

/* Size of the outgoing register save area */
#define RS6000_REG_SAVE ((DEFAULT_ABI == ABI_AIX			\
			  || DEFAULT_ABI == ABI_DARWIN)			\
			 ? (TARGET_64BIT ? 64 : 32)			\
			 : 0)

/* Size of the fixed area on the stack */
#define RS6000_SAVE_AREA \
  (((DEFAULT_ABI == ABI_AIX || DEFAULT_ABI == ABI_DARWIN) ? 24 : 8)	\
   << (TARGET_64BIT ? 1 : 0))

/* MEM representing address to save the TOC register */
#define RS6000_SAVE_TOC gen_rtx_MEM (Pmode, \
				     plus_constant (stack_pointer_rtx, \
						    (TARGET_32BIT ? 20 : 40)))

/* Align an address */
#define RS6000_ALIGN(n,a) (((n) + (a) - 1) & ~((a) - 1))

/* Offset within stack frame to start allocating local variables at.
   If FRAME_GROWS_DOWNWARD, this is the offset to the END of the
   first local allocated.  Otherwise, it is the offset to the BEGINNING
   of the first local allocated.

   On the RS/6000, the frame pointer is the same as the stack pointer,
   except for dynamic allocations.  So we start after the fixed area and
   outgoing parameter area.  */

#define STARTING_FRAME_OFFSET						\
  (FRAME_GROWS_DOWNWARD							\
   ? 0									\
   : (RS6000_ALIGN (crtl->outgoing_args_size,		\
		    TARGET_ALTIVEC ? 16 : 8)				\
      + RS6000_SAVE_AREA))

/* Offset from the stack pointer register to an item dynamically
   allocated on the stack, e.g., by `alloca'.

   The default value for this macro is `STACK_POINTER_OFFSET' plus the
   length of the outgoing arguments.  The default is correct for most
   machines.  See `function.c' for details.  */
#define STACK_DYNAMIC_OFFSET(FUNDECL)					\
  (RS6000_ALIGN (crtl->outgoing_args_size,			\
		 TARGET_ALTIVEC ? 16 : 8)				\
   + (STACK_POINTER_OFFSET))

/* If we generate an insn to push BYTES bytes,
   this says how many the stack pointer really advances by.
   On RS/6000, don't define this because there are no push insns.  */
/*  #define PUSH_ROUNDING(BYTES) */

/* Offset of first parameter from the argument pointer register value.
   On the RS/6000, we define the argument pointer to the start of the fixed
   area.  */
#define FIRST_PARM_OFFSET(FNDECL) RS6000_SAVE_AREA

/* Offset from the argument pointer register value to the top of
   stack.  This is different from FIRST_PARM_OFFSET because of the
   register save area.  */
#define ARG_POINTER_CFA_OFFSET(FNDECL) 0

/* Define this if stack space is still allocated for a parameter passed
   in a register.  The value is the number of bytes allocated to this
   area.  */
#define REG_PARM_STACK_SPACE(FNDECL)	RS6000_REG_SAVE

/* Define this if the above stack space is to be considered part of the
   space allocated by the caller.  */
#define OUTGOING_REG_PARM_STACK_SPACE(FNTYPE) 1

/* This is the difference between the logical top of stack and the actual sp.

   For the RS/6000, sp points past the fixed area.  */
#define STACK_POINTER_OFFSET RS6000_SAVE_AREA

/* Define this if the maximum size of all the outgoing args is to be
   accumulated and pushed during the prologue.  The amount can be
   found in the variable crtl->outgoing_args_size.  */
#define ACCUMULATE_OUTGOING_ARGS 1

/* Value is the number of bytes of arguments automatically
   popped when returning from a subroutine call.
   FUNDECL is the declaration node of the function (as a tree),
   FUNTYPE is the data type of the function (as a tree),
   or for a library call it is an identifier node for the subroutine name.
   SIZE is the number of bytes of arguments passed on the stack.  */

#define RETURN_POPS_ARGS(FUNDECL,FUNTYPE,SIZE) 0

/* Define how to find the value returned by a function.
   VALTYPE is the data type of the value (as a tree).
   If the precise function being called is known, FUNC is its FUNCTION_DECL;
   otherwise, FUNC is 0.  */

#define FUNCTION_VALUE(VALTYPE, FUNC) rs6000_function_value ((VALTYPE), (FUNC))

/* Define how to find the value returned by a library function
   assuming the value has mode MODE.  */

#define LIBCALL_VALUE(MODE) rs6000_libcall_value ((MODE))

/* DRAFT_V4_STRUCT_RET defaults off.  */
#define DRAFT_V4_STRUCT_RET 0

/* Let TARGET_RETURN_IN_MEMORY control what happens.  */
#define DEFAULT_PCC_STRUCT_RETURN 0

/* Mode of stack savearea.
   FUNCTION is VOIDmode because calling convention maintains SP.
   BLOCK needs Pmode for SP.
   NONLOCAL needs twice Pmode to maintain both backchain and SP.  */
#define STACK_SAVEAREA_MODE(LEVEL)	\
  (LEVEL == SAVE_FUNCTION ? VOIDmode	\
  : LEVEL == SAVE_NONLOCAL ? (TARGET_32BIT ? DImode : TImode) : Pmode)

/* Minimum and maximum general purpose registers used to hold arguments.  */
#define GP_ARG_MIN_REG 3
#define GP_ARG_MAX_REG 10
#define GP_ARG_NUM_REG (GP_ARG_MAX_REG - GP_ARG_MIN_REG + 1)

/* Minimum and maximum floating point registers used to hold arguments.  */
#define FP_ARG_MIN_REG 33
#define	FP_ARG_AIX_MAX_REG 45
#define	FP_ARG_V4_MAX_REG  40
#define	FP_ARG_MAX_REG ((DEFAULT_ABI == ABI_AIX				\
			 || DEFAULT_ABI == ABI_DARWIN)			\
			? FP_ARG_AIX_MAX_REG : FP_ARG_V4_MAX_REG)
#define FP_ARG_NUM_REG (FP_ARG_MAX_REG - FP_ARG_MIN_REG + 1)

/* Minimum and maximum AltiVec registers used to hold arguments.  */
#define ALTIVEC_ARG_MIN_REG (FIRST_ALTIVEC_REGNO + 2)
#define ALTIVEC_ARG_MAX_REG (ALTIVEC_ARG_MIN_REG + 11)
#define ALTIVEC_ARG_NUM_REG (ALTIVEC_ARG_MAX_REG - ALTIVEC_ARG_MIN_REG + 1)

/* Return registers */
#define GP_ARG_RETURN GP_ARG_MIN_REG
#define FP_ARG_RETURN FP_ARG_MIN_REG
#define ALTIVEC_ARG_RETURN (FIRST_ALTIVEC_REGNO + 2)

/* Flags for the call/call_value rtl operations set up by function_arg */
#define CALL_NORMAL		0x00000000	/* no special processing */
/* Bits in 0x00000001 are unused.  */
#define CALL_V4_CLEAR_FP_ARGS	0x00000002	/* V.4, no FP args passed */
#define CALL_V4_SET_FP_ARGS	0x00000004	/* V.4, FP args were passed */
#define CALL_LONG		0x00000008	/* always call indirect */
#define CALL_LIBCALL		0x00000010	/* libcall */

/* We don't have prologue and epilogue functions to save/restore
   everything for most ABIs.  */
#define WORLD_SAVE_P(INFO) 0

/* 1 if N is a possible register number for a function value
   as seen by the caller.

   On RS/6000, this is r3, fp1, and v2 (for AltiVec).  */
#define FUNCTION_VALUE_REGNO_P(N)					\
  ((N) == GP_ARG_RETURN							\
   || ((N) == FP_ARG_RETURN && TARGET_HARD_FLOAT && TARGET_FPRS)	\
   || ((N) == ALTIVEC_ARG_RETURN && TARGET_ALTIVEC && TARGET_ALTIVEC_ABI))

/* 1 if N is a possible register number for function argument passing.
   On RS/6000, these are r3-r10 and fp1-fp13.
   On AltiVec, v2 - v13 are used for passing vectors.  */
#define FUNCTION_ARG_REGNO_P(N)						\
  ((unsigned) (N) - GP_ARG_MIN_REG < GP_ARG_NUM_REG			\
   || ((unsigned) (N) - ALTIVEC_ARG_MIN_REG < ALTIVEC_ARG_NUM_REG	\
       && TARGET_ALTIVEC && TARGET_ALTIVEC_ABI)				\
   || ((unsigned) (N) - FP_ARG_MIN_REG < FP_ARG_NUM_REG			\
       && TARGET_HARD_FLOAT && TARGET_FPRS))

/* Define a data type for recording info about an argument list
   during the scan of that argument list.  This data type should
   hold all necessary information about the function itself
   and about the args processed so far, enough to enable macros
   such as FUNCTION_ARG to determine where the next arg should go.

   On the RS/6000, this is a structure.  The first element is the number of
   total argument words, the second is used to store the next
   floating-point register number, and the third says how many more args we
   have prototype types for.

   For ABI_V4, we treat these slightly differently -- `sysv_gregno' is
   the next available GP register, `fregno' is the next available FP
   register, and `words' is the number of words used on the stack.

   The varargs/stdarg support requires that this structure's size
   be a multiple of sizeof(int).  */

typedef struct rs6000_args
{
  int words;			/* # words used for passing GP registers */
  int fregno;			/* next available FP register */
  int vregno;			/* next available AltiVec register */
  int nargs_prototype;		/* # args left in the current prototype */
  int prototype;		/* Whether a prototype was defined */
  int stdarg;			/* Whether function is a stdarg function.  */
  int call_cookie;		/* Do special things for this call */
  int sysv_gregno;		/* next available GP register */
  int intoffset;		/* running offset in struct (darwin64) */
  int use_stack;		/* any part of struct on stack (darwin64) */
  int named;			/* false for varargs params */
} CUMULATIVE_ARGS;

/* Initialize a variable CUM of type CUMULATIVE_ARGS
   for a call to a function whose data type is FNTYPE.
   For a library call, FNTYPE is 0.  */

#define INIT_CUMULATIVE_ARGS(CUM, FNTYPE, LIBNAME, INDIRECT, N_NAMED_ARGS) \
  init_cumulative_args (&CUM, FNTYPE, LIBNAME, FALSE, FALSE, N_NAMED_ARGS)

/* Similar, but when scanning the definition of a procedure.  We always
   set NARGS_PROTOTYPE large so we never return an EXPR_LIST.  */

#define INIT_CUMULATIVE_INCOMING_ARGS(CUM, FNTYPE, LIBNAME) \
  init_cumulative_args (&CUM, FNTYPE, LIBNAME, TRUE, FALSE, 1000)

/* Like INIT_CUMULATIVE_ARGS' but only used for outgoing libcalls.  */

#define INIT_CUMULATIVE_LIBCALL_ARGS(CUM, MODE, LIBNAME) \
  init_cumulative_args (&CUM, NULL_TREE, LIBNAME, FALSE, TRUE, 0)

/* Update the data in CUM to advance over an argument
   of mode MODE and data type TYPE.
   (TYPE is null for libcalls where that information may not be available.)  */

#define FUNCTION_ARG_ADVANCE(CUM, MODE, TYPE, NAMED)	\
  function_arg_advance (&CUM, MODE, TYPE, NAMED, 0)

/* Determine where to put an argument to a function.
   Value is zero to push the argument on the stack,
   or a hard register in which to store the argument.

   MODE is the argument's machine mode.
   TYPE is the data type of the argument (as a tree).
    This is null for libcalls where that information may
    not be available.
   CUM is a variable of type CUMULATIVE_ARGS which gives info about
    the preceding args and about the function being called.
   NAMED is nonzero if this argument is a named parameter
    (otherwise it is an extra parameter matching an ellipsis).

   On RS/6000 the first eight words of non-FP are normally in registers
   and the rest are pushed.  The first 13 FP args are in registers.

   If this is floating-point and no prototype is specified, we use
   both an FP and integer register (or possibly FP reg and stack).  Library
   functions (when TYPE is zero) always have the proper types for args,
   so we can pass the FP value just in one register.  emit_library_function
   doesn't support EXPR_LIST anyway.  */

#define FUNCTION_ARG(CUM, MODE, TYPE, NAMED) \
  function_arg (&CUM, MODE, TYPE, NAMED)

/* If defined, a C expression which determines whether, and in which
   direction, to pad out an argument with extra space.  The value
   should be of type `enum direction': either `upward' to pad above
   the argument, `downward' to pad below, or `none' to inhibit
   padding.  */

#define FUNCTION_ARG_PADDING(MODE, TYPE) function_arg_padding (MODE, TYPE)

/* If defined, a C expression that gives the alignment boundary, in bits,
   of an argument with the specified mode and type.  If it is not defined,
   PARM_BOUNDARY is used for all arguments.  */

#define FUNCTION_ARG_BOUNDARY(MODE, TYPE) \
  function_arg_boundary (MODE, TYPE)

#define PAD_VARARGS_DOWN \
   (FUNCTION_ARG_PADDING (TYPE_MODE (type), type) == downward)

/* Output assembler code to FILE to increment profiler label # LABELNO
   for profiling a function entry.  */

#define FUNCTION_PROFILER(FILE, LABELNO)	\
  output_function_profiler ((FILE), (LABELNO));

/* EXIT_IGNORE_STACK should be nonzero if, when returning from a function,
   the stack pointer does not matter. No definition is equivalent to
   always zero.

   On the RS/6000, this is nonzero because we can restore the stack from
   its backpointer, which we maintain.  */
#define EXIT_IGNORE_STACK	1

/* Define this macro as a C expression that is nonzero for registers
   that are used by the epilogue or the return' pattern.  The stack
   and frame pointer registers are already be assumed to be used as
   needed.  */

#define	EPILOGUE_USES(REGNO)					\
  ((reload_completed && (REGNO) == LR_REGNO)			\
   || (TARGET_ALTIVEC && (REGNO) == VRSAVE_REGNO)		\
   || (crtl->calls_eh_return				\
       && TARGET_AIX						\
       && (REGNO) == 2))


/* TRAMPOLINE_TEMPLATE deleted */

/* Length in units of the trampoline for entering a nested function.  */

#define TRAMPOLINE_SIZE rs6000_trampoline_size ()

/* Emit RTL insns to initialize the variable parts of a trampoline.
   FNADDR is an RTX for the address of the function's pure code.
   CXT is an RTX for the static chain value for the function.  */

#define INITIALIZE_TRAMPOLINE(ADDR, FNADDR, CXT)		\
  rs6000_initialize_trampoline (ADDR, FNADDR, CXT)

/* Definitions for __builtin_return_address and __builtin_frame_address.
   __builtin_return_address (0) should give link register (65), enable
   this.  */
/* This should be uncommented, so that the link register is used, but
   currently this would result in unmatched insns and spilling fixed
   registers so we'll leave it for another day.  When these problems are
   taken care of one additional fetch will be necessary in RETURN_ADDR_RTX.
   (mrs) */
/* #define RETURN_ADDR_IN_PREVIOUS_FRAME */

/* Number of bytes into the frame return addresses can be found.  See
   rs6000_stack_info in rs6000.c for more information on how the different
   abi's store the return address.  */
#define RETURN_ADDRESS_OFFSET						\
 ((DEFAULT_ABI == ABI_AIX						\
   || DEFAULT_ABI == ABI_DARWIN)	? (TARGET_32BIT ? 8 : 16) :	\
  (DEFAULT_ABI == ABI_V4)		? 4 :				\
  (internal_error ("RETURN_ADDRESS_OFFSET not supported"), 0))

/* The current return address is in link register (65).  The return address
   of anything farther back is accessed normally at an offset of 8 from the
   frame pointer.  */
#define RETURN_ADDR_RTX(COUNT, FRAME)                 \
  (rs6000_return_addr (COUNT, FRAME))


/* Definitions for register eliminations.

   We have two registers that can be eliminated on the RS/6000.  First, the
   frame pointer register can often be eliminated in favor of the stack
   pointer register.  Secondly, the argument pointer register can always be
   eliminated; it is replaced with either the stack or frame pointer.

   In addition, we use the elimination mechanism to see if r30 is needed
   Initially we assume that it isn't.  If it is, we spill it.  This is done
   by making it an eliminable register.  We replace it with itself so that
   if it isn't needed, then existing uses won't be modified.  */

/* This is an array of structures.  Each structure initializes one pair
   of eliminable registers.  The "from" register number is given first,
   followed by "to".  Eliminations of the same "from" register are listed
   in order of preference.  */
#define ELIMINABLE_REGS					\
{{ HARD_FRAME_POINTER_REGNUM, STACK_POINTER_REGNUM},	\
 { FRAME_POINTER_REGNUM, STACK_POINTER_REGNUM},		\
 { FRAME_POINTER_REGNUM, HARD_FRAME_POINTER_REGNUM},	\
 { ARG_POINTER_REGNUM, STACK_POINTER_REGNUM},		\
 { ARG_POINTER_REGNUM, HARD_FRAME_POINTER_REGNUM},	\
 { RS6000_PIC_OFFSET_TABLE_REGNUM, RS6000_PIC_OFFSET_TABLE_REGNUM } }

/* Given FROM and TO register numbers, say whether this elimination is allowed.
   Frame pointer elimination is automatically handled.

   For the RS/6000, if frame pointer elimination is being done, we would like
   to convert ap into fp, not sp.

   We need r30 if -mminimal-toc was specified, and there are constant pool
   references.  */

#define CAN_ELIMINATE(FROM, TO)						\
 ((FROM) == ARG_POINTER_REGNUM && (TO) == STACK_POINTER_REGNUM		\
  ? ! frame_pointer_needed						\
  : (FROM) == RS6000_PIC_OFFSET_TABLE_REGNUM 				\
  ? ! TARGET_MINIMAL_TOC || TARGET_NO_TOC || get_pool_size () == 0	\
  : 1)

/* Define the offset between two registers, one to be eliminated, and the other
   its replacement, at the start of a routine.  */
#define INITIAL_ELIMINATION_OFFSET(FROM, TO, OFFSET) \
  ((OFFSET) = rs6000_initial_elimination_offset(FROM, TO))

/* Addressing modes, and classification of registers for them.  */

#define HAVE_PRE_DECREMENT 1
#define HAVE_PRE_INCREMENT 1
#define HAVE_PRE_MODIFY_DISP 1
#define HAVE_PRE_MODIFY_REG 1

/* Macros to check register numbers against specific register classes.  */

/* These assume that REGNO is a hard or pseudo reg number.
   They give nonzero only if REGNO is a hard reg of the suitable class
   or a pseudo reg currently allocated to a suitable hard reg.
   Since they use reg_renumber, they are safe only once reg_renumber
   has been allocated, which happens in local-alloc.c.  */

#define REGNO_OK_FOR_INDEX_P(REGNO)				\
((REGNO) < FIRST_PSEUDO_REGISTER				\
 ? (REGNO) <= 31 || (REGNO) == 67				\
   || (REGNO) == FRAME_POINTER_REGNUM				\
 : (reg_renumber[REGNO] >= 0					\
    && (reg_renumber[REGNO] <= 31 || reg_renumber[REGNO] == 67	\
	|| reg_renumber[REGNO] == FRAME_POINTER_REGNUM)))

#define REGNO_OK_FOR_BASE_P(REGNO)				\
((REGNO) < FIRST_PSEUDO_REGISTER				\
 ? ((REGNO) > 0 && (REGNO) <= 31) || (REGNO) == 67		\
   || (REGNO) == FRAME_POINTER_REGNUM				\
 : (reg_renumber[REGNO] > 0					\
    && (reg_renumber[REGNO] <= 31 || reg_renumber[REGNO] == 67	\
	|| reg_renumber[REGNO] == FRAME_POINTER_REGNUM)))

/* Maximum number of registers that can appear in a valid memory address.  */

#define MAX_REGS_PER_ADDRESS 2

/* Recognize any constant value that is a valid address.  */

#define CONSTANT_ADDRESS_P(X)   \
  (GET_CODE (X) == LABEL_REF || GET_CODE (X) == SYMBOL_REF		\
   || GET_CODE (X) == CONST_INT || GET_CODE (X) == CONST		\
   || GET_CODE (X) == HIGH)

/* Nonzero if the constant value X is a legitimate general operand.
   It is given that X satisfies CONSTANT_P or is a CONST_DOUBLE.

   On the RS/6000, all integer constants are acceptable, most won't be valid
   for particular insns, though.  Only easy FP constants are
   acceptable.  */

#define LEGITIMATE_CONSTANT_P(X)				\
  (((GET_CODE (X) != CONST_DOUBLE				\
     && GET_CODE (X) != CONST_VECTOR)				\
    || GET_MODE (X) == VOIDmode					\
    || (TARGET_POWERPC64 && GET_MODE (X) == DImode)		\
    || easy_fp_constant (X, GET_MODE (X))			\
    || easy_vector_constant (X, GET_MODE (X)))			\
   && !rs6000_tls_referenced_p (X))

#define EASY_VECTOR_15(n) ((n) >= -16 && (n) <= 15)
#define EASY_VECTOR_15_ADD_SELF(n) (!EASY_VECTOR_15((n))	\
				    && EASY_VECTOR_15((n) >> 1) \
				    && ((n) & 1) == 0)

/* The macros REG_OK_FOR..._P assume that the arg is a REG rtx
   and check its validity for a certain class.
   We have two alternate definitions for each of them.
   The usual definition accepts all pseudo regs; the other rejects
   them unless they have been allocated suitable hard regs.
   The symbol REG_OK_STRICT causes the latter definition to be used.

   Most source files want to accept pseudo regs in the hope that
   they will get allocated to the class that the insn wants them to be in.
   Source files for reload pass need to be strict.
   After reload, it makes no difference, since pseudo regs have
   been eliminated by then.  */

#ifdef REG_OK_STRICT
# define REG_OK_STRICT_FLAG 1
#else
# define REG_OK_STRICT_FLAG 0
#endif

/* Nonzero if X is a hard reg that can be used as an index
   or if it is a pseudo reg in the non-strict case.  */
#define INT_REG_OK_FOR_INDEX_P(X, STRICT)			\
  ((!(STRICT) && REGNO (X) >= FIRST_PSEUDO_REGISTER)		\
   || REGNO_OK_FOR_INDEX_P (REGNO (X)))

/* Nonzero if X is a hard reg that can be used as a base reg
   or if it is a pseudo reg in the non-strict case.  */
#define INT_REG_OK_FOR_BASE_P(X, STRICT)			\
  ((!(STRICT) && REGNO (X) >= FIRST_PSEUDO_REGISTER)		\
   || REGNO_OK_FOR_BASE_P (REGNO (X)))

#define REG_OK_FOR_INDEX_P(X) INT_REG_OK_FOR_INDEX_P (X, REG_OK_STRICT_FLAG)
#define REG_OK_FOR_BASE_P(X)  INT_REG_OK_FOR_BASE_P (X, REG_OK_STRICT_FLAG)

/* GO_IF_LEGITIMATE_ADDRESS recognizes an RTL expression
   that is a valid memory address for an instruction.
   The MODE argument is the machine mode for the MEM expression
   that wants to use this address.

   On the RS/6000, there are four valid addresses: a SYMBOL_REF that
   refers to a constant pool entry of an address (or the sum of it
   plus a constant), a short (16-bit signed) constant plus a register,
   the sum of two registers, or a register indirect, possibly with an
   auto-increment.  For DFmode, DDmode and DImode with a constant plus
   register, we must ensure that both words are addressable or PowerPC64
   with offset word aligned.

   For modes spanning multiple registers (DFmode and DDmode in 32-bit GPRs,
   32-bit DImode, TImode), indexed addressing cannot be used because
   adjacent memory cells are accessed by adding word-sized offsets
   during assembly output.  */

#define GO_IF_LEGITIMATE_ADDRESS(MODE, X, ADDR)			\
{ if (rs6000_legitimate_address (MODE, X, REG_OK_STRICT_FLAG))	\
    goto ADDR;							\
}

/* Try machine-dependent ways of modifying an illegitimate address
   to be legitimate.  If we find one, return the new, valid address.
   This macro is used in only one place: `memory_address' in explow.c.

   OLDX is the address as it was before break_out_memory_refs was called.
   In some cases it is useful to look at this to decide what needs to be done.

   MODE and WIN are passed so that this macro can use
   GO_IF_LEGITIMATE_ADDRESS.

   It is always safe for this macro to do nothing.  It exists to recognize
   opportunities to optimize the output.

   On RS/6000, first check for the sum of a register with a constant
   integer that is out of range.  If so, generate code to add the
   constant with the low-order 16 bits masked to the register and force
   this result into another register (this can be done with `cau').
   Then generate an address of REG+(CONST&0xffff), allowing for the
   possibility of bit 16 being a one.

   Then check for the sum of a register and something not constant, try to
   load the other things into a register and return the sum.  */

#define LEGITIMIZE_ADDRESS(X,OLDX,MODE,WIN)			\
{  rtx result = rs6000_legitimize_address (X, OLDX, MODE);	\
   if (result != NULL_RTX)					\
     {								\
       (X) = result;						\
       goto WIN;						\
     }								\
}

/* Try a machine-dependent way of reloading an illegitimate address
   operand.  If we find one, push the reload and jump to WIN.  This
   macro is used in only one place: `find_reloads_address' in reload.c.

   Implemented on rs6000 by rs6000_legitimize_reload_address.
   Note that (X) is evaluated twice; this is safe in current usage.  */

#define LEGITIMIZE_RELOAD_ADDRESS(X,MODE,OPNUM,TYPE,IND_LEVELS,WIN)	     \
do {									     \
  int win;								     \
  (X) = rs6000_legitimize_reload_address ((X), (MODE), (OPNUM),		     \
			(int)(TYPE), (IND_LEVELS), &win);		     \
  if ( win )								     \
    goto WIN;								     \
} while (0)

/* Go to LABEL if ADDR (a legitimate address expression)
   has an effect that depends on the machine mode it is used for.  */

#define GO_IF_MODE_DEPENDENT_ADDRESS(ADDR,LABEL)		\
do {								\
  if (rs6000_mode_dependent_address (ADDR))			\
    goto LABEL;							\
} while (0)

#define FIND_BASE_TERM rs6000_find_base_term

/* The register number of the register used to address a table of
   static data addresses in memory.  In some cases this register is
   defined by a processor's "application binary interface" (ABI).
   When this macro is defined, RTL is generated for this register
   once, as with the stack pointer and frame pointer registers.  If
   this macro is not defined, it is up to the machine-dependent files
   to allocate such a register (if necessary).  */

#define RS6000_PIC_OFFSET_TABLE_REGNUM 30
#define PIC_OFFSET_TABLE_REGNUM (flag_pic ? RS6000_PIC_OFFSET_TABLE_REGNUM : INVALID_REGNUM)

#define TOC_REGISTER (TARGET_MINIMAL_TOC ? RS6000_PIC_OFFSET_TABLE_REGNUM : 2)

/* Define this macro if the register defined by
   `PIC_OFFSET_TABLE_REGNUM' is clobbered by calls.  Do not define
   this macro if `PIC_OFFSET_TABLE_REGNUM' is not defined.  */

/* #define PIC_OFFSET_TABLE_REG_CALL_CLOBBERED */

/* A C expression that is nonzero if X is a legitimate immediate
   operand on the target machine when generating position independent
   code.  You can assume that X satisfies `CONSTANT_P', so you need
   not check this.  You can also assume FLAG_PIC is true, so you need
   not check it either.  You need not define this macro if all
   constants (including `SYMBOL_REF') can be immediate operands when
   generating position independent code.  */

/* #define LEGITIMATE_PIC_OPERAND_P (X) */

/* Define this if some processing needs to be done immediately before
   emitting code for an insn.  */

#define FINAL_PRESCAN_INSN(INSN,OPERANDS,NOPERANDS) \
  rs6000_final_prescan_insn (INSN, OPERANDS, NOPERANDS)

/* Specify the machine mode that this machine uses
   for the index in the tablejump instruction.  */
#define CASE_VECTOR_MODE SImode

/* Define as C expression which evaluates to nonzero if the tablejump
   instruction expects the table to contain offsets from the address of the
   table.
   Do not define this if the table should contain absolute addresses.  */
#define CASE_VECTOR_PC_RELATIVE 1

/* Define this as 1 if `char' should by default be signed; else as 0.  */
#define DEFAULT_SIGNED_CHAR 0

/* This flag, if defined, says the same insns that convert to a signed fixnum
   also convert validly to an unsigned one.  */

/* #define FIXUNS_TRUNC_LIKE_FIX_TRUNC */

/* An integer expression for the size in bits of the largest integer machine
   mode that should actually be used.  */

/* Allow pairs of registers to be used, which is the intent of the default.  */
#define MAX_FIXED_MODE_SIZE GET_MODE_BITSIZE (TARGET_POWERPC64 ? TImode : DImode)

/* Max number of bytes we can move from memory to memory
   in one reasonably fast instruction.  */
#define MOVE_MAX (! TARGET_POWERPC64 ? 4 : 8)
#define MAX_MOVE_MAX 8

/* Nonzero if access to memory by bytes is no faster than for words.
   Also nonzero if doing byte operations (specifically shifts) in registers
   is undesirable.  */
#define SLOW_BYTE_ACCESS 1

/* Define if operations between registers always perform the operation
   on the full register even if a narrower mode is specified.  */
#define WORD_REGISTER_OPERATIONS

/* Define if loading in MODE, an integral mode narrower than BITS_PER_WORD
   will either zero-extend or sign-extend.  The value of this macro should
   be the code that says which one of the two operations is implicitly
   done, UNKNOWN if none.  */
#define LOAD_EXTEND_OP(MODE) ZERO_EXTEND

/* Define if loading short immediate values into registers sign extends.  */
#define SHORT_IMMEDIATES_SIGN_EXTEND

/* Value is 1 if truncating an integer of INPREC bits to OUTPREC bits
   is done just by pretending it is already truncated.  */
#define TRULY_NOOP_TRUNCATION(OUTPREC, INPREC) 1

/* The cntlzw and cntlzd instructions return 32 and 64 for input of zero.  */
#define CLZ_DEFINED_VALUE_AT_ZERO(MODE, VALUE) \
  ((VALUE) = ((MODE) == SImode ? 32 : 64), 1)

/* The CTZ patterns return -1 for input of zero.  */
#define CTZ_DEFINED_VALUE_AT_ZERO(MODE, VALUE) ((VALUE) = -1, 1)

/* Specify the machine mode that pointers have.
   After generation of rtl, the compiler makes no further distinction
   between pointers and any other objects of this machine mode.  */
#define Pmode (TARGET_32BIT ? SImode : DImode)

/* Supply definition of STACK_SIZE_MODE for allocate_dynamic_stack_space.  */
#define STACK_SIZE_MODE (TARGET_32BIT ? SImode : DImode)

/* Mode of a function address in a call instruction (for indexing purposes).
   Doesn't matter on RS/6000.  */
#define FUNCTION_MODE SImode

/* Define this if addresses of constant functions
   shouldn't be put through pseudo regs where they can be cse'd.
   Desirable on machines where ordinary constants are expensive
   but a CALL with constant address is cheap.  */
#define NO_FUNCTION_CSE

/* Define this to be nonzero if shift instructions ignore all but the low-order
   few bits.

   The sle and sre instructions which allow SHIFT_COUNT_TRUNCATED
   have been dropped from the PowerPC architecture.  */

#define SHIFT_COUNT_TRUNCATED (TARGET_POWER ? 1 : 0)

/* Adjust the length of an INSN.  LENGTH is the currently-computed length and
   should be adjusted to reflect any required changes.  This macro is used when
   there is some systematic length adjustment required that would be difficult
   to express in the length attribute.  */

/* #define ADJUST_INSN_LENGTH(X,LENGTH) */

/* Given a comparison code (EQ, NE, etc.) and the first operand of a
   COMPARE, return the mode to be used for the comparison.  For
   floating-point, CCFPmode should be used.  CCUNSmode should be used
   for unsigned comparisons.  CCEQmode should be used when we are
   doing an inequality comparison on the result of a
   comparison.  CCmode should be used in all other cases.  */

#define SELECT_CC_MODE(OP,X,Y) \
  (SCALAR_FLOAT_MODE_P (GET_MODE (X)) ? CCFPmode	\
   : (OP) == GTU || (OP) == LTU || (OP) == GEU || (OP) == LEU ? CCUNSmode \
   : (((OP) == EQ || (OP) == NE) && COMPARISON_P (X)			  \
      ? CCEQmode : CCmode))

/* Can the condition code MODE be safely reversed?  This is safe in
   all cases on this port, because at present it doesn't use the
   trapping FP comparisons (fcmpo).  */
#define REVERSIBLE_CC_MODE(MODE) 1

/* Given a condition code and a mode, return the inverse condition.  */
#define REVERSE_CONDITION(CODE, MODE) rs6000_reverse_condition (MODE, CODE)

/* Define the information needed to generate branch and scc insns.  This is
   stored from the compare operation.  */

extern GTY(()) rtx rs6000_compare_op0;
extern GTY(()) rtx rs6000_compare_op1;
extern int rs6000_compare_fp_p;

/* Control the assembler format that we output.  */

/* A C string constant describing how to begin a comment in the target
   assembler language.  The compiler assumes that the comment will end at
   the end of the line.  */
#define ASM_COMMENT_START " #"

/* Flag to say the TOC is initialized */
extern int toc_initialized;

/* Macro to output a special constant pool entry.  Go to WIN if we output
   it.  Otherwise, it is written the usual way.

   On the RS/6000, toc entries are handled this way.  */

#define ASM_OUTPUT_SPECIAL_POOL_ENTRY(FILE, X, MODE, ALIGN, LABELNO, WIN) \
{ if (ASM_OUTPUT_SPECIAL_POOL_ENTRY_P (X, MODE))			  \
    {									  \
      output_toc (FILE, X, LABELNO, MODE);				  \
      goto WIN;								  \
    }									  \
}

#ifdef HAVE_GAS_WEAK
#define RS6000_WEAK 1
#else
#define RS6000_WEAK 0
#endif

#if RS6000_WEAK
/* Used in lieu of ASM_WEAKEN_LABEL.  */
#define	ASM_WEAKEN_DECL(FILE, DECL, NAME, VAL)			 	\
  do									\
    {									\
      fputs ("\t.weak\t", (FILE));					\
      RS6000_OUTPUT_BASENAME ((FILE), (NAME)); 				\
      if ((DECL) && TREE_CODE (DECL) == FUNCTION_DECL			\
	  && DEFAULT_ABI == ABI_AIX && DOT_SYMBOLS)			\
	{								\
	  if (TARGET_XCOFF)						\
	    fputs ("[DS]", (FILE));					\
	  fputs ("\n\t.weak\t.", (FILE));				\
	  RS6000_OUTPUT_BASENAME ((FILE), (NAME)); 			\
	}								\
      fputc ('\n', (FILE));						\
      if (VAL)								\
	{								\
	  ASM_OUTPUT_DEF ((FILE), (NAME), (VAL));			\
	  if ((DECL) && TREE_CODE (DECL) == FUNCTION_DECL		\
	      && DEFAULT_ABI == ABI_AIX && DOT_SYMBOLS)			\
	    {								\
	      fputs ("\t.set\t.", (FILE));				\
	      RS6000_OUTPUT_BASENAME ((FILE), (NAME));			\
	      fputs (",.", (FILE));					\
	      RS6000_OUTPUT_BASENAME ((FILE), (VAL));			\
	      fputc ('\n', (FILE));					\
	    }								\
	}								\
    }									\
  while (0)
#endif

#if HAVE_GAS_WEAKREF
#define ASM_OUTPUT_WEAKREF(FILE, DECL, NAME, VALUE)			\
  do									\
    {									\
      fputs ("\t.weakref\t", (FILE));					\
      RS6000_OUTPUT_BASENAME ((FILE), (NAME)); 				\
      fputs (", ", (FILE));						\
      RS6000_OUTPUT_BASENAME ((FILE), (VALUE));				\
      if ((DECL) && TREE_CODE (DECL) == FUNCTION_DECL			\
	  && DEFAULT_ABI == ABI_AIX && DOT_SYMBOLS)			\
	{								\
	  fputs ("\n\t.weakref\t.", (FILE));				\
	  RS6000_OUTPUT_BASENAME ((FILE), (NAME)); 			\
	  fputs (", .", (FILE));					\
	  RS6000_OUTPUT_BASENAME ((FILE), (VALUE));			\
	}								\
      fputc ('\n', (FILE));						\
    } while (0)
#endif

/* This implements the `alias' attribute.  */
#undef	ASM_OUTPUT_DEF_FROM_DECLS
#define	ASM_OUTPUT_DEF_FROM_DECLS(FILE, DECL, TARGET)			\
  do									\
    {									\
      const char *alias = XSTR (XEXP (DECL_RTL (DECL), 0), 0);		\
      const char *name = IDENTIFIER_POINTER (TARGET);			\
      if (TREE_CODE (DECL) == FUNCTION_DECL				\
	  && DEFAULT_ABI == ABI_AIX && DOT_SYMBOLS)			\
	{								\
	  if (TREE_PUBLIC (DECL))					\
	    {								\
	      if (!RS6000_WEAK || !DECL_WEAK (DECL))			\
		{							\
		  fputs ("\t.globl\t.", FILE);				\
		  RS6000_OUTPUT_BASENAME (FILE, alias);			\
		  putc ('\n', FILE);					\
		}							\
	    }								\
	  else if (TARGET_XCOFF)					\
	    {								\
	      fputs ("\t.lglobl\t.", FILE);				\
	      RS6000_OUTPUT_BASENAME (FILE, alias);			\
	      putc ('\n', FILE);					\
	    }								\
	  fputs ("\t.set\t.", FILE);					\
	  RS6000_OUTPUT_BASENAME (FILE, alias);				\
	  fputs (",.", FILE);						\
	  RS6000_OUTPUT_BASENAME (FILE, name);				\
	  fputc ('\n', FILE);						\
	}								\
      ASM_OUTPUT_DEF (FILE, alias, name);				\
    }									\
   while (0)

#define TARGET_ASM_FILE_START rs6000_file_start

/* Output to assembler file text saying following lines
   may contain character constants, extra white space, comments, etc.  */

#define ASM_APP_ON ""

/* Output to assembler file text saying following lines
   no longer contain unusual constructs.  */

#define ASM_APP_OFF ""

/* How to refer to registers in assembler output.
   This sequence is indexed by compiler's hard-register-number (see above).  */

extern char rs6000_reg_names[][8];	/* register names (0 vs. %r0).  */

#define REGISTER_NAMES							\
{									\
  &rs6000_reg_names[ 0][0],	/* r0   */				\
  &rs6000_reg_names[ 1][0],	/* r1	*/				\
  &rs6000_reg_names[ 2][0],     /* r2	*/				\
  &rs6000_reg_names[ 3][0],	/* r3	*/				\
  &rs6000_reg_names[ 4][0],	/* r4	*/				\
  &rs6000_reg_names[ 5][0],	/* r5	*/				\
  &rs6000_reg_names[ 6][0],	/* r6	*/				\
  &rs6000_reg_names[ 7][0],	/* r7	*/				\
  &rs6000_reg_names[ 8][0],	/* r8	*/				\
  &rs6000_reg_names[ 9][0],	/* r9	*/				\
  &rs6000_reg_names[10][0],	/* r10  */				\
  &rs6000_reg_names[11][0],	/* r11  */				\
  &rs6000_reg_names[12][0],	/* r12  */				\
  &rs6000_reg_names[13][0],	/* r13  */				\
  &rs6000_reg_names[14][0],	/* r14  */				\
  &rs6000_reg_names[15][0],	/* r15  */				\
  &rs6000_reg_names[16][0],	/* r16  */				\
  &rs6000_reg_names[17][0],	/* r17  */				\
  &rs6000_reg_names[18][0],	/* r18  */				\
  &rs6000_reg_names[19][0],	/* r19  */				\
  &rs6000_reg_names[20][0],	/* r20  */				\
  &rs6000_reg_names[21][0],	/* r21  */				\
  &rs6000_reg_names[22][0],	/* r22  */				\
  &rs6000_reg_names[23][0],	/* r23  */				\
  &rs6000_reg_names[24][0],	/* r24  */				\
  &rs6000_reg_names[25][0],	/* r25  */				\
  &rs6000_reg_names[26][0],	/* r26  */				\
  &rs6000_reg_names[27][0],	/* r27  */				\
  &rs6000_reg_names[28][0],	/* r28  */				\
  &rs6000_reg_names[29][0],	/* r29  */				\
  &rs6000_reg_names[30][0],	/* r30  */				\
  &rs6000_reg_names[31][0],	/* r31  */				\
									\
  &rs6000_reg_names[32][0],     /* fr0  */				\
  &rs6000_reg_names[33][0],	/* fr1  */				\
  &rs6000_reg_names[34][0],	/* fr2  */				\
  &rs6000_reg_names[35][0],	/* fr3  */				\
  &rs6000_reg_names[36][0],	/* fr4  */				\
  &rs6000_reg_names[37][0],	/* fr5  */				\
  &rs6000_reg_names[38][0],	/* fr6  */				\
  &rs6000_reg_names[39][0],	/* fr7  */				\
  &rs6000_reg_names[40][0],	/* fr8  */				\
  &rs6000_reg_names[41][0],	/* fr9  */				\
  &rs6000_reg_names[42][0],	/* fr10 */				\
  &rs6000_reg_names[43][0],	/* fr11 */				\
  &rs6000_reg_names[44][0],	/* fr12 */				\
  &rs6000_reg_names[45][0],	/* fr13 */				\
  &rs6000_reg_names[46][0],	/* fr14 */				\
  &rs6000_reg_names[47][0],	/* fr15 */				\
  &rs6000_reg_names[48][0],	/* fr16 */				\
  &rs6000_reg_names[49][0],	/* fr17 */				\
  &rs6000_reg_names[50][0],	/* fr18 */				\
  &rs6000_reg_names[51][0],	/* fr19 */				\
  &rs6000_reg_names[52][0],	/* fr20 */				\
  &rs6000_reg_names[53][0],	/* fr21 */				\
  &rs6000_reg_names[54][0],	/* fr22 */				\
  &rs6000_reg_names[55][0],	/* fr23 */				\
  &rs6000_reg_names[56][0],	/* fr24 */				\
  &rs6000_reg_names[57][0],	/* fr25 */				\
  &rs6000_reg_names[58][0],	/* fr26 */				\
  &rs6000_reg_names[59][0],	/* fr27 */				\
  &rs6000_reg_names[60][0],	/* fr28 */				\
  &rs6000_reg_names[61][0],	/* fr29 */				\
  &rs6000_reg_names[62][0],	/* fr30 */				\
  &rs6000_reg_names[63][0],	/* fr31 */				\
									\
  &rs6000_reg_names[64][0],     /* mq   */				\
  &rs6000_reg_names[65][0],	/* lr   */				\
  &rs6000_reg_names[66][0],	/* ctr  */				\
  &rs6000_reg_names[67][0],	/* ap   */				\
									\
  &rs6000_reg_names[68][0],	/* cr0  */				\
  &rs6000_reg_names[69][0],	/* cr1  */				\
  &rs6000_reg_names[70][0],	/* cr2  */				\
  &rs6000_reg_names[71][0],	/* cr3  */				\
  &rs6000_reg_names[72][0],	/* cr4  */				\
  &rs6000_reg_names[73][0],	/* cr5  */				\
  &rs6000_reg_names[74][0],	/* cr6  */				\
  &rs6000_reg_names[75][0],	/* cr7  */				\
									\
  &rs6000_reg_names[76][0],	/* xer  */				\
									\
  &rs6000_reg_names[77][0],	/* v0  */				\
  &rs6000_reg_names[78][0],	/* v1  */				\
  &rs6000_reg_names[79][0],	/* v2  */				\
  &rs6000_reg_names[80][0],	/* v3  */				\
  &rs6000_reg_names[81][0],	/* v4  */				\
  &rs6000_reg_names[82][0],	/* v5  */				\
  &rs6000_reg_names[83][0],	/* v6  */				\
  &rs6000_reg_names[84][0],	/* v7  */				\
  &rs6000_reg_names[85][0],	/* v8  */				\
  &rs6000_reg_names[86][0],	/* v9  */				\
  &rs6000_reg_names[87][0],	/* v10  */				\
  &rs6000_reg_names[88][0],	/* v11  */				\
  &rs6000_reg_names[89][0],	/* v12  */				\
  &rs6000_reg_names[90][0],	/* v13  */				\
  &rs6000_reg_names[91][0],	/* v14  */				\
  &rs6000_reg_names[92][0],	/* v15  */				\
  &rs6000_reg_names[93][0],	/* v16  */				\
  &rs6000_reg_names[94][0],	/* v17  */				\
  &rs6000_reg_names[95][0],	/* v18  */				\
  &rs6000_reg_names[96][0],	/* v19  */				\
  &rs6000_reg_names[97][0],	/* v20  */				\
  &rs6000_reg_names[98][0],	/* v21  */				\
  &rs6000_reg_names[99][0],	/* v22  */				\
  &rs6000_reg_names[100][0],	/* v23  */				\
  &rs6000_reg_names[101][0],	/* v24  */				\
  &rs6000_reg_names[102][0],	/* v25  */				\
  &rs6000_reg_names[103][0],	/* v26  */				\
  &rs6000_reg_names[104][0],	/* v27  */				\
  &rs6000_reg_names[105][0],	/* v28  */				\
  &rs6000_reg_names[106][0],	/* v29  */				\
  &rs6000_reg_names[107][0],	/* v30  */				\
  &rs6000_reg_names[108][0],	/* v31  */				\
  &rs6000_reg_names[109][0],	/* vrsave  */				\
  &rs6000_reg_names[110][0],	/* vscr  */				\
  &rs6000_reg_names[111][0],	/* spe_acc */				\
  &rs6000_reg_names[112][0],	/* spefscr */				\
  &rs6000_reg_names[113][0],	/* sfp  */				\
}

/* Table of additional register names to use in user input.  */

#define ADDITIONAL_REGISTER_NAMES \
 {{"r0",    0}, {"r1",    1}, {"r2",    2}, {"r3",    3},	\
  {"r4",    4}, {"r5",    5}, {"r6",    6}, {"r7",    7},	\
  {"r8",    8}, {"r9",    9}, {"r10",  10}, {"r11",  11},	\
  {"r12",  12}, {"r13",  13}, {"r14",  14}, {"r15",  15},	\
  {"r16",  16}, {"r17",  17}, {"r18",  18}, {"r19",  19},	\
  {"r20",  20}, {"r21",  21}, {"r22",  22}, {"r23",  23},	\
  {"r24",  24}, {"r25",  25}, {"r26",  26}, {"r27",  27},	\
  {"r28",  28}, {"r29",  29}, {"r30",  30}, {"r31",  31},	\
  {"fr0",  32}, {"fr1",  33}, {"fr2",  34}, {"fr3",  35},	\
  {"fr4",  36}, {"fr5",  37}, {"fr6",  38}, {"fr7",  39},	\
  {"fr8",  40}, {"fr9",  41}, {"fr10", 42}, {"fr11", 43},	\
  {"fr12", 44}, {"fr13", 45}, {"fr14", 46}, {"fr15", 47},	\
  {"fr16", 48}, {"fr17", 49}, {"fr18", 50}, {"fr19", 51},	\
  {"fr20", 52}, {"fr21", 53}, {"fr22", 54}, {"fr23", 55},	\
  {"fr24", 56}, {"fr25", 57}, {"fr26", 58}, {"fr27", 59},	\
  {"fr28", 60}, {"fr29", 61}, {"fr30", 62}, {"fr31", 63},	\
  {"v0",   77}, {"v1",   78}, {"v2",   79}, {"v3",   80},       \
  {"v4",   81}, {"v5",   82}, {"v6",   83}, {"v7",   84},       \
  {"v8",   85}, {"v9",   86}, {"v10",  87}, {"v11",  88},       \
  {"v12",  89}, {"v13",  90}, {"v14",  91}, {"v15",  92},       \
  {"v16",  93}, {"v17",  94}, {"v18",  95}, {"v19",  96},       \
  {"v20",  97}, {"v21",  98}, {"v22",  99}, {"v23",  100},	\
  {"v24",  101},{"v25",  102},{"v26",  103},{"v27",  104},      \
  {"v28",  105},{"v29",  106},{"v30",  107},{"v31",  108},      \
  {"vrsave", 109}, {"vscr", 110},				\
  {"spe_acc", 111}, {"spefscr", 112},				\
  /* no additional names for: mq, lr, ctr, ap */		\
  {"cr0",  68}, {"cr1",  69}, {"cr2",  70}, {"cr3",  71},	\
  {"cr4",  72}, {"cr5",  73}, {"cr6",  74}, {"cr7",  75},	\
  {"cc",   68}, {"sp",    1}, {"toc",   2} }

/* Text to write out after a CALL that may be replaced by glue code by
   the loader.  This depends on the AIX version.  */
#define RS6000_CALL_GLUE "cror 31,31,31"

/* This is how to output an element of a case-vector that is relative.  */

#define ASM_OUTPUT_ADDR_DIFF_ELT(FILE, BODY, VALUE, REL) \
  do { char buf[100];					\
       fputs ("\t.long ", FILE);			\
       ASM_GENERATE_INTERNAL_LABEL (buf, "L", VALUE);	\
       assemble_name (FILE, buf);			\
       putc ('-', FILE);				\
       ASM_GENERATE_INTERNAL_LABEL (buf, "L", REL);	\
       assemble_name (FILE, buf);			\
       putc ('\n', FILE);				\
     } while (0)

/* This is how to output an assembler line
   that says to advance the location counter
   to a multiple of 2**LOG bytes.  */

#define ASM_OUTPUT_ALIGN(FILE,LOG)	\
  if ((LOG) != 0)			\
    fprintf (FILE, "\t.align %d\n", (LOG))

/* Pick up the return address upon entry to a procedure. Used for
   dwarf2 unwind information.  This also enables the table driven
   mechanism.  */

#define INCOMING_RETURN_ADDR_RTX   gen_rtx_REG (Pmode, LR_REGNO)
#define DWARF_FRAME_RETURN_COLUMN  DWARF_FRAME_REGNUM (LR_REGNO)

/* Describe how we implement __builtin_eh_return.  */
#define EH_RETURN_DATA_REGNO(N) ((N) < 4 ? (N) + 3 : INVALID_REGNUM)
#define EH_RETURN_STACKADJ_RTX  gen_rtx_REG (Pmode, 10)

/* Print operand X (an rtx) in assembler syntax to file FILE.
   CODE is a letter or dot (`z' in `%z0') or 0 if no letter was specified.
   For `%' followed by punctuation, CODE is the punctuation and X is null.  */

#define PRINT_OPERAND(FILE, X, CODE)  print_operand (FILE, X, CODE)

/* Define which CODE values are valid.  */

#define PRINT_OPERAND_PUNCT_VALID_P(CODE)  \
  ((CODE) == '.' || (CODE) == '&')

/* Print a memory address as an operand to reference that memory location.  */

#define PRINT_OPERAND_ADDRESS(FILE, ADDR) print_operand_address (FILE, ADDR)

#define OUTPUT_ADDR_CONST_EXTRA(STREAM, X, FAIL)		\
  do								\
    if (!rs6000_output_addr_const_extra (STREAM, X))		\
      goto FAIL;						\
  while (0)

/* uncomment for disabling the corresponding default options */
/* #define  MACHINE_no_sched_interblock */
/* #define  MACHINE_no_sched_speculative */
/* #define  MACHINE_no_sched_speculative_load */

/* General flags.  */
extern int flag_pic;
extern int optimize;
extern int flag_expensive_optimizations;
extern int frame_pointer_needed;

enum rs6000_builtins
{
  /* AltiVec builtins.  */
  ALTIVEC_BUILTIN_ST_INTERNAL_4si,
  ALTIVEC_BUILTIN_LD_INTERNAL_4si,
  ALTIVEC_BUILTIN_ST_INTERNAL_8hi,
  ALTIVEC_BUILTIN_LD_INTERNAL_8hi,
  ALTIVEC_BUILTIN_ST_INTERNAL_16qi,
  ALTIVEC_BUILTIN_LD_INTERNAL_16qi,
  ALTIVEC_BUILTIN_ST_INTERNAL_4sf,
  ALTIVEC_BUILTIN_LD_INTERNAL_4sf,
  ALTIVEC_BUILTIN_VADDUBM,
  ALTIVEC_BUILTIN_VADDUHM,
  ALTIVEC_BUILTIN_VADDUWM,
  ALTIVEC_BUILTIN_VADDFP,
  ALTIVEC_BUILTIN_VADDCUW,
  ALTIVEC_BUILTIN_VADDUBS,
  ALTIVEC_BUILTIN_VADDSBS,
  ALTIVEC_BUILTIN_VADDUHS,
  ALTIVEC_BUILTIN_VADDSHS,
  ALTIVEC_BUILTIN_VADDUWS,
  ALTIVEC_BUILTIN_VADDSWS,
  ALTIVEC_BUILTIN_VAND,
  ALTIVEC_BUILTIN_VANDC,
  ALTIVEC_BUILTIN_VAVGUB,
  ALTIVEC_BUILTIN_VAVGSB,
  ALTIVEC_BUILTIN_VAVGUH,
  ALTIVEC_BUILTIN_VAVGSH,
  ALTIVEC_BUILTIN_VAVGUW,
  ALTIVEC_BUILTIN_VAVGSW,
  ALTIVEC_BUILTIN_VCFUX,
  ALTIVEC_BUILTIN_VCFSX,
  ALTIVEC_BUILTIN_VCTSXS,
  ALTIVEC_BUILTIN_VCTUXS,
  ALTIVEC_BUILTIN_VCMPBFP,
  ALTIVEC_BUILTIN_VCMPEQUB,
  ALTIVEC_BUILTIN_VCMPEQUH,
  ALTIVEC_BUILTIN_VCMPEQUW,
  ALTIVEC_BUILTIN_VCMPEQFP,
  ALTIVEC_BUILTIN_VCMPGEFP,
  ALTIVEC_BUILTIN_VCMPGTUB,
  ALTIVEC_BUILTIN_VCMPGTSB,
  ALTIVEC_BUILTIN_VCMPGTUH,
  ALTIVEC_BUILTIN_VCMPGTSH,
  ALTIVEC_BUILTIN_VCMPGTUW,
  ALTIVEC_BUILTIN_VCMPGTSW,
  ALTIVEC_BUILTIN_VCMPGTFP,
  ALTIVEC_BUILTIN_VEXPTEFP,
  ALTIVEC_BUILTIN_VLOGEFP,
  ALTIVEC_BUILTIN_VMADDFP,
  ALTIVEC_BUILTIN_VMAXUB,
  ALTIVEC_BUILTIN_VMAXSB,
  ALTIVEC_BUILTIN_VMAXUH,
  ALTIVEC_BUILTIN_VMAXSH,
  ALTIVEC_BUILTIN_VMAXUW,
  ALTIVEC_BUILTIN_VMAXSW,
  ALTIVEC_BUILTIN_VMAXFP,
  ALTIVEC_BUILTIN_VMHADDSHS,
  ALTIVEC_BUILTIN_VMHRADDSHS,
  ALTIVEC_BUILTIN_VMLADDUHM,
  ALTIVEC_BUILTIN_VMRGHB,
  ALTIVEC_BUILTIN_VMRGHH,
  ALTIVEC_BUILTIN_VMRGHW,
  ALTIVEC_BUILTIN_VMRGLB,
  ALTIVEC_BUILTIN_VMRGLH,
  ALTIVEC_BUILTIN_VMRGLW,
  ALTIVEC_BUILTIN_VMSUMUBM,
  ALTIVEC_BUILTIN_VMSUMMBM,
  ALTIVEC_BUILTIN_VMSUMUHM,
  ALTIVEC_BUILTIN_VMSUMSHM,
  ALTIVEC_BUILTIN_VMSUMUHS,
  ALTIVEC_BUILTIN_VMSUMSHS,
  ALTIVEC_BUILTIN_VMINUB,
  ALTIVEC_BUILTIN_VMINSB,
  ALTIVEC_BUILTIN_VMINUH,
  ALTIVEC_BUILTIN_VMINSH,
  ALTIVEC_BUILTIN_VMINUW,
  ALTIVEC_BUILTIN_VMINSW,
  ALTIVEC_BUILTIN_VMINFP,
  ALTIVEC_BUILTIN_VMULEUB,
  ALTIVEC_BUILTIN_VMULESB,
  ALTIVEC_BUILTIN_VMULEUH,
  ALTIVEC_BUILTIN_VMULESH,
  ALTIVEC_BUILTIN_VMULOUB,
  ALTIVEC_BUILTIN_VMULOSB,
  ALTIVEC_BUILTIN_VMULOUH,
  ALTIVEC_BUILTIN_VMULOSH,
  ALTIVEC_BUILTIN_VNMSUBFP,
  ALTIVEC_BUILTIN_VNOR,
  ALTIVEC_BUILTIN_VOR,
  ALTIVEC_BUILTIN_VSEL_4SI,
  ALTIVEC_BUILTIN_VSEL_4SF,
  ALTIVEC_BUILTIN_VSEL_8HI,
  ALTIVEC_BUILTIN_VSEL_16QI,
  ALTIVEC_BUILTIN_VPERM_4SI,
  ALTIVEC_BUILTIN_VPERM_4SF,
  ALTIVEC_BUILTIN_VPERM_8HI,
  ALTIVEC_BUILTIN_VPERM_16QI,
  ALTIVEC_BUILTIN_VPKUHUM,
  ALTIVEC_BUILTIN_VPKUWUM,
  ALTIVEC_BUILTIN_VPKPX,
  ALTIVEC_BUILTIN_VPKUHSS,
  ALTIVEC_BUILTIN_VPKSHSS,
  ALTIVEC_BUILTIN_VPKUWSS,
  ALTIVEC_BUILTIN_VPKSWSS,
  ALTIVEC_BUILTIN_VPKUHUS,
  ALTIVEC_BUILTIN_VPKSHUS,
  ALTIVEC_BUILTIN_VPKUWUS,
  ALTIVEC_BUILTIN_VPKSWUS,
  ALTIVEC_BUILTIN_VREFP,
  ALTIVEC_BUILTIN_VRFIM,
  ALTIVEC_BUILTIN_VRFIN,
  ALTIVEC_BUILTIN_VRFIP,
  ALTIVEC_BUILTIN_VRFIZ,
  ALTIVEC_BUILTIN_VRLB,
  ALTIVEC_BUILTIN_VRLH,
  ALTIVEC_BUILTIN_VRLW,
  ALTIVEC_BUILTIN_VRSQRTEFP,
  ALTIVEC_BUILTIN_VSLB,
  ALTIVEC_BUILTIN_VSLH,
  ALTIVEC_BUILTIN_VSLW,
  ALTIVEC_BUILTIN_VSL,
  ALTIVEC_BUILTIN_VSLO,
  ALTIVEC_BUILTIN_VSPLTB,
  ALTIVEC_BUILTIN_VSPLTH,
  ALTIVEC_BUILTIN_VSPLTW,
  ALTIVEC_BUILTIN_VSPLTISB,
  ALTIVEC_BUILTIN_VSPLTISH,
  ALTIVEC_BUILTIN_VSPLTISW,
  ALTIVEC_BUILTIN_VSRB,
  ALTIVEC_BUILTIN_VSRH,
  ALTIVEC_BUILTIN_VSRW,
  ALTIVEC_BUILTIN_VSRAB,
  ALTIVEC_BUILTIN_VSRAH,
  ALTIVEC_BUILTIN_VSRAW,
  ALTIVEC_BUILTIN_VSR,
  ALTIVEC_BUILTIN_VSRO,
  ALTIVEC_BUILTIN_VSUBUBM,
  ALTIVEC_BUILTIN_VSUBUHM,
  ALTIVEC_BUILTIN_VSUBUWM,
  ALTIVEC_BUILTIN_VSUBFP,
  ALTIVEC_BUILTIN_VSUBCUW,
  ALTIVEC_BUILTIN_VSUBUBS,
  ALTIVEC_BUILTIN_VSUBSBS,
  ALTIVEC_BUILTIN_VSUBUHS,
  ALTIVEC_BUILTIN_VSUBSHS,
  ALTIVEC_BUILTIN_VSUBUWS,
  ALTIVEC_BUILTIN_VSUBSWS,
  ALTIVEC_BUILTIN_VSUM4UBS,
  ALTIVEC_BUILTIN_VSUM4SBS,
  ALTIVEC_BUILTIN_VSUM4SHS,
  ALTIVEC_BUILTIN_VSUM2SWS,
  ALTIVEC_BUILTIN_VSUMSWS,
  ALTIVEC_BUILTIN_VXOR,
  ALTIVEC_BUILTIN_VSLDOI_16QI,
  ALTIVEC_BUILTIN_VSLDOI_8HI,
  ALTIVEC_BUILTIN_VSLDOI_4SI,
  ALTIVEC_BUILTIN_VSLDOI_4SF,
  ALTIVEC_BUILTIN_VUPKHSB,
  ALTIVEC_BUILTIN_VUPKHPX,
  ALTIVEC_BUILTIN_VUPKHSH,
  ALTIVEC_BUILTIN_VUPKLSB,
  ALTIVEC_BUILTIN_VUPKLPX,
  ALTIVEC_BUILTIN_VUPKLSH,
  ALTIVEC_BUILTIN_MTVSCR,
  ALTIVEC_BUILTIN_MFVSCR,
  ALTIVEC_BUILTIN_DSSALL,
  ALTIVEC_BUILTIN_DSS,
  ALTIVEC_BUILTIN_LVSL,
  ALTIVEC_BUILTIN_LVSR,
  ALTIVEC_BUILTIN_DSTT,
  ALTIVEC_BUILTIN_DSTST,
  ALTIVEC_BUILTIN_DSTSTT,
  ALTIVEC_BUILTIN_DST,
  ALTIVEC_BUILTIN_LVEBX,
  ALTIVEC_BUILTIN_LVEHX,
  ALTIVEC_BUILTIN_LVEWX,
  ALTIVEC_BUILTIN_LVXL,
  ALTIVEC_BUILTIN_LVX,
  ALTIVEC_BUILTIN_STVX,
  ALTIVEC_BUILTIN_LVLX,
  ALTIVEC_BUILTIN_LVLXL,
  ALTIVEC_BUILTIN_LVRX,
  ALTIVEC_BUILTIN_LVRXL,
  ALTIVEC_BUILTIN_STVEBX,
  ALTIVEC_BUILTIN_STVEHX,
  ALTIVEC_BUILTIN_STVEWX,
  ALTIVEC_BUILTIN_STVXL,
  ALTIVEC_BUILTIN_STVLX,
  ALTIVEC_BUILTIN_STVLXL,
  ALTIVEC_BUILTIN_STVRX,
  ALTIVEC_BUILTIN_STVRXL,
  ALTIVEC_BUILTIN_VCMPBFP_P,
  ALTIVEC_BUILTIN_VCMPEQFP_P,
  ALTIVEC_BUILTIN_VCMPEQUB_P,
  ALTIVEC_BUILTIN_VCMPEQUH_P,
  ALTIVEC_BUILTIN_VCMPEQUW_P,
  ALTIVEC_BUILTIN_VCMPGEFP_P,
  ALTIVEC_BUILTIN_VCMPGTFP_P,
  ALTIVEC_BUILTIN_VCMPGTSB_P,
  ALTIVEC_BUILTIN_VCMPGTSH_P,
  ALTIVEC_BUILTIN_VCMPGTSW_P,
  ALTIVEC_BUILTIN_VCMPGTUB_P,
  ALTIVEC_BUILTIN_VCMPGTUH_P,
  ALTIVEC_BUILTIN_VCMPGTUW_P,
  ALTIVEC_BUILTIN_ABSS_V4SI,
  ALTIVEC_BUILTIN_ABSS_V8HI,
  ALTIVEC_BUILTIN_ABSS_V16QI,
  ALTIVEC_BUILTIN_ABS_V4SI,
  ALTIVEC_BUILTIN_ABS_V4SF,
  ALTIVEC_BUILTIN_ABS_V8HI,
  ALTIVEC_BUILTIN_ABS_V16QI,
  ALTIVEC_BUILTIN_MASK_FOR_LOAD,
  ALTIVEC_BUILTIN_MASK_FOR_STORE,
  ALTIVEC_BUILTIN_VEC_INIT_V4SI,
  ALTIVEC_BUILTIN_VEC_INIT_V8HI,
  ALTIVEC_BUILTIN_VEC_INIT_V16QI,
  ALTIVEC_BUILTIN_VEC_INIT_V4SF,
  ALTIVEC_BUILTIN_VEC_SET_V4SI,
  ALTIVEC_BUILTIN_VEC_SET_V8HI,
  ALTIVEC_BUILTIN_VEC_SET_V16QI,
  ALTIVEC_BUILTIN_VEC_SET_V4SF,
  ALTIVEC_BUILTIN_VEC_EXT_V4SI,
  ALTIVEC_BUILTIN_VEC_EXT_V8HI,
  ALTIVEC_BUILTIN_VEC_EXT_V16QI,
  ALTIVEC_BUILTIN_VEC_EXT_V4SF,

  /* Altivec overloaded builtins.  */
  ALTIVEC_BUILTIN_VCMPEQ_P,
  ALTIVEC_BUILTIN_OVERLOADED_FIRST = ALTIVEC_BUILTIN_VCMPEQ_P,
  ALTIVEC_BUILTIN_VCMPGT_P,
  ALTIVEC_BUILTIN_VCMPGE_P,
  ALTIVEC_BUILTIN_VEC_ABS,
  ALTIVEC_BUILTIN_VEC_ABSS,
  ALTIVEC_BUILTIN_VEC_ADD,
  ALTIVEC_BUILTIN_VEC_ADDC,
  ALTIVEC_BUILTIN_VEC_ADDS,
  ALTIVEC_BUILTIN_VEC_AND,
  ALTIVEC_BUILTIN_VEC_ANDC,
  ALTIVEC_BUILTIN_VEC_AVG,
  ALTIVEC_BUILTIN_VEC_EXTRACT,
  ALTIVEC_BUILTIN_VEC_CEIL,
  ALTIVEC_BUILTIN_VEC_CMPB,
  ALTIVEC_BUILTIN_VEC_CMPEQ,
  ALTIVEC_BUILTIN_VEC_CMPEQUB,
  ALTIVEC_BUILTIN_VEC_CMPEQUH,
  ALTIVEC_BUILTIN_VEC_CMPEQUW,
  ALTIVEC_BUILTIN_VEC_CMPGE,
  ALTIVEC_BUILTIN_VEC_CMPGT,
  ALTIVEC_BUILTIN_VEC_CMPLE,
  ALTIVEC_BUILTIN_VEC_CMPLT,
  ALTIVEC_BUILTIN_VEC_CTF,
  ALTIVEC_BUILTIN_VEC_CTS,
  ALTIVEC_BUILTIN_VEC_CTU,
  ALTIVEC_BUILTIN_VEC_DST,
  ALTIVEC_BUILTIN_VEC_DSTST,
  ALTIVEC_BUILTIN_VEC_DSTSTT,
  ALTIVEC_BUILTIN_VEC_DSTT,
  ALTIVEC_BUILTIN_VEC_EXPTE,
  ALTIVEC_BUILTIN_VEC_FLOOR,
  ALTIVEC_BUILTIN_VEC_LD,
  ALTIVEC_BUILTIN_VEC_LDE,
  ALTIVEC_BUILTIN_VEC_LDL,
  ALTIVEC_BUILTIN_VEC_LOGE,
  ALTIVEC_BUILTIN_VEC_LVEBX,
  ALTIVEC_BUILTIN_VEC_LVEHX,
  ALTIVEC_BUILTIN_VEC_LVEWX,
  ALTIVEC_BUILTIN_VEC_LVLX,
  ALTIVEC_BUILTIN_VEC_LVLXL,
  ALTIVEC_BUILTIN_VEC_LVRX,
  ALTIVEC_BUILTIN_VEC_LVRXL,
  ALTIVEC_BUILTIN_VEC_LVSL,
  ALTIVEC_BUILTIN_VEC_LVSR,
  ALTIVEC_BUILTIN_VEC_MADD,
  ALTIVEC_BUILTIN_VEC_MADDS,
  ALTIVEC_BUILTIN_VEC_MAX,
  ALTIVEC_BUILTIN_VEC_MERGEH,
  ALTIVEC_BUILTIN_VEC_MERGEL,
  ALTIVEC_BUILTIN_VEC_MIN,
  ALTIVEC_BUILTIN_VEC_MLADD,
  ALTIVEC_BUILTIN_VEC_MPERM,
  ALTIVEC_BUILTIN_VEC_MRADDS,
  ALTIVEC_BUILTIN_VEC_MRGHB,
  ALTIVEC_BUILTIN_VEC_MRGHH,
  ALTIVEC_BUILTIN_VEC_MRGHW,
  ALTIVEC_BUILTIN_VEC_MRGLB,
  ALTIVEC_BUILTIN_VEC_MRGLH,
  ALTIVEC_BUILTIN_VEC_MRGLW,
  ALTIVEC_BUILTIN_VEC_MSUM,
  ALTIVEC_BUILTIN_VEC_MSUMS,
  ALTIVEC_BUILTIN_VEC_MTVSCR,
  ALTIVEC_BUILTIN_VEC_MULE,
  ALTIVEC_BUILTIN_VEC_MULO,
  ALTIVEC_BUILTIN_VEC_NMSUB,
  ALTIVEC_BUILTIN_VEC_NOR,
  ALTIVEC_BUILTIN_VEC_OR,
  ALTIVEC_BUILTIN_VEC_PACK,
  ALTIVEC_BUILTIN_VEC_PACKPX,
  ALTIVEC_BUILTIN_VEC_PACKS,
  ALTIVEC_BUILTIN_VEC_PACKSU,
  ALTIVEC_BUILTIN_VEC_PERM,
  ALTIVEC_BUILTIN_VEC_RE,
  ALTIVEC_BUILTIN_VEC_RL,
  ALTIVEC_BUILTIN_VEC_ROUND,
  ALTIVEC_BUILTIN_VEC_RSQRTE,
  ALTIVEC_BUILTIN_VEC_SEL,
  ALTIVEC_BUILTIN_VEC_SL,
  ALTIVEC_BUILTIN_VEC_SLD,
  ALTIVEC_BUILTIN_VEC_SLL,
  ALTIVEC_BUILTIN_VEC_SLO,
  ALTIVEC_BUILTIN_VEC_SPLAT,
  ALTIVEC_BUILTIN_VEC_SPLAT_S16,
  ALTIVEC_BUILTIN_VEC_SPLAT_S32,
  ALTIVEC_BUILTIN_VEC_SPLAT_S8,
  ALTIVEC_BUILTIN_VEC_SPLAT_U16,
  ALTIVEC_BUILTIN_VEC_SPLAT_U32,
  ALTIVEC_BUILTIN_VEC_SPLAT_U8,
  ALTIVEC_BUILTIN_VEC_SPLTB,
  ALTIVEC_BUILTIN_VEC_SPLTH,
  ALTIVEC_BUILTIN_VEC_SPLTW,
  ALTIVEC_BUILTIN_VEC_SR,
  ALTIVEC_BUILTIN_VEC_SRA,
  ALTIVEC_BUILTIN_VEC_SRL,
  ALTIVEC_BUILTIN_VEC_SRO,
  ALTIVEC_BUILTIN_VEC_ST,
  ALTIVEC_BUILTIN_VEC_STE,
  ALTIVEC_BUILTIN_VEC_STL,
  ALTIVEC_BUILTIN_VEC_STVEBX,
  ALTIVEC_BUILTIN_VEC_STVEHX,
  ALTIVEC_BUILTIN_VEC_STVEWX,
  ALTIVEC_BUILTIN_VEC_STVLX,
  ALTIVEC_BUILTIN_VEC_STVLXL,
  ALTIVEC_BUILTIN_VEC_STVRX,
  ALTIVEC_BUILTIN_VEC_STVRXL,
  ALTIVEC_BUILTIN_VEC_SUB,
  ALTIVEC_BUILTIN_VEC_SUBC,
  ALTIVEC_BUILTIN_VEC_SUBS,
  ALTIVEC_BUILTIN_VEC_SUM2S,
  ALTIVEC_BUILTIN_VEC_SUM4S,
  ALTIVEC_BUILTIN_VEC_SUMS,
  ALTIVEC_BUILTIN_VEC_TRUNC,
  ALTIVEC_BUILTIN_VEC_UNPACKH,
  ALTIVEC_BUILTIN_VEC_UNPACKL,
  ALTIVEC_BUILTIN_VEC_VADDFP,
  ALTIVEC_BUILTIN_VEC_VADDSBS,
  ALTIVEC_BUILTIN_VEC_VADDSHS,
  ALTIVEC_BUILTIN_VEC_VADDSWS,
  ALTIVEC_BUILTIN_VEC_VADDUBM,
  ALTIVEC_BUILTIN_VEC_VADDUBS,
  ALTIVEC_BUILTIN_VEC_VADDUHM,
  ALTIVEC_BUILTIN_VEC_VADDUHS,
  ALTIVEC_BUILTIN_VEC_VADDUWM,
  ALTIVEC_BUILTIN_VEC_VADDUWS,
  ALTIVEC_BUILTIN_VEC_VAVGSB,
  ALTIVEC_BUILTIN_VEC_VAVGSH,
  ALTIVEC_BUILTIN_VEC_VAVGSW,
  ALTIVEC_BUILTIN_VEC_VAVGUB,
  ALTIVEC_BUILTIN_VEC_VAVGUH,
  ALTIVEC_BUILTIN_VEC_VAVGUW,
  ALTIVEC_BUILTIN_VEC_VCFSX,
  ALTIVEC_BUILTIN_VEC_VCFUX,
  ALTIVEC_BUILTIN_VEC_VCMPEQFP,
  ALTIVEC_BUILTIN_VEC_VCMPEQUB,
  ALTIVEC_BUILTIN_VEC_VCMPEQUH,
  ALTIVEC_BUILTIN_VEC_VCMPEQUW,
  ALTIVEC_BUILTIN_VEC_VCMPGTFP,
  ALTIVEC_BUILTIN_VEC_VCMPGTSB,
  ALTIVEC_BUILTIN_VEC_VCMPGTSH,
  ALTIVEC_BUILTIN_VEC_VCMPGTSW,
  ALTIVEC_BUILTIN_VEC_VCMPGTUB,
  ALTIVEC_BUILTIN_VEC_VCMPGTUH,
  ALTIVEC_BUILTIN_VEC_VCMPGTUW,
  ALTIVEC_BUILTIN_VEC_VMAXFP,
  ALTIVEC_BUILTIN_VEC_VMAXSB,
  ALTIVEC_BUILTIN_VEC_VMAXSH,
  ALTIVEC_BUILTIN_VEC_VMAXSW,
  ALTIVEC_BUILTIN_VEC_VMAXUB,
  ALTIVEC_BUILTIN_VEC_VMAXUH,
  ALTIVEC_BUILTIN_VEC_VMAXUW,
  ALTIVEC_BUILTIN_VEC_VMINFP,
  ALTIVEC_BUILTIN_VEC_VMINSB,
  ALTIVEC_BUILTIN_VEC_VMINSH,
  ALTIVEC_BUILTIN_VEC_VMINSW,
  ALTIVEC_BUILTIN_VEC_VMINUB,
  ALTIVEC_BUILTIN_VEC_VMINUH,
  ALTIVEC_BUILTIN_VEC_VMINUW,
  ALTIVEC_BUILTIN_VEC_VMRGHB,
  ALTIVEC_BUILTIN_VEC_VMRGHH,
  ALTIVEC_BUILTIN_VEC_VMRGHW,
  ALTIVEC_BUILTIN_VEC_VMRGLB,
  ALTIVEC_BUILTIN_VEC_VMRGLH,
  ALTIVEC_BUILTIN_VEC_VMRGLW,
  ALTIVEC_BUILTIN_VEC_VMSUMMBM,
  ALTIVEC_BUILTIN_VEC_VMSUMSHM,
  ALTIVEC_BUILTIN_VEC_VMSUMSHS,
  ALTIVEC_BUILTIN_VEC_VMSUMUBM,
  ALTIVEC_BUILTIN_VEC_VMSUMUHM,
  ALTIVEC_BUILTIN_VEC_VMSUMUHS,
  ALTIVEC_BUILTIN_VEC_VMULESB,
  ALTIVEC_BUILTIN_VEC_VMULESH,
  ALTIVEC_BUILTIN_VEC_VMULEUB,
  ALTIVEC_BUILTIN_VEC_VMULEUH,
  ALTIVEC_BUILTIN_VEC_VMULOSB,
  ALTIVEC_BUILTIN_VEC_VMULOSH,
  ALTIVEC_BUILTIN_VEC_VMULOUB,
  ALTIVEC_BUILTIN_VEC_VMULOUH,
  ALTIVEC_BUILTIN_VEC_VPKSHSS,
  ALTIVEC_BUILTIN_VEC_VPKSHUS,
  ALTIVEC_BUILTIN_VEC_VPKSWSS,
  ALTIVEC_BUILTIN_VEC_VPKSWUS,
  ALTIVEC_BUILTIN_VEC_VPKUHUM,
  ALTIVEC_BUILTIN_VEC_VPKUHUS,
  ALTIVEC_BUILTIN_VEC_VPKUWUM,
  ALTIVEC_BUILTIN_VEC_VPKUWUS,
  ALTIVEC_BUILTIN_VEC_VRLB,
  ALTIVEC_BUILTIN_VEC_VRLH,
  ALTIVEC_BUILTIN_VEC_VRLW,
  ALTIVEC_BUILTIN_VEC_VSLB,
  ALTIVEC_BUILTIN_VEC_VSLH,
  ALTIVEC_BUILTIN_VEC_VSLW,
  ALTIVEC_BUILTIN_VEC_VSPLTB,
  ALTIVEC_BUILTIN_VEC_VSPLTH,
  ALTIVEC_BUILTIN_VEC_VSPLTW,
  ALTIVEC_BUILTIN_VEC_VSRAB,
  ALTIVEC_BUILTIN_VEC_VSRAH,
  ALTIVEC_BUILTIN_VEC_VSRAW,
  ALTIVEC_BUILTIN_VEC_VSRB,
  ALTIVEC_BUILTIN_VEC_VSRH,
  ALTIVEC_BUILTIN_VEC_VSRW,
  ALTIVEC_BUILTIN_VEC_VSUBFP,
  ALTIVEC_BUILTIN_VEC_VSUBSBS,
  ALTIVEC_BUILTIN_VEC_VSUBSHS,
  ALTIVEC_BUILTIN_VEC_VSUBSWS,
  ALTIVEC_BUILTIN_VEC_VSUBUBM,
  ALTIVEC_BUILTIN_VEC_VSUBUBS,
  ALTIVEC_BUILTIN_VEC_VSUBUHM,
  ALTIVEC_BUILTIN_VEC_VSUBUHS,
  ALTIVEC_BUILTIN_VEC_VSUBUWM,
  ALTIVEC_BUILTIN_VEC_VSUBUWS,
  ALTIVEC_BUILTIN_VEC_VSUM4SBS,
  ALTIVEC_BUILTIN_VEC_VSUM4SHS,
  ALTIVEC_BUILTIN_VEC_VSUM4UBS,
  ALTIVEC_BUILTIN_VEC_VUPKHPX,
  ALTIVEC_BUILTIN_VEC_VUPKHSB,
  ALTIVEC_BUILTIN_VEC_VUPKHSH,
  ALTIVEC_BUILTIN_VEC_VUPKLPX,
  ALTIVEC_BUILTIN_VEC_VUPKLSB,
  ALTIVEC_BUILTIN_VEC_VUPKLSH,
  ALTIVEC_BUILTIN_VEC_XOR,
  ALTIVEC_BUILTIN_VEC_STEP,
  ALTIVEC_BUILTIN_VEC_PROMOTE,
  ALTIVEC_BUILTIN_VEC_INSERT,
  ALTIVEC_BUILTIN_VEC_SPLATS,
  ALTIVEC_BUILTIN_OVERLOADED_LAST = ALTIVEC_BUILTIN_VEC_SPLATS,

  /* SPE builtins.  */
  SPE_BUILTIN_EVADDW,
  SPE_BUILTIN_EVAND,
  SPE_BUILTIN_EVANDC,
  SPE_BUILTIN_EVDIVWS,
  SPE_BUILTIN_EVDIVWU,
  SPE_BUILTIN_EVEQV,
  SPE_BUILTIN_EVFSADD,
  SPE_BUILTIN_EVFSDIV,
  SPE_BUILTIN_EVFSMUL,
  SPE_BUILTIN_EVFSSUB,
  SPE_BUILTIN_EVLDDX,
  SPE_BUILTIN_EVLDHX,
  SPE_BUILTIN_EVLDWX,
  SPE_BUILTIN_EVLHHESPLATX,
  SPE_BUILTIN_EVLHHOSSPLATX,
  SPE_BUILTIN_EVLHHOUSPLATX,
  SPE_BUILTIN_EVLWHEX,
  SPE_BUILTIN_EVLWHOSX,
  SPE_BUILTIN_EVLWHOUX,
  SPE_BUILTIN_EVLWHSPLATX,
  SPE_BUILTIN_EVLWWSPLATX,
  SPE_BUILTIN_EVMERGEHI,
  SPE_BUILTIN_EVMERGEHILO,
  SPE_BUILTIN_EVMERGELO,
  SPE_BUILTIN_EVMERGELOHI,
  SPE_BUILTIN_EVMHEGSMFAA,
  SPE_BUILTIN_EVMHEGSMFAN,
  SPE_BUILTIN_EVMHEGSMIAA,
  SPE_BUILTIN_EVMHEGSMIAN,
  SPE_BUILTIN_EVMHEGUMIAA,
  SPE_BUILTIN_EVMHEGUMIAN,
  SPE_BUILTIN_EVMHESMF,
  SPE_BUILTIN_EVMHESMFA,
  SPE_BUILTIN_EVMHESMFAAW,
  SPE_BUILTIN_EVMHESMFANW,
  SPE_BUILTIN_EVMHESMI,
  SPE_BUILTIN_EVMHESMIA,
  SPE_BUILTIN_EVMHESMIAAW,
  SPE_BUILTIN_EVMHESMIANW,
  SPE_BUILTIN_EVMHESSF,
  SPE_BUILTIN_EVMHESSFA,
  SPE_BUILTIN_EVMHESSFAAW,
  SPE_BUILTIN_EVMHESSFANW,
  SPE_BUILTIN_EVMHESSIAAW,
  SPE_BUILTIN_EVMHESSIANW,
  SPE_BUILTIN_EVMHEUMI,
  SPE_BUILTIN_EVMHEUMIA,
  SPE_BUILTIN_EVMHEUMIAAW,
  SPE_BUILTIN_EVMHEUMIANW,
  SPE_BUILTIN_EVMHEUSIAAW,
  SPE_BUILTIN_EVMHEUSIANW,
  SPE_BUILTIN_EVMHOGSMFAA,
  SPE_BUILTIN_EVMHOGSMFAN,
  SPE_BUILTIN_EVMHOGSMIAA,
  SPE_BUILTIN_EVMHOGSMIAN,
  SPE_BUILTIN_EVMHOGUMIAA,
  SPE_BUILTIN_EVMHOGUMIAN,
  SPE_BUILTIN_EVMHOSMF,
  SPE_BUILTIN_EVMHOSMFA,
  SPE_BUILTIN_EVMHOSMFAAW,
  SPE_BUILTIN_EVMHOSMFANW,
  SPE_BUILTIN_EVMHOSMI,
  SPE_BUILTIN_EVMHOSMIA,
  SPE_BUILTIN_EVMHOSMIAAW,
  SPE_BUILTIN_EVMHOSMIANW,
  SPE_BUILTIN_EVMHOSSF,
  SPE_BUILTIN_EVMHOSSFA,
  SPE_BUILTIN_EVMHOSSFAAW,
  SPE_BUILTIN_EVMHOSSFANW,
  SPE_BUILTIN_EVMHOSSIAAW,
  SPE_BUILTIN_EVMHOSSIANW,
  SPE_BUILTIN_EVMHOUMI,
  SPE_BUILTIN_EVMHOUMIA,
  SPE_BUILTIN_EVMHOUMIAAW,
  SPE_BUILTIN_EVMHOUMIANW,
  SPE_BUILTIN_EVMHOUSIAAW,
  SPE_BUILTIN_EVMHOUSIANW,
  SPE_BUILTIN_EVMWHSMF,
  SPE_BUILTIN_EVMWHSMFA,
  SPE_BUILTIN_EVMWHSMI,
  SPE_BUILTIN_EVMWHSMIA,
  SPE_BUILTIN_EVMWHSSF,
  SPE_BUILTIN_EVMWHSSFA,
  SPE_BUILTIN_EVMWHUMI,
  SPE_BUILTIN_EVMWHUMIA,
  SPE_BUILTIN_EVMWLSMIAAW,
  SPE_BUILTIN_EVMWLSMIANW,
  SPE_BUILTIN_EVMWLSSIAAW,
  SPE_BUILTIN_EVMWLSSIANW,
  SPE_BUILTIN_EVMWLUMI,
  SPE_BUILTIN_EVMWLUMIA,
  SPE_BUILTIN_EVMWLUMIAAW,
  SPE_BUILTIN_EVMWLUMIANW,
  SPE_BUILTIN_EVMWLUSIAAW,
  SPE_BUILTIN_EVMWLUSIANW,
  SPE_BUILTIN_EVMWSMF,
  SPE_BUILTIN_EVMWSMFA,
  SPE_BUILTIN_EVMWSMFAA,
  SPE_BUILTIN_EVMWSMFAN,
  SPE_BUILTIN_EVMWSMI,
  SPE_BUILTIN_EVMWSMIA,
  SPE_BUILTIN_EVMWSMIAA,
  SPE_BUILTIN_EVMWSMIAN,
  SPE_BUILTIN_EVMWHSSFAA,
  SPE_BUILTIN_EVMWSSF,
  SPE_BUILTIN_EVMWSSFA,
  SPE_BUILTIN_EVMWSSFAA,
  SPE_BUILTIN_EVMWSSFAN,
  SPE_BUILTIN_EVMWUMI,
  SPE_BUILTIN_EVMWUMIA,
  SPE_BUILTIN_EVMWUMIAA,
  SPE_BUILTIN_EVMWUMIAN,
  SPE_BUILTIN_EVNAND,
  SPE_BUILTIN_EVNOR,
  SPE_BUILTIN_EVOR,
  SPE_BUILTIN_EVORC,
  SPE_BUILTIN_EVRLW,
  SPE_BUILTIN_EVSLW,
  SPE_BUILTIN_EVSRWS,
  SPE_BUILTIN_EVSRWU,
  SPE_BUILTIN_EVSTDDX,
  SPE_BUILTIN_EVSTDHX,
  SPE_BUILTIN_EVSTDWX,
  SPE_BUILTIN_EVSTWHEX,
  SPE_BUILTIN_EVSTWHOX,
  SPE_BUILTIN_EVSTWWEX,
  SPE_BUILTIN_EVSTWWOX,
  SPE_BUILTIN_EVSUBFW,
  SPE_BUILTIN_EVXOR,
  SPE_BUILTIN_EVABS,
  SPE_BUILTIN_EVADDSMIAAW,
  SPE_BUILTIN_EVADDSSIAAW,
  SPE_BUILTIN_EVADDUMIAAW,
  SPE_BUILTIN_EVADDUSIAAW,
  SPE_BUILTIN_EVCNTLSW,
  SPE_BUILTIN_EVCNTLZW,
  SPE_BUILTIN_EVEXTSB,
  SPE_BUILTIN_EVEXTSH,
  SPE_BUILTIN_EVFSABS,
  SPE_BUILTIN_EVFSCFSF,
  SPE_BUILTIN_EVFSCFSI,
  SPE_BUILTIN_EVFSCFUF,
  SPE_BUILTIN_EVFSCFUI,
  SPE_BUILTIN_EVFSCTSF,
  SPE_BUILTIN_EVFSCTSI,
  SPE_BUILTIN_EVFSCTSIZ,
  SPE_BUILTIN_EVFSCTUF,
  SPE_BUILTIN_EVFSCTUI,
  SPE_BUILTIN_EVFSCTUIZ,
  SPE_BUILTIN_EVFSNABS,
  SPE_BUILTIN_EVFSNEG,
  SPE_BUILTIN_EVMRA,
  SPE_BUILTIN_EVNEG,
  SPE_BUILTIN_EVRNDW,
  SPE_BUILTIN_EVSUBFSMIAAW,
  SPE_BUILTIN_EVSUBFSSIAAW,
  SPE_BUILTIN_EVSUBFUMIAAW,
  SPE_BUILTIN_EVSUBFUSIAAW,
  SPE_BUILTIN_EVADDIW,
  SPE_BUILTIN_EVLDD,
  SPE_BUILTIN_EVLDH,
  SPE_BUILTIN_EVLDW,
  SPE_BUILTIN_EVLHHESPLAT,
  SPE_BUILTIN_EVLHHOSSPLAT,
  SPE_BUILTIN_EVLHHOUSPLAT,
  SPE_BUILTIN_EVLWHE,
  SPE_BUILTIN_EVLWHOS,
  SPE_BUILTIN_EVLWHOU,
  SPE_BUILTIN_EVLWHSPLAT,
  SPE_BUILTIN_EVLWWSPLAT,
  SPE_BUILTIN_EVRLWI,
  SPE_BUILTIN_EVSLWI,
  SPE_BUILTIN_EVSRWIS,
  SPE_BUILTIN_EVSRWIU,
  SPE_BUILTIN_EVSTDD,
  SPE_BUILTIN_EVSTDH,
  SPE_BUILTIN_EVSTDW,
  SPE_BUILTIN_EVSTWHE,
  SPE_BUILTIN_EVSTWHO,
  SPE_BUILTIN_EVSTWWE,
  SPE_BUILTIN_EVSTWWO,
  SPE_BUILTIN_EVSUBIFW,

  /* Compares.  */
  SPE_BUILTIN_EVCMPEQ,
  SPE_BUILTIN_EVCMPGTS,
  SPE_BUILTIN_EVCMPGTU,
  SPE_BUILTIN_EVCMPLTS,
  SPE_BUILTIN_EVCMPLTU,
  SPE_BUILTIN_EVFSCMPEQ,
  SPE_BUILTIN_EVFSCMPGT,
  SPE_BUILTIN_EVFSCMPLT,
  SPE_BUILTIN_EVFSTSTEQ,
  SPE_BUILTIN_EVFSTSTGT,
  SPE_BUILTIN_EVFSTSTLT,

  /* EVSEL compares.  */
  SPE_BUILTIN_EVSEL_CMPEQ,
  SPE_BUILTIN_EVSEL_CMPGTS,
  SPE_BUILTIN_EVSEL_CMPGTU,
  SPE_BUILTIN_EVSEL_CMPLTS,
  SPE_BUILTIN_EVSEL_CMPLTU,
  SPE_BUILTIN_EVSEL_FSCMPEQ,
  SPE_BUILTIN_EVSEL_FSCMPGT,
  SPE_BUILTIN_EVSEL_FSCMPLT,
  SPE_BUILTIN_EVSEL_FSTSTEQ,
  SPE_BUILTIN_EVSEL_FSTSTGT,
  SPE_BUILTIN_EVSEL_FSTSTLT,

  SPE_BUILTIN_EVSPLATFI,
  SPE_BUILTIN_EVSPLATI,
  SPE_BUILTIN_EVMWHSSMAA,
  SPE_BUILTIN_EVMWHSMFAA,
  SPE_BUILTIN_EVMWHSMIAA,
  SPE_BUILTIN_EVMWHUSIAA,
  SPE_BUILTIN_EVMWHUMIAA,
  SPE_BUILTIN_EVMWHSSFAN,
  SPE_BUILTIN_EVMWHSSIAN,
  SPE_BUILTIN_EVMWHSMFAN,
  SPE_BUILTIN_EVMWHSMIAN,
  SPE_BUILTIN_EVMWHUSIAN,
  SPE_BUILTIN_EVMWHUMIAN,
  SPE_BUILTIN_EVMWHGSSFAA,
  SPE_BUILTIN_EVMWHGSMFAA,
  SPE_BUILTIN_EVMWHGSMIAA,
  SPE_BUILTIN_EVMWHGUMIAA,
  SPE_BUILTIN_EVMWHGSSFAN,
  SPE_BUILTIN_EVMWHGSMFAN,
  SPE_BUILTIN_EVMWHGSMIAN,
  SPE_BUILTIN_EVMWHGUMIAN,
  SPE_BUILTIN_MTSPEFSCR,
  SPE_BUILTIN_MFSPEFSCR,
  SPE_BUILTIN_BRINC,

  /* PAIRED builtins.  */
  PAIRED_BUILTIN_DIVV2SF3,
  PAIRED_BUILTIN_ABSV2SF2,
  PAIRED_BUILTIN_NEGV2SF2,
  PAIRED_BUILTIN_SQRTV2SF2,
  PAIRED_BUILTIN_ADDV2SF3,
  PAIRED_BUILTIN_SUBV2SF3,
  PAIRED_BUILTIN_RESV2SF2,
  PAIRED_BUILTIN_MULV2SF3,
  PAIRED_BUILTIN_MSUB,
  PAIRED_BUILTIN_MADD,
  PAIRED_BUILTIN_NMSUB,
  PAIRED_BUILTIN_NMADD,
  PAIRED_BUILTIN_NABSV2SF2,
  PAIRED_BUILTIN_SUM0,
  PAIRED_BUILTIN_SUM1,
  PAIRED_BUILTIN_MULS0,
  PAIRED_BUILTIN_MULS1,
  PAIRED_BUILTIN_MERGE00,
  PAIRED_BUILTIN_MERGE01,
  PAIRED_BUILTIN_MERGE10,
  PAIRED_BUILTIN_MERGE11,
  PAIRED_BUILTIN_MADDS0,
  PAIRED_BUILTIN_MADDS1,
  PAIRED_BUILTIN_STX,
  PAIRED_BUILTIN_LX,
  PAIRED_BUILTIN_SELV2SF4,
  PAIRED_BUILTIN_CMPU0,
  PAIRED_BUILTIN_CMPU1,

  RS6000_BUILTIN_RECIP,
  RS6000_BUILTIN_RECIPF,
  RS6000_BUILTIN_RSQRTF,

  RS6000_BUILTIN_COUNT
};

enum rs6000_builtin_type_index
{
  RS6000_BTI_NOT_OPAQUE,
  RS6000_BTI_opaque_V2SI,
  RS6000_BTI_opaque_V2SF,
  RS6000_BTI_opaque_p_V2SI,
  RS6000_BTI_opaque_V4SI,
  RS6000_BTI_V16QI,
  RS6000_BTI_V2SI,
  RS6000_BTI_V2SF,
  RS6000_BTI_V4HI,
  RS6000_BTI_V4SI,
  RS6000_BTI_V4SF,
  RS6000_BTI_V8HI,
  RS6000_BTI_unsigned_V16QI,
  RS6000_BTI_unsigned_V8HI,
  RS6000_BTI_unsigned_V4SI,
  RS6000_BTI_bool_char,          /* __bool char */
  RS6000_BTI_bool_short,         /* __bool short */
  RS6000_BTI_bool_int,           /* __bool int */
  RS6000_BTI_pixel,              /* __pixel */
  RS6000_BTI_bool_V16QI,         /* __vector __bool char */
  RS6000_BTI_bool_V8HI,          /* __vector __bool short */
  RS6000_BTI_bool_V4SI,          /* __vector __bool int */
  RS6000_BTI_pixel_V8HI,         /* __vector __pixel */
  RS6000_BTI_long,	         /* long_integer_type_node */
  RS6000_BTI_unsigned_long,      /* long_unsigned_type_node */
  RS6000_BTI_INTQI,	         /* intQI_type_node */
  RS6000_BTI_UINTQI,		 /* unsigned_intQI_type_node */
  RS6000_BTI_INTHI,	         /* intHI_type_node */
  RS6000_BTI_UINTHI,		 /* unsigned_intHI_type_node */
  RS6000_BTI_INTSI,		 /* intSI_type_node */
  RS6000_BTI_UINTSI,		 /* unsigned_intSI_type_node */
  RS6000_BTI_float,	         /* float_type_node */
  RS6000_BTI_void,	         /* void_type_node */
  RS6000_BTI_MAX
};


#define opaque_V2SI_type_node         (rs6000_builtin_types[RS6000_BTI_opaque_V2SI])
#define opaque_V2SF_type_node         (rs6000_builtin_types[RS6000_BTI_opaque_V2SF])
#define opaque_p_V2SI_type_node       (rs6000_builtin_types[RS6000_BTI_opaque_p_V2SI])
#define opaque_V4SI_type_node         (rs6000_builtin_types[RS6000_BTI_opaque_V4SI])
#define V16QI_type_node               (rs6000_builtin_types[RS6000_BTI_V16QI])
#define V2SI_type_node                (rs6000_builtin_types[RS6000_BTI_V2SI])
#define V2SF_type_node                (rs6000_builtin_types[RS6000_BTI_V2SF])
#define V4HI_type_node                (rs6000_builtin_types[RS6000_BTI_V4HI])
#define V4SI_type_node                (rs6000_builtin_types[RS6000_BTI_V4SI])
#define V4SF_type_node                (rs6000_builtin_types[RS6000_BTI_V4SF])
#define V8HI_type_node                (rs6000_builtin_types[RS6000_BTI_V8HI])
#define unsigned_V16QI_type_node      (rs6000_builtin_types[RS6000_BTI_unsigned_V16QI])
#define unsigned_V8HI_type_node       (rs6000_builtin_types[RS6000_BTI_unsigned_V8HI])
#define unsigned_V4SI_type_node       (rs6000_builtin_types[RS6000_BTI_unsigned_V4SI])
#define bool_char_type_node           (rs6000_builtin_types[RS6000_BTI_bool_char])
#define bool_short_type_node          (rs6000_builtin_types[RS6000_BTI_bool_short])
#define bool_int_type_node            (rs6000_builtin_types[RS6000_BTI_bool_int])
#define pixel_type_node               (rs6000_builtin_types[RS6000_BTI_pixel])
#define bool_V16QI_type_node	      (rs6000_builtin_types[RS6000_BTI_bool_V16QI])
#define bool_V8HI_type_node	      (rs6000_builtin_types[RS6000_BTI_bool_V8HI])
#define bool_V4SI_type_node	      (rs6000_builtin_types[RS6000_BTI_bool_V4SI])
#define pixel_V8HI_type_node	      (rs6000_builtin_types[RS6000_BTI_pixel_V8HI])

#define long_integer_type_internal_node  (rs6000_builtin_types[RS6000_BTI_long])
#define long_unsigned_type_internal_node (rs6000_builtin_types[RS6000_BTI_unsigned_long])
#define intQI_type_internal_node	 (rs6000_builtin_types[RS6000_BTI_INTQI])
#define uintQI_type_internal_node	 (rs6000_builtin_types[RS6000_BTI_UINTQI])
#define intHI_type_internal_node	 (rs6000_builtin_types[RS6000_BTI_INTHI])
#define uintHI_type_internal_node	 (rs6000_builtin_types[RS6000_BTI_UINTHI])
#define intSI_type_internal_node	 (rs6000_builtin_types[RS6000_BTI_INTSI])
#define uintSI_type_internal_node	 (rs6000_builtin_types[RS6000_BTI_UINTSI])
#define float_type_internal_node	 (rs6000_builtin_types[RS6000_BTI_float])
#define void_type_internal_node		 (rs6000_builtin_types[RS6000_BTI_void])

extern GTY(()) tree rs6000_builtin_types[RS6000_BTI_MAX];
extern GTY(()) tree rs6000_builtin_decls[RS6000_BUILTIN_COUNT];
<|MERGE_RESOLUTION|>--- conflicted
+++ resolved
@@ -1,10 +1,6 @@
 /* Definitions of target machine for GNU compiler, for IBM RS/6000.
    Copyright (C) 1992, 1993, 1994, 1995, 1996, 1997, 1998, 1999,
-<<<<<<< HEAD
-   2000, 2001, 2002, 2003, 2004, 2005, 2006, 2007
-=======
    2000, 2001, 2002, 2003, 2004, 2005, 2006, 2007, 2008, 2009
->>>>>>> 42bae686
    Free Software Foundation, Inc.
    Contributed by Richard Kenner (kenner@vlsi1.ultra.nyu.edu)
 
@@ -20,10 +16,6 @@
    or FITNESS FOR A PARTICULAR PURPOSE.  See the GNU General Public
    License for more details.
 
-<<<<<<< HEAD
-   You should have received a copy of the GNU General Public License
-   along with GCC; see the file COPYING3.  If not see
-=======
    Under Section 7 of GPL version 3, you are granted additional
    permissions described in the GCC Runtime Library Exception, version
    3.1, as published by the Free Software Foundation.
@@ -31,7 +23,6 @@
    You should have received a copy of the GNU General Public License and
    a copy of the GCC Runtime Library Exception along with this program;
    see the files COPYING3 and COPYING.RUNTIME respectively.  If not, see
->>>>>>> 42bae686
    <http://www.gnu.org/licenses/>.  */
 
 /* Note that some other tm.h files include this one and then override
@@ -451,9 +442,6 @@
 #define TARGET_E500_SINGLE 0
 #define TARGET_E500_DOUBLE 0
 #define CHECK_E500_OPTIONS do { } while (0)
-
-/* E500 processors only support plain "sync", not lwsync.  */
-#define TARGET_NO_LWSYNC TARGET_E500
 
 /* E500 processors only support plain "sync", not lwsync.  */
 #define TARGET_NO_LWSYNC TARGET_E500
