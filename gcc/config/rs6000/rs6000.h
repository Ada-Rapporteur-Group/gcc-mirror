--- conflicted
+++ resolved
@@ -1295,11 +1295,7 @@
   { 0x00000000, 0x00000000, 0x00000ff0, 0x00000000 }, /* CR_REGS */	     \
   { 0xffffffff, 0x00000000, 0x00000ffe, 0x00020000 }, /* NON_FLOAT_REGS */   \
   { 0x00000000, 0x00000000, 0x00001000, 0x00000000 }, /* CA_REGS */	     \
-<<<<<<< HEAD
-  { 0xffffffff, 0xffffffff, 0xffffffff, 0x0003ffff }  /* ALL_REGS */	     \
-=======
   { 0xffffffff, 0xffffffff, 0xfffffffe, 0x0003ffff }  /* ALL_REGS */	     \
->>>>>>> 5cc13354
 }
 
 /* The same information, inverted:
