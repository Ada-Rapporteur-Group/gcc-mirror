/* Subroutines for the C front end on the PowerPC architecture.
   Copyright (C) 2002-2014 Free Software Foundation, Inc.

   Contributed by Zack Weinberg <zack@codesourcery.com>
   and Paolo Bonzini <bonzini@gnu.org>

   This file is part of GCC.

   GCC is free software; you can redistribute it and/or modify it
   under the terms of the GNU General Public License as published
   by the Free Software Foundation; either version 3, or (at your
   option) any later version.

   GCC is distributed in the hope that it will be useful, but WITHOUT
   ANY WARRANTY; without even the implied warranty of MERCHANTABILITY
   or FITNESS FOR A PARTICULAR PURPOSE.  See the GNU General Public
   License for more details.

   You should have received a copy of the GNU General Public License
   along with GCC; see the file COPYING3.  If not see
   <http://www.gnu.org/licenses/>.  */

#include "config.h"
#include "system.h"
#include "coretypes.h"
#include "tm.h"
#include "cpplib.h"
#include "tree.h"
#include "stor-layout.h"
#include "stringpool.h"
#include "wide-int.h"
#include "c-family/c-common.h"
#include "c-family/c-pragma.h"
#include "diagnostic-core.h"
#include "tm_p.h"
#include "target.h"
#include "langhooks.h"



/* Handle the machine specific pragma longcall.  Its syntax is

   # pragma longcall ( TOGGLE )

   where TOGGLE is either 0 or 1.

   rs6000_default_long_calls is set to the value of TOGGLE, changing
   whether or not new function declarations receive a longcall
   attribute by default.  */

#define SYNTAX_ERROR(gmsgid) do {					\
  warning (OPT_Wpragmas, gmsgid);					\
  warning (OPT_Wpragmas, "ignoring malformed #pragma longcall");	\
  return;								\
} while (0)

void
rs6000_pragma_longcall (cpp_reader *pfile ATTRIBUTE_UNUSED)
{
  tree x, n;

  /* If we get here, generic code has already scanned the directive
     leader and the word "longcall".  */

  if (pragma_lex (&x) != CPP_OPEN_PAREN)
    SYNTAX_ERROR ("missing open paren");
  if (pragma_lex (&n) != CPP_NUMBER)
    SYNTAX_ERROR ("missing number");
  if (pragma_lex (&x) != CPP_CLOSE_PAREN)
    SYNTAX_ERROR ("missing close paren");

  if (n != integer_zero_node && n != integer_one_node)
    SYNTAX_ERROR ("number must be 0 or 1");

  if (pragma_lex (&x) != CPP_EOF)
    warning (OPT_Wpragmas, "junk at end of #pragma longcall");

  rs6000_default_long_calls = (n == integer_one_node);
}

/* Handle defining many CPP flags based on TARGET_xxx.  As a general
   policy, rather than trying to guess what flags a user might want a
   #define for, it's better to define a flag for everything.  */

#define builtin_define(TXT) cpp_define (pfile, TXT)
#define builtin_assert(TXT) cpp_assert (pfile, TXT)

/* Keep the AltiVec keywords handy for fast comparisons.  */
static GTY(()) tree __vector_keyword;
static GTY(()) tree vector_keyword;
static GTY(()) tree __pixel_keyword;
static GTY(()) tree pixel_keyword;
static GTY(()) tree __bool_keyword;
static GTY(()) tree bool_keyword;
static GTY(()) tree _Bool_keyword;
static GTY(()) tree __int128_type;
static GTY(()) tree __uint128_type;

/* Preserved across calls.  */
static tree expand_bool_pixel;

static cpp_hashnode *
altivec_categorize_keyword (const cpp_token *tok)
{
  if (tok->type == CPP_NAME)
    {
      cpp_hashnode *ident = tok->val.node.node;

      if (ident == C_CPP_HASHNODE (vector_keyword))
	return C_CPP_HASHNODE (__vector_keyword);

      if (ident == C_CPP_HASHNODE (pixel_keyword))
	return C_CPP_HASHNODE (__pixel_keyword);

      if (ident == C_CPP_HASHNODE (bool_keyword))
	return C_CPP_HASHNODE (__bool_keyword);

      if (ident == C_CPP_HASHNODE (_Bool_keyword))
	return C_CPP_HASHNODE (__bool_keyword);

      return ident;
    }

  return 0;
}

static void
init_vector_keywords (void)
{
  /* Keywords without two leading underscores are context-sensitive, and hence
     implemented as conditional macros, controlled by the
     rs6000_macro_to_expand() function below.  If we have ISA 2.07 64-bit
     support, record the __int128_t and __uint128_t types.  */

  __vector_keyword = get_identifier ("__vector");
  C_CPP_HASHNODE (__vector_keyword)->flags |= NODE_CONDITIONAL;

  __pixel_keyword = get_identifier ("__pixel");
  C_CPP_HASHNODE (__pixel_keyword)->flags |= NODE_CONDITIONAL;

  __bool_keyword = get_identifier ("__bool");
  C_CPP_HASHNODE (__bool_keyword)->flags |= NODE_CONDITIONAL;

  vector_keyword = get_identifier ("vector");
  C_CPP_HASHNODE (vector_keyword)->flags |= NODE_CONDITIONAL;

  pixel_keyword = get_identifier ("pixel");
  C_CPP_HASHNODE (pixel_keyword)->flags |= NODE_CONDITIONAL;

  bool_keyword = get_identifier ("bool");
  C_CPP_HASHNODE (bool_keyword)->flags |= NODE_CONDITIONAL;

  _Bool_keyword = get_identifier ("_Bool");
  C_CPP_HASHNODE (_Bool_keyword)->flags |= NODE_CONDITIONAL;

  if (TARGET_VADDUQM)
    {
      __int128_type = get_identifier ("__int128_t");
      __uint128_type = get_identifier ("__uint128_t");
    }
}

/* Called to decide whether a conditional macro should be expanded.
   Since we have exactly one such macro (i.e, 'vector'), we do not
   need to examine the 'tok' parameter.  */

static cpp_hashnode *
rs6000_macro_to_expand (cpp_reader *pfile, const cpp_token *tok)
{
  cpp_hashnode *expand_this = tok->val.node.node;
  cpp_hashnode *ident;

  /* If the current machine does not have altivec, don't look for the
     keywords.  */
  if (!TARGET_ALTIVEC)
    return NULL;

  ident = altivec_categorize_keyword (tok);

  if (ident != expand_this)
    expand_this = NULL;

  if (ident == C_CPP_HASHNODE (__vector_keyword))
    {
      int idx = 0;
      do
	tok = cpp_peek_token (pfile, idx++);
      while (tok->type == CPP_PADDING);
      ident = altivec_categorize_keyword (tok);

      if (ident == C_CPP_HASHNODE (__pixel_keyword))
	{
	  expand_this = C_CPP_HASHNODE (__vector_keyword);
	  expand_bool_pixel = __pixel_keyword;
	}
      else if (ident == C_CPP_HASHNODE (__bool_keyword))
	{
	  expand_this = C_CPP_HASHNODE (__vector_keyword);
	  expand_bool_pixel = __bool_keyword;
	}
      /* The boost libraries have code with Iterator::vector vector in it.  If
	 we allow the normal handling, this module will be called recursively,
	 and the vector will be skipped.; */
      else if (ident && (ident != C_CPP_HASHNODE (__vector_keyword)))
	{
	  enum rid rid_code = (enum rid)(ident->rid_code);
	  if (ident->type == NT_MACRO)
	    {
	      do
		(void) cpp_get_token (pfile);
	      while (--idx > 0);
	      do
		tok = cpp_peek_token (pfile, idx++);
	      while (tok->type == CPP_PADDING);
	      ident = altivec_categorize_keyword (tok);
	      if (ident == C_CPP_HASHNODE (__pixel_keyword))
		{
		  expand_this = C_CPP_HASHNODE (__vector_keyword);
		  expand_bool_pixel = __pixel_keyword;
		  rid_code = RID_MAX;
		}
	      else if (ident == C_CPP_HASHNODE (__bool_keyword))
		{
		  expand_this = C_CPP_HASHNODE (__vector_keyword);
		  expand_bool_pixel = __bool_keyword;
		  rid_code = RID_MAX;
		}
	      else if (ident)
		rid_code = (enum rid)(ident->rid_code);
	    }

	  if (rid_code == RID_UNSIGNED || rid_code == RID_LONG
	      || rid_code == RID_SHORT || rid_code == RID_SIGNED
	      || rid_code == RID_INT || rid_code == RID_CHAR
	      || rid_code == RID_FLOAT
	      || (rid_code == RID_DOUBLE && TARGET_VSX)
	      || (rid_code == RID_INT128 && TARGET_VADDUQM))
	    {
	      expand_this = C_CPP_HASHNODE (__vector_keyword);
	      /* If the next keyword is bool or pixel, it
		 will need to be expanded as well.  */
	      do
		tok = cpp_peek_token (pfile, idx++);
	      while (tok->type == CPP_PADDING);
	      ident = altivec_categorize_keyword (tok);

	      if (ident == C_CPP_HASHNODE (__pixel_keyword))
		expand_bool_pixel = __pixel_keyword;
	      else if (ident == C_CPP_HASHNODE (__bool_keyword))
		expand_bool_pixel = __bool_keyword;
	      else
		{
		  /* Try two tokens down, too.  */
		  do
		    tok = cpp_peek_token (pfile, idx++);
		  while (tok->type == CPP_PADDING);
		  ident = altivec_categorize_keyword (tok);
		  if (ident == C_CPP_HASHNODE (__pixel_keyword))
		    expand_bool_pixel = __pixel_keyword;
		  else if (ident == C_CPP_HASHNODE (__bool_keyword))
		    expand_bool_pixel = __bool_keyword;
		}
	    }

	  /* Support vector __int128_t, but we don't need to worry about bool
	     or pixel on this type.  */
	  else if (TARGET_VADDUQM
		   && (ident == C_CPP_HASHNODE (__int128_type)
		       || ident == C_CPP_HASHNODE (__uint128_type)))
	    expand_this = C_CPP_HASHNODE (__vector_keyword);
	}
    }
  else if (expand_bool_pixel && ident == C_CPP_HASHNODE (__pixel_keyword))
    {
      expand_this = C_CPP_HASHNODE (__pixel_keyword);
      expand_bool_pixel = 0;
    }
  else if (expand_bool_pixel && ident == C_CPP_HASHNODE (__bool_keyword))
    {
      expand_this = C_CPP_HASHNODE (__bool_keyword);
      expand_bool_pixel = 0;
    }

  return expand_this;
}


/* Define or undefine a single macro.  */

static void
rs6000_define_or_undefine_macro (bool define_p, const char *name)
{
  if (TARGET_DEBUG_BUILTIN || TARGET_DEBUG_TARGET)
    fprintf (stderr, "#%s %s\n", (define_p) ? "define" : "undef", name);

  if (define_p)
    cpp_define (parse_in, name);
  else
    cpp_undef (parse_in, name);
}

/* Define or undefine macros based on the current target.  If the user does
   #pragma GCC target, we need to adjust the macros dynamically.  Note, some of
   the options needed for builtins have been moved to separate variables, so
   have both the target flags and the builtin flags as arguments.  */

void
rs6000_target_modify_macros (bool define_p, HOST_WIDE_INT flags,
			     HOST_WIDE_INT bu_mask)
{
  if (TARGET_DEBUG_BUILTIN || TARGET_DEBUG_TARGET)
    fprintf (stderr,
	     "rs6000_target_modify_macros (%s, " HOST_WIDE_INT_PRINT_HEX
	     ", " HOST_WIDE_INT_PRINT_HEX ")\n",
	     (define_p) ? "define" : "undef",
	     flags, bu_mask);

  /* rs6000_isa_flags based options.  */
  rs6000_define_or_undefine_macro (define_p, "_ARCH_PPC");
  if ((flags & OPTION_MASK_PPC_GPOPT) != 0)
    rs6000_define_or_undefine_macro (define_p, "_ARCH_PPCSQ");
  if ((flags & OPTION_MASK_PPC_GFXOPT) != 0)
    rs6000_define_or_undefine_macro (define_p, "_ARCH_PPCGR");
  if ((flags & OPTION_MASK_POWERPC64) != 0)
    rs6000_define_or_undefine_macro (define_p, "_ARCH_PPC64");
  if ((flags & OPTION_MASK_MFCRF) != 0)
    rs6000_define_or_undefine_macro (define_p, "_ARCH_PWR4");
  if ((flags & OPTION_MASK_POPCNTB) != 0)
    rs6000_define_or_undefine_macro (define_p, "_ARCH_PWR5");
  if ((flags & OPTION_MASK_FPRND) != 0)
    rs6000_define_or_undefine_macro (define_p, "_ARCH_PWR5X");
  if ((flags & OPTION_MASK_CMPB) != 0)
    rs6000_define_or_undefine_macro (define_p, "_ARCH_PWR6");
  if ((flags & OPTION_MASK_MFPGPR) != 0)
    rs6000_define_or_undefine_macro (define_p, "_ARCH_PWR6X");
  if ((flags & OPTION_MASK_POPCNTD) != 0)
    rs6000_define_or_undefine_macro (define_p, "_ARCH_PWR7");
  if ((flags & OPTION_MASK_DIRECT_MOVE) != 0)
    rs6000_define_or_undefine_macro (define_p, "_ARCH_PWR8");
  if ((flags & OPTION_MASK_SOFT_FLOAT) != 0)
    rs6000_define_or_undefine_macro (define_p, "_SOFT_FLOAT");
  if ((flags & OPTION_MASK_RECIP_PRECISION) != 0)
    rs6000_define_or_undefine_macro (define_p, "__RECIP_PRECISION__");
  if ((flags & OPTION_MASK_ALTIVEC) != 0)
    {
      const char *vec_str = (define_p) ? "__VEC__=10206" : "__VEC__";
      rs6000_define_or_undefine_macro (define_p, "__ALTIVEC__");
      rs6000_define_or_undefine_macro (define_p, vec_str);

	  /* Define this when supporting context-sensitive keywords.  */
      if (!flag_iso)
	rs6000_define_or_undefine_macro (define_p, "__APPLE_ALTIVEC__");
    }
  if ((flags & OPTION_MASK_VSX) != 0)
    rs6000_define_or_undefine_macro (define_p, "__VSX__");
  if ((flags & OPTION_MASK_HTM) != 0)
    rs6000_define_or_undefine_macro (define_p, "__HTM__");
  if ((flags & OPTION_MASK_P8_VECTOR) != 0)
    rs6000_define_or_undefine_macro (define_p, "__POWER8_VECTOR__");
  if ((flags & OPTION_MASK_QUAD_MEMORY) != 0)
    rs6000_define_or_undefine_macro (define_p, "__QUAD_MEMORY__");
  if ((flags & OPTION_MASK_QUAD_MEMORY_ATOMIC) != 0)
    rs6000_define_or_undefine_macro (define_p, "__QUAD_MEMORY_ATOMIC__");
  if ((flags & OPTION_MASK_CRYPTO) != 0)
    rs6000_define_or_undefine_macro (define_p, "__CRYPTO__");

  /* options from the builtin masks.  */
  if ((bu_mask & RS6000_BTM_SPE) != 0)
    rs6000_define_or_undefine_macro (define_p, "__SPE__");
  if ((bu_mask & RS6000_BTM_PAIRED) != 0)
    rs6000_define_or_undefine_macro (define_p, "__PAIRED__");
  if ((bu_mask & RS6000_BTM_CELL) != 0)
    rs6000_define_or_undefine_macro (define_p, "__PPU__");
}

void
rs6000_cpu_cpp_builtins (cpp_reader *pfile)
{
  /* Define all of the common macros.  */
  rs6000_target_modify_macros (true, rs6000_isa_flags,
			       rs6000_builtin_mask_calculate ());

  if (TARGET_FRE)
    builtin_define ("__RECIP__");
  if (TARGET_FRES)
    builtin_define ("__RECIPF__");
  if (TARGET_FRSQRTE)
    builtin_define ("__RSQRTE__");
  if (TARGET_FRSQRTES)
    builtin_define ("__RSQRTEF__");

  if (TARGET_EXTRA_BUILTINS)
    {
      /* Define the AltiVec syntactic elements.  */
      builtin_define ("__vector=__attribute__((altivec(vector__)))");
      builtin_define ("__pixel=__attribute__((altivec(pixel__))) unsigned short");
      builtin_define ("__bool=__attribute__((altivec(bool__))) unsigned");

      if (!flag_iso)
	{
	  builtin_define ("vector=vector");
	  builtin_define ("pixel=pixel");
	  builtin_define ("bool=bool");
	  builtin_define ("_Bool=_Bool");
	  init_vector_keywords ();

	  /* Enable context-sensitive macros.  */
	  cpp_get_callbacks (pfile)->macro_to_expand = rs6000_macro_to_expand;
	}
    }
  if ((!(TARGET_HARD_FLOAT && (TARGET_FPRS || TARGET_E500_DOUBLE)))
      ||(TARGET_HARD_FLOAT && TARGET_FPRS && !TARGET_DOUBLE_FLOAT))
    builtin_define ("_SOFT_DOUBLE");
  /* Used by lwarx/stwcx. errata work-around.  */
  if (rs6000_cpu == PROCESSOR_PPC405)
    builtin_define ("__PPC405__");
  /* Used by libstdc++.  */
  if (TARGET_NO_LWSYNC)
    builtin_define ("__NO_LWSYNC__");

  if (TARGET_EXTRA_BUILTINS)
    {
      /* For the VSX builtin functions identical to Altivec functions, just map
	 the altivec builtin into the vsx version (the altivec functions
	 generate VSX code if -mvsx).  */
      builtin_define ("__builtin_vsx_xxland=__builtin_vec_and");
      builtin_define ("__builtin_vsx_xxlandc=__builtin_vec_andc");
      builtin_define ("__builtin_vsx_xxlnor=__builtin_vec_nor");
      builtin_define ("__builtin_vsx_xxlor=__builtin_vec_or");
      builtin_define ("__builtin_vsx_xxlxor=__builtin_vec_xor");
      builtin_define ("__builtin_vsx_xxsel=__builtin_vec_sel");
      builtin_define ("__builtin_vsx_vperm=__builtin_vec_perm");

      /* Also map the a and m versions of the multiply/add instructions to the
	 builtin for people blindly going off the instruction manual.  */
      builtin_define ("__builtin_vsx_xvmaddadp=__builtin_vsx_xvmadddp");
      builtin_define ("__builtin_vsx_xvmaddmdp=__builtin_vsx_xvmadddp");
      builtin_define ("__builtin_vsx_xvmaddasp=__builtin_vsx_xvmaddsp");
      builtin_define ("__builtin_vsx_xvmaddmsp=__builtin_vsx_xvmaddsp");
      builtin_define ("__builtin_vsx_xvmsubadp=__builtin_vsx_xvmsubdp");
      builtin_define ("__builtin_vsx_xvmsubmdp=__builtin_vsx_xvmsubdp");
      builtin_define ("__builtin_vsx_xvmsubasp=__builtin_vsx_xvmsubsp");
      builtin_define ("__builtin_vsx_xvmsubmsp=__builtin_vsx_xvmsubsp");
      builtin_define ("__builtin_vsx_xvnmaddadp=__builtin_vsx_xvnmadddp");
      builtin_define ("__builtin_vsx_xvnmaddmdp=__builtin_vsx_xvnmadddp");
      builtin_define ("__builtin_vsx_xvnmaddasp=__builtin_vsx_xvnmaddsp");
      builtin_define ("__builtin_vsx_xvnmaddmsp=__builtin_vsx_xvnmaddsp");
      builtin_define ("__builtin_vsx_xvnmsubadp=__builtin_vsx_xvnmsubdp");
      builtin_define ("__builtin_vsx_xvnmsubmdp=__builtin_vsx_xvnmsubdp");
      builtin_define ("__builtin_vsx_xvnmsubasp=__builtin_vsx_xvnmsubsp");
      builtin_define ("__builtin_vsx_xvnmsubmsp=__builtin_vsx_xvnmsubsp");
    }

  /* Tell users they can use __builtin_bswap{16,64}.  */
  builtin_define ("__HAVE_BSWAP__");

  /* May be overridden by target configuration.  */
  RS6000_CPU_CPP_ENDIAN_BUILTINS();

  if (TARGET_LONG_DOUBLE_128)
    {
      builtin_define ("__LONG_DOUBLE_128__");
      builtin_define ("__LONGDOUBLE128");
    }

  switch (TARGET_CMODEL)
    {
      /* Deliberately omit __CMODEL_SMALL__ since that was the default
	 before --mcmodel support was added.  */
    case CMODEL_MEDIUM:
      builtin_define ("__CMODEL_MEDIUM__");
      break;
    case CMODEL_LARGE:
      builtin_define ("__CMODEL_LARGE__");
      break;
    default:
      break;
    }

  switch (rs6000_current_abi)
    {
    case ABI_V4:
      builtin_define ("_CALL_SYSV");
      break;
    case ABI_AIX:
      builtin_define ("_CALL_AIXDESC");
      builtin_define ("_CALL_AIX");
      builtin_define ("_CALL_ELF=1");
      break;
    case ABI_ELFv2:
      builtin_define ("_CALL_ELF=2");
      break;
    case ABI_DARWIN:
      builtin_define ("_CALL_DARWIN");
      break;
    default:
      break;
    }

  /* Let the compiled code know if 'f' class registers will not be available.  */
  if (TARGET_SOFT_FLOAT || !TARGET_FPRS)
    builtin_define ("__NO_FPRS__");

  /* Whether aggregates passed by value are aligned to a 16 byte boundary
     if their alignment is 16 bytes or larger.  */
  if ((TARGET_MACHO && rs6000_darwin64_abi)
      || DEFAULT_ABI == ABI_ELFv2
      || (DEFAULT_ABI == ABI_AIX && !rs6000_compat_align_parm))
    builtin_define ("__STRUCT_PARM_ALIGN__=16");

  /* Generate defines for Xilinx FPU. */
  if (rs6000_xilinx_fpu) 
    {
      builtin_define ("_XFPU");
      if (rs6000_single_float && ! rs6000_double_float)
	{
	  if (rs6000_simple_fpu) 
	    builtin_define ("_XFPU_SP_LITE"); 
	  else 
	    builtin_define ("_XFPU_SP_FULL");
	}
      if (rs6000_double_float)
	{
	  if (rs6000_simple_fpu) 
	    builtin_define ("_XFPU_DP_LITE");
	  else
	    builtin_define ("_XFPU_DP_FULL");
        }
    }
}


struct altivec_builtin_types
{
  enum rs6000_builtins code;
  enum rs6000_builtins overloaded_code;
  signed char ret_type;
  signed char op1;
  signed char op2;
  signed char op3;
};

const struct altivec_builtin_types altivec_overloaded_builtins[] = {
  /* Unary AltiVec/VSX builtins.  */
  { ALTIVEC_BUILTIN_VEC_ABS, ALTIVEC_BUILTIN_ABS_V16QI,
    RS6000_BTI_V16QI, RS6000_BTI_V16QI, 0, 0 },
  { ALTIVEC_BUILTIN_VEC_ABS, ALTIVEC_BUILTIN_ABS_V8HI,
    RS6000_BTI_V8HI, RS6000_BTI_V8HI, 0, 0 },
  { ALTIVEC_BUILTIN_VEC_ABS, ALTIVEC_BUILTIN_ABS_V4SI,
    RS6000_BTI_V4SI, RS6000_BTI_V4SI, 0, 0 },
  { ALTIVEC_BUILTIN_VEC_ABS, P8V_BUILTIN_ABS_V2DI,
    RS6000_BTI_V2DI, RS6000_BTI_V2DI, 0, 0 },
  { ALTIVEC_BUILTIN_VEC_ABS, ALTIVEC_BUILTIN_ABS_V4SF,
    RS6000_BTI_V4SF, RS6000_BTI_V4SF, 0, 0 },
  { ALTIVEC_BUILTIN_VEC_ABS, VSX_BUILTIN_XVABSDP,
    RS6000_BTI_V2DF, RS6000_BTI_V2DF, 0, 0 },
  { ALTIVEC_BUILTIN_VEC_ABSS, ALTIVEC_BUILTIN_ABSS_V16QI,
    RS6000_BTI_V16QI, RS6000_BTI_V16QI, 0, 0 },
  { ALTIVEC_BUILTIN_VEC_ABSS, ALTIVEC_BUILTIN_ABSS_V8HI,
    RS6000_BTI_V8HI, RS6000_BTI_V8HI, 0, 0 },
  { ALTIVEC_BUILTIN_VEC_ABSS, ALTIVEC_BUILTIN_ABSS_V4SI,
    RS6000_BTI_V4SI, RS6000_BTI_V4SI, 0, 0 },
  { ALTIVEC_BUILTIN_VEC_CEIL, ALTIVEC_BUILTIN_VRFIP,
    RS6000_BTI_V4SF, RS6000_BTI_V4SF, 0, 0 },
  { ALTIVEC_BUILTIN_VEC_CEIL, VSX_BUILTIN_XVRDPIP,
    RS6000_BTI_V2DF, RS6000_BTI_V2DF, 0, 0 },
  { ALTIVEC_BUILTIN_VEC_EXPTE, ALTIVEC_BUILTIN_VEXPTEFP,
    RS6000_BTI_V4SF, RS6000_BTI_V4SF, 0, 0 },
  { ALTIVEC_BUILTIN_VEC_FLOOR, VSX_BUILTIN_XVRDPIM,
    RS6000_BTI_V2DF, RS6000_BTI_V2DF, 0, 0 },
  { ALTIVEC_BUILTIN_VEC_FLOOR, ALTIVEC_BUILTIN_VRFIM,
    RS6000_BTI_V4SF, RS6000_BTI_V4SF, 0, 0 },
  { ALTIVEC_BUILTIN_VEC_LOGE, ALTIVEC_BUILTIN_VLOGEFP,
    RS6000_BTI_V4SF, RS6000_BTI_V4SF, 0, 0 },
  { ALTIVEC_BUILTIN_VEC_MTVSCR, ALTIVEC_BUILTIN_MTVSCR,
    RS6000_BTI_void, RS6000_BTI_V4SI, 0, 0 },
  { ALTIVEC_BUILTIN_VEC_MTVSCR, ALTIVEC_BUILTIN_MTVSCR,
    RS6000_BTI_void, RS6000_BTI_unsigned_V4SI, 0, 0 },
  { ALTIVEC_BUILTIN_VEC_MTVSCR, ALTIVEC_BUILTIN_MTVSCR,
    RS6000_BTI_void, RS6000_BTI_bool_V4SI, 0, 0 },
  { ALTIVEC_BUILTIN_VEC_MTVSCR, ALTIVEC_BUILTIN_MTVSCR,
    RS6000_BTI_void, RS6000_BTI_V8HI, 0, 0 },
  { ALTIVEC_BUILTIN_VEC_MTVSCR, ALTIVEC_BUILTIN_MTVSCR,
    RS6000_BTI_void, RS6000_BTI_unsigned_V8HI, 0, 0 },
  { ALTIVEC_BUILTIN_VEC_MTVSCR, ALTIVEC_BUILTIN_MTVSCR,
    RS6000_BTI_void, RS6000_BTI_bool_V8HI, 0, 0 },
  { ALTIVEC_BUILTIN_VEC_MTVSCR, ALTIVEC_BUILTIN_MTVSCR,
    RS6000_BTI_void, RS6000_BTI_pixel_V8HI, 0, 0 },
  { ALTIVEC_BUILTIN_VEC_MTVSCR, ALTIVEC_BUILTIN_MTVSCR,
    RS6000_BTI_void, RS6000_BTI_V16QI, 0, 0 },
  { ALTIVEC_BUILTIN_VEC_MTVSCR, ALTIVEC_BUILTIN_MTVSCR,
    RS6000_BTI_void, RS6000_BTI_unsigned_V16QI, 0, 0 },
  { ALTIVEC_BUILTIN_VEC_MTVSCR, ALTIVEC_BUILTIN_MTVSCR,
    RS6000_BTI_void, RS6000_BTI_bool_V16QI, 0, 0 },
  { ALTIVEC_BUILTIN_VEC_RE, ALTIVEC_BUILTIN_VREFP,
    RS6000_BTI_V4SF, RS6000_BTI_V4SF, 0, 0 },
  { ALTIVEC_BUILTIN_VEC_RE, VSX_BUILTIN_XVREDP,
    RS6000_BTI_V2DF, RS6000_BTI_V2DF, 0, 0 },
  { ALTIVEC_BUILTIN_VEC_ROUND, ALTIVEC_BUILTIN_VRFIN,
    RS6000_BTI_V4SF, RS6000_BTI_V4SF, 0, 0 },
  { ALTIVEC_BUILTIN_VEC_RECIP, ALTIVEC_BUILTIN_VRECIPFP,
    RS6000_BTI_V4SF, RS6000_BTI_V4SF, RS6000_BTI_V4SF, 0 },
  { ALTIVEC_BUILTIN_VEC_RECIP, VSX_BUILTIN_RECIP_V2DF,
    RS6000_BTI_V2DF, RS6000_BTI_V2DF, RS6000_BTI_V2DF, 0 },
  { ALTIVEC_BUILTIN_VEC_RSQRT, ALTIVEC_BUILTIN_VRSQRTFP,
    RS6000_BTI_V4SF, RS6000_BTI_V4SF, 0, 0 },
  { ALTIVEC_BUILTIN_VEC_RSQRT, VSX_BUILTIN_RSQRT_2DF,
    RS6000_BTI_V2DF, RS6000_BTI_V2DF, 0, 0 },
  { ALTIVEC_BUILTIN_VEC_RSQRTE, ALTIVEC_BUILTIN_VRSQRTEFP,
    RS6000_BTI_V4SF, RS6000_BTI_V4SF, 0, 0 },
  { ALTIVEC_BUILTIN_VEC_RSQRTE, VSX_BUILTIN_XVRSQRTEDP,
    RS6000_BTI_V2DF, RS6000_BTI_V2DF, 0, 0 },
  { ALTIVEC_BUILTIN_VEC_TRUNC, ALTIVEC_BUILTIN_VRFIZ,
    RS6000_BTI_V4SF, RS6000_BTI_V4SF, 0, 0 },
  { ALTIVEC_BUILTIN_VEC_TRUNC, VSX_BUILTIN_XVRDPIZ,
    RS6000_BTI_V2DF, RS6000_BTI_V2DF, 0, 0 },
  { ALTIVEC_BUILTIN_VEC_UNPACKH, ALTIVEC_BUILTIN_VUPKHSB,
    RS6000_BTI_V8HI, RS6000_BTI_V16QI, 0, 0 },
  { ALTIVEC_BUILTIN_VEC_UNPACKH, ALTIVEC_BUILTIN_VUPKHSB,
    RS6000_BTI_bool_V8HI, RS6000_BTI_bool_V16QI, 0, 0 },
  { ALTIVEC_BUILTIN_VEC_UNPACKH, ALTIVEC_BUILTIN_VUPKHSH,
    RS6000_BTI_V4SI, RS6000_BTI_V8HI, 0, 0 },
  { ALTIVEC_BUILTIN_VEC_UNPACKH, ALTIVEC_BUILTIN_VUPKHSH,
    RS6000_BTI_bool_V4SI, RS6000_BTI_bool_V8HI, 0, 0 },
  { ALTIVEC_BUILTIN_VEC_UNPACKH, P8V_BUILTIN_VUPKHSW,
    RS6000_BTI_V2DI, RS6000_BTI_V4SI, 0, 0 },
  { ALTIVEC_BUILTIN_VEC_UNPACKH, P8V_BUILTIN_VUPKHSW,
    RS6000_BTI_bool_V2DI, RS6000_BTI_bool_V4SI, 0, 0 },
  { ALTIVEC_BUILTIN_VEC_UNPACKH, ALTIVEC_BUILTIN_VUPKHPX,
    RS6000_BTI_unsigned_V4SI, RS6000_BTI_pixel_V8HI, 0, 0 },
  { ALTIVEC_BUILTIN_VEC_VUPKHSH, ALTIVEC_BUILTIN_VUPKHSH,
    RS6000_BTI_V4SI, RS6000_BTI_V8HI, 0, 0 },
  { ALTIVEC_BUILTIN_VEC_VUPKHSH, ALTIVEC_BUILTIN_VUPKHSH,
    RS6000_BTI_bool_V4SI, RS6000_BTI_bool_V8HI, 0, 0 },
  { ALTIVEC_BUILTIN_VEC_VUPKHSH, P8V_BUILTIN_VUPKHSW,
    RS6000_BTI_V2DI, RS6000_BTI_V4SI, 0, 0 },
  { ALTIVEC_BUILTIN_VEC_VUPKHSH, P8V_BUILTIN_VUPKHSW,
    RS6000_BTI_bool_V2DI, RS6000_BTI_bool_V4SI, 0, 0 },
  { ALTIVEC_BUILTIN_VEC_VUPKHPX, ALTIVEC_BUILTIN_VUPKHPX,
    RS6000_BTI_unsigned_V4SI, RS6000_BTI_unsigned_V8HI, 0, 0 },
  { ALTIVEC_BUILTIN_VEC_VUPKHPX, ALTIVEC_BUILTIN_VUPKHPX,
    RS6000_BTI_unsigned_V4SI, RS6000_BTI_pixel_V8HI, 0, 0 },
  { ALTIVEC_BUILTIN_VEC_VUPKHSB, ALTIVEC_BUILTIN_VUPKHSB,
    RS6000_BTI_V8HI, RS6000_BTI_V16QI, 0, 0 },
  { ALTIVEC_BUILTIN_VEC_VUPKHSB, ALTIVEC_BUILTIN_VUPKHSB,
    RS6000_BTI_bool_V8HI, RS6000_BTI_bool_V16QI, 0, 0 },
  { ALTIVEC_BUILTIN_VEC_UNPACKL, ALTIVEC_BUILTIN_VUPKLSB,
    RS6000_BTI_V8HI, RS6000_BTI_V16QI, 0, 0 },
  { ALTIVEC_BUILTIN_VEC_UNPACKL, ALTIVEC_BUILTIN_VUPKLSB,
    RS6000_BTI_bool_V8HI, RS6000_BTI_bool_V16QI, 0, 0 },
  { ALTIVEC_BUILTIN_VEC_UNPACKL, ALTIVEC_BUILTIN_VUPKLPX,
    RS6000_BTI_unsigned_V4SI, RS6000_BTI_pixel_V8HI, 0, 0 },
  { ALTIVEC_BUILTIN_VEC_UNPACKL, ALTIVEC_BUILTIN_VUPKLSH,
    RS6000_BTI_V4SI, RS6000_BTI_V8HI, 0, 0 },
  { ALTIVEC_BUILTIN_VEC_UNPACKL, ALTIVEC_BUILTIN_VUPKLSH,
    RS6000_BTI_bool_V4SI, RS6000_BTI_bool_V8HI, 0, 0 },
  { ALTIVEC_BUILTIN_VEC_UNPACKL, P8V_BUILTIN_VUPKLSW,
    RS6000_BTI_V2DI, RS6000_BTI_V4SI, 0, 0 },
  { ALTIVEC_BUILTIN_VEC_UNPACKL, P8V_BUILTIN_VUPKLSW,
    RS6000_BTI_bool_V2DI, RS6000_BTI_bool_V4SI, 0, 0 },
  { ALTIVEC_BUILTIN_VEC_VUPKLPX, ALTIVEC_BUILTIN_VUPKLPX,
    RS6000_BTI_unsigned_V4SI, RS6000_BTI_unsigned_V8HI, 0, 0 },
  { ALTIVEC_BUILTIN_VEC_VUPKLPX, ALTIVEC_BUILTIN_VUPKLPX,
    RS6000_BTI_unsigned_V4SI, RS6000_BTI_pixel_V8HI, 0, 0 },
  { ALTIVEC_BUILTIN_VEC_VUPKLSH, ALTIVEC_BUILTIN_VUPKLSH,
    RS6000_BTI_V4SI, RS6000_BTI_V8HI, 0, 0 },
  { ALTIVEC_BUILTIN_VEC_VUPKLSH, ALTIVEC_BUILTIN_VUPKLSH,
    RS6000_BTI_bool_V4SI, RS6000_BTI_bool_V8HI, 0, 0 },
  { ALTIVEC_BUILTIN_VEC_VUPKLSB, ALTIVEC_BUILTIN_VUPKLSB,
    RS6000_BTI_V8HI, RS6000_BTI_V16QI, 0, 0 },
  { ALTIVEC_BUILTIN_VEC_VUPKLSB, ALTIVEC_BUILTIN_VUPKLSB,
    RS6000_BTI_bool_V8HI, RS6000_BTI_bool_V16QI, 0, 0 },

  /* Binary AltiVec/VSX builtins.  */
  { ALTIVEC_BUILTIN_VEC_ADD, ALTIVEC_BUILTIN_VADDUBM,
    RS6000_BTI_V16QI, RS6000_BTI_bool_V16QI, RS6000_BTI_V16QI, 0 },
  { ALTIVEC_BUILTIN_VEC_ADD, ALTIVEC_BUILTIN_VADDUBM,
    RS6000_BTI_V16QI, RS6000_BTI_V16QI, RS6000_BTI_bool_V16QI, 0 },
  { ALTIVEC_BUILTIN_VEC_ADD, ALTIVEC_BUILTIN_VADDUBM,
    RS6000_BTI_V16QI, RS6000_BTI_V16QI, RS6000_BTI_V16QI, 0 },
  { ALTIVEC_BUILTIN_VEC_ADD, ALTIVEC_BUILTIN_VADDUBM,
    RS6000_BTI_unsigned_V16QI, RS6000_BTI_bool_V16QI, RS6000_BTI_unsigned_V16QI, 0 },
  { ALTIVEC_BUILTIN_VEC_ADD, ALTIVEC_BUILTIN_VADDUBM,
    RS6000_BTI_unsigned_V16QI, RS6000_BTI_unsigned_V16QI, RS6000_BTI_bool_V16QI, 0 },
  { ALTIVEC_BUILTIN_VEC_ADD, ALTIVEC_BUILTIN_VADDUBM,
    RS6000_BTI_unsigned_V16QI, RS6000_BTI_unsigned_V16QI, RS6000_BTI_unsigned_V16QI, 0 },
  { ALTIVEC_BUILTIN_VEC_ADD, ALTIVEC_BUILTIN_VADDUHM,
    RS6000_BTI_V8HI, RS6000_BTI_bool_V8HI, RS6000_BTI_V8HI, 0 },
  { ALTIVEC_BUILTIN_VEC_ADD, ALTIVEC_BUILTIN_VADDUHM,
    RS6000_BTI_V8HI, RS6000_BTI_V8HI, RS6000_BTI_bool_V8HI, 0 },
  { ALTIVEC_BUILTIN_VEC_ADD, ALTIVEC_BUILTIN_VADDUHM,
    RS6000_BTI_V8HI, RS6000_BTI_V8HI, RS6000_BTI_V8HI, 0 },
  { ALTIVEC_BUILTIN_VEC_ADD, ALTIVEC_BUILTIN_VADDUHM,
    RS6000_BTI_unsigned_V8HI, RS6000_BTI_bool_V8HI, RS6000_BTI_unsigned_V8HI, 0 },
  { ALTIVEC_BUILTIN_VEC_ADD, ALTIVEC_BUILTIN_VADDUHM,
    RS6000_BTI_unsigned_V8HI, RS6000_BTI_unsigned_V8HI, RS6000_BTI_bool_V8HI, 0 },
  { ALTIVEC_BUILTIN_VEC_ADD, ALTIVEC_BUILTIN_VADDUHM,
    RS6000_BTI_unsigned_V8HI, RS6000_BTI_unsigned_V8HI, RS6000_BTI_unsigned_V8HI, 0 },
  { ALTIVEC_BUILTIN_VEC_ADD, ALTIVEC_BUILTIN_VADDUWM,
    RS6000_BTI_V4SI, RS6000_BTI_bool_V4SI, RS6000_BTI_V4SI, 0 },
  { ALTIVEC_BUILTIN_VEC_ADD, ALTIVEC_BUILTIN_VADDUWM,
    RS6000_BTI_V4SI, RS6000_BTI_V4SI, RS6000_BTI_bool_V4SI, 0 },
  { ALTIVEC_BUILTIN_VEC_ADD, ALTIVEC_BUILTIN_VADDUWM,
    RS6000_BTI_V4SI, RS6000_BTI_V4SI, RS6000_BTI_V4SI, 0 },
  { ALTIVEC_BUILTIN_VEC_ADD, ALTIVEC_BUILTIN_VADDUWM,
    RS6000_BTI_unsigned_V4SI, RS6000_BTI_bool_V4SI, RS6000_BTI_unsigned_V4SI, 0 },
  { ALTIVEC_BUILTIN_VEC_ADD, ALTIVEC_BUILTIN_VADDUWM,
    RS6000_BTI_unsigned_V4SI, RS6000_BTI_unsigned_V4SI, RS6000_BTI_bool_V4SI, 0 },
  { ALTIVEC_BUILTIN_VEC_ADD, ALTIVEC_BUILTIN_VADDUWM,
    RS6000_BTI_unsigned_V4SI, RS6000_BTI_unsigned_V4SI, RS6000_BTI_unsigned_V4SI, 0 },
  { ALTIVEC_BUILTIN_VEC_ADD, P8V_BUILTIN_VADDUDM,
    RS6000_BTI_V2DI, RS6000_BTI_bool_V2DI, RS6000_BTI_V2DI, 0 },
  { ALTIVEC_BUILTIN_VEC_ADD, P8V_BUILTIN_VADDUDM,
    RS6000_BTI_V2DI, RS6000_BTI_V2DI, RS6000_BTI_bool_V2DI, 0 },
  { ALTIVEC_BUILTIN_VEC_ADD, P8V_BUILTIN_VADDUDM,
    RS6000_BTI_V2DI, RS6000_BTI_V2DI, RS6000_BTI_V2DI, 0 },
  { ALTIVEC_BUILTIN_VEC_ADD, P8V_BUILTIN_VADDUDM,
    RS6000_BTI_unsigned_V2DI, RS6000_BTI_bool_V2DI, RS6000_BTI_unsigned_V2DI, 0 },
  { ALTIVEC_BUILTIN_VEC_ADD, P8V_BUILTIN_VADDUDM,
    RS6000_BTI_unsigned_V2DI, RS6000_BTI_unsigned_V2DI, RS6000_BTI_bool_V2DI, 0 },
  { ALTIVEC_BUILTIN_VEC_ADD, P8V_BUILTIN_VADDUDM,
    RS6000_BTI_unsigned_V2DI, RS6000_BTI_unsigned_V2DI, RS6000_BTI_unsigned_V2DI, 0 },
  { ALTIVEC_BUILTIN_VEC_ADD, ALTIVEC_BUILTIN_VADDFP,
    RS6000_BTI_V4SF, RS6000_BTI_V4SF, RS6000_BTI_V4SF, 0 },
  { ALTIVEC_BUILTIN_VEC_ADD, VSX_BUILTIN_XVADDDP,
    RS6000_BTI_V2DF, RS6000_BTI_V2DF, RS6000_BTI_V2DF, 0 },
  { ALTIVEC_BUILTIN_VEC_ADD, P8V_BUILTIN_VADDUQM,
    RS6000_BTI_V1TI, RS6000_BTI_V1TI, RS6000_BTI_V1TI, 0 },
  { ALTIVEC_BUILTIN_VEC_ADD, P8V_BUILTIN_VADDUQM,
    RS6000_BTI_unsigned_V1TI, RS6000_BTI_unsigned_V1TI,
    RS6000_BTI_unsigned_V1TI, 0 },
  { ALTIVEC_BUILTIN_VEC_VADDFP, ALTIVEC_BUILTIN_VADDFP,
    RS6000_BTI_V4SF, RS6000_BTI_V4SF, RS6000_BTI_V4SF, 0 },
  { ALTIVEC_BUILTIN_VEC_VADDUWM, ALTIVEC_BUILTIN_VADDUWM,
    RS6000_BTI_V4SI, RS6000_BTI_V4SI, RS6000_BTI_V4SI, 0 },
  { ALTIVEC_BUILTIN_VEC_VADDUWM, ALTIVEC_BUILTIN_VADDUWM,
    RS6000_BTI_unsigned_V4SI, RS6000_BTI_V4SI, RS6000_BTI_unsigned_V4SI, 0 },
  { ALTIVEC_BUILTIN_VEC_VADDUWM, ALTIVEC_BUILTIN_VADDUWM,
    RS6000_BTI_unsigned_V4SI, RS6000_BTI_unsigned_V4SI, RS6000_BTI_V4SI, 0 },
  { ALTIVEC_BUILTIN_VEC_VADDUWM, ALTIVEC_BUILTIN_VADDUWM,
    RS6000_BTI_unsigned_V4SI, RS6000_BTI_unsigned_V4SI, RS6000_BTI_unsigned_V4SI, 0 },
  { ALTIVEC_BUILTIN_VEC_VADDUWM, ALTIVEC_BUILTIN_VADDUWM,
    RS6000_BTI_V4SI, RS6000_BTI_bool_V4SI, RS6000_BTI_V4SI, 0 },
  { ALTIVEC_BUILTIN_VEC_VADDUWM, ALTIVEC_BUILTIN_VADDUWM,
    RS6000_BTI_V4SI, RS6000_BTI_V4SI, RS6000_BTI_bool_V4SI, 0 },
  { ALTIVEC_BUILTIN_VEC_VADDUWM, ALTIVEC_BUILTIN_VADDUWM,
    RS6000_BTI_unsigned_V4SI, RS6000_BTI_bool_V4SI, RS6000_BTI_unsigned_V4SI, 0 },
  { ALTIVEC_BUILTIN_VEC_VADDUWM, ALTIVEC_BUILTIN_VADDUWM,
    RS6000_BTI_unsigned_V4SI, RS6000_BTI_unsigned_V4SI, RS6000_BTI_bool_V4SI, 0 },
  { ALTIVEC_BUILTIN_VEC_VADDUHM, ALTIVEC_BUILTIN_VADDUHM,
    RS6000_BTI_V8HI, RS6000_BTI_V8HI, RS6000_BTI_V8HI, 0 },
  { ALTIVEC_BUILTIN_VEC_VADDUHM, ALTIVEC_BUILTIN_VADDUHM,
    RS6000_BTI_unsigned_V8HI, RS6000_BTI_V8HI, RS6000_BTI_unsigned_V8HI, 0 },
  { ALTIVEC_BUILTIN_VEC_VADDUHM, ALTIVEC_BUILTIN_VADDUHM,
    RS6000_BTI_unsigned_V8HI, RS6000_BTI_unsigned_V8HI, RS6000_BTI_V8HI, 0 },
  { ALTIVEC_BUILTIN_VEC_VADDUHM, ALTIVEC_BUILTIN_VADDUHM,
    RS6000_BTI_unsigned_V8HI, RS6000_BTI_unsigned_V8HI, RS6000_BTI_unsigned_V8HI, 0 },
  { ALTIVEC_BUILTIN_VEC_VADDUHM, ALTIVEC_BUILTIN_VADDUHM,
    RS6000_BTI_V8HI, RS6000_BTI_bool_V8HI, RS6000_BTI_V8HI, 0 },
  { ALTIVEC_BUILTIN_VEC_VADDUHM, ALTIVEC_BUILTIN_VADDUHM,
    RS6000_BTI_V8HI, RS6000_BTI_V8HI, RS6000_BTI_bool_V8HI, 0 },
  { ALTIVEC_BUILTIN_VEC_VADDUHM, ALTIVEC_BUILTIN_VADDUHM,
    RS6000_BTI_unsigned_V8HI, RS6000_BTI_bool_V8HI, RS6000_BTI_unsigned_V8HI, 0 },
  { ALTIVEC_BUILTIN_VEC_VADDUHM, ALTIVEC_BUILTIN_VADDUHM,
    RS6000_BTI_unsigned_V8HI, RS6000_BTI_unsigned_V8HI, RS6000_BTI_bool_V8HI, 0 },
  { ALTIVEC_BUILTIN_VEC_VADDUBM, ALTIVEC_BUILTIN_VADDUBM,
    RS6000_BTI_V16QI, RS6000_BTI_V16QI, RS6000_BTI_V16QI, 0 },
  { ALTIVEC_BUILTIN_VEC_VADDUBM, ALTIVEC_BUILTIN_VADDUBM,
    RS6000_BTI_unsigned_V16QI, RS6000_BTI_V16QI, RS6000_BTI_unsigned_V16QI, 0 },
  { ALTIVEC_BUILTIN_VEC_VADDUBM, ALTIVEC_BUILTIN_VADDUBM,
    RS6000_BTI_unsigned_V16QI, RS6000_BTI_unsigned_V16QI, RS6000_BTI_V16QI, 0 },
  { ALTIVEC_BUILTIN_VEC_VADDUBM, ALTIVEC_BUILTIN_VADDUBM,
    RS6000_BTI_unsigned_V16QI, RS6000_BTI_unsigned_V16QI, RS6000_BTI_unsigned_V16QI, 0 },
  { ALTIVEC_BUILTIN_VEC_VADDUBM, ALTIVEC_BUILTIN_VADDUBM,
    RS6000_BTI_V16QI, RS6000_BTI_bool_V16QI, RS6000_BTI_V16QI, 0 },
  { ALTIVEC_BUILTIN_VEC_VADDUBM, ALTIVEC_BUILTIN_VADDUBM,
    RS6000_BTI_V16QI, RS6000_BTI_V16QI, RS6000_BTI_bool_V16QI, 0 },
  { ALTIVEC_BUILTIN_VEC_VADDUBM, ALTIVEC_BUILTIN_VADDUBM,
    RS6000_BTI_unsigned_V16QI, RS6000_BTI_bool_V16QI, RS6000_BTI_unsigned_V16QI, 0 },
  { ALTIVEC_BUILTIN_VEC_VADDUBM, ALTIVEC_BUILTIN_VADDUBM,
    RS6000_BTI_unsigned_V16QI, RS6000_BTI_unsigned_V16QI, RS6000_BTI_bool_V16QI, 0 },
  { ALTIVEC_BUILTIN_VEC_ADDC, ALTIVEC_BUILTIN_VADDCUW,
    RS6000_BTI_unsigned_V4SI, RS6000_BTI_unsigned_V4SI, RS6000_BTI_unsigned_V4SI, 0 },
  { ALTIVEC_BUILTIN_VEC_ADDS, ALTIVEC_BUILTIN_VADDUBS,
    RS6000_BTI_unsigned_V16QI, RS6000_BTI_bool_V16QI, RS6000_BTI_unsigned_V16QI, 0 },
  { ALTIVEC_BUILTIN_VEC_ADDS, ALTIVEC_BUILTIN_VADDUBS,
    RS6000_BTI_unsigned_V16QI, RS6000_BTI_unsigned_V16QI, RS6000_BTI_bool_V16QI, 0 },
  { ALTIVEC_BUILTIN_VEC_ADDS, ALTIVEC_BUILTIN_VADDUBS,
    RS6000_BTI_unsigned_V16QI, RS6000_BTI_unsigned_V16QI, RS6000_BTI_unsigned_V16QI, 0 },
  { ALTIVEC_BUILTIN_VEC_ADDS, ALTIVEC_BUILTIN_VADDSBS,
    RS6000_BTI_V16QI, RS6000_BTI_bool_V16QI, RS6000_BTI_V16QI, 0 },
  { ALTIVEC_BUILTIN_VEC_ADDS, ALTIVEC_BUILTIN_VADDSBS,
    RS6000_BTI_V16QI, RS6000_BTI_V16QI, RS6000_BTI_bool_V16QI, 0 },
  { ALTIVEC_BUILTIN_VEC_ADDS, ALTIVEC_BUILTIN_VADDSBS,
    RS6000_BTI_V16QI, RS6000_BTI_V16QI, RS6000_BTI_V16QI, 0 },
  { ALTIVEC_BUILTIN_VEC_ADDS, ALTIVEC_BUILTIN_VADDUHS,
    RS6000_BTI_unsigned_V8HI, RS6000_BTI_bool_V8HI, RS6000_BTI_unsigned_V8HI, 0 },
  { ALTIVEC_BUILTIN_VEC_ADDS, ALTIVEC_BUILTIN_VADDUHS,
    RS6000_BTI_unsigned_V8HI, RS6000_BTI_unsigned_V8HI, RS6000_BTI_bool_V8HI, 0 },
  { ALTIVEC_BUILTIN_VEC_ADDS, ALTIVEC_BUILTIN_VADDUHS,
    RS6000_BTI_unsigned_V8HI, RS6000_BTI_unsigned_V8HI, RS6000_BTI_unsigned_V8HI, 0 },
  { ALTIVEC_BUILTIN_VEC_ADDS, ALTIVEC_BUILTIN_VADDSHS,
    RS6000_BTI_V8HI, RS6000_BTI_bool_V8HI, RS6000_BTI_V8HI, 0 },
  { ALTIVEC_BUILTIN_VEC_ADDS, ALTIVEC_BUILTIN_VADDSHS,
    RS6000_BTI_V8HI, RS6000_BTI_V8HI, RS6000_BTI_bool_V8HI, 0 },
  { ALTIVEC_BUILTIN_VEC_ADDS, ALTIVEC_BUILTIN_VADDSHS,
    RS6000_BTI_V8HI, RS6000_BTI_V8HI, RS6000_BTI_V8HI, 0 },
  { ALTIVEC_BUILTIN_VEC_ADDS, ALTIVEC_BUILTIN_VADDUWS,
    RS6000_BTI_unsigned_V4SI, RS6000_BTI_bool_V4SI, RS6000_BTI_unsigned_V4SI, 0 },
  { ALTIVEC_BUILTIN_VEC_ADDS, ALTIVEC_BUILTIN_VADDUWS,
    RS6000_BTI_unsigned_V4SI, RS6000_BTI_unsigned_V4SI, RS6000_BTI_bool_V4SI, 0 },
  { ALTIVEC_BUILTIN_VEC_ADDS, ALTIVEC_BUILTIN_VADDUWS,
    RS6000_BTI_unsigned_V4SI, RS6000_BTI_unsigned_V4SI, RS6000_BTI_unsigned_V4SI, 0 },
  { ALTIVEC_BUILTIN_VEC_ADDS, ALTIVEC_BUILTIN_VADDSWS,
    RS6000_BTI_V4SI, RS6000_BTI_bool_V4SI, RS6000_BTI_V4SI, 0 },
  { ALTIVEC_BUILTIN_VEC_ADDS, ALTIVEC_BUILTIN_VADDSWS,
    RS6000_BTI_V4SI, RS6000_BTI_V4SI, RS6000_BTI_bool_V4SI, 0 },
  { ALTIVEC_BUILTIN_VEC_ADDS, ALTIVEC_BUILTIN_VADDSWS,
    RS6000_BTI_V4SI, RS6000_BTI_V4SI, RS6000_BTI_V4SI, 0 },
  { ALTIVEC_BUILTIN_VEC_VADDSWS, ALTIVEC_BUILTIN_VADDSWS,
    RS6000_BTI_V4SI, RS6000_BTI_V4SI, RS6000_BTI_V4SI, 0 },
  { ALTIVEC_BUILTIN_VEC_VADDSWS, ALTIVEC_BUILTIN_VADDSWS,
    RS6000_BTI_V4SI, RS6000_BTI_bool_V4SI, RS6000_BTI_V4SI, 0 },
  { ALTIVEC_BUILTIN_VEC_VADDSWS, ALTIVEC_BUILTIN_VADDSWS,
    RS6000_BTI_V4SI, RS6000_BTI_V4SI, RS6000_BTI_bool_V4SI, 0 },
  { ALTIVEC_BUILTIN_VEC_VADDUWS, ALTIVEC_BUILTIN_VADDUWS,
    RS6000_BTI_unsigned_V4SI, RS6000_BTI_V4SI, RS6000_BTI_unsigned_V4SI, 0 },
  { ALTIVEC_BUILTIN_VEC_VADDUWS, ALTIVEC_BUILTIN_VADDUWS,
    RS6000_BTI_unsigned_V4SI, RS6000_BTI_unsigned_V4SI, RS6000_BTI_V4SI, 0 },
  { ALTIVEC_BUILTIN_VEC_VADDUWS, ALTIVEC_BUILTIN_VADDUWS,
    RS6000_BTI_unsigned_V4SI, RS6000_BTI_unsigned_V4SI, RS6000_BTI_unsigned_V4SI, 0 },
  { ALTIVEC_BUILTIN_VEC_VADDUWS, ALTIVEC_BUILTIN_VADDUWS,
    RS6000_BTI_unsigned_V4SI, RS6000_BTI_bool_V4SI, RS6000_BTI_unsigned_V4SI, 0 },
  { ALTIVEC_BUILTIN_VEC_VADDUWS, ALTIVEC_BUILTIN_VADDUWS,
    RS6000_BTI_unsigned_V4SI, RS6000_BTI_unsigned_V4SI, RS6000_BTI_bool_V4SI, 0 },
  { ALTIVEC_BUILTIN_VEC_VADDSHS, ALTIVEC_BUILTIN_VADDSHS,
    RS6000_BTI_V8HI, RS6000_BTI_V8HI, RS6000_BTI_V8HI, 0 },
  { ALTIVEC_BUILTIN_VEC_VADDSHS, ALTIVEC_BUILTIN_VADDSHS,
    RS6000_BTI_V8HI, RS6000_BTI_bool_V8HI, RS6000_BTI_V8HI, 0 },
  { ALTIVEC_BUILTIN_VEC_VADDSHS, ALTIVEC_BUILTIN_VADDSHS,
    RS6000_BTI_V8HI, RS6000_BTI_V8HI, RS6000_BTI_bool_V8HI, 0 },
  { ALTIVEC_BUILTIN_VEC_VADDUHS, ALTIVEC_BUILTIN_VADDUHS,
    RS6000_BTI_unsigned_V8HI, RS6000_BTI_V8HI, RS6000_BTI_unsigned_V8HI, 0 },
  { ALTIVEC_BUILTIN_VEC_VADDUHS, ALTIVEC_BUILTIN_VADDUHS,
    RS6000_BTI_unsigned_V8HI, RS6000_BTI_unsigned_V8HI, RS6000_BTI_V8HI, 0 },
  { ALTIVEC_BUILTIN_VEC_VADDUHS, ALTIVEC_BUILTIN_VADDUHS,
    RS6000_BTI_unsigned_V8HI, RS6000_BTI_unsigned_V8HI, RS6000_BTI_unsigned_V8HI, 0 },
  { ALTIVEC_BUILTIN_VEC_VADDUHS, ALTIVEC_BUILTIN_VADDUHS,
    RS6000_BTI_unsigned_V8HI, RS6000_BTI_bool_V8HI, RS6000_BTI_unsigned_V8HI, 0 },
  { ALTIVEC_BUILTIN_VEC_VADDUHS, ALTIVEC_BUILTIN_VADDUHS,
    RS6000_BTI_unsigned_V8HI, RS6000_BTI_unsigned_V8HI, RS6000_BTI_bool_V8HI, 0 },
  { ALTIVEC_BUILTIN_VEC_VADDSBS, ALTIVEC_BUILTIN_VADDSBS,
    RS6000_BTI_V16QI, RS6000_BTI_V16QI, RS6000_BTI_V16QI, 0 },
  { ALTIVEC_BUILTIN_VEC_VADDSBS, ALTIVEC_BUILTIN_VADDSBS,
    RS6000_BTI_V16QI, RS6000_BTI_bool_V16QI, RS6000_BTI_V16QI, 0 },
  { ALTIVEC_BUILTIN_VEC_VADDSBS, ALTIVEC_BUILTIN_VADDSBS,
    RS6000_BTI_V16QI, RS6000_BTI_V16QI, RS6000_BTI_bool_V16QI, 0 },
  { ALTIVEC_BUILTIN_VEC_VADDUBS, ALTIVEC_BUILTIN_VADDUBS,
    RS6000_BTI_unsigned_V16QI, RS6000_BTI_V16QI, RS6000_BTI_unsigned_V16QI, 0 },
  { ALTIVEC_BUILTIN_VEC_VADDUBS, ALTIVEC_BUILTIN_VADDUBS,
    RS6000_BTI_unsigned_V16QI, RS6000_BTI_unsigned_V16QI, RS6000_BTI_V16QI, 0 },
  { ALTIVEC_BUILTIN_VEC_VADDUBS, ALTIVEC_BUILTIN_VADDUBS,
    RS6000_BTI_unsigned_V16QI, RS6000_BTI_unsigned_V16QI, RS6000_BTI_unsigned_V16QI, 0 },
  { ALTIVEC_BUILTIN_VEC_VADDUBS, ALTIVEC_BUILTIN_VADDUBS,
    RS6000_BTI_unsigned_V16QI, RS6000_BTI_bool_V16QI, RS6000_BTI_unsigned_V16QI, 0 },
  { ALTIVEC_BUILTIN_VEC_VADDUBS, ALTIVEC_BUILTIN_VADDUBS,
    RS6000_BTI_unsigned_V16QI, RS6000_BTI_unsigned_V16QI, RS6000_BTI_bool_V16QI, 0 },
  { ALTIVEC_BUILTIN_VEC_AND, ALTIVEC_BUILTIN_VAND,
    RS6000_BTI_V4SF, RS6000_BTI_V4SF, RS6000_BTI_V4SF, 0 },
  { ALTIVEC_BUILTIN_VEC_AND, ALTIVEC_BUILTIN_VAND,
    RS6000_BTI_V4SF, RS6000_BTI_V4SF, RS6000_BTI_bool_V4SI, 0 },
  { ALTIVEC_BUILTIN_VEC_AND, ALTIVEC_BUILTIN_VAND,
    RS6000_BTI_V4SF, RS6000_BTI_bool_V4SI, RS6000_BTI_V4SF, 0 },
  { ALTIVEC_BUILTIN_VEC_AND, ALTIVEC_BUILTIN_VAND,
    RS6000_BTI_V2DF, RS6000_BTI_V2DF, RS6000_BTI_V2DF, 0 },
  { ALTIVEC_BUILTIN_VEC_AND, ALTIVEC_BUILTIN_VAND,
    RS6000_BTI_V2DF, RS6000_BTI_V2DF, RS6000_BTI_bool_V2DI, 0 },
  { ALTIVEC_BUILTIN_VEC_AND, ALTIVEC_BUILTIN_VAND,
    RS6000_BTI_V2DF, RS6000_BTI_bool_V2DI, RS6000_BTI_V2DF, 0 },
  { ALTIVEC_BUILTIN_VEC_AND, ALTIVEC_BUILTIN_VAND,
    RS6000_BTI_bool_V4SI, RS6000_BTI_bool_V4SI, RS6000_BTI_bool_V4SI, 0 },
  { ALTIVEC_BUILTIN_VEC_AND, ALTIVEC_BUILTIN_VAND,
    RS6000_BTI_V4SI, RS6000_BTI_bool_V4SI, RS6000_BTI_V4SI, 0 },
  { ALTIVEC_BUILTIN_VEC_AND, ALTIVEC_BUILTIN_VAND,
    RS6000_BTI_V4SI, RS6000_BTI_V4SI, RS6000_BTI_bool_V4SI, 0 },
  { ALTIVEC_BUILTIN_VEC_AND, ALTIVEC_BUILTIN_VAND,
    RS6000_BTI_V4SI, RS6000_BTI_V4SI, RS6000_BTI_V4SI, 0 },
  { ALTIVEC_BUILTIN_VEC_AND, ALTIVEC_BUILTIN_VAND,
    RS6000_BTI_unsigned_V4SI, RS6000_BTI_bool_V4SI, RS6000_BTI_unsigned_V4SI, 0 },
  { ALTIVEC_BUILTIN_VEC_AND, ALTIVEC_BUILTIN_VAND,
    RS6000_BTI_unsigned_V4SI, RS6000_BTI_unsigned_V4SI, RS6000_BTI_bool_V4SI, 0 },
  { ALTIVEC_BUILTIN_VEC_AND, ALTIVEC_BUILTIN_VAND,
    RS6000_BTI_unsigned_V4SI, RS6000_BTI_unsigned_V4SI, RS6000_BTI_unsigned_V4SI, 0 },
  { ALTIVEC_BUILTIN_VEC_AND, ALTIVEC_BUILTIN_VAND,
    RS6000_BTI_bool_V8HI, RS6000_BTI_bool_V8HI, RS6000_BTI_bool_V8HI, 0 },
  { ALTIVEC_BUILTIN_VEC_AND, ALTIVEC_BUILTIN_VAND,
    RS6000_BTI_V8HI, RS6000_BTI_bool_V8HI, RS6000_BTI_V8HI, 0 },
  { ALTIVEC_BUILTIN_VEC_AND, ALTIVEC_BUILTIN_VAND,
    RS6000_BTI_V8HI, RS6000_BTI_V8HI, RS6000_BTI_bool_V8HI, 0 },
  { ALTIVEC_BUILTIN_VEC_AND, ALTIVEC_BUILTIN_VAND,
    RS6000_BTI_V8HI, RS6000_BTI_V8HI, RS6000_BTI_V8HI, 0 },
  { ALTIVEC_BUILTIN_VEC_AND, ALTIVEC_BUILTIN_VAND,
    RS6000_BTI_unsigned_V8HI, RS6000_BTI_bool_V8HI, RS6000_BTI_unsigned_V8HI, 0 },
  { ALTIVEC_BUILTIN_VEC_AND, ALTIVEC_BUILTIN_VAND,
    RS6000_BTI_unsigned_V8HI, RS6000_BTI_unsigned_V8HI, RS6000_BTI_bool_V8HI, 0 },
  { ALTIVEC_BUILTIN_VEC_AND, ALTIVEC_BUILTIN_VAND,
    RS6000_BTI_unsigned_V8HI, RS6000_BTI_unsigned_V8HI, RS6000_BTI_unsigned_V8HI, 0 },
  { ALTIVEC_BUILTIN_VEC_AND, ALTIVEC_BUILTIN_VAND,
    RS6000_BTI_V16QI, RS6000_BTI_bool_V16QI, RS6000_BTI_V16QI, 0 },
  { ALTIVEC_BUILTIN_VEC_AND, ALTIVEC_BUILTIN_VAND,
    RS6000_BTI_bool_V16QI, RS6000_BTI_bool_V16QI, RS6000_BTI_bool_V16QI, 0 },
  { ALTIVEC_BUILTIN_VEC_AND, ALTIVEC_BUILTIN_VAND,
    RS6000_BTI_V16QI, RS6000_BTI_V16QI, RS6000_BTI_bool_V16QI, 0 },
  { ALTIVEC_BUILTIN_VEC_AND, ALTIVEC_BUILTIN_VAND,
    RS6000_BTI_V16QI, RS6000_BTI_V16QI, RS6000_BTI_V16QI, 0 },
  { ALTIVEC_BUILTIN_VEC_AND, ALTIVEC_BUILTIN_VAND,
    RS6000_BTI_unsigned_V16QI, RS6000_BTI_bool_V16QI, RS6000_BTI_unsigned_V16QI, 0 },
  { ALTIVEC_BUILTIN_VEC_AND, ALTIVEC_BUILTIN_VAND,
    RS6000_BTI_unsigned_V16QI, RS6000_BTI_unsigned_V16QI, RS6000_BTI_bool_V16QI, 0 },
  { ALTIVEC_BUILTIN_VEC_AND, ALTIVEC_BUILTIN_VAND,
    RS6000_BTI_unsigned_V16QI, RS6000_BTI_unsigned_V16QI, RS6000_BTI_unsigned_V16QI, 0 },
  { ALTIVEC_BUILTIN_VEC_ANDC, ALTIVEC_BUILTIN_VANDC,
    RS6000_BTI_V4SF, RS6000_BTI_V4SF, RS6000_BTI_V4SF, 0 },
  { ALTIVEC_BUILTIN_VEC_ANDC, ALTIVEC_BUILTIN_VANDC,
    RS6000_BTI_V4SF, RS6000_BTI_V4SF, RS6000_BTI_bool_V4SI, 0 },
  { ALTIVEC_BUILTIN_VEC_ANDC, ALTIVEC_BUILTIN_VANDC,
    RS6000_BTI_V4SF, RS6000_BTI_bool_V4SI, RS6000_BTI_V4SF, 0 },
  { ALTIVEC_BUILTIN_VEC_ANDC, ALTIVEC_BUILTIN_VANDC,
    RS6000_BTI_V2DF, RS6000_BTI_V2DF, RS6000_BTI_V2DF, 0 },
  { ALTIVEC_BUILTIN_VEC_ANDC, ALTIVEC_BUILTIN_VANDC,
    RS6000_BTI_V2DF, RS6000_BTI_V2DF, RS6000_BTI_bool_V2DI, 0 },
  { ALTIVEC_BUILTIN_VEC_ANDC, ALTIVEC_BUILTIN_VANDC,
    RS6000_BTI_V2DF, RS6000_BTI_bool_V2DI, RS6000_BTI_V2DF, 0 },
  { ALTIVEC_BUILTIN_VEC_ANDC, ALTIVEC_BUILTIN_VANDC,
    RS6000_BTI_bool_V4SI, RS6000_BTI_bool_V4SI, RS6000_BTI_bool_V4SI, 0 },
  { ALTIVEC_BUILTIN_VEC_ANDC, ALTIVEC_BUILTIN_VANDC,
    RS6000_BTI_V4SI, RS6000_BTI_bool_V4SI, RS6000_BTI_V4SI, 0 },
  { ALTIVEC_BUILTIN_VEC_ANDC, ALTIVEC_BUILTIN_VANDC,
    RS6000_BTI_V4SI, RS6000_BTI_V4SI, RS6000_BTI_bool_V4SI, 0 },
  { ALTIVEC_BUILTIN_VEC_ANDC, ALTIVEC_BUILTIN_VANDC,
    RS6000_BTI_V4SI, RS6000_BTI_V4SI, RS6000_BTI_V4SI, 0 },
  { ALTIVEC_BUILTIN_VEC_ANDC, ALTIVEC_BUILTIN_VANDC,
    RS6000_BTI_unsigned_V4SI, RS6000_BTI_bool_V4SI, RS6000_BTI_unsigned_V4SI, 0 },
  { ALTIVEC_BUILTIN_VEC_ANDC, ALTIVEC_BUILTIN_VANDC,
    RS6000_BTI_unsigned_V4SI, RS6000_BTI_unsigned_V4SI, RS6000_BTI_bool_V4SI, 0 },
  { ALTIVEC_BUILTIN_VEC_ANDC, ALTIVEC_BUILTIN_VANDC,
    RS6000_BTI_unsigned_V4SI, RS6000_BTI_unsigned_V4SI, RS6000_BTI_unsigned_V4SI, 0 },
  { ALTIVEC_BUILTIN_VEC_ANDC, ALTIVEC_BUILTIN_VANDC,
    RS6000_BTI_bool_V8HI, RS6000_BTI_bool_V8HI, RS6000_BTI_bool_V8HI, 0 },
  { ALTIVEC_BUILTIN_VEC_ANDC, ALTIVEC_BUILTIN_VANDC,
    RS6000_BTI_V8HI, RS6000_BTI_bool_V8HI, RS6000_BTI_V8HI, 0 },
  { ALTIVEC_BUILTIN_VEC_ANDC, ALTIVEC_BUILTIN_VANDC,
    RS6000_BTI_V8HI, RS6000_BTI_V8HI, RS6000_BTI_bool_V8HI, 0 },
  { ALTIVEC_BUILTIN_VEC_ANDC, ALTIVEC_BUILTIN_VANDC,
    RS6000_BTI_V8HI, RS6000_BTI_V8HI, RS6000_BTI_V8HI, 0 },
  { ALTIVEC_BUILTIN_VEC_ANDC, ALTIVEC_BUILTIN_VANDC,
    RS6000_BTI_unsigned_V8HI, RS6000_BTI_bool_V8HI, RS6000_BTI_unsigned_V8HI, 0 },
  { ALTIVEC_BUILTIN_VEC_ANDC, ALTIVEC_BUILTIN_VANDC,
    RS6000_BTI_unsigned_V8HI, RS6000_BTI_unsigned_V8HI, RS6000_BTI_bool_V8HI, 0 },
  { ALTIVEC_BUILTIN_VEC_ANDC, ALTIVEC_BUILTIN_VANDC,
    RS6000_BTI_unsigned_V8HI, RS6000_BTI_unsigned_V8HI, RS6000_BTI_unsigned_V8HI, 0 },
  { ALTIVEC_BUILTIN_VEC_ANDC, ALTIVEC_BUILTIN_VANDC,
    RS6000_BTI_V16QI, RS6000_BTI_bool_V16QI, RS6000_BTI_V16QI, 0 },
  { ALTIVEC_BUILTIN_VEC_ANDC, ALTIVEC_BUILTIN_VANDC,
    RS6000_BTI_bool_V16QI, RS6000_BTI_bool_V16QI, RS6000_BTI_bool_V16QI, 0 },
  { ALTIVEC_BUILTIN_VEC_ANDC, ALTIVEC_BUILTIN_VANDC,
    RS6000_BTI_V16QI, RS6000_BTI_V16QI, RS6000_BTI_bool_V16QI, 0 },
  { ALTIVEC_BUILTIN_VEC_ANDC, ALTIVEC_BUILTIN_VANDC,
    RS6000_BTI_V16QI, RS6000_BTI_V16QI, RS6000_BTI_V16QI, 0 },
  { ALTIVEC_BUILTIN_VEC_ANDC, ALTIVEC_BUILTIN_VANDC,
    RS6000_BTI_unsigned_V16QI, RS6000_BTI_bool_V16QI, RS6000_BTI_unsigned_V16QI, 0 },
  { ALTIVEC_BUILTIN_VEC_ANDC, ALTIVEC_BUILTIN_VANDC,
    RS6000_BTI_unsigned_V16QI, RS6000_BTI_unsigned_V16QI, RS6000_BTI_bool_V16QI, 0 },
  { ALTIVEC_BUILTIN_VEC_ANDC, ALTIVEC_BUILTIN_VANDC,
    RS6000_BTI_unsigned_V16QI, RS6000_BTI_unsigned_V16QI, RS6000_BTI_unsigned_V16QI, 0 },
  { ALTIVEC_BUILTIN_VEC_AVG, ALTIVEC_BUILTIN_VAVGUB,
    RS6000_BTI_unsigned_V16QI, RS6000_BTI_unsigned_V16QI, RS6000_BTI_unsigned_V16QI, 0 },
  { ALTIVEC_BUILTIN_VEC_AVG, ALTIVEC_BUILTIN_VAVGSB,
    RS6000_BTI_V16QI, RS6000_BTI_V16QI, RS6000_BTI_V16QI, 0 },
  { ALTIVEC_BUILTIN_VEC_AVG, ALTIVEC_BUILTIN_VAVGUH,
    RS6000_BTI_unsigned_V8HI, RS6000_BTI_unsigned_V8HI, RS6000_BTI_unsigned_V8HI, 0 },
  { ALTIVEC_BUILTIN_VEC_AVG, ALTIVEC_BUILTIN_VAVGSH,
    RS6000_BTI_V8HI, RS6000_BTI_V8HI, RS6000_BTI_V8HI, 0 },
  { ALTIVEC_BUILTIN_VEC_AVG, ALTIVEC_BUILTIN_VAVGUW,
    RS6000_BTI_unsigned_V4SI, RS6000_BTI_unsigned_V4SI, RS6000_BTI_unsigned_V4SI, 0 },
  { ALTIVEC_BUILTIN_VEC_AVG, ALTIVEC_BUILTIN_VAVGSW,
    RS6000_BTI_V4SI, RS6000_BTI_V4SI, RS6000_BTI_V4SI, 0 },
  { ALTIVEC_BUILTIN_VEC_VAVGSW, ALTIVEC_BUILTIN_VAVGSW,
    RS6000_BTI_V4SI, RS6000_BTI_V4SI, RS6000_BTI_V4SI, 0 },
  { ALTIVEC_BUILTIN_VEC_VAVGUW, ALTIVEC_BUILTIN_VAVGUW,
    RS6000_BTI_unsigned_V4SI, RS6000_BTI_unsigned_V4SI, RS6000_BTI_unsigned_V4SI, 0 },
  { ALTIVEC_BUILTIN_VEC_VAVGSH, ALTIVEC_BUILTIN_VAVGSH,
    RS6000_BTI_V8HI, RS6000_BTI_V8HI, RS6000_BTI_V8HI, 0 },
  { ALTIVEC_BUILTIN_VEC_VAVGUH, ALTIVEC_BUILTIN_VAVGUH,
    RS6000_BTI_unsigned_V8HI, RS6000_BTI_unsigned_V8HI, RS6000_BTI_unsigned_V8HI, 0 },
  { ALTIVEC_BUILTIN_VEC_VAVGSB, ALTIVEC_BUILTIN_VAVGSB,
    RS6000_BTI_V16QI, RS6000_BTI_V16QI, RS6000_BTI_V16QI, 0 },
  { ALTIVEC_BUILTIN_VEC_VAVGUB, ALTIVEC_BUILTIN_VAVGUB,
    RS6000_BTI_unsigned_V16QI, RS6000_BTI_unsigned_V16QI, RS6000_BTI_unsigned_V16QI, 0 },
  { ALTIVEC_BUILTIN_VEC_CMPB, ALTIVEC_BUILTIN_VCMPBFP,
    RS6000_BTI_V4SI, RS6000_BTI_V4SF, RS6000_BTI_V4SF, 0 },
  { ALTIVEC_BUILTIN_VEC_CMPEQ, ALTIVEC_BUILTIN_VCMPEQUB,
    RS6000_BTI_bool_V16QI, RS6000_BTI_V16QI, RS6000_BTI_V16QI, 0 },
  { ALTIVEC_BUILTIN_VEC_CMPEQ, ALTIVEC_BUILTIN_VCMPEQUB,
    RS6000_BTI_bool_V16QI, RS6000_BTI_unsigned_V16QI, RS6000_BTI_unsigned_V16QI, 0 },
  { ALTIVEC_BUILTIN_VEC_CMPEQ, ALTIVEC_BUILTIN_VCMPEQUH,
    RS6000_BTI_bool_V8HI, RS6000_BTI_V8HI, RS6000_BTI_V8HI, 0 },
  { ALTIVEC_BUILTIN_VEC_CMPEQ, ALTIVEC_BUILTIN_VCMPEQUH,
    RS6000_BTI_bool_V8HI, RS6000_BTI_unsigned_V8HI, RS6000_BTI_unsigned_V8HI, 0 },
  { ALTIVEC_BUILTIN_VEC_CMPEQ, ALTIVEC_BUILTIN_VCMPEQUW,
    RS6000_BTI_bool_V4SI, RS6000_BTI_V4SI, RS6000_BTI_V4SI, 0 },
  { ALTIVEC_BUILTIN_VEC_CMPEQ, ALTIVEC_BUILTIN_VCMPEQUW,
    RS6000_BTI_bool_V4SI, RS6000_BTI_unsigned_V4SI, RS6000_BTI_unsigned_V4SI, 0 },
  { ALTIVEC_BUILTIN_VEC_CMPEQ, P8V_BUILTIN_VCMPEQUD,
    RS6000_BTI_bool_V2DI, RS6000_BTI_V2DI, RS6000_BTI_V2DI, 0 },
  { ALTIVEC_BUILTIN_VEC_CMPEQ, P8V_BUILTIN_VCMPEQUD,
    RS6000_BTI_bool_V2DI, RS6000_BTI_unsigned_V2DI, RS6000_BTI_unsigned_V2DI, 0 },
  { ALTIVEC_BUILTIN_VEC_CMPEQ, ALTIVEC_BUILTIN_VCMPEQFP,
    RS6000_BTI_bool_V4SI, RS6000_BTI_V4SF, RS6000_BTI_V4SF, 0 },
  { ALTIVEC_BUILTIN_VEC_CMPEQ, VSX_BUILTIN_XVCMPEQDP,
    RS6000_BTI_bool_V2DI, RS6000_BTI_V2DF, RS6000_BTI_V2DF, 0 },
  { ALTIVEC_BUILTIN_VEC_VCMPEQFP, ALTIVEC_BUILTIN_VCMPEQFP,
    RS6000_BTI_bool_V4SI, RS6000_BTI_V4SF, RS6000_BTI_V4SF, 0 },

  { ALTIVEC_BUILTIN_VEC_VCMPEQUW, ALTIVEC_BUILTIN_VCMPEQUW,
    RS6000_BTI_bool_V4SI, RS6000_BTI_V4SI, RS6000_BTI_V4SI, 0 },
  { ALTIVEC_BUILTIN_VEC_VCMPEQUW, ALTIVEC_BUILTIN_VCMPEQUW,
    RS6000_BTI_bool_V4SI, RS6000_BTI_unsigned_V4SI, RS6000_BTI_unsigned_V4SI, 0 },

  { ALTIVEC_BUILTIN_VEC_VCMPEQUH, ALTIVEC_BUILTIN_VCMPEQUH,
    RS6000_BTI_bool_V8HI, RS6000_BTI_V8HI, RS6000_BTI_V8HI, 0 },
  { ALTIVEC_BUILTIN_VEC_VCMPEQUH, ALTIVEC_BUILTIN_VCMPEQUH,
    RS6000_BTI_bool_V8HI, RS6000_BTI_unsigned_V8HI, RS6000_BTI_unsigned_V8HI, 0 },

  { ALTIVEC_BUILTIN_VEC_VCMPEQUB, ALTIVEC_BUILTIN_VCMPEQUB,
    RS6000_BTI_bool_V16QI, RS6000_BTI_V16QI, RS6000_BTI_V16QI, 0 },
  { ALTIVEC_BUILTIN_VEC_VCMPEQUB, ALTIVEC_BUILTIN_VCMPEQUB,
    RS6000_BTI_bool_V16QI, RS6000_BTI_unsigned_V16QI, RS6000_BTI_unsigned_V16QI, 0 },

  { ALTIVEC_BUILTIN_VEC_CMPGE, ALTIVEC_BUILTIN_VCMPGEFP,
    RS6000_BTI_bool_V4SI, RS6000_BTI_V4SF, RS6000_BTI_V4SF, 0 },
  { ALTIVEC_BUILTIN_VEC_CMPGE, VSX_BUILTIN_XVCMPGEDP,
    RS6000_BTI_bool_V2DI, RS6000_BTI_V2DF, RS6000_BTI_V2DF, 0 },
  { ALTIVEC_BUILTIN_VEC_CMPGT, ALTIVEC_BUILTIN_VCMPGTUB,
    RS6000_BTI_bool_V16QI, RS6000_BTI_unsigned_V16QI, RS6000_BTI_unsigned_V16QI, 0 },
  { ALTIVEC_BUILTIN_VEC_CMPGT, ALTIVEC_BUILTIN_VCMPGTSB,
    RS6000_BTI_bool_V16QI, RS6000_BTI_V16QI, RS6000_BTI_V16QI, 0 },
  { ALTIVEC_BUILTIN_VEC_CMPGT, ALTIVEC_BUILTIN_VCMPGTUH,
    RS6000_BTI_bool_V8HI, RS6000_BTI_unsigned_V8HI, RS6000_BTI_unsigned_V8HI, 0 },
  { ALTIVEC_BUILTIN_VEC_CMPGT, ALTIVEC_BUILTIN_VCMPGTSH,
    RS6000_BTI_bool_V8HI, RS6000_BTI_V8HI, RS6000_BTI_V8HI, 0 },
  { ALTIVEC_BUILTIN_VEC_CMPGT, ALTIVEC_BUILTIN_VCMPGTUW,
    RS6000_BTI_bool_V4SI, RS6000_BTI_unsigned_V4SI, RS6000_BTI_unsigned_V4SI, 0 },
  { ALTIVEC_BUILTIN_VEC_CMPGT, ALTIVEC_BUILTIN_VCMPGTSW,
    RS6000_BTI_bool_V4SI, RS6000_BTI_V4SI, RS6000_BTI_V4SI, 0 },
  { ALTIVEC_BUILTIN_VEC_CMPGT, P8V_BUILTIN_VCMPGTUD,
    RS6000_BTI_bool_V2DI, RS6000_BTI_unsigned_V2DI, RS6000_BTI_unsigned_V2DI, 0 },
  { ALTIVEC_BUILTIN_VEC_CMPGT, P8V_BUILTIN_VCMPGTSD,
    RS6000_BTI_bool_V2DI, RS6000_BTI_V2DI, RS6000_BTI_V2DI, 0 },
  { ALTIVEC_BUILTIN_VEC_CMPGT, ALTIVEC_BUILTIN_VCMPGTFP,
    RS6000_BTI_bool_V4SI, RS6000_BTI_V4SF, RS6000_BTI_V4SF, 0 },
  { ALTIVEC_BUILTIN_VEC_CMPGT, VSX_BUILTIN_XVCMPGTDP,
    RS6000_BTI_bool_V2DI, RS6000_BTI_V2DF, RS6000_BTI_V2DF, 0 },
  { ALTIVEC_BUILTIN_VEC_VCMPGTFP, ALTIVEC_BUILTIN_VCMPGTFP,
    RS6000_BTI_bool_V4SI, RS6000_BTI_V4SF, RS6000_BTI_V4SF, 0 },
  { ALTIVEC_BUILTIN_VEC_VCMPGTSW, ALTIVEC_BUILTIN_VCMPGTSW,
    RS6000_BTI_bool_V4SI, RS6000_BTI_V4SI, RS6000_BTI_V4SI, 0 },
  { ALTIVEC_BUILTIN_VEC_VCMPGTSW, ALTIVEC_BUILTIN_VCMPGTSW,
    RS6000_BTI_bool_V4SI, RS6000_BTI_V4SI, RS6000_BTI_V4SI, 0 },
  { ALTIVEC_BUILTIN_VEC_VCMPGTUW, ALTIVEC_BUILTIN_VCMPGTUW,
    RS6000_BTI_bool_V4SI, RS6000_BTI_unsigned_V4SI, RS6000_BTI_unsigned_V4SI, 0 },
  { ALTIVEC_BUILTIN_VEC_VCMPGTUW, ALTIVEC_BUILTIN_VCMPGTUW,
    RS6000_BTI_bool_V4SI, RS6000_BTI_unsigned_V4SI, RS6000_BTI_unsigned_V4SI, 0 },
  { ALTIVEC_BUILTIN_VEC_VCMPGTSH, ALTIVEC_BUILTIN_VCMPGTSH,
    RS6000_BTI_bool_V8HI, RS6000_BTI_V8HI, RS6000_BTI_V8HI, 0 },
  { ALTIVEC_BUILTIN_VEC_VCMPGTSH, ALTIVEC_BUILTIN_VCMPGTSH,
    RS6000_BTI_bool_V8HI, RS6000_BTI_V8HI, RS6000_BTI_V8HI, 0 },
  { ALTIVEC_BUILTIN_VEC_VCMPGTUH, ALTIVEC_BUILTIN_VCMPGTUH,
    RS6000_BTI_bool_V8HI, RS6000_BTI_unsigned_V8HI, RS6000_BTI_unsigned_V8HI, 0 },
  { ALTIVEC_BUILTIN_VEC_VCMPGTUH, ALTIVEC_BUILTIN_VCMPGTUH,
    RS6000_BTI_bool_V8HI, RS6000_BTI_unsigned_V8HI, RS6000_BTI_unsigned_V8HI, 0 },
  { ALTIVEC_BUILTIN_VEC_VCMPGTSB, ALTIVEC_BUILTIN_VCMPGTSB,
    RS6000_BTI_bool_V16QI, RS6000_BTI_V16QI, RS6000_BTI_V16QI, 0 },
  { ALTIVEC_BUILTIN_VEC_VCMPGTSB, ALTIVEC_BUILTIN_VCMPGTSB,
    RS6000_BTI_bool_V16QI, RS6000_BTI_V16QI, RS6000_BTI_V16QI, 0 },
  { ALTIVEC_BUILTIN_VEC_VCMPGTUB, ALTIVEC_BUILTIN_VCMPGTUB,
    RS6000_BTI_bool_V16QI, RS6000_BTI_unsigned_V16QI, RS6000_BTI_unsigned_V16QI, 0 },
  { ALTIVEC_BUILTIN_VEC_VCMPGTUB, ALTIVEC_BUILTIN_VCMPGTUB,
    RS6000_BTI_bool_V16QI, RS6000_BTI_unsigned_V16QI, RS6000_BTI_unsigned_V16QI, 0 },
  { ALTIVEC_BUILTIN_VEC_CMPLE, ALTIVEC_BUILTIN_VCMPGEFP,
    RS6000_BTI_bool_V4SI, RS6000_BTI_V4SF, RS6000_BTI_V4SF, 0 },
  { ALTIVEC_BUILTIN_VEC_CMPLE, VSX_BUILTIN_XVCMPGEDP,
    RS6000_BTI_bool_V2DI, RS6000_BTI_V2DF, RS6000_BTI_V2DF, 0 },
  { ALTIVEC_BUILTIN_VEC_CMPLT, ALTIVEC_BUILTIN_VCMPGTUB,
    RS6000_BTI_bool_V16QI, RS6000_BTI_unsigned_V16QI, RS6000_BTI_unsigned_V16QI, 0 },
  { ALTIVEC_BUILTIN_VEC_CMPLT, ALTIVEC_BUILTIN_VCMPGTSB,
    RS6000_BTI_bool_V16QI, RS6000_BTI_V16QI, RS6000_BTI_V16QI, 0 },
  { ALTIVEC_BUILTIN_VEC_CMPLT, ALTIVEC_BUILTIN_VCMPGTUH,
    RS6000_BTI_bool_V8HI, RS6000_BTI_unsigned_V8HI, RS6000_BTI_unsigned_V8HI, 0 },
  { ALTIVEC_BUILTIN_VEC_CMPLT, ALTIVEC_BUILTIN_VCMPGTSH,
    RS6000_BTI_bool_V8HI, RS6000_BTI_V8HI, RS6000_BTI_V8HI, 0 },
  { ALTIVEC_BUILTIN_VEC_CMPLT, ALTIVEC_BUILTIN_VCMPGTUW,
    RS6000_BTI_bool_V4SI, RS6000_BTI_unsigned_V4SI, RS6000_BTI_unsigned_V4SI, 0 },
  { ALTIVEC_BUILTIN_VEC_CMPLT, ALTIVEC_BUILTIN_VCMPGTSW,
    RS6000_BTI_bool_V4SI, RS6000_BTI_V4SI, RS6000_BTI_V4SI, 0 },
  { ALTIVEC_BUILTIN_VEC_CMPLT, P8V_BUILTIN_VCMPGTUD,
    RS6000_BTI_bool_V2DI, RS6000_BTI_unsigned_V2DI, RS6000_BTI_unsigned_V2DI, 0 },
  { ALTIVEC_BUILTIN_VEC_CMPLT, P8V_BUILTIN_VCMPGTSD,
    RS6000_BTI_bool_V2DI, RS6000_BTI_V2DI, RS6000_BTI_V2DI, 0 },
  { ALTIVEC_BUILTIN_VEC_CMPLT, ALTIVEC_BUILTIN_VCMPGTFP,
    RS6000_BTI_bool_V4SI, RS6000_BTI_V4SF, RS6000_BTI_V4SF, 0 },
  { ALTIVEC_BUILTIN_VEC_CMPLT, VSX_BUILTIN_XVCMPGTDP,
    RS6000_BTI_bool_V2DI, RS6000_BTI_V2DF, RS6000_BTI_V2DF, 0 },
  { ALTIVEC_BUILTIN_VEC_COPYSIGN, VSX_BUILTIN_CPSGNDP,
    RS6000_BTI_V2DF, RS6000_BTI_V2DF, RS6000_BTI_V2DF, 0 },
  { ALTIVEC_BUILTIN_VEC_COPYSIGN, ALTIVEC_BUILTIN_COPYSIGN_V4SF,
    RS6000_BTI_V4SF, RS6000_BTI_V4SF, RS6000_BTI_V4SF, 0 },
  { ALTIVEC_BUILTIN_VEC_CTF, ALTIVEC_BUILTIN_VCFUX,
    RS6000_BTI_V4SF, RS6000_BTI_unsigned_V4SI, RS6000_BTI_INTSI, 0 },
  { ALTIVEC_BUILTIN_VEC_CTF, ALTIVEC_BUILTIN_VCFSX,
    RS6000_BTI_V4SF, RS6000_BTI_V4SI, RS6000_BTI_INTSI, 0 },
  { ALTIVEC_BUILTIN_VEC_VCFSX, ALTIVEC_BUILTIN_VCFSX,
    RS6000_BTI_V4SF, RS6000_BTI_V4SI, RS6000_BTI_INTSI, 0 },
  { ALTIVEC_BUILTIN_VEC_VCFUX, ALTIVEC_BUILTIN_VCFUX,
    RS6000_BTI_V4SF, RS6000_BTI_unsigned_V4SI, RS6000_BTI_INTSI, 0 },
  { ALTIVEC_BUILTIN_VEC_CTS, ALTIVEC_BUILTIN_VCTSXS,
    RS6000_BTI_V4SI, RS6000_BTI_V4SF, RS6000_BTI_INTSI, 0 },
  { ALTIVEC_BUILTIN_VEC_CTU, ALTIVEC_BUILTIN_VCTUXS,
    RS6000_BTI_unsigned_V4SI, RS6000_BTI_V4SF, RS6000_BTI_INTSI, 0 },
  { VSX_BUILTIN_VEC_DIV, VSX_BUILTIN_XVDIVSP,
    RS6000_BTI_V4SF, RS6000_BTI_V4SF, RS6000_BTI_V4SF, 0 },
  { VSX_BUILTIN_VEC_DIV, VSX_BUILTIN_XVDIVDP,
    RS6000_BTI_V2DF, RS6000_BTI_V2DF, RS6000_BTI_V2DF, 0 },
  { ALTIVEC_BUILTIN_VEC_LD, ALTIVEC_BUILTIN_LVX_V2DF,
    RS6000_BTI_V2DF, RS6000_BTI_INTSI, ~RS6000_BTI_V2DF, 0 },
  { ALTIVEC_BUILTIN_VEC_LD, ALTIVEC_BUILTIN_LVX_V2DI,
    RS6000_BTI_V2DI, RS6000_BTI_INTSI, ~RS6000_BTI_V2DI, 0 },
  { ALTIVEC_BUILTIN_VEC_LD, ALTIVEC_BUILTIN_LVX_V2DI,
    RS6000_BTI_unsigned_V2DI, RS6000_BTI_INTSI,
    ~RS6000_BTI_unsigned_V2DI, 0 },
  { ALTIVEC_BUILTIN_VEC_LD, ALTIVEC_BUILTIN_LVX_V2DI,
    RS6000_BTI_bool_V2DI, RS6000_BTI_INTSI, ~RS6000_BTI_bool_V2DI, 0 },
  { ALTIVEC_BUILTIN_VEC_LD, ALTIVEC_BUILTIN_LVX_V4SF,
    RS6000_BTI_V4SF, RS6000_BTI_INTSI, ~RS6000_BTI_V4SF, 0 },
  { ALTIVEC_BUILTIN_VEC_LD, ALTIVEC_BUILTIN_LVX_V4SF,
    RS6000_BTI_V4SF, RS6000_BTI_INTSI, ~RS6000_BTI_float, 0 },
  { ALTIVEC_BUILTIN_VEC_LD, ALTIVEC_BUILTIN_LVX_V4SI,
    RS6000_BTI_bool_V4SI, RS6000_BTI_INTSI, ~RS6000_BTI_bool_V4SI, 0 },
  { ALTIVEC_BUILTIN_VEC_LD, ALTIVEC_BUILTIN_LVX_V4SI,
    RS6000_BTI_V4SI, RS6000_BTI_INTSI, ~RS6000_BTI_V4SI, 0 },
  { ALTIVEC_BUILTIN_VEC_LD, ALTIVEC_BUILTIN_LVX_V4SI,
    RS6000_BTI_V4SI, RS6000_BTI_INTSI, ~RS6000_BTI_INTSI, 0 },
  { ALTIVEC_BUILTIN_VEC_LD, ALTIVEC_BUILTIN_LVX_V4SI,
    RS6000_BTI_V4SI, RS6000_BTI_INTSI, ~RS6000_BTI_long, 0 },
  { ALTIVEC_BUILTIN_VEC_LD, ALTIVEC_BUILTIN_LVX_V4SI,
    RS6000_BTI_unsigned_V4SI, RS6000_BTI_INTSI, ~RS6000_BTI_unsigned_V4SI, 0 },
  { ALTIVEC_BUILTIN_VEC_LD, ALTIVEC_BUILTIN_LVX_V4SI,
    RS6000_BTI_unsigned_V4SI, RS6000_BTI_INTSI, ~RS6000_BTI_UINTSI, 0 },
  { ALTIVEC_BUILTIN_VEC_LD, ALTIVEC_BUILTIN_LVX_V4SI,
    RS6000_BTI_unsigned_V4SI, RS6000_BTI_INTSI, ~RS6000_BTI_unsigned_long, 0 },
  { ALTIVEC_BUILTIN_VEC_LD, ALTIVEC_BUILTIN_LVX_V8HI,
    RS6000_BTI_bool_V8HI, RS6000_BTI_INTSI, ~RS6000_BTI_bool_V8HI, 0 },
  { ALTIVEC_BUILTIN_VEC_LD, ALTIVEC_BUILTIN_LVX_V8HI,
    RS6000_BTI_pixel_V8HI, RS6000_BTI_INTSI, ~RS6000_BTI_pixel_V8HI, 0 },
  { ALTIVEC_BUILTIN_VEC_LD, ALTIVEC_BUILTIN_LVX_V8HI,
    RS6000_BTI_V8HI, RS6000_BTI_INTSI, ~RS6000_BTI_V8HI, 0 },
  { ALTIVEC_BUILTIN_VEC_LD, ALTIVEC_BUILTIN_LVX_V8HI,
    RS6000_BTI_V8HI, RS6000_BTI_INTSI, ~RS6000_BTI_INTHI, 0 },
  { ALTIVEC_BUILTIN_VEC_LD, ALTIVEC_BUILTIN_LVX_V8HI,
    RS6000_BTI_unsigned_V8HI, RS6000_BTI_INTSI, ~RS6000_BTI_unsigned_V8HI, 0 },
  { ALTIVEC_BUILTIN_VEC_LD, ALTIVEC_BUILTIN_LVX_V8HI,
    RS6000_BTI_unsigned_V8HI, RS6000_BTI_INTSI, ~RS6000_BTI_UINTHI, 0 },
  { ALTIVEC_BUILTIN_VEC_LD, ALTIVEC_BUILTIN_LVX_V16QI,
    RS6000_BTI_bool_V16QI, RS6000_BTI_INTSI, ~RS6000_BTI_bool_V16QI, 0 },
  { ALTIVEC_BUILTIN_VEC_LD, ALTIVEC_BUILTIN_LVX_V16QI,
    RS6000_BTI_V16QI, RS6000_BTI_INTSI, ~RS6000_BTI_V16QI, 0 },
  { ALTIVEC_BUILTIN_VEC_LD, ALTIVEC_BUILTIN_LVX_V16QI,
    RS6000_BTI_V16QI, RS6000_BTI_INTSI, ~RS6000_BTI_INTQI, 0 },
  { ALTIVEC_BUILTIN_VEC_LD, ALTIVEC_BUILTIN_LVX_V16QI,
    RS6000_BTI_unsigned_V16QI, RS6000_BTI_INTSI, ~RS6000_BTI_unsigned_V16QI, 0 },
  { ALTIVEC_BUILTIN_VEC_LD, ALTIVEC_BUILTIN_LVX_V16QI,
    RS6000_BTI_unsigned_V16QI, RS6000_BTI_INTSI, ~RS6000_BTI_UINTQI, 0 },
  { ALTIVEC_BUILTIN_VEC_LDE, ALTIVEC_BUILTIN_LVEBX,
    RS6000_BTI_V16QI, RS6000_BTI_INTSI, ~RS6000_BTI_INTQI, 0 },
  { ALTIVEC_BUILTIN_VEC_LDE, ALTIVEC_BUILTIN_LVEBX,
    RS6000_BTI_unsigned_V16QI, RS6000_BTI_INTSI, ~RS6000_BTI_UINTQI, 0 },
  { ALTIVEC_BUILTIN_VEC_LDE, ALTIVEC_BUILTIN_LVEHX,
    RS6000_BTI_V8HI, RS6000_BTI_INTSI, ~RS6000_BTI_INTHI, 0 },
  { ALTIVEC_BUILTIN_VEC_LDE, ALTIVEC_BUILTIN_LVEHX,
    RS6000_BTI_unsigned_V8HI, RS6000_BTI_INTSI, ~RS6000_BTI_UINTHI, 0 },
  { ALTIVEC_BUILTIN_VEC_LDE, ALTIVEC_BUILTIN_LVEWX,
    RS6000_BTI_V4SF, RS6000_BTI_INTSI, ~RS6000_BTI_float, 0 },
  { ALTIVEC_BUILTIN_VEC_LDE, ALTIVEC_BUILTIN_LVEWX,
    RS6000_BTI_V4SI, RS6000_BTI_INTSI, ~RS6000_BTI_INTSI, 0 },
  { ALTIVEC_BUILTIN_VEC_LDE, ALTIVEC_BUILTIN_LVEWX,
    RS6000_BTI_unsigned_V4SI, RS6000_BTI_INTSI, ~RS6000_BTI_UINTSI, 0 },
  { ALTIVEC_BUILTIN_VEC_LDE, ALTIVEC_BUILTIN_LVEWX,
    RS6000_BTI_V4SI, RS6000_BTI_INTSI, ~RS6000_BTI_long, 0 },
  { ALTIVEC_BUILTIN_VEC_LDE, ALTIVEC_BUILTIN_LVEWX,
    RS6000_BTI_unsigned_V4SI, RS6000_BTI_INTSI, ~RS6000_BTI_unsigned_long, 0 },
  { ALTIVEC_BUILTIN_VEC_LVEWX, ALTIVEC_BUILTIN_LVEWX,
    RS6000_BTI_V4SF, RS6000_BTI_INTSI, ~RS6000_BTI_float, 0 },
  { ALTIVEC_BUILTIN_VEC_LVEWX, ALTIVEC_BUILTIN_LVEWX,
    RS6000_BTI_V4SI, RS6000_BTI_INTSI, ~RS6000_BTI_INTSI, 0 },
  { ALTIVEC_BUILTIN_VEC_LVEWX, ALTIVEC_BUILTIN_LVEWX,
    RS6000_BTI_unsigned_V4SI, RS6000_BTI_INTSI, ~RS6000_BTI_UINTSI, 0 },
  { ALTIVEC_BUILTIN_VEC_LVEWX, ALTIVEC_BUILTIN_LVEWX,
    RS6000_BTI_V4SI, RS6000_BTI_INTSI, ~RS6000_BTI_long, 0 },
  { ALTIVEC_BUILTIN_VEC_LVEWX, ALTIVEC_BUILTIN_LVEWX,
    RS6000_BTI_unsigned_V4SI, RS6000_BTI_INTSI, ~RS6000_BTI_unsigned_long, 0 },
  { ALTIVEC_BUILTIN_VEC_LVEHX, ALTIVEC_BUILTIN_LVEHX,
    RS6000_BTI_V8HI, RS6000_BTI_INTSI, ~RS6000_BTI_INTHI, 0 },
  { ALTIVEC_BUILTIN_VEC_LVEHX, ALTIVEC_BUILTIN_LVEHX,
    RS6000_BTI_unsigned_V8HI, RS6000_BTI_INTSI, ~RS6000_BTI_UINTHI, 0 },
  { ALTIVEC_BUILTIN_VEC_LVEBX, ALTIVEC_BUILTIN_LVEBX,
    RS6000_BTI_V16QI, RS6000_BTI_INTSI, ~RS6000_BTI_INTQI, 0 },
  { ALTIVEC_BUILTIN_VEC_LVEBX, ALTIVEC_BUILTIN_LVEBX,
    RS6000_BTI_unsigned_V16QI, RS6000_BTI_INTSI, ~RS6000_BTI_UINTQI, 0 },
  { ALTIVEC_BUILTIN_VEC_LDL, ALTIVEC_BUILTIN_LVXL_V4SF,
    RS6000_BTI_V4SF, RS6000_BTI_INTSI, ~RS6000_BTI_V4SF, 0 },
  { ALTIVEC_BUILTIN_VEC_LDL, ALTIVEC_BUILTIN_LVXL_V4SF,
    RS6000_BTI_V4SF, RS6000_BTI_INTSI, ~RS6000_BTI_float, 0 },
  { ALTIVEC_BUILTIN_VEC_LDL, ALTIVEC_BUILTIN_LVXL_V4SI,
    RS6000_BTI_bool_V4SI, RS6000_BTI_INTSI, ~RS6000_BTI_bool_V4SI, 0 },
  { ALTIVEC_BUILTIN_VEC_LDL, ALTIVEC_BUILTIN_LVXL_V4SI,
    RS6000_BTI_V4SI, RS6000_BTI_INTSI, ~RS6000_BTI_V4SI, 0 },
  { ALTIVEC_BUILTIN_VEC_LDL, ALTIVEC_BUILTIN_LVXL_V4SI,
    RS6000_BTI_V4SI, RS6000_BTI_INTSI, ~RS6000_BTI_INTSI, 0 },
  { ALTIVEC_BUILTIN_VEC_LDL, ALTIVEC_BUILTIN_LVXL_V4SI,
    RS6000_BTI_V4SI, RS6000_BTI_INTSI, ~RS6000_BTI_long, 0 },
  { ALTIVEC_BUILTIN_VEC_LDL, ALTIVEC_BUILTIN_LVXL_V4SI,
    RS6000_BTI_unsigned_V4SI, RS6000_BTI_INTSI, ~RS6000_BTI_unsigned_V4SI, 0 },
  { ALTIVEC_BUILTIN_VEC_LDL, ALTIVEC_BUILTIN_LVXL_V4SI,
    RS6000_BTI_unsigned_V4SI, RS6000_BTI_INTSI, ~RS6000_BTI_UINTSI, 0 },
  { ALTIVEC_BUILTIN_VEC_LDL, ALTIVEC_BUILTIN_LVXL_V4SI,
    RS6000_BTI_unsigned_V4SI, RS6000_BTI_INTSI, ~RS6000_BTI_unsigned_long, 0 },
  { ALTIVEC_BUILTIN_VEC_LDL, ALTIVEC_BUILTIN_LVXL_V8HI,
    RS6000_BTI_bool_V8HI, RS6000_BTI_INTSI, ~RS6000_BTI_bool_V8HI, 0 },
  { ALTIVEC_BUILTIN_VEC_LDL, ALTIVEC_BUILTIN_LVXL_V8HI,
    RS6000_BTI_pixel_V8HI, RS6000_BTI_INTSI, ~RS6000_BTI_pixel_V8HI, 0 },
  { ALTIVEC_BUILTIN_VEC_LDL, ALTIVEC_BUILTIN_LVXL_V8HI,
    RS6000_BTI_V8HI, RS6000_BTI_INTSI, ~RS6000_BTI_V8HI, 0 },
  { ALTIVEC_BUILTIN_VEC_LDL, ALTIVEC_BUILTIN_LVXL_V8HI,
    RS6000_BTI_V8HI, RS6000_BTI_INTSI, ~RS6000_BTI_INTHI, 0 },
  { ALTIVEC_BUILTIN_VEC_LDL, ALTIVEC_BUILTIN_LVXL_V8HI,
    RS6000_BTI_unsigned_V8HI, RS6000_BTI_INTSI, ~RS6000_BTI_unsigned_V8HI, 0 },
  { ALTIVEC_BUILTIN_VEC_LDL, ALTIVEC_BUILTIN_LVXL_V8HI,
    RS6000_BTI_unsigned_V8HI, RS6000_BTI_INTSI, ~RS6000_BTI_UINTHI, 0 },
  { ALTIVEC_BUILTIN_VEC_LDL, ALTIVEC_BUILTIN_LVXL_V16QI,
    RS6000_BTI_bool_V16QI, RS6000_BTI_INTSI, ~RS6000_BTI_bool_V16QI, 0 },
  { ALTIVEC_BUILTIN_VEC_LDL, ALTIVEC_BUILTIN_LVXL_V16QI,
    RS6000_BTI_V16QI, RS6000_BTI_INTSI, ~RS6000_BTI_V16QI, 0 },
  { ALTIVEC_BUILTIN_VEC_LDL, ALTIVEC_BUILTIN_LVXL_V16QI,
    RS6000_BTI_V16QI, RS6000_BTI_INTSI, ~RS6000_BTI_INTQI, 0 },
  { ALTIVEC_BUILTIN_VEC_LDL, ALTIVEC_BUILTIN_LVXL_V16QI,
    RS6000_BTI_unsigned_V16QI, RS6000_BTI_INTSI,
    ~RS6000_BTI_unsigned_V16QI, 0 },
  { ALTIVEC_BUILTIN_VEC_LDL, ALTIVEC_BUILTIN_LVXL_V16QI,
    RS6000_BTI_unsigned_V16QI, RS6000_BTI_INTSI, ~RS6000_BTI_UINTQI, 0 },
  { ALTIVEC_BUILTIN_VEC_LDL, ALTIVEC_BUILTIN_LVXL_V2DF,
    RS6000_BTI_V2DF, RS6000_BTI_INTSI, ~RS6000_BTI_V2DF, 0 },
  { ALTIVEC_BUILTIN_VEC_LDL, ALTIVEC_BUILTIN_LVXL_V2DI,
    RS6000_BTI_V2DI, RS6000_BTI_INTSI, ~RS6000_BTI_V2DI, 0 },
  { ALTIVEC_BUILTIN_VEC_LDL, ALTIVEC_BUILTIN_LVXL_V2DI,
    RS6000_BTI_unsigned_V2DI, RS6000_BTI_INTSI,
    ~RS6000_BTI_unsigned_V2DI, 0 },
  { ALTIVEC_BUILTIN_VEC_LDL, ALTIVEC_BUILTIN_LVXL_V2DI,
    RS6000_BTI_bool_V2DI, RS6000_BTI_INTSI, ~RS6000_BTI_bool_V2DI, 0 },
  { ALTIVEC_BUILTIN_VEC_LVSL, ALTIVEC_BUILTIN_LVSL,
    RS6000_BTI_unsigned_V16QI, RS6000_BTI_INTSI, ~RS6000_BTI_UINTQI, 0 },
  { ALTIVEC_BUILTIN_VEC_LVSL, ALTIVEC_BUILTIN_LVSL,
    RS6000_BTI_unsigned_V16QI, RS6000_BTI_INTSI, ~RS6000_BTI_INTQI, 0 },
  { ALTIVEC_BUILTIN_VEC_LVSL, ALTIVEC_BUILTIN_LVSL,
    RS6000_BTI_unsigned_V16QI, RS6000_BTI_INTSI, ~RS6000_BTI_UINTHI, 0 },
  { ALTIVEC_BUILTIN_VEC_LVSL, ALTIVEC_BUILTIN_LVSL,
    RS6000_BTI_unsigned_V16QI, RS6000_BTI_INTSI, ~RS6000_BTI_INTHI, 0 },
  { ALTIVEC_BUILTIN_VEC_LVSL, ALTIVEC_BUILTIN_LVSL,
    RS6000_BTI_unsigned_V16QI, RS6000_BTI_INTSI, ~RS6000_BTI_UINTSI, 0 },
  { ALTIVEC_BUILTIN_VEC_LVSL, ALTIVEC_BUILTIN_LVSL,
    RS6000_BTI_unsigned_V16QI, RS6000_BTI_INTSI, ~RS6000_BTI_INTSI, 0 },
  { ALTIVEC_BUILTIN_VEC_LVSL, ALTIVEC_BUILTIN_LVSL,
    RS6000_BTI_unsigned_V16QI, RS6000_BTI_INTSI, ~RS6000_BTI_unsigned_long, 0 },
  { ALTIVEC_BUILTIN_VEC_LVSL, ALTIVEC_BUILTIN_LVSL,
    RS6000_BTI_unsigned_V16QI, RS6000_BTI_INTSI, ~RS6000_BTI_long, 0 },
  { ALTIVEC_BUILTIN_VEC_LVSL, ALTIVEC_BUILTIN_LVSL,
    RS6000_BTI_unsigned_V16QI, RS6000_BTI_INTSI, ~RS6000_BTI_float, 0 },
  { ALTIVEC_BUILTIN_VEC_LVSL, ALTIVEC_BUILTIN_LVSL,
    RS6000_BTI_unsigned_V16QI, RS6000_BTI_INTSI, ~RS6000_BTI_double, 0 },
  { ALTIVEC_BUILTIN_VEC_LVSL, ALTIVEC_BUILTIN_LVSL,
    RS6000_BTI_unsigned_V16QI, RS6000_BTI_INTSI, ~RS6000_BTI_UINTDI, 0 },
  { ALTIVEC_BUILTIN_VEC_LVSL, ALTIVEC_BUILTIN_LVSL,
    RS6000_BTI_unsigned_V16QI, RS6000_BTI_INTSI, ~RS6000_BTI_INTDI, 0 },
  { ALTIVEC_BUILTIN_VEC_LVSL, ALTIVEC_BUILTIN_LVSL,
    RS6000_BTI_unsigned_V16QI, RS6000_BTI_INTSI, ~RS6000_BTI_long_long, 0 },
  { ALTIVEC_BUILTIN_VEC_LVSL, ALTIVEC_BUILTIN_LVSL,
    RS6000_BTI_unsigned_V16QI, RS6000_BTI_INTSI,
    ~RS6000_BTI_unsigned_long_long, 0 },
  { ALTIVEC_BUILTIN_VEC_LVSR, ALTIVEC_BUILTIN_LVSR,
    RS6000_BTI_unsigned_V16QI, RS6000_BTI_INTSI, ~RS6000_BTI_UINTQI, 0 },
  { ALTIVEC_BUILTIN_VEC_LVSR, ALTIVEC_BUILTIN_LVSR,
    RS6000_BTI_unsigned_V16QI, RS6000_BTI_INTSI, ~RS6000_BTI_INTQI, 0 },
  { ALTIVEC_BUILTIN_VEC_LVSR, ALTIVEC_BUILTIN_LVSR,
    RS6000_BTI_unsigned_V16QI, RS6000_BTI_INTSI, ~RS6000_BTI_UINTHI, 0 },
  { ALTIVEC_BUILTIN_VEC_LVSR, ALTIVEC_BUILTIN_LVSR,
    RS6000_BTI_unsigned_V16QI, RS6000_BTI_INTSI, ~RS6000_BTI_INTHI, 0 },
  { ALTIVEC_BUILTIN_VEC_LVSR, ALTIVEC_BUILTIN_LVSR,
    RS6000_BTI_unsigned_V16QI, RS6000_BTI_INTSI, ~RS6000_BTI_UINTSI, 0 },
  { ALTIVEC_BUILTIN_VEC_LVSR, ALTIVEC_BUILTIN_LVSR,
    RS6000_BTI_unsigned_V16QI, RS6000_BTI_INTSI, ~RS6000_BTI_INTSI, 0 },
  { ALTIVEC_BUILTIN_VEC_LVSR, ALTIVEC_BUILTIN_LVSR,
    RS6000_BTI_unsigned_V16QI, RS6000_BTI_INTSI, ~RS6000_BTI_unsigned_long, 0 },
  { ALTIVEC_BUILTIN_VEC_LVSR, ALTIVEC_BUILTIN_LVSR,
    RS6000_BTI_unsigned_V16QI, RS6000_BTI_INTSI, ~RS6000_BTI_long, 0 },
  { ALTIVEC_BUILTIN_VEC_LVSR, ALTIVEC_BUILTIN_LVSR,
    RS6000_BTI_unsigned_V16QI, RS6000_BTI_INTSI, ~RS6000_BTI_float, 0 },
  { ALTIVEC_BUILTIN_VEC_LVSR, ALTIVEC_BUILTIN_LVSR,
    RS6000_BTI_unsigned_V16QI, RS6000_BTI_INTSI, ~RS6000_BTI_double, 0 },
  { ALTIVEC_BUILTIN_VEC_LVSR, ALTIVEC_BUILTIN_LVSR,
    RS6000_BTI_unsigned_V16QI, RS6000_BTI_INTSI, ~RS6000_BTI_UINTDI, 0 },
  { ALTIVEC_BUILTIN_VEC_LVSR, ALTIVEC_BUILTIN_LVSR,
    RS6000_BTI_unsigned_V16QI, RS6000_BTI_INTSI, ~RS6000_BTI_INTDI, 0 },
  { ALTIVEC_BUILTIN_VEC_LVSR, ALTIVEC_BUILTIN_LVSR,
    RS6000_BTI_unsigned_V16QI, RS6000_BTI_INTSI, ~RS6000_BTI_long_long, 0 },
  { ALTIVEC_BUILTIN_VEC_LVSR, ALTIVEC_BUILTIN_LVSR,
    RS6000_BTI_unsigned_V16QI, RS6000_BTI_INTSI,
    ~RS6000_BTI_unsigned_long_long, 0 },
  { ALTIVEC_BUILTIN_VEC_LVLX, ALTIVEC_BUILTIN_LVLX,
    RS6000_BTI_V4SF, RS6000_BTI_INTSI, ~RS6000_BTI_V4SF, 0 },
  { ALTIVEC_BUILTIN_VEC_LVLX, ALTIVEC_BUILTIN_LVLX,
    RS6000_BTI_V4SF, RS6000_BTI_INTSI, ~RS6000_BTI_float, 0 },
  { ALTIVEC_BUILTIN_VEC_LVLX, ALTIVEC_BUILTIN_LVLX,
    RS6000_BTI_bool_V4SI, RS6000_BTI_INTSI, ~RS6000_BTI_bool_V4SI, 0 },
  { ALTIVEC_BUILTIN_VEC_LVLX, ALTIVEC_BUILTIN_LVLX,
    RS6000_BTI_V4SI, RS6000_BTI_INTSI, ~RS6000_BTI_V4SI, 0 },
  { ALTIVEC_BUILTIN_VEC_LVLX, ALTIVEC_BUILTIN_LVLX,
    RS6000_BTI_V4SI, RS6000_BTI_INTSI, ~RS6000_BTI_INTSI, 0 },
  { ALTIVEC_BUILTIN_VEC_LVLX, ALTIVEC_BUILTIN_LVLX,
    RS6000_BTI_unsigned_V4SI, RS6000_BTI_INTSI, ~RS6000_BTI_unsigned_V4SI, 0 },
  { ALTIVEC_BUILTIN_VEC_LVLX, ALTIVEC_BUILTIN_LVLX,
    RS6000_BTI_unsigned_V4SI, RS6000_BTI_INTSI, ~RS6000_BTI_UINTSI, 0 },
  { ALTIVEC_BUILTIN_VEC_LVLX, ALTIVEC_BUILTIN_LVLX,
    RS6000_BTI_bool_V8HI, RS6000_BTI_INTSI, ~RS6000_BTI_bool_V8HI, 0 },
  { ALTIVEC_BUILTIN_VEC_LVLX, ALTIVEC_BUILTIN_LVLX,
    RS6000_BTI_pixel_V8HI, RS6000_BTI_INTSI, ~RS6000_BTI_pixel_V8HI, 0 },
  { ALTIVEC_BUILTIN_VEC_LVLX, ALTIVEC_BUILTIN_LVLX,
    RS6000_BTI_V8HI, RS6000_BTI_INTSI, ~RS6000_BTI_V8HI, 0 },
  { ALTIVEC_BUILTIN_VEC_LVLX, ALTIVEC_BUILTIN_LVLX,
    RS6000_BTI_V8HI, RS6000_BTI_INTSI, ~RS6000_BTI_INTHI, 0 },
  { ALTIVEC_BUILTIN_VEC_LVLX, ALTIVEC_BUILTIN_LVLX,
    RS6000_BTI_unsigned_V8HI, RS6000_BTI_INTSI, ~RS6000_BTI_unsigned_V8HI, 0 },
  { ALTIVEC_BUILTIN_VEC_LVLX, ALTIVEC_BUILTIN_LVLX,
    RS6000_BTI_unsigned_V8HI, RS6000_BTI_INTSI, ~RS6000_BTI_UINTHI, 0 },
  { ALTIVEC_BUILTIN_VEC_LVLX, ALTIVEC_BUILTIN_LVLX,
    RS6000_BTI_bool_V16QI, RS6000_BTI_INTSI, ~RS6000_BTI_bool_V16QI, 0 },
  { ALTIVEC_BUILTIN_VEC_LVLX, ALTIVEC_BUILTIN_LVLX,
    RS6000_BTI_V16QI, RS6000_BTI_INTSI, ~RS6000_BTI_V16QI, 0 },
  { ALTIVEC_BUILTIN_VEC_LVLX, ALTIVEC_BUILTIN_LVLX,
    RS6000_BTI_V16QI, RS6000_BTI_INTSI, ~RS6000_BTI_INTQI, 0 },
  { ALTIVEC_BUILTIN_VEC_LVLX, ALTIVEC_BUILTIN_LVLX,
    RS6000_BTI_unsigned_V16QI, RS6000_BTI_INTSI, ~RS6000_BTI_unsigned_V16QI, 0 },
  { ALTIVEC_BUILTIN_VEC_LVLX, ALTIVEC_BUILTIN_LVLX,
    RS6000_BTI_unsigned_V16QI, RS6000_BTI_INTSI, ~RS6000_BTI_UINTQI, 0 },
  { ALTIVEC_BUILTIN_VEC_LVLXL, ALTIVEC_BUILTIN_LVLXL,
    RS6000_BTI_V4SF, RS6000_BTI_INTSI, ~RS6000_BTI_V4SF, 0 },
  { ALTIVEC_BUILTIN_VEC_LVLXL, ALTIVEC_BUILTIN_LVLXL,
    RS6000_BTI_V4SF, RS6000_BTI_INTSI, ~RS6000_BTI_float, 0 },
  { ALTIVEC_BUILTIN_VEC_LVLXL, ALTIVEC_BUILTIN_LVLXL,
    RS6000_BTI_bool_V4SI, RS6000_BTI_INTSI, ~RS6000_BTI_bool_V4SI, 0 },
  { ALTIVEC_BUILTIN_VEC_LVLXL, ALTIVEC_BUILTIN_LVLXL,
    RS6000_BTI_V4SI, RS6000_BTI_INTSI, ~RS6000_BTI_V4SI, 0 },
  { ALTIVEC_BUILTIN_VEC_LVLXL, ALTIVEC_BUILTIN_LVLXL,
    RS6000_BTI_V4SI, RS6000_BTI_INTSI, ~RS6000_BTI_INTSI, 0 },
  { ALTIVEC_BUILTIN_VEC_LVLXL, ALTIVEC_BUILTIN_LVLXL,
    RS6000_BTI_unsigned_V4SI, RS6000_BTI_INTSI, ~RS6000_BTI_unsigned_V4SI, 0 },
  { ALTIVEC_BUILTIN_VEC_LVLXL, ALTIVEC_BUILTIN_LVLXL,
    RS6000_BTI_unsigned_V4SI, RS6000_BTI_INTSI, ~RS6000_BTI_UINTSI, 0 },
  { ALTIVEC_BUILTIN_VEC_LVLXL, ALTIVEC_BUILTIN_LVLXL,
    RS6000_BTI_bool_V8HI, RS6000_BTI_INTSI, ~RS6000_BTI_bool_V8HI, 0 },
  { ALTIVEC_BUILTIN_VEC_LVLXL, ALTIVEC_BUILTIN_LVLXL,
    RS6000_BTI_pixel_V8HI, RS6000_BTI_INTSI, ~RS6000_BTI_pixel_V8HI, 0 },
  { ALTIVEC_BUILTIN_VEC_LVLXL, ALTIVEC_BUILTIN_LVLXL,
    RS6000_BTI_V8HI, RS6000_BTI_INTSI, ~RS6000_BTI_V8HI, 0 },
  { ALTIVEC_BUILTIN_VEC_LVLXL, ALTIVEC_BUILTIN_LVLXL,
    RS6000_BTI_V8HI, RS6000_BTI_INTSI, ~RS6000_BTI_INTHI, 0 },
  { ALTIVEC_BUILTIN_VEC_LVLXL, ALTIVEC_BUILTIN_LVLXL,
    RS6000_BTI_unsigned_V8HI, RS6000_BTI_INTSI, ~RS6000_BTI_unsigned_V8HI, 0 },
  { ALTIVEC_BUILTIN_VEC_LVLXL, ALTIVEC_BUILTIN_LVLXL,
    RS6000_BTI_unsigned_V8HI, RS6000_BTI_INTSI, ~RS6000_BTI_UINTHI, 0 },
  { ALTIVEC_BUILTIN_VEC_LVLXL, ALTIVEC_BUILTIN_LVLXL,
    RS6000_BTI_bool_V16QI, RS6000_BTI_INTSI, ~RS6000_BTI_bool_V16QI, 0 },
  { ALTIVEC_BUILTIN_VEC_LVLXL, ALTIVEC_BUILTIN_LVLXL,
    RS6000_BTI_V16QI, RS6000_BTI_INTSI, ~RS6000_BTI_V16QI, 0 },
  { ALTIVEC_BUILTIN_VEC_LVLXL, ALTIVEC_BUILTIN_LVLXL,
    RS6000_BTI_V16QI, RS6000_BTI_INTSI, ~RS6000_BTI_INTQI, 0 },
  { ALTIVEC_BUILTIN_VEC_LVLXL, ALTIVEC_BUILTIN_LVLXL,
    RS6000_BTI_unsigned_V16QI, RS6000_BTI_INTSI, ~RS6000_BTI_unsigned_V16QI, 0 },
  { ALTIVEC_BUILTIN_VEC_LVLXL, ALTIVEC_BUILTIN_LVLXL,
    RS6000_BTI_unsigned_V16QI, RS6000_BTI_INTSI, ~RS6000_BTI_UINTQI, 0 },
  { ALTIVEC_BUILTIN_VEC_LVRX, ALTIVEC_BUILTIN_LVRX,
    RS6000_BTI_V4SF, RS6000_BTI_INTSI, ~RS6000_BTI_V4SF, 0 },
  { ALTIVEC_BUILTIN_VEC_LVRX, ALTIVEC_BUILTIN_LVRX,
    RS6000_BTI_V4SF, RS6000_BTI_INTSI, ~RS6000_BTI_float, 0 },
  { ALTIVEC_BUILTIN_VEC_LVRX, ALTIVEC_BUILTIN_LVRX,
    RS6000_BTI_bool_V4SI, RS6000_BTI_INTSI, ~RS6000_BTI_bool_V4SI, 0 },
  { ALTIVEC_BUILTIN_VEC_LVRX, ALTIVEC_BUILTIN_LVRX,
    RS6000_BTI_V4SI, RS6000_BTI_INTSI, ~RS6000_BTI_V4SI, 0 },
  { ALTIVEC_BUILTIN_VEC_LVRX, ALTIVEC_BUILTIN_LVRX,
    RS6000_BTI_V4SI, RS6000_BTI_INTSI, ~RS6000_BTI_INTSI, 0 },
  { ALTIVEC_BUILTIN_VEC_LVRX, ALTIVEC_BUILTIN_LVRX,
    RS6000_BTI_unsigned_V4SI, RS6000_BTI_INTSI, ~RS6000_BTI_unsigned_V4SI, 0 },
  { ALTIVEC_BUILTIN_VEC_LVRX, ALTIVEC_BUILTIN_LVRX,
    RS6000_BTI_unsigned_V4SI, RS6000_BTI_INTSI, ~RS6000_BTI_UINTSI, 0 },
  { ALTIVEC_BUILTIN_VEC_LVRX, ALTIVEC_BUILTIN_LVRX,
    RS6000_BTI_bool_V8HI, RS6000_BTI_INTSI, ~RS6000_BTI_bool_V8HI, 0 },
  { ALTIVEC_BUILTIN_VEC_LVRX, ALTIVEC_BUILTIN_LVRX,
    RS6000_BTI_pixel_V8HI, RS6000_BTI_INTSI, ~RS6000_BTI_pixel_V8HI, 0 },
  { ALTIVEC_BUILTIN_VEC_LVRX, ALTIVEC_BUILTIN_LVRX,
    RS6000_BTI_V8HI, RS6000_BTI_INTSI, ~RS6000_BTI_V8HI, 0 },
  { ALTIVEC_BUILTIN_VEC_LVRX, ALTIVEC_BUILTIN_LVRX,
    RS6000_BTI_V8HI, RS6000_BTI_INTSI, ~RS6000_BTI_INTHI, 0 },
  { ALTIVEC_BUILTIN_VEC_LVRX, ALTIVEC_BUILTIN_LVRX,
    RS6000_BTI_unsigned_V8HI, RS6000_BTI_INTSI, ~RS6000_BTI_unsigned_V8HI, 0 },
  { ALTIVEC_BUILTIN_VEC_LVRX, ALTIVEC_BUILTIN_LVRX,
    RS6000_BTI_unsigned_V8HI, RS6000_BTI_INTSI, ~RS6000_BTI_UINTHI, 0 },
  { ALTIVEC_BUILTIN_VEC_LVRX, ALTIVEC_BUILTIN_LVRX,
    RS6000_BTI_bool_V16QI, RS6000_BTI_INTSI, ~RS6000_BTI_bool_V16QI, 0 },
  { ALTIVEC_BUILTIN_VEC_LVRX, ALTIVEC_BUILTIN_LVRX,
    RS6000_BTI_V16QI, RS6000_BTI_INTSI, ~RS6000_BTI_V16QI, 0 },
  { ALTIVEC_BUILTIN_VEC_LVRX, ALTIVEC_BUILTIN_LVRX,
    RS6000_BTI_V16QI, RS6000_BTI_INTSI, ~RS6000_BTI_INTQI, 0 },
  { ALTIVEC_BUILTIN_VEC_LVRX, ALTIVEC_BUILTIN_LVRX,
    RS6000_BTI_unsigned_V16QI, RS6000_BTI_INTSI, ~RS6000_BTI_unsigned_V16QI, 0 },
  { ALTIVEC_BUILTIN_VEC_LVRX, ALTIVEC_BUILTIN_LVRX,
    RS6000_BTI_unsigned_V16QI, RS6000_BTI_INTSI, ~RS6000_BTI_UINTQI, 0 },
  { ALTIVEC_BUILTIN_VEC_LVRXL, ALTIVEC_BUILTIN_LVRXL,
    RS6000_BTI_V4SF, RS6000_BTI_INTSI, ~RS6000_BTI_V4SF, 0 },
  { ALTIVEC_BUILTIN_VEC_LVRXL, ALTIVEC_BUILTIN_LVRXL,
    RS6000_BTI_V4SF, RS6000_BTI_INTSI, ~RS6000_BTI_float, 0 },
  { ALTIVEC_BUILTIN_VEC_LVRXL, ALTIVEC_BUILTIN_LVRXL,
    RS6000_BTI_bool_V4SI, RS6000_BTI_INTSI, ~RS6000_BTI_bool_V4SI, 0 },
  { ALTIVEC_BUILTIN_VEC_LVRXL, ALTIVEC_BUILTIN_LVRXL,
    RS6000_BTI_V4SI, RS6000_BTI_INTSI, ~RS6000_BTI_V4SI, 0 },
  { ALTIVEC_BUILTIN_VEC_LVRXL, ALTIVEC_BUILTIN_LVRXL,
    RS6000_BTI_V4SI, RS6000_BTI_INTSI, ~RS6000_BTI_INTSI, 0 },
  { ALTIVEC_BUILTIN_VEC_LVRXL, ALTIVEC_BUILTIN_LVRXL,
    RS6000_BTI_unsigned_V4SI, RS6000_BTI_INTSI, ~RS6000_BTI_unsigned_V4SI, 0 },
  { ALTIVEC_BUILTIN_VEC_LVRXL, ALTIVEC_BUILTIN_LVRXL,
    RS6000_BTI_unsigned_V4SI, RS6000_BTI_INTSI, ~RS6000_BTI_UINTSI, 0 },
  { ALTIVEC_BUILTIN_VEC_LVRXL, ALTIVEC_BUILTIN_LVRXL,
    RS6000_BTI_bool_V8HI, RS6000_BTI_INTSI, ~RS6000_BTI_bool_V8HI, 0 },
  { ALTIVEC_BUILTIN_VEC_LVRXL, ALTIVEC_BUILTIN_LVRXL,
    RS6000_BTI_pixel_V8HI, RS6000_BTI_INTSI, ~RS6000_BTI_pixel_V8HI, 0 },
  { ALTIVEC_BUILTIN_VEC_LVRXL, ALTIVEC_BUILTIN_LVRXL,
    RS6000_BTI_V8HI, RS6000_BTI_INTSI, ~RS6000_BTI_V8HI, 0 },
  { ALTIVEC_BUILTIN_VEC_LVRXL, ALTIVEC_BUILTIN_LVRXL,
    RS6000_BTI_V8HI, RS6000_BTI_INTSI, ~RS6000_BTI_INTHI, 0 },
  { ALTIVEC_BUILTIN_VEC_LVRXL, ALTIVEC_BUILTIN_LVRXL,
    RS6000_BTI_unsigned_V8HI, RS6000_BTI_INTSI, ~RS6000_BTI_unsigned_V8HI, 0 },
  { ALTIVEC_BUILTIN_VEC_LVRXL, ALTIVEC_BUILTIN_LVRXL,
    RS6000_BTI_unsigned_V8HI, RS6000_BTI_INTSI, ~RS6000_BTI_UINTHI, 0 },
  { ALTIVEC_BUILTIN_VEC_LVRXL, ALTIVEC_BUILTIN_LVRXL,
    RS6000_BTI_bool_V16QI, RS6000_BTI_INTSI, ~RS6000_BTI_bool_V16QI, 0 },
  { ALTIVEC_BUILTIN_VEC_LVRXL, ALTIVEC_BUILTIN_LVRXL,
    RS6000_BTI_V16QI, RS6000_BTI_INTSI, ~RS6000_BTI_V16QI, 0 },
  { ALTIVEC_BUILTIN_VEC_LVRXL, ALTIVEC_BUILTIN_LVRXL,
    RS6000_BTI_V16QI, RS6000_BTI_INTSI, ~RS6000_BTI_INTQI, 0 },
  { ALTIVEC_BUILTIN_VEC_LVRXL, ALTIVEC_BUILTIN_LVRXL,
    RS6000_BTI_unsigned_V16QI, RS6000_BTI_INTSI, ~RS6000_BTI_unsigned_V16QI, 0 },
  { ALTIVEC_BUILTIN_VEC_LVRXL, ALTIVEC_BUILTIN_LVRXL,
    RS6000_BTI_unsigned_V16QI, RS6000_BTI_INTSI, ~RS6000_BTI_UINTQI, 0 },
  { ALTIVEC_BUILTIN_VEC_MAX, ALTIVEC_BUILTIN_VMAXUB,
    RS6000_BTI_unsigned_V16QI, RS6000_BTI_bool_V16QI, RS6000_BTI_unsigned_V16QI, 0 },
  { ALTIVEC_BUILTIN_VEC_MAX, ALTIVEC_BUILTIN_VMAXUB,
    RS6000_BTI_unsigned_V16QI, RS6000_BTI_unsigned_V16QI, RS6000_BTI_bool_V16QI, 0 },
  { ALTIVEC_BUILTIN_VEC_MAX, ALTIVEC_BUILTIN_VMAXUB,
    RS6000_BTI_unsigned_V16QI, RS6000_BTI_unsigned_V16QI, RS6000_BTI_unsigned_V16QI, 0 },
  { ALTIVEC_BUILTIN_VEC_MAX, ALTIVEC_BUILTIN_VMAXSB,
    RS6000_BTI_V16QI, RS6000_BTI_bool_V16QI, RS6000_BTI_V16QI, 0 },
  { ALTIVEC_BUILTIN_VEC_MAX, ALTIVEC_BUILTIN_VMAXSB,
    RS6000_BTI_V16QI, RS6000_BTI_V16QI, RS6000_BTI_bool_V16QI, 0 },
  { ALTIVEC_BUILTIN_VEC_MAX, ALTIVEC_BUILTIN_VMAXSB,
    RS6000_BTI_V16QI, RS6000_BTI_V16QI, RS6000_BTI_V16QI, 0 },
  { ALTIVEC_BUILTIN_VEC_MAX, ALTIVEC_BUILTIN_VMAXUH,
    RS6000_BTI_unsigned_V8HI, RS6000_BTI_bool_V8HI, RS6000_BTI_unsigned_V8HI, 0 },
  { ALTIVEC_BUILTIN_VEC_MAX, ALTIVEC_BUILTIN_VMAXUH,
    RS6000_BTI_unsigned_V8HI, RS6000_BTI_unsigned_V8HI, RS6000_BTI_bool_V8HI, 0 },
  { ALTIVEC_BUILTIN_VEC_MAX, ALTIVEC_BUILTIN_VMAXUH,
    RS6000_BTI_unsigned_V8HI, RS6000_BTI_unsigned_V8HI, RS6000_BTI_unsigned_V8HI, 0 },
  { ALTIVEC_BUILTIN_VEC_MAX, ALTIVEC_BUILTIN_VMAXSH,
    RS6000_BTI_V8HI, RS6000_BTI_bool_V8HI, RS6000_BTI_V8HI, 0 },
  { ALTIVEC_BUILTIN_VEC_MAX, ALTIVEC_BUILTIN_VMAXSH,
    RS6000_BTI_V8HI, RS6000_BTI_V8HI, RS6000_BTI_bool_V8HI, 0 },
  { ALTIVEC_BUILTIN_VEC_MAX, ALTIVEC_BUILTIN_VMAXSH,
    RS6000_BTI_V8HI, RS6000_BTI_V8HI, RS6000_BTI_V8HI, 0 },
  { ALTIVEC_BUILTIN_VEC_MAX, ALTIVEC_BUILTIN_VMAXUW,
    RS6000_BTI_unsigned_V4SI, RS6000_BTI_bool_V4SI, RS6000_BTI_unsigned_V4SI, 0 },
  { ALTIVEC_BUILTIN_VEC_MAX, ALTIVEC_BUILTIN_VMAXUW,
    RS6000_BTI_unsigned_V4SI, RS6000_BTI_unsigned_V4SI, RS6000_BTI_bool_V4SI, 0 },
  { ALTIVEC_BUILTIN_VEC_MAX, ALTIVEC_BUILTIN_VMAXUW,
    RS6000_BTI_unsigned_V4SI, RS6000_BTI_unsigned_V4SI, RS6000_BTI_unsigned_V4SI, 0 },
  { ALTIVEC_BUILTIN_VEC_MAX, ALTIVEC_BUILTIN_VMAXSW,
    RS6000_BTI_V4SI, RS6000_BTI_bool_V4SI, RS6000_BTI_V4SI, 0 },
  { ALTIVEC_BUILTIN_VEC_MAX, ALTIVEC_BUILTIN_VMAXSW,
    RS6000_BTI_V4SI, RS6000_BTI_V4SI, RS6000_BTI_bool_V4SI, 0 },
  { ALTIVEC_BUILTIN_VEC_MAX, ALTIVEC_BUILTIN_VMAXSW,
    RS6000_BTI_V4SI, RS6000_BTI_V4SI, RS6000_BTI_V4SI, 0 },
  { ALTIVEC_BUILTIN_VEC_MAX, P8V_BUILTIN_VMAXUD,
    RS6000_BTI_unsigned_V2DI, RS6000_BTI_bool_V2DI, RS6000_BTI_unsigned_V2DI, 0 },
  { ALTIVEC_BUILTIN_VEC_MAX, P8V_BUILTIN_VMAXUD,
    RS6000_BTI_unsigned_V2DI, RS6000_BTI_unsigned_V2DI, RS6000_BTI_bool_V2DI, 0 },
  { ALTIVEC_BUILTIN_VEC_MAX, P8V_BUILTIN_VMAXUD,
    RS6000_BTI_unsigned_V2DI, RS6000_BTI_unsigned_V2DI, RS6000_BTI_unsigned_V2DI, 0 },
  { ALTIVEC_BUILTIN_VEC_MAX, P8V_BUILTIN_VMAXSD,
    RS6000_BTI_V2DI, RS6000_BTI_bool_V2DI, RS6000_BTI_V2DI, 0 },
  { ALTIVEC_BUILTIN_VEC_MAX, P8V_BUILTIN_VMAXSD,
    RS6000_BTI_V2DI, RS6000_BTI_V2DI, RS6000_BTI_bool_V2DI, 0 },
  { ALTIVEC_BUILTIN_VEC_MAX, P8V_BUILTIN_VMAXSD,
    RS6000_BTI_V2DI, RS6000_BTI_V2DI, RS6000_BTI_V2DI, 0 },
  { ALTIVEC_BUILTIN_VEC_MAX, ALTIVEC_BUILTIN_VMAXFP,
    RS6000_BTI_V4SF, RS6000_BTI_V4SF, RS6000_BTI_V4SF, 0 },
  { ALTIVEC_BUILTIN_VEC_MAX, VSX_BUILTIN_XVMAXDP,
    RS6000_BTI_V2DF, RS6000_BTI_V2DF, RS6000_BTI_V2DF, 0 },
  { ALTIVEC_BUILTIN_VEC_VMAXFP, ALTIVEC_BUILTIN_VMAXFP,
    RS6000_BTI_V4SF, RS6000_BTI_V4SF, RS6000_BTI_V4SF, 0 },
  { ALTIVEC_BUILTIN_VEC_VMAXSW, ALTIVEC_BUILTIN_VMAXSW,
    RS6000_BTI_V4SI, RS6000_BTI_V4SI, RS6000_BTI_V4SI, 0 },
  { ALTIVEC_BUILTIN_VEC_VMAXSW, ALTIVEC_BUILTIN_VMAXSW,
    RS6000_BTI_V4SI, RS6000_BTI_bool_V4SI, RS6000_BTI_V4SI, 0 },
  { ALTIVEC_BUILTIN_VEC_VMAXSW, ALTIVEC_BUILTIN_VMAXSW,
    RS6000_BTI_V4SI, RS6000_BTI_V4SI, RS6000_BTI_bool_V4SI, 0 },
  { ALTIVEC_BUILTIN_VEC_VMAXUW, ALTIVEC_BUILTIN_VMAXUW,
    RS6000_BTI_unsigned_V4SI, RS6000_BTI_V4SI, RS6000_BTI_unsigned_V4SI, 0 },
  { ALTIVEC_BUILTIN_VEC_VMAXUW, ALTIVEC_BUILTIN_VMAXUW,
    RS6000_BTI_unsigned_V4SI, RS6000_BTI_unsigned_V4SI, RS6000_BTI_V4SI, 0 },
  { ALTIVEC_BUILTIN_VEC_VMAXUW, ALTIVEC_BUILTIN_VMAXUW,
    RS6000_BTI_unsigned_V4SI, RS6000_BTI_unsigned_V4SI, RS6000_BTI_unsigned_V4SI, 0 },
  { ALTIVEC_BUILTIN_VEC_VMAXUW, ALTIVEC_BUILTIN_VMAXUW,
    RS6000_BTI_unsigned_V4SI, RS6000_BTI_bool_V4SI, RS6000_BTI_unsigned_V4SI, 0 },
  { ALTIVEC_BUILTIN_VEC_VMAXUW, ALTIVEC_BUILTIN_VMAXUW,
    RS6000_BTI_unsigned_V4SI, RS6000_BTI_unsigned_V4SI, RS6000_BTI_bool_V4SI, 0 },
  { ALTIVEC_BUILTIN_VEC_VMAXSH, ALTIVEC_BUILTIN_VMAXSH,
    RS6000_BTI_V8HI, RS6000_BTI_V8HI, RS6000_BTI_V8HI, 0 },
  { ALTIVEC_BUILTIN_VEC_VMAXSH, ALTIVEC_BUILTIN_VMAXSH,
    RS6000_BTI_V8HI, RS6000_BTI_bool_V8HI, RS6000_BTI_V8HI, 0 },
  { ALTIVEC_BUILTIN_VEC_VMAXSH, ALTIVEC_BUILTIN_VMAXSH,
    RS6000_BTI_V8HI, RS6000_BTI_V8HI, RS6000_BTI_bool_V8HI, 0 },
  { ALTIVEC_BUILTIN_VEC_VMAXUH, ALTIVEC_BUILTIN_VMAXUH,
    RS6000_BTI_unsigned_V8HI, RS6000_BTI_V8HI, RS6000_BTI_unsigned_V8HI, 0 },
  { ALTIVEC_BUILTIN_VEC_VMAXUH, ALTIVEC_BUILTIN_VMAXUH,
    RS6000_BTI_unsigned_V8HI, RS6000_BTI_unsigned_V8HI, RS6000_BTI_V8HI, 0 },
  { ALTIVEC_BUILTIN_VEC_VMAXUH, ALTIVEC_BUILTIN_VMAXUH,
    RS6000_BTI_unsigned_V8HI, RS6000_BTI_unsigned_V8HI, RS6000_BTI_unsigned_V8HI, 0 },
  { ALTIVEC_BUILTIN_VEC_VMAXUH, ALTIVEC_BUILTIN_VMAXUH,
    RS6000_BTI_unsigned_V8HI, RS6000_BTI_bool_V8HI, RS6000_BTI_unsigned_V8HI, 0 },
  { ALTIVEC_BUILTIN_VEC_VMAXUH, ALTIVEC_BUILTIN_VMAXUH,
    RS6000_BTI_unsigned_V8HI, RS6000_BTI_unsigned_V8HI, RS6000_BTI_bool_V8HI, 0 },
  { ALTIVEC_BUILTIN_VEC_VMAXSB, ALTIVEC_BUILTIN_VMAXSB,
    RS6000_BTI_V16QI, RS6000_BTI_V16QI, RS6000_BTI_V16QI, 0 },
  { ALTIVEC_BUILTIN_VEC_VMAXSB, ALTIVEC_BUILTIN_VMAXSB,
    RS6000_BTI_V16QI, RS6000_BTI_bool_V16QI, RS6000_BTI_V16QI, 0 },
  { ALTIVEC_BUILTIN_VEC_VMAXSB, ALTIVEC_BUILTIN_VMAXSB,
    RS6000_BTI_V16QI, RS6000_BTI_V16QI, RS6000_BTI_bool_V16QI, 0 },
  { ALTIVEC_BUILTIN_VEC_VMAXUB, ALTIVEC_BUILTIN_VMAXUB,
    RS6000_BTI_unsigned_V16QI, RS6000_BTI_V16QI, RS6000_BTI_unsigned_V16QI, 0 },
  { ALTIVEC_BUILTIN_VEC_VMAXUB, ALTIVEC_BUILTIN_VMAXUB,
    RS6000_BTI_unsigned_V16QI, RS6000_BTI_unsigned_V16QI, RS6000_BTI_V16QI, 0 },
  { ALTIVEC_BUILTIN_VEC_VMAXUB, ALTIVEC_BUILTIN_VMAXUB,
    RS6000_BTI_unsigned_V16QI, RS6000_BTI_unsigned_V16QI, RS6000_BTI_unsigned_V16QI, 0 },
  { ALTIVEC_BUILTIN_VEC_VMAXUB, ALTIVEC_BUILTIN_VMAXUB,
    RS6000_BTI_unsigned_V16QI, RS6000_BTI_bool_V16QI, RS6000_BTI_unsigned_V16QI, 0 },
  { ALTIVEC_BUILTIN_VEC_VMAXUB, ALTIVEC_BUILTIN_VMAXUB,
    RS6000_BTI_unsigned_V16QI, RS6000_BTI_unsigned_V16QI, RS6000_BTI_bool_V16QI, 0 },
  { ALTIVEC_BUILTIN_VEC_MERGEH, ALTIVEC_BUILTIN_VMRGHB,
    RS6000_BTI_bool_V16QI, RS6000_BTI_bool_V16QI, RS6000_BTI_bool_V16QI, 0 },
  { ALTIVEC_BUILTIN_VEC_MERGEH, ALTIVEC_BUILTIN_VMRGHB,
    RS6000_BTI_V16QI, RS6000_BTI_V16QI, RS6000_BTI_V16QI, 0 },
  { ALTIVEC_BUILTIN_VEC_MERGEH, ALTIVEC_BUILTIN_VMRGHB,
    RS6000_BTI_unsigned_V16QI, RS6000_BTI_unsigned_V16QI, RS6000_BTI_unsigned_V16QI, 0 },
  { ALTIVEC_BUILTIN_VEC_MERGEH, ALTIVEC_BUILTIN_VMRGHH,
    RS6000_BTI_bool_V8HI, RS6000_BTI_bool_V8HI, RS6000_BTI_bool_V8HI, 0 },
  { ALTIVEC_BUILTIN_VEC_MERGEH, ALTIVEC_BUILTIN_VMRGHH,
    RS6000_BTI_pixel_V8HI, RS6000_BTI_pixel_V8HI, RS6000_BTI_pixel_V8HI, 0 },
  { ALTIVEC_BUILTIN_VEC_MERGEH, ALTIVEC_BUILTIN_VMRGHH,
    RS6000_BTI_V8HI, RS6000_BTI_V8HI, RS6000_BTI_V8HI, 0 },
  { ALTIVEC_BUILTIN_VEC_MERGEH, ALTIVEC_BUILTIN_VMRGHH,
    RS6000_BTI_unsigned_V8HI, RS6000_BTI_unsigned_V8HI, RS6000_BTI_unsigned_V8HI, 0 },
  { ALTIVEC_BUILTIN_VEC_MERGEH, ALTIVEC_BUILTIN_VMRGHW,
    RS6000_BTI_V4SF, RS6000_BTI_V4SF, RS6000_BTI_V4SF, 0 },
  { ALTIVEC_BUILTIN_VEC_MERGEH, ALTIVEC_BUILTIN_VMRGHW,
    RS6000_BTI_bool_V4SI, RS6000_BTI_bool_V4SI, RS6000_BTI_bool_V4SI, 0 },
  { ALTIVEC_BUILTIN_VEC_MERGEH, ALTIVEC_BUILTIN_VMRGHW,
    RS6000_BTI_V4SI, RS6000_BTI_V4SI, RS6000_BTI_V4SI, 0 },
  { ALTIVEC_BUILTIN_VEC_MERGEH, ALTIVEC_BUILTIN_VMRGHW,
    RS6000_BTI_unsigned_V4SI, RS6000_BTI_unsigned_V4SI, RS6000_BTI_unsigned_V4SI, 0 },
  { ALTIVEC_BUILTIN_VEC_MERGEH, VSX_BUILTIN_VEC_MERGEH_V2DF,
    RS6000_BTI_V2DF, RS6000_BTI_V2DF, RS6000_BTI_V2DF, 0 },
  { ALTIVEC_BUILTIN_VEC_MERGEH, VSX_BUILTIN_VEC_MERGEH_V2DI,
    RS6000_BTI_V2DI, RS6000_BTI_V2DI, RS6000_BTI_V2DI, 0 },
  { ALTIVEC_BUILTIN_VEC_VMRGHW, ALTIVEC_BUILTIN_VMRGHW,
    RS6000_BTI_V4SF, RS6000_BTI_V4SF, RS6000_BTI_V4SF, 0 },
  { ALTIVEC_BUILTIN_VEC_VMRGHW, ALTIVEC_BUILTIN_VMRGHW,
    RS6000_BTI_V4SI, RS6000_BTI_V4SI, RS6000_BTI_V4SI, 0 },
  { ALTIVEC_BUILTIN_VEC_VMRGHW, ALTIVEC_BUILTIN_VMRGHW,
    RS6000_BTI_unsigned_V4SI, RS6000_BTI_unsigned_V4SI, RS6000_BTI_unsigned_V4SI, 0 },
  { ALTIVEC_BUILTIN_VEC_VMRGHW, ALTIVEC_BUILTIN_VMRGHW,
    RS6000_BTI_bool_V4SI, RS6000_BTI_bool_V4SI, RS6000_BTI_bool_V4SI, 0 },
  { ALTIVEC_BUILTIN_VEC_VMRGHH, ALTIVEC_BUILTIN_VMRGHH,
    RS6000_BTI_bool_V8HI, RS6000_BTI_bool_V8HI, RS6000_BTI_bool_V8HI, 0 },
  { ALTIVEC_BUILTIN_VEC_VMRGHH, ALTIVEC_BUILTIN_VMRGHH,
    RS6000_BTI_pixel_V8HI, RS6000_BTI_pixel_V8HI, RS6000_BTI_pixel_V8HI, 0 },
  { ALTIVEC_BUILTIN_VEC_VMRGHH, ALTIVEC_BUILTIN_VMRGHH,
    RS6000_BTI_V8HI, RS6000_BTI_V8HI, RS6000_BTI_V8HI, 0 },
  { ALTIVEC_BUILTIN_VEC_VMRGHH, ALTIVEC_BUILTIN_VMRGHH,
    RS6000_BTI_unsigned_V8HI, RS6000_BTI_unsigned_V8HI, RS6000_BTI_unsigned_V8HI, 0 },
  { ALTIVEC_BUILTIN_VEC_VMRGHB, ALTIVEC_BUILTIN_VMRGHB,
    RS6000_BTI_V16QI, RS6000_BTI_V16QI, RS6000_BTI_V16QI, 0 },
  { ALTIVEC_BUILTIN_VEC_VMRGHB, ALTIVEC_BUILTIN_VMRGHB,
    RS6000_BTI_unsigned_V16QI, RS6000_BTI_unsigned_V16QI, RS6000_BTI_unsigned_V16QI, 0 },
  { ALTIVEC_BUILTIN_VEC_VMRGHB, ALTIVEC_BUILTIN_VMRGHB,
    RS6000_BTI_bool_V16QI, RS6000_BTI_bool_V16QI, RS6000_BTI_bool_V16QI, 0 },
  { ALTIVEC_BUILTIN_VEC_MERGEL, ALTIVEC_BUILTIN_VMRGLB,
    RS6000_BTI_bool_V16QI, RS6000_BTI_bool_V16QI, RS6000_BTI_bool_V16QI, 0 },
  { ALTIVEC_BUILTIN_VEC_MERGEL, ALTIVEC_BUILTIN_VMRGLB,
    RS6000_BTI_V16QI, RS6000_BTI_V16QI, RS6000_BTI_V16QI, 0 },
  { ALTIVEC_BUILTIN_VEC_MERGEL, ALTIVEC_BUILTIN_VMRGLB,
    RS6000_BTI_unsigned_V16QI, RS6000_BTI_unsigned_V16QI, RS6000_BTI_unsigned_V16QI, 0 },
  { ALTIVEC_BUILTIN_VEC_MERGEL, ALTIVEC_BUILTIN_VMRGLH,
    RS6000_BTI_bool_V8HI, RS6000_BTI_bool_V8HI, RS6000_BTI_bool_V8HI, 0 },
  { ALTIVEC_BUILTIN_VEC_MERGEL, ALTIVEC_BUILTIN_VMRGLH,
    RS6000_BTI_pixel_V8HI, RS6000_BTI_pixel_V8HI, RS6000_BTI_pixel_V8HI, 0 },
  { ALTIVEC_BUILTIN_VEC_MERGEL, ALTIVEC_BUILTIN_VMRGLH,
    RS6000_BTI_V8HI, RS6000_BTI_V8HI, RS6000_BTI_V8HI, 0 },
  { ALTIVEC_BUILTIN_VEC_MERGEL, ALTIVEC_BUILTIN_VMRGLH,
    RS6000_BTI_unsigned_V8HI, RS6000_BTI_unsigned_V8HI, RS6000_BTI_unsigned_V8HI, 0 },
  { ALTIVEC_BUILTIN_VEC_MERGEL, ALTIVEC_BUILTIN_VMRGLW,
    RS6000_BTI_V4SF, RS6000_BTI_V4SF, RS6000_BTI_V4SF, 0 },
  { ALTIVEC_BUILTIN_VEC_MERGEL, ALTIVEC_BUILTIN_VMRGLW,
    RS6000_BTI_bool_V4SI, RS6000_BTI_bool_V4SI, RS6000_BTI_bool_V4SI, 0 },
  { ALTIVEC_BUILTIN_VEC_MERGEL, ALTIVEC_BUILTIN_VMRGLW,
    RS6000_BTI_V4SI, RS6000_BTI_V4SI, RS6000_BTI_V4SI, 0 },
  { ALTIVEC_BUILTIN_VEC_MERGEL, ALTIVEC_BUILTIN_VMRGLW,
    RS6000_BTI_unsigned_V4SI, RS6000_BTI_unsigned_V4SI, RS6000_BTI_unsigned_V4SI, 0 },
  { ALTIVEC_BUILTIN_VEC_MERGEL, VSX_BUILTIN_VEC_MERGEL_V2DF,
    RS6000_BTI_V2DF, RS6000_BTI_V2DF, RS6000_BTI_V2DF, 0 },
  { ALTIVEC_BUILTIN_VEC_MERGEL, VSX_BUILTIN_VEC_MERGEL_V2DI,
    RS6000_BTI_V2DI, RS6000_BTI_V2DI, RS6000_BTI_V2DI, 0 },
  { ALTIVEC_BUILTIN_VEC_VMRGLW, ALTIVEC_BUILTIN_VMRGLW,
    RS6000_BTI_V4SF, RS6000_BTI_V4SF, RS6000_BTI_V4SF, 0 },
  { ALTIVEC_BUILTIN_VEC_VMRGLW, ALTIVEC_BUILTIN_VMRGLW,
    RS6000_BTI_V4SI, RS6000_BTI_V4SI, RS6000_BTI_V4SI, 0 },
  { ALTIVEC_BUILTIN_VEC_VMRGLW, ALTIVEC_BUILTIN_VMRGLW,
    RS6000_BTI_unsigned_V4SI, RS6000_BTI_unsigned_V4SI, RS6000_BTI_unsigned_V4SI, 0 },
  { ALTIVEC_BUILTIN_VEC_VMRGLW, ALTIVEC_BUILTIN_VMRGLW,
    RS6000_BTI_bool_V4SI, RS6000_BTI_bool_V4SI, RS6000_BTI_bool_V4SI, 0 },
  { ALTIVEC_BUILTIN_VEC_VMRGLH, ALTIVEC_BUILTIN_VMRGLH,
    RS6000_BTI_bool_V8HI, RS6000_BTI_bool_V8HI, RS6000_BTI_bool_V8HI, 0 },
  { ALTIVEC_BUILTIN_VEC_VMRGLH, ALTIVEC_BUILTIN_VMRGLH,
    RS6000_BTI_pixel_V8HI, RS6000_BTI_pixel_V8HI, RS6000_BTI_pixel_V8HI, 0 },
  { ALTIVEC_BUILTIN_VEC_VMRGLH, ALTIVEC_BUILTIN_VMRGLH,
    RS6000_BTI_V8HI, RS6000_BTI_V8HI, RS6000_BTI_V8HI, 0 },
  { ALTIVEC_BUILTIN_VEC_VMRGLH, ALTIVEC_BUILTIN_VMRGLH,
    RS6000_BTI_unsigned_V8HI, RS6000_BTI_unsigned_V8HI, RS6000_BTI_unsigned_V8HI, 0 },
  { ALTIVEC_BUILTIN_VEC_VMRGLB, ALTIVEC_BUILTIN_VMRGLB,
    RS6000_BTI_V16QI, RS6000_BTI_V16QI, RS6000_BTI_V16QI, 0 },
  { ALTIVEC_BUILTIN_VEC_VMRGLB, ALTIVEC_BUILTIN_VMRGLB,
    RS6000_BTI_unsigned_V16QI, RS6000_BTI_unsigned_V16QI, RS6000_BTI_unsigned_V16QI, 0 },
  { ALTIVEC_BUILTIN_VEC_VMRGLB, ALTIVEC_BUILTIN_VMRGLB,
    RS6000_BTI_bool_V16QI, RS6000_BTI_bool_V16QI, RS6000_BTI_bool_V16QI, 0 },
  { ALTIVEC_BUILTIN_VEC_MIN, ALTIVEC_BUILTIN_VMINUB,
    RS6000_BTI_unsigned_V16QI, RS6000_BTI_bool_V16QI, RS6000_BTI_unsigned_V16QI, 0 },
  { ALTIVEC_BUILTIN_VEC_MIN, ALTIVEC_BUILTIN_VMINUB,
    RS6000_BTI_unsigned_V16QI, RS6000_BTI_unsigned_V16QI, RS6000_BTI_bool_V16QI, 0 },
  { ALTIVEC_BUILTIN_VEC_MIN, ALTIVEC_BUILTIN_VMINUB,
    RS6000_BTI_unsigned_V16QI, RS6000_BTI_unsigned_V16QI, RS6000_BTI_unsigned_V16QI, 0 },
  { ALTIVEC_BUILTIN_VEC_MIN, ALTIVEC_BUILTIN_VMINSB,
    RS6000_BTI_V16QI, RS6000_BTI_bool_V16QI, RS6000_BTI_V16QI, 0 },
  { ALTIVEC_BUILTIN_VEC_MIN, ALTIVEC_BUILTIN_VMINSB,
    RS6000_BTI_V16QI, RS6000_BTI_V16QI, RS6000_BTI_bool_V16QI, 0 },
  { ALTIVEC_BUILTIN_VEC_MIN, ALTIVEC_BUILTIN_VMINSB,
    RS6000_BTI_V16QI, RS6000_BTI_V16QI, RS6000_BTI_V16QI, 0 },
  { ALTIVEC_BUILTIN_VEC_MIN, ALTIVEC_BUILTIN_VMINUH,
    RS6000_BTI_unsigned_V8HI, RS6000_BTI_bool_V8HI, RS6000_BTI_unsigned_V8HI, 0 },
  { ALTIVEC_BUILTIN_VEC_MIN, ALTIVEC_BUILTIN_VMINUH,
    RS6000_BTI_unsigned_V8HI, RS6000_BTI_unsigned_V8HI, RS6000_BTI_bool_V8HI, 0 },
  { ALTIVEC_BUILTIN_VEC_MIN, ALTIVEC_BUILTIN_VMINUH,
    RS6000_BTI_unsigned_V8HI, RS6000_BTI_unsigned_V8HI, RS6000_BTI_unsigned_V8HI, 0 },
  { ALTIVEC_BUILTIN_VEC_MIN, ALTIVEC_BUILTIN_VMINSH,
    RS6000_BTI_V8HI, RS6000_BTI_bool_V8HI, RS6000_BTI_V8HI, 0 },
  { ALTIVEC_BUILTIN_VEC_MIN, ALTIVEC_BUILTIN_VMINSH,
    RS6000_BTI_V8HI, RS6000_BTI_V8HI, RS6000_BTI_bool_V8HI, 0 },
  { ALTIVEC_BUILTIN_VEC_MIN, ALTIVEC_BUILTIN_VMINSH,
    RS6000_BTI_V8HI, RS6000_BTI_V8HI, RS6000_BTI_V8HI, 0 },
  { ALTIVEC_BUILTIN_VEC_MIN, ALTIVEC_BUILTIN_VMINUW,
    RS6000_BTI_unsigned_V4SI, RS6000_BTI_bool_V4SI, RS6000_BTI_unsigned_V4SI, 0 },
  { ALTIVEC_BUILTIN_VEC_MIN, ALTIVEC_BUILTIN_VMINUW,
    RS6000_BTI_unsigned_V4SI, RS6000_BTI_unsigned_V4SI, RS6000_BTI_bool_V4SI, 0 },
  { ALTIVEC_BUILTIN_VEC_MIN, ALTIVEC_BUILTIN_VMINUW,
    RS6000_BTI_unsigned_V4SI, RS6000_BTI_unsigned_V4SI, RS6000_BTI_unsigned_V4SI, 0 },
  { ALTIVEC_BUILTIN_VEC_MIN, ALTIVEC_BUILTIN_VMINSW,
    RS6000_BTI_V4SI, RS6000_BTI_bool_V4SI, RS6000_BTI_V4SI, 0 },
  { ALTIVEC_BUILTIN_VEC_MIN, ALTIVEC_BUILTIN_VMINSW,
    RS6000_BTI_V4SI, RS6000_BTI_V4SI, RS6000_BTI_bool_V4SI, 0 },
  { ALTIVEC_BUILTIN_VEC_MIN, ALTIVEC_BUILTIN_VMINSW,
    RS6000_BTI_V4SI, RS6000_BTI_V4SI, RS6000_BTI_V4SI, 0 },
  { ALTIVEC_BUILTIN_VEC_MIN, P8V_BUILTIN_VMINUD,
    RS6000_BTI_unsigned_V2DI, RS6000_BTI_bool_V2DI, RS6000_BTI_unsigned_V2DI, 0 },
  { ALTIVEC_BUILTIN_VEC_MIN, P8V_BUILTIN_VMINUD,
    RS6000_BTI_unsigned_V2DI, RS6000_BTI_unsigned_V2DI, RS6000_BTI_bool_V2DI, 0 },
  { ALTIVEC_BUILTIN_VEC_MIN, P8V_BUILTIN_VMINUD,
    RS6000_BTI_unsigned_V2DI, RS6000_BTI_unsigned_V2DI, RS6000_BTI_unsigned_V2DI, 0 },
  { ALTIVEC_BUILTIN_VEC_MIN, P8V_BUILTIN_VMINSD,
    RS6000_BTI_V2DI, RS6000_BTI_bool_V2DI, RS6000_BTI_V2DI, 0 },
  { ALTIVEC_BUILTIN_VEC_MIN, P8V_BUILTIN_VMINSD,
    RS6000_BTI_V2DI, RS6000_BTI_V2DI, RS6000_BTI_bool_V2DI, 0 },
  { ALTIVEC_BUILTIN_VEC_MIN, P8V_BUILTIN_VMINSD,
    RS6000_BTI_V2DI, RS6000_BTI_V2DI, RS6000_BTI_V2DI, 0 },
  { ALTIVEC_BUILTIN_VEC_MIN, ALTIVEC_BUILTIN_VMINFP,
    RS6000_BTI_V4SF, RS6000_BTI_V4SF, RS6000_BTI_V4SF, 0 },
  { ALTIVEC_BUILTIN_VEC_MIN, VSX_BUILTIN_XVMINDP,
    RS6000_BTI_V2DF, RS6000_BTI_V2DF, RS6000_BTI_V2DF, 0 },
  { ALTIVEC_BUILTIN_VEC_VMINFP, ALTIVEC_BUILTIN_VMINFP,
    RS6000_BTI_V4SF, RS6000_BTI_V4SF, RS6000_BTI_V4SF, 0 },
  { ALTIVEC_BUILTIN_VEC_VMINSW, ALTIVEC_BUILTIN_VMINSW,
    RS6000_BTI_V4SI, RS6000_BTI_V4SI, RS6000_BTI_V4SI, 0 },
  { ALTIVEC_BUILTIN_VEC_VMINSW, ALTIVEC_BUILTIN_VMINSW,
    RS6000_BTI_V4SI, RS6000_BTI_bool_V4SI, RS6000_BTI_V4SI, 0 },
  { ALTIVEC_BUILTIN_VEC_VMINSW, ALTIVEC_BUILTIN_VMINSW,
    RS6000_BTI_V4SI, RS6000_BTI_V4SI, RS6000_BTI_bool_V4SI, 0 },
  { ALTIVEC_BUILTIN_VEC_VMINUW, ALTIVEC_BUILTIN_VMINUW,
    RS6000_BTI_unsigned_V4SI, RS6000_BTI_V4SI, RS6000_BTI_unsigned_V4SI, 0 },
  { ALTIVEC_BUILTIN_VEC_VMINUW, ALTIVEC_BUILTIN_VMINUW,
    RS6000_BTI_unsigned_V4SI, RS6000_BTI_unsigned_V4SI, RS6000_BTI_V4SI, 0 },
  { ALTIVEC_BUILTIN_VEC_VMINUW, ALTIVEC_BUILTIN_VMINUW,
    RS6000_BTI_unsigned_V4SI, RS6000_BTI_unsigned_V4SI, RS6000_BTI_unsigned_V4SI, 0 },
  { ALTIVEC_BUILTIN_VEC_VMINUW, ALTIVEC_BUILTIN_VMINUW,
    RS6000_BTI_unsigned_V4SI, RS6000_BTI_bool_V4SI, RS6000_BTI_unsigned_V4SI, 0 },
  { ALTIVEC_BUILTIN_VEC_VMINUW, ALTIVEC_BUILTIN_VMINUW,
    RS6000_BTI_unsigned_V4SI, RS6000_BTI_unsigned_V4SI, RS6000_BTI_bool_V4SI, 0 },
  { ALTIVEC_BUILTIN_VEC_VMINSH, ALTIVEC_BUILTIN_VMINSH,
    RS6000_BTI_V8HI, RS6000_BTI_V8HI, RS6000_BTI_V8HI, 0 },
  { ALTIVEC_BUILTIN_VEC_VMINSH, ALTIVEC_BUILTIN_VMINSH,
    RS6000_BTI_V8HI, RS6000_BTI_bool_V8HI, RS6000_BTI_V8HI, 0 },
  { ALTIVEC_BUILTIN_VEC_VMINSH, ALTIVEC_BUILTIN_VMINSH,
    RS6000_BTI_V8HI, RS6000_BTI_V8HI, RS6000_BTI_bool_V8HI, 0 },
  { ALTIVEC_BUILTIN_VEC_VMINSB, ALTIVEC_BUILTIN_VMINSB,
    RS6000_BTI_V16QI, RS6000_BTI_bool_V16QI, RS6000_BTI_V16QI, 0 },
  { ALTIVEC_BUILTIN_VEC_VMINSB, ALTIVEC_BUILTIN_VMINSB,
    RS6000_BTI_V16QI, RS6000_BTI_V16QI, RS6000_BTI_bool_V16QI, 0 },
  { ALTIVEC_BUILTIN_VEC_VMINSB, ALTIVEC_BUILTIN_VMINSB,
    RS6000_BTI_V16QI, RS6000_BTI_V16QI, RS6000_BTI_V16QI, 0 },
  { ALTIVEC_BUILTIN_VEC_VMINUH, ALTIVEC_BUILTIN_VMINUH,
    RS6000_BTI_unsigned_V8HI, RS6000_BTI_V8HI, RS6000_BTI_unsigned_V8HI, 0 },
  { ALTIVEC_BUILTIN_VEC_VMINUH, ALTIVEC_BUILTIN_VMINUH,
    RS6000_BTI_unsigned_V8HI, RS6000_BTI_unsigned_V8HI, RS6000_BTI_V8HI, 0 },
  { ALTIVEC_BUILTIN_VEC_VMINUH, ALTIVEC_BUILTIN_VMINUH,
    RS6000_BTI_unsigned_V8HI, RS6000_BTI_unsigned_V8HI, RS6000_BTI_unsigned_V8HI, 0 },
  { ALTIVEC_BUILTIN_VEC_VMINUH, ALTIVEC_BUILTIN_VMINUH,
    RS6000_BTI_unsigned_V8HI, RS6000_BTI_bool_V8HI, RS6000_BTI_unsigned_V8HI, 0 },
  { ALTIVEC_BUILTIN_VEC_VMINUH, ALTIVEC_BUILTIN_VMINUH,
    RS6000_BTI_unsigned_V8HI, RS6000_BTI_unsigned_V8HI, RS6000_BTI_bool_V8HI, 0 },
  { ALTIVEC_BUILTIN_VEC_VMINUB, ALTIVEC_BUILTIN_VMINUB,
    RS6000_BTI_unsigned_V16QI, RS6000_BTI_V16QI, RS6000_BTI_unsigned_V16QI, 0 },
  { ALTIVEC_BUILTIN_VEC_VMINUB, ALTIVEC_BUILTIN_VMINUB,
    RS6000_BTI_unsigned_V16QI, RS6000_BTI_unsigned_V16QI, RS6000_BTI_V16QI, 0 },
  { ALTIVEC_BUILTIN_VEC_VMINUB, ALTIVEC_BUILTIN_VMINUB,
    RS6000_BTI_unsigned_V16QI, RS6000_BTI_unsigned_V16QI, RS6000_BTI_unsigned_V16QI, 0 },
  { ALTIVEC_BUILTIN_VEC_VMINUB, ALTIVEC_BUILTIN_VMINUB,
    RS6000_BTI_unsigned_V16QI, RS6000_BTI_bool_V16QI, RS6000_BTI_unsigned_V16QI, 0 },
  { ALTIVEC_BUILTIN_VEC_VMINUB, ALTIVEC_BUILTIN_VMINUB,
    RS6000_BTI_unsigned_V16QI, RS6000_BTI_unsigned_V16QI, RS6000_BTI_bool_V16QI, 0 },
  { VSX_BUILTIN_VEC_MUL, VSX_BUILTIN_XVMULSP,
    RS6000_BTI_V4SF, RS6000_BTI_V4SF, RS6000_BTI_V4SF, 0 },
  { VSX_BUILTIN_VEC_MUL, VSX_BUILTIN_XVMULDP,
    RS6000_BTI_V2DF, RS6000_BTI_V2DF, RS6000_BTI_V2DF, 0 },
  { ALTIVEC_BUILTIN_VEC_MULE, ALTIVEC_BUILTIN_VMULEUB,
    RS6000_BTI_unsigned_V8HI, RS6000_BTI_unsigned_V16QI, RS6000_BTI_unsigned_V16QI, 0 },
  { ALTIVEC_BUILTIN_VEC_MULE, ALTIVEC_BUILTIN_VMULESB,
    RS6000_BTI_V8HI, RS6000_BTI_V16QI, RS6000_BTI_V16QI, 0 },
  { ALTIVEC_BUILTIN_VEC_MULE, ALTIVEC_BUILTIN_VMULEUH,
    RS6000_BTI_unsigned_V4SI, RS6000_BTI_unsigned_V8HI, RS6000_BTI_unsigned_V8HI, 0 },
  { ALTIVEC_BUILTIN_VEC_MULE, ALTIVEC_BUILTIN_VMULESH,
    RS6000_BTI_V4SI, RS6000_BTI_V8HI, RS6000_BTI_V8HI, 0 },
  { ALTIVEC_BUILTIN_VEC_VMULEUB, ALTIVEC_BUILTIN_VMULEUB,
    RS6000_BTI_unsigned_V8HI, RS6000_BTI_unsigned_V16QI, RS6000_BTI_unsigned_V16QI, 0 },
  { ALTIVEC_BUILTIN_VEC_VMULESB, ALTIVEC_BUILTIN_VMULESB,
    RS6000_BTI_V8HI, RS6000_BTI_V16QI, RS6000_BTI_V16QI, 0 },
  { ALTIVEC_BUILTIN_VEC_VMULEUH, ALTIVEC_BUILTIN_VMULEUH,
    RS6000_BTI_unsigned_V4SI, RS6000_BTI_unsigned_V8HI, RS6000_BTI_unsigned_V8HI, 0 },
  { ALTIVEC_BUILTIN_VEC_VMULESH, ALTIVEC_BUILTIN_VMULESH,
    RS6000_BTI_V4SI, RS6000_BTI_V8HI, RS6000_BTI_V8HI, 0 },
  { ALTIVEC_BUILTIN_VEC_MULO, ALTIVEC_BUILTIN_VMULOUB,
    RS6000_BTI_unsigned_V8HI, RS6000_BTI_unsigned_V16QI, RS6000_BTI_unsigned_V16QI, 0 },
  { ALTIVEC_BUILTIN_VEC_MULO, ALTIVEC_BUILTIN_VMULOSB,
    RS6000_BTI_V8HI, RS6000_BTI_V16QI, RS6000_BTI_V16QI, 0 },
  { ALTIVEC_BUILTIN_VEC_MULO, ALTIVEC_BUILTIN_VMULOUH,
    RS6000_BTI_unsigned_V4SI, RS6000_BTI_unsigned_V8HI, RS6000_BTI_unsigned_V8HI, 0 },
  { ALTIVEC_BUILTIN_VEC_MULO, ALTIVEC_BUILTIN_VMULOSH,
    RS6000_BTI_V4SI, RS6000_BTI_V8HI, RS6000_BTI_V8HI, 0 },
  { ALTIVEC_BUILTIN_VEC_VMULOSH, ALTIVEC_BUILTIN_VMULOSH,
    RS6000_BTI_V4SI, RS6000_BTI_V8HI, RS6000_BTI_V8HI, 0 },
  { ALTIVEC_BUILTIN_VEC_VMULOUH, ALTIVEC_BUILTIN_VMULOUH,
    RS6000_BTI_unsigned_V4SI, RS6000_BTI_unsigned_V8HI, RS6000_BTI_unsigned_V8HI, 0 },
  { ALTIVEC_BUILTIN_VEC_VMULOSB, ALTIVEC_BUILTIN_VMULOSB,
    RS6000_BTI_V8HI, RS6000_BTI_V16QI, RS6000_BTI_V16QI, 0 },
  { ALTIVEC_BUILTIN_VEC_VMULOUB, ALTIVEC_BUILTIN_VMULOUB,
    RS6000_BTI_unsigned_V8HI, RS6000_BTI_unsigned_V16QI, RS6000_BTI_unsigned_V16QI, 0 },
  { ALTIVEC_BUILTIN_VEC_NEARBYINT, VSX_BUILTIN_XVRDPI,
    RS6000_BTI_V2DF, RS6000_BTI_V2DF, 0, 0 },
  { ALTIVEC_BUILTIN_VEC_NEARBYINT, VSX_BUILTIN_XVRSPI,
    RS6000_BTI_V4SF, RS6000_BTI_V4SF, 0, 0 },
  { ALTIVEC_BUILTIN_VEC_NOR, ALTIVEC_BUILTIN_VNOR,
    RS6000_BTI_V4SF, RS6000_BTI_V4SF, RS6000_BTI_V4SF, 0 },
  { ALTIVEC_BUILTIN_VEC_NOR, ALTIVEC_BUILTIN_VNOR,
    RS6000_BTI_V2DF, RS6000_BTI_V2DF, RS6000_BTI_V2DF, 0 },
  { ALTIVEC_BUILTIN_VEC_NOR, ALTIVEC_BUILTIN_VNOR,
    RS6000_BTI_V4SI, RS6000_BTI_V4SI, RS6000_BTI_V4SI, 0 },
  { ALTIVEC_BUILTIN_VEC_NOR, ALTIVEC_BUILTIN_VNOR,
    RS6000_BTI_unsigned_V4SI, RS6000_BTI_unsigned_V4SI, RS6000_BTI_unsigned_V4SI, 0 },
  { ALTIVEC_BUILTIN_VEC_NOR, ALTIVEC_BUILTIN_VNOR,
    RS6000_BTI_bool_V4SI, RS6000_BTI_bool_V4SI, RS6000_BTI_bool_V4SI, 0 },
  { ALTIVEC_BUILTIN_VEC_NOR, ALTIVEC_BUILTIN_VNOR,
    RS6000_BTI_V8HI, RS6000_BTI_V8HI, RS6000_BTI_V8HI, 0 },
  { ALTIVEC_BUILTIN_VEC_NOR, ALTIVEC_BUILTIN_VNOR,
    RS6000_BTI_unsigned_V8HI, RS6000_BTI_unsigned_V8HI, RS6000_BTI_unsigned_V8HI, 0 },
  { ALTIVEC_BUILTIN_VEC_NOR, ALTIVEC_BUILTIN_VNOR,
    RS6000_BTI_bool_V8HI, RS6000_BTI_bool_V8HI, RS6000_BTI_bool_V8HI, 0 },
  { ALTIVEC_BUILTIN_VEC_NOR, ALTIVEC_BUILTIN_VNOR,
    RS6000_BTI_V16QI, RS6000_BTI_V16QI, RS6000_BTI_V16QI, 0 },
  { ALTIVEC_BUILTIN_VEC_NOR, ALTIVEC_BUILTIN_VNOR,
    RS6000_BTI_unsigned_V16QI, RS6000_BTI_unsigned_V16QI, RS6000_BTI_unsigned_V16QI, 0 },
  { ALTIVEC_BUILTIN_VEC_NOR, ALTIVEC_BUILTIN_VNOR,
    RS6000_BTI_bool_V16QI, RS6000_BTI_bool_V16QI, RS6000_BTI_bool_V16QI, 0 },
  { ALTIVEC_BUILTIN_VEC_OR, ALTIVEC_BUILTIN_VOR,
    RS6000_BTI_V4SF, RS6000_BTI_V4SF, RS6000_BTI_V4SF, 0 },
  { ALTIVEC_BUILTIN_VEC_OR, ALTIVEC_BUILTIN_VOR,
    RS6000_BTI_V4SF, RS6000_BTI_V4SF, RS6000_BTI_bool_V4SI, 0 },
  { ALTIVEC_BUILTIN_VEC_OR, ALTIVEC_BUILTIN_VOR,
    RS6000_BTI_V4SF, RS6000_BTI_bool_V4SI, RS6000_BTI_V4SF, 0 },
  { ALTIVEC_BUILTIN_VEC_OR, ALTIVEC_BUILTIN_VOR,
    RS6000_BTI_V2DF, RS6000_BTI_V2DF, RS6000_BTI_V2DF, 0 },
  { ALTIVEC_BUILTIN_VEC_OR, ALTIVEC_BUILTIN_VOR,
    RS6000_BTI_V2DF, RS6000_BTI_V2DF, RS6000_BTI_bool_V2DI, 0 },
  { ALTIVEC_BUILTIN_VEC_OR, ALTIVEC_BUILTIN_VOR,
    RS6000_BTI_V2DF, RS6000_BTI_bool_V2DI, RS6000_BTI_V2DF, 0 },
  { ALTIVEC_BUILTIN_VEC_OR, ALTIVEC_BUILTIN_VOR,
    RS6000_BTI_bool_V4SI, RS6000_BTI_bool_V4SI, RS6000_BTI_bool_V4SI, 0 },
  { ALTIVEC_BUILTIN_VEC_OR, ALTIVEC_BUILTIN_VOR,
    RS6000_BTI_V4SI, RS6000_BTI_bool_V4SI, RS6000_BTI_V4SI, 0 },
  { ALTIVEC_BUILTIN_VEC_OR, ALTIVEC_BUILTIN_VOR,
    RS6000_BTI_V4SI, RS6000_BTI_V4SI, RS6000_BTI_bool_V4SI, 0 },
  { ALTIVEC_BUILTIN_VEC_OR, ALTIVEC_BUILTIN_VOR,
    RS6000_BTI_V4SI, RS6000_BTI_V4SI, RS6000_BTI_V4SI, 0 },
  { ALTIVEC_BUILTIN_VEC_OR, ALTIVEC_BUILTIN_VOR,
    RS6000_BTI_unsigned_V4SI, RS6000_BTI_bool_V4SI, RS6000_BTI_unsigned_V4SI, 0 },
  { ALTIVEC_BUILTIN_VEC_OR, ALTIVEC_BUILTIN_VOR,
    RS6000_BTI_unsigned_V4SI, RS6000_BTI_unsigned_V4SI, RS6000_BTI_bool_V4SI, 0 },
  { ALTIVEC_BUILTIN_VEC_OR, ALTIVEC_BUILTIN_VOR,
    RS6000_BTI_unsigned_V4SI, RS6000_BTI_unsigned_V4SI, RS6000_BTI_unsigned_V4SI, 0 },
  { ALTIVEC_BUILTIN_VEC_OR, ALTIVEC_BUILTIN_VOR,
    RS6000_BTI_bool_V8HI, RS6000_BTI_bool_V8HI, RS6000_BTI_bool_V8HI, 0 },
  { ALTIVEC_BUILTIN_VEC_OR, ALTIVEC_BUILTIN_VOR,
    RS6000_BTI_V8HI, RS6000_BTI_bool_V8HI, RS6000_BTI_V8HI, 0 },
  { ALTIVEC_BUILTIN_VEC_OR, ALTIVEC_BUILTIN_VOR,
    RS6000_BTI_V8HI, RS6000_BTI_V8HI, RS6000_BTI_bool_V8HI, 0 },
  { ALTIVEC_BUILTIN_VEC_OR, ALTIVEC_BUILTIN_VOR,
    RS6000_BTI_V8HI, RS6000_BTI_V8HI, RS6000_BTI_V8HI, 0 },
  { ALTIVEC_BUILTIN_VEC_OR, ALTIVEC_BUILTIN_VOR,
    RS6000_BTI_unsigned_V8HI, RS6000_BTI_bool_V8HI, RS6000_BTI_unsigned_V8HI, 0 },
  { ALTIVEC_BUILTIN_VEC_OR, ALTIVEC_BUILTIN_VOR,
    RS6000_BTI_unsigned_V8HI, RS6000_BTI_unsigned_V8HI, RS6000_BTI_bool_V8HI, 0 },
  { ALTIVEC_BUILTIN_VEC_OR, ALTIVEC_BUILTIN_VOR,
    RS6000_BTI_unsigned_V8HI, RS6000_BTI_unsigned_V8HI, RS6000_BTI_unsigned_V8HI, 0 },
  { ALTIVEC_BUILTIN_VEC_OR, ALTIVEC_BUILTIN_VOR,
    RS6000_BTI_V16QI, RS6000_BTI_bool_V16QI, RS6000_BTI_V16QI, 0 },
  { ALTIVEC_BUILTIN_VEC_OR, ALTIVEC_BUILTIN_VOR,
    RS6000_BTI_bool_V16QI, RS6000_BTI_bool_V16QI, RS6000_BTI_bool_V16QI, 0 },
  { ALTIVEC_BUILTIN_VEC_OR, ALTIVEC_BUILTIN_VOR,
    RS6000_BTI_V16QI, RS6000_BTI_V16QI, RS6000_BTI_bool_V16QI, 0 },
  { ALTIVEC_BUILTIN_VEC_OR, ALTIVEC_BUILTIN_VOR,
    RS6000_BTI_V16QI, RS6000_BTI_V16QI, RS6000_BTI_V16QI, 0 },
  { ALTIVEC_BUILTIN_VEC_OR, ALTIVEC_BUILTIN_VOR,
    RS6000_BTI_unsigned_V16QI, RS6000_BTI_bool_V16QI, RS6000_BTI_unsigned_V16QI, 0 },
  { ALTIVEC_BUILTIN_VEC_OR, ALTIVEC_BUILTIN_VOR,
    RS6000_BTI_unsigned_V16QI, RS6000_BTI_unsigned_V16QI, RS6000_BTI_bool_V16QI, 0 },
  { ALTIVEC_BUILTIN_VEC_OR, ALTIVEC_BUILTIN_VOR,
    RS6000_BTI_unsigned_V16QI, RS6000_BTI_unsigned_V16QI, RS6000_BTI_unsigned_V16QI, 0 },
  { ALTIVEC_BUILTIN_VEC_PACK, ALTIVEC_BUILTIN_VPKUHUM,
    RS6000_BTI_V16QI, RS6000_BTI_V8HI, RS6000_BTI_V8HI, 0 },
  { ALTIVEC_BUILTIN_VEC_PACK, ALTIVEC_BUILTIN_VPKUHUM,
    RS6000_BTI_unsigned_V16QI, RS6000_BTI_unsigned_V8HI, RS6000_BTI_unsigned_V8HI, 0 },
  { ALTIVEC_BUILTIN_VEC_PACK, ALTIVEC_BUILTIN_VPKUHUM,
    RS6000_BTI_bool_V16QI, RS6000_BTI_bool_V8HI, RS6000_BTI_bool_V8HI, 0 },
  { ALTIVEC_BUILTIN_VEC_PACK, ALTIVEC_BUILTIN_VPKUWUM,
    RS6000_BTI_V8HI, RS6000_BTI_V4SI, RS6000_BTI_V4SI, 0 },
  { ALTIVEC_BUILTIN_VEC_PACK, ALTIVEC_BUILTIN_VPKUWUM,
    RS6000_BTI_unsigned_V8HI, RS6000_BTI_unsigned_V4SI, RS6000_BTI_unsigned_V4SI, 0 },
  { ALTIVEC_BUILTIN_VEC_PACK, ALTIVEC_BUILTIN_VPKUWUM,
    RS6000_BTI_bool_V8HI, RS6000_BTI_bool_V4SI, RS6000_BTI_bool_V4SI, 0 },
  { ALTIVEC_BUILTIN_VEC_PACK, P8V_BUILTIN_VPKUDUM,
    RS6000_BTI_V4SI, RS6000_BTI_V2DI, RS6000_BTI_V2DI, 0 },
  { ALTIVEC_BUILTIN_VEC_PACK, P8V_BUILTIN_VPKUDUM,
    RS6000_BTI_unsigned_V4SI, RS6000_BTI_unsigned_V2DI, RS6000_BTI_unsigned_V2DI, 0 },
  { ALTIVEC_BUILTIN_VEC_PACK, P8V_BUILTIN_VPKUDUM,
    RS6000_BTI_bool_V4SI, RS6000_BTI_bool_V2DI, RS6000_BTI_bool_V2DI, 0 },
  { ALTIVEC_BUILTIN_VEC_VPKUWUM, ALTIVEC_BUILTIN_VPKUWUM,
    RS6000_BTI_V8HI, RS6000_BTI_V4SI, RS6000_BTI_V4SI, 0 },
  { ALTIVEC_BUILTIN_VEC_VPKUWUM, ALTIVEC_BUILTIN_VPKUWUM,
    RS6000_BTI_unsigned_V8HI, RS6000_BTI_unsigned_V4SI, RS6000_BTI_unsigned_V4SI, 0 },
  { ALTIVEC_BUILTIN_VEC_VPKUWUM, ALTIVEC_BUILTIN_VPKUWUM,
    RS6000_BTI_bool_V8HI, RS6000_BTI_bool_V4SI, RS6000_BTI_bool_V4SI, 0 },
  { ALTIVEC_BUILTIN_VEC_VPKUHUM, ALTIVEC_BUILTIN_VPKUHUM,
    RS6000_BTI_V16QI, RS6000_BTI_V8HI, RS6000_BTI_V8HI, 0 },
  { ALTIVEC_BUILTIN_VEC_VPKUHUM, ALTIVEC_BUILTIN_VPKUHUM,
    RS6000_BTI_unsigned_V16QI, RS6000_BTI_unsigned_V8HI, RS6000_BTI_unsigned_V8HI, 0 },
  { ALTIVEC_BUILTIN_VEC_VPKUHUM, ALTIVEC_BUILTIN_VPKUHUM,
    RS6000_BTI_bool_V16QI, RS6000_BTI_bool_V8HI, RS6000_BTI_bool_V8HI, 0 },
  { ALTIVEC_BUILTIN_VEC_PACKPX, ALTIVEC_BUILTIN_VPKPX,
    RS6000_BTI_pixel_V8HI, RS6000_BTI_unsigned_V4SI, RS6000_BTI_unsigned_V4SI, 0 },
  { ALTIVEC_BUILTIN_VEC_PACKS, ALTIVEC_BUILTIN_VPKUHUS,
    RS6000_BTI_unsigned_V16QI, RS6000_BTI_unsigned_V8HI, RS6000_BTI_unsigned_V8HI, 0 },
  { ALTIVEC_BUILTIN_VEC_PACKS, ALTIVEC_BUILTIN_VPKSHSS,
    RS6000_BTI_V16QI, RS6000_BTI_V8HI, RS6000_BTI_V8HI, 0 },
  { ALTIVEC_BUILTIN_VEC_PACKS, ALTIVEC_BUILTIN_VPKUWUS,
    RS6000_BTI_unsigned_V8HI, RS6000_BTI_unsigned_V4SI, RS6000_BTI_unsigned_V4SI, 0 },
  { ALTIVEC_BUILTIN_VEC_PACKS, ALTIVEC_BUILTIN_VPKSWSS,
    RS6000_BTI_V8HI, RS6000_BTI_V4SI, RS6000_BTI_V4SI, 0 },
  { ALTIVEC_BUILTIN_VEC_VPKSWSS, ALTIVEC_BUILTIN_VPKSWSS,
    RS6000_BTI_V8HI, RS6000_BTI_V4SI, RS6000_BTI_V4SI, 0 },
  { ALTIVEC_BUILTIN_VEC_VPKUWUS, ALTIVEC_BUILTIN_VPKUWUS,
    RS6000_BTI_unsigned_V8HI, RS6000_BTI_unsigned_V4SI, RS6000_BTI_unsigned_V4SI, 0 },
  { ALTIVEC_BUILTIN_VEC_PACKS, P8V_BUILTIN_VPKUDUS,
    RS6000_BTI_unsigned_V4SI, RS6000_BTI_unsigned_V2DI, RS6000_BTI_unsigned_V2DI, 0 },
  { ALTIVEC_BUILTIN_VEC_PACKS, P8V_BUILTIN_VPKSDSS,
    RS6000_BTI_V4SI, RS6000_BTI_V2DI, RS6000_BTI_V2DI, 0 },
  { ALTIVEC_BUILTIN_VEC_VPKSHSS, ALTIVEC_BUILTIN_VPKSHSS,
    RS6000_BTI_V16QI, RS6000_BTI_V8HI, RS6000_BTI_V8HI, 0 },
  { ALTIVEC_BUILTIN_VEC_VPKUHUS, ALTIVEC_BUILTIN_VPKUHUS,
    RS6000_BTI_unsigned_V16QI, RS6000_BTI_unsigned_V8HI, RS6000_BTI_unsigned_V8HI, 0 },
  { ALTIVEC_BUILTIN_VEC_PACKSU, ALTIVEC_BUILTIN_VPKUHUS,
    RS6000_BTI_unsigned_V16QI, RS6000_BTI_unsigned_V8HI, RS6000_BTI_unsigned_V8HI, 0 },
  { ALTIVEC_BUILTIN_VEC_PACKSU, ALTIVEC_BUILTIN_VPKSHUS,
    RS6000_BTI_unsigned_V16QI, RS6000_BTI_V8HI, RS6000_BTI_V8HI, 0 },
  { ALTIVEC_BUILTIN_VEC_PACKSU, ALTIVEC_BUILTIN_VPKUWUS,
    RS6000_BTI_unsigned_V8HI, RS6000_BTI_unsigned_V4SI, RS6000_BTI_unsigned_V4SI, 0 },
  { ALTIVEC_BUILTIN_VEC_PACKSU, ALTIVEC_BUILTIN_VPKSWUS,
    RS6000_BTI_unsigned_V8HI, RS6000_BTI_V4SI, RS6000_BTI_V4SI, 0 },
  { ALTIVEC_BUILTIN_VEC_PACKSU, P8V_BUILTIN_VPKSDUS,
    RS6000_BTI_unsigned_V4SI, RS6000_BTI_V2DI, RS6000_BTI_V2DI, 0 },
  { ALTIVEC_BUILTIN_VEC_VPKSWUS, ALTIVEC_BUILTIN_VPKSWUS,
    RS6000_BTI_unsigned_V8HI, RS6000_BTI_V4SI, RS6000_BTI_V4SI, 0 },
  { ALTIVEC_BUILTIN_VEC_VPKSHUS, ALTIVEC_BUILTIN_VPKSHUS,
    RS6000_BTI_unsigned_V16QI, RS6000_BTI_V8HI, RS6000_BTI_V8HI, 0 },
  { ALTIVEC_BUILTIN_VEC_RINT, VSX_BUILTIN_XVRDPIC,
    RS6000_BTI_V2DF, RS6000_BTI_V2DF, 0, 0 },
  { ALTIVEC_BUILTIN_VEC_RINT, VSX_BUILTIN_XVRSPIC,
    RS6000_BTI_V4SF, RS6000_BTI_V4SF, 0, 0 },
  { ALTIVEC_BUILTIN_VEC_RL, ALTIVEC_BUILTIN_VRLB,
    RS6000_BTI_V16QI, RS6000_BTI_V16QI, RS6000_BTI_unsigned_V16QI, 0 },
  { ALTIVEC_BUILTIN_VEC_RL, ALTIVEC_BUILTIN_VRLB,
    RS6000_BTI_unsigned_V16QI, RS6000_BTI_unsigned_V16QI, RS6000_BTI_unsigned_V16QI, 0 },
  { ALTIVEC_BUILTIN_VEC_RL, ALTIVEC_BUILTIN_VRLH,
    RS6000_BTI_V8HI, RS6000_BTI_V8HI, RS6000_BTI_unsigned_V8HI, 0 },
  { ALTIVEC_BUILTIN_VEC_RL, ALTIVEC_BUILTIN_VRLH,
    RS6000_BTI_unsigned_V8HI, RS6000_BTI_unsigned_V8HI, RS6000_BTI_unsigned_V8HI, 0 },
  { ALTIVEC_BUILTIN_VEC_RL, ALTIVEC_BUILTIN_VRLW,
    RS6000_BTI_V4SI, RS6000_BTI_V4SI, RS6000_BTI_unsigned_V4SI, 0 },
  { ALTIVEC_BUILTIN_VEC_RL, ALTIVEC_BUILTIN_VRLW,
    RS6000_BTI_unsigned_V4SI, RS6000_BTI_unsigned_V4SI, RS6000_BTI_unsigned_V4SI, 0 },
  { ALTIVEC_BUILTIN_VEC_RL, P8V_BUILTIN_VRLD,
    RS6000_BTI_V2DI, RS6000_BTI_V2DI, RS6000_BTI_unsigned_V2DI, 0 },
  { ALTIVEC_BUILTIN_VEC_RL, P8V_BUILTIN_VRLD,
    RS6000_BTI_unsigned_V2DI, RS6000_BTI_unsigned_V2DI, RS6000_BTI_unsigned_V2DI, 0 },
  { ALTIVEC_BUILTIN_VEC_VRLW, ALTIVEC_BUILTIN_VRLW,
    RS6000_BTI_V4SI, RS6000_BTI_V4SI, RS6000_BTI_unsigned_V4SI, 0 },
  { ALTIVEC_BUILTIN_VEC_VRLW, ALTIVEC_BUILTIN_VRLW,
    RS6000_BTI_unsigned_V4SI, RS6000_BTI_unsigned_V4SI, RS6000_BTI_unsigned_V4SI, 0 },
  { ALTIVEC_BUILTIN_VEC_VRLH, ALTIVEC_BUILTIN_VRLH,
    RS6000_BTI_V8HI, RS6000_BTI_V8HI, RS6000_BTI_unsigned_V8HI, 0 },
  { ALTIVEC_BUILTIN_VEC_VRLH, ALTIVEC_BUILTIN_VRLH,
    RS6000_BTI_unsigned_V8HI, RS6000_BTI_unsigned_V8HI, RS6000_BTI_unsigned_V8HI, 0 },
  { ALTIVEC_BUILTIN_VEC_VRLB, ALTIVEC_BUILTIN_VRLB,
    RS6000_BTI_V16QI, RS6000_BTI_V16QI, RS6000_BTI_unsigned_V16QI, 0 },
  { ALTIVEC_BUILTIN_VEC_VRLB, ALTIVEC_BUILTIN_VRLB,
    RS6000_BTI_unsigned_V16QI, RS6000_BTI_unsigned_V16QI, RS6000_BTI_unsigned_V16QI, 0 },
  { ALTIVEC_BUILTIN_VEC_SL, ALTIVEC_BUILTIN_VSLB,
    RS6000_BTI_V16QI, RS6000_BTI_V16QI, RS6000_BTI_unsigned_V16QI, 0 },
  { ALTIVEC_BUILTIN_VEC_SL, ALTIVEC_BUILTIN_VSLB,
    RS6000_BTI_unsigned_V16QI, RS6000_BTI_unsigned_V16QI, RS6000_BTI_unsigned_V16QI, 0 },
  { ALTIVEC_BUILTIN_VEC_SL, ALTIVEC_BUILTIN_VSLH,
    RS6000_BTI_V8HI, RS6000_BTI_V8HI, RS6000_BTI_unsigned_V8HI, 0 },
  { ALTIVEC_BUILTIN_VEC_SL, ALTIVEC_BUILTIN_VSLH,
    RS6000_BTI_unsigned_V8HI, RS6000_BTI_unsigned_V8HI, RS6000_BTI_unsigned_V8HI, 0 },
  { ALTIVEC_BUILTIN_VEC_SL, ALTIVEC_BUILTIN_VSLW,
    RS6000_BTI_V4SI, RS6000_BTI_V4SI, RS6000_BTI_unsigned_V4SI, 0 },
  { ALTIVEC_BUILTIN_VEC_SL, ALTIVEC_BUILTIN_VSLW,
    RS6000_BTI_unsigned_V4SI, RS6000_BTI_unsigned_V4SI, RS6000_BTI_unsigned_V4SI, 0 },
  { ALTIVEC_BUILTIN_VEC_SL, P8V_BUILTIN_VSLD,
    RS6000_BTI_V2DI, RS6000_BTI_V2DI, RS6000_BTI_unsigned_V2DI, 0 },
  { ALTIVEC_BUILTIN_VEC_SL, P8V_BUILTIN_VSLD,
    RS6000_BTI_unsigned_V2DI, RS6000_BTI_unsigned_V2DI, RS6000_BTI_unsigned_V2DI, 0 },
  { ALTIVEC_BUILTIN_VEC_SQRT, VSX_BUILTIN_XVSQRTDP,
    RS6000_BTI_V2DF, RS6000_BTI_V2DF, 0, 0 },
  { ALTIVEC_BUILTIN_VEC_SQRT, VSX_BUILTIN_XVSQRTSP,
    RS6000_BTI_V4SF, RS6000_BTI_V4SF, 0, 0 },
  { ALTIVEC_BUILTIN_VEC_VSLW, ALTIVEC_BUILTIN_VSLW,
    RS6000_BTI_V4SI, RS6000_BTI_V4SI, RS6000_BTI_unsigned_V4SI, 0 },
  { ALTIVEC_BUILTIN_VEC_VSLW, ALTIVEC_BUILTIN_VSLW,
    RS6000_BTI_unsigned_V4SI, RS6000_BTI_unsigned_V4SI, RS6000_BTI_unsigned_V4SI, 0 },
  { ALTIVEC_BUILTIN_VEC_VSLH, ALTIVEC_BUILTIN_VSLH,
    RS6000_BTI_V8HI, RS6000_BTI_V8HI, RS6000_BTI_unsigned_V8HI, 0 },
  { ALTIVEC_BUILTIN_VEC_VSLH, ALTIVEC_BUILTIN_VSLH,
    RS6000_BTI_unsigned_V8HI, RS6000_BTI_unsigned_V8HI, RS6000_BTI_unsigned_V8HI, 0 },
  { ALTIVEC_BUILTIN_VEC_VSLB, ALTIVEC_BUILTIN_VSLB,
    RS6000_BTI_V16QI, RS6000_BTI_V16QI, RS6000_BTI_unsigned_V16QI, 0 },
  { ALTIVEC_BUILTIN_VEC_VSLB, ALTIVEC_BUILTIN_VSLB,
    RS6000_BTI_unsigned_V16QI, RS6000_BTI_unsigned_V16QI, RS6000_BTI_unsigned_V16QI, 0 },
  { ALTIVEC_BUILTIN_VEC_SLL, ALTIVEC_BUILTIN_VSL,
    RS6000_BTI_V4SI, RS6000_BTI_V4SI, RS6000_BTI_unsigned_V4SI, 0 },
  { ALTIVEC_BUILTIN_VEC_SLL, ALTIVEC_BUILTIN_VSL,
    RS6000_BTI_V4SI, RS6000_BTI_V4SI, RS6000_BTI_unsigned_V8HI, 0 },
  { ALTIVEC_BUILTIN_VEC_SLL, ALTIVEC_BUILTIN_VSL,
    RS6000_BTI_V4SI, RS6000_BTI_V4SI, RS6000_BTI_unsigned_V16QI, 0 },
  { ALTIVEC_BUILTIN_VEC_SLL, ALTIVEC_BUILTIN_VSL,
    RS6000_BTI_unsigned_V4SI, RS6000_BTI_unsigned_V4SI, RS6000_BTI_unsigned_V4SI, 0 },
  { ALTIVEC_BUILTIN_VEC_SLL, ALTIVEC_BUILTIN_VSL,
    RS6000_BTI_unsigned_V4SI, RS6000_BTI_unsigned_V4SI, RS6000_BTI_unsigned_V8HI, 0 },
  { ALTIVEC_BUILTIN_VEC_SLL, ALTIVEC_BUILTIN_VSL,
    RS6000_BTI_unsigned_V4SI, RS6000_BTI_unsigned_V4SI, RS6000_BTI_unsigned_V16QI, 0 },
  { ALTIVEC_BUILTIN_VEC_SLL, ALTIVEC_BUILTIN_VSL,
    RS6000_BTI_bool_V4SI, RS6000_BTI_bool_V4SI, RS6000_BTI_unsigned_V4SI, 0 },
  { ALTIVEC_BUILTIN_VEC_SLL, ALTIVEC_BUILTIN_VSL,
    RS6000_BTI_bool_V4SI, RS6000_BTI_bool_V4SI, RS6000_BTI_unsigned_V8HI, 0 },
  { ALTIVEC_BUILTIN_VEC_SLL, ALTIVEC_BUILTIN_VSL,
    RS6000_BTI_bool_V4SI, RS6000_BTI_bool_V4SI, RS6000_BTI_unsigned_V16QI, 0 },
  { ALTIVEC_BUILTIN_VEC_SLL, ALTIVEC_BUILTIN_VSL,
    RS6000_BTI_V8HI, RS6000_BTI_V8HI, RS6000_BTI_unsigned_V4SI, 0 },
  { ALTIVEC_BUILTIN_VEC_SLL, ALTIVEC_BUILTIN_VSL,
    RS6000_BTI_V8HI, RS6000_BTI_V8HI, RS6000_BTI_unsigned_V8HI, 0 },
  { ALTIVEC_BUILTIN_VEC_SLL, ALTIVEC_BUILTIN_VSL,
    RS6000_BTI_V8HI, RS6000_BTI_V8HI, RS6000_BTI_unsigned_V16QI, 0 },
  { ALTIVEC_BUILTIN_VEC_SLL, ALTIVEC_BUILTIN_VSL,
    RS6000_BTI_unsigned_V8HI, RS6000_BTI_unsigned_V8HI, RS6000_BTI_unsigned_V4SI, 0 },
  { ALTIVEC_BUILTIN_VEC_SLL, ALTIVEC_BUILTIN_VSL,
    RS6000_BTI_unsigned_V8HI, RS6000_BTI_unsigned_V8HI, RS6000_BTI_unsigned_V8HI, 0 },
  { ALTIVEC_BUILTIN_VEC_SLL, ALTIVEC_BUILTIN_VSL,
    RS6000_BTI_unsigned_V8HI, RS6000_BTI_unsigned_V8HI, RS6000_BTI_unsigned_V16QI, 0 },
  { ALTIVEC_BUILTIN_VEC_SLL, ALTIVEC_BUILTIN_VSL,
    RS6000_BTI_bool_V8HI, RS6000_BTI_bool_V8HI, RS6000_BTI_unsigned_V4SI, 0 },
  { ALTIVEC_BUILTIN_VEC_SLL, ALTIVEC_BUILTIN_VSL,
    RS6000_BTI_bool_V8HI, RS6000_BTI_bool_V8HI, RS6000_BTI_unsigned_V8HI, 0 },
  { ALTIVEC_BUILTIN_VEC_SLL, ALTIVEC_BUILTIN_VSL,
    RS6000_BTI_bool_V8HI, RS6000_BTI_bool_V8HI, RS6000_BTI_unsigned_V16QI, 0 },
  { ALTIVEC_BUILTIN_VEC_SLL, ALTIVEC_BUILTIN_VSL,
    RS6000_BTI_pixel_V8HI, RS6000_BTI_pixel_V8HI, RS6000_BTI_unsigned_V4SI, 0 },
  { ALTIVEC_BUILTIN_VEC_SLL, ALTIVEC_BUILTIN_VSL,
    RS6000_BTI_pixel_V8HI, RS6000_BTI_pixel_V8HI, RS6000_BTI_unsigned_V8HI, 0 },
  { ALTIVEC_BUILTIN_VEC_SLL, ALTIVEC_BUILTIN_VSL,
    RS6000_BTI_pixel_V8HI, RS6000_BTI_pixel_V8HI, RS6000_BTI_unsigned_V16QI, 0 },
  { ALTIVEC_BUILTIN_VEC_SLL, ALTIVEC_BUILTIN_VSL,
    RS6000_BTI_V16QI, RS6000_BTI_V16QI, RS6000_BTI_unsigned_V4SI, 0 },
  { ALTIVEC_BUILTIN_VEC_SLL, ALTIVEC_BUILTIN_VSL,
    RS6000_BTI_V16QI, RS6000_BTI_V16QI, RS6000_BTI_unsigned_V8HI, 0 },
  { ALTIVEC_BUILTIN_VEC_SLL, ALTIVEC_BUILTIN_VSL,
    RS6000_BTI_V16QI, RS6000_BTI_V16QI, RS6000_BTI_unsigned_V16QI, 0 },
  { ALTIVEC_BUILTIN_VEC_SLL, ALTIVEC_BUILTIN_VSL,
    RS6000_BTI_unsigned_V16QI, RS6000_BTI_unsigned_V16QI, RS6000_BTI_unsigned_V4SI, 0 },
  { ALTIVEC_BUILTIN_VEC_SLL, ALTIVEC_BUILTIN_VSL,
    RS6000_BTI_unsigned_V16QI, RS6000_BTI_unsigned_V16QI, RS6000_BTI_unsigned_V8HI, 0 },
  { ALTIVEC_BUILTIN_VEC_SLL, ALTIVEC_BUILTIN_VSL,
    RS6000_BTI_unsigned_V16QI, RS6000_BTI_unsigned_V16QI, RS6000_BTI_unsigned_V16QI, 0 },
  { ALTIVEC_BUILTIN_VEC_SLL, ALTIVEC_BUILTIN_VSL,
    RS6000_BTI_bool_V16QI, RS6000_BTI_bool_V16QI, RS6000_BTI_unsigned_V4SI, 0 },
  { ALTIVEC_BUILTIN_VEC_SLL, ALTIVEC_BUILTIN_VSL,
    RS6000_BTI_bool_V16QI, RS6000_BTI_bool_V16QI, RS6000_BTI_unsigned_V8HI, 0 },
  { ALTIVEC_BUILTIN_VEC_SLL, ALTIVEC_BUILTIN_VSL,
    RS6000_BTI_bool_V16QI, RS6000_BTI_bool_V16QI, RS6000_BTI_unsigned_V16QI, 0 },
  { ALTIVEC_BUILTIN_VEC_SLO, ALTIVEC_BUILTIN_VSLO,
    RS6000_BTI_V4SF, RS6000_BTI_V4SF, RS6000_BTI_V16QI, 0 },
  { ALTIVEC_BUILTIN_VEC_SLO, ALTIVEC_BUILTIN_VSLO,
    RS6000_BTI_V4SF, RS6000_BTI_V4SF, RS6000_BTI_unsigned_V16QI, 0 },
  { ALTIVEC_BUILTIN_VEC_SLO, ALTIVEC_BUILTIN_VSLO,
    RS6000_BTI_V4SI, RS6000_BTI_V4SI, RS6000_BTI_V16QI, 0 },
  { ALTIVEC_BUILTIN_VEC_SLO, ALTIVEC_BUILTIN_VSLO,
    RS6000_BTI_V4SI, RS6000_BTI_V4SI, RS6000_BTI_unsigned_V16QI, 0 },
  { ALTIVEC_BUILTIN_VEC_SLO, ALTIVEC_BUILTIN_VSLO,
    RS6000_BTI_unsigned_V4SI, RS6000_BTI_unsigned_V4SI, RS6000_BTI_V16QI, 0 },
  { ALTIVEC_BUILTIN_VEC_SLO, ALTIVEC_BUILTIN_VSLO,
    RS6000_BTI_unsigned_V4SI, RS6000_BTI_unsigned_V4SI, RS6000_BTI_unsigned_V16QI, 0 },
  { ALTIVEC_BUILTIN_VEC_SLO, ALTIVEC_BUILTIN_VSLO,
    RS6000_BTI_V8HI, RS6000_BTI_V8HI, RS6000_BTI_V16QI, 0 },
  { ALTIVEC_BUILTIN_VEC_SLO, ALTIVEC_BUILTIN_VSLO,
    RS6000_BTI_V8HI, RS6000_BTI_V8HI, RS6000_BTI_unsigned_V16QI, 0 },
  { ALTIVEC_BUILTIN_VEC_SLO, ALTIVEC_BUILTIN_VSLO,
    RS6000_BTI_unsigned_V8HI, RS6000_BTI_unsigned_V8HI, RS6000_BTI_V16QI, 0 },
  { ALTIVEC_BUILTIN_VEC_SLO, ALTIVEC_BUILTIN_VSLO,
    RS6000_BTI_unsigned_V8HI, RS6000_BTI_unsigned_V8HI, RS6000_BTI_unsigned_V16QI, 0 },
  { ALTIVEC_BUILTIN_VEC_SLO, ALTIVEC_BUILTIN_VSLO,
    RS6000_BTI_pixel_V8HI, RS6000_BTI_pixel_V8HI, RS6000_BTI_V16QI, 0 },
  { ALTIVEC_BUILTIN_VEC_SLO, ALTIVEC_BUILTIN_VSLO,
    RS6000_BTI_pixel_V8HI, RS6000_BTI_pixel_V8HI, RS6000_BTI_unsigned_V16QI, 0 },
  { ALTIVEC_BUILTIN_VEC_SLO, ALTIVEC_BUILTIN_VSLO,
    RS6000_BTI_V16QI, RS6000_BTI_V16QI, RS6000_BTI_V16QI, 0 },
  { ALTIVEC_BUILTIN_VEC_SLO, ALTIVEC_BUILTIN_VSLO,
    RS6000_BTI_V16QI, RS6000_BTI_V16QI, RS6000_BTI_unsigned_V16QI, 0 },
  { ALTIVEC_BUILTIN_VEC_SLO, ALTIVEC_BUILTIN_VSLO,
    RS6000_BTI_unsigned_V16QI, RS6000_BTI_unsigned_V16QI, RS6000_BTI_V16QI, 0 },
  { ALTIVEC_BUILTIN_VEC_SLO, ALTIVEC_BUILTIN_VSLO,
    RS6000_BTI_unsigned_V16QI, RS6000_BTI_unsigned_V16QI, RS6000_BTI_unsigned_V16QI, 0 },
  { ALTIVEC_BUILTIN_VEC_SPLAT, ALTIVEC_BUILTIN_VSPLTB,
    RS6000_BTI_V16QI, RS6000_BTI_V16QI, RS6000_BTI_INTSI, 0 },
  { ALTIVEC_BUILTIN_VEC_SPLAT, ALTIVEC_BUILTIN_VSPLTB,
    RS6000_BTI_unsigned_V16QI, RS6000_BTI_unsigned_V16QI, RS6000_BTI_INTSI, 0 },
  { ALTIVEC_BUILTIN_VEC_SPLAT, ALTIVEC_BUILTIN_VSPLTB,
    RS6000_BTI_bool_V16QI, RS6000_BTI_bool_V16QI, RS6000_BTI_INTSI, 0 },
  { ALTIVEC_BUILTIN_VEC_SPLAT, ALTIVEC_BUILTIN_VSPLTH,
    RS6000_BTI_V8HI, RS6000_BTI_V8HI, RS6000_BTI_INTSI, 0 },
  { ALTIVEC_BUILTIN_VEC_SPLAT, ALTIVEC_BUILTIN_VSPLTH,
    RS6000_BTI_unsigned_V8HI, RS6000_BTI_unsigned_V8HI, RS6000_BTI_INTSI, 0 },
  { ALTIVEC_BUILTIN_VEC_SPLAT, ALTIVEC_BUILTIN_VSPLTH,
    RS6000_BTI_bool_V8HI, RS6000_BTI_bool_V8HI, RS6000_BTI_INTSI, 0 },
  { ALTIVEC_BUILTIN_VEC_SPLAT, ALTIVEC_BUILTIN_VSPLTH,
    RS6000_BTI_pixel_V8HI, RS6000_BTI_pixel_V8HI, RS6000_BTI_INTSI, 0 },
  { ALTIVEC_BUILTIN_VEC_SPLAT, ALTIVEC_BUILTIN_VSPLTW,
    RS6000_BTI_V4SF, RS6000_BTI_V4SF, RS6000_BTI_INTSI, 0 },
  { ALTIVEC_BUILTIN_VEC_SPLAT, ALTIVEC_BUILTIN_VSPLTW,
    RS6000_BTI_V4SI, RS6000_BTI_V4SI, RS6000_BTI_INTSI, 0 },
  { ALTIVEC_BUILTIN_VEC_SPLAT, ALTIVEC_BUILTIN_VSPLTW,
    RS6000_BTI_unsigned_V4SI, RS6000_BTI_unsigned_V4SI, RS6000_BTI_INTSI, 0 },
  { ALTIVEC_BUILTIN_VEC_SPLAT, ALTIVEC_BUILTIN_VSPLTW,
    RS6000_BTI_bool_V4SI, RS6000_BTI_bool_V4SI, RS6000_BTI_INTSI, 0 },
  { ALTIVEC_BUILTIN_VEC_VSPLTW, ALTIVEC_BUILTIN_VSPLTW,
    RS6000_BTI_V4SF, RS6000_BTI_V4SF, RS6000_BTI_INTSI, 0 },
  { ALTIVEC_BUILTIN_VEC_VSPLTW, ALTIVEC_BUILTIN_VSPLTW,
    RS6000_BTI_V4SI, RS6000_BTI_V4SI, RS6000_BTI_INTSI, 0 },
  { ALTIVEC_BUILTIN_VEC_VSPLTW, ALTIVEC_BUILTIN_VSPLTW,
    RS6000_BTI_unsigned_V4SI, RS6000_BTI_unsigned_V4SI, RS6000_BTI_INTSI, 0 },
  { ALTIVEC_BUILTIN_VEC_VSPLTW, ALTIVEC_BUILTIN_VSPLTW,
    RS6000_BTI_bool_V4SI, RS6000_BTI_bool_V4SI, RS6000_BTI_INTSI, 0 },
  { ALTIVEC_BUILTIN_VEC_VSPLTH, ALTIVEC_BUILTIN_VSPLTH,
    RS6000_BTI_V8HI, RS6000_BTI_V8HI, RS6000_BTI_INTSI, 0 },
  { ALTIVEC_BUILTIN_VEC_VSPLTH, ALTIVEC_BUILTIN_VSPLTH,
    RS6000_BTI_unsigned_V8HI, RS6000_BTI_unsigned_V8HI, RS6000_BTI_INTSI, 0 },
  { ALTIVEC_BUILTIN_VEC_VSPLTH, ALTIVEC_BUILTIN_VSPLTH,
    RS6000_BTI_bool_V8HI, RS6000_BTI_bool_V8HI, RS6000_BTI_INTSI, 0 },
  { ALTIVEC_BUILTIN_VEC_VSPLTH, ALTIVEC_BUILTIN_VSPLTH,
    RS6000_BTI_pixel_V8HI, RS6000_BTI_pixel_V8HI, RS6000_BTI_INTSI, 0 },
  { ALTIVEC_BUILTIN_VEC_VSPLTB, ALTIVEC_BUILTIN_VSPLTB,
    RS6000_BTI_V16QI, RS6000_BTI_V16QI, RS6000_BTI_INTSI, 0 },
  { ALTIVEC_BUILTIN_VEC_VSPLTB, ALTIVEC_BUILTIN_VSPLTB,
    RS6000_BTI_unsigned_V16QI, RS6000_BTI_unsigned_V16QI, RS6000_BTI_INTSI, 0 },
  { ALTIVEC_BUILTIN_VEC_VSPLTB, ALTIVEC_BUILTIN_VSPLTB,
    RS6000_BTI_bool_V16QI, RS6000_BTI_bool_V16QI, RS6000_BTI_INTSI, 0 },
  { ALTIVEC_BUILTIN_VEC_SR, ALTIVEC_BUILTIN_VSRB,
    RS6000_BTI_V16QI, RS6000_BTI_V16QI, RS6000_BTI_unsigned_V16QI, 0 },
  { ALTIVEC_BUILTIN_VEC_SR, ALTIVEC_BUILTIN_VSRB,
    RS6000_BTI_unsigned_V16QI, RS6000_BTI_unsigned_V16QI, RS6000_BTI_unsigned_V16QI, 0 },
  { ALTIVEC_BUILTIN_VEC_SR, ALTIVEC_BUILTIN_VSRH,
    RS6000_BTI_V8HI, RS6000_BTI_V8HI, RS6000_BTI_unsigned_V8HI, 0 },
  { ALTIVEC_BUILTIN_VEC_SR, ALTIVEC_BUILTIN_VSRH,
    RS6000_BTI_unsigned_V8HI, RS6000_BTI_unsigned_V8HI, RS6000_BTI_unsigned_V8HI, 0 },
  { ALTIVEC_BUILTIN_VEC_SR, ALTIVEC_BUILTIN_VSRW,
    RS6000_BTI_V4SI, RS6000_BTI_V4SI, RS6000_BTI_unsigned_V4SI, 0 },
  { ALTIVEC_BUILTIN_VEC_SR, ALTIVEC_BUILTIN_VSRW,
    RS6000_BTI_unsigned_V4SI, RS6000_BTI_unsigned_V4SI, RS6000_BTI_unsigned_V4SI, 0 },
  { ALTIVEC_BUILTIN_VEC_SR, P8V_BUILTIN_VSRD,
    RS6000_BTI_V2DI, RS6000_BTI_V2DI, RS6000_BTI_unsigned_V2DI, 0 },
  { ALTIVEC_BUILTIN_VEC_SR, P8V_BUILTIN_VSRD,
    RS6000_BTI_unsigned_V2DI, RS6000_BTI_unsigned_V2DI, RS6000_BTI_unsigned_V2DI, 0 },
  { ALTIVEC_BUILTIN_VEC_VSRW, ALTIVEC_BUILTIN_VSRW,
    RS6000_BTI_V4SI, RS6000_BTI_V4SI, RS6000_BTI_unsigned_V4SI, 0 },
  { ALTIVEC_BUILTIN_VEC_VSRW, ALTIVEC_BUILTIN_VSRW,
    RS6000_BTI_unsigned_V4SI, RS6000_BTI_unsigned_V4SI, RS6000_BTI_unsigned_V4SI, 0 },
  { ALTIVEC_BUILTIN_VEC_VSRH, ALTIVEC_BUILTIN_VSRH,
    RS6000_BTI_V8HI, RS6000_BTI_V8HI, RS6000_BTI_unsigned_V8HI, 0 },
  { ALTIVEC_BUILTIN_VEC_VSRH, ALTIVEC_BUILTIN_VSRH,
    RS6000_BTI_unsigned_V8HI, RS6000_BTI_unsigned_V8HI, RS6000_BTI_unsigned_V8HI, 0 },
  { ALTIVEC_BUILTIN_VEC_VSRB, ALTIVEC_BUILTIN_VSRB,
    RS6000_BTI_V16QI, RS6000_BTI_V16QI, RS6000_BTI_unsigned_V16QI, 0 },
  { ALTIVEC_BUILTIN_VEC_VSRB, ALTIVEC_BUILTIN_VSRB,
    RS6000_BTI_unsigned_V16QI, RS6000_BTI_unsigned_V16QI, RS6000_BTI_unsigned_V16QI, 0 },
  { ALTIVEC_BUILTIN_VEC_SRA, ALTIVEC_BUILTIN_VSRAB,
    RS6000_BTI_V16QI, RS6000_BTI_V16QI, RS6000_BTI_unsigned_V16QI, 0 },
  { ALTIVEC_BUILTIN_VEC_SRA, ALTIVEC_BUILTIN_VSRAB,
    RS6000_BTI_unsigned_V16QI, RS6000_BTI_unsigned_V16QI, RS6000_BTI_unsigned_V16QI, 0 },
  { ALTIVEC_BUILTIN_VEC_SRA, ALTIVEC_BUILTIN_VSRAH,
    RS6000_BTI_V8HI, RS6000_BTI_V8HI, RS6000_BTI_unsigned_V8HI, 0 },
  { ALTIVEC_BUILTIN_VEC_SRA, ALTIVEC_BUILTIN_VSRAH,
    RS6000_BTI_unsigned_V8HI, RS6000_BTI_unsigned_V8HI, RS6000_BTI_unsigned_V8HI, 0 },
  { ALTIVEC_BUILTIN_VEC_SRA, ALTIVEC_BUILTIN_VSRAW,
    RS6000_BTI_V4SI, RS6000_BTI_V4SI, RS6000_BTI_unsigned_V4SI, 0 },
  { ALTIVEC_BUILTIN_VEC_SRA, ALTIVEC_BUILTIN_VSRAW,
    RS6000_BTI_unsigned_V4SI, RS6000_BTI_unsigned_V4SI, RS6000_BTI_unsigned_V4SI, 0 },
  { ALTIVEC_BUILTIN_VEC_SRA, P8V_BUILTIN_VSRAD,
    RS6000_BTI_V2DI, RS6000_BTI_V2DI, RS6000_BTI_unsigned_V2DI, 0 },
  { ALTIVEC_BUILTIN_VEC_SRA, P8V_BUILTIN_VSRD,
    RS6000_BTI_unsigned_V2DI, RS6000_BTI_unsigned_V2DI, RS6000_BTI_unsigned_V2DI, 0 },
  { ALTIVEC_BUILTIN_VEC_VSRAW, ALTIVEC_BUILTIN_VSRAW,
    RS6000_BTI_V4SI, RS6000_BTI_V4SI, RS6000_BTI_unsigned_V4SI, 0 },
  { ALTIVEC_BUILTIN_VEC_VSRAW, ALTIVEC_BUILTIN_VSRAW,
    RS6000_BTI_unsigned_V4SI, RS6000_BTI_unsigned_V4SI, RS6000_BTI_unsigned_V4SI, 0 },
  { ALTIVEC_BUILTIN_VEC_VSRAH, ALTIVEC_BUILTIN_VSRAH,
    RS6000_BTI_V8HI, RS6000_BTI_V8HI, RS6000_BTI_unsigned_V8HI, 0 },
  { ALTIVEC_BUILTIN_VEC_VSRAH, ALTIVEC_BUILTIN_VSRAH,
    RS6000_BTI_unsigned_V8HI, RS6000_BTI_unsigned_V8HI, RS6000_BTI_unsigned_V8HI, 0 },
  { ALTIVEC_BUILTIN_VEC_VSRAB, ALTIVEC_BUILTIN_VSRAB,
    RS6000_BTI_V16QI, RS6000_BTI_V16QI, RS6000_BTI_unsigned_V16QI, 0 },
  { ALTIVEC_BUILTIN_VEC_VSRAB, ALTIVEC_BUILTIN_VSRAB,
    RS6000_BTI_unsigned_V16QI, RS6000_BTI_unsigned_V16QI, RS6000_BTI_unsigned_V16QI, 0 },
  { ALTIVEC_BUILTIN_VEC_SRL, ALTIVEC_BUILTIN_VSR,
    RS6000_BTI_V4SI, RS6000_BTI_V4SI, RS6000_BTI_unsigned_V4SI, 0 },
  { ALTIVEC_BUILTIN_VEC_SRL, ALTIVEC_BUILTIN_VSR,
    RS6000_BTI_V4SI, RS6000_BTI_V4SI, RS6000_BTI_unsigned_V8HI, 0 },
  { ALTIVEC_BUILTIN_VEC_SRL, ALTIVEC_BUILTIN_VSR,
    RS6000_BTI_V4SI, RS6000_BTI_V4SI, RS6000_BTI_unsigned_V16QI, 0 },
  { ALTIVEC_BUILTIN_VEC_SRL, ALTIVEC_BUILTIN_VSR,
    RS6000_BTI_unsigned_V4SI, RS6000_BTI_unsigned_V4SI, RS6000_BTI_unsigned_V4SI, 0 },
  { ALTIVEC_BUILTIN_VEC_SRL, ALTIVEC_BUILTIN_VSR,
    RS6000_BTI_unsigned_V4SI, RS6000_BTI_unsigned_V4SI, RS6000_BTI_unsigned_V8HI, 0 },
  { ALTIVEC_BUILTIN_VEC_SRL, ALTIVEC_BUILTIN_VSR,
    RS6000_BTI_unsigned_V4SI, RS6000_BTI_unsigned_V4SI, RS6000_BTI_unsigned_V16QI, 0 },
  { ALTIVEC_BUILTIN_VEC_SRL, ALTIVEC_BUILTIN_VSR,
    RS6000_BTI_bool_V4SI, RS6000_BTI_bool_V4SI, RS6000_BTI_unsigned_V4SI, 0 },
  { ALTIVEC_BUILTIN_VEC_SRL, ALTIVEC_BUILTIN_VSR,
    RS6000_BTI_bool_V4SI, RS6000_BTI_bool_V4SI, RS6000_BTI_unsigned_V8HI, 0 },
  { ALTIVEC_BUILTIN_VEC_SRL, ALTIVEC_BUILTIN_VSR,
    RS6000_BTI_bool_V4SI, RS6000_BTI_bool_V4SI, RS6000_BTI_unsigned_V16QI, 0 },
  { ALTIVEC_BUILTIN_VEC_SRL, ALTIVEC_BUILTIN_VSR,
    RS6000_BTI_V8HI, RS6000_BTI_V8HI, RS6000_BTI_unsigned_V4SI, 0 },
  { ALTIVEC_BUILTIN_VEC_SRL, ALTIVEC_BUILTIN_VSR,
    RS6000_BTI_V8HI, RS6000_BTI_V8HI, RS6000_BTI_unsigned_V8HI, 0 },
  { ALTIVEC_BUILTIN_VEC_SRL, ALTIVEC_BUILTIN_VSR,
    RS6000_BTI_V8HI, RS6000_BTI_V8HI, RS6000_BTI_unsigned_V16QI, 0 },
  { ALTIVEC_BUILTIN_VEC_SRL, ALTIVEC_BUILTIN_VSR,
    RS6000_BTI_unsigned_V8HI, RS6000_BTI_unsigned_V8HI, RS6000_BTI_unsigned_V4SI, 0 },
  { ALTIVEC_BUILTIN_VEC_SRL, ALTIVEC_BUILTIN_VSR,
    RS6000_BTI_unsigned_V8HI, RS6000_BTI_unsigned_V8HI, RS6000_BTI_unsigned_V8HI, 0 },
  { ALTIVEC_BUILTIN_VEC_SRL, ALTIVEC_BUILTIN_VSR,
    RS6000_BTI_unsigned_V8HI, RS6000_BTI_unsigned_V8HI, RS6000_BTI_unsigned_V16QI, 0 },
  { ALTIVEC_BUILTIN_VEC_SRL, ALTIVEC_BUILTIN_VSR,
    RS6000_BTI_bool_V8HI, RS6000_BTI_bool_V8HI, RS6000_BTI_unsigned_V4SI, 0 },
  { ALTIVEC_BUILTIN_VEC_SRL, ALTIVEC_BUILTIN_VSR,
    RS6000_BTI_bool_V8HI, RS6000_BTI_bool_V8HI, RS6000_BTI_unsigned_V8HI, 0 },
  { ALTIVEC_BUILTIN_VEC_SRL, ALTIVEC_BUILTIN_VSR,
    RS6000_BTI_bool_V8HI, RS6000_BTI_bool_V8HI, RS6000_BTI_unsigned_V16QI, 0 },
  { ALTIVEC_BUILTIN_VEC_SRL, ALTIVEC_BUILTIN_VSR,
    RS6000_BTI_pixel_V8HI, RS6000_BTI_pixel_V8HI, RS6000_BTI_unsigned_V4SI, 0 },
  { ALTIVEC_BUILTIN_VEC_SRL, ALTIVEC_BUILTIN_VSR,
    RS6000_BTI_pixel_V8HI, RS6000_BTI_pixel_V8HI, RS6000_BTI_unsigned_V8HI, 0 },
  { ALTIVEC_BUILTIN_VEC_SRL, ALTIVEC_BUILTIN_VSR,
    RS6000_BTI_pixel_V8HI, RS6000_BTI_pixel_V8HI, RS6000_BTI_unsigned_V16QI, 0 },
  { ALTIVEC_BUILTIN_VEC_SRL, ALTIVEC_BUILTIN_VSR,
    RS6000_BTI_V16QI, RS6000_BTI_V16QI, RS6000_BTI_unsigned_V4SI, 0 },
  { ALTIVEC_BUILTIN_VEC_SRL, ALTIVEC_BUILTIN_VSR,
    RS6000_BTI_V16QI, RS6000_BTI_V16QI, RS6000_BTI_unsigned_V8HI, 0 },
  { ALTIVEC_BUILTIN_VEC_SRL, ALTIVEC_BUILTIN_VSR,
    RS6000_BTI_V16QI, RS6000_BTI_V16QI, RS6000_BTI_unsigned_V16QI, 0 },
  { ALTIVEC_BUILTIN_VEC_SRL, ALTIVEC_BUILTIN_VSR,
    RS6000_BTI_unsigned_V16QI, RS6000_BTI_unsigned_V16QI, RS6000_BTI_unsigned_V4SI, 0 },
  { ALTIVEC_BUILTIN_VEC_SRL, ALTIVEC_BUILTIN_VSR,
    RS6000_BTI_unsigned_V16QI, RS6000_BTI_unsigned_V16QI, RS6000_BTI_unsigned_V8HI, 0 },
  { ALTIVEC_BUILTIN_VEC_SRL, ALTIVEC_BUILTIN_VSR,
    RS6000_BTI_unsigned_V16QI, RS6000_BTI_unsigned_V16QI, RS6000_BTI_unsigned_V16QI, 0 },
  { ALTIVEC_BUILTIN_VEC_SRL, ALTIVEC_BUILTIN_VSR,
    RS6000_BTI_bool_V16QI, RS6000_BTI_bool_V16QI, RS6000_BTI_unsigned_V4SI, 0 },
  { ALTIVEC_BUILTIN_VEC_SRL, ALTIVEC_BUILTIN_VSR,
    RS6000_BTI_bool_V16QI, RS6000_BTI_bool_V16QI, RS6000_BTI_unsigned_V8HI, 0 },
  { ALTIVEC_BUILTIN_VEC_SRL, ALTIVEC_BUILTIN_VSR,
    RS6000_BTI_bool_V16QI, RS6000_BTI_bool_V16QI, RS6000_BTI_unsigned_V16QI, 0 },
  { ALTIVEC_BUILTIN_VEC_SRO, ALTIVEC_BUILTIN_VSRO,
    RS6000_BTI_V4SF, RS6000_BTI_V4SF, RS6000_BTI_V16QI, 0 },
  { ALTIVEC_BUILTIN_VEC_SRO, ALTIVEC_BUILTIN_VSRO,
    RS6000_BTI_V4SF, RS6000_BTI_V4SF, RS6000_BTI_unsigned_V16QI, 0 },
  { ALTIVEC_BUILTIN_VEC_SRO, ALTIVEC_BUILTIN_VSRO,
    RS6000_BTI_V4SI, RS6000_BTI_V4SI, RS6000_BTI_V16QI, 0 },
  { ALTIVEC_BUILTIN_VEC_SRO, ALTIVEC_BUILTIN_VSRO,
    RS6000_BTI_V4SI, RS6000_BTI_V4SI, RS6000_BTI_unsigned_V16QI, 0 },
  { ALTIVEC_BUILTIN_VEC_SRO, ALTIVEC_BUILTIN_VSRO,
    RS6000_BTI_unsigned_V4SI, RS6000_BTI_unsigned_V4SI, RS6000_BTI_V16QI, 0 },
  { ALTIVEC_BUILTIN_VEC_SRO, ALTIVEC_BUILTIN_VSRO,
    RS6000_BTI_unsigned_V4SI, RS6000_BTI_unsigned_V4SI, RS6000_BTI_unsigned_V16QI, 0 },
  { ALTIVEC_BUILTIN_VEC_SRO, ALTIVEC_BUILTIN_VSRO,
    RS6000_BTI_V8HI, RS6000_BTI_V8HI, RS6000_BTI_V16QI, 0 },
  { ALTIVEC_BUILTIN_VEC_SRO, ALTIVEC_BUILTIN_VSRO,
    RS6000_BTI_V8HI, RS6000_BTI_V8HI, RS6000_BTI_unsigned_V16QI, 0 },
  { ALTIVEC_BUILTIN_VEC_SRO, ALTIVEC_BUILTIN_VSRO,
    RS6000_BTI_unsigned_V8HI, RS6000_BTI_unsigned_V8HI, RS6000_BTI_V16QI, 0 },
  { ALTIVEC_BUILTIN_VEC_SRO, ALTIVEC_BUILTIN_VSRO,
    RS6000_BTI_unsigned_V8HI, RS6000_BTI_unsigned_V8HI, RS6000_BTI_unsigned_V16QI, 0 },
  { ALTIVEC_BUILTIN_VEC_SRO, ALTIVEC_BUILTIN_VSRO,
    RS6000_BTI_pixel_V8HI, RS6000_BTI_pixel_V8HI, RS6000_BTI_V16QI, 0 },
  { ALTIVEC_BUILTIN_VEC_SRO, ALTIVEC_BUILTIN_VSRO,
    RS6000_BTI_pixel_V8HI, RS6000_BTI_pixel_V8HI, RS6000_BTI_unsigned_V16QI, 0 },
  { ALTIVEC_BUILTIN_VEC_SRO, ALTIVEC_BUILTIN_VSRO,
    RS6000_BTI_V16QI, RS6000_BTI_V16QI, RS6000_BTI_V16QI, 0 },
  { ALTIVEC_BUILTIN_VEC_SRO, ALTIVEC_BUILTIN_VSRO,
    RS6000_BTI_V16QI, RS6000_BTI_V16QI, RS6000_BTI_unsigned_V16QI, 0 },
  { ALTIVEC_BUILTIN_VEC_SRO, ALTIVEC_BUILTIN_VSRO,
    RS6000_BTI_unsigned_V16QI, RS6000_BTI_unsigned_V16QI, RS6000_BTI_V16QI, 0 },
  { ALTIVEC_BUILTIN_VEC_SRO, ALTIVEC_BUILTIN_VSRO,
    RS6000_BTI_unsigned_V16QI, RS6000_BTI_unsigned_V16QI, RS6000_BTI_unsigned_V16QI, 0 },
  { ALTIVEC_BUILTIN_VEC_SUB, ALTIVEC_BUILTIN_VSUBUBM,
    RS6000_BTI_V16QI, RS6000_BTI_bool_V16QI, RS6000_BTI_V16QI, 0 },
  { ALTIVEC_BUILTIN_VEC_SUB, ALTIVEC_BUILTIN_VSUBUBM,
    RS6000_BTI_V16QI, RS6000_BTI_V16QI, RS6000_BTI_bool_V16QI, 0 },
  { ALTIVEC_BUILTIN_VEC_SUB, ALTIVEC_BUILTIN_VSUBUBM,
    RS6000_BTI_V16QI, RS6000_BTI_V16QI, RS6000_BTI_V16QI, 0 },
  { ALTIVEC_BUILTIN_VEC_SUB, ALTIVEC_BUILTIN_VSUBUBM,
    RS6000_BTI_unsigned_V16QI, RS6000_BTI_bool_V16QI, RS6000_BTI_unsigned_V16QI, 0 },
  { ALTIVEC_BUILTIN_VEC_SUB, ALTIVEC_BUILTIN_VSUBUBM,
    RS6000_BTI_unsigned_V16QI, RS6000_BTI_unsigned_V16QI, RS6000_BTI_bool_V16QI, 0 },
  { ALTIVEC_BUILTIN_VEC_SUB, ALTIVEC_BUILTIN_VSUBUBM,
    RS6000_BTI_unsigned_V16QI, RS6000_BTI_unsigned_V16QI, RS6000_BTI_unsigned_V16QI, 0 },
  { ALTIVEC_BUILTIN_VEC_SUB, ALTIVEC_BUILTIN_VSUBUHM,
    RS6000_BTI_V8HI, RS6000_BTI_bool_V8HI, RS6000_BTI_V8HI, 0 },
  { ALTIVEC_BUILTIN_VEC_SUB, ALTIVEC_BUILTIN_VSUBUHM,
    RS6000_BTI_V8HI, RS6000_BTI_V8HI, RS6000_BTI_bool_V8HI, 0 },
  { ALTIVEC_BUILTIN_VEC_SUB, ALTIVEC_BUILTIN_VSUBUHM,
    RS6000_BTI_V8HI, RS6000_BTI_V8HI, RS6000_BTI_V8HI, 0 },
  { ALTIVEC_BUILTIN_VEC_SUB, ALTIVEC_BUILTIN_VSUBUHM,
    RS6000_BTI_unsigned_V8HI, RS6000_BTI_bool_V8HI, RS6000_BTI_unsigned_V8HI, 0 },
  { ALTIVEC_BUILTIN_VEC_SUB, ALTIVEC_BUILTIN_VSUBUHM,
    RS6000_BTI_unsigned_V8HI, RS6000_BTI_unsigned_V8HI, RS6000_BTI_bool_V8HI, 0 },
  { ALTIVEC_BUILTIN_VEC_SUB, ALTIVEC_BUILTIN_VSUBUHM,
    RS6000_BTI_unsigned_V8HI, RS6000_BTI_unsigned_V8HI, RS6000_BTI_unsigned_V8HI, 0 },
  { ALTIVEC_BUILTIN_VEC_SUB, ALTIVEC_BUILTIN_VSUBUWM,
    RS6000_BTI_V4SI, RS6000_BTI_bool_V4SI, RS6000_BTI_V4SI, 0 },
  { ALTIVEC_BUILTIN_VEC_SUB, ALTIVEC_BUILTIN_VSUBUWM,
    RS6000_BTI_V4SI, RS6000_BTI_V4SI, RS6000_BTI_bool_V4SI, 0 },
  { ALTIVEC_BUILTIN_VEC_SUB, ALTIVEC_BUILTIN_VSUBUWM,
    RS6000_BTI_V4SI, RS6000_BTI_V4SI, RS6000_BTI_V4SI, 0 },
  { ALTIVEC_BUILTIN_VEC_SUB, ALTIVEC_BUILTIN_VSUBUWM,
    RS6000_BTI_unsigned_V4SI, RS6000_BTI_bool_V4SI, RS6000_BTI_unsigned_V4SI, 0 },
  { ALTIVEC_BUILTIN_VEC_SUB, ALTIVEC_BUILTIN_VSUBUWM,
    RS6000_BTI_unsigned_V4SI, RS6000_BTI_unsigned_V4SI, RS6000_BTI_bool_V4SI, 0 },
  { ALTIVEC_BUILTIN_VEC_SUB, ALTIVEC_BUILTIN_VSUBUWM,
    RS6000_BTI_unsigned_V4SI, RS6000_BTI_unsigned_V4SI, RS6000_BTI_unsigned_V4SI, 0 },
  { ALTIVEC_BUILTIN_VEC_SUB, P8V_BUILTIN_VSUBUDM,
    RS6000_BTI_V2DI, RS6000_BTI_bool_V2DI, RS6000_BTI_V2DI, 0 },
  { ALTIVEC_BUILTIN_VEC_SUB, P8V_BUILTIN_VSUBUDM,
    RS6000_BTI_V2DI, RS6000_BTI_V2DI, RS6000_BTI_bool_V2DI, 0 },
  { ALTIVEC_BUILTIN_VEC_SUB, P8V_BUILTIN_VSUBUDM,
    RS6000_BTI_V2DI, RS6000_BTI_V2DI, RS6000_BTI_V2DI, 0 },
  { ALTIVEC_BUILTIN_VEC_SUB, P8V_BUILTIN_VSUBUDM,
    RS6000_BTI_unsigned_V2DI, RS6000_BTI_bool_V2DI, RS6000_BTI_unsigned_V2DI, 0 },
  { ALTIVEC_BUILTIN_VEC_SUB, P8V_BUILTIN_VSUBUDM,
    RS6000_BTI_unsigned_V2DI, RS6000_BTI_unsigned_V2DI, RS6000_BTI_bool_V2DI, 0 },
  { ALTIVEC_BUILTIN_VEC_SUB, P8V_BUILTIN_VSUBUDM,
    RS6000_BTI_unsigned_V2DI, RS6000_BTI_unsigned_V2DI, RS6000_BTI_unsigned_V2DI, 0 },
  { ALTIVEC_BUILTIN_VEC_SUB, ALTIVEC_BUILTIN_VSUBFP,
    RS6000_BTI_V4SF, RS6000_BTI_V4SF, RS6000_BTI_V4SF, 0 },
  { ALTIVEC_BUILTIN_VEC_SUB, VSX_BUILTIN_XVSUBDP,
    RS6000_BTI_V2DF, RS6000_BTI_V2DF, RS6000_BTI_V2DF, 0 },
  { ALTIVEC_BUILTIN_VEC_SUB, P8V_BUILTIN_VSUBUQM,
    RS6000_BTI_V1TI, RS6000_BTI_V1TI, RS6000_BTI_V1TI, 0 },
  { ALTIVEC_BUILTIN_VEC_SUB, P8V_BUILTIN_VSUBUQM,
    RS6000_BTI_unsigned_V1TI, RS6000_BTI_unsigned_V1TI,
    RS6000_BTI_unsigned_V1TI, 0 },
  { ALTIVEC_BUILTIN_VEC_VSUBFP, ALTIVEC_BUILTIN_VSUBFP,
    RS6000_BTI_V4SF, RS6000_BTI_V4SF, RS6000_BTI_V4SF, 0 },
  { ALTIVEC_BUILTIN_VEC_VSUBUWM, ALTIVEC_BUILTIN_VSUBUWM,
    RS6000_BTI_V4SI, RS6000_BTI_bool_V4SI, RS6000_BTI_V4SI, 0 },
  { ALTIVEC_BUILTIN_VEC_VSUBUWM, ALTIVEC_BUILTIN_VSUBUWM,
    RS6000_BTI_V4SI, RS6000_BTI_V4SI, RS6000_BTI_bool_V4SI, 0 },
  { ALTIVEC_BUILTIN_VEC_VSUBUWM, ALTIVEC_BUILTIN_VSUBUWM,
    RS6000_BTI_unsigned_V4SI, RS6000_BTI_bool_V4SI, RS6000_BTI_unsigned_V4SI, 0 },
  { ALTIVEC_BUILTIN_VEC_VSUBUWM, ALTIVEC_BUILTIN_VSUBUWM,
    RS6000_BTI_unsigned_V4SI, RS6000_BTI_unsigned_V4SI, RS6000_BTI_bool_V4SI, 0 },
  { ALTIVEC_BUILTIN_VEC_VSUBUWM, ALTIVEC_BUILTIN_VSUBUWM,
    RS6000_BTI_V4SI, RS6000_BTI_V4SI, RS6000_BTI_V4SI, 0 },
  { ALTIVEC_BUILTIN_VEC_VSUBUWM, ALTIVEC_BUILTIN_VSUBUWM,
    RS6000_BTI_unsigned_V4SI, RS6000_BTI_V4SI, RS6000_BTI_unsigned_V4SI, 0 },
  { ALTIVEC_BUILTIN_VEC_VSUBUWM, ALTIVEC_BUILTIN_VSUBUWM,
    RS6000_BTI_unsigned_V4SI, RS6000_BTI_unsigned_V4SI, RS6000_BTI_V4SI, 0 },
  { ALTIVEC_BUILTIN_VEC_VSUBUWM, ALTIVEC_BUILTIN_VSUBUWM,
    RS6000_BTI_unsigned_V4SI, RS6000_BTI_unsigned_V4SI, RS6000_BTI_unsigned_V4SI, 0 },
  { ALTIVEC_BUILTIN_VEC_VSUBUHM, ALTIVEC_BUILTIN_VSUBUHM,
    RS6000_BTI_V8HI, RS6000_BTI_V8HI, RS6000_BTI_V8HI, 0 },
  { ALTIVEC_BUILTIN_VEC_VSUBUHM, ALTIVEC_BUILTIN_VSUBUHM,
    RS6000_BTI_unsigned_V8HI, RS6000_BTI_V8HI, RS6000_BTI_unsigned_V8HI, 0 },
  { ALTIVEC_BUILTIN_VEC_VSUBUHM, ALTIVEC_BUILTIN_VSUBUHM,
    RS6000_BTI_unsigned_V8HI, RS6000_BTI_unsigned_V8HI, RS6000_BTI_V8HI, 0 },
  { ALTIVEC_BUILTIN_VEC_VSUBUHM, ALTIVEC_BUILTIN_VSUBUHM,
    RS6000_BTI_unsigned_V8HI, RS6000_BTI_unsigned_V8HI, RS6000_BTI_unsigned_V8HI, 0 },
  { ALTIVEC_BUILTIN_VEC_VSUBUHM, ALTIVEC_BUILTIN_VSUBUHM,
    RS6000_BTI_V8HI, RS6000_BTI_bool_V8HI, RS6000_BTI_V8HI, 0 },
  { ALTIVEC_BUILTIN_VEC_VSUBUHM, ALTIVEC_BUILTIN_VSUBUHM,
    RS6000_BTI_V8HI, RS6000_BTI_V8HI, RS6000_BTI_bool_V8HI, 0 },
  { ALTIVEC_BUILTIN_VEC_VSUBUHM, ALTIVEC_BUILTIN_VSUBUHM,
    RS6000_BTI_unsigned_V8HI, RS6000_BTI_bool_V8HI, RS6000_BTI_unsigned_V8HI, 0 },
  { ALTIVEC_BUILTIN_VEC_VSUBUHM, ALTIVEC_BUILTIN_VSUBUHM,
    RS6000_BTI_unsigned_V8HI, RS6000_BTI_unsigned_V8HI, RS6000_BTI_bool_V8HI, 0 },
  { ALTIVEC_BUILTIN_VEC_VSUBUBM, ALTIVEC_BUILTIN_VSUBUBM,
    RS6000_BTI_V16QI, RS6000_BTI_V16QI, RS6000_BTI_V16QI, 0 },
  { ALTIVEC_BUILTIN_VEC_VSUBUBM, ALTIVEC_BUILTIN_VSUBUBM,
    RS6000_BTI_unsigned_V16QI, RS6000_BTI_V16QI, RS6000_BTI_unsigned_V16QI, 0 },
  { ALTIVEC_BUILTIN_VEC_VSUBUBM, ALTIVEC_BUILTIN_VSUBUBM,
    RS6000_BTI_unsigned_V16QI, RS6000_BTI_unsigned_V16QI, RS6000_BTI_V16QI, 0 },
  { ALTIVEC_BUILTIN_VEC_VSUBUBM, ALTIVEC_BUILTIN_VSUBUBM,
    RS6000_BTI_unsigned_V16QI, RS6000_BTI_unsigned_V16QI, RS6000_BTI_unsigned_V16QI, 0 },
  { ALTIVEC_BUILTIN_VEC_VSUBUBM, ALTIVEC_BUILTIN_VSUBUBM,
    RS6000_BTI_V16QI, RS6000_BTI_bool_V16QI, RS6000_BTI_V16QI, 0 },
  { ALTIVEC_BUILTIN_VEC_VSUBUBM, ALTIVEC_BUILTIN_VSUBUBM,
    RS6000_BTI_V16QI, RS6000_BTI_V16QI, RS6000_BTI_bool_V16QI, 0 },
  { ALTIVEC_BUILTIN_VEC_VSUBUBM, ALTIVEC_BUILTIN_VSUBUBM,
    RS6000_BTI_unsigned_V16QI, RS6000_BTI_bool_V16QI, RS6000_BTI_unsigned_V16QI, 0 },
  { ALTIVEC_BUILTIN_VEC_VSUBUBM, ALTIVEC_BUILTIN_VSUBUBM,
    RS6000_BTI_unsigned_V16QI, RS6000_BTI_unsigned_V16QI, RS6000_BTI_bool_V16QI, 0 },
  { ALTIVEC_BUILTIN_VEC_SUBC, ALTIVEC_BUILTIN_VSUBCUW,
    RS6000_BTI_unsigned_V4SI, RS6000_BTI_unsigned_V4SI, RS6000_BTI_unsigned_V4SI, 0 },
  { ALTIVEC_BUILTIN_VEC_SUBS, ALTIVEC_BUILTIN_VSUBUBS,
    RS6000_BTI_unsigned_V16QI, RS6000_BTI_bool_V16QI, RS6000_BTI_unsigned_V16QI, 0 },
  { ALTIVEC_BUILTIN_VEC_SUBS, ALTIVEC_BUILTIN_VSUBUBS,
    RS6000_BTI_unsigned_V16QI, RS6000_BTI_unsigned_V16QI, RS6000_BTI_bool_V16QI, 0 },
  { ALTIVEC_BUILTIN_VEC_SUBS, ALTIVEC_BUILTIN_VSUBUBS,
    RS6000_BTI_unsigned_V16QI, RS6000_BTI_unsigned_V16QI, RS6000_BTI_unsigned_V16QI, 0 },
  { ALTIVEC_BUILTIN_VEC_SUBS, ALTIVEC_BUILTIN_VSUBSBS,
    RS6000_BTI_V16QI, RS6000_BTI_bool_V16QI, RS6000_BTI_V16QI, 0 },
  { ALTIVEC_BUILTIN_VEC_SUBS, ALTIVEC_BUILTIN_VSUBSBS,
    RS6000_BTI_V16QI, RS6000_BTI_V16QI, RS6000_BTI_bool_V16QI, 0 },
  { ALTIVEC_BUILTIN_VEC_SUBS, ALTIVEC_BUILTIN_VSUBSBS,
    RS6000_BTI_V16QI, RS6000_BTI_V16QI, RS6000_BTI_V16QI, 0 },
  { ALTIVEC_BUILTIN_VEC_SUBS, ALTIVEC_BUILTIN_VSUBUHS,
    RS6000_BTI_unsigned_V8HI, RS6000_BTI_bool_V8HI, RS6000_BTI_unsigned_V8HI, 0 },
  { ALTIVEC_BUILTIN_VEC_SUBS, ALTIVEC_BUILTIN_VSUBUHS,
    RS6000_BTI_unsigned_V8HI, RS6000_BTI_unsigned_V8HI, RS6000_BTI_bool_V8HI, 0 },
  { ALTIVEC_BUILTIN_VEC_SUBS, ALTIVEC_BUILTIN_VSUBUHS,
    RS6000_BTI_unsigned_V8HI, RS6000_BTI_unsigned_V8HI, RS6000_BTI_unsigned_V8HI, 0 },
  { ALTIVEC_BUILTIN_VEC_SUBS, ALTIVEC_BUILTIN_VSUBSHS,
    RS6000_BTI_V8HI, RS6000_BTI_bool_V8HI, RS6000_BTI_V8HI, 0 },
  { ALTIVEC_BUILTIN_VEC_SUBS, ALTIVEC_BUILTIN_VSUBSHS,
    RS6000_BTI_V8HI, RS6000_BTI_V8HI, RS6000_BTI_bool_V8HI, 0 },
  { ALTIVEC_BUILTIN_VEC_SUBS, ALTIVEC_BUILTIN_VSUBSHS,
    RS6000_BTI_V8HI, RS6000_BTI_V8HI, RS6000_BTI_V8HI, 0 },
  { ALTIVEC_BUILTIN_VEC_SUBS, ALTIVEC_BUILTIN_VSUBUWS,
    RS6000_BTI_unsigned_V4SI, RS6000_BTI_bool_V4SI, RS6000_BTI_unsigned_V4SI, 0 },
  { ALTIVEC_BUILTIN_VEC_SUBS, ALTIVEC_BUILTIN_VSUBUWS,
    RS6000_BTI_unsigned_V4SI, RS6000_BTI_unsigned_V4SI, RS6000_BTI_bool_V4SI, 0 },
  { ALTIVEC_BUILTIN_VEC_SUBS, ALTIVEC_BUILTIN_VSUBUWS,
    RS6000_BTI_unsigned_V4SI, RS6000_BTI_unsigned_V4SI, RS6000_BTI_unsigned_V4SI, 0 },
  { ALTIVEC_BUILTIN_VEC_SUBS, ALTIVEC_BUILTIN_VSUBSWS,
    RS6000_BTI_V4SI, RS6000_BTI_bool_V4SI, RS6000_BTI_V4SI, 0 },
  { ALTIVEC_BUILTIN_VEC_SUBS, ALTIVEC_BUILTIN_VSUBSWS,
    RS6000_BTI_V4SI, RS6000_BTI_V4SI, RS6000_BTI_bool_V4SI, 0 },
  { ALTIVEC_BUILTIN_VEC_SUBS, ALTIVEC_BUILTIN_VSUBSWS,
    RS6000_BTI_V4SI, RS6000_BTI_V4SI, RS6000_BTI_V4SI, 0 },
  { ALTIVEC_BUILTIN_VEC_VSUBSWS, ALTIVEC_BUILTIN_VSUBSWS,
    RS6000_BTI_V4SI, RS6000_BTI_V4SI, RS6000_BTI_V4SI, 0 },
  { ALTIVEC_BUILTIN_VEC_VSUBSWS, ALTIVEC_BUILTIN_VSUBSWS,
    RS6000_BTI_V4SI, RS6000_BTI_bool_V4SI, RS6000_BTI_V4SI, 0 },
  { ALTIVEC_BUILTIN_VEC_VSUBSWS, ALTIVEC_BUILTIN_VSUBSWS,
    RS6000_BTI_V4SI, RS6000_BTI_V4SI, RS6000_BTI_bool_V4SI, 0 },
  { ALTIVEC_BUILTIN_VEC_VSUBUWS, ALTIVEC_BUILTIN_VSUBUWS,
    RS6000_BTI_unsigned_V4SI, RS6000_BTI_V4SI, RS6000_BTI_unsigned_V4SI, 0 },
  { ALTIVEC_BUILTIN_VEC_VSUBUWS, ALTIVEC_BUILTIN_VSUBUWS,
    RS6000_BTI_unsigned_V4SI, RS6000_BTI_unsigned_V4SI, RS6000_BTI_V4SI, 0 },
  { ALTIVEC_BUILTIN_VEC_VSUBUWS, ALTIVEC_BUILTIN_VSUBUWS,
    RS6000_BTI_unsigned_V4SI, RS6000_BTI_unsigned_V4SI, RS6000_BTI_unsigned_V4SI, 0 },
  { ALTIVEC_BUILTIN_VEC_VSUBUWS, ALTIVEC_BUILTIN_VSUBUWS,
    RS6000_BTI_unsigned_V4SI, RS6000_BTI_bool_V4SI, RS6000_BTI_unsigned_V4SI, 0 },
  { ALTIVEC_BUILTIN_VEC_VSUBUWS, ALTIVEC_BUILTIN_VSUBUWS,
    RS6000_BTI_unsigned_V4SI, RS6000_BTI_unsigned_V4SI, RS6000_BTI_bool_V4SI, 0 },
  { ALTIVEC_BUILTIN_VEC_VSUBSHS, ALTIVEC_BUILTIN_VSUBSHS,
    RS6000_BTI_V8HI, RS6000_BTI_V8HI, RS6000_BTI_V8HI, 0 },
  { ALTIVEC_BUILTIN_VEC_VSUBSHS, ALTIVEC_BUILTIN_VSUBSHS,
    RS6000_BTI_V8HI, RS6000_BTI_bool_V8HI, RS6000_BTI_V8HI, 0 },
  { ALTIVEC_BUILTIN_VEC_VSUBSHS, ALTIVEC_BUILTIN_VSUBSHS,
    RS6000_BTI_V8HI, RS6000_BTI_V8HI, RS6000_BTI_bool_V8HI, 0 },
  { ALTIVEC_BUILTIN_VEC_VSUBUHS, ALTIVEC_BUILTIN_VSUBUHS,
    RS6000_BTI_unsigned_V8HI, RS6000_BTI_V8HI, RS6000_BTI_unsigned_V8HI, 0 },
  { ALTIVEC_BUILTIN_VEC_VSUBUHS, ALTIVEC_BUILTIN_VSUBUHS,
    RS6000_BTI_unsigned_V8HI, RS6000_BTI_unsigned_V8HI, RS6000_BTI_V8HI, 0 },
  { ALTIVEC_BUILTIN_VEC_VSUBUHS, ALTIVEC_BUILTIN_VSUBUHS,
    RS6000_BTI_unsigned_V8HI, RS6000_BTI_unsigned_V8HI, RS6000_BTI_unsigned_V8HI, 0 },
  { ALTIVEC_BUILTIN_VEC_VSUBUHS, ALTIVEC_BUILTIN_VSUBUHS,
    RS6000_BTI_unsigned_V8HI, RS6000_BTI_bool_V8HI, RS6000_BTI_unsigned_V8HI, 0 },
  { ALTIVEC_BUILTIN_VEC_VSUBUHS, ALTIVEC_BUILTIN_VSUBUHS,
    RS6000_BTI_unsigned_V8HI, RS6000_BTI_unsigned_V8HI, RS6000_BTI_bool_V8HI, 0 },
  { ALTIVEC_BUILTIN_VEC_VSUBSBS, ALTIVEC_BUILTIN_VSUBSBS,
    RS6000_BTI_V16QI, RS6000_BTI_V16QI, RS6000_BTI_V16QI, 0 },
  { ALTIVEC_BUILTIN_VEC_VSUBSBS, ALTIVEC_BUILTIN_VSUBSBS,
    RS6000_BTI_V16QI, RS6000_BTI_bool_V16QI, RS6000_BTI_V16QI, 0 },
  { ALTIVEC_BUILTIN_VEC_VSUBSBS, ALTIVEC_BUILTIN_VSUBSBS,
    RS6000_BTI_V16QI, RS6000_BTI_V16QI, RS6000_BTI_bool_V16QI, 0 },
  { ALTIVEC_BUILTIN_VEC_VSUBUBS, ALTIVEC_BUILTIN_VSUBUBS,
    RS6000_BTI_unsigned_V16QI, RS6000_BTI_V16QI, RS6000_BTI_unsigned_V16QI, 0 },
  { ALTIVEC_BUILTIN_VEC_VSUBUBS, ALTIVEC_BUILTIN_VSUBUBS,
    RS6000_BTI_unsigned_V16QI, RS6000_BTI_unsigned_V16QI, RS6000_BTI_V16QI, 0 },
  { ALTIVEC_BUILTIN_VEC_VSUBUBS, ALTIVEC_BUILTIN_VSUBUBS,
    RS6000_BTI_unsigned_V16QI, RS6000_BTI_unsigned_V16QI, RS6000_BTI_unsigned_V16QI, 0 },
  { ALTIVEC_BUILTIN_VEC_VSUBUBS, ALTIVEC_BUILTIN_VSUBUBS,
    RS6000_BTI_unsigned_V16QI, RS6000_BTI_bool_V16QI, RS6000_BTI_unsigned_V16QI, 0 },
  { ALTIVEC_BUILTIN_VEC_VSUBUBS, ALTIVEC_BUILTIN_VSUBUBS,
    RS6000_BTI_unsigned_V16QI, RS6000_BTI_unsigned_V16QI, RS6000_BTI_bool_V16QI, 0 },
  { ALTIVEC_BUILTIN_VEC_SUM4S, ALTIVEC_BUILTIN_VSUM4UBS,
    RS6000_BTI_unsigned_V4SI, RS6000_BTI_unsigned_V16QI, RS6000_BTI_unsigned_V4SI, 0 },
  { ALTIVEC_BUILTIN_VEC_SUM4S, ALTIVEC_BUILTIN_VSUM4SBS,
    RS6000_BTI_V4SI, RS6000_BTI_V16QI, RS6000_BTI_V4SI, 0 },
  { ALTIVEC_BUILTIN_VEC_SUM4S, ALTIVEC_BUILTIN_VSUM4SHS,
    RS6000_BTI_V4SI, RS6000_BTI_V8HI, RS6000_BTI_V4SI, 0 },
  { ALTIVEC_BUILTIN_VEC_VSUM4SHS, ALTIVEC_BUILTIN_VSUM4SHS,
    RS6000_BTI_V4SI, RS6000_BTI_V8HI, RS6000_BTI_V4SI, 0 },
  { ALTIVEC_BUILTIN_VEC_VSUM4SBS, ALTIVEC_BUILTIN_VSUM4SBS,
    RS6000_BTI_V4SI, RS6000_BTI_V16QI, RS6000_BTI_V4SI, 0 },
  { ALTIVEC_BUILTIN_VEC_VSUM4UBS, ALTIVEC_BUILTIN_VSUM4UBS,
    RS6000_BTI_unsigned_V4SI, RS6000_BTI_unsigned_V16QI, RS6000_BTI_unsigned_V4SI, 0 },
  { ALTIVEC_BUILTIN_VEC_SUM2S, ALTIVEC_BUILTIN_VSUM2SWS,
    RS6000_BTI_V4SI, RS6000_BTI_V4SI, RS6000_BTI_V4SI, 0 },
  { ALTIVEC_BUILTIN_VEC_SUMS, ALTIVEC_BUILTIN_VSUMSWS,
    RS6000_BTI_V4SI, RS6000_BTI_V4SI, RS6000_BTI_V4SI, 0 },
  { ALTIVEC_BUILTIN_VEC_XOR, ALTIVEC_BUILTIN_VXOR,
    RS6000_BTI_V4SF, RS6000_BTI_V4SF, RS6000_BTI_V4SF, 0 },
  { ALTIVEC_BUILTIN_VEC_XOR, ALTIVEC_BUILTIN_VXOR,
    RS6000_BTI_V4SF, RS6000_BTI_V4SF, RS6000_BTI_bool_V4SI, 0 },
  { ALTIVEC_BUILTIN_VEC_XOR, ALTIVEC_BUILTIN_VXOR,
    RS6000_BTI_V4SF, RS6000_BTI_bool_V4SI, RS6000_BTI_V4SF, 0 },
  { ALTIVEC_BUILTIN_VEC_XOR, ALTIVEC_BUILTIN_VXOR,
    RS6000_BTI_V2DF, RS6000_BTI_V2DF, RS6000_BTI_V2DF, 0 },
  { ALTIVEC_BUILTIN_VEC_XOR, ALTIVEC_BUILTIN_VXOR,
    RS6000_BTI_V2DF, RS6000_BTI_V2DF, RS6000_BTI_bool_V2DI, 0 },
  { ALTIVEC_BUILTIN_VEC_XOR, ALTIVEC_BUILTIN_VXOR,
    RS6000_BTI_V2DF, RS6000_BTI_bool_V2DI, RS6000_BTI_V2DF, 0 },
  { ALTIVEC_BUILTIN_VEC_XOR, ALTIVEC_BUILTIN_VXOR,
    RS6000_BTI_bool_V4SI, RS6000_BTI_bool_V4SI, RS6000_BTI_bool_V4SI, 0 },
  { ALTIVEC_BUILTIN_VEC_XOR, ALTIVEC_BUILTIN_VXOR,
    RS6000_BTI_V4SI, RS6000_BTI_bool_V4SI, RS6000_BTI_V4SI, 0 },
  { ALTIVEC_BUILTIN_VEC_XOR, ALTIVEC_BUILTIN_VXOR,
    RS6000_BTI_V4SI, RS6000_BTI_V4SI, RS6000_BTI_bool_V4SI, 0 },
  { ALTIVEC_BUILTIN_VEC_XOR, ALTIVEC_BUILTIN_VXOR,
    RS6000_BTI_V4SI, RS6000_BTI_V4SI, RS6000_BTI_V4SI, 0 },
  { ALTIVEC_BUILTIN_VEC_XOR, ALTIVEC_BUILTIN_VXOR,
    RS6000_BTI_unsigned_V4SI, RS6000_BTI_bool_V4SI, RS6000_BTI_unsigned_V4SI, 0 },
  { ALTIVEC_BUILTIN_VEC_XOR, ALTIVEC_BUILTIN_VXOR,
    RS6000_BTI_unsigned_V4SI, RS6000_BTI_unsigned_V4SI, RS6000_BTI_bool_V4SI, 0 },
  { ALTIVEC_BUILTIN_VEC_XOR, ALTIVEC_BUILTIN_VXOR,
    RS6000_BTI_unsigned_V4SI, RS6000_BTI_unsigned_V4SI, RS6000_BTI_unsigned_V4SI, 0 },
  { ALTIVEC_BUILTIN_VEC_XOR, ALTIVEC_BUILTIN_VXOR,
    RS6000_BTI_bool_V8HI, RS6000_BTI_bool_V8HI, RS6000_BTI_bool_V8HI, 0 },
  { ALTIVEC_BUILTIN_VEC_XOR, ALTIVEC_BUILTIN_VXOR,
    RS6000_BTI_V8HI, RS6000_BTI_bool_V8HI, RS6000_BTI_V8HI, 0 },
  { ALTIVEC_BUILTIN_VEC_XOR, ALTIVEC_BUILTIN_VXOR,
    RS6000_BTI_V8HI, RS6000_BTI_V8HI, RS6000_BTI_bool_V8HI, 0 },
  { ALTIVEC_BUILTIN_VEC_XOR, ALTIVEC_BUILTIN_VXOR,
    RS6000_BTI_V8HI, RS6000_BTI_V8HI, RS6000_BTI_V8HI, 0 },
  { ALTIVEC_BUILTIN_VEC_XOR, ALTIVEC_BUILTIN_VXOR,
    RS6000_BTI_unsigned_V8HI, RS6000_BTI_bool_V8HI, RS6000_BTI_unsigned_V8HI, 0 },
  { ALTIVEC_BUILTIN_VEC_XOR, ALTIVEC_BUILTIN_VXOR,
    RS6000_BTI_unsigned_V8HI, RS6000_BTI_unsigned_V8HI, RS6000_BTI_bool_V8HI, 0 },
  { ALTIVEC_BUILTIN_VEC_XOR, ALTIVEC_BUILTIN_VXOR,
    RS6000_BTI_unsigned_V8HI, RS6000_BTI_unsigned_V8HI, RS6000_BTI_unsigned_V8HI, 0 },
  { ALTIVEC_BUILTIN_VEC_XOR, ALTIVEC_BUILTIN_VXOR,
    RS6000_BTI_V16QI, RS6000_BTI_bool_V16QI, RS6000_BTI_V16QI, 0 },
  { ALTIVEC_BUILTIN_VEC_XOR, ALTIVEC_BUILTIN_VXOR,
    RS6000_BTI_bool_V16QI, RS6000_BTI_bool_V16QI, RS6000_BTI_bool_V16QI, 0 },
  { ALTIVEC_BUILTIN_VEC_XOR, ALTIVEC_BUILTIN_VXOR,
    RS6000_BTI_V16QI, RS6000_BTI_V16QI, RS6000_BTI_bool_V16QI, 0 },
  { ALTIVEC_BUILTIN_VEC_XOR, ALTIVEC_BUILTIN_VXOR,
    RS6000_BTI_V16QI, RS6000_BTI_V16QI, RS6000_BTI_V16QI, 0 },
  { ALTIVEC_BUILTIN_VEC_XOR, ALTIVEC_BUILTIN_VXOR,
    RS6000_BTI_unsigned_V16QI, RS6000_BTI_bool_V16QI, RS6000_BTI_unsigned_V16QI, 0 },
  { ALTIVEC_BUILTIN_VEC_XOR, ALTIVEC_BUILTIN_VXOR,
    RS6000_BTI_unsigned_V16QI, RS6000_BTI_unsigned_V16QI, RS6000_BTI_bool_V16QI, 0 },
  { ALTIVEC_BUILTIN_VEC_XOR, ALTIVEC_BUILTIN_VXOR,
    RS6000_BTI_unsigned_V16QI, RS6000_BTI_unsigned_V16QI, RS6000_BTI_unsigned_V16QI, 0 },

  /* Ternary AltiVec/VSX builtins.  */
  { ALTIVEC_BUILTIN_VEC_DST, ALTIVEC_BUILTIN_DST,
    RS6000_BTI_void, ~RS6000_BTI_unsigned_V16QI, RS6000_BTI_INTSI, RS6000_BTI_INTSI },
  { ALTIVEC_BUILTIN_VEC_DST, ALTIVEC_BUILTIN_DST,
    RS6000_BTI_void, ~RS6000_BTI_V16QI, RS6000_BTI_INTSI, RS6000_BTI_INTSI },
  { ALTIVEC_BUILTIN_VEC_DST, ALTIVEC_BUILTIN_DST,
    RS6000_BTI_void, ~RS6000_BTI_bool_V16QI, RS6000_BTI_INTSI, RS6000_BTI_INTSI },
  { ALTIVEC_BUILTIN_VEC_DST, ALTIVEC_BUILTIN_DST,
    RS6000_BTI_void, ~RS6000_BTI_unsigned_V8HI, RS6000_BTI_INTSI, RS6000_BTI_INTSI },
  { ALTIVEC_BUILTIN_VEC_DST, ALTIVEC_BUILTIN_DST,
    RS6000_BTI_void, ~RS6000_BTI_V8HI, RS6000_BTI_INTSI, RS6000_BTI_INTSI },
  { ALTIVEC_BUILTIN_VEC_DST, ALTIVEC_BUILTIN_DST,
    RS6000_BTI_void, ~RS6000_BTI_bool_V8HI, RS6000_BTI_INTSI, RS6000_BTI_INTSI },
  { ALTIVEC_BUILTIN_VEC_DST, ALTIVEC_BUILTIN_DST,
    RS6000_BTI_void, ~RS6000_BTI_pixel_V8HI, RS6000_BTI_INTSI, RS6000_BTI_INTSI },
  { ALTIVEC_BUILTIN_VEC_DST, ALTIVEC_BUILTIN_DST,
    RS6000_BTI_void, ~RS6000_BTI_unsigned_V4SI, RS6000_BTI_INTSI, RS6000_BTI_INTSI },
  { ALTIVEC_BUILTIN_VEC_DST, ALTIVEC_BUILTIN_DST,
    RS6000_BTI_void, ~RS6000_BTI_V4SI, RS6000_BTI_INTSI, RS6000_BTI_INTSI },
  { ALTIVEC_BUILTIN_VEC_DST, ALTIVEC_BUILTIN_DST,
    RS6000_BTI_void, ~RS6000_BTI_bool_V4SI, RS6000_BTI_INTSI, RS6000_BTI_INTSI },
  { ALTIVEC_BUILTIN_VEC_DST, ALTIVEC_BUILTIN_DST,
    RS6000_BTI_void, ~RS6000_BTI_V4SF, RS6000_BTI_INTSI, RS6000_BTI_INTSI },
  { ALTIVEC_BUILTIN_VEC_DST, ALTIVEC_BUILTIN_DST,
    RS6000_BTI_void, ~RS6000_BTI_UINTQI, RS6000_BTI_INTSI, RS6000_BTI_INTSI },
  { ALTIVEC_BUILTIN_VEC_DST, ALTIVEC_BUILTIN_DST,
    RS6000_BTI_void, ~RS6000_BTI_INTQI, RS6000_BTI_INTSI, RS6000_BTI_INTSI },
  { ALTIVEC_BUILTIN_VEC_DST, ALTIVEC_BUILTIN_DST,
    RS6000_BTI_void, ~RS6000_BTI_UINTHI, RS6000_BTI_INTSI, RS6000_BTI_INTSI },
  { ALTIVEC_BUILTIN_VEC_DST, ALTIVEC_BUILTIN_DST,
    RS6000_BTI_void, ~RS6000_BTI_INTHI, RS6000_BTI_INTSI, RS6000_BTI_INTSI },
  { ALTIVEC_BUILTIN_VEC_DST, ALTIVEC_BUILTIN_DST,
    RS6000_BTI_void, ~RS6000_BTI_UINTSI, RS6000_BTI_INTSI, RS6000_BTI_INTSI },
  { ALTIVEC_BUILTIN_VEC_DST, ALTIVEC_BUILTIN_DST,
    RS6000_BTI_void, ~RS6000_BTI_INTSI, RS6000_BTI_INTSI, RS6000_BTI_INTSI },
  { ALTIVEC_BUILTIN_VEC_DST, ALTIVEC_BUILTIN_DST,
    RS6000_BTI_void, ~RS6000_BTI_unsigned_long, RS6000_BTI_INTSI, RS6000_BTI_INTSI },
  { ALTIVEC_BUILTIN_VEC_DST, ALTIVEC_BUILTIN_DST,
    RS6000_BTI_void, ~RS6000_BTI_long, RS6000_BTI_INTSI, RS6000_BTI_INTSI },
  { ALTIVEC_BUILTIN_VEC_DST, ALTIVEC_BUILTIN_DST,
    RS6000_BTI_void, ~RS6000_BTI_float, RS6000_BTI_INTSI, RS6000_BTI_INTSI },
  { ALTIVEC_BUILTIN_VEC_DSTST, ALTIVEC_BUILTIN_DSTST,
    RS6000_BTI_void, ~RS6000_BTI_unsigned_V16QI, RS6000_BTI_INTSI, RS6000_BTI_INTSI },
  { ALTIVEC_BUILTIN_VEC_DSTST, ALTIVEC_BUILTIN_DSTST,
    RS6000_BTI_void, ~RS6000_BTI_V16QI, RS6000_BTI_INTSI, RS6000_BTI_INTSI },
  { ALTIVEC_BUILTIN_VEC_DSTST, ALTIVEC_BUILTIN_DSTST,
    RS6000_BTI_void, ~RS6000_BTI_bool_V16QI, RS6000_BTI_INTSI, RS6000_BTI_INTSI },
  { ALTIVEC_BUILTIN_VEC_DSTST, ALTIVEC_BUILTIN_DSTST,
    RS6000_BTI_void, ~RS6000_BTI_unsigned_V8HI, RS6000_BTI_INTSI, RS6000_BTI_INTSI },
  { ALTIVEC_BUILTIN_VEC_DSTST, ALTIVEC_BUILTIN_DSTST,
    RS6000_BTI_void, ~RS6000_BTI_V8HI, RS6000_BTI_INTSI, RS6000_BTI_INTSI },
  { ALTIVEC_BUILTIN_VEC_DSTST, ALTIVEC_BUILTIN_DSTST,
    RS6000_BTI_void, ~RS6000_BTI_bool_V8HI, RS6000_BTI_INTSI, RS6000_BTI_INTSI },
  { ALTIVEC_BUILTIN_VEC_DSTST, ALTIVEC_BUILTIN_DSTST,
    RS6000_BTI_void, ~RS6000_BTI_pixel_V8HI, RS6000_BTI_INTSI, RS6000_BTI_INTSI },
  { ALTIVEC_BUILTIN_VEC_DSTST, ALTIVEC_BUILTIN_DSTST,
    RS6000_BTI_void, ~RS6000_BTI_unsigned_V4SI, RS6000_BTI_INTSI, RS6000_BTI_INTSI },
  { ALTIVEC_BUILTIN_VEC_DSTST, ALTIVEC_BUILTIN_DSTST,
    RS6000_BTI_void, ~RS6000_BTI_V4SI, RS6000_BTI_INTSI, RS6000_BTI_INTSI },
  { ALTIVEC_BUILTIN_VEC_DSTST, ALTIVEC_BUILTIN_DSTST,
    RS6000_BTI_void, ~RS6000_BTI_bool_V4SI, RS6000_BTI_INTSI, RS6000_BTI_INTSI },
  { ALTIVEC_BUILTIN_VEC_DSTST, ALTIVEC_BUILTIN_DSTST,
    RS6000_BTI_void, ~RS6000_BTI_V4SF, RS6000_BTI_INTSI, RS6000_BTI_INTSI },
  { ALTIVEC_BUILTIN_VEC_DSTST, ALTIVEC_BUILTIN_DSTST,
    RS6000_BTI_void, ~RS6000_BTI_UINTQI, RS6000_BTI_INTSI, RS6000_BTI_INTSI },
  { ALTIVEC_BUILTIN_VEC_DSTST, ALTIVEC_BUILTIN_DSTST,
    RS6000_BTI_void, ~RS6000_BTI_INTQI, RS6000_BTI_INTSI, RS6000_BTI_INTSI },
  { ALTIVEC_BUILTIN_VEC_DSTST, ALTIVEC_BUILTIN_DSTST,
    RS6000_BTI_void, ~RS6000_BTI_UINTHI, RS6000_BTI_INTSI, RS6000_BTI_INTSI },
  { ALTIVEC_BUILTIN_VEC_DSTST, ALTIVEC_BUILTIN_DSTST,
    RS6000_BTI_void, ~RS6000_BTI_INTHI, RS6000_BTI_INTSI, RS6000_BTI_INTSI },
  { ALTIVEC_BUILTIN_VEC_DSTST, ALTIVEC_BUILTIN_DSTST,
    RS6000_BTI_void, ~RS6000_BTI_UINTSI, RS6000_BTI_INTSI, RS6000_BTI_INTSI },
  { ALTIVEC_BUILTIN_VEC_DSTST, ALTIVEC_BUILTIN_DSTST,
    RS6000_BTI_void, ~RS6000_BTI_INTSI, RS6000_BTI_INTSI, RS6000_BTI_INTSI },
  { ALTIVEC_BUILTIN_VEC_DSTST, ALTIVEC_BUILTIN_DSTST,
    RS6000_BTI_void, ~RS6000_BTI_unsigned_long, RS6000_BTI_INTSI, RS6000_BTI_INTSI },
  { ALTIVEC_BUILTIN_VEC_DSTST, ALTIVEC_BUILTIN_DSTST,
    RS6000_BTI_void, ~RS6000_BTI_long, RS6000_BTI_INTSI, RS6000_BTI_INTSI },
  { ALTIVEC_BUILTIN_VEC_DSTST, ALTIVEC_BUILTIN_DSTST,
    RS6000_BTI_void, ~RS6000_BTI_float, RS6000_BTI_INTSI, RS6000_BTI_INTSI },
  { ALTIVEC_BUILTIN_VEC_DSTSTT, ALTIVEC_BUILTIN_DSTSTT,
    RS6000_BTI_void, ~RS6000_BTI_unsigned_V16QI, RS6000_BTI_INTSI, RS6000_BTI_INTSI },
  { ALTIVEC_BUILTIN_VEC_DSTSTT, ALTIVEC_BUILTIN_DSTSTT,
    RS6000_BTI_void, ~RS6000_BTI_V16QI, RS6000_BTI_INTSI, RS6000_BTI_INTSI },
  { ALTIVEC_BUILTIN_VEC_DSTSTT, ALTIVEC_BUILTIN_DSTSTT,
    RS6000_BTI_void, ~RS6000_BTI_bool_V16QI, RS6000_BTI_INTSI, RS6000_BTI_INTSI },
  { ALTIVEC_BUILTIN_VEC_DSTSTT, ALTIVEC_BUILTIN_DSTSTT,
    RS6000_BTI_void, ~RS6000_BTI_unsigned_V8HI, RS6000_BTI_INTSI, RS6000_BTI_INTSI },
  { ALTIVEC_BUILTIN_VEC_DSTSTT, ALTIVEC_BUILTIN_DSTSTT,
    RS6000_BTI_void, ~RS6000_BTI_V8HI, RS6000_BTI_INTSI, RS6000_BTI_INTSI },
  { ALTIVEC_BUILTIN_VEC_DSTSTT, ALTIVEC_BUILTIN_DSTSTT,
    RS6000_BTI_void, ~RS6000_BTI_bool_V8HI, RS6000_BTI_INTSI, RS6000_BTI_INTSI },
  { ALTIVEC_BUILTIN_VEC_DSTSTT, ALTIVEC_BUILTIN_DSTSTT,
    RS6000_BTI_void, ~RS6000_BTI_pixel_V8HI, RS6000_BTI_INTSI, RS6000_BTI_INTSI },
  { ALTIVEC_BUILTIN_VEC_DSTSTT, ALTIVEC_BUILTIN_DSTSTT,
    RS6000_BTI_void, ~RS6000_BTI_unsigned_V4SI, RS6000_BTI_INTSI, RS6000_BTI_INTSI },
  { ALTIVEC_BUILTIN_VEC_DSTSTT, ALTIVEC_BUILTIN_DSTSTT,
    RS6000_BTI_void, ~RS6000_BTI_V4SI, RS6000_BTI_INTSI, RS6000_BTI_INTSI },
  { ALTIVEC_BUILTIN_VEC_DSTSTT, ALTIVEC_BUILTIN_DSTSTT,
    RS6000_BTI_void, ~RS6000_BTI_bool_V4SI, RS6000_BTI_INTSI, RS6000_BTI_INTSI },
  { ALTIVEC_BUILTIN_VEC_DSTSTT, ALTIVEC_BUILTIN_DSTSTT,
    RS6000_BTI_void, ~RS6000_BTI_V4SF, RS6000_BTI_INTSI, RS6000_BTI_INTSI },
  { ALTIVEC_BUILTIN_VEC_DSTSTT, ALTIVEC_BUILTIN_DSTSTT,
    RS6000_BTI_void, ~RS6000_BTI_UINTQI, RS6000_BTI_INTSI, RS6000_BTI_INTSI },
  { ALTIVEC_BUILTIN_VEC_DSTSTT, ALTIVEC_BUILTIN_DSTSTT,
    RS6000_BTI_void, ~RS6000_BTI_INTQI, RS6000_BTI_INTSI, RS6000_BTI_INTSI },
  { ALTIVEC_BUILTIN_VEC_DSTSTT, ALTIVEC_BUILTIN_DSTSTT,
    RS6000_BTI_void, ~RS6000_BTI_UINTHI, RS6000_BTI_INTSI, RS6000_BTI_INTSI },
  { ALTIVEC_BUILTIN_VEC_DSTSTT, ALTIVEC_BUILTIN_DSTSTT,
    RS6000_BTI_void, ~RS6000_BTI_INTHI, RS6000_BTI_INTSI, RS6000_BTI_INTSI },
  { ALTIVEC_BUILTIN_VEC_DSTSTT, ALTIVEC_BUILTIN_DSTSTT,
    RS6000_BTI_void, ~RS6000_BTI_UINTSI, RS6000_BTI_INTSI, RS6000_BTI_INTSI },
  { ALTIVEC_BUILTIN_VEC_DSTSTT, ALTIVEC_BUILTIN_DSTSTT,
    RS6000_BTI_void, ~RS6000_BTI_INTSI, RS6000_BTI_INTSI, RS6000_BTI_INTSI },
  { ALTIVEC_BUILTIN_VEC_DSTSTT, ALTIVEC_BUILTIN_DSTSTT,
    RS6000_BTI_void, ~RS6000_BTI_unsigned_long, RS6000_BTI_INTSI, RS6000_BTI_INTSI },
  { ALTIVEC_BUILTIN_VEC_DSTSTT, ALTIVEC_BUILTIN_DSTSTT,
    RS6000_BTI_void, ~RS6000_BTI_long, RS6000_BTI_INTSI, RS6000_BTI_INTSI },
  { ALTIVEC_BUILTIN_VEC_DSTSTT, ALTIVEC_BUILTIN_DSTSTT,
    RS6000_BTI_void, ~RS6000_BTI_float, RS6000_BTI_INTSI, RS6000_BTI_INTSI },
  { ALTIVEC_BUILTIN_VEC_DSTT, ALTIVEC_BUILTIN_DSTT,
    RS6000_BTI_void, ~RS6000_BTI_unsigned_V16QI, RS6000_BTI_INTSI, RS6000_BTI_INTSI },
  { ALTIVEC_BUILTIN_VEC_DSTT, ALTIVEC_BUILTIN_DSTT,
    RS6000_BTI_void, ~RS6000_BTI_V16QI, RS6000_BTI_INTSI, RS6000_BTI_INTSI },
  { ALTIVEC_BUILTIN_VEC_DSTT, ALTIVEC_BUILTIN_DSTT,
    RS6000_BTI_void, ~RS6000_BTI_bool_V16QI, RS6000_BTI_INTSI, RS6000_BTI_INTSI },
  { ALTIVEC_BUILTIN_VEC_DSTT, ALTIVEC_BUILTIN_DSTT,
    RS6000_BTI_void, ~RS6000_BTI_unsigned_V8HI, RS6000_BTI_INTSI, RS6000_BTI_INTSI },
  { ALTIVEC_BUILTIN_VEC_DSTT, ALTIVEC_BUILTIN_DSTT,
    RS6000_BTI_void, ~RS6000_BTI_V8HI, RS6000_BTI_INTSI, RS6000_BTI_INTSI },
  { ALTIVEC_BUILTIN_VEC_DSTT, ALTIVEC_BUILTIN_DSTT,
    RS6000_BTI_void, ~RS6000_BTI_bool_V8HI, RS6000_BTI_INTSI, RS6000_BTI_INTSI },
  { ALTIVEC_BUILTIN_VEC_DSTT, ALTIVEC_BUILTIN_DSTT,
    RS6000_BTI_void, ~RS6000_BTI_pixel_V8HI, RS6000_BTI_INTSI, RS6000_BTI_INTSI },
  { ALTIVEC_BUILTIN_VEC_DSTT, ALTIVEC_BUILTIN_DSTT,
    RS6000_BTI_void, ~RS6000_BTI_unsigned_V4SI, RS6000_BTI_INTSI, RS6000_BTI_INTSI },
  { ALTIVEC_BUILTIN_VEC_DSTT, ALTIVEC_BUILTIN_DSTT,
    RS6000_BTI_void, ~RS6000_BTI_V4SI, RS6000_BTI_INTSI, RS6000_BTI_INTSI },
  { ALTIVEC_BUILTIN_VEC_DSTT, ALTIVEC_BUILTIN_DSTT,
    RS6000_BTI_void, ~RS6000_BTI_bool_V4SI, RS6000_BTI_INTSI, RS6000_BTI_INTSI },
  { ALTIVEC_BUILTIN_VEC_DSTT, ALTIVEC_BUILTIN_DSTT,
    RS6000_BTI_void, ~RS6000_BTI_V4SF, RS6000_BTI_INTSI, RS6000_BTI_INTSI },
  { ALTIVEC_BUILTIN_VEC_DSTT, ALTIVEC_BUILTIN_DSTT,
    RS6000_BTI_void, ~RS6000_BTI_UINTQI, RS6000_BTI_INTSI, RS6000_BTI_INTSI },
  { ALTIVEC_BUILTIN_VEC_DSTT, ALTIVEC_BUILTIN_DSTT,
    RS6000_BTI_void, ~RS6000_BTI_INTQI, RS6000_BTI_INTSI, RS6000_BTI_INTSI },
  { ALTIVEC_BUILTIN_VEC_DSTT, ALTIVEC_BUILTIN_DSTT,
    RS6000_BTI_void, ~RS6000_BTI_UINTHI, RS6000_BTI_INTSI, RS6000_BTI_INTSI },
  { ALTIVEC_BUILTIN_VEC_DSTT, ALTIVEC_BUILTIN_DSTT,
    RS6000_BTI_void, ~RS6000_BTI_INTHI, RS6000_BTI_INTSI, RS6000_BTI_INTSI },
  { ALTIVEC_BUILTIN_VEC_DSTT, ALTIVEC_BUILTIN_DSTT,
    RS6000_BTI_void, ~RS6000_BTI_UINTSI, RS6000_BTI_INTSI, RS6000_BTI_INTSI },
  { ALTIVEC_BUILTIN_VEC_DSTT, ALTIVEC_BUILTIN_DSTT,
    RS6000_BTI_void, ~RS6000_BTI_INTSI, RS6000_BTI_INTSI, RS6000_BTI_INTSI },
  { ALTIVEC_BUILTIN_VEC_DSTT, ALTIVEC_BUILTIN_DSTT,
    RS6000_BTI_void, ~RS6000_BTI_unsigned_long, RS6000_BTI_INTSI, RS6000_BTI_INTSI },
  { ALTIVEC_BUILTIN_VEC_DSTT, ALTIVEC_BUILTIN_DSTT,
    RS6000_BTI_void, ~RS6000_BTI_long, RS6000_BTI_INTSI, RS6000_BTI_INTSI },
  { ALTIVEC_BUILTIN_VEC_DSTT, ALTIVEC_BUILTIN_DSTT,
    RS6000_BTI_void, ~RS6000_BTI_float, RS6000_BTI_INTSI, RS6000_BTI_INTSI },
  { ALTIVEC_BUILTIN_VEC_MADD, ALTIVEC_BUILTIN_VMADDFP,
    RS6000_BTI_V4SF, RS6000_BTI_V4SF, RS6000_BTI_V4SF, RS6000_BTI_V4SF },
  { ALTIVEC_BUILTIN_VEC_MADD, VSX_BUILTIN_XVMADDDP,
    RS6000_BTI_V2DF, RS6000_BTI_V2DF, RS6000_BTI_V2DF, RS6000_BTI_V2DF },
  { ALTIVEC_BUILTIN_VEC_MADDS, ALTIVEC_BUILTIN_VMHADDSHS,
    RS6000_BTI_V8HI, RS6000_BTI_V8HI, RS6000_BTI_V8HI, RS6000_BTI_V8HI },
  { ALTIVEC_BUILTIN_VEC_MLADD, ALTIVEC_BUILTIN_VMLADDUHM,
    RS6000_BTI_V8HI, RS6000_BTI_V8HI, RS6000_BTI_V8HI, RS6000_BTI_V8HI },
  { ALTIVEC_BUILTIN_VEC_MLADD, ALTIVEC_BUILTIN_VMLADDUHM,
    RS6000_BTI_V8HI, RS6000_BTI_V8HI, RS6000_BTI_unsigned_V8HI, RS6000_BTI_unsigned_V8HI },
  { ALTIVEC_BUILTIN_VEC_MLADD, ALTIVEC_BUILTIN_VMLADDUHM,
    RS6000_BTI_V8HI, RS6000_BTI_unsigned_V8HI, RS6000_BTI_V8HI, RS6000_BTI_V8HI },
  { ALTIVEC_BUILTIN_VEC_MLADD, ALTIVEC_BUILTIN_VMLADDUHM,
    RS6000_BTI_unsigned_V8HI, RS6000_BTI_unsigned_V8HI, RS6000_BTI_unsigned_V8HI, RS6000_BTI_unsigned_V8HI },
  { ALTIVEC_BUILTIN_VEC_MRADDS, ALTIVEC_BUILTIN_VMHRADDSHS,
    RS6000_BTI_V8HI, RS6000_BTI_V8HI, RS6000_BTI_V8HI, RS6000_BTI_V8HI },
  { VSX_BUILTIN_VEC_MSUB, VSX_BUILTIN_XVMSUBSP,
    RS6000_BTI_V4SF, RS6000_BTI_V4SF, RS6000_BTI_V4SF, RS6000_BTI_V4SF },
  { VSX_BUILTIN_VEC_MSUB, VSX_BUILTIN_XVMSUBDP,
    RS6000_BTI_V2DF, RS6000_BTI_V2DF, RS6000_BTI_V2DF, RS6000_BTI_V2DF },
  { ALTIVEC_BUILTIN_VEC_MSUM, ALTIVEC_BUILTIN_VMSUMUBM,
    RS6000_BTI_unsigned_V4SI, RS6000_BTI_unsigned_V16QI, RS6000_BTI_unsigned_V16QI, RS6000_BTI_unsigned_V4SI },
  { ALTIVEC_BUILTIN_VEC_MSUM, ALTIVEC_BUILTIN_VMSUMMBM,
    RS6000_BTI_V4SI, RS6000_BTI_V16QI, RS6000_BTI_unsigned_V16QI, RS6000_BTI_V4SI },
  { ALTIVEC_BUILTIN_VEC_MSUM, ALTIVEC_BUILTIN_VMSUMUHM,
    RS6000_BTI_unsigned_V4SI, RS6000_BTI_unsigned_V8HI, RS6000_BTI_unsigned_V8HI, RS6000_BTI_unsigned_V4SI },
  { ALTIVEC_BUILTIN_VEC_MSUM, ALTIVEC_BUILTIN_VMSUMSHM,
    RS6000_BTI_V4SI, RS6000_BTI_V8HI, RS6000_BTI_V8HI, RS6000_BTI_V4SI },
  { ALTIVEC_BUILTIN_VEC_VMSUMSHM, ALTIVEC_BUILTIN_VMSUMSHM,
    RS6000_BTI_V4SI, RS6000_BTI_V8HI, RS6000_BTI_V8HI, RS6000_BTI_V4SI },
  { ALTIVEC_BUILTIN_VEC_VMSUMUHM, ALTIVEC_BUILTIN_VMSUMUHM,
    RS6000_BTI_unsigned_V4SI, RS6000_BTI_unsigned_V8HI, RS6000_BTI_unsigned_V8HI, RS6000_BTI_unsigned_V4SI },
  { ALTIVEC_BUILTIN_VEC_VMSUMMBM, ALTIVEC_BUILTIN_VMSUMMBM,
    RS6000_BTI_V4SI, RS6000_BTI_V16QI, RS6000_BTI_unsigned_V16QI, RS6000_BTI_V4SI },
  { ALTIVEC_BUILTIN_VEC_VMSUMUBM, ALTIVEC_BUILTIN_VMSUMUBM,
    RS6000_BTI_unsigned_V4SI, RS6000_BTI_unsigned_V16QI, RS6000_BTI_unsigned_V16QI, RS6000_BTI_unsigned_V4SI },
  { ALTIVEC_BUILTIN_VEC_MSUMS, ALTIVEC_BUILTIN_VMSUMUHS,
    RS6000_BTI_unsigned_V4SI, RS6000_BTI_unsigned_V8HI, RS6000_BTI_unsigned_V8HI, RS6000_BTI_unsigned_V4SI },
  { ALTIVEC_BUILTIN_VEC_MSUMS, ALTIVEC_BUILTIN_VMSUMSHS,
    RS6000_BTI_V4SI, RS6000_BTI_V8HI, RS6000_BTI_V8HI, RS6000_BTI_V4SI },
  { ALTIVEC_BUILTIN_VEC_VMSUMSHS, ALTIVEC_BUILTIN_VMSUMSHS,
    RS6000_BTI_V4SI, RS6000_BTI_V8HI, RS6000_BTI_V8HI, RS6000_BTI_V4SI },
  { ALTIVEC_BUILTIN_VEC_VMSUMUHS, ALTIVEC_BUILTIN_VMSUMUHS,
    RS6000_BTI_unsigned_V4SI, RS6000_BTI_unsigned_V8HI, RS6000_BTI_unsigned_V8HI, RS6000_BTI_unsigned_V4SI },
  { VSX_BUILTIN_VEC_NMADD, VSX_BUILTIN_XVNMADDSP,
    RS6000_BTI_V4SF, RS6000_BTI_V4SF, RS6000_BTI_V4SF, RS6000_BTI_V4SF },
  { VSX_BUILTIN_VEC_NMADD, VSX_BUILTIN_XVNMADDDP,
    RS6000_BTI_V2DF, RS6000_BTI_V2DF, RS6000_BTI_V2DF, RS6000_BTI_V2DF },
  { ALTIVEC_BUILTIN_VEC_NMSUB, ALTIVEC_BUILTIN_VNMSUBFP,
    RS6000_BTI_V4SF, RS6000_BTI_V4SF, RS6000_BTI_V4SF, RS6000_BTI_V4SF },
  { ALTIVEC_BUILTIN_VEC_NMSUB, VSX_BUILTIN_XVNMSUBDP,
    RS6000_BTI_V2DF, RS6000_BTI_V2DF, RS6000_BTI_V2DF, RS6000_BTI_V2DF },
  { ALTIVEC_BUILTIN_VEC_PERM, ALTIVEC_BUILTIN_VPERM_2DF,
    RS6000_BTI_V2DF, RS6000_BTI_V2DF, RS6000_BTI_V2DF, RS6000_BTI_unsigned_V16QI },
  { ALTIVEC_BUILTIN_VEC_PERM, ALTIVEC_BUILTIN_VPERM_2DI,
    RS6000_BTI_V2DI, RS6000_BTI_V2DI, RS6000_BTI_V2DI, RS6000_BTI_unsigned_V16QI },
  { ALTIVEC_BUILTIN_VEC_PERM, ALTIVEC_BUILTIN_VPERM_4SF,
    RS6000_BTI_V4SF, RS6000_BTI_V4SF, RS6000_BTI_V4SF, RS6000_BTI_unsigned_V16QI },
  { ALTIVEC_BUILTIN_VEC_PERM, ALTIVEC_BUILTIN_VPERM_4SI,
    RS6000_BTI_V4SI, RS6000_BTI_V4SI, RS6000_BTI_V4SI, RS6000_BTI_unsigned_V16QI },
  { ALTIVEC_BUILTIN_VEC_PERM, ALTIVEC_BUILTIN_VPERM_4SI,
    RS6000_BTI_unsigned_V4SI, RS6000_BTI_unsigned_V4SI, RS6000_BTI_unsigned_V4SI, RS6000_BTI_unsigned_V16QI },
  { ALTIVEC_BUILTIN_VEC_PERM, ALTIVEC_BUILTIN_VPERM_4SI,
    RS6000_BTI_bool_V4SI, RS6000_BTI_bool_V4SI, RS6000_BTI_bool_V4SI, RS6000_BTI_unsigned_V16QI },
  { ALTIVEC_BUILTIN_VEC_PERM, ALTIVEC_BUILTIN_VPERM_8HI,
    RS6000_BTI_V8HI, RS6000_BTI_V8HI, RS6000_BTI_V8HI, RS6000_BTI_unsigned_V16QI },
  { ALTIVEC_BUILTIN_VEC_PERM, ALTIVEC_BUILTIN_VPERM_8HI,
    RS6000_BTI_unsigned_V8HI, RS6000_BTI_unsigned_V8HI, RS6000_BTI_unsigned_V8HI, RS6000_BTI_unsigned_V16QI },
  { ALTIVEC_BUILTIN_VEC_PERM, ALTIVEC_BUILTIN_VPERM_8HI,
    RS6000_BTI_bool_V8HI, RS6000_BTI_bool_V8HI, RS6000_BTI_bool_V8HI, RS6000_BTI_unsigned_V16QI },
  { ALTIVEC_BUILTIN_VEC_PERM, ALTIVEC_BUILTIN_VPERM_8HI,
    RS6000_BTI_pixel_V8HI, RS6000_BTI_pixel_V8HI, RS6000_BTI_pixel_V8HI, RS6000_BTI_unsigned_V16QI },
  { ALTIVEC_BUILTIN_VEC_PERM, ALTIVEC_BUILTIN_VPERM_16QI,
    RS6000_BTI_V16QI, RS6000_BTI_V16QI, RS6000_BTI_V16QI, RS6000_BTI_unsigned_V16QI },
  { ALTIVEC_BUILTIN_VEC_PERM, ALTIVEC_BUILTIN_VPERM_16QI,
    RS6000_BTI_V16QI, RS6000_BTI_V16QI, RS6000_BTI_unsigned_V16QI, RS6000_BTI_unsigned_V16QI },
  { ALTIVEC_BUILTIN_VEC_PERM, ALTIVEC_BUILTIN_VPERM_16QI,
    RS6000_BTI_unsigned_V16QI, RS6000_BTI_unsigned_V16QI, RS6000_BTI_unsigned_V16QI, RS6000_BTI_unsigned_V16QI },
  { ALTIVEC_BUILTIN_VEC_PERM, ALTIVEC_BUILTIN_VPERM_16QI,
    RS6000_BTI_bool_V16QI, RS6000_BTI_bool_V16QI, RS6000_BTI_bool_V16QI, RS6000_BTI_unsigned_V16QI },
  { ALTIVEC_BUILTIN_VEC_PERM, ALTIVEC_BUILTIN_VPERM_16QI,
    RS6000_BTI_bool_V16QI, RS6000_BTI_bool_V16QI, RS6000_BTI_bool_V16QI, RS6000_BTI_bool_V16QI },
  { ALTIVEC_BUILTIN_VEC_SEL, ALTIVEC_BUILTIN_VSEL_2DF,
    RS6000_BTI_V2DF, RS6000_BTI_V2DF, RS6000_BTI_V2DF, RS6000_BTI_bool_V2DI },
  { ALTIVEC_BUILTIN_VEC_SEL, ALTIVEC_BUILTIN_VSEL_2DF,
    RS6000_BTI_V2DF, RS6000_BTI_V2DF, RS6000_BTI_V2DF, RS6000_BTI_unsigned_V2DI },
  { ALTIVEC_BUILTIN_VEC_SEL, ALTIVEC_BUILTIN_VSEL_2DF,
    RS6000_BTI_V2DF, RS6000_BTI_V2DF, RS6000_BTI_V2DF, RS6000_BTI_V2DI },
  { ALTIVEC_BUILTIN_VEC_SEL, ALTIVEC_BUILTIN_VSEL_2DF,
    RS6000_BTI_V2DF, RS6000_BTI_V2DF, RS6000_BTI_V2DF, RS6000_BTI_V2DF },
  { ALTIVEC_BUILTIN_VEC_SEL, ALTIVEC_BUILTIN_VSEL_2DI,
    RS6000_BTI_V2DI, RS6000_BTI_V2DI, RS6000_BTI_V2DI, RS6000_BTI_bool_V2DI },
  { ALTIVEC_BUILTIN_VEC_SEL, ALTIVEC_BUILTIN_VSEL_2DI,
    RS6000_BTI_V2DI, RS6000_BTI_V2DI, RS6000_BTI_V2DI, RS6000_BTI_unsigned_V2DI },
  { ALTIVEC_BUILTIN_VEC_SEL, ALTIVEC_BUILTIN_VSEL_2DI,
    RS6000_BTI_V2DI, RS6000_BTI_V2DI, RS6000_BTI_V2DI, RS6000_BTI_V2DI },
  { ALTIVEC_BUILTIN_VEC_SEL, ALTIVEC_BUILTIN_VSEL_4SF,
    RS6000_BTI_V4SF, RS6000_BTI_V4SF, RS6000_BTI_V4SF, RS6000_BTI_bool_V4SI },
  { ALTIVEC_BUILTIN_VEC_SEL, ALTIVEC_BUILTIN_VSEL_4SF,
    RS6000_BTI_V4SF, RS6000_BTI_V4SF, RS6000_BTI_V4SF, RS6000_BTI_unsigned_V4SI },
  { ALTIVEC_BUILTIN_VEC_SEL, ALTIVEC_BUILTIN_VSEL_4SI,
    RS6000_BTI_V4SF, RS6000_BTI_V4SF, RS6000_BTI_V4SF, RS6000_BTI_V4SF },
  { ALTIVEC_BUILTIN_VEC_SEL, ALTIVEC_BUILTIN_VSEL_4SI,
    RS6000_BTI_V4SF, RS6000_BTI_V4SF, RS6000_BTI_V4SF, RS6000_BTI_V4SI },
  { ALTIVEC_BUILTIN_VEC_SEL, ALTIVEC_BUILTIN_VSEL_4SI,
    RS6000_BTI_V4SI, RS6000_BTI_V4SI, RS6000_BTI_V4SI, RS6000_BTI_bool_V4SI },
  { ALTIVEC_BUILTIN_VEC_SEL, ALTIVEC_BUILTIN_VSEL_4SI,
    RS6000_BTI_V4SI, RS6000_BTI_V4SI, RS6000_BTI_V4SI, RS6000_BTI_unsigned_V4SI },
  { ALTIVEC_BUILTIN_VEC_SEL, ALTIVEC_BUILTIN_VSEL_4SI,
    RS6000_BTI_unsigned_V4SI, RS6000_BTI_unsigned_V4SI, RS6000_BTI_unsigned_V4SI, RS6000_BTI_bool_V4SI },
  { ALTIVEC_BUILTIN_VEC_SEL, ALTIVEC_BUILTIN_VSEL_4SI,
    RS6000_BTI_unsigned_V4SI, RS6000_BTI_unsigned_V4SI, RS6000_BTI_unsigned_V4SI, RS6000_BTI_unsigned_V4SI },
  { ALTIVEC_BUILTIN_VEC_SEL, ALTIVEC_BUILTIN_VSEL_4SI,
    RS6000_BTI_bool_V4SI, RS6000_BTI_bool_V4SI, RS6000_BTI_bool_V4SI, RS6000_BTI_bool_V4SI },
  { ALTIVEC_BUILTIN_VEC_SEL, ALTIVEC_BUILTIN_VSEL_4SI,
    RS6000_BTI_bool_V4SI, RS6000_BTI_bool_V4SI, RS6000_BTI_bool_V4SI, RS6000_BTI_unsigned_V4SI },
  { ALTIVEC_BUILTIN_VEC_SEL, ALTIVEC_BUILTIN_VSEL_8HI,
    RS6000_BTI_V8HI, RS6000_BTI_V8HI, RS6000_BTI_V8HI, RS6000_BTI_bool_V8HI },
  { ALTIVEC_BUILTIN_VEC_SEL, ALTIVEC_BUILTIN_VSEL_8HI,
    RS6000_BTI_V8HI, RS6000_BTI_V8HI, RS6000_BTI_V8HI, RS6000_BTI_unsigned_V8HI },
  { ALTIVEC_BUILTIN_VEC_SEL, ALTIVEC_BUILTIN_VSEL_8HI,
    RS6000_BTI_unsigned_V8HI, RS6000_BTI_unsigned_V8HI, RS6000_BTI_unsigned_V8HI, RS6000_BTI_bool_V8HI },
  { ALTIVEC_BUILTIN_VEC_SEL, ALTIVEC_BUILTIN_VSEL_8HI,
    RS6000_BTI_unsigned_V8HI, RS6000_BTI_unsigned_V8HI, RS6000_BTI_unsigned_V8HI, RS6000_BTI_unsigned_V8HI },
  { ALTIVEC_BUILTIN_VEC_SEL, ALTIVEC_BUILTIN_VSEL_8HI,
    RS6000_BTI_bool_V8HI, RS6000_BTI_bool_V8HI, RS6000_BTI_bool_V8HI, RS6000_BTI_bool_V8HI },
  { ALTIVEC_BUILTIN_VEC_SEL, ALTIVEC_BUILTIN_VSEL_8HI,
    RS6000_BTI_bool_V8HI, RS6000_BTI_bool_V8HI, RS6000_BTI_bool_V8HI, RS6000_BTI_unsigned_V8HI },
  { ALTIVEC_BUILTIN_VEC_SEL, ALTIVEC_BUILTIN_VSEL_16QI,
    RS6000_BTI_V16QI, RS6000_BTI_V16QI, RS6000_BTI_V16QI, RS6000_BTI_bool_V16QI },
  { ALTIVEC_BUILTIN_VEC_SEL, ALTIVEC_BUILTIN_VSEL_16QI,
    RS6000_BTI_V16QI, RS6000_BTI_V16QI, RS6000_BTI_V16QI, RS6000_BTI_unsigned_V16QI },
  { ALTIVEC_BUILTIN_VEC_SEL, ALTIVEC_BUILTIN_VSEL_16QI,
    RS6000_BTI_unsigned_V16QI, RS6000_BTI_unsigned_V16QI, RS6000_BTI_unsigned_V16QI, RS6000_BTI_bool_V16QI },
  { ALTIVEC_BUILTIN_VEC_SEL, ALTIVEC_BUILTIN_VSEL_16QI,
    RS6000_BTI_unsigned_V16QI, RS6000_BTI_unsigned_V16QI, RS6000_BTI_unsigned_V16QI, RS6000_BTI_unsigned_V16QI },
  { ALTIVEC_BUILTIN_VEC_SEL, ALTIVEC_BUILTIN_VSEL_16QI,
    RS6000_BTI_bool_V16QI, RS6000_BTI_bool_V16QI, RS6000_BTI_bool_V16QI, RS6000_BTI_bool_V16QI },
  { ALTIVEC_BUILTIN_VEC_SEL, ALTIVEC_BUILTIN_VSEL_16QI,
    RS6000_BTI_bool_V16QI, RS6000_BTI_bool_V16QI, RS6000_BTI_bool_V16QI, RS6000_BTI_unsigned_V16QI },
  { ALTIVEC_BUILTIN_VEC_SLD, ALTIVEC_BUILTIN_VSLDOI_4SF,
    RS6000_BTI_V4SF, RS6000_BTI_V4SF, RS6000_BTI_V4SF, RS6000_BTI_NOT_OPAQUE },
  { ALTIVEC_BUILTIN_VEC_SLD, ALTIVEC_BUILTIN_VSLDOI_4SI,
    RS6000_BTI_V4SI, RS6000_BTI_V4SI, RS6000_BTI_V4SI, RS6000_BTI_NOT_OPAQUE },
  { ALTIVEC_BUILTIN_VEC_SLD, ALTIVEC_BUILTIN_VSLDOI_4SI,
    RS6000_BTI_bool_V4SI, RS6000_BTI_bool_V4SI, RS6000_BTI_bool_V4SI, RS6000_BTI_NOT_OPAQUE },
  { ALTIVEC_BUILTIN_VEC_SLD, ALTIVEC_BUILTIN_VSLDOI_4SI,
    RS6000_BTI_unsigned_V4SI, RS6000_BTI_unsigned_V4SI, RS6000_BTI_unsigned_V4SI, RS6000_BTI_NOT_OPAQUE },
  { ALTIVEC_BUILTIN_VEC_SLD, ALTIVEC_BUILTIN_VSLDOI_8HI,
    RS6000_BTI_V8HI, RS6000_BTI_V8HI, RS6000_BTI_V8HI, RS6000_BTI_NOT_OPAQUE },
  { ALTIVEC_BUILTIN_VEC_SLD, ALTIVEC_BUILTIN_VSLDOI_8HI,
    RS6000_BTI_unsigned_V8HI, RS6000_BTI_unsigned_V8HI, RS6000_BTI_unsigned_V8HI, RS6000_BTI_NOT_OPAQUE },
  { ALTIVEC_BUILTIN_VEC_SLD, ALTIVEC_BUILTIN_VSLDOI_8HI,
    RS6000_BTI_bool_V8HI, RS6000_BTI_bool_V8HI, RS6000_BTI_bool_V8HI, RS6000_BTI_NOT_OPAQUE },
  { ALTIVEC_BUILTIN_VEC_SLD, ALTIVEC_BUILTIN_VSLDOI_8HI,
    RS6000_BTI_pixel_V8HI, RS6000_BTI_pixel_V8HI, RS6000_BTI_pixel_V8HI, RS6000_BTI_NOT_OPAQUE },
  { ALTIVEC_BUILTIN_VEC_SLD, ALTIVEC_BUILTIN_VSLDOI_16QI,
    RS6000_BTI_V16QI, RS6000_BTI_V16QI, RS6000_BTI_V16QI, RS6000_BTI_NOT_OPAQUE },
  { ALTIVEC_BUILTIN_VEC_SLD, ALTIVEC_BUILTIN_VSLDOI_16QI,
    RS6000_BTI_unsigned_V16QI, RS6000_BTI_unsigned_V16QI, RS6000_BTI_unsigned_V16QI, RS6000_BTI_NOT_OPAQUE },
  { ALTIVEC_BUILTIN_VEC_SLD, ALTIVEC_BUILTIN_VSLDOI_16QI,
    RS6000_BTI_bool_V16QI, RS6000_BTI_bool_V16QI, RS6000_BTI_bool_V16QI, RS6000_BTI_NOT_OPAQUE },
  { ALTIVEC_BUILTIN_VEC_ST, ALTIVEC_BUILTIN_STVX_V2DF,
    RS6000_BTI_void, RS6000_BTI_V2DF, RS6000_BTI_INTSI, ~RS6000_BTI_V2DF },
  { ALTIVEC_BUILTIN_VEC_ST, ALTIVEC_BUILTIN_STVX_V2DI,
    RS6000_BTI_void, RS6000_BTI_V2DI, RS6000_BTI_INTSI, ~RS6000_BTI_V2DI },
  { ALTIVEC_BUILTIN_VEC_ST, ALTIVEC_BUILTIN_STVX_V2DI,
    RS6000_BTI_void, RS6000_BTI_unsigned_V2DI, RS6000_BTI_INTSI,
    ~RS6000_BTI_unsigned_V2DI },
  { ALTIVEC_BUILTIN_VEC_ST, ALTIVEC_BUILTIN_STVX_V2DI,
    RS6000_BTI_void, RS6000_BTI_bool_V2DI, RS6000_BTI_INTSI,
    ~RS6000_BTI_bool_V2DI },
  { ALTIVEC_BUILTIN_VEC_ST, ALTIVEC_BUILTIN_STVX_V4SF,
    RS6000_BTI_void, RS6000_BTI_V4SF, RS6000_BTI_INTSI, ~RS6000_BTI_V4SF },
  { ALTIVEC_BUILTIN_VEC_ST, ALTIVEC_BUILTIN_STVX_V4SF,
    RS6000_BTI_void, RS6000_BTI_V4SF, RS6000_BTI_INTSI, ~RS6000_BTI_float },
  { ALTIVEC_BUILTIN_VEC_ST, ALTIVEC_BUILTIN_STVX_V4SI,
    RS6000_BTI_void, RS6000_BTI_V4SI, RS6000_BTI_INTSI, ~RS6000_BTI_V4SI },
  { ALTIVEC_BUILTIN_VEC_ST, ALTIVEC_BUILTIN_STVX_V4SI,
    RS6000_BTI_void, RS6000_BTI_V4SI, RS6000_BTI_INTSI, ~RS6000_BTI_INTSI },
  { ALTIVEC_BUILTIN_VEC_ST, ALTIVEC_BUILTIN_STVX_V4SI,
    RS6000_BTI_void, RS6000_BTI_unsigned_V4SI, RS6000_BTI_INTSI, ~RS6000_BTI_unsigned_V4SI },
  { ALTIVEC_BUILTIN_VEC_ST, ALTIVEC_BUILTIN_STVX_V4SI,
    RS6000_BTI_void, RS6000_BTI_unsigned_V4SI, RS6000_BTI_INTSI, ~RS6000_BTI_UINTSI },
  { ALTIVEC_BUILTIN_VEC_ST, ALTIVEC_BUILTIN_STVX_V4SI,
    RS6000_BTI_void, RS6000_BTI_bool_V4SI, RS6000_BTI_INTSI, ~RS6000_BTI_bool_V4SI },
  { ALTIVEC_BUILTIN_VEC_ST, ALTIVEC_BUILTIN_STVX_V4SI,
    RS6000_BTI_void, RS6000_BTI_bool_V4SI, RS6000_BTI_INTSI, ~RS6000_BTI_UINTSI },
  { ALTIVEC_BUILTIN_VEC_ST, ALTIVEC_BUILTIN_STVX_V4SI,
    RS6000_BTI_void, RS6000_BTI_bool_V4SI, RS6000_BTI_INTSI, ~RS6000_BTI_INTSI },
  { ALTIVEC_BUILTIN_VEC_ST, ALTIVEC_BUILTIN_STVX_V8HI,
    RS6000_BTI_void, RS6000_BTI_V8HI, RS6000_BTI_INTSI, ~RS6000_BTI_V8HI },
  { ALTIVEC_BUILTIN_VEC_ST, ALTIVEC_BUILTIN_STVX_V8HI,
    RS6000_BTI_void, RS6000_BTI_V8HI, RS6000_BTI_INTSI, ~RS6000_BTI_INTHI },
  { ALTIVEC_BUILTIN_VEC_ST, ALTIVEC_BUILTIN_STVX_V8HI,
    RS6000_BTI_void, RS6000_BTI_unsigned_V8HI, RS6000_BTI_INTSI, ~RS6000_BTI_unsigned_V8HI },
  { ALTIVEC_BUILTIN_VEC_ST, ALTIVEC_BUILTIN_STVX_V8HI,
    RS6000_BTI_void, RS6000_BTI_unsigned_V8HI, RS6000_BTI_INTSI, ~RS6000_BTI_UINTHI },
  { ALTIVEC_BUILTIN_VEC_ST, ALTIVEC_BUILTIN_STVX_V8HI,
    RS6000_BTI_void, RS6000_BTI_bool_V8HI, RS6000_BTI_INTSI, ~RS6000_BTI_bool_V8HI },
  { ALTIVEC_BUILTIN_VEC_ST, ALTIVEC_BUILTIN_STVX_V8HI,
    RS6000_BTI_void, RS6000_BTI_bool_V8HI, RS6000_BTI_INTSI, ~RS6000_BTI_UINTHI },
  { ALTIVEC_BUILTIN_VEC_ST, ALTIVEC_BUILTIN_STVX_V8HI,
    RS6000_BTI_void, RS6000_BTI_bool_V8HI, RS6000_BTI_INTSI, ~RS6000_BTI_INTHI },
  { ALTIVEC_BUILTIN_VEC_ST, ALTIVEC_BUILTIN_STVX_V16QI,
    RS6000_BTI_void, RS6000_BTI_V16QI, RS6000_BTI_INTSI, ~RS6000_BTI_V16QI },
  { ALTIVEC_BUILTIN_VEC_ST, ALTIVEC_BUILTIN_STVX_V16QI,
    RS6000_BTI_void, RS6000_BTI_V16QI, RS6000_BTI_INTSI, ~RS6000_BTI_INTQI },
  { ALTIVEC_BUILTIN_VEC_ST, ALTIVEC_BUILTIN_STVX_V16QI,
    RS6000_BTI_void, RS6000_BTI_unsigned_V16QI, RS6000_BTI_INTSI, ~RS6000_BTI_unsigned_V16QI },
  { ALTIVEC_BUILTIN_VEC_ST, ALTIVEC_BUILTIN_STVX_V16QI,
    RS6000_BTI_void, RS6000_BTI_unsigned_V16QI, RS6000_BTI_INTSI, ~RS6000_BTI_UINTQI },
  { ALTIVEC_BUILTIN_VEC_ST, ALTIVEC_BUILTIN_STVX_V16QI,
    RS6000_BTI_void, RS6000_BTI_bool_V16QI, RS6000_BTI_INTSI, ~RS6000_BTI_bool_V16QI },
  { ALTIVEC_BUILTIN_VEC_ST, ALTIVEC_BUILTIN_STVX_V16QI,
    RS6000_BTI_void, RS6000_BTI_bool_V16QI, RS6000_BTI_INTSI, ~RS6000_BTI_UINTQI },
  { ALTIVEC_BUILTIN_VEC_ST, ALTIVEC_BUILTIN_STVX_V16QI,
    RS6000_BTI_void, RS6000_BTI_bool_V16QI, RS6000_BTI_INTSI, ~RS6000_BTI_INTQI },
  { ALTIVEC_BUILTIN_VEC_ST, ALTIVEC_BUILTIN_STVX_V8HI,
    RS6000_BTI_void, RS6000_BTI_pixel_V8HI, RS6000_BTI_INTSI, ~RS6000_BTI_pixel_V8HI },
  { ALTIVEC_BUILTIN_VEC_STE, ALTIVEC_BUILTIN_STVEBX,
    RS6000_BTI_void, RS6000_BTI_V16QI, RS6000_BTI_INTSI, ~RS6000_BTI_INTQI },
  { ALTIVEC_BUILTIN_VEC_STE, ALTIVEC_BUILTIN_STVEBX,
    RS6000_BTI_void, RS6000_BTI_unsigned_V16QI, RS6000_BTI_INTSI, ~RS6000_BTI_UINTQI },
  { ALTIVEC_BUILTIN_VEC_STE, ALTIVEC_BUILTIN_STVEBX,
    RS6000_BTI_void, RS6000_BTI_bool_V16QI, RS6000_BTI_INTSI, ~RS6000_BTI_INTQI },
  { ALTIVEC_BUILTIN_VEC_STE, ALTIVEC_BUILTIN_STVEBX,
    RS6000_BTI_void, RS6000_BTI_bool_V16QI, RS6000_BTI_INTSI, ~RS6000_BTI_UINTQI },
  { ALTIVEC_BUILTIN_VEC_STE, ALTIVEC_BUILTIN_STVEHX,
    RS6000_BTI_void, RS6000_BTI_V8HI, RS6000_BTI_INTSI, ~RS6000_BTI_INTHI },
  { ALTIVEC_BUILTIN_VEC_STE, ALTIVEC_BUILTIN_STVEHX,
    RS6000_BTI_void, RS6000_BTI_unsigned_V8HI, RS6000_BTI_INTSI, ~RS6000_BTI_UINTHI },
  { ALTIVEC_BUILTIN_VEC_STE, ALTIVEC_BUILTIN_STVEHX,
    RS6000_BTI_void, RS6000_BTI_bool_V8HI, RS6000_BTI_INTSI, ~RS6000_BTI_INTHI },
  { ALTIVEC_BUILTIN_VEC_STE, ALTIVEC_BUILTIN_STVEHX,
    RS6000_BTI_void, RS6000_BTI_bool_V8HI, RS6000_BTI_INTSI, ~RS6000_BTI_UINTHI },
  { ALTIVEC_BUILTIN_VEC_STE, ALTIVEC_BUILTIN_STVEHX,
    RS6000_BTI_void, RS6000_BTI_pixel_V8HI, RS6000_BTI_INTSI, ~RS6000_BTI_INTHI },
  { ALTIVEC_BUILTIN_VEC_STE, ALTIVEC_BUILTIN_STVEHX,
    RS6000_BTI_void, RS6000_BTI_pixel_V8HI, RS6000_BTI_INTSI, ~RS6000_BTI_UINTHI },
  { ALTIVEC_BUILTIN_VEC_STE, ALTIVEC_BUILTIN_STVEWX,
    RS6000_BTI_void, RS6000_BTI_V4SF, RS6000_BTI_INTSI, ~RS6000_BTI_float },
  { ALTIVEC_BUILTIN_VEC_STE, ALTIVEC_BUILTIN_STVEWX,
    RS6000_BTI_void, RS6000_BTI_V4SI, RS6000_BTI_INTSI, ~RS6000_BTI_INTSI },
  { ALTIVEC_BUILTIN_VEC_STE, ALTIVEC_BUILTIN_STVEWX,
    RS6000_BTI_void, RS6000_BTI_unsigned_V4SI, RS6000_BTI_INTSI, ~RS6000_BTI_UINTSI },
  { ALTIVEC_BUILTIN_VEC_STE, ALTIVEC_BUILTIN_STVEWX,
    RS6000_BTI_void, RS6000_BTI_bool_V4SI, RS6000_BTI_INTSI, ~RS6000_BTI_INTSI },
  { ALTIVEC_BUILTIN_VEC_STE, ALTIVEC_BUILTIN_STVEWX,
    RS6000_BTI_void, RS6000_BTI_bool_V4SI, RS6000_BTI_INTSI, ~RS6000_BTI_UINTSI },
  { ALTIVEC_BUILTIN_VEC_STVEWX, ALTIVEC_BUILTIN_STVEWX,
    RS6000_BTI_void, RS6000_BTI_V4SF, RS6000_BTI_INTSI, ~RS6000_BTI_float },
  { ALTIVEC_BUILTIN_VEC_STVEWX, ALTIVEC_BUILTIN_STVEWX,
    RS6000_BTI_void, RS6000_BTI_V4SI, RS6000_BTI_INTSI, ~RS6000_BTI_INTSI },
  { ALTIVEC_BUILTIN_VEC_STVEWX, ALTIVEC_BUILTIN_STVEWX,
    RS6000_BTI_void, RS6000_BTI_unsigned_V4SI, RS6000_BTI_INTSI, ~RS6000_BTI_UINTSI },
  { ALTIVEC_BUILTIN_VEC_STVEWX, ALTIVEC_BUILTIN_STVEWX,
    RS6000_BTI_void, RS6000_BTI_bool_V4SI, RS6000_BTI_INTSI, ~RS6000_BTI_INTSI },
  { ALTIVEC_BUILTIN_VEC_STVEWX, ALTIVEC_BUILTIN_STVEWX,
    RS6000_BTI_void, RS6000_BTI_bool_V4SI, RS6000_BTI_INTSI, ~RS6000_BTI_UINTSI },
  { ALTIVEC_BUILTIN_VEC_STVEWX, ALTIVEC_BUILTIN_STVEWX,
    RS6000_BTI_void, RS6000_BTI_V4SF, RS6000_BTI_INTSI, ~RS6000_BTI_void },
  { ALTIVEC_BUILTIN_VEC_STVEWX, ALTIVEC_BUILTIN_STVEWX,
    RS6000_BTI_void, RS6000_BTI_V4SI, RS6000_BTI_INTSI, ~RS6000_BTI_void },
  { ALTIVEC_BUILTIN_VEC_STVEWX, ALTIVEC_BUILTIN_STVEWX,
    RS6000_BTI_void, RS6000_BTI_unsigned_V4SI, RS6000_BTI_INTSI, ~RS6000_BTI_void },
  { ALTIVEC_BUILTIN_VEC_STVEHX, ALTIVEC_BUILTIN_STVEHX,
    RS6000_BTI_void, RS6000_BTI_V8HI, RS6000_BTI_INTSI, ~RS6000_BTI_INTHI },
  { ALTIVEC_BUILTIN_VEC_STVEHX, ALTIVEC_BUILTIN_STVEHX,
    RS6000_BTI_void, RS6000_BTI_unsigned_V8HI, RS6000_BTI_INTSI, ~RS6000_BTI_UINTHI },
  { ALTIVEC_BUILTIN_VEC_STVEHX, ALTIVEC_BUILTIN_STVEHX,
    RS6000_BTI_void, RS6000_BTI_bool_V8HI, RS6000_BTI_INTSI, ~RS6000_BTI_INTHI },
  { ALTIVEC_BUILTIN_VEC_STVEHX, ALTIVEC_BUILTIN_STVEHX,
    RS6000_BTI_void, RS6000_BTI_bool_V8HI, RS6000_BTI_INTSI, ~RS6000_BTI_UINTHI },
  { ALTIVEC_BUILTIN_VEC_STVEHX, ALTIVEC_BUILTIN_STVEHX,
    RS6000_BTI_void, RS6000_BTI_V8HI, RS6000_BTI_INTSI, ~RS6000_BTI_void },
  { ALTIVEC_BUILTIN_VEC_STVEHX, ALTIVEC_BUILTIN_STVEHX,
    RS6000_BTI_void, RS6000_BTI_unsigned_V8HI, RS6000_BTI_INTSI, ~RS6000_BTI_void },
  { ALTIVEC_BUILTIN_VEC_STVEBX, ALTIVEC_BUILTIN_STVEBX,
    RS6000_BTI_void, RS6000_BTI_V16QI, RS6000_BTI_INTSI, ~RS6000_BTI_INTQI },
  { ALTIVEC_BUILTIN_VEC_STVEBX, ALTIVEC_BUILTIN_STVEBX,
    RS6000_BTI_void, RS6000_BTI_unsigned_V16QI, RS6000_BTI_INTSI, ~RS6000_BTI_UINTQI },
  { ALTIVEC_BUILTIN_VEC_STVEBX, ALTIVEC_BUILTIN_STVEBX,
    RS6000_BTI_void, RS6000_BTI_bool_V16QI, RS6000_BTI_INTSI, ~RS6000_BTI_INTQI },
  { ALTIVEC_BUILTIN_VEC_STVEBX, ALTIVEC_BUILTIN_STVEBX,
    RS6000_BTI_void, RS6000_BTI_bool_V16QI, RS6000_BTI_INTSI, ~RS6000_BTI_UINTQI },
  { ALTIVEC_BUILTIN_VEC_STVEBX, ALTIVEC_BUILTIN_STVEBX,
    RS6000_BTI_void, RS6000_BTI_V16QI, RS6000_BTI_INTSI, ~RS6000_BTI_void },
  { ALTIVEC_BUILTIN_VEC_STVEBX, ALTIVEC_BUILTIN_STVEBX,
    RS6000_BTI_void, RS6000_BTI_unsigned_V16QI, RS6000_BTI_INTSI, ~RS6000_BTI_void },
  { ALTIVEC_BUILTIN_VEC_STL, ALTIVEC_BUILTIN_STVXL_V4SF,
    RS6000_BTI_void, RS6000_BTI_V4SF, RS6000_BTI_INTSI, ~RS6000_BTI_V4SF },
  { ALTIVEC_BUILTIN_VEC_STL, ALTIVEC_BUILTIN_STVXL_V4SF,
    RS6000_BTI_void, RS6000_BTI_V4SF, RS6000_BTI_INTSI, ~RS6000_BTI_float },
  { ALTIVEC_BUILTIN_VEC_STL, ALTIVEC_BUILTIN_STVXL_V4SI,
    RS6000_BTI_void, RS6000_BTI_V4SI, RS6000_BTI_INTSI, ~RS6000_BTI_V4SI },
  { ALTIVEC_BUILTIN_VEC_STL, ALTIVEC_BUILTIN_STVXL_V4SI,
    RS6000_BTI_void, RS6000_BTI_V4SI, RS6000_BTI_INTSI, ~RS6000_BTI_INTSI },
  { ALTIVEC_BUILTIN_VEC_STL, ALTIVEC_BUILTIN_STVXL_V4SI,
    RS6000_BTI_void, RS6000_BTI_unsigned_V4SI, RS6000_BTI_INTSI, ~RS6000_BTI_unsigned_V4SI },
  { ALTIVEC_BUILTIN_VEC_STL, ALTIVEC_BUILTIN_STVXL_V4SI,
    RS6000_BTI_void, RS6000_BTI_unsigned_V4SI, RS6000_BTI_INTSI, ~RS6000_BTI_UINTSI },
  { ALTIVEC_BUILTIN_VEC_STL, ALTIVEC_BUILTIN_STVXL_V4SI,
    RS6000_BTI_void, RS6000_BTI_bool_V4SI, RS6000_BTI_INTSI, ~RS6000_BTI_bool_V4SI },
  { ALTIVEC_BUILTIN_VEC_STL, ALTIVEC_BUILTIN_STVXL_V4SI,
    RS6000_BTI_void, RS6000_BTI_bool_V4SI, RS6000_BTI_INTSI, ~RS6000_BTI_UINTSI },
  { ALTIVEC_BUILTIN_VEC_STL, ALTIVEC_BUILTIN_STVXL_V4SI,
    RS6000_BTI_void, RS6000_BTI_bool_V4SI, RS6000_BTI_INTSI, ~RS6000_BTI_INTSI },
  { ALTIVEC_BUILTIN_VEC_STL, ALTIVEC_BUILTIN_STVXL_V8HI,
    RS6000_BTI_void, RS6000_BTI_V8HI, RS6000_BTI_INTSI, ~RS6000_BTI_V8HI },
  { ALTIVEC_BUILTIN_VEC_STL, ALTIVEC_BUILTIN_STVXL_V8HI,
    RS6000_BTI_void, RS6000_BTI_V8HI, RS6000_BTI_INTSI, ~RS6000_BTI_INTHI },
  { ALTIVEC_BUILTIN_VEC_STL, ALTIVEC_BUILTIN_STVXL_V8HI,
    RS6000_BTI_void, RS6000_BTI_unsigned_V8HI, RS6000_BTI_INTSI, ~RS6000_BTI_unsigned_V8HI },
  { ALTIVEC_BUILTIN_VEC_STL, ALTIVEC_BUILTIN_STVXL_V8HI,
    RS6000_BTI_void, RS6000_BTI_unsigned_V8HI, RS6000_BTI_INTSI, ~RS6000_BTI_UINTHI },
  { ALTIVEC_BUILTIN_VEC_STL, ALTIVEC_BUILTIN_STVXL_V8HI,
    RS6000_BTI_void, RS6000_BTI_bool_V8HI, RS6000_BTI_INTSI, ~RS6000_BTI_bool_V8HI },
  { ALTIVEC_BUILTIN_VEC_STL, ALTIVEC_BUILTIN_STVXL_V8HI,
    RS6000_BTI_void, RS6000_BTI_bool_V8HI, RS6000_BTI_INTSI, ~RS6000_BTI_UINTHI },
  { ALTIVEC_BUILTIN_VEC_STL, ALTIVEC_BUILTIN_STVXL_V8HI,
    RS6000_BTI_void, RS6000_BTI_bool_V8HI, RS6000_BTI_INTSI, ~RS6000_BTI_INTHI },
  { ALTIVEC_BUILTIN_VEC_STL, ALTIVEC_BUILTIN_STVXL_V16QI,
    RS6000_BTI_void, RS6000_BTI_V16QI, RS6000_BTI_INTSI, ~RS6000_BTI_V16QI },
  { ALTIVEC_BUILTIN_VEC_STL, ALTIVEC_BUILTIN_STVXL_V16QI,
    RS6000_BTI_void, RS6000_BTI_V16QI, RS6000_BTI_INTSI, ~RS6000_BTI_INTQI },
  { ALTIVEC_BUILTIN_VEC_STL, ALTIVEC_BUILTIN_STVXL_V16QI,
    RS6000_BTI_void, RS6000_BTI_unsigned_V16QI, RS6000_BTI_INTSI, ~RS6000_BTI_unsigned_V16QI },
  { ALTIVEC_BUILTIN_VEC_STL, ALTIVEC_BUILTIN_STVXL_V16QI,
    RS6000_BTI_void, RS6000_BTI_unsigned_V16QI, RS6000_BTI_INTSI, ~RS6000_BTI_UINTQI },
  { ALTIVEC_BUILTIN_VEC_STL, ALTIVEC_BUILTIN_STVXL_V16QI,
    RS6000_BTI_void, RS6000_BTI_bool_V16QI, RS6000_BTI_INTSI, ~RS6000_BTI_bool_V16QI },
  { ALTIVEC_BUILTIN_VEC_STL, ALTIVEC_BUILTIN_STVXL_V16QI,
    RS6000_BTI_void, RS6000_BTI_bool_V16QI, RS6000_BTI_INTSI, ~RS6000_BTI_UINTQI },
  { ALTIVEC_BUILTIN_VEC_STL, ALTIVEC_BUILTIN_STVXL_V16QI,
    RS6000_BTI_void, RS6000_BTI_bool_V16QI, RS6000_BTI_INTSI, ~RS6000_BTI_INTQI },
  { ALTIVEC_BUILTIN_VEC_STL, ALTIVEC_BUILTIN_STVXL_V8HI,
    RS6000_BTI_void, RS6000_BTI_pixel_V8HI, RS6000_BTI_INTSI, ~RS6000_BTI_pixel_V8HI },
  { ALTIVEC_BUILTIN_VEC_STL, ALTIVEC_BUILTIN_STVXL_V2DF,
    RS6000_BTI_void, RS6000_BTI_V2DF, RS6000_BTI_INTSI, ~RS6000_BTI_V2DF },
  { ALTIVEC_BUILTIN_VEC_STL, ALTIVEC_BUILTIN_STVXL_V2DF,
    RS6000_BTI_void, RS6000_BTI_V2DF, RS6000_BTI_INTSI, ~RS6000_BTI_double },
  { ALTIVEC_BUILTIN_VEC_STL, ALTIVEC_BUILTIN_STVXL_V2DI,
    RS6000_BTI_void, RS6000_BTI_V2DI, RS6000_BTI_INTSI, ~RS6000_BTI_V2DI },
  { ALTIVEC_BUILTIN_VEC_STL, ALTIVEC_BUILTIN_STVXL_V2DI,
    RS6000_BTI_void, RS6000_BTI_unsigned_V2DI, RS6000_BTI_INTSI,
    ~RS6000_BTI_unsigned_V2DI },
  { ALTIVEC_BUILTIN_VEC_STL, ALTIVEC_BUILTIN_STVXL_V2DI,
    RS6000_BTI_void, RS6000_BTI_bool_V2DI, RS6000_BTI_INTSI,
    ~RS6000_BTI_bool_V2DI },
  { ALTIVEC_BUILTIN_VEC_STVLX, ALTIVEC_BUILTIN_STVLX,
    RS6000_BTI_void, RS6000_BTI_V4SF, RS6000_BTI_INTSI, ~RS6000_BTI_V4SF },
  { ALTIVEC_BUILTIN_VEC_STVLX, ALTIVEC_BUILTIN_STVLX,
    RS6000_BTI_void, RS6000_BTI_V4SF, RS6000_BTI_INTSI, ~RS6000_BTI_float },
  { ALTIVEC_BUILTIN_VEC_STVLX, ALTIVEC_BUILTIN_STVLX,
    RS6000_BTI_void, RS6000_BTI_bool_V4SI, RS6000_BTI_INTSI, ~RS6000_BTI_bool_V4SI },
  { ALTIVEC_BUILTIN_VEC_STVLX, ALTIVEC_BUILTIN_STVLX,
    RS6000_BTI_void, RS6000_BTI_V4SI, RS6000_BTI_INTSI, ~RS6000_BTI_V4SI },
  { ALTIVEC_BUILTIN_VEC_STVLX, ALTIVEC_BUILTIN_STVLX,
    RS6000_BTI_void, RS6000_BTI_V4SI, RS6000_BTI_INTSI, ~RS6000_BTI_INTSI },
  { ALTIVEC_BUILTIN_VEC_STVLX, ALTIVEC_BUILTIN_STVLX,
    RS6000_BTI_void, RS6000_BTI_unsigned_V4SI, RS6000_BTI_INTSI, ~RS6000_BTI_unsigned_V4SI },
  { ALTIVEC_BUILTIN_VEC_STVLX, ALTIVEC_BUILTIN_STVLX,
    RS6000_BTI_void, RS6000_BTI_unsigned_V4SI, RS6000_BTI_INTSI, ~RS6000_BTI_UINTSI },
  { ALTIVEC_BUILTIN_VEC_STVLX, ALTIVEC_BUILTIN_STVLX,
    RS6000_BTI_void, RS6000_BTI_bool_V8HI, RS6000_BTI_INTSI, ~RS6000_BTI_bool_V8HI },
  { ALTIVEC_BUILTIN_VEC_STVLX, ALTIVEC_BUILTIN_STVLX,
    RS6000_BTI_void, RS6000_BTI_pixel_V8HI, RS6000_BTI_INTSI, ~RS6000_BTI_pixel_V8HI },
  { ALTIVEC_BUILTIN_VEC_STVLX, ALTIVEC_BUILTIN_STVLX,
    RS6000_BTI_void, RS6000_BTI_V8HI, RS6000_BTI_INTSI, ~RS6000_BTI_V8HI },
  { ALTIVEC_BUILTIN_VEC_STVLX, ALTIVEC_BUILTIN_STVLX,
    RS6000_BTI_void, RS6000_BTI_V8HI, RS6000_BTI_INTSI, ~RS6000_BTI_INTHI },
  { ALTIVEC_BUILTIN_VEC_STVLX, ALTIVEC_BUILTIN_STVLX,
    RS6000_BTI_void, RS6000_BTI_unsigned_V8HI, RS6000_BTI_INTSI, ~RS6000_BTI_unsigned_V8HI },
  { ALTIVEC_BUILTIN_VEC_STVLX, ALTIVEC_BUILTIN_STVLX,
    RS6000_BTI_void, RS6000_BTI_unsigned_V8HI, RS6000_BTI_INTSI, ~RS6000_BTI_UINTHI },
  { ALTIVEC_BUILTIN_VEC_STVLX, ALTIVEC_BUILTIN_STVLX,
    RS6000_BTI_void, RS6000_BTI_bool_V16QI, RS6000_BTI_INTSI, ~RS6000_BTI_bool_V16QI },
  { ALTIVEC_BUILTIN_VEC_STVLX, ALTIVEC_BUILTIN_STVLX,
    RS6000_BTI_void, RS6000_BTI_V16QI, RS6000_BTI_INTSI, ~RS6000_BTI_V16QI },
  { ALTIVEC_BUILTIN_VEC_STVLX, ALTIVEC_BUILTIN_STVLX,
    RS6000_BTI_void, RS6000_BTI_V16QI, RS6000_BTI_INTSI, ~RS6000_BTI_INTQI },
  { ALTIVEC_BUILTIN_VEC_STVLX, ALTIVEC_BUILTIN_STVLX,
    RS6000_BTI_void, RS6000_BTI_unsigned_V16QI, RS6000_BTI_INTSI, ~RS6000_BTI_unsigned_V16QI },
  { ALTIVEC_BUILTIN_VEC_STVLX, ALTIVEC_BUILTIN_STVLX,
    RS6000_BTI_void, RS6000_BTI_unsigned_V16QI, RS6000_BTI_INTSI, ~RS6000_BTI_UINTQI },
  { ALTIVEC_BUILTIN_VEC_STVLXL, ALTIVEC_BUILTIN_STVLXL,
    RS6000_BTI_void, RS6000_BTI_V4SF, RS6000_BTI_INTSI, ~RS6000_BTI_V4SF },
  { ALTIVEC_BUILTIN_VEC_STVLXL, ALTIVEC_BUILTIN_STVLXL,
    RS6000_BTI_void, RS6000_BTI_V4SF, RS6000_BTI_INTSI, ~RS6000_BTI_float },
  { ALTIVEC_BUILTIN_VEC_STVLXL, ALTIVEC_BUILTIN_STVLXL,
    RS6000_BTI_void, RS6000_BTI_bool_V4SI, RS6000_BTI_INTSI, ~RS6000_BTI_bool_V4SI },
  { ALTIVEC_BUILTIN_VEC_STVLXL, ALTIVEC_BUILTIN_STVLXL,
    RS6000_BTI_void, RS6000_BTI_V4SI, RS6000_BTI_INTSI, ~RS6000_BTI_V4SI },
  { ALTIVEC_BUILTIN_VEC_STVLXL, ALTIVEC_BUILTIN_STVLXL,
    RS6000_BTI_void, RS6000_BTI_V4SI, RS6000_BTI_INTSI, ~RS6000_BTI_INTSI },
  { ALTIVEC_BUILTIN_VEC_STVLXL, ALTIVEC_BUILTIN_STVLXL,
    RS6000_BTI_void, RS6000_BTI_unsigned_V4SI, RS6000_BTI_INTSI, ~RS6000_BTI_unsigned_V4SI },
  { ALTIVEC_BUILTIN_VEC_STVLXL, ALTIVEC_BUILTIN_STVLXL,
    RS6000_BTI_void, RS6000_BTI_unsigned_V4SI, RS6000_BTI_INTSI, ~RS6000_BTI_UINTSI },
  { ALTIVEC_BUILTIN_VEC_STVLXL, ALTIVEC_BUILTIN_STVLXL,
    RS6000_BTI_void, RS6000_BTI_bool_V8HI, RS6000_BTI_INTSI, ~RS6000_BTI_bool_V8HI },
  { ALTIVEC_BUILTIN_VEC_STVLXL, ALTIVEC_BUILTIN_STVLXL,
    RS6000_BTI_void, RS6000_BTI_pixel_V8HI, RS6000_BTI_INTSI, ~RS6000_BTI_pixel_V8HI },
  { ALTIVEC_BUILTIN_VEC_STVLXL, ALTIVEC_BUILTIN_STVLXL,
    RS6000_BTI_void, RS6000_BTI_V8HI, RS6000_BTI_INTSI, ~RS6000_BTI_V8HI },
  { ALTIVEC_BUILTIN_VEC_STVLXL, ALTIVEC_BUILTIN_STVLXL,
    RS6000_BTI_void, RS6000_BTI_V8HI, RS6000_BTI_INTSI, ~RS6000_BTI_INTHI },
  { ALTIVEC_BUILTIN_VEC_STVLXL, ALTIVEC_BUILTIN_STVLXL,
    RS6000_BTI_void, RS6000_BTI_unsigned_V8HI, RS6000_BTI_INTSI, ~RS6000_BTI_unsigned_V8HI },
  { ALTIVEC_BUILTIN_VEC_STVLXL, ALTIVEC_BUILTIN_STVLXL,
    RS6000_BTI_void, RS6000_BTI_unsigned_V8HI, RS6000_BTI_INTSI, ~RS6000_BTI_UINTHI },
  { ALTIVEC_BUILTIN_VEC_STVLXL, ALTIVEC_BUILTIN_STVLXL,
    RS6000_BTI_void, RS6000_BTI_bool_V16QI, RS6000_BTI_INTSI, ~RS6000_BTI_bool_V16QI },
  { ALTIVEC_BUILTIN_VEC_STVLXL, ALTIVEC_BUILTIN_STVLXL,
    RS6000_BTI_void, RS6000_BTI_V16QI, RS6000_BTI_INTSI, ~RS6000_BTI_V16QI },
  { ALTIVEC_BUILTIN_VEC_STVLXL, ALTIVEC_BUILTIN_STVLXL,
    RS6000_BTI_void, RS6000_BTI_V16QI, RS6000_BTI_INTSI, ~RS6000_BTI_INTQI },
  { ALTIVEC_BUILTIN_VEC_STVLXL, ALTIVEC_BUILTIN_STVLXL,
    RS6000_BTI_void, RS6000_BTI_unsigned_V16QI, RS6000_BTI_INTSI, ~RS6000_BTI_unsigned_V16QI },
  { ALTIVEC_BUILTIN_VEC_STVLXL, ALTIVEC_BUILTIN_STVLXL,
    RS6000_BTI_void, RS6000_BTI_unsigned_V16QI, RS6000_BTI_INTSI, ~RS6000_BTI_UINTQI },
  { ALTIVEC_BUILTIN_VEC_STVRX, ALTIVEC_BUILTIN_STVRX,
    RS6000_BTI_void, RS6000_BTI_V4SF, RS6000_BTI_INTSI, ~RS6000_BTI_V4SF },
  { ALTIVEC_BUILTIN_VEC_STVRX, ALTIVEC_BUILTIN_STVRX,
    RS6000_BTI_void, RS6000_BTI_V4SF, RS6000_BTI_INTSI, ~RS6000_BTI_float },
  { ALTIVEC_BUILTIN_VEC_STVRX, ALTIVEC_BUILTIN_STVRX,
    RS6000_BTI_void, RS6000_BTI_bool_V4SI, RS6000_BTI_INTSI, ~RS6000_BTI_bool_V4SI },
  { ALTIVEC_BUILTIN_VEC_STVRX, ALTIVEC_BUILTIN_STVRX,
    RS6000_BTI_void, RS6000_BTI_V4SI, RS6000_BTI_INTSI, ~RS6000_BTI_V4SI },
  { ALTIVEC_BUILTIN_VEC_STVRX, ALTIVEC_BUILTIN_STVRX,
    RS6000_BTI_void, RS6000_BTI_V4SI, RS6000_BTI_INTSI, ~RS6000_BTI_INTSI },
  { ALTIVEC_BUILTIN_VEC_STVRX, ALTIVEC_BUILTIN_STVRX,
    RS6000_BTI_void, RS6000_BTI_unsigned_V4SI, RS6000_BTI_INTSI, ~RS6000_BTI_unsigned_V4SI },
  { ALTIVEC_BUILTIN_VEC_STVRX, ALTIVEC_BUILTIN_STVRX,
    RS6000_BTI_void, RS6000_BTI_unsigned_V4SI, RS6000_BTI_INTSI, ~RS6000_BTI_UINTSI },
  { ALTIVEC_BUILTIN_VEC_STVRX, ALTIVEC_BUILTIN_STVRX,
    RS6000_BTI_void, RS6000_BTI_bool_V8HI, RS6000_BTI_INTSI, ~RS6000_BTI_bool_V8HI },
  { ALTIVEC_BUILTIN_VEC_STVRX, ALTIVEC_BUILTIN_STVRX,
    RS6000_BTI_void, RS6000_BTI_pixel_V8HI, RS6000_BTI_INTSI, ~RS6000_BTI_pixel_V8HI },
  { ALTIVEC_BUILTIN_VEC_STVRX, ALTIVEC_BUILTIN_STVRX,
    RS6000_BTI_void, RS6000_BTI_V8HI, RS6000_BTI_INTSI, ~RS6000_BTI_V8HI },
  { ALTIVEC_BUILTIN_VEC_STVRX, ALTIVEC_BUILTIN_STVRX,
    RS6000_BTI_void, RS6000_BTI_V8HI, RS6000_BTI_INTSI, ~RS6000_BTI_INTHI },
  { ALTIVEC_BUILTIN_VEC_STVRX, ALTIVEC_BUILTIN_STVRX,
    RS6000_BTI_void, RS6000_BTI_unsigned_V8HI, RS6000_BTI_INTSI, ~RS6000_BTI_unsigned_V8HI },
  { ALTIVEC_BUILTIN_VEC_STVRX, ALTIVEC_BUILTIN_STVRX,
    RS6000_BTI_void, RS6000_BTI_unsigned_V8HI, RS6000_BTI_INTSI, ~RS6000_BTI_UINTHI },
  { ALTIVEC_BUILTIN_VEC_STVRX, ALTIVEC_BUILTIN_STVRX,
    RS6000_BTI_void, RS6000_BTI_bool_V16QI, RS6000_BTI_INTSI, ~RS6000_BTI_bool_V16QI },
  { ALTIVEC_BUILTIN_VEC_STVRX, ALTIVEC_BUILTIN_STVRX,
    RS6000_BTI_void, RS6000_BTI_V16QI, RS6000_BTI_INTSI, ~RS6000_BTI_V16QI },
  { ALTIVEC_BUILTIN_VEC_STVRX, ALTIVEC_BUILTIN_STVRX,
    RS6000_BTI_void, RS6000_BTI_V16QI, RS6000_BTI_INTSI, ~RS6000_BTI_INTQI },
  { ALTIVEC_BUILTIN_VEC_STVRX, ALTIVEC_BUILTIN_STVRX,
    RS6000_BTI_void, RS6000_BTI_unsigned_V16QI, RS6000_BTI_INTSI, ~RS6000_BTI_unsigned_V16QI },
  { ALTIVEC_BUILTIN_VEC_STVRX, ALTIVEC_BUILTIN_STVRX,
    RS6000_BTI_void, RS6000_BTI_unsigned_V16QI, RS6000_BTI_INTSI, ~RS6000_BTI_UINTQI },
  { ALTIVEC_BUILTIN_VEC_STVRXL, ALTIVEC_BUILTIN_STVRXL,
    RS6000_BTI_void, RS6000_BTI_V4SF, RS6000_BTI_INTSI, ~RS6000_BTI_V4SF },
  { ALTIVEC_BUILTIN_VEC_STVRXL, ALTIVEC_BUILTIN_STVRXL,
    RS6000_BTI_void, RS6000_BTI_V4SF, RS6000_BTI_INTSI, ~RS6000_BTI_float },
  { ALTIVEC_BUILTIN_VEC_STVRXL, ALTIVEC_BUILTIN_STVRXL,
    RS6000_BTI_void, RS6000_BTI_bool_V4SI, RS6000_BTI_INTSI, ~RS6000_BTI_bool_V4SI },
  { ALTIVEC_BUILTIN_VEC_STVRXL, ALTIVEC_BUILTIN_STVRXL,
    RS6000_BTI_void, RS6000_BTI_V4SI, RS6000_BTI_INTSI, ~RS6000_BTI_V4SI },
  { ALTIVEC_BUILTIN_VEC_STVRXL, ALTIVEC_BUILTIN_STVRXL,
    RS6000_BTI_void, RS6000_BTI_V4SI, RS6000_BTI_INTSI, ~RS6000_BTI_INTSI },
  { ALTIVEC_BUILTIN_VEC_STVRXL, ALTIVEC_BUILTIN_STVRXL,
    RS6000_BTI_void, RS6000_BTI_unsigned_V4SI, RS6000_BTI_INTSI, ~RS6000_BTI_unsigned_V4SI },
  { ALTIVEC_BUILTIN_VEC_STVRXL, ALTIVEC_BUILTIN_STVRXL,
    RS6000_BTI_void, RS6000_BTI_unsigned_V4SI, RS6000_BTI_INTSI, ~RS6000_BTI_UINTSI },
  { ALTIVEC_BUILTIN_VEC_STVRXL, ALTIVEC_BUILTIN_STVRXL,
    RS6000_BTI_void, RS6000_BTI_bool_V8HI, RS6000_BTI_INTSI, ~RS6000_BTI_bool_V8HI },
  { ALTIVEC_BUILTIN_VEC_STVRXL, ALTIVEC_BUILTIN_STVRXL,
    RS6000_BTI_void, RS6000_BTI_pixel_V8HI, RS6000_BTI_INTSI, ~RS6000_BTI_pixel_V8HI },
  { ALTIVEC_BUILTIN_VEC_STVRXL, ALTIVEC_BUILTIN_STVRXL,
    RS6000_BTI_void, RS6000_BTI_V8HI, RS6000_BTI_INTSI, ~RS6000_BTI_V8HI },
  { ALTIVEC_BUILTIN_VEC_STVRXL, ALTIVEC_BUILTIN_STVRXL,
    RS6000_BTI_void, RS6000_BTI_V8HI, RS6000_BTI_INTSI, ~RS6000_BTI_INTHI },
  { ALTIVEC_BUILTIN_VEC_STVRXL, ALTIVEC_BUILTIN_STVRXL,
    RS6000_BTI_void, RS6000_BTI_unsigned_V8HI, RS6000_BTI_INTSI, ~RS6000_BTI_unsigned_V8HI },
  { ALTIVEC_BUILTIN_VEC_STVRXL, ALTIVEC_BUILTIN_STVRXL,
    RS6000_BTI_void, RS6000_BTI_unsigned_V8HI, RS6000_BTI_INTSI, ~RS6000_BTI_UINTHI },
  { ALTIVEC_BUILTIN_VEC_STVRXL, ALTIVEC_BUILTIN_STVRXL,
    RS6000_BTI_void, RS6000_BTI_bool_V16QI, RS6000_BTI_INTSI, ~RS6000_BTI_bool_V16QI },
  { ALTIVEC_BUILTIN_VEC_STVRXL, ALTIVEC_BUILTIN_STVRXL,
    RS6000_BTI_void, RS6000_BTI_V16QI, RS6000_BTI_INTSI, ~RS6000_BTI_V16QI },
  { ALTIVEC_BUILTIN_VEC_STVRXL, ALTIVEC_BUILTIN_STVRXL,
    RS6000_BTI_void, RS6000_BTI_V16QI, RS6000_BTI_INTSI, ~RS6000_BTI_INTQI },
  { ALTIVEC_BUILTIN_VEC_STVRXL, ALTIVEC_BUILTIN_STVRXL,
    RS6000_BTI_void, RS6000_BTI_unsigned_V16QI, RS6000_BTI_INTSI, ~RS6000_BTI_unsigned_V16QI },
  { ALTIVEC_BUILTIN_VEC_STVRXL, ALTIVEC_BUILTIN_STVRXL,
    RS6000_BTI_void, RS6000_BTI_unsigned_V16QI, RS6000_BTI_INTSI, ~RS6000_BTI_UINTQI },
  { VSX_BUILTIN_VEC_XXSLDWI, VSX_BUILTIN_XXSLDWI_16QI,
    RS6000_BTI_V16QI, RS6000_BTI_V16QI, RS6000_BTI_V16QI, RS6000_BTI_NOT_OPAQUE },
  { VSX_BUILTIN_VEC_XXSLDWI, VSX_BUILTIN_XXSLDWI_16QI,
    RS6000_BTI_unsigned_V16QI, RS6000_BTI_unsigned_V16QI, RS6000_BTI_unsigned_V16QI,
    RS6000_BTI_NOT_OPAQUE },
  { VSX_BUILTIN_VEC_XXSLDWI, VSX_BUILTIN_XXSLDWI_8HI,
    RS6000_BTI_V8HI, RS6000_BTI_V8HI, RS6000_BTI_V8HI, RS6000_BTI_NOT_OPAQUE },
  { VSX_BUILTIN_VEC_XXSLDWI, VSX_BUILTIN_XXSLDWI_8HI,
    RS6000_BTI_unsigned_V8HI, RS6000_BTI_unsigned_V8HI, RS6000_BTI_unsigned_V8HI,
    RS6000_BTI_NOT_OPAQUE },
  { VSX_BUILTIN_VEC_XXSLDWI, VSX_BUILTIN_XXSLDWI_4SI,
    RS6000_BTI_V4SI, RS6000_BTI_V4SI, RS6000_BTI_V4SI, RS6000_BTI_NOT_OPAQUE },
  { VSX_BUILTIN_VEC_XXSLDWI, VSX_BUILTIN_XXSLDWI_4SI,
    RS6000_BTI_unsigned_V4SI, RS6000_BTI_unsigned_V4SI, RS6000_BTI_unsigned_V4SI,
    RS6000_BTI_NOT_OPAQUE },
  { VSX_BUILTIN_VEC_XXSLDWI, VSX_BUILTIN_XXSLDWI_2DI,
    RS6000_BTI_V2DI, RS6000_BTI_V2DI, RS6000_BTI_V2DI, RS6000_BTI_NOT_OPAQUE },
  { VSX_BUILTIN_VEC_XXSLDWI, VSX_BUILTIN_XXSLDWI_2DI,
    RS6000_BTI_unsigned_V2DI, RS6000_BTI_unsigned_V2DI, RS6000_BTI_unsigned_V2DI,
    RS6000_BTI_NOT_OPAQUE },
  { VSX_BUILTIN_VEC_XXSLDWI, VSX_BUILTIN_XXSLDWI_4SF,
    RS6000_BTI_V4SF, RS6000_BTI_V4SF, RS6000_BTI_V4SF, RS6000_BTI_NOT_OPAQUE },
  { VSX_BUILTIN_VEC_XXSLDWI, VSX_BUILTIN_XXSLDWI_2DF,
    RS6000_BTI_V2DF, RS6000_BTI_V2DF, RS6000_BTI_V2DF, RS6000_BTI_NOT_OPAQUE },
  { VSX_BUILTIN_VEC_XXPERMDI, VSX_BUILTIN_XXPERMDI_2DF,
    RS6000_BTI_V2DF, RS6000_BTI_V2DF, RS6000_BTI_V2DF, RS6000_BTI_NOT_OPAQUE },
  { VSX_BUILTIN_VEC_XXPERMDI, VSX_BUILTIN_XXPERMDI_2DI,
    RS6000_BTI_V2DI, RS6000_BTI_V2DI, RS6000_BTI_V2DI, RS6000_BTI_NOT_OPAQUE },
  { VSX_BUILTIN_VEC_XXPERMDI, VSX_BUILTIN_XXPERMDI_2DI,
    RS6000_BTI_unsigned_V2DI, RS6000_BTI_unsigned_V2DI, RS6000_BTI_unsigned_V2DI,
    RS6000_BTI_NOT_OPAQUE },
  { VSX_BUILTIN_VEC_XXPERMDI, VSX_BUILTIN_XXPERMDI_4SF,
    RS6000_BTI_V4SF, RS6000_BTI_V4SF, RS6000_BTI_V4SF, RS6000_BTI_NOT_OPAQUE },
  { VSX_BUILTIN_VEC_XXPERMDI, VSX_BUILTIN_XXPERMDI_4SI,
    RS6000_BTI_V4SI, RS6000_BTI_V4SI, RS6000_BTI_V4SI, RS6000_BTI_NOT_OPAQUE },
  { VSX_BUILTIN_VEC_XXPERMDI, VSX_BUILTIN_XXPERMDI_4SI,
    RS6000_BTI_unsigned_V4SI, RS6000_BTI_unsigned_V4SI, RS6000_BTI_unsigned_V4SI,
    RS6000_BTI_NOT_OPAQUE },
  { VSX_BUILTIN_VEC_XXPERMDI, VSX_BUILTIN_XXPERMDI_8HI,
    RS6000_BTI_V8HI, RS6000_BTI_V8HI, RS6000_BTI_V8HI, RS6000_BTI_NOT_OPAQUE },
  { VSX_BUILTIN_VEC_XXPERMDI, VSX_BUILTIN_XXPERMDI_8HI,
    RS6000_BTI_unsigned_V8HI, RS6000_BTI_unsigned_V8HI, RS6000_BTI_unsigned_V8HI,
    RS6000_BTI_NOT_OPAQUE },
  { VSX_BUILTIN_VEC_XXPERMDI, VSX_BUILTIN_XXPERMDI_16QI,
    RS6000_BTI_V16QI, RS6000_BTI_V16QI, RS6000_BTI_V16QI, RS6000_BTI_NOT_OPAQUE },
  { VSX_BUILTIN_VEC_XXPERMDI, VSX_BUILTIN_XXPERMDI_16QI,
    RS6000_BTI_unsigned_V16QI, RS6000_BTI_unsigned_V16QI, RS6000_BTI_unsigned_V16QI,
    RS6000_BTI_NOT_OPAQUE },

  { VSX_BUILTIN_VEC_LD, VSX_BUILTIN_LXVD2X_V2DF,
    RS6000_BTI_V2DF, RS6000_BTI_INTSI, ~RS6000_BTI_V2DF, 0 },
  { VSX_BUILTIN_VEC_LD, VSX_BUILTIN_LXVD2X_V2DI,
    RS6000_BTI_V2DI, RS6000_BTI_INTSI, ~RS6000_BTI_V2DI, 0 },
  { VSX_BUILTIN_VEC_LD, VSX_BUILTIN_LXVD2X_V2DI,
    RS6000_BTI_unsigned_V2DI, RS6000_BTI_INTSI,
    ~RS6000_BTI_unsigned_V2DI, 0 },
  { VSX_BUILTIN_VEC_LD, VSX_BUILTIN_LXVD2X_V2DI,
    RS6000_BTI_bool_V2DI, RS6000_BTI_INTSI, ~RS6000_BTI_bool_V2DI, 0 },
  { VSX_BUILTIN_VEC_LD, VSX_BUILTIN_LXVW4X_V4SF,
    RS6000_BTI_V4SF, RS6000_BTI_INTSI, ~RS6000_BTI_V4SF, 0 },
  { VSX_BUILTIN_VEC_LD, VSX_BUILTIN_LXVW4X_V4SF,
    RS6000_BTI_V4SF, RS6000_BTI_INTSI, ~RS6000_BTI_float, 0 },
  { VSX_BUILTIN_VEC_LD, VSX_BUILTIN_LXVW4X_V4SI,
    RS6000_BTI_bool_V4SI, RS6000_BTI_INTSI, ~RS6000_BTI_bool_V4SI, 0 },
  { VSX_BUILTIN_VEC_LD, VSX_BUILTIN_LXVW4X_V4SI,
    RS6000_BTI_V4SI, RS6000_BTI_INTSI, ~RS6000_BTI_V4SI, 0 },
  { VSX_BUILTIN_VEC_LD, VSX_BUILTIN_LXVW4X_V4SI,
    RS6000_BTI_V4SI, RS6000_BTI_INTSI, ~RS6000_BTI_INTSI, 0 },
  { VSX_BUILTIN_VEC_LD, VSX_BUILTIN_LXVW4X_V4SI,
    RS6000_BTI_V4SI, RS6000_BTI_INTSI, ~RS6000_BTI_long, 0 },
  { VSX_BUILTIN_VEC_LD, VSX_BUILTIN_LXVW4X_V4SI,
    RS6000_BTI_unsigned_V4SI, RS6000_BTI_INTSI,
    ~RS6000_BTI_unsigned_V4SI, 0 },
  { VSX_BUILTIN_VEC_LD, VSX_BUILTIN_LXVW4X_V4SI,
    RS6000_BTI_unsigned_V4SI, RS6000_BTI_INTSI, ~RS6000_BTI_UINTSI, 0 },
  { VSX_BUILTIN_VEC_LD, VSX_BUILTIN_LXVW4X_V4SI,
    RS6000_BTI_unsigned_V4SI, RS6000_BTI_INTSI,
    ~RS6000_BTI_unsigned_long, 0 },
  { VSX_BUILTIN_VEC_LD, VSX_BUILTIN_LXVW4X_V8HI,
    RS6000_BTI_bool_V8HI, RS6000_BTI_INTSI, ~RS6000_BTI_bool_V8HI, 0 },
  { VSX_BUILTIN_VEC_LD, VSX_BUILTIN_LXVW4X_V8HI,
    RS6000_BTI_pixel_V8HI, RS6000_BTI_INTSI, ~RS6000_BTI_pixel_V8HI, 0 },
  { VSX_BUILTIN_VEC_LD, VSX_BUILTIN_LXVW4X_V8HI,
    RS6000_BTI_V8HI, RS6000_BTI_INTSI, ~RS6000_BTI_V8HI, 0 },
  { VSX_BUILTIN_VEC_LD, VSX_BUILTIN_LXVW4X_V8HI,
    RS6000_BTI_V8HI, RS6000_BTI_INTSI, ~RS6000_BTI_INTHI, 0 },
  { VSX_BUILTIN_VEC_LD, VSX_BUILTIN_LXVW4X_V8HI,
    RS6000_BTI_unsigned_V8HI, RS6000_BTI_INTSI,
    ~RS6000_BTI_unsigned_V8HI, 0 },
  { VSX_BUILTIN_VEC_LD, VSX_BUILTIN_LXVW4X_V8HI,
    RS6000_BTI_unsigned_V8HI, RS6000_BTI_INTSI, ~RS6000_BTI_UINTHI, 0 },
  { VSX_BUILTIN_VEC_LD, VSX_BUILTIN_LXVW4X_V16QI,
    RS6000_BTI_bool_V16QI, RS6000_BTI_INTSI, ~RS6000_BTI_bool_V16QI, 0 },
  { VSX_BUILTIN_VEC_LD, VSX_BUILTIN_LXVW4X_V16QI,
    RS6000_BTI_V16QI, RS6000_BTI_INTSI, ~RS6000_BTI_V16QI, 0 },
  { VSX_BUILTIN_VEC_LD, VSX_BUILTIN_LXVW4X_V16QI,
    RS6000_BTI_V16QI, RS6000_BTI_INTSI, ~RS6000_BTI_INTQI, 0 },
  { VSX_BUILTIN_VEC_LD, VSX_BUILTIN_LXVW4X_V16QI,
    RS6000_BTI_unsigned_V16QI, RS6000_BTI_INTSI,
    ~RS6000_BTI_unsigned_V16QI, 0 },
  { VSX_BUILTIN_VEC_LD, VSX_BUILTIN_LXVW4X_V16QI,
    RS6000_BTI_unsigned_V16QI, RS6000_BTI_INTSI, ~RS6000_BTI_UINTQI, 0 },

  { VSX_BUILTIN_VEC_ST, VSX_BUILTIN_STXVD2X_V2DF,
    RS6000_BTI_void, RS6000_BTI_V2DF, RS6000_BTI_INTSI, ~RS6000_BTI_V2DF },
  { VSX_BUILTIN_VEC_ST, VSX_BUILTIN_STXVD2X_V2DI,
    RS6000_BTI_void, RS6000_BTI_V2DI, RS6000_BTI_INTSI, ~RS6000_BTI_V2DI },
  { VSX_BUILTIN_VEC_ST, VSX_BUILTIN_STXVD2X_V2DI,
    RS6000_BTI_void, RS6000_BTI_unsigned_V2DI, RS6000_BTI_INTSI,
    ~RS6000_BTI_unsigned_V2DI },
  { VSX_BUILTIN_VEC_ST, VSX_BUILTIN_STXVD2X_V2DI,
    RS6000_BTI_void, RS6000_BTI_bool_V2DI, RS6000_BTI_INTSI,
    ~RS6000_BTI_bool_V2DI },
  { VSX_BUILTIN_VEC_ST, VSX_BUILTIN_STXVW4X_V4SF,
    RS6000_BTI_void, RS6000_BTI_V4SF, RS6000_BTI_INTSI, ~RS6000_BTI_V4SF },
  { VSX_BUILTIN_VEC_ST, VSX_BUILTIN_STXVW4X_V4SF,
    RS6000_BTI_void, RS6000_BTI_V4SF, RS6000_BTI_INTSI, ~RS6000_BTI_float },
  { VSX_BUILTIN_VEC_ST, VSX_BUILTIN_STXVW4X_V4SI,
    RS6000_BTI_void, RS6000_BTI_V4SI, RS6000_BTI_INTSI, ~RS6000_BTI_V4SI },
  { VSX_BUILTIN_VEC_ST, VSX_BUILTIN_STXVW4X_V4SI,
    RS6000_BTI_void, RS6000_BTI_V4SI, RS6000_BTI_INTSI, ~RS6000_BTI_INTSI },
  { VSX_BUILTIN_VEC_ST, VSX_BUILTIN_STXVW4X_V4SI,
    RS6000_BTI_void, RS6000_BTI_unsigned_V4SI, RS6000_BTI_INTSI,
    ~RS6000_BTI_unsigned_V4SI },
  { VSX_BUILTIN_VEC_ST, VSX_BUILTIN_STXVW4X_V4SI,
    RS6000_BTI_void, RS6000_BTI_unsigned_V4SI, RS6000_BTI_INTSI,
    ~RS6000_BTI_UINTSI },
  { VSX_BUILTIN_VEC_ST, VSX_BUILTIN_STXVW4X_V4SI,
    RS6000_BTI_void, RS6000_BTI_bool_V4SI, RS6000_BTI_INTSI,
    ~RS6000_BTI_bool_V4SI },
  { VSX_BUILTIN_VEC_ST, VSX_BUILTIN_STXVW4X_V4SI,
    RS6000_BTI_void, RS6000_BTI_bool_V4SI, RS6000_BTI_INTSI,
    ~RS6000_BTI_UINTSI },
  { VSX_BUILTIN_VEC_ST, VSX_BUILTIN_STXVW4X_V4SI,
    RS6000_BTI_void, RS6000_BTI_bool_V4SI, RS6000_BTI_INTSI,
    ~RS6000_BTI_INTSI },
  { VSX_BUILTIN_VEC_ST, VSX_BUILTIN_STXVW4X_V8HI,
    RS6000_BTI_void, RS6000_BTI_V8HI, RS6000_BTI_INTSI, ~RS6000_BTI_V8HI },
  { VSX_BUILTIN_VEC_ST, VSX_BUILTIN_STXVW4X_V8HI,
    RS6000_BTI_void, RS6000_BTI_V8HI, RS6000_BTI_INTSI, ~RS6000_BTI_INTHI },
  { VSX_BUILTIN_VEC_ST, VSX_BUILTIN_STXVW4X_V8HI,
    RS6000_BTI_void, RS6000_BTI_unsigned_V8HI, RS6000_BTI_INTSI,
    ~RS6000_BTI_unsigned_V8HI },
  { VSX_BUILTIN_VEC_ST, VSX_BUILTIN_STXVW4X_V8HI,
    RS6000_BTI_void, RS6000_BTI_unsigned_V8HI, RS6000_BTI_INTSI,
    ~RS6000_BTI_UINTHI },
  { VSX_BUILTIN_VEC_ST, VSX_BUILTIN_STXVW4X_V8HI,
    RS6000_BTI_void, RS6000_BTI_bool_V8HI, RS6000_BTI_INTSI,
    ~RS6000_BTI_bool_V8HI },
  { VSX_BUILTIN_VEC_ST, VSX_BUILTIN_STXVW4X_V8HI,
    RS6000_BTI_void, RS6000_BTI_bool_V8HI, RS6000_BTI_INTSI,
    ~RS6000_BTI_UINTHI },
  { VSX_BUILTIN_VEC_ST, VSX_BUILTIN_STXVW4X_V8HI,
    RS6000_BTI_void, RS6000_BTI_bool_V8HI, RS6000_BTI_INTSI,
    ~RS6000_BTI_INTHI },
  { VSX_BUILTIN_VEC_ST, VSX_BUILTIN_STXVW4X_V16QI,
    RS6000_BTI_void, RS6000_BTI_V16QI, RS6000_BTI_INTSI, ~RS6000_BTI_V16QI },
  { VSX_BUILTIN_VEC_ST, VSX_BUILTIN_STXVW4X_V16QI,
    RS6000_BTI_void, RS6000_BTI_V16QI, RS6000_BTI_INTSI, ~RS6000_BTI_INTQI },
  { VSX_BUILTIN_VEC_ST, VSX_BUILTIN_STXVW4X_V16QI,
    RS6000_BTI_void, RS6000_BTI_unsigned_V16QI, RS6000_BTI_INTSI,
    ~RS6000_BTI_unsigned_V16QI },
  { VSX_BUILTIN_VEC_ST, VSX_BUILTIN_STXVW4X_V16QI,
    RS6000_BTI_void, RS6000_BTI_unsigned_V16QI, RS6000_BTI_INTSI,
    ~RS6000_BTI_UINTQI },
  { VSX_BUILTIN_VEC_ST, VSX_BUILTIN_STXVW4X_V16QI,
    RS6000_BTI_void, RS6000_BTI_bool_V16QI, RS6000_BTI_INTSI,
    ~RS6000_BTI_bool_V16QI },
  { VSX_BUILTIN_VEC_ST, VSX_BUILTIN_STXVW4X_V16QI,
    RS6000_BTI_void, RS6000_BTI_bool_V16QI, RS6000_BTI_INTSI,
    ~RS6000_BTI_UINTQI },
  { VSX_BUILTIN_VEC_ST, VSX_BUILTIN_STXVW4X_V16QI,
    RS6000_BTI_void, RS6000_BTI_bool_V16QI, RS6000_BTI_INTSI,
    ~RS6000_BTI_INTQI },
  { VSX_BUILTIN_VEC_ST, VSX_BUILTIN_STXVW4X_V16QI,
    RS6000_BTI_void, RS6000_BTI_pixel_V8HI, RS6000_BTI_INTSI,
    ~RS6000_BTI_pixel_V8HI },

  /* Predicates.  */
  { ALTIVEC_BUILTIN_VEC_VCMPGT_P, ALTIVEC_BUILTIN_VCMPGTUB_P,
    RS6000_BTI_INTSI, RS6000_BTI_INTSI, RS6000_BTI_bool_V16QI, RS6000_BTI_unsigned_V16QI },
  { ALTIVEC_BUILTIN_VEC_VCMPGT_P, ALTIVEC_BUILTIN_VCMPGTUB_P,
    RS6000_BTI_INTSI, RS6000_BTI_INTSI, RS6000_BTI_unsigned_V16QI, RS6000_BTI_bool_V16QI },
  { ALTIVEC_BUILTIN_VEC_VCMPGT_P, ALTIVEC_BUILTIN_VCMPGTUB_P,
    RS6000_BTI_INTSI, RS6000_BTI_INTSI, RS6000_BTI_unsigned_V16QI, RS6000_BTI_unsigned_V16QI },
  { ALTIVEC_BUILTIN_VEC_VCMPGT_P, ALTIVEC_BUILTIN_VCMPGTSB_P,
    RS6000_BTI_INTSI, RS6000_BTI_INTSI, RS6000_BTI_bool_V16QI, RS6000_BTI_V16QI },
  { ALTIVEC_BUILTIN_VEC_VCMPGT_P, ALTIVEC_BUILTIN_VCMPGTSB_P,
    RS6000_BTI_INTSI, RS6000_BTI_INTSI, RS6000_BTI_V16QI, RS6000_BTI_bool_V16QI },
  { ALTIVEC_BUILTIN_VEC_VCMPGT_P, ALTIVEC_BUILTIN_VCMPGTSB_P,
    RS6000_BTI_INTSI, RS6000_BTI_INTSI, RS6000_BTI_V16QI, RS6000_BTI_V16QI },
  { ALTIVEC_BUILTIN_VEC_VCMPGT_P, ALTIVEC_BUILTIN_VCMPGTUH_P,
    RS6000_BTI_INTSI, RS6000_BTI_INTSI, RS6000_BTI_bool_V8HI, RS6000_BTI_unsigned_V8HI },
  { ALTIVEC_BUILTIN_VEC_VCMPGT_P, ALTIVEC_BUILTIN_VCMPGTUH_P,
    RS6000_BTI_INTSI, RS6000_BTI_INTSI, RS6000_BTI_unsigned_V8HI, RS6000_BTI_bool_V8HI },
  { ALTIVEC_BUILTIN_VEC_VCMPGT_P, ALTIVEC_BUILTIN_VCMPGTUH_P,
    RS6000_BTI_INTSI, RS6000_BTI_INTSI, RS6000_BTI_unsigned_V8HI, RS6000_BTI_unsigned_V8HI },
  { ALTIVEC_BUILTIN_VEC_VCMPGT_P, ALTIVEC_BUILTIN_VCMPGTSH_P,
    RS6000_BTI_INTSI, RS6000_BTI_INTSI, RS6000_BTI_V8HI, RS6000_BTI_V8HI },
  { ALTIVEC_BUILTIN_VEC_VCMPGT_P, ALTIVEC_BUILTIN_VCMPGTSH_P,
    RS6000_BTI_INTSI, RS6000_BTI_INTSI, RS6000_BTI_bool_V8HI, RS6000_BTI_V8HI },
  { ALTIVEC_BUILTIN_VEC_VCMPGT_P, ALTIVEC_BUILTIN_VCMPGTSH_P,
    RS6000_BTI_INTSI, RS6000_BTI_INTSI, RS6000_BTI_V8HI, RS6000_BTI_bool_V8HI },
  { ALTIVEC_BUILTIN_VEC_VCMPGT_P, ALTIVEC_BUILTIN_VCMPGTUW_P,
    RS6000_BTI_INTSI, RS6000_BTI_INTSI, RS6000_BTI_bool_V4SI, RS6000_BTI_unsigned_V4SI },
  { ALTIVEC_BUILTIN_VEC_VCMPGT_P, ALTIVEC_BUILTIN_VCMPGTUW_P,
    RS6000_BTI_INTSI, RS6000_BTI_INTSI, RS6000_BTI_unsigned_V4SI, RS6000_BTI_bool_V4SI },
  { ALTIVEC_BUILTIN_VEC_VCMPGT_P, ALTIVEC_BUILTIN_VCMPGTUW_P,
    RS6000_BTI_INTSI, RS6000_BTI_INTSI, RS6000_BTI_unsigned_V4SI, RS6000_BTI_unsigned_V4SI },
  { ALTIVEC_BUILTIN_VEC_VCMPGT_P, ALTIVEC_BUILTIN_VCMPGTSW_P,
    RS6000_BTI_INTSI, RS6000_BTI_INTSI, RS6000_BTI_bool_V4SI, RS6000_BTI_V4SI },
  { ALTIVEC_BUILTIN_VEC_VCMPGT_P, ALTIVEC_BUILTIN_VCMPGTSW_P,
    RS6000_BTI_INTSI, RS6000_BTI_INTSI, RS6000_BTI_V4SI, RS6000_BTI_bool_V4SI },
  { ALTIVEC_BUILTIN_VEC_VCMPGT_P, ALTIVEC_BUILTIN_VCMPGTSW_P,
    RS6000_BTI_INTSI, RS6000_BTI_INTSI, RS6000_BTI_V4SI, RS6000_BTI_V4SI },
  { ALTIVEC_BUILTIN_VEC_VCMPGT_P, ALTIVEC_BUILTIN_VCMPGTFP_P,
    RS6000_BTI_INTSI, RS6000_BTI_INTSI, RS6000_BTI_V4SF, RS6000_BTI_V4SF },
  { ALTIVEC_BUILTIN_VEC_VCMPGT_P, VSX_BUILTIN_XVCMPGTDP_P,
    RS6000_BTI_INTSI, RS6000_BTI_INTSI, RS6000_BTI_V2DF, RS6000_BTI_V2DF },


  { ALTIVEC_BUILTIN_VEC_VCMPEQ_P, ALTIVEC_BUILTIN_VCMPEQUB_P,
    RS6000_BTI_INTSI, RS6000_BTI_INTSI, RS6000_BTI_bool_V16QI, RS6000_BTI_unsigned_V16QI },
  { ALTIVEC_BUILTIN_VEC_VCMPEQ_P, ALTIVEC_BUILTIN_VCMPEQUB_P,
    RS6000_BTI_INTSI, RS6000_BTI_INTSI, RS6000_BTI_unsigned_V16QI, RS6000_BTI_bool_V16QI },
  { ALTIVEC_BUILTIN_VEC_VCMPEQ_P, ALTIVEC_BUILTIN_VCMPEQUB_P,
    RS6000_BTI_INTSI, RS6000_BTI_INTSI, RS6000_BTI_unsigned_V16QI, RS6000_BTI_unsigned_V16QI },
  { ALTIVEC_BUILTIN_VEC_VCMPEQ_P, ALTIVEC_BUILTIN_VCMPEQUB_P,
    RS6000_BTI_INTSI, RS6000_BTI_INTSI, RS6000_BTI_bool_V16QI, RS6000_BTI_V16QI },
  { ALTIVEC_BUILTIN_VEC_VCMPEQ_P, ALTIVEC_BUILTIN_VCMPEQUB_P,
    RS6000_BTI_INTSI, RS6000_BTI_INTSI, RS6000_BTI_V16QI, RS6000_BTI_bool_V16QI },
  { ALTIVEC_BUILTIN_VEC_VCMPEQ_P, ALTIVEC_BUILTIN_VCMPEQUB_P,
    RS6000_BTI_INTSI, RS6000_BTI_INTSI, RS6000_BTI_V16QI, RS6000_BTI_V16QI },
  { ALTIVEC_BUILTIN_VEC_VCMPEQ_P, ALTIVEC_BUILTIN_VCMPEQUB_P,
    RS6000_BTI_INTSI, RS6000_BTI_INTSI, RS6000_BTI_bool_V16QI, RS6000_BTI_bool_V16QI },
  { ALTIVEC_BUILTIN_VEC_VCMPEQ_P, ALTIVEC_BUILTIN_VCMPEQUH_P,
    RS6000_BTI_INTSI, RS6000_BTI_INTSI, RS6000_BTI_bool_V8HI, RS6000_BTI_unsigned_V8HI },
  { ALTIVEC_BUILTIN_VEC_VCMPEQ_P, ALTIVEC_BUILTIN_VCMPEQUH_P,
    RS6000_BTI_INTSI, RS6000_BTI_INTSI, RS6000_BTI_unsigned_V8HI, RS6000_BTI_bool_V8HI },
  { ALTIVEC_BUILTIN_VEC_VCMPEQ_P, ALTIVEC_BUILTIN_VCMPEQUH_P,
    RS6000_BTI_INTSI, RS6000_BTI_INTSI, RS6000_BTI_unsigned_V8HI, RS6000_BTI_unsigned_V8HI },
  { ALTIVEC_BUILTIN_VEC_VCMPEQ_P, ALTIVEC_BUILTIN_VCMPEQUH_P,
    RS6000_BTI_INTSI, RS6000_BTI_INTSI, RS6000_BTI_V8HI, RS6000_BTI_V8HI },
  { ALTIVEC_BUILTIN_VEC_VCMPEQ_P, ALTIVEC_BUILTIN_VCMPEQUH_P,
    RS6000_BTI_INTSI, RS6000_BTI_INTSI, RS6000_BTI_bool_V8HI, RS6000_BTI_V8HI },
  { ALTIVEC_BUILTIN_VEC_VCMPEQ_P, ALTIVEC_BUILTIN_VCMPEQUH_P,
    RS6000_BTI_INTSI, RS6000_BTI_INTSI, RS6000_BTI_V8HI, RS6000_BTI_bool_V8HI },
  { ALTIVEC_BUILTIN_VEC_VCMPEQ_P, ALTIVEC_BUILTIN_VCMPEQUH_P,
    RS6000_BTI_INTSI, RS6000_BTI_INTSI, RS6000_BTI_bool_V8HI, RS6000_BTI_bool_V8HI },
  { ALTIVEC_BUILTIN_VEC_VCMPEQ_P, ALTIVEC_BUILTIN_VCMPEQUH_P,
    RS6000_BTI_INTSI, RS6000_BTI_INTSI, RS6000_BTI_pixel_V8HI, RS6000_BTI_pixel_V8HI },
  { ALTIVEC_BUILTIN_VEC_VCMPEQ_P, ALTIVEC_BUILTIN_VCMPEQUW_P,
    RS6000_BTI_INTSI, RS6000_BTI_INTSI, RS6000_BTI_bool_V4SI, RS6000_BTI_unsigned_V4SI },
  { ALTIVEC_BUILTIN_VEC_VCMPEQ_P, ALTIVEC_BUILTIN_VCMPEQUW_P,
    RS6000_BTI_INTSI, RS6000_BTI_INTSI, RS6000_BTI_unsigned_V4SI, RS6000_BTI_bool_V4SI },
  { ALTIVEC_BUILTIN_VEC_VCMPEQ_P, ALTIVEC_BUILTIN_VCMPEQUW_P,
    RS6000_BTI_INTSI, RS6000_BTI_INTSI, RS6000_BTI_unsigned_V4SI, RS6000_BTI_unsigned_V4SI },
  { ALTIVEC_BUILTIN_VEC_VCMPEQ_P, ALTIVEC_BUILTIN_VCMPEQUW_P,
    RS6000_BTI_INTSI, RS6000_BTI_INTSI, RS6000_BTI_bool_V4SI, RS6000_BTI_V4SI },
  { ALTIVEC_BUILTIN_VEC_VCMPEQ_P, ALTIVEC_BUILTIN_VCMPEQUW_P,
    RS6000_BTI_INTSI, RS6000_BTI_INTSI, RS6000_BTI_V4SI, RS6000_BTI_bool_V4SI },
  { ALTIVEC_BUILTIN_VEC_VCMPEQ_P, ALTIVEC_BUILTIN_VCMPEQUW_P,
    RS6000_BTI_INTSI, RS6000_BTI_INTSI, RS6000_BTI_V4SI, RS6000_BTI_V4SI },
  { ALTIVEC_BUILTIN_VEC_VCMPEQ_P, ALTIVEC_BUILTIN_VCMPEQUW_P,
    RS6000_BTI_INTSI, RS6000_BTI_INTSI, RS6000_BTI_bool_V4SI, RS6000_BTI_bool_V4SI },
  { ALTIVEC_BUILTIN_VEC_VCMPEQ_P, P8V_BUILTIN_VCMPEQUD_P,
    RS6000_BTI_INTSI, RS6000_BTI_INTSI, RS6000_BTI_bool_V2DI, RS6000_BTI_unsigned_V2DI },
  { ALTIVEC_BUILTIN_VEC_VCMPEQ_P, P8V_BUILTIN_VCMPEQUD_P,
    RS6000_BTI_INTSI, RS6000_BTI_INTSI, RS6000_BTI_unsigned_V2DI, RS6000_BTI_bool_V2DI },
  { ALTIVEC_BUILTIN_VEC_VCMPEQ_P, P8V_BUILTIN_VCMPEQUD_P,
    RS6000_BTI_INTSI, RS6000_BTI_INTSI, RS6000_BTI_unsigned_V2DI, RS6000_BTI_unsigned_V2DI },
  { ALTIVEC_BUILTIN_VEC_VCMPEQ_P, P8V_BUILTIN_VCMPEQUD_P,
    RS6000_BTI_INTSI, RS6000_BTI_INTSI, RS6000_BTI_bool_V2DI, RS6000_BTI_V2DI },
  { ALTIVEC_BUILTIN_VEC_VCMPEQ_P, P8V_BUILTIN_VCMPEQUD_P,
    RS6000_BTI_INTSI, RS6000_BTI_INTSI, RS6000_BTI_V2DI, RS6000_BTI_bool_V2DI },
  { ALTIVEC_BUILTIN_VEC_VCMPEQ_P, P8V_BUILTIN_VCMPEQUD_P,
    RS6000_BTI_INTSI, RS6000_BTI_INTSI, RS6000_BTI_V2DI, RS6000_BTI_V2DI },
  { ALTIVEC_BUILTIN_VEC_VCMPEQ_P, P8V_BUILTIN_VCMPEQUD_P,
    RS6000_BTI_INTSI, RS6000_BTI_INTSI, RS6000_BTI_bool_V2DI, RS6000_BTI_bool_V2DI },
  { ALTIVEC_BUILTIN_VEC_VCMPEQ_P, ALTIVEC_BUILTIN_VCMPEQFP_P,
    RS6000_BTI_INTSI, RS6000_BTI_INTSI, RS6000_BTI_V4SF, RS6000_BTI_V4SF },
  { ALTIVEC_BUILTIN_VEC_VCMPEQ_P, VSX_BUILTIN_XVCMPEQDP_P,
    RS6000_BTI_INTSI, RS6000_BTI_INTSI, RS6000_BTI_V2DF, RS6000_BTI_V2DF },


  /* cmpge is the same as cmpgt for all cases except floating point.
     There is further code to deal with this special case in
     altivec_build_resolved_builtin.  */
  { ALTIVEC_BUILTIN_VEC_VCMPGE_P, ALTIVEC_BUILTIN_VCMPGTUB_P,
    RS6000_BTI_INTSI, RS6000_BTI_INTSI, RS6000_BTI_bool_V16QI, RS6000_BTI_unsigned_V16QI },
  { ALTIVEC_BUILTIN_VEC_VCMPGE_P, ALTIVEC_BUILTIN_VCMPGTUB_P,
    RS6000_BTI_INTSI, RS6000_BTI_INTSI, RS6000_BTI_unsigned_V16QI, RS6000_BTI_bool_V16QI },
  { ALTIVEC_BUILTIN_VEC_VCMPGE_P, ALTIVEC_BUILTIN_VCMPGTUB_P,
    RS6000_BTI_INTSI, RS6000_BTI_INTSI, RS6000_BTI_unsigned_V16QI, RS6000_BTI_unsigned_V16QI },
  { ALTIVEC_BUILTIN_VEC_VCMPGE_P, ALTIVEC_BUILTIN_VCMPGTSB_P,
    RS6000_BTI_INTSI, RS6000_BTI_INTSI, RS6000_BTI_bool_V16QI, RS6000_BTI_V16QI },
  { ALTIVEC_BUILTIN_VEC_VCMPGE_P, ALTIVEC_BUILTIN_VCMPGTSB_P,
    RS6000_BTI_INTSI, RS6000_BTI_INTSI, RS6000_BTI_V16QI, RS6000_BTI_bool_V16QI },
  { ALTIVEC_BUILTIN_VEC_VCMPGE_P, ALTIVEC_BUILTIN_VCMPGTSB_P,
    RS6000_BTI_INTSI, RS6000_BTI_INTSI, RS6000_BTI_V16QI, RS6000_BTI_V16QI },
  { ALTIVEC_BUILTIN_VEC_VCMPGE_P, ALTIVEC_BUILTIN_VCMPGTUH_P,
    RS6000_BTI_INTSI, RS6000_BTI_INTSI, RS6000_BTI_bool_V8HI, RS6000_BTI_unsigned_V8HI },
  { ALTIVEC_BUILTIN_VEC_VCMPGE_P, ALTIVEC_BUILTIN_VCMPGTUH_P,
    RS6000_BTI_INTSI, RS6000_BTI_INTSI, RS6000_BTI_unsigned_V8HI, RS6000_BTI_bool_V8HI },
  { ALTIVEC_BUILTIN_VEC_VCMPGE_P, ALTIVEC_BUILTIN_VCMPGTUH_P,
    RS6000_BTI_INTSI, RS6000_BTI_INTSI, RS6000_BTI_unsigned_V8HI, RS6000_BTI_unsigned_V8HI },
  { ALTIVEC_BUILTIN_VEC_VCMPGE_P, ALTIVEC_BUILTIN_VCMPGTSH_P,
    RS6000_BTI_INTSI, RS6000_BTI_INTSI, RS6000_BTI_V8HI, RS6000_BTI_V8HI },
  { ALTIVEC_BUILTIN_VEC_VCMPGE_P, ALTIVEC_BUILTIN_VCMPGTSH_P,
    RS6000_BTI_INTSI, RS6000_BTI_INTSI, RS6000_BTI_bool_V8HI, RS6000_BTI_V8HI },
  { ALTIVEC_BUILTIN_VEC_VCMPGE_P, ALTIVEC_BUILTIN_VCMPGTSH_P,
    RS6000_BTI_INTSI, RS6000_BTI_INTSI, RS6000_BTI_V8HI, RS6000_BTI_bool_V8HI },
  { ALTIVEC_BUILTIN_VEC_VCMPGE_P, ALTIVEC_BUILTIN_VCMPGTUW_P,
    RS6000_BTI_INTSI, RS6000_BTI_INTSI, RS6000_BTI_bool_V4SI, RS6000_BTI_unsigned_V4SI },
  { ALTIVEC_BUILTIN_VEC_VCMPGE_P, ALTIVEC_BUILTIN_VCMPGTUW_P,
    RS6000_BTI_INTSI, RS6000_BTI_INTSI, RS6000_BTI_unsigned_V4SI, RS6000_BTI_bool_V4SI },
  { ALTIVEC_BUILTIN_VEC_VCMPGE_P, ALTIVEC_BUILTIN_VCMPGTUW_P,
    RS6000_BTI_INTSI, RS6000_BTI_INTSI, RS6000_BTI_unsigned_V4SI, RS6000_BTI_unsigned_V4SI },
  { ALTIVEC_BUILTIN_VEC_VCMPGE_P, ALTIVEC_BUILTIN_VCMPGTSW_P,
    RS6000_BTI_INTSI, RS6000_BTI_INTSI, RS6000_BTI_bool_V4SI, RS6000_BTI_V4SI },
  { ALTIVEC_BUILTIN_VEC_VCMPGE_P, ALTIVEC_BUILTIN_VCMPGTSW_P,
    RS6000_BTI_INTSI, RS6000_BTI_INTSI, RS6000_BTI_V4SI, RS6000_BTI_bool_V4SI },
  { ALTIVEC_BUILTIN_VEC_VCMPGE_P, ALTIVEC_BUILTIN_VCMPGTSW_P,
    RS6000_BTI_INTSI, RS6000_BTI_INTSI, RS6000_BTI_V4SI, RS6000_BTI_V4SI },
  { ALTIVEC_BUILTIN_VEC_VCMPGE_P, P8V_BUILTIN_VCMPGTUD_P,
    RS6000_BTI_INTSI, RS6000_BTI_INTSI, RS6000_BTI_bool_V2DI, RS6000_BTI_unsigned_V2DI },
  { ALTIVEC_BUILTIN_VEC_VCMPGE_P, P8V_BUILTIN_VCMPGTUD_P,
    RS6000_BTI_INTSI, RS6000_BTI_INTSI, RS6000_BTI_unsigned_V2DI, RS6000_BTI_bool_V2DI },
  { ALTIVEC_BUILTIN_VEC_VCMPGE_P, P8V_BUILTIN_VCMPGTUD_P,
    RS6000_BTI_INTSI, RS6000_BTI_INTSI, RS6000_BTI_unsigned_V2DI, RS6000_BTI_unsigned_V2DI },
  { ALTIVEC_BUILTIN_VEC_VCMPGE_P, P8V_BUILTIN_VCMPGTSD_P,
    RS6000_BTI_INTSI, RS6000_BTI_INTSI, RS6000_BTI_bool_V2DI, RS6000_BTI_V2DI },
  { ALTIVEC_BUILTIN_VEC_VCMPGE_P, P8V_BUILTIN_VCMPGTSD_P,
    RS6000_BTI_INTSI, RS6000_BTI_INTSI, RS6000_BTI_V2DI, RS6000_BTI_bool_V2DI },
  { ALTIVEC_BUILTIN_VEC_VCMPGE_P, P8V_BUILTIN_VCMPGTSD_P,
    RS6000_BTI_INTSI, RS6000_BTI_INTSI, RS6000_BTI_V2DI, RS6000_BTI_V2DI },
  { ALTIVEC_BUILTIN_VEC_VCMPGE_P, ALTIVEC_BUILTIN_VCMPGEFP_P,
    RS6000_BTI_INTSI, RS6000_BTI_INTSI, RS6000_BTI_V4SF, RS6000_BTI_V4SF },
  { ALTIVEC_BUILTIN_VEC_VCMPGE_P, VSX_BUILTIN_XVCMPGEDP_P,
    RS6000_BTI_INTSI, RS6000_BTI_INTSI, RS6000_BTI_V2DF, RS6000_BTI_V2DF },

  /* Power8 vector overloaded functions.  */
  { P8V_BUILTIN_VEC_EQV, P8V_BUILTIN_EQV_V16QI,
    RS6000_BTI_V16QI, RS6000_BTI_bool_V16QI, RS6000_BTI_V16QI, 0 },
  { P8V_BUILTIN_VEC_EQV, P8V_BUILTIN_EQV_V16QI,
    RS6000_BTI_V16QI, RS6000_BTI_V16QI, RS6000_BTI_bool_V16QI, 0 },
  { P8V_BUILTIN_VEC_EQV, P8V_BUILTIN_EQV_V16QI,
    RS6000_BTI_V16QI, RS6000_BTI_V16QI, RS6000_BTI_V16QI, 0 },
  { P8V_BUILTIN_VEC_EQV, P8V_BUILTIN_EQV_V16QI,
    RS6000_BTI_unsigned_V16QI, RS6000_BTI_bool_V16QI,
    RS6000_BTI_unsigned_V16QI, 0 },
  { P8V_BUILTIN_VEC_EQV, P8V_BUILTIN_EQV_V16QI,
    RS6000_BTI_unsigned_V16QI, RS6000_BTI_unsigned_V16QI,
    RS6000_BTI_bool_V16QI, 0 },
  { P8V_BUILTIN_VEC_EQV, P8V_BUILTIN_EQV_V16QI,
    RS6000_BTI_unsigned_V16QI, RS6000_BTI_unsigned_V16QI,
    RS6000_BTI_unsigned_V16QI, 0 },
  { P8V_BUILTIN_VEC_EQV, P8V_BUILTIN_EQV_V8HI,
    RS6000_BTI_V8HI, RS6000_BTI_bool_V8HI, RS6000_BTI_V8HI, 0 },
  { P8V_BUILTIN_VEC_EQV, P8V_BUILTIN_EQV_V8HI,
    RS6000_BTI_V8HI, RS6000_BTI_V8HI, RS6000_BTI_bool_V8HI, 0 },
  { P8V_BUILTIN_VEC_EQV, P8V_BUILTIN_EQV_V8HI,
    RS6000_BTI_V8HI, RS6000_BTI_V8HI, RS6000_BTI_V8HI, 0 },
  { P8V_BUILTIN_VEC_EQV, P8V_BUILTIN_EQV_V8HI,
    RS6000_BTI_unsigned_V8HI, RS6000_BTI_bool_V8HI,
    RS6000_BTI_unsigned_V8HI, 0 },
  { P8V_BUILTIN_VEC_EQV, P8V_BUILTIN_EQV_V8HI,
    RS6000_BTI_unsigned_V8HI, RS6000_BTI_unsigned_V8HI,
    RS6000_BTI_bool_V8HI, 0 },
  { P8V_BUILTIN_VEC_EQV, P8V_BUILTIN_EQV_V8HI,
    RS6000_BTI_unsigned_V8HI, RS6000_BTI_unsigned_V8HI,
    RS6000_BTI_unsigned_V8HI, 0 },
  { P8V_BUILTIN_VEC_EQV, P8V_BUILTIN_EQV_V4SI,
    RS6000_BTI_V4SI, RS6000_BTI_bool_V4SI, RS6000_BTI_V4SI, 0 },
  { P8V_BUILTIN_VEC_EQV, P8V_BUILTIN_EQV_V4SI,
    RS6000_BTI_V4SI, RS6000_BTI_V4SI, RS6000_BTI_bool_V4SI, 0 },
  { P8V_BUILTIN_VEC_EQV, P8V_BUILTIN_EQV_V4SI,
    RS6000_BTI_V4SI, RS6000_BTI_V4SI, RS6000_BTI_V4SI, 0 },
  { P8V_BUILTIN_VEC_EQV, P8V_BUILTIN_EQV_V4SI,
    RS6000_BTI_unsigned_V4SI, RS6000_BTI_bool_V4SI,
    RS6000_BTI_unsigned_V4SI, 0 },
  { P8V_BUILTIN_VEC_EQV, P8V_BUILTIN_EQV_V4SI,
    RS6000_BTI_unsigned_V4SI, RS6000_BTI_unsigned_V4SI,
    RS6000_BTI_bool_V4SI, 0 },
  { P8V_BUILTIN_VEC_EQV, P8V_BUILTIN_EQV_V4SI,
    RS6000_BTI_unsigned_V4SI, RS6000_BTI_unsigned_V4SI,
    RS6000_BTI_unsigned_V4SI, 0 },
  { P8V_BUILTIN_VEC_EQV, P8V_BUILTIN_EQV_V2DI,
    RS6000_BTI_V2DI, RS6000_BTI_bool_V2DI, RS6000_BTI_V2DI, 0 },
  { P8V_BUILTIN_VEC_EQV, P8V_BUILTIN_EQV_V2DI,
    RS6000_BTI_V2DI, RS6000_BTI_V2DI, RS6000_BTI_bool_V2DI, 0 },
  { P8V_BUILTIN_VEC_EQV, P8V_BUILTIN_EQV_V2DI,
    RS6000_BTI_V2DI, RS6000_BTI_V2DI, RS6000_BTI_V2DI, 0 },
  { P8V_BUILTIN_VEC_EQV, P8V_BUILTIN_EQV_V2DI,
    RS6000_BTI_unsigned_V2DI, RS6000_BTI_bool_V2DI,
    RS6000_BTI_unsigned_V2DI, 0 },
  { P8V_BUILTIN_VEC_EQV, P8V_BUILTIN_EQV_V2DI,
    RS6000_BTI_unsigned_V2DI, RS6000_BTI_unsigned_V2DI,
    RS6000_BTI_bool_V2DI, 0 },
  { P8V_BUILTIN_VEC_EQV, P8V_BUILTIN_EQV_V2DI,
    RS6000_BTI_unsigned_V2DI, RS6000_BTI_unsigned_V2DI,
    RS6000_BTI_unsigned_V2DI, 0 },
  { P8V_BUILTIN_VEC_EQV, P8V_BUILTIN_EQV_V4SF,
    RS6000_BTI_V4SF, RS6000_BTI_V4SF, RS6000_BTI_V4SF, 0 },
  { P8V_BUILTIN_VEC_EQV, P8V_BUILTIN_EQV_V2DF,
    RS6000_BTI_V2DF, RS6000_BTI_V2DF, RS6000_BTI_V2DF, 0 },

  { P8V_BUILTIN_VEC_NAND, P8V_BUILTIN_NAND_V16QI,
    RS6000_BTI_V16QI, RS6000_BTI_bool_V16QI, RS6000_BTI_V16QI, 0 },
  { P8V_BUILTIN_VEC_NAND, P8V_BUILTIN_NAND_V16QI,
    RS6000_BTI_V16QI, RS6000_BTI_V16QI, RS6000_BTI_bool_V16QI, 0 },
  { P8V_BUILTIN_VEC_NAND, P8V_BUILTIN_NAND_V16QI,
    RS6000_BTI_V16QI, RS6000_BTI_V16QI, RS6000_BTI_V16QI, 0 },
  { P8V_BUILTIN_VEC_NAND, P8V_BUILTIN_NAND_V16QI,
    RS6000_BTI_unsigned_V16QI, RS6000_BTI_bool_V16QI,
    RS6000_BTI_unsigned_V16QI, 0 },
  { P8V_BUILTIN_VEC_NAND, P8V_BUILTIN_NAND_V16QI,
    RS6000_BTI_unsigned_V16QI, RS6000_BTI_unsigned_V16QI,
    RS6000_BTI_bool_V16QI, 0 },
  { P8V_BUILTIN_VEC_NAND, P8V_BUILTIN_NAND_V16QI,
    RS6000_BTI_unsigned_V16QI, RS6000_BTI_unsigned_V16QI,
    RS6000_BTI_unsigned_V16QI, 0 },
  { P8V_BUILTIN_VEC_NAND, P8V_BUILTIN_NAND_V8HI,
    RS6000_BTI_V8HI, RS6000_BTI_bool_V8HI, RS6000_BTI_V8HI, 0 },
  { P8V_BUILTIN_VEC_NAND, P8V_BUILTIN_NAND_V8HI,
    RS6000_BTI_V8HI, RS6000_BTI_V8HI, RS6000_BTI_bool_V8HI, 0 },
  { P8V_BUILTIN_VEC_NAND, P8V_BUILTIN_NAND_V8HI,
    RS6000_BTI_V8HI, RS6000_BTI_V8HI, RS6000_BTI_V8HI, 0 },
  { P8V_BUILTIN_VEC_NAND, P8V_BUILTIN_NAND_V8HI,
    RS6000_BTI_unsigned_V8HI, RS6000_BTI_bool_V8HI,
    RS6000_BTI_unsigned_V8HI, 0 },
  { P8V_BUILTIN_VEC_NAND, P8V_BUILTIN_NAND_V8HI,
    RS6000_BTI_unsigned_V8HI, RS6000_BTI_unsigned_V8HI,
    RS6000_BTI_bool_V8HI, 0 },
  { P8V_BUILTIN_VEC_NAND, P8V_BUILTIN_NAND_V8HI,
    RS6000_BTI_unsigned_V8HI, RS6000_BTI_unsigned_V8HI,
    RS6000_BTI_unsigned_V8HI, 0 },
  { P8V_BUILTIN_VEC_NAND, P8V_BUILTIN_NAND_V4SI,
    RS6000_BTI_V4SI, RS6000_BTI_bool_V4SI, RS6000_BTI_V4SI, 0 },
  { P8V_BUILTIN_VEC_NAND, P8V_BUILTIN_NAND_V4SI,
    RS6000_BTI_V4SI, RS6000_BTI_V4SI, RS6000_BTI_bool_V4SI, 0 },
  { P8V_BUILTIN_VEC_NAND, P8V_BUILTIN_NAND_V4SI,
    RS6000_BTI_V4SI, RS6000_BTI_V4SI, RS6000_BTI_V4SI, 0 },
  { P8V_BUILTIN_VEC_NAND, P8V_BUILTIN_NAND_V4SI,
    RS6000_BTI_unsigned_V4SI, RS6000_BTI_bool_V4SI,
    RS6000_BTI_unsigned_V4SI, 0 },
  { P8V_BUILTIN_VEC_NAND, P8V_BUILTIN_NAND_V4SI,
    RS6000_BTI_unsigned_V4SI, RS6000_BTI_unsigned_V4SI,
    RS6000_BTI_bool_V4SI, 0 },
  { P8V_BUILTIN_VEC_NAND, P8V_BUILTIN_NAND_V4SI,
    RS6000_BTI_unsigned_V4SI, RS6000_BTI_unsigned_V4SI,
    RS6000_BTI_unsigned_V4SI, 0 },
  { P8V_BUILTIN_VEC_NAND, P8V_BUILTIN_NAND_V2DI,
    RS6000_BTI_V2DI, RS6000_BTI_bool_V2DI, RS6000_BTI_V2DI, 0 },
  { P8V_BUILTIN_VEC_NAND, P8V_BUILTIN_NAND_V2DI,
    RS6000_BTI_V2DI, RS6000_BTI_V2DI, RS6000_BTI_bool_V2DI, 0 },
  { P8V_BUILTIN_VEC_NAND, P8V_BUILTIN_NAND_V2DI,
    RS6000_BTI_V2DI, RS6000_BTI_V2DI, RS6000_BTI_V2DI, 0 },
  { P8V_BUILTIN_VEC_NAND, P8V_BUILTIN_NAND_V2DI,
    RS6000_BTI_unsigned_V2DI, RS6000_BTI_bool_V2DI,
    RS6000_BTI_unsigned_V2DI, 0 },
  { P8V_BUILTIN_VEC_NAND, P8V_BUILTIN_NAND_V2DI,
    RS6000_BTI_unsigned_V2DI, RS6000_BTI_unsigned_V2DI,
    RS6000_BTI_bool_V2DI, 0 },
  { P8V_BUILTIN_VEC_NAND, P8V_BUILTIN_NAND_V2DI,
    RS6000_BTI_unsigned_V2DI, RS6000_BTI_unsigned_V2DI,
    RS6000_BTI_unsigned_V2DI, 0 },
  { P8V_BUILTIN_VEC_NAND, P8V_BUILTIN_NAND_V4SF,
    RS6000_BTI_V4SF, RS6000_BTI_V4SF, RS6000_BTI_V4SF, 0 },
  { P8V_BUILTIN_VEC_NAND, P8V_BUILTIN_NAND_V2DF,
    RS6000_BTI_V2DF, RS6000_BTI_V2DF, RS6000_BTI_V2DF, 0 },

  { P8V_BUILTIN_VEC_ORC, P8V_BUILTIN_ORC_V16QI,
    RS6000_BTI_V16QI, RS6000_BTI_bool_V16QI, RS6000_BTI_V16QI, 0 },
  { P8V_BUILTIN_VEC_ORC, P8V_BUILTIN_ORC_V16QI,
    RS6000_BTI_V16QI, RS6000_BTI_V16QI, RS6000_BTI_bool_V16QI, 0 },
  { P8V_BUILTIN_VEC_ORC, P8V_BUILTIN_ORC_V16QI,
    RS6000_BTI_V16QI, RS6000_BTI_V16QI, RS6000_BTI_V16QI, 0 },
  { P8V_BUILTIN_VEC_ORC, P8V_BUILTIN_ORC_V16QI,
    RS6000_BTI_unsigned_V16QI, RS6000_BTI_bool_V16QI,
    RS6000_BTI_unsigned_V16QI, 0 },
  { P8V_BUILTIN_VEC_ORC, P8V_BUILTIN_ORC_V16QI,
    RS6000_BTI_unsigned_V16QI, RS6000_BTI_unsigned_V16QI,
    RS6000_BTI_bool_V16QI, 0 },
  { P8V_BUILTIN_VEC_ORC, P8V_BUILTIN_ORC_V16QI,
    RS6000_BTI_unsigned_V16QI, RS6000_BTI_unsigned_V16QI,
    RS6000_BTI_unsigned_V16QI, 0 },
  { P8V_BUILTIN_VEC_ORC, P8V_BUILTIN_ORC_V8HI,
    RS6000_BTI_V8HI, RS6000_BTI_bool_V8HI, RS6000_BTI_V8HI, 0 },
  { P8V_BUILTIN_VEC_ORC, P8V_BUILTIN_ORC_V8HI,
    RS6000_BTI_V8HI, RS6000_BTI_V8HI, RS6000_BTI_bool_V8HI, 0 },
  { P8V_BUILTIN_VEC_ORC, P8V_BUILTIN_ORC_V8HI,
    RS6000_BTI_V8HI, RS6000_BTI_V8HI, RS6000_BTI_V8HI, 0 },
  { P8V_BUILTIN_VEC_ORC, P8V_BUILTIN_ORC_V8HI,
    RS6000_BTI_unsigned_V8HI, RS6000_BTI_bool_V8HI,
    RS6000_BTI_unsigned_V8HI, 0 },
  { P8V_BUILTIN_VEC_ORC, P8V_BUILTIN_ORC_V8HI,
    RS6000_BTI_unsigned_V8HI, RS6000_BTI_unsigned_V8HI,
    RS6000_BTI_bool_V8HI, 0 },
  { P8V_BUILTIN_VEC_ORC, P8V_BUILTIN_ORC_V8HI,
    RS6000_BTI_unsigned_V8HI, RS6000_BTI_unsigned_V8HI,
    RS6000_BTI_unsigned_V8HI, 0 },
  { P8V_BUILTIN_VEC_ORC, P8V_BUILTIN_ORC_V4SI,
    RS6000_BTI_V4SI, RS6000_BTI_bool_V4SI, RS6000_BTI_V4SI, 0 },
  { P8V_BUILTIN_VEC_ORC, P8V_BUILTIN_ORC_V4SI,
    RS6000_BTI_V4SI, RS6000_BTI_V4SI, RS6000_BTI_bool_V4SI, 0 },
  { P8V_BUILTIN_VEC_ORC, P8V_BUILTIN_ORC_V4SI,
    RS6000_BTI_V4SI, RS6000_BTI_V4SI, RS6000_BTI_V4SI, 0 },
  { P8V_BUILTIN_VEC_ORC, P8V_BUILTIN_ORC_V4SI,
    RS6000_BTI_unsigned_V4SI, RS6000_BTI_bool_V4SI,
    RS6000_BTI_unsigned_V4SI, 0 },
  { P8V_BUILTIN_VEC_ORC, P8V_BUILTIN_ORC_V4SI,
    RS6000_BTI_unsigned_V4SI, RS6000_BTI_unsigned_V4SI,
    RS6000_BTI_bool_V4SI, 0 },
  { P8V_BUILTIN_VEC_ORC, P8V_BUILTIN_ORC_V4SI,
    RS6000_BTI_unsigned_V4SI, RS6000_BTI_unsigned_V4SI,
    RS6000_BTI_unsigned_V4SI, 0 },
  { P8V_BUILTIN_VEC_ORC, P8V_BUILTIN_ORC_V2DI,
    RS6000_BTI_V2DI, RS6000_BTI_bool_V2DI, RS6000_BTI_V2DI, 0 },
  { P8V_BUILTIN_VEC_ORC, P8V_BUILTIN_ORC_V2DI,
    RS6000_BTI_V2DI, RS6000_BTI_V2DI, RS6000_BTI_bool_V2DI, 0 },
  { P8V_BUILTIN_VEC_ORC, P8V_BUILTIN_ORC_V2DI,
    RS6000_BTI_V2DI, RS6000_BTI_V2DI, RS6000_BTI_V2DI, 0 },
  { P8V_BUILTIN_VEC_ORC, P8V_BUILTIN_ORC_V2DI,
    RS6000_BTI_unsigned_V2DI, RS6000_BTI_bool_V2DI,
    RS6000_BTI_unsigned_V2DI, 0 },
  { P8V_BUILTIN_VEC_ORC, P8V_BUILTIN_ORC_V2DI,
    RS6000_BTI_unsigned_V2DI, RS6000_BTI_unsigned_V2DI,
    RS6000_BTI_bool_V2DI, 0 },
  { P8V_BUILTIN_VEC_ORC, P8V_BUILTIN_ORC_V2DI,
    RS6000_BTI_unsigned_V2DI, RS6000_BTI_unsigned_V2DI,
    RS6000_BTI_unsigned_V2DI, 0 },
  { P8V_BUILTIN_VEC_ORC, P8V_BUILTIN_ORC_V4SF,
    RS6000_BTI_V4SF, RS6000_BTI_V4SF, RS6000_BTI_V4SF, 0 },
  { P8V_BUILTIN_VEC_ORC, P8V_BUILTIN_ORC_V2DF,
    RS6000_BTI_V2DF, RS6000_BTI_V2DF, RS6000_BTI_V2DF, 0 },

  { P8V_BUILTIN_VEC_VADDCUQ, P8V_BUILTIN_VADDCUQ,
    RS6000_BTI_V1TI, RS6000_BTI_V1TI, RS6000_BTI_V1TI, 0 },
  { P8V_BUILTIN_VEC_VADDCUQ, P8V_BUILTIN_VADDCUQ,
    RS6000_BTI_unsigned_V1TI, RS6000_BTI_unsigned_V1TI,
    RS6000_BTI_unsigned_V1TI, 0 },

  { P8V_BUILTIN_VEC_VADDUDM, P8V_BUILTIN_VADDUDM,
    RS6000_BTI_V2DI, RS6000_BTI_bool_V2DI, RS6000_BTI_V2DI, 0 },
  { P8V_BUILTIN_VEC_VADDUDM, P8V_BUILTIN_VADDUDM,
    RS6000_BTI_V2DI, RS6000_BTI_V2DI, RS6000_BTI_bool_V2DI, 0 },
  { P8V_BUILTIN_VEC_VADDUDM, P8V_BUILTIN_VADDUDM,
    RS6000_BTI_V2DI, RS6000_BTI_V2DI, RS6000_BTI_V2DI, 0 },
  { P8V_BUILTIN_VEC_VADDUDM, P8V_BUILTIN_VADDUDM,
    RS6000_BTI_unsigned_V2DI, RS6000_BTI_bool_V2DI, RS6000_BTI_unsigned_V2DI, 0 },
  { P8V_BUILTIN_VEC_VADDUDM, P8V_BUILTIN_VADDUDM,
    RS6000_BTI_unsigned_V2DI, RS6000_BTI_unsigned_V2DI, RS6000_BTI_bool_V2DI, 0 },
  { P8V_BUILTIN_VEC_VADDUDM, P8V_BUILTIN_VADDUDM,
    RS6000_BTI_unsigned_V2DI, RS6000_BTI_unsigned_V2DI, RS6000_BTI_unsigned_V2DI, 0 },

  { P8V_BUILTIN_VEC_VADDUQM, P8V_BUILTIN_VADDUQM,
    RS6000_BTI_V1TI, RS6000_BTI_V1TI, RS6000_BTI_V1TI, 0 },
  { P8V_BUILTIN_VEC_VADDUQM, P8V_BUILTIN_VADDUQM,
    RS6000_BTI_unsigned_V1TI, RS6000_BTI_unsigned_V1TI,
    RS6000_BTI_unsigned_V1TI, 0 },

  { P8V_BUILTIN_VEC_VBPERMQ, P8V_BUILTIN_VBPERMQ,
    RS6000_BTI_V2DI, RS6000_BTI_V16QI, RS6000_BTI_V16QI, 0 },
  { P8V_BUILTIN_VEC_VBPERMQ, P8V_BUILTIN_VBPERMQ,
    RS6000_BTI_unsigned_V2DI, RS6000_BTI_unsigned_V16QI,
    RS6000_BTI_unsigned_V16QI, 0 },

  { P8V_BUILTIN_VEC_VCLZ, P8V_BUILTIN_VCLZB,
    RS6000_BTI_V16QI, RS6000_BTI_V16QI, 0, 0 },
  { P8V_BUILTIN_VEC_VCLZ, P8V_BUILTIN_VCLZB,
    RS6000_BTI_unsigned_V16QI, RS6000_BTI_unsigned_V16QI, 0, 0 },
  { P8V_BUILTIN_VEC_VCLZ, P8V_BUILTIN_VCLZH,
    RS6000_BTI_V8HI, RS6000_BTI_V8HI, 0, 0 },
  { P8V_BUILTIN_VEC_VCLZ, P8V_BUILTIN_VCLZH,
    RS6000_BTI_unsigned_V8HI, RS6000_BTI_unsigned_V8HI, 0, 0 },
  { P8V_BUILTIN_VEC_VCLZ, P8V_BUILTIN_VCLZW,
    RS6000_BTI_V4SI, RS6000_BTI_V4SI, 0, 0 },
  { P8V_BUILTIN_VEC_VCLZ, P8V_BUILTIN_VCLZW,
    RS6000_BTI_unsigned_V4SI, RS6000_BTI_unsigned_V4SI, 0, 0 },
  { P8V_BUILTIN_VEC_VCLZ, P8V_BUILTIN_VCLZD,
    RS6000_BTI_V2DI, RS6000_BTI_V2DI, 0, 0 },
  { P8V_BUILTIN_VEC_VCLZ, P8V_BUILTIN_VCLZD,
    RS6000_BTI_unsigned_V2DI, RS6000_BTI_unsigned_V2DI, 0, 0 },

  { P8V_BUILTIN_VEC_VCLZB, P8V_BUILTIN_VCLZB,
    RS6000_BTI_V16QI, RS6000_BTI_V16QI, 0, 0 },
  { P8V_BUILTIN_VEC_VCLZB, P8V_BUILTIN_VCLZB,
    RS6000_BTI_unsigned_V16QI, RS6000_BTI_unsigned_V16QI, 0, 0 },

  { P8V_BUILTIN_VEC_VCLZH, P8V_BUILTIN_VCLZH,
    RS6000_BTI_V8HI, RS6000_BTI_V8HI, 0, 0 },
  { P8V_BUILTIN_VEC_VCLZH, P8V_BUILTIN_VCLZH,
    RS6000_BTI_unsigned_V8HI, RS6000_BTI_unsigned_V8HI, 0, 0 },

  { P8V_BUILTIN_VEC_VCLZW, P8V_BUILTIN_VCLZW,
    RS6000_BTI_V4SI, RS6000_BTI_V4SI, 0, 0 },
  { P8V_BUILTIN_VEC_VCLZW, P8V_BUILTIN_VCLZW,
    RS6000_BTI_unsigned_V4SI, RS6000_BTI_unsigned_V4SI, 0, 0 },

  { P8V_BUILTIN_VEC_VCLZD, P8V_BUILTIN_VCLZD,
    RS6000_BTI_V2DI, RS6000_BTI_V2DI, 0, 0 },
  { P8V_BUILTIN_VEC_VCLZD, P8V_BUILTIN_VCLZD,
    RS6000_BTI_unsigned_V2DI, RS6000_BTI_unsigned_V2DI, 0, 0 },

  { P8V_BUILTIN_VEC_VGBBD, P8V_BUILTIN_VGBBD,
    RS6000_BTI_V16QI, RS6000_BTI_V16QI, 0, 0 },
  { P8V_BUILTIN_VEC_VGBBD, P8V_BUILTIN_VGBBD,
    RS6000_BTI_unsigned_V16QI, RS6000_BTI_unsigned_V16QI, 0, 0 },

  { P8V_BUILTIN_VEC_VADDECUQ, P8V_BUILTIN_VADDECUQ,
    RS6000_BTI_V1TI, RS6000_BTI_V1TI, RS6000_BTI_V1TI, RS6000_BTI_V1TI },
  { P8V_BUILTIN_VEC_VADDECUQ, P8V_BUILTIN_VADDECUQ,
    RS6000_BTI_unsigned_V1TI, RS6000_BTI_unsigned_V1TI,
    RS6000_BTI_unsigned_V1TI, RS6000_BTI_unsigned_V1TI },

  { P8V_BUILTIN_VEC_VADDEUQM, P8V_BUILTIN_VADDEUQM,
    RS6000_BTI_V1TI, RS6000_BTI_V1TI, RS6000_BTI_V1TI, RS6000_BTI_V1TI },
  { P8V_BUILTIN_VEC_VADDEUQM, P8V_BUILTIN_VADDEUQM,
    RS6000_BTI_unsigned_V1TI, RS6000_BTI_unsigned_V1TI,
    RS6000_BTI_unsigned_V1TI, RS6000_BTI_unsigned_V1TI },

  { P8V_BUILTIN_VEC_VSUBECUQ, P8V_BUILTIN_VSUBECUQ,
    RS6000_BTI_V1TI, RS6000_BTI_V1TI, RS6000_BTI_V1TI, RS6000_BTI_V1TI },
  { P8V_BUILTIN_VEC_VSUBECUQ, P8V_BUILTIN_VSUBECUQ,
    RS6000_BTI_unsigned_V1TI, RS6000_BTI_unsigned_V1TI,
    RS6000_BTI_unsigned_V1TI, RS6000_BTI_unsigned_V1TI },

  { P8V_BUILTIN_VEC_VSUBEUQM, P8V_BUILTIN_VSUBEUQM,
    RS6000_BTI_V1TI, RS6000_BTI_V1TI, RS6000_BTI_V1TI, RS6000_BTI_V1TI },
  { P8V_BUILTIN_VEC_VSUBEUQM, P8V_BUILTIN_VSUBEUQM,
    RS6000_BTI_unsigned_V1TI, RS6000_BTI_unsigned_V1TI,
    RS6000_BTI_unsigned_V1TI, RS6000_BTI_unsigned_V1TI },

  { P8V_BUILTIN_VEC_VMINSD, P8V_BUILTIN_VMINSD,
    RS6000_BTI_V2DI, RS6000_BTI_bool_V2DI, RS6000_BTI_V2DI, 0 },
  { P8V_BUILTIN_VEC_VMINSD, P8V_BUILTIN_VMINSD,
    RS6000_BTI_V2DI, RS6000_BTI_V2DI, RS6000_BTI_bool_V2DI, 0 },
  { P8V_BUILTIN_VEC_VMINSD, P8V_BUILTIN_VMINSD,
    RS6000_BTI_V2DI, RS6000_BTI_V2DI, RS6000_BTI_V2DI, 0 },

  { P8V_BUILTIN_VEC_VMAXSD, P8V_BUILTIN_VMAXSD,
    RS6000_BTI_V2DI, RS6000_BTI_bool_V2DI, RS6000_BTI_V2DI, 0 },
  { P8V_BUILTIN_VEC_VMAXSD, P8V_BUILTIN_VMAXSD,
    RS6000_BTI_V2DI, RS6000_BTI_V2DI, RS6000_BTI_bool_V2DI, 0 },
  { P8V_BUILTIN_VEC_VMAXSD, P8V_BUILTIN_VMAXSD,
    RS6000_BTI_V2DI, RS6000_BTI_V2DI, RS6000_BTI_V2DI, 0 },

  { P8V_BUILTIN_VEC_VMINUD, P8V_BUILTIN_VMINUD,
    RS6000_BTI_unsigned_V2DI, RS6000_BTI_bool_V2DI,
    RS6000_BTI_unsigned_V2DI, 0 },
  { P8V_BUILTIN_VEC_VMINUD, P8V_BUILTIN_VMINUD,
    RS6000_BTI_unsigned_V2DI, RS6000_BTI_unsigned_V2DI,
    RS6000_BTI_bool_V2DI, 0 },
  { P8V_BUILTIN_VEC_VMINUD, P8V_BUILTIN_VMINUD,
    RS6000_BTI_unsigned_V2DI, RS6000_BTI_unsigned_V2DI,
    RS6000_BTI_unsigned_V2DI, 0 },

  { P8V_BUILTIN_VEC_VMAXUD, P8V_BUILTIN_VMAXUD,
    RS6000_BTI_unsigned_V2DI, RS6000_BTI_bool_V2DI,
    RS6000_BTI_unsigned_V2DI, 0 },
  { P8V_BUILTIN_VEC_VMAXUD, P8V_BUILTIN_VMAXUD,
    RS6000_BTI_unsigned_V2DI, RS6000_BTI_unsigned_V2DI,
    RS6000_BTI_bool_V2DI, 0 },
  { P8V_BUILTIN_VEC_VMAXUD, P8V_BUILTIN_VMAXUD,
    RS6000_BTI_unsigned_V2DI, RS6000_BTI_unsigned_V2DI,
    RS6000_BTI_unsigned_V2DI, 0 },

  { P8V_BUILTIN_VEC_VMRGEW, P8V_BUILTIN_VMRGEW,
    RS6000_BTI_V4SI, RS6000_BTI_V4SI, RS6000_BTI_V4SI, 0 },
  { P8V_BUILTIN_VEC_VMRGEW, P8V_BUILTIN_VMRGEW,
    RS6000_BTI_unsigned_V4SI, RS6000_BTI_unsigned_V4SI,
    RS6000_BTI_unsigned_V4SI, 0 },

  { P8V_BUILTIN_VEC_VMRGOW, P8V_BUILTIN_VMRGOW,
    RS6000_BTI_V4SI, RS6000_BTI_V4SI, RS6000_BTI_V4SI, 0 },
  { P8V_BUILTIN_VEC_VMRGOW, P8V_BUILTIN_VMRGOW,
    RS6000_BTI_unsigned_V4SI, RS6000_BTI_unsigned_V4SI,
    RS6000_BTI_unsigned_V4SI, 0 },

  { P8V_BUILTIN_VEC_VPOPCNT, P8V_BUILTIN_VPOPCNTB,
    RS6000_BTI_V16QI, RS6000_BTI_V16QI, 0, 0 },
  { P8V_BUILTIN_VEC_VPOPCNT, P8V_BUILTIN_VPOPCNTB,
    RS6000_BTI_unsigned_V16QI, RS6000_BTI_unsigned_V16QI, 0, 0 },
  { P8V_BUILTIN_VEC_VPOPCNT, P8V_BUILTIN_VPOPCNTH,
    RS6000_BTI_V8HI, RS6000_BTI_V8HI, 0, 0 },
  { P8V_BUILTIN_VEC_VPOPCNT, P8V_BUILTIN_VPOPCNTH,
    RS6000_BTI_unsigned_V8HI, RS6000_BTI_unsigned_V8HI, 0, 0 },
  { P8V_BUILTIN_VEC_VPOPCNT, P8V_BUILTIN_VPOPCNTW,
    RS6000_BTI_V4SI, RS6000_BTI_V4SI, 0, 0 },
  { P8V_BUILTIN_VEC_VPOPCNT, P8V_BUILTIN_VPOPCNTW,
    RS6000_BTI_unsigned_V4SI, RS6000_BTI_unsigned_V4SI, 0, 0 },
  { P8V_BUILTIN_VEC_VPOPCNT, P8V_BUILTIN_VPOPCNTD,
    RS6000_BTI_V2DI, RS6000_BTI_V2DI, 0, 0 },
  { P8V_BUILTIN_VEC_VPOPCNT, P8V_BUILTIN_VPOPCNTD,
    RS6000_BTI_unsigned_V2DI, RS6000_BTI_unsigned_V2DI, 0, 0 },

  { P8V_BUILTIN_VEC_VPOPCNTB, P8V_BUILTIN_VPOPCNTB,
    RS6000_BTI_V16QI, RS6000_BTI_V16QI, 0, 0 },
  { P8V_BUILTIN_VEC_VPOPCNTB, P8V_BUILTIN_VPOPCNTB,
    RS6000_BTI_unsigned_V16QI, RS6000_BTI_unsigned_V16QI, 0, 0 },

  { P8V_BUILTIN_VEC_VPOPCNTH, P8V_BUILTIN_VPOPCNTH,
    RS6000_BTI_V8HI, RS6000_BTI_V8HI, 0, 0 },
  { P8V_BUILTIN_VEC_VPOPCNTH, P8V_BUILTIN_VPOPCNTH,
    RS6000_BTI_unsigned_V8HI, RS6000_BTI_unsigned_V8HI, 0, 0 },

  { P8V_BUILTIN_VEC_VPOPCNTW, P8V_BUILTIN_VPOPCNTW,
    RS6000_BTI_V4SI, RS6000_BTI_V4SI, 0, 0 },
  { P8V_BUILTIN_VEC_VPOPCNTW, P8V_BUILTIN_VPOPCNTW,
    RS6000_BTI_unsigned_V4SI, RS6000_BTI_unsigned_V4SI, 0, 0 },

  { P8V_BUILTIN_VEC_VPOPCNTD, P8V_BUILTIN_VPOPCNTD,
    RS6000_BTI_V2DI, RS6000_BTI_V2DI, 0, 0 },
  { P8V_BUILTIN_VEC_VPOPCNTD, P8V_BUILTIN_VPOPCNTD,
    RS6000_BTI_unsigned_V2DI, RS6000_BTI_unsigned_V2DI, 0, 0 },

  { P8V_BUILTIN_VEC_VPKUDUM, P8V_BUILTIN_VPKUDUM,
    RS6000_BTI_V4SI, RS6000_BTI_V2DI, RS6000_BTI_V2DI, 0 },
  { P8V_BUILTIN_VEC_VPKUDUM, P8V_BUILTIN_VPKUDUM,
    RS6000_BTI_unsigned_V4SI, RS6000_BTI_unsigned_V2DI, RS6000_BTI_unsigned_V2DI, 0 },
  { P8V_BUILTIN_VEC_VPKUDUM, P8V_BUILTIN_VPKUDUM,
    RS6000_BTI_bool_V4SI, RS6000_BTI_bool_V2DI, RS6000_BTI_bool_V2DI, 0 },

  { P8V_BUILTIN_VEC_VPKSDSS, P8V_BUILTIN_VPKSDSS,
    RS6000_BTI_V4SI, RS6000_BTI_V2DI, RS6000_BTI_V2DI, 0 },

  { P8V_BUILTIN_VEC_VPKUDUS, P8V_BUILTIN_VPKUDUS,
    RS6000_BTI_unsigned_V4SI, RS6000_BTI_unsigned_V2DI, RS6000_BTI_unsigned_V2DI, 0 },

  { P8V_BUILTIN_VEC_VPKSDUS, P8V_BUILTIN_VPKSDUS,
    RS6000_BTI_unsigned_V4SI, RS6000_BTI_V2DI, RS6000_BTI_V2DI, 0 },

  { P8V_BUILTIN_VEC_VRLD, P8V_BUILTIN_VRLD,
    RS6000_BTI_V2DI, RS6000_BTI_V2DI, RS6000_BTI_unsigned_V2DI, 0 },
  { P8V_BUILTIN_VEC_VRLD, P8V_BUILTIN_VRLD,
    RS6000_BTI_unsigned_V2DI, RS6000_BTI_unsigned_V2DI, RS6000_BTI_unsigned_V2DI, 0 },

  { P8V_BUILTIN_VEC_VSLD, P8V_BUILTIN_VSLD,
    RS6000_BTI_V2DI, RS6000_BTI_V2DI, RS6000_BTI_unsigned_V2DI, 0 },
  { P8V_BUILTIN_VEC_VSLD, P8V_BUILTIN_VSLD,
    RS6000_BTI_unsigned_V2DI, RS6000_BTI_unsigned_V2DI, RS6000_BTI_unsigned_V2DI, 0 },

  { P8V_BUILTIN_VEC_VSRD, P8V_BUILTIN_VSRD,
    RS6000_BTI_V2DI, RS6000_BTI_V2DI, RS6000_BTI_unsigned_V2DI, 0 },
  { P8V_BUILTIN_VEC_VSRD, P8V_BUILTIN_VSRD,
    RS6000_BTI_unsigned_V2DI, RS6000_BTI_unsigned_V2DI, RS6000_BTI_unsigned_V2DI, 0 },

  { P8V_BUILTIN_VEC_VSRAD, P8V_BUILTIN_VSRAD,
    RS6000_BTI_V2DI, RS6000_BTI_V2DI, RS6000_BTI_unsigned_V2DI, 0 },
  { P8V_BUILTIN_VEC_VSRAD, P8V_BUILTIN_VSRD,
    RS6000_BTI_unsigned_V2DI, RS6000_BTI_unsigned_V2DI, RS6000_BTI_unsigned_V2DI, 0 },

  { P8V_BUILTIN_VEC_VSUBCUQ, P8V_BUILTIN_VSUBCUQ,
    RS6000_BTI_V1TI, RS6000_BTI_V1TI, RS6000_BTI_V1TI, 0 },
  { P8V_BUILTIN_VEC_VSUBCUQ, P8V_BUILTIN_VSUBCUQ,
    RS6000_BTI_unsigned_V1TI, RS6000_BTI_unsigned_V1TI,
    RS6000_BTI_unsigned_V1TI, 0 },

  { P8V_BUILTIN_VEC_VSUBUDM, P8V_BUILTIN_VSUBUDM,
    RS6000_BTI_V2DI, RS6000_BTI_bool_V2DI, RS6000_BTI_V2DI, 0 },
  { P8V_BUILTIN_VEC_VSUBUDM, P8V_BUILTIN_VSUBUDM,
    RS6000_BTI_V2DI, RS6000_BTI_V2DI, RS6000_BTI_bool_V2DI, 0 },
  { P8V_BUILTIN_VEC_VSUBUDM, P8V_BUILTIN_VSUBUDM,
    RS6000_BTI_V2DI, RS6000_BTI_V2DI, RS6000_BTI_V2DI, 0 },
  { P8V_BUILTIN_VEC_VSUBUDM, P8V_BUILTIN_VSUBUDM,
    RS6000_BTI_unsigned_V2DI, RS6000_BTI_bool_V2DI, RS6000_BTI_unsigned_V2DI, 0 },
  { P8V_BUILTIN_VEC_VSUBUDM, P8V_BUILTIN_VSUBUDM,
    RS6000_BTI_unsigned_V2DI, RS6000_BTI_unsigned_V2DI, RS6000_BTI_bool_V2DI, 0 },
  { P8V_BUILTIN_VEC_VSUBUDM, P8V_BUILTIN_VSUBUDM,
    RS6000_BTI_unsigned_V2DI, RS6000_BTI_unsigned_V2DI, RS6000_BTI_unsigned_V2DI, 0 },

  { P8V_BUILTIN_VEC_VSUBUQM, P8V_BUILTIN_VSUBUQM,
    RS6000_BTI_V1TI, RS6000_BTI_V1TI, RS6000_BTI_V1TI, 0 },
  { P8V_BUILTIN_VEC_VSUBUQM, P8V_BUILTIN_VSUBUQM,
    RS6000_BTI_unsigned_V1TI, RS6000_BTI_unsigned_V1TI,
    RS6000_BTI_unsigned_V1TI, 0 },

  { P8V_BUILTIN_VEC_VUPKHSW, P8V_BUILTIN_VUPKHSW,
    RS6000_BTI_V2DI, RS6000_BTI_V4SI, 0, 0 },
  { P8V_BUILTIN_VEC_VUPKHSW, P8V_BUILTIN_VUPKHSW,
    RS6000_BTI_bool_V2DI, RS6000_BTI_bool_V4SI, 0, 0 },

  { P8V_BUILTIN_VEC_VUPKLSW, P8V_BUILTIN_VUPKLSW,
    RS6000_BTI_V2DI, RS6000_BTI_V4SI, 0, 0 },
  { P8V_BUILTIN_VEC_VUPKLSW, P8V_BUILTIN_VUPKLSW,
    RS6000_BTI_bool_V2DI, RS6000_BTI_bool_V4SI, 0, 0 },

  { P8V_BUILTIN_VEC_VGBBD, P8V_BUILTIN_VGBBD,
    RS6000_BTI_V16QI, 0, 0, 0 },
  { P8V_BUILTIN_VEC_VGBBD, P8V_BUILTIN_VGBBD,
    RS6000_BTI_unsigned_V16QI, 0, 0, 0 },

  /* Crypto builtins.  */
  { CRYPTO_BUILTIN_VPERMXOR, CRYPTO_BUILTIN_VPERMXOR_V16QI,
    RS6000_BTI_unsigned_V16QI, RS6000_BTI_unsigned_V16QI,
    RS6000_BTI_unsigned_V16QI, RS6000_BTI_unsigned_V16QI },
  { CRYPTO_BUILTIN_VPERMXOR, CRYPTO_BUILTIN_VPERMXOR_V8HI,
    RS6000_BTI_unsigned_V8HI, RS6000_BTI_unsigned_V8HI,
    RS6000_BTI_unsigned_V8HI, RS6000_BTI_unsigned_V8HI },
  { CRYPTO_BUILTIN_VPERMXOR, CRYPTO_BUILTIN_VPERMXOR_V4SI,
    RS6000_BTI_unsigned_V4SI, RS6000_BTI_unsigned_V4SI,
    RS6000_BTI_unsigned_V4SI, RS6000_BTI_unsigned_V4SI },
  { CRYPTO_BUILTIN_VPERMXOR, CRYPTO_BUILTIN_VPERMXOR_V2DI,
    RS6000_BTI_unsigned_V2DI, RS6000_BTI_unsigned_V2DI,
    RS6000_BTI_unsigned_V2DI, RS6000_BTI_unsigned_V2DI },

  { CRYPTO_BUILTIN_VPMSUM, CRYPTO_BUILTIN_VPMSUMB,
    RS6000_BTI_unsigned_V16QI, RS6000_BTI_unsigned_V16QI,
    RS6000_BTI_unsigned_V16QI, 0 },
  { CRYPTO_BUILTIN_VPMSUM, CRYPTO_BUILTIN_VPMSUMH,
    RS6000_BTI_unsigned_V8HI, RS6000_BTI_unsigned_V8HI,
    RS6000_BTI_unsigned_V8HI, 0 },
  { CRYPTO_BUILTIN_VPMSUM, CRYPTO_BUILTIN_VPMSUMW,
    RS6000_BTI_unsigned_V4SI, RS6000_BTI_unsigned_V4SI,
    RS6000_BTI_unsigned_V4SI, 0 },
  { CRYPTO_BUILTIN_VPMSUM, CRYPTO_BUILTIN_VPMSUMD,
    RS6000_BTI_unsigned_V2DI, RS6000_BTI_unsigned_V2DI,
    RS6000_BTI_unsigned_V2DI, 0 },

  { CRYPTO_BUILTIN_VSHASIGMA, CRYPTO_BUILTIN_VSHASIGMAW,
    RS6000_BTI_unsigned_V4SI, RS6000_BTI_unsigned_V4SI,
    RS6000_BTI_INTSI, RS6000_BTI_INTSI },
  { CRYPTO_BUILTIN_VSHASIGMA, CRYPTO_BUILTIN_VSHASIGMAD,
    RS6000_BTI_unsigned_V2DI, RS6000_BTI_unsigned_V2DI,
    RS6000_BTI_INTSI, RS6000_BTI_INTSI },

  { (enum rs6000_builtins) 0, (enum rs6000_builtins) 0, 0, 0, 0, 0 }
};


/* Convert a type stored into a struct altivec_builtin_types as ID,
   into a tree.  The types are in rs6000_builtin_types: negative values
   create a pointer type for the type associated to ~ID.  Note it is
   a logical NOT, rather than a negation, otherwise you cannot represent
   a pointer type for ID 0.  */

static inline tree
rs6000_builtin_type (int id)
{
  tree t;
  t = rs6000_builtin_types[id < 0 ? ~id : id];
  return id < 0 ? build_pointer_type (t) : t;
}

/* Check whether the type of an argument, T, is compatible with a
   type ID stored into a struct altivec_builtin_types.  Integer
   types are considered compatible; otherwise, the language hook
   lang_hooks.types_compatible_p makes the decision.  */

static inline bool
rs6000_builtin_type_compatible (tree t, int id)
{
  tree builtin_type;
  builtin_type = rs6000_builtin_type (id);
  if (t == error_mark_node)
    return false;
  if (INTEGRAL_TYPE_P (t) && INTEGRAL_TYPE_P (builtin_type))
    return true;
  else
    return lang_hooks.types_compatible_p (t, builtin_type);
}


/* In addition to calling fold_convert for EXPR of type TYPE, also
   call c_fully_fold to remove any C_MAYBE_CONST_EXPRs that could be
   hiding there (PR47197).  */

static tree
fully_fold_convert (tree type, tree expr)
{
  tree result = fold_convert (type, expr);
  bool maybe_const = true;

  if (!c_dialect_cxx ())
    result = c_fully_fold (result, false, &maybe_const);

  return result;
}

/* Build a tree for a function call to an Altivec non-overloaded builtin.
   The overloaded builtin that matched the types and args is described
   by DESC.  The N arguments are given in ARGS, respectively.  

   Actually the only thing it does is calling fold_convert on ARGS, with
   a small exception for vec_{all,any}_{ge,le} predicates. */

static tree
altivec_build_resolved_builtin (tree *args, int n,
				const struct altivec_builtin_types *desc)
{
  tree impl_fndecl = rs6000_builtin_decls[desc->overloaded_code];
  tree ret_type = rs6000_builtin_type (desc->ret_type);
  tree argtypes = TYPE_ARG_TYPES (TREE_TYPE (impl_fndecl));
  tree arg_type[3];
  tree call;

  int i;
  for (i = 0; i < n; i++)
    arg_type[i] = TREE_VALUE (argtypes), argtypes = TREE_CHAIN (argtypes);

  /* The AltiVec overloading implementation is overall gross, but this
     is particularly disgusting.  The vec_{all,any}_{ge,le} builtins
     are completely different for floating-point vs. integer vector
     types, because the former has vcmpgefp, but the latter should use
     vcmpgtXX.

     In practice, the second and third arguments are swapped, and the
     condition (LT vs. EQ, which is recognizable by bit 1 of the first
     argument) is reversed.  Patch the arguments here before building
     the resolved CALL_EXPR.  */
  if (desc->code == ALTIVEC_BUILTIN_VEC_VCMPGE_P
      && desc->overloaded_code != ALTIVEC_BUILTIN_VCMPGEFP_P)
    {
      tree t;
      t = args[2], args[2] = args[1], args[1] = t;
      t = arg_type[2], arg_type[2] = arg_type[1], arg_type[1] = t;
      
      args[0] = fold_build2 (BIT_XOR_EXPR, TREE_TYPE (args[0]), args[0],
			     build_int_cst (NULL_TREE, 2));
    }

  switch (n)
    {
    case 0:
      call = build_call_expr (impl_fndecl, 0);
      break;
    case 1:
      call = build_call_expr (impl_fndecl, 1,
			      fully_fold_convert (arg_type[0], args[0]));
      break;
    case 2:
      call = build_call_expr (impl_fndecl, 2,
			      fully_fold_convert (arg_type[0], args[0]),
			      fully_fold_convert (arg_type[1], args[1]));
      break;
    case 3:
      call = build_call_expr (impl_fndecl, 3,
			      fully_fold_convert (arg_type[0], args[0]),
			      fully_fold_convert (arg_type[1], args[1]),
			      fully_fold_convert (arg_type[2], args[2]));
      break;
    default:
      gcc_unreachable ();
    }
  return fold_convert (ret_type, call);
}

/* Implementation of the resolve_overloaded_builtin target hook, to
   support Altivec's overloaded builtins.  */

tree
altivec_resolve_overloaded_builtin (location_t loc, tree fndecl,
				    void *passed_arglist)
{
  vec<tree, va_gc> *arglist = static_cast<vec<tree, va_gc> *> (passed_arglist);
  unsigned int nargs = vec_safe_length (arglist);
  enum rs6000_builtins fcode
    = (enum rs6000_builtins)DECL_FUNCTION_CODE (fndecl);
  tree fnargs = TYPE_ARG_TYPES (TREE_TYPE (fndecl));
  tree types[3], args[3];
  const struct altivec_builtin_types *desc;
  unsigned int n;

  if (!rs6000_overloaded_builtin_p (fcode))
    return NULL_TREE;

  if (TARGET_DEBUG_BUILTIN)
    fprintf (stderr, "altivec_resolve_overloaded_builtin, code = %4d, %s\n",
	     (int)fcode, IDENTIFIER_POINTER (DECL_NAME (fndecl)));

  /* For now treat vec_splats and vec_promote as the same.  */
  if (fcode == ALTIVEC_BUILTIN_VEC_SPLATS
      || fcode == ALTIVEC_BUILTIN_VEC_PROMOTE)
    {
      tree type, arg;
      int size;
      int i;
      bool unsigned_p;
      vec<constructor_elt, va_gc> *vec;
      const char *name = fcode == ALTIVEC_BUILTIN_VEC_SPLATS ? "vec_splats": "vec_promote";

      if (nargs == 0)
	{
	  error ("%s only accepts %d arguments", name, (fcode == ALTIVEC_BUILTIN_VEC_PROMOTE)+1 );
	  return error_mark_node;
	}
      if (fcode == ALTIVEC_BUILTIN_VEC_SPLATS && nargs != 1)
	{
	  error ("%s only accepts 1 argument", name);
	  return error_mark_node;
	}
      if (fcode == ALTIVEC_BUILTIN_VEC_PROMOTE && nargs != 2)
	{
	  error ("%s only accepts 2 arguments", name);
	  return error_mark_node;
	}
      /* Ignore promote's element argument.  */
      if (fcode == ALTIVEC_BUILTIN_VEC_PROMOTE
	  && !INTEGRAL_TYPE_P (TREE_TYPE ((*arglist)[1])))
	goto bad;

      arg = (*arglist)[0];
      type = TREE_TYPE (arg);
      if (!SCALAR_FLOAT_TYPE_P (type)
	  && !INTEGRAL_TYPE_P (type))
	goto bad;
      unsigned_p = TYPE_UNSIGNED (type);
      switch (TYPE_MODE (type))
	{
	  case TImode:
	    type = (unsigned_p ? unsigned_V1TI_type_node : V1TI_type_node);
	    size = 1;
	    break;
	  case DImode:
	    type = (unsigned_p ? unsigned_V2DI_type_node : V2DI_type_node);
	    size = 2;
	    break;
	  case SImode:
	    type = (unsigned_p ? unsigned_V4SI_type_node : V4SI_type_node);
	    size = 4;
	    break;
	  case HImode:
	    type = (unsigned_p ? unsigned_V8HI_type_node : V8HI_type_node);
	    size = 8;
	    break;
	  case QImode:
	    type = (unsigned_p ? unsigned_V16QI_type_node : V16QI_type_node);
	    size = 16;
	    break;
	  case SFmode: type = V4SF_type_node; size = 4; break;
	  case DFmode: type = V2DF_type_node; size = 2; break;
	  default:
	    goto bad;
	}
      arg = save_expr (fold_convert (TREE_TYPE (type), arg));
      vec_alloc (vec, size);
      for(i = 0; i < size; i++)
	{
	  constructor_elt elt = {NULL_TREE, arg};
	  vec->quick_push (elt);
	}
	return build_constructor (type, vec);
    }

  /* For now use pointer tricks to do the extraction, unless we are on VSX
     extracting a double from a constant offset.  */
  if (fcode == ALTIVEC_BUILTIN_VEC_EXTRACT)
    {
      tree arg1;
      tree arg1_type;
      tree arg2;
      tree arg1_inner_type;
      tree decl, stmt;
      tree innerptrtype;
      enum machine_mode mode;

      /* No second argument. */
      if (nargs != 2)
	{
	  error ("vec_extract only accepts 2 arguments");
	  return error_mark_node;
	}

      arg2 = (*arglist)[1];
      arg1 = (*arglist)[0];
      arg1_type = TREE_TYPE (arg1);

      if (TREE_CODE (arg1_type) != VECTOR_TYPE)
	goto bad; 
      if (!INTEGRAL_TYPE_P (TREE_TYPE (arg2)))
	goto bad; 

      /* If we are targeting little-endian, but -maltivec=be has been
	 specified to override the element order, adjust the element
	 number accordingly.  */
      if (!BYTES_BIG_ENDIAN && rs6000_altivec_element_order == 2)
	{
	  unsigned int last_elem = TYPE_VECTOR_SUBPARTS (arg1_type) - 1;
	  arg2 = fold_build2_loc (loc, MINUS_EXPR, TREE_TYPE (arg2),
				  build_int_cstu (TREE_TYPE (arg2), last_elem),
				  arg2);
	}

      /* If we can use the VSX xxpermdi instruction, use that for extract.  */
      mode = TYPE_MODE (arg1_type);
      if ((mode == V2DFmode || mode == V2DImode) && VECTOR_MEM_VSX_P (mode)
	  && TREE_CODE (arg2) == INTEGER_CST
	  && wi::ltu_p (arg2, 2))
	{
	  tree call = NULL_TREE;

	  if (mode == V2DFmode)
	    call = rs6000_builtin_decls[VSX_BUILTIN_VEC_EXT_V2DF];
	  else if (mode == V2DImode)
	    call = rs6000_builtin_decls[VSX_BUILTIN_VEC_EXT_V2DI];

	  if (call)
	    return build_call_expr (call, 2, arg1, arg2);
	}
      else if (mode == V1TImode && VECTOR_MEM_VSX_P (mode)
	       && TREE_CODE (arg2) == INTEGER_CST
<<<<<<< HEAD
	       && TREE_INT_CST_HIGH (arg2) == 0
	       && TREE_INT_CST_LOW (arg2) == 0)
=======
	       && wi::eq_p (arg2, 0))
>>>>>>> 02d42640
	{
	  tree call = rs6000_builtin_decls[VSX_BUILTIN_VEC_EXT_V1TI];
	  return build_call_expr (call, 2, arg1, arg2);
	}

      /* Build *(((arg1_inner_type*)&(vector type){arg1})+arg2). */
      arg1_inner_type = TREE_TYPE (arg1_type);
      arg2 = build_binary_op (loc, BIT_AND_EXPR, arg2,
			      build_int_cst (TREE_TYPE (arg2),
					     TYPE_VECTOR_SUBPARTS (arg1_type)
					     - 1), 0);
      decl = build_decl (loc, VAR_DECL, NULL_TREE, arg1_type);
      DECL_EXTERNAL (decl) = 0;
      TREE_PUBLIC (decl) = 0;
      DECL_CONTEXT (decl) = current_function_decl;
      TREE_USED (decl) = 1;
      TREE_TYPE (decl) = arg1_type;
      TREE_READONLY (decl) = TYPE_READONLY (arg1_type);
      if (c_dialect_cxx ())
	{
	  stmt = build4 (TARGET_EXPR, arg1_type, decl, arg1,
			 NULL_TREE, NULL_TREE);
	  SET_EXPR_LOCATION (stmt, loc);
	}
      else
	{
	  DECL_INITIAL (decl) = arg1;
	  stmt = build1 (DECL_EXPR, arg1_type, decl);
	  TREE_ADDRESSABLE (decl) = 1;
	  SET_EXPR_LOCATION (stmt, loc);
	  stmt = build1 (COMPOUND_LITERAL_EXPR, arg1_type, stmt);
	}

      innerptrtype = build_pointer_type (arg1_inner_type);

      stmt = build_unary_op (loc, ADDR_EXPR, stmt, 0);
      stmt = convert (innerptrtype, stmt);
      stmt = build_binary_op (loc, PLUS_EXPR, stmt, arg2, 1);
      stmt = build_indirect_ref (loc, stmt, RO_NULL);

      return stmt;
    }

  /* For now use pointer tricks to do the insertion, unless we are on VSX
     inserting a double to a constant offset..  */
  if (fcode == ALTIVEC_BUILTIN_VEC_INSERT)
    {
      tree arg0;
      tree arg1;
      tree arg2;
      tree arg1_type;
      tree arg1_inner_type;
      tree decl, stmt;
      tree innerptrtype;
      enum machine_mode mode;

      /* No second or third arguments. */
      if (nargs != 3)
	{
	  error ("vec_insert only accepts 3 arguments");
	  return error_mark_node;
	}

      arg0 = (*arglist)[0];
      arg1 = (*arglist)[1];
      arg1_type = TREE_TYPE (arg1);
      arg2 = (*arglist)[2];

      if (TREE_CODE (arg1_type) != VECTOR_TYPE)
	goto bad; 
      if (!INTEGRAL_TYPE_P (TREE_TYPE (arg2)))
	goto bad; 

      /* If we are targeting little-endian, but -maltivec=be has been
	 specified to override the element order, adjust the element
	 number accordingly.  */
      if (!BYTES_BIG_ENDIAN && rs6000_altivec_element_order == 2)
	{
	  unsigned int last_elem = TYPE_VECTOR_SUBPARTS (arg1_type) - 1;
	  arg2 = fold_build2_loc (loc, MINUS_EXPR, TREE_TYPE (arg2),
				  build_int_cstu (TREE_TYPE (arg2), last_elem),
				  arg2);
	}

      /* If we can use the VSX xxpermdi instruction, use that for insert.  */
      mode = TYPE_MODE (arg1_type);
      if ((mode == V2DFmode || mode == V2DImode) && VECTOR_UNIT_VSX_P (mode)
	  && TREE_CODE (arg2) == INTEGER_CST
	  && wi::ltu_p (arg2, 2))
	{
	  tree call = NULL_TREE;

	  if (mode == V2DFmode)
	    call = rs6000_builtin_decls[VSX_BUILTIN_VEC_SET_V2DF];
	  else if (mode == V2DImode)
	    call = rs6000_builtin_decls[VSX_BUILTIN_VEC_SET_V2DI];

	  /* Note, __builtin_vec_insert_<xxx> has vector and scalar types
	     reversed.  */
	  if (call)
	    return build_call_expr (call, 3, arg1, arg0, arg2);
	}
      else if (mode == V1TImode && VECTOR_UNIT_VSX_P (mode)
	       && TREE_CODE (arg2) == INTEGER_CST
<<<<<<< HEAD
	       && TREE_INT_CST_HIGH (arg2) == 0
	       && TREE_INT_CST_LOW (arg2) == 0)
=======
	       && wi::eq_p (arg2, 0))
>>>>>>> 02d42640
	{
	  tree call = rs6000_builtin_decls[VSX_BUILTIN_VEC_SET_V1TI];

	  /* Note, __builtin_vec_insert_<xxx> has vector and scalar types
	     reversed.  */
	  return build_call_expr (call, 3, arg1, arg0, arg2);
	}

      /* Build *(((arg1_inner_type*)&(vector type){arg1})+arg2) = arg0. */
      arg1_inner_type = TREE_TYPE (arg1_type);
      arg2 = build_binary_op (loc, BIT_AND_EXPR, arg2,
			      build_int_cst (TREE_TYPE (arg2),
					     TYPE_VECTOR_SUBPARTS (arg1_type)
					     - 1), 0);
      decl = build_decl (loc, VAR_DECL, NULL_TREE, arg1_type);
      DECL_EXTERNAL (decl) = 0;
      TREE_PUBLIC (decl) = 0;
      DECL_CONTEXT (decl) = current_function_decl;
      TREE_USED (decl) = 1;
      TREE_TYPE (decl) = arg1_type;
      TREE_READONLY (decl) = TYPE_READONLY (arg1_type);
      if (c_dialect_cxx ())
	{
	  stmt = build4 (TARGET_EXPR, arg1_type, decl, arg1,
			 NULL_TREE, NULL_TREE);
	  SET_EXPR_LOCATION (stmt, loc);
	}
      else
	{
	  DECL_INITIAL (decl) = arg1;
	  stmt = build1 (DECL_EXPR, arg1_type, decl);
	  TREE_ADDRESSABLE (decl) = 1;
	  SET_EXPR_LOCATION (stmt, loc);
	  stmt = build1 (COMPOUND_LITERAL_EXPR, arg1_type, stmt);
	}

      innerptrtype = build_pointer_type (arg1_inner_type);

      stmt = build_unary_op (loc, ADDR_EXPR, stmt, 0);
      stmt = convert (innerptrtype, stmt);
      stmt = build_binary_op (loc, PLUS_EXPR, stmt, arg2, 1);
      stmt = build_indirect_ref (loc, stmt, RO_NULL);
      stmt = build2 (MODIFY_EXPR, TREE_TYPE (stmt), stmt,
		     convert (TREE_TYPE (stmt), arg0));
      stmt = build2 (COMPOUND_EXPR, arg1_type, stmt, decl);
      return stmt;
    }

  for (n = 0;
       !VOID_TYPE_P (TREE_VALUE (fnargs)) && n < nargs;
       fnargs = TREE_CHAIN (fnargs), n++)
    {
      tree decl_type = TREE_VALUE (fnargs);
      tree arg = (*arglist)[n];
      tree type;

      if (arg == error_mark_node)
	return error_mark_node;

      if (n >= 3)
        abort ();

      arg = default_conversion (arg);

      /* The C++ front-end converts float * to const void * using
	 NOP_EXPR<const void *> (NOP_EXPR<void *> (x)).  */
      type = TREE_TYPE (arg);
      if (POINTER_TYPE_P (type)
	  && TREE_CODE (arg) == NOP_EXPR
	  && lang_hooks.types_compatible_p (TREE_TYPE (arg),
					    const_ptr_type_node)
	  && lang_hooks.types_compatible_p (TREE_TYPE (TREE_OPERAND (arg, 0)),
					    ptr_type_node))
	{
	  arg = TREE_OPERAND (arg, 0);
          type = TREE_TYPE (arg);
	}

      /* Remove the const from the pointers to simplify the overload
	 matching further down.  */
      if (POINTER_TYPE_P (decl_type)
	  && POINTER_TYPE_P (type)
	  && TYPE_QUALS (TREE_TYPE (type)) != 0)
	{
          if (TYPE_READONLY (TREE_TYPE (type))
	      && !TYPE_READONLY (TREE_TYPE (decl_type)))
	    warning (0, "passing arg %d of %qE discards qualifiers from"
		        "pointer target type", n + 1, fndecl);
	  type = build_pointer_type (build_qualified_type (TREE_TYPE (type),
							   0));
	  arg = fold_convert (type, arg);
	}

      args[n] = arg;
      types[n] = type;
    }

  /* If the number of arguments did not match the prototype, return NULL
     and the generic code will issue the appropriate error message.  */
  if (!VOID_TYPE_P (TREE_VALUE (fnargs)) || n < nargs)
    return NULL;

  if (n == 0)
    abort ();

  if (fcode == ALTIVEC_BUILTIN_VEC_STEP)
    {
      if (TREE_CODE (types[0]) != VECTOR_TYPE)
	goto bad;

      return build_int_cst (NULL_TREE, TYPE_VECTOR_SUBPARTS (types[0]));
    }

  for (desc = altivec_overloaded_builtins;
       desc->code && desc->code != fcode; desc++)
    continue;

  /* For arguments after the last, we have RS6000_BTI_NOT_OPAQUE in
     the opX fields.  */
  for (; desc->code == fcode; desc++)
    if ((desc->op1 == RS6000_BTI_NOT_OPAQUE
	 || rs6000_builtin_type_compatible (types[0], desc->op1))
	&& (desc->op2 == RS6000_BTI_NOT_OPAQUE
	    || rs6000_builtin_type_compatible (types[1], desc->op2))
	&& (desc->op3 == RS6000_BTI_NOT_OPAQUE
	    || rs6000_builtin_type_compatible (types[2], desc->op3))
	&& rs6000_builtin_decls[desc->overloaded_code] != NULL_TREE)
      return altivec_build_resolved_builtin (args, n, desc);

 bad:
  error ("invalid parameter combination for AltiVec intrinsic");
  return error_mark_node;
}<|MERGE_RESOLUTION|>--- conflicted
+++ resolved
@@ -4321,12 +4321,7 @@
 	}
       else if (mode == V1TImode && VECTOR_MEM_VSX_P (mode)
 	       && TREE_CODE (arg2) == INTEGER_CST
-<<<<<<< HEAD
-	       && TREE_INT_CST_HIGH (arg2) == 0
-	       && TREE_INT_CST_LOW (arg2) == 0)
-=======
 	       && wi::eq_p (arg2, 0))
->>>>>>> 02d42640
 	{
 	  tree call = rs6000_builtin_decls[VSX_BUILTIN_VEC_EXT_V1TI];
 	  return build_call_expr (call, 2, arg1, arg2);
@@ -4431,12 +4426,7 @@
 	}
       else if (mode == V1TImode && VECTOR_UNIT_VSX_P (mode)
 	       && TREE_CODE (arg2) == INTEGER_CST
-<<<<<<< HEAD
-	       && TREE_INT_CST_HIGH (arg2) == 0
-	       && TREE_INT_CST_LOW (arg2) == 0)
-=======
 	       && wi::eq_p (arg2, 0))
->>>>>>> 02d42640
 	{
 	  tree call = rs6000_builtin_decls[VSX_BUILTIN_VEC_SET_V1TI];
 
