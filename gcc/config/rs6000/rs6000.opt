; Options for the rs6000 port of the compiler
;
; Copyright (C) 2005-2017 Free Software Foundation, Inc.
; Contributed by Aldy Hernandez <aldy@quesejoda.com>.
;
; This file is part of GCC.
;
; GCC is free software; you can redistribute it and/or modify it under
; the terms of the GNU General Public License as published by the Free
; Software Foundation; either version 3, or (at your option) any later
; version.
;
; GCC is distributed in the hope that it will be useful, but WITHOUT
; ANY WARRANTY; without even the implied warranty of MERCHANTABILITY
; or FITNESS FOR A PARTICULAR PURPOSE.  See the GNU General Public
; License for more details.
;
; You should have received a copy of the GNU General Public License
; along with GCC; see the file COPYING3.  If not see
; <http://www.gnu.org/licenses/>.

HeaderInclude
config/rs6000/rs6000-opts.h

;; ISA flag bits (on/off)
Variable
HOST_WIDE_INT rs6000_isa_flags = TARGET_DEFAULT

TargetSave
HOST_WIDE_INT x_rs6000_isa_flags

;; Miscellaneous flag bits that were set explicitly by the user
Variable
HOST_WIDE_INT rs6000_isa_flags_explicit

TargetSave
HOST_WIDE_INT x_rs6000_isa_flags_explicit

;; Current processor
TargetVariable
enum processor_type rs6000_cpu = PROCESSOR_PPC603

;; Always emit branch hint bits.
TargetVariable
unsigned char rs6000_always_hint

;; Schedule instructions for group formation.
TargetVariable
unsigned char rs6000_sched_groups

;; Align branch targets.
TargetVariable
unsigned char rs6000_align_branch_targets

;; Support for -msched-costly-dep option.
TargetVariable
enum rs6000_dependence_cost rs6000_sched_costly_dep = no_dep_costly

;; Support for -minsert-sched-nops option.
TargetVariable
enum rs6000_nop_insertion rs6000_sched_insert_nops = sched_finish_none

;; Non-zero to allow overriding loop alignment.
TargetVariable
unsigned char can_override_loop_align

;; Which small data model to use (for System V targets only)
TargetVariable
enum rs6000_sdata_type rs6000_sdata = SDATA_DATA

;; Bit size of immediate TLS offsets and string from which it is decoded.
TargetVariable
int rs6000_tls_size = 32

;; ABI enumeration available for subtarget to use.
TargetVariable
enum rs6000_abi rs6000_current_abi = ABI_NONE

;; Type of traceback to use.
TargetVariable
enum rs6000_traceback_type rs6000_traceback = traceback_default

;; Control alignment for fields within structures.
TargetVariable
unsigned char rs6000_alignment_flags

;; Code model for 64-bit linux.
TargetVariable
enum rs6000_cmodel rs6000_current_cmodel = CMODEL_SMALL

;; What type of reciprocal estimation instructions to generate
TargetVariable
unsigned int rs6000_recip_control

;; Mask of what builtin functions are allowed
TargetVariable
HOST_WIDE_INT rs6000_builtin_mask

;; Debug flags
TargetVariable
unsigned int rs6000_debug

;; This option existed in the past, but now is always on.
mpowerpc
Target RejectNegative Undocumented Ignore

mpowerpc64
Target Report Mask(POWERPC64) Var(rs6000_isa_flags)
Use PowerPC-64 instruction set.

mpowerpc-gpopt
Target Report Mask(PPC_GPOPT) Var(rs6000_isa_flags)
Use PowerPC General Purpose group optional instructions.

mpowerpc-gfxopt
Target Report Mask(PPC_GFXOPT) Var(rs6000_isa_flags)
Use PowerPC Graphics group optional instructions.

mmfcrf
Target Report Mask(MFCRF) Var(rs6000_isa_flags)
Use PowerPC V2.01 single field mfcr instruction.

mpopcntb
Target Report Mask(POPCNTB) Var(rs6000_isa_flags)
Use PowerPC V2.02 popcntb instruction.

mfprnd
Target Report Mask(FPRND) Var(rs6000_isa_flags)
Use PowerPC V2.02 floating point rounding instructions.

mcmpb
Target Report Mask(CMPB) Var(rs6000_isa_flags)
Use PowerPC V2.05 compare bytes instruction.

mmfpgpr
Target Report Mask(MFPGPR) Var(rs6000_isa_flags)
Use extended PowerPC V2.05 move floating point to/from GPR instructions.

maltivec
Target Report Mask(ALTIVEC) Var(rs6000_isa_flags)
Use AltiVec instructions.

maltivec=le
Target Report RejectNegative Var(rs6000_altivec_element_order, 1) Save
Generate AltiVec instructions using little-endian element order.

maltivec=be
Target Report RejectNegative Var(rs6000_altivec_element_order, 2)
Generate AltiVec instructions using big-endian element order.

mfold-gimple
Target Report Var(rs6000_fold_gimple) Init(1)
Enable early gimple folding of builtins.

mhard-dfp
Target Report Mask(DFP) Var(rs6000_isa_flags)
Use decimal floating point instructions.

mmulhw
Target Report Mask(MULHW) Var(rs6000_isa_flags)
Use 4xx half-word multiply instructions.

mdlmzb
Target Report Mask(DLMZB) Var(rs6000_isa_flags)
Use 4xx string-search dlmzb instruction.

mmultiple
Target Report Mask(MULTIPLE) Var(rs6000_isa_flags)
Generate load/store multiple instructions.

mstring
Target Report Mask(STRING) Var(rs6000_isa_flags)
Generate string instructions for block moves.

msoft-float
Target Report RejectNegative Mask(SOFT_FLOAT) Var(rs6000_isa_flags)
Do not use hardware floating point.

mhard-float
Target Report RejectNegative InverseMask(SOFT_FLOAT, HARD_FLOAT) Var(rs6000_isa_flags)
Use hardware floating point.

mpopcntd
Target Report Mask(POPCNTD) Var(rs6000_isa_flags)
Use PowerPC V2.06 popcntd instruction.

mfriz
Target Report Var(TARGET_FRIZ) Init(-1) Save
Under -ffast-math, generate a FRIZ instruction for (double)(long long) conversions.

mveclibabi=
Target RejectNegative Joined Var(rs6000_veclibabi_name)
Vector library ABI to use.

mvsx
Target Report Mask(VSX) Var(rs6000_isa_flags)
Use vector/scalar (VSX) instructions.

<<<<<<< HEAD
; This option existed in the past, but now is always on.
mvsx-scalar-float
Target RejectNegative Undocumented Ignore

; This option existed in the past, but now is always on.
mvsx-scalar-double
Target RejectNegative Undocumented Ignore

=======
>>>>>>> 56135456
mvsx-align-128
Target Undocumented Report Var(TARGET_VSX_ALIGN_128) Save
; If -mvsx, set alignment to 128 bits instead of 32/64

mallow-movmisalign
Target Undocumented Var(TARGET_ALLOW_MOVMISALIGN) Init(-1) Save
; Allow the movmisalign in DF/DI vectors

mefficient-unaligned-vsx
Target Undocumented Report Mask(EFFICIENT_UNALIGNED_VSX) Var(rs6000_isa_flags)
; Consider unaligned VSX vector and fp accesses to be efficient

<<<<<<< HEAD
; This option existed in the past, but it hadn't been used in awhile
mallow-df-permute
Target RejectNegative Undocumented Ignore

=======
>>>>>>> 56135456
msched-groups
Target Undocumented Report Var(TARGET_SCHED_GROUPS) Init(-1) Save
; Explicitly set rs6000_sched_groups

malways-hint
Target Undocumented Report Var(TARGET_ALWAYS_HINT) Init(-1) Save
; Explicitly set rs6000_always_hint

malign-branch-targets
Target Undocumented Report Var(TARGET_ALIGN_BRANCH_TARGETS) Init(-1) Save
; Explicitly set rs6000_align_branch_targets

<<<<<<< HEAD
; This option existed in the past, but now is always on.
mvectorize-builtins
Target RejectNegative Undocumented Ignore

=======
>>>>>>> 56135456
mno-update
Target Report RejectNegative Mask(NO_UPDATE) Var(rs6000_isa_flags)
Do not generate load/store with update instructions.

mupdate
Target Report RejectNegative InverseMask(NO_UPDATE, UPDATE) Var(rs6000_isa_flags)
Generate load/store with update instructions.

msingle-pic-base
Target Report Var(TARGET_SINGLE_PIC_BASE) Init(0)
Do not load the PIC register in function prologues.

mavoid-indexed-addresses
Target Report Var(TARGET_AVOID_XFORM) Init(-1) Save
Avoid generation of indexed load/store instructions when possible.

mtls-markers
Target Report Var(tls_markers) Init(1) Save
Mark __tls_get_addr calls with argument info.

msched-epilog
Target Undocumented Var(TARGET_SCHED_PROLOG) Init(1) Save

msched-prolog
Target Report Var(TARGET_SCHED_PROLOG) Save
Schedule the start and end of the procedure.

maix-struct-return
Target Report RejectNegative Var(aix_struct_return) Save
Return all structures in memory (AIX default).

msvr4-struct-return
Target Report RejectNegative Var(aix_struct_return,0) Save
Return small structures in registers (SVR4 default).

mxl-compat
Target Report Var(TARGET_XL_COMPAT) Save
Conform more closely to IBM XLC semantics.

mrecip
Target Report
Generate software reciprocal divide and square root for better throughput.

mrecip=
Target Report RejectNegative Joined Var(rs6000_recip_name)
Generate software reciprocal divide and square root for better throughput.

mrecip-precision
Target Report Mask(RECIP_PRECISION) Var(rs6000_isa_flags)
Assume that the reciprocal estimate instructions provide more accuracy.

mno-fp-in-toc
Target Report RejectNegative Var(TARGET_NO_FP_IN_TOC) Save
Do not place floating point constants in TOC.

mfp-in-toc
Target Report RejectNegative Var(TARGET_NO_FP_IN_TOC,0) Save
Place floating point constants in TOC.

mno-sum-in-toc
Target RejectNegative Var(TARGET_NO_SUM_IN_TOC) Save
Do not place symbol+offset constants in TOC.

msum-in-toc
Target RejectNegative Var(TARGET_NO_SUM_IN_TOC,0) Save
Place symbol+offset constants in TOC.

;  Output only one TOC entry per module.  Normally linking fails if
;   there are more than 16K unique variables/constants in an executable.  With
;   this option, linking fails only if there are more than 16K modules, or
;   if there are more than 16K unique variables/constant in a single module.
;
;   This is at the cost of having 2 extra loads and one extra store per
;   function, and one less allocable register.
mminimal-toc
Target Report Mask(MINIMAL_TOC) Var(rs6000_isa_flags)
Use only one TOC entry per procedure.

mfull-toc
Target Report
Put everything in the regular TOC.

mvrsave
Target Report Var(TARGET_ALTIVEC_VRSAVE) Save
Generate VRSAVE instructions when generating AltiVec code.

mvrsave=no
Target RejectNegative Alias(mvrsave) NegativeAlias
Deprecated option.  Use -mno-vrsave instead.

mvrsave=yes
Target RejectNegative Alias(mvrsave)
Deprecated option.  Use -mvrsave instead.

mblock-move-inline-limit=
Target Report Var(rs6000_block_move_inline_limit) Init(0) RejectNegative Joined UInteger Save
Specify how many bytes should be moved inline before calling out to memcpy/memmove.

mblock-compare-inline-limit=
Target Report Var(rs6000_block_compare_inline_limit) Init(5) RejectNegative Joined UInteger Save
Specify the maximum number pairs of load instructions that should be generated inline for the compare.  If the number needed exceeds the limit, a call to memcmp will be generated instead.

mstring-compare-inline-limit=
Target Report Var(rs6000_string_compare_inline_limit) Init(8) RejectNegative Joined UInteger Save
Specify the maximum number pairs of load instructions that should be generated inline for the compare.  If the number needed exceeds the limit, a call to strncmp will be generated instead.

misel
Target Report Mask(ISEL) Var(rs6000_isa_flags)
Generate isel instructions.

misel=no
Target RejectNegative Alias(misel) NegativeAlias
Deprecated option.  Use -mno-isel instead.

misel=yes
Target RejectNegative Alias(misel)
Deprecated option.  Use -misel instead.

mpaired
Target Var(rs6000_paired_float) Save
Generate PPC750CL paired-single instructions.

mdebug=
Target RejectNegative Joined
-mdebug=	Enable debug output.

mabi=altivec
Target RejectNegative Var(rs6000_altivec_abi) Save
Use the AltiVec ABI extensions.

mabi=no-altivec
Target RejectNegative Var(rs6000_altivec_abi, 0)
Do not use the AltiVec ABI extensions.

mabi=elfv1
Target RejectNegative Var(rs6000_elf_abi, 1) Save
Use the ELFv1 ABI.

mabi=elfv2
Target RejectNegative Var(rs6000_elf_abi, 2)
Use the ELFv2 ABI.

; These are here for testing during development only, do not document
; in the manual please.

; If we want Darwin's struct-by-value-in-regs ABI.
mabi=d64
Target RejectNegative Undocumented Warn(using darwin64 ABI) Var(rs6000_darwin64_abi) Save

mabi=d32
Target RejectNegative Undocumented Warn(using old darwin ABI) Var(rs6000_darwin64_abi, 0)

mabi=ieeelongdouble
Target RejectNegative Undocumented Warn(using IEEE extended precision long double) Var(rs6000_ieeequad) Save

mabi=ibmlongdouble
Target RejectNegative Undocumented Warn(using IBM extended precision long double) Var(rs6000_ieeequad, 0)

mcpu=
Target RejectNegative Joined Var(rs6000_cpu_index) Init(-1) Enum(rs6000_cpu_opt_value) Save
-mcpu=	Use features of and schedule code for given CPU.

mtune=
Target RejectNegative Joined Var(rs6000_tune_index) Init(-1) Enum(rs6000_cpu_opt_value) Save
-mtune=	Schedule code for given CPU.

mtraceback=
Target RejectNegative Joined Enum(rs6000_traceback_type) Var(rs6000_traceback)
-mtraceback=	Select full, part, or no traceback table.

Enum
Name(rs6000_traceback_type) Type(enum rs6000_traceback_type)

EnumValue
Enum(rs6000_traceback_type) String(full) Value(traceback_full)

EnumValue
Enum(rs6000_traceback_type) String(part) Value(traceback_part)

EnumValue
Enum(rs6000_traceback_type) String(no) Value(traceback_none)

mlongcall
Target Report Var(rs6000_default_long_calls) Save
Avoid all range limits on call instructions.

; This option existed in the past, but now is always on.
mgen-cell-microcode
Target RejectNegative Undocumented Ignore

mwarn-altivec-long
Target Var(rs6000_warn_altivec_long) Init(1) Save
Warn about deprecated 'vector long ...' AltiVec type usage.

mlong-double-
Target RejectNegative Joined UInteger Var(rs6000_long_double_type_size) Save
-mlong-double-<n>	Specify size of long double (64 or 128 bits).

; This option existed in the past, but now is always on.
mlra
Target RejectNegative Undocumented Ignore

msched-costly-dep=
Target RejectNegative Joined Var(rs6000_sched_costly_dep_str)
Determine which dependences between insns are considered costly.

minsert-sched-nops=
Target RejectNegative Joined Var(rs6000_sched_insert_nops_str)
Specify which post scheduling nop insertion scheme to apply.

malign-
Target RejectNegative Joined Enum(rs6000_alignment_flags) Var(rs6000_alignment_flags)
Specify alignment of structure fields default/natural.

Enum
Name(rs6000_alignment_flags) Type(unsigned char)
Valid arguments to -malign-:

EnumValue
Enum(rs6000_alignment_flags) String(power) Value(MASK_ALIGN_POWER)

EnumValue
Enum(rs6000_alignment_flags) String(natural) Value(MASK_ALIGN_NATURAL)

mprioritize-restricted-insns=
Target RejectNegative Joined UInteger Var(rs6000_sched_restricted_insns_priority) Save
Specify scheduling priority for dispatch slot restricted insns.

msingle-float
Target RejectNegative Var(rs6000_single_float) Save
Single-precision floating point unit.

mdouble-float
Target RejectNegative Var(rs6000_double_float) Save
Double-precision floating point unit.

msimple-fpu
Target RejectNegative Var(rs6000_simple_fpu) Save
Floating point unit does not support divide & sqrt.

mfpu=
Target RejectNegative Joined Enum(fpu_type_t) Var(rs6000_fpu_type) Init(FPU_NONE)
-mfpu=	Specify FP (sp, dp, sp-lite, dp-lite) (implies -mxilinx-fpu).

Enum
Name(fpu_type_t) Type(enum fpu_type_t)

EnumValue
Enum(fpu_type_t) String(none) Value(FPU_NONE)

EnumValue
Enum(fpu_type_t) String(sp_lite) Value(FPU_SF_LITE)

EnumValue
Enum(fpu_type_t) String(dp_lite) Value(FPU_DF_LITE)

EnumValue
Enum(fpu_type_t) String(sp_full) Value(FPU_SF_FULL)

EnumValue
Enum(fpu_type_t) String(dp_full) Value(FPU_DF_FULL)

mxilinx-fpu
Target Var(rs6000_xilinx_fpu) Save
Specify Xilinx FPU.

mpointers-to-nested-functions
Target Report Var(TARGET_POINTERS_TO_NESTED_FUNCTIONS) Init(1) Save
Use r11 to hold the static link in calls to functions via pointers.

msave-toc-indirect
Target Report Mask(SAVE_TOC_INDIRECT) Var(rs6000_isa_flags)
Save the TOC in the prologue for indirect calls rather than inline.

; This option existed in the past, but now is always the same as -mvsx.
mvsx-timode
Target RejectNegative Undocumented Ignore

mpower8-fusion
Target Report Mask(P8_FUSION) Var(rs6000_isa_flags)
Fuse certain integer operations together for better performance on power8.

mpower8-fusion-sign
Target Undocumented Mask(P8_FUSION_SIGN) Var(rs6000_isa_flags)
Allow sign extension in fusion operations.

mpower8-vector
Target Report Mask(P8_VECTOR) Var(rs6000_isa_flags)
Use vector and scalar instructions added in ISA 2.07.

mcrypto
Target Report Mask(CRYPTO) Var(rs6000_isa_flags)
Use ISA 2.07 Category:Vector.AES and Category:Vector.SHA2 instructions.

mdirect-move
Target Report Mask(DIRECT_MOVE) Var(rs6000_isa_flags)
Use ISA 2.07 direct move between GPR & VSX register instructions.

mhtm
Target Report Mask(HTM) Var(rs6000_isa_flags)
Use ISA 2.07 transactional memory (HTM) instructions.

mquad-memory
Target Report Mask(QUAD_MEMORY) Var(rs6000_isa_flags)
Generate the quad word memory instructions (lq/stq).

mquad-memory-atomic
Target Report Mask(QUAD_MEMORY_ATOMIC) Var(rs6000_isa_flags)
Generate the quad word memory atomic instructions (lqarx/stqcx).

mcompat-align-parm
Target Report Var(rs6000_compat_align_parm) Init(0) Save
Generate aggregate parameter passing code with at most 64-bit alignment.

moptimize-swaps
Target Undocumented Var(rs6000_optimize_swaps) Init(1) Save
Analyze and remove doubleword swaps from VSX computations.

mpower9-fusion
Target Undocumented Report Mask(P9_FUSION) Var(rs6000_isa_flags)
Fuse certain operations together for better performance on power9.

mpower9-misc
Target Undocumented Report Mask(P9_MISC) Var(rs6000_isa_flags)
Use certain scalar instructions added in ISA 3.0.

mpower9-vector
Target Undocumented Report Mask(P9_VECTOR) Var(rs6000_isa_flags)
Use vector instructions added in ISA 3.0.

; This option existed in the past, but now is always on.
mpower9-dform-scalar
Target RejectNegative Undocumented Ignore

; This option existed in the past, but now is always on.
mpower9-dform-vector
Target RejectNegative Undocumented Ignore

; This option existed in the past, but now is always on.
mpower9-dform
Target RejectNegative Undocumented Ignore

mpower9-minmax
Target Undocumented Mask(P9_MINMAX) Var(rs6000_isa_flags)
Use the new min/max instructions defined in ISA 3.0.

mtoc-fusion
Target Undocumented Mask(TOC_FUSION) Var(rs6000_isa_flags)
Fuse medium/large code model toc references with the memory instruction.

mmodulo
Target Undocumented Report Mask(MODULO) Var(rs6000_isa_flags)
Generate the integer modulo instructions.

; We want to enable the internal support for the IEEE 128-bit floating point
; type without necessarily enabling the __float128 keyword.  This is to allow
; Boost and other libraries that know about __float128 to work until the
; official library support is finished.
mfloat128-type
Target Undocumented Mask(FLOAT128_TYPE) Var(rs6000_isa_flags)
Allow the IEEE 128-bit types without requiring the __float128 keyword.

mfloat128
Target Report Mask(FLOAT128_KEYWORD) Var(rs6000_isa_flags)
Enable IEEE 128-bit floating point via the __float128 keyword.

mfloat128-hardware
Target Report Mask(FLOAT128_HW) Var(rs6000_isa_flags)
Enable using IEEE 128-bit floating point instructions.

mfloat128-convert
Target Undocumented Mask(FLOAT128_CVT) Var(rs6000_isa_flags)
Enable default conversions between __float128 & long double.

mstack-protector-guard=
Target RejectNegative Joined Enum(stack_protector_guard) Var(rs6000_stack_protector_guard) Init(SSP_TLS)
Use given stack-protector guard.

Enum
Name(stack_protector_guard) Type(enum stack_protector_guard)
Valid arguments to -mstack-protector-guard=:

EnumValue
Enum(stack_protector_guard) String(tls) Value(SSP_TLS)

EnumValue
Enum(stack_protector_guard) String(global) Value(SSP_GLOBAL)

mstack-protector-guard-reg=
Target RejectNegative Joined Var(rs6000_stack_protector_guard_reg_str)
Use the given base register for addressing the stack-protector guard.

TargetVariable
int rs6000_stack_protector_guard_reg = 0

mstack-protector-guard-offset=
Target RejectNegative Joined Integer Var(rs6000_stack_protector_guard_offset_str)
Use the given offset for addressing the stack-protector guard.

TargetVariable
long rs6000_stack_protector_guard_offset = 0<|MERGE_RESOLUTION|>--- conflicted
+++ resolved
@@ -196,17 +196,6 @@
 Target Report Mask(VSX) Var(rs6000_isa_flags)
 Use vector/scalar (VSX) instructions.
 
-<<<<<<< HEAD
-; This option existed in the past, but now is always on.
-mvsx-scalar-float
-Target RejectNegative Undocumented Ignore
-
-; This option existed in the past, but now is always on.
-mvsx-scalar-double
-Target RejectNegative Undocumented Ignore
-
-=======
->>>>>>> 56135456
 mvsx-align-128
 Target Undocumented Report Var(TARGET_VSX_ALIGN_128) Save
 ; If -mvsx, set alignment to 128 bits instead of 32/64
@@ -219,13 +208,6 @@
 Target Undocumented Report Mask(EFFICIENT_UNALIGNED_VSX) Var(rs6000_isa_flags)
 ; Consider unaligned VSX vector and fp accesses to be efficient
 
-<<<<<<< HEAD
-; This option existed in the past, but it hadn't been used in awhile
-mallow-df-permute
-Target RejectNegative Undocumented Ignore
-
-=======
->>>>>>> 56135456
 msched-groups
 Target Undocumented Report Var(TARGET_SCHED_GROUPS) Init(-1) Save
 ; Explicitly set rs6000_sched_groups
@@ -238,13 +220,6 @@
 Target Undocumented Report Var(TARGET_ALIGN_BRANCH_TARGETS) Init(-1) Save
 ; Explicitly set rs6000_align_branch_targets
 
-<<<<<<< HEAD
-; This option existed in the past, but now is always on.
-mvectorize-builtins
-Target RejectNegative Undocumented Ignore
-
-=======
->>>>>>> 56135456
 mno-update
 Target Report RejectNegative Mask(NO_UPDATE) Var(rs6000_isa_flags)
 Do not generate load/store with update instructions.
