--- conflicted
+++ resolved
@@ -315,11 +315,7 @@
 Generate software reciprocal divide and square root for better throughput.
 
 mrecip-precision
-<<<<<<< HEAD
-Target Report Mask(RECIP_PRECISION)
-=======
 Target Report Mask(RECIP_PRECISION) Save
->>>>>>> 155d23aa
 Assume that the reciprocal estimate instructions provide more accuracy.
 
 mno-fp-in-toc
