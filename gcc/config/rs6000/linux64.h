/* Definitions of target machine for GNU compiler,
   for 64 bit PowerPC linux.
<<<<<<< HEAD
   Copyright (C) 2000, 2001, 2002, 2003, 2004, 2005
=======
   Copyright (C) 2000, 2001, 2002, 2003, 2004, 2005, 2006
>>>>>>> c355071f
   Free Software Foundation, Inc.

   This file is part of GCC.

   GCC is free software; you can redistribute it and/or modify it
   under the terms of the GNU General Public License as published
   by the Free Software Foundation; either version 2, or (at your
   option) any later version.

   GCC is distributed in the hope that it will be useful, but WITHOUT
   ANY WARRANTY; without even the implied warranty of MERCHANTABILITY
   or FITNESS FOR A PARTICULAR PURPOSE.  See the GNU General Public
   License for more details.

   You should have received a copy of the GNU General Public License
   along with GCC; see the file COPYING.  If not, write to the
   Free Software Foundation, 51 Franklin Street, Fifth Floor, Boston,
   MA 02110-1301, USA.  */

#ifndef RS6000_BI_ARCH

#undef	DEFAULT_ABI
#define	DEFAULT_ABI ABI_AIX

#undef	TARGET_64BIT
#define	TARGET_64BIT 1

#define	DEFAULT_ARCH64_P 1
#define	RS6000_BI_ARCH_P 0

#else

#define	DEFAULT_ARCH64_P (TARGET_DEFAULT & MASK_64BIT)
#define	RS6000_BI_ARCH_P 1

#endif

#ifdef IN_LIBGCC2
#undef TARGET_64BIT
#ifdef __powerpc64__
#define TARGET_64BIT 1
#else
#define TARGET_64BIT 0
#endif
#endif

#undef	TARGET_AIX
#define	TARGET_AIX TARGET_64BIT

#ifdef HAVE_LD_NO_DOT_SYMS
/* New ABI uses a local sym for the function entry point.  */
extern int dot_symbols;
#undef DOT_SYMBOLS
#define DOT_SYMBOLS dot_symbols
#endif

#undef  PROCESSOR_DEFAULT
#define PROCESSOR_DEFAULT PROCESSOR_POWER6
#undef  PROCESSOR_DEFAULT64
#define PROCESSOR_DEFAULT64 PROCESSOR_POWER6

/* We don't need to generate entries in .fixup, except when
   -mrelocatable or -mrelocatable-lib is given.  */
#undef RELOCATABLE_NEEDS_FIXUP
#define RELOCATABLE_NEEDS_FIXUP \
  (target_flags & target_flags_explicit & MASK_RELOCATABLE)

#undef	RS6000_ABI_NAME
#define	RS6000_ABI_NAME "linux"

#define INVALID_64BIT "-m%s not supported in this configuration"
#define INVALID_32BIT INVALID_64BIT

#undef	SUBSUBTARGET_OVERRIDE_OPTIONS
#define	SUBSUBTARGET_OVERRIDE_OPTIONS				\
  do								\
    {								\
      if (!rs6000_explicit_options.alignment)			\
	rs6000_alignment_flags = MASK_ALIGN_NATURAL;		\
      if (TARGET_64BIT)						\
	{							\
	  if (DEFAULT_ABI != ABI_AIX)				\
	    {							\
	      rs6000_current_abi = ABI_AIX;			\
	      error (INVALID_64BIT, "call");			\
	    }							\
	  dot_symbols = !strcmp (rs6000_abi_name, "aixdesc");	\
	  if (target_flags & MASK_RELOCATABLE)			\
	    {							\
	      target_flags &= ~MASK_RELOCATABLE;		\
	      error (INVALID_64BIT, "relocatable");		\
	    }							\
	  if (target_flags & MASK_EABI)				\
	    {							\
	      target_flags &= ~MASK_EABI;			\
	      error (INVALID_64BIT, "eabi");			\
	    }							\
	  if (target_flags & MASK_PROTOTYPE)			\
	    {							\
	      target_flags &= ~MASK_PROTOTYPE;			\
	      error (INVALID_64BIT, "prototype");		\
	    }							\
	  if ((target_flags & MASK_POWERPC64) == 0)		\
	    {							\
	      target_flags |= MASK_POWERPC64;			\
	      error ("-m64 requires a PowerPC64 cpu");		\
	    }							\
	}							\
      else							\
	{							\
	  if (!RS6000_BI_ARCH_P)				\
	    error (INVALID_32BIT, "32");			\
	  if (TARGET_PROFILE_KERNEL)				\
	    {							\
	      target_flags &= ~MASK_PROFILE_KERNEL;		\
	      error (INVALID_32BIT, "profile-kernel");		\
	    }							\
	}							\
    }								\
  while (0)

#ifdef	RS6000_BI_ARCH

#undef	OVERRIDE_OPTIONS
#define	OVERRIDE_OPTIONS \
  rs6000_override_options (((TARGET_DEFAULT ^ target_flags) & MASK_64BIT) \
			   ? (char *) 0 : TARGET_CPU_DEFAULT)

#endif

#undef	ASM_DEFAULT_SPEC
#undef	ASM_SPEC
#undef	LINK_OS_LINUX_SPEC

#ifndef	RS6000_BI_ARCH
#define	ASM_DEFAULT_SPEC "-mppc64"
#define	ASM_SPEC	 "%(asm_spec64) %(asm_spec_common)"
#define	LINK_OS_LINUX_SPEC "%(link_os_linux_spec64)"
#else
#if DEFAULT_ARCH64_P
#define	ASM_DEFAULT_SPEC "-mppc%{!m32:64}"
#define	ASM_SPEC	 "%{m32:%(asm_spec32)}%{!m32:%(asm_spec64)} %(asm_spec_common)"
#define	LINK_OS_LINUX_SPEC "%{m32:%(link_os_linux_spec32)}%{!m32:%(link_os_linux_spec64)}"
#else
#define	ASM_DEFAULT_SPEC "-mppc%{m64:64}"
#define	ASM_SPEC	 "%{!m64:%(asm_spec32)}%{m64:%(asm_spec64)} %(asm_spec_common)"
#define	LINK_OS_LINUX_SPEC "%{!m64:%(link_os_linux_spec32)}%{m64:%(link_os_linux_spec64)}"
#endif
#endif

#define ASM_SPEC32 "-a32 %{n} %{T} %{Ym,*} %{Yd,*} \
%{mrelocatable} %{mrelocatable-lib} %{fpic:-K PIC} %{fPIC:-K PIC} \
%{memb} %{!memb: %{msdata: -memb} %{msdata=eabi: -memb}} \
%{!mlittle: %{!mlittle-endian: %{!mbig: %{!mbig-endian: \
    %{mcall-freebsd: -mbig} \
    %{mcall-i960-old: -mlittle} \
    %{mcall-linux: -mbig} \
    %{mcall-gnu: -mbig} \
    %{mcall-netbsd: -mbig} \
}}}}"

#define ASM_SPEC64 "-a64"

#define ASM_SPEC_COMMON "%(asm_cpu) \
%{.s: %{mregnames} %{mno-regnames}} %{.S: %{mregnames} %{mno-regnames}} \
%{v:-V} %{Qy:} %{!Qn:-Qy} %{Wa,*:%*} \
%{mlittle} %{mlittle-endian} %{mbig} %{mbig-endian}"

#undef	SUBSUBTARGET_EXTRA_SPECS
#define SUBSUBTARGET_EXTRA_SPECS \
  { "asm_spec_common",		ASM_SPEC_COMMON },			\
  { "asm_spec32",		ASM_SPEC32 },				\
  { "asm_spec64",		ASM_SPEC64 },				\
  { "link_os_linux_spec32",	LINK_OS_LINUX_SPEC32 },			\
  { "link_os_linux_spec64",	LINK_OS_LINUX_SPEC64 },

#undef	MULTILIB_DEFAULTS
#if DEFAULT_ARCH64_P
#define MULTILIB_DEFAULTS { "m64" }
#else
#define MULTILIB_DEFAULTS { "m32" }
#endif

#ifndef RS6000_BI_ARCH

/* 64-bit PowerPC Linux is always big-endian.  */
#undef	TARGET_LITTLE_ENDIAN
#define TARGET_LITTLE_ENDIAN	0

/* 64-bit PowerPC Linux always has a TOC.  */
#undef  TARGET_TOC
#define	TARGET_TOC		1

/* Some things from sysv4.h we don't do when 64 bit.  */
#undef	TARGET_RELOCATABLE
#define	TARGET_RELOCATABLE	0
#undef	TARGET_EABI
#define	TARGET_EABI		0
#undef	TARGET_PROTOTYPE
#define	TARGET_PROTOTYPE	0
#undef RELOCATABLE_NEEDS_FIXUP
#define RELOCATABLE_NEEDS_FIXUP 0

#endif

/* We use glibc _mcount for profiling.  */
#define NO_PROFILE_COUNTERS 1
#define PROFILE_HOOK(LABEL) \
  do { if (TARGET_64BIT) output_profile_hook (LABEL); } while (0)

/* PowerPC64 Linux word-aligns FP doubles when -malign-power is given.  */
#undef  ADJUST_FIELD_ALIGN
#define ADJUST_FIELD_ALIGN(FIELD, COMPUTED) \
  ((TARGET_ALTIVEC && TREE_CODE (TREE_TYPE (FIELD)) == VECTOR_TYPE)	\
   ? 128								\
   : (TARGET_64BIT							\
      && TARGET_ALIGN_NATURAL == 0					\
      && TYPE_MODE (TREE_CODE (TREE_TYPE (FIELD)) == ARRAY_TYPE		\
		    ? get_inner_array_type (FIELD)			\
		    : TREE_TYPE (FIELD)) == DFmode)			\
   ? MIN ((COMPUTED), 32)						\
   : (COMPUTED))

/* PowerPC64 Linux increases natural record alignment to doubleword if
   the first field is an FP double, only if in power alignment mode.  */
#undef  ROUND_TYPE_ALIGN
#define ROUND_TYPE_ALIGN(STRUCT, COMPUTED, SPECIFIED)			\
  ((TARGET_64BIT							\
    && (TREE_CODE (STRUCT) == RECORD_TYPE				\
	|| TREE_CODE (STRUCT) == UNION_TYPE				\
	|| TREE_CODE (STRUCT) == QUAL_UNION_TYPE)			\
    && TARGET_ALIGN_NATURAL == 0)					\
   ? rs6000_special_round_type_align (STRUCT, COMPUTED, SPECIFIED)	\
   : MAX ((COMPUTED), (SPECIFIED)))

/* Use the default for compiling target libs.  */
#ifdef IN_TARGET_LIBS
#undef TARGET_ALIGN_NATURAL
#define TARGET_ALIGN_NATURAL 1
#endif

/* Indicate that jump tables go in the text section.  */
#undef  JUMP_TABLES_IN_TEXT_SECTION
#define JUMP_TABLES_IN_TEXT_SECTION TARGET_64BIT

/* The linux ppc64 ABI isn't explicit on whether aggregates smaller
   than a doubleword should be padded upward or downward.  You could
   reasonably assume that they follow the normal rules for structure
   layout treating the parameter area as any other block of memory,
   then map the reg param area to registers.  i.e. pad upward.
   Setting both of the following defines results in this behavior.
   Setting just the first one will result in aggregates that fit in a
   doubleword being padded downward, and others being padded upward.
   Not a bad idea as this results in struct { int x; } being passed
   the same way as an int.  */
#define AGGREGATE_PADDING_FIXED TARGET_64BIT
#define AGGREGATES_PAD_UPWARD_ALWAYS 0

/* Specify padding for the last element of a block move between
   registers and memory.  FIRST is nonzero if this is the only
   element.  */
#define BLOCK_REG_PADDING(MODE, TYPE, FIRST) \
  (!(FIRST) ? upward : FUNCTION_ARG_PADDING (MODE, TYPE))

/* __throw will restore its own return address to be the same as the
   return address of the function that the throw is being made to.
   This is unfortunate, because we want to check the original
   return address to see if we need to restore the TOC.
   So we have to squirrel it away with this.  */
#define SETUP_FRAME_ADDRESSES() \
  do { if (TARGET_64BIT) rs6000_aix_emit_builtin_unwind_init (); } while (0)

/* Override svr4.h  */
#undef MD_EXEC_PREFIX
#undef MD_STARTFILE_PREFIX

/* Linux doesn't support saving and restoring 64-bit regs in a 32-bit
   process.  */
#define OS_MISSING_POWERPC64 !TARGET_64BIT

/* glibc has float and long double forms of math functions.  */
#undef  TARGET_C99_FUNCTIONS
#define TARGET_C99_FUNCTIONS (OPTION_GLIBC)

#undef  TARGET_OS_CPP_BUILTINS
#define TARGET_OS_CPP_BUILTINS()			\
  do							\
    {							\
      if (TARGET_64BIT)					\
	{						\
	  builtin_define ("__PPC__");			\
	  builtin_define ("__PPC64__");			\
	  builtin_define ("__powerpc__");		\
	  builtin_define ("__powerpc64__");		\
	  builtin_assert ("cpu=powerpc64");		\
	  builtin_assert ("machine=powerpc64");		\
	}						\
      else						\
	{						\
	  builtin_define_std ("PPC");			\
	  builtin_define_std ("powerpc");		\
	  builtin_assert ("cpu=powerpc");		\
	  builtin_assert ("machine=powerpc");		\
	  TARGET_OS_SYSV_CPP_BUILTINS ();		\
	}						\
    }							\
  while (0)

#undef  CPP_OS_DEFAULT_SPEC
#define CPP_OS_DEFAULT_SPEC "%(cpp_os_linux)"

/* The GNU C++ standard library currently requires _GNU_SOURCE being
   defined on glibc-based systems. This temporary hack accomplishes this,
   it should go away as soon as libstdc++-v3 has a real fix.  */
#undef  CPLUSPLUS_CPP_SPEC
#define CPLUSPLUS_CPP_SPEC "-D_GNU_SOURCE %(cpp)"

#undef  LINK_SHLIB_SPEC
#define LINK_SHLIB_SPEC "%{shared:-shared} %{!shared: %{static:-static}}"

#undef  LIB_DEFAULT_SPEC
#define LIB_DEFAULT_SPEC "%(lib_linux)"

#undef  STARTFILE_DEFAULT_SPEC
#define STARTFILE_DEFAULT_SPEC "%(startfile_linux)"

#undef	ENDFILE_DEFAULT_SPEC
#define ENDFILE_DEFAULT_SPEC "%(endfile_linux)"

#undef	LINK_START_DEFAULT_SPEC
#define LINK_START_DEFAULT_SPEC "%(link_start_linux)"

#undef	LINK_OS_DEFAULT_SPEC
#define LINK_OS_DEFAULT_SPEC "%(link_os_linux)"

#define GLIBC_DYNAMIC_LINKER32 "/lib/ld.so.1"
#define GLIBC_DYNAMIC_LINKER64 "/lib64/ld64.so.1"
#define UCLIBC_DYNAMIC_LINKER32 "/lib/ld-uClibc.so.0"
#define UCLIBC_DYNAMIC_LINKER64 "/lib/ld64-uClibc.so.0"
#if UCLIBC_DEFAULT
#define CHOOSE_DYNAMIC_LINKER(G, U) "%{mglibc:%{muclibc:%e-mglibc and -muclibc used together}" G ";:" U "}"
#else
#define CHOOSE_DYNAMIC_LINKER(G, U) "%{muclibc:%{mglibc:%e-mglibc and -muclibc used together}" U ";:" G "}"
#endif
#define LINUX_DYNAMIC_LINKER32 \
  CHOOSE_DYNAMIC_LINKER (GLIBC_DYNAMIC_LINKER32, UCLIBC_DYNAMIC_LINKER32)
#define LINUX_DYNAMIC_LINKER64 \
  CHOOSE_DYNAMIC_LINKER (GLIBC_DYNAMIC_LINKER64, UCLIBC_DYNAMIC_LINKER64)


#define LINK_OS_LINUX_SPEC32 "-m elf32ppclinux %{!shared: %{!static: \
  %{rdynamic:-export-dynamic} \
  %{!dynamic-linker:-dynamic-linker " LINUX_DYNAMIC_LINKER32 "}}}"

#define LINK_OS_LINUX_SPEC64 "-m elf64ppc %{!shared: %{!static: \
  %{rdynamic:-export-dynamic} \
  %{!dynamic-linker:-dynamic-linker " LINUX_DYNAMIC_LINKER64 "}}}"

#undef  TOC_SECTION_ASM_OP
#define TOC_SECTION_ASM_OP \
  (TARGET_64BIT						\
   ? "\t.section\t\".toc\",\"aw\""			\
   : "\t.section\t\".got\",\"aw\"")

#undef  MINIMAL_TOC_SECTION_ASM_OP
#define MINIMAL_TOC_SECTION_ASM_OP \
  (TARGET_64BIT						\
   ? "\t.section\t\".toc1\",\"aw\""			\
   : ((TARGET_RELOCATABLE || flag_pic)			\
      ? "\t.section\t\".got2\",\"aw\""			\
      : "\t.section\t\".got1\",\"aw\""))

#undef  TARGET_VERSION
#define TARGET_VERSION fprintf (stderr, " (PowerPC64 GNU/Linux)");

/* Must be at least as big as our pointer type.  */
#undef	SIZE_TYPE
#define	SIZE_TYPE (TARGET_64BIT ? "long unsigned int" : "unsigned int")

#undef	PTRDIFF_TYPE
#define	PTRDIFF_TYPE (TARGET_64BIT ? "long int" : "int")

#undef	WCHAR_TYPE
#define	WCHAR_TYPE (TARGET_64BIT ? "int" : "long int")
#undef  WCHAR_TYPE_SIZE
#define WCHAR_TYPE_SIZE 32

/* Override rs6000.h definition.  */
#undef  ASM_APP_ON
#define ASM_APP_ON "#APP\n"

/* Override rs6000.h definition.  */
#undef  ASM_APP_OFF
#define ASM_APP_OFF "#NO_APP\n"

/* PowerPC no-op instruction.  */
#undef  RS6000_CALL_GLUE
#define RS6000_CALL_GLUE (TARGET_64BIT ? "nop" : "cror 31,31,31")

#undef  RS6000_MCOUNT
#define RS6000_MCOUNT "_mcount"

#ifdef __powerpc64__
/* _init and _fini functions are built from bits spread across many
   object files, each potentially with a different TOC pointer.  For
   that reason, place a nop after the call so that the linker can
   restore the TOC pointer if a TOC adjusting call stub is needed.  */
#if DOT_SYMBOLS
#define CRT_CALL_STATIC_FUNCTION(SECTION_OP, FUNC)	\
  asm (SECTION_OP "\n"					\
"	bl ." #FUNC "\n"				\
"	nop\n"						\
"	.previous");
#else
#define CRT_CALL_STATIC_FUNCTION(SECTION_OP, FUNC)	\
  asm (SECTION_OP "\n"					\
"	bl " #FUNC "\n"					\
"	nop\n"						\
"	.previous");
#endif
#endif

/* FP save and restore routines.  */
#undef  SAVE_FP_PREFIX
#define SAVE_FP_PREFIX (TARGET_64BIT ? "._savef" : "_savefpr_")
#undef  SAVE_FP_SUFFIX
#define SAVE_FP_SUFFIX (TARGET_64BIT ? "" : "_l")
#undef  RESTORE_FP_PREFIX
#define RESTORE_FP_PREFIX (TARGET_64BIT ? "._restf" : "_restfpr_")
#undef  RESTORE_FP_SUFFIX
#define RESTORE_FP_SUFFIX (TARGET_64BIT ? "" : "_l")

/* Dwarf2 debugging.  */
#undef  PREFERRED_DEBUGGING_TYPE
#define PREFERRED_DEBUGGING_TYPE DWARF2_DEBUG

/* This is how to declare the size of a function.  */
#undef	ASM_DECLARE_FUNCTION_SIZE
#define	ASM_DECLARE_FUNCTION_SIZE(FILE, FNAME, DECL)			\
  do									\
    {									\
      if (!flag_inhibit_size_directive)					\
	{								\
	  fputs ("\t.size\t", (FILE));					\
	  if (TARGET_64BIT && DOT_SYMBOLS)				\
	    putc ('.', (FILE));						\
	  assemble_name ((FILE), (FNAME));				\
	  fputs (",.-", (FILE));					\
	  rs6000_output_function_entry (FILE, FNAME);			\
	  putc ('\n', (FILE));						\
	}								\
    }									\
  while (0)

/* Return nonzero if this entry is to be written into the constant
   pool in a special way.  We do so if this is a SYMBOL_REF, LABEL_REF
   or a CONST containing one of them.  If -mfp-in-toc (the default),
   we also do this for floating-point constants.  We actually can only
   do this if the FP formats of the target and host machines are the
   same, but we can't check that since not every file that uses
   GO_IF_LEGITIMATE_ADDRESS_P includes real.h.  We also do this when
   we can write the entry into the TOC and the entry is not larger
   than a TOC entry.  */

#undef  ASM_OUTPUT_SPECIAL_POOL_ENTRY_P
#define ASM_OUTPUT_SPECIAL_POOL_ENTRY_P(X, MODE)			\
  (TARGET_TOC								\
   && (GET_CODE (X) == SYMBOL_REF					\
       || (GET_CODE (X) == CONST && GET_CODE (XEXP (X, 0)) == PLUS	\
	   && GET_CODE (XEXP (XEXP (X, 0), 0)) == SYMBOL_REF)		\
       || GET_CODE (X) == LABEL_REF					\
       || (GET_CODE (X) == CONST_INT 					\
	   && GET_MODE_BITSIZE (MODE) <= GET_MODE_BITSIZE (Pmode))	\
       || (GET_CODE (X) == CONST_DOUBLE					\
	   && ((TARGET_64BIT						\
		&& (TARGET_POWERPC64					\
		    || TARGET_MINIMAL_TOC				\
		    || (SCALAR_FLOAT_MODE_P (GET_MODE (X))		\
			&& ! TARGET_NO_FP_IN_TOC)))			\
	       || (!TARGET_64BIT					\
		   && !TARGET_NO_FP_IN_TOC				\
		   && !TARGET_RELOCATABLE				\
		   && SCALAR_FLOAT_MODE_P (GET_MODE (X))		\
		   && BITS_PER_WORD == HOST_BITS_PER_INT)))))

<<<<<<< HEAD
/* This ABI cannot use DBX_LINES_FUNCTION_RELATIVE, nor can it use
   dbxout_stab_value_internal_label_diff, because we must
   use the function code label, not the function descriptor label.  */
#define	DBX_OUTPUT_SOURCE_LINE(FILE, LINE, COUNTER)			\
do									\
  {									\
    char temp[256];							\
    const char *s;							\
    ASM_GENERATE_INTERNAL_LABEL (temp, "LM", COUNTER);			\
    dbxout_begin_stabn_sline (LINE);					\
    assemble_name (FILE, temp);						\
    putc ('-', FILE);							\
    s = XSTR (XEXP (DECL_RTL (current_function_decl), 0), 0);		\
    rs6000_output_function_entry (FILE, s);				\
    putc ('\n', FILE);							\
    targetm.asm_out.internal_label (FILE, "LM", COUNTER);		\
    COUNTER += 1;							\
  }									\
while (0)

/* Similarly, we want the function code label here.  Cannot use
   dbxout_stab_value_label_diff, as we have to use
   rs6000_output_function_entry.  FIXME.  */
#define DBX_OUTPUT_BRAC(FILE, NAME, BRAC)				\
  do									\
    {									\
      const char *s;							\
      dbxout_begin_stabn (BRAC);					\
      s = XSTR (XEXP (DECL_RTL (current_function_decl), 0), 0);		\
      /* dbxout_block passes this macro the function name as NAME,	\
	 assuming that it is the function code start label.  In our	\
	 case, the function name is the OPD entry.  dbxout_block is	\
	 broken, hack around it here.  */				\
      if (NAME == s)							\
	putc ('0', FILE);						\
      else								\
	{								\
	  assemble_name (FILE, NAME);					\
	  putc ('-', FILE);						\
	  rs6000_output_function_entry (FILE, s);			\
	}								\
      putc ('\n', FILE);						\
    }									\
  while (0)

#define DBX_OUTPUT_LBRAC(FILE, NAME) DBX_OUTPUT_BRAC (FILE, NAME, N_LBRAC)
#define DBX_OUTPUT_RBRAC(FILE, NAME) DBX_OUTPUT_BRAC (FILE, NAME, N_RBRAC)

/* Another case where we want the dot name.  */
#define	DBX_OUTPUT_NFUN(FILE, LSCOPE, DECL)				\
  do									\
    {									\
      const char *s;							\
      dbxout_begin_empty_stabs (N_FUN);					\
      assemble_name (FILE, LSCOPE);					\
      putc ('-', FILE);							\
      s = XSTR (XEXP (DECL_RTL (current_function_decl), 0), 0);		\
      rs6000_output_function_entry (FILE, s);				\
      putc ('\n', FILE);						\
    }									\
  while (0)

=======
>>>>>>> c355071f
/* Select a format to encode pointers in exception handling data.  CODE
   is 0 for data, 1 for code labels, 2 for function pointers.  GLOBAL is
   true if the symbol may be affected by dynamic relocations.  */
#undef	ASM_PREFERRED_EH_DATA_FORMAT
#define	ASM_PREFERRED_EH_DATA_FORMAT(CODE, GLOBAL) \
  ((TARGET_64BIT || flag_pic || TARGET_RELOCATABLE)			\
   ? (((GLOBAL) ? DW_EH_PE_indirect : 0) | DW_EH_PE_pcrel		\
      | (TARGET_64BIT ? DW_EH_PE_udata8 : DW_EH_PE_sdata4))		\
   : DW_EH_PE_absptr)

/* For backward compatibility, we must continue to use the AIX
   structure return convention.  */
#undef DRAFT_V4_STRUCT_RET
#define DRAFT_V4_STRUCT_RET (!TARGET_64BIT)

#define TARGET_ASM_FILE_END rs6000_elf_end_indicate_exec_stack

#define TARGET_POSIX_IO

#define LINK_GCC_C_SEQUENCE_SPEC \
  "%{static:--start-group} %G %L %{static:--end-group}%{!static:%G}"

/* Use --as-needed -lgcc_s for eh support.  */
#ifdef HAVE_LD_AS_NEEDED
#define USE_LD_AS_NEEDED 1
#endif

#define MD_UNWIND_SUPPORT "config/rs6000/linux-unwind.h"

#ifdef TARGET_LIBC_PROVIDES_SSP
/* ppc32 glibc provides __stack_chk_guard in -0x7008(2),
   ppc64 glibc provides it at -0x7010(13).  */
#define TARGET_THREAD_SSP_OFFSET	(TARGET_64BIT ? -0x7010 : -0x7008)
<<<<<<< HEAD
=======
#endif

#define POWERPC_LINUX

/* ppc{32,64} linux has 128-bit long double support in glibc 2.4 and later.  */
#ifdef TARGET_DEFAULT_LONG_DOUBLE_128
#define RS6000_DEFAULT_LONG_DOUBLE_SIZE 128
>>>>>>> c355071f
#endif<|MERGE_RESOLUTION|>--- conflicted
+++ resolved
@@ -1,10 +1,6 @@
 /* Definitions of target machine for GNU compiler,
    for 64 bit PowerPC linux.
-<<<<<<< HEAD
-   Copyright (C) 2000, 2001, 2002, 2003, 2004, 2005
-=======
    Copyright (C) 2000, 2001, 2002, 2003, 2004, 2005, 2006
->>>>>>> c355071f
    Free Software Foundation, Inc.
 
    This file is part of GCC.
@@ -490,71 +486,6 @@
 		   && SCALAR_FLOAT_MODE_P (GET_MODE (X))		\
 		   && BITS_PER_WORD == HOST_BITS_PER_INT)))))
 
-<<<<<<< HEAD
-/* This ABI cannot use DBX_LINES_FUNCTION_RELATIVE, nor can it use
-   dbxout_stab_value_internal_label_diff, because we must
-   use the function code label, not the function descriptor label.  */
-#define	DBX_OUTPUT_SOURCE_LINE(FILE, LINE, COUNTER)			\
-do									\
-  {									\
-    char temp[256];							\
-    const char *s;							\
-    ASM_GENERATE_INTERNAL_LABEL (temp, "LM", COUNTER);			\
-    dbxout_begin_stabn_sline (LINE);					\
-    assemble_name (FILE, temp);						\
-    putc ('-', FILE);							\
-    s = XSTR (XEXP (DECL_RTL (current_function_decl), 0), 0);		\
-    rs6000_output_function_entry (FILE, s);				\
-    putc ('\n', FILE);							\
-    targetm.asm_out.internal_label (FILE, "LM", COUNTER);		\
-    COUNTER += 1;							\
-  }									\
-while (0)
-
-/* Similarly, we want the function code label here.  Cannot use
-   dbxout_stab_value_label_diff, as we have to use
-   rs6000_output_function_entry.  FIXME.  */
-#define DBX_OUTPUT_BRAC(FILE, NAME, BRAC)				\
-  do									\
-    {									\
-      const char *s;							\
-      dbxout_begin_stabn (BRAC);					\
-      s = XSTR (XEXP (DECL_RTL (current_function_decl), 0), 0);		\
-      /* dbxout_block passes this macro the function name as NAME,	\
-	 assuming that it is the function code start label.  In our	\
-	 case, the function name is the OPD entry.  dbxout_block is	\
-	 broken, hack around it here.  */				\
-      if (NAME == s)							\
-	putc ('0', FILE);						\
-      else								\
-	{								\
-	  assemble_name (FILE, NAME);					\
-	  putc ('-', FILE);						\
-	  rs6000_output_function_entry (FILE, s);			\
-	}								\
-      putc ('\n', FILE);						\
-    }									\
-  while (0)
-
-#define DBX_OUTPUT_LBRAC(FILE, NAME) DBX_OUTPUT_BRAC (FILE, NAME, N_LBRAC)
-#define DBX_OUTPUT_RBRAC(FILE, NAME) DBX_OUTPUT_BRAC (FILE, NAME, N_RBRAC)
-
-/* Another case where we want the dot name.  */
-#define	DBX_OUTPUT_NFUN(FILE, LSCOPE, DECL)				\
-  do									\
-    {									\
-      const char *s;							\
-      dbxout_begin_empty_stabs (N_FUN);					\
-      assemble_name (FILE, LSCOPE);					\
-      putc ('-', FILE);							\
-      s = XSTR (XEXP (DECL_RTL (current_function_decl), 0), 0);		\
-      rs6000_output_function_entry (FILE, s);				\
-      putc ('\n', FILE);						\
-    }									\
-  while (0)
-
-=======
->>>>>>> c355071f
 /* Select a format to encode pointers in exception handling data.  CODE
    is 0 for data, 1 for code labels, 2 for function pointers.  GLOBAL is
    true if the symbol may be affected by dynamic relocations.  */
@@ -588,8 +519,6 @@
 /* ppc32 glibc provides __stack_chk_guard in -0x7008(2),
    ppc64 glibc provides it at -0x7010(13).  */
 #define TARGET_THREAD_SSP_OFFSET	(TARGET_64BIT ? -0x7010 : -0x7008)
-<<<<<<< HEAD
-=======
 #endif
 
 #define POWERPC_LINUX
@@ -597,5 +526,4 @@
 /* ppc{32,64} linux has 128-bit long double support in glibc 2.4 and later.  */
 #ifdef TARGET_DEFAULT_LONG_DOUBLE_128
 #define RS6000_DEFAULT_LONG_DOUBLE_SIZE 128
->>>>>>> c355071f
 #endif