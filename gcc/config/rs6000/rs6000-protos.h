/* Definitions of target machine for GNU compiler, for IBM RS/6000.
   Copyright (C) 2000, 2001, 2002, 2003, 2004, 2005
   Free Software Foundation, Inc.
   Contributed by Richard Kenner (kenner@vlsi1.ultra.nyu.edu)

   This file is part of GCC.

   GCC is free software; you can redistribute it and/or modify it
   under the terms of the GNU General Public License as published
   by the Free Software Foundation; either version 2, or (at your
   option) any later version.

   GCC is distributed in the hope that it will be useful, but WITHOUT
   ANY WARRANTY; without even the implied warranty of MERCHANTABILITY
   or FITNESS FOR A PARTICULAR PURPOSE.  See the GNU General Public
   License for more details.

   You should have received a copy of the GNU General Public License
   along with GCC; see the file COPYING.  If not, write to the
   Free Software Foundation, 51 Franklin Street, Fifth Floor, Boston,
   MA 02110-1301, USA.  */

#ifndef GCC_RS6000_PROTOS_H
#define GCC_RS6000_PROTOS_H

/* Declare functions in rs6000.c */

#ifdef RTX_CODE

#ifdef TREE_CODE
extern void init_cumulative_args (CUMULATIVE_ARGS *, tree, rtx, int, int, int);
extern void rs6000_va_start (tree, rtx);
#endif /* TREE_CODE */

<<<<<<< HEAD
extern int easy_vector_same (rtx, enum machine_mode);
extern int easy_vector_splat_const (int, enum machine_mode);
extern int mask64_1or2_operand (rtx, enum machine_mode, bool);
=======
extern bool easy_altivec_constant (rtx, enum machine_mode);
>>>>>>> 8c044a9c
extern bool macho_lo_sum_memory_operand (rtx, enum machine_mode);
extern int num_insns_constant (rtx, enum machine_mode);
extern int num_insns_constant_wide (HOST_WIDE_INT);
extern int small_data_operand (rtx, enum machine_mode);
extern bool toc_relative_expr_p (rtx);
extern bool invalid_e500_subreg (rtx, enum machine_mode);
extern void validate_condition_mode (enum rtx_code, enum machine_mode);
extern bool legitimate_constant_pool_address_p (rtx);
extern bool legitimate_indirect_address_p (rtx, int);
extern bool rs6000_legitimate_offset_address_p (enum machine_mode, rtx, int);
<<<<<<< HEAD

extern struct rtx_def *rs6000_got_register (rtx);
extern struct rtx_def *find_addr_reg (rtx);
extern int word_offset_memref_operand (rtx, enum machine_mode);
extern rtx gen_easy_vector_constant_add_self (rtx);
extern const char *output_vec_const_move (rtx *);
=======
extern bool rs6000_legitimate_small_data_p (enum machine_mode, rtx);

extern rtx rs6000_got_register (rtx);
extern rtx find_addr_reg (rtx);
extern rtx gen_easy_altivec_constant (rtx);
extern const char *output_vec_const_move (rtx *);
extern void rs6000_expand_vector_init (rtx, rtx);
extern void rs6000_expand_vector_set (rtx, rtx, int);
extern void rs6000_expand_vector_extract (rtx, rtx, int);
>>>>>>> 8c044a9c
extern void build_mask64_2_operands (rtx, rtx *);
extern int expand_block_clear (rtx[]);
extern int expand_block_move (rtx[]);
extern const char * rs6000_output_load_multiple (rtx[]);
extern int includes_lshift_p (rtx, rtx);
extern int includes_rshift_p (rtx, rtx);
extern int includes_rldic_lshift_p (rtx, rtx);
extern int includes_rldicr_lshift_p (rtx, rtx);
extern int insvdi_rshift_rlwimi_p (rtx, rtx, rtx);
extern int registers_ok_for_quad_peep (rtx, rtx);
extern int mems_ok_for_quad_peep (rtx, rtx);
extern bool gpr_or_gpr_p (rtx, rtx);
extern enum reg_class secondary_reload_class (enum reg_class,
					      enum machine_mode, rtx);
extern int ccr_bit (rtx, int);
extern int extract_MB (rtx);
extern int extract_ME (rtx);
extern void rs6000_output_function_entry (FILE *, const char *);
extern void print_operand (FILE *, rtx, int);
extern void print_operand_address (FILE *, rtx);
extern enum rtx_code rs6000_reverse_condition (enum machine_mode,
					       enum rtx_code);
extern void rs6000_emit_sCOND (enum rtx_code, rtx);
extern void rs6000_emit_cbranch (enum rtx_code, rtx);
extern char * output_cbranch (rtx, const char *, int, rtx);
extern char * output_e500_flip_gt_bit (rtx, rtx);
extern rtx rs6000_emit_set_const (rtx, enum machine_mode, rtx, int);
extern int rs6000_emit_cmove (rtx, rtx, rtx, rtx);
extern int rs6000_emit_vector_cond_expr (rtx, rtx, rtx, rtx, rtx, rtx);
extern void rs6000_emit_minmax (rtx, enum rtx_code, rtx, rtx);
extern void rs6000_emit_sync (enum rtx_code, enum machine_mode,
			      rtx, rtx, rtx, rtx, bool);
extern void rs6000_split_atomic_op (enum rtx_code, rtx, rtx, rtx, rtx, rtx);
extern void rs6000_split_compare_and_swap (rtx, rtx, rtx, rtx, rtx);
extern void rs6000_split_lock_test_and_set (rtx, rtx, rtx, rtx);
extern void rs6000_emit_swdivsf (rtx, rtx, rtx);
extern void rs6000_emit_swdivdf (rtx, rtx, rtx);
extern void output_toc (FILE *, rtx, int, enum machine_mode);
extern void rs6000_initialize_trampoline (rtx, rtx, rtx);
extern rtx rs6000_longcall_ref (rtx);
extern void rs6000_fatal_bad_address (rtx);
<<<<<<< HEAD
extern struct rtx_def *create_TOC_reference (rtx);
=======
extern rtx create_TOC_reference (rtx);
>>>>>>> 8c044a9c
extern void rs6000_split_multireg_move (rtx, rtx);
extern void rs6000_emit_move (rtx, rtx, enum machine_mode);
extern rtx rs6000_legitimize_address (rtx, rtx, enum machine_mode);
extern rtx rs6000_legitimize_reload_address (rtx, enum machine_mode,
					     int, int, int, int *);
extern int rs6000_legitimate_address (enum machine_mode, rtx, int);
extern bool rs6000_mode_dependent_address (rtx);
extern rtx rs6000_return_addr (int, rtx);
extern void rs6000_output_symbol_ref (FILE*, rtx);
extern HOST_WIDE_INT rs6000_initial_elimination_offset (int, int);

extern rtx rs6000_machopic_legitimize_pic_address (rtx orig,
						   enum machine_mode mode,
						   rtx reg);

#endif /* RTX_CODE */

#ifdef TREE_CODE
extern unsigned int rs6000_special_round_type_align (tree, int, int);
extern void function_arg_advance (CUMULATIVE_ARGS *, enum machine_mode,
				  tree, int, int);
extern int function_arg_boundary (enum machine_mode, tree);
<<<<<<< HEAD
extern struct rtx_def *function_arg (CUMULATIVE_ARGS *,
				     enum machine_mode, tree, int);
=======
extern rtx function_arg (CUMULATIVE_ARGS *, enum machine_mode, tree, int);
extern tree altivec_resolve_overloaded_builtin (tree, tree);
>>>>>>> 8c044a9c
extern rtx rs6000_function_value (tree, tree);
extern rtx rs6000_libcall_value (enum machine_mode);
extern rtx rs6000_va_arg (tree, tree);
extern int function_ok_for_sibcall (tree);
extern void rs6000_elf_declare_function_name (FILE *, const char *, tree);
#ifdef ARGS_SIZE_RTX
/* expr.h defines ARGS_SIZE_RTX and `enum direction' */
extern enum direction function_arg_padding (enum machine_mode, tree);
#endif /* ARGS_SIZE_RTX */

#endif /* TREE_CODE */

extern void optimization_options (int, int);
extern void rs6000_override_options (const char *);
extern int direct_return (void);
extern int first_reg_to_save (void);
extern int first_fp_reg_to_save (void);
extern void output_ascii (FILE *, const char *, int);
extern void rs6000_gen_section_name (char **, const char *, const char *);
extern void output_function_profiler (FILE *, int);
extern void output_profile_hook  (int);
extern int rs6000_trampoline_size (void);
extern void toc_section (void);
extern void sdata_section (void);
extern void sdata2_section (void);
extern void sbss_section (void);
extern void private_data_section (void);
extern void read_only_data_section (void);
extern void read_only_private_data_section (void);
extern int get_TOC_alias_set (void);
extern void rs6000_emit_prologue (void);
extern void rs6000_emit_load_toc_table (int);
extern void rs6000_aix_emit_builtin_unwind_init (void);
extern unsigned int rs6000_dbx_register_number (unsigned int);
extern void rs6000_emit_epilogue (int);
extern void rs6000_emit_eh_reg_restore (rtx, rtx);
extern const char * output_isel (rtx *);
extern int rs6000_register_move_cost (enum machine_mode,
				      enum reg_class, enum reg_class);
extern int rs6000_memory_move_cost (enum machine_mode, enum reg_class, int);
extern bool rs6000_tls_referenced_p (rtx);
<<<<<<< HEAD
extern void rs6000_output_dwarf_dtprel (FILE*, int, rtx);
=======
>>>>>>> 8c044a9c
extern int rs6000_hard_regno_nregs (int, enum machine_mode);
extern void rs6000_conditional_register_usage (void);

/* Declare functions in rs6000-c.c */

extern void rs6000_pragma_longcall (struct cpp_reader *);
extern void rs6000_cpu_cpp_builtins (struct cpp_reader *);

#if TARGET_MACHO
char *output_call (rtx, rtx *, int, int);
#endif

extern bool rs6000_hard_regno_mode_ok_p[][FIRST_PSEUDO_REGISTER];
#endif  /* rs6000-protos.h */<|MERGE_RESOLUTION|>--- conflicted
+++ resolved
@@ -32,13 +32,7 @@
 extern void rs6000_va_start (tree, rtx);
 #endif /* TREE_CODE */
 
-<<<<<<< HEAD
-extern int easy_vector_same (rtx, enum machine_mode);
-extern int easy_vector_splat_const (int, enum machine_mode);
-extern int mask64_1or2_operand (rtx, enum machine_mode, bool);
-=======
 extern bool easy_altivec_constant (rtx, enum machine_mode);
->>>>>>> 8c044a9c
 extern bool macho_lo_sum_memory_operand (rtx, enum machine_mode);
 extern int num_insns_constant (rtx, enum machine_mode);
 extern int num_insns_constant_wide (HOST_WIDE_INT);
@@ -49,14 +43,6 @@
 extern bool legitimate_constant_pool_address_p (rtx);
 extern bool legitimate_indirect_address_p (rtx, int);
 extern bool rs6000_legitimate_offset_address_p (enum machine_mode, rtx, int);
-<<<<<<< HEAD
-
-extern struct rtx_def *rs6000_got_register (rtx);
-extern struct rtx_def *find_addr_reg (rtx);
-extern int word_offset_memref_operand (rtx, enum machine_mode);
-extern rtx gen_easy_vector_constant_add_self (rtx);
-extern const char *output_vec_const_move (rtx *);
-=======
 extern bool rs6000_legitimate_small_data_p (enum machine_mode, rtx);
 
 extern rtx rs6000_got_register (rtx);
@@ -66,7 +52,6 @@
 extern void rs6000_expand_vector_init (rtx, rtx);
 extern void rs6000_expand_vector_set (rtx, rtx, int);
 extern void rs6000_expand_vector_extract (rtx, rtx, int);
->>>>>>> 8c044a9c
 extern void build_mask64_2_operands (rtx, rtx *);
 extern int expand_block_clear (rtx[]);
 extern int expand_block_move (rtx[]);
@@ -108,11 +93,7 @@
 extern void rs6000_initialize_trampoline (rtx, rtx, rtx);
 extern rtx rs6000_longcall_ref (rtx);
 extern void rs6000_fatal_bad_address (rtx);
-<<<<<<< HEAD
-extern struct rtx_def *create_TOC_reference (rtx);
-=======
 extern rtx create_TOC_reference (rtx);
->>>>>>> 8c044a9c
 extern void rs6000_split_multireg_move (rtx, rtx);
 extern void rs6000_emit_move (rtx, rtx, enum machine_mode);
 extern rtx rs6000_legitimize_address (rtx, rtx, enum machine_mode);
@@ -135,13 +116,8 @@
 extern void function_arg_advance (CUMULATIVE_ARGS *, enum machine_mode,
 				  tree, int, int);
 extern int function_arg_boundary (enum machine_mode, tree);
-<<<<<<< HEAD
-extern struct rtx_def *function_arg (CUMULATIVE_ARGS *,
-				     enum machine_mode, tree, int);
-=======
 extern rtx function_arg (CUMULATIVE_ARGS *, enum machine_mode, tree, int);
 extern tree altivec_resolve_overloaded_builtin (tree, tree);
->>>>>>> 8c044a9c
 extern rtx rs6000_function_value (tree, tree);
 extern rtx rs6000_libcall_value (enum machine_mode);
 extern rtx rs6000_va_arg (tree, tree);
@@ -183,10 +159,6 @@
 				      enum reg_class, enum reg_class);
 extern int rs6000_memory_move_cost (enum machine_mode, enum reg_class, int);
 extern bool rs6000_tls_referenced_p (rtx);
-<<<<<<< HEAD
-extern void rs6000_output_dwarf_dtprel (FILE*, int, rtx);
-=======
->>>>>>> 8c044a9c
 extern int rs6000_hard_regno_nregs (int, enum machine_mode);
 extern void rs6000_conditional_register_usage (void);
 
