--- conflicted
+++ resolved
@@ -114,11 +114,8 @@
 #ifdef TREE_CODE
 extern unsigned int rs6000_special_round_type_align (tree, unsigned int,
 						     unsigned int);
-<<<<<<< HEAD
-=======
 extern unsigned int darwin_rs6000_special_round_type_align (tree, unsigned int,
 							    unsigned int);
->>>>>>> f8383f28
 extern void function_arg_advance (CUMULATIVE_ARGS *, enum machine_mode,
 				  tree, int, int);
 extern int function_arg_boundary (enum machine_mode, tree);
