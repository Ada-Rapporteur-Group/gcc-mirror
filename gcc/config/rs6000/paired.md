--- conflicted
+++ resolved
@@ -1,9 +1,5 @@
 ;; PowerPC paired single and double hummer description
-<<<<<<< HEAD
-;; Copyright (C) 2007, 2009
-=======
 ;; Copyright (C) 2007, 2009, 2010
->>>>>>> 03d20231
 ;; Free Software Foundation, Inc.
 ;; Contributed by David Edelsohn <edelsohn@gnu.org> and Revital Eres
 ;; <eres@il.ibm.com>
