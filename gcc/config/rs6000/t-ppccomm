--- conflicted
+++ resolved
@@ -1,10 +1,6 @@
 # Common support for PowerPC ELF targets (both EABI and SVR4).
 
-<<<<<<< HEAD
-LIB2FUNCS_EXTRA = tramp.S $(srcdir)/config/rs6000/darwin-ldouble.c
-=======
 LIB2FUNCS_EXTRA += tramp.S $(srcdir)/config/rs6000/darwin-ldouble.c
->>>>>>> f8383f28
 
 # This one can't end up in shared libgcc
 LIB2FUNCS_STATIC_EXTRA = eabi.S
