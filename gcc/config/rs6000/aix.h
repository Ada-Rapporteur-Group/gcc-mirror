--- conflicted
+++ resolved
@@ -192,22 +192,6 @@
 
 #define JUMP_TABLES_IN_TEXT_SECTION 1
 
-<<<<<<< HEAD
-/* Enable AIX XL compiler calling convention breakage compatibility.  */
-#undef TARGET_XL_COMPAT
-#define MASK_XL_COMPAT		0x40000000
-#define	TARGET_XL_COMPAT	(target_flags & MASK_XL_COMPAT)
-#undef  SUBTARGET_SWITCHES
-#define SUBTARGET_SWITCHES		\
-  {"xl-compat", 	MASK_XL_COMPAT,					\
-   N_("Conform more closely to IBM XLC semantics") },		\
-  {"no-xl-compat",	- MASK_XL_COMPAT,					\
-   N_("Default GCC semantics that differ from IBM XLC") },	\
-  SUBSUBTARGET_SWITCHES
-#define SUBSUBTARGET_SWITCHES 
-
-=======
->>>>>>> 8c044a9c
 /* Define any extra SPECS that the compiler needs to generate.  */
 #undef  SUBTARGET_EXTRA_SPECS
 #define SUBTARGET_EXTRA_SPECS						\
