--- conflicted
+++ resolved
@@ -310,11 +310,7 @@
   fprintf (out, "\n};\n\n");
 
   fprintf (out,
-<<<<<<< HEAD
-	   "static const struct nvptx_tdata {\n"
-=======
 	   "static const struct nvptx_data {\n"
->>>>>>> 2701442d
 	   "  uintptr_t omp_requires_mask;\n"
 	   "  const struct ptx_obj *ptx_objs;\n"
 	   "  unsigned ptx_num;\n"
@@ -322,11 +318,7 @@
 	   "  unsigned var_num;\n"
 	   "  const struct nvptx_fn *fn_names;\n"
 	   "  unsigned fn_num;\n"
-<<<<<<< HEAD
-	   "} target_data = {\n"
-=======
 	   "} nvptx_data = {\n"
->>>>>>> 2701442d
 	   "  %d, ptx_objs, sizeof (ptx_objs) / sizeof (ptx_objs[0]),\n"
 	   "  var_mappings,"
 	   "  sizeof (var_mappings) / sizeof (var_mappings[0]),\n"
