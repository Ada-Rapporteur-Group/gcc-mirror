--- conflicted
+++ resolved
@@ -57,24 +57,6 @@
 #include "omp-low.h"
 #include "gomp-constants.h"
 #include "dumpfile.h"
-<<<<<<< HEAD
-#include "cfghooks.h"
-#include "cfgloop.h"
-#include "dumpfile.h"
-#include "dominance.h"
-#include "cfg.h"
-#include "tree-cfg.h"
-#include "fold-const.h"
-#include "stringpool.h"
-#include "internal-fn.h"
-#include "gimple-iterator.h"
-#include "gimple-ssa.h"
-#include "gimplify.h"
-#include "tree-phinodes.h"
-#include "ssa-iterators.h"
-#include "tree-ssanames.h"
-#include "tree-into-ssa.h"
-=======
 #include "internal-fn.h"
 #include "gimple-iterator.h"
 #include "stringpool.h"
@@ -84,7 +66,14 @@
 #include "tree-phinodes.h"
 #include "cfgloop.h"
 #include "fold-const.h"
->>>>>>> 78a78aac
+#include "cfghooks.h"
+#include "dumpfile.h"
+#include "dominance.h"
+#include "cfg.h"
+#include "tree-cfg.h"
+#include "gimple-ssa.h"
+#include "ssa-iterators.h"
+#include "tree-into-ssa.h"
 
 /* This file should be included last.  */
 #include "target-def.h"
@@ -126,14 +115,8 @@
 #define worker_bcast_name "__worker_bcast"
 static GTY(()) rtx worker_bcast_sym;
 
-<<<<<<< HEAD
-/* Size of buffer needed for worker reductions.  This has to be
-   distinct from the worker broadcast array, as both may be live
-   concurrently.  */
-=======
 /* Buffer needed for worker reductions.  This has to be distinct from
    the worker broadcast array, as both may be live concurrently.  */
->>>>>>> 78a78aac
 static unsigned worker_red_size;
 static unsigned worker_red_align;
 #define worker_red_name "__worker_red"
@@ -4004,22 +3987,15 @@
     {
       /* Define the reduction buffer.  */
 
-<<<<<<< HEAD
-      worker_red_size = (worker_red_size + worker_red_align - 1)
-	& ~(worker_red_align - 1);
-=======
       worker_red_size = ((worker_red_size + worker_red_align - 1)
 			 & ~(worker_red_align - 1));
->>>>>>> 78a78aac
       
       fprintf (asm_out_file, "// BEGIN VAR DEF: %s\n", worker_red_name);
       fprintf (asm_out_file, ".shared .align %d .u8 %s[%d];\n",
 	       worker_red_align,
 	       worker_red_name, worker_red_size);
     }
-<<<<<<< HEAD
-}
-+}
 
 /* Expander for the shuffle builtins.  */
 
@@ -4079,6 +4055,10 @@
 
   return target;
 }
+
+/* Expand the CMP_SWAP PTX builtins.  We have our own versions that do
+   not require taking the address of any object, other than the memory
+   cell being operated on.  */
 
 static rtx
 nvptx_expand_cmp_swap (tree exp, rtx target,
@@ -4130,188 +4110,6 @@
 /* Return the NVPTX builtin for CODE.  */
 
 static tree
-nvptx_builtin_decl (unsigned code, bool initialize_p ATTRIBUTE_UNUSED)
-{
-  if (code >= NVPTX_BUILTIN_MAX)
-    return error_mark_node;
-
-  return nvptx_builtin_decls[code];
-}
-
-/* Set up all builtin functions for this target.  */
-
-static void
-nvptx_init_builtins (void)
-{
-#define DEF(ID, NAME, T)						\
-  (nvptx_builtin_decls[NVPTX_BUILTIN_ ## ID] =				\
-   add_builtin_function ("__builtin_nvptx_" NAME,			\
-			 build_function_type_list T,			\
-			 NVPTX_BUILTIN_ ## ID, BUILT_IN_MD, NULL, NULL))
-#define ST sizetype
-#define UINT unsigned_type_node
-#define LLUINT long_long_unsigned_type_node
-#define PTRVOID ptr_type_node
-
-  DEF (SHUFFLE, "shuffle", (UINT, UINT, UINT, UINT, NULL_TREE));
-  DEF (SHUFFLELL, "shufflell", (LLUINT, LLUINT, UINT, UINT, NULL_TREE));
-  DEF (WORKER_ADDR, "worker_addr",
-       (PTRVOID, ST, UINT, UINT, NULL_TREE));
-  DEF (CMP_SWAP, "cmp_swap", (UINT, PTRVOID, UINT, UINT, NULL_TREE));
-  DEF (CMP_SWAPLL, "cmp_swapll", (LLUINT, PTRVOID, LLUINT, LLUINT, NULL_TREE));
-
-#undef DEF
-#undef ST
-#undef UINT
-#undef LLUINT
-#undef PTRVOID
-}
-
-/* Expand an expression EXP that calls a built-in function,
-   with result going to TARGET if that's convenient
-   (and in mode MODE if that's convenient).
-   SUBTARGET may be used as the target for computing one of EXP's operands.
-   IGNORE is nonzero if the value is to be ignored.  */
-
-static rtx
-nvptx_expand_builtin (tree exp, rtx target, rtx subtarget ATTRIBUTE_UNUSED,
-		      machine_mode mode, int ignore)
-{
-  tree fndecl = TREE_OPERAND (CALL_EXPR_FN (exp), 0);
-  switch (DECL_FUNCTION_CODE (fndecl))
-    {
-    case NVPTX_BUILTIN_SHUFFLE:
-    case NVPTX_BUILTIN_SHUFFLELL:
-      return nvptx_expand_shuffle (exp, target, mode, ignore);
-
-    case NVPTX_BUILTIN_WORKER_ADDR:
-      return nvptx_expand_worker_addr (exp, target, mode, ignore);
-
-    case NVPTX_BUILTIN_CMP_SWAP:
-    case NVPTX_BUILTIN_CMP_SWAPLL:
-      return nvptx_expand_cmp_swap (exp, target, mode, ignore);
-
-    default: gcc_unreachable ();
-    }
-}
--
-=======
-}
-
-/* Expander for the shuffle builtins.  */
-
-static rtx
-nvptx_expand_shuffle (tree exp, rtx target, machine_mode mode, int ignore)
-{
-  if (ignore)
-    return target;
-  
-  rtx src = expand_expr (CALL_EXPR_ARG (exp, 0),
-			 NULL_RTX, mode, EXPAND_NORMAL);
-  if (!REG_P (src))
-    src = copy_to_mode_reg (mode, src);
-
-  rtx idx = expand_expr (CALL_EXPR_ARG (exp, 1),
-			 NULL_RTX, SImode, EXPAND_NORMAL);
-  rtx op = expand_expr (CALL_EXPR_ARG  (exp, 2),
-			NULL_RTX, SImode, EXPAND_NORMAL);
-  
-  if (!REG_P (idx) && GET_CODE (idx) != CONST_INT)
-    idx = copy_to_mode_reg (SImode, idx);
-
-  rtx pat = nvptx_gen_shuffle (target, src, idx, INTVAL (op));
-  if (pat)
-    emit_insn (pat);
-
-  return target;
-}
-
-/* Worker reduction address expander.  */
-
-static rtx
-nvptx_expand_worker_addr (tree exp, rtx target,
-			  machine_mode ARG_UNUSED (mode), int ignore)
-{
-  if (ignore)
-    return target;
-
-  unsigned align = TREE_INT_CST_LOW (CALL_EXPR_ARG (exp, 2));
-  if (align > worker_red_align)
-    worker_red_align = align;
-
-  unsigned offset = TREE_INT_CST_LOW (CALL_EXPR_ARG (exp, 0));
-  unsigned size = TREE_INT_CST_LOW (CALL_EXPR_ARG (exp, 1));
-  if (size + offset > worker_red_size)
-    worker_red_size = size + offset;
-
-  emit_insn (gen_rtx_SET (target, worker_red_sym));
-
-  if (offset)
-    emit_insn (gen_rtx_SET (target,
-			    gen_rtx_PLUS (Pmode, target, GEN_INT (offset))));
-
-  emit_insn (gen_rtx_SET (target,
-			  gen_rtx_UNSPEC (Pmode, gen_rtvec (1, target),
-					  UNSPEC_FROM_SHARED)));
-
-  return target;
-}
-
-/* Expand the CMP_SWAP PTX builtins.  We have our own versions that do
-   not require taking the address of any object, other than the memory
-   cell being operated on.  */
-
-static rtx
-nvptx_expand_cmp_swap (tree exp, rtx target,
-		       machine_mode ARG_UNUSED (m), int ARG_UNUSED (ignore))
-{
-  machine_mode mode = TYPE_MODE (TREE_TYPE (exp));
-  
-  if (!target)
-    target = gen_reg_rtx (mode);
-
-  rtx mem = expand_expr (CALL_EXPR_ARG (exp, 0),
-			 NULL_RTX, Pmode, EXPAND_NORMAL);
-  rtx cmp = expand_expr (CALL_EXPR_ARG (exp, 1),
-			 NULL_RTX, mode, EXPAND_NORMAL);
-  rtx src = expand_expr (CALL_EXPR_ARG (exp, 2),
-			 NULL_RTX, mode, EXPAND_NORMAL);
-  rtx pat;
-
-  mem = gen_rtx_MEM (mode, mem);
-  if (!REG_P (cmp))
-    cmp = copy_to_mode_reg (mode, cmp);
-  if (!REG_P (src))
-    src = copy_to_mode_reg (mode, src);
-  
-  if (mode == SImode)
-    pat = gen_atomic_compare_and_swapsi_1 (target, mem, cmp, src, const0_rtx);
-  else
-    pat = gen_atomic_compare_and_swapdi_1 (target, mem, cmp, src, const0_rtx);
-
-  emit_insn (pat);
-
-  return target;
-}
-
-
-/* Codes for all the NVPTX builtins.  */
-enum nvptx_builtins
-{
-  NVPTX_BUILTIN_SHUFFLE,
-  NVPTX_BUILTIN_SHUFFLELL,
-  NVPTX_BUILTIN_WORKER_ADDR,
-  NVPTX_BUILTIN_CMP_SWAP,
-  NVPTX_BUILTIN_CMP_SWAPLL,
-  NVPTX_BUILTIN_MAX
-};
-
-static GTY(()) tree nvptx_builtin_decls[NVPTX_BUILTIN_MAX];
-
-/* Return the NVPTX builtin for CODE.  */
-
-static tree
 nvptx_builtin_decl (unsigned code, bool ARG_UNUSED (initialize_p))
 {
   if (code >= NVPTX_BUILTIN_MAX)
@@ -4378,7 +4176,6 @@
 }
  
->>>>>>> 78a78aac
 /* Define dimension sizes for known hardware.  */
 #define PTX_VECTOR_LENGTH 32
 #define PTX_WORKER_LENGTH 32
@@ -4457,13 +4254,10 @@
   return true;
 }
 
-<<<<<<< HEAD
-=======
 /* Generate a PTX builtin function call that returns the address in
    the worker reduction buffer at OFFSET.  TYPE is the type of the
    data at that location.  */
 
->>>>>>> 78a78aac
 static tree
 nvptx_get_worker_red_addr (tree type, tree offset)
 {
@@ -4488,27 +4282,6 @@
   unsigned fn = NVPTX_BUILTIN_SHUFFLE;
   tree_code code = NOP_EXPR;
   tree type = unsigned_type_node;
-<<<<<<< HEAD
-
-  switch (TYPE_MODE (TREE_TYPE (var)))
-    {
-    case SFmode:
-      code = VIEW_CONVERT_EXPR;
-      /* FALLTHROUGH */
-    case SImode:
-      break;
-
-    case DFmode:
-      code = VIEW_CONVERT_EXPR;
-      /* FALLTHROUGH  */
-    case DImode:
-      type = long_long_unsigned_type_node;
-      fn = NVPTX_BUILTIN_SHUFFLELL;
-      break;
-
-    default:
-      gcc_unreachable ();
-=======
   enum machine_mode mode = TYPE_MODE (TREE_TYPE (var));
 
   if (!INTEGRAL_MODE_P (mode))
@@ -4517,16 +4290,11 @@
     {
       fn = NVPTX_BUILTIN_SHUFFLELL;
       type = long_long_unsigned_type_node;
->>>>>>> 78a78aac
     }
 
   tree call = nvptx_builtin_decl (fn, true);
   call = build_call_expr_loc
-<<<<<<< HEAD
-    (loc, call, 3, build1 (code, type, var),
-=======
     (loc, call, 3, fold_build1 (code, type, var),
->>>>>>> 78a78aac
      build_int_cst (unsigned_type_node, shift),
      build_int_cst (unsigned_type_node, SHUFFLE_DOWN));
 
@@ -4535,12 +4303,9 @@
   gimplify_assign (dest_var, call, seq);
 }
 
-<<<<<<< HEAD
-=======
 /* Insert code to locklessly update  *PTR with *PTR OP VAR just before
    GSI.  */
 
->>>>>>> 78a78aac
 static tree
 nvptx_lockless_update (location_t loc, gimple_stmt_iterator *gsi,
 		       tree ptr, tree var, tree_code op)
@@ -4549,26 +4314,6 @@
   tree_code code = NOP_EXPR;
   tree type = unsigned_type_node;
 
-<<<<<<< HEAD
-  switch (TYPE_MODE (TREE_TYPE (var)))
-    {
-    case SFmode:
-      code = VIEW_CONVERT_EXPR;
-      /* FALLTHROUGH */
-    case SImode:
-      break;
-
-    case DFmode:
-      code = VIEW_CONVERT_EXPR;
-      /* FALLTHROUGH  */
-    case DImode:
-      type = long_long_unsigned_type_node;
-      fn = NVPTX_BUILTIN_CMP_SWAPLL;
-      break;
-
-    default:
-      gcc_unreachable ();
-=======
   enum machine_mode mode = TYPE_MODE (TREE_TYPE (var));
 
   if (!INTEGRAL_MODE_P (mode))
@@ -4577,7 +4322,6 @@
     {
       fn = NVPTX_BUILTIN_CMP_SWAPLL;
       type = long_long_unsigned_type_node;
->>>>>>> 78a78aac
     }
 
   gimple_seq init_seq = NULL;
@@ -4611,23 +4355,6 @@
   /* Split the block just after the init stmts.  */
   basic_block pre_bb = gsi_bb (*gsi);
   edge pre_edge = split_block (pre_bb, init_end);
-<<<<<<< HEAD
-  basic_block post_bb = pre_edge->dest;
-  /* Reset the iterator.  */
-  *gsi = gsi_for_stmt (gsi_stmt (*gsi));
-
-  basic_block loop_bb = create_empty_bb (pre_bb);
-  gimple_stmt_iterator loop_gsi = gsi_start_bb (loop_bb);
-  gsi_insert_seq_after (&loop_gsi, loop_seq, GSI_CONTINUE_LINKING);
-
-  make_edge (loop_bb, post_bb, EDGE_TRUE_VALUE);
-  redirect_edge_succ (pre_edge, loop_bb);
-  edge loop_edge = make_edge (loop_bb, loop_bb, EDGE_FALSE_VALUE);
-  add_bb_to_loop (loop_bb, pre_bb->loop_father);
-  set_immediate_dominator (CDI_DOMINATORS, loop_bb, pre_bb);
-  set_immediate_dominator (CDI_DOMINATORS, post_bb, loop_bb);
-  
-=======
   basic_block loop_bb = pre_edge->dest;
   pre_bb = pre_edge->src;
   /* Reset the iterator.  */
@@ -4648,7 +4375,6 @@
   set_immediate_dominator (CDI_DOMINATORS, loop_bb, pre_bb);
   set_immediate_dominator (CDI_DOMINATORS, post_bb, loop_bb);
 
->>>>>>> 78a78aac
   gphi *phi = create_phi_node (expect_var, loop_bb);
   add_phi_arg (phi, init_var, pre_edge, loc);
   add_phi_arg (phi, actual_var, loop_edge, loc);
@@ -4735,36 +4461,6 @@
       gimple_seq_add_stmt (&seq, cond_stmt);
 
       /* Split the block just after the call.  */
-<<<<<<< HEAD
-      basic_block call_bb = gsi_bb (gsi);
-      edge nop_edge = split_block (call_bb, call);
-      basic_block dst_bb = nop_edge->dest;
-
-      /* Create the initialization block.  */
-      gimple_seq init_seq = NULL;
-      tree init_var = make_ssa_name (TREE_TYPE (var));
-      gimplify_assign (init_var, init, &init_seq);
-      /* One would think create_basic_block is the right thing to use
-	 here to create a new BB and set its gimple sequence.  Sadly
-	 that doesn't set the stmts' bb field :(  */
-      basic_block init_bb = create_empty_bb (call_bb);
-      gimple_stmt_iterator init_gsi = gsi_start_bb (init_bb);
-      gsi_insert_seq_after (&init_gsi, init_seq, GSI_CONTINUE_LINKING);
-
-      /* Link the init block in between the call and dst blocks.  */
-      make_edge (call_bb, init_bb, EDGE_TRUE_VALUE);
-      edge init_edge = make_edge (init_bb, dst_bb, EDGE_FALLTHRU);
-      add_bb_to_loop (init_bb, call_bb->loop_father);
-      set_immediate_dominator (CDI_DOMINATORS, init_bb, call_bb);
-
-      /* Mark the edge linking call to dst to non-fallthrough false edge.  */
-      nop_edge->flags ^= EDGE_FALLTHRU | EDGE_FALSE_VALUE;
-      
-      /* Create phi node in dst block.  */
-      gphi *phi = create_phi_node (lhs, dst_bb);
-      add_phi_arg (phi, init_var, init_edge, gimple_location (call));
-      add_phi_arg (phi, var, nop_edge, gimple_location (call));
-=======
       edge init_edge = split_block (gsi_bb (gsi), call);
       basic_block init_bb = init_edge->dest;
       basic_block call_bb = init_edge->src;
@@ -4797,7 +4493,6 @@
 
       /* Reset the gsi.  */
       gsi = gsi_for_stmt (call);
->>>>>>> 78a78aac
     }
   else
     {
@@ -4957,7 +4652,6 @@
     }
 }
 
-<<<<<<< HEAD
 /* Don't allow use of anchored addresses.  */
 
 static bool
@@ -4967,8 +4661,6 @@
 }
  
-=======
->>>>>>> 78a78aac
 #undef TARGET_OPTION_OVERRIDE
 #define TARGET_OPTION_OVERRIDE nvptx_option_override
 
@@ -5077,12 +4769,9 @@
 #undef TARGET_GOACC_REDUCTION
 #define TARGET_GOACC_REDUCTION nvptx_goacc_reduction
 
-<<<<<<< HEAD
 #undef TARGET_USE_ANCHORS_FOR_SYMBOL_P
 #define TARGET_USE_ANCHORS_FOR_SYMBOL_P nvptx_use_anchors_for_symbol
 
-=======
->>>>>>> 78a78aac
 struct gcc_target targetm = TARGET_INITIALIZER;
 
 #include "gt-nvptx.h"