/* Offload image generation tool for PTX.

   Copyright (C) 2014-2015 Free Software Foundation, Inc.

   Contributed by Nathan Sidwell <nathan@codesourcery.com> and
   Bernd Schmidt <bernds@codesourcery.com>.

   This file is part of GCC.

   GCC is free software; you can redistribute it and/or modify it
   under the terms of the GNU General Public License as published
   by the Free Software Foundation; either version 3, or (at your
   option) any later version.

   GCC is distributed in the hope that it will be useful, but WITHOUT
   ANY WARRANTY; without even the implied warranty of MERCHANTABILITY
   or FITNESS FOR A PARTICULAR PURPOSE.  See the GNU General Public
   License for more details.

   You should have received a copy of the GNU General Public License
   along with GCC; see the file COPYING3.  If not see
   <http://www.gnu.org/licenses/>.  */

/* Munges PTX assembly into a C source file defining the PTX code as a
   string.

   This is not a complete assembler.  We presume the source is well
   formed from the compiler and can die horribly if it is not.  */

#include "config.h"
#include "system.h"
#include "coretypes.h"
#include "intl.h"
#include <libgen.h>
#include "obstack.h"
#include "diagnostic.h"
#include "collect-utils.h"
#include "gomp-constants.h"

const char tool_name[] = "nvptx mkoffload";

#define COMMENT_PREFIX "#"

struct id_map
{
  id_map *next;
  char *ptx_name;
};

static id_map *func_ids, **funcs_tail = &func_ids;
static id_map *var_ids, **vars_tail = &var_ids;

/* Files to unlink.  */
static const char *ptx_name;
static const char *ptx_cfile_name;

/* Shows if we should compile binaries for i386 instead of x86-64.  */
bool target_ilp32 = false;

/* Delete tempfiles.  */

/* Unlink a temporary file unless requested otherwise.  */

void
maybe_unlink (const char *file)
{
  if (!save_temps)
    {
      if (unlink_if_ordinary (file)
	  && errno != ENOENT)
	fatal_error (input_location, "deleting file %s: %m", file);
    }
  else
    fprintf (stderr, "[Leaving %s]\n", file);
}

void
tool_cleanup (bool)
{
  if (ptx_cfile_name)
    maybe_unlink (ptx_cfile_name);
  if (ptx_name)
    maybe_unlink (ptx_name);
}

/* Add or change the value of an environment variable, outputting the
   change to standard error if in verbose mode.  */
static void
xputenv (const char *string)
{
  if (verbose)
    fprintf (stderr, "%s\n", string);
  putenv (CONST_CAST (char *, string));
}


static void
record_id (const char *p1, id_map ***where)
{
  const char *end = strchr (p1, '\n');
  if (!end)
    fatal_error (input_location, "malformed ptx file");

  id_map *v = XNEW (id_map);
  size_t len = end - p1;
  v->ptx_name = XNEWVEC (char, len + 1);
  memcpy (v->ptx_name, p1, len);
  v->ptx_name[len] = '\0';
  v->next = NULL;
  id_map **tail = *where;
  *tail = v;
  *where = &v->next;
}

/* Read the whole input file.  It will be NUL terminated (but
   remember, there could be a NUL in the file itself.  */

static const char *
read_file (FILE *stream, size_t *plen)
{
  size_t alloc = 16384;
  size_t base = 0;
  char *buffer;

  if (!fseek (stream, 0, SEEK_END))
    {
      /* Get the file size.  */
      long s = ftell (stream);
      if (s >= 0)
	alloc = s + 100;
      fseek (stream, 0, SEEK_SET);
    }
  buffer = XNEWVEC (char, alloc);

  for (;;)
    {
      size_t n = fread (buffer + base, 1, alloc - base - 1, stream);

      if (!n)
	break;
      base += n;
      if (base + 1 == alloc)
	{
	  alloc *= 2;
	  buffer = XRESIZEVEC (char, buffer, alloc);
	}
    }
  buffer[base] = 0;
  *plen = base;
  return buffer;
}

/* Parse STR, saving found tokens into PVALUES and return their number.
   Tokens are assumed to be delimited by ':'.  */
static unsigned
parse_env_var (const char *str, char ***pvalues)
{
  const char *curval, *nextval;
  char **values;
  unsigned num = 1, i;

  curval = strchr (str, ':');
  while (curval)
    {
      num++;
      curval = strchr (curval + 1, ':');
    }

  values = (char **) xmalloc (num * sizeof (char *));
  curval = str;
  nextval = strchr (curval, ':');
  if (nextval == NULL)
    nextval = strchr (curval, '\0');

  for (i = 0; i < num; i++)
    {
      int l = nextval - curval;
      values[i] = (char *) xmalloc (l + 1);
      memcpy (values[i], curval, l);
      values[i][l] = 0;
      curval = nextval + 1;
      nextval = strchr (curval, ':');
      if (nextval == NULL)
	nextval = strchr (curval, '\0');
    }
  *pvalues = values;
  return num;
}

/* Auxiliary function that frees elements of PTR and PTR itself.
   N is number of elements to be freed.  If PTR is NULL, nothing is freed.
   If an element is NULL, subsequent elements are not freed.  */
static void
free_array_of_ptrs (void **ptr, unsigned n)
{
  unsigned i;
  if (!ptr)
    return;
  for (i = 0; i < n; i++)
    {
      if (!ptr[i])
	break;
      free (ptr[i]);
    }
  free (ptr);
  return;
}

/* Check whether NAME can be accessed in MODE.  This is like access,
   except that it never considers directories to be executable.  */
static int
access_check (const char *name, int mode)
{
  if (mode == X_OK)
    {
      struct stat st;

      if (stat (name, &st) < 0 || S_ISDIR (st.st_mode))
	return -1;
    }

  return access (name, mode);
}

static void
process (FILE *in, FILE *out)
{
  size_t len;
  const char *input = read_file (in, &len);

  fprintf (out, "static const char ptx_code[] = \n \"");
  for (size_t i = 0; i < len; i++)
    {
      char c = input[i];
      bool nl = false;
      switch (c)
	{
	case '\0':
	  putc ('\\', out);
	  c = '0';
	  break;
	case '\r':
	  continue;
	case '\n':
	  putc ('\\', out);
	  c = 'n';
	  nl = true;
	  break;
	case '"':
	case '\\':
	  putc ('\\', out);
	  break;

	case '/':
	  if (strncmp (input + i, "//:VAR_MAP ", 11) == 0)
	    record_id (input + i + 11, &vars_tail);
	  if (strncmp (input + i, "//:FUNC_MAP ", 12) == 0)
	    record_id (input + i + 12, &funcs_tail);
	  break;

	default:
	  break;
	}
      putc (c, out);
      if (nl)
	fputs ("\"\n\t\"", out);
    }
  fprintf (out, "\";\n\n");

  unsigned int nvars = 0, nfuncs = 0;

  fprintf (out, "static const char *var_mappings[] = {\n");
  for (id_map *id = var_ids; id; id = id->next, nvars++)
    fprintf (out, "\t\"%s\"%s\n", id->ptx_name, id->next ? "," : "");
  fprintf (out, "};\n\n");
  fprintf (out, "static const char *func_mappings[] = {\n");
  for (id_map *id = func_ids; id; id = id->next, nfuncs++)
    fprintf (out, "\t\"%s\"%s\n", id->ptx_name, id->next ? "," : "");
  fprintf (out, "};\n\n");

  fprintf (out, "static const void *target_data[] = {\n");
  fprintf (out, "  ptx_code, (void *)(__UINTPTR_TYPE__)sizeof (ptx_code),\n");
  fprintf (out, "  (void *) %u, var_mappings, (void *) %u, func_mappings\n",
	   nvars, nfuncs);
  fprintf (out, "};\n\n");

  fprintf (out, "#ifdef __cplusplus\n");
  fprintf (out, "extern \"C\" {\n");
  fprintf (out, "#endif\n");

  fprintf (out, "extern void GOMP_offload_register (const void *, int, void *);\n");

  fprintf (out, "#ifdef __cplusplus\n");
  fprintf (out, "}\n");
  fprintf (out, "#endif\n");

  fprintf (out, "extern void *__OFFLOAD_TABLE__[];\n\n");
  fprintf (out, "static __attribute__((constructor)) void init (void)\n{\n");
  fprintf (out, "  GOMP_offload_register (__OFFLOAD_TABLE__, %d,\n",
	   GOMP_DEVICE_NVIDIA_PTX);
  fprintf (out, "                         &target_data);\n");
  fprintf (out, "};\n");
}

static void
compile_native (const char *infile, const char *outfile, const char *compiler)
{
  const char *collect_gcc_options = getenv ("COLLECT_GCC_OPTIONS");
  if (!collect_gcc_options)
    fatal_error (input_location,
		 "environment variable COLLECT_GCC_OPTIONS must be set");

  struct obstack argv_obstack;
  obstack_init (&argv_obstack);
  obstack_ptr_grow (&argv_obstack, compiler);
  obstack_ptr_grow (&argv_obstack, target_ilp32 ? "-m32" : "-m64");
  obstack_ptr_grow (&argv_obstack, infile);
  obstack_ptr_grow (&argv_obstack, "-c");
  obstack_ptr_grow (&argv_obstack, "-o");
  obstack_ptr_grow (&argv_obstack, outfile);
  obstack_ptr_grow (&argv_obstack, NULL);

  const char **new_argv = XOBFINISH (&argv_obstack, const char **);
  fork_execute (new_argv[0], CONST_CAST (char **, new_argv), true);
  obstack_free (&argv_obstack, NULL);
}

int
main (int argc, char **argv)
{
  FILE *in = stdin;
  FILE *out = stdout;
  const char *outname = 0;

  progname = "mkoffload";
  diagnostic_initialize (global_dc, 0);

  char *collect_gcc = getenv ("COLLECT_GCC");
  if (collect_gcc == NULL)
    fatal_error (input_location, "COLLECT_GCC must be set.");
  const char *gcc_path = dirname (ASTRDUP (collect_gcc));
  const char *gcc_exec = basename (ASTRDUP (collect_gcc));

  size_t len = (strlen (gcc_path) + 1
		+ strlen (GCC_INSTALL_NAME)
		+ 1);
  char *driver = XALLOCAVEC (char, len);

  if (strcmp (gcc_exec, collect_gcc) == 0)
    /* collect_gcc has no path, so it was found in PATH.  Make sure we also
       find accel-gcc in PATH.  */
    gcc_path = NULL;

  int driver_used = 0;
  if (gcc_path != NULL)
    driver_used = sprintf (driver, "%s/", gcc_path);
  sprintf (driver + driver_used, "%s", GCC_INSTALL_NAME);

  bool found = false;
  if (gcc_path == NULL)
    found = true;
  else if (access_check (driver, X_OK) == 0)
    found = true;
  else
    {
      /* Don't use alloca pointer with XRESIZEVEC.  */
      driver = NULL;
      /* Look in all COMPILER_PATHs for GCC_INSTALL_NAME.  */
      char **paths = NULL;
      unsigned n_paths;
      n_paths = parse_env_var (getenv ("COMPILER_PATH"), &paths);
      for (unsigned i = 0; i < n_paths; i++)
	{
	  len = strlen (paths[i]) + 1 + strlen (GCC_INSTALL_NAME) + 1;
	  driver = XRESIZEVEC (char, driver, len);
	  sprintf (driver, "%s/%s", paths[i], GCC_INSTALL_NAME);
	  if (access_check (driver, X_OK) == 0)
	    {
	      found = true;
	      break;
	    }
	}
      free_array_of_ptrs ((void **) paths, n_paths);
    }

  if (!found)
    fatal_error (input_location,
		 "offload compiler %s not found", GCC_INSTALL_NAME);

  /* We may be called with all the arguments stored in some file and
     passed with @file.  Expand them into argv before processing.  */
  expandargv (&argc, &argv);

  /* Find out whether we should compile binaries for i386 or x86-64.  */
  for (int i = argc - 1; i > 0; i--)
    if (strncmp (argv[i], "-foffload-abi=", sizeof ("-foffload-abi=") - 1) == 0)
      {
	if (strstr (argv[i], "ilp32"))
	  target_ilp32 = true;
	else if (!strstr (argv[i], "lp64"))
	  fatal_error (input_location,
		       "unrecognizable argument of option -foffload-abi");
	break;
      }

  struct obstack argv_obstack;
  obstack_init (&argv_obstack);
  obstack_ptr_grow (&argv_obstack, driver);
  obstack_ptr_grow (&argv_obstack, "-xlto");
  obstack_ptr_grow (&argv_obstack, target_ilp32 ? "-m32" : "-m64");
  obstack_ptr_grow (&argv_obstack, "-lgomp");
  char *collect_mkoffload_opts = getenv ("COLLECT_MKOFFLOAD_OPTIONS");
  if (collect_mkoffload_opts)
    {
      char *str = collect_mkoffload_opts;
      char *p;
      while ((p = strchr (str, ' ')) != 0)
	{
	  *p = '\0';
	  obstack_ptr_grow (&argv_obstack, str);
	  str = p + 1;
	}
      obstack_ptr_grow (&argv_obstack, str);
    }

  bool fopenacc = false;
  for (int ix = 1; ix != argc; ix++)
    {
      if (!strcmp (argv[ix], "-v"))
	verbose = true;
      else if (!strcmp (argv[ix], "-save-temps"))
	save_temps = true;
      else if (!strcmp (argv[ix], "-fopenacc"))
	fopenacc = true;

      if (!strcmp (argv[ix], "-o") && ix + 1 != argc)
	outname = argv[++ix];
      else
	obstack_ptr_grow (&argv_obstack, argv[ix]);
    }

  ptx_cfile_name = make_temp_file (".c");

  out = fopen (ptx_cfile_name, "w");
  if (!out)
    fatal_error (input_location, "cannot open '%s'", ptx_cfile_name);

<<<<<<< HEAD
  /* We do not support OMP offloading. Don't generate an offload image
     if we did not see -fopenacc.  */
  if (fopenacc)
=======
  /* PR libgomp/65099: Currently, we only support offloading in 64-bit
     configurations.  */
  if (!target_ilp32)
>>>>>>> cacef506
    {
      ptx_name = make_temp_file (".mkoffload");
      obstack_ptr_grow (&argv_obstack, "-o");
      obstack_ptr_grow (&argv_obstack, ptx_name);
      obstack_ptr_grow (&argv_obstack, NULL);
      const char **new_argv = XOBFINISH (&argv_obstack, const char **);

      char *execpath = getenv ("GCC_EXEC_PREFIX");
      char *cpath = getenv ("COMPILER_PATH");
      char *lpath = getenv ("LIBRARY_PATH");
      unsetenv ("GCC_EXEC_PREFIX");
      unsetenv ("COMPILER_PATH");
      unsetenv ("LIBRARY_PATH");

      fork_execute (new_argv[0], CONST_CAST (char **, new_argv), true);
      obstack_free (&argv_obstack, NULL);

      xputenv (concat ("GCC_EXEC_PREFIX=", execpath, NULL));
      xputenv (concat ("COMPILER_PATH=", cpath, NULL));
      xputenv (concat ("LIBRARY_PATH=", lpath, NULL));

      in = fopen (ptx_name, "r");
      if (!in)
	fatal_error (input_location, "cannot open intermediate ptx file");

      process (in, out);
    }

  fclose (out);

  compile_native (ptx_cfile_name, outname, collect_gcc);

  utils_cleanup (false);

  return 0;
}<|MERGE_RESOLUTION|>--- conflicted
+++ resolved
@@ -445,15 +445,9 @@
   if (!out)
     fatal_error (input_location, "cannot open '%s'", ptx_cfile_name);
 
-<<<<<<< HEAD
-  /* We do not support OMP offloading. Don't generate an offload image
-     if we did not see -fopenacc.  */
-  if (fopenacc)
-=======
   /* PR libgomp/65099: Currently, we only support offloading in 64-bit
-     configurations.  */
-  if (!target_ilp32)
->>>>>>> cacef506
+     configurations, and only for OpenACC offloading.  */
+  if (!target_ilp32 && fopenacc)
     {
       ptx_name = make_temp_file (".mkoffload");
       obstack_ptr_grow (&argv_obstack, "-o");
