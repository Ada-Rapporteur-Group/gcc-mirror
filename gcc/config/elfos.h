/* elfos.h  --  operating system specific defines to be used when
   targeting GCC for some generic ELF system
<<<<<<< HEAD
   Copyright (C) 1991, 1994, 1995, 1999, 2000, 2001, 2002, 2003, 2004
   Free Software Foundation, Inc.
=======
   Copyright (C) 1991, 1994, 1995, 1999, 2000, 2001, 2002, 2003, 2004,
   2007 Free Software Foundation, Inc.
>>>>>>> 751ff693
   Based on svr4.h contributed by Ron Guilmette (rfg@netcom.com).

This file is part of GCC.

GCC is free software; you can redistribute it and/or modify
it under the terms of the GNU General Public License as published by
the Free Software Foundation; either version 3, or (at your option)
any later version.

GCC is distributed in the hope that it will be useful,
but WITHOUT ANY WARRANTY; without even the implied warranty of
MERCHANTABILITY or FITNESS FOR A PARTICULAR PURPOSE.  See the
GNU General Public License for more details.

You should have received a copy of the GNU General Public License
<<<<<<< HEAD
along with GCC; see the file COPYING.  If not, write to
the Free Software Foundation, 51 Franklin Street, Fifth Floor,
Boston, MA 02110-1301, USA.  */
=======
along with GCC; see the file COPYING3.  If not see
<http://www.gnu.org/licenses/>.  */
>>>>>>> 751ff693

#define TARGET_OBJFMT_CPP_BUILTINS()		\
  do						\
    {						\
	builtin_define ("__ELF__");		\
    }						\
  while (0)

/* Define a symbol indicating that we are using elfos.h.
   Some CPU specific configuration files use this.  */
#define USING_ELFOS_H

/* The prefix to add to user-visible assembler symbols.

   For ELF systems the convention is *not* to prepend a leading
   underscore onto user-level symbol names.  */

#undef  USER_LABEL_PREFIX
#define USER_LABEL_PREFIX ""

/* The biggest alignment supported by ELF in bits. 32-bit ELF 
   supports section alignment up to (0x80000000 * 8), while 
   64-bit ELF supports (0x8000000000000000 * 8). If this macro 
   is not defined, the default is the largest alignment supported 
   by 32-bit ELF and representable on a 32-bit host. Use this
   macro to limit the alignment which can be specified using
   the `__attribute__ ((aligned (N)))' construct.  */
#ifndef MAX_OFILE_ALIGNMENT
#define MAX_OFILE_ALIGNMENT (((unsigned int) 1 << 28) * 8)
#endif

/* Use periods rather than dollar signs in special g++ assembler names.  */

#define NO_DOLLAR_IN_LABEL

/* Writing `int' for a bit-field forces int alignment for the structure.  */

#ifndef PCC_BITFIELD_TYPE_MATTERS
#define PCC_BITFIELD_TYPE_MATTERS 1
#endif

/* Handle #pragma weak and #pragma pack.  */

#define HANDLE_SYSV_PRAGMA 1

/* All ELF targets can support DWARF-2.  */

#define DWARF2_DEBUGGING_INFO 1

/* The GNU tools operate better with dwarf2, and it is required by some
   psABI's.  Since we don't have any native tools to be compatible with,
   default to dwarf2.  */

#ifndef PREFERRED_DEBUGGING_TYPE
#define PREFERRED_DEBUGGING_TYPE DWARF2_DEBUG
#endif

/* All SVR4 targets use the ELF object file format.  */
#define OBJECT_FORMAT_ELF


/* Output #ident as a .ident.  */

#define ASM_OUTPUT_IDENT(FILE, NAME) \
  fprintf (FILE, "%s\"%s\"\n", IDENT_ASM_OP, NAME);

#define IDENT_ASM_OP "\t.ident\t"

#undef  SET_ASM_OP
#define SET_ASM_OP	"\t.set\t"

/* Most svr4 assemblers want a .file directive at the beginning of
   their input file.  */
#define TARGET_ASM_FILE_START_FILE_DIRECTIVE true

/* This is how to allocate empty space in some section.  The .zero
   pseudo-op is used for this on most svr4 assemblers.  */

#define SKIP_ASM_OP	"\t.zero\t"

#undef  ASM_OUTPUT_SKIP
#define ASM_OUTPUT_SKIP(FILE, SIZE) \
   fprintf ((FILE), "%s"HOST_WIDE_INT_PRINT_UNSIGNED"\n",\
	    SKIP_ASM_OP, (SIZE))

/* This is how to store into the string LABEL
   the symbol_ref name of an internal numbered label where
   PREFIX is the class of label and NUM is the number within the class.
   This is suitable for output with `assemble_name'.

   For most svr4 systems, the convention is that any symbol which begins
   with a period is not put into the linker symbol table by the assembler.  */

#undef  ASM_GENERATE_INTERNAL_LABEL
#define ASM_GENERATE_INTERNAL_LABEL(LABEL, PREFIX, NUM)		\
  do								\
    {								\
      sprintf (LABEL, "*.%s%u", PREFIX, (unsigned) (NUM));	\
    }								\
  while (0)

/* Output the label which precedes a jumptable.  Note that for all svr4
   systems where we actually generate jumptables (which is to say every
   svr4 target except i386, where we use casesi instead) we put the jump-
   tables into the .rodata section and since other stuff could have been
   put into the .rodata section prior to any given jumptable, we have to
   make sure that the location counter for the .rodata section gets pro-
   perly re-aligned prior to the actual beginning of the jump table.  */

#undef ALIGN_ASM_OP
#define ALIGN_ASM_OP "\t.align\t"

#ifndef ASM_OUTPUT_BEFORE_CASE_LABEL
#define ASM_OUTPUT_BEFORE_CASE_LABEL(FILE, PREFIX, NUM, TABLE) \
  ASM_OUTPUT_ALIGN ((FILE), 2);
#endif

#undef  ASM_OUTPUT_CASE_LABEL
#define ASM_OUTPUT_CASE_LABEL(FILE, PREFIX, NUM, JUMPTABLE)		\
  do									\
    {									\
      ASM_OUTPUT_BEFORE_CASE_LABEL (FILE, PREFIX, NUM, JUMPTABLE)	\
	(*targetm.asm_out.internal_label) (FILE, PREFIX, NUM);			\
    }									\
  while (0)

/* The standard SVR4 assembler seems to require that certain builtin
   library routines (e.g. .udiv) be explicitly declared as .globl
   in each assembly file where they are referenced.  */

#define ASM_OUTPUT_EXTERNAL_LIBCALL(FILE, FUN)	\
  (*targetm.asm_out.globalize_label) (FILE, XSTR (FUN, 0))

/* This says how to output assembler code to declare an
   uninitialized external linkage data object.  Under SVR4,
   the linker seems to want the alignment of data objects
   to depend on their types.  We do exactly that here.  */

#define COMMON_ASM_OP	"\t.comm\t"

#undef  ASM_OUTPUT_ALIGNED_COMMON
#define ASM_OUTPUT_ALIGNED_COMMON(FILE, NAME, SIZE, ALIGN)		\
  do									\
    {									\
      fprintf ((FILE), "%s", COMMON_ASM_OP);				\
      assemble_name ((FILE), (NAME));					\
      fprintf ((FILE), ","HOST_WIDE_INT_PRINT_UNSIGNED",%u\n",		\
	       (SIZE), (ALIGN) / BITS_PER_UNIT);			\
    }									\
  while (0)

/* This says how to output assembler code to declare an
   uninitialized internal linkage data object.  Under SVR4,
   the linker seems to want the alignment of data objects
   to depend on their types.  We do exactly that here.  */

#define LOCAL_ASM_OP	"\t.local\t"

#undef  ASM_OUTPUT_ALIGNED_LOCAL
#define ASM_OUTPUT_ALIGNED_LOCAL(FILE, NAME, SIZE, ALIGN)	\
  do								\
    {								\
      fprintf ((FILE), "%s", LOCAL_ASM_OP);			\
      assemble_name ((FILE), (NAME));				\
      fprintf ((FILE), "\n");					\
      ASM_OUTPUT_ALIGNED_COMMON (FILE, NAME, SIZE, ALIGN);	\
    }								\
  while (0)

/* This is the pseudo-op used to generate a contiguous sequence of byte
   values from a double-quoted string WITHOUT HAVING A TERMINATING NUL
   AUTOMATICALLY APPENDED.  This is the same for most svr4 assemblers.  */

#undef  ASCII_DATA_ASM_OP
#define ASCII_DATA_ASM_OP	"\t.ascii\t"

/* Support a read-only data section.  */
#define READONLY_DATA_SECTION_ASM_OP	"\t.section\t.rodata"

/* On svr4, we *do* have support for the .init and .fini sections, and we
   can put stuff in there to be executed before and after `main'.  We let
   crtstuff.c and other files know this by defining the following symbols.
   The definitions say how to change sections to the .init and .fini
   sections.  This is the same for all known svr4 assemblers.  */

#define INIT_SECTION_ASM_OP	"\t.section\t.init"
#define FINI_SECTION_ASM_OP	"\t.section\t.fini"

/* Output assembly directive to move to the beginning of current section.  */
#ifdef HAVE_GAS_SUBSECTION_ORDERING
# define ASM_SECTION_START_OP	"\t.subsection\t-1"
# define ASM_OUTPUT_SECTION_START(FILE)	\
  fprintf ((FILE), "%s\n", ASM_SECTION_START_OP)
#endif

#define MAKE_DECL_ONE_ONLY(DECL) (DECL_WEAK (DECL) = 1)

/* Switch into a generic section.  */
#define TARGET_ASM_NAMED_SECTION  default_elf_asm_named_section

#undef  TARGET_ASM_SELECT_RTX_SECTION
#define TARGET_ASM_SELECT_RTX_SECTION default_elf_select_rtx_section
#undef	TARGET_ASM_SELECT_SECTION
#define TARGET_ASM_SELECT_SECTION default_elf_select_section
#undef  TARGET_HAVE_SWITCHABLE_BSS_SECTIONS
#define TARGET_HAVE_SWITCHABLE_BSS_SECTIONS true

/* Define the strings used for the special svr4 .type and .size directives.
   These strings generally do not vary from one system running svr4 to
   another, but if a given system (e.g. m88k running svr) needs to use
   different pseudo-op names for these, they may be overridden in the
   file which includes this one.  */

#define TYPE_ASM_OP	"\t.type\t"
#define SIZE_ASM_OP	"\t.size\t"

/* This is how we tell the assembler that a symbol is weak.  */

#define ASM_WEAKEN_LABEL(FILE, NAME)	\
  do					\
    {					\
      fputs ("\t.weak\t", (FILE));	\
      assemble_name ((FILE), (NAME));	\
      fputc ('\n', (FILE));		\
    }					\
  while (0)

/* The following macro defines the format used to output the second
   operand of the .type assembler directive.  Different svr4 assemblers
   expect various different forms for this operand.  The one given here
   is just a default.  You may need to override it in your machine-
   specific tm.h file (depending upon the particulars of your assembler).  */

#define TYPE_OPERAND_FMT	"@%s"

/* Write the extra assembler code needed to declare a function's result.
   Most svr4 assemblers don't require any special declaration of the
   result value, but there are exceptions.  */

#ifndef ASM_DECLARE_RESULT
#define ASM_DECLARE_RESULT(FILE, RESULT)
#endif

/* These macros generate the special .type and .size directives which
   are used to set the corresponding fields of the linker symbol table
   entries in an ELF object file under SVR4.  These macros also output
   the starting labels for the relevant functions/objects.  */

/* Write the extra assembler code needed to declare a function properly.
   Some svr4 assemblers need to also have something extra said about the
   function's return value.  We allow for that here.  */

#ifndef ASM_DECLARE_FUNCTION_NAME
#define ASM_DECLARE_FUNCTION_NAME(FILE, NAME, DECL)		\
  do								\
    {								\
      ASM_OUTPUT_TYPE_DIRECTIVE (FILE, NAME, "function");	\
      ASM_DECLARE_RESULT (FILE, DECL_RESULT (DECL));		\
      ASM_OUTPUT_LABEL (FILE, NAME);				\
    }								\
  while (0)
#endif

/* Write the extra assembler code needed to declare an object properly.  */

#define ASM_DECLARE_OBJECT_NAME(FILE, NAME, DECL)		\
  do								\
    {								\
      HOST_WIDE_INT size;					\
								\
      ASM_OUTPUT_TYPE_DIRECTIVE (FILE, NAME, "object");		\
								\
      size_directive_output = 0;				\
      if (!flag_inhibit_size_directive				\
	  && (DECL) && DECL_SIZE (DECL))			\
	{							\
	  size_directive_output = 1;				\
	  size = int_size_in_bytes (TREE_TYPE (DECL));		\
	  ASM_OUTPUT_SIZE_DIRECTIVE (FILE, NAME, size);		\
	}							\
								\
      ASM_OUTPUT_LABEL (FILE, NAME);				\
    }								\
  while (0)

/* Output the size directive for a decl in rest_of_decl_compilation
   in the case where we did not do so before the initializer.
   Once we find the error_mark_node, we know that the value of
   size_directive_output was set
   by ASM_DECLARE_OBJECT_NAME when it was run for the same decl.  */

#undef ASM_FINISH_DECLARE_OBJECT
#define ASM_FINISH_DECLARE_OBJECT(FILE, DECL, TOP_LEVEL, AT_END)\
  do								\
    {								\
      const char *name = XSTR (XEXP (DECL_RTL (DECL), 0), 0);	\
      HOST_WIDE_INT size;					\
								\
      if (!flag_inhibit_size_directive				\
	  && DECL_SIZE (DECL)					\
	  && ! AT_END && TOP_LEVEL				\
	  && DECL_INITIAL (DECL) == error_mark_node		\
	  && !size_directive_output)				\
	{							\
	  size_directive_output = 1;				\
	  size = int_size_in_bytes (TREE_TYPE (DECL));		\
	  ASM_OUTPUT_SIZE_DIRECTIVE (FILE, name, size);		\
	}							\
    }								\
  while (0)

/* This is how to declare the size of a function.  */
#ifndef ASM_DECLARE_FUNCTION_SIZE
#define ASM_DECLARE_FUNCTION_SIZE(FILE, FNAME, DECL)		\
  do								\
    {								\
      if (!flag_inhibit_size_directive)				\
	ASM_OUTPUT_MEASURED_SIZE (FILE, FNAME);			\
    }								\
  while (0)
#endif

/* A table of bytes codes used by the ASM_OUTPUT_ASCII and
   ASM_OUTPUT_LIMITED_STRING macros.  Each byte in the table
   corresponds to a particular byte value [0..255].  For any
   given byte value, if the value in the corresponding table
   position is zero, the given character can be output directly.
   If the table value is 1, the byte must be output as a \ooo
   octal escape.  If the tables value is anything else, then the
   byte value should be output as a \ followed by the value
   in the table.  Note that we can use standard UN*X escape
   sequences for many control characters, but we don't use
   \a to represent BEL because some svr4 assemblers (e.g. on
   the i386) don't know about that.  Also, we don't use \v
   since some versions of gas, such as 2.2 did not accept it.  */

#define ESCAPES \
"\1\1\1\1\1\1\1\1btn\1fr\1\1\1\1\1\1\1\1\1\1\1\1\1\1\1\1\1\1\
\0\0\"\0\0\0\0\0\0\0\0\0\0\0\0\0\0\0\0\0\0\0\0\0\0\0\0\0\0\0\0\0\
\0\0\0\0\0\0\0\0\0\0\0\0\0\0\0\0\0\0\0\0\0\0\0\0\0\0\0\0\\\0\0\0\
\0\0\0\0\0\0\0\0\0\0\0\0\0\0\0\0\0\0\0\0\0\0\0\0\0\0\0\0\0\0\0\1\
\1\1\1\1\1\1\1\1\1\1\1\1\1\1\1\1\1\1\1\1\1\1\1\1\1\1\1\1\1\1\1\1\
\1\1\1\1\1\1\1\1\1\1\1\1\1\1\1\1\1\1\1\1\1\1\1\1\1\1\1\1\1\1\1\1\
\1\1\1\1\1\1\1\1\1\1\1\1\1\1\1\1\1\1\1\1\1\1\1\1\1\1\1\1\1\1\1\1\
\1\1\1\1\1\1\1\1\1\1\1\1\1\1\1\1\1\1\1\1\1\1\1\1\1\1\1\1\1\1\1\1"

/* Some svr4 assemblers have a limit on the number of characters which
   can appear in the operand of a .string directive.  If your assembler
   has such a limitation, you should define STRING_LIMIT to reflect that
   limit.  Note that at least some svr4 assemblers have a limit on the
   actual number of bytes in the double-quoted string, and that they
   count each character in an escape sequence as one byte.  Thus, an
   escape sequence like \377 would count as four bytes.

   If your target assembler doesn't support the .string directive, you
   should define this to zero.
*/

#define STRING_LIMIT	((unsigned) 256)

#define STRING_ASM_OP	"\t.string\t"

/* The routine used to output NUL terminated strings.  We use a special
   version of this for most svr4 targets because doing so makes the
   generated assembly code more compact (and thus faster to assemble)
   as well as more readable, especially for targets like the i386
   (where the only alternative is to output character sequences as
   comma separated lists of numbers).  */

#define ASM_OUTPUT_LIMITED_STRING(FILE, STR)		\
  do							\
    {							\
      register const unsigned char *_limited_str =	\
	(const unsigned char *) (STR);			\
      register unsigned ch;				\
							\
      fprintf ((FILE), "%s\"", STRING_ASM_OP);		\
							\
      for (; (ch = *_limited_str); _limited_str++)	\
        {						\
	  register int escape;				\
							\
	  switch (escape = ESCAPES[ch])			\
	    {						\
	    case 0:					\
	      putc (ch, (FILE));			\
	      break;					\
	    case 1:					\
	      fprintf ((FILE), "\\%03o", ch);		\
	      break;					\
	    default:					\
	      putc ('\\', (FILE));			\
	      putc (escape, (FILE));			\
	      break;					\
	    }						\
        }						\
							\
      fprintf ((FILE), "\"\n");				\
    }							\
  while (0)

/* The routine used to output sequences of byte values.  We use a special
   version of this for most svr4 targets because doing so makes the
   generated assembly code more compact (and thus faster to assemble)
   as well as more readable.  Note that if we find subparts of the
   character sequence which end with NUL (and which are shorter than
   STRING_LIMIT) we output those using ASM_OUTPUT_LIMITED_STRING.  */

#undef  ASM_OUTPUT_ASCII
#define ASM_OUTPUT_ASCII(FILE, STR, LENGTH)				\
  do									\
    {									\
      const unsigned char *_ascii_bytes =				\
	(const unsigned char *) (STR);					\
      const unsigned char *limit = _ascii_bytes + (LENGTH);		\
      const unsigned char *last_null = NULL;				\
      unsigned bytes_in_chunk = 0;					\
									\
      for (; _ascii_bytes < limit; _ascii_bytes++)			\
        {								\
	  const unsigned char *p;					\
									\
	  if (bytes_in_chunk >= 60)					\
	    {								\
	      fprintf ((FILE), "\"\n");					\
	      bytes_in_chunk = 0;					\
	    }								\
									\
	  if (_ascii_bytes > last_null)					\
	    {								\
	      for (p = _ascii_bytes; p < limit && *p != '\0'; p++)	\
		continue;						\
	      last_null = p;						\
	    }								\
	  else								\
	    p = last_null;						\
									\
	  if (p < limit && (p - _ascii_bytes) <= (long)STRING_LIMIT)	\
	    {								\
	      if (bytes_in_chunk > 0)					\
		{							\
		  fprintf ((FILE), "\"\n");				\
		  bytes_in_chunk = 0;					\
		}							\
									\
	      ASM_OUTPUT_LIMITED_STRING ((FILE), _ascii_bytes);		\
	      _ascii_bytes = p;						\
	    }								\
	  else								\
	    {								\
	      register int escape;					\
	      register unsigned ch;					\
									\
	      if (bytes_in_chunk == 0)					\
		fprintf ((FILE), "%s\"", ASCII_DATA_ASM_OP);		\
									\
	      switch (escape = ESCAPES[ch = *_ascii_bytes])		\
		{							\
		case 0:							\
		  putc (ch, (FILE));					\
		  bytes_in_chunk++;					\
		  break;						\
		case 1:							\
		  fprintf ((FILE), "\\%03o", ch);			\
		  bytes_in_chunk += 4;					\
		  break;						\
		default:						\
		  putc ('\\', (FILE));					\
		  putc (escape, (FILE));				\
		  bytes_in_chunk += 2;					\
		  break;						\
		}							\
	    }								\
	}								\
									\
      if (bytes_in_chunk > 0)						\
        fprintf ((FILE), "\"\n");					\
    }									\
  while (0)

/* Allow the use of the -frecord-gcc-switches switch via the
   elf_record_gcc_switches function defined in varasm.c.  */
#undef  TARGET_ASM_RECORD_GCC_SWITCHES
#define TARGET_ASM_RECORD_GCC_SWITCHES elf_record_gcc_switches

/* A C statement (sans semicolon) to output to the stdio stream STREAM
   any text necessary for declaring the name of an external symbol
   named NAME which is referenced in this compilation but not defined.
   It is needed to properly support non-default visibility.  */

#ifndef ASM_OUTPUT_EXTERNAL
#define ASM_OUTPUT_EXTERNAL(FILE, DECL, NAME) \
  default_elf_asm_output_external (FILE, DECL, NAME)
#endif<|MERGE_RESOLUTION|>--- conflicted
+++ resolved
@@ -1,12 +1,7 @@
 /* elfos.h  --  operating system specific defines to be used when
    targeting GCC for some generic ELF system
-<<<<<<< HEAD
-   Copyright (C) 1991, 1994, 1995, 1999, 2000, 2001, 2002, 2003, 2004
-   Free Software Foundation, Inc.
-=======
    Copyright (C) 1991, 1994, 1995, 1999, 2000, 2001, 2002, 2003, 2004,
    2007 Free Software Foundation, Inc.
->>>>>>> 751ff693
    Based on svr4.h contributed by Ron Guilmette (rfg@netcom.com).
 
 This file is part of GCC.
@@ -22,14 +17,8 @@
 GNU General Public License for more details.
 
 You should have received a copy of the GNU General Public License
-<<<<<<< HEAD
-along with GCC; see the file COPYING.  If not, write to
-the Free Software Foundation, 51 Franklin Street, Fifth Floor,
-Boston, MA 02110-1301, USA.  */
-=======
 along with GCC; see the file COPYING3.  If not see
 <http://www.gnu.org/licenses/>.  */
->>>>>>> 751ff693
 
 #define TARGET_OBJFMT_CPP_BUILTINS()		\
   do						\
