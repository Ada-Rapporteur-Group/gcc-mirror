--- conflicted
+++ resolved
@@ -1,11 +1,6 @@
 /* Xstormy16 target functions.
-<<<<<<< HEAD
-   Copyright (C) 1997, 1998, 1999, 2000, 2001, 2002, 2003, 2004, 2005
-   Free Software Foundation, Inc.
-=======
    Copyright (C) 1997, 1998, 1999, 2000, 2001, 2002, 2003, 2004, 2005,
    2006, 2007, 2008 Free Software Foundation, Inc.
->>>>>>> 751ff693
    Contributed by Red Hat, Inc.
 
 This file is part of GCC.
@@ -21,14 +16,8 @@
 GNU General Public License for more details.
 
 You should have received a copy of the GNU General Public License
-<<<<<<< HEAD
-along with GCC; see the file COPYING.  If not, write to
-the Free Software Foundation, 51 Franklin Street, Fifth Floor,
-Boston, MA 02110-1301, USA.  */
-=======
 along with GCC; see the file COPYING3.  If not see
 <http://www.gnu.org/licenses/>.  */
->>>>>>> 751ff693
 
 #include "config.h"
 #include "system.h"
@@ -57,10 +46,7 @@
 #include "tm_p.h"
 #include "langhooks.h"
 #include "tree-gimple.h"
-<<<<<<< HEAD
-=======
 #include "df.h"
->>>>>>> 751ff693
 #include "ggc.h"
 
 static rtx emit_addhi3_postreload (rtx, rtx, rtx);
@@ -73,11 +59,7 @@
 static rtx xstormy16_expand_builtin (tree, rtx, rtx, enum machine_mode, int);
 static bool xstormy16_rtx_costs (rtx, int, int, int *);
 static int xstormy16_address_cost (rtx);
-<<<<<<< HEAD
-static bool xstormy16_return_in_memory (tree, tree);
-=======
 static bool xstormy16_return_in_memory (const_tree, const_tree);
->>>>>>> 751ff693
 
 /* Define the information needed to generate branch and scc insns.  This is
    stored from the compare operation.  */
@@ -85,19 +67,11 @@
 struct rtx_def * xstormy16_compare_op1;
 
 static GTY(()) section *bss100_section;
-<<<<<<< HEAD
 
 /* Compute a (partial) cost for rtx X.  Return true if the complete
    cost has been computed, and false if subexpressions should be
    scanned.  In either case, *TOTAL contains the cost result.  */
 
-=======
-
-/* Compute a (partial) cost for rtx X.  Return true if the complete
-   cost has been computed, and false if subexpressions should be
-   scanned.  In either case, *TOTAL contains the cost result.  */
-
->>>>>>> 751ff693
 static bool
 xstormy16_rtx_costs (rtx x, int code, int outer_code ATTRIBUTE_UNUSED,
 		     int *total)
@@ -509,38 +483,6 @@
   return NO_REGS;
 }
 
-<<<<<<< HEAD
-/* Recognize a PLUS that needs the carry register.  */
-int
-xstormy16_carry_plus_operand (rtx x, enum machine_mode mode ATTRIBUTE_UNUSED)
-{
-  return (GET_CODE (x) == PLUS
-	  && GET_CODE (XEXP (x, 1)) == CONST_INT
-	  && (INTVAL (XEXP (x, 1)) < -4 || INTVAL (XEXP (x, 1)) > 4));
-}
-
-/* Detect and error out on out-of-range constants for movhi.  */
-int
-xs_hi_general_operand (rtx x, enum machine_mode mode ATTRIBUTE_UNUSED)
-{
-  if ((GET_CODE (x) == CONST_INT) 
-   && ((INTVAL (x) >= 32768) || (INTVAL (x) < -32768)))
-    error ("constant halfword load operand out of range");
-  return general_operand (x, mode);
-}
-
-/* Detect and error out on out-of-range constants for addhi and subhi.  */
-int
-xs_hi_nonmemory_operand (rtx x, enum machine_mode mode ATTRIBUTE_UNUSED)
-{
-  if ((GET_CODE (x) == CONST_INT) 
-   && ((INTVAL (x) >= 32768) || (INTVAL (x) < -32768)))
-    error ("constant arithmetic operand out of range");
-  return nonmemory_operand (x, mode);
-}
-
-=======
->>>>>>> 751ff693
 enum reg_class
 xstormy16_preferred_reload_class (rtx x, enum reg_class class)
 {
@@ -700,11 +642,7 @@
       && (! strict || REGNO (x) < FIRST_PSEUDO_REGISTER))
     return 1;
 
-<<<<<<< HEAD
-  if (xstormy16_below100_symbol(x, mode))
-=======
   if (xstormy16_below100_symbol (x, mode))
->>>>>>> 751ff693
     return 1;
   
   return 0;
@@ -794,11 +732,7 @@
 	      && (INTVAL (x) == 0));
 
     case 'W':
-<<<<<<< HEAD
-      return xstormy16_below100_operand(x, GET_MODE(x));
-=======
       return xstormy16_below100_operand (x, GET_MODE (x));
->>>>>>> 751ff693
 
     default:
       return 0;
@@ -1042,11 +976,7 @@
   ((df_regs_ever_live_p (REGNUM) && ! call_used_regs[REGNUM])		\
    || (IFUN && ! fixed_regs[REGNUM] && call_used_regs[REGNUM]		\
        && (REGNO_REG_CLASS (REGNUM) != CARRY_REGS)			\
-<<<<<<< HEAD
-       && (regs_ever_live[REGNUM] || ! current_function_is_leaf)))
-=======
        && (df_regs_ever_live_p (REGNUM) || ! current_function_is_leaf)))
->>>>>>> 751ff693
 
 /* Compute the stack layout.  */
 struct xstormy16_stack_layout 
@@ -1397,11 +1327,7 @@
    is stdarg.h instead of varargs.h.  VALIST is the tree of the va_list
    variable to initialize.  NEXTARG is the machine independent notion of the
    'next' argument after the variable arguments.  */
-<<<<<<< HEAD
-void
-=======
 static void
->>>>>>> 751ff693
 xstormy16_expand_builtin_va_start (tree valist, rtx nextarg ATTRIBUTE_UNUSED)
 {
   tree f_base, f_count;
@@ -1419,14 +1345,9 @@
 		  NULL_TREE);
 
   t = make_tree (TREE_TYPE (base), virtual_incoming_args_rtx);
-<<<<<<< HEAD
-  t = build2 (PLUS_EXPR, TREE_TYPE (base), t, 
-	      build_int_cst (NULL_TREE, INCOMING_FRAME_SP_OFFSET));
-=======
   u = build_int_cst (NULL_TREE, INCOMING_FRAME_SP_OFFSET);
   u = fold_convert (TREE_TYPE (count), u);
   t = build2 (POINTER_PLUS_EXPR, TREE_TYPE (base), t, u);
->>>>>>> 751ff693
   t = build2 (GIMPLE_MODIFY_STMT, TREE_TYPE (base), base, t);
   TREE_SIDE_EFFECTS (t) = 1;
   expand_expr (t, const0_rtx, VOIDmode, EXPAND_NORMAL);
@@ -1443,13 +1364,8 @@
    Note:  This algorithm is documented in stormy-abi.  */
    
 static tree
-<<<<<<< HEAD
-xstormy16_expand_builtin_va_arg (tree valist, tree type, tree *pre_p,
-				 tree *post_p ATTRIBUTE_UNUSED)
-=======
 xstormy16_gimplify_va_arg_expr (tree valist, tree type, tree *pre_p,
 				tree *post_p ATTRIBUTE_UNUSED)
->>>>>>> 751ff693
 {
   tree f_base, f_count;
   tree base, count;
@@ -1488,14 +1404,8 @@
 		  build1 (GOTO_EXPR, void_type_node, lab_fromstack),
 		  NULL_TREE);
       gimplify_and_add (t, pre_p);
-<<<<<<< HEAD
-  
-      t = fold_convert (ptr_type_node, count_tmp);
-      t = build2 (PLUS_EXPR, ptr_type_node, base, t);
-=======
 
       t = build2 (POINTER_PLUS_EXPR, ptr_type_node, base, count_tmp);
->>>>>>> 751ff693
       t = build2 (GIMPLE_MODIFY_STMT, void_type_node, addr, t);
       gimplify_and_add (t, pre_p);
 
@@ -1516,7 +1426,6 @@
 
       r = size_int (NUM_ARGUMENT_REGISTERS * UNITS_PER_WORD);
       u = build2 (GIMPLE_MODIFY_STMT, void_type_node, count_tmp, r);
-<<<<<<< HEAD
 
       t = fold_convert (TREE_TYPE (count), r);
       t = build2 (GE_EXPR, boolean_type_node, count_tmp, t);
@@ -1524,29 +1433,15 @@
       gimplify_and_add (t, pre_p);
     }
 
-=======
-
-      t = fold_convert (TREE_TYPE (count), r);
-      t = build2 (GE_EXPR, boolean_type_node, count_tmp, t);
-      t = build3 (COND_EXPR, void_type_node, t, NULL_TREE, u);
-      gimplify_and_add (t, pre_p);
-    }
-
->>>>>>> 751ff693
   t = size_int (NUM_ARGUMENT_REGISTERS * UNITS_PER_WORD
 		- INCOMING_FRAME_SP_OFFSET);
   t = fold_convert (TREE_TYPE (count), t);
   t = build2 (MINUS_EXPR, TREE_TYPE (count), count_tmp, t);
   t = build2 (PLUS_EXPR, TREE_TYPE (count), t,
 	      fold_convert (TREE_TYPE (count), size_tree));
-<<<<<<< HEAD
-  t = fold_convert (TREE_TYPE (base), fold (t));
-  t = build2 (MINUS_EXPR, TREE_TYPE (base), base, t);
-=======
   t = fold_convert (TREE_TYPE (t), fold (t));
   t = fold_build1 (NEGATE_EXPR, TREE_TYPE (t), t);
   t = build2 (POINTER_PLUS_EXPR, TREE_TYPE (base), base, t);
->>>>>>> 751ff693
   t = build2 (GIMPLE_MODIFY_STMT, void_type_node, addr, t);
   gimplify_and_add (t, pre_p);
 
@@ -1596,11 +1491,7 @@
 /* Worker function for FUNCTION_VALUE.  */
 
 rtx
-<<<<<<< HEAD
-xstormy16_function_value (tree valtype, tree func ATTRIBUTE_UNUSED)
-=======
 xstormy16_function_value (const_tree valtype, const_tree func ATTRIBUTE_UNUSED)
->>>>>>> 751ff693
 {
   enum machine_mode mode;
   mode = TYPE_MODE (valtype);
@@ -1709,7 +1600,6 @@
 }
 
 /* Implement TARGET_ASM_INIT_SECTIONS.  */
-<<<<<<< HEAD
 
 static void
 xstormy16_asm_init_sections (void)
@@ -1726,24 +1616,6 @@
 static void
 xstormy16_encode_section_info (tree decl, rtx r, int first)
 {
-=======
-
-static void
-xstormy16_asm_init_sections (void)
-{
-  bss100_section
-    = get_unnamed_section (SECTION_WRITE | SECTION_BSS,
-			   output_section_asm_op,
-			   "\t.section \".bss_below100\",\"aw\",@nobits");
-}
-
-/* Mark symbols with the "below100" attribute so that we can use the
-   special addressing modes for them.  */
-
-static void
-xstormy16_encode_section_info (tree decl, rtx r, int first)
-{
->>>>>>> 751ff693
   default_encode_section_info (decl, r, first);
 
    if (TREE_CODE (decl) == VAR_DECL
@@ -2448,17 +2320,10 @@
 }
 
 static rtx
-<<<<<<< HEAD
-xstormy16_expand_builtin(tree exp, rtx target,
-			 rtx subtarget ATTRIBUTE_UNUSED,
-			 enum machine_mode mode ATTRIBUTE_UNUSED,
-			 int ignore ATTRIBUTE_UNUSED)
-=======
 xstormy16_expand_builtin (tree exp, rtx target,
 			  rtx subtarget ATTRIBUTE_UNUSED,
 			  enum machine_mode mode ATTRIBUTE_UNUSED,
 			  int ignore ATTRIBUTE_UNUSED)
->>>>>>> 751ff693
 {
   rtx op[10], args[10], pat, copyto[10], retval = 0;
   tree fndecl, argtree;
@@ -2756,15 +2621,9 @@
 /* Worker function for TARGET_RETURN_IN_MEMORY.  */
 
 static bool
-<<<<<<< HEAD
-xstormy16_return_in_memory (tree type, tree fntype ATTRIBUTE_UNUSED)
-{
-  HOST_WIDE_INT size = int_size_in_bytes (type);
-=======
 xstormy16_return_in_memory (const_tree type, const_tree fntype ATTRIBUTE_UNUSED)
 {
   const HOST_WIDE_INT size = int_size_in_bytes (type);
->>>>>>> 751ff693
   return (size == -1 || size > UNITS_PER_WORD * NUM_ARGUMENT_REGISTERS);
 }
 @@ -2792,17 +2651,6 @@
 
 #undef TARGET_BUILD_BUILTIN_VA_LIST
 #define TARGET_BUILD_BUILTIN_VA_LIST xstormy16_build_builtin_va_list
-<<<<<<< HEAD
-#undef TARGET_GIMPLIFY_VA_ARG_EXPR
-#define TARGET_GIMPLIFY_VA_ARG_EXPR xstormy16_expand_builtin_va_arg
-
-#undef TARGET_PROMOTE_FUNCTION_ARGS
-#define TARGET_PROMOTE_FUNCTION_ARGS hook_bool_tree_true
-#undef TARGET_PROMOTE_FUNCTION_RETURN
-#define TARGET_PROMOTE_FUNCTION_RETURN hook_bool_tree_true
-#undef TARGET_PROMOTE_PROTOTYPES
-#define TARGET_PROMOTE_PROTOTYPES hook_bool_tree_true
-=======
 #undef TARGET_EXPAND_BUILTIN_VA_START
 #define TARGET_EXPAND_BUILTIN_VA_START xstormy16_expand_builtin_va_start
 #undef TARGET_GIMPLIFY_VA_ARG_EXPR
@@ -2814,7 +2662,6 @@
 #define TARGET_PROMOTE_FUNCTION_RETURN hook_bool_const_tree_true
 #undef TARGET_PROMOTE_PROTOTYPES
 #define TARGET_PROMOTE_PROTOTYPES hook_bool_const_tree_true
->>>>>>> 751ff693
 
 #undef TARGET_RETURN_IN_MEMORY
 #define TARGET_RETURN_IN_MEMORY xstormy16_return_in_memory
