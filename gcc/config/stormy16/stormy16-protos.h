/* Prototypes for exported functions defined in xstormy16.c
<<<<<<< HEAD
   Copyright (C) 2000, 2001, 2003, 2004, 2007, 2008
=======
   Copyright (C) 2000, 2001, 2003, 2004, 2007, 2008, 2010
>>>>>>> 03d20231
   Free Software Foundation, Inc.
   Contributed by Red Hat, Inc.

This file is part of GCC.

GCC is free software; you can redistribute it and/or modify
it under the terms of the GNU General Public License as published by
the Free Software Foundation; either version 3, or (at your option)
any later version.

GCC is distributed in the hope that it will be useful,
but WITHOUT ANY WARRANTY; without even the implied warranty of
MERCHANTABILITY or FITNESS FOR A PARTICULAR PURPOSE.  See the
GNU General Public License for more details.

You should have received a copy of the GNU General Public License
along with GCC; see the file COPYING3.  If not see
<http://www.gnu.org/licenses/>.  */



extern struct xstormy16_stack_layout xstormy16_compute_stack_layout (void);
extern void xstormy16_expand_prologue (void);
extern void xstormy16_expand_epilogue (void);
extern int xstormy16_initial_elimination_offset (int, int);
extern int direct_return (void);
extern int xstormy16_interrupt_function_p (void);
extern int xstormy16_epilogue_uses (int);
extern void xstormy16_function_profiler (void);

#if defined (TREE_CODE)
extern void xstormy16_asm_output_aligned_common (FILE *, tree, const char *,
						 int, int, int);
#endif

#if defined (TREE_CODE) && defined (RTX_CODE)
extern void xstormy16_initialize_trampoline (rtx, rtx, rtx);
extern rtx xstormy16_function_value (const_tree, const_tree);
#endif

#ifdef RTX_CODE
extern void xstormy16_emit_cbranch (enum rtx_code, rtx, rtx, rtx);
extern char *xstormy16_output_cbranch_hi (rtx, const char *, int, rtx);
extern char *xstormy16_output_cbranch_si (rtx, const char *, int, rtx);
extern int xstormy16_mode_dependent_address_p (rtx);

extern void xstormy16_print_operand (FILE *, rtx, int);
extern void xstormy16_print_operand_address (FILE *, rtx);

extern void xstormy16_expand_casesi (rtx, rtx, rtx, rtx, rtx);
extern void xstormy16_output_addr_vec (FILE *, rtx, rtx);
extern void xstormy16_expand_call (rtx, rtx, rtx);
extern void xstormy16_expand_iorqi3 (rtx *);
extern void xstormy16_expand_andqi3 (rtx *);
#endif

#if defined (HAVE_MACHINE_MODES) && defined (RTX_CODE)
extern void xstormy16_split_cbranch (enum machine_mode, rtx, rtx, rtx);
extern int  short_memory_operand (rtx, enum machine_mode);
extern int  nonimmediate_nonstack_operand (rtx, enum machine_mode);
extern enum reg_class xstormy16_secondary_reload_class 
 (enum reg_class, enum machine_mode, rtx);
extern enum reg_class xstormy16_preferred_reload_class (rtx, enum reg_class);
extern void xstormy16_split_move (enum machine_mode, rtx, rtx);
extern void xstormy16_expand_move (enum machine_mode, rtx, rtx);
extern void xstormy16_expand_arith (enum machine_mode, enum rtx_code, 
				    rtx, rtx, rtx);
extern const char * xstormy16_output_shift (enum machine_mode, enum rtx_code, 
					    rtx, rtx, rtx);
extern int  xstormy16_below100_symbol (rtx, enum machine_mode);
extern int  xstormy16_splittable_below100_operand (rtx, enum machine_mode);
extern bool xstormy16_legitimate_address_p (enum machine_mode, rtx, bool);
#endif
<|MERGE_RESOLUTION|>--- conflicted
+++ resolved
@@ -1,9 +1,5 @@
 /* Prototypes for exported functions defined in xstormy16.c
-<<<<<<< HEAD
-   Copyright (C) 2000, 2001, 2003, 2004, 2007, 2008
-=======
    Copyright (C) 2000, 2001, 2003, 2004, 2007, 2008, 2010
->>>>>>> 03d20231
    Free Software Foundation, Inc.
    Contributed by Red Hat, Inc.
 
