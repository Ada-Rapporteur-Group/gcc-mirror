/* Prototypes for exported functions defined in xstormy16.c
<<<<<<< HEAD
   Copyright (C) 2000, 2001, 2003, 2004 Free Software Foundation, Inc.
=======
   Copyright (C) 2000, 2001, 2003, 2004, 2007 Free Software Foundation, Inc.
>>>>>>> 751ff693
   Contributed by Red Hat, Inc.

This file is part of GCC.

GCC is free software; you can redistribute it and/or modify
it under the terms of the GNU General Public License as published by
the Free Software Foundation; either version 3, or (at your option)
any later version.

GCC is distributed in the hope that it will be useful,
but WITHOUT ANY WARRANTY; without even the implied warranty of
MERCHANTABILITY or FITNESS FOR A PARTICULAR PURPOSE.  See the
GNU General Public License for more details.

You should have received a copy of the GNU General Public License
<<<<<<< HEAD
along with GCC; see the file COPYING.  If not, write to
the Free Software Foundation, 51 Franklin Street, Fifth Floor,
Boston, MA 02110-1301, USA.  */
=======
along with GCC; see the file COPYING3.  If not see
<http://www.gnu.org/licenses/>.  */
>>>>>>> 751ff693



extern struct xstormy16_stack_layout xstormy16_compute_stack_layout (void);
extern void xstormy16_expand_prologue (void);
extern void xstormy16_expand_epilogue (void);
extern int xstormy16_initial_elimination_offset (int, int);
extern int direct_return (void);
extern int xstormy16_interrupt_function_p (void);
extern int xstormy16_epilogue_uses (int);
extern void xstormy16_function_profiler (void);

#if defined (TREE_CODE)
extern void xstormy16_asm_output_aligned_common (FILE *, tree, const char *,
						 int, int, int);
#endif

#if defined (TREE_CODE) && defined (HAVE_MACHINE_MODES)
extern CUMULATIVE_ARGS xstormy16_function_arg_advance 
 (CUMULATIVE_ARGS, enum machine_mode, tree, int);
extern rtx xstormy16_function_arg
 (CUMULATIVE_ARGS, enum machine_mode, tree, int);
#endif

#if defined (TREE_CODE) && defined (RTX_CODE)
<<<<<<< HEAD
extern void xstormy16_expand_builtin_va_start (tree, rtx);
extern void xstormy16_initialize_trampoline (rtx, rtx, rtx);
extern rtx xstormy16_function_value (tree, tree);
=======
extern void xstormy16_initialize_trampoline (rtx, rtx, rtx);
extern rtx xstormy16_function_value (const_tree, const_tree);
>>>>>>> 751ff693
#endif

#ifdef RTX_CODE
extern void xstormy16_emit_cbranch (enum rtx_code, rtx);
extern char *xstormy16_output_cbranch_hi (rtx, const char *, int, rtx);
extern char *xstormy16_output_cbranch_si (rtx, const char *, int, rtx);
extern int xstormy16_mode_dependent_address_p (rtx);
extern int xstormy16_extra_constraint_p (rtx, int);

extern void xstormy16_print_operand (FILE *, rtx, int);
extern void xstormy16_print_operand_address (FILE *, rtx);

extern void xstormy16_expand_casesi (rtx, rtx, rtx, rtx, rtx);
extern void xstormy16_output_addr_vec (FILE *, rtx, rtx);
extern void xstormy16_expand_call (rtx, rtx, rtx);
extern void xstormy16_expand_iorqi3 (rtx *);
extern void xstormy16_expand_andqi3 (rtx *);
#endif

#if defined (HAVE_MACHINE_MODES) && defined (RTX_CODE)
extern void xstormy16_split_cbranch (enum machine_mode, rtx, rtx, rtx, rtx);
extern int  short_memory_operand (rtx, enum machine_mode);
extern int  nonimmediate_nonstack_operand (rtx, enum machine_mode);
extern enum reg_class xstormy16_secondary_reload_class 
 (enum reg_class, enum machine_mode, rtx);
<<<<<<< HEAD
extern int  xstormy16_carry_plus_operand (rtx, enum machine_mode);
extern int  xs_hi_general_operand (rtx, enum machine_mode);
extern int  xs_hi_nonmemory_operand (rtx, enum machine_mode);
=======
>>>>>>> 751ff693
extern enum reg_class xstormy16_preferred_reload_class (rtx, enum reg_class);
extern int xstormy16_legitimate_address_p (enum machine_mode, rtx, int);
extern void xstormy16_split_move (enum machine_mode, rtx, rtx);
extern void xstormy16_expand_move (enum machine_mode, rtx, rtx);
extern void xstormy16_expand_arith (enum machine_mode, enum rtx_code, 
				    rtx, rtx, rtx, rtx);
extern const char * xstormy16_output_shift (enum machine_mode, enum rtx_code, 
					    rtx, rtx, rtx);
extern int  xstormy16_below100_symbol (rtx, enum machine_mode);
extern int  xstormy16_splittable_below100_operand (rtx, enum machine_mode);
#endif
<|MERGE_RESOLUTION|>--- conflicted
+++ resolved
@@ -1,9 +1,5 @@
 /* Prototypes for exported functions defined in xstormy16.c
-<<<<<<< HEAD
-   Copyright (C) 2000, 2001, 2003, 2004 Free Software Foundation, Inc.
-=======
    Copyright (C) 2000, 2001, 2003, 2004, 2007 Free Software Foundation, Inc.
->>>>>>> 751ff693
    Contributed by Red Hat, Inc.
 
 This file is part of GCC.
@@ -19,14 +15,8 @@
 GNU General Public License for more details.
 
 You should have received a copy of the GNU General Public License
-<<<<<<< HEAD
-along with GCC; see the file COPYING.  If not, write to
-the Free Software Foundation, 51 Franklin Street, Fifth Floor,
-Boston, MA 02110-1301, USA.  */
-=======
 along with GCC; see the file COPYING3.  If not see
 <http://www.gnu.org/licenses/>.  */
->>>>>>> 751ff693
 
 
 
@@ -52,14 +42,8 @@
 #endif
 
 #if defined (TREE_CODE) && defined (RTX_CODE)
-<<<<<<< HEAD
-extern void xstormy16_expand_builtin_va_start (tree, rtx);
-extern void xstormy16_initialize_trampoline (rtx, rtx, rtx);
-extern rtx xstormy16_function_value (tree, tree);
-=======
 extern void xstormy16_initialize_trampoline (rtx, rtx, rtx);
 extern rtx xstormy16_function_value (const_tree, const_tree);
->>>>>>> 751ff693
 #endif
 
 #ifdef RTX_CODE
@@ -85,12 +69,6 @@
 extern int  nonimmediate_nonstack_operand (rtx, enum machine_mode);
 extern enum reg_class xstormy16_secondary_reload_class 
  (enum reg_class, enum machine_mode, rtx);
-<<<<<<< HEAD
-extern int  xstormy16_carry_plus_operand (rtx, enum machine_mode);
-extern int  xs_hi_general_operand (rtx, enum machine_mode);
-extern int  xs_hi_nonmemory_operand (rtx, enum machine_mode);
-=======
->>>>>>> 751ff693
 extern enum reg_class xstormy16_preferred_reload_class (rtx, enum reg_class);
 extern int xstormy16_legitimate_address_p (enum machine_mode, rtx, int);
 extern void xstormy16_split_move (enum machine_mode, rtx, rtx);
