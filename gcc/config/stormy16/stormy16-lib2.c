/* This file contains 16-bit versions of some of the functions found in
   libgcc2.c.  Really libgcc ought to be moved out of the gcc directory
   and into its own top level directory, and then split up into multiple
   files.  On this glorious day maybe this code can be integrated into
   it too.  */

/* Copyright (C) 2005, 2008, 2009, 2010  Free Software Foundation, Inc.

   This file is part of GCC.

   GCC is free software; you can redistribute it and/or modify it under
   the terms of the GNU General Public License as published by the Free
   Software Foundation; either version 3, or (at your option) any later
   version.

   GCC is distributed in the hope that it will be useful, but WITHOUT ANY
   WARRANTY; without even the implied warranty of MERCHANTABILITY or
   FITNESS FOR A PARTICULAR PURPOSE.  See the GNU General Public License
   for more details.

   Under Section 7 of GPL version 3, you are granted additional
   permissions described in the GCC Runtime Library Exception, version
   3.1, as published by the Free Software Foundation.

   You should have received a copy of the GNU General Public License and
   a copy of the GCC Runtime Library Exception along with this program;
   see the files COPYING3 and COPYING.RUNTIME respectively.  If not, see
   <http://www.gnu.org/licenses/>.  */

#include "tconfig.h"
#include "tsystem.h"
#include "coretypes.h"
#include "tm.h"

#ifdef HAVE_GAS_HIDDEN
#define ATTRIBUTE_HIDDEN  __attribute__ ((__visibility__ ("hidden")))
#else
#define ATTRIBUTE_HIDDEN
#endif

#ifndef MIN_UNITS_PER_WORD
#define MIN_UNITS_PER_WORD UNITS_PER_WORD
#endif

#ifndef LIBGCC2_UNITS_PER_WORD
# if MIN_UNITS_PER_WORD > 4
#  define LIBGCC2_UNITS_PER_WORD 8
# elif (MIN_UNITS_PER_WORD > 2 \
        || (MIN_UNITS_PER_WORD > 1 && LONG_LONG_TYPE_SIZE > 32))
#  define LIBGCC2_UNITS_PER_WORD 4
# else
#  define LIBGCC2_UNITS_PER_WORD MIN_UNITS_PER_WORD
# endif
#endif

#define word_type Wtype

#include "libgcc2.h"
#undef int

/* These prototypes would normally live in libgcc2.h, but this can
   only happen once the code below is integrated into libgcc2.c.  */

extern USItype udivmodsi4 (USItype, USItype, word_type);
extern SItype __divsi3 (SItype, SItype);
extern SItype __modsi3 (SItype, SItype);
extern SItype __udivsi3 (SItype, SItype);
extern SItype __umodsi3 (SItype, SItype);
extern SItype __ashlsi3 (SItype, SItype);
extern SItype __ashrsi3 (SItype, SItype);
extern USItype __lshrsi3 (USItype, USItype);
extern int __popcounthi2 (UHWtype);
extern int __parityhi2 (UHWtype);
extern int __clzhi2 (UHWtype);
extern int __ctzhi2 (UHWtype);


#ifdef XSTORMY16_UDIVMODSI4
USItype
udivmodsi4 (USItype num, USItype den, word_type modwanted)
{
  USItype bit = 1;
  USItype res = 0;

  while (den < num && bit && !(den & (1L << 31)))
    {
      den <<= 1;
      bit <<= 1;
    }
  while (bit)
    {
      if (num >= den)
	{
	  num -= den;
	  res |= bit;
	}
      bit >>= 1;
      den >>= 1;
    }

  if (modwanted)
    return num;
  return res;
}
#endif

#ifdef XSTORMY16_DIVSI3
SItype
__divsi3 (SItype a, SItype b)
{
  word_type neg = 0;
  SItype res;

  if (a < 0)
    {
      a = -a;
      neg = !neg;
    }

  if (b < 0)
    {
      b = -b;
      neg = !neg;
    }

  res = udivmodsi4 (a, b, 0);

  if (neg)
    res = -res;

  return res;
}
#endif

#ifdef XSTORMY16_MODSI3
SItype
__modsi3 (SItype a, SItype b)
{
  word_type neg = 0;
  SItype res;

  if (a < 0)
    {
      a = -a;
      neg = 1;
    }

  if (b < 0)
    b = -b;

  res = udivmodsi4 (a, b, 1);

  if (neg)
    res = -res;

  return res;
}
#endif

#ifdef XSTORMY16_UDIVSI3
SItype
__udivsi3 (SItype a, SItype b)
{
  return udivmodsi4 (a, b, 0);
}
#endif

#ifdef XSTORMY16_UMODSI3
SItype
__umodsi3 (SItype a, SItype b)
{
  return udivmodsi4 (a, b, 1);
}
#endif

#ifdef XSTORMY16_ASHLSI3
SItype
__ashlsi3 (SItype a, SItype b)
{
  word_type i;
  
  if (b & 16)
    a <<= 16;
  if (b & 8)
    a <<= 8;
  for (i = (b & 0x7); i > 0; --i)
    a <<= 1;
  return a;
}
#endif

#ifdef XSTORMY16_ASHRSI3
SItype
__ashrsi3 (SItype a, SItype b)
{
  word_type i;
  
  if (b & 16)
    a >>= 16;
  if (b & 8)
    a >>= 8;
  for (i = (b & 0x7); i > 0; --i)
    a >>= 1;
  return a;
}
#endif

#ifdef XSTORMY16_LSHRSI3
USItype
__lshrsi3 (USItype a, USItype b)
{
  word_type i;
  
  if (b & 16)
    a >>= 16;
  if (b & 8)
    a >>= 8;
  for (i = (b & 0x7); i > 0; --i)
    a >>= 1;
  return a;
}
#endif

#ifdef XSTORMY16_POPCOUNTHI2
/* Returns the number of set bits in X.
   FIXME:  The return type really should be "unsigned int"
   but this is not how the builtin is prototyped.  */
int
__popcounthi2 (UHWtype x)
{
  int ret;

  ret = __popcount_tab [x & 0xff];
  ret += __popcount_tab [(x >> 8) & 0xff];

  return ret;
}
#endif

#ifdef XSTORMY16_PARITYHI2
/* Returns the number of set bits in X, modulo 2.
   FIXME:  The return type really should be "unsigned int"
   but this is not how the builtin is prototyped.  */

int
__parityhi2 (UHWtype x)
{
  x ^= x >> 8;
  x ^= x >> 4;
  x &= 0xf;
  return (0x6996 >> x) & 1;
}
#endif

#ifdef XSTORMY16_CLZHI2
/* Returns the number of zero-bits from the most significant bit to the
   first nonzero bit in X.  Returns 16 for X == 0.  Implemented as a
   simple for loop in order to save space by removing the need for
   the __clz_tab array.
   FIXME:  The return type really should be "unsigned int" but this is
   not how the builtin is prototyped.  */
#undef unsigned
int
__clzhi2 (UHWtype x)
{
  unsigned int i;
  unsigned int c;
  unsigned int value = x;

  for (c = 0, i = 1 << 15; i; i >>= 1, c++)
    if (i & value)
      break;
  return c;
}
#endif

#ifdef XSTORMY16_CTZHI2
/* Returns the number of trailing zero bits in X.
   FIXME:  The return type really should be "signed int" since
   ctz(0) returns -1, but this is not how the builtin is prototyped.  */

int
__ctzhi2 (UHWtype x)
{
  /* This is cunning.  It converts X into a number with only the one bit
     set, the bit that was the least significant bit in X.  From this we
     can use the count_leading_zeros to compute the number of trailing
     bits.  */
  x &= - x;

  return 15 - __builtin_clz (x);
}
#endif

#ifdef XSTORMY16_FFSHI2
/* Returns one plus the index of the least significant 1-bit of X,
   or if X is zero, returns zero.  FIXME:  The return type really
   should be "unsigned int" but this is not how the builtin is
   prototyped.  */

int
__ffshi2 (UHWtype u)
{
  UHWtype count;

  if (u == 0)
    return 0;

  return 16 - __builtin_clz (u & - u);
}
#endif

#ifdef XSTORMY16_UCMPSI2
/* Performs an unsigned comparison of two 32-bit values: A and B.
   If A is less than B, then 0 is returned.  If A is greater than B,
   then 2 is returned.  Otherwise A and B are equal and 1 is returned.  */

word_type
__ucmpsi2 (USItype a, USItype b)
{
  word_type hi_a = (a >> 16);
  word_type hi_b = (b >> 16);

  if (hi_a == hi_b)
    {
      word_type low_a = (a & 0xffff);
      word_type low_b = (b & 0xffff);

      return low_a < low_b ? 0 : (low_a > low_b ? 2 : 1);
    }

  return hi_a < hi_b ? 0 : 2;
}
<<<<<<< HEAD
=======
#endif

#ifdef XSTORMY16_CMPSI2
/* Performs an signed comparison of two 32-bit values: A and B.
   If A is less than B, then 0 is returned.  If A is greater than B,
   then 2 is returned.  Otherwise A and B are equal and 1 is returned.  */

word_type
__cmpsi2 (SItype a, SItype b)
{
  word_type hi_a = (a >> 16);
  word_type hi_b = (b >> 16);

  if (hi_a == hi_b)
    {
      word_type low_a = (a & 0xffff);
      word_type low_b = (b & 0xffff);

      return low_a < low_b ? 0 : (low_a > low_b ? 2 : 1);
    }

  return hi_a < hi_b ? 0 : 2;
}
>>>>>>> 03d20231
#endif<|MERGE_RESOLUTION|>--- conflicted
+++ resolved
@@ -331,8 +331,6 @@
 
   return hi_a < hi_b ? 0 : 2;
 }
-<<<<<<< HEAD
-=======
 #endif
 
 #ifdef XSTORMY16_CMPSI2
@@ -356,5 +354,4 @@
 
   return hi_a < hi_b ? 0 : 2;
 }
->>>>>>> 03d20231
 #endif