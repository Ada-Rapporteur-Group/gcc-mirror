/* Subroutines for code generation on Motorola 68HC11 and 68HC12.
   Copyright (C) 1999, 2000, 2001, 2002, 2003, 2004, 2005, 2006, 2007
   Free Software Foundation, Inc.
   Contributed by Stephane Carrez (stcarrez@nerim.fr)

This file is part of GCC.

GCC is free software; you can redistribute it and/or modify
it under the terms of the GNU General Public License as published by
the Free Software Foundation; either version 3, or (at your option)
any later version.

GCC is distributed in the hope that it will be useful,
but WITHOUT ANY WARRANTY; without even the implied warranty of
MERCHANTABILITY or FITNESS FOR A PARTICULAR PURPOSE.  See the
GNU General Public License for more details.

You should have received a copy of the GNU General Public License
along with GCC; see the file COPYING3.  If not see
<http://www.gnu.org/licenses/>.

Note:
   A first 68HC11 port was made by Otto Lind (otto@coactive.com)
   on gcc 2.6.3.  I have used it as a starting point for this port.
   However, this new port is a complete re-write.  Its internal
   design is completely different.  The generated code is not
   compatible with the gcc 2.6.3 port.

   The gcc 2.6.3 port is available at:

   ftp.unina.it/pub/electronics/motorola/68hc11/gcc/gcc-6811-fsf.tar.gz

*/

#include <stdio.h>
#include "config.h"
#include "system.h"
#include "coretypes.h"
#include "tm.h"
#include "rtl.h"
#include "tree.h"
#include "tm_p.h"
#include "regs.h"
#include "hard-reg-set.h"
#include "real.h"
#include "insn-config.h"
#include "conditions.h"
#include "output.h"
#include "insn-attr.h"
#include "flags.h"
#include "recog.h"
#include "expr.h"
#include "libfuncs.h"
#include "toplev.h"
#include "basic-block.h"
#include "function.h"
#include "ggc.h"
#include "reload.h"
#include "target.h"
#include "target-def.h"
#include "df.h"

static void emit_move_after_reload (rtx, rtx, rtx);
static rtx simplify_logical (enum machine_mode, int, rtx, rtx *);
static void m68hc11_emit_logical (enum machine_mode, int, rtx *);
static void m68hc11_reorg (void);
static int go_if_legitimate_address_internal (rtx, enum machine_mode, int);
static rtx m68hc11_expand_compare (enum rtx_code, rtx, rtx);
static int must_parenthesize (rtx);
static int m68hc11_address_cost (rtx);
static int m68hc11_shift_cost (enum machine_mode, rtx, int);
static int m68hc11_rtx_costs_1 (rtx, enum rtx_code, enum rtx_code);
static bool m68hc11_rtx_costs (rtx, int, int, int *);
static tree m68hc11_handle_fntype_attribute (tree *, tree, tree, int, bool *);
const struct attribute_spec m68hc11_attribute_table[];

void create_regs_rtx (void);

static void asm_print_register (FILE *, int);
static void m68hc11_output_function_epilogue (FILE *, HOST_WIDE_INT);
static void m68hc11_asm_out_constructor (rtx, int);
static void m68hc11_asm_out_destructor (rtx, int);
static void m68hc11_file_start (void);
static void m68hc11_encode_section_info (tree, rtx, int);
static const char *m68hc11_strip_name_encoding (const char* str);
static unsigned int m68hc11_section_type_flags (tree, const char*, int);
static int autoinc_mode (rtx);
static int m68hc11_make_autoinc_notes (rtx *, void *);
static void m68hc11_init_libfuncs (void);
static rtx m68hc11_struct_value_rtx (tree, int);
static bool m68hc11_return_in_memory (tree, tree);

/* Must be set to 1 to produce debug messages.  */
int debug_m6811 = 0;

extern FILE *asm_out_file;

rtx ix_reg;
rtx iy_reg;
rtx d_reg;
rtx m68hc11_soft_tmp_reg;
static GTY(()) rtx stack_push_word;
static GTY(()) rtx stack_pop_word;
static GTY(()) rtx z_reg;
static GTY(()) rtx z_reg_qi;
static int regs_inited = 0;

/* Set to 1 by expand_prologue() when the function is an interrupt handler.  */
int current_function_interrupt;

/* Set to 1 by expand_prologue() when the function is a trap handler.  */
int current_function_trap;

/* Set to 1 when the current function is placed in 68HC12 banked
   memory and must return with rtc.  */
int current_function_far;

/* Min offset that is valid for the indirect addressing mode.  */
HOST_WIDE_INT m68hc11_min_offset = 0;

/* Max offset that is valid for the indirect addressing mode.  */
HOST_WIDE_INT m68hc11_max_offset = 256;

/* The class value for base registers.  */
enum reg_class m68hc11_base_reg_class = A_REGS;

/* The class value for index registers.  This is NO_REGS for 68HC11.  */
enum reg_class m68hc11_index_reg_class = NO_REGS;

enum reg_class m68hc11_tmp_regs_class = NO_REGS;

/* Tables that tell whether a given hard register is valid for
   a base or an index register.  It is filled at init time depending
   on the target processor.  */
unsigned char m68hc11_reg_valid_for_base[FIRST_PSEUDO_REGISTER];
unsigned char m68hc11_reg_valid_for_index[FIRST_PSEUDO_REGISTER];

/* A correction offset which is applied to the stack pointer.
   This is 1 for 68HC11 and 0 for 68HC12.  */
int m68hc11_sp_correction;

int m68hc11_addr_mode;
int m68hc11_mov_addr_mode;

/* Comparison operands saved by the "tstxx" and "cmpxx" expand patterns.  */
rtx m68hc11_compare_op0;
rtx m68hc11_compare_op1;


const struct processor_costs *m68hc11_cost;

/* Costs for a 68HC11.  */
static const struct processor_costs m6811_cost = {
  /* add */
  COSTS_N_INSNS (2),
  /* logical */
  COSTS_N_INSNS (2),
  /* non-constant shift */
  COSTS_N_INSNS (20),
  /* shiftQI const */
  { COSTS_N_INSNS (0), COSTS_N_INSNS (1), COSTS_N_INSNS (2),
    COSTS_N_INSNS (3), COSTS_N_INSNS (4), COSTS_N_INSNS (3),
    COSTS_N_INSNS (2), COSTS_N_INSNS (1) },

  /* shiftHI const */
  { COSTS_N_INSNS (0), COSTS_N_INSNS (1), COSTS_N_INSNS (4),
    COSTS_N_INSNS (6), COSTS_N_INSNS (8), COSTS_N_INSNS (6),
    COSTS_N_INSNS (4), COSTS_N_INSNS (2),
    COSTS_N_INSNS (2), COSTS_N_INSNS (4),
    COSTS_N_INSNS (6), COSTS_N_INSNS (8), COSTS_N_INSNS (10),
    COSTS_N_INSNS (8), COSTS_N_INSNS (6), COSTS_N_INSNS (4)
  },
  /* mulQI */
  COSTS_N_INSNS (20),
  /* mulHI */
  COSTS_N_INSNS (20 * 4),
  /* mulSI */
  COSTS_N_INSNS (20 * 16),
  /* divQI */
  COSTS_N_INSNS (20),
  /* divHI */
  COSTS_N_INSNS (80),
  /* divSI */
  COSTS_N_INSNS (100)
};

/* Costs for a 68HC12.  */
static const struct processor_costs m6812_cost = {
  /* add */
  COSTS_N_INSNS (2),
  /* logical */
  COSTS_N_INSNS (2),
  /* non-constant shift */
  COSTS_N_INSNS (20),
  /* shiftQI const */
  { COSTS_N_INSNS (0), COSTS_N_INSNS (1), COSTS_N_INSNS (2),
    COSTS_N_INSNS (3), COSTS_N_INSNS (4), COSTS_N_INSNS (3),
    COSTS_N_INSNS (2), COSTS_N_INSNS (1) },

  /* shiftHI const */
  { COSTS_N_INSNS (0), COSTS_N_INSNS (1), COSTS_N_INSNS (4),
    COSTS_N_INSNS (6), COSTS_N_INSNS (8), COSTS_N_INSNS (6),
    COSTS_N_INSNS (4), COSTS_N_INSNS (2),
    COSTS_N_INSNS (2), COSTS_N_INSNS (4), COSTS_N_INSNS (6),
    COSTS_N_INSNS (8), COSTS_N_INSNS (10), COSTS_N_INSNS (8),
    COSTS_N_INSNS (6), COSTS_N_INSNS (4)
  },
  /* mulQI */
  COSTS_N_INSNS (3),
  /* mulHI */
  COSTS_N_INSNS (3),
  /* mulSI */
  COSTS_N_INSNS (3 * 4),
  /* divQI */
  COSTS_N_INSNS (12),
  /* divHI */
  COSTS_N_INSNS (12),
  /* divSI */
  COSTS_N_INSNS (100)
};

/* Initialize the GCC target structure.  */
#undef TARGET_ATTRIBUTE_TABLE
#define TARGET_ATTRIBUTE_TABLE m68hc11_attribute_table

#undef TARGET_ASM_ALIGNED_HI_OP
#define TARGET_ASM_ALIGNED_HI_OP "\t.word\t"

#undef TARGET_ASM_FUNCTION_EPILOGUE
#define TARGET_ASM_FUNCTION_EPILOGUE m68hc11_output_function_epilogue

#undef TARGET_ASM_FILE_START
#define TARGET_ASM_FILE_START m68hc11_file_start
#undef TARGET_ASM_FILE_START_FILE_DIRECTIVE
#define TARGET_ASM_FILE_START_FILE_DIRECTIVE true

#undef TARGET_DEFAULT_TARGET_FLAGS
#define TARGET_DEFAULT_TARGET_FLAGS TARGET_DEFAULT

#undef TARGET_ENCODE_SECTION_INFO
#define TARGET_ENCODE_SECTION_INFO  m68hc11_encode_section_info

#undef TARGET_SECTION_TYPE_FLAGS
#define TARGET_SECTION_TYPE_FLAGS m68hc11_section_type_flags

#undef TARGET_RTX_COSTS
#define TARGET_RTX_COSTS m68hc11_rtx_costs
#undef TARGET_ADDRESS_COST
#define TARGET_ADDRESS_COST m68hc11_address_cost

#undef TARGET_MACHINE_DEPENDENT_REORG
#define TARGET_MACHINE_DEPENDENT_REORG m68hc11_reorg

#undef TARGET_INIT_LIBFUNCS
#define TARGET_INIT_LIBFUNCS m68hc11_init_libfuncs

#undef TARGET_STRUCT_VALUE_RTX
#define TARGET_STRUCT_VALUE_RTX m68hc11_struct_value_rtx
#undef TARGET_RETURN_IN_MEMORY
#define TARGET_RETURN_IN_MEMORY m68hc11_return_in_memory
#undef TARGET_CALLEE_COPIES
#define TARGET_CALLEE_COPIES hook_callee_copies_named

#undef TARGET_STRIP_NAME_ENCODING
#define TARGET_STRIP_NAME_ENCODING m68hc11_strip_name_encoding

struct gcc_target targetm = TARGET_INITIALIZER;

int
m68hc11_override_options (void)
{
  memset (m68hc11_reg_valid_for_index, 0,
	  sizeof (m68hc11_reg_valid_for_index));
  memset (m68hc11_reg_valid_for_base, 0, sizeof (m68hc11_reg_valid_for_base));

  /* Compilation with -fpic generates a wrong code.  */
  if (flag_pic)
    {
      warning (0, "-f%s ignored for 68HC11/68HC12 (not supported)",
	       (flag_pic > 1) ? "PIC" : "pic");
      flag_pic = 0;
    }

  /* Do not enable -fweb because it breaks the 32-bit shift patterns
     by breaking the match_dup of those patterns.  The shift patterns
     will no longer be recognized after that.  */
  flag_web = 0;

  /* Configure for a 68hc11 processor.  */
  if (TARGET_M6811)
    {
      target_flags &= ~(TARGET_AUTO_INC_DEC | TARGET_MIN_MAX);
      m68hc11_cost = &m6811_cost;
      m68hc11_min_offset = 0;
      m68hc11_max_offset = 256;
      m68hc11_index_reg_class = NO_REGS;
      m68hc11_base_reg_class = A_REGS;
      m68hc11_reg_valid_for_base[HARD_X_REGNUM] = 1;
      m68hc11_reg_valid_for_base[HARD_Y_REGNUM] = 1;
      m68hc11_reg_valid_for_base[HARD_Z_REGNUM] = 1;
      m68hc11_sp_correction = 1;
      m68hc11_tmp_regs_class = D_REGS;
      m68hc11_addr_mode = ADDR_OFFSET;
      m68hc11_mov_addr_mode = 0;
      if (m68hc11_soft_reg_count < 0)
	m68hc11_soft_reg_count = 4;
    }

  /* Configure for a 68hc12 processor.  */
  if (TARGET_M6812)
    {
      m68hc11_cost = &m6812_cost;
      m68hc11_min_offset = -65536;
      m68hc11_max_offset = 65536;
      m68hc11_index_reg_class = D_REGS;
      m68hc11_base_reg_class = A_OR_SP_REGS;
      m68hc11_reg_valid_for_base[HARD_X_REGNUM] = 1;
      m68hc11_reg_valid_for_base[HARD_Y_REGNUM] = 1;
      m68hc11_reg_valid_for_base[HARD_Z_REGNUM] = 1;
      m68hc11_reg_valid_for_base[HARD_SP_REGNUM] = 1;
      m68hc11_reg_valid_for_index[HARD_D_REGNUM] = 1;
      m68hc11_sp_correction = 0;
      m68hc11_tmp_regs_class = TMP_REGS;
      m68hc11_addr_mode = ADDR_INDIRECT | ADDR_OFFSET | ADDR_CONST
        | (TARGET_AUTO_INC_DEC ? ADDR_INCDEC : 0);
      m68hc11_mov_addr_mode = ADDR_OFFSET | ADDR_CONST
        | (TARGET_AUTO_INC_DEC ? ADDR_INCDEC : 0);
      target_flags |= MASK_NO_DIRECT_MODE;
      if (m68hc11_soft_reg_count < 0)
	m68hc11_soft_reg_count = 0;

      if (TARGET_LONG_CALLS)
        current_function_far = 1;
    }
  return 0;
}


void
m68hc11_conditional_register_usage (void)
{
  int i;

  if (m68hc11_soft_reg_count > SOFT_REG_LAST - SOFT_REG_FIRST)
    m68hc11_soft_reg_count = SOFT_REG_LAST - SOFT_REG_FIRST;

  for (i = SOFT_REG_FIRST + m68hc11_soft_reg_count; i < SOFT_REG_LAST; i++)
    {
      fixed_regs[i] = 1;
      call_used_regs[i] = 1;
    }

  /* For 68HC12, the Z register emulation is not necessary when the
     frame pointer is not used.  The frame pointer is eliminated and
     replaced by the stack register (which is a BASE_REG_CLASS).  */
  if (TARGET_M6812 && flag_omit_frame_pointer && optimize)
    {
      fixed_regs[HARD_Z_REGNUM] = 1;
    }
}


/* Reload and register operations.  */


void
create_regs_rtx (void)
{
  /*  regs_inited = 1; */
  ix_reg = gen_rtx_REG (HImode, HARD_X_REGNUM);
  iy_reg = gen_rtx_REG (HImode, HARD_Y_REGNUM);
  d_reg = gen_rtx_REG (HImode, HARD_D_REGNUM);
  m68hc11_soft_tmp_reg = gen_rtx_REG (HImode, SOFT_TMP_REGNUM);

  stack_push_word = gen_rtx_MEM (HImode,
			     gen_rtx_PRE_DEC (HImode,
				      gen_rtx_REG (HImode, HARD_SP_REGNUM)));
  stack_pop_word = gen_rtx_MEM (HImode,
			    gen_rtx_POST_INC (HImode,
				     gen_rtx_REG (HImode, HARD_SP_REGNUM)));

}

/* Value is 1 if hard register REGNO can hold a value of machine-mode MODE.
    - 8-bit values are stored anywhere (except the SP register).
    - 16-bit values can be stored in any register whose mode is 16
    - 32-bit values can be stored in D, X registers or in a soft register
      (except the last one because we need 2 soft registers)
    - Values whose size is > 32 bit are not stored in real hard
      registers.  They may be stored in soft registers if there are
      enough of them.  */
int
hard_regno_mode_ok (int regno, enum machine_mode mode)
{
  switch (GET_MODE_SIZE (mode))
    {
    case 8:
      return S_REGNO_P (regno) && m68hc11_soft_reg_count >= 4;

    case 4:
      return (X_REGNO_P (regno)
	      || (S_REGNO_P (regno) && m68hc11_soft_reg_count >= 2));

    case 2:
      return G_REGNO_P (regno);

    case 1:
      /* We have to accept a QImode in X or Y registers.  Otherwise, the
         reload pass will fail when some (SUBREG:QI (REG:HI X)) are defined
         in the insns.  Reload fails if the insn rejects the register class 'a'
         as well as if it accepts it.  Patterns that failed were
         zero_extend_qihi2 and iorqi3.  */

      return G_REGNO_P (regno) && !SP_REGNO_P (regno);

    default:
      return 0;
    }
}

int
m68hc11_hard_regno_rename_ok (int reg1, int reg2)
{
  /* Don't accept renaming to Z register.  We will replace it to
     X,Y or D during machine reorg pass.  */
  if (reg2 == HARD_Z_REGNUM)
    return 0;

  /* Don't accept renaming D,X to Y register as the code will be bigger.  */
  if (TARGET_M6811 && reg2 == HARD_Y_REGNUM
      && (D_REGNO_P (reg1) || X_REGNO_P (reg1)))
    return 0;

  return 1;
}

enum reg_class
preferred_reload_class (rtx operand, enum reg_class class)
{
  enum machine_mode mode;

  mode = GET_MODE (operand);

  if (debug_m6811)
    {
      printf ("Preferred reload: (class=%s): ", reg_class_names[class]);
    }

  if (class == D_OR_A_OR_S_REGS && SP_REG_P (operand))
    return m68hc11_base_reg_class;

  if (class >= S_REGS && (GET_CODE (operand) == MEM
			  || GET_CODE (operand) == CONST_INT))
    {
      /* S_REGS class must not be used.  The movhi template does not
         work to move a memory to a soft register.
         Restrict to a hard reg.  */
      switch (class)
	{
	default:
	case G_REGS:
	case D_OR_A_OR_S_REGS:
	  class = A_OR_D_REGS;
	  break;
	case A_OR_S_REGS:
	  class = A_REGS;
	  break;
	case D_OR_SP_OR_S_REGS:
	  class = D_OR_SP_REGS;
	  break;
	case D_OR_Y_OR_S_REGS:
	  class = D_OR_Y_REGS;
	  break;
	case D_OR_X_OR_S_REGS:
	  class = D_OR_X_REGS;
	  break;
	case SP_OR_S_REGS:
	  class = SP_REGS;
	  break;
	case Y_OR_S_REGS:
	  class = Y_REGS;
	  break;
	case X_OR_S_REGS:
	  class = X_REGS;
	  break;
	case D_OR_S_REGS:
	  class = D_REGS;
	}
    }
  else if (class == Y_REGS && GET_CODE (operand) == MEM)
    {
      class = Y_REGS;
    }
  else if (class == A_OR_D_REGS && GET_MODE_SIZE (mode) == 4)
    {
      class = D_OR_X_REGS;
    }
  else if (class >= S_REGS && S_REG_P (operand))
    {
      switch (class)
	{
	default:
	case G_REGS:
	case D_OR_A_OR_S_REGS:
	  class = A_OR_D_REGS;
	  break;
	case A_OR_S_REGS:
	  class = A_REGS;
	  break;
	case D_OR_SP_OR_S_REGS:
	  class = D_OR_SP_REGS;
	  break;
	case D_OR_Y_OR_S_REGS:
	  class = D_OR_Y_REGS;
	  break;
	case D_OR_X_OR_S_REGS:
	  class = D_OR_X_REGS;
	  break;
	case SP_OR_S_REGS:
	  class = SP_REGS;
	  break;
	case Y_OR_S_REGS:
	  class = Y_REGS;
	  break;
	case X_OR_S_REGS:
	  class = X_REGS;
	  break;
	case D_OR_S_REGS:
	  class = D_REGS;
	}
    }
  else if (class >= S_REGS)
    {
      if (debug_m6811)
	{
	  printf ("Class = %s for: ", reg_class_names[class]);
	  fflush (stdout);
	  debug_rtx (operand);
	}
    }

  if (debug_m6811)
    {
      printf (" => class=%s\n", reg_class_names[class]);
      fflush (stdout);
      debug_rtx (operand);
    }

  return class;
}

/* Return 1 if the operand is a valid indexed addressing mode.
   For 68hc11:  n,r    with n in [0..255] and r in A_REGS class
   For 68hc12:  n,r    no constraint on the constant, r in A_REGS class.  */
int
m68hc11_valid_addressing_p (rtx operand, enum machine_mode mode, int addr_mode)
{
  rtx base, offset;

  switch (GET_CODE (operand))
    {
    case MEM:
      if ((addr_mode & ADDR_INDIRECT) && GET_MODE_SIZE (mode) <= 2)
        return m68hc11_valid_addressing_p (XEXP (operand, 0), mode,
                                   addr_mode & (ADDR_STRICT | ADDR_OFFSET));
      return 0;

    case POST_INC:
    case PRE_INC:
    case POST_DEC:
    case PRE_DEC:
      if (addr_mode & ADDR_INCDEC)
	return m68hc11_valid_addressing_p (XEXP (operand, 0), mode,
                                   addr_mode & ADDR_STRICT);
      return 0;

    case PLUS:
      base = XEXP (operand, 0);
      if (GET_CODE (base) == MEM)
	return 0;

      offset = XEXP (operand, 1);
      if (GET_CODE (offset) == MEM)
	return 0;

      /* Indexed addressing mode with 2 registers.  */
      if (GET_CODE (base) == REG && GET_CODE (offset) == REG)
        {
          if (!(addr_mode & ADDR_INDEXED))
            return 0;

          addr_mode &= ADDR_STRICT;
          if (REGNO_OK_FOR_BASE_P2 (REGNO (base), addr_mode)
              && REGNO_OK_FOR_INDEX_P2 (REGNO (offset), addr_mode))
            return 1;

          if (REGNO_OK_FOR_BASE_P2 (REGNO (offset), addr_mode)
              && REGNO_OK_FOR_INDEX_P2 (REGNO (base), addr_mode))
            return 1;

          return 0;
        }

      if (!(addr_mode & ADDR_OFFSET))
        return 0;

      if (GET_CODE (base) == REG)
	{
          if (!VALID_CONSTANT_OFFSET_P (offset, mode))
	    return 0;

	  if (!(addr_mode & ADDR_STRICT))
	    return 1;

	  return REGNO_OK_FOR_BASE_P2 (REGNO (base), 1);
	}

      if (GET_CODE (offset) == REG)
	{
	  if (!VALID_CONSTANT_OFFSET_P (base, mode))
	    return 0;

	  if (!(addr_mode & ADDR_STRICT))
	    return 1;

	  return REGNO_OK_FOR_BASE_P2 (REGNO (offset), 1);
	}
      return 0;

    case REG:
      return REGNO_OK_FOR_BASE_P2 (REGNO (operand), addr_mode & ADDR_STRICT);

    case CONST_INT:
      if (addr_mode & ADDR_CONST)
        return VALID_CONSTANT_OFFSET_P (operand, mode);
      return 0;

    default:
      return 0;
    }
}

/* Returns 1 if the operand fits in a 68HC11 indirect mode or in
   a 68HC12 1-byte index addressing mode.  */
int
m68hc11_small_indexed_indirect_p (rtx operand, enum machine_mode mode)
{
  rtx base, offset;
  int addr_mode;

  if (GET_CODE (operand) == REG && reload_in_progress
      && REGNO (operand) >= FIRST_PSEUDO_REGISTER
      && reg_equiv_memory_loc[REGNO (operand)])
    {
      operand = reg_equiv_memory_loc[REGNO (operand)];
      operand = eliminate_regs (operand, 0, NULL_RTX);
    }

  if (GET_CODE (operand) != MEM)
    return 0;

  operand = XEXP (operand, 0);
  if (CONSTANT_ADDRESS_P (operand))
    return 1;

  if (PUSH_POP_ADDRESS_P (operand))
    return 1;

  addr_mode = m68hc11_mov_addr_mode | (reload_completed ? ADDR_STRICT : 0);
  if (!m68hc11_valid_addressing_p (operand, mode, addr_mode))
    return 0;

  if (TARGET_M6812 && GET_CODE (operand) == PLUS
      && (reload_completed | reload_in_progress))
    {
      base = XEXP (operand, 0);
      offset = XEXP (operand, 1);

      /* The offset can be a symbol address and this is too big
         for the operand constraint.  */
      if (GET_CODE (base) != CONST_INT && GET_CODE (offset) != CONST_INT)
        return 0;

      if (GET_CODE (base) == CONST_INT)
	offset = base;

      switch (GET_MODE_SIZE (mode))
	{
	case 8:
	  if (INTVAL (offset) < -16 + 6 || INTVAL (offset) > 15 - 6)
	    return 0;
	  break;

	case 4:
	  if (INTVAL (offset) < -16 + 2 || INTVAL (offset) > 15 - 2)
	    return 0;
	  break;

	default:
	  if (INTVAL (offset) < -16 || INTVAL (offset) > 15)
	    return 0;
	  break;
	}
    }
  return 1;
}

int
m68hc11_register_indirect_p (rtx operand, enum machine_mode mode)
{
  int addr_mode;

  if (GET_CODE (operand) == REG && reload_in_progress
      && REGNO (operand) >= FIRST_PSEUDO_REGISTER
      && reg_equiv_memory_loc[REGNO (operand)])
    {
      operand = reg_equiv_memory_loc[REGNO (operand)];
      operand = eliminate_regs (operand, 0, NULL_RTX);
    }
  if (GET_CODE (operand) != MEM)
    return 0;

  operand = XEXP (operand, 0);
  addr_mode = m68hc11_addr_mode | (reload_completed ? ADDR_STRICT : 0);
  return m68hc11_valid_addressing_p (operand, mode, addr_mode);
}

static int
go_if_legitimate_address_internal (rtx operand, enum machine_mode mode,
                                   int strict)
{
  int addr_mode;

  if (CONSTANT_ADDRESS_P (operand) && TARGET_M6812)
    {
      /* Reject the global variables if they are too wide.  This forces
         a load of their address in a register and generates smaller code.  */
      if (GET_MODE_SIZE (mode) == 8)
	return 0;

      return 1;
    }
  addr_mode = m68hc11_addr_mode | (strict ? ADDR_STRICT : 0);
  if (m68hc11_valid_addressing_p (operand, mode, addr_mode))
    {
      return 1;
    }
  if (PUSH_POP_ADDRESS_P (operand))
    {
      return 1;
    }
  if (symbolic_memory_operand (operand, mode))
    {
      return 1;
    }
  return 0;
}

int
m68hc11_go_if_legitimate_address (rtx operand, enum machine_mode mode,
                                  int strict)
{
  int result;

  if (debug_m6811)
    {
      printf ("Checking: ");
      fflush (stdout);
      debug_rtx (operand);
    }

  result = go_if_legitimate_address_internal (operand, mode, strict);

  if (debug_m6811)
    {
      printf (" -> %s\n", result == 0 ? "NO" : "YES");
    }

  if (result == 0)
    {
      if (debug_m6811)
	{
	  printf ("go_if_legitimate%s, ret 0: %d:",
		  (strict ? "_strict" : ""), mode);
	  fflush (stdout);
	  debug_rtx (operand);
	}
    }
  return result;
}

int
m68hc11_legitimize_address (rtx *operand ATTRIBUTE_UNUSED,
                            rtx old_operand ATTRIBUTE_UNUSED,
                            enum machine_mode mode ATTRIBUTE_UNUSED)
{
  return 0;
}


int
m68hc11_reload_operands (rtx operands[])
{
  enum machine_mode mode;

  if (regs_inited == 0)
    create_regs_rtx ();

  mode = GET_MODE (operands[1]);

  /* Input reload of indirect addressing (MEM (PLUS (REG) (CONST))).  */
  if (A_REG_P (operands[0]) && memory_reload_operand (operands[1], mode))
    {
      rtx big_offset = XEXP (XEXP (operands[1], 0), 1);
      rtx base = XEXP (XEXP (operands[1], 0), 0);

      if (GET_CODE (base) != REG)
	{
	  rtx tmp = base;
	  base = big_offset;
	  big_offset = tmp;
	}

      /* If the offset is out of range, we have to compute the address
         with a separate add instruction.  We try to do this with an 8-bit
         add on the A register.  This is possible only if the lowest part
         of the offset (i.e., big_offset % 256) is a valid constant offset
         with respect to the mode.  If it's not, we have to generate a
         16-bit add on the D register.  From:
       
         (SET (REG X (MEM (PLUS (REG X) (CONST_INT 1000)))))
       
         we generate:
        
         [(SET (REG D) (REG X)) (SET (REG X) (REG D))]
         (SET (REG A) (PLUS (REG A) (CONST_INT 1000 / 256)))
         [(SET (REG D) (REG X)) (SET (REG X) (REG D))]
         (SET (REG X) (MEM (PLUS (REG X) (CONST_INT 1000 % 256)))
       
         (SET (REG X) (PLUS (REG X) (CONST_INT 1000 / 256 * 256)))
         (SET (REG X) (MEM (PLUS (REG X) (CONST_INT 1000 % 256)))) 

      */
      if (!VALID_CONSTANT_OFFSET_P (big_offset, mode))
	{
	  int vh, vl;
	  rtx reg = operands[0];
	  rtx offset;
	  int val = INTVAL (big_offset);


	  /* We use the 'operands[0]' as a scratch register to compute the
	     address. Make sure 'base' is in that register.  */
	  if (!rtx_equal_p (base, operands[0]))
	    {
	      emit_move_insn (reg, base);
	    }

	  if (val > 0)
	    {
	      vh = val >> 8;
	      vl = val & 0x0FF;
	    }
	  else
	    {
	      vh = (val >> 8) & 0x0FF;
	      vl = val & 0x0FF;
	    }

	  /* Create the lowest part offset that still remains to be added.
	     If it's not a valid offset, do a 16-bit add.  */
	  offset = GEN_INT (vl);
	  if (!VALID_CONSTANT_OFFSET_P (offset, mode))
	    {
	      emit_insn (gen_rtx_SET (VOIDmode, reg,
				  gen_rtx_PLUS (HImode, reg, big_offset)));
	      offset = const0_rtx;
	    }
	  else
	    {
	      emit_insn (gen_rtx_SET (VOIDmode, reg,
				  gen_rtx_PLUS (HImode, reg,
					   GEN_INT (vh << 8))));
	    }
	  emit_move_insn (operands[0],
			  gen_rtx_MEM (GET_MODE (operands[1]),
				   gen_rtx_PLUS (Pmode, reg, offset)));
	  return 1;
	}
    }

  /* Use the normal gen_movhi pattern.  */
  return 0;
}

void
m68hc11_emit_libcall (const char *name, enum rtx_code code,
                      enum machine_mode dmode, enum machine_mode smode,
                      int noperands, rtx *operands)
{
  rtx ret;
  rtx insns;
  rtx libcall;
  rtx equiv;

  start_sequence ();
  libcall = gen_rtx_SYMBOL_REF (Pmode, name);
  switch (noperands)
    {
    case 2:
      ret = emit_library_call_value (libcall, NULL_RTX, LCT_CONST,
                                     dmode, 1, operands[1], smode);
      equiv = gen_rtx_fmt_e (code, dmode, operands[1]);
      break;

    case 3:
      ret = emit_library_call_value (libcall, NULL_RTX,
                                     LCT_CONST, dmode, 2,
                                     operands[1], smode, operands[2],
                                     smode);
      equiv = gen_rtx_fmt_ee (code, dmode, operands[1], operands[2]);
      break;

    default:
      gcc_unreachable ();
    }

  insns = get_insns ();
  end_sequence ();
  emit_libcall_block (insns, operands[0], ret, equiv);
}

/* Returns true if X is a PRE/POST increment decrement
   (same as auto_inc_p() in rtlanal.c but do not take into
   account the stack).  */
int
m68hc11_auto_inc_p (rtx x)
{
  return GET_CODE (x) == PRE_DEC
    || GET_CODE (x) == POST_INC
    || GET_CODE (x) == POST_DEC || GET_CODE (x) == PRE_INC;
}


/* Predicates for machine description.  */

int
memory_reload_operand (rtx operand, enum machine_mode mode ATTRIBUTE_UNUSED)
{
  return GET_CODE (operand) == MEM
    && GET_CODE (XEXP (operand, 0)) == PLUS
    && ((GET_CODE (XEXP (XEXP (operand, 0), 0)) == REG
	 && GET_CODE (XEXP (XEXP (operand, 0), 1)) == CONST_INT)
	|| (GET_CODE (XEXP (XEXP (operand, 0), 1)) == REG
	    && GET_CODE (XEXP (XEXP (operand, 0), 0)) == CONST_INT));
}

int
m68hc11_symbolic_p (rtx operand, enum machine_mode mode)
{
  if (GET_CODE (operand) == MEM)
    {
      rtx op = XEXP (operand, 0);

      if (symbolic_memory_operand (op, mode))
	return 1;
    }
  return 0;
}

int
m68hc11_indirect_p (rtx operand, enum machine_mode mode)
{
  if (GET_CODE (operand) == MEM && GET_MODE (operand) == mode)
    {
      rtx op = XEXP (operand, 0);
      int addr_mode;

      if (m68hc11_page0_symbol_p (op))
        return 1;

      if (symbolic_memory_operand (op, mode))
	return TARGET_M6812;

      if (reload_in_progress)
        return 1;

      operand = XEXP (operand, 0);
      addr_mode = m68hc11_addr_mode | (reload_completed ? ADDR_STRICT : 0);
      return m68hc11_valid_addressing_p (operand, mode, addr_mode);
    }
  return 0;
}

int
memory_indexed_operand (rtx operand, enum machine_mode mode ATTRIBUTE_UNUSED)
{
  if (GET_CODE (operand) != MEM)
    return 0;

  operand = XEXP (operand, 0);
  if (GET_CODE (operand) == PLUS)
    {
      if (GET_CODE (XEXP (operand, 0)) == REG)
	operand = XEXP (operand, 0);
      else if (GET_CODE (XEXP (operand, 1)) == REG)
	operand = XEXP (operand, 1);
    }
  return GET_CODE (operand) == REG
    && (REGNO (operand) >= FIRST_PSEUDO_REGISTER
	|| A_REGNO_P (REGNO (operand)));
}

int
push_pop_operand_p (rtx operand)
{
  if (GET_CODE (operand) != MEM)
    {
      return 0;
    }
  operand = XEXP (operand, 0);
  return PUSH_POP_ADDRESS_P (operand);
}

/* Returns 1 if OP is either a symbol reference or a sum of a symbol
   reference and a constant.  */

int
symbolic_memory_operand (rtx op, enum machine_mode mode)
{
  switch (GET_CODE (op))
    {
    case SYMBOL_REF:
    case LABEL_REF:
      return 1;

    case CONST:
      op = XEXP (op, 0);
      return ((GET_CODE (XEXP (op, 0)) == SYMBOL_REF
	       || GET_CODE (XEXP (op, 0)) == LABEL_REF)
	      && GET_CODE (XEXP (op, 1)) == CONST_INT);

      /* ??? This clause seems to be irrelevant.  */
    case CONST_DOUBLE:
      return GET_MODE (op) == mode;

    case PLUS:
      return symbolic_memory_operand (XEXP (op, 0), mode)
	&& symbolic_memory_operand (XEXP (op, 1), mode);

    default:
      return 0;
    }
}

/* Emit the code to build the trampoline used to call a nested function.
   
   68HC11               68HC12

   ldy #&CXT            movw #&CXT,*_.d1
   sty *_.d1            jmp FNADDR
   jmp FNADDR

*/
void
m68hc11_initialize_trampoline (rtx tramp, rtx fnaddr, rtx cxt)
{
  const char *static_chain_reg = reg_names[STATIC_CHAIN_REGNUM];

  /* Skip the '*'.  */
  if (*static_chain_reg == '*')
    static_chain_reg++;
  if (TARGET_M6811)
    {
      emit_move_insn (gen_rtx_MEM (HImode, tramp), GEN_INT (0x18ce));
      emit_move_insn (gen_rtx_MEM (HImode, plus_constant (tramp, 2)), cxt);
      emit_move_insn (gen_rtx_MEM (HImode, plus_constant (tramp, 4)),
                      GEN_INT (0x18df));
      emit_move_insn (gen_rtx_MEM (QImode, plus_constant (tramp, 6)),
                      gen_rtx_CONST (QImode,
                                     gen_rtx_SYMBOL_REF (Pmode,
                                                         static_chain_reg)));
      emit_move_insn (gen_rtx_MEM (QImode, plus_constant (tramp, 7)),
                      GEN_INT (0x7e));
      emit_move_insn (gen_rtx_MEM (HImode, plus_constant (tramp, 8)), fnaddr);
    }
  else
    {
      emit_move_insn (gen_rtx_MEM (HImode, tramp), GEN_INT (0x1803));
      emit_move_insn (gen_rtx_MEM (HImode, plus_constant (tramp, 2)), cxt);
      emit_move_insn (gen_rtx_MEM (HImode, plus_constant (tramp, 4)),
                      gen_rtx_CONST (HImode,
                                     gen_rtx_SYMBOL_REF (Pmode,
                                                         static_chain_reg)));
      emit_move_insn (gen_rtx_MEM (QImode, plus_constant (tramp, 6)),
                      GEN_INT (0x06));
      emit_move_insn (gen_rtx_MEM (HImode, plus_constant (tramp, 7)), fnaddr);
    }
}

/* Declaration of types.  */

/* Handle an "tiny_data" attribute; arguments as in
   struct attribute_spec.handler.  */
static tree
m68hc11_handle_page0_attribute (tree *node, tree name,
                                tree args ATTRIBUTE_UNUSED,
                                int flags ATTRIBUTE_UNUSED, bool *no_add_attrs)
{
  tree decl = *node;

  if (TREE_STATIC (decl) || DECL_EXTERNAL (decl))
    {
      DECL_SECTION_NAME (decl) = build_string (6, ".page0");
    }
  else
    {
      warning (OPT_Wattributes, "%qs attribute ignored",
	       IDENTIFIER_POINTER (name));
      *no_add_attrs = true;
    }

  return NULL_TREE;
}

const struct attribute_spec m68hc11_attribute_table[] =
{
  /* { name, min_len, max_len, decl_req, type_req, fn_type_req, handler } */
  { "interrupt", 0, 0, false, true,  true,  m68hc11_handle_fntype_attribute },
  { "trap",      0, 0, false, true,  true,  m68hc11_handle_fntype_attribute },
  { "far",       0, 0, false, true,  true,  m68hc11_handle_fntype_attribute },
  { "near",      0, 0, false, true,  true,  m68hc11_handle_fntype_attribute },
  { "page0",     0, 0, false, false, false, m68hc11_handle_page0_attribute },
  { NULL,        0, 0, false, false, false, NULL }
};

/* Keep track of the symbol which has a `trap' attribute and which uses
   the `swi' calling convention.  Since there is only one trap, we only
   record one such symbol.  If there are several, a warning is reported.  */
static rtx trap_handler_symbol = 0;

/* Handle an attribute requiring a FUNCTION_TYPE, FIELD_DECL or TYPE_DECL;
   arguments as in struct attribute_spec.handler.  */
static tree
m68hc11_handle_fntype_attribute (tree *node, tree name,
                                 tree args ATTRIBUTE_UNUSED,
                                 int flags ATTRIBUTE_UNUSED,
                                 bool *no_add_attrs)
{
  if (TREE_CODE (*node) != FUNCTION_TYPE
      && TREE_CODE (*node) != METHOD_TYPE
      && TREE_CODE (*node) != FIELD_DECL
      && TREE_CODE (*node) != TYPE_DECL)
    {
      warning (OPT_Wattributes, "%qs attribute only applies to functions",
	       IDENTIFIER_POINTER (name));
      *no_add_attrs = true;
    }

  return NULL_TREE;
}
/* Undo the effects of the above.  */

static const char *
m68hc11_strip_name_encoding (const char *str)
{
  return str + (*str == '*' || *str == '@' || *str == '&');
}

static void
m68hc11_encode_label (tree decl)
{
  const char *str = XSTR (XEXP (DECL_RTL (decl), 0), 0);
  int len = strlen (str);
  char *newstr = alloca (len + 2);

  newstr[0] = '@';
  strcpy (&newstr[1], str);

  XSTR (XEXP (DECL_RTL (decl), 0), 0) = ggc_alloc_string (newstr, len + 1);
}

/* Return 1 if this is a symbol in page0  */
int
m68hc11_page0_symbol_p (rtx x)
{
  switch (GET_CODE (x))
    {
    case SYMBOL_REF:
      return XSTR (x, 0) != 0 && XSTR (x, 0)[0] == '@';

    case CONST:
      return m68hc11_page0_symbol_p (XEXP (x, 0));

    case PLUS:
      if (!m68hc11_page0_symbol_p (XEXP (x, 0)))
        return 0;

      return GET_CODE (XEXP (x, 1)) == CONST_INT
        && INTVAL (XEXP (x, 1)) < 256
        && INTVAL (XEXP (x, 1)) >= 0;

    default:
      return 0;
    }
}

/* We want to recognize trap handlers so that we handle calls to traps
   in a special manner (by issuing the trap).  This information is stored
   in SYMBOL_REF_FLAG.  */

static void
m68hc11_encode_section_info (tree decl, rtx rtl, int first ATTRIBUTE_UNUSED)
{
  tree func_attr;
  int trap_handler;
  int is_far = 0;
  
  if (TREE_CODE (decl) == VAR_DECL)
    {
      if (lookup_attribute ("page0", DECL_ATTRIBUTES (decl)) != 0)
        m68hc11_encode_label (decl);
      return;
    }

  if (TREE_CODE (decl) != FUNCTION_DECL)
    return;

  func_attr = TYPE_ATTRIBUTES (TREE_TYPE (decl));


  if (lookup_attribute ("far", func_attr) != NULL_TREE)
    is_far = 1;
  else if (lookup_attribute ("near", func_attr) == NULL_TREE)
    is_far = TARGET_LONG_CALLS != 0;

  trap_handler = lookup_attribute ("trap", func_attr) != NULL_TREE;
  if (trap_handler && is_far)
    {
      warning (OPT_Wattributes, "%<trap%> and %<far%> attributes are "
	       "not compatible, ignoring %<far%>");
      trap_handler = 0;
    }
  if (trap_handler)
    {
      if (trap_handler_symbol != 0)
        warning (OPT_Wattributes, "%<trap%> attribute is already used");
      else
        trap_handler_symbol = XEXP (rtl, 0);
    }
  SYMBOL_REF_FLAG (XEXP (rtl, 0)) = is_far;
}

static unsigned int
m68hc11_section_type_flags (tree decl, const char *name, int reloc)
{
  unsigned int flags = default_section_type_flags (decl, name, reloc);

  if (strncmp (name, ".eeprom", 7) == 0)
    {
      flags |= SECTION_WRITE | SECTION_CODE | SECTION_OVERRIDE;
    }

  return flags;
}

int
m68hc11_is_far_symbol (rtx sym)
{
  if (GET_CODE (sym) == MEM)
    sym = XEXP (sym, 0);

  return SYMBOL_REF_FLAG (sym);
}

int
m68hc11_is_trap_symbol (rtx sym)
{
  if (GET_CODE (sym) == MEM)
    sym = XEXP (sym, 0);

  return trap_handler_symbol != 0 && rtx_equal_p (trap_handler_symbol, sym);
}


/* Argument support functions.  */

/* Define the offset between two registers, one to be eliminated, and the
   other its replacement, at the start of a routine.  */
int
m68hc11_initial_elimination_offset (int from, int to)
{
  int trap_handler;
  tree func_attr;
  int size;
  int regno;

  /* For a trap handler, we must take into account the registers which
     are pushed on the stack during the trap (except the PC).  */
  func_attr = TYPE_ATTRIBUTES (TREE_TYPE (current_function_decl));
  current_function_interrupt = lookup_attribute ("interrupt",
						 func_attr) != NULL_TREE;
  trap_handler = lookup_attribute ("trap", func_attr) != NULL_TREE;

  if (lookup_attribute ("far", func_attr) != 0)
    current_function_far = 1;
  else if (lookup_attribute ("near", func_attr) != 0)
    current_function_far = 0;
  else
    current_function_far = (TARGET_LONG_CALLS != 0
                            && !current_function_interrupt
                            && !trap_handler);

  if (trap_handler && from == ARG_POINTER_REGNUM)
    size = 7;

  /* For a function using 'call/rtc' we must take into account the
     page register which is pushed in the call.  */
  else if (current_function_far && from == ARG_POINTER_REGNUM)
    size = 1;
  else
    size = 0;

  if (from == ARG_POINTER_REGNUM && to == HARD_FRAME_POINTER_REGNUM)
    {
      /* 2 is for the saved frame.
         1 is for the 'sts' correction when creating the frame.  */
      return get_frame_size () + 2 + m68hc11_sp_correction + size;
    }

  if (from == FRAME_POINTER_REGNUM && to == HARD_FRAME_POINTER_REGNUM)
    {
      return m68hc11_sp_correction;
    }

  /* Push any 2 byte pseudo hard registers that we need to save.  */
  for (regno = SOFT_REG_FIRST; regno < SOFT_REG_LAST; regno++)
    {
      if (df_regs_ever_live_p (regno) && !call_used_regs[regno])
	{
	  size += 2;
	}
    }

  if (from == ARG_POINTER_REGNUM && to == HARD_SP_REGNUM)
    {
      return get_frame_size () + size;
    }

  if (from == FRAME_POINTER_REGNUM && to == HARD_SP_REGNUM)
    {
      return size;
    }
  return 0;
}

/* Initialize a variable CUM of type CUMULATIVE_ARGS
   for a call to a function whose data type is FNTYPE.
   For a library call, FNTYPE is 0.  */

void
m68hc11_init_cumulative_args (CUMULATIVE_ARGS *cum, tree fntype, rtx libname)
{
  tree ret_type;

  z_replacement_completed = 0;
  cum->words = 0;
  cum->nregs = 0;

  /* For a library call, we must find out the type of the return value.
     When the return value is bigger than 4 bytes, it is returned in
     memory.  In that case, the first argument of the library call is a
     pointer to the memory location.  Because the first argument is passed in
     register D, we have to identify this, so that the first function
     parameter is not passed in D either.  */
  if (fntype == 0)
    {
      const char *name;
      size_t len;

      if (libname == 0 || GET_CODE (libname) != SYMBOL_REF)
	return;

      /* If the library ends in 'di' or in 'df', we assume it's
         returning some DImode or some DFmode which are 64-bit wide.  */
      name = XSTR (libname, 0);
      len = strlen (name);
      if (len > 3
	  && ((name[len - 2] == 'd'
	       && (name[len - 1] == 'f' || name[len - 1] == 'i'))
	      || (name[len - 3] == 'd'
		  && (name[len - 2] == 'i' || name[len - 2] == 'f'))))
	{
	  /* We are in.  Mark the first parameter register as already used.  */
	  cum->words = 1;
	  cum->nregs = 1;
	}
      return;
    }

  ret_type = TREE_TYPE (fntype);

  if (ret_type && aggregate_value_p (ret_type, fntype))
    {
      cum->words = 1;
      cum->nregs = 1;
    }
}

/* Update the data in CUM to advance over an argument
   of mode MODE and data type TYPE.
   (TYPE is null for libcalls where that information may not be available.)  */

void
m68hc11_function_arg_advance (CUMULATIVE_ARGS *cum, enum machine_mode mode,
                              tree type, int named ATTRIBUTE_UNUSED)
{
  if (mode != BLKmode)
    {
      if (cum->words == 0 && GET_MODE_SIZE (mode) == 4)
	{
	  cum->nregs = 2;
	  cum->words = GET_MODE_SIZE (mode);
	}
      else
	{
	  cum->words += GET_MODE_SIZE (mode);
	  if (cum->words <= HARD_REG_SIZE)
	    cum->nregs = 1;
	}
    }
  else
    {
      cum->words += int_size_in_bytes (type);
    }
  return;
}

/* Define where to put the arguments to a function.
   Value is zero to push the argument on the stack,
   or a hard register in which to store the argument.

   MODE is the argument's machine mode.
   TYPE is the data type of the argument (as a tree).
    This is null for libcalls where that information may
    not be available.
   CUM is a variable of type CUMULATIVE_ARGS which gives info about
    the preceding args and about the function being called.
   NAMED is nonzero if this argument is a named parameter
    (otherwise it is an extra parameter matching an ellipsis).  */

struct rtx_def *
m68hc11_function_arg (const CUMULATIVE_ARGS *cum, enum machine_mode mode,
                      tree type ATTRIBUTE_UNUSED, int named ATTRIBUTE_UNUSED)
{
  if (cum->words != 0)
    {
      return NULL_RTX;
    }

  if (mode != BLKmode)
    {
      if (GET_MODE_SIZE (mode) == 2 * HARD_REG_SIZE)
	return gen_rtx_REG (mode, HARD_X_REGNUM);

      if (GET_MODE_SIZE (mode) > HARD_REG_SIZE)
	{
	  return NULL_RTX;
	}
      return gen_rtx_REG (mode, HARD_D_REGNUM);
    }
  return NULL_RTX;
}

/* If defined, a C expression which determines whether, and in which direction,
   to pad out an argument with extra space.  The value should be of type
   `enum direction': either `upward' to pad above the argument,
   `downward' to pad below, or `none' to inhibit padding.

   Structures are stored left shifted in their argument slot.  */
int
m68hc11_function_arg_padding (enum machine_mode mode, tree type)
{
  if (type != 0 && AGGREGATE_TYPE_P (type))
    return upward;

  /* Fall back to the default.  */
  return DEFAULT_FUNCTION_ARG_PADDING (mode, type);
}


/* Function prologue and epilogue.  */

/* Emit a move after the reload pass has completed.  This is used to
   emit the prologue and epilogue.  */
static void
emit_move_after_reload (rtx to, rtx from, rtx scratch)
{
  rtx insn;

  if (TARGET_M6812 || H_REG_P (to) || H_REG_P (from))
    {
      insn = emit_move_insn (to, from);
    }
  else
    {
      emit_move_insn (scratch, from);
      insn = emit_move_insn (to, scratch);
    }

  /* Put a REG_INC note to tell the flow analysis that the instruction
     is necessary.  */
  if (IS_STACK_PUSH (to))
    {
      REG_NOTES (insn) = gen_rtx_EXPR_LIST (REG_INC,
					    XEXP (XEXP (to, 0), 0),
					    REG_NOTES (insn));
    }
  else if (IS_STACK_POP (from))
    {
      REG_NOTES (insn) = gen_rtx_EXPR_LIST (REG_INC,
					    XEXP (XEXP (from, 0), 0),
					    REG_NOTES (insn));
    }

  /* For 68HC11, put a REG_INC note on `sts _.frame' to prevent the cse-reg
     to think that sp == _.frame and later replace a x = sp with x = _.frame.
     The problem is that we are lying to gcc and use `txs' for x = sp
     (which is not really true because txs is really x = sp + 1).  */
  else if (TARGET_M6811 && SP_REG_P (from))
    {
      REG_NOTES (insn) = gen_rtx_EXPR_LIST (REG_INC,
					    from,
					    REG_NOTES (insn));
    }
}

int
m68hc11_total_frame_size (void)
{
  int size;
  int regno;

  size = get_frame_size ();
  if (current_function_interrupt)
    {
      size += 3 * HARD_REG_SIZE;
    }
  if (frame_pointer_needed)
    size += HARD_REG_SIZE;

  for (regno = SOFT_REG_FIRST; regno <= SOFT_REG_LAST; regno++)
    if (df_regs_ever_live_p (regno) && !call_used_regs[regno])
      size += HARD_REG_SIZE;

  return size;
}

static void
m68hc11_output_function_epilogue (FILE *out ATTRIBUTE_UNUSED,
                                  HOST_WIDE_INT size ATTRIBUTE_UNUSED)
{
  /* We catch the function epilogue generation to have a chance
     to clear the z_replacement_completed flag.  */
  z_replacement_completed = 0;
}

void
expand_prologue (void)
{
  tree func_attr;
  int size;
  int regno;
  rtx scratch;

  gcc_assert (reload_completed == 1);

  size = get_frame_size ();

  create_regs_rtx ();

  /* Generate specific prologue for interrupt handlers.  */
  func_attr = TYPE_ATTRIBUTES (TREE_TYPE (current_function_decl));
  current_function_interrupt = lookup_attribute ("interrupt",
						 func_attr) != NULL_TREE;
  current_function_trap = lookup_attribute ("trap", func_attr) != NULL_TREE;
  if (lookup_attribute ("far", func_attr) != NULL_TREE)
    current_function_far = 1;
  else if (lookup_attribute ("near", func_attr) != NULL_TREE)
    current_function_far = 0;
  else
    current_function_far = (TARGET_LONG_CALLS != 0
                            && !current_function_interrupt
                            && !current_function_trap);

  /* Get the scratch register to build the frame and push registers.
     If the first argument is a 32-bit quantity, the D+X registers
     are used.  Use Y to compute the frame.  Otherwise, X is cheaper.
     For 68HC12, this scratch register is not used.  */
  if (current_function_args_info.nregs == 2)
    scratch = iy_reg;
  else
    scratch = ix_reg;

  /* Save current stack frame.  */
  if (frame_pointer_needed)
    emit_move_after_reload (stack_push_word, hard_frame_pointer_rtx, scratch);

  /* For an interrupt handler, we must preserve _.tmp, _.z and _.xy.
     Other soft registers in page0 need not to be saved because they
     will be restored by C functions.  For a trap handler, we don't
     need to preserve these registers because this is a synchronous call.  */
  if (current_function_interrupt)
    {
      emit_move_after_reload (stack_push_word, m68hc11_soft_tmp_reg, scratch);
      emit_move_after_reload (stack_push_word,
			      gen_rtx_REG (HImode, SOFT_Z_REGNUM), scratch);
      emit_move_after_reload (stack_push_word,
			      gen_rtx_REG (HImode, SOFT_SAVED_XY_REGNUM),
			      scratch);
    }

  /* Allocate local variables.  */
  if (TARGET_M6812 && (size > 4 || size == 3))
    {
      emit_insn (gen_addhi3 (stack_pointer_rtx,
			     stack_pointer_rtx, GEN_INT (-size)));
    }
  else if ((!optimize_size && size > 8) || (optimize_size && size > 10))
    {
      rtx insn;

      insn = gen_rtx_PARALLEL
	(VOIDmode,
	 gen_rtvec (2,
		    gen_rtx_SET (VOIDmode,
				 stack_pointer_rtx,
				 gen_rtx_PLUS (HImode,
					       stack_pointer_rtx,
					       GEN_INT (-size))),
		    gen_rtx_CLOBBER (VOIDmode, scratch)));
      emit_insn (insn);
    }
  else
    {
      int i;

      /* Allocate by pushing scratch values.  */
      for (i = 2; i <= size; i += 2)
	emit_move_after_reload (stack_push_word, ix_reg, 0);

      if (size & 1)
	emit_insn (gen_addhi3 (stack_pointer_rtx,
			       stack_pointer_rtx, constm1_rtx));
    }

  /* Create the frame pointer.  */
  if (frame_pointer_needed)
    emit_move_after_reload (hard_frame_pointer_rtx,
			    stack_pointer_rtx, scratch);

  /* Push any 2 byte pseudo hard registers that we need to save.  */
  for (regno = SOFT_REG_FIRST; regno <= SOFT_REG_LAST; regno++)
    {
      if (df_regs_ever_live_p (regno) && !call_used_regs[regno])
	{
	  emit_move_after_reload (stack_push_word,
				  gen_rtx_REG (HImode, regno), scratch);
	}
    }
}

void
expand_epilogue (void)
{
  int size;
  register int regno;
  int return_size;
  rtx scratch;

  gcc_assert (reload_completed == 1);

  size = get_frame_size ();

  /* If we are returning a value in two registers, we have to preserve the
     X register and use the Y register to restore the stack and the saved
     registers.  Otherwise, use X because it's faster (and smaller).  */
  if (current_function_return_rtx == 0)
    return_size = 0;
  else if (GET_CODE (current_function_return_rtx) == MEM)
    return_size = HARD_REG_SIZE;
  else
    return_size = GET_MODE_SIZE (GET_MODE (current_function_return_rtx));

  if (return_size > HARD_REG_SIZE && return_size <= 2 * HARD_REG_SIZE)
    scratch = iy_reg;
  else
    scratch = ix_reg;

  /* Pop any 2 byte pseudo hard registers that we saved.  */
  for (regno = SOFT_REG_LAST; regno >= SOFT_REG_FIRST; regno--)
    {
      if (df_regs_ever_live_p (regno) && !call_used_regs[regno])
	{
	  emit_move_after_reload (gen_rtx_REG (HImode, regno),
				  stack_pop_word, scratch);
	}
    }

  /* de-allocate auto variables */
  if (TARGET_M6812 && (size > 4 || size == 3))
    {
      emit_insn (gen_addhi3 (stack_pointer_rtx,
			     stack_pointer_rtx, GEN_INT (size)));
    }
  else if ((!optimize_size && size > 8) || (optimize_size && size > 10))
    {
      rtx insn;

      insn = gen_rtx_PARALLEL
	(VOIDmode,
	 gen_rtvec (2,
		    gen_rtx_SET (VOIDmode,
				 stack_pointer_rtx,
				 gen_rtx_PLUS (HImode,
					       stack_pointer_rtx,
					       GEN_INT (size))),
		    gen_rtx_CLOBBER (VOIDmode, scratch)));
      emit_insn (insn);
    }
  else
    {
      int i;

      for (i = 2; i <= size; i += 2)
	emit_move_after_reload (scratch, stack_pop_word, scratch);
      if (size & 1)
	emit_insn (gen_addhi3 (stack_pointer_rtx,
			       stack_pointer_rtx, const1_rtx));
    }

  /* For an interrupt handler, restore ZTMP, ZREG and XYREG.  */
  if (current_function_interrupt)
    {
      emit_move_after_reload (gen_rtx_REG (HImode, SOFT_SAVED_XY_REGNUM),
			      stack_pop_word, scratch);
      emit_move_after_reload (gen_rtx_REG (HImode, SOFT_Z_REGNUM),
			      stack_pop_word, scratch);
      emit_move_after_reload (m68hc11_soft_tmp_reg, stack_pop_word, scratch);
    }

  /* Restore previous frame pointer.  */
  if (frame_pointer_needed)
    emit_move_after_reload (hard_frame_pointer_rtx, stack_pop_word, scratch);

  /* If the trap handler returns some value, copy the value
     in D, X onto the stack so that the rti will pop the return value
     correctly.  */
  else if (current_function_trap && return_size != 0)
    {
      rtx addr_reg = stack_pointer_rtx;

      if (!TARGET_M6812)
	{
	  emit_move_after_reload (scratch, stack_pointer_rtx, 0);
	  addr_reg = scratch;
	}
      emit_move_after_reload (gen_rtx_MEM (HImode,
				       gen_rtx_PLUS (HImode, addr_reg,
						const1_rtx)), d_reg, 0);
      if (return_size > HARD_REG_SIZE)
	emit_move_after_reload (gen_rtx_MEM (HImode,
					 gen_rtx_PLUS (HImode, addr_reg,
						  GEN_INT (3))), ix_reg, 0);
    }

  emit_jump_insn (gen_return ());
}


/* Low and High part extraction for 68HC11.  These routines are
   similar to gen_lowpart and gen_highpart but they have been
   fixed to work for constants and 68HC11 specific registers.  */

rtx
m68hc11_gen_lowpart (enum machine_mode mode, rtx x)
{
  /* We assume that the low part of an auto-inc mode is the same with
     the mode changed and that the caller split the larger mode in the
     correct order.  */
  if (GET_CODE (x) == MEM && m68hc11_auto_inc_p (XEXP (x, 0)))
    {
      return gen_rtx_MEM (mode, XEXP (x, 0));
    }

  /* Note that a CONST_DOUBLE rtx could represent either an integer or a
     floating-point constant.  A CONST_DOUBLE is used whenever the
     constant requires more than one word in order to be adequately
     represented.  */
  if (GET_CODE (x) == CONST_DOUBLE)
    {
      long l[2];

      if (GET_MODE_CLASS (GET_MODE (x)) == MODE_FLOAT)
	{
	  REAL_VALUE_TYPE r;

	  if (GET_MODE (x) == SFmode)
	    {
	      REAL_VALUE_FROM_CONST_DOUBLE (r, x);
	      REAL_VALUE_TO_TARGET_SINGLE (r, l[0]);
	    }
	  else
	    {
	      rtx first, second;

	      split_double (x, &first, &second);
	      return second;
	    }
	  if (mode == SImode)
	    return GEN_INT (l[0]);

	  return gen_int_mode (l[0], HImode);
	}
      else
	{
	  l[0] = CONST_DOUBLE_LOW (x);
	}
      switch (mode)
	{
	case SImode:
	  return GEN_INT (l[0]);
	case HImode:
	  gcc_assert (GET_MODE (x) == SFmode);
	  return gen_int_mode (l[0], HImode);
	default:
	  gcc_unreachable ();
	}
    }

  if (mode == QImode && D_REG_P (x))
    return gen_rtx_REG (mode, HARD_B_REGNUM);

  /* gen_lowpart crashes when it is called with a SUBREG.  */
  if (GET_CODE (x) == SUBREG && SUBREG_BYTE (x) != 0)
    {
      switch (mode)
	{
	case SImode:
	  return gen_rtx_SUBREG (mode, SUBREG_REG (x), SUBREG_BYTE (x) + 4);
	case HImode:
	  return gen_rtx_SUBREG (mode, SUBREG_REG (x), SUBREG_BYTE (x) + 2);
	default:
	  gcc_unreachable ();
	}
    }
  x = gen_lowpart (mode, x);

  /* Return a different rtx to avoid to share it in several insns
     (when used by a split pattern).  Sharing addresses within
     a MEM breaks the Z register replacement (and reloading).  */
  if (GET_CODE (x) == MEM)
    x = copy_rtx (x);
  return x;
}

rtx
m68hc11_gen_highpart (enum machine_mode mode, rtx x)
{
  /* We assume that the high part of an auto-inc mode is the same with
     the mode changed and that the caller split the larger mode in the
     correct order.  */
  if (GET_CODE (x) == MEM && m68hc11_auto_inc_p (XEXP (x, 0)))
    {
      return gen_rtx_MEM (mode, XEXP (x, 0));
    }

  /* Note that a CONST_DOUBLE rtx could represent either an integer or a
     floating-point constant.  A CONST_DOUBLE is used whenever the
     constant requires more than one word in order to be adequately
     represented.  */
  if (GET_CODE (x) == CONST_DOUBLE)
    {
      long l[2];

      if (GET_MODE_CLASS (GET_MODE (x)) == MODE_FLOAT)
	{
	  REAL_VALUE_TYPE r;

	  if (GET_MODE (x) == SFmode)
	    {
	      REAL_VALUE_FROM_CONST_DOUBLE (r, x);
	      REAL_VALUE_TO_TARGET_SINGLE (r, l[1]);
	    }
	  else
	    {
	      rtx first, second;

	      split_double (x, &first, &second);
	      return first;
	    }
	  if (mode == SImode)
	    return GEN_INT (l[1]);

	  return gen_int_mode ((l[1] >> 16), HImode);
	}
      else
	{
	  l[1] = CONST_DOUBLE_HIGH (x);
	}

      switch (mode)
	{
	case SImode:
	  return GEN_INT (l[1]);
	case HImode:
	  gcc_assert (GET_MODE_CLASS (GET_MODE (x)) == MODE_FLOAT);
	  return gen_int_mode ((l[0] >> 16), HImode);
	default:
	  gcc_unreachable ();
	}
    }
  if (GET_CODE (x) == CONST_INT)
    {
      HOST_WIDE_INT val = INTVAL (x);

      if (mode == QImode)
	{
	  return gen_int_mode (val >> 8, QImode);
	}
      else if (mode == HImode)
	{
	  return gen_int_mode (val >> 16, HImode);
	}
      else if (mode == SImode)
       {
         return gen_int_mode (val >> 32, SImode);
       }
    }
  if (mode == QImode && D_REG_P (x))
    return gen_rtx_REG (mode, HARD_A_REGNUM);

  /* There is no way in GCC to represent the upper part of a word register.
     To obtain the 8-bit upper part of a soft register, we change the
     reg into a mem rtx.  This is possible because they are physically
     located in memory.  There is no offset because we are big-endian.  */
  if (mode == QImode && S_REG_P (x))
    {
      int pos;

      /* Avoid the '*' for direct addressing mode when this
         addressing mode is disabled.  */
      pos = TARGET_NO_DIRECT_MODE ? 1 : 0;
      return gen_rtx_MEM (QImode,
		      gen_rtx_SYMBOL_REF (Pmode,
			       &reg_names[REGNO (x)][pos]));
    }

  /* gen_highpart crashes when it is called with a SUBREG.  */
  switch (GET_CODE (x))
    {
    case SUBREG:
      return gen_rtx_SUBREG (mode, XEXP (x, 0), XEXP (x, 1));
    case REG:
      if (REGNO (x) < FIRST_PSEUDO_REGISTER)
        return gen_rtx_REG (mode, REGNO (x));
      else
        return gen_rtx_SUBREG (mode, x, 0);
    case MEM:
      x = change_address (x, mode, 0);

      /* Return a different rtx to avoid to share it in several insns
	 (when used by a split pattern).  Sharing addresses within
	 a MEM breaks the Z register replacement (and reloading).  */
      if (GET_CODE (x) == MEM)
	x = copy_rtx (x);
      return x;

    default:
      gcc_unreachable ();
    }
}


/* Obscure register manipulation.  */

/* Finds backward in the instructions to see if register 'reg' is
   dead.  This is used when generating code to see if we can use 'reg'
   as a scratch register.  This allows us to choose a better generation
   of code when we know that some register dies or can be clobbered.  */

int
dead_register_here (rtx x, rtx reg)
{
  rtx x_reg;
  rtx p;

  if (D_REG_P (reg))
    x_reg = gen_rtx_REG (SImode, HARD_X_REGNUM);
  else
    x_reg = 0;

  for (p = PREV_INSN (x); p && GET_CODE (p) != CODE_LABEL; p = PREV_INSN (p))
    if (INSN_P (p))
      {
	rtx body;

	body = PATTERN (p);

	if (GET_CODE (body) == CALL_INSN)
	  break;
	if (GET_CODE (body) == JUMP_INSN)
	  break;

	if (GET_CODE (body) == SET)
	  {
	    rtx dst = XEXP (body, 0);

	    if (GET_CODE (dst) == REG && REGNO (dst) == REGNO (reg))
	      break;
	    if (x_reg && rtx_equal_p (dst, x_reg))
	      break;

	    if (find_regno_note (p, REG_DEAD, REGNO (reg)))
	      return 1;
	  }
	else if (reg_mentioned_p (reg, p)
		 || (x_reg && reg_mentioned_p (x_reg, p)))
	  break;
      }

  /* Scan forward to see if the register is set in some insns and never
     used since then.  */
  for (p = x /*NEXT_INSN (x) */ ; p; p = NEXT_INSN (p))
    {
      rtx body;

      if (GET_CODE (p) == CODE_LABEL
	  || GET_CODE (p) == JUMP_INSN
	  || GET_CODE (p) == CALL_INSN || GET_CODE (p) == BARRIER)
	break;

      if (GET_CODE (p) != INSN)
	continue;

      body = PATTERN (p);
      if (GET_CODE (body) == SET)
	{
	  rtx src = XEXP (body, 1);
	  rtx dst = XEXP (body, 0);

	  if (GET_CODE (dst) == REG
	      && REGNO (dst) == REGNO (reg) && !reg_mentioned_p (reg, src))
	    return 1;
	}

      /* Register is used (may be in source or in dest).  */
      if (reg_mentioned_p (reg, p)
	  || (x_reg != 0 && GET_MODE (p) == SImode
	      && reg_mentioned_p (x_reg, p)))
	break;
    }
  return p == 0 ? 1 : 0;
}


/* Code generation operations called from machine description file.  */

/* Print the name of register 'regno' in the assembly file.  */
static void
asm_print_register (FILE *file, int regno)
{
  const char *name = reg_names[regno];

  if (TARGET_NO_DIRECT_MODE && name[0] == '*')
    name++;

  fprintf (file, "%s", name);
}

/* A C compound statement to output to stdio stream STREAM the
   assembler syntax for an instruction operand X.  X is an RTL
   expression.

   CODE is a value that can be used to specify one of several ways
   of printing the operand.  It is used when identical operands
   must be printed differently depending on the context.  CODE
   comes from the `%' specification that was used to request
   printing of the operand.  If the specification was just `%DIGIT'
   then CODE is 0; if the specification was `%LTR DIGIT' then CODE
   is the ASCII code for LTR.

   If X is a register, this macro should print the register's name.
   The names can be found in an array `reg_names' whose type is
   `char *[]'.  `reg_names' is initialized from `REGISTER_NAMES'.

   When the machine description has a specification `%PUNCT' (a `%'
   followed by a punctuation character), this macro is called with
   a null pointer for X and the punctuation character for CODE.

   The M68HC11 specific codes are:

   'b' for the low part of the operand.
   'h' for the high part of the operand
       The 'b' or 'h' modifiers have no effect if the operand has
       the QImode and is not a S_REG_P (soft register).  If the
       operand is a hard register, these two modifiers have no effect.
   't' generate the temporary scratch register.  The operand is
       ignored.
   'T' generate the low-part temporary scratch register.  The operand is
       ignored.  */

void
print_operand (FILE *file, rtx op, int letter)
{
  if (letter == 't')
    {
      asm_print_register (file, SOFT_TMP_REGNUM);
      return;
    }
  else if (letter == 'T')
    {
      asm_print_register (file, SOFT_TMP_REGNUM);
      fprintf (file, "+1");
      return;
    }
  else if (letter == '#')
    {
      asm_fprintf (file, "%I");
    }

  if (GET_CODE (op) == REG)
    {
      if (letter == 'b' && S_REG_P (op))
	{
	  asm_print_register (file, REGNO (op));
	  fprintf (file, "+1");
	}
      else if (letter == 'b' && D_REG_P (op))
	{
	  asm_print_register (file, HARD_B_REGNUM);
	}
      else
	{
	  asm_print_register (file, REGNO (op));
	}
      return;
    }

  if (GET_CODE (op) == SYMBOL_REF && (letter == 'b' || letter == 'h'))
    {
      if (letter == 'b')
	asm_fprintf (file, "%I%%lo(");
      else
	asm_fprintf (file, "%I%%hi(");

      output_addr_const (file, op);
      fprintf (file, ")");
      return;
    }

  /* Get the low or high part of the operand when 'b' or 'h' modifiers
     are specified.  If we already have a QImode, there is nothing to do.  */
  if (GET_MODE (op) == HImode || GET_MODE (op) == VOIDmode)
    {
      if (letter == 'b')
	{
	  op = m68hc11_gen_lowpart (QImode, op);
	}
      else if (letter == 'h')
	{
	  op = m68hc11_gen_highpart (QImode, op);
	}
    }

  if (GET_CODE (op) == MEM)
    {
      rtx base = XEXP (op, 0);
      switch (GET_CODE (base))
	{
	case PRE_DEC:
	  gcc_assert (TARGET_M6812);
	  fprintf (file, "%u,-", GET_MODE_SIZE (GET_MODE (op)));
	  asm_print_register (file, REGNO (XEXP (base, 0)));
	  break;

	case POST_DEC:
	  gcc_assert (TARGET_M6812);
	  fprintf (file, "%u,", GET_MODE_SIZE (GET_MODE (op)));
	  asm_print_register (file, REGNO (XEXP (base, 0)));
	  fprintf (file, "-");
	  break;

	case POST_INC:
	  gcc_assert (TARGET_M6812);
	  fprintf (file, "%u,", GET_MODE_SIZE (GET_MODE (op)));
	  asm_print_register (file, REGNO (XEXP (base, 0)));
	  fprintf (file, "+");
	  break;

	case PRE_INC:
	  gcc_assert (TARGET_M6812);
	  fprintf (file, "%u,+", GET_MODE_SIZE (GET_MODE (op)));
	  asm_print_register (file, REGNO (XEXP (base, 0)));
	  break;

        case MEM:
          gcc_assert (TARGET_M6812);
	  fprintf (file, "[");
	  print_operand_address (file, XEXP (base, 0));
	  fprintf (file, "]");
          break;

	default:
          if (m68hc11_page0_symbol_p (base))
            fprintf (file, "*");

	  output_address (base);
	  break;
	}
    }
  else if (GET_CODE (op) == CONST_DOUBLE && GET_MODE (op) == SFmode)
    {
      REAL_VALUE_TYPE r;
      long l;

      REAL_VALUE_FROM_CONST_DOUBLE (r, op);
      REAL_VALUE_TO_TARGET_SINGLE (r, l);
      asm_fprintf (file, "%I0x%lx", l);
    }
  else if (GET_CODE (op) == CONST_DOUBLE && GET_MODE (op) == DFmode)
    {
      char dstr[30];

      real_to_decimal (dstr, CONST_DOUBLE_REAL_VALUE (op),
		       sizeof (dstr), 0, 1);
      asm_fprintf (file, "%I0r%s", dstr);
    }
  else
    {
      int need_parenthesize = 0;

      if (letter != 'i')
	asm_fprintf (file, "%I");
      else
        need_parenthesize = must_parenthesize (op);

      if (need_parenthesize)
        fprintf (file, "(");

      output_addr_const (file, op);
      if (need_parenthesize)
        fprintf (file, ")");
    }
}

/* Returns true if the operand 'op' must be printed with parenthesis
   around it.  This must be done only if there is a symbol whose name
   is a processor register.  */
static int
must_parenthesize (rtx op)
{
  const char *name;

  switch (GET_CODE (op))
    {
    case SYMBOL_REF:
      name = XSTR (op, 0);
      /* Avoid a conflict between symbol name and a possible
         register.  */
      return (strcasecmp (name, "a") == 0
	      || strcasecmp (name, "b") == 0
	      || strcasecmp (name, "d") == 0
	      || strcasecmp (name, "x") == 0
	      || strcasecmp (name, "y") == 0
	      || strcasecmp (name, "ix") == 0
	      || strcasecmp (name, "iy") == 0
	      || strcasecmp (name, "pc") == 0
	      || strcasecmp (name, "sp") == 0
	      || strcasecmp (name, "ccr") == 0) ? 1 : 0;

    case PLUS:
    case MINUS:
      return must_parenthesize (XEXP (op, 0))
	|| must_parenthesize (XEXP (op, 1));

    case MEM:
    case CONST:
    case ZERO_EXTEND:
    case SIGN_EXTEND:
      return must_parenthesize (XEXP (op, 0));

    case CONST_DOUBLE:
    case CONST_INT:
    case LABEL_REF:
    case CODE_LABEL:
    default:
      return 0;
    }
}

/* A C compound statement to output to stdio stream STREAM the
   assembler syntax for an instruction operand that is a memory
   reference whose address is ADDR.  ADDR is an RTL expression.  */

void
print_operand_address (FILE *file, rtx addr)
{
  rtx base;
  rtx offset;
  int need_parenthesis = 0;

  switch (GET_CODE (addr))
    {
    case REG:
      gcc_assert (REG_P (addr) && REG_OK_FOR_BASE_STRICT_P (addr));

      fprintf (file, "0,");
      asm_print_register (file, REGNO (addr));
      break;

    case MEM:
      base = XEXP (addr, 0);
      switch (GET_CODE (base))
	{
	case PRE_DEC:
	  gcc_assert (TARGET_M6812);
	  fprintf (file, "%u,-", GET_MODE_SIZE (GET_MODE (addr)));
	  asm_print_register (file, REGNO (XEXP (base, 0)));
	  break;

	case POST_DEC:
	  gcc_assert (TARGET_M6812);
	  fprintf (file, "%u,", GET_MODE_SIZE (GET_MODE (addr)));
	  asm_print_register (file, REGNO (XEXP (base, 0)));
	  fprintf (file, "-");
	  break;

	case POST_INC:
	  gcc_assert (TARGET_M6812);
	  fprintf (file, "%u,", GET_MODE_SIZE (GET_MODE (addr)));
	  asm_print_register (file, REGNO (XEXP (base, 0)));
	  fprintf (file, "+");
	  break;

	case PRE_INC:
	  gcc_assert (TARGET_M6812);
	  fprintf (file, "%u,+", GET_MODE_SIZE (GET_MODE (addr)));
	  asm_print_register (file, REGNO (XEXP (base, 0)));
	  break;

	default:
	  need_parenthesis = must_parenthesize (base);
	  if (need_parenthesis)
	    fprintf (file, "(");

	  output_addr_const (file, base);
	  if (need_parenthesis)
	    fprintf (file, ")");
	  break;
	}
      break;

    case PLUS:
      base = XEXP (addr, 0);
      offset = XEXP (addr, 1);
      if (!G_REG_P (base) && G_REG_P (offset))
	{
	  base = XEXP (addr, 1);
	  offset = XEXP (addr, 0);
	}
      if (CONSTANT_ADDRESS_P (base))
	{
	  need_parenthesis = must_parenthesize (addr);

	  gcc_assert (CONSTANT_ADDRESS_P (offset));
	  if (need_parenthesis)
	    fprintf (file, "(");

	  output_addr_const (file, base);
	  fprintf (file, "+");
	  output_addr_const (file, offset);
	  if (need_parenthesis)
	    fprintf (file, ")");
	}
      else
	{
	  gcc_assert (REG_P (base) && REG_OK_FOR_BASE_STRICT_P (base));
	  if (REG_P (offset))
	    {
	      gcc_assert (TARGET_M6812);
	      asm_print_register (file, REGNO (offset));
	      fprintf (file, ",");
	      asm_print_register (file, REGNO (base));
	    }
	  else
	    {
              need_parenthesis = must_parenthesize (offset);
              if (need_parenthesis)
                fprintf (file, "(");

	      output_addr_const (file, offset);
              if (need_parenthesis)
                fprintf (file, ")");
	      fprintf (file, ",");
	      asm_print_register (file, REGNO (base));
	    }
	}
      break;

    default:
      if (GET_CODE (addr) == CONST_INT
	  && INTVAL (addr) < 0x8000 && INTVAL (addr) >= -0x8000)
	{
	  fprintf (file, HOST_WIDE_INT_PRINT_DEC, INTVAL (addr));
	}
      else
	{
	  need_parenthesis = must_parenthesize (addr);
	  if (need_parenthesis)
	    fprintf (file, "(");

	  output_addr_const (file, addr);
	  if (need_parenthesis)
	    fprintf (file, ")");
	}
      break;
    }
}


/* Splitting of some instructions.  */

static rtx
m68hc11_expand_compare (enum rtx_code code, rtx op0, rtx op1)
{
  rtx ret = 0;

  gcc_assert (GET_MODE_CLASS (GET_MODE (op0)) != MODE_FLOAT);
  emit_insn (gen_rtx_SET (VOIDmode, cc0_rtx,
			  gen_rtx_COMPARE (VOIDmode, op0, op1)));
  ret = gen_rtx_fmt_ee (code, VOIDmode, cc0_rtx, const0_rtx);

  return ret;
}

rtx
m68hc11_expand_compare_and_branch (enum rtx_code code, rtx op0, rtx op1,
                                   rtx label)
{
  rtx tmp;

  switch (GET_MODE (op0))
    {
    case QImode:
    case HImode:
      tmp = m68hc11_expand_compare (code, op0, op1);
      tmp = gen_rtx_IF_THEN_ELSE (VOIDmode, tmp,
				  gen_rtx_LABEL_REF (VOIDmode, label),
				  pc_rtx);
      emit_jump_insn (gen_rtx_SET (VOIDmode, pc_rtx, tmp));
      return 0;
#if 0

      /* SCz: from i386.c  */
    case SFmode:
    case DFmode:
      /* Don't expand the comparison early, so that we get better code
         when jump or whoever decides to reverse the comparison.  */
      {
	rtvec vec;
	int use_fcomi;

	code = m68hc11_prepare_fp_compare_args (code, &m68hc11_compare_op0,
						&m68hc11_compare_op1);

	tmp = gen_rtx_fmt_ee (code, m68hc11_fp_compare_mode (code),
			      m68hc11_compare_op0, m68hc11_compare_op1);
	tmp = gen_rtx_IF_THEN_ELSE (VOIDmode, tmp,
				    gen_rtx_LABEL_REF (VOIDmode, label),
				    pc_rtx);
	tmp = gen_rtx_SET (VOIDmode, pc_rtx, tmp);

	use_fcomi = ix86_use_fcomi_compare (code);
	vec = rtvec_alloc (3 + !use_fcomi);
	RTVEC_ELT (vec, 0) = tmp;
	RTVEC_ELT (vec, 1)
	  = gen_rtx_CLOBBER (VOIDmode, gen_rtx_REG (CCFPmode, 18));
	RTVEC_ELT (vec, 2)
	  = gen_rtx_CLOBBER (VOIDmode, gen_rtx_REG (CCFPmode, 17));
	if (!use_fcomi)
	  RTVEC_ELT (vec, 3)
	    = gen_rtx_CLOBBER (VOIDmode, gen_rtx_SCRATCH (HImode));

	emit_jump_insn (gen_rtx_PARALLEL (VOIDmode, vec));
	return;
      }
#endif

    case SImode:
      /* Expand SImode branch into multiple compare+branch.  */
      {
	rtx lo[2], hi[2], label2;
	enum rtx_code code1, code2, code3;

	if (CONSTANT_P (op0) && !CONSTANT_P (op1))
	  {
	    tmp = op0;
	    op0 = op1;
	    op1 = tmp;
	    code = swap_condition (code);
	  }
	lo[0] = m68hc11_gen_lowpart (HImode, op0);
	lo[1] = m68hc11_gen_lowpart (HImode, op1);
	hi[0] = m68hc11_gen_highpart (HImode, op0);
	hi[1] = m68hc11_gen_highpart (HImode, op1);

	/* Otherwise, if we are doing less-than, op1 is a constant and the
	   low word is zero, then we can just examine the high word.  */

	if (GET_CODE (hi[1]) == CONST_INT && lo[1] == const0_rtx
	    && (code == LT || code == LTU))
	  {
	    return m68hc11_expand_compare_and_branch (code, hi[0], hi[1],
						      label);
	  }

	/* Otherwise, we need two or three jumps.  */

	label2 = gen_label_rtx ();

	code1 = code;
	code2 = swap_condition (code);
	code3 = unsigned_condition (code);

	switch (code)
	  {
	  case LT:
	  case GT:
	  case LTU:
	  case GTU:
	    break;

	  case LE:
	    code1 = LT;
	    code2 = GT;
	    break;
	  case GE:
	    code1 = GT;
	    code2 = LT;
	    break;
	  case LEU:
	    code1 = LTU;
	    code2 = GTU;
	    break;
	  case GEU:
	    code1 = GTU;
	    code2 = LTU;
	    break;

	  case EQ:
	    code1 = UNKNOWN;
	    code2 = NE;
	    break;
	  case NE:
	    code2 = UNKNOWN;
	    break;

	  default:
	    gcc_unreachable ();
	  }

	/*
	 * a < b =>
	 *    if (hi(a) < hi(b)) goto true;
	 *    if (hi(a) > hi(b)) goto false;
	 *    if (lo(a) < lo(b)) goto true;
	 *  false:
	 */
	if (code1 != UNKNOWN)
	  m68hc11_expand_compare_and_branch (code1, hi[0], hi[1], label);
	if (code2 != UNKNOWN)
	  m68hc11_expand_compare_and_branch (code2, hi[0], hi[1], label2);

	m68hc11_expand_compare_and_branch (code3, lo[0], lo[1], label);

	if (code2 != UNKNOWN)
	  emit_label (label2);
	return 0;
      }

    default:
      gcc_unreachable ();
    }
  return 0;
}

/* Return the increment/decrement mode of a MEM if it is such.
   Return CONST if it is anything else.  */
static int
autoinc_mode (rtx x)
{
  if (GET_CODE (x) != MEM)
    return CONST;

  x = XEXP (x, 0);
  if (GET_CODE (x) == PRE_INC
      || GET_CODE (x) == PRE_DEC
      || GET_CODE (x) == POST_INC
      || GET_CODE (x) == POST_DEC)
    return GET_CODE (x);

  return CONST;
}

static int
m68hc11_make_autoinc_notes (rtx *x, void *data)
{
  rtx insn;
  
  switch (GET_CODE (*x))
    {
    case PRE_DEC:
    case PRE_INC:
    case POST_DEC:
    case POST_INC:
      insn = (rtx) data;
      REG_NOTES (insn) = alloc_EXPR_LIST (REG_INC, XEXP (*x, 0),
                                          REG_NOTES (insn));
      return -1;

    default:
      return 0;
    }
}

/* Split a DI, SI or HI move into several smaller move operations.
   The scratch register 'scratch' is used as a temporary to load
   store intermediate values.  It must be a hard register.  */
void
m68hc11_split_move (rtx to, rtx from, rtx scratch)
{
  rtx low_to, low_from;
  rtx high_to, high_from;
  rtx insn;
  enum machine_mode mode;
  int offset = 0;
  int autoinc_from = autoinc_mode (from);
  int autoinc_to = autoinc_mode (to);

  mode = GET_MODE (to);

  /* If the TO and FROM contain autoinc modes that are not compatible
     together (one pop and the other a push), we must change one to
     an offsetable operand and generate an appropriate add at the end.  */
  if (TARGET_M6812 && GET_MODE_SIZE (mode) > 2)
    {
      rtx reg;
      int code;

      /* The source uses an autoinc mode which is not compatible with
         a split (this would result in a word swap).  */
      if (autoinc_from == PRE_INC || autoinc_from == POST_DEC)
        {
          code = GET_CODE (XEXP (from, 0));
          reg = XEXP (XEXP (from, 0), 0);
          offset = GET_MODE_SIZE (GET_MODE (from));
          if (code == POST_DEC)
            offset = -offset;

          if (code == PRE_INC)
            emit_insn (gen_addhi3 (reg, reg, GEN_INT (offset)));

          m68hc11_split_move (to, gen_rtx_MEM (GET_MODE (from), reg), scratch);
          if (code == POST_DEC)
            emit_insn (gen_addhi3 (reg, reg, GEN_INT (offset)));
          return;
        }

      /* Likewise for destination.  */
      if (autoinc_to == PRE_INC || autoinc_to == POST_DEC)
        {
          code = GET_CODE (XEXP (to, 0));
          reg = XEXP (XEXP (to, 0), 0);
          offset = GET_MODE_SIZE (GET_MODE (to));
          if (code == POST_DEC)
            offset = -offset;

          if (code == PRE_INC)
            emit_insn (gen_addhi3 (reg, reg, GEN_INT (offset)));

          m68hc11_split_move (gen_rtx_MEM (GET_MODE (to), reg), from, scratch);
          if (code == POST_DEC)
            emit_insn (gen_addhi3 (reg, reg, GEN_INT (offset)));
          return;
        }

      /* The source and destination auto increment modes must be compatible
         with each other: same direction.  */
      if ((autoinc_to != autoinc_from
           && autoinc_to != CONST && autoinc_from != CONST)
          /* The destination address register must not be used within
             the source operand because the source address would change
             while doing the copy.  */
          || (autoinc_to != CONST
              && reg_mentioned_p (XEXP (XEXP (to, 0), 0), from)
              && !IS_STACK_PUSH (to)))
        {
          /* Must change the destination.  */
          code = GET_CODE (XEXP (to, 0));
          reg = XEXP (XEXP (to, 0), 0);
          offset = GET_MODE_SIZE (GET_MODE (to));
          if (code == PRE_DEC || code == POST_DEC)
            offset = -offset;

          if (code == PRE_DEC || code == PRE_INC)
            emit_insn (gen_addhi3 (reg, reg, GEN_INT (offset)));
          m68hc11_split_move (gen_rtx_MEM (GET_MODE (to), reg), from, scratch);
          if (code == POST_DEC || code == POST_INC)
            emit_insn (gen_addhi3 (reg, reg, GEN_INT (offset)));

          return;
        }

      /* Likewise, the source address register must not be used within
         the destination operand.  */
      if (autoinc_from != CONST
          && reg_mentioned_p (XEXP (XEXP (from, 0), 0), to)
          && !IS_STACK_PUSH (to))
        {
          /* Must change the source.  */
          code = GET_CODE (XEXP (from, 0));
          reg = XEXP (XEXP (from, 0), 0);
          offset = GET_MODE_SIZE (GET_MODE (from));
          if (code == PRE_DEC || code == POST_DEC)
            offset = -offset;

          if (code == PRE_DEC || code == PRE_INC)
            emit_insn (gen_addhi3 (reg, reg, GEN_INT (offset)));
          m68hc11_split_move (to, gen_rtx_MEM (GET_MODE (from), reg), scratch);
          if (code == POST_DEC || code == POST_INC)
            emit_insn (gen_addhi3 (reg, reg, GEN_INT (offset)));

          return;
        }
    }

  if (GET_MODE_SIZE (mode) == 8)
    mode = SImode;
  else if (GET_MODE_SIZE (mode) == 4)
    mode = HImode;
  else
    mode = QImode;

  if (TARGET_M6812
      && IS_STACK_PUSH (to)
      && reg_mentioned_p (gen_rtx_REG (HImode, HARD_SP_REGNUM), from))
    {
      if (mode == SImode)
        {
          offset = 4;
        }
      else if (mode == HImode)
        {
          offset = 2;
        }
      else
        offset = 0;
    }

  low_to = m68hc11_gen_lowpart (mode, to);
  high_to = m68hc11_gen_highpart (mode, to);

  low_from = m68hc11_gen_lowpart (mode, from);
  high_from = m68hc11_gen_highpart (mode, from);

  if (offset)
    {
      high_from = adjust_address (high_from, mode, offset);
      low_from = high_from;
    }

  /* When copying with a POST_INC mode, we must copy the
     high part and then the low part to guarantee a correct
     32/64-bit copy.  */
  if (TARGET_M6812
      && GET_MODE_SIZE (mode) >= 2
      && autoinc_from != autoinc_to
      && (autoinc_from == POST_INC || autoinc_to == POST_INC))
    {
      rtx swap;

      swap = low_to;
      low_to = high_to;
      high_to = swap;

      swap = low_from;
      low_from = high_from;
      high_from = swap;
    }
  if (mode == SImode)
    {
      m68hc11_split_move (low_to, low_from, scratch);
      m68hc11_split_move (high_to, high_from, scratch);
    }
  else if (H_REG_P (to) || H_REG_P (from)
	   || (low_from == const0_rtx
	       && high_from == const0_rtx
	       && ! push_operand (to, GET_MODE (to))
	       && ! H_REG_P (scratch))
	   || (TARGET_M6812
	       && (!m68hc11_register_indirect_p (from, GET_MODE (from))
		   || m68hc11_small_indexed_indirect_p (from,
							GET_MODE (from)))
	       && (!m68hc11_register_indirect_p (to, GET_MODE (to))
		   || m68hc11_small_indexed_indirect_p (to, GET_MODE (to)))))
    {
      insn = emit_move_insn (low_to, low_from);
      for_each_rtx (&PATTERN (insn), m68hc11_make_autoinc_notes, insn);

      insn = emit_move_insn (high_to, high_from);
      for_each_rtx (&PATTERN (insn), m68hc11_make_autoinc_notes, insn);
    }
  else
    {
      insn = emit_move_insn (scratch, low_from);
      for_each_rtx (&PATTERN (insn), m68hc11_make_autoinc_notes, insn);
      insn = emit_move_insn (low_to, scratch);
      for_each_rtx (&PATTERN (insn), m68hc11_make_autoinc_notes, insn);

      insn = emit_move_insn (scratch, high_from);
      for_each_rtx (&PATTERN (insn), m68hc11_make_autoinc_notes, insn);
      insn = emit_move_insn (high_to, scratch);
      for_each_rtx (&PATTERN (insn), m68hc11_make_autoinc_notes, insn);
    }
}

static rtx
simplify_logical (enum machine_mode mode, int code, rtx operand, rtx *result)
{
  int val;
  int mask;

  *result = 0;
  if (GET_CODE (operand) != CONST_INT)
    return operand;

  if (mode == HImode)
    mask = 0x0ffff;
  else
    mask = 0x0ff;

  val = INTVAL (operand);
  switch (code)
    {
    case IOR:
      if ((val & mask) == 0)
	return 0;
      if ((val & mask) == mask)
	*result = constm1_rtx;
      break;

    case AND:
      if ((val & mask) == 0)
	*result = const0_rtx;
      if ((val & mask) == mask)
	return 0;
      break;

    case XOR:
      if ((val & mask) == 0)
	return 0;
      break;
    }
  return operand;
}

static void
m68hc11_emit_logical (enum machine_mode mode, int code, rtx *operands)
{
  rtx result;
  int need_copy;

  need_copy = (rtx_equal_p (operands[0], operands[1])
	       || rtx_equal_p (operands[0], operands[2])) ? 0 : 1;

  operands[1] = simplify_logical (mode, code, operands[1], &result);
  operands[2] = simplify_logical (mode, code, operands[2], &result);

  if (result && GET_CODE (result) == CONST_INT)
    {
      if (!H_REG_P (operands[0]) && operands[3]
	  && (INTVAL (result) != 0 || IS_STACK_PUSH (operands[0])))
	{
	  emit_move_insn (operands[3], result);
	  emit_move_insn (operands[0], operands[3]);
	}
      else
	{
	  emit_move_insn (operands[0], result);
	}
    }
  else if (operands[1] != 0 && operands[2] != 0)
    {
      rtx insn;

      if (!H_REG_P (operands[0]) && operands[3])
	{
	  emit_move_insn (operands[3], operands[1]);
	  emit_insn (gen_rtx_SET (mode,
				  operands[3],
				  gen_rtx_fmt_ee (code, mode,
						  operands[3], operands[2])));
	  insn = emit_move_insn (operands[0], operands[3]);
	}
      else
	{
	  insn = emit_insn (gen_rtx_SET (mode,
					 operands[0],
					 gen_rtx_fmt_ee (code, mode,
							 operands[0],
							 operands[2])));
	}
    }

  /* The logical operation is similar to a copy.  */
  else if (need_copy)
    {
      rtx src;

      if (GET_CODE (operands[1]) == CONST_INT)
	src = operands[2];
      else
	src = operands[1];

      if (!H_REG_P (operands[0]) && !H_REG_P (src))
	{
	  emit_move_insn (operands[3], src);
	  emit_move_insn (operands[0], operands[3]);
	}
      else
	{
	  emit_move_insn (operands[0], src);
	}
    }
}

void
m68hc11_split_logical (enum machine_mode mode, int code, rtx *operands)
{
  rtx low[4];
  rtx high[4];

  low[0] = m68hc11_gen_lowpart (mode, operands[0]);
  low[1] = m68hc11_gen_lowpart (mode, operands[1]);
  low[2] = m68hc11_gen_lowpart (mode, operands[2]);

  high[0] = m68hc11_gen_highpart (mode, operands[0]);
  high[1] = m68hc11_gen_highpart (mode, operands[1]);
  high[2] = m68hc11_gen_highpart (mode, operands[2]);

  low[3] = operands[3];
  high[3] = operands[3];
  if (mode == SImode)
    {
      m68hc11_split_logical (HImode, code, low);
      m68hc11_split_logical (HImode, code, high);
      return;
    }

  m68hc11_emit_logical (mode, code, low);
  m68hc11_emit_logical (mode, code, high);
}


/* Code generation.  */

void
m68hc11_output_swap (rtx insn ATTRIBUTE_UNUSED, rtx operands[])
{
  /* We have to be careful with the cc_status.  An address register swap
     is generated for some comparison.  The comparison is made with D
     but the branch really uses the address register.  See the split
     pattern for compare.  The xgdx/xgdy preserve the flags but after
     the exchange, the flags will reflect to the value of X and not D.
     Tell this by setting the cc_status according to the cc_prev_status.  */
  if (X_REG_P (operands[1]) || X_REG_P (operands[0]))
    {
      if (cc_prev_status.value1 != 0
	  && (D_REG_P (cc_prev_status.value1)
	      || X_REG_P (cc_prev_status.value1)))
	{
	  cc_status = cc_prev_status;
	  if (D_REG_P (cc_status.value1))
	    cc_status.value1 = gen_rtx_REG (GET_MODE (cc_status.value1),
					HARD_X_REGNUM);
	  else
	    cc_status.value1 = gen_rtx_REG (GET_MODE (cc_status.value1),
					HARD_D_REGNUM);
	}
      else
	CC_STATUS_INIT;

      output_asm_insn ("xgdx", operands);
    }
  else
    {
      if (cc_prev_status.value1 != 0
	  && (D_REG_P (cc_prev_status.value1)
	      || Y_REG_P (cc_prev_status.value1)))
	{
	  cc_status = cc_prev_status;
	  if (D_REG_P (cc_status.value1))
	    cc_status.value1 = gen_rtx_REG (GET_MODE (cc_status.value1),
					HARD_Y_REGNUM);
	  else
	    cc_status.value1 = gen_rtx_REG (GET_MODE (cc_status.value1),
					HARD_D_REGNUM);
	}
      else
	CC_STATUS_INIT;

      output_asm_insn ("xgdy", operands);
    }
}

/* Returns 1 if the next insn after 'insn' is a test of the register 'reg'.
   This is used to decide whether a move that set flags should be used
   instead.  */
int
next_insn_test_reg (rtx insn, rtx reg)
{
  rtx body;

  insn = next_nonnote_insn (insn);
  if (GET_CODE (insn) != INSN)
    return 0;

  body = PATTERN (insn);
  if (sets_cc0_p (body) != 1)
    return 0;

  if (rtx_equal_p (XEXP (body, 1), reg) == 0)
    return 0;

  return 1;
}

/* Generate the code to move a 16-bit operand into another one.  */

void
m68hc11_gen_movhi (rtx insn, rtx *operands)
{
  int reg;

  /* Move a register or memory to the same location.
     This is possible because such insn can appear
     in a non-optimizing mode.  */
  if (operands[0] == operands[1] || rtx_equal_p (operands[0], operands[1]))
    {
      cc_status = cc_prev_status;
      return;
    }

  if (TARGET_M6812)
    {
      rtx from = operands[1];
      rtx to = operands[0];

      if (IS_STACK_PUSH (to) && H_REG_P (from))
	{
          cc_status = cc_prev_status;
	  switch (REGNO (from))
	    {
	    case HARD_X_REGNUM:
	    case HARD_Y_REGNUM:
	    case HARD_D_REGNUM:
	      output_asm_insn ("psh%1", operands);
	      break;
            case HARD_SP_REGNUM:
              output_asm_insn ("sts\t2,-sp", operands);
              break;
	    default:
	      gcc_unreachable ();
	    }
	  return;
	}
      if (IS_STACK_POP (from) && H_REG_P (to))
	{
          cc_status = cc_prev_status;
	  switch (REGNO (to))
	    {
	    case HARD_X_REGNUM:
	    case HARD_Y_REGNUM:
	    case HARD_D_REGNUM:
	      output_asm_insn ("pul%0", operands);
	      break;
	    default:
	      gcc_unreachable ();
	    }
	  return;
	}
      if (H_REG_P (operands[0]) && H_REG_P (operands[1]))
	{
          m68hc11_notice_keep_cc (operands[0]);
	  output_asm_insn ("tfr\t%1,%0", operands);
	}
      else if (H_REG_P (operands[0]))
	{
	  if (SP_REG_P (operands[0]))
	    output_asm_insn ("lds\t%1", operands);
	  else
	    output_asm_insn ("ld%0\t%1", operands);
	}
      else if (H_REG_P (operands[1]))
	{
	  if (SP_REG_P (operands[1]))
	    output_asm_insn ("sts\t%0", operands);
	  else
	    output_asm_insn ("st%1\t%0", operands);
	}

      /* The 68hc12 does not support (MEM:HI (MEM:HI)) with the movw
         instruction.  We have to use a scratch register as temporary location.
         Trying to use a specific pattern or constrain failed.  */
      else if (GET_CODE (to) == MEM && GET_CODE (XEXP (to, 0)) == MEM)
        {
          rtx ops[4];

          ops[0] = to;
          ops[2] = from;
          ops[3] = 0;
          if (dead_register_here (insn, d_reg))
            ops[1] = d_reg;
          else if (dead_register_here (insn, ix_reg))
            ops[1] = ix_reg;
          else if (dead_register_here (insn, iy_reg))
            ops[1] = iy_reg;
          else
            {
              ops[1] = d_reg;
              ops[3] = d_reg;
              output_asm_insn ("psh%3", ops);
            }

          ops[0] = to;
          ops[2] = from;
          output_asm_insn ("ld%1\t%2", ops);
          output_asm_insn ("st%1\t%0", ops);
          if (ops[3])
            output_asm_insn ("pul%3", ops);
        }

      /* Use movw for non-null constants or when we are clearing
         a volatile memory reference.  However, this is possible
         only if the memory reference has a small offset or is an
         absolute address.  */
      else if (GET_CODE (from) == CONST_INT
               && INTVAL (from) == 0
               && (MEM_VOLATILE_P (to) == 0
                   || m68hc11_small_indexed_indirect_p (to, HImode) == 0))
        {
          output_asm_insn ("clr\t%h0", operands);
          output_asm_insn ("clr\t%b0", operands);
        }
      else
	{
	  if ((m68hc11_register_indirect_p (from, GET_MODE (from))
	       && !m68hc11_small_indexed_indirect_p (from, GET_MODE (from)))
	      || (m68hc11_register_indirect_p (to, GET_MODE (to))
		  && !m68hc11_small_indexed_indirect_p (to, GET_MODE (to))))
	    {
	      rtx ops[3];

	      if (operands[2])
		{
		  ops[0] = operands[2];
		  ops[1] = from;
		  ops[2] = 0;
		  m68hc11_gen_movhi (insn, ops);
		  ops[0] = to;
		  ops[1] = operands[2];
		  m68hc11_gen_movhi (insn, ops);
                  return;
		}
	      else
		{
		  /* !!!! SCz wrong here.  */
                  fatal_insn ("move insn not handled", insn);
		}
	    }
          else
            {
              m68hc11_notice_keep_cc (operands[0]);
              output_asm_insn ("movw\t%1,%0", operands);
            }
	}
      return;
    }

  if (IS_STACK_POP (operands[1]) && H_REG_P (operands[0]))
    {
      cc_status = cc_prev_status;
      switch (REGNO (operands[0]))
	{
	case HARD_X_REGNUM:
	case HARD_Y_REGNUM:
	  output_asm_insn ("pul%0", operands);
	  break;
	case HARD_D_REGNUM:
	  output_asm_insn ("pula", operands);
	  output_asm_insn ("pulb", operands);
	  break;
	default:
	  gcc_unreachable ();
	}
      return;
    }
  /* Some moves to a hard register are special. Not all of them
     are really supported and we have to use a temporary
     location to provide them (either the stack of a temp var).  */
  if (H_REG_P (operands[0]))
    {
      switch (REGNO (operands[0]))
	{
	case HARD_D_REGNUM:
	  if (X_REG_P (operands[1]))
	    {
	      if (optimize && find_regno_note (insn, REG_DEAD, HARD_X_REGNUM))
		{
		  m68hc11_output_swap (insn, operands);
		}
	      else if (next_insn_test_reg (insn, operands[0]))
		{
		  output_asm_insn ("stx\t%t0\n\tldd\t%t0", operands);
		}
	      else
		{
                  m68hc11_notice_keep_cc (operands[0]);
		  output_asm_insn ("pshx\n\tpula\n\tpulb", operands);
		}
	    }
	  else if (Y_REG_P (operands[1]))
	    {
	      if (optimize && find_regno_note (insn, REG_DEAD, HARD_Y_REGNUM))
		{
		  m68hc11_output_swap (insn, operands);
		}
	      else
		{
		  /* %t means *ZTMP scratch register.  */
		  output_asm_insn ("sty\t%t1", operands);
		  output_asm_insn ("ldd\t%t1", operands);
		}
	    }
	  else if (SP_REG_P (operands[1]))
	    {
	      CC_STATUS_INIT;
	      if (ix_reg == 0)
		create_regs_rtx ();
	      if (optimize == 0 || dead_register_here (insn, ix_reg) == 0)
		output_asm_insn ("xgdx", operands);
	      output_asm_insn ("tsx", operands);
	      output_asm_insn ("xgdx", operands);
	    }
	  else if (IS_STACK_POP (operands[1]))
	    {
	      output_asm_insn ("pula\n\tpulb", operands);
	    }
	  else if (GET_CODE (operands[1]) == CONST_INT
		   && INTVAL (operands[1]) == 0)
	    {
	      output_asm_insn ("clra\n\tclrb", operands);
	    }
	  else
	    {
	      output_asm_insn ("ldd\t%1", operands);
	    }
	  break;

	case HARD_X_REGNUM:
	  if (D_REG_P (operands[1]))
	    {
	      if (optimize && find_regno_note (insn, REG_DEAD, HARD_D_REGNUM))
		{
		  m68hc11_output_swap (insn, operands);
		}
	      else if (next_insn_test_reg (insn, operands[0]))
		{
		  output_asm_insn ("std\t%t0\n\tldx\t%t0", operands);
		}
	      else
		{
		  m68hc11_notice_keep_cc (operands[0]);
		  output_asm_insn ("pshb", operands);
		  output_asm_insn ("psha", operands);
		  output_asm_insn ("pulx", operands);
		}
	    }
	  else if (Y_REG_P (operands[1]))
	    {
              /* When both D and Y are dead, use the sequence xgdy, xgdx
                 to move Y into X.  The D and Y registers are modified.  */
              if (optimize && find_regno_note (insn, REG_DEAD, HARD_Y_REGNUM)
                  && dead_register_here (insn, d_reg))
                {
                  output_asm_insn ("xgdy", operands);
                  output_asm_insn ("xgdx", operands);
                  CC_STATUS_INIT;
                }
              else if (!optimize_size)
                {
                  output_asm_insn ("sty\t%t1", operands);
                  output_asm_insn ("ldx\t%t1", operands);
                }
              else
                {
                  CC_STATUS_INIT;
                  output_asm_insn ("pshy", operands);
                  output_asm_insn ("pulx", operands);
                }
	    }
	  else if (SP_REG_P (operands[1]))
	    {
	      /* tsx, tsy preserve the flags */
	      cc_status = cc_prev_status;
	      output_asm_insn ("tsx", operands);
	    }
	  else
	    {
	      output_asm_insn ("ldx\t%1", operands);
	    }
	  break;

	case HARD_Y_REGNUM:
	  if (D_REG_P (operands[1]))
	    {
	      if (optimize && find_regno_note (insn, REG_DEAD, HARD_D_REGNUM))
		{
		  m68hc11_output_swap (insn, operands);
		}
	      else
		{
		  output_asm_insn ("std\t%t1", operands);
		  output_asm_insn ("ldy\t%t1", operands);
		}
	    }
	  else if (X_REG_P (operands[1]))
	    {
              /* When both D and X are dead, use the sequence xgdx, xgdy
                 to move X into Y.  The D and X registers are modified.  */
              if (optimize && find_regno_note (insn, REG_DEAD, HARD_X_REGNUM)
                  && dead_register_here (insn, d_reg))
                {
                  output_asm_insn ("xgdx", operands);
                  output_asm_insn ("xgdy", operands);
                  CC_STATUS_INIT;
                }
              else if (!optimize_size)
                {
                  output_asm_insn ("stx\t%t1", operands);
                  output_asm_insn ("ldy\t%t1", operands);
                }
              else
                {
                  CC_STATUS_INIT;
                  output_asm_insn ("pshx", operands);
                  output_asm_insn ("puly", operands);
                }
	    }
	  else if (SP_REG_P (operands[1]))
	    {
	      /* tsx, tsy preserve the flags */
	      cc_status = cc_prev_status;
	      output_asm_insn ("tsy", operands);
	    }
          else
	    {
	      output_asm_insn ("ldy\t%1", operands);
	    }
	  break;

	case HARD_SP_REGNUM:
	  if (D_REG_P (operands[1]))
	    {
	      m68hc11_notice_keep_cc (operands[0]);
	      output_asm_insn ("xgdx", operands);
	      output_asm_insn ("txs", operands);
	      output_asm_insn ("xgdx", operands);
	    }
	  else if (X_REG_P (operands[1]))
	    {
	      /* tys, txs preserve the flags */
	      cc_status = cc_prev_status;
	      output_asm_insn ("txs", operands);
	    }
	  else if (Y_REG_P (operands[1]))
	    {
	      /* tys, txs preserve the flags */
	      cc_status = cc_prev_status;
	      output_asm_insn ("tys", operands);
	    }
	  else
	    {
	      /* lds sets the flags but the des does not.  */
	      CC_STATUS_INIT;
	      output_asm_insn ("lds\t%1", operands);
	      output_asm_insn ("des", operands);
	    }
	  break;

	default:
	  fatal_insn ("invalid register in the move instruction", insn);
	  break;
	}
      return;
    }
  if (SP_REG_P (operands[1]) && REG_P (operands[0])
      && REGNO (operands[0]) == HARD_FRAME_POINTER_REGNUM)
    {
      output_asm_insn ("sts\t%0", operands);
      return;
    }

  if (IS_STACK_PUSH (operands[0]) && H_REG_P (operands[1]))
    {
      cc_status = cc_prev_status;
      switch (REGNO (operands[1]))
	{
	case HARD_X_REGNUM:
	case HARD_Y_REGNUM:
	  output_asm_insn ("psh%1", operands);
	  break;
	case HARD_D_REGNUM:
	  output_asm_insn ("pshb", operands);
	  output_asm_insn ("psha", operands);
	  break;
	default:
	  gcc_unreachable ();
	}
      return;
    }

  /* Operand 1 must be a hard register.  */
  if (!H_REG_P (operands[1]))
    {
      fatal_insn ("invalid operand in the instruction", insn);
    }

  reg = REGNO (operands[1]);
  switch (reg)
    {
    case HARD_D_REGNUM:
      output_asm_insn ("std\t%0", operands);
      break;

    case HARD_X_REGNUM:
      output_asm_insn ("stx\t%0", operands);
      break;

    case HARD_Y_REGNUM:
      output_asm_insn ("sty\t%0", operands);
      break;

    case HARD_SP_REGNUM:
      if (ix_reg == 0)
	create_regs_rtx ();

      if (REG_P (operands[0]) && REGNO (operands[0]) == SOFT_TMP_REGNUM)
        {
          output_asm_insn ("pshx", operands);
          output_asm_insn ("tsx", operands);
          output_asm_insn ("inx", operands);
          output_asm_insn ("inx", operands);
          output_asm_insn ("stx\t%0", operands);
          output_asm_insn ("pulx", operands);
        }
          
      else if (reg_mentioned_p (ix_reg, operands[0]))
	{
	  output_asm_insn ("sty\t%t0", operands);
	  output_asm_insn ("tsy", operands);
	  output_asm_insn ("sty\t%0", operands);
	  output_asm_insn ("ldy\t%t0", operands);
	}
      else
	{
	  output_asm_insn ("stx\t%t0", operands);
	  output_asm_insn ("tsx", operands);
	  output_asm_insn ("stx\t%0", operands);
	  output_asm_insn ("ldx\t%t0", operands);
	}
      CC_STATUS_INIT;
      break;

    default:
      fatal_insn ("invalid register in the move instruction", insn);
      break;
    }
}

void
m68hc11_gen_movqi (rtx insn, rtx *operands)
{
  /* Move a register or memory to the same location.
     This is possible because such insn can appear
     in a non-optimizing mode.  */
  if (operands[0] == operands[1] || rtx_equal_p (operands[0], operands[1]))
    {
      cc_status = cc_prev_status;
      return;
    }

  if (TARGET_M6812)
    {

      if (H_REG_P (operands[0]) && H_REG_P (operands[1]))
	{
          m68hc11_notice_keep_cc (operands[0]);
	  output_asm_insn ("tfr\t%1,%0", operands);
	}
      else if (H_REG_P (operands[0]))
	{
          if (IS_STACK_POP (operands[1]))
            output_asm_insn ("pul%b0", operands);
	  else if (Q_REG_P (operands[0]))
            output_asm_insn ("lda%0\t%b1", operands);
	  else if (D_REG_P (operands[0]))
	    output_asm_insn ("ldab\t%b1", operands);
	  else
	    goto m6811_move;
	}
      else if (H_REG_P (operands[1]))
	{
	  if (Q_REG_P (operands[1]))
	    output_asm_insn ("sta%1\t%b0", operands);
	  else if (D_REG_P (operands[1]))
	    output_asm_insn ("stab\t%b0", operands);
	  else
	    goto m6811_move;
	}
      else
	{
	  rtx from = operands[1];
	  rtx to = operands[0];

	  if ((m68hc11_register_indirect_p (from, GET_MODE (from))
	       && !m68hc11_small_indexed_indirect_p (from, GET_MODE (from)))
	      || (m68hc11_register_indirect_p (to, GET_MODE (to))
		  && !m68hc11_small_indexed_indirect_p (to, GET_MODE (to))))
	    {
	      rtx ops[3];

	      if (operands[2])
		{
		  ops[0] = operands[2];
		  ops[1] = from;
		  ops[2] = 0;
		  m68hc11_gen_movqi (insn, ops);
		  ops[0] = to;
		  ops[1] = operands[2];
		  m68hc11_gen_movqi (insn, ops);
		}
	      else
		{
		  /* !!!! SCz wrong here.  */
                  fatal_insn ("move insn not handled", insn);
		}
	    }
	  else
	    {
	      if (GET_CODE (from) == CONST_INT && INTVAL (from) == 0)
		{
		  output_asm_insn ("clr\t%b0", operands);
		}
	      else
		{
                  m68hc11_notice_keep_cc (operands[0]);
		  output_asm_insn ("movb\t%b1,%b0", operands);
		}
	    }
	}
      return;
    }

 m6811_move:
  if (H_REG_P (operands[0]))
    {
      switch (REGNO (operands[0]))
	{
	case HARD_B_REGNUM:
	case HARD_D_REGNUM:
	  if (X_REG_P (operands[1]))
	    {
	      if (optimize && find_regno_note (insn, REG_DEAD, HARD_X_REGNUM))
		{
		  m68hc11_output_swap (insn, operands);
		}
	      else
		{
		  output_asm_insn ("stx\t%t1", operands);
		  output_asm_insn ("ldab\t%T0", operands);
		}
	    }
	  else if (Y_REG_P (operands[1]))
	    {
	      if (optimize && find_regno_note (insn, REG_DEAD, HARD_Y_REGNUM))
		{
		  m68hc11_output_swap (insn, operands);
		}
	      else
		{
		  output_asm_insn ("sty\t%t1", operands);
		  output_asm_insn ("ldab\t%T0", operands);
		}
	    }
	  else if (!DB_REG_P (operands[1]) && !D_REG_P (operands[1])
		   && !DA_REG_P (operands[1]))
	    {
	      output_asm_insn ("ldab\t%b1", operands);
	    }
	  else if (DA_REG_P (operands[1]))
	    {
	      output_asm_insn ("tab", operands);
	    }
	  else
	    {
	      cc_status = cc_prev_status;
	      return;
	    }
	  break;

	case HARD_A_REGNUM:
	  if (X_REG_P (operands[1]))
	    {
	      output_asm_insn ("stx\t%t1", operands);
	      output_asm_insn ("ldaa\t%T0", operands);
	    }
	  else if (Y_REG_P (operands[1]))
	    {
	      output_asm_insn ("sty\t%t1", operands);
	      output_asm_insn ("ldaa\t%T0", operands);
	    }
	  else if (!DB_REG_P (operands[1]) && !D_REG_P (operands[1])
		   && !DA_REG_P (operands[1]))
	    {
	      output_asm_insn ("ldaa\t%b1", operands);
	    }
	  else if (!DA_REG_P (operands[1]))
	    {
	      output_asm_insn ("tba", operands);
	    }
	  else
	    {
	      cc_status = cc_prev_status;
	    }
	  break;

	case HARD_X_REGNUM:
	  if (D_REG_P (operands[1]))
	    {
	      if (optimize && find_regno_note (insn, REG_DEAD, HARD_D_REGNUM))
		{
		  m68hc11_output_swap (insn, operands);
		}
	      else
		{
		  output_asm_insn ("stab\t%T1", operands);
		  output_asm_insn ("ldx\t%t1", operands);
		}
	      CC_STATUS_INIT;
	    }
	  else if (Y_REG_P (operands[1]))
	    {
	      output_asm_insn ("sty\t%t0", operands);
	      output_asm_insn ("ldx\t%t0", operands);
	    }
	  else if (GET_CODE (operands[1]) == CONST_INT)
	    {
	      output_asm_insn ("ldx\t%1", operands);
	    }
	  else if (dead_register_here (insn, d_reg))
	    {
	      output_asm_insn ("ldab\t%b1", operands);
	      output_asm_insn ("xgdx", operands);
	    }
	  else if (!reg_mentioned_p (operands[0], operands[1]))
	    {
	      output_asm_insn ("xgdx", operands);
	      output_asm_insn ("ldab\t%b1", operands);
	      output_asm_insn ("xgdx", operands);
	    }
	  else
	    {
	      output_asm_insn ("pshb", operands);
	      output_asm_insn ("ldab\t%b1", operands);
	      output_asm_insn ("stab\t%T1", operands);
	      output_asm_insn ("ldx\t%t1", operands);
	      output_asm_insn ("pulb", operands);
	      CC_STATUS_INIT;
	    }
	  break;

	case HARD_Y_REGNUM:
	  if (D_REG_P (operands[1]))
	    {
	      output_asm_insn ("stab\t%T1", operands);
	      output_asm_insn ("ldy\t%t1", operands);
	      CC_STATUS_INIT;
	    }
	  else if (X_REG_P (operands[1]))
	    {
	      output_asm_insn ("stx\t%t1", operands);
	      output_asm_insn ("ldy\t%t1", operands);
	      CC_STATUS_INIT;
	    }
	  else if (GET_CODE (operands[1]) == CONST_INT)
	    {
	      output_asm_insn ("ldy\t%1", operands);
	    }
	  else if (dead_register_here (insn, d_reg))
	    {
	      output_asm_insn ("ldab\t%b1", operands);
	      output_asm_insn ("xgdy", operands);
	    }
	  else if (!reg_mentioned_p (operands[0], operands[1]))
	    {
	      output_asm_insn ("xgdy", operands);
	      output_asm_insn ("ldab\t%b1", operands);
	      output_asm_insn ("xgdy", operands);
	    }
	  else
	    {
	      output_asm_insn ("pshb", operands);
	      output_asm_insn ("ldab\t%b1", operands);
	      output_asm_insn ("stab\t%T1", operands);
	      output_asm_insn ("ldy\t%t1", operands);
	      output_asm_insn ("pulb", operands);
	      CC_STATUS_INIT;
	    }
	  break;

	default:
	  fatal_insn ("invalid register in the instruction", insn);
	  break;
	}
    }
  else if (H_REG_P (operands[1]))
    {
      switch (REGNO (operands[1]))
	{
	case HARD_D_REGNUM:
	case HARD_B_REGNUM:
	  output_asm_insn ("stab\t%b0", operands);
	  break;

	case HARD_A_REGNUM:
	  output_asm_insn ("staa\t%b0", operands);
	  break;

	case HARD_X_REGNUM:
	  output_asm_insn ("xgdx\n\tstab\t%b0\n\txgdx", operands);
	  break;

	case HARD_Y_REGNUM:
	  output_asm_insn ("xgdy\n\tstab\t%b0\n\txgdy", operands);
	  break;

	default:
	  fatal_insn ("invalid register in the move instruction", insn);
	  break;
	}
      return;
    }
  else
    {
      fatal_insn ("operand 1 must be a hard register", insn);
    }
}

/* Generate the code for a ROTATE or ROTATERT on a QI or HI mode.
   The source and destination must be D or A and the shift must
   be a constant.  */
void
m68hc11_gen_rotate (enum rtx_code code, rtx insn, rtx operands[])
{
  int val;
  
  if (GET_CODE (operands[2]) != CONST_INT
      || (!D_REG_P (operands[0]) && !DA_REG_P (operands[0])))
    fatal_insn ("invalid rotate insn", insn);

  val = INTVAL (operands[2]);
  if (code == ROTATERT)
    val = GET_MODE_SIZE (GET_MODE (operands[0])) * BITS_PER_UNIT - val;

  if (GET_MODE (operands[0]) != QImode)
    CC_STATUS_INIT;

  /* Rotate by 8-bits if the shift is within [5..11].  */
  if (val >= 5 && val <= 11)
    {
      if (TARGET_M6812)
	output_asm_insn ("exg\ta,b", operands);
      else
	{
	  output_asm_insn ("psha", operands);
	  output_asm_insn ("tba", operands);
	  output_asm_insn ("pulb", operands);
	}
      val -= 8;
    }

  /* If the shift is big, invert the rotation.  */
  else if (val >= 12)
    {
      val = val - 16;
    }

  if (val > 0)
    {
      while (--val >= 0)
        {
          /* Set the carry to bit-15, but don't change D yet.  */
          if (GET_MODE (operands[0]) != QImode)
            {
              output_asm_insn ("asra", operands);
              output_asm_insn ("rola", operands);
            }

          /* Rotate B first to move the carry to bit-0.  */
          if (D_REG_P (operands[0]))
            output_asm_insn ("rolb", operands);

          if (GET_MODE (operands[0]) != QImode || DA_REG_P (operands[0]))
            output_asm_insn ("rola", operands);
        }
    }
  else
    {
      while (++val <= 0)
        {
          /* Set the carry to bit-8 of D.  */
          if (GET_MODE (operands[0]) != QImode)
            output_asm_insn ("tap", operands);

          /* Rotate B first to move the carry to bit-7.  */
          if (D_REG_P (operands[0]))
            output_asm_insn ("rorb", operands);

          if (GET_MODE (operands[0]) != QImode || DA_REG_P (operands[0]))
            output_asm_insn ("rora", operands);
        }
    }
}



/* Store in cc_status the expressions that the condition codes will
   describe after execution of an instruction whose pattern is EXP.
   Do not alter them if the instruction would not alter the cc's.  */

void
m68hc11_notice_update_cc (rtx exp, rtx insn ATTRIBUTE_UNUSED)
{
  /* recognize SET insn's.  */
  if (GET_CODE (exp) == SET)
    {
      /* Jumps do not alter the cc's.  */
      if (SET_DEST (exp) == pc_rtx)
	;

      /* NOTE: most instructions don't affect the carry bit, but the
         bhi/bls/bhs/blo instructions use it.  This isn't mentioned in
         the conditions.h header.  */

      /* Function calls clobber the cc's.  */
      else if (GET_CODE (SET_SRC (exp)) == CALL)
	{
	  CC_STATUS_INIT;
	}

      /* Tests and compares set the cc's in predictable ways.  */
      else if (SET_DEST (exp) == cc0_rtx)
	{
	  cc_status.flags = 0;
	  cc_status.value1 = XEXP (exp, 0);
	  cc_status.value2 = XEXP (exp, 1);
	}
      else
	{
	  /* All other instructions affect the condition codes.  */
	  cc_status.flags = 0;
	  cc_status.value1 = XEXP (exp, 0);
	  cc_status.value2 = XEXP (exp, 1);
	}
    }
  else
    {
      /* Default action if we haven't recognized something
         and returned earlier.  */
      CC_STATUS_INIT;
    }

  if (cc_status.value2 != 0)
    switch (GET_CODE (cc_status.value2))
      {
	/* These logical operations can generate several insns.
	   The flags are setup according to what is generated.  */
      case IOR:
      case XOR:
      case AND:
	break;

	/* The (not ...) generates several 'com' instructions for
	   non QImode.  We have to invalidate the flags.  */
      case NOT:
	if (GET_MODE (cc_status.value2) != QImode)
	  CC_STATUS_INIT;
	break;

      case PLUS:
      case MINUS:
      case MULT:
      case DIV:
      case UDIV:
      case MOD:
      case UMOD:
      case NEG:
	if (GET_MODE (cc_status.value2) != VOIDmode)
	  cc_status.flags |= CC_NO_OVERFLOW;
	break;

	/* The asl sets the overflow bit in such a way that this
	   makes the flags unusable for a next compare insn.  */
      case ASHIFT:
      case ROTATE:
      case ROTATERT:
	if (GET_MODE (cc_status.value2) != VOIDmode)
	  cc_status.flags |= CC_NO_OVERFLOW;
	break;

	/* A load/store instruction does not affect the carry.  */
      case MEM:
      case SYMBOL_REF:
      case REG:
      case CONST_INT:
	cc_status.flags |= CC_NO_OVERFLOW;
	break;

      default:
	break;
      }
  if (cc_status.value1 && GET_CODE (cc_status.value1) == REG
      && cc_status.value2
      && reg_overlap_mentioned_p (cc_status.value1, cc_status.value2))
    cc_status.value2 = 0;

  else if (cc_status.value1 && side_effects_p (cc_status.value1))
    cc_status.value1 = 0;

  else if (cc_status.value2 && side_effects_p (cc_status.value2))
    cc_status.value2 = 0;
}

/* The current instruction does not affect the flags but changes
   the register 'reg'.  See if the previous flags can be kept for the
   next instruction to avoid a comparison.  */
void
m68hc11_notice_keep_cc (rtx reg)
{
  if (reg == 0
      || cc_prev_status.value1 == 0
      || rtx_equal_p (reg, cc_prev_status.value1)
      || (cc_prev_status.value2
          && reg_mentioned_p (reg, cc_prev_status.value2)))
    CC_STATUS_INIT;
  else
    cc_status = cc_prev_status;
}



/* Machine Specific Reorg.  */

/* Z register replacement:

   GCC treats the Z register as an index base address register like
   X or Y.  In general, it uses it during reload to compute the address
   of some operand.  This helps the reload pass to avoid to fall into the
   register spill failure.

   The Z register is in the A_REGS class.  In the machine description,
   the 'A' constraint matches it.  The 'x' or 'y' constraints do not.

   It can appear everywhere an X or Y register can appear, except for
   some templates in the clobber section (when a clobber of X or Y is asked).
   For a given instruction, the template must ensure that no more than
   2 'A' registers are used.  Otherwise, the register replacement is not
   possible.

   To replace the Z register, the algorithm is not terrific:
   1. Insns that do not use the Z register are not changed
   2. When a Z register is used, we scan forward the insns to see
   a potential register to use: either X or Y and sometimes D.
   We stop when a call, a label or a branch is seen, or when we
   detect that both X and Y are used (probably at different times, but it does
   not matter).
   3. The register that will be used for the replacement of Z is saved
   in a .page0 register or on the stack.  If the first instruction that
   used Z, uses Z as an input, the value is loaded from another .page0
   register.  The replacement register is pushed on the stack in the
   rare cases where a compare insn uses Z and we couldn't find if X/Y
   are dead.
   4. The Z register is replaced in all instructions until we reach
   the end of the Z-block, as detected by step 2.
   5. If we detect that Z is still alive, its value is saved.
   If the replacement register is alive, its old value is loaded.

   The Z register can be disabled with -ffixed-z.
*/

struct replace_info
{
  rtx first;
  rtx replace_reg;
  int need_save_z;
  int must_load_z;
  int must_save_reg;
  int must_restore_reg;
  rtx last;
  int regno;
  int x_used;
  int y_used;
  int can_use_d;
  int found_call;
  int z_died;
  int z_set_count;
  rtx z_value;
  int must_push_reg;
  int save_before_last;
  int z_loaded_with_sp;
};

static int m68hc11_check_z_replacement (rtx, struct replace_info *);
static void m68hc11_find_z_replacement (rtx, struct replace_info *);
static void m68hc11_z_replacement (rtx);
static void m68hc11_reassign_regs (rtx);

int z_replacement_completed = 0;

/* Analyze the insn to find out which replacement register to use and
   the boundaries of the replacement.
   Returns 0 if we reached the last insn to be replaced, 1 if we can
   continue replacement in next insns.  */

static int
m68hc11_check_z_replacement (rtx insn, struct replace_info *info)
{
  int this_insn_uses_ix;
  int this_insn_uses_iy;
  int this_insn_uses_z;
  int this_insn_uses_z_in_dst;
  int this_insn_uses_d;
  rtx body;
  int z_dies_here;

  /* A call is said to clobber the Z register, we don't need
     to save the value of Z.  We also don't need to restore
     the replacement register (unless it is used by the call).  */
  if (GET_CODE (insn) == CALL_INSN)
    {
      body = PATTERN (insn);

      info->can_use_d = 0;

      /* If the call is an indirect call with Z, we have to use the
         Y register because X can be used as an input (D+X).
         We also must not save Z nor restore Y.  */
      if (reg_mentioned_p (z_reg, body))
	{
	  insn = NEXT_INSN (insn);
	  info->x_used = 1;
	  info->y_used = 0;
	  info->found_call = 1;
	  info->must_restore_reg = 0;
	  info->last = NEXT_INSN (insn);
	}
      info->need_save_z = 0;
      return 0;
    }
  if (GET_CODE (insn) == CODE_LABEL
      || GET_CODE (insn) == BARRIER || GET_CODE (insn) == ASM_INPUT)
    return 0;

  if (GET_CODE (insn) == JUMP_INSN)
    {
      if (reg_mentioned_p (z_reg, insn) == 0)
	return 0;

      info->can_use_d = 0;
      info->must_save_reg = 0;
      info->must_restore_reg = 0;
      info->need_save_z = 0;
      info->last = NEXT_INSN (insn);
      return 0;
    }
  if (GET_CODE (insn) != INSN && GET_CODE (insn) != JUMP_INSN)
    {
      return 1;
    }

  /* Z register dies here.  */
  z_dies_here = find_regno_note (insn, REG_DEAD, HARD_Z_REGNUM) != NULL;

  body = PATTERN (insn);
  if (GET_CODE (body) == SET)
    {
      rtx src = XEXP (body, 1);
      rtx dst = XEXP (body, 0);

      /* Condition code is set here. We have to restore the X/Y and
         save into Z before any test/compare insn because once we save/restore
         we can change the condition codes. When the compare insn uses Z and
         we can't use X/Y, the comparison is made with the *ZREG soft register
         (this is supported by cmphi, cmpqi, tsthi, tstqi patterns).  */
      if (dst == cc0_rtx)
	{
	  if ((GET_CODE (src) == REG && REGNO (src) == HARD_Z_REGNUM)
	      || (GET_CODE (src) == COMPARE &&
		  ((rtx_equal_p (XEXP (src, 0), z_reg)
                    && H_REG_P (XEXP (src, 1)))
		   || (rtx_equal_p (XEXP (src, 1), z_reg)
                       && H_REG_P (XEXP (src, 0))))))
	    {
	      if (insn == info->first)
		{
		  info->must_load_z = 0;
		  info->must_save_reg = 0;
		  info->must_restore_reg = 0;
		  info->need_save_z = 0;
		  info->found_call = 1;
		  info->regno = SOFT_Z_REGNUM;
		  info->last = NEXT_INSN (insn);
		}
	      return 0;
	    }
	  if (reg_mentioned_p (z_reg, src) == 0)
	    {
	      info->can_use_d = 0;
	      return 0;
	    }

	  if (insn != info->first)
	    return 0;

	  /* Compare insn which uses Z.  We have to save/restore the X/Y
	     register without modifying the condition codes.  For this
	     we have to use a push/pop insn.  */
	  info->must_push_reg = 1;
	  info->last = insn;
	}

      /* Z reg is set to something new. We don't need to load it.  */
      if (Z_REG_P (dst))
	{
	  if (!reg_mentioned_p (z_reg, src))
	    {
              /* Z reg is used before being set.  Treat this as
                 a new sequence of Z register replacement.  */
	      if (insn != info->first)
		{
                  return 0;
		}
              info->must_load_z = 0;
	    }
	  info->z_set_count++;
	  info->z_value = src;
	  if (SP_REG_P (src))
	    info->z_loaded_with_sp = 1;
	}
      else if (reg_mentioned_p (z_reg, dst))
	info->can_use_d = 0;

      this_insn_uses_d = reg_mentioned_p (d_reg, src)
	| reg_mentioned_p (d_reg, dst);
      this_insn_uses_ix = reg_mentioned_p (ix_reg, src)
	| reg_mentioned_p (ix_reg, dst);
      this_insn_uses_iy = reg_mentioned_p (iy_reg, src)
	| reg_mentioned_p (iy_reg, dst);
      this_insn_uses_z = reg_mentioned_p (z_reg, src);

      /* If z is used as an address operand (like (MEM (reg z))),
         we can't replace it with d.  */
      if (this_insn_uses_z && !Z_REG_P (src)
          && !(m68hc11_arith_operator (src, GET_MODE (src))
               && Z_REG_P (XEXP (src, 0))
               && !reg_mentioned_p (z_reg, XEXP (src, 1))
               && insn == info->first
               && dead_register_here (insn, d_reg)))
	info->can_use_d = 0;

      this_insn_uses_z_in_dst = reg_mentioned_p (z_reg, dst);
      if (TARGET_M6812 && !z_dies_here
          && ((this_insn_uses_z && side_effects_p (src))
              || (this_insn_uses_z_in_dst && side_effects_p (dst))))
        {
          info->need_save_z = 1;
          info->z_set_count++;
        }
      this_insn_uses_z |= this_insn_uses_z_in_dst;

      if (this_insn_uses_z && this_insn_uses_ix && this_insn_uses_iy)
	{
	  fatal_insn ("registers IX, IY and Z used in the same INSN", insn);
	}

      if (this_insn_uses_d)
	info->can_use_d = 0;

      /* IX and IY are used at the same time, we have to restore
         the value of the scratch register before this insn.  */
      if (this_insn_uses_ix && this_insn_uses_iy)
	{
	  return 0;
	}

      if (this_insn_uses_ix && X_REG_P (dst) && GET_MODE (dst) == SImode)
        info->can_use_d = 0;

      if (info->x_used == 0 && this_insn_uses_ix)
	{
	  if (info->y_used)
	    {
	      /* We have a (set (REG:HI X) (REG:HI Z)).
	         Since we use Z as the replacement register, this insn
	         is no longer necessary.  We turn it into a note.  We must
	         not reload the old value of X.  */
	      if (X_REG_P (dst) && rtx_equal_p (src, z_reg))
		{
		  if (z_dies_here)
		    {
		      info->need_save_z = 0;
		      info->z_died = 1;
		    }
		  info->must_save_reg = 0;
		  info->must_restore_reg = 0;
		  info->found_call = 1;
		  info->can_use_d = 0;
		  SET_INSN_DELETED (insn);
		  info->last = NEXT_INSN (insn);
		  return 0;
		}

	      if (X_REG_P (dst)
		  && (rtx_equal_p (src, z_reg)
		      || (z_dies_here && !reg_mentioned_p (ix_reg, src))))
		{
		  if (z_dies_here)
		    {
		      info->need_save_z = 0;
		      info->z_died = 1;
		    }
		  info->last = NEXT_INSN (insn);
		  info->must_save_reg = 0;
		  info->must_restore_reg = 0;
		}
	      else if (X_REG_P (dst) && reg_mentioned_p (z_reg, src)
		       && !reg_mentioned_p (ix_reg, src))
		{
		  if (z_dies_here)
		    {
		      info->z_died = 1;
		      info->need_save_z = 0;
		    }
		  else if (TARGET_M6812 && side_effects_p (src))
                    {
                      info->last = 0;
                      info->must_restore_reg = 0;
                      return 0;
                    }
                  else
		    {
		      info->save_before_last = 1;
		    }
		  info->must_restore_reg = 0;
		  info->last = NEXT_INSN (insn);
		}
	      else if (info->can_use_d)
		{
		  info->last = NEXT_INSN (insn);
		  info->x_used = 1;
		}
	      return 0;
	    }
	  info->x_used = 1;
	  if (z_dies_here && !reg_mentioned_p (ix_reg, src)
	      && GET_CODE (dst) == REG && REGNO (dst) == HARD_X_REGNUM)
	    {
	      info->need_save_z = 0;
	      info->z_died = 1;
	      info->last = NEXT_INSN (insn);
	      info->regno = HARD_X_REGNUM;
	      info->must_save_reg = 0;
	      info->must_restore_reg = 0;
	      return 0;
	    }
          if (rtx_equal_p (src, z_reg) && rtx_equal_p (dst, ix_reg))
            {
              info->regno = HARD_X_REGNUM;
              info->must_restore_reg = 0;
              info->must_save_reg = 0;
              return 0;
            }
	}
      if (info->y_used == 0 && this_insn_uses_iy)
	{
	  if (info->x_used)
	    {
	      if (Y_REG_P (dst) && rtx_equal_p (src, z_reg))
		{
		  if (z_dies_here)
		    {
		      info->need_save_z = 0;
		      info->z_died = 1;
		    }
		  info->must_save_reg = 0;
		  info->must_restore_reg = 0;
		  info->found_call = 1;
		  info->can_use_d = 0;
		  SET_INSN_DELETED (insn);
		  info->last = NEXT_INSN (insn);
		  return 0;
		}

	      if (Y_REG_P (dst)
		  && (rtx_equal_p (src, z_reg)
		      || (z_dies_here && !reg_mentioned_p (iy_reg, src))))
		{
		  if (z_dies_here)
		    {
		      info->z_died = 1;
		      info->need_save_z = 0;
		    }
		  info->last = NEXT_INSN (insn);
		  info->must_save_reg = 0;
		  info->must_restore_reg = 0;
		}
	      else if (Y_REG_P (dst) && reg_mentioned_p (z_reg, src)
		       && !reg_mentioned_p (iy_reg, src))
		{
		  if (z_dies_here)
		    {
		      info->z_died = 1;
		      info->need_save_z = 0;
		    }
		  else if (TARGET_M6812 && side_effects_p (src))
                    {
                      info->last = 0;
                      info->must_restore_reg = 0;
                      return 0;
                    }
                  else
		    {
		      info->save_before_last = 1;
		    }
		  info->must_restore_reg = 0;
		  info->last = NEXT_INSN (insn);
		}
	      else if (info->can_use_d)
		{
		  info->last = NEXT_INSN (insn);
		  info->y_used = 1;
		}

	      return 0;
	    }
	  info->y_used = 1;
	  if (z_dies_here && !reg_mentioned_p (iy_reg, src)
	      && GET_CODE (dst) == REG && REGNO (dst) == HARD_Y_REGNUM)
	    {
	      info->need_save_z = 0;
	      info->z_died = 1;
	      info->last = NEXT_INSN (insn);
	      info->regno = HARD_Y_REGNUM;
	      info->must_save_reg = 0;
	      info->must_restore_reg = 0;
	      return 0;
	    }
          if (rtx_equal_p (src, z_reg) && rtx_equal_p (dst, iy_reg))
            {
              info->regno = HARD_Y_REGNUM;
              info->must_restore_reg = 0;
              info->must_save_reg = 0;
              return 0;
            }
	}
      if (z_dies_here)
	{
	  info->need_save_z = 0;
	  info->z_died = 1;
	  if (info->last == 0)
	    info->last = NEXT_INSN (insn);
	  return 0;
	}
      return info->last != NULL_RTX ? 0 : 1;
    }
  if (GET_CODE (body) == PARALLEL)
    {
      int i;
      char ix_clobber = 0;
      char iy_clobber = 0;
      char z_clobber = 0;
      this_insn_uses_iy = 0;
      this_insn_uses_ix = 0;
      this_insn_uses_z = 0;

      for (i = XVECLEN (body, 0) - 1; i >= 0; i--)
	{
	  rtx x;
	  int uses_ix, uses_iy, uses_z;

	  x = XVECEXP (body, 0, i);

	  if (info->can_use_d && reg_mentioned_p (d_reg, x))
	    info->can_use_d = 0;

	  uses_ix = reg_mentioned_p (ix_reg, x);
	  uses_iy = reg_mentioned_p (iy_reg, x);
	  uses_z = reg_mentioned_p (z_reg, x);
	  if (GET_CODE (x) == CLOBBER)
	    {
	      ix_clobber |= uses_ix;
	      iy_clobber |= uses_iy;
	      z_clobber |= uses_z;
	    }
	  else
	    {
	      this_insn_uses_ix |= uses_ix;
	      this_insn_uses_iy |= uses_iy;
	      this_insn_uses_z |= uses_z;
	    }
	  if (uses_z && GET_CODE (x) == SET)
	    {
	      rtx dst = XEXP (x, 0);

	      if (Z_REG_P (dst))
		info->z_set_count++;
	    }
          if (TARGET_M6812 && uses_z && side_effects_p (x))
            info->need_save_z = 1;

	  if (z_clobber)
	    info->need_save_z = 0;
	}
      if (debug_m6811)
	{
	  printf ("Uses X:%d Y:%d Z:%d CX:%d CY:%d CZ:%d\n",
		  this_insn_uses_ix, this_insn_uses_iy,
		  this_insn_uses_z, ix_clobber, iy_clobber, z_clobber);
	  debug_rtx (insn);
	}
      if (this_insn_uses_z)
	info->can_use_d = 0;

      if (z_clobber && info->first != insn)
	{
	  info->need_save_z = 0;
	  info->last = insn;
	  return 0;
	}
      if (z_clobber && info->x_used == 0 && info->y_used == 0)
	{
	  if (this_insn_uses_z == 0 && insn == info->first)
	    {
	      info->must_load_z = 0;
	    }
	  if (dead_register_here (insn, d_reg))
	    {
	      info->regno = HARD_D_REGNUM;
	      info->must_save_reg = 0;
	      info->must_restore_reg = 0;
	    }
	  else if (dead_register_here (insn, ix_reg))
	    {
	      info->regno = HARD_X_REGNUM;
	      info->must_save_reg = 0;
	      info->must_restore_reg = 0;
	    }
	  else if (dead_register_here (insn, iy_reg))
	    {
	      info->regno = HARD_Y_REGNUM;
	      info->must_save_reg = 0;
	      info->must_restore_reg = 0;
	    }
	  if (info->regno >= 0)
	    {
	      info->last = NEXT_INSN (insn);
	      return 0;
	    }
	  if (this_insn_uses_ix == 0)
	    {
	      info->regno = HARD_X_REGNUM;
	      info->must_save_reg = 1;
	      info->must_restore_reg = 1;
	    }
	  else if (this_insn_uses_iy == 0)
	    {
	      info->regno = HARD_Y_REGNUM;
	      info->must_save_reg = 1;
	      info->must_restore_reg = 1;
	    }
	  else
	    {
	      info->regno = HARD_D_REGNUM;
	      info->must_save_reg = 1;
	      info->must_restore_reg = 1;
	    }
	  info->last = NEXT_INSN (insn);
	  return 0;
	}

      if (((info->x_used || this_insn_uses_ix) && iy_clobber)
	  || ((info->y_used || this_insn_uses_iy) && ix_clobber))
	{
	  if (this_insn_uses_z)
	    {
	      if (info->y_used == 0 && iy_clobber)
		{
		  info->regno = HARD_Y_REGNUM;
		  info->must_save_reg = 0;
		  info->must_restore_reg = 0;
		}
	      if (info->first != insn
		  && ((info->y_used && ix_clobber)
		      || (info->x_used && iy_clobber)))
		info->last = insn;
	      else
		info->last = NEXT_INSN (insn);
	      info->save_before_last = 1;
	    }
	  return 0;
	}
      if (this_insn_uses_ix && this_insn_uses_iy)
	{
          if (this_insn_uses_z)
            {
              fatal_insn ("cannot do z-register replacement", insn);
            }
	  return 0;
	}
      if (info->x_used == 0 && (this_insn_uses_ix || ix_clobber))
	{
	  if (info->y_used)
	    {
	      return 0;
	    }
	  info->x_used = 1;
	  if (iy_clobber || z_clobber)
	    {
	      info->last = NEXT_INSN (insn);
	      info->save_before_last = 1;
	      return 0;
	    }
	}

      if (info->y_used == 0 && (this_insn_uses_iy || iy_clobber))
	{
	  if (info->x_used)
	    {
	      return 0;
	    }
	  info->y_used = 1;
	  if (ix_clobber || z_clobber)
	    {
	      info->last = NEXT_INSN (insn);
	      info->save_before_last = 1;
	      return 0;
	    }
	}
      if (z_dies_here)
	{
	  info->z_died = 1;
	  info->need_save_z = 0;
	}
      return 1;
    }
  if (GET_CODE (body) == CLOBBER)
    {

      /* IX and IY are used at the same time, we have to restore
         the value of the scratch register before this insn.  */
      if (this_insn_uses_ix && this_insn_uses_iy)
	{
	  return 0;
	}
      if (info->x_used == 0 && this_insn_uses_ix)
	{
	  if (info->y_used)
	    {
	      return 0;
	    }
	  info->x_used = 1;
	}
      if (info->y_used == 0 && this_insn_uses_iy)
	{
	  if (info->x_used)
	    {
	      return 0;
	    }
	  info->y_used = 1;
	}
      return 1;
    }
  return 1;
}

static void
m68hc11_find_z_replacement (rtx insn, struct replace_info *info)
{
  int reg;

  info->replace_reg = NULL_RTX;
  info->must_load_z = 1;
  info->need_save_z = 1;
  info->must_save_reg = 1;
  info->must_restore_reg = 1;
  info->first = insn;
  info->x_used = 0;
  info->y_used = 0;
  info->can_use_d = TARGET_M6811 ? 1 : 0;
  info->found_call = 0;
  info->z_died = 0;
  info->last = 0;
  info->regno = -1;
  info->z_set_count = 0;
  info->z_value = NULL_RTX;
  info->must_push_reg = 0;
  info->save_before_last = 0;
  info->z_loaded_with_sp = 0;

  /* Scan the insn forward to find an address register that is not used.
     Stop when:
     - the flow of the program changes,
     - when we detect that both X and Y are necessary,
     - when the Z register dies,
     - when the condition codes are set.  */

  for (; insn && info->z_died == 0; insn = NEXT_INSN (insn))
    {
      if (m68hc11_check_z_replacement (insn, info) == 0)
	break;
    }

  /* May be we can use Y or X if they contain the same value as Z.
     This happens very often after the reload.  */
  if (info->z_set_count == 1)
    {
      rtx p = info->first;
      rtx v = 0;

      if (info->x_used)
	{
	  v = find_last_value (iy_reg, &p, insn, 1);
	}
      else if (info->y_used)
	{
	  v = find_last_value (ix_reg, &p, insn, 1);
	}
      if (v && (v != iy_reg && v != ix_reg) && rtx_equal_p (v, info->z_value))
	{
	  if (info->x_used)
	    info->regno = HARD_Y_REGNUM;
	  else
	    info->regno = HARD_X_REGNUM;
	  info->must_load_z = 0;
	  info->must_save_reg = 0;
	  info->must_restore_reg = 0;
	  info->found_call = 1;
	}
    }
  if (info->z_set_count == 0)
    info->need_save_z = 0;

  if (insn == 0)
    info->need_save_z = 0;

  if (info->last == 0)
    info->last = insn;

  if (info->regno >= 0)
    {
      reg = info->regno;
      info->replace_reg = gen_rtx_REG (HImode, reg);
    }
  else if (info->can_use_d)
    {
      reg = HARD_D_REGNUM;
      info->replace_reg = d_reg;
    }
  else if (info->x_used)
    {
      reg = HARD_Y_REGNUM;
      info->replace_reg = iy_reg;
    }
  else
    {
      reg = HARD_X_REGNUM;
      info->replace_reg = ix_reg;
    }
  info->regno = reg;

  if (info->must_save_reg && info->must_restore_reg)
    {
      if (insn && dead_register_here (insn, info->replace_reg))
	{
	  info->must_save_reg = 0;
	  info->must_restore_reg = 0;
	}
    }
}

/* The insn uses the Z register.  Find a replacement register for it
   (either X or Y) and replace it in the insn and the next ones until
   the flow changes or the replacement register is used.  Instructions
   are emitted before and after the Z-block to preserve the value of
   Z and of the replacement register.  */

static void
m68hc11_z_replacement (rtx insn)
{
  rtx replace_reg_qi;
  rtx replace_reg;
  struct replace_info info;

  /* Find trivial case where we only need to replace z with the
     equivalent soft register.  */
  if (GET_CODE (insn) == INSN && GET_CODE (PATTERN (insn)) == SET)
    {
      rtx body = PATTERN (insn);
      rtx src = XEXP (body, 1);
      rtx dst = XEXP (body, 0);

      if (Z_REG_P (dst) && (H_REG_P (src) && !SP_REG_P (src)))
	{
	  XEXP (body, 0) = gen_rtx_REG (GET_MODE (dst), SOFT_Z_REGNUM);
	  return;
	}
      else if (Z_REG_P (src)
	       && ((H_REG_P (dst) && !SP_REG_P (src)) || dst == cc0_rtx))
	{
	  XEXP (body, 1) = gen_rtx_REG (GET_MODE (src), SOFT_Z_REGNUM);
	  return;
	}
      else if (D_REG_P (dst)
	       && m68hc11_arith_operator (src, GET_MODE (src))
	       && D_REG_P (XEXP (src, 0)) && Z_REG_P (XEXP (src, 1)))
	{
	  XEXP (src, 1) = gen_rtx_REG (GET_MODE (src), SOFT_Z_REGNUM);
	  return;
	}
      else if (Z_REG_P (dst) && GET_CODE (src) == CONST_INT
	       && INTVAL (src) == 0)
	{
	  XEXP (body, 0) = gen_rtx_REG (GET_MODE (dst), SOFT_Z_REGNUM);
          /* Force it to be re-recognized.  */
          INSN_CODE (insn) = -1;
	  return;
	}
    }

  m68hc11_find_z_replacement (insn, &info);

  replace_reg = info.replace_reg;
  replace_reg_qi = NULL_RTX;

  /* Save the X register in a .page0 location.  */
  if (info.must_save_reg && !info.must_push_reg)
    {
      rtx dst;

      if (info.must_push_reg && 0)
	dst = gen_rtx_MEM (HImode,
		       gen_rtx_PRE_DEC (HImode,
				gen_rtx_REG (HImode, HARD_SP_REGNUM)));
      else
	dst = gen_rtx_REG (HImode, SOFT_SAVED_XY_REGNUM);

      emit_insn_before (gen_movhi (dst,
				   gen_rtx_REG (HImode, info.regno)), insn);
    }
  if (info.must_load_z && !info.must_push_reg)
    {
      emit_insn_before (gen_movhi (gen_rtx_REG (HImode, info.regno),
				   gen_rtx_REG (HImode, SOFT_Z_REGNUM)),
			insn);
    }


  /* Replace all occurrence of Z by replace_reg.
     Stop when the last instruction to replace is reached.
     Also stop when we detect a change in the flow (but it's not
     necessary; just safeguard).  */

  for (; insn && insn != info.last; insn = NEXT_INSN (insn))
    {
      rtx body;

      if (GET_CODE (insn) == CODE_LABEL || GET_CODE (insn) == BARRIER)
	break;

      if (GET_CODE (insn) != INSN
	  && GET_CODE (insn) != CALL_INSN && GET_CODE (insn) != JUMP_INSN)
	continue;

      body = PATTERN (insn);
      if (GET_CODE (body) == SET || GET_CODE (body) == PARALLEL
          || GET_CODE (body) == ASM_OPERANDS
	  || GET_CODE (insn) == CALL_INSN || GET_CODE (insn) == JUMP_INSN)
	{
          rtx note;

	  if (debug_m6811 && reg_mentioned_p (replace_reg, body))
	    {
	      printf ("Reg mentioned here...:\n");
	      fflush (stdout);
	      debug_rtx (insn);
	    }

	  /* Stack pointer was decremented by 2 due to the push.
	     Correct that by adding 2 to the destination.  */
	  if (info.must_push_reg
	      && info.z_loaded_with_sp && GET_CODE (body) == SET)
	    {
	      rtx src, dst;

	      src = SET_SRC (body);
	      dst = SET_DEST (body);
	      if (SP_REG_P (src) && Z_REG_P (dst))
		emit_insn_after (gen_addhi3 (dst, dst, const2_rtx), insn);
	    }

	  /* Replace any (REG:HI Z) occurrence by either X or Y.  */
	  if (!validate_replace_rtx (z_reg, replace_reg, insn))
	    {
	      INSN_CODE (insn) = -1;
	      if (!validate_replace_rtx (z_reg, replace_reg, insn))
		fatal_insn ("cannot do z-register replacement", insn);
	    }

	  /* Likewise for (REG:QI Z).  */
	  if (reg_mentioned_p (z_reg, insn))
	    {
	      if (replace_reg_qi == NULL_RTX)
		replace_reg_qi = gen_rtx_REG (QImode, REGNO (replace_reg));
	      validate_replace_rtx (z_reg_qi, replace_reg_qi, insn);
	    }

          /* If there is a REG_INC note on Z, replace it with a
             REG_INC note on the replacement register.  This is necessary
             to make sure that the flow pass will identify the change
             and it will not remove a possible insn that saves Z.  */
          for (note = REG_NOTES (insn); note; note = XEXP (note, 1))
            {
              if (REG_NOTE_KIND (note) == REG_INC
                  && GET_CODE (XEXP (note, 0)) == REG
                  && REGNO (XEXP (note, 0)) == REGNO (z_reg))
                {
                  XEXP (note, 0) = replace_reg;
                }
            }
	}
      if (GET_CODE (insn) == CALL_INSN || GET_CODE (insn) == JUMP_INSN)
	break;
    }

  /* Save Z before restoring the old value.  */
  if (insn && info.need_save_z && !info.must_push_reg)
    {
      rtx save_pos_insn = insn;

      /* If Z is clobber by the last insn, we have to save its value
         before the last instruction.  */
      if (info.save_before_last)
	save_pos_insn = PREV_INSN (save_pos_insn);

      emit_insn_before (gen_movhi (gen_rtx_REG (HImode, SOFT_Z_REGNUM),
				   gen_rtx_REG (HImode, info.regno)),
			save_pos_insn);
    }

  if (info.must_push_reg && info.last)
    {
      rtx new_body, body;

      body = PATTERN (info.last);
      new_body = gen_rtx_PARALLEL (VOIDmode,
			  gen_rtvec (3, body,
				     gen_rtx_USE (VOIDmode,
					      replace_reg),
				     gen_rtx_USE (VOIDmode,
					      gen_rtx_REG (HImode,
						       SOFT_Z_REGNUM))));
      PATTERN (info.last) = new_body;

      /* Force recognition on insn since we changed it.  */
      INSN_CODE (insn) = -1;

      if (!validate_replace_rtx (z_reg, replace_reg, info.last))
	{
	  fatal_insn ("invalid Z register replacement for insn", insn);
	}
      insn = NEXT_INSN (info.last);
    }

  /* Restore replacement register unless it was died.  */
  if (insn && info.must_restore_reg && !info.must_push_reg)
    {
      rtx dst;

      if (info.must_push_reg && 0)
	dst = gen_rtx_MEM (HImode,
		       gen_rtx_POST_INC (HImode,
				gen_rtx_REG (HImode, HARD_SP_REGNUM)));
      else
	dst = gen_rtx_REG (HImode, SOFT_SAVED_XY_REGNUM);

      emit_insn_before (gen_movhi (gen_rtx_REG (HImode, info.regno),
				   dst), insn);
    }

}


/* Scan all the insn and re-affects some registers
    - The Z register (if it was used), is affected to X or Y depending
      on the instruction.  */

static void
m68hc11_reassign_regs (rtx first)
{
  rtx insn;

  ix_reg = gen_rtx_REG (HImode, HARD_X_REGNUM);
  iy_reg = gen_rtx_REG (HImode, HARD_Y_REGNUM);
  z_reg = gen_rtx_REG (HImode, HARD_Z_REGNUM);
  z_reg_qi = gen_rtx_REG (QImode, HARD_Z_REGNUM);

  /* Scan all insns to replace Z by X or Y preserving the old value
     of X/Y and restoring it afterward.  */

  for (insn = first; insn; insn = NEXT_INSN (insn))
    {
      rtx body;

      if (GET_CODE (insn) == CODE_LABEL
	  || GET_CODE (insn) == NOTE || GET_CODE (insn) == BARRIER)
	continue;

      if (!INSN_P (insn))
	continue;

      body = PATTERN (insn);
      if (GET_CODE (body) == CLOBBER || GET_CODE (body) == USE)
	continue;

      if (GET_CODE (body) == CONST_INT || GET_CODE (body) == ASM_INPUT
	  || GET_CODE (body) == ASM_OPERANDS
	  || GET_CODE (body) == UNSPEC || GET_CODE (body) == UNSPEC_VOLATILE)
	continue;

      if (GET_CODE (body) == SET || GET_CODE (body) == PARALLEL
	  || GET_CODE (insn) == CALL_INSN || GET_CODE (insn) == JUMP_INSN)
	{

	  /* If Z appears in this insn, replace it in the current insn
	     and the next ones until the flow changes or we have to
	     restore back the replacement register.  */

	  if (reg_mentioned_p (z_reg, body))
	    {
	      m68hc11_z_replacement (insn);
	    }
	}
      else
	{
	  printf ("insn not handled by Z replacement:\n");
	  fflush (stdout);
	  debug_rtx (insn);
	}
    }
}


/* Machine-dependent reorg pass.
   Specific optimizations are defined here:
    - this pass changes the Z register into either X or Y
      (it preserves X/Y previous values in a memory slot in page0).

   When this pass is finished, the global variable
   'z_replacement_completed' is set to 2.  */

static void
m68hc11_reorg (void)
{
  int split_done = 0;
  rtx first;

  z_replacement_completed = 0;
  z_reg = gen_rtx_REG (HImode, HARD_Z_REGNUM);
  first = get_insns ();

  /* Some RTX are shared at this point.  This breaks the Z register
     replacement, unshare everything.  */
  unshare_all_rtl_again (first);

  /* Force a split of all splittable insn.  This is necessary for the
     Z register replacement mechanism because we end up with basic insns.  */
  split_all_insns_noflow ();
  split_done = 1;

  z_replacement_completed = 1;
  m68hc11_reassign_regs (first);

  if (optimize)
    compute_bb_for_insn ();

  /* After some splitting, there are some opportunities for CSE pass.
     This happens quite often when 32-bit or above patterns are split.  */
  if (optimize > 0 && split_done)
    {
      reload_cse_regs (first);
    }

  /* Re-create the REG_DEAD notes.  These notes are used in the machine
     description to use the best assembly directives.  */
  if (optimize)
    {
<<<<<<< HEAD
      /* Before recomputing the REG_DEAD notes, remove all of them.
         This is necessary because the reload_cse_regs() pass can
         have replaced some (MEM) with a register.  In that case,
         the REG_DEAD that could exist for that register may become
         wrong.  */
      for (insn = first; insn; insn = NEXT_INSN (insn))
        {
          if (INSN_P (insn))
            {
              rtx *pnote;

              pnote = &REG_NOTES (insn);
              while (*pnote != 0)
                {
                  if (REG_NOTE_KIND (*pnote) == REG_DEAD)
                    *pnote = XEXP (*pnote, 1);
                  else
                    pnote = &XEXP (*pnote, 1);
                }
            }
        }

      life_analysis (PROP_REG_INFO | PROP_DEATH_NOTES);
=======
      df_note_add_problem ();
      df_analyze ();
      df_remove_problem (df_note);
>>>>>>> 60a98cce
    }

  z_replacement_completed = 2;

  /* If optimizing, then go ahead and split insns that must be
     split after Z register replacement.  This gives more opportunities
     for peephole (in particular for consecutives xgdx/xgdy).  */
  if (optimize > 0)
    split_all_insns_noflow ();

  /* Once insns are split after the z_replacement_completed == 2,
     we must not re-run the life_analysis.  The xgdx/xgdy patterns
     are not recognized and the life_analysis pass removes some
     insns because it thinks some (SETs) are noops or made to dead
     stores (which is false due to the swap).

     Do a simple pass to eliminate the noop set that the final
     split could generate (because it was easier for split definition).  */
  {
    rtx insn;

    for (insn = first; insn; insn = NEXT_INSN (insn))
      {
	rtx body;

	if (INSN_DELETED_P (insn))
	  continue;
	if (!INSN_P (insn))
	  continue;

	/* Remove the (set (R) (R)) insns generated by some splits.  */
	body = PATTERN (insn);
	if (GET_CODE (body) == SET
	    && rtx_equal_p (SET_SRC (body), SET_DEST (body)))
	  {
	    SET_INSN_DELETED  (insn);
	    continue;
	  }
      }
  }
}

/* Override memcpy */

static void
m68hc11_init_libfuncs (void)
{
  memcpy_libfunc = init_one_libfunc ("__memcpy");
  memcmp_libfunc = init_one_libfunc ("__memcmp");
  memset_libfunc = init_one_libfunc ("__memset");
}



/* Cost functions.  */

/* Cost of moving memory.  */
int
m68hc11_memory_move_cost (enum machine_mode mode, enum reg_class class,
                          int in ATTRIBUTE_UNUSED)
{
  if (class <= H_REGS && class > NO_REGS)
    {
      if (GET_MODE_SIZE (mode) <= 2)
	return COSTS_N_INSNS (1) + (reload_completed | reload_in_progress);
      else
	return COSTS_N_INSNS (2) + (reload_completed | reload_in_progress);
    }
  else
    {
      if (GET_MODE_SIZE (mode) <= 2)
	return COSTS_N_INSNS (3);
      else
	return COSTS_N_INSNS (4);
    }
}


/* Cost of moving data from a register of class 'from' to on in class 'to'.
   Reload does not check the constraint of set insns when the two registers
   have a move cost of 2.  Setting a higher cost will force reload to check
   the constraints.  */
int
m68hc11_register_move_cost (enum machine_mode mode, enum reg_class from,
                            enum reg_class to)
{
  /* All costs are symmetric, so reduce cases by putting the
     lower number class as the destination.  */
  if (from < to)
    {
      enum reg_class tmp = to;
      to = from, from = tmp;
    }
  if (to >= S_REGS)
    return m68hc11_memory_move_cost (mode, S_REGS, 0);
  else if (from <= S_REGS)
    return COSTS_N_INSNS (1) + (reload_completed | reload_in_progress);
  else
    return COSTS_N_INSNS (2);
}


/* Provide the costs of an addressing mode that contains ADDR.
   If ADDR is not a valid address, its cost is irrelevant.  */

static int
m68hc11_address_cost (rtx addr)
{
  int cost = 4;

  switch (GET_CODE (addr))
    {
    case REG:
      /* Make the cost of hard registers and specially SP, FP small.  */
      if (REGNO (addr) < FIRST_PSEUDO_REGISTER)
	cost = 0;
      else
	cost = 1;
      break;

    case SYMBOL_REF:
      cost = 8;
      break;

    case LABEL_REF:
    case CONST:
      cost = 0;
      break;

    case PLUS:
      {
	register rtx plus0 = XEXP (addr, 0);
	register rtx plus1 = XEXP (addr, 1);

	if (GET_CODE (plus0) != REG)
	  break;

	switch (GET_CODE (plus1))
	  {
	  case CONST_INT:
	    if (INTVAL (plus1) >= 2 * m68hc11_max_offset
		|| INTVAL (plus1) < m68hc11_min_offset)
	      cost = 3;
	    else if (INTVAL (plus1) >= m68hc11_max_offset)
	      cost = 2;
	    else
	      cost = 1;
	    if (REGNO (plus0) < FIRST_PSEUDO_REGISTER)
	      cost += 0;
	    else
	      cost += 1;
	    break;

	  case SYMBOL_REF:
	    cost = 8;
	    break;

	  case CONST:
	  case LABEL_REF:
	    cost = 0;
	    break;

	  default:
	    break;
	  }
	break;
      }
    case PRE_DEC:
    case PRE_INC:
      if (SP_REG_P (XEXP (addr, 0)))
	cost = 1;
      break;

    default:
      break;
    }
  if (debug_m6811)
    {
      printf ("Address cost: %d for :", cost);
      fflush (stdout);
      debug_rtx (addr);
    }

  return cost;
}

static int
m68hc11_shift_cost (enum machine_mode mode, rtx x, int shift)
{
  int total;

  total = rtx_cost (x, SET);
  if (mode == QImode)
    total += m68hc11_cost->shiftQI_const[shift % 8];
  else if (mode == HImode)
    total += m68hc11_cost->shiftHI_const[shift % 16];
  else if (shift == 8 || shift == 16 || shift == 32)
    total += m68hc11_cost->shiftHI_const[8];
  else if (shift != 0 && shift != 16 && shift != 32)
    {
      total += m68hc11_cost->shiftHI_const[1] * shift;
    }

  /* For SI and others, the cost is higher.  */
  if (GET_MODE_SIZE (mode) > 2 && (shift % 16) != 0)
    total *= GET_MODE_SIZE (mode) / 2;

  /* When optimizing for size, make shift more costly so that
     multiplications are preferred.  */
  if (optimize_size && (shift % 8) != 0)
    total *= 2;
  
  return total;
}

static int
m68hc11_rtx_costs_1 (rtx x, enum rtx_code code,
                     enum rtx_code outer_code ATTRIBUTE_UNUSED)
{
  enum machine_mode mode = GET_MODE (x);
  int extra_cost = 0;
  int total;

  switch (code)
    {
    case ROTATE:
    case ROTATERT:
    case ASHIFT:
    case LSHIFTRT:
    case ASHIFTRT:
      if (GET_CODE (XEXP (x, 1)) == CONST_INT)
	{
          return m68hc11_shift_cost (mode, XEXP (x, 0), INTVAL (XEXP (x, 1)));
	}

      total = rtx_cost (XEXP (x, 0), code) + rtx_cost (XEXP (x, 1), code);
      total += m68hc11_cost->shift_var;
      return total;

    case AND:
    case XOR:
    case IOR:
      total = rtx_cost (XEXP (x, 0), code) + rtx_cost (XEXP (x, 1), code);
      total += m68hc11_cost->logical;

      /* Logical instructions are byte instructions only.  */
      total *= GET_MODE_SIZE (mode);
      return total;

    case MINUS:
    case PLUS:
      total = rtx_cost (XEXP (x, 0), code) + rtx_cost (XEXP (x, 1), code);
      total += m68hc11_cost->add;
      if (GET_MODE_SIZE (mode) > 2)
	{
	  total *= GET_MODE_SIZE (mode) / 2;
	}
      return total;

    case UDIV:
    case DIV:
    case MOD:
      total = rtx_cost (XEXP (x, 0), code) + rtx_cost (XEXP (x, 1), code);
      switch (mode)
        {
        case QImode:
          total += m68hc11_cost->divQI;
          break;

        case HImode:
          total += m68hc11_cost->divHI;
          break;

        case SImode:
        default:
          total += m68hc11_cost->divSI;
          break;
        }
      return total;
      
    case MULT:
      /* mul instruction produces 16-bit result.  */
      if (mode == HImode && GET_CODE (XEXP (x, 0)) == ZERO_EXTEND
          && GET_CODE (XEXP (x, 1)) == ZERO_EXTEND)
        return m68hc11_cost->multQI
          + rtx_cost (XEXP (XEXP (x, 0), 0), code)
          + rtx_cost (XEXP (XEXP (x, 1), 0), code);

      /* emul instruction produces 32-bit result for 68HC12.  */
      if (TARGET_M6812 && mode == SImode
          && GET_CODE (XEXP (x, 0)) == ZERO_EXTEND
          && GET_CODE (XEXP (x, 1)) == ZERO_EXTEND)
        return m68hc11_cost->multHI
          + rtx_cost (XEXP (XEXP (x, 0), 0), code)
          + rtx_cost (XEXP (XEXP (x, 1), 0), code);

      total = rtx_cost (XEXP (x, 0), code) + rtx_cost (XEXP (x, 1), code);
      switch (mode)
        {
        case QImode:
          total += m68hc11_cost->multQI;
          break;

        case HImode:
          total += m68hc11_cost->multHI;
          break;

        case SImode:
        default:
          total += m68hc11_cost->multSI;
          break;
        }
      return total;

    case NEG:
    case SIGN_EXTEND:
      extra_cost = COSTS_N_INSNS (2);

      /* Fall through */
    case NOT:
    case COMPARE:
    case ABS:
    case ZERO_EXTEND:
      total = extra_cost + rtx_cost (XEXP (x, 0), code);
      if (mode == QImode)
	{
	  return total + COSTS_N_INSNS (1);
	}
      if (mode == HImode)
	{
	  return total + COSTS_N_INSNS (2);
	}
      if (mode == SImode)
	{
	  return total + COSTS_N_INSNS (4);
	}
      return total + COSTS_N_INSNS (8);

    case IF_THEN_ELSE:
      if (GET_CODE (XEXP (x, 1)) == PC || GET_CODE (XEXP (x, 2)) == PC)
	return COSTS_N_INSNS (1);

      return COSTS_N_INSNS (1);

    default:
      return COSTS_N_INSNS (4);
    }
}

static bool
m68hc11_rtx_costs (rtx x, int code, int outer_code, int *total)
{
  switch (code)
    {
      /* Constants are cheap.  Moving them in registers must be avoided
         because most instructions do not handle two register operands.  */
    case CONST_INT:
    case CONST:
    case LABEL_REF:
    case SYMBOL_REF:
    case CONST_DOUBLE:
      /* Logical and arithmetic operations with a constant operand are
	 better because they are not supported with two registers.  */
      /* 'clr' is slow */
      if (outer_code == SET && x == const0_rtx)
	 /* After reload, the reload_cse pass checks the cost to change
	    a SET into a PLUS.  Make const0 cheap then.  */
	*total = 1 - reload_completed;
      else
	*total = 0;
      return true;
    
    case ROTATE:
    case ROTATERT:
    case ASHIFT:
    case LSHIFTRT:
    case ASHIFTRT:
    case MINUS:
    case PLUS:
    case AND:
    case XOR:
    case IOR:
    case UDIV:
    case DIV:
    case MOD:
    case MULT:
    case NEG:
    case SIGN_EXTEND:
    case NOT:
    case COMPARE:
    case ZERO_EXTEND:
    case IF_THEN_ELSE:
      *total = m68hc11_rtx_costs_1 (x, code, outer_code);
      return true;

    default:
      return false;
    }
}


/* Worker function for TARGET_ASM_FILE_START.  */

static void
m68hc11_file_start (void)
{
  default_file_start ();
  
  fprintf (asm_out_file, "\t.mode %s\n", TARGET_SHORT ? "mshort" : "mlong");
}


/* Worker function for TARGET_ASM_CONSTRUCTOR.  */

static void
m68hc11_asm_out_constructor (rtx symbol, int priority)
{
  default_ctor_section_asm_out_constructor (symbol, priority);
  fprintf (asm_out_file, "\t.globl\t__do_global_ctors\n");
}

/* Worker function for TARGET_ASM_DESTRUCTOR.  */

static void
m68hc11_asm_out_destructor (rtx symbol, int priority)
{
  default_dtor_section_asm_out_destructor (symbol, priority);
  fprintf (asm_out_file, "\t.globl\t__do_global_dtors\n");
}

/* Worker function for TARGET_STRUCT_VALUE_RTX.  */

static rtx
m68hc11_struct_value_rtx (tree fntype ATTRIBUTE_UNUSED,
			  int incoming ATTRIBUTE_UNUSED)
{
  return gen_rtx_REG (Pmode, HARD_D_REGNUM);
}

/* Return true if type TYPE should be returned in memory.
   Blocks and data types largers than 4 bytes cannot be returned
   in the register (D + X = 4).  */

static bool
m68hc11_return_in_memory (tree type, tree fntype ATTRIBUTE_UNUSED)
{
  if (TYPE_MODE (type) == BLKmode)
    {
      HOST_WIDE_INT size = int_size_in_bytes (type);
      return (size == -1 || size > 4);
    }
  else
    return GET_MODE_SIZE (TYPE_MODE (type)) > 4;
}

#include "gt-m68hc11.h"<|MERGE_RESOLUTION|>--- conflicted
+++ resolved
@@ -5052,35 +5052,9 @@
      description to use the best assembly directives.  */
   if (optimize)
     {
-<<<<<<< HEAD
-      /* Before recomputing the REG_DEAD notes, remove all of them.
-         This is necessary because the reload_cse_regs() pass can
-         have replaced some (MEM) with a register.  In that case,
-         the REG_DEAD that could exist for that register may become
-         wrong.  */
-      for (insn = first; insn; insn = NEXT_INSN (insn))
-        {
-          if (INSN_P (insn))
-            {
-              rtx *pnote;
-
-              pnote = &REG_NOTES (insn);
-              while (*pnote != 0)
-                {
-                  if (REG_NOTE_KIND (*pnote) == REG_DEAD)
-                    *pnote = XEXP (*pnote, 1);
-                  else
-                    pnote = &XEXP (*pnote, 1);
-                }
-            }
-        }
-
-      life_analysis (PROP_REG_INFO | PROP_DEATH_NOTES);
-=======
       df_note_add_problem ();
       df_analyze ();
       df_remove_problem (df_note);
->>>>>>> 60a98cce
     }
 
   z_replacement_completed = 2;
