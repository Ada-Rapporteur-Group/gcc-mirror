--- conflicted
+++ resolved
@@ -1,9 +1,5 @@
 /* Prototypes for exported functions defined in m68hc11.c
-<<<<<<< HEAD
-   Copyright (C) 1999, 2000, 2001, 2002, 2003, 2004, 2005, 2007, 2009
-=======
    Copyright (C) 1999, 2000, 2001, 2002, 2003, 2004, 2005, 2007, 2009, 2010
->>>>>>> b56a5220
    Free Software Foundation, Inc.
    Contributed by Stephane Carrez (stcarrez@nerim.fr)
 
@@ -94,12 +90,6 @@
 
 extern void m68hc11_init_cumulative_args (CUMULATIVE_ARGS*, tree, rtx);
 
-<<<<<<< HEAD
-extern rtx m68hc11_function_arg (const CUMULATIVE_ARGS* ,
-                                 enum machine_mode,
-                                 tree, int);
-=======
->>>>>>> b56a5220
 #ifdef ARGS_SIZE_RTX
 extern enum direction m68hc11_function_arg_padding (enum machine_mode,
 						    const_tree);
