/* Operating system specific prototypes to be used when targeting GCC for any
   Solaris 2 system.
<<<<<<< HEAD
   Copyright 2004, 2007, 2010 Free Software Foundation, Inc.
=======
   Copyright 2004, 2007, 2010, 2011 Free Software Foundation, Inc.
>>>>>>> 3082eeb7

This file is part of GCC.

GCC is free software; you can redistribute it and/or modify
it under the terms of the GNU General Public License as published by
the Free Software Foundation; either version 3, or (at your option)
any later version.

GCC is distributed in the hope that it will be useful,
but WITHOUT ANY WARRANTY; without even the implied warranty of
MERCHANTABILITY or FITNESS FOR A PARTICULAR PURPOSE.  See the
GNU General Public License for more details.

You should have received a copy of the GNU General Public License
along with GCC; see the file COPYING3.  If not see
<http://www.gnu.org/licenses/>.  */

/* In sol2.c.  */
extern void solaris_assemble_visibility (tree, int);
extern void solaris_elf_asm_comdat_section (const char *, unsigned int, tree);
extern void solaris_file_end (void);
extern void solaris_insert_attributes (tree, tree *);
extern void solaris_output_init_fini (FILE *, tree);

/* In sol2-c.c.  */
extern void solaris_register_pragmas (void);
<<<<<<< HEAD
extern void solaris_output_init_fini (FILE *, tree);
extern void solaris_assemble_visibility (tree, int);
=======

/* In sol2-cxx.c.  */
extern tree solaris_cxx_decl_mangling_context (const_tree);
>>>>>>> 3082eeb7
<|MERGE_RESOLUTION|>--- conflicted
+++ resolved
@@ -1,10 +1,6 @@
 /* Operating system specific prototypes to be used when targeting GCC for any
    Solaris 2 system.
-<<<<<<< HEAD
-   Copyright 2004, 2007, 2010 Free Software Foundation, Inc.
-=======
    Copyright 2004, 2007, 2010, 2011 Free Software Foundation, Inc.
->>>>>>> 3082eeb7
 
 This file is part of GCC.
 
@@ -31,11 +27,6 @@
 
 /* In sol2-c.c.  */
 extern void solaris_register_pragmas (void);
-<<<<<<< HEAD
-extern void solaris_output_init_fini (FILE *, tree);
-extern void solaris_assemble_visibility (tree, int);
-=======
 
 /* In sol2-cxx.c.  */
-extern tree solaris_cxx_decl_mangling_context (const_tree);
->>>>>>> 3082eeb7
+extern tree solaris_cxx_decl_mangling_context (const_tree);