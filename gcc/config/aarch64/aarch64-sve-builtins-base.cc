--- conflicted
+++ resolved
@@ -1206,11 +1206,7 @@
 {
 public:
   machine_mode
-<<<<<<< HEAD
-  memory_vector_mode (const function_instance &fi) const OVERRIDE
-=======
   memory_vector_mode (const function_instance &fi ATTRIBUTE_UNUSED) const OVERRIDE
->>>>>>> 463f6499
   {
     return OImode;
   }
