--- conflicted
+++ resolved
@@ -331,7 +331,6 @@
 
   /* Implemented by
      aarch64_<PERMUTE:perm_insn><PERMUTE:perm_hilo><mode>.  */
-<<<<<<< HEAD
   BUILTIN_VALL (BINOP, zip1, 0)
   BUILTIN_VALL (BINOP, zip2, 0)
   BUILTIN_VALL (BINOP, uzp1, 0)
@@ -355,17 +354,9 @@
 
   VAR1 (UNOP, float_extend_lo_, 0, v2df)
   VAR1 (UNOP, float_truncate_lo_, 0, v2sf)
-=======
-  BUILTIN_VALL (BINOP, zip1)
-  BUILTIN_VALL (BINOP, zip2)
-  BUILTIN_VALL (BINOP, uzp1)
-  BUILTIN_VALL (BINOP, uzp2)
-  BUILTIN_VALL (BINOP, trn1)
-  BUILTIN_VALL (BINOP, trn2)
 
   /* Implemented by aarch64_ld1<VALL:mode>.  */
-  BUILTIN_VALL (LOAD1, ld1)
+  BUILTIN_VALL (LOAD1, ld1, 0)
 
   /* Implemented by aarch64_st1<VALL:mode>.  */
-  BUILTIN_VALL (STORE1, st1)
->>>>>>> d7d3adfd
+  BUILTIN_VALL (STORE1, st1, 0)
