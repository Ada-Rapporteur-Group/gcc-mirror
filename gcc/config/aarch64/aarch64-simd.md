;; Machine description for AArch64 AdvSIMD architecture.
;; Copyright (C) 2011-2019 Free Software Foundation, Inc.
;; Contributed by ARM Ltd.
;;
;; This file is part of GCC.
;;
;; GCC is free software; you can redistribute it and/or modify it
;; under the terms of the GNU General Public License as published by
;; the Free Software Foundation; either version 3, or (at your option)
;; any later version.
;;
;; GCC is distributed in the hope that it will be useful, but
;; WITHOUT ANY WARRANTY; without even the implied warranty of
;; MERCHANTABILITY or FITNESS FOR A PARTICULAR PURPOSE.  See the GNU
;; General Public License for more details.
;;
;; You should have received a copy of the GNU General Public License
;; along with GCC; see the file COPYING3.  If not see
;; <http://www.gnu.org/licenses/>.

(define_expand "mov<mode>"
  [(set (match_operand:VALL_F16 0 "nonimmediate_operand" "")
	(match_operand:VALL_F16 1 "general_operand" ""))]
  "TARGET_SIMD"
  "
  /* Force the operand into a register if it is not an
     immediate whose use can be replaced with xzr.
     If the mode is 16 bytes wide, then we will be doing
     a stp in DI mode, so we check the validity of that.
     If the mode is 8 bytes wide, then we will do doing a
     normal str, so the check need not apply.  */
  if (GET_CODE (operands[0]) == MEM
      && !(aarch64_simd_imm_zero (operands[1], <MODE>mode)
	   && ((known_eq (GET_MODE_SIZE (<MODE>mode), 16)
		&& aarch64_mem_pair_operand (operands[0], DImode))
	       || known_eq (GET_MODE_SIZE (<MODE>mode), 8))))
      operands[1] = force_reg (<MODE>mode, operands[1]);
  "
)

(define_expand "movmisalign<mode>"
  [(set (match_operand:VALL 0 "nonimmediate_operand" "")
        (match_operand:VALL 1 "general_operand" ""))]
  "TARGET_SIMD"
{
  /* This pattern is not permitted to fail during expansion: if both arguments
     are non-registers (e.g. memory := constant, which can be created by the
     auto-vectorizer), force operand 1 into a register.  */
  if (!register_operand (operands[0], <MODE>mode)
      && !register_operand (operands[1], <MODE>mode))
    operands[1] = force_reg (<MODE>mode, operands[1]);
})

(define_insn "aarch64_simd_dup<mode>"
  [(set (match_operand:VDQ_I 0 "register_operand" "=w, w")
	(vec_duplicate:VDQ_I
	  (match_operand:<VEL> 1 "register_operand" "w,?r")))]
  "TARGET_SIMD"
  "@
   dup\\t%0.<Vtype>, %1.<Vetype>[0]
   dup\\t%0.<Vtype>, %<vw>1"
  [(set_attr "type" "neon_dup<q>, neon_from_gp<q>")]
)

(define_insn "aarch64_simd_dup<mode>"
  [(set (match_operand:VDQF_F16 0 "register_operand" "=w")
	(vec_duplicate:VDQF_F16
	  (match_operand:<VEL> 1 "register_operand" "w")))]
  "TARGET_SIMD"
  "dup\\t%0.<Vtype>, %1.<Vetype>[0]"
  [(set_attr "type" "neon_dup<q>")]
)

(define_insn "aarch64_dup_lane<mode>"
  [(set (match_operand:VALL_F16 0 "register_operand" "=w")
	(vec_duplicate:VALL_F16
	  (vec_select:<VEL>
	    (match_operand:VALL_F16 1 "register_operand" "w")
	    (parallel [(match_operand:SI 2 "immediate_operand" "i")])
          )))]
  "TARGET_SIMD"
  {
    operands[2] = aarch64_endian_lane_rtx (<MODE>mode, INTVAL (operands[2]));
    return "dup\\t%0.<Vtype>, %1.<Vetype>[%2]";
  }
  [(set_attr "type" "neon_dup<q>")]
)

(define_insn "aarch64_dup_lane_<vswap_width_name><mode>"
  [(set (match_operand:VALL_F16_NO_V2Q 0 "register_operand" "=w")
	(vec_duplicate:VALL_F16_NO_V2Q
	  (vec_select:<VEL>
	    (match_operand:<VSWAP_WIDTH> 1 "register_operand" "w")
	    (parallel [(match_operand:SI 2 "immediate_operand" "i")])
          )))]
  "TARGET_SIMD"
  {
    operands[2] = aarch64_endian_lane_rtx (<VSWAP_WIDTH>mode, INTVAL (operands[2]));
    return "dup\\t%0.<Vtype>, %1.<Vetype>[%2]";
  }
  [(set_attr "type" "neon_dup<q>")]
)

(define_insn "*aarch64_simd_mov<VD:mode>"
  [(set (match_operand:VD 0 "nonimmediate_operand"
		"=w, m,  m,  w, ?r, ?w, ?r, w")
	(match_operand:VD 1 "general_operand"
		"m,  Dz, w,  w,  w,  r,  r, Dn"))]
  "TARGET_SIMD
   && (register_operand (operands[0], <MODE>mode)
       || aarch64_simd_reg_or_zero (operands[1], <MODE>mode))"
{
   switch (which_alternative)
     {
     case 0: return "ldr\t%d0, %1";
     case 1: return "str\txzr, %0";
     case 2: return "str\t%d1, %0";
     case 3: return "mov\t%0.<Vbtype>, %1.<Vbtype>";
     case 4: return "umov\t%0, %1.d[0]";
     case 5: return "fmov\t%d0, %1";
     case 6: return "mov\t%0, %1";
     case 7:
	return aarch64_output_simd_mov_immediate (operands[1], 64);
     default: gcc_unreachable ();
     }
}
  [(set_attr "type" "neon_load1_1reg<q>, store_8, neon_store1_1reg<q>,\
		     neon_logic<q>, neon_to_gp<q>, f_mcr,\
		     mov_reg, neon_move<q>")]
)

(define_insn "*aarch64_simd_mov<VQ:mode>"
  [(set (match_operand:VQ 0 "nonimmediate_operand"
		"=w, Umn,  m,  w, ?r, ?w, ?r, w")
	(match_operand:VQ 1 "general_operand"
		"m,  Dz, w,  w,  w,  r,  r, Dn"))]
  "TARGET_SIMD
   && (register_operand (operands[0], <MODE>mode)
       || aarch64_simd_reg_or_zero (operands[1], <MODE>mode))"
{
  switch (which_alternative)
    {
    case 0:
	return "ldr\t%q0, %1";
    case 1:
	return "stp\txzr, xzr, %0";
    case 2:
	return "str\t%q1, %0";
    case 3:
	return "mov\t%0.<Vbtype>, %1.<Vbtype>";
    case 4:
    case 5:
    case 6:
	return "#";
    case 7:
	return aarch64_output_simd_mov_immediate (operands[1], 128);
    default:
	gcc_unreachable ();
    }
}
  [(set_attr "type" "neon_load1_1reg<q>, store_16, neon_store1_1reg<q>,\
		     neon_logic<q>, multiple, multiple,\
		     multiple, neon_move<q>")
   (set_attr "length" "4,4,4,4,8,8,8,4")]
)

;; When storing lane zero we can use the normal STR and its more permissive
;; addressing modes.

(define_insn "aarch64_store_lane0<mode>"
  [(set (match_operand:<VEL> 0 "memory_operand" "=m")
	(vec_select:<VEL> (match_operand:VALL_F16 1 "register_operand" "w")
			(parallel [(match_operand 2 "const_int_operand" "n")])))]
  "TARGET_SIMD
   && ENDIAN_LANE_N (<nunits>, INTVAL (operands[2])) == 0"
  "str\\t%<Vetype>1, %0"
  [(set_attr "type" "neon_store1_1reg<q>")]
)

(define_insn "load_pair<DREG:mode><DREG2:mode>"
  [(set (match_operand:DREG 0 "register_operand" "=w")
	(match_operand:DREG 1 "aarch64_mem_pair_operand" "Ump"))
   (set (match_operand:DREG2 2 "register_operand" "=w")
	(match_operand:DREG2 3 "memory_operand" "m"))]
  "TARGET_SIMD
   && rtx_equal_p (XEXP (operands[3], 0),
		   plus_constant (Pmode,
				  XEXP (operands[1], 0),
				  GET_MODE_SIZE (<DREG:MODE>mode)))"
  "ldp\\t%d0, %d2, %1"
  [(set_attr "type" "neon_ldp")]
)

(define_insn "vec_store_pair<DREG:mode><DREG2:mode>"
  [(set (match_operand:DREG 0 "aarch64_mem_pair_operand" "=Ump")
	(match_operand:DREG 1 "register_operand" "w"))
   (set (match_operand:DREG2 2 "memory_operand" "=m")
	(match_operand:DREG2 3 "register_operand" "w"))]
  "TARGET_SIMD
   && rtx_equal_p (XEXP (operands[2], 0),
		   plus_constant (Pmode,
				  XEXP (operands[0], 0),
				  GET_MODE_SIZE (<DREG:MODE>mode)))"
  "stp\\t%d1, %d3, %0"
  [(set_attr "type" "neon_stp")]
)

(define_insn "load_pair<VQ:mode><VQ2:mode>"
  [(set (match_operand:VQ 0 "register_operand" "=w")
	(match_operand:VQ 1 "aarch64_mem_pair_operand" "Ump"))
   (set (match_operand:VQ2 2 "register_operand" "=w")
	(match_operand:VQ2 3 "memory_operand" "m"))]
  "TARGET_SIMD
    && rtx_equal_p (XEXP (operands[3], 0),
		    plus_constant (Pmode,
			       XEXP (operands[1], 0),
			       GET_MODE_SIZE (<VQ:MODE>mode)))"
  "ldp\\t%q0, %q2, %1"
  [(set_attr "type" "neon_ldp_q")]
)

(define_insn "vec_store_pair<VQ:mode><VQ2:mode>"
  [(set (match_operand:VQ 0 "aarch64_mem_pair_operand" "=Ump")
	(match_operand:VQ 1 "register_operand" "w"))
   (set (match_operand:VQ2 2 "memory_operand" "=m")
	(match_operand:VQ2 3 "register_operand" "w"))]
  "TARGET_SIMD && rtx_equal_p (XEXP (operands[2], 0),
		plus_constant (Pmode,
			       XEXP (operands[0], 0),
			       GET_MODE_SIZE (<VQ:MODE>mode)))"
  "stp\\t%q1, %q3, %0"
  [(set_attr "type" "neon_stp_q")]
)


(define_split
  [(set (match_operand:VQ 0 "register_operand" "")
      (match_operand:VQ 1 "register_operand" ""))]
  "TARGET_SIMD && reload_completed
   && GP_REGNUM_P (REGNO (operands[0]))
   && GP_REGNUM_P (REGNO (operands[1]))"
  [(const_int 0)]
{
  aarch64_simd_emit_reg_reg_move (operands, DImode, 2);
  DONE;
})

(define_split
  [(set (match_operand:VQ 0 "register_operand" "")
        (match_operand:VQ 1 "register_operand" ""))]
  "TARGET_SIMD && reload_completed
   && ((FP_REGNUM_P (REGNO (operands[0])) && GP_REGNUM_P (REGNO (operands[1])))
       || (GP_REGNUM_P (REGNO (operands[0])) && FP_REGNUM_P (REGNO (operands[1]))))"
  [(const_int 0)]
{
  aarch64_split_simd_move (operands[0], operands[1]);
  DONE;
})

(define_expand "@aarch64_split_simd_mov<mode>"
  [(set (match_operand:VQ 0)
        (match_operand:VQ 1))]
  "TARGET_SIMD"
  {
    rtx dst = operands[0];
    rtx src = operands[1];

    if (GP_REGNUM_P (REGNO (src)))
      {
        rtx src_low_part = gen_lowpart (<VHALF>mode, src);
        rtx src_high_part = gen_highpart (<VHALF>mode, src);

        emit_insn
          (gen_move_lo_quad_<mode> (dst, src_low_part));
        emit_insn
          (gen_move_hi_quad_<mode> (dst, src_high_part));
      }

    else
      {
        rtx dst_low_part = gen_lowpart (<VHALF>mode, dst);
        rtx dst_high_part = gen_highpart (<VHALF>mode, dst);
	rtx lo = aarch64_simd_vect_par_cnst_half (<MODE>mode, <nunits>, false);
	rtx hi = aarch64_simd_vect_par_cnst_half (<MODE>mode, <nunits>, true);

        emit_insn
          (gen_aarch64_simd_mov_from_<mode>low (dst_low_part, src, lo));
        emit_insn
          (gen_aarch64_simd_mov_from_<mode>high (dst_high_part, src, hi));
      }
    DONE;
  }
)

(define_insn "aarch64_simd_mov_from_<mode>low"
  [(set (match_operand:<VHALF> 0 "register_operand" "=r")
        (vec_select:<VHALF>
          (match_operand:VQ 1 "register_operand" "w")
          (match_operand:VQ 2 "vect_par_cnst_lo_half" "")))]
  "TARGET_SIMD && reload_completed"
  "umov\t%0, %1.d[0]"
  [(set_attr "type" "neon_to_gp<q>")
   (set_attr "length" "4")
  ])

(define_insn "aarch64_simd_mov_from_<mode>high"
  [(set (match_operand:<VHALF> 0 "register_operand" "=r")
        (vec_select:<VHALF>
          (match_operand:VQ 1 "register_operand" "w")
          (match_operand:VQ 2 "vect_par_cnst_hi_half" "")))]
  "TARGET_SIMD && reload_completed"
  "umov\t%0, %1.d[1]"
  [(set_attr "type" "neon_to_gp<q>")
   (set_attr "length" "4")
  ])

(define_insn "orn<mode>3"
 [(set (match_operand:VDQ_I 0 "register_operand" "=w")
       (ior:VDQ_I (not:VDQ_I (match_operand:VDQ_I 1 "register_operand" "w"))
		(match_operand:VDQ_I 2 "register_operand" "w")))]
 "TARGET_SIMD"
 "orn\t%0.<Vbtype>, %2.<Vbtype>, %1.<Vbtype>"
  [(set_attr "type" "neon_logic<q>")]
)

(define_insn "bic<mode>3"
 [(set (match_operand:VDQ_I 0 "register_operand" "=w")
       (and:VDQ_I (not:VDQ_I (match_operand:VDQ_I 1 "register_operand" "w"))
		(match_operand:VDQ_I 2 "register_operand" "w")))]
 "TARGET_SIMD"
 "bic\t%0.<Vbtype>, %2.<Vbtype>, %1.<Vbtype>"
  [(set_attr "type" "neon_logic<q>")]
)

(define_insn "add<mode>3"
  [(set (match_operand:VDQ_I 0 "register_operand" "=w")
        (plus:VDQ_I (match_operand:VDQ_I 1 "register_operand" "w")
		  (match_operand:VDQ_I 2 "register_operand" "w")))]
  "TARGET_SIMD"
  "add\t%0.<Vtype>, %1.<Vtype>, %2.<Vtype>"
  [(set_attr "type" "neon_add<q>")]
)

(define_insn "sub<mode>3"
  [(set (match_operand:VDQ_I 0 "register_operand" "=w")
        (minus:VDQ_I (match_operand:VDQ_I 1 "register_operand" "w")
		   (match_operand:VDQ_I 2 "register_operand" "w")))]
  "TARGET_SIMD"
  "sub\t%0.<Vtype>, %1.<Vtype>, %2.<Vtype>"
  [(set_attr "type" "neon_sub<q>")]
)

(define_insn "mul<mode>3"
  [(set (match_operand:VDQ_BHSI 0 "register_operand" "=w")
        (mult:VDQ_BHSI (match_operand:VDQ_BHSI 1 "register_operand" "w")
		   (match_operand:VDQ_BHSI 2 "register_operand" "w")))]
  "TARGET_SIMD"
  "mul\t%0.<Vtype>, %1.<Vtype>, %2.<Vtype>"
  [(set_attr "type" "neon_mul_<Vetype><q>")]
)

(define_insn "bswap<mode>2"
  [(set (match_operand:VDQHSD 0 "register_operand" "=w")
        (bswap:VDQHSD (match_operand:VDQHSD 1 "register_operand" "w")))]
  "TARGET_SIMD"
  "rev<Vrevsuff>\\t%0.<Vbtype>, %1.<Vbtype>"
  [(set_attr "type" "neon_rev<q>")]
)

(define_insn "aarch64_rbit<mode>"
  [(set (match_operand:VB 0 "register_operand" "=w")
	(unspec:VB [(match_operand:VB 1 "register_operand" "w")]
		   UNSPEC_RBIT))]
  "TARGET_SIMD"
  "rbit\\t%0.<Vbtype>, %1.<Vbtype>"
  [(set_attr "type" "neon_rbit")]
)

(define_expand "ctz<mode>2"
  [(set (match_operand:VS 0 "register_operand")
        (ctz:VS (match_operand:VS 1 "register_operand")))]
  "TARGET_SIMD"
  {
     emit_insn (gen_bswap<mode>2 (operands[0], operands[1]));
     rtx op0_castsi2qi = simplify_gen_subreg(<VS:VSI2QI>mode, operands[0],
					     <MODE>mode, 0);
     emit_insn (gen_aarch64_rbit<VS:vsi2qi> (op0_castsi2qi, op0_castsi2qi));
     emit_insn (gen_clz<mode>2 (operands[0], operands[0]));
     DONE;
  }
)

(define_expand "xorsign<mode>3"
  [(match_operand:VHSDF 0 "register_operand")
   (match_operand:VHSDF 1 "register_operand")
   (match_operand:VHSDF 2 "register_operand")]
  "TARGET_SIMD"
{

  machine_mode imode = <V_INT_EQUIV>mode;
  rtx v_bitmask = gen_reg_rtx (imode);
  rtx op1x = gen_reg_rtx (imode);
  rtx op2x = gen_reg_rtx (imode);

  rtx arg1 = lowpart_subreg (imode, operands[1], <MODE>mode);
  rtx arg2 = lowpart_subreg (imode, operands[2], <MODE>mode);

  int bits = GET_MODE_UNIT_BITSIZE (<MODE>mode) - 1;

  emit_move_insn (v_bitmask,
		  aarch64_simd_gen_const_vector_dup (<V_INT_EQUIV>mode,
						     HOST_WIDE_INT_M1U << bits));

  emit_insn (gen_and<v_int_equiv>3 (op2x, v_bitmask, arg2));
  emit_insn (gen_xor<v_int_equiv>3 (op1x, arg1, op2x));
  emit_move_insn (operands[0],
		  lowpart_subreg (<MODE>mode, op1x, imode));
  DONE;
}
)

;; The fcadd and fcmla patterns are made UNSPEC for the explicitly due to the
;; fact that their usage need to guarantee that the source vectors are
;; contiguous.  It would be wrong to describe the operation without being able
;; to describe the permute that is also required, but even if that is done
;; the permute would have been created as a LOAD_LANES which means the values
;; in the registers are in the wrong order.
(define_insn "aarch64_fcadd<rot><mode>"
  [(set (match_operand:VHSDF 0 "register_operand" "=w")
	(unspec:VHSDF [(match_operand:VHSDF 1 "register_operand" "w")
		       (match_operand:VHSDF 2 "register_operand" "w")]
		       FCADD))]
  "TARGET_COMPLEX"
  "fcadd\t%0.<Vtype>, %1.<Vtype>, %2.<Vtype>, #<rot>"
  [(set_attr "type" "neon_fcadd")]
)

(define_insn "aarch64_fcmla<rot><mode>"
  [(set (match_operand:VHSDF 0 "register_operand" "=w")
	(plus:VHSDF (match_operand:VHSDF 1 "register_operand" "0")
		    (unspec:VHSDF [(match_operand:VHSDF 2 "register_operand" "w")
				   (match_operand:VHSDF 3 "register_operand" "w")]
				   FCMLA)))]
  "TARGET_COMPLEX"
  "fcmla\t%0.<Vtype>, %2.<Vtype>, %3.<Vtype>, #<rot>"
  [(set_attr "type" "neon_fcmla")]
)


(define_insn "aarch64_fcmla_lane<rot><mode>"
  [(set (match_operand:VHSDF 0 "register_operand" "=w")
	(plus:VHSDF (match_operand:VHSDF 1 "register_operand" "0")
		    (unspec:VHSDF [(match_operand:VHSDF 2 "register_operand" "w")
				   (match_operand:VHSDF 3 "register_operand" "w")
				   (match_operand:SI 4 "const_int_operand" "n")]
				   FCMLA)))]
  "TARGET_COMPLEX"
{
  operands[4] = aarch64_endian_lane_rtx (<VHALF>mode, INTVAL (operands[4]));
  return "fcmla\t%0.<Vtype>, %2.<Vtype>, %3.<FCMLA_maybe_lane>, #<rot>";
}
  [(set_attr "type" "neon_fcmla")]
)

(define_insn "aarch64_fcmla_laneq<rot>v4hf"
  [(set (match_operand:V4HF 0 "register_operand" "=w")
	(plus:V4HF (match_operand:V4HF 1 "register_operand" "0")
		   (unspec:V4HF [(match_operand:V4HF 2 "register_operand" "w")
				 (match_operand:V8HF 3 "register_operand" "w")
				 (match_operand:SI 4 "const_int_operand" "n")]
				 FCMLA)))]
  "TARGET_COMPLEX"
{
  operands[4] = aarch64_endian_lane_rtx (V4HFmode, INTVAL (operands[4]));
  return "fcmla\t%0.4h, %2.4h, %3.h[%4], #<rot>";
}
  [(set_attr "type" "neon_fcmla")]
)

(define_insn "aarch64_fcmlaq_lane<rot><mode>"
  [(set (match_operand:VQ_HSF 0 "register_operand" "=w")
	(plus:VQ_HSF (match_operand:VQ_HSF 1 "register_operand" "0")
		     (unspec:VQ_HSF [(match_operand:VQ_HSF 2 "register_operand" "w")
				     (match_operand:<VHALF> 3 "register_operand" "w")
				     (match_operand:SI 4 "const_int_operand" "n")]
				     FCMLA)))]
  "TARGET_COMPLEX"
{
  int nunits = GET_MODE_NUNITS (<VHALF>mode).to_constant ();
  operands[4]
    = gen_int_mode (ENDIAN_LANE_N (nunits / 2, INTVAL (operands[4])), SImode);
  return "fcmla\t%0.<Vtype>, %2.<Vtype>, %3.<FCMLA_maybe_lane>, #<rot>";
}
  [(set_attr "type" "neon_fcmla")]
)

;; These instructions map to the __builtins for the Dot Product operations.
(define_insn "aarch64_<sur>dot<vsi2qi>"
  [(set (match_operand:VS 0 "register_operand" "=w")
	(plus:VS (match_operand:VS 1 "register_operand" "0")
		(unspec:VS [(match_operand:<VSI2QI> 2 "register_operand" "w")
			    (match_operand:<VSI2QI> 3 "register_operand" "w")]
		DOTPROD)))]
  "TARGET_DOTPROD"
  "<sur>dot\\t%0.<Vtype>, %2.<Vdottype>, %3.<Vdottype>"
  [(set_attr "type" "neon_dot<q>")]
)

;; These expands map to the Dot Product optab the vectorizer checks for.
;; The auto-vectorizer expects a dot product builtin that also does an
;; accumulation into the provided register.
;; Given the following pattern
;;
;; for (i=0; i<len; i++) {
;;     c = a[i] * b[i];
;;     r += c;
;; }
;; return result;
;;
;; This can be auto-vectorized to
;; r  = a[0]*b[0] + a[1]*b[1] + a[2]*b[2] + a[3]*b[3];
;;
;; given enough iterations.  However the vectorizer can keep unrolling the loop
;; r += a[4]*b[4] + a[5]*b[5] + a[6]*b[6] + a[7]*b[7];
;; r += a[8]*b[8] + a[9]*b[9] + a[10]*b[10] + a[11]*b[11];
;; ...
;;
;; and so the vectorizer provides r, in which the result has to be accumulated.
(define_expand "<sur>dot_prod<vsi2qi>"
  [(set (match_operand:VS 0 "register_operand")
	(plus:VS (unspec:VS [(match_operand:<VSI2QI> 1 "register_operand")
			    (match_operand:<VSI2QI> 2 "register_operand")]
		 DOTPROD)
		(match_operand:VS 3 "register_operand")))]
  "TARGET_DOTPROD"
{
  emit_insn (
    gen_aarch64_<sur>dot<vsi2qi> (operands[3], operands[3], operands[1],
				    operands[2]));
  emit_insn (gen_rtx_SET (operands[0], operands[3]));
  DONE;
})

;; These instructions map to the __builtins for the Dot Product
;; indexed operations.
(define_insn "aarch64_<sur>dot_lane<vsi2qi>"
  [(set (match_operand:VS 0 "register_operand" "=w")
	(plus:VS (match_operand:VS 1 "register_operand" "0")
		(unspec:VS [(match_operand:<VSI2QI> 2 "register_operand" "w")
			    (match_operand:V8QI 3 "register_operand" "<h_con>")
			    (match_operand:SI 4 "immediate_operand" "i")]
		DOTPROD)))]
  "TARGET_DOTPROD"
  {
    operands[4] = aarch64_endian_lane_rtx (V8QImode, INTVAL (operands[4]));
    return "<sur>dot\\t%0.<Vtype>, %2.<Vdottype>, %3.4b[%4]";
  }
  [(set_attr "type" "neon_dot<q>")]
)

(define_insn "aarch64_<sur>dot_laneq<vsi2qi>"
  [(set (match_operand:VS 0 "register_operand" "=w")
	(plus:VS (match_operand:VS 1 "register_operand" "0")
		(unspec:VS [(match_operand:<VSI2QI> 2 "register_operand" "w")
			    (match_operand:V16QI 3 "register_operand" "<h_con>")
			    (match_operand:SI 4 "immediate_operand" "i")]
		DOTPROD)))]
  "TARGET_DOTPROD"
  {
    operands[4] = aarch64_endian_lane_rtx (V16QImode, INTVAL (operands[4]));
    return "<sur>dot\\t%0.<Vtype>, %2.<Vdottype>, %3.4b[%4]";
  }
  [(set_attr "type" "neon_dot<q>")]
)

(define_expand "copysign<mode>3"
  [(match_operand:VHSDF 0 "register_operand")
   (match_operand:VHSDF 1 "register_operand")
   (match_operand:VHSDF 2 "register_operand")]
  "TARGET_FLOAT && TARGET_SIMD"
{
  rtx v_bitmask = gen_reg_rtx (<V_INT_EQUIV>mode);
  int bits = GET_MODE_UNIT_BITSIZE (<MODE>mode) - 1;

  emit_move_insn (v_bitmask,
		  aarch64_simd_gen_const_vector_dup (<V_INT_EQUIV>mode,
						     HOST_WIDE_INT_M1U << bits));
  emit_insn (gen_aarch64_simd_bsl<mode> (operands[0], v_bitmask,
					 operands[2], operands[1]));
  DONE;
}
)

(define_insn "*aarch64_mul3_elt<mode>"
 [(set (match_operand:VMUL 0 "register_operand" "=w")
    (mult:VMUL
      (vec_duplicate:VMUL
	  (vec_select:<VEL>
	    (match_operand:VMUL 1 "register_operand" "<h_con>")
	    (parallel [(match_operand:SI 2 "immediate_operand")])))
      (match_operand:VMUL 3 "register_operand" "w")))]
  "TARGET_SIMD"
  {
    operands[2] = aarch64_endian_lane_rtx (<MODE>mode, INTVAL (operands[2]));
    return "<f>mul\\t%0.<Vtype>, %3.<Vtype>, %1.<Vetype>[%2]";
  }
  [(set_attr "type" "neon<fp>_mul_<stype>_scalar<q>")]
)

(define_insn "*aarch64_mul3_elt_<vswap_width_name><mode>"
  [(set (match_operand:VMUL_CHANGE_NLANES 0 "register_operand" "=w")
     (mult:VMUL_CHANGE_NLANES
       (vec_duplicate:VMUL_CHANGE_NLANES
	  (vec_select:<VEL>
	    (match_operand:<VSWAP_WIDTH> 1 "register_operand" "<h_con>")
	    (parallel [(match_operand:SI 2 "immediate_operand")])))
      (match_operand:VMUL_CHANGE_NLANES 3 "register_operand" "w")))]
  "TARGET_SIMD"
  {
    operands[2] = aarch64_endian_lane_rtx (<VSWAP_WIDTH>mode, INTVAL (operands[2]));
    return "<f>mul\\t%0.<Vtype>, %3.<Vtype>, %1.<Vetype>[%2]";
  }
  [(set_attr "type" "neon<fp>_mul_<Vetype>_scalar<q>")]
)

(define_insn "*aarch64_mul3_elt_from_dup<mode>"
 [(set (match_operand:VMUL 0 "register_operand" "=w")
    (mult:VMUL
      (vec_duplicate:VMUL
	    (match_operand:<VEL> 1 "register_operand" "<h_con>"))
      (match_operand:VMUL 2 "register_operand" "w")))]
  "TARGET_SIMD"
  "<f>mul\t%0.<Vtype>, %2.<Vtype>, %1.<Vetype>[0]";
  [(set_attr "type" "neon<fp>_mul_<stype>_scalar<q>")]
)

(define_insn "@aarch64_rsqrte<mode>"
  [(set (match_operand:VHSDF_HSDF 0 "register_operand" "=w")
	(unspec:VHSDF_HSDF [(match_operand:VHSDF_HSDF 1 "register_operand" "w")]
		     UNSPEC_RSQRTE))]
  "TARGET_SIMD"
  "frsqrte\\t%<v>0<Vmtype>, %<v>1<Vmtype>"
  [(set_attr "type" "neon_fp_rsqrte_<stype><q>")])

(define_insn "@aarch64_rsqrts<mode>"
  [(set (match_operand:VHSDF_HSDF 0 "register_operand" "=w")
	(unspec:VHSDF_HSDF [(match_operand:VHSDF_HSDF 1 "register_operand" "w")
			    (match_operand:VHSDF_HSDF 2 "register_operand" "w")]
	 UNSPEC_RSQRTS))]
  "TARGET_SIMD"
  "frsqrts\\t%<v>0<Vmtype>, %<v>1<Vmtype>, %<v>2<Vmtype>"
  [(set_attr "type" "neon_fp_rsqrts_<stype><q>")])

(define_expand "rsqrt<mode>2"
  [(set (match_operand:VALLF 0 "register_operand" "=w")
	(unspec:VALLF [(match_operand:VALLF 1 "register_operand" "w")]
		     UNSPEC_RSQRT))]
  "TARGET_SIMD"
{
  aarch64_emit_approx_sqrt (operands[0], operands[1], true);
  DONE;
})

(define_insn "*aarch64_mul3_elt_to_64v2df"
  [(set (match_operand:DF 0 "register_operand" "=w")
     (mult:DF
       (vec_select:DF
	 (match_operand:V2DF 1 "register_operand" "w")
	 (parallel [(match_operand:SI 2 "immediate_operand")]))
       (match_operand:DF 3 "register_operand" "w")))]
  "TARGET_SIMD"
  {
    operands[2] = aarch64_endian_lane_rtx (V2DFmode, INTVAL (operands[2]));
    return "fmul\\t%0.2d, %3.2d, %1.d[%2]";
  }
  [(set_attr "type" "neon_fp_mul_d_scalar_q")]
)

(define_insn "neg<mode>2"
  [(set (match_operand:VDQ_I 0 "register_operand" "=w")
	(neg:VDQ_I (match_operand:VDQ_I 1 "register_operand" "w")))]
  "TARGET_SIMD"
  "neg\t%0.<Vtype>, %1.<Vtype>"
  [(set_attr "type" "neon_neg<q>")]
)

(define_insn "abs<mode>2"
  [(set (match_operand:VDQ_I 0 "register_operand" "=w")
        (abs:VDQ_I (match_operand:VDQ_I 1 "register_operand" "w")))]
  "TARGET_SIMD"
  "abs\t%0.<Vtype>, %1.<Vtype>"
  [(set_attr "type" "neon_abs<q>")]
)

;; The intrinsic version of integer ABS must not be allowed to
;; combine with any operation with an integerated ABS step, such
;; as SABD.
(define_insn "aarch64_abs<mode>"
  [(set (match_operand:VSDQ_I_DI 0 "register_operand" "=w")
	  (unspec:VSDQ_I_DI
	    [(match_operand:VSDQ_I_DI 1 "register_operand" "w")]
	   UNSPEC_ABS))]
  "TARGET_SIMD"
  "abs\t%<v>0<Vmtype>, %<v>1<Vmtype>"
  [(set_attr "type" "neon_abs<q>")]
)

;; It's tempting to represent SABD as ABS (MINUS op1 op2).
;; This isn't accurate as ABS treats always its input as a signed value.
;; So (ABS:QI (minus:QI 64 -128)) == (ABS:QI (192 or -64 signed)) == 64.
;; Whereas SABD would return 192 (-64 signed) on the above example.
;; Use MINUS ([us]max (op1, op2), [us]min (op1, op2)) instead.
(define_insn "*aarch64_<su>abd<mode>_3"
  [(set (match_operand:VDQ_BHSI 0 "register_operand" "=w")
	(minus:VDQ_BHSI
	  (USMAX:VDQ_BHSI
	    (match_operand:VDQ_BHSI 1 "register_operand" "w")
	    (match_operand:VDQ_BHSI 2 "register_operand" "w"))
	  (match_operator 3 "aarch64_<max_opp>"
	    [(match_dup 1)
	     (match_dup 2)])))]
  "TARGET_SIMD"
  "<su>abd\t%0.<Vtype>, %1.<Vtype>, %2.<Vtype>"
  [(set_attr "type" "neon_abd<q>")]
)

(define_insn "aarch64_<sur>abdl2<mode>_3"
  [(set (match_operand:<VDBLW> 0 "register_operand" "=w")
	(unspec:<VDBLW> [(match_operand:VDQV_S 1 "register_operand" "w")
			  (match_operand:VDQV_S 2 "register_operand" "w")]
	ABDL2))]
  "TARGET_SIMD"
  "<sur>abdl2\t%0.<Vwtype>, %1.<Vtype>, %2.<Vtype>"
  [(set_attr "type" "neon_abd<q>")]
)

(define_insn "aarch64_<sur>abal<mode>_4"
  [(set (match_operand:<VDBLW> 0 "register_operand" "=w")
	(unspec:<VDBLW> [(match_operand:VDQV_S 1 "register_operand" "w")
			  (match_operand:VDQV_S 2 "register_operand" "w")
			 (match_operand:<VDBLW> 3 "register_operand" "0")]
	ABAL))]
  "TARGET_SIMD"
  "<sur>abal\t%0.<Vwtype>, %1.<Vhalftype>, %2.<Vhalftype>"
  [(set_attr "type" "neon_arith_acc<q>")]
)

(define_insn "aarch64_<sur>adalp<mode>_3"
  [(set (match_operand:<VDBLW> 0 "register_operand" "=w")
	(unspec:<VDBLW> [(match_operand:VDQV_S 1 "register_operand" "w")
			  (match_operand:<VDBLW> 2 "register_operand" "0")]
	ADALP))]
  "TARGET_SIMD"
  "<sur>adalp\t%0.<Vwtype>, %1.<Vtype>"
  [(set_attr "type" "neon_reduc_add<q>")]
)

;; Emit a sequence to produce a sum-of-absolute-differences of the V16QI
;; inputs in operands 1 and 2.  The sequence also has to perform a widening
;; reduction of the difference into a V4SI vector and accumulate that into
;; operand 3 before copying that into the result operand 0.
;; Perform that with a sequence of:
;; UABDL2	tmp.8h, op1.16b, op2.16b
;; UABAL	tmp.8h, op1.16b, op2.16b
;; UADALP	op3.4s, tmp.8h
;; MOV		op0, op3 // should be eliminated in later passes.
;; The signed version just uses the signed variants of the above instructions.

(define_expand "<sur>sadv16qi"
  [(use (match_operand:V4SI 0 "register_operand"))
   (unspec:V16QI [(use (match_operand:V16QI 1 "register_operand"))
		  (use (match_operand:V16QI 2 "register_operand"))] ABAL)
   (use (match_operand:V4SI 3 "register_operand"))]
  "TARGET_SIMD"
  {
    rtx reduc = gen_reg_rtx (V8HImode);
    emit_insn (gen_aarch64_<sur>abdl2v16qi_3 (reduc, operands[1],
					       operands[2]));
    emit_insn (gen_aarch64_<sur>abalv16qi_4 (reduc, operands[1],
					      operands[2], reduc));
    emit_insn (gen_aarch64_<sur>adalpv8hi_3 (operands[3], reduc,
					      operands[3]));
    emit_move_insn (operands[0], operands[3]);
    DONE;
  }
)

(define_insn "aba<mode>_3"
  [(set (match_operand:VDQ_BHSI 0 "register_operand" "=w")
	(plus:VDQ_BHSI (abs:VDQ_BHSI (minus:VDQ_BHSI
			 (match_operand:VDQ_BHSI 1 "register_operand" "w")
			 (match_operand:VDQ_BHSI 2 "register_operand" "w")))
		       (match_operand:VDQ_BHSI 3 "register_operand" "0")))]
  "TARGET_SIMD"
  "saba\t%0.<Vtype>, %1.<Vtype>, %2.<Vtype>"
  [(set_attr "type" "neon_arith_acc<q>")]
)

(define_insn "fabd<mode>3"
  [(set (match_operand:VHSDF_HSDF 0 "register_operand" "=w")
	(abs:VHSDF_HSDF
	  (minus:VHSDF_HSDF
	    (match_operand:VHSDF_HSDF 1 "register_operand" "w")
	    (match_operand:VHSDF_HSDF 2 "register_operand" "w"))))]
  "TARGET_SIMD"
  "fabd\t%<v>0<Vmtype>, %<v>1<Vmtype>, %<v>2<Vmtype>"
  [(set_attr "type" "neon_fp_abd_<stype><q>")]
)

;; For AND (vector, register) and BIC (vector, immediate)
(define_insn "and<mode>3"
  [(set (match_operand:VDQ_I 0 "register_operand" "=w,w")
	(and:VDQ_I (match_operand:VDQ_I 1 "register_operand" "w,0")
		   (match_operand:VDQ_I 2 "aarch64_reg_or_bic_imm" "w,Db")))]
  "TARGET_SIMD"
  {
    switch (which_alternative)
      {
      case 0:
	return "and\t%0.<Vbtype>, %1.<Vbtype>, %2.<Vbtype>";
      case 1:
	return aarch64_output_simd_mov_immediate (operands[2], <bitsize>,
						  AARCH64_CHECK_BIC);
      default:
	gcc_unreachable ();
      }
  }
  [(set_attr "type" "neon_logic<q>")]
)

;; For ORR (vector, register) and ORR (vector, immediate)
(define_insn "ior<mode>3"
  [(set (match_operand:VDQ_I 0 "register_operand" "=w,w")
	(ior:VDQ_I (match_operand:VDQ_I 1 "register_operand" "w,0")
		   (match_operand:VDQ_I 2 "aarch64_reg_or_orr_imm" "w,Do")))]
  "TARGET_SIMD"
  {
    switch (which_alternative)
      {
      case 0:
	return "orr\t%0.<Vbtype>, %1.<Vbtype>, %2.<Vbtype>";
      case 1:
	return aarch64_output_simd_mov_immediate (operands[2], <bitsize>,
						  AARCH64_CHECK_ORR);
      default:
	gcc_unreachable ();
      }
  }
  [(set_attr "type" "neon_logic<q>")]
)

(define_insn "xor<mode>3"
  [(set (match_operand:VDQ_I 0 "register_operand" "=w")
        (xor:VDQ_I (match_operand:VDQ_I 1 "register_operand" "w")
		 (match_operand:VDQ_I 2 "register_operand" "w")))]
  "TARGET_SIMD"
  "eor\t%0.<Vbtype>, %1.<Vbtype>, %2.<Vbtype>"
  [(set_attr "type" "neon_logic<q>")]
)

(define_insn "one_cmpl<mode>2"
  [(set (match_operand:VDQ_I 0 "register_operand" "=w")
        (not:VDQ_I (match_operand:VDQ_I 1 "register_operand" "w")))]
  "TARGET_SIMD"
  "not\t%0.<Vbtype>, %1.<Vbtype>"
  [(set_attr "type" "neon_logic<q>")]
)

(define_insn "aarch64_simd_vec_set<mode>"
  [(set (match_operand:VALL_F16 0 "register_operand" "=w,w,w")
	(vec_merge:VALL_F16
	    (vec_duplicate:VALL_F16
		(match_operand:<VEL> 1 "aarch64_simd_general_operand" "w,?r,Utv"))
	    (match_operand:VALL_F16 3 "register_operand" "0,0,0")
	    (match_operand:SI 2 "immediate_operand" "i,i,i")))]
  "TARGET_SIMD"
  {
   int elt = ENDIAN_LANE_N (<nunits>, exact_log2 (INTVAL (operands[2])));
   operands[2] = GEN_INT ((HOST_WIDE_INT) 1 << elt);
   switch (which_alternative)
     {
     case 0:
	return "ins\\t%0.<Vetype>[%p2], %1.<Vetype>[0]";
     case 1:
	return "ins\\t%0.<Vetype>[%p2], %<vwcore>1";
     case 2:
        return "ld1\\t{%0.<Vetype>}[%p2], %1";
     default:
	gcc_unreachable ();
     }
  }
  [(set_attr "type" "neon_ins<q>, neon_from_gp<q>, neon_load1_one_lane<q>")]
)

(define_insn "*aarch64_simd_vec_copy_lane<mode>"
  [(set (match_operand:VALL_F16 0 "register_operand" "=w")
	(vec_merge:VALL_F16
	    (vec_duplicate:VALL_F16
	      (vec_select:<VEL>
		(match_operand:VALL_F16 3 "register_operand" "w")
		(parallel
		  [(match_operand:SI 4 "immediate_operand" "i")])))
	    (match_operand:VALL_F16 1 "register_operand" "0")
	    (match_operand:SI 2 "immediate_operand" "i")))]
  "TARGET_SIMD"
  {
    int elt = ENDIAN_LANE_N (<nunits>, exact_log2 (INTVAL (operands[2])));
    operands[2] = GEN_INT (HOST_WIDE_INT_1 << elt);
    operands[4] = aarch64_endian_lane_rtx (<MODE>mode, INTVAL (operands[4]));

    return "ins\t%0.<Vetype>[%p2], %3.<Vetype>[%4]";
  }
  [(set_attr "type" "neon_ins<q>")]
)

(define_insn "*aarch64_simd_vec_copy_lane_<vswap_width_name><mode>"
  [(set (match_operand:VALL_F16_NO_V2Q 0 "register_operand" "=w")
	(vec_merge:VALL_F16_NO_V2Q
	    (vec_duplicate:VALL_F16_NO_V2Q
	      (vec_select:<VEL>
		(match_operand:<VSWAP_WIDTH> 3 "register_operand" "w")
		(parallel
		  [(match_operand:SI 4 "immediate_operand" "i")])))
	    (match_operand:VALL_F16_NO_V2Q 1 "register_operand" "0")
	    (match_operand:SI 2 "immediate_operand" "i")))]
  "TARGET_SIMD"
  {
    int elt = ENDIAN_LANE_N (<nunits>, exact_log2 (INTVAL (operands[2])));
    operands[2] = GEN_INT (HOST_WIDE_INT_1 << elt);
    operands[4] = aarch64_endian_lane_rtx (<VSWAP_WIDTH>mode,
					   INTVAL (operands[4]));

    return "ins\t%0.<Vetype>[%p2], %3.<Vetype>[%4]";
  }
  [(set_attr "type" "neon_ins<q>")]
)

(define_insn "aarch64_simd_lshr<mode>"
 [(set (match_operand:VDQ_I 0 "register_operand" "=w")
       (lshiftrt:VDQ_I (match_operand:VDQ_I 1 "register_operand" "w")
		     (match_operand:VDQ_I  2 "aarch64_simd_rshift_imm" "Dr")))]
 "TARGET_SIMD"
 "ushr\t%0.<Vtype>, %1.<Vtype>, %2"
  [(set_attr "type" "neon_shift_imm<q>")]
)

(define_insn "aarch64_simd_ashr<mode>"
 [(set (match_operand:VDQ_I 0 "register_operand" "=w")
       (ashiftrt:VDQ_I (match_operand:VDQ_I 1 "register_operand" "w")
		     (match_operand:VDQ_I  2 "aarch64_simd_rshift_imm" "Dr")))]
 "TARGET_SIMD"
 "sshr\t%0.<Vtype>, %1.<Vtype>, %2"
  [(set_attr "type" "neon_shift_imm<q>")]
)

(define_insn "aarch64_simd_imm_shl<mode>"
 [(set (match_operand:VDQ_I 0 "register_operand" "=w")
       (ashift:VDQ_I (match_operand:VDQ_I 1 "register_operand" "w")
		   (match_operand:VDQ_I  2 "aarch64_simd_lshift_imm" "Dl")))]
 "TARGET_SIMD"
  "shl\t%0.<Vtype>, %1.<Vtype>, %2"
  [(set_attr "type" "neon_shift_imm<q>")]
)

(define_insn "aarch64_simd_reg_sshl<mode>"
 [(set (match_operand:VDQ_I 0 "register_operand" "=w")
       (ashift:VDQ_I (match_operand:VDQ_I 1 "register_operand" "w")
		   (match_operand:VDQ_I 2 "register_operand" "w")))]
 "TARGET_SIMD"
 "sshl\t%0.<Vtype>, %1.<Vtype>, %2.<Vtype>"
  [(set_attr "type" "neon_shift_reg<q>")]
)

(define_insn "aarch64_simd_reg_shl<mode>_unsigned"
 [(set (match_operand:VDQ_I 0 "register_operand" "=w")
       (unspec:VDQ_I [(match_operand:VDQ_I 1 "register_operand" "w")
		    (match_operand:VDQ_I 2 "register_operand" "w")]
		   UNSPEC_ASHIFT_UNSIGNED))]
 "TARGET_SIMD"
 "ushl\t%0.<Vtype>, %1.<Vtype>, %2.<Vtype>"
  [(set_attr "type" "neon_shift_reg<q>")]
)

(define_insn "aarch64_simd_reg_shl<mode>_signed"
 [(set (match_operand:VDQ_I 0 "register_operand" "=w")
       (unspec:VDQ_I [(match_operand:VDQ_I 1 "register_operand" "w")
		    (match_operand:VDQ_I 2 "register_operand" "w")]
		   UNSPEC_ASHIFT_SIGNED))]
 "TARGET_SIMD"
 "sshl\t%0.<Vtype>, %1.<Vtype>, %2.<Vtype>"
  [(set_attr "type" "neon_shift_reg<q>")]
)

(define_expand "ashl<mode>3"
  [(match_operand:VDQ_I 0 "register_operand" "")
   (match_operand:VDQ_I 1 "register_operand" "")
   (match_operand:SI  2 "general_operand" "")]
 "TARGET_SIMD"
{
  int bit_width = GET_MODE_UNIT_SIZE (<MODE>mode) * BITS_PER_UNIT;
  int shift_amount;

  if (CONST_INT_P (operands[2]))
    {
      shift_amount = INTVAL (operands[2]);
      if (shift_amount >= 0 && shift_amount < bit_width)
        {
	  rtx tmp = aarch64_simd_gen_const_vector_dup (<MODE>mode,
						       shift_amount);
	  emit_insn (gen_aarch64_simd_imm_shl<mode> (operands[0],
						     operands[1],
						     tmp));
          DONE;
        }
      else
        {
          operands[2] = force_reg (SImode, operands[2]);
        }
    }
  else if (MEM_P (operands[2]))
    {
      operands[2] = force_reg (SImode, operands[2]);
    }

  if (REG_P (operands[2]))
    {
      rtx tmp = gen_reg_rtx (<MODE>mode);
      emit_insn (gen_aarch64_simd_dup<mode> (tmp,
					     convert_to_mode (<VEL>mode,
							      operands[2],
							      0)));
      emit_insn (gen_aarch64_simd_reg_sshl<mode> (operands[0], operands[1],
						  tmp));
      DONE;
    }
  else
    FAIL;
}
)

(define_expand "lshr<mode>3"
  [(match_operand:VDQ_I 0 "register_operand" "")
   (match_operand:VDQ_I 1 "register_operand" "")
   (match_operand:SI  2 "general_operand" "")]
 "TARGET_SIMD"
{
  int bit_width = GET_MODE_UNIT_SIZE (<MODE>mode) * BITS_PER_UNIT;
  int shift_amount;

  if (CONST_INT_P (operands[2]))
    {
      shift_amount = INTVAL (operands[2]);
      if (shift_amount > 0 && shift_amount <= bit_width)
        {
	  rtx tmp = aarch64_simd_gen_const_vector_dup (<MODE>mode,
						       shift_amount);
          emit_insn (gen_aarch64_simd_lshr<mode> (operands[0],
						  operands[1],
						  tmp));
	  DONE;
	}
      else
        operands[2] = force_reg (SImode, operands[2]);
    }
  else if (MEM_P (operands[2]))
    {
      operands[2] = force_reg (SImode, operands[2]);
    }

  if (REG_P (operands[2]))
    {
      rtx tmp = gen_reg_rtx (SImode);
      rtx tmp1 = gen_reg_rtx (<MODE>mode);
      emit_insn (gen_negsi2 (tmp, operands[2]));
      emit_insn (gen_aarch64_simd_dup<mode> (tmp1,
					     convert_to_mode (<VEL>mode,
							      tmp, 0)));
      emit_insn (gen_aarch64_simd_reg_shl<mode>_unsigned (operands[0],
							  operands[1],
							  tmp1));
      DONE;
    }
  else
    FAIL;
}
)

(define_expand "ashr<mode>3"
  [(match_operand:VDQ_I 0 "register_operand" "")
   (match_operand:VDQ_I 1 "register_operand" "")
   (match_operand:SI  2 "general_operand" "")]
 "TARGET_SIMD"
{
  int bit_width = GET_MODE_UNIT_SIZE (<MODE>mode) * BITS_PER_UNIT;
  int shift_amount;

  if (CONST_INT_P (operands[2]))
    {
      shift_amount = INTVAL (operands[2]);
      if (shift_amount > 0 && shift_amount <= bit_width)
        {
	  rtx tmp = aarch64_simd_gen_const_vector_dup (<MODE>mode,
						       shift_amount);
          emit_insn (gen_aarch64_simd_ashr<mode> (operands[0],
						  operands[1],
						  tmp));
          DONE;
	}
      else
        operands[2] = force_reg (SImode, operands[2]);
    }
  else if (MEM_P (operands[2]))
    {
      operands[2] = force_reg (SImode, operands[2]);
    }

  if (REG_P (operands[2]))
    {
      rtx tmp = gen_reg_rtx (SImode);
      rtx tmp1 = gen_reg_rtx (<MODE>mode);
      emit_insn (gen_negsi2 (tmp, operands[2]));
      emit_insn (gen_aarch64_simd_dup<mode> (tmp1,
					     convert_to_mode (<VEL>mode,
							      tmp, 0)));
      emit_insn (gen_aarch64_simd_reg_shl<mode>_signed (operands[0],
							operands[1],
							tmp1));
      DONE;
    }
  else
    FAIL;
}
)

(define_expand "vashl<mode>3"
 [(match_operand:VDQ_I 0 "register_operand" "")
  (match_operand:VDQ_I 1 "register_operand" "")
  (match_operand:VDQ_I 2 "register_operand" "")]
 "TARGET_SIMD"
{
  emit_insn (gen_aarch64_simd_reg_sshl<mode> (operands[0], operands[1],
					      operands[2]));
  DONE;
})

;; Using mode VDQ_BHSI as there is no V2DImode neg!
;; Negating individual lanes most certainly offsets the
;; gain from vectorization.
(define_expand "vashr<mode>3"
 [(match_operand:VDQ_BHSI 0 "register_operand" "")
  (match_operand:VDQ_BHSI 1 "register_operand" "")
  (match_operand:VDQ_BHSI 2 "register_operand" "")]
 "TARGET_SIMD"
{
  rtx neg = gen_reg_rtx (<MODE>mode);
  emit (gen_neg<mode>2 (neg, operands[2]));
  emit_insn (gen_aarch64_simd_reg_shl<mode>_signed (operands[0], operands[1],
						    neg));
  DONE;
})

;; DI vector shift
(define_expand "aarch64_ashr_simddi"
  [(match_operand:DI 0 "register_operand" "=w")
   (match_operand:DI 1 "register_operand" "w")
   (match_operand:SI 2 "aarch64_shift_imm64_di" "")]
  "TARGET_SIMD"
  {
    /* An arithmetic shift right by 64 fills the result with copies of the sign
       bit, just like asr by 63 - however the standard pattern does not handle
       a shift by 64.  */
    if (INTVAL (operands[2]) == 64)
      operands[2] = GEN_INT (63);
    emit_insn (gen_ashrdi3 (operands[0], operands[1], operands[2]));
    DONE;
  }
)

(define_expand "vlshr<mode>3"
 [(match_operand:VDQ_BHSI 0 "register_operand" "")
  (match_operand:VDQ_BHSI 1 "register_operand" "")
  (match_operand:VDQ_BHSI 2 "register_operand" "")]
 "TARGET_SIMD"
{
  rtx neg = gen_reg_rtx (<MODE>mode);
  emit (gen_neg<mode>2 (neg, operands[2]));
  emit_insn (gen_aarch64_simd_reg_shl<mode>_unsigned (operands[0], operands[1],
						      neg));
  DONE;
})

(define_expand "aarch64_lshr_simddi"
  [(match_operand:DI 0 "register_operand" "=w")
   (match_operand:DI 1 "register_operand" "w")
   (match_operand:SI 2 "aarch64_shift_imm64_di" "")]
  "TARGET_SIMD"
  {
    if (INTVAL (operands[2]) == 64)
      emit_move_insn (operands[0], const0_rtx);
    else
      emit_insn (gen_lshrdi3 (operands[0], operands[1], operands[2]));
    DONE;
  }
)

;; For 64-bit modes we use ushl/r, as this does not require a SIMD zero.
(define_insn "vec_shr_<mode>"
  [(set (match_operand:VD 0 "register_operand" "=w")
        (unspec:VD [(match_operand:VD 1 "register_operand" "w")
		    (match_operand:SI 2 "immediate_operand" "i")]
		   UNSPEC_VEC_SHR))]
  "TARGET_SIMD"
  {
    if (BYTES_BIG_ENDIAN)
      return "shl %d0, %d1, %2";
    else
      return "ushr %d0, %d1, %2";
  }
  [(set_attr "type" "neon_shift_imm")]
)

(define_expand "vec_set<mode>"
  [(match_operand:VALL_F16 0 "register_operand" "+w")
   (match_operand:<VEL> 1 "register_operand" "w")
   (match_operand:SI 2 "immediate_operand" "")]
  "TARGET_SIMD"
  {
    HOST_WIDE_INT elem = (HOST_WIDE_INT) 1 << INTVAL (operands[2]);
    emit_insn (gen_aarch64_simd_vec_set<mode> (operands[0], operands[1],
					  GEN_INT (elem), operands[0]));
    DONE;
  }
)


(define_insn "aarch64_mla<mode>"
 [(set (match_operand:VDQ_BHSI 0 "register_operand" "=w")
       (plus:VDQ_BHSI (mult:VDQ_BHSI
			(match_operand:VDQ_BHSI 2 "register_operand" "w")
			(match_operand:VDQ_BHSI 3 "register_operand" "w"))
		      (match_operand:VDQ_BHSI 1 "register_operand" "0")))]
 "TARGET_SIMD"
 "mla\t%0.<Vtype>, %2.<Vtype>, %3.<Vtype>"
  [(set_attr "type" "neon_mla_<Vetype><q>")]
)

(define_insn "*aarch64_mla_elt<mode>"
 [(set (match_operand:VDQHS 0 "register_operand" "=w")
       (plus:VDQHS
	 (mult:VDQHS
	   (vec_duplicate:VDQHS
	      (vec_select:<VEL>
		(match_operand:VDQHS 1 "register_operand" "<h_con>")
		  (parallel [(match_operand:SI 2 "immediate_operand")])))
	   (match_operand:VDQHS 3 "register_operand" "w"))
	 (match_operand:VDQHS 4 "register_operand" "0")))]
 "TARGET_SIMD"
  {
    operands[2] = aarch64_endian_lane_rtx (<MODE>mode, INTVAL (operands[2]));
    return "mla\t%0.<Vtype>, %3.<Vtype>, %1.<Vtype>[%2]";
  }
  [(set_attr "type" "neon_mla_<Vetype>_scalar<q>")]
)

(define_insn "*aarch64_mla_elt_<vswap_width_name><mode>"
 [(set (match_operand:VDQHS 0 "register_operand" "=w")
       (plus:VDQHS
	 (mult:VDQHS
	   (vec_duplicate:VDQHS
	      (vec_select:<VEL>
		(match_operand:<VSWAP_WIDTH> 1 "register_operand" "<h_con>")
		  (parallel [(match_operand:SI 2 "immediate_operand")])))
	   (match_operand:VDQHS 3 "register_operand" "w"))
	 (match_operand:VDQHS 4 "register_operand" "0")))]
 "TARGET_SIMD"
  {
    operands[2] = aarch64_endian_lane_rtx (<VSWAP_WIDTH>mode, INTVAL (operands[2]));
    return "mla\t%0.<Vtype>, %3.<Vtype>, %1.<Vtype>[%2]";
  }
  [(set_attr "type" "neon_mla_<Vetype>_scalar<q>")]
)

(define_insn "*aarch64_mla_elt_merge<mode>"
  [(set (match_operand:VDQHS 0 "register_operand" "=w")
	(plus:VDQHS
	  (mult:VDQHS (vec_duplicate:VDQHS
		  (match_operand:<VEL> 1 "register_operand" "<h_con>"))
		(match_operand:VDQHS 2 "register_operand" "w"))
	  (match_operand:VDQHS 3 "register_operand" "0")))]
 "TARGET_SIMD"
 "mla\t%0.<Vtype>, %2.<Vtype>, %1.<Vetype>[0]"
  [(set_attr "type" "neon_mla_<Vetype>_scalar<q>")]
)

(define_insn "aarch64_mls<mode>"
 [(set (match_operand:VDQ_BHSI 0 "register_operand" "=w")
       (minus:VDQ_BHSI (match_operand:VDQ_BHSI 1 "register_operand" "0")
		   (mult:VDQ_BHSI (match_operand:VDQ_BHSI 2 "register_operand" "w")
			      (match_operand:VDQ_BHSI 3 "register_operand" "w"))))]
 "TARGET_SIMD"
 "mls\t%0.<Vtype>, %2.<Vtype>, %3.<Vtype>"
  [(set_attr "type" "neon_mla_<Vetype><q>")]
)

(define_insn "*aarch64_mls_elt<mode>"
 [(set (match_operand:VDQHS 0 "register_operand" "=w")
       (minus:VDQHS
	 (match_operand:VDQHS 4 "register_operand" "0")
	 (mult:VDQHS
	   (vec_duplicate:VDQHS
	      (vec_select:<VEL>
		(match_operand:VDQHS 1 "register_operand" "<h_con>")
		  (parallel [(match_operand:SI 2 "immediate_operand")])))
	   (match_operand:VDQHS 3 "register_operand" "w"))))]
 "TARGET_SIMD"
  {
    operands[2] = aarch64_endian_lane_rtx (<MODE>mode, INTVAL (operands[2]));
    return "mls\t%0.<Vtype>, %3.<Vtype>, %1.<Vtype>[%2]";
  }
  [(set_attr "type" "neon_mla_<Vetype>_scalar<q>")]
)

(define_insn "*aarch64_mls_elt_<vswap_width_name><mode>"
 [(set (match_operand:VDQHS 0 "register_operand" "=w")
       (minus:VDQHS
	 (match_operand:VDQHS 4 "register_operand" "0")
	 (mult:VDQHS
	   (vec_duplicate:VDQHS
	      (vec_select:<VEL>
		(match_operand:<VSWAP_WIDTH> 1 "register_operand" "<h_con>")
		  (parallel [(match_operand:SI 2 "immediate_operand")])))
	   (match_operand:VDQHS 3 "register_operand" "w"))))]
 "TARGET_SIMD"
  {
    operands[2] = aarch64_endian_lane_rtx (<VSWAP_WIDTH>mode, INTVAL (operands[2]));
    return "mls\t%0.<Vtype>, %3.<Vtype>, %1.<Vtype>[%2]";
  }
  [(set_attr "type" "neon_mla_<Vetype>_scalar<q>")]
)

(define_insn "*aarch64_mls_elt_merge<mode>"
  [(set (match_operand:VDQHS 0 "register_operand" "=w")
	(minus:VDQHS
	  (match_operand:VDQHS 1 "register_operand" "0")
	  (mult:VDQHS (vec_duplicate:VDQHS
		  (match_operand:<VEL> 2 "register_operand" "<h_con>"))
		(match_operand:VDQHS 3 "register_operand" "w"))))]
  "TARGET_SIMD"
  "mls\t%0.<Vtype>, %3.<Vtype>, %2.<Vetype>[0]"
  [(set_attr "type" "neon_mla_<Vetype>_scalar<q>")]
)

;; Max/Min operations.
(define_insn "<su><maxmin><mode>3"
 [(set (match_operand:VDQ_BHSI 0 "register_operand" "=w")
       (MAXMIN:VDQ_BHSI (match_operand:VDQ_BHSI 1 "register_operand" "w")
		    (match_operand:VDQ_BHSI 2 "register_operand" "w")))]
 "TARGET_SIMD"
 "<su><maxmin>\t%0.<Vtype>, %1.<Vtype>, %2.<Vtype>"
  [(set_attr "type" "neon_minmax<q>")]
)

(define_expand "<su><maxmin>v2di3"
 [(set (match_operand:V2DI 0 "register_operand" "")
       (MAXMIN:V2DI (match_operand:V2DI 1 "register_operand" "")
                    (match_operand:V2DI 2 "register_operand" "")))]
 "TARGET_SIMD"
{
  enum rtx_code cmp_operator;
  rtx cmp_fmt;

  switch (<CODE>)
    {
    case UMIN:
      cmp_operator = LTU;
      break;
    case SMIN:
      cmp_operator = LT;
      break;
    case UMAX:
      cmp_operator = GTU;
      break;
    case SMAX:
      cmp_operator = GT;
      break;
    default:
      gcc_unreachable ();
    }

  cmp_fmt = gen_rtx_fmt_ee (cmp_operator, V2DImode, operands[1], operands[2]);
  emit_insn (gen_vcondv2div2di (operands[0], operands[1],
              operands[2], cmp_fmt, operands[1], operands[2]));
  DONE;
})

;; Pairwise Integer Max/Min operations.
(define_insn "aarch64_<maxmin_uns>p<mode>"
 [(set (match_operand:VDQ_BHSI 0 "register_operand" "=w")
       (unspec:VDQ_BHSI [(match_operand:VDQ_BHSI 1 "register_operand" "w")
			 (match_operand:VDQ_BHSI 2 "register_operand" "w")]
			MAXMINV))]
 "TARGET_SIMD"
 "<maxmin_uns_op>p\t%0.<Vtype>, %1.<Vtype>, %2.<Vtype>"
  [(set_attr "type" "neon_minmax<q>")]
)

;; Pairwise FP Max/Min operations.
(define_insn "aarch64_<maxmin_uns>p<mode>"
 [(set (match_operand:VHSDF 0 "register_operand" "=w")
       (unspec:VHSDF [(match_operand:VHSDF 1 "register_operand" "w")
		      (match_operand:VHSDF 2 "register_operand" "w")]
		      FMAXMINV))]
 "TARGET_SIMD"
 "<maxmin_uns_op>p\t%0.<Vtype>, %1.<Vtype>, %2.<Vtype>"
  [(set_attr "type" "neon_minmax<q>")]
)

;; vec_concat gives a new vector with the low elements from operand 1, and
;; the high elements from operand 2.  That is to say, given op1 = { a, b }
;; op2 = { c, d }, vec_concat (op1, op2) = { a, b, c, d }.
;; What that means, is that the RTL descriptions of the below patterns
;; need to change depending on endianness.

;; Move to the low architectural bits of the register.
;; On little-endian this is { operand, zeroes }
;; On big-endian this is { zeroes, operand }

(define_insn "move_lo_quad_internal_<mode>"
  [(set (match_operand:VQ_NO2E 0 "register_operand" "=w,w,w")
	(vec_concat:VQ_NO2E
	  (match_operand:<VHALF> 1 "register_operand" "w,r,r")
	  (vec_duplicate:<VHALF> (const_int 0))))]
  "TARGET_SIMD && !BYTES_BIG_ENDIAN"
  "@
   dup\\t%d0, %1.d[0]
   fmov\\t%d0, %1
   dup\\t%d0, %1"
  [(set_attr "type" "neon_dup<q>,f_mcr,neon_dup<q>")
   (set_attr "length" "4")
   (set_attr "arch" "simd,fp,simd")]
)

(define_insn "move_lo_quad_internal_<mode>"
  [(set (match_operand:VQ_2E 0 "register_operand" "=w,w,w")
	(vec_concat:VQ_2E
	  (match_operand:<VHALF> 1 "register_operand" "w,r,r")
	  (const_int 0)))]
  "TARGET_SIMD && !BYTES_BIG_ENDIAN"
  "@
   dup\\t%d0, %1.d[0]
   fmov\\t%d0, %1
   dup\\t%d0, %1"
  [(set_attr "type" "neon_dup<q>,f_mcr,neon_dup<q>")
   (set_attr "length" "4")
   (set_attr "arch" "simd,fp,simd")]
)

(define_insn "move_lo_quad_internal_be_<mode>"
  [(set (match_operand:VQ_NO2E 0 "register_operand" "=w,w,w")
	(vec_concat:VQ_NO2E
	  (vec_duplicate:<VHALF> (const_int 0))
	  (match_operand:<VHALF> 1 "register_operand" "w,r,r")))]
  "TARGET_SIMD && BYTES_BIG_ENDIAN"
  "@
   dup\\t%d0, %1.d[0]
   fmov\\t%d0, %1
   dup\\t%d0, %1"
  [(set_attr "type" "neon_dup<q>,f_mcr,neon_dup<q>")
   (set_attr "length" "4")
   (set_attr "arch" "simd,fp,simd")]
)

(define_insn "move_lo_quad_internal_be_<mode>"
  [(set (match_operand:VQ_2E 0 "register_operand" "=w,w,w")
	(vec_concat:VQ_2E
	  (const_int 0)
	  (match_operand:<VHALF> 1 "register_operand" "w,r,r")))]
  "TARGET_SIMD && BYTES_BIG_ENDIAN"
  "@
   dup\\t%d0, %1.d[0]
   fmov\\t%d0, %1
   dup\\t%d0, %1"
  [(set_attr "type" "neon_dup<q>,f_mcr,neon_dup<q>")
   (set_attr "length" "4")
   (set_attr "arch" "simd,fp,simd")]
)

(define_expand "move_lo_quad_<mode>"
  [(match_operand:VQ 0 "register_operand")
   (match_operand:VQ 1 "register_operand")]
  "TARGET_SIMD"
{
  if (BYTES_BIG_ENDIAN)
    emit_insn (gen_move_lo_quad_internal_be_<mode> (operands[0], operands[1]));
  else
    emit_insn (gen_move_lo_quad_internal_<mode> (operands[0], operands[1]));
  DONE;
}
)

;; Move operand1 to the high architectural bits of the register, keeping
;; the low architectural bits of operand2.
;; For little-endian this is { operand2, operand1 }
;; For big-endian this is { operand1, operand2 }

(define_insn "aarch64_simd_move_hi_quad_<mode>"
  [(set (match_operand:VQ 0 "register_operand" "+w,w")
        (vec_concat:VQ
          (vec_select:<VHALF>
                (match_dup 0)
                (match_operand:VQ 2 "vect_par_cnst_lo_half" ""))
	  (match_operand:<VHALF> 1 "register_operand" "w,r")))]
  "TARGET_SIMD && !BYTES_BIG_ENDIAN"
  "@
   ins\\t%0.d[1], %1.d[0]
   ins\\t%0.d[1], %1"
  [(set_attr "type" "neon_ins")]
)

(define_insn "aarch64_simd_move_hi_quad_be_<mode>"
  [(set (match_operand:VQ 0 "register_operand" "+w,w")
        (vec_concat:VQ
	  (match_operand:<VHALF> 1 "register_operand" "w,r")
          (vec_select:<VHALF>
                (match_dup 0)
                (match_operand:VQ 2 "vect_par_cnst_lo_half" ""))))]
  "TARGET_SIMD && BYTES_BIG_ENDIAN"
  "@
   ins\\t%0.d[1], %1.d[0]
   ins\\t%0.d[1], %1"
  [(set_attr "type" "neon_ins")]
)

(define_expand "move_hi_quad_<mode>"
 [(match_operand:VQ 0 "register_operand" "")
  (match_operand:<VHALF> 1 "register_operand" "")]
 "TARGET_SIMD"
{
  rtx p = aarch64_simd_vect_par_cnst_half (<MODE>mode, <nunits>, false);
  if (BYTES_BIG_ENDIAN)
    emit_insn (gen_aarch64_simd_move_hi_quad_be_<mode> (operands[0],
		    operands[1], p));
  else
    emit_insn (gen_aarch64_simd_move_hi_quad_<mode> (operands[0],
		    operands[1], p));
  DONE;
})

;; Narrowing operations.

;; For doubles.
(define_insn "aarch64_simd_vec_pack_trunc_<mode>"
 [(set (match_operand:<VNARROWQ> 0 "register_operand" "=w")
       (truncate:<VNARROWQ> (match_operand:VQN 1 "register_operand" "w")))]
 "TARGET_SIMD"
 "xtn\\t%0.<Vntype>, %1.<Vtype>"
  [(set_attr "type" "neon_shift_imm_narrow_q")]
)

(define_expand "vec_pack_trunc_<mode>"
 [(match_operand:<VNARROWD> 0 "register_operand" "")
  (match_operand:VDN 1 "register_operand" "")
  (match_operand:VDN 2 "register_operand" "")]
 "TARGET_SIMD"
{
  rtx tempreg = gen_reg_rtx (<VDBL>mode);
  int lo = BYTES_BIG_ENDIAN ? 2 : 1;
  int hi = BYTES_BIG_ENDIAN ? 1 : 2;

  emit_insn (gen_move_lo_quad_<Vdbl> (tempreg, operands[lo]));
  emit_insn (gen_move_hi_quad_<Vdbl> (tempreg, operands[hi]));
  emit_insn (gen_aarch64_simd_vec_pack_trunc_<Vdbl> (operands[0], tempreg));
  DONE;
})

;; For quads.

(define_insn "vec_pack_trunc_<mode>"
 [(set (match_operand:<VNARROWQ2> 0 "register_operand" "=&w")
       (vec_concat:<VNARROWQ2>
	 (truncate:<VNARROWQ> (match_operand:VQN 1 "register_operand" "w"))
	 (truncate:<VNARROWQ> (match_operand:VQN 2 "register_operand" "w"))))]
 "TARGET_SIMD"
 {
   if (BYTES_BIG_ENDIAN)
     return "xtn\\t%0.<Vntype>, %2.<Vtype>\;xtn2\\t%0.<V2ntype>, %1.<Vtype>";
   else
     return "xtn\\t%0.<Vntype>, %1.<Vtype>\;xtn2\\t%0.<V2ntype>, %2.<Vtype>";
 }
  [(set_attr "type" "multiple")
   (set_attr "length" "8")]
)

;; Widening operations.

(define_insn "aarch64_simd_vec_unpack<su>_lo_<mode>"
  [(set (match_operand:<VWIDE> 0 "register_operand" "=w")
        (ANY_EXTEND:<VWIDE> (vec_select:<VHALF>
			       (match_operand:VQW 1 "register_operand" "w")
			       (match_operand:VQW 2 "vect_par_cnst_lo_half" "")
			    )))]
  "TARGET_SIMD"
  "<su>xtl\t%0.<Vwtype>, %1.<Vhalftype>"
  [(set_attr "type" "neon_shift_imm_long")]
)

(define_insn "aarch64_simd_vec_unpack<su>_hi_<mode>"
  [(set (match_operand:<VWIDE> 0 "register_operand" "=w")
        (ANY_EXTEND:<VWIDE> (vec_select:<VHALF>
			       (match_operand:VQW 1 "register_operand" "w")
			       (match_operand:VQW 2 "vect_par_cnst_hi_half" "")
			    )))]
  "TARGET_SIMD"
  "<su>xtl2\t%0.<Vwtype>, %1.<Vtype>"
  [(set_attr "type" "neon_shift_imm_long")]
)

(define_expand "vec_unpack<su>_hi_<mode>"
  [(match_operand:<VWIDE> 0 "register_operand" "")
   (ANY_EXTEND:<VWIDE> (match_operand:VQW 1 "register_operand"))]
  "TARGET_SIMD"
  {
    rtx p = aarch64_simd_vect_par_cnst_half (<MODE>mode, <nunits>, true);
    emit_insn (gen_aarch64_simd_vec_unpack<su>_hi_<mode> (operands[0],
							  operands[1], p));
    DONE;
  }
)

(define_expand "vec_unpack<su>_lo_<mode>"
  [(match_operand:<VWIDE> 0 "register_operand" "")
   (ANY_EXTEND:<VWIDE> (match_operand:VQW 1 "register_operand" ""))]
  "TARGET_SIMD"
  {
    rtx p = aarch64_simd_vect_par_cnst_half (<MODE>mode, <nunits>, false);
    emit_insn (gen_aarch64_simd_vec_unpack<su>_lo_<mode> (operands[0],
							  operands[1], p));
    DONE;
  }
)

;; Widening arithmetic.

(define_insn "*aarch64_<su>mlal_lo<mode>"
  [(set (match_operand:<VWIDE> 0 "register_operand" "=w")
        (plus:<VWIDE>
          (mult:<VWIDE>
              (ANY_EXTEND:<VWIDE> (vec_select:<VHALF>
                 (match_operand:VQW 2 "register_operand" "w")
                 (match_operand:VQW 3 "vect_par_cnst_lo_half" "")))
              (ANY_EXTEND:<VWIDE> (vec_select:<VHALF>
                 (match_operand:VQW 4 "register_operand" "w")
                 (match_dup 3))))
          (match_operand:<VWIDE> 1 "register_operand" "0")))]
  "TARGET_SIMD"
  "<su>mlal\t%0.<Vwtype>, %2.<Vhalftype>, %4.<Vhalftype>"
  [(set_attr "type" "neon_mla_<Vetype>_long")]
)

(define_insn "*aarch64_<su>mlal_hi<mode>"
  [(set (match_operand:<VWIDE> 0 "register_operand" "=w")
        (plus:<VWIDE>
          (mult:<VWIDE>
              (ANY_EXTEND:<VWIDE> (vec_select:<VHALF>
                 (match_operand:VQW 2 "register_operand" "w")
                 (match_operand:VQW 3 "vect_par_cnst_hi_half" "")))
              (ANY_EXTEND:<VWIDE> (vec_select:<VHALF>
                 (match_operand:VQW 4 "register_operand" "w")
                 (match_dup 3))))
          (match_operand:<VWIDE> 1 "register_operand" "0")))]
  "TARGET_SIMD"
  "<su>mlal2\t%0.<Vwtype>, %2.<Vtype>, %4.<Vtype>"
  [(set_attr "type" "neon_mla_<Vetype>_long")]
)

(define_insn "*aarch64_<su>mlsl_lo<mode>"
  [(set (match_operand:<VWIDE> 0 "register_operand" "=w")
        (minus:<VWIDE>
          (match_operand:<VWIDE> 1 "register_operand" "0")
          (mult:<VWIDE>
              (ANY_EXTEND:<VWIDE> (vec_select:<VHALF>
                 (match_operand:VQW 2 "register_operand" "w")
                 (match_operand:VQW 3 "vect_par_cnst_lo_half" "")))
              (ANY_EXTEND:<VWIDE> (vec_select:<VHALF>
                 (match_operand:VQW 4 "register_operand" "w")
                 (match_dup 3))))))]
  "TARGET_SIMD"
  "<su>mlsl\t%0.<Vwtype>, %2.<Vhalftype>, %4.<Vhalftype>"
  [(set_attr "type" "neon_mla_<Vetype>_long")]
)

(define_insn "*aarch64_<su>mlsl_hi<mode>"
  [(set (match_operand:<VWIDE> 0 "register_operand" "=w")
        (minus:<VWIDE>
          (match_operand:<VWIDE> 1 "register_operand" "0")
          (mult:<VWIDE>
              (ANY_EXTEND:<VWIDE> (vec_select:<VHALF>
                 (match_operand:VQW 2 "register_operand" "w")
                 (match_operand:VQW 3 "vect_par_cnst_hi_half" "")))
              (ANY_EXTEND:<VWIDE> (vec_select:<VHALF>
                 (match_operand:VQW 4 "register_operand" "w")
                 (match_dup 3))))))]
  "TARGET_SIMD"
  "<su>mlsl2\t%0.<Vwtype>, %2.<Vtype>, %4.<Vtype>"
  [(set_attr "type" "neon_mla_<Vetype>_long")]
)

(define_insn "*aarch64_<su>mlal<mode>"
  [(set (match_operand:<VWIDE> 0 "register_operand" "=w")
        (plus:<VWIDE>
          (mult:<VWIDE>
            (ANY_EXTEND:<VWIDE>
              (match_operand:VD_BHSI 1 "register_operand" "w"))
            (ANY_EXTEND:<VWIDE>
              (match_operand:VD_BHSI 2 "register_operand" "w")))
          (match_operand:<VWIDE> 3 "register_operand" "0")))]
  "TARGET_SIMD"
  "<su>mlal\t%0.<Vwtype>, %1.<Vtype>, %2.<Vtype>"
  [(set_attr "type" "neon_mla_<Vetype>_long")]
)

(define_insn "*aarch64_<su>mlsl<mode>"
  [(set (match_operand:<VWIDE> 0 "register_operand" "=w")
        (minus:<VWIDE>
          (match_operand:<VWIDE> 1 "register_operand" "0")
          (mult:<VWIDE>
            (ANY_EXTEND:<VWIDE>
              (match_operand:VD_BHSI 2 "register_operand" "w"))
            (ANY_EXTEND:<VWIDE>
              (match_operand:VD_BHSI 3 "register_operand" "w")))))]
  "TARGET_SIMD"
  "<su>mlsl\t%0.<Vwtype>, %2.<Vtype>, %3.<Vtype>"
  [(set_attr "type" "neon_mla_<Vetype>_long")]
)

(define_insn "aarch64_simd_vec_<su>mult_lo_<mode>"
 [(set (match_operand:<VWIDE> 0 "register_operand" "=w")
       (mult:<VWIDE> (ANY_EXTEND:<VWIDE> (vec_select:<VHALF>
			   (match_operand:VQW 1 "register_operand" "w")
                           (match_operand:VQW 3 "vect_par_cnst_lo_half" "")))
		     (ANY_EXTEND:<VWIDE> (vec_select:<VHALF>
                           (match_operand:VQW 2 "register_operand" "w")
                           (match_dup 3)))))]
  "TARGET_SIMD"
  "<su>mull\\t%0.<Vwtype>, %1.<Vhalftype>, %2.<Vhalftype>"
  [(set_attr "type" "neon_mul_<Vetype>_long")]
)

(define_expand "vec_widen_<su>mult_lo_<mode>"
  [(match_operand:<VWIDE> 0 "register_operand" "")
   (ANY_EXTEND:<VWIDE> (match_operand:VQW 1 "register_operand" ""))
   (ANY_EXTEND:<VWIDE> (match_operand:VQW 2 "register_operand" ""))]
 "TARGET_SIMD"
 {
   rtx p = aarch64_simd_vect_par_cnst_half (<MODE>mode, <nunits>, false);
   emit_insn (gen_aarch64_simd_vec_<su>mult_lo_<mode> (operands[0],
						       operands[1],
						       operands[2], p));
   DONE;
 }
)

(define_insn "aarch64_simd_vec_<su>mult_hi_<mode>"
 [(set (match_operand:<VWIDE> 0 "register_operand" "=w")
      (mult:<VWIDE> (ANY_EXTEND:<VWIDE> (vec_select:<VHALF>
			    (match_operand:VQW 1 "register_operand" "w")
			    (match_operand:VQW 3 "vect_par_cnst_hi_half" "")))
		    (ANY_EXTEND:<VWIDE> (vec_select:<VHALF>
			    (match_operand:VQW 2 "register_operand" "w")
			    (match_dup 3)))))]
  "TARGET_SIMD"
  "<su>mull2\\t%0.<Vwtype>, %1.<Vtype>, %2.<Vtype>"
  [(set_attr "type" "neon_mul_<Vetype>_long")]
)

(define_expand "vec_widen_<su>mult_hi_<mode>"
  [(match_operand:<VWIDE> 0 "register_operand" "")
   (ANY_EXTEND:<VWIDE> (match_operand:VQW 1 "register_operand" ""))
   (ANY_EXTEND:<VWIDE> (match_operand:VQW 2 "register_operand" ""))]
 "TARGET_SIMD"
 {
   rtx p = aarch64_simd_vect_par_cnst_half (<MODE>mode, <nunits>, true);
   emit_insn (gen_aarch64_simd_vec_<su>mult_hi_<mode> (operands[0],
						       operands[1],
						       operands[2], p));
   DONE;

 }
)

;; FP vector operations.
;; AArch64 AdvSIMD supports single-precision (32-bit) and 
;; double-precision (64-bit) floating-point data types and arithmetic as
;; defined by the IEEE 754-2008 standard.  This makes them vectorizable 
;; without the need for -ffast-math or -funsafe-math-optimizations.
;;
;; Floating-point operations can raise an exception.  Vectorizing such
;; operations are safe because of reasons explained below.
;;
;; ARMv8 permits an extension to enable trapped floating-point
;; exception handling, however this is an optional feature.  In the
;; event of a floating-point exception being raised by vectorised
;; code then:
;; 1.  If trapped floating-point exceptions are available, then a trap
;;     will be taken when any lane raises an enabled exception.  A trap
;;     handler may determine which lane raised the exception.
;; 2.  Alternatively a sticky exception flag is set in the
;;     floating-point status register (FPSR).  Software may explicitly
;;     test the exception flags, in which case the tests will either
;;     prevent vectorisation, allowing precise identification of the
;;     failing operation, or if tested outside of vectorisable regions
;;     then the specific operation and lane are not of interest.

;; FP arithmetic operations.

(define_insn "add<mode>3"
 [(set (match_operand:VHSDF 0 "register_operand" "=w")
       (plus:VHSDF (match_operand:VHSDF 1 "register_operand" "w")
		   (match_operand:VHSDF 2 "register_operand" "w")))]
 "TARGET_SIMD"
 "fadd\\t%0.<Vtype>, %1.<Vtype>, %2.<Vtype>"
  [(set_attr "type" "neon_fp_addsub_<stype><q>")]
)

(define_insn "sub<mode>3"
 [(set (match_operand:VHSDF 0 "register_operand" "=w")
       (minus:VHSDF (match_operand:VHSDF 1 "register_operand" "w")
		    (match_operand:VHSDF 2 "register_operand" "w")))]
 "TARGET_SIMD"
 "fsub\\t%0.<Vtype>, %1.<Vtype>, %2.<Vtype>"
  [(set_attr "type" "neon_fp_addsub_<stype><q>")]
)

(define_insn "mul<mode>3"
 [(set (match_operand:VHSDF 0 "register_operand" "=w")
       (mult:VHSDF (match_operand:VHSDF 1 "register_operand" "w")
		   (match_operand:VHSDF 2 "register_operand" "w")))]
 "TARGET_SIMD"
 "fmul\\t%0.<Vtype>, %1.<Vtype>, %2.<Vtype>"
  [(set_attr "type" "neon_fp_mul_<stype><q>")]
)

(define_expand "div<mode>3"
 [(set (match_operand:VHSDF 0 "register_operand" "=w")
       (div:VHSDF (match_operand:VHSDF 1 "register_operand" "w")
		  (match_operand:VHSDF 2 "register_operand" "w")))]
 "TARGET_SIMD"
{
  if (aarch64_emit_approx_div (operands[0], operands[1], operands[2]))
    DONE;

  operands[1] = force_reg (<MODE>mode, operands[1]);
})

(define_insn "*div<mode>3"
 [(set (match_operand:VHSDF 0 "register_operand" "=w")
       (div:VHSDF (match_operand:VHSDF 1 "register_operand" "w")
		 (match_operand:VHSDF 2 "register_operand" "w")))]
 "TARGET_SIMD"
 "fdiv\\t%0.<Vtype>, %1.<Vtype>, %2.<Vtype>"
  [(set_attr "type" "neon_fp_div_<stype><q>")]
)

(define_insn "neg<mode>2"
 [(set (match_operand:VHSDF 0 "register_operand" "=w")
       (neg:VHSDF (match_operand:VHSDF 1 "register_operand" "w")))]
 "TARGET_SIMD"
 "fneg\\t%0.<Vtype>, %1.<Vtype>"
  [(set_attr "type" "neon_fp_neg_<stype><q>")]
)

(define_insn "abs<mode>2"
 [(set (match_operand:VHSDF 0 "register_operand" "=w")
       (abs:VHSDF (match_operand:VHSDF 1 "register_operand" "w")))]
 "TARGET_SIMD"
 "fabs\\t%0.<Vtype>, %1.<Vtype>"
  [(set_attr "type" "neon_fp_abs_<stype><q>")]
)

(define_insn "fma<mode>4"
  [(set (match_operand:VHSDF 0 "register_operand" "=w")
       (fma:VHSDF (match_operand:VHSDF 1 "register_operand" "w")
		  (match_operand:VHSDF 2 "register_operand" "w")
		  (match_operand:VHSDF 3 "register_operand" "0")))]
  "TARGET_SIMD"
 "fmla\\t%0.<Vtype>, %1.<Vtype>, %2.<Vtype>"
  [(set_attr "type" "neon_fp_mla_<stype><q>")]
)

(define_insn "*aarch64_fma4_elt<mode>"
  [(set (match_operand:VDQF 0 "register_operand" "=w")
    (fma:VDQF
      (vec_duplicate:VDQF
	(vec_select:<VEL>
	  (match_operand:VDQF 1 "register_operand" "<h_con>")
	  (parallel [(match_operand:SI 2 "immediate_operand")])))
      (match_operand:VDQF 3 "register_operand" "w")
      (match_operand:VDQF 4 "register_operand" "0")))]
  "TARGET_SIMD"
  {
    operands[2] = aarch64_endian_lane_rtx (<MODE>mode, INTVAL (operands[2]));
    return "fmla\\t%0.<Vtype>, %3.<Vtype>, %1.<Vtype>[%2]";
  }
  [(set_attr "type" "neon_fp_mla_<Vetype>_scalar<q>")]
)

(define_insn "*aarch64_fma4_elt_<vswap_width_name><mode>"
  [(set (match_operand:VDQSF 0 "register_operand" "=w")
    (fma:VDQSF
      (vec_duplicate:VDQSF
	(vec_select:<VEL>
	  (match_operand:<VSWAP_WIDTH> 1 "register_operand" "<h_con>")
	  (parallel [(match_operand:SI 2 "immediate_operand")])))
      (match_operand:VDQSF 3 "register_operand" "w")
      (match_operand:VDQSF 4 "register_operand" "0")))]
  "TARGET_SIMD"
  {
    operands[2] = aarch64_endian_lane_rtx (<VSWAP_WIDTH>mode, INTVAL (operands[2]));
    return "fmla\\t%0.<Vtype>, %3.<Vtype>, %1.<Vtype>[%2]";
  }
  [(set_attr "type" "neon_fp_mla_<Vetype>_scalar<q>")]
)

(define_insn "*aarch64_fma4_elt_from_dup<mode>"
  [(set (match_operand:VMUL 0 "register_operand" "=w")
    (fma:VMUL
      (vec_duplicate:VMUL
	  (match_operand:<VEL> 1 "register_operand" "<h_con>"))
      (match_operand:VMUL 2 "register_operand" "w")
      (match_operand:VMUL 3 "register_operand" "0")))]
  "TARGET_SIMD"
  "fmla\t%0.<Vtype>, %2.<Vtype>, %1.<Vetype>[0]"
  [(set_attr "type" "neon<fp>_mla_<stype>_scalar<q>")]
)

(define_insn "*aarch64_fma4_elt_to_64v2df"
  [(set (match_operand:DF 0 "register_operand" "=w")
    (fma:DF
	(vec_select:DF
	  (match_operand:V2DF 1 "register_operand" "w")
	  (parallel [(match_operand:SI 2 "immediate_operand")]))
      (match_operand:DF 3 "register_operand" "w")
      (match_operand:DF 4 "register_operand" "0")))]
  "TARGET_SIMD"
  {
    operands[2] = aarch64_endian_lane_rtx (V2DFmode, INTVAL (operands[2]));
    return "fmla\\t%0.2d, %3.2d, %1.2d[%2]";
  }
  [(set_attr "type" "neon_fp_mla_d_scalar_q")]
)

(define_insn "fnma<mode>4"
  [(set (match_operand:VHSDF 0 "register_operand" "=w")
	(fma:VHSDF
	  (neg:VHSDF (match_operand:VHSDF 1 "register_operand" "w"))
	  (match_operand:VHSDF 2 "register_operand" "w")
	  (match_operand:VHSDF 3 "register_operand" "0")))]
  "TARGET_SIMD"
  "fmls\\t%0.<Vtype>, %1.<Vtype>, %2.<Vtype>"
  [(set_attr "type" "neon_fp_mla_<stype><q>")]
)

(define_insn "*aarch64_fnma4_elt<mode>"
  [(set (match_operand:VDQF 0 "register_operand" "=w")
    (fma:VDQF
      (neg:VDQF
        (match_operand:VDQF 3 "register_operand" "w"))
      (vec_duplicate:VDQF
	(vec_select:<VEL>
	  (match_operand:VDQF 1 "register_operand" "<h_con>")
	  (parallel [(match_operand:SI 2 "immediate_operand")])))
      (match_operand:VDQF 4 "register_operand" "0")))]
  "TARGET_SIMD"
  {
    operands[2] = aarch64_endian_lane_rtx (<MODE>mode, INTVAL (operands[2]));
    return "fmls\\t%0.<Vtype>, %3.<Vtype>, %1.<Vtype>[%2]";
  }
  [(set_attr "type" "neon_fp_mla_<Vetype>_scalar<q>")]
)

(define_insn "*aarch64_fnma4_elt_<vswap_width_name><mode>"
  [(set (match_operand:VDQSF 0 "register_operand" "=w")
    (fma:VDQSF
      (neg:VDQSF
        (match_operand:VDQSF 3 "register_operand" "w"))
      (vec_duplicate:VDQSF
	(vec_select:<VEL>
	  (match_operand:<VSWAP_WIDTH> 1 "register_operand" "<h_con>")
	  (parallel [(match_operand:SI 2 "immediate_operand")])))
      (match_operand:VDQSF 4 "register_operand" "0")))]
  "TARGET_SIMD"
  {
    operands[2] = aarch64_endian_lane_rtx (<VSWAP_WIDTH>mode, INTVAL (operands[2]));
    return "fmls\\t%0.<Vtype>, %3.<Vtype>, %1.<Vtype>[%2]";
  }
  [(set_attr "type" "neon_fp_mla_<Vetype>_scalar<q>")]
)

(define_insn "*aarch64_fnma4_elt_from_dup<mode>"
  [(set (match_operand:VMUL 0 "register_operand" "=w")
    (fma:VMUL
      (neg:VMUL
        (match_operand:VMUL 2 "register_operand" "w"))
      (vec_duplicate:VMUL
	(match_operand:<VEL> 1 "register_operand" "<h_con>"))
      (match_operand:VMUL 3 "register_operand" "0")))]
  "TARGET_SIMD"
  "fmls\t%0.<Vtype>, %2.<Vtype>, %1.<Vetype>[0]"
  [(set_attr "type" "neon<fp>_mla_<stype>_scalar<q>")]
)

(define_insn "*aarch64_fnma4_elt_to_64v2df"
  [(set (match_operand:DF 0 "register_operand" "=w")
    (fma:DF
      (vec_select:DF
	(match_operand:V2DF 1 "register_operand" "w")
	(parallel [(match_operand:SI 2 "immediate_operand")]))
      (neg:DF
        (match_operand:DF 3 "register_operand" "w"))
      (match_operand:DF 4 "register_operand" "0")))]
  "TARGET_SIMD"
  {
    operands[2] = aarch64_endian_lane_rtx (V2DFmode, INTVAL (operands[2]));
    return "fmls\\t%0.2d, %3.2d, %1.2d[%2]";
  }
  [(set_attr "type" "neon_fp_mla_d_scalar_q")]
)

;; Vector versions of the floating-point frint patterns.
;; Expands to btrunc, ceil, floor, nearbyint, rint, round, frintn.
(define_insn "<frint_pattern><mode>2"
  [(set (match_operand:VHSDF 0 "register_operand" "=w")
	(unspec:VHSDF [(match_operand:VHSDF 1 "register_operand" "w")]
		       FRINT))]
  "TARGET_SIMD"
  "frint<frint_suffix>\\t%0.<Vtype>, %1.<Vtype>"
  [(set_attr "type" "neon_fp_round_<stype><q>")]
)

;; Vector versions of the fcvt standard patterns.
;; Expands to lbtrunc, lround, lceil, lfloor
(define_insn "l<fcvt_pattern><su_optab><VHSDF:mode><fcvt_target>2"
  [(set (match_operand:<FCVT_TARGET> 0 "register_operand" "=w")
	(FIXUORS:<FCVT_TARGET> (unspec:<FCVT_TARGET>
			       [(match_operand:VHSDF 1 "register_operand" "w")]
			       FCVT)))]
  "TARGET_SIMD"
  "fcvt<frint_suffix><su>\\t%0.<Vtype>, %1.<Vtype>"
  [(set_attr "type" "neon_fp_to_int_<stype><q>")]
)

;; HF Scalar variants of related SIMD instructions.
(define_insn "l<fcvt_pattern><su_optab>hfhi2"
  [(set (match_operand:HI 0 "register_operand" "=w")
	(FIXUORS:HI (unspec:HF [(match_operand:HF 1 "register_operand" "w")]
		      FCVT)))]
  "TARGET_SIMD_F16INST"
  "fcvt<frint_suffix><su>\t%h0, %h1"
  [(set_attr "type" "neon_fp_to_int_s")]
)

(define_insn "<optab>_trunchfhi2"
  [(set (match_operand:HI 0 "register_operand" "=w")
	(FIXUORS:HI (match_operand:HF 1 "register_operand" "w")))]
  "TARGET_SIMD_F16INST"
  "fcvtz<su>\t%h0, %h1"
  [(set_attr "type" "neon_fp_to_int_s")]
)

(define_insn "<optab>hihf2"
  [(set (match_operand:HF 0 "register_operand" "=w")
	(FLOATUORS:HF (match_operand:HI 1 "register_operand" "w")))]
  "TARGET_SIMD_F16INST"
  "<su_optab>cvtf\t%h0, %h1"
  [(set_attr "type" "neon_int_to_fp_s")]
)

(define_insn "*aarch64_fcvt<su_optab><VDQF:mode><fcvt_target>2_mult"
  [(set (match_operand:<FCVT_TARGET> 0 "register_operand" "=w")
	(FIXUORS:<FCVT_TARGET> (unspec:<FCVT_TARGET>
			       [(mult:VDQF
	 (match_operand:VDQF 1 "register_operand" "w")
	 (match_operand:VDQF 2 "aarch64_fp_vec_pow2" ""))]
			       UNSPEC_FRINTZ)))]
  "TARGET_SIMD
   && IN_RANGE (aarch64_vec_fpconst_pow_of_2 (operands[2]), 1,
		GET_MODE_BITSIZE (GET_MODE_INNER (<VDQF:MODE>mode)))"
  {
    int fbits = aarch64_vec_fpconst_pow_of_2 (operands[2]);
    char buf[64];
    snprintf (buf, 64, "fcvtz<su>\\t%%0.<Vtype>, %%1.<Vtype>, #%d", fbits);
    output_asm_insn (buf, operands);
    return "";
  }
  [(set_attr "type" "neon_fp_to_int_<Vetype><q>")]
)

(define_expand "<optab><VHSDF:mode><fcvt_target>2"
  [(set (match_operand:<FCVT_TARGET> 0 "register_operand")
	(FIXUORS:<FCVT_TARGET> (unspec:<FCVT_TARGET>
			       [(match_operand:VHSDF 1 "register_operand")]
				UNSPEC_FRINTZ)))]
  "TARGET_SIMD"
  {})

(define_expand "<fix_trunc_optab><VHSDF:mode><fcvt_target>2"
  [(set (match_operand:<FCVT_TARGET> 0 "register_operand")
	(FIXUORS:<FCVT_TARGET> (unspec:<FCVT_TARGET>
			       [(match_operand:VHSDF 1 "register_operand")]
				UNSPEC_FRINTZ)))]
  "TARGET_SIMD"
  {})

(define_expand "ftrunc<VHSDF:mode>2"
  [(set (match_operand:VHSDF 0 "register_operand")
	(unspec:VHSDF [(match_operand:VHSDF 1 "register_operand")]
		       UNSPEC_FRINTZ))]
  "TARGET_SIMD"
  {})

(define_insn "<optab><fcvt_target><VHSDF:mode>2"
  [(set (match_operand:VHSDF 0 "register_operand" "=w")
	(FLOATUORS:VHSDF
	  (match_operand:<FCVT_TARGET> 1 "register_operand" "w")))]
  "TARGET_SIMD"
  "<su_optab>cvtf\\t%0.<Vtype>, %1.<Vtype>"
  [(set_attr "type" "neon_int_to_fp_<stype><q>")]
)

;; Conversions between vectors of floats and doubles.
;; Contains a mix of patterns to match standard pattern names
;; and those for intrinsics.

;; Float widening operations.

(define_insn "aarch64_simd_vec_unpacks_lo_<mode>"
  [(set (match_operand:<VWIDE> 0 "register_operand" "=w")
        (float_extend:<VWIDE> (vec_select:<VHALF>
			       (match_operand:VQ_HSF 1 "register_operand" "w")
			       (match_operand:VQ_HSF 2 "vect_par_cnst_lo_half" "")
			    )))]
  "TARGET_SIMD"
  "fcvtl\\t%0.<Vwtype>, %1.<Vhalftype>"
  [(set_attr "type" "neon_fp_cvt_widen_s")]
)

;; Convert between fixed-point and floating-point (vector modes)

(define_insn "<FCVT_F2FIXED:fcvt_fixed_insn><VHSDF:mode>3"
  [(set (match_operand:<VHSDF:FCVT_TARGET> 0 "register_operand" "=w")
	(unspec:<VHSDF:FCVT_TARGET>
	  [(match_operand:VHSDF 1 "register_operand" "w")
	   (match_operand:SI 2 "immediate_operand" "i")]
	 FCVT_F2FIXED))]
  "TARGET_SIMD"
  "<FCVT_F2FIXED:fcvt_fixed_insn>\t%<v>0<Vmtype>, %<v>1<Vmtype>, #%2"
  [(set_attr "type" "neon_fp_to_int_<VHSDF:stype><q>")]
)

(define_insn "<FCVT_FIXED2F:fcvt_fixed_insn><VDQ_HSDI:mode>3"
  [(set (match_operand:<VDQ_HSDI:FCVT_TARGET> 0 "register_operand" "=w")
	(unspec:<VDQ_HSDI:FCVT_TARGET>
	  [(match_operand:VDQ_HSDI 1 "register_operand" "w")
	   (match_operand:SI 2 "immediate_operand" "i")]
	 FCVT_FIXED2F))]
  "TARGET_SIMD"
  "<FCVT_FIXED2F:fcvt_fixed_insn>\t%<v>0<Vmtype>, %<v>1<Vmtype>, #%2"
  [(set_attr "type" "neon_int_to_fp_<VDQ_HSDI:stype><q>")]
)

;; ??? Note that the vectorizer usage of the vec_unpacks_[lo/hi] patterns
;; is inconsistent with vector ordering elsewhere in the compiler, in that
;; the meaning of HI and LO changes depending on the target endianness.
;; While elsewhere we map the higher numbered elements of a vector to
;; the lower architectural lanes of the vector, for these patterns we want
;; to always treat "hi" as referring to the higher architectural lanes.
;; Consequently, while the patterns below look inconsistent with our
;; other big-endian patterns their behavior is as required.

(define_expand "vec_unpacks_lo_<mode>"
  [(match_operand:<VWIDE> 0 "register_operand" "")
   (match_operand:VQ_HSF 1 "register_operand" "")]
  "TARGET_SIMD"
  {
    rtx p = aarch64_simd_vect_par_cnst_half (<MODE>mode, <nunits>, false);
    emit_insn (gen_aarch64_simd_vec_unpacks_lo_<mode> (operands[0],
						       operands[1], p));
    DONE;
  }
)

(define_insn "aarch64_simd_vec_unpacks_hi_<mode>"
  [(set (match_operand:<VWIDE> 0 "register_operand" "=w")
        (float_extend:<VWIDE> (vec_select:<VHALF>
			       (match_operand:VQ_HSF 1 "register_operand" "w")
			       (match_operand:VQ_HSF 2 "vect_par_cnst_hi_half" "")
			    )))]
  "TARGET_SIMD"
  "fcvtl2\\t%0.<Vwtype>, %1.<Vtype>"
  [(set_attr "type" "neon_fp_cvt_widen_s")]
)

(define_expand "vec_unpacks_hi_<mode>"
  [(match_operand:<VWIDE> 0 "register_operand" "")
   (match_operand:VQ_HSF 1 "register_operand" "")]
  "TARGET_SIMD"
  {
    rtx p = aarch64_simd_vect_par_cnst_half (<MODE>mode, <nunits>, true);
    emit_insn (gen_aarch64_simd_vec_unpacks_lo_<mode> (operands[0],
						       operands[1], p));
    DONE;
  }
)
(define_insn "aarch64_float_extend_lo_<Vwide>"
  [(set (match_operand:<VWIDE> 0 "register_operand" "=w")
	(float_extend:<VWIDE>
	  (match_operand:VDF 1 "register_operand" "w")))]
  "TARGET_SIMD"
  "fcvtl\\t%0<Vmwtype>, %1<Vmtype>"
  [(set_attr "type" "neon_fp_cvt_widen_s")]
)

;; Float narrowing operations.

(define_insn "aarch64_float_truncate_lo_<mode>"
  [(set (match_operand:VDF 0 "register_operand" "=w")
      (float_truncate:VDF
	(match_operand:<VWIDE> 1 "register_operand" "w")))]
  "TARGET_SIMD"
  "fcvtn\\t%0.<Vtype>, %1<Vmwtype>"
  [(set_attr "type" "neon_fp_cvt_narrow_d_q")]
)

(define_insn "aarch64_float_truncate_hi_<Vdbl>_le"
  [(set (match_operand:<VDBL> 0 "register_operand" "=w")
    (vec_concat:<VDBL>
      (match_operand:VDF 1 "register_operand" "0")
      (float_truncate:VDF
	(match_operand:<VWIDE> 2 "register_operand" "w"))))]
  "TARGET_SIMD && !BYTES_BIG_ENDIAN"
  "fcvtn2\\t%0.<Vdtype>, %2<Vmwtype>"
  [(set_attr "type" "neon_fp_cvt_narrow_d_q")]
)

(define_insn "aarch64_float_truncate_hi_<Vdbl>_be"
  [(set (match_operand:<VDBL> 0 "register_operand" "=w")
    (vec_concat:<VDBL>
      (float_truncate:VDF
	(match_operand:<VWIDE> 2 "register_operand" "w"))
      (match_operand:VDF 1 "register_operand" "0")))]
  "TARGET_SIMD && BYTES_BIG_ENDIAN"
  "fcvtn2\\t%0.<Vdtype>, %2<Vmwtype>"
  [(set_attr "type" "neon_fp_cvt_narrow_d_q")]
)

(define_expand "aarch64_float_truncate_hi_<Vdbl>"
  [(match_operand:<VDBL> 0 "register_operand" "=w")
   (match_operand:VDF 1 "register_operand" "0")
   (match_operand:<VWIDE> 2 "register_operand" "w")]
  "TARGET_SIMD"
{
  rtx (*gen) (rtx, rtx, rtx) = BYTES_BIG_ENDIAN
			     ? gen_aarch64_float_truncate_hi_<Vdbl>_be
			     : gen_aarch64_float_truncate_hi_<Vdbl>_le;
  emit_insn (gen (operands[0], operands[1], operands[2]));
  DONE;
}
)

(define_expand "vec_pack_trunc_v2df"
  [(set (match_operand:V4SF 0 "register_operand")
      (vec_concat:V4SF
	(float_truncate:V2SF
	    (match_operand:V2DF 1 "register_operand"))
	(float_truncate:V2SF
	    (match_operand:V2DF 2 "register_operand"))
	  ))]
  "TARGET_SIMD"
  {
    rtx tmp = gen_reg_rtx (V2SFmode);
    int lo = BYTES_BIG_ENDIAN ? 2 : 1;
    int hi = BYTES_BIG_ENDIAN ? 1 : 2;

    emit_insn (gen_aarch64_float_truncate_lo_v2sf (tmp, operands[lo]));
    emit_insn (gen_aarch64_float_truncate_hi_v4sf (operands[0],
						   tmp, operands[hi]));
    DONE;
  }
)

(define_expand "vec_pack_trunc_df"
  [(set (match_operand:V2SF 0 "register_operand")
      (vec_concat:V2SF
	(float_truncate:SF
	    (match_operand:DF 1 "register_operand"))
	(float_truncate:SF
	    (match_operand:DF 2 "register_operand"))
	  ))]
  "TARGET_SIMD"
  {
    rtx tmp = gen_reg_rtx (V2SFmode);
    int lo = BYTES_BIG_ENDIAN ? 2 : 1;
    int hi = BYTES_BIG_ENDIAN ? 1 : 2;

    emit_insn (gen_move_lo_quad_v2df (tmp, operands[lo]));
    emit_insn (gen_move_hi_quad_v2df (tmp, operands[hi]));
    emit_insn (gen_aarch64_float_truncate_lo_v2sf (operands[0], tmp));
    DONE;
  }
)

;; FP Max/Min
;; Max/Min are introduced by idiom recognition by GCC's mid-end.  An
;; expression like:
;;      a = (b < c) ? b : c;
;; is idiom-matched as MIN_EXPR<b,c> only if -ffinite-math-only and
;; -fno-signed-zeros are enabled either explicitly or indirectly via
;; -ffast-math.
;;
;; MIN_EXPR and MAX_EXPR eventually map to 'smin' and 'smax' in RTL.
;; The 'smax' and 'smin' RTL standard pattern names do not specify which
;; operand will be returned when both operands are zero (i.e. they may not
;; honour signed zeroes), or when either operand is NaN.  Therefore GCC
;; only introduces MIN_EXPR/MAX_EXPR in fast math mode or when not honouring
;; NaNs.

(define_insn "<su><maxmin><mode>3"
  [(set (match_operand:VHSDF 0 "register_operand" "=w")
	(FMAXMIN:VHSDF (match_operand:VHSDF 1 "register_operand" "w")
		       (match_operand:VHSDF 2 "register_operand" "w")))]
  "TARGET_SIMD"
  "f<maxmin>nm\\t%0.<Vtype>, %1.<Vtype>, %2.<Vtype>"
  [(set_attr "type" "neon_fp_minmax_<stype><q>")]
)

;; Vector forms for fmax, fmin, fmaxnm, fminnm.
;; fmaxnm and fminnm are used for the fmax<mode>3 standard pattern names,
;; which implement the IEEE fmax ()/fmin () functions.
(define_insn "<maxmin_uns><mode>3"
  [(set (match_operand:VHSDF 0 "register_operand" "=w")
       (unspec:VHSDF [(match_operand:VHSDF 1 "register_operand" "w")
		      (match_operand:VHSDF 2 "register_operand" "w")]
		      FMAXMIN_UNS))]
  "TARGET_SIMD"
  "<maxmin_uns_op>\\t%0.<Vtype>, %1.<Vtype>, %2.<Vtype>"
  [(set_attr "type" "neon_fp_minmax_<stype><q>")]
)

;; 'across lanes' add.

(define_expand "reduc_plus_scal_<mode>"
  [(match_operand:<VEL> 0 "register_operand" "=w")
   (unspec:VDQ_I [(match_operand:VDQ_I 1 "register_operand" "w")]
	       UNSPEC_ADDV)]
  "TARGET_SIMD"
  {
    rtx elt = aarch64_endian_lane_rtx (<MODE>mode, 0);
    rtx scratch = gen_reg_rtx (<MODE>mode);
    emit_insn (gen_aarch64_reduc_plus_internal<mode> (scratch, operands[1]));
    emit_insn (gen_aarch64_get_lane<mode> (operands[0], scratch, elt));
    DONE;
  }
)

(define_insn "aarch64_faddp<mode>"
 [(set (match_operand:VHSDF 0 "register_operand" "=w")
       (unspec:VHSDF [(match_operand:VHSDF 1 "register_operand" "w")
		      (match_operand:VHSDF 2 "register_operand" "w")]
	UNSPEC_FADDV))]
 "TARGET_SIMD"
 "faddp\t%0.<Vtype>, %1.<Vtype>, %2.<Vtype>"
  [(set_attr "type" "neon_fp_reduc_add_<stype><q>")]
)

(define_insn "aarch64_reduc_plus_internal<mode>"
 [(set (match_operand:VDQV 0 "register_operand" "=w")
       (unspec:VDQV [(match_operand:VDQV 1 "register_operand" "w")]
		    UNSPEC_ADDV))]
 "TARGET_SIMD"
 "add<VDQV:vp>\\t%<Vetype>0, %1.<Vtype>"
  [(set_attr "type" "neon_reduc_add<q>")]
)

(define_insn "aarch64_reduc_plus_internalv2si"
 [(set (match_operand:V2SI 0 "register_operand" "=w")
       (unspec:V2SI [(match_operand:V2SI 1 "register_operand" "w")]
		    UNSPEC_ADDV))]
 "TARGET_SIMD"
 "addp\\t%0.2s, %1.2s, %1.2s"
  [(set_attr "type" "neon_reduc_add")]
)

(define_insn "reduc_plus_scal_<mode>"
 [(set (match_operand:<VEL> 0 "register_operand" "=w")
       (unspec:<VEL> [(match_operand:V2F 1 "register_operand" "w")]
		   UNSPEC_FADDV))]
 "TARGET_SIMD"
 "faddp\\t%<Vetype>0, %1.<Vtype>"
  [(set_attr "type" "neon_fp_reduc_add_<Vetype><q>")]
)

(define_expand "reduc_plus_scal_v4sf"
 [(set (match_operand:SF 0 "register_operand")
       (unspec:V4SF [(match_operand:V4SF 1 "register_operand")]
		    UNSPEC_FADDV))]
 "TARGET_SIMD"
{
  rtx elt = aarch64_endian_lane_rtx (V4SFmode, 0);
  rtx scratch = gen_reg_rtx (V4SFmode);
  emit_insn (gen_aarch64_faddpv4sf (scratch, operands[1], operands[1]));
  emit_insn (gen_aarch64_faddpv4sf (scratch, scratch, scratch));
  emit_insn (gen_aarch64_get_lanev4sf (operands[0], scratch, elt));
  DONE;
})

(define_insn "clrsb<mode>2"
  [(set (match_operand:VDQ_BHSI 0 "register_operand" "=w")
        (clrsb:VDQ_BHSI (match_operand:VDQ_BHSI 1 "register_operand" "w")))]
  "TARGET_SIMD"
  "cls\\t%0.<Vtype>, %1.<Vtype>"
  [(set_attr "type" "neon_cls<q>")]
)

(define_insn "clz<mode>2"
 [(set (match_operand:VDQ_BHSI 0 "register_operand" "=w")
       (clz:VDQ_BHSI (match_operand:VDQ_BHSI 1 "register_operand" "w")))]
 "TARGET_SIMD"
 "clz\\t%0.<Vtype>, %1.<Vtype>"
  [(set_attr "type" "neon_cls<q>")]
)

(define_insn "popcount<mode>2"
  [(set (match_operand:VB 0 "register_operand" "=w")
        (popcount:VB (match_operand:VB 1 "register_operand" "w")))]
  "TARGET_SIMD"
  "cnt\\t%0.<Vbtype>, %1.<Vbtype>"
  [(set_attr "type" "neon_cnt<q>")]
)

;; 'across lanes' max and min ops.

;; Template for outputting a scalar, so we can create __builtins which can be
;; gimple_fold'd to the IFN_REDUC_(MAX|MIN) function.  (This is FP smax/smin).
(define_expand "reduc_<maxmin_uns>_scal_<mode>"
  [(match_operand:<VEL> 0 "register_operand")
   (unspec:VHSDF [(match_operand:VHSDF 1 "register_operand")]
		  FMAXMINV)]
  "TARGET_SIMD"
  {
    rtx elt = aarch64_endian_lane_rtx (<MODE>mode, 0);
    rtx scratch = gen_reg_rtx (<MODE>mode);
    emit_insn (gen_aarch64_reduc_<maxmin_uns>_internal<mode> (scratch,
							      operands[1]));
    emit_insn (gen_aarch64_get_lane<mode> (operands[0], scratch, elt));
    DONE;
  }
)

;; Likewise for integer cases, signed and unsigned.
(define_expand "reduc_<maxmin_uns>_scal_<mode>"
  [(match_operand:<VEL> 0 "register_operand")
   (unspec:VDQ_BHSI [(match_operand:VDQ_BHSI 1 "register_operand")]
		    MAXMINV)]
  "TARGET_SIMD"
  {
    rtx elt = aarch64_endian_lane_rtx (<MODE>mode, 0);
    rtx scratch = gen_reg_rtx (<MODE>mode);
    emit_insn (gen_aarch64_reduc_<maxmin_uns>_internal<mode> (scratch,
							      operands[1]));
    emit_insn (gen_aarch64_get_lane<mode> (operands[0], scratch, elt));
    DONE;
  }
)

(define_insn "aarch64_reduc_<maxmin_uns>_internal<mode>"
 [(set (match_operand:VDQV_S 0 "register_operand" "=w")
       (unspec:VDQV_S [(match_operand:VDQV_S 1 "register_operand" "w")]
		    MAXMINV))]
 "TARGET_SIMD"
 "<maxmin_uns_op>v\\t%<Vetype>0, %1.<Vtype>"
  [(set_attr "type" "neon_reduc_minmax<q>")]
)

(define_insn "aarch64_reduc_<maxmin_uns>_internalv2si"
 [(set (match_operand:V2SI 0 "register_operand" "=w")
       (unspec:V2SI [(match_operand:V2SI 1 "register_operand" "w")]
		    MAXMINV))]
 "TARGET_SIMD"
 "<maxmin_uns_op>p\\t%0.2s, %1.2s, %1.2s"
  [(set_attr "type" "neon_reduc_minmax")]
)

(define_insn "aarch64_reduc_<maxmin_uns>_internal<mode>"
 [(set (match_operand:VHSDF 0 "register_operand" "=w")
       (unspec:VHSDF [(match_operand:VHSDF 1 "register_operand" "w")]
		      FMAXMINV))]
 "TARGET_SIMD"
 "<maxmin_uns_op><vp>\\t%<Vetype>0, %1.<Vtype>"
  [(set_attr "type" "neon_fp_reduc_minmax_<stype><q>")]
)

;; aarch64_simd_bsl may compile to any of bsl/bif/bit depending on register
;; allocation.
;; Operand 1 is the mask, operands 2 and 3 are the bitfields from which
;; to select.
;;
;; Thus our BSL is of the form:
;;   op0 = bsl (mask, op2, op3)
;; We can use any of:
;;
;;   if (op0 = mask)
;;     bsl mask, op1, op2
;;   if (op0 = op1) (so 1-bits in mask choose bits from op2, else op0)
;;     bit op0, op2, mask
;;   if (op0 = op2) (so 0-bits in mask choose bits from op1, else op0)
;;     bif op0, op1, mask
;;
;; This pattern is expanded to by the aarch64_simd_bsl<mode> expander.
;; Some forms of straight-line code may generate the equivalent form
;; in *aarch64_simd_bsl<mode>_alt.

(define_insn "aarch64_simd_bsl<mode>_internal"
  [(set (match_operand:VDQ_I 0 "register_operand" "=w,w,w")
	(xor:VDQ_I
	   (and:VDQ_I
	     (xor:VDQ_I
	       (match_operand:<V_INT_EQUIV> 3 "register_operand" "w,0,w")
	       (match_operand:VDQ_I 2 "register_operand" "w,w,0"))
	     (match_operand:VDQ_I 1 "register_operand" "0,w,w"))
	  (match_dup:<V_INT_EQUIV> 3)
	))]
  "TARGET_SIMD"
  "@
  bsl\\t%0.<Vbtype>, %2.<Vbtype>, %3.<Vbtype>
  bit\\t%0.<Vbtype>, %2.<Vbtype>, %1.<Vbtype>
  bif\\t%0.<Vbtype>, %3.<Vbtype>, %1.<Vbtype>"
  [(set_attr "type" "neon_bsl<q>")]
)

;; We need this form in addition to the above pattern to match the case
;; when combine tries merging three insns such that the second operand of
;; the outer XOR matches the second operand of the inner XOR rather than
;; the first.  The two are equivalent but since recog doesn't try all
;; permutations of commutative operations, we have to have a separate pattern.

(define_insn "*aarch64_simd_bsl<mode>_alt"
  [(set (match_operand:VDQ_I 0 "register_operand" "=w,w,w")
	(xor:VDQ_I
	   (and:VDQ_I
	     (xor:VDQ_I
	       (match_operand:VDQ_I 3 "register_operand" "w,w,0")
	       (match_operand:<V_INT_EQUIV> 2 "register_operand" "w,0,w"))
	      (match_operand:VDQ_I 1 "register_operand" "0,w,w"))
	  (match_dup:<V_INT_EQUIV> 2)))]
  "TARGET_SIMD"
  "@
  bsl\\t%0.<Vbtype>, %3.<Vbtype>, %2.<Vbtype>
  bit\\t%0.<Vbtype>, %3.<Vbtype>, %1.<Vbtype>
  bif\\t%0.<Vbtype>, %2.<Vbtype>, %1.<Vbtype>"
  [(set_attr "type" "neon_bsl<q>")]
)

;; DImode is special, we want to avoid computing operations which are
;; more naturally computed in general purpose registers in the vector
;; registers.  If we do that, we need to move all three operands from general
;; purpose registers to vector registers, then back again.  However, we
;; don't want to make this pattern an UNSPEC as we'd lose scope for
;; optimizations based on the component operations of a BSL.
;;
;; That means we need a splitter back to the individual operations, if they
;; would be better calculated on the integer side.

(define_insn_and_split "aarch64_simd_bsldi_internal"
  [(set (match_operand:DI 0 "register_operand" "=w,w,w,&r")
	(xor:DI
	   (and:DI
	     (xor:DI
	       (match_operand:DI 3 "register_operand" "w,0,w,r")
	       (match_operand:DI 2 "register_operand" "w,w,0,r"))
	     (match_operand:DI 1 "register_operand" "0,w,w,r"))
	  (match_dup:DI 3)
	))]
  "TARGET_SIMD"
  "@
  bsl\\t%0.8b, %2.8b, %3.8b
  bit\\t%0.8b, %2.8b, %1.8b
  bif\\t%0.8b, %3.8b, %1.8b
  #"
  "&& REG_P (operands[0]) && GP_REGNUM_P (REGNO (operands[0]))"
  [(match_dup 1) (match_dup 1) (match_dup 2) (match_dup 3)]
{
  /* Split back to individual operations.  If we're before reload, and
     able to create a temporary register, do so.  If we're after reload,
     we've got an early-clobber destination register, so use that.
     Otherwise, we can't create pseudos and we can't yet guarantee that
     operands[0] is safe to write, so FAIL to split.  */

  rtx scratch;
  if (reload_completed)
    scratch = operands[0];
  else if (can_create_pseudo_p ())
    scratch = gen_reg_rtx (DImode);
  else
    FAIL;

  emit_insn (gen_xordi3 (scratch, operands[2], operands[3]));
  emit_insn (gen_anddi3 (scratch, scratch, operands[1]));
  emit_insn (gen_xordi3 (operands[0], scratch, operands[3]));
  DONE;
}
  [(set_attr "type" "neon_bsl,neon_bsl,neon_bsl,multiple")
   (set_attr "length" "4,4,4,12")]
)

(define_insn_and_split "aarch64_simd_bsldi_alt"
  [(set (match_operand:DI 0 "register_operand" "=w,w,w,&r")
	(xor:DI
	   (and:DI
	     (xor:DI
	       (match_operand:DI 3 "register_operand" "w,w,0,r")
	       (match_operand:DI 2 "register_operand" "w,0,w,r"))
	     (match_operand:DI 1 "register_operand" "0,w,w,r"))
	  (match_dup:DI 2)
	))]
  "TARGET_SIMD"
  "@
  bsl\\t%0.8b, %3.8b, %2.8b
  bit\\t%0.8b, %3.8b, %1.8b
  bif\\t%0.8b, %2.8b, %1.8b
  #"
  "&& REG_P (operands[0]) && GP_REGNUM_P (REGNO (operands[0]))"
  [(match_dup 0) (match_dup 1) (match_dup 2) (match_dup 3)]
{
  /* Split back to individual operations.  If we're before reload, and
     able to create a temporary register, do so.  If we're after reload,
     we've got an early-clobber destination register, so use that.
     Otherwise, we can't create pseudos and we can't yet guarantee that
     operands[0] is safe to write, so FAIL to split.  */

  rtx scratch;
  if (reload_completed)
    scratch = operands[0];
  else if (can_create_pseudo_p ())
    scratch = gen_reg_rtx (DImode);
  else
    FAIL;

  emit_insn (gen_xordi3 (scratch, operands[2], operands[3]));
  emit_insn (gen_anddi3 (scratch, scratch, operands[1]));
  emit_insn (gen_xordi3 (operands[0], scratch, operands[2]));
  DONE;
}
  [(set_attr "type" "neon_bsl,neon_bsl,neon_bsl,multiple")
   (set_attr "length" "4,4,4,12")]
)

(define_expand "aarch64_simd_bsl<mode>"
  [(match_operand:VALLDIF 0 "register_operand")
   (match_operand:<V_INT_EQUIV> 1 "register_operand")
   (match_operand:VALLDIF 2 "register_operand")
   (match_operand:VALLDIF 3 "register_operand")]
 "TARGET_SIMD"
{
  /* We can't alias operands together if they have different modes.  */
  rtx tmp = operands[0];
  if (FLOAT_MODE_P (<MODE>mode))
    {
      operands[2] = gen_lowpart (<V_INT_EQUIV>mode, operands[2]);
      operands[3] = gen_lowpart (<V_INT_EQUIV>mode, operands[3]);
      tmp = gen_reg_rtx (<V_INT_EQUIV>mode);
    }
  operands[1] = gen_lowpart (<V_INT_EQUIV>mode, operands[1]);
  emit_insn (gen_aarch64_simd_bsl<v_int_equiv>_internal (tmp,
							 operands[1],
							 operands[2],
							 operands[3]));
  if (tmp != operands[0])
    emit_move_insn (operands[0], gen_lowpart (<MODE>mode, tmp));

  DONE;
})

(define_expand "vcond_mask_<mode><v_int_equiv>"
  [(match_operand:VALLDI 0 "register_operand")
   (match_operand:VALLDI 1 "nonmemory_operand")
   (match_operand:VALLDI 2 "nonmemory_operand")
   (match_operand:<V_INT_EQUIV> 3 "register_operand")]
  "TARGET_SIMD"
{
  /* If we have (a = (P) ? -1 : 0);
     Then we can simply move the generated mask (result must be int).  */
  if (operands[1] == CONSTM1_RTX (<MODE>mode)
      && operands[2] == CONST0_RTX (<MODE>mode))
    emit_move_insn (operands[0], operands[3]);
  /* Similarly, (a = (P) ? 0 : -1) is just inverting the generated mask.  */
  else if (operands[1] == CONST0_RTX (<MODE>mode)
	   && operands[2] == CONSTM1_RTX (<MODE>mode))
    emit_insn (gen_one_cmpl<v_int_equiv>2 (operands[0], operands[3]));
  else
    {
      if (!REG_P (operands[1]))
	operands[1] = force_reg (<MODE>mode, operands[1]);
      if (!REG_P (operands[2]))
	operands[2] = force_reg (<MODE>mode, operands[2]);
      emit_insn (gen_aarch64_simd_bsl<mode> (operands[0], operands[3],
					     operands[1], operands[2]));
    }

  DONE;
})

;; Patterns comparing two vectors to produce a mask.

(define_expand "vec_cmp<mode><mode>"
  [(set (match_operand:VSDQ_I_DI 0 "register_operand")
	  (match_operator 1 "comparison_operator"
	    [(match_operand:VSDQ_I_DI 2 "register_operand")
	     (match_operand:VSDQ_I_DI 3 "nonmemory_operand")]))]
  "TARGET_SIMD"
{
  rtx mask = operands[0];
  enum rtx_code code = GET_CODE (operands[1]);

  switch (code)
    {
    case NE:
    case LE:
    case LT:
    case GE:
    case GT:
    case EQ:
      if (operands[3] == CONST0_RTX (<MODE>mode))
	break;

      /* Fall through.  */
    default:
      if (!REG_P (operands[3]))
	operands[3] = force_reg (<MODE>mode, operands[3]);

      break;
    }

  switch (code)
    {
    case LT:
      emit_insn (gen_aarch64_cmlt<mode> (mask, operands[2], operands[3]));
      break;

    case GE:
      emit_insn (gen_aarch64_cmge<mode> (mask, operands[2], operands[3]));
      break;

    case LE:
      emit_insn (gen_aarch64_cmle<mode> (mask, operands[2], operands[3]));
      break;

    case GT:
      emit_insn (gen_aarch64_cmgt<mode> (mask, operands[2], operands[3]));
      break;

    case LTU:
      emit_insn (gen_aarch64_cmgtu<mode> (mask, operands[3], operands[2]));
      break;

    case GEU:
      emit_insn (gen_aarch64_cmgeu<mode> (mask, operands[2], operands[3]));
      break;

    case LEU:
      emit_insn (gen_aarch64_cmgeu<mode> (mask, operands[3], operands[2]));
      break;

    case GTU:
      emit_insn (gen_aarch64_cmgtu<mode> (mask, operands[2], operands[3]));
      break;

    case NE:
      /* Handle NE as !EQ.  */
      emit_insn (gen_aarch64_cmeq<mode> (mask, operands[2], operands[3]));
      emit_insn (gen_one_cmpl<v_int_equiv>2 (mask, mask));
      break;

    case EQ:
      emit_insn (gen_aarch64_cmeq<mode> (mask, operands[2], operands[3]));
      break;

    default:
      gcc_unreachable ();
    }

  DONE;
})

(define_expand "vec_cmp<mode><v_int_equiv>"
  [(set (match_operand:<V_INT_EQUIV> 0 "register_operand")
	(match_operator 1 "comparison_operator"
	    [(match_operand:VDQF 2 "register_operand")
	     (match_operand:VDQF 3 "nonmemory_operand")]))]
  "TARGET_SIMD"
{
  int use_zero_form = 0;
  enum rtx_code code = GET_CODE (operands[1]);
  rtx tmp = gen_reg_rtx (<V_INT_EQUIV>mode);

  rtx (*comparison) (rtx, rtx, rtx) = NULL;

  switch (code)
    {
    case LE:
    case LT:
    case GE:
    case GT:
    case EQ:
      if (operands[3] == CONST0_RTX (<MODE>mode))
	{
	  use_zero_form = 1;
	  break;
	}
      /* Fall through.  */
    default:
      if (!REG_P (operands[3]))
	operands[3] = force_reg (<MODE>mode, operands[3]);

      break;
    }

  switch (code)
    {
    case LT:
      if (use_zero_form)
	{
	  comparison = gen_aarch64_cmlt<mode>;
	  break;
	}
      /* Fall through.  */
    case UNLT:
      std::swap (operands[2], operands[3]);
      /* Fall through.  */
    case UNGT:
    case GT:
      comparison = gen_aarch64_cmgt<mode>;
      break;
    case LE:
      if (use_zero_form)
	{
	  comparison = gen_aarch64_cmle<mode>;
	  break;
	}
      /* Fall through.  */
    case UNLE:
      std::swap (operands[2], operands[3]);
      /* Fall through.  */
    case UNGE:
    case GE:
      comparison = gen_aarch64_cmge<mode>;
      break;
    case NE:
    case EQ:
      comparison = gen_aarch64_cmeq<mode>;
      break;
    case UNEQ:
    case ORDERED:
    case UNORDERED:
    case LTGT:
      break;
    default:
      gcc_unreachable ();
    }

  switch (code)
    {
    case UNGE:
    case UNGT:
    case UNLE:
    case UNLT:
      {
	/* All of the above must not raise any FP exceptions.  Thus we first
	   check each operand for NaNs and force any elements containing NaN to
	   zero before using them in the compare.
	   Example: UN<cc> (a, b) -> UNORDERED (a, b) |
				     (cm<cc> (isnan (a) ? 0.0 : a,
					      isnan (b) ? 0.0 : b))
	   We use the following transformations for doing the comparisions:
	   a UNGE b -> a GE b
	   a UNGT b -> a GT b
	   a UNLE b -> b GE a
	   a UNLT b -> b GT a.  */

	rtx tmp0 = gen_reg_rtx (<V_INT_EQUIV>mode);
	rtx tmp1 = gen_reg_rtx (<V_INT_EQUIV>mode);
	rtx tmp2 = gen_reg_rtx (<V_INT_EQUIV>mode);
	emit_insn (gen_aarch64_cmeq<mode> (tmp0, operands[2], operands[2]));
	emit_insn (gen_aarch64_cmeq<mode> (tmp1, operands[3], operands[3]));
	emit_insn (gen_and<v_int_equiv>3 (tmp2, tmp0, tmp1));
	emit_insn (gen_and<v_int_equiv>3 (tmp0, tmp0,
					  lowpart_subreg (<V_INT_EQUIV>mode,
							  operands[2],
							  <MODE>mode)));
	emit_insn (gen_and<v_int_equiv>3 (tmp1, tmp1,
					  lowpart_subreg (<V_INT_EQUIV>mode,
							  operands[3],
							  <MODE>mode)));
	gcc_assert (comparison != NULL);
	emit_insn (comparison (operands[0],
			       lowpart_subreg (<MODE>mode,
					       tmp0, <V_INT_EQUIV>mode),
			       lowpart_subreg (<MODE>mode,
					       tmp1, <V_INT_EQUIV>mode)));
	emit_insn (gen_orn<v_int_equiv>3 (operands[0], tmp2, operands[0]));
      }
      break;

    case LT:
    case LE:
    case GT:
    case GE:
    case EQ:
    case NE:
      /* The easy case.  Here we emit one of FCMGE, FCMGT or FCMEQ.
	 As a LT b <=> b GE a && a LE b <=> b GT a.  Our transformations are:
	 a GE b -> a GE b
	 a GT b -> a GT b
	 a LE b -> b GE a
	 a LT b -> b GT a
	 a EQ b -> a EQ b
	 a NE b -> ~(a EQ b)  */
      gcc_assert (comparison != NULL);
      emit_insn (comparison (operands[0], operands[2], operands[3]));
      if (code == NE)
	emit_insn (gen_one_cmpl<v_int_equiv>2 (operands[0], operands[0]));
      break;

    case LTGT:
      /* LTGT is not guranteed to not generate a FP exception.  So let's
	 go the faster way : ((a > b) || (b > a)).  */
      emit_insn (gen_aarch64_cmgt<mode> (operands[0],
					 operands[2], operands[3]));
      emit_insn (gen_aarch64_cmgt<mode> (tmp, operands[3], operands[2]));
      emit_insn (gen_ior<v_int_equiv>3 (operands[0], operands[0], tmp));
      break;

    case ORDERED:
    case UNORDERED:
    case UNEQ:
      /* cmeq (a, a) & cmeq (b, b).  */
      emit_insn (gen_aarch64_cmeq<mode> (operands[0],
					 operands[2], operands[2]));
      emit_insn (gen_aarch64_cmeq<mode> (tmp, operands[3], operands[3]));
      emit_insn (gen_and<v_int_equiv>3 (operands[0], operands[0], tmp));

      if (code == UNORDERED)
	emit_insn (gen_one_cmpl<v_int_equiv>2 (operands[0], operands[0]));
      else if (code == UNEQ)
	{
	  emit_insn (gen_aarch64_cmeq<mode> (tmp, operands[2], operands[3]));
	  emit_insn (gen_orn<v_int_equiv>3 (operands[0], operands[0], tmp));
	}
      break;

    default:
      gcc_unreachable ();
    }

  DONE;
})

(define_expand "vec_cmpu<mode><mode>"
  [(set (match_operand:VSDQ_I_DI 0 "register_operand")
	  (match_operator 1 "comparison_operator"
	    [(match_operand:VSDQ_I_DI 2 "register_operand")
	     (match_operand:VSDQ_I_DI 3 "nonmemory_operand")]))]
  "TARGET_SIMD"
{
  emit_insn (gen_vec_cmp<mode><mode> (operands[0], operands[1],
				      operands[2], operands[3]));
  DONE;
})

(define_expand "vcond<mode><mode>"
  [(set (match_operand:VALLDI 0 "register_operand")
	(if_then_else:VALLDI
	  (match_operator 3 "comparison_operator"
	    [(match_operand:VALLDI 4 "register_operand")
	     (match_operand:VALLDI 5 "nonmemory_operand")])
	  (match_operand:VALLDI 1 "nonmemory_operand")
	  (match_operand:VALLDI 2 "nonmemory_operand")))]
  "TARGET_SIMD"
{
  rtx mask = gen_reg_rtx (<V_INT_EQUIV>mode);
  enum rtx_code code = GET_CODE (operands[3]);

  /* NE is handled as !EQ in vec_cmp patterns, we can explicitly invert
     it as well as switch operands 1/2 in order to avoid the additional
     NOT instruction.  */
  if (code == NE)
    {
      operands[3] = gen_rtx_fmt_ee (EQ, GET_MODE (operands[3]),
				    operands[4], operands[5]);
      std::swap (operands[1], operands[2]);
    }
  emit_insn (gen_vec_cmp<mode><v_int_equiv> (mask, operands[3],
					     operands[4], operands[5]));
  emit_insn (gen_vcond_mask_<mode><v_int_equiv> (operands[0], operands[1],
						 operands[2], mask));

  DONE;
})

(define_expand "vcond<v_cmp_mixed><mode>"
  [(set (match_operand:<V_cmp_mixed> 0 "register_operand")
	(if_then_else:<V_cmp_mixed>
	  (match_operator 3 "comparison_operator"
	    [(match_operand:VDQF_COND 4 "register_operand")
	     (match_operand:VDQF_COND 5 "nonmemory_operand")])
	  (match_operand:<V_cmp_mixed> 1 "nonmemory_operand")
	  (match_operand:<V_cmp_mixed> 2 "nonmemory_operand")))]
  "TARGET_SIMD"
{
  rtx mask = gen_reg_rtx (<V_INT_EQUIV>mode);
  enum rtx_code code = GET_CODE (operands[3]);

  /* NE is handled as !EQ in vec_cmp patterns, we can explicitly invert
     it as well as switch operands 1/2 in order to avoid the additional
     NOT instruction.  */
  if (code == NE)
    {
      operands[3] = gen_rtx_fmt_ee (EQ, GET_MODE (operands[3]),
				    operands[4], operands[5]);
      std::swap (operands[1], operands[2]);
    }
  emit_insn (gen_vec_cmp<mode><v_int_equiv> (mask, operands[3],
					     operands[4], operands[5]));
  emit_insn (gen_vcond_mask_<v_cmp_mixed><v_int_equiv> (
						operands[0], operands[1],
						operands[2], mask));

  DONE;
})

(define_expand "vcondu<mode><mode>"
  [(set (match_operand:VSDQ_I_DI 0 "register_operand")
	(if_then_else:VSDQ_I_DI
	  (match_operator 3 "comparison_operator"
	    [(match_operand:VSDQ_I_DI 4 "register_operand")
	     (match_operand:VSDQ_I_DI 5 "nonmemory_operand")])
	  (match_operand:VSDQ_I_DI 1 "nonmemory_operand")
	  (match_operand:VSDQ_I_DI 2 "nonmemory_operand")))]
  "TARGET_SIMD"
{
  rtx mask = gen_reg_rtx (<MODE>mode);
  enum rtx_code code = GET_CODE (operands[3]);

  /* NE is handled as !EQ in vec_cmp patterns, we can explicitly invert
     it as well as switch operands 1/2 in order to avoid the additional
     NOT instruction.  */
  if (code == NE)
    {
      operands[3] = gen_rtx_fmt_ee (EQ, GET_MODE (operands[3]),
				    operands[4], operands[5]);
      std::swap (operands[1], operands[2]);
    }
  emit_insn (gen_vec_cmp<mode><mode> (mask, operands[3],
				      operands[4], operands[5]));
  emit_insn (gen_vcond_mask_<mode><v_int_equiv> (operands[0], operands[1],
						 operands[2], mask));
  DONE;
})

(define_expand "vcondu<mode><v_cmp_mixed>"
  [(set (match_operand:VDQF 0 "register_operand")
	(if_then_else:VDQF
	  (match_operator 3 "comparison_operator"
	    [(match_operand:<V_cmp_mixed> 4 "register_operand")
	     (match_operand:<V_cmp_mixed> 5 "nonmemory_operand")])
	  (match_operand:VDQF 1 "nonmemory_operand")
	  (match_operand:VDQF 2 "nonmemory_operand")))]
  "TARGET_SIMD"
{
  rtx mask = gen_reg_rtx (<V_INT_EQUIV>mode);
  enum rtx_code code = GET_CODE (operands[3]);

  /* NE is handled as !EQ in vec_cmp patterns, we can explicitly invert
     it as well as switch operands 1/2 in order to avoid the additional
     NOT instruction.  */
  if (code == NE)
    {
      operands[3] = gen_rtx_fmt_ee (EQ, GET_MODE (operands[3]),
				    operands[4], operands[5]);
      std::swap (operands[1], operands[2]);
    }
  emit_insn (gen_vec_cmp<v_cmp_mixed><v_cmp_mixed> (
						  mask, operands[3],
						  operands[4], operands[5]));
  emit_insn (gen_vcond_mask_<mode><v_int_equiv> (operands[0], operands[1],
						 operands[2], mask));
  DONE;
})

;; Patterns for AArch64 SIMD Intrinsics.

;; Lane extraction with sign extension to general purpose register.
(define_insn "*aarch64_get_lane_extend<GPI:mode><VDQQH:mode>"
  [(set (match_operand:GPI 0 "register_operand" "=r")
	(sign_extend:GPI
	  (vec_select:<VEL>
	    (match_operand:VDQQH 1 "register_operand" "w")
	    (parallel [(match_operand:SI 2 "immediate_operand" "i")]))))]
  "TARGET_SIMD"
  {
    operands[2] = aarch64_endian_lane_rtx (<MODE>mode, INTVAL (operands[2]));
    return "smov\\t%<GPI:w>0, %1.<VDQQH:Vetype>[%2]";
  }
  [(set_attr "type" "neon_to_gp<q>")]
)

(define_insn "*aarch64_get_lane_zero_extend<GPI:mode><VDQQH:mode>"
  [(set (match_operand:GPI 0 "register_operand" "=r")
	(zero_extend:GPI
	  (vec_select:<VEL>
	    (match_operand:VDQQH 1 "register_operand" "w")
	    (parallel [(match_operand:SI 2 "immediate_operand" "i")]))))]
  "TARGET_SIMD"
  {
    operands[2] = aarch64_endian_lane_rtx (<VDQQH:MODE>mode,
					   INTVAL (operands[2]));
    return "umov\\t%w0, %1.<Vetype>[%2]";
  }
  [(set_attr "type" "neon_to_gp<q>")]
)

;; Lane extraction of a value, neither sign nor zero extension
;; is guaranteed so upper bits should be considered undefined.
;; RTL uses GCC vector extension indices throughout so flip only for assembly.
(define_insn "aarch64_get_lane<mode>"
  [(set (match_operand:<VEL> 0 "aarch64_simd_nonimmediate_operand" "=?r, w, Utv")
	(vec_select:<VEL>
	  (match_operand:VALL_F16 1 "register_operand" "w, w, w")
	  (parallel [(match_operand:SI 2 "immediate_operand" "i, i, i")])))]
  "TARGET_SIMD"
  {
    operands[2] = aarch64_endian_lane_rtx (<MODE>mode, INTVAL (operands[2]));
    switch (which_alternative)
      {
	case 0:
	  return "umov\\t%<vwcore>0, %1.<Vetype>[%2]";
	case 1:
	  return "dup\\t%<Vetype>0, %1.<Vetype>[%2]";
	case 2:
	  return "st1\\t{%1.<Vetype>}[%2], %0";
	default:
	  gcc_unreachable ();
      }
  }
  [(set_attr "type" "neon_to_gp<q>, neon_dup<q>, neon_store1_one_lane<q>")]
)

(define_insn "load_pair_lanes<mode>"
  [(set (match_operand:<VDBL> 0 "register_operand" "=w")
	(vec_concat:<VDBL>
	   (match_operand:VDC 1 "memory_operand" "Utq")
	   (match_operand:VDC 2 "memory_operand" "m")))]
  "TARGET_SIMD && !STRICT_ALIGNMENT
   && rtx_equal_p (XEXP (operands[2], 0),
		   plus_constant (Pmode,
				  XEXP (operands[1], 0),
				  GET_MODE_SIZE (<MODE>mode)))"
  "ldr\\t%q0, %1"
  [(set_attr "type" "neon_load1_1reg_q")]
)

(define_insn "store_pair_lanes<mode>"
  [(set (match_operand:<VDBL> 0 "aarch64_mem_pair_lanes_operand" "=Umn, Umn")
	(vec_concat:<VDBL>
	   (match_operand:VDC 1 "register_operand" "w, r")
	   (match_operand:VDC 2 "register_operand" "w, r")))]
  "TARGET_SIMD"
  "@
   stp\\t%d1, %d2, %y0
   stp\\t%x1, %x2, %y0"
  [(set_attr "type" "neon_stp, store_16")]
)

;; In this insn, operand 1 should be low, and operand 2 the high part of the
;; dest vector.

(define_insn "*aarch64_combinez<mode>"
  [(set (match_operand:<VDBL> 0 "register_operand" "=w,w,w")
	(vec_concat:<VDBL>
	  (match_operand:VDC 1 "general_operand" "w,?r,m")
	  (match_operand:VDC 2 "aarch64_simd_or_scalar_imm_zero")))]
  "TARGET_SIMD && !BYTES_BIG_ENDIAN"
  "@
   mov\\t%0.8b, %1.8b
   fmov\t%d0, %1
   ldr\\t%d0, %1"
  [(set_attr "type" "neon_move<q>, neon_from_gp, neon_load1_1reg")
   (set_attr "arch" "simd,fp,simd")]
)

(define_insn "*aarch64_combinez_be<mode>"
  [(set (match_operand:<VDBL> 0 "register_operand" "=w,w,w")
        (vec_concat:<VDBL>
	  (match_operand:VDC 2 "aarch64_simd_or_scalar_imm_zero")
	  (match_operand:VDC 1 "general_operand" "w,?r,m")))]
  "TARGET_SIMD && BYTES_BIG_ENDIAN"
  "@
   mov\\t%0.8b, %1.8b
   fmov\t%d0, %1
   ldr\\t%d0, %1"
  [(set_attr "type" "neon_move<q>, neon_from_gp, neon_load1_1reg")
   (set_attr "arch" "simd,fp,simd")]
)

(define_expand "aarch64_combine<mode>"
  [(match_operand:<VDBL> 0 "register_operand")
   (match_operand:VDC 1 "register_operand")
   (match_operand:VDC 2 "register_operand")]
  "TARGET_SIMD"
{
  aarch64_split_simd_combine (operands[0], operands[1], operands[2]);

  DONE;
}
)

(define_expand "@aarch64_simd_combine<mode>"
  [(match_operand:<VDBL> 0 "register_operand")
   (match_operand:VDC 1 "register_operand")
   (match_operand:VDC 2 "register_operand")]
  "TARGET_SIMD"
  {
    emit_insn (gen_move_lo_quad_<Vdbl> (operands[0], operands[1]));
    emit_insn (gen_move_hi_quad_<Vdbl> (operands[0], operands[2]));
    DONE;
  }
[(set_attr "type" "multiple")]
)

;; <su><addsub>l<q>.

(define_insn "aarch64_<ANY_EXTEND:su><ADDSUB:optab>l<mode>_hi_internal"
 [(set (match_operand:<VWIDE> 0 "register_operand" "=w")
       (ADDSUB:<VWIDE> (ANY_EXTEND:<VWIDE> (vec_select:<VHALF>
			   (match_operand:VQW 1 "register_operand" "w")
			   (match_operand:VQW 3 "vect_par_cnst_hi_half" "")))
		       (ANY_EXTEND:<VWIDE> (vec_select:<VHALF>
			   (match_operand:VQW 2 "register_operand" "w")
			   (match_dup 3)))))]
  "TARGET_SIMD"
  "<ANY_EXTEND:su><ADDSUB:optab>l2\t%0.<Vwtype>, %1.<Vtype>, %2.<Vtype>"
  [(set_attr "type" "neon_<ADDSUB:optab>_long")]
)

(define_insn "aarch64_<ANY_EXTEND:su><ADDSUB:optab>l<mode>_lo_internal"
 [(set (match_operand:<VWIDE> 0 "register_operand" "=w")
       (ADDSUB:<VWIDE> (ANY_EXTEND:<VWIDE> (vec_select:<VHALF>
                           (match_operand:VQW 1 "register_operand" "w")
                           (match_operand:VQW 3 "vect_par_cnst_lo_half" "")))
                       (ANY_EXTEND:<VWIDE> (vec_select:<VHALF>
                           (match_operand:VQW 2 "register_operand" "w")
                           (match_dup 3)))))]
  "TARGET_SIMD"
  "<ANY_EXTEND:su><ADDSUB:optab>l\t%0.<Vwtype>, %1.<Vhalftype>, %2.<Vhalftype>"
  [(set_attr "type" "neon_<ADDSUB:optab>_long")]
)


(define_expand "aarch64_saddl2<mode>"
  [(match_operand:<VWIDE> 0 "register_operand" "=w")
   (match_operand:VQW 1 "register_operand" "w")
   (match_operand:VQW 2 "register_operand" "w")]
  "TARGET_SIMD"
{
  rtx p = aarch64_simd_vect_par_cnst_half (<MODE>mode, <nunits>, true);
  emit_insn (gen_aarch64_saddl<mode>_hi_internal (operands[0], operands[1],
                                                  operands[2], p));
  DONE;
})

(define_expand "aarch64_uaddl2<mode>"
  [(match_operand:<VWIDE> 0 "register_operand" "=w")
   (match_operand:VQW 1 "register_operand" "w")
   (match_operand:VQW 2 "register_operand" "w")]
  "TARGET_SIMD"
{
  rtx p = aarch64_simd_vect_par_cnst_half (<MODE>mode, <nunits>, true);
  emit_insn (gen_aarch64_uaddl<mode>_hi_internal (operands[0], operands[1],
                                                  operands[2], p));
  DONE;
})

(define_expand "aarch64_ssubl2<mode>"
  [(match_operand:<VWIDE> 0 "register_operand" "=w")
   (match_operand:VQW 1 "register_operand" "w")
   (match_operand:VQW 2 "register_operand" "w")]
  "TARGET_SIMD"
{
  rtx p = aarch64_simd_vect_par_cnst_half (<MODE>mode, <nunits>, true);
  emit_insn (gen_aarch64_ssubl<mode>_hi_internal (operands[0], operands[1],
						operands[2], p));
  DONE;
})

(define_expand "aarch64_usubl2<mode>"
  [(match_operand:<VWIDE> 0 "register_operand" "=w")
   (match_operand:VQW 1 "register_operand" "w")
   (match_operand:VQW 2 "register_operand" "w")]
  "TARGET_SIMD"
{
  rtx p = aarch64_simd_vect_par_cnst_half (<MODE>mode, <nunits>, true);
  emit_insn (gen_aarch64_usubl<mode>_hi_internal (operands[0], operands[1],
						operands[2], p));
  DONE;
})

(define_insn "aarch64_<ANY_EXTEND:su><ADDSUB:optab>l<mode>"
 [(set (match_operand:<VWIDE> 0 "register_operand" "=w")
       (ADDSUB:<VWIDE> (ANY_EXTEND:<VWIDE>
			   (match_operand:VD_BHSI 1 "register_operand" "w"))
		       (ANY_EXTEND:<VWIDE>
			   (match_operand:VD_BHSI 2 "register_operand" "w"))))]
  "TARGET_SIMD"
  "<ANY_EXTEND:su><ADDSUB:optab>l\t%0.<Vwtype>, %1.<Vtype>, %2.<Vtype>"
  [(set_attr "type" "neon_<ADDSUB:optab>_long")]
)

;; <su><addsub>w<q>.

(define_expand "widen_ssum<mode>3"
  [(set (match_operand:<VDBLW> 0 "register_operand" "")
	(plus:<VDBLW> (sign_extend:<VDBLW> 
		        (match_operand:VQW 1 "register_operand" ""))
		      (match_operand:<VDBLW> 2 "register_operand" "")))]
  "TARGET_SIMD"
  {
    rtx p = aarch64_simd_vect_par_cnst_half (<MODE>mode, <nunits>, false);
    rtx temp = gen_reg_rtx (GET_MODE (operands[0]));

    emit_insn (gen_aarch64_saddw<mode>_internal (temp, operands[2],
						operands[1], p));
    emit_insn (gen_aarch64_saddw2<mode> (operands[0], temp, operands[1]));
    DONE;
  }
)

(define_expand "widen_ssum<mode>3"
  [(set (match_operand:<VWIDE> 0 "register_operand" "")
	(plus:<VWIDE> (sign_extend:<VWIDE>
		        (match_operand:VD_BHSI 1 "register_operand" ""))
		      (match_operand:<VWIDE> 2 "register_operand" "")))]
  "TARGET_SIMD"
{
  emit_insn (gen_aarch64_saddw<mode> (operands[0], operands[2], operands[1]));
  DONE;
})

(define_expand "widen_usum<mode>3"
  [(set (match_operand:<VDBLW> 0 "register_operand" "")
	(plus:<VDBLW> (zero_extend:<VDBLW> 
		        (match_operand:VQW 1 "register_operand" ""))
		      (match_operand:<VDBLW> 2 "register_operand" "")))]
  "TARGET_SIMD"
  {
    rtx p = aarch64_simd_vect_par_cnst_half (<MODE>mode, <nunits>, false);
    rtx temp = gen_reg_rtx (GET_MODE (operands[0]));

    emit_insn (gen_aarch64_uaddw<mode>_internal (temp, operands[2],
						 operands[1], p));
    emit_insn (gen_aarch64_uaddw2<mode> (operands[0], temp, operands[1]));
    DONE;
  }
)

(define_expand "widen_usum<mode>3"
  [(set (match_operand:<VWIDE> 0 "register_operand" "")
	(plus:<VWIDE> (zero_extend:<VWIDE>
		        (match_operand:VD_BHSI 1 "register_operand" ""))
		      (match_operand:<VWIDE> 2 "register_operand" "")))]
  "TARGET_SIMD"
{
  emit_insn (gen_aarch64_uaddw<mode> (operands[0], operands[2], operands[1]));
  DONE;
})

(define_insn "aarch64_<ANY_EXTEND:su>subw<mode>"
  [(set (match_operand:<VWIDE> 0 "register_operand" "=w")
	(minus:<VWIDE> (match_operand:<VWIDE> 1 "register_operand" "w")
	  (ANY_EXTEND:<VWIDE>
	    (match_operand:VD_BHSI 2 "register_operand" "w"))))]
  "TARGET_SIMD"
  "<ANY_EXTEND:su>subw\\t%0.<Vwtype>, %1.<Vwtype>, %2.<Vtype>"
  [(set_attr "type" "neon_sub_widen")]
)

(define_insn "aarch64_<ANY_EXTEND:su>subw<mode>_internal"
  [(set (match_operand:<VWIDE> 0 "register_operand" "=w")
	(minus:<VWIDE> (match_operand:<VWIDE> 1 "register_operand" "w")
	  (ANY_EXTEND:<VWIDE>
	    (vec_select:<VHALF>
	      (match_operand:VQW 2 "register_operand" "w")
	      (match_operand:VQW 3 "vect_par_cnst_lo_half" "")))))]
  "TARGET_SIMD"
  "<ANY_EXTEND:su>subw\\t%0.<Vwtype>, %1.<Vwtype>, %2.<Vhalftype>"
  [(set_attr "type" "neon_sub_widen")]
)

(define_insn "aarch64_<ANY_EXTEND:su>subw2<mode>_internal"
  [(set (match_operand:<VWIDE> 0 "register_operand" "=w")
	(minus:<VWIDE> (match_operand:<VWIDE> 1 "register_operand" "w")
	  (ANY_EXTEND:<VWIDE>
	    (vec_select:<VHALF>
	      (match_operand:VQW 2 "register_operand" "w")
	      (match_operand:VQW 3 "vect_par_cnst_hi_half" "")))))]
  "TARGET_SIMD"
  "<ANY_EXTEND:su>subw2\\t%0.<Vwtype>, %1.<Vwtype>, %2.<Vtype>"
  [(set_attr "type" "neon_sub_widen")]
)

(define_insn "aarch64_<ANY_EXTEND:su>addw<mode>"
  [(set (match_operand:<VWIDE> 0 "register_operand" "=w")
	(plus:<VWIDE>
	  (ANY_EXTEND:<VWIDE> (match_operand:VD_BHSI 2 "register_operand" "w"))
	  (match_operand:<VWIDE> 1 "register_operand" "w")))]
  "TARGET_SIMD"
  "<ANY_EXTEND:su>addw\\t%0.<Vwtype>, %1.<Vwtype>, %2.<Vtype>"
  [(set_attr "type" "neon_add_widen")]
)

(define_insn "aarch64_<ANY_EXTEND:su>addw<mode>_internal"
  [(set (match_operand:<VWIDE> 0 "register_operand" "=w")
	(plus:<VWIDE>
	  (ANY_EXTEND:<VWIDE>
	    (vec_select:<VHALF>
	      (match_operand:VQW 2 "register_operand" "w")
	      (match_operand:VQW 3 "vect_par_cnst_lo_half" "")))
	  (match_operand:<VWIDE> 1 "register_operand" "w")))]
  "TARGET_SIMD"
  "<ANY_EXTEND:su>addw\\t%0.<Vwtype>, %1.<Vwtype>, %2.<Vhalftype>"
  [(set_attr "type" "neon_add_widen")]
)

(define_insn "aarch64_<ANY_EXTEND:su>addw2<mode>_internal"
  [(set (match_operand:<VWIDE> 0 "register_operand" "=w")
	(plus:<VWIDE>
	  (ANY_EXTEND:<VWIDE>
	    (vec_select:<VHALF>
	      (match_operand:VQW 2 "register_operand" "w")
	      (match_operand:VQW 3 "vect_par_cnst_hi_half" "")))
	  (match_operand:<VWIDE> 1 "register_operand" "w")))]
  "TARGET_SIMD"
  "<ANY_EXTEND:su>addw2\\t%0.<Vwtype>, %1.<Vwtype>, %2.<Vtype>"
  [(set_attr "type" "neon_add_widen")]
)

(define_expand "aarch64_saddw2<mode>"
  [(match_operand:<VWIDE> 0 "register_operand" "=w")
   (match_operand:<VWIDE> 1 "register_operand" "w")
   (match_operand:VQW 2 "register_operand" "w")]
  "TARGET_SIMD"
{
  rtx p = aarch64_simd_vect_par_cnst_half (<MODE>mode, <nunits>, true);
  emit_insn (gen_aarch64_saddw2<mode>_internal (operands[0], operands[1],
						operands[2], p));
  DONE;
})

(define_expand "aarch64_uaddw2<mode>"
  [(match_operand:<VWIDE> 0 "register_operand" "=w")
   (match_operand:<VWIDE> 1 "register_operand" "w")
   (match_operand:VQW 2 "register_operand" "w")]
  "TARGET_SIMD"
{
  rtx p = aarch64_simd_vect_par_cnst_half (<MODE>mode, <nunits>, true);
  emit_insn (gen_aarch64_uaddw2<mode>_internal (operands[0], operands[1],
						operands[2], p));
  DONE;
})


(define_expand "aarch64_ssubw2<mode>"
  [(match_operand:<VWIDE> 0 "register_operand" "=w")
   (match_operand:<VWIDE> 1 "register_operand" "w")
   (match_operand:VQW 2 "register_operand" "w")]
  "TARGET_SIMD"
{
  rtx p = aarch64_simd_vect_par_cnst_half (<MODE>mode, <nunits>, true);
  emit_insn (gen_aarch64_ssubw2<mode>_internal (operands[0], operands[1],
						operands[2], p));
  DONE;
})

(define_expand "aarch64_usubw2<mode>"
  [(match_operand:<VWIDE> 0 "register_operand" "=w")
   (match_operand:<VWIDE> 1 "register_operand" "w")
   (match_operand:VQW 2 "register_operand" "w")]
  "TARGET_SIMD"
{
  rtx p = aarch64_simd_vect_par_cnst_half (<MODE>mode, <nunits>, true);
  emit_insn (gen_aarch64_usubw2<mode>_internal (operands[0], operands[1],
						operands[2], p));
  DONE;
})

;; <su><r>h<addsub>.

(define_expand "<u>avg<mode>3_floor"
  [(set (match_operand:VDQ_BHSI 0 "register_operand")
	(unspec:VDQ_BHSI [(match_operand:VDQ_BHSI 1 "register_operand")
			  (match_operand:VDQ_BHSI 2 "register_operand")]
			 HADD))]
  "TARGET_SIMD"
)

(define_expand "<u>avg<mode>3_ceil"
  [(set (match_operand:VDQ_BHSI 0 "register_operand")
	(unspec:VDQ_BHSI [(match_operand:VDQ_BHSI 1 "register_operand")
			  (match_operand:VDQ_BHSI 2 "register_operand")]
			 RHADD))]
  "TARGET_SIMD"
)

(define_insn "aarch64_<sur>h<addsub><mode>"
  [(set (match_operand:VDQ_BHSI 0 "register_operand" "=w")
        (unspec:VDQ_BHSI [(match_operand:VDQ_BHSI 1 "register_operand" "w")
		      (match_operand:VDQ_BHSI 2 "register_operand" "w")]
		     HADDSUB))]
  "TARGET_SIMD"
  "<sur>h<addsub>\\t%0.<Vtype>, %1.<Vtype>, %2.<Vtype>"
  [(set_attr "type" "neon_<addsub>_halve<q>")]
)

;; <r><addsub>hn<q>.

(define_insn "aarch64_<sur><addsub>hn<mode>"
  [(set (match_operand:<VNARROWQ> 0 "register_operand" "=w")
        (unspec:<VNARROWQ> [(match_operand:VQN 1 "register_operand" "w")
			    (match_operand:VQN 2 "register_operand" "w")]
                           ADDSUBHN))]
  "TARGET_SIMD"
  "<sur><addsub>hn\\t%0.<Vntype>, %1.<Vtype>, %2.<Vtype>"
  [(set_attr "type" "neon_<addsub>_halve_narrow_q")]
)

(define_insn "aarch64_<sur><addsub>hn2<mode>"
  [(set (match_operand:<VNARROWQ2> 0 "register_operand" "=w")
        (unspec:<VNARROWQ2> [(match_operand:<VNARROWQ> 1 "register_operand" "0")
			     (match_operand:VQN 2 "register_operand" "w")
			     (match_operand:VQN 3 "register_operand" "w")]
                            ADDSUBHN2))]
  "TARGET_SIMD"
  "<sur><addsub>hn2\\t%0.<V2ntype>, %2.<Vtype>, %3.<Vtype>"
  [(set_attr "type" "neon_<addsub>_halve_narrow_q")]
)

;; pmul.

(define_insn "aarch64_pmul<mode>"
  [(set (match_operand:VB 0 "register_operand" "=w")
        (unspec:VB [(match_operand:VB 1 "register_operand" "w")
		    (match_operand:VB 2 "register_operand" "w")]
		   UNSPEC_PMUL))]
 "TARGET_SIMD"
 "pmul\\t%0.<Vtype>, %1.<Vtype>, %2.<Vtype>"
  [(set_attr "type" "neon_mul_<Vetype><q>")]
)

;; fmulx.

(define_insn "aarch64_fmulx<mode>"
  [(set (match_operand:VHSDF_HSDF 0 "register_operand" "=w")
	(unspec:VHSDF_HSDF
	  [(match_operand:VHSDF_HSDF 1 "register_operand" "w")
	   (match_operand:VHSDF_HSDF 2 "register_operand" "w")]
	   UNSPEC_FMULX))]
 "TARGET_SIMD"
 "fmulx\t%<v>0<Vmtype>, %<v>1<Vmtype>, %<v>2<Vmtype>"
 [(set_attr "type" "neon_fp_mul_<stype>")]
)

;; vmulxq_lane_f32, and vmulx_laneq_f32

(define_insn "*aarch64_mulx_elt_<vswap_width_name><mode>"
  [(set (match_operand:VDQSF 0 "register_operand" "=w")
	(unspec:VDQSF
	 [(match_operand:VDQSF 1 "register_operand" "w")
	  (vec_duplicate:VDQSF
	   (vec_select:<VEL>
	    (match_operand:<VSWAP_WIDTH> 2 "register_operand" "w")
	    (parallel [(match_operand:SI 3 "immediate_operand" "i")])))]
	 UNSPEC_FMULX))]
  "TARGET_SIMD"
  {
    operands[3] = aarch64_endian_lane_rtx (<VSWAP_WIDTH>mode, INTVAL (operands[3]));
    return "fmulx\t%<v>0<Vmtype>, %<v>1<Vmtype>, %2.<Vetype>[%3]";
  }
  [(set_attr "type" "neon_fp_mul_<Vetype>_scalar<q>")]
)

;; vmulxq_laneq_f32, vmulxq_laneq_f64, vmulx_lane_f32

(define_insn "*aarch64_mulx_elt<mode>"
  [(set (match_operand:VDQF 0 "register_operand" "=w")
	(unspec:VDQF
	 [(match_operand:VDQF 1 "register_operand" "w")
	  (vec_duplicate:VDQF
	   (vec_select:<VEL>
	    (match_operand:VDQF 2 "register_operand" "w")
	    (parallel [(match_operand:SI 3 "immediate_operand" "i")])))]
	 UNSPEC_FMULX))]
  "TARGET_SIMD"
  {
    operands[3] = aarch64_endian_lane_rtx (<MODE>mode, INTVAL (operands[3]));
    return "fmulx\t%<v>0<Vmtype>, %<v>1<Vmtype>, %2.<Vetype>[%3]";
  }
  [(set_attr "type" "neon_fp_mul_<Vetype><q>")]
)

;; vmulxq_lane

(define_insn "*aarch64_mulx_elt_from_dup<mode>"
  [(set (match_operand:VHSDF 0 "register_operand" "=w")
	(unspec:VHSDF
	 [(match_operand:VHSDF 1 "register_operand" "w")
	  (vec_duplicate:VHSDF
	    (match_operand:<VEL> 2 "register_operand" "<h_con>"))]
	 UNSPEC_FMULX))]
  "TARGET_SIMD"
  "fmulx\t%0.<Vtype>, %1.<Vtype>, %2.<Vetype>[0]";
  [(set_attr "type" "neon<fp>_mul_<stype>_scalar<q>")]
)

;; vmulxs_lane_f32, vmulxs_laneq_f32
;; vmulxd_lane_f64 ==  vmulx_lane_f64
;; vmulxd_laneq_f64 == vmulx_laneq_f64

(define_insn "*aarch64_vgetfmulx<mode>"
  [(set (match_operand:<VEL> 0 "register_operand" "=w")
	(unspec:<VEL>
	 [(match_operand:<VEL> 1 "register_operand" "w")
	  (vec_select:<VEL>
	   (match_operand:VDQF 2 "register_operand" "w")
	    (parallel [(match_operand:SI 3 "immediate_operand" "i")]))]
	 UNSPEC_FMULX))]
  "TARGET_SIMD"
  {
    operands[3] = aarch64_endian_lane_rtx (<MODE>mode, INTVAL (operands[3]));
    return "fmulx\t%<Vetype>0, %<Vetype>1, %2.<Vetype>[%3]";
  }
  [(set_attr "type" "fmul<Vetype>")]
)
;; <su>q<addsub>

(define_insn "aarch64_<su_optab><optab><mode>"
  [(set (match_operand:VSDQ_I 0 "register_operand" "=w")
	(BINQOPS:VSDQ_I (match_operand:VSDQ_I 1 "register_operand" "w")
			  (match_operand:VSDQ_I 2 "register_operand" "w")))]
  "TARGET_SIMD"
  "<su_optab><optab>\\t%<v>0<Vmtype>, %<v>1<Vmtype>, %<v>2<Vmtype>"
  [(set_attr "type" "neon_<optab><q>")]
)

;; suqadd and usqadd

(define_insn "aarch64_<sur>qadd<mode>"
  [(set (match_operand:VSDQ_I 0 "register_operand" "=w")
	(unspec:VSDQ_I [(match_operand:VSDQ_I 1 "register_operand" "0")
			(match_operand:VSDQ_I 2 "register_operand" "w")]
		       USSUQADD))]
  "TARGET_SIMD"
  "<sur>qadd\\t%<v>0<Vmtype>, %<v>2<Vmtype>"
  [(set_attr "type" "neon_qadd<q>")]
)

;; sqmovun

(define_insn "aarch64_sqmovun<mode>"
  [(set (match_operand:<VNARROWQ> 0 "register_operand" "=w")
	(unspec:<VNARROWQ> [(match_operand:VSQN_HSDI 1 "register_operand" "w")]
                            UNSPEC_SQXTUN))]
   "TARGET_SIMD"
   "sqxtun\\t%<vn2>0<Vmntype>, %<v>1<Vmtype>"
   [(set_attr "type" "neon_sat_shift_imm_narrow_q")]
)

;; sqmovn and uqmovn

(define_insn "aarch64_<sur>qmovn<mode>"
  [(set (match_operand:<VNARROWQ> 0 "register_operand" "=w")
	(unspec:<VNARROWQ> [(match_operand:VSQN_HSDI 1 "register_operand" "w")]
                            SUQMOVN))]
  "TARGET_SIMD"
  "<sur>qxtn\\t%<vn2>0<Vmntype>, %<v>1<Vmtype>"
   [(set_attr "type" "neon_sat_shift_imm_narrow_q")]
)

;; <su>q<absneg>

(define_insn "aarch64_s<optab><mode>"
  [(set (match_operand:VSDQ_I 0 "register_operand" "=w")
	(UNQOPS:VSDQ_I
	  (match_operand:VSDQ_I 1 "register_operand" "w")))]
  "TARGET_SIMD"
  "s<optab>\\t%<v>0<Vmtype>, %<v>1<Vmtype>"
  [(set_attr "type" "neon_<optab><q>")]
)

;; sq<r>dmulh.

(define_insn "aarch64_sq<r>dmulh<mode>"
  [(set (match_operand:VSDQ_HSI 0 "register_operand" "=w")
	(unspec:VSDQ_HSI
	  [(match_operand:VSDQ_HSI 1 "register_operand" "w")
	   (match_operand:VSDQ_HSI 2 "register_operand" "w")]
	 VQDMULH))]
  "TARGET_SIMD"
  "sq<r>dmulh\\t%<v>0<Vmtype>, %<v>1<Vmtype>, %<v>2<Vmtype>"
  [(set_attr "type" "neon_sat_mul_<Vetype><q>")]
)

;; sq<r>dmulh_lane

(define_insn "aarch64_sq<r>dmulh_lane<mode>"
  [(set (match_operand:VDQHS 0 "register_operand" "=w")
        (unspec:VDQHS
	  [(match_operand:VDQHS 1 "register_operand" "w")
           (vec_select:<VEL>
             (match_operand:<VCOND> 2 "register_operand" "<vwx>")
             (parallel [(match_operand:SI 3 "immediate_operand" "i")]))]
	 VQDMULH))]
  "TARGET_SIMD"
  "*
   operands[3] = aarch64_endian_lane_rtx (<VCOND>mode, INTVAL (operands[3]));
   return \"sq<r>dmulh\\t%0.<Vtype>, %1.<Vtype>, %2.<Vetype>[%3]\";"
  [(set_attr "type" "neon_sat_mul_<Vetype>_scalar<q>")]
)

(define_insn "aarch64_sq<r>dmulh_laneq<mode>"
  [(set (match_operand:VDQHS 0 "register_operand" "=w")
        (unspec:VDQHS
	  [(match_operand:VDQHS 1 "register_operand" "w")
           (vec_select:<VEL>
             (match_operand:<VCONQ> 2 "register_operand" "<vwx>")
             (parallel [(match_operand:SI 3 "immediate_operand" "i")]))]
	 VQDMULH))]
  "TARGET_SIMD"
  "*
   operands[3] = aarch64_endian_lane_rtx (<VCONQ>mode, INTVAL (operands[3]));
   return \"sq<r>dmulh\\t%0.<Vtype>, %1.<Vtype>, %2.<Vetype>[%3]\";"
  [(set_attr "type" "neon_sat_mul_<Vetype>_scalar<q>")]
)

(define_insn "aarch64_sq<r>dmulh_lane<mode>"
  [(set (match_operand:SD_HSI 0 "register_operand" "=w")
        (unspec:SD_HSI
	  [(match_operand:SD_HSI 1 "register_operand" "w")
           (vec_select:<VEL>
             (match_operand:<VCOND> 2 "register_operand" "<vwx>")
             (parallel [(match_operand:SI 3 "immediate_operand" "i")]))]
	 VQDMULH))]
  "TARGET_SIMD"
  "*
   operands[3] = aarch64_endian_lane_rtx (<VCOND>mode, INTVAL (operands[3]));
   return \"sq<r>dmulh\\t%<v>0, %<v>1, %2.<v>[%3]\";"
  [(set_attr "type" "neon_sat_mul_<Vetype>_scalar<q>")]
)

(define_insn "aarch64_sq<r>dmulh_laneq<mode>"
  [(set (match_operand:SD_HSI 0 "register_operand" "=w")
        (unspec:SD_HSI
	  [(match_operand:SD_HSI 1 "register_operand" "w")
           (vec_select:<VEL>
             (match_operand:<VCONQ> 2 "register_operand" "<vwx>")
             (parallel [(match_operand:SI 3 "immediate_operand" "i")]))]
	 VQDMULH))]
  "TARGET_SIMD"
  "*
   operands[3] = aarch64_endian_lane_rtx (<VCONQ>mode, INTVAL (operands[3]));
   return \"sq<r>dmulh\\t%<v>0, %<v>1, %2.<v>[%3]\";"
  [(set_attr "type" "neon_sat_mul_<Vetype>_scalar<q>")]
)

;; sqrdml[as]h.

(define_insn "aarch64_sqrdml<SQRDMLH_AS:rdma_as>h<mode>"
  [(set (match_operand:VSDQ_HSI 0 "register_operand" "=w")
	(unspec:VSDQ_HSI
	  [(match_operand:VSDQ_HSI 1 "register_operand" "0")
	   (match_operand:VSDQ_HSI 2 "register_operand" "w")
	   (match_operand:VSDQ_HSI 3 "register_operand" "w")]
	  SQRDMLH_AS))]
   "TARGET_SIMD_RDMA"
   "sqrdml<SQRDMLH_AS:rdma_as>h\\t%<v>0<Vmtype>, %<v>2<Vmtype>, %<v>3<Vmtype>"
   [(set_attr "type" "neon_sat_mla_<Vetype>_long")]
)

;; sqrdml[as]h_lane.

(define_insn "aarch64_sqrdml<SQRDMLH_AS:rdma_as>h_lane<mode>"
  [(set (match_operand:VDQHS 0 "register_operand" "=w")
	(unspec:VDQHS
	  [(match_operand:VDQHS 1 "register_operand" "0")
	   (match_operand:VDQHS 2 "register_operand" "w")
	   (vec_select:<VEL>
	     (match_operand:<VCOND> 3 "register_operand" "<vwx>")
	     (parallel [(match_operand:SI 4 "immediate_operand" "i")]))]
	  SQRDMLH_AS))]
   "TARGET_SIMD_RDMA"
   {
     operands[4] = aarch64_endian_lane_rtx (<VCOND>mode, INTVAL (operands[4]));
     return
      "sqrdml<SQRDMLH_AS:rdma_as>h\\t%0.<Vtype>, %2.<Vtype>, %3.<Vetype>[%4]";
   }
   [(set_attr "type" "neon_sat_mla_<Vetype>_scalar_long")]
)

(define_insn "aarch64_sqrdml<SQRDMLH_AS:rdma_as>h_lane<mode>"
  [(set (match_operand:SD_HSI 0 "register_operand" "=w")
	(unspec:SD_HSI
	  [(match_operand:SD_HSI 1 "register_operand" "0")
	   (match_operand:SD_HSI 2 "register_operand" "w")
	   (vec_select:<VEL>
	     (match_operand:<VCOND> 3 "register_operand" "<vwx>")
	     (parallel [(match_operand:SI 4 "immediate_operand" "i")]))]
	  SQRDMLH_AS))]
   "TARGET_SIMD_RDMA"
   {
     operands[4] = aarch64_endian_lane_rtx (<VCOND>mode, INTVAL (operands[4]));
     return
      "sqrdml<SQRDMLH_AS:rdma_as>h\\t%<v>0, %<v>2, %3.<Vetype>[%4]";
   }
   [(set_attr "type" "neon_sat_mla_<Vetype>_scalar_long")]
)

;; sqrdml[as]h_laneq.

(define_insn "aarch64_sqrdml<SQRDMLH_AS:rdma_as>h_laneq<mode>"
  [(set (match_operand:VDQHS 0 "register_operand" "=w")
	(unspec:VDQHS
	  [(match_operand:VDQHS 1 "register_operand" "0")
	   (match_operand:VDQHS 2 "register_operand" "w")
	   (vec_select:<VEL>
	     (match_operand:<VCONQ> 3 "register_operand" "<vwx>")
	     (parallel [(match_operand:SI 4 "immediate_operand" "i")]))]
	  SQRDMLH_AS))]
   "TARGET_SIMD_RDMA"
   {
     operands[4] = aarch64_endian_lane_rtx (<VCONQ>mode, INTVAL (operands[4]));
     return
      "sqrdml<SQRDMLH_AS:rdma_as>h\\t%0.<Vtype>, %2.<Vtype>, %3.<Vetype>[%4]";
   }
   [(set_attr "type" "neon_sat_mla_<Vetype>_scalar_long")]
)

(define_insn "aarch64_sqrdml<SQRDMLH_AS:rdma_as>h_laneq<mode>"
  [(set (match_operand:SD_HSI 0 "register_operand" "=w")
	(unspec:SD_HSI
	  [(match_operand:SD_HSI 1 "register_operand" "0")
	   (match_operand:SD_HSI 2 "register_operand" "w")
	   (vec_select:<VEL>
	     (match_operand:<VCONQ> 3 "register_operand" "<vwx>")
	     (parallel [(match_operand:SI 4 "immediate_operand" "i")]))]
	  SQRDMLH_AS))]
   "TARGET_SIMD_RDMA"
   {
     operands[4] = aarch64_endian_lane_rtx (<VCONQ>mode, INTVAL (operands[4]));
     return
      "sqrdml<SQRDMLH_AS:rdma_as>h\\t%<v>0, %<v>2, %3.<v>[%4]";
   }
   [(set_attr "type" "neon_sat_mla_<Vetype>_scalar_long")]
)

;; vqdml[sa]l

(define_insn "aarch64_sqdml<SBINQOPS:as>l<mode>"
  [(set (match_operand:<VWIDE> 0 "register_operand" "=w")
        (SBINQOPS:<VWIDE>
	  (match_operand:<VWIDE> 1 "register_operand" "0")
	  (ss_ashift:<VWIDE>
	      (mult:<VWIDE>
		(sign_extend:<VWIDE>
		      (match_operand:VSD_HSI 2 "register_operand" "w"))
		(sign_extend:<VWIDE>
		      (match_operand:VSD_HSI 3 "register_operand" "w")))
	      (const_int 1))))]
  "TARGET_SIMD"
  "sqdml<SBINQOPS:as>l\\t%<vw2>0<Vmwtype>, %<v>2<Vmtype>, %<v>3<Vmtype>"
  [(set_attr "type" "neon_sat_mla_<Vetype>_long")]
)

;; vqdml[sa]l_lane

(define_insn "aarch64_sqdml<SBINQOPS:as>l_lane<mode>"
  [(set (match_operand:<VWIDE> 0 "register_operand" "=w")
        (SBINQOPS:<VWIDE>
	  (match_operand:<VWIDE> 1 "register_operand" "0")
	  (ss_ashift:<VWIDE>
	    (mult:<VWIDE>
	      (sign_extend:<VWIDE>
		(match_operand:VD_HSI 2 "register_operand" "w"))
	      (sign_extend:<VWIDE>
		(vec_duplicate:VD_HSI
		  (vec_select:<VEL>
		    (match_operand:<VCOND> 3 "register_operand" "<vwx>")
		    (parallel [(match_operand:SI 4 "immediate_operand" "i")])))
              ))
	    (const_int 1))))]
  "TARGET_SIMD"
  {
    operands[4] = aarch64_endian_lane_rtx (<VCOND>mode, INTVAL (operands[4]));
    return
      "sqdml<SBINQOPS:as>l\\t%<vw2>0<Vmwtype>, %<v>2<Vmtype>, %3.<Vetype>[%4]";
  }
  [(set_attr "type" "neon_sat_mla_<Vetype>_scalar_long")]
)

(define_insn "aarch64_sqdml<SBINQOPS:as>l_laneq<mode>"
  [(set (match_operand:<VWIDE> 0 "register_operand" "=w")
        (SBINQOPS:<VWIDE>
	  (match_operand:<VWIDE> 1 "register_operand" "0")
	  (ss_ashift:<VWIDE>
	    (mult:<VWIDE>
	      (sign_extend:<VWIDE>
		(match_operand:VD_HSI 2 "register_operand" "w"))
	      (sign_extend:<VWIDE>
		(vec_duplicate:VD_HSI
		  (vec_select:<VEL>
		    (match_operand:<VCONQ> 3 "register_operand" "<vwx>")
		    (parallel [(match_operand:SI 4 "immediate_operand" "i")])))
              ))
	    (const_int 1))))]
  "TARGET_SIMD"
  {
    operands[4] = aarch64_endian_lane_rtx (<VCONQ>mode, INTVAL (operands[4]));
    return
      "sqdml<SBINQOPS:as>l\\t%<vw2>0<Vmwtype>, %<v>2<Vmtype>, %3.<Vetype>[%4]";
  }
  [(set_attr "type" "neon_sat_mla_<Vetype>_scalar_long")]
)

(define_insn "aarch64_sqdml<SBINQOPS:as>l_lane<mode>"
  [(set (match_operand:<VWIDE> 0 "register_operand" "=w")
        (SBINQOPS:<VWIDE>
	  (match_operand:<VWIDE> 1 "register_operand" "0")
	  (ss_ashift:<VWIDE>
	    (mult:<VWIDE>
	      (sign_extend:<VWIDE>
		(match_operand:SD_HSI 2 "register_operand" "w"))
	      (sign_extend:<VWIDE>
		(vec_select:<VEL>
		  (match_operand:<VCOND> 3 "register_operand" "<vwx>")
		  (parallel [(match_operand:SI 4 "immediate_operand" "i")])))
              )
	    (const_int 1))))]
  "TARGET_SIMD"
  {
    operands[4] = aarch64_endian_lane_rtx (<VCOND>mode, INTVAL (operands[4]));
    return
      "sqdml<SBINQOPS:as>l\\t%<vw2>0<Vmwtype>, %<v>2<Vmtype>, %3.<Vetype>[%4]";
  }
  [(set_attr "type" "neon_sat_mla_<Vetype>_scalar_long")]
)

(define_insn "aarch64_sqdml<SBINQOPS:as>l_laneq<mode>"
  [(set (match_operand:<VWIDE> 0 "register_operand" "=w")
        (SBINQOPS:<VWIDE>
	  (match_operand:<VWIDE> 1 "register_operand" "0")
	  (ss_ashift:<VWIDE>
	    (mult:<VWIDE>
	      (sign_extend:<VWIDE>
		(match_operand:SD_HSI 2 "register_operand" "w"))
	      (sign_extend:<VWIDE>
		(vec_select:<VEL>
		  (match_operand:<VCONQ> 3 "register_operand" "<vwx>")
		  (parallel [(match_operand:SI 4 "immediate_operand" "i")])))
              )
	    (const_int 1))))]
  "TARGET_SIMD"
  {
    operands[4] = aarch64_endian_lane_rtx (<VCONQ>mode, INTVAL (operands[4]));
    return
      "sqdml<SBINQOPS:as>l\\t%<vw2>0<Vmwtype>, %<v>2<Vmtype>, %3.<Vetype>[%4]";
  }
  [(set_attr "type" "neon_sat_mla_<Vetype>_scalar_long")]
)

;; vqdml[sa]l_n

(define_insn "aarch64_sqdml<SBINQOPS:as>l_n<mode>"
  [(set (match_operand:<VWIDE> 0 "register_operand" "=w")
        (SBINQOPS:<VWIDE>
	  (match_operand:<VWIDE> 1 "register_operand" "0")
	  (ss_ashift:<VWIDE>
	      (mult:<VWIDE>
		(sign_extend:<VWIDE>
		      (match_operand:VD_HSI 2 "register_operand" "w"))
		(sign_extend:<VWIDE>
		  (vec_duplicate:VD_HSI
		    (match_operand:<VEL> 3 "register_operand" "<vwx>"))))
	      (const_int 1))))]
  "TARGET_SIMD"
  "sqdml<SBINQOPS:as>l\\t%<vw2>0<Vmwtype>, %<v>2<Vmtype>, %3.<Vetype>[0]"
  [(set_attr "type" "neon_sat_mla_<Vetype>_scalar_long")]
)

;; sqdml[as]l2

(define_insn "aarch64_sqdml<SBINQOPS:as>l2<mode>_internal"
  [(set (match_operand:<VWIDE> 0 "register_operand" "=w")
        (SBINQOPS:<VWIDE>
         (match_operand:<VWIDE> 1 "register_operand" "0")
         (ss_ashift:<VWIDE>
             (mult:<VWIDE>
               (sign_extend:<VWIDE>
                 (vec_select:<VHALF>
                     (match_operand:VQ_HSI 2 "register_operand" "w")
                     (match_operand:VQ_HSI 4 "vect_par_cnst_hi_half" "")))
               (sign_extend:<VWIDE>
                 (vec_select:<VHALF>
                     (match_operand:VQ_HSI 3 "register_operand" "w")
                     (match_dup 4))))
             (const_int 1))))]
  "TARGET_SIMD"
  "sqdml<SBINQOPS:as>l2\\t%<vw2>0<Vmwtype>, %<v>2<Vmtype>, %<v>3<Vmtype>"
  [(set_attr "type" "neon_sat_mla_<Vetype>_scalar_long")]
)

(define_expand "aarch64_sqdmlal2<mode>"
  [(match_operand:<VWIDE> 0 "register_operand" "=w")
   (match_operand:<VWIDE> 1 "register_operand" "w")
   (match_operand:VQ_HSI 2 "register_operand" "w")
   (match_operand:VQ_HSI 3 "register_operand" "w")]
  "TARGET_SIMD"
{
  rtx p = aarch64_simd_vect_par_cnst_half (<MODE>mode, <nunits>, true);
  emit_insn (gen_aarch64_sqdmlal2<mode>_internal (operands[0], operands[1],
						  operands[2], operands[3], p));
  DONE;
})

(define_expand "aarch64_sqdmlsl2<mode>"
  [(match_operand:<VWIDE> 0 "register_operand" "=w")
   (match_operand:<VWIDE> 1 "register_operand" "w")
   (match_operand:VQ_HSI 2 "register_operand" "w")
   (match_operand:VQ_HSI 3 "register_operand" "w")]
  "TARGET_SIMD"
{
  rtx p = aarch64_simd_vect_par_cnst_half (<MODE>mode, <nunits>, true);
  emit_insn (gen_aarch64_sqdmlsl2<mode>_internal (operands[0], operands[1],
						  operands[2], operands[3], p));
  DONE;
})

;; vqdml[sa]l2_lane

(define_insn "aarch64_sqdml<SBINQOPS:as>l2_lane<mode>_internal"
  [(set (match_operand:<VWIDE> 0 "register_operand" "=w")
        (SBINQOPS:<VWIDE>
	  (match_operand:<VWIDE> 1 "register_operand" "0")
	  (ss_ashift:<VWIDE>
	      (mult:<VWIDE>
		(sign_extend:<VWIDE>
                  (vec_select:<VHALF>
                    (match_operand:VQ_HSI 2 "register_operand" "w")
                    (match_operand:VQ_HSI 5 "vect_par_cnst_hi_half" "")))
		(sign_extend:<VWIDE>
                  (vec_duplicate:<VHALF>
		    (vec_select:<VEL>
		      (match_operand:<VCOND> 3 "register_operand" "<vwx>")
		      (parallel [(match_operand:SI 4 "immediate_operand" "i")])
		    ))))
	      (const_int 1))))]
  "TARGET_SIMD"
  {
    operands[4] = aarch64_endian_lane_rtx (<VCOND>mode, INTVAL (operands[4]));
    return
     "sqdml<SBINQOPS:as>l2\\t%<vw2>0<Vmwtype>, %<v>2<Vmtype>, %3.<Vetype>[%4]";
  }
  [(set_attr "type" "neon_sat_mla_<Vetype>_scalar_long")]
)

(define_insn "aarch64_sqdml<SBINQOPS:as>l2_laneq<mode>_internal"
  [(set (match_operand:<VWIDE> 0 "register_operand" "=w")
        (SBINQOPS:<VWIDE>
	  (match_operand:<VWIDE> 1 "register_operand" "0")
	  (ss_ashift:<VWIDE>
	      (mult:<VWIDE>
		(sign_extend:<VWIDE>
                  (vec_select:<VHALF>
                    (match_operand:VQ_HSI 2 "register_operand" "w")
                    (match_operand:VQ_HSI 5 "vect_par_cnst_hi_half" "")))
		(sign_extend:<VWIDE>
                  (vec_duplicate:<VHALF>
		    (vec_select:<VEL>
		      (match_operand:<VCONQ> 3 "register_operand" "<vwx>")
		      (parallel [(match_operand:SI 4 "immediate_operand" "i")])
		    ))))
	      (const_int 1))))]
  "TARGET_SIMD"
  {
    operands[4] = aarch64_endian_lane_rtx (<VCONQ>mode, INTVAL (operands[4]));
    return
     "sqdml<SBINQOPS:as>l2\\t%<vw2>0<Vmwtype>, %<v>2<Vmtype>, %3.<Vetype>[%4]";
  }
  [(set_attr "type" "neon_sat_mla_<Vetype>_scalar_long")]
)

(define_expand "aarch64_sqdmlal2_lane<mode>"
  [(match_operand:<VWIDE> 0 "register_operand" "=w")
   (match_operand:<VWIDE> 1 "register_operand" "w")
   (match_operand:VQ_HSI 2 "register_operand" "w")
   (match_operand:<VCOND> 3 "register_operand" "<vwx>")
   (match_operand:SI 4 "immediate_operand" "i")]
  "TARGET_SIMD"
{
  rtx p = aarch64_simd_vect_par_cnst_half (<MODE>mode, <nunits>, true);
  emit_insn (gen_aarch64_sqdmlal2_lane<mode>_internal (operands[0], operands[1],
						       operands[2], operands[3],
						       operands[4], p));
  DONE;
})

(define_expand "aarch64_sqdmlal2_laneq<mode>"
  [(match_operand:<VWIDE> 0 "register_operand" "=w")
   (match_operand:<VWIDE> 1 "register_operand" "w")
   (match_operand:VQ_HSI 2 "register_operand" "w")
   (match_operand:<VCONQ> 3 "register_operand" "<vwx>")
   (match_operand:SI 4 "immediate_operand" "i")]
  "TARGET_SIMD"
{
  rtx p = aarch64_simd_vect_par_cnst_half (<MODE>mode, <nunits>, true);
  emit_insn (gen_aarch64_sqdmlal2_laneq<mode>_internal (operands[0], operands[1],
						       operands[2], operands[3],
						       operands[4], p));
  DONE;
})

(define_expand "aarch64_sqdmlsl2_lane<mode>"
  [(match_operand:<VWIDE> 0 "register_operand" "=w")
   (match_operand:<VWIDE> 1 "register_operand" "w")
   (match_operand:VQ_HSI 2 "register_operand" "w")
   (match_operand:<VCOND> 3 "register_operand" "<vwx>")
   (match_operand:SI 4 "immediate_operand" "i")]
  "TARGET_SIMD"
{
  rtx p = aarch64_simd_vect_par_cnst_half (<MODE>mode, <nunits>, true);
  emit_insn (gen_aarch64_sqdmlsl2_lane<mode>_internal (operands[0], operands[1],
						       operands[2], operands[3],
						       operands[4], p));
  DONE;
})

(define_expand "aarch64_sqdmlsl2_laneq<mode>"
  [(match_operand:<VWIDE> 0 "register_operand" "=w")
   (match_operand:<VWIDE> 1 "register_operand" "w")
   (match_operand:VQ_HSI 2 "register_operand" "w")
   (match_operand:<VCONQ> 3 "register_operand" "<vwx>")
   (match_operand:SI 4 "immediate_operand" "i")]
  "TARGET_SIMD"
{
  rtx p = aarch64_simd_vect_par_cnst_half (<MODE>mode, <nunits>, true);
  emit_insn (gen_aarch64_sqdmlsl2_laneq<mode>_internal (operands[0], operands[1],
						       operands[2], operands[3],
						       operands[4], p));
  DONE;
})

(define_insn "aarch64_sqdml<SBINQOPS:as>l2_n<mode>_internal"
  [(set (match_operand:<VWIDE> 0 "register_operand" "=w")
        (SBINQOPS:<VWIDE>
	  (match_operand:<VWIDE> 1 "register_operand" "0")
	  (ss_ashift:<VWIDE>
	    (mult:<VWIDE>
	      (sign_extend:<VWIDE>
                (vec_select:<VHALF>
                  (match_operand:VQ_HSI 2 "register_operand" "w")
                  (match_operand:VQ_HSI 4 "vect_par_cnst_hi_half" "")))
	      (sign_extend:<VWIDE>
                (vec_duplicate:<VHALF>
		  (match_operand:<VEL> 3 "register_operand" "<vwx>"))))
	    (const_int 1))))]
  "TARGET_SIMD"
  "sqdml<SBINQOPS:as>l2\\t%<vw2>0<Vmwtype>, %<v>2<Vmtype>, %3.<Vetype>[0]"
  [(set_attr "type" "neon_sat_mla_<Vetype>_scalar_long")]
)

(define_expand "aarch64_sqdmlal2_n<mode>"
  [(match_operand:<VWIDE> 0 "register_operand" "=w")
   (match_operand:<VWIDE> 1 "register_operand" "w")
   (match_operand:VQ_HSI 2 "register_operand" "w")
   (match_operand:<VEL> 3 "register_operand" "w")]
  "TARGET_SIMD"
{
  rtx p = aarch64_simd_vect_par_cnst_half (<MODE>mode, <nunits>, true);
  emit_insn (gen_aarch64_sqdmlal2_n<mode>_internal (operands[0], operands[1],
						    operands[2], operands[3],
						    p));
  DONE;
})

(define_expand "aarch64_sqdmlsl2_n<mode>"
  [(match_operand:<VWIDE> 0 "register_operand" "=w")
   (match_operand:<VWIDE> 1 "register_operand" "w")
   (match_operand:VQ_HSI 2 "register_operand" "w")
   (match_operand:<VEL> 3 "register_operand" "w")]
  "TARGET_SIMD"
{
  rtx p = aarch64_simd_vect_par_cnst_half (<MODE>mode, <nunits>, true);
  emit_insn (gen_aarch64_sqdmlsl2_n<mode>_internal (operands[0], operands[1],
						    operands[2], operands[3],
						    p));
  DONE;
})

;; vqdmull

(define_insn "aarch64_sqdmull<mode>"
  [(set (match_operand:<VWIDE> 0 "register_operand" "=w")
        (ss_ashift:<VWIDE>
	     (mult:<VWIDE>
	       (sign_extend:<VWIDE>
		     (match_operand:VSD_HSI 1 "register_operand" "w"))
	       (sign_extend:<VWIDE>
		     (match_operand:VSD_HSI 2 "register_operand" "w")))
	     (const_int 1)))]
  "TARGET_SIMD"
  "sqdmull\\t%<vw2>0<Vmwtype>, %<v>1<Vmtype>, %<v>2<Vmtype>"
  [(set_attr "type" "neon_sat_mul_<Vetype>_long")]
)

;; vqdmull_lane

(define_insn "aarch64_sqdmull_lane<mode>"
  [(set (match_operand:<VWIDE> 0 "register_operand" "=w")
        (ss_ashift:<VWIDE>
	     (mult:<VWIDE>
	       (sign_extend:<VWIDE>
		 (match_operand:VD_HSI 1 "register_operand" "w"))
	       (sign_extend:<VWIDE>
                 (vec_duplicate:VD_HSI
                   (vec_select:<VEL>
		     (match_operand:<VCOND> 2 "register_operand" "<vwx>")
		     (parallel [(match_operand:SI 3 "immediate_operand" "i")])))
	       ))
	     (const_int 1)))]
  "TARGET_SIMD"
  {
    operands[3] = aarch64_endian_lane_rtx (<VCOND>mode, INTVAL (operands[3]));
    return "sqdmull\\t%<vw2>0<Vmwtype>, %<v>1<Vmtype>, %2.<Vetype>[%3]";
  }
  [(set_attr "type" "neon_sat_mul_<Vetype>_scalar_long")]
)

(define_insn "aarch64_sqdmull_laneq<mode>"
  [(set (match_operand:<VWIDE> 0 "register_operand" "=w")
        (ss_ashift:<VWIDE>
	     (mult:<VWIDE>
	       (sign_extend:<VWIDE>
		 (match_operand:VD_HSI 1 "register_operand" "w"))
	       (sign_extend:<VWIDE>
                 (vec_duplicate:VD_HSI
                   (vec_select:<VEL>
		     (match_operand:<VCONQ> 2 "register_operand" "<vwx>")
		     (parallel [(match_operand:SI 3 "immediate_operand" "i")])))
	       ))
	     (const_int 1)))]
  "TARGET_SIMD"
  {
    operands[3] = aarch64_endian_lane_rtx (<VCONQ>mode, INTVAL (operands[3]));
    return "sqdmull\\t%<vw2>0<Vmwtype>, %<v>1<Vmtype>, %2.<Vetype>[%3]";
  }
  [(set_attr "type" "neon_sat_mul_<Vetype>_scalar_long")]
)

(define_insn "aarch64_sqdmull_lane<mode>"
  [(set (match_operand:<VWIDE> 0 "register_operand" "=w")
        (ss_ashift:<VWIDE>
	     (mult:<VWIDE>
	       (sign_extend:<VWIDE>
		 (match_operand:SD_HSI 1 "register_operand" "w"))
	       (sign_extend:<VWIDE>
                 (vec_select:<VEL>
		   (match_operand:<VCOND> 2 "register_operand" "<vwx>")
		   (parallel [(match_operand:SI 3 "immediate_operand" "i")]))
	       ))
	     (const_int 1)))]
  "TARGET_SIMD"
  {
    operands[3] = aarch64_endian_lane_rtx (<VCOND>mode, INTVAL (operands[3]));
    return "sqdmull\\t%<vw2>0<Vmwtype>, %<v>1<Vmtype>, %2.<Vetype>[%3]";
  }
  [(set_attr "type" "neon_sat_mul_<Vetype>_scalar_long")]
)

(define_insn "aarch64_sqdmull_laneq<mode>"
  [(set (match_operand:<VWIDE> 0 "register_operand" "=w")
        (ss_ashift:<VWIDE>
	     (mult:<VWIDE>
	       (sign_extend:<VWIDE>
		 (match_operand:SD_HSI 1 "register_operand" "w"))
	       (sign_extend:<VWIDE>
                 (vec_select:<VEL>
		   (match_operand:<VCONQ> 2 "register_operand" "<vwx>")
		   (parallel [(match_operand:SI 3 "immediate_operand" "i")]))
	       ))
	     (const_int 1)))]
  "TARGET_SIMD"
  {
    operands[3] = aarch64_endian_lane_rtx (<VCONQ>mode, INTVAL (operands[3]));
    return "sqdmull\\t%<vw2>0<Vmwtype>, %<v>1<Vmtype>, %2.<Vetype>[%3]";
  }
  [(set_attr "type" "neon_sat_mul_<Vetype>_scalar_long")]
)

;; vqdmull_n

(define_insn "aarch64_sqdmull_n<mode>"
  [(set (match_operand:<VWIDE> 0 "register_operand" "=w")
        (ss_ashift:<VWIDE>
	     (mult:<VWIDE>
	       (sign_extend:<VWIDE>
		 (match_operand:VD_HSI 1 "register_operand" "w"))
	       (sign_extend:<VWIDE>
                 (vec_duplicate:VD_HSI
                   (match_operand:<VEL> 2 "register_operand" "<vwx>")))
	       )
	     (const_int 1)))]
  "TARGET_SIMD"
  "sqdmull\\t%<vw2>0<Vmwtype>, %<v>1<Vmtype>, %2.<Vetype>[0]"
  [(set_attr "type" "neon_sat_mul_<Vetype>_scalar_long")]
)

;; vqdmull2



(define_insn "aarch64_sqdmull2<mode>_internal"
  [(set (match_operand:<VWIDE> 0 "register_operand" "=w")
        (ss_ashift:<VWIDE>
	     (mult:<VWIDE>
	       (sign_extend:<VWIDE>
		 (vec_select:<VHALF>
                   (match_operand:VQ_HSI 1 "register_operand" "w")
                   (match_operand:VQ_HSI 3 "vect_par_cnst_hi_half" "")))
	       (sign_extend:<VWIDE>
		 (vec_select:<VHALF>
                   (match_operand:VQ_HSI 2 "register_operand" "w")
                   (match_dup 3)))
	       )
	     (const_int 1)))]
  "TARGET_SIMD"
  "sqdmull2\\t%<vw2>0<Vmwtype>, %<v>1<Vmtype>, %<v>2<Vmtype>"
  [(set_attr "type" "neon_sat_mul_<Vetype>_scalar_long")]
)

(define_expand "aarch64_sqdmull2<mode>"
  [(match_operand:<VWIDE> 0 "register_operand" "=w")
   (match_operand:VQ_HSI 1 "register_operand" "w")
   (match_operand:VQ_HSI 2 "register_operand" "w")]
  "TARGET_SIMD"
{
  rtx p = aarch64_simd_vect_par_cnst_half (<MODE>mode, <nunits>, true);
  emit_insn (gen_aarch64_sqdmull2<mode>_internal (operands[0], operands[1],
						  operands[2], p));
  DONE;
})

;; vqdmull2_lane

(define_insn "aarch64_sqdmull2_lane<mode>_internal"
  [(set (match_operand:<VWIDE> 0 "register_operand" "=w")
        (ss_ashift:<VWIDE>
	     (mult:<VWIDE>
	       (sign_extend:<VWIDE>
		 (vec_select:<VHALF>
                   (match_operand:VQ_HSI 1 "register_operand" "w")
                   (match_operand:VQ_HSI 4 "vect_par_cnst_hi_half" "")))
	       (sign_extend:<VWIDE>
                 (vec_duplicate:<VHALF>
                   (vec_select:<VEL>
		     (match_operand:<VCOND> 2 "register_operand" "<vwx>")
		     (parallel [(match_operand:SI 3 "immediate_operand" "i")])))
	       ))
	     (const_int 1)))]
  "TARGET_SIMD"
  {
    operands[3] = aarch64_endian_lane_rtx (<VCOND>mode, INTVAL (operands[3]));
    return "sqdmull2\\t%<vw2>0<Vmwtype>, %<v>1<Vmtype>, %2.<Vetype>[%3]";
  }
  [(set_attr "type" "neon_sat_mul_<Vetype>_scalar_long")]
)

(define_insn "aarch64_sqdmull2_laneq<mode>_internal"
  [(set (match_operand:<VWIDE> 0 "register_operand" "=w")
        (ss_ashift:<VWIDE>
	     (mult:<VWIDE>
	       (sign_extend:<VWIDE>
		 (vec_select:<VHALF>
                   (match_operand:VQ_HSI 1 "register_operand" "w")
                   (match_operand:VQ_HSI 4 "vect_par_cnst_hi_half" "")))
	       (sign_extend:<VWIDE>
                 (vec_duplicate:<VHALF>
                   (vec_select:<VEL>
		     (match_operand:<VCONQ> 2 "register_operand" "<vwx>")
		     (parallel [(match_operand:SI 3 "immediate_operand" "i")])))
	       ))
	     (const_int 1)))]
  "TARGET_SIMD"
  {
    operands[3] = aarch64_endian_lane_rtx (<VCONQ>mode, INTVAL (operands[3]));
    return "sqdmull2\\t%<vw2>0<Vmwtype>, %<v>1<Vmtype>, %2.<Vetype>[%3]";
  }
  [(set_attr "type" "neon_sat_mul_<Vetype>_scalar_long")]
)

(define_expand "aarch64_sqdmull2_lane<mode>"
  [(match_operand:<VWIDE> 0 "register_operand" "=w")
   (match_operand:VQ_HSI 1 "register_operand" "w")
   (match_operand:<VCOND> 2 "register_operand" "<vwx>")
   (match_operand:SI 3 "immediate_operand" "i")]
  "TARGET_SIMD"
{
  rtx p = aarch64_simd_vect_par_cnst_half (<MODE>mode, <nunits>, true);
  emit_insn (gen_aarch64_sqdmull2_lane<mode>_internal (operands[0], operands[1],
						       operands[2], operands[3],
						       p));
  DONE;
})

(define_expand "aarch64_sqdmull2_laneq<mode>"
  [(match_operand:<VWIDE> 0 "register_operand" "=w")
   (match_operand:VQ_HSI 1 "register_operand" "w")
   (match_operand:<VCONQ> 2 "register_operand" "<vwx>")
   (match_operand:SI 3 "immediate_operand" "i")]
  "TARGET_SIMD"
{
  rtx p = aarch64_simd_vect_par_cnst_half (<MODE>mode, <nunits>, true);
  emit_insn (gen_aarch64_sqdmull2_laneq<mode>_internal (operands[0], operands[1],
						       operands[2], operands[3],
						       p));
  DONE;
})

;; vqdmull2_n

(define_insn "aarch64_sqdmull2_n<mode>_internal"
  [(set (match_operand:<VWIDE> 0 "register_operand" "=w")
        (ss_ashift:<VWIDE>
	     (mult:<VWIDE>
	       (sign_extend:<VWIDE>
		 (vec_select:<VHALF>
                   (match_operand:VQ_HSI 1 "register_operand" "w")
                   (match_operand:VQ_HSI 3 "vect_par_cnst_hi_half" "")))
	       (sign_extend:<VWIDE>
                 (vec_duplicate:<VHALF>
                   (match_operand:<VEL> 2 "register_operand" "<vwx>")))
	       )
	     (const_int 1)))]
  "TARGET_SIMD"
  "sqdmull2\\t%<vw2>0<Vmwtype>, %<v>1<Vmtype>, %2.<Vetype>[0]"
  [(set_attr "type" "neon_sat_mul_<Vetype>_scalar_long")]
)

(define_expand "aarch64_sqdmull2_n<mode>"
  [(match_operand:<VWIDE> 0 "register_operand" "=w")
   (match_operand:VQ_HSI 1 "register_operand" "w")
   (match_operand:<VEL> 2 "register_operand" "w")]
  "TARGET_SIMD"
{
  rtx p = aarch64_simd_vect_par_cnst_half (<MODE>mode, <nunits>, true);
  emit_insn (gen_aarch64_sqdmull2_n<mode>_internal (operands[0], operands[1],
						    operands[2], p));
  DONE;
})

;; vshl

(define_insn "aarch64_<sur>shl<mode>"
  [(set (match_operand:VSDQ_I_DI 0 "register_operand" "=w")
        (unspec:VSDQ_I_DI
	  [(match_operand:VSDQ_I_DI 1 "register_operand" "w")
           (match_operand:VSDQ_I_DI 2 "register_operand" "w")]
         VSHL))]
  "TARGET_SIMD"
  "<sur>shl\\t%<v>0<Vmtype>, %<v>1<Vmtype>, %<v>2<Vmtype>";
  [(set_attr "type" "neon_shift_reg<q>")]
)


;; vqshl

(define_insn "aarch64_<sur>q<r>shl<mode>"
  [(set (match_operand:VSDQ_I 0 "register_operand" "=w")
        (unspec:VSDQ_I
	  [(match_operand:VSDQ_I 1 "register_operand" "w")
           (match_operand:VSDQ_I 2 "register_operand" "w")]
         VQSHL))]
  "TARGET_SIMD"
  "<sur>q<r>shl\\t%<v>0<Vmtype>, %<v>1<Vmtype>, %<v>2<Vmtype>";
  [(set_attr "type" "neon_sat_shift_reg<q>")]
)

;; vshll_n

(define_insn "aarch64_<sur>shll_n<mode>"
  [(set (match_operand:<VWIDE> 0 "register_operand" "=w")
	(unspec:<VWIDE> [(match_operand:VD_BHSI 1 "register_operand" "w")
			 (match_operand:SI 2
			   "aarch64_simd_shift_imm_bitsize_<ve_mode>" "i")]
                         VSHLL))]
  "TARGET_SIMD"
  {
    if (INTVAL (operands[2]) == GET_MODE_UNIT_BITSIZE (<MODE>mode))
      return "shll\\t%0.<Vwtype>, %1.<Vtype>, %2";
    else
      return "<sur>shll\\t%0.<Vwtype>, %1.<Vtype>, %2";
  }
  [(set_attr "type" "neon_shift_imm_long")]
)

;; vshll_high_n

(define_insn "aarch64_<sur>shll2_n<mode>"
  [(set (match_operand:<VWIDE> 0 "register_operand" "=w")
	(unspec:<VWIDE> [(match_operand:VQW 1 "register_operand" "w")
			 (match_operand:SI 2 "immediate_operand" "i")]
                         VSHLL))]
  "TARGET_SIMD"
  {
    if (INTVAL (operands[2]) == GET_MODE_UNIT_BITSIZE (<MODE>mode))
      return "shll2\\t%0.<Vwtype>, %1.<Vtype>, %2";
    else
      return "<sur>shll2\\t%0.<Vwtype>, %1.<Vtype>, %2";
  }
  [(set_attr "type" "neon_shift_imm_long")]
)

;; vrshr_n

(define_insn "aarch64_<sur>shr_n<mode>"
  [(set (match_operand:VSDQ_I_DI 0 "register_operand" "=w")
        (unspec:VSDQ_I_DI [(match_operand:VSDQ_I_DI 1 "register_operand" "w")
			   (match_operand:SI 2
			     "aarch64_simd_shift_imm_offset_<ve_mode>" "i")]
			  VRSHR_N))]
  "TARGET_SIMD"
  "<sur>shr\\t%<v>0<Vmtype>, %<v>1<Vmtype>, %2"
  [(set_attr "type" "neon_sat_shift_imm<q>")]
)

;; v(r)sra_n

(define_insn "aarch64_<sur>sra_n<mode>"
  [(set (match_operand:VSDQ_I_DI 0 "register_operand" "=w")
	(unspec:VSDQ_I_DI [(match_operand:VSDQ_I_DI 1 "register_operand" "0")
		       (match_operand:VSDQ_I_DI 2 "register_operand" "w")
                       (match_operand:SI 3
			 "aarch64_simd_shift_imm_offset_<ve_mode>" "i")]
                      VSRA))]
  "TARGET_SIMD"
  "<sur>sra\\t%<v>0<Vmtype>, %<v>2<Vmtype>, %3"
  [(set_attr "type" "neon_shift_acc<q>")]
)

;; vs<lr>i_n

(define_insn "aarch64_<sur>s<lr>i_n<mode>"
  [(set (match_operand:VSDQ_I_DI 0 "register_operand" "=w")
	(unspec:VSDQ_I_DI [(match_operand:VSDQ_I_DI 1 "register_operand" "0")
		       (match_operand:VSDQ_I_DI 2 "register_operand" "w")
                       (match_operand:SI 3
			 "aarch64_simd_shift_imm_<offsetlr><ve_mode>" "i")]
                      VSLRI))]
  "TARGET_SIMD"
  "s<lr>i\\t%<v>0<Vmtype>, %<v>2<Vmtype>, %3"
  [(set_attr "type" "neon_shift_imm<q>")]
)

;; vqshl(u)

(define_insn "aarch64_<sur>qshl<u>_n<mode>"
  [(set (match_operand:VSDQ_I 0 "register_operand" "=w")
	(unspec:VSDQ_I [(match_operand:VSDQ_I 1 "register_operand" "w")
		       (match_operand:SI 2
			 "aarch64_simd_shift_imm_<ve_mode>" "i")]
                      VQSHL_N))]
  "TARGET_SIMD"
  "<sur>qshl<u>\\t%<v>0<Vmtype>, %<v>1<Vmtype>, %2"
  [(set_attr "type" "neon_sat_shift_imm<q>")]
)


;; vq(r)shr(u)n_n

(define_insn "aarch64_<sur>q<r>shr<u>n_n<mode>"
  [(set (match_operand:<VNARROWQ> 0 "register_operand" "=w")
        (unspec:<VNARROWQ> [(match_operand:VSQN_HSDI 1 "register_operand" "w")
			    (match_operand:SI 2
			      "aarch64_simd_shift_imm_offset_<ve_mode>" "i")]
			   VQSHRN_N))]
  "TARGET_SIMD"
  "<sur>q<r>shr<u>n\\t%<vn2>0<Vmntype>, %<v>1<Vmtype>, %2"
  [(set_attr "type" "neon_sat_shift_imm_narrow_q")]
)


;; cm(eq|ge|gt|lt|le)
;; Note, we have constraints for Dz and Z as different expanders
;; have different ideas of what should be passed to this pattern.

(define_insn "aarch64_cm<optab><mode>"
  [(set (match_operand:<V_INT_EQUIV> 0 "register_operand" "=w,w")
	(neg:<V_INT_EQUIV>
	  (COMPARISONS:<V_INT_EQUIV>
	    (match_operand:VDQ_I 1 "register_operand" "w,w")
	    (match_operand:VDQ_I 2 "aarch64_simd_reg_or_zero" "w,ZDz")
	  )))]
  "TARGET_SIMD"
  "@
  cm<n_optab>\t%<v>0<Vmtype>, %<v><cmp_1><Vmtype>, %<v><cmp_2><Vmtype>
  cm<optab>\t%<v>0<Vmtype>, %<v>1<Vmtype>, #0"
  [(set_attr "type" "neon_compare<q>, neon_compare_zero<q>")]
)

(define_insn_and_split "aarch64_cm<optab>di"
  [(set (match_operand:DI 0 "register_operand" "=w,w,r")
	(neg:DI
	  (COMPARISONS:DI
	    (match_operand:DI 1 "register_operand" "w,w,r")
	    (match_operand:DI 2 "aarch64_simd_reg_or_zero" "w,ZDz,r")
	  )))
     (clobber (reg:CC CC_REGNUM))]
  "TARGET_SIMD"
  "#"
  "&& reload_completed"
  [(set (match_operand:DI 0 "register_operand")
	(neg:DI
	  (COMPARISONS:DI
	    (match_operand:DI 1 "register_operand")
	    (match_operand:DI 2 "aarch64_simd_reg_or_zero")
	  )))]
  {
    /* If we are in the general purpose register file,
       we split to a sequence of comparison and store.  */
    if (GP_REGNUM_P (REGNO (operands[0]))
	&& GP_REGNUM_P (REGNO (operands[1])))
      {
	machine_mode mode = SELECT_CC_MODE (<CMP>, operands[1], operands[2]);
	rtx cc_reg = aarch64_gen_compare_reg (<CMP>, operands[1], operands[2]);
	rtx comparison = gen_rtx_<CMP> (mode, operands[1], operands[2]);
	emit_insn (gen_cstoredi_neg (operands[0], comparison, cc_reg));
	DONE;
      }
    /* Otherwise, we expand to a similar pattern which does not
       clobber CC_REGNUM.  */
  }
  [(set_attr "type" "neon_compare, neon_compare_zero, multiple")]
)

(define_insn "*aarch64_cm<optab>di"
  [(set (match_operand:DI 0 "register_operand" "=w,w")
	(neg:DI
	  (COMPARISONS:DI
	    (match_operand:DI 1 "register_operand" "w,w")
	    (match_operand:DI 2 "aarch64_simd_reg_or_zero" "w,ZDz")
	  )))]
  "TARGET_SIMD && reload_completed"
  "@
  cm<n_optab>\t%d0, %d<cmp_1>, %d<cmp_2>
  cm<optab>\t%d0, %d1, #0"
  [(set_attr "type" "neon_compare, neon_compare_zero")]
)

;; cm(hs|hi)

(define_insn "aarch64_cm<optab><mode>"
  [(set (match_operand:<V_INT_EQUIV> 0 "register_operand" "=w")
	(neg:<V_INT_EQUIV>
	  (UCOMPARISONS:<V_INT_EQUIV>
	    (match_operand:VDQ_I 1 "register_operand" "w")
	    (match_operand:VDQ_I 2 "register_operand" "w")
	  )))]
  "TARGET_SIMD"
  "cm<n_optab>\t%<v>0<Vmtype>, %<v><cmp_1><Vmtype>, %<v><cmp_2><Vmtype>"
  [(set_attr "type" "neon_compare<q>")]
)

(define_insn_and_split "aarch64_cm<optab>di"
  [(set (match_operand:DI 0 "register_operand" "=w,r")
	(neg:DI
	  (UCOMPARISONS:DI
	    (match_operand:DI 1 "register_operand" "w,r")
	    (match_operand:DI 2 "aarch64_simd_reg_or_zero" "w,r")
	  )))
    (clobber (reg:CC CC_REGNUM))]
  "TARGET_SIMD"
  "#"
  "&& reload_completed"
  [(set (match_operand:DI 0 "register_operand")
	(neg:DI
	  (UCOMPARISONS:DI
	    (match_operand:DI 1 "register_operand")
	    (match_operand:DI 2 "aarch64_simd_reg_or_zero")
	  )))]
  {
    /* If we are in the general purpose register file,
       we split to a sequence of comparison and store.  */
    if (GP_REGNUM_P (REGNO (operands[0]))
	&& GP_REGNUM_P (REGNO (operands[1])))
      {
	machine_mode mode = CCmode;
	rtx cc_reg = aarch64_gen_compare_reg (<CMP>, operands[1], operands[2]);
	rtx comparison = gen_rtx_<CMP> (mode, operands[1], operands[2]);
	emit_insn (gen_cstoredi_neg (operands[0], comparison, cc_reg));
	DONE;
      }
    /* Otherwise, we expand to a similar pattern which does not
       clobber CC_REGNUM.  */
  }
  [(set_attr "type" "neon_compare,multiple")]
)

(define_insn "*aarch64_cm<optab>di"
  [(set (match_operand:DI 0 "register_operand" "=w")
	(neg:DI
	  (UCOMPARISONS:DI
	    (match_operand:DI 1 "register_operand" "w")
	    (match_operand:DI 2 "aarch64_simd_reg_or_zero" "w")
	  )))]
  "TARGET_SIMD && reload_completed"
  "cm<n_optab>\t%d0, %d<cmp_1>, %d<cmp_2>"
  [(set_attr "type" "neon_compare")]
)

;; cmtst

;; Although neg (ne (and x y) 0) is the natural way of expressing a cmtst,
;; we don't have any insns using ne, and aarch64_vcond outputs
;; not (neg (eq (and x y) 0))
;; which is rewritten by simplify_rtx as
;; plus (eq (and x y) 0) -1.

(define_insn "aarch64_cmtst<mode>"
  [(set (match_operand:<V_INT_EQUIV> 0 "register_operand" "=w")
	(plus:<V_INT_EQUIV>
	  (eq:<V_INT_EQUIV>
	    (and:VDQ_I
	      (match_operand:VDQ_I 1 "register_operand" "w")
	      (match_operand:VDQ_I 2 "register_operand" "w"))
	    (match_operand:VDQ_I 3 "aarch64_simd_imm_zero"))
	  (match_operand:<V_INT_EQUIV> 4 "aarch64_simd_imm_minus_one")))
  ]
  "TARGET_SIMD"
  "cmtst\t%<v>0<Vmtype>, %<v>1<Vmtype>, %<v>2<Vmtype>"
  [(set_attr "type" "neon_tst<q>")]
)

(define_insn_and_split "aarch64_cmtstdi"
  [(set (match_operand:DI 0 "register_operand" "=w,r")
	(neg:DI
	  (ne:DI
	    (and:DI
	      (match_operand:DI 1 "register_operand" "w,r")
	      (match_operand:DI 2 "register_operand" "w,r"))
	    (const_int 0))))
    (clobber (reg:CC CC_REGNUM))]
  "TARGET_SIMD"
  "#"
  "&& reload_completed"
  [(set (match_operand:DI 0 "register_operand")
	(neg:DI
	  (ne:DI
	    (and:DI
	      (match_operand:DI 1 "register_operand")
	      (match_operand:DI 2 "register_operand"))
	    (const_int 0))))]
  {
    /* If we are in the general purpose register file,
       we split to a sequence of comparison and store.  */
    if (GP_REGNUM_P (REGNO (operands[0]))
	&& GP_REGNUM_P (REGNO (operands[1])))
      {
	rtx and_tree = gen_rtx_AND (DImode, operands[1], operands[2]);
	machine_mode mode = SELECT_CC_MODE (NE, and_tree, const0_rtx);
	rtx cc_reg = aarch64_gen_compare_reg (NE, and_tree, const0_rtx);
	rtx comparison = gen_rtx_NE (mode, and_tree, const0_rtx);
	emit_insn (gen_cstoredi_neg (operands[0], comparison, cc_reg));
	DONE;
      }
    /* Otherwise, we expand to a similar pattern which does not
       clobber CC_REGNUM.  */
  }
  [(set_attr "type" "neon_tst,multiple")]
)

(define_insn "*aarch64_cmtstdi"
  [(set (match_operand:DI 0 "register_operand" "=w")
	(neg:DI
	  (ne:DI
	    (and:DI
	      (match_operand:DI 1 "register_operand" "w")
	      (match_operand:DI 2 "register_operand" "w"))
	    (const_int 0))))]
  "TARGET_SIMD"
  "cmtst\t%d0, %d1, %d2"
  [(set_attr "type" "neon_tst")]
)

;; fcm(eq|ge|gt|le|lt)

(define_insn "aarch64_cm<optab><mode>"
  [(set (match_operand:<V_INT_EQUIV> 0 "register_operand" "=w,w")
	(neg:<V_INT_EQUIV>
	  (COMPARISONS:<V_INT_EQUIV>
	    (match_operand:VHSDF_HSDF 1 "register_operand" "w,w")
	    (match_operand:VHSDF_HSDF 2 "aarch64_simd_reg_or_zero" "w,YDz")
	  )))]
  "TARGET_SIMD"
  "@
  fcm<n_optab>\t%<v>0<Vmtype>, %<v><cmp_1><Vmtype>, %<v><cmp_2><Vmtype>
  fcm<optab>\t%<v>0<Vmtype>, %<v>1<Vmtype>, 0"
  [(set_attr "type" "neon_fp_compare_<stype><q>")]
)

;; fac(ge|gt)
;; Note we can also handle what would be fac(le|lt) by
;; generating fac(ge|gt).

(define_insn "aarch64_fac<optab><mode>"
  [(set (match_operand:<V_INT_EQUIV> 0 "register_operand" "=w")
	(neg:<V_INT_EQUIV>
	  (FAC_COMPARISONS:<V_INT_EQUIV>
	    (abs:VHSDF_HSDF
	      (match_operand:VHSDF_HSDF 1 "register_operand" "w"))
	    (abs:VHSDF_HSDF
	      (match_operand:VHSDF_HSDF 2 "register_operand" "w"))
  )))]
  "TARGET_SIMD"
  "fac<n_optab>\t%<v>0<Vmtype>, %<v><cmp_1><Vmtype>, %<v><cmp_2><Vmtype>"
  [(set_attr "type" "neon_fp_compare_<stype><q>")]
)

;; addp

(define_insn "aarch64_addp<mode>"
  [(set (match_operand:VD_BHSI 0 "register_operand" "=w")
        (unspec:VD_BHSI
          [(match_operand:VD_BHSI 1 "register_operand" "w")
	   (match_operand:VD_BHSI 2 "register_operand" "w")]
          UNSPEC_ADDP))]
  "TARGET_SIMD"
  "addp\t%<v>0<Vmtype>, %<v>1<Vmtype>, %<v>2<Vmtype>"
  [(set_attr "type" "neon_reduc_add<q>")]
)

(define_insn "aarch64_addpdi"
  [(set (match_operand:DI 0 "register_operand" "=w")
        (unspec:DI
          [(match_operand:V2DI 1 "register_operand" "w")]
          UNSPEC_ADDP))]
  "TARGET_SIMD"
  "addp\t%d0, %1.2d"
  [(set_attr "type" "neon_reduc_add")]
)

;; sqrt

(define_expand "sqrt<mode>2"
  [(set (match_operand:VHSDF 0 "register_operand" "=w")
	(sqrt:VHSDF (match_operand:VHSDF 1 "register_operand" "w")))]
  "TARGET_SIMD"
{
  if (aarch64_emit_approx_sqrt (operands[0], operands[1], false))
    DONE;
})

(define_insn "*sqrt<mode>2"
  [(set (match_operand:VHSDF 0 "register_operand" "=w")
	(sqrt:VHSDF (match_operand:VHSDF 1 "register_operand" "w")))]
  "TARGET_SIMD"
  "fsqrt\\t%0.<Vtype>, %1.<Vtype>"
  [(set_attr "type" "neon_fp_sqrt_<stype><q>")]
)

;; Patterns for vector struct loads and stores.

(define_insn "aarch64_simd_ld2<mode>"
  [(set (match_operand:OI 0 "register_operand" "=w")
	(unspec:OI [(match_operand:OI 1 "aarch64_simd_struct_operand" "Utv")
		    (unspec:VQ [(const_int 0)] UNSPEC_VSTRUCTDUMMY)]
		   UNSPEC_LD2))]
  "TARGET_SIMD"
  "ld2\\t{%S0.<Vtype> - %T0.<Vtype>}, %1"
  [(set_attr "type" "neon_load2_2reg<q>")]
)

(define_insn "aarch64_simd_ld2r<mode>"
  [(set (match_operand:OI 0 "register_operand" "=w")
       (unspec:OI [(match_operand:BLK 1 "aarch64_simd_struct_operand" "Utv")
                   (unspec:VALLDIF [(const_int 0)] UNSPEC_VSTRUCTDUMMY) ]
                  UNSPEC_LD2_DUP))]
  "TARGET_SIMD"
  "ld2r\\t{%S0.<Vtype> - %T0.<Vtype>}, %1"
  [(set_attr "type" "neon_load2_all_lanes<q>")]
)

(define_insn "aarch64_vec_load_lanesoi_lane<mode>"
  [(set (match_operand:OI 0 "register_operand" "=w")
	(unspec:OI [(match_operand:BLK 1 "aarch64_simd_struct_operand" "Utv")
		    (match_operand:OI 2 "register_operand" "0")
		    (match_operand:SI 3 "immediate_operand" "i")
		    (unspec:VALLDIF [(const_int 0)] UNSPEC_VSTRUCTDUMMY) ]
		   UNSPEC_LD2_LANE))]
  "TARGET_SIMD"
  {
    operands[3] = aarch64_endian_lane_rtx (<MODE>mode, INTVAL (operands[3]));
    return "ld2\\t{%S0.<Vetype> - %T0.<Vetype>}[%3], %1";
  }
  [(set_attr "type" "neon_load2_one_lane")]
)

(define_expand "vec_load_lanesoi<mode>"
  [(set (match_operand:OI 0 "register_operand" "=w")
	(unspec:OI [(match_operand:OI 1 "aarch64_simd_struct_operand" "Utv")
		    (unspec:VQ [(const_int 0)] UNSPEC_VSTRUCTDUMMY)]
		   UNSPEC_LD2))]
  "TARGET_SIMD"
{
  if (BYTES_BIG_ENDIAN)
    {
      rtx tmp = gen_reg_rtx (OImode);
      rtx mask = aarch64_reverse_mask (<MODE>mode, <nunits>);
      emit_insn (gen_aarch64_simd_ld2<mode> (tmp, operands[1]));
      emit_insn (gen_aarch64_rev_reglistoi (operands[0], tmp, mask));
    }
  else
    emit_insn (gen_aarch64_simd_ld2<mode> (operands[0], operands[1]));
  DONE;
})

(define_insn "aarch64_simd_st2<mode>"
  [(set (match_operand:OI 0 "aarch64_simd_struct_operand" "=Utv")
	(unspec:OI [(match_operand:OI 1 "register_operand" "w")
                    (unspec:VQ [(const_int 0)] UNSPEC_VSTRUCTDUMMY)]
                   UNSPEC_ST2))]
  "TARGET_SIMD"
  "st2\\t{%S1.<Vtype> - %T1.<Vtype>}, %0"
  [(set_attr "type" "neon_store2_2reg<q>")]
)

;; RTL uses GCC vector extension indices, so flip only for assembly.
(define_insn "aarch64_vec_store_lanesoi_lane<mode>"
  [(set (match_operand:BLK 0 "aarch64_simd_struct_operand" "=Utv")
	(unspec:BLK [(match_operand:OI 1 "register_operand" "w")
		    (unspec:VALLDIF [(const_int 0)] UNSPEC_VSTRUCTDUMMY)
		    (match_operand:SI 2 "immediate_operand" "i")]
		   UNSPEC_ST2_LANE))]
  "TARGET_SIMD"
  {
    operands[2] = aarch64_endian_lane_rtx (<MODE>mode, INTVAL (operands[2]));
    return "st2\\t{%S1.<Vetype> - %T1.<Vetype>}[%2], %0";
  }
  [(set_attr "type" "neon_store2_one_lane<q>")]
)

(define_expand "vec_store_lanesoi<mode>"
  [(set (match_operand:OI 0 "aarch64_simd_struct_operand" "=Utv")
	(unspec:OI [(match_operand:OI 1 "register_operand" "w")
                    (unspec:VQ [(const_int 0)] UNSPEC_VSTRUCTDUMMY)]
                   UNSPEC_ST2))]
  "TARGET_SIMD"
{
  if (BYTES_BIG_ENDIAN)
    {
      rtx tmp = gen_reg_rtx (OImode);
      rtx mask = aarch64_reverse_mask (<MODE>mode, <nunits>);
      emit_insn (gen_aarch64_rev_reglistoi (tmp, operands[1], mask));
      emit_insn (gen_aarch64_simd_st2<mode> (operands[0], tmp));
    }
  else
    emit_insn (gen_aarch64_simd_st2<mode> (operands[0], operands[1]));
  DONE;
})

(define_insn "aarch64_simd_ld3<mode>"
  [(set (match_operand:CI 0 "register_operand" "=w")
	(unspec:CI [(match_operand:CI 1 "aarch64_simd_struct_operand" "Utv")
		    (unspec:VQ [(const_int 0)] UNSPEC_VSTRUCTDUMMY)]
		   UNSPEC_LD3))]
  "TARGET_SIMD"
  "ld3\\t{%S0.<Vtype> - %U0.<Vtype>}, %1"
  [(set_attr "type" "neon_load3_3reg<q>")]
)

(define_insn "aarch64_simd_ld3r<mode>"
  [(set (match_operand:CI 0 "register_operand" "=w")
       (unspec:CI [(match_operand:BLK 1 "aarch64_simd_struct_operand" "Utv")
                   (unspec:VALLDIF [(const_int 0)] UNSPEC_VSTRUCTDUMMY) ]
                  UNSPEC_LD3_DUP))]
  "TARGET_SIMD"
  "ld3r\\t{%S0.<Vtype> - %U0.<Vtype>}, %1"
  [(set_attr "type" "neon_load3_all_lanes<q>")]
)

(define_insn "aarch64_vec_load_lanesci_lane<mode>"
  [(set (match_operand:CI 0 "register_operand" "=w")
	(unspec:CI [(match_operand:BLK 1 "aarch64_simd_struct_operand" "Utv")
		    (match_operand:CI 2 "register_operand" "0")
		    (match_operand:SI 3 "immediate_operand" "i")
		    (unspec:VALLDIF [(const_int 0)] UNSPEC_VSTRUCTDUMMY)]
		   UNSPEC_LD3_LANE))]
  "TARGET_SIMD"
{
    operands[3] = aarch64_endian_lane_rtx (<MODE>mode, INTVAL (operands[3]));
    return "ld3\\t{%S0.<Vetype> - %U0.<Vetype>}[%3], %1";
}
  [(set_attr "type" "neon_load3_one_lane")]
)

(define_expand "vec_load_lanesci<mode>"
  [(set (match_operand:CI 0 "register_operand" "=w")
	(unspec:CI [(match_operand:CI 1 "aarch64_simd_struct_operand" "Utv")
		    (unspec:VQ [(const_int 0)] UNSPEC_VSTRUCTDUMMY)]
		   UNSPEC_LD3))]
  "TARGET_SIMD"
{
  if (BYTES_BIG_ENDIAN)
    {
      rtx tmp = gen_reg_rtx (CImode);
      rtx mask = aarch64_reverse_mask (<MODE>mode, <nunits>);
      emit_insn (gen_aarch64_simd_ld3<mode> (tmp, operands[1]));
      emit_insn (gen_aarch64_rev_reglistci (operands[0], tmp, mask));
    }
  else
    emit_insn (gen_aarch64_simd_ld3<mode> (operands[0], operands[1]));
  DONE;
})

(define_insn "aarch64_simd_st3<mode>"
  [(set (match_operand:CI 0 "aarch64_simd_struct_operand" "=Utv")
	(unspec:CI [(match_operand:CI 1 "register_operand" "w")
                    (unspec:VQ [(const_int 0)] UNSPEC_VSTRUCTDUMMY)]
                   UNSPEC_ST3))]
  "TARGET_SIMD"
  "st3\\t{%S1.<Vtype> - %U1.<Vtype>}, %0"
  [(set_attr "type" "neon_store3_3reg<q>")]
)

;; RTL uses GCC vector extension indices, so flip only for assembly.
(define_insn "aarch64_vec_store_lanesci_lane<mode>"
  [(set (match_operand:BLK 0 "aarch64_simd_struct_operand" "=Utv")
	(unspec:BLK [(match_operand:CI 1 "register_operand" "w")
		     (unspec:VALLDIF [(const_int 0)] UNSPEC_VSTRUCTDUMMY)
		     (match_operand:SI 2 "immediate_operand" "i")]
		    UNSPEC_ST3_LANE))]
  "TARGET_SIMD"
  {
    operands[2] = aarch64_endian_lane_rtx (<MODE>mode, INTVAL (operands[2]));
    return "st3\\t{%S1.<Vetype> - %U1.<Vetype>}[%2], %0";
  }
  [(set_attr "type" "neon_store3_one_lane<q>")]
)

(define_expand "vec_store_lanesci<mode>"
  [(set (match_operand:CI 0 "aarch64_simd_struct_operand" "=Utv")
	(unspec:CI [(match_operand:CI 1 "register_operand" "w")
                    (unspec:VQ [(const_int 0)] UNSPEC_VSTRUCTDUMMY)]
                   UNSPEC_ST3))]
  "TARGET_SIMD"
{
  if (BYTES_BIG_ENDIAN)
    {
      rtx tmp = gen_reg_rtx (CImode);
      rtx mask = aarch64_reverse_mask (<MODE>mode, <nunits>);
      emit_insn (gen_aarch64_rev_reglistci (tmp, operands[1], mask));
      emit_insn (gen_aarch64_simd_st3<mode> (operands[0], tmp));
    }
  else
    emit_insn (gen_aarch64_simd_st3<mode> (operands[0], operands[1]));
  DONE;
})

(define_insn "aarch64_simd_ld4<mode>"
  [(set (match_operand:XI 0 "register_operand" "=w")
	(unspec:XI [(match_operand:XI 1 "aarch64_simd_struct_operand" "Utv")
		    (unspec:VQ [(const_int 0)] UNSPEC_VSTRUCTDUMMY)]
		   UNSPEC_LD4))]
  "TARGET_SIMD"
  "ld4\\t{%S0.<Vtype> - %V0.<Vtype>}, %1"
  [(set_attr "type" "neon_load4_4reg<q>")]
)

(define_insn "aarch64_simd_ld4r<mode>"
  [(set (match_operand:XI 0 "register_operand" "=w")
       (unspec:XI [(match_operand:BLK 1 "aarch64_simd_struct_operand" "Utv")
                   (unspec:VALLDIF [(const_int 0)] UNSPEC_VSTRUCTDUMMY) ]
                  UNSPEC_LD4_DUP))]
  "TARGET_SIMD"
  "ld4r\\t{%S0.<Vtype> - %V0.<Vtype>}, %1"
  [(set_attr "type" "neon_load4_all_lanes<q>")]
)

(define_insn "aarch64_vec_load_lanesxi_lane<mode>"
  [(set (match_operand:XI 0 "register_operand" "=w")
	(unspec:XI [(match_operand:BLK 1 "aarch64_simd_struct_operand" "Utv")
		    (match_operand:XI 2 "register_operand" "0")
		    (match_operand:SI 3 "immediate_operand" "i")
		    (unspec:VALLDIF [(const_int 0)] UNSPEC_VSTRUCTDUMMY)]
		   UNSPEC_LD4_LANE))]
  "TARGET_SIMD"
{
    operands[3] = aarch64_endian_lane_rtx (<MODE>mode, INTVAL (operands[3]));
    return "ld4\\t{%S0.<Vetype> - %V0.<Vetype>}[%3], %1";
}
  [(set_attr "type" "neon_load4_one_lane")]
)

(define_expand "vec_load_lanesxi<mode>"
  [(set (match_operand:XI 0 "register_operand" "=w")
	(unspec:XI [(match_operand:XI 1 "aarch64_simd_struct_operand" "Utv")
		    (unspec:VQ [(const_int 0)] UNSPEC_VSTRUCTDUMMY)]
		   UNSPEC_LD4))]
  "TARGET_SIMD"
{
  if (BYTES_BIG_ENDIAN)
    {
      rtx tmp = gen_reg_rtx (XImode);
      rtx mask = aarch64_reverse_mask (<MODE>mode, <nunits>);
      emit_insn (gen_aarch64_simd_ld4<mode> (tmp, operands[1]));
      emit_insn (gen_aarch64_rev_reglistxi (operands[0], tmp, mask));
    }
  else
    emit_insn (gen_aarch64_simd_ld4<mode> (operands[0], operands[1]));
  DONE;
})

(define_insn "aarch64_simd_st4<mode>"
  [(set (match_operand:XI 0 "aarch64_simd_struct_operand" "=Utv")
	(unspec:XI [(match_operand:XI 1 "register_operand" "w")
                    (unspec:VQ [(const_int 0)] UNSPEC_VSTRUCTDUMMY)]
                   UNSPEC_ST4))]
  "TARGET_SIMD"
  "st4\\t{%S1.<Vtype> - %V1.<Vtype>}, %0"
  [(set_attr "type" "neon_store4_4reg<q>")]
)

;; RTL uses GCC vector extension indices, so flip only for assembly.
(define_insn "aarch64_vec_store_lanesxi_lane<mode>"
  [(set (match_operand:BLK 0 "aarch64_simd_struct_operand" "=Utv")
	(unspec:BLK [(match_operand:XI 1 "register_operand" "w")
		     (unspec:VALLDIF [(const_int 0)] UNSPEC_VSTRUCTDUMMY)
		     (match_operand:SI 2 "immediate_operand" "i")]
		    UNSPEC_ST4_LANE))]
  "TARGET_SIMD"
  {
    operands[2] = aarch64_endian_lane_rtx (<MODE>mode, INTVAL (operands[2]));
    return "st4\\t{%S1.<Vetype> - %V1.<Vetype>}[%2], %0";
  }
  [(set_attr "type" "neon_store4_one_lane<q>")]
)

(define_expand "vec_store_lanesxi<mode>"
  [(set (match_operand:XI 0 "aarch64_simd_struct_operand" "=Utv")
	(unspec:XI [(match_operand:XI 1 "register_operand" "w")
                    (unspec:VQ [(const_int 0)] UNSPEC_VSTRUCTDUMMY)]
                   UNSPEC_ST4))]
  "TARGET_SIMD"
{
  if (BYTES_BIG_ENDIAN)
    {
      rtx tmp = gen_reg_rtx (XImode);
      rtx mask = aarch64_reverse_mask (<MODE>mode, <nunits>);
      emit_insn (gen_aarch64_rev_reglistxi (tmp, operands[1], mask));
      emit_insn (gen_aarch64_simd_st4<mode> (operands[0], tmp));
    }
  else
    emit_insn (gen_aarch64_simd_st4<mode> (operands[0], operands[1]));
  DONE;
})

(define_insn_and_split "aarch64_rev_reglist<mode>"
[(set (match_operand:VSTRUCT 0 "register_operand" "=&w")
	(unspec:VSTRUCT
	           [(match_operand:VSTRUCT 1 "register_operand" "w")
		    (match_operand:V16QI 2 "register_operand" "w")]
                   UNSPEC_REV_REGLIST))]
  "TARGET_SIMD"
  "#"
  "&& reload_completed"
  [(const_int 0)]
{
  int i;
  int nregs = GET_MODE_SIZE (<MODE>mode) / UNITS_PER_VREG;
  for (i = 0; i < nregs; i++)
    {
      rtx op0 = gen_rtx_REG (V16QImode, REGNO (operands[0]) + i);
      rtx op1 = gen_rtx_REG (V16QImode, REGNO (operands[1]) + i);
      emit_insn (gen_aarch64_tbl1v16qi (op0, op1, operands[2]));
    }
  DONE;
}
  [(set_attr "type" "neon_tbl1_q")
   (set_attr "length" "<insn_count>")]
)

;; Reload patterns for AdvSIMD register list operands.

(define_expand "mov<mode>"
  [(set (match_operand:VSTRUCT 0 "nonimmediate_operand" "")
	(match_operand:VSTRUCT 1 "general_operand" ""))]
  "TARGET_SIMD"
{
  if (can_create_pseudo_p ())
    {
      if (GET_CODE (operands[0]) != REG)
	operands[1] = force_reg (<MODE>mode, operands[1]);
    }
})


(define_expand "aarch64_ld1x3<VALLDIF:mode>"
  [(match_operand:CI 0 "register_operand" "=w")
   (match_operand:DI 1 "register_operand" "r")
   (unspec:VALLDIF [(const_int 0)] UNSPEC_VSTRUCTDUMMY)]
  "TARGET_SIMD"
{
  rtx mem = gen_rtx_MEM (CImode, operands[1]);
  emit_insn (gen_aarch64_ld1_x3_<VALLDIF:mode> (operands[0], mem));
  DONE;
})

(define_insn "aarch64_ld1_x3_<mode>"
  [(set (match_operand:CI 0 "register_operand" "=w")
        (unspec:CI
	  [(match_operand:CI 1 "aarch64_simd_struct_operand" "Utv")
	   (unspec:VALLDIF [(const_int 3)] UNSPEC_VSTRUCTDUMMY)] UNSPEC_LD1))]
  "TARGET_SIMD"
  "ld1\\t{%S0.<Vtype> - %U0.<Vtype>}, %1"
  [(set_attr "type" "neon_load1_3reg<q>")]
)

(define_expand "aarch64_st1x2<VALLDIF:mode>"
  [(match_operand:DI 0 "register_operand" "")
   (match_operand:OI 1 "register_operand" "")
   (unspec:VALLDIF [(const_int 0)] UNSPEC_VSTRUCTDUMMY)]
  "TARGET_SIMD"
{
  rtx mem = gen_rtx_MEM (OImode, operands[0]);
  emit_insn (gen_aarch64_st1_x2_<VALLDIF:mode> (mem, operands[1]));
  DONE;
})

(define_insn "aarch64_st1_x2_<mode>"
   [(set (match_operand:OI 0 "aarch64_simd_struct_operand" "=Utv")
	 (unspec:OI
	  [(match_operand:OI 1 "register_operand" "w")
          (unspec:VALLDIF [(const_int 2)] UNSPEC_VSTRUCTDUMMY)] UNSPEC_ST1))]
  "TARGET_SIMD"
  "st1\\t{%S1.<Vtype> - %T1.<Vtype>}, %0"
  [(set_attr "type" "neon_store1_2reg<q>")]
)

(define_expand "aarch64_st1x3<VALLDIF:mode>"
  [(match_operand:DI 0 "register_operand" "")
   (match_operand:CI 1 "register_operand" "")
   (unspec:VALLDIF [(const_int 0)] UNSPEC_VSTRUCTDUMMY)]
  "TARGET_SIMD"
{
  rtx mem = gen_rtx_MEM (CImode, operands[0]);
  emit_insn (gen_aarch64_st1_x3_<VALLDIF:mode> (mem, operands[1]));
  DONE;
})

(define_insn "aarch64_st1_x3_<mode>"
   [(set (match_operand:CI 0 "aarch64_simd_struct_operand" "=Utv")
	(unspec:CI
         [(match_operand:CI 1 "register_operand" "w")
	  (unspec:VALLDIF [(const_int 3)] UNSPEC_VSTRUCTDUMMY)] UNSPEC_ST1))]
  "TARGET_SIMD"
  "st1\\t{%S1.<Vtype> - %U1.<Vtype>}, %0"
  [(set_attr "type" "neon_store1_3reg<q>")]
)

(define_insn "*aarch64_mov<mode>"
  [(set (match_operand:VSTRUCT 0 "aarch64_simd_nonimmediate_operand" "=w,Utv,w")
	(match_operand:VSTRUCT 1 "aarch64_simd_general_operand" " w,w,Utv"))]
  "TARGET_SIMD && !BYTES_BIG_ENDIAN
   && (register_operand (operands[0], <MODE>mode)
       || register_operand (operands[1], <MODE>mode))"
  "@
   #
   st1\\t{%S1.16b - %<Vendreg>1.16b}, %0
   ld1\\t{%S0.16b - %<Vendreg>0.16b}, %1"
  [(set_attr "type" "multiple,neon_store<nregs>_<nregs>reg_q,\
		     neon_load<nregs>_<nregs>reg_q")
   (set_attr "length" "<insn_count>,4,4")]
)

(define_insn "aarch64_be_ld1<mode>"
  [(set (match_operand:VALLDI_F16 0	"register_operand" "=w")
	(unspec:VALLDI_F16 [(match_operand:VALLDI_F16 1
			     "aarch64_simd_struct_operand" "Utv")]
	UNSPEC_LD1))]
  "TARGET_SIMD"
  "ld1\\t{%0<Vmtype>}, %1"
  [(set_attr "type" "neon_load1_1reg<q>")]
)

(define_insn "aarch64_be_st1<mode>"
  [(set (match_operand:VALLDI_F16 0 "aarch64_simd_struct_operand" "=Utv")
	(unspec:VALLDI_F16 [(match_operand:VALLDI_F16 1 "register_operand" "w")]
	UNSPEC_ST1))]
  "TARGET_SIMD"
  "st1\\t{%1<Vmtype>}, %0"
  [(set_attr "type" "neon_store1_1reg<q>")]
)

(define_insn "*aarch64_be_movoi"
  [(set (match_operand:OI 0 "nonimmediate_operand" "=w,m,w")
	(match_operand:OI 1 "general_operand"      " w,w,m"))]
  "TARGET_SIMD && BYTES_BIG_ENDIAN
   && (register_operand (operands[0], OImode)
       || register_operand (operands[1], OImode))"
  "@
   #
   stp\\t%q1, %R1, %0
   ldp\\t%q0, %R0, %1"
  [(set_attr "type" "multiple,neon_stp_q,neon_ldp_q")
   (set_attr "length" "8,4,4")]
)

(define_insn "*aarch64_be_movci"
  [(set (match_operand:CI 0 "nonimmediate_operand" "=w,o,w")
	(match_operand:CI 1 "general_operand"      " w,w,o"))]
  "TARGET_SIMD && BYTES_BIG_ENDIAN
   && (register_operand (operands[0], CImode)
       || register_operand (operands[1], CImode))"
  "#"
  [(set_attr "type" "multiple")
   (set_attr "length" "12,4,4")]
)

(define_insn "*aarch64_be_movxi"
  [(set (match_operand:XI 0 "nonimmediate_operand" "=w,o,w")
	(match_operand:XI 1 "general_operand"      " w,w,o"))]
  "TARGET_SIMD && BYTES_BIG_ENDIAN
   && (register_operand (operands[0], XImode)
       || register_operand (operands[1], XImode))"
  "#"
  [(set_attr "type" "multiple")
   (set_attr "length" "16,4,4")]
)

(define_split
  [(set (match_operand:OI 0 "register_operand")
	(match_operand:OI 1 "register_operand"))]
  "TARGET_SIMD && reload_completed"
  [(const_int 0)]
{
  aarch64_simd_emit_reg_reg_move (operands, TImode, 2);
  DONE;
})

(define_split
  [(set (match_operand:CI 0 "nonimmediate_operand")
	(match_operand:CI 1 "general_operand"))]
  "TARGET_SIMD && reload_completed"
  [(const_int 0)]
{
  if (register_operand (operands[0], CImode)
      && register_operand (operands[1], CImode))
    {
      aarch64_simd_emit_reg_reg_move (operands, TImode, 3);
      DONE;
    }
  else if (BYTES_BIG_ENDIAN)
    {
      emit_move_insn (simplify_gen_subreg (OImode, operands[0], CImode, 0),
		      simplify_gen_subreg (OImode, operands[1], CImode, 0));
      emit_move_insn (gen_lowpart (V16QImode,
				   simplify_gen_subreg (TImode, operands[0],
							CImode, 32)),
		      gen_lowpart (V16QImode,
				   simplify_gen_subreg (TImode, operands[1],
							CImode, 32)));
      DONE;
    }
  else
    FAIL;
})

(define_split
  [(set (match_operand:XI 0 "nonimmediate_operand")
	(match_operand:XI 1 "general_operand"))]
  "TARGET_SIMD && reload_completed"
  [(const_int 0)]
{
  if (register_operand (operands[0], XImode)
      && register_operand (operands[1], XImode))
    {
      aarch64_simd_emit_reg_reg_move (operands, TImode, 4);
      DONE;
    }
  else if (BYTES_BIG_ENDIAN)
    {
      emit_move_insn (simplify_gen_subreg (OImode, operands[0], XImode, 0),
		      simplify_gen_subreg (OImode, operands[1], XImode, 0));
      emit_move_insn (simplify_gen_subreg (OImode, operands[0], XImode, 32),
		      simplify_gen_subreg (OImode, operands[1], XImode, 32));
      DONE;
    }
  else
    FAIL;
})

(define_expand "aarch64_ld<VSTRUCT:nregs>r<VALLDIF:mode>"
  [(match_operand:VSTRUCT 0 "register_operand" "=w")
   (match_operand:DI 1 "register_operand" "w")
   (unspec:VALLDIF [(const_int 0)] UNSPEC_VSTRUCTDUMMY)]
  "TARGET_SIMD"
{
  rtx mem = gen_rtx_MEM (BLKmode, operands[1]);
  set_mem_size (mem, GET_MODE_SIZE (GET_MODE_INNER (<VALLDIF:MODE>mode))
		     * <VSTRUCT:nregs>);

  emit_insn (gen_aarch64_simd_ld<VSTRUCT:nregs>r<VALLDIF:mode> (operands[0],
								mem));
  DONE;
})

(define_insn "aarch64_ld2<mode>_dreg"
  [(set (match_operand:OI 0 "register_operand" "=w")
	(unspec:OI [(match_operand:BLK 1 "aarch64_simd_struct_operand" "Utv")
		    (unspec:VD [(const_int 0)] UNSPEC_VSTRUCTDUMMY)]
		   UNSPEC_LD2_DREG))]
  "TARGET_SIMD"
  "ld2\\t{%S0.<Vtype> - %T0.<Vtype>}, %1"
  [(set_attr "type" "neon_load2_2reg<q>")]
)

(define_insn "aarch64_ld2<mode>_dreg"
  [(set (match_operand:OI 0 "register_operand" "=w")
	(unspec:OI [(match_operand:BLK 1 "aarch64_simd_struct_operand" "Utv")
		    (unspec:DX [(const_int 0)] UNSPEC_VSTRUCTDUMMY)]
		   UNSPEC_LD2_DREG))]
  "TARGET_SIMD"
  "ld1\\t{%S0.1d - %T0.1d}, %1"
  [(set_attr "type" "neon_load1_2reg<q>")]
)

(define_insn "aarch64_ld3<mode>_dreg"
  [(set (match_operand:CI 0 "register_operand" "=w")
	(unspec:CI [(match_operand:BLK 1 "aarch64_simd_struct_operand" "Utv")
		    (unspec:VD [(const_int 0)] UNSPEC_VSTRUCTDUMMY)]
		   UNSPEC_LD3_DREG))]
  "TARGET_SIMD"
  "ld3\\t{%S0.<Vtype> - %U0.<Vtype>}, %1"
  [(set_attr "type" "neon_load3_3reg<q>")]
)

(define_insn "aarch64_ld3<mode>_dreg"
  [(set (match_operand:CI 0 "register_operand" "=w")
	(unspec:CI [(match_operand:BLK 1 "aarch64_simd_struct_operand" "Utv")
		    (unspec:DX [(const_int 0)] UNSPEC_VSTRUCTDUMMY)]
		   UNSPEC_LD3_DREG))]
  "TARGET_SIMD"
  "ld1\\t{%S0.1d - %U0.1d}, %1"
  [(set_attr "type" "neon_load1_3reg<q>")]
)

(define_insn "aarch64_ld4<mode>_dreg"
  [(set (match_operand:XI 0 "register_operand" "=w")
	(unspec:XI [(match_operand:BLK 1 "aarch64_simd_struct_operand" "Utv")
		    (unspec:VD [(const_int 0)] UNSPEC_VSTRUCTDUMMY)]
		   UNSPEC_LD4_DREG))]
  "TARGET_SIMD"
  "ld4\\t{%S0.<Vtype> - %V0.<Vtype>}, %1"
  [(set_attr "type" "neon_load4_4reg<q>")]
)

(define_insn "aarch64_ld4<mode>_dreg"
  [(set (match_operand:XI 0 "register_operand" "=w")
	(unspec:XI [(match_operand:BLK 1 "aarch64_simd_struct_operand" "Utv")
		    (unspec:DX [(const_int 0)] UNSPEC_VSTRUCTDUMMY)]
		   UNSPEC_LD4_DREG))]
  "TARGET_SIMD"
  "ld1\\t{%S0.1d - %V0.1d}, %1"
  [(set_attr "type" "neon_load1_4reg<q>")]
)

(define_expand "aarch64_ld<VSTRUCT:nregs><VDC:mode>"
 [(match_operand:VSTRUCT 0 "register_operand" "=w")
  (match_operand:DI 1 "register_operand" "r")
  (unspec:VDC [(const_int 0)] UNSPEC_VSTRUCTDUMMY)]
  "TARGET_SIMD"
{
  rtx mem = gen_rtx_MEM (BLKmode, operands[1]);
  set_mem_size (mem, <VSTRUCT:nregs> * 8);

  emit_insn (gen_aarch64_ld<VSTRUCT:nregs><VDC:mode>_dreg (operands[0], mem));
  DONE;
})

(define_expand "aarch64_ld1<VALL_F16:mode>"
 [(match_operand:VALL_F16 0 "register_operand")
  (match_operand:DI 1 "register_operand")]
  "TARGET_SIMD"
{
  machine_mode mode = <VALL_F16:MODE>mode;
  rtx mem = gen_rtx_MEM (mode, operands[1]);

  if (BYTES_BIG_ENDIAN)
    emit_insn (gen_aarch64_be_ld1<VALL_F16:mode> (operands[0], mem));
  else
    emit_move_insn (operands[0], mem);
  DONE;
})

(define_expand "aarch64_ld<VSTRUCT:nregs><VQ:mode>"
 [(match_operand:VSTRUCT 0 "register_operand" "=w")
  (match_operand:DI 1 "register_operand" "r")
  (unspec:VQ [(const_int 0)] UNSPEC_VSTRUCTDUMMY)]
  "TARGET_SIMD"
{
  machine_mode mode = <VSTRUCT:MODE>mode;
  rtx mem = gen_rtx_MEM (mode, operands[1]);

  emit_insn (gen_aarch64_simd_ld<VSTRUCT:nregs><VQ:mode> (operands[0], mem));
  DONE;
})

(define_expand "aarch64_ld1x2<VQ:mode>"
 [(match_operand:OI 0 "register_operand" "=w")
  (match_operand:DI 1 "register_operand" "r")
  (unspec:VQ [(const_int 0)] UNSPEC_VSTRUCTDUMMY)]
  "TARGET_SIMD"
{
  machine_mode mode = OImode;
  rtx mem = gen_rtx_MEM (mode, operands[1]);

  emit_insn (gen_aarch64_simd_ld1<VQ:mode>_x2 (operands[0], mem));
  DONE;
})

(define_expand "aarch64_ld1x2<VDC:mode>"
 [(match_operand:OI 0 "register_operand" "=w")
  (match_operand:DI 1 "register_operand" "r")
  (unspec:VDC [(const_int 0)] UNSPEC_VSTRUCTDUMMY)]
  "TARGET_SIMD"
{
  machine_mode mode = OImode;
  rtx mem = gen_rtx_MEM (mode, operands[1]);

  emit_insn (gen_aarch64_simd_ld1<VDC:mode>_x2 (operands[0], mem));
  DONE;
})


(define_expand "aarch64_ld<VSTRUCT:nregs>_lane<VALLDIF:mode>"
  [(match_operand:VSTRUCT 0 "register_operand" "=w")
	(match_operand:DI 1 "register_operand" "w")
	(match_operand:VSTRUCT 2 "register_operand" "0")
	(match_operand:SI 3 "immediate_operand" "i")
	(unspec:VALLDIF [(const_int 0)] UNSPEC_VSTRUCTDUMMY)]
  "TARGET_SIMD"
{
  rtx mem = gen_rtx_MEM (BLKmode, operands[1]);
  set_mem_size (mem, GET_MODE_SIZE (GET_MODE_INNER (<VALLDIF:MODE>mode))
		     * <VSTRUCT:nregs>);

  aarch64_simd_lane_bounds (operands[3], 0, <VALLDIF:nunits>, NULL);
  emit_insn (gen_aarch64_vec_load_lanes<VSTRUCT:mode>_lane<VALLDIF:mode> (
	operands[0], mem, operands[2], operands[3]));
  DONE;
})

;; Expanders for builtins to extract vector registers from large
;; opaque integer modes.

;; D-register list.

(define_expand "aarch64_get_dreg<VSTRUCT:mode><VDC:mode>"
 [(match_operand:VDC 0 "register_operand" "=w")
  (match_operand:VSTRUCT 1 "register_operand" "w")
  (match_operand:SI 2 "immediate_operand" "i")]
  "TARGET_SIMD"
{
  int part = INTVAL (operands[2]);
  rtx temp = gen_reg_rtx (<VDC:VDBL>mode);
  int offset = part * 16;

  emit_move_insn (temp, gen_rtx_SUBREG (<VDC:VDBL>mode, operands[1], offset));
  emit_move_insn (operands[0], gen_lowpart (<VDC:MODE>mode, temp));
  DONE;
})

;; Q-register list.

(define_expand "aarch64_get_qreg<VSTRUCT:mode><VQ:mode>"
 [(match_operand:VQ 0 "register_operand" "=w")
  (match_operand:VSTRUCT 1 "register_operand" "w")
  (match_operand:SI 2 "immediate_operand" "i")]
  "TARGET_SIMD"
{
  int part = INTVAL (operands[2]);
  int offset = part * 16;

  emit_move_insn (operands[0],
		  gen_rtx_SUBREG (<VQ:MODE>mode, operands[1], offset));
  DONE;
})

;; Permuted-store expanders for neon intrinsics.

;; Permute instructions

;; vec_perm support

(define_expand "vec_perm<mode>"
  [(match_operand:VB 0 "register_operand")
   (match_operand:VB 1 "register_operand")
   (match_operand:VB 2 "register_operand")
   (match_operand:VB 3 "register_operand")]
  "TARGET_SIMD"
{
  aarch64_expand_vec_perm (operands[0], operands[1],
			   operands[2], operands[3], <nunits>);
  DONE;
})

(define_insn "aarch64_tbl1<mode>"
  [(set (match_operand:VB 0 "register_operand" "=w")
	(unspec:VB [(match_operand:V16QI 1 "register_operand" "w")
		    (match_operand:VB 2 "register_operand" "w")]
		   UNSPEC_TBL))]
  "TARGET_SIMD"
  "tbl\\t%0.<Vtype>, {%1.16b}, %2.<Vtype>"
  [(set_attr "type" "neon_tbl1<q>")]
)

;; Two source registers.

(define_insn "aarch64_tbl2v16qi"
  [(set (match_operand:V16QI 0 "register_operand" "=w")
	(unspec:V16QI [(match_operand:OI 1 "register_operand" "w")
		       (match_operand:V16QI 2 "register_operand" "w")]
		      UNSPEC_TBL))]
  "TARGET_SIMD"
  "tbl\\t%0.16b, {%S1.16b - %T1.16b}, %2.16b"
  [(set_attr "type" "neon_tbl2_q")]
)

(define_insn "aarch64_tbl3<mode>"
  [(set (match_operand:VB 0 "register_operand" "=w")
	(unspec:VB [(match_operand:OI 1 "register_operand" "w")
		      (match_operand:VB 2 "register_operand" "w")]
		      UNSPEC_TBL))]
  "TARGET_SIMD"
  "tbl\\t%S0.<Vbtype>, {%S1.16b - %T1.16b}, %S2.<Vbtype>"
  [(set_attr "type" "neon_tbl3")]
)

(define_insn "aarch64_tbx4<mode>"
  [(set (match_operand:VB 0 "register_operand" "=w")
	(unspec:VB [(match_operand:VB 1 "register_operand" "0")
		      (match_operand:OI 2 "register_operand" "w")
		      (match_operand:VB 3 "register_operand" "w")]
		      UNSPEC_TBX))]
  "TARGET_SIMD"
  "tbx\\t%S0.<Vbtype>, {%S2.16b - %T2.16b}, %S3.<Vbtype>"
  [(set_attr "type" "neon_tbl4")]
)

;; Three source registers.

(define_insn "aarch64_qtbl3<mode>"
  [(set (match_operand:VB 0 "register_operand" "=w")
	(unspec:VB [(match_operand:CI 1 "register_operand" "w")
		      (match_operand:VB 2 "register_operand" "w")]
		      UNSPEC_TBL))]
  "TARGET_SIMD"
  "tbl\\t%S0.<Vbtype>, {%S1.16b - %U1.16b}, %S2.<Vbtype>"
  [(set_attr "type" "neon_tbl3")]
)

(define_insn "aarch64_qtbx3<mode>"
  [(set (match_operand:VB 0 "register_operand" "=w")
	(unspec:VB [(match_operand:VB 1 "register_operand" "0")
		      (match_operand:CI 2 "register_operand" "w")
		      (match_operand:VB 3 "register_operand" "w")]
		      UNSPEC_TBX))]
  "TARGET_SIMD"
  "tbx\\t%S0.<Vbtype>, {%S2.16b - %U2.16b}, %S3.<Vbtype>"
  [(set_attr "type" "neon_tbl3")]
)

;; Four source registers.

(define_insn "aarch64_qtbl4<mode>"
  [(set (match_operand:VB 0 "register_operand" "=w")
	(unspec:VB [(match_operand:XI 1 "register_operand" "w")
		      (match_operand:VB 2 "register_operand" "w")]
		      UNSPEC_TBL))]
  "TARGET_SIMD"
  "tbl\\t%S0.<Vbtype>, {%S1.16b - %V1.16b}, %S2.<Vbtype>"
  [(set_attr "type" "neon_tbl4")]
)

(define_insn "aarch64_qtbx4<mode>"
  [(set (match_operand:VB 0 "register_operand" "=w")
	(unspec:VB [(match_operand:VB 1 "register_operand" "0")
		      (match_operand:XI 2 "register_operand" "w")
		      (match_operand:VB 3 "register_operand" "w")]
		      UNSPEC_TBX))]
  "TARGET_SIMD"
  "tbx\\t%S0.<Vbtype>, {%S2.16b - %V2.16b}, %S3.<Vbtype>"
  [(set_attr "type" "neon_tbl4")]
)

(define_insn_and_split "aarch64_combinev16qi"
  [(set (match_operand:OI 0 "register_operand" "=w")
	(unspec:OI [(match_operand:V16QI 1 "register_operand" "w")
		    (match_operand:V16QI 2 "register_operand" "w")]
		   UNSPEC_CONCAT))]
  "TARGET_SIMD"
  "#"
  "&& reload_completed"
  [(const_int 0)]
{
  aarch64_split_combinev16qi (operands);
  DONE;
}
[(set_attr "type" "multiple")]
)

;; This instruction's pattern is generated directly by
;; aarch64_expand_vec_perm_const, so any changes to the pattern would
;; need corresponding changes there.
(define_insn "aarch64_<PERMUTE:perm_insn><PERMUTE:perm_hilo><mode>"
  [(set (match_operand:VALL_F16 0 "register_operand" "=w")
	(unspec:VALL_F16 [(match_operand:VALL_F16 1 "register_operand" "w")
			  (match_operand:VALL_F16 2 "register_operand" "w")]
	 PERMUTE))]
  "TARGET_SIMD"
  "<PERMUTE:perm_insn><PERMUTE:perm_hilo>\\t%0.<Vtype>, %1.<Vtype>, %2.<Vtype>"
  [(set_attr "type" "neon_permute<q>")]
)

;; This instruction's pattern is generated directly by
;; aarch64_expand_vec_perm_const, so any changes to the pattern would
;; need corresponding changes there.  Note that the immediate (third)
;; operand is a lane index not a byte index.
(define_insn "aarch64_ext<mode>"
  [(set (match_operand:VALL_F16 0 "register_operand" "=w")
        (unspec:VALL_F16 [(match_operand:VALL_F16 1 "register_operand" "w")
			  (match_operand:VALL_F16 2 "register_operand" "w")
			  (match_operand:SI 3 "immediate_operand" "i")]
	 UNSPEC_EXT))]
  "TARGET_SIMD"
{
  operands[3] = GEN_INT (INTVAL (operands[3])
      * GET_MODE_UNIT_SIZE (<MODE>mode));
  return "ext\\t%0.<Vbtype>, %1.<Vbtype>, %2.<Vbtype>, #%3";
}
  [(set_attr "type" "neon_ext<q>")]
)

;; This instruction's pattern is generated directly by
;; aarch64_expand_vec_perm_const, so any changes to the pattern would
;; need corresponding changes there.
(define_insn "aarch64_rev<REVERSE:rev_op><mode>"
  [(set (match_operand:VALL_F16 0 "register_operand" "=w")
	(unspec:VALL_F16 [(match_operand:VALL_F16 1 "register_operand" "w")]
                    REVERSE))]
  "TARGET_SIMD"
  "rev<REVERSE:rev_op>\\t%0.<Vtype>, %1.<Vtype>"
  [(set_attr "type" "neon_rev<q>")]
)

(define_insn "aarch64_st2<mode>_dreg"
  [(set (match_operand:BLK 0 "aarch64_simd_struct_operand" "=Utv")
	(unspec:BLK [(match_operand:OI 1 "register_operand" "w")
                    (unspec:VD [(const_int 0)] UNSPEC_VSTRUCTDUMMY)]
                   UNSPEC_ST2))]
  "TARGET_SIMD"
  "st2\\t{%S1.<Vtype> - %T1.<Vtype>}, %0"
  [(set_attr "type" "neon_store2_2reg")]
)

(define_insn "aarch64_st2<mode>_dreg"
  [(set (match_operand:BLK 0 "aarch64_simd_struct_operand" "=Utv")
	(unspec:BLK [(match_operand:OI 1 "register_operand" "w")
                    (unspec:DX [(const_int 0)] UNSPEC_VSTRUCTDUMMY)]
                   UNSPEC_ST2))]
  "TARGET_SIMD"
  "st1\\t{%S1.1d - %T1.1d}, %0"
  [(set_attr "type" "neon_store1_2reg")]
)

(define_insn "aarch64_st3<mode>_dreg"
  [(set (match_operand:BLK 0 "aarch64_simd_struct_operand" "=Utv")
	(unspec:BLK [(match_operand:CI 1 "register_operand" "w")
                    (unspec:VD [(const_int 0)] UNSPEC_VSTRUCTDUMMY)]
                   UNSPEC_ST3))]
  "TARGET_SIMD"
  "st3\\t{%S1.<Vtype> - %U1.<Vtype>}, %0"
  [(set_attr "type" "neon_store3_3reg")]
)

(define_insn "aarch64_st3<mode>_dreg"
  [(set (match_operand:BLK 0 "aarch64_simd_struct_operand" "=Utv")
	(unspec:BLK [(match_operand:CI 1 "register_operand" "w")
                    (unspec:DX [(const_int 0)] UNSPEC_VSTRUCTDUMMY)]
                   UNSPEC_ST3))]
  "TARGET_SIMD"
  "st1\\t{%S1.1d - %U1.1d}, %0"
  [(set_attr "type" "neon_store1_3reg")]
)

(define_insn "aarch64_st4<mode>_dreg"
  [(set (match_operand:BLK 0 "aarch64_simd_struct_operand" "=Utv")
	(unspec:BLK [(match_operand:XI 1 "register_operand" "w")
                    (unspec:VD [(const_int 0)] UNSPEC_VSTRUCTDUMMY)]
                   UNSPEC_ST4))]
  "TARGET_SIMD"
  "st4\\t{%S1.<Vtype> - %V1.<Vtype>}, %0"
  [(set_attr "type" "neon_store4_4reg")]
)

(define_insn "aarch64_st4<mode>_dreg"
  [(set (match_operand:BLK 0 "aarch64_simd_struct_operand" "=Utv")
	(unspec:BLK [(match_operand:XI 1 "register_operand" "w")
                    (unspec:DX [(const_int 0)] UNSPEC_VSTRUCTDUMMY)]
                   UNSPEC_ST4))]
  "TARGET_SIMD"
  "st1\\t{%S1.1d - %V1.1d}, %0"
  [(set_attr "type" "neon_store1_4reg")]
)

(define_expand "aarch64_st<VSTRUCT:nregs><VDC:mode>"
 [(match_operand:DI 0 "register_operand" "r")
  (match_operand:VSTRUCT 1 "register_operand" "w")
  (unspec:VDC [(const_int 0)] UNSPEC_VSTRUCTDUMMY)]
  "TARGET_SIMD"
{
  rtx mem = gen_rtx_MEM (BLKmode, operands[0]);
  set_mem_size (mem, <VSTRUCT:nregs> * 8);

  emit_insn (gen_aarch64_st<VSTRUCT:nregs><VDC:mode>_dreg (mem, operands[1]));
  DONE;
})

(define_expand "aarch64_st<VSTRUCT:nregs><VQ:mode>"
 [(match_operand:DI 0 "register_operand" "r")
  (match_operand:VSTRUCT 1 "register_operand" "w")
  (unspec:VQ [(const_int 0)] UNSPEC_VSTRUCTDUMMY)]
  "TARGET_SIMD"
{
  machine_mode mode = <VSTRUCT:MODE>mode;
  rtx mem = gen_rtx_MEM (mode, operands[0]);

  emit_insn (gen_aarch64_simd_st<VSTRUCT:nregs><VQ:mode> (mem, operands[1]));
  DONE;
})

(define_expand "aarch64_st<VSTRUCT:nregs>_lane<VALLDIF:mode>"
 [(match_operand:DI 0 "register_operand" "r")
  (match_operand:VSTRUCT 1 "register_operand" "w")
  (unspec:VALLDIF [(const_int 0)] UNSPEC_VSTRUCTDUMMY)
  (match_operand:SI 2 "immediate_operand")]
  "TARGET_SIMD"
{
  rtx mem = gen_rtx_MEM (BLKmode, operands[0]);
  set_mem_size (mem, GET_MODE_SIZE (GET_MODE_INNER (<VALLDIF:MODE>mode))
		     * <VSTRUCT:nregs>);

  emit_insn (gen_aarch64_vec_store_lanes<VSTRUCT:mode>_lane<VALLDIF:mode> (
		mem, operands[1], operands[2]));
  DONE;
})

(define_expand "aarch64_st1<VALL_F16:mode>"
 [(match_operand:DI 0 "register_operand")
  (match_operand:VALL_F16 1 "register_operand")]
  "TARGET_SIMD"
{
  machine_mode mode = <VALL_F16:MODE>mode;
  rtx mem = gen_rtx_MEM (mode, operands[0]);

  if (BYTES_BIG_ENDIAN)
    emit_insn (gen_aarch64_be_st1<VALL_F16:mode> (mem, operands[1]));
  else
    emit_move_insn (mem, operands[1]);
  DONE;
})

;; Expander for builtins to insert vector registers into large
;; opaque integer modes.

;; Q-register list.  We don't need a D-reg inserter as we zero
;; extend them in arm_neon.h and insert the resulting Q-regs.

(define_expand "aarch64_set_qreg<VSTRUCT:mode><VQ:mode>"
 [(match_operand:VSTRUCT 0 "register_operand" "+w")
  (match_operand:VSTRUCT 1 "register_operand" "0")
  (match_operand:VQ 2 "register_operand" "w")
  (match_operand:SI 3 "immediate_operand" "i")]
  "TARGET_SIMD"
{
  int part = INTVAL (operands[3]);
  int offset = part * 16;

  emit_move_insn (operands[0], operands[1]);
  emit_move_insn (gen_rtx_SUBREG (<VQ:MODE>mode, operands[0], offset),
		  operands[2]);
  DONE;
})

;; Standard pattern name vec_init<mode><Vel>.

(define_expand "vec_init<mode><Vel>"
  [(match_operand:VALL_F16 0 "register_operand" "")
   (match_operand 1 "" "")]
  "TARGET_SIMD"
{
  aarch64_expand_vector_init (operands[0], operands[1]);
  DONE;
})

(define_insn "*aarch64_simd_ld1r<mode>"
  [(set (match_operand:VALL_F16 0 "register_operand" "=w")
	(vec_duplicate:VALL_F16
	  (match_operand:<VEL> 1 "aarch64_simd_struct_operand" "Utv")))]
  "TARGET_SIMD"
  "ld1r\\t{%0.<Vtype>}, %1"
  [(set_attr "type" "neon_load1_all_lanes")]
)

(define_insn "aarch64_simd_ld1<mode>_x2"
  [(set (match_operand:OI 0 "register_operand" "=w")
	(unspec:OI [(match_operand:OI 1 "aarch64_simd_struct_operand" "Utv")
		    (unspec:VQ [(const_int 0)] UNSPEC_VSTRUCTDUMMY)]
		   UNSPEC_LD1))]
  "TARGET_SIMD"
  "ld1\\t{%S0.<Vtype> - %T0.<Vtype>}, %1"
  [(set_attr "type" "neon_load1_2reg<q>")]
)

(define_insn "aarch64_simd_ld1<mode>_x2"
  [(set (match_operand:OI 0 "register_operand" "=w")
	(unspec:OI [(match_operand:OI 1 "aarch64_simd_struct_operand" "Utv")
		    (unspec:VDC [(const_int 0)] UNSPEC_VSTRUCTDUMMY)]
		   UNSPEC_LD1))]
  "TARGET_SIMD"
  "ld1\\t{%S0.<Vtype> - %T0.<Vtype>}, %1"
  [(set_attr "type" "neon_load1_2reg<q>")]
)


(define_insn "@aarch64_frecpe<mode>"
<<<<<<< HEAD
  [(set (match_operand:VHSDF 0 "register_operand" "=w")
	(unspec:VHSDF [(match_operand:VHSDF 1 "register_operand" "w")]
=======
  [(set (match_operand:VHSDF_HSDF 0 "register_operand" "=w")
	(unspec:VHSDF_HSDF
	 [(match_operand:VHSDF_HSDF 1 "register_operand" "w")]
>>>>>>> f3d42468
	 UNSPEC_FRECPE))]
  "TARGET_SIMD"
  "frecpe\t%<v>0<Vmtype>, %<v>1<Vmtype>"
  [(set_attr "type" "neon_fp_recpe_<stype><q>")]
)

(define_insn "aarch64_frecpx<mode>"
  [(set (match_operand:GPF_F16 0 "register_operand" "=w")
	(unspec:GPF_F16 [(match_operand:GPF_F16 1 "register_operand" "w")]
	 UNSPEC_FRECPX))]
  "TARGET_SIMD"
  "frecpx\t%<s>0, %<s>1"
  [(set_attr "type" "neon_fp_recpx_<GPF_F16:stype>")]
)

(define_insn "@aarch64_frecps<mode>"
  [(set (match_operand:VHSDF_HSDF 0 "register_operand" "=w")
	(unspec:VHSDF_HSDF
	  [(match_operand:VHSDF_HSDF 1 "register_operand" "w")
	  (match_operand:VHSDF_HSDF 2 "register_operand" "w")]
	  UNSPEC_FRECPS))]
  "TARGET_SIMD"
  "frecps\\t%<v>0<Vmtype>, %<v>1<Vmtype>, %<v>2<Vmtype>"
  [(set_attr "type" "neon_fp_recps_<stype><q>")]
)

(define_insn "aarch64_urecpe<mode>"
  [(set (match_operand:VDQ_SI 0 "register_operand" "=w")
        (unspec:VDQ_SI [(match_operand:VDQ_SI 1 "register_operand" "w")]
                UNSPEC_URECPE))]
 "TARGET_SIMD"
 "urecpe\\t%0.<Vtype>, %1.<Vtype>"
  [(set_attr "type" "neon_fp_recpe_<Vetype><q>")])

;; Standard pattern name vec_extract<mode><Vel>.

(define_expand "vec_extract<mode><Vel>"
  [(match_operand:<VEL> 0 "aarch64_simd_nonimmediate_operand" "")
   (match_operand:VALL_F16 1 "register_operand" "")
   (match_operand:SI 2 "immediate_operand" "")]
  "TARGET_SIMD"
{
    emit_insn
      (gen_aarch64_get_lane<mode> (operands[0], operands[1], operands[2]));
    DONE;
})

;; aes

(define_insn "aarch64_crypto_aes<aes_op>v16qi"
  [(set (match_operand:V16QI 0 "register_operand" "=w")
	(unspec:V16QI [(match_operand:V16QI 1 "register_operand" "%0")
		       (match_operand:V16QI 2 "register_operand" "w")]
         CRYPTO_AES))]
  "TARGET_SIMD && TARGET_AES"
  "aes<aes_op>\\t%0.16b, %2.16b"
  [(set_attr "type" "crypto_aese")]
)

(define_insn "*aarch64_crypto_aes<aes_op>v16qi_xor_combine"
  [(set (match_operand:V16QI 0 "register_operand" "=w")
	(unspec:V16QI [(xor:V16QI
			(match_operand:V16QI 1 "register_operand" "%0")
			(match_operand:V16QI 2 "register_operand" "w"))
		       (match_operand:V16QI 3 "aarch64_simd_imm_zero" "")]
		       CRYPTO_AES))]
  "TARGET_SIMD && TARGET_AES"
  "aes<aes_op>\\t%0.16b, %2.16b"
  [(set_attr "type" "crypto_aese")]
)

(define_insn "*aarch64_crypto_aes<aes_op>v16qi_xor_combine"
  [(set (match_operand:V16QI 0 "register_operand" "=w")
	(unspec:V16QI [(match_operand:V16QI 3 "aarch64_simd_imm_zero" "")
	(xor:V16QI (match_operand:V16QI 1 "register_operand" "%0")
		   (match_operand:V16QI 2 "register_operand" "w"))]
	CRYPTO_AES))]
  "TARGET_SIMD && TARGET_AES"
  "aes<aes_op>\\t%0.16b, %2.16b"
  [(set_attr "type" "crypto_aese")]
)

;; When AES/AESMC fusion is enabled we want the register allocation to
;; look like:
;;    AESE Vn, _
;;    AESMC Vn, Vn
;; So prefer to tie operand 1 to operand 0 when fusing.

(define_insn "aarch64_crypto_aes<aesmc_op>v16qi"
  [(set (match_operand:V16QI 0 "register_operand" "=w,w")
	(unspec:V16QI [(match_operand:V16QI 1 "register_operand" "0,w")]
	 CRYPTO_AESMC))]
  "TARGET_SIMD && TARGET_AES"
  "aes<aesmc_op>\\t%0.16b, %1.16b"
  [(set_attr "type" "crypto_aesmc")
   (set_attr_alternative "enabled"
     [(if_then_else (match_test
		       "aarch64_fusion_enabled_p (AARCH64_FUSE_AES_AESMC)")
		     (const_string "yes" )
		     (const_string "no"))
      (const_string "yes")])]
)

;; When AESE/AESMC fusion is enabled we really want to keep the two together
;; and enforce the register dependency without scheduling or register
;; allocation messing up the order or introducing moves inbetween.
;;  Mash the two together during combine.

(define_insn "*aarch64_crypto_aese_fused"
  [(set (match_operand:V16QI 0 "register_operand" "=&w")
	(unspec:V16QI
	  [(unspec:V16QI
	    [(match_operand:V16QI 1 "register_operand" "0")
	     (match_operand:V16QI 2 "register_operand" "w")] UNSPEC_AESE)
	  ] UNSPEC_AESMC))]
  "TARGET_SIMD && TARGET_AES
   && aarch64_fusion_enabled_p (AARCH64_FUSE_AES_AESMC)"
  "aese\\t%0.16b, %2.16b\;aesmc\\t%0.16b, %0.16b"
  [(set_attr "type" "crypto_aese")
   (set_attr "length" "8")]
)

;; When AESD/AESIMC fusion is enabled we really want to keep the two together
;; and enforce the register dependency without scheduling or register
;; allocation messing up the order or introducing moves inbetween.
;;  Mash the two together during combine.

(define_insn "*aarch64_crypto_aesd_fused"
  [(set (match_operand:V16QI 0 "register_operand" "=&w")
	(unspec:V16QI
	  [(unspec:V16QI
	    [(match_operand:V16QI 1 "register_operand" "0")
	     (match_operand:V16QI 2 "register_operand" "w")] UNSPEC_AESD)
	  ] UNSPEC_AESIMC))]
  "TARGET_SIMD && TARGET_AES
   && aarch64_fusion_enabled_p (AARCH64_FUSE_AES_AESMC)"
  "aesd\\t%0.16b, %2.16b\;aesimc\\t%0.16b, %0.16b"
  [(set_attr "type" "crypto_aese")
   (set_attr "length" "8")]
)

;; sha1

(define_insn "aarch64_crypto_sha1hsi"
  [(set (match_operand:SI 0 "register_operand" "=w")
        (unspec:SI [(match_operand:SI 1
                       "register_operand" "w")]
         UNSPEC_SHA1H))]
  "TARGET_SIMD && TARGET_SHA2"
  "sha1h\\t%s0, %s1"
  [(set_attr "type" "crypto_sha1_fast")]
)

(define_insn "aarch64_crypto_sha1hv4si"
  [(set (match_operand:SI 0 "register_operand" "=w")
	(unspec:SI [(vec_select:SI (match_operand:V4SI 1 "register_operand" "w")
		     (parallel [(const_int 0)]))]
	 UNSPEC_SHA1H))]
  "TARGET_SIMD && TARGET_SHA2 && !BYTES_BIG_ENDIAN"
  "sha1h\\t%s0, %s1"
  [(set_attr "type" "crypto_sha1_fast")]
)

(define_insn "aarch64_be_crypto_sha1hv4si"
  [(set (match_operand:SI 0 "register_operand" "=w")
	(unspec:SI [(vec_select:SI (match_operand:V4SI 1 "register_operand" "w")
		     (parallel [(const_int 3)]))]
	 UNSPEC_SHA1H))]
  "TARGET_SIMD && TARGET_SHA2 && BYTES_BIG_ENDIAN"
  "sha1h\\t%s0, %s1"
  [(set_attr "type" "crypto_sha1_fast")]
)

(define_insn "aarch64_crypto_sha1su1v4si"
  [(set (match_operand:V4SI 0 "register_operand" "=w")
        (unspec:V4SI [(match_operand:V4SI 1 "register_operand" "0")
                      (match_operand:V4SI 2 "register_operand" "w")]
         UNSPEC_SHA1SU1))]
  "TARGET_SIMD && TARGET_SHA2"
  "sha1su1\\t%0.4s, %2.4s"
  [(set_attr "type" "crypto_sha1_fast")]
)

(define_insn "aarch64_crypto_sha1<sha1_op>v4si"
  [(set (match_operand:V4SI 0 "register_operand" "=w")
        (unspec:V4SI [(match_operand:V4SI 1 "register_operand" "0")
                      (match_operand:SI 2 "register_operand" "w")
                      (match_operand:V4SI 3 "register_operand" "w")]
         CRYPTO_SHA1))]
  "TARGET_SIMD && TARGET_SHA2"
  "sha1<sha1_op>\\t%q0, %s2, %3.4s"
  [(set_attr "type" "crypto_sha1_slow")]
)

(define_insn "aarch64_crypto_sha1su0v4si"
  [(set (match_operand:V4SI 0 "register_operand" "=w")
        (unspec:V4SI [(match_operand:V4SI 1 "register_operand" "0")
                      (match_operand:V4SI 2 "register_operand" "w")
                      (match_operand:V4SI 3 "register_operand" "w")]
         UNSPEC_SHA1SU0))]
  "TARGET_SIMD && TARGET_SHA2"
  "sha1su0\\t%0.4s, %2.4s, %3.4s"
  [(set_attr "type" "crypto_sha1_xor")]
)

;; sha256

(define_insn "aarch64_crypto_sha256h<sha256_op>v4si"
  [(set (match_operand:V4SI 0 "register_operand" "=w")
        (unspec:V4SI [(match_operand:V4SI 1 "register_operand" "0")
                      (match_operand:V4SI 2 "register_operand" "w")
                      (match_operand:V4SI 3 "register_operand" "w")]
         CRYPTO_SHA256))]
  "TARGET_SIMD && TARGET_SHA2"
  "sha256h<sha256_op>\\t%q0, %q2, %3.4s"
  [(set_attr "type" "crypto_sha256_slow")]
)

(define_insn "aarch64_crypto_sha256su0v4si"
  [(set (match_operand:V4SI 0 "register_operand" "=w")
        (unspec:V4SI [(match_operand:V4SI 1 "register_operand" "0")
                      (match_operand:V4SI 2 "register_operand" "w")]
         UNSPEC_SHA256SU0))]
  "TARGET_SIMD && TARGET_SHA2"
  "sha256su0\\t%0.4s, %2.4s"
  [(set_attr "type" "crypto_sha256_fast")]
)

(define_insn "aarch64_crypto_sha256su1v4si"
  [(set (match_operand:V4SI 0 "register_operand" "=w")
        (unspec:V4SI [(match_operand:V4SI 1 "register_operand" "0")
                      (match_operand:V4SI 2 "register_operand" "w")
                      (match_operand:V4SI 3 "register_operand" "w")]
         UNSPEC_SHA256SU1))]
  "TARGET_SIMD && TARGET_SHA2"
  "sha256su1\\t%0.4s, %2.4s, %3.4s"
  [(set_attr "type" "crypto_sha256_slow")]
)

;; sha512

(define_insn "aarch64_crypto_sha512h<sha512_op>qv2di"
  [(set (match_operand:V2DI 0 "register_operand" "=w")
        (unspec:V2DI [(match_operand:V2DI 1 "register_operand" "0")
                      (match_operand:V2DI 2 "register_operand" "w")
                      (match_operand:V2DI 3 "register_operand" "w")]
         CRYPTO_SHA512))]
  "TARGET_SIMD && TARGET_SHA3"
  "sha512h<sha512_op>\\t%q0, %q2, %3.2d"
  [(set_attr "type" "crypto_sha512")]
)

(define_insn "aarch64_crypto_sha512su0qv2di"
  [(set (match_operand:V2DI 0 "register_operand" "=w")
        (unspec:V2DI [(match_operand:V2DI 1 "register_operand" "0")
                      (match_operand:V2DI 2 "register_operand" "w")]
         UNSPEC_SHA512SU0))]
  "TARGET_SIMD && TARGET_SHA3"
  "sha512su0\\t%0.2d, %2.2d"
  [(set_attr "type" "crypto_sha512")]
)

(define_insn "aarch64_crypto_sha512su1qv2di"
  [(set (match_operand:V2DI 0 "register_operand" "=w")
        (unspec:V2DI [(match_operand:V2DI 1 "register_operand" "0")
                      (match_operand:V2DI 2 "register_operand" "w")
                      (match_operand:V2DI 3 "register_operand" "w")]
         UNSPEC_SHA512SU1))]
  "TARGET_SIMD && TARGET_SHA3"
  "sha512su1\\t%0.2d, %2.2d, %3.2d"
  [(set_attr "type" "crypto_sha512")]
)

;; sha3

(define_insn "eor3q<mode>4"
  [(set (match_operand:VQ_I 0 "register_operand" "=w")
	(xor:VQ_I
	 (xor:VQ_I
	  (match_operand:VQ_I 2 "register_operand" "w")
	  (match_operand:VQ_I 3 "register_operand" "w"))
	 (match_operand:VQ_I 1 "register_operand" "w")))]
  "TARGET_SIMD && TARGET_SHA3"
  "eor3\\t%0.16b, %1.16b, %2.16b, %3.16b"
  [(set_attr "type" "crypto_sha3")]
)

(define_insn "aarch64_rax1qv2di"
  [(set (match_operand:V2DI 0 "register_operand" "=w")
	(xor:V2DI
	 (rotate:V2DI
	  (match_operand:V2DI 2 "register_operand" "w")
	  (const_int 1))
	 (match_operand:V2DI 1 "register_operand" "w")))]
  "TARGET_SIMD && TARGET_SHA3"
  "rax1\\t%0.2d, %1.2d, %2.2d"
  [(set_attr "type" "crypto_sha3")]
)

(define_insn "aarch64_xarqv2di"
  [(set (match_operand:V2DI 0 "register_operand" "=w")
	(rotatert:V2DI
	 (xor:V2DI
	  (match_operand:V2DI 1 "register_operand" "%w")
	  (match_operand:V2DI 2 "register_operand" "w"))
	 (match_operand:SI 3 "aarch64_simd_shift_imm_di" "Usd")))]
  "TARGET_SIMD && TARGET_SHA3"
  "xar\\t%0.2d, %1.2d, %2.2d, %3"
  [(set_attr "type" "crypto_sha3")]
)

(define_insn "bcaxq<mode>4"
  [(set (match_operand:VQ_I 0 "register_operand" "=w")
	(xor:VQ_I
	 (and:VQ_I
	  (not:VQ_I (match_operand:VQ_I 3 "register_operand" "w"))
	  (match_operand:VQ_I 2 "register_operand" "w"))
	 (match_operand:VQ_I 1 "register_operand" "w")))]
  "TARGET_SIMD && TARGET_SHA3"
  "bcax\\t%0.16b, %1.16b, %2.16b, %3.16b"
  [(set_attr "type" "crypto_sha3")]
)

;; SM3

(define_insn "aarch64_sm3ss1qv4si"
  [(set (match_operand:V4SI 0 "register_operand" "=w")
	(unspec:V4SI [(match_operand:V4SI 1 "register_operand" "w")
		      (match_operand:V4SI 2 "register_operand" "w")
		      (match_operand:V4SI 3 "register_operand" "w")]
	 UNSPEC_SM3SS1))]
  "TARGET_SIMD && TARGET_SM4"
  "sm3ss1\\t%0.4s, %1.4s, %2.4s, %3.4s"
  [(set_attr "type" "crypto_sm3")]
)


(define_insn "aarch64_sm3tt<sm3tt_op>qv4si"
  [(set (match_operand:V4SI 0 "register_operand" "=w")
	(unspec:V4SI [(match_operand:V4SI 1 "register_operand" "0")
		      (match_operand:V4SI 2 "register_operand" "w")
		      (match_operand:V4SI 3 "register_operand" "w")
		      (match_operand:SI 4 "aarch64_imm2" "Ui2")]
	 CRYPTO_SM3TT))]
  "TARGET_SIMD && TARGET_SM4"
  "sm3tt<sm3tt_op>\\t%0.4s, %2.4s, %3.4s[%4]"
  [(set_attr "type" "crypto_sm3")]
)

(define_insn "aarch64_sm3partw<sm3part_op>qv4si"
  [(set (match_operand:V4SI 0 "register_operand" "=w")
	(unspec:V4SI [(match_operand:V4SI 1 "register_operand" "0")
		      (match_operand:V4SI 2 "register_operand" "w")
		      (match_operand:V4SI 3 "register_operand" "w")]
	 CRYPTO_SM3PART))]
  "TARGET_SIMD && TARGET_SM4"
  "sm3partw<sm3part_op>\\t%0.4s, %2.4s, %3.4s"
  [(set_attr "type" "crypto_sm3")]
)

;; SM4

(define_insn "aarch64_sm4eqv4si"
  [(set (match_operand:V4SI 0 "register_operand" "=w")
	(unspec:V4SI [(match_operand:V4SI 1 "register_operand" "0")
		      (match_operand:V4SI 2 "register_operand" "w")]
	 UNSPEC_SM4E))]
  "TARGET_SIMD && TARGET_SM4"
  "sm4e\\t%0.4s, %2.4s"
  [(set_attr "type" "crypto_sm4")]
)

(define_insn "aarch64_sm4ekeyqv4si"
  [(set (match_operand:V4SI 0 "register_operand" "=w")
	(unspec:V4SI [(match_operand:V4SI 1 "register_operand" "w")
		      (match_operand:V4SI 2 "register_operand" "w")]
	 UNSPEC_SM4EKEY))]
  "TARGET_SIMD && TARGET_SM4"
  "sm4ekey\\t%0.4s, %1.4s, %2.4s"
  [(set_attr "type" "crypto_sm4")]
)

;; fp16fml

(define_expand "aarch64_fml<f16mac1>l<f16quad>_low<mode>"
  [(set (match_operand:VDQSF 0 "register_operand" "=w")
	(unspec:VDQSF
	 [(match_operand:VDQSF 1 "register_operand" "0")
	  (match_operand:<VFMLA_W> 2 "register_operand" "w")
	  (match_operand:<VFMLA_W> 3 "register_operand" "w")]
	 VFMLA16_LOW))]
  "TARGET_F16FML"
{
  rtx p1 = aarch64_simd_vect_par_cnst_half (<VFMLA_W>mode,
					    <nunits> * 2, false);
  rtx p2 = aarch64_simd_vect_par_cnst_half (<VFMLA_W>mode,
					    <nunits> * 2, false);

  emit_insn (gen_aarch64_simd_fml<f16mac1>l<f16quad>_low<mode> (operands[0],
								operands[1],
								operands[2],
								operands[3],
								p1, p2));
  DONE;

})

(define_expand "aarch64_fml<f16mac1>l<f16quad>_high<mode>"
  [(set (match_operand:VDQSF 0 "register_operand" "=w")
	(unspec:VDQSF
	 [(match_operand:VDQSF 1 "register_operand" "0")
	  (match_operand:<VFMLA_W> 2 "register_operand" "w")
	  (match_operand:<VFMLA_W> 3 "register_operand" "w")]
	 VFMLA16_HIGH))]
  "TARGET_F16FML"
{
  rtx p1 = aarch64_simd_vect_par_cnst_half (<VFMLA_W>mode, <nunits> * 2, true);
  rtx p2 = aarch64_simd_vect_par_cnst_half (<VFMLA_W>mode, <nunits> * 2, true);

  emit_insn (gen_aarch64_simd_fml<f16mac1>l<f16quad>_high<mode> (operands[0],
								 operands[1],
								 operands[2],
								 operands[3],
								 p1, p2));
  DONE;
})

(define_insn "aarch64_simd_fmlal<f16quad>_low<mode>"
  [(set (match_operand:VDQSF 0 "register_operand" "=w")
	(fma:VDQSF
	 (float_extend:VDQSF
	  (vec_select:<VFMLA_SEL_W>
	   (match_operand:<VFMLA_W> 2 "register_operand" "w")
	   (match_operand:<VFMLA_W> 4 "vect_par_cnst_lo_half" "")))
	 (float_extend:VDQSF
	  (vec_select:<VFMLA_SEL_W>
	   (match_operand:<VFMLA_W> 3 "register_operand" "w")
	   (match_operand:<VFMLA_W> 5 "vect_par_cnst_lo_half" "")))
	 (match_operand:VDQSF 1 "register_operand" "0")))]
  "TARGET_F16FML"
  "fmlal\\t%0.<nunits>s, %2.<nunits>h, %3.<nunits>h"
  [(set_attr "type" "neon_fp_mul_s")]
)

(define_insn "aarch64_simd_fmlsl<f16quad>_low<mode>"
  [(set (match_operand:VDQSF 0 "register_operand" "=w")
	(fma:VDQSF
	 (float_extend:VDQSF
	  (neg:<VFMLA_SEL_W>
	   (vec_select:<VFMLA_SEL_W>
	    (match_operand:<VFMLA_W> 2 "register_operand" "w")
	    (match_operand:<VFMLA_W> 4 "vect_par_cnst_lo_half" ""))))
	 (float_extend:VDQSF
	  (vec_select:<VFMLA_SEL_W>
	   (match_operand:<VFMLA_W> 3 "register_operand" "w")
	   (match_operand:<VFMLA_W> 5 "vect_par_cnst_lo_half" "")))
	 (match_operand:VDQSF 1 "register_operand" "0")))]
  "TARGET_F16FML"
  "fmlsl\\t%0.<nunits>s, %2.<nunits>h, %3.<nunits>h"
  [(set_attr "type" "neon_fp_mul_s")]
)

(define_insn "aarch64_simd_fmlal<f16quad>_high<mode>"
  [(set (match_operand:VDQSF 0 "register_operand" "=w")
	(fma:VDQSF
	 (float_extend:VDQSF
	  (vec_select:<VFMLA_SEL_W>
	   (match_operand:<VFMLA_W> 2 "register_operand" "w")
	   (match_operand:<VFMLA_W> 4 "vect_par_cnst_hi_half" "")))
	 (float_extend:VDQSF
	  (vec_select:<VFMLA_SEL_W>
	   (match_operand:<VFMLA_W> 3 "register_operand" "w")
	   (match_operand:<VFMLA_W> 5 "vect_par_cnst_hi_half" "")))
	 (match_operand:VDQSF 1 "register_operand" "0")))]
  "TARGET_F16FML"
  "fmlal2\\t%0.<nunits>s, %2.<nunits>h, %3.<nunits>h"
  [(set_attr "type" "neon_fp_mul_s")]
)

(define_insn "aarch64_simd_fmlsl<f16quad>_high<mode>"
  [(set (match_operand:VDQSF 0 "register_operand" "=w")
	(fma:VDQSF
	 (float_extend:VDQSF
	  (neg:<VFMLA_SEL_W>
	   (vec_select:<VFMLA_SEL_W>
	    (match_operand:<VFMLA_W> 2 "register_operand" "w")
	    (match_operand:<VFMLA_W> 4 "vect_par_cnst_hi_half" ""))))
	 (float_extend:VDQSF
	  (vec_select:<VFMLA_SEL_W>
	   (match_operand:<VFMLA_W> 3 "register_operand" "w")
	   (match_operand:<VFMLA_W> 5 "vect_par_cnst_hi_half" "")))
	 (match_operand:VDQSF 1 "register_operand" "0")))]
  "TARGET_F16FML"
  "fmlsl2\\t%0.<nunits>s, %2.<nunits>h, %3.<nunits>h"
  [(set_attr "type" "neon_fp_mul_s")]
)

(define_expand "aarch64_fml<f16mac1>l_lane_lowv2sf"
  [(set (match_operand:V2SF 0 "register_operand" "")
	(unspec:V2SF [(match_operand:V2SF 1 "register_operand" "")
			   (match_operand:V4HF 2 "register_operand" "")
			   (match_operand:V4HF 3 "register_operand" "")
			   (match_operand:SI 4 "aarch64_imm2" "")]
	 VFMLA16_LOW))]
  "TARGET_F16FML"
{
    rtx p1 = aarch64_simd_vect_par_cnst_half (V4HFmode, 4, false);
    rtx lane = aarch64_endian_lane_rtx (V4HFmode, INTVAL (operands[4]));

    emit_insn (gen_aarch64_simd_fml<f16mac1>l_lane_lowv2sf (operands[0],
							    operands[1],
							    operands[2],
							    operands[3],
							    p1, lane));
    DONE;
}
)

(define_expand "aarch64_fml<f16mac1>l_lane_highv2sf"
  [(set (match_operand:V2SF 0 "register_operand" "")
	(unspec:V2SF [(match_operand:V2SF 1 "register_operand" "")
			   (match_operand:V4HF 2 "register_operand" "")
			   (match_operand:V4HF 3 "register_operand" "")
			   (match_operand:SI 4 "aarch64_imm2" "")]
	 VFMLA16_HIGH))]
  "TARGET_F16FML"
{
    rtx p1 = aarch64_simd_vect_par_cnst_half (V4HFmode, 4, true);
    rtx lane = aarch64_endian_lane_rtx (V4HFmode, INTVAL (operands[4]));

    emit_insn (gen_aarch64_simd_fml<f16mac1>l_lane_highv2sf (operands[0],
							     operands[1],
							     operands[2],
							     operands[3],
							     p1, lane));
    DONE;
})

(define_insn "aarch64_simd_fmlal_lane_lowv2sf"
  [(set (match_operand:V2SF 0 "register_operand" "=w")
	(fma:V2SF
	 (float_extend:V2SF
	   (vec_select:V2HF
	    (match_operand:V4HF 2 "register_operand" "w")
	    (match_operand:V4HF 4 "vect_par_cnst_lo_half" "")))
	 (float_extend:V2SF
	   (vec_duplicate:V2HF
	    (vec_select:HF
	     (match_operand:V4HF 3 "register_operand" "x")
	     (parallel [(match_operand:SI 5 "aarch64_imm2" "Ui2")]))))
	 (match_operand:V2SF 1 "register_operand" "0")))]
  "TARGET_F16FML"
  "fmlal\\t%0.2s, %2.2h, %3.h[%5]"
  [(set_attr "type" "neon_fp_mul_s")]
)

(define_insn "aarch64_simd_fmlsl_lane_lowv2sf"
  [(set (match_operand:V2SF 0 "register_operand" "=w")
	(fma:V2SF
	 (float_extend:V2SF
	  (neg:V2HF
	   (vec_select:V2HF
	    (match_operand:V4HF 2 "register_operand" "w")
	    (match_operand:V4HF 4 "vect_par_cnst_lo_half" ""))))
	 (float_extend:V2SF
	  (vec_duplicate:V2HF
	   (vec_select:HF
	    (match_operand:V4HF 3 "register_operand" "x")
	    (parallel [(match_operand:SI 5 "aarch64_imm2" "Ui2")]))))
	 (match_operand:V2SF 1 "register_operand" "0")))]
  "TARGET_F16FML"
  "fmlsl\\t%0.2s, %2.2h, %3.h[%5]"
  [(set_attr "type" "neon_fp_mul_s")]
)

(define_insn "aarch64_simd_fmlal_lane_highv2sf"
  [(set (match_operand:V2SF 0 "register_operand" "=w")
	(fma:V2SF
	 (float_extend:V2SF
	   (vec_select:V2HF
	    (match_operand:V4HF 2 "register_operand" "w")
	    (match_operand:V4HF 4 "vect_par_cnst_hi_half" "")))
	 (float_extend:V2SF
	   (vec_duplicate:V2HF
	    (vec_select:HF
	     (match_operand:V4HF 3 "register_operand" "x")
	     (parallel [(match_operand:SI 5 "aarch64_imm2" "Ui2")]))))
	 (match_operand:V2SF 1 "register_operand" "0")))]
  "TARGET_F16FML"
  "fmlal2\\t%0.2s, %2.2h, %3.h[%5]"
  [(set_attr "type" "neon_fp_mul_s")]
)

(define_insn "aarch64_simd_fmlsl_lane_highv2sf"
  [(set (match_operand:V2SF 0 "register_operand" "=w")
	(fma:V2SF
	 (float_extend:V2SF
	   (neg:V2HF
	    (vec_select:V2HF
	     (match_operand:V4HF 2 "register_operand" "w")
	     (match_operand:V4HF 4 "vect_par_cnst_hi_half" ""))))
	 (float_extend:V2SF
	   (vec_duplicate:V2HF
	    (vec_select:HF
	     (match_operand:V4HF 3 "register_operand" "x")
	     (parallel [(match_operand:SI 5 "aarch64_imm2" "Ui2")]))))
	 (match_operand:V2SF 1 "register_operand" "0")))]
  "TARGET_F16FML"
  "fmlsl2\\t%0.2s, %2.2h, %3.h[%5]"
  [(set_attr "type" "neon_fp_mul_s")]
)

(define_expand "aarch64_fml<f16mac1>lq_laneq_lowv4sf"
  [(set (match_operand:V4SF 0 "register_operand" "")
	(unspec:V4SF [(match_operand:V4SF 1 "register_operand" "")
			   (match_operand:V8HF 2 "register_operand" "")
			   (match_operand:V8HF 3 "register_operand" "")
			   (match_operand:SI 4 "aarch64_lane_imm3" "")]
	 VFMLA16_LOW))]
  "TARGET_F16FML"
{
    rtx p1 = aarch64_simd_vect_par_cnst_half (V8HFmode, 8, false);
    rtx lane = aarch64_endian_lane_rtx (V8HFmode, INTVAL (operands[4]));

    emit_insn (gen_aarch64_simd_fml<f16mac1>lq_laneq_lowv4sf (operands[0],
							      operands[1],
							      operands[2],
							      operands[3],
							      p1, lane));
    DONE;
})

(define_expand "aarch64_fml<f16mac1>lq_laneq_highv4sf"
  [(set (match_operand:V4SF 0 "register_operand" "")
	(unspec:V4SF [(match_operand:V4SF 1 "register_operand" "")
			   (match_operand:V8HF 2 "register_operand" "")
			   (match_operand:V8HF 3 "register_operand" "")
			   (match_operand:SI 4 "aarch64_lane_imm3" "")]
	 VFMLA16_HIGH))]
  "TARGET_F16FML"
{
    rtx p1 = aarch64_simd_vect_par_cnst_half (V8HFmode, 8, true);
    rtx lane = aarch64_endian_lane_rtx (V8HFmode, INTVAL (operands[4]));

    emit_insn (gen_aarch64_simd_fml<f16mac1>lq_laneq_highv4sf (operands[0],
							       operands[1],
							       operands[2],
							       operands[3],
							       p1, lane));
    DONE;
})

(define_insn "aarch64_simd_fmlalq_laneq_lowv4sf"
  [(set (match_operand:V4SF 0 "register_operand" "=w")
	(fma:V4SF
	 (float_extend:V4SF
	  (vec_select:V4HF
	    (match_operand:V8HF 2 "register_operand" "w")
	    (match_operand:V8HF 4 "vect_par_cnst_lo_half" "")))
	 (float_extend:V4SF
	  (vec_duplicate:V4HF
	   (vec_select:HF
	    (match_operand:V8HF 3 "register_operand" "x")
	    (parallel [(match_operand:SI 5 "aarch64_lane_imm3" "Ui7")]))))
	 (match_operand:V4SF 1 "register_operand" "0")))]
  "TARGET_F16FML"
  "fmlal\\t%0.4s, %2.4h, %3.h[%5]"
  [(set_attr "type" "neon_fp_mul_s")]
)

(define_insn "aarch64_simd_fmlslq_laneq_lowv4sf"
  [(set (match_operand:V4SF 0 "register_operand" "=w")
	(fma:V4SF
	  (float_extend:V4SF
	   (neg:V4HF
	    (vec_select:V4HF
	     (match_operand:V8HF 2 "register_operand" "w")
	     (match_operand:V8HF 4 "vect_par_cnst_lo_half" ""))))
	 (float_extend:V4SF
	  (vec_duplicate:V4HF
	   (vec_select:HF
	    (match_operand:V8HF 3 "register_operand" "x")
	    (parallel [(match_operand:SI 5 "aarch64_lane_imm3" "Ui7")]))))
	 (match_operand:V4SF 1 "register_operand" "0")))]
  "TARGET_F16FML"
  "fmlsl\\t%0.4s, %2.4h, %3.h[%5]"
  [(set_attr "type" "neon_fp_mul_s")]
)

(define_insn "aarch64_simd_fmlalq_laneq_highv4sf"
  [(set (match_operand:V4SF 0 "register_operand" "=w")
	(fma:V4SF
	 (float_extend:V4SF
	  (vec_select:V4HF
	    (match_operand:V8HF 2 "register_operand" "w")
	    (match_operand:V8HF 4 "vect_par_cnst_hi_half" "")))
	 (float_extend:V4SF
	  (vec_duplicate:V4HF
	   (vec_select:HF
	    (match_operand:V8HF 3 "register_operand" "x")
	    (parallel [(match_operand:SI 5 "aarch64_lane_imm3" "Ui7")]))))
	 (match_operand:V4SF 1 "register_operand" "0")))]
  "TARGET_F16FML"
  "fmlal2\\t%0.4s, %2.4h, %3.h[%5]"
  [(set_attr "type" "neon_fp_mul_s")]
)

(define_insn "aarch64_simd_fmlslq_laneq_highv4sf"
  [(set (match_operand:V4SF 0 "register_operand" "=w")
	(fma:V4SF
	 (float_extend:V4SF
	  (neg:V4HF
	   (vec_select:V4HF
	    (match_operand:V8HF 2 "register_operand" "w")
	    (match_operand:V8HF 4 "vect_par_cnst_hi_half" ""))))
	 (float_extend:V4SF
	  (vec_duplicate:V4HF
	   (vec_select:HF
	    (match_operand:V8HF 3 "register_operand" "x")
	    (parallel [(match_operand:SI 5 "aarch64_lane_imm3" "Ui7")]))))
	 (match_operand:V4SF 1 "register_operand" "0")))]
  "TARGET_F16FML"
  "fmlsl2\\t%0.4s, %2.4h, %3.h[%5]"
  [(set_attr "type" "neon_fp_mul_s")]
)

(define_expand "aarch64_fml<f16mac1>l_laneq_lowv2sf"
  [(set (match_operand:V2SF 0 "register_operand" "")
	(unspec:V2SF [(match_operand:V2SF 1 "register_operand" "")
		      (match_operand:V4HF 2 "register_operand" "")
		      (match_operand:V8HF 3 "register_operand" "")
		      (match_operand:SI 4 "aarch64_lane_imm3" "")]
	 VFMLA16_LOW))]
  "TARGET_F16FML"
{
    rtx p1 = aarch64_simd_vect_par_cnst_half (V4HFmode, 4, false);
    rtx lane = aarch64_endian_lane_rtx (V8HFmode, INTVAL (operands[4]));

    emit_insn (gen_aarch64_simd_fml<f16mac1>l_laneq_lowv2sf (operands[0],
							     operands[1],
							     operands[2],
							     operands[3],
							     p1, lane));
    DONE;

})

(define_expand "aarch64_fml<f16mac1>l_laneq_highv2sf"
  [(set (match_operand:V2SF 0 "register_operand" "")
	(unspec:V2SF [(match_operand:V2SF 1 "register_operand" "")
		      (match_operand:V4HF 2 "register_operand" "")
		      (match_operand:V8HF 3 "register_operand" "")
		      (match_operand:SI 4 "aarch64_lane_imm3" "")]
	 VFMLA16_HIGH))]
  "TARGET_F16FML"
{
    rtx p1 = aarch64_simd_vect_par_cnst_half (V4HFmode, 4, true);
    rtx lane = aarch64_endian_lane_rtx (V8HFmode, INTVAL (operands[4]));

    emit_insn (gen_aarch64_simd_fml<f16mac1>l_laneq_highv2sf (operands[0],
							      operands[1],
							      operands[2],
							      operands[3],
							      p1, lane));
    DONE;

})

(define_insn "aarch64_simd_fmlal_laneq_lowv2sf"
  [(set (match_operand:V2SF 0 "register_operand" "=w")
	(fma:V2SF
	 (float_extend:V2SF
	   (vec_select:V2HF
	    (match_operand:V4HF 2 "register_operand" "w")
	    (match_operand:V4HF 4 "vect_par_cnst_lo_half" "")))
	 (float_extend:V2SF
	  (vec_duplicate:V2HF
	   (vec_select:HF
	    (match_operand:V8HF 3 "register_operand" "x")
	    (parallel [(match_operand:SI 5 "aarch64_lane_imm3" "Ui7")]))))
	 (match_operand:V2SF 1 "register_operand" "0")))]
  "TARGET_F16FML"
  "fmlal\\t%0.2s, %2.2h, %3.h[%5]"
  [(set_attr "type" "neon_fp_mul_s")]
)

(define_insn "aarch64_simd_fmlsl_laneq_lowv2sf"
  [(set (match_operand:V2SF 0 "register_operand" "=w")
	(fma:V2SF
	 (float_extend:V2SF
	  (neg:V2HF
	   (vec_select:V2HF
	    (match_operand:V4HF 2 "register_operand" "w")
	    (match_operand:V4HF 4 "vect_par_cnst_lo_half" ""))))
	 (float_extend:V2SF
	  (vec_duplicate:V2HF
	   (vec_select:HF
	    (match_operand:V8HF 3 "register_operand" "x")
	    (parallel [(match_operand:SI 5 "aarch64_lane_imm3" "Ui7")]))))
	 (match_operand:V2SF 1 "register_operand" "0")))]
  "TARGET_F16FML"
  "fmlsl\\t%0.2s, %2.2h, %3.h[%5]"
  [(set_attr "type" "neon_fp_mul_s")]
)

(define_insn "aarch64_simd_fmlal_laneq_highv2sf"
  [(set (match_operand:V2SF 0 "register_operand" "=w")
	(fma:V2SF
	 (float_extend:V2SF
	   (vec_select:V2HF
	    (match_operand:V4HF 2 "register_operand" "w")
	    (match_operand:V4HF 4 "vect_par_cnst_hi_half" "")))
	 (float_extend:V2SF
	  (vec_duplicate:V2HF
	   (vec_select:HF
	    (match_operand:V8HF 3 "register_operand" "x")
	    (parallel [(match_operand:SI 5 "aarch64_lane_imm3" "Ui7")]))))
	 (match_operand:V2SF 1 "register_operand" "0")))]
  "TARGET_F16FML"
  "fmlal2\\t%0.2s, %2.2h, %3.h[%5]"
  [(set_attr "type" "neon_fp_mul_s")]
)

(define_insn "aarch64_simd_fmlsl_laneq_highv2sf"
  [(set (match_operand:V2SF 0 "register_operand" "=w")
	(fma:V2SF
	 (float_extend:V2SF
	  (neg:V2HF
	   (vec_select:V2HF
	    (match_operand:V4HF 2 "register_operand" "w")
	    (match_operand:V4HF 4 "vect_par_cnst_hi_half" ""))))
	 (float_extend:V2SF
	  (vec_duplicate:V2HF
	   (vec_select:HF
	    (match_operand:V8HF 3 "register_operand" "x")
	    (parallel [(match_operand:SI 5 "aarch64_lane_imm3" "Ui7")]))))
	 (match_operand:V2SF 1 "register_operand" "0")))]
  "TARGET_F16FML"
  "fmlsl2\\t%0.2s, %2.2h, %3.h[%5]"
  [(set_attr "type" "neon_fp_mul_s")]
)

(define_expand "aarch64_fml<f16mac1>lq_lane_lowv4sf"
  [(set (match_operand:V4SF 0 "register_operand" "")
	(unspec:V4SF [(match_operand:V4SF 1 "register_operand" "")
		      (match_operand:V8HF 2 "register_operand" "")
		      (match_operand:V4HF 3 "register_operand" "")
		      (match_operand:SI 4 "aarch64_imm2" "")]
	 VFMLA16_LOW))]
  "TARGET_F16FML"
{
    rtx p1 = aarch64_simd_vect_par_cnst_half (V8HFmode, 8, false);
    rtx lane = aarch64_endian_lane_rtx (V4HFmode, INTVAL (operands[4]));

    emit_insn (gen_aarch64_simd_fml<f16mac1>lq_lane_lowv4sf (operands[0],
							     operands[1],
							     operands[2],
							     operands[3],
							     p1, lane));
    DONE;
})

(define_expand "aarch64_fml<f16mac1>lq_lane_highv4sf"
  [(set (match_operand:V4SF 0 "register_operand" "")
	(unspec:V4SF [(match_operand:V4SF 1 "register_operand" "")
		      (match_operand:V8HF 2 "register_operand" "")
		      (match_operand:V4HF 3 "register_operand" "")
		      (match_operand:SI 4 "aarch64_imm2" "")]
	 VFMLA16_HIGH))]
  "TARGET_F16FML"
{
    rtx p1 = aarch64_simd_vect_par_cnst_half (V8HFmode, 8, true);
    rtx lane = aarch64_endian_lane_rtx (V4HFmode, INTVAL (operands[4]));

    emit_insn (gen_aarch64_simd_fml<f16mac1>lq_lane_highv4sf (operands[0],
							      operands[1],
							      operands[2],
							      operands[3],
							      p1, lane));
    DONE;
})

(define_insn "aarch64_simd_fmlalq_lane_lowv4sf"
  [(set (match_operand:V4SF 0 "register_operand" "=w")
	(fma:V4SF
	 (float_extend:V4SF
	  (vec_select:V4HF
	   (match_operand:V8HF 2 "register_operand" "w")
	   (match_operand:V8HF 4 "vect_par_cnst_lo_half" "")))
	 (float_extend:V4SF
	  (vec_duplicate:V4HF
	   (vec_select:HF
	    (match_operand:V4HF 3 "register_operand" "x")
	    (parallel [(match_operand:SI 5 "aarch64_imm2" "Ui2")]))))
	 (match_operand:V4SF 1 "register_operand" "0")))]
  "TARGET_F16FML"
  "fmlal\\t%0.4s, %2.4h, %3.h[%5]"
  [(set_attr "type" "neon_fp_mul_s")]
)

(define_insn "aarch64_simd_fmlslq_lane_lowv4sf"
  [(set (match_operand:V4SF 0 "register_operand" "=w")
	(fma:V4SF
	 (float_extend:V4SF
	  (neg:V4HF
	   (vec_select:V4HF
	    (match_operand:V8HF 2 "register_operand" "w")
	    (match_operand:V8HF 4 "vect_par_cnst_lo_half" ""))))
	 (float_extend:V4SF
	  (vec_duplicate:V4HF
	   (vec_select:HF
	    (match_operand:V4HF 3 "register_operand" "x")
	    (parallel [(match_operand:SI 5 "aarch64_imm2" "Ui2")]))))
	 (match_operand:V4SF 1 "register_operand" "0")))]
  "TARGET_F16FML"
  "fmlsl\\t%0.4s, %2.4h, %3.h[%5]"
  [(set_attr "type" "neon_fp_mul_s")]
)

(define_insn "aarch64_simd_fmlalq_lane_highv4sf"
  [(set (match_operand:V4SF 0 "register_operand" "=w")
	(fma:V4SF
	 (float_extend:V4SF
	  (vec_select:V4HF
	   (match_operand:V8HF 2 "register_operand" "w")
	   (match_operand:V8HF 4 "vect_par_cnst_hi_half" "")))
	 (float_extend:V4SF
	  (vec_duplicate:V4HF
	   (vec_select:HF
	    (match_operand:V4HF 3 "register_operand" "x")
	    (parallel [(match_operand:SI 5 "aarch64_imm2" "Ui2")]))))
	 (match_operand:V4SF 1 "register_operand" "0")))]
  "TARGET_F16FML"
  "fmlal2\\t%0.4s, %2.4h, %3.h[%5]"
  [(set_attr "type" "neon_fp_mul_s")]
)

(define_insn "aarch64_simd_fmlslq_lane_highv4sf"
  [(set (match_operand:V4SF 0 "register_operand" "=w")
	(fma:V4SF
	 (float_extend:V4SF
	  (neg:V4HF
	   (vec_select:V4HF
	    (match_operand:V8HF 2 "register_operand" "w")
	    (match_operand:V8HF 4 "vect_par_cnst_hi_half" ""))))
	 (float_extend:V4SF
	  (vec_duplicate:V4HF
	   (vec_select:HF
	    (match_operand:V4HF 3 "register_operand" "x")
	    (parallel [(match_operand:SI 5 "aarch64_imm2" "Ui2")]))))
	 (match_operand:V4SF 1 "register_operand" "0")))]
  "TARGET_F16FML"
  "fmlsl2\\t%0.4s, %2.4h, %3.h[%5]"
  [(set_attr "type" "neon_fp_mul_s")]
)

;; pmull

(define_insn "aarch64_crypto_pmulldi"
  [(set (match_operand:TI 0 "register_operand" "=w")
        (unspec:TI  [(match_operand:DI 1 "register_operand" "w")
		     (match_operand:DI 2 "register_operand" "w")]
		    UNSPEC_PMULL))]
 "TARGET_SIMD && TARGET_AES"
 "pmull\\t%0.1q, %1.1d, %2.1d"
  [(set_attr "type" "crypto_pmull")]
)

(define_insn "aarch64_crypto_pmullv2di"
 [(set (match_operand:TI 0 "register_operand" "=w")
       (unspec:TI [(match_operand:V2DI 1 "register_operand" "w")
		   (match_operand:V2DI 2 "register_operand" "w")]
		  UNSPEC_PMULL2))]
  "TARGET_SIMD && TARGET_AES"
  "pmull2\\t%0.1q, %1.2d, %2.2d"
  [(set_attr "type" "crypto_pmull")]
)<|MERGE_RESOLUTION|>--- conflicted
+++ resolved
@@ -3110,22 +3110,22 @@
     operands[2] = aarch64_endian_lane_rtx (<MODE>mode, INTVAL (operands[2]));
     return "smov\\t%<GPI:w>0, %1.<VDQQH:Vetype>[%2]";
   }
-  [(set_attr "type" "neon_to_gp<q>")]
-)
-
-(define_insn "*aarch64_get_lane_zero_extend<GPI:mode><VDQQH:mode>"
-  [(set (match_operand:GPI 0 "register_operand" "=r")
-	(zero_extend:GPI
-	  (vec_select:<VEL>
-	    (match_operand:VDQQH 1 "register_operand" "w")
-	    (parallel [(match_operand:SI 2 "immediate_operand" "i")]))))]
-  "TARGET_SIMD"
-  {
-    operands[2] = aarch64_endian_lane_rtx (<VDQQH:MODE>mode,
-					   INTVAL (operands[2]));
-    return "umov\\t%w0, %1.<Vetype>[%2]";
-  }
-  [(set_attr "type" "neon_to_gp<q>")]
+  [(set_attr "type" "neon_to_gp<q>")]
+)
+
+(define_insn "*aarch64_get_lane_zero_extend<GPI:mode><VDQQH:mode>"
+  [(set (match_operand:GPI 0 "register_operand" "=r")
+	(zero_extend:GPI
+	  (vec_select:<VEL>
+	    (match_operand:VDQQH 1 "register_operand" "w")
+	    (parallel [(match_operand:SI 2 "immediate_operand" "i")]))))]
+  "TARGET_SIMD"
+  {
+    operands[2] = aarch64_endian_lane_rtx (<VDQQH:MODE>mode,
+					   INTVAL (operands[2]));
+    return "umov\\t%w0, %1.<Vetype>[%2]";
+  }
+  [(set_attr "type" "neon_to_gp<q>")]
 )
 
 ;; Lane extraction of a value, neither sign nor zero extension
@@ -5957,14 +5957,9 @@
 
 
 (define_insn "@aarch64_frecpe<mode>"
-<<<<<<< HEAD
-  [(set (match_operand:VHSDF 0 "register_operand" "=w")
-	(unspec:VHSDF [(match_operand:VHSDF 1 "register_operand" "w")]
-=======
   [(set (match_operand:VHSDF_HSDF 0 "register_operand" "=w")
 	(unspec:VHSDF_HSDF
 	 [(match_operand:VHSDF_HSDF 1 "register_operand" "w")]
->>>>>>> f3d42468
 	 UNSPEC_FRECPE))]
   "TARGET_SIMD"
   "frecpe\t%<v>0<Vmtype>, %<v>1<Vmtype>"
