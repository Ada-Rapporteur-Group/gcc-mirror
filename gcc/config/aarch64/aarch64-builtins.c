/* Builtins' description for AArch64 SIMD architecture.
   Copyright (C) 2011-2019 Free Software Foundation, Inc.
   Contributed by ARM Ltd.

   This file is part of GCC.

   GCC is free software; you can redistribute it and/or modify it
   under the terms of the GNU General Public License as published by
   the Free Software Foundation; either version 3, or (at your option)
   any later version.

   GCC is distributed in the hope that it will be useful, but
   WITHOUT ANY WARRANTY; without even the implied warranty of
   MERCHANTABILITY or FITNESS FOR A PARTICULAR PURPOSE.  See the GNU
   General Public License for more details.

   You should have received a copy of the GNU General Public License
   along with GCC; see the file COPYING3.  If not see
   <http://www.gnu.org/licenses/>.  */

#define IN_TARGET_CODE 1

#include "config.h"
#include "system.h"
#include "coretypes.h"
#include "tm.h"
#include "function.h"
#include "basic-block.h"
#include "rtl.h"
#include "tree.h"
#include "gimple.h"
#include "memmodel.h"
#include "tm_p.h"
#include "expmed.h"
#include "optabs.h"
#include "recog.h"
#include "diagnostic-core.h"
#include "fold-const.h"
#include "stor-layout.h"
#include "explow.h"
#include "expr.h"
#include "langhooks.h"
#include "gimple-iterator.h"
#include "case-cfn-macros.h"
#include "emit-rtl.h"

#define v8qi_UP  E_V8QImode
#define v4hi_UP  E_V4HImode
#define v4hf_UP  E_V4HFmode
#define v2si_UP  E_V2SImode
#define v2sf_UP  E_V2SFmode
#define v1df_UP  E_V1DFmode
#define di_UP    E_DImode
#define df_UP    E_DFmode
#define v16qi_UP E_V16QImode
#define v8hi_UP  E_V8HImode
#define v8hf_UP  E_V8HFmode
#define v4si_UP  E_V4SImode
#define v4sf_UP  E_V4SFmode
#define v2di_UP  E_V2DImode
#define v2df_UP  E_V2DFmode
#define ti_UP	 E_TImode
#define oi_UP	 E_OImode
#define ci_UP	 E_CImode
#define xi_UP	 E_XImode
#define si_UP    E_SImode
#define sf_UP    E_SFmode
#define hi_UP    E_HImode
#define hf_UP    E_HFmode
#define qi_UP    E_QImode
#define UP(X) X##_UP

#define SIMD_MAX_BUILTIN_ARGS 5

enum aarch64_type_qualifiers
{
  /* T foo.  */
  qualifier_none = 0x0,
  /* unsigned T foo.  */
  qualifier_unsigned = 0x1, /* 1 << 0  */
  /* const T foo.  */
  qualifier_const = 0x2, /* 1 << 1  */
  /* T *foo.  */
  qualifier_pointer = 0x4, /* 1 << 2  */
  /* Used when expanding arguments if an operand could
     be an immediate.  */
  qualifier_immediate = 0x8, /* 1 << 3  */
  qualifier_maybe_immediate = 0x10, /* 1 << 4  */
  /* void foo (...).  */
  qualifier_void = 0x20, /* 1 << 5  */
  /* Some patterns may have internal operands, this qualifier is an
     instruction to the initialisation code to skip this operand.  */
  qualifier_internal = 0x40, /* 1 << 6  */
  /* Some builtins should use the T_*mode* encoded in a simd_builtin_datum
     rather than using the type of the operand.  */
  qualifier_map_mode = 0x80, /* 1 << 7  */
  /* qualifier_pointer | qualifier_map_mode  */
  qualifier_pointer_map_mode = 0x84,
  /* qualifier_const | qualifier_pointer | qualifier_map_mode  */
  qualifier_const_pointer_map_mode = 0x86,
  /* Polynomial types.  */
  qualifier_poly = 0x100,
  /* Lane indices - must be in range, and flipped for bigendian.  */
  qualifier_lane_index = 0x200,
  /* Lane indices for single lane structure loads and stores.  */
  qualifier_struct_load_store_lane_index = 0x400,
  /* Lane indices selected in pairs. - must be in range, and flipped for
     bigendian.  */
  qualifier_lane_pair_index = 0x800,
};

typedef struct
{
  const char *name;
  machine_mode mode;
  const enum insn_code code;
  unsigned int fcode;
  enum aarch64_type_qualifiers *qualifiers;
} aarch64_simd_builtin_datum;

static enum aarch64_type_qualifiers
aarch64_types_unop_qualifiers[SIMD_MAX_BUILTIN_ARGS]
  = { qualifier_none, qualifier_none };
#define TYPES_UNOP (aarch64_types_unop_qualifiers)
static enum aarch64_type_qualifiers
aarch64_types_unopu_qualifiers[SIMD_MAX_BUILTIN_ARGS]
  = { qualifier_unsigned, qualifier_unsigned };
#define TYPES_UNOPU (aarch64_types_unopu_qualifiers)
static enum aarch64_type_qualifiers
aarch64_types_unopus_qualifiers[SIMD_MAX_BUILTIN_ARGS]
  = { qualifier_unsigned, qualifier_none };
#define TYPES_UNOPUS (aarch64_types_unopus_qualifiers)
static enum aarch64_type_qualifiers
aarch64_types_binop_qualifiers[SIMD_MAX_BUILTIN_ARGS]
  = { qualifier_none, qualifier_none, qualifier_maybe_immediate };
#define TYPES_BINOP (aarch64_types_binop_qualifiers)
static enum aarch64_type_qualifiers
aarch64_types_binopu_qualifiers[SIMD_MAX_BUILTIN_ARGS]
  = { qualifier_unsigned, qualifier_unsigned, qualifier_unsigned };
#define TYPES_BINOPU (aarch64_types_binopu_qualifiers)
static enum aarch64_type_qualifiers
aarch64_types_binop_uus_qualifiers[SIMD_MAX_BUILTIN_ARGS]
  = { qualifier_unsigned, qualifier_unsigned, qualifier_none };
#define TYPES_BINOP_UUS (aarch64_types_binop_uus_qualifiers)
static enum aarch64_type_qualifiers
aarch64_types_binop_ssu_qualifiers[SIMD_MAX_BUILTIN_ARGS]
  = { qualifier_none, qualifier_none, qualifier_unsigned };
#define TYPES_BINOP_SSU (aarch64_types_binop_ssu_qualifiers)
static enum aarch64_type_qualifiers
aarch64_types_binop_uss_qualifiers[SIMD_MAX_BUILTIN_ARGS]
  = { qualifier_unsigned, qualifier_none, qualifier_none };
#define TYPES_BINOP_USS (aarch64_types_binop_uss_qualifiers)
static enum aarch64_type_qualifiers
aarch64_types_binopp_qualifiers[SIMD_MAX_BUILTIN_ARGS]
  = { qualifier_poly, qualifier_poly, qualifier_poly };
#define TYPES_BINOPP (aarch64_types_binopp_qualifiers)

static enum aarch64_type_qualifiers
aarch64_types_ternop_qualifiers[SIMD_MAX_BUILTIN_ARGS]
  = { qualifier_none, qualifier_none, qualifier_none, qualifier_none };
#define TYPES_TERNOP (aarch64_types_ternop_qualifiers)
static enum aarch64_type_qualifiers
aarch64_types_ternop_lane_qualifiers[SIMD_MAX_BUILTIN_ARGS]
  = { qualifier_none, qualifier_none, qualifier_none, qualifier_lane_index };
#define TYPES_TERNOP_LANE (aarch64_types_ternop_lane_qualifiers)
static enum aarch64_type_qualifiers
aarch64_types_ternopu_qualifiers[SIMD_MAX_BUILTIN_ARGS]
  = { qualifier_unsigned, qualifier_unsigned,
      qualifier_unsigned, qualifier_unsigned };
#define TYPES_TERNOPU (aarch64_types_ternopu_qualifiers)
static enum aarch64_type_qualifiers
aarch64_types_ternopu_imm_qualifiers[SIMD_MAX_BUILTIN_ARGS]
  = { qualifier_unsigned, qualifier_unsigned,
      qualifier_unsigned, qualifier_immediate };
#define TYPES_TERNOPUI (aarch64_types_ternopu_imm_qualifiers)


static enum aarch64_type_qualifiers
aarch64_types_quadop_lane_pair_qualifiers[SIMD_MAX_BUILTIN_ARGS]
  = { qualifier_none, qualifier_none, qualifier_none,
      qualifier_none, qualifier_lane_pair_index };
#define TYPES_QUADOP_LANE_PAIR (aarch64_types_quadop_lane_pair_qualifiers)
static enum aarch64_type_qualifiers
aarch64_types_quadop_lane_qualifiers[SIMD_MAX_BUILTIN_ARGS]
  = { qualifier_none, qualifier_none, qualifier_none,
      qualifier_none, qualifier_lane_index };
#define TYPES_QUADOP_LANE (aarch64_types_quadop_lane_qualifiers)
static enum aarch64_type_qualifiers
aarch64_types_quadopu_lane_qualifiers[SIMD_MAX_BUILTIN_ARGS]
  = { qualifier_unsigned, qualifier_unsigned, qualifier_unsigned,
      qualifier_unsigned, qualifier_lane_index };
#define TYPES_QUADOPU_LANE (aarch64_types_quadopu_lane_qualifiers)

static enum aarch64_type_qualifiers
aarch64_types_quadopu_imm_qualifiers[SIMD_MAX_BUILTIN_ARGS]
  = { qualifier_unsigned, qualifier_unsigned, qualifier_unsigned,
      qualifier_unsigned, qualifier_immediate };
#define TYPES_QUADOPUI (aarch64_types_quadopu_imm_qualifiers)

static enum aarch64_type_qualifiers
aarch64_types_binop_imm_p_qualifiers[SIMD_MAX_BUILTIN_ARGS]
  = { qualifier_poly, qualifier_none, qualifier_immediate };
#define TYPES_GETREGP (aarch64_types_binop_imm_p_qualifiers)
static enum aarch64_type_qualifiers
aarch64_types_binop_imm_qualifiers[SIMD_MAX_BUILTIN_ARGS]
  = { qualifier_none, qualifier_none, qualifier_immediate };
#define TYPES_GETREG (aarch64_types_binop_imm_qualifiers)
#define TYPES_SHIFTIMM (aarch64_types_binop_imm_qualifiers)
static enum aarch64_type_qualifiers
aarch64_types_shift_to_unsigned_qualifiers[SIMD_MAX_BUILTIN_ARGS]
  = { qualifier_unsigned, qualifier_none, qualifier_immediate };
#define TYPES_SHIFTIMM_USS (aarch64_types_shift_to_unsigned_qualifiers)
static enum aarch64_type_qualifiers
aarch64_types_fcvt_from_unsigned_qualifiers[SIMD_MAX_BUILTIN_ARGS]
  = { qualifier_none, qualifier_unsigned, qualifier_immediate };
#define TYPES_FCVTIMM_SUS (aarch64_types_fcvt_from_unsigned_qualifiers)
static enum aarch64_type_qualifiers
aarch64_types_unsigned_shift_qualifiers[SIMD_MAX_BUILTIN_ARGS]
  = { qualifier_unsigned, qualifier_unsigned, qualifier_immediate };
#define TYPES_USHIFTIMM (aarch64_types_unsigned_shift_qualifiers)

static enum aarch64_type_qualifiers
aarch64_types_ternop_s_imm_p_qualifiers[SIMD_MAX_BUILTIN_ARGS]
  = { qualifier_none, qualifier_none, qualifier_poly, qualifier_immediate};
#define TYPES_SETREGP (aarch64_types_ternop_s_imm_p_qualifiers)
static enum aarch64_type_qualifiers
aarch64_types_ternop_s_imm_qualifiers[SIMD_MAX_BUILTIN_ARGS]
  = { qualifier_none, qualifier_none, qualifier_none, qualifier_immediate};
#define TYPES_SETREG (aarch64_types_ternop_s_imm_qualifiers)
#define TYPES_SHIFTINSERT (aarch64_types_ternop_s_imm_qualifiers)
#define TYPES_SHIFTACC (aarch64_types_ternop_s_imm_qualifiers)

static enum aarch64_type_qualifiers
aarch64_types_ternop_p_imm_qualifiers[SIMD_MAX_BUILTIN_ARGS]
  = { qualifier_poly, qualifier_poly, qualifier_poly, qualifier_immediate};
#define TYPES_SHIFTINSERTP (aarch64_types_ternop_p_imm_qualifiers)

static enum aarch64_type_qualifiers
aarch64_types_unsigned_shiftacc_qualifiers[SIMD_MAX_BUILTIN_ARGS]
  = { qualifier_unsigned, qualifier_unsigned, qualifier_unsigned,
      qualifier_immediate };
#define TYPES_USHIFTACC (aarch64_types_unsigned_shiftacc_qualifiers)


static enum aarch64_type_qualifiers
aarch64_types_combine_qualifiers[SIMD_MAX_BUILTIN_ARGS]
  = { qualifier_none, qualifier_none, qualifier_none };
#define TYPES_COMBINE (aarch64_types_combine_qualifiers)

static enum aarch64_type_qualifiers
aarch64_types_combine_p_qualifiers[SIMD_MAX_BUILTIN_ARGS]
  = { qualifier_poly, qualifier_poly, qualifier_poly };
#define TYPES_COMBINEP (aarch64_types_combine_p_qualifiers)

static enum aarch64_type_qualifiers
aarch64_types_load1_qualifiers[SIMD_MAX_BUILTIN_ARGS]
  = { qualifier_none, qualifier_const_pointer_map_mode };
#define TYPES_LOAD1 (aarch64_types_load1_qualifiers)
#define TYPES_LOADSTRUCT (aarch64_types_load1_qualifiers)
static enum aarch64_type_qualifiers
aarch64_types_loadstruct_lane_qualifiers[SIMD_MAX_BUILTIN_ARGS]
  = { qualifier_none, qualifier_const_pointer_map_mode,
      qualifier_none, qualifier_struct_load_store_lane_index };
#define TYPES_LOADSTRUCT_LANE (aarch64_types_loadstruct_lane_qualifiers)

static enum aarch64_type_qualifiers
aarch64_types_bsl_p_qualifiers[SIMD_MAX_BUILTIN_ARGS]
  = { qualifier_poly, qualifier_unsigned,
      qualifier_poly, qualifier_poly };
#define TYPES_BSL_P (aarch64_types_bsl_p_qualifiers)
static enum aarch64_type_qualifiers
aarch64_types_bsl_s_qualifiers[SIMD_MAX_BUILTIN_ARGS]
  = { qualifier_none, qualifier_unsigned,
      qualifier_none, qualifier_none };
#define TYPES_BSL_S (aarch64_types_bsl_s_qualifiers)
static enum aarch64_type_qualifiers
aarch64_types_bsl_u_qualifiers[SIMD_MAX_BUILTIN_ARGS]
  = { qualifier_unsigned, qualifier_unsigned,
      qualifier_unsigned, qualifier_unsigned };
#define TYPES_BSL_U (aarch64_types_bsl_u_qualifiers)

/* The first argument (return type) of a store should be void type,
   which we represent with qualifier_void.  Their first operand will be
   a DImode pointer to the location to store to, so we must use
   qualifier_map_mode | qualifier_pointer to build a pointer to the
   element type of the vector.  */
static enum aarch64_type_qualifiers
aarch64_types_store1_p_qualifiers[SIMD_MAX_BUILTIN_ARGS]
  = { qualifier_void, qualifier_pointer_map_mode, qualifier_poly };
#define TYPES_STORE1P (aarch64_types_store1_p_qualifiers)
static enum aarch64_type_qualifiers
aarch64_types_store1_qualifiers[SIMD_MAX_BUILTIN_ARGS]
  = { qualifier_void, qualifier_pointer_map_mode, qualifier_none };
#define TYPES_STORE1 (aarch64_types_store1_qualifiers)
#define TYPES_STORESTRUCT (aarch64_types_store1_qualifiers)
static enum aarch64_type_qualifiers
aarch64_types_storestruct_lane_qualifiers[SIMD_MAX_BUILTIN_ARGS]
  = { qualifier_void, qualifier_pointer_map_mode,
      qualifier_none, qualifier_struct_load_store_lane_index };
#define TYPES_STORESTRUCT_LANE (aarch64_types_storestruct_lane_qualifiers)

#define CF0(N, X) CODE_FOR_aarch64_##N##X
#define CF1(N, X) CODE_FOR_##N##X##1
#define CF2(N, X) CODE_FOR_##N##X##2
#define CF3(N, X) CODE_FOR_##N##X##3
#define CF4(N, X) CODE_FOR_##N##X##4
#define CF10(N, X) CODE_FOR_##N##X

#define VAR1(T, N, MAP, A) \
  {#N #A, UP (A), CF##MAP (N, A), 0, TYPES_##T},
#define VAR2(T, N, MAP, A, B) \
  VAR1 (T, N, MAP, A) \
  VAR1 (T, N, MAP, B)
#define VAR3(T, N, MAP, A, B, C) \
  VAR2 (T, N, MAP, A, B) \
  VAR1 (T, N, MAP, C)
#define VAR4(T, N, MAP, A, B, C, D) \
  VAR3 (T, N, MAP, A, B, C) \
  VAR1 (T, N, MAP, D)
#define VAR5(T, N, MAP, A, B, C, D, E) \
  VAR4 (T, N, MAP, A, B, C, D) \
  VAR1 (T, N, MAP, E)
#define VAR6(T, N, MAP, A, B, C, D, E, F) \
  VAR5 (T, N, MAP, A, B, C, D, E) \
  VAR1 (T, N, MAP, F)
#define VAR7(T, N, MAP, A, B, C, D, E, F, G) \
  VAR6 (T, N, MAP, A, B, C, D, E, F) \
  VAR1 (T, N, MAP, G)
#define VAR8(T, N, MAP, A, B, C, D, E, F, G, H) \
  VAR7 (T, N, MAP, A, B, C, D, E, F, G) \
  VAR1 (T, N, MAP, H)
#define VAR9(T, N, MAP, A, B, C, D, E, F, G, H, I) \
  VAR8 (T, N, MAP, A, B, C, D, E, F, G, H) \
  VAR1 (T, N, MAP, I)
#define VAR10(T, N, MAP, A, B, C, D, E, F, G, H, I, J) \
  VAR9 (T, N, MAP, A, B, C, D, E, F, G, H, I) \
  VAR1 (T, N, MAP, J)
#define VAR11(T, N, MAP, A, B, C, D, E, F, G, H, I, J, K) \
  VAR10 (T, N, MAP, A, B, C, D, E, F, G, H, I, J) \
  VAR1 (T, N, MAP, K)
#define VAR12(T, N, MAP, A, B, C, D, E, F, G, H, I, J, K, L) \
  VAR11 (T, N, MAP, A, B, C, D, E, F, G, H, I, J, K) \
  VAR1 (T, N, MAP, L)
#define VAR13(T, N, MAP, A, B, C, D, E, F, G, H, I, J, K, L, M) \
  VAR12 (T, N, MAP, A, B, C, D, E, F, G, H, I, J, K, L) \
  VAR1 (T, N, MAP, M)
#define VAR14(T, X, MAP, A, B, C, D, E, F, G, H, I, J, K, L, M, N) \
  VAR13 (T, X, MAP, A, B, C, D, E, F, G, H, I, J, K, L, M) \
  VAR1 (T, X, MAP, N)

#include "aarch64-builtin-iterators.h"

static aarch64_simd_builtin_datum aarch64_simd_builtin_data[] = {
#include "aarch64-simd-builtins.def"
};

/* There's only 8 CRC32 builtins.  Probably not worth their own .def file.  */
#define AARCH64_CRC32_BUILTINS \
  CRC32_BUILTIN (crc32b, QI) \
  CRC32_BUILTIN (crc32h, HI) \
  CRC32_BUILTIN (crc32w, SI) \
  CRC32_BUILTIN (crc32x, DI) \
  CRC32_BUILTIN (crc32cb, QI) \
  CRC32_BUILTIN (crc32ch, HI) \
  CRC32_BUILTIN (crc32cw, SI) \
  CRC32_BUILTIN (crc32cx, DI)

/* The next 8 FCMLA instrinsics require some special handling compared the
   normal simd intrinsics.  */
#define AARCH64_SIMD_FCMLA_LANEQ_BUILTINS \
  FCMLA_LANEQ_BUILTIN (0, v2sf, fcmla, V2SF, false) \
  FCMLA_LANEQ_BUILTIN (90, v2sf, fcmla, V2SF, false) \
  FCMLA_LANEQ_BUILTIN (180, v2sf, fcmla, V2SF, false) \
  FCMLA_LANEQ_BUILTIN (270, v2sf, fcmla, V2SF, false) \
  FCMLA_LANEQ_BUILTIN (0, v4hf, fcmla_laneq, V4HF, true) \
  FCMLA_LANEQ_BUILTIN (90, v4hf, fcmla_laneq, V4HF, true) \
  FCMLA_LANEQ_BUILTIN (180, v4hf, fcmla_laneq, V4HF, true) \
  FCMLA_LANEQ_BUILTIN (270, v4hf, fcmla_laneq, V4HF, true) \

typedef struct
{
  const char *name;
  machine_mode mode;
  const enum insn_code icode;
  unsigned int fcode;
} aarch64_crc_builtin_datum;

/* Hold information about how to expand the FCMLA_LANEQ builtins.  */
typedef struct
{
  const char *name;
  machine_mode mode;
  const enum insn_code icode;
  unsigned int fcode;
  bool lane;
} aarch64_fcmla_laneq_builtin_datum;

#define CRC32_BUILTIN(N, M) \
  AARCH64_BUILTIN_##N,

#define FCMLA_LANEQ_BUILTIN(I, N, X, M, T) \
  AARCH64_SIMD_BUILTIN_FCMLA_LANEQ##I##_##M,

#undef VAR1
#define VAR1(T, N, MAP, A) \
  AARCH64_SIMD_BUILTIN_##T##_##N##A,

enum aarch64_builtins
{
  AARCH64_BUILTIN_MIN,

  AARCH64_BUILTIN_GET_FPCR,
  AARCH64_BUILTIN_SET_FPCR,
  AARCH64_BUILTIN_GET_FPSR,
  AARCH64_BUILTIN_SET_FPSR,

  AARCH64_BUILTIN_RSQRT_DF,
  AARCH64_BUILTIN_RSQRT_SF,
  AARCH64_BUILTIN_RSQRT_V2DF,
  AARCH64_BUILTIN_RSQRT_V2SF,
  AARCH64_BUILTIN_RSQRT_V4SF,
  AARCH64_SIMD_BUILTIN_BASE,
  AARCH64_SIMD_BUILTIN_LANE_CHECK,
#include "aarch64-simd-builtins.def"
  /* The first enum element which is based on an insn_data pattern.  */
  AARCH64_SIMD_PATTERN_START = AARCH64_SIMD_BUILTIN_LANE_CHECK + 1,
  AARCH64_SIMD_BUILTIN_MAX = AARCH64_SIMD_PATTERN_START
			      + ARRAY_SIZE (aarch64_simd_builtin_data) - 1,
  AARCH64_CRC32_BUILTIN_BASE,
  AARCH64_CRC32_BUILTINS
  AARCH64_CRC32_BUILTIN_MAX,
  /* ARMv8.3-A Pointer Authentication Builtins.  */
  AARCH64_PAUTH_BUILTIN_AUTIA1716,
  AARCH64_PAUTH_BUILTIN_PACIA1716,
  AARCH64_PAUTH_BUILTIN_XPACLRI,
  /* Special cased Armv8.3-A Complex FMA by Lane quad Builtins.  */
  AARCH64_SIMD_FCMLA_LANEQ_BUILTIN_BASE,
  AARCH64_SIMD_FCMLA_LANEQ_BUILTINS
  AARCH64_BUILTIN_MAX
};

#undef CRC32_BUILTIN
#define CRC32_BUILTIN(N, M) \
  {"__builtin_aarch64_"#N, E_##M##mode, CODE_FOR_aarch64_##N, AARCH64_BUILTIN_##N},

static aarch64_crc_builtin_datum aarch64_crc_builtin_data[] = {
  AARCH64_CRC32_BUILTINS
};


#undef FCMLA_LANEQ_BUILTIN
#define FCMLA_LANEQ_BUILTIN(I, N, X, M, T) \
  {"__builtin_aarch64_fcmla_laneq"#I#N, E_##M##mode, CODE_FOR_aarch64_##X##I##N, \
   AARCH64_SIMD_BUILTIN_FCMLA_LANEQ##I##_##M, T},

/* This structure contains how to manage the mapping form the builtin to the
   instruction to generate in the backend and how to invoke the instruction.  */
static aarch64_fcmla_laneq_builtin_datum aarch64_fcmla_lane_builtin_data[] = {
  AARCH64_SIMD_FCMLA_LANEQ_BUILTINS
};

#undef CRC32_BUILTIN

static GTY(()) tree aarch64_builtin_decls[AARCH64_BUILTIN_MAX];

#define NUM_DREG_TYPES 6
#define NUM_QREG_TYPES 6

/* Internal scalar builtin types.  These types are used to support
   neon intrinsic builtins.  They are _not_ user-visible types.  Therefore
   the mangling for these types are implementation defined.  */
const char *aarch64_scalar_builtin_types[] = {
  "__builtin_aarch64_simd_qi",
  "__builtin_aarch64_simd_hi",
  "__builtin_aarch64_simd_si",
  "__builtin_aarch64_simd_hf",
  "__builtin_aarch64_simd_sf",
  "__builtin_aarch64_simd_di",
  "__builtin_aarch64_simd_df",
  "__builtin_aarch64_simd_poly8",
  "__builtin_aarch64_simd_poly16",
  "__builtin_aarch64_simd_poly64",
  "__builtin_aarch64_simd_poly128",
  "__builtin_aarch64_simd_ti",
  "__builtin_aarch64_simd_uqi",
  "__builtin_aarch64_simd_uhi",
  "__builtin_aarch64_simd_usi",
  "__builtin_aarch64_simd_udi",
  "__builtin_aarch64_simd_ei",
  "__builtin_aarch64_simd_oi",
  "__builtin_aarch64_simd_ci",
  "__builtin_aarch64_simd_xi",
  NULL
};

#define ENTRY(E, M, Q, G) E,
enum aarch64_simd_type
{
#include "aarch64-simd-builtin-types.def"
  ARM_NEON_H_TYPES_LAST
};
#undef ENTRY

struct aarch64_simd_type_info
{
  enum aarch64_simd_type type;

  /* Internal type name.  */
  const char *name;

  /* Internal type name(mangled).  The mangled names conform to the
     AAPCS64 (see "Procedure Call Standard for the ARM 64-bit Architecture",
     Appendix A).  To qualify for emission with the mangled names defined in
     that document, a vector type must not only be of the correct mode but also
     be of the correct internal AdvSIMD vector type (e.g. __Int8x8_t); these
     types are registered by aarch64_init_simd_builtin_types ().  In other
     words, vector types defined in other ways e.g. via vector_size attribute
     will get default mangled names.  */
  const char *mangle;

  /* Internal type.  */
  tree itype;

  /* Element type.  */
  tree eltype;

  /* Machine mode the internal type maps to.  */
  enum machine_mode mode;

  /* Qualifiers.  */
  enum aarch64_type_qualifiers q;
};

#define ENTRY(E, M, Q, G)  \
  {E, "__" #E, #G "__" #E, NULL_TREE, NULL_TREE, E_##M##mode, qualifier_##Q},
static struct aarch64_simd_type_info aarch64_simd_types [] = {
#include "aarch64-simd-builtin-types.def"
};
#undef ENTRY

static tree aarch64_simd_intOI_type_node = NULL_TREE;
static tree aarch64_simd_intCI_type_node = NULL_TREE;
static tree aarch64_simd_intXI_type_node = NULL_TREE;

/* The user-visible __fp16 type, and a pointer to that type.  Used
   across the back-end.  */
tree aarch64_fp16_type_node = NULL_TREE;
tree aarch64_fp16_ptr_type_node = NULL_TREE;

/* Wrapper around add_builtin_function.  NAME is the name of the built-in
   function, TYPE is the function type, and CODE is the function subcode
   (relative to AARCH64_BUILTIN_GENERAL).  */
static tree
aarch64_general_add_builtin (const char *name, tree type, unsigned int code)
{
  code = (code << AARCH64_BUILTIN_SHIFT) | AARCH64_BUILTIN_GENERAL;
  return add_builtin_function (name, type, code, BUILT_IN_MD,
			       NULL, NULL_TREE);
}

static const char *
aarch64_mangle_builtin_scalar_type (const_tree type)
{
  int i = 0;

  while (aarch64_scalar_builtin_types[i] != NULL)
    {
      const char *name = aarch64_scalar_builtin_types[i];

      if (TREE_CODE (TYPE_NAME (type)) == TYPE_DECL
	  && DECL_NAME (TYPE_NAME (type))
	  && !strcmp (IDENTIFIER_POINTER (DECL_NAME (TYPE_NAME (type))), name))
	return aarch64_scalar_builtin_types[i];
      i++;
    }
  return NULL;
}

static const char *
aarch64_mangle_builtin_vector_type (const_tree type)
{
  int i;
  int nelts = sizeof (aarch64_simd_types) / sizeof (aarch64_simd_types[0]);

  for (i = 0; i < nelts; i++)
    if (aarch64_simd_types[i].mode ==  TYPE_MODE (type)
	&& TYPE_NAME (type)
	&& TREE_CODE (TYPE_NAME (type)) == TYPE_DECL
	&& DECL_NAME (TYPE_NAME (type))
	&& !strcmp
	     (IDENTIFIER_POINTER (DECL_NAME (TYPE_NAME (type))),
	      aarch64_simd_types[i].name))
      return aarch64_simd_types[i].mangle;

  return NULL;
}

const char *
aarch64_general_mangle_builtin_type (const_tree type)
{
  const char *mangle;
  /* Walk through all the AArch64 builtins types tables to filter out the
     incoming type.  */
  if ((mangle = aarch64_mangle_builtin_vector_type (type))
      || (mangle = aarch64_mangle_builtin_scalar_type (type)))
    return mangle;

  return NULL;
}

static tree
aarch64_simd_builtin_std_type (machine_mode mode,
			       enum aarch64_type_qualifiers q)
{
#define QUAL_TYPE(M)  \
  ((q == qualifier_none) ? int##M##_type_node : unsigned_int##M##_type_node);
  switch (mode)
    {
    case E_QImode:
      return QUAL_TYPE (QI);
    case E_HImode:
      return QUAL_TYPE (HI);
    case E_SImode:
      return QUAL_TYPE (SI);
    case E_DImode:
      return QUAL_TYPE (DI);
    case E_TImode:
      return QUAL_TYPE (TI);
    case E_OImode:
      return aarch64_simd_intOI_type_node;
    case E_CImode:
      return aarch64_simd_intCI_type_node;
    case E_XImode:
      return aarch64_simd_intXI_type_node;
    case E_HFmode:
      return aarch64_fp16_type_node;
    case E_SFmode:
      return float_type_node;
    case E_DFmode:
      return double_type_node;
    default:
      gcc_unreachable ();
    }
#undef QUAL_TYPE
}

static tree
aarch64_lookup_simd_builtin_type (machine_mode mode,
				  enum aarch64_type_qualifiers q)
{
  int i;
  int nelts = sizeof (aarch64_simd_types) / sizeof (aarch64_simd_types[0]);

  /* Non-poly scalar modes map to standard types not in the table.  */
  if (q != qualifier_poly && !VECTOR_MODE_P (mode))
    return aarch64_simd_builtin_std_type (mode, q);

  for (i = 0; i < nelts; i++)
    if (aarch64_simd_types[i].mode == mode
	&& aarch64_simd_types[i].q == q)
      return aarch64_simd_types[i].itype;

  return NULL_TREE;
}

static tree
aarch64_simd_builtin_type (machine_mode mode,
			   bool unsigned_p, bool poly_p)
{
  if (poly_p)
    return aarch64_lookup_simd_builtin_type (mode, qualifier_poly);
  else if (unsigned_p)
    return aarch64_lookup_simd_builtin_type (mode, qualifier_unsigned);
  else
    return aarch64_lookup_simd_builtin_type (mode, qualifier_none);
}
 
static void
aarch64_init_simd_builtin_types (void)
{
  int i;
  int nelts = sizeof (aarch64_simd_types) / sizeof (aarch64_simd_types[0]);
  tree tdecl;

  /* Init all the element types built by the front-end.  */
  aarch64_simd_types[Int8x8_t].eltype = intQI_type_node;
  aarch64_simd_types[Int8x16_t].eltype = intQI_type_node;
  aarch64_simd_types[Int16x4_t].eltype = intHI_type_node;
  aarch64_simd_types[Int16x8_t].eltype = intHI_type_node;
  aarch64_simd_types[Int32x2_t].eltype = intSI_type_node;
  aarch64_simd_types[Int32x4_t].eltype = intSI_type_node;
  aarch64_simd_types[Int64x1_t].eltype = intDI_type_node;
  aarch64_simd_types[Int64x2_t].eltype = intDI_type_node;
  aarch64_simd_types[Uint8x8_t].eltype = unsigned_intQI_type_node;
  aarch64_simd_types[Uint8x16_t].eltype = unsigned_intQI_type_node;
  aarch64_simd_types[Uint16x4_t].eltype = unsigned_intHI_type_node;
  aarch64_simd_types[Uint16x8_t].eltype = unsigned_intHI_type_node;
  aarch64_simd_types[Uint32x2_t].eltype = unsigned_intSI_type_node;
  aarch64_simd_types[Uint32x4_t].eltype = unsigned_intSI_type_node;
  aarch64_simd_types[Uint64x1_t].eltype = unsigned_intDI_type_node;
  aarch64_simd_types[Uint64x2_t].eltype = unsigned_intDI_type_node;

  /* Poly types are a world of their own.  */
  aarch64_simd_types[Poly8_t].eltype = aarch64_simd_types[Poly8_t].itype =
    build_distinct_type_copy (unsigned_intQI_type_node);
  /* Prevent front-ends from transforming Poly8_t arrays into string
     literals.  */
  TYPE_STRING_FLAG (aarch64_simd_types[Poly8_t].eltype) = false;

  aarch64_simd_types[Poly16_t].eltype = aarch64_simd_types[Poly16_t].itype =
    build_distinct_type_copy (unsigned_intHI_type_node);
  aarch64_simd_types[Poly64_t].eltype = aarch64_simd_types[Poly64_t].itype =
    build_distinct_type_copy (unsigned_intDI_type_node);
  aarch64_simd_types[Poly128_t].eltype = aarch64_simd_types[Poly128_t].itype =
    build_distinct_type_copy (unsigned_intTI_type_node);
  /* Init poly vector element types with scalar poly types.  */
  aarch64_simd_types[Poly8x8_t].eltype = aarch64_simd_types[Poly8_t].itype;
  aarch64_simd_types[Poly8x16_t].eltype = aarch64_simd_types[Poly8_t].itype;
  aarch64_simd_types[Poly16x4_t].eltype = aarch64_simd_types[Poly16_t].itype;
  aarch64_simd_types[Poly16x8_t].eltype = aarch64_simd_types[Poly16_t].itype;
  aarch64_simd_types[Poly64x1_t].eltype = aarch64_simd_types[Poly64_t].itype;
  aarch64_simd_types[Poly64x2_t].eltype = aarch64_simd_types[Poly64_t].itype;

  /* Continue with standard types.  */
  aarch64_simd_types[Float16x4_t].eltype = aarch64_fp16_type_node;
  aarch64_simd_types[Float16x8_t].eltype = aarch64_fp16_type_node;
  aarch64_simd_types[Float32x2_t].eltype = float_type_node;
  aarch64_simd_types[Float32x4_t].eltype = float_type_node;
  aarch64_simd_types[Float64x1_t].eltype = double_type_node;
  aarch64_simd_types[Float64x2_t].eltype = double_type_node;

  for (i = 0; i < nelts; i++)
    {
      tree eltype = aarch64_simd_types[i].eltype;
      machine_mode mode = aarch64_simd_types[i].mode;

      if (aarch64_simd_types[i].itype == NULL)
	{
	  aarch64_simd_types[i].itype
	    = build_distinct_type_copy
	      (build_vector_type (eltype, GET_MODE_NUNITS (mode)));
	  SET_TYPE_STRUCTURAL_EQUALITY (aarch64_simd_types[i].itype);
	}

      tdecl = add_builtin_type (aarch64_simd_types[i].name,
				aarch64_simd_types[i].itype);
      TYPE_NAME (aarch64_simd_types[i].itype) = tdecl;
    }

#define AARCH64_BUILD_SIGNED_TYPE(mode)  \
  make_signed_type (GET_MODE_PRECISION (mode));
  aarch64_simd_intOI_type_node = AARCH64_BUILD_SIGNED_TYPE (OImode);
  aarch64_simd_intCI_type_node = AARCH64_BUILD_SIGNED_TYPE (CImode);
  aarch64_simd_intXI_type_node = AARCH64_BUILD_SIGNED_TYPE (XImode);
#undef AARCH64_BUILD_SIGNED_TYPE

  tdecl = add_builtin_type
	    ("__builtin_aarch64_simd_oi" , aarch64_simd_intOI_type_node);
  TYPE_NAME (aarch64_simd_intOI_type_node) = tdecl;
  tdecl = add_builtin_type
	    ("__builtin_aarch64_simd_ci" , aarch64_simd_intCI_type_node);
  TYPE_NAME (aarch64_simd_intCI_type_node) = tdecl;
  tdecl = add_builtin_type
	    ("__builtin_aarch64_simd_xi" , aarch64_simd_intXI_type_node);
  TYPE_NAME (aarch64_simd_intXI_type_node) = tdecl;
}

static void
aarch64_init_simd_builtin_scalar_types (void)
{
  /* Define typedefs for all the standard scalar types.  */
  (*lang_hooks.types.register_builtin_type) (intQI_type_node,
					     "__builtin_aarch64_simd_qi");
  (*lang_hooks.types.register_builtin_type) (intHI_type_node,
					     "__builtin_aarch64_simd_hi");
  (*lang_hooks.types.register_builtin_type) (aarch64_fp16_type_node,
					     "__builtin_aarch64_simd_hf");
  (*lang_hooks.types.register_builtin_type) (intSI_type_node,
					     "__builtin_aarch64_simd_si");
  (*lang_hooks.types.register_builtin_type) (float_type_node,
					     "__builtin_aarch64_simd_sf");
  (*lang_hooks.types.register_builtin_type) (intDI_type_node,
					     "__builtin_aarch64_simd_di");
  (*lang_hooks.types.register_builtin_type) (double_type_node,
					     "__builtin_aarch64_simd_df");
  (*lang_hooks.types.register_builtin_type) (unsigned_intQI_type_node,
					     "__builtin_aarch64_simd_poly8");
  (*lang_hooks.types.register_builtin_type) (unsigned_intHI_type_node,
					     "__builtin_aarch64_simd_poly16");
  (*lang_hooks.types.register_builtin_type) (unsigned_intDI_type_node,
					     "__builtin_aarch64_simd_poly64");
  (*lang_hooks.types.register_builtin_type) (unsigned_intTI_type_node,
					     "__builtin_aarch64_simd_poly128");
  (*lang_hooks.types.register_builtin_type) (intTI_type_node,
					     "__builtin_aarch64_simd_ti");
  /* Unsigned integer types for various mode sizes.  */
  (*lang_hooks.types.register_builtin_type) (unsigned_intQI_type_node,
					     "__builtin_aarch64_simd_uqi");
  (*lang_hooks.types.register_builtin_type) (unsigned_intHI_type_node,
					     "__builtin_aarch64_simd_uhi");
  (*lang_hooks.types.register_builtin_type) (unsigned_intSI_type_node,
					     "__builtin_aarch64_simd_usi");
  (*lang_hooks.types.register_builtin_type) (unsigned_intDI_type_node,
					     "__builtin_aarch64_simd_udi");
}

static bool aarch64_simd_builtins_initialized_p = false;

/* Due to the architecture not providing lane variant of the lane instructions
   for fcmla we can't use the standard simd builtin expansion code, but we
   still want the majority of the validation that would normally be done.  */

void
aarch64_init_fcmla_laneq_builtins (void)
{
  unsigned int i = 0;

  for (i = 0; i < ARRAY_SIZE (aarch64_fcmla_lane_builtin_data); ++i)
    {
      aarch64_fcmla_laneq_builtin_datum* d
	= &aarch64_fcmla_lane_builtin_data[i];
      tree argtype = aarch64_lookup_simd_builtin_type (d->mode, qualifier_none);
      machine_mode quadmode = GET_MODE_2XWIDER_MODE (d->mode).require ();
      tree quadtype
	= aarch64_lookup_simd_builtin_type (quadmode, qualifier_none);
      tree lanetype
	= aarch64_simd_builtin_std_type (SImode, qualifier_lane_pair_index);
      tree ftype = build_function_type_list (argtype, argtype, argtype,
					     quadtype, lanetype, NULL_TREE);
      tree fndecl = add_builtin_function (d->name, ftype, d->fcode,
					  BUILT_IN_MD, NULL, NULL_TREE);

      aarch64_builtin_decls[d->fcode] = fndecl;
    }
}

void
aarch64_init_simd_builtins (void)
{
  unsigned int i, fcode = AARCH64_SIMD_PATTERN_START;

  if (aarch64_simd_builtins_initialized_p)
    return;

  aarch64_simd_builtins_initialized_p = true;

  aarch64_init_simd_builtin_types ();

  /* Strong-typing hasn't been implemented for all AdvSIMD builtin intrinsics.
     Therefore we need to preserve the old __builtin scalar types.  It can be
     removed once all the intrinsics become strongly typed using the qualifier
     system.  */
  aarch64_init_simd_builtin_scalar_types ();
 
  tree lane_check_fpr = build_function_type_list (void_type_node,
						  size_type_node,
						  size_type_node,
						  intSI_type_node,
						  NULL);
  aarch64_builtin_decls[AARCH64_SIMD_BUILTIN_LANE_CHECK]
    = aarch64_general_add_builtin ("__builtin_aarch64_im_lane_boundsi",
				   lane_check_fpr,
				   AARCH64_SIMD_BUILTIN_LANE_CHECK);

  for (i = 0; i < ARRAY_SIZE (aarch64_simd_builtin_data); i++, fcode++)
    {
      bool print_type_signature_p = false;
      char type_signature[SIMD_MAX_BUILTIN_ARGS + 1] = { 0 };
      aarch64_simd_builtin_datum *d = &aarch64_simd_builtin_data[i];
      char namebuf[60];
      tree ftype = NULL;
      tree fndecl = NULL;

      d->fcode = fcode;

      /* We must track two variables here.  op_num is
	 the operand number as in the RTL pattern.  This is
	 required to access the mode (e.g. V4SF mode) of the
	 argument, from which the base type can be derived.
	 arg_num is an index in to the qualifiers data, which
	 gives qualifiers to the type (e.g. const unsigned).
	 The reason these two variables may differ by one is the
	 void return type.  While all return types take the 0th entry
	 in the qualifiers array, there is no operand for them in the
	 RTL pattern.  */
      int op_num = insn_data[d->code].n_operands - 1;
      int arg_num = d->qualifiers[0] & qualifier_void
		      ? op_num + 1
		      : op_num;
      tree return_type = void_type_node, args = void_list_node;
      tree eltype;

      /* Build a function type directly from the insn_data for this
	 builtin.  The build_function_type () function takes care of
	 removing duplicates for us.  */
      for (; op_num >= 0; arg_num--, op_num--)
	{
	  machine_mode op_mode = insn_data[d->code].operand[op_num].mode;
	  enum aarch64_type_qualifiers qualifiers = d->qualifiers[arg_num];

	  if (qualifiers & qualifier_unsigned)
	    {
	      type_signature[op_num] = 'u';
	      print_type_signature_p = true;
	    }
	  else if (qualifiers & qualifier_poly)
	    {
	      type_signature[op_num] = 'p';
	      print_type_signature_p = true;
	    }
	  else
	    type_signature[op_num] = 's';

	  /* Skip an internal operand for vget_{low, high}.  */
	  if (qualifiers & qualifier_internal)
	    continue;

	  /* Some builtins have different user-facing types
	     for certain arguments, encoded in d->mode.  */
	  if (qualifiers & qualifier_map_mode)
	      op_mode = d->mode;

	  /* For pointers, we want a pointer to the basic type
	     of the vector.  */
	  if (qualifiers & qualifier_pointer && VECTOR_MODE_P (op_mode))
	    op_mode = GET_MODE_INNER (op_mode);

	  eltype = aarch64_simd_builtin_type
		     (op_mode,
		      (qualifiers & qualifier_unsigned) != 0,
		      (qualifiers & qualifier_poly) != 0);
	  gcc_assert (eltype != NULL);

	  /* Add qualifiers.  */
	  if (qualifiers & qualifier_const)
	    eltype = build_qualified_type (eltype, TYPE_QUAL_CONST);

	  if (qualifiers & qualifier_pointer)
	      eltype = build_pointer_type (eltype);

	  /* If we have reached arg_num == 0, we are at a non-void
	     return type.  Otherwise, we are still processing
	     arguments.  */
	  if (arg_num == 0)
	    return_type = eltype;
	  else
	    args = tree_cons (NULL_TREE, eltype, args);
	}

      ftype = build_function_type (return_type, args);

      gcc_assert (ftype != NULL);

      if (print_type_signature_p)
	snprintf (namebuf, sizeof (namebuf), "__builtin_aarch64_%s_%s",
		  d->name, type_signature);
      else
	snprintf (namebuf, sizeof (namebuf), "__builtin_aarch64_%s",
		  d->name);

      fndecl = aarch64_general_add_builtin (namebuf, ftype, fcode);
      aarch64_builtin_decls[fcode] = fndecl;
    }

   /* Initialize the remaining fcmla_laneq intrinsics.  */
   aarch64_init_fcmla_laneq_builtins ();
}

static void
aarch64_init_crc32_builtins ()
{
  tree usi_type = aarch64_simd_builtin_std_type (SImode, qualifier_unsigned);
  unsigned int i = 0;

  for (i = 0; i < ARRAY_SIZE (aarch64_crc_builtin_data); ++i)
    {
      aarch64_crc_builtin_datum* d = &aarch64_crc_builtin_data[i];
      tree argtype = aarch64_simd_builtin_std_type (d->mode,
						    qualifier_unsigned);
      tree ftype = build_function_type_list (usi_type, usi_type, argtype, NULL_TREE);
      tree fndecl = aarch64_general_add_builtin (d->name, ftype, d->fcode);

      aarch64_builtin_decls[d->fcode] = fndecl;
    }
}

/* Add builtins for reciprocal square root.  */

void
aarch64_init_builtin_rsqrt (void)
{
  tree fndecl = NULL;
  tree ftype = NULL;

  tree V2SF_type_node = build_vector_type (float_type_node, 2);
  tree V2DF_type_node = build_vector_type (double_type_node, 2);
  tree V4SF_type_node = build_vector_type (float_type_node, 4);

  struct builtin_decls_data
  {
    tree type_node;
    const char *builtin_name;
    int function_code;
  };

  builtin_decls_data bdda[] =
  {
    { double_type_node, "__builtin_aarch64_rsqrt_df", AARCH64_BUILTIN_RSQRT_DF },
    { float_type_node, "__builtin_aarch64_rsqrt_sf", AARCH64_BUILTIN_RSQRT_SF },
    { V2DF_type_node, "__builtin_aarch64_rsqrt_v2df", AARCH64_BUILTIN_RSQRT_V2DF },
    { V2SF_type_node, "__builtin_aarch64_rsqrt_v2sf", AARCH64_BUILTIN_RSQRT_V2SF },
    { V4SF_type_node, "__builtin_aarch64_rsqrt_v4sf", AARCH64_BUILTIN_RSQRT_V4SF }
  };

  builtin_decls_data *bdd = bdda;
  builtin_decls_data *bdd_end = bdd + (sizeof (bdda) / sizeof (builtin_decls_data));

  for (; bdd < bdd_end; bdd++)
  {
    ftype = build_function_type_list (bdd->type_node, bdd->type_node, NULL_TREE);
    fndecl = aarch64_general_add_builtin (bdd->builtin_name,
					  ftype, bdd->function_code);
    aarch64_builtin_decls[bdd->function_code] = fndecl;
  }
}

/* Initialize the backend types that support the user-visible __fp16
   type, also initialize a pointer to that type, to be used when
   forming HFAs.  */

static void
aarch64_init_fp16_types (void)
{
  aarch64_fp16_type_node = make_node (REAL_TYPE);
  TYPE_PRECISION (aarch64_fp16_type_node) = 16;
  layout_type (aarch64_fp16_type_node);

  (*lang_hooks.types.register_builtin_type) (aarch64_fp16_type_node, "__fp16");
  aarch64_fp16_ptr_type_node = build_pointer_type (aarch64_fp16_type_node);
}

/* Pointer authentication builtins that will become NOP on legacy platform.
   Currently, these builtins are for internal use only (libgcc EH unwinder).  */

void
aarch64_init_pauth_hint_builtins (void)
{
  /* Pointer Authentication builtins.  */
  tree ftype_pointer_auth
    = build_function_type_list (ptr_type_node, ptr_type_node,
				unsigned_intDI_type_node, NULL_TREE);
  tree ftype_pointer_strip
    = build_function_type_list (ptr_type_node, ptr_type_node, NULL_TREE);

  aarch64_builtin_decls[AARCH64_PAUTH_BUILTIN_AUTIA1716]
    = aarch64_general_add_builtin ("__builtin_aarch64_autia1716",
				   ftype_pointer_auth,
				   AARCH64_PAUTH_BUILTIN_AUTIA1716);
  aarch64_builtin_decls[AARCH64_PAUTH_BUILTIN_PACIA1716]
    = aarch64_general_add_builtin ("__builtin_aarch64_pacia1716",
				   ftype_pointer_auth,
				   AARCH64_PAUTH_BUILTIN_PACIA1716);
  aarch64_builtin_decls[AARCH64_PAUTH_BUILTIN_XPACLRI]
    = aarch64_general_add_builtin ("__builtin_aarch64_xpaclri",
				   ftype_pointer_strip,
				   AARCH64_PAUTH_BUILTIN_XPACLRI);
}

/* Initialize all builtins in the AARCH64_BUILTIN_GENERAL group.  */
void
aarch64_general_init_builtins (void)
{
  tree ftype_set_fpr
    = build_function_type_list (void_type_node, unsigned_type_node, NULL);
  tree ftype_get_fpr
    = build_function_type_list (unsigned_type_node, NULL);

  aarch64_builtin_decls[AARCH64_BUILTIN_GET_FPCR]
    = aarch64_general_add_builtin ("__builtin_aarch64_get_fpcr",
				   ftype_get_fpr,
				   AARCH64_BUILTIN_GET_FPCR);
  aarch64_builtin_decls[AARCH64_BUILTIN_SET_FPCR]
    = aarch64_general_add_builtin ("__builtin_aarch64_set_fpcr",
				   ftype_set_fpr,
				   AARCH64_BUILTIN_SET_FPCR);
  aarch64_builtin_decls[AARCH64_BUILTIN_GET_FPSR]
    = aarch64_general_add_builtin ("__builtin_aarch64_get_fpsr",
				   ftype_get_fpr,
				   AARCH64_BUILTIN_GET_FPSR);
  aarch64_builtin_decls[AARCH64_BUILTIN_SET_FPSR]
    = aarch64_general_add_builtin ("__builtin_aarch64_set_fpsr",
				   ftype_set_fpr,
				   AARCH64_BUILTIN_SET_FPSR);

  aarch64_init_fp16_types ();

  if (TARGET_SIMD)
    aarch64_init_simd_builtins ();

  aarch64_init_crc32_builtins ();
  aarch64_init_builtin_rsqrt ();

  /* Initialize pointer authentication builtins which are backed by instructions
     in NOP encoding space.

     NOTE: these builtins are supposed to be used by libgcc unwinder only, as
     there is no support on return address signing under ILP32, we don't
     register them.  */
  if (!TARGET_ILP32)
    aarch64_init_pauth_hint_builtins ();
}

/* Implement TARGET_BUILTIN_DECL for the AARCH64_BUILTIN_GENERAL group.  */
tree
aarch64_general_builtin_decl (unsigned code, bool)
{
  if (code >= AARCH64_BUILTIN_MAX)
    return error_mark_node;

  return aarch64_builtin_decls[code];
}

typedef enum
{
  SIMD_ARG_COPY_TO_REG,
  SIMD_ARG_CONSTANT,
  SIMD_ARG_LANE_INDEX,
  SIMD_ARG_STRUCT_LOAD_STORE_LANE_INDEX,
  SIMD_ARG_LANE_PAIR_INDEX,
  SIMD_ARG_STOP
} builtin_simd_arg;


static rtx
aarch64_simd_expand_args (rtx target, int icode, int have_retval,
			  tree exp, builtin_simd_arg *args,
			  machine_mode builtin_mode)
{
  rtx pat;
  rtx op[SIMD_MAX_BUILTIN_ARGS + 1]; /* First element for result operand.  */
  int opc = 0;

  if (have_retval)
    {
      machine_mode tmode = insn_data[icode].operand[0].mode;
      if (!target
	  || GET_MODE (target) != tmode
	  || !(*insn_data[icode].operand[0].predicate) (target, tmode))
	target = gen_reg_rtx (tmode);
      op[opc++] = target;
    }

  for (;;)
    {
      builtin_simd_arg thisarg = args[opc - have_retval];

      if (thisarg == SIMD_ARG_STOP)
	break;
      else
	{
	  tree arg = CALL_EXPR_ARG (exp, opc - have_retval);
	  machine_mode mode = insn_data[icode].operand[opc].mode;
	  op[opc] = expand_normal (arg);

	  switch (thisarg)
	    {
	    case SIMD_ARG_COPY_TO_REG:
	      if (POINTER_TYPE_P (TREE_TYPE (arg)))
		op[opc] = convert_memory_address (Pmode, op[opc]);
	      /*gcc_assert (GET_MODE (op[opc]) == mode); */
	      if (!(*insn_data[icode].operand[opc].predicate)
		  (op[opc], mode))
		op[opc] = copy_to_mode_reg (mode, op[opc]);
	      break;

	    case SIMD_ARG_STRUCT_LOAD_STORE_LANE_INDEX:
	      gcc_assert (opc > 1);
	      if (CONST_INT_P (op[opc]))
		{
		  unsigned int nunits
		    = GET_MODE_NUNITS (builtin_mode).to_constant ();
		  aarch64_simd_lane_bounds (op[opc], 0, nunits, exp);
		  /* Keep to GCC-vector-extension lane indices in the RTL.  */
		  op[opc] = aarch64_endian_lane_rtx (builtin_mode,
						     INTVAL (op[opc]));
		}
	      goto constant_arg;

	    case SIMD_ARG_LANE_INDEX:
	      /* Must be a previous operand into which this is an index.  */
	      gcc_assert (opc > 0);
	      if (CONST_INT_P (op[opc]))
		{
		  machine_mode vmode = insn_data[icode].operand[opc - 1].mode;
		  unsigned int nunits
		    = GET_MODE_NUNITS (vmode).to_constant ();
		  aarch64_simd_lane_bounds (op[opc], 0, nunits, exp);
		  /* Keep to GCC-vector-extension lane indices in the RTL.  */
		  op[opc] = aarch64_endian_lane_rtx (vmode, INTVAL (op[opc]));
		}
	      /* If the lane index isn't a constant then error out.  */
	      goto constant_arg;

	    case SIMD_ARG_LANE_PAIR_INDEX:
	      /* Must be a previous operand into which this is an index and
		 index is restricted to nunits / 2.  */
	      gcc_assert (opc > 0);
	      if (CONST_INT_P (op[opc]))
		{
		  machine_mode vmode = insn_data[icode].operand[opc - 1].mode;
		  unsigned int nunits
		    = GET_MODE_NUNITS (vmode).to_constant ();
		  aarch64_simd_lane_bounds (op[opc], 0, nunits / 2, exp);
		  /* Keep to GCC-vector-extension lane indices in the RTL.  */
		  int lane = INTVAL (op[opc]);
		  op[opc] = gen_int_mode (ENDIAN_LANE_N (nunits / 2, lane),
					  SImode);
		}
	      /* Fall through - if the lane index isn't a constant then
		 the next case will error.  */
	      /* FALLTHRU */
	    case SIMD_ARG_CONSTANT:
constant_arg:
	      if (!(*insn_data[icode].operand[opc].predicate)
		  (op[opc], mode))
	      {
		error ("%Kargument %d must be a constant immediate",
		       exp, opc + 1 - have_retval);
		return const0_rtx;
	      }
	      break;

	    case SIMD_ARG_STOP:
	      gcc_unreachable ();
	    }

	  opc++;
	}
    }

  switch (opc)
    {
    case 1:
      pat = GEN_FCN (icode) (op[0]);
      break;

    case 2:
      pat = GEN_FCN (icode) (op[0], op[1]);
      break;

    case 3:
      pat = GEN_FCN (icode) (op[0], op[1], op[2]);
      break;

    case 4:
      pat = GEN_FCN (icode) (op[0], op[1], op[2], op[3]);
      break;

    case 5:
      pat = GEN_FCN (icode) (op[0], op[1], op[2], op[3], op[4]);
      break;

    case 6:
      pat = GEN_FCN (icode) (op[0], op[1], op[2], op[3], op[4], op[5]);
      break;

    default:
      gcc_unreachable ();
    }

  if (!pat)
    return NULL_RTX;

  emit_insn (pat);

  return target;
}

/* Expand an AArch64 AdvSIMD builtin(intrinsic).  */
rtx
aarch64_simd_expand_builtin (int fcode, tree exp, rtx target)
{
  if (fcode == AARCH64_SIMD_BUILTIN_LANE_CHECK)
    {
      rtx totalsize = expand_normal (CALL_EXPR_ARG (exp, 0));
      rtx elementsize = expand_normal (CALL_EXPR_ARG (exp, 1));
      if (CONST_INT_P (totalsize) && CONST_INT_P (elementsize)
	  && UINTVAL (elementsize) != 0
	  && UINTVAL (totalsize) != 0)
	{
	  rtx lane_idx = expand_normal (CALL_EXPR_ARG (exp, 2));
          if (CONST_INT_P (lane_idx))
	    aarch64_simd_lane_bounds (lane_idx, 0,
				      UINTVAL (totalsize)
				       / UINTVAL (elementsize),
				      exp);
          else
	    error ("%Klane index must be a constant immediate", exp);
	}
      else
	error ("%Ktotal size and element size must be a non-zero constant immediate", exp);
      /* Don't generate any RTL.  */
      return const0_rtx;
    }
  aarch64_simd_builtin_datum *d =
		&aarch64_simd_builtin_data[fcode - AARCH64_SIMD_PATTERN_START];
  enum insn_code icode = d->code;
  builtin_simd_arg args[SIMD_MAX_BUILTIN_ARGS + 1];
  int num_args = insn_data[d->code].n_operands;
  int is_void = 0;
  int k;

  is_void = !!(d->qualifiers[0] & qualifier_void);

  num_args += is_void;

  for (k = 1; k < num_args; k++)
    {
      /* We have four arrays of data, each indexed in a different fashion.
	 qualifiers - element 0 always describes the function return type.
	 operands - element 0 is either the operand for return value (if
	   the function has a non-void return type) or the operand for the
	   first argument.
	 expr_args - element 0 always holds the first argument.
	 args - element 0 is always used for the return type.  */
      int qualifiers_k = k;
      int operands_k = k - is_void;
      int expr_args_k = k - 1;

      if (d->qualifiers[qualifiers_k] & qualifier_lane_index)
	args[k] = SIMD_ARG_LANE_INDEX;
      else if (d->qualifiers[qualifiers_k] & qualifier_lane_pair_index)
	args[k] = SIMD_ARG_LANE_PAIR_INDEX;
      else if (d->qualifiers[qualifiers_k] & qualifier_struct_load_store_lane_index)
	args[k] = SIMD_ARG_STRUCT_LOAD_STORE_LANE_INDEX;
      else if (d->qualifiers[qualifiers_k] & qualifier_immediate)
	args[k] = SIMD_ARG_CONSTANT;
      else if (d->qualifiers[qualifiers_k] & qualifier_maybe_immediate)
	{
	  rtx arg
	    = expand_normal (CALL_EXPR_ARG (exp,
					    (expr_args_k)));
	  /* Handle constants only if the predicate allows it.  */
	  bool op_const_int_p =
	    (CONST_INT_P (arg)
	     && (*insn_data[icode].operand[operands_k].predicate)
		(arg, insn_data[icode].operand[operands_k].mode));
	  args[k] = op_const_int_p ? SIMD_ARG_CONSTANT : SIMD_ARG_COPY_TO_REG;
	}
      else
	args[k] = SIMD_ARG_COPY_TO_REG;

    }
  args[k] = SIMD_ARG_STOP;

  /* The interface to aarch64_simd_expand_args expects a 0 if
     the function is void, and a 1 if it is not.  */
  return aarch64_simd_expand_args
	  (target, icode, !is_void, exp, &args[1], d->mode);
}

rtx
aarch64_crc32_expand_builtin (int fcode, tree exp, rtx target)
{
  rtx pat;
  aarch64_crc_builtin_datum *d
    = &aarch64_crc_builtin_data[fcode - (AARCH64_CRC32_BUILTIN_BASE + 1)];
  enum insn_code icode = d->icode;
  tree arg0 = CALL_EXPR_ARG (exp, 0);
  tree arg1 = CALL_EXPR_ARG (exp, 1);
  rtx op0 = expand_normal (arg0);
  rtx op1 = expand_normal (arg1);
  machine_mode tmode = insn_data[icode].operand[0].mode;
  machine_mode mode0 = insn_data[icode].operand[1].mode;
  machine_mode mode1 = insn_data[icode].operand[2].mode;

  if (! target
      || GET_MODE (target) != tmode
      || ! (*insn_data[icode].operand[0].predicate) (target, tmode))
    target = gen_reg_rtx (tmode);

  gcc_assert ((GET_MODE (op0) == mode0 || GET_MODE (op0) == VOIDmode)
	      && (GET_MODE (op1) == mode1 || GET_MODE (op1) == VOIDmode));

  if (! (*insn_data[icode].operand[1].predicate) (op0, mode0))
    op0 = copy_to_mode_reg (mode0, op0);
  if (! (*insn_data[icode].operand[2].predicate) (op1, mode1))
    op1 = copy_to_mode_reg (mode1, op1);

  pat = GEN_FCN (icode) (target, op0, op1);
  if (!pat)
    return NULL_RTX;

  emit_insn (pat);
  return target;
}

/* Function to expand reciprocal square root builtins.  */

static rtx
aarch64_expand_builtin_rsqrt (int fcode, tree exp, rtx target)
{
  tree arg0 = CALL_EXPR_ARG (exp, 0);
  rtx op0 = expand_normal (arg0);

  rtx (*gen) (rtx, rtx);

  switch (fcode)
    {
      case AARCH64_BUILTIN_RSQRT_DF:
	gen = gen_rsqrtdf2;
	break;
      case AARCH64_BUILTIN_RSQRT_SF:
	gen = gen_rsqrtsf2;
	break;
      case AARCH64_BUILTIN_RSQRT_V2DF:
	gen = gen_rsqrtv2df2;
	break;
      case AARCH64_BUILTIN_RSQRT_V2SF:
	gen = gen_rsqrtv2sf2;
	break;
      case AARCH64_BUILTIN_RSQRT_V4SF:
	gen = gen_rsqrtv4sf2;
	break;
      default: gcc_unreachable ();
    }

  if (!target)
    target = gen_reg_rtx (GET_MODE (op0));

  emit_insn (gen (target, op0));

  return target;
}

<<<<<<< HEAD
/* Expand an expression EXP that calls built-in function FCODE,
=======
/* Expand a FCMLA lane expression EXP with code FCODE and
   result going to TARGET if that is convenient.  */

rtx
aarch64_expand_fcmla_builtin (tree exp, rtx target, int fcode)
{
  int bcode = fcode - AARCH64_SIMD_FCMLA_LANEQ_BUILTIN_BASE - 1;
  aarch64_fcmla_laneq_builtin_datum* d
    = &aarch64_fcmla_lane_builtin_data[bcode];
  machine_mode quadmode = GET_MODE_2XWIDER_MODE (d->mode).require ();
  rtx op0 = force_reg (d->mode, expand_normal (CALL_EXPR_ARG (exp, 0)));
  rtx op1 = force_reg (d->mode, expand_normal (CALL_EXPR_ARG (exp, 1)));
  rtx op2 = force_reg (quadmode, expand_normal (CALL_EXPR_ARG (exp, 2)));
  tree tmp = CALL_EXPR_ARG (exp, 3);
  rtx lane_idx = expand_expr (tmp, NULL_RTX, VOIDmode, EXPAND_INITIALIZER);

  /* Validate that the lane index is a constant.  */
  if (!CONST_INT_P (lane_idx))
    {
      error ("%Kargument %d must be a constant immediate", exp, 4);
      return const0_rtx;
    }

  /* Validate that the index is within the expected range.  */
  int nunits = GET_MODE_NUNITS (quadmode).to_constant ();
  aarch64_simd_lane_bounds (lane_idx, 0, nunits / 2, exp);

  /* Generate the correct register and mode.  */
  int lane = INTVAL (lane_idx);

  if (lane < nunits / 4)
    op2 = simplify_gen_subreg (d->mode, op2, quadmode,
			       subreg_lowpart_offset (d->mode, quadmode));
  else
    {
      /* Select the upper 64 bits, either a V2SF or V4HF, this however
	 is quite messy, as the operation required even though simple
	 doesn't have a simple RTL pattern, and seems it's quite hard to
	 define using a single RTL pattern.  The target generic version
	 gen_highpart_mode generates code that isn't optimal.  */
      rtx temp1 = gen_reg_rtx (d->mode);
      rtx temp2 = gen_reg_rtx (DImode);
      temp1 = simplify_gen_subreg (d->mode, op2, quadmode,
				   subreg_lowpart_offset (d->mode, quadmode));
      temp1 = simplify_gen_subreg (V2DImode, temp1, d->mode, 0);
      if (BYTES_BIG_ENDIAN)
	emit_insn (gen_aarch64_get_lanev2di (temp2, temp1, const0_rtx));
      else
	emit_insn (gen_aarch64_get_lanev2di (temp2, temp1, const1_rtx));
      op2 = simplify_gen_subreg (d->mode, temp2, GET_MODE (temp2), 0);

      /* And recalculate the index.  */
      lane -= nunits / 4;
    }

  /* Keep to GCC-vector-extension lane indices in the RTL, only nunits / 4
     (max nunits in range check) are valid.  Which means only 0-1, so we
     only need to know the order in a V2mode.  */
  lane_idx = aarch64_endian_lane_rtx (V2DImode, lane);

  if (!target)
    target = gen_reg_rtx (d->mode);
  else
    target = force_reg (d->mode, target);

  rtx pat = NULL_RTX;

  if (d->lane)
    pat = GEN_FCN (d->icode) (target, op0, op1, op2, lane_idx);
  else
    pat = GEN_FCN (d->icode) (target, op0, op1, op2);

  if (!pat)
    return NULL_RTX;

  emit_insn (pat);
  return target;
}

/* Expand an expression EXP that calls a built-in function,
>>>>>>> f3d42468
   with result going to TARGET if that's convenient.  */
rtx
aarch64_general_expand_builtin (unsigned int fcode, tree exp, rtx target)
{
  int icode;
  rtx pat, op0;
  tree arg0;

  switch (fcode)
    {
    case AARCH64_BUILTIN_GET_FPCR:
    case AARCH64_BUILTIN_SET_FPCR:
    case AARCH64_BUILTIN_GET_FPSR:
    case AARCH64_BUILTIN_SET_FPSR:
      if ((fcode == AARCH64_BUILTIN_GET_FPCR)
	  || (fcode == AARCH64_BUILTIN_GET_FPSR))
	{
	  icode = (fcode == AARCH64_BUILTIN_GET_FPSR) ?
	    CODE_FOR_get_fpsr : CODE_FOR_get_fpcr;
	  target = gen_reg_rtx (SImode);
	  pat = GEN_FCN (icode) (target);
	}
      else
	{
	  target = NULL_RTX;
	  icode = (fcode == AARCH64_BUILTIN_SET_FPSR) ?
	    CODE_FOR_set_fpsr : CODE_FOR_set_fpcr;
	  arg0 = CALL_EXPR_ARG (exp, 0);
	  op0 = force_reg (SImode, expand_normal (arg0));
	  pat = GEN_FCN (icode) (op0);
	}
      emit_insn (pat);
      return target;

    case AARCH64_PAUTH_BUILTIN_AUTIA1716:
    case AARCH64_PAUTH_BUILTIN_PACIA1716:
    case AARCH64_PAUTH_BUILTIN_XPACLRI:
      arg0 = CALL_EXPR_ARG (exp, 0);
      op0 = force_reg (Pmode, expand_normal (arg0));

      if (!target)
	target = gen_reg_rtx (Pmode);
      else
	target = force_reg (Pmode, target);

      emit_move_insn (target, op0);

      if (fcode == AARCH64_PAUTH_BUILTIN_XPACLRI)
	{
	  rtx lr = gen_rtx_REG (Pmode, R30_REGNUM);
	  icode = CODE_FOR_xpaclri;
	  emit_move_insn (lr, op0);
	  emit_insn (GEN_FCN (icode) ());
	  emit_move_insn (target, lr);
	}
      else
	{
	  tree arg1 = CALL_EXPR_ARG (exp, 1);
	  rtx op1 = force_reg (Pmode, expand_normal (arg1));
	  icode = (fcode == AARCH64_PAUTH_BUILTIN_PACIA1716
		   ? CODE_FOR_paci1716 : CODE_FOR_auti1716);

	  rtx x16_reg = gen_rtx_REG (Pmode, R16_REGNUM);
	  rtx x17_reg = gen_rtx_REG (Pmode, R17_REGNUM);
	  emit_move_insn (x17_reg, op0);
	  emit_move_insn (x16_reg, op1);
	  emit_insn (GEN_FCN (icode) ());
	  emit_move_insn (target, x17_reg);
	}

      return target;

    case AARCH64_SIMD_BUILTIN_FCMLA_LANEQ0_V2SF:
    case AARCH64_SIMD_BUILTIN_FCMLA_LANEQ90_V2SF:
    case AARCH64_SIMD_BUILTIN_FCMLA_LANEQ180_V2SF:
    case AARCH64_SIMD_BUILTIN_FCMLA_LANEQ270_V2SF:
    case AARCH64_SIMD_BUILTIN_FCMLA_LANEQ0_V4HF:
    case AARCH64_SIMD_BUILTIN_FCMLA_LANEQ90_V4HF:
    case AARCH64_SIMD_BUILTIN_FCMLA_LANEQ180_V4HF:
    case AARCH64_SIMD_BUILTIN_FCMLA_LANEQ270_V4HF:
      return aarch64_expand_fcmla_builtin (exp, target, fcode);
    }

  if (fcode >= AARCH64_SIMD_BUILTIN_BASE && fcode <= AARCH64_SIMD_BUILTIN_MAX)
    return aarch64_simd_expand_builtin (fcode, exp, target);
  else if (fcode >= AARCH64_CRC32_BUILTIN_BASE && fcode <= AARCH64_CRC32_BUILTIN_MAX)
    return aarch64_crc32_expand_builtin (fcode, exp, target);

  if (fcode == AARCH64_BUILTIN_RSQRT_DF
      || fcode == AARCH64_BUILTIN_RSQRT_SF
      || fcode == AARCH64_BUILTIN_RSQRT_V2DF
      || fcode == AARCH64_BUILTIN_RSQRT_V2SF
      || fcode == AARCH64_BUILTIN_RSQRT_V4SF)
    return aarch64_expand_builtin_rsqrt (fcode, exp, target);

  gcc_unreachable ();
}

tree
aarch64_builtin_vectorized_function (unsigned int fn, tree type_out,
				     tree type_in)
{
  machine_mode in_mode, out_mode;
  unsigned HOST_WIDE_INT in_n, out_n;

  if (TREE_CODE (type_out) != VECTOR_TYPE
      || TREE_CODE (type_in) != VECTOR_TYPE)
    return NULL_TREE;

  out_mode = TYPE_MODE (TREE_TYPE (type_out));
  in_mode = TYPE_MODE (TREE_TYPE (type_in));
  if (!TYPE_VECTOR_SUBPARTS (type_out).is_constant (&out_n)
      || !TYPE_VECTOR_SUBPARTS (type_in).is_constant (&in_n))
    return NULL_TREE;

#undef AARCH64_CHECK_BUILTIN_MODE
#define AARCH64_CHECK_BUILTIN_MODE(C, N) 1
#define AARCH64_FIND_FRINT_VARIANT(N) \
  (AARCH64_CHECK_BUILTIN_MODE (2, D) \
    ? aarch64_builtin_decls[AARCH64_SIMD_BUILTIN_UNOP_##N##v2df] \
    : (AARCH64_CHECK_BUILTIN_MODE (4, S) \
	? aarch64_builtin_decls[AARCH64_SIMD_BUILTIN_UNOP_##N##v4sf] \
	: (AARCH64_CHECK_BUILTIN_MODE (2, S) \
	   ? aarch64_builtin_decls[AARCH64_SIMD_BUILTIN_UNOP_##N##v2sf] \
	   : NULL_TREE)))
  switch (fn)
    {
#undef AARCH64_CHECK_BUILTIN_MODE
#define AARCH64_CHECK_BUILTIN_MODE(C, N) \
  (out_mode == N##Fmode && out_n == C \
   && in_mode == N##Fmode && in_n == C)
    CASE_CFN_FLOOR:
      return AARCH64_FIND_FRINT_VARIANT (floor);
    CASE_CFN_CEIL:
      return AARCH64_FIND_FRINT_VARIANT (ceil);
    CASE_CFN_TRUNC:
      return AARCH64_FIND_FRINT_VARIANT (btrunc);
    CASE_CFN_ROUND:
      return AARCH64_FIND_FRINT_VARIANT (round);
    CASE_CFN_NEARBYINT:
      return AARCH64_FIND_FRINT_VARIANT (nearbyint);
    CASE_CFN_SQRT:
      return AARCH64_FIND_FRINT_VARIANT (sqrt);
#undef AARCH64_CHECK_BUILTIN_MODE
#define AARCH64_CHECK_BUILTIN_MODE(C, N) \
  (out_mode == SImode && out_n == C \
   && in_mode == N##Imode && in_n == C)
    CASE_CFN_CLZ:
      {
	if (AARCH64_CHECK_BUILTIN_MODE (4, S))
	  return aarch64_builtin_decls[AARCH64_SIMD_BUILTIN_UNOP_clzv4si];
	return NULL_TREE;
      }
    CASE_CFN_CTZ:
      {
	if (AARCH64_CHECK_BUILTIN_MODE (2, S))
	  return aarch64_builtin_decls[AARCH64_SIMD_BUILTIN_UNOP_ctzv2si];
	else if (AARCH64_CHECK_BUILTIN_MODE (4, S))
	  return aarch64_builtin_decls[AARCH64_SIMD_BUILTIN_UNOP_ctzv4si];
	return NULL_TREE;
      }
#undef AARCH64_CHECK_BUILTIN_MODE
#define AARCH64_CHECK_BUILTIN_MODE(C, N) \
  (out_mode == N##Imode && out_n == C \
   && in_mode == N##Fmode && in_n == C)
    CASE_CFN_IFLOOR:
    CASE_CFN_LFLOOR:
    CASE_CFN_LLFLOOR:
      {
	enum aarch64_builtins builtin;
	if (AARCH64_CHECK_BUILTIN_MODE (2, D))
	  builtin = AARCH64_SIMD_BUILTIN_UNOP_lfloorv2dfv2di;
	else if (AARCH64_CHECK_BUILTIN_MODE (4, S))
	  builtin = AARCH64_SIMD_BUILTIN_UNOP_lfloorv4sfv4si;
	else if (AARCH64_CHECK_BUILTIN_MODE (2, S))
	  builtin = AARCH64_SIMD_BUILTIN_UNOP_lfloorv2sfv2si;
	else
	  return NULL_TREE;

	return aarch64_builtin_decls[builtin];
      }
    CASE_CFN_ICEIL:
    CASE_CFN_LCEIL:
    CASE_CFN_LLCEIL:
      {
	enum aarch64_builtins builtin;
	if (AARCH64_CHECK_BUILTIN_MODE (2, D))
	  builtin = AARCH64_SIMD_BUILTIN_UNOP_lceilv2dfv2di;
	else if (AARCH64_CHECK_BUILTIN_MODE (4, S))
	  builtin = AARCH64_SIMD_BUILTIN_UNOP_lceilv4sfv4si;
	else if (AARCH64_CHECK_BUILTIN_MODE (2, S))
	  builtin = AARCH64_SIMD_BUILTIN_UNOP_lceilv2sfv2si;
	else
	  return NULL_TREE;

	return aarch64_builtin_decls[builtin];
      }
    CASE_CFN_IROUND:
    CASE_CFN_LROUND:
    CASE_CFN_LLROUND:
      {
	enum aarch64_builtins builtin;
	if (AARCH64_CHECK_BUILTIN_MODE (2, D))
	  builtin =	AARCH64_SIMD_BUILTIN_UNOP_lroundv2dfv2di;
	else if (AARCH64_CHECK_BUILTIN_MODE (4, S))
	  builtin =	AARCH64_SIMD_BUILTIN_UNOP_lroundv4sfv4si;
	else if (AARCH64_CHECK_BUILTIN_MODE (2, S))
	  builtin =	AARCH64_SIMD_BUILTIN_UNOP_lroundv2sfv2si;
	else
	  return NULL_TREE;

	return aarch64_builtin_decls[builtin];
      }
    case CFN_BUILT_IN_BSWAP16:
#undef AARCH64_CHECK_BUILTIN_MODE
#define AARCH64_CHECK_BUILTIN_MODE(C, N) \
  (out_mode == N##Imode && out_n == C \
   && in_mode == N##Imode && in_n == C)
      if (AARCH64_CHECK_BUILTIN_MODE (4, H))
	return aarch64_builtin_decls[AARCH64_SIMD_BUILTIN_UNOPU_bswapv4hi];
      else if (AARCH64_CHECK_BUILTIN_MODE (8, H))
	return aarch64_builtin_decls[AARCH64_SIMD_BUILTIN_UNOPU_bswapv8hi];
      else
	return NULL_TREE;
    case CFN_BUILT_IN_BSWAP32:
      if (AARCH64_CHECK_BUILTIN_MODE (2, S))
	return aarch64_builtin_decls[AARCH64_SIMD_BUILTIN_UNOPU_bswapv2si];
      else if (AARCH64_CHECK_BUILTIN_MODE (4, S))
	return aarch64_builtin_decls[AARCH64_SIMD_BUILTIN_UNOPU_bswapv4si];
      else
	return NULL_TREE;
    case CFN_BUILT_IN_BSWAP64:
      if (AARCH64_CHECK_BUILTIN_MODE (2, D))
	return aarch64_builtin_decls[AARCH64_SIMD_BUILTIN_UNOPU_bswapv2di];
      else
	return NULL_TREE;
    default:
      return NULL_TREE;
    }

  return NULL_TREE;
}

/* Return builtin for reciprocal square root.  */

tree
aarch64_general_builtin_rsqrt (unsigned int fn)
{
  if (fn == AARCH64_SIMD_BUILTIN_UNOP_sqrtv2df)
    return aarch64_builtin_decls[AARCH64_BUILTIN_RSQRT_V2DF];
  if (fn == AARCH64_SIMD_BUILTIN_UNOP_sqrtv2sf)
    return aarch64_builtin_decls[AARCH64_BUILTIN_RSQRT_V2SF];
  if (fn == AARCH64_SIMD_BUILTIN_UNOP_sqrtv4sf)
    return aarch64_builtin_decls[AARCH64_BUILTIN_RSQRT_V4SF];
  return NULL_TREE;
}

#undef VAR1
#define VAR1(T, N, MAP, A) \
  case AARCH64_SIMD_BUILTIN_##T##_##N##A:

/* Try to fold a call to the built-in function with subcode FCODE.  The
   function is passed the N_ARGS arguments in ARGS and it returns a value
   of type TYPE.  Return the new expression on success and NULL_TREE on
   failure.  */
tree
aarch64_general_fold_builtin (unsigned int fcode, tree type,
			      unsigned int n_args ATTRIBUTE_UNUSED, tree *args)
{
  switch (fcode)
    {
      BUILTIN_VDQF (UNOP, abs, 2)
	return fold_build1 (ABS_EXPR, type, args[0]);
      VAR1 (UNOP, floatv2si, 2, v2sf)
      VAR1 (UNOP, floatv4si, 2, v4sf)
      VAR1 (UNOP, floatv2di, 2, v2df)
	return fold_build1 (FLOAT_EXPR, type, args[0]);
      default:
	break;
    }

  return NULL_TREE;
}

/* Try to fold STMT, given that it's a call to the built-in function with
   subcode FCODE.  Return the new statements on success and null on
   failure.  */
gimple *
aarch64_general_gimple_fold_builtin (unsigned int fcode, gcall *stmt)
{
  gimple *new_stmt = NULL;
  unsigned nargs = gimple_call_num_args (stmt);
  tree *args = (nargs > 0
		? gimple_call_arg_ptr (stmt, 0)
		: &error_mark_node);

  /* We use gimple's IFN_REDUC_(PLUS|MIN|MAX)s for float, signed int
     and unsigned int; it will distinguish according to the types of
     the arguments to the __builtin.  */
  switch (fcode)
    {
      BUILTIN_VALL (UNOP, reduc_plus_scal_, 10)
	new_stmt = gimple_build_call_internal (IFN_REDUC_PLUS,
					       1, args[0]);
	gimple_call_set_lhs (new_stmt, gimple_call_lhs (stmt));
	break;
      BUILTIN_VDQIF (UNOP, reduc_smax_scal_, 10)
      BUILTIN_VDQ_BHSI (UNOPU, reduc_umax_scal_, 10)
	new_stmt = gimple_build_call_internal (IFN_REDUC_MAX,
					       1, args[0]);
	gimple_call_set_lhs (new_stmt, gimple_call_lhs (stmt));
	break;
      BUILTIN_VDQIF (UNOP, reduc_smin_scal_, 10)
      BUILTIN_VDQ_BHSI (UNOPU, reduc_umin_scal_, 10)
	new_stmt = gimple_build_call_internal (IFN_REDUC_MIN,
					       1, args[0]);
	gimple_call_set_lhs (new_stmt, gimple_call_lhs (stmt));
	break;
      BUILTIN_GPF (BINOP, fmulx, 0)
	{
	  gcc_assert (nargs == 2);
	  bool a0_cst_p = TREE_CODE (args[0]) == REAL_CST;
	  bool a1_cst_p = TREE_CODE (args[1]) == REAL_CST;
	  if (a0_cst_p || a1_cst_p)
	    {
	      if (a0_cst_p && a1_cst_p)
		{
		  tree t0 = TREE_TYPE (args[0]);
		  real_value a0 = (TREE_REAL_CST (args[0]));
		  real_value a1 = (TREE_REAL_CST (args[1]));
		  if (real_equal (&a1, &dconst0))
		    std::swap (a0, a1);
		  /* According to real_equal (), +0 equals -0.  */
		  if (real_equal (&a0, &dconst0) && real_isinf (&a1))
		    {
		      real_value res = dconst2;
		      res.sign = a0.sign ^ a1.sign;
		      new_stmt = gimple_build_assign (gimple_call_lhs (stmt),
						      REAL_CST,
						      build_real (t0, res));
		    }
		  else
		    new_stmt = gimple_build_assign (gimple_call_lhs (stmt),
						    MULT_EXPR,
						    args[0], args[1]);
		}
	      else /* a0_cst_p ^ a1_cst_p.  */
		{
		  real_value const_part = a0_cst_p
		    ? TREE_REAL_CST (args[0]) : TREE_REAL_CST (args[1]);
		  if (!real_equal (&const_part, &dconst0)
		      && !real_isinf (&const_part))
		    new_stmt = gimple_build_assign (gimple_call_lhs (stmt),
						    MULT_EXPR, args[0],
						    args[1]);
		}
	    }
	  if (new_stmt)
	    {
	      gimple_set_vuse (new_stmt, gimple_vuse (stmt));
	      gimple_set_vdef (new_stmt, gimple_vdef (stmt));
	    }
	  break;
	}
    default:
      break;
    }
  return new_stmt;
}

void
aarch64_atomic_assign_expand_fenv (tree *hold, tree *clear, tree *update)
{
  const unsigned AARCH64_FE_INVALID = 1;
  const unsigned AARCH64_FE_DIVBYZERO = 2;
  const unsigned AARCH64_FE_OVERFLOW = 4;
  const unsigned AARCH64_FE_UNDERFLOW = 8;
  const unsigned AARCH64_FE_INEXACT = 16;
  const unsigned HOST_WIDE_INT AARCH64_FE_ALL_EXCEPT = (AARCH64_FE_INVALID
							| AARCH64_FE_DIVBYZERO
							| AARCH64_FE_OVERFLOW
							| AARCH64_FE_UNDERFLOW
							| AARCH64_FE_INEXACT);
  const unsigned HOST_WIDE_INT AARCH64_FE_EXCEPT_SHIFT = 8;
  tree fenv_cr, fenv_sr, get_fpcr, set_fpcr, mask_cr, mask_sr;
  tree ld_fenv_cr, ld_fenv_sr, masked_fenv_cr, masked_fenv_sr, hold_fnclex_cr;
  tree hold_fnclex_sr, new_fenv_var, reload_fenv, restore_fnenv, get_fpsr, set_fpsr;
  tree update_call, atomic_feraiseexcept, hold_fnclex, masked_fenv, ld_fenv;

  /* Generate the equivalence of :
       unsigned int fenv_cr;
       fenv_cr = __builtin_aarch64_get_fpcr ();

       unsigned int fenv_sr;
       fenv_sr = __builtin_aarch64_get_fpsr ();

       Now set all exceptions to non-stop
       unsigned int mask_cr
		= ~(AARCH64_FE_ALL_EXCEPT << AARCH64_FE_EXCEPT_SHIFT);
       unsigned int masked_cr;
       masked_cr = fenv_cr & mask_cr;

       And clear all exception flags
       unsigned int maske_sr = ~AARCH64_FE_ALL_EXCEPT;
       unsigned int masked_cr;
       masked_sr = fenv_sr & mask_sr;

       __builtin_aarch64_set_cr (masked_cr);
       __builtin_aarch64_set_sr (masked_sr);  */

  fenv_cr = create_tmp_var_raw (unsigned_type_node);
  fenv_sr = create_tmp_var_raw (unsigned_type_node);

  get_fpcr = aarch64_builtin_decls[AARCH64_BUILTIN_GET_FPCR];
  set_fpcr = aarch64_builtin_decls[AARCH64_BUILTIN_SET_FPCR];
  get_fpsr = aarch64_builtin_decls[AARCH64_BUILTIN_GET_FPSR];
  set_fpsr = aarch64_builtin_decls[AARCH64_BUILTIN_SET_FPSR];

  mask_cr = build_int_cst (unsigned_type_node,
			   ~(AARCH64_FE_ALL_EXCEPT << AARCH64_FE_EXCEPT_SHIFT));
  mask_sr = build_int_cst (unsigned_type_node,
			   ~(AARCH64_FE_ALL_EXCEPT));

  ld_fenv_cr = build2 (MODIFY_EXPR, unsigned_type_node,
		       fenv_cr, build_call_expr (get_fpcr, 0));
  ld_fenv_sr = build2 (MODIFY_EXPR, unsigned_type_node,
		       fenv_sr, build_call_expr (get_fpsr, 0));

  masked_fenv_cr = build2 (BIT_AND_EXPR, unsigned_type_node, fenv_cr, mask_cr);
  masked_fenv_sr = build2 (BIT_AND_EXPR, unsigned_type_node, fenv_sr, mask_sr);

  hold_fnclex_cr = build_call_expr (set_fpcr, 1, masked_fenv_cr);
  hold_fnclex_sr = build_call_expr (set_fpsr, 1, masked_fenv_sr);

  hold_fnclex = build2 (COMPOUND_EXPR, void_type_node, hold_fnclex_cr,
			hold_fnclex_sr);
  masked_fenv = build2 (COMPOUND_EXPR, void_type_node, masked_fenv_cr,
			masked_fenv_sr);
  ld_fenv = build2 (COMPOUND_EXPR, void_type_node, ld_fenv_cr, ld_fenv_sr);

  *hold = build2 (COMPOUND_EXPR, void_type_node,
		  build2 (COMPOUND_EXPR, void_type_node, masked_fenv, ld_fenv),
		  hold_fnclex);

  /* Store the value of masked_fenv to clear the exceptions:
     __builtin_aarch64_set_fpsr (masked_fenv_sr);  */

  *clear = build_call_expr (set_fpsr, 1, masked_fenv_sr);

  /* Generate the equivalent of :
       unsigned int new_fenv_var;
       new_fenv_var = __builtin_aarch64_get_fpsr ();

       __builtin_aarch64_set_fpsr (fenv_sr);

       __atomic_feraiseexcept (new_fenv_var);  */

  new_fenv_var = create_tmp_var_raw (unsigned_type_node);
  reload_fenv = build2 (MODIFY_EXPR, unsigned_type_node,
			new_fenv_var, build_call_expr (get_fpsr, 0));
  restore_fnenv = build_call_expr (set_fpsr, 1, fenv_sr);
  atomic_feraiseexcept = builtin_decl_implicit (BUILT_IN_ATOMIC_FERAISEEXCEPT);
  update_call = build_call_expr (atomic_feraiseexcept, 1,
				 fold_convert (integer_type_node, new_fenv_var));
  *update = build2 (COMPOUND_EXPR, void_type_node,
		    build2 (COMPOUND_EXPR, void_type_node,
			    reload_fenv, restore_fnenv), update_call);
}


#undef AARCH64_CHECK_BUILTIN_MODE
#undef AARCH64_FIND_FRINT_VARIANT
#undef CF0
#undef CF1
#undef CF2
#undef CF3
#undef CF4
#undef CF10
#undef VAR1
#undef VAR2
#undef VAR3
#undef VAR4
#undef VAR5
#undef VAR6
#undef VAR7
#undef VAR8
#undef VAR9
#undef VAR10
#undef VAR11

#include "gt-aarch64-builtins.h"<|MERGE_RESOLUTION|>--- conflicted
+++ resolved
@@ -827,8 +827,7 @@
 	= aarch64_simd_builtin_std_type (SImode, qualifier_lane_pair_index);
       tree ftype = build_function_type_list (argtype, argtype, argtype,
 					     quadtype, lanetype, NULL_TREE);
-      tree fndecl = add_builtin_function (d->name, ftype, d->fcode,
-					  BUILT_IN_MD, NULL, NULL_TREE);
+      tree fndecl = aarch64_general_add_builtin (d->name, ftype, d->fcode);
 
       aarch64_builtin_decls[d->fcode] = fndecl;
     }
@@ -1433,9 +1432,6 @@
   return target;
 }
 
-<<<<<<< HEAD
-/* Expand an expression EXP that calls built-in function FCODE,
-=======
 /* Expand a FCMLA lane expression EXP with code FCODE and
    result going to TARGET if that is convenient.  */
 
@@ -1515,8 +1511,7 @@
   return target;
 }
 
-/* Expand an expression EXP that calls a built-in function,
->>>>>>> f3d42468
+/* Expand an expression EXP that calls built-in function FCODE,
    with result going to TARGET if that's convenient.  */
 rtx
 aarch64_general_expand_builtin (unsigned int fcode, tree exp, rtx target)
