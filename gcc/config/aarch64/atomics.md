;; Machine description for AArch64 processor synchronization primitives.
;; Copyright (C) 2009-2019 Free Software Foundation, Inc.
;; Contributed by ARM Ltd.
;;
;; This file is part of GCC.
;;
;; GCC is free software; you can redistribute it and/or modify it
;; under the terms of the GNU General Public License as published by
;; the Free Software Foundation; either version 3, or (at your option)
;; any later version.
;;
;; GCC is distributed in the hope that it will be useful, but
;; WITHOUT ANY WARRANTY; without even the implied warranty of
;; MERCHANTABILITY or FITNESS FOR A PARTICULAR PURPOSE.  See the GNU
;; General Public License for more details.
;;
;; You should have received a copy of the GNU General Public License
;; along with GCC; see the file COPYING3.  If not see
;; <http://www.gnu.org/licenses/>.

;; Instruction patterns.

(define_expand "@atomic_compare_and_swap<mode>"
  [(match_operand:SI 0 "register_operand" "")			;; bool out
   (match_operand:ALLI 1 "register_operand" "")			;; val out
   (match_operand:ALLI 2 "aarch64_sync_memory_operand" "")	;; memory
   (match_operand:ALLI 3 "nonmemory_operand" "")		;; expected
   (match_operand:ALLI 4 "aarch64_reg_or_zero" "")		;; desired
   (match_operand:SI 5 "const_int_operand")			;; is_weak
   (match_operand:SI 6 "const_int_operand")			;; mod_s
   (match_operand:SI 7 "const_int_operand")]			;; mod_f
  ""
  {
    aarch64_expand_compare_and_swap (operands);
    DONE;
  }
)

<<<<<<< HEAD
=======
(define_mode_attr cas_short_expected_pred
  [(QI "aarch64_reg_or_imm") (HI "aarch64_plushi_operand")])

>>>>>>> f3d42468
(define_insn_and_split "@aarch64_compare_and_swap<mode>"
  [(set (reg:CC CC_REGNUM)					;; bool out
    (unspec_volatile:CC [(const_int 0)] UNSPECV_ATOMIC_CMPSW))
   (set (match_operand:SI 0 "register_operand" "=&r")		;; val out
    (zero_extend:SI
      (match_operand:SHORT 1 "aarch64_sync_memory_operand" "+Q"))) ;; memory
   (set (match_dup 1)
    (unspec_volatile:SHORT
      [(match_operand:SHORT 2 "<cas_short_expected_pred>" "rn")	;; expected
       (match_operand:SHORT 3 "aarch64_reg_or_zero" "rZ")	;; desired
       (match_operand:SI 4 "const_int_operand")			;; is_weak
       (match_operand:SI 5 "const_int_operand")			;; mod_s
       (match_operand:SI 6 "const_int_operand")]		;; mod_f
      UNSPECV_ATOMIC_CMPSW))
   (clobber (match_scratch:SI 7 "=&r"))]
  ""
  "#"
  "&& reload_completed"
  [(const_int 0)]
  {
    aarch64_split_compare_and_swap (operands);
    DONE;
  }
)

(define_insn_and_split "@aarch64_compare_and_swap<mode>"
  [(set (reg:CC CC_REGNUM)					;; bool out
    (unspec_volatile:CC [(const_int 0)] UNSPECV_ATOMIC_CMPSW))
   (set (match_operand:GPI 0 "register_operand" "=&r")		;; val out
    (match_operand:GPI 1 "aarch64_sync_memory_operand" "+Q"))   ;; memory
   (set (match_dup 1)
    (unspec_volatile:GPI
      [(match_operand:GPI 2 "aarch64_plus_operand" "rIJ")	;; expect
       (match_operand:GPI 3 "aarch64_reg_or_zero" "rZ")		;; desired
       (match_operand:SI 4 "const_int_operand")			;; is_weak
       (match_operand:SI 5 "const_int_operand")			;; mod_s
       (match_operand:SI 6 "const_int_operand")]		;; mod_f
      UNSPECV_ATOMIC_CMPSW))
   (clobber (match_scratch:SI 7 "=&r"))]
  ""
  "#"
  "&& reload_completed"
  [(const_int 0)]
  {
    aarch64_split_compare_and_swap (operands);
    DONE;
  }
)

<<<<<<< HEAD
(define_insn_and_split "@aarch64_compare_and_swap<mode>_lse"
  [(set (reg:CC CC_REGNUM)					;; bool out
    (unspec_volatile:CC [(const_int 0)] UNSPECV_ATOMIC_CMPSW))
   (set (match_operand:SI 0 "register_operand" "=&r")		;; val out
=======
(define_insn "@aarch64_compare_and_swap<mode>_lse"
  [(set (match_operand:SI 0 "register_operand" "+r")		;; val out
>>>>>>> f3d42468
    (zero_extend:SI
     (match_operand:SHORT 1 "aarch64_sync_memory_operand" "+Q"))) ;; memory
   (set (match_dup 1)
    (unspec_volatile:SHORT
      [(match_dup 0)						;; expected
       (match_operand:SHORT 2 "aarch64_reg_or_zero" "rZ")	;; desired
       (match_operand:SI 3 "const_int_operand")]		;; mod_s
      UNSPECV_ATOMIC_CMPSW))]
  "TARGET_LSE"
{
  enum memmodel model = memmodel_from_int (INTVAL (operands[3]));
  if (is_mm_relaxed (model))
    return "cas<atomic_sfx>\t%<w>0, %<w>2, %1";
  else if (is_mm_acquire (model) || is_mm_consume (model))
    return "casa<atomic_sfx>\t%<w>0, %<w>2, %1";
  else if (is_mm_release (model))
    return "casl<atomic_sfx>\t%<w>0, %<w>2, %1";
  else
    return "casal<atomic_sfx>\t%<w>0, %<w>2, %1";
})

<<<<<<< HEAD
(define_insn_and_split "@aarch64_compare_and_swap<mode>_lse"
  [(set (reg:CC CC_REGNUM)					;; bool out
    (unspec_volatile:CC [(const_int 0)] UNSPECV_ATOMIC_CMPSW))
   (set (match_operand:GPI 0 "register_operand" "=&r")		;; val out
=======
(define_insn "@aarch64_compare_and_swap<mode>_lse"
  [(set (match_operand:GPI 0 "register_operand" "+r")		;; val out
>>>>>>> f3d42468
    (match_operand:GPI 1 "aarch64_sync_memory_operand" "+Q"))   ;; memory
   (set (match_dup 1)
    (unspec_volatile:GPI
      [(match_dup 0)						;; expected
       (match_operand:GPI 2 "aarch64_reg_or_zero" "rZ")		;; desired
       (match_operand:SI 3 "const_int_operand")]		;; mod_s
      UNSPECV_ATOMIC_CMPSW))]
  "TARGET_LSE"
{
  enum memmodel model = memmodel_from_int (INTVAL (operands[3]));
  if (is_mm_relaxed (model))
    return "cas<atomic_sfx>\t%<w>0, %<w>2, %1";
  else if (is_mm_acquire (model) || is_mm_consume (model))
    return "casa<atomic_sfx>\t%<w>0, %<w>2, %1";
  else if (is_mm_release (model))
    return "casl<atomic_sfx>\t%<w>0, %<w>2, %1";
  else
    return "casal<atomic_sfx>\t%<w>0, %<w>2, %1";
})

(define_expand "atomic_exchange<mode>"
 [(match_operand:ALLI 0 "register_operand" "")
  (match_operand:ALLI 1 "aarch64_sync_memory_operand" "")
  (match_operand:ALLI 2 "aarch64_reg_or_zero" "")
  (match_operand:SI 3 "const_int_operand" "")]
  ""
  {
    rtx (*gen) (rtx, rtx, rtx, rtx);

    /* Use an atomic SWP when available.  */
    if (TARGET_LSE)
      gen = gen_aarch64_atomic_exchange<mode>_lse;
    else
      gen = gen_aarch64_atomic_exchange<mode>;

    emit_insn (gen (operands[0], operands[1], operands[2], operands[3]));

    DONE;
  }
)

(define_insn_and_split "aarch64_atomic_exchange<mode>"
  [(set (match_operand:ALLI 0 "register_operand" "=&r")		;; output
    (match_operand:ALLI 1 "aarch64_sync_memory_operand" "+Q"))	;; memory
   (set (match_dup 1)
    (unspec_volatile:ALLI
      [(match_operand:ALLI 2 "aarch64_reg_or_zero" "rZ")	;; input
       (match_operand:SI 3 "const_int_operand" "")]		;; model
      UNSPECV_ATOMIC_EXCHG))
   (clobber (reg:CC CC_REGNUM))
   (clobber (match_scratch:SI 4 "=&r"))]
  ""
  "#"
  "&& reload_completed"
  [(const_int 0)]
  {
    aarch64_split_atomic_op (SET, operands[0], NULL, operands[1],
			     operands[2], operands[3], operands[4]);
    DONE;
  }
)

(define_insn "aarch64_atomic_exchange<mode>_lse"
  [(set (match_operand:ALLI 0 "register_operand" "=r")
    (match_operand:ALLI 1 "aarch64_sync_memory_operand" "+Q"))
   (set (match_dup 1)
    (unspec_volatile:ALLI
      [(match_operand:ALLI 2 "aarch64_reg_or_zero" "rZ")
       (match_operand:SI 3 "const_int_operand" "")]
      UNSPECV_ATOMIC_EXCHG))]
  "TARGET_LSE"
  {
    enum memmodel model = memmodel_from_int (INTVAL (operands[3]));
    if (is_mm_relaxed (model))
      return "swp<atomic_sfx>\t%<w>2, %<w>0, %1";
    else if (is_mm_acquire (model) || is_mm_consume (model))
      return "swpa<atomic_sfx>\t%<w>2, %<w>0, %1";
    else if (is_mm_release (model))
      return "swpl<atomic_sfx>\t%<w>2, %<w>0, %1";
    else
      return "swpal<atomic_sfx>\t%<w>2, %<w>0, %1";
  }
)

(define_expand "atomic_<atomic_optab><mode>"
 [(match_operand:ALLI 0 "aarch64_sync_memory_operand" "")
  (atomic_op:ALLI
   (match_operand:ALLI 1 "<atomic_op_operand>" "")
   (match_operand:SI 2 "const_int_operand"))]
  ""
  {
    rtx (*gen) (rtx, rtx, rtx);

    /* Use an atomic load-operate instruction when possible.  */
    if (TARGET_LSE)
      {
	switch (<CODE>)
	  {
	  case MINUS:
	    operands[1] = expand_simple_unop (<MODE>mode, NEG, operands[1],
					      NULL, 1);
	    /* fallthru */
	  case PLUS:
	    gen = gen_aarch64_atomic_add<mode>_lse;
	    break;
	  case IOR:
	    gen = gen_aarch64_atomic_ior<mode>_lse;
	    break;
	  case XOR:
	    gen = gen_aarch64_atomic_xor<mode>_lse;
	    break;
	  case AND:
	    operands[1] = expand_simple_unop (<MODE>mode, NOT, operands[1],
					      NULL, 1);
	    gen = gen_aarch64_atomic_bic<mode>_lse;
	    break;
	  default:
	    gcc_unreachable ();
	  }
	operands[1] = force_reg (<MODE>mode, operands[1]);
      }
    else
      gen = gen_aarch64_atomic_<atomic_optab><mode>;

    emit_insn (gen (operands[0], operands[1], operands[2]));
    DONE;
  }
)

(define_insn_and_split "aarch64_atomic_<atomic_optab><mode>"
 [(set (match_operand:ALLI 0 "aarch64_sync_memory_operand" "+Q")
   (unspec_volatile:ALLI
    [(atomic_op:ALLI (match_dup 0)
      (match_operand:ALLI 1 "<atomic_op_operand>" "r<const_atomic>"))
     (match_operand:SI 2 "const_int_operand")]
    UNSPECV_ATOMIC_OP))
  (clobber (reg:CC CC_REGNUM))
  (clobber (match_scratch:ALLI 3 "=&r"))
  (clobber (match_scratch:SI 4 "=&r"))]
  ""
  "#"
  "&& reload_completed"
  [(const_int 0)]
  {
    aarch64_split_atomic_op (<CODE>, NULL, operands[3], operands[0],
			     operands[1], operands[2], operands[4]);
    DONE;
  }
)

;; It is tempting to want to use ST<OP> for relaxed and release
;; memory models here.  However, that is incompatible with the
;; C++ memory model for the following case:
;;
;;	atomic_fetch_add(ptr, 1, memory_order_relaxed);
;;	atomic_thread_fence(memory_order_acquire);
;;
;; The problem is that the architecture says that ST<OP> (and LD<OP>
;; insns where the destination is XZR) are not regarded as a read.
;; However we also implement the acquire memory barrier with DMB LD,
;; and so the ST<OP> is not blocked by the barrier.

(define_insn "aarch64_atomic_<atomic_ldoptab><mode>_lse"
  [(set (match_operand:ALLI 0 "aarch64_sync_memory_operand" "+Q")
	(unspec_volatile:ALLI
	  [(match_dup 0)
	   (match_operand:ALLI 1 "register_operand" "r")
	   (match_operand:SI 2 "const_int_operand")]
      ATOMIC_LDOP))
   (clobber (match_scratch:ALLI 3 "=r"))]
  "TARGET_LSE"
  {
   enum memmodel model = memmodel_from_int (INTVAL (operands[2]));
   if (is_mm_relaxed (model))
     return "ld<atomic_ldop><atomic_sfx>\t%<w>1, %<w>3, %0";
   else if (is_mm_release (model))
     return "ld<atomic_ldop>l<atomic_sfx>\t%<w>1, %<w>3, %0";
   else if (is_mm_acquire (model) || is_mm_consume (model))
     return "ld<atomic_ldop>a<atomic_sfx>\t%<w>1, %<w>3, %0";
   else
     return "ld<atomic_ldop>al<atomic_sfx>\t%<w>1, %<w>3, %0";
  }
)

(define_insn_and_split "atomic_nand<mode>"
  [(set (match_operand:ALLI 0 "aarch64_sync_memory_operand" "+Q")
    (unspec_volatile:ALLI
      [(not:ALLI
	(and:ALLI (match_dup 0)
	  (match_operand:ALLI 1 "aarch64_logical_operand" "r<lconst_atomic>")))
       (match_operand:SI 2 "const_int_operand")]		;; model
      UNSPECV_ATOMIC_OP))
   (clobber (reg:CC CC_REGNUM))
   (clobber (match_scratch:ALLI 3 "=&r"))
   (clobber (match_scratch:SI 4 "=&r"))]
  ""
  "#"
  "&& reload_completed"
  [(const_int 0)]
  {
     aarch64_split_atomic_op (NOT, NULL, operands[3], operands[0],
			     operands[1], operands[2], operands[4]);
     DONE;
  }
)

;; Load-operate-store, returning the original memory data.

(define_expand "atomic_fetch_<atomic_optab><mode>"
 [(match_operand:ALLI 0 "register_operand" "")
  (match_operand:ALLI 1 "aarch64_sync_memory_operand" "")
  (atomic_op:ALLI
   (match_operand:ALLI 2 "<atomic_op_operand>" "")
   (match_operand:SI 3 "const_int_operand"))]
 ""
{
  rtx (*gen) (rtx, rtx, rtx, rtx);

  /* Use an atomic load-operate instruction when possible.  */
  if (TARGET_LSE)
    {
      switch (<CODE>)
        {
	case MINUS:
	  operands[2] = expand_simple_unop (<MODE>mode, NEG, operands[2],
					    NULL, 1);
	  /* fallthru */
	case PLUS:
	  gen = gen_aarch64_atomic_fetch_add<mode>_lse;
	  break;
	case IOR:
	  gen = gen_aarch64_atomic_fetch_ior<mode>_lse;
	  break;
	case XOR:
	  gen = gen_aarch64_atomic_fetch_xor<mode>_lse;
	  break;
	case AND:
	  operands[2] = expand_simple_unop (<MODE>mode, NOT, operands[2],
					    NULL, 1);
	  gen = gen_aarch64_atomic_fetch_bic<mode>_lse;
	  break;
	default:
	  gcc_unreachable ();
	}
      operands[2] = force_reg (<MODE>mode, operands[2]);
    }
  else
    gen = gen_aarch64_atomic_fetch_<atomic_optab><mode>;

  emit_insn (gen (operands[0], operands[1], operands[2], operands[3]));
  DONE;
})

(define_insn_and_split "aarch64_atomic_fetch_<atomic_optab><mode>"
  [(set (match_operand:ALLI 0 "register_operand" "=&r")
    (match_operand:ALLI 1 "aarch64_sync_memory_operand" "+Q"))
   (set (match_dup 1)
    (unspec_volatile:ALLI
      [(atomic_op:ALLI (match_dup 1)
	(match_operand:ALLI 2 "<atomic_op_operand>" "r<const_atomic>"))
       (match_operand:SI 3 "const_int_operand")]		;; model
      UNSPECV_ATOMIC_OP))
   (clobber (reg:CC CC_REGNUM))
   (clobber (match_scratch:ALLI 4 "=&r"))
   (clobber (match_scratch:SI 5 "=&r"))]
  ""
  "#"
  "&& reload_completed"
  [(const_int 0)]
  {
    aarch64_split_atomic_op (<CODE>, operands[0], operands[4], operands[1],
			     operands[2], operands[3], operands[5]);
    DONE;
  }
)

(define_insn "aarch64_atomic_fetch_<atomic_ldoptab><mode>_lse"
  [(set (match_operand:ALLI 0 "register_operand" "=r")
	(match_operand:ALLI 1 "aarch64_sync_memory_operand" "+Q"))
   (set (match_dup 1)
	(unspec_volatile:ALLI
	  [(match_dup 1)
	   (match_operand:ALLI 2 "register_operand" "r")
	   (match_operand:SI 3 "const_int_operand")]
	  ATOMIC_LDOP))]
  "TARGET_LSE"
  {
   enum memmodel model = memmodel_from_int (INTVAL (operands[3]));
   if (is_mm_relaxed (model))
     return "ld<atomic_ldop><atomic_sfx>\t%<w>2, %<w>0, %1";
   else if (is_mm_acquire (model) || is_mm_consume (model))
     return "ld<atomic_ldop>a<atomic_sfx>\t%<w>2, %<w>0, %1";
   else if (is_mm_release (model))
     return "ld<atomic_ldop>l<atomic_sfx>\t%<w>2, %<w>0, %1";
   else
     return "ld<atomic_ldop>al<atomic_sfx>\t%<w>2, %<w>0, %1";
  }
)

(define_insn_and_split "atomic_fetch_nand<mode>"
  [(set (match_operand:ALLI 0 "register_operand" "=&r")
    (match_operand:ALLI 1 "aarch64_sync_memory_operand" "+Q"))
   (set (match_dup 1)
    (unspec_volatile:ALLI
      [(not:ALLI
	 (and:ALLI (match_dup 1)
	   (match_operand:ALLI 2 "aarch64_logical_operand" "r<lconst_atomic>")))
       (match_operand:SI 3 "const_int_operand")]		;; model
      UNSPECV_ATOMIC_OP))
   (clobber (reg:CC CC_REGNUM))
   (clobber (match_scratch:ALLI 4 "=&r"))
   (clobber (match_scratch:SI 5 "=&r"))]
  ""
  "#"
  "&& reload_completed"
  [(const_int 0)]
  {
    aarch64_split_atomic_op (NOT, operands[0], operands[4], operands[1],
			    operands[2], operands[3], operands[5]);
    DONE;
  }
)

;; Load-operate-store, returning the updated memory data.

(define_expand "atomic_<atomic_optab>_fetch<mode>"
 [(match_operand:ALLI 0 "register_operand" "")
  (atomic_op:ALLI
   (match_operand:ALLI 1 "aarch64_sync_memory_operand" "")
   (match_operand:ALLI 2 "<atomic_op_operand>" ""))
  (match_operand:SI 3 "const_int_operand")]
 ""
{
  /* Use an atomic load-operate instruction when possible.  In this case
     we will re-compute the result from the original mem value. */
  if (TARGET_LSE)
    {
      rtx tmp = gen_reg_rtx (<MODE>mode);
      operands[2] = force_reg (<MODE>mode, operands[2]);
      emit_insn (gen_atomic_fetch_<atomic_optab><mode>
                 (tmp, operands[1], operands[2], operands[3]));
      tmp = expand_simple_binop (<MODE>mode, <CODE>, tmp, operands[2],
				 operands[0], 1, OPTAB_WIDEN);
      emit_move_insn (operands[0], tmp);
    }
  else
    {
      emit_insn (gen_aarch64_atomic_<atomic_optab>_fetch<mode>
                 (operands[0], operands[1], operands[2], operands[3]));
    }
  DONE;
})

(define_insn_and_split "aarch64_atomic_<atomic_optab>_fetch<mode>"
  [(set (match_operand:ALLI 0 "register_operand" "=&r")
    (atomic_op:ALLI
      (match_operand:ALLI 1 "aarch64_sync_memory_operand" "+Q")
      (match_operand:ALLI 2 "<atomic_op_operand>" "r<const_atomic>")))
   (set (match_dup 1)
    (unspec_volatile:ALLI
      [(match_dup 1) (match_dup 2)
       (match_operand:SI 3 "const_int_operand")]		;; model
      UNSPECV_ATOMIC_OP))
    (clobber (reg:CC CC_REGNUM))
   (clobber (match_scratch:SI 4 "=&r"))]
  ""
  "#"
  "&& reload_completed"
  [(const_int 0)]
  {
    aarch64_split_atomic_op (<CODE>, NULL, operands[0], operands[1],
			     operands[2], operands[3], operands[4]);
    DONE;
  }
)

(define_insn_and_split "atomic_nand_fetch<mode>"
  [(set (match_operand:ALLI 0 "register_operand" "=&r")
    (not:ALLI
      (and:ALLI
	(match_operand:ALLI 1 "aarch64_sync_memory_operand" "+Q")
	(match_operand:ALLI 2 "aarch64_logical_operand" "r<lconst_atomic>"))))
   (set (match_dup 1)
    (unspec_volatile:ALLI
      [(match_dup 1) (match_dup 2)
       (match_operand:SI 3 "const_int_operand")]		;; model
      UNSPECV_ATOMIC_OP))
   (clobber (reg:CC CC_REGNUM))
   (clobber (match_scratch:SI 4 "=&r"))]
  ""
  "#"
  "&& reload_completed"
  [(const_int 0)]
  {
    aarch64_split_atomic_op (NOT, NULL, operands[0], operands[1],
			    operands[2], operands[3], operands[4]);
    DONE;
  }
)

(define_insn "atomic_load<mode>"
  [(set (match_operand:ALLI 0 "register_operand" "=r")
    (unspec_volatile:ALLI
      [(match_operand:ALLI 1 "aarch64_sync_memory_operand" "Q")
       (match_operand:SI 2 "const_int_operand")]			;; model
      UNSPECV_LDA))]
  ""
  {
    enum memmodel model = memmodel_from_int (INTVAL (operands[2]));
    if (is_mm_relaxed (model) || is_mm_consume (model) || is_mm_release (model))
      return "ldr<atomic_sfx>\t%<w>0, %1";
    else
      return "ldar<atomic_sfx>\t%<w>0, %1";
  }
)

(define_insn "atomic_store<mode>"
  [(set (match_operand:ALLI 0 "aarch64_rcpc_memory_operand" "=Q,Ust")
    (unspec_volatile:ALLI
      [(match_operand:ALLI 1 "general_operand" "rZ,rZ")
       (match_operand:SI 2 "const_int_operand")]			;; model
      UNSPECV_STL))]
  ""
  {
    enum memmodel model = memmodel_from_int (INTVAL (operands[2]));
    if (is_mm_relaxed (model) || is_mm_consume (model) || is_mm_acquire (model))
      return "str<atomic_sfx>\t%<w>1, %0";
    else if (which_alternative == 0)
      return "stlr<atomic_sfx>\t%<w>1, %0";
    else
      return "stlur<atomic_sfx>\t%<w>1, %0";
  }
  [(set_attr "arch" "*,rcpc8_4")]
)

(define_insn "@aarch64_load_exclusive<mode>"
  [(set (match_operand:SI 0 "register_operand" "=r")
    (zero_extend:SI
      (unspec_volatile:SHORT
	[(match_operand:SHORT 1 "aarch64_sync_memory_operand" "Q")
	 (match_operand:SI 2 "const_int_operand")]
	UNSPECV_LX)))]
  ""
  {
    enum memmodel model = memmodel_from_int (INTVAL (operands[2]));
    if (is_mm_relaxed (model) || is_mm_consume (model) || is_mm_release (model))
      return "ldxr<atomic_sfx>\t%w0, %1";
    else
      return "ldaxr<atomic_sfx>\t%w0, %1";
  }
)

(define_insn "@aarch64_load_exclusive<mode>"
  [(set (match_operand:GPI 0 "register_operand" "=r")
    (unspec_volatile:GPI
      [(match_operand:GPI 1 "aarch64_sync_memory_operand" "Q")
       (match_operand:SI 2 "const_int_operand")]
      UNSPECV_LX))]
  ""
  {
    enum memmodel model = memmodel_from_int (INTVAL (operands[2]));
    if (is_mm_relaxed (model) || is_mm_consume (model) || is_mm_release (model))
      return "ldxr\t%<w>0, %1";
    else
      return "ldaxr\t%<w>0, %1";
  }
)

(define_insn "@aarch64_store_exclusive<mode>"
  [(set (match_operand:SI 0 "register_operand" "=&r")
    (unspec_volatile:SI [(const_int 0)] UNSPECV_SX))
   (set (match_operand:ALLI 1 "aarch64_sync_memory_operand" "=Q")
    (unspec_volatile:ALLI
      [(match_operand:ALLI 2 "aarch64_reg_or_zero" "rZ")
       (match_operand:SI 3 "const_int_operand")]
      UNSPECV_SX))]
  ""
  {
    enum memmodel model = memmodel_from_int (INTVAL (operands[3]));
    if (is_mm_relaxed (model) || is_mm_consume (model) || is_mm_acquire (model))
      return "stxr<atomic_sfx>\t%w0, %<w>2, %1";
    else
      return "stlxr<atomic_sfx>\t%w0, %<w>2, %1";
  }
)

(define_expand "mem_thread_fence"
  [(match_operand:SI 0 "const_int_operand" "")]
  ""
  {
    enum memmodel model = memmodel_from_int (INTVAL (operands[0]));
    if (!(is_mm_relaxed (model) || is_mm_consume (model)))
      emit_insn (gen_dmb (operands[0]));
    DONE;
  }
)

(define_expand "dmb"
  [(set (match_dup 1)
    (unspec:BLK [(match_dup 1) (match_operand:SI 0 "const_int_operand")]
     UNSPEC_MB))]
   ""
   {
    operands[1] = gen_rtx_MEM (BLKmode, gen_rtx_SCRATCH (Pmode));
    MEM_VOLATILE_P (operands[1]) = 1;
  }
)

(define_insn "*dmb"
  [(set (match_operand:BLK 0 "" "")
    (unspec:BLK [(match_dup 0) (match_operand:SI 1 "const_int_operand")]
     UNSPEC_MB))]
  ""
  {
    enum memmodel model = memmodel_from_int (INTVAL (operands[1]));
    if (is_mm_acquire (model))
      return "dmb\\tishld";
    else
      return "dmb\\tish";
  }
<<<<<<< HEAD
)

;; ARMv8.1-A LSE instructions.

;; Atomic swap with memory.
(define_insn "@aarch64_atomic_swp<mode>"
 [(set (match_operand:ALLI 0 "register_operand" "+&r")
   (match_operand:ALLI 1 "aarch64_sync_memory_operand" "+Q"))
  (set (match_dup 1)
   (unspec_volatile:ALLI
    [(match_operand:ALLI 2 "register_operand" "r")
     (match_operand:SI 3 "const_int_operand" "")]
    UNSPECV_ATOMIC_SWP))]
  "TARGET_LSE && reload_completed"
  {
    enum memmodel model = memmodel_from_int (INTVAL (operands[3]));
    if (is_mm_relaxed (model))
      return "swp<atomic_sfx>\t%<w>2, %<w>0, %1";
    else if (is_mm_acquire (model) || is_mm_consume (model))
      return "swpa<atomic_sfx>\t%<w>2, %<w>0, %1";
    else if (is_mm_release (model))
      return "swpl<atomic_sfx>\t%<w>2, %<w>0, %1";
    else
      return "swpal<atomic_sfx>\t%<w>2, %<w>0, %1";
  })

;; Atomic compare-and-swap: HI and smaller modes.

(define_insn "@aarch64_atomic_cas<mode>"
 [(set (match_operand:SI 0 "register_operand" "+&r")		  ;; out
   (zero_extend:SI
    (match_operand:SHORT 1 "aarch64_sync_memory_operand" "+Q")))  ;; memory.
  (set (match_dup 1)
   (unspec_volatile:SHORT
    [(match_dup 0)
     (match_operand:SHORT 2 "aarch64_reg_or_zero" "rZ")	;; value.
     (match_operand:SI 3 "const_int_operand" "")]	;; model.
    UNSPECV_ATOMIC_CAS))]
 "TARGET_LSE && reload_completed"
{
  enum memmodel model = memmodel_from_int (INTVAL (operands[3]));
  if (is_mm_relaxed (model))
    return "cas<atomic_sfx>\t%<w>0, %<w>2, %1";
  else if (is_mm_acquire (model) || is_mm_consume (model))
    return "casa<atomic_sfx>\t%<w>0, %<w>2, %1";
  else if (is_mm_release (model))
    return "casl<atomic_sfx>\t%<w>0, %<w>2, %1";
  else
    return "casal<atomic_sfx>\t%<w>0, %<w>2, %1";
})

;; Atomic compare-and-swap: SI and larger modes.

(define_insn "@aarch64_atomic_cas<mode>"
 [(set (match_operand:GPI 0 "register_operand" "+&r")	      ;; out
   (match_operand:GPI 1 "aarch64_sync_memory_operand" "+Q"))  ;; memory.
  (set (match_dup 1)
   (unspec_volatile:GPI
    [(match_dup 0)
     (match_operand:GPI 2 "aarch64_reg_or_zero" "rZ")	;; value.
     (match_operand:SI 3 "const_int_operand" "")]	;; model.
    UNSPECV_ATOMIC_CAS))]
  "TARGET_LSE && reload_completed"
{
    enum memmodel model = memmodel_from_int (INTVAL (operands[3]));
    if (is_mm_relaxed (model))
      return "cas<atomic_sfx>\t%<w>0, %<w>2, %1";
    else if (is_mm_acquire (model) || is_mm_consume (model))
      return "casa<atomic_sfx>\t%<w>0, %<w>2, %1";
    else if (is_mm_release (model))
      return "casl<atomic_sfx>\t%<w>0, %<w>2, %1";
    else
      return "casal<atomic_sfx>\t%<w>0, %<w>2, %1";
})

;; Atomic load-op: Load data, operate, store result, keep data.

(define_insn "@aarch64_atomic_load<atomic_ldop><mode>"
 [(set (match_operand:ALLI 0 "register_operand" "=r")
   (match_operand:ALLI 1 "aarch64_sync_memory_operand" "+Q"))
  (set (match_dup 1)
   (unspec_volatile:ALLI
    [(match_dup 1)
     (match_operand:ALLI 2 "register_operand")
     (match_operand:SI 3 "const_int_operand")]
    ATOMIC_LDOP))]
 "TARGET_LSE && reload_completed"
 {
   enum memmodel model = memmodel_from_int (INTVAL (operands[3]));
   if (is_mm_relaxed (model))
     return "ld<atomic_ldop><atomic_sfx>\t%<w>2, %<w>0, %1";
   else if (is_mm_acquire (model) || is_mm_consume (model))
     return "ld<atomic_ldop>a<atomic_sfx>\t%<w>2, %<w>0, %1";
   else if (is_mm_release (model))
     return "ld<atomic_ldop>l<atomic_sfx>\t%<w>2, %<w>0, %1";
   else
     return "ld<atomic_ldop>al<atomic_sfx>\t%<w>2, %<w>0, %1";
 })
=======
)
>>>>>>> f3d42468
<|MERGE_RESOLUTION|>--- conflicted
+++ resolved
@@ -36,12 +36,9 @@
   }
 )
 
-<<<<<<< HEAD
-=======
 (define_mode_attr cas_short_expected_pred
   [(QI "aarch64_reg_or_imm") (HI "aarch64_plushi_operand")])
 
->>>>>>> f3d42468
 (define_insn_and_split "@aarch64_compare_and_swap<mode>"
   [(set (reg:CC CC_REGNUM)					;; bool out
     (unspec_volatile:CC [(const_int 0)] UNSPECV_ATOMIC_CMPSW))
@@ -91,15 +88,8 @@
   }
 )
 
-<<<<<<< HEAD
-(define_insn_and_split "@aarch64_compare_and_swap<mode>_lse"
-  [(set (reg:CC CC_REGNUM)					;; bool out
-    (unspec_volatile:CC [(const_int 0)] UNSPECV_ATOMIC_CMPSW))
-   (set (match_operand:SI 0 "register_operand" "=&r")		;; val out
-=======
 (define_insn "@aarch64_compare_and_swap<mode>_lse"
   [(set (match_operand:SI 0 "register_operand" "+r")		;; val out
->>>>>>> f3d42468
     (zero_extend:SI
      (match_operand:SHORT 1 "aarch64_sync_memory_operand" "+Q"))) ;; memory
    (set (match_dup 1)
@@ -121,15 +111,8 @@
     return "casal<atomic_sfx>\t%<w>0, %<w>2, %1";
 })
 
-<<<<<<< HEAD
-(define_insn_and_split "@aarch64_compare_and_swap<mode>_lse"
-  [(set (reg:CC CC_REGNUM)					;; bool out
-    (unspec_volatile:CC [(const_int 0)] UNSPECV_ATOMIC_CMPSW))
-   (set (match_operand:GPI 0 "register_operand" "=&r")		;; val out
-=======
 (define_insn "@aarch64_compare_and_swap<mode>_lse"
   [(set (match_operand:GPI 0 "register_operand" "+r")		;; val out
->>>>>>> f3d42468
     (match_operand:GPI 1 "aarch64_sync_memory_operand" "+Q"))   ;; memory
    (set (match_dup 1)
     (unspec_volatile:GPI
@@ -650,105 +633,4 @@
     else
       return "dmb\\tish";
   }
-<<<<<<< HEAD
-)
-
-;; ARMv8.1-A LSE instructions.
-
-;; Atomic swap with memory.
-(define_insn "@aarch64_atomic_swp<mode>"
- [(set (match_operand:ALLI 0 "register_operand" "+&r")
-   (match_operand:ALLI 1 "aarch64_sync_memory_operand" "+Q"))
-  (set (match_dup 1)
-   (unspec_volatile:ALLI
-    [(match_operand:ALLI 2 "register_operand" "r")
-     (match_operand:SI 3 "const_int_operand" "")]
-    UNSPECV_ATOMIC_SWP))]
-  "TARGET_LSE && reload_completed"
-  {
-    enum memmodel model = memmodel_from_int (INTVAL (operands[3]));
-    if (is_mm_relaxed (model))
-      return "swp<atomic_sfx>\t%<w>2, %<w>0, %1";
-    else if (is_mm_acquire (model) || is_mm_consume (model))
-      return "swpa<atomic_sfx>\t%<w>2, %<w>0, %1";
-    else if (is_mm_release (model))
-      return "swpl<atomic_sfx>\t%<w>2, %<w>0, %1";
-    else
-      return "swpal<atomic_sfx>\t%<w>2, %<w>0, %1";
-  })
-
-;; Atomic compare-and-swap: HI and smaller modes.
-
-(define_insn "@aarch64_atomic_cas<mode>"
- [(set (match_operand:SI 0 "register_operand" "+&r")		  ;; out
-   (zero_extend:SI
-    (match_operand:SHORT 1 "aarch64_sync_memory_operand" "+Q")))  ;; memory.
-  (set (match_dup 1)
-   (unspec_volatile:SHORT
-    [(match_dup 0)
-     (match_operand:SHORT 2 "aarch64_reg_or_zero" "rZ")	;; value.
-     (match_operand:SI 3 "const_int_operand" "")]	;; model.
-    UNSPECV_ATOMIC_CAS))]
- "TARGET_LSE && reload_completed"
-{
-  enum memmodel model = memmodel_from_int (INTVAL (operands[3]));
-  if (is_mm_relaxed (model))
-    return "cas<atomic_sfx>\t%<w>0, %<w>2, %1";
-  else if (is_mm_acquire (model) || is_mm_consume (model))
-    return "casa<atomic_sfx>\t%<w>0, %<w>2, %1";
-  else if (is_mm_release (model))
-    return "casl<atomic_sfx>\t%<w>0, %<w>2, %1";
-  else
-    return "casal<atomic_sfx>\t%<w>0, %<w>2, %1";
-})
-
-;; Atomic compare-and-swap: SI and larger modes.
-
-(define_insn "@aarch64_atomic_cas<mode>"
- [(set (match_operand:GPI 0 "register_operand" "+&r")	      ;; out
-   (match_operand:GPI 1 "aarch64_sync_memory_operand" "+Q"))  ;; memory.
-  (set (match_dup 1)
-   (unspec_volatile:GPI
-    [(match_dup 0)
-     (match_operand:GPI 2 "aarch64_reg_or_zero" "rZ")	;; value.
-     (match_operand:SI 3 "const_int_operand" "")]	;; model.
-    UNSPECV_ATOMIC_CAS))]
-  "TARGET_LSE && reload_completed"
-{
-    enum memmodel model = memmodel_from_int (INTVAL (operands[3]));
-    if (is_mm_relaxed (model))
-      return "cas<atomic_sfx>\t%<w>0, %<w>2, %1";
-    else if (is_mm_acquire (model) || is_mm_consume (model))
-      return "casa<atomic_sfx>\t%<w>0, %<w>2, %1";
-    else if (is_mm_release (model))
-      return "casl<atomic_sfx>\t%<w>0, %<w>2, %1";
-    else
-      return "casal<atomic_sfx>\t%<w>0, %<w>2, %1";
-})
-
-;; Atomic load-op: Load data, operate, store result, keep data.
-
-(define_insn "@aarch64_atomic_load<atomic_ldop><mode>"
- [(set (match_operand:ALLI 0 "register_operand" "=r")
-   (match_operand:ALLI 1 "aarch64_sync_memory_operand" "+Q"))
-  (set (match_dup 1)
-   (unspec_volatile:ALLI
-    [(match_dup 1)
-     (match_operand:ALLI 2 "register_operand")
-     (match_operand:SI 3 "const_int_operand")]
-    ATOMIC_LDOP))]
- "TARGET_LSE && reload_completed"
- {
-   enum memmodel model = memmodel_from_int (INTVAL (operands[3]));
-   if (is_mm_relaxed (model))
-     return "ld<atomic_ldop><atomic_sfx>\t%<w>2, %<w>0, %1";
-   else if (is_mm_acquire (model) || is_mm_consume (model))
-     return "ld<atomic_ldop>a<atomic_sfx>\t%<w>2, %<w>0, %1";
-   else if (is_mm_release (model))
-     return "ld<atomic_ldop>l<atomic_sfx>\t%<w>2, %<w>0, %1";
-   else
-     return "ld<atomic_ldop>al<atomic_sfx>\t%<w>2, %<w>0, %1";
- })
-=======
-)
->>>>>>> f3d42468
+)