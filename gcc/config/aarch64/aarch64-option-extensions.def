--- conflicted
+++ resolved
@@ -39,18 +39,6 @@
    that are required.  Their order is not important.  */
 
 /* Enabling "fp" just enables "fp".
-<<<<<<< HEAD
-   Disabling "fp" also disables "simd", "crypto", "fp16" and "sve".  */
-AARCH64_OPT_EXTENSION("fp", AARCH64_FL_FP, 0, AARCH64_FL_SIMD | AARCH64_FL_CRYPTO | AARCH64_FL_F16 | AARCH64_FL_SVE, "fp")
-
-/* Enabling "simd" also enables "fp".
-   Disabling "simd" also disables "crypto", "dotprod" and "sve".  */
-AARCH64_OPT_EXTENSION("simd", AARCH64_FL_SIMD, AARCH64_FL_FP, AARCH64_FL_CRYPTO | AARCH64_FL_DOTPROD | AARCH64_FL_SVE, "asimd")
-
-/* Enabling "crypto" also enables "fp", "simd".
-   Disabling "crypto" just disables "crypto".  */
-AARCH64_OPT_EXTENSION("crypto", AARCH64_FL_CRYPTO, AARCH64_FL_FP | AARCH64_FL_SIMD, 0, "aes pmull sha1 sha2")
-=======
    Disabling "fp" also disables "simd", "crypto", "fp16", "aes", "sha2",
    "sha3", sm3/sm4 and "sve".  */
 AARCH64_OPT_EXTENSION("fp", AARCH64_FL_FP, 0, AARCH64_FL_SIMD | AARCH64_FL_CRYPTO |\
@@ -70,7 +58,6 @@
 AARCH64_OPT_EXTENSION("crypto", AARCH64_FL_CRYPTO, AARCH64_FL_FP | AARCH64_FL_SIMD,\
 		      AARCH64_FL_AES | AARCH64_FL_SHA2 |AARCH64_FL_SHA3 | AARCH64_FL_SM4,\
 		      "aes pmull sha1 sha2")
->>>>>>> 70783a86
 
 /* Enabling or disabling "crc" only changes "crc".  */
 AARCH64_OPT_EXTENSION("crc", AARCH64_FL_CRC, 0, 0, "crc32")
@@ -79,14 +66,9 @@
 AARCH64_OPT_EXTENSION("lse", AARCH64_FL_LSE, 0, 0, "atomics")
 
 /* Enabling "fp16" also enables "fp".
-<<<<<<< HEAD
-   Disabling "fp16" disables "sve" and "fp16".  */
-AARCH64_OPT_EXTENSION("fp16", AARCH64_FL_F16, AARCH64_FL_FP, AARCH64_FL_SVE, "fphp asimdhp")
-=======
    Disabling "fp16" disables "fp16", "fp16fml" and "sve".  */
 AARCH64_OPT_EXTENSION("fp16", AARCH64_FL_F16, AARCH64_FL_FP,
 		      AARCH64_FL_F16FML | AARCH64_FL_SVE, "fphp asimdhp")
->>>>>>> 70783a86
 
 /* Enabling or disabling "rcpc" only changes "rcpc".  */
 AARCH64_OPT_EXTENSION("rcpc", AARCH64_FL_RCPC, 0, 0, "lrcpc")
@@ -99,8 +81,6 @@
    Disabling "dotprod" only disables "dotprod".  */
 AARCH64_OPT_EXTENSION("dotprod", AARCH64_FL_DOTPROD, AARCH64_FL_SIMD, 0, "asimddp")
 
-<<<<<<< HEAD
-=======
 /* Enabling "aes" also enables "simd".
    Disabling "aes" just disables "aes".  */
 AARCH64_OPT_EXTENSION("aes", AARCH64_FL_AES, AARCH64_FL_SIMD, 0, "aes")
@@ -121,7 +101,6 @@
    Disabling "fp16fml" just disables "fp16fml".  */
 AARCH64_OPT_EXTENSION("fp16fml", AARCH64_FL_F16FML, AARCH64_FL_FP | AARCH64_FL_F16, 0, "asimdfml")
 
->>>>>>> 70783a86
 /* Enabling "sve" also enables "fp16", "fp" and "simd".
    Disabling "sve" just disables "sve".  */
 AARCH64_OPT_EXTENSION("sve", AARCH64_FL_SVE, AARCH64_FL_FP | AARCH64_FL_SIMD | AARCH64_FL_F16, 0, "sve")
