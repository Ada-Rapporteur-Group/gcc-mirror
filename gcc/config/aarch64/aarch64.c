/* Machine description for AArch64 architecture.
   Copyright (C) 2009-2017 Free Software Foundation, Inc.
   Contributed by ARM Ltd.

   This file is part of GCC.

   GCC is free software; you can redistribute it and/or modify it
   under the terms of the GNU General Public License as published by
   the Free Software Foundation; either version 3, or (at your option)
   any later version.

   GCC is distributed in the hope that it will be useful, but
   WITHOUT ANY WARRANTY; without even the implied warranty of
   MERCHANTABILITY or FITNESS FOR A PARTICULAR PURPOSE.  See the GNU
   General Public License for more details.

   You should have received a copy of the GNU General Public License
   along with GCC; see the file COPYING3.  If not see
   <http://www.gnu.org/licenses/>.  */

#define TARGET_C_FILE 1

#include "config.h"
#define INCLUDE_STRING
#include "system.h"
#include "coretypes.h"
#include "backend.h"
#include "target.h"
#include "rtl.h"
#include "tree.h"
#include "memmodel.h"
#include "gimple.h"
#include "cfghooks.h"
#include "cfgloop.h"
#include "df.h"
#include "tm_p.h"
#include "stringpool.h"
#include "optabs.h"
#include "regs.h"
#include "emit-rtl.h"
#include "recog.h"
#include "diagnostic.h"
#include "insn-attr.h"
#include "alias.h"
#include "fold-const.h"
#include "stor-layout.h"
#include "calls.h"
#include "varasm.h"
#include "output.h"
#include "flags.h"
#include "explow.h"
#include "expr.h"
#include "reload.h"
#include "langhooks.h"
#include "opts.h"
#include "params.h"
#include "gimplify.h"
#include "dwarf2.h"
#include "gimple-iterator.h"
#include "tree-vectorizer.h"
#include "aarch64-cost-tables.h"
#include "dumpfile.h"
#include "builtins.h"
#include "rtl-iter.h"
#include "tm-constrs.h"
#include "sched-int.h"
#include "target-globals.h"
#include "common/common-target.h"
#include "cfgrtl.h"
#include "selftest.h"
#include "selftest-rtl.h"

/* This file should be included last.  */
#include "target-def.h"

/* Defined for convenience.  */
#define POINTER_BYTES (POINTER_SIZE / BITS_PER_UNIT)

/* Classifies an address.

   ADDRESS_REG_IMM
       A simple base register plus immediate offset.

   ADDRESS_REG_WB
       A base register indexed by immediate offset with writeback.

   ADDRESS_REG_REG
       A base register indexed by (optionally scaled) register.

   ADDRESS_REG_UXTW
       A base register indexed by (optionally scaled) zero-extended register.

   ADDRESS_REG_SXTW
       A base register indexed by (optionally scaled) sign-extended register.

   ADDRESS_LO_SUM
       A LO_SUM rtx with a base register and "LO12" symbol relocation.

   ADDRESS_SYMBOLIC:
       A constant symbolic address, in pc-relative literal pool.  */

enum aarch64_address_type {
  ADDRESS_REG_IMM,
  ADDRESS_REG_WB,
  ADDRESS_REG_REG,
  ADDRESS_REG_UXTW,
  ADDRESS_REG_SXTW,
  ADDRESS_LO_SUM,
  ADDRESS_SYMBOLIC
};

struct aarch64_address_info {
  enum aarch64_address_type type;
  rtx base;
  rtx offset;
  poly_int64 const_offset;
  int shift;
  enum aarch64_symbol_type symbol_type;
};

/* Information about a legitimate vector immediate operand.  */
struct simd_immediate_info
{
  enum insn_type { MOV, MVN };
  enum modifier_type { LSL, MSL };

  simd_immediate_info () {}
  simd_immediate_info (scalar_float_mode, rtx);
  simd_immediate_info (scalar_int_mode, unsigned HOST_WIDE_INT,
		       insn_type = MOV, modifier_type = LSL,
		       unsigned int = 0);
  simd_immediate_info (scalar_mode, rtx, rtx);

  /* The mode of the elements.  */
  scalar_mode elt_mode;

  /* The value of each element if all elements are the same, or the
     first value if the constant is a series.  */
  rtx value;

  /* The value of the step if the constant is a series, null otherwise.  */
  rtx step;

  /* The instruction to use to move the immediate into a vector.  */
  insn_type insn;

  /* The kind of shift modifier to use, and the number of bits to shift.
     This is (LSL, 0) if no shift is needed.  */
  modifier_type modifier;
  unsigned int shift;
};

/* Construct a floating-point immediate in which each element has mode
   ELT_MODE_IN and value VALUE_IN.  */
inline simd_immediate_info
::simd_immediate_info (scalar_float_mode elt_mode_in, rtx value_in)
  : elt_mode (elt_mode_in), value (value_in), step (NULL_RTX), insn (MOV),
    modifier (LSL), shift (0)
{}

/* Construct an integer immediate in which each element has mode ELT_MODE_IN
   and value VALUE_IN.  The other parameters are as for the structure
   fields.  */
inline simd_immediate_info
::simd_immediate_info (scalar_int_mode elt_mode_in,
		       unsigned HOST_WIDE_INT value_in,
		       insn_type insn_in, modifier_type modifier_in,
		       unsigned int shift_in)
  : elt_mode (elt_mode_in), value (gen_int_mode (value_in, elt_mode_in)),
    step (NULL_RTX), insn (insn_in), modifier (modifier_in), shift (shift_in)
{}

/* Construct an integer immediate in which each element has mode ELT_MODE_IN
   and where element I is equal to VALUE_IN + I * STEP_IN.  */
inline simd_immediate_info
::simd_immediate_info (scalar_mode elt_mode_in, rtx value_in, rtx step_in)
  : elt_mode (elt_mode_in), value (value_in), step (step_in), insn (MOV),
    modifier (LSL), shift (0)
{}

/* The current code model.  */
enum aarch64_code_model aarch64_cmodel;

/* The number of 64-bit elements in an SVE vector.  */
poly_uint16 aarch64_sve_vg;

#ifdef HAVE_AS_TLS
#undef TARGET_HAVE_TLS
#define TARGET_HAVE_TLS 1
#endif

static bool aarch64_composite_type_p (const_tree, machine_mode);
static bool aarch64_vfp_is_call_or_return_candidate (machine_mode,
						     const_tree,
						     machine_mode *, int *,
						     bool *);
static void aarch64_elf_asm_constructor (rtx, int) ATTRIBUTE_UNUSED;
static void aarch64_elf_asm_destructor (rtx, int) ATTRIBUTE_UNUSED;
static void aarch64_override_options_after_change (void);
static bool aarch64_vector_mode_supported_p (machine_mode);
static bool aarch64_vectorize_vec_perm_const_ok (machine_mode vmode,
						 const unsigned char *sel);
static int aarch64_address_cost (rtx, machine_mode, addr_space_t, bool);
static bool aarch64_builtin_support_vector_misalignment (machine_mode mode,
							 const_tree type,
							 int misalignment,
							 bool is_packed);

/* Major revision number of the ARM Architecture implemented by the target.  */
unsigned aarch64_architecture_version;

/* The processor for which instructions should be scheduled.  */
enum aarch64_processor aarch64_tune = cortexa53;

/* Mask to specify which instruction scheduling options should be used.  */
unsigned long aarch64_tune_flags = 0;

/* Global flag for PC relative loads.  */
bool aarch64_pcrelative_literal_loads;

/* Support for command line parsing of boolean flags in the tuning
   structures.  */
struct aarch64_flag_desc
{
  const char* name;
  unsigned int flag;
};

#define AARCH64_FUSION_PAIR(name, internal_name) \
  { name, AARCH64_FUSE_##internal_name },
static const struct aarch64_flag_desc aarch64_fusible_pairs[] =
{
  { "none", AARCH64_FUSE_NOTHING },
#include "aarch64-fusion-pairs.def"
  { "all", AARCH64_FUSE_ALL },
  { NULL, AARCH64_FUSE_NOTHING }
};

#define AARCH64_EXTRA_TUNING_OPTION(name, internal_name) \
  { name, AARCH64_EXTRA_TUNE_##internal_name },
static const struct aarch64_flag_desc aarch64_tuning_flags[] =
{
  { "none", AARCH64_EXTRA_TUNE_NONE },
#include "aarch64-tuning-flags.def"
  { "all", AARCH64_EXTRA_TUNE_ALL },
  { NULL, AARCH64_EXTRA_TUNE_NONE }
};

/* Tuning parameters.  */

static const struct cpu_addrcost_table generic_addrcost_table =
{
    {
      1, /* hi  */
      0, /* si  */
      0, /* di  */
      1, /* ti  */
    },
  0, /* pre_modify  */
  0, /* post_modify  */
  0, /* register_offset  */
  0, /* register_sextend  */
  0, /* register_zextend  */
  0 /* imm_offset  */
};

static const struct cpu_addrcost_table cortexa57_addrcost_table =
{
    {
      1, /* hi  */
      0, /* si  */
      0, /* di  */
      1, /* ti  */
    },
  0, /* pre_modify  */
  0, /* post_modify  */
  0, /* register_offset  */
  0, /* register_sextend  */
  0, /* register_zextend  */
  0, /* imm_offset  */
};

static const struct cpu_addrcost_table exynosm1_addrcost_table =
{
    {
      0, /* hi  */
      0, /* si  */
      0, /* di  */
      2, /* ti  */
    },
  0, /* pre_modify  */
  0, /* post_modify  */
  1, /* register_offset  */
  1, /* register_sextend  */
  2, /* register_zextend  */
  0, /* imm_offset  */
};

static const struct cpu_addrcost_table xgene1_addrcost_table =
{
    {
      1, /* hi  */
      0, /* si  */
      0, /* di  */
      1, /* ti  */
    },
  1, /* pre_modify  */
  0, /* post_modify  */
  0, /* register_offset  */
  1, /* register_sextend  */
  1, /* register_zextend  */
  0, /* imm_offset  */
};

static const struct cpu_addrcost_table qdf24xx_addrcost_table =
{
    {
      1, /* hi  */
      0, /* si  */
      0, /* di  */
      1, /* ti  */
    },
  0, /* pre_modify  */
  0, /* post_modify  */
  0, /* register_offset  */
  0, /* register_sextend  */
  0, /* register_zextend  */
  0 /* imm_offset  */
};

static const struct cpu_addrcost_table thunderx2t99_addrcost_table =
{
    {
      1, /* hi  */
      1, /* si  */
      1, /* di  */
      2, /* ti  */
    },
  0, /* pre_modify  */
  0, /* post_modify  */
  2, /* register_offset  */
  3, /* register_sextend  */
  3, /* register_zextend  */
  0, /* imm_offset  */
};

static const struct cpu_regmove_cost generic_regmove_cost =
{
  1, /* GP2GP  */
  /* Avoid the use of slow int<->fp moves for spilling by setting
     their cost higher than memmov_cost.  */
  5, /* GP2FP  */
  5, /* FP2GP  */
  2 /* FP2FP  */
};

static const struct cpu_regmove_cost cortexa57_regmove_cost =
{
  1, /* GP2GP  */
  /* Avoid the use of slow int<->fp moves for spilling by setting
     their cost higher than memmov_cost.  */
  5, /* GP2FP  */
  5, /* FP2GP  */
  2 /* FP2FP  */
};

static const struct cpu_regmove_cost cortexa53_regmove_cost =
{
  1, /* GP2GP  */
  /* Avoid the use of slow int<->fp moves for spilling by setting
     their cost higher than memmov_cost.  */
  5, /* GP2FP  */
  5, /* FP2GP  */
  2 /* FP2FP  */
};

static const struct cpu_regmove_cost exynosm1_regmove_cost =
{
  1, /* GP2GP  */
  /* Avoid the use of slow int<->fp moves for spilling by setting
     their cost higher than memmov_cost (actual, 4 and 9).  */
  9, /* GP2FP  */
  9, /* FP2GP  */
  1 /* FP2FP  */
};

static const struct cpu_regmove_cost thunderx_regmove_cost =
{
  2, /* GP2GP  */
  2, /* GP2FP  */
  6, /* FP2GP  */
  4 /* FP2FP  */
};

static const struct cpu_regmove_cost xgene1_regmove_cost =
{
  1, /* GP2GP  */
  /* Avoid the use of slow int<->fp moves for spilling by setting
     their cost higher than memmov_cost.  */
  8, /* GP2FP  */
  8, /* FP2GP  */
  2 /* FP2FP  */
};

static const struct cpu_regmove_cost qdf24xx_regmove_cost =
{
  2, /* GP2GP  */
  /* Avoid the use of int<->fp moves for spilling.  */
  6, /* GP2FP  */
  6, /* FP2GP  */
  4 /* FP2FP  */
};

static const struct cpu_regmove_cost thunderx2t99_regmove_cost =
{
  1, /* GP2GP  */
  /* Avoid the use of int<->fp moves for spilling.  */
  8, /* GP2FP  */
  8, /* FP2GP  */
  4  /* FP2FP  */
};

/* Generic costs for vector insn classes.  */
static const struct cpu_vector_cost generic_vector_cost =
{
  1, /* scalar_int_stmt_cost  */
  1, /* scalar_fp_stmt_cost  */
  1, /* scalar_load_cost  */
  1, /* scalar_store_cost  */
  1, /* vec_int_stmt_cost  */
  1, /* vec_fp_stmt_cost  */
  2, /* vec_permute_cost  */
  1, /* vec_to_scalar_cost  */
  1, /* scalar_to_vec_cost  */
  1, /* vec_align_load_cost  */
  1, /* vec_unalign_load_cost  */
  1, /* vec_unalign_store_cost  */
  1, /* vec_store_cost  */
  3, /* cond_taken_branch_cost  */
  1 /* cond_not_taken_branch_cost  */
};

/* ThunderX costs for vector insn classes.  */
static const struct cpu_vector_cost thunderx_vector_cost =
{
  1, /* scalar_int_stmt_cost  */
  1, /* scalar_fp_stmt_cost  */
  3, /* scalar_load_cost  */
  1, /* scalar_store_cost  */
  4, /* vec_int_stmt_cost  */
  4, /* vec_fp_stmt_cost  */
  4, /* vec_permute_cost  */
  2, /* vec_to_scalar_cost  */
  2, /* scalar_to_vec_cost  */
  3, /* vec_align_load_cost  */
  10, /* vec_unalign_load_cost  */
  10, /* vec_unalign_store_cost  */
  1, /* vec_store_cost  */
  3, /* cond_taken_branch_cost  */
  3 /* cond_not_taken_branch_cost  */
};

/* Generic costs for vector insn classes.  */
static const struct cpu_vector_cost cortexa57_vector_cost =
{
  1, /* scalar_int_stmt_cost  */
  1, /* scalar_fp_stmt_cost  */
  4, /* scalar_load_cost  */
  1, /* scalar_store_cost  */
  2, /* vec_int_stmt_cost  */
  2, /* vec_fp_stmt_cost  */
  3, /* vec_permute_cost  */
  8, /* vec_to_scalar_cost  */
  8, /* scalar_to_vec_cost  */
  4, /* vec_align_load_cost  */
  4, /* vec_unalign_load_cost  */
  1, /* vec_unalign_store_cost  */
  1, /* vec_store_cost  */
  1, /* cond_taken_branch_cost  */
  1 /* cond_not_taken_branch_cost  */
};

static const struct cpu_vector_cost exynosm1_vector_cost =
{
  1, /* scalar_int_stmt_cost  */
  1, /* scalar_fp_stmt_cost  */
  5, /* scalar_load_cost  */
  1, /* scalar_store_cost  */
  3, /* vec_int_stmt_cost  */
  3, /* vec_fp_stmt_cost  */
  3, /* vec_permute_cost  */
  3, /* vec_to_scalar_cost  */
  3, /* scalar_to_vec_cost  */
  5, /* vec_align_load_cost  */
  5, /* vec_unalign_load_cost  */
  1, /* vec_unalign_store_cost  */
  1, /* vec_store_cost  */
  1, /* cond_taken_branch_cost  */
  1 /* cond_not_taken_branch_cost  */
};

/* Generic costs for vector insn classes.  */
static const struct cpu_vector_cost xgene1_vector_cost =
{
  1, /* scalar_int_stmt_cost  */
  1, /* scalar_fp_stmt_cost  */
  5, /* scalar_load_cost  */
  1, /* scalar_store_cost  */
  2, /* vec_int_stmt_cost  */
  2, /* vec_fp_stmt_cost  */
  2, /* vec_permute_cost  */
  4, /* vec_to_scalar_cost  */
  4, /* scalar_to_vec_cost  */
  10, /* vec_align_load_cost  */
  10, /* vec_unalign_load_cost  */
  2, /* vec_unalign_store_cost  */
  2, /* vec_store_cost  */
  2, /* cond_taken_branch_cost  */
  1 /* cond_not_taken_branch_cost  */
};

/* Costs for vector insn classes for Vulcan.  */
static const struct cpu_vector_cost thunderx2t99_vector_cost =
{
  1, /* scalar_int_stmt_cost  */
  6, /* scalar_fp_stmt_cost  */
  4, /* scalar_load_cost  */
  1, /* scalar_store_cost  */
  5, /* vec_int_stmt_cost  */
  6, /* vec_fp_stmt_cost  */
  3, /* vec_permute_cost  */
  6, /* vec_to_scalar_cost  */
  5, /* scalar_to_vec_cost  */
  8, /* vec_align_load_cost  */
  8, /* vec_unalign_load_cost  */
  4, /* vec_unalign_store_cost  */
  4, /* vec_store_cost  */
  2, /* cond_taken_branch_cost  */
  1  /* cond_not_taken_branch_cost  */
};

/* Generic costs for branch instructions.  */
static const struct cpu_branch_cost generic_branch_cost =
{
  1,  /* Predictable.  */
  3   /* Unpredictable.  */
};

/* Branch costs for Cortex-A57.  */
static const struct cpu_branch_cost cortexa57_branch_cost =
{
  1,  /* Predictable.  */
  3   /* Unpredictable.  */
};

/* Branch costs for Vulcan.  */
static const struct cpu_branch_cost thunderx2t99_branch_cost =
{
  1,  /* Predictable.  */
  3   /* Unpredictable.  */
};

/* Generic approximation modes.  */
static const cpu_approx_modes generic_approx_modes =
{
  AARCH64_APPROX_NONE,	/* division  */
  AARCH64_APPROX_NONE,	/* sqrt  */
  AARCH64_APPROX_NONE	/* recip_sqrt  */
};

/* Approximation modes for Exynos M1.  */
static const cpu_approx_modes exynosm1_approx_modes =
{
  AARCH64_APPROX_NONE,	/* division  */
  AARCH64_APPROX_ALL,	/* sqrt  */
  AARCH64_APPROX_ALL	/* recip_sqrt  */
};

/* Approximation modes for X-Gene 1.  */
static const cpu_approx_modes xgene1_approx_modes =
{
  AARCH64_APPROX_NONE,	/* division  */
  AARCH64_APPROX_NONE,	/* sqrt  */
  AARCH64_APPROX_ALL	/* recip_sqrt  */
};

static const struct tune_params generic_tunings =
{
  &cortexa57_extra_costs,
  &generic_addrcost_table,
  &generic_regmove_cost,
  &generic_vector_cost,
  &generic_branch_cost,
  &generic_approx_modes,
  4, /* memmov_cost  */
  2, /* issue_rate  */
  (AARCH64_FUSE_AES_AESMC), /* fusible_ops  */
  8,	/* function_align.  */
  4,	/* jump_align.  */
  8,	/* loop_align.  */
  2,	/* int_reassoc_width.  */
  4,	/* fp_reassoc_width.  */
  1,	/* vec_reassoc_width.  */
  2,	/* min_div_recip_mul_sf.  */
  2,	/* min_div_recip_mul_df.  */
  0,	/* max_case_values.  */
  0,	/* cache_line_size.  */
  tune_params::AUTOPREFETCHER_WEAK,	/* autoprefetcher_model.  */
  (AARCH64_EXTRA_TUNE_NONE)	/* tune_flags.  */
};

static const struct tune_params cortexa35_tunings =
{
  &cortexa53_extra_costs,
  &generic_addrcost_table,
  &cortexa53_regmove_cost,
  &generic_vector_cost,
  &cortexa57_branch_cost,
  &generic_approx_modes,
  4, /* memmov_cost  */
  1, /* issue_rate  */
  (AARCH64_FUSE_AES_AESMC | AARCH64_FUSE_MOV_MOVK | AARCH64_FUSE_ADRP_ADD
   | AARCH64_FUSE_MOVK_MOVK | AARCH64_FUSE_ADRP_LDR), /* fusible_ops  */
  16,	/* function_align.  */
  4,	/* jump_align.  */
  8,	/* loop_align.  */
  2,	/* int_reassoc_width.  */
  4,	/* fp_reassoc_width.  */
  1,	/* vec_reassoc_width.  */
  2,	/* min_div_recip_mul_sf.  */
  2,	/* min_div_recip_mul_df.  */
  0,	/* max_case_values.  */
  0,	/* cache_line_size.  */
  tune_params::AUTOPREFETCHER_WEAK,	/* autoprefetcher_model.  */
  (AARCH64_EXTRA_TUNE_NONE)	/* tune_flags.  */
};

static const struct tune_params cortexa53_tunings =
{
  &cortexa53_extra_costs,
  &generic_addrcost_table,
  &cortexa53_regmove_cost,
  &generic_vector_cost,
  &cortexa57_branch_cost,
  &generic_approx_modes,
  4, /* memmov_cost  */
  2, /* issue_rate  */
  (AARCH64_FUSE_AES_AESMC | AARCH64_FUSE_MOV_MOVK | AARCH64_FUSE_ADRP_ADD
   | AARCH64_FUSE_MOVK_MOVK | AARCH64_FUSE_ADRP_LDR), /* fusible_ops  */
  16,	/* function_align.  */
  4,	/* jump_align.  */
  8,	/* loop_align.  */
  2,	/* int_reassoc_width.  */
  4,	/* fp_reassoc_width.  */
  1,	/* vec_reassoc_width.  */
  2,	/* min_div_recip_mul_sf.  */
  2,	/* min_div_recip_mul_df.  */
  0,	/* max_case_values.  */
  0,	/* cache_line_size.  */
  tune_params::AUTOPREFETCHER_WEAK,	/* autoprefetcher_model.  */
  (AARCH64_EXTRA_TUNE_NONE)	/* tune_flags.  */
};

static const struct tune_params cortexa57_tunings =
{
  &cortexa57_extra_costs,
  &cortexa57_addrcost_table,
  &cortexa57_regmove_cost,
  &cortexa57_vector_cost,
  &cortexa57_branch_cost,
  &generic_approx_modes,
  4, /* memmov_cost  */
  3, /* issue_rate  */
  (AARCH64_FUSE_AES_AESMC | AARCH64_FUSE_MOV_MOVK | AARCH64_FUSE_ADRP_ADD
   | AARCH64_FUSE_MOVK_MOVK), /* fusible_ops  */
  16,	/* function_align.  */
  4,	/* jump_align.  */
  8,	/* loop_align.  */
  2,	/* int_reassoc_width.  */
  4,	/* fp_reassoc_width.  */
  1,	/* vec_reassoc_width.  */
  2,	/* min_div_recip_mul_sf.  */
  2,	/* min_div_recip_mul_df.  */
  0,	/* max_case_values.  */
  0,	/* cache_line_size.  */
  tune_params::AUTOPREFETCHER_WEAK,	/* autoprefetcher_model.  */
  (AARCH64_EXTRA_TUNE_RENAME_FMA_REGS)	/* tune_flags.  */
};

static const struct tune_params cortexa72_tunings =
{
  &cortexa57_extra_costs,
  &cortexa57_addrcost_table,
  &cortexa57_regmove_cost,
  &cortexa57_vector_cost,
  &cortexa57_branch_cost,
  &generic_approx_modes,
  4, /* memmov_cost  */
  3, /* issue_rate  */
  (AARCH64_FUSE_AES_AESMC | AARCH64_FUSE_MOV_MOVK | AARCH64_FUSE_ADRP_ADD
   | AARCH64_FUSE_MOVK_MOVK), /* fusible_ops  */
  16,	/* function_align.  */
  4,	/* jump_align.  */
  8,	/* loop_align.  */
  2,	/* int_reassoc_width.  */
  4,	/* fp_reassoc_width.  */
  1,	/* vec_reassoc_width.  */
  2,	/* min_div_recip_mul_sf.  */
  2,	/* min_div_recip_mul_df.  */
  0,	/* max_case_values.  */
  0,	/* cache_line_size.  */
  tune_params::AUTOPREFETCHER_WEAK,	/* autoprefetcher_model.  */
  (AARCH64_EXTRA_TUNE_NONE)	/* tune_flags.  */
};

static const struct tune_params cortexa73_tunings =
{
  &cortexa57_extra_costs,
  &cortexa57_addrcost_table,
  &cortexa57_regmove_cost,
  &cortexa57_vector_cost,
  &cortexa57_branch_cost,
  &generic_approx_modes,
  4, /* memmov_cost.  */
  2, /* issue_rate.  */
  (AARCH64_FUSE_AES_AESMC | AARCH64_FUSE_MOV_MOVK | AARCH64_FUSE_ADRP_ADD
   | AARCH64_FUSE_MOVK_MOVK | AARCH64_FUSE_ADRP_LDR), /* fusible_ops  */
  16,	/* function_align.  */
  4,	/* jump_align.  */
  8,	/* loop_align.  */
  2,	/* int_reassoc_width.  */
  4,	/* fp_reassoc_width.  */
  1,	/* vec_reassoc_width.  */
  2,	/* min_div_recip_mul_sf.  */
  2,	/* min_div_recip_mul_df.  */
  0,	/* max_case_values.  */
  0,	/* cache_line_size.  */
  tune_params::AUTOPREFETCHER_WEAK,	/* autoprefetcher_model.  */
  (AARCH64_EXTRA_TUNE_NONE)	/* tune_flags.  */
};

static const struct tune_params exynosm1_tunings =
{
  &exynosm1_extra_costs,
  &exynosm1_addrcost_table,
  &exynosm1_regmove_cost,
  &exynosm1_vector_cost,
  &generic_branch_cost,
  &exynosm1_approx_modes,
  4,	/* memmov_cost  */
  3,	/* issue_rate  */
  (AARCH64_FUSE_AES_AESMC), /* fusible_ops  */
  4,	/* function_align.  */
  4,	/* jump_align.  */
  4,	/* loop_align.  */
  2,	/* int_reassoc_width.  */
  4,	/* fp_reassoc_width.  */
  1,	/* vec_reassoc_width.  */
  2,	/* min_div_recip_mul_sf.  */
  2,	/* min_div_recip_mul_df.  */
  48,	/* max_case_values.  */
  64,	/* cache_line_size.  */
  tune_params::AUTOPREFETCHER_WEAK, /* autoprefetcher_model.  */
  (AARCH64_EXTRA_TUNE_NONE) /* tune_flags.  */
};

static const struct tune_params thunderx_tunings =
{
  &thunderx_extra_costs,
  &generic_addrcost_table,
  &thunderx_regmove_cost,
  &thunderx_vector_cost,
  &generic_branch_cost,
  &generic_approx_modes,
  6, /* memmov_cost  */
  2, /* issue_rate  */
  AARCH64_FUSE_CMP_BRANCH, /* fusible_ops  */
  8,	/* function_align.  */
  8,	/* jump_align.  */
  8,	/* loop_align.  */
  2,	/* int_reassoc_width.  */
  4,	/* fp_reassoc_width.  */
  1,	/* vec_reassoc_width.  */
  2,	/* min_div_recip_mul_sf.  */
  2,	/* min_div_recip_mul_df.  */
  0,	/* max_case_values.  */
  0,	/* cache_line_size.  */
  tune_params::AUTOPREFETCHER_OFF,	/* autoprefetcher_model.  */
  (AARCH64_EXTRA_TUNE_SLOW_UNALIGNED_LDPW)	/* tune_flags.  */
};

static const struct tune_params xgene1_tunings =
{
  &xgene1_extra_costs,
  &xgene1_addrcost_table,
  &xgene1_regmove_cost,
  &xgene1_vector_cost,
  &generic_branch_cost,
  &xgene1_approx_modes,
  6, /* memmov_cost  */
  4, /* issue_rate  */
  AARCH64_FUSE_NOTHING, /* fusible_ops  */
  16,	/* function_align.  */
  8,	/* jump_align.  */
  16,	/* loop_align.  */
  2,	/* int_reassoc_width.  */
  4,	/* fp_reassoc_width.  */
  1,	/* vec_reassoc_width.  */
  2,	/* min_div_recip_mul_sf.  */
  2,	/* min_div_recip_mul_df.  */
  0,	/* max_case_values.  */
  0,	/* cache_line_size.  */
  tune_params::AUTOPREFETCHER_OFF,	/* autoprefetcher_model.  */
  (AARCH64_EXTRA_TUNE_NONE)	/* tune_flags.  */
};

static const struct tune_params qdf24xx_tunings =
{
  &qdf24xx_extra_costs,
  &qdf24xx_addrcost_table,
  &qdf24xx_regmove_cost,
  &generic_vector_cost,
  &generic_branch_cost,
  &generic_approx_modes,
  4, /* memmov_cost  */
  4, /* issue_rate  */
  (AARCH64_FUSE_MOV_MOVK | AARCH64_FUSE_ADRP_ADD
   | AARCH64_FUSE_MOVK_MOVK), /* fuseable_ops  */
  16,	/* function_align.  */
  8,	/* jump_align.  */
  16,	/* loop_align.  */
  2,	/* int_reassoc_width.  */
  4,	/* fp_reassoc_width.  */
  1,	/* vec_reassoc_width.  */
  2,	/* min_div_recip_mul_sf.  */
  2,	/* min_div_recip_mul_df.  */
  0,	/* max_case_values.  */
  64,	/* cache_line_size.  */
  tune_params::AUTOPREFETCHER_STRONG,	/* autoprefetcher_model.  */
  (AARCH64_EXTRA_TUNE_NONE)		/* tune_flags.  */
};

static const struct tune_params thunderx2t99_tunings =
{
  &thunderx2t99_extra_costs,
  &thunderx2t99_addrcost_table,
  &thunderx2t99_regmove_cost,
  &thunderx2t99_vector_cost,
  &thunderx2t99_branch_cost,
  &generic_approx_modes,
  4, /* memmov_cost.  */
  4, /* issue_rate.  */
  (AARCH64_FUSE_CMP_BRANCH | AARCH64_FUSE_AES_AESMC), /* fusible_ops  */
  16,	/* function_align.  */
  8,	/* jump_align.  */
  16,	/* loop_align.  */
  3,	/* int_reassoc_width.  */
  2,	/* fp_reassoc_width.  */
  2,	/* vec_reassoc_width.  */
  2,	/* min_div_recip_mul_sf.  */
  2,	/* min_div_recip_mul_df.  */
  0,	/* max_case_values.  */
  64,	/* cache_line_size.  */
  tune_params::AUTOPREFETCHER_OFF,	/* autoprefetcher_model.  */
  (AARCH64_EXTRA_TUNE_NONE)	/* tune_flags.  */
};

/* Support for fine-grained override of the tuning structures.  */
struct aarch64_tuning_override_function
{
  const char* name;
  void (*parse_override)(const char*, struct tune_params*);
};

static void aarch64_parse_fuse_string (const char*, struct tune_params*);
static void aarch64_parse_tune_string (const char*, struct tune_params*);

static const struct aarch64_tuning_override_function
aarch64_tuning_override_functions[] =
{
  { "fuse", aarch64_parse_fuse_string },
  { "tune", aarch64_parse_tune_string },
  { NULL, NULL }
};

/* A processor implementing AArch64.  */
struct processor
{
  const char *const name;
  enum aarch64_processor ident;
  enum aarch64_processor sched_core;
  enum aarch64_arch arch;
  unsigned architecture_version;
  const unsigned long flags;
  const struct tune_params *const tune;
};

/* Architectures implementing AArch64.  */
static const struct processor all_architectures[] =
{
#define AARCH64_ARCH(NAME, CORE, ARCH_IDENT, ARCH_REV, FLAGS) \
  {NAME, CORE, CORE, AARCH64_ARCH_##ARCH_IDENT, ARCH_REV, FLAGS, NULL},
#include "aarch64-arches.def"
  {NULL, aarch64_none, aarch64_none, aarch64_no_arch, 0, 0, NULL}
};

/* Processor cores implementing AArch64.  */
static const struct processor all_cores[] =
{
#define AARCH64_CORE(NAME, IDENT, SCHED, ARCH, FLAGS, COSTS, IMP, PART, VARIANT) \
  {NAME, IDENT, SCHED, AARCH64_ARCH_##ARCH,				\
  all_architectures[AARCH64_ARCH_##ARCH].architecture_version,	\
  FLAGS, &COSTS##_tunings},
#include "aarch64-cores.def"
  {"generic", generic, cortexa53, AARCH64_ARCH_8A, 8,
    AARCH64_FL_FOR_ARCH8, &generic_tunings},
  {NULL, aarch64_none, aarch64_none, aarch64_no_arch, 0, 0, NULL}
};


/* Target specification.  These are populated by the -march, -mtune, -mcpu
   handling code or by target attributes.  */
static const struct processor *selected_arch;
static const struct processor *selected_cpu;
static const struct processor *selected_tune;

/* The current tuning set.  */
struct tune_params aarch64_tune_params = generic_tunings;

#define AARCH64_CPU_DEFAULT_FLAGS ((selected_cpu) ? selected_cpu->flags : 0)

/* An ISA extension in the co-processor and main instruction set space.  */
struct aarch64_option_extension
{
  const char *const name;
  const unsigned long flags_on;
  const unsigned long flags_off;
};

typedef enum aarch64_cond_code
{
  AARCH64_EQ = 0, AARCH64_NE, AARCH64_CS, AARCH64_CC, AARCH64_MI, AARCH64_PL,
  AARCH64_VS, AARCH64_VC, AARCH64_HI, AARCH64_LS, AARCH64_GE, AARCH64_LT,
  AARCH64_GT, AARCH64_LE, AARCH64_AL, AARCH64_NV
}
aarch64_cc;

#define AARCH64_INVERSE_CONDITION_CODE(X) ((aarch64_cc) (((int) X) ^ 1))

/* The condition codes of the processor, and the inverse function.  */
static const char * const aarch64_condition_codes[] =
{
  "eq", "ne", "cs", "cc", "mi", "pl", "vs", "vc",
  "hi", "ls", "ge", "lt", "gt", "le", "al", "nv"
};

/* Generate code to enable conditional branches in functions over 1 MiB.  */
const char *
aarch64_gen_far_branch (rtx * operands, int pos_label, const char * dest,
			const char * branch_format)
{
    rtx_code_label * tmp_label = gen_label_rtx ();
    char label_buf[256];
    char buffer[128];
    ASM_GENERATE_INTERNAL_LABEL (label_buf, dest,
				 CODE_LABEL_NUMBER (tmp_label));
    const char *label_ptr = targetm.strip_name_encoding (label_buf);
    rtx dest_label = operands[pos_label];
    operands[pos_label] = tmp_label;

    snprintf (buffer, sizeof (buffer), "%s%s", branch_format, label_ptr);
    output_asm_insn (buffer, operands);

    snprintf (buffer, sizeof (buffer), "b\t%%l%d\n%s:", pos_label, label_ptr);
    operands[pos_label] = dest_label;
    output_asm_insn (buffer, operands);
    return "";
}

void
aarch64_err_no_fpadvsimd (machine_mode mode, const char *msg)
{
  const char *mc = FLOAT_MODE_P (mode) ? "floating-point" : "vector";
  if (TARGET_GENERAL_REGS_ONLY)
    error ("%qs is incompatible with %s %s", "-mgeneral-regs-only", mc, msg);
  else
    error ("%qs feature modifier is incompatible with %s %s", "+nofp", mc, msg);
}

/* Implement TARGET_IRA_CHANGE_PSEUDO_ALLOCNO_CLASS.
   The register allocator chooses ALL_REGS if FP_REGS and GENERAL_REGS have
   the same cost even if ALL_REGS has a much larger cost.  ALL_REGS is also
   used if the cost of both FP_REGS and GENERAL_REGS is lower than the memory
   cost (in this case the best class is the lowest cost one).  Using ALL_REGS
   irrespectively of its cost results in bad allocations with many redundant
   int<->FP moves which are expensive on various cores.
   To avoid this we don't allow ALL_REGS as the allocno class, but force a
   decision between FP_REGS and GENERAL_REGS.  We use the allocno class if it
   isn't ALL_REGS.  Similarly, use the best class if it isn't ALL_REGS.
   Otherwise set the allocno class depending on the mode.
   The result of this is that it is no longer inefficient to have a higher
   memory move cost than the register move cost.
*/

static reg_class_t
aarch64_ira_change_pseudo_allocno_class (int regno, reg_class_t allocno_class,
					 reg_class_t best_class)
{
  machine_mode mode;

  if (allocno_class != ALL_REGS)
    return allocno_class;

  if (best_class != ALL_REGS)
    return best_class;

  mode = PSEUDO_REGNO_MODE (regno);
  return FLOAT_MODE_P (mode) || VECTOR_MODE_P (mode) ? FP_REGS : GENERAL_REGS;
}

static unsigned int
aarch64_min_divisions_for_recip_mul (machine_mode mode)
{
  if (GET_MODE_UNIT_SIZE (mode) == 4)
    return aarch64_tune_params.min_div_recip_mul_sf;
  return aarch64_tune_params.min_div_recip_mul_df;
}

static int
aarch64_reassociation_width (unsigned opc ATTRIBUTE_UNUSED,
			     machine_mode mode)
{
  if (VECTOR_MODE_P (mode))
    return aarch64_tune_params.vec_reassoc_width;
  if (INTEGRAL_MODE_P (mode))
    return aarch64_tune_params.int_reassoc_width;
  if (FLOAT_MODE_P (mode))
    return aarch64_tune_params.fp_reassoc_width;
  return 1;
}

/* Provide a mapping from gcc register numbers to dwarf register numbers.  */
unsigned
aarch64_dbx_register_number (unsigned regno)
{
   if (GP_REGNUM_P (regno))
     return AARCH64_DWARF_R0 + regno - R0_REGNUM;
   else if (regno == SP_REGNUM)
     return AARCH64_DWARF_SP;
   else if (FP_REGNUM_P (regno))
     return AARCH64_DWARF_V0 + regno - V0_REGNUM;
   else if (PR_REGNUM_P (regno))
     return AARCH64_DWARF_P0 + regno - P0_REGNUM;

   /* Return values >= DWARF_FRAME_REGISTERS indicate that there is no
      equivalent DWARF register.  */
   return DWARF_FRAME_REGISTERS;
}

/* Return true if MODE is any of the AdvSIMD structure modes.  */
static bool
aarch64_advsimd_struct_mode_p (machine_mode mode)
{
  return (TARGET_SIMD
	  && (mode == OImode || mode == CImode || mode == XImode));
}

/* Return true if MODE is an SVE predicate mode.  */
static bool
aarch64_sve_pred_mode_p (machine_mode mode)
{
  return (TARGET_SVE
	  && (mode == V32BImode
	      || mode == V16BImode
	      || mode == V8BImode
	      || mode == V4BImode));
}

/* Return a set of flags describing the vector properties of mode MODE.
   Ignore modes that are not supported by the current target.  */
const unsigned int VEC_ADVSIMD  = 1;
const unsigned int VEC_SVE_DATA = 2;
const unsigned int VEC_SVE_PRED = 4;
const unsigned int VEC_ANY_SVE  = VEC_SVE_DATA | VEC_SVE_PRED;
const unsigned int VEC_ANY_DATA = VEC_ADVSIMD | VEC_SVE_DATA;
const unsigned int VEC_STRUCT   = 8;

static unsigned int
aarch64_classify_vector_mode (machine_mode mode)
{
  if (aarch64_advsimd_struct_mode_p (mode))
    return VEC_ADVSIMD | VEC_STRUCT;

  if (aarch64_sve_pred_mode_p (mode))
    return VEC_SVE_PRED;

  scalar_mode inner = GET_MODE_INNER (mode);
  if (VECTOR_MODE_P (mode)
      && (inner == QImode
	  || inner == HImode
	  || inner == HFmode
	  || inner == SImode
	  || inner == SFmode
	  || inner == DImode
	  || inner == DFmode))
    {
      if (TARGET_SVE && inner != HFmode)
	{
	  if (must_eq (GET_MODE_BITSIZE (mode), BITS_PER_SVE_VECTOR))
	    return VEC_SVE_DATA;
	  if (must_eq (GET_MODE_BITSIZE (mode), BITS_PER_SVE_VECTOR * 2)
	      || must_eq (GET_MODE_BITSIZE (mode), BITS_PER_SVE_VECTOR * 3)
	      || must_eq (GET_MODE_BITSIZE (mode), BITS_PER_SVE_VECTOR * 4))
	    return VEC_SVE_DATA | VEC_STRUCT;
	}

      /* This includes V1DF but not V1DI (which doesn't exist).  */
      if (TARGET_SIMD
	  && (must_eq (GET_MODE_BITSIZE (mode), 64)
	      || must_eq (GET_MODE_BITSIZE (mode), 128)))
	return VEC_ADVSIMD;
    }

  return 0;
}

/* Return true if MODE is any of the data vector modes, including
   structure modes.  */
static bool
aarch64_vector_data_mode_p (machine_mode mode)
{
  return aarch64_classify_vector_mode (mode) & VEC_ANY_DATA;
}

/* Return true if MODE is an SVE data vector mode; either a single vector
   or a structure of vectors.  */
static bool
aarch64_sve_data_mode_p (machine_mode mode)
{
  return aarch64_classify_vector_mode (mode) & VEC_SVE_DATA;
}

/* Implement target hook TARGET_ARRAY_MODE.  */
static machine_mode
aarch64_array_mode (machine_mode mode, unsigned HOST_WIDE_INT nelems)
{
  if (aarch64_classify_vector_mode (mode) == VEC_SVE_DATA
      && IN_RANGE (nelems, 2, 4))
    return mode_for_vector (GET_MODE_INNER (mode),
			    GET_MODE_NUNITS (mode) * nelems);

  return BLKmode;
}

/* Implement target hook TARGET_ARRAY_MODE_SUPPORTED_P.  */
static bool
aarch64_array_mode_supported_p (machine_mode mode,
				unsigned HOST_WIDE_INT nelems)
{
  if (TARGET_SIMD
      && (AARCH64_VALID_SIMD_QREG_MODE (mode)
	  || AARCH64_VALID_SIMD_DREG_MODE (mode))
      && (nelems >= 2 && nelems <= 4))
    return true;

  return false;
}

/* Implement TARGET_VECTORIZE_GET_MASK_MODE.  */

static machine_mode
aarch64_get_mask_mode (poly_uint64 nunits, poly_uint64 nbytes)
{
  if (TARGET_SVE && must_eq (nbytes, BYTES_PER_SVE_VECTOR))
    {
      unsigned int elem_nbytes = vector_element_size (nbytes, nunits);
      if (elem_nbytes == 1)
	return V32BImode;
      if (elem_nbytes == 2)
	return V16BImode;
      if (elem_nbytes == 4)
	return V8BImode;
      if (elem_nbytes == 8)
	return V4BImode;
    }

  return default_get_mask_mode (nunits, nbytes);
}

/* Implement HARD_REGNO_NREGS.  */

int
aarch64_hard_regno_nregs (unsigned regno, machine_mode mode)
{
  HOST_WIDE_INT size;
  switch (aarch64_regno_regclass (regno))
    {
    case FP_REGS:
    case FP_LO_REGS:
      if (aarch64_sve_data_mode_p (mode))
	return exact_div (GET_MODE_SIZE (mode),
			  BYTES_PER_SVE_VECTOR).to_constant ();
      /* ??? In the rest of this function it would probably make
	 sense to assert for invalid modes, but it's likely that there
	 are still callers to this function that don't check
	 HARD_REGNO_MODE_OK first.  */
      size = constant_lower_bound (GET_MODE_SIZE (mode));
      return CEIL (size, UNITS_PER_VREG);
    case PR_REGS:
    case PR_LO_REGS:
      return 1;
    default:
      size = constant_lower_bound (GET_MODE_SIZE (mode));
      return CEIL (size, UNITS_PER_WORD);
    }
  gcc_unreachable ();
}

/* Implement HARD_REGNO_MODE_OK.  */

int
aarch64_hard_regno_mode_ok (unsigned regno, machine_mode mode)
{
  if (GET_MODE_CLASS (mode) == MODE_CC)
    return regno == CC_REGNUM;

  unsigned int vec_flags = aarch64_classify_vector_mode (mode);
  if (vec_flags & VEC_SVE_PRED)
    return PR_REGNUM_P (regno);

  if (PR_REGNUM_P (regno))
    return 0;

  if (regno == SP_REGNUM)
    /* The purpose of comparing with ptr_mode is to support the
       global register variable associated with the stack pointer
       register via the syntax of asm ("wsp") in ILP32.  */
    return mode == Pmode || mode == ptr_mode;

  if (regno == FRAME_POINTER_REGNUM || regno == ARG_POINTER_REGNUM)
    return mode == Pmode;

  if (GP_REGNUM_P (regno) && must_le (GET_MODE_SIZE (mode), 16))
    return 1;

  if (FP_REGNUM_P (regno))
    {
      if (vec_flags & VEC_STRUCT)
	return
	  (regno + aarch64_hard_regno_nregs (regno, mode) - 1) <= V31_REGNUM;
      else
	return !VECTOR_MODE_P (mode) || vec_flags != 0;
    }

  return 0;
}

/* Implement REGMODE_NATURAL_SIZE.  */
poly_uint64
aarch64_regmode_natural_size (machine_mode mode)
{
  /* ??? For now, only do this for variable-width SVE registers.
     Doing it for constant-sized registers breaks lower-subreg.c.  */
  if (!aarch64_sve_vg.is_constant ())
    {
      unsigned int vec_flags = aarch64_classify_vector_mode (mode);
      if (vec_flags & VEC_SVE_PRED)
	return BYTES_PER_SVE_PRED;
      if (vec_flags & VEC_SVE_DATA)
	return BYTES_PER_SVE_VECTOR;
    }
  return UNITS_PER_WORD;
}

/* Implement HARD_REGNO_CALLER_SAVE_MODE.  */
machine_mode
aarch64_hard_regno_caller_save_mode (unsigned regno, unsigned nregs,
				     machine_mode mode)
{
  /* Handle modes that fit within single registers.  */
  if (GP_REGNUM_P (regno) || FP_REGNUM_P (regno))
    {
      if (must_ge (GET_MODE_SIZE (mode), 4))
	return mode;
      else
	return SImode;
    }
  /* The predicate mode determines which bits are significant and
     which are "don't care".  Decreasing the number of lanes would
     lose data while increasing the number of lanes would make bits
     unnecessarily significant.  */
  else if (PR_REGNUM_P (regno))
    return mode;
  /* Fall back to generic for multi-reg and very large modes.  */
  else
    return choose_hard_reg_mode (regno, nregs, false);
}

/* Return true if calls to DECL should be treated as
   long-calls (ie called via a register).  */
static bool
aarch64_decl_is_long_call_p (const_tree decl ATTRIBUTE_UNUSED)
{
  return false;
}

/* Return true if calls to symbol-ref SYM should be treated as
   long-calls (ie called via a register).  */
bool
aarch64_is_long_call_p (rtx sym)
{
  return aarch64_decl_is_long_call_p (SYMBOL_REF_DECL (sym));
}

/* Return true if calls to symbol-ref SYM should not go through
   plt stubs.  */

bool
aarch64_is_noplt_call_p (rtx sym)
{
  const_tree decl = SYMBOL_REF_DECL (sym);

  if (flag_pic
      && decl
      && (!flag_plt
	  || lookup_attribute ("noplt", DECL_ATTRIBUTES (decl)))
      && !targetm.binds_local_p (decl))
    return true;

  return false;
}

/* Return true if the offsets to a zero/sign-extract operation
   represent an expression that matches an extend operation.  The
   operands represent the paramters from

   (extract:MODE (mult (reg) (MULT_IMM)) (EXTRACT_IMM) (const_int 0)).  */
bool
aarch64_is_extend_from_extract (scalar_int_mode mode, rtx mult_imm,
				rtx extract_imm)
{
  HOST_WIDE_INT mult_val, extract_val;

  if (! CONST_INT_P (mult_imm) || ! CONST_INT_P (extract_imm))
    return false;

  mult_val = INTVAL (mult_imm);
  extract_val = INTVAL (extract_imm);

  if (extract_val > 8
      && extract_val < GET_MODE_BITSIZE (mode)
      && exact_log2 (extract_val & ~7) > 0
      && (extract_val & 7) <= 4
      && mult_val == (1 << (extract_val & 7)))
    return true;

  return false;
}

/* Emit an insn that's a simple single-set.  Both the operands must be
   known to be valid.  */
inline static rtx_insn *
emit_set_insn (rtx x, rtx y)
{
  return emit_insn (gen_rtx_SET (x, y));
}

/* X and Y are two things to compare using CODE.  Emit the compare insn and
   return the rtx for register 0 in the proper mode.  */
rtx
aarch64_gen_compare_reg (RTX_CODE code, rtx x, rtx y)
{
  machine_mode mode = SELECT_CC_MODE (code, x, y);
  rtx cc_reg = gen_rtx_REG (mode, CC_REGNUM);

  emit_set_insn (cc_reg, gen_rtx_COMPARE (mode, x, y));
  return cc_reg;
}

/* Build the SYMBOL_REF for __tls_get_addr.  */

static GTY(()) rtx tls_get_addr_libfunc;

rtx
aarch64_tls_get_addr (void)
{
  if (!tls_get_addr_libfunc)
    tls_get_addr_libfunc = init_one_libfunc ("__tls_get_addr");
  return tls_get_addr_libfunc;
}

/* Return the TLS model to use for ADDR.  */

static enum tls_model
tls_symbolic_operand_type (rtx addr)
{
  enum tls_model tls_kind = TLS_MODEL_NONE;
  if (GET_CODE (addr) == CONST)
    {
      poly_int64 addend;
      rtx sym = strip_offset (addr, &addend);
      if (GET_CODE (sym) == SYMBOL_REF)
	tls_kind = SYMBOL_REF_TLS_MODEL (sym);
    }
  else if (GET_CODE (addr) == SYMBOL_REF)
    tls_kind = SYMBOL_REF_TLS_MODEL (addr);

  return tls_kind;
}

/* We'll allow lo_sum's in addresses in our legitimate addresses
   so that combine would take care of combining addresses where
   necessary, but for generation purposes, we'll generate the address
   as :
   RTL                               Absolute
   tmp = hi (symbol_ref);            adrp  x1, foo
   dest = lo_sum (tmp, symbol_ref);  add dest, x1, :lo_12:foo
                                     nop

   PIC                               TLS
   adrp x1, :got:foo                 adrp tmp, :tlsgd:foo
   ldr  x1, [:got_lo12:foo]          add  dest, tmp, :tlsgd_lo12:foo
                                     bl   __tls_get_addr
                                     nop

   Load TLS symbol, depending on TLS mechanism and TLS access model.

   Global Dynamic - Traditional TLS:
   adrp tmp, :tlsgd:imm
   add  dest, tmp, #:tlsgd_lo12:imm
   bl   __tls_get_addr

   Global Dynamic - TLS Descriptors:
   adrp dest, :tlsdesc:imm
   ldr  tmp, [dest, #:tlsdesc_lo12:imm]
   add  dest, dest, #:tlsdesc_lo12:imm
   blr  tmp
   mrs  tp, tpidr_el0
   add  dest, dest, tp

   Initial Exec:
   mrs  tp, tpidr_el0
   adrp tmp, :gottprel:imm
   ldr  dest, [tmp, #:gottprel_lo12:imm]
   add  dest, dest, tp

   Local Exec:
   mrs  tp, tpidr_el0
   add  t0, tp, #:tprel_hi12:imm, lsl #12
   add  t0, t0, #:tprel_lo12_nc:imm
*/

static void
aarch64_load_symref_appropriately (rtx dest, rtx imm,
				   enum aarch64_symbol_type type)
{
  switch (type)
    {
    case SYMBOL_SMALL_ABSOLUTE:
      {
	/* In ILP32, the mode of dest can be either SImode or DImode.  */
	rtx tmp_reg = dest;
	machine_mode mode = GET_MODE (dest);

	gcc_assert (mode == Pmode || mode == ptr_mode);

	if (can_create_pseudo_p ())
	  tmp_reg = gen_reg_rtx (mode);

	emit_move_insn (tmp_reg, gen_rtx_HIGH (mode, imm));
	emit_insn (gen_add_losym (dest, tmp_reg, imm));
	return;
      }

    case SYMBOL_TINY_ABSOLUTE:
      emit_insn (gen_rtx_SET (dest, imm));
      return;

    case SYMBOL_SMALL_GOT_28K:
      {
	machine_mode mode = GET_MODE (dest);
	rtx gp_rtx = pic_offset_table_rtx;
	rtx insn;
	rtx mem;

	/* NOTE: pic_offset_table_rtx can be NULL_RTX, because we can reach
	   here before rtl expand.  Tree IVOPT will generate rtl pattern to
	   decide rtx costs, in which case pic_offset_table_rtx is not
	   initialized.  For that case no need to generate the first adrp
	   instruction as the final cost for global variable access is
	   one instruction.  */
	if (gp_rtx != NULL)
	  {
	    /* -fpic for -mcmodel=small allow 32K GOT table size (but we are
	       using the page base as GOT base, the first page may be wasted,
	       in the worst scenario, there is only 28K space for GOT).

	       The generate instruction sequence for accessing global variable
	       is:

		 ldr reg, [pic_offset_table_rtx, #:gotpage_lo15:sym]

	       Only one instruction needed. But we must initialize
	       pic_offset_table_rtx properly.  We generate initialize insn for
	       every global access, and allow CSE to remove all redundant.

	       The final instruction sequences will look like the following
	       for multiply global variables access.

		 adrp pic_offset_table_rtx, _GLOBAL_OFFSET_TABLE_

		 ldr reg, [pic_offset_table_rtx, #:gotpage_lo15:sym1]
		 ldr reg, [pic_offset_table_rtx, #:gotpage_lo15:sym2]
		 ldr reg, [pic_offset_table_rtx, #:gotpage_lo15:sym3]
		 ...  */

	    rtx s = gen_rtx_SYMBOL_REF (Pmode, "_GLOBAL_OFFSET_TABLE_");
	    crtl->uses_pic_offset_table = 1;
	    emit_move_insn (gp_rtx, gen_rtx_HIGH (Pmode, s));

	    if (mode != GET_MODE (gp_rtx))
             gp_rtx = gen_lowpart (mode, gp_rtx);

	  }

	if (mode == ptr_mode)
	  {
	    if (mode == DImode)
	      insn = gen_ldr_got_small_28k_di (dest, gp_rtx, imm);
	    else
	      insn = gen_ldr_got_small_28k_si (dest, gp_rtx, imm);

	    mem = XVECEXP (SET_SRC (insn), 0, 0);
	  }
	else
	  {
	    gcc_assert (mode == Pmode);

	    insn = gen_ldr_got_small_28k_sidi (dest, gp_rtx, imm);
	    mem = XVECEXP (XEXP (SET_SRC (insn), 0), 0, 0);
	  }

	/* The operand is expected to be MEM.  Whenever the related insn
	   pattern changed, above code which calculate mem should be
	   updated.  */
	gcc_assert (GET_CODE (mem) == MEM);
	MEM_READONLY_P (mem) = 1;
	MEM_NOTRAP_P (mem) = 1;
	emit_insn (insn);
	return;
      }

    case SYMBOL_SMALL_GOT_4G:
      {
	/* In ILP32, the mode of dest can be either SImode or DImode,
	   while the got entry is always of SImode size.  The mode of
	   dest depends on how dest is used: if dest is assigned to a
	   pointer (e.g. in the memory), it has SImode; it may have
	   DImode if dest is dereferenced to access the memeory.
	   This is why we have to handle three different ldr_got_small
	   patterns here (two patterns for ILP32).  */

	rtx insn;
	rtx mem;
	rtx tmp_reg = dest;
	machine_mode mode = GET_MODE (dest);

	if (can_create_pseudo_p ())
	  tmp_reg = gen_reg_rtx (mode);

	emit_move_insn (tmp_reg, gen_rtx_HIGH (mode, imm));
	if (mode == ptr_mode)
	  {
	    if (mode == DImode)
	      insn = gen_ldr_got_small_di (dest, tmp_reg, imm);
	    else
	      insn = gen_ldr_got_small_si (dest, tmp_reg, imm);

	    mem = XVECEXP (SET_SRC (insn), 0, 0);
	  }
	else
	  {
	    gcc_assert (mode == Pmode);

	    insn = gen_ldr_got_small_sidi (dest, tmp_reg, imm);
	    mem = XVECEXP (XEXP (SET_SRC (insn), 0), 0, 0);
	  }

	gcc_assert (GET_CODE (mem) == MEM);
	MEM_READONLY_P (mem) = 1;
	MEM_NOTRAP_P (mem) = 1;
	emit_insn (insn);
	return;
      }

    case SYMBOL_SMALL_TLSGD:
      {
	rtx_insn *insns;
	machine_mode mode = GET_MODE (dest);
	rtx result = gen_rtx_REG (mode, R0_REGNUM);

	start_sequence ();
	if (TARGET_ILP32)
	  aarch64_emit_call_insn (gen_tlsgd_small_si (result, imm));
	else
	  aarch64_emit_call_insn (gen_tlsgd_small_di (result, imm));
	insns = get_insns ();
	end_sequence ();

	RTL_CONST_CALL_P (insns) = 1;
	emit_libcall_block (insns, dest, result, imm);
	return;
      }

    case SYMBOL_SMALL_TLSDESC:
      {
	machine_mode mode = GET_MODE (dest);
	rtx x0 = gen_rtx_REG (mode, R0_REGNUM);
	rtx tp;

	gcc_assert (mode == Pmode || mode == ptr_mode);

	/* In ILP32, the got entry is always of SImode size.  Unlike
	   small GOT, the dest is fixed at reg 0.  */
	if (TARGET_ILP32)
	  emit_insn (gen_tlsdesc_small_si (imm));
	else
	  emit_insn (gen_tlsdesc_small_di (imm));
	tp = aarch64_load_tp (NULL);

	if (mode != Pmode)
	  tp = gen_lowpart (mode, tp);

	emit_insn (gen_rtx_SET (dest, gen_rtx_PLUS (mode, tp, x0)));
	set_unique_reg_note (get_last_insn (), REG_EQUIV, imm);
	return;
      }

    case SYMBOL_SMALL_TLSIE:
      {
	/* In ILP32, the mode of dest can be either SImode or DImode,
	   while the got entry is always of SImode size.  The mode of
	   dest depends on how dest is used: if dest is assigned to a
	   pointer (e.g. in the memory), it has SImode; it may have
	   DImode if dest is dereferenced to access the memeory.
	   This is why we have to handle three different tlsie_small
	   patterns here (two patterns for ILP32).  */
	machine_mode mode = GET_MODE (dest);
	rtx tmp_reg = gen_reg_rtx (mode);
	rtx tp = aarch64_load_tp (NULL);

	if (mode == ptr_mode)
	  {
	    if (mode == DImode)
	      emit_insn (gen_tlsie_small_di (tmp_reg, imm));
	    else
	      {
		emit_insn (gen_tlsie_small_si (tmp_reg, imm));
		tp = gen_lowpart (mode, tp);
	      }
	  }
	else
	  {
	    gcc_assert (mode == Pmode);
	    emit_insn (gen_tlsie_small_sidi (tmp_reg, imm));
	  }

	emit_insn (gen_rtx_SET (dest, gen_rtx_PLUS (mode, tp, tmp_reg)));
	set_unique_reg_note (get_last_insn (), REG_EQUIV, imm);
	return;
      }

    case SYMBOL_TLSLE12:
    case SYMBOL_TLSLE24:
    case SYMBOL_TLSLE32:
    case SYMBOL_TLSLE48:
      {
	machine_mode mode = GET_MODE (dest);
	rtx tp = aarch64_load_tp (NULL);

	if (mode != Pmode)
	  tp = gen_lowpart (mode, tp);

	switch (type)
	  {
	  case SYMBOL_TLSLE12:
	    emit_insn ((mode == DImode ? gen_tlsle12_di : gen_tlsle12_si)
			(dest, tp, imm));
	    break;
	  case SYMBOL_TLSLE24:
	    emit_insn ((mode == DImode ? gen_tlsle24_di : gen_tlsle24_si)
			(dest, tp, imm));
	  break;
	  case SYMBOL_TLSLE32:
	    emit_insn ((mode == DImode ? gen_tlsle32_di : gen_tlsle32_si)
			(dest, imm));
	    emit_insn ((mode == DImode ? gen_adddi3 : gen_addsi3)
			(dest, dest, tp));
	  break;
	  case SYMBOL_TLSLE48:
	    emit_insn ((mode == DImode ? gen_tlsle48_di : gen_tlsle48_si)
			(dest, imm));
	    emit_insn ((mode == DImode ? gen_adddi3 : gen_addsi3)
			(dest, dest, tp));
	    break;
	  default:
	    gcc_unreachable ();
	  }

	set_unique_reg_note (get_last_insn (), REG_EQUIV, imm);
	return;
      }

    case SYMBOL_TINY_GOT:
      emit_insn (gen_ldr_got_tiny (dest, imm));
      return;

    case SYMBOL_TINY_TLSIE:
      {
	machine_mode mode = GET_MODE (dest);
	rtx tp = aarch64_load_tp (NULL);

	if (mode == ptr_mode)
	  {
	    if (mode == DImode)
	      emit_insn (gen_tlsie_tiny_di (dest, imm, tp));
	    else
	      {
		tp = gen_lowpart (mode, tp);
		emit_insn (gen_tlsie_tiny_si (dest, imm, tp));
	      }
	  }
	else
	  {
	    gcc_assert (mode == Pmode);
	    emit_insn (gen_tlsie_tiny_sidi (dest, imm, tp));
	  }

	set_unique_reg_note (get_last_insn (), REG_EQUIV, imm);
	return;
      }

    default:
      gcc_unreachable ();
    }
}

/* Emit a move from SRC to DEST.  Assume that the move expanders can
   handle all moves if !can_create_pseudo_p ().  The distinction is
   important because, unlike emit_move_insn, the move expanders know
   how to force Pmode objects into the constant pool even when the
   constant pool address is not itself legitimate.  */
static rtx
aarch64_emit_move (rtx dest, rtx src)
{
  return (can_create_pseudo_p ()
	  ? emit_move_insn (dest, src)
	  : emit_move_insn_1 (dest, src));
}

/* Split a 128-bit move operation into two 64-bit move operations,
   taking care to handle partial overlap of register to register
   copies.  Special cases are needed when moving between GP regs and
   FP regs.  SRC can be a register, constant or memory; DST a register
   or memory.  If either operand is memory it must not have any side
   effects.  */
void
aarch64_split_128bit_move (rtx dst, rtx src)
{
  rtx dst_lo, dst_hi;
  rtx src_lo, src_hi;

  machine_mode mode = GET_MODE (dst);

  gcc_assert (mode == TImode || mode == TFmode);
  gcc_assert (!(side_effects_p (src) || side_effects_p (dst)));
  gcc_assert (mode == GET_MODE (src) || GET_MODE (src) == VOIDmode);

  if (REG_P (dst) && REG_P (src))
    {
      int src_regno = REGNO (src);
      int dst_regno = REGNO (dst);

      /* Handle FP <-> GP regs.  */
      if (FP_REGNUM_P (dst_regno) && GP_REGNUM_P (src_regno))
	{
	  src_lo = gen_lowpart (word_mode, src);
	  src_hi = gen_highpart (word_mode, src);

	  if (mode == TImode)
	    {
	      emit_insn (gen_aarch64_movtilow_di (dst, src_lo));
	      emit_insn (gen_aarch64_movtihigh_di (dst, src_hi));
	    }
	  else
	    {
	      emit_insn (gen_aarch64_movtflow_di (dst, src_lo));
	      emit_insn (gen_aarch64_movtfhigh_di (dst, src_hi));
	    }
	  return;
	}
      else if (GP_REGNUM_P (dst_regno) && FP_REGNUM_P (src_regno))
	{
	  dst_lo = gen_lowpart (word_mode, dst);
	  dst_hi = gen_highpart (word_mode, dst);

	  if (mode == TImode)
	    {
	      emit_insn (gen_aarch64_movdi_tilow (dst_lo, src));
	      emit_insn (gen_aarch64_movdi_tihigh (dst_hi, src));
	    }
	  else
	    {
	      emit_insn (gen_aarch64_movdi_tflow (dst_lo, src));
	      emit_insn (gen_aarch64_movdi_tfhigh (dst_hi, src));
	    }
	  return;
	}
    }

  dst_lo = gen_lowpart (word_mode, dst);
  dst_hi = gen_highpart (word_mode, dst);
  src_lo = gen_lowpart (word_mode, src);
  src_hi = gen_highpart_mode (word_mode, mode, src);

  /* At most one pairing may overlap.  */
  if (reg_overlap_mentioned_p (dst_lo, src_hi))
    {
      aarch64_emit_move (dst_hi, src_hi);
      aarch64_emit_move (dst_lo, src_lo);
    }
  else
    {
      aarch64_emit_move (dst_lo, src_lo);
      aarch64_emit_move (dst_hi, src_hi);
    }
}

bool
aarch64_split_128bit_move_p (rtx dst, rtx src)
{
  return (! REG_P (src)
	  || ! (FP_REGNUM_P (REGNO (dst)) && FP_REGNUM_P (REGNO (src))));
}

/* Split a complex SIMD combine.  */

void
aarch64_split_simd_combine (rtx dst, rtx src1, rtx src2)
{
  machine_mode src_mode = GET_MODE (src1);
  machine_mode dst_mode = GET_MODE (dst);

  gcc_assert (VECTOR_MODE_P (dst_mode));

  if (REG_P (dst) && REG_P (src1) && REG_P (src2))
    {
      rtx (*gen) (rtx, rtx, rtx);

      switch (src_mode)
	{
	case E_V8QImode:
	  gen = gen_aarch64_simd_combinev8qi;
	  break;
	case E_V4HImode:
	  gen = gen_aarch64_simd_combinev4hi;
	  break;
	case E_V2SImode:
	  gen = gen_aarch64_simd_combinev2si;
	  break;
	case E_V4HFmode:
	  gen = gen_aarch64_simd_combinev4hf;
	  break;
	case E_V2SFmode:
	  gen = gen_aarch64_simd_combinev2sf;
	  break;
	case E_DImode:
	  gen = gen_aarch64_simd_combinedi;
	  break;
	case E_DFmode:
	  gen = gen_aarch64_simd_combinedf;
	  break;
	default:
	  gcc_unreachable ();
	}

      emit_insn (gen (dst, src1, src2));
      return;
    }
}

/* Split a complex SIMD move.  */

void
aarch64_split_simd_move (rtx dst, rtx src)
{
  machine_mode src_mode = GET_MODE (src);
  machine_mode dst_mode = GET_MODE (dst);

  gcc_assert (VECTOR_MODE_P (dst_mode));

  if (REG_P (dst) && REG_P (src))
    {
      rtx (*gen) (rtx, rtx);

      gcc_assert (VECTOR_MODE_P (src_mode));

      switch (src_mode)
	{
	case E_V16QImode:
	  gen = gen_aarch64_split_simd_movv16qi;
	  break;
	case E_V8HImode:
	  gen = gen_aarch64_split_simd_movv8hi;
	  break;
	case E_V4SImode:
	  gen = gen_aarch64_split_simd_movv4si;
	  break;
	case E_V2DImode:
	  gen = gen_aarch64_split_simd_movv2di;
	  break;
	case E_V8HFmode:
	  gen = gen_aarch64_split_simd_movv8hf;
	  break;
	case E_V4SFmode:
	  gen = gen_aarch64_split_simd_movv4sf;
	  break;
	case E_V2DFmode:
	  gen = gen_aarch64_split_simd_movv2df;
	  break;
	default:
	  gcc_unreachable ();
	}

      emit_insn (gen (dst, src));
      return;
    }
}

bool
aarch64_zero_extend_const_eq (machine_mode xmode, rtx x,
			      machine_mode ymode, rtx y)
{
  rtx r = simplify_const_unary_operation (ZERO_EXTEND, xmode, y, ymode);
  gcc_assert (r != NULL);
  return rtx_equal_p (x, r);
}
			      

static rtx
aarch64_force_temporary (machine_mode mode, rtx x, rtx value)
{
  if (can_create_pseudo_p ())
    return force_reg (mode, value);
  else
    {
      gcc_assert (x);
      aarch64_emit_move (x, value);
      return x;
    }
}

/* Return true if we can move VALUE into a register using a single
   CNT[BHWD] instruction.  */

static bool
aarch64_sve_cnt_immediate_p (poly_int64 value)
{
  HOST_WIDE_INT factor = value.coeffs[0];
  /* The coefficient must be [1, 16] * {2, 4, 8, 16}.  */
  return (value.coeffs[1] == factor
	  && IN_RANGE (factor, 2, 16 * 16)
	  && (factor & 1) == 0
	  && factor <= 16 * (factor & -factor));
}

/* Likewise for rtx X.  */

bool
aarch64_sve_cnt_immediate_p (rtx x)
{
  poly_int64 value;
  return poly_int_const_p (x, &value) && aarch64_sve_cnt_immediate_p (value);
}

/* Return the asm string for an instruction with a CNT-like vector size
   operand (a vector pattern followed by a multiplier in the range [1, 16]).
   PREFIX is the mnemonic without the size suffix and OPERANDS is the
   first part of the operands template (the part that comes before the
   vector size itself).  FACTOR is the multiple of VQ that is needed.
   NELTS_PER_VQ, if nonzero, is the number of elements in each vector
   quadword.  If it is zero, we can use any element size.  */

static char *
aarch64_output_sve_cnt_immediate (const char *prefix, const char *operands,
				  unsigned int factor,
				  unsigned int nelts_per_vq)
{
  static char buffer[sizeof ("sqincd\t%x0, %w0, all, mul #16")];

  if (nelts_per_vq == 0)
    /* There is some overlap in the ranges of the four CNT instructions.
       Here we always use the smallest possible element size, so that the
       multiplier is 1 whereever possible.  */
    nelts_per_vq = factor & -factor;
  int shift = std::min (exact_log2 (nelts_per_vq), 4);
  gcc_assert (shift > 0);
  char suffix = "dwhb"[shift - 1];

  factor >>= shift;
  unsigned int written;
  if (factor == 1)
    written = snprintf (buffer, sizeof (buffer), "%s%c\t%s",
			prefix, suffix, operands);
  else
    written = snprintf (buffer, sizeof (buffer), "%s%c\t%s, all, mul #%d",
			prefix, suffix, operands, factor);
  gcc_assert (written < sizeof (buffer));
  return buffer;
}

/* Return the asm string for an instruction with a CNT-like vector size
   operand (a vector pattern followed by a multiplier in the range [1, 16]).
   PREFIX is the mnemonic without the size suffix and OPERANDS is the
   first part of the operands template (the part that comes before the
   vector size itself).  X is the value of the vector size operand,
   as a polynomial integer rtx.  */

char *
aarch64_output_sve_cnt_immediate (const char *prefix, const char *operands,
				  rtx x)
{
  poly_int64 value = rtx_to_poly_int64 (x);
  gcc_assert (aarch64_sve_cnt_immediate_p (value));
  return aarch64_output_sve_cnt_immediate (prefix, operands,
					   value.coeffs[1], 0);
}

/* Return true if we can add VALUE to a register using a single ADDVL
   or ADDPL instruction.  */

static bool
aarch64_sve_addvl_addpl_immediate_p (poly_int64 value)
{
  HOST_WIDE_INT factor = value.coeffs[0];
  if (factor == 0 || value.coeffs[1] != factor)
    return false;
  /* FACTOR counts VG / 2, so a value of 2 is one predicate width
     and a value of 16 is one vector width.  */
  return (((factor & 15) == 0 && IN_RANGE (factor, -32 * 16, 31 * 16))
	  || ((factor & 1) == 0 && IN_RANGE (factor, -32 * 2, 31 * 2)));
}

/* Likewise for rtx X.  */

bool
aarch64_sve_addvl_addpl_immediate_p (rtx x)
{
  poly_int64 value;
  return (poly_int_const_p (x, &value)
	  && aarch64_sve_addvl_addpl_immediate_p (value));
}

/* Return the asm string for adding ADDVL or ADDPL immediate X to operand 1
   and storing the result in operand 0.  */

char *
aarch64_output_sve_addvl_addpl (rtx dest, rtx base, rtx offset)
{
  static char buffer[sizeof ("addpl\t%x0, %x1, #-32")];
  poly_int64 offset_value = rtx_to_poly_int64 (offset);
  gcc_assert (aarch64_sve_addvl_addpl_immediate_p (offset_value));

  /* Use INC if possible.  */
  if (rtx_equal_p (dest, base)
      && GP_REGNUM_P (REGNO (dest))
      && aarch64_sve_cnt_immediate_p (offset_value))
    return aarch64_output_sve_cnt_immediate ("inc", "%x0", offset);

  int factor = offset_value.coeffs[1];
  if ((factor & 15) == 0)
    snprintf (buffer, sizeof (buffer), "addvl\t%%x0, %%x1, #%d", factor / 16);
  else
    snprintf (buffer, sizeof (buffer), "addpl\t%%x0, %%x1, #%d", factor / 2);
  return buffer;
}

/* Return true if X is a valid immediate for an SVE vector INC or DEC
   instruction.  If it is, store the number of elements in each vector
   quadword in *NELTS_PER_VQ_OUT (if nonnull) and store the multiplication
   factor in *FACTOR_OUT (if nonnull).  */

bool
aarch64_sve_inc_dec_immediate_p (rtx x, int *factor_out,
				 unsigned int *nelts_per_vq_out)
{
  rtx elt;
  poly_int64 value;

  if (!is_const_vec_duplicate (x, &elt)
      || !poly_int_const_p (elt, &value))
    return false;

  unsigned int nelts_per_vq = 128 / GET_MODE_UNIT_BITSIZE (GET_MODE (x));
  if (nelts_per_vq != 8 && nelts_per_vq != 4 && nelts_per_vq != 2)
    /* There's no vector INCB.  */
    return false;

  HOST_WIDE_INT factor = value.coeffs[0];
  if (value.coeffs[1] != factor)
    return false;

  /* The coefficient must be [1, 16] * NELTS_PER_VQ.  */
  if ((factor % nelts_per_vq) != 0
      || !IN_RANGE (abs (factor), nelts_per_vq, 16 * nelts_per_vq))
    return false;

  if (factor_out)
    *factor_out = factor;
  if (nelts_per_vq_out)
    *nelts_per_vq_out = nelts_per_vq;
  return true;
}

/* Return true if X is a valid immediate for an SVE vector INC or DEC
   instruction.  */

bool
aarch64_sve_inc_dec_immediate_p (rtx x)
{
  return aarch64_sve_inc_dec_immediate_p (x, NULL, NULL);
}

/* Return the asm template for an SVE vector INC or DEC instruction.
   OPERANDS gives the operands before the vector count and X is the
   value of the vector count operand itself.  */

char *
aarch64_output_sve_inc_dec_immediate (const char *operands, rtx x)
{
  int factor;
  unsigned int nelts_per_vq;
  if (!aarch64_sve_inc_dec_immediate_p (x, &factor, &nelts_per_vq))
    gcc_unreachable ();
  if (factor < 0)
    return aarch64_output_sve_cnt_immediate ("dec", operands, -factor,
					     nelts_per_vq);
  else
    return aarch64_output_sve_cnt_immediate ("inc", operands, factor,
					     nelts_per_vq);
}

static int
aarch64_internal_mov_immediate (rtx dest, rtx imm, bool generate,
				scalar_int_mode mode)
{
  int i;
  unsigned HOST_WIDE_INT val, val2, mask;
  int one_match, zero_match;
  int num_insns;

  val = INTVAL (imm);

  if (aarch64_move_imm (val, mode))
    {
      if (generate)
	emit_insn (gen_rtx_SET (dest, imm));
      return 1;
    }

  if ((val >> 32) == 0 || mode == SImode)
    {
      if (generate)
	{
	  emit_insn (gen_rtx_SET (dest, GEN_INT (val & 0xffff)));
	  if (mode == SImode)
	    emit_insn (gen_insv_immsi (dest, GEN_INT (16),
				       GEN_INT ((val >> 16) & 0xffff)));
	  else
	    emit_insn (gen_insv_immdi (dest, GEN_INT (16),
				       GEN_INT ((val >> 16) & 0xffff)));
	}
      return 2;
    }

  /* Remaining cases are all for DImode.  */

  mask = 0xffff;
  zero_match = ((val & mask) == 0) + ((val & (mask << 16)) == 0) +
    ((val & (mask << 32)) == 0) + ((val & (mask << 48)) == 0);
  one_match = ((~val & mask) == 0) + ((~val & (mask << 16)) == 0) +
    ((~val & (mask << 32)) == 0) + ((~val & (mask << 48)) == 0);

  if (zero_match != 2 && one_match != 2)
    {
      /* Try emitting a bitmask immediate with a movk replacing 16 bits.
	 For a 64-bit bitmask try whether changing 16 bits to all ones or
	 zeroes creates a valid bitmask.  To check any repeated bitmask,
	 try using 16 bits from the other 32-bit half of val.  */

      for (i = 0; i < 64; i += 16, mask <<= 16)
	{
	  val2 = val & ~mask;
	  if (val2 != val && aarch64_bitmask_imm (val2, mode))
	    break;
	  val2 = val | mask;
	  if (val2 != val && aarch64_bitmask_imm (val2, mode))
	    break;
	  val2 = val2 & ~mask;
	  val2 = val2 | (((val2 >> 32) | (val2 << 32)) & mask);
	  if (val2 != val && aarch64_bitmask_imm (val2, mode))
	    break;
	}
      if (i != 64)
	{
	  if (generate)
	    {
	      emit_insn (gen_rtx_SET (dest, GEN_INT (val2)));
	      emit_insn (gen_insv_immdi (dest, GEN_INT (i),
					 GEN_INT ((val >> i) & 0xffff)));
	    }
	  return 2;
	}
    }

  /* Generate 2-4 instructions, skipping 16 bits of all zeroes or ones which
     are emitted by the initial mov.  If one_match > zero_match, skip set bits,
     otherwise skip zero bits.  */

  num_insns = 1;
  mask = 0xffff;
  val2 = one_match > zero_match ? ~val : val;
  i = (val2 & mask) != 0 ? 0 : (val2 & (mask << 16)) != 0 ? 16 : 32;

  if (generate)
    emit_insn (gen_rtx_SET (dest, GEN_INT (one_match > zero_match
					   ? (val | ~(mask << i))
					   : (val & (mask << i)))));
  for (i += 16; i < 64; i += 16)
    {
      if ((val2 & (mask << i)) == 0)
	continue;
      if (generate)
	emit_insn (gen_insv_immdi (dest, GEN_INT (i),
				   GEN_INT ((val >> i) & 0xffff)));
      num_insns ++;
    }

  return num_insns;
}

/* Return the number of temporary registers that aarch64_add_constant
   would need to add OFFSET to a register.  */

static unsigned int
aarch64_add_constant_temporaries (HOST_WIDE_INT offset)
{
  return abs_hwi (offset) < 0x1000000 ? 0 : 1;
}

/* Set DEST to REG + DELTA.  MODE is the mode of the addition.
   FRAME_RELATED_P should be true if the RTX_FRAME_RELATED flag should
   be set and CFA adjustments added to the generated instructions.

   TEMP1, if nonnull, is a register of mode MODE that can be used as a
   temporary if register allocation is already complete.  This temporary
   register may overlap DEST but must not overlap REG.  If TEMP1 is known
   to hold abs (DELTA), EMIT_MOVE_IMM can be set to false to avoid emitting
   the immediate again.

   Since this function may be used to adjust the stack pointer, we must
   ensure that it cannot cause transient stack deallocation (for example
   by first incrementing SP and then decrementing when adjusting by a
   large immediate).  */

static void
aarch64_add_constant_internal (scalar_int_mode mode, rtx dest, rtx temp1,
			       rtx src, HOST_WIDE_INT delta,
			       bool frame_related_p, bool emit_move_imm)
{
  HOST_WIDE_INT mdelta = abs_hwi (delta);
  rtx_insn *insn;

  if (!mdelta)
    {
      if (!rtx_equal_p (dest, src))
	{
	  insn = emit_insn (gen_rtx_SET (dest, src));
	  RTX_FRAME_RELATED_P (insn) = frame_related_p;
	}
      return;
    }

  /* Single instruction adjustment.  */
  if (aarch64_uimm12_shift (mdelta))
    {
      insn = emit_insn (gen_add3_insn (dest, src, GEN_INT (delta)));
      RTX_FRAME_RELATED_P (insn) = frame_related_p;
      return;
    }

  /* Emit 2 additions/subtractions if the adjustment is less than 24 bits.
     Only do this if mdelta is not a 16-bit move as adjusting using a move
     is better.  */
  if (mdelta < 0x1000000 && (!temp1 || !aarch64_move_imm (mdelta, mode)))
    {
      HOST_WIDE_INT low_off = mdelta & 0xfff;

      low_off = delta < 0 ? -low_off : low_off;
      insn = emit_insn (gen_add3_insn (dest, src, GEN_INT (low_off)));
      RTX_FRAME_RELATED_P (insn) = frame_related_p;
      insn = emit_insn (gen_add2_insn (dest, GEN_INT (delta - low_off)));
      RTX_FRAME_RELATED_P (insn) = frame_related_p;
      return;
    }

  /* Emit a move immediate if required and an addition/subtraction.  */
  if (!temp1 || emit_move_imm)
    temp1 = aarch64_force_temporary (mode, temp1, GEN_INT (mdelta));
  insn = emit_insn (delta < 0 ? gen_sub3_insn (dest, src, temp1)
			      : gen_add3_insn (dest, src, temp1));
  if (frame_related_p)
    {
      RTX_FRAME_RELATED_P (insn) = frame_related_p;
      rtx adj = plus_constant (mode, src, delta);
      add_reg_note (insn, REG_CFA_ADJUST_CFA, gen_rtx_SET (dest, adj));
    }
}

static inline void
aarch64_add_constant (scalar_int_mode mode, rtx reg, rtx temp1,
		      HOST_WIDE_INT delta)
{
  aarch64_add_constant_internal (mode, reg, temp1, reg, delta, false, true);
}

/* Return the number of temporary registers that aarch64_add_offset
   would need to move OFFSET into a register or add OFFSET to a register;
   ADD_P is true if we want the latter rather than the former.  */

static unsigned int
aarch64_offset_temporaries (bool add_p, poly_int64 offset)
{
  /* This follows the same structure as aarch64_add_offset.  */
  if (add_p && aarch64_sve_addvl_addpl_immediate_p (offset))
    return 0;

  unsigned int count = 0;
  HOST_WIDE_INT factor = offset.coeffs[1];
  HOST_WIDE_INT constant = offset.coeffs[0] - factor;
  poly_int64 poly_offset (factor, factor);
  if (add_p && aarch64_sve_addvl_addpl_immediate_p (poly_offset))
    /* Need one register for the ADDVL/ADDPL result.  */
    count += 1;
  else if (factor != 0)
    {
      factor = abs (factor);
      if (factor > 16 * (factor & -factor))
	/* Need one register for the CNT result and one for the multiplication
	   factor.  If necessary, the second temporary can be reused for the
	   constant part of the offset.  */
	return 2;
      /* Need one register for the CNT result (which might then
	 be shifted).  */
      count += 1;
    }
  return count + aarch64_add_constant_temporaries (constant);
}

/* Set DEST to REG + OFFSET.  MODE is the mode of the addition.
   FRAME_RELATED_P should be true if the RTX_FRAME_RELATED flag should
   be set and CFA adjustments added to the generated instructions.

   TEMP1, if nonnull, is a register of mode MODE that can be used as a
   temporary if register allocation is already complete.  This temporary
   register may overlap DEST if !FRAME_RELATED_P but must not overlap REG.
   If TEMP1 is known to hold abs (OFFSET), EMIT_MOVE_IMM can be set to
   false to avoid emitting the immediate again.

   TEMP2, if nonnull, is a second temporary register that doesn't
   overlap either DEST or REG.

   Since this function may be used to adjust the stack pointer, we must
   ensure that it cannot cause transient stack deallocation (for example
   by first incrementing SP and then decrementing when adjusting by a
   large immediate).  */

static void
aarch64_add_offset (scalar_int_mode mode, rtx dest, rtx temp1, rtx temp2,
		    rtx reg, poly_int64 offset, bool frame_related_p,
		    bool emit_move_imm = true)
{
  if (temp1 && frame_related_p)
    gcc_checking_assert (!reg_overlap_mentioned_p (dest, temp1));
  if (temp2)
    gcc_checking_assert (!reg_overlap_mentioned_p (dest, temp2));

  /* Try using ADDVL or ADDPL to add the whole value.  */
  if (reg != const0_rtx && aarch64_sve_addvl_addpl_immediate_p (offset))
    {
      rtx offset_rtx = gen_int_mode (offset, mode);
      rtx_insn *insn = emit_insn (gen_add3_insn (dest, reg, offset_rtx));
      RTX_FRAME_RELATED_P (insn) = frame_related_p;
      return;
    }

  /* Coefficient 1 is multiplied by the number of 128-bit blocks in an
     SVE vector register, over and above the minimum size of 128 bits.
     This is equivalent to half the value returned by CNTD with a
     vector shape of ALL.  */
  HOST_WIDE_INT factor = offset.coeffs[1];
  HOST_WIDE_INT constant = offset.coeffs[0] - factor;

  /* Try using ADDVL or ADDPL to add the VG-based part.  */
  poly_int64 poly_offset (factor, factor);
  if (reg != const0_rtx
      && aarch64_sve_addvl_addpl_immediate_p (poly_offset))
    {
      rtx offset_rtx = gen_int_mode (poly_offset, mode);
      rtx addr = gen_rtx_PLUS (mode, reg, offset_rtx);
      if (frame_related_p)
	{
	  rtx_insn *insn = emit_insn (gen_rtx_SET (dest, addr));
	  RTX_FRAME_RELATED_P (insn) = true;
	  reg = dest;
	}
      else
	{
	  reg = aarch64_force_temporary (mode, temp1, addr);
	  temp1 = temp2;
	  temp2 = 0;
	}
    }
  /* Otherwise use a CNT-based sequence.  */
  else if (factor != 0)
    {
      /* Use a subtraction if we have a negative factor.  */
      rtx_code code = PLUS;
      if (factor < 0)
	{
	  factor = -factor;
	  code = MINUS;
	}

      /* Calculate CNTD * FACTOR / 2.  */
      rtx val;

      /* First try to fold the division into the multiplication.  */
      int shift = 0;
      if (factor & 1)
	/* Use a right shift by 1.  */
	shift = -1;
      else
	factor /= 2;
      HOST_WIDE_INT low_bit = factor & -factor;
      if (factor <= 16 * low_bit)
	{
	  if (factor > 16 * 8)
	    {
	      /* Use "CNTB Xn, ALL, MUL #NEW_FACTOR", then shift the
		 result into position.  */
	      int extra_shift = exact_log2 (low_bit) - 3;
	      shift += extra_shift;
	      factor >>= extra_shift;
	    }
	  val = gen_int_mode (poly_int64 (factor * 2, factor * 2), mode);
	}
      else
	{
	  /* Use CNTD, then multiply it by FACTOR.  */
	  val = gen_int_mode (poly_int64 (2, 2), mode);
	  val = aarch64_force_temporary (mode, temp1, val);

	  /* Go back to using a negative multiplication factor if we have
	     no register from which to subtract.  */
	  if (code == MINUS && reg == const0_rtx)
	    {
	      factor = -factor;
	      code = PLUS;
	    }
	  rtx coeff1 = gen_int_mode (factor, mode);
	  coeff1 = aarch64_force_temporary (mode, temp2, coeff1);
	  val = gen_rtx_MULT (mode, val, coeff1);
	}

      if (shift > 0)
	{
	  /* Multiply by 1 << SHIFT.  */
	  val = aarch64_force_temporary (mode, temp1, val);
	  val = gen_rtx_ASHIFT (mode, val, GEN_INT (shift));
	}
      else if (shift == -1)
	{
	  /* Divide by 2.  */
	  val = aarch64_force_temporary (mode, temp1, val);
	  val = gen_rtx_ASHIFTRT (mode, val, const1_rtx);
	}

      /* Calculate REG +/- VL*FACTOR.  */
      if (reg != const0_rtx)
	{
	  val = aarch64_force_temporary (mode, temp1, val);
	  val = gen_rtx_fmt_ee (code, mode, reg, val);
	}
      else if (code == MINUS)
	{
	  val = aarch64_force_temporary (mode, temp1, val);
	  val = gen_rtx_NEG (mode, val);
	}

      if (constant == 0 || frame_related_p)
	{
	  rtx_insn *insn = emit_insn (gen_rtx_SET (dest, val));
	  if (frame_related_p)
	    {
	      RTX_FRAME_RELATED_P (insn) = true;
	      add_reg_note (insn, REG_CFA_ADJUST_CFA,
			    gen_rtx_SET (dest, plus_constant (Pmode, reg,
							      poly_offset)));
	    }
	  reg = dest;
	  if (constant == 0)
	    return;
	}
      else
	{
	  reg = aarch64_force_temporary (mode, temp1, val);
	  temp1 = temp2;
	  temp2 = 0;
	}

      emit_move_imm = true;
    }

  aarch64_add_constant_internal (mode, dest, temp1, reg, constant,
				 frame_related_p, emit_move_imm);
}

static inline void
aarch64_add_sp (rtx temp1, rtx temp2, poly_int64 delta, bool emit_move_imm)
{
  aarch64_add_offset (Pmode, stack_pointer_rtx, temp1, temp2,
		      stack_pointer_rtx, delta, true, emit_move_imm);
}

static inline void
aarch64_sub_sp (rtx temp1, rtx temp2, poly_int64 delta, bool frame_related_p)
{
  aarch64_add_offset (Pmode, stack_pointer_rtx, temp1, temp2,
		      stack_pointer_rtx, -delta, frame_related_p);
}

/* If X is a polynomial constant, return the number of temporaries that
   are required to add it to a register.  Return -1 otherwise.  */

int
aarch64_add_offset_temporaries (rtx x)
{
  poly_int64 offset;
  if (!poly_int_const_p (x, &offset))
    return -1;
  return aarch64_offset_temporaries (true, offset);
}

/* Like aarch64_add_offset, but the offset is given as an rtx rather
   than a poly_int64.  */

void
aarch64_split_add_offset (scalar_int_mode mode, rtx dest, rtx temp1,
			  rtx temp2, rtx reg, rtx offset_rtx)
{
  aarch64_add_offset (mode, dest, temp1, temp2, reg,
		      rtx_to_poly_int64 (offset_rtx), false);
}

/* Set DEST to (vec_series BASE STEP).  */

static void
aarch64_expand_vec_series (rtx dest, rtx base, rtx step)
{
  machine_mode mode = GET_MODE (dest);
  scalar_mode inner = GET_MODE_INNER (mode);

  /* At this point we have to decide which variant of the index insn to use:
       1. index imm, reg
       2. index reg, imm
       3. index reg, reg.  */

  if (!aarch64_sve_index_immediate_p (base))
    base = force_reg (inner, base);
  if (!aarch64_sve_index_immediate_p (step))
    step = force_reg (inner, step);

  emit_set_insn (dest, gen_rtx_VEC_SERIES (mode, base, step));
}

/* Set DEST to immediate IMM.  For SVE vector modes, GEN_VEC_DUPLICATE
   is a pattern that can be used to set DEST to a replicated scalar
   element.  */

void
aarch64_expand_mov_immediate (rtx dest, rtx imm,
			      rtx (*gen_vec_duplicate) (rtx, rtx))
{
  machine_mode mode = GET_MODE (dest);

  /* Check on what type of symbol it is.  */
  scalar_int_mode int_mode;
  if ((GET_CODE (imm) == SYMBOL_REF
       || GET_CODE (imm) == LABEL_REF
       || GET_CODE (imm) == CONST
       || GET_CODE (imm) == CONST_PARAM)
      && is_a <scalar_int_mode> (mode, &int_mode))
    {
      rtx mem;
      poly_int64 offset;
      HOST_WIDE_INT const_offset;
      enum aarch64_symbol_type sty;

      /* If we have (const (plus symbol offset)), separate out the offset
	 before we start classifying the symbol.  */
      rtx base = strip_offset (imm, &offset);

      /* We must always add an offset involving VL separately, rather than
	 folding it into the relocation.  */
      if (!offset.is_constant (&const_offset))
	{
	  if (base == const0_rtx && aarch64_sve_cnt_immediate_p (offset))
	    emit_insn (gen_rtx_SET (dest, imm));
	  else
	    {
	      /* Do arithmetic on 32-bit values if the result is smaller
		 than that.  */
	      if (partial_subreg_p (int_mode, SImode))
		{
		  dest = gen_lowpart (SImode, dest);
		  int_mode = SImode;
		}
	      if (base != const0_rtx)
		{
		  base = aarch64_force_temporary (int_mode, dest, base);
		  aarch64_add_offset (int_mode, dest, NULL_RTX, NULL_RTX,
				      base, offset, false);
		}
	      else
		aarch64_add_offset (int_mode, dest, dest, NULL_RTX,
				    base, offset, false);
	    }
	  return;
	}

      /* Cope with complex (const ...) expressions involving VL.  */
      if (GET_CODE (base) != SYMBOL_REF
	  && GET_CODE (base) != LABEL_REF)
	{
	  base = force_reg (int_mode, base);
	  aarch64_add_offset (int_mode, dest, dest, NULL_RTX,
			      base, offset, false);
	  return;
	}

      sty = aarch64_classify_symbol (base, const_offset);
      switch (sty)
	{
	case SYMBOL_FORCE_TO_MEM:
	  if (const_offset != 0
	      && targetm.cannot_force_const_mem (int_mode, imm))
	    {
	      gcc_assert (can_create_pseudo_p ());
	      base = aarch64_force_temporary (int_mode, dest, base);
	      aarch64_add_offset (int_mode, dest, NULL_RTX, NULL_RTX,
				  base, const_offset, false);
	      return;
	    }

	  mem = force_const_mem (ptr_mode, imm);
	  gcc_assert (mem);

	  /* If we aren't generating PC relative literals, then
	     we need to expand the literal pool access carefully.
	     This is something that needs to be done in a number
	     of places, so could well live as a separate function.  */
	  if (!aarch64_pcrelative_literal_loads)
	    {
	      gcc_assert (can_create_pseudo_p ());
	      base = gen_reg_rtx (ptr_mode);
	      aarch64_expand_mov_immediate (base, XEXP (mem, 0));
	      mem = gen_rtx_MEM (ptr_mode, base);
	    }

	  if (int_mode != ptr_mode)
	    mem = gen_rtx_ZERO_EXTEND (int_mode, mem);

	  emit_insn (gen_rtx_SET (dest, mem));

	  return;

        case SYMBOL_SMALL_TLSGD:
        case SYMBOL_SMALL_TLSDESC:
	case SYMBOL_SMALL_TLSIE:
	case SYMBOL_SMALL_GOT_28K:
	case SYMBOL_SMALL_GOT_4G:
	case SYMBOL_TINY_GOT:
	case SYMBOL_TINY_TLSIE:
	  if (const_offset != 0)
	    {
	      gcc_assert(can_create_pseudo_p ());
	      base = aarch64_force_temporary (int_mode, dest, base);
	      aarch64_add_offset (int_mode, dest, NULL_RTX, NULL_RTX,
				  base, const_offset, false);
	      return;
	    }
	  /* FALLTHRU */

	case SYMBOL_SMALL_ABSOLUTE:
	case SYMBOL_TINY_ABSOLUTE:
	case SYMBOL_TLSLE12:
	case SYMBOL_TLSLE24:
	case SYMBOL_TLSLE32:
	case SYMBOL_TLSLE48:
	  aarch64_load_symref_appropriately (dest, imm, sty);
	  return;

	default:
	  gcc_unreachable ();
	}
    }

  if (!CONST_INT_P (imm))
    {
      rtx base, step, value;
      if (GET_CODE (imm) == HIGH
	  || aarch64_simd_valid_immediate (imm, NULL))
	emit_insn (gen_rtx_SET (dest, imm));
      else if (is_const_vec_series (imm, &base, &step))
	aarch64_expand_vec_series (dest, base, step);
      else if (is_const_vec_duplicate (imm, &value))
	{
	  /* If the constant is out of range of an SVE vector move,
	     load it from memory if we can, otherwise move it into
	     a register and use a DUP.  */
	  scalar_mode inner_mode = GET_MODE_INNER (mode);
	  rtx op = force_const_mem (inner_mode, value);
	  if (!op)
	    op = force_reg (inner_mode, value);
	  else if (!aarch64_sve_ld1r_operand_p (op))
	    {
	      rtx addr = force_reg (Pmode, XEXP (op, 0));
	      op = replace_equiv_address (op, addr);
	    }
	  emit_insn (gen_vec_duplicate (dest, op));
	}
      else
	{
	  rtx mem = force_const_mem (mode, imm);
	  gcc_assert (mem);
	  emit_insn (gen_rtx_SET (dest, mem));
	}

      return;
    }

  aarch64_internal_mov_immediate (dest, imm, true,
				  as_a <scalar_int_mode> (mode));
}

/* Expand a pre-RA SVE data move from SRC to DEST in which at least one
   operand is in memory.  In this case we need to use the predicated LD1
   and ST1 instead of LDR and STR, both for correctness on big-endian
   targets and because LD1 and ST1 support a wider range of addressing modes.
   PRED_MODE is the mode of the predicate and GEN_PRED_MOVE is the
   generator for the predicated move pattern.  */

void
aarch64_expand_sve_mem_move (rtx dest, rtx src, machine_mode pred_mode,
			     rtx (*gen_pred_move) (rtx, rtx, rtx))
{
  machine_mode mode = GET_MODE (dest);
  rtx ptrue = force_reg (pred_mode, CONSTM1_RTX (pred_mode));
  if (register_operand (src, mode)
      || register_operand (dest, mode))
    emit_insn (gen_pred_move (dest, ptrue, src));
  else
    {
      rtx tmp = gen_reg_rtx (mode);
      if (MEM_P (src))
	emit_insn (gen_pred_move (tmp, ptrue, src));
      else
	emit_move_insn (tmp, src);
      emit_insn (gen_pred_move (dest, ptrue, tmp));
    }
}

static bool
aarch64_function_ok_for_sibcall (tree decl ATTRIBUTE_UNUSED,
				 tree exp ATTRIBUTE_UNUSED)
{
  /* Currently, always true.  */
  return true;
}

/* Implement TARGET_PASS_BY_REFERENCE.  */

static bool
aarch64_pass_by_reference (cumulative_args_t pcum ATTRIBUTE_UNUSED,
			   machine_mode mode,
			   const_tree type,
			   bool named ATTRIBUTE_UNUSED)
{
  HOST_WIDE_INT size;
  machine_mode dummymode;
  int nregs;

  /* GET_MODE_SIZE (BLKmode) is useless since it is 0.  */
  if (mode == BLKmode && type)
    size = int_size_in_bytes_hwi (type);
  else
    /* We don't support passing and returning SVE types.  */
    size = GET_MODE_SIZE (mode).to_constant ();

  /* Aggregates are passed by reference based on their size.  */
  if (type && AGGREGATE_TYPE_P (type))
    {
      size = int_size_in_bytes_hwi (type);
    }

  /* Variable sized arguments are always returned by reference.  */
  if (size < 0)
    return true;

  /* Can this be a candidate to be passed in fp/simd register(s)?  */
  if (aarch64_vfp_is_call_or_return_candidate (mode, type,
					       &dummymode, &nregs,
					       NULL))
    return false;

  /* Arguments which are variable sized or larger than 2 registers are
     passed by reference unless they are a homogenous floating point
     aggregate.  */
  return size > 2 * UNITS_PER_WORD;
}

/* Return TRUE if VALTYPE is padded to its least significant bits.  */
static bool
aarch64_return_in_msb (const_tree valtype)
{
  machine_mode dummy_mode;
  int dummy_int;

  /* Never happens in little-endian mode.  */
  if (!BYTES_BIG_ENDIAN)
    return false;

  /* Only composite types smaller than or equal to 16 bytes can
     be potentially returned in registers.  */
  if (!aarch64_composite_type_p (valtype, TYPE_MODE (valtype))
      || int_size_in_bytes_hwi (valtype) <= 0
      || int_size_in_bytes_hwi (valtype) > 16)
    return false;

  /* But not a composite that is an HFA (Homogeneous Floating-point Aggregate)
     or an HVA (Homogeneous Short-Vector Aggregate); such a special composite
     is always passed/returned in the least significant bits of fp/simd
     register(s).  */
  if (aarch64_vfp_is_call_or_return_candidate (TYPE_MODE (valtype), valtype,
					       &dummy_mode, &dummy_int, NULL))
    return false;

  return true;
}

/* Implement TARGET_FUNCTION_VALUE.
   Define how to find the value returned by a function.  */

static rtx
aarch64_function_value (const_tree type, const_tree func,
			bool outgoing ATTRIBUTE_UNUSED)
{
  machine_mode mode;
  int unsignedp;
  int count;
  machine_mode ag_mode;

  mode = TYPE_MODE (type);
  if (INTEGRAL_TYPE_P (type))
    mode = promote_function_mode (type, mode, &unsignedp, func, 1);

  if (aarch64_return_in_msb (type))
    {
      HOST_WIDE_INT size = int_size_in_bytes_hwi (type);

      if (size % UNITS_PER_WORD != 0)
	{
	  size += UNITS_PER_WORD - size % UNITS_PER_WORD;
	  mode = mode_for_size (size * BITS_PER_UNIT, MODE_INT, 0);
	}
    }

  if (aarch64_vfp_is_call_or_return_candidate (mode, type,
					       &ag_mode, &count, NULL))
    {
      if (!aarch64_composite_type_p (type, mode))
	{
	  gcc_assert (count == 1 && mode == ag_mode);
	  return gen_rtx_REG (mode, V0_REGNUM);
	}
      else
	{
	  int i;
	  rtx par;

	  par = gen_rtx_PARALLEL (mode, rtvec_alloc (count));
	  for (i = 0; i < count; i++)
	    {
	      rtx tmp = gen_rtx_REG (ag_mode, V0_REGNUM + i);
	      rtx offset = gen_int_mode (i * GET_MODE_SIZE (ag_mode), Pmode);
	      tmp = gen_rtx_EXPR_LIST (VOIDmode, tmp, offset);
	      XVECEXP (par, 0, i) = tmp;
	    }
	  return par;
	}
    }
  else
    return gen_rtx_REG (mode, R0_REGNUM);
}

/* Implements TARGET_FUNCTION_VALUE_REGNO_P.
   Return true if REGNO is the number of a hard register in which the values
   of called function may come back.  */

static bool
aarch64_function_value_regno_p (const unsigned int regno)
{
  /* Maximum of 16 bytes can be returned in the general registers.  Examples
     of 16-byte return values are: 128-bit integers and 16-byte small
     structures (excluding homogeneous floating-point aggregates).  */
  if (regno == R0_REGNUM || regno == R1_REGNUM)
    return true;

  /* Up to four fp/simd registers can return a function value, e.g. a
     homogeneous floating-point aggregate having four members.  */
  if (regno >= V0_REGNUM && regno < V0_REGNUM + HA_MAX_NUM_FLDS)
    return TARGET_FLOAT;

  return false;
}

/* Implement TARGET_RETURN_IN_MEMORY.

   If the type T of the result of a function is such that
     void func (T arg)
   would require that arg be passed as a value in a register (or set of
   registers) according to the parameter passing rules, then the result
   is returned in the same registers as would be used for such an
   argument.  */

static bool
aarch64_return_in_memory (const_tree type, const_tree fndecl ATTRIBUTE_UNUSED)
{
  HOST_WIDE_INT size;
  machine_mode ag_mode;
  int count;

  if (!AGGREGATE_TYPE_P (type)
      && TREE_CODE (type) != COMPLEX_TYPE
      && TREE_CODE (type) != VECTOR_TYPE)
    /* Simple scalar types always returned in registers.  */
    return false;

  if (aarch64_vfp_is_call_or_return_candidate (TYPE_MODE (type),
					       type,
					       &ag_mode,
					       &count,
					       NULL))
    return false;

  /* Types larger than 2 registers returned in memory.  */
  size = int_size_in_bytes_hwi (type);
  return (size < 0 || size > 2 * UNITS_PER_WORD);
}

static bool
aarch64_vfp_is_call_candidate (cumulative_args_t pcum_v, machine_mode mode,
			       const_tree type, int *nregs)
{
  CUMULATIVE_ARGS *pcum = get_cumulative_args (pcum_v);
  return aarch64_vfp_is_call_or_return_candidate (mode,
						  type,
						  &pcum->aapcs_vfp_rmode,
						  nregs,
						  NULL);
}

/* Given MODE and TYPE of a function argument, return the alignment in
   bits.  The idea is to suppress any stronger alignment requested by
   the user and opt for the natural alignment (specified in AAPCS64 \S 4.1).
   This is a helper function for local use only.  */

static unsigned int
aarch64_function_arg_alignment (machine_mode mode, const_tree type)
{
  if (!type)
    return GET_MODE_ALIGNMENT (mode);

  if (integer_zerop (TYPE_SIZE (type)))
    return 0;

  gcc_assert (TYPE_MODE (type) == mode);

  if (!AGGREGATE_TYPE_P (type))
    return TYPE_ALIGN (TYPE_MAIN_VARIANT (type));

  if (TREE_CODE (type) == ARRAY_TYPE)
    return TYPE_ALIGN (TREE_TYPE (type));

  unsigned int alignment = 0;
  for (tree field = TYPE_FIELDS (type); field; field = DECL_CHAIN (field))
    if (TREE_CODE (field) == FIELD_DECL)
      alignment = std::max (alignment, DECL_ALIGN (field));

  return alignment;
}

/* Layout a function argument according to the AAPCS64 rules.  The rule
   numbers refer to the rule numbers in the AAPCS64.  */

static void
aarch64_layout_arg (cumulative_args_t pcum_v, machine_mode mode,
		    const_tree type,
		    bool named ATTRIBUTE_UNUSED)
{
  CUMULATIVE_ARGS *pcum = get_cumulative_args (pcum_v);
  int ncrn, nvrn, nregs;
  bool allocate_ncrn, allocate_nvrn;
  HOST_WIDE_INT size;

  /* We need to do this once per argument.  */
  if (pcum->aapcs_arg_processed)
    return;

  pcum->aapcs_arg_processed = true;

  /* Size in bytes, rounded to the nearest multiple of 8 bytes.  */
  if (type)
    size = int_size_in_bytes_hwi (type);
  else
    /* We don't support passing and returning SVE types.  */
    size = GET_MODE_SIZE (mode).to_constant ();
  size = ROUND_UP (size, UNITS_PER_WORD);

  allocate_ncrn = (type) ? !(FLOAT_TYPE_P (type)) : !FLOAT_MODE_P (mode);
  allocate_nvrn = aarch64_vfp_is_call_candidate (pcum_v,
						 mode,
						 type,
						 &nregs);

  /* allocate_ncrn may be false-positive, but allocate_nvrn is quite reliable.
     The following code thus handles passing by SIMD/FP registers first.  */

  nvrn = pcum->aapcs_nvrn;

  /* C1 - C5 for floating point, homogenous floating point aggregates (HFA)
     and homogenous short-vector aggregates (HVA).  */
  if (allocate_nvrn)
    {
      if (!TARGET_FLOAT)
	aarch64_err_no_fpadvsimd (mode, "argument");

      if (nvrn + nregs <= NUM_FP_ARG_REGS)
	{
	  pcum->aapcs_nextnvrn = nvrn + nregs;
	  if (!aarch64_composite_type_p (type, mode))
	    {
	      gcc_assert (nregs == 1);
	      pcum->aapcs_reg = gen_rtx_REG (mode, V0_REGNUM + nvrn);
	    }
	  else
	    {
	      rtx par;
	      int i;
	      par = gen_rtx_PARALLEL (mode, rtvec_alloc (nregs));
	      for (i = 0; i < nregs; i++)
		{
		  rtx tmp = gen_rtx_REG (pcum->aapcs_vfp_rmode,
					 V0_REGNUM + nvrn + i);
		  rtx offset = gen_int_mode
		    (i * GET_MODE_SIZE (pcum->aapcs_vfp_rmode), Pmode);
		  tmp = gen_rtx_EXPR_LIST (VOIDmode, tmp, offset);
		  XVECEXP (par, 0, i) = tmp;
		}
	      pcum->aapcs_reg = par;
	    }
	  return;
	}
      else
	{
	  /* C.3 NSRN is set to 8.  */
	  pcum->aapcs_nextnvrn = NUM_FP_ARG_REGS;
	  goto on_stack;
	}
    }

  ncrn = pcum->aapcs_ncrn;
  nregs = size / UNITS_PER_WORD;

  /* C6 - C9.  though the sign and zero extension semantics are
     handled elsewhere.  This is the case where the argument fits
     entirely general registers.  */
  if (allocate_ncrn && (ncrn + nregs <= NUM_ARG_REGS))
    {

      gcc_assert (nregs == 0 || nregs == 1 || nregs == 2);

      /* C.8 if the argument has an alignment of 16 then the NGRN is
         rounded up to the next even number.  */
      if (nregs == 2
	  && ncrn % 2
	  /* The == 16 * BITS_PER_UNIT instead of >= 16 * BITS_PER_UNIT
	     comparison is there because for > 16 * BITS_PER_UNIT
	     alignment nregs should be > 2 and therefore it should be
	     passed by reference rather than value.  */
	  && aarch64_function_arg_alignment (mode, type) == 16 * BITS_PER_UNIT)
	{
	  ++ncrn;
	  gcc_assert (ncrn + nregs <= NUM_ARG_REGS);
	}

      /* NREGS can be 0 when e.g. an empty structure is to be passed.
         A reg is still generated for it, but the caller should be smart
	 enough not to use it.  */
      if (nregs == 0 || nregs == 1 || GET_MODE_CLASS (mode) == MODE_INT)
	pcum->aapcs_reg = gen_rtx_REG (mode, R0_REGNUM + ncrn);
      else
	{
	  rtx par;
	  int i;

	  par = gen_rtx_PARALLEL (mode, rtvec_alloc (nregs));
	  for (i = 0; i < nregs; i++)
	    {
	      rtx tmp = gen_rtx_REG (word_mode, R0_REGNUM + ncrn + i);
	      tmp = gen_rtx_EXPR_LIST (VOIDmode, tmp,
				       GEN_INT (i * UNITS_PER_WORD));
	      XVECEXP (par, 0, i) = tmp;
	    }
	  pcum->aapcs_reg = par;
	}

      pcum->aapcs_nextncrn = ncrn + nregs;
      return;
    }

  /* C.11  */
  pcum->aapcs_nextncrn = NUM_ARG_REGS;

  /* The argument is passed on stack; record the needed number of words for
     this argument and align the total size if necessary.  */
on_stack:
  pcum->aapcs_stack_words = size / UNITS_PER_WORD;

  if (aarch64_function_arg_alignment (mode, type) == 16 * BITS_PER_UNIT)
    pcum->aapcs_stack_size = ROUND_UP (pcum->aapcs_stack_size,
				       16 / UNITS_PER_WORD);
  return;
}

/* Implement TARGET_FUNCTION_ARG.  */

static rtx
aarch64_function_arg (cumulative_args_t pcum_v, machine_mode mode,
		      const_tree type, bool named)
{
  CUMULATIVE_ARGS *pcum = get_cumulative_args (pcum_v);
  gcc_assert (pcum->pcs_variant == ARM_PCS_AAPCS64);

  if (mode == VOIDmode)
    return NULL_RTX;

  aarch64_layout_arg (pcum_v, mode, type, named);
  return pcum->aapcs_reg;
}

void
aarch64_init_cumulative_args (CUMULATIVE_ARGS *pcum,
			   const_tree fntype ATTRIBUTE_UNUSED,
			   rtx libname ATTRIBUTE_UNUSED,
			   const_tree fndecl ATTRIBUTE_UNUSED,
			   unsigned n_named ATTRIBUTE_UNUSED)
{
  pcum->aapcs_ncrn = 0;
  pcum->aapcs_nvrn = 0;
  pcum->aapcs_nextncrn = 0;
  pcum->aapcs_nextnvrn = 0;
  pcum->pcs_variant = ARM_PCS_AAPCS64;
  pcum->aapcs_reg = NULL_RTX;
  pcum->aapcs_arg_processed = false;
  pcum->aapcs_stack_words = 0;
  pcum->aapcs_stack_size = 0;

  if (!TARGET_FLOAT
      && fndecl && TREE_PUBLIC (fndecl)
      && fntype && fntype != error_mark_node)
    {
      const_tree type = TREE_TYPE (fntype);
      machine_mode mode ATTRIBUTE_UNUSED; /* To pass pointer as argument.  */
      int nregs ATTRIBUTE_UNUSED; /* Likewise.  */
      if (aarch64_vfp_is_call_or_return_candidate (TYPE_MODE (type), type,
						   &mode, &nregs, NULL))
	aarch64_err_no_fpadvsimd (TYPE_MODE (type), "return type");
    }
  return;
}

static void
aarch64_function_arg_advance (cumulative_args_t pcum_v,
			      machine_mode mode,
			      const_tree type,
			      bool named)
{
  CUMULATIVE_ARGS *pcum = get_cumulative_args (pcum_v);
  if (pcum->pcs_variant == ARM_PCS_AAPCS64)
    {
      aarch64_layout_arg (pcum_v, mode, type, named);
      gcc_assert ((pcum->aapcs_reg != NULL_RTX)
		  != (pcum->aapcs_stack_words != 0));
      pcum->aapcs_arg_processed = false;
      pcum->aapcs_ncrn = pcum->aapcs_nextncrn;
      pcum->aapcs_nvrn = pcum->aapcs_nextnvrn;
      pcum->aapcs_stack_size += pcum->aapcs_stack_words;
      pcum->aapcs_stack_words = 0;
      pcum->aapcs_reg = NULL_RTX;
    }
}

bool
aarch64_function_arg_regno_p (unsigned regno)
{
  return ((GP_REGNUM_P (regno) && regno < R0_REGNUM + NUM_ARG_REGS)
	  || (FP_REGNUM_P (regno) && regno < V0_REGNUM + NUM_FP_ARG_REGS));
}

/* Implement FUNCTION_ARG_BOUNDARY.  Every parameter gets at least
   PARM_BOUNDARY bits of alignment, but will be given anything up
   to STACK_BOUNDARY bits if the type requires it.  This makes sure
   that both before and after the layout of each argument, the Next
   Stacked Argument Address (NSAA) will have a minimum alignment of
   8 bytes.  */

static unsigned int
aarch64_function_arg_boundary (machine_mode mode, const_tree type)
{
  unsigned int alignment = aarch64_function_arg_alignment (mode, type);
  return MIN (MAX (alignment, PARM_BOUNDARY), STACK_BOUNDARY);
}

/* Implement TARGET_GET_RAW_RESULT_MODE and TARGET_GET_RAW_ARG_MODE.  */

static fixed_size_mode
aarch64_get_reg_raw_mode (int regno)
{
  if (TARGET_SVE && FP_REGNUM_P (regno))
    /* Don't use the SVE part of the register for __builtin_apply and
       __builtin_return.  The SVE registers aren't used by the normal PCS,
       so using them there would be a waste of time.  The PCS extensions
       for SVE types are fundamentally incompatible with the
       __builtin_return/__builtin_apply interface.  */
    return as_a <fixed_size_mode> (V16QImode);
  return default_get_reg_raw_mode (regno);
}

/* For use by FUNCTION_ARG_PADDING (MODE, TYPE).

   Return true if an argument passed on the stack should be padded upwards,
   i.e. if the least-significant byte of the stack slot has useful data.

   Small aggregate types are placed in the lowest memory address.

   The related parameter passing rules are B.4, C.3, C.5 and C.14.  */

bool
aarch64_pad_arg_upward (machine_mode mode, const_tree type)
{
  /* On little-endian targets, the least significant byte of every stack
     argument is passed at the lowest byte address of the stack slot.  */
  if (!BYTES_BIG_ENDIAN)
    return true;

  /* Otherwise, integral, floating-point and pointer types are padded downward:
     the least significant byte of a stack argument is passed at the highest
     byte address of the stack slot.  */
  if (type
      ? (INTEGRAL_TYPE_P (type) || SCALAR_FLOAT_TYPE_P (type)
	 || POINTER_TYPE_P (type))
      : (SCALAR_INT_MODE_P (mode) || SCALAR_FLOAT_MODE_P (mode)))
    return false;

  /* Everything else padded upward, i.e. data in first byte of stack slot.  */
  return true;
}

/* Similarly, for use by BLOCK_REG_PADDING (MODE, TYPE, FIRST).

   It specifies padding for the last (may also be the only)
   element of a block move between registers and memory.  If
   assuming the block is in the memory, padding upward means that
   the last element is padded after its highest significant byte,
   while in downward padding, the last element is padded at the
   its least significant byte side.

   Small aggregates and small complex types are always padded
   upwards.

   We don't need to worry about homogeneous floating-point or
   short-vector aggregates; their move is not affected by the
   padding direction determined here.  Regardless of endianness,
   each element of such an aggregate is put in the least
   significant bits of a fp/simd register.

   Return !BYTES_BIG_ENDIAN if the least significant byte of the
   register has useful data, and return the opposite if the most
   significant byte does.  */

bool
aarch64_pad_reg_upward (machine_mode mode, const_tree type,
		     bool first ATTRIBUTE_UNUSED)
{

  /* Small composite types are always padded upward.  */
  if (BYTES_BIG_ENDIAN && aarch64_composite_type_p (type, mode))
    {
      HOST_WIDE_INT size;
      if (type)
	size = int_size_in_bytes_hwi (type);
      else
	/* We don't support passing and returning SVE types.  */
	size = GET_MODE_SIZE (mode).to_constant ();
      if (size < 2 * UNITS_PER_WORD)
	return true;
    }

  /* Otherwise, use the default padding.  */
  return !BYTES_BIG_ENDIAN;
}

static scalar_int_mode
aarch64_libgcc_cmp_return_mode (void)
{
  return SImode;
}

#define PROBE_INTERVAL (1 << STACK_CHECK_PROBE_INTERVAL_EXP)

/* We use the 12-bit shifted immediate arithmetic instructions so values
   must be multiple of (1 << 12), i.e. 4096.  */
#define ARITH_FACTOR 4096

#if (PROBE_INTERVAL % ARITH_FACTOR) != 0
#error Cannot use simple address calculation for stack probing
#endif

/* The pair of scratch registers used for stack probing.  */
#define PROBE_STACK_FIRST_REG  9
#define PROBE_STACK_SECOND_REG 10

/* Emit code to probe a range of stack addresses from FIRST to FIRST+SIZE,
   inclusive.  These are offsets from the current stack pointer.  */

static void
aarch64_emit_probe_stack_range (HOST_WIDE_INT first, HOST_WIDE_INT size)
{
  rtx reg1 = gen_rtx_REG (Pmode, PROBE_STACK_FIRST_REG);

  /* See the same assertion on PROBE_INTERVAL above.  */
  gcc_assert ((first % ARITH_FACTOR) == 0);

  /* See if we have a constant small number of probes to generate.  If so,
     that's the easy case.  */
  if (size <= PROBE_INTERVAL)
    {
      const HOST_WIDE_INT base = ROUND_UP (size, ARITH_FACTOR);

      emit_set_insn (reg1,
		     plus_constant (Pmode,
				    stack_pointer_rtx, -(first + base)));
      emit_stack_probe (plus_constant (Pmode, reg1, base - size));
    }

  /* The run-time loop is made up of 8 insns in the generic case while the
     compile-time loop is made up of 4+2*(n-2) insns for n # of intervals.  */
  else if (size <= 4 * PROBE_INTERVAL)
    {
      HOST_WIDE_INT i, rem;

      emit_set_insn (reg1,
		     plus_constant (Pmode,
				    stack_pointer_rtx,
				    -(first + PROBE_INTERVAL)));
      emit_stack_probe (reg1);

      /* Probe at FIRST + N * PROBE_INTERVAL for values of N from 2 until
	 it exceeds SIZE.  If only two probes are needed, this will not
	 generate any code.  Then probe at FIRST + SIZE.  */
      for (i = 2 * PROBE_INTERVAL; i < size; i += PROBE_INTERVAL)
	{
	  emit_set_insn (reg1,
			 plus_constant (Pmode, reg1, -PROBE_INTERVAL));
	  emit_stack_probe (reg1);
	}

      rem = size - (i - PROBE_INTERVAL);
      if (rem > 256)
	{
	  const HOST_WIDE_INT base = ROUND_UP (rem, ARITH_FACTOR);

	  emit_set_insn (reg1, plus_constant (Pmode, reg1, -base));
	  emit_stack_probe (plus_constant (Pmode, reg1, base - rem));
	}
      else
	emit_stack_probe (plus_constant (Pmode, reg1, -rem));
    }

  /* Otherwise, do the same as above, but in a loop.  Note that we must be
     extra careful with variables wrapping around because we might be at
     the very top (or the very bottom) of the address space and we have
     to be able to handle this case properly; in particular, we use an
     equality test for the loop condition.  */
  else
    {
      rtx reg2 = gen_rtx_REG (Pmode, PROBE_STACK_SECOND_REG);

      /* Step 1: round SIZE to the previous multiple of the interval.  */

      HOST_WIDE_INT rounded_size = size & -PROBE_INTERVAL;


      /* Step 2: compute initial and final value of the loop counter.  */

      /* TEST_ADDR = SP + FIRST.  */
      emit_set_insn (reg1,
		     plus_constant (Pmode, stack_pointer_rtx, -first));

      /* LAST_ADDR = SP + FIRST + ROUNDED_SIZE.  */
      emit_set_insn (reg2,
		     plus_constant (Pmode, stack_pointer_rtx,
				    -(first + rounded_size)));


      /* Step 3: the loop

	 do
	   {
	     TEST_ADDR = TEST_ADDR + PROBE_INTERVAL
	     probe at TEST_ADDR
	   }
	 while (TEST_ADDR != LAST_ADDR)

	 probes at FIRST + N * PROBE_INTERVAL for values of N from 1
	 until it is equal to ROUNDED_SIZE.  */

      emit_insn (gen_probe_stack_range (reg1, reg1, reg2));


      /* Step 4: probe at FIRST + SIZE if we cannot assert at compile-time
	 that SIZE is equal to ROUNDED_SIZE.  */

      if (size != rounded_size)
	{
	  HOST_WIDE_INT rem = size - rounded_size;

	  if (rem > 256)
	    {
	      const HOST_WIDE_INT base = ROUND_UP (rem, ARITH_FACTOR);

	      emit_set_insn (reg2, plus_constant (Pmode, reg2, -base));
	      emit_stack_probe (plus_constant (Pmode, reg2, base - rem));
	    }
	  else
	    emit_stack_probe (plus_constant (Pmode, reg2, -rem));
	}
    }

  /* Make sure nothing is scheduled before we are done.  */
  emit_insn (gen_blockage ());
}

/* Probe a range of stack addresses from REG1 to REG2 inclusive.  These are
   absolute addresses.  */

const char *
aarch64_output_probe_stack_range (rtx reg1, rtx reg2)
{
  static int labelno = 0;
  char loop_lab[32];
  rtx xops[2];

  ASM_GENERATE_INTERNAL_LABEL (loop_lab, "LPSRL", labelno++);

  /* Loop.  */
  ASM_OUTPUT_INTERNAL_LABEL (asm_out_file, loop_lab);

  /* TEST_ADDR = TEST_ADDR + PROBE_INTERVAL.  */
  xops[0] = reg1;
  xops[1] = GEN_INT (PROBE_INTERVAL);
  output_asm_insn ("sub\t%0, %0, %1", xops);

  /* Probe at TEST_ADDR.  */
  output_asm_insn ("str\txzr, [%0]", xops);

  /* Test if TEST_ADDR == LAST_ADDR.  */
  xops[1] = reg2;
  output_asm_insn ("cmp\t%0, %1", xops);

  /* Branch.  */
  fputs ("\tb.ne\t", asm_out_file);
  assemble_name_raw (asm_out_file, loop_lab);
  fputc ('\n', asm_out_file);

  return "";
}

static bool
aarch64_frame_pointer_required (void)
{
  /* In aarch64_override_options_after_change
     flag_omit_leaf_frame_pointer turns off the frame pointer by
     default.  Turn it back on now if we've not got a leaf
     function.  */
  if (flag_omit_leaf_frame_pointer
      && (!crtl->is_leaf || df_regs_ever_live_p (LR_REGNUM)))
    return true;

  /* Force a frame pointer for EH returns so the return address is at FP+8.  */
  if (crtl->calls_eh_return)
    return true;

  return false;
}

/* Mark the registers that need to be saved by the callee and calculate
   the size of the callee-saved registers area and frame record (both FP
   and LR may be omitted).  */
static void
aarch64_layout_frame (void)
{
  HOST_WIDE_INT offset = 0;
  int regno, last_fp_reg = INVALID_REGNUM;

  if (reload_completed && cfun->machine->frame.laid_out)
    return;

#define SLOT_NOT_REQUIRED (-2)
#define SLOT_REQUIRED     (-1)

  cfun->machine->frame.wb_candidate1 = INVALID_REGNUM;
  cfun->machine->frame.wb_candidate2 = INVALID_REGNUM;

  /* First mark all the registers that really need to be saved...  */
  for (regno = R0_REGNUM; regno <= R30_REGNUM; regno++)
    cfun->machine->frame.reg_offset[regno] = SLOT_NOT_REQUIRED;

  for (regno = V0_REGNUM; regno <= V31_REGNUM; regno++)
    cfun->machine->frame.reg_offset[regno] = SLOT_NOT_REQUIRED;

  /* ... that includes the eh data registers (if needed)...  */
  if (crtl->calls_eh_return)
    for (regno = 0; EH_RETURN_DATA_REGNO (regno) != INVALID_REGNUM; regno++)
      cfun->machine->frame.reg_offset[EH_RETURN_DATA_REGNO (regno)]
	= SLOT_REQUIRED;

  /* ... and any callee saved register that dataflow says is live.  */
  for (regno = R0_REGNUM; regno <= R30_REGNUM; regno++)
    if (df_regs_ever_live_p (regno)
	&& (regno == R30_REGNUM
	    || !call_used_regs[regno]))
      cfun->machine->frame.reg_offset[regno] = SLOT_REQUIRED;

  for (regno = V0_REGNUM; regno <= V31_REGNUM; regno++)
    if (df_regs_ever_live_p (regno)
	&& !call_used_regs[regno])
      {
	cfun->machine->frame.reg_offset[regno] = SLOT_REQUIRED;
	last_fp_reg = regno;
      }

  if (frame_pointer_needed)
    {
      /* FP and LR are placed in the linkage record.  */
      cfun->machine->frame.reg_offset[R29_REGNUM] = 0;
      cfun->machine->frame.wb_candidate1 = R29_REGNUM;
      cfun->machine->frame.reg_offset[R30_REGNUM] = UNITS_PER_WORD;
      cfun->machine->frame.wb_candidate2 = R30_REGNUM;
      offset += 2 * UNITS_PER_WORD;
    }

  /* Now assign stack slots for them.  */
  for (regno = R0_REGNUM; regno <= R30_REGNUM; regno++)
    if (cfun->machine->frame.reg_offset[regno] == SLOT_REQUIRED)
      {
	cfun->machine->frame.reg_offset[regno] = offset;
	if (cfun->machine->frame.wb_candidate1 == INVALID_REGNUM)
	  cfun->machine->frame.wb_candidate1 = regno;
	else if (cfun->machine->frame.wb_candidate2 == INVALID_REGNUM)
	  cfun->machine->frame.wb_candidate2 = regno;
	offset += UNITS_PER_WORD;
      }

  HOST_WIDE_INT max_int_offset = offset;
  offset = ROUND_UP (offset, STACK_BOUNDARY / BITS_PER_UNIT);
  bool has_align_gap = offset != max_int_offset;

  for (regno = V0_REGNUM; regno <= V31_REGNUM; regno++)
    if (cfun->machine->frame.reg_offset[regno] == SLOT_REQUIRED)
      {
	/* If there is an alignment gap between integer and fp callee-saves,
	   allocate the last fp register to it if possible.  */
	if (regno == last_fp_reg && has_align_gap && (offset & 8) == 0)
	  {
	    cfun->machine->frame.reg_offset[regno] = max_int_offset;
	    break;
	  }

	cfun->machine->frame.reg_offset[regno] = offset;
	if (cfun->machine->frame.wb_candidate1 == INVALID_REGNUM)
	  cfun->machine->frame.wb_candidate1 = regno;
	else if (cfun->machine->frame.wb_candidate2 == INVALID_REGNUM
		 && cfun->machine->frame.wb_candidate1 >= V0_REGNUM)
	  cfun->machine->frame.wb_candidate2 = regno;
	offset += UNITS_PER_WORD;
      }

  offset = ROUND_UP (offset, STACK_BOUNDARY / BITS_PER_UNIT);

  cfun->machine->frame.saved_regs_size = offset;

  HOST_WIDE_INT varargs_and_saved_regs_size
    = offset + cfun->machine->frame.saved_varargs_size;

  cfun->machine->frame.hard_fp_offset
    = aligned_upper_bound (varargs_and_saved_regs_size
			   + get_frame_size (),
			   STACK_BOUNDARY / BITS_PER_UNIT);

  /* Both these values are already aligned.  */
  cfun->machine->frame.frame_size
    = (cfun->machine->frame.hard_fp_offset
       + crtl->outgoing_args_size);

  cfun->machine->frame.locals_offset = cfun->machine->frame.saved_varargs_size;

  cfun->machine->frame.initial_adjust = 0;
  cfun->machine->frame.final_adjust = 0;
  cfun->machine->frame.callee_adjust = 0;
  cfun->machine->frame.callee_offset = 0;

  HOST_WIDE_INT max_push_offset = 0;
  if (cfun->machine->frame.wb_candidate2 != INVALID_REGNUM)
    max_push_offset = 512;
  else if (cfun->machine->frame.wb_candidate1 != INVALID_REGNUM)
    max_push_offset = 256;

  HOST_WIDE_INT const_size, const_fp_offset;
  if (cfun->machine->frame.frame_size.is_constant (&const_size)
      && const_size < max_push_offset
      && must_eq (crtl->outgoing_args_size, 0))
    {
      /* Simple, small frame with no outgoing arguments:
	 stp reg1, reg2, [sp, -frame_size]!
	 stp reg3, reg4, [sp, 16]  */
      cfun->machine->frame.callee_adjust = const_size;
    }
  else if (must_lt (crtl->outgoing_args_size
		    + cfun->machine->frame.saved_regs_size, 512)
	   && !(cfun->calls_alloca
		&& must_lt (cfun->machine->frame.hard_fp_offset,
			    max_push_offset)))
    {
      /* Frame with small outgoing arguments:
	 sub sp, sp, frame_size
	 stp reg1, reg2, [sp, outgoing_args_size]
	 stp reg3, reg4, [sp, outgoing_args_size + 16]  */
      cfun->machine->frame.initial_adjust = cfun->machine->frame.frame_size;
      cfun->machine->frame.callee_offset
	= cfun->machine->frame.frame_size - cfun->machine->frame.hard_fp_offset;
    }
  else if (cfun->machine->frame.hard_fp_offset.is_constant (&const_fp_offset)
	   && const_fp_offset < max_push_offset)
    {
      /* Frame with large outgoing arguments but a small local area:
	 stp reg1, reg2, [sp, -hard_fp_offset]!
	 stp reg3, reg4, [sp, 16]
	 sub sp, sp, outgoing_args_size  */
      cfun->machine->frame.callee_adjust = const_fp_offset;
      cfun->machine->frame.final_adjust
	= cfun->machine->frame.frame_size - cfun->machine->frame.callee_adjust;
    }
  else if (!frame_pointer_needed
	   && varargs_and_saved_regs_size < max_push_offset)
    {
      /* Frame with large local area and outgoing arguments (this pushes the
	 callee-saves first, followed by the locals and outgoing area):
	 stp reg1, reg2, [sp, -varargs_and_saved_regs_size]!
	 stp reg3, reg4, [sp, 16]
	 sub sp, sp, frame_size - varargs_and_saved_regs_size  */
      cfun->machine->frame.callee_adjust = varargs_and_saved_regs_size;
      cfun->machine->frame.final_adjust
	= cfun->machine->frame.frame_size - cfun->machine->frame.callee_adjust;
      cfun->machine->frame.hard_fp_offset = cfun->machine->frame.callee_adjust;
      cfun->machine->frame.locals_offset = cfun->machine->frame.hard_fp_offset;
    }
  else
    {
      /* Frame with large local area and outgoing arguments using frame pointer:
	 sub sp, sp, hard_fp_offset
	 stp x29, x30, [sp, 0]
	 add x29, sp, 0
	 stp reg3, reg4, [sp, 16]
	 sub sp, sp, outgoing_args_size  */
      cfun->machine->frame.initial_adjust = cfun->machine->frame.hard_fp_offset;
      cfun->machine->frame.final_adjust
	= cfun->machine->frame.frame_size - cfun->machine->frame.initial_adjust;
    }

  cfun->machine->frame.laid_out = true;
}

/* Return true if the register REGNO is saved on entry to
   the current function.  */

static bool
aarch64_register_saved_on_entry (int regno)
{
  return cfun->machine->frame.reg_offset[regno] >= 0;
}

/* Return the next register up from REGNO up to LIMIT for the callee
   to save.  */

static unsigned
aarch64_next_callee_save (unsigned regno, unsigned limit)
{
  while (regno <= limit && !aarch64_register_saved_on_entry (regno))
    regno ++;
  return regno;
}

/* Push the register number REGNO of mode MODE to the stack with write-back
   adjusting the stack by ADJUSTMENT.  */

static void
aarch64_pushwb_single_reg (machine_mode mode, unsigned regno,
			   HOST_WIDE_INT adjustment)
 {
  rtx base_rtx = stack_pointer_rtx;
  rtx insn, reg, mem;

  reg = gen_rtx_REG (mode, regno);
  mem = gen_rtx_PRE_MODIFY (Pmode, base_rtx,
			    plus_constant (Pmode, base_rtx, -adjustment));
  mem = gen_rtx_MEM (mode, mem);

  insn = emit_move_insn (mem, reg);
  RTX_FRAME_RELATED_P (insn) = 1;
}

/* Generate and return an instruction to store the pair of registers
   REG and REG2 of mode MODE to location BASE with write-back adjusting
   the stack location BASE by ADJUSTMENT.  */

static rtx
aarch64_gen_storewb_pair (machine_mode mode, rtx base, rtx reg, rtx reg2,
			  HOST_WIDE_INT adjustment)
{
  switch (mode)
    {
    case E_DImode:
      return gen_storewb_pairdi_di (base, base, reg, reg2,
				    GEN_INT (-adjustment),
				    GEN_INT (UNITS_PER_WORD - adjustment));
    case E_DFmode:
      return gen_storewb_pairdf_di (base, base, reg, reg2,
				    GEN_INT (-adjustment),
				    GEN_INT (UNITS_PER_WORD - adjustment));
    default:
      gcc_unreachable ();
    }
}

/* Push registers numbered REGNO1 and REGNO2 to the stack, adjusting the
   stack pointer by ADJUSTMENT.  */

static void
aarch64_push_regs (unsigned regno1, unsigned regno2, HOST_WIDE_INT adjustment)
{
  rtx_insn *insn;
  machine_mode mode = (regno1 <= R30_REGNUM) ? E_DImode : E_DFmode;

  if (regno2 == INVALID_REGNUM)
    return aarch64_pushwb_single_reg (mode, regno1, adjustment);

  rtx reg1 = gen_rtx_REG (mode, regno1);
  rtx reg2 = gen_rtx_REG (mode, regno2);

  insn = emit_insn (aarch64_gen_storewb_pair (mode, stack_pointer_rtx, reg1,
					      reg2, adjustment));
  RTX_FRAME_RELATED_P (XVECEXP (PATTERN (insn), 0, 2)) = 1;
  RTX_FRAME_RELATED_P (XVECEXP (PATTERN (insn), 0, 1)) = 1;
  RTX_FRAME_RELATED_P (insn) = 1;
}

/* Load the pair of register REG, REG2 of mode MODE from stack location BASE,
   adjusting it by ADJUSTMENT afterwards.  */

static rtx
aarch64_gen_loadwb_pair (machine_mode mode, rtx base, rtx reg, rtx reg2,
			 HOST_WIDE_INT adjustment)
{
  switch (mode)
    {
    case E_DImode:
      return gen_loadwb_pairdi_di (base, base, reg, reg2, GEN_INT (adjustment),
				   GEN_INT (UNITS_PER_WORD));
    case E_DFmode:
      return gen_loadwb_pairdf_di (base, base, reg, reg2, GEN_INT (adjustment),
				   GEN_INT (UNITS_PER_WORD));
    default:
      gcc_unreachable ();
    }
}

/* Pop the two registers numbered REGNO1, REGNO2 from the stack, adjusting it
   afterwards by ADJUSTMENT and writing the appropriate REG_CFA_RESTORE notes
   into CFI_OPS.  */

static void
aarch64_pop_regs (unsigned regno1, unsigned regno2, HOST_WIDE_INT adjustment,
		  rtx *cfi_ops)
{
  machine_mode mode = (regno1 <= R30_REGNUM) ? E_DImode : E_DFmode;
  rtx reg1 = gen_rtx_REG (mode, regno1);

  *cfi_ops = alloc_reg_note (REG_CFA_RESTORE, reg1, *cfi_ops);

  if (regno2 == INVALID_REGNUM)
    {
      rtx mem = plus_constant (Pmode, stack_pointer_rtx, adjustment);
      mem = gen_rtx_POST_MODIFY (Pmode, stack_pointer_rtx, mem);
      emit_move_insn (reg1, gen_rtx_MEM (mode, mem));
    }
  else
    {
      rtx reg2 = gen_rtx_REG (mode, regno2);
      *cfi_ops = alloc_reg_note (REG_CFA_RESTORE, reg2, *cfi_ops);
      emit_insn (aarch64_gen_loadwb_pair (mode, stack_pointer_rtx, reg1,
					  reg2, adjustment));
    }
}

/* Generate and return a store pair instruction of mode MODE to store
   register REG1 to MEM1 and register REG2 to MEM2.  */

static rtx
aarch64_gen_store_pair (machine_mode mode, rtx mem1, rtx reg1, rtx mem2,
			rtx reg2)
{
  switch (mode)
    {
    case E_DImode:
      return gen_store_pairdi (mem1, reg1, mem2, reg2);

    case E_DFmode:
      return gen_store_pairdf (mem1, reg1, mem2, reg2);

    default:
      gcc_unreachable ();
    }
}

/* Generate and regurn a load pair isntruction of mode MODE to load register
   REG1 from MEM1 and register REG2 from MEM2.  */

static rtx
aarch64_gen_load_pair (machine_mode mode, rtx reg1, rtx mem1, rtx reg2,
		       rtx mem2)
{
  switch (mode)
    {
    case E_DImode:
      return gen_load_pairdi (reg1, mem1, reg2, mem2);

    case E_DFmode:
      return gen_load_pairdf (reg1, mem1, reg2, mem2);

    default:
      gcc_unreachable ();
    }
}

/* Return TRUE if return address signing should be enabled for the current
   function, otherwise return FALSE.  */

bool
aarch64_return_address_signing_enabled (void)
{
  /* This function should only be called after frame laid out.   */
  gcc_assert (cfun->machine->frame.laid_out);

  /* If signing scope is AARCH64_FUNCTION_NON_LEAF, we only sign a leaf function
     if it's LR is pushed onto stack.  */
  return (aarch64_ra_sign_scope == AARCH64_FUNCTION_ALL
	  || (aarch64_ra_sign_scope == AARCH64_FUNCTION_NON_LEAF
	      && cfun->machine->frame.reg_offset[LR_REGNUM] >= 0));
}

/* Emit code to save the callee-saved registers from register number START
   to LIMIT to the stack at the location starting at offset START_OFFSET,
   skipping any write-back candidates if SKIP_WB is true.  */

static void
aarch64_save_callee_saves (machine_mode mode, poly_int64 start_offset,
			   unsigned start, unsigned limit, bool skip_wb)
{
  rtx_insn *insn;
  rtx (*gen_mem_ref) (machine_mode, rtx) = (frame_pointer_needed
						 ? gen_frame_mem : gen_rtx_MEM);
  unsigned regno;
  unsigned regno2;

  for (regno = aarch64_next_callee_save (start, limit);
       regno <= limit;
       regno = aarch64_next_callee_save (regno + 1, limit))
    {
      rtx reg, mem;
      poly_int64 offset;

      if (skip_wb
	  && (regno == cfun->machine->frame.wb_candidate1
	      || regno == cfun->machine->frame.wb_candidate2))
	continue;

      if (cfun->machine->reg_is_wrapped_separately[regno])
       continue;

      reg = gen_rtx_REG (mode, regno);
      offset = start_offset + cfun->machine->frame.reg_offset[regno];
      mem = gen_mem_ref (mode, plus_constant (Pmode, stack_pointer_rtx,
					      offset));

      regno2 = aarch64_next_callee_save (regno + 1, limit);

      if (regno2 <= limit
	  && !cfun->machine->reg_is_wrapped_separately[regno2]
	  && ((cfun->machine->frame.reg_offset[regno] + UNITS_PER_WORD)
	      == cfun->machine->frame.reg_offset[regno2]))

	{
	  rtx reg2 = gen_rtx_REG (mode, regno2);
	  rtx mem2;

	  offset = start_offset + cfun->machine->frame.reg_offset[regno2];
	  mem2 = gen_mem_ref (mode, plus_constant (Pmode, stack_pointer_rtx,
						   offset));
	  insn = emit_insn (aarch64_gen_store_pair (mode, mem, reg, mem2,
						    reg2));

	  /* The first part of a frame-related parallel insn is
	     always assumed to be relevant to the frame
	     calculations; subsequent parts, are only
	     frame-related if explicitly marked.  */
	  RTX_FRAME_RELATED_P (XVECEXP (PATTERN (insn), 0, 1)) = 1;
	  regno = regno2;
	}
      else
	insn = emit_move_insn (mem, reg);

      RTX_FRAME_RELATED_P (insn) = 1;
    }
}

/* Emit code to restore the callee registers of mode MODE from register
   number START up to and including LIMIT.  Restore from the stack offset
   START_OFFSET, skipping any write-back candidates if SKIP_WB is true.
   Write the appropriate REG_CFA_RESTORE notes into CFI_OPS.  */

static void
aarch64_restore_callee_saves (machine_mode mode,
			      poly_int64 start_offset, unsigned start,
			      unsigned limit, bool skip_wb, rtx *cfi_ops)
{
  rtx base_rtx = stack_pointer_rtx;
  rtx (*gen_mem_ref) (machine_mode, rtx) = (frame_pointer_needed
						 ? gen_frame_mem : gen_rtx_MEM);
  unsigned regno;
  unsigned regno2;
  poly_int64 offset;

  for (regno = aarch64_next_callee_save (start, limit);
       regno <= limit;
       regno = aarch64_next_callee_save (regno + 1, limit))
    {
      if (cfun->machine->reg_is_wrapped_separately[regno])
       continue;

      rtx reg, mem;

      if (skip_wb
	  && (regno == cfun->machine->frame.wb_candidate1
	      || regno == cfun->machine->frame.wb_candidate2))
	continue;

      reg = gen_rtx_REG (mode, regno);
      offset = start_offset + cfun->machine->frame.reg_offset[regno];
      mem = gen_mem_ref (mode, plus_constant (Pmode, base_rtx, offset));

      regno2 = aarch64_next_callee_save (regno + 1, limit);

      if (regno2 <= limit
	  && !cfun->machine->reg_is_wrapped_separately[regno2]
	  && ((cfun->machine->frame.reg_offset[regno] + UNITS_PER_WORD)
	      == cfun->machine->frame.reg_offset[regno2]))
	{
	  rtx reg2 = gen_rtx_REG (mode, regno2);
	  rtx mem2;

	  offset = start_offset + cfun->machine->frame.reg_offset[regno2];
	  mem2 = gen_mem_ref (mode, plus_constant (Pmode, base_rtx, offset));
	  emit_insn (aarch64_gen_load_pair (mode, reg, mem, reg2, mem2));

	  *cfi_ops = alloc_reg_note (REG_CFA_RESTORE, reg2, *cfi_ops);
	  regno = regno2;
	}
      else
	emit_move_insn (reg, mem);
      *cfi_ops = alloc_reg_note (REG_CFA_RESTORE, reg, *cfi_ops);
    }
}

static inline bool
offset_4bit_signed_scaled_p (machine_mode mode, poly_int64 offset)
{
  HOST_WIDE_INT multiple;
  return (constant_multiple_p (offset, GET_MODE_SIZE (mode), &multiple)
	  && IN_RANGE (multiple, -8, 7));
}

static inline bool
offset_6bit_unsigned_scaled_p (machine_mode mode, poly_int64 offset)
{
  HOST_WIDE_INT multiple;
  return (constant_multiple_p (offset, GET_MODE_SIZE (mode), &multiple)
	  && IN_RANGE (multiple, 0, 63));
}

bool
aarch64_offset_7bit_signed_scaled_p (machine_mode mode, poly_int64 offset)
{
  HOST_WIDE_INT multiple;
  return (constant_multiple_p (offset, GET_MODE_SIZE (mode), &multiple)
	  && IN_RANGE (multiple, -64, 63));
}

static inline bool
offset_9bit_signed_unscaled_p (machine_mode mode ATTRIBUTE_UNUSED,
			       poly_int64 offset)
{
  HOST_WIDE_INT const_offset;
  return (offset.is_constant (&const_offset)
	  && IN_RANGE (const_offset, -256, 255));
}

static inline bool
offset_9bit_signed_scaled_p (machine_mode mode, poly_int64 offset)
{
  HOST_WIDE_INT multiple;
  return (constant_multiple_p (offset, GET_MODE_SIZE (mode), &multiple)
	  && IN_RANGE (multiple, -256, 255));
}

static inline bool
offset_12bit_unsigned_scaled_p (machine_mode mode, poly_int64 offset)
{
  HOST_WIDE_INT multiple;
  return (constant_multiple_p (offset, GET_MODE_SIZE (mode), &multiple)
	  && IN_RANGE (multiple, 0, 4095));
}

/* Implement TARGET_SHRINK_WRAP_GET_SEPARATE_COMPONENTS.  */

static sbitmap
aarch64_get_separate_components (void)
{
  aarch64_layout_frame ();

  sbitmap components = sbitmap_alloc (LAST_SAVED_REGNUM + 1);
  bitmap_clear (components);

  /* The registers we need saved to the frame.  */
  for (unsigned regno = 0; regno <= LAST_SAVED_REGNUM; regno++)
    if (aarch64_register_saved_on_entry (regno))
      {
	poly_int64 offset = cfun->machine->frame.reg_offset[regno];
	if (!frame_pointer_needed)
	  offset += cfun->machine->frame.frame_size
		    - cfun->machine->frame.hard_fp_offset;
	/* Check that we can access the stack slot of the register with one
	   direct load with no adjustments needed.  */
	if (offset_12bit_unsigned_scaled_p (DImode, offset))
	  bitmap_set_bit (components, regno);
      }

  /* Don't mess with the hard frame pointer.  */
  if (frame_pointer_needed)
    bitmap_clear_bit (components, HARD_FRAME_POINTER_REGNUM);

  unsigned reg1 = cfun->machine->frame.wb_candidate1;
  unsigned reg2 = cfun->machine->frame.wb_candidate2;
  /* If aarch64_layout_frame has chosen registers to store/restore with
     writeback don't interfere with them to avoid having to output explicit
     stack adjustment instructions.  */
  if (reg2 != INVALID_REGNUM)
    bitmap_clear_bit (components, reg2);
  if (reg1 != INVALID_REGNUM)
    bitmap_clear_bit (components, reg1);

  bitmap_clear_bit (components, LR_REGNUM);
  bitmap_clear_bit (components, SP_REGNUM);

  return components;
}

/* Implement TARGET_SHRINK_WRAP_COMPONENTS_FOR_BB.  */

static sbitmap
aarch64_components_for_bb (basic_block bb)
{
  bitmap in = DF_LIVE_IN (bb);
  bitmap gen = &DF_LIVE_BB_INFO (bb)->gen;
  bitmap kill = &DF_LIVE_BB_INFO (bb)->kill;

  sbitmap components = sbitmap_alloc (LAST_SAVED_REGNUM + 1);
  bitmap_clear (components);

  /* GPRs are used in a bb if they are in the IN, GEN, or KILL sets.  */
  for (unsigned regno = 0; regno <= LAST_SAVED_REGNUM; regno++)
    if ((!call_used_regs[regno])
       && (bitmap_bit_p (in, regno)
	   || bitmap_bit_p (gen, regno)
	   || bitmap_bit_p (kill, regno)))
	  bitmap_set_bit (components, regno);

  return components;
}

/* Implement TARGET_SHRINK_WRAP_DISQUALIFY_COMPONENTS.
   Nothing to do for aarch64.  */

static void
aarch64_disqualify_components (sbitmap, edge, sbitmap, bool)
{
}

/* Return the next set bit in BMP from START onwards.  Return the total number
   of bits in BMP if no set bit is found at or after START.  */

static unsigned int
aarch64_get_next_set_bit (sbitmap bmp, unsigned int start)
{
  unsigned int nbits = SBITMAP_SIZE (bmp);
  if (start == nbits)
    return start;

  gcc_assert (start < nbits);
  for (unsigned int i = start; i < nbits; i++)
    if (bitmap_bit_p (bmp, i))
      return i;

  return nbits;
}

/* Do the work for aarch64_emit_prologue_components and
   aarch64_emit_epilogue_components.  COMPONENTS is the bitmap of registers
   to save/restore, PROLOGUE_P indicates whether to emit the prologue sequence
   for these components or the epilogue sequence.  That is, it determines
   whether we should emit stores or loads and what kind of CFA notes to attach
   to the insns.  Otherwise the logic for the two sequences is very
   similar.  */

static void
aarch64_process_components (sbitmap components, bool prologue_p)
{
  rtx ptr_reg = gen_rtx_REG (Pmode, frame_pointer_needed
			     ? HARD_FRAME_POINTER_REGNUM
			     : STACK_POINTER_REGNUM);

  unsigned last_regno = SBITMAP_SIZE (components);
  unsigned regno = aarch64_get_next_set_bit (components, R0_REGNUM);
  rtx_insn *insn = NULL;

  while (regno != last_regno)
    {
      /* AAPCS64 section 5.1.2 requires only the bottom 64 bits to be saved
	 so DFmode for the vector registers is enough.  */
      machine_mode mode = GP_REGNUM_P (regno) ? E_DImode : E_DFmode;
      rtx reg = gen_rtx_REG (mode, regno);
      poly_int64 offset = cfun->machine->frame.reg_offset[regno];
      if (!frame_pointer_needed)
	offset += cfun->machine->frame.frame_size
		  - cfun->machine->frame.hard_fp_offset;
      rtx addr = plus_constant (Pmode, ptr_reg, offset);
      rtx mem = gen_frame_mem (mode, addr);

      rtx set = prologue_p ? gen_rtx_SET (mem, reg) : gen_rtx_SET (reg, mem);
      unsigned regno2 = aarch64_get_next_set_bit (components, regno + 1);
      /* No more registers to handle after REGNO.
	 Emit a single save/restore and exit.  */
      if (regno2 == last_regno)
	{
	  insn = emit_insn (set);
	  RTX_FRAME_RELATED_P (insn) = 1;
	  if (prologue_p)
	    add_reg_note (insn, REG_CFA_OFFSET, copy_rtx (set));
	  else
	    add_reg_note (insn, REG_CFA_RESTORE, reg);
	  break;
	}

      poly_int64 offset2 = cfun->machine->frame.reg_offset[regno2];
      /* The next register is not of the same class or its offset is not
	 mergeable with the current one into a pair.  */
      if (!satisfies_constraint_Ump (mem)
	  || GP_REGNUM_P (regno) != GP_REGNUM_P (regno2)
	  || may_ne ((offset2 - cfun->machine->frame.reg_offset[regno]),
		     GET_MODE_SIZE (mode)))
	{
	  insn = emit_insn (set);
	  RTX_FRAME_RELATED_P (insn) = 1;
	  if (prologue_p)
	    add_reg_note (insn, REG_CFA_OFFSET, copy_rtx (set));
	  else
	    add_reg_note (insn, REG_CFA_RESTORE, reg);

	  regno = regno2;
	  continue;
	}

      /* REGNO2 can be saved/restored in a pair with REGNO.  */
      rtx reg2 = gen_rtx_REG (mode, regno2);
      if (!frame_pointer_needed)
	offset2 += cfun->machine->frame.frame_size
		  - cfun->machine->frame.hard_fp_offset;
      rtx addr2 = plus_constant (Pmode, ptr_reg, offset2);
      rtx mem2 = gen_frame_mem (mode, addr2);
      rtx set2 = prologue_p ? gen_rtx_SET (mem2, reg2)
			     : gen_rtx_SET (reg2, mem2);

      if (prologue_p)
	insn = emit_insn (aarch64_gen_store_pair (mode, mem, reg, mem2, reg2));
      else
	insn = emit_insn (aarch64_gen_load_pair (mode, reg, mem, reg2, mem2));

      RTX_FRAME_RELATED_P (insn) = 1;
      if (prologue_p)
	{
	  add_reg_note (insn, REG_CFA_OFFSET, set);
	  add_reg_note (insn, REG_CFA_OFFSET, set2);
	}
      else
	{
	  add_reg_note (insn, REG_CFA_RESTORE, reg);
	  add_reg_note (insn, REG_CFA_RESTORE, reg2);
	}

      regno = aarch64_get_next_set_bit (components, regno2 + 1);
    }
}

/* Implement TARGET_SHRINK_WRAP_EMIT_PROLOGUE_COMPONENTS.  */

static void
aarch64_emit_prologue_components (sbitmap components)
{
  aarch64_process_components (components, true);
}

/* Implement TARGET_SHRINK_WRAP_EMIT_EPILOGUE_COMPONENTS.  */

static void
aarch64_emit_epilogue_components (sbitmap components)
{
  aarch64_process_components (components, false);
}

/* Implement TARGET_SHRINK_WRAP_SET_HANDLED_COMPONENTS.  */

static void
aarch64_set_handled_components (sbitmap components)
{
  for (unsigned regno = 0; regno <= LAST_SAVED_REGNUM; regno++)
    if (bitmap_bit_p (components, regno))
      cfun->machine->reg_is_wrapped_separately[regno] = true;
}

/* AArch64 stack frames generated by this compiler look like:

	+-------------------------------+
	|                               |
	|  incoming stack arguments     |
	|                               |
	+-------------------------------+
	|                               | <-- incoming stack pointer (aligned)
	|  callee-allocated save area   |
	|  for register varargs         |
	|                               |
	+-------------------------------+
	|  local variables              | <-- frame_pointer_rtx
	|                               |
	+-------------------------------+
	|  padding0                     | \
	+-------------------------------+  |
	|  callee-saved registers       |  | frame.saved_regs_size
	+-------------------------------+  |
	|  LR'                          |  |
	+-------------------------------+  |
	|  FP'                          | / <- hard_frame_pointer_rtx (aligned)
        +-------------------------------+
	|  dynamic allocation           |
	+-------------------------------+
	|  padding                      |
	+-------------------------------+
	|  outgoing stack arguments     | <-- arg_pointer
        |                               |
	+-------------------------------+
	|                               | <-- stack_pointer_rtx (aligned)

   Dynamic stack allocations via alloca() decrease stack_pointer_rtx
   but leave frame_pointer_rtx and hard_frame_pointer_rtx
   unchanged.  */

/* Generate the prologue instructions for entry into a function.
   Establish the stack frame by decreasing the stack pointer with a
   properly calculated size and, if necessary, create a frame record
   filled with the values of LR and previous frame pointer.  The
   current FP is also set up if it is in use.  */

void
aarch64_expand_prologue (void)
{
  aarch64_layout_frame ();

  poly_int64 frame_size = cfun->machine->frame.frame_size;
  poly_int64 initial_adjust = cfun->machine->frame.initial_adjust;
  HOST_WIDE_INT callee_adjust = cfun->machine->frame.callee_adjust;
  poly_int64 final_adjust = cfun->machine->frame.final_adjust;
  poly_int64 callee_offset = cfun->machine->frame.callee_offset;
  unsigned reg1 = cfun->machine->frame.wb_candidate1;
  unsigned reg2 = cfun->machine->frame.wb_candidate2;

  /* Sign return address for functions.  */
  if (aarch64_return_address_signing_enabled ())
    {
      rtx insn = emit_insn (gen_pacisp ());
      add_reg_note (insn, REG_CFA_TOGGLE_RA_MANGLE, const0_rtx);
      RTX_FRAME_RELATED_P (insn) = 1;
    }

  if (flag_stack_usage_info)
    current_function_static_stack_size = constant_lower_bound (frame_size);

  if (flag_stack_check == STATIC_BUILTIN_STACK_CHECK)
    {
      /* Can't easily probe the dynamic part of the frame.  */
      HOST_WIDE_INT static_size = constant_lower_bound (frame_size);
      if (crtl->is_leaf && !cfun->calls_alloca)
	{
	  if (static_size > PROBE_INTERVAL
	      && static_size > STACK_CHECK_PROTECT)
	    aarch64_emit_probe_stack_range (STACK_CHECK_PROTECT,
					    static_size - STACK_CHECK_PROTECT);
	}
      else if (static_size > 0)
	aarch64_emit_probe_stack_range (STACK_CHECK_PROTECT, static_size);
    }

  rtx ip0_rtx = gen_rtx_REG (Pmode, IP0_REGNUM);
  rtx ip1_rtx = gen_rtx_REG (Pmode, IP1_REGNUM);
  aarch64_sub_sp (ip0_rtx, ip1_rtx, initial_adjust, true);

  if (callee_adjust != 0)
    aarch64_push_regs (reg1, reg2, callee_adjust);

  if (frame_pointer_needed)
    {
      if (callee_adjust == 0)
	aarch64_save_callee_saves (DImode, callee_offset, R29_REGNUM,
				   R30_REGNUM, false);
      aarch64_add_offset (Pmode, hard_frame_pointer_rtx, ip1_rtx, ip0_rtx,
			  stack_pointer_rtx, callee_offset, true);
      emit_insn (gen_stack_tie (stack_pointer_rtx, hard_frame_pointer_rtx));
    }

  aarch64_save_callee_saves (DImode, callee_offset, R0_REGNUM, R30_REGNUM,
			     callee_adjust != 0 || frame_pointer_needed);
  aarch64_save_callee_saves (DFmode, callee_offset, V0_REGNUM, V31_REGNUM,
			     callee_adjust != 0 || frame_pointer_needed);
  aarch64_sub_sp (ip1_rtx, ip0_rtx, final_adjust, !frame_pointer_needed);
}

/* Return TRUE if we can use a simple_return insn.

   This function checks whether the callee saved stack is empty, which
   means no restore actions are need. The pro_and_epilogue will use
   this to check whether shrink-wrapping opt is feasible.  */

bool
aarch64_use_return_insn_p (void)
{
  if (!reload_completed)
    return false;

  if (crtl->profile)
    return false;

  aarch64_layout_frame ();

  return must_eq (cfun->machine->frame.frame_size, 0);
}

/* Generate the epilogue instructions for returning from a function.
   This is almost exactly the reverse of the prolog sequence, except
   that we need to insert barriers to avoid scheduling loads that read
   from a deallocated stack, and we optimize the unwind records by
   emitting them all together if possible.  */
void
aarch64_expand_epilogue (bool for_sibcall)
{
  aarch64_layout_frame ();

  poly_int64 initial_adjust = cfun->machine->frame.initial_adjust;
  HOST_WIDE_INT callee_adjust = cfun->machine->frame.callee_adjust;
  poly_int64 final_adjust = cfun->machine->frame.final_adjust;
  poly_int64 callee_offset = cfun->machine->frame.callee_offset;
  unsigned reg1 = cfun->machine->frame.wb_candidate1;
  unsigned reg2 = cfun->machine->frame.wb_candidate2;
  rtx cfi_ops = NULL;
  rtx_insn *insn;
  bool can_inherit_p = (initial_adjust.is_constant ()
			&& final_adjust.is_constant ());

  /* We need to add memory barrier to prevent read from deallocated stack.  */
  bool need_barrier_p = may_ne (get_frame_size ()
				+ cfun->machine->frame.saved_varargs_size, 0);

  /* Emit a barrier to prevent loads from a deallocated stack.  */
  if (may_gt (final_adjust, crtl->outgoing_args_size)
      || cfun->calls_alloca
      || crtl->calls_eh_return)
    {
      emit_insn (gen_stack_tie (stack_pointer_rtx, stack_pointer_rtx));
      need_barrier_p = false;
    }

  /* Restore the stack pointer from the frame pointer if it may not
     be the same as the stack pointer.  */
  rtx ip0_rtx = gen_rtx_REG (Pmode, IP0_REGNUM);
  rtx ip1_rtx = gen_rtx_REG (Pmode, IP1_REGNUM);
  if (frame_pointer_needed && (may_ne (final_adjust, 0) || cfun->calls_alloca))
    /* If writeback is used when restoring callee-saves, the CFA
       is restored on the instruction doing the writeback.  */
    aarch64_add_offset (Pmode, stack_pointer_rtx, ip1_rtx, ip0_rtx,
			hard_frame_pointer_rtx, -callee_offset,
			callee_adjust == 0);
  else
    aarch64_add_sp (ip1_rtx, ip0_rtx, final_adjust,
		    !can_inherit_p || df_regs_ever_live_p (IP1_REGNUM));

  aarch64_restore_callee_saves (DImode, callee_offset, R0_REGNUM, R30_REGNUM,
				callee_adjust != 0, &cfi_ops);
  aarch64_restore_callee_saves (DFmode, callee_offset, V0_REGNUM, V31_REGNUM,
				callee_adjust != 0, &cfi_ops);

  if (need_barrier_p)
    emit_insn (gen_stack_tie (stack_pointer_rtx, stack_pointer_rtx));

  if (callee_adjust != 0)
    aarch64_pop_regs (reg1, reg2, callee_adjust, &cfi_ops);

  if (callee_adjust != 0 || may_gt (initial_adjust, 65536))
    {
      /* Emit delayed restores and set the CFA to be SP + initial_adjust.  */
      insn = get_last_insn ();
      rtx new_cfa = plus_constant (Pmode, stack_pointer_rtx, initial_adjust);
      REG_NOTES (insn) = alloc_reg_note (REG_CFA_DEF_CFA, new_cfa, cfi_ops);
      RTX_FRAME_RELATED_P (insn) = 1;
      cfi_ops = NULL;
    }

  aarch64_add_sp (ip0_rtx, ip1_rtx, initial_adjust,
		  !can_inherit_p || df_regs_ever_live_p (IP0_REGNUM));

  if (cfi_ops)
    {
      /* Emit delayed restores and reset the CFA to be SP.  */
      insn = get_last_insn ();
      cfi_ops = alloc_reg_note (REG_CFA_DEF_CFA, stack_pointer_rtx, cfi_ops);
      REG_NOTES (insn) = cfi_ops;
      RTX_FRAME_RELATED_P (insn) = 1;
    }

  /* We prefer to emit the combined return/authenticate instruction RETAA,
     however there are three cases in which we must instead emit an explicit
     authentication instruction.

	1) Sibcalls don't return in a normal way, so if we're about to call one
	   we must authenticate.

	2) The RETAA instruction is not available before ARMv8.3-A, so if we are
	   generating code for !TARGET_ARMV8_3 we can't use it and must
	   explicitly authenticate.

	3) On an eh_return path we make extra stack adjustments to update the
	   canonical frame address to be the exception handler's CFA.  We want
	   to authenticate using the CFA of the function which calls eh_return.
    */
  if (aarch64_return_address_signing_enabled ()
      && (for_sibcall || !TARGET_ARMV8_3 || crtl->calls_eh_return))
    {
      insn = emit_insn (gen_autisp ());
      add_reg_note (insn, REG_CFA_TOGGLE_RA_MANGLE, const0_rtx);
      RTX_FRAME_RELATED_P (insn) = 1;
    }

  /* Stack adjustment for exception handler.  */
  if (crtl->calls_eh_return)
    {
      /* We need to unwind the stack by the offset computed by
	 EH_RETURN_STACKADJ_RTX.  We have already reset the CFA
	 to be SP; letting the CFA move during this adjustment
	 is just as correct as retaining the CFA from the body
	 of the function.  Therefore, do nothing special.  */
      emit_insn (gen_add2_insn (stack_pointer_rtx, EH_RETURN_STACKADJ_RTX));
    }

  emit_use (gen_rtx_REG (DImode, LR_REGNUM));
  if (!for_sibcall)
    emit_jump_insn (ret_rtx);
}

/* Implement EH_RETURN_HANDLER_RTX.  EH returns need to either return
   normally or return to a previous frame after unwinding.

   An EH return uses a single shared return sequence.  The epilogue is
   exactly like a normal epilogue except that it has an extra input
   register (EH_RETURN_STACKADJ_RTX) which contains the stack adjustment
   that must be applied after the frame has been destroyed.  An extra label
   is inserted before the epilogue which initializes this register to zero,
   and this is the entry point for a normal return.

   An actual EH return updates the return address, initializes the stack
   adjustment and jumps directly into the epilogue (bypassing the zeroing
   of the adjustment).  Since the return address is typically saved on the
   stack when a function makes a call, the saved LR must be updated outside
   the epilogue.

   This poses problems as the store is generated well before the epilogue,
   so the offset of LR is not known yet.  Also optimizations will remove the
   store as it appears dead, even after the epilogue is generated (as the
   base or offset for loading LR is different in many cases).

   To avoid these problems this implementation forces the frame pointer
   in eh_return functions so that the location of LR is fixed and known early.
   It also marks the store volatile, so no optimization is permitted to
   remove the store.  */
rtx
aarch64_eh_return_handler_rtx (void)
{
  rtx tmp = gen_frame_mem (Pmode,
    plus_constant (Pmode, hard_frame_pointer_rtx, UNITS_PER_WORD));

  /* Mark the store volatile, so no optimization is permitted to remove it.  */
  MEM_VOLATILE_P (tmp) = true;
  return tmp;
}

/* Output code to add DELTA to the first argument, and then jump
   to FUNCTION.  Used for C++ multiple inheritance.  */
static void
aarch64_output_mi_thunk (FILE *file, tree thunk ATTRIBUTE_UNUSED,
			 HOST_WIDE_INT delta,
			 HOST_WIDE_INT vcall_offset,
			 tree function)
{
  /* The this pointer is always in x0.  Note that this differs from
     Arm where the this pointer maybe bumped to r1 if r0 is required
     to return a pointer to an aggregate.  On AArch64 a result value
     pointer will be in x8.  */
  int this_regno = R0_REGNUM;
  rtx this_rtx, temp0, temp1, addr, funexp;
  rtx_insn *insn;

  reload_completed = 1;
  emit_note (NOTE_INSN_PROLOGUE_END);

  this_rtx = gen_rtx_REG (Pmode, this_regno);
  temp0 = gen_rtx_REG (Pmode, IP0_REGNUM);
  temp1 = gen_rtx_REG (Pmode, IP1_REGNUM);

  if (vcall_offset == 0)
    aarch64_add_constant (Pmode, this_rtx, temp1, delta);
  else
    {
      gcc_assert ((vcall_offset & (POINTER_BYTES - 1)) == 0);

      addr = this_rtx;
      if (delta != 0)
	{
	  if (delta >= -256 && delta < 256)
	    addr = gen_rtx_PRE_MODIFY (Pmode, this_rtx,
				       plus_constant (Pmode, this_rtx, delta));
	  else
	    aarch64_add_constant (Pmode, this_rtx, temp1, delta);
	}

      if (Pmode == ptr_mode)
	aarch64_emit_move (temp0, gen_rtx_MEM (ptr_mode, addr));
      else
	aarch64_emit_move (temp0,
			   gen_rtx_ZERO_EXTEND (Pmode,
						gen_rtx_MEM (ptr_mode, addr)));

      if (vcall_offset >= -256 && vcall_offset < 4096 * POINTER_BYTES)
	  addr = plus_constant (Pmode, temp0, vcall_offset);
      else
	{
	  aarch64_internal_mov_immediate (temp1, GEN_INT (vcall_offset), true,
					  Pmode);
	  addr = gen_rtx_PLUS (Pmode, temp0, temp1);
	}

      if (Pmode == ptr_mode)
	aarch64_emit_move (temp1, gen_rtx_MEM (ptr_mode,addr));
      else
	aarch64_emit_move (temp1,
			   gen_rtx_SIGN_EXTEND (Pmode,
						gen_rtx_MEM (ptr_mode, addr)));

      emit_insn (gen_add2_insn (this_rtx, temp1));
    }

  /* Generate a tail call to the target function.  */
  if (!TREE_USED (function))
    {
      assemble_external (function);
      TREE_USED (function) = 1;
    }
  funexp = XEXP (DECL_RTL (function), 0);
  funexp = gen_rtx_MEM (FUNCTION_MODE, funexp);
  insn = emit_call_insn (gen_sibcall (funexp, const0_rtx, NULL_RTX));
  SIBLING_CALL_P (insn) = 1;

  insn = get_insns ();
  shorten_branches (insn);
  final_start_function (insn, file, 1);
  final (insn, file, 1);
  final_end_function ();

  /* Stop pretending to be a post-reload pass.  */
  reload_completed = 0;
}

static bool
aarch64_tls_referenced_p (rtx x)
{
  if (!TARGET_HAVE_TLS)
    return false;
  subrtx_iterator::array_type array;
  FOR_EACH_SUBRTX (iter, array, x, ALL)
    {
      const_rtx x = *iter;
      if (GET_CODE (x) == SYMBOL_REF && SYMBOL_REF_TLS_MODEL (x) != 0)
	return true;
      /* Don't recurse into UNSPEC_TLS looking for TLS symbols; these are
	 TLS offsets, not real symbol references.  */
      if (GET_CODE (x) == UNSPEC && XINT (x, 1) == UNSPEC_TLS)
	iter.skip_subrtxes ();
    }
  return false;
}


/* Return true if val can be encoded as a 12-bit unsigned immediate with
   a left shift of 0 or 12 bits.  */
bool
aarch64_uimm12_shift (HOST_WIDE_INT val)
{
  return ((val & (((HOST_WIDE_INT) 0xfff) << 0)) == val
	  || (val & (((HOST_WIDE_INT) 0xfff) << 12)) == val
	  );
}


/* Return true if val is an immediate that can be loaded into a
   register by a MOVZ instruction.  */
static bool
aarch64_movw_imm (HOST_WIDE_INT val, scalar_int_mode mode)
{
  if (GET_MODE_SIZE (mode) > 4)
    {
      if ((val & (((HOST_WIDE_INT) 0xffff) << 32)) == val
	  || (val & (((HOST_WIDE_INT) 0xffff) << 48)) == val)
	return 1;
    }
  else
    {
      /* Ignore sign extension.  */
      val &= (HOST_WIDE_INT) 0xffffffff;
    }
  return ((val & (((HOST_WIDE_INT) 0xffff) << 0)) == val
	  || (val & (((HOST_WIDE_INT) 0xffff) << 16)) == val);
}

/* VAL is a value with the inner mode of MODE.  Replicate it to fill a
   64-bit (DImode) integer.  */

static unsigned HOST_WIDE_INT
aarch64_replicate_bitmask_imm (unsigned HOST_WIDE_INT val, machine_mode mode)
{
  unsigned int size = GET_MODE_UNIT_PRECISION (mode);
  while (size < 64)
    {
      val &= (HOST_WIDE_INT_1U << size) - 1;
      val |= val << size;
      size *= 2;
    }
  return val;
}

/* Multipliers for repeating bitmasks of width 32, 16, 8, 4, and 2.  */

static const unsigned HOST_WIDE_INT bitmask_imm_mul[] =
  {
    0x0000000100000001ull,
    0x0001000100010001ull,
    0x0101010101010101ull,
    0x1111111111111111ull,
    0x5555555555555555ull,
  };


/* Return true if val is a valid bitmask immediate.  */

bool
aarch64_bitmask_imm (HOST_WIDE_INT val_in, machine_mode mode)
{
  unsigned HOST_WIDE_INT val, tmp, mask, first_one, next_one;
  int bits;

  /* Check for a single sequence of one bits and return quickly if so.
     The special cases of all ones and all zeroes returns false.  */
  val = aarch64_replicate_bitmask_imm (val_in, mode);
  tmp = val + (val & -val);

  if (tmp == (tmp & -tmp))
    return (val + 1) > 1;

  /* Replicate 32-bit immediates so we can treat them as 64-bit.  */
  if (mode == SImode)
    val = (val << 32) | (val & 0xffffffff);

  /* Invert if the immediate doesn't start with a zero bit - this means we
     only need to search for sequences of one bits.  */
  if (val & 1)
    val = ~val;

  /* Find the first set bit and set tmp to val with the first sequence of one
     bits removed.  Return success if there is a single sequence of ones.  */
  first_one = val & -val;
  tmp = val & (val + first_one);

  if (tmp == 0)
    return true;

  /* Find the next set bit and compute the difference in bit position.  */
  next_one = tmp & -tmp;
  bits = clz_hwi (first_one) - clz_hwi (next_one);
  mask = val ^ tmp;

  /* Check the bit position difference is a power of 2, and that the first
     sequence of one bits fits within 'bits' bits.  */
  if ((mask >> bits) != 0 || bits != (bits & -bits))
    return false;

  /* Check the sequence of one bits is repeated 64/bits times.  */
  return val == mask * bitmask_imm_mul[__builtin_clz (bits) - 26];
}

/* Create mask of ones, covering the lowest to highest bits set in VAL_IN.  
   Assumed precondition: VAL_IN Is not zero.  */

unsigned HOST_WIDE_INT
aarch64_and_split_imm1 (HOST_WIDE_INT val_in)
{
  int lowest_bit_set = ctz_hwi (val_in);
  int highest_bit_set = floor_log2 (val_in);
  gcc_assert (val_in != 0);

  return ((HOST_WIDE_INT_UC (2) << highest_bit_set) -
	  (HOST_WIDE_INT_1U << lowest_bit_set));
}

/* Create constant where bits outside of lowest bit set to highest bit set
   are set to 1.  */

unsigned HOST_WIDE_INT
aarch64_and_split_imm2 (HOST_WIDE_INT val_in)
{
  return val_in | ~aarch64_and_split_imm1 (val_in);
}

/* Return true if VAL_IN is a valid 'and' bitmask immediate.  */

bool
aarch64_and_bitmask_imm (unsigned HOST_WIDE_INT val_in, machine_mode mode)
{
  scalar_int_mode int_mode;
  if (!is_a <scalar_int_mode> (mode, &int_mode))
    return false;

  if (aarch64_bitmask_imm (val_in, int_mode))
    return false;

  if (aarch64_move_imm (val_in, int_mode))
    return false;

  unsigned HOST_WIDE_INT imm2 = aarch64_and_split_imm2 (val_in);

  return aarch64_bitmask_imm (imm2, int_mode);
}

/* Return true if val is an immediate that can be loaded into a
   register in a single instruction.  */
bool
aarch64_move_imm (HOST_WIDE_INT val, scalar_int_mode mode)
{
  if (aarch64_movw_imm (val, mode) || aarch64_movw_imm (~val, mode))
    return 1;
  return aarch64_bitmask_imm (val, mode);
}

static bool
aarch64_cannot_force_const_mem (machine_mode mode ATTRIBUTE_UNUSED, rtx x)
{
  rtx base, offset;

  if (GET_CODE (x) == HIGH)
    return true;

  /* There's no way to calculate VL-based values using relocations.  */
  subrtx_iterator::array_type array;
  FOR_EACH_SUBRTX (iter, array, x, ALL)
    if (GET_CODE (*iter) == CONST_PARAM)
      return true;

  split_const (x, &base, &offset);
  if (GET_CODE (base) == SYMBOL_REF || GET_CODE (base) == LABEL_REF)
    {
      if (aarch64_classify_symbol (base, INTVAL (offset))
	  != SYMBOL_FORCE_TO_MEM)
	return true;
      else
	/* Avoid generating a 64-bit relocation in ILP32; leave
	   to aarch64_expand_mov_immediate to handle it properly.  */
	return mode != ptr_mode;
    }

  return aarch64_tls_referenced_p (x);
}

/* Implement TARGET_CASE_VALUES_THRESHOLD.
   The expansion for a table switch is quite expensive due to the number
   of instructions, the table lookup and hard to predict indirect jump.
   When optimizing for speed, and -O3 enabled, use the per-core tuning if 
   set, otherwise use tables for > 16 cases as a tradeoff between size and
   performance.  When optimizing for size, use the default setting.  */

static unsigned int
aarch64_case_values_threshold (void)
{
  /* Use the specified limit for the number of cases before using jump
     tables at higher optimization levels.  */
  if (optimize > 2
      && selected_cpu->tune->max_case_values != 0)
    return selected_cpu->tune->max_case_values;
  else
    return optimize_size ? default_case_values_threshold () : 17;
}

/* Return true if register REGNO is a valid index register.
   STRICT_P is true if REG_OK_STRICT is in effect.  */

bool
aarch64_regno_ok_for_index_p (int regno, bool strict_p)
{
  if (!HARD_REGISTER_NUM_P (regno))
    {
      if (!strict_p)
	return true;

      if (!reg_renumber)
	return false;

      regno = reg_renumber[regno];
    }
  return GP_REGNUM_P (regno);
}

/* Return true if register REGNO is a valid base register for mode MODE.
   STRICT_P is true if REG_OK_STRICT is in effect.  */

bool
aarch64_regno_ok_for_base_p (int regno, bool strict_p)
{
  if (!HARD_REGISTER_NUM_P (regno))
    {
      if (!strict_p)
	return true;

      if (!reg_renumber)
	return false;

      regno = reg_renumber[regno];
    }

  /* The fake registers will be eliminated to either the stack or
     hard frame pointer, both of which are usually valid base registers.
     Reload deals with the cases where the eliminated form isn't valid.  */
  return (GP_REGNUM_P (regno)
	  || regno == SP_REGNUM
	  || regno == FRAME_POINTER_REGNUM
	  || regno == ARG_POINTER_REGNUM);
}

/* Return true if X is a valid base register for mode MODE.
   STRICT_P is true if REG_OK_STRICT is in effect.  */

static bool
aarch64_base_register_rtx_p (rtx x, bool strict_p)
{
  if (!strict_p
      && GET_CODE (x) == SUBREG
      && contains_reg_of_mode[GENERAL_REGS][GET_MODE (SUBREG_REG (x))])
    x = SUBREG_REG (x);

  return (REG_P (x) && aarch64_regno_ok_for_base_p (REGNO (x), strict_p));
}

/* Return true if address offset is a valid index.  If it is, fill in INFO
   appropriately.  STRICT_P is true if REG_OK_STRICT is in effect.  */

static bool
aarch64_classify_index (struct aarch64_address_info *info, rtx x,
			machine_mode mode, bool strict_p)
{
  enum aarch64_address_type type;
  rtx index;
  int shift;

  /* (reg:P) */
  if ((REG_P (x) || GET_CODE (x) == SUBREG)
      && GET_MODE (x) == Pmode)
    {
      type = ADDRESS_REG_REG;
      index = x;
      shift = 0;
    }
  /* (sign_extend:DI (reg:SI)) */
  else if ((GET_CODE (x) == SIGN_EXTEND
	    || GET_CODE (x) == ZERO_EXTEND)
	   && GET_MODE (x) == DImode
	   && GET_MODE (XEXP (x, 0)) == SImode)
    {
      type = (GET_CODE (x) == SIGN_EXTEND)
	? ADDRESS_REG_SXTW : ADDRESS_REG_UXTW;
      index = XEXP (x, 0);
      shift = 0;
    }
  /* (mult:DI (sign_extend:DI (reg:SI)) (const_int scale)) */
  else if (GET_CODE (x) == MULT
	   && (GET_CODE (XEXP (x, 0)) == SIGN_EXTEND
	       || GET_CODE (XEXP (x, 0)) == ZERO_EXTEND)
	   && GET_MODE (XEXP (x, 0)) == DImode
	   && GET_MODE (XEXP (XEXP (x, 0), 0)) == SImode
	   && CONST_INT_P (XEXP (x, 1)))
    {
      type = (GET_CODE (XEXP (x, 0)) == SIGN_EXTEND)
	? ADDRESS_REG_SXTW : ADDRESS_REG_UXTW;
      index = XEXP (XEXP (x, 0), 0);
      shift = exact_log2 (INTVAL (XEXP (x, 1)));
    }
  /* (ashift:DI (sign_extend:DI (reg:SI)) (const_int shift)) */
  else if (GET_CODE (x) == ASHIFT
	   && (GET_CODE (XEXP (x, 0)) == SIGN_EXTEND
	       || GET_CODE (XEXP (x, 0)) == ZERO_EXTEND)
	   && GET_MODE (XEXP (x, 0)) == DImode
	   && GET_MODE (XEXP (XEXP (x, 0), 0)) == SImode
	   && CONST_INT_P (XEXP (x, 1)))
    {
      type = (GET_CODE (XEXP (x, 0)) == SIGN_EXTEND)
	? ADDRESS_REG_SXTW : ADDRESS_REG_UXTW;
      index = XEXP (XEXP (x, 0), 0);
      shift = INTVAL (XEXP (x, 1));
    }
  /* (sign_extract:DI (mult:DI (reg:DI) (const_int scale)) 32+shift 0) */
  else if ((GET_CODE (x) == SIGN_EXTRACT
	    || GET_CODE (x) == ZERO_EXTRACT)
	   && GET_MODE (x) == DImode
	   && GET_CODE (XEXP (x, 0)) == MULT
	   && GET_MODE (XEXP (XEXP (x, 0), 0)) == DImode
	   && CONST_INT_P (XEXP (XEXP (x, 0), 1)))
    {
      type = (GET_CODE (x) == SIGN_EXTRACT)
	? ADDRESS_REG_SXTW : ADDRESS_REG_UXTW;
      index = XEXP (XEXP (x, 0), 0);
      shift = exact_log2 (INTVAL (XEXP (XEXP (x, 0), 1)));
      if (INTVAL (XEXP (x, 1)) != 32 + shift
	  || INTVAL (XEXP (x, 2)) != 0)
	shift = -1;
    }
  /* (and:DI (mult:DI (reg:DI) (const_int scale))
     (const_int 0xffffffff<<shift)) */
  else if (GET_CODE (x) == AND
	   && GET_MODE (x) == DImode
	   && GET_CODE (XEXP (x, 0)) == MULT
	   && GET_MODE (XEXP (XEXP (x, 0), 0)) == DImode
	   && CONST_INT_P (XEXP (XEXP (x, 0), 1))
	   && CONST_INT_P (XEXP (x, 1)))
    {
      type = ADDRESS_REG_UXTW;
      index = XEXP (XEXP (x, 0), 0);
      shift = exact_log2 (INTVAL (XEXP (XEXP (x, 0), 1)));
      if (INTVAL (XEXP (x, 1)) != (HOST_WIDE_INT)0xffffffff << shift)
	shift = -1;
    }
  /* (sign_extract:DI (ashift:DI (reg:DI) (const_int shift)) 32+shift 0) */
  else if ((GET_CODE (x) == SIGN_EXTRACT
	    || GET_CODE (x) == ZERO_EXTRACT)
	   && GET_MODE (x) == DImode
	   && GET_CODE (XEXP (x, 0)) == ASHIFT
	   && GET_MODE (XEXP (XEXP (x, 0), 0)) == DImode
	   && CONST_INT_P (XEXP (XEXP (x, 0), 1)))
    {
      type = (GET_CODE (x) == SIGN_EXTRACT)
	? ADDRESS_REG_SXTW : ADDRESS_REG_UXTW;
      index = XEXP (XEXP (x, 0), 0);
      shift = INTVAL (XEXP (XEXP (x, 0), 1));
      if (INTVAL (XEXP (x, 1)) != 32 + shift
	  || INTVAL (XEXP (x, 2)) != 0)
	shift = -1;
    }
  /* (and:DI (ashift:DI (reg:DI) (const_int shift))
     (const_int 0xffffffff<<shift)) */
  else if (GET_CODE (x) == AND
	   && GET_MODE (x) == DImode
	   && GET_CODE (XEXP (x, 0)) == ASHIFT
	   && GET_MODE (XEXP (XEXP (x, 0), 0)) == DImode
	   && CONST_INT_P (XEXP (XEXP (x, 0), 1))
	   && CONST_INT_P (XEXP (x, 1)))
    {
      type = ADDRESS_REG_UXTW;
      index = XEXP (XEXP (x, 0), 0);
      shift = INTVAL (XEXP (XEXP (x, 0), 1));
      if (INTVAL (XEXP (x, 1)) != (HOST_WIDE_INT)0xffffffff << shift)
	shift = -1;
    }
  /* (mult:P (reg:P) (const_int scale)) */
  else if (GET_CODE (x) == MULT
	   && GET_MODE (x) == Pmode
	   && GET_MODE (XEXP (x, 0)) == Pmode
	   && CONST_INT_P (XEXP (x, 1)))
    {
      type = ADDRESS_REG_REG;
      index = XEXP (x, 0);
      shift = exact_log2 (INTVAL (XEXP (x, 1)));
    }
  /* (ashift:P (reg:P) (const_int shift)) */
  else if (GET_CODE (x) == ASHIFT
	   && GET_MODE (x) == Pmode
	   && GET_MODE (XEXP (x, 0)) == Pmode
	   && CONST_INT_P (XEXP (x, 1)))
    {
      type = ADDRESS_REG_REG;
      index = XEXP (x, 0);
      shift = INTVAL (XEXP (x, 1));
    }
  else
    return false;

  if (!strict_p
      && GET_CODE (index) == SUBREG
      && contains_reg_of_mode[GENERAL_REGS][GET_MODE (SUBREG_REG (index))])
    index = SUBREG_REG (index);

  if (aarch64_sve_data_mode_p (mode))
    {
      if (type != ADDRESS_REG_REG
	  || (1 << shift) != GET_MODE_UNIT_SIZE (mode))
	return false;
    }
  else
    {
      if (shift != 0
	  && !(IN_RANGE (shift, 1, 3)
	       && must_eq (1 << shift, GET_MODE_SIZE (mode))))
	return false;
    }

  if (REG_P (index)
      && aarch64_regno_ok_for_index_p (REGNO (index), strict_p))
    {
      info->type = type;
      info->offset = index;
      info->shift = shift;
      return true;
    }

  return false;
}

/* Return true if MODE is one of the modes for which we
   support LDP/STP operations.  */

static bool
aarch64_mode_valid_for_sched_fusion_p (machine_mode mode)
{
  return mode == SImode || mode == DImode
	 || mode == SFmode || mode == DFmode
	 || (aarch64_vector_mode_supported_p (mode)
	     && must_eq (GET_MODE_SIZE (mode), 8));
}

/* Return true if REGNO is a virtual pointer register, or an eliminable
   "soft" frame register.  Like REGNO_PTR_FRAME_P except that we don't
   include stack_pointer or hard_frame_pointer.  */
static bool
virt_or_elim_regno_p (unsigned regno)
{
  return ((regno >= FIRST_VIRTUAL_REGISTER
	   && regno <= LAST_VIRTUAL_POINTER_REGISTER)
	  || regno == FRAME_POINTER_REGNUM
	  || regno == ARG_POINTER_REGNUM);
}

/* Return true if X is a valid address of type TYPE for machine mode MODE.
   If it is, fill in INFO appropriately.  STRICT_P is true if
   REG_OK_STRICT is in effect.  */

static bool
aarch64_classify_address (struct aarch64_address_info *info,
			  rtx x, machine_mode mode,
			  aarch64_addr_query_type type, bool strict_p)
{
  enum rtx_code code = GET_CODE (x);
  rtx op0, op1;
  poly_int64 offset;

  HOST_WIDE_INT const_size;

  /* On BE, we use load/store pair for all large int mode load/stores.
     TI/TFmode may also use a load/store pair.  */
  unsigned int vec_flags = aarch64_classify_vector_mode (mode);
  bool advsimd_struct_p = (vec_flags == (VEC_ADVSIMD | VEC_STRUCT));
  bool load_store_pair_p = (type == ADDR_QUERY_LDP_STP
			    || mode == TImode
			    || mode == TFmode
			    || (BYTES_BIG_ENDIAN && advsimd_struct_p));

  bool allow_reg_index_p = (!load_store_pair_p
			    && (must_lt (GET_MODE_SIZE (mode), 16)
				|| vec_flags == VEC_ADVSIMD
				|| vec_flags == VEC_SVE_DATA));

  /* For SVE, only accept [Rn], [Rn, Rm, LSL #shift] and
     [Rn, #offset, MUL VL].  */
  if ((vec_flags & (VEC_SVE_DATA | VEC_SVE_PRED)) != 0
      && (code != REG && code != PLUS))
    return false;

  /* On LE, for AdvSIMD, don't support anything other than POST_INC or
     REG addressing.  */
  if (advsimd_struct_p
      && !BYTES_BIG_ENDIAN
      && (code != POST_INC && code != REG))
    return false;

  gcc_checking_assert (GET_MODE (x) == VOIDmode
		       || SCALAR_INT_MODE_P (GET_MODE (x)));

  switch (code)
    {
    case REG:
    case SUBREG:
      info->type = ADDRESS_REG_IMM;
      info->base = x;
      info->offset = const0_rtx;
      info->const_offset = 0;
      return aarch64_base_register_rtx_p (x, strict_p);

    case PLUS:
      op0 = XEXP (x, 0);
      op1 = XEXP (x, 1);

      if (! strict_p
	  && REG_P (op0)
	  && virt_or_elim_regno_p (REGNO (op0))
	  && poly_int_const_p (op1, &offset))
	{
	  info->type = ADDRESS_REG_IMM;
	  info->base = op0;
	  info->offset = op1;
	  info->const_offset = offset;

	  return true;
	}

      if (may_ne (GET_MODE_SIZE (mode), 0)
	  && aarch64_base_register_rtx_p (op0, strict_p)
	  && poly_int_const_p (op1, &offset))
	{
	  info->type = ADDRESS_REG_IMM;
	  info->base = op0;
	  info->offset = op1;
	  info->const_offset = offset;

	  /* TImode and TFmode values are allowed in both pairs of X
	     registers and individual Q registers.  The available
	     address modes are:
	     X,X: 7-bit signed scaled offset
	     Q:   9-bit signed offset
	     We conservatively require an offset representable in either mode.
	     When performing the check for pairs of X registers i.e.  LDP/STP
	     pass down DImode since that is the natural size of the LDP/STP
	     instruction memory accesses.  */
	  if (mode == TImode || mode == TFmode)
	    return (aarch64_offset_7bit_signed_scaled_p (DImode, offset)
		    && (offset_9bit_signed_unscaled_p (mode, offset)
			|| offset_12bit_unsigned_scaled_p (mode, offset)));

	  /* A 7bit offset check because OImode will emit a ldp/stp
	     instruction (only big endian will get here).
	     For ldp/stp instructions, the offset is scaled for the size of a
	     single element of the pair.  */
	  if (mode == OImode)
	    return aarch64_offset_7bit_signed_scaled_p (TImode, offset);

	  /* Three 9/12 bit offsets checks because CImode will emit three
	     ldr/str instructions (only big endian will get here).  */
	  if (mode == CImode)
	    return (aarch64_offset_7bit_signed_scaled_p (TImode, offset)
		    && (offset_9bit_signed_unscaled_p (V16QImode, offset + 32)
			|| offset_12bit_unsigned_scaled_p (V16QImode,
							   offset + 32)));

	  /* Two 7bit offsets checks because XImode will emit two ldp/stp
	     instructions (only big endian will get here).  */
	  if (mode == XImode)
	    return (aarch64_offset_7bit_signed_scaled_p (TImode, offset)
		    && aarch64_offset_7bit_signed_scaled_p (TImode,
							    offset + 32));

	  /* Make "m" use the LD1 offset range for SVE data modes, so
	     that pre-RTL optimizers like ivopts will work to that
	     instead of the wider LDR/STR range.  */
	  if (vec_flags == VEC_SVE_DATA)
	    return (type == ADDR_QUERY_M
		    ? offset_4bit_signed_scaled_p (mode, offset)
		    : offset_9bit_signed_scaled_p (mode, offset));

	  if (vec_flags == (VEC_SVE_DATA | VEC_STRUCT))
	    {
	      poly_int64 end_offset = (offset
				       + GET_MODE_SIZE (mode)
				       - BYTES_PER_SVE_VECTOR);
	      return (type == ADDR_QUERY_M
		      ? offset_4bit_signed_scaled_p (mode, offset)
		      : (offset_9bit_signed_scaled_p (SVE_BYTE_MODE, offset)
			 && offset_9bit_signed_scaled_p (SVE_BYTE_MODE,
							 end_offset)));
	    }

	  if (vec_flags == VEC_SVE_PRED)
	    return offset_9bit_signed_scaled_p (mode, offset);

	  if (load_store_pair_p)
	    return ((must_eq (GET_MODE_SIZE (mode), 4)
		     || must_eq (GET_MODE_SIZE (mode), 8))
		    && aarch64_offset_7bit_signed_scaled_p (mode, offset));
	  else
	    return (offset_9bit_signed_unscaled_p (mode, offset)
		    || offset_12bit_unsigned_scaled_p (mode, offset));
	}

      if (allow_reg_index_p)
	{
	  /* Look for base + (scaled/extended) index register.  */
	  if (aarch64_base_register_rtx_p (op0, strict_p)
	      && aarch64_classify_index (info, op1, mode, strict_p))
	    {
	      info->base = op0;
	      return true;
	    }
	  if (aarch64_base_register_rtx_p (op1, strict_p)
	      && aarch64_classify_index (info, op0, mode, strict_p))
	    {
	      info->base = op1;
	      return true;
	    }
	}

      return false;

    case POST_INC:
    case POST_DEC:
    case PRE_INC:
    case PRE_DEC:
      info->type = ADDRESS_REG_WB;
      info->base = XEXP (x, 0);
      info->offset = NULL_RTX;
      return aarch64_base_register_rtx_p (info->base, strict_p);

    case POST_MODIFY:
    case PRE_MODIFY:
      info->type = ADDRESS_REG_WB;
      info->base = XEXP (x, 0);
      if (GET_CODE (XEXP (x, 1)) == PLUS
	  && poly_int_const_p (XEXP (XEXP (x, 1), 1), &offset)
	  && rtx_equal_p (XEXP (XEXP (x, 1), 0), info->base)
	  && aarch64_base_register_rtx_p (info->base, strict_p))
	{
	  info->offset = XEXP (XEXP (x, 1), 1);
	  info->const_offset = offset;

	  /* TImode and TFmode values are allowed in both pairs of X
	     registers and individual Q registers.  The available
	     address modes are:
	     X,X: 7-bit signed scaled offset
	     Q:   9-bit signed offset
	     We conservatively require an offset representable in either mode.
	   */
	  if (mode == TImode || mode == TFmode)
	    return (aarch64_offset_7bit_signed_scaled_p (mode, offset)
		    && offset_9bit_signed_unscaled_p (mode, offset));

	  if (load_store_pair_p)
	    return ((must_eq (GET_MODE_SIZE (mode), 4)
		     || must_eq (GET_MODE_SIZE (mode), 8))
		    && aarch64_offset_7bit_signed_scaled_p (mode, offset));
	  else
	    return offset_9bit_signed_unscaled_p (mode, offset);
	}
      return false;

    case CONST:
    case SYMBOL_REF:
    case LABEL_REF:
      /* load literal: pc-relative constant pool entry.  Only supported
         for SI mode or larger.  */
      info->type = ADDRESS_SYMBOLIC;

      if (!load_store_pair_p
	  && GET_MODE_SIZE (mode).is_constant (&const_size)
	  && const_size >= 4)
	{
	  rtx sym, addend;

	  split_const (x, &sym, &addend);
	  return ((GET_CODE (sym) == LABEL_REF
		   || (GET_CODE (sym) == SYMBOL_REF
		       && CONSTANT_POOL_ADDRESS_P (sym)
		       && aarch64_pcrelative_literal_loads)));
	}
      return false;

    case LO_SUM:
      info->type = ADDRESS_LO_SUM;
      info->base = XEXP (x, 0);
      info->offset = XEXP (x, 1);
      if (allow_reg_index_p
	  && aarch64_base_register_rtx_p (info->base, strict_p))
	{
	  rtx sym, offs;
	  split_const (info->offset, &sym, &offs);
	  if (GET_CODE (sym) == SYMBOL_REF
	      && (aarch64_classify_symbol (sym, INTVAL (offs))
		  == SYMBOL_SMALL_ABSOLUTE))
	    {
	      /* The symbol and offset must be aligned to the access size.  */
	      unsigned int align;

	      if (CONSTANT_POOL_ADDRESS_P (sym))
		align = GET_MODE_ALIGNMENT (get_pool_mode (sym));
	      else if (TREE_CONSTANT_POOL_ADDRESS_P (sym))
		{
		  tree exp = SYMBOL_REF_DECL (sym);
		  align = TYPE_ALIGN (TREE_TYPE (exp));
		  align = CONSTANT_ALIGNMENT (exp, align);
		}
	      else if (SYMBOL_REF_DECL (sym))
		align = DECL_ALIGN (SYMBOL_REF_DECL (sym));
	      else if (SYMBOL_REF_HAS_BLOCK_INFO_P (sym)
		       && SYMBOL_REF_BLOCK (sym) != NULL)
		align = SYMBOL_REF_BLOCK (sym)->alignment;
	      else
		align = BITS_PER_UNIT;

	      poly_int64 ref_size = GET_MODE_SIZE (mode);
	      if (must_eq (ref_size, 0))
		ref_size = GET_MODE_SIZE (DImode);

	      return (multiple_p (INTVAL (offs), ref_size)
		      && multiple_p (align / BITS_PER_UNIT, ref_size));
	    }
	}
      return false;

    default:
      return false;
    }
}

/* Return true if the address X is valid for a PRFM instruction.
   STRICT_P is true if we should do strict checking with
   aarch64_classify_address.  */

bool
aarch64_address_valid_for_prefetch_p (rtx x, bool strict_p)
{
  struct aarch64_address_info addr;

  /* PRFM accepts the same addresses as DImode...  */
  bool res = aarch64_classify_address (&addr, x, DImode, MEM, strict_p);
  if (!res)
    return false;

  /* ... except writeback forms.  */
  return addr.type != ADDRESS_REG_WB;
}

bool
aarch64_symbolic_address_p (rtx x)
{
  rtx offset;

  split_const (x, &x, &offset);
  return GET_CODE (x) == SYMBOL_REF || GET_CODE (x) == LABEL_REF;
}

/* Classify the base of symbolic expression X.  */

enum aarch64_symbol_type
aarch64_classify_symbolic_expression (rtx x)
{
  rtx offset;

  split_const (x, &x, &offset);
  return aarch64_classify_symbol (x, INTVAL (offset));
}


/* Return TRUE if X is a legitimate address for accessing memory in
   mode MODE.  */
static bool
aarch64_legitimate_address_hook_p (machine_mode mode, rtx x, bool strict_p)
{
  struct aarch64_address_info addr;

  return aarch64_classify_address (&addr, x, mode, ADDR_QUERY_M, strict_p);
}

/* Return TRUE if X is a legitimate address of type TYPE for accessing
   memory in mode MODE.  STRICT_P is true if REG_OK_STRICT is in effect.  */
bool
aarch64_legitimate_address_p (machine_mode mode, rtx x,
			      aarch64_addr_query_type type, bool strict_p)
{
  struct aarch64_address_info addr;

  return aarch64_classify_address (&addr, x, mode, type, strict_p);
}

/* Return TRUE if rtx X is immediate constant 0.0 */
bool
aarch64_float_const_zero_rtx_p (rtx x)
{
  if (GET_MODE (x) == VOIDmode)
    return false;

  if (REAL_VALUE_MINUS_ZERO (*CONST_DOUBLE_REAL_VALUE (x)))
    return !HONOR_SIGNED_ZEROS (GET_MODE (x));
  return real_equal (CONST_DOUBLE_REAL_VALUE (x), &dconst0);
}

/* Return the fixed registers used for condition codes.  */

static bool
aarch64_fixed_condition_code_regs (unsigned int *p1, unsigned int *p2)
{
  *p1 = CC_REGNUM;
  *p2 = INVALID_REGNUM;
  return true;
}

/* This function is used by the call expanders of the machine description.
   RESULT is the register in which the result is returned.  It's NULL for
   "call" and "sibcall".
   MEM is the location of the function call.
   SIBCALL indicates whether this function call is normal call or sibling call.
   It will generate different pattern accordingly.  */

void
aarch64_expand_call (rtx result, rtx mem, bool sibcall)
{
  rtx call, callee, tmp;
  rtvec vec;
  machine_mode mode;

  gcc_assert (MEM_P (mem));
  callee = XEXP (mem, 0);
  mode = GET_MODE (callee);
  gcc_assert (mode == Pmode);

  /* Decide if we should generate indirect calls by loading the
     address of the callee into a register before performing
     the branch-and-link.  */
  if (SYMBOL_REF_P (callee)
      ? (aarch64_is_long_call_p (callee)
	 || aarch64_is_noplt_call_p (callee))
      : !REG_P (callee))
    XEXP (mem, 0) = force_reg (mode, callee);

  call = gen_rtx_CALL (VOIDmode, mem, const0_rtx);

  if (result != NULL_RTX)
    call = gen_rtx_SET (result, call);

  if (sibcall)
    tmp = ret_rtx;
  else
    tmp = gen_rtx_CLOBBER (VOIDmode, gen_rtx_REG (Pmode, LR_REGNUM));

  vec = gen_rtvec (2, call, tmp);
  call = gen_rtx_PARALLEL (VOIDmode, vec);

  aarch64_emit_call_insn (call);
}

/* Emit call insn with PAT and do aarch64-specific handling.  */

void
aarch64_emit_call_insn (rtx pat)
{
  rtx insn = emit_call_insn (pat);

  rtx *fusage = &CALL_INSN_FUNCTION_USAGE (insn);
  clobber_reg (fusage, gen_rtx_REG (word_mode, IP0_REGNUM));
  clobber_reg (fusage, gen_rtx_REG (word_mode, IP1_REGNUM));
}

machine_mode
aarch64_select_cc_mode (RTX_CODE code, rtx x, rtx y)
{
  /* All floating point compares return CCFP if it is an equality
     comparison, and CCFPE otherwise.  */
  if (GET_MODE_CLASS (GET_MODE (x)) == MODE_FLOAT)
    {
      switch (code)
	{
	case EQ:
	case NE:
	case UNORDERED:
	case ORDERED:
	case UNLT:
	case UNLE:
	case UNGT:
	case UNGE:
	case UNEQ:
	case LTGT:
	  return CCFPmode;

	case LT:
	case LE:
	case GT:
	case GE:
	  return CCFPEmode;

	default:
	  gcc_unreachable ();
	}
    }

  /* Equality comparisons of short modes against zero can be performed
     using the TST instruction with the appropriate bitmask.  */
  if (y == const0_rtx && REG_P (x)
      && (code == EQ || code == NE)
      && (GET_MODE (x) == HImode || GET_MODE (x) == QImode))
    return CC_NZmode;

  /* Similarly, comparisons of zero_extends from shorter modes can
     be performed using an ANDS with an immediate mask.  */
  if (y == const0_rtx && GET_CODE (x) == ZERO_EXTEND
      && (GET_MODE (x) == SImode || GET_MODE (x) == DImode)
      && (GET_MODE (XEXP (x, 0)) == HImode || GET_MODE (XEXP (x, 0)) == QImode)
      && (code == EQ || code == NE))
    return CC_NZmode;

  if ((GET_MODE (x) == SImode || GET_MODE (x) == DImode)
      && y == const0_rtx
      && (code == EQ || code == NE || code == LT || code == GE)
      && (GET_CODE (x) == PLUS || GET_CODE (x) == MINUS || GET_CODE (x) == AND
	  || GET_CODE (x) == NEG
	  || (GET_CODE (x) == ZERO_EXTRACT && CONST_INT_P (XEXP (x, 1))
	      && CONST_INT_P (XEXP (x, 2)))))
    return CC_NZmode;

  /* A compare with a shifted operand.  Because of canonicalization,
     the comparison will have to be swapped when we emit the assembly
     code.  */
  if ((GET_MODE (x) == SImode || GET_MODE (x) == DImode)
      && (REG_P (y) || GET_CODE (y) == SUBREG)
      && (GET_CODE (x) == ASHIFT || GET_CODE (x) == ASHIFTRT
	  || GET_CODE (x) == LSHIFTRT
	  || GET_CODE (x) == ZERO_EXTEND || GET_CODE (x) == SIGN_EXTEND))
    return CC_SWPmode;

  /* Similarly for a negated operand, but we can only do this for
     equalities.  */
  if ((GET_MODE (x) == SImode || GET_MODE (x) == DImode)
      && (REG_P (y) || GET_CODE (y) == SUBREG)
      && (code == EQ || code == NE)
      && GET_CODE (x) == NEG)
    return CC_Zmode;

  /* A test for unsigned overflow.  */
  if ((GET_MODE (x) == DImode || GET_MODE (x) == TImode)
      && code == NE
      && GET_CODE (x) == PLUS
      && GET_CODE (y) == ZERO_EXTEND)
    return CC_Cmode;

  /* For everything else, return CCmode.  */
  return CCmode;
}

static int
aarch64_get_condition_code_1 (machine_mode, enum rtx_code);

int
aarch64_get_condition_code (rtx x)
{
  machine_mode mode = GET_MODE (XEXP (x, 0));
  enum rtx_code comp_code = GET_CODE (x);

  if (GET_MODE_CLASS (mode) != MODE_CC)
    mode = SELECT_CC_MODE (comp_code, XEXP (x, 0), XEXP (x, 1));
  return aarch64_get_condition_code_1 (mode, comp_code);
}

static int
aarch64_get_condition_code_1 (machine_mode mode, enum rtx_code comp_code)
{
  switch (mode)
    {
    case E_CCFPmode:
    case E_CCFPEmode:
      switch (comp_code)
	{
	case GE: return AARCH64_GE;
	case GT: return AARCH64_GT;
	case LE: return AARCH64_LS;
	case LT: return AARCH64_MI;
	case NE: return AARCH64_NE;
	case EQ: return AARCH64_EQ;
	case ORDERED: return AARCH64_VC;
	case UNORDERED: return AARCH64_VS;
	case UNLT: return AARCH64_LT;
	case UNLE: return AARCH64_LE;
	case UNGT: return AARCH64_HI;
	case UNGE: return AARCH64_PL;
	default: return -1;
	}
      break;

    case E_CCmode:
      switch (comp_code)
	{
	case NE: return AARCH64_NE;
	case EQ: return AARCH64_EQ;
	case GE: return AARCH64_GE;
	case GT: return AARCH64_GT;
	case LE: return AARCH64_LE;
	case LT: return AARCH64_LT;
	case GEU: return AARCH64_CS;
	case GTU: return AARCH64_HI;
	case LEU: return AARCH64_LS;
	case LTU: return AARCH64_CC;
	default: return -1;
	}
      break;

    case E_CC_SWPmode:
      switch (comp_code)
	{
	case NE: return AARCH64_NE;
	case EQ: return AARCH64_EQ;
	case GE: return AARCH64_LE;
	case GT: return AARCH64_LT;
	case LE: return AARCH64_GE;
	case LT: return AARCH64_GT;
	case GEU: return AARCH64_LS;
	case GTU: return AARCH64_CC;
	case LEU: return AARCH64_CS;
	case LTU: return AARCH64_HI;
	default: return -1;
	}
      break;

    case E_CC_NZmode:
      switch (comp_code)
	{
	case NE: return AARCH64_NE;
	case EQ: return AARCH64_EQ;
	case GE: return AARCH64_PL;
	case LT: return AARCH64_MI;
	default: return -1;
	}
      break;

    case E_CC_Zmode:
      switch (comp_code)
	{
	case NE: return AARCH64_NE;
	case EQ: return AARCH64_EQ;
	default: return -1;
	}
      break;

    case E_CC_Cmode:
      switch (comp_code)
	{
	case NE: return AARCH64_CS;
	case EQ: return AARCH64_CC;
	default: return -1;
	}
      break;

    default:
      return -1;
    }

  return -1;
}

bool
aarch64_const_vec_all_same_in_range_p (rtx x,
				       HOST_WIDE_INT minval,
				       HOST_WIDE_INT maxval)
{
  rtx elt;
  return (is_const_vec_duplicate (x, &elt)
	  && CONST_INT_P (elt)
	  && IN_RANGE (INTVAL (elt), minval, maxval));
}

bool
aarch64_const_vec_all_same_int_p (rtx x, HOST_WIDE_INT val)
{
  return aarch64_const_vec_all_same_in_range_p (x, val, val);
}

/* Return true if VEC is a constant in which every element is in the
   range [MINVAL, MAXVAL].  */

static bool
aarch64_const_vec_all_in_range_p (rtx vec,
				  HOST_WIDE_INT minval,
				  HOST_WIDE_INT maxval)
{
  if (GET_MODE_CLASS (GET_MODE (vec)) != MODE_VECTOR_INT)
    return false;

  rtx vec_elem;
  if (is_const_vec_duplicate (vec, &vec_elem))
    return (CONST_INT_P (vec_elem)
	    && IN_RANGE (INTVAL (vec_elem), minval, maxval));

  if (GET_CODE (vec) != CONST_VECTOR)
    return false;

  int nunits = CONST_VECTOR_NUNITS (vec);
  for (int i = 0; i < nunits; i++)
    {
      vec_elem = CONST_VECTOR_ELT (vec, i);
      if (!CONST_INT_P (vec_elem)
	  || !IN_RANGE (INTVAL (vec_elem), minval, maxval))
	return false;
    }
  return true;
}

/* N Z C V.  */
#define AARCH64_CC_V 1
#define AARCH64_CC_C (1 << 1)
#define AARCH64_CC_Z (1 << 2)
#define AARCH64_CC_N (1 << 3)

/* N Z C V flags for ccmp.  Indexed by AARCH64_COND_CODE.  */
static const int aarch64_nzcv_codes[] =
{
  0,		/* EQ, Z == 1.  */
  AARCH64_CC_Z,	/* NE, Z == 0.  */
  0,		/* CS, C == 1.  */
  AARCH64_CC_C,	/* CC, C == 0.  */
  0,		/* MI, N == 1.  */
  AARCH64_CC_N, /* PL, N == 0.  */
  0,		/* VS, V == 1.  */
  AARCH64_CC_V, /* VC, V == 0.  */
  0,		/* HI, C ==1 && Z == 0.  */
  AARCH64_CC_C,	/* LS, !(C == 1 && Z == 0).  */
  AARCH64_CC_V,	/* GE, N == V.  */
  0,		/* LT, N != V.  */
  AARCH64_CC_Z, /* GT, Z == 0 && N == V.  */
  0,		/* LE, !(Z == 0 && N == V).  */
  0,		/* AL, Any.  */
  0		/* NV, Any.  */
};

/* CODE is an rtx operation for which there is some identity I such that
   (CODE:MODE V I) == (CODE:MODE I V) == V for all V of vector mode MODE.
   Return true if X, which also has mode MODE, is that identity.  */

bool
aarch64_simd_identity_value (enum rtx_code code, machine_mode mode, rtx x)
{
  scalar_mode inner_mode = GET_MODE_INNER (mode);
  rtx elt;
  switch (code)
    {
    case PLUS:
    case UMAX:
    case IOR:
    case XOR:
      return x == CONST0_RTX (mode);

    case UMIN:
    case AND:
      return x == CONSTM1_RTX (mode);

    case SMIN:
      return (is_const_vec_duplicate (x, &elt)
	      && CONST_INT_P (elt)
	      && wi::eq_p (rtx_mode_t (elt, inner_mode),
			   wi::max_value (inner_mode, SIGNED)));

    case SMAX:
      return (is_const_vec_duplicate (x, &elt)
	      && CONST_INT_P (elt)
	      && wi::eq_p (rtx_mode_t (elt, inner_mode),
			   wi::min_value (inner_mode, SIGNED)));

    default:
      gcc_unreachable ();
    }
}


/* Print floating-point vector immediate operand X to F, negating it
   first if NEGATE is true.  Return true on success, false if it isn't
   a constant we can handle.  */

static bool
aarch64_print_vector_float_operand (FILE *f, rtx x, bool negate)
{
  rtx elt;

  if (!is_const_vec_duplicate (x, &elt))
    return false;

  REAL_VALUE_TYPE r = *CONST_DOUBLE_REAL_VALUE (elt);
  if (negate)
    r = real_value_negate (&r);

  /* We only handle the SVE single-bit immediates here.  */
  if (real_equal (&r, &dconst0))
    asm_fprintf (f, "0.0");
  else if (real_equal (&r, &dconst1))
    asm_fprintf (f, "1.0");
  else if (real_equal (&r, &dconsthalf))
    asm_fprintf (f, "0.5");
  else
    return false;

  return true;
}

static void
aarch64_print_operand (FILE *f, rtx x, int code)
{
  rtx elt;
  switch (code)
    {
    /* An integer or symbol address without a preceding # sign.  */
    case 'c':
      switch (GET_CODE (x))
	{
	case CONST_INT:
	  fprintf (f, HOST_WIDE_INT_PRINT_DEC, INTVAL (x));
	  break;

	case SYMBOL_REF:
	  output_addr_const (f, x);
	  break;

	case CONST:
	  if (GET_CODE (XEXP (x, 0)) == PLUS
	      && GET_CODE (XEXP (XEXP (x, 0), 0)) == SYMBOL_REF)
	    {
	      output_addr_const (f, x);
	      break;
	    }
	  /* Fall through.  */

	default:
	  output_operand_lossage ("Unsupported operand for code '%c'", code);
	}
      break;

    case 'e':
      /* Print the sign/zero-extend size as a character 8->b, 16->h, 32->w.  */
      {
	int n;

	if (!CONST_INT_P (x)
	    || (n = exact_log2 (INTVAL (x) & ~7)) <= 0)
	  {
	    output_operand_lossage ("invalid operand for '%%%c'", code);
	    return;
	  }

	switch (n)
	  {
	  case 3:
	    fputc ('b', f);
	    break;
	  case 4:
	    fputc ('h', f);
	    break;
	  case 5:
	    fputc ('w', f);
	    break;
	  default:
	    output_operand_lossage ("invalid operand for '%%%c'", code);
	    return;
	  }
      }
      break;

    case 'p':
      {
	int n;

	/* Print N such that 2^N == X.  */
	if (!CONST_INT_P (x) || (n = exact_log2 (INTVAL (x))) < 0)
	  {
	    output_operand_lossage ("invalid operand for '%%%c'", code);
	    return;
	  }

	asm_fprintf (f, "%d", n);
      }
      break;

    case 'P':
      /* Print the number of non-zero bits in X (a const_int).  */
      if (!CONST_INT_P (x))
	{
	  output_operand_lossage ("invalid operand for '%%%c'", code);
	  return;
	}

      asm_fprintf (f, "%u", popcount_hwi (INTVAL (x)));
      break;

    case 'H':
      /* Print the higher numbered register of a pair (TImode) of regs.  */
      if (!REG_P (x) || !GP_REGNUM_P (REGNO (x) + 1))
	{
	  output_operand_lossage ("invalid operand for '%%%c'", code);
	  return;
	}

      asm_fprintf (f, "%s", reg_names [REGNO (x) + 1]);
      break;

    case 'M':
    case 'm':
      {
        int cond_code;
	/* Print a condition (eq, ne, etc) or its inverse.  */

	/* CONST_TRUE_RTX means al/nv (al is the default, don't print it).  */
	if (x == const_true_rtx)
	  {
	    if (code == 'M')
	      fputs ("nv", f);
	    return;
	  }

        if (!COMPARISON_P (x))
	  {
	    output_operand_lossage ("invalid operand for '%%%c'", code);
	    return;
	  }

        cond_code = aarch64_get_condition_code (x);
        gcc_assert (cond_code >= 0);
	if (code == 'M')
	  cond_code = AARCH64_INVERSE_CONDITION_CODE (cond_code);
	fputs (aarch64_condition_codes[cond_code], f);
      }
      break;

    case 'N':
      if (!is_const_vec_duplicate (x, &elt))
	{
	  output_operand_lossage ("invalid vector constant");
	  return;
	}

      if (GET_MODE_CLASS (GET_MODE (x)) == MODE_VECTOR_INT)
	asm_fprintf (f, "%wd", -INTVAL (elt));
      else if (GET_MODE_CLASS (GET_MODE (x)) == MODE_VECTOR_FLOAT
	       && aarch64_print_vector_float_operand (f, x, true))
	;
      else
	{
	  output_operand_lossage ("invalid vector constant");
	  return;
	}
      break;

    case 'b':
    case 'h':
    case 's':
    case 'd':
    case 'q':
      /* Print a scalar FP/SIMD register name.  */
      if (!REG_P (x) || !FP_REGNUM_P (REGNO (x)))
	{
	  output_operand_lossage ("incompatible floating point / vector register operand for '%%%c'", code);
	  return;
	}
      asm_fprintf (f, "%c%d", code, REGNO (x) - V0_REGNUM);
      break;

    case 'S':
    case 'T':
    case 'U':
    case 'V':
      /* Print the first FP/SIMD register name in a list.  */
      if (!REG_P (x) || !FP_REGNUM_P (REGNO (x)))
	{
	  output_operand_lossage ("incompatible floating point / vector register operand for '%%%c'", code);
	  return;
	}
      asm_fprintf (f, "%c%d",
		   aarch64_sve_data_mode_p (GET_MODE (x)) ? 'z' : 'v',
		   REGNO (x) - V0_REGNUM + (code - 'S'));
      break;

    case 'R':
      /* Print a scalar FP/SIMD register name + 1.  */
      if (!REG_P (x) || !FP_REGNUM_P (REGNO (x)))
	{
	  output_operand_lossage ("incompatible floating point / vector register operand for '%%%c'", code);
	  return;
	}
      asm_fprintf (f, "q%d", REGNO (x) - V0_REGNUM + 1);
      break;

    case 'X':
      /* Print bottom 16 bits of integer constant in hex.  */
      if (!CONST_INT_P (x))
	{
	  output_operand_lossage ("invalid operand for '%%%c'", code);
	  return;
	}
      asm_fprintf (f, "0x%wx", UINTVAL (x) & 0xffff);
      break;

    case 'C':
      {
	/* Print a replicated constant in hex.  */
	if (!is_const_vec_duplicate (x, &elt) || !CONST_INT_P (elt))
	  {
	    output_operand_lossage ("invalid operand for '%%%c'", code);
	    return;
	  }
	scalar_mode inner_mode = GET_MODE_INNER (GET_MODE (x));
	asm_fprintf (f, "0x%wx", UINTVAL (elt) & GET_MODE_MASK (inner_mode));
      }
      break;

    case 'w':
    case 'x':
      /* Print a general register name or the zero register (32-bit or
         64-bit).  */
      if (x == const0_rtx
	  || (CONST_DOUBLE_P (x) && aarch64_float_const_zero_rtx_p (x)))
	{
	  asm_fprintf (f, "%czr", code);
	  break;
	}

      if (REG_P (x) && GP_REGNUM_P (REGNO (x)))
	{
	  asm_fprintf (f, "%c%d", code, REGNO (x) - R0_REGNUM);
	  break;
	}

      if (REG_P (x) && REGNO (x) == SP_REGNUM)
	{
	  asm_fprintf (f, "%ssp", code == 'w' ? "w" : "");
	  break;
	}

      /* Fall through */

    case 0:
      /* Print a normal operand, if it's a general register, then we
	 assume DImode.  */
      if (x == NULL)
	{
	  output_operand_lossage ("missing operand");
	  return;
	}

      switch (GET_CODE (x))
	{
	case REG:
	  if (aarch64_sve_data_mode_p (GET_MODE (x)))
	    asm_fprintf (f, "z%d", REGNO (x) - V0_REGNUM);
	  else
	    asm_fprintf (f, "%s", reg_names [REGNO (x)]);
	  break;

	case MEM:
	  output_address (GET_MODE (x), XEXP (x, 0));
	  break;

	case LABEL_REF:
	case SYMBOL_REF:
	  output_addr_const (asm_out_file, x);
	  break;

	case CONST_INT:
	  asm_fprintf (f, "%wd", INTVAL (x));
	  break;

	case CONST:
	  if (!VECTOR_MODE_P (GET_MODE (x)))
	    {
	      output_addr_const (asm_out_file, x);
	      break;
	    }
	  /* fall through */

	case CONST_VECTOR:
	  if (!is_const_vec_duplicate (x, &elt))
	    {
	      output_operand_lossage ("invalid vector constant");
	      return;
	    }

	  if (GET_MODE_CLASS (GET_MODE (x)) == MODE_VECTOR_INT)
	    asm_fprintf (f, "%wd", INTVAL (elt));
	  else if (GET_MODE_CLASS (GET_MODE (x)) == MODE_VECTOR_FLOAT
		   && aarch64_print_vector_float_operand (f, x, false))
	    ;
	  else
	    {
	      output_operand_lossage ("invalid vector constant");
	      return;
	    }
	  break;

	case CONST_DOUBLE:
	  /* Since we define TARGET_SUPPORTS_WIDE_INT we shouldn't ever
	     be getting CONST_DOUBLEs holding integers.  */
	  gcc_assert (GET_MODE (x) != VOIDmode);
	  if (aarch64_float_const_zero_rtx_p (x))
	    {
	      fputc ('0', f);
	      break;
	    }
	  else if (aarch64_float_const_representable_p (x))
	    {
#define buf_size 20
	      char float_buf[buf_size] = {'\0'};
	      real_to_decimal_for_mode (float_buf,
					CONST_DOUBLE_REAL_VALUE (x),
					buf_size, buf_size,
					1, GET_MODE (x));
	      asm_fprintf (asm_out_file, "%s", float_buf);
	      break;
#undef buf_size
	    }
	  output_operand_lossage ("invalid constant");
	  return;
	default:
	  output_operand_lossage ("invalid operand");
	  return;
	}
      break;

    case 'A':
      if (GET_CODE (x) == HIGH)
	x = XEXP (x, 0);

      switch (aarch64_classify_symbolic_expression (x))
	{
	case SYMBOL_SMALL_GOT_4G:
	  asm_fprintf (asm_out_file, ":got:");
	  break;

	case SYMBOL_SMALL_TLSGD:
	  asm_fprintf (asm_out_file, ":tlsgd:");
	  break;

	case SYMBOL_SMALL_TLSDESC:
	  asm_fprintf (asm_out_file, ":tlsdesc:");
	  break;

	case SYMBOL_SMALL_TLSIE:
	  asm_fprintf (asm_out_file, ":gottprel:");
	  break;

	case SYMBOL_TLSLE24:
	  asm_fprintf (asm_out_file, ":tprel:");
	  break;

	case SYMBOL_TINY_GOT:
	  gcc_unreachable ();
	  break;

	default:
	  break;
	}
      output_addr_const (asm_out_file, x);
      break;

    case 'L':
      switch (aarch64_classify_symbolic_expression (x))
	{
	case SYMBOL_SMALL_GOT_4G:
	  asm_fprintf (asm_out_file, ":lo12:");
	  break;

	case SYMBOL_SMALL_TLSGD:
	  asm_fprintf (asm_out_file, ":tlsgd_lo12:");
	  break;

	case SYMBOL_SMALL_TLSDESC:
	  asm_fprintf (asm_out_file, ":tlsdesc_lo12:");
	  break;

	case SYMBOL_SMALL_TLSIE:
	  asm_fprintf (asm_out_file, ":gottprel_lo12:");
	  break;

	case SYMBOL_TLSLE12:
	  asm_fprintf (asm_out_file, ":tprel_lo12:");
	  break;

	case SYMBOL_TLSLE24:
	  asm_fprintf (asm_out_file, ":tprel_lo12_nc:");
	  break;

	case SYMBOL_TINY_GOT:
	  asm_fprintf (asm_out_file, ":got:");
	  break;

	case SYMBOL_TINY_TLSIE:
	  asm_fprintf (asm_out_file, ":gottprel:");
	  break;

	default:
	  break;
	}
      output_addr_const (asm_out_file, x);
      break;

    case 'G':

      switch (aarch64_classify_symbolic_expression (x))
	{
	case SYMBOL_TLSLE24:
	  asm_fprintf (asm_out_file, ":tprel_hi12:");
	  break;
	default:
	  break;
	}
      output_addr_const (asm_out_file, x);
      break;

    case 'k':
      {
	HOST_WIDE_INT cond_code;
	/* Print nzcv.  */

	if (!CONST_INT_P (x))
	  {
	    output_operand_lossage ("invalid operand for '%%%c'", code);
	    return;
	  }

	cond_code = INTVAL (x);
	gcc_assert (cond_code >= 0 && cond_code <= AARCH64_NV);
	asm_fprintf (f, "%d", aarch64_nzcv_codes[cond_code]);
      }
      break;

   case 'j':
      {
	/* Print the memory format used in ldff1.  */
	struct aarch64_address_info addr;
	int lsl_shift = exact_log2 (GET_MODE_UNIT_SIZE (GET_MODE (x)));

	if (aarch64_classify_address (&addr, XEXP (x, 0), GET_MODE (x),
				      ADDR_QUERY_ANY, true))
	  switch (addr.type)
	    {
	    case ADDRESS_REG_IMM:
	      if (!must_eq (addr.const_offset, 0))
		gcc_unreachable ();

	      asm_fprintf (f, "[%s, xzr, lsl %u]",
			   reg_names [REGNO (addr.base)], lsl_shift);
	      break;

	    case ADDRESS_REG_REG:
	      asm_fprintf (f, "[%s, %s, lsl %u]",
			   reg_names [REGNO (addr.base)],
			   reg_names [REGNO (addr.offset)], lsl_shift);
	      break;

	    default:
	      gcc_unreachable ();
	    }
	else
	  gcc_unreachable ();
      }
      break;

    default:
      output_operand_lossage ("invalid operand prefix '%%%c'", code);
      return;
    }
}

static void
aarch64_print_operand_address (FILE *f, machine_mode mode, rtx x)
{
  struct aarch64_address_info addr;
  unsigned int size;

  if (aarch64_classify_address (&addr, x, mode, ADDR_QUERY_ANY, true))
    switch (addr.type)
      {
      case ADDRESS_REG_IMM:
	if (must_eq (addr.const_offset, 0))
	  asm_fprintf (f, "[%s]", reg_names [REGNO (addr.base)]);
	else if (aarch64_sve_data_mode_p (mode))
	  {
	    HOST_WIDE_INT vnum
	      = exact_div (addr.const_offset,
			   BYTES_PER_SVE_VECTOR).to_constant ();
	    asm_fprintf (f, "[%s, #%wd, mul vl]",
			 reg_names[REGNO (addr.base)], vnum);
	  }
	else if (aarch64_sve_pred_mode_p (mode))
	  {
	    HOST_WIDE_INT vnum
	      = exact_div (addr.const_offset,
			   BYTES_PER_SVE_PRED).to_constant ();
	    asm_fprintf (f, "[%s, #%wd, mul vl]",
			 reg_names[REGNO (addr.base)], vnum);
	  }
	else
	  asm_fprintf (f, "[%s, %wd]", reg_names [REGNO (addr.base)],
		       INTVAL (addr.offset));
	return;

      case ADDRESS_REG_REG:
	if (addr.shift == 0)
	  asm_fprintf (f, "[%s, %s]", reg_names [REGNO (addr.base)],
		       reg_names [REGNO (addr.offset)]);
	else
	  asm_fprintf (f, "[%s, %s, lsl %u]", reg_names [REGNO (addr.base)],
		       reg_names [REGNO (addr.offset)], addr.shift);
	return;

      case ADDRESS_REG_UXTW:
	if (addr.shift == 0)
	  asm_fprintf (f, "[%s, w%d, uxtw]", reg_names [REGNO (addr.base)],
		       REGNO (addr.offset) - R0_REGNUM);
	else
	  asm_fprintf (f, "[%s, w%d, uxtw %u]", reg_names [REGNO (addr.base)],
		       REGNO (addr.offset) - R0_REGNUM, addr.shift);
	return;

      case ADDRESS_REG_SXTW:
	if (addr.shift == 0)
	  asm_fprintf (f, "[%s, w%d, sxtw]", reg_names [REGNO (addr.base)],
		       REGNO (addr.offset) - R0_REGNUM);
	else
	  asm_fprintf (f, "[%s, w%d, sxtw %u]", reg_names [REGNO (addr.base)],
		       REGNO (addr.offset) - R0_REGNUM, addr.shift);
	return;

      case ADDRESS_REG_WB:
	/* Writeback is only supported for fixed-width modes.  */
	size = GET_MODE_SIZE (mode).to_constant ();
	switch (GET_CODE (x))
	  {
	  case PRE_INC:
	    asm_fprintf (f, "[%s, %d]!", reg_names[REGNO (addr.base)], size);
	    return;
	  case POST_INC:
	    asm_fprintf (f, "[%s], %d", reg_names[REGNO (addr.base)], size);
	    return;
	  case PRE_DEC:
	    asm_fprintf (f, "[%s, -%d]!", reg_names[REGNO (addr.base)], size);
	    return;
	  case POST_DEC:
	    asm_fprintf (f, "[%s], -%d", reg_names[REGNO (addr.base)], size);
	    return;
	  case PRE_MODIFY:
	    asm_fprintf (f, "[%s, %wd]!", reg_names[REGNO (addr.base)],
			 INTVAL (addr.offset));
	    return;
	  case POST_MODIFY:
	    asm_fprintf (f, "[%s], %wd", reg_names[REGNO (addr.base)],
			 INTVAL (addr.offset));
	    return;
	  default:
	    break;
	  }
	break;

      case ADDRESS_LO_SUM:
	asm_fprintf (f, "[%s, #:lo12:", reg_names [REGNO (addr.base)]);
	output_addr_const (f, addr.offset);
	asm_fprintf (f, "]");
	return;

      case ADDRESS_SYMBOLIC:
	break;
      }

  output_addr_const (f, x);
}

bool
aarch64_label_mentioned_p (rtx x)
{
  const char *fmt;
  int i;

  if (GET_CODE (x) == LABEL_REF)
    return true;

  /* UNSPEC_TLS entries for a symbol include a LABEL_REF for the
     referencing instruction, but they are constant offsets, not
     symbols.  */
  if (GET_CODE (x) == UNSPEC && XINT (x, 1) == UNSPEC_TLS)
    return false;

  fmt = GET_RTX_FORMAT (GET_CODE (x));
  for (i = GET_RTX_LENGTH (GET_CODE (x)) - 1; i >= 0; i--)
    {
      if (fmt[i] == 'E')
	{
	  int j;

	  for (j = XVECLEN (x, i) - 1; j >= 0; j--)
	    if (aarch64_label_mentioned_p (XVECEXP (x, i, j)))
	      return 1;
	}
      else if (fmt[i] == 'e' && aarch64_label_mentioned_p (XEXP (x, i)))
	return 1;
    }

  return 0;
}

/* Implement REGNO_REG_CLASS.  */

enum reg_class
aarch64_regno_regclass (unsigned regno)
{
  if (GP_REGNUM_P (regno))
    return GENERAL_REGS;

  if (regno == SP_REGNUM)
    return STACK_REG;

  if (regno == FRAME_POINTER_REGNUM
      || regno == ARG_POINTER_REGNUM)
    return POINTER_REGS;

  if (FP_REGNUM_P (regno))
    return FP_LO_REGNUM_P (regno) ?  FP_LO_REGS : FP_REGS;

  if (PR_REGNUM_P (regno))
    return PR_LO_REGNUM_P (regno) ? PR_LO_REGS : PR_REGS;

  return NO_REGS;
}

/* OFFSET is an address offset for mode MODE, which has SIZE bytes.
   If OFFSET is out of range, return an offset of an anchor point
   that is in range.  Return 0 otherwise.  */

static HOST_WIDE_INT
aarch64_anchor_offset (HOST_WIDE_INT offset, HOST_WIDE_INT size,
		       machine_mode mode)
{
  /* Does it look like we'll need a 16-byte load/store-pair operation?  */
  if (size > 16)
    return (offset + 0x400) & ~0x7f0;

  /* For offsets that aren't a multiple of the access size, the limit is
     -256...255.  */
  if (offset & (size - 1))
    {
      /* BLKmode typically uses LDP of X-registers.  */
      if (mode == BLKmode)
	return (offset + 512) & ~0x3ff;
      return (offset + 0x100) & ~0x1ff;
    }

  /* Small negative offsets are supported.  */
  if (IN_RANGE (offset, -256, 0))
    return 0;

  if (mode == TImode || mode == TFmode)
    return (offset + 0x100) & ~0x1ff;

  /* Use 12-bit offset by access size.  */
  return offset & (~0xfff * size);
}

static rtx
aarch64_legitimize_address (rtx x, rtx /* orig_x  */, machine_mode mode)
{
  /* Try to split X+CONST into Y=X+(CONST & ~mask), Y+(CONST&mask),
     where mask is selected by alignment and size of the offset.
     We try to pick as large a range for the offset as possible to
     maximize the chance of a CSE.  However, for aligned addresses
     we limit the range to 4k so that structures with different sized
     elements are likely to use the same base.  We need to be careful
     not to split a CONST for some forms of address expression, otherwise
     it will generate sub-optimal code.  */

  if (GET_CODE (x) == PLUS && CONST_INT_P (XEXP (x, 1)))
    {
      rtx base = XEXP (x, 0);
      rtx offset_rtx = XEXP (x, 1);
      HOST_WIDE_INT offset = INTVAL (offset_rtx);

      if (GET_CODE (base) == PLUS)
	{
	  rtx op0 = XEXP (base, 0);
	  rtx op1 = XEXP (base, 1);

	  /* Force any scaling into a temp for CSE.  */
	  op0 = force_reg (Pmode, op0);
	  op1 = force_reg (Pmode, op1);

	  /* Let the pointer register be in op0.  */
	  if (REG_POINTER (op1))
	    std::swap (op0, op1);

	  /* If the pointer is virtual or frame related, then we know that
	     virtual register instantiation or register elimination is going
	     to apply a second constant.  We want the two constants folded
	     together easily.  Therefore, emit as (OP0 + CONST) + OP1.  */
	  if (virt_or_elim_regno_p (REGNO (op0)))
	    {
	      base = expand_binop (Pmode, add_optab, op0, offset_rtx,
				   NULL_RTX, true, OPTAB_DIRECT);
	      return gen_rtx_PLUS (Pmode, base, op1);
	    }

	  /* Otherwise, in order to encourage CSE (and thence loop strength
	     reduce) scaled addresses, emit as (OP0 + OP1) + CONST.  */
	  base = expand_binop (Pmode, add_optab, op0, op1,
			       NULL_RTX, true, OPTAB_DIRECT);
	  x = gen_rtx_PLUS (Pmode, base, offset_rtx);
	}

      HOST_WIDE_INT size;
      if (GET_MODE_SIZE (mode).is_constant (&size))
	{
	  HOST_WIDE_INT base_offset = aarch64_anchor_offset (offset, size,
							     mode);
	  if (base_offset != 0)
	    {
	      base = plus_constant (Pmode, base, base_offset);
	      base = force_operand (base, NULL_RTX);
	      return plus_constant (Pmode, base, offset - base_offset);
	    }
	}
    }

  return x;
}

/* Implement TARGET_LEGITIMIZE_ADDRESS_DISPLACEMENT.  */

static bool
aarch64_legitimize_address_displacement (rtx *offset1, rtx *offset2,
					 poly_int64 orig_offset,
					 machine_mode mode)
{
  HOST_WIDE_INT size;
  if (GET_MODE_SIZE (mode).is_constant (&size))
    {
      HOST_WIDE_INT const_offset, second_offset;

      /* Remove the polynomial part of the offset to get a purely
	 constant one.  */
      const_offset = orig_offset.coeffs[0] - orig_offset.coeffs[1];

      /* Split an out-of-range address displacement into a base and
	 offset.  Use 4KB range for 1- and 2-byte accesses and a 16KB
	 range otherwise to increase opportunities for sharing the base
	 address of different sizes.  For unaligned accesses and TI/TF
	 mode use the signed 9-bit range.  */
      second_offset = const_offset & (size < 4 ? 0xfff : 0x3ffc);
      if (mode == TImode
	  || mode == TFmode
	  || (const_offset & (size - 1)) != 0)
	second_offset = (const_offset + 0x100) & ~0x1ff;

      if (second_offset == 0 || must_eq (orig_offset, second_offset))
	return false;

      /* Split the offset into second_offset and the rest.  */
      *offset1 = gen_int_mode (orig_offset - second_offset, Pmode);
      *offset2 = gen_int_mode (second_offset, Pmode);
      return true;
    }
  else
    {
      /* Get the mode we should use as the basis of the range.  For structure
	 modes this is the mode of one vector.  */
      unsigned int vec_flags = aarch64_classify_vector_mode (mode);
      machine_mode step_mode
	= (vec_flags & VEC_STRUCT) != 0 ? SVE_BYTE_MODE : mode;

      /* Get the "mul vl" multiplier we'd like to use.  */
      HOST_WIDE_INT factor = GET_MODE_SIZE (step_mode).coeffs[1];
      HOST_WIDE_INT vnum = orig_offset.coeffs[1] / factor;
      if (vec_flags & VEC_SVE_DATA)
	/* LDR supports a 9-bit range, but the move patterns for
	   structure modes require all vectors to be in range of the
	   same base.  The simplest way of accomodating that while still
	   promoting reuse of anchor points between different modes is
	   to use an 8-bit range unconditionally.  */
	vnum = ((vnum + 128) & 255) - 128;
      else
	/* Predicates are only handled singly, so we might as well use
	   the full range.  */
	vnum = ((vnum + 256) & 511) - 256;
      if (vnum == 0)
	return false;

      /* Convert the "mul vl" multiplier into a byte offset.  */
      poly_int64 second_offset = GET_MODE_SIZE (step_mode) * vnum;
      if (must_eq (second_offset, orig_offset))
	return false;

      /* Split the offset into second_offset and the rest.  */
      *offset1 = gen_int_mode (orig_offset - second_offset, Pmode);
      *offset2 = gen_int_mode (second_offset, Pmode);
      return true;
    }
}

/* Return the reload icode required for a constant pool in mode.  */
static enum insn_code
aarch64_constant_pool_reload_icode (machine_mode mode)
{
  switch (mode)
    {
    case E_SFmode:
      return CODE_FOR_aarch64_reload_movcpsfdi;

    case E_DFmode:
      return CODE_FOR_aarch64_reload_movcpdfdi;

    case E_TFmode:
      return CODE_FOR_aarch64_reload_movcptfdi;

    case E_V8QImode:
      return CODE_FOR_aarch64_reload_movcpv8qidi;

    case E_V16QImode:
      return CODE_FOR_aarch64_reload_movcpv16qidi;

    case E_V4HImode:
      return CODE_FOR_aarch64_reload_movcpv4hidi;

    case E_V8HImode:
      return CODE_FOR_aarch64_reload_movcpv8hidi;

    case E_V2SImode:
      return CODE_FOR_aarch64_reload_movcpv2sidi;

    case E_V4SImode:
      return CODE_FOR_aarch64_reload_movcpv4sidi;

    case E_V2DImode:
      return CODE_FOR_aarch64_reload_movcpv2didi;

    case E_V2DFmode:
      return CODE_FOR_aarch64_reload_movcpv2dfdi;

    default:
      gcc_unreachable ();
    }

  gcc_unreachable ();
}
static reg_class_t
aarch64_secondary_reload (bool in_p ATTRIBUTE_UNUSED, rtx x,
			  reg_class_t rclass,
			  machine_mode mode,
			  secondary_reload_info *sri)
{

  /* If we have to disable direct literal pool loads and stores because the
     function is too big, then we need a scratch register.  */
  if (MEM_P (x) && GET_CODE (x) == SYMBOL_REF && CONSTANT_POOL_ADDRESS_P (x)
      && (SCALAR_FLOAT_MODE_P (GET_MODE (x))
	  || targetm.vector_mode_supported_p (GET_MODE (x)))
      && !aarch64_pcrelative_literal_loads)
    {
      sri->icode = aarch64_constant_pool_reload_icode (mode);
      return NO_REGS;
    }

  /* Without the TARGET_SIMD instructions we cannot move a Q register
     to a Q register directly.  We need a scratch.  */
  if (REG_P (x) && (mode == TFmode || mode == TImode) && mode == GET_MODE (x)
      && FP_REGNUM_P (REGNO (x)) && !TARGET_SIMD
      && reg_class_subset_p (rclass, FP_REGS))
    {
      if (mode == TFmode)
        sri->icode = CODE_FOR_aarch64_reload_movtf;
      else if (mode == TImode)
        sri->icode = CODE_FOR_aarch64_reload_movti;
      return NO_REGS;
    }

  /* A TFmode or TImode memory access should be handled via an FP_REGS
     because AArch64 has richer addressing modes for LDR/STR instructions
     than LDP/STP instructions.  */
  if (TARGET_FLOAT && rclass == GENERAL_REGS
      && must_eq (GET_MODE_SIZE (mode), 16) && MEM_P (x))
    return FP_REGS;

  if (rclass == FP_REGS && (mode == TImode || mode == TFmode) && CONSTANT_P(x))
      return GENERAL_REGS;

  return NO_REGS;
}

/* Implement TARGET_CANNOT_SUBSTITUTE_MEM_EQUIV_P.  */

static bool
aarch64_cannot_substitute_mem_equiv_p (rtx mem)
{
  /* See the comments above aarch64_sve_mov<mode> for details.  */
  return BYTES_BIG_ENDIAN && aarch64_sve_data_mode_p (GET_MODE (mem));
}

static bool
aarch64_can_eliminate (const int from, const int to)
{
  /* If we need a frame pointer, we must eliminate FRAME_POINTER_REGNUM into
     HARD_FRAME_POINTER_REGNUM and not into STACK_POINTER_REGNUM.  */

  if (frame_pointer_needed)
    {
      if (from == ARG_POINTER_REGNUM && to == HARD_FRAME_POINTER_REGNUM)
	return true;
      if (from == ARG_POINTER_REGNUM && to == STACK_POINTER_REGNUM)
	return false;
      if (from == FRAME_POINTER_REGNUM && to == STACK_POINTER_REGNUM
	  && !cfun->calls_alloca)
	return true;
      if (from == FRAME_POINTER_REGNUM && to == HARD_FRAME_POINTER_REGNUM)
	return true;

      return false;
    }
  else
    {
      /* If we decided that we didn't need a leaf frame pointer but then used
	 LR in the function, then we'll want a frame pointer after all, so
	 prevent this elimination to ensure a frame pointer is used.  */
      if (to == STACK_POINTER_REGNUM
	  && flag_omit_leaf_frame_pointer
	  && df_regs_ever_live_p (LR_REGNUM))
	return false;
    }

  return true;
}

poly_int64
aarch64_initial_elimination_offset (unsigned from, unsigned to)
{
  aarch64_layout_frame ();

  if (to == HARD_FRAME_POINTER_REGNUM)
    {
      if (from == ARG_POINTER_REGNUM)
	return cfun->machine->frame.hard_fp_offset;

      if (from == FRAME_POINTER_REGNUM)
	return cfun->machine->frame.hard_fp_offset
	       - cfun->machine->frame.locals_offset;
    }

  if (to == STACK_POINTER_REGNUM)
    {
      if (from == FRAME_POINTER_REGNUM)
	  return cfun->machine->frame.frame_size
		 - cfun->machine->frame.locals_offset;
    }

  return cfun->machine->frame.frame_size;
}

/* Implement RETURN_ADDR_RTX.  We do not support moving back to a
   previous frame.  */

rtx
aarch64_return_addr (int count, rtx frame ATTRIBUTE_UNUSED)
{
  if (count != 0)
    return const0_rtx;
  return get_hard_reg_initial_val (Pmode, LR_REGNUM);
}


static void
aarch64_asm_trampoline_template (FILE *f)
{
  if (TARGET_ILP32)
    {
      asm_fprintf (f, "\tldr\tw%d, .+16\n", IP1_REGNUM - R0_REGNUM);
      asm_fprintf (f, "\tldr\tw%d, .+16\n", STATIC_CHAIN_REGNUM - R0_REGNUM);
    }
  else
    {
      asm_fprintf (f, "\tldr\t%s, .+16\n", reg_names [IP1_REGNUM]);
      asm_fprintf (f, "\tldr\t%s, .+20\n", reg_names [STATIC_CHAIN_REGNUM]);
    }
  asm_fprintf (f, "\tbr\t%s\n", reg_names [IP1_REGNUM]);
  assemble_aligned_integer (4, const0_rtx);
  assemble_aligned_integer (POINTER_BYTES, const0_rtx);
  assemble_aligned_integer (POINTER_BYTES, const0_rtx);
}

static void
aarch64_trampoline_init (rtx m_tramp, tree fndecl, rtx chain_value)
{
  rtx fnaddr, mem, a_tramp;
  const int tramp_code_sz = 16;

  /* Don't need to copy the trailing D-words, we fill those in below.  */
  emit_block_move (m_tramp, assemble_trampoline_template (),
		   GEN_INT (tramp_code_sz), BLOCK_OP_NORMAL);
  mem = adjust_address (m_tramp, ptr_mode, tramp_code_sz);
  fnaddr = XEXP (DECL_RTL (fndecl), 0);
  if (GET_MODE (fnaddr) != ptr_mode)
    fnaddr = convert_memory_address (ptr_mode, fnaddr);
  emit_move_insn (mem, fnaddr);

  mem = adjust_address (m_tramp, ptr_mode, tramp_code_sz + POINTER_BYTES);
  emit_move_insn (mem, chain_value);

  /* XXX We should really define a "clear_cache" pattern and use
     gen_clear_cache().  */
  a_tramp = XEXP (m_tramp, 0);
  emit_library_call (gen_rtx_SYMBOL_REF (Pmode, "__clear_cache"),
		     LCT_NORMAL, VOIDmode, 2, a_tramp, ptr_mode,
		     plus_constant (ptr_mode, a_tramp, TRAMPOLINE_SIZE),
		     ptr_mode);
}

static unsigned char
aarch64_class_max_nregs (reg_class_t regclass, machine_mode mode)
{
  unsigned int nregs;
  HOST_WIDE_INT size;
  switch (regclass)
    {
    case CALLER_SAVE_REGS:
    case POINTER_REGS:
    case GENERAL_REGS:
    case ALL_REGS:
    case POINTER_AND_FP_REGS:
    case FP_REGS:
    case FP_LO_REGS:
      if (aarch64_sve_data_mode_p (mode)
	  && constant_multiple_p (GET_MODE_SIZE (mode),
				  BYTES_PER_SVE_VECTOR, &nregs))
	return nregs;
      size = constant_lower_bound (GET_MODE_SIZE (mode));
      return (aarch64_vector_data_mode_p (mode)
	      ? CEIL (size, UNITS_PER_VREG)
	      : CEIL (size, UNITS_PER_WORD));
    case STACK_REG:
    case PR_REGS:
    case PR_LO_REGS:
      return 1;

    case NO_REGS:
      return 0;

    default:
      break;
    }
  gcc_unreachable ();
}

static reg_class_t
aarch64_preferred_reload_class (rtx x, reg_class_t regclass)
{
  if (regclass == POINTER_REGS)
    return GENERAL_REGS;

  if (regclass == STACK_REG)
    {
      if (REG_P(x)
	  && reg_class_subset_p (REGNO_REG_CLASS (REGNO (x)), POINTER_REGS))
	  return regclass;

      return NO_REGS;
    }

  /* If it's an integer immediate that MOVI can't handle, then
     FP_REGS is not an option, so we return NO_REGS instead.  */
  if (CONST_INT_P (x) && reg_class_subset_p (regclass, FP_REGS)
      && !aarch64_simd_imm_scalar_p (x, GET_MODE (x)))
    return NO_REGS;

  /* Register eliminiation can result in a request for
     SP+constant->FP_REGS.  We cannot support such operations which
     use SP as source and an FP_REG as destination, so reject out
     right now.  */
  if (! reg_class_subset_p (regclass, GENERAL_REGS) && GET_CODE (x) == PLUS)
    {
      rtx lhs = XEXP (x, 0);

      /* Look through a possible SUBREG introduced by ILP32.  */
      if (GET_CODE (lhs) == SUBREG)
	lhs = SUBREG_REG (lhs);

      gcc_assert (REG_P (lhs));
      gcc_assert (reg_class_subset_p (REGNO_REG_CLASS (REGNO (lhs)),
				      POINTER_REGS));
      return NO_REGS;
    }

  return regclass;
}

void
aarch64_asm_output_labelref (FILE* f, const char *name)
{
  asm_fprintf (f, "%U%s", name);
}

static void
aarch64_elf_asm_constructor (rtx symbol, int priority)
{
  if (priority == DEFAULT_INIT_PRIORITY)
    default_ctor_section_asm_out_constructor (symbol, priority);
  else
    {
      section *s;
      /* While priority is known to be in range [0, 65535], so 18 bytes
         would be enough, the compiler might not know that.  To avoid
         -Wformat-truncation false positive, use a larger size.  */
      char buf[23];
      snprintf (buf, sizeof (buf), ".init_array.%.5u", priority);
      s = get_section (buf, SECTION_WRITE, NULL);
      switch_to_section (s);
      assemble_align (POINTER_SIZE);
      assemble_aligned_integer (POINTER_BYTES, symbol);
    }
}

static void
aarch64_elf_asm_destructor (rtx symbol, int priority)
{
  if (priority == DEFAULT_INIT_PRIORITY)
    default_dtor_section_asm_out_destructor (symbol, priority);
  else
    {
      section *s;
      /* While priority is known to be in range [0, 65535], so 18 bytes
         would be enough, the compiler might not know that.  To avoid
         -Wformat-truncation false positive, use a larger size.  */
      char buf[23];
      snprintf (buf, sizeof (buf), ".fini_array.%.5u", priority);
      s = get_section (buf, SECTION_WRITE, NULL);
      switch_to_section (s);
      assemble_align (POINTER_SIZE);
      assemble_aligned_integer (POINTER_BYTES, symbol);
    }
}

const char*
aarch64_output_casesi (rtx *operands)
{
  char buf[100];
  char label[100];
  rtx diff_vec = PATTERN (NEXT_INSN (as_a <rtx_insn *> (operands[2])));
  int index;
  static const char *const patterns[4][2] =
  {
    {
      "ldrb\t%w3, [%0,%w1,uxtw]",
      "add\t%3, %4, %w3, sxtb #2"
    },
    {
      "ldrh\t%w3, [%0,%w1,uxtw #1]",
      "add\t%3, %4, %w3, sxth #2"
    },
    {
      "ldr\t%w3, [%0,%w1,uxtw #2]",
      "add\t%3, %4, %w3, sxtw #2"
    },
    /* We assume that DImode is only generated when not optimizing and
       that we don't really need 64-bit address offsets.  That would
       imply an object file with 8GB of code in a single function!  */
    {
      "ldr\t%w3, [%0,%w1,uxtw #2]",
      "add\t%3, %4, %w3, sxtw #2"
    }
  };

  gcc_assert (GET_CODE (diff_vec) == ADDR_DIFF_VEC);

  scalar_int_mode mode = as_a <scalar_int_mode> (GET_MODE (diff_vec));
  index = exact_log2 (GET_MODE_SIZE (mode));

  gcc_assert (index >= 0 && index <= 3);

  /* Need to implement table size reduction, by chaning the code below.  */
  output_asm_insn (patterns[index][0], operands);
  ASM_GENERATE_INTERNAL_LABEL (label, "Lrtx", CODE_LABEL_NUMBER (operands[2]));
  snprintf (buf, sizeof (buf),
	    "adr\t%%4, %s", targetm.strip_name_encoding (label));
  output_asm_insn (buf, operands);
  output_asm_insn (patterns[index][1], operands);
  output_asm_insn ("br\t%3", operands);
  assemble_label (asm_out_file, label);
  return "";
}


/* Return size in bits of an arithmetic operand which is shifted/scaled and
   masked such that it is suitable for a UXTB, UXTH, or UXTW extend
   operator.  */

int
aarch64_uxt_size (int shift, HOST_WIDE_INT mask)
{
  if (shift >= 0 && shift <= 3)
    {
      int size;
      for (size = 8; size <= 32; size *= 2)
	{
	  HOST_WIDE_INT bits = ((HOST_WIDE_INT)1U << size) - 1;
	  if (mask == bits << shift)
	    return size;
	}
    }
  return 0;
}

/* Constant pools are per function only when PC relative
   literal loads are true or we are in the large memory
   model.  */

static inline bool
aarch64_can_use_per_function_literal_pools_p (void)
{
  return (aarch64_pcrelative_literal_loads
	  || aarch64_cmodel == AARCH64_CMODEL_LARGE);
}

static bool
aarch64_use_blocks_for_constant_p (machine_mode, const_rtx)
{
  /* Fixme:: In an ideal world this would work similar
     to the logic in aarch64_select_rtx_section but this
     breaks bootstrap in gcc go.  For now we workaround
     this by returning false here.  */
  return false;
}

/* Select appropriate section for constants depending
   on where we place literal pools.  */

static section *
aarch64_select_rtx_section (machine_mode mode,
			    rtx x,
			    unsigned HOST_WIDE_INT align)
{
  if (aarch64_can_use_per_function_literal_pools_p ())
    return function_section (current_function_decl);

  return default_elf_select_rtx_section (mode, x, align);
}

/* Implement ASM_OUTPUT_POOL_EPILOGUE.  */
void
aarch64_asm_output_pool_epilogue (FILE *f, const char *, tree,
				  HOST_WIDE_INT offset)
{
  /* When using per-function literal pools, we must ensure that any code
     section is aligned to the minimal instruction length, lest we get
     errors from the assembler re "unaligned instructions".  */
  if ((offset & 3) && aarch64_can_use_per_function_literal_pools_p ())
    ASM_OUTPUT_ALIGN (f, 2);
}

/* Costs.  */

/* Helper function for rtx cost calculation.  Strip a shift expression
   from X.  Returns the inner operand if successful, or the original
   expression on failure.  */
static rtx
aarch64_strip_shift (rtx x)
{
  rtx op = x;

  /* We accept both ROTATERT and ROTATE: since the RHS must be a constant
     we can convert both to ROR during final output.  */
  if ((GET_CODE (op) == ASHIFT
       || GET_CODE (op) == ASHIFTRT
       || GET_CODE (op) == LSHIFTRT
       || GET_CODE (op) == ROTATERT
       || GET_CODE (op) == ROTATE)
      && CONST_INT_P (XEXP (op, 1)))
    return XEXP (op, 0);

  if (GET_CODE (op) == MULT
      && CONST_INT_P (XEXP (op, 1))
      && ((unsigned) exact_log2 (INTVAL (XEXP (op, 1)))) < 64)
    return XEXP (op, 0);

  return x;
}

/* Helper function for rtx cost calculation.  Strip an extend
   expression from X.  Returns the inner operand if successful, or the
   original expression on failure.  We deal with a number of possible
   canonicalization variations here.  */
static rtx
aarch64_strip_extend (rtx x)
{
  scalar_int_mode mode;
  rtx op = x;

  if (!is_a <scalar_int_mode> (GET_MODE (op), &mode))
    return op;

  /* Zero and sign extraction of a widened value.  */
  if ((GET_CODE (op) == ZERO_EXTRACT || GET_CODE (op) == SIGN_EXTRACT)
      && XEXP (op, 2) == const0_rtx
      && GET_CODE (XEXP (op, 0)) == MULT
      && aarch64_is_extend_from_extract (mode, XEXP (XEXP (op, 0), 1),
					 XEXP (op, 1)))
    return XEXP (XEXP (op, 0), 0);

  /* It can also be represented (for zero-extend) as an AND with an
     immediate.  */
  if (GET_CODE (op) == AND
      && GET_CODE (XEXP (op, 0)) == MULT
      && CONST_INT_P (XEXP (XEXP (op, 0), 1))
      && CONST_INT_P (XEXP (op, 1))
      && aarch64_uxt_size (exact_log2 (INTVAL (XEXP (XEXP (op, 0), 1))),
			   INTVAL (XEXP (op, 1))) != 0)
    return XEXP (XEXP (op, 0), 0);

  /* Now handle extended register, as this may also have an optional
     left shift by 1..4.  */
  if (GET_CODE (op) == ASHIFT
      && CONST_INT_P (XEXP (op, 1))
      && ((unsigned HOST_WIDE_INT) INTVAL (XEXP (op, 1))) <= 4)
    op = XEXP (op, 0);

  if (GET_CODE (op) == ZERO_EXTEND
      || GET_CODE (op) == SIGN_EXTEND)
    op = XEXP (op, 0);

  if (op != x)
    return op;

  return x;
}

/* Return true iff CODE is a shift supported in combination
   with arithmetic instructions.  */

static bool
aarch64_shift_p (enum rtx_code code)
{
  return code == ASHIFT || code == ASHIFTRT || code == LSHIFTRT;
}

/* Helper function for rtx cost calculation.  Calculate the cost of
   a MULT or ASHIFT, which may be part of a compound PLUS/MINUS rtx.
   Return the calculated cost of the expression, recursing manually in to
   operands where needed.  */

static int
aarch64_rtx_mult_cost (rtx x, enum rtx_code code, int outer, bool speed)
{
  rtx op0, op1;
  const struct cpu_cost_table *extra_cost
    = aarch64_tune_params.insn_extra_cost;
  int cost = 0;
  bool compound_p = (outer == PLUS || outer == MINUS);
  machine_mode mode = GET_MODE (x);

  gcc_checking_assert (code == MULT);

  op0 = XEXP (x, 0);
  op1 = XEXP (x, 1);

  if (VECTOR_MODE_P (mode))
    mode = GET_MODE_INNER (mode);

  /* Integer multiply/fma.  */
  if (GET_MODE_CLASS (mode) == MODE_INT)
    {
      /* The multiply will be canonicalized as a shift, cost it as such.  */
      if (aarch64_shift_p (GET_CODE (x))
	  || (CONST_INT_P (op1)
	      && exact_log2 (INTVAL (op1)) > 0))
	{
	  bool is_extend = GET_CODE (op0) == ZERO_EXTEND
	                   || GET_CODE (op0) == SIGN_EXTEND;
	  if (speed)
	    {
	      if (compound_p)
	        {
	          if (REG_P (op1))
		    /* ARITH + shift-by-register.  */
		    cost += extra_cost->alu.arith_shift_reg;
		  else if (is_extend)
		    /* ARITH + extended register.  We don't have a cost field
		       for ARITH+EXTEND+SHIFT, so use extend_arith here.  */
		    cost += extra_cost->alu.extend_arith;
		  else
		    /* ARITH + shift-by-immediate.  */
		    cost += extra_cost->alu.arith_shift;
		}
	      else
		/* LSL (immediate).  */
	        cost += extra_cost->alu.shift;

	    }
	  /* Strip extends as we will have costed them in the case above.  */
	  if (is_extend)
	    op0 = aarch64_strip_extend (op0);

	  cost += rtx_cost (op0, VOIDmode, code, 0, speed);

	  return cost;
	}

      /* MNEG or [US]MNEGL.  Extract the NEG operand and indicate that it's a
	 compound and let the below cases handle it.  After all, MNEG is a
	 special-case alias of MSUB.  */
      if (GET_CODE (op0) == NEG)
	{
	  op0 = XEXP (op0, 0);
	  compound_p = true;
	}

      /* Integer multiplies or FMAs have zero/sign extending variants.  */
      if ((GET_CODE (op0) == ZERO_EXTEND
	   && GET_CODE (op1) == ZERO_EXTEND)
	  || (GET_CODE (op0) == SIGN_EXTEND
	      && GET_CODE (op1) == SIGN_EXTEND))
	{
	  cost += rtx_cost (XEXP (op0, 0), VOIDmode, MULT, 0, speed);
	  cost += rtx_cost (XEXP (op1, 0), VOIDmode, MULT, 1, speed);

	  if (speed)
	    {
	      if (compound_p)
		/* SMADDL/UMADDL/UMSUBL/SMSUBL.  */
		cost += extra_cost->mult[0].extend_add;
	      else
		/* MUL/SMULL/UMULL.  */
		cost += extra_cost->mult[0].extend;
	    }

	  return cost;
	}

      /* This is either an integer multiply or a MADD.  In both cases
	 we want to recurse and cost the operands.  */
      cost += rtx_cost (op0, mode, MULT, 0, speed);
      cost += rtx_cost (op1, mode, MULT, 1, speed);

      if (speed)
	{
	  if (compound_p)
	    /* MADD/MSUB.  */
	    cost += extra_cost->mult[mode == DImode].add;
	  else
	    /* MUL.  */
	    cost += extra_cost->mult[mode == DImode].simple;
	}

      return cost;
    }
  else
    {
      if (speed)
	{
	  /* Floating-point FMA/FMUL can also support negations of the
	     operands, unless the rounding mode is upward or downward in
	     which case FNMUL is different than FMUL with operand negation.  */
	  bool neg0 = GET_CODE (op0) == NEG;
	  bool neg1 = GET_CODE (op1) == NEG;
	  if (compound_p || !flag_rounding_math || (neg0 && neg1))
	    {
	      if (neg0)
		op0 = XEXP (op0, 0);
	      if (neg1)
		op1 = XEXP (op1, 0);
	    }

	  if (compound_p)
	    /* FMADD/FNMADD/FNMSUB/FMSUB.  */
	    cost += extra_cost->fp[mode == DFmode].fma;
	  else
	    /* FMUL/FNMUL.  */
	    cost += extra_cost->fp[mode == DFmode].mult;
	}

      cost += rtx_cost (op0, mode, MULT, 0, speed);
      cost += rtx_cost (op1, mode, MULT, 1, speed);
      return cost;
    }
}

static int
aarch64_address_cost (rtx x,
		      machine_mode mode,
		      addr_space_t as ATTRIBUTE_UNUSED,
		      bool speed)
{
  enum rtx_code c = GET_CODE (x);
  const struct cpu_addrcost_table *addr_cost = aarch64_tune_params.addr_cost;
  struct aarch64_address_info info;
  int cost = 0;
  info.shift = 0;

  if (!aarch64_classify_address (&info, x, mode, ADDR_QUERY_M, false))
    {
      if (GET_CODE (x) == CONST || GET_CODE (x) == SYMBOL_REF)
	{
	  /* This is a CONST or SYMBOL ref which will be split
	     in a different way depending on the code model in use.
	     Cost it through the generic infrastructure.  */
	  int cost_symbol_ref = rtx_cost (x, Pmode, MEM, 1, speed);
	  /* Divide through by the cost of one instruction to
	     bring it to the same units as the address costs.  */
	  cost_symbol_ref /= COSTS_N_INSNS (1);
	  /* The cost is then the cost of preparing the address,
	     followed by an immediate (possibly 0) offset.  */
	  return cost_symbol_ref + addr_cost->imm_offset;
	}
      else
	{
	  /* This is most likely a jump table from a case
	     statement.  */
	  return addr_cost->register_offset;
	}
    }

  switch (info.type)
    {
      case ADDRESS_LO_SUM:
      case ADDRESS_SYMBOLIC:
      case ADDRESS_REG_IMM:
	cost += addr_cost->imm_offset;
	break;

      case ADDRESS_REG_WB:
	if (c == PRE_INC || c == PRE_DEC || c == PRE_MODIFY)
	  cost += addr_cost->pre_modify;
	else if (c == POST_INC || c == POST_DEC || c == POST_MODIFY)
	  cost += addr_cost->post_modify;
	else
	  gcc_unreachable ();

	break;

      case ADDRESS_REG_REG:
	cost += addr_cost->register_offset;
	break;

      case ADDRESS_REG_SXTW:
	cost += addr_cost->register_sextend;
	break;

      case ADDRESS_REG_UXTW:
	cost += addr_cost->register_zextend;
	break;

      default:
	gcc_unreachable ();
    }


  if (info.shift > 0)
    {
      /* For the sake of calculating the cost of the shifted register
	 component, we can treat same sized modes in the same way.  */
      if (must_eq (GET_MODE_BITSIZE (mode), 16))
	cost += addr_cost->addr_scale_costs.hi;
      else if (must_eq (GET_MODE_BITSIZE (mode), 32))
	cost += addr_cost->addr_scale_costs.si;
      else if (must_eq (GET_MODE_BITSIZE (mode), 64))
	cost += addr_cost->addr_scale_costs.di;
      else
	/* We can't tell, or this is a 128-bit vector.  */
	cost += addr_cost->addr_scale_costs.ti;
    }

  return cost;
}

/* Return the cost of a branch.  If SPEED_P is true then the compiler is
   optimizing for speed.  If PREDICTABLE_P is true then the branch is predicted
   to be taken.  */

int
aarch64_branch_cost (bool speed_p, bool predictable_p)
{
  /* When optimizing for speed, use the cost of unpredictable branches.  */
  const struct cpu_branch_cost *branch_costs =
    aarch64_tune_params.branch_costs;

  if (!speed_p || predictable_p)
    return branch_costs->predictable;
  else
    return branch_costs->unpredictable;
}

/* Return true if the RTX X in mode MODE is a zero or sign extract
   usable in an ADD or SUB (extended register) instruction.  */
static bool
aarch64_rtx_arith_op_extract_p (rtx x, scalar_int_mode mode)
{
  /* Catch add with a sign extract.
     This is add_<optab><mode>_multp2.  */
  if (GET_CODE (x) == SIGN_EXTRACT
      || GET_CODE (x) == ZERO_EXTRACT)
    {
      rtx op0 = XEXP (x, 0);
      rtx op1 = XEXP (x, 1);
      rtx op2 = XEXP (x, 2);

      if (GET_CODE (op0) == MULT
	  && CONST_INT_P (op1)
	  && op2 == const0_rtx
	  && CONST_INT_P (XEXP (op0, 1))
	  && aarch64_is_extend_from_extract (mode,
					     XEXP (op0, 1),
					     op1))
	{
	  return true;
	}
    }
  /* The simple case <ARITH>, XD, XN, XM, [us]xt.
     No shift.  */
  else if (GET_CODE (x) == SIGN_EXTEND
	   || GET_CODE (x) == ZERO_EXTEND)
    return REG_P (XEXP (x, 0));

  return false;
}

static bool
aarch64_frint_unspec_p (unsigned int u)
{
  switch (u)
    {
      case UNSPEC_FRINTZ:
      case UNSPEC_FRINTP:
      case UNSPEC_FRINTM:
      case UNSPEC_FRINTA:
      case UNSPEC_FRINTN:
      case UNSPEC_FRINTX:
      case UNSPEC_FRINTI:
        return true;

      default:
        return false;
    }
}

/* Return true iff X is an rtx that will match an extr instruction
   i.e. as described in the *extr<mode>5_insn family of patterns.
   OP0 and OP1 will be set to the operands of the shifts involved
   on success and will be NULL_RTX otherwise.  */

static bool
aarch64_extr_rtx_p (rtx x, rtx *res_op0, rtx *res_op1)
{
  rtx op0, op1;
  scalar_int_mode mode;
  if (!is_a <scalar_int_mode> (GET_MODE (x), &mode))
    return false;

  *res_op0 = NULL_RTX;
  *res_op1 = NULL_RTX;

  if (GET_CODE (x) != IOR)
    return false;

  op0 = XEXP (x, 0);
  op1 = XEXP (x, 1);

  if ((GET_CODE (op0) == ASHIFT && GET_CODE (op1) == LSHIFTRT)
      || (GET_CODE (op1) == ASHIFT && GET_CODE (op0) == LSHIFTRT))
    {
     /* Canonicalise locally to ashift in op0, lshiftrt in op1.  */
      if (GET_CODE (op1) == ASHIFT)
        std::swap (op0, op1);

      if (!CONST_INT_P (XEXP (op0, 1)) || !CONST_INT_P (XEXP (op1, 1)))
        return false;

      unsigned HOST_WIDE_INT shft_amnt_0 = UINTVAL (XEXP (op0, 1));
      unsigned HOST_WIDE_INT shft_amnt_1 = UINTVAL (XEXP (op1, 1));

      if (shft_amnt_0 < GET_MODE_BITSIZE (mode)
          && shft_amnt_0 + shft_amnt_1 == GET_MODE_BITSIZE (mode))
        {
          *res_op0 = XEXP (op0, 0);
          *res_op1 = XEXP (op1, 0);
          return true;
        }
    }

  return false;
}

/* Calculate the cost of calculating (if_then_else (OP0) (OP1) (OP2)),
   storing it in *COST.  Result is true if the total cost of the operation
   has now been calculated.  */
static bool
aarch64_if_then_else_costs (rtx op0, rtx op1, rtx op2, int *cost, bool speed)
{
  rtx inner;
  rtx comparator;
  enum rtx_code cmpcode;

  if (COMPARISON_P (op0))
    {
      inner = XEXP (op0, 0);
      comparator = XEXP (op0, 1);
      cmpcode = GET_CODE (op0);
    }
  else
    {
      inner = op0;
      comparator = const0_rtx;
      cmpcode = NE;
    }

  if (GET_CODE (op1) == PC || GET_CODE (op2) == PC)
    {
      /* Conditional branch.  */
      if (GET_MODE_CLASS (GET_MODE (inner)) == MODE_CC)
	return true;
      else
	{
	  if (cmpcode == NE || cmpcode == EQ)
	    {
	      if (comparator == const0_rtx)
		{
		  /* TBZ/TBNZ/CBZ/CBNZ.  */
		  if (GET_CODE (inner) == ZERO_EXTRACT)
		    /* TBZ/TBNZ.  */
		    *cost += rtx_cost (XEXP (inner, 0), VOIDmode,
				       ZERO_EXTRACT, 0, speed);
		  else
		    /* CBZ/CBNZ.  */
		    *cost += rtx_cost (inner, VOIDmode, cmpcode, 0, speed);

	        return true;
	      }
	    }
	  else if (cmpcode == LT || cmpcode == GE)
	    {
	      /* TBZ/TBNZ.  */
	      if (comparator == const0_rtx)
		return true;
	    }
	}
    }
  else if (GET_MODE_CLASS (GET_MODE (inner)) == MODE_CC)
    {
      /* CCMP.  */
      if (GET_CODE (op1) == COMPARE)
	{
	  /* Increase cost of CCMP reg, 0, imm, CC to prefer CMP reg, 0.  */
	  if (XEXP (op1, 1) == const0_rtx)
	    *cost += 1;
	  if (speed)
	    {
	      machine_mode mode = GET_MODE (XEXP (op1, 0));
	      const struct cpu_cost_table *extra_cost
		= aarch64_tune_params.insn_extra_cost;

	      if (GET_MODE_CLASS (mode) == MODE_INT)
		*cost += extra_cost->alu.arith;
	      else
		*cost += extra_cost->fp[mode == DFmode].compare;
	    }
	  return true;
	}

      /* It's a conditional operation based on the status flags,
	 so it must be some flavor of CSEL.  */

      /* CSNEG, CSINV, and CSINC are handled for free as part of CSEL.  */
      if (GET_CODE (op1) == NEG
          || GET_CODE (op1) == NOT
          || (GET_CODE (op1) == PLUS && XEXP (op1, 1) == const1_rtx))
	op1 = XEXP (op1, 0);
      else if (GET_CODE (op1) == ZERO_EXTEND && GET_CODE (op2) == ZERO_EXTEND)
	{
	  /* CSEL with zero-extension (*cmovdi_insn_uxtw).  */
	  op1 = XEXP (op1, 0);
	  op2 = XEXP (op2, 0);
	}

      *cost += rtx_cost (op1, VOIDmode, IF_THEN_ELSE, 1, speed);
      *cost += rtx_cost (op2, VOIDmode, IF_THEN_ELSE, 2, speed);
      return true;
    }

  /* We don't know what this is, cost all operands.  */
  return false;
}

/* Check whether X is a bitfield operation of the form shift + extend that
   maps down to a UBFIZ/SBFIZ/UBFX/SBFX instruction.  If so, return the
   operand to which the bitfield operation is applied.  Otherwise return
   NULL_RTX.  */

static rtx
aarch64_extend_bitfield_pattern_p (rtx x)
{
  rtx_code outer_code = GET_CODE (x);
  machine_mode outer_mode = GET_MODE (x);

  if (outer_code != ZERO_EXTEND && outer_code != SIGN_EXTEND
      && outer_mode != SImode && outer_mode != DImode)
    return NULL_RTX;

  rtx inner = XEXP (x, 0);
  rtx_code inner_code = GET_CODE (inner);
  machine_mode inner_mode = GET_MODE (inner);
  rtx op = NULL_RTX;

  switch (inner_code)
    {
      case ASHIFT:
	if (CONST_INT_P (XEXP (inner, 1))
	    && (inner_mode == QImode || inner_mode == HImode))
	  op = XEXP (inner, 0);
	break;
      case LSHIFTRT:
	if (outer_code == ZERO_EXTEND && CONST_INT_P (XEXP (inner, 1))
	    && (inner_mode == QImode || inner_mode == HImode))
	  op = XEXP (inner, 0);
	break;
      case ASHIFTRT:
	if (outer_code == SIGN_EXTEND && CONST_INT_P (XEXP (inner, 1))
	    && (inner_mode == QImode || inner_mode == HImode))
	  op = XEXP (inner, 0);
	break;
      default:
	break;
    }

  return op;
}

/* Return true if the mask and a shift amount from an RTX of the form
   (x << SHFT_AMNT) & MASK are valid to combine into a UBFIZ instruction of
   mode MODE.  See the *andim_ashift<mode>_bfiz pattern.  */

bool
aarch64_mask_and_shift_for_ubfiz_p (scalar_int_mode mode, rtx mask,
				    rtx shft_amnt)
{
  return CONST_INT_P (mask) && CONST_INT_P (shft_amnt)
	 && INTVAL (shft_amnt) < GET_MODE_BITSIZE (mode)
	 && exact_log2 ((INTVAL (mask) >> INTVAL (shft_amnt)) + 1) >= 0
	 && (INTVAL (mask) & ((1 << INTVAL (shft_amnt)) - 1)) == 0;
}

/* Calculate the cost of calculating X, storing it in *COST.  Result
   is true if the total cost of the operation has now been calculated.  */
static bool
aarch64_rtx_costs (rtx x, machine_mode mode, int outer ATTRIBUTE_UNUSED,
		   int param ATTRIBUTE_UNUSED, int *cost, bool speed)
{
  rtx op0, op1, op2;
  const struct cpu_cost_table *extra_cost
    = aarch64_tune_params.insn_extra_cost;
  int code = GET_CODE (x);
  scalar_int_mode int_mode;

  /* By default, assume that everything has equivalent cost to the
     cheapest instruction.  Any additional costs are applied as a delta
     above this default.  */
  *cost = COSTS_N_INSNS (1);

  switch (code)
    {
    case SET:
      /* The cost depends entirely on the operands to SET.  */
      *cost = 0;
      op0 = SET_DEST (x);
      op1 = SET_SRC (x);

      switch (GET_CODE (op0))
	{
	case MEM:
	  if (speed)
	    {
	      rtx address = XEXP (op0, 0);
	      if (VECTOR_MODE_P (mode))
		*cost += extra_cost->ldst.storev;
	      else if (GET_MODE_CLASS (mode) == MODE_INT)
		*cost += extra_cost->ldst.store;
	      else if (mode == SFmode)
		*cost += extra_cost->ldst.storef;
	      else if (mode == DFmode)
		*cost += extra_cost->ldst.stored;

	      *cost +=
		COSTS_N_INSNS (aarch64_address_cost (address, mode,
						     0, speed));
	    }

	  *cost += rtx_cost (op1, mode, SET, 1, speed);
	  return true;

	case SUBREG:
	  if (! REG_P (SUBREG_REG (op0)))
	    *cost += rtx_cost (SUBREG_REG (op0), VOIDmode, SET, 0, speed);

	  /* Fall through.  */
	case REG:
	  /* The cost is one per vector-register copied.  */
	  if (VECTOR_MODE_P (GET_MODE (op0)) && REG_P (op1))
	    {
	      int size = constant_lower_bound (GET_MODE_SIZE (GET_MODE (op0)));
	      int n_minus_1 = (size - 1) / UNITS_PER_VREG;
	      *cost = COSTS_N_INSNS (n_minus_1 + 1);
	    }
	  /* const0_rtx is in general free, but we will use an
	     instruction to set a register to 0.  */
	  else if (REG_P (op1) || op1 == const0_rtx)
	    {
	      /* The cost is 1 per register copied.  The size in this
		 case must be constant, since all variable-size modes
		 are vectors.  */
	      int size = GET_MODE_SIZE (GET_MODE (op0)).to_constant ();
	      int n_minus_1 = (size - 1) / UNITS_PER_WORD;
	      *cost = COSTS_N_INSNS (n_minus_1 + 1);
	    }
          else
	    /* Cost is just the cost of the RHS of the set.  */
	    *cost += rtx_cost (op1, mode, SET, 1, speed);
	  return true;

	case ZERO_EXTRACT:
	case SIGN_EXTRACT:
	  /* Bit-field insertion.  Strip any redundant widening of
	     the RHS to meet the width of the target.  */
	  if (GET_CODE (op1) == SUBREG)
	    op1 = SUBREG_REG (op1);
	  if ((GET_CODE (op1) == ZERO_EXTEND
	       || GET_CODE (op1) == SIGN_EXTEND)
	      && CONST_INT_P (XEXP (op0, 1))
	      && is_a <scalar_int_mode> (GET_MODE (XEXP (op1, 0)), &int_mode)
	      && GET_MODE_BITSIZE (int_mode) >= INTVAL (XEXP (op0, 1)))
	    op1 = XEXP (op1, 0);

          if (CONST_INT_P (op1))
            {
              /* MOV immediate is assumed to always be cheap.  */
              *cost = COSTS_N_INSNS (1);
            }
          else
            {
              /* BFM.  */
	      if (speed)
		*cost += extra_cost->alu.bfi;
	      *cost += rtx_cost (op1, VOIDmode, (enum rtx_code) code, 1, speed);
            }

	  return true;

	default:
	  /* We can't make sense of this, assume default cost.  */
          *cost = COSTS_N_INSNS (1);
	  return false;
	}
      return false;

    case CONST_INT:
      /* If an instruction can incorporate a constant within the
	 instruction, the instruction's expression avoids calling
	 rtx_cost() on the constant.  If rtx_cost() is called on a
	 constant, then it is usually because the constant must be
	 moved into a register by one or more instructions.

	 The exception is constant 0, which can be expressed
	 as XZR/WZR and is therefore free.  The exception to this is
	 if we have (set (reg) (const0_rtx)) in which case we must cost
	 the move.  However, we can catch that when we cost the SET, so
	 we don't need to consider that here.  */
      if (x == const0_rtx)
	*cost = 0;
      else
	{
	  /* To an approximation, building any other constant is
	     proportionally expensive to the number of instructions
	     required to build that constant.  This is true whether we
	     are compiling for SPEED or otherwise.  */
	  if (!is_a <scalar_int_mode> (mode, &int_mode))
	    int_mode = word_mode;
	  *cost = COSTS_N_INSNS (aarch64_internal_mov_immediate
				 (NULL_RTX, x, false, int_mode));
	}
      return true;

    case CONST_DOUBLE:
      if (speed)
	{
	  /* mov[df,sf]_aarch64.  */
	  if (aarch64_float_const_representable_p (x))
	    /* FMOV (scalar immediate).  */
	    *cost += extra_cost->fp[mode == DFmode].fpconst;
	  else if (!aarch64_float_const_zero_rtx_p (x))
	    {
	      /* This will be a load from memory.  */
	      if (mode == DFmode)
		*cost += extra_cost->ldst.loadd;
	      else
		*cost += extra_cost->ldst.loadf;
	    }
	  else
	    /* Otherwise this is +0.0.  We get this using MOVI d0, #0
	       or MOV v0.s[0], wzr - neither of which are modeled by the
	       cost tables.  Just use the default cost.  */
	    {
	    }
	}

      return true;

    case MEM:
      if (speed)
	{
	  /* For loads we want the base cost of a load, plus an
	     approximation for the additional cost of the addressing
	     mode.  */
	  rtx address = XEXP (x, 0);
	  if (VECTOR_MODE_P (mode))
	    *cost += extra_cost->ldst.loadv;
	  else if (GET_MODE_CLASS (mode) == MODE_INT)
	    *cost += extra_cost->ldst.load;
	  else if (mode == SFmode)
	    *cost += extra_cost->ldst.loadf;
	  else if (mode == DFmode)
	    *cost += extra_cost->ldst.loadd;

	  *cost +=
		COSTS_N_INSNS (aarch64_address_cost (address, mode,
						     0, speed));
	}

      return true;

    case NEG:
      op0 = XEXP (x, 0);

      if (VECTOR_MODE_P (mode))
	{
	  if (speed)
	    {
	      /* FNEG.  */
	      *cost += extra_cost->vect.alu;
	    }
	  return false;
	}

      if (GET_MODE_CLASS (mode) == MODE_INT)
	{
          if (GET_RTX_CLASS (GET_CODE (op0)) == RTX_COMPARE
              || GET_RTX_CLASS (GET_CODE (op0)) == RTX_COMM_COMPARE)
            {
              /* CSETM.  */
	      *cost += rtx_cost (XEXP (op0, 0), VOIDmode, NEG, 0, speed);
              return true;
            }

	  /* Cost this as SUB wzr, X.  */
          op0 = CONST0_RTX (mode);
          op1 = XEXP (x, 0);
          goto cost_minus;
        }

      if (GET_MODE_CLASS (mode) == MODE_FLOAT)
        {
          /* Support (neg(fma...)) as a single instruction only if
             sign of zeros is unimportant.  This matches the decision
             making in aarch64.md.  */
          if (GET_CODE (op0) == FMA && !HONOR_SIGNED_ZEROS (GET_MODE (op0)))
            {
	      /* FNMADD.  */
	      *cost = rtx_cost (op0, mode, NEG, 0, speed);
              return true;
            }
	  if (GET_CODE (op0) == MULT)
	    {
	      /* FNMUL.  */
	      *cost = rtx_cost (op0, mode, NEG, 0, speed);
	      return true;
	    }
	  if (speed)
	    /* FNEG.  */
	    *cost += extra_cost->fp[mode == DFmode].neg;
          return false;
        }

      return false;

    case CLRSB:
    case CLZ:
      if (speed)
	{
	  if (VECTOR_MODE_P (mode))
	    *cost += extra_cost->vect.alu;
	  else
	    *cost += extra_cost->alu.clz;
	}

      return false;

    case COMPARE:
      op0 = XEXP (x, 0);
      op1 = XEXP (x, 1);

      if (op1 == const0_rtx
	  && GET_CODE (op0) == AND)
	{
	  x = op0;
	  mode = GET_MODE (op0);
	  goto cost_logic;
	}

      if (GET_MODE_CLASS (GET_MODE (op0)) == MODE_INT)
        {
          /* TODO: A write to the CC flags possibly costs extra, this
	     needs encoding in the cost tables.  */

	  mode = GET_MODE (op0);
          /* ANDS.  */
          if (GET_CODE (op0) == AND)
            {
              x = op0;
              goto cost_logic;
            }

          if (GET_CODE (op0) == PLUS)
            {
	      /* ADDS (and CMN alias).  */
              x = op0;
              goto cost_plus;
            }

          if (GET_CODE (op0) == MINUS)
            {
	      /* SUBS.  */
              x = op0;
              goto cost_minus;
            }

	  if (GET_CODE (op0) == ZERO_EXTRACT && op1 == const0_rtx
	      && GET_MODE (x) == CC_NZmode && CONST_INT_P (XEXP (op0, 1))
	      && CONST_INT_P (XEXP (op0, 2)))
	    {
	      /* COMPARE of ZERO_EXTRACT form of TST-immediate.
		 Handle it here directly rather than going to cost_logic
		 since we know the immediate generated for the TST is valid
		 so we can avoid creating an intermediate rtx for it only
		 for costing purposes.  */
	      if (speed)
		*cost += extra_cost->alu.logical;

	      *cost += rtx_cost (XEXP (op0, 0), GET_MODE (op0),
				 ZERO_EXTRACT, 0, speed);
	      return true;
	    }

          if (GET_CODE (op1) == NEG)
            {
	      /* CMN.  */
	      if (speed)
		*cost += extra_cost->alu.arith;

	      *cost += rtx_cost (op0, mode, COMPARE, 0, speed);
	      *cost += rtx_cost (XEXP (op1, 0), mode, NEG, 1, speed);
              return true;
            }

          /* CMP.

	     Compare can freely swap the order of operands, and
             canonicalization puts the more complex operation first.
             But the integer MINUS logic expects the shift/extend
             operation in op1.  */
          if (! (REG_P (op0)
                 || (GET_CODE (op0) == SUBREG && REG_P (SUBREG_REG (op0)))))
          {
            op0 = XEXP (x, 1);
            op1 = XEXP (x, 0);
          }
          goto cost_minus;
        }

      if (GET_MODE_CLASS (GET_MODE (op0)) == MODE_FLOAT)
        {
	  /* FCMP.  */
	  if (speed)
	    *cost += extra_cost->fp[mode == DFmode].compare;

          if (CONST_DOUBLE_P (op1) && aarch64_float_const_zero_rtx_p (op1))
            {
	      *cost += rtx_cost (op0, VOIDmode, COMPARE, 0, speed);
              /* FCMP supports constant 0.0 for no extra cost. */
              return true;
            }
          return false;
        }

      if (VECTOR_MODE_P (mode))
	{
	  /* Vector compare.  */
	  if (speed)
	    *cost += extra_cost->vect.alu;

	  if (aarch64_float_const_zero_rtx_p (op1))
	    {
	      /* Vector cm (eq|ge|gt|lt|le) supports constant 0.0 for no extra
		 cost.  */
	      return true;
	    }
	  return false;
	}
      return false;

    case MINUS:
      {
	op0 = XEXP (x, 0);
	op1 = XEXP (x, 1);

cost_minus:
	*cost += rtx_cost (op0, mode, MINUS, 0, speed);

	/* Detect valid immediates.  */
	if ((GET_MODE_CLASS (mode) == MODE_INT
	     || (GET_MODE_CLASS (mode) == MODE_CC
		 && GET_MODE_CLASS (GET_MODE (op0)) == MODE_INT))
	    && CONST_INT_P (op1)
	    && aarch64_uimm12_shift (INTVAL (op1)))
	  {
	    if (speed)
	      /* SUB(S) (immediate).  */
	      *cost += extra_cost->alu.arith;
	    return true;
	  }

	/* Look for SUB (extended register).  */
	if (is_a <scalar_int_mode> (mode, &int_mode)
	    && aarch64_rtx_arith_op_extract_p (op1, int_mode))
	  {
	    if (speed)
	      *cost += extra_cost->alu.extend_arith;

	    op1 = aarch64_strip_extend (op1);
	    *cost += rtx_cost (op1, VOIDmode,
			       (enum rtx_code) GET_CODE (op1), 0, speed);
	    return true;
	  }

	rtx new_op1 = aarch64_strip_extend (op1);

	/* Cost this as an FMA-alike operation.  */
	if ((GET_CODE (new_op1) == MULT
	     || aarch64_shift_p (GET_CODE (new_op1)))
	    && code != COMPARE)
	  {
	    *cost += aarch64_rtx_mult_cost (new_op1, MULT,
					    (enum rtx_code) code,
					    speed);
	    return true;
	  }

	*cost += rtx_cost (new_op1, VOIDmode, MINUS, 1, speed);

	if (speed)
	  {
	    if (VECTOR_MODE_P (mode))
	      {
		/* Vector SUB.  */
		*cost += extra_cost->vect.alu;
	      }
	    else if (GET_MODE_CLASS (mode) == MODE_INT)
	      {
		/* SUB(S).  */
		*cost += extra_cost->alu.arith;
	      }
	    else if (GET_MODE_CLASS (mode) == MODE_FLOAT)
	      {
		/* FSUB.  */
		*cost += extra_cost->fp[mode == DFmode].addsub;
	      }
	  }
	return true;
      }

    case PLUS:
      {
	rtx new_op0;

	op0 = XEXP (x, 0);
	op1 = XEXP (x, 1);

cost_plus:
	if (GET_RTX_CLASS (GET_CODE (op0)) == RTX_COMPARE
	    || GET_RTX_CLASS (GET_CODE (op0)) == RTX_COMM_COMPARE)
	  {
	    /* CSINC.  */
	    *cost += rtx_cost (XEXP (op0, 0), mode, PLUS, 0, speed);
	    *cost += rtx_cost (op1, mode, PLUS, 1, speed);
	    return true;
	  }

	if (GET_MODE_CLASS (mode) == MODE_INT
	    && ((CONST_INT_P (op1) && aarch64_uimm12_shift (INTVAL (op1)))
		|| aarch64_sve_addvl_addpl_immediate (op1, mode)))
	  {
	    *cost += rtx_cost (op0, mode, PLUS, 0, speed);

	    if (speed)
	      /* ADD (immediate).  */
	      *cost += extra_cost->alu.arith;
	    return true;
	  }

	*cost += rtx_cost (op1, mode, PLUS, 1, speed);

	/* Look for ADD (extended register).  */
	if (is_a <scalar_int_mode> (mode, &int_mode)
	    && aarch64_rtx_arith_op_extract_p (op0, int_mode))
	  {
	    if (speed)
	      *cost += extra_cost->alu.extend_arith;

	    op0 = aarch64_strip_extend (op0);
	    *cost += rtx_cost (op0, VOIDmode,
			       (enum rtx_code) GET_CODE (op0), 0, speed);
	    return true;
	  }

	/* Strip any extend, leave shifts behind as we will
	   cost them through mult_cost.  */
	new_op0 = aarch64_strip_extend (op0);

	if (GET_CODE (new_op0) == MULT
	    || aarch64_shift_p (GET_CODE (new_op0)))
	  {
	    *cost += aarch64_rtx_mult_cost (new_op0, MULT, PLUS,
					    speed);
	    return true;
	  }

	*cost += rtx_cost (new_op0, VOIDmode, PLUS, 0, speed);

	if (speed)
	  {
	    if (VECTOR_MODE_P (mode))
	      {
		/* Vector ADD.  */
		*cost += extra_cost->vect.alu;
	      }
	    else if (GET_MODE_CLASS (mode) == MODE_INT)
	      {
		/* ADD.  */
		*cost += extra_cost->alu.arith;
	      }
	    else if (GET_MODE_CLASS (mode) == MODE_FLOAT)
	      {
		/* FADD.  */
		*cost += extra_cost->fp[mode == DFmode].addsub;
	      }
	  }
	return true;
      }

    case BSWAP:
      *cost = COSTS_N_INSNS (1);

      if (speed)
	{
	  if (VECTOR_MODE_P (mode))
	    *cost += extra_cost->vect.alu;
	  else
	    *cost += extra_cost->alu.rev;
	}
      return false;

    case IOR:
      if (aarch_rev16_p (x))
        {
          *cost = COSTS_N_INSNS (1);

	  if (speed)
	    {
	      if (VECTOR_MODE_P (mode))
		*cost += extra_cost->vect.alu;
	      else
		*cost += extra_cost->alu.rev;
	    }
	  return true;
        }

      if (aarch64_extr_rtx_p (x, &op0, &op1))
        {
	  *cost += rtx_cost (op0, mode, IOR, 0, speed);
	  *cost += rtx_cost (op1, mode, IOR, 1, speed);
          if (speed)
            *cost += extra_cost->alu.shift;

          return true;
        }
    /* Fall through.  */
    case XOR:
    case AND:
    cost_logic:
      op0 = XEXP (x, 0);
      op1 = XEXP (x, 1);

      if (VECTOR_MODE_P (mode))
	{
	  if (speed)
	    *cost += extra_cost->vect.alu;
	  return true;
	}

      if (code == AND
          && GET_CODE (op0) == MULT
          && CONST_INT_P (XEXP (op0, 1))
          && CONST_INT_P (op1)
          && aarch64_uxt_size (exact_log2 (INTVAL (XEXP (op0, 1))),
                               INTVAL (op1)) != 0)
        {
          /* This is a UBFM/SBFM.  */
	  *cost += rtx_cost (XEXP (op0, 0), mode, ZERO_EXTRACT, 0, speed);
	  if (speed)
	    *cost += extra_cost->alu.bfx;
          return true;
        }

      if (is_int_mode (mode, &int_mode))
	{
	  if (CONST_INT_P (op1))
	    {
	      /* We have a mask + shift version of a UBFIZ
		 i.e. the *andim_ashift<mode>_bfiz pattern.  */
	      if (GET_CODE (op0) == ASHIFT
		  && aarch64_mask_and_shift_for_ubfiz_p (int_mode, op1,
							 XEXP (op0, 1)))
		{
		  *cost += rtx_cost (XEXP (op0, 0), int_mode,
				     (enum rtx_code) code, 0, speed);
		  if (speed)
		    *cost += extra_cost->alu.bfx;

		  return true;
		}
	      else if (aarch64_bitmask_imm (INTVAL (op1), int_mode))
		{
		/* We possibly get the immediate for free, this is not
		   modelled.  */
		  *cost += rtx_cost (op0, int_mode,
				     (enum rtx_code) code, 0, speed);
		  if (speed)
		    *cost += extra_cost->alu.logical;

		  return true;
		}
	    }
	  else
	    {
	      rtx new_op0 = op0;

	      /* Handle ORN, EON, or BIC.  */
	      if (GET_CODE (op0) == NOT)
		op0 = XEXP (op0, 0);

	      new_op0 = aarch64_strip_shift (op0);

	      /* If we had a shift on op0 then this is a logical-shift-
		 by-register/immediate operation.  Otherwise, this is just
		 a logical operation.  */
	      if (speed)
		{
		  if (new_op0 != op0)
		    {
		      /* Shift by immediate.  */
		      if (CONST_INT_P (XEXP (op0, 1)))
			*cost += extra_cost->alu.log_shift;
		      else
			*cost += extra_cost->alu.log_shift_reg;
		    }
		  else
		    *cost += extra_cost->alu.logical;
		}

	      /* In both cases we want to cost both operands.  */
	      *cost += rtx_cost (new_op0, int_mode, (enum rtx_code) code,
				 0, speed);
	      *cost += rtx_cost (op1, int_mode, (enum rtx_code) code,
				 1, speed);

	      return true;
	    }
	}
      return false;

    case NOT:
      x = XEXP (x, 0);
      op0 = aarch64_strip_shift (x);

      if (VECTOR_MODE_P (mode))
	{
	  /* Vector NOT.  */
	  *cost += extra_cost->vect.alu;
	  return false;
	}

      /* MVN-shifted-reg.  */
      if (op0 != x)
        {
	  *cost += rtx_cost (op0, mode, (enum rtx_code) code, 0, speed);

          if (speed)
            *cost += extra_cost->alu.log_shift;

          return true;
        }
      /* EON can have two forms: (xor (not a) b) but also (not (xor a b)).
         Handle the second form here taking care that 'a' in the above can
         be a shift.  */
      else if (GET_CODE (op0) == XOR)
        {
          rtx newop0 = XEXP (op0, 0);
          rtx newop1 = XEXP (op0, 1);
          rtx op0_stripped = aarch64_strip_shift (newop0);

	  *cost += rtx_cost (newop1, mode, (enum rtx_code) code, 1, speed);
	  *cost += rtx_cost (op0_stripped, mode, XOR, 0, speed);

          if (speed)
            {
              if (op0_stripped != newop0)
                *cost += extra_cost->alu.log_shift;
              else
                *cost += extra_cost->alu.logical;
            }

          return true;
        }
      /* MVN.  */
      if (speed)
	*cost += extra_cost->alu.logical;

      return false;

    case ZERO_EXTEND:

      op0 = XEXP (x, 0);
      /* If a value is written in SI mode, then zero extended to DI
	 mode, the operation will in general be free as a write to
	 a 'w' register implicitly zeroes the upper bits of an 'x'
	 register.  However, if this is

	   (set (reg) (zero_extend (reg)))

	 we must cost the explicit register move.  */
      if (mode == DImode
	  && GET_MODE (op0) == SImode
	  && outer == SET)
	{
	  int op_cost = rtx_cost (op0, VOIDmode, ZERO_EXTEND, 0, speed);

	/* If OP_COST is non-zero, then the cost of the zero extend
	   is effectively the cost of the inner operation.  Otherwise
	   we have a MOV instruction and we take the cost from the MOV
	   itself.  This is true independently of whether we are
	   optimizing for space or time.  */
	  if (op_cost)
	    *cost = op_cost;

	  return true;
	}
      else if (MEM_P (op0))
	{
	  /* All loads can zero extend to any size for free.  */
	  *cost = rtx_cost (op0, VOIDmode, ZERO_EXTEND, param, speed);
	  return true;
	}

      op0 = aarch64_extend_bitfield_pattern_p (x);
      if (op0)
	{
	  *cost += rtx_cost (op0, mode, ZERO_EXTEND, 0, speed);
	  if (speed)
	    *cost += extra_cost->alu.bfx;
	  return true;
	}

      if (speed)
	{
	  if (VECTOR_MODE_P (mode))
	    {
	      /* UMOV.  */
	      *cost += extra_cost->vect.alu;
	    }
	  else
	    {
	      /* We generate an AND instead of UXTB/UXTH.  */
	      *cost += extra_cost->alu.logical;
	    }
	}
      return false;

    case SIGN_EXTEND:
      if (MEM_P (XEXP (x, 0)))
	{
	  /* LDRSH.  */
	  if (speed)
	    {
	      rtx address = XEXP (XEXP (x, 0), 0);
	      *cost += extra_cost->ldst.load_sign_extend;

	      *cost +=
		COSTS_N_INSNS (aarch64_address_cost (address, mode,
						     0, speed));
	    }
	  return true;
	}

      op0 = aarch64_extend_bitfield_pattern_p (x);
      if (op0)
	{
	  *cost += rtx_cost (op0, mode, SIGN_EXTEND, 0, speed);
	  if (speed)
	    *cost += extra_cost->alu.bfx;
	  return true;
	}

      if (speed)
	{
	  if (VECTOR_MODE_P (mode))
	    *cost += extra_cost->vect.alu;
	  else
	    *cost += extra_cost->alu.extend;
	}
      return false;

    case ASHIFT:
      op0 = XEXP (x, 0);
      op1 = XEXP (x, 1);

      if (CONST_INT_P (op1))
        {
	  if (speed)
	    {
	      if (VECTOR_MODE_P (mode))
		{
		  /* Vector shift (immediate).  */
		  *cost += extra_cost->vect.alu;
		}
	      else
		{
		  /* LSL (immediate), UBMF, UBFIZ and friends.  These are all
		     aliases.  */
		  *cost += extra_cost->alu.shift;
		}
	    }

          /* We can incorporate zero/sign extend for free.  */
          if (GET_CODE (op0) == ZERO_EXTEND
              || GET_CODE (op0) == SIGN_EXTEND)
            op0 = XEXP (op0, 0);

	  *cost += rtx_cost (op0, VOIDmode, ASHIFT, 0, speed);
          return true;
        }
      else
        {
	  if (speed)
	    {
	      if (VECTOR_MODE_P (mode))
		{
		  /* Vector shift (register).  */
		  *cost += extra_cost->vect.alu;
		}
	      else
		{
		  /* LSLV.  */
		  *cost += extra_cost->alu.shift_reg;
		}
	    }
	  return false;  /* All arguments need to be in registers.  */
        }

    case ROTATE:
    case ROTATERT:
    case LSHIFTRT:
    case ASHIFTRT:
      op0 = XEXP (x, 0);
      op1 = XEXP (x, 1);

      if (CONST_INT_P (op1))
	{
	  /* ASR (immediate) and friends.  */
	  if (speed)
	    {
	      if (VECTOR_MODE_P (mode))
		*cost += extra_cost->vect.alu;
	      else
		*cost += extra_cost->alu.shift;
	    }

	  *cost += rtx_cost (op0, mode, (enum rtx_code) code, 0, speed);
	  return true;
	}
      else
	{

	  /* ASR (register) and friends.  */
	  if (speed)
	    {
	      if (VECTOR_MODE_P (mode))
		*cost += extra_cost->vect.alu;
	      else
		*cost += extra_cost->alu.shift_reg;
	    }
	  return false;  /* All arguments need to be in registers.  */
	}

    case SYMBOL_REF:

      if (aarch64_cmodel == AARCH64_CMODEL_LARGE
	  || aarch64_cmodel == AARCH64_CMODEL_SMALL_SPIC)
	{
	  /* LDR.  */
	  if (speed)
	    *cost += extra_cost->ldst.load;
	}
      else if (aarch64_cmodel == AARCH64_CMODEL_SMALL
	       || aarch64_cmodel == AARCH64_CMODEL_SMALL_PIC)
	{
	  /* ADRP, followed by ADD.  */
	  *cost += COSTS_N_INSNS (1);
	  if (speed)
	    *cost += 2 * extra_cost->alu.arith;
	}
      else if (aarch64_cmodel == AARCH64_CMODEL_TINY
	       || aarch64_cmodel == AARCH64_CMODEL_TINY_PIC)
	{
	  /* ADR.  */
	  if (speed)
	    *cost += extra_cost->alu.arith;
	}

      if (flag_pic)
	{
	  /* One extra load instruction, after accessing the GOT.  */
	  *cost += COSTS_N_INSNS (1);
	  if (speed)
	    *cost += extra_cost->ldst.load;
	}
      return true;

    case HIGH:
    case LO_SUM:
      /* ADRP/ADD (immediate).  */
      if (speed)
	*cost += extra_cost->alu.arith;
      return true;

    case ZERO_EXTRACT:
    case SIGN_EXTRACT:
      /* UBFX/SBFX.  */
      if (speed)
	{
	  if (VECTOR_MODE_P (mode))
	    *cost += extra_cost->vect.alu;
	  else
	    *cost += extra_cost->alu.bfx;
	}

      /* We can trust that the immediates used will be correct (there
	 are no by-register forms), so we need only cost op0.  */
      *cost += rtx_cost (XEXP (x, 0), VOIDmode, (enum rtx_code) code, 0, speed);
      return true;

    case MULT:
      *cost += aarch64_rtx_mult_cost (x, MULT, 0, speed);
      /* aarch64_rtx_mult_cost always handles recursion to its
	 operands.  */
      return true;

    case MOD:
    /* We can expand signed mod by power of 2 using a NEGS, two parallel
       ANDs and a CSNEG.  Assume here that CSNEG is the same as the cost of
       an unconditional negate.  This case should only ever be reached through
       the set_smod_pow2_cheap check in expmed.c.  */
      if (CONST_INT_P (XEXP (x, 1))
	  && exact_log2 (INTVAL (XEXP (x, 1))) > 0
	  && (mode == SImode || mode == DImode))
	{
	  /* We expand to 4 instructions.  Reset the baseline.  */
	  *cost = COSTS_N_INSNS (4);

	  if (speed)
	    *cost += 2 * extra_cost->alu.logical
		     + 2 * extra_cost->alu.arith;

	  return true;
	}

    /* Fall-through.  */
    case UMOD:
      if (speed)
	{
	  if (VECTOR_MODE_P (mode))
	    *cost += extra_cost->vect.alu;
	  else if (GET_MODE_CLASS (mode) == MODE_INT)
	    *cost += (extra_cost->mult[mode == DImode].add
		      + extra_cost->mult[mode == DImode].idiv);
	  else if (mode == DFmode)
	    *cost += (extra_cost->fp[1].mult
		      + extra_cost->fp[1].div);
	  else if (mode == SFmode)
	    *cost += (extra_cost->fp[0].mult
		      + extra_cost->fp[0].div);
	}
      return false;  /* All arguments need to be in registers.  */

    case DIV:
    case UDIV:
    case SQRT:
      if (speed)
	{
	  if (VECTOR_MODE_P (mode))
	    *cost += extra_cost->vect.alu;
	  else if (GET_MODE_CLASS (mode) == MODE_INT)
	    /* There is no integer SQRT, so only DIV and UDIV can get
	       here.  */
	    *cost += extra_cost->mult[mode == DImode].idiv;
	  else
	    *cost += extra_cost->fp[mode == DFmode].div;
	}
      return false;  /* All arguments need to be in registers.  */

    case IF_THEN_ELSE:
      return aarch64_if_then_else_costs (XEXP (x, 0), XEXP (x, 1),
					 XEXP (x, 2), cost, speed);

    case EQ:
    case NE:
    case GT:
    case GTU:
    case LT:
    case LTU:
    case GE:
    case GEU:
    case LE:
    case LEU:

      return false; /* All arguments must be in registers.  */

    case FMA:
      op0 = XEXP (x, 0);
      op1 = XEXP (x, 1);
      op2 = XEXP (x, 2);

      if (speed)
	{
	  if (VECTOR_MODE_P (mode))
	    *cost += extra_cost->vect.alu;
	  else
	    *cost += extra_cost->fp[mode == DFmode].fma;
	}

      /* FMSUB, FNMADD, and FNMSUB are free.  */
      if (GET_CODE (op0) == NEG)
        op0 = XEXP (op0, 0);

      if (GET_CODE (op2) == NEG)
        op2 = XEXP (op2, 0);

      /* aarch64_fnma4_elt_to_64v2df has the NEG as operand 1,
	 and the by-element operand as operand 0.  */
      if (GET_CODE (op1) == NEG)
        op1 = XEXP (op1, 0);

      /* Catch vector-by-element operations.  The by-element operand can
	 either be (vec_duplicate (vec_select (x))) or just
	 (vec_select (x)), depending on whether we are multiplying by
	 a vector or a scalar.

	 Canonicalization is not very good in these cases, FMA4 will put the
	 by-element operand as operand 0, FNMA4 will have it as operand 1.  */
      if (GET_CODE (op0) == VEC_DUPLICATE)
	op0 = XEXP (op0, 0);
      else if (GET_CODE (op1) == VEC_DUPLICATE)
	op1 = XEXP (op1, 0);

      if (GET_CODE (op0) == VEC_SELECT)
	op0 = XEXP (op0, 0);
      else if (GET_CODE (op1) == VEC_SELECT)
	op1 = XEXP (op1, 0);

      /* If the remaining parameters are not registers,
         get the cost to put them into registers.  */
      *cost += rtx_cost (op0, mode, FMA, 0, speed);
      *cost += rtx_cost (op1, mode, FMA, 1, speed);
      *cost += rtx_cost (op2, mode, FMA, 2, speed);
      return true;

    case FLOAT:
    case UNSIGNED_FLOAT:
      if (speed)
	*cost += extra_cost->fp[mode == DFmode].fromint;
      return false;

    case FLOAT_EXTEND:
      if (speed)
	{
	  if (VECTOR_MODE_P (mode))
	    {
	      /*Vector truncate.  */
	      *cost += extra_cost->vect.alu;
	    }
	  else
	    *cost += extra_cost->fp[mode == DFmode].widen;
	}
      return false;

    case FLOAT_TRUNCATE:
      if (speed)
	{
	  if (VECTOR_MODE_P (mode))
	    {
	      /*Vector conversion.  */
	      *cost += extra_cost->vect.alu;
	    }
	  else
	    *cost += extra_cost->fp[mode == DFmode].narrow;
	}
      return false;

    case FIX:
    case UNSIGNED_FIX:
      x = XEXP (x, 0);
      /* Strip the rounding part.  They will all be implemented
         by the fcvt* family of instructions anyway.  */
      if (GET_CODE (x) == UNSPEC)
        {
          unsigned int uns_code = XINT (x, 1);

          if (uns_code == UNSPEC_FRINTA
              || uns_code == UNSPEC_FRINTM
              || uns_code == UNSPEC_FRINTN
              || uns_code == UNSPEC_FRINTP
              || uns_code == UNSPEC_FRINTZ)
            x = XVECEXP (x, 0, 0);
        }

      if (speed)
	{
	  if (VECTOR_MODE_P (mode))
	    *cost += extra_cost->vect.alu;
	  else
	    *cost += extra_cost->fp[GET_MODE (x) == DFmode].toint;
	}

      /* We can combine fmul by a power of 2 followed by a fcvt into a single
	 fixed-point fcvt.  */
      if (GET_CODE (x) == MULT
	  && ((VECTOR_MODE_P (mode)
	       && aarch64_vec_fpconst_pow_of_2 (XEXP (x, 1)) > 0)
	      || aarch64_fpconst_pow_of_2 (XEXP (x, 1)) > 0))
	{
	  *cost += rtx_cost (XEXP (x, 0), VOIDmode, (rtx_code) code,
			     0, speed);
	  return true;
	}

      *cost += rtx_cost (x, VOIDmode, (enum rtx_code) code, 0, speed);
      return true;

    case ABS:
      if (VECTOR_MODE_P (mode))
	{
	  /* ABS (vector).  */
	  if (speed)
	    *cost += extra_cost->vect.alu;
	}
      else if (GET_MODE_CLASS (mode) == MODE_FLOAT)
	{
	  op0 = XEXP (x, 0);

	  /* FABD, which is analogous to FADD.  */
	  if (GET_CODE (op0) == MINUS)
	    {
	      *cost += rtx_cost (XEXP (op0, 0), mode, MINUS, 0, speed);
	      *cost += rtx_cost (XEXP (op0, 1), mode, MINUS, 1, speed);
	      if (speed)
		*cost += extra_cost->fp[mode == DFmode].addsub;

	      return true;
	    }
	  /* Simple FABS is analogous to FNEG.  */
	  if (speed)
	    *cost += extra_cost->fp[mode == DFmode].neg;
	}
      else
	{
	  /* Integer ABS will either be split to
	     two arithmetic instructions, or will be an ABS
	     (scalar), which we don't model.  */
	  *cost = COSTS_N_INSNS (2);
	  if (speed)
	    *cost += 2 * extra_cost->alu.arith;
	}
      return false;

    case SMAX:
    case SMIN:
      if (speed)
	{
	  if (VECTOR_MODE_P (mode))
	    *cost += extra_cost->vect.alu;
	  else
	    {
	      /* FMAXNM/FMINNM/FMAX/FMIN.
	         TODO: This may not be accurate for all implementations, but
	         we do not model this in the cost tables.  */
	      *cost += extra_cost->fp[mode == DFmode].addsub;
	    }
	}
      return false;

    case UNSPEC:
      /* The floating point round to integer frint* instructions.  */
      if (aarch64_frint_unspec_p (XINT (x, 1)))
        {
          if (speed)
            *cost += extra_cost->fp[mode == DFmode].roundint;

          return false;
        }

      if (XINT (x, 1) == UNSPEC_RBIT)
        {
          if (speed)
            *cost += extra_cost->alu.rev;

          return false;
        }
      break;

    case TRUNCATE:

      /* Decompose <su>muldi3_highpart.  */
      if (/* (truncate:DI  */
	  mode == DImode
	  /*   (lshiftrt:TI  */
          && GET_MODE (XEXP (x, 0)) == TImode
          && GET_CODE (XEXP (x, 0)) == LSHIFTRT
	  /*      (mult:TI  */
          && GET_CODE (XEXP (XEXP (x, 0), 0)) == MULT
	  /*        (ANY_EXTEND:TI (reg:DI))
	            (ANY_EXTEND:TI (reg:DI)))  */
          && ((GET_CODE (XEXP (XEXP (XEXP (x, 0), 0), 0)) == ZERO_EXTEND
               && GET_CODE (XEXP (XEXP (XEXP (x, 0), 0), 1)) == ZERO_EXTEND)
              || (GET_CODE (XEXP (XEXP (XEXP (x, 0), 0), 0)) == SIGN_EXTEND
                  && GET_CODE (XEXP (XEXP (XEXP (x, 0), 0), 1)) == SIGN_EXTEND))
          && GET_MODE (XEXP (XEXP (XEXP (XEXP (x, 0), 0), 0), 0)) == DImode
          && GET_MODE (XEXP (XEXP (XEXP (XEXP (x, 0), 0), 1), 0)) == DImode
	  /*     (const_int 64)  */
          && CONST_INT_P (XEXP (XEXP (x, 0), 1))
          && UINTVAL (XEXP (XEXP (x, 0), 1)) == 64)
        {
          /* UMULH/SMULH.  */
	  if (speed)
	    *cost += extra_cost->mult[mode == DImode].extend;
	  *cost += rtx_cost (XEXP (XEXP (XEXP (XEXP (x, 0), 0), 0), 0),
			     mode, MULT, 0, speed);
	  *cost += rtx_cost (XEXP (XEXP (XEXP (XEXP (x, 0), 0), 1), 0),
			     mode, MULT, 1, speed);
          return true;
        }

      /* Fall through.  */
    default:
      break;
    }

  if (dump_file
      && flag_aarch64_verbose_cost)
    fprintf (dump_file,
      "\nFailed to cost RTX.  Assuming default cost.\n");

  return true;
}

/* Wrapper around aarch64_rtx_costs, dumps the partial, or total cost
   calculated for X.  This cost is stored in *COST.  Returns true
   if the total cost of X was calculated.  */
static bool
aarch64_rtx_costs_wrapper (rtx x, machine_mode mode, int outer,
		   int param, int *cost, bool speed)
{
  bool result = aarch64_rtx_costs (x, mode, outer, param, cost, speed);

  if (dump_file
      && flag_aarch64_verbose_cost)
    {
      print_rtl_single (dump_file, x);
      fprintf (dump_file, "\n%s cost: %d (%s)\n",
	       speed ? "Hot" : "Cold",
	       *cost, result ? "final" : "partial");
    }

  return result;
}

static int
aarch64_register_move_cost (machine_mode mode,
			    reg_class_t from_i, reg_class_t to_i)
{
  enum reg_class from = (enum reg_class) from_i;
  enum reg_class to = (enum reg_class) to_i;
  const struct cpu_regmove_cost *regmove_cost
    = aarch64_tune_params.regmove_cost;

  /* Caller save and pointer regs are equivalent to GENERAL_REGS.  */
  if (to == CALLER_SAVE_REGS || to == POINTER_REGS)
    to = GENERAL_REGS;

  if (from == CALLER_SAVE_REGS || from == POINTER_REGS)
    from = GENERAL_REGS;

  /* Moving between GPR and stack cost is the same as GP2GP.  */
  if ((from == GENERAL_REGS && to == STACK_REG)
      || (to == GENERAL_REGS && from == STACK_REG))
    return regmove_cost->GP2GP;

  /* To/From the stack register, we move via the gprs.  */
  if (to == STACK_REG || from == STACK_REG)
    return aarch64_register_move_cost (mode, from, GENERAL_REGS)
            + aarch64_register_move_cost (mode, GENERAL_REGS, to);

  if (must_eq (GET_MODE_SIZE (mode), 16))
    {
      /* 128-bit operations on general registers require 2 instructions.  */
      if (from == GENERAL_REGS && to == GENERAL_REGS)
	return regmove_cost->GP2GP * 2;
      else if (from == GENERAL_REGS)
	return regmove_cost->GP2FP * 2;
      else if (to == GENERAL_REGS)
	return regmove_cost->FP2GP * 2;

      /* When AdvSIMD instructions are disabled it is not possible to move
	 a 128-bit value directly between Q registers.  This is handled in
	 secondary reload.  A general register is used as a scratch to move
	 the upper DI value and the lower DI value is moved directly,
	 hence the cost is the sum of three moves. */
      if (! TARGET_SIMD)
	return regmove_cost->GP2FP + regmove_cost->FP2GP + regmove_cost->FP2FP;

      return regmove_cost->FP2FP;
    }

  if (from == GENERAL_REGS && to == GENERAL_REGS)
    return regmove_cost->GP2GP;
  else if (from == GENERAL_REGS)
    return regmove_cost->GP2FP;
  else if (to == GENERAL_REGS)
    return regmove_cost->FP2GP;

  return regmove_cost->FP2FP;
}

static int
aarch64_memory_move_cost (machine_mode mode ATTRIBUTE_UNUSED,
			  reg_class_t rclass ATTRIBUTE_UNUSED,
			  bool in ATTRIBUTE_UNUSED)
{
  return aarch64_tune_params.memmov_cost;
}

/* Return true if it is safe and beneficial to use the approximate rsqrt optabs
   to optimize 1.0/sqrt.  */

static bool
use_rsqrt_p (machine_mode mode)
{
  return (!flag_trapping_math
	  && flag_unsafe_math_optimizations
	  && ((aarch64_tune_params.approx_modes->recip_sqrt
	       & AARCH64_APPROX_MODE (mode))
	      || flag_mrecip_low_precision_sqrt));
}

/* Function to decide when to use the approximate reciprocal square root
   builtin.  */

static tree
aarch64_builtin_reciprocal (tree fndecl)
{
  machine_mode mode = TYPE_MODE (TREE_TYPE (fndecl));

  if (!use_rsqrt_p (mode))
    return NULL_TREE;
  return aarch64_builtin_rsqrt (DECL_FUNCTION_CODE (fndecl));
}

typedef rtx (*rsqrte_type) (rtx, rtx);

/* Select reciprocal square root initial estimate insn depending on machine
   mode.  */

static rsqrte_type
get_rsqrte_type (machine_mode mode)
{
  switch (mode)
  {
    case E_DFmode:   return gen_aarch64_rsqrtedf;
    case E_SFmode:   return gen_aarch64_rsqrtesf;
    case E_V2DFmode: return gen_aarch64_rsqrtev2df;
    case E_V2SFmode: return gen_aarch64_rsqrtev2sf;
    case E_V4SFmode: return gen_aarch64_rsqrtev4sf;
    default: gcc_unreachable ();
  }
}

typedef rtx (*rsqrts_type) (rtx, rtx, rtx);

/* Select reciprocal square root series step insn depending on machine mode.  */

static rsqrts_type
get_rsqrts_type (machine_mode mode)
{
  switch (mode)
  {
    case E_DFmode:   return gen_aarch64_rsqrtsdf;
    case E_SFmode:   return gen_aarch64_rsqrtssf;
    case E_V2DFmode: return gen_aarch64_rsqrtsv2df;
    case E_V2SFmode: return gen_aarch64_rsqrtsv2sf;
    case E_V4SFmode: return gen_aarch64_rsqrtsv4sf;
    default: gcc_unreachable ();
  }
}

/* Emit instruction sequence to compute either the approximate square root
   or its approximate reciprocal, depending on the flag RECP, and return
   whether the sequence was emitted or not.  */

bool
aarch64_emit_approx_sqrt (rtx dst, rtx src, bool recp)
{
  machine_mode mode = GET_MODE (dst);

  if (GET_MODE_INNER (mode) == HFmode)
    {
      gcc_assert (!recp);
      return false;
    }

<<<<<<< HEAD
  machine_mode mmsk = mode_for_vector
			(*int_mode_for_mode (GET_MODE_INNER (mode)),
			 GET_MODE_NUNITS (mode));
  bool use_approx_sqrt_p = (!recp
			    && (flag_mlow_precision_sqrt
			        || (aarch64_tune_params.approx_modes->sqrt
				    & AARCH64_APPROX_MODE (mode))));
  bool use_approx_rsqrt_p = (recp
			     && (flag_mrecip_low_precision_sqrt
				 || (aarch64_tune_params.approx_modes->recip_sqrt
				     & AARCH64_APPROX_MODE (mode))));
=======
  machine_mode mmsk
    = mode_for_vector (int_mode_for_mode (GET_MODE_INNER (mode)),
		       GET_MODE_NUNITS (mode));
  if (!recp)
    {
      if (!(flag_mlow_precision_sqrt
	    || (aarch64_tune_params.approx_modes->sqrt
		& AARCH64_APPROX_MODE (mode))))
	return false;

      if (flag_finite_math_only
	  || flag_trapping_math
	  || !flag_unsafe_math_optimizations
	  || optimize_function_for_size_p (cfun))
	return false;
    }
  else
    /* Caller assumes we cannot fail.  */
    gcc_assert (use_rsqrt_p (mode));
>>>>>>> 243c2883


  rtx xmsk = gen_reg_rtx (mmsk);
  if (!recp)
    /* When calculating the approximate square root, compare the
       argument with 0.0 and create a mask.  */
    emit_insn (gen_rtx_SET (xmsk,
			    gen_rtx_NEG (mmsk,
					 gen_rtx_EQ (mmsk, src,
						     CONST0_RTX (mode)))));

  /* Estimate the approximate reciprocal square root.  */
  rtx xdst = gen_reg_rtx (mode);
  emit_insn ((*get_rsqrte_type (mode)) (xdst, src));

  /* Iterate over the series twice for SF and thrice for DF.  */
  int iterations = (GET_MODE_INNER (mode) == DFmode) ? 3 : 2;

  /* Optionally iterate over the series once less for faster performance
     while sacrificing the accuracy.  */
  if ((recp && flag_mrecip_low_precision_sqrt)
      || (!recp && flag_mlow_precision_sqrt))
    iterations--;

  /* Iterate over the series to calculate the approximate reciprocal square
     root.  */
  rtx x1 = gen_reg_rtx (mode);
  while (iterations--)
    {
      rtx x2 = gen_reg_rtx (mode);
      emit_set_insn (x2, gen_rtx_MULT (mode, xdst, xdst));

      emit_insn ((*get_rsqrts_type (mode)) (x1, src, x2));

      if (iterations > 0)
	emit_set_insn (xdst, gen_rtx_MULT (mode, xdst, x1));
    }

  if (!recp)
    {
      /* Qualify the approximate reciprocal square root when the argument is
	 0.0 by squashing the intermediary result to 0.0.  */
      rtx xtmp = gen_reg_rtx (mmsk);
      emit_set_insn (xtmp, gen_rtx_AND (mmsk, gen_rtx_NOT (mmsk, xmsk),
					      gen_rtx_SUBREG (mmsk, xdst, 0)));
      emit_move_insn (xdst, gen_rtx_SUBREG (mode, xtmp, 0));

      /* Calculate the approximate square root.  */
      emit_set_insn (xdst, gen_rtx_MULT (mode, xdst, src));
    }

  /* Finalize the approximation.  */
  emit_set_insn (dst, gen_rtx_MULT (mode, xdst, x1));

  return true;
}

typedef rtx (*recpe_type) (rtx, rtx);

/* Select reciprocal initial estimate insn depending on machine mode.  */

static recpe_type
get_recpe_type (machine_mode mode)
{
  switch (mode)
  {
    case E_SFmode:   return (gen_aarch64_frecpesf);
    case E_V2SFmode: return (gen_aarch64_frecpev2sf);
    case E_V4SFmode: return (gen_aarch64_frecpev4sf);
    case E_DFmode:   return (gen_aarch64_frecpedf);
    case E_V2DFmode: return (gen_aarch64_frecpev2df);
    default:         gcc_unreachable ();
  }
}

typedef rtx (*recps_type) (rtx, rtx, rtx);

/* Select reciprocal series step insn depending on machine mode.  */

static recps_type
get_recps_type (machine_mode mode)
{
  switch (mode)
  {
    case E_SFmode:   return (gen_aarch64_frecpssf);
    case E_V2SFmode: return (gen_aarch64_frecpsv2sf);
    case E_V4SFmode: return (gen_aarch64_frecpsv4sf);
    case E_DFmode:   return (gen_aarch64_frecpsdf);
    case E_V2DFmode: return (gen_aarch64_frecpsv2df);
    default:         gcc_unreachable ();
  }
}

/* Emit the instruction sequence to compute the approximation for the division
   of NUM by DEN in QUO and return whether the sequence was emitted or not.  */

bool
aarch64_emit_approx_div (rtx quo, rtx num, rtx den)
{
  machine_mode mode = GET_MODE (quo);

  if (GET_MODE_INNER (mode) == HFmode)
    return false;

  bool use_approx_division_p = (flag_mlow_precision_div
			        || (aarch64_tune_params.approx_modes->division
				    & AARCH64_APPROX_MODE (mode)));

  if (!flag_finite_math_only
      || flag_trapping_math
      || !flag_unsafe_math_optimizations
      || optimize_function_for_size_p (cfun)
      || !use_approx_division_p)
    return false;

  /* Estimate the approximate reciprocal.  */
  rtx xrcp = gen_reg_rtx (mode);
  emit_insn ((*get_recpe_type (mode)) (xrcp, den));

  /* Iterate over the series twice for SF and thrice for DF.  */
  int iterations = (GET_MODE_INNER (mode) == DFmode) ? 3 : 2;

  /* Optionally iterate over the series once less for faster performance,
     while sacrificing the accuracy.  */
  if (flag_mlow_precision_div)
    iterations--;

  /* Iterate over the series to calculate the approximate reciprocal.  */
  rtx xtmp = gen_reg_rtx (mode);
  while (iterations--)
    {
      emit_insn ((*get_recps_type (mode)) (xtmp, xrcp, den));

      if (iterations > 0)
	emit_set_insn (xrcp, gen_rtx_MULT (mode, xrcp, xtmp));
    }

  if (num != CONST1_RTX (mode))
    {
      /* As the approximate reciprocal of DEN is already calculated, only
	 calculate the approximate division when NUM is not 1.0.  */
      rtx xnum = force_reg (mode, num);
      emit_set_insn (xrcp, gen_rtx_MULT (mode, xrcp, xnum));
    }

  /* Finalize the approximation.  */
  emit_set_insn (quo, gen_rtx_MULT (mode, xrcp, xtmp));
  return true;
}

/* Return the number of instructions that can be issued per cycle.  */
static int
aarch64_sched_issue_rate (void)
{
  return aarch64_tune_params.issue_rate;
}

static int
aarch64_sched_first_cycle_multipass_dfa_lookahead (void)
{
  int issue_rate = aarch64_sched_issue_rate ();

  return issue_rate > 1 && !sched_fusion ? issue_rate : 0;
}


/* Implement TARGET_SCHED_FIRST_CYCLE_MULTIPASS_DFA_LOOKAHEAD_GUARD as
   autopref_multipass_dfa_lookahead_guard from haifa-sched.c.  It only
   has an effect if PARAM_SCHED_AUTOPREF_QUEUE_DEPTH > 0.  */

static int
aarch64_first_cycle_multipass_dfa_lookahead_guard (rtx_insn *insn,
						    int ready_index)
{
  return autopref_multipass_dfa_lookahead_guard (insn, ready_index);
}


/* Vectorizer cost model target hooks.  */

/* Implement targetm.vectorize.builtin_vectorization_cost.  */
static int
aarch64_builtin_vectorization_cost (enum vect_cost_for_stmt type_of_cost,
				    tree vectype,
				    int misalign ATTRIBUTE_UNUSED)
{
  unsigned elements;
  const cpu_vector_cost *costs = aarch64_tune_params.vec_costs;
  bool fp = false;

  if (vectype != NULL)
    fp = FLOAT_TYPE_P (vectype);

  switch (type_of_cost)
    {
      case scalar_stmt:
	return fp ? costs->scalar_fp_stmt_cost : costs->scalar_int_stmt_cost;

      case scalar_load:
	return costs->scalar_load_cost;

      case scalar_store:
	return costs->scalar_store_cost;

      case vector_stmt:
	return fp ? costs->vec_fp_stmt_cost : costs->vec_int_stmt_cost;

      case vector_load:
	return costs->vec_align_load_cost;

      case vector_store:
	return costs->vec_store_cost;

      case vec_to_scalar:
	return costs->vec_to_scalar_cost;

      case scalar_to_vec:
	return costs->scalar_to_vec_cost;

      case unaligned_load:
	return costs->vec_unalign_load_cost;

      case unaligned_store:
	return costs->vec_unalign_store_cost;

      case cond_branch_taken:
	return costs->cond_taken_branch_cost;

      case cond_branch_not_taken:
	return costs->cond_not_taken_branch_cost;

      case vec_perm:
	return costs->vec_permute_cost;

      case vec_promote_demote:
	return fp ? costs->vec_fp_stmt_cost : costs->vec_int_stmt_cost;

      case vec_construct:
	elements = estimated_poly_value (TYPE_VECTOR_SUBPARTS (vectype));
	return elements / 2 + 1;

      default:
	gcc_unreachable ();
    }
}

/* Implement targetm.vectorize.add_stmt_cost.  */
static unsigned
aarch64_add_stmt_cost (void *data, int count, enum vect_cost_for_stmt kind,
		       struct _stmt_vec_info *stmt_info, int misalign,
		       enum vect_cost_model_location where)
{
  unsigned *cost = (unsigned *) data;
  unsigned retval = 0;

  if (flag_vect_cost_model)
    {
      tree vectype = stmt_info ? stmt_vectype (stmt_info) : NULL_TREE;
      int stmt_cost =
	    aarch64_builtin_vectorization_cost (kind, vectype, misalign);

      /* Statements in an inner loop relative to the loop being
	 vectorized are weighted more heavily.  The value here is
	 arbitrary and could potentially be improved with analysis.  */
      if (where == vect_body && stmt_info && stmt_in_inner_loop_p (stmt_info))
	count *= 50; /*  FIXME  */

      retval = (unsigned) (count * stmt_cost);
      cost[where] += retval;
    }

  return retval;
}

static void initialize_aarch64_code_model (struct gcc_options *);

/* Parse the TO_PARSE string and put the architecture struct that it
   selects into RES and the architectural features into ISA_FLAGS.
   Return an aarch64_parse_opt_result describing the parse result.
   If there is an error parsing, RES and ISA_FLAGS are left unchanged.  */

static enum aarch64_parse_opt_result
aarch64_parse_arch (const char *to_parse, const struct processor **res,
		    unsigned long *isa_flags)
{
  char *ext;
  const struct processor *arch;
  char *str = (char *) alloca (strlen (to_parse) + 1);
  size_t len;

  strcpy (str, to_parse);

  ext = strchr (str, '+');

  if (ext != NULL)
    len = ext - str;
  else
    len = strlen (str);

  if (len == 0)
    return AARCH64_PARSE_MISSING_ARG;


  /* Loop through the list of supported ARCHes to find a match.  */
  for (arch = all_architectures; arch->name != NULL; arch++)
    {
      if (strlen (arch->name) == len && strncmp (arch->name, str, len) == 0)
	{
	  unsigned long isa_temp = arch->flags;

	  if (ext != NULL)
	    {
	      /* TO_PARSE string contains at least one extension.  */
	      enum aarch64_parse_opt_result ext_res
		= aarch64_parse_extension (ext, &isa_temp);

	      if (ext_res != AARCH64_PARSE_OK)
		return ext_res;
	    }
	  /* Extension parsing was successful.  Confirm the result
	     arch and ISA flags.  */
	  *res = arch;
	  *isa_flags = isa_temp;
	  return AARCH64_PARSE_OK;
	}
    }

  /* ARCH name not found in list.  */
  return AARCH64_PARSE_INVALID_ARG;
}

/* Parse the TO_PARSE string and put the result tuning in RES and the
   architecture flags in ISA_FLAGS.  Return an aarch64_parse_opt_result
   describing the parse result.  If there is an error parsing, RES and
   ISA_FLAGS are left unchanged.  */

static enum aarch64_parse_opt_result
aarch64_parse_cpu (const char *to_parse, const struct processor **res,
		   unsigned long *isa_flags)
{
  char *ext;
  const struct processor *cpu;
  char *str = (char *) alloca (strlen (to_parse) + 1);
  size_t len;

  strcpy (str, to_parse);

  ext = strchr (str, '+');

  if (ext != NULL)
    len = ext - str;
  else
    len = strlen (str);

  if (len == 0)
    return AARCH64_PARSE_MISSING_ARG;


  /* Loop through the list of supported CPUs to find a match.  */
  for (cpu = all_cores; cpu->name != NULL; cpu++)
    {
      if (strlen (cpu->name) == len && strncmp (cpu->name, str, len) == 0)
	{
	  unsigned long isa_temp = cpu->flags;


	  if (ext != NULL)
	    {
	      /* TO_PARSE string contains at least one extension.  */
	      enum aarch64_parse_opt_result ext_res
		= aarch64_parse_extension (ext, &isa_temp);

	      if (ext_res != AARCH64_PARSE_OK)
		return ext_res;
	    }
	  /* Extension parsing was successfull.  Confirm the result
	     cpu and ISA flags.  */
	  *res = cpu;
	  *isa_flags = isa_temp;
	  return AARCH64_PARSE_OK;
	}
    }

  /* CPU name not found in list.  */
  return AARCH64_PARSE_INVALID_ARG;
}

/* Parse the TO_PARSE string and put the cpu it selects into RES.
   Return an aarch64_parse_opt_result describing the parse result.
   If the parsing fails the RES does not change.  */

static enum aarch64_parse_opt_result
aarch64_parse_tune (const char *to_parse, const struct processor **res)
{
  const struct processor *cpu;
  char *str = (char *) alloca (strlen (to_parse) + 1);

  strcpy (str, to_parse);

  /* Loop through the list of supported CPUs to find a match.  */
  for (cpu = all_cores; cpu->name != NULL; cpu++)
    {
      if (strcmp (cpu->name, str) == 0)
	{
	  *res = cpu;
	  return AARCH64_PARSE_OK;
	}
    }

  /* CPU name not found in list.  */
  return AARCH64_PARSE_INVALID_ARG;
}

/* Parse TOKEN, which has length LENGTH to see if it is an option
   described in FLAG.  If it is, return the index bit for that fusion type.
   If not, error (printing OPTION_NAME) and return zero.  */

static unsigned int
aarch64_parse_one_option_token (const char *token,
				size_t length,
				const struct aarch64_flag_desc *flag,
				const char *option_name)
{
  for (; flag->name != NULL; flag++)
    {
      if (length == strlen (flag->name)
	  && !strncmp (flag->name, token, length))
	return flag->flag;
    }

  error ("unknown flag passed in -moverride=%s (%s)", option_name, token);
  return 0;
}

/* Parse OPTION which is a comma-separated list of flags to enable.
   FLAGS gives the list of flags we understand, INITIAL_STATE gives any
   default state we inherit from the CPU tuning structures.  OPTION_NAME
   gives the top-level option we are parsing in the -moverride string,
   for use in error messages.  */

static unsigned int
aarch64_parse_boolean_options (const char *option,
			       const struct aarch64_flag_desc *flags,
			       unsigned int initial_state,
			       const char *option_name)
{
  const char separator = '.';
  const char* specs = option;
  const char* ntoken = option;
  unsigned int found_flags = initial_state;

  while ((ntoken = strchr (specs, separator)))
    {
      size_t token_length = ntoken - specs;
      unsigned token_ops = aarch64_parse_one_option_token (specs,
							   token_length,
							   flags,
							   option_name);
      /* If we find "none" (or, for simplicity's sake, an error) anywhere
	 in the token stream, reset the supported operations.  So:

	   adrp+add.cmp+branch.none.adrp+add

	   would have the result of turning on only adrp+add fusion.  */
      if (!token_ops)
	found_flags = 0;

      found_flags |= token_ops;
      specs = ++ntoken;
    }

  /* We ended with a comma, print something.  */
  if (!(*specs))
    {
      error ("%s string ill-formed\n", option_name);
      return 0;
    }

  /* We still have one more token to parse.  */
  size_t token_length = strlen (specs);
  unsigned token_ops = aarch64_parse_one_option_token (specs,
						       token_length,
						       flags,
						       option_name);
   if (!token_ops)
     found_flags = 0;

  found_flags |= token_ops;
  return found_flags;
}

/* Support for overriding instruction fusion.  */

static void
aarch64_parse_fuse_string (const char *fuse_string,
			    struct tune_params *tune)
{
  tune->fusible_ops = aarch64_parse_boolean_options (fuse_string,
						     aarch64_fusible_pairs,
						     tune->fusible_ops,
						     "fuse=");
}

/* Support for overriding other tuning flags.  */

static void
aarch64_parse_tune_string (const char *tune_string,
			    struct tune_params *tune)
{
  tune->extra_tuning_flags
    = aarch64_parse_boolean_options (tune_string,
				     aarch64_tuning_flags,
				     tune->extra_tuning_flags,
				     "tune=");
}

/* Parse TOKEN, which has length LENGTH to see if it is a tuning option
   we understand.  If it is, extract the option string and handoff to
   the appropriate function.  */

void
aarch64_parse_one_override_token (const char* token,
				  size_t length,
				  struct tune_params *tune)
{
  const struct aarch64_tuning_override_function *fn
    = aarch64_tuning_override_functions;

  const char *option_part = strchr (token, '=');
  if (!option_part)
    {
      error ("tuning string missing in option (%s)", token);
      return;
    }

  /* Get the length of the option name.  */
  length = option_part - token;
  /* Skip the '=' to get to the option string.  */
  option_part++;

  for (; fn->name != NULL; fn++)
    {
      if (!strncmp (fn->name, token, length))
	{
	  fn->parse_override (option_part, tune);
	  return;
	}
    }

  error ("unknown tuning option (%s)",token);
  return;
}

/* A checking mechanism for the implementation of the tls size.  */

static void
initialize_aarch64_tls_size (struct gcc_options *opts)
{
  if (aarch64_tls_size == 0)
    aarch64_tls_size = 24;

  switch (opts->x_aarch64_cmodel_var)
    {
    case AARCH64_CMODEL_TINY:
      /* Both the default and maximum TLS size allowed under tiny is 1M which
	 needs two instructions to address, so we clamp the size to 24.  */
      if (aarch64_tls_size > 24)
	aarch64_tls_size = 24;
      break;
    case AARCH64_CMODEL_SMALL:
      /* The maximum TLS size allowed under small is 4G.  */
      if (aarch64_tls_size > 32)
	aarch64_tls_size = 32;
      break;
    case AARCH64_CMODEL_LARGE:
      /* The maximum TLS size allowed under large is 16E.
	 FIXME: 16E should be 64bit, we only support 48bit offset now.  */
      if (aarch64_tls_size > 48)
	aarch64_tls_size = 48;
      break;
    default:
      gcc_unreachable ();
    }

  return;
}

/* Parse STRING looking for options in the format:
     string	:: option:string
     option	:: name=substring
     name	:: {a-z}
     substring	:: defined by option.  */

static void
aarch64_parse_override_string (const char* input_string,
			       struct tune_params* tune)
{
  const char separator = ':';
  size_t string_length = strlen (input_string) + 1;
  char *string_root = (char *) xmalloc (sizeof (*string_root) * string_length);
  char *string = string_root;
  strncpy (string, input_string, string_length);
  string[string_length - 1] = '\0';

  char* ntoken = string;

  while ((ntoken = strchr (string, separator)))
    {
      size_t token_length = ntoken - string;
      /* Make this substring look like a string.  */
      *ntoken = '\0';
      aarch64_parse_one_override_token (string, token_length, tune);
      string = ++ntoken;
    }

  /* One last option to parse.  */
  aarch64_parse_one_override_token (string, strlen (string), tune);
  free (string_root);
}


static void
aarch64_override_options_after_change_1 (struct gcc_options *opts)
{
  /* The logic here is that if we are disabling all frame pointer generation
     then we do not need to disable leaf frame pointer generation as a
     separate operation.  But if we are *only* disabling leaf frame pointer
     generation then we set flag_omit_frame_pointer to true, but in
     aarch64_frame_pointer_required we return false only for leaf functions.

     PR 70044: We have to be careful about being called multiple times for the
     same function.  Once we have decided to set flag_omit_frame_pointer just
     so that we can omit leaf frame pointers, we must then not interpret a
     second call as meaning that all frame pointer generation should be
     omitted.  We do this by setting flag_omit_frame_pointer to a special,
     non-zero value.  */
  if (opts->x_flag_omit_frame_pointer == 2)
    opts->x_flag_omit_frame_pointer = 0;

  if (opts->x_flag_omit_frame_pointer)
    opts->x_flag_omit_leaf_frame_pointer = false;
  else if (opts->x_flag_omit_leaf_frame_pointer)
    opts->x_flag_omit_frame_pointer = 2;

  /* If not optimizing for size, set the default
     alignment to what the target wants.  */
  if (!opts->x_optimize_size)
    {
      if (opts->x_align_loops <= 0)
	opts->x_align_loops = aarch64_tune_params.loop_align;
      if (opts->x_align_jumps <= 0)
	opts->x_align_jumps = aarch64_tune_params.jump_align;
      if (opts->x_align_functions <= 0)
	opts->x_align_functions = aarch64_tune_params.function_align;
    }

  /* We default to no pc-relative literal loads.  */

  aarch64_pcrelative_literal_loads = false;

  /* If -mpc-relative-literal-loads is set on the command line, this
     implies that the user asked for PC relative literal loads.  */
  if (opts->x_pcrelative_literal_loads == 1)
    aarch64_pcrelative_literal_loads = true;

  /* This is PR70113. When building the Linux kernel with
     CONFIG_ARM64_ERRATUM_843419, support for relocations
     R_AARCH64_ADR_PREL_PG_HI21 and R_AARCH64_ADR_PREL_PG_HI21_NC is
     removed from the kernel to avoid loading objects with possibly
     offending sequences.  Without -mpc-relative-literal-loads we would
     generate such relocations, preventing the kernel build from
     succeeding.  */
  if (opts->x_pcrelative_literal_loads == 2
      && TARGET_FIX_ERR_A53_843419)
    aarch64_pcrelative_literal_loads = true;

  /* In the tiny memory model it makes no sense to disallow PC relative
     literal pool loads.  */
  if (aarch64_cmodel == AARCH64_CMODEL_TINY
      || aarch64_cmodel == AARCH64_CMODEL_TINY_PIC)
    aarch64_pcrelative_literal_loads = true;

  /* When enabling the lower precision Newton series for the square root, also
     enable it for the reciprocal square root, since the latter is an
     intermediary step for the former.  */
  if (flag_mlow_precision_sqrt)
    flag_mrecip_low_precision_sqrt = true;
}

/* 'Unpack' up the internal tuning structs and update the options
    in OPTS.  The caller must have set up selected_tune and selected_arch
    as all the other target-specific codegen decisions are
    derived from them.  */

void
aarch64_override_options_internal (struct gcc_options *opts)
{
  aarch64_tune_flags = selected_tune->flags;
  aarch64_tune = selected_tune->sched_core;
  /* Make a copy of the tuning parameters attached to the core, which
     we may later overwrite.  */
  aarch64_tune_params = *(selected_tune->tune);
  aarch64_architecture_version = selected_arch->architecture_version;

  if (opts->x_aarch64_override_tune_string)
    aarch64_parse_override_string (opts->x_aarch64_override_tune_string,
				  &aarch64_tune_params);

  /* This target defaults to strict volatile bitfields.  */
  if (opts->x_flag_strict_volatile_bitfields < 0 && abi_version_at_least (2))
    opts->x_flag_strict_volatile_bitfields = 1;

  initialize_aarch64_code_model (opts);
  initialize_aarch64_tls_size (opts);

  int queue_depth = 0;
  switch (aarch64_tune_params.autoprefetcher_model)
    {
      case tune_params::AUTOPREFETCHER_OFF:
	queue_depth = -1;
	break;
      case tune_params::AUTOPREFETCHER_WEAK:
	queue_depth = 0;
	break;
      case tune_params::AUTOPREFETCHER_STRONG:
	queue_depth = max_insn_queue_index + 1;
	break;
      default:
	gcc_unreachable ();
    }

  /* We don't mind passing in global_options_set here as we don't use
     the *options_set structs anyway.  */
  maybe_set_param_value (PARAM_SCHED_AUTOPREF_QUEUE_DEPTH,
			 queue_depth,
			 opts->x_param_values,
			 global_options_set.x_param_values);

  /* Set the L1 cache line size.  */
  if (selected_cpu->tune->cache_line_size != 0)
    maybe_set_param_value (PARAM_L1_CACHE_LINE_SIZE,
			   selected_cpu->tune->cache_line_size,
			   opts->x_param_values,
			   global_options_set.x_param_values);

  aarch64_override_options_after_change_1 (opts);
}

/* Print a hint with a suggestion for a core or architecture name that
   most closely resembles what the user passed in STR.  ARCH is true if
   the user is asking for an architecture name.  ARCH is false if the user
   is asking for a core name.  */

static void
aarch64_print_hint_for_core_or_arch (const char *str, bool arch)
{
  auto_vec<const char *> candidates;
  const struct processor *entry = arch ? all_architectures : all_cores;
  for (; entry->name != NULL; entry++)
    candidates.safe_push (entry->name);
  char *s;
  const char *hint = candidates_list_and_hint (str, s, candidates);
  if (hint)
    inform (input_location, "valid arguments are: %s;"
			     " did you mean %qs?", s, hint);
  XDELETEVEC (s);
}

/* Print a hint with a suggestion for a core name that most closely resembles
   what the user passed in STR.  */

inline static void
aarch64_print_hint_for_core (const char *str)
{
  aarch64_print_hint_for_core_or_arch (str, false);
}

/* Print a hint with a suggestion for an architecture name that most closely
   resembles what the user passed in STR.  */

inline static void
aarch64_print_hint_for_arch (const char *str)
{
  aarch64_print_hint_for_core_or_arch (str, true);
}

/* Validate a command-line -mcpu option.  Parse the cpu and extensions (if any)
   specified in STR and throw errors if appropriate.  Put the results if
   they are valid in RES and ISA_FLAGS.  Return whether the option is
   valid.  */

static bool
aarch64_validate_mcpu (const char *str, const struct processor **res,
		       unsigned long *isa_flags)
{
  enum aarch64_parse_opt_result parse_res
    = aarch64_parse_cpu (str, res, isa_flags);

  if (parse_res == AARCH64_PARSE_OK)
    return true;

  switch (parse_res)
    {
      case AARCH64_PARSE_MISSING_ARG:
	error ("missing cpu name in %<-mcpu=%s%>", str);
	break;
      case AARCH64_PARSE_INVALID_ARG:
	error ("unknown value %qs for -mcpu", str);
	aarch64_print_hint_for_core (str);
	break;
      case AARCH64_PARSE_INVALID_FEATURE:
	error ("invalid feature modifier in %<-mcpu=%s%>", str);
	break;
      default:
	gcc_unreachable ();
    }

  return false;
}

/* Validate a command-line -march option.  Parse the arch and extensions
   (if any) specified in STR and throw errors if appropriate.  Put the
   results, if they are valid, in RES and ISA_FLAGS.  Return whether the
   option is valid.  */

static bool
aarch64_validate_march (const char *str, const struct processor **res,
			 unsigned long *isa_flags)
{
  enum aarch64_parse_opt_result parse_res
    = aarch64_parse_arch (str, res, isa_flags);

  if (parse_res == AARCH64_PARSE_OK)
    return true;

  switch (parse_res)
    {
      case AARCH64_PARSE_MISSING_ARG:
	error ("missing arch name in %<-march=%s%>", str);
	break;
      case AARCH64_PARSE_INVALID_ARG:
	error ("unknown value %qs for -march", str);
	aarch64_print_hint_for_arch (str);
	break;
      case AARCH64_PARSE_INVALID_FEATURE:
	error ("invalid feature modifier in %<-march=%s%>", str);
	break;
      default:
	gcc_unreachable ();
    }

  return false;
}

/* Validate a command-line -mtune option.  Parse the cpu
   specified in STR and throw errors if appropriate.  Put the
   result, if it is valid, in RES.  Return whether the option is
   valid.  */

static bool
aarch64_validate_mtune (const char *str, const struct processor **res)
{
  enum aarch64_parse_opt_result parse_res
    = aarch64_parse_tune (str, res);

  if (parse_res == AARCH64_PARSE_OK)
    return true;

  switch (parse_res)
    {
      case AARCH64_PARSE_MISSING_ARG:
	error ("missing cpu name in %<-mtune=%s%>", str);
	break;
      case AARCH64_PARSE_INVALID_ARG:
	error ("unknown value %qs for -mtune", str);
	aarch64_print_hint_for_core (str);
	break;
      default:
	gcc_unreachable ();
    }
  return false;
}

/* Return the CPU corresponding to the enum CPU.
   If it doesn't specify a cpu, return the default.  */

static const struct processor *
aarch64_get_tune_cpu (enum aarch64_processor cpu)
{
  if (cpu != aarch64_none)
    return &all_cores[cpu];

  /* The & 0x3f is to extract the bottom 6 bits that encode the
     default cpu as selected by the --with-cpu GCC configure option
     in config.gcc.
     ???: The whole TARGET_CPU_DEFAULT and AARCH64_CPU_DEFAULT_FLAGS
     flags mechanism should be reworked to make it more sane.  */
  return &all_cores[TARGET_CPU_DEFAULT & 0x3f];
}

/* Return the architecture corresponding to the enum ARCH.
   If it doesn't specify a valid architecture, return the default.  */

static const struct processor *
aarch64_get_arch (enum aarch64_arch arch)
{
  if (arch != aarch64_no_arch)
    return &all_architectures[arch];

  const struct processor *cpu = &all_cores[TARGET_CPU_DEFAULT & 0x3f];

  return &all_architectures[cpu->arch];
}

/* Return the VG value associated with -msve-vector-bits= value VALUE.  */

static poly_uint16
aarch64_convert_sve_vector_bits (aarch64_sve_vector_bits_enum value)
{
  /* For now generate vector-length agnostic code for -msve-vector-bits=128.
     This ensures we can clearly distinguish SVE and AdvSIMD modes when
     deciding which .md file patterns to use and when deciding whether
     something is a legitimate address or constant.  */
  if (value == SVE_SCALABLE || value == SVE_128)
    return poly_uint16 (2, 2);
  else
    return (int) value / 64;
}

/* Implement TARGET_OPTION_OVERRIDE.  This is called once in the beginning
   and is used to parse the -m{cpu,tune,arch} strings and setup the initial
   tuning structs.  In particular it must set selected_tune and
   aarch64_isa_flags that define the available ISA features and tuning
   decisions.  It must also set selected_arch as this will be used to
   output the .arch asm tags for each function.  */

static void
aarch64_override_options (void)
{
  unsigned long cpu_isa = 0;
  unsigned long arch_isa = 0;
  aarch64_isa_flags = 0;

  bool valid_cpu = true;
  bool valid_tune = true;
  bool valid_arch = true;

  selected_cpu = NULL;
  selected_arch = NULL;
  selected_tune = NULL;

  /* -mcpu=CPU is shorthand for -march=ARCH_FOR_CPU, -mtune=CPU.
     If either of -march or -mtune is given, they override their
     respective component of -mcpu.  */
  if (aarch64_cpu_string)
    valid_cpu = aarch64_validate_mcpu (aarch64_cpu_string, &selected_cpu,
					&cpu_isa);

  if (aarch64_arch_string)
    valid_arch = aarch64_validate_march (aarch64_arch_string, &selected_arch,
					  &arch_isa);

  if (aarch64_tune_string)
    valid_tune = aarch64_validate_mtune (aarch64_tune_string, &selected_tune);

  /* If the user did not specify a processor, choose the default
     one for them.  This will be the CPU set during configuration using
     --with-cpu, otherwise it is "generic".  */
  if (!selected_cpu)
    {
      if (selected_arch)
	{
	  selected_cpu = &all_cores[selected_arch->ident];
	  aarch64_isa_flags = arch_isa;
	  explicit_arch = selected_arch->arch;
	}
      else
	{
	  /* Get default configure-time CPU.  */
	  selected_cpu = aarch64_get_tune_cpu (aarch64_none);
	  aarch64_isa_flags = TARGET_CPU_DEFAULT >> 6;
	}

      if (selected_tune)
	explicit_tune_core = selected_tune->ident;
    }
  /* If both -mcpu and -march are specified check that they are architecturally
     compatible, warn if they're not and prefer the -march ISA flags.  */
  else if (selected_arch)
    {
      if (selected_arch->arch != selected_cpu->arch)
	{
	  warning (0, "switch -mcpu=%s conflicts with -march=%s switch",
		       all_architectures[selected_cpu->arch].name,
		       selected_arch->name);
	}
      aarch64_isa_flags = arch_isa;
      explicit_arch = selected_arch->arch;
      explicit_tune_core = selected_tune ? selected_tune->ident
					  : selected_cpu->ident;
    }
  else
    {
      /* -mcpu but no -march.  */
      aarch64_isa_flags = cpu_isa;
      explicit_tune_core = selected_tune ? selected_tune->ident
					  : selected_cpu->ident;
      gcc_assert (selected_cpu);
      selected_arch = &all_architectures[selected_cpu->arch];
      explicit_arch = selected_arch->arch;
    }

  /* Set the arch as well as we will need it when outputing
     the .arch directive in assembly.  */
  if (!selected_arch)
    {
      gcc_assert (selected_cpu);
      selected_arch = &all_architectures[selected_cpu->arch];
    }

  if (!selected_tune)
    selected_tune = selected_cpu;

#ifndef HAVE_AS_MABI_OPTION
  /* The compiler may have been configured with 2.23.* binutils, which does
     not have support for ILP32.  */
  if (TARGET_ILP32)
    error ("Assembler does not support -mabi=ilp32");
#endif

  /* Convert -msve-vector-bits to a VG count.  */
  aarch64_sve_vg = aarch64_convert_sve_vector_bits (aarch64_sve_vector_bits);

  if (aarch64_ra_sign_scope != AARCH64_FUNCTION_NONE && TARGET_ILP32)
    sorry ("Return address signing is only supported for -mabi=lp64");

  /* Make sure we properly set up the explicit options.  */
  if ((aarch64_cpu_string && valid_cpu)
       || (aarch64_tune_string && valid_tune))
    gcc_assert (explicit_tune_core != aarch64_none);

  if ((aarch64_cpu_string && valid_cpu)
       || (aarch64_arch_string && valid_arch))
    gcc_assert (explicit_arch != aarch64_no_arch);

  aarch64_override_options_internal (&global_options);

  /* Save these options as the default ones in case we push and pop them later
     while processing functions with potential target attributes.  */
  target_option_default_node = target_option_current_node
      = build_target_option_node (&global_options);
}

/* Implement targetm.override_options_after_change.  */

static void
aarch64_override_options_after_change (void)
{
  aarch64_override_options_after_change_1 (&global_options);
}

static struct machine_function *
aarch64_init_machine_status (void)
{
  struct machine_function *machine;
  machine = ggc_cleared_alloc<machine_function> ();
  return machine;
}

void
aarch64_init_expanders (void)
{
  init_machine_status = aarch64_init_machine_status;
}

/* A checking mechanism for the implementation of the various code models.  */
static void
initialize_aarch64_code_model (struct gcc_options *opts)
{
   if (opts->x_flag_pic)
     {
       switch (opts->x_aarch64_cmodel_var)
	 {
	 case AARCH64_CMODEL_TINY:
	   aarch64_cmodel = AARCH64_CMODEL_TINY_PIC;
	   break;
	 case AARCH64_CMODEL_SMALL:
#ifdef HAVE_AS_SMALL_PIC_RELOCS
	   aarch64_cmodel = (flag_pic == 2
			     ? AARCH64_CMODEL_SMALL_PIC
			     : AARCH64_CMODEL_SMALL_SPIC);
#else
	   aarch64_cmodel = AARCH64_CMODEL_SMALL_PIC;
#endif
	   break;
	 case AARCH64_CMODEL_LARGE:
	   sorry ("code model %qs with -f%s", "large",
		  opts->x_flag_pic > 1 ? "PIC" : "pic");
	   break;
	 default:
	   gcc_unreachable ();
	 }
     }
   else
     aarch64_cmodel = opts->x_aarch64_cmodel_var;
}

/* Implement TARGET_OPTION_SAVE.  */

static void
aarch64_option_save (struct cl_target_option *ptr, struct gcc_options *opts)
{
  ptr->x_aarch64_override_tune_string = opts->x_aarch64_override_tune_string;
}

/* Implements TARGET_OPTION_RESTORE.  Restore the backend codegen decisions
   using the information saved in PTR.  */

static void
aarch64_option_restore (struct gcc_options *opts, struct cl_target_option *ptr)
{
  opts->x_explicit_tune_core = ptr->x_explicit_tune_core;
  selected_tune = aarch64_get_tune_cpu (ptr->x_explicit_tune_core);
  opts->x_explicit_arch = ptr->x_explicit_arch;
  selected_arch = aarch64_get_arch (ptr->x_explicit_arch);
  opts->x_aarch64_override_tune_string = ptr->x_aarch64_override_tune_string;

  aarch64_override_options_internal (opts);
}

/* Implement TARGET_OPTION_PRINT.  */

static void
aarch64_option_print (FILE *file, int indent, struct cl_target_option *ptr)
{
  const struct processor *cpu
    = aarch64_get_tune_cpu (ptr->x_explicit_tune_core);
  unsigned long isa_flags = ptr->x_aarch64_isa_flags;
  const struct processor *arch = aarch64_get_arch (ptr->x_explicit_arch);
  std::string extension
    = aarch64_get_extension_string_for_isa_flags (isa_flags, arch->flags);

  fprintf (file, "%*sselected tune = %s\n", indent, "", cpu->name);
  fprintf (file, "%*sselected arch = %s%s\n", indent, "",
	   arch->name, extension.c_str ());
}

static GTY(()) tree aarch64_previous_fndecl;

void
aarch64_reset_previous_fndecl (void)
{
  aarch64_previous_fndecl = NULL;
}

/* Restore or save the TREE_TARGET_GLOBALS from or to NEW_TREE.
   Used by aarch64_set_current_function and aarch64_pragma_target_parse to
   make sure optab availability predicates are recomputed when necessary.  */

void
aarch64_save_restore_target_globals (tree new_tree)
{
  if (TREE_TARGET_GLOBALS (new_tree))
    restore_target_globals (TREE_TARGET_GLOBALS (new_tree));
  else if (new_tree == target_option_default_node)
    restore_target_globals (&default_target_globals);
  else
    TREE_TARGET_GLOBALS (new_tree) = save_target_globals_default_opts ();
}

/* Implement TARGET_SET_CURRENT_FUNCTION.  Unpack the codegen decisions
   like tuning and ISA features from the DECL_FUNCTION_SPECIFIC_TARGET
   of the function, if such exists.  This function may be called multiple
   times on a single function so use aarch64_previous_fndecl to avoid
   setting up identical state.  */

static void
aarch64_set_current_function (tree fndecl)
{
  if (!fndecl || fndecl == aarch64_previous_fndecl)
    return;

  tree old_tree = (aarch64_previous_fndecl
		   ? DECL_FUNCTION_SPECIFIC_TARGET (aarch64_previous_fndecl)
		   : NULL_TREE);

  tree new_tree = DECL_FUNCTION_SPECIFIC_TARGET (fndecl);

  /* If current function has no attributes but the previous one did,
     use the default node.  */
  if (!new_tree && old_tree)
    new_tree = target_option_default_node;

  /* If nothing to do, return.  #pragma GCC reset or #pragma GCC pop to
     the default have been handled by aarch64_save_restore_target_globals from
     aarch64_pragma_target_parse.  */
  if (old_tree == new_tree)
    return;

  aarch64_previous_fndecl = fndecl;

  /* First set the target options.  */
  cl_target_option_restore (&global_options, TREE_TARGET_OPTION (new_tree));

  aarch64_save_restore_target_globals (new_tree);
}

/* Enum describing the various ways we can handle attributes.
   In many cases we can reuse the generic option handling machinery.  */

enum aarch64_attr_opt_type
{
  aarch64_attr_mask,	/* Attribute should set a bit in target_flags.  */
  aarch64_attr_bool,	/* Attribute sets or unsets a boolean variable.  */
  aarch64_attr_enum,	/* Attribute sets an enum variable.  */
  aarch64_attr_custom	/* Attribute requires a custom handling function.  */
};

/* All the information needed to handle a target attribute.
   NAME is the name of the attribute.
   ATTR_TYPE specifies the type of behavior of the attribute as described
   in the definition of enum aarch64_attr_opt_type.
   ALLOW_NEG is true if the attribute supports a "no-" form.
   HANDLER is the function that takes the attribute string and whether
   it is a pragma or attribute and handles the option.  It is needed only
   when the ATTR_TYPE is aarch64_attr_custom.
   OPT_NUM is the enum specifying the option that the attribute modifies.
   This is needed for attributes that mirror the behavior of a command-line
   option, that is it has ATTR_TYPE aarch64_attr_mask, aarch64_attr_bool or
   aarch64_attr_enum.  */

struct aarch64_attribute_info
{
  const char *name;
  enum aarch64_attr_opt_type attr_type;
  bool allow_neg;
  bool (*handler) (const char *, const char *);
  enum opt_code opt_num;
};

/* Handle the ARCH_STR argument to the arch= target attribute.
   PRAGMA_OR_ATTR is used in potential error messages.  */

static bool
aarch64_handle_attr_arch (const char *str, const char *pragma_or_attr)
{
  const struct processor *tmp_arch = NULL;
  enum aarch64_parse_opt_result parse_res
    = aarch64_parse_arch (str, &tmp_arch, &aarch64_isa_flags);

  if (parse_res == AARCH64_PARSE_OK)
    {
      gcc_assert (tmp_arch);
      selected_arch = tmp_arch;
      explicit_arch = selected_arch->arch;
      return true;
    }

  switch (parse_res)
    {
      case AARCH64_PARSE_MISSING_ARG:
	error ("missing architecture name in 'arch' target %s", pragma_or_attr);
	break;
      case AARCH64_PARSE_INVALID_ARG:
	error ("unknown value %qs for 'arch' target %s", str, pragma_or_attr);
	aarch64_print_hint_for_arch (str);
	break;
      case AARCH64_PARSE_INVALID_FEATURE:
	error ("invalid feature modifier %qs for 'arch' target %s",
	       str, pragma_or_attr);
	break;
      default:
	gcc_unreachable ();
    }

  return false;
}

/* Handle the argument CPU_STR to the cpu= target attribute.
   PRAGMA_OR_ATTR is used in potential error messages.  */

static bool
aarch64_handle_attr_cpu (const char *str, const char *pragma_or_attr)
{
  const struct processor *tmp_cpu = NULL;
  enum aarch64_parse_opt_result parse_res
    = aarch64_parse_cpu (str, &tmp_cpu, &aarch64_isa_flags);

  if (parse_res == AARCH64_PARSE_OK)
    {
      gcc_assert (tmp_cpu);
      selected_tune = tmp_cpu;
      explicit_tune_core = selected_tune->ident;

      selected_arch = &all_architectures[tmp_cpu->arch];
      explicit_arch = selected_arch->arch;
      return true;
    }

  switch (parse_res)
    {
      case AARCH64_PARSE_MISSING_ARG:
	error ("missing cpu name in 'cpu' target %s", pragma_or_attr);
	break;
      case AARCH64_PARSE_INVALID_ARG:
	error ("unknown value %qs for 'cpu' target %s", str, pragma_or_attr);
	aarch64_print_hint_for_core (str);
	break;
      case AARCH64_PARSE_INVALID_FEATURE:
	error ("invalid feature modifier %qs for 'cpu' target %s",
	       str, pragma_or_attr);
	break;
      default:
	gcc_unreachable ();
    }

  return false;
}

/* Handle the argument STR to the tune= target attribute.
   PRAGMA_OR_ATTR is used in potential error messages.  */

static bool
aarch64_handle_attr_tune (const char *str, const char *pragma_or_attr)
{
  const struct processor *tmp_tune = NULL;
  enum aarch64_parse_opt_result parse_res
    = aarch64_parse_tune (str, &tmp_tune);

  if (parse_res == AARCH64_PARSE_OK)
    {
      gcc_assert (tmp_tune);
      selected_tune = tmp_tune;
      explicit_tune_core = selected_tune->ident;
      return true;
    }

  switch (parse_res)
    {
      case AARCH64_PARSE_INVALID_ARG:
	error ("unknown value %qs for 'tune' target %s", str, pragma_or_attr);
	aarch64_print_hint_for_core (str);
	break;
      default:
	gcc_unreachable ();
    }

  return false;
}

/* Parse an architecture extensions target attribute string specified in STR.
   For example "+fp+nosimd".  Show any errors if needed.  Return TRUE
   if successful.  Update aarch64_isa_flags to reflect the ISA features
   modified.
   PRAGMA_OR_ATTR is used in potential error messages.  */

static bool
aarch64_handle_attr_isa_flags (char *str, const char *pragma_or_attr)
{
  enum aarch64_parse_opt_result parse_res;
  unsigned long isa_flags = aarch64_isa_flags;

  /* We allow "+nothing" in the beginning to clear out all architectural
     features if the user wants to handpick specific features.  */
  if (strncmp ("+nothing", str, 8) == 0)
    {
      isa_flags = 0;
      str += 8;
    }

  parse_res = aarch64_parse_extension (str, &isa_flags);

  if (parse_res == AARCH64_PARSE_OK)
    {
      aarch64_isa_flags = isa_flags;
      return true;
    }

  switch (parse_res)
    {
      case AARCH64_PARSE_MISSING_ARG:
	error ("missing feature modifier in target %s %qs",
	       pragma_or_attr, str);
	break;

      case AARCH64_PARSE_INVALID_FEATURE:
	error ("invalid feature modifier in target %s %qs",
	       pragma_or_attr, str);
	break;

      default:
	gcc_unreachable ();
    }

 return false;
}

/* The target attributes that we support.  On top of these we also support just
   ISA extensions, like  __attribute__ ((target ("+crc"))), but that case is
   handled explicitly in aarch64_process_one_target_attr.  */

static const struct aarch64_attribute_info aarch64_attributes[] =
{
  { "general-regs-only", aarch64_attr_mask, false, NULL,
     OPT_mgeneral_regs_only },
  { "fix-cortex-a53-835769", aarch64_attr_bool, true, NULL,
     OPT_mfix_cortex_a53_835769 },
  { "fix-cortex-a53-843419", aarch64_attr_bool, true, NULL,
     OPT_mfix_cortex_a53_843419 },
  { "cmodel", aarch64_attr_enum, false, NULL, OPT_mcmodel_ },
  { "strict-align", aarch64_attr_mask, false, NULL, OPT_mstrict_align },
  { "omit-leaf-frame-pointer", aarch64_attr_bool, true, NULL,
     OPT_momit_leaf_frame_pointer },
  { "tls-dialect", aarch64_attr_enum, false, NULL, OPT_mtls_dialect_ },
  { "arch", aarch64_attr_custom, false, aarch64_handle_attr_arch,
     OPT_march_ },
  { "cpu", aarch64_attr_custom, false, aarch64_handle_attr_cpu, OPT_mcpu_ },
  { "tune", aarch64_attr_custom, false, aarch64_handle_attr_tune,
     OPT_mtune_ },
  { "sign-return-address", aarch64_attr_enum, false, NULL,
     OPT_msign_return_address_ },
  { NULL, aarch64_attr_custom, false, NULL, OPT____ }
};

/* Parse ARG_STR which contains the definition of one target attribute.
   Show appropriate errors if any or return true if the attribute is valid.
   PRAGMA_OR_ATTR holds the string to use in error messages about whether
   we're processing a target attribute or pragma.  */

static bool
aarch64_process_one_target_attr (char *arg_str, const char* pragma_or_attr)
{
  bool invert = false;

  size_t len = strlen (arg_str);

  if (len == 0)
    {
      error ("malformed target %s", pragma_or_attr);
      return false;
    }

  char *str_to_check = (char *) alloca (len + 1);
  strcpy (str_to_check, arg_str);

  /* Skip leading whitespace.  */
  while (*str_to_check == ' ' || *str_to_check == '\t')
    str_to_check++;

  /* We have something like __attribute__ ((target ("+fp+nosimd"))).
     It is easier to detect and handle it explicitly here rather than going
     through the machinery for the rest of the target attributes in this
     function.  */
  if (*str_to_check == '+')
    return aarch64_handle_attr_isa_flags (str_to_check, pragma_or_attr);

  if (len > 3 && strncmp (str_to_check, "no-", 3) == 0)
    {
      invert = true;
      str_to_check += 3;
    }
  char *arg = strchr (str_to_check, '=');

  /* If we found opt=foo then terminate STR_TO_CHECK at the '='
     and point ARG to "foo".  */
  if (arg)
    {
      *arg = '\0';
      arg++;
    }
  const struct aarch64_attribute_info *p_attr;
  bool found = false;
  for (p_attr = aarch64_attributes; p_attr->name; p_attr++)
    {
      /* If the names don't match up, or the user has given an argument
	 to an attribute that doesn't accept one, or didn't give an argument
	 to an attribute that expects one, fail to match.  */
      if (strcmp (str_to_check, p_attr->name) != 0)
	continue;

      found = true;
      bool attr_need_arg_p = p_attr->attr_type == aarch64_attr_custom
			      || p_attr->attr_type == aarch64_attr_enum;

      if (attr_need_arg_p ^ (arg != NULL))
	{
	  error ("target %s %qs does not accept an argument",
		  pragma_or_attr, str_to_check);
	  return false;
	}

      /* If the name matches but the attribute does not allow "no-" versions
	 then we can't match.  */
      if (invert && !p_attr->allow_neg)
	{
	  error ("target %s %qs does not allow a negated form",
		  pragma_or_attr, str_to_check);
	  return false;
	}

      switch (p_attr->attr_type)
	{
	/* Has a custom handler registered.
	   For example, cpu=, arch=, tune=.  */
	  case aarch64_attr_custom:
	    gcc_assert (p_attr->handler);
	    if (!p_attr->handler (arg, pragma_or_attr))
	      return false;
	    break;

	  /* Either set or unset a boolean option.  */
	  case aarch64_attr_bool:
	    {
	      struct cl_decoded_option decoded;

	      generate_option (p_attr->opt_num, NULL, !invert,
			       CL_TARGET, &decoded);
	      aarch64_handle_option (&global_options, &global_options_set,
				      &decoded, input_location);
	      break;
	    }
	  /* Set or unset a bit in the target_flags.  aarch64_handle_option
	     should know what mask to apply given the option number.  */
	  case aarch64_attr_mask:
	    {
	      struct cl_decoded_option decoded;
	      /* We only need to specify the option number.
		 aarch64_handle_option will know which mask to apply.  */
	      decoded.opt_index = p_attr->opt_num;
	      decoded.value = !invert;
	      aarch64_handle_option (&global_options, &global_options_set,
				      &decoded, input_location);
	      break;
	    }
	  /* Use the option setting machinery to set an option to an enum.  */
	  case aarch64_attr_enum:
	    {
	      gcc_assert (arg);
	      bool valid;
	      int value;
	      valid = opt_enum_arg_to_value (p_attr->opt_num, arg,
					      &value, CL_TARGET);
	      if (valid)
		{
		  set_option (&global_options, NULL, p_attr->opt_num, value,
			      NULL, DK_UNSPECIFIED, input_location,
			      global_dc);
		}
	      else
		{
		  error ("target %s %s=%s is not valid",
			 pragma_or_attr, str_to_check, arg);
		}
	      break;
	    }
	  default:
	    gcc_unreachable ();
	}
    }

  /* If we reached here we either have found an attribute and validated
     it or didn't match any.  If we matched an attribute but its arguments
     were malformed we will have returned false already.  */
  return found;
}

/* Count how many times the character C appears in
   NULL-terminated string STR.  */

static unsigned int
num_occurences_in_str (char c, char *str)
{
  unsigned int res = 0;
  while (*str != '\0')
    {
      if (*str == c)
	res++;

      str++;
    }

  return res;
}

/* Parse the tree in ARGS that contains the target attribute information
   and update the global target options space.  PRAGMA_OR_ATTR is a string
   to be used in error messages, specifying whether this is processing
   a target attribute or a target pragma.  */

bool
aarch64_process_target_attr (tree args, const char* pragma_or_attr)
{
  if (TREE_CODE (args) == TREE_LIST)
    {
      do
	{
	  tree head = TREE_VALUE (args);
	  if (head)
	    {
	      if (!aarch64_process_target_attr (head, pragma_or_attr))
		return false;
	    }
	  args = TREE_CHAIN (args);
	} while (args);

      return true;
    }

  if (TREE_CODE (args) != STRING_CST)
    {
      error ("attribute %<target%> argument not a string");
      return false;
    }

  size_t len = strlen (TREE_STRING_POINTER (args));
  char *str_to_check = (char *) alloca (len + 1);
  strcpy (str_to_check, TREE_STRING_POINTER (args));

  if (len == 0)
    {
      error ("malformed target %s value", pragma_or_attr);
      return false;
    }

  /* Used to catch empty spaces between commas i.e.
     attribute ((target ("attr1,,attr2"))).  */
  unsigned int num_commas = num_occurences_in_str (',', str_to_check);

  /* Handle multiple target attributes separated by ','.  */
  char *token = strtok (str_to_check, ",");

  unsigned int num_attrs = 0;
  while (token)
    {
      num_attrs++;
      if (!aarch64_process_one_target_attr (token, pragma_or_attr))
	{
	  error ("target %s %qs is invalid", pragma_or_attr, token);
	  return false;
	}

      token = strtok (NULL, ",");
    }

  if (num_attrs != num_commas + 1)
    {
      error ("malformed target %s list %qs",
	      pragma_or_attr, TREE_STRING_POINTER (args));
      return false;
    }

  return true;
}

/* Implement TARGET_OPTION_VALID_ATTRIBUTE_P.  This is used to
   process attribute ((target ("..."))).  */

static bool
aarch64_option_valid_attribute_p (tree fndecl, tree, tree args, int)
{
  struct cl_target_option cur_target;
  bool ret;
  tree old_optimize;
  tree new_target, new_optimize;
  tree existing_target = DECL_FUNCTION_SPECIFIC_TARGET (fndecl);

  /* If what we're processing is the current pragma string then the
     target option node is already stored in target_option_current_node
     by aarch64_pragma_target_parse in aarch64-c.c.  Use that to avoid
     having to re-parse the string.  This is especially useful to keep
     arm_neon.h compile times down since that header contains a lot
     of intrinsics enclosed in pragmas.  */
  if (!existing_target && args == current_target_pragma)
    {
      DECL_FUNCTION_SPECIFIC_TARGET (fndecl) = target_option_current_node;
      return true;
    }
  tree func_optimize = DECL_FUNCTION_SPECIFIC_OPTIMIZATION (fndecl);

  old_optimize = build_optimization_node (&global_options);
  func_optimize = DECL_FUNCTION_SPECIFIC_OPTIMIZATION (fndecl);

  /* If the function changed the optimization levels as well as setting
     target options, start with the optimizations specified.  */
  if (func_optimize && func_optimize != old_optimize)
    cl_optimization_restore (&global_options,
			     TREE_OPTIMIZATION (func_optimize));

  /* Save the current target options to restore at the end.  */
  cl_target_option_save (&cur_target, &global_options);

  /* If fndecl already has some target attributes applied to it, unpack
     them so that we add this attribute on top of them, rather than
     overwriting them.  */
  if (existing_target)
    {
      struct cl_target_option *existing_options
	= TREE_TARGET_OPTION (existing_target);

      if (existing_options)
	cl_target_option_restore (&global_options, existing_options);
    }
  else
    cl_target_option_restore (&global_options,
			TREE_TARGET_OPTION (target_option_current_node));


  ret = aarch64_process_target_attr (args, "attribute");

  /* Set up any additional state.  */
  if (ret)
    {
      aarch64_override_options_internal (&global_options);
      /* Initialize SIMD builtins if we haven't already.
	 Set current_target_pragma to NULL for the duration so that
	 the builtin initialization code doesn't try to tag the functions
	 being built with the attributes specified by any current pragma, thus
	 going into an infinite recursion.  */
      if (TARGET_SIMD)
	{
	  tree saved_current_target_pragma = current_target_pragma;
	  current_target_pragma = NULL;
	  aarch64_init_simd_builtins ();
	  current_target_pragma = saved_current_target_pragma;
	}
      new_target = build_target_option_node (&global_options);
    }
  else
    new_target = NULL;

  new_optimize = build_optimization_node (&global_options);

  if (fndecl && ret)
    {
      DECL_FUNCTION_SPECIFIC_TARGET (fndecl) = new_target;

      if (old_optimize != new_optimize)
	DECL_FUNCTION_SPECIFIC_OPTIMIZATION (fndecl) = new_optimize;
    }

  cl_target_option_restore (&global_options, &cur_target);

  if (old_optimize != new_optimize)
    cl_optimization_restore (&global_options,
			     TREE_OPTIMIZATION (old_optimize));
  return ret;
}

/* Helper for aarch64_can_inline_p.  In the case where CALLER and CALLEE are
   tri-bool options (yes, no, don't care) and the default value is
   DEF, determine whether to reject inlining.  */

static bool
aarch64_tribools_ok_for_inlining_p (int caller, int callee,
				     int dont_care, int def)
{
  /* If the callee doesn't care, always allow inlining.  */
  if (callee == dont_care)
    return true;

  /* If the caller doesn't care, always allow inlining.  */
  if (caller == dont_care)
    return true;

  /* Otherwise, allow inlining if either the callee and caller values
     agree, or if the callee is using the default value.  */
  return (callee == caller || callee == def);
}

/* Implement TARGET_CAN_INLINE_P.  Decide whether it is valid
   to inline CALLEE into CALLER based on target-specific info.
   Make sure that the caller and callee have compatible architectural
   features.  Then go through the other possible target attributes
   and see if they can block inlining.  Try not to reject always_inline
   callees unless they are incompatible architecturally.  */

static bool
aarch64_can_inline_p (tree caller, tree callee)
{
  tree caller_tree = DECL_FUNCTION_SPECIFIC_TARGET (caller);
  tree callee_tree = DECL_FUNCTION_SPECIFIC_TARGET (callee);

  /* If callee has no option attributes, then it is ok to inline.  */
  if (!callee_tree)
    return true;

  struct cl_target_option *caller_opts
	= TREE_TARGET_OPTION (caller_tree ? caller_tree
					   : target_option_default_node);

  struct cl_target_option *callee_opts = TREE_TARGET_OPTION (callee_tree);


  /* Callee's ISA flags should be a subset of the caller's.  */
  if ((caller_opts->x_aarch64_isa_flags & callee_opts->x_aarch64_isa_flags)
       != callee_opts->x_aarch64_isa_flags)
    return false;

  /* Allow non-strict aligned functions inlining into strict
     aligned ones.  */
  if ((TARGET_STRICT_ALIGN_P (caller_opts->x_target_flags)
       != TARGET_STRICT_ALIGN_P (callee_opts->x_target_flags))
      && !(!TARGET_STRICT_ALIGN_P (callee_opts->x_target_flags)
	   && TARGET_STRICT_ALIGN_P (caller_opts->x_target_flags)))
    return false;

  bool always_inline = lookup_attribute ("always_inline",
					  DECL_ATTRIBUTES (callee));

  /* If the architectural features match up and the callee is always_inline
     then the other attributes don't matter.  */
  if (always_inline)
    return true;

  if (caller_opts->x_aarch64_cmodel_var
      != callee_opts->x_aarch64_cmodel_var)
    return false;

  if (caller_opts->x_aarch64_tls_dialect
      != callee_opts->x_aarch64_tls_dialect)
    return false;

  /* Honour explicit requests to workaround errata.  */
  if (!aarch64_tribools_ok_for_inlining_p (
	  caller_opts->x_aarch64_fix_a53_err835769,
	  callee_opts->x_aarch64_fix_a53_err835769,
	  2, TARGET_FIX_ERR_A53_835769_DEFAULT))
    return false;

  if (!aarch64_tribools_ok_for_inlining_p (
	  caller_opts->x_aarch64_fix_a53_err843419,
	  callee_opts->x_aarch64_fix_a53_err843419,
	  2, TARGET_FIX_ERR_A53_843419))
    return false;

  /* If the user explicitly specified -momit-leaf-frame-pointer for the
     caller and calle and they don't match up, reject inlining.  */
  if (!aarch64_tribools_ok_for_inlining_p (
	  caller_opts->x_flag_omit_leaf_frame_pointer,
	  callee_opts->x_flag_omit_leaf_frame_pointer,
	  2, 1))
    return false;

  /* If the callee has specific tuning overrides, respect them.  */
  if (callee_opts->x_aarch64_override_tune_string != NULL
      && caller_opts->x_aarch64_override_tune_string == NULL)
    return false;

  /* If the user specified tuning override strings for the
     caller and callee and they don't match up, reject inlining.
     We just do a string compare here, we don't analyze the meaning
     of the string, as it would be too costly for little gain.  */
  if (callee_opts->x_aarch64_override_tune_string
      && caller_opts->x_aarch64_override_tune_string
      && (strcmp (callee_opts->x_aarch64_override_tune_string,
		  caller_opts->x_aarch64_override_tune_string) != 0))
    return false;

  return true;
}

/* Return true if SYMBOL_REF X binds locally.  */

static bool
aarch64_symbol_binds_local_p (const_rtx x)
{
  return (SYMBOL_REF_DECL (x)
	  ? targetm.binds_local_p (SYMBOL_REF_DECL (x))
	  : SYMBOL_REF_LOCAL_P (x));
}

/* Return true if SYMBOL_REF X is thread local */
static bool
aarch64_tls_symbol_p (rtx x)
{
  if (! TARGET_HAVE_TLS)
    return false;

  if (GET_CODE (x) != SYMBOL_REF)
    return false;

  return SYMBOL_REF_TLS_MODEL (x) != 0;
}

/* Classify a TLS symbol into one of the TLS kinds.  */
enum aarch64_symbol_type
aarch64_classify_tls_symbol (rtx x)
{
  enum tls_model tls_kind = tls_symbolic_operand_type (x);

  switch (tls_kind)
    {
    case TLS_MODEL_GLOBAL_DYNAMIC:
    case TLS_MODEL_LOCAL_DYNAMIC:
      return TARGET_TLS_DESC ? SYMBOL_SMALL_TLSDESC : SYMBOL_SMALL_TLSGD;

    case TLS_MODEL_INITIAL_EXEC:
      switch (aarch64_cmodel)
	{
	case AARCH64_CMODEL_TINY:
	case AARCH64_CMODEL_TINY_PIC:
	  return SYMBOL_TINY_TLSIE;
	default:
	  return SYMBOL_SMALL_TLSIE;
	}

    case TLS_MODEL_LOCAL_EXEC:
      if (aarch64_tls_size == 12)
	return SYMBOL_TLSLE12;
      else if (aarch64_tls_size == 24)
	return SYMBOL_TLSLE24;
      else if (aarch64_tls_size == 32)
	return SYMBOL_TLSLE32;
      else if (aarch64_tls_size == 48)
	return SYMBOL_TLSLE48;
      else
	gcc_unreachable ();

    case TLS_MODEL_EMULATED:
    case TLS_MODEL_NONE:
      return SYMBOL_FORCE_TO_MEM;

    default:
      gcc_unreachable ();
    }
}

/* Return the method that should be used to access X + OFFSET, where X
   is either a SYMBOL_REF or LABEL_REF.  */

enum aarch64_symbol_type
aarch64_classify_symbol (rtx x, HOST_WIDE_INT offset)
{
  if (GET_CODE (x) == LABEL_REF)
    {
      switch (aarch64_cmodel)
	{
	case AARCH64_CMODEL_LARGE:
	  return SYMBOL_FORCE_TO_MEM;

	case AARCH64_CMODEL_TINY_PIC:
	case AARCH64_CMODEL_TINY:
	  return SYMBOL_TINY_ABSOLUTE;

	case AARCH64_CMODEL_SMALL_SPIC:
	case AARCH64_CMODEL_SMALL_PIC:
	case AARCH64_CMODEL_SMALL:
	  return SYMBOL_SMALL_ABSOLUTE;

	default:
	  gcc_unreachable ();
	}
    }

  if (GET_CODE (x) == SYMBOL_REF)
    {
      if (aarch64_tls_symbol_p (x))
	return aarch64_classify_tls_symbol (x);

      switch (aarch64_cmodel)
	{
	case AARCH64_CMODEL_TINY:
	  /* When we retrieve symbol + offset address, we have to make sure
	     the offset does not cause overflow of the final address.  But
	     we have no way of knowing the address of symbol at compile time
	     so we can't accurately say if the distance between the PC and
	     symbol + offset is outside the addressible range of +/-1M in the
	     TINY code model.  So we rely on images not being greater than
	     1M and cap the offset at 1M and anything beyond 1M will have to
	     be loaded using an alternative mechanism.  Furthermore if the
	     symbol is a weak reference to something that isn't known to
	     resolve to a symbol in this module, then force to memory.  */
	  if ((SYMBOL_REF_WEAK (x)
	       && !aarch64_symbol_binds_local_p (x))
	      || !IN_RANGE (offset, -1048575, 1048575))
	    return SYMBOL_FORCE_TO_MEM;
	  return SYMBOL_TINY_ABSOLUTE;

	case AARCH64_CMODEL_SMALL:
	  /* Same reasoning as the tiny code model, but the offset cap here is
	     4G.  */
	  if ((SYMBOL_REF_WEAK (x)
	       && !aarch64_symbol_binds_local_p (x))
	      || !IN_RANGE (offset, HOST_WIDE_INT_C (-4294967263),
			    HOST_WIDE_INT_C (4294967264)))
	    return SYMBOL_FORCE_TO_MEM;
	  return SYMBOL_SMALL_ABSOLUTE;

	case AARCH64_CMODEL_TINY_PIC:
	  if (!aarch64_symbol_binds_local_p (x))
	    return SYMBOL_TINY_GOT;
	  return SYMBOL_TINY_ABSOLUTE;

	case AARCH64_CMODEL_SMALL_SPIC:
	case AARCH64_CMODEL_SMALL_PIC:
	  if (!aarch64_symbol_binds_local_p (x))
	    return (aarch64_cmodel == AARCH64_CMODEL_SMALL_SPIC
		    ?  SYMBOL_SMALL_GOT_28K : SYMBOL_SMALL_GOT_4G);
	  return SYMBOL_SMALL_ABSOLUTE;

	case AARCH64_CMODEL_LARGE:
	  /* This is alright even in PIC code as the constant
	     pool reference is always PC relative and within
	     the same translation unit.  */
	  if (CONSTANT_POOL_ADDRESS_P (x))
	    return SYMBOL_SMALL_ABSOLUTE;
	  else
	    return SYMBOL_FORCE_TO_MEM;

	default:
	  gcc_unreachable ();
	}
    }

  /* By default push everything into the constant pool.  */
  return SYMBOL_FORCE_TO_MEM;
}

bool
aarch64_constant_address_p (rtx x)
{
  return (CONSTANT_P (x) && memory_address_p (DImode, x));
}

bool
aarch64_legitimate_pic_operand_p (rtx x)
{
  if (GET_CODE (x) == SYMBOL_REF
      || (GET_CODE (x) == CONST
	  && GET_CODE (XEXP (x, 0)) == PLUS
	  && GET_CODE (XEXP (XEXP (x, 0), 0)) == SYMBOL_REF))
     return false;

  return true;
}

/* Return true if X holds either a quarter-precision or
     floating-point +0.0 constant.  */
static bool
aarch64_valid_floating_const (machine_mode mode, rtx x)
{
  if (!CONST_DOUBLE_P (x))
    return false;

  if (aarch64_float_const_zero_rtx_p (x))
    return true;

  /* We only handle moving 0.0 to a TFmode register.  */
  if (!(mode == SFmode || mode == DFmode))
    return false;

  return aarch64_float_const_representable_p (x);
}

static bool
aarch64_legitimate_constant_p (machine_mode mode, rtx x)
{
  /* Do not allow vector struct mode constants.  We could support
     0 and -1 easily, but they need support in aarch64-simd.md.  */
  unsigned int vec_flags = aarch64_classify_vector_mode (mode);
  if (vec_flags == (VEC_ADVSIMD | VEC_STRUCT))
    return false;

  /* This could probably go away because
     we now decompose CONST_INTs according to expand_mov_immediate.  */
  if (aarch64_simd_valid_immediate (x, NULL)
      || (vec_flags == VEC_SVE_DATA
	  && (is_const_vec_series (x) || is_const_vec_duplicate (x)))
      || CONST_INT_P (x)
      || aarch64_valid_floating_const (mode, x))
    return !targetm.cannot_force_const_mem (mode, x);

  if (GET_CODE (x) == HIGH
      && aarch64_valid_symref (XEXP (x, 0), GET_MODE (XEXP (x, 0))))
    return true;

  /* Accept polynomials that can be calculated by using the destination
     of a move as the sole temporary.  Constants that require a second
     temporary cannot be rematerialized (they can't be forced to memory
     and also aren't legitimate constants).  */
  poly_int64 offset;
  if (poly_int_const_p (x, &offset))
    return aarch64_offset_temporaries (false, offset) <= 1;

  if (SCALAR_INT_MODE_P (GET_MODE (x)))
    return aarch64_constant_address_p (x);

  return false;
}

rtx
aarch64_load_tp (rtx target)
{
  if (!target
      || GET_MODE (target) != Pmode
      || !register_operand (target, Pmode))
    target = gen_reg_rtx (Pmode);

  /* Can return in any reg.  */
  emit_insn (gen_aarch64_load_tp_hard (target));
  return target;
}

/* On AAPCS systems, this is the "struct __va_list".  */
static GTY(()) tree va_list_type;

/* Implement TARGET_BUILD_BUILTIN_VA_LIST.
   Return the type to use as __builtin_va_list.

   AAPCS64 \S 7.1.4 requires that va_list be a typedef for a type defined as:

   struct __va_list
   {
     void *__stack;
     void *__gr_top;
     void *__vr_top;
     int   __gr_offs;
     int   __vr_offs;
   };  */

static tree
aarch64_build_builtin_va_list (void)
{
  tree va_list_name;
  tree f_stack, f_grtop, f_vrtop, f_groff, f_vroff;

  /* Create the type.  */
  va_list_type = lang_hooks.types.make_type (RECORD_TYPE);
  /* Give it the required name.  */
  va_list_name = build_decl (BUILTINS_LOCATION,
			     TYPE_DECL,
			     get_identifier ("__va_list"),
			     va_list_type);
  DECL_ARTIFICIAL (va_list_name) = 1;
  TYPE_NAME (va_list_type) = va_list_name;
  TYPE_STUB_DECL (va_list_type) = va_list_name;

  /* Create the fields.  */
  f_stack = build_decl (BUILTINS_LOCATION,
			FIELD_DECL, get_identifier ("__stack"),
			ptr_type_node);
  f_grtop = build_decl (BUILTINS_LOCATION,
			FIELD_DECL, get_identifier ("__gr_top"),
			ptr_type_node);
  f_vrtop = build_decl (BUILTINS_LOCATION,
			FIELD_DECL, get_identifier ("__vr_top"),
			ptr_type_node);
  f_groff = build_decl (BUILTINS_LOCATION,
			FIELD_DECL, get_identifier ("__gr_offs"),
			integer_type_node);
  f_vroff = build_decl (BUILTINS_LOCATION,
			FIELD_DECL, get_identifier ("__vr_offs"),
			integer_type_node);

  /* Tell tree-stdarg pass about our internal offset fields.
     NOTE: va_list_gpr/fpr_counter_field are only used for tree comparision
     purpose to identify whether the code is updating va_list internal
     offset fields through irregular way.  */
  va_list_gpr_counter_field = f_groff;
  va_list_fpr_counter_field = f_vroff;

  DECL_ARTIFICIAL (f_stack) = 1;
  DECL_ARTIFICIAL (f_grtop) = 1;
  DECL_ARTIFICIAL (f_vrtop) = 1;
  DECL_ARTIFICIAL (f_groff) = 1;
  DECL_ARTIFICIAL (f_vroff) = 1;

  DECL_FIELD_CONTEXT (f_stack) = va_list_type;
  DECL_FIELD_CONTEXT (f_grtop) = va_list_type;
  DECL_FIELD_CONTEXT (f_vrtop) = va_list_type;
  DECL_FIELD_CONTEXT (f_groff) = va_list_type;
  DECL_FIELD_CONTEXT (f_vroff) = va_list_type;

  TYPE_FIELDS (va_list_type) = f_stack;
  DECL_CHAIN (f_stack) = f_grtop;
  DECL_CHAIN (f_grtop) = f_vrtop;
  DECL_CHAIN (f_vrtop) = f_groff;
  DECL_CHAIN (f_groff) = f_vroff;

  /* Compute its layout.  */
  layout_type (va_list_type);

  return va_list_type;
}

/* Implement TARGET_EXPAND_BUILTIN_VA_START.  */
static void
aarch64_expand_builtin_va_start (tree valist, rtx nextarg ATTRIBUTE_UNUSED)
{
  const CUMULATIVE_ARGS *cum;
  tree f_stack, f_grtop, f_vrtop, f_groff, f_vroff;
  tree stack, grtop, vrtop, groff, vroff;
  tree t;
  int gr_save_area_size = cfun->va_list_gpr_size;
  int vr_save_area_size = cfun->va_list_fpr_size;
  int vr_offset;

  cum = &crtl->args.info;
  if (cfun->va_list_gpr_size)
    gr_save_area_size = MIN ((NUM_ARG_REGS - cum->aapcs_ncrn) * UNITS_PER_WORD,
			     cfun->va_list_gpr_size);
  if (cfun->va_list_fpr_size)
    vr_save_area_size = MIN ((NUM_FP_ARG_REGS - cum->aapcs_nvrn)
			     * UNITS_PER_VREG, cfun->va_list_fpr_size);

  if (!TARGET_FLOAT)
    {
      gcc_assert (cum->aapcs_nvrn == 0);
      vr_save_area_size = 0;
    }

  f_stack = TYPE_FIELDS (va_list_type_node);
  f_grtop = DECL_CHAIN (f_stack);
  f_vrtop = DECL_CHAIN (f_grtop);
  f_groff = DECL_CHAIN (f_vrtop);
  f_vroff = DECL_CHAIN (f_groff);

  stack = build3 (COMPONENT_REF, TREE_TYPE (f_stack), valist, f_stack,
		  NULL_TREE);
  grtop = build3 (COMPONENT_REF, TREE_TYPE (f_grtop), valist, f_grtop,
		  NULL_TREE);
  vrtop = build3 (COMPONENT_REF, TREE_TYPE (f_vrtop), valist, f_vrtop,
		  NULL_TREE);
  groff = build3 (COMPONENT_REF, TREE_TYPE (f_groff), valist, f_groff,
		  NULL_TREE);
  vroff = build3 (COMPONENT_REF, TREE_TYPE (f_vroff), valist, f_vroff,
		  NULL_TREE);

  /* Emit code to initialize STACK, which points to the next varargs stack
     argument.  CUM->AAPCS_STACK_SIZE gives the number of stack words used
     by named arguments.  STACK is 8-byte aligned.  */
  t = make_tree (TREE_TYPE (stack), virtual_incoming_args_rtx);
  if (cum->aapcs_stack_size > 0)
    t = fold_build_pointer_plus_hwi (t, cum->aapcs_stack_size * UNITS_PER_WORD);
  t = build2 (MODIFY_EXPR, TREE_TYPE (stack), stack, t);
  expand_expr (t, const0_rtx, VOIDmode, EXPAND_NORMAL);

  /* Emit code to initialize GRTOP, the top of the GR save area.
     virtual_incoming_args_rtx should have been 16 byte aligned.  */
  t = make_tree (TREE_TYPE (grtop), virtual_incoming_args_rtx);
  t = build2 (MODIFY_EXPR, TREE_TYPE (grtop), grtop, t);
  expand_expr (t, const0_rtx, VOIDmode, EXPAND_NORMAL);

  /* Emit code to initialize VRTOP, the top of the VR save area.
     This address is gr_save_area_bytes below GRTOP, rounded
     down to the next 16-byte boundary.  */
  t = make_tree (TREE_TYPE (vrtop), virtual_incoming_args_rtx);
  vr_offset = ROUND_UP (gr_save_area_size,
			STACK_BOUNDARY / BITS_PER_UNIT);

  if (vr_offset)
    t = fold_build_pointer_plus_hwi (t, -vr_offset);
  t = build2 (MODIFY_EXPR, TREE_TYPE (vrtop), vrtop, t);
  expand_expr (t, const0_rtx, VOIDmode, EXPAND_NORMAL);

  /* Emit code to initialize GROFF, the offset from GRTOP of the
     next GPR argument.  */
  t = build2 (MODIFY_EXPR, TREE_TYPE (groff), groff,
	      build_int_cst (TREE_TYPE (groff), -gr_save_area_size));
  expand_expr (t, const0_rtx, VOIDmode, EXPAND_NORMAL);

  /* Likewise emit code to initialize VROFF, the offset from FTOP
     of the next VR argument.  */
  t = build2 (MODIFY_EXPR, TREE_TYPE (vroff), vroff,
	      build_int_cst (TREE_TYPE (vroff), -vr_save_area_size));
  expand_expr (t, const0_rtx, VOIDmode, EXPAND_NORMAL);
}

/* Implement TARGET_GIMPLIFY_VA_ARG_EXPR.  */

static tree
aarch64_gimplify_va_arg_expr (tree valist, tree type, gimple_seq *pre_p,
			      gimple_seq *post_p ATTRIBUTE_UNUSED)
{
  tree addr;
  bool indirect_p;
  bool is_ha;		/* is HFA or HVA.  */
  bool dw_align;	/* double-word align.  */
  machine_mode ag_mode = VOIDmode;
  int nregs;
  machine_mode mode;

  tree f_stack, f_grtop, f_vrtop, f_groff, f_vroff;
  tree stack, f_top, f_off, off, arg, roundup, on_stack;
  HOST_WIDE_INT size, rsize, adjust, align;
  tree t, u, cond1, cond2;

  indirect_p = pass_by_reference (NULL, TYPE_MODE (type), type, false);
  if (indirect_p)
    type = build_pointer_type (type);

  mode = TYPE_MODE (type);

  f_stack = TYPE_FIELDS (va_list_type_node);
  f_grtop = DECL_CHAIN (f_stack);
  f_vrtop = DECL_CHAIN (f_grtop);
  f_groff = DECL_CHAIN (f_vrtop);
  f_vroff = DECL_CHAIN (f_groff);

  stack = build3 (COMPONENT_REF, TREE_TYPE (f_stack), unshare_expr (valist),
		  f_stack, NULL_TREE);
  size = int_size_in_bytes_hwi (type);
  align = aarch64_function_arg_alignment (mode, type) / BITS_PER_UNIT;

  dw_align = false;
  adjust = 0;
  if (aarch64_vfp_is_call_or_return_candidate (mode,
					       type,
					       &ag_mode,
					       &nregs,
					       &is_ha))
    {
      /* We don't support passing and returning SVE types.  */
      unsigned int ag_size = GET_MODE_SIZE (ag_mode).to_constant ();

      /* TYPE passed in fp/simd registers.  */
      if (!TARGET_FLOAT)
	aarch64_err_no_fpadvsimd (mode, "varargs");

      f_top = build3 (COMPONENT_REF, TREE_TYPE (f_vrtop),
		      unshare_expr (valist), f_vrtop, NULL_TREE);
      f_off = build3 (COMPONENT_REF, TREE_TYPE (f_vroff),
		      unshare_expr (valist), f_vroff, NULL_TREE);

      rsize = nregs * UNITS_PER_VREG;

      if (is_ha)
	{
	  if (BYTES_BIG_ENDIAN && ag_size < UNITS_PER_VREG)
	    adjust = UNITS_PER_VREG - ag_size;
	}
      else if (BLOCK_REG_PADDING (mode, type, 1) == PAD_DOWNWARD
	       && size < UNITS_PER_VREG)
	{
	  adjust = UNITS_PER_VREG - size;
	}
    }
  else
    {
      /* TYPE passed in general registers.  */
      f_top = build3 (COMPONENT_REF, TREE_TYPE (f_grtop),
		      unshare_expr (valist), f_grtop, NULL_TREE);
      f_off = build3 (COMPONENT_REF, TREE_TYPE (f_groff),
		      unshare_expr (valist), f_groff, NULL_TREE);
      rsize = ROUND_UP (size, UNITS_PER_WORD);
      nregs = rsize / UNITS_PER_WORD;

      if (align > 8)
	dw_align = true;

      if (BLOCK_REG_PADDING (mode, type, 1) == PAD_DOWNWARD
	  && size < UNITS_PER_WORD)
	{
	  adjust = UNITS_PER_WORD  - size;
	}
    }

  /* Get a local temporary for the field value.  */
  off = get_initialized_tmp_var (f_off, pre_p, NULL);

  /* Emit code to branch if off >= 0.  */
  t = build2 (GE_EXPR, boolean_type_node, off,
	      build_int_cst (TREE_TYPE (off), 0));
  cond1 = build3 (COND_EXPR, ptr_type_node, t, NULL_TREE, NULL_TREE);

  if (dw_align)
    {
      /* Emit: offs = (offs + 15) & -16.  */
      t = build2 (PLUS_EXPR, TREE_TYPE (off), off,
		  build_int_cst (TREE_TYPE (off), 15));
      t = build2 (BIT_AND_EXPR, TREE_TYPE (off), t,
		  build_int_cst (TREE_TYPE (off), -16));
      roundup = build2 (MODIFY_EXPR, TREE_TYPE (off), off, t);
    }
  else
    roundup = NULL;

  /* Update ap.__[g|v]r_offs  */
  t = build2 (PLUS_EXPR, TREE_TYPE (off), off,
	      build_int_cst (TREE_TYPE (off), rsize));
  t = build2 (MODIFY_EXPR, TREE_TYPE (f_off), unshare_expr (f_off), t);

  /* String up.  */
  if (roundup)
    t = build2 (COMPOUND_EXPR, TREE_TYPE (t), roundup, t);

  /* [cond2] if (ap.__[g|v]r_offs > 0)  */
  u = build2 (GT_EXPR, boolean_type_node, unshare_expr (f_off),
	      build_int_cst (TREE_TYPE (f_off), 0));
  cond2 = build3 (COND_EXPR, ptr_type_node, u, NULL_TREE, NULL_TREE);

  /* String up: make sure the assignment happens before the use.  */
  t = build2 (COMPOUND_EXPR, TREE_TYPE (cond2), t, cond2);
  COND_EXPR_ELSE (cond1) = t;

  /* Prepare the trees handling the argument that is passed on the stack;
     the top level node will store in ON_STACK.  */
  arg = get_initialized_tmp_var (stack, pre_p, NULL);
  if (align > 8)
    {
      /* if (alignof(type) > 8) (arg = arg + 15) & -16;  */
      t = fold_convert (intDI_type_node, arg);
      t = build2 (PLUS_EXPR, TREE_TYPE (t), t,
		  build_int_cst (TREE_TYPE (t), 15));
      t = build2 (BIT_AND_EXPR, TREE_TYPE (t), t,
		  build_int_cst (TREE_TYPE (t), -16));
      t = fold_convert (TREE_TYPE (arg), t);
      roundup = build2 (MODIFY_EXPR, TREE_TYPE (arg), arg, t);
    }
  else
    roundup = NULL;
  /* Advance ap.__stack  */
  t = fold_convert (intDI_type_node, arg);
  t = build2 (PLUS_EXPR, TREE_TYPE (t), t,
	      build_int_cst (TREE_TYPE (t), size + 7));
  t = build2 (BIT_AND_EXPR, TREE_TYPE (t), t,
	      build_int_cst (TREE_TYPE (t), -8));
  t = fold_convert (TREE_TYPE (arg), t);
  t = build2 (MODIFY_EXPR, TREE_TYPE (stack), unshare_expr (stack), t);
  /* String up roundup and advance.  */
  if (roundup)
    t = build2 (COMPOUND_EXPR, TREE_TYPE (t), roundup, t);
  /* String up with arg */
  on_stack = build2 (COMPOUND_EXPR, TREE_TYPE (arg), t, arg);
  /* Big-endianness related address adjustment.  */
  if (BLOCK_REG_PADDING (mode, type, 1) == PAD_DOWNWARD
      && size < UNITS_PER_WORD)
  {
    t = build2 (POINTER_PLUS_EXPR, TREE_TYPE (arg), arg,
		size_int (UNITS_PER_WORD - size));
    on_stack = build2 (COMPOUND_EXPR, TREE_TYPE (arg), on_stack, t);
  }

  COND_EXPR_THEN (cond1) = unshare_expr (on_stack);
  COND_EXPR_THEN (cond2) = unshare_expr (on_stack);

  /* Adjustment to OFFSET in the case of BIG_ENDIAN.  */
  t = off;
  if (adjust)
    t = build2 (PREINCREMENT_EXPR, TREE_TYPE (off), off,
		build_int_cst (TREE_TYPE (off), adjust));

  t = fold_convert (sizetype, t);
  t = build2 (POINTER_PLUS_EXPR, TREE_TYPE (f_top), f_top, t);

  if (is_ha)
    {
      /* type ha; // treat as "struct {ftype field[n];}"
         ... [computing offs]
         for (i = 0; i <nregs; ++i, offs += 16)
	   ha.field[i] = *((ftype *)(ap.__vr_top + offs));
	 return ha;  */
      int i;
      tree tmp_ha, field_t, field_ptr_t;

      /* Declare a local variable.  */
      tmp_ha = create_tmp_var_raw (type, "ha");
      gimple_add_tmp_var (tmp_ha);

      /* Establish the base type.  */
      switch (ag_mode)
	{
	case E_SFmode:
	  field_t = float_type_node;
	  field_ptr_t = float_ptr_type_node;
	  break;
	case E_DFmode:
	  field_t = double_type_node;
	  field_ptr_t = double_ptr_type_node;
	  break;
	case E_TFmode:
	  field_t = long_double_type_node;
	  field_ptr_t = long_double_ptr_type_node;
	  break;
	case E_HFmode:
	  field_t = aarch64_fp16_type_node;
	  field_ptr_t = aarch64_fp16_ptr_type_node;
	  break;
	case E_V2SImode:
	case E_V4SImode:
	    {
	      tree innertype = make_signed_type (GET_MODE_PRECISION (SImode));
	      field_t = build_vector_type_for_mode (innertype, ag_mode);
	      field_ptr_t = build_pointer_type (field_t);
	    }
	  break;
	default:
	  gcc_assert (0);
	}

      /* *(field_ptr_t)&ha = *((field_ptr_t)vr_saved_area  */
      tmp_ha = build1 (ADDR_EXPR, field_ptr_t, tmp_ha);
      addr = t;
      t = fold_convert (field_ptr_t, addr);
      t = build2 (MODIFY_EXPR, field_t,
		  build1 (INDIRECT_REF, field_t, tmp_ha),
		  build1 (INDIRECT_REF, field_t, t));

      /* ha.field[i] = *((field_ptr_t)vr_saved_area + i)  */
      for (i = 1; i < nregs; ++i)
	{
	  addr = fold_build_pointer_plus_hwi (addr, UNITS_PER_VREG);
	  u = fold_convert (field_ptr_t, addr);
	  u = build2 (MODIFY_EXPR, field_t,
		      build2 (MEM_REF, field_t, tmp_ha,
			      (build_int_cst
			       (field_ptr_t,
				i * int_size_in_bytes_hwi (field_t)))),
		      build1 (INDIRECT_REF, field_t, u));
	  t = build2 (COMPOUND_EXPR, TREE_TYPE (t), t, u);
	}

      u = fold_convert (TREE_TYPE (f_top), tmp_ha);
      t = build2 (COMPOUND_EXPR, TREE_TYPE (f_top), t, u);
    }

  COND_EXPR_ELSE (cond2) = t;
  addr = fold_convert (build_pointer_type (type), cond1);
  addr = build_va_arg_indirect_ref (addr);

  if (indirect_p)
    addr = build_va_arg_indirect_ref (addr);

  return addr;
}

/* Implement TARGET_SETUP_INCOMING_VARARGS.  */

static void
aarch64_setup_incoming_varargs (cumulative_args_t cum_v, machine_mode mode,
				tree type, int *pretend_size ATTRIBUTE_UNUSED,
				int no_rtl)
{
  CUMULATIVE_ARGS *cum = get_cumulative_args (cum_v);
  CUMULATIVE_ARGS local_cum;
  int gr_saved = cfun->va_list_gpr_size;
  int vr_saved = cfun->va_list_fpr_size;

  /* The caller has advanced CUM up to, but not beyond, the last named
     argument.  Advance a local copy of CUM past the last "real" named
     argument, to find out how many registers are left over.  */
  local_cum = *cum;
  aarch64_function_arg_advance (pack_cumulative_args(&local_cum), mode, type, true);

  /* Found out how many registers we need to save.
     Honor tree-stdvar analysis results.  */
  if (cfun->va_list_gpr_size)
    gr_saved = MIN (NUM_ARG_REGS - local_cum.aapcs_ncrn,
		    cfun->va_list_gpr_size / UNITS_PER_WORD);
  if (cfun->va_list_fpr_size)
    vr_saved = MIN (NUM_FP_ARG_REGS - local_cum.aapcs_nvrn,
		    cfun->va_list_fpr_size / UNITS_PER_VREG);

  if (!TARGET_FLOAT)
    {
      gcc_assert (local_cum.aapcs_nvrn == 0);
      vr_saved = 0;
    }

  if (!no_rtl)
    {
      if (gr_saved > 0)
	{
	  rtx ptr, mem;

	  /* virtual_incoming_args_rtx should have been 16-byte aligned.  */
	  ptr = plus_constant (Pmode, virtual_incoming_args_rtx,
			       - gr_saved * UNITS_PER_WORD);
	  mem = gen_frame_mem (BLKmode, ptr);
	  set_mem_alias_set (mem, get_varargs_alias_set ());

	  move_block_from_reg (local_cum.aapcs_ncrn + R0_REGNUM,
			       mem, gr_saved);
	}
      if (vr_saved > 0)
	{
	  /* We can't use move_block_from_reg, because it will use
	     the wrong mode, storing D regs only.  */
	  machine_mode mode = TImode;
	  int off, i, vr_start;

	  /* Set OFF to the offset from virtual_incoming_args_rtx of
	     the first vector register.  The VR save area lies below
	     the GR one, and is aligned to 16 bytes.  */
	  off = -ROUND_UP (gr_saved * UNITS_PER_WORD,
			   STACK_BOUNDARY / BITS_PER_UNIT);
	  off -= vr_saved * UNITS_PER_VREG;

	  vr_start = V0_REGNUM + local_cum.aapcs_nvrn;
	  for (i = 0; i < vr_saved; ++i)
	    {
	      rtx ptr, mem;

	      ptr = plus_constant (Pmode, virtual_incoming_args_rtx, off);
	      mem = gen_frame_mem (mode, ptr);
	      set_mem_alias_set (mem, get_varargs_alias_set ());
	      aarch64_emit_move (mem, gen_rtx_REG (mode, vr_start + i));
	      off += UNITS_PER_VREG;
	    }
	}
    }

  /* We don't save the size into *PRETEND_SIZE because we want to avoid
     any complication of having crtl->args.pretend_args_size changed.  */
  cfun->machine->frame.saved_varargs_size
    = (ROUND_UP (gr_saved * UNITS_PER_WORD,
		 STACK_BOUNDARY / BITS_PER_UNIT)
       + vr_saved * UNITS_PER_VREG);
}

static void
aarch64_conditional_register_usage (void)
{
  int i;
  if (!TARGET_FLOAT)
    {
      for (i = V0_REGNUM; i <= V31_REGNUM; i++)
	{
	  fixed_regs[i] = 1;
	  call_used_regs[i] = 1;
	}
    }
  if (!TARGET_SVE)
    for (i = P0_REGNUM; i <= P15_REGNUM; i++)
      {
	fixed_regs[i] = 1;
	call_used_regs[i] = 1;
      }
}

/* Walk down the type tree of TYPE counting consecutive base elements.
   If *MODEP is VOIDmode, then set it to the first valid floating point
   type.  If a non-floating point type is found, or if a floating point
   type that doesn't match a non-VOIDmode *MODEP is found, then return -1,
   otherwise return the count in the sub-tree.  */
static int
aapcs_vfp_sub_candidate (const_tree type, machine_mode *modep)
{
  machine_mode mode;
  HOST_WIDE_INT size;

  switch (TREE_CODE (type))
    {
    case REAL_TYPE:
      mode = TYPE_MODE (type);
      if (mode != DFmode && mode != SFmode
	  && mode != TFmode && mode != HFmode)
	return -1;

      if (*modep == VOIDmode)
	*modep = mode;

      if (*modep == mode)
	return 1;

      break;

    case COMPLEX_TYPE:
      mode = TYPE_MODE (TREE_TYPE (type));
      if (mode != DFmode && mode != SFmode
	  && mode != TFmode && mode != HFmode)
	return -1;

      if (*modep == VOIDmode)
	*modep = mode;

      if (*modep == mode)
	return 2;

      break;

    case VECTOR_TYPE:
      /* Use V2SImode and V4SImode as representatives of all 64-bit
	 and 128-bit vector types.  */
      size = int_size_in_bytes_hwi (type);
      switch (size)
	{
	case 8:
	  mode = V2SImode;
	  break;
	case 16:
	  mode = V4SImode;
	  break;
	default:
	  return -1;
	}

      if (*modep == VOIDmode)
	*modep = mode;

      /* Vector modes are considered to be opaque: two vectors are
	 equivalent for the purposes of being homogeneous aggregates
	 if they are the same size.  */
      if (*modep == mode)
	return 1;

      break;

    case ARRAY_TYPE:
      {
	int count;
	tree index = TYPE_DOMAIN (type);

	/* Can't handle incomplete types nor sizes that are not
	   fixed.  */
	if (!COMPLETE_TYPE_P (type)
	    || TREE_CODE (TYPE_SIZE (type)) != INTEGER_CST)
	  return -1;

	count = aapcs_vfp_sub_candidate (TREE_TYPE (type), modep);
	if (count == -1
	    || !index
	    || !TYPE_MAX_VALUE (index)
	    || !tree_fits_uhwi_p (TYPE_MAX_VALUE (index))
	    || !TYPE_MIN_VALUE (index)
	    || !tree_fits_uhwi_p (TYPE_MIN_VALUE (index))
	    || count < 0)
	  return -1;

	count *= (1 + tree_to_uhwi (TYPE_MAX_VALUE (index))
		      - tree_to_uhwi (TYPE_MIN_VALUE (index)));

	/* There must be no padding.  */
	if (!equal_tree_size (TYPE_SIZE (type),
			      count * GET_MODE_BITSIZE (*modep)))
	  return -1;

	return count;
      }

    case RECORD_TYPE:
      {
	int count = 0;
	int sub_count;
	tree field;

	/* Can't handle incomplete types nor sizes that are not
	   fixed.  */
	if (!COMPLETE_TYPE_P (type)
	    || TREE_CODE (TYPE_SIZE (type)) != INTEGER_CST)
	  return -1;

	for (field = TYPE_FIELDS (type); field; field = TREE_CHAIN (field))
	  {
	    if (TREE_CODE (field) != FIELD_DECL)
	      continue;

	    sub_count = aapcs_vfp_sub_candidate (TREE_TYPE (field), modep);
	    if (sub_count < 0)
	      return -1;
	    count += sub_count;
	  }

	/* There must be no padding.  */
	if (!equal_tree_size (TYPE_SIZE (type),
			      count * GET_MODE_BITSIZE (*modep)))
	  return -1;

	return count;
      }

    case UNION_TYPE:
    case QUAL_UNION_TYPE:
      {
	/* These aren't very interesting except in a degenerate case.  */
	int count = 0;
	int sub_count;
	tree field;

	/* Can't handle incomplete types nor sizes that are not
	   fixed.  */
	if (!COMPLETE_TYPE_P (type)
	    || TREE_CODE (TYPE_SIZE (type)) != INTEGER_CST)
	  return -1;

	for (field = TYPE_FIELDS (type); field; field = TREE_CHAIN (field))
	  {
	    if (TREE_CODE (field) != FIELD_DECL)
	      continue;

	    sub_count = aapcs_vfp_sub_candidate (TREE_TYPE (field), modep);
	    if (sub_count < 0)
	      return -1;
	    count = count > sub_count ? count : sub_count;
	  }

	/* There must be no padding.  */
	if (!equal_tree_size (TYPE_SIZE (type),
			      count * GET_MODE_BITSIZE (*modep)))
	  return -1;

	return count;
      }

    default:
      break;
    }

  return -1;
}

/* Return TRUE if the type, as described by TYPE and MODE, is a short vector
   type as described in AAPCS64 \S 4.1.2.

   See the comment above aarch64_composite_type_p for the notes on MODE.  */

static bool
aarch64_short_vector_p (const_tree type,
			machine_mode mode)
{
  poly_int64 size = -1;

  if (type && TREE_CODE (type) == VECTOR_TYPE)
    size = int_size_in_bytes_hwi (type);
  else if (GET_MODE_CLASS (mode) == MODE_VECTOR_INT
	    || GET_MODE_CLASS (mode) == MODE_VECTOR_FLOAT)
    size = GET_MODE_SIZE (mode);

  return must_eq (size, 8) || must_eq (size, 16);
}

/* Return TRUE if the type, as described by TYPE and MODE, is a composite
   type as described in AAPCS64 \S 4.3.  This includes aggregate, union and
   array types.  The C99 floating-point complex types are also considered
   as composite types, according to AAPCS64 \S 7.1.1.  The complex integer
   types, which are GCC extensions and out of the scope of AAPCS64, are
   treated as composite types here as well.

   Note that MODE itself is not sufficient in determining whether a type
   is such a composite type or not.  This is because
   stor-layout.c:compute_record_mode may have already changed the MODE
   (BLKmode) of a RECORD_TYPE TYPE to some other mode.  For example, a
   structure with only one field may have its MODE set to the mode of the
   field.  Also an integer mode whose size matches the size of the
   RECORD_TYPE type may be used to substitute the original mode
   (i.e. BLKmode) in certain circumstances.  In other words, MODE cannot be
   solely relied on.  */

static bool
aarch64_composite_type_p (const_tree type,
			  machine_mode mode)
{
  if (aarch64_short_vector_p (type, mode))
    return false;

  if (type && (AGGREGATE_TYPE_P (type) || TREE_CODE (type) == COMPLEX_TYPE))
    return true;

  if (mode == BLKmode
      || GET_MODE_CLASS (mode) == MODE_COMPLEX_FLOAT
      || GET_MODE_CLASS (mode) == MODE_COMPLEX_INT)
    return true;

  return false;
}

/* Return TRUE if an argument, whose type is described by TYPE and MODE,
   shall be passed or returned in simd/fp register(s) (providing these
   parameter passing registers are available).

   Upon successful return, *COUNT returns the number of needed registers,
   *BASE_MODE returns the mode of the individual register and when IS_HAF
   is not NULL, *IS_HA indicates whether or not the argument is a homogeneous
   floating-point aggregate or a homogeneous short-vector aggregate.  */

static bool
aarch64_vfp_is_call_or_return_candidate (machine_mode mode,
					 const_tree type,
					 machine_mode *base_mode,
					 int *count,
					 bool *is_ha)
{
  machine_mode new_mode = VOIDmode;
  bool composite_p = aarch64_composite_type_p (type, mode);

  if (is_ha != NULL) *is_ha = false;

  if ((!composite_p && GET_MODE_CLASS (mode) == MODE_FLOAT)
      || aarch64_short_vector_p (type, mode))
    {
      *count = 1;
      new_mode = mode;
    }
  else if (GET_MODE_CLASS (mode) == MODE_COMPLEX_FLOAT)
    {
      if (is_ha != NULL) *is_ha = true;
      *count = 2;
      new_mode = GET_MODE_INNER (mode);
    }
  else if (type && composite_p)
    {
      int ag_count = aapcs_vfp_sub_candidate (type, &new_mode);

      if (ag_count > 0 && ag_count <= HA_MAX_NUM_FLDS)
	{
	  if (is_ha != NULL) *is_ha = true;
	  *count = ag_count;
	}
      else
	return false;
    }
  else
    return false;

  *base_mode = new_mode;
  return true;
}

/* Implement TARGET_STRUCT_VALUE_RTX.  */

static rtx
aarch64_struct_value_rtx (tree fndecl ATTRIBUTE_UNUSED,
			  int incoming ATTRIBUTE_UNUSED)
{
  return gen_rtx_REG (Pmode, AARCH64_STRUCT_VALUE_REGNUM);
}

/* Implements target hook vector_mode_supported_p.  */
static bool
aarch64_vector_mode_supported_p (machine_mode mode)
{
  unsigned int vec_flags = aarch64_classify_vector_mode (mode);
  return vec_flags != 0 && (vec_flags & VEC_STRUCT) == 0;
}

/* Return appropriate SIMD container
   for MODE within a vector of WIDTH bits.  */
static machine_mode
aarch64_simd_container_mode (scalar_mode mode, poly_int64 width)
{
  if (TARGET_SVE && must_eq (width, BITS_PER_SVE_VECTOR))
    switch (mode)
      {
      case E_DImode:
	return V4DImode;
      case E_DFmode:
	return V4DFmode;
      case E_SFmode:
	return V8SFmode;
      case E_SImode:
	return V8SImode;
      case E_HImode:
	return V16HImode;
      case E_QImode:
	return V32QImode;
      default:
	return word_mode;
      }

  gcc_assert (must_eq (width, 64) || must_eq (width, 128));
  if (TARGET_SIMD)
    {
      if (must_eq (width, 128))
	switch (mode)
	  {
	  case E_DFmode:
	    return V2DFmode;
	  case E_SFmode:
	    return V4SFmode;
	  case E_HFmode:
	    return V8HFmode;
	  case E_SImode:
	    return V4SImode;
	  case E_HImode:
	    return V8HImode;
	  case E_QImode:
	    return V16QImode;
	  case E_DImode:
	    return V2DImode;
	  default:
	    break;
	  }
      else
	switch (mode)
	  {
	  case E_SFmode:
	    return V2SFmode;
	  case E_HFmode:
	    return V4HFmode;
	  case E_SImode:
	    return V2SImode;
	  case E_HImode:
	    return V4HImode;
	  case E_QImode:
	    return V8QImode;
	  default:
	    break;
	  }
    }
  return word_mode;
}

/* Return 128-bit container as the preferred SIMD mode for MODE.  */
static machine_mode
aarch64_preferred_simd_mode (scalar_mode mode)
{
  poly_int64 bits = TARGET_SVE ? BITS_PER_SVE_VECTOR : 128;
  return aarch64_simd_container_mode (mode, bits);
}

/* Return a list of possible vector sizes for the vectorizer
   to iterate over.  */
static void
aarch64_autovectorize_vector_sizes (vec<poly_uint64> &sizes)
{
  if (TARGET_SVE)
    sizes.safe_push (BYTES_PER_SVE_VECTOR);
  sizes.safe_push (16);
  sizes.safe_push (8);
}

/* Implement TARGET_MANGLE_TYPE.  */

static const char *
aarch64_mangle_type (const_tree type)
{
  /* The AArch64 ABI documents say that "__va_list" has to be
     managled as if it is in the "std" namespace.  */
  if (lang_hooks.types_compatible_p (CONST_CAST_TREE (type), va_list_type))
    return "St9__va_list";

  /* Half-precision float.  */
  if (TREE_CODE (type) == REAL_TYPE && TYPE_PRECISION (type) == 16)
    return "Dh";

  /* Mangle AArch64-specific internal types.  TYPE_NAME is non-NULL_TREE for
     builtin types.  */
  if (TYPE_NAME (type) != NULL)
    return aarch64_mangle_builtin_type (type);

  /* Use the default mangling.  */
  return NULL;
}

/* Find the first rtx_insn before insn that will generate an assembly
   instruction.  */

static rtx_insn *
aarch64_prev_real_insn (rtx_insn *insn)
{
  if (!insn)
    return NULL;

  do
    {
      insn = prev_real_insn (insn);
    }
  while (insn && recog_memoized (insn) < 0);

  return insn;
}

static bool
is_madd_op (enum attr_type t1)
{
  unsigned int i;
  /* A number of these may be AArch32 only.  */
  enum attr_type mlatypes[] = {
    TYPE_MLA, TYPE_MLAS, TYPE_SMLAD, TYPE_SMLADX, TYPE_SMLAL, TYPE_SMLALD,
    TYPE_SMLALS, TYPE_SMLALXY, TYPE_SMLAWX, TYPE_SMLAWY, TYPE_SMLAXY,
    TYPE_SMMLA, TYPE_UMLAL, TYPE_UMLALS,TYPE_SMLSD, TYPE_SMLSDX, TYPE_SMLSLD
  };

  for (i = 0; i < sizeof (mlatypes) / sizeof (enum attr_type); i++)
    {
      if (t1 == mlatypes[i])
	return true;
    }

  return false;
}

/* Check if there is a register dependency between a load and the insn
   for which we hold recog_data.  */

static bool
dep_between_memop_and_curr (rtx memop)
{
  rtx load_reg;
  int opno;

  gcc_assert (GET_CODE (memop) == SET);

  if (!REG_P (SET_DEST (memop)))
    return false;

  load_reg = SET_DEST (memop);
  for (opno = 1; opno < recog_data.n_operands; opno++)
    {
      rtx operand = recog_data.operand[opno];
      if (REG_P (operand)
          && reg_overlap_mentioned_p (load_reg, operand))
        return true;

    }
  return false;
}


/* When working around the Cortex-A53 erratum 835769,
   given rtx_insn INSN, return true if it is a 64-bit multiply-accumulate
   instruction and has a preceding memory instruction such that a NOP
   should be inserted between them.  */

bool
aarch64_madd_needs_nop (rtx_insn* insn)
{
  enum attr_type attr_type;
  rtx_insn *prev;
  rtx body;

  if (!TARGET_FIX_ERR_A53_835769)
    return false;

  if (!INSN_P (insn) || recog_memoized (insn) < 0)
    return false;

  attr_type = get_attr_type (insn);
  if (!is_madd_op (attr_type))
    return false;

  prev = aarch64_prev_real_insn (insn);
  /* aarch64_prev_real_insn can call recog_memoized on insns other than INSN.
     Restore recog state to INSN to avoid state corruption.  */
  extract_constrain_insn_cached (insn);

  if (!prev || !contains_mem_rtx_p (PATTERN (prev)))
    return false;

  body = single_set (prev);

  /* If the previous insn is a memory op and there is no dependency between
     it and the DImode madd, emit a NOP between them.  If body is NULL then we
     have a complex memory operation, probably a load/store pair.
     Be conservative for now and emit a NOP.  */
  if (GET_MODE (recog_data.operand[0]) == DImode
      && (!body || !dep_between_memop_and_curr (body)))
    return true;

  return false;

}


/* Implement FINAL_PRESCAN_INSN.  */

void
aarch64_final_prescan_insn (rtx_insn *insn)
{
  if (aarch64_madd_needs_nop (insn))
    fprintf (asm_out_file, "\tnop // between mem op and mult-accumulate\n");
}


/* Return the equivalent letter for size.  */
static char
sizetochar (int size)
{
  switch (size)
    {
    case 64: return 'd';
    case 32: return 's';
    case 16: return 'h';
    case 8 : return 'b';
    default: gcc_unreachable ();
    }
}

/* Return true if BASE_OR_STEP is a valid immediate operand for an SVE INDEX
   instruction.  */

bool
aarch64_sve_index_immediate_p (rtx base_or_step)
{
  return (CONST_INT_P (base_or_step)
	  && IN_RANGE (INTVAL (base_or_step), -16, 15));
}

/* Return true if X is a valid immediate for the SVE ADD and SUB
   instructions.  Negate X first if NEGATE_P is true.  */

bool
aarch64_sve_arith_immediate_p (rtx x, bool negate_p)
{
  rtx elt;

  if (!is_const_vec_duplicate (x, &elt)
      || !CONST_INT_P (elt))
    return false;

  HOST_WIDE_INT val = INTVAL (elt);
  if (negate_p)
    val = -val;

  if (val & 0xff)
    return IN_RANGE (val, 0, 0xff);
  return IN_RANGE (val, 0, 0xff00);
}

/* Return true if X is a valid immediate operand for an SVE logical
   instruction such as AND.  */

bool
aarch64_sve_bitmask_immediate_p (rtx x)
{
  rtx elt;

  return (is_const_vec_duplicate (x, &elt)
	  && CONST_INT_P (elt)
	  && aarch64_bitmask_imm (INTVAL (elt),
				  GET_MODE_INNER (GET_MODE (x))));
}

/* Return true if X is a valid immediate for the SVE DUP and CPY
   instructions.  */

bool
aarch64_sve_dup_immediate_p (rtx x)
{
  rtx elt;

  if (!is_const_vec_duplicate (x, &elt)
      || !CONST_INT_P (elt))
    return false;

  HOST_WIDE_INT val = INTVAL (elt);
  if (val & 0xff)
    return IN_RANGE (val, -0x80, 0x7f);
  return IN_RANGE (val, -0x8000, 0x7f00);
}

/* Return true if X is a valid immediate operand for an SVE CMP instruction.
   SIGNED_P says whether the operand is signed rather than unsigned.  */

bool
aarch64_sve_cmp_immediate_p (rtx x, bool signed_p)
{
  rtx elt;

  return (is_const_vec_duplicate (x, &elt)
	  && CONST_INT_P (elt)
	  && (signed_p
	      ? IN_RANGE (INTVAL (elt), -16, 15)
	      : IN_RANGE (INTVAL (elt), 0, 127)));
}

/* Return true if X is a valid immediate operand for an SVE FADD or FSUB
   instruction.  Negate X first if NEGATE_P is true.  */

bool
aarch64_sve_float_arith_immediate_p (rtx x, bool negate_p)
{
  rtx elt;
  REAL_VALUE_TYPE r;

  if (!is_const_vec_duplicate (x, &elt)
      || GET_CODE (elt) != CONST_DOUBLE)
    return false;

  r = *CONST_DOUBLE_REAL_VALUE (elt);

  if (negate_p)
    r = real_value_negate (&r);

  if (real_equal (&r, &dconst1))
    return true;
  if (real_equal (&r, &dconsthalf))
    return true;
  return false;
}

/* Return true if X is a valid immediate operand for an SVE FMUL
   instruction.  */

bool
aarch64_sve_float_mul_immediate_p (rtx x)
{
  rtx elt;

  /* GCC will never generate a multiply with an immediate of 2, so there is no
     point testing for it (even though it is a valid constant).  */
  return (is_const_vec_duplicate (x, &elt)
	  && GET_CODE (elt) == CONST_DOUBLE
	  && real_equal (CONST_DOUBLE_REAL_VALUE (elt), &dconsthalf));
}

/* Return true if replicating VAL64 is a valid immediate for an AdvSIMD
   MOVI or MVNI instruction.  BYTES holds the individual bytes of VAL64
   in little-endian order.  If INFO is nonnull, use it to describe valid
   immediates.  */
static bool
aarch64_advsimd_valid_immediate (unsigned HOST_WIDE_INT val64,
				 vec<unsigned char> bytes,
				 simd_immediate_info *info)
{
  unsigned int val32 = val64 & 0xffffffff;
  unsigned int val16 = val64 & 0xffff;
  unsigned int val8 = val64 & 0xff;

  if (val32 == (val64 >> 32))
    {
      static const simd_immediate_info::insn_type insns[2] = {
	simd_immediate_info::MOV,
	simd_immediate_info::MVN
      };
      for (unsigned int i = 0; i < ARRAY_SIZE (insns); ++i)
	{
	  simd_immediate_info::insn_type insn = insns[i];
	  unsigned int imm32 = val32;
	  if (insn == simd_immediate_info::MVN)
	    imm32 = ~imm32;

	  /* Try a 4-byte immediate with LSL.  */
	  for (unsigned int shift = 0; shift < 32; shift += 8)
	    if ((imm32 & (0xff << shift)) == imm32)
	      {
		if (info)
		  *info = simd_immediate_info (SImode, imm32 >> shift, insn,
					       simd_immediate_info::LSL,
					       shift);
		return true;
	      }

	  /* Try a 2-byte immediate with LSL.  */
	  unsigned int imm16 = imm32 & 0xffff;
	  if (imm16 == (imm32 >> 16))
	    for (unsigned int shift = 0; shift < 16; shift += 8)
	      if ((imm16 & (0xff << shift)) == imm16)
		{
		  if (info)
		    *info = simd_immediate_info (HImode, imm16 >> shift, insn,
						 simd_immediate_info::LSL,
						 shift);
		  return true;
		}

	  /* Try a 4-byte immediate with MSL, except for cases that MVN
	     can handle.  */
	  for (unsigned int shift = 8; shift < 24; shift += 8)
	    {
	      unsigned int low = (1 << shift) - 1;
	      if (((imm32 & (0xff << shift)) | low) == imm32)
		{
		  if (info)
		    *info = simd_immediate_info (SImode, imm32 >> shift, insn,
						 simd_immediate_info::MSL,
						 shift);
		  return true;
		}
	    }
	}

      /* Try using a replicated byte.  */
      if (val16 == (val32 >> 16) && val8 == (val16 >> 8))
	{
	  if (info)
	    *info = simd_immediate_info (QImode, val8);
	  return true;
	}
    }
  unsigned int i;
  for (i = 0; i < 8; ++i)
    if (bytes[i] != 0 && bytes[i] != 0xff)
      break;
  if (i == 8)
    {
      if (info)
	*info = simd_immediate_info (DImode, val64);
      return true;
    }
  return false;
}

/* Return true if replicating VAL64 gives a valid immediate for an SVE MOV
   instruction.  BYTES holds the individual bytes of VAL64 in little-endian
   order.  If INFO is nonnull, use it to describe valid immediates.  */
static bool
aarch64_sve_valid_immediate (unsigned HOST_WIDE_INT val64,
			     simd_immediate_info *info)
{
  scalar_int_mode mode = DImode;
  unsigned int val32 = val64 & 0xffffffff;
  if (val32 == (val64 >> 32))
    {
      mode = SImode;
      unsigned int val16 = val32 & 0xffff;
      if (val16 == (val32 >> 16))
	{
	  mode = HImode;
	  unsigned int val8 = val16 & 0xff;
	  if (val8 == (val16 >> 8))
	    mode = QImode;
	}
    }
  HOST_WIDE_INT val = trunc_int_for_mode (val64, mode);
  if (IN_RANGE (val, -0x80, 0x7f))
    {
      /* DUP with no shift.  */
      if (info)
	*info = simd_immediate_info (mode, val);
      return true;
    }
  if ((val & 0xff) == 0 && IN_RANGE (val, -0x8000, 0x7f00))
    {
      /* DUP with LSL #8.  */
      if (info)
	*info = simd_immediate_info (mode, val);
      return true;
    }
  if (aarch64_bitmask_imm (val64, mode))
    {
      /* DUPM.  */
      if (info)
	*info = simd_immediate_info (mode, val);
      return true;
    }
  return false;
}

/* Return true if OP is a valid SIMD immediate.  If INFO is nonnull,
   use it to describe valid immediates.  */
bool
aarch64_simd_valid_immediate (rtx op, simd_immediate_info *info)
{
  machine_mode mode = GET_MODE (op);
  unsigned int vec_flags = aarch64_classify_vector_mode (mode);
  if (vec_flags == 0 || vec_flags == (VEC_ADVSIMD | VEC_STRUCT))
    return false;

  scalar_mode elt_mode = GET_MODE_INNER (mode);
  rtx elt = NULL, base, step;
  unsigned int n_elts;
  if (is_const_vec_duplicate (op, &elt))
    n_elts = 1;
  else if ((vec_flags & VEC_SVE_DATA)
	   && is_const_vec_series (op, &base, &step))
    {
      gcc_assert (GET_MODE_CLASS (mode) == MODE_VECTOR_INT);
      if (!aarch64_sve_index_immediate_p (base)
	  || !aarch64_sve_index_immediate_p (step))
	return false;

      if (info)
	*info = simd_immediate_info (elt_mode, base, step);
      return true;
    }
  else if (GET_CODE (op) == CONST_VECTOR)
    n_elts = CONST_VECTOR_NUNITS (op);
  else
    return false;

  /* Handle PFALSE and PTRUE.  */
  if (vec_flags & VEC_SVE_PRED)
    return (op == CONST0_RTX (mode)
	    || op == CONSTM1_RTX (mode));

  scalar_float_mode elt_float_mode;
  if (elt
      && is_a <scalar_float_mode> (elt_mode, &elt_float_mode)
      && (aarch64_float_const_zero_rtx_p (elt)
	  || aarch64_float_const_representable_p (elt)))
    {
      if (info)
	*info = simd_immediate_info (elt_float_mode, elt);
      return true;
    }

  unsigned int elt_size = GET_MODE_SIZE (elt_mode);
  if (elt_size > 8)
    return false;

  scalar_int_mode elt_int_mode = *int_mode_for_mode (elt_mode);

  /* Splat vector constant out into a byte vector.  */
  auto_vec<unsigned char, 16> bytes;
  bytes.reserve (n_elts * elt_size);
  for (unsigned int i = 0; i < n_elts; i++)
    {
      if (!elt || n_elts != 1)
	/* The vector is provided in gcc endian-neutral fashion.
	   For aarch64_be, it must be laid out in the vector register
	   in reverse order.  */
	elt = CONST_VECTOR_ELT (op, BYTES_BIG_ENDIAN ? (n_elts - 1 - i) : i);

      if (elt_mode != elt_int_mode)
	elt = gen_lowpart (elt_int_mode, elt);

      if (!CONST_INT_P (elt))
	return false;

      unsigned HOST_WIDE_INT elt_val = INTVAL (elt);
      for (unsigned int byte = 0; byte < elt_size; byte++)
	{
	  bytes.quick_push (elt_val & 0xff);
	  elt_val >>= BITS_PER_UNIT;
	}
    }

  /* The immediate must repeat every eight bytes.  */
  unsigned int nbytes = bytes.length ();
  for (unsigned i = 8; i < nbytes; ++i)
    if (bytes[i] != bytes[i - 8])
      return false;

  /* Get the repeating 8-byte value as an integer.  */
  unsigned HOST_WIDE_INT val64 = 0;
  for (unsigned int i = 0; i < 8; i++)
    val64 |= ((unsigned HOST_WIDE_INT) bytes[i % nbytes]
	      << (i * BITS_PER_UNIT));

  if (vec_flags & VEC_SVE_DATA)
    return aarch64_sve_valid_immediate (val64, info);
  else
    return aarch64_advsimd_valid_immediate (val64, bytes, info);
}

/* Check whether X is a VEC_SERIES-like constant that starts at 0 and
   has a step in the range of INDEX.  Return the index expression if so,
   otherwise return null.  */
rtx
aarch64_check_zero_based_sve_index_immediate (rtx x)
{
  rtx base, step;
  if (is_const_vec_series (x, &base, &step)
      && base == const0_rtx
      && aarch64_sve_index_immediate_p (step))
    return step;
  return NULL_RTX;
}

/* Check of immediate shift constants are within range.  */
bool
aarch64_simd_shift_imm_p (rtx x, machine_mode mode, bool left)
{
  int bit_width = GET_MODE_UNIT_SIZE (mode) * BITS_PER_UNIT;
  if (left)
    return aarch64_const_vec_all_same_in_range_p (x, 0, bit_width - 1);
  else
    return aarch64_const_vec_all_same_in_range_p (x, 1, bit_width);
}

/* Return the bitmask CONST_INT to select the bits required by a zero extract
   operation of width WIDTH at bit position POS.  */

rtx
aarch64_mask_from_zextract_ops (rtx width, rtx pos)
{
  gcc_assert (CONST_INT_P (width));
  gcc_assert (CONST_INT_P (pos));

  unsigned HOST_WIDE_INT mask
    = ((unsigned HOST_WIDE_INT) 1 << UINTVAL (width)) - 1;
  return GEN_INT (mask << UINTVAL (pos));
}

bool
aarch64_simd_imm_scalar_p (rtx x, machine_mode mode ATTRIBUTE_UNUSED)
{
  HOST_WIDE_INT imm = INTVAL (x);
  int i;

  for (i = 0; i < 8; i++)
    {
      unsigned int byte = imm & 0xff;
      if (byte != 0xff && byte != 0)
       return false;
      imm >>= 8;
    }

  return true;
}

bool
aarch64_mov_operand_p (rtx x, machine_mode mode)
{
  if (GET_CODE (x) == HIGH
      && aarch64_valid_symref (XEXP (x, 0), GET_MODE (XEXP (x, 0))))
    return true;

  if (CONST_INT_P (x))
    return true;

  if (VECTOR_MODE_P (GET_MODE (x)))
    return aarch64_simd_valid_immediate (x, NULL);

  if (GET_CODE (x) == SYMBOL_REF && mode == DImode && CONSTANT_ADDRESS_P (x))
    return true;

  if (aarch64_sve_cnt_immediate_p (x))
    return true;

  return aarch64_classify_symbolic_expression (x)
    == SYMBOL_TINY_ABSOLUTE;
}

/* Return a const_int vector of VAL.  */
rtx
aarch64_simd_gen_const_vector_dup (machine_mode mode, HOST_WIDE_INT val)
{
  return gen_const_vec_duplicate (mode, GEN_INT (val));
}

/* Check OP is a legal scalar immediate for the MOVI instruction.  */

bool
aarch64_simd_scalar_immediate_valid_for_move (rtx op, scalar_int_mode mode)
{
  machine_mode vmode;

  vmode = aarch64_simd_container_mode (mode, 64);
  rtx op_v = aarch64_simd_gen_const_vector_dup (vmode, INTVAL (op));
  return aarch64_simd_valid_immediate (op_v, NULL);
}

/* Construct and return a PARALLEL RTX vector with elements numbering the
   lanes of either the high (HIGH == TRUE) or low (HIGH == FALSE) half of
   the vector - from the perspective of the architecture.  This does not
   line up with GCC's perspective on lane numbers, so we end up with
   different masks depending on our target endian-ness.  The diagram
   below may help.  We must draw the distinction when building masks
   which select one half of the vector.  An instruction selecting
   architectural low-lanes for a big-endian target, must be described using
   a mask selecting GCC high-lanes.

                 Big-Endian             Little-Endian

GCC             0   1   2   3           3   2   1   0
              | x | x | x | x |       | x | x | x | x |
Architecture    3   2   1   0           3   2   1   0

Low Mask:         { 2, 3 }                { 0, 1 }
High Mask:        { 0, 1 }                { 2, 3 }
*/

rtx
aarch64_simd_vect_par_cnst_half (machine_mode mode, int nunits, bool high)
{
  rtvec v = rtvec_alloc (nunits / 2);
  int high_base = nunits / 2;
  int low_base = 0;
  int base;
  rtx t1;
  int i;

  if (BYTES_BIG_ENDIAN)
    base = high ? low_base : high_base;
  else
    base = high ? high_base : low_base;

  for (i = 0; i < nunits / 2; i++)
    RTVEC_ELT (v, i) = GEN_INT (base + i);

  t1 = gen_rtx_PARALLEL (mode, v);
  return t1;
}

/* Check OP for validity as a PARALLEL RTX vector with elements
   numbering the lanes of either the high (HIGH == TRUE) or low lanes,
   from the perspective of the architecture.  See the diagram above
   aarch64_simd_vect_par_cnst_half for more details.  */

bool
aarch64_simd_check_vect_par_cnst_half (rtx op, machine_mode mode,
				       bool high)
{
  int nelts;
  if (!VECTOR_MODE_P (mode) || !GET_MODE_NUNITS (mode).is_constant (&nelts))
    return false;

  rtx ideal = aarch64_simd_vect_par_cnst_half (mode, nelts, high);
  HOST_WIDE_INT count_op = XVECLEN (op, 0);
  HOST_WIDE_INT count_ideal = XVECLEN (ideal, 0);
  int i = 0;

  if (count_op != count_ideal)
    return false;

  for (i = 0; i < count_ideal; i++)
    {
      rtx elt_op = XVECEXP (op, 0, i);
      rtx elt_ideal = XVECEXP (ideal, 0, i);

      if (!CONST_INT_P (elt_op)
	  || INTVAL (elt_ideal) != INTVAL (elt_op))
	return false;
    }
  return true;
}

/* Bounds-check lanes.  Ensure OPERAND lies between LOW (inclusive) and
   HIGH (exclusive).  */
void
aarch64_simd_lane_bounds (rtx operand, HOST_WIDE_INT low, HOST_WIDE_INT high,
			  const_tree exp)
{
  HOST_WIDE_INT lane;
  gcc_assert (CONST_INT_P (operand));
  lane = INTVAL (operand);

  if (lane < low || lane >= high)
  {
    if (exp)
      error ("%Klane %wd out of range %wd - %wd", exp, lane, low, high - 1);
    else
      error ("lane %wd out of range %wd - %wd", lane, low, high - 1);
  }
}

/* Peform endian correction on lane number N, which indexes a vector
   of mode MODE, and return the result as an SImode rtx.  */

rtx
endian_lane_rtx (machine_mode mode, poly_uint64 n)
{
  return gen_int_mode (ENDIAN_LANE_N (GET_MODE_NUNITS (mode), n), SImode);
}

/* Return TRUE if OP is a valid vector addressing mode.  */
bool
aarch64_simd_mem_operand_p (rtx op)
{
  return MEM_P (op) && (GET_CODE (XEXP (op, 0)) == POST_INC
			|| REG_P (XEXP (op, 0)));
}

/* Return true if OP is a valid MEM operand for an SVE LD1R instruction.  */
bool
aarch64_sve_ld1r_operand_p (rtx op)
{
  struct aarch64_address_info addr;
  scalar_mode mode;

  return (MEM_P (op)
	  && is_a <scalar_mode> (GET_MODE (op), &mode)
	  && aarch64_classify_address (&addr, XEXP (op, 0), mode,
				       ADDR_QUERY_M, false)
	  && addr.type == ADDRESS_REG_IMM
	  && offset_6bit_unsigned_scaled_p (mode, addr.const_offset));
}

/* Return true if OP is a valid MEM operand for an SVE LDR instruction.
   The conditions for STR are the same.  */
bool
aarch64_sve_ldr_operand_p (rtx op)
{
  struct aarch64_address_info addr;

  return (MEM_P (op)
	  && aarch64_classify_address (&addr, XEXP (op, 0), GET_MODE (op),
				       ADDR_QUERY_ANY, false)
	  && addr.type == ADDRESS_REG_IMM);
}

/* Return true if OP is a valid MEM operand for an SVE LDFF1 instruction.  */
bool
aarch64_sve_ldff1_operand_p (rtx op)
{
  struct aarch64_address_info addr;
  machine_mode mode = GET_MODE (op);

  if (MEM_P (op)
      && aarch64_classify_address (&addr, XEXP (op, 0), mode,
				   ADDR_QUERY_M, false))
    {
      if (addr.type == ADDRESS_REG_IMM && INTVAL (addr.offset) == 0)
	return true;
      else if (addr.type == ADDRESS_REG_REG)
	return true;
    }
  return false;
}

/* Return true if OP is a valid MEM operand for an SVE_STRUCT mode.
   We need to be able to access the individual pieces, so the range
   is different from LD[234] and ST[234].  */
bool
aarch64_sve_struct_memory_operand_p (rtx op)
{
  if (!MEM_P (op))
    return false;

  machine_mode mode = GET_MODE (op);
  struct aarch64_address_info addr;
  if (!aarch64_classify_address (&addr, XEXP (op, 0), mode,
				 ADDR_QUERY_ANY, false)
      || addr.type != ADDRESS_REG_IMM)
    return false;

  poly_int64 first = addr.const_offset;
  poly_int64 last = (first
		     + GET_MODE_SIZE (mode)
		     - GET_MODE_SIZE (SVE_BYTE_MODE));
  return (offset_4bit_signed_scaled_p (SVE_BYTE_MODE, first)
	  && offset_4bit_signed_scaled_p (SVE_BYTE_MODE, last));
}

/* Emit a register copy from operand to operand, taking care not to
   early-clobber source registers in the process.

   COUNT is the number of components into which the copy needs to be
   decomposed.  */
void
aarch64_simd_emit_reg_reg_move (rtx *operands, machine_mode mode,
				unsigned int count)
{
  unsigned int i;
  int rdest = REGNO (operands[0]);
  int rsrc = REGNO (operands[1]);

  if (!reg_overlap_mentioned_p (operands[0], operands[1])
      || rdest < rsrc)
    for (i = 0; i < count; i++)
      emit_move_insn (gen_rtx_REG (mode, rdest + i),
		      gen_rtx_REG (mode, rsrc + i));
  else
    for (i = 0; i < count; i++)
      emit_move_insn (gen_rtx_REG (mode, rdest + count - i - 1),
		      gen_rtx_REG (mode, rsrc + count - i - 1));
}

/* Compute and return the length of aarch64_simd_reglist<mode>, where <mode> is
   one of VSTRUCT modes: OI, CI, or XI.  */
int
aarch64_simd_attr_length_rglist (machine_mode mode)
{
  /* This is only used (and only meaningful) for AdvSIMD, not SVE.  */
  return (GET_MODE_SIZE (mode).to_constant () / UNITS_PER_VREG) * 4;
}

/* Implement target hook TARGET_VECTOR_ALIGNMENT.  The AAPCS64 sets the maximum
   alignment of a vector to 128 bits.  SVE predicates have an alignment of
   16 bits.  */
static HOST_WIDE_INT
aarch64_simd_vector_alignment (const_tree type)
{
  if (TREE_CODE (TYPE_SIZE (type)) != INTEGER_CST)
    /* ??? Checking the mode isn't ideal, but VECTOR_BOOLEAN_TYPE_P can
       be set for non-predicate vectors of booleans.  Modes are the most
       direct way we have of identifying real SVE predicate types.  */
    return GET_MODE_CLASS (TYPE_MODE (type)) == MODE_VECTOR_BOOL ? 16 : 128;
  HOST_WIDE_INT align = tree_to_shwi (TYPE_SIZE (type));
  return MIN (align, 128);
}

/* Implement target hook TARGET_VECTORIZE_PREFERRED_VECTOR_ALIGNMENT.  */
static HOST_WIDE_INT
aarch64_vectorize_preferred_vector_alignment (const_tree type)
{
  if (aarch64_sve_data_mode_p (TYPE_MODE (type)))
    {
      /* If the length of the vector is fixed, try to align to that length,
	 otherwise don't try to align at all.  */
      HOST_WIDE_INT result;
      if (!BITS_PER_SVE_VECTOR.is_constant (&result))
	result = TYPE_ALIGN (TREE_TYPE (type));
      return result;
    }
  return TYPE_ALIGN (type);
}

/* Implement target hook TARGET_VECTORIZE_VECTOR_ALIGNMENT_REACHABLE.  */
static bool
aarch64_simd_vector_alignment_reachable (const_tree type, bool is_packed)
{
  if (is_packed)
    return false;

  /* We guarantee alignment for vectors up to 128-bits.  */
  if (tree_int_cst_compare (TYPE_SIZE (type),
			    bitsize_int (BIGGEST_ALIGNMENT)) > 0)
    return false;

  /* Vectors whose size is <= BIGGEST_ALIGNMENT are naturally aligned.  */
  return true;
}

/* Return true if the vector misalignment factor is supported by the
   target.  */
static bool
aarch64_builtin_support_vector_misalignment (machine_mode mode,
					     const_tree type, int misalignment,
					     bool is_packed)
{
  if (TARGET_SIMD && STRICT_ALIGNMENT)
    {
      /* Return if movmisalign pattern is not supported for this mode.  */
      if (optab_handler (movmisalign_optab, mode) == CODE_FOR_nothing)
        return false;

      if (misalignment == -1)
	{
	  /* Misalignment factor is unknown at compile time but we know
	     it's word aligned.  */
	  if (aarch64_simd_vector_alignment_reachable (type, is_packed))
            {
              int element_size = TREE_INT_CST_LOW (TYPE_SIZE (type));

              if (element_size != 64)
                return true;
            }
	  return false;
	}
    }
  return default_builtin_support_vector_misalignment (mode, type, misalignment,
						      is_packed);
}

/* If VALS is a vector constant that can be loaded into a register
   using DUP, generate instructions to do so and return an RTX to
   assign to the register.  Otherwise return NULL_RTX.  */
static rtx
aarch64_simd_dup_constant (rtx vals)
{
  machine_mode mode = GET_MODE (vals);
  machine_mode inner_mode = GET_MODE_INNER (mode);
  rtx x;

  if (!const_vec_duplicate_p (vals, &x))
    return NULL_RTX;

  /* We can load this constant by using DUP and a constant in a
     single ARM register.  This will be cheaper than a vector
     load.  */
  x = copy_to_mode_reg (inner_mode, x);
  return gen_rtx_VEC_DUPLICATE (mode, x);
}


/* Generate code to load VALS, which is a PARALLEL containing only
   constants (for vec_init) or CONST_VECTOR, efficiently into a
   register.  Returns an RTX to copy into the register, or NULL_RTX
   for a PARALLEL that can not be converted into a CONST_VECTOR.  */
static rtx
aarch64_simd_make_constant (rtx vals)
{
  machine_mode mode = GET_MODE (vals);
  rtx const_dup;
  rtx const_vec = NULL_RTX;
  int n_const = 0;
  int i;

  if (GET_CODE (vals) == CONST_VECTOR)
    const_vec = vals;
  else if (GET_CODE (vals) == PARALLEL)
    {
      /* A CONST_VECTOR must contain only CONST_INTs and
	 CONST_DOUBLEs, but CONSTANT_P allows more (e.g. SYMBOL_REF).
	 Only store valid constants in a CONST_VECTOR.  */
      int n_elts = XVECLEN (vals, 0);
      for (i = 0; i < n_elts; ++i)
	{
	  rtx x = XVECEXP (vals, 0, i);
	  if (CONST_INT_P (x) || CONST_DOUBLE_P (x))
	    n_const++;
	}
      if (n_const == n_elts)
	const_vec = gen_rtx_CONST_VECTOR (mode, XVEC (vals, 0));
    }
  else
    gcc_unreachable ();

  if (const_vec != NULL_RTX
      && aarch64_simd_valid_immediate (const_vec, NULL))
    /* Load using MOVI/MVNI.  */
    return const_vec;
  else if ((const_dup = aarch64_simd_dup_constant (vals)) != NULL_RTX)
    /* Loaded using DUP.  */
    return const_dup;
  else if (const_vec != NULL_RTX)
    /* Load from constant pool. We can not take advantage of single-cycle
       LD1 because we need a PC-relative addressing mode.  */
    return const_vec;
  else
    /* A PARALLEL containing something not valid inside CONST_VECTOR.
       We can not construct an initializer.  */
    return NULL_RTX;
}

/* Expand a vector initialisation sequence, such that TARGET is
   initialised to contain VALS.  */

void
aarch64_expand_vector_init (rtx target, rtx vals)
{
  machine_mode mode = GET_MODE (target);
  scalar_mode inner_mode = GET_MODE_INNER (mode);
  /* The number of vector elements.  */
  int n_elts = XVECLEN (vals, 0);
  /* The number of vector elements which are not constant.  */
  int n_var = 0;
  rtx any_const = NULL_RTX;
  /* The first element of vals.  */
  rtx v0 = XVECEXP (vals, 0, 0);
  bool all_same = true;

  /* Count the number of variable elements to initialise.  */
  for (int i = 0; i < n_elts; ++i)
    {
      rtx x = XVECEXP (vals, 0, i);
      if (!(CONST_INT_P (x) || CONST_DOUBLE_P (x)))
	++n_var;
      else
	any_const = x;

      all_same &= rtx_equal_p (x, v0);
    }

  /* No variable elements, hand off to aarch64_simd_make_constant which knows
     how best to handle this.  */
  if (n_var == 0)
    {
      rtx constant = aarch64_simd_make_constant (vals);
      if (constant != NULL_RTX)
	{
	  emit_move_insn (target, constant);
	  return;
	}
    }

  /* Splat a single non-constant element if we can.  */
  if (all_same)
    {
      rtx x = copy_to_mode_reg (inner_mode, v0);
      aarch64_emit_move (target, gen_rtx_VEC_DUPLICATE (mode, x));
      return;
    }

  /* Initialise a vector which is part-variable.  We want to first try
     to build those lanes which are constant in the most efficient way we
     can.  */
  if (n_var != n_elts)
    {
      rtx copy = copy_rtx (vals);

      /* Load constant part of vector.  We really don't care what goes into the
	 parts we will overwrite, but we're more likely to be able to load the
	 constant efficiently if it has fewer, larger, repeating parts
	 (see aarch64_simd_valid_immediate).  */
      for (int i = 0; i < n_elts; i++)
	{
	  rtx x = XVECEXP (vals, 0, i);
	  if (CONST_INT_P (x) || CONST_DOUBLE_P (x))
	    continue;
	  rtx subst = any_const;
	  for (int bit = n_elts / 2; bit > 0; bit /= 2)
	    {
	      /* Look in the copied vector, as more elements are const.  */
	      rtx test = XVECEXP (copy, 0, i ^ bit);
	      if (CONST_INT_P (test) || CONST_DOUBLE_P (test))
		{
		  subst = test;
		  break;
		}
	    }
	  XVECEXP (copy, 0, i) = subst;
	}
      aarch64_expand_vector_init (target, copy);
    }

  /* Insert the variable lanes directly.  */

  enum insn_code icode = optab_handler (vec_set_optab, mode);
  gcc_assert (icode != CODE_FOR_nothing);

  for (int i = 0; i < n_elts; i++)
    {
      rtx x = XVECEXP (vals, 0, i);
      if (CONST_INT_P (x) || CONST_DOUBLE_P (x))
	continue;
      x = copy_to_mode_reg (inner_mode, x);
      emit_insn (GEN_FCN (icode) (target, x, GEN_INT (i)));
    }
}

static unsigned HOST_WIDE_INT
aarch64_shift_truncation_mask (machine_mode mode)
{
  if (!SHIFT_COUNT_TRUNCATED || aarch64_vector_data_mode_p (mode))
    return 0;
  return GET_MODE_UNIT_BITSIZE (mode) - 1;
}

/* Select a format to encode pointers in exception handling data.  */
int
aarch64_asm_preferred_eh_data_format (int code ATTRIBUTE_UNUSED, int global)
{
   int type;
   switch (aarch64_cmodel)
     {
     case AARCH64_CMODEL_TINY:
     case AARCH64_CMODEL_TINY_PIC:
     case AARCH64_CMODEL_SMALL:
     case AARCH64_CMODEL_SMALL_PIC:
     case AARCH64_CMODEL_SMALL_SPIC:
       /* text+got+data < 4Gb.  4-byte signed relocs are sufficient
	  for everything.  */
       type = DW_EH_PE_sdata4;
       break;
     default:
       /* No assumptions here.  8-byte relocs required.  */
       type = DW_EH_PE_sdata8;
       break;
     }
   return (global ? DW_EH_PE_indirect : 0) | DW_EH_PE_pcrel | type;
}

/* The last .arch and .tune assembly strings that we printed.  */
static std::string aarch64_last_printed_arch_string;
static std::string aarch64_last_printed_tune_string;

/* Implement ASM_DECLARE_FUNCTION_NAME.  Output the ISA features used
   by the function fndecl.  */

void
aarch64_declare_function_name (FILE *stream, const char* name,
				tree fndecl)
{
  tree target_parts = DECL_FUNCTION_SPECIFIC_TARGET (fndecl);

  struct cl_target_option *targ_options;
  if (target_parts)
    targ_options = TREE_TARGET_OPTION (target_parts);
  else
    targ_options = TREE_TARGET_OPTION (target_option_current_node);
  gcc_assert (targ_options);

  const struct processor *this_arch
    = aarch64_get_arch (targ_options->x_explicit_arch);

  unsigned long isa_flags = targ_options->x_aarch64_isa_flags;
  std::string extension
    = aarch64_get_extension_string_for_isa_flags (isa_flags,
						  this_arch->flags);
  /* Only update the assembler .arch string if it is distinct from the last
     such string we printed.  */
  std::string to_print = this_arch->name + extension;
  if (to_print != aarch64_last_printed_arch_string)
    {
      asm_fprintf (asm_out_file, "\t.arch %s\n", to_print.c_str ());
      aarch64_last_printed_arch_string = to_print;
    }

  /* Print the cpu name we're tuning for in the comments, might be
     useful to readers of the generated asm.  Do it only when it changes
     from function to function and verbose assembly is requested.  */
  const struct processor *this_tune
    = aarch64_get_tune_cpu (targ_options->x_explicit_tune_core);

  if (flag_debug_asm && aarch64_last_printed_tune_string != this_tune->name)
    {
      asm_fprintf (asm_out_file, "\t" ASM_COMMENT_START ".tune %s\n",
		   this_tune->name);
      aarch64_last_printed_tune_string = this_tune->name;
    }

  /* Don't forget the type directive for ELF.  */
  ASM_OUTPUT_TYPE_DIRECTIVE (stream, name, "function");
  ASM_OUTPUT_LABEL (stream, name);
}

/* Implements TARGET_ASM_FILE_START.  Output the assembly header.  */

static void
aarch64_start_file (void)
{
  struct cl_target_option *default_options
    = TREE_TARGET_OPTION (target_option_default_node);

  const struct processor *default_arch
    = aarch64_get_arch (default_options->x_explicit_arch);
  unsigned long default_isa_flags = default_options->x_aarch64_isa_flags;
  std::string extension
    = aarch64_get_extension_string_for_isa_flags (default_isa_flags,
						  default_arch->flags);

   aarch64_last_printed_arch_string = default_arch->name + extension;
   aarch64_last_printed_tune_string = "";
   asm_fprintf (asm_out_file, "\t.arch %s\n",
		aarch64_last_printed_arch_string.c_str ());

   default_file_start ();
}

/* Emit load exclusive.  */

static void
aarch64_emit_load_exclusive (machine_mode mode, rtx rval,
			     rtx mem, rtx model_rtx)
{
  rtx (*gen) (rtx, rtx, rtx);

  switch (mode)
    {
    case E_QImode: gen = gen_aarch64_load_exclusiveqi; break;
    case E_HImode: gen = gen_aarch64_load_exclusivehi; break;
    case E_SImode: gen = gen_aarch64_load_exclusivesi; break;
    case E_DImode: gen = gen_aarch64_load_exclusivedi; break;
    default:
      gcc_unreachable ();
    }

  emit_insn (gen (rval, mem, model_rtx));
}

/* Emit store exclusive.  */

static void
aarch64_emit_store_exclusive (machine_mode mode, rtx bval,
			      rtx rval, rtx mem, rtx model_rtx)
{
  rtx (*gen) (rtx, rtx, rtx, rtx);

  switch (mode)
    {
    case E_QImode: gen = gen_aarch64_store_exclusiveqi; break;
    case E_HImode: gen = gen_aarch64_store_exclusivehi; break;
    case E_SImode: gen = gen_aarch64_store_exclusivesi; break;
    case E_DImode: gen = gen_aarch64_store_exclusivedi; break;
    default:
      gcc_unreachable ();
    }

  emit_insn (gen (bval, rval, mem, model_rtx));
}

/* Mark the previous jump instruction as unlikely.  */

static void
aarch64_emit_unlikely_jump (rtx insn)
{
  int very_unlikely = REG_BR_PROB_BASE / 100 - 1;

  rtx_insn *jump = emit_jump_insn (insn);
  add_int_reg_note (jump, REG_BR_PROB, very_unlikely);
}

/* Expand a compare and swap pattern.  */

void
aarch64_expand_compare_and_swap (rtx operands[])
{
  rtx bval, rval, mem, oldval, newval, is_weak, mod_s, mod_f, x;
  machine_mode mode, cmp_mode;
  typedef rtx (*gen_cas_fn) (rtx, rtx, rtx, rtx, rtx, rtx, rtx);
  int idx;
  gen_cas_fn gen;
  const gen_cas_fn split_cas[] =
  {
    gen_aarch64_compare_and_swapqi,
    gen_aarch64_compare_and_swaphi,
    gen_aarch64_compare_and_swapsi,
    gen_aarch64_compare_and_swapdi
  };
  const gen_cas_fn atomic_cas[] =
  {
    gen_aarch64_compare_and_swapqi_lse,
    gen_aarch64_compare_and_swaphi_lse,
    gen_aarch64_compare_and_swapsi_lse,
    gen_aarch64_compare_and_swapdi_lse
  };

  bval = operands[0];
  rval = operands[1];
  mem = operands[2];
  oldval = operands[3];
  newval = operands[4];
  is_weak = operands[5];
  mod_s = operands[6];
  mod_f = operands[7];
  mode = GET_MODE (mem);
  cmp_mode = mode;

  /* Normally the succ memory model must be stronger than fail, but in the
     unlikely event of fail being ACQUIRE and succ being RELEASE we need to
     promote succ to ACQ_REL so that we don't lose the acquire semantics.  */

  if (is_mm_acquire (memmodel_from_int (INTVAL (mod_f)))
      && is_mm_release (memmodel_from_int (INTVAL (mod_s))))
    mod_s = GEN_INT (MEMMODEL_ACQ_REL);

  switch (mode)
    {
    case E_QImode:
    case E_HImode:
      /* For short modes, we're going to perform the comparison in SImode,
	 so do the zero-extension now.  */
      cmp_mode = SImode;
      rval = gen_reg_rtx (SImode);
      oldval = convert_modes (SImode, mode, oldval, true);
      /* Fall through.  */

    case E_SImode:
    case E_DImode:
      /* Force the value into a register if needed.  */
      if (!aarch64_plus_operand (oldval, mode))
	oldval = force_reg (cmp_mode, oldval);
      break;

    default:
      gcc_unreachable ();
    }

  switch (mode)
    {
    case E_QImode: idx = 0; break;
    case E_HImode: idx = 1; break;
    case E_SImode: idx = 2; break;
    case E_DImode: idx = 3; break;
    default:
      gcc_unreachable ();
    }
  if (TARGET_LSE)
    gen = atomic_cas[idx];
  else
    gen = split_cas[idx];

  emit_insn (gen (rval, mem, oldval, newval, is_weak, mod_s, mod_f));

  if (mode == QImode || mode == HImode)
    emit_move_insn (operands[1], gen_lowpart (mode, rval));

  x = gen_rtx_REG (CCmode, CC_REGNUM);
  x = gen_rtx_EQ (SImode, x, const0_rtx);
  emit_insn (gen_rtx_SET (bval, x));
}

/* Test whether the target supports using a atomic load-operate instruction.
   CODE is the operation and AFTER is TRUE if the data in memory after the
   operation should be returned and FALSE if the data before the operation
   should be returned.  Returns FALSE if the operation isn't supported by the
   architecture.  */

bool
aarch64_atomic_ldop_supported_p (enum rtx_code code)
{
  if (!TARGET_LSE)
    return false;

  switch (code)
    {
    case SET:
    case AND:
    case IOR:
    case XOR:
    case MINUS:
    case PLUS:
      return true;
    default:
      return false;
    }
}

/* Emit a barrier, that is appropriate for memory model MODEL, at the end of a
   sequence implementing an atomic operation.  */

static void
aarch64_emit_post_barrier (enum memmodel model)
{
  const enum memmodel base_model = memmodel_base (model);

  if (is_mm_sync (model)
      && (base_model == MEMMODEL_ACQUIRE
	  || base_model == MEMMODEL_ACQ_REL
	  || base_model == MEMMODEL_SEQ_CST))
    {
      emit_insn (gen_mem_thread_fence (GEN_INT (MEMMODEL_SEQ_CST)));
    }
}

/* Emit an atomic compare-and-swap operation.  RVAL is the destination register
   for the data in memory.  EXPECTED is the value expected to be in memory.
   DESIRED is the value to store to memory.  MEM is the memory location.  MODEL
   is the memory ordering to use.  */

void
aarch64_gen_atomic_cas (rtx rval, rtx mem,
			rtx expected, rtx desired,
			rtx model)
{
  rtx (*gen) (rtx, rtx, rtx, rtx);
  machine_mode mode;

  mode = GET_MODE (mem);

  switch (mode)
    {
    case E_QImode: gen = gen_aarch64_atomic_casqi; break;
    case E_HImode: gen = gen_aarch64_atomic_cashi; break;
    case E_SImode: gen = gen_aarch64_atomic_cassi; break;
    case E_DImode: gen = gen_aarch64_atomic_casdi; break;
    default:
      gcc_unreachable ();
    }

  /* Move the expected value into the CAS destination register.  */
  emit_insn (gen_rtx_SET (rval, expected));

  /* Emit the CAS.  */
  emit_insn (gen (rval, mem, desired, model));

  /* Compare the expected value with the value loaded by the CAS, to establish
     whether the swap was made.  */
  aarch64_gen_compare_reg (EQ, rval, expected);
}

/* Split a compare and swap pattern.  */

void
aarch64_split_compare_and_swap (rtx operands[])
{
  rtx rval, mem, oldval, newval, scratch;
  machine_mode mode;
  bool is_weak;
  rtx_code_label *label1, *label2;
  rtx x, cond;
  enum memmodel model;
  rtx model_rtx;

  rval = operands[0];
  mem = operands[1];
  oldval = operands[2];
  newval = operands[3];
  is_weak = (operands[4] != const0_rtx);
  model_rtx = operands[5];
  scratch = operands[7];
  mode = GET_MODE (mem);
  model = memmodel_from_int (INTVAL (model_rtx));

  label1 = NULL;
  if (!is_weak)
    {
      label1 = gen_label_rtx ();
      emit_label (label1);
    }
  label2 = gen_label_rtx ();

  /* The initial load can be relaxed for a __sync operation since a final
     barrier will be emitted to stop code hoisting.  */
  if (is_mm_sync (model))
    aarch64_emit_load_exclusive (mode, rval, mem,
				 GEN_INT (MEMMODEL_RELAXED));
  else
    aarch64_emit_load_exclusive (mode, rval, mem, model_rtx);

  cond = aarch64_gen_compare_reg (NE, rval, oldval);
  x = gen_rtx_NE (VOIDmode, cond, const0_rtx);
  x = gen_rtx_IF_THEN_ELSE (VOIDmode, x,
			    gen_rtx_LABEL_REF (Pmode, label2), pc_rtx);
  aarch64_emit_unlikely_jump (gen_rtx_SET (pc_rtx, x));

  aarch64_emit_store_exclusive (mode, scratch, mem, newval, model_rtx);

  if (!is_weak)
    {
      x = gen_rtx_NE (VOIDmode, scratch, const0_rtx);
      x = gen_rtx_IF_THEN_ELSE (VOIDmode, x,
				gen_rtx_LABEL_REF (Pmode, label1), pc_rtx);
      aarch64_emit_unlikely_jump (gen_rtx_SET (pc_rtx, x));
    }
  else
    {
      cond = gen_rtx_REG (CCmode, CC_REGNUM);
      x = gen_rtx_COMPARE (CCmode, scratch, const0_rtx);
      emit_insn (gen_rtx_SET (cond, x));
    }

  emit_label (label2);

  /* Emit any final barrier needed for a __sync operation.  */
  if (is_mm_sync (model))
    aarch64_emit_post_barrier (model);
}

/* Emit a BIC instruction.  */

static void
aarch64_emit_bic (machine_mode mode, rtx dst, rtx s1, rtx s2, int shift)
{
  rtx shift_rtx = GEN_INT (shift);
  rtx (*gen) (rtx, rtx, rtx, rtx);

  switch (mode)
    {
    case E_SImode: gen = gen_and_one_cmpl_lshrsi3; break;
    case E_DImode: gen = gen_and_one_cmpl_lshrdi3; break;
    default:
      gcc_unreachable ();
    }

  emit_insn (gen (dst, s2, shift_rtx, s1));
}

/* Emit an atomic swap.  */

static void
aarch64_emit_atomic_swap (machine_mode mode, rtx dst, rtx value,
			  rtx mem, rtx model)
{
  rtx (*gen) (rtx, rtx, rtx, rtx);

  switch (mode)
    {
    case E_QImode: gen = gen_aarch64_atomic_swpqi; break;
    case E_HImode: gen = gen_aarch64_atomic_swphi; break;
    case E_SImode: gen = gen_aarch64_atomic_swpsi; break;
    case E_DImode: gen = gen_aarch64_atomic_swpdi; break;
    default:
      gcc_unreachable ();
    }

  emit_insn (gen (dst, mem, value, model));
}

/* Operations supported by aarch64_emit_atomic_load_op.  */

enum aarch64_atomic_load_op_code
{
  AARCH64_LDOP_PLUS,	/* A + B  */
  AARCH64_LDOP_XOR,	/* A ^ B  */
  AARCH64_LDOP_OR,	/* A | B  */
  AARCH64_LDOP_BIC	/* A & ~B  */
};

/* Emit an atomic load-operate.  */

static void
aarch64_emit_atomic_load_op (enum aarch64_atomic_load_op_code code,
			     machine_mode mode, rtx dst, rtx src,
			     rtx mem, rtx model)
{
  typedef rtx (*aarch64_atomic_load_op_fn) (rtx, rtx, rtx, rtx);
  const aarch64_atomic_load_op_fn plus[] =
  {
    gen_aarch64_atomic_loadaddqi,
    gen_aarch64_atomic_loadaddhi,
    gen_aarch64_atomic_loadaddsi,
    gen_aarch64_atomic_loadadddi
  };
  const aarch64_atomic_load_op_fn eor[] =
  {
    gen_aarch64_atomic_loadeorqi,
    gen_aarch64_atomic_loadeorhi,
    gen_aarch64_atomic_loadeorsi,
    gen_aarch64_atomic_loadeordi
  };
  const aarch64_atomic_load_op_fn ior[] =
  {
    gen_aarch64_atomic_loadsetqi,
    gen_aarch64_atomic_loadsethi,
    gen_aarch64_atomic_loadsetsi,
    gen_aarch64_atomic_loadsetdi
  };
  const aarch64_atomic_load_op_fn bic[] =
  {
    gen_aarch64_atomic_loadclrqi,
    gen_aarch64_atomic_loadclrhi,
    gen_aarch64_atomic_loadclrsi,
    gen_aarch64_atomic_loadclrdi
  };
  aarch64_atomic_load_op_fn gen;
  int idx = 0;

  switch (mode)
    {
    case E_QImode: idx = 0; break;
    case E_HImode: idx = 1; break;
    case E_SImode: idx = 2; break;
    case E_DImode: idx = 3; break;
    default:
      gcc_unreachable ();
    }

  switch (code)
    {
    case AARCH64_LDOP_PLUS: gen = plus[idx]; break;
    case AARCH64_LDOP_XOR: gen = eor[idx]; break;
    case AARCH64_LDOP_OR: gen = ior[idx]; break;
    case AARCH64_LDOP_BIC: gen = bic[idx]; break;
    default:
      gcc_unreachable ();
    }

  emit_insn (gen (dst, mem, src, model));
}

/* Emit an atomic load+operate.  CODE is the operation.  OUT_DATA is the
   location to store the data read from memory.  OUT_RESULT is the location to
   store the result of the operation.  MEM is the memory location to read and
   modify.  MODEL_RTX is the memory ordering to use.  VALUE is the second
   operand for the operation.  Either OUT_DATA or OUT_RESULT, but not both, can
   be NULL.  */

void
aarch64_gen_atomic_ldop (enum rtx_code code, rtx out_data, rtx out_result,
			 rtx mem, rtx value, rtx model_rtx)
{
  machine_mode mode = GET_MODE (mem);
  machine_mode wmode = (mode == DImode ? DImode : SImode);
  const bool short_mode = (mode < SImode);
  aarch64_atomic_load_op_code ldop_code;
  rtx src;
  rtx x;

  if (out_data)
    out_data = gen_lowpart (mode, out_data);

  if (out_result)
    out_result = gen_lowpart (mode, out_result);

  /* Make sure the value is in a register, putting it into a destination
     register if it needs to be manipulated.  */
  if (!register_operand (value, mode)
      || code == AND || code == MINUS)
    {
      src = out_result ? out_result : out_data;
      emit_move_insn (src, gen_lowpart (mode, value));
    }
  else
    src = value;
  gcc_assert (register_operand (src, mode));

  /* Preprocess the data for the operation as necessary.  If the operation is
     a SET then emit a swap instruction and finish.  */
  switch (code)
    {
    case SET:
      aarch64_emit_atomic_swap (mode, out_data, src, mem, model_rtx);
      return;

    case MINUS:
      /* Negate the value and treat it as a PLUS.  */
      {
	rtx neg_src;

	/* Resize the value if necessary.  */
	if (short_mode)
	  src = gen_lowpart (wmode, src);

	neg_src = gen_rtx_NEG (wmode, src);
	emit_insn (gen_rtx_SET (src, neg_src));

	if (short_mode)
	  src = gen_lowpart (mode, src);
      }
      /* Fall-through.  */
    case PLUS:
      ldop_code = AARCH64_LDOP_PLUS;
      break;

    case IOR:
      ldop_code = AARCH64_LDOP_OR;
      break;

    case XOR:
      ldop_code = AARCH64_LDOP_XOR;
      break;

    case AND:
      {
	rtx not_src;

	/* Resize the value if necessary.  */
	if (short_mode)
	  src = gen_lowpart (wmode, src);

	not_src = gen_rtx_NOT (wmode, src);
	emit_insn (gen_rtx_SET (src, not_src));

	if (short_mode)
	  src = gen_lowpart (mode, src);
      }
      ldop_code = AARCH64_LDOP_BIC;
      break;

    default:
      /* The operation can't be done with atomic instructions.  */
      gcc_unreachable ();
    }

  aarch64_emit_atomic_load_op (ldop_code, mode, out_data, src, mem, model_rtx);

  /* If necessary, calculate the data in memory after the update by redoing the
     operation from values in registers.  */
  if (!out_result)
    return;

  if (short_mode)
    {
      src = gen_lowpart (wmode, src);
      out_data = gen_lowpart (wmode, out_data);
      out_result = gen_lowpart (wmode, out_result);
    }

  x = NULL_RTX;

  switch (code)
    {
    case MINUS:
    case PLUS:
      x = gen_rtx_PLUS (wmode, out_data, src);
      break;
    case IOR:
      x = gen_rtx_IOR (wmode, out_data, src);
      break;
    case XOR:
      x = gen_rtx_XOR (wmode, out_data, src);
      break;
    case AND:
      aarch64_emit_bic (wmode, out_result, out_data, src, 0);
      return;
    default:
      gcc_unreachable ();
    }

  emit_set_insn (out_result, x);

  return;
}

/* Split an atomic operation.  */

void
aarch64_split_atomic_op (enum rtx_code code, rtx old_out, rtx new_out, rtx mem,
			 rtx value, rtx model_rtx, rtx cond)
{
  machine_mode mode = GET_MODE (mem);
  machine_mode wmode = (mode == DImode ? DImode : SImode);
  const enum memmodel model = memmodel_from_int (INTVAL (model_rtx));
  const bool is_sync = is_mm_sync (model);
  rtx_code_label *label;
  rtx x;

  /* Split the atomic operation into a sequence.  */
  label = gen_label_rtx ();
  emit_label (label);

  if (new_out)
    new_out = gen_lowpart (wmode, new_out);
  if (old_out)
    old_out = gen_lowpart (wmode, old_out);
  else
    old_out = new_out;
  value = simplify_gen_subreg (wmode, value, mode, 0);

  /* The initial load can be relaxed for a __sync operation since a final
     barrier will be emitted to stop code hoisting.  */
 if (is_sync)
    aarch64_emit_load_exclusive (mode, old_out, mem,
				 GEN_INT (MEMMODEL_RELAXED));
  else
    aarch64_emit_load_exclusive (mode, old_out, mem, model_rtx);

  switch (code)
    {
    case SET:
      new_out = value;
      break;

    case NOT:
      x = gen_rtx_AND (wmode, old_out, value);
      emit_insn (gen_rtx_SET (new_out, x));
      x = gen_rtx_NOT (wmode, new_out);
      emit_insn (gen_rtx_SET (new_out, x));
      break;

    case MINUS:
      if (CONST_INT_P (value))
	{
	  value = GEN_INT (-INTVAL (value));
	  code = PLUS;
	}
      /* Fall through.  */

    default:
      x = gen_rtx_fmt_ee (code, wmode, old_out, value);
      emit_insn (gen_rtx_SET (new_out, x));
      break;
    }

  aarch64_emit_store_exclusive (mode, cond, mem,
				gen_lowpart (mode, new_out), model_rtx);

  x = gen_rtx_NE (VOIDmode, cond, const0_rtx);
  x = gen_rtx_IF_THEN_ELSE (VOIDmode, x,
			    gen_rtx_LABEL_REF (Pmode, label), pc_rtx);
  aarch64_emit_unlikely_jump (gen_rtx_SET (pc_rtx, x));

  /* Emit any final barrier needed for a __sync operation.  */
  if (is_sync)
    aarch64_emit_post_barrier (model);
}

static void
aarch64_init_libfuncs (void)
{
   /* Half-precision float operations.  The compiler handles all operations
     with NULL libfuncs by converting to SFmode.  */

  /* Conversions.  */
  set_conv_libfunc (trunc_optab, HFmode, SFmode, "__gnu_f2h_ieee");
  set_conv_libfunc (sext_optab, SFmode, HFmode, "__gnu_h2f_ieee");

  /* Arithmetic.  */
  set_optab_libfunc (add_optab, HFmode, NULL);
  set_optab_libfunc (sdiv_optab, HFmode, NULL);
  set_optab_libfunc (smul_optab, HFmode, NULL);
  set_optab_libfunc (neg_optab, HFmode, NULL);
  set_optab_libfunc (sub_optab, HFmode, NULL);

  /* Comparisons.  */
  set_optab_libfunc (eq_optab, HFmode, NULL);
  set_optab_libfunc (ne_optab, HFmode, NULL);
  set_optab_libfunc (lt_optab, HFmode, NULL);
  set_optab_libfunc (le_optab, HFmode, NULL);
  set_optab_libfunc (ge_optab, HFmode, NULL);
  set_optab_libfunc (gt_optab, HFmode, NULL);
  set_optab_libfunc (unord_optab, HFmode, NULL);
}

/* Target hook for c_mode_for_suffix.  */
static machine_mode
aarch64_c_mode_for_suffix (char suffix)
{
  if (suffix == 'q')
    return TFmode;

  return VOIDmode;
}

/* We can only represent floating point constants which will fit in
   "quarter-precision" values.  These values are characterised by
   a sign bit, a 4-bit mantissa and a 3-bit exponent.  And are given
   by:

   (-1)^s * (n/16) * 2^r

   Where:
     's' is the sign bit.
     'n' is an integer in the range 16 <= n <= 31.
     'r' is an integer in the range -3 <= r <= 4.  */

/* Return true iff X can be represented by a quarter-precision
   floating point immediate operand X.  Note, we cannot represent 0.0.  */
bool
aarch64_float_const_representable_p (rtx x)
{
  /* This represents our current view of how many bits
     make up the mantissa.  */
  int point_pos = 2 * HOST_BITS_PER_WIDE_INT - 1;
  int exponent;
  unsigned HOST_WIDE_INT mantissa, mask;
  REAL_VALUE_TYPE r, m;
  bool fail;

  if (!CONST_DOUBLE_P (x))
    return false;

  /* We don't support HFmode constants yet.  */
  if (GET_MODE (x) == VOIDmode || GET_MODE (x) == HFmode)
    return false;

  r = *CONST_DOUBLE_REAL_VALUE (x);

  /* We cannot represent infinities, NaNs or +/-zero.  We won't
     know if we have +zero until we analyse the mantissa, but we
     can reject the other invalid values.  */
  if (REAL_VALUE_ISINF (r) || REAL_VALUE_ISNAN (r)
      || REAL_VALUE_MINUS_ZERO (r))
    return false;

  /* Extract exponent.  */
  r = real_value_abs (&r);
  exponent = REAL_EXP (&r);

  /* For the mantissa, we expand into two HOST_WIDE_INTS, apart from the
     highest (sign) bit, with a fixed binary point at bit point_pos.
     m1 holds the low part of the mantissa, m2 the high part.
     WARNING: If we ever have a representation using more than 2 * H_W_I - 1
     bits for the mantissa, this can fail (low bits will be lost).  */
  real_ldexp (&m, &r, point_pos - exponent);
  wide_int w = real_to_integer (&m, &fail, HOST_BITS_PER_WIDE_INT * 2);

  /* If the low part of the mantissa has bits set we cannot represent
     the value.  */
  if (w.ulow () != 0)
    return false;
  /* We have rejected the lower HOST_WIDE_INT, so update our
     understanding of how many bits lie in the mantissa and
     look only at the high HOST_WIDE_INT.  */
  mantissa = w.elt (1);
  point_pos -= HOST_BITS_PER_WIDE_INT;

  /* We can only represent values with a mantissa of the form 1.xxxx.  */
  mask = ((unsigned HOST_WIDE_INT)1 << (point_pos - 5)) - 1;
  if ((mantissa & mask) != 0)
    return false;

  /* Having filtered unrepresentable values, we may now remove all
     but the highest 5 bits.  */
  mantissa >>= point_pos - 5;

  /* We cannot represent the value 0.0, so reject it.  This is handled
     elsewhere.  */
  if (mantissa == 0)
    return false;

  /* Then, as bit 4 is always set, we can mask it off, leaving
     the mantissa in the range [0, 15].  */
  mantissa &= ~(1 << 4);
  gcc_assert (mantissa <= 15);

  /* GCC internally does not use IEEE754-like encoding (where normalized
     significands are in the range [1, 2).  GCC uses [0.5, 1) (see real.c).
     Our mantissa values are shifted 4 places to the left relative to
     normalized IEEE754 so we must modify the exponent returned by REAL_EXP
     by 5 places to correct for GCC's representation.  */
  exponent = 5 - exponent;

  return (exponent >= 0 && exponent <= 7);
}

char*
aarch64_output_simd_mov_immediate (rtx const_vector, unsigned width)
{
  bool is_valid;
  static char templ[40];
  const char *mnemonic;
  const char *shift_op;
  unsigned int lane_count = 0;
  char element_char;

  struct simd_immediate_info info;

  /* This will return true to show const_vector is legal for use as either
     a AdvSIMD MOVI instruction (or, implicitly, MVNI) immediate.  It will
     also update INFO to show how the immediate should be generated.  */
  is_valid = aarch64_simd_valid_immediate (const_vector, &info);
  gcc_assert (is_valid);

  element_char = sizetochar (GET_MODE_BITSIZE (info.elt_mode));
  lane_count = width / GET_MODE_BITSIZE (info.elt_mode);

  if (GET_MODE_CLASS (info.elt_mode) == MODE_FLOAT)
    {
      gcc_assert (info.shift == 0 && info.insn == simd_immediate_info::MOV);
      /* For FP zero change it to a CONST_INT 0 and use the integer SIMD
	 move immediate path.  */
      if (aarch64_float_const_zero_rtx_p (info.value))
        info.value = GEN_INT (0);
      else
	{
	  const unsigned int buf_size = 20;
	  char float_buf[buf_size] = {'\0'};
	  real_to_decimal_for_mode (float_buf,
				    CONST_DOUBLE_REAL_VALUE (info.value),
				    buf_size, buf_size, 1, info.elt_mode);

	  if (lane_count == 1)
	    snprintf (templ, sizeof (templ), "fmov\t%%d0, %s", float_buf);
	  else
	    snprintf (templ, sizeof (templ), "fmov\t%%0.%d%c, %s",
		      lane_count, element_char, float_buf);
	  return templ;
	}
    }

  mnemonic = info.insn == simd_immediate_info::MVN ? "mvni" : "movi";
  shift_op = info.modifier == simd_immediate_info::MSL ? "msl" : "lsl";

  gcc_assert (CONST_INT_P (info.value));
  if (lane_count == 1)
    snprintf (templ, sizeof (templ), "%s\t%%d0, " HOST_WIDE_INT_PRINT_HEX,
	      mnemonic, UINTVAL (info.value));
  else if (info.shift)
    snprintf (templ, sizeof (templ), "%s\t%%0.%d%c, " HOST_WIDE_INT_PRINT_HEX
	      ", %s %d", mnemonic, lane_count, element_char,
	      UINTVAL (info.value), shift_op, info.shift);
  else
    snprintf (templ, sizeof (templ), "%s\t%%0.%d%c, " HOST_WIDE_INT_PRINT_HEX,
	      mnemonic, lane_count, element_char, UINTVAL (info.value));
  return templ;
}

char*
aarch64_output_scalar_simd_mov_immediate (rtx immediate, scalar_int_mode mode)
{
  machine_mode vmode;

  vmode = aarch64_simd_container_mode (mode, 64);
  rtx v_op = aarch64_simd_gen_const_vector_dup (vmode, INTVAL (immediate));
  return aarch64_output_simd_mov_immediate (v_op, 64);
}

/* Return the output string to use for moving immediate CONST_VECTOR
   into an SVE register of mode MODE.  */

char *
aarch64_output_sve_mov_immediate (rtx const_vector)
{
  static char templ[40];
  struct simd_immediate_info info;
  char element_char;

  bool is_valid = aarch64_simd_valid_immediate (const_vector, &info);
  gcc_assert (is_valid);

  element_char = sizetochar (GET_MODE_BITSIZE (info.elt_mode));

  if (info.step)
    {
      snprintf (templ, sizeof (templ), "index\t%%0.%c, #"
		HOST_WIDE_INT_PRINT_DEC ", #" HOST_WIDE_INT_PRINT_DEC,
		element_char, INTVAL (info.value), INTVAL (info.step));
      return templ;
    }

  if (GET_MODE_CLASS (info.elt_mode) == MODE_FLOAT)
    {
      if (aarch64_float_const_zero_rtx_p (info.value))
	info.value = GEN_INT (0);
      else
	{
	  const int buf_size = 20;
	  char float_buf[buf_size] = { 0 };
	  real_to_decimal_for_mode (float_buf,
				    CONST_DOUBLE_REAL_VALUE (info.value),
				    buf_size, buf_size, 1, info.elt_mode);

	  snprintf (templ, sizeof (templ), "fmov\t%%0.%c, #%s",
		    element_char, float_buf);
	  return templ;
	}
    }

  snprintf (templ, sizeof (templ), "mov\t%%0.%c, #" HOST_WIDE_INT_PRINT_DEC,
	    element_char, INTVAL (info.value));
  return templ;
}

/* Return the asm format for a PTRUE instruction whose destination has
   mode MODE.  SUFFIX is the element size suffix.  */

char *
aarch64_output_ptrue (machine_mode mode, char suffix)
{
  unsigned int nunits;
  static char buf[sizeof ("ptrue\t%0.N, vlNNN")];
  if (GET_MODE_NUNITS (mode).is_constant (&nunits))
    snprintf (buf, sizeof (buf), "ptrue\t%%0.%c, vl%d", suffix, nunits);
  else
    snprintf (buf, sizeof (buf), "ptrue\t%%0.%c, all", suffix);
  return buf;
}

/* Split operands into moves from op[1] + op[2] into op[0].  */

void
aarch64_split_combinev16qi (rtx operands[3])
{
  unsigned int dest = REGNO (operands[0]);
  unsigned int src1 = REGNO (operands[1]);
  unsigned int src2 = REGNO (operands[2]);
  machine_mode halfmode = GET_MODE (operands[1]);
  unsigned int halfregs = HARD_REGNO_NREGS (src1, halfmode);
  rtx destlo, desthi;

  gcc_assert (halfmode == V16QImode);

  if (src1 == dest && src2 == dest + halfregs)
    {
      /* No-op move.  Can't split to nothing; emit something.  */
      emit_note (NOTE_INSN_DELETED);
      return;
    }

  /* Preserve register attributes for variable tracking.  */
  destlo = gen_rtx_REG_offset (operands[0], halfmode, dest, 0);
  desthi = gen_rtx_REG_offset (operands[0], halfmode, dest + halfregs,
			       GET_MODE_SIZE (halfmode));

  /* Special case of reversed high/low parts.  */
  if (reg_overlap_mentioned_p (operands[2], destlo)
      && reg_overlap_mentioned_p (operands[1], desthi))
    {
      emit_insn (gen_xorv16qi3 (operands[1], operands[1], operands[2]));
      emit_insn (gen_xorv16qi3 (operands[2], operands[1], operands[2]));
      emit_insn (gen_xorv16qi3 (operands[1], operands[1], operands[2]));
    }
  else if (!reg_overlap_mentioned_p (operands[2], destlo))
    {
      /* Try to avoid unnecessary moves if part of the result
	 is in the right place already.  */
      if (src1 != dest)
	emit_move_insn (destlo, operands[1]);
      if (src2 != dest + halfregs)
	emit_move_insn (desthi, operands[2]);
    }
  else
    {
      if (src2 != dest + halfregs)
	emit_move_insn (desthi, operands[2]);
      if (src1 != dest)
	emit_move_insn (destlo, operands[1]);
    }
}

/* vec_perm support.  */

struct expand_vec_perm_d
{
  rtx target, op0, op1;
  unsigned char perm[MAX_COMPILE_TIME_VEC_BYTES];
  machine_mode vmode;
  unsigned int vec_flags;
  unsigned short nelt;
  bool one_vector_p;
  bool testing_p;
};

/* Generate a variable permutation.  */

static void
aarch64_expand_vec_perm_1 (rtx target, rtx op0, rtx op1, rtx sel)
{
  machine_mode vmode = GET_MODE (target);
  bool one_vector_p = rtx_equal_p (op0, op1);

  gcc_checking_assert (vmode == V8QImode || vmode == V16QImode);
  gcc_checking_assert (GET_MODE (op0) == vmode);
  gcc_checking_assert (GET_MODE (op1) == vmode);
  gcc_checking_assert (GET_MODE (sel) == vmode);
  gcc_checking_assert (TARGET_SIMD);

  if (one_vector_p)
    {
      if (vmode == V8QImode)
	{
	  /* Expand the argument to a V16QI mode by duplicating it.  */
	  rtx pair = gen_reg_rtx (V16QImode);
	  emit_insn (gen_aarch64_combinev8qi (pair, op0, op0));
	  emit_insn (gen_aarch64_tbl1v8qi (target, pair, sel));
	}
      else
	{
	  emit_insn (gen_aarch64_tbl1v16qi (target, op0, sel));
	}
    }
  else
    {
      rtx pair;

      if (vmode == V8QImode)
	{
	  pair = gen_reg_rtx (V16QImode);
	  emit_insn (gen_aarch64_combinev8qi (pair, op0, op1));
	  emit_insn (gen_aarch64_tbl1v8qi (target, pair, sel));
	}
      else
	{
	  pair = gen_reg_rtx (OImode);
	  emit_insn (gen_aarch64_combinev16qi (pair, op0, op1));
	  emit_insn (gen_aarch64_tbl2v16qi (target, pair, sel));
	}
    }
}

void
aarch64_expand_vec_perm (rtx target, rtx op0, rtx op1, rtx sel,
			 unsigned int nelt)
{
  machine_mode vmode = GET_MODE (target);
  bool one_vector_p = rtx_equal_p (op0, op1);
  rtx mask;

  /* The TBL instruction does not use a modulo index, so we must take care
     of that ourselves.  */
  mask = aarch64_simd_gen_const_vector_dup (vmode,
      one_vector_p ? nelt - 1 : 2 * nelt - 1);
  sel = expand_simple_binop (vmode, AND, sel, mask, NULL, 0, OPTAB_LIB_WIDEN);

  /* For big-endian, we also need to reverse the index within the vector
     (but not which vector).  */
  if (BYTES_BIG_ENDIAN)
    {
      /* If one_vector_p, mask is a vector of (nelt - 1)'s already.  */
      if (!one_vector_p)
        mask = aarch64_simd_gen_const_vector_dup (vmode, nelt - 1);
      sel = expand_simple_binop (vmode, XOR, sel, mask,
				 NULL, 0, OPTAB_LIB_WIDEN);
    }
  aarch64_expand_vec_perm_1 (target, op0, op1, sel);
}

/* Generate (set TARGET (unspec [OP0 OP1] CODE)).  */

static void
emit_unspec2 (rtx target, int code, rtx op0, rtx op1)
{
  emit_insn (gen_rtx_SET (target,
			  gen_rtx_UNSPEC (GET_MODE (target),
					  gen_rtvec (2, op0, op1), code)));
}

/* Expand an SVE vec_perm with the given operands.  */

void
aarch64_expand_sve_vec_perm (rtx target, rtx op0, rtx op1, rtx sel)
{
  machine_mode data_mode = GET_MODE (target);
  machine_mode sel_mode = GET_MODE (sel);
  /* Enforced by the pattern condition.  */
  int nunits = GET_MODE_NUNITS (sel_mode).to_constant ();

  /* Note: All sel indexes are wrapped when they are beyond the size of the
	   two value vectors.  SVE TBL will produce 0 for any out of range
	   sel indexes.  Therefore we need to modulo all the sel indexes to
	   ensure they are all in range.  */

  rtx sel_reg = force_reg (sel_mode, sel);

  /* Check if the sel only references the first values vector.  */
  if (is_const_vec (sel)
      && aarch64_const_vec_all_in_range_p (sel, 0, nunits - 1))
    {
      emit_unspec2 (target, UNSPEC_TBL, op0, sel_reg);
      return;
    }

  /* Check if the two values vectors are the same.  */
  if (rtx_equal_p (op0, op1))
    {
      rtx max_sel = aarch64_simd_gen_const_vector_dup (sel_mode, nunits - 1);
      rtx sel_mod = expand_simple_binop (sel_mode, AND, sel_reg, max_sel,
					 NULL, 0, OPTAB_DIRECT);
      emit_unspec2 (target, UNSPEC_TBL, op0, sel_mod);
      return;
    }

  /* Run TBL on for each value vector and combine the results.  */

  rtx res0 = gen_reg_rtx (data_mode);
  rtx res1 = gen_reg_rtx (data_mode);
  rtx neg_num_elems = aarch64_simd_gen_const_vector_dup (sel_mode, -nunits);
  rtx max_sel = aarch64_simd_gen_const_vector_dup (sel_mode, (2 * nunits) - 1);

  rtx sel_mod = expand_simple_binop (sel_mode, AND, sel_reg, max_sel,
				     NULL, 0, OPTAB_DIRECT);
  emit_unspec2 (res0, UNSPEC_TBL, op0, sel_mod);
  rtx sel_sub = expand_simple_binop (sel_mode, PLUS, sel_mod, neg_num_elems,
				     NULL, 0, OPTAB_DIRECT);
  emit_unspec2 (res1, UNSPEC_TBL, op1, sel_sub);
  if (GET_MODE_CLASS (data_mode) == MODE_VECTOR_INT)
    emit_insn (gen_rtx_SET (target, gen_rtx_IOR (data_mode, res0, res1)));
  else
    emit_unspec2 (target, UNSPEC_IORF, res0, res1);
}

/* Recognize patterns suitable for the TRN instructions.  */
static bool
aarch64_evpc_trn (struct expand_vec_perm_d *d)
{
  unsigned int i, odd, mask, nelt = d->nelt;
  rtx out, in0, in1, x;
  machine_mode vmode = d->vmode;

  if (GET_MODE_UNIT_SIZE (vmode) > 8)
    return false;

  /* Note that these are little-endian tests.
     We correct for big-endian later.  */
  if (d->perm[0] == 0)
    odd = 0;
  else if (d->perm[0] == 1)
    odd = 1;
  else
    return false;
  mask = (d->one_vector_p ? nelt - 1 : 2 * nelt - 1);

  for (i = 0; i < nelt; i += 2)
    {
      if (d->perm[i] != i + odd)
	return false;
      if (d->perm[i + 1] != ((i + nelt + odd) & mask))
	return false;
    }

  /* Success!  */
  if (d->testing_p)
    return true;

  in0 = d->op0;
  in1 = d->op1;
  if (BYTES_BIG_ENDIAN && d->vec_flags == VEC_ADVSIMD)
    {
      x = in0, in0 = in1, in1 = x;
      odd = !odd;
    }
  out = d->target;

  emit_set_insn (out, gen_rtx_UNSPEC (vmode, gen_rtvec (2, in0, in1),
				      odd ? UNSPEC_TRN2 : UNSPEC_TRN1));
  return true;
}

/* Recognize patterns suitable for the UZP instructions.  */
static bool
aarch64_evpc_uzp (struct expand_vec_perm_d *d)
{
  unsigned int i, odd, mask, nelt = d->nelt;
  rtx out, in0, in1, x;
  machine_mode vmode = d->vmode;

  if (GET_MODE_UNIT_SIZE (vmode) > 8)
    return false;

  /* Note that these are little-endian tests.
     We correct for big-endian later.  */
  if (d->perm[0] == 0)
    odd = 0;
  else if (d->perm[0] == 1)
    odd = 1;
  else
    return false;
  mask = (d->one_vector_p ? nelt - 1 : 2 * nelt - 1);

  for (i = 0; i < nelt; i++)
    {
      unsigned elt = (i * 2 + odd) & mask;
      if (d->perm[i] != elt)
	return false;
    }

  /* Success!  */
  if (d->testing_p)
    return true;

  in0 = d->op0;
  in1 = d->op1;
  if (BYTES_BIG_ENDIAN && d->vec_flags == VEC_ADVSIMD)
    {
      x = in0, in0 = in1, in1 = x;
      odd = !odd;
    }
  out = d->target;

  emit_set_insn (out, gen_rtx_UNSPEC (vmode, gen_rtvec (2, in0, in1),
				      odd ? UNSPEC_UZP2 : UNSPEC_UZP1));
  return true;
}

/* Recognize patterns suitable for the ZIP instructions.  */
static bool
aarch64_evpc_zip (struct expand_vec_perm_d *d)
{
  unsigned int i, high, mask, nelt = d->nelt;
  rtx out, in0, in1, x;
  machine_mode vmode = d->vmode;

  if (GET_MODE_UNIT_SIZE (vmode) > 8)
    return false;

  /* Note that these are little-endian tests.
     We correct for big-endian later.  */
  high = nelt / 2;
  if (d->perm[0] == high)
    /* Do Nothing.  */
    ;
  else if (d->perm[0] == 0)
    high = 0;
  else
    return false;
  mask = (d->one_vector_p ? nelt - 1 : 2 * nelt - 1);

  for (i = 0; i < nelt / 2; i++)
    {
      unsigned elt = (i + high) & mask;
      if (d->perm[i * 2] != elt)
	return false;
      elt = (elt + nelt) & mask;
      if (d->perm[i * 2 + 1] != elt)
	return false;
    }

  /* Success!  */
  if (d->testing_p)
    return true;

  in0 = d->op0;
  in1 = d->op1;
  if (BYTES_BIG_ENDIAN && d->vec_flags == VEC_ADVSIMD)
    {
      x = in0, in0 = in1, in1 = x;
      high = !high;
    }
  out = d->target;

  emit_set_insn (out, gen_rtx_UNSPEC (vmode, gen_rtvec (2, in0, in1),
				      high ? UNSPEC_ZIP2 : UNSPEC_ZIP1));
  return true;
}

/* Recognize patterns for the EXT insn.  */

static bool
aarch64_evpc_ext (struct expand_vec_perm_d *d)
{
  unsigned int i, nelt = d->nelt;
  rtx offset;

  unsigned int location = d->perm[0]; /* Always < nelt.  */

  /* Check if the extracted indices are increasing by one.  */
  for (i = 1; i < nelt; i++)
    {
      unsigned int required = location + i;
      if (d->one_vector_p)
        {
          /* We'll pass the same vector in twice, so allow indices to wrap.  */
	  required &= (nelt - 1);
	}
      if (d->perm[i] != required)
        return false;
    }

  /* Success! */
  if (d->testing_p)
    return true;

  /* The case where (location == 0) is a no-op for both big- and little-endian,
     and is removed by the mid-end at optimization levels -O1 and higher.  */

  if (BYTES_BIG_ENDIAN && location != 0 && d->vec_flags == VEC_ADVSIMD)
    {
      /* After setup, we want the high elements of the first vector (stored
         at the LSB end of the register), and the low elements of the second
         vector (stored at the MSB end of the register). So swap.  */
      std::swap (d->op0, d->op1);
      /* location != 0 (above), so safe to assume (nelt - location) < nelt.  */
      location = nelt - location;
    }

  offset = GEN_INT (location);
  emit_set_insn (d->target,
		 gen_rtx_UNSPEC (d->vmode,
				 gen_rtvec (3, d->op0, d->op1, offset),
				 UNSPEC_EXT));
  return true;
}

/* Recognize patterns for the REV insns.  */

static bool
aarch64_evpc_rev (struct expand_vec_perm_d *d)
{
  unsigned int i, j, diff, size, unspec, nelt = d->nelt;

  if (!d->one_vector_p)
    return false;

  diff = d->perm[0];
  size = (diff + 1) * GET_MODE_UNIT_SIZE (d->vmode);
  if (size == 8)
    unspec = UNSPEC_REV64;
  else if (size == 4)
    unspec = UNSPEC_REV32;
  else if (size == 2)
    unspec = UNSPEC_REV16;
  else
    return false;

  for (i = 0; i < nelt ; i += diff + 1)
    for (j = 0; j <= diff; j += 1)
      {
	/* This is guaranteed to be true as the value of diff
	   is 7, 3, 1 and we should have enough elements in the
	   queue to generate this.  Getting a vector mask with a
	   value of diff other than these values implies that
	   something is wrong by the time we get here.  */
	gcc_assert (i + j < nelt);
	if (d->perm[i + j] != i + diff - j)
	  return false;
      }

  /* Success! */
  if (d->testing_p)
    return true;

  emit_set_insn (d->target, gen_rtx_UNSPEC (d->vmode, gen_rtvec (1, d->op0),
					    unspec));
  return true;
}

static bool
aarch64_evpc_dup (struct expand_vec_perm_d *d)
{
  rtx out = d->target;
  rtx in0;
  machine_mode vmode = d->vmode;
  unsigned int i, elt, nelt = d->nelt;
  rtx lane;

  elt = d->perm[0];
  if (d->vec_flags == VEC_SVE_DATA && elt >= 64 * GET_MODE_UNIT_SIZE (vmode))
    return false;

  for (i = 1; i < nelt; i++)
    {
      if (elt != d->perm[i])
	return false;
    }

  /* The generic preparation in aarch64_expand_vec_perm_const_1
     swaps the operand order and the permute indices if it finds
     d->perm[0] to be in the second operand.  Thus, we can always
     use d->op0 and need not do any extra arithmetic to get the
     correct lane number.  */
  in0 = d->op0;
  lane = GEN_INT (elt); /* The pattern corrects for big-endian.  */

  rtx parallel = gen_rtx_PARALLEL (vmode, gen_rtvec (1, lane));
  rtx select = gen_rtx_VEC_SELECT (GET_MODE_INNER (vmode), in0, parallel);
  emit_set_insn (out, gen_rtx_VEC_DUPLICATE (vmode, select));
  return true;
}

static bool
aarch64_evpc_tbl (struct expand_vec_perm_d *d)
{
  rtx rperm[MAX_COMPILE_TIME_VEC_BYTES], sel;
  machine_mode vmode = d->vmode;
  unsigned int i, nelt = d->nelt;

  if (d->testing_p)
    return true;

  /* Generic code will try constant permutation twice.  Once with the
     original mode and again with the elements lowered to QImode.
     So wait and don't do the selector expansion ourselves.  */
  if (vmode != V8QImode && vmode != V16QImode)
    return false;

  for (i = 0; i < nelt; ++i)
    /* If big-endian and two vectors we end up with a weird mixed-endian
       mode on NEON.  Reverse the index within each word but not the word
       itself.  */
    rperm[i] = GEN_INT (BYTES_BIG_ENDIAN
			? d->perm[i] ^ (nelt - 1)
			: d->perm[i]);

  sel = gen_rtx_CONST_VECTOR (vmode, gen_rtvec_v (nelt, rperm));
  sel = force_reg (vmode, sel);

  aarch64_expand_vec_perm_1 (d->target, d->op0, d->op1, sel);
  return true;
}

static bool
aarch64_evpc_sve_tbl (struct expand_vec_perm_d *d)
{
  if (d->testing_p)
    return true;

  unsigned int nelt = d->nelt;
  gcc_assert (must_eq (nelt, GET_MODE_NUNITS (d->vmode)));

  rtx rperm[MAX_COMPILE_TIME_VEC_BYTES];
  scalar_int_mode sel_emode = *int_mode_for_mode (GET_MODE_INNER (d->vmode));
  machine_mode sel_vmode = mode_for_vector (sel_emode, nelt);

  for (unsigned int i = 0; i < nelt; ++i)
    rperm[i] = GEN_INT (d->perm[i]);
  rtx sel = gen_rtx_CONST_VECTOR (sel_vmode, gen_rtvec_v (nelt, rperm));
  if (!aarch64_sve_vec_perm_operand (sel, sel_vmode))
    sel = force_reg (sel_vmode, sel);

  aarch64_expand_sve_vec_perm (d->target, d->op0, d->op1, sel);
  return true;
}

static bool
aarch64_expand_vec_perm_const_1 (struct expand_vec_perm_d *d)
{
  /* The pattern matching functions above are written to look for a small
     number to begin the sequence (0, 1, N/2).  If we begin with an index
     from the second operand, we can swap the operands.  */
  if (d->perm[0] >= d->nelt)
    {
      unsigned i, nelt = d->nelt;

      gcc_assert (nelt == (nelt & -nelt));
      for (i = 0; i < nelt; ++i)
	d->perm[i] ^= nelt; /* Keep the same index, but in the other vector.  */

      std::swap (d->op0, d->op1);
    }

  if ((d->vec_flags == VEC_ADVSIMD || d->vec_flags == VEC_SVE_DATA)
      && d->nelt > 1)
    {
      if (aarch64_evpc_rev (d))
	return true;
      else if (aarch64_evpc_ext (d))
	return true;
      else if (aarch64_evpc_dup (d))
	return true;
      else if (aarch64_evpc_zip (d))
	return true;
      else if (aarch64_evpc_uzp (d))
	return true;
      else if (aarch64_evpc_trn (d))
	return true;
      if (d->vec_flags == VEC_SVE_DATA)
	return aarch64_evpc_sve_tbl (d);
      else
	return aarch64_evpc_tbl (d);
    }
  return false;
}

/* Expand a vec_perm_const pattern.  */

bool
aarch64_expand_vec_perm_const (rtx target, rtx op0, rtx op1, rtx sel,
			       unsigned int nelt)
{
  struct expand_vec_perm_d d;
  unsigned int i, which;

  d.target = target;
  d.op0 = op0;
  d.op1 = op1;

  d.vmode = GET_MODE (target);
  gcc_assert (VECTOR_MODE_P (d.vmode));
  d.nelt = nelt;
  d.testing_p = false;
  d.vec_flags = aarch64_classify_vector_mode (d.vmode);

  for (i = which = 0; i < nelt; ++i)
    {
      rtx e = XVECEXP (sel, 0, i);
      unsigned int ei = INTVAL (e) & (2 * nelt - 1);
      which |= (ei < nelt ? 1 : 2);
      d.perm[i] = ei;
    }

  switch (which)
    {
    default:
      gcc_unreachable ();

    case 3:
      d.one_vector_p = false;
      if (!rtx_equal_p (op0, op1))
	break;

      /* The elements of PERM do not suggest that only the first operand
	 is used, but both operands are identical.  Allow easier matching
	 of the permutation by folding the permutation into the single
	 input vector.  */
      /* Fall Through.  */
    case 2:
      for (i = 0; i < nelt; ++i)
	d.perm[i] &= nelt - 1;
      d.op0 = op1;
      d.one_vector_p = true;
      break;

    case 1:
      d.op1 = op0;
      d.one_vector_p = true;
      break;
    }

  return aarch64_expand_vec_perm_const_1 (&d);
}

static bool
aarch64_vectorize_vec_perm_const_ok (machine_mode vmode,
				     const unsigned char *sel)
{
  struct expand_vec_perm_d d;
  unsigned int i, nelt, which;
  bool ret;

  if (!GET_MODE_NUNITS (vmode).is_constant (&nelt))
    return false;

  d.vmode = vmode;
  d.vec_flags = aarch64_classify_vector_mode (d.vmode);
  d.nelt = nelt;
  d.testing_p = true;
  memcpy (d.perm, sel, nelt);

  /* Calculate whether all elements are in one vector.  */
  for (i = which = 0; i < nelt; ++i)
    {
      unsigned char e = d.perm[i];
      gcc_assert (e < 2 * nelt);
      which |= (e < nelt ? 1 : 2);
    }

  /* If all elements are from the second vector, reindex as if from the
     first vector.  */
  if (which == 2)
    for (i = 0; i < nelt; ++i)
      d.perm[i] -= nelt;

  /* Check whether the mask can be applied to a single vector.  */
  d.one_vector_p = (which != 3);

  d.target = gen_raw_REG (d.vmode, LAST_VIRTUAL_REGISTER + 1);
  d.op1 = d.op0 = gen_raw_REG (d.vmode, LAST_VIRTUAL_REGISTER + 2);
  if (!d.one_vector_p)
    d.op1 = gen_raw_REG (d.vmode, LAST_VIRTUAL_REGISTER + 3);

  start_sequence ();
  ret = aarch64_expand_vec_perm_const_1 (&d);
  end_sequence ();

  return ret;
}

rtx
aarch64_reverse_mask (machine_mode mode, unsigned int nunits)
{
  /* We have to reverse each vector because we dont have
     a permuted load that can reverse-load according to ABI rules.  */
  rtx mask;
  rtvec v = rtvec_alloc (16);
  unsigned int i, j;
  unsigned int usize = GET_MODE_UNIT_SIZE (mode);

  gcc_assert (BYTES_BIG_ENDIAN);
  gcc_assert (AARCH64_VALID_SIMD_QREG_MODE (mode));

  for (i = 0; i < nunits; i++)
    for (j = 0; j < usize; j++)
      RTVEC_ELT (v, i * usize + j) = GEN_INT ((i + 1) * usize - 1 - j);
  mask = gen_rtx_CONST_VECTOR (V16QImode, v);
  return force_reg (V16QImode, mask);
}

/* Return true if X is a valid second operand for the SVE instruction
   that implements integer comparison OP_CODE.  */

static bool
aarch64_sve_cmp_operand_p (rtx_code op_code, rtx x)
{
  if (register_operand (x, VOIDmode))
    return true;

  switch (op_code)
    {
    case LTU:
    case LEU:
    case GEU:
    case GTU:
      return aarch64_sve_cmp_immediate_p (x, false);
    case LT:
    case LE:
    case GE:
    case GT:
    case NE:
    case EQ:
      return aarch64_sve_cmp_immediate_p (x, true);
    default:
      gcc_unreachable ();
    }
}

/* Return the UNSPEC_COND_* code for comparison CODE.  */

static unsigned int
aarch64_unspec_cond_code (rtx_code code)
{
  switch (code)
    {
    case NE:
      return UNSPEC_COND_NE;
    case EQ:
      return UNSPEC_COND_EQ;
    case LT:
      return UNSPEC_COND_LT;
    case GT:
      return UNSPEC_COND_GT;
    case LE:
      return UNSPEC_COND_LE;
    case GE:
      return UNSPEC_COND_GE;
    case LTU:
      return UNSPEC_COND_LO;
    case GTU:
      return UNSPEC_COND_HI;
    case LEU:
      return UNSPEC_COND_LS;
    case GEU:
      return UNSPEC_COND_HS;
    case UNORDERED:
      return UNSPEC_COND_UO;
    default:
      gcc_unreachable ();
    }
}

/* Return an (unspec:PRED_MODE [PRED OP0 OP1] UNSPEC_COND_<X>) expression,
   where <X> is the operation associated with comparison CODE.  */

static rtx
aarch64_gen_unspec_cond (rtx_code code, machine_mode pred_mode,
			 rtx pred, rtx op0, rtx op1)
{
  rtvec vec = gen_rtvec (3, pred, op0, op1);
  return gen_rtx_UNSPEC (pred_mode, vec, aarch64_unspec_cond_code (code));
}

/* Expand an SVE integer comparison:

     TARGET = CODE (OP0, OP1).  */

void
aarch64_expand_sve_vec_cmp_int (rtx target, rtx_code code, rtx op0, rtx op1)
{
  machine_mode pred_mode = GET_MODE (target);
  machine_mode data_mode = GET_MODE (op0);

  if (!aarch64_sve_cmp_operand_p (code, op1))
    op1 = force_reg (data_mode, op1);

  rtx ptrue = force_reg (pred_mode, CONSTM1_RTX (pred_mode));
  rtx unspec = aarch64_gen_unspec_cond (code, pred_mode, ptrue, op0, op1);
  emit_insn (gen_set_clobber_cc (target, unspec));
}

/* Emit an instruction:

      (set TARGET (unspec:PRED_MODE [PRED OP0 OP1] UNSPEC_COND_<X>))

   where <X> is the operation associated with comparison CODE.  */

static void
aarch64_emit_unspec_cond (rtx target, rtx_code code, machine_mode pred_mode,
			  rtx pred, rtx op0, rtx op1)
{
  rtx unspec = aarch64_gen_unspec_cond (code, pred_mode, pred, op0, op1);
  emit_set_insn (target, unspec);
}

/* Emit:

      (set TMP1 (unspec:PRED_MODE [PTRUE OP0 OP1] UNSPEC_COND_<X1>))
      (set TMP2 (unspec:PRED_MODE [PTRUE OP0 OP1] UNSPEC_COND_<X2>))
      (set TARGET (and:PRED_MODE (ior:PRED_MODE TMP1 TMP2) PTRUE))

   where <Xi> is the operation associated with comparison CODEi.  */

static void
aarch64_emit_unspec_cond_or (rtx target, rtx_code code1, rtx_code code2,
			     machine_mode pred_mode, rtx ptrue,
			     rtx op0, rtx op1)
{
  rtx tmp1 = gen_reg_rtx (pred_mode);
  aarch64_emit_unspec_cond (tmp1, code1, pred_mode, ptrue, op0, op1);
  rtx tmp2 = gen_reg_rtx (pred_mode);
  aarch64_emit_unspec_cond (tmp2, code2, pred_mode, ptrue, op0, op1);
  emit_set_insn (target, gen_rtx_AND (pred_mode,
				      gen_rtx_IOR (pred_mode, tmp1, tmp2),
				      ptrue));
}

/* If CAN_INVERT_P, emit an instruction:

      (set TARGET (unspec:PRED_MODE [PRED OP0 OP1] UNSPEC_COND_<X>))

   where <X> is the operation associated with comparison CODE.  Otherwise
   emit:

      (set TMP (unspec:PRED_MODE [PRED OP0 OP1] UNSPEC_COND_<X>))
      (set TARGET (and:PRED_MODE (not:PRED_MODE TMP) PTRUE))

   where the second instructions sets TARGET to the inverse of TMP.  */

static void
aarch64_emit_inverted_unspec_cond (rtx target, rtx_code code,
				   machine_mode pred_mode, rtx ptrue, rtx pred,
				   rtx op0, rtx op1, bool can_invert_p)
{
  if (can_invert_p)
    aarch64_emit_unspec_cond (target, code, pred_mode, pred, op0, op1);
  else
    {
      rtx tmp = gen_reg_rtx (pred_mode);
      aarch64_emit_unspec_cond (tmp, code, pred_mode, pred, op0, op1);
      emit_set_insn (target, gen_rtx_AND (pred_mode,
					  gen_rtx_NOT (pred_mode, tmp),
					  ptrue));
    }
}

/* Expand an SVE floating-point comparison:

     TARGET = CODE (OP0, OP1)

   If CAN_INVERT_P is true, the caller can also handle inverted results;
   return true if the result is in fact inverted.  */

bool
aarch64_expand_sve_vec_cmp_float (rtx target, rtx_code code,
				  rtx op0, rtx op1, bool can_invert_p)
{
  machine_mode pred_mode = GET_MODE (target);
  machine_mode data_mode = GET_MODE (op0);

  rtx ptrue = force_reg (pred_mode, CONSTM1_RTX (pred_mode));
  switch (code)
    {
    case UNORDERED:
      /* UNORDERED has no immediate form.  */
      op1 = force_reg (data_mode, op1);
      aarch64_emit_unspec_cond (target, code, pred_mode, ptrue, op0, op1);
      return false;

    case LT:
    case LE:
    case GT:
    case GE:
    case EQ:
    case NE:
      /* There is native support for the comparison.  */
      aarch64_emit_unspec_cond (target, code, pred_mode, ptrue, op0, op1);
      return false;

    case ORDERED:
      /* There is native support for the inverse comparison.  */
      op1 = force_reg (data_mode, op1);
      aarch64_emit_inverted_unspec_cond (target, UNORDERED,
					 pred_mode, ptrue, ptrue, op0, op1,
					 can_invert_p);
      return can_invert_p;

    case LTGT:
      /* This is a trapping operation (LT or GT).  */
      aarch64_emit_unspec_cond_or (target, LT, GT, pred_mode, ptrue, op0, op1);
      return false;

    case UNEQ:
      if (!flag_trapping_math)
	{
	  /* This would trap for signaling NaNs.  */
	  op1 = force_reg (data_mode, op1);
	  aarch64_emit_unspec_cond_or (target, UNORDERED, EQ,
				       pred_mode, ptrue, op0, op1);
	  return false;
	}
      /* fall through */

    case UNLT:
    case UNLE:
    case UNGT:
    case UNGE:
      {
	rtx ordered = ptrue;
	if (flag_trapping_math)
	  {
	    /* Only compare the elements that are known to be ordered.  */
	    ordered = gen_reg_rtx (pred_mode);
	    op1 = force_reg (data_mode, op1);
	    aarch64_emit_inverted_unspec_cond (ordered, UNORDERED, pred_mode,
					       ptrue, ptrue, op0, op1, false);
	  }
	if (code == UNEQ)
	  code = NE;
	else
	  code = reverse_condition_maybe_unordered (code);
	aarch64_emit_inverted_unspec_cond (target, code, pred_mode, ptrue,
					   ordered, op0, op1, can_invert_p);
	return can_invert_p;
      }

    default:
      gcc_unreachable ();
    }
}

/* Expand an SVE vcond pattern with operands OPS.  DATA_MODE is the mode
   of the data being selected and CMP_MODE is the mode of the values being
   compared.  */

void
aarch64_expand_sve_vcond (machine_mode data_mode, machine_mode cmp_mode,
			  rtx *ops)
{
  machine_mode pred_mode = aarch64_get_mask_mode (GET_MODE_NUNITS (cmp_mode),
						  GET_MODE_SIZE (cmp_mode));
  rtx pred = gen_reg_rtx (pred_mode);
  if (FLOAT_MODE_P (cmp_mode))
    {
      if (aarch64_expand_sve_vec_cmp_float (pred, GET_CODE (ops[3]),
					    ops[4], ops[5], true))
	std::swap (ops[1], ops[2]);
    }
  else
    aarch64_expand_sve_vec_cmp_int (pred, GET_CODE (ops[3]), ops[4], ops[5]);

  rtvec vec = gen_rtvec (3, pred, ops[1], ops[2]);
  emit_set_insn (ops[0], gen_rtx_UNSPEC (data_mode, vec, UNSPEC_SEL));
}

/* Implement MODES_TIEABLE_P.  In principle we should always return true.
   However due to issues with register allocation it is preferable to avoid
   tieing integer scalar and FP scalar modes.  Executing integer operations
   in general registers is better than treating them as scalar vector
   operations.  This reduces latency and avoids redundant int<->FP moves.
   So tie modes if they are either the same class, or vector modes with
   other vector modes, vector structs or any scalar mode.
*/

bool
aarch64_modes_tieable_p (machine_mode mode1, machine_mode mode2)
{
  if (GET_MODE_CLASS (mode1) == GET_MODE_CLASS (mode2))
    return true;

  /* We specifically want to allow elements of "structure" modes to
     be tieable to the structure.  This more general condition allows
     other rarer situations too.  The reason we don't extend this to
     predicate modes is that there are no predicate structure modes
     nor any specific instructions for extracting part of a predicate
     register.  */
  if (aarch64_vector_data_mode_p (mode1)
      && aarch64_vector_data_mode_p (mode2))
    return true;

  /* Also allow any scalar modes with vectors.  */
  if (aarch64_vector_mode_supported_p (mode1)
      || aarch64_vector_mode_supported_p (mode2))
    return true;

  return false;
}

/* Return a new RTX holding the result of moving POINTER forward by
   AMOUNT bytes.  */

static rtx
aarch64_move_pointer (rtx pointer, poly_int64 amount)
{
  rtx next = plus_constant (Pmode, XEXP (pointer, 0), amount);

  return adjust_automodify_address (pointer, GET_MODE (pointer),
				    next, amount);
}

/* Return a new RTX holding the result of moving POINTER forward by the
   size of the mode it points to.  */

static rtx
aarch64_progress_pointer (rtx pointer)
{
  return aarch64_move_pointer (pointer, GET_MODE_SIZE (GET_MODE (pointer)));
}

/* Copy one MODE sized block from SRC to DST, then progress SRC and DST by
   MODE bytes.  */

static void
aarch64_copy_one_block_and_progress_pointers (rtx *src, rtx *dst,
					      machine_mode mode)
{
  rtx reg = gen_reg_rtx (mode);

  /* "Cast" the pointers to the correct mode.  */
  *src = adjust_address (*src, mode, 0);
  *dst = adjust_address (*dst, mode, 0);
  /* Emit the memcpy.  */
  emit_move_insn (reg, *src);
  emit_move_insn (*dst, reg);
  /* Move the pointers forward.  */
  *src = aarch64_progress_pointer (*src);
  *dst = aarch64_progress_pointer (*dst);
}

/* Expand movmem, as if from a __builtin_memcpy.  Return true if
   we succeed, otherwise return false.  */

bool
aarch64_expand_movmem (rtx *operands)
{
  unsigned int n;
  rtx dst = operands[0];
  rtx src = operands[1];
  rtx base;
  bool speed_p = !optimize_function_for_size_p (cfun);

  /* When optimizing for size, give a better estimate of the length of a
     memcpy call, but use the default otherwise.  */
  unsigned int max_instructions = (speed_p ? 15 : AARCH64_CALL_RATIO) / 2;

  /* We can't do anything smart if the amount to copy is not constant.  */
  if (!CONST_INT_P (operands[2]))
    return false;

  n = UINTVAL (operands[2]);

  /* Try to keep the number of instructions low.  For cases below 16 bytes we
     need to make at most two moves.  For cases above 16 bytes it will be one
     move for each 16 byte chunk, then at most two additional moves.  */
  if (((n / 16) + (n % 16 ? 2 : 0)) > max_instructions)
    return false;

  base = copy_to_mode_reg (Pmode, XEXP (dst, 0));
  dst = adjust_automodify_address (dst, VOIDmode, base, 0);

  base = copy_to_mode_reg (Pmode, XEXP (src, 0));
  src = adjust_automodify_address (src, VOIDmode, base, 0);

  /* Simple cases.  Copy 0-3 bytes, as (if applicable) a 2-byte, then a
     1-byte chunk.  */
  if (n < 4)
    {
      if (n >= 2)
	{
	  aarch64_copy_one_block_and_progress_pointers (&src, &dst, HImode);
	  n -= 2;
	}

      if (n == 1)
	aarch64_copy_one_block_and_progress_pointers (&src, &dst, QImode);

      return true;
    }

  /* Copy 4-8 bytes.  First a 4-byte chunk, then (if applicable) a second
     4-byte chunk, partially overlapping with the previously copied chunk.  */
  if (n < 8)
    {
      aarch64_copy_one_block_and_progress_pointers (&src, &dst, SImode);
      n -= 4;
      if (n > 0)
	{
	  int move = n - 4;

	  src = aarch64_move_pointer (src, move);
	  dst = aarch64_move_pointer (dst, move);
	  aarch64_copy_one_block_and_progress_pointers (&src, &dst, SImode);
	}
      return true;
    }

  /* Copy more than 8 bytes.  Copy chunks of 16 bytes until we run out of
     them, then (if applicable) an 8-byte chunk.  */
  while (n >= 8)
    {
      if (n / 16)
	{
	  aarch64_copy_one_block_and_progress_pointers (&src, &dst, TImode);
	  n -= 16;
	}
      else
	{
	  aarch64_copy_one_block_and_progress_pointers (&src, &dst, DImode);
	  n -= 8;
	}
    }

  /* Finish the final bytes of the copy.  We can always do this in one
     instruction.  We either copy the exact amount we need, or partially
     overlap with the previous chunk we copied and copy 8-bytes.  */
  if (n == 0)
    return true;
  else if (n == 1)
    aarch64_copy_one_block_and_progress_pointers (&src, &dst, QImode);
  else if (n == 2)
    aarch64_copy_one_block_and_progress_pointers (&src, &dst, HImode);
  else if (n == 4)
    aarch64_copy_one_block_and_progress_pointers (&src, &dst, SImode);
  else
    {
      if (n == 3)
	{
	  src = aarch64_move_pointer (src, -1);
	  dst = aarch64_move_pointer (dst, -1);
	  aarch64_copy_one_block_and_progress_pointers (&src, &dst, SImode);
	}
      else
	{
	  int move = n - 8;

	  src = aarch64_move_pointer (src, move);
	  dst = aarch64_move_pointer (dst, move);
	  aarch64_copy_one_block_and_progress_pointers (&src, &dst, DImode);
	}
    }

  return true;
}

/* Split a DImode store of a CONST_INT SRC to MEM DST as two
   SImode stores.  Handle the case when the constant has identical
   bottom and top halves.  This is beneficial when the two stores can be
   merged into an STP and we avoid synthesising potentially expensive
   immediates twice.  Return true if such a split is possible.  */

bool
aarch64_split_dimode_const_store (rtx dst, rtx src)
{
  rtx lo = gen_lowpart (SImode, src);
  rtx hi = gen_highpart_mode (SImode, DImode, src);

  bool size_p = optimize_function_for_size_p (cfun);

  if (!rtx_equal_p (lo, hi))
    return false;

  unsigned int orig_cost
    = aarch64_internal_mov_immediate (NULL_RTX, src, false, DImode);
  unsigned int lo_cost
    = aarch64_internal_mov_immediate (NULL_RTX, lo, false, SImode);

  /* We want to transform:
     MOV	x1, 49370
     MOVK	x1, 0x140, lsl 16
     MOVK	x1, 0xc0da, lsl 32
     MOVK	x1, 0x140, lsl 48
     STR	x1, [x0]
   into:
     MOV	w1, 49370
     MOVK	w1, 0x140, lsl 16
     STP	w1, w1, [x0]
   So we want to perform this only when we save two instructions
   or more.  When optimizing for size, however, accept any code size
   savings we can.  */
  if (size_p && orig_cost <= lo_cost)
    return false;

  if (!size_p
      && (orig_cost <= lo_cost + 1))
    return false;

  rtx mem_lo = adjust_address (dst, SImode, 0);
  if (!aarch64_mem_pair_operand (mem_lo, SImode))
    return false;

  rtx tmp_reg = gen_reg_rtx (SImode);
  aarch64_expand_mov_immediate (tmp_reg, lo);
  rtx mem_hi = aarch64_move_pointer (mem_lo, GET_MODE_SIZE (SImode));
  /* Don't emit an explicit store pair as this may not be always profitable.
     Let the sched-fusion logic decide whether to merge them.  */
  emit_move_insn (mem_lo, tmp_reg);
  emit_move_insn (mem_hi, tmp_reg);

  return true;
}

/* Implement the TARGET_ASAN_SHADOW_OFFSET hook.  */

static unsigned HOST_WIDE_INT
aarch64_asan_shadow_offset (void)
{
  return (HOST_WIDE_INT_1 << 36);
}

/* Implement the TARGET_GATHER_SCATTER_SUPPORTS_SCALE_P hook */

static bool
aarch64_gather_scatter_supports_scale_p (bool gather_p ATTRIBUTE_UNUSED,
					 unsigned int offset_bitsize,
					 unsigned int scale)
{
  return offset_bitsize == scale * 8 || scale == 1;
}

static bool
aarch64_use_by_pieces_infrastructure_p (unsigned HOST_WIDE_INT size,
					unsigned int align,
					enum by_pieces_operation op,
					bool speed_p)
{
  /* STORE_BY_PIECES can be used when copying a constant string, but
     in that case each 64-bit chunk takes 5 insns instead of 2 (LDR/STR).
     For now we always fail this and let the move_by_pieces code copy
     the string from read-only memory.  */
  if (op == STORE_BY_PIECES)
    return false;

  return default_use_by_pieces_infrastructure_p (size, align, op, speed_p);
}

static rtx
aarch64_gen_ccmp_first (rtx_insn **prep_seq, rtx_insn **gen_seq,
			int code, tree treeop0, tree treeop1)
{
  machine_mode op_mode, cmp_mode, cc_mode = CCmode;
  rtx op0, op1;
  int unsignedp = TYPE_UNSIGNED (TREE_TYPE (treeop0));
  insn_code icode;
  struct expand_operand ops[4];

  start_sequence ();
  expand_operands (treeop0, treeop1, NULL_RTX, &op0, &op1, EXPAND_NORMAL);

  op_mode = GET_MODE (op0);
  if (op_mode == VOIDmode)
    op_mode = GET_MODE (op1);

  switch (op_mode)
    {
    case E_QImode:
    case E_HImode:
    case E_SImode:
      cmp_mode = SImode;
      icode = CODE_FOR_cmpsi;
      break;

    case E_DImode:
      cmp_mode = DImode;
      icode = CODE_FOR_cmpdi;
      break;

    case E_SFmode:
      cmp_mode = SFmode;
      cc_mode = aarch64_select_cc_mode ((rtx_code) code, op0, op1);
      icode = cc_mode == CCFPEmode ? CODE_FOR_fcmpesf : CODE_FOR_fcmpsf;
      break;

    case E_DFmode:
      cmp_mode = DFmode;
      cc_mode = aarch64_select_cc_mode ((rtx_code) code, op0, op1);
      icode = cc_mode == CCFPEmode ? CODE_FOR_fcmpedf : CODE_FOR_fcmpdf;
      break;

    default:
      end_sequence ();
      return NULL_RTX;
    }

  op0 = prepare_operand (icode, op0, 0, op_mode, cmp_mode, unsignedp);
  op1 = prepare_operand (icode, op1, 1, op_mode, cmp_mode, unsignedp);
  if (!op0 || !op1)
    {
      end_sequence ();
      return NULL_RTX;
    }
  *prep_seq = get_insns ();
  end_sequence ();

  create_fixed_operand (&ops[0], op0);
  create_fixed_operand (&ops[1], op1);

  start_sequence ();
  if (!maybe_expand_insn (icode, 2, ops))
    {
      end_sequence ();
      return NULL_RTX;
    }
  *gen_seq = get_insns ();
  end_sequence ();

  return gen_rtx_fmt_ee ((rtx_code) code, cc_mode,
			 gen_rtx_REG (cc_mode, CC_REGNUM), const0_rtx);
}

static rtx
aarch64_gen_ccmp_next (rtx_insn **prep_seq, rtx_insn **gen_seq, rtx prev,
		       int cmp_code, tree treeop0, tree treeop1, int bit_code)
{
  rtx op0, op1, target;
  machine_mode op_mode, cmp_mode, cc_mode = CCmode;
  int unsignedp = TYPE_UNSIGNED (TREE_TYPE (treeop0));
  insn_code icode;
  struct expand_operand ops[6];
  int aarch64_cond;

  push_to_sequence (*prep_seq);
  expand_operands (treeop0, treeop1, NULL_RTX, &op0, &op1, EXPAND_NORMAL);

  op_mode = GET_MODE (op0);
  if (op_mode == VOIDmode)
    op_mode = GET_MODE (op1);

  switch (op_mode)
    {
    case E_QImode:
    case E_HImode:
    case E_SImode:
      cmp_mode = SImode;
      icode = CODE_FOR_ccmpsi;
      break;

    case E_DImode:
      cmp_mode = DImode;
      icode = CODE_FOR_ccmpdi;
      break;

    case E_SFmode:
      cmp_mode = SFmode;
      cc_mode = aarch64_select_cc_mode ((rtx_code) cmp_code, op0, op1);
      icode = cc_mode == CCFPEmode ? CODE_FOR_fccmpesf : CODE_FOR_fccmpsf;
      break;

    case E_DFmode:
      cmp_mode = DFmode;
      cc_mode = aarch64_select_cc_mode ((rtx_code) cmp_code, op0, op1);
      icode = cc_mode == CCFPEmode ? CODE_FOR_fccmpedf : CODE_FOR_fccmpdf;
      break;

    default:
      end_sequence ();
      return NULL_RTX;
    }

  op0 = prepare_operand (icode, op0, 2, op_mode, cmp_mode, unsignedp);
  op1 = prepare_operand (icode, op1, 3, op_mode, cmp_mode, unsignedp);
  if (!op0 || !op1)
    {
      end_sequence ();
      return NULL_RTX;
    }
  *prep_seq = get_insns ();
  end_sequence ();

  target = gen_rtx_REG (cc_mode, CC_REGNUM);
  aarch64_cond = aarch64_get_condition_code_1 (cc_mode, (rtx_code) cmp_code);

  if (bit_code != AND)
    {
      prev = gen_rtx_fmt_ee (REVERSE_CONDITION (GET_CODE (prev),
						GET_MODE (XEXP (prev, 0))),
			     VOIDmode, XEXP (prev, 0), const0_rtx);
      aarch64_cond = AARCH64_INVERSE_CONDITION_CODE (aarch64_cond);
    }

  create_fixed_operand (&ops[0], XEXP (prev, 0));
  create_fixed_operand (&ops[1], target);
  create_fixed_operand (&ops[2], op0);
  create_fixed_operand (&ops[3], op1);
  create_fixed_operand (&ops[4], prev);
  create_fixed_operand (&ops[5], GEN_INT (aarch64_cond));

  push_to_sequence (*gen_seq);
  if (!maybe_expand_insn (icode, 6, ops))
    {
      end_sequence ();
      return NULL_RTX;
    }

  *gen_seq = get_insns ();
  end_sequence ();

  return gen_rtx_fmt_ee ((rtx_code) cmp_code, VOIDmode, target, const0_rtx);
}

#undef TARGET_GEN_CCMP_FIRST
#define TARGET_GEN_CCMP_FIRST aarch64_gen_ccmp_first

#undef TARGET_GEN_CCMP_NEXT
#define TARGET_GEN_CCMP_NEXT aarch64_gen_ccmp_next

/* Implement TARGET_SCHED_MACRO_FUSION_P.  Return true if target supports
   instruction fusion of some sort.  */

static bool
aarch64_macro_fusion_p (void)
{
  return aarch64_tune_params.fusible_ops != AARCH64_FUSE_NOTHING;
}


/* Implement TARGET_SCHED_MACRO_FUSION_PAIR_P.  Return true if PREV and CURR
   should be kept together during scheduling.  */

static bool
aarch_macro_fusion_pair_p (rtx_insn *prev, rtx_insn *curr)
{
  rtx set_dest;
  rtx prev_set = single_set (prev);
  rtx curr_set = single_set (curr);
  /* prev and curr are simple SET insns i.e. no flag setting or branching.  */
  bool simple_sets_p = prev_set && curr_set && !any_condjump_p (curr);

  if (!aarch64_macro_fusion_p ())
    return false;

  if (simple_sets_p && aarch64_fusion_enabled_p (AARCH64_FUSE_MOV_MOVK))
    {
      /* We are trying to match:
         prev (mov)  == (set (reg r0) (const_int imm16))
         curr (movk) == (set (zero_extract (reg r0)
                                           (const_int 16)
                                           (const_int 16))
                             (const_int imm16_1))  */

      set_dest = SET_DEST (curr_set);

      if (GET_CODE (set_dest) == ZERO_EXTRACT
          && CONST_INT_P (SET_SRC (curr_set))
          && CONST_INT_P (SET_SRC (prev_set))
          && CONST_INT_P (XEXP (set_dest, 2))
          && INTVAL (XEXP (set_dest, 2)) == 16
          && REG_P (XEXP (set_dest, 0))
          && REG_P (SET_DEST (prev_set))
          && REGNO (XEXP (set_dest, 0)) == REGNO (SET_DEST (prev_set)))
        {
          return true;
        }
    }

  if (simple_sets_p && aarch64_fusion_enabled_p (AARCH64_FUSE_ADRP_ADD))
    {

      /*  We're trying to match:
          prev (adrp) == (set (reg r1)
                              (high (symbol_ref ("SYM"))))
          curr (add) == (set (reg r0)
                             (lo_sum (reg r1)
                                     (symbol_ref ("SYM"))))
          Note that r0 need not necessarily be the same as r1, especially
          during pre-regalloc scheduling.  */

      if (satisfies_constraint_Ush (SET_SRC (prev_set))
          && REG_P (SET_DEST (prev_set)) && REG_P (SET_DEST (curr_set)))
        {
          if (GET_CODE (SET_SRC (curr_set)) == LO_SUM
              && REG_P (XEXP (SET_SRC (curr_set), 0))
              && REGNO (XEXP (SET_SRC (curr_set), 0))
                 == REGNO (SET_DEST (prev_set))
              && rtx_equal_p (XEXP (SET_SRC (prev_set), 0),
                              XEXP (SET_SRC (curr_set), 1)))
            return true;
        }
    }

  if (simple_sets_p && aarch64_fusion_enabled_p (AARCH64_FUSE_MOVK_MOVK))
    {

      /* We're trying to match:
         prev (movk) == (set (zero_extract (reg r0)
                                           (const_int 16)
                                           (const_int 32))
                             (const_int imm16_1))
         curr (movk) == (set (zero_extract (reg r0)
                                           (const_int 16)
                                           (const_int 48))
                             (const_int imm16_2))  */

      if (GET_CODE (SET_DEST (prev_set)) == ZERO_EXTRACT
          && GET_CODE (SET_DEST (curr_set)) == ZERO_EXTRACT
          && REG_P (XEXP (SET_DEST (prev_set), 0))
          && REG_P (XEXP (SET_DEST (curr_set), 0))
          && REGNO (XEXP (SET_DEST (prev_set), 0))
             == REGNO (XEXP (SET_DEST (curr_set), 0))
          && CONST_INT_P (XEXP (SET_DEST (prev_set), 2))
          && CONST_INT_P (XEXP (SET_DEST (curr_set), 2))
          && INTVAL (XEXP (SET_DEST (prev_set), 2)) == 32
          && INTVAL (XEXP (SET_DEST (curr_set), 2)) == 48
          && CONST_INT_P (SET_SRC (prev_set))
          && CONST_INT_P (SET_SRC (curr_set)))
        return true;

    }
  if (simple_sets_p && aarch64_fusion_enabled_p (AARCH64_FUSE_ADRP_LDR))
    {
      /* We're trying to match:
          prev (adrp) == (set (reg r0)
                              (high (symbol_ref ("SYM"))))
          curr (ldr) == (set (reg r1)
                             (mem (lo_sum (reg r0)
                                             (symbol_ref ("SYM")))))
                 or
          curr (ldr) == (set (reg r1)
                             (zero_extend (mem
                                           (lo_sum (reg r0)
                                                   (symbol_ref ("SYM"))))))  */
      if (satisfies_constraint_Ush (SET_SRC (prev_set))
          && REG_P (SET_DEST (prev_set)) && REG_P (SET_DEST (curr_set)))
        {
          rtx curr_src = SET_SRC (curr_set);

          if (GET_CODE (curr_src) == ZERO_EXTEND)
            curr_src = XEXP (curr_src, 0);

          if (MEM_P (curr_src) && GET_CODE (XEXP (curr_src, 0)) == LO_SUM
              && REG_P (XEXP (XEXP (curr_src, 0), 0))
              && REGNO (XEXP (XEXP (curr_src, 0), 0))
                 == REGNO (SET_DEST (prev_set))
              && rtx_equal_p (XEXP (XEXP (curr_src, 0), 1),
                              XEXP (SET_SRC (prev_set), 0)))
              return true;
        }
    }

  if (aarch64_fusion_enabled_p (AARCH64_FUSE_AES_AESMC)
       && aarch_crypto_can_dual_issue (prev, curr))
    return true;

  if (aarch64_fusion_enabled_p (AARCH64_FUSE_CMP_BRANCH)
      && any_condjump_p (curr))
    {
      enum attr_type prev_type = get_attr_type (prev);

      /* FIXME: this misses some which is considered simple arthematic
         instructions for ThunderX.  Simple shifts are missed here.  */
      if (prev_type == TYPE_ALUS_SREG
          || prev_type == TYPE_ALUS_IMM
          || prev_type == TYPE_LOGICS_REG
          || prev_type == TYPE_LOGICS_IMM)
        return true;
    }

  return false;
}

/* Return true iff the instruction fusion described by OP is enabled.  */

bool
aarch64_fusion_enabled_p (enum aarch64_fusion_pairs op)
{
  return (aarch64_tune_params.fusible_ops & op) != 0;
}

/* If MEM is in the form of [base+offset], extract the two parts
   of address and set to BASE and OFFSET, otherwise return false
   after clearing BASE and OFFSET.  */

bool
extract_base_offset_in_addr (rtx mem, rtx *base, rtx *offset)
{
  rtx addr;

  gcc_assert (MEM_P (mem));

  addr = XEXP (mem, 0);

  if (REG_P (addr))
    {
      *base = addr;
      *offset = const0_rtx;
      return true;
    }

  if (GET_CODE (addr) == PLUS
      && REG_P (XEXP (addr, 0)) && CONST_INT_P (XEXP (addr, 1)))
    {
      *base = XEXP (addr, 0);
      *offset = XEXP (addr, 1);
      return true;
    }

  *base = NULL_RTX;
  *offset = NULL_RTX;

  return false;
}

/* Types for scheduling fusion.  */
enum sched_fusion_type
{
  SCHED_FUSION_NONE = 0,
  SCHED_FUSION_LD_SIGN_EXTEND,
  SCHED_FUSION_LD_ZERO_EXTEND,
  SCHED_FUSION_LD,
  SCHED_FUSION_ST,
  SCHED_FUSION_NUM
};

/* If INSN is a load or store of address in the form of [base+offset],
   extract the two parts and set to BASE and OFFSET.  Return scheduling
   fusion type this INSN is.  */

static enum sched_fusion_type
fusion_load_store (rtx_insn *insn, rtx *base, rtx *offset)
{
  rtx x, dest, src;
  enum sched_fusion_type fusion = SCHED_FUSION_LD;

  gcc_assert (INSN_P (insn));
  x = PATTERN (insn);
  if (GET_CODE (x) != SET)
    return SCHED_FUSION_NONE;

  src = SET_SRC (x);
  dest = SET_DEST (x);

  machine_mode dest_mode = GET_MODE (dest);

  if (!aarch64_mode_valid_for_sched_fusion_p (dest_mode))
    return SCHED_FUSION_NONE;

  if (GET_CODE (src) == SIGN_EXTEND)
    {
      fusion = SCHED_FUSION_LD_SIGN_EXTEND;
      src = XEXP (src, 0);
      if (GET_CODE (src) != MEM || GET_MODE (src) != SImode)
	return SCHED_FUSION_NONE;
    }
  else if (GET_CODE (src) == ZERO_EXTEND)
    {
      fusion = SCHED_FUSION_LD_ZERO_EXTEND;
      src = XEXP (src, 0);
      if (GET_CODE (src) != MEM || GET_MODE (src) != SImode)
	return SCHED_FUSION_NONE;
    }

  if (GET_CODE (src) == MEM && REG_P (dest))
    extract_base_offset_in_addr (src, base, offset);
  else if (GET_CODE (dest) == MEM && (REG_P (src) || src == const0_rtx))
    {
      fusion = SCHED_FUSION_ST;
      extract_base_offset_in_addr (dest, base, offset);
    }
  else
    return SCHED_FUSION_NONE;

  if (*base == NULL_RTX || *offset == NULL_RTX)
    fusion = SCHED_FUSION_NONE;

  return fusion;
}

/* Implement the TARGET_SCHED_FUSION_PRIORITY hook.

   Currently we only support to fuse ldr or str instructions, so FUSION_PRI
   and PRI are only calculated for these instructions.  For other instruction,
   FUSION_PRI and PRI are simply set to MAX_PRI - 1.  In the future, other
   type instruction fusion can be added by returning different priorities.

   It's important that irrelevant instructions get the largest FUSION_PRI.  */

static void
aarch64_sched_fusion_priority (rtx_insn *insn, int max_pri,
			       int *fusion_pri, int *pri)
{
  int tmp, off_val;
  rtx base, offset;
  enum sched_fusion_type fusion;

  gcc_assert (INSN_P (insn));

  tmp = max_pri - 1;
  fusion = fusion_load_store (insn, &base, &offset);
  if (fusion == SCHED_FUSION_NONE)
    {
      *pri = tmp;
      *fusion_pri = tmp;
      return;
    }

  /* Set FUSION_PRI according to fusion type and base register.  */
  *fusion_pri = tmp - fusion * FIRST_PSEUDO_REGISTER - REGNO (base);

  /* Calculate PRI.  */
  tmp /= 2;

  /* INSN with smaller offset goes first.  */
  off_val = (int)(INTVAL (offset));
  if (off_val >= 0)
    tmp -= (off_val & 0xfffff);
  else
    tmp += ((- off_val) & 0xfffff);

  *pri = tmp;
  return;
}

/* Implement the TARGET_SCHED_ADJUST_PRIORITY hook.
   Adjust priority of sha1h instructions so they are scheduled before
   other SHA1 instructions.  */

static int
aarch64_sched_adjust_priority (rtx_insn *insn, int priority)
{
  rtx x = PATTERN (insn);

  if (GET_CODE (x) == SET)
    {
      x = SET_SRC (x);

      if (GET_CODE (x) == UNSPEC && XINT (x, 1) == UNSPEC_SHA1H)
	return priority + 10;
    }

  return priority;
}

/* Given OPERANDS of consecutive load/store, check if we can merge
   them into ldp/stp.  LOAD is true if they are load instructions.
   MODE is the mode of memory operands.  */

bool
aarch64_operands_ok_for_ldpstp (rtx *operands, bool load,
				machine_mode mode)
{
  HOST_WIDE_INT offval_1, offval_2, msize;
  enum reg_class rclass_1, rclass_2;
  rtx mem_1, mem_2, reg_1, reg_2, base_1, base_2, offset_1, offset_2;

  if (load)
    {
      mem_1 = operands[1];
      mem_2 = operands[3];
      reg_1 = operands[0];
      reg_2 = operands[2];
      gcc_assert (REG_P (reg_1) && REG_P (reg_2));
      if (REGNO (reg_1) == REGNO (reg_2))
	return false;
    }
  else
    {
      mem_1 = operands[0];
      mem_2 = operands[2];
      reg_1 = operands[1];
      reg_2 = operands[3];
    }

  /* The mems cannot be volatile.  */
  if (MEM_VOLATILE_P (mem_1) || MEM_VOLATILE_P (mem_2))
    return false;

  /* If we have SImode and slow unaligned ldp,
     check the alignment to be at least 8 byte. */
  if (mode == SImode
      && (aarch64_tune_params.extra_tuning_flags
          & AARCH64_EXTRA_TUNE_SLOW_UNALIGNED_LDPW)
      && !optimize_size
      && MEM_ALIGN (mem_1) < 8 * BITS_PER_UNIT)
    return false;

  /* Check if the addresses are in the form of [base+offset].  */
  extract_base_offset_in_addr (mem_1, &base_1, &offset_1);
  if (base_1 == NULL_RTX || offset_1 == NULL_RTX)
    return false;
  extract_base_offset_in_addr (mem_2, &base_2, &offset_2);
  if (base_2 == NULL_RTX || offset_2 == NULL_RTX)
    return false;

  /* Check if the bases are same.  */
  if (!rtx_equal_p (base_1, base_2))
    return false;

  offval_1 = INTVAL (offset_1);
  offval_2 = INTVAL (offset_2);
  /* We should only be trying this for fixed-sized modes.  There is no
     SVE LDP/STP instruction.  */
  msize = GET_MODE_SIZE (mode).to_constant ();
  /* Check if the offsets are consecutive.  */
  if (offval_1 != (offval_2 + msize) && offval_2 != (offval_1 + msize))
    return false;

  /* Check if the addresses are clobbered by load.  */
  if (load)
    {
      if (reg_mentioned_p (reg_1, mem_1))
	return false;

      /* In increasing order, the last load can clobber the address.  */
      if (offval_1 > offval_2 && reg_mentioned_p (reg_2, mem_2))
      return false;
    }

  if (REG_P (reg_1) && FP_REGNUM_P (REGNO (reg_1)))
    rclass_1 = FP_REGS;
  else
    rclass_1 = GENERAL_REGS;

  if (REG_P (reg_2) && FP_REGNUM_P (REGNO (reg_2)))
    rclass_2 = FP_REGS;
  else
    rclass_2 = GENERAL_REGS;

  /* Check if the registers are of same class.  */
  if (rclass_1 != rclass_2)
    return false;

  return true;
}

/* Given OPERANDS of consecutive load/store, check if we can merge
   them into ldp/stp by adjusting the offset.  LOAD is true if they
   are load instructions.  MODE is the mode of memory operands.

   Given below consecutive stores:

     str  w1, [xb, 0x100]
     str  w1, [xb, 0x104]
     str  w1, [xb, 0x108]
     str  w1, [xb, 0x10c]

   Though the offsets are out of the range supported by stp, we can
   still pair them after adjusting the offset, like:

     add  scratch, xb, 0x100
     stp  w1, w1, [scratch]
     stp  w1, w1, [scratch, 0x8]

   The peephole patterns detecting this opportunity should guarantee
   the scratch register is avaliable.  */

bool
aarch64_operands_adjust_ok_for_ldpstp (rtx *operands, bool load,
				       scalar_mode mode)
{
  enum reg_class rclass_1, rclass_2, rclass_3, rclass_4;
  HOST_WIDE_INT offval_1, offval_2, offval_3, offval_4, msize;
  rtx mem_1, mem_2, mem_3, mem_4, reg_1, reg_2, reg_3, reg_4;
  rtx base_1, base_2, base_3, base_4, offset_1, offset_2, offset_3, offset_4;

  if (load)
    {
      reg_1 = operands[0];
      mem_1 = operands[1];
      reg_2 = operands[2];
      mem_2 = operands[3];
      reg_3 = operands[4];
      mem_3 = operands[5];
      reg_4 = operands[6];
      mem_4 = operands[7];
      gcc_assert (REG_P (reg_1) && REG_P (reg_2)
		  && REG_P (reg_3) && REG_P (reg_4));
      if (REGNO (reg_1) == REGNO (reg_2) || REGNO (reg_3) == REGNO (reg_4))
	return false;
    }
  else
    {
      mem_1 = operands[0];
      reg_1 = operands[1];
      mem_2 = operands[2];
      reg_2 = operands[3];
      mem_3 = operands[4];
      reg_3 = operands[5];
      mem_4 = operands[6];
      reg_4 = operands[7];
    }
  /* Skip if memory operand is by itslef valid for ldp/stp.  */
  if (!MEM_P (mem_1) || aarch64_mem_pair_operand (mem_1, mode))
    return false;

  /* The mems cannot be volatile.  */
  if (MEM_VOLATILE_P (mem_1) || MEM_VOLATILE_P (mem_2)
      || MEM_VOLATILE_P (mem_3) ||MEM_VOLATILE_P (mem_4))
    return false;

  /* Check if the addresses are in the form of [base+offset].  */
  extract_base_offset_in_addr (mem_1, &base_1, &offset_1);
  if (base_1 == NULL_RTX || offset_1 == NULL_RTX)
    return false;
  extract_base_offset_in_addr (mem_2, &base_2, &offset_2);
  if (base_2 == NULL_RTX || offset_2 == NULL_RTX)
    return false;
  extract_base_offset_in_addr (mem_3, &base_3, &offset_3);
  if (base_3 == NULL_RTX || offset_3 == NULL_RTX)
    return false;
  extract_base_offset_in_addr (mem_4, &base_4, &offset_4);
  if (base_4 == NULL_RTX || offset_4 == NULL_RTX)
    return false;

  /* Check if the bases are same.  */
  if (!rtx_equal_p (base_1, base_2)
      || !rtx_equal_p (base_2, base_3)
      || !rtx_equal_p (base_3, base_4))
    return false;

  offval_1 = INTVAL (offset_1);
  offval_2 = INTVAL (offset_2);
  offval_3 = INTVAL (offset_3);
  offval_4 = INTVAL (offset_4);
  msize = GET_MODE_SIZE (mode);
  /* Check if the offsets are consecutive.  */
  if ((offval_1 != (offval_2 + msize)
       || offval_1 != (offval_3 + msize * 2)
       || offval_1 != (offval_4 + msize * 3))
      && (offval_4 != (offval_3 + msize)
	  || offval_4 != (offval_2 + msize * 2)
	  || offval_4 != (offval_1 + msize * 3)))
    return false;

  /* Check if the addresses are clobbered by load.  */
  if (load)
    {
      if (reg_mentioned_p (reg_1, mem_1)
	  || reg_mentioned_p (reg_2, mem_2)
	  || reg_mentioned_p (reg_3, mem_3))
	return false;

      /* In increasing order, the last load can clobber the address.  */
      if (offval_1 > offval_2 && reg_mentioned_p (reg_4, mem_4))
	return false;
    }

  /* If we have SImode and slow unaligned ldp,
     check the alignment to be at least 8 byte. */
  if (mode == SImode
      && (aarch64_tune_params.extra_tuning_flags
          & AARCH64_EXTRA_TUNE_SLOW_UNALIGNED_LDPW)
      && !optimize_size
      && MEM_ALIGN (mem_1) < 8 * BITS_PER_UNIT)
    return false;

  if (REG_P (reg_1) && FP_REGNUM_P (REGNO (reg_1)))
    rclass_1 = FP_REGS;
  else
    rclass_1 = GENERAL_REGS;

  if (REG_P (reg_2) && FP_REGNUM_P (REGNO (reg_2)))
    rclass_2 = FP_REGS;
  else
    rclass_2 = GENERAL_REGS;

  if (REG_P (reg_3) && FP_REGNUM_P (REGNO (reg_3)))
    rclass_3 = FP_REGS;
  else
    rclass_3 = GENERAL_REGS;

  if (REG_P (reg_4) && FP_REGNUM_P (REGNO (reg_4)))
    rclass_4 = FP_REGS;
  else
    rclass_4 = GENERAL_REGS;

  /* Check if the registers are of same class.  */
  if (rclass_1 != rclass_2 || rclass_2 != rclass_3 || rclass_3 != rclass_4)
    return false;

  return true;
}

/* Given OPERANDS of consecutive load/store, this function pairs them
   into ldp/stp after adjusting the offset.  It depends on the fact
   that addresses of load/store instructions are in increasing order.
   MODE is the mode of memory operands.  CODE is the rtl operator
   which should be applied to all memory operands, it's SIGN_EXTEND,
   ZERO_EXTEND or UNKNOWN.  */

bool
aarch64_gen_adjusted_ldpstp (rtx *operands, bool load,
			     scalar_mode mode, RTX_CODE code)
{
  rtx base, offset, t1, t2;
  rtx mem_1, mem_2, mem_3, mem_4;
  HOST_WIDE_INT off_val, abs_off, adj_off, new_off, stp_off_limit, msize;

  if (load)
    {
      mem_1 = operands[1];
      mem_2 = operands[3];
      mem_3 = operands[5];
      mem_4 = operands[7];
    }
  else
    {
      mem_1 = operands[0];
      mem_2 = operands[2];
      mem_3 = operands[4];
      mem_4 = operands[6];
      gcc_assert (code == UNKNOWN);
    }

  extract_base_offset_in_addr (mem_1, &base, &offset);
  gcc_assert (base != NULL_RTX && offset != NULL_RTX);

  /* Adjust offset thus it can fit in ldp/stp instruction.  */
  msize = GET_MODE_SIZE (mode);
  stp_off_limit = msize * 0x40;
  off_val = INTVAL (offset);
  abs_off = (off_val < 0) ? -off_val : off_val;
  new_off = abs_off % stp_off_limit;
  adj_off = abs_off - new_off;

  /* Further adjust to make sure all offsets are OK.  */
  if ((new_off + msize * 2) >= stp_off_limit)
    {
      adj_off += stp_off_limit;
      new_off -= stp_off_limit;
    }

  /* Make sure the adjustment can be done with ADD/SUB instructions.  */
  if (adj_off >= 0x1000)
    return false;

  if (off_val < 0)
    {
      adj_off = -adj_off;
      new_off = -new_off;
    }

  /* Create new memory references.  */
  mem_1 = change_address (mem_1, VOIDmode,
			  plus_constant (DImode, operands[8], new_off));

  /* Check if the adjusted address is OK for ldp/stp.  */
  if (!aarch64_mem_pair_operand (mem_1, mode))
    return false;

  msize = GET_MODE_SIZE (mode);
  mem_2 = change_address (mem_2, VOIDmode,
			  plus_constant (DImode,
					 operands[8],
					 new_off + msize));
  mem_3 = change_address (mem_3, VOIDmode,
			  plus_constant (DImode,
					 operands[8],
					 new_off + msize * 2));
  mem_4 = change_address (mem_4, VOIDmode,
			  plus_constant (DImode,
					 operands[8],
					 new_off + msize * 3));

  if (code == ZERO_EXTEND)
    {
      mem_1 = gen_rtx_ZERO_EXTEND (DImode, mem_1);
      mem_2 = gen_rtx_ZERO_EXTEND (DImode, mem_2);
      mem_3 = gen_rtx_ZERO_EXTEND (DImode, mem_3);
      mem_4 = gen_rtx_ZERO_EXTEND (DImode, mem_4);
    }
  else if (code == SIGN_EXTEND)
    {
      mem_1 = gen_rtx_SIGN_EXTEND (DImode, mem_1);
      mem_2 = gen_rtx_SIGN_EXTEND (DImode, mem_2);
      mem_3 = gen_rtx_SIGN_EXTEND (DImode, mem_3);
      mem_4 = gen_rtx_SIGN_EXTEND (DImode, mem_4);
    }

  if (load)
    {
      operands[1] = mem_1;
      operands[3] = mem_2;
      operands[5] = mem_3;
      operands[7] = mem_4;
    }
  else
    {
      operands[0] = mem_1;
      operands[2] = mem_2;
      operands[4] = mem_3;
      operands[6] = mem_4;
    }

  /* Emit adjusting instruction.  */
  emit_insn (gen_rtx_SET (operands[8], plus_constant (DImode, base, adj_off)));
  /* Emit ldp/stp instructions.  */
  t1 = gen_rtx_SET (operands[0], operands[1]);
  t2 = gen_rtx_SET (operands[2], operands[3]);
  emit_insn (gen_rtx_PARALLEL (VOIDmode, gen_rtvec (2, t1, t2)));
  t1 = gen_rtx_SET (operands[4], operands[5]);
  t2 = gen_rtx_SET (operands[6], operands[7]);
  emit_insn (gen_rtx_PARALLEL (VOIDmode, gen_rtvec (2, t1, t2)));
  return true;
}

/* Implement TARGET_VECTORIZE_EMPTY_MASK_IS_EXPENSIVE.  Assume for now that
   it isn't worth branching around empty masked ops (including masked
   stores).  */

static bool
aarch64_empty_mask_is_expensive (unsigned)
{
  return false;
}

/* Return 1 if pseudo register should be created and used to hold
   GOT address for PIC code.  */

bool
aarch64_use_pseudo_pic_reg (void)
{
  return aarch64_cmodel == AARCH64_CMODEL_SMALL_SPIC;
}

/* Implement TARGET_UNSPEC_MAY_TRAP_P.  */

static int
aarch64_unspec_may_trap_p (const_rtx x, unsigned flags)
{
  switch (XINT (x, 1))
    {
    case UNSPEC_GOTSMALLPIC:
    case UNSPEC_GOTSMALLPIC28K:
    case UNSPEC_GOTTINYPIC:
      return 0;
    default:
      break;
    }

  return default_unspec_may_trap_p (x, flags);
}


/* If X is a positive CONST_DOUBLE with a value that is a power of 2
   return the log2 of that value.  Otherwise return -1.  */

int
aarch64_fpconst_pow_of_2 (rtx x)
{
  const REAL_VALUE_TYPE *r;

  if (!CONST_DOUBLE_P (x))
    return -1;

  r = CONST_DOUBLE_REAL_VALUE (x);

  if (REAL_VALUE_NEGATIVE (*r)
      || REAL_VALUE_ISNAN (*r)
      || REAL_VALUE_ISINF (*r)
      || !real_isinteger (r, DFmode))
    return -1;

  return exact_log2 (real_to_integer (r));
}

/* If X is a vector of equal CONST_DOUBLE values and that value is
   Y, return the aarch64_fpconst_pow_of_2 of Y.  Otherwise return -1.  */

int
aarch64_vec_fpconst_pow_of_2 (rtx x)
{
  if (GET_CODE (x) != CONST_VECTOR)
    return -1;

  if (GET_MODE_CLASS (GET_MODE (x)) != MODE_VECTOR_FLOAT)
    return -1;

  int firstval = aarch64_fpconst_pow_of_2 (CONST_VECTOR_ELT (x, 0));
  if (firstval <= 0)
    return -1;

  for (int i = 1; i < CONST_VECTOR_NUNITS (x); i++)
    if (aarch64_fpconst_pow_of_2 (CONST_VECTOR_ELT (x, i)) != firstval)
      return -1;

  return firstval;
}

/* Implement TARGET_PROMOTED_TYPE to promote 16-bit floating point types
   to float.

   __fp16 always promotes through this hook.
   _Float16 may promote if TARGET_FLT_EVAL_METHOD is 16, but we do that
   through the generic excess precision logic rather than here.  */

static tree
aarch64_promoted_type (const_tree t)
{
  if (SCALAR_FLOAT_TYPE_P (t)
      && TYPE_MAIN_VARIANT (t) == aarch64_fp16_type_node)
    return float_type_node;

  return NULL_TREE;
}

/* Implement the TARGET_OPTAB_SUPPORTED_P hook.  */

static bool
aarch64_optab_supported_p (int op, machine_mode mode1, machine_mode,
			   optimization_type opt_type)
{
  switch (op)
    {
    case rsqrt_optab:
      return opt_type == OPTIMIZE_FOR_SPEED && use_rsqrt_p (mode1);

    default:
      return true;
    }
}

/* Implement the TARGET_DWARF_POLY_INDETERMINATE_VALUE hook.  */

static unsigned int
aarch64_dwarf_poly_indeterminate_value (unsigned int i, unsigned int *factor,
					int *offset)
{
  /* Polynomial invariant 1 == (VG / 2) - 1.  */
  gcc_assert (i == 1);
  *factor = 2;
  *offset = 1;
  return AARCH64_DWARF_VG;
}

/* Implement TARGET_LIBGCC_FLOATING_POINT_MODE_SUPPORTED_P - return TRUE
   if MODE is HFmode, and punt to the generic implementation otherwise.  */

static bool
aarch64_libgcc_floating_mode_supported_p (scalar_float_mode mode)
{
  return (mode == HFmode
	  ? true
	  : default_libgcc_floating_mode_supported_p (mode));
}

/* Implement TARGET_SCALAR_MODE_SUPPORTED_P - return TRUE
   if MODE is HFmode, and punt to the generic implementation otherwise.  */

static bool
aarch64_scalar_mode_supported_p (scalar_mode mode)
{
  return (mode == HFmode
	  ? true
	  : default_scalar_mode_supported_p (mode));
}

/* Set the value of FLT_EVAL_METHOD.
   ISO/IEC TS 18661-3 defines two values that we'd like to make use of:

    0: evaluate all operations and constants, whose semantic type has at
       most the range and precision of type float, to the range and
       precision of float; evaluate all other operations and constants to
       the range and precision of the semantic type;

    N, where _FloatN is a supported interchange floating type
       evaluate all operations and constants, whose semantic type has at
       most the range and precision of _FloatN type, to the range and
       precision of the _FloatN type; evaluate all other operations and
       constants to the range and precision of the semantic type;

   If we have the ARMv8.2-A extensions then we support _Float16 in native
   precision, so we should set this to 16.  Otherwise, we support the type,
   but want to evaluate expressions in float precision, so set this to
   0.  */

static enum flt_eval_method
aarch64_excess_precision (enum excess_precision_type type)
{
  switch (type)
    {
      case EXCESS_PRECISION_TYPE_FAST:
      case EXCESS_PRECISION_TYPE_STANDARD:
	/* We can calculate either in 16-bit range and precision or
	   32-bit range and precision.  Make that decision based on whether
	   we have native support for the ARMv8.2-A 16-bit floating-point
	   instructions or not.  */
	return (TARGET_FP_F16INST
		? FLT_EVAL_METHOD_PROMOTE_TO_FLOAT16
		: FLT_EVAL_METHOD_PROMOTE_TO_FLOAT);
      case EXCESS_PRECISION_TYPE_IMPLICIT:
	return FLT_EVAL_METHOD_PROMOTE_TO_FLOAT16;
      default:
	gcc_unreachable ();
    }
  return FLT_EVAL_METHOD_UNPREDICTABLE;
}

/* Implement TARGET_SCHED_CAN_SPECULATE_INSN.  Return true if INSN can be
   scheduled for speculative execution.  Reject the long-running division
   and square-root instructions.  */

static bool
aarch64_sched_can_speculate_insn (rtx_insn *insn)
{
  switch (get_attr_type (insn))
    {
      case TYPE_SDIV:
      case TYPE_UDIV:
      case TYPE_FDIVS:
      case TYPE_FDIVD:
      case TYPE_FSQRTS:
      case TYPE_FSQRTD:
      case TYPE_NEON_FP_SQRT_S:
      case TYPE_NEON_FP_SQRT_D:
      case TYPE_NEON_FP_SQRT_S_Q:
      case TYPE_NEON_FP_SQRT_D_Q:
      case TYPE_NEON_FP_DIV_S:
      case TYPE_NEON_FP_DIV_D:
      case TYPE_NEON_FP_DIV_S_Q:
      case TYPE_NEON_FP_DIV_D_Q:
	return false;
      default:
	return true;
    }
}

/* Target-specific selftests.  */

#if CHECKING_P

namespace selftest {

/* Selftest for the RTL loader.
   Verify that the RTL loader copes with a dump from
   print_rtx_function.  This is essentially just a test that class
   function_reader can handle a real dump, but it also verifies
   that lookup_reg_by_dump_name correctly handles hard regs.
   The presence of hard reg names in the dump means that the test is
   target-specific, hence it is in this file.  */

static void
aarch64_test_loading_full_dump ()
{
  rtl_dump_test t (SELFTEST_LOCATION, locate_file ("aarch64/times-two.rtl"));

  ASSERT_STREQ ("times_two", IDENTIFIER_POINTER (DECL_NAME (cfun->decl)));

  rtx_insn *insn_1 = get_insn_by_uid (1);
  ASSERT_EQ (NOTE, GET_CODE (insn_1));

  rtx_insn *insn_15 = get_insn_by_uid (15);
  ASSERT_EQ (INSN, GET_CODE (insn_15));
  ASSERT_EQ (USE, GET_CODE (PATTERN (insn_15)));

  /* Verify crtl->return_rtx.  */
  ASSERT_EQ (REG, GET_CODE (crtl->return_rtx));
  ASSERT_EQ (0, REGNO (crtl->return_rtx));
  ASSERT_EQ (SImode, GET_MODE (crtl->return_rtx));
}

/* Run all target-specific selftests.  */

static void
aarch64_run_selftests (void)
{
  aarch64_test_loading_full_dump ();
}

} // namespace selftest

#endif /* #if CHECKING_P */

#undef TARGET_ADDRESS_COST
#define TARGET_ADDRESS_COST aarch64_address_cost

/* This hook will determines whether unnamed bitfields affect the alignment
   of the containing structure.  The hook returns true if the structure
   should inherit the alignment requirements of an unnamed bitfield's
   type.  */
#undef TARGET_ALIGN_ANON_BITFIELD
#define TARGET_ALIGN_ANON_BITFIELD hook_bool_void_true

#undef TARGET_ASM_ALIGNED_DI_OP
#define TARGET_ASM_ALIGNED_DI_OP "\t.xword\t"

#undef TARGET_ASM_ALIGNED_HI_OP
#define TARGET_ASM_ALIGNED_HI_OP "\t.hword\t"

#undef TARGET_ASM_ALIGNED_SI_OP
#define TARGET_ASM_ALIGNED_SI_OP "\t.word\t"

#undef TARGET_ASM_CAN_OUTPUT_MI_THUNK
#define TARGET_ASM_CAN_OUTPUT_MI_THUNK \
  hook_bool_const_tree_hwi_hwi_const_tree_true

#undef TARGET_ASM_FILE_START
#define TARGET_ASM_FILE_START aarch64_start_file

#undef TARGET_ASM_OUTPUT_MI_THUNK
#define TARGET_ASM_OUTPUT_MI_THUNK aarch64_output_mi_thunk

#undef TARGET_ASM_SELECT_RTX_SECTION
#define TARGET_ASM_SELECT_RTX_SECTION aarch64_select_rtx_section

#undef TARGET_ASM_TRAMPOLINE_TEMPLATE
#define TARGET_ASM_TRAMPOLINE_TEMPLATE aarch64_asm_trampoline_template

#undef TARGET_BUILD_BUILTIN_VA_LIST
#define TARGET_BUILD_BUILTIN_VA_LIST aarch64_build_builtin_va_list

#undef TARGET_CALLEE_COPIES
#define TARGET_CALLEE_COPIES hook_bool_CUMULATIVE_ARGS_mode_tree_bool_false

#undef TARGET_CAN_ELIMINATE
#define TARGET_CAN_ELIMINATE aarch64_can_eliminate

#undef TARGET_CAN_INLINE_P
#define TARGET_CAN_INLINE_P aarch64_can_inline_p

#undef TARGET_CANNOT_FORCE_CONST_MEM
#define TARGET_CANNOT_FORCE_CONST_MEM aarch64_cannot_force_const_mem

#undef TARGET_CASE_VALUES_THRESHOLD
#define TARGET_CASE_VALUES_THRESHOLD aarch64_case_values_threshold

#undef TARGET_CONDITIONAL_REGISTER_USAGE
#define TARGET_CONDITIONAL_REGISTER_USAGE aarch64_conditional_register_usage

/* Only the least significant bit is used for initialization guard
   variables.  */
#undef TARGET_CXX_GUARD_MASK_BIT
#define TARGET_CXX_GUARD_MASK_BIT hook_bool_void_true

#undef TARGET_C_MODE_FOR_SUFFIX
#define TARGET_C_MODE_FOR_SUFFIX aarch64_c_mode_for_suffix

#ifdef TARGET_BIG_ENDIAN_DEFAULT
#undef  TARGET_DEFAULT_TARGET_FLAGS
#define TARGET_DEFAULT_TARGET_FLAGS (MASK_BIG_END)
#endif

#undef TARGET_CLASS_MAX_NREGS
#define TARGET_CLASS_MAX_NREGS aarch64_class_max_nregs

#undef TARGET_BUILTIN_DECL
#define TARGET_BUILTIN_DECL aarch64_builtin_decl

#undef TARGET_BUILTIN_RECIPROCAL
#define TARGET_BUILTIN_RECIPROCAL aarch64_builtin_reciprocal

#undef TARGET_C_EXCESS_PRECISION
#define TARGET_C_EXCESS_PRECISION aarch64_excess_precision

#undef  TARGET_EXPAND_BUILTIN
#define TARGET_EXPAND_BUILTIN aarch64_expand_builtin

#undef TARGET_EXPAND_BUILTIN_VA_START
#define TARGET_EXPAND_BUILTIN_VA_START aarch64_expand_builtin_va_start

#undef TARGET_FOLD_BUILTIN
#define TARGET_FOLD_BUILTIN aarch64_fold_builtin

#undef TARGET_FUNCTION_ARG
#define TARGET_FUNCTION_ARG aarch64_function_arg

#undef TARGET_FUNCTION_ARG_ADVANCE
#define TARGET_FUNCTION_ARG_ADVANCE aarch64_function_arg_advance

#undef TARGET_FUNCTION_ARG_BOUNDARY
#define TARGET_FUNCTION_ARG_BOUNDARY aarch64_function_arg_boundary

#undef TARGET_GET_RAW_RESULT_MODE
#define TARGET_GET_RAW_RESULT_MODE aarch64_get_reg_raw_mode
#undef TARGET_GET_RAW_ARG_MODE
#define TARGET_GET_RAW_ARG_MODE aarch64_get_reg_raw_mode

#undef TARGET_FUNCTION_OK_FOR_SIBCALL
#define TARGET_FUNCTION_OK_FOR_SIBCALL aarch64_function_ok_for_sibcall

#undef TARGET_FUNCTION_VALUE
#define TARGET_FUNCTION_VALUE aarch64_function_value

#undef TARGET_FUNCTION_VALUE_REGNO_P
#define TARGET_FUNCTION_VALUE_REGNO_P aarch64_function_value_regno_p

#undef TARGET_FRAME_POINTER_REQUIRED
#define TARGET_FRAME_POINTER_REQUIRED aarch64_frame_pointer_required

#undef TARGET_GIMPLE_FOLD_BUILTIN
#define TARGET_GIMPLE_FOLD_BUILTIN aarch64_gimple_fold_builtin

#undef TARGET_GIMPLIFY_VA_ARG_EXPR
#define TARGET_GIMPLIFY_VA_ARG_EXPR aarch64_gimplify_va_arg_expr

#undef  TARGET_INIT_BUILTINS
#define TARGET_INIT_BUILTINS  aarch64_init_builtins

#undef TARGET_IRA_CHANGE_PSEUDO_ALLOCNO_CLASS
#define TARGET_IRA_CHANGE_PSEUDO_ALLOCNO_CLASS \
  aarch64_ira_change_pseudo_allocno_class

#undef TARGET_LEGITIMATE_ADDRESS_P
#define TARGET_LEGITIMATE_ADDRESS_P aarch64_legitimate_address_hook_p

#undef TARGET_LEGITIMATE_CONSTANT_P
#define TARGET_LEGITIMATE_CONSTANT_P aarch64_legitimate_constant_p

#undef TARGET_LEGITIMIZE_ADDRESS_DISPLACEMENT
#define TARGET_LEGITIMIZE_ADDRESS_DISPLACEMENT \
  aarch64_legitimize_address_displacement

#undef TARGET_LIBGCC_CMP_RETURN_MODE
#define TARGET_LIBGCC_CMP_RETURN_MODE aarch64_libgcc_cmp_return_mode

#undef TARGET_LIBGCC_FLOATING_MODE_SUPPORTED_P
#define TARGET_LIBGCC_FLOATING_MODE_SUPPORTED_P \
aarch64_libgcc_floating_mode_supported_p

#undef TARGET_MANGLE_TYPE
#define TARGET_MANGLE_TYPE aarch64_mangle_type

#undef TARGET_MEMORY_MOVE_COST
#define TARGET_MEMORY_MOVE_COST aarch64_memory_move_cost

#undef TARGET_MIN_DIVISIONS_FOR_RECIP_MUL
#define TARGET_MIN_DIVISIONS_FOR_RECIP_MUL aarch64_min_divisions_for_recip_mul

#undef TARGET_MUST_PASS_IN_STACK
#define TARGET_MUST_PASS_IN_STACK must_pass_in_stack_var_size

/* This target hook should return true if accesses to volatile bitfields
   should use the narrowest mode possible.  It should return false if these
   accesses should use the bitfield container type.  */
#undef TARGET_NARROW_VOLATILE_BITFIELD
#define TARGET_NARROW_VOLATILE_BITFIELD hook_bool_void_false

#undef  TARGET_OPTION_OVERRIDE
#define TARGET_OPTION_OVERRIDE aarch64_override_options

#undef TARGET_OVERRIDE_OPTIONS_AFTER_CHANGE
#define TARGET_OVERRIDE_OPTIONS_AFTER_CHANGE \
  aarch64_override_options_after_change

#undef TARGET_OPTION_SAVE
#define TARGET_OPTION_SAVE aarch64_option_save

#undef TARGET_OPTION_RESTORE
#define TARGET_OPTION_RESTORE aarch64_option_restore

#undef TARGET_OPTION_PRINT
#define TARGET_OPTION_PRINT aarch64_option_print

#undef TARGET_OPTION_VALID_ATTRIBUTE_P
#define TARGET_OPTION_VALID_ATTRIBUTE_P aarch64_option_valid_attribute_p

#undef TARGET_SET_CURRENT_FUNCTION
#define TARGET_SET_CURRENT_FUNCTION aarch64_set_current_function

#undef TARGET_PASS_BY_REFERENCE
#define TARGET_PASS_BY_REFERENCE aarch64_pass_by_reference

#undef TARGET_PREFERRED_RELOAD_CLASS
#define TARGET_PREFERRED_RELOAD_CLASS aarch64_preferred_reload_class

#undef TARGET_SCHED_REASSOCIATION_WIDTH
#define TARGET_SCHED_REASSOCIATION_WIDTH aarch64_reassociation_width

#undef TARGET_PROMOTED_TYPE
#define TARGET_PROMOTED_TYPE aarch64_promoted_type

#undef TARGET_SECONDARY_RELOAD
#define TARGET_SECONDARY_RELOAD aarch64_secondary_reload
#undef TARGET_CANNOT_SUBSTITUTE_MEM_EQUIV_P
#define TARGET_CANNOT_SUBSTITUTE_MEM_EQUIV_P \
  aarch64_cannot_substitute_mem_equiv_p

#undef TARGET_SHIFT_TRUNCATION_MASK
#define TARGET_SHIFT_TRUNCATION_MASK aarch64_shift_truncation_mask

#undef TARGET_SETUP_INCOMING_VARARGS
#define TARGET_SETUP_INCOMING_VARARGS aarch64_setup_incoming_varargs

#undef TARGET_STRUCT_VALUE_RTX
#define TARGET_STRUCT_VALUE_RTX   aarch64_struct_value_rtx

#undef TARGET_REGISTER_MOVE_COST
#define TARGET_REGISTER_MOVE_COST aarch64_register_move_cost

#undef TARGET_RETURN_IN_MEMORY
#define TARGET_RETURN_IN_MEMORY aarch64_return_in_memory

#undef TARGET_RETURN_IN_MSB
#define TARGET_RETURN_IN_MSB aarch64_return_in_msb

#undef TARGET_RTX_COSTS
#define TARGET_RTX_COSTS aarch64_rtx_costs_wrapper

#undef TARGET_SCALAR_MODE_SUPPORTED_P
#define TARGET_SCALAR_MODE_SUPPORTED_P aarch64_scalar_mode_supported_p

#undef TARGET_SCHED_ISSUE_RATE
#define TARGET_SCHED_ISSUE_RATE aarch64_sched_issue_rate

#undef TARGET_SCHED_FIRST_CYCLE_MULTIPASS_DFA_LOOKAHEAD
#define TARGET_SCHED_FIRST_CYCLE_MULTIPASS_DFA_LOOKAHEAD \
  aarch64_sched_first_cycle_multipass_dfa_lookahead

#undef TARGET_SCHED_FIRST_CYCLE_MULTIPASS_DFA_LOOKAHEAD_GUARD
#define TARGET_SCHED_FIRST_CYCLE_MULTIPASS_DFA_LOOKAHEAD_GUARD \
  aarch64_first_cycle_multipass_dfa_lookahead_guard

#undef TARGET_SHRINK_WRAP_GET_SEPARATE_COMPONENTS
#define TARGET_SHRINK_WRAP_GET_SEPARATE_COMPONENTS \
  aarch64_get_separate_components

#undef TARGET_SHRINK_WRAP_COMPONENTS_FOR_BB
#define TARGET_SHRINK_WRAP_COMPONENTS_FOR_BB \
  aarch64_components_for_bb

#undef TARGET_SHRINK_WRAP_DISQUALIFY_COMPONENTS
#define TARGET_SHRINK_WRAP_DISQUALIFY_COMPONENTS \
  aarch64_disqualify_components

#undef TARGET_SHRINK_WRAP_EMIT_PROLOGUE_COMPONENTS
#define TARGET_SHRINK_WRAP_EMIT_PROLOGUE_COMPONENTS \
  aarch64_emit_prologue_components

#undef TARGET_SHRINK_WRAP_EMIT_EPILOGUE_COMPONENTS
#define TARGET_SHRINK_WRAP_EMIT_EPILOGUE_COMPONENTS \
  aarch64_emit_epilogue_components

#undef TARGET_SHRINK_WRAP_SET_HANDLED_COMPONENTS
#define TARGET_SHRINK_WRAP_SET_HANDLED_COMPONENTS \
  aarch64_set_handled_components

#undef TARGET_TRAMPOLINE_INIT
#define TARGET_TRAMPOLINE_INIT aarch64_trampoline_init

#undef TARGET_USE_BLOCKS_FOR_CONSTANT_P
#define TARGET_USE_BLOCKS_FOR_CONSTANT_P aarch64_use_blocks_for_constant_p

#undef TARGET_VECTOR_MODE_SUPPORTED_P
#define TARGET_VECTOR_MODE_SUPPORTED_P aarch64_vector_mode_supported_p

#undef TARGET_VECTORIZE_SUPPORT_VECTOR_MISALIGNMENT
#define TARGET_VECTORIZE_SUPPORT_VECTOR_MISALIGNMENT \
  aarch64_builtin_support_vector_misalignment

#undef TARGET_ARRAY_MODE
#define TARGET_ARRAY_MODE aarch64_array_mode

#undef TARGET_ARRAY_MODE_SUPPORTED_P
#define TARGET_ARRAY_MODE_SUPPORTED_P aarch64_array_mode_supported_p

#undef TARGET_VECTORIZE_ADD_STMT_COST
#define TARGET_VECTORIZE_ADD_STMT_COST aarch64_add_stmt_cost

#undef TARGET_VECTORIZE_BUILTIN_VECTORIZATION_COST
#define TARGET_VECTORIZE_BUILTIN_VECTORIZATION_COST \
  aarch64_builtin_vectorization_cost

#undef TARGET_VECTORIZE_PREFERRED_SIMD_MODE
#define TARGET_VECTORIZE_PREFERRED_SIMD_MODE aarch64_preferred_simd_mode

#undef TARGET_VECTORIZE_BUILTINS
#define TARGET_VECTORIZE_BUILTINS

#undef TARGET_VECTORIZE_BUILTIN_VECTORIZED_FUNCTION
#define TARGET_VECTORIZE_BUILTIN_VECTORIZED_FUNCTION \
  aarch64_builtin_vectorized_function

#undef TARGET_VECTORIZE_AUTOVECTORIZE_VECTOR_SIZES
#define TARGET_VECTORIZE_AUTOVECTORIZE_VECTOR_SIZES \
  aarch64_autovectorize_vector_sizes

#undef TARGET_ATOMIC_ASSIGN_EXPAND_FENV
#define TARGET_ATOMIC_ASSIGN_EXPAND_FENV \
  aarch64_atomic_assign_expand_fenv

/* Section anchor support.  */

#undef TARGET_MIN_ANCHOR_OFFSET
#define TARGET_MIN_ANCHOR_OFFSET -256

/* Limit the maximum anchor offset to 4k-1, since that's the limit for a
   byte offset; we can do much more for larger data types, but have no way
   to determine the size of the access.  We assume accesses are aligned.  */
#undef TARGET_MAX_ANCHOR_OFFSET
#define TARGET_MAX_ANCHOR_OFFSET 4095

#undef TARGET_VECTOR_ALIGNMENT
#define TARGET_VECTOR_ALIGNMENT aarch64_simd_vector_alignment

#undef TARGET_VECTORIZE_PREFERRED_VECTOR_ALIGNMENT
#define TARGET_VECTORIZE_PREFERRED_VECTOR_ALIGNMENT \
  aarch64_vectorize_preferred_vector_alignment
#undef TARGET_VECTORIZE_VECTOR_ALIGNMENT_REACHABLE
#define TARGET_VECTORIZE_VECTOR_ALIGNMENT_REACHABLE \
  aarch64_simd_vector_alignment_reachable

/* vec_perm support.  */

#undef TARGET_VECTORIZE_VEC_PERM_CONST_OK
#define TARGET_VECTORIZE_VEC_PERM_CONST_OK \
  aarch64_vectorize_vec_perm_const_ok

#undef TARGET_VECTORIZE_GET_MASK_MODE
#define TARGET_VECTORIZE_GET_MASK_MODE aarch64_get_mask_mode
#undef TARGET_VECTORIZE_EMPTY_MASK_IS_EXPENSIVE
#define TARGET_VECTORIZE_EMPTY_MASK_IS_EXPENSIVE \
  aarch64_empty_mask_is_expensive

#undef TARGET_INIT_LIBFUNCS
#define TARGET_INIT_LIBFUNCS aarch64_init_libfuncs

#undef TARGET_FIXED_CONDITION_CODE_REGS
#define TARGET_FIXED_CONDITION_CODE_REGS aarch64_fixed_condition_code_regs

#undef TARGET_FLAGS_REGNUM
#define TARGET_FLAGS_REGNUM CC_REGNUM

#undef TARGET_CALL_FUSAGE_CONTAINS_NON_CALLEE_CLOBBERS
#define TARGET_CALL_FUSAGE_CONTAINS_NON_CALLEE_CLOBBERS true

#undef TARGET_ASAN_SHADOW_OFFSET
#define TARGET_ASAN_SHADOW_OFFSET aarch64_asan_shadow_offset

#undef TARGET_LEGITIMIZE_ADDRESS
#define TARGET_LEGITIMIZE_ADDRESS aarch64_legitimize_address

#undef TARGET_GATHER_SCATTER_SUPPORTS_SCALE_P
#define TARGET_GATHER_SCATTER_SUPPORTS_SCALE_P \
  aarch64_gather_scatter_supports_scale_p

#undef TARGET_USE_BY_PIECES_INFRASTRUCTURE_P
#define TARGET_USE_BY_PIECES_INFRASTRUCTURE_P \
  aarch64_use_by_pieces_infrastructure_p

#undef TARGET_SCHED_CAN_SPECULATE_INSN
#define TARGET_SCHED_CAN_SPECULATE_INSN aarch64_sched_can_speculate_insn

#undef TARGET_CAN_USE_DOLOOP_P
#define TARGET_CAN_USE_DOLOOP_P can_use_doloop_if_innermost

#undef TARGET_SCHED_ADJUST_PRIORITY
#define TARGET_SCHED_ADJUST_PRIORITY aarch64_sched_adjust_priority

#undef TARGET_SCHED_MACRO_FUSION_P
#define TARGET_SCHED_MACRO_FUSION_P aarch64_macro_fusion_p

#undef TARGET_SCHED_MACRO_FUSION_PAIR_P
#define TARGET_SCHED_MACRO_FUSION_PAIR_P aarch_macro_fusion_pair_p

#undef TARGET_SCHED_FUSION_PRIORITY
#define TARGET_SCHED_FUSION_PRIORITY aarch64_sched_fusion_priority

#undef TARGET_UNSPEC_MAY_TRAP_P
#define TARGET_UNSPEC_MAY_TRAP_P aarch64_unspec_may_trap_p

#undef TARGET_USE_PSEUDO_PIC_REG
#define TARGET_USE_PSEUDO_PIC_REG aarch64_use_pseudo_pic_reg

#undef TARGET_PRINT_OPERAND
#define TARGET_PRINT_OPERAND aarch64_print_operand

#undef TARGET_PRINT_OPERAND_ADDRESS
#define TARGET_PRINT_OPERAND_ADDRESS aarch64_print_operand_address

#undef TARGET_OPTAB_SUPPORTED_P
#define TARGET_OPTAB_SUPPORTED_P aarch64_optab_supported_p

#undef TARGET_OMIT_STRUCT_RETURN_REG
#define TARGET_OMIT_STRUCT_RETURN_REG true

#undef TARGET_DWARF_POLY_INDETERMINATE_VALUE
#define TARGET_DWARF_POLY_INDETERMINATE_VALUE \
  aarch64_dwarf_poly_indeterminate_value

/* The architecture reserves bits 0 and 1 so use bit 2 for descriptors.  */
#undef TARGET_CUSTOM_FUNCTION_DESCRIPTORS
#define TARGET_CUSTOM_FUNCTION_DESCRIPTORS 4

#if CHECKING_P
#undef TARGET_RUN_TARGET_SELFTESTS
#define TARGET_RUN_TARGET_SELFTESTS selftest::aarch64_run_selftests
#endif /* #if CHECKING_P */

struct gcc_target targetm = TARGET_INITIALIZER;

#include "gt-aarch64.h"<|MERGE_RESOLUTION|>--- conflicted
+++ resolved
@@ -5435,7 +5435,8 @@
   struct aarch64_address_info addr;
 
   /* PRFM accepts the same addresses as DImode...  */
-  bool res = aarch64_classify_address (&addr, x, DImode, MEM, strict_p);
+  bool res = aarch64_classify_address (&addr, x, DImode, ADDR_QUERY_M,
+				       strict_p);
   if (!res)
     return false;
 
@@ -9143,21 +9144,8 @@
       return false;
     }
 
-<<<<<<< HEAD
-  machine_mode mmsk = mode_for_vector
-			(*int_mode_for_mode (GET_MODE_INNER (mode)),
-			 GET_MODE_NUNITS (mode));
-  bool use_approx_sqrt_p = (!recp
-			    && (flag_mlow_precision_sqrt
-			        || (aarch64_tune_params.approx_modes->sqrt
-				    & AARCH64_APPROX_MODE (mode))));
-  bool use_approx_rsqrt_p = (recp
-			     && (flag_mrecip_low_precision_sqrt
-				 || (aarch64_tune_params.approx_modes->recip_sqrt
-				     & AARCH64_APPROX_MODE (mode))));
-=======
   machine_mode mmsk
-    = mode_for_vector (int_mode_for_mode (GET_MODE_INNER (mode)),
+    = mode_for_vector (*int_mode_for_mode (GET_MODE_INNER (mode)),
 		       GET_MODE_NUNITS (mode));
   if (!recp)
     {
@@ -9175,7 +9163,6 @@
   else
     /* Caller assumes we cannot fail.  */
     gcc_assert (use_rsqrt_p (mode));
->>>>>>> 243c2883
 
 
   rtx xmsk = gen_reg_rtx (mmsk);
