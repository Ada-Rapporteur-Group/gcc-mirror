--- conflicted
+++ resolved
@@ -95,10 +95,7 @@
   int shift;
   int element_width;
   bool mvn;
-<<<<<<< HEAD
-=======
   bool msl;
->>>>>>> 0dc99c85
 };
 
 /* The current code model.  */
@@ -6459,16 +6456,7 @@
     }
   while (0);
 
-<<<<<<< HEAD
-  /* TODO: Currently the assembler cannot handle types 12 to 15.
-     And there is no way to specify cmode through the compiler.
-     Disable them till there is support in the assembler.  */
-  if (immtype == -1
-      || (immtype >= 12 && immtype <= 15)
-      || immtype == 18)
-=======
   if (immtype == -1)
->>>>>>> 0dc99c85
     return false;
 
   if (info)
@@ -7418,11 +7406,7 @@
   unsigned int lane_count = 0;
   char element_char;
 
-<<<<<<< HEAD
-  struct simd_immediate_info info;
-=======
   struct simd_immediate_info info = { NULL_RTX, 0, 0, false, false };
->>>>>>> 0dc99c85
 
   /* This will return true to show const_vector is legal for use as either
      a AdvSIMD MOVI instruction (or, implicitly, MVNI) immediate.  It will
@@ -7458,23 +7442,15 @@
     }
 
   mnemonic = info.mvn ? "mvni" : "movi";
-<<<<<<< HEAD
-=======
   shift_op = info.msl ? "msl" : "lsl";
->>>>>>> 0dc99c85
 
   if (lane_count == 1)
     snprintf (templ, sizeof (templ), "%s\t%%d0, " HOST_WIDE_INT_PRINT_HEX,
 	      mnemonic, UINTVAL (info.value));
   else if (info.shift)
     snprintf (templ, sizeof (templ), "%s\t%%0.%d%c, " HOST_WIDE_INT_PRINT_HEX
-<<<<<<< HEAD
-	      ", lsl %d", mnemonic, lane_count, element_char,
-	      UINTVAL (info.value), info.shift);
-=======
 	      ", %s %d", mnemonic, lane_count, element_char,
 	      UINTVAL (info.value), shift_op, info.shift);
->>>>>>> 0dc99c85
   else
     snprintf (templ, sizeof (templ), "%s\t%%0.%d%c, " HOST_WIDE_INT_PRINT_HEX,
 	      mnemonic, lane_count, element_char, UINTVAL (info.value));
