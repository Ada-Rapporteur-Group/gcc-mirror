--- conflicted
+++ resolved
@@ -145,8 +145,6 @@
 	bits = 0;
       builtin_define_with_int_value ("__ARM_FEATURE_SVE_BITS", bits);
     }
-<<<<<<< HEAD
-=======
 
   aarch64_def_or_undef (TARGET_AES, "__ARM_FEATURE_AES", pfile);
   aarch64_def_or_undef (TARGET_SHA2, "__ARM_FEATURE_SHA2", pfile);
@@ -155,7 +153,6 @@
   aarch64_def_or_undef (TARGET_SM4, "__ARM_FEATURE_SM3", pfile);
   aarch64_def_or_undef (TARGET_SM4, "__ARM_FEATURE_SM4", pfile);
   aarch64_def_or_undef (TARGET_F16FML, "__ARM_FEATURE_FP16_FML", pfile);
->>>>>>> 70783a86
 
   /* Not for ACLE, but required to keep "float.h" correct if we switch
      target between implementations that do or do not support ARMv8.2-A
