--- conflicted
+++ resolved
@@ -135,9 +135,7 @@
 
   aarch64_def_or_undef (TARGET_CRYPTO, "__ARM_FEATURE_CRYPTO", pfile);
   aarch64_def_or_undef (TARGET_SIMD_RDMA, "__ARM_FEATURE_QRDMX", pfile);
-<<<<<<< HEAD
   aarch64_def_or_undef (TARGET_SVE, "__ARM_FEATURE_SVE", pfile);
-=======
 
   /* Not for ACLE, but required to keep "float.h" correct if we switch
      target between implementations that do or do not support ARMv8.2-A
@@ -148,7 +146,6 @@
   cpp_undef (pfile, "__FLT_EVAL_METHOD_C99__");
   builtin_define_with_int_value ("__FLT_EVAL_METHOD_C99__",
 				 c_flt_eval_method (false));
->>>>>>> 68b948d3
 }
 
 /* Implement TARGET_CPU_CPP_BUILTINS.  */
