--- conflicted
+++ resolved
@@ -106,10 +106,7 @@
     (P13_REGNUM		81)
     (P14_REGNUM		82)
     (P15_REGNUM		83)
-<<<<<<< HEAD
-=======
     (LAST_SAVED_REGNUM	83)
->>>>>>> 3f7c8055
     (FFR_REGNUM		84)
     ;; "FFR token": a fake register used for representing the scheduling
     ;; restrictions on FFR-related operations.
@@ -235,12 +232,8 @@
     UNSPEC_LD1_GATHER
     UNSPEC_LDFF1_GATHER
     UNSPEC_ST1_SCATTER
-<<<<<<< HEAD
-    UNSPEC_MERGE_PTRUE
-=======
     UNSPEC_PRED_X
     UNSPEC_PRED_Z
->>>>>>> 3f7c8055
     UNSPEC_PTEST
     UNSPEC_PTRUE
     UNSPEC_UNPACKSHI
@@ -248,15 +241,12 @@
     UNSPEC_UNPACKSLO
     UNSPEC_UNPACKULO
     UNSPEC_PACK
-<<<<<<< HEAD
-=======
     UNSPEC_WHILE_LE
     UNSPEC_WHILE_LO
     UNSPEC_WHILE_LS
     UNSPEC_WHILE_LT
     UNSPEC_WHILERW
     UNSPEC_WHILEWR
->>>>>>> 3f7c8055
     UNSPEC_LDN
     UNSPEC_STN
     UNSPEC_INSR
@@ -267,11 +257,7 @@
     UNSPEC_REINTERPRET
     UNSPEC_SPECULATION_TRACKER
     UNSPEC_COPYSIGN
-<<<<<<< HEAD
-    UNSPEC_ASRD
-=======
     UNSPEC_TTEST		; Represent transaction test.
->>>>>>> 3f7c8055
     UNSPEC_UPDATE_FFR
     UNSPEC_UPDATE_FFRT
     UNSPEC_RDFFR
@@ -284,12 +270,9 @@
     UNSPEC_SVE_PREFETCH_GATHER
     UNSPEC_SVE_COMPACT
     UNSPEC_SVE_SPLICE
-<<<<<<< HEAD
-=======
     UNSPEC_GEN_TAG		; Generate a 4-bit MTE tag.
     UNSPEC_GEN_TAG_RND		; Generate a random 4-bit MTE tag.
     UNSPEC_TAG_SPACE		; Translate address to MTE tag address space.
->>>>>>> 3f7c8055
 ])
 
 (define_c_enum "unspecv" [
@@ -418,10 +401,8 @@
 
 (define_attr "length" ""
   (cond [(eq_attr "movprfx" "yes")
-	   (const_int 8)
-	 (eq_attr "type" "ghost")
-	   (const_int 0)
-	] (const_int 4)))
+           (const_int 8)
+        ] (const_int 4)))
 
 ;; Strictly for compatibility with AArch32 in pipeline models, since AArch64 has
 ;; no predicated insns.
@@ -1337,24 +1318,14 @@
         && ! (GET_CODE (operands[1]) == CONST_DOUBLE
 	      && aarch64_float_const_zero_rtx_p (operands[1])))
       operands[1] = force_reg (<MODE>mode, operands[1]);
-
-    if (aarch64_move_float_via_int_p (operands[1]))
-      {
-	rtx imm = simplify_gen_subreg (<FCVT_TARGET>mode, operands[1],
-				       <MODE>mode, 0);
-	rtx tmp = force_reg (<FCVT_TARGET>mode, imm);
-	operands[1] = gen_lowpart (<MODE>mode, tmp);
-      }
   }
 )
 
 (define_insn "*movhf_aarch64"
   [(set (match_operand:HF 0 "nonimmediate_operand" "=w,w  , w,?r,w,w  ,w  ,w,m,r,m ,r")
 	(match_operand:HF 1 "general_operand"      "Y ,?rY,?r, w,w,Ufc,Uvi,m,w,m,rY,r"))]
-  "TARGET_FLOAT
-   && (register_operand (operands[0], HFmode)
-       || aarch64_reg_or_fp_zero (operands[1], HFmode))
-   && !aarch64_move_float_via_int_p (operands[1])"
+  "TARGET_FLOAT && (register_operand (operands[0], HFmode)
+    || aarch64_reg_or_fp_zero (operands[1], HFmode))"
   "@
    movi\\t%0.4h, #0
    fmov\\t%h0, %w1
@@ -1376,10 +1347,8 @@
 (define_insn "*movsf_aarch64"
   [(set (match_operand:SF 0 "nonimmediate_operand" "=w,w  ,?r,w,w  ,w  ,w,m,r,m ,r,r")
 	(match_operand:SF 1 "general_operand"      "Y ,?rY, w,w,Ufc,Uvi,m,w,m,rY,r,M"))]
-  "TARGET_FLOAT
-   && (register_operand (operands[0], SFmode)
-       || aarch64_reg_or_fp_zero (operands[1], SFmode))
-   && !aarch64_move_float_via_int_p (operands[1])"
+  "TARGET_FLOAT && (register_operand (operands[0], SFmode)
+    || aarch64_reg_or_fp_zero (operands[1], SFmode))"
   "@
    movi\\t%0.2s, #0
    fmov\\t%s0, %w1
@@ -1402,10 +1371,8 @@
 (define_insn "*movdf_aarch64"
   [(set (match_operand:DF 0 "nonimmediate_operand" "=w, w  ,?r,w,w  ,w  ,w,m,r,m ,r,r")
 	(match_operand:DF 1 "general_operand"      "Y , ?rY, w,w,Ufc,Uvi,m,w,m,rY,r,N"))]
-  "TARGET_FLOAT
-   && (register_operand (operands[0], DFmode)
-       || aarch64_reg_or_fp_zero (operands[1], DFmode))
-   && !aarch64_move_float_via_int_p (operands[1])"
+  "TARGET_FLOAT && (register_operand (operands[0], DFmode)
+    || aarch64_reg_or_fp_zero (operands[1], DFmode))"
   "@
    movi\\t%d0, #0
    fmov\\t%d0, %x1
@@ -1423,6 +1390,26 @@
 		     f_loadd,f_stored,load_8,store_8,mov_reg,\
 		     fconstd")
    (set_attr "arch" "simd,*,*,*,*,simd,*,*,*,*,*,*")]
+)
+
+(define_split
+  [(set (match_operand:GPF_HF 0 "nonimmediate_operand")
+	(match_operand:GPF_HF 1 "general_operand"))]
+  "can_create_pseudo_p ()
+   && !aarch64_can_const_movi_rtx_p (operands[1], <MODE>mode)
+   && !aarch64_float_const_representable_p (operands[1])
+   &&  aarch64_float_const_rtx_p (operands[1])"
+  [(const_int 0)]
+  {
+    unsigned HOST_WIDE_INT ival;
+    if (!aarch64_reinterpret_float_as_int (operands[1], &ival))
+      FAIL;
+
+    rtx tmp = gen_reg_rtx (<FCVT_TARGET>mode);
+    emit_move_insn (tmp, gen_int_mode (ival, <FCVT_TARGET>mode));
+    emit_move_insn (operands[0], gen_lowpart (<MODE>mode, tmp));
+    DONE;
+  }
 )
 
 (define_insn "*movtf_aarch64"
@@ -7228,15 +7215,6 @@
   [(set_attr "type" "no_insn")]
 )
 
-<<<<<<< HEAD
-;; Helper for aarch64.c code.
-(define_expand "set_clobber_cc_nzc"
-  [(parallel [(set (match_operand 0)
-		   (match_operand 1))
-	      (clobber (reg:CC_NZC CC_REGNUM))])])
-
-=======
->>>>>>> 3f7c8055
 ;; Hard speculation barrier.
 (define_insn "speculation_barrier"
   [(unspec_volatile [(const_int 0)] UNSPECV_SPECULATION_BARRIER)]
