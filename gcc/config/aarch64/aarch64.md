;; Machine description for AArch64 architecture.
;; Copyright (C) 2009-2019 Free Software Foundation, Inc.
;; Contributed by ARM Ltd.
;;
;; This file is part of GCC.
;;
;; GCC is free software; you can redistribute it and/or modify it
;; under the terms of the GNU General Public License as published by
;; the Free Software Foundation; either version 3, or (at your option)
;; any later version.
;;
;; GCC is distributed in the hope that it will be useful, but
;; WITHOUT ANY WARRANTY; without even the implied warranty of
;; MERCHANTABILITY or FITNESS FOR A PARTICULAR PURPOSE.  See the GNU
;; General Public License for more details.
;;
;; You should have received a copy of the GNU General Public License
;; along with GCC; see the file COPYING3.  If not see
;; <http://www.gnu.org/licenses/>.

;; Register numbers
(define_constants
  [
    (R0_REGNUM		0)
    (R1_REGNUM		1)
    (R2_REGNUM		2)
    (R3_REGNUM		3)
    (R4_REGNUM		4)
    (R5_REGNUM		5)
    (R6_REGNUM		6)
    (R7_REGNUM		7)
    (R8_REGNUM		8)
    (R9_REGNUM		9)
    (R10_REGNUM		10)
    (R11_REGNUM		11)
    (R12_REGNUM		12)
    (R13_REGNUM		13)
    (R14_REGNUM		14)
    (R15_REGNUM		15)
    (R16_REGNUM		16)
    (R17_REGNUM		17)
    (R18_REGNUM		18)
    (R19_REGNUM		19)
    (R20_REGNUM		20)
    (R21_REGNUM		21)
    (R22_REGNUM		22)
    (R23_REGNUM		23)
    (R24_REGNUM		24)
    (R25_REGNUM		25)
    (R26_REGNUM		26)
    (R27_REGNUM		27)
    (R28_REGNUM		28)
    (R29_REGNUM		29)
    (R30_REGNUM		30)
    (SP_REGNUM		31)
    (V0_REGNUM		32)
    (V1_REGNUM		33)
    (V2_REGNUM		34)
    (V3_REGNUM		35)
    (V4_REGNUM		36)
    (V5_REGNUM		37)
    (V6_REGNUM		38)
    (V7_REGNUM		39)
    (V8_REGNUM		40)
    (V9_REGNUM		41)
    (V10_REGNUM		42)
    (V11_REGNUM		43)
    (V12_REGNUM		44)
    (V13_REGNUM		45)
    (V14_REGNUM		46)
    (V15_REGNUM		47)
    (V16_REGNUM		48)
    (V17_REGNUM		49)
    (V18_REGNUM		50)
    (V19_REGNUM		51)
    (V20_REGNUM		52)
    (V21_REGNUM		53)
    (V22_REGNUM		54)
    (V23_REGNUM		55)
    (V24_REGNUM		56)
    (V25_REGNUM		57)
    (V26_REGNUM		58)
    (V27_REGNUM		59)
    (V28_REGNUM		60)
    (V29_REGNUM		61)
    (V30_REGNUM		62)
    (V31_REGNUM		63)
    (LAST_SAVED_REGNUM	63)
    (SFP_REGNUM		64)
    (AP_REGNUM		65)
    (CC_REGNUM		66)
    ;; Defined only to make the DWARF description simpler.
    (VG_REGNUM		67)
    (P0_REGNUM		68)
    (P1_REGNUM		69)
    (P2_REGNUM		70)
    (P3_REGNUM		71)
    (P4_REGNUM		72)
    (P5_REGNUM		73)
    (P6_REGNUM		74)
    (P7_REGNUM		75)
    (P8_REGNUM		76)
    (P9_REGNUM		77)
    (P10_REGNUM		78)
    (P11_REGNUM		79)
    (P12_REGNUM		80)
    (P13_REGNUM		81)
    (P14_REGNUM		82)
    (P15_REGNUM		83)
    ;; Scratch register used by stack clash protection to calculate
    ;; SVE CFA offsets during probing.
    (STACK_CLASH_SVE_CFA_REGNUM 11)
    ;; Scratch registers for prologue/epilogue use.
    (EP0_REGNUM         12)
    (EP1_REGNUM         13)
    ;; A couple of call-clobbered registers that we need to reserve when
    ;; tracking speculation this is not ABI, so is subject to change.
    (SPECULATION_SCRATCH_REGNUM 14)
    (SPECULATION_TRACKER_REGNUM 15)
    ;; Scratch registers used in frame layout.
    (IP0_REGNUM         16)
    (IP1_REGNUM         17)
    (LR_REGNUM          30)
  ]
)

(define_c_enum "unspec" [
    UNSPEC_AUTI1716
    UNSPEC_AUTISP
    UNSPEC_CASESI
    UNSPEC_CRC32B
    UNSPEC_CRC32CB
    UNSPEC_CRC32CH
    UNSPEC_CRC32CW
    UNSPEC_CRC32CX
    UNSPEC_CRC32H
    UNSPEC_CRC32W
    UNSPEC_CRC32X
    UNSPEC_FCVTZS
    UNSPEC_FCVTZU
    UNSPEC_URECPE
    UNSPEC_FRECPE
    UNSPEC_FRECPS
    UNSPEC_FRECPX
    UNSPEC_FRINTA
    UNSPEC_FRINTI
    UNSPEC_FRINTM
    UNSPEC_FRINTN
    UNSPEC_FRINTP
    UNSPEC_FRINTX
    UNSPEC_FRINTZ
    UNSPEC_GOTSMALLPIC
    UNSPEC_GOTSMALLPIC28K
    UNSPEC_GOTSMALLTLS
    UNSPEC_GOTTINYPIC
    UNSPEC_GOTTINYTLS
    UNSPEC_LD1
    UNSPEC_LD2
    UNSPEC_LD2_DREG
    UNSPEC_LD2_DUP
    UNSPEC_LD3
    UNSPEC_LD3_DREG
    UNSPEC_LD3_DUP
    UNSPEC_LD4
    UNSPEC_LD4_DREG
    UNSPEC_LD4_DUP
    UNSPEC_LD2_LANE
    UNSPEC_LD3_LANE
    UNSPEC_LD4_LANE
    UNSPEC_MB
    UNSPEC_NOP
    UNSPEC_PACI1716
    UNSPEC_PACISP
    UNSPEC_PRLG_STK
    UNSPEC_REV
    UNSPEC_RBIT
    UNSPEC_SABAL
    UNSPEC_SABDL2
    UNSPEC_SADALP
    UNSPEC_SCVTF
    UNSPEC_SISD_NEG
    UNSPEC_SISD_SSHL
    UNSPEC_SISD_USHL
    UNSPEC_SSHL_2S
    UNSPEC_ST1
    UNSPEC_ST2
    UNSPEC_ST3
    UNSPEC_ST4
    UNSPEC_ST2_LANE
    UNSPEC_ST3_LANE
    UNSPEC_ST4_LANE
    UNSPEC_TLS
    UNSPEC_TLSDESC
    UNSPEC_TLSLE12
    UNSPEC_TLSLE24
    UNSPEC_TLSLE32
    UNSPEC_TLSLE48
    UNSPEC_UABAL
    UNSPEC_UABDL2
    UNSPEC_UADALP
    UNSPEC_UCVTF
    UNSPEC_USHL_2S
    UNSPEC_VSTRUCTDUMMY
    UNSPEC_SSP_SYSREG
    UNSPEC_SP_SET
    UNSPEC_SP_TEST
    UNSPEC_RSQRT
    UNSPEC_RSQRTE
    UNSPEC_RSQRTS
    UNSPEC_NZCV
    UNSPEC_XPACLRI
    UNSPEC_LD1_SVE
    UNSPEC_ST1_SVE
    UNSPEC_LD1RQ
    UNSPEC_LD1_GATHER
    UNSPEC_ST1_SCATTER
    UNSPEC_MERGE_PTRUE
    UNSPEC_PTEST_PTRUE
    UNSPEC_UNPACKSHI
    UNSPEC_UNPACKUHI
    UNSPEC_UNPACKSLO
    UNSPEC_UNPACKULO
    UNSPEC_PACK
    UNSPEC_FLOAT_CONVERT
    UNSPEC_WHILE_LO
    UNSPEC_LDN
    UNSPEC_STN
    UNSPEC_INSR
    UNSPEC_CLASTB
    UNSPEC_FADDA
    UNSPEC_REV_SUBREG
<<<<<<< HEAD
    UNSPEC_ASRD
=======
    UNSPEC_SPECULATION_TRACKER
    UNSPEC_COPYSIGN
>>>>>>> f3d42468
])

(define_c_enum "unspecv" [
    UNSPECV_EH_RETURN		; Represent EH_RETURN
    UNSPECV_GET_FPCR		; Represent fetch of FPCR content.
    UNSPECV_SET_FPCR		; Represent assign of FPCR content.
    UNSPECV_GET_FPSR		; Represent fetch of FPSR content.
    UNSPECV_SET_FPSR		; Represent assign of FPSR content.
    UNSPECV_BLOCKAGE		; Represent a blockage
    UNSPECV_PROBE_STACK_RANGE	; Represent stack range probing.
    UNSPECV_SPECULATION_BARRIER ; Represent speculation barrier.
    UNSPECV_BTI_NOARG		; Represent BTI.
    UNSPECV_BTI_C		; Represent BTI c.
    UNSPECV_BTI_J		; Represent BTI j.
    UNSPECV_BTI_JC		; Represent BTI jc.
  ]
)

;; If further include files are added the defintion of MD_INCLUDES
;; must be updated.

(include "constraints.md")
(include "predicates.md")
(include "iterators.md")

;; -------------------------------------------------------------------
;; Instruction types and attributes
;; -------------------------------------------------------------------

; The "type" attribute is included here from AArch32 backend to be able
; to share pipeline descriptions.
(include "../arm/types.md")

;; It is important to set the fp or simd attributes to yes when a pattern
;; alternative uses the FP or SIMD register files, usually signified by use of
;; the 'w' constraint.  This will ensure that the alternative will be
;; disabled when compiling with -mgeneral-regs-only or with the +nofp/+nosimd
;; architecture extensions.  If all the alternatives in a pattern use the
;; FP or SIMD registers then the pattern predicate should include TARGET_FLOAT
;; or TARGET_SIMD.

;; Attributes of the architecture required to support the instruction (or
;; alternative). This attribute is used to compute attribute "enabled", use type
;; "any" to enable an alternative in all cases.

(define_enum "arches" [ any rcpc8_4 fp simd sve fp16])

(define_enum_attr "arch" "arches" (const_string "any"))

;; [For compatibility with Arm in pipeline models]
;; Attribute that specifies whether or not the instruction touches fp
;; registers.
;; Note that this attribute is not used anywhere in either the arm or aarch64
;; backends except in the scheduling description for xgene1.  In that
;; scheduling description this attribute is used to subclass the load_4 and
;; load_8 types.
(define_attr "fp" "no,yes"
  (if_then_else
    (eq_attr "arch" "fp")
    (const_string "yes")
    (const_string "no")))

(define_attr "arch_enabled" "no,yes"
  (if_then_else
    (ior
	(eq_attr "arch" "any")

	(and (eq_attr "arch" "rcpc8_4")
	     (match_test "AARCH64_ISA_RCPC8_4"))

	(and (eq_attr "arch" "fp")
	     (match_test "TARGET_FLOAT"))

	(and (eq_attr "arch" "simd")
	     (match_test "TARGET_SIMD"))

	(and (eq_attr "arch" "fp16")
	     (match_test "TARGET_FP_F16INST"))

	(and (eq_attr "arch" "sve")
	     (match_test "TARGET_SVE")))
    (const_string "yes")
    (const_string "no")))

;; Attribute that controls whether an alternative is enabled or not.
;; Currently it is only used to disable alternatives which touch fp or simd
;; registers when -mgeneral-regs-only is specified or to require a special
;; architecture support.
(define_attr "enabled" "no,yes" (attr "arch_enabled"))

;; Attribute that specifies whether we are dealing with a branch to a
;; label that is far away, i.e. further away than the maximum/minimum
;; representable in a signed 21-bits number.
;; 0 :=: no
;; 1 :=: yes
(define_attr "far_branch" "" (const_int 0))

;; Attribute that specifies whether the alternative uses MOVPRFX.
(define_attr "movprfx" "no,yes" (const_string "no"))

(define_attr "length" ""
  (cond [(eq_attr "movprfx" "yes")
           (const_int 8)
        ] (const_int 4)))

;; Strictly for compatibility with AArch32 in pipeline models, since AArch64 has
;; no predicated insns.
(define_attr "predicated" "yes,no" (const_string "no"))

;; Set to true on an insn that requires the speculation tracking state to be
;; in the tracking register before the insn issues.  Otherwise the compiler
;; may chose to hold the tracking state encoded in SP.
(define_attr "speculation_barrier" "true,false" (const_string "false"))

;; -------------------------------------------------------------------
;; Pipeline descriptions and scheduling
;; -------------------------------------------------------------------

;; Processor types.
(include "aarch64-tune.md")

;; Scheduling
(include "../arm/cortex-a53.md")
(include "../arm/cortex-a57.md")
(include "../arm/exynos-m1.md")
(include "falkor.md")
(include "saphira.md")
(include "thunderx.md")
(include "../arm/xgene1.md")
(include "thunderx2t99.md")

;; -------------------------------------------------------------------
;; Jumps and other miscellaneous insns
;; -------------------------------------------------------------------

(define_insn "indirect_jump"
  [(set (pc) (match_operand:DI 0 "register_operand" "r"))]
  ""
  "br\\t%0"
  [(set_attr "type" "branch")]
)

(define_insn "jump"
  [(set (pc) (label_ref (match_operand 0 "" "")))]
  ""
  "b\\t%l0"
  [(set_attr "type" "branch")]
)

(define_expand "cbranch<mode>4"
  [(set (pc) (if_then_else (match_operator 0 "aarch64_comparison_operator"
			    [(match_operand:GPI 1 "register_operand" "")
			     (match_operand:GPI 2 "aarch64_plus_operand" "")])
			   (label_ref (match_operand 3 "" ""))
			   (pc)))]
  ""
  "
  operands[1] = aarch64_gen_compare_reg (GET_CODE (operands[0]), operands[1],
					 operands[2]);
  operands[2] = const0_rtx;
  "
)

(define_expand "cbranch<mode>4"
  [(set (pc) (if_then_else (match_operator 0 "aarch64_comparison_operator"
			    [(match_operand:GPF 1 "register_operand" "")
			     (match_operand:GPF 2 "aarch64_fp_compare_operand" "")])
			   (label_ref (match_operand 3 "" ""))
			   (pc)))]
  ""
  "
  operands[1] = aarch64_gen_compare_reg (GET_CODE (operands[0]), operands[1],
					 operands[2]);
  operands[2] = const0_rtx;
  "
)

(define_expand "cbranchcc4"
  [(set (pc) (if_then_else
	      (match_operator 0 "aarch64_comparison_operator"
	       [(match_operand 1 "cc_register" "")
	        (match_operand 2 "const0_operand")])
	      (label_ref (match_operand 3 "" ""))
	      (pc)))]
  ""
  "")

(define_insn "ccmp<mode>"
  [(set (match_operand:CC 1 "cc_register" "")
	(if_then_else:CC
	  (match_operator 4 "aarch64_comparison_operator"
	   [(match_operand 0 "cc_register" "")
	    (const_int 0)])
	  (compare:CC
	    (match_operand:GPI 2 "register_operand" "r,r,r")
	    (match_operand:GPI 3 "aarch64_ccmp_operand" "r,Uss,Usn"))
	  (unspec:CC [(match_operand 5 "immediate_operand")] UNSPEC_NZCV)))]
  ""
  "@
   ccmp\\t%<w>2, %<w>3, %k5, %m4
   ccmp\\t%<w>2, %3, %k5, %m4
   ccmn\\t%<w>2, #%n3, %k5, %m4"
  [(set_attr "type" "alus_sreg,alus_imm,alus_imm")]
)

(define_insn "fccmp<mode>"
  [(set (match_operand:CCFP 1 "cc_register" "")
	(if_then_else:CCFP
	  (match_operator 4 "aarch64_comparison_operator"
	   [(match_operand 0 "cc_register" "")
	    (const_int 0)])
	  (compare:CCFP
	    (match_operand:GPF 2 "register_operand" "w")
	    (match_operand:GPF 3 "register_operand" "w"))
	  (unspec:CCFP [(match_operand 5 "immediate_operand")] UNSPEC_NZCV)))]
  "TARGET_FLOAT"
  "fccmp\\t%<s>2, %<s>3, %k5, %m4"
  [(set_attr "type" "fccmp<s>")]
)

(define_insn "fccmpe<mode>"
  [(set (match_operand:CCFPE 1 "cc_register" "")
	 (if_then_else:CCFPE
	  (match_operator 4 "aarch64_comparison_operator"
	   [(match_operand 0 "cc_register" "")
	  (const_int 0)])
	   (compare:CCFPE
	    (match_operand:GPF 2 "register_operand" "w")
	    (match_operand:GPF 3 "register_operand" "w"))
	  (unspec:CCFPE [(match_operand 5 "immediate_operand")] UNSPEC_NZCV)))]
  "TARGET_FLOAT"
  "fccmpe\\t%<s>2, %<s>3, %k5, %m4"
  [(set_attr "type" "fccmp<s>")]
)

;; Expansion of signed mod by a power of 2 using CSNEG.
;; For x0 % n where n is a power of 2 produce:
;; negs   x1, x0
;; and    x0, x0, #(n - 1)
;; and    x1, x1, #(n - 1)
;; csneg  x0, x0, x1, mi

(define_expand "mod<mode>3"
  [(match_operand:GPI 0 "register_operand" "")
   (match_operand:GPI 1 "register_operand" "")
   (match_operand:GPI 2 "const_int_operand" "")]
  ""
  {
    HOST_WIDE_INT val = INTVAL (operands[2]);

    if (val <= 0
       || exact_log2 (val) <= 0
       || !aarch64_bitmask_imm (val - 1, <MODE>mode))
      FAIL;

    rtx mask = GEN_INT (val - 1);

    /* In the special case of x0 % 2 we can do the even shorter:
	cmp    x0, xzr
	and    x0, x0, 1
	cneg   x0, x0, lt.  */
    if (val == 2)
      {
	rtx masked = gen_reg_rtx (<MODE>mode);
	rtx ccreg = aarch64_gen_compare_reg (LT, operands[1], const0_rtx);
	emit_insn (gen_and<mode>3 (masked, operands[1], mask));
	rtx x = gen_rtx_LT (VOIDmode, ccreg, const0_rtx);
	emit_insn (gen_csneg3<mode>_insn (operands[0], x, masked, masked));
	DONE;
      }

    rtx neg_op = gen_reg_rtx (<MODE>mode);
    rtx_insn *insn = emit_insn (gen_neg<mode>2_compare0 (neg_op, operands[1]));

    /* Extract the condition register and mode.  */
    rtx cmp = XVECEXP (PATTERN (insn), 0, 0);
    rtx cc_reg = SET_DEST (cmp);
    rtx cond = gen_rtx_GE (VOIDmode, cc_reg, const0_rtx);

    rtx masked_pos = gen_reg_rtx (<MODE>mode);
    emit_insn (gen_and<mode>3 (masked_pos, operands[1], mask));

    rtx masked_neg = gen_reg_rtx (<MODE>mode);
    emit_insn (gen_and<mode>3 (masked_neg, neg_op, mask));

    emit_insn (gen_csneg3<mode>_insn (operands[0], cond,
				       masked_neg, masked_pos));
    DONE;
  }
)

(define_insn "condjump"
  [(set (pc) (if_then_else (match_operator 0 "aarch64_comparison_operator"
			    [(match_operand 1 "cc_register" "") (const_int 0)])
			   (label_ref (match_operand 2 "" ""))
			   (pc)))]
  ""
  {
    if (get_attr_length (insn) == 8)
      return aarch64_gen_far_branch (operands, 2, "Lbcond", "b%M0\\t");
    else
      return  "b%m0\\t%l2";
  }
  [(set_attr "type" "branch")
   (set (attr "length")
	(if_then_else (and (ge (minus (match_dup 2) (pc)) (const_int -1048576))
			   (lt (minus (match_dup 2) (pc)) (const_int 1048572)))
		      (const_int 4)
		      (const_int 8)))
   (set (attr "far_branch")
	(if_then_else (and (ge (minus (match_dup 2) (pc)) (const_int -1048576))
			   (lt (minus (match_dup 2) (pc)) (const_int 1048572)))
		      (const_int 0)
		      (const_int 1)))]
)

;; For a 24-bit immediate CST we can optimize the compare for equality
;; and branch sequence from:
;; 	mov	x0, #imm1
;; 	movk	x0, #imm2, lsl 16 /* x0 contains CST.  */
;; 	cmp	x1, x0
;; 	b<ne,eq> .Label
;; into the shorter:
;; 	sub	x0, x1, #(CST & 0xfff000)
;; 	subs	x0, x0, #(CST & 0x000fff)
;; 	b<ne,eq> .Label
(define_insn_and_split "*compare_condjump<mode>"
  [(set (pc) (if_then_else (EQL
			      (match_operand:GPI 0 "register_operand" "r")
			      (match_operand:GPI 1 "aarch64_imm24" "n"))
			   (label_ref:P (match_operand 2 "" ""))
			   (pc)))]
  "!aarch64_move_imm (INTVAL (operands[1]), <MODE>mode)
   && !aarch64_plus_operand (operands[1], <MODE>mode)
   && !reload_completed"
  "#"
  "&& true"
  [(const_int 0)]
  {
    HOST_WIDE_INT lo_imm = UINTVAL (operands[1]) & 0xfff;
    HOST_WIDE_INT hi_imm = UINTVAL (operands[1]) & 0xfff000;
    rtx tmp = gen_reg_rtx (<MODE>mode);
    emit_insn (gen_add<mode>3 (tmp, operands[0], GEN_INT (-hi_imm)));
    emit_insn (gen_add<mode>3_compare0 (tmp, tmp, GEN_INT (-lo_imm)));
    rtx cc_reg = gen_rtx_REG (CC_NZmode, CC_REGNUM);
    rtx cmp_rtx = gen_rtx_fmt_ee (<EQL:CMP>, <MODE>mode, cc_reg, const0_rtx);
    emit_jump_insn (gen_condjump (cmp_rtx, cc_reg, operands[2]));
    DONE;
  }
)

(define_expand "casesi"
  [(match_operand:SI 0 "register_operand" "")	; Index
   (match_operand:SI 1 "const_int_operand" "")	; Lower bound
   (match_operand:SI 2 "const_int_operand" "")	; Total range
   (match_operand:DI 3 "" "")			; Table label
   (match_operand:DI 4 "" "")]			; Out of range label
  ""
  {
    if (operands[1] != const0_rtx)
      {
	rtx reg = gen_reg_rtx (SImode);

	/* Canonical RTL says that if you have:

	   (minus (X) (CONST))

           then this should be emitted as:

           (plus (X) (-CONST))

	   The use of trunc_int_for_mode ensures that the resulting
	   constant can be represented in SImode, this is important
	   for the corner case where operand[1] is INT_MIN.  */

	operands[1] = GEN_INT (trunc_int_for_mode (-INTVAL (operands[1]), SImode));

	if (!(*insn_data[CODE_FOR_addsi3].operand[2].predicate)
	      (operands[1], SImode))
	  operands[1] = force_reg (SImode, operands[1]);
	emit_insn (gen_addsi3 (reg, operands[0], operands[1]));
	operands[0] = reg;
      }

    if (!aarch64_plus_operand (operands[2], SImode))
      operands[2] = force_reg (SImode, operands[2]);
    emit_jump_insn (gen_cbranchsi4 (gen_rtx_GTU (SImode, const0_rtx,
						 const0_rtx),
				    operands[0], operands[2], operands[4]));

    operands[2] = force_reg (DImode, gen_rtx_LABEL_REF (DImode, operands[3]));
    operands[2]
      = gen_rtx_UNSPEC (Pmode, gen_rtvec (2, operands[2], operands[0]),
			UNSPEC_CASESI);
    operands[2] = gen_rtx_MEM (DImode, operands[2]);
    MEM_READONLY_P (operands[2]) = 1;
    MEM_NOTRAP_P (operands[2]) = 1;
    emit_jump_insn (gen_casesi_dispatch (operands[2], operands[3]));
    DONE;
  }
)

(define_expand "casesi_dispatch"
  [(parallel
    [(set (pc) (match_operand:DI 0 ""))
     (clobber (reg:CC CC_REGNUM))
     (clobber (match_scratch:DI 2))
     (clobber (match_scratch:DI 3))
     (use (label_ref:DI (match_operand 1 "")))])]
  "")

(define_insn "*casesi_dispatch"
  [(parallel
    [(set (pc)
	  (mem:DI (unspec [(match_operand:DI 0 "register_operand" "r")
			   (match_operand:SI 1 "register_operand" "r")]
			UNSPEC_CASESI)))
     (clobber (reg:CC CC_REGNUM))
     (clobber (match_scratch:DI 3 "=r"))
     (clobber (match_scratch:DI 4 "=r"))
     (use (label_ref:DI (match_operand 2 "" "")))])]
  ""
  "*
  return aarch64_output_casesi (operands);
  "
  [(set_attr "length" "16")
   (set_attr "type" "branch")]
)

(define_insn "nop"
  [(unspec[(const_int 0)] UNSPEC_NOP)]
  ""
  "nop"
  [(set_attr "type" "no_insn")]
)

(define_insn "prefetch"
  [(prefetch (match_operand:DI 0 "aarch64_prefetch_operand" "Dp")
            (match_operand:QI 1 "const_int_operand" "")
            (match_operand:QI 2 "const_int_operand" ""))]
  ""
  {
    const char * pftype[2][4] =
    {
      {"prfm\\tPLDL1STRM, %0",
       "prfm\\tPLDL3KEEP, %0",
       "prfm\\tPLDL2KEEP, %0",
       "prfm\\tPLDL1KEEP, %0"},
      {"prfm\\tPSTL1STRM, %0",
       "prfm\\tPSTL3KEEP, %0",
       "prfm\\tPSTL2KEEP, %0",
       "prfm\\tPSTL1KEEP, %0"},
    };

    int locality = INTVAL (operands[2]);

    gcc_assert (IN_RANGE (locality, 0, 3));

    /* PRFM accepts the same addresses as a 64-bit LDR so wrap
       the address into a DImode MEM so that aarch64_print_operand knows
       how to print it.  */
    operands[0] = gen_rtx_MEM (DImode, operands[0]);
    return pftype[INTVAL(operands[1])][locality];
  }
  [(set_attr "type" "load_4")]
)

(define_insn "trap"
  [(trap_if (const_int 1) (const_int 8))]
  ""
  "brk #1000"
  [(set_attr "type" "trap")])

(define_expand "prologue"
  [(clobber (const_int 0))]
  ""
  "
  aarch64_expand_prologue ();
  DONE;
  "
)

(define_expand "epilogue"
  [(clobber (const_int 0))]
  ""
  "
  aarch64_expand_epilogue (false);
  DONE;
  "
)

(define_expand "sibcall_epilogue"
  [(clobber (const_int 0))]
  ""
  "
  aarch64_expand_epilogue (true);
  DONE;
  "
)

(define_insn "*do_return"
  [(return)]
  ""
  {
    if (aarch64_return_address_signing_enabled ()
	&& TARGET_ARMV8_3
	&& !crtl->calls_eh_return)
      return "retaa";

    return "ret";
  }
  [(set_attr "type" "branch")]
)

(define_expand "return"
  [(simple_return)]
  "aarch64_use_return_insn_p ()"
  ""
)

(define_insn "simple_return"
  [(simple_return)]
  "aarch64_use_simple_return_insn_p ()"
  "ret"
  [(set_attr "type" "branch")]
)

(define_insn "*cb<optab><mode>1"
  [(set (pc) (if_then_else (EQL (match_operand:GPI 0 "register_operand" "r")
				(const_int 0))
			   (label_ref (match_operand 1 "" ""))
			   (pc)))]
  "!aarch64_track_speculation"
  {
    if (get_attr_length (insn) == 8)
      return aarch64_gen_far_branch (operands, 1, "Lcb", "<inv_cb>\\t%<w>0, ");
    else
      return "<cbz>\\t%<w>0, %l1";
  }
  [(set_attr "type" "branch")
   (set (attr "length")
	(if_then_else (and (ge (minus (match_dup 1) (pc)) (const_int -1048576))
			   (lt (minus (match_dup 1) (pc)) (const_int 1048572)))
		      (const_int 4)
		      (const_int 8)))
   (set (attr "far_branch")
	(if_then_else (and (ge (minus (match_dup 2) (pc)) (const_int -1048576))
			   (lt (minus (match_dup 2) (pc)) (const_int 1048572)))
		      (const_int 0)
		      (const_int 1)))]
)

(define_insn "*tb<optab><mode>1"
  [(set (pc) (if_then_else
	      (EQL (zero_extract:DI (match_operand:GPI 0 "register_operand" "r")
				    (const_int 1)
				    (match_operand 1
				      "aarch64_simd_shift_imm_<mode>" "n"))
		   (const_int 0))
	     (label_ref (match_operand 2 "" ""))
	     (pc)))
   (clobber (reg:CC CC_REGNUM))]
  "!aarch64_track_speculation"
  {
    if (get_attr_length (insn) == 8)
      {
	if (get_attr_far_branch (insn) == 1)
	  return aarch64_gen_far_branch (operands, 2, "Ltb",
					 "<inv_tb>\\t%<w>0, %1, ");
	else
	  {
	    operands[1] = GEN_INT (HOST_WIDE_INT_1U << UINTVAL (operands[1]));
	    return "tst\t%<w>0, %1\;<bcond>\t%l2";
	  }
      }
    else
      return "<tbz>\t%<w>0, %1, %l2";
  }
  [(set_attr "type" "branch")
   (set (attr "length")
	(if_then_else (and (ge (minus (match_dup 2) (pc)) (const_int -32768))
			   (lt (minus (match_dup 2) (pc)) (const_int 32764)))
		      (const_int 4)
		      (const_int 8)))
   (set (attr "far_branch")
	(if_then_else (and (ge (minus (match_dup 2) (pc)) (const_int -1048576))
			   (lt (minus (match_dup 2) (pc)) (const_int 1048572)))
		      (const_int 0)
		      (const_int 1)))]

)

(define_insn "*cb<optab><mode>1"
  [(set (pc) (if_then_else (LTGE (match_operand:ALLI 0 "register_operand" "r")
				 (const_int 0))
			   (label_ref (match_operand 1 "" ""))
			   (pc)))
   (clobber (reg:CC CC_REGNUM))]
  "!aarch64_track_speculation"
  {
    if (get_attr_length (insn) == 8)
      {
	if (get_attr_far_branch (insn) == 1)
	  return aarch64_gen_far_branch (operands, 1, "Ltb",
					 "<inv_tb>\\t%<w>0, <sizem1>, ");
	else
	  {
	    char buf[64];
	    uint64_t val = ((uint64_t) 1)
		<< (GET_MODE_SIZE (<MODE>mode) * BITS_PER_UNIT - 1);
	    sprintf (buf, "tst\t%%<w>0, %" PRId64, val);
	    output_asm_insn (buf, operands);
	    return "<bcond>\t%l1";
	  }
      }
    else
      return "<tbz>\t%<w>0, <sizem1>, %l1";
  }
  [(set_attr "type" "branch")
   (set (attr "length")
	(if_then_else (and (ge (minus (match_dup 1) (pc)) (const_int -32768))
			   (lt (minus (match_dup 1) (pc)) (const_int 32764)))
		      (const_int 4)
		      (const_int 8)))
   (set (attr "far_branch")
	(if_then_else (and (ge (minus (match_dup 1) (pc)) (const_int -1048576))
			   (lt (minus (match_dup 1) (pc)) (const_int 1048572)))
		      (const_int 0)
		      (const_int 1)))]
)

;; -------------------------------------------------------------------
;; Subroutine calls and sibcalls
;; -------------------------------------------------------------------

(define_expand "call"
  [(parallel [(call (match_operand 0 "memory_operand" "")
		    (match_operand 1 "general_operand" ""))
	      (use (match_operand 2 "" ""))
	      (clobber (reg:DI LR_REGNUM))])]
  ""
  "
  {
    aarch64_expand_call (NULL_RTX, operands[0], false);
    DONE;
  }"
)

(define_insn "*call_insn"
  [(call (mem:DI (match_operand:DI 0 "aarch64_call_insn_operand" "r, Usf"))
	 (match_operand 1 "" ""))
   (clobber (reg:DI LR_REGNUM))]
  ""
  "@
  blr\\t%0
  bl\\t%c0"
  [(set_attr "type" "call, call")]
)

(define_expand "call_value"
  [(parallel [(set (match_operand 0 "" "")
		   (call (match_operand 1 "memory_operand" "")
			 (match_operand 2 "general_operand" "")))
	      (use (match_operand 3 "" ""))
	      (clobber (reg:DI LR_REGNUM))])]
  ""
  "
  {
    aarch64_expand_call (operands[0], operands[1], false);
    DONE;
  }"
)

(define_insn "*call_value_insn"
  [(set (match_operand 0 "" "")
	(call (mem:DI (match_operand:DI 1 "aarch64_call_insn_operand" "r, Usf"))
		      (match_operand 2 "" "")))
   (clobber (reg:DI LR_REGNUM))]
  ""
  "@
  blr\\t%1
  bl\\t%c1"
  [(set_attr "type" "call, call")]
)

(define_expand "sibcall"
  [(parallel [(call (match_operand 0 "memory_operand" "")
		    (match_operand 1 "general_operand" ""))
	      (return)
	      (use (match_operand 2 "" ""))])]
  ""
  {
    aarch64_expand_call (NULL_RTX, operands[0], true);
    DONE;
  }
)

(define_expand "sibcall_value"
  [(parallel [(set (match_operand 0 "" "")
		   (call (match_operand 1 "memory_operand" "")
			 (match_operand 2 "general_operand" "")))
	      (return)
	      (use (match_operand 3 "" ""))])]
  ""
  {
    aarch64_expand_call (operands[0], operands[1], true);
    DONE;
  }
)

(define_insn "*sibcall_insn"
  [(call (mem:DI (match_operand:DI 0 "aarch64_call_insn_operand" "Ucs, Usf"))
	 (match_operand 1 "" ""))
   (return)]
  "SIBLING_CALL_P (insn)"
  "@
   br\\t%0
   b\\t%c0"
  [(set_attr "type" "branch, branch")]
)

(define_insn "*sibcall_value_insn"
  [(set (match_operand 0 "" "")
	(call (mem:DI
		(match_operand:DI 1 "aarch64_call_insn_operand" "Ucs, Usf"))
	      (match_operand 2 "" "")))
   (return)]
  "SIBLING_CALL_P (insn)"
  "@
   br\\t%1
   b\\t%c1"
  [(set_attr "type" "branch, branch")]
)

;; Call subroutine returning any type.

(define_expand "untyped_call"
  [(parallel [(call (match_operand 0 "")
		    (const_int 0))
	      (match_operand 1 "")
	      (match_operand 2 "")])]
  ""
{
  int i;

  emit_call_insn (gen_call (operands[0], const0_rtx, NULL));

  for (i = 0; i < XVECLEN (operands[2], 0); i++)
    {
      rtx set = XVECEXP (operands[2], 0, i);
      emit_move_insn (SET_DEST (set), SET_SRC (set));
    }

  /* The optimizer does not know that the call sets the function value
     registers we stored in the result block.  We avoid problems by
     claiming that all hard registers are used and clobbered at this
     point.  */
  emit_insn (gen_blockage ());
  DONE;
})

;; -------------------------------------------------------------------
;; Moves
;; -------------------------------------------------------------------

(define_expand "mov<mode>"
  [(set (match_operand:SHORT 0 "nonimmediate_operand" "")
	(match_operand:SHORT 1 "general_operand" ""))]
  ""
  "
    if (GET_CODE (operands[0]) == MEM && operands[1] != const0_rtx)
      operands[1] = force_reg (<MODE>mode, operands[1]);

    if (GET_CODE (operands[1]) == CONST_POLY_INT)
      {
	aarch64_expand_mov_immediate (operands[0], operands[1]);
	DONE;
      }
  "
)

(define_insn "*mov<mode>_aarch64"
  [(set (match_operand:SHORT 0 "nonimmediate_operand" "=r,r,    w,r  ,r,w, m,m,r,w,w")
	(match_operand:SHORT 1 "aarch64_mov_operand"  " r,M,D<hq>,Usv,m,m,rZ,w,w,r,w"))]
  "(register_operand (operands[0], <MODE>mode)
    || aarch64_reg_or_zero (operands[1], <MODE>mode))"
{
   switch (which_alternative)
     {
     case 0:
       return "mov\t%w0, %w1";
     case 1:
       return "mov\t%w0, %1";
     case 2:
       return aarch64_output_scalar_simd_mov_immediate (operands[1],
							<MODE>mode);
     case 3:
       return aarch64_output_sve_cnt_immediate (\"cnt\", \"%x0\", operands[1]);
     case 4:
       return "ldr<size>\t%w0, %1";
     case 5:
       return "ldr\t%<size>0, %1";
     case 6:
       return "str<size>\t%w1, %0";
     case 7:
       return "str\t%<size>1, %0";
     case 8:
       return "umov\t%w0, %1.<v>[0]";
     case 9:
       return "dup\t%0.<Vallxd>, %w1";
     case 10:
       return "dup\t%<Vetype>0, %1.<v>[0]";
     default:
       gcc_unreachable ();
     }
}
  ;; The "mov_imm" type for CNT is just a placeholder.
  [(set_attr "type" "mov_reg,mov_imm,neon_move,mov_imm,load_4,load_4,store_4,
		     store_4,neon_to_gp<q>,neon_from_gp<q>,neon_dup")
   (set_attr "arch" "*,*,simd,sve,*,*,*,*,simd,simd,simd")]
)

(define_expand "mov<mode>"
  [(set (match_operand:GPI 0 "nonimmediate_operand" "")
	(match_operand:GPI 1 "general_operand" ""))]
  ""
  "
    if (MEM_P (operands[0]) && CONST_INT_P (operands[1])
	&& <MODE>mode == DImode
	&& aarch64_split_dimode_const_store (operands[0], operands[1]))
      DONE;

    if (GET_CODE (operands[0]) == MEM && operands[1] != const0_rtx)
      operands[1] = force_reg (<MODE>mode, operands[1]);

    /* FIXME: RR we still need to fix up what we are doing with
       symbol_refs and other types of constants.  */
    if (CONSTANT_P (operands[1])
        && !CONST_INT_P (operands[1]))
     {
       aarch64_expand_mov_immediate (operands[0], operands[1]);
       DONE;
     }
  "
)

(define_insn_and_split "*movsi_aarch64"
  [(set (match_operand:SI 0 "nonimmediate_operand" "=r,k,r,r,r,r, r,w, m, m,  r,  r, w,r,w, w")
	(match_operand:SI 1 "aarch64_mov_operand"  " r,r,k,M,n,Usv,m,m,rZ,w,Usa,Ush,rZ,w,w,Ds"))]
  "(register_operand (operands[0], SImode)
    || aarch64_reg_or_zero (operands[1], SImode))"
  "@
   mov\\t%w0, %w1
   mov\\t%w0, %w1
   mov\\t%w0, %w1
   mov\\t%w0, %1
   #
   * return aarch64_output_sve_cnt_immediate (\"cnt\", \"%x0\", operands[1]);
   ldr\\t%w0, %1
   ldr\\t%s0, %1
   str\\t%w1, %0
   str\\t%s1, %0
   adr\\t%x0, %c1
   adrp\\t%x0, %A1
   fmov\\t%s0, %w1
   fmov\\t%w0, %s1
   fmov\\t%s0, %s1
   * return aarch64_output_scalar_simd_mov_immediate (operands[1], SImode);"
  "CONST_INT_P (operands[1]) && !aarch64_move_imm (INTVAL (operands[1]), SImode)
    && REG_P (operands[0]) && GP_REGNUM_P (REGNO (operands[0]))"
   [(const_int 0)]
   "{
       aarch64_expand_mov_immediate (operands[0], operands[1]);
       DONE;
    }"
  ;; The "mov_imm" type for CNT is just a placeholder.
  [(set_attr "type" "mov_reg,mov_reg,mov_reg,mov_imm,mov_imm,mov_imm,load_4,
		    load_4,store_4,store_4,adr,adr,f_mcr,f_mrc,fmov,neon_move")
   (set_attr "arch" "*,*,*,*,*,sve,*,fp,*,fp,*,*,fp,fp,fp,simd")]
)

(define_insn_and_split "*movdi_aarch64"
  [(set (match_operand:DI 0 "nonimmediate_operand" "=r,k,r,r,r,r,r, r,w, m,m,  r,  r, w,r,w, w")
	(match_operand:DI 1 "aarch64_mov_operand"  " r,r,k,N,M,n,Usv,m,m,rZ,w,Usa,Ush,rZ,w,w,Dd"))]
  "(register_operand (operands[0], DImode)
    || aarch64_reg_or_zero (operands[1], DImode))"
  "@
   mov\\t%x0, %x1
   mov\\t%0, %x1
   mov\\t%x0, %1
   mov\\t%x0, %1
   mov\\t%w0, %1
   #
   * return aarch64_output_sve_cnt_immediate (\"cnt\", \"%x0\", operands[1]);
   ldr\\t%x0, %1
   ldr\\t%d0, %1
   str\\t%x1, %0
   str\\t%d1, %0
   adr\\t%x0, %c1
   adrp\\t%x0, %A1
   fmov\\t%d0, %x1
   fmov\\t%x0, %d1
   fmov\\t%d0, %d1
   * return aarch64_output_scalar_simd_mov_immediate (operands[1], DImode);"
   "(CONST_INT_P (operands[1]) && !aarch64_move_imm (INTVAL (operands[1]), DImode))
    && REG_P (operands[0]) && GP_REGNUM_P (REGNO (operands[0]))"
   [(const_int 0)]
   "{
       aarch64_expand_mov_immediate (operands[0], operands[1]);
       DONE;
    }"
  ;; The "mov_imm" type for CNTD is just a placeholder.
  [(set_attr "type" "mov_reg,mov_reg,mov_reg,mov_imm,mov_imm,mov_imm,mov_imm,
		     load_8,load_8,store_8,store_8,adr,adr,f_mcr,f_mrc,fmov,
		     neon_move")
   (set_attr "arch" "*,*,*,*,*,*,sve,*,fp,*,fp,*,*,fp,fp,fp,simd")]
)

(define_insn "insv_imm<mode>"
  [(set (zero_extract:GPI (match_operand:GPI 0 "register_operand" "+r")
			  (const_int 16)
			  (match_operand:GPI 1 "const_int_operand" "n"))
	(match_operand:GPI 2 "const_int_operand" "n"))]
  "UINTVAL (operands[1]) < GET_MODE_BITSIZE (<MODE>mode)
   && UINTVAL (operands[1]) % 16 == 0"
  "movk\\t%<w>0, %X2, lsl %1"
  [(set_attr "type" "mov_imm")]
)

(define_expand "movti"
  [(set (match_operand:TI 0 "nonimmediate_operand" "")
	(match_operand:TI 1 "general_operand" ""))]
  ""
  "
    if (GET_CODE (operands[0]) == MEM && operands[1] != const0_rtx)
      operands[1] = force_reg (TImode, operands[1]);

    if (GET_CODE (operands[1]) == CONST_POLY_INT)
      {
	emit_move_insn (gen_lowpart (DImode, operands[0]),
			gen_lowpart (DImode, operands[1]));
	emit_move_insn (gen_highpart (DImode, operands[0]), const0_rtx);
	DONE;
      }
  "
)

(define_insn "*movti_aarch64"
  [(set (match_operand:TI 0
	 "nonimmediate_operand"  "=   r,w, r,w,r,m,m,w,m")
	(match_operand:TI 1
	 "aarch64_movti_operand" " rUti,r, w,w,m,r,Z,m,w"))]
  "(register_operand (operands[0], TImode)
    || aarch64_reg_or_zero (operands[1], TImode))"
  "@
   #
   #
   #
   mov\\t%0.16b, %1.16b
   ldp\\t%0, %H0, %1
   stp\\t%1, %H1, %0
   stp\\txzr, xzr, %0
   ldr\\t%q0, %1
   str\\t%q1, %0"
  [(set_attr "type" "multiple,f_mcr,f_mrc,neon_logic_q, \
		             load_16,store_16,store_16,\
                             load_16,store_16")
   (set_attr "length" "8,8,8,4,4,4,4,4,4")
   (set_attr "arch" "*,*,*,simd,*,*,*,fp,fp")]
)

;; Split a TImode register-register or register-immediate move into
;; its component DImode pieces, taking care to handle overlapping
;; source and dest registers.
(define_split
   [(set (match_operand:TI 0 "register_operand" "")
	 (match_operand:TI 1 "aarch64_reg_or_imm" ""))]
  "reload_completed && aarch64_split_128bit_move_p (operands[0], operands[1])"
  [(const_int 0)]
{
  aarch64_split_128bit_move (operands[0], operands[1]);
  DONE;
})

(define_expand "mov<mode>"
  [(set (match_operand:GPF_TF_F16 0 "nonimmediate_operand" "")
	(match_operand:GPF_TF_F16 1 "general_operand" ""))]
  ""
  {
    if (!TARGET_FLOAT)
      {
	aarch64_err_no_fpadvsimd (<MODE>mode);
	FAIL;
      }

    if (GET_CODE (operands[0]) == MEM
        && ! (GET_CODE (operands[1]) == CONST_DOUBLE
	      && aarch64_float_const_zero_rtx_p (operands[1])))
      operands[1] = force_reg (<MODE>mode, operands[1]);
  }
)

(define_insn "*movhf_aarch64"
  [(set (match_operand:HF 0 "nonimmediate_operand" "=w,w  , w,?r,w,w  ,w  ,w,m,r,m ,r")
	(match_operand:HF 1 "general_operand"      "Y ,?rY,?r, w,w,Ufc,Uvi,m,w,m,rY,r"))]
  "TARGET_FLOAT && (register_operand (operands[0], HFmode)
    || aarch64_reg_or_fp_zero (operands[1], HFmode))"
  "@
   movi\\t%0.4h, #0
   fmov\\t%h0, %w1
   dup\\t%w0.4h, %w1
   umov\\t%w0, %1.h[0]
   mov\\t%0.h[0], %1.h[0]
   fmov\\t%h0, %1
   * return aarch64_output_scalar_simd_mov_immediate (operands[1], HImode);
   ldr\\t%h0, %1
   str\\t%h1, %0
   ldrh\\t%w0, %1
   strh\\t%w1, %0
   mov\\t%w0, %w1"
  [(set_attr "type" "neon_move,f_mcr,neon_move,neon_to_gp, neon_move,fconsts, \
		     neon_move,f_loads,f_stores,load_4,store_4,mov_reg")
   (set_attr "arch" "simd,fp16,simd,simd,simd,fp16,simd,*,*,*,*,*")]
)

(define_insn "*movsf_aarch64"
  [(set (match_operand:SF 0 "nonimmediate_operand" "=w,w  ,?r,w,w  ,w  ,w,m,r,m ,r,r")
	(match_operand:SF 1 "general_operand"      "Y ,?rY, w,w,Ufc,Uvi,m,w,m,rY,r,M"))]
  "TARGET_FLOAT && (register_operand (operands[0], SFmode)
    || aarch64_reg_or_fp_zero (operands[1], SFmode))"
  "@
   movi\\t%0.2s, #0
   fmov\\t%s0, %w1
   fmov\\t%w0, %s1
   fmov\\t%s0, %s1
   fmov\\t%s0, %1
   * return aarch64_output_scalar_simd_mov_immediate (operands[1], SImode);
   ldr\\t%s0, %1
   str\\t%s1, %0
   ldr\\t%w0, %1
   str\\t%w1, %0
   mov\\t%w0, %w1
   mov\\t%w0, %1"
  [(set_attr "type" "neon_move,f_mcr,f_mrc,fmov,fconsts,neon_move,\
		     f_loads,f_stores,load_4,store_4,mov_reg,\
		     fconsts")
   (set_attr "arch" "simd,*,*,*,*,simd,*,*,*,*,*,*")]
)

(define_insn "*movdf_aarch64"
  [(set (match_operand:DF 0 "nonimmediate_operand" "=w, w  ,?r,w,w  ,w  ,w,m,r,m ,r,r")
	(match_operand:DF 1 "general_operand"      "Y , ?rY, w,w,Ufc,Uvi,m,w,m,rY,r,N"))]
  "TARGET_FLOAT && (register_operand (operands[0], DFmode)
    || aarch64_reg_or_fp_zero (operands[1], DFmode))"
  "@
   movi\\t%d0, #0
   fmov\\t%d0, %x1
   fmov\\t%x0, %d1
   fmov\\t%d0, %d1
   fmov\\t%d0, %1
   * return aarch64_output_scalar_simd_mov_immediate (operands[1], DImode);
   ldr\\t%d0, %1
   str\\t%d1, %0
   ldr\\t%x0, %1
   str\\t%x1, %0
   mov\\t%x0, %x1
   mov\\t%x0, %1"
  [(set_attr "type" "neon_move,f_mcr,f_mrc,fmov,fconstd,neon_move,\
		     f_loadd,f_stored,load_8,store_8,mov_reg,\
		     fconstd")
   (set_attr "arch" "simd,*,*,*,*,simd,*,*,*,*,*,*")]
)

(define_split
  [(set (match_operand:GPF_HF 0 "nonimmediate_operand")
	(match_operand:GPF_HF 1 "general_operand"))]
  "can_create_pseudo_p ()
   && !aarch64_can_const_movi_rtx_p (operands[1], <MODE>mode)
   && !aarch64_float_const_representable_p (operands[1])
   &&  aarch64_float_const_rtx_p (operands[1])"
  [(const_int 0)]
  {
    unsigned HOST_WIDE_INT ival;
    if (!aarch64_reinterpret_float_as_int (operands[1], &ival))
      FAIL;

    rtx tmp = gen_reg_rtx (<FCVT_TARGET>mode);
    emit_move_insn (tmp, gen_int_mode (ival, <FCVT_TARGET>mode));
    emit_move_insn (operands[0], gen_lowpart (<MODE>mode, tmp));
    DONE;
  }
)

(define_insn "*movtf_aarch64"
  [(set (match_operand:TF 0
	 "nonimmediate_operand" "=w,?&r,w ,?r,w,?w,w,m,?r,m ,m")
	(match_operand:TF 1
	 "general_operand"      " w,?r, ?r,w ,Y,Y ,m,w,m ,?r,Y"))]
  "TARGET_FLOAT && (register_operand (operands[0], TFmode)
    || aarch64_reg_or_fp_zero (operands[1], TFmode))"
  "@
   mov\\t%0.16b, %1.16b
   #
   #
   #
   movi\\t%0.2d, #0
   fmov\\t%s0, wzr
   ldr\\t%q0, %1
   str\\t%q1, %0
   ldp\\t%0, %H0, %1
   stp\\t%1, %H1, %0
   stp\\txzr, xzr, %0"
  [(set_attr "type" "logic_reg,multiple,f_mcr,f_mrc,neon_move_q,f_mcr,\
                     f_loadd,f_stored,load_16,store_16,store_16")
   (set_attr "length" "4,8,8,8,4,4,4,4,4,4,4")
   (set_attr "arch" "simd,*,*,*,simd,*,*,*,*,*,*")]
)

(define_split
   [(set (match_operand:TF 0 "register_operand" "")
	 (match_operand:TF 1 "aarch64_reg_or_imm" ""))]
  "reload_completed && aarch64_split_128bit_move_p (operands[0], operands[1])"
  [(const_int 0)]
  {
    aarch64_split_128bit_move (operands[0], operands[1]);
    DONE;
  }
)

;; 0 is dst
;; 1 is src
;; 2 is size of move in bytes
;; 3 is alignment

(define_expand "movmemdi"
  [(match_operand:BLK 0 "memory_operand")
   (match_operand:BLK 1 "memory_operand")
   (match_operand:DI 2 "immediate_operand")
   (match_operand:DI 3 "immediate_operand")]
   "!STRICT_ALIGNMENT"
{
  if (aarch64_expand_movmem (operands))
    DONE;
  FAIL;
}
)

;; Operands 1 and 3 are tied together by the final condition; so we allow
;; fairly lax checking on the second memory operation.
(define_insn "load_pair_sw_<SX:mode><SX2:mode>"
  [(set (match_operand:SX 0 "register_operand" "=r,w")
	(match_operand:SX 1 "aarch64_mem_pair_operand" "Ump,Ump"))
   (set (match_operand:SX2 2 "register_operand" "=r,w")
	(match_operand:SX2 3 "memory_operand" "m,m"))]
   "rtx_equal_p (XEXP (operands[3], 0),
		 plus_constant (Pmode,
				XEXP (operands[1], 0),
				GET_MODE_SIZE (<SX:MODE>mode)))"
  "@
   ldp\\t%w0, %w2, %1
   ldp\\t%s0, %s2, %1"
  [(set_attr "type" "load_8,neon_load1_2reg")
   (set_attr "arch" "*,fp")]
)

;; Storing different modes that can still be merged
(define_insn "load_pair_dw_<DX:mode><DX2:mode>"
  [(set (match_operand:DX 0 "register_operand" "=r,w")
	(match_operand:DX 1 "aarch64_mem_pair_operand" "Ump,Ump"))
   (set (match_operand:DX2 2 "register_operand" "=r,w")
	(match_operand:DX2 3 "memory_operand" "m,m"))]
   "rtx_equal_p (XEXP (operands[3], 0),
		 plus_constant (Pmode,
				XEXP (operands[1], 0),
				GET_MODE_SIZE (<DX:MODE>mode)))"
  "@
   ldp\\t%x0, %x2, %1
   ldp\\t%d0, %d2, %1"
  [(set_attr "type" "load_16,neon_load1_2reg")
   (set_attr "arch" "*,fp")]
)

(define_insn "load_pair_dw_tftf"
  [(set (match_operand:TF 0 "register_operand" "=w")
	(match_operand:TF 1 "aarch64_mem_pair_operand" "Ump"))
   (set (match_operand:TF 2 "register_operand" "=w")
	(match_operand:TF 3 "memory_operand" "m"))]
   "TARGET_SIMD
    && rtx_equal_p (XEXP (operands[3], 0),
		    plus_constant (Pmode,
				   XEXP (operands[1], 0),
				   GET_MODE_SIZE (TFmode)))"
  "ldp\\t%q0, %q2, %1"
  [(set_attr "type" "neon_ldp_q")
   (set_attr "fp" "yes")]
)

;; Operands 0 and 2 are tied together by the final condition; so we allow
;; fairly lax checking on the second memory operation.
(define_insn "store_pair_sw_<SX:mode><SX2:mode>"
  [(set (match_operand:SX 0 "aarch64_mem_pair_operand" "=Ump,Ump")
	(match_operand:SX 1 "aarch64_reg_zero_or_fp_zero" "rYZ,w"))
   (set (match_operand:SX2 2 "memory_operand" "=m,m")
	(match_operand:SX2 3 "aarch64_reg_zero_or_fp_zero" "rYZ,w"))]
   "rtx_equal_p (XEXP (operands[2], 0),
		 plus_constant (Pmode,
				XEXP (operands[0], 0),
				GET_MODE_SIZE (<SX:MODE>mode)))"
  "@
   stp\\t%w1, %w3, %0
   stp\\t%s1, %s3, %0"
  [(set_attr "type" "store_8,neon_store1_2reg")
   (set_attr "arch" "*,fp")]
)

;; Storing different modes that can still be merged
(define_insn "store_pair_dw_<DX:mode><DX2:mode>"
  [(set (match_operand:DX 0 "aarch64_mem_pair_operand" "=Ump,Ump")
	(match_operand:DX 1 "aarch64_reg_zero_or_fp_zero" "rYZ,w"))
   (set (match_operand:DX2 2 "memory_operand" "=m,m")
	(match_operand:DX2 3 "aarch64_reg_zero_or_fp_zero" "rYZ,w"))]
   "rtx_equal_p (XEXP (operands[2], 0),
		 plus_constant (Pmode,
				XEXP (operands[0], 0),
				GET_MODE_SIZE (<DX:MODE>mode)))"
  "@
   stp\\t%x1, %x3, %0
   stp\\t%d1, %d3, %0"
  [(set_attr "type" "store_16,neon_store1_2reg")
   (set_attr "arch" "*,fp")]
)

(define_insn "store_pair_dw_tftf"
  [(set (match_operand:TF 0 "aarch64_mem_pair_operand" "=Ump")
	(match_operand:TF 1 "register_operand" "w"))
   (set (match_operand:TF 2 "memory_operand" "=m")
	(match_operand:TF 3 "register_operand" "w"))]
   "TARGET_SIMD &&
    rtx_equal_p (XEXP (operands[2], 0),
		 plus_constant (Pmode,
				XEXP (operands[0], 0),
				GET_MODE_SIZE (TFmode)))"
  "stp\\t%q1, %q3, %0"
  [(set_attr "type" "neon_stp_q")
   (set_attr "fp" "yes")]
)

;; Load pair with post-index writeback.  This is primarily used in function
;; epilogues.
(define_insn "loadwb_pair<GPI:mode>_<P:mode>"
  [(parallel
    [(set (match_operand:P 0 "register_operand" "=k")
          (plus:P (match_operand:P 1 "register_operand" "0")
                  (match_operand:P 4 "aarch64_mem_pair_offset" "n")))
     (set (match_operand:GPI 2 "register_operand" "=r")
          (mem:GPI (match_dup 1)))
     (set (match_operand:GPI 3 "register_operand" "=r")
          (mem:GPI (plus:P (match_dup 1)
                   (match_operand:P 5 "const_int_operand" "n"))))])]
  "INTVAL (operands[5]) == GET_MODE_SIZE (<GPI:MODE>mode)"
  "ldp\\t%<w>2, %<w>3, [%1], %4"
  [(set_attr "type" "load_<ldpstp_sz>")]
)

(define_insn "loadwb_pair<GPF:mode>_<P:mode>"
  [(parallel
    [(set (match_operand:P 0 "register_operand" "=k")
          (plus:P (match_operand:P 1 "register_operand" "0")
                  (match_operand:P 4 "aarch64_mem_pair_offset" "n")))
     (set (match_operand:GPF 2 "register_operand" "=w")
          (mem:GPF (match_dup 1)))
     (set (match_operand:GPF 3 "register_operand" "=w")
          (mem:GPF (plus:P (match_dup 1)
                   (match_operand:P 5 "const_int_operand" "n"))))])]
  "INTVAL (operands[5]) == GET_MODE_SIZE (<GPF:MODE>mode)"
  "ldp\\t%<w>2, %<w>3, [%1], %4"
  [(set_attr "type" "neon_load1_2reg")]
)

(define_insn "loadwb_pair<TX:mode>_<P:mode>"
  [(parallel
    [(set (match_operand:P 0 "register_operand" "=k")
          (plus:P (match_operand:P 1 "register_operand" "0")
                  (match_operand:P 4 "aarch64_mem_pair_offset" "n")))
     (set (match_operand:TX 2 "register_operand" "=w")
          (mem:TX (match_dup 1)))
     (set (match_operand:TX 3 "register_operand" "=w")
          (mem:TX (plus:P (match_dup 1)
			  (match_operand:P 5 "const_int_operand" "n"))))])]
  "TARGET_SIMD && INTVAL (operands[5]) == GET_MODE_SIZE (<TX:MODE>mode)"
  "ldp\\t%q2, %q3, [%1], %4"
  [(set_attr "type" "neon_ldp_q")]
)

;; Store pair with pre-index writeback.  This is primarily used in function
;; prologues.
(define_insn "storewb_pair<GPI:mode>_<P:mode>"
  [(parallel
    [(set (match_operand:P 0 "register_operand" "=&k")
          (plus:P (match_operand:P 1 "register_operand" "0")
                  (match_operand:P 4 "aarch64_mem_pair_offset" "n")))
     (set (mem:GPI (plus:P (match_dup 0)
                   (match_dup 4)))
          (match_operand:GPI 2 "register_operand" "r"))
     (set (mem:GPI (plus:P (match_dup 0)
                   (match_operand:P 5 "const_int_operand" "n")))
          (match_operand:GPI 3 "register_operand" "r"))])]
  "INTVAL (operands[5]) == INTVAL (operands[4]) + GET_MODE_SIZE (<GPI:MODE>mode)"
  "stp\\t%<w>2, %<w>3, [%0, %4]!"
  [(set_attr "type" "store_<ldpstp_sz>")]
)

(define_insn "storewb_pair<GPF:mode>_<P:mode>"
  [(parallel
    [(set (match_operand:P 0 "register_operand" "=&k")
          (plus:P (match_operand:P 1 "register_operand" "0")
                  (match_operand:P 4 "aarch64_mem_pair_offset" "n")))
     (set (mem:GPF (plus:P (match_dup 0)
                   (match_dup 4)))
          (match_operand:GPF 2 "register_operand" "w"))
     (set (mem:GPF (plus:P (match_dup 0)
                   (match_operand:P 5 "const_int_operand" "n")))
          (match_operand:GPF 3 "register_operand" "w"))])]
  "INTVAL (operands[5]) == INTVAL (operands[4]) + GET_MODE_SIZE (<GPF:MODE>mode)"
  "stp\\t%<w>2, %<w>3, [%0, %4]!"
  [(set_attr "type" "neon_store1_2reg<q>")]
)

(define_insn "storewb_pair<TX:mode>_<P:mode>"
  [(parallel
    [(set (match_operand:P 0 "register_operand" "=&k")
          (plus:P (match_operand:P 1 "register_operand" "0")
                  (match_operand:P 4 "aarch64_mem_pair_offset" "n")))
     (set (mem:TX (plus:P (match_dup 0)
			  (match_dup 4)))
          (match_operand:TX 2 "register_operand" "w"))
     (set (mem:TX (plus:P (match_dup 0)
			  (match_operand:P 5 "const_int_operand" "n")))
          (match_operand:TX 3 "register_operand" "w"))])]
  "TARGET_SIMD
   && INTVAL (operands[5])
      == INTVAL (operands[4]) + GET_MODE_SIZE (<TX:MODE>mode)"
  "stp\\t%q2, %q3, [%0, %4]!"
  [(set_attr "type" "neon_stp_q")]
)

;; -------------------------------------------------------------------
;; Sign/Zero extension
;; -------------------------------------------------------------------

(define_expand "<optab>sidi2"
  [(set (match_operand:DI 0 "register_operand")
	(ANY_EXTEND:DI (match_operand:SI 1 "nonimmediate_operand")))]
  ""
)

(define_insn "*extendsidi2_aarch64"
  [(set (match_operand:DI 0 "register_operand" "=r,r")
        (sign_extend:DI (match_operand:SI 1 "nonimmediate_operand" "r,m")))]
  ""
  "@
   sxtw\t%0, %w1
   ldrsw\t%0, %1"
  [(set_attr "type" "extend,load_4")]
)

(define_insn "*load_pair_extendsidi2_aarch64"
  [(set (match_operand:DI 0 "register_operand" "=r")
	(sign_extend:DI (match_operand:SI 1 "aarch64_mem_pair_operand" "Ump")))
   (set (match_operand:DI 2 "register_operand" "=r")
	(sign_extend:DI (match_operand:SI 3 "memory_operand" "m")))]
  "rtx_equal_p (XEXP (operands[3], 0),
		plus_constant (Pmode,
			       XEXP (operands[1], 0),
			       GET_MODE_SIZE (SImode)))"
  "ldpsw\\t%0, %2, %1"
  [(set_attr "type" "load_8")]
)

(define_insn "*zero_extendsidi2_aarch64"
  [(set (match_operand:DI 0 "register_operand" "=r,r,w,w,r,w")
        (zero_extend:DI (match_operand:SI 1 "nonimmediate_operand" "r,m,r,m,w,w")))]
  ""
  "@
   uxtw\t%0, %w1
   ldr\t%w0, %1
   fmov\t%s0, %w1
   ldr\t%s0, %1
   fmov\t%w0, %s1
   fmov\t%s0, %s1"
  [(set_attr "type" "mov_reg,load_4,f_mcr,f_loads,f_mrc,fmov")
   (set_attr "arch" "*,*,fp,fp,fp,fp")]
)

(define_insn "*load_pair_zero_extendsidi2_aarch64"
  [(set (match_operand:DI 0 "register_operand" "=r,w")
	(zero_extend:DI (match_operand:SI 1 "aarch64_mem_pair_operand" "Ump,Ump")))
   (set (match_operand:DI 2 "register_operand" "=r,w")
	(zero_extend:DI (match_operand:SI 3 "memory_operand" "m,m")))]
  "rtx_equal_p (XEXP (operands[3], 0),
		plus_constant (Pmode,
			       XEXP (operands[1], 0),
			       GET_MODE_SIZE (SImode)))"
  "@
   ldp\t%w0, %w2, %1
   ldp\t%s0, %s2, %1"
  [(set_attr "type" "load_8,neon_load1_2reg")
   (set_attr "arch" "*,fp")]
)

(define_expand "<ANY_EXTEND:optab><SHORT:mode><GPI:mode>2"
  [(set (match_operand:GPI 0 "register_operand")
        (ANY_EXTEND:GPI (match_operand:SHORT 1 "nonimmediate_operand")))]
  ""
)

(define_insn "*extend<SHORT:mode><GPI:mode>2_aarch64"
  [(set (match_operand:GPI 0 "register_operand" "=r,r")
        (sign_extend:GPI (match_operand:SHORT 1 "nonimmediate_operand" "r,m")))]
  ""
  "@
   sxt<SHORT:size>\t%<GPI:w>0, %w1
   ldrs<SHORT:size>\t%<GPI:w>0, %1"
  [(set_attr "type" "extend,load_4")]
)

(define_insn "*zero_extend<SHORT:mode><GPI:mode>2_aarch64"
  [(set (match_operand:GPI 0 "register_operand" "=r,r,w")
        (zero_extend:GPI (match_operand:SHORT 1 "nonimmediate_operand" "r,m,m")))]
  ""
  "@
   and\t%<GPI:w>0, %<GPI:w>1, <SHORT:short_mask>
   ldr<SHORT:size>\t%w0, %1
   ldr\t%<SHORT:size>0, %1"
  [(set_attr "type" "logic_imm,load_4,f_loads")
   (set_attr "arch" "*,*,fp")]
)

(define_expand "<optab>qihi2"
  [(set (match_operand:HI 0 "register_operand")
        (ANY_EXTEND:HI (match_operand:QI 1 "nonimmediate_operand")))]
  ""
)

(define_insn "*extendqihi2_aarch64"
  [(set (match_operand:HI 0 "register_operand" "=r,r")
	(sign_extend:HI (match_operand:QI 1 "nonimmediate_operand" "r,m")))]
  ""
  "@
   sxtb\t%w0, %w1
   ldrsb\t%w0, %1"
  [(set_attr "type" "extend,load_4")]
)

(define_insn "*zero_extendqihi2_aarch64"
  [(set (match_operand:HI 0 "register_operand" "=r,r")
	(zero_extend:HI (match_operand:QI 1 "nonimmediate_operand" "r,m")))]
  ""
  "@
   and\t%w0, %w1, 255
   ldrb\t%w0, %1"
  [(set_attr "type" "logic_imm,load_4")]
)

;; -------------------------------------------------------------------
;; Simple arithmetic
;; -------------------------------------------------------------------

(define_expand "add<mode>3"
  [(set
    (match_operand:GPI 0 "register_operand" "")
    (plus:GPI (match_operand:GPI 1 "register_operand" "")
	      (match_operand:GPI 2 "aarch64_pluslong_or_poly_operand" "")))]
  ""
{
  /* If operands[1] is a subreg extract the inner RTX.  */
  rtx op1 = REG_P (operands[1]) ? operands[1] : SUBREG_REG (operands[1]);

  /* If the constant is too large for a single instruction and isn't frame
     based, split off the immediate so it is available for CSE.  */
  if (!aarch64_plus_immediate (operands[2], <MODE>mode)
      && can_create_pseudo_p ()
      && (!REG_P (op1)
	 || !REGNO_PTR_FRAME_P (REGNO (op1))))
    operands[2] = force_reg (<MODE>mode, operands[2]);
  /* Expand polynomial additions now if the destination is the stack
     pointer, since we don't want to use that as a temporary.  */
  else if (operands[0] == stack_pointer_rtx
	   && aarch64_split_add_offset_immediate (operands[2], <MODE>mode))
    {
      aarch64_split_add_offset (<MODE>mode, operands[0], operands[1],
				operands[2], NULL_RTX, NULL_RTX);
      DONE;
    }
})

(define_insn "*add<mode>3_aarch64"
  [(set
    (match_operand:GPI 0 "register_operand" "=rk,rk,w,rk,r,rk")
    (plus:GPI
     (match_operand:GPI 1 "register_operand" "%rk,rk,w,rk,rk,rk")
     (match_operand:GPI 2 "aarch64_pluslong_operand" "I,r,w,J,Uaa,Uav")))]
  ""
  "@
  add\\t%<w>0, %<w>1, %2
  add\\t%<w>0, %<w>1, %<w>2
  add\\t%<rtn>0<vas>, %<rtn>1<vas>, %<rtn>2<vas>
  sub\\t%<w>0, %<w>1, #%n2
  #
  * return aarch64_output_sve_addvl_addpl (operands[0], operands[1], operands[2]);"
  ;; The "alu_imm" type for ADDVL/ADDPL is just a placeholder.
  [(set_attr "type" "alu_imm,alu_sreg,neon_add,alu_imm,multiple,alu_imm")
   (set_attr "arch" "*,*,simd,*,*,*")]
)

;; zero_extend version of above
(define_insn "*addsi3_aarch64_uxtw"
  [(set
    (match_operand:DI 0 "register_operand" "=rk,rk,rk,r")
    (zero_extend:DI
     (plus:SI (match_operand:SI 1 "register_operand" "%rk,rk,rk,rk")
	      (match_operand:SI 2 "aarch64_pluslong_operand" "I,r,J,Uaa"))))]
  ""
  "@
  add\\t%w0, %w1, %2
  add\\t%w0, %w1, %w2
  sub\\t%w0, %w1, #%n2
  #"
  [(set_attr "type" "alu_imm,alu_sreg,alu_imm,multiple")]
)

;; If there's a free register, and we can load the constant with a
;; single instruction, do so.  This has a chance to improve scheduling.
(define_peephole2
  [(match_scratch:GPI 3 "r")
   (set (match_operand:GPI 0 "register_operand")
	(plus:GPI
	  (match_operand:GPI 1 "register_operand")
	  (match_operand:GPI 2 "aarch64_pluslong_strict_immedate")))]
  "aarch64_move_imm (INTVAL (operands[2]), <MODE>mode)"
  [(set (match_dup 3) (match_dup 2))
   (set (match_dup 0) (plus:GPI (match_dup 1) (match_dup 3)))]
)

(define_peephole2
  [(match_scratch:SI 3 "r")
   (set (match_operand:DI 0 "register_operand")
	(zero_extend:DI
	  (plus:SI
	    (match_operand:SI 1 "register_operand")
	    (match_operand:SI 2 "aarch64_pluslong_strict_immedate"))))]
  "aarch64_move_imm (INTVAL (operands[2]), SImode)"
  [(set (match_dup 3) (match_dup 2))
   (set (match_dup 0) (zero_extend:DI (plus:SI (match_dup 1) (match_dup 3))))]
)

;; After peephole2 has had a chance to run, split any remaining long
;; additions into two add immediates.
(define_split
  [(set (match_operand:GPI 0 "register_operand")
	(plus:GPI
	  (match_operand:GPI 1 "register_operand")
	  (match_operand:GPI 2 "aarch64_pluslong_strict_immedate")))]
  "epilogue_completed"
  [(set (match_dup 0) (plus:GPI (match_dup 1) (match_dup 3)))
   (set (match_dup 0) (plus:GPI (match_dup 0) (match_dup 4)))]
  {
    HOST_WIDE_INT i = INTVAL (operands[2]);
    HOST_WIDE_INT s = (i >= 0 ? i & 0xfff : -(-i & 0xfff));
    operands[3] = GEN_INT (i - s);
    operands[4] = GEN_INT (s);
  }
)

;; Match addition of polynomial offsets that require one temporary, for which
;; we can use the early-clobbered destination register.  This is a separate
;; pattern so that the early clobber doesn't affect register allocation
;; for other forms of addition.  However, we still need to provide an
;; all-register alternative, in case the offset goes out of range after
;; elimination.  For completeness we might as well provide all GPR-based
;; alternatives from the main pattern.
;;
;; We don't have a pattern for additions requiring two temporaries since at
;; present LRA doesn't allow new scratches to be added during elimination.
;; Such offsets should be rare anyway.
;;
;; ??? But if we added LRA support for new scratches, much of the ugliness
;; here would go away.  We could just handle all polynomial constants in
;; this pattern.
(define_insn_and_split "*add<mode>3_poly_1"
  [(set
    (match_operand:GPI 0 "register_operand" "=r,r,r,r,r,&r")
    (plus:GPI
     (match_operand:GPI 1 "register_operand" "%rk,rk,rk,rk,rk,rk")
     (match_operand:GPI 2 "aarch64_pluslong_or_poly_operand" "I,r,J,Uaa,Uav,Uat")))]
  "TARGET_SVE && operands[0] != stack_pointer_rtx"
  "@
  add\\t%<w>0, %<w>1, %2
  add\\t%<w>0, %<w>1, %<w>2
  sub\\t%<w>0, %<w>1, #%n2
  #
  * return aarch64_output_sve_addvl_addpl (operands[0], operands[1], operands[2]);
  #"
  "&& epilogue_completed
   && !reg_overlap_mentioned_p (operands[0], operands[1])
   && aarch64_split_add_offset_immediate (operands[2], <MODE>mode)"
  [(const_int 0)]
  {
    aarch64_split_add_offset (<MODE>mode, operands[0], operands[1],
			      operands[2], operands[0], NULL_RTX);
    DONE;
  }
  ;; The "alu_imm" type for ADDVL/ADDPL is just a placeholder.
  [(set_attr "type" "alu_imm,alu_sreg,alu_imm,multiple,alu_imm,multiple")]
)

(define_split
  [(set (match_operand:DI 0 "register_operand")
	(zero_extend:DI
	  (plus:SI
	    (match_operand:SI 1 "register_operand")
	    (match_operand:SI 2 "aarch64_pluslong_strict_immedate"))))]
  "epilogue_completed"
  [(set (match_dup 5) (plus:SI (match_dup 1) (match_dup 3)))
   (set (match_dup 0) (zero_extend:DI (plus:SI (match_dup 5) (match_dup 4))))]
  {
    HOST_WIDE_INT i = INTVAL (operands[2]);
    HOST_WIDE_INT s = (i >= 0 ? i & 0xfff : -(-i & 0xfff));
    operands[3] = GEN_INT (i - s);
    operands[4] = GEN_INT (s);
    operands[5] = gen_lowpart (SImode, operands[0]);
  }
)

(define_expand "addv<mode>4"
  [(match_operand:GPI 0 "register_operand")
   (match_operand:GPI 1 "register_operand")
   (match_operand:GPI 2 "aarch64_plus_operand")
   (label_ref (match_operand 3 "" ""))]
  ""
{
  if (CONST_INT_P (operands[2]))
    emit_insn (gen_add<mode>3_compareV_imm (operands[0], operands[1],
					    operands[2]));
  else
    emit_insn (gen_add<mode>3_compareV (operands[0], operands[1], operands[2]));
  aarch64_gen_unlikely_cbranch (NE, CC_Vmode, operands[3]);

  DONE;
})

(define_expand "uaddv<mode>4"
  [(match_operand:GPI 0 "register_operand")
   (match_operand:GPI 1 "register_operand")
   (match_operand:GPI 2 "register_operand")
   (label_ref (match_operand 3 "" ""))]
  ""
{
  emit_insn (gen_add<mode>3_compareC (operands[0], operands[1], operands[2]));
  aarch64_gen_unlikely_cbranch (LTU, CC_Cmode, operands[3]);

  DONE;
})

(define_expand "addti3"
  [(set (match_operand:TI 0 "register_operand" "")
	(plus:TI (match_operand:TI 1 "register_operand" "")
		 (match_operand:TI 2 "aarch64_reg_or_imm" "")))]
  ""
{
  rtx low_dest, op1_low, op2_low, high_dest, op1_high, op2_high;

  aarch64_addti_scratch_regs (operands[1], operands[2],
			      &low_dest, &op1_low, &op2_low,
			      &high_dest, &op1_high, &op2_high);

  if (op2_low == const0_rtx)
    {
      low_dest = op1_low;
      if (!aarch64_pluslong_operand (op2_high, DImode))
	op2_high = force_reg (DImode, op2_high);
      emit_insn (gen_adddi3 (high_dest, op1_high, op2_high));
    }
  else
    {
      emit_insn (gen_adddi3_compareC (low_dest, op1_low,
				      force_reg (DImode, op2_low)));
      emit_insn (gen_adddi3_carryin (high_dest, op1_high,
				     force_reg (DImode, op2_high)));
    }

  emit_move_insn (gen_lowpart (DImode, operands[0]), low_dest);
  emit_move_insn (gen_highpart (DImode, operands[0]), high_dest);

  DONE;
})

(define_expand "addvti4"
  [(match_operand:TI 0 "register_operand" "")
   (match_operand:TI 1 "register_operand" "")
   (match_operand:TI 2 "aarch64_reg_or_imm" "")
   (label_ref (match_operand 3 "" ""))]
  ""
{
  rtx low_dest, op1_low, op2_low, high_dest, op1_high, op2_high;

  aarch64_addti_scratch_regs (operands[1], operands[2],
			      &low_dest, &op1_low, &op2_low,
			      &high_dest, &op1_high, &op2_high);

  if (op2_low == const0_rtx)
    {
      low_dest = op1_low;
      emit_insn (gen_adddi3_compareV (high_dest, op1_high,
				      force_reg (DImode, op2_high)));
    }
  else
    {
      emit_insn (gen_adddi3_compareC (low_dest, op1_low,
				      force_reg (DImode, op2_low)));
      emit_insn (gen_adddi3_carryinV (high_dest, op1_high,
				      force_reg (DImode, op2_high)));
    }

  emit_move_insn (gen_lowpart (DImode, operands[0]), low_dest);
  emit_move_insn (gen_highpart (DImode, operands[0]), high_dest);

  aarch64_gen_unlikely_cbranch (NE, CC_Vmode, operands[3]);
  DONE;
})

(define_expand "uaddvti4"
  [(match_operand:TI 0 "register_operand" "")
   (match_operand:TI 1 "register_operand" "")
   (match_operand:TI 2 "aarch64_reg_or_imm" "")
   (label_ref (match_operand 3 "" ""))]
  ""
{
  rtx low_dest, op1_low, op2_low, high_dest, op1_high, op2_high;

  aarch64_addti_scratch_regs (operands[1], operands[2],
			      &low_dest, &op1_low, &op2_low,
			      &high_dest, &op1_high, &op2_high);

  if (op2_low == const0_rtx)
    {
      low_dest = op1_low;
      emit_insn (gen_adddi3_compareC (high_dest, op1_high,
				      force_reg (DImode, op2_high)));
    }
  else
    {
      emit_insn (gen_adddi3_compareC (low_dest, op1_low,
				      force_reg (DImode, op2_low)));
      emit_insn (gen_adddi3_carryinC (high_dest, op1_high,
				      force_reg (DImode, op2_high)));
    }

  emit_move_insn (gen_lowpart (DImode, operands[0]), low_dest);
  emit_move_insn (gen_highpart (DImode, operands[0]), high_dest);

  aarch64_gen_unlikely_cbranch (GEU, CC_ADCmode, operands[3]);
  DONE;
 })

(define_insn "add<mode>3_compare0"
  [(set (reg:CC_NZ CC_REGNUM)
	(compare:CC_NZ
	 (plus:GPI (match_operand:GPI 1 "register_operand" "%rk,rk,rk")
		   (match_operand:GPI 2 "aarch64_plus_operand" "r,I,J"))
	 (const_int 0)))
   (set (match_operand:GPI 0 "register_operand" "=r,r,r")
	(plus:GPI (match_dup 1) (match_dup 2)))]
  ""
  "@
  adds\\t%<w>0, %<w>1, %<w>2
  adds\\t%<w>0, %<w>1, %2
  subs\\t%<w>0, %<w>1, #%n2"
  [(set_attr "type" "alus_sreg,alus_imm,alus_imm")]
)

;; zero_extend version of above
(define_insn "*addsi3_compare0_uxtw"
  [(set (reg:CC_NZ CC_REGNUM)
	(compare:CC_NZ
	 (plus:SI (match_operand:SI 1 "register_operand" "%rk,rk,rk")
		  (match_operand:SI 2 "aarch64_plus_operand" "r,I,J"))
	 (const_int 0)))
   (set (match_operand:DI 0 "register_operand" "=r,r,r")
	(zero_extend:DI (plus:SI (match_dup 1) (match_dup 2))))]
  ""
  "@
  adds\\t%w0, %w1, %w2
  adds\\t%w0, %w1, %2
  subs\\t%w0, %w1, #%n2"
  [(set_attr "type" "alus_sreg,alus_imm,alus_imm")]
)

(define_insn "*add<mode>3_compareC_cconly"
  [(set (reg:CC_C CC_REGNUM)
	(compare:CC_C
	  (plus:GPI
	    (match_operand:GPI 0 "register_operand" "r,r,r")
	    (match_operand:GPI 1 "aarch64_plus_operand" "r,I,J"))
	  (match_dup 0)))]
  ""
  "@
  cmn\\t%<w>0, %<w>1
  cmn\\t%<w>0, %1
  cmp\\t%<w>0, #%n1"
  [(set_attr "type" "alus_sreg,alus_imm,alus_imm")]
)

(define_insn "add<mode>3_compareC"
  [(set (reg:CC_C CC_REGNUM)
	(compare:CC_C
	  (plus:GPI
	    (match_operand:GPI 1 "register_operand" "rk,rk,rk")
	    (match_operand:GPI 2 "aarch64_plus_operand" "r,I,J"))
	  (match_dup 1)))
   (set (match_operand:GPI 0 "register_operand" "=r,r,r")
	(plus:GPI (match_dup 1) (match_dup 2)))]
  ""
  "@
  adds\\t%<w>0, %<w>1, %<w>2
  adds\\t%<w>0, %<w>1, %2
  subs\\t%<w>0, %<w>1, #%n2"
  [(set_attr "type" "alus_sreg,alus_imm,alus_imm")]
)

(define_insn "*add<mode>3_compareV_cconly_imm"
  [(set (reg:CC_V CC_REGNUM)
	(compare:CC_V
	  (plus:<DWI>
	    (sign_extend:<DWI> (match_operand:GPI 0 "register_operand" "r,r"))
	    (match_operand:<DWI> 1 "const_scalar_int_operand" ""))
	  (sign_extend:<DWI>
	   (plus:GPI
	    (match_dup 0)
	    (match_operand:GPI 2 "aarch64_plus_immediate" "I,J")))))]
  "INTVAL (operands[1]) == INTVAL (operands[2])"
  "@
  cmn\\t%<w>0, %<w>1
  cmp\\t%<w>0, #%n1"
  [(set_attr "type" "alus_imm")]
)

(define_insn "*add<mode>3_compareV_cconly"
  [(set (reg:CC_V CC_REGNUM)
	(compare:CC_V
	  (plus:<DWI>
	    (sign_extend:<DWI> (match_operand:GPI 0 "register_operand" "r"))
	    (sign_extend:<DWI> (match_operand:GPI 1 "register_operand" "r")))
	  (sign_extend:<DWI> (plus:GPI (match_dup 0) (match_dup 1)))))]
  ""
  "cmn\\t%<w>0, %<w>1"
  [(set_attr "type" "alus_sreg")]
)

(define_insn "add<mode>3_compareV_imm"
  [(set (reg:CC_V CC_REGNUM)
	(compare:CC_V
	  (plus:<DWI>
	    (sign_extend:<DWI>
	      (match_operand:GPI 1 "register_operand" "rk,rk"))
	    (match_operand:GPI 2 "aarch64_plus_immediate" "I,J"))
	  (sign_extend:<DWI>
	    (plus:GPI (match_dup 1) (match_dup 2)))))
   (set (match_operand:GPI 0 "register_operand" "=r,r")
	(plus:GPI (match_dup 1) (match_dup 2)))]
   ""
   "@
   adds\\t%<w>0, %<w>1, %<w>2
   subs\\t%<w>0, %<w>1, #%n2"
  [(set_attr "type" "alus_imm,alus_imm")]
)

(define_insn "add<mode>3_compareV"
  [(set (reg:CC_V CC_REGNUM)
	(compare:CC_V
	  (plus:<DWI>
	    (sign_extend:<DWI> (match_operand:GPI 1 "register_operand" "rk"))
	    (sign_extend:<DWI> (match_operand:GPI 2 "register_operand" "r")))
	  (sign_extend:<DWI> (plus:GPI (match_dup 1) (match_dup 2)))))
   (set (match_operand:GPI 0 "register_operand" "=r")
	(plus:GPI (match_dup 1) (match_dup 2)))]
  ""
  "adds\\t%<w>0, %<w>1, %<w>2"
  [(set_attr "type" "alus_sreg")]
)

(define_insn "*adds_shift_imm_<mode>"
  [(set (reg:CC_NZ CC_REGNUM)
	(compare:CC_NZ
	 (plus:GPI (ASHIFT:GPI
		    (match_operand:GPI 1 "register_operand" "r")
		    (match_operand:QI 2 "aarch64_shift_imm_<mode>" "n"))
		   (match_operand:GPI 3 "register_operand" "r"))
	 (const_int 0)))
   (set (match_operand:GPI 0 "register_operand" "=r")
	(plus:GPI (ASHIFT:GPI (match_dup 1) (match_dup 2))
		  (match_dup 3)))]
  ""
  "adds\\t%<w>0, %<w>3, %<w>1, <shift> %2"
  [(set_attr "type" "alus_shift_imm")]
)

(define_insn "*subs_shift_imm_<mode>"
  [(set (reg:CC_NZ CC_REGNUM)
	(compare:CC_NZ
	 (minus:GPI (match_operand:GPI 1 "register_operand" "r")
		    (ASHIFT:GPI
		     (match_operand:GPI 2 "register_operand" "r")
		     (match_operand:QI 3 "aarch64_shift_imm_<mode>" "n")))
	 (const_int 0)))
   (set (match_operand:GPI 0 "register_operand" "=r")
	(minus:GPI (match_dup 1)
		   (ASHIFT:GPI (match_dup 2) (match_dup 3))))]
  ""
  "subs\\t%<w>0, %<w>1, %<w>2, <shift> %3"
  [(set_attr "type" "alus_shift_imm")]
)

(define_insn "*adds_mul_imm_<mode>"
  [(set (reg:CC_NZ CC_REGNUM)
	(compare:CC_NZ
	 (plus:GPI (mult:GPI
		    (match_operand:GPI 1 "register_operand" "r")
		    (match_operand:QI 2 "aarch64_pwr_2_<mode>" "n"))
		   (match_operand:GPI 3 "register_operand" "r"))
	 (const_int 0)))
   (set (match_operand:GPI 0 "register_operand" "=r")
	(plus:GPI (mult:GPI (match_dup 1) (match_dup 2))
		  (match_dup 3)))]
  ""
  "adds\\t%<w>0, %<w>3, %<w>1, lsl %p2"
  [(set_attr "type" "alus_shift_imm")]
)

(define_insn "*subs_mul_imm_<mode>"
  [(set (reg:CC_NZ CC_REGNUM)
	(compare:CC_NZ
	 (minus:GPI (match_operand:GPI 1 "register_operand" "r")
		    (mult:GPI
		     (match_operand:GPI 2 "register_operand" "r")
		     (match_operand:QI 3 "aarch64_pwr_2_<mode>" "n")))
	 (const_int 0)))
   (set (match_operand:GPI 0 "register_operand" "=r")
	(minus:GPI (match_dup 1)
		   (mult:GPI (match_dup 2) (match_dup 3))))]
  ""
  "subs\\t%<w>0, %<w>1, %<w>2, lsl %p3"
  [(set_attr "type" "alus_shift_imm")]
)

(define_insn "*adds_<optab><ALLX:mode>_<GPI:mode>"
  [(set (reg:CC_NZ CC_REGNUM)
	(compare:CC_NZ
	 (plus:GPI
	  (ANY_EXTEND:GPI (match_operand:ALLX 1 "register_operand" "r"))
	  (match_operand:GPI 2 "register_operand" "rk"))
	(const_int 0)))
   (set (match_operand:GPI 0 "register_operand" "=r")
	(plus:GPI (ANY_EXTEND:GPI (match_dup 1)) (match_dup 2)))]
  ""
  "adds\\t%<GPI:w>0, %<GPI:w>2, %<GPI:w>1, <su>xt<ALLX:size>"
  [(set_attr "type" "alus_ext")]
)

(define_insn "*subs_<optab><ALLX:mode>_<GPI:mode>"
  [(set (reg:CC_NZ CC_REGNUM)
	(compare:CC_NZ
	 (minus:GPI (match_operand:GPI 1 "register_operand" "rk")
		    (ANY_EXTEND:GPI
		     (match_operand:ALLX 2 "register_operand" "r")))
	(const_int 0)))
   (set (match_operand:GPI 0 "register_operand" "=r")
	(minus:GPI (match_dup 1) (ANY_EXTEND:GPI (match_dup 2))))]
  ""
  "subs\\t%<GPI:w>0, %<GPI:w>1, %<GPI:w>2, <su>xt<ALLX:size>"
  [(set_attr "type" "alus_ext")]
)

(define_insn "*adds_<optab><ALLX:mode>_shift_<GPI:mode>"
  [(set (reg:CC_NZ CC_REGNUM)
	(compare:CC_NZ
	 (plus:GPI (ashift:GPI 
		    (ANY_EXTEND:GPI 
		     (match_operand:ALLX 1 "register_operand" "r"))
		    (match_operand 2 "aarch64_imm3" "Ui3"))
		   (match_operand:GPI 3 "register_operand" "rk"))
	 (const_int 0)))
   (set (match_operand:GPI 0 "register_operand" "=rk")
	(plus:GPI (ashift:GPI (ANY_EXTEND:GPI (match_dup 1))
			      (match_dup 2))
		  (match_dup 3)))]
  ""
  "adds\\t%<GPI:w>0, %<GPI:w>3, %<GPI:w>1, <su>xt<ALLX:size> %2"
  [(set_attr "type" "alus_ext")]
)

(define_insn "*subs_<optab><ALLX:mode>_shift_<GPI:mode>"
  [(set (reg:CC_NZ CC_REGNUM)
	(compare:CC_NZ
	 (minus:GPI (match_operand:GPI 1 "register_operand" "rk")
		    (ashift:GPI 
		     (ANY_EXTEND:GPI
		      (match_operand:ALLX 2 "register_operand" "r"))
		     (match_operand 3 "aarch64_imm3" "Ui3")))
	 (const_int 0)))
   (set (match_operand:GPI 0 "register_operand" "=rk")
	(minus:GPI (match_dup 1)
		   (ashift:GPI (ANY_EXTEND:GPI (match_dup 2))
			       (match_dup 3))))]
  ""
  "subs\\t%<GPI:w>0, %<GPI:w>1, %<GPI:w>2, <su>xt<ALLX:size> %3"
  [(set_attr "type" "alus_ext")]
)

(define_insn "*adds_<optab><mode>_multp2"
  [(set (reg:CC_NZ CC_REGNUM)
	(compare:CC_NZ
	 (plus:GPI (ANY_EXTRACT:GPI
		    (mult:GPI (match_operand:GPI 1 "register_operand" "r")
			      (match_operand 2 "aarch64_pwr_imm3" "Up3"))
		    (match_operand 3 "const_int_operand" "n")
		    (const_int 0))
		   (match_operand:GPI 4 "register_operand" "rk"))
	(const_int 0)))
   (set (match_operand:GPI 0 "register_operand" "=r")
	(plus:GPI (ANY_EXTRACT:GPI (mult:GPI (match_dup 1) (match_dup 2))
				   (match_dup 3)
				   (const_int 0))
		  (match_dup 4)))]
  "aarch64_is_extend_from_extract (<MODE>mode, operands[2], operands[3])"
  "adds\\t%<w>0, %<w>4, %<w>1, <su>xt%e3 %p2"
  [(set_attr "type" "alus_ext")]
)

(define_insn "*subs_<optab><mode>_multp2"
  [(set (reg:CC_NZ CC_REGNUM)
	(compare:CC_NZ
	 (minus:GPI (match_operand:GPI 4 "register_operand" "rk")
		    (ANY_EXTRACT:GPI
		     (mult:GPI (match_operand:GPI 1 "register_operand" "r")
			       (match_operand 2 "aarch64_pwr_imm3" "Up3"))
		     (match_operand 3 "const_int_operand" "n")
		     (const_int 0)))
	(const_int 0)))
   (set (match_operand:GPI 0 "register_operand" "=r")
	(minus:GPI (match_dup 4) (ANY_EXTRACT:GPI
				  (mult:GPI (match_dup 1) (match_dup 2))
				  (match_dup 3)
				  (const_int 0))))]
  "aarch64_is_extend_from_extract (<MODE>mode, operands[2], operands[3])"
  "subs\\t%<w>0, %<w>4, %<w>1, <su>xt%e3 %p2"
  [(set_attr "type" "alus_ext")]
)

(define_insn "*add<mode>3nr_compare0"
  [(set (reg:CC_NZ CC_REGNUM)
	(compare:CC_NZ
	 (plus:GPI (match_operand:GPI 0 "register_operand" "%r,r,r")
		   (match_operand:GPI 1 "aarch64_plus_operand" "r,I,J"))
	 (const_int 0)))]
  ""
  "@
  cmn\\t%<w>0, %<w>1
  cmn\\t%<w>0, %1
  cmp\\t%<w>0, #%n1"
  [(set_attr "type" "alus_sreg,alus_imm,alus_imm")]
)

(define_insn "aarch64_sub<mode>_compare0"
  [(set (reg:CC_NZ CC_REGNUM)
	(compare:CC_NZ
	 (minus:GPI (match_operand:GPI 0 "register_operand" "r")
		   (match_operand:GPI 1 "aarch64_plus_operand" "r"))
	 (const_int 0)))]
  ""
  "cmp\\t%<w>0, %<w>1"
  [(set_attr "type" "alus_sreg")]
)

(define_insn "*compare_neg<mode>"
  [(set (reg:CC_Z CC_REGNUM)
	(compare:CC_Z
	 (neg:GPI (match_operand:GPI 0 "register_operand" "r"))
	 (match_operand:GPI 1 "register_operand" "r")))]
  ""
  "cmn\\t%<w>1, %<w>0"
  [(set_attr "type" "alus_sreg")]
)

(define_insn "*add_<shift>_<mode>"
  [(set (match_operand:GPI 0 "register_operand" "=r")
	(plus:GPI (ASHIFT:GPI (match_operand:GPI 1 "register_operand" "r")
			      (match_operand:QI 2 "aarch64_shift_imm_<mode>" "n"))
		  (match_operand:GPI 3 "register_operand" "r")))]
  ""
  "add\\t%<w>0, %<w>3, %<w>1, <shift> %2"
  [(set_attr "type" "alu_shift_imm")]
)

;; zero_extend version of above
(define_insn "*add_<shift>_si_uxtw"
  [(set (match_operand:DI 0 "register_operand" "=r")
	(zero_extend:DI
	 (plus:SI (ASHIFT:SI (match_operand:SI 1 "register_operand" "r")
			     (match_operand:QI 2 "aarch64_shift_imm_si" "n"))
		  (match_operand:SI 3 "register_operand" "r"))))]
  ""
  "add\\t%w0, %w3, %w1, <shift> %2"
  [(set_attr "type" "alu_shift_imm")]
)

(define_insn "*add_mul_imm_<mode>"
  [(set (match_operand:GPI 0 "register_operand" "=r")
	(plus:GPI (mult:GPI (match_operand:GPI 1 "register_operand" "r")
			    (match_operand:QI 2 "aarch64_pwr_2_<mode>" "n"))
		  (match_operand:GPI 3 "register_operand" "r")))]
  ""
  "add\\t%<w>0, %<w>3, %<w>1, lsl %p2"
  [(set_attr "type" "alu_shift_imm")]
)

(define_insn "*add_<optab><ALLX:mode>_<GPI:mode>"
  [(set (match_operand:GPI 0 "register_operand" "=rk")
	(plus:GPI (ANY_EXTEND:GPI (match_operand:ALLX 1 "register_operand" "r"))
		  (match_operand:GPI 2 "register_operand" "r")))]
  ""
  "add\\t%<GPI:w>0, %<GPI:w>2, %<GPI:w>1, <su>xt<ALLX:size>"
  [(set_attr "type" "alu_ext")]
)

;; zero_extend version of above
(define_insn "*add_<optab><SHORT:mode>_si_uxtw"
  [(set (match_operand:DI 0 "register_operand" "=rk")
	(zero_extend:DI
         (plus:SI (ANY_EXTEND:SI (match_operand:SHORT 1 "register_operand" "r"))
		  (match_operand:GPI 2 "register_operand" "r"))))]
  ""
  "add\\t%w0, %w2, %w1, <su>xt<SHORT:size>"
  [(set_attr "type" "alu_ext")]
)

(define_insn "*add_<optab><ALLX:mode>_shft_<GPI:mode>"
  [(set (match_operand:GPI 0 "register_operand" "=rk")
	(plus:GPI (ashift:GPI (ANY_EXTEND:GPI
			       (match_operand:ALLX 1 "register_operand" "r"))
			      (match_operand 2 "aarch64_imm3" "Ui3"))
		  (match_operand:GPI 3 "register_operand" "r")))]
  ""
  "add\\t%<GPI:w>0, %<GPI:w>3, %<GPI:w>1, <su>xt<ALLX:size> %2"
  [(set_attr "type" "alu_ext")]
)

;; zero_extend version of above
(define_insn "*add_<optab><SHORT:mode>_shft_si_uxtw"
  [(set (match_operand:DI 0 "register_operand" "=rk")
	(zero_extend:DI
	 (plus:SI (ashift:SI (ANY_EXTEND:SI
			      (match_operand:SHORT 1 "register_operand" "r"))
			     (match_operand 2 "aarch64_imm3" "Ui3"))
		  (match_operand:SI 3 "register_operand" "r"))))]
  ""
  "add\\t%w0, %w3, %w1, <su>xt<SHORT:size> %2"
  [(set_attr "type" "alu_ext")]
)

(define_insn "*add_<optab><ALLX:mode>_mult_<GPI:mode>"
  [(set (match_operand:GPI 0 "register_operand" "=rk")
	(plus:GPI (mult:GPI (ANY_EXTEND:GPI
			     (match_operand:ALLX 1 "register_operand" "r"))
			    (match_operand 2 "aarch64_pwr_imm3" "Up3"))
		  (match_operand:GPI 3 "register_operand" "r")))]
  ""
  "add\\t%<GPI:w>0, %<GPI:w>3, %<GPI:w>1, <su>xt<ALLX:size> %p2"
  [(set_attr "type" "alu_ext")]
)

;; zero_extend version of above
(define_insn "*add_<optab><SHORT:mode>_mult_si_uxtw"
  [(set (match_operand:DI 0 "register_operand" "=rk")
	(zero_extend:DI (plus:SI (mult:SI (ANY_EXTEND:SI
			     (match_operand:SHORT 1 "register_operand" "r"))
			    (match_operand 2 "aarch64_pwr_imm3" "Up3"))
		  (match_operand:SI 3 "register_operand" "r"))))]
  ""
  "add\\t%w0, %w3, %w1, <su>xt<SHORT:size> %p2"
  [(set_attr "type" "alu_ext")]
)

(define_insn "*add_<optab><mode>_multp2"
  [(set (match_operand:GPI 0 "register_operand" "=rk")
	(plus:GPI (ANY_EXTRACT:GPI
		   (mult:GPI (match_operand:GPI 1 "register_operand" "r")
			     (match_operand 2 "aarch64_pwr_imm3" "Up3"))
		   (match_operand 3 "const_int_operand" "n")
		   (const_int 0))
		  (match_operand:GPI 4 "register_operand" "r")))]
  "aarch64_is_extend_from_extract (<MODE>mode, operands[2], operands[3])"
  "add\\t%<w>0, %<w>4, %<w>1, <su>xt%e3 %p2"
  [(set_attr "type" "alu_ext")]
)

;; zero_extend version of above
(define_insn "*add_<optab>si_multp2_uxtw"
  [(set (match_operand:DI 0 "register_operand" "=rk")
	(zero_extend:DI
         (plus:SI (ANY_EXTRACT:SI
		   (mult:SI (match_operand:SI 1 "register_operand" "r")
			    (match_operand 2 "aarch64_pwr_imm3" "Up3"))
		   (match_operand 3 "const_int_operand" "n")
                   (const_int 0))
		  (match_operand:SI 4 "register_operand" "r"))))]
  "aarch64_is_extend_from_extract (SImode, operands[2], operands[3])"
  "add\\t%w0, %w4, %w1, <su>xt%e3 %p2"
  [(set_attr "type" "alu_ext")]
)

(define_expand "add<mode>3_carryin"
  [(set (match_operand:GPI 0 "register_operand")
	(plus:GPI
	  (plus:GPI
	    (ltu:GPI (reg:CC_C CC_REGNUM) (const_int 0))
	    (match_operand:GPI 1 "aarch64_reg_or_zero"))
	  (match_operand:GPI 2 "aarch64_reg_or_zero")))]
   ""
   ""
)

;; Note that add with carry with two zero inputs is matched by cset,
;; and that add with carry with one zero input is matched by cinc.

(define_insn "*add<mode>3_carryin"
  [(set (match_operand:GPI 0 "register_operand" "=r")
	(plus:GPI
	  (plus:GPI
	    (match_operand:GPI 3 "aarch64_carry_operation" "")
	    (match_operand:GPI 1 "register_operand" "r"))
	  (match_operand:GPI 2 "register_operand" "r")))]
   ""
   "adc\\t%<w>0, %<w>1, %<w>2"
  [(set_attr "type" "adc_reg")]
)

;; zero_extend version of above
(define_insn "*addsi3_carryin_uxtw"
  [(set (match_operand:DI 0 "register_operand" "=r")
	(zero_extend:DI
	  (plus:SI
	    (plus:SI
	      (match_operand:SI 3 "aarch64_carry_operation" "")
	      (match_operand:SI 1 "register_operand" "r"))
	    (match_operand:SI 2 "register_operand" "r"))))]
   ""
   "adc\\t%w0, %w1, %w2"
  [(set_attr "type" "adc_reg")]
)

(define_expand "add<mode>3_carryinC"
  [(parallel
     [(set (match_dup 3)
	   (compare:CC_ADC
	     (plus:<DWI>
	       (plus:<DWI>
		 (match_dup 4)
		 (zero_extend:<DWI>
		   (match_operand:GPI 1 "register_operand" "")))
	       (zero_extend:<DWI>
		 (match_operand:GPI 2 "register_operand" "")))
	     (match_dup 6)))
      (set (match_operand:GPI 0 "register_operand")
	   (plus:GPI
	     (plus:GPI (match_dup 5) (match_dup 1))
	     (match_dup 2)))])]
   ""
{
  operands[3] = gen_rtx_REG (CC_ADCmode, CC_REGNUM);
  rtx ccin = gen_rtx_REG (CC_Cmode, CC_REGNUM);
  operands[4] = gen_rtx_LTU (<DWI>mode, ccin, const0_rtx);
  operands[5] = gen_rtx_LTU (<MODE>mode, ccin, const0_rtx);
  operands[6] = immed_wide_int_const (wi::shwi (1, <DWI>mode)
				      << GET_MODE_BITSIZE (<MODE>mode),
				      TImode);
})

(define_insn "*add<mode>3_carryinC_zero"
  [(set (reg:CC_ADC CC_REGNUM)
	(compare:CC_ADC
	  (plus:<DWI>
	    (match_operand:<DWI> 2 "aarch64_carry_operation" "")
	    (zero_extend:<DWI> (match_operand:GPI 1 "register_operand" "r")))
	  (match_operand 4 "const_scalar_int_operand" "")))
   (set (match_operand:GPI 0 "register_operand" "=r")
	(plus:GPI (match_operand:GPI 3 "aarch64_carry_operation" "")
		  (match_dup 1)))]
  "rtx_mode_t (operands[4], <DWI>mode)
   == (wi::shwi (1, <DWI>mode) << (unsigned) GET_MODE_BITSIZE (<MODE>mode))"
   "adcs\\t%<w>0, %<w>1, <w>zr"
  [(set_attr "type" "adc_reg")]
)

(define_insn "*add<mode>3_carryinC"
  [(set (reg:CC_ADC CC_REGNUM)
	(compare:CC_ADC
	  (plus:<DWI>
	    (plus:<DWI>
	      (match_operand:<DWI> 3 "aarch64_carry_operation" "")
	      (zero_extend:<DWI> (match_operand:GPI 1 "register_operand" "r")))
	    (zero_extend:<DWI> (match_operand:GPI 2 "register_operand" "r")))
	  (match_operand 5 "const_scalar_int_operand" "")))
   (set (match_operand:GPI 0 "register_operand" "=r")
	(plus:GPI
	  (plus:GPI (match_operand:GPI 4 "aarch64_carry_operation" "")
		    (match_dup 1))
	  (match_dup 2)))]
  "rtx_mode_t (operands[5], <DWI>mode)
   == (wi::shwi (1, <DWI>mode) << (unsigned) GET_MODE_BITSIZE (<MODE>mode))"
   "adcs\\t%<w>0, %<w>1, %<w>2"
  [(set_attr "type" "adc_reg")]
)

(define_expand "add<mode>3_carryinV"
  [(parallel
     [(set (reg:CC_V CC_REGNUM)
	   (compare:CC_V
	     (plus:<DWI>
	       (plus:<DWI>
		 (match_dup 3)
		 (sign_extend:<DWI>
		   (match_operand:GPI 1 "register_operand" "")))
	       (sign_extend:<DWI>
		 (match_operand:GPI 2 "register_operand" "")))
	   (sign_extend:<DWI>
	     (plus:GPI
	       (plus:GPI (match_dup 4) (match_dup 1))
	       (match_dup 2)))))
      (set (match_operand:GPI 0 "register_operand")
	   (plus:GPI
	     (plus:GPI (match_dup 4) (match_dup 1))
	     (match_dup 2)))])]
   ""
{
  rtx cc = gen_rtx_REG (CC_Cmode, CC_REGNUM);
  operands[3] = gen_rtx_LTU (<DWI>mode, cc, const0_rtx);
  operands[4] = gen_rtx_LTU (<MODE>mode, cc, const0_rtx);
})

(define_insn "*add<mode>3_carryinV_zero"
  [(set (reg:CC_V CC_REGNUM)
	(compare:CC_V
	  (plus:<DWI>
	    (match_operand:<DWI> 2 "aarch64_carry_operation" "")
	    (sign_extend:<DWI> (match_operand:GPI 1 "register_operand" "r")))
	  (sign_extend:<DWI>
	    (plus:GPI
	      (match_operand:GPI 3 "aarch64_carry_operation" "")
	      (match_dup 1)))))
   (set (match_operand:GPI 0 "register_operand" "=r")
	(plus:GPI (match_dup 3) (match_dup 1)))]
   ""
   "adcs\\t%<w>0, %<w>1, <w>zr"
  [(set_attr "type" "adc_reg")]
)

(define_insn "*add<mode>3_carryinV"
  [(set (reg:CC_V CC_REGNUM)
	(compare:CC_V
	  (plus:<DWI>
	    (plus:<DWI>
	      (match_operand:<DWI> 3 "aarch64_carry_operation" "")
	      (sign_extend:<DWI> (match_operand:GPI 1 "register_operand" "r")))
	    (sign_extend:<DWI> (match_operand:GPI 2 "register_operand" "r")))
	  (sign_extend:<DWI>
	    (plus:GPI
	      (plus:GPI
		(match_operand:GPI 4 "aarch64_carry_operation" "")
		(match_dup 1))
	      (match_dup 2)))))
   (set (match_operand:GPI 0 "register_operand" "=r")
	(plus:GPI
	  (plus:GPI (match_dup 4) (match_dup 1))
	  (match_dup 2)))]
   ""
   "adcs\\t%<w>0, %<w>1, %<w>2"
  [(set_attr "type" "adc_reg")]
)

(define_insn "*add_uxt<mode>_shift2"
  [(set (match_operand:GPI 0 "register_operand" "=rk")
	(plus:GPI (and:GPI
		   (ashift:GPI (match_operand:GPI 1 "register_operand" "r")
			       (match_operand 2 "aarch64_imm3" "Ui3"))
		   (match_operand 3 "const_int_operand" "n"))
		  (match_operand:GPI 4 "register_operand" "r")))]
  "aarch64_uxt_size (INTVAL (operands[2]), INTVAL (operands[3])) != 0"
  "*
  operands[3] = GEN_INT (aarch64_uxt_size (INTVAL(operands[2]),
					   INTVAL (operands[3])));
  return \"add\t%<w>0, %<w>4, %<w>1, uxt%e3 %2\";"
  [(set_attr "type" "alu_ext")]
)

;; zero_extend version of above
(define_insn "*add_uxtsi_shift2_uxtw"
  [(set (match_operand:DI 0 "register_operand" "=rk")
	(zero_extend:DI
	 (plus:SI (and:SI
		   (ashift:SI (match_operand:SI 1 "register_operand" "r")
			      (match_operand 2 "aarch64_imm3" "Ui3"))
		   (match_operand 3 "const_int_operand" "n"))
		  (match_operand:SI 4 "register_operand" "r"))))]
  "aarch64_uxt_size (INTVAL (operands[2]), INTVAL (operands[3])) != 0"
  "*
  operands[3] = GEN_INT (aarch64_uxt_size (INTVAL (operands[2]),
					   INTVAL (operands[3])));
  return \"add\t%w0, %w4, %w1, uxt%e3 %2\";"
  [(set_attr "type" "alu_ext")]
)

(define_insn "*add_uxt<mode>_multp2"
  [(set (match_operand:GPI 0 "register_operand" "=rk")
	(plus:GPI (and:GPI
		   (mult:GPI (match_operand:GPI 1 "register_operand" "r")
			     (match_operand 2 "aarch64_pwr_imm3" "Up3"))
		   (match_operand 3 "const_int_operand" "n"))
		  (match_operand:GPI 4 "register_operand" "r")))]
  "aarch64_uxt_size (exact_log2 (INTVAL (operands[2])), INTVAL (operands[3])) != 0"
  "*
  operands[3] = GEN_INT (aarch64_uxt_size (exact_log2 (INTVAL (operands[2])),
					   INTVAL (operands[3])));
  return \"add\t%<w>0, %<w>4, %<w>1, uxt%e3 %p2\";"
  [(set_attr "type" "alu_ext")]
)

;; zero_extend version of above
(define_insn "*add_uxtsi_multp2_uxtw"
  [(set (match_operand:DI 0 "register_operand" "=rk")
	(zero_extend:DI
         (plus:SI (and:SI
		   (mult:SI (match_operand:SI 1 "register_operand" "r")
			    (match_operand 2 "aarch64_pwr_imm3" "Up3"))
		   (match_operand 3 "const_int_operand" "n"))
		  (match_operand:SI 4 "register_operand" "r"))))]
  "aarch64_uxt_size (exact_log2 (INTVAL (operands[2])), INTVAL (operands[3])) != 0"
  "*
  operands[3] = GEN_INT (aarch64_uxt_size (exact_log2 (INTVAL (operands[2])),
					   INTVAL (operands[3])));
  return \"add\t%w0, %w4, %w1, uxt%e3 %p2\";"
  [(set_attr "type" "alu_ext")]
)

(define_insn "subsi3"
  [(set (match_operand:SI 0 "register_operand" "=rk")
	(minus:SI (match_operand:SI 1 "register_operand" "rk")
		  (match_operand:SI 2 "register_operand" "r")))]
  ""
  "sub\\t%w0, %w1, %w2"
  [(set_attr "type" "alu_sreg")]
)

;; zero_extend version of above
(define_insn "*subsi3_uxtw"
  [(set (match_operand:DI 0 "register_operand" "=rk")
	(zero_extend:DI
         (minus:SI (match_operand:SI 1 "register_operand" "rk")
		   (match_operand:SI 2 "register_operand" "r"))))]
  ""
  "sub\\t%w0, %w1, %w2"
  [(set_attr "type" "alu_sreg")]
)

(define_insn "subdi3"
  [(set (match_operand:DI 0 "register_operand" "=rk,w")
	(minus:DI (match_operand:DI 1 "register_operand" "rk,w")
		  (match_operand:DI 2 "register_operand" "r,w")))]
  ""
  "@
   sub\\t%x0, %x1, %x2
   sub\\t%d0, %d1, %d2"
  [(set_attr "type" "alu_sreg, neon_sub")
   (set_attr "arch" "*,simd")]
)

(define_expand "subv<GPI:mode>4"
  [(match_operand:GPI 0 "register_operand")
   (match_operand:GPI 1 "register_operand")
   (match_operand:GPI 2 "aarch64_plus_operand")
   (label_ref (match_operand 3 "" ""))]
  ""
{
  if (CONST_INT_P (operands[2]))
    emit_insn (gen_subv<mode>_imm (operands[0], operands[1], operands[2]));
  else
    emit_insn (gen_subv<mode>_insn (operands[0], operands[1], operands[2]));
  aarch64_gen_unlikely_cbranch (NE, CC_Vmode, operands[3]);

  DONE;
})

(define_insn "subv<GPI:mode>_insn"
  [(set (reg:CC_V CC_REGNUM)
	(compare:CC_V
	 (sign_extend:<DWI>
	  (minus:GPI
	   (match_operand:GPI 1 "register_operand" "rk")
	   (match_operand:GPI 2 "register_operand" "r")))
	 (minus:<DWI> (sign_extend:<DWI> (match_dup 1))
		      (sign_extend:<DWI> (match_dup 2)))))
   (set (match_operand:GPI 0 "register_operand" "=r")
	(minus:GPI (match_dup 1) (match_dup 2)))]
  ""
  "subs\\t%<w>0, %<w>1, %<w>2"
  [(set_attr "type" "alus_sreg")]
)

(define_insn "subv<GPI:mode>_imm"
  [(set (reg:CC_V CC_REGNUM)
	(compare:CC_V
	 (sign_extend:<DWI>
	  (minus:GPI
	   (match_operand:GPI 1 "register_operand" "rk,rk")
	   (match_operand:GPI 2 "aarch64_plus_immediate" "I,J")))
	 (minus:<DWI> (sign_extend:<DWI> (match_dup 1))
		      (match_dup 2))))
   (set (match_operand:GPI 0 "register_operand" "=r,r")
	(minus:GPI (match_dup 1) (match_dup 2)))]
  ""
  "@
   subs\\t%<w>0, %<w>1, %2
   adds\\t%<w>0, %<w>1, #%n2"
  [(set_attr "type" "alus_sreg")]
)

(define_expand "negv<GPI:mode>3"
  [(match_operand:GPI 0 "register_operand")
   (match_operand:GPI 1 "register_operand")
   (label_ref (match_operand 2 "" ""))]
  ""
  {
    emit_insn (gen_negv<mode>_insn (operands[0], operands[1]));
    aarch64_gen_unlikely_cbranch (NE, CC_Vmode, operands[2]);

    DONE;
  }
)

(define_insn "negv<GPI:mode>_insn"
  [(set (reg:CC_V CC_REGNUM)
	(compare:CC_V
	 (sign_extend:<DWI>
	  (neg:GPI (match_operand:GPI 1 "register_operand" "r")))
	 (neg:<DWI> (sign_extend:<DWI> (match_dup 1)))))
   (set (match_operand:GPI 0 "register_operand" "=r")
	(neg:GPI (match_dup 1)))]
  ""
  "negs\\t%<w>0, %<w>1"
  [(set_attr "type" "alus_sreg")]
)

(define_insn "negv<GPI:mode>_cmp_only"
  [(set (reg:CC_V CC_REGNUM)
	(compare:CC_V
	 (sign_extend:<DWI>
	  (neg:GPI (match_operand:GPI 0 "register_operand" "r")))
	 (neg:<DWI> (sign_extend:<DWI> (match_dup 0)))))]
  ""
  "negs\\t%<w>zr, %<w>0"
  [(set_attr "type" "alus_sreg")]
)

(define_insn "*cmpv<GPI:mode>_insn"
  [(set (reg:CC_V CC_REGNUM)
	(compare:CC_V
	 (sign_extend:<DWI>
	  (minus:GPI (match_operand:GPI 0 "register_operand" "r,r,r")
		     (match_operand:GPI 1 "aarch64_plus_operand" "r,I,J")))
	 (minus:<DWI> (sign_extend:<DWI> (match_dup 0))
		    (sign_extend:<DWI> (match_dup 1)))))]
  ""
  "@
   cmp\\t%<w>0, %<w>1
   cmp\\t%<w>0, %1
   cmp\\t%<w>0, #%n1"
  [(set_attr "type" "alus_sreg")]
)

(define_expand "usubv<mode>4"
  [(match_operand:GPI 0 "register_operand")
   (match_operand:GPI 1 "aarch64_reg_or_zero")
   (match_operand:GPI 2 "aarch64_reg_or_zero")
   (label_ref (match_operand 3 "" ""))]
  ""
{
  emit_insn (gen_sub<mode>3_compare1 (operands[0], operands[1], operands[2]));
  aarch64_gen_unlikely_cbranch (LTU, CCmode, operands[3]);

  DONE;
})

(define_expand "subti3"
  [(set (match_operand:TI 0 "register_operand" "")
	(minus:TI (match_operand:TI 1 "aarch64_reg_or_zero" "")
		  (match_operand:TI 2 "register_operand" "")))]
  ""
{
  rtx low_dest, op1_low, op2_low, high_dest, op1_high, op2_high;

  aarch64_subvti_scratch_regs (operands[1], operands[2],
			       &low_dest, &op1_low, &op2_low,
			       &high_dest, &op1_high, &op2_high);

  emit_insn (gen_subdi3_compare1 (low_dest, op1_low, op2_low));
  emit_insn (gen_subdi3_carryin (high_dest, op1_high, op2_high));

  emit_move_insn (gen_lowpart (DImode, operands[0]), low_dest);
  emit_move_insn (gen_highpart (DImode, operands[0]), high_dest);
  DONE;
})

(define_expand "subvti4"
  [(match_operand:TI 0 "register_operand")
   (match_operand:TI 1 "register_operand")
   (match_operand:TI 2 "aarch64_reg_or_imm")
   (label_ref (match_operand 3 "" ""))]
  ""
{
  rtx low_dest, op1_low, op2_low, high_dest, op1_high, op2_high;

  aarch64_subvti_scratch_regs (operands[1], operands[2],
			       &low_dest, &op1_low, &op2_low,
			       &high_dest, &op1_high, &op2_high);
  aarch64_expand_subvti (operands[0], low_dest, op1_low, op2_low,
			 high_dest, op1_high, op2_high, false);

  aarch64_gen_unlikely_cbranch (NE, CC_Vmode, operands[3]);
  DONE;
})

(define_expand "usubvti4"
  [(match_operand:TI 0 "register_operand")
   (match_operand:TI 1 "register_operand")
   (match_operand:TI 2 "aarch64_reg_or_imm")
   (label_ref (match_operand 3 "" ""))]
  ""
{
  rtx low_dest, op1_low, op2_low, high_dest, op1_high, op2_high;

  aarch64_subvti_scratch_regs (operands[1], operands[2],
				    &low_dest, &op1_low, &op2_low,
			       &high_dest, &op1_high, &op2_high);
  aarch64_expand_subvti (operands[0], low_dest, op1_low, op2_low,
			 high_dest, op1_high, op2_high, true);

  aarch64_gen_unlikely_cbranch (LTU, CCmode, operands[3]);
  DONE;
})

(define_expand "negvti3"
  [(match_operand:TI 0 "register_operand")
   (match_operand:TI 1 "register_operand")
   (label_ref (match_operand 2 "" ""))]
  ""
  {
    emit_insn (gen_negdi_carryout (gen_lowpart (DImode, operands[0]),
				   gen_lowpart (DImode, operands[1])));
    emit_insn (gen_negvdi_carryinV (gen_highpart (DImode, operands[0]),
				    gen_highpart (DImode, operands[1])));
    aarch64_gen_unlikely_cbranch (NE, CC_Vmode, operands[2]);

    DONE;
  }
)

(define_insn "negdi_carryout"
  [(set (reg:CC CC_REGNUM)
	(compare:CC
	 (const_int 0) (match_operand:DI 1 "register_operand" "r")))
   (set (match_operand:DI 0 "register_operand" "=r")
	(neg:DI (match_dup 1)))]
  ""
  "negs\\t%0, %1"
  [(set_attr "type" "alus_sreg")]
)

(define_insn "negvdi_carryinV"
  [(set (reg:CC_V CC_REGNUM)
	(compare:CC_V
	 (neg:TI (plus:TI
		  (ltu:TI (reg:CC CC_REGNUM) (const_int 0))
		  (sign_extend:TI (match_operand:DI 1 "register_operand" "r"))))
	 (sign_extend:TI
	  (neg:DI (plus:DI (ltu:DI (reg:CC CC_REGNUM) (const_int 0))
			   (match_dup 1))))))
   (set (match_operand:DI 0 "register_operand" "=r")
	(neg:DI (plus:DI (ltu:DI (reg:CC CC_REGNUM) (const_int 0))
			 (match_dup 1))))]
  ""
  "ngcs\\t%0, %1"
  [(set_attr "type" "alus_sreg")]
)

(define_insn "*sub<mode>3_compare0"
  [(set (reg:CC_NZ CC_REGNUM)
	(compare:CC_NZ (minus:GPI (match_operand:GPI 1 "register_operand" "rk")
				  (match_operand:GPI 2 "register_operand" "r"))
		       (const_int 0)))
   (set (match_operand:GPI 0 "register_operand" "=r")
	(minus:GPI (match_dup 1) (match_dup 2)))]
  ""
  "subs\\t%<w>0, %<w>1, %<w>2"
  [(set_attr "type" "alus_sreg")]
)

;; zero_extend version of above
(define_insn "*subsi3_compare0_uxtw"
  [(set (reg:CC_NZ CC_REGNUM)
	(compare:CC_NZ (minus:SI (match_operand:SI 1 "register_operand" "rk")
				 (match_operand:SI 2 "register_operand" "r"))
		       (const_int 0)))
   (set (match_operand:DI 0 "register_operand" "=r")
	(zero_extend:DI (minus:SI (match_dup 1) (match_dup 2))))]
  ""
  "subs\\t%w0, %w1, %w2"
  [(set_attr "type" "alus_sreg")]
)

(define_insn "sub<mode>3_compare1_imm"
  [(set (reg:CC CC_REGNUM)
	(compare:CC
	  (match_operand:GPI 1 "aarch64_reg_or_zero" "rkZ,rkZ")
	  (match_operand:GPI 2 "aarch64_plus_immediate" "I,J")))
   (set (match_operand:GPI 0 "register_operand" "=r,r")
	(plus:GPI
	  (match_dup 1)
	  (match_operand:GPI 3 "aarch64_plus_immediate" "J,I")))]
  "UINTVAL (operands[2]) == -UINTVAL (operands[3])"
  "@
  subs\\t%<w>0, %<w>1, %2
  adds\\t%<w>0, %<w>1, #%n2"
  [(set_attr "type" "alus_imm")]
)

(define_insn "sub<mode>3_compare1"
  [(set (reg:CC CC_REGNUM)
	(compare:CC
	  (match_operand:GPI 1 "aarch64_reg_or_zero" "rkZ")
	  (match_operand:GPI 2 "aarch64_reg_or_zero" "rZ")))
   (set (match_operand:GPI 0 "register_operand" "=r")
	(minus:GPI (match_dup 1) (match_dup 2)))]
  ""
  "subs\\t%<w>0, %<w>1, %<w>2"
  [(set_attr "type" "alus_sreg")]
)

(define_peephole2
  [(set (match_operand:GPI 0 "aarch64_general_reg")
	(minus:GPI (match_operand:GPI 1 "aarch64_reg_or_zero")
		    (match_operand:GPI 2 "aarch64_reg_or_zero")))
   (set (reg:CC CC_REGNUM)
	(compare:CC
	  (match_dup 1)
	  (match_dup 2)))]
  "!reg_overlap_mentioned_p (operands[0], operands[1])
   && !reg_overlap_mentioned_p (operands[0], operands[2])"
  [(const_int 0)]
  {
    emit_insn (gen_sub<mode>3_compare1 (operands[0], operands[1],
					 operands[2]));
    DONE;
  }
)

;; Same as the above peephole but with the compare and minus in
;; swapped order.  The restriction on overlap between operand 0
;; and operands 1 and 2 doesn't apply here.
(define_peephole2
  [(set (reg:CC CC_REGNUM)
	(compare:CC
	  (match_operand:GPI 1 "aarch64_reg_or_zero")
	  (match_operand:GPI 2 "aarch64_reg_or_zero")))
   (set (match_operand:GPI 0 "aarch64_general_reg")
	(minus:GPI (match_dup 1)
		   (match_dup 2)))]
  ""
  [(const_int 0)]
  {
    emit_insn (gen_sub<mode>3_compare1 (operands[0], operands[1],
					 operands[2]));
    DONE;
  }
)

(define_peephole2
  [(set (match_operand:GPI 0 "aarch64_general_reg")
	(plus:GPI (match_operand:GPI 1 "register_operand")
		  (match_operand:GPI 2 "aarch64_plus_immediate")))
   (set (reg:CC CC_REGNUM)
	(compare:CC
	  (match_dup 1)
	  (match_operand:GPI 3 "const_int_operand")))]
  "!reg_overlap_mentioned_p (operands[0], operands[1])
   && INTVAL (operands[3]) == -INTVAL (operands[2])"
  [(const_int 0)]
  {
    emit_insn (gen_sub<mode>3_compare1_imm (operands[0], operands[1],
					 operands[3], operands[2]));
    DONE;
  }
)

;; Same as the above peephole but with the compare and minus in
;; swapped order.  The restriction on overlap between operand 0
;; and operands 1 doesn't apply here.
(define_peephole2
  [(set (reg:CC CC_REGNUM)
	(compare:CC
	  (match_operand:GPI 1 "register_operand")
	  (match_operand:GPI 3 "const_int_operand")))
   (set (match_operand:GPI 0 "aarch64_general_reg")
	(plus:GPI (match_dup 1)
		  (match_operand:GPI 2 "aarch64_plus_immediate")))]
  "INTVAL (operands[3]) == -INTVAL (operands[2])"
  [(const_int 0)]
  {
    emit_insn (gen_sub<mode>3_compare1_imm (operands[0], operands[1],
					 operands[3], operands[2]));
    DONE;
  }
)

(define_insn "*sub_<shift>_<mode>"
  [(set (match_operand:GPI 0 "register_operand" "=r")
	(minus:GPI (match_operand:GPI 3 "register_operand" "r")
		   (ASHIFT:GPI
		    (match_operand:GPI 1 "register_operand" "r")
		    (match_operand:QI 2 "aarch64_shift_imm_<mode>" "n"))))]
  ""
  "sub\\t%<w>0, %<w>3, %<w>1, <shift> %2"
  [(set_attr "type" "alu_shift_imm")]
)

;; zero_extend version of above
(define_insn "*sub_<shift>_si_uxtw"
  [(set (match_operand:DI 0 "register_operand" "=r")
	(zero_extend:DI
         (minus:SI (match_operand:SI 3 "register_operand" "r")
		   (ASHIFT:SI
		    (match_operand:SI 1 "register_operand" "r")
		    (match_operand:QI 2 "aarch64_shift_imm_si" "n")))))]
  ""
  "sub\\t%w0, %w3, %w1, <shift> %2"
  [(set_attr "type" "alu_shift_imm")]
)

(define_insn "*sub_mul_imm_<mode>"
  [(set (match_operand:GPI 0 "register_operand" "=r")
	(minus:GPI (match_operand:GPI 3 "register_operand" "r")
		   (mult:GPI
		    (match_operand:GPI 1 "register_operand" "r")
		    (match_operand:QI 2 "aarch64_pwr_2_<mode>" "n"))))]
  ""
  "sub\\t%<w>0, %<w>3, %<w>1, lsl %p2"
  [(set_attr "type" "alu_shift_imm")]
)

;; zero_extend version of above
(define_insn "*sub_mul_imm_si_uxtw"
  [(set (match_operand:DI 0 "register_operand" "=r")
	(zero_extend:DI
         (minus:SI (match_operand:SI 3 "register_operand" "r")
		   (mult:SI
		    (match_operand:SI 1 "register_operand" "r")
		    (match_operand:QI 2 "aarch64_pwr_2_si" "n")))))]
  ""
  "sub\\t%w0, %w3, %w1, lsl %p2"
  [(set_attr "type" "alu_shift_imm")]
)

(define_insn "*sub_<optab><ALLX:mode>_<GPI:mode>"
  [(set (match_operand:GPI 0 "register_operand" "=rk")
	(minus:GPI (match_operand:GPI 1 "register_operand" "rk")
		   (ANY_EXTEND:GPI
		    (match_operand:ALLX 2 "register_operand" "r"))))]
  ""
  "sub\\t%<GPI:w>0, %<GPI:w>1, %<GPI:w>2, <su>xt<ALLX:size>"
  [(set_attr "type" "alu_ext")]
)

;; zero_extend version of above
(define_insn "*sub_<optab><SHORT:mode>_si_uxtw"
  [(set (match_operand:DI 0 "register_operand" "=rk")
	(zero_extend:DI
         (minus:SI (match_operand:SI 1 "register_operand" "rk")
		   (ANY_EXTEND:SI
		    (match_operand:SHORT 2 "register_operand" "r")))))]
  ""
  "sub\\t%w0, %w1, %w2, <su>xt<SHORT:size>"
  [(set_attr "type" "alu_ext")]
)

(define_insn "*sub_<optab><ALLX:mode>_shft_<GPI:mode>"
  [(set (match_operand:GPI 0 "register_operand" "=rk")
	(minus:GPI (match_operand:GPI 1 "register_operand" "rk")
		   (ashift:GPI (ANY_EXTEND:GPI
				(match_operand:ALLX 2 "register_operand" "r"))
			       (match_operand 3 "aarch64_imm3" "Ui3"))))]
  ""
  "sub\\t%<GPI:w>0, %<GPI:w>1, %<GPI:w>2, <su>xt<ALLX:size> %3"
  [(set_attr "type" "alu_ext")]
)

;; zero_extend version of above
(define_insn "*sub_<optab><SHORT:mode>_shft_si_uxtw"
  [(set (match_operand:DI 0 "register_operand" "=rk")
	(zero_extend:DI
         (minus:SI (match_operand:SI 1 "register_operand" "rk")
		   (ashift:SI (ANY_EXTEND:SI
			       (match_operand:SHORT 2 "register_operand" "r"))
			      (match_operand 3 "aarch64_imm3" "Ui3")))))]
  ""
  "sub\\t%w0, %w1, %w2, <su>xt<SHORT:size> %3"
  [(set_attr "type" "alu_ext")]
)

(define_insn "*sub_<optab><mode>_multp2"
  [(set (match_operand:GPI 0 "register_operand" "=rk")
	(minus:GPI (match_operand:GPI 4 "register_operand" "rk")
		   (ANY_EXTRACT:GPI
		    (mult:GPI (match_operand:GPI 1 "register_operand" "r")
			      (match_operand 2 "aarch64_pwr_imm3" "Up3"))
		    (match_operand 3 "const_int_operand" "n")
		    (const_int 0))))]
  "aarch64_is_extend_from_extract (<MODE>mode, operands[2], operands[3])"
  "sub\\t%<w>0, %<w>4, %<w>1, <su>xt%e3 %p2"
  [(set_attr "type" "alu_ext")]
)

;; zero_extend version of above
(define_insn "*sub_<optab>si_multp2_uxtw"
  [(set (match_operand:DI 0 "register_operand" "=rk")
	(zero_extend:DI
         (minus:SI (match_operand:SI 4 "register_operand" "rk")
		   (ANY_EXTRACT:SI
		    (mult:SI (match_operand:SI 1 "register_operand" "r")
			     (match_operand 2 "aarch64_pwr_imm3" "Up3"))
		    (match_operand 3 "const_int_operand" "n")
		    (const_int 0)))))]
  "aarch64_is_extend_from_extract (SImode, operands[2], operands[3])"
  "sub\\t%w0, %w4, %w1, <su>xt%e3 %p2"
  [(set_attr "type" "alu_ext")]
)

;; The hardware description is op1 + ~op2 + C.
;;                           = op1 + (-op2 + 1) + (1 - !C)
;;                           = op1 - op2 - 1 + 1 - !C
;;                           = op1 - op2 - !C.
;; We describe the latter.

(define_insn "*sub<mode>3_carryin0"
  [(set (match_operand:GPI 0 "register_operand" "=r")
	(minus:GPI
	  (match_operand:GPI 1 "aarch64_reg_or_zero" "rZ")
	  (match_operand:GPI 2 "aarch64_borrow_operation" "")))]
   ""
   "sbc\\t%<w>0, %<w>1, <w>zr"
  [(set_attr "type" "adc_reg")]
)

;; zero_extend version of the above
(define_insn "*subsi3_carryin_uxtw"
  [(set (match_operand:DI 0 "register_operand" "=r")
	(zero_extend:DI
	  (minus:SI
	    (match_operand:SI 1 "aarch64_reg_or_zero" "rZ")
	    (match_operand:SI 2 "aarch64_borrow_operation" ""))))]
   ""
   "sbc\\t%w0, %w1, wzr"
  [(set_attr "type" "adc_reg")]
)

(define_expand "sub<mode>3_carryin"
  [(set (match_operand:GPI 0 "register_operand")
	(minus:GPI
	  (minus:GPI
	    (match_operand:GPI 1 "aarch64_reg_or_zero")
	    (match_operand:GPI 2 "register_operand"))
	  (ltu:GPI (reg:CC CC_REGNUM) (const_int 0))))]
   ""
   ""
)

(define_insn "*sub<mode>3_carryin"
  [(set (match_operand:GPI 0 "register_operand" "=r")
	(minus:GPI
	  (minus:GPI
	    (match_operand:GPI 1 "aarch64_reg_or_zero" "rZ")
	    (match_operand:GPI 2 "register_operand" "r"))
	  (match_operand:GPI 3 "aarch64_borrow_operation" "")))]

   ""
   "sbc\\t%<w>0, %<w>1, %<w>2"
  [(set_attr "type" "adc_reg")]
)

;; zero_extend version of the above
(define_insn "*subsi3_carryin_uxtw"
  [(set (match_operand:DI 0 "register_operand" "=r")
	(zero_extend:DI
	  (minus:SI
	    (minus:SI
	      (match_operand:SI 1 "aarch64_reg_or_zero" "rZ")
	      (match_operand:SI 2 "register_operand" "r"))
	    (match_operand:SI 3 "aarch64_borrow_operation" ""))))]

   ""
   "sbc\\t%w0, %w1, %w2"
  [(set_attr "type" "adc_reg")]
)

(define_insn "*sub<mode>3_carryin_alt"
  [(set (match_operand:GPI 0 "register_operand" "=r")
	(minus:GPI
	  (minus:GPI
	    (match_operand:GPI 1 "aarch64_reg_or_zero" "rZ")
	    (match_operand:GPI 3 "aarch64_borrow_operation" ""))
	  (match_operand:GPI 2 "register_operand" "r")))]
   ""
   "sbc\\t%<w>0, %<w>1, %<w>2"
  [(set_attr "type" "adc_reg")]
)

;; zero_extend version of the above
(define_insn "*subsi3_carryin_alt_uxtw"
  [(set (match_operand:DI 0 "register_operand" "=r")
	(zero_extend:DI
	  (minus:SI
	    (minus:SI
	      (match_operand:SI 1 "aarch64_reg_or_zero" "rZ")
	      (match_operand:SI 3 "aarch64_borrow_operation" ""))
	    (match_operand:SI 2 "register_operand" "r"))))]
   ""
   "sbc\\t%w0, %w1, %w2"
  [(set_attr "type" "adc_reg")]
)

(define_expand "usub<GPI:mode>3_carryinC"
  [(parallel
     [(set (reg:CC CC_REGNUM)
	   (compare:CC
	     (zero_extend:<DWI>
	       (match_operand:GPI 1 "aarch64_reg_or_zero" ""))
	     (plus:<DWI>
	       (zero_extend:<DWI>
		 (match_operand:GPI 2 "register_operand" ""))
	       (ltu:<DWI> (reg:CC CC_REGNUM) (const_int 0)))))
      (set (match_operand:GPI 0 "register_operand" "")
	   (minus:GPI
	     (minus:GPI (match_dup 1) (match_dup 2))
	     (ltu:GPI (reg:CC CC_REGNUM) (const_int 0))))])]
   ""
)

(define_insn "*usub<GPI:mode>3_carryinC_z1"
  [(set (reg:CC CC_REGNUM)
	(compare:CC
	  (const_int 0)
	  (plus:<DWI>
	    (zero_extend:<DWI>
	      (match_operand:GPI 1 "register_operand" "r"))
	    (match_operand:<DWI> 2 "aarch64_borrow_operation" ""))))
   (set (match_operand:GPI 0 "register_operand" "=r")
	(minus:GPI
	  (neg:GPI (match_dup 1))
	  (match_operand:GPI 3 "aarch64_borrow_operation" "")))]
   ""
   "sbcs\\t%<w>0, <w>zr, %<w>1"
  [(set_attr "type" "adc_reg")]
)

(define_insn "*usub<GPI:mode>3_carryinC_z2"
  [(set (reg:CC CC_REGNUM)
	(compare:CC
	  (zero_extend:<DWI>
	    (match_operand:GPI 1 "register_operand" "r"))
	  (match_operand:<DWI> 2 "aarch64_borrow_operation" "")))
   (set (match_operand:GPI 0 "register_operand" "=r")
	(minus:GPI
	  (match_dup 1)
	  (match_operand:GPI 3 "aarch64_borrow_operation" "")))]
   ""
   "sbcs\\t%<w>0, %<w>1, <w>zr"
  [(set_attr "type" "adc_reg")]
)

(define_insn "*usub<GPI:mode>3_carryinC"
  [(set (reg:CC CC_REGNUM)
	(compare:CC
	  (zero_extend:<DWI>
	    (match_operand:GPI 1 "register_operand" "r"))
	  (plus:<DWI>
	    (zero_extend:<DWI>
	      (match_operand:GPI 2 "register_operand" "r"))
	    (match_operand:<DWI> 3 "aarch64_borrow_operation" ""))))
   (set (match_operand:GPI 0 "register_operand" "=r")
	(minus:GPI
	  (minus:GPI (match_dup 1) (match_dup 2))
	  (match_operand:GPI 4 "aarch64_borrow_operation" "")))]
   ""
   "sbcs\\t%<w>0, %<w>1, %<w>2"
  [(set_attr "type" "adc_reg")]
)

(define_expand "sub<GPI:mode>3_carryinV"
  [(parallel
     [(set (reg:CC_V CC_REGNUM)
	   (compare:CC_V
	    (minus:<DWI>
	     (sign_extend:<DWI>
	       (match_operand:GPI 1 "aarch64_reg_or_zero" ""))
	     (plus:<DWI>
	       (sign_extend:<DWI>
		 (match_operand:GPI 2 "register_operand" ""))
	       (ltu:<DWI> (reg:CC CC_REGNUM) (const_int 0))))
	    (sign_extend:<DWI>
	     (minus:GPI (match_dup 1)
			(plus:GPI (ltu:GPI (reg:CC CC_REGNUM) (const_int 0))
				  (match_dup 2))))))
      (set (match_operand:GPI 0 "register_operand" "")
	   (minus:GPI
	     (minus:GPI (match_dup 1) (match_dup 2))
	     (ltu:GPI (reg:CC CC_REGNUM) (const_int 0))))])]
   ""
)

(define_insn "*sub<mode>3_carryinV_z2"
  [(set (reg:CC_V CC_REGNUM)
	(compare:CC_V
	 (minus:<DWI>
	  (sign_extend:<DWI> (match_operand:GPI 1 "register_operand" "r"))
	  (match_operand:<DWI> 2 "aarch64_borrow_operation" ""))
	 (sign_extend:<DWI>
	  (minus:GPI (match_dup 1)
		     (match_operand:GPI 3 "aarch64_borrow_operation" "")))))
   (set (match_operand:GPI 0 "register_operand" "=r")
	(minus:GPI
	 (match_dup 1) (match_dup 3)))]
   ""
   "sbcs\\t%<w>0, %<w>1, <w>zr"
  [(set_attr "type" "adc_reg")]
)

(define_insn "*sub<mode>3_carryinV"
  [(set (reg:CC_V CC_REGNUM)
	(compare:CC_V
	 (minus:<DWI>
	  (sign_extend:<DWI>
	    (match_operand:GPI 1 "register_operand" "r"))
	  (plus:<DWI>
	    (sign_extend:<DWI>
	      (match_operand:GPI 2 "register_operand" "r"))
	    (match_operand:<DWI> 3 "aarch64_borrow_operation" "")))
	 (sign_extend:<DWI>
	  (minus:GPI
	   (match_dup 1)
	   (plus:GPI (match_operand:GPI 4 "aarch64_borrow_operation" "")
		     (match_dup 2))))))
   (set (match_operand:GPI 0 "register_operand" "=r")
	(minus:GPI
	  (minus:GPI (match_dup 1) (match_dup 2))
	  (match_dup 4)))]
   ""
   "sbcs\\t%<w>0, %<w>1, %<w>2"
  [(set_attr "type" "adc_reg")]
)

(define_insn "*sub_uxt<mode>_shift2"
  [(set (match_operand:GPI 0 "register_operand" "=rk")
	(minus:GPI (match_operand:GPI 4 "register_operand" "rk")
		   (and:GPI
		    (ashift:GPI (match_operand:GPI 1 "register_operand" "r")
				(match_operand 2 "aarch64_imm3" "Ui3"))
		    (match_operand 3 "const_int_operand" "n"))))]
  "aarch64_uxt_size (INTVAL (operands[2]),INTVAL (operands[3])) != 0"
  "*
  operands[3] = GEN_INT (aarch64_uxt_size (INTVAL (operands[2]),
					   INTVAL (operands[3])));
  return \"sub\t%<w>0, %<w>4, %<w>1, uxt%e3 %2\";"
  [(set_attr "type" "alu_ext")]
)

;; zero_extend version of above
(define_insn "*sub_uxtsi_shift2_uxtw"
  [(set (match_operand:DI 0 "register_operand" "=rk")
	(zero_extend:DI
	 (minus:SI (match_operand:SI 4 "register_operand" "rk")
		   (and:SI
		    (ashift:SI (match_operand:SI 1 "register_operand" "r")
			       (match_operand 2 "aarch64_imm3" "Ui3"))
		    (match_operand 3 "const_int_operand" "n")))))]
  "aarch64_uxt_size (INTVAL (operands[2]),INTVAL (operands[3])) != 0"
  "*
  operands[3] = GEN_INT (aarch64_uxt_size (INTVAL (operands[2]),
					   INTVAL (operands[3])));
  return \"sub\t%w0, %w4, %w1, uxt%e3 %2\";"
  [(set_attr "type" "alu_ext")]
)

(define_insn "*sub_uxt<mode>_multp2"
  [(set (match_operand:GPI 0 "register_operand" "=rk")
	(minus:GPI (match_operand:GPI 4 "register_operand" "rk")
		   (and:GPI
		    (mult:GPI (match_operand:GPI 1 "register_operand" "r")
			      (match_operand 2 "aarch64_pwr_imm3" "Up3"))
		    (match_operand 3 "const_int_operand" "n"))))]
  "aarch64_uxt_size (exact_log2 (INTVAL (operands[2])),INTVAL (operands[3])) != 0"
  "*
  operands[3] = GEN_INT (aarch64_uxt_size (exact_log2 (INTVAL (operands[2])),
					   INTVAL (operands[3])));
  return \"sub\t%<w>0, %<w>4, %<w>1, uxt%e3 %p2\";"
  [(set_attr "type" "alu_ext")]
)

;; zero_extend version of above
(define_insn "*sub_uxtsi_multp2_uxtw"
  [(set (match_operand:DI 0 "register_operand" "=rk")
	(zero_extend:DI
         (minus:SI (match_operand:SI 4 "register_operand" "rk")
		   (and:SI
		    (mult:SI (match_operand:SI 1 "register_operand" "r")
			     (match_operand 2 "aarch64_pwr_imm3" "Up3"))
		    (match_operand 3 "const_int_operand" "n")))))]
  "aarch64_uxt_size (exact_log2 (INTVAL (operands[2])),INTVAL (operands[3])) != 0"
  "*
  operands[3] = GEN_INT (aarch64_uxt_size (exact_log2 (INTVAL (operands[2])),
					   INTVAL (operands[3])));
  return \"sub\t%w0, %w4, %w1, uxt%e3 %p2\";"
  [(set_attr "type" "alu_ext")]
)

(define_expand "abs<mode>2"
  [(match_operand:GPI 0 "register_operand" "")
   (match_operand:GPI 1 "register_operand" "")]
  ""
  {
    rtx ccreg = aarch64_gen_compare_reg (LT, operands[1], const0_rtx);
    rtx x = gen_rtx_LT (VOIDmode, ccreg, const0_rtx);
    emit_insn (gen_csneg3<mode>_insn (operands[0], x, operands[1], operands[1]));
    DONE;
  }
)

(define_insn "neg<mode>2"
  [(set (match_operand:GPI 0 "register_operand" "=r,w")
	(neg:GPI (match_operand:GPI 1 "register_operand" "r,w")))]
  ""
  "@
   neg\\t%<w>0, %<w>1
   neg\\t%<rtn>0<vas>, %<rtn>1<vas>"
  [(set_attr "type" "alu_sreg, neon_neg<q>")
   (set_attr "arch" "*,simd")]
)

;; zero_extend version of above
(define_insn "*negsi2_uxtw"
  [(set (match_operand:DI 0 "register_operand" "=r")
	(zero_extend:DI (neg:SI (match_operand:SI 1 "register_operand" "r"))))]
  ""
  "neg\\t%w0, %w1"
  [(set_attr "type" "alu_sreg")]
)

(define_insn "*ngc<mode>"
  [(set (match_operand:GPI 0 "register_operand" "=r")
	(minus:GPI
	  (neg:GPI (match_operand:GPI 2 "aarch64_borrow_operation" ""))
	  (match_operand:GPI 1 "register_operand" "r")))]
  ""
  "ngc\\t%<w>0, %<w>1"
  [(set_attr "type" "adc_reg")]
)

(define_insn "*ngcsi_uxtw"
  [(set (match_operand:DI 0 "register_operand" "=r")
	(zero_extend:DI
	  (minus:SI
	    (neg:SI (match_operand:SI 2 "aarch64_borrow_operation" ""))
	    (match_operand:SI 1 "register_operand" "r"))))]
  ""
  "ngc\\t%w0, %w1"
  [(set_attr "type" "adc_reg")]
)

(define_insn "neg<mode>2_compare0"
  [(set (reg:CC_NZ CC_REGNUM)
	(compare:CC_NZ (neg:GPI (match_operand:GPI 1 "register_operand" "r"))
		       (const_int 0)))
   (set (match_operand:GPI 0 "register_operand" "=r")
	(neg:GPI (match_dup 1)))]
  ""
  "negs\\t%<w>0, %<w>1"
  [(set_attr "type" "alus_sreg")]
)

;; zero_extend version of above
(define_insn "*negsi2_compare0_uxtw"
  [(set (reg:CC_NZ CC_REGNUM)
	(compare:CC_NZ (neg:SI (match_operand:SI 1 "register_operand" "r"))
		       (const_int 0)))
   (set (match_operand:DI 0 "register_operand" "=r")
	(zero_extend:DI (neg:SI (match_dup 1))))]
  ""
  "negs\\t%w0, %w1"
  [(set_attr "type" "alus_sreg")]
)

(define_insn "*neg_<shift><mode>3_compare0"
  [(set (reg:CC_NZ CC_REGNUM)
	(compare:CC_NZ
	 (neg:GPI (ASHIFT:GPI
		   (match_operand:GPI 1 "register_operand" "r")
		   (match_operand:QI 2 "aarch64_shift_imm_<mode>" "n")))
	 (const_int 0)))
   (set (match_operand:GPI 0 "register_operand" "=r")
	(neg:GPI (ASHIFT:GPI (match_dup 1) (match_dup 2))))]
  ""
  "negs\\t%<w>0, %<w>1, <shift> %2"
  [(set_attr "type" "alus_shift_imm")]
)

(define_insn "*neg_<shift>_<mode>2"
  [(set (match_operand:GPI 0 "register_operand" "=r")
	(neg:GPI (ASHIFT:GPI
		  (match_operand:GPI 1 "register_operand" "r")
		  (match_operand:QI 2 "aarch64_shift_imm_<mode>" "n"))))]
  ""
  "neg\\t%<w>0, %<w>1, <shift> %2"
  [(set_attr "type" "alu_shift_imm")]
)

;; zero_extend version of above
(define_insn "*neg_<shift>_si2_uxtw"
  [(set (match_operand:DI 0 "register_operand" "=r")
	(zero_extend:DI
         (neg:SI (ASHIFT:SI
		  (match_operand:SI 1 "register_operand" "r")
		  (match_operand:QI 2 "aarch64_shift_imm_si" "n")))))]
  ""
  "neg\\t%w0, %w1, <shift> %2"
  [(set_attr "type" "alu_shift_imm")]
)

(define_insn "*neg_mul_imm_<mode>2"
  [(set (match_operand:GPI 0 "register_operand" "=r")
	(neg:GPI (mult:GPI
		  (match_operand:GPI 1 "register_operand" "r")
		  (match_operand:QI 2 "aarch64_pwr_2_<mode>" "n"))))]
  ""
  "neg\\t%<w>0, %<w>1, lsl %p2"
  [(set_attr "type" "alu_shift_imm")]
)

;; zero_extend version of above
(define_insn "*neg_mul_imm_si2_uxtw"
  [(set (match_operand:DI 0 "register_operand" "=r")
	(zero_extend:DI
         (neg:SI (mult:SI
		  (match_operand:SI 1 "register_operand" "r")
		  (match_operand:QI 2 "aarch64_pwr_2_si" "n")))))]
  ""
  "neg\\t%w0, %w1, lsl %p2"
  [(set_attr "type" "alu_shift_imm")]
)

(define_insn "mul<mode>3"
  [(set (match_operand:GPI 0 "register_operand" "=r")
	(mult:GPI (match_operand:GPI 1 "register_operand" "r")
		  (match_operand:GPI 2 "register_operand" "r")))]
  ""
  "mul\\t%<w>0, %<w>1, %<w>2"
  [(set_attr "type" "mul")]
)

;; zero_extend version of above
(define_insn "*mulsi3_uxtw"
  [(set (match_operand:DI 0 "register_operand" "=r")
	(zero_extend:DI
         (mult:SI (match_operand:SI 1 "register_operand" "r")
		  (match_operand:SI 2 "register_operand" "r"))))]
  ""
  "mul\\t%w0, %w1, %w2"
  [(set_attr "type" "mul")]
)

(define_insn "madd<mode>"
  [(set (match_operand:GPI 0 "register_operand" "=r")
	(plus:GPI (mult:GPI (match_operand:GPI 1 "register_operand" "r")
			    (match_operand:GPI 2 "register_operand" "r"))
		  (match_operand:GPI 3 "register_operand" "r")))]
  ""
  "madd\\t%<w>0, %<w>1, %<w>2, %<w>3"
  [(set_attr "type" "mla")]
)

;; zero_extend version of above
(define_insn "*maddsi_uxtw"
  [(set (match_operand:DI 0 "register_operand" "=r")
	(zero_extend:DI
         (plus:SI (mult:SI (match_operand:SI 1 "register_operand" "r")
			   (match_operand:SI 2 "register_operand" "r"))
		  (match_operand:SI 3 "register_operand" "r"))))]
  ""
  "madd\\t%w0, %w1, %w2, %w3"
  [(set_attr "type" "mla")]
)

(define_insn "*msub<mode>"
  [(set (match_operand:GPI 0 "register_operand" "=r")
	(minus:GPI (match_operand:GPI 3 "register_operand" "r")
		   (mult:GPI (match_operand:GPI 1 "register_operand" "r")
			     (match_operand:GPI 2 "register_operand" "r"))))]

  ""
  "msub\\t%<w>0, %<w>1, %<w>2, %<w>3"
  [(set_attr "type" "mla")]
)

;; zero_extend version of above
(define_insn "*msubsi_uxtw"
  [(set (match_operand:DI 0 "register_operand" "=r")
	(zero_extend:DI
         (minus:SI (match_operand:SI 3 "register_operand" "r")
		   (mult:SI (match_operand:SI 1 "register_operand" "r")
			    (match_operand:SI 2 "register_operand" "r")))))]

  ""
  "msub\\t%w0, %w1, %w2, %w3"
  [(set_attr "type" "mla")]
)

(define_insn "*mul<mode>_neg"
  [(set (match_operand:GPI 0 "register_operand" "=r")
	(mult:GPI (neg:GPI (match_operand:GPI 1 "register_operand" "r"))
		  (match_operand:GPI 2 "register_operand" "r")))]

  ""
  "mneg\\t%<w>0, %<w>1, %<w>2"
  [(set_attr "type" "mul")]
)

;; zero_extend version of above
(define_insn "*mulsi_neg_uxtw"
  [(set (match_operand:DI 0 "register_operand" "=r")
	(zero_extend:DI
         (mult:SI (neg:SI (match_operand:SI 1 "register_operand" "r"))
		  (match_operand:SI 2 "register_operand" "r"))))]

  ""
  "mneg\\t%w0, %w1, %w2"
  [(set_attr "type" "mul")]
)

(define_insn "<su_optab>mulsidi3"
  [(set (match_operand:DI 0 "register_operand" "=r")
	(mult:DI (ANY_EXTEND:DI (match_operand:SI 1 "register_operand" "r"))
		 (ANY_EXTEND:DI (match_operand:SI 2 "register_operand" "r"))))]
  ""
  "<su>mull\\t%0, %w1, %w2"
  [(set_attr "type" "<su>mull")]
)

(define_insn "<su_optab>maddsidi4"
  [(set (match_operand:DI 0 "register_operand" "=r")
	(plus:DI (mult:DI
		  (ANY_EXTEND:DI (match_operand:SI 1 "register_operand" "r"))
		  (ANY_EXTEND:DI (match_operand:SI 2 "register_operand" "r")))
		 (match_operand:DI 3 "register_operand" "r")))]
  ""
  "<su>maddl\\t%0, %w1, %w2, %3"
  [(set_attr "type" "<su>mlal")]
)

(define_insn "<su_optab>msubsidi4"
  [(set (match_operand:DI 0 "register_operand" "=r")
	(minus:DI
	 (match_operand:DI 3 "register_operand" "r")
	 (mult:DI (ANY_EXTEND:DI (match_operand:SI 1 "register_operand" "r"))
		  (ANY_EXTEND:DI
		   (match_operand:SI 2 "register_operand" "r")))))]
  ""
  "<su>msubl\\t%0, %w1, %w2, %3"
  [(set_attr "type" "<su>mlal")]
)

(define_insn "*<su_optab>mulsidi_neg"
  [(set (match_operand:DI 0 "register_operand" "=r")
	(mult:DI (neg:DI
		  (ANY_EXTEND:DI (match_operand:SI 1 "register_operand" "r")))
		  (ANY_EXTEND:DI (match_operand:SI 2 "register_operand" "r"))))]
  ""
  "<su>mnegl\\t%0, %w1, %w2"
  [(set_attr "type" "<su>mull")]
)

(define_expand "<su_optab>mulditi3"
  [(set (match_operand:TI 0 "register_operand")
	(mult:TI (ANY_EXTEND:TI (match_operand:DI 1 "register_operand"))
		 (ANY_EXTEND:TI (match_operand:DI 2 "register_operand"))))]
  ""
{
  rtx low = gen_reg_rtx (DImode);
  emit_insn (gen_muldi3 (low, operands[1], operands[2]));

  rtx high = gen_reg_rtx (DImode);
  emit_insn (gen_<su>muldi3_highpart (high, operands[1], operands[2]));

  emit_move_insn (gen_lowpart (DImode, operands[0]), low);
  emit_move_insn (gen_highpart (DImode, operands[0]), high);
  DONE;
})

;; The default expansion of multi3 using umuldi3_highpart will perform
;; the additions in an order that fails to combine into two madd insns.
(define_expand "multi3"
  [(set (match_operand:TI 0 "register_operand")
	(mult:TI (match_operand:TI 1 "register_operand")
		 (match_operand:TI 2 "register_operand")))]
  ""
{
  rtx l0 = gen_reg_rtx (DImode);
  rtx l1 = gen_lowpart (DImode, operands[1]);
  rtx l2 = gen_lowpart (DImode, operands[2]);
  rtx h0 = gen_reg_rtx (DImode);
  rtx h1 = gen_highpart (DImode, operands[1]);
  rtx h2 = gen_highpart (DImode, operands[2]);

  emit_insn (gen_muldi3 (l0, l1, l2));
  emit_insn (gen_umuldi3_highpart (h0, l1, l2));
  emit_insn (gen_madddi (h0, h1, l2, h0));
  emit_insn (gen_madddi (h0, l1, h2, h0));

  emit_move_insn (gen_lowpart (DImode, operands[0]), l0);
  emit_move_insn (gen_highpart (DImode, operands[0]), h0);
  DONE;
})

(define_insn "<su>muldi3_highpart"
  [(set (match_operand:DI 0 "register_operand" "=r")
	(truncate:DI
	 (lshiftrt:TI
	  (mult:TI
	   (ANY_EXTEND:TI (match_operand:DI 1 "register_operand" "r"))
	   (ANY_EXTEND:TI (match_operand:DI 2 "register_operand" "r")))
	  (const_int 64))))]
  ""
  "<su>mulh\\t%0, %1, %2"
  [(set_attr "type" "<su>mull")]
)

(define_insn "<su_optab>div<mode>3"
  [(set (match_operand:GPI 0 "register_operand" "=r")
	(ANY_DIV:GPI (match_operand:GPI 1 "register_operand" "r")
		     (match_operand:GPI 2 "register_operand" "r")))]
  ""
  "<su>div\\t%<w>0, %<w>1, %<w>2"
  [(set_attr "type" "<su>div")]
)

;; zero_extend version of above
(define_insn "*<su_optab>divsi3_uxtw"
  [(set (match_operand:DI 0 "register_operand" "=r")
	(zero_extend:DI
         (ANY_DIV:SI (match_operand:SI 1 "register_operand" "r")
		     (match_operand:SI 2 "register_operand" "r"))))]
  ""
  "<su>div\\t%w0, %w1, %w2"
  [(set_attr "type" "<su>div")]
)

;; -------------------------------------------------------------------
;; Comparison insns
;; -------------------------------------------------------------------

(define_insn "cmp<mode>"
  [(set (reg:CC CC_REGNUM)
	(compare:CC (match_operand:GPI 0 "register_operand" "rk,rk,rk")
		    (match_operand:GPI 1 "aarch64_plus_operand" "r,I,J")))]
  ""
  "@
   cmp\\t%<w>0, %<w>1
   cmp\\t%<w>0, %1
   cmn\\t%<w>0, #%n1"
  [(set_attr "type" "alus_sreg,alus_imm,alus_imm")]
)

(define_insn "fcmp<mode>"
  [(set (reg:CCFP CC_REGNUM)
        (compare:CCFP (match_operand:GPF 0 "register_operand" "w,w")
		      (match_operand:GPF 1 "aarch64_fp_compare_operand" "Y,w")))]
   "TARGET_FLOAT"
   "@
    fcmp\\t%<s>0, #0.0
    fcmp\\t%<s>0, %<s>1"
  [(set_attr "type" "fcmp<s>")]
)

(define_insn "fcmpe<mode>"
  [(set (reg:CCFPE CC_REGNUM)
        (compare:CCFPE (match_operand:GPF 0 "register_operand" "w,w")
		       (match_operand:GPF 1 "aarch64_fp_compare_operand" "Y,w")))]
   "TARGET_FLOAT"
   "@
    fcmpe\\t%<s>0, #0.0
    fcmpe\\t%<s>0, %<s>1"
  [(set_attr "type" "fcmp<s>")]
)

(define_insn "*cmp_swp_<shift>_reg<mode>"
  [(set (reg:CC_SWP CC_REGNUM)
	(compare:CC_SWP (ASHIFT:GPI
			 (match_operand:GPI 0 "register_operand" "r")
			 (match_operand:QI 1 "aarch64_shift_imm_<mode>" "n"))
			(match_operand:GPI 2 "aarch64_reg_or_zero" "rZ")))]
  ""
  "cmp\\t%<w>2, %<w>0, <shift> %1"
  [(set_attr "type" "alus_shift_imm")]
)

(define_insn "*cmp_swp_<optab><ALLX:mode>_reg<GPI:mode>"
  [(set (reg:CC_SWP CC_REGNUM)
	(compare:CC_SWP (ANY_EXTEND:GPI
			 (match_operand:ALLX 0 "register_operand" "r"))
			(match_operand:GPI 1 "register_operand" "r")))]
  ""
  "cmp\\t%<GPI:w>1, %<GPI:w>0, <su>xt<ALLX:size>"
  [(set_attr "type" "alus_ext")]
)

(define_insn "*cmp_swp_<optab><ALLX:mode>_shft_<GPI:mode>"
  [(set (reg:CC_SWP CC_REGNUM)
	(compare:CC_SWP (ashift:GPI
			 (ANY_EXTEND:GPI
			  (match_operand:ALLX 0 "register_operand" "r"))
			 (match_operand 1 "aarch64_imm3" "Ui3"))
	(match_operand:GPI 2 "register_operand" "r")))]
  ""
  "cmp\\t%<GPI:w>2, %<GPI:w>0, <su>xt<ALLX:size> %1"
  [(set_attr "type" "alus_ext")]
)

;; -------------------------------------------------------------------
;; Store-flag and conditional select insns
;; -------------------------------------------------------------------

(define_expand "cstore<mode>4"
  [(set (match_operand:SI 0 "register_operand" "")
	(match_operator:SI 1 "aarch64_comparison_operator"
	 [(match_operand:GPI 2 "register_operand" "")
	  (match_operand:GPI 3 "aarch64_plus_operand" "")]))]
  ""
  "
  operands[2] = aarch64_gen_compare_reg (GET_CODE (operands[1]), operands[2],
				      operands[3]);
  operands[3] = const0_rtx;
  "
)

(define_expand "cstorecc4"
  [(set (match_operand:SI 0 "register_operand")
       (match_operator 1 "aarch64_comparison_operator_mode"
	[(match_operand 2 "cc_register")
         (match_operand 3 "const0_operand")]))]
  ""
"{
  emit_insn (gen_rtx_SET (operands[0], operands[1]));
  DONE;
}")


(define_expand "cstore<mode>4"
  [(set (match_operand:SI 0 "register_operand" "")
	(match_operator:SI 1 "aarch64_comparison_operator_mode"
	 [(match_operand:GPF 2 "register_operand" "")
	  (match_operand:GPF 3 "aarch64_fp_compare_operand" "")]))]
  ""
  "
  operands[2] = aarch64_gen_compare_reg (GET_CODE (operands[1]), operands[2],
				      operands[3]);
  operands[3] = const0_rtx;
  "
)

(define_insn "aarch64_cstore<mode>"
  [(set (match_operand:ALLI 0 "register_operand" "=r")
	(match_operator:ALLI 1 "aarch64_comparison_operator_mode"
	 [(match_operand 2 "cc_register" "") (const_int 0)]))]
  ""
  "cset\\t%<w>0, %m1"
  [(set_attr "type" "csel")]
)

;; For a 24-bit immediate CST we can optimize the compare for equality
;; and branch sequence from:
;; 	mov	x0, #imm1
;; 	movk	x0, #imm2, lsl 16 /* x0 contains CST.  */
;; 	cmp	x1, x0
;; 	cset	x2, <ne,eq>
;; into the shorter:
;; 	sub	x0, x1, #(CST & 0xfff000)
;; 	subs	x0, x0, #(CST & 0x000fff)
;; 	cset x2, <ne, eq>.
(define_insn_and_split "*compare_cstore<mode>_insn"
  [(set (match_operand:GPI 0 "register_operand" "=r")
	 (EQL:GPI (match_operand:GPI 1 "register_operand" "r")
		  (match_operand:GPI 2 "aarch64_imm24" "n")))
   (clobber (reg:CC CC_REGNUM))]
  "!aarch64_move_imm (INTVAL (operands[2]), <MODE>mode)
   && !aarch64_plus_operand (operands[2], <MODE>mode)
   && !reload_completed"
  "#"
  "&& true"
  [(const_int 0)]
  {
    HOST_WIDE_INT lo_imm = UINTVAL (operands[2]) & 0xfff;
    HOST_WIDE_INT hi_imm = UINTVAL (operands[2]) & 0xfff000;
    rtx tmp = gen_reg_rtx (<MODE>mode);
    emit_insn (gen_add<mode>3 (tmp, operands[1], GEN_INT (-hi_imm)));
    emit_insn (gen_add<mode>3_compare0 (tmp, tmp, GEN_INT (-lo_imm)));
    rtx cc_reg = gen_rtx_REG (CC_NZmode, CC_REGNUM);
    rtx cmp_rtx = gen_rtx_fmt_ee (<EQL:CMP>, <MODE>mode, cc_reg, const0_rtx);
    emit_insn (gen_aarch64_cstore<mode> (operands[0], cmp_rtx, cc_reg));
    DONE;
  }
  [(set_attr "type" "csel")]
)

;; zero_extend version of the above
(define_insn "*cstoresi_insn_uxtw"
  [(set (match_operand:DI 0 "register_operand" "=r")
	(zero_extend:DI
	 (match_operator:SI 1 "aarch64_comparison_operator_mode"
	  [(match_operand 2 "cc_register" "") (const_int 0)])))]
  ""
  "cset\\t%w0, %m1"
  [(set_attr "type" "csel")]
)

(define_insn "cstore<mode>_neg"
  [(set (match_operand:ALLI 0 "register_operand" "=r")
	(neg:ALLI (match_operator:ALLI 1 "aarch64_comparison_operator_mode"
		  [(match_operand 2 "cc_register" "") (const_int 0)])))]
  ""
  "csetm\\t%<w>0, %m1"
  [(set_attr "type" "csel")]
)

;; zero_extend version of the above
(define_insn "*cstoresi_neg_uxtw"
  [(set (match_operand:DI 0 "register_operand" "=r")
	(zero_extend:DI
	 (neg:SI (match_operator:SI 1 "aarch64_comparison_operator_mode"
		  [(match_operand 2 "cc_register" "") (const_int 0)]))))]
  ""
  "csetm\\t%w0, %m1"
  [(set_attr "type" "csel")]
)

(define_expand "cmov<mode>6"
  [(set (match_operand:GPI 0 "register_operand" "")
	(if_then_else:GPI
	 (match_operator 1 "aarch64_comparison_operator"
	  [(match_operand:GPI 2 "register_operand" "")
	   (match_operand:GPI 3 "aarch64_plus_operand" "")])
	 (match_operand:GPI 4 "register_operand" "")
	 (match_operand:GPI 5 "register_operand" "")))]
  ""
  "
  operands[2] = aarch64_gen_compare_reg (GET_CODE (operands[1]), operands[2],
				      operands[3]);
  operands[3] = const0_rtx;
  "
)

(define_expand "cmov<mode>6"
  [(set (match_operand:GPF 0 "register_operand" "")
	(if_then_else:GPF
	 (match_operator 1 "aarch64_comparison_operator"
	  [(match_operand:GPF 2 "register_operand" "")
	   (match_operand:GPF 3 "aarch64_fp_compare_operand" "")])
	 (match_operand:GPF 4 "register_operand" "")
	 (match_operand:GPF 5 "register_operand" "")))]
  ""
  "
  operands[2] = aarch64_gen_compare_reg (GET_CODE (operands[1]), operands[2],
				      operands[3]);
  operands[3] = const0_rtx;
  "
)

(define_insn "*cmov<mode>_insn"
  [(set (match_operand:ALLI 0 "register_operand" "=r,r,r,r,r,r,r")
	(if_then_else:ALLI
	 (match_operator 1 "aarch64_comparison_operator"
	  [(match_operand 2 "cc_register" "") (const_int 0)])
	 (match_operand:ALLI 3 "aarch64_reg_zero_or_m1_or_1" "rZ,rZ,UsM,rZ,Ui1,UsM,Ui1")
	 (match_operand:ALLI 4 "aarch64_reg_zero_or_m1_or_1" "rZ,UsM,rZ,Ui1,rZ,UsM,Ui1")))]
  "!((operands[3] == const1_rtx && operands[4] == constm1_rtx)
     || (operands[3] == constm1_rtx && operands[4] == const1_rtx))"
  ;; Final two alternatives should be unreachable, but included for completeness
  "@
   csel\\t%<w>0, %<w>3, %<w>4, %m1
   csinv\\t%<w>0, %<w>3, <w>zr, %m1
   csinv\\t%<w>0, %<w>4, <w>zr, %M1
   csinc\\t%<w>0, %<w>3, <w>zr, %m1
   csinc\\t%<w>0, %<w>4, <w>zr, %M1
   mov\\t%<w>0, -1
   mov\\t%<w>0, 1"
  [(set_attr "type" "csel, csel, csel, csel, csel, mov_imm, mov_imm")]
)

;; zero_extend version of above
(define_insn "*cmovsi_insn_uxtw"
  [(set (match_operand:DI 0 "register_operand" "=r,r,r,r,r,r,r")
	(zero_extend:DI
	 (if_then_else:SI
	  (match_operator 1 "aarch64_comparison_operator"
	   [(match_operand 2 "cc_register" "") (const_int 0)])
	  (match_operand:SI 3 "aarch64_reg_zero_or_m1_or_1" "rZ,rZ,UsM,rZ,Ui1,UsM,Ui1")
	  (match_operand:SI 4 "aarch64_reg_zero_or_m1_or_1" "rZ,UsM,rZ,Ui1,rZ,UsM,Ui1"))))]
  "!((operands[3] == const1_rtx && operands[4] == constm1_rtx)
     || (operands[3] == constm1_rtx && operands[4] == const1_rtx))"
  ;; Final two alternatives should be unreachable, but included for completeness
  "@
   csel\\t%w0, %w3, %w4, %m1
   csinv\\t%w0, %w3, wzr, %m1
   csinv\\t%w0, %w4, wzr, %M1
   csinc\\t%w0, %w3, wzr, %m1
   csinc\\t%w0, %w4, wzr, %M1
   mov\\t%w0, -1
   mov\\t%w0, 1"
  [(set_attr "type" "csel, csel, csel, csel, csel, mov_imm, mov_imm")]
)

(define_insn "*cmovdi_insn_uxtw"
  [(set (match_operand:DI 0 "register_operand" "=r")
	(if_then_else:DI
	 (match_operator 1 "aarch64_comparison_operator"
	  [(match_operand 2 "cc_register" "") (const_int 0)])
	 (zero_extend:DI (match_operand:SI 3 "register_operand" "r"))
	 (zero_extend:DI (match_operand:SI 4 "register_operand" "r"))))]
  ""
  "csel\\t%w0, %w3, %w4, %m1"
  [(set_attr "type" "csel")]
)

(define_insn "*cmov<mode>_insn"
  [(set (match_operand:GPF 0 "register_operand" "=w")
	(if_then_else:GPF
	 (match_operator 1 "aarch64_comparison_operator"
	  [(match_operand 2 "cc_register" "") (const_int 0)])
	 (match_operand:GPF 3 "register_operand" "w")
	 (match_operand:GPF 4 "register_operand" "w")))]
  "TARGET_FLOAT"
  "fcsel\\t%<s>0, %<s>3, %<s>4, %m1"
  [(set_attr "type" "fcsel")]
)

(define_expand "mov<mode>cc"
  [(set (match_operand:ALLI 0 "register_operand" "")
	(if_then_else:ALLI (match_operand 1 "aarch64_comparison_operator" "")
			   (match_operand:ALLI 2 "register_operand" "")
			   (match_operand:ALLI 3 "register_operand" "")))]
  ""
  {
    rtx ccreg;
    enum rtx_code code = GET_CODE (operands[1]);

    if (code == UNEQ || code == LTGT)
      FAIL;

    ccreg = aarch64_gen_compare_reg (code, XEXP (operands[1], 0),
				     XEXP (operands[1], 1));
    operands[1] = gen_rtx_fmt_ee (code, VOIDmode, ccreg, const0_rtx);
  }
)

(define_expand "mov<GPF:mode><GPI:mode>cc"
  [(set (match_operand:GPI 0 "register_operand" "")
	(if_then_else:GPI (match_operand 1 "aarch64_comparison_operator" "")
			  (match_operand:GPF 2 "register_operand" "")
			  (match_operand:GPF 3 "register_operand" "")))]
  ""
  {
    rtx ccreg;
    enum rtx_code code = GET_CODE (operands[1]);

    if (code == UNEQ || code == LTGT)
      FAIL;

    ccreg = aarch64_gen_compare_reg (code, XEXP (operands[1], 0),
				  XEXP (operands[1], 1));
    operands[1] = gen_rtx_fmt_ee (code, VOIDmode, ccreg, const0_rtx);
  }
)

(define_expand "mov<mode>cc"
  [(set (match_operand:GPF 0 "register_operand" "")
	(if_then_else:GPF (match_operand 1 "aarch64_comparison_operator" "")
			  (match_operand:GPF 2 "register_operand" "")
			  (match_operand:GPF 3 "register_operand" "")))]
  ""
  {
    rtx ccreg;
    enum rtx_code code = GET_CODE (operands[1]);

    if (code == UNEQ || code == LTGT)
      FAIL;

    ccreg = aarch64_gen_compare_reg (code, XEXP (operands[1], 0),
				  XEXP (operands[1], 1));
    operands[1] = gen_rtx_fmt_ee (code, VOIDmode, ccreg, const0_rtx);
  }
)

(define_expand "<neg_not_op><mode>cc"
  [(set (match_operand:GPI 0 "register_operand" "")
	(if_then_else:GPI (match_operand 1 "aarch64_comparison_operator" "")
			  (NEG_NOT:GPI (match_operand:GPI 2 "register_operand" ""))
			  (match_operand:GPI 3 "register_operand" "")))]
  ""
  {
    rtx ccreg;
    enum rtx_code code = GET_CODE (operands[1]);

    if (code == UNEQ || code == LTGT)
      FAIL;

    ccreg = aarch64_gen_compare_reg (code, XEXP (operands[1], 0),
				      XEXP (operands[1], 1));
    operands[1] = gen_rtx_fmt_ee (code, VOIDmode, ccreg, const0_rtx);
  }
)

;; CRC32 instructions.
(define_insn "aarch64_<crc_variant>"
  [(set (match_operand:SI 0 "register_operand" "=r")
        (unspec:SI [(match_operand:SI 1 "register_operand" "r")
                    (match_operand:<crc_mode> 2 "register_operand" "r")]
         CRC))]
  "TARGET_CRC32"
  {
    if (GET_MODE_BITSIZE (<crc_mode>mode) >= 64)
      return "<crc_variant>\\t%w0, %w1, %x2";
    else
      return "<crc_variant>\\t%w0, %w1, %w2";
  }
  [(set_attr "type" "crc")]
)

(define_insn "*csinc2<mode>_insn"
  [(set (match_operand:GPI 0 "register_operand" "=r")
        (plus:GPI (match_operand 2 "aarch64_comparison_operation" "")
                  (match_operand:GPI 1 "register_operand" "r")))]
  ""
  "cinc\\t%<w>0, %<w>1, %m2"
  [(set_attr "type" "csel")]
)

(define_insn "csinc3<mode>_insn"
  [(set (match_operand:GPI 0 "register_operand" "=r")
        (if_then_else:GPI
	  (match_operand 1 "aarch64_comparison_operation" "")
	  (plus:GPI (match_operand:GPI 2 "register_operand" "r")
		    (const_int 1))
	  (match_operand:GPI 3 "aarch64_reg_or_zero" "rZ")))]
  ""
  "csinc\\t%<w>0, %<w>3, %<w>2, %M1"
  [(set_attr "type" "csel")]
)

(define_insn "*csinv3<mode>_insn"
  [(set (match_operand:GPI 0 "register_operand" "=r")
        (if_then_else:GPI
	  (match_operand 1 "aarch64_comparison_operation" "")
	  (not:GPI (match_operand:GPI 2 "register_operand" "r"))
	  (match_operand:GPI 3 "aarch64_reg_or_zero" "rZ")))]
  ""
  "csinv\\t%<w>0, %<w>3, %<w>2, %M1"
  [(set_attr "type" "csel")]
)

(define_insn "csneg3_uxtw_insn"
  [(set (match_operand:DI 0 "register_operand" "=r")
	(zero_extend:DI
	  (if_then_else:SI
	    (match_operand 1 "aarch64_comparison_operation" "")
	    (neg:SI (match_operand:SI 2 "register_operand" "r"))
	    (match_operand:SI 3 "aarch64_reg_or_zero" "rZ"))))]
  ""
  "csneg\\t%w0, %w3, %w2, %M1"
  [(set_attr "type" "csel")]
)

(define_insn "csneg3<mode>_insn"
  [(set (match_operand:GPI 0 "register_operand" "=r")
        (if_then_else:GPI
	  (match_operand 1 "aarch64_comparison_operation" "")
	  (neg:GPI (match_operand:GPI 2 "register_operand" "r"))
	  (match_operand:GPI 3 "aarch64_reg_or_zero" "rZ")))]
  ""
  "csneg\\t%<w>0, %<w>3, %<w>2, %M1"
  [(set_attr "type" "csel")]
)

;; If X can be loaded by a single CNT[BHWD] instruction,
;;
;;    A = UMAX (B, X)
;;
;; is equivalent to:
;;
;;    TMP = UQDEC[BHWD] (B, X)
;;    A = TMP + X
;;
;; Defining the pattern this way means that:
;;
;;    A = UMAX (B, X) - X
;;
;; becomes:
;;
;;    TMP1 = UQDEC[BHWD] (B, X)
;;    TMP2 = TMP1 + X
;;    A = TMP2 - X
;;
;; which combine can optimize to:
;;
;;    A = UQDEC[BHWD] (B, X)
;;
;; We don't use match_operand predicates because the order of the operands
;; can vary: the CNT[BHWD] constant will come first if the other operand is
;; a simpler constant (such as a CONST_INT), otherwise it will come second.
(define_expand "umax<mode>3"
  [(set (match_operand:GPI 0 "register_operand")
	(umax:GPI (match_operand:GPI 1 "")
		  (match_operand:GPI 2 "")))]
  "TARGET_SVE"
  {
    if (aarch64_sve_cnt_immediate (operands[1], <MODE>mode))
      std::swap (operands[1], operands[2]);
    else if (!aarch64_sve_cnt_immediate (operands[2], <MODE>mode))
      FAIL;
    rtx temp = gen_reg_rtx (<MODE>mode);
    operands[1] = force_reg (<MODE>mode, operands[1]);
    emit_insn (gen_aarch64_uqdec<mode> (temp, operands[1], operands[2]));
    emit_insn (gen_add<mode>3 (operands[0], temp, operands[2]));
    DONE;
  }
)

;; Saturating unsigned subtraction of a CNT[BHWD] immediate.
(define_insn "aarch64_uqdec<mode>"
  [(set (match_operand:GPI 0 "register_operand" "=r")
	(minus:GPI
	 (umax:GPI (match_operand:GPI 1 "register_operand" "0")
		   (match_operand:GPI 2 "aarch64_sve_cnt_immediate" "Usv"))
	 (match_dup 2)))]
  "TARGET_SVE"
  {
    return aarch64_output_sve_cnt_immediate ("uqdec", "%<w>0", operands[2]);
  }
)

;; -------------------------------------------------------------------
;; Logical operations
;; -------------------------------------------------------------------


(define_insn_and_split "*aarch64_and<mode>_imm2"
  [(set (match_operand:GPI 0 "register_operand" "=rk")
	(and:GPI (match_operand:GPI 1 "register_operand" "%r")
		 (match_operand:GPI 2 "aarch64_logical_and_immediate" "<lconst2>")))]
  ""
  "#"
  "true"
  [(const_int 0)]
  {
     HOST_WIDE_INT val = INTVAL (operands[2]);
     rtx imm1 = GEN_INT (aarch64_and_split_imm1 (val));
     rtx imm2 = GEN_INT (aarch64_and_split_imm2 (val));

     emit_insn (gen_and<mode>3 (operands[0], operands[1], imm1));
     emit_insn (gen_and<mode>3 (operands[0], operands[0], imm2));
     DONE;
  }
)

(define_insn "<optab><mode>3"
  [(set (match_operand:GPI 0 "register_operand" "=r,rk,w")
	(LOGICAL:GPI (match_operand:GPI 1 "register_operand" "%r,r,w")
		     (match_operand:GPI 2 "aarch64_logical_operand" "r,<lconst>,w")))]
  ""
  "@
  <logical>\\t%<w>0, %<w>1, %<w>2
  <logical>\\t%<w>0, %<w>1, %2
  <logical>\\t%0.<Vbtype>, %1.<Vbtype>, %2.<Vbtype>"
  [(set_attr "type" "logic_reg,logic_imm,neon_logic")
   (set_attr "arch" "*,*,simd")]
)

;; zero_extend version of above
(define_insn "*<optab>si3_uxtw"
  [(set (match_operand:DI 0 "register_operand" "=r,rk")
	(zero_extend:DI
         (LOGICAL:SI (match_operand:SI 1 "register_operand" "%r,r")
		     (match_operand:SI 2 "aarch64_logical_operand" "r,K"))))]
  ""
  "@
   <logical>\\t%w0, %w1, %w2
   <logical>\\t%w0, %w1, %2"
  [(set_attr "type" "logic_reg,logic_imm")]
)

(define_insn "*and<mode>3_compare0"
  [(set (reg:CC_NZ CC_REGNUM)
	(compare:CC_NZ
	 (and:GPI (match_operand:GPI 1 "register_operand" "%r,r")
		  (match_operand:GPI 2 "aarch64_logical_operand" "r,<lconst>"))
	 (const_int 0)))
   (set (match_operand:GPI 0 "register_operand" "=r,r")
	(and:GPI (match_dup 1) (match_dup 2)))]
  ""
  "@
   ands\\t%<w>0, %<w>1, %<w>2
   ands\\t%<w>0, %<w>1, %2"
  [(set_attr "type" "logics_reg,logics_imm")]
)

;; zero_extend version of above
(define_insn "*andsi3_compare0_uxtw"
  [(set (reg:CC_NZ CC_REGNUM)
	(compare:CC_NZ
	 (and:SI (match_operand:SI 1 "register_operand" "%r,r")
		 (match_operand:SI 2 "aarch64_logical_operand" "r,K"))
	 (const_int 0)))
   (set (match_operand:DI 0 "register_operand" "=r,r")
	(zero_extend:DI (and:SI (match_dup 1) (match_dup 2))))]
  ""
  "@
   ands\\t%w0, %w1, %w2
   ands\\t%w0, %w1, %2"
  [(set_attr "type" "logics_reg,logics_imm")]
)

(define_insn "*and_<SHIFT:optab><mode>3_compare0"
  [(set (reg:CC_NZ CC_REGNUM)
	(compare:CC_NZ
	 (and:GPI (SHIFT:GPI
		   (match_operand:GPI 1 "register_operand" "r")
		   (match_operand:QI 2 "aarch64_shift_imm_<mode>" "n"))
		  (match_operand:GPI 3 "register_operand" "r"))
	 (const_int 0)))
   (set (match_operand:GPI 0 "register_operand" "=r")
	(and:GPI (SHIFT:GPI (match_dup 1) (match_dup 2)) (match_dup 3)))]
  ""
  "ands\\t%<w>0, %<w>3, %<w>1, <SHIFT:shift> %2"
  [(set_attr "type" "logics_shift_imm")]
)

;; zero_extend version of above
(define_insn "*and_<SHIFT:optab>si3_compare0_uxtw"
  [(set (reg:CC_NZ CC_REGNUM)
	(compare:CC_NZ
	 (and:SI (SHIFT:SI
		  (match_operand:SI 1 "register_operand" "r")
		  (match_operand:QI 2 "aarch64_shift_imm_si" "n"))
		 (match_operand:SI 3 "register_operand" "r"))
	 (const_int 0)))
   (set (match_operand:DI 0 "register_operand" "=r")
	(zero_extend:DI (and:SI (SHIFT:SI (match_dup 1) (match_dup 2))
				(match_dup 3))))]
  ""
  "ands\\t%w0, %w3, %w1, <SHIFT:shift> %2"
  [(set_attr "type" "logics_shift_imm")]
)

(define_insn "*<LOGICAL:optab>_<SHIFT:optab><mode>3"
  [(set (match_operand:GPI 0 "register_operand" "=r")
	(LOGICAL:GPI (SHIFT:GPI
		      (match_operand:GPI 1 "register_operand" "r")
		      (match_operand:QI 2 "aarch64_shift_imm_<mode>" "n"))
		     (match_operand:GPI 3 "register_operand" "r")))]
  ""
  "<LOGICAL:logical>\\t%<w>0, %<w>3, %<w>1, <SHIFT:shift> %2"
  [(set_attr "type" "logic_shift_imm")]
)

(define_insn "*<optab>_rol<mode>3"
  [(set (match_operand:GPI 0 "register_operand" "=r")
	(LOGICAL:GPI (rotate:GPI
		      (match_operand:GPI 1 "register_operand" "r")
		      (match_operand:QI 2 "aarch64_shift_imm_<mode>" "n"))
		     (match_operand:GPI 3 "register_operand" "r")))]
  ""
  "<logical>\\t%<w>0, %<w>3, %<w>1, ror (<sizen> - %2)"
  [(set_attr "type" "logic_shift_imm")]
)

;; zero_extend versions of above
(define_insn "*<LOGICAL:optab>_<SHIFT:optab>si3_uxtw"
  [(set (match_operand:DI 0 "register_operand" "=r")
	(zero_extend:DI
	 (LOGICAL:SI (SHIFT:SI
		      (match_operand:SI 1 "register_operand" "r")
		      (match_operand:QI 2 "aarch64_shift_imm_si" "n"))
		     (match_operand:SI 3 "register_operand" "r"))))]
  ""
  "<LOGICAL:logical>\\t%w0, %w3, %w1, <SHIFT:shift> %2"
  [(set_attr "type" "logic_shift_imm")]
)

(define_insn "*<optab>_rolsi3_uxtw"
  [(set (match_operand:DI 0 "register_operand" "=r")
	(zero_extend:DI
	 (LOGICAL:SI (rotate:SI
		      (match_operand:SI 1 "register_operand" "r")
		      (match_operand:QI 2 "aarch64_shift_imm_si" "n"))
		     (match_operand:SI 3 "register_operand" "r"))))]
  ""
  "<logical>\\t%w0, %w3, %w1, ror (32 - %2)"
  [(set_attr "type" "logic_shift_imm")]
)

(define_insn "one_cmpl<mode>2"
  [(set (match_operand:GPI 0 "register_operand" "=r,w")
	(not:GPI (match_operand:GPI 1 "register_operand" "r,w")))]
  ""
  "@
  mvn\\t%<w>0, %<w>1
  mvn\\t%0.8b, %1.8b"
  [(set_attr "type" "logic_reg,neon_logic")
   (set_attr "arch" "*,simd")]
)

(define_insn "*one_cmpl_<optab><mode>2"
  [(set (match_operand:GPI 0 "register_operand" "=r")
	(not:GPI (SHIFT:GPI (match_operand:GPI 1 "register_operand" "r")
			    (match_operand:QI 2 "aarch64_shift_imm_<mode>" "n"))))]
  ""
  "mvn\\t%<w>0, %<w>1, <shift> %2"
  [(set_attr "type" "logic_shift_imm")]
)

;; Binary logical operators negating one operand, i.e. (a & !b), (a | !b).

(define_insn "*<NLOGICAL:optab>_one_cmpl<mode>3"
  [(set (match_operand:GPI 0 "register_operand" "=r,w")
	(NLOGICAL:GPI (not:GPI (match_operand:GPI 1 "register_operand" "r,w"))
		     (match_operand:GPI 2 "register_operand" "r,w")))]
  ""
  "@
  <NLOGICAL:nlogical>\\t%<w>0, %<w>2, %<w>1
  <NLOGICAL:nlogical>\\t%0.<Vbtype>, %2.<Vbtype>, %1.<Vbtype>"
  [(set_attr "type" "logic_reg,neon_logic")
   (set_attr "arch" "*,simd")]
)

(define_insn "*<NLOGICAL:optab>_one_cmplsidi3_ze"
  [(set (match_operand:DI 0 "register_operand" "=r")
	(zero_extend:DI
	  (NLOGICAL:SI (not:SI (match_operand:SI 1 "register_operand" "r"))
	               (match_operand:SI 2 "register_operand" "r"))))]
  ""
  "<NLOGICAL:nlogical>\\t%w0, %w2, %w1"
  [(set_attr "type" "logic_reg")]
)

(define_insn "*xor_one_cmplsidi3_ze"
  [(set (match_operand:DI 0 "register_operand" "=r")
        (zero_extend:DI
          (not:SI (xor:SI (match_operand:SI 1 "register_operand" "r")
                          (match_operand:SI 2 "register_operand" "r")))))]
  ""
  "eon\\t%w0, %w1, %w2"
  [(set_attr "type" "logic_reg")]
)

;; (xor (not a) b) is simplify_rtx-ed down to (not (xor a b)).
;; eon does not operate on SIMD registers so the vector variant must be split.
(define_insn_and_split "*xor_one_cmpl<mode>3"
  [(set (match_operand:GPI 0 "register_operand" "=r,w")
        (not:GPI (xor:GPI (match_operand:GPI 1 "register_operand" "r,?w")
                          (match_operand:GPI 2 "register_operand" "r,w"))))]
  ""
  "@
  eon\\t%<w>0, %<w>1, %<w>2
  #"
  "reload_completed && FP_REGNUM_P (REGNO (operands[0]))" ;; For SIMD registers.
  [(set (match_operand:GPI 0 "register_operand" "=w")
        (xor:GPI (match_operand:GPI 1 "register_operand" "w")
                 (match_operand:GPI 2 "register_operand" "w")))
   (set (match_dup 0) (not:GPI (match_dup 0)))]
  ""
  [(set_attr "type" "logic_reg,multiple")
   (set_attr "arch" "*,simd")]
)

(define_insn "*and_one_cmpl<mode>3_compare0"
  [(set (reg:CC_NZ CC_REGNUM)
	(compare:CC_NZ
	 (and:GPI (not:GPI
		   (match_operand:GPI 1 "register_operand" "r"))
		  (match_operand:GPI 2 "register_operand" "r"))
	 (const_int 0)))
   (set (match_operand:GPI 0 "register_operand" "=r")
	(and:GPI (not:GPI (match_dup 1)) (match_dup 2)))]
  ""
  "bics\\t%<w>0, %<w>2, %<w>1"
  [(set_attr "type" "logics_reg")]
)

;; zero_extend version of above
(define_insn "*and_one_cmplsi3_compare0_uxtw"
  [(set (reg:CC_NZ CC_REGNUM)
	(compare:CC_NZ
	 (and:SI (not:SI
		  (match_operand:SI 1 "register_operand" "r"))
		 (match_operand:SI 2 "register_operand" "r"))
	 (const_int 0)))
   (set (match_operand:DI 0 "register_operand" "=r")
	(zero_extend:DI (and:SI (not:SI (match_dup 1)) (match_dup 2))))]
  ""
  "bics\\t%w0, %w2, %w1"
  [(set_attr "type" "logics_reg")]
)

(define_insn "*and_one_cmpl<mode>3_compare0_no_reuse"
  [(set (reg:CC_NZ CC_REGNUM)
    (compare:CC_NZ
     (and:GPI (not:GPI
           (match_operand:GPI 0 "register_operand" "r"))
          (match_operand:GPI 1 "register_operand" "r"))
     (const_int 0)))]
  ""
  "bics\\t<w>zr, %<w>1, %<w>0"
  [(set_attr "type" "logics_reg")]
)

(define_insn "<LOGICAL:optab>_one_cmpl_<SHIFT:optab><mode>3"
  [(set (match_operand:GPI 0 "register_operand" "=r")
	(LOGICAL:GPI (not:GPI
		      (SHIFT:GPI
		       (match_operand:GPI 1 "register_operand" "r")
		       (match_operand:QI 2 "aarch64_shift_imm_<mode>" "n")))
		     (match_operand:GPI 3 "register_operand" "r")))]
  ""
  "<LOGICAL:nlogical>\\t%<w>0, %<w>3, %<w>1, <SHIFT:shift> %2"
  [(set_attr "type" "logic_shift_imm")]
)

(define_insn "*eor_one_cmpl_<SHIFT:optab><mode>3_alt"
  [(set (match_operand:GPI 0 "register_operand" "=r")
	(not:GPI (xor:GPI
		      (SHIFT:GPI
		       (match_operand:GPI 1 "register_operand" "r")
		       (match_operand:QI 2 "aarch64_shift_imm_<mode>" "n"))
		     (match_operand:GPI 3 "register_operand" "r"))))]
  ""
  "eon\\t%<w>0, %<w>3, %<w>1, <SHIFT:shift> %2"
  [(set_attr "type" "logic_shift_imm")]
)

;; Zero-extend version of the above.
(define_insn "*eor_one_cmpl_<SHIFT:optab>sidi3_alt_ze"
  [(set (match_operand:DI 0 "register_operand" "=r")
	(zero_extend:DI
	  (not:SI (xor:SI
		    (SHIFT:SI
		      (match_operand:SI 1 "register_operand" "r")
		      (match_operand:QI 2 "aarch64_shift_imm_si" "n"))
		    (match_operand:SI 3 "register_operand" "r")))))]
  ""
  "eon\\t%w0, %w3, %w1, <SHIFT:shift> %2"
  [(set_attr "type" "logic_shift_imm")]
)

(define_insn "*and_one_cmpl_<SHIFT:optab><mode>3_compare0"
  [(set (reg:CC_NZ CC_REGNUM)
	(compare:CC_NZ
	 (and:GPI (not:GPI
		   (SHIFT:GPI
		    (match_operand:GPI 1 "register_operand" "r")
		    (match_operand:QI 2 "aarch64_shift_imm_<mode>" "n")))
		  (match_operand:GPI 3 "register_operand" "r"))
	 (const_int 0)))
   (set (match_operand:GPI 0 "register_operand" "=r")
	(and:GPI (not:GPI
		  (SHIFT:GPI
		   (match_dup 1) (match_dup 2))) (match_dup 3)))]
  ""
  "bics\\t%<w>0, %<w>3, %<w>1, <SHIFT:shift> %2"
  [(set_attr "type" "logics_shift_imm")]
)

;; zero_extend version of above
(define_insn "*and_one_cmpl_<SHIFT:optab>si3_compare0_uxtw"
  [(set (reg:CC_NZ CC_REGNUM)
	(compare:CC_NZ
	 (and:SI (not:SI
		  (SHIFT:SI
		   (match_operand:SI 1 "register_operand" "r")
		   (match_operand:QI 2 "aarch64_shift_imm_si" "n")))
		 (match_operand:SI 3 "register_operand" "r"))
	 (const_int 0)))
   (set (match_operand:DI 0 "register_operand" "=r")
	(zero_extend:DI (and:SI
			 (not:SI
			  (SHIFT:SI (match_dup 1) (match_dup 2))) (match_dup 3))))]
  ""
  "bics\\t%w0, %w3, %w1, <SHIFT:shift> %2"
  [(set_attr "type" "logics_shift_imm")]
)

(define_insn "*and_one_cmpl_<SHIFT:optab><mode>3_compare0_no_reuse"
  [(set (reg:CC_NZ CC_REGNUM)
    (compare:CC_NZ
     (and:GPI (not:GPI
           (SHIFT:GPI
            (match_operand:GPI 0 "register_operand" "r")
            (match_operand:QI 1 "aarch64_shift_imm_<mode>" "n")))
          (match_operand:GPI 2 "register_operand" "r"))
     (const_int 0)))]
  ""
  "bics\\t<w>zr, %<w>2, %<w>0, <SHIFT:shift> %1"
  [(set_attr "type" "logics_shift_imm")]
)

(define_insn "clz<mode>2"
  [(set (match_operand:GPI 0 "register_operand" "=r")
	(clz:GPI (match_operand:GPI 1 "register_operand" "r")))]
  ""
  "clz\\t%<w>0, %<w>1"
  [(set_attr "type" "clz")]
)

(define_expand "ffs<mode>2"
  [(match_operand:GPI 0 "register_operand")
   (match_operand:GPI 1 "register_operand")]
  ""
  {
    rtx ccreg = aarch64_gen_compare_reg (EQ, operands[1], const0_rtx);
    rtx x = gen_rtx_NE (VOIDmode, ccreg, const0_rtx);

    emit_insn (gen_rbit<mode>2 (operands[0], operands[1]));
    emit_insn (gen_clz<mode>2 (operands[0], operands[0]));
    emit_insn (gen_csinc3<mode>_insn (operands[0], x, operands[0], const0_rtx));
    DONE;
  }
)

;; Pop count be done via the "CNT" instruction in AdvSIMD.
;;
;; MOV	v.1d, x0
;; CNT	v1.8b, v.8b
;; ADDV b2, v1.8b
;; MOV	w0, v2.b[0]

(define_expand "popcount<mode>2"
  [(match_operand:GPI 0 "register_operand")
   (match_operand:GPI 1 "register_operand")]
  "TARGET_SIMD"
{
  rtx v = gen_reg_rtx (V8QImode);
  rtx v1 = gen_reg_rtx (V8QImode);
  rtx r = gen_reg_rtx (QImode);
  rtx in = operands[1];
  rtx out = operands[0];
  if(<MODE>mode == SImode)
    {
      rtx tmp;
      tmp = gen_reg_rtx (DImode);
      /* If we have SImode, zero extend to DImode, pop count does
         not change if we have extra zeros. */
      emit_insn (gen_zero_extendsidi2 (tmp, in));
      in = tmp;
    }
  emit_move_insn (v, gen_lowpart (V8QImode, in));
  emit_insn (gen_popcountv8qi2 (v1, v));
  emit_insn (gen_reduc_plus_scal_v8qi (r, v1));
  emit_insn (gen_zero_extendqi<mode>2 (out, r));
  DONE;
})

(define_insn "clrsb<mode>2"
  [(set (match_operand:GPI 0 "register_operand" "=r")
        (clrsb:GPI (match_operand:GPI 1 "register_operand" "r")))]
  ""
  "cls\\t%<w>0, %<w>1"
  [(set_attr "type" "clz")]
)

(define_insn "rbit<mode>2"
  [(set (match_operand:GPI 0 "register_operand" "=r")
	(unspec:GPI [(match_operand:GPI 1 "register_operand" "r")] UNSPEC_RBIT))]
  ""
  "rbit\\t%<w>0, %<w>1"
  [(set_attr "type" "rbit")]
)

;; Split after reload into RBIT + CLZ.  Since RBIT is represented as an UNSPEC
;; it is unlikely to fold with any other operation, so keep this as a CTZ
;; expression and split after reload to enable scheduling them apart if
;; needed.

(define_insn_and_split "ctz<mode>2"
 [(set (match_operand:GPI           0 "register_operand" "=r")
       (ctz:GPI (match_operand:GPI  1 "register_operand" "r")))]
  ""
  "#"
  "reload_completed"
  [(const_int 0)]
  "
  emit_insn (gen_rbit<mode>2 (operands[0], operands[1]));
  emit_insn (gen_clz<mode>2 (operands[0], operands[0]));
  DONE;
")

(define_insn "*and<mode>_compare0"
  [(set (reg:CC_NZ CC_REGNUM)
	(compare:CC_NZ
	 (match_operand:SHORT 0 "register_operand" "r")
	 (const_int 0)))]
  ""
  "tst\\t%<w>0, <short_mask>"
  [(set_attr "type" "alus_imm")]
)

(define_insn "*ands<mode>_compare0"
  [(set (reg:CC_NZ CC_REGNUM)
	(compare:CC_NZ
	 (zero_extend:GPI (match_operand:SHORT 1 "register_operand" "r"))
	 (const_int 0)))
   (set (match_operand:GPI 0 "register_operand" "=r")
	(zero_extend:GPI (match_dup 1)))]
  ""
  "ands\\t%<GPI:w>0, %<GPI:w>1, <short_mask>"
  [(set_attr "type" "alus_imm")]
)

(define_insn "*and<mode>3nr_compare0"
  [(set (reg:CC_NZ CC_REGNUM)
	(compare:CC_NZ
	 (and:GPI (match_operand:GPI 0 "register_operand" "%r,r")
		  (match_operand:GPI 1 "aarch64_logical_operand" "r,<lconst>"))
	 (const_int 0)))]
  ""
  "@
   tst\\t%<w>0, %<w>1
   tst\\t%<w>0, %1"
  [(set_attr "type" "logics_reg,logics_imm")]
)

(define_split
  [(set (reg:CC_NZ CC_REGNUM)
	(compare:CC_NZ
	 (and:GPI (match_operand:GPI 0 "register_operand")
		  (match_operand:GPI 1 "aarch64_mov_imm_operand"))
	 (const_int 0)))
   (clobber (match_operand:SI 2 "register_operand"))]
  ""
  [(set (match_dup 2) (match_dup 1))
   (set (reg:CC_NZ CC_REGNUM)
	(compare:CC_NZ
	 (and:GPI (match_dup 0)
		  (match_dup 2))
	 (const_int 0)))]
)

(define_insn "*and<mode>3nr_compare0_zextract"
  [(set (reg:CC_NZ CC_REGNUM)
	(compare:CC_NZ
	 (zero_extract:GPI (match_operand:GPI 0 "register_operand" "r")
		  (match_operand:GPI 1 "const_int_operand" "n")
		  (match_operand:GPI 2 "const_int_operand" "n"))
	 (const_int 0)))]
  "INTVAL (operands[1]) > 0
   && ((INTVAL (operands[1]) + INTVAL (operands[2]))
	<= GET_MODE_BITSIZE (<MODE>mode))
   && aarch64_bitmask_imm (
	UINTVAL (aarch64_mask_from_zextract_ops (operands[1],
						 operands[2])),
	<MODE>mode)"
  {
    operands[1]
      = aarch64_mask_from_zextract_ops (operands[1], operands[2]);
    return "tst\\t%<w>0, %1";
  }
  [(set_attr "type" "logics_shift_imm")]
)

(define_insn "*and_<SHIFT:optab><mode>3nr_compare0"
  [(set (reg:CC_NZ CC_REGNUM)
	(compare:CC_NZ
	 (and:GPI (SHIFT:GPI
		   (match_operand:GPI 0 "register_operand" "r")
		   (match_operand:QI 1 "aarch64_shift_imm_<mode>" "n"))
		  (match_operand:GPI 2 "register_operand" "r"))
	(const_int 0)))]
  ""
  "tst\\t%<w>2, %<w>0, <SHIFT:shift> %1"
  [(set_attr "type" "logics_shift_imm")]
)

(define_split
  [(set (reg:CC_NZ CC_REGNUM)
	(compare:CC_NZ
	 (and:GPI (SHIFT:GPI
		   (match_operand:GPI 0 "register_operand")
		   (match_operand:QI 1 "aarch64_shift_imm_<mode>"))
		  (match_operand:GPI 2 "aarch64_mov_imm_operand"))
	(const_int 0)))
    (clobber (match_operand:SI 3 "register_operand"))]
  ""
  [(set (match_dup 3) (match_dup 2))
   (set (reg:CC_NZ CC_REGNUM)
	(compare:CC_NZ
	 (and:GPI (SHIFT:GPI
		   (match_dup 0)
		   (match_dup 1))
		  (match_dup 3))
	 (const_int 0)))]
)

;; -------------------------------------------------------------------
;; Shifts
;; -------------------------------------------------------------------

(define_expand "<optab><mode>3"
  [(set (match_operand:GPI 0 "register_operand")
	(ASHIFT:GPI (match_operand:GPI 1 "register_operand")
		    (match_operand:QI 2 "aarch64_reg_or_imm")))]
  ""
  {
    if (CONST_INT_P (operands[2]))
      {
        operands[2] = GEN_INT (INTVAL (operands[2])
                               & (GET_MODE_BITSIZE (<MODE>mode) - 1));

        if (operands[2] == const0_rtx)
          {
	    emit_insn (gen_mov<mode> (operands[0], operands[1]));
	    DONE;
          }
      }
  }
)

(define_expand "ashl<mode>3"
  [(set (match_operand:SHORT 0 "register_operand")
	(ashift:SHORT (match_operand:SHORT 1 "register_operand")
		      (match_operand:QI 2 "const_int_operand")))]
  ""
  {
    operands[2] = GEN_INT (INTVAL (operands[2]) & GET_MODE_MASK (<MODE>mode));

    if (operands[2] == const0_rtx)
      {
	emit_insn (gen_mov<mode> (operands[0], operands[1]));
	DONE;
      }
  }
)

(define_expand "rotr<mode>3"
  [(set (match_operand:GPI 0 "register_operand")
	(rotatert:GPI (match_operand:GPI 1 "register_operand")
		      (match_operand:QI 2 "aarch64_reg_or_imm")))]
  ""
  {
    if (CONST_INT_P (operands[2]))
      {
        operands[2] = GEN_INT (INTVAL (operands[2])
                               & (GET_MODE_BITSIZE (<MODE>mode) - 1));

        if (operands[2] == const0_rtx)
          {
	    emit_insn (gen_mov<mode> (operands[0], operands[1]));
	    DONE;
          }
      }
  }
)

(define_expand "rotl<mode>3"
  [(set (match_operand:GPI 0 "register_operand")
	(rotatert:GPI (match_operand:GPI 1 "register_operand")
		      (match_operand:QI 2 "aarch64_reg_or_imm")))]
  ""
  {
    /* (SZ - cnt) % SZ == -cnt % SZ */
    if (CONST_INT_P (operands[2]))
      {
        operands[2] = GEN_INT ((-INTVAL (operands[2]))
			       & (GET_MODE_BITSIZE (<MODE>mode) - 1));
        if (operands[2] == const0_rtx)
          {
	    emit_insn (gen_mov<mode> (operands[0], operands[1]));
	    DONE;
          }
      }
    else
      operands[2] = expand_simple_unop (QImode, NEG, operands[2],
					NULL_RTX, 1);
  }
)

;; When the LSL, LSR, ASR, ROR instructions operate on all register arguments
;; they truncate the shift/rotate amount by the size of the registers they
;; operate on: 32 for W-regs, 64 for X-regs.  This allows us to optimise away
;; such redundant masking instructions.  GCC can do that automatically when
;; SHIFT_COUNT_TRUNCATED is true, but we can't enable it for TARGET_SIMD
;; because some of the SISD shift alternatives don't perform this truncations.
;; So this pattern exists to catch such cases.

(define_insn "*aarch64_<optab>_reg_<mode>3_mask1"
  [(set (match_operand:GPI 0 "register_operand" "=r")
	(SHIFT:GPI
	  (match_operand:GPI 1 "register_operand" "r")
	  (match_operator 4 "subreg_lowpart_operator"
	   [(and:GPI (match_operand:GPI 2 "register_operand" "r")
		     (match_operand 3 "const_int_operand" "n"))])))]
  "(~INTVAL (operands[3]) & (GET_MODE_BITSIZE (<MODE>mode) - 1)) == 0"
  "<shift>\t%<w>0, %<w>1, %<w>2"
  [(set_attr "type" "shift_reg")]
)

(define_insn_and_split "*aarch64_<optab>_reg_<mode>3_neg_mask2"
  [(set (match_operand:GPI 0 "register_operand" "=&r")
	(SHIFT:GPI
	  (match_operand:GPI 1 "register_operand" "r")
	  (match_operator 4 "subreg_lowpart_operator"
	  [(neg:SI (and:SI (match_operand:SI 2 "register_operand" "r")
			   (match_operand 3 "const_int_operand" "n")))])))]
  "((~INTVAL (operands[3]) & (GET_MODE_BITSIZE (<MODE>mode) - 1)) == 0)"
  "#"
  "&& true"
  [(const_int 0)]
  {
    rtx tmp = (can_create_pseudo_p () ? gen_reg_rtx (SImode)
	       : lowpart_subreg (SImode, operands[0], <MODE>mode));
    emit_insn (gen_negsi2 (tmp, operands[2]));

    rtx and_op = gen_rtx_AND (SImode, tmp, operands[3]);
    rtx subreg_tmp = gen_rtx_SUBREG (GET_MODE (operands[4]), and_op,
				     SUBREG_BYTE (operands[4]));
    emit_insn (gen_<optab><mode>3 (operands[0], operands[1], subreg_tmp));
    DONE;
  }
)

(define_insn_and_split "*aarch64_ashl_reg_<mode>3_minus_mask"
  [(set (match_operand:GPI 0 "register_operand" "=&r")
	(ashift:GPI
	  (match_operand:GPI 1 "register_operand" "r")
	  (minus:QI (match_operand 2 "const_int_operand" "n")
		    (match_operator 5 "subreg_lowpart_operator"
		    [(and:SI (match_operand:SI 3 "register_operand" "r")
			     (match_operand 4 "const_int_operand" "n"))]))))]
  "((~INTVAL (operands[4]) & (GET_MODE_BITSIZE (<MODE>mode) - 1)) == 0)
   && INTVAL (operands[2]) == GET_MODE_BITSIZE (<MODE>mode)"
  "#"
  "&& true"
  [(const_int 0)]
  {
    rtx tmp = (can_create_pseudo_p () ? gen_reg_rtx (SImode)
	       : operands[0]);

    emit_insn (gen_negsi2 (tmp, operands[3]));

    rtx and_op = gen_rtx_AND (SImode, tmp, operands[4]);
    rtx subreg_tmp = gen_rtx_SUBREG (GET_MODE (operands[5]), and_op,
				     SUBREG_BYTE (operands[5]));

    emit_insn (gen_ashl<mode>3 (operands[0], operands[1], subreg_tmp));
    DONE;
  }
)

(define_insn "*aarch64_<optab>_reg_di3_mask2"
  [(set (match_operand:DI 0 "register_operand" "=r")
	(SHIFT:DI
	  (match_operand:DI 1 "register_operand" "r")
	  (match_operator 4 "subreg_lowpart_operator"
	   [(and:SI (match_operand:SI 2 "register_operand" "r")
		    (match_operand 3 "const_int_operand" "n"))])))]
  "((~INTVAL (operands[3]) & (GET_MODE_BITSIZE (DImode) - 1)) == 0)"
{
  rtx xop[3];
  xop[0] = operands[0];
  xop[1] = operands[1];
  xop[2] = gen_lowpart (GET_MODE (operands[4]), operands[2]);
  output_asm_insn ("<shift>\t%x0, %x1, %x2", xop);
  return "";
}
  [(set_attr "type" "shift_reg")]
)

(define_insn_and_split "*aarch64_<optab>_reg_minus<mode>3"
  [(set (match_operand:GPI 0 "register_operand" "=&r")
	(ASHIFT:GPI
	  (match_operand:GPI 1 "register_operand" "r")
	  (minus:QI (match_operand 2 "const_int_operand" "n")
		    (match_operand:QI 3 "register_operand" "r"))))]
  "INTVAL (operands[2]) == GET_MODE_BITSIZE (<MODE>mode)"
  "#"
  "&& true"
  [(const_int 0)]
  {
    rtx subreg_tmp = gen_lowpart (SImode, operands[3]);

    rtx tmp = (can_create_pseudo_p () ? gen_reg_rtx (SImode)
	       : gen_lowpart (SImode, operands[0]));

    emit_insn (gen_negsi2 (tmp, subreg_tmp));

    rtx and_op = gen_rtx_AND (SImode, tmp,
			      GEN_INT (GET_MODE_BITSIZE (<MODE>mode) - 1));

    rtx subreg_tmp2 = gen_lowpart_SUBREG (QImode, and_op);

    emit_insn (gen_<optab><mode>3 (operands[0], operands[1], subreg_tmp2));
    DONE;
  }
  [(set_attr "length" "8")]
)

;; Logical left shift using SISD or Integer instruction
(define_insn "*aarch64_ashl_sisd_or_int_<mode>3"
  [(set (match_operand:GPI 0 "register_operand" "=r,r,w,w")
	(ashift:GPI
	  (match_operand:GPI 1 "register_operand" "r,r,w,w")
	  (match_operand:QI 2 "aarch64_reg_or_shift_imm_<mode>" "Us<cmode>,r,Us<cmode>,w")))]
  ""
  "@
   lsl\t%<w>0, %<w>1, %2
   lsl\t%<w>0, %<w>1, %<w>2
   shl\t%<rtn>0<vas>, %<rtn>1<vas>, %2
   ushl\t%<rtn>0<vas>, %<rtn>1<vas>, %<rtn>2<vas>"
  [(set_attr "type" "bfx,shift_reg,neon_shift_imm<q>, neon_shift_reg<q>")
   (set_attr "arch" "*,*,simd,simd")]
)

;; Logical right shift using SISD or Integer instruction
(define_insn "*aarch64_lshr_sisd_or_int_<mode>3"
  [(set (match_operand:GPI 0 "register_operand" "=r,r,w,&w,&w")
	(lshiftrt:GPI
	 (match_operand:GPI 1 "register_operand" "r,r,w,w,w")
	 (match_operand:QI 2 "aarch64_reg_or_shift_imm_<mode>"
			      "Us<cmode>,r,Us<cmode_simd>,w,0")))]
  ""
  "@
   lsr\t%<w>0, %<w>1, %2
   lsr\t%<w>0, %<w>1, %<w>2
   ushr\t%<rtn>0<vas>, %<rtn>1<vas>, %2
   #
   #"
  [(set_attr "type" "bfx,shift_reg,neon_shift_imm<q>,neon_shift_reg<q>,neon_shift_reg<q>")
   (set_attr "arch" "*,*,simd,simd,simd")]
)

(define_split
  [(set (match_operand:DI 0 "aarch64_simd_register")
        (lshiftrt:DI
           (match_operand:DI 1 "aarch64_simd_register")
           (match_operand:QI 2 "aarch64_simd_register")))]
  "TARGET_SIMD && reload_completed"
  [(set (match_dup 3)
        (unspec:QI [(match_dup 2)] UNSPEC_SISD_NEG))
   (set (match_dup 0)
        (unspec:DI [(match_dup 1) (match_dup 3)] UNSPEC_SISD_USHL))]
  {
    operands[3] = gen_lowpart (QImode, operands[0]);
  }
)

(define_split
  [(set (match_operand:SI 0 "aarch64_simd_register")
        (lshiftrt:SI
           (match_operand:SI 1 "aarch64_simd_register")
           (match_operand:QI 2 "aarch64_simd_register")))]
  "TARGET_SIMD && reload_completed"
  [(set (match_dup 3)
        (unspec:QI [(match_dup 2)] UNSPEC_SISD_NEG))
   (set (match_dup 0)
        (unspec:SI [(match_dup 1) (match_dup 3)] UNSPEC_USHL_2S))]
  {
    operands[3] = gen_lowpart (QImode, operands[0]);
  }
)

;; Arithmetic right shift using SISD or Integer instruction
(define_insn "*aarch64_ashr_sisd_or_int_<mode>3"
  [(set (match_operand:GPI 0 "register_operand" "=r,r,w,&w,&w")
	(ashiftrt:GPI
	  (match_operand:GPI 1 "register_operand" "r,r,w,w,w")
	  (match_operand:QI 2 "aarch64_reg_or_shift_imm_di"
			       "Us<cmode>,r,Us<cmode_simd>,w,0")))]
  ""
  "@
   asr\t%<w>0, %<w>1, %2
   asr\t%<w>0, %<w>1, %<w>2
   sshr\t%<rtn>0<vas>, %<rtn>1<vas>, %2
   #
   #"
  [(set_attr "type" "bfx,shift_reg,neon_shift_imm<q>,neon_shift_reg<q>,neon_shift_reg<q>")
   (set_attr "arch" "*,*,simd,simd,simd")]
)

(define_split
  [(set (match_operand:DI 0 "aarch64_simd_register")
        (ashiftrt:DI
           (match_operand:DI 1 "aarch64_simd_register")
           (match_operand:QI 2 "aarch64_simd_register")))]
  "TARGET_SIMD && reload_completed"
  [(set (match_dup 3)
        (unspec:QI [(match_dup 2)] UNSPEC_SISD_NEG))
   (set (match_dup 0)
        (unspec:DI [(match_dup 1) (match_dup 3)] UNSPEC_SISD_SSHL))]
{
  operands[3] = gen_lowpart (QImode, operands[0]);
}
)

(define_split
  [(set (match_operand:SI 0 "aarch64_simd_register")
        (ashiftrt:SI
           (match_operand:SI 1 "aarch64_simd_register")
           (match_operand:QI 2 "aarch64_simd_register")))]
  "TARGET_SIMD && reload_completed"
  [(set (match_dup 3)
        (unspec:QI [(match_dup 2)] UNSPEC_SISD_NEG))
   (set (match_dup 0)
        (unspec:SI [(match_dup 1) (match_dup 3)] UNSPEC_SSHL_2S))]
{
  operands[3] = gen_lowpart (QImode, operands[0]);
}
)

(define_insn "*aarch64_sisd_ushl"
  [(set (match_operand:DI 0 "register_operand" "=w")
        (unspec:DI [(match_operand:DI 1 "register_operand" "w")
                    (match_operand:QI 2 "register_operand" "w")]
                   UNSPEC_SISD_USHL))]
  "TARGET_SIMD"
  "ushl\t%d0, %d1, %d2"
  [(set_attr "type" "neon_shift_reg")]
)

(define_insn "*aarch64_ushl_2s"
  [(set (match_operand:SI 0 "register_operand" "=w")
        (unspec:SI [(match_operand:SI 1 "register_operand" "w")
                    (match_operand:QI 2 "register_operand" "w")]
                   UNSPEC_USHL_2S))]
  "TARGET_SIMD"
  "ushl\t%0.2s, %1.2s, %2.2s"
  [(set_attr "type" "neon_shift_reg")]
)

(define_insn "*aarch64_sisd_sshl"
  [(set (match_operand:DI 0 "register_operand" "=w")
        (unspec:DI [(match_operand:DI 1 "register_operand" "w")
                    (match_operand:QI 2 "register_operand" "w")]
                   UNSPEC_SISD_SSHL))]
  "TARGET_SIMD"
  "sshl\t%d0, %d1, %d2"
  [(set_attr "type" "neon_shift_reg")]
)

(define_insn "*aarch64_sshl_2s"
  [(set (match_operand:SI 0 "register_operand" "=w")
        (unspec:SI [(match_operand:SI 1 "register_operand" "w")
                    (match_operand:QI 2 "register_operand" "w")]
                   UNSPEC_SSHL_2S))]
  "TARGET_SIMD"
  "sshl\t%0.2s, %1.2s, %2.2s"
  [(set_attr "type" "neon_shift_reg")]
)

(define_insn "*aarch64_sisd_neg_qi"
  [(set (match_operand:QI 0 "register_operand" "=w")
        (unspec:QI [(match_operand:QI 1 "register_operand" "w")]
                   UNSPEC_SISD_NEG))]
  "TARGET_SIMD"
  "neg\t%d0, %d1"
  [(set_attr "type" "neon_neg")]
)

;; Rotate right
(define_insn "*ror<mode>3_insn"
  [(set (match_operand:GPI 0 "register_operand" "=r,r")
     (rotatert:GPI
       (match_operand:GPI 1 "register_operand" "r,r")
       (match_operand:QI 2 "aarch64_reg_or_shift_imm_<mode>" "Us<cmode>,r")))]
  ""
  "@
   ror\\t%<w>0, %<w>1, %2
   ror\\t%<w>0, %<w>1, %<w>2"
  [(set_attr "type" "rotate_imm,shift_reg")]
)

;; zero_extend version of above
(define_insn "*<optab>si3_insn_uxtw"
  [(set (match_operand:DI 0 "register_operand" "=r,r")
	(zero_extend:DI (SHIFT:SI
	 (match_operand:SI 1 "register_operand" "r,r")
	 (match_operand:QI 2 "aarch64_reg_or_shift_imm_si" "Uss,r"))))]
  ""
  "@
   <shift>\\t%w0, %w1, %2
   <shift>\\t%w0, %w1, %w2"
  [(set_attr "type" "bfx,shift_reg")]
)

(define_insn "*<optab><mode>3_insn"
  [(set (match_operand:SHORT 0 "register_operand" "=r")
	(ASHIFT:SHORT (match_operand:SHORT 1 "register_operand" "r")
		      (match_operand 2 "const_int_operand" "n")))]
  "UINTVAL (operands[2]) < GET_MODE_BITSIZE (<MODE>mode)"
{
  operands[3] = GEN_INT (<sizen> - UINTVAL (operands[2]));
  return "<bfshift>\t%w0, %w1, %2, %3";
}
  [(set_attr "type" "bfx")]
)

(define_insn "*extr<mode>5_insn"
  [(set (match_operand:GPI 0 "register_operand" "=r")
	(ior:GPI (ashift:GPI (match_operand:GPI 1 "register_operand" "r")
			     (match_operand 3 "const_int_operand" "n"))
		 (lshiftrt:GPI (match_operand:GPI 2 "register_operand" "r")
			       (match_operand 4 "const_int_operand" "n"))))]
  "UINTVAL (operands[3]) < GET_MODE_BITSIZE (<MODE>mode) &&
   (UINTVAL (operands[3]) + UINTVAL (operands[4]) == GET_MODE_BITSIZE (<MODE>mode))"
  "extr\\t%<w>0, %<w>1, %<w>2, %4"
  [(set_attr "type" "rotate_imm")]
)

;; There are no canonicalisation rules for ashift and lshiftrt inside an ior
;; so we have to match both orderings.
(define_insn "*extr<mode>5_insn_alt"
  [(set (match_operand:GPI 0 "register_operand" "=r")
	(ior:GPI  (lshiftrt:GPI (match_operand:GPI 2 "register_operand" "r")
			        (match_operand 4 "const_int_operand" "n"))
		  (ashift:GPI (match_operand:GPI 1 "register_operand" "r")
			      (match_operand 3 "const_int_operand" "n"))))]
  "UINTVAL (operands[3]) < GET_MODE_BITSIZE (<MODE>mode)
   && (UINTVAL (operands[3]) + UINTVAL (operands[4])
       == GET_MODE_BITSIZE (<MODE>mode))"
  "extr\\t%<w>0, %<w>1, %<w>2, %4"
  [(set_attr "type" "rotate_imm")]
)

;; zero_extend version of the above
(define_insn "*extrsi5_insn_uxtw"
  [(set (match_operand:DI 0 "register_operand" "=r")
	(zero_extend:DI
	 (ior:SI (ashift:SI (match_operand:SI 1 "register_operand" "r")
			    (match_operand 3 "const_int_operand" "n"))
		 (lshiftrt:SI (match_operand:SI 2 "register_operand" "r")
			      (match_operand 4 "const_int_operand" "n")))))]
  "UINTVAL (operands[3]) < 32 &&
   (UINTVAL (operands[3]) + UINTVAL (operands[4]) == 32)"
  "extr\\t%w0, %w1, %w2, %4"
  [(set_attr "type" "rotate_imm")]
)

(define_insn "*extrsi5_insn_uxtw_alt"
  [(set (match_operand:DI 0 "register_operand" "=r")
	(zero_extend:DI
	 (ior:SI (lshiftrt:SI (match_operand:SI 2 "register_operand" "r")
			       (match_operand 4 "const_int_operand" "n"))
		 (ashift:SI (match_operand:SI 1 "register_operand" "r")
			    (match_operand 3 "const_int_operand" "n")))))]
  "UINTVAL (operands[3]) < 32 &&
   (UINTVAL (operands[3]) + UINTVAL (operands[4]) == 32)"
  "extr\\t%w0, %w1, %w2, %4"
  [(set_attr "type" "rotate_imm")]
)

(define_insn "*ror<mode>3_insn"
  [(set (match_operand:GPI 0 "register_operand" "=r")
	(rotate:GPI (match_operand:GPI 1 "register_operand" "r")
		    (match_operand 2 "const_int_operand" "n")))]
  "UINTVAL (operands[2]) < GET_MODE_BITSIZE (<MODE>mode)"
{
  operands[3] = GEN_INT (<sizen> - UINTVAL (operands[2]));
  return "ror\\t%<w>0, %<w>1, %3";
}
  [(set_attr "type" "rotate_imm")]
)

;; zero_extend version of the above
(define_insn "*rorsi3_insn_uxtw"
  [(set (match_operand:DI 0 "register_operand" "=r")
	(zero_extend:DI
	 (rotate:SI (match_operand:SI 1 "register_operand" "r")
		    (match_operand 2 "const_int_operand" "n"))))]
  "UINTVAL (operands[2]) < 32"
{
  operands[3] = GEN_INT (32 - UINTVAL (operands[2]));
  return "ror\\t%w0, %w1, %3";
}
  [(set_attr "type" "rotate_imm")]
)

(define_insn "*<ANY_EXTEND:optab><GPI:mode>_ashl<SHORT:mode>"
  [(set (match_operand:GPI 0 "register_operand" "=r")
	(ANY_EXTEND:GPI
	 (ashift:SHORT (match_operand:SHORT 1 "register_operand" "r")
		       (match_operand 2 "const_int_operand" "n"))))]
  "UINTVAL (operands[2]) < GET_MODE_BITSIZE (<SHORT:MODE>mode)"
{
  operands[3] = GEN_INT (<SHORT:sizen> - UINTVAL (operands[2]));
  return "<su>bfiz\t%<GPI:w>0, %<GPI:w>1, %2, %3";
}
  [(set_attr "type" "bfx")]
)

(define_insn "*zero_extend<GPI:mode>_lshr<SHORT:mode>"
  [(set (match_operand:GPI 0 "register_operand" "=r")
	(zero_extend:GPI
	 (lshiftrt:SHORT (match_operand:SHORT 1 "register_operand" "r")
			 (match_operand 2 "const_int_operand" "n"))))]
  "UINTVAL (operands[2]) < GET_MODE_BITSIZE (<SHORT:MODE>mode)"
{
  operands[3] = GEN_INT (<SHORT:sizen> - UINTVAL (operands[2]));
  return "ubfx\t%<GPI:w>0, %<GPI:w>1, %2, %3";
}
  [(set_attr "type" "bfx")]
)

(define_insn "*extend<GPI:mode>_ashr<SHORT:mode>"
  [(set (match_operand:GPI 0 "register_operand" "=r")
	(sign_extend:GPI
	 (ashiftrt:SHORT (match_operand:SHORT 1 "register_operand" "r")
			 (match_operand 2 "const_int_operand" "n"))))]
  "UINTVAL (operands[2]) < GET_MODE_BITSIZE (<SHORT:MODE>mode)"
{
  operands[3] = GEN_INT (<SHORT:sizen> - UINTVAL (operands[2]));
  return "sbfx\\t%<GPI:w>0, %<GPI:w>1, %2, %3";
}
  [(set_attr "type" "bfx")]
)

;; -------------------------------------------------------------------
;; Bitfields
;; -------------------------------------------------------------------

(define_expand "<optab>"
  [(set (match_operand:DI 0 "register_operand" "=r")
	(ANY_EXTRACT:DI (match_operand:DI 1 "register_operand")
			(match_operand 2
			  "aarch64_simd_shift_imm_offset_di")
			(match_operand 3 "aarch64_simd_shift_imm_di")))]
  ""
  {
    if (!IN_RANGE (INTVAL (operands[2]) + INTVAL (operands[3]),
		   1, GET_MODE_BITSIZE (DImode) - 1))
     FAIL;
  }
)


(define_insn "*<optab><mode>"
  [(set (match_operand:GPI 0 "register_operand" "=r")
	(ANY_EXTRACT:GPI (match_operand:GPI 1 "register_operand" "r")
			 (match_operand 2
			   "aarch64_simd_shift_imm_offset_<mode>" "n")
			 (match_operand 3
			   "aarch64_simd_shift_imm_<mode>" "n")))]
  "IN_RANGE (INTVAL (operands[2]) + INTVAL (operands[3]),
	     1, GET_MODE_BITSIZE (<MODE>mode) - 1)"
  "<su>bfx\\t%<w>0, %<w>1, %3, %2"
  [(set_attr "type" "bfx")]
)

;; When the bit position and width add up to 32 we can use a W-reg LSR
;; instruction taking advantage of the implicit zero-extension of the X-reg.
(define_split
  [(set (match_operand:DI 0 "register_operand")
	(zero_extract:DI (match_operand:DI 1 "register_operand")
			 (match_operand 2
			   "aarch64_simd_shift_imm_offset_di")
			 (match_operand 3
			   "aarch64_simd_shift_imm_di")))]
  "IN_RANGE (INTVAL (operands[2]) + INTVAL (operands[3]), 1,
	     GET_MODE_BITSIZE (DImode) - 1)
   && (INTVAL (operands[2]) + INTVAL (operands[3]))
       == GET_MODE_BITSIZE (SImode)"
  [(set (match_dup 0)
	(zero_extend:DI (lshiftrt:SI (match_dup 4) (match_dup 3))))]
  {
    operands[4] = gen_lowpart (SImode, operands[1]);
  }
)

;; Bitfield Insert (insv)
(define_expand "insv<mode>"
  [(set (zero_extract:GPI (match_operand:GPI 0 "register_operand")
			  (match_operand 1 "const_int_operand")
			  (match_operand 2 "const_int_operand"))
	(match_operand:GPI 3 "general_operand"))]
  ""
{
  unsigned HOST_WIDE_INT width = UINTVAL (operands[1]);
  unsigned HOST_WIDE_INT pos = UINTVAL (operands[2]);
  rtx value = operands[3];

  if (width == 0 || (pos + width) > GET_MODE_BITSIZE (<MODE>mode))
    FAIL;

  if (CONST_INT_P (value))
    {
      unsigned HOST_WIDE_INT mask = ((unsigned HOST_WIDE_INT)1 << width) - 1;

      /* Prefer AND/OR for inserting all zeros or all ones.  */
      if ((UINTVAL (value) & mask) == 0
	   || (UINTVAL (value) & mask) == mask)
	FAIL;

      /* 16-bit aligned 16-bit wide insert is handled by insv_imm.  */
      if (width == 16 && (pos % 16) == 0)
	DONE;
    }
  operands[3] = force_reg (<MODE>mode, value);
})

(define_insn "*insv_reg<mode>"
  [(set (zero_extract:GPI (match_operand:GPI 0 "register_operand" "+r")
			  (match_operand 1 "const_int_operand" "n")
			  (match_operand 2 "const_int_operand" "n"))
	(match_operand:GPI 3 "register_operand" "r"))]
  "!(UINTVAL (operands[1]) == 0
     || (UINTVAL (operands[2]) + UINTVAL (operands[1])
	 > GET_MODE_BITSIZE (<MODE>mode)))"
  "bfi\\t%<w>0, %<w>3, %2, %1"
  [(set_attr "type" "bfm")]
)

(define_insn "*aarch64_bfi<GPI:mode><ALLX:mode>4"
  [(set (zero_extract:GPI (match_operand:GPI 0 "register_operand" "+r")
			  (match_operand 1 "const_int_operand" "n")
			  (match_operand 2 "const_int_operand" "n"))
	(zero_extend:GPI (match_operand:ALLX 3  "register_operand" "r")))]
  "UINTVAL (operands[1]) <= <ALLX:sizen>"
  "bfi\\t%<GPI:w>0, %<GPI:w>3, %2, %1"
  [(set_attr "type" "bfm")]
)

(define_insn "*extr_insv_lower_reg<mode>"
  [(set (zero_extract:GPI (match_operand:GPI 0 "register_operand" "+r")
			  (match_operand 1 "const_int_operand" "n")
			  (const_int 0))
	(zero_extract:GPI (match_operand:GPI 2 "register_operand" "r")
			  (match_dup 1)
			  (match_operand 3 "const_int_operand" "n")))]
  "!(UINTVAL (operands[1]) == 0
     || (UINTVAL (operands[3]) + UINTVAL (operands[1])
	 > GET_MODE_BITSIZE (<MODE>mode)))"
  "bfxil\\t%<w>0, %<w>2, %3, %1"
  [(set_attr "type" "bfm")]
)

(define_insn "*<optab><ALLX:mode>_shft_<GPI:mode>"
  [(set (match_operand:GPI 0 "register_operand" "=r")
	(ashift:GPI (ANY_EXTEND:GPI
		     (match_operand:ALLX 1 "register_operand" "r"))
		    (match_operand 2 "const_int_operand" "n")))]
  "UINTVAL (operands[2]) < <GPI:sizen>"
{
  operands[3] = (<ALLX:sizen> <= (<GPI:sizen> - UINTVAL (operands[2])))
	      ? GEN_INT (<ALLX:sizen>)
	      : GEN_INT (<GPI:sizen> - UINTVAL (operands[2]));
  return "<su>bfiz\t%<GPI:w>0, %<GPI:w>1, %2, %3";
}
  [(set_attr "type" "bfx")]
)

;; XXX We should match (any_extend (ashift)) here, like (and (ashift)) below

(define_insn "*andim_ashift<mode>_bfiz"
  [(set (match_operand:GPI 0 "register_operand" "=r")
	(and:GPI (ashift:GPI (match_operand:GPI 1 "register_operand" "r")
			     (match_operand 2 "const_int_operand" "n"))
		 (match_operand 3 "const_int_operand" "n")))]
  "aarch64_mask_and_shift_for_ubfiz_p (<MODE>mode, operands[3], operands[2])"
  "ubfiz\\t%<w>0, %<w>1, %2, %P3"
  [(set_attr "type" "bfx")]
)

;; Match sbfiz pattern in a shift left + shift right operation.

(define_insn "*ashift<mode>_extv_bfiz"
  [(set (match_operand:GPI 0 "register_operand" "=r")
	(ashift:GPI (sign_extract:GPI (match_operand:GPI 1 "register_operand" "r")
				      (match_operand 2 "aarch64_simd_shift_imm_offset_<mode>" "n")
				      (const_int 0))
		     (match_operand 3 "aarch64_simd_shift_imm_<mode>" "n")))]
  "IN_RANGE (INTVAL (operands[2]) + INTVAL (operands[3]),
	     1, GET_MODE_BITSIZE (<MODE>mode) - 1)"
  "sbfiz\\t%<w>0, %<w>1, %3, %2"
  [(set_attr "type" "bfx")]
)

;; When the bit position and width of the equivalent extraction add up to 32
;; we can use a W-reg LSL instruction taking advantage of the implicit
;; zero-extension of the X-reg.
(define_split
  [(set (match_operand:DI 0 "register_operand")
	(and:DI (ashift:DI (match_operand:DI 1 "register_operand")
			     (match_operand 2 "const_int_operand"))
		 (match_operand 3 "const_int_operand")))]
 "aarch64_mask_and_shift_for_ubfiz_p (DImode, operands[3], operands[2])
  && (INTVAL (operands[2]) + popcount_hwi (INTVAL (operands[3])))
      == GET_MODE_BITSIZE (SImode)"
  [(set (match_dup 0)
	(zero_extend:DI (ashift:SI (match_dup 4) (match_dup 2))))]
  {
    operands[4] = gen_lowpart (SImode, operands[1]);
  }
)

(define_insn "bswap<mode>2"
  [(set (match_operand:GPI 0 "register_operand" "=r")
        (bswap:GPI (match_operand:GPI 1 "register_operand" "r")))]
  ""
  "rev\\t%<w>0, %<w>1"
  [(set_attr "type" "rev")]
)

(define_insn "bswaphi2"
  [(set (match_operand:HI 0 "register_operand" "=r")
        (bswap:HI (match_operand:HI 1 "register_operand" "r")))]
  ""
  "rev16\\t%w0, %w1"
  [(set_attr "type" "rev")]
)

(define_insn "*aarch64_bfxil<mode>"
  [(set (match_operand:GPI 0 "register_operand" "=r,r")
    (ior:GPI (and:GPI (match_operand:GPI 1 "register_operand" "r,0")
		    (match_operand:GPI 3 "const_int_operand" "n, Ulc"))
	    (and:GPI (match_operand:GPI 2 "register_operand" "0,r")
		    (match_operand:GPI 4 "const_int_operand" "Ulc, n"))))]
  "(INTVAL (operands[3]) == ~INTVAL (operands[4]))
  && (aarch64_high_bits_all_ones_p (INTVAL (operands[3]))
    || aarch64_high_bits_all_ones_p (INTVAL (operands[4])))"
  {
    switch (which_alternative)
    {
      case 0:
	operands[3] = GEN_INT (ctz_hwi (~INTVAL (operands[3])));
	return "bfxil\\t%<w>0, %<w>1, 0, %3";
      case 1:
	operands[3] = GEN_INT (ctz_hwi (~INTVAL (operands[4])));
	return "bfxil\\t%<w>0, %<w>2, 0, %3";
      default:
	gcc_unreachable ();
    }
  }
  [(set_attr "type" "bfm")]
)

; Zero-extended version of above (aarch64_bfxil)
(define_insn "*aarch64_bfxilsi_uxtw"
  [(set (match_operand:DI 0 "register_operand" "=r,r")
	(zero_extend:DI (ior:SI (and:SI (match_operand:SI 1 "register_operand"
					"r,0")
		    (match_operand:SI 3 "const_int_operand" "n, Ulc"))
	    (and:SI (match_operand:SI 2 "register_operand" "0,r")
		    (match_operand:SI 4 "const_int_operand" "Ulc, n")))))]
  "(INTVAL (operands[3]) == ~INTVAL (operands[4]))
  && (aarch64_high_bits_all_ones_p (INTVAL (operands[3]))
    || aarch64_high_bits_all_ones_p (INTVAL (operands[4])))"
  {
    switch (which_alternative)
    {
      case 0:
	operands[3] = GEN_INT (ctz_hwi (~INTVAL (operands[3])));
	return "bfxil\\t%0, %1, 0, %3";
      case 1:
	operands[3] = GEN_INT (ctz_hwi (~INTVAL (operands[4])));
	return "bfxil\\t%0, %2, 0, %3";
      default:
	gcc_unreachable ();
    }
  }
  [(set_attr "type" "bfm")]
)

;; There are no canonicalisation rules for the position of the lshiftrt, ashift
;; operations within an IOR/AND RTX, therefore we have two patterns matching
;; each valid permutation.

(define_insn "rev16<mode>2"
  [(set (match_operand:GPI 0 "register_operand" "=r")
        (ior:GPI (and:GPI (ashift:GPI (match_operand:GPI 1 "register_operand" "r")
                                      (const_int 8))
                          (match_operand:GPI 3 "const_int_operand" "n"))
                 (and:GPI (lshiftrt:GPI (match_dup 1)
                                        (const_int 8))
                          (match_operand:GPI 2 "const_int_operand" "n"))))]
  "aarch_rev16_shleft_mask_imm_p (operands[3], <MODE>mode)
   && aarch_rev16_shright_mask_imm_p (operands[2], <MODE>mode)"
  "rev16\\t%<w>0, %<w>1"
  [(set_attr "type" "rev")]
)

(define_insn "rev16<mode>2_alt"
  [(set (match_operand:GPI 0 "register_operand" "=r")
        (ior:GPI (and:GPI (lshiftrt:GPI (match_operand:GPI 1 "register_operand" "r")
                                        (const_int 8))
                          (match_operand:GPI 2 "const_int_operand" "n"))
                 (and:GPI (ashift:GPI (match_dup 1)
                                      (const_int 8))
                          (match_operand:GPI 3 "const_int_operand" "n"))))]
  "aarch_rev16_shleft_mask_imm_p (operands[3], <MODE>mode)
   && aarch_rev16_shright_mask_imm_p (operands[2], <MODE>mode)"
  "rev16\\t%<w>0, %<w>1"
  [(set_attr "type" "rev")]
)

;; zero_extend version of above
(define_insn "*bswapsi2_uxtw"
  [(set (match_operand:DI 0 "register_operand" "=r")
        (zero_extend:DI (bswap:SI (match_operand:SI 1 "register_operand" "r"))))]
  ""
  "rev\\t%w0, %w1"
  [(set_attr "type" "rev")]
)

;; -------------------------------------------------------------------
;; Floating-point intrinsics
;; -------------------------------------------------------------------

;; frint floating-point round to integral standard patterns.
;; Expands to btrunc, ceil, floor, nearbyint, rint, round, frintn.

(define_insn "<frint_pattern><mode>2"
  [(set (match_operand:GPF_F16 0 "register_operand" "=w")
	(unspec:GPF_F16 [(match_operand:GPF_F16 1 "register_operand" "w")]
	 FRINT))]
  "TARGET_FLOAT"
  "frint<frint_suffix>\\t%<s>0, %<s>1"
  [(set_attr "type" "f_rint<stype>")]
)

;; frcvt floating-point round to integer and convert standard patterns.
;; Expands to lbtrunc, lceil, lfloor, lround.
(define_insn "l<fcvt_pattern><su_optab><GPF_F16:mode><GPI:mode>2"
  [(set (match_operand:GPI 0 "register_operand" "=r")
	(FIXUORS:GPI
	  (unspec:GPF_F16 [(match_operand:GPF_F16 1 "register_operand" "w")]
	   FCVT)))]
  "TARGET_FLOAT"
  "fcvt<frint_suffix><su>\\t%<GPI:w>0, %<GPF_F16:s>1"
  [(set_attr "type" "f_cvtf2i")]
)

(define_insn "*aarch64_fcvt<su_optab><GPF:mode><GPI:mode>2_mult"
  [(set (match_operand:GPI 0 "register_operand" "=r")
	(FIXUORS:GPI
	  (mult:GPF
	    (match_operand:GPF 1 "register_operand" "w")
	    (match_operand:GPF 2 "aarch64_fp_pow2" "F"))))]
  "TARGET_FLOAT
   && IN_RANGE (aarch64_fpconst_pow_of_2 (operands[2]), 1,
		GET_MODE_BITSIZE (<GPI:MODE>mode))"
  {
    int fbits = aarch64_fpconst_pow_of_2 (operands[2]);
    char buf[64];
    snprintf (buf, 64, "fcvtz<su>\\t%%<GPI:w>0, %%<GPF:s>1, #%d", fbits);
    output_asm_insn (buf, operands);
    return "";
  }
  [(set_attr "type" "f_cvtf2i")]
)

;; fma - expand fma into patterns with the accumulator operand first since
;; reusing the accumulator results in better register allocation.
;; The register allocator considers copy preferences in operand order,
;; so this prefers fmadd s0, s1, s2, s0 over fmadd s1, s1, s2, s0.

(define_expand "fma<mode>4"
  [(set (match_operand:GPF_F16 0 "register_operand")
	(fma:GPF_F16 (match_operand:GPF_F16 1 "register_operand")
		     (match_operand:GPF_F16 2 "register_operand")
		     (match_operand:GPF_F16 3 "register_operand")))]
  "TARGET_FLOAT"
)

(define_insn "*aarch64_fma<mode>4"
  [(set (match_operand:GPF_F16 0 "register_operand" "=w")
	(fma:GPF_F16 (match_operand:GPF_F16 2 "register_operand" "w")
		     (match_operand:GPF_F16 3 "register_operand" "w")
		     (match_operand:GPF_F16 1 "register_operand" "w")))]
  "TARGET_FLOAT"
  "fmadd\\t%<s>0, %<s>2, %<s>3, %<s>1"
  [(set_attr "type" "fmac<stype>")]
)

(define_expand "fnma<mode>4"
  [(set (match_operand:GPF_F16 0 "register_operand")
	(fma:GPF_F16
	  (neg:GPF_F16 (match_operand:GPF_F16 1 "register_operand"))
	  (match_operand:GPF_F16 2 "register_operand")
	  (match_operand:GPF_F16 3 "register_operand")))]
  "TARGET_FLOAT"
)

(define_insn "*aarch64_fnma<mode>4"
  [(set (match_operand:GPF_F16 0 "register_operand" "=w")
	(fma:GPF_F16
	  (neg:GPF_F16 (match_operand:GPF_F16 2 "register_operand" "w"))
	  (match_operand:GPF_F16 3 "register_operand" "w")
	  (match_operand:GPF_F16 1 "register_operand" "w")))]
  "TARGET_FLOAT"
  "fmsub\\t%<s>0, %<s>2, %<s>3, %<s>1"
  [(set_attr "type" "fmac<stype>")]
)


(define_expand "fms<mode>4"
  [(set (match_operand:GPF 0 "register_operand")
	(fma:GPF (match_operand:GPF 1 "register_operand")
		 (match_operand:GPF 2 "register_operand")
		 (neg:GPF (match_operand:GPF 3 "register_operand"))))]
  "TARGET_FLOAT"
)

(define_insn "*aarch64_fms<mode>4"
  [(set (match_operand:GPF 0 "register_operand" "=w")
	(fma:GPF (match_operand:GPF 2 "register_operand" "w")
		 (match_operand:GPF 3 "register_operand" "w")
		 (neg:GPF (match_operand:GPF 1 "register_operand" "w"))))]
  "TARGET_FLOAT"
  "fnmsub\\t%<s>0, %<s>2, %<s>3, %<s>1"
  [(set_attr "type" "fmac<s>")]
)

(define_expand "fnms<mode>4"
  [(set (match_operand:GPF 0 "register_operand")
	(fma:GPF (neg:GPF (match_operand:GPF 1 "register_operand"))
		 (match_operand:GPF 2 "register_operand")
		 (neg:GPF (match_operand:GPF 3 "register_operand"))))]
  "TARGET_FLOAT"
)

(define_insn "*aarch64_fnms<mode>4"
  [(set (match_operand:GPF 0 "register_operand" "=w")
	(fma:GPF (neg:GPF (match_operand:GPF 2 "register_operand" "w"))
		 (match_operand:GPF 3 "register_operand" "w")
		 (neg:GPF (match_operand:GPF 1 "register_operand" "w"))))]
  "TARGET_FLOAT"
  "fnmadd\\t%<s>0, %<s>2, %<s>3, %<s>1"
  [(set_attr "type" "fmac<s>")]
)

;; If signed zeros are ignored, -(a * b + c) = -a * b - c.
(define_insn "*aarch64_fnmadd<mode>4"
  [(set (match_operand:GPF 0 "register_operand" "=w")
	(neg:GPF (fma:GPF (match_operand:GPF 2 "register_operand" "w")
			  (match_operand:GPF 3 "register_operand" "w")
			  (match_operand:GPF 1 "register_operand" "w"))))]
  "!HONOR_SIGNED_ZEROS (<MODE>mode) && TARGET_FLOAT"
  "fnmadd\\t%<s>0, %<s>2, %<s>3, %<s>1"
  [(set_attr "type" "fmac<s>")]
)

;; -------------------------------------------------------------------
;; Floating-point conversions
;; -------------------------------------------------------------------

(define_insn "extendsfdf2"
  [(set (match_operand:DF 0 "register_operand" "=w")
        (float_extend:DF (match_operand:SF 1 "register_operand" "w")))]
  "TARGET_FLOAT"
  "fcvt\\t%d0, %s1"
  [(set_attr "type" "f_cvt")]
)

(define_insn "extendhfsf2"
  [(set (match_operand:SF 0 "register_operand" "=w")
        (float_extend:SF (match_operand:HF 1 "register_operand" "w")))]
  "TARGET_FLOAT"
  "fcvt\\t%s0, %h1"
  [(set_attr "type" "f_cvt")]
)

(define_insn "extendhfdf2"
  [(set (match_operand:DF 0 "register_operand" "=w")
        (float_extend:DF (match_operand:HF 1 "register_operand" "w")))]
  "TARGET_FLOAT"
  "fcvt\\t%d0, %h1"
  [(set_attr "type" "f_cvt")]
)

(define_insn "truncdfsf2"
  [(set (match_operand:SF 0 "register_operand" "=w")
        (float_truncate:SF (match_operand:DF 1 "register_operand" "w")))]
  "TARGET_FLOAT"
  "fcvt\\t%s0, %d1"
  [(set_attr "type" "f_cvt")]
)

(define_insn "truncsfhf2"
  [(set (match_operand:HF 0 "register_operand" "=w")
        (float_truncate:HF (match_operand:SF 1 "register_operand" "w")))]
  "TARGET_FLOAT"
  "fcvt\\t%h0, %s1"
  [(set_attr "type" "f_cvt")]
)

(define_insn "truncdfhf2"
  [(set (match_operand:HF 0 "register_operand" "=w")
        (float_truncate:HF (match_operand:DF 1 "register_operand" "w")))]
  "TARGET_FLOAT"
  "fcvt\\t%h0, %d1"
  [(set_attr "type" "f_cvt")]
)

;; Convert SF -> SI or DF -> DI while preferring w = w register constraints
;; and making r = w more expensive

(define_insn "<optab>_trunc<fcvt_target><GPI:mode>2"
  [(set (match_operand:GPI 0 "register_operand" "=w,?r")
	(FIXUORS:GPI (match_operand:<FCVT_TARGET> 1 "register_operand" "w,w")))]
  "TARGET_FLOAT"
  "@
   fcvtz<su>\t%<s>0, %<s>1
   fcvtz<su>\t%<w>0, %<s>1"
  [(set_attr "type" "neon_fp_to_int_s,f_cvtf2i")]
)

;; Convert HF -> SI or DI

(define_insn "<optab>_trunchf<GPI:mode>2"
  [(set (match_operand:GPI 0 "register_operand" "=r")
	(FIXUORS:GPI (match_operand:HF 1 "register_operand" "w")))]
  "TARGET_FP_F16INST"
  "fcvtz<su>\t%<w>0, %h1"
  [(set_attr "type" "f_cvtf2i")]
)

;; Convert DF -> SI or SF -> DI which can only be accomplished with
;; input in a fp register and output in a integer register

(define_insn "<optab>_trunc<fcvt_change_mode><GPI:mode>2"
  [(set (match_operand:GPI 0 "register_operand" "=r")
	(FIXUORS:GPI (match_operand:<FCVT_CHANGE_MODE> 1 "register_operand" "w")))]
  "TARGET_FLOAT"
  "fcvtz<su>\t%<w>0, %<fpw>1"
  [(set_attr "type" "f_cvtf2i")]
)

(define_insn "*fix_to_zero_extend<mode>di2"
  [(set (match_operand:DI 0 "register_operand" "=r")
	(zero_extend:DI
	 (unsigned_fix:SI
	  (match_operand:GPF 1 "register_operand" "w"))))]
  "TARGET_FLOAT"
  "fcvtzu\t%w0, %<s>1"
  [(set_attr "type" "f_cvtf2i")]
)

(define_insn "<optab><fcvt_target><GPF:mode>2"
  [(set (match_operand:GPF 0 "register_operand" "=w,w")
        (FLOATUORS:GPF (match_operand:<FCVT_TARGET> 1 "register_operand" "w,?r")))]
  "TARGET_FLOAT"
  "@
   <su_optab>cvtf\t%<GPF:s>0, %<s>1
   <su_optab>cvtf\t%<GPF:s>0, %<w1>1"
  [(set_attr "type" "neon_int_to_fp_<Vetype>,f_cvti2f")
   (set_attr "arch" "simd,fp")]
)

(define_insn "<optab><fcvt_iesize><GPF:mode>2"
  [(set (match_operand:GPF 0 "register_operand" "=w")
        (FLOATUORS:GPF (match_operand:<FCVT_IESIZE> 1 "register_operand" "r")))]
  "TARGET_FLOAT"
  "<su_optab>cvtf\t%<GPF:s>0, %<w2>1"
  [(set_attr "type" "f_cvti2f")]
)

;; If we do not have ARMv8.2-A 16-bit floating point extensions, the
;; midend will arrange for an SImode conversion to HFmode to first go
;; through DFmode, then to HFmode.  But first it will try converting
;; to DImode then down, which would match our DImode pattern below and
;; give very poor code-generation.  So, we must provide our own emulation
;; of the mid-end logic.

(define_insn "aarch64_fp16_<optab><mode>hf2"
  [(set (match_operand:HF 0 "register_operand" "=w")
	(FLOATUORS:HF (match_operand:GPI 1 "register_operand" "r")))]
  "TARGET_FP_F16INST"
  "<su_optab>cvtf\t%h0, %<w>1"
  [(set_attr "type" "f_cvti2f")]
)

(define_expand "<optab>sihf2"
  [(set (match_operand:HF 0 "register_operand")
	(FLOATUORS:HF (match_operand:SI 1 "register_operand")))]
  "TARGET_FLOAT"
{
  if (TARGET_FP_F16INST)
    emit_insn (gen_aarch64_fp16_<optab>sihf2 (operands[0], operands[1]));
  else
    {
      rtx convert_target = gen_reg_rtx (DFmode);
      emit_insn (gen_<optab>sidf2 (convert_target, operands[1]));
      emit_insn (gen_truncdfhf2 (operands[0], convert_target));
    }
  DONE;
}
)

;; For DImode there is no wide enough floating-point mode that we
;; can convert through natively (TFmode would work, but requires a library
;; call).  However, we know that any value >= 65504 will be rounded
;; to infinity on conversion.  This is well within the range of SImode, so
;; we can:
;;   Saturate to SImode.
;;   Convert from that to DFmode
;;   Convert from that to HFmode (phew!).
;; Note that the saturation to SImode requires the SIMD extensions.  If
;; we ever need to provide this pattern where the SIMD extensions are not
;; available, we would need a different approach.

(define_expand "<optab>dihf2"
  [(set (match_operand:HF 0 "register_operand")
	(FLOATUORS:HF (match_operand:DI 1 "register_operand")))]
  "TARGET_FLOAT && (TARGET_FP_F16INST || TARGET_SIMD)"
{
  if (TARGET_FP_F16INST)
    emit_insn (gen_aarch64_fp16_<optab>dihf2 (operands[0], operands[1]));
  else
    {
      rtx sat_target = gen_reg_rtx (SImode);
      emit_insn (gen_aarch64_<su_optab>qmovndi (sat_target, operands[1]));
      emit_insn (gen_<optab>sihf2 (operands[0], sat_target));
    }

  DONE;
}
)

;; Convert between fixed-point and floating-point (scalar modes)

(define_insn "<FCVT_F2FIXED:fcvt_fixed_insn><GPF:mode>3"
  [(set (match_operand:<GPF:FCVT_TARGET> 0 "register_operand" "=r, w")
	(unspec:<GPF:FCVT_TARGET> [(match_operand:GPF 1 "register_operand" "w, w")
				   (match_operand:SI 2 "immediate_operand" "i, i")]
	 FCVT_F2FIXED))]
  ""
  "@
   <FCVT_F2FIXED:fcvt_fixed_insn>\t%<GPF:w1>0, %<GPF:s>1, #%2
   <FCVT_F2FIXED:fcvt_fixed_insn>\t%<GPF:s>0, %<GPF:s>1, #%2"
  [(set_attr "type" "f_cvtf2i, neon_fp_to_int_<GPF:Vetype>")
   (set_attr "arch" "fp,simd")]
)

(define_insn "<FCVT_FIXED2F:fcvt_fixed_insn><GPI:mode>3"
  [(set (match_operand:<GPI:FCVT_TARGET> 0 "register_operand" "=w, w")
	(unspec:<GPI:FCVT_TARGET> [(match_operand:GPI 1 "register_operand" "r, w")
				   (match_operand:SI 2 "immediate_operand" "i, i")]
	 FCVT_FIXED2F))]
  ""
  "@
   <FCVT_FIXED2F:fcvt_fixed_insn>\t%<GPI:v>0, %<GPI:w>1, #%2
   <FCVT_FIXED2F:fcvt_fixed_insn>\t%<GPI:v>0, %<GPI:v>1, #%2"
  [(set_attr "type" "f_cvti2f, neon_int_to_fp_<GPI:Vetype>")
   (set_attr "arch" "fp,simd")]
)

(define_insn "<FCVT_F2FIXED:fcvt_fixed_insn>hf<mode>3"
  [(set (match_operand:GPI 0 "register_operand" "=r")
	(unspec:GPI [(match_operand:HF 1 "register_operand" "w")
		     (match_operand:SI 2 "immediate_operand" "i")]
	 FCVT_F2FIXED))]
  "TARGET_FP_F16INST"
   "<FCVT_F2FIXED:fcvt_fixed_insn>\t%<GPI:w>0, %h1, #%2"
  [(set_attr "type" "f_cvtf2i")]
)

(define_insn "<FCVT_FIXED2F:fcvt_fixed_insn><mode>hf3"
  [(set (match_operand:HF 0 "register_operand" "=w")
	(unspec:HF [(match_operand:GPI 1 "register_operand" "r")
		    (match_operand:SI 2 "immediate_operand" "i")]
	 FCVT_FIXED2F))]
  "TARGET_FP_F16INST"
  "<FCVT_FIXED2F:fcvt_fixed_insn>\t%h0, %<GPI:w>1, #%2"
  [(set_attr "type" "f_cvti2f")]
)

(define_insn "<FCVT_F2FIXED:fcvt_fixed_insn>hf3"
  [(set (match_operand:HI 0 "register_operand" "=w")
	(unspec:HI [(match_operand:HF 1 "register_operand" "w")
		    (match_operand:SI 2 "immediate_operand" "i")]
	 FCVT_F2FIXED))]
  "TARGET_SIMD"
  "<FCVT_F2FIXED:fcvt_fixed_insn>\t%h0, %h1, #%2"
  [(set_attr "type" "neon_fp_to_int_s")]
)

(define_insn "<FCVT_FIXED2F:fcvt_fixed_insn>hi3"
  [(set (match_operand:HF 0 "register_operand" "=w")
	(unspec:HF [(match_operand:HI 1 "register_operand" "w")
		    (match_operand:SI 2 "immediate_operand" "i")]
	 FCVT_FIXED2F))]
  "TARGET_SIMD"
  "<FCVT_FIXED2F:fcvt_fixed_insn>\t%h0, %h1, #%2"
  [(set_attr "type" "neon_int_to_fp_s")]
)

;; -------------------------------------------------------------------
;; Floating-point arithmetic
;; -------------------------------------------------------------------

(define_insn "add<mode>3"
  [(set (match_operand:GPF_F16 0 "register_operand" "=w")
	(plus:GPF_F16
	 (match_operand:GPF_F16 1 "register_operand" "w")
	 (match_operand:GPF_F16 2 "register_operand" "w")))]
  "TARGET_FLOAT"
  "fadd\\t%<s>0, %<s>1, %<s>2"
  [(set_attr "type" "fadd<stype>")]
)

(define_insn "sub<mode>3"
  [(set (match_operand:GPF_F16 0 "register_operand" "=w")
	(minus:GPF_F16
	 (match_operand:GPF_F16 1 "register_operand" "w")
	 (match_operand:GPF_F16 2 "register_operand" "w")))]
  "TARGET_FLOAT"
  "fsub\\t%<s>0, %<s>1, %<s>2"
  [(set_attr "type" "fadd<stype>")]
)

(define_insn "mul<mode>3"
  [(set (match_operand:GPF_F16 0 "register_operand" "=w")
	(mult:GPF_F16
	 (match_operand:GPF_F16 1 "register_operand" "w")
	 (match_operand:GPF_F16 2 "register_operand" "w")))]
  "TARGET_FLOAT"
  "fmul\\t%<s>0, %<s>1, %<s>2"
  [(set_attr "type" "fmul<stype>")]
)

(define_insn "*fnmul<mode>3"
  [(set (match_operand:GPF 0 "register_operand" "=w")
        (mult:GPF
		 (neg:GPF (match_operand:GPF 1 "register_operand" "w"))
		 (match_operand:GPF 2 "register_operand" "w")))]
  "TARGET_FLOAT && !flag_rounding_math"
  "fnmul\\t%<s>0, %<s>1, %<s>2"
  [(set_attr "type" "fmul<s>")]
)

(define_insn "*fnmul<mode>3"
  [(set (match_operand:GPF 0 "register_operand" "=w")
        (neg:GPF (mult:GPF
		 (match_operand:GPF 1 "register_operand" "w")
		 (match_operand:GPF 2 "register_operand" "w"))))]
  "TARGET_FLOAT"
  "fnmul\\t%<s>0, %<s>1, %<s>2"
  [(set_attr "type" "fmul<s>")]
)

(define_expand "div<mode>3"
 [(set (match_operand:GPF_F16 0 "register_operand")
       (div:GPF_F16 (match_operand:GPF_F16 1 "general_operand")
		    (match_operand:GPF_F16 2 "register_operand")))]
 "TARGET_FLOAT"
{
  if (aarch64_emit_approx_div (operands[0], operands[1], operands[2]))
    DONE;

  operands[1] = force_reg (<MODE>mode, operands[1]);
})

(define_insn "*div<mode>3"
  [(set (match_operand:GPF_F16 0 "register_operand" "=w")
	(div:GPF_F16 (match_operand:GPF_F16 1 "register_operand" "w")
		     (match_operand:GPF_F16 2 "register_operand" "w")))]
  "TARGET_FLOAT"
  "fdiv\\t%<s>0, %<s>1, %<s>2"
  [(set_attr "type" "fdiv<stype>")]
)

(define_insn "neg<mode>2"
  [(set (match_operand:GPF_F16 0 "register_operand" "=w")
	(neg:GPF_F16 (match_operand:GPF_F16 1 "register_operand" "w")))]
  "TARGET_FLOAT"
  "fneg\\t%<s>0, %<s>1"
  [(set_attr "type" "ffarith<stype>")]
)

(define_expand "sqrt<mode>2"
  [(set (match_operand:GPF_F16 0 "register_operand" "=w")
	(sqrt:GPF_F16 (match_operand:GPF_F16 1 "register_operand" "w")))]
  "TARGET_FLOAT"
{
  if (aarch64_emit_approx_sqrt (operands[0], operands[1], false))
    DONE;
})

(define_insn "*sqrt<mode>2"
  [(set (match_operand:GPF_F16 0 "register_operand" "=w")
	(sqrt:GPF_F16 (match_operand:GPF_F16 1 "register_operand" "w")))]
  "TARGET_FLOAT"
  "fsqrt\\t%<s>0, %<s>1"
  [(set_attr "type" "fsqrt<stype>")]
)

(define_insn "abs<mode>2"
  [(set (match_operand:GPF_F16 0 "register_operand" "=w")
	(abs:GPF_F16 (match_operand:GPF_F16 1 "register_operand" "w")))]
  "TARGET_FLOAT"
  "fabs\\t%<s>0, %<s>1"
  [(set_attr "type" "ffarith<stype>")]
)

;; Given that smax/smin do not specify the result when either input is NaN,
;; we could use either FMAXNM or FMAX for smax, and either FMINNM or FMIN
;; for smin.

(define_insn "smax<mode>3"
  [(set (match_operand:GPF 0 "register_operand" "=w")
        (smax:GPF (match_operand:GPF 1 "register_operand" "w")
		  (match_operand:GPF 2 "register_operand" "w")))]
  "TARGET_FLOAT"
  "fmaxnm\\t%<s>0, %<s>1, %<s>2"
  [(set_attr "type" "f_minmax<s>")]
)

(define_insn "smin<mode>3"
  [(set (match_operand:GPF 0 "register_operand" "=w")
        (smin:GPF (match_operand:GPF 1 "register_operand" "w")
		  (match_operand:GPF 2 "register_operand" "w")))]
  "TARGET_FLOAT"
  "fminnm\\t%<s>0, %<s>1, %<s>2"
  [(set_attr "type" "f_minmax<s>")]
)

;; Scalar forms for fmax, fmin, fmaxnm, fminnm.
;; fmaxnm and fminnm are used for the fmax<mode>3 standard pattern names,
;; which implement the IEEE fmax ()/fmin () functions.
(define_insn "<maxmin_uns><mode>3"
  [(set (match_operand:GPF_F16 0 "register_operand" "=w")
	(unspec:GPF_F16 [(match_operand:GPF_F16 1 "register_operand" "w")
		     (match_operand:GPF_F16 2 "register_operand" "w")]
		     FMAXMIN_UNS))]
  "TARGET_FLOAT"
  "<maxmin_uns_op>\\t%<s>0, %<s>1, %<s>2"
  [(set_attr "type" "f_minmax<stype>")]
)

(define_expand "lrint<GPF:mode><GPI:mode>2"
  [(match_operand:GPI 0 "register_operand")
   (match_operand:GPF 1 "register_operand")]
  "TARGET_FLOAT
   && ((GET_MODE_SIZE (<GPF:MODE>mode) <= GET_MODE_SIZE (<GPI:MODE>mode))
   || !flag_trapping_math || flag_fp_int_builtin_inexact)"
{
  rtx cvt = gen_reg_rtx (<GPF:MODE>mode);
  emit_insn (gen_rint<GPF:mode>2 (cvt, operands[1]));
  emit_insn (gen_lbtrunc<GPF:mode><GPI:mode>2 (operands[0], cvt));
  DONE;
}
)

;; For copysign (x, y), we want to generate:
;;
;;   LDR d2, #(1 << 63)
;;   BSL v2.8b, [y], [x]
;;
;; or another, equivalent, sequence using one of BSL/BIT/BIF.  Because
;; we expect these operations to nearly always operate on
;; floating-point values, we do not want the operation to be
;; simplified into a bit-field insert operation that operates on the
;; integer side, since typically that would involve three inter-bank
;; register copies.  As we do not expect copysign to be followed by
;; other logical operations on the result, it seems preferable to keep
;; this as an unspec operation, rather than exposing the underlying
;; logic to the compiler.

(define_expand "copysign<GPF:mode>3"
  [(match_operand:GPF 0 "register_operand")
   (match_operand:GPF 1 "register_operand")
   (match_operand:GPF 2 "register_operand")]
  "TARGET_FLOAT && TARGET_SIMD"
{
  rtx bitmask = gen_reg_rtx (<V_INT_EQUIV>mode);
  emit_move_insn (bitmask, GEN_INT (HOST_WIDE_INT_M1U
				    << (GET_MODE_BITSIZE (<MODE>mode) - 1)));
  emit_insn (gen_copysign<mode>3_insn (operands[0], operands[1], operands[2],
				       bitmask));
  DONE;
}
)

(define_insn "copysign<GPF:mode>3_insn"
  [(set (match_operand:GPF 0 "register_operand" "=w,w,w,r")
	(unspec:GPF [(match_operand:GPF 1 "register_operand" "w,0,w,r")
		     (match_operand:GPF 2 "register_operand" "w,w,0,0")
		     (match_operand:<V_INT_EQUIV> 3 "register_operand" "0,w,w,X")]
	 UNSPEC_COPYSIGN))]
  "TARGET_FLOAT && TARGET_SIMD"
  "@
   bsl\\t%0.<Vbtype>, %2.<Vbtype>, %1.<Vbtype>
   bit\\t%0.<Vbtype>, %2.<Vbtype>, %3.<Vbtype>
   bif\\t%0.<Vbtype>, %1.<Vbtype>, %3.<Vbtype>
   bfxil\\t%<w1>0, %<w1>1, #0, <sizem1>"
  [(set_attr "type" "neon_bsl<q>,neon_bsl<q>,neon_bsl<q>,bfm")]
)


;; For xorsign (x, y), we want to generate:
;;
;; LDR   d2, #1<<63
;; AND   v3.8B, v1.8B, v2.8B
;; EOR   v0.8B, v0.8B, v3.8B
;;

(define_expand "xorsign<mode>3"
  [(match_operand:GPF 0 "register_operand")
   (match_operand:GPF 1 "register_operand")
   (match_operand:GPF 2 "register_operand")]
  "TARGET_FLOAT && TARGET_SIMD"
{

  machine_mode imode = <V_INT_EQUIV>mode;
  rtx mask = gen_reg_rtx (imode);
  rtx op1x = gen_reg_rtx (imode);
  rtx op2x = gen_reg_rtx (imode);

  int bits = GET_MODE_BITSIZE (<MODE>mode) - 1;
  emit_move_insn (mask, GEN_INT (trunc_int_for_mode (HOST_WIDE_INT_M1U << bits,
						     imode)));

  emit_insn (gen_and<v_int_equiv>3 (op2x, mask,
				    lowpart_subreg (imode, operands[2],
						    <MODE>mode)));
  emit_insn (gen_xor<v_int_equiv>3 (op1x,
				    lowpart_subreg (imode, operands[1],
						    <MODE>mode),
				    op2x));
  emit_move_insn (operands[0],
		  lowpart_subreg (<MODE>mode, op1x, imode));
  DONE;
}
)

;; -------------------------------------------------------------------
;; Reload support
;; -------------------------------------------------------------------
;; Reload Scalar Floating point modes from constant pool.
;; The AArch64 port doesn't have __int128 constant move support.
(define_expand "@aarch64_reload_movcp<GPF_TF:mode><P:mode>"
 [(set (match_operand:GPF_TF 0 "register_operand" "=w")
       (mem:GPF_TF (match_operand 1 "aarch64_constant_pool_symref" "S")))
  (clobber (match_operand:P 2 "register_operand" "=&r"))]
 "TARGET_FLOAT"
 {
   aarch64_expand_mov_immediate (operands[2], XEXP (operands[1], 0));
   emit_move_insn (operands[0], gen_rtx_MEM (<GPF_TF:MODE>mode, operands[2]));
   DONE;
 }
)

;; Reload Vector modes from constant pool.
(define_expand "@aarch64_reload_movcp<VALL:mode><P:mode>"
 [(set (match_operand:VALL 0 "register_operand" "=w")
       (mem:VALL (match_operand 1 "aarch64_constant_pool_symref" "S")))
  (clobber (match_operand:P 2 "register_operand" "=&r"))]
 "TARGET_FLOAT"
 {
   aarch64_expand_mov_immediate (operands[2], XEXP (operands[1], 0));
   emit_move_insn (operands[0], gen_rtx_MEM (<VALL:MODE>mode, operands[2]));
   DONE;
 }
)

(define_expand "@aarch64_reload_mov<mode>"
  [(set (match_operand:TX 0 "register_operand" "=w")
        (match_operand:TX 1 "register_operand" "w"))
   (clobber (match_operand:DI 2 "register_operand" "=&r"))
  ]
  "TARGET_FLOAT"
  {
    rtx op0 = simplify_gen_subreg (TImode, operands[0], <MODE>mode, 0);
    rtx op1 = simplify_gen_subreg (TImode, operands[1], <MODE>mode, 0);
    gen_aarch64_movtilow_tilow (op0, op1);
    gen_aarch64_movdi_tihigh (operands[2], op1);
    gen_aarch64_movtihigh_di (op0, operands[2]);
    DONE;
  }
)

;; The following secondary reload helpers patterns are invoked
;; after or during reload as we don't want these patterns to start
;; kicking in during the combiner.

(define_insn "@aarch64_movdi_<mode>low"
  [(set (match_operand:DI 0 "register_operand" "=r")
	(zero_extract:DI (match_operand:TX 1 "register_operand" "w")
			 (const_int 64) (const_int 0)))]
  "TARGET_FLOAT && (reload_completed || reload_in_progress)"
  "fmov\\t%x0, %d1"
  [(set_attr "type" "f_mrc")
   (set_attr "length" "4")
  ])

(define_insn "@aarch64_movdi_<mode>high"
  [(set (match_operand:DI 0 "register_operand" "=r")
	(zero_extract:DI (match_operand:TX 1 "register_operand" "w")
			 (const_int 64) (const_int 64)))]
  "TARGET_FLOAT && (reload_completed || reload_in_progress)"
  "fmov\\t%x0, %1.d[1]"
  [(set_attr "type" "f_mrc")
   (set_attr "length" "4")
  ])

(define_insn "@aarch64_mov<mode>high_di"
  [(set (zero_extract:TX (match_operand:TX 0 "register_operand" "+w")
                         (const_int 64) (const_int 64))
        (zero_extend:TX (match_operand:DI 1 "register_operand" "r")))]
  "TARGET_FLOAT && (reload_completed || reload_in_progress)"
  "fmov\\t%0.d[1], %x1"
  [(set_attr "type" "f_mcr")
   (set_attr "length" "4")
  ])

(define_insn "@aarch64_mov<mode>low_di"
  [(set (match_operand:TX 0 "register_operand" "=w")
        (zero_extend:TX (match_operand:DI 1 "register_operand" "r")))]
  "TARGET_FLOAT && (reload_completed || reload_in_progress)"
  "fmov\\t%d0, %x1"
  [(set_attr "type" "f_mcr")
   (set_attr "length" "4")
  ])

(define_insn "aarch64_movtilow_tilow"
  [(set (match_operand:TI 0 "register_operand" "=w")
        (zero_extend:TI
	  (truncate:DI (match_operand:TI 1 "register_operand" "w"))))]
  "TARGET_FLOAT && (reload_completed || reload_in_progress)"
  "fmov\\t%d0, %d1"
  [(set_attr "type" "fmov")
   (set_attr "length" "4")
  ])

;; There is a deliberate reason why the parameters of high and lo_sum's
;; don't have modes for ADRP and ADD instructions.  This is to allow high
;; and lo_sum's to be used with the labels defining the jump tables in
;; rodata section.

(define_expand "add_losym"
  [(set (match_operand 0 "register_operand" "=r")
	(lo_sum (match_operand 1 "register_operand" "r")
		(match_operand 2 "aarch64_valid_symref" "S")))]
  ""
{
  machine_mode mode = GET_MODE (operands[0]);

  emit_insn ((mode == DImode
	      ? gen_add_losym_di
	      : gen_add_losym_si) (operands[0],
				   operands[1],
				   operands[2]));
  DONE;
})

(define_insn "add_losym_<mode>"
  [(set (match_operand:P 0 "register_operand" "=r")
	(lo_sum:P (match_operand:P 1 "register_operand" "r")
		  (match_operand 2 "aarch64_valid_symref" "S")))]
  ""
  "add\\t%<w>0, %<w>1, :lo12:%c2"
  [(set_attr "type" "alu_imm")]
)

(define_insn "ldr_got_small_<mode>"
  [(set (match_operand:PTR 0 "register_operand" "=r")
	(unspec:PTR [(mem:PTR (lo_sum:PTR
			      (match_operand:PTR 1 "register_operand" "r")
			      (match_operand:PTR 2 "aarch64_valid_symref" "S")))]
		    UNSPEC_GOTSMALLPIC))]
  ""
  "ldr\\t%<w>0, [%1, #:got_lo12:%c2]"
  [(set_attr "type" "load_<ldst_sz>")]
)

(define_insn "ldr_got_small_sidi"
  [(set (match_operand:DI 0 "register_operand" "=r")
	(zero_extend:DI
	 (unspec:SI [(mem:SI (lo_sum:DI
			     (match_operand:DI 1 "register_operand" "r")
			     (match_operand:DI 2 "aarch64_valid_symref" "S")))]
		    UNSPEC_GOTSMALLPIC)))]
  "TARGET_ILP32"
  "ldr\\t%w0, [%1, #:got_lo12:%c2]"
  [(set_attr "type" "load_4")]
)

(define_insn "ldr_got_small_28k_<mode>"
  [(set (match_operand:PTR 0 "register_operand" "=r")
	(unspec:PTR [(mem:PTR (lo_sum:PTR
			      (match_operand:PTR 1 "register_operand" "r")
			      (match_operand:PTR 2 "aarch64_valid_symref" "S")))]
		    UNSPEC_GOTSMALLPIC28K))]
  ""
  "ldr\\t%<w>0, [%1, #:<got_modifier>:%c2]"
  [(set_attr "type" "load_<ldst_sz>")]
)

(define_insn "ldr_got_small_28k_sidi"
  [(set (match_operand:DI 0 "register_operand" "=r")
	(zero_extend:DI
	 (unspec:SI [(mem:SI (lo_sum:DI
			     (match_operand:DI 1 "register_operand" "r")
			     (match_operand:DI 2 "aarch64_valid_symref" "S")))]
		    UNSPEC_GOTSMALLPIC28K)))]
  "TARGET_ILP32"
  "ldr\\t%w0, [%1, #:gotpage_lo14:%c2]"
  [(set_attr "type" "load_4")]
)

(define_insn "ldr_got_tiny"
  [(set (match_operand:DI 0 "register_operand" "=r")
	(unspec:DI [(match_operand:DI 1 "aarch64_valid_symref" "S")]
		   UNSPEC_GOTTINYPIC))]
  ""
  "ldr\\t%0, %L1"
  [(set_attr "type" "load_8")]
)

(define_insn "aarch64_load_tp_hard"
  [(set (match_operand:DI 0 "register_operand" "=r")
	(unspec:DI [(const_int 0)] UNSPEC_TLS))]
  ""
  "mrs\\t%0, tpidr_el0"
  [(set_attr "type" "mrs")]
)

;; The TLS ABI specifically requires that the compiler does not schedule
;; instructions in the TLS stubs, in order to enable linker relaxation.
;; Therefore we treat the stubs as an atomic sequence.
(define_expand "tlsgd_small_<mode>"
 [(parallel [(set (match_operand 0 "register_operand" "")
                  (call (mem:DI (match_dup 2)) (const_int 1)))
	     (unspec:DI [(match_operand:PTR 1 "aarch64_valid_symref" "")] UNSPEC_GOTSMALLTLS)
	     (clobber (reg:DI LR_REGNUM))])]
 ""
{
  operands[2] = aarch64_tls_get_addr ();
})

(define_insn "*tlsgd_small_<mode>"
  [(set (match_operand 0 "register_operand" "")
	(call (mem:DI (match_operand:DI 2 "" "")) (const_int 1)))
   (unspec:DI [(match_operand:PTR 1 "aarch64_valid_symref" "S")] UNSPEC_GOTSMALLTLS)
   (clobber (reg:DI LR_REGNUM))
  ]
  ""
  "adrp\\tx0, %A1\;add\\tx0, x0, %L1\;bl\\t%2\;nop"
  [(set_attr "type" "call")
   (set_attr "length" "16")])

(define_insn "tlsie_small_<mode>"
  [(set (match_operand:PTR 0 "register_operand" "=r")
        (unspec:PTR [(match_operand 1 "aarch64_tls_ie_symref" "S")]
		   UNSPEC_GOTSMALLTLS))]
  ""
  "adrp\\t%0, %A1\;ldr\\t%<w>0, [%0, #%L1]"
  [(set_attr "type" "load_4")
   (set_attr "length" "8")]
)

(define_insn "tlsie_small_sidi"
  [(set (match_operand:DI 0 "register_operand" "=r")
	(zero_extend:DI
          (unspec:SI [(match_operand 1 "aarch64_tls_ie_symref" "S")]
		      UNSPEC_GOTSMALLTLS)))]
  ""
  "adrp\\t%0, %A1\;ldr\\t%w0, [%0, #%L1]"
  [(set_attr "type" "load_4")
   (set_attr "length" "8")]
)

(define_insn "tlsie_tiny_<mode>"
  [(set (match_operand:PTR 0 "register_operand" "=&r")
	(unspec:PTR [(match_operand 1 "aarch64_tls_ie_symref" "S")
		     (match_operand:PTR 2 "register_operand" "r")]
		   UNSPEC_GOTTINYTLS))]
  ""
  "ldr\\t%<w>0, %L1\;add\\t%<w>0, %<w>0, %<w>2"
  [(set_attr "type" "multiple")
   (set_attr "length" "8")]
)

(define_insn "tlsie_tiny_sidi"
  [(set (match_operand:DI 0 "register_operand" "=&r")
	(zero_extend:DI
	  (unspec:SI [(match_operand 1 "aarch64_tls_ie_symref" "S")
		      (match_operand:DI 2 "register_operand" "r")
		      ]
		      UNSPEC_GOTTINYTLS)))]
  ""
  "ldr\\t%w0, %L1\;add\\t%w0, %w0, %w2"
  [(set_attr "type" "multiple")
   (set_attr "length" "8")]
)

(define_insn "tlsle12_<mode>"
  [(set (match_operand:P 0 "register_operand" "=r")
	(unspec:P [(match_operand:P 1 "register_operand" "r")
		   (match_operand 2 "aarch64_tls_le_symref" "S")]
		   UNSPEC_TLSLE12))]
  ""
  "add\\t%<w>0, %<w>1, #%L2";
  [(set_attr "type" "alu_sreg")
   (set_attr "length" "4")]
)

(define_insn "tlsle24_<mode>"
  [(set (match_operand:P 0 "register_operand" "=r")
	(unspec:P [(match_operand:P 1 "register_operand" "r")
		   (match_operand 2 "aarch64_tls_le_symref" "S")]
		   UNSPEC_TLSLE24))]
  ""
  "add\\t%<w>0, %<w>1, #%G2, lsl #12\;add\\t%<w>0, %<w>0, #%L2"
  [(set_attr "type" "multiple")
   (set_attr "length" "8")]
)

(define_insn "tlsle32_<mode>"
  [(set (match_operand:P 0 "register_operand" "=r")
	(unspec:P [(match_operand 1 "aarch64_tls_le_symref" "S")]
		   UNSPEC_TLSLE32))]
  ""
  "movz\\t%<w>0, #:tprel_g1:%1\;movk\\t%<w>0, #:tprel_g0_nc:%1"
  [(set_attr "type" "multiple")
   (set_attr "length" "8")]
)

(define_insn "tlsle48_<mode>"
  [(set (match_operand:P 0 "register_operand" "=r")
	(unspec:P [(match_operand 1 "aarch64_tls_le_symref" "S")]
		   UNSPEC_TLSLE48))]
  ""
  "movz\\t%<w>0, #:tprel_g2:%1\;movk\\t%<w>0, #:tprel_g1_nc:%1\;movk\\t%<w>0, #:tprel_g0_nc:%1"
  [(set_attr "type" "multiple")
   (set_attr "length" "12")]
)

(define_expand "tlsdesc_small_<mode>"
  [(unspec:PTR [(match_operand 0 "aarch64_valid_symref")] UNSPEC_TLSDESC)]
  "TARGET_TLS_DESC"
  {
    if (TARGET_SVE)
      emit_insn (gen_tlsdesc_small_sve_<mode> (operands[0]));
    else
      emit_insn (gen_tlsdesc_small_advsimd_<mode> (operands[0]));
    DONE;
  }
)

;; tlsdesc calls preserve all core and Advanced SIMD registers except
;; R0 and LR.
(define_insn "tlsdesc_small_advsimd_<mode>"
  [(set (reg:PTR R0_REGNUM)
        (unspec:PTR [(match_operand 0 "aarch64_valid_symref" "S")]
		    UNSPEC_TLSDESC))
   (clobber (reg:DI LR_REGNUM))
   (clobber (reg:CC CC_REGNUM))
   (clobber (match_scratch:DI 1 "=r"))]
  "TARGET_TLS_DESC && !TARGET_SVE"
  "adrp\\tx0, %A0\;ldr\\t%<w>1, [x0, #%L0]\;add\\t<w>0, <w>0, %L0\;.tlsdesccall\\t%0\;blr\\t%1"
  [(set_attr "type" "call")
   (set_attr "length" "16")])

;; For SVE, model tlsdesc calls as clobbering the lower 128 bits of
;; all vector registers, and clobber all predicate registers, on
;; top of the usual R0 and LR.
(define_insn "tlsdesc_small_sve_<mode>"
  [(set (reg:PTR R0_REGNUM)
        (unspec:PTR [(match_operand 0 "aarch64_valid_symref" "S")]
		    UNSPEC_TLSDESC))
   (clobber (reg:DI LR_REGNUM))
   (clobber (reg:CC CC_REGNUM))
   (clobber_high (reg:TI V0_REGNUM))
   (clobber_high (reg:TI V1_REGNUM))
   (clobber_high (reg:TI V2_REGNUM))
   (clobber_high (reg:TI V3_REGNUM))
   (clobber_high (reg:TI V4_REGNUM))
   (clobber_high (reg:TI V5_REGNUM))
   (clobber_high (reg:TI V6_REGNUM))
   (clobber_high (reg:TI V7_REGNUM))
   (clobber_high (reg:TI V8_REGNUM))
   (clobber_high (reg:TI V9_REGNUM))
   (clobber_high (reg:TI V10_REGNUM))
   (clobber_high (reg:TI V11_REGNUM))
   (clobber_high (reg:TI V12_REGNUM))
   (clobber_high (reg:TI V13_REGNUM))
   (clobber_high (reg:TI V14_REGNUM))
   (clobber_high (reg:TI V15_REGNUM))
   (clobber_high (reg:TI V16_REGNUM))
   (clobber_high (reg:TI V17_REGNUM))
   (clobber_high (reg:TI V18_REGNUM))
   (clobber_high (reg:TI V19_REGNUM))
   (clobber_high (reg:TI V20_REGNUM))
   (clobber_high (reg:TI V21_REGNUM))
   (clobber_high (reg:TI V22_REGNUM))
   (clobber_high (reg:TI V23_REGNUM))
   (clobber_high (reg:TI V24_REGNUM))
   (clobber_high (reg:TI V25_REGNUM))
   (clobber_high (reg:TI V26_REGNUM))
   (clobber_high (reg:TI V27_REGNUM))
   (clobber_high (reg:TI V28_REGNUM))
   (clobber_high (reg:TI V29_REGNUM))
   (clobber_high (reg:TI V30_REGNUM))
   (clobber_high (reg:TI V31_REGNUM))
   (clobber (reg:VNx2BI P0_REGNUM))
   (clobber (reg:VNx2BI P1_REGNUM))
   (clobber (reg:VNx2BI P2_REGNUM))
   (clobber (reg:VNx2BI P3_REGNUM))
   (clobber (reg:VNx2BI P4_REGNUM))
   (clobber (reg:VNx2BI P5_REGNUM))
   (clobber (reg:VNx2BI P6_REGNUM))
   (clobber (reg:VNx2BI P7_REGNUM))
   (clobber (reg:VNx2BI P8_REGNUM))
   (clobber (reg:VNx2BI P9_REGNUM))
   (clobber (reg:VNx2BI P10_REGNUM))
   (clobber (reg:VNx2BI P11_REGNUM))
   (clobber (reg:VNx2BI P12_REGNUM))
   (clobber (reg:VNx2BI P13_REGNUM))
   (clobber (reg:VNx2BI P14_REGNUM))
   (clobber (reg:VNx2BI P15_REGNUM))
   (clobber (match_scratch:DI 1 "=r"))]
  "TARGET_TLS_DESC && TARGET_SVE"
  "adrp\\tx0, %A0\;ldr\\t%<w>1, [x0, #%L0]\;add\\t<w>0, <w>0, %L0\;.tlsdesccall\\t%0\;blr\\t%1"
  [(set_attr "type" "call")
   (set_attr "length" "16")])

(define_insn "stack_tie"
  [(set (mem:BLK (scratch))
	(unspec:BLK [(match_operand:DI 0 "register_operand" "rk")
		     (match_operand:DI 1 "register_operand" "rk")]
		    UNSPEC_PRLG_STK))]
  ""
  ""
  [(set_attr "length" "0")]
)

;; Pointer authentication patterns are always provided.  In architecture
;; revisions prior to ARMv8.3-A these HINT instructions operate as NOPs.
;; This lets the user write portable software which authenticates pointers
;; when run on something which implements ARMv8.3-A, and which runs
;; correctly, but does not authenticate pointers, where ARMv8.3-A is not
;; implemented.

;; Signing/Authenticating R30 using SP as the salt.

(define_insn "<pauth_mnem_prefix>sp"
  [(set (reg:DI R30_REGNUM)
	(unspec:DI [(reg:DI R30_REGNUM) (reg:DI SP_REGNUM)] PAUTH_LR_SP))]
  ""
  "hint\t<pauth_hint_num_a> // <pauth_mnem_prefix>asp";
)

;; Signing/Authenticating X17 using X16 as the salt.

(define_insn "<pauth_mnem_prefix>1716"
  [(set (reg:DI R17_REGNUM)
	(unspec:DI [(reg:DI R17_REGNUM) (reg:DI R16_REGNUM)] PAUTH_17_16))]
  ""
  "hint\t<pauth_hint_num_a> // <pauth_mnem_prefix>a1716";
)

;; Stripping the signature in R30.

(define_insn "xpaclri"
  [(set (reg:DI R30_REGNUM) (unspec:DI [(reg:DI R30_REGNUM)] UNSPEC_XPACLRI))]
  ""
  "hint\t7 // xpaclri"
)

;; UNSPEC_VOLATILE is considered to use and clobber all hard registers and
;; all of memory.  This blocks insns from being moved across this point.

(define_insn "blockage"
  [(unspec_volatile [(const_int 0)] UNSPECV_BLOCKAGE)]
  ""
  ""
  [(set_attr "length" "0")
   (set_attr "type" "block")]
)

(define_insn "probe_stack_range"
  [(set (match_operand:DI 0 "register_operand" "=rk")
	(unspec_volatile:DI [(match_operand:DI 1 "register_operand" "0")
			     (match_operand:DI 2 "register_operand" "r")]
			      UNSPECV_PROBE_STACK_RANGE))]
  ""
{
  return aarch64_output_probe_stack_range (operands[0], operands[2]);
}
  [(set_attr "length" "32")]
)

;; This instruction is used to generate the stack clash stack adjustment and
;; probing loop.  We can't change the control flow during prologue and epilogue
;; code generation.  So we must emit a volatile unspec and expand it later on.

(define_insn "@probe_sve_stack_clash_<mode>"
  [(set (match_operand:P 0 "register_operand" "=rk")
	(unspec_volatile:P [(match_operand:P 1 "register_operand" "0")
			    (match_operand:P 2 "register_operand" "r")
			    (match_operand:P 3 "const_int_operand" "n")
			    (match_operand:P 4 "aarch64_plus_immediate" "L")]
			     UNSPECV_PROBE_STACK_RANGE))]
  "TARGET_SVE"
{
  return aarch64_output_probe_sve_stack_clash (operands[0], operands[2],
					       operands[3], operands[4]);
}
  [(set_attr "length" "28")]
)

;; Named pattern for expanding thread pointer reference.
(define_expand "get_thread_pointerdi"
  [(match_operand:DI 0 "register_operand" "=r")]
  ""
{
  rtx tmp = aarch64_load_tp (operands[0]);
  if (tmp != operands[0])
    emit_move_insn (operands[0], tmp);
  DONE;
})

;; Named patterns for stack smashing protection.
(define_expand "stack_protect_set"
  [(match_operand 0 "memory_operand")
   (match_operand 1 "memory_operand")]
  ""
{
  machine_mode mode = GET_MODE (operands[0]);
  if (aarch64_stack_protector_guard != SSP_GLOBAL)
  {
    /* Generate access through the system register.  */
    rtx tmp_reg = gen_reg_rtx (mode);
    if (mode == DImode)
    {
        emit_insn (gen_reg_stack_protect_address_di (tmp_reg));
        emit_insn (gen_adddi3 (tmp_reg, tmp_reg,
			       GEN_INT (aarch64_stack_protector_guard_offset)));
    }
    else
    {
	emit_insn (gen_reg_stack_protect_address_si (tmp_reg));
	emit_insn (gen_addsi3 (tmp_reg, tmp_reg,
			       GEN_INT (aarch64_stack_protector_guard_offset)));

    }
    operands[1] = gen_rtx_MEM (mode, tmp_reg);
  }
  
  emit_insn ((mode == DImode
	      ? gen_stack_protect_set_di
	      : gen_stack_protect_set_si) (operands[0], operands[1]));
  DONE;
})

(define_insn "reg_stack_protect_address_<mode>"
 [(set (match_operand:PTR 0 "register_operand" "=r")
       (unspec:PTR [(const_int 0)]
	UNSPEC_SSP_SYSREG))]
 "aarch64_stack_protector_guard != SSP_GLOBAL"
 {
   char buf[150];
   snprintf (buf, 150, "mrs\\t%%<w>0, %s",
	    aarch64_stack_protector_guard_reg_str);
   output_asm_insn (buf, operands);
   return "";
 }
 [(set_attr "type" "mrs")])

(define_insn "stack_protect_set_<mode>"
  [(set (match_operand:PTR 0 "memory_operand" "=m")
	(unspec:PTR [(match_operand:PTR 1 "memory_operand" "m")]
	 UNSPEC_SP_SET))
   (set (match_scratch:PTR 2 "=&r") (const_int 0))]
  ""
  "ldr\\t%<w>2, %1\;str\\t%<w>2, %0\;mov\t%<w>2,0"
  [(set_attr "length" "12")
   (set_attr "type" "multiple")])

(define_expand "stack_protect_test"
  [(match_operand 0 "memory_operand")
   (match_operand 1 "memory_operand")
   (match_operand 2)]
  ""
{
  rtx result;
  machine_mode mode = GET_MODE (operands[0]);

  result = gen_reg_rtx(mode);
  if (aarch64_stack_protector_guard != SSP_GLOBAL)
  {
    /* Generate access through the system register. The
       sequence we want here is the access
       of the stack offset to come with
       mrs scratch_reg, <system_register>
       add scratch_reg, scratch_reg, :lo12:offset. */
    rtx tmp_reg = gen_reg_rtx (mode);
    if (mode == DImode)
    {
       emit_insn (gen_reg_stack_protect_address_di (tmp_reg));
       emit_insn (gen_adddi3 (tmp_reg, tmp_reg,
       		              GEN_INT (aarch64_stack_protector_guard_offset)));
    }
    else
    {
	emit_insn (gen_reg_stack_protect_address_si (tmp_reg));
	emit_insn (gen_addsi3 (tmp_reg, tmp_reg,
			       GEN_INT (aarch64_stack_protector_guard_offset)));

    }
    operands[1] = gen_rtx_MEM (mode, tmp_reg);
  }
  emit_insn ((mode == DImode
		  ? gen_stack_protect_test_di
		  : gen_stack_protect_test_si) (result,
					        operands[0],
					        operands[1]));

  if (mode == DImode)
    emit_jump_insn (gen_cbranchdi4 (gen_rtx_EQ (VOIDmode, result, const0_rtx),
				    result, const0_rtx, operands[2]));
  else
    emit_jump_insn (gen_cbranchsi4 (gen_rtx_EQ (VOIDmode, result, const0_rtx),
				    result, const0_rtx, operands[2]));
  DONE;
})

(define_insn "stack_protect_test_<mode>"
  [(set (match_operand:PTR 0 "register_operand" "=r")
	(unspec:PTR [(match_operand:PTR 1 "memory_operand" "m")
		     (match_operand:PTR 2 "memory_operand" "m")]
	 UNSPEC_SP_TEST))
   (clobber (match_scratch:PTR 3 "=&r"))]
  ""
  "ldr\t%<w>3, %1\;ldr\t%<w>0, %2\;eor\t%<w>0, %<w>3, %<w>0"
  [(set_attr "length" "12")
   (set_attr "type" "multiple")])

;; Write Floating-point Control Register.
(define_insn "set_fpcr"
  [(unspec_volatile [(match_operand:SI 0 "register_operand" "r")] UNSPECV_SET_FPCR)]
  ""
  "msr\\tfpcr, %0"
  [(set_attr "type" "mrs")])

;; Read Floating-point Control Register.
(define_insn "get_fpcr"
  [(set (match_operand:SI 0 "register_operand" "=r")
        (unspec_volatile:SI [(const_int 0)] UNSPECV_GET_FPCR))]
  ""
  "mrs\\t%0, fpcr"
  [(set_attr "type" "mrs")])

;; Write Floating-point Status Register.
(define_insn "set_fpsr"
  [(unspec_volatile [(match_operand:SI 0 "register_operand" "r")] UNSPECV_SET_FPSR)]
  ""
  "msr\\tfpsr, %0"
  [(set_attr "type" "mrs")])

;; Read Floating-point Status Register.
(define_insn "get_fpsr"
  [(set (match_operand:SI 0 "register_operand" "=r")
        (unspec_volatile:SI [(const_int 0)] UNSPECV_GET_FPSR))]
  ""
  "mrs\\t%0, fpsr"
  [(set_attr "type" "mrs")])


;; Define the subtract-one-and-jump insns so loop.c
;; knows what to generate.
(define_expand "doloop_end"
  [(use (match_operand 0 "" ""))      ; loop pseudo
   (use (match_operand 1 "" ""))]     ; label
  "optimize > 0 && flag_modulo_sched"
{
  rtx s0;
  rtx bcomp;
  rtx loc_ref;
  rtx cc_reg;
  rtx insn;
  rtx cmp;

  /* Currently SMS relies on the do-loop pattern to recognize loops
     where (1) the control part consists of all insns defining and/or
     using a certain 'count' register and (2) the loop count can be
     adjusted by modifying this register prior to the loop.
     ??? The possible introduction of a new block to initialize the
     new IV can potentially affect branch optimizations.  */

  if (GET_MODE (operands[0]) != DImode)
    FAIL;

  s0 = operands [0];
  insn = emit_insn (gen_adddi3_compare0 (s0, s0, GEN_INT (-1)));

  cmp = XVECEXP (PATTERN (insn), 0, 0);
  cc_reg = SET_DEST (cmp);
  bcomp = gen_rtx_NE (VOIDmode, cc_reg, const0_rtx);
  loc_ref = gen_rtx_LABEL_REF (VOIDmode, operands [1]);
  emit_jump_insn (gen_rtx_SET (pc_rtx,
			       gen_rtx_IF_THEN_ELSE (VOIDmode, bcomp,
						     loc_ref, pc_rtx)));
  DONE;
})

;; Track speculation through conditional branches.  We assume that
;; SPECULATION_TRACKER_REGNUM is reserved for this purpose when necessary.
(define_insn "speculation_tracker"
  [(set (reg:DI SPECULATION_TRACKER_REGNUM)
	(unspec:DI [(reg:DI SPECULATION_TRACKER_REGNUM) (match_operand 0)]
	 UNSPEC_SPECULATION_TRACKER))]
  ""
  {
    operands[1] = gen_rtx_REG (DImode, SPECULATION_TRACKER_REGNUM);
    output_asm_insn ("csel\\t%1, %1, xzr, %m0", operands);
    return "";
  }
  [(set_attr "type" "csel")]
)

;; BTI <target> instructions
(define_insn "bti_noarg"
  [(unspec_volatile [(const_int 0)] UNSPECV_BTI_NOARG)]
  ""
  "hint\t32 // bti"
  [(set_attr "type" "no_insn")]
)

(define_insn "bti_c"
  [(unspec_volatile [(const_int 0)] UNSPECV_BTI_C)]
  ""
  "hint\t34 // bti c"
  [(set_attr "type" "no_insn")]
)

(define_insn "bti_j"
  [(unspec_volatile [(const_int 0)] UNSPECV_BTI_J)]
  ""
  "hint\t36 // bti j"
  [(set_attr "type" "no_insn")]
)

(define_insn "bti_jc"
  [(unspec_volatile [(const_int 0)] UNSPECV_BTI_JC)]
  ""
  "hint\t38 // bti jc"
  [(set_attr "type" "no_insn")]
)

;; Helper for aarch64.c code.
(define_expand "set_clobber_cc"
  [(parallel [(set (match_operand 0)
		   (match_operand 1))
	      (clobber (reg:CC CC_REGNUM))])])

;; Hard speculation barrier.
(define_insn "speculation_barrier"
  [(unspec_volatile [(const_int 0)] UNSPECV_SPECULATION_BARRIER)]
  ""
  "isb\;dsb\\tsy"
  [(set_attr "length" "8")
   (set_attr "type" "block")
   (set_attr "speculation_barrier" "true")]
)

;; Support for __builtin_speculation_safe_value when we have speculation
;; tracking enabled.  Use the speculation tracker to decide whether to
;; copy operand 1 to the target, or to copy the fail value (operand 2).
(define_expand "@despeculate_copy<ALLI_TI:mode>"
  [(set (match_operand:ALLI_TI 0 "register_operand" "=r")
	(unspec_volatile:ALLI_TI
	 [(match_operand:ALLI_TI 1 "register_operand" "r")
	  (match_operand:ALLI_TI 2 "aarch64_reg_or_zero" "rZ")
	  (use (reg:DI SPECULATION_TRACKER_REGNUM))
	  (clobber (reg:CC CC_REGNUM))] UNSPECV_SPECULATION_BARRIER))]
  ""
  "
  {
    if (operands[2] == const0_rtx)
      {
	rtx tracker;
	if (<MODE>mode == TImode)
	  tracker = gen_rtx_REG (DImode, SPECULATION_TRACKER_REGNUM);
	else
	  tracker = gen_rtx_REG (<MODE>mode, SPECULATION_TRACKER_REGNUM);

	emit_insn (gen_despeculate_simple<mode> (operands[0], operands[1],
						 tracker));
	DONE;
      }
  }
  "
)

;; Patterns to match despeculate_copy<mode>.  Note that "hint 0x14" is the
;; encoding for CSDB, but will work in older versions of the assembler.
(define_insn "*despeculate_copy<ALLI:mode>_insn"
  [(set (match_operand:ALLI 0 "register_operand" "=r")
	(unspec_volatile:ALLI
	 [(match_operand:ALLI 1 "register_operand" "r")
	  (match_operand:ALLI 2 "aarch64_reg_or_zero" "rZ")
	  (use (reg:DI SPECULATION_TRACKER_REGNUM))
	  (clobber (reg:CC CC_REGNUM))] UNSPECV_SPECULATION_BARRIER))]
  ""
  {
    operands[3] = gen_rtx_REG (DImode, SPECULATION_TRACKER_REGNUM);
    output_asm_insn ("cmp\\t%3, #0\;csel\\t%<w>0, %<w>1, %<w>2, ne\;hint\t0x14 // csdb",
		     operands);
    return "";
  }
  [(set_attr "length" "12")
   (set_attr "type" "block")
   (set_attr "speculation_barrier" "true")]
)

;; Pattern to match despeculate_copyti
(define_insn "*despeculate_copyti_insn"
  [(set (match_operand:TI 0 "register_operand" "=r")
	(unspec_volatile:TI
	 [(match_operand:TI 1 "register_operand" "r")
	  (match_operand:TI 2 "aarch64_reg_or_zero" "rZ")
	  (use (reg:DI SPECULATION_TRACKER_REGNUM))
	  (clobber (reg:CC CC_REGNUM))] UNSPECV_SPECULATION_BARRIER))]
  ""
  {
    operands[3] = gen_rtx_REG (DImode, SPECULATION_TRACKER_REGNUM);
    output_asm_insn
      ("cmp\\t%3, #0\;csel\\t%0, %1, %2, ne\;csel\\t%H0, %H1, %H2, ne\;hint\t0x14 // csdb",
       operands);
    return "";
  }
  [(set_attr "length" "16")
   (set_attr "type" "block")
   (set_attr "speculation_barrier" "true")]
)

(define_insn "despeculate_simple<ALLI:mode>"
  [(set (match_operand:ALLI 0 "register_operand" "=r")
	(unspec_volatile:ALLI
	 [(match_operand:ALLI 1 "register_operand" "r")
	  (use (match_operand:ALLI 2 "register_operand" ""))]
	 UNSPECV_SPECULATION_BARRIER))]
  ""
  "and\\t%<w>0, %<w>1, %<w>2\;hint\t0x14 // csdb"
  [(set_attr "type" "block")
   (set_attr "length" "8")
   (set_attr "speculation_barrier" "true")]
)

(define_insn "despeculate_simpleti"
  [(set (match_operand:TI 0 "register_operand" "=r")
	(unspec_volatile:TI
	 [(match_operand:TI 1 "register_operand" "r")
	  (use (match_operand:DI 2 "register_operand" ""))]
	 UNSPECV_SPECULATION_BARRIER))]
  ""
  "and\\t%0, %1, %2\;and\\t%H0, %H1, %2\;hint\t0x14 // csdb"
  [(set_attr "type" "block")
   (set_attr "length" "12")
   (set_attr "speculation_barrier" "true")]
)

;; AdvSIMD Stuff
(include "aarch64-simd.md")

;; Atomic Operations
(include "atomics.md")

;; ldp/stp peephole patterns
(include "aarch64-ldpstp.md")

;; SVE.
(include "aarch64-sve.md")<|MERGE_RESOLUTION|>--- conflicted
+++ resolved
@@ -229,12 +229,9 @@
     UNSPEC_CLASTB
     UNSPEC_FADDA
     UNSPEC_REV_SUBREG
-<<<<<<< HEAD
-    UNSPEC_ASRD
-=======
     UNSPEC_SPECULATION_TRACKER
     UNSPEC_COPYSIGN
->>>>>>> f3d42468
+    UNSPEC_ASRD
 ])
 
 (define_c_enum "unspecv" [
