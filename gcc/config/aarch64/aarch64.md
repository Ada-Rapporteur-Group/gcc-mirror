--- conflicted
+++ resolved
@@ -945,16 +945,9 @@
        gcc_unreachable ();
      }
 }
-<<<<<<< HEAD
-  ;; The "mov_imm" type for CNT is just a placeholder.
-  [(set_attr "type" "mov_reg,mov_imm,neon_move,mov_imm,load1,load1,store1,\
-		     store1,neon_to_gp<q>,neon_from_gp<q>,neon_dup")
+  [(set_attr "type" "mov_reg,mov_imm,neon_move,mov_imm,load_4,load_4,store_4,
+		     store_4,neon_to_gp<q>,neon_from_gp<q>,neon_dup")
    (set_attr "simd" "*,*,yes,*,*,*,*,*,yes,yes,yes")]
-=======
-  [(set_attr "type" "mov_reg,mov_imm,neon_move,load_4,load_4,store_4,store_4,\
-                     neon_to_gp<q>,neon_from_gp<q>,neon_dup")
-   (set_attr "simd" "*,*,yes,*,*,*,*,yes,yes,yes")]
->>>>>>> 4a85c0b1
 )
 
 (define_expand "mov<mode>"
@@ -982,13 +975,8 @@
 )
 
 (define_insn_and_split "*movsi_aarch64"
-<<<<<<< HEAD
-  [(set (match_operand:SI 0 "nonimmediate_operand" "=r,k,r,r,r,r, r,*w,m,  m,r,r  ,*w, r,*w,w")
-	(match_operand:SI 1 "aarch64_mov_operand"  " r,r,k,M,n,Dv,m, m,rZ,*w,Usa,Ush,rZ,w,*w,Ds"))]
-=======
-  [(set (match_operand:SI 0 "nonimmediate_operand" "=r,k,r,r,r,r,w, m, m,  r,  r, w,r,w, w")
-	(match_operand:SI 1 "aarch64_mov_operand"  " r,r,k,M,n,m,m,rZ,*w,Usa,Ush,rZ,w,w,Ds"))]
->>>>>>> 4a85c0b1
+  [(set (match_operand:SI 0 "nonimmediate_operand" "=r,k,r,r,r,r, r,w, m, m,  r,  r, w,r,w, w")
+	(match_operand:SI 1 "aarch64_mov_operand"  " r,r,k,M,n,Dv,m,m,rZ,*w,Usa,Ush,rZ,w,w,Ds"))]
   "(register_operand (operands[0], SImode)
     || aarch64_reg_or_zero (operands[1], SImode))"
   "@
@@ -1015,28 +1003,16 @@
        aarch64_expand_mov_immediate (operands[0], operands[1]);
        DONE;
     }"
-<<<<<<< HEAD
   ;; The "mov_imm" type for CNT is just a placeholder.
-  [(set_attr "type" "mov_reg,mov_reg,mov_reg,mov_imm,mov_imm,mov_imm,load1,
-		     load1,store1,store1,adr,adr,f_mcr,f_mrc,fmov,neon_move")
+  [(set_attr "type" "mov_reg,mov_reg,mov_reg,mov_imm,mov_imm,mov_imm,load_4,
+		    load_4,store_4,store_4,adr,adr,f_mcr,f_mrc,fmov,neon_move")
    (set_attr "fp" "*,*,*,*,*,*,*,yes,*,yes,*,*,yes,yes,yes,*")
    (set_attr "simd" "*,*,*,*,*,*,*,*,*,*,*,*,*,*,*,yes")]
 )
 
 (define_insn_and_split "*movdi_aarch64"
-  [(set (match_operand:DI 0 "nonimmediate_operand" "=r,k,r,r,r,r,r, r,*w,m,  m,r,r,  *w,r,*w,w")
-	(match_operand:DI 1 "aarch64_mov_operand"  " r,r,k,N,M,n,Dv,m, m,rZ,*w,Usa,Ush,rZ,w,*w,Dd"))]
-=======
-  [(set_attr "type" "mov_reg,mov_reg,mov_reg,mov_imm,mov_imm,load_4,load_4,store_4,store_4,\
-		    adr,adr,f_mcr,f_mrc,fmov,neon_move")
-   (set_attr "fp" "*,*,*,*,*,*,yes,*,yes,*,*,yes,yes,yes,*")
-   (set_attr "simd" "*,*,*,*,*,*,*,*,*,*,*,*,*,*,yes")]
-)
-
-(define_insn_and_split "*movdi_aarch64"
-  [(set (match_operand:DI 0 "nonimmediate_operand" "=r,k,r,r,r,r,r,w, m,m,  r,  r, w,r,w, w")
-	(match_operand:DI 1 "aarch64_mov_operand"  " r,r,k,N,M,n,m,m,rZ,w,Usa,Ush,rZ,w,w,Dd"))]
->>>>>>> 4a85c0b1
+  [(set (match_operand:DI 0 "nonimmediate_operand" "=r,k,r,r,r,r,r, r,w, m,m,  r,  r, w,r,w, w")
+	(match_operand:DI 1 "aarch64_mov_operand"  " r,r,k,N,M,n,Dv,m,m,rZ,w,Usa,Ush,rZ,w,w,Dd"))]
   "(register_operand (operands[0], DImode)
     || aarch64_reg_or_zero (operands[1], DImode))"
   "@
@@ -1064,19 +1040,12 @@
        aarch64_expand_mov_immediate (operands[0], operands[1]);
        DONE;
     }"
-<<<<<<< HEAD
   ;; The "mov_imm" type for CNTD is just a placeholder.
   [(set_attr "type" "mov_reg,mov_reg,mov_reg,mov_imm,mov_imm,mov_imm,mov_imm,
-		     load1,load1,store1,store1,adr,adr,f_mcr,f_mrc,fmov,
+		     load_8,load_8,store_8,store_8,adr,adr,f_mcr,f_mrc,fmov,
 		     neon_move")
    (set_attr "fp" "*,*,*,*,*,*,*,*,yes,*,yes,*,*,yes,yes,yes,*")
    (set_attr "simd" "*,*,*,*,*,*,*,*,*,*,*,*,*,*,*,*,yes")]
-=======
-  [(set_attr "type" "mov_reg,mov_reg,mov_reg,mov_imm,mov_imm,mov_imm,load_8,\
-                     load_8,store_8,store_8,adr,adr,f_mcr,f_mrc,fmov,neon_move")
-   (set_attr "fp" "*,*,*,*,*,*,*,yes,*,yes,*,*,yes,yes,yes,*")
-   (set_attr "simd" "*,*,*,*,*,*,*,*,*,*,*,*,*,*,*,yes")]
->>>>>>> 4a85c0b1
 )
 
 (define_insn "insv_imm<mode>"
