--- conflicted
+++ resolved
@@ -2605,7 +2605,7 @@
 (define_insn "*cstore<mode>_insn"
   [(set (match_operand:ALLI 0 "register_operand" "=r")
 	(match_operator:ALLI 1 "aarch64_comparison_operator"
-	 [(match_operand 2 "cc_register" "") (const_int 0)]))]
+	  [(match_operand 2 "cc_register" "") (const_int 0)]))]
   ""
   "cset\\t%<w>0, %m1"
   [(set_attr "type" "csel")]
@@ -2793,14 +2793,8 @@
 
 (define_insn "*csinc2<mode>_insn"
   [(set (match_operand:GPI 0 "register_operand" "=r")
-<<<<<<< HEAD
-        (plus:GPI (match_operator:GPI 2 "aarch64_comparison_operator"
-		  [(match_operand 3 "cc_register" "") (const_int 0)])
-		 (match_operand:GPI 1 "register_operand" "r")))]
-=======
         (plus:GPI (match_operand 2 "aarch64_comparison_operation" "")
                   (match_operand:GPI 1 "register_operand" "r")))]
->>>>>>> 0699065d
   ""
   "csinc\\t%<w>0, %<w>1, %<w>1, %M2"
   [(set_attr "type" "csel")]
@@ -2809,14 +2803,8 @@
 (define_insn "csinc3<mode>_insn"
   [(set (match_operand:GPI 0 "register_operand" "=r")
         (if_then_else:GPI
-<<<<<<< HEAD
-	  (match_operator:GPI 1 "aarch64_comparison_operator"
-	   [(match_operand 2 "cc_register" "") (const_int 0)])
-	  (plus:GPI (match_operand:GPI 3 "register_operand" "r")
-=======
 	  (match_operand 1 "aarch64_comparison_operation" "")
 	  (plus:GPI (match_operand:GPI 2 "register_operand" "r")
->>>>>>> 0699065d
 		    (const_int 1))
 	  (match_operand:GPI 3 "aarch64_reg_or_zero" "rZ")))]
   ""
@@ -2827,16 +2815,9 @@
 (define_insn "*csinv3<mode>_insn"
   [(set (match_operand:GPI 0 "register_operand" "=r")
         (if_then_else:GPI
-<<<<<<< HEAD
-	  (match_operator:GPI 1 "aarch64_comparison_operator"
-	   [(match_operand 2 "cc_register" "") (const_int 0)])
-	  (not:GPI (match_operand:GPI 3 "register_operand" "r"))
-	  (match_operand:GPI 4 "aarch64_reg_or_zero" "rZ")))]
-=======
 	  (match_operand 1 "aarch64_comparison_operation" "")
 	  (not:GPI (match_operand:GPI 2 "register_operand" "r"))
 	  (match_operand:GPI 3 "aarch64_reg_or_zero" "rZ")))]
->>>>>>> 0699065d
   ""
   "csinv\\t%<w>0, %<w>3, %<w>2, %M1"
   [(set_attr "type" "csel")]
@@ -2845,16 +2826,9 @@
 (define_insn "*csneg3<mode>_insn"
   [(set (match_operand:GPI 0 "register_operand" "=r")
         (if_then_else:GPI
-<<<<<<< HEAD
-	  (match_operator:GPI 1 "aarch64_comparison_operator"
-	   [(match_operand 2 "cc_register" "") (const_int 0)])
-	  (neg:GPI (match_operand:GPI 3 "register_operand" "r"))
-	  (match_operand:GPI 4 "aarch64_reg_or_zero" "rZ")))]
-=======
 	  (match_operand 1 "aarch64_comparison_operation" "")
 	  (neg:GPI (match_operand:GPI 2 "register_operand" "r"))
 	  (match_operand:GPI 3 "aarch64_reg_or_zero" "rZ")))]
->>>>>>> 0699065d
   ""
   "csneg\\t%<w>0, %<w>3, %<w>2, %M1"
   [(set_attr "type" "csel")]
