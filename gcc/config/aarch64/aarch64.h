/* Machine description for AArch64 architecture.
   Copyright (C) 2009-2017 Free Software Foundation, Inc.
   Contributed by ARM Ltd.

   This file is part of GCC.

   GCC is free software; you can redistribute it and/or modify it
   under the terms of the GNU General Public License as published by
   the Free Software Foundation; either version 3, or (at your option)
   any later version.

   GCC is distributed in the hope that it will be useful, but
   WITHOUT ANY WARRANTY; without even the implied warranty of
   MERCHANTABILITY or FITNESS FOR A PARTICULAR PURPOSE.  See the GNU
   General Public License for more details.

   You should have received a copy of the GNU General Public License
   along with GCC; see the file COPYING3.  If not see
   <http://www.gnu.org/licenses/>.  */


#ifndef GCC_AARCH64_H
#define GCC_AARCH64_H

/* Target CPU builtins.  */
#define TARGET_CPU_CPP_BUILTINS()	\
  aarch64_cpu_cpp_builtins (pfile)



#define REGISTER_TARGET_PRAGMAS() aarch64_register_pragmas ()

/* Target machine storage layout.  */

#define PROMOTE_MODE(MODE, UNSIGNEDP, TYPE)	\
  if (GET_MODE_CLASS (MODE) == MODE_INT		\
      && GET_MODE_SIZE (MODE) < 4)		\
    {						\
      if (MODE == QImode || MODE == HImode)	\
	{					\
	  MODE = SImode;			\
	}					\
    }

/* Bits are always numbered from the LSBit.  */
#define BITS_BIG_ENDIAN 0

/* Big/little-endian flavour.  */
#define BYTES_BIG_ENDIAN (TARGET_BIG_END != 0)
#define WORDS_BIG_ENDIAN (BYTES_BIG_ENDIAN)

/* AdvSIMD is supported in the default configuration, unless disabled by
   -mgeneral-regs-only or by the +nosimd extension.  */
#define TARGET_SIMD (!TARGET_GENERAL_REGS_ONLY && AARCH64_ISA_SIMD)
#define TARGET_FLOAT (!TARGET_GENERAL_REGS_ONLY && AARCH64_ISA_FP)

#define UNITS_PER_WORD		8

#define UNITS_PER_VREG		16

#define PARM_BOUNDARY		64

#define STACK_BOUNDARY		128

#define FUNCTION_BOUNDARY	32

#define EMPTY_FIELD_BOUNDARY	32

#define BIGGEST_ALIGNMENT	128

#define SHORT_TYPE_SIZE		16

#define INT_TYPE_SIZE		32

#define LONG_TYPE_SIZE		(TARGET_ILP32 ? 32 : 64)

#define POINTER_SIZE		(TARGET_ILP32 ? 32 : 64)

#define LONG_LONG_TYPE_SIZE	64

#define FLOAT_TYPE_SIZE		32

#define DOUBLE_TYPE_SIZE	64

#define LONG_DOUBLE_TYPE_SIZE	128

/* The architecture reserves all bits of the address for hardware use,
   so the vbit must go into the delta field of pointers to member
   functions.  This is the same config as that in the AArch32
   port.  */
#define TARGET_PTRMEMFUNC_VBIT_LOCATION ptrmemfunc_vbit_in_delta

/* Align definitions of arrays, unions and structures so that
   initializations and copies can be made more efficient.  This is not
   ABI-changing, so it only affects places where we can see the
   definition.  Increasing the alignment tends to introduce padding,
   so don't do this when optimizing for size/conserving stack space.  */
#define AARCH64_EXPAND_ALIGNMENT(COND, EXP, ALIGN)			\
  (((COND) && ((ALIGN) < BITS_PER_WORD)					\
    && (TREE_CODE (EXP) == ARRAY_TYPE					\
	|| TREE_CODE (EXP) == UNION_TYPE				\
	|| TREE_CODE (EXP) == RECORD_TYPE)) ? BITS_PER_WORD : (ALIGN))

/* Align global data.  */
#define DATA_ALIGNMENT(EXP, ALIGN)			\
  AARCH64_EXPAND_ALIGNMENT (!optimize_size, EXP, ALIGN)

/* Similarly, make sure that objects on the stack are sensibly aligned.  */
#define LOCAL_ALIGNMENT(EXP, ALIGN)				\
  AARCH64_EXPAND_ALIGNMENT (!flag_conserve_stack, EXP, ALIGN)

#define STRUCTURE_SIZE_BOUNDARY		8

/* Heap alignment (same as BIGGEST_ALIGNMENT and STACK_BOUNDARY).  */
#define MALLOC_ABI_ALIGNMENT  128

/* Defined by the ABI */
#define WCHAR_TYPE "unsigned int"
#define WCHAR_TYPE_SIZE			32

/* Using long long breaks -ansi and -std=c90, so these will need to be
   made conditional for an LLP64 ABI.  */

#define SIZE_TYPE	"long unsigned int"

#define PTRDIFF_TYPE	"long int"

#define PCC_BITFIELD_TYPE_MATTERS	1

/* Major revision number of the ARM Architecture implemented by the target.  */
extern unsigned aarch64_architecture_version;

/* Instruction tuning/selection flags.  */

/* Bit values used to identify processor capabilities.  */
#define AARCH64_FL_SIMD       (1 << 0)	/* Has SIMD instructions.  */
#define AARCH64_FL_FP         (1 << 1)	/* Has FP.  */
#define AARCH64_FL_CRYPTO     (1 << 2)	/* Has crypto.  */
#define AARCH64_FL_CRC        (1 << 3)	/* Has CRC.  */
/* ARMv8.1-A architecture extensions.  */
#define AARCH64_FL_LSE	      (1 << 4)  /* Has Large System Extensions.  */
#define AARCH64_FL_RDMA       (1 << 5)  /* Has Round Double Multiply Add.  */
#define AARCH64_FL_V8_1       (1 << 6)  /* Has ARMv8.1-A extensions.  */
/* ARMv8.2-A architecture extensions.  */
#define AARCH64_FL_V8_2       (1 << 8)  /* Has ARMv8.2-A features.  */
#define AARCH64_FL_F16	      (1 << 9)  /* Has ARMv8.2-A FP16 extensions.  */
#define AARCH64_FL_SVE        (1 << 10) /* Has Scalable Vector Extensions.  */
/* ARMv8.3-A architecture extensions.  */
<<<<<<< HEAD
#define AARCH64_FL_V8_3	      (1 << 11)  /* Has ARMv8.3-A features.  */
#define AARCH64_FL_RCPC	      (1 << 12)  /* Has support for RCpc model.  */
=======
#define AARCH64_FL_V8_3       (1 << 10)  /* Has ARMv8.3-A features.  */
#define AARCH64_FL_RCPC       (1 << 11)  /* Has support for RCpc model.  */
#define AARCH64_FL_DOTPROD    (1 << 12)  /* Has ARMv8.2-A Dot Product ins.  */
>>>>>>> 8c089b5c

/* Has FP and SIMD.  */
#define AARCH64_FL_FPSIMD     (AARCH64_FL_FP | AARCH64_FL_SIMD)

/* Has FP without SIMD.  */
#define AARCH64_FL_FPQ16      (AARCH64_FL_FP & ~AARCH64_FL_SIMD)

/* Architecture flags that effect instruction selection.  */
#define AARCH64_FL_FOR_ARCH8       (AARCH64_FL_FPSIMD)
#define AARCH64_FL_FOR_ARCH8_1			       \
  (AARCH64_FL_FOR_ARCH8 | AARCH64_FL_LSE | AARCH64_FL_CRC \
   | AARCH64_FL_RDMA | AARCH64_FL_V8_1)
#define AARCH64_FL_FOR_ARCH8_2			\
  (AARCH64_FL_FOR_ARCH8_1 | AARCH64_FL_V8_2)
#define AARCH64_FL_FOR_ARCH8_3			\
  (AARCH64_FL_FOR_ARCH8_2 | AARCH64_FL_V8_3)

/* Macros to test ISA flags.  */

#define AARCH64_ISA_CRC            (aarch64_isa_flags & AARCH64_FL_CRC)
#define AARCH64_ISA_CRYPTO         (aarch64_isa_flags & AARCH64_FL_CRYPTO)
#define AARCH64_ISA_FP             (aarch64_isa_flags & AARCH64_FL_FP)
#define AARCH64_ISA_SIMD           (aarch64_isa_flags & AARCH64_FL_SIMD)
#define AARCH64_ISA_LSE		   (aarch64_isa_flags & AARCH64_FL_LSE)
#define AARCH64_ISA_RDMA	   (aarch64_isa_flags & AARCH64_FL_RDMA)
#define AARCH64_ISA_V8_2	   (aarch64_isa_flags & AARCH64_FL_V8_2)
#define AARCH64_ISA_F16		   (aarch64_isa_flags & AARCH64_FL_F16)
#define AARCH64_ISA_SVE            (aarch64_isa_flags & AARCH64_FL_SVE)
#define AARCH64_ISA_V8_3	   (aarch64_isa_flags & AARCH64_FL_V8_3)
#define AARCH64_ISA_DOTPROD	   (aarch64_isa_flags & AARCH64_FL_DOTPROD)

/* Crypto is an optional extension to AdvSIMD.  */
#define TARGET_CRYPTO (TARGET_SIMD && AARCH64_ISA_CRYPTO)

/* CRC instructions that can be enabled through +crc arch extension.  */
#define TARGET_CRC32 (AARCH64_ISA_CRC)

/* Atomic instructions that can be enabled through the +lse extension.  */
#define TARGET_LSE (AARCH64_ISA_LSE)

/* ARMv8.2-A FP16 support that can be enabled through the +fp16 extension.  */
#define TARGET_FP_F16INST (TARGET_FLOAT && AARCH64_ISA_F16)
#define TARGET_SIMD_F16INST (TARGET_SIMD && AARCH64_ISA_F16)

<<<<<<< HEAD
/* SVE instructions, enabled through +sve.  */
#define TARGET_SVE (AARCH64_ISA_SVE)
=======
/* Dot Product is an optional extension to AdvSIMD enabled through +dotprod.  */
#define TARGET_DOTPROD (TARGET_SIMD && AARCH64_ISA_DOTPROD)
>>>>>>> 8c089b5c

/* ARMv8.3-A features.  */
#define TARGET_ARMV8_3	(AARCH64_ISA_V8_3)

/* Make sure this is always defined so we don't have to check for ifdefs
   but rather use normal ifs.  */
#ifndef TARGET_FIX_ERR_A53_835769_DEFAULT
#define TARGET_FIX_ERR_A53_835769_DEFAULT 0
#else
#undef TARGET_FIX_ERR_A53_835769_DEFAULT
#define TARGET_FIX_ERR_A53_835769_DEFAULT 1
#endif

/* Apply the workaround for Cortex-A53 erratum 835769.  */
#define TARGET_FIX_ERR_A53_835769	\
  ((aarch64_fix_a53_err835769 == 2)	\
  ? TARGET_FIX_ERR_A53_835769_DEFAULT : aarch64_fix_a53_err835769)

/* Make sure this is always defined so we don't have to check for ifdefs
   but rather use normal ifs.  */
#ifndef TARGET_FIX_ERR_A53_843419_DEFAULT
#define TARGET_FIX_ERR_A53_843419_DEFAULT 0
#else
#undef TARGET_FIX_ERR_A53_843419_DEFAULT
#define TARGET_FIX_ERR_A53_843419_DEFAULT 1
#endif

/* Apply the workaround for Cortex-A53 erratum 843419.  */
#define TARGET_FIX_ERR_A53_843419	\
  ((aarch64_fix_a53_err843419 == 2)	\
  ? TARGET_FIX_ERR_A53_843419_DEFAULT : aarch64_fix_a53_err843419)

/* ARMv8.1-A Adv.SIMD support.  */
#define TARGET_SIMD_RDMA (TARGET_SIMD && AARCH64_ISA_RDMA)

/* Standard register usage.  */

/* 31 64-bit general purpose registers R0-R30:
   R30		LR (link register)
   R29		FP (frame pointer)
   R19-R28	Callee-saved registers
   R18		The platform register; use as temporary register.
   R17		IP1 The second intra-procedure-call temporary register
		(can be used by call veneers and PLT code); otherwise use
		as a temporary register
   R16		IP0 The first intra-procedure-call temporary register (can
		be used by call veneers and PLT code); otherwise use as a
		temporary register
   R9-R15	Temporary registers
   R8		Structure value parameter / temporary register
   R0-R7	Parameter/result registers

   SP		stack pointer, encoded as X/R31 where permitted.
   ZR		zero register, encoded as X/R31 elsewhere

   32 x 128-bit floating-point/vector registers
   V16-V31	Caller-saved (temporary) registers
   V8-V15	Callee-saved registers
   V0-V7	Parameter/result registers

   The vector register V0 holds scalar B0, H0, S0 and D0 in its least
   significant bits.  Unlike AArch32 S1 is not packed into D0,
   etc.  */

/* Note that we don't mark X30 as a call-clobbered register.  The idea is
   that it's really the call instructions themselves which clobber X30.
   We don't care what the called function does with it afterwards.

   This approach makes it easier to implement sibcalls.  Unlike normal
   calls, sibcalls don't clobber X30, so the register reaches the
   called function intact.  EPILOGUE_USES says that X30 is useful
   to the called function.  */

#define FIXED_REGISTERS					\
  {							\
    0, 0, 0, 0,   0, 0, 0, 0,	/* R0 - R7 */		\
    0, 0, 0, 0,   0, 0, 0, 0,	/* R8 - R15 */		\
    0, 0, 0, 0,   0, 0, 0, 0,	/* R16 - R23 */		\
    0, 0, 0, 0,   0, 1, 0, 1,	/* R24 - R30, SP */	\
    0, 0, 0, 0,   0, 0, 0, 0,   /* V0 - V7 */           \
    0, 0, 0, 0,   0, 0, 0, 0,   /* V8 - V15 */		\
    0, 0, 0, 0,   0, 0, 0, 0,   /* V16 - V23 */         \
    0, 0, 0, 0,   0, 0, 0, 0,   /* V24 - V31 */         \
    1, 1, 1,			/* SFP, AP, CC */	\
    0, 0, 0, 0,   0, 0, 0, 0,   /* P0 - P7 */           \
    0, 0, 0, 0,   0, 0, 0, 0,   /* P8 - P15 */          \
    1,				/* FFRT */		\
  }

#define CALL_USED_REGISTERS				\
  {							\
    1, 1, 1, 1,   1, 1, 1, 1,	/* R0 - R7 */		\
    1, 1, 1, 1,   1, 1, 1, 1,	/* R8 - R15 */		\
    1, 1, 1, 0,   0, 0, 0, 0,	/* R16 - R23 */		\
    0, 0, 0, 0,   0, 1, 1, 1,	/* R24 - R30, SP */	\
    1, 1, 1, 1,   1, 1, 1, 1,	/* V0 - V7 */		\
    0, 0, 0, 0,   0, 0, 0, 0,	/* V8 - V15 */		\
    1, 1, 1, 1,   1, 1, 1, 1,   /* V16 - V23 */         \
    1, 1, 1, 1,   1, 1, 1, 1,   /* V24 - V31 */         \
    1, 1, 1,			/* SFP, AP, CC */	\
    1, 1, 1, 1,   1, 1, 1, 1,	/* P0 - P7 */		\
    1, 1, 1, 1,   1, 1, 1, 1,	/* P8 - P15 */		\
    1,				/* FFRT */		\
  }

#define REGISTER_NAMES						\
  {								\
    "x0",  "x1",  "x2",  "x3",  "x4",  "x5",  "x6",  "x7",	\
    "x8",  "x9",  "x10", "x11", "x12", "x13", "x14", "x15",	\
    "x16", "x17", "x18", "x19", "x20", "x21", "x22", "x23",	\
    "x24", "x25", "x26", "x27", "x28", "x29", "x30", "sp",	\
    "v0",  "v1",  "v2",  "v3",  "v4",  "v5",  "v6",  "v7",	\
    "v8",  "v9",  "v10", "v11", "v12", "v13", "v14", "v15",	\
    "v16", "v17", "v18", "v19", "v20", "v21", "v22", "v23",	\
    "v24", "v25", "v26", "v27", "v28", "v29", "v30", "v31",	\
    "sfp", "ap",  "cc",						\
    "p0",  "p1",  "p2",  "p3",  "p4",  "p5",  "p6",  "p7",	\
    "p8",  "p9",  "p10", "p11", "p12", "p13", "p14", "p15",	\
    "ffrt",							\
  }

/* Generate the register aliases for core register N */
#define R_ALIASES(N) {"r" # N, R0_REGNUM + (N)}, \
                     {"w" # N, R0_REGNUM + (N)}

#define V_ALIASES(N) {"q" # N, V0_REGNUM + (N)}, \
                     {"d" # N, V0_REGNUM + (N)}, \
                     {"s" # N, V0_REGNUM + (N)}, \
                     {"h" # N, V0_REGNUM + (N)}, \
                     {"b" # N, V0_REGNUM + (N)}, \
                     {"z" # N, V0_REGNUM + (N)}

/* Provide aliases for all of the ISA defined register name forms.
   These aliases are convenient for use in the clobber lists of inline
   asm statements.  */

#define ADDITIONAL_REGISTER_NAMES \
  { R_ALIASES(0),  R_ALIASES(1),  R_ALIASES(2),  R_ALIASES(3),  \
    R_ALIASES(4),  R_ALIASES(5),  R_ALIASES(6),  R_ALIASES(7),  \
    R_ALIASES(8),  R_ALIASES(9),  R_ALIASES(10), R_ALIASES(11), \
    R_ALIASES(12), R_ALIASES(13), R_ALIASES(14), R_ALIASES(15), \
    R_ALIASES(16), R_ALIASES(17), R_ALIASES(18), R_ALIASES(19), \
    R_ALIASES(20), R_ALIASES(21), R_ALIASES(22), R_ALIASES(23), \
    R_ALIASES(24), R_ALIASES(25), R_ALIASES(26), R_ALIASES(27), \
    R_ALIASES(28), R_ALIASES(29), R_ALIASES(30), {"wsp", R0_REGNUM + 31}, \
    V_ALIASES(0),  V_ALIASES(1),  V_ALIASES(2),  V_ALIASES(3),  \
    V_ALIASES(4),  V_ALIASES(5),  V_ALIASES(6),  V_ALIASES(7),  \
    V_ALIASES(8),  V_ALIASES(9),  V_ALIASES(10), V_ALIASES(11), \
    V_ALIASES(12), V_ALIASES(13), V_ALIASES(14), V_ALIASES(15), \
    V_ALIASES(16), V_ALIASES(17), V_ALIASES(18), V_ALIASES(19), \
    V_ALIASES(20), V_ALIASES(21), V_ALIASES(22), V_ALIASES(23), \
    V_ALIASES(24), V_ALIASES(25), V_ALIASES(26), V_ALIASES(27), \
    V_ALIASES(28), V_ALIASES(29), V_ALIASES(30), V_ALIASES(31)  \
  }

/* Say that the epilogue uses the return address register.  Note that
   in the case of sibcalls, the values "used by the epilogue" are
   considered live at the start of the called function.  */

#define EPILOGUE_USES(REGNO) \
  (epilogue_completed && (REGNO) == LR_REGNUM)

/* EXIT_IGNORE_STACK should be nonzero if, when returning from a function,
   the stack pointer does not matter.  This is only true if the function
   uses alloca.  */
#define EXIT_IGNORE_STACK	(cfun->calls_alloca)

#define STATIC_CHAIN_REGNUM		R18_REGNUM
#define HARD_FRAME_POINTER_REGNUM	R29_REGNUM
#define FRAME_POINTER_REGNUM		SFP_REGNUM
#define STACK_POINTER_REGNUM		SP_REGNUM
#define ARG_POINTER_REGNUM		AP_REGNUM
#define FIRST_PSEUDO_REGISTER		(FFRT_REGNUM + 1)

/* The number of (integer) argument register available.  */
#define NUM_ARG_REGS			8
#define NUM_FP_ARG_REGS			8

/* A Homogeneous Floating-Point or Short-Vector Aggregate may have at most
   four members.  */
#define HA_MAX_NUM_FLDS		4

/* External dwarf register number scheme.  These number are used to
   identify registers in dwarf debug information, the values are
   defined by the AArch64 ABI.  The numbering scheme is independent of
   GCC's internal register numbering scheme.  */

#define AARCH64_DWARF_R0        0

/* The number of R registers, note 31! not 32.  */
#define AARCH64_DWARF_NUMBER_R 31

#define AARCH64_DWARF_SP       31
#define AARCH64_DWARF_VG       46
#define AARCH64_DWARF_P0       48
#define AARCH64_DWARF_V0       64

/* The number of V registers.  */
#define AARCH64_DWARF_NUMBER_V 32

/* For signal frames we need to use an alternative return column.  This
   value must not correspond to a hard register and must be out of the
   range of DWARF_FRAME_REGNUM().  */
#define DWARF_ALT_FRAME_RETURN_COLUMN   \
  (AARCH64_DWARF_V0 + AARCH64_DWARF_NUMBER_V)

/* We add 1 extra frame register for use as the
   DWARF_ALT_FRAME_RETURN_COLUMN.  */
#define DWARF_FRAME_REGISTERS           (DWARF_ALT_FRAME_RETURN_COLUMN + 1)


#define DBX_REGISTER_NUMBER(REGNO)	aarch64_dbx_register_number (REGNO)
/* Provide a definition of DWARF_FRAME_REGNUM here so that fallback unwinders
   can use DWARF_ALT_FRAME_RETURN_COLUMN defined below.  This is just the same
   as the default definition in dwarf2out.c.  */
#undef DWARF_FRAME_REGNUM
#define DWARF_FRAME_REGNUM(REGNO)	DBX_REGISTER_NUMBER (REGNO)

#define DWARF_FRAME_RETURN_COLUMN	DWARF_FRAME_REGNUM (LR_REGNUM)

#define DWARF2_UNWIND_INFO 1

/* Use R0 through R3 to pass exception handling information.  */
#define EH_RETURN_DATA_REGNO(N) \
  ((N) < 4 ? ((unsigned int) R0_REGNUM + (N)) : INVALID_REGNUM)

/* Select a format to encode pointers in exception handling data.  */
#define ASM_PREFERRED_EH_DATA_FORMAT(CODE, GLOBAL) \
  aarch64_asm_preferred_eh_data_format ((CODE), (GLOBAL))

/* Output the assembly strings we want to add to a function definition.  */
#define ASM_DECLARE_FUNCTION_NAME(STR, NAME, DECL)	\
  aarch64_declare_function_name (STR, NAME, DECL)

/* For EH returns X4 contains the stack adjustment.  */
#define EH_RETURN_STACKADJ_RTX	gen_rtx_REG (Pmode, R4_REGNUM)
#define EH_RETURN_HANDLER_RTX  aarch64_eh_return_handler_rtx ()

/* Don't use __builtin_setjmp until we've defined it.  */
#undef DONT_USE_BUILTIN_SETJMP
#define DONT_USE_BUILTIN_SETJMP 1

/* Register in which the structure value is to be returned.  */
#define AARCH64_STRUCT_VALUE_REGNUM R8_REGNUM

/* Non-zero if REGNO is part of the Core register set.

   The rather unusual way of expressing this check is to avoid
   warnings when building the compiler when R0_REGNUM is 0 and REGNO
   is unsigned.  */
#define GP_REGNUM_P(REGNO)						\
  (((unsigned) (REGNO - R0_REGNUM)) <= (R30_REGNUM - R0_REGNUM))

#define FP_REGNUM_P(REGNO)			\
  (((unsigned) (REGNO - V0_REGNUM)) <= (V31_REGNUM - V0_REGNUM))

#define FP_LO_REGNUM_P(REGNO)            \
  (((unsigned) (REGNO - V0_REGNUM)) <= (V15_REGNUM - V0_REGNUM))

#define PR_REGNUM_P(REGNO)\
  (((unsigned) (REGNO - P0_REGNUM)) <= (P15_REGNUM - P0_REGNUM))

#define PR_LO_REGNUM_P(REGNO)\
  (((unsigned) (REGNO - P0_REGNUM)) <= (P7_REGNUM - P0_REGNUM))


/* Register and constant classes.  */

enum reg_class
{
  NO_REGS,
  CALLER_SAVE_REGS,
  GENERAL_REGS,
  STACK_REG,
  POINTER_REGS,
  FP_LO_REGS,
  FP_REGS,
  POINTER_AND_FP_REGS,
  PR_LO_REGS,
  PR_HI_REGS,
  PR_REGS,
  ALL_REGS,
  LIM_REG_CLASSES		/* Last */
};

#define N_REG_CLASSES	((int) LIM_REG_CLASSES)

#define REG_CLASS_NAMES				\
{						\
  "NO_REGS",					\
  "CALLER_SAVE_REGS",				\
  "GENERAL_REGS",				\
  "STACK_REG",					\
  "POINTER_REGS",				\
  "FP_LO_REGS",					\
  "FP_REGS",					\
  "POINTER_AND_FP_REGS",			\
  "PR_LO_REGS",					\
  "PR_HI_REGS",					\
  "PR_REGS",					\
  "ALL_REGS"					\
}

#define REG_CLASS_CONTENTS						\
{									\
  { 0x00000000, 0x00000000, 0x00000000 },	/* NO_REGS */		\
  { 0x0007ffff, 0x00000000, 0x00000000 },	/* CALLER_SAVE_REGS */	\
  { 0x7fffffff, 0x00000000, 0x00000003 },	/* GENERAL_REGS */	\
  { 0x80000000, 0x00000000, 0x00000000 },	/* STACK_REG */		\
  { 0xffffffff, 0x00000000, 0x00000003 },	/* POINTER_REGS */	\
  { 0x00000000, 0x0000ffff, 0x00000000 },       /* FP_LO_REGS  */	\
  { 0x00000000, 0xffffffff, 0x00000000 },       /* FP_REGS  */		\
  { 0xffffffff, 0xffffffff, 0x00000003 },	/* POINTER_AND_FP_REGS */\
  { 0x00000000, 0x00000000, 0x000007f8 },	/* PR_LO_REGS */	\
  { 0x00000000, 0x00000000, 0x0007f800 },	/* PR_HI_REGS */	\
  { 0x00000000, 0x00000000, 0x0007fff8 },	/* PR_REGS */		\
  { 0xffffffff, 0xffffffff, 0x000fffff }	/* ALL_REGS */		\
}

#define REGNO_REG_CLASS(REGNO)	aarch64_regno_regclass (REGNO)

#define INDEX_REG_CLASS	GENERAL_REGS
#define BASE_REG_CLASS  POINTER_REGS

/* Register pairs used to eliminate unneeded registers that point into
   the stack frame.  */
#define ELIMINABLE_REGS							\
{									\
  { ARG_POINTER_REGNUM,		STACK_POINTER_REGNUM		},	\
  { ARG_POINTER_REGNUM,		HARD_FRAME_POINTER_REGNUM	},	\
  { FRAME_POINTER_REGNUM,	STACK_POINTER_REGNUM		},	\
  { FRAME_POINTER_REGNUM,	HARD_FRAME_POINTER_REGNUM	},	\
}

#define INITIAL_ELIMINATION_OFFSET(FROM, TO, OFFSET) \
  (OFFSET) = aarch64_initial_elimination_offset (FROM, TO)

/* CPU/ARCH option handling.  */
#include "config/aarch64/aarch64-opts.h"

enum target_cpus
{
#define AARCH64_CORE(NAME, INTERNAL_IDENT, SCHED, ARCH, FLAGS, COSTS, IMP, PART, VARIANT) \
  TARGET_CPU_##INTERNAL_IDENT,
#include "aarch64-cores.def"
  TARGET_CPU_generic
};

/* If there is no CPU defined at configure, use generic as default.  */
#ifndef TARGET_CPU_DEFAULT
#define TARGET_CPU_DEFAULT \
  (TARGET_CPU_generic | (AARCH64_CPU_DEFAULT_FLAGS << 6))
#endif

/* If inserting NOP before a mult-accumulate insn remember to adjust the
   length so that conditional branching code is updated appropriately.  */
#define ADJUST_INSN_LENGTH(insn, length)	\
  do						\
    {						\
       if (aarch64_madd_needs_nop (insn))	\
         length += 4;				\
    } while (0)

#define FINAL_PRESCAN_INSN(INSN, OPVEC, NOPERANDS)	\
    aarch64_final_prescan_insn (INSN);			\

/* The processor for which instructions should be scheduled.  */
extern enum aarch64_processor aarch64_tune;

/* RTL generation support.  */
#define INIT_EXPANDERS aarch64_init_expanders ()


/* Stack layout; function entry, exit and calling.  */
#define STACK_GROWS_DOWNWARD	1

#define FRAME_GROWS_DOWNWARD	1

#define ACCUMULATE_OUTGOING_ARGS	1

#define FIRST_PARM_OFFSET(FNDECL) 0

/* Fix for VFP */
#define LIBCALL_VALUE(MODE)  \
  gen_rtx_REG (MODE, FLOAT_MODE_P (MODE) ? V0_REGNUM : R0_REGNUM)

#define DEFAULT_PCC_STRUCT_RETURN 0

#ifdef HAVE_POLY_INT_H
struct GTY (()) aarch64_frame
{
  HOST_WIDE_INT reg_offset[FIRST_PSEUDO_REGISTER];

  /* The number of extra stack bytes taken up by register varargs.
     This area is allocated by the callee at the very top of the
     frame.  This value is rounded up to a multiple of
     STACK_BOUNDARY.  */
  HOST_WIDE_INT saved_varargs_size;

  /* The size of the saved callee-save int/FP registers.  */

  HOST_WIDE_INT saved_regs_size;

  /* Offset from the base of the frame (incomming SP) to the
     top of the locals area.  This value is always a multiple of
     STACK_BOUNDARY.  */
  poly_int64 locals_offset;

  /* Offset from the base of the frame (incomming SP) to the
     hard_frame_pointer.  This value is always a multiple of
     STACK_BOUNDARY.  */
  poly_int64 hard_fp_offset;

  /* The size of the frame.  This value is the offset from base of the
     frame (incomming SP) to the stack_pointer.  This value is always
     a multiple of STACK_BOUNDARY.  */
  poly_int64 frame_size;

  /* The size of the initial stack adjustment before saving callee-saves.  */
  poly_int64 initial_adjust;

  /* The writeback value when pushing callee-save registers.
     It is zero when no push is used.  */
  HOST_WIDE_INT callee_adjust;

  /* The offset from SP to the callee-save registers after initial_adjust.
     It may be non-zero if no push is used (ie. callee_adjust == 0).  */
  poly_int64 callee_offset;

  /* The size of the stack adjustment after saving callee-saves.  */
  poly_int64 final_adjust;

  /* Store FP,LR and setup a frame pointer.  */
  bool emit_frame_chain;

  unsigned wb_candidate1;
  unsigned wb_candidate2;

  bool laid_out;
};

typedef struct GTY (()) machine_function
{
  struct aarch64_frame frame;
  /* One entry for each hard register.  */
  bool reg_is_wrapped_separately[LAST_SAVED_REGNUM];
} machine_function;
#endif

/* Which ABI to use.  */
enum aarch64_abi_type
{
  AARCH64_ABI_LP64 = 0,
  AARCH64_ABI_ILP32 = 1
};

#ifndef AARCH64_ABI_DEFAULT
#define AARCH64_ABI_DEFAULT AARCH64_ABI_LP64
#endif

#define TARGET_ILP32	(aarch64_abi & AARCH64_ABI_ILP32)

enum arm_pcs
{
  ARM_PCS_AAPCS64,		/* Base standard AAPCS for 64 bit.  */
  ARM_PCS_UNKNOWN
};




/* We can't use machine_mode inside a generator file because it
   hasn't been created yet; we shouldn't be using any code that
   needs the real definition though, so this ought to be safe.  */
#ifdef GENERATOR_FILE
#define MACHMODE int
#else
#include "insn-modes.h"
#define MACHMODE machine_mode
#endif

#ifndef USED_FOR_TARGET
/* AAPCS related state tracking.  */
typedef struct
{
  enum arm_pcs pcs_variant;
  int aapcs_arg_processed;	/* No need to lay out this argument again.  */
  int aapcs_ncrn;		/* Next Core register number.  */
  int aapcs_nextncrn;		/* Next next core register number.  */
  int aapcs_nvrn;		/* Next Vector register number.  */
  int aapcs_nextnvrn;		/* Next Next Vector register number.  */
  rtx aapcs_reg;		/* Register assigned to this argument.  This
				   is NULL_RTX if this parameter goes on
				   the stack.  */
  MACHMODE aapcs_vfp_rmode;
  int aapcs_stack_words;	/* If the argument is passed on the stack, this
				   is the number of words needed, after rounding
				   up.  Only meaningful when
				   aapcs_reg == NULL_RTX.  */
  int aapcs_stack_size;		/* The total size (in words, per 8 byte) of the
				   stack arg area so far.  */
} CUMULATIVE_ARGS;
#endif

#define BLOCK_REG_PADDING(MODE, TYPE, FIRST) \
  (aarch64_pad_reg_upward (MODE, TYPE, FIRST) ? PAD_UPWARD : PAD_DOWNWARD)

#define PAD_VARARGS_DOWN	0

#define INIT_CUMULATIVE_ARGS(CUM, FNTYPE, LIBNAME, FNDECL, N_NAMED_ARGS) \
  aarch64_init_cumulative_args (&(CUM), FNTYPE, LIBNAME, FNDECL, N_NAMED_ARGS)

#define FUNCTION_ARG_REGNO_P(REGNO) \
  aarch64_function_arg_regno_p(REGNO)


/* ISA Features.  */

/* Addressing modes, etc.  */
#define HAVE_POST_INCREMENT	1
#define HAVE_PRE_INCREMENT	1
#define HAVE_POST_DECREMENT	1
#define HAVE_PRE_DECREMENT	1
#define HAVE_POST_MODIFY_DISP	1
#define HAVE_PRE_MODIFY_DISP	1

#define MAX_REGS_PER_ADDRESS	2

#define CONSTANT_ADDRESS_P(X)		aarch64_constant_address_p(X)

#define REGNO_OK_FOR_BASE_P(REGNO)	\
  aarch64_regno_ok_for_base_p (REGNO, true)

#define REGNO_OK_FOR_INDEX_P(REGNO) \
  aarch64_regno_ok_for_index_p (REGNO, true)

#define LEGITIMATE_PIC_OPERAND_P(X) \
  aarch64_legitimate_pic_operand_p (X)

#define CASE_VECTOR_MODE Pmode

#define DEFAULT_SIGNED_CHAR 0

/* An integer expression for the size in bits of the largest integer machine
   mode that should actually be used.  We allow pairs of registers.  */
#define MAX_FIXED_MODE_SIZE GET_MODE_BITSIZE (TImode)

/* Maximum bytes moved by a single instruction (load/store pair).  */
#define MOVE_MAX (UNITS_PER_WORD * 2)

/* The base cost overhead of a memcpy call, for MOVE_RATIO and friends.  */
#define AARCH64_CALL_RATIO 8

/* MOVE_RATIO dictates when we will use the move_by_pieces infrastructure.
   move_by_pieces will continually copy the largest safe chunks.  So a
   7-byte copy is a 4-byte + 2-byte + byte copy.  This proves inefficient
   for both size and speed of copy, so we will instead use the "movmem"
   standard name to implement the copy.  This logic does not apply when
   targeting -mstrict-align, so keep a sensible default in that case.  */
#define MOVE_RATIO(speed) \
  (!STRICT_ALIGNMENT ? 2 : (((speed) ? 15 : AARCH64_CALL_RATIO) / 2))

/* For CLEAR_RATIO, when optimizing for size, give a better estimate
   of the length of a memset call, but use the default otherwise.  */
#define CLEAR_RATIO(speed) \
  ((speed) ? 15 : AARCH64_CALL_RATIO)

/* SET_RATIO is similar to CLEAR_RATIO, but for a non-zero constant, so when
   optimizing for size adjust the ratio to account for the overhead of loading
   the constant.  */
#define SET_RATIO(speed) \
  ((speed) ? 15 : AARCH64_CALL_RATIO - 2)

/* Disable auto-increment in move_by_pieces et al.  Use of auto-increment is
   rarely a good idea in straight-line code since it adds an extra address
   dependency between each instruction.  Better to use incrementing offsets.  */
#define USE_LOAD_POST_INCREMENT(MODE)   0
#define USE_LOAD_POST_DECREMENT(MODE)   0
#define USE_LOAD_PRE_INCREMENT(MODE)    0
#define USE_LOAD_PRE_DECREMENT(MODE)    0
#define USE_STORE_POST_INCREMENT(MODE)  0
#define USE_STORE_POST_DECREMENT(MODE)  0
#define USE_STORE_PRE_INCREMENT(MODE)   0
#define USE_STORE_PRE_DECREMENT(MODE)   0

/* WORD_REGISTER_OPERATIONS does not hold for AArch64.
   The assigned word_mode is DImode but operations narrower than SImode
   behave as 32-bit operations if using the W-form of the registers rather
   than as word_mode (64-bit) operations as WORD_REGISTER_OPERATIONS
   expects.  */
#define WORD_REGISTER_OPERATIONS 0

/* Define if loading from memory in MODE, an integral mode narrower than
   BITS_PER_WORD will either zero-extend or sign-extend.  The value of this
   macro should be the code that says which one of the two operations is
   implicitly done, or UNKNOWN if none.  */
#define LOAD_EXTEND_OP(MODE) ZERO_EXTEND

/* Define this macro to be non-zero if instructions will fail to work
   if given data not on the nominal alignment.  */
#define STRICT_ALIGNMENT		TARGET_STRICT_ALIGN

/* Define this macro to be non-zero if accessing less than a word of
   memory is no faster than accessing a word of memory, i.e., if such
   accesses require more than one instruction or if there is no
   difference in cost.
   Although there's no difference in instruction count or cycles,
   in AArch64 we don't want to expand to a sub-word to a 64-bit access
   if we don't have to, for power-saving reasons.  */
#define SLOW_BYTE_ACCESS		0

#define NO_FUNCTION_CSE	1

/* Specify the machine mode that the hardware addresses have.
   After generation of rtl, the compiler makes no further distinction
   between pointers and any other objects of this machine mode.  */
#define Pmode		DImode

/* A C expression whose value is zero if pointers that need to be extended
   from being `POINTER_SIZE' bits wide to `Pmode' are sign-extended and
   greater then zero if they are zero-extended and less then zero if the
   ptr_extend instruction should be used.  */
#define POINTERS_EXTEND_UNSIGNED 1

/* Mode of a function address in a call instruction (for indexing purposes).  */
#define FUNCTION_MODE	Pmode

#define SELECT_CC_MODE(OP, X, Y)	aarch64_select_cc_mode (OP, X, Y)

#define REVERSIBLE_CC_MODE(MODE) 1

#define REVERSE_CONDITION(CODE, MODE)		\
  (((MODE) == CCFPmode || (MODE) == CCFPEmode)	\
   ? reverse_condition_maybe_unordered (CODE)	\
   : reverse_condition (CODE))

#define CLZ_DEFINED_VALUE_AT_ZERO(MODE, VALUE) \
  ((VALUE) = GET_MODE_UNIT_BITSIZE (MODE), 2)
#define CTZ_DEFINED_VALUE_AT_ZERO(MODE, VALUE) \
  ((VALUE) = GET_MODE_UNIT_BITSIZE (MODE), 2)

#define INCOMING_RETURN_ADDR_RTX gen_rtx_REG (Pmode, LR_REGNUM)

#define RETURN_ADDR_RTX aarch64_return_addr

/* 3 insns + padding + 2 pointer-sized entries.  */
#define TRAMPOLINE_SIZE	(TARGET_ILP32 ? 24 : 32)

/* Trampolines contain dwords, so must be dword aligned.  */
#define TRAMPOLINE_ALIGNMENT 64

/* Put trampolines in the text section so that mapping symbols work
   correctly.  */
#define TRAMPOLINE_SECTION text_section

/* To start with.  */
#define BRANCH_COST(SPEED_P, PREDICTABLE_P) \
  (aarch64_branch_cost (SPEED_P, PREDICTABLE_P))


/* Assembly output.  */

/* For now we'll make all jump tables pc-relative.  */
#define CASE_VECTOR_PC_RELATIVE	1

#define CASE_VECTOR_SHORTEN_MODE(min, max, body)	\
  ((min < -0x1fff0 || max > 0x1fff0) ? SImode		\
   : (min < -0x1f0 || max > 0x1f0) ? HImode		\
   : QImode)

/* Jump table alignment is explicit in ASM_OUTPUT_CASE_LABEL.  */
#define ADDR_VEC_ALIGN(JUMPTABLE) 0

#define MCOUNT_NAME "_mcount"

#define NO_PROFILE_COUNTERS 1

/* Emit rtl for profiling.  Output assembler code to FILE
   to call "_mcount" for profiling a function entry.  */
#define PROFILE_HOOK(LABEL)						\
  {									\
    rtx fun, lr;							\
    lr = get_hard_reg_initial_val (Pmode, LR_REGNUM);			\
    fun = gen_rtx_SYMBOL_REF (Pmode, MCOUNT_NAME);			\
    emit_library_call (fun, LCT_NORMAL, VOIDmode, lr, Pmode);		\
  }

/* All the work done in PROFILE_HOOK, but still required.  */
#define FUNCTION_PROFILER(STREAM, LABELNO) do { } while (0)

/* For some reason, the Linux headers think they know how to define
   these macros.  They don't!!!  */
#undef ASM_APP_ON
#undef ASM_APP_OFF
#define ASM_APP_ON	"\t" ASM_COMMENT_START " Start of user assembly\n"
#define ASM_APP_OFF	"\t" ASM_COMMENT_START " End of user assembly\n"

#define CONSTANT_POOL_BEFORE_FUNCTION 0

/* This definition should be relocated to aarch64-elf-raw.h.  This macro
   should be undefined in aarch64-linux.h and a clear_cache pattern
   implmented to emit either the call to __aarch64_sync_cache_range()
   directly or preferably the appropriate sycall or cache clear
   instructions inline.  */
#define CLEAR_INSN_CACHE(beg, end)				\
  extern void  __aarch64_sync_cache_range (void *, void *);	\
  __aarch64_sync_cache_range (beg, end)

#define SHIFT_COUNT_TRUNCATED (!TARGET_SIMD)

/* Choose appropriate mode for caller saves, so we do the minimum
   required size of load/store.  */
#define HARD_REGNO_CALLER_SAVE_MODE(REGNO, NREGS, MODE) \
  aarch64_hard_regno_caller_save_mode ((REGNO), (NREGS), (MODE))

#undef SWITCHABLE_TARGET
#define SWITCHABLE_TARGET 1

/* Check TLS Descriptors mechanism is selected.  */
#define TARGET_TLS_DESC (aarch64_tls_dialect == TLS_DESCRIPTORS)

extern enum aarch64_code_model aarch64_cmodel;

/* When using the tiny addressing model conditional and unconditional branches
   can span the whole of the available address space (1MB).  */
#define HAS_LONG_COND_BRANCH				\
  (aarch64_cmodel == AARCH64_CMODEL_TINY		\
   || aarch64_cmodel == AARCH64_CMODEL_TINY_PIC)

#define HAS_LONG_UNCOND_BRANCH				\
  (aarch64_cmodel == AARCH64_CMODEL_TINY		\
   || aarch64_cmodel == AARCH64_CMODEL_TINY_PIC)

#define TARGET_SUPPORTS_WIDE_INT 1

/* Modes valid for AdvSIMD D registers, i.e. that fit in half a Q register.  */
#define AARCH64_VALID_SIMD_DREG_MODE(MODE) \
  ((MODE) == V2SImode || (MODE) == V4HImode || (MODE) == V8QImode \
   || (MODE) == V2SFmode || (MODE) == V4HFmode || (MODE) == DImode \
   || (MODE) == DFmode)

/* Modes valid for AdvSIMD Q registers.  */
#define AARCH64_VALID_SIMD_QREG_MODE(MODE) \
  ((MODE) == V4SImode || (MODE) == V8HImode || (MODE) == V16QImode \
   || (MODE) == V4SFmode || (MODE) == V8HFmode || (MODE) == V2DImode \
   || (MODE) == V2DFmode)

#define ENDIAN_LANE_N(NUNITS, N) \
  (BYTES_BIG_ENDIAN ? NUNITS - 1 - N : N)

/* Support for a configure-time default CPU, etc.  We currently support
   --with-arch and --with-cpu.  Both are ignored if either is specified
   explicitly on the command line at run time.  */
#define OPTION_DEFAULT_SPECS				\
  {"arch", "%{!march=*:%{!mcpu=*:-march=%(VALUE)}}" },	\
  {"cpu",  "%{!march=*:%{!mcpu=*:-mcpu=%(VALUE)}}" },

#define MCPU_TO_MARCH_SPEC \
   " %{mcpu=*:-march=%:rewrite_mcpu(%{mcpu=*:%*})}"

extern const char *aarch64_rewrite_mcpu (int argc, const char **argv);
#define MCPU_TO_MARCH_SPEC_FUNCTIONS \
  { "rewrite_mcpu", aarch64_rewrite_mcpu },

#if defined(__aarch64__)
extern const char *host_detect_local_cpu (int argc, const char **argv);
# define EXTRA_SPEC_FUNCTIONS						\
  { "local_cpu_detect", host_detect_local_cpu },			\
  MCPU_TO_MARCH_SPEC_FUNCTIONS

# define MCPU_MTUNE_NATIVE_SPECS					\
   " %{march=native:%<march=native %:local_cpu_detect(arch)}"		\
   " %{mcpu=native:%<mcpu=native %:local_cpu_detect(cpu)}"		\
   " %{mtune=native:%<mtune=native %:local_cpu_detect(tune)}"
#else
# define MCPU_MTUNE_NATIVE_SPECS ""
# define EXTRA_SPEC_FUNCTIONS MCPU_TO_MARCH_SPEC_FUNCTIONS
#endif

#define ASM_CPU_SPEC \
   MCPU_TO_MARCH_SPEC

#define EXTRA_SPECS						\
  { "asm_cpu_spec",		ASM_CPU_SPEC }

#define ASM_OUTPUT_POOL_EPILOGUE  aarch64_asm_output_pool_epilogue

/* This type is the user-visible __fp16, and a pointer to that type.  We
   need it in many places in the backend.  Defined in aarch64-builtins.c.  */
extern tree aarch64_fp16_type_node;
extern tree aarch64_fp16_ptr_type_node;

/* The generic unwind code in libgcc does not initialize the frame pointer.
   So in order to unwind a function using a frame pointer, the very first
   function that is unwound must save the frame pointer.  That way the frame
   pointer is restored and its value is now valid - otherwise _Unwind_GetGR
   crashes.  Libgcc can now be safely built with -fomit-frame-pointer.  */
#define LIBGCC2_UNWIND_ATTRIBUTE \
  __attribute__((optimize ("no-omit-frame-pointer")))

#ifndef USED_FOR_TARGET
extern poly_uint16 aarch64_sve_vg;
#define BITS_PER_SVE_VECTOR (poly_uint16 (aarch64_sve_vg * 64))
#define BYTES_PER_SVE_VECTOR (poly_uint16 (aarch64_sve_vg * 8))
#define BYTES_PER_SVE_PRED aarch64_sve_vg
#define SVE_BYTE_MODE V32QImode

/* Maximum number of bytes in a fixed-size vector.  This is 256 bytes
   (for -msve-vector-bits=2048) multiplied by the maximum number of
   vectors in a structure mode (4).

   This limit should not be used for variable-size vectors.  */
#define MAX_COMPILE_TIME_VEC_BYTES (256 * 4)
#endif

#define REGMODE_NATURAL_SIZE(MODE) aarch64_regmode_natural_size (MODE)

#endif /* GCC_AARCH64_H */<|MERGE_RESOLUTION|>--- conflicted
+++ resolved
@@ -147,14 +147,9 @@
 #define AARCH64_FL_F16	      (1 << 9)  /* Has ARMv8.2-A FP16 extensions.  */
 #define AARCH64_FL_SVE        (1 << 10) /* Has Scalable Vector Extensions.  */
 /* ARMv8.3-A architecture extensions.  */
-<<<<<<< HEAD
-#define AARCH64_FL_V8_3	      (1 << 11)  /* Has ARMv8.3-A features.  */
-#define AARCH64_FL_RCPC	      (1 << 12)  /* Has support for RCpc model.  */
-=======
-#define AARCH64_FL_V8_3       (1 << 10)  /* Has ARMv8.3-A features.  */
-#define AARCH64_FL_RCPC       (1 << 11)  /* Has support for RCpc model.  */
-#define AARCH64_FL_DOTPROD    (1 << 12)  /* Has ARMv8.2-A Dot Product ins.  */
->>>>>>> 8c089b5c
+#define AARCH64_FL_V8_3       (1 << 11)  /* Has ARMv8.3-A features.  */
+#define AARCH64_FL_RCPC       (1 << 12)  /* Has support for RCpc model.  */
+#define AARCH64_FL_DOTPROD    (1 << 13)  /* Has ARMv8.2-A Dot Product ins.  */
 
 /* Has FP and SIMD.  */
 #define AARCH64_FL_FPSIMD     (AARCH64_FL_FP | AARCH64_FL_SIMD)
@@ -199,13 +194,11 @@
 #define TARGET_FP_F16INST (TARGET_FLOAT && AARCH64_ISA_F16)
 #define TARGET_SIMD_F16INST (TARGET_SIMD && AARCH64_ISA_F16)
 
-<<<<<<< HEAD
+/* Dot Product is an optional extension to AdvSIMD enabled through +dotprod.  */
+#define TARGET_DOTPROD (TARGET_SIMD && AARCH64_ISA_DOTPROD)
+
 /* SVE instructions, enabled through +sve.  */
 #define TARGET_SVE (AARCH64_ISA_SVE)
-=======
-/* Dot Product is an optional extension to AdvSIMD enabled through +dotprod.  */
-#define TARGET_DOTPROD (TARGET_SIMD && AARCH64_ISA_DOTPROD)
->>>>>>> 8c089b5c
 
 /* ARMv8.3-A features.  */
 #define TARGET_ARMV8_3	(AARCH64_ISA_V8_3)
@@ -289,7 +282,7 @@
     0, 0, 0, 0,   0, 0, 0, 0,   /* V8 - V15 */		\
     0, 0, 0, 0,   0, 0, 0, 0,   /* V16 - V23 */         \
     0, 0, 0, 0,   0, 0, 0, 0,   /* V24 - V31 */         \
-    1, 1, 1,			/* SFP, AP, CC */	\
+    1, 1, 1, 1,			/* SFP, AP, CC, VG */	\
     0, 0, 0, 0,   0, 0, 0, 0,   /* P0 - P7 */           \
     0, 0, 0, 0,   0, 0, 0, 0,   /* P8 - P15 */          \
     1,				/* FFRT */		\
@@ -305,7 +298,7 @@
     0, 0, 0, 0,   0, 0, 0, 0,	/* V8 - V15 */		\
     1, 1, 1, 1,   1, 1, 1, 1,   /* V16 - V23 */         \
     1, 1, 1, 1,   1, 1, 1, 1,   /* V24 - V31 */         \
-    1, 1, 1,			/* SFP, AP, CC */	\
+    1, 1, 1, 1,			/* SFP, AP, CC, VG */	\
     1, 1, 1, 1,   1, 1, 1, 1,	/* P0 - P7 */		\
     1, 1, 1, 1,   1, 1, 1, 1,	/* P8 - P15 */		\
     1,				/* FFRT */		\
@@ -321,7 +314,7 @@
     "v8",  "v9",  "v10", "v11", "v12", "v13", "v14", "v15",	\
     "v16", "v17", "v18", "v19", "v20", "v21", "v22", "v23",	\
     "v24", "v25", "v26", "v27", "v28", "v29", "v30", "v31",	\
-    "sfp", "ap",  "cc",						\
+    "sfp", "ap",  "cc",  "vg",					\
     "p0",  "p1",  "p2",  "p3",  "p4",  "p5",  "p6",  "p7",	\
     "p8",  "p9",  "p10", "p11", "p12", "p13", "p14", "p15",	\
     "ffrt",							\
@@ -520,10 +513,10 @@
   { 0x00000000, 0x0000ffff, 0x00000000 },       /* FP_LO_REGS  */	\
   { 0x00000000, 0xffffffff, 0x00000000 },       /* FP_REGS  */		\
   { 0xffffffff, 0xffffffff, 0x00000003 },	/* POINTER_AND_FP_REGS */\
-  { 0x00000000, 0x00000000, 0x000007f8 },	/* PR_LO_REGS */	\
-  { 0x00000000, 0x00000000, 0x0007f800 },	/* PR_HI_REGS */	\
-  { 0x00000000, 0x00000000, 0x0007fff8 },	/* PR_REGS */		\
-  { 0xffffffff, 0xffffffff, 0x000fffff }	/* ALL_REGS */		\
+  { 0x00000000, 0x00000000, 0x00000ff0 },	/* PR_LO_REGS */	\
+  { 0x00000000, 0x00000000, 0x000ff000 },	/* PR_HI_REGS */	\
+  { 0x00000000, 0x00000000, 0x000ffff0 },	/* PR_REGS */		\
+  { 0xffffffff, 0xffffffff, 0x001fffff }	/* ALL_REGS */		\
 }
 
 #define REGNO_REG_CLASS(REGNO)	aarch64_regno_regclass (REGNO)
@@ -1012,12 +1005,18 @@
 
 #ifndef USED_FOR_TARGET
 extern poly_uint16 aarch64_sve_vg;
+
+/* The number of bits and bytes in an SVE vector.  */
 #define BITS_PER_SVE_VECTOR (poly_uint16 (aarch64_sve_vg * 64))
 #define BYTES_PER_SVE_VECTOR (poly_uint16 (aarch64_sve_vg * 8))
+
+/* The number of bytes in an SVE predicate.  */
 #define BYTES_PER_SVE_PRED aarch64_sve_vg
+
+/* The SVE mode for a vector of bytes.  */
 #define SVE_BYTE_MODE V32QImode
 
-/* Maximum number of bytes in a fixed-size vector.  This is 256 bytes
+/* The maximum number of bytes in a fixed-size vector.  This is 256 bytes
    (for -msve-vector-bits=2048) multiplied by the maximum number of
    vectors in a structure mode (4).
 
