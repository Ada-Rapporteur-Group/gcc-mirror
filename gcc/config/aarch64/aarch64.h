--- conflicted
+++ resolved
@@ -730,17 +730,6 @@
 #define SET_RATIO(speed) \
   ((speed) ? 15 : AARCH64_CALL_RATIO - 2)
 
-<<<<<<< HEAD
-#define MOVE_BY_PIECES_P(SIZE, ALIGN) aarch64_move_by_pieces_p (SIZE, ALIGN)
-
-/* STORE_BY_PIECES_P can be used when copying a constant string, but
-   in that case each 64-bit chunk takes 5 insns instead of 2 (LDR/STR).
-   For now we always fail this when the size is greater than 1 (a zero store)
-   and let the move_by_pieces code copy the string from read-only memory.  */
-#define STORE_BY_PIECES_P(SIZE, ALIGN) (SIZE <= 1)
-
-=======
->>>>>>> 34517c64
 /* Disable auto-increment in move_by_pieces et al.  Use of auto-increment is
    rarely a good idea in straight-line code since it adds an extra address
    dependency between each instruction.  Better to use incrementing offsets.  */
