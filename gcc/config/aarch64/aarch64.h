/* Machine description for AArch64 architecture.
   Copyright (C) 2009-2013 Free Software Foundation, Inc.
   Contributed by ARM Ltd.

   This file is part of GCC.

   GCC is free software; you can redistribute it and/or modify it
   under the terms of the GNU General Public License as published by
   the Free Software Foundation; either version 3, or (at your option)
   any later version.

   GCC is distributed in the hope that it will be useful, but
   WITHOUT ANY WARRANTY; without even the implied warranty of
   MERCHANTABILITY or FITNESS FOR A PARTICULAR PURPOSE.  See the GNU
   General Public License for more details.

   You should have received a copy of the GNU General Public License
   along with GCC; see the file COPYING3.  If not see
   <http://www.gnu.org/licenses/>.  */


#ifndef GCC_AARCH64_H
#define GCC_AARCH64_H

/* Target CPU builtins.  */
#define TARGET_CPU_CPP_BUILTINS()			\
  do							\
    {							\
      builtin_define ("__aarch64__");			\
      if (TARGET_BIG_END)				\
	builtin_define ("__AARCH64EB__");		\
      else						\
	builtin_define ("__AARCH64EL__");		\
							\
      switch (aarch64_cmodel)				\
	{						\
	  case AARCH64_CMODEL_TINY:			\
	  case AARCH64_CMODEL_TINY_PIC:			\
	    builtin_define ("__AARCH64_CMODEL_TINY__");	\
	    break;					\
	  case AARCH64_CMODEL_SMALL:			\
	  case AARCH64_CMODEL_SMALL_PIC:		\
	    builtin_define ("__AARCH64_CMODEL_SMALL__");\
	    break;					\
	  case AARCH64_CMODEL_LARGE:			\
	    builtin_define ("__AARCH64_CMODEL_LARGE__");	\
	    break;					\
	  default:					\
	    break;					\
	}						\
							\
      if (TARGET_ILP32)					\
	{						\
	  cpp_define (parse_in, "_ILP32");		\
	  cpp_define (parse_in, "__ILP32__");		\
	}						\
    } while (0)



/* Target machine storage layout.  */

#define PROMOTE_MODE(MODE, UNSIGNEDP, TYPE)	\
  if (GET_MODE_CLASS (MODE) == MODE_INT		\
      && GET_MODE_SIZE (MODE) < 4)		\
    {						\
      if (MODE == QImode || MODE == HImode)	\
	{					\
	  MODE = SImode;			\
	}					\
    }

/* Bits are always numbered from the LSBit.  */
#define BITS_BIG_ENDIAN 0

/* Big/little-endian flavour.  */
#define BYTES_BIG_ENDIAN (TARGET_BIG_END != 0)
#define WORDS_BIG_ENDIAN (BYTES_BIG_ENDIAN)

/* AdvSIMD is supported in the default configuration, unless disabled by
   -mgeneral-regs-only.  */
#define TARGET_SIMD !TARGET_GENERAL_REGS_ONLY
#define TARGET_FLOAT !TARGET_GENERAL_REGS_ONLY

#define UNITS_PER_WORD		8

#define UNITS_PER_VREG		16

#define PARM_BOUNDARY		64

#define STACK_BOUNDARY		128

#define FUNCTION_BOUNDARY	32

#define EMPTY_FIELD_BOUNDARY	32

#define BIGGEST_ALIGNMENT	128

#define SHORT_TYPE_SIZE		16

#define INT_TYPE_SIZE		32

#define LONG_TYPE_SIZE		(TARGET_ILP32 ? 32 : 64)

#define POINTER_SIZE		(TARGET_ILP32 ? 32 : 64)

#define LONG_LONG_TYPE_SIZE	64

#define FLOAT_TYPE_SIZE		32

#define DOUBLE_TYPE_SIZE	64

#define LONG_DOUBLE_TYPE_SIZE	128

/* The architecture reserves all bits of the address for hardware use,
   so the vbit must go into the delta field of pointers to member
   functions.  This is the same config as that in the AArch32
   port.  */
#define TARGET_PTRMEMFUNC_VBIT_LOCATION ptrmemfunc_vbit_in_delta

/* Make strings word-aligned so that strcpy from constants will be
   faster.  */
#define CONSTANT_ALIGNMENT(EXP, ALIGN)		\
  ((TREE_CODE (EXP) == STRING_CST		\
    && !optimize_size				\
    && (ALIGN) < BITS_PER_WORD)			\
   ? BITS_PER_WORD : ALIGN)

#define DATA_ALIGNMENT(EXP, ALIGN)		\
  ((((ALIGN) < BITS_PER_WORD)			\
    && (TREE_CODE (EXP) == ARRAY_TYPE		\
	|| TREE_CODE (EXP) == UNION_TYPE	\
	|| TREE_CODE (EXP) == RECORD_TYPE))	\
   ? BITS_PER_WORD : (ALIGN))

#define LOCAL_ALIGNMENT(EXP, ALIGN) DATA_ALIGNMENT(EXP, ALIGN)

#define STRUCTURE_SIZE_BOUNDARY		8

/* Defined by the ABI */
#define WCHAR_TYPE "unsigned int"
#define WCHAR_TYPE_SIZE			32

/* Using long long breaks -ansi and -std=c90, so these will need to be
   made conditional for an LLP64 ABI.  */

#define SIZE_TYPE	"long unsigned int"

#define PTRDIFF_TYPE	"long int"

#define PCC_BITFIELD_TYPE_MATTERS	1


/* Instruction tuning/selection flags.  */

/* Bit values used to identify processor capabilities.  */
#define AARCH64_FL_SIMD       (1 << 0)	/* Has SIMD instructions.  */
#define AARCH64_FL_FP         (1 << 1)	/* Has FP.  */
#define AARCH64_FL_CRYPTO     (1 << 2)	/* Has crypto.  */
#define AARCH64_FL_SLOWMUL    (1 << 3)	/* A slow multiply core.  */
#define AARCH64_FL_CRC        (1 << 4)	/* Has CRC.  */

/* Has FP and SIMD.  */
#define AARCH64_FL_FPSIMD     (AARCH64_FL_FP | AARCH64_FL_SIMD)

/* Has FP without SIMD.  */
#define AARCH64_FL_FPQ16      (AARCH64_FL_FP & ~AARCH64_FL_SIMD)

/* Architecture flags that effect instruction selection.  */
#define AARCH64_FL_FOR_ARCH8       (AARCH64_FL_FPSIMD)

/* Macros to test ISA flags.  */
extern unsigned long aarch64_isa_flags;
#define AARCH64_ISA_CRC            (aarch64_isa_flags & AARCH64_FL_CRC)
#define AARCH64_ISA_CRYPTO         (aarch64_isa_flags & AARCH64_FL_CRYPTO)
#define AARCH64_ISA_FP             (aarch64_isa_flags & AARCH64_FL_FP)
#define AARCH64_ISA_SIMD           (aarch64_isa_flags & AARCH64_FL_SIMD)

/* Macros to test tuning flags.  */
extern unsigned long aarch64_tune_flags;
#define AARCH64_TUNE_SLOWMUL       (aarch64_tune_flags & AARCH64_FL_SLOWMUL)


/* Standard register usage.  */

/* 31 64-bit general purpose registers R0-R30:
   R30		LR (link register)
   R29		FP (frame pointer)
   R19-R28	Callee-saved registers
   R18		The platform register; use as temporary register.
   R17		IP1 The second intra-procedure-call temporary register
		(can be used by call veneers and PLT code); otherwise use
		as a temporary register
   R16		IP0 The first intra-procedure-call temporary register (can
		be used by call veneers and PLT code); otherwise use as a
		temporary register
   R9-R15	Temporary registers
   R8		Structure value parameter / temporary register
   R0-R7	Parameter/result registers

   SP		stack pointer, encoded as X/R31 where permitted.
   ZR		zero register, encoded as X/R31 elsewhere

   32 x 128-bit floating-point/vector registers
   V16-V31	Caller-saved (temporary) registers
   V8-V15	Callee-saved registers
   V0-V7	Parameter/result registers

   The vector register V0 holds scalar B0, H0, S0 and D0 in its least
   significant bits.  Unlike AArch32 S1 is not packed into D0,
   etc.  */

/* Note that we don't mark X30 as a call-clobbered register.  The idea is
   that it's really the call instructions themselves which clobber X30.
   We don't care what the called function does with it afterwards.

   This approach makes it easier to implement sibcalls.  Unlike normal
   calls, sibcalls don't clobber X30, so the register reaches the
   called function intact.  EPILOGUE_USES says that X30 is useful
   to the called function.  */

#define FIXED_REGISTERS					\
  {							\
    0, 0, 0, 0,   0, 0, 0, 0,	/* R0 - R7 */		\
    0, 0, 0, 0,   0, 0, 0, 0,	/* R8 - R15 */		\
    0, 0, 0, 0,   0, 0, 0, 0,	/* R16 - R23 */		\
    0, 0, 0, 0,   0, 1, 0, 1,	/* R24 - R30, SP */	\
    0, 0, 0, 0,   0, 0, 0, 0,   /* V0 - V7 */           \
    0, 0, 0, 0,   0, 0, 0, 0,   /* V8 - V15 */		\
    0, 0, 0, 0,   0, 0, 0, 0,   /* V16 - V23 */         \
    0, 0, 0, 0,   0, 0, 0, 0,   /* V24 - V31 */         \
    1, 1, 1,			/* SFP, AP, CC */	\
  }

#define CALL_USED_REGISTERS				\
  {							\
    1, 1, 1, 1,   1, 1, 1, 1,	/* R0 - R7 */		\
    1, 1, 1, 1,   1, 1, 1, 1,	/* R8 - R15 */		\
    1, 1, 1, 0,   0, 0, 0, 0,	/* R16 - R23 */		\
    0, 0, 0, 0,   0, 1, 0, 1,	/* R24 - R30, SP */	\
    1, 1, 1, 1,   1, 1, 1, 1,	/* V0 - V7 */		\
    0, 0, 0, 0,   0, 0, 0, 0,	/* V8 - V15 */		\
    1, 1, 1, 1,   1, 1, 1, 1,   /* V16 - V23 */         \
    1, 1, 1, 1,   1, 1, 1, 1,   /* V24 - V31 */         \
    1, 1, 1,			/* SFP, AP, CC */	\
  }

#define REGISTER_NAMES						\
  {								\
    "x0",  "x1",  "x2",  "x3",  "x4",  "x5",  "x6",  "x7",	\
    "x8",  "x9",  "x10", "x11", "x12", "x13", "x14", "x15",	\
    "x16", "x17", "x18", "x19", "x20", "x21", "x22", "x23",	\
    "x24", "x25", "x26", "x27", "x28", "x29", "x30", "sp",	\
    "v0",  "v1",  "v2",  "v3",  "v4",  "v5",  "v6",  "v7",	\
    "v8",  "v9",  "v10", "v11", "v12", "v13", "v14", "v15",	\
    "v16", "v17", "v18", "v19", "v20", "v21", "v22", "v23",	\
    "v24", "v25", "v26", "v27", "v28", "v29", "v30", "v31",	\
    "sfp", "ap",  "cc",						\
  }

/* Generate the register aliases for core register N */
#define R_ALIASES(N) {"r" # N, R0_REGNUM + (N)}, \
                     {"w" # N, R0_REGNUM + (N)}

#define V_ALIASES(N) {"q" # N, V0_REGNUM + (N)}, \
                     {"d" # N, V0_REGNUM + (N)}, \
                     {"s" # N, V0_REGNUM + (N)}, \
                     {"h" # N, V0_REGNUM + (N)}, \
                     {"b" # N, V0_REGNUM + (N)}

/* Provide aliases for all of the ISA defined register name forms.
   These aliases are convenient for use in the clobber lists of inline
   asm statements.  */

#define ADDITIONAL_REGISTER_NAMES \
  { R_ALIASES(0),  R_ALIASES(1),  R_ALIASES(2),  R_ALIASES(3),  \
    R_ALIASES(4),  R_ALIASES(5),  R_ALIASES(6),  R_ALIASES(7),  \
    R_ALIASES(8),  R_ALIASES(9),  R_ALIASES(10), R_ALIASES(11), \
    R_ALIASES(12), R_ALIASES(13), R_ALIASES(14), R_ALIASES(15), \
    R_ALIASES(16), R_ALIASES(17), R_ALIASES(18), R_ALIASES(19), \
    R_ALIASES(20), R_ALIASES(21), R_ALIASES(22), R_ALIASES(23), \
    R_ALIASES(24), R_ALIASES(25), R_ALIASES(26), R_ALIASES(27), \
    R_ALIASES(28), R_ALIASES(29), R_ALIASES(30), {"wsp", R0_REGNUM + 31}, \
    V_ALIASES(0),  V_ALIASES(1),  V_ALIASES(2),  V_ALIASES(3),  \
    V_ALIASES(4),  V_ALIASES(5),  V_ALIASES(6),  V_ALIASES(7),  \
    V_ALIASES(8),  V_ALIASES(9),  V_ALIASES(10), V_ALIASES(11), \
    V_ALIASES(12), V_ALIASES(13), V_ALIASES(14), V_ALIASES(15), \
    V_ALIASES(16), V_ALIASES(17), V_ALIASES(18), V_ALIASES(19), \
    V_ALIASES(20), V_ALIASES(21), V_ALIASES(22), V_ALIASES(23), \
    V_ALIASES(24), V_ALIASES(25), V_ALIASES(26), V_ALIASES(27), \
    V_ALIASES(28), V_ALIASES(29), V_ALIASES(30), V_ALIASES(31)  \
  }

/* Say that the epilogue uses the return address register.  Note that
   in the case of sibcalls, the values "used by the epilogue" are
   considered live at the start of the called function.  */

#define EPILOGUE_USES(REGNO) \
  ((REGNO) == LR_REGNUM)

/* EXIT_IGNORE_STACK should be nonzero if, when returning from a function,
   the stack pointer does not matter.  The value is tested only in
   functions that have frame pointers.  */
#define EXIT_IGNORE_STACK	1

#define STATIC_CHAIN_REGNUM		R18_REGNUM
#define HARD_FRAME_POINTER_REGNUM	R29_REGNUM
#define FRAME_POINTER_REGNUM		SFP_REGNUM
#define STACK_POINTER_REGNUM		SP_REGNUM
#define ARG_POINTER_REGNUM		AP_REGNUM
#define FIRST_PSEUDO_REGISTER		67

/* The number of (integer) argument register available.  */
#define NUM_ARG_REGS			8
#define NUM_FP_ARG_REGS			8

/* A Homogeneous Floating-Point or Short-Vector Aggregate may have at most
   four members.  */
#define HA_MAX_NUM_FLDS		4

/* External dwarf register number scheme.  These number are used to
   identify registers in dwarf debug information, the values are
   defined by the AArch64 ABI.  The numbering scheme is independent of
   GCC's internal register numbering scheme.  */

#define AARCH64_DWARF_R0        0

/* The number of R registers, note 31! not 32.  */
#define AARCH64_DWARF_NUMBER_R 31

#define AARCH64_DWARF_SP       31
#define AARCH64_DWARF_V0       64

/* The number of V registers.  */
#define AARCH64_DWARF_NUMBER_V 32

/* For signal frames we need to use an alternative return column.  This
   value must not correspond to a hard register and must be out of the
   range of DWARF_FRAME_REGNUM().  */
#define DWARF_ALT_FRAME_RETURN_COLUMN   \
  (AARCH64_DWARF_V0 + AARCH64_DWARF_NUMBER_V)

/* We add 1 extra frame register for use as the
   DWARF_ALT_FRAME_RETURN_COLUMN.  */
#define DWARF_FRAME_REGISTERS           (DWARF_ALT_FRAME_RETURN_COLUMN + 1)


#define DBX_REGISTER_NUMBER(REGNO)	aarch64_dbx_register_number (REGNO)
/* Provide a definition of DWARF_FRAME_REGNUM here so that fallback unwinders
   can use DWARF_ALT_FRAME_RETURN_COLUMN defined below.  This is just the same
   as the default definition in dwarf2out.c.  */
#undef DWARF_FRAME_REGNUM
#define DWARF_FRAME_REGNUM(REGNO)	DBX_REGISTER_NUMBER (REGNO)

#define DWARF_FRAME_RETURN_COLUMN	DWARF_FRAME_REGNUM (LR_REGNUM)

#define HARD_REGNO_NREGS(REGNO, MODE)	aarch64_hard_regno_nregs (REGNO, MODE)

#define HARD_REGNO_MODE_OK(REGNO, MODE)	aarch64_hard_regno_mode_ok (REGNO, MODE)

#define MODES_TIEABLE_P(MODE1, MODE2)			\
  (GET_MODE_CLASS (MODE1) == GET_MODE_CLASS (MODE2))

#define DWARF2_UNWIND_INFO 1

/* Use R0 through R3 to pass exception handling information.  */
#define EH_RETURN_DATA_REGNO(N) \
  ((N) < 4 ? ((unsigned int) R0_REGNUM + (N)) : INVALID_REGNUM)

/* Select a format to encode pointers in exception handling data.  */
#define ASM_PREFERRED_EH_DATA_FORMAT(CODE, GLOBAL) \
  aarch64_asm_preferred_eh_data_format ((CODE), (GLOBAL))

/* The register that holds the return address in exception handlers.  */
#define AARCH64_EH_STACKADJ_REGNUM	(R0_REGNUM + 4)
#define EH_RETURN_STACKADJ_RTX	gen_rtx_REG (Pmode, AARCH64_EH_STACKADJ_REGNUM)

/* Don't use __builtin_setjmp until we've defined it.  */
#undef DONT_USE_BUILTIN_SETJMP
#define DONT_USE_BUILTIN_SETJMP 1

/* Register in which the structure value is to be returned.  */
#define AARCH64_STRUCT_VALUE_REGNUM R8_REGNUM

/* Non-zero if REGNO is part of the Core register set.

   The rather unusual way of expressing this check is to avoid
   warnings when building the compiler when R0_REGNUM is 0 and REGNO
   is unsigned.  */
#define GP_REGNUM_P(REGNO)						\
  (((unsigned) (REGNO - R0_REGNUM)) <= (R30_REGNUM - R0_REGNUM))

#define FP_REGNUM_P(REGNO)			\
  (((unsigned) (REGNO - V0_REGNUM)) <= (V31_REGNUM - V0_REGNUM))

#define FP_LO_REGNUM_P(REGNO)            \
  (((unsigned) (REGNO - V0_REGNUM)) <= (V15_REGNUM - V0_REGNUM))


/* Register and constant classes.  */

enum reg_class
{
  NO_REGS,
  CORE_REGS,
  GENERAL_REGS,
  STACK_REG,
  POINTER_REGS,
  FP_LO_REGS,
  FP_REGS,
  ALL_REGS,
  LIM_REG_CLASSES		/* Last */
};

#define N_REG_CLASSES	((int) LIM_REG_CLASSES)

#define REG_CLASS_NAMES				\
{						\
  "NO_REGS",					\
  "CORE_REGS",					\
  "GENERAL_REGS",				\
  "STACK_REG",					\
  "POINTER_REGS",				\
  "FP_LO_REGS",					\
  "FP_REGS",					\
  "ALL_REGS"					\
}

#define REG_CLASS_CONTENTS						\
{									\
  { 0x00000000, 0x00000000, 0x00000000 },	/* NO_REGS */		\
  { 0x7fffffff, 0x00000000, 0x00000003 },	/* CORE_REGS */		\
  { 0x7fffffff, 0x00000000, 0x00000003 },	/* GENERAL_REGS */	\
  { 0x80000000, 0x00000000, 0x00000000 },	/* STACK_REG */		\
  { 0xffffffff, 0x00000000, 0x00000003 },	/* POINTER_REGS */	\
  { 0x00000000, 0x0000ffff, 0x00000000 },       /* FP_LO_REGS  */	\
  { 0x00000000, 0xffffffff, 0x00000000 },       /* FP_REGS  */		\
  { 0xffffffff, 0xffffffff, 0x00000007 }	/* ALL_REGS */		\
}

#define REGNO_REG_CLASS(REGNO)	aarch64_regno_regclass (REGNO)

#define INDEX_REG_CLASS	CORE_REGS
#define BASE_REG_CLASS  POINTER_REGS

/* Register pairs used to eliminate unneeded registers that point into
   the stack frame.  */
#define ELIMINABLE_REGS							\
{									\
  { ARG_POINTER_REGNUM,		STACK_POINTER_REGNUM		},	\
  { ARG_POINTER_REGNUM,		HARD_FRAME_POINTER_REGNUM	},	\
  { FRAME_POINTER_REGNUM,	STACK_POINTER_REGNUM		},	\
  { FRAME_POINTER_REGNUM,	HARD_FRAME_POINTER_REGNUM	},	\
}

#define INITIAL_ELIMINATION_OFFSET(FROM, TO, OFFSET) \
  (OFFSET) = aarch64_initial_elimination_offset (FROM, TO)

/* CPU/ARCH option handling.  */
#include "config/aarch64/aarch64-opts.h"

enum target_cpus
{
#define AARCH64_CORE(NAME, IDENT, ARCH, FLAGS, COSTS) \
  TARGET_CPU_##IDENT,
#include "aarch64-cores.def"
#undef AARCH64_CORE
  TARGET_CPU_generic
};

/* If there is no CPU defined at configure, use "cortex-a53" as default.  */
#ifndef TARGET_CPU_DEFAULT
#define TARGET_CPU_DEFAULT \
  (TARGET_CPU_cortexa53 | (AARCH64_CPU_DEFAULT_FLAGS << 6))
#endif

/* The processor for which instructions should be scheduled.  */
extern enum aarch64_processor aarch64_tune;

/* RTL generation support.  */
#define INIT_EXPANDERS aarch64_init_expanders ()


/* Stack layout; function entry, exit and calling.  */
#define STACK_GROWS_DOWNWARD	1

#define FRAME_GROWS_DOWNWARD	1

#define STARTING_FRAME_OFFSET	0

#define ACCUMULATE_OUTGOING_ARGS	1

#define FIRST_PARM_OFFSET(FNDECL) 0

/* Fix for VFP */
#define LIBCALL_VALUE(MODE)  \
  gen_rtx_REG (MODE, FLOAT_MODE_P (MODE) ? V0_REGNUM : R0_REGNUM)

#define DEFAULT_PCC_STRUCT_RETURN 0

#define AARCH64_ROUND_UP(X, ALIGNMENT) \
  (((X) + ((ALIGNMENT) - 1)) & ~((ALIGNMENT) - 1))

#define AARCH64_ROUND_DOWN(X, ALIGNMENT) \
  ((X) & ~((ALIGNMENT) - 1))

#ifdef HOST_WIDE_INT
struct GTY (()) aarch64_frame
{
  HOST_WIDE_INT reg_offset[FIRST_PSEUDO_REGISTER];
  HOST_WIDE_INT saved_regs_size;
  /* Padding if needed after the all the callee save registers have
     been saved.  */
  HOST_WIDE_INT padding0;
  HOST_WIDE_INT hardfp_offset;	/* HARD_FRAME_POINTER_REGNUM */
  HOST_WIDE_INT fp_lr_offset;	/* Space needed for saving fp and/or lr */

  bool laid_out;
};

typedef struct GTY (()) machine_function
{
  struct aarch64_frame frame;

  /* The number of extra stack bytes taken up by register varargs.
     This area is allocated by the callee at the very top of the frame.  */
  HOST_WIDE_INT saved_varargs_size;

} machine_function;
#endif

/* Which ABI to use.  */
enum aarch64_abi_type
{
  AARCH64_ABI_LP64 = 0,
  AARCH64_ABI_ILP32 = 1
};

#ifndef AARCH64_ABI_DEFAULT
#define AARCH64_ABI_DEFAULT AARCH64_ABI_LP64
#endif

#define TARGET_ILP32	(aarch64_abi & AARCH64_ABI_ILP32)

enum arm_pcs
{
  ARM_PCS_AAPCS64,		/* Base standard AAPCS for 64 bit.  */
  ARM_PCS_UNKNOWN
};


extern enum arm_pcs arm_pcs_variant;

#ifndef ARM_DEFAULT_PCS
#define ARM_DEFAULT_PCS ARM_PCS_AAPCS64
#endif

/* We can't use enum machine_mode inside a generator file because it
   hasn't been created yet; we shouldn't be using any code that
   needs the real definition though, so this ought to be safe.  */
#ifdef GENERATOR_FILE
#define MACHMODE int
#else
#include "insn-modes.h"
#define MACHMODE enum machine_mode
#endif


/* AAPCS related state tracking.  */
typedef struct
{
  enum arm_pcs pcs_variant;
  int aapcs_arg_processed;	/* No need to lay out this argument again.  */
  int aapcs_ncrn;		/* Next Core register number.  */
  int aapcs_nextncrn;		/* Next next core register number.  */
  int aapcs_nvrn;		/* Next Vector register number.  */
  int aapcs_nextnvrn;		/* Next Next Vector register number.  */
  rtx aapcs_reg;		/* Register assigned to this argument.  This
				   is NULL_RTX if this parameter goes on
				   the stack.  */
  MACHMODE aapcs_vfp_rmode;
  int aapcs_stack_words;	/* If the argument is passed on the stack, this
				   is the number of words needed, after rounding
				   up.  Only meaningful when
				   aapcs_reg == NULL_RTX.  */
  int aapcs_stack_size;		/* The total size (in words, per 8 byte) of the
				   stack arg area so far.  */
} CUMULATIVE_ARGS;

#define FUNCTION_ARG_PADDING(MODE, TYPE) \
  (aarch64_pad_arg_upward (MODE, TYPE) ? upward : downward)

#define BLOCK_REG_PADDING(MODE, TYPE, FIRST) \
  (aarch64_pad_reg_upward (MODE, TYPE, FIRST) ? upward : downward)

#define PAD_VARARGS_DOWN	0

#define INIT_CUMULATIVE_ARGS(CUM, FNTYPE, LIBNAME, FNDECL, N_NAMED_ARGS) \
  aarch64_init_cumulative_args (&(CUM), FNTYPE, LIBNAME, FNDECL, N_NAMED_ARGS)

#define FUNCTION_ARG_REGNO_P(REGNO) \
  aarch64_function_arg_regno_p(REGNO)


/* ISA Features.  */

/* Addressing modes, etc.  */
#define HAVE_POST_INCREMENT	1
#define HAVE_PRE_INCREMENT	1
#define HAVE_POST_DECREMENT	1
#define HAVE_PRE_DECREMENT	1
#define HAVE_POST_MODIFY_DISP	1
#define HAVE_PRE_MODIFY_DISP	1

#define MAX_REGS_PER_ADDRESS	2

#define CONSTANT_ADDRESS_P(X)		aarch64_constant_address_p(X)

/* Try a machine-dependent way of reloading an illegitimate address
   operand.  If we find one, push the reload and jump to WIN.  This
   macro is used in only one place: `find_reloads_address' in reload.c.  */

#define LEGITIMIZE_RELOAD_ADDRESS(X, MODE, OPNUM, TYPE, IND_L, WIN)	     \
do {									     \
  rtx new_x = aarch64_legitimize_reload_address (&(X), MODE, OPNUM, TYPE,    \
						 IND_L);		     \
  if (new_x)								     \
    {									     \
      X = new_x;							     \
      goto WIN;								     \
    }									     \
} while (0)

#define REGNO_OK_FOR_BASE_P(REGNO)	\
  aarch64_regno_ok_for_base_p (REGNO, true)

#define REGNO_OK_FOR_INDEX_P(REGNO) \
  aarch64_regno_ok_for_index_p (REGNO, true)

#define LEGITIMATE_PIC_OPERAND_P(X) \
  aarch64_legitimate_pic_operand_p (X)

#define CASE_VECTOR_MODE Pmode

#define DEFAULT_SIGNED_CHAR 0

/* An integer expression for the size in bits of the largest integer machine
   mode that should actually be used.  We allow pairs of registers.  */
#define MAX_FIXED_MODE_SIZE GET_MODE_BITSIZE (TImode)

/* Maximum bytes moved by a single instruction (load/store pair).  */
#define MOVE_MAX (UNITS_PER_WORD * 2)

/* The base cost overhead of a memcpy call, for MOVE_RATIO and friends.  */
#define AARCH64_CALL_RATIO 8

/* When optimizing for size, give a better estimate of the length of a memcpy
   call, but use the default otherwise.  But move_by_pieces_ninsns() counts
   memory-to-memory moves, and we'll have to generate a load & store for each,
   so halve the value to take that into account.  */
#define MOVE_RATIO(speed) \
  (((speed) ? 15 : AARCH64_CALL_RATIO) / 2)

/* For CLEAR_RATIO, when optimizing for size, give a better estimate
   of the length of a memset call, but use the default otherwise.  */
#define CLEAR_RATIO(speed) \
  ((speed) ? 15 : AARCH64_CALL_RATIO)

/* SET_RATIO is similar to CLEAR_RATIO, but for a non-zero constant, so when
   optimizing for size adjust the ratio to account for the overhead of loading
   the constant.  */
#define SET_RATIO(speed) \
  ((speed) ? 15 : AARCH64_CALL_RATIO - 2)

/* STORE_BY_PIECES_P can be used when copying a constant string, but
   in that case each 64-bit chunk takes 5 insns instead of 2 (LDR/STR).
   For now we always fail this and let the move_by_pieces code copy
   the string from read-only memory.  */
#define STORE_BY_PIECES_P(SIZE, ALIGN) 0

/* Disable auto-increment in move_by_pieces et al.  Use of auto-increment is
   rarely a good idea in straight-line code since it adds an extra address
   dependency between each instruction.  Better to use incrementing offsets.  */
#define USE_LOAD_POST_INCREMENT(MODE)   0
#define USE_LOAD_POST_DECREMENT(MODE)   0
#define USE_LOAD_PRE_INCREMENT(MODE)    0
#define USE_LOAD_PRE_DECREMENT(MODE)    0
#define USE_STORE_POST_INCREMENT(MODE)  0
#define USE_STORE_POST_DECREMENT(MODE)  0
#define USE_STORE_PRE_INCREMENT(MODE)   0
#define USE_STORE_PRE_DECREMENT(MODE)   0

/* ?? #define WORD_REGISTER_OPERATIONS  */

/* Define if loading from memory in MODE, an integral mode narrower than
   BITS_PER_WORD will either zero-extend or sign-extend.  The value of this
   macro should be the code that says which one of the two operations is
   implicitly done, or UNKNOWN if none.  */
#define LOAD_EXTEND_OP(MODE) ZERO_EXTEND

/* Define this macro to be non-zero if instructions will fail to work
   if given data not on the nominal alignment.  */
#define STRICT_ALIGNMENT		TARGET_STRICT_ALIGN

/* Define this macro to be non-zero if accessing less than a word of
   memory is no faster than accessing a word of memory, i.e., if such
   accesses require more than one instruction or if there is no
   difference in cost.
   Although there's no difference in instruction count or cycles,
   in AArch64 we don't want to expand to a sub-word to a 64-bit access
   if we don't have to, for power-saving reasons.  */
#define SLOW_BYTE_ACCESS		0

#define TRULY_NOOP_TRUNCATION(OUTPREC, INPREC) 1

#define NO_FUNCTION_CSE	1

/* Specify the machine mode that the hardware addresses have.
   After generation of rtl, the compiler makes no further distinction
   between pointers and any other objects of this machine mode.  */
#define Pmode		DImode

/* A C expression whose value is zero if pointers that need to be extended
   from being `POINTER_SIZE' bits wide to `Pmode' are sign-extended and
   greater then zero if they are zero-extended and less then zero if the
   ptr_extend instruction should be used.  */
#define POINTERS_EXTEND_UNSIGNED 1

/* Mode of a function address in a call instruction (for indexing purposes).  */
#define FUNCTION_MODE	Pmode

#define SELECT_CC_MODE(OP, X, Y)	aarch64_select_cc_mode (OP, X, Y)

#define REVERSIBLE_CC_MODE(MODE) 1

#define REVERSE_CONDITION(CODE, MODE)		\
  (((MODE) == CCFPmode || (MODE) == CCFPEmode)	\
   ? reverse_condition_maybe_unordered (CODE)	\
   : reverse_condition (CODE))

#define CLZ_DEFINED_VALUE_AT_ZERO(MODE, VALUE) \
  ((VALUE) = GET_MODE_UNIT_BITSIZE (MODE))
#define CTZ_DEFINED_VALUE_AT_ZERO(MODE, VALUE) \
  ((VALUE) = ((MODE) == SImode ? 32 : 64), 2)

#define INCOMING_RETURN_ADDR_RTX gen_rtx_REG (Pmode, LR_REGNUM)

#define RETURN_ADDR_RTX aarch64_return_addr

/* 3 insns + padding + 2 pointer-sized entries.  */
#define TRAMPOLINE_SIZE	(TARGET_ILP32 ? 24 : 32)

/* Trampolines contain dwords, so must be dword aligned.  */
#define TRAMPOLINE_ALIGNMENT 64

/* Put trampolines in the text section so that mapping symbols work
   correctly.  */
#define TRAMPOLINE_SECTION text_section

/* Costs, etc.  */
#define MEMORY_MOVE_COST(M, CLASS, IN) \
  (GET_MODE_SIZE (M) < 8 ? 8 : GET_MODE_SIZE (M))

/* To start with.  */
#define BRANCH_COST(SPEED_P, PREDICTABLE_P) 2


/* Assembly output.  */

/* For now we'll make all jump tables pc-relative.  */
#define CASE_VECTOR_PC_RELATIVE	1

#define CASE_VECTOR_SHORTEN_MODE(min, max, body)	\
  ((min < -0x1fff0 || max > 0x1fff0) ? SImode		\
   : (min < -0x1f0 || max > 0x1f0) ? HImode		\
   : QImode)

/* Jump table alignment is explicit in ASM_OUTPUT_CASE_LABEL.  */
#define ADDR_VEC_ALIGN(JUMPTABLE) 0

#define PRINT_OPERAND(STREAM, X, CODE) aarch64_print_operand (STREAM, X, CODE)

#define PRINT_OPERAND_ADDRESS(STREAM, X) \
  aarch64_print_operand_address (STREAM, X)

#define MCOUNT_NAME "_mcount"

#define NO_PROFILE_COUNTERS 1

/* Emit rtl for profiling.  Output assembler code to FILE
   to call "_mcount" for profiling a function entry.  */
<<<<<<< HEAD
#define PROFILE_HOOK(LABEL)                                    \
{                                                              \
  rtx fun,lr;                                                  \
  lr = get_hard_reg_initial_val (Pmode, LR_REGNUM);            \
  fun = gen_rtx_SYMBOL_REF (Pmode, MCOUNT_NAME);               \
  emit_library_call (fun, LCT_NORMAL, VOIDmode, 1, lr, Pmode); \
}
=======
#define PROFILE_HOOK(LABEL)						\
  {									\
    rtx fun, lr;							\
    lr = get_hard_reg_initial_val (Pmode, LR_REGNUM);			\
    fun = gen_rtx_SYMBOL_REF (Pmode, MCOUNT_NAME);			\
    emit_library_call (fun, LCT_NORMAL, VOIDmode, 1, lr, Pmode);	\
  }
>>>>>>> 66c14933

/* All the work done in PROFILE_HOOK, but still required.  */
#define FUNCTION_PROFILER(STREAM, LABELNO) do { } while (0)

/* For some reason, the Linux headers think they know how to define
   these macros.  They don't!!!  */
#undef ASM_APP_ON
#undef ASM_APP_OFF
#define ASM_APP_ON	"\t" ASM_COMMENT_START " Start of user assembly\n"
#define ASM_APP_OFF	"\t" ASM_COMMENT_START " End of user assembly\n"

#define CONSTANT_POOL_BEFORE_FUNCTION 0

/* This definition should be relocated to aarch64-elf-raw.h.  This macro
   should be undefined in aarch64-linux.h and a clear_cache pattern
   implmented to emit either the call to __aarch64_sync_cache_range()
   directly or preferably the appropriate sycall or cache clear
   instructions inline.  */
#define CLEAR_INSN_CACHE(beg, end)				\
  extern void  __aarch64_sync_cache_range (void *, void *);	\
  __aarch64_sync_cache_range (beg, end)

/*  VFP registers may only be accessed in the mode they
   were set.  */
#define CANNOT_CHANGE_MODE_CLASS(FROM, TO, CLASS)	\
  (GET_MODE_SIZE (FROM) != GET_MODE_SIZE (TO)		\
   ? reg_classes_intersect_p (FP_REGS, (CLASS))		\
   : 0)


#define SHIFT_COUNT_TRUNCATED !TARGET_SIMD

/* Callee only saves lower 64-bits of a 128-bit register.  Tell the
   compiler the callee clobbers the top 64-bits when restoring the
   bottom 64-bits.  */
#define HARD_REGNO_CALL_PART_CLOBBERED(REGNO, MODE) \
		(FP_REGNUM_P (REGNO) && GET_MODE_SIZE (MODE) > 8)

/* Check TLS Descriptors mechanism is selected.  */
#define TARGET_TLS_DESC (aarch64_tls_dialect == TLS_DESCRIPTORS)

extern enum aarch64_code_model aarch64_cmodel;

/* When using the tiny addressing model conditional and unconditional branches
   can span the whole of the available address space (1MB).  */
#define HAS_LONG_COND_BRANCH				\
  (aarch64_cmodel == AARCH64_CMODEL_TINY		\
   || aarch64_cmodel == AARCH64_CMODEL_TINY_PIC)

#define HAS_LONG_UNCOND_BRANCH				\
  (aarch64_cmodel == AARCH64_CMODEL_TINY		\
   || aarch64_cmodel == AARCH64_CMODEL_TINY_PIC)

/* Modes valid for AdvSIMD Q registers.  */
#define AARCH64_VALID_SIMD_QREG_MODE(MODE) \
  ((MODE) == V4SImode || (MODE) == V8HImode || (MODE) == V16QImode \
   || (MODE) == V4SFmode || (MODE) == V2DImode || mode == V2DFmode)

#define ENDIAN_LANE_N(mode, n)  \
  (BYTES_BIG_ENDIAN ? GET_MODE_NUNITS (mode) - 1 - n : n)

#endif /* GCC_AARCH64_H */<|MERGE_RESOLUTION|>--- conflicted
+++ resolved
@@ -795,15 +795,6 @@
 
 /* Emit rtl for profiling.  Output assembler code to FILE
    to call "_mcount" for profiling a function entry.  */
-<<<<<<< HEAD
-#define PROFILE_HOOK(LABEL)                                    \
-{                                                              \
-  rtx fun,lr;                                                  \
-  lr = get_hard_reg_initial_val (Pmode, LR_REGNUM);            \
-  fun = gen_rtx_SYMBOL_REF (Pmode, MCOUNT_NAME);               \
-  emit_library_call (fun, LCT_NORMAL, VOIDmode, 1, lr, Pmode); \
-}
-=======
 #define PROFILE_HOOK(LABEL)						\
   {									\
     rtx fun, lr;							\
@@ -811,7 +802,6 @@
     fun = gen_rtx_SYMBOL_REF (Pmode, MCOUNT_NAME);			\
     emit_library_call (fun, LCT_NORMAL, VOIDmode, 1, lr, Pmode);	\
   }
->>>>>>> 66c14933
 
 /* All the work done in PROFILE_HOOK, but still required.  */
 #define FUNCTION_PROFILER(STREAM, LABELNO) do { } while (0)
