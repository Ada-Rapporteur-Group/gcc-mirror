;; Machine description for AArch64 architecture.
;; Copyright (C) 2009-2017 Free Software Foundation, Inc.
;; Contributed by ARM Ltd.
;;
;; This file is part of GCC.
;;
;; GCC is free software; you can redistribute it and/or modify it
;; under the terms of the GNU General Public License as published by
;; the Free Software Foundation; either version 3, or (at your option)
;; any later version.
;;
;; GCC is distributed in the hope that it will be useful, but
;; WITHOUT ANY WARRANTY; without even the implied warranty of
;; MERCHANTABILITY or FITNESS FOR A PARTICULAR PURPOSE.  See the GNU
;; General Public License for more details.
;;
;; You should have received a copy of the GNU General Public License
;; along with GCC; see the file COPYING3.  If not see
;; <http://www.gnu.org/licenses/>.

(define_register_constraint "k" "STACK_REG"
  "@internal The stack register.")

(define_register_constraint "Ucs" "CALLER_SAVE_REGS"
  "@internal The caller save registers.")

(define_register_constraint "w" "FP_REGS"
  "Floating point and SIMD vector registers.")

(define_register_constraint "Upa" "PR_REGS"
  "SVE predicate registers p0 - p15.")

(define_register_constraint "Upl" "PR_LO_REGS"
  "SVE predicate registers p0 - p7.")

(define_register_constraint "x" "FP_LO_REGS"
  "Floating point and SIMD vector registers V0 - V15.")

(define_constraint "I"
 "A constant that can be used with an ADD operation."
 (and (match_code "const_int")
      (match_test "aarch64_uimm12_shift (ival)")))

(define_constraint "Uaa"
  "@internal A constant that matches two uses of add instructions."
  (and (match_code "const_int")
       (match_test "aarch64_pluslong_strict_immedate (op, VOIDmode)")))

(define_constraint "J"
 "A constant that can be used with a SUB operation (once negated)."
 (and (match_code "const_int")
      (match_test "aarch64_uimm12_shift (-ival)")))

;; We can't use the mode of a CONST_INT to determine the context in
;; which it is being used, so we must have a separate constraint for
;; each context.

(define_constraint "K"
 "A constant that can be used with a 32-bit logical operation."
 (and (match_code "const_int")
      (match_test "aarch64_bitmask_imm (ival, SImode)")))

(define_constraint "L"
 "A constant that can be used with a 64-bit logical operation."
 (and (match_code "const_int")
      (match_test "aarch64_bitmask_imm (ival, DImode)")))

(define_constraint "M"
 "A constant that can be used with a 32-bit MOV immediate operation."
 (and (match_code "const_int")
      (match_test "aarch64_move_imm (ival, SImode)")))

(define_constraint "N"
 "A constant that can be used with a 64-bit MOV immediate operation."
 (and (match_code "const_int")
      (match_test "aarch64_move_imm (ival, DImode)")))

(define_constraint "UsO"
 "A constant that can be used with a 32-bit and operation."
 (and (match_code "const_int")
      (match_test "aarch64_and_bitmask_imm (ival, SImode)")))

(define_constraint "UsP"
 "A constant that can be used with a 64-bit and operation."
 (and (match_code "const_int")
      (match_test "aarch64_and_bitmask_imm (ival, DImode)")))

(define_constraint "S"
  "A constraint that matches an absolute symbolic address."
  (and (match_code "const,symbol_ref,label_ref")
       (match_test "aarch64_symbolic_address_p (op)")))

(define_constraint "Y"
  "Floating point constant zero."
  (and (match_code "const_double")
       (match_test "aarch64_float_const_zero_rtx_p (op)")))

(define_constraint "Z"
  "Integer constant zero."
  (match_test "op == const0_rtx"))

(define_constraint "Ush"
  "A constraint that matches an absolute symbolic address high part."
  (and (match_code "high")
       (match_test "aarch64_valid_symref (XEXP (op, 0), GET_MODE (XEXP (op, 0)))")))

(define_constraint "Usa"
  "@internal
   A constraint that matches an absolute symbolic address that can be
   loaded by a single ADR."
  (and (match_code "const,symbol_ref,label_ref")
       (match_test "aarch64_symbolic_address_p (op)")
       (match_test "aarch64_mov_operand_p (op, GET_MODE (op))")))

(define_constraint "Uss"
  "@internal
  A constraint that matches an immediate shift constant in SImode."
  (and (match_code "const_int")
       (match_test "(unsigned HOST_WIDE_INT) ival < 32")))

(define_constraint "Usn"
 "A constant that can be used with a CCMN operation (once negated)."
 (and (match_code "const_int")
      (match_test "IN_RANGE (ival, -31, 0)")))

(define_constraint "Usd"
  "@internal
  A constraint that matches an immediate shift constant in DImode."
  (and (match_code "const_int")
       (match_test "(unsigned HOST_WIDE_INT) ival < 64")))

(define_constraint "Usf"
  "@internal Usf is a symbol reference under the context where plt stub allowed."
  (and (match_code "symbol_ref")
       (match_test "!(aarch64_is_noplt_call_p (op)
		      || aarch64_is_long_call_p (op))")))

(define_constraint "UsM"
  "@internal
  A constraint that matches the immediate constant -1."
  (match_test "op == constm1_rtx"))

(define_constraint "Ui1"
  "@internal
  A constraint that matches the immediate constant +1."
  (match_test "op == const1_rtx"))

(define_constraint "Ui3"
  "@internal
  A constraint that matches the integers 0...4."
  (and (match_code "const_int")
       (match_test "(unsigned HOST_WIDE_INT) ival <= 4")))

(define_constraint "Up3"
  "@internal
  A constraint that matches the integers 2^(0...4)."
  (and (match_code "const_int")
       (match_test "(unsigned) exact_log2 (ival) <= 4")))

;; "ad" for "(A)DDVL/ADDPL (D)irect".
(define_constraint "Uad"
  "@internal
   A constraint that matches a VG-based constant that can be added by
   a single ADDVL or ADDPL."
 (match_operand 0 "aarch64_sve_addvl_addpl_immediate"))

(define_constraint "Ua1"
  "@internal
   A constraint that matches a VG-based constant that can be added by
   using multiple instructions, with one temporary register."
 (match_operand 0 "aarch64_split_add_offset_immediate"))

(define_memory_constraint "Q"
 "A memory address which uses a single base register with no offset."
 (and (match_code "mem")
      (match_test "REG_P (XEXP (op, 0))")))

(define_memory_constraint "Umq"
  "@internal
   A memory address which uses a base register with an offset small enough for
   a load/store pair operation in DI mode."
   (and (match_code "mem")
	(match_test "aarch64_legitimate_address_p (DImode, XEXP (op, 0), false,
						   ADDR_QUERY_LDP_STP)")))

(define_memory_constraint "Ump"
  "@internal
  A memory address suitable for a load/store pair operation."
  (and (match_code "mem")
       (match_test "aarch64_legitimate_address_p (GET_MODE (op), XEXP (op, 0),
						  true, ADDR_QUERY_LDP_STP)")))

(define_memory_constraint "Utf"
  "@internal
   An address valid for SVE LDFF1s."
  (and (match_code "mem")
       (match_test "aarch64_sve_ldff1_operand_p (op)")))

(define_memory_constraint "Utr"
  "@internal
   An address valid for SVE LDR and STR instructions (as distinct from
   LD[1234] and ST[1234] patterns)."
  (and (match_code "mem")
       (match_test "aarch64_sve_ldr_operand_p (op)")))

;; Used for storing two 64-bit values in an AdvSIMD register using an STP
;; as a 128-bit vec_concat.
(define_memory_constraint "Uml"
  "@internal
  A memory address suitable for a load/store pair operation."
  (and (match_code "mem")
       (match_test "aarch64_legitimate_address_p (DFmode, XEXP (op, 0),
						   PARALLEL, 1)")))

(define_memory_constraint "Utv"
  "@internal
   An address valid for loading/storing opaque structure
   types wider than TImode."
  (and (match_code "mem")
       (match_test "aarch64_simd_mem_operand_p (op)")))

<<<<<<< HEAD
(define_memory_constraint "Utw"
  "@internal
   An address valid for SVE LD1Rs."
  (and (match_code "mem")
       (match_test "aarch64_sve_ld1r_operand_p (op)")))

(define_memory_constraint "Utx"
  "@internal
   An address valid for SVE structure mov patterns (as distinct from
   LD[234] and ST[234] patterns)."
  (match_operand 0 "aarch64_sve_struct_memory_operand"))
=======
(define_memory_constraint "Utq"
  "@internal
   An address valid for loading or storing a 128-bit AdvSIMD register"
  (and (match_code "mem")
       (match_test "aarch64_legitimate_address_p (V2DImode, XEXP (op, 0),
						  MEM, 1)")))
>>>>>>> 50221fae

(define_constraint "Ufc"
  "A floating point constant which can be used with an\
   FMOV immediate operation."
  (and (match_code "const_double")
       (match_test "aarch64_float_const_representable_p (op)")))

(define_constraint "Uvi"
  "A floating point constant which can be used with a\
   MOVI immediate operation."
  (and (match_code "const_double")
       (match_test "aarch64_can_const_movi_rtx_p (op, GET_MODE (op))")))

(define_constraint "Do"
  "@internal
   A constraint that matches vector of immediates for orr."
 (and (match_code "const_vector")
      (match_test "aarch64_simd_valid_immediate (op, NULL,
						 AARCH64_CHECK_ORR)")))

(define_constraint "Db"
  "@internal
   A constraint that matches vector of immediates for bic."
 (and (match_code "const_vector")
      (match_test "aarch64_simd_valid_immediate (op, NULL,
						 AARCH64_CHECK_BIC)")))

(define_constraint "Dn"
  "@internal
 A constraint that matches vector of immediates."
 (and (match_code "const,const_vector")
      (match_test "aarch64_simd_valid_immediate (op, NULL)")))

(define_constraint "Dh"
  "@internal
 A constraint that matches an immediate operand valid for\
 AdvSIMD scalar move in HImode."
 (and (match_code "const_int")
      (match_test "aarch64_simd_scalar_immediate_valid_for_move (op,
						 HImode)")))

(define_constraint "Di"
  "@internal
 A constraint that matches an immediate operand valid for
 the SVE INDEX instruction."
 (match_operand 0 "aarch64_sve_index_immediate"))

(define_constraint "Dq"
  "@internal
 A constraint that matches an immediate operand valid for\
 AdvSIMD scalar move in QImode."
 (and (match_code "const_int")
      (match_test "aarch64_simd_scalar_immediate_valid_for_move (op,
						 QImode)")))

(define_constraint "Dl"
  "@internal
 A constraint that matches vector of immediates for left shifts."
 (and (match_code "const,const_vector")
      (match_test "aarch64_simd_shift_imm_p (op, GET_MODE (op),
						 true)")))

(define_constraint "Dr"
  "@internal
 A constraint that matches vector of immediates for right shifts."
 (and (match_code "const,const_vector")
      (match_test "aarch64_simd_shift_imm_p (op, GET_MODE (op),
						 false)")))
(define_constraint "Dz"
  "@internal
 A constraint that matches a vector of immediate zero."
 (and (match_code "const,const_vector")
      (match_test "op == CONST0_RTX (GET_MODE (op))")))

(define_constraint "Dm"
  "@internal
   A constraint that matches a vector of immediate minus one."
 (and (match_code "const,const_vector")
      (match_test "op == CONST1_RTX (GET_MODE (op))")))

(define_constraint "Dd"
  "@internal
 A constraint that matches an integer immediate operand valid\
 for AdvSIMD scalar operations in DImode."
 (and (match_code "const_int")
      (match_test "aarch64_can_const_movi_rtx_p (op, DImode)")))

(define_constraint "Ds"
  "@internal
 A constraint that matches an integer immediate operand valid\
 for AdvSIMD scalar operations in SImode."
 (and (match_code "const_int")
      (match_test "aarch64_can_const_movi_rtx_p (op, SImode)")))

(define_address_constraint "Dp"
  "@internal
 An address valid for a prefetch instruction."
 (match_test "aarch64_address_valid_for_prefetch_p (op, true)"))

(define_constraint "Dv"
  "@internal
   A constraint that matches a VG-based constant that can be loaded by
   a single CNT[BHWD]."
 (match_operand 0 "aarch64_sve_cnt_immediate"))

(define_constraint "vsa"
  "@internal
   A constraint that matches an immediate operand valid for SVE
   arithmetic instructions."
 (match_operand 0 "aarch64_sve_arith_immediate"))

(define_constraint "vsc"
  "@internal
   A constraint that matches a signed immediate operand valid for SVE
   CMP instructions."
 (match_operand 0 "aarch64_sve_cmp_vsc_immediate"))

(define_constraint "vsd"
  "@internal
   A constraint that matches an unsigned immediate operand valid for SVE
   CMP instructions."
 (match_operand 0 "aarch64_sve_cmp_vsd_immediate"))

(define_constraint "vsi"
  "@internal
   A constraint that matches a vector count operand valid for SVE INC and
   DEC instructions."
 (match_operand 0 "aarch64_sve_inc_dec_immediate"))

(define_constraint "vsn"
  "@internal
   A constraint that matches an immediate operand whose negative
   is valid for SVE SUB instructions."
 (match_operand 0 "aarch64_sve_sub_arith_immediate"))

(define_constraint "vsl"
  "@internal
   A constraint that matches an immediate operand valid for SVE logical
   operations."
 (match_operand 0 "aarch64_sve_logical_immediate"))

(define_constraint "vsm"
  "@internal
   A constraint that matches an immediate operand valid for SVE MUL
   operations."
 (match_operand 0 "aarch64_sve_mul_immediate"))

(define_constraint "vfa"
  "@internal
   A constraint that matches an immediate operand valid for SVE FADD
   and FSUB operations."
 (match_operand 0 "aarch64_sve_float_arith_immediate"))

(define_constraint "vfm"
  "@internal
   A constraint that matches an imediate operand valid for SVE FMUL
   operations."
 (match_operand 0 "aarch64_sve_float_mul_immediate"))

(define_constraint "vfn"
  "@internal
   A constraint that matches the negative of vfa"
 (match_operand 0 "aarch64_sve_float_arith_with_sub_immediate"))<|MERGE_RESOLUTION|>--- conflicted
+++ resolved
@@ -190,27 +190,27 @@
        (match_test "aarch64_legitimate_address_p (GET_MODE (op), XEXP (op, 0),
 						  true, ADDR_QUERY_LDP_STP)")))
 
-(define_memory_constraint "Utf"
-  "@internal
-   An address valid for SVE LDFF1s."
-  (and (match_code "mem")
-       (match_test "aarch64_sve_ldff1_operand_p (op)")))
-
-(define_memory_constraint "Utr"
-  "@internal
-   An address valid for SVE LDR and STR instructions (as distinct from
-   LD[1234] and ST[1234] patterns)."
-  (and (match_code "mem")
-       (match_test "aarch64_sve_ldr_operand_p (op)")))
-
 ;; Used for storing two 64-bit values in an AdvSIMD register using an STP
 ;; as a 128-bit vec_concat.
 (define_memory_constraint "Uml"
   "@internal
   A memory address suitable for a load/store pair operation."
   (and (match_code "mem")
-       (match_test "aarch64_legitimate_address_p (DFmode, XEXP (op, 0),
-						   PARALLEL, 1)")))
+       (match_test "aarch64_legitimate_address_p (DFmode, XEXP (op, 0), 1,
+						  ADDR_QUERY_LDP_STP)")))
+
+(define_memory_constraint "Utf"
+  "@internal
+   An address valid for SVE LDFF1s."
+  (and (match_code "mem")
+       (match_test "aarch64_sve_ldff1_operand_p (op)")))
+
+(define_memory_constraint "Utr"
+  "@internal
+   An address valid for SVE LDR and STR instructions (as distinct from
+   LD[1234] and ST[1234] patterns)."
+  (and (match_code "mem")
+       (match_test "aarch64_sve_ldr_operand_p (op)")))
 
 (define_memory_constraint "Utv"
   "@internal
@@ -219,8 +219,14 @@
   (and (match_code "mem")
        (match_test "aarch64_simd_mem_operand_p (op)")))
 
-<<<<<<< HEAD
-(define_memory_constraint "Utw"
+(define_memory_constraint "Utq"
+  "@internal
+   An address valid for loading or storing a 128-bit AdvSIMD register"
+  (and (match_code "mem")
+       (match_test "aarch64_legitimate_address_p (V2DImode,
+						  XEXP (op, 0), 1)")))
+
+(define_memory_constraint "Uty"
   "@internal
    An address valid for SVE LD1Rs."
   (and (match_code "mem")
@@ -231,14 +237,6 @@
    An address valid for SVE structure mov patterns (as distinct from
    LD[234] and ST[234] patterns)."
   (match_operand 0 "aarch64_sve_struct_memory_operand"))
-=======
-(define_memory_constraint "Utq"
-  "@internal
-   An address valid for loading or storing a 128-bit AdvSIMD register"
-  (and (match_code "mem")
-       (match_test "aarch64_legitimate_address_p (V2DImode, XEXP (op, 0),
-						  MEM, 1)")))
->>>>>>> 50221fae
 
 (define_constraint "Ufc"
   "A floating point constant which can be used with an\
