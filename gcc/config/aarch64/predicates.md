--- conflicted
+++ resolved
@@ -26,7 +26,6 @@
 			      && GET_MODE_CLASS (GET_MODE (op)) == MODE_CC"))))
 )
 
-<<<<<<< HEAD
 (define_special_predicate "ccmp_cc_register"
   (and (match_code "reg")
        (and (match_test "REGNO (op) == CC_REGNUM")
@@ -52,11 +51,10 @@
 (define_predicate "aarch64_ccmp_operand"
   (ior (match_operand 0 "register_operand")
        (match_operand 0 "aarch64_ccmp_immediate")))
-=======
+
 (define_predicate "aarch64_call_insn_operand"
   (ior (match_code "symbol_ref")
        (match_operand 0 "register_operand")))
->>>>>>> e899b9f2
 
 (define_predicate "aarch64_simd_register"
   (and (match_code "reg")
