/*
 * Copyright (C) 2007, 2008, 2009, 2010 Free Software Foundation, Inc.
 *
 * This file is free software; you can redistribute it and/or modify it
 * under the terms of the GNU General Public License as published by the
 * Free Software Foundation; either version 3, or (at your option) any
 * later version.
 * 
 * This file is distributed in the hope that it will be useful, but
 * WITHOUT ANY WARRANTY; without even the implied warranty of
 * MERCHANTABILITY or FITNESS FOR A PARTICULAR PURPOSE.  See the GNU
 * General Public License for more details.
 * 
 * Under Section 7 of GPL version 3, you are granted additional
 * permissions described in the GCC Runtime Library Exception, version
 * 3.1, as published by the Free Software Foundation.
 * 
 * You should have received a copy of the GNU General Public License and
 * a copy of the GCC Runtime Library Exception along with this program;
 * see the files COPYING3 and COPYING.RUNTIME respectively.  If not, see
 * <http://www.gnu.org/licenses/>.
 */

/* %ecx */
#define bit_SSE3	(1 << 0)
#define bit_PCLMUL	(1 << 1)
#define bit_SSSE3	(1 << 9)
#define bit_FMA		(1 << 12)
#define bit_CMPXCHG16B	(1 << 13)
#define bit_SSE4_1	(1 << 19)
#define bit_SSE4_2	(1 << 20)
#define bit_MOVBE	(1 << 22)
#define bit_POPCNT	(1 << 23)
#define bit_AES		(1 << 25)
#define bit_XSAVE	(1 << 26)
#define bit_OSXSAVE	(1 << 27)
#define bit_AVX		(1 << 28)
#define bit_F16C	(1 << 29)
#define bit_RDRND	(1 << 30)

/* %edx */
#define bit_CMPXCHG8B	(1 << 8)
#define bit_CMOV	(1 << 15)
#define bit_MMX		(1 << 23)
#define bit_FXSAVE	(1 << 24)
#define bit_SSE		(1 << 25)
#define bit_SSE2	(1 << 26)

/* Extended Features */
/* %ecx */
#define bit_LAHF_LM	(1 << 0)
#define bit_ABM		(1 << 5)
#define bit_SSE4a	(1 << 6)
#define bit_XOP         (1 << 11)
#define bit_LWP 	(1 << 15)
#define bit_FMA4        (1 << 16)
<<<<<<< HEAD
=======
#define bit_TBM         (1 << 21)
>>>>>>> 03d20231

/* %edx */
#define bit_LM		(1 << 29)
#define bit_3DNOWP	(1 << 30)
#define bit_3DNOW	(1 << 31)

/* Extended Features (%eax == 7) */
#define bit_FSGSBASE	(1 << 0)
#define bit_BMI		(1 << 3)

#if defined(__i386__) && defined(__PIC__)
/* %ebx may be the PIC register.  */
#if __GNUC__ >= 3
#define __cpuid(level, a, b, c, d)			\
  __asm__ ("xchg{l}\t{%%}ebx, %1\n\t"			\
	   "cpuid\n\t"					\
	   "xchg{l}\t{%%}ebx, %1\n\t"			\
	   : "=a" (a), "=r" (b), "=c" (c), "=d" (d)	\
	   : "0" (level))

#define __cpuid_count(level, count, a, b, c, d)		\
  __asm__ ("xchg{l}\t{%%}ebx, %1\n\t"			\
	   "cpuid\n\t"					\
	   "xchg{l}\t{%%}ebx, %1\n\t"			\
	   : "=a" (a), "=r" (b), "=c" (c), "=d" (d)	\
	   : "0" (level), "2" (count))
#else
/* Host GCCs older than 3.0 weren't supporting Intel asm syntax
   nor alternatives in i386 code.  */
#define __cpuid(level, a, b, c, d)			\
  __asm__ ("xchgl\t%%ebx, %1\n\t"			\
	   "cpuid\n\t"					\
	   "xchgl\t%%ebx, %1\n\t"			\
	   : "=a" (a), "=r" (b), "=c" (c), "=d" (d)	\
	   : "0" (level))

#define __cpuid_count(level, count, a, b, c, d)		\
  __asm__ ("xchgl\t%%ebx, %1\n\t"			\
	   "cpuid\n\t"					\
	   "xchgl\t%%ebx, %1\n\t"			\
	   : "=a" (a), "=r" (b), "=c" (c), "=d" (d)	\
	   : "0" (level), "2" (count))
#endif
#else
#define __cpuid(level, a, b, c, d)			\
  __asm__ ("cpuid\n\t"					\
	   : "=a" (a), "=b" (b), "=c" (c), "=d" (d)	\
	   : "0" (level))

#define __cpuid_count(level, count, a, b, c, d)		\
  __asm__ ("cpuid\n\t"					\
	   : "=a" (a), "=b" (b), "=c" (c), "=d" (d)	\
	   : "0" (level), "2" (count))
#endif

/* Return highest supported input value for cpuid instruction.  ext can
   be either 0x0 or 0x8000000 to return highest supported value for
   basic or extended cpuid information.  Function returns 0 if cpuid
   is not supported or whatever cpuid returns in eax register.  If sig
   pointer is non-null, then first four bytes of the signature
   (as found in ebx register) are returned in location pointed by sig.  */

static __inline unsigned int
__get_cpuid_max (unsigned int __ext, unsigned int *__sig)
{
  unsigned int __eax, __ebx, __ecx, __edx;

#ifndef __x86_64__
  /* See if we can use cpuid.  On AMD64 we always can.  */
#if __GNUC__ >= 3
  __asm__ ("pushf{l|d}\n\t"
	   "pushf{l|d}\n\t"
	   "pop{l}\t%0\n\t"
	   "mov{l}\t{%0, %1|%1, %0}\n\t"
	   "xor{l}\t{%2, %0|%0, %2}\n\t"
	   "push{l}\t%0\n\t"
	   "popf{l|d}\n\t"
	   "pushf{l|d}\n\t"
	   "pop{l}\t%0\n\t"
	   "popf{l|d}\n\t"
	   : "=&r" (__eax), "=&r" (__ebx)
	   : "i" (0x00200000));
#else
/* Host GCCs older than 3.0 weren't supporting Intel asm syntax
   nor alternatives in i386 code.  */
  __asm__ ("pushfl\n\t"
	   "pushfl\n\t"
	   "popl\t%0\n\t"
	   "movl\t%0, %1\n\t"
	   "xorl\t%2, %0\n\t"
	   "pushl\t%0\n\t"
	   "popfl\n\t"
	   "pushfl\n\t"
	   "popl\t%0\n\t"
	   "popfl\n\t"
	   : "=&r" (__eax), "=&r" (__ebx)
	   : "i" (0x00200000));
#endif

  if (!((__eax ^ __ebx) & 0x00200000))
    return 0;
#endif

  /* Host supports cpuid.  Return highest supported cpuid input value.  */
  __cpuid (__ext, __eax, __ebx, __ecx, __edx);

  if (__sig)
    *__sig = __ebx;

  return __eax;
}

/* Return cpuid data for requested cpuid level, as found in returned
   eax, ebx, ecx and edx registers.  The function checks if cpuid is
   supported and returns 1 for valid cpuid information or 0 for
   unsupported cpuid level.  All pointers are required to be non-null.  */

static __inline int
__get_cpuid (unsigned int __level,
	     unsigned int *__eax, unsigned int *__ebx,
	     unsigned int *__ecx, unsigned int *__edx)
{
  unsigned int __ext = __level & 0x80000000;

  if (__get_cpuid_max (__ext, 0) < __level)
    return 0;

  __cpuid (__level, *__eax, *__ebx, *__ecx, *__edx);
  return 1;
}<|MERGE_RESOLUTION|>--- conflicted
+++ resolved
@@ -54,10 +54,7 @@
 #define bit_XOP         (1 << 11)
 #define bit_LWP 	(1 << 15)
 #define bit_FMA4        (1 << 16)
-<<<<<<< HEAD
-=======
 #define bit_TBM         (1 << 21)
->>>>>>> 03d20231
 
 /* %edx */
 #define bit_LM		(1 << 29)
