# Copyright (C) 2008, 2009, 2010 Free Software Foundation, Inc.
#
# This file is part of GCC.
#
# GCC is free software; you can redistribute it and/or modify
# it under the terms of the GNU General Public License as published by
# the Free Software Foundation; either version 3, or (at your option)
# any later version.
#
# GCC is distributed in the hope that it will be useful,
# but WITHOUT ANY WARRANTY; without even the implied warranty of
# MERCHANTABILITY or FITNESS FOR A PARTICULAR PURPOSE.  See the
# GNU General Public License for more details.
#
# You should have received a copy of the GNU General Public License
# along with GCC; see the file COPYING3.  If not see
# <http://www.gnu.org/licenses/>.

i386.o: $(CONFIG_H) $(SYSTEM_H) coretypes.h $(TM_H) \
  $(RTL_H) $(TREE_H) $(TM_P_H) $(REGS_H) hard-reg-set.h \
  $(REAL_H) insn-config.h conditions.h output.h insn-codes.h \
  $(INSN_ATTR_H) $(FLAGS_H) $(C_COMMON_H) except.h $(FUNCTION_H) \
  $(RECOG_H) $(EXPR_H) $(OPTABS_H) toplev.h $(BASIC_BLOCK_H) \
  $(GGC_H) $(TARGET_H) $(TARGET_DEF_H) langhooks.h $(CGRAPH_H) \
  $(TREE_GIMPLE_H) $(DWARF2_H) $(DF_H) tm-constrs.h $(PARAMS_H) \
<<<<<<< HEAD
  i386-builtin-types.inc debug.h dwarf2out.h
=======
  i386-builtin-types.inc debug.h dwarf2out.h sbitmap.h $(FIBHEAP_H)
>>>>>>> 03d20231

i386-c.o: $(srcdir)/config/i386/i386-c.c \
  $(srcdir)/config/i386/i386-protos.h $(CONFIG_H) $(SYSTEM_H) coretypes.h \
  $(TM_H) $(TREE_H) $(TM_P_H) $(FLAGS_H) $(C_COMMON_H) $(GGC_H) \
  $(TARGET_H) $(TARGET_DEF_H) $(CPPLIB_H) $(C_PRAGMA_H)
	$(COMPILER) -c $(ALL_COMPILERFLAGS) $(ALL_CPPFLAGS) $(INCLUDES) \
		$(srcdir)/config/i386/i386-c.c


i386-builtin-types.inc: s-i386-bt ; @true
s-i386-bt: $(srcdir)/config/i386/i386-builtin-types.awk \
  $(srcdir)/config/i386/i386-builtin-types.def
	$(AWK) -f $^ > tmp-bt.inc
	$(SHELL) $(srcdir)/../move-if-change tmp-bt.inc i386-builtin-types.inc
	$(STAMP) $@<|MERGE_RESOLUTION|>--- conflicted
+++ resolved
@@ -23,11 +23,7 @@
   $(RECOG_H) $(EXPR_H) $(OPTABS_H) toplev.h $(BASIC_BLOCK_H) \
   $(GGC_H) $(TARGET_H) $(TARGET_DEF_H) langhooks.h $(CGRAPH_H) \
   $(TREE_GIMPLE_H) $(DWARF2_H) $(DF_H) tm-constrs.h $(PARAMS_H) \
-<<<<<<< HEAD
-  i386-builtin-types.inc debug.h dwarf2out.h
-=======
   i386-builtin-types.inc debug.h dwarf2out.h sbitmap.h $(FIBHEAP_H)
->>>>>>> 03d20231
 
 i386-c.o: $(srcdir)/config/i386/i386-c.c \
   $(srcdir)/config/i386/i386-protos.h $(CONFIG_H) $(SYSTEM_H) coretypes.h \
