--- conflicted
+++ resolved
@@ -1,10 +1,6 @@
 ;; Predicate definitions for IA-32 and x86-64.
-<<<<<<< HEAD
-;; Copyright (C) 2004, 2005, 2006, 2007 Free Software Foundation, Inc.
-=======
 ;; Copyright (C) 2004, 2005, 2006, 2007, 2008, 2009
 ;; Free Software Foundation, Inc.
->>>>>>> 42bae686
 ;;
 ;; This file is part of GCC.
 ;;
