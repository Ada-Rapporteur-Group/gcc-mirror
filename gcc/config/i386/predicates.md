;; Predicate definitions for IA-32 and x86-64.
<<<<<<< HEAD
;; Copyright (C) 2004, 2005, 2006 Free Software Foundation, Inc.
=======
;; Copyright (C) 2004, 2005, 2006, 2007 Free Software Foundation, Inc.
>>>>>>> 60a98cce
;;
;; This file is part of GCC.
;;
;; GCC is free software; you can redistribute it and/or modify
;; it under the terms of the GNU General Public License as published by
;; the Free Software Foundation; either version 3, or (at your option)
;; any later version.
;;
;; GCC is distributed in the hope that it will be useful,
;; but WITHOUT ANY WARRANTY; without even the implied warranty of
;; MERCHANTABILITY or FITNESS FOR A PARTICULAR PURPOSE.  See the
;; GNU General Public License for more details.
;;
;; You should have received a copy of the GNU General Public License
;; along with GCC; see the file COPYING3.  If not see
;; <http://www.gnu.org/licenses/>.

;; Return nonzero if OP is either a i387 or SSE fp register.
(define_predicate "any_fp_register_operand"
  (and (match_code "reg")
       (match_test "ANY_FP_REGNO_P (REGNO (op))")))

;; Return nonzero if OP is an i387 fp register.
(define_predicate "fp_register_operand"
  (and (match_code "reg")
       (match_test "FP_REGNO_P (REGNO (op))")))

;; Return nonzero if OP is a non-fp register_operand.
(define_predicate "register_and_not_any_fp_reg_operand"
  (and (match_code "reg")
       (not (match_test "ANY_FP_REGNO_P (REGNO (op))"))))

;; Return nonzero if OP is a register operand other than an i387 fp register.
(define_predicate "register_and_not_fp_reg_operand"
  (and (match_code "reg")
       (not (match_test "FP_REGNO_P (REGNO (op))"))))

;; True if the operand is an MMX register.
(define_predicate "mmx_reg_operand"
  (and (match_code "reg")
       (match_test "MMX_REGNO_P (REGNO (op))")))

;; True if the operand is a Q_REGS class register.
(define_predicate "q_regs_operand"
  (match_operand 0 "register_operand")
{
  if (GET_CODE (op) == SUBREG)
    op = SUBREG_REG (op);
  return ANY_QI_REG_P (op);
})

;; Match an SI or HImode register for a zero_extract.
(define_special_predicate "ext_register_operand"
  (match_operand 0 "register_operand")
{
  if ((!TARGET_64BIT || GET_MODE (op) != DImode)
      && GET_MODE (op) != SImode && GET_MODE (op) != HImode)
    return 0;
  if (GET_CODE (op) == SUBREG)
    op = SUBREG_REG (op);

  /* Be careful to accept only registers having upper parts.  */
  return REGNO (op) > LAST_VIRTUAL_REGISTER || REGNO (op) < 4;
})

;; Return true if op is the AX register.
(define_predicate "ax_reg_operand"
  (and (match_code "reg")
       (match_test "REGNO (op) == 0")))

;; Return true if op is the flags register.
(define_predicate "flags_reg_operand"
  (and (match_code "reg")
       (match_test "REGNO (op) == FLAGS_REG")))

;; Return true if op is not xmm0 register.
(define_predicate "reg_not_xmm0_operand"
   (and (match_operand 0 "register_operand")
	(match_test "GET_CODE (op) != REG
		     || REGNO (op) != FIRST_SSE_REG")))

;; As above, but allow nonimmediate operands.
(define_predicate "nonimm_not_xmm0_operand"
   (and (match_operand 0 "nonimmediate_operand")
	(match_test "GET_CODE (op) != REG
		     || REGNO (op) != FIRST_SSE_REG")))

;; Return 1 if VALUE can be stored in a sign extended immediate field.
(define_predicate "x86_64_immediate_operand"
  (match_code "const_int,symbol_ref,label_ref,const")
{
  if (!TARGET_64BIT)
    return immediate_operand (op, mode);

  switch (GET_CODE (op))
    {
    case CONST_INT:
      /* CONST_DOUBLES never match, since HOST_BITS_PER_WIDE_INT is known
         to be at least 32 and this all acceptable constants are
	 represented as CONST_INT.  */
      if (HOST_BITS_PER_WIDE_INT == 32)
	return 1;
      else
	{
	  HOST_WIDE_INT val = trunc_int_for_mode (INTVAL (op), DImode);
	  return trunc_int_for_mode (val, SImode) == val;
	}
      break;

    case SYMBOL_REF:
      /* For certain code models, the symbolic references are known to fit.
	 in CM_SMALL_PIC model we know it fits if it is local to the shared
	 library.  Don't count TLS SYMBOL_REFs here, since they should fit
	 only if inside of UNSPEC handled below.  */
      /* TLS symbols are not constant.  */
      if (SYMBOL_REF_TLS_MODEL (op))
	return false;
      return (ix86_cmodel == CM_SMALL || ix86_cmodel == CM_KERNEL
	      || (ix86_cmodel == CM_MEDIUM && !SYMBOL_REF_FAR_ADDR_P (op)));

    case LABEL_REF:
      /* For certain code models, the code is near as well.  */
      return (ix86_cmodel == CM_SMALL || ix86_cmodel == CM_MEDIUM
	      || ix86_cmodel == CM_KERNEL);

    case CONST:
      /* We also may accept the offsetted memory references in certain
	 special cases.  */
      if (GET_CODE (XEXP (op, 0)) == UNSPEC)
	switch (XINT (XEXP (op, 0), 1))
	  {
	  case UNSPEC_GOTPCREL:
	  case UNSPEC_DTPOFF:
	  case UNSPEC_GOTNTPOFF:
	  case UNSPEC_NTPOFF:
	    return 1;
	  default:
	    break;
	  }

      if (GET_CODE (XEXP (op, 0)) == PLUS)
	{
	  rtx op1 = XEXP (XEXP (op, 0), 0);
	  rtx op2 = XEXP (XEXP (op, 0), 1);
	  HOST_WIDE_INT offset;

	  if (ix86_cmodel == CM_LARGE)
	    return 0;
	  if (!CONST_INT_P (op2))
	    return 0;
	  offset = trunc_int_for_mode (INTVAL (op2), DImode);
	  switch (GET_CODE (op1))
	    {
	    case SYMBOL_REF:
	      /* TLS symbols are not constant.  */
	      if (SYMBOL_REF_TLS_MODEL (op1))
		return 0;
	      /* For CM_SMALL assume that latest object is 16MB before
		 end of 31bits boundary.  We may also accept pretty
		 large negative constants knowing that all objects are
		 in the positive half of address space.  */
	      if ((ix86_cmodel == CM_SMALL
		   || (ix86_cmodel == CM_MEDIUM
		       && !SYMBOL_REF_FAR_ADDR_P (op1)))
		  && offset < 16*1024*1024
		  && trunc_int_for_mode (offset, SImode) == offset)
		return 1;
	      /* For CM_KERNEL we know that all object resist in the
		 negative half of 32bits address space.  We may not
		 accept negative offsets, since they may be just off
		 and we may accept pretty large positive ones.  */
	      if (ix86_cmodel == CM_KERNEL
		  && offset > 0
		  && trunc_int_for_mode (offset, SImode) == offset)
		return 1;
	      break;

	    case LABEL_REF:
	      /* These conditions are similar to SYMBOL_REF ones, just the
		 constraints for code models differ.  */
	      if ((ix86_cmodel == CM_SMALL || ix86_cmodel == CM_MEDIUM)
		  && offset < 16*1024*1024
		  && trunc_int_for_mode (offset, SImode) == offset)
		return 1;
	      if (ix86_cmodel == CM_KERNEL
		  && offset > 0
		  && trunc_int_for_mode (offset, SImode) == offset)
		return 1;
	      break;

	    case UNSPEC:
	      switch (XINT (op1, 1))
		{
		case UNSPEC_DTPOFF:
		case UNSPEC_NTPOFF:
		  if (offset > 0
		      && trunc_int_for_mode (offset, SImode) == offset)
		    return 1;
		}
	      break;

	    default:
	      break;
	    }
	}
      break;

      default:
	gcc_unreachable ();
    }

  return 0;
})

;; Return 1 if VALUE can be stored in the zero extended immediate field.
(define_predicate "x86_64_zext_immediate_operand"
  (match_code "const_double,const_int,symbol_ref,label_ref,const")
{
  switch (GET_CODE (op))
    {
    case CONST_DOUBLE:
      if (HOST_BITS_PER_WIDE_INT == 32)
	return (GET_MODE (op) == VOIDmode && !CONST_DOUBLE_HIGH (op));
      else
	return 0;

    case CONST_INT:
      if (HOST_BITS_PER_WIDE_INT == 32)
	return INTVAL (op) >= 0;
      else
	return !(INTVAL (op) & ~(HOST_WIDE_INT) 0xffffffff);

    case SYMBOL_REF:
      /* For certain code models, the symbolic references are known to fit.  */
      /* TLS symbols are not constant.  */
      if (SYMBOL_REF_TLS_MODEL (op))
	return false;
      return (ix86_cmodel == CM_SMALL
	      || (ix86_cmodel == CM_MEDIUM
		  && !SYMBOL_REF_FAR_ADDR_P (op)));

    case LABEL_REF:
      /* For certain code models, the code is near as well.  */
      return ix86_cmodel == CM_SMALL || ix86_cmodel == CM_MEDIUM;

    case CONST:
      /* We also may accept the offsetted memory references in certain
	 special cases.  */
      if (GET_CODE (XEXP (op, 0)) == PLUS)
	{
	  rtx op1 = XEXP (XEXP (op, 0), 0);
	  rtx op2 = XEXP (XEXP (op, 0), 1);

	  if (ix86_cmodel == CM_LARGE)
	    return 0;
	  switch (GET_CODE (op1))
	    {
	    case SYMBOL_REF:
	      /* TLS symbols are not constant.  */
	      if (SYMBOL_REF_TLS_MODEL (op1))
		return 0;
	      /* For small code model we may accept pretty large positive
		 offsets, since one bit is available for free.  Negative
		 offsets are limited by the size of NULL pointer area
		 specified by the ABI.  */
	      if ((ix86_cmodel == CM_SMALL
		   || (ix86_cmodel == CM_MEDIUM
		       && !SYMBOL_REF_FAR_ADDR_P (op1)))
		  && CONST_INT_P (op2)
		  && trunc_int_for_mode (INTVAL (op2), DImode) > -0x10000
		  && trunc_int_for_mode (INTVAL (op2), SImode) == INTVAL (op2))
		return 1;
	      /* ??? For the kernel, we may accept adjustment of
		 -0x10000000, since we know that it will just convert
		 negative address space to positive, but perhaps this
		 is not worthwhile.  */
	      break;

	    case LABEL_REF:
	      /* These conditions are similar to SYMBOL_REF ones, just the
		 constraints for code models differ.  */
	      if ((ix86_cmodel == CM_SMALL || ix86_cmodel == CM_MEDIUM)
		  && CONST_INT_P (op2)
		  && trunc_int_for_mode (INTVAL (op2), DImode) > -0x10000
		  && trunc_int_for_mode (INTVAL (op2), SImode) == INTVAL (op2))
		return 1;
	      break;

	    default:
	      return 0;
	    }
	}
      break;

    default:
      gcc_unreachable ();
    }
  return 0;
})

;; Return nonzero if OP is general operand representable on x86_64.
(define_predicate "x86_64_general_operand"
  (if_then_else (match_test "TARGET_64BIT")
    (ior (match_operand 0 "nonimmediate_operand")
	 (match_operand 0 "x86_64_immediate_operand"))
    (match_operand 0 "general_operand")))

;; Return nonzero if OP is general operand representable on x86_64
;; as either sign extended or zero extended constant.
(define_predicate "x86_64_szext_general_operand"
  (if_then_else (match_test "TARGET_64BIT")
    (ior (match_operand 0 "nonimmediate_operand")
	 (ior (match_operand 0 "x86_64_immediate_operand")
	      (match_operand 0 "x86_64_zext_immediate_operand")))
    (match_operand 0 "general_operand")))

;; Return nonzero if OP is nonmemory operand representable on x86_64.
(define_predicate "x86_64_nonmemory_operand"
  (if_then_else (match_test "TARGET_64BIT")
    (ior (match_operand 0 "register_operand")
	 (match_operand 0 "x86_64_immediate_operand"))
    (match_operand 0 "nonmemory_operand")))

;; Return nonzero if OP is nonmemory operand representable on x86_64.
(define_predicate "x86_64_szext_nonmemory_operand"
  (if_then_else (match_test "TARGET_64BIT")
    (ior (match_operand 0 "register_operand")
	 (ior (match_operand 0 "x86_64_immediate_operand")
	      (match_operand 0 "x86_64_zext_immediate_operand")))
    (match_operand 0 "nonmemory_operand")))

;; Return true when operand is PIC expression that can be computed by lea
;; operation.
(define_predicate "pic_32bit_operand"
  (match_code "const,symbol_ref,label_ref")
{
  if (!flag_pic)
    return 0;
  /* Rule out relocations that translate into 64bit constants.  */
  if (TARGET_64BIT && GET_CODE (op) == CONST)
    {
      op = XEXP (op, 0);
      if (GET_CODE (op) == PLUS && CONST_INT_P (XEXP (op, 1)))
	op = XEXP (op, 0);
      if (GET_CODE (op) == UNSPEC
	  && (XINT (op, 1) == UNSPEC_GOTOFF
	      || XINT (op, 1) == UNSPEC_GOT))
	return 0;
    }
  return symbolic_operand (op, mode);
})


;; Return nonzero if OP is nonmemory operand acceptable by movabs patterns.
(define_predicate "x86_64_movabs_operand"
  (if_then_else (match_test "!TARGET_64BIT || !flag_pic")
    (match_operand 0 "nonmemory_operand")
    (ior (match_operand 0 "register_operand")
	 (and (match_operand 0 "const_double_operand")
	      (match_test "GET_MODE_SIZE (mode) <= 8")))))

;; Returns nonzero if OP is either a symbol reference or a sum of a symbol
;; reference and a constant.
(define_predicate "symbolic_operand"
  (match_code "symbol_ref,label_ref,const")
{
  switch (GET_CODE (op))
    {
    case SYMBOL_REF:
    case LABEL_REF:
      return 1;

    case CONST:
      op = XEXP (op, 0);
      if (GET_CODE (op) == SYMBOL_REF
	  || GET_CODE (op) == LABEL_REF
	  || (GET_CODE (op) == UNSPEC
	      && (XINT (op, 1) == UNSPEC_GOT
		  || XINT (op, 1) == UNSPEC_GOTOFF
		  || XINT (op, 1) == UNSPEC_GOTPCREL)))
	return 1;
      if (GET_CODE (op) != PLUS
	  || !CONST_INT_P (XEXP (op, 1)))
	return 0;

      op = XEXP (op, 0);
      if (GET_CODE (op) == SYMBOL_REF
	  || GET_CODE (op) == LABEL_REF)
	return 1;
      /* Only @GOTOFF gets offsets.  */
      if (GET_CODE (op) != UNSPEC
	  || XINT (op, 1) != UNSPEC_GOTOFF)
	return 0;

      op = XVECEXP (op, 0, 0);
      if (GET_CODE (op) == SYMBOL_REF
	  || GET_CODE (op) == LABEL_REF)
	return 1;
      return 0;

    default:
      gcc_unreachable ();
    }
})

;; Return true if the operand contains a @GOT or @GOTOFF reference.
(define_predicate "pic_symbolic_operand"
  (match_code "const")
{
  op = XEXP (op, 0);
  if (TARGET_64BIT)
    {
      if (GET_CODE (op) == UNSPEC
	  && XINT (op, 1) == UNSPEC_GOTPCREL)
	return 1;
      if (GET_CODE (op) == PLUS
	  && GET_CODE (XEXP (op, 0)) == UNSPEC
	  && XINT (XEXP (op, 0), 1) == UNSPEC_GOTPCREL)
	return 1;
    }
  else
    {
      if (GET_CODE (op) == UNSPEC)
	return 1;
      if (GET_CODE (op) != PLUS
	  || !CONST_INT_P (XEXP (op, 1)))
	return 0;
      op = XEXP (op, 0);
      if (GET_CODE (op) == UNSPEC)
	return 1;
    }
  return 0;
})

;; Return true if OP is a symbolic operand that resolves locally.
(define_predicate "local_symbolic_operand"
  (match_code "const,label_ref,symbol_ref")
{
  if (GET_CODE (op) == CONST
      && GET_CODE (XEXP (op, 0)) == PLUS
      && CONST_INT_P (XEXP (XEXP (op, 0), 1)))
    op = XEXP (XEXP (op, 0), 0);

  if (GET_CODE (op) == LABEL_REF)
    return 1;

  if (GET_CODE (op) != SYMBOL_REF)
    return 0;

  if (SYMBOL_REF_TLS_MODEL (op) != 0)
    return 0;

  if (SYMBOL_REF_LOCAL_P (op))
    return 1;

  /* There is, however, a not insubstantial body of code in the rest of
     the compiler that assumes it can just stick the results of
     ASM_GENERATE_INTERNAL_LABEL in a symbol_ref and have done.  */
  /* ??? This is a hack.  Should update the body of the compiler to
     always create a DECL an invoke targetm.encode_section_info.  */
  if (strncmp (XSTR (op, 0), internal_label_prefix,
	       internal_label_prefix_len) == 0)
    return 1;

  return 0;
})

;; Test for a legitimate @GOTOFF operand.
;;
;; VxWorks does not impose a fixed gap between segments; the run-time
;; gap can be different from the object-file gap.  We therefore can't
;; use @GOTOFF unless we are absolutely sure that the symbol is in the
;; same segment as the GOT.  Unfortunately, the flexibility of linker
;; scripts means that we can't be sure of that in general, so assume
;; that @GOTOFF is never valid on VxWorks.
(define_predicate "gotoff_operand"
  (and (match_test "!TARGET_VXWORKS_RTP")
       (match_operand 0 "local_symbolic_operand")))

;; Test for various thread-local symbols.
(define_predicate "tls_symbolic_operand"
  (and (match_code "symbol_ref")
       (match_test "SYMBOL_REF_TLS_MODEL (op) != 0")))

(define_predicate "tls_modbase_operand"
  (and (match_code "symbol_ref")
       (match_test "op == ix86_tls_module_base ()")))

(define_predicate "tp_or_register_operand"
  (ior (match_operand 0 "register_operand")
       (and (match_code "unspec")
	    (match_test "XINT (op, 1) == UNSPEC_TP"))))

;; Test for a pc-relative call operand
(define_predicate "constant_call_address_operand"
  (match_code "symbol_ref")
{
  if (ix86_cmodel == CM_LARGE || ix86_cmodel == CM_LARGE_PIC)
    return false;
  if (TARGET_DLLIMPORT_DECL_ATTRIBUTES && SYMBOL_REF_DLLIMPORT_P (op))
    return false;
  return true;
})

;; True for any non-virtual or eliminable register.  Used in places where
;; instantiation of such a register may cause the pattern to not be recognized.
(define_predicate "register_no_elim_operand"
  (match_operand 0 "register_operand")
{
  if (GET_CODE (op) == SUBREG)
    op = SUBREG_REG (op);
  return !(op == arg_pointer_rtx
	   || op == frame_pointer_rtx
	   || IN_RANGE (REGNO (op),
			FIRST_PSEUDO_REGISTER, LAST_VIRTUAL_REGISTER));
})

;; Similarly, but include the stack pointer.  This is used to prevent esp
;; from being used as an index reg.
(define_predicate "index_register_operand"
  (match_operand 0 "register_operand")
{
  if (GET_CODE (op) == SUBREG)
    op = SUBREG_REG (op);
  if (reload_in_progress || reload_completed)
    return REG_OK_FOR_INDEX_STRICT_P (op);
  else
    return REG_OK_FOR_INDEX_NONSTRICT_P (op);
})

;; Return false if this is any eliminable register.  Otherwise general_operand.
(define_predicate "general_no_elim_operand"
  (if_then_else (match_code "reg,subreg")
    (match_operand 0 "register_no_elim_operand")
    (match_operand 0 "general_operand")))

;; Return false if this is any eliminable register.  Otherwise
;; register_operand or a constant.
(define_predicate "nonmemory_no_elim_operand"
  (ior (match_operand 0 "register_no_elim_operand")
       (match_operand 0 "immediate_operand")))

;; Test for a valid operand for a call instruction.
(define_predicate "call_insn_operand"
  (ior (match_operand 0 "constant_call_address_operand")
       (ior (match_operand 0 "register_no_elim_operand")
	    (match_operand 0 "memory_operand"))))

;; Similarly, but for tail calls, in which we cannot allow memory references.
(define_predicate "sibcall_insn_operand"
  (ior (match_operand 0 "constant_call_address_operand")
       (match_operand 0 "register_no_elim_operand")))

;; Match exactly zero.
(define_predicate "const0_operand"
  (match_code "const_int,const_double,const_vector")
{
  if (mode == VOIDmode)
    mode = GET_MODE (op);
  return op == CONST0_RTX (mode);
})

;; Match exactly one.
(define_predicate "const1_operand"
  (and (match_code "const_int")
       (match_test "op == const1_rtx")))

;; Match exactly eight.
(define_predicate "const8_operand"
  (and (match_code "const_int")
       (match_test "INTVAL (op) == 8")))

;; Match 2, 4, or 8.  Used for leal multiplicands.
(define_predicate "const248_operand"
  (match_code "const_int")
{
  HOST_WIDE_INT i = INTVAL (op);
  return i == 2 || i == 4 || i == 8;
})

;; Match 0 or 1.
(define_predicate "const_0_to_1_operand"
  (and (match_code "const_int")
       (match_test "op == const0_rtx || op == const1_rtx")))

;; Match 0 to 3.
(define_predicate "const_0_to_3_operand"
  (and (match_code "const_int")
       (match_test "IN_RANGE (INTVAL (op), 0, 3)")))

;; Match 0 to 7.
(define_predicate "const_0_to_7_operand"
  (and (match_code "const_int")
       (match_test "IN_RANGE (INTVAL (op), 0, 7)")))

;; Match 0 to 15.
(define_predicate "const_0_to_15_operand"
  (and (match_code "const_int")
       (match_test "IN_RANGE (INTVAL (op), 0, 15)")))

;; Match 0 to 63.
(define_predicate "const_0_to_63_operand"
  (and (match_code "const_int")
       (match_test "IN_RANGE (INTVAL (op), 0, 63)")))

;; Match 0 to 255.
(define_predicate "const_0_to_255_operand"
  (and (match_code "const_int")
       (match_test "IN_RANGE (INTVAL (op), 0, 255)")))

;; Match (0 to 255) * 8
(define_predicate "const_0_to_255_mul_8_operand"
  (match_code "const_int")
{
  unsigned HOST_WIDE_INT val = INTVAL (op);
  return val <= 255*8 && val % 8 == 0;
})

;; Return nonzero if OP is CONST_INT >= 1 and <= 31 (a valid operand
;; for shift & compare patterns, as shifting by 0 does not change flags).
(define_predicate "const_1_to_31_operand"
  (and (match_code "const_int")
       (match_test "IN_RANGE (INTVAL (op), 1, 31)")))

;; Match 2 or 3.
(define_predicate "const_2_to_3_operand"
  (and (match_code "const_int")
       (match_test "IN_RANGE (INTVAL (op), 2, 3)")))

;; Match 4 to 7.
(define_predicate "const_4_to_7_operand"
  (and (match_code "const_int")
       (match_test "IN_RANGE (INTVAL (op), 4, 7)")))
<<<<<<< HEAD
=======

;; Match exactly one bit in 2-bit mask.
(define_predicate "const_pow2_1_to_2_operand"
  (and (match_code "const_int")
       (match_test "INTVAL (op) == 1 || INTVAL (op) == 2")))
>>>>>>> 60a98cce

;; Match exactly one bit in 4-bit mask.
(define_predicate "const_pow2_1_to_8_operand"
  (match_code "const_int")
{
  unsigned int log = exact_log2 (INTVAL (op));
  return log <= 3;
})

;; Match exactly one bit in 8-bit mask.
(define_predicate "const_pow2_1_to_128_operand"
  (match_code "const_int")
{
  unsigned int log = exact_log2 (INTVAL (op));
  return log <= 7;
})

;; Match exactly one bit in 16-bit mask.
(define_predicate "const_pow2_1_to_32768_operand"
  (match_code "const_int")
{
  unsigned int log = exact_log2 (INTVAL (op));
  return log <= 15;
})

;; True if this is a constant appropriate for an increment or decrement.
(define_predicate "incdec_operand"
  (match_code "const_int")
{
  /* On Pentium4, the inc and dec operations causes extra dependency on flag
     registers, since carry flag is not set.  */
  if (!TARGET_USE_INCDEC && !optimize_size)
    return 0;
  return op == const1_rtx || op == constm1_rtx;
})

;; True for registers, or 1 or -1.  Used to optimize double-word shifts.
(define_predicate "reg_or_pm1_operand"
  (ior (match_operand 0 "register_operand")
       (and (match_code "const_int")
	    (match_test "op == const1_rtx || op == constm1_rtx"))))

;; True if OP is acceptable as operand of DImode shift expander.
(define_predicate "shiftdi_operand"
  (if_then_else (match_test "TARGET_64BIT")
    (match_operand 0 "nonimmediate_operand")
    (match_operand 0 "register_operand")))

(define_predicate "ashldi_input_operand"
  (if_then_else (match_test "TARGET_64BIT")
    (match_operand 0 "nonimmediate_operand")
    (match_operand 0 "reg_or_pm1_operand")))

;; Return true if OP is a vector load from the constant pool with just
;; the first element nonzero.
(define_predicate "zero_extended_scalar_load_operand"
  (match_code "mem")
{
  unsigned n_elts;
  op = maybe_get_pool_constant (op);
  if (!op)
    return 0;
  if (GET_CODE (op) != CONST_VECTOR)
    return 0;
  n_elts =
    (GET_MODE_SIZE (GET_MODE (op)) /
     GET_MODE_SIZE (GET_MODE_INNER (GET_MODE (op))));
  for (n_elts--; n_elts > 0; n_elts--)
    {
      rtx elt = CONST_VECTOR_ELT (op, n_elts);
      if (elt != CONST0_RTX (GET_MODE_INNER (GET_MODE (op))))
	return 0;
    }
  return 1;
})

/* Return true if operand is a vector constant that is all ones. */
(define_predicate "vector_all_ones_operand"
  (match_code "const_vector")
{
  int nunits = GET_MODE_NUNITS (mode);

  if (GET_CODE (op) == CONST_VECTOR
      && CONST_VECTOR_NUNITS (op) == nunits)
    {
      int i;
      for (i = 0; i < nunits; ++i)
        {
          rtx x = CONST_VECTOR_ELT (op, i);
          if (x != constm1_rtx)
            return 0;
        }
      return 1;
    }

  return 0;
})

; Return 1 when OP is operand acceptable for standard SSE move.
(define_predicate "vector_move_operand"
  (ior (match_operand 0 "nonimmediate_operand")
       (match_operand 0 "const0_operand")))

;; Return 1 when OP is nonimmediate or standard SSE constant.
(define_predicate "nonimmediate_or_sse_const_operand"
  (match_operand 0 "general_operand")
{
  if (nonimmediate_operand (op, mode))
    return 1;
  if (standard_sse_constant_p (op) > 0)
    return 1;
  return 0;
})

;; Return true if OP is a register or a zero.
(define_predicate "reg_or_0_operand"
  (ior (match_operand 0 "register_operand")
       (match_operand 0 "const0_operand")))

;; Return true if op if a valid address, and does not contain
;; a segment override.
(define_special_predicate "no_seg_address_operand"
  (match_operand 0 "address_operand")
{
  struct ix86_address parts;
  int ok;

  ok = ix86_decompose_address (op, &parts);
  gcc_assert (ok);
  return parts.seg == SEG_DEFAULT;
})

;; Return nonzero if the rtx is known to be at least 32 bits aligned.
(define_predicate "aligned_operand"
  (match_operand 0 "general_operand")
{
  struct ix86_address parts;
  int ok;

  /* Registers and immediate operands are always "aligned".  */
  if (GET_CODE (op) != MEM)
    return 1;

  /* All patterns using aligned_operand on memory operands ends up
     in promoting memory operand to 64bit and thus causing memory mismatch.  */
  if (TARGET_MEMORY_MISMATCH_STALL && !optimize_size)
    return 0;

  /* Don't even try to do any aligned optimizations with volatiles.  */
  if (MEM_VOLATILE_P (op))
    return 0;

  if (MEM_ALIGN (op) >= 32)
    return 1;

  op = XEXP (op, 0);

  /* Pushes and pops are only valid on the stack pointer.  */
  if (GET_CODE (op) == PRE_DEC
      || GET_CODE (op) == POST_INC)
    return 1;

  /* Decode the address.  */
  ok = ix86_decompose_address (op, &parts);
  gcc_assert (ok);

  /* Look for some component that isn't known to be aligned.  */
  if (parts.index)
    {
      if (REGNO_POINTER_ALIGN (REGNO (parts.index)) * parts.scale < 32)
	return 0;
    }
  if (parts.base)
    {
      if (REGNO_POINTER_ALIGN (REGNO (parts.base)) < 32)
	return 0;
    }
  if (parts.disp)
    {
      if (!CONST_INT_P (parts.disp)
	  || (INTVAL (parts.disp) & 3) != 0)
	return 0;
    }

  /* Didn't find one -- this must be an aligned address.  */
  return 1;
})

;; Returns 1 if OP is memory operand with a displacement.
(define_predicate "memory_displacement_operand"
  (match_operand 0 "memory_operand")
{
  struct ix86_address parts;
  int ok;

  ok = ix86_decompose_address (XEXP (op, 0), &parts);
  gcc_assert (ok);
  return parts.disp != NULL_RTX;
})

;; Returns 1 if OP is memory operand with a displacement only.
(define_predicate "memory_displacement_only_operand"
  (match_operand 0 "memory_operand")
{
  struct ix86_address parts;
  int ok;

  ok = ix86_decompose_address (XEXP (op, 0), &parts);
  gcc_assert (ok);

  if (parts.base || parts.index)
    return 0;

  return parts.disp != NULL_RTX;
})

;; Returns 1 if OP is memory operand that cannot be represented
;; by the modRM array.
(define_predicate "long_memory_operand"
  (and (match_operand 0 "memory_operand")
       (match_test "memory_address_length (op) != 0")))

;; Return 1 if OP is a comparison operator that can be issued by fcmov.
(define_predicate "fcmov_comparison_operator"
  (match_operand 0 "comparison_operator")
{
  enum machine_mode inmode = GET_MODE (XEXP (op, 0));
  enum rtx_code code = GET_CODE (op);

  if (inmode == CCFPmode || inmode == CCFPUmode)
    {
      enum rtx_code second_code, bypass_code;
      ix86_fp_comparison_codes (code, &bypass_code, &code, &second_code);
      if (bypass_code != UNKNOWN || second_code != UNKNOWN)
	return 0;
      code = ix86_fp_compare_code_to_integer (code);
    }
  /* i387 supports just limited amount of conditional codes.  */
  switch (code)
    {
    case LTU: case GTU: case LEU: case GEU:
      if (inmode == CCmode || inmode == CCFPmode || inmode == CCFPUmode
	  || inmode == CCCmode)
	return 1;
      return 0;
    case ORDERED: case UNORDERED:
    case EQ: case NE:
      return 1;
    default:
      return 0;
    }
})

;; Return 1 if OP is a comparison that can be used in the CMPSS/CMPPS insns.
;; The first set are supported directly; the second set can't be done with
;; full IEEE support, i.e. NaNs.
;;
;; ??? It would seem that we have a lot of uses of this predicate that pass
;; it the wrong mode.  We got away with this because the old function didn't
;; check the mode at all.  Mirror that for now by calling this a special
;; predicate.

(define_special_predicate "sse_comparison_operator"
  (match_code "eq,lt,le,unordered,ne,unge,ungt,ordered"))

;; Return 1 if OP is a valid comparison operator in valid mode.
(define_predicate "ix86_comparison_operator"
  (match_operand 0 "comparison_operator")
{
  enum machine_mode inmode = GET_MODE (XEXP (op, 0));
  enum rtx_code code = GET_CODE (op);

  if (inmode == CCFPmode || inmode == CCFPUmode)
    {
      enum rtx_code second_code, bypass_code;
      ix86_fp_comparison_codes (code, &bypass_code, &code, &second_code);
      return (bypass_code == UNKNOWN && second_code == UNKNOWN);
    }
  switch (code)
    {
    case EQ: case NE:
      return 1;
    case LT: case GE:
      if (inmode == CCmode || inmode == CCGCmode
	  || inmode == CCGOCmode || inmode == CCNOmode)
	return 1;
      return 0;
    case LTU: case GTU: case LEU: case GEU:
      if (inmode == CCmode || inmode == CCCmode)
	return 1;
      return 0;
    case ORDERED: case UNORDERED:
      if (inmode == CCmode)
	return 1;
      return 0;
    case GT: case LE:
      if (inmode == CCmode || inmode == CCGCmode || inmode == CCNOmode)
	return 1;
      return 0;
    default:
      return 0;
    }
})

;; Return 1 if OP is a valid comparison operator testing carry flag to be set.
(define_predicate "ix86_carry_flag_operator"
  (match_code "ltu,lt,unlt,gtu,gt,ungt,le,unle,ge,unge,ltgt,uneq")
{
  enum machine_mode inmode = GET_MODE (XEXP (op, 0));
  enum rtx_code code = GET_CODE (op);

  if (!REG_P (XEXP (op, 0))
      || REGNO (XEXP (op, 0)) != FLAGS_REG
      || XEXP (op, 1) != const0_rtx)
    return 0;

  if (inmode == CCFPmode || inmode == CCFPUmode)
    {
      enum rtx_code second_code, bypass_code;
      ix86_fp_comparison_codes (code, &bypass_code, &code, &second_code);
      if (bypass_code != UNKNOWN || second_code != UNKNOWN)
	return 0;
      code = ix86_fp_compare_code_to_integer (code);
    }
  else if (inmode == CCCmode)
   return code == LTU || code == GTU;
  else if (inmode != CCmode)
    return 0;

  return code == LTU;
})

;; Nearly general operand, but accept any const_double, since we wish
;; to be able to drop them into memory rather than have them get pulled
;; into registers.
(define_predicate "cmp_fp_expander_operand"
  (ior (match_code "const_double")
       (match_operand 0 "general_operand")))

;; Return true if this is a valid binary floating-point operation.
(define_predicate "binary_fp_operator"
  (match_code "plus,minus,mult,div"))

;; Return true if this is a multiply operation.
(define_predicate "mult_operator"
  (match_code "mult"))

;; Return true if this is a division operation.
(define_predicate "div_operator"
  (match_code "div"))

;; Return true if this is a float extend operation.
(define_predicate "float_operator"
  (match_code "float"))

;; Return true for ARITHMETIC_P.
(define_predicate "arith_or_logical_operator"
  (match_code "plus,mult,and,ior,xor,smin,smax,umin,umax,compare,minus,div,
	       mod,udiv,umod,ashift,rotate,ashiftrt,lshiftrt,rotatert"))

;; Return 1 if OP is a binary operator that can be promoted to wider mode.
(define_predicate "promotable_binary_operator"
  (ior (match_code "plus,and,ior,xor,ashift")
       (and (match_code "mult")
	    (match_test "TARGET_TUNE_PROMOTE_HIMODE_IMUL"))))

;; To avoid problems when jump re-emits comparisons like testqi_ext_ccno_0,
;; re-recognize the operand to avoid a copy_to_mode_reg that will fail.
;;
;; ??? It seems likely that this will only work because cmpsi is an
;; expander, and no actual insns use this.

(define_predicate "cmpsi_operand"
  (ior (match_operand 0 "nonimmediate_operand")
       (and (match_code "and")
	    (match_code "zero_extract" "0")
	    (match_code "const_int"    "1")
	    (match_code "const_int"    "01")
	    (match_code "const_int"    "02")
	    (match_test "INTVAL (XEXP (XEXP (op, 0), 1)) == 8")
	    (match_test "INTVAL (XEXP (XEXP (op, 0), 2)) == 8")
       )))

(define_predicate "compare_operator"
  (match_code "compare"))

(define_predicate "absneg_operator"
  (match_code "abs,neg"))<|MERGE_RESOLUTION|>--- conflicted
+++ resolved
@@ -1,9 +1,5 @@
 ;; Predicate definitions for IA-32 and x86-64.
-<<<<<<< HEAD
-;; Copyright (C) 2004, 2005, 2006 Free Software Foundation, Inc.
-=======
 ;; Copyright (C) 2004, 2005, 2006, 2007 Free Software Foundation, Inc.
->>>>>>> 60a98cce
 ;;
 ;; This file is part of GCC.
 ;;
@@ -637,14 +633,11 @@
 (define_predicate "const_4_to_7_operand"
   (and (match_code "const_int")
        (match_test "IN_RANGE (INTVAL (op), 4, 7)")))
-<<<<<<< HEAD
-=======
 
 ;; Match exactly one bit in 2-bit mask.
 (define_predicate "const_pow2_1_to_2_operand"
   (and (match_code "const_int")
        (match_test "INTVAL (op) == 1 || INTVAL (op) == 2")))
->>>>>>> 60a98cce
 
 ;; Match exactly one bit in 4-bit mask.
 (define_predicate "const_pow2_1_to_8_operand"
