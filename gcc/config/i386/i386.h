--- conflicted
+++ resolved
@@ -162,10 +162,7 @@
 extern const int x86_use_ffreep;
 extern const int x86_inter_unit_moves, x86_schedule;
 extern const int x86_use_bt;
-<<<<<<< HEAD
-=======
 extern const int x86_cmpxchg, x86_xadd;
->>>>>>> 8c044a9c
 extern int x86_prefetch_sse;
 
 #define TARGET_USE_LEAVE (x86_use_leave & TUNEMASK)
@@ -221,14 +218,6 @@
 #define TARGET_FOUR_JUMP_LIMIT (x86_four_jump_limit & TUNEMASK)
 #define TARGET_SCHEDULE (x86_schedule & TUNEMASK)
 #define TARGET_USE_BT (x86_use_bt & TUNEMASK)
-<<<<<<< HEAD
-
-#define TARGET_STACK_PROBE (target_flags & MASK_STACK_PROBE)
-
-#define TARGET_ALIGN_STRINGOPS (!(target_flags & MASK_NO_ALIGN_STROPS))
-#define TARGET_INLINE_ALL_STRINGOPS (target_flags & MASK_INLINE_ALL_STROPS)
-=======
->>>>>>> 8c044a9c
 
 #define ASSEMBLER_DIALECT (ix86_asm_dialect)
 
@@ -239,120 +228,8 @@
 #define TARGET_GNU_TLS (ix86_tls_dialect == TLS_DIALECT_GNU)
 #define TARGET_SUN_TLS (ix86_tls_dialect == TLS_DIALECT_SUN)
 
-<<<<<<< HEAD
-/* WARNING: Do not mark empty strings for translation, as calling
-            gettext on an empty string does NOT return an empty
-            string.  */
-
-
-#define TARGET_SWITCHES							      \
-{ { "80387",			 MASK_80387, N_("Use hardware fp") },	      \
-  { "no-80387",			-MASK_80387, N_("Do not use hardware fp") },  \
-  { "hard-float",		 MASK_80387, N_("Use hardware fp") },	      \
-  { "soft-float",		-MASK_80387, N_("Do not use hardware fp") },  \
-  { "no-soft-float",		 MASK_80387, N_("Use hardware fp") },	      \
-  { "386",			 0, "" /*Deprecated.*/},		      \
-  { "486",			 0, "" /*Deprecated.*/},		      \
-  { "pentium",			 0, "" /*Deprecated.*/},		      \
-  { "pentiumpro",		 0, "" /*Deprecated.*/},		      \
-  { "intel-syntax",		 0, "" /*Deprecated.*/},	 	      \
-  { "no-intel-syntax",		 0, "" /*Deprecated.*/},	 	      \
-  { "rtd",			 MASK_RTD,				      \
-    N_("Alternate calling convention") },				      \
-  { "no-rtd",			-MASK_RTD,				      \
-    N_("Use normal calling convention") },				      \
-  { "align-double",		 MASK_ALIGN_DOUBLE,			      \
-    N_("Align some doubles on dword boundary") },			      \
-  { "no-align-double",		-MASK_ALIGN_DOUBLE,			      \
-    N_("Align doubles on word boundary") },				      \
-  { "svr3-shlib",		 MASK_SVR3_SHLIB,			      \
-    N_("Uninitialized locals in .bss")  },				      \
-  { "no-svr3-shlib",		-MASK_SVR3_SHLIB,			      \
-    N_("Uninitialized locals in .data") },				      \
-  { "ieee-fp",			 MASK_IEEE_FP,				      \
-    N_("Use IEEE math for fp comparisons") },				      \
-  { "no-ieee-fp",		-MASK_IEEE_FP,				      \
-    N_("Do not use IEEE math for fp comparisons") },			      \
-  { "fp-ret-in-387",		 MASK_FLOAT_RETURNS,			      \
-    N_("Return values of functions in FPU registers") },		      \
-  { "no-fp-ret-in-387",		-MASK_FLOAT_RETURNS ,			      \
-    N_("Do not return values of functions in FPU registers")},		      \
-  { "no-fancy-math-387",	 MASK_NO_FANCY_MATH_387,		      \
-    N_("Do not generate sin, cos, sqrt for FPU") },			      \
-  { "fancy-math-387",		-MASK_NO_FANCY_MATH_387,		      \
-     N_("Generate sin, cos, sqrt for FPU")},				      \
-  { "omit-leaf-frame-pointer",	 MASK_OMIT_LEAF_FRAME_POINTER,		      \
-    N_("Omit the frame pointer in leaf functions") },			      \
-  { "no-omit-leaf-frame-pointer",-MASK_OMIT_LEAF_FRAME_POINTER, "" },	      \
-  { "stack-arg-probe",		 MASK_STACK_PROBE,			      \
-    N_("Enable stack probing") },					      \
-  { "no-stack-arg-probe",	-MASK_STACK_PROBE, "" },		      \
-  { "windows",			0, 0 /* undocumented */ },		      \
-  { "dll",			0,  0 /* undocumented */ },		      \
-  { "align-stringops",		-MASK_NO_ALIGN_STROPS,			      \
-    N_("Align destination of the string operations") },			      \
-  { "no-align-stringops",	 MASK_NO_ALIGN_STROPS,			      \
-    N_("Do not align destination of the string operations") },		      \
-  { "inline-all-stringops",	 MASK_INLINE_ALL_STROPS,		      \
-    N_("Inline all known string operations") },				      \
-  { "no-inline-all-stringops",	-MASK_INLINE_ALL_STROPS,		      \
-    N_("Do not inline all known string operations") },			      \
-  { "push-args",		-MASK_NO_PUSH_ARGS,			      \
-    N_("Use push instructions to save outgoing arguments") },		      \
-  { "no-push-args",		MASK_NO_PUSH_ARGS,			      \
-    N_("Do not use push instructions to save outgoing arguments") },	      \
-  { "accumulate-outgoing-args",	MASK_ACCUMULATE_OUTGOING_ARGS,		      \
-    N_("Use push instructions to save outgoing arguments") },		      \
-  { "no-accumulate-outgoing-args",-MASK_ACCUMULATE_OUTGOING_ARGS,	      \
-    N_("Do not use push instructions to save outgoing arguments") },	      \
-  { "mmx",			 MASK_MMX,				      \
-    N_("Support MMX built-in functions") },				      \
-  { "no-mmx",			 -(MASK_MMX|MASK_3DNOW|MASK_3DNOW_A),	      \
-    N_("Do not support MMX built-in functions") },			      \
-  { "3dnow",                     MASK_3DNOW,				      \
-    N_("Support 3DNow! built-in functions") },				      \
-  { "no-3dnow",                  -(MASK_3DNOW|MASK_3DNOW_A),		      \
-    N_("Do not support 3DNow! built-in functions") },			      \
-  { "sse",			 MASK_SSE,				      \
-    N_("Support MMX and SSE built-in functions and code generation") },	      \
-  { "no-sse",			 -(MASK_SSE|MASK_SSE2|MASK_SSE3),	      \
-    N_("Do not support MMX and SSE built-in functions and code generation") },\
-  { "sse2",			 MASK_SSE2,				      \
-    N_("Support MMX, SSE and SSE2 built-in functions and code generation") }, \
-  { "no-sse2",			 -(MASK_SSE2|MASK_SSE3),		      \
-    N_("Do not support MMX, SSE and SSE2 built-in functions and code generation") },    \
-  { "sse3",			 MASK_SSE3,				      \
-    N_("Support MMX, SSE, SSE2 and SSE3 built-in functions and code generation") },\
-  { "no-sse3",			 -MASK_SSE3,				      \
-    N_("Do not support MMX, SSE, SSE2 and SSE3 built-in functions and code generation") },\
-  { "128bit-long-double",	 MASK_128BIT_LONG_DOUBLE,		      \
-    N_("sizeof(long double) is 16") },					      \
-  { "96bit-long-double",	-MASK_128BIT_LONG_DOUBLE,		      \
-    N_("sizeof(long double) is 12") },					      \
-  { "64",			MASK_64BIT,				      \
-    N_("Generate 64bit x86-64 code") },					      \
-  { "32",			-MASK_64BIT,				      \
-    N_("Generate 32bit i386 code") },					      \
-  { "ms-bitfields",		MASK_MS_BITFIELD_LAYOUT,		      \
-    N_("Use native (MS) bitfield layout") },				      \
-  { "no-ms-bitfields",		-MASK_MS_BITFIELD_LAYOUT,		      \
-    N_("Use gcc default bitfield layout") },				      \
-  { "red-zone",			-MASK_NO_RED_ZONE,			      \
-    N_("Use red-zone in the x86-64 code") },				      \
-  { "no-red-zone",		MASK_NO_RED_ZONE,			      \
-    N_("Do not use red-zone in the x86-64 code") },			      \
-  { "tls-direct-seg-refs",	MASK_TLS_DIRECT_SEG_REFS,		      \
-    N_("Use direct references against %gs when accessing tls data") },	      \
-  { "no-tls-direct-seg-refs",	-MASK_TLS_DIRECT_SEG_REFS,		      \
-    N_("Do not use direct references against %gs when accessing tls data") }, \
-  SUBTARGET_SWITCHES							      \
-  { "",									      \
-    TARGET_DEFAULT | TARGET_64BIT_DEFAULT | TARGET_SUBTARGET_DEFAULT	      \
-    | TARGET_TLS_DIRECT_SEG_REFS_DEFAULT, 0 }}
-=======
 #define TARGET_CMPXCHG (x86_cmpxchg & (1 << ix86_arch))
 #define TARGET_XADD (x86_xadd & (1 << ix86_arch))
->>>>>>> 8c044a9c
 
 #ifndef TARGET_64BIT_DEFAULT
 #define TARGET_64BIT_DEFAULT 0
@@ -970,11 +847,7 @@
 
 /* ??? No autovectorization into MMX or 3DNOW until we can reliably
    place emms and femms instructions.  */
-<<<<<<< HEAD
-#define UNITS_PER_SIMD_WORD (TARGET_SSE ? 16 : 0)
-=======
 #define UNITS_PER_SIMD_WORD (TARGET_SSE ? 16 : UNITS_PER_WORD)
->>>>>>> 8c044a9c
 
 #define VALID_FP_MODE_P(MODE)						\
     ((MODE) == SFmode || (MODE) == DFmode || (MODE) == XFmode		\
