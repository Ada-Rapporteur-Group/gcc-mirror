--- conflicted
+++ resolved
@@ -534,47 +534,6 @@
 /* Target Pragmas.  */
 #define REGISTER_TARGET_PRAGMAS() ix86_register_pragmas ()
 
-<<<<<<< HEAD
-enum target_cpu_default
-{
-  TARGET_CPU_DEFAULT_generic = 0,
-
-  TARGET_CPU_DEFAULT_i386,
-  TARGET_CPU_DEFAULT_i486,
-  TARGET_CPU_DEFAULT_pentium,
-  TARGET_CPU_DEFAULT_pentium_mmx,
-  TARGET_CPU_DEFAULT_pentiumpro,
-  TARGET_CPU_DEFAULT_pentium2,
-  TARGET_CPU_DEFAULT_pentium3,
-  TARGET_CPU_DEFAULT_pentium4,
-  TARGET_CPU_DEFAULT_pentium_m,
-  TARGET_CPU_DEFAULT_prescott,
-  TARGET_CPU_DEFAULT_nocona,
-  TARGET_CPU_DEFAULT_core2,
-  TARGET_CPU_DEFAULT_corei7,
-  TARGET_CPU_DEFAULT_corei7_avx,
-  TARGET_CPU_DEFAULT_haswell,
-  TARGET_CPU_DEFAULT_atom,
-
-  TARGET_CPU_DEFAULT_geode,
-  TARGET_CPU_DEFAULT_k6,
-  TARGET_CPU_DEFAULT_k6_2,
-  TARGET_CPU_DEFAULT_k6_3,
-  TARGET_CPU_DEFAULT_athlon,
-  TARGET_CPU_DEFAULT_athlon_sse,
-  TARGET_CPU_DEFAULT_k8,
-  TARGET_CPU_DEFAULT_amdfam10,
-  TARGET_CPU_DEFAULT_bdver1,
-  TARGET_CPU_DEFAULT_bdver2,
-  TARGET_CPU_DEFAULT_bdver3,
-  TARGET_CPU_DEFAULT_btver1,
-  TARGET_CPU_DEFAULT_btver2,
-
-  TARGET_CPU_DEFAULT_max
-};
-
-=======
->>>>>>> 3c04a8c9
 #ifndef CC1_SPEC
 #define CC1_SPEC "%(cc1_cpu) "
 #endif
