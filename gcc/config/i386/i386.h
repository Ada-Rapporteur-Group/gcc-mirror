--- conflicted
+++ resolved
@@ -63,16 +63,6 @@
 #define TARGET_AVX_P(x)	TARGET_ISA_AVX_P(x)
 #define TARGET_AVX2	TARGET_ISA_AVX2
 #define TARGET_AVX2_P(x)	TARGET_ISA_AVX2_P(x)
-<<<<<<< HEAD
-#define TARGET_AVX512F  TARGET_ISA_AVX512F
-#define TARGET_AVX512F_P(x)  TARGET_ISA_AVX512F_P(x)
-#define TARGET_AVX512PF TARGET_ISA_AVX512PF
-#define TARGET_AVX512PF_P(x) TARGET_ISA_AVX512PF_P(x)
-#define TARGET_AVX512ER TARGET_ISA_AVX512ER
-#define TARGET_AVX512ER_P(x) TARGET_ISA_AVX512ER_P(x)
-#define TARGET_AVX512CD TARGET_ISA_AVX512CD
-#define TARGET_AVX512CD_P(x) TARGET_ISA_AVX512CD_P(x)
-=======
 #define TARGET_AVX512F	TARGET_ISA_AVX512F
 #define TARGET_AVX512F_P(x)	TARGET_ISA_AVX512F_P(x)
 #define TARGET_AVX512PF	TARGET_ISA_AVX512PF
@@ -81,7 +71,6 @@
 #define TARGET_AVX512ER_P(x)	TARGET_ISA_AVX512ER_P(x)
 #define TARGET_AVX512CD	TARGET_ISA_AVX512CD
 #define TARGET_AVX512CD_P(x)	TARGET_ISA_AVX512CD_P(x)
->>>>>>> fb4256c6
 #define TARGET_FMA	TARGET_ISA_FMA
 #define TARGET_FMA_P(x)	TARGET_ISA_FMA_P(x)
 #define TARGET_SSE4A	TARGET_ISA_SSE4A
@@ -115,26 +104,16 @@
 #define TARGET_AES_P(x)	TARGET_ISA_AES_P(x)
 #define TARGET_PCLMUL	TARGET_ISA_PCLMUL
 #define TARGET_PCLMUL_P(x)	TARGET_ISA_PCLMUL_P(x)
-<<<<<<< HEAD
-#define TARGET_CMPXCHG16B TARGET_ISA_CX16
-#define TARGET_CMPXCHG16B_P(x) TARGET_ISA_CX16_P(x)
-=======
 #define TARGET_CMPXCHG16B	TARGET_ISA_CX16
 #define TARGET_CMPXCHG16B_P(x)	TARGET_ISA_CX16_P(x)
->>>>>>> fb4256c6
 #define TARGET_FSGSBASE	TARGET_ISA_FSGSBASE
 #define TARGET_FSGSBASE_P(x)	TARGET_ISA_FSGSBASE_P(x)
 #define TARGET_RDRND	TARGET_ISA_RDRND
 #define TARGET_RDRND_P(x)	TARGET_ISA_RDRND_P(x)
 #define TARGET_F16C	TARGET_ISA_F16C
 #define TARGET_F16C_P(x)	TARGET_ISA_F16C_P(x)
-<<<<<<< HEAD
-#define TARGET_RTM      TARGET_ISA_RTM
-#define TARGET_RTM_P(x)      TARGET_ISA_RTM_P(x)
-=======
 #define TARGET_RTM	TARGET_ISA_RTM
 #define TARGET_RTM_P(x)	TARGET_ISA_RTM_P(x)
->>>>>>> fb4256c6
 #define TARGET_HLE	TARGET_ISA_HLE
 #define TARGET_HLE_P(x)	TARGET_ISA_HLE_P(x)
 #define TARGET_RDSEED	TARGET_ISA_RDSEED
@@ -149,11 +128,8 @@
 #define TARGET_XSAVE_P(x)	TARGET_ISA_XSAVE_P(x)
 #define TARGET_XSAVEOPT	TARGET_ISA_XSAVEOPT
 #define TARGET_XSAVEOPT_P(x)	TARGET_ISA_XSAVEOPT_P(x)
-<<<<<<< HEAD
-=======
 #define TARGET_MPX	TARGET_ISA_MPX
 #define TARGET_MPX_P(x)	TARGET_ISA_MPX_P(x)
->>>>>>> fb4256c6
 
 #define TARGET_LP64	TARGET_ABI_64
 #define TARGET_LP64_P(x)	TARGET_ABI_64_P(x)
@@ -987,11 +963,7 @@
    eliminated during reloading in favor of either the stack or frame
    pointer.  */
 
-<<<<<<< HEAD
-#define FIRST_PSEUDO_REGISTER 77
-=======
 #define FIRST_PSEUDO_REGISTER 81
->>>>>>> fb4256c6
 
 /* Number of hardware registers that go into the DWARF-2 unwind info.
    If not defined, equals FIRST_PSEUDO_REGISTER.  */
@@ -1023,13 +995,9 @@
 /*xmm24,xmm25,xmm26,xmm27,xmm28,xmm29,xmm30,xmm31*/		\
      0,   0,    0,    0,    0,    0,    0,    0,		\
 /*  k0,  k1, k2, k3, k4, k5, k6, k7*/				\
-<<<<<<< HEAD
-     0,  0,   0,  0,  0,  0,  0,  0 }
-=======
      0,  0,   0,  0,  0,  0,  0,  0,				\
 /*   b0, b1, b2, b3*/						\
      0,  0,  0,  0 }
->>>>>>> fb4256c6
 
 /* 1 for registers not available across function calls.
    These must include the FIXED_REGISTERS and also any
@@ -1063,13 +1031,9 @@
 /*xmm24,xmm25,xmm26,xmm27,xmm28,xmm29,xmm30,xmm31*/		\
      6,    6,     6,    6,    6,    6,    6,    6,		\
  /* k0,  k1,  k2,  k3,  k4,  k5,  k6,  k7*/			\
-<<<<<<< HEAD
-     1,   1,   1,   1,   1,   1,   1,   1 }
-=======
      1,   1,   1,   1,   1,   1,   1,   1,			\
 /*   b0, b1, b2, b3*/						\
      1,  1,  1,  1 }
->>>>>>> fb4256c6
 
 /* Order in which to allocate registers.  Each register must be
    listed once, even those in FIXED_REGISTERS.  List frame pointer
@@ -1085,12 +1049,8 @@
    18, 19, 20, 21, 22, 23, 24, 25, 26, 27, 28, 29, 30, 31, 32,	\
    33, 34, 35, 36, 37, 38, 39, 40, 41, 42, 43, 44, 45, 46, 47,  \
    48, 49, 50, 51, 52, 53, 54, 55, 56, 57, 58, 59, 60, 61, 62,	\
-<<<<<<< HEAD
-   63, 64, 65, 66, 67, 68, 69, 70, 71, 72, 73, 74, 75, 76 }
-=======
    63, 64, 65, 66, 67, 68, 69, 70, 71, 72, 73, 74, 75, 76, 77,  \
    78, 79, 80 }
->>>>>>> fb4256c6
 
 /* ADJUST_REG_ALLOC_ORDER is a macro which permits reg_alloc_order
    to be rearranged based on a particular function.  When using sse math,
@@ -1271,12 +1231,9 @@
 #define FIRST_MASK_REG  (LAST_EXT_REX_SSE_REG + 1) /*69*/
 #define LAST_MASK_REG   (FIRST_MASK_REG + 7) /*76*/
 
-<<<<<<< HEAD
-=======
 #define FIRST_BND_REG  (LAST_MASK_REG + 1) /*77*/
 #define LAST_BND_REG   (FIRST_BND_REG + 3) /*80*/
 
->>>>>>> fb4256c6
 /* Override this in other tm.h files to cope with various OS lossage
    requiring a frame pointer.  */
 #ifndef SUBTARGET_FRAME_POINTER_REQUIRED
@@ -1436,39 +1393,6 @@
    TARGET_CONDITIONAL_REGISTER_USAGE.  */
 
 #define REG_CLASS_CONTENTS                                              \
-<<<<<<< HEAD
-{     { 0x00,       0x0,   0x0 },                                       \
-      { 0x01,       0x0,   0x0 },       /* AREG */                      \
-      { 0x02,       0x0,   0x0 },       /* DREG */                      \
-      { 0x04,       0x0,   0x0 },       /* CREG */                      \
-      { 0x08,       0x0,   0x0 },       /* BREG */                      \
-      { 0x10,       0x0,   0x0 },       /* SIREG */                     \
-      { 0x20,       0x0,   0x0 },       /* DIREG */                     \
-      { 0x03,       0x0,   0x0 },       /* AD_REGS */                   \
-      { 0x0f,       0x0,   0x0 },       /* Q_REGS */                    \
-  { 0x1100f0,    0x1fe0,   0x0 },       /* NON_Q_REGS */                \
-      { 0x7f,    0x1fe0,   0x0 },       /* INDEX_REGS */                \
-  { 0x1100ff,       0x0,   0x0 },       /* LEGACY_REGS */               \
-      { 0x07,       0x0,   0x0 },       /* CLOBBERED_REGS */            \
-  { 0x1100ff,    0x1fe0,   0x0 },       /* GENERAL_REGS */              \
-     { 0x100,       0x0,   0x0 },       /* FP_TOP_REG */                \
-    { 0x0200,       0x0,   0x0 },       /* FP_SECOND_REG */             \
-    { 0xff00,       0x0,   0x0 },       /* FLOAT_REGS */                \
-  { 0x200000,       0x0,   0x0 },       /* SSE_FIRST_REG */             \
-{ 0x1fe00000,  0x1fe000,   0x0 },       /* SSE_REGS */                  \
-       { 0x0,0xffe00000,  0x1f },       /* EVEX_SSE_REGS */             \
-{ 0x1fe00000,0xffffe000,  0x1f },       /* ALL_SSE_REGS */              \
-{ 0xe0000000,      0x1f,   0x0 },       /* MMX_REGS */                  \
-{ 0x1fe00100,0xffffe000,  0x1f },       /* FP_TOP_SSE_REG */            \
-{ 0x1fe00200,0xffffe000,  0x1f },       /* FP_SECOND_SSE_REG */         \
-{ 0x1fe0ff00,0xffffe000,  0x1f },       /* FLOAT_SSE_REGS */            \
-{   0x11ffff,    0x1fe0,   0x0 },       /* FLOAT_INT_REGS */            \
-{ 0x1ff100ff,0xffffffe0,  0x1f },       /* INT_SSE_REGS */              \
-{ 0x1ff1ffff,0xffffffe0,  0x1f },       /* FLOAT_INT_SSE_REGS */        \
-       { 0x0,       0x0,0x1fc0 },       /* MASK_EVEX_REGS */           \
-       { 0x0,       0x0,0x1fe0 },       /* MASK_REGS */                 \
-{ 0xffffffff,0xffffffff,0x1fff }                                        \
-=======
 {     { 0x00,       0x0,    0x0 },                                       \
       { 0x01,       0x0,    0x0 },       /* AREG */                      \
       { 0x02,       0x0,    0x0 },       /* DREG */                      \
@@ -1501,7 +1425,6 @@
        { 0x0,       0x0, 0x1fc0 },       /* MASK_EVEX_REGS */           \
        { 0x0,       0x0, 0x1fe0 },       /* MASK_REGS */                 \
 { 0xffffffff,0xffffffff, 0x1fff }                                        \
->>>>>>> fb4256c6
 }
 
 /* The same information, inverted:
@@ -2145,12 +2068,8 @@
  "xmm20", "xmm21", "xmm22", "xmm23",					\
  "xmm24", "xmm25", "xmm26", "xmm27",					\
  "xmm28", "xmm29", "xmm30", "xmm31",					\
-<<<<<<< HEAD
- "k0", "k1", "k2", "k3", "k4", "k5", "k6", "k7" }
-=======
  "k0", "k1", "k2", "k3", "k4", "k5", "k6", "k7",			\
  "bnd0", "bnd1", "bnd2", "bnd3" }
->>>>>>> fb4256c6
 
 #define REGISTER_NAMES HI_REGISTER_NAMES
 
