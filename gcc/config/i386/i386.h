--- conflicted
+++ resolved
@@ -19,38 +19,6 @@
 along with GCC; see the file COPYING.  If not, write to
 the Free Software Foundation, 51 Franklin Street, Fifth Floor,
 Boston, MA 02110-1301, USA.  */
-
-/* Algorithm to expand string function with.  */
-enum stringop_alg
-{
-   no_stringop,
-   libcall,
-   rep_prefix_1_byte,
-   rep_prefix_4_byte,
-   rep_prefix_8_byte,
-   loop_1_byte,
-   loop,
-   unrolled_loop
-};
-#define NAX_STRINGOP_ALGS 4
-/* Specify what algorithm to use for stringops on known size.
-   When size is unknown, the UNKNOWN_SIZE alg is used.  When size is
-   known at compile time or estimated via feedback, the SIZE array
-   is walked in order until MAX is greater then the estimate (or -1
-   means infinity).  Corresponding ALG is used then.  
-   For example initializer:
-    {{256, loop}, {-1, rep_prefix_4_byte}}		
-   will use loop for blocks smaller or equal to 256 bytes, rep prefix will
-   be used otherwise.
-*/
-struct stringop_algs
-{
-  const enum stringop_alg unknown_size;
-  const struct stringop_strategy {
-    const int max;
-    const enum stringop_alg alg;
-  } size [NAX_STRINGOP_ALGS];
-};
 
 /* The purpose of this file is to define the characteristics of the i386,
    independent of assembler syntax or operating system.
@@ -379,110 +347,9 @@
 
 #define TARGET_FISTTP		(TARGET_SSE3 && TARGET_80387)
 
-<<<<<<< HEAD
-#define TUNEMASK (1 << ix86_tune)
-extern const int x86_use_leave, x86_push_memory, x86_zero_extend_with_and;
-extern const int x86_use_bit_test, x86_cmove, x86_deep_branch;
-extern const int x86_branch_hints, x86_unroll_strlen;
-extern const int x86_double_with_add, x86_partial_reg_stall, x86_movx;
-extern const int x86_use_himode_fiop, x86_use_simode_fiop;
-extern const int x86_use_mov0, x86_use_cltd, x86_read_modify_write;
-extern const int x86_read_modify, x86_split_long_moves;
-extern const int x86_promote_QImode, x86_single_stringop, x86_fast_prefix;
-extern const int x86_himode_math, x86_qimode_math, x86_promote_qi_regs;
-extern const int x86_promote_hi_regs, x86_integer_DFmode_moves;
-extern const int x86_add_esp_4, x86_add_esp_8, x86_sub_esp_4, x86_sub_esp_8;
-extern const int x86_partial_reg_dependency, x86_memory_mismatch_stall;
-extern const int x86_accumulate_outgoing_args, x86_prologue_using_move;
-extern const int x86_epilogue_using_move, x86_decompose_lea;
-extern const int x86_arch_always_fancy_math_387, x86_shift1;
-extern const int x86_sse_partial_reg_dependency, x86_sse_split_regs;
-extern const int x86_sse_typeless_stores, x86_sse_load0_by_pxor;
-extern const int x86_use_ffreep;
-extern const int x86_inter_unit_moves, x86_schedule;
-extern const int x86_use_bt;
-extern const int x86_cmpxchg, x86_cmpxchg8b, x86_cmpxchg16b, x86_xadd;
-extern const int x86_use_incdec;
-extern const int x86_pad_returns;
-extern const int x86_bswap;
-extern const int x86_partial_flag_reg_stall;
-=======
->>>>>>> 1177f497
 extern int x86_prefetch_sse;
 #define TARGET_PREFETCH_SSE	x86_prefetch_sse
 
-<<<<<<< HEAD
-#define TARGET_USE_LEAVE (x86_use_leave & TUNEMASK)
-#define TARGET_PUSH_MEMORY (x86_push_memory & TUNEMASK)
-#define TARGET_ZERO_EXTEND_WITH_AND (x86_zero_extend_with_and & TUNEMASK)
-#define TARGET_USE_BIT_TEST (x86_use_bit_test & TUNEMASK)
-#define TARGET_UNROLL_STRLEN (x86_unroll_strlen & TUNEMASK)
-/* For sane SSE instruction set generation we need fcomi instruction.  It is
-   safe to enable all CMOVE instructions.  */
-#define TARGET_CMOVE ((x86_cmove & (1 << ix86_arch)) || TARGET_SSE)
-#define TARGET_FISTTP (TARGET_SSE3 && TARGET_80387)
-#define TARGET_DEEP_BRANCH_PREDICTION (x86_deep_branch & TUNEMASK)
-#define TARGET_BRANCH_PREDICTION_HINTS (x86_branch_hints & TUNEMASK)
-#define TARGET_DOUBLE_WITH_ADD (x86_double_with_add & TUNEMASK)
-#define TARGET_USE_SAHF ((x86_use_sahf & TUNEMASK) && !TARGET_64BIT)
-#define TARGET_MOVX (x86_movx & TUNEMASK)
-#define TARGET_PARTIAL_REG_STALL (x86_partial_reg_stall & TUNEMASK)
-#define TARGET_PARTIAL_FLAG_REG_STALL (x86_partial_flag_reg_stall & TUNEMASK)
-#define TARGET_USE_HIMODE_FIOP (x86_use_himode_fiop & TUNEMASK)
-#define TARGET_USE_SIMODE_FIOP (x86_use_simode_fiop & TUNEMASK)
-#define TARGET_USE_MOV0 (x86_use_mov0 & TUNEMASK)
-#define TARGET_USE_CLTD (x86_use_cltd & TUNEMASK)
-#define TARGET_SPLIT_LONG_MOVES (x86_split_long_moves & TUNEMASK)
-#define TARGET_READ_MODIFY_WRITE (x86_read_modify_write & TUNEMASK)
-#define TARGET_READ_MODIFY (x86_read_modify & TUNEMASK)
-#define TARGET_PROMOTE_QImode (x86_promote_QImode & TUNEMASK)
-#define TARGET_FAST_PREFIX (x86_fast_prefix & TUNEMASK)
-#define TARGET_SINGLE_STRINGOP (x86_single_stringop & TUNEMASK)
-#define TARGET_QIMODE_MATH (x86_qimode_math & TUNEMASK)
-#define TARGET_HIMODE_MATH (x86_himode_math & TUNEMASK)
-#define TARGET_PROMOTE_QI_REGS (x86_promote_qi_regs & TUNEMASK)
-#define TARGET_PROMOTE_HI_REGS (x86_promote_hi_regs & TUNEMASK)
-#define TARGET_ADD_ESP_4 (x86_add_esp_4 & TUNEMASK)
-#define TARGET_ADD_ESP_8 (x86_add_esp_8 & TUNEMASK)
-#define TARGET_SUB_ESP_4 (x86_sub_esp_4 & TUNEMASK)
-#define TARGET_SUB_ESP_8 (x86_sub_esp_8 & TUNEMASK)
-#define TARGET_INTEGER_DFMODE_MOVES (x86_integer_DFmode_moves & TUNEMASK)
-#define TARGET_PARTIAL_REG_DEPENDENCY (x86_partial_reg_dependency & TUNEMASK)
-#define TARGET_SSE_PARTIAL_REG_DEPENDENCY \
-				      (x86_sse_partial_reg_dependency & TUNEMASK)
-#define TARGET_SSE_SPLIT_REGS (x86_sse_split_regs & TUNEMASK)
-#define TARGET_SSE_TYPELESS_STORES (x86_sse_typeless_stores & TUNEMASK)
-#define TARGET_SSE_LOAD0_BY_PXOR (x86_sse_load0_by_pxor & TUNEMASK)
-#define TARGET_MEMORY_MISMATCH_STALL (x86_memory_mismatch_stall & TUNEMASK)
-#define TARGET_PROLOGUE_USING_MOVE (x86_prologue_using_move & TUNEMASK)
-#define TARGET_EPILOGUE_USING_MOVE (x86_epilogue_using_move & TUNEMASK)
-#define TARGET_PREFETCH_SSE (x86_prefetch_sse)
-#define TARGET_SHIFT1 (x86_shift1 & TUNEMASK)
-#define TARGET_USE_FFREEP (x86_use_ffreep & TUNEMASK)
-#define TARGET_INTER_UNIT_MOVES (x86_inter_unit_moves & TUNEMASK)
-#define TARGET_FOUR_JUMP_LIMIT (x86_four_jump_limit & TUNEMASK)
-#define TARGET_SCHEDULE (x86_schedule & TUNEMASK)
-#define TARGET_USE_BT (x86_use_bt & TUNEMASK)
-#define TARGET_USE_INCDEC (x86_use_incdec & TUNEMASK)
-#define TARGET_PAD_RETURNS (x86_pad_returns & TUNEMASK)
-
-#define ASSEMBLER_DIALECT (ix86_asm_dialect)
-
-#define TARGET_SSE_MATH ((ix86_fpmath & FPMATH_SSE) != 0)
-#define TARGET_MIX_SSE_I387 ((ix86_fpmath & FPMATH_SSE) \
-			     && (ix86_fpmath & FPMATH_387))
-
-#define TARGET_GNU_TLS (ix86_tls_dialect == TLS_DIALECT_GNU)
-#define TARGET_GNU2_TLS (ix86_tls_dialect == TLS_DIALECT_GNU2)
-#define TARGET_ANY_GNU_TLS (TARGET_GNU_TLS || TARGET_GNU2_TLS)
-#define TARGET_SUN_TLS (ix86_tls_dialect == TLS_DIALECT_SUN)
-
-#define TARGET_CMPXCHG (x86_cmpxchg & (1 << ix86_arch))
-#define TARGET_CMPXCHG8B (x86_cmpxchg8b & (1 << ix86_arch))
-#define TARGET_CMPXCHG16B (x86_cmpxchg16b & (1 << ix86_arch))
-#define TARGET_XADD (x86_xadd & (1 << ix86_arch))
-#define TARGET_BSWAP (x86_bswap & (1 << ix86_arch))
-=======
 #define ASSEMBLER_DIALECT	(ix86_asm_dialect)
 
 #define TARGET_SSE_MATH		((ix86_fpmath & FPMATH_SSE) != 0)
@@ -493,7 +360,6 @@
 #define TARGET_GNU2_TLS		(ix86_tls_dialect == TLS_DIALECT_GNU2)
 #define TARGET_ANY_GNU_TLS	(TARGET_GNU_TLS || TARGET_GNU2_TLS)
 #define TARGET_SUN_TLS		(ix86_tls_dialect == TLS_DIALECT_SUN)
->>>>>>> 1177f497
 
 #ifndef TARGET_64BIT_DEFAULT
 #define TARGET_64BIT_DEFAULT 0
@@ -684,11 +550,8 @@
 	builtin_define ("__SSE3__");				\
       if (TARGET_SSSE3)						\
 	builtin_define ("__SSSE3__");				\
-<<<<<<< HEAD
-=======
       if (TARGET_SSE4A)						\
  	builtin_define ("__SSE4A__");		                \
->>>>>>> 1177f497
       if (TARGET_SSE_MATH && TARGET_SSE)			\
 	builtin_define ("__SSE_MATH__");			\
       if (TARGET_SSE_MATH && TARGET_SSE2)			\
@@ -787,21 +650,14 @@
 #define TARGET_CPU_DEFAULT_nocona 17
 #define TARGET_CPU_DEFAULT_core2 18
 #define TARGET_CPU_DEFAULT_generic 19
-<<<<<<< HEAD
-=======
 #define TARGET_CPU_DEFAULT_amdfam10 20
->>>>>>> 1177f497
 
 #define TARGET_CPU_DEFAULT_NAMES {"i386", "i486", "pentium", "pentium-mmx",\
 				  "pentiumpro", "pentium2", "pentium3", \
                                   "pentium4", "geode", "k6", "k6-2", "k6-3", \
 				  "athlon", "athlon-4", "k8", \
 				  "pentium-m", "prescott", "nocona", \
-<<<<<<< HEAD
-				  "core2", "generic"}
-=======
 				  "core2", "generic", "amdfam10"}
->>>>>>> 1177f497
 
 #ifndef CC1_SPEC
 #define CC1_SPEC "%(cc1_cpu) "
@@ -1021,7 +877,7 @@
    eliminated during reloading in favor of either the stack or frame
    pointer.  */
 
-#define FIRST_PSEUDO_REGISTER 54
+#define FIRST_PSEUDO_REGISTER 53
 
 /* Number of hardware registers that go into the DWARF-2 unwind info.
    If not defined, equals FIRST_PSEUDO_REGISTER.  */
@@ -1041,13 +897,8 @@
 #define FIXED_REGISTERS						\
 /*ax,dx,cx,bx,si,di,bp,sp,st,st1,st2,st3,st4,st5,st6,st7*/	\
 {  0, 0, 0, 0, 0, 0, 0, 1, 0,  0,  0,  0,  0,  0,  0,  0,	\
-<<<<<<< HEAD
-/*arg,flags,fpsr,fpcr,dir,frame*/				\
-    1,    1,   1,   1,  1,    1,				\
-=======
 /*arg,flags,fpsr,fpcr,frame*/					\
     1,    1,   1,   1,    1,					\
->>>>>>> 1177f497
 /*xmm0,xmm1,xmm2,xmm3,xmm4,xmm5,xmm6,xmm7*/			\
      0,   0,   0,   0,   0,   0,   0,   0,			\
 /*mmx0,mmx1,mmx2,mmx3,mmx4,mmx5,mmx6,mmx7*/			\
@@ -1074,13 +925,8 @@
 #define CALL_USED_REGISTERS					\
 /*ax,dx,cx,bx,si,di,bp,sp,st,st1,st2,st3,st4,st5,st6,st7*/	\
 {  1, 1, 1, 0, 3, 3, 0, 1, 1,  1,  1,  1,  1,  1,  1,  1,	\
-<<<<<<< HEAD
-/*arg,flags,fpsr,fpcr,dir,frame*/				\
-    1,   1,    1,   1,  1,    1,				\
-=======
 /*arg,flags,fpsr,fpcr,frame*/					\
     1,   1,    1,   1,    1,					\
->>>>>>> 1177f497
 /*xmm0,xmm1,xmm2,xmm3,xmm4,xmm5,xmm6,xmm7*/			\
      1,   1,   1,   1,   1,   1,   1,   1,			\
 /*mmx0,mmx1,mmx2,mmx3,mmx4,mmx5,mmx6,mmx7*/			\
@@ -1103,7 +949,7 @@
 {  0, 1, 2, 3, 4, 5, 6, 7, 8, 9, 10, 11, 12, 13, 14, 15, 16, 17,\
    18, 19, 20, 21, 22, 23, 24, 25, 26, 27, 28, 29, 30, 31, 32,	\
    33, 34, 35, 36, 37, 38, 39, 40, 41, 42, 43, 44, 45, 46, 47,  \
-   48, 49, 50, 51, 52, 53 }
+   48, 49, 50, 51, 52 }
 
 /* ORDER_REGS_FOR_LOCAL_ALLOC is a macro which permits reg_alloc_order
    to be rearranged based on a particular function.  When using sse math,
@@ -1276,7 +1122,7 @@
 #define HARD_FRAME_POINTER_REGNUM 6
 
 /* Base register for access to local variables of the function.  */
-#define FRAME_POINTER_REGNUM 21
+#define FRAME_POINTER_REGNUM 20
 
 /* First floating point reg */
 #define FIRST_FLOAT_REG 8
@@ -1471,23 +1317,6 @@
       { 0x10,     0x0 }, { 0x20, 0x0 },	/* SIREG, DIREG */		\
       { 0x03,     0x0 },		/* AD_REGS */			\
       { 0x0f,     0x0 },		/* Q_REGS */			\
-<<<<<<< HEAD
-  { 0x2100f0,  0x3fc0 },		/* NON_Q_REGS */		\
-      { 0x7f,  0x3fc0 },		/* INDEX_REGS */		\
-  { 0x2100ff,     0x0 },		/* LEGACY_REGS */		\
-  { 0x2100ff,  0x3fc0 },		/* GENERAL_REGS */		\
-     { 0x100,     0x0 }, { 0x0200, 0x0 },/* FP_TOP_REG, FP_SECOND_REG */\
-    { 0xff00,     0x0 },		/* FLOAT_REGS */		\
-{ 0x3fc00000,0x3fc000 },		/* SSE_REGS */			\
-{ 0xc0000000,    0x3f },		/* MMX_REGS */			\
-{ 0x3fc00100,0x3fc000 },		/* FP_TOP_SSE_REG */		\
-{ 0x3fc00200,0x3fc000 },		/* FP_SECOND_SSE_REG */		\
-{ 0x3fc0ff00,0x3fc000 },		/* FLOAT_SSE_REGS */		\
-   { 0x1ffff,  0x3fc0 },		/* FLOAT_INT_REGS */		\
-{ 0x3fc100ff,0x3fffc0 },		/* INT_SSE_REGS */		\
-{ 0x3fc1ffff,0x3fffc0 },		/* FLOAT_INT_SSE_REGS */	\
-{ 0xffffffff,0x3fffff }							\
-=======
   { 0x1100f0,  0x1fe0 },		/* NON_Q_REGS */		\
       { 0x7f,  0x1fe0 },		/* INDEX_REGS */		\
   { 0x1100ff,     0x0 },		/* LEGACY_REGS */		\
@@ -1503,7 +1332,6 @@
 { 0x1fe100ff,0x1fffe0 },		/* INT_SSE_REGS */		\
 { 0x1fe1ffff,0x1fffe0 },		/* FLOAT_INT_SSE_REGS */	\
 { 0xffffffff,0x1fffff }							\
->>>>>>> 1177f497
 }
 
 /* The same information, inverted:
@@ -1529,12 +1357,6 @@
 
 #define ANY_QI_REG_P(X) (TARGET_64BIT ? GENERAL_REG_P(X) : QI_REG_P (X))
 
-<<<<<<< HEAD
-#define NON_QI_REG_P(X) \
-  (REG_P (X) && IN_RANGE (REGNO (X), 4, FIRST_PSEUDO_REGISTER - 1))
-
-=======
->>>>>>> 1177f497
 #define REX_INT_REGNO_P(N) \
   IN_RANGE ((N), FIRST_REX_INT_REG, LAST_REX_INT_REG)
 #define REX_INT_REG_P(X) (REG_P (X) && REX_INT_REGNO_P (REGNO (X)))
@@ -1544,12 +1366,9 @@
 #define ANY_FP_REG_P(X) (REG_P (X) && ANY_FP_REGNO_P (REGNO (X)))
 #define ANY_FP_REGNO_P(N) (FP_REGNO_P (N) || SSE_REGNO_P (N))
 
-<<<<<<< HEAD
-=======
 #define X87_FLOAT_MODE_P(MODE)	\
   (TARGET_80387 && ((MODE) == SFmode || (MODE) == DFmode || (MODE) == XFmode))
 
->>>>>>> 1177f497
 #define SSE_REG_P(N) (REG_P (N) && SSE_REGNO_P (REGNO (N)))
 #define SSE_REGNO_P(N)						\
   (IN_RANGE ((N), FIRST_SSE_REG, LAST_SSE_REG)			\
@@ -1568,11 +1387,6 @@
 #define MMX_REGNO_P(N) IN_RANGE ((N), FIRST_MMX_REG, LAST_MMX_REG)
 
 #define STACK_REG_P(XOP) (REG_P (XOP) && STACK_REGNO_P (REGNO (XOP)))
-<<<<<<< HEAD
-#define NON_STACK_REG_P(XOP) \
-  (REG_P (XOP) && ! STACK_REGNO_P (REGNO (XOP)))
-=======
->>>>>>> 1177f497
 #define STACK_REGNO_P(N) IN_RANGE ((N), FIRST_STACK_REG, LAST_STACK_REG)
 
 #define STACK_TOP_P(XOP) (REG_P (XOP) && REGNO (XOP) == FIRST_STACK_REG)
@@ -1783,21 +1597,19 @@
    such as FUNCTION_ARG to determine where the next arg should go.  */
 
 typedef struct ix86_args {
+  int words;			/* # words passed so far */
   int nregs;			/* # registers available for passing */
   int regno;			/* next available register number */
-  int words;			/* # words passed so far */
   int fastcall;			/* fastcall calling convention is used */
-  int x87_nregs;		/* # x87 registers available for passing */
-  int x87_regno;		/* # next available x87 register number */
+  int sse_words;		/* # sse words passed so far */
   int sse_nregs;		/* # sse registers available for passing */
+  int warn_sse;			/* True when we want to warn about SSE ABI.  */
+  int warn_mmx;			/* True when we want to warn about MMX ABI.  */
   int sse_regno;		/* next available sse register number */
-  int warn_sse;			/* True when we want to warn about SSE ABI.  */
+  int mmx_words;		/* # mmx words passed so far */
   int mmx_nregs;		/* # mmx registers available for passing */
   int mmx_regno;		/* next available mmx register number */
-  int warn_mmx;			/* True when we want to warn about MMX ABI.  */
   int maybe_vaarg;		/* true for calls to possibly vardic fncts.  */
-  int float_in_x87;		/* 1 if floating point arguments should
-				   be passed in 80387 registers.  */
   int float_in_sse;		/* 1 if in 32-bit mode SFmode (2 for DFmode) should
 				   be passed in SSE registers.  Otherwise 0.  */
 } CUMULATIVE_ARGS;
@@ -1935,14 +1747,6 @@
    || (REGNO) == ARG_POINTER_REGNUM 					\
    || (REGNO) == FRAME_POINTER_REGNUM 					\
    || GENERAL_REGNO_P ((unsigned) reg_renumber[(REGNO)]))
-<<<<<<< HEAD
-
-#define REGNO_OK_FOR_SIREG_P(REGNO) \
-  ((REGNO) == 4 || reg_renumber[(REGNO)] == 4)
-#define REGNO_OK_FOR_DIREG_P(REGNO) \
-  ((REGNO) == 5 || reg_renumber[(REGNO)] == 5)
-=======
->>>>>>> 1177f497
 
 /* The macros REG_OK_FOR..._P assume that the arg is a REG rtx
    and check its validity for a certain class.
@@ -2084,8 +1888,6 @@
 
 #define REGPARM_MAX (TARGET_64BIT ? 6 : 3)
 
-#define X87_REGPARM_MAX 3
-
 #define SSE_REGPARM_MAX (TARGET_64BIT ? 8 : (TARGET_SSE ? 3 : 0))
 
 #define MMX_REGPARM_MAX (TARGET_64BIT ? 0 : (TARGET_MMX ? 3 : 0))
@@ -2268,11 +2070,7 @@
 #define HI_REGISTER_NAMES						\
 {"ax","dx","cx","bx","si","di","bp","sp",				\
  "st","st(1)","st(2)","st(3)","st(4)","st(5)","st(6)","st(7)",		\
-<<<<<<< HEAD
- "argp", "flags", "fpsr", "fpcr", "dirflag", "frame",			\
-=======
  "argp", "flags", "fpsr", "fpcr", "frame",				\
->>>>>>> 1177f497
  "xmm0","xmm1","xmm2","xmm3","xmm4","xmm5","xmm6","xmm7",		\
  "mm0", "mm1", "mm2", "mm3", "mm4", "mm5", "mm6", "mm7",		\
  "r8", "r9", "r10", "r11", "r12", "r13", "r14", "r15",			\
