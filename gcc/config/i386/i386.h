/* Definitions of target machine for GCC for IA-32.
   Copyright (C) 1988, 1992, 1994, 1995, 1996, 1997, 1998, 1999, 2000,
   2001, 2002, 2003, 2004, 2005, 2006 Free Software Foundation, Inc.

This file is part of GCC.

GCC is free software; you can redistribute it and/or modify
it under the terms of the GNU General Public License as published by
the Free Software Foundation; either version 2, or (at your option)
any later version.

GCC is distributed in the hope that it will be useful,
but WITHOUT ANY WARRANTY; without even the implied warranty of
MERCHANTABILITY or FITNESS FOR A PARTICULAR PURPOSE.  See the
GNU General Public License for more details.

You should have received a copy of the GNU General Public License
along with GCC; see the file COPYING.  If not, write to
the Free Software Foundation, 51 Franklin Street, Fifth Floor,
Boston, MA 02110-1301, USA.  */

/* Algorithm to expand string function with.  */
enum stringop_alg
{
   no_stringop,
   libcall,
   rep_prefix_1_byte,
   rep_prefix_4_byte,
   rep_prefix_8_byte,
   loop_1_byte,
   loop,
   unrolled_loop
};
#define NAX_STRINGOP_ALGS 4
/* Specify what algorithm to use for stringops on known size.
   When size is unknown, the UNKNOWN_SIZE alg is used.  When size is
   known at compile time or estimated via feedback, the SIZE array
   is walked in order until MAX is greater then the estimate (or -1
   means infinity).  Corresponding ALG is used then.  
   For example initializer:
    {{256, loop}, {-1, rep_prefix_4_byte}}		
   will use loop for blocks smaller or equal to 256 bytes, rep prefix will
   be used otherwise.
*/
struct stringop_algs
{
  const enum stringop_alg unknown_size;
  const struct stringop_strategy {
    const int max;
    const enum stringop_alg alg;
  } size [NAX_STRINGOP_ALGS];
};

/* The purpose of this file is to define the characteristics of the i386,
   independent of assembler syntax or operating system.

   Three other files build on this one to describe a specific assembler syntax:
   bsd386.h, att386.h, and sun386.h.

   The actual tm.h file for a particular system should include
   this file, and then the file for the appropriate assembler syntax.

   Many macros that specify assembler syntax are omitted entirely from
   this file because they really belong in the files for particular
   assemblers.  These include RP, IP, LPREFIX, PUT_OP_SIZE, USE_STAR,
   ADDR_BEG, ADDR_END, PRINT_IREG, PRINT_SCALE, PRINT_B_I_S, and many
   that start with ASM_ or end in ASM_OP.  */

/* Define the specific costs for a given cpu */

struct processor_costs {
  const int add;		/* cost of an add instruction */
  const int lea;		/* cost of a lea instruction */
  const int shift_var;		/* variable shift costs */
  const int shift_const;	/* constant shift costs */
  const int mult_init[5];	/* cost of starting a multiply
				   in QImode, HImode, SImode, DImode, TImode*/
  const int mult_bit;		/* cost of multiply per each bit set */
  const int divide[5];		/* cost of a divide/mod
				   in QImode, HImode, SImode, DImode, TImode*/
  int movsx;			/* The cost of movsx operation.  */
  int movzx;			/* The cost of movzx operation.  */
  const int large_insn;		/* insns larger than this cost more */
  const int move_ratio;		/* The threshold of number of scalar
				   memory-to-memory move insns.  */
  const int movzbl_load;	/* cost of loading using movzbl */
  const int int_load[3];	/* cost of loading integer registers
				   in QImode, HImode and SImode relative
				   to reg-reg move (2).  */
  const int int_store[3];	/* cost of storing integer register
				   in QImode, HImode and SImode */
  const int fp_move;		/* cost of reg,reg fld/fst */
  const int fp_load[3];		/* cost of loading FP register
				   in SFmode, DFmode and XFmode */
  const int fp_store[3];	/* cost of storing FP register
				   in SFmode, DFmode and XFmode */
  const int mmx_move;		/* cost of moving MMX register.  */
  const int mmx_load[2];	/* cost of loading MMX register
				   in SImode and DImode */
  const int mmx_store[2];	/* cost of storing MMX register
				   in SImode and DImode */
  const int sse_move;		/* cost of moving SSE register.  */
  const int sse_load[3];	/* cost of loading SSE register
				   in SImode, DImode and TImode*/
  const int sse_store[3];	/* cost of storing SSE register
				   in SImode, DImode and TImode*/
  const int mmxsse_to_integer;	/* cost of moving mmxsse register to
				   integer and vice versa.  */
  const int prefetch_block;	/* bytes moved to cache for prefetch.  */
  const int simultaneous_prefetches; /* number of parallel prefetch
				   operations.  */
  const int branch_cost;	/* Default value for BRANCH_COST.  */
  const int fadd;		/* cost of FADD and FSUB instructions.  */
  const int fmul;		/* cost of FMUL instruction.  */
  const int fdiv;		/* cost of FDIV instruction.  */
  const int fabs;		/* cost of FABS instruction.  */
  const int fchs;		/* cost of FCHS instruction.  */
  const int fsqrt;		/* cost of FSQRT instruction.  */
				/* Specify what algorithm
				   to use for stringops on unknown size.  */
  struct stringop_algs memcpy[2], memset[2];
};

extern const struct processor_costs *ix86_cost;

/* Macros used in the machine description to test the flags.  */

/* configure can arrange to make this 2, to force a 486.  */

#ifndef TARGET_CPU_DEFAULT
#define TARGET_CPU_DEFAULT TARGET_CPU_DEFAULT_generic
#endif

#ifndef TARGET_FPMATH_DEFAULT
#define TARGET_FPMATH_DEFAULT \
  (TARGET_64BIT && TARGET_SSE ? FPMATH_SSE : FPMATH_387)
#endif

#define TARGET_FLOAT_RETURNS_IN_80387 TARGET_FLOAT_RETURNS

/* 64bit Sledgehammer mode.  For libgcc2 we make sure this is a
   compile-time constant.  */
#ifdef IN_LIBGCC2
#undef TARGET_64BIT
#ifdef __x86_64__
#define TARGET_64BIT 1
#else
#define TARGET_64BIT 0
#endif
#else
#ifndef TARGET_BI_ARCH
#undef TARGET_64BIT
#if TARGET_64BIT_DEFAULT
#define TARGET_64BIT 1
#else
#define TARGET_64BIT 0
#endif
#endif
#endif

#define HAS_LONG_COND_BRANCH 1
#define HAS_LONG_UNCOND_BRANCH 1

#define TARGET_386 (ix86_tune == PROCESSOR_I386)
#define TARGET_486 (ix86_tune == PROCESSOR_I486)
#define TARGET_PENTIUM (ix86_tune == PROCESSOR_PENTIUM)
#define TARGET_PENTIUMPRO (ix86_tune == PROCESSOR_PENTIUMPRO)
#define TARGET_GEODE (ix86_tune == PROCESSOR_GEODE)
#define TARGET_K6 (ix86_tune == PROCESSOR_K6)
#define TARGET_ATHLON (ix86_tune == PROCESSOR_ATHLON)
#define TARGET_PENTIUM4 (ix86_tune == PROCESSOR_PENTIUM4)
#define TARGET_K8 (ix86_tune == PROCESSOR_K8)
#define TARGET_ATHLON_K8 (TARGET_K8 || TARGET_ATHLON)
#define TARGET_NOCONA (ix86_tune == PROCESSOR_NOCONA)
<<<<<<< HEAD
=======
#define TARGET_CORE2 (ix86_tune == PROCESSOR_CORE2)
>>>>>>> f8383f28
#define TARGET_GENERIC32 (ix86_tune == PROCESSOR_GENERIC32)
#define TARGET_GENERIC64 (ix86_tune == PROCESSOR_GENERIC64)
#define TARGET_GENERIC (TARGET_GENERIC32 || TARGET_GENERIC64)

#define TUNEMASK (1 << ix86_tune)
extern const int x86_use_leave, x86_push_memory, x86_zero_extend_with_and;
extern const int x86_use_bit_test, x86_cmove, x86_deep_branch;
extern const int x86_branch_hints, x86_unroll_strlen;
extern const int x86_double_with_add, x86_partial_reg_stall, x86_movx;
extern const int x86_use_himode_fiop, x86_use_simode_fiop;
extern const int x86_use_mov0, x86_use_cltd, x86_read_modify_write;
extern const int x86_read_modify, x86_split_long_moves;
extern const int x86_promote_QImode, x86_single_stringop, x86_fast_prefix;
extern const int x86_himode_math, x86_qimode_math, x86_promote_qi_regs;
extern const int x86_promote_hi_regs, x86_integer_DFmode_moves;
extern const int x86_add_esp_4, x86_add_esp_8, x86_sub_esp_4, x86_sub_esp_8;
extern const int x86_partial_reg_dependency, x86_memory_mismatch_stall;
extern const int x86_accumulate_outgoing_args, x86_prologue_using_move;
extern const int x86_epilogue_using_move, x86_decompose_lea;
extern const int x86_arch_always_fancy_math_387, x86_shift1;
extern const int x86_sse_partial_reg_dependency, x86_sse_split_regs;
extern const int x86_sse_typeless_stores, x86_sse_load0_by_pxor;
extern const int x86_use_ffreep;
extern const int x86_inter_unit_moves, x86_schedule;
extern const int x86_use_bt;
extern const int x86_cmpxchg, x86_cmpxchg8b, x86_cmpxchg16b, x86_xadd;
extern const int x86_use_incdec;
extern const int x86_pad_returns;
<<<<<<< HEAD
=======
extern const int x86_bswap;
extern const int x86_partial_flag_reg_stall;
>>>>>>> f8383f28
extern int x86_prefetch_sse;

#define TARGET_USE_LEAVE (x86_use_leave & TUNEMASK)
#define TARGET_PUSH_MEMORY (x86_push_memory & TUNEMASK)
#define TARGET_ZERO_EXTEND_WITH_AND (x86_zero_extend_with_and & TUNEMASK)
#define TARGET_USE_BIT_TEST (x86_use_bit_test & TUNEMASK)
#define TARGET_UNROLL_STRLEN (x86_unroll_strlen & TUNEMASK)
/* For sane SSE instruction set generation we need fcomi instruction.  It is
   safe to enable all CMOVE instructions.  */
#define TARGET_CMOVE ((x86_cmove & (1 << ix86_arch)) || TARGET_SSE)
#define TARGET_FISTTP (TARGET_SSE3 && TARGET_80387)
#define TARGET_DEEP_BRANCH_PREDICTION (x86_deep_branch & TUNEMASK)
#define TARGET_BRANCH_PREDICTION_HINTS (x86_branch_hints & TUNEMASK)
#define TARGET_DOUBLE_WITH_ADD (x86_double_with_add & TUNEMASK)
#define TARGET_USE_SAHF ((x86_use_sahf & TUNEMASK) && !TARGET_64BIT)
#define TARGET_MOVX (x86_movx & TUNEMASK)
#define TARGET_PARTIAL_REG_STALL (x86_partial_reg_stall & TUNEMASK)
#define TARGET_PARTIAL_FLAG_REG_STALL (x86_partial_flag_reg_stall & TUNEMASK)
#define TARGET_USE_HIMODE_FIOP (x86_use_himode_fiop & TUNEMASK)
#define TARGET_USE_SIMODE_FIOP (x86_use_simode_fiop & TUNEMASK)
#define TARGET_USE_MOV0 (x86_use_mov0 & TUNEMASK)
#define TARGET_USE_CLTD (x86_use_cltd & TUNEMASK)
#define TARGET_SPLIT_LONG_MOVES (x86_split_long_moves & TUNEMASK)
#define TARGET_READ_MODIFY_WRITE (x86_read_modify_write & TUNEMASK)
#define TARGET_READ_MODIFY (x86_read_modify & TUNEMASK)
#define TARGET_PROMOTE_QImode (x86_promote_QImode & TUNEMASK)
#define TARGET_FAST_PREFIX (x86_fast_prefix & TUNEMASK)
#define TARGET_SINGLE_STRINGOP (x86_single_stringop & TUNEMASK)
#define TARGET_QIMODE_MATH (x86_qimode_math & TUNEMASK)
#define TARGET_HIMODE_MATH (x86_himode_math & TUNEMASK)
#define TARGET_PROMOTE_QI_REGS (x86_promote_qi_regs & TUNEMASK)
#define TARGET_PROMOTE_HI_REGS (x86_promote_hi_regs & TUNEMASK)
#define TARGET_ADD_ESP_4 (x86_add_esp_4 & TUNEMASK)
#define TARGET_ADD_ESP_8 (x86_add_esp_8 & TUNEMASK)
#define TARGET_SUB_ESP_4 (x86_sub_esp_4 & TUNEMASK)
#define TARGET_SUB_ESP_8 (x86_sub_esp_8 & TUNEMASK)
#define TARGET_INTEGER_DFMODE_MOVES (x86_integer_DFmode_moves & TUNEMASK)
#define TARGET_PARTIAL_REG_DEPENDENCY (x86_partial_reg_dependency & TUNEMASK)
#define TARGET_SSE_PARTIAL_REG_DEPENDENCY \
				      (x86_sse_partial_reg_dependency & TUNEMASK)
#define TARGET_SSE_SPLIT_REGS (x86_sse_split_regs & TUNEMASK)
#define TARGET_SSE_TYPELESS_STORES (x86_sse_typeless_stores & TUNEMASK)
#define TARGET_SSE_LOAD0_BY_PXOR (x86_sse_load0_by_pxor & TUNEMASK)
#define TARGET_MEMORY_MISMATCH_STALL (x86_memory_mismatch_stall & TUNEMASK)
#define TARGET_PROLOGUE_USING_MOVE (x86_prologue_using_move & TUNEMASK)
#define TARGET_EPILOGUE_USING_MOVE (x86_epilogue_using_move & TUNEMASK)
#define TARGET_PREFETCH_SSE (x86_prefetch_sse)
#define TARGET_SHIFT1 (x86_shift1 & TUNEMASK)
#define TARGET_USE_FFREEP (x86_use_ffreep & TUNEMASK)
#define TARGET_INTER_UNIT_MOVES (x86_inter_unit_moves & TUNEMASK)
#define TARGET_FOUR_JUMP_LIMIT (x86_four_jump_limit & TUNEMASK)
#define TARGET_SCHEDULE (x86_schedule & TUNEMASK)
#define TARGET_USE_BT (x86_use_bt & TUNEMASK)
#define TARGET_USE_INCDEC (x86_use_incdec & TUNEMASK)
#define TARGET_PAD_RETURNS (x86_pad_returns & TUNEMASK)

#define ASSEMBLER_DIALECT (ix86_asm_dialect)

#define TARGET_SSE_MATH ((ix86_fpmath & FPMATH_SSE) != 0)
#define TARGET_MIX_SSE_I387 ((ix86_fpmath & FPMATH_SSE) \
			     && (ix86_fpmath & FPMATH_387))

#define TARGET_GNU_TLS (ix86_tls_dialect == TLS_DIALECT_GNU)
#define TARGET_GNU2_TLS (ix86_tls_dialect == TLS_DIALECT_GNU2)
#define TARGET_ANY_GNU_TLS (TARGET_GNU_TLS || TARGET_GNU2_TLS)
#define TARGET_SUN_TLS (ix86_tls_dialect == TLS_DIALECT_SUN)

#define TARGET_CMPXCHG (x86_cmpxchg & (1 << ix86_arch))
#define TARGET_CMPXCHG8B (x86_cmpxchg8b & (1 << ix86_arch))
#define TARGET_CMPXCHG16B (x86_cmpxchg16b & (1 << ix86_arch))
#define TARGET_XADD (x86_xadd & (1 << ix86_arch))
#define TARGET_BSWAP (x86_bswap & (1 << ix86_arch))

#ifndef TARGET_64BIT_DEFAULT
#define TARGET_64BIT_DEFAULT 0
#endif
#ifndef TARGET_TLS_DIRECT_SEG_REFS_DEFAULT
#define TARGET_TLS_DIRECT_SEG_REFS_DEFAULT 0
#endif

/* Once GDB has been enhanced to deal with functions without frame
   pointers, we can change this to allow for elimination of
   the frame pointer in leaf functions.  */
#define TARGET_DEFAULT 0

/* This is not really a target flag, but is done this way so that
   it's analogous to similar code for Mach-O on PowerPC.  darwin.h
   redefines this to 1.  */
#define TARGET_MACHO 0

/* Subtargets may reset this to 1 in order to enable 96-bit long double
   with the rounding mode forced to 53 bits.  */
#define TARGET_96_ROUND_53_LONG_DOUBLE 0

/* Sometimes certain combinations of command options do not make
   sense on a particular target machine.  You can define a macro
   `OVERRIDE_OPTIONS' to take account of this.  This macro, if
   defined, is executed once just after all the command options have
   been parsed.

   Don't use this macro to turn on various extra optimizations for
   `-O'.  That is what `OPTIMIZATION_OPTIONS' is for.  */

#define OVERRIDE_OPTIONS override_options ()

/* Define this to change the optimizations performed by default.  */
#define OPTIMIZATION_OPTIONS(LEVEL, SIZE) \
  optimization_options ((LEVEL), (SIZE))

/* -march=native handling only makes sense with compiler running on
   an x86 or x86_64 chip.  If changing this condition, also change
   the condition in driver-i386.c.  */
#if defined(__i386__) || defined(__x86_64__)
/* In driver-i386.c.  */
extern const char *host_detect_local_cpu (int argc, const char **argv);
#define EXTRA_SPEC_FUNCTIONS \
  { "local_cpu_detect", host_detect_local_cpu },
#define HAVE_LOCAL_CPU_DETECT
#endif

/* Support for configure-time defaults of some command line options.
   The order here is important so that -march doesn't squash the
   tune or cpu values.  */
#define OPTION_DEFAULT_SPECS \
  {"tune", "%{!mtune=*:%{!mcpu=*:%{!march=*:-mtune=%(VALUE)}}}" }, \
  {"cpu", "%{!mtune=*:%{!mcpu=*:%{!march=*:-mtune=%(VALUE)}}}" }, \
  {"arch", "%{!march=*:-march=%(VALUE)}"}

/* Specs for the compiler proper */

#ifndef CC1_CPU_SPEC
#define CC1_CPU_SPEC_1 "\
%{!mtune*: \
%{m386:mtune=i386 \
%n`-m386' is deprecated. Use `-march=i386' or `-mtune=i386' instead.\n} \
%{m486:-mtune=i486 \
%n`-m486' is deprecated. Use `-march=i486' or `-mtune=i486' instead.\n} \
%{mpentium:-mtune=pentium \
%n`-mpentium' is deprecated. Use `-march=pentium' or `-mtune=pentium' instead.\n} \
%{mpentiumpro:-mtune=pentiumpro \
%n`-mpentiumpro' is deprecated. Use `-march=pentiumpro' or `-mtune=pentiumpro' instead.\n} \
%{mcpu=*:-mtune=%* \
%n`-mcpu=' is deprecated. Use `-mtune=' or '-march=' instead.\n}} \
%<mcpu=* \
%{mintel-syntax:-masm=intel \
%n`-mintel-syntax' is deprecated. Use `-masm=intel' instead.\n} \
%{mno-intel-syntax:-masm=att \
%n`-mno-intel-syntax' is deprecated. Use `-masm=att' instead.\n}"

#ifndef HAVE_LOCAL_CPU_DETECT
#define CC1_CPU_SPEC CC1_CPU_SPEC_1
#else
#define CC1_CPU_SPEC CC1_CPU_SPEC_1 \
"%{march=native:%<march=native %:local_cpu_detect(arch)} \
%{mtune=native:%<mtune=native %:local_cpu_detect(tune)}"
#endif
#endif

/* Target CPU builtins.  */
#define TARGET_CPU_CPP_BUILTINS()				\
  do								\
    {								\
      size_t arch_len = strlen (ix86_arch_string);		\
      size_t tune_len = strlen (ix86_tune_string);		\
      int last_arch_char = ix86_arch_string[arch_len - 1];	\
      int last_tune_char = ix86_tune_string[tune_len - 1];		\
								\
      if (TARGET_64BIT)						\
	{							\
	  builtin_assert ("cpu=x86_64");			\
	  builtin_assert ("machine=x86_64");			\
	  builtin_define ("__amd64");				\
	  builtin_define ("__amd64__");				\
	  builtin_define ("__x86_64");				\
	  builtin_define ("__x86_64__");			\
	}							\
      else							\
	{							\
	  builtin_assert ("cpu=i386");				\
	  builtin_assert ("machine=i386");			\
	  builtin_define_std ("i386");				\
	}							\
								\
      /* Built-ins based on -mtune= (or -march= if no		\
	 -mtune= given).  */					\
      if (TARGET_386)						\
	builtin_define ("__tune_i386__");			\
      else if (TARGET_486)					\
	builtin_define ("__tune_i486__");			\
      else if (TARGET_PENTIUM)					\
	{							\
	  builtin_define ("__tune_i586__");			\
	  builtin_define ("__tune_pentium__");			\
	  if (last_tune_char == 'x')				\
	    builtin_define ("__tune_pentium_mmx__");		\
	}							\
      else if (TARGET_PENTIUMPRO)				\
	{							\
	  builtin_define ("__tune_i686__");			\
	  builtin_define ("__tune_pentiumpro__");		\
	  switch (last_tune_char)				\
	    {							\
	    case '3':						\
	      builtin_define ("__tune_pentium3__");		\
	      /* FALLTHRU */					\
	    case '2':						\
	      builtin_define ("__tune_pentium2__");		\
	      break;						\
	    }							\
	}							\
      else if (TARGET_GEODE)					\
	{							\
	  builtin_define ("__tune_geode__");			\
	}							\
      else if (TARGET_K6)					\
	{							\
	  builtin_define ("__tune_k6__");			\
	  if (last_tune_char == '2')				\
	    builtin_define ("__tune_k6_2__");			\
	  else if (last_tune_char == '3')			\
	    builtin_define ("__tune_k6_3__");			\
	}							\
      else if (TARGET_ATHLON)					\
	{							\
	  builtin_define ("__tune_athlon__");			\
	  /* Only plain "athlon" lacks SSE.  */			\
	  if (last_tune_char != 'n')				\
	    builtin_define ("__tune_athlon_sse__");		\
	}							\
      else if (TARGET_K8)					\
	builtin_define ("__tune_k8__");				\
      else if (TARGET_PENTIUM4)					\
	builtin_define ("__tune_pentium4__");			\
      else if (TARGET_NOCONA)					\
	builtin_define ("__tune_nocona__");			\
      else if (TARGET_CORE2)					\
	builtin_define ("__tune_core2__");			\
								\
      if (TARGET_MMX)						\
	builtin_define ("__MMX__");				\
      if (TARGET_3DNOW)						\
	builtin_define ("__3dNOW__");				\
      if (TARGET_3DNOW_A)					\
	builtin_define ("__3dNOW_A__");				\
      if (TARGET_SSE)						\
	builtin_define ("__SSE__");				\
      if (TARGET_SSE2)						\
	builtin_define ("__SSE2__");				\
      if (TARGET_SSE3)						\
	builtin_define ("__SSE3__");				\
      if (TARGET_SSSE3)						\
	builtin_define ("__SSSE3__");				\
      if (TARGET_SSE_MATH && TARGET_SSE)			\
	builtin_define ("__SSE_MATH__");			\
      if (TARGET_SSE_MATH && TARGET_SSE2)			\
	builtin_define ("__SSE2_MATH__");			\
								\
      /* Built-ins based on -march=.  */			\
      if (ix86_arch == PROCESSOR_I486)				\
	{							\
	  builtin_define ("__i486");				\
	  builtin_define ("__i486__");				\
	}							\
      else if (ix86_arch == PROCESSOR_PENTIUM)			\
	{							\
	  builtin_define ("__i586");				\
	  builtin_define ("__i586__");				\
	  builtin_define ("__pentium");				\
	  builtin_define ("__pentium__");			\
	  if (last_arch_char == 'x')				\
	    builtin_define ("__pentium_mmx__");			\
	}							\
      else if (ix86_arch == PROCESSOR_PENTIUMPRO)		\
	{							\
	  builtin_define ("__i686");				\
	  builtin_define ("__i686__");				\
	  builtin_define ("__pentiumpro");			\
	  builtin_define ("__pentiumpro__");			\
	}							\
      else if (ix86_arch == PROCESSOR_GEODE)			\
	{							\
	  builtin_define ("__geode");				\
	  builtin_define ("__geode__");				\
	}							\
      else if (ix86_arch == PROCESSOR_K6)			\
	{							\
								\
	  builtin_define ("__k6");				\
	  builtin_define ("__k6__");				\
	  if (last_arch_char == '2')				\
	    builtin_define ("__k6_2__");			\
	  else if (last_arch_char == '3')			\
	    builtin_define ("__k6_3__");			\
	}							\
      else if (ix86_arch == PROCESSOR_ATHLON)			\
	{							\
	  builtin_define ("__athlon");				\
	  builtin_define ("__athlon__");			\
	  /* Only plain "athlon" lacks SSE.  */			\
	  if (last_arch_char != 'n')				\
	    builtin_define ("__athlon_sse__");			\
	}							\
      else if (ix86_arch == PROCESSOR_K8)			\
	{							\
	  builtin_define ("__k8");				\
	  builtin_define ("__k8__");				\
	}							\
      else if (ix86_arch == PROCESSOR_PENTIUM4)			\
	{							\
	  builtin_define ("__pentium4");			\
	  builtin_define ("__pentium4__");			\
	}							\
      else if (ix86_arch == PROCESSOR_NOCONA)			\
	{							\
	  builtin_define ("__nocona");				\
	  builtin_define ("__nocona__");			\
	}							\
      else if (ix86_arch == PROCESSOR_CORE2)			\
	{							\
	  builtin_define ("__core2");				\
	  builtin_define ("__core2__");				\
	}							\
    }								\
  while (0)

#define TARGET_CPU_DEFAULT_i386 0
#define TARGET_CPU_DEFAULT_i486 1
#define TARGET_CPU_DEFAULT_pentium 2
#define TARGET_CPU_DEFAULT_pentium_mmx 3
#define TARGET_CPU_DEFAULT_pentiumpro 4
#define TARGET_CPU_DEFAULT_pentium2 5
#define TARGET_CPU_DEFAULT_pentium3 6
#define TARGET_CPU_DEFAULT_pentium4 7
<<<<<<< HEAD
#define TARGET_CPU_DEFAULT_k6 8
#define TARGET_CPU_DEFAULT_k6_2 9
#define TARGET_CPU_DEFAULT_k6_3 10
#define TARGET_CPU_DEFAULT_athlon 11
#define TARGET_CPU_DEFAULT_athlon_sse 12
#define TARGET_CPU_DEFAULT_k8 13
#define TARGET_CPU_DEFAULT_pentium_m 14
#define TARGET_CPU_DEFAULT_prescott 15
#define TARGET_CPU_DEFAULT_nocona 16
#define TARGET_CPU_DEFAULT_generic 17
=======
#define TARGET_CPU_DEFAULT_geode 8
#define TARGET_CPU_DEFAULT_k6 9
#define TARGET_CPU_DEFAULT_k6_2 10
#define TARGET_CPU_DEFAULT_k6_3 11
#define TARGET_CPU_DEFAULT_athlon 12
#define TARGET_CPU_DEFAULT_athlon_sse 13
#define TARGET_CPU_DEFAULT_k8 14
#define TARGET_CPU_DEFAULT_pentium_m 15
#define TARGET_CPU_DEFAULT_prescott 16
#define TARGET_CPU_DEFAULT_nocona 17
#define TARGET_CPU_DEFAULT_core2 18
#define TARGET_CPU_DEFAULT_generic 19
>>>>>>> f8383f28

#define TARGET_CPU_DEFAULT_NAMES {"i386", "i486", "pentium", "pentium-mmx",\
				  "pentiumpro", "pentium2", "pentium3", \
                                  "pentium4", "geode", "k6", "k6-2", "k6-3", \
				  "athlon", "athlon-4", "k8", \
				  "pentium-m", "prescott", "nocona", \
<<<<<<< HEAD
				  "generic"}
=======
				  "core2", "generic"}
>>>>>>> f8383f28

#ifndef CC1_SPEC
#define CC1_SPEC "%(cc1_cpu) "
#endif

/* This macro defines names of additional specifications to put in the
   specs that can be used in various specifications like CC1_SPEC.  Its
   definition is an initializer with a subgrouping for each command option.

   Each subgrouping contains a string constant, that defines the
   specification name, and a string constant that used by the GCC driver
   program.

   Do not define this macro if it does not need to do anything.  */

#ifndef SUBTARGET_EXTRA_SPECS
#define SUBTARGET_EXTRA_SPECS
#endif

#define EXTRA_SPECS							\
  { "cc1_cpu",  CC1_CPU_SPEC },						\
  SUBTARGET_EXTRA_SPECS

#define LINK_GCC_MATH_SPEC "%{msselibm:-lgcc-math}"

/* target machine storage layout */

#define LONG_DOUBLE_TYPE_SIZE 80

/* Set the value of FLT_EVAL_METHOD in float.h.  When using only the
   FPU, assume that the fpcw is set to extended precision; when using
   only SSE, rounding is correct; when using both SSE and the FPU,
   the rounding precision is indeterminate, since either may be chosen
   apparently at random.  */
#define TARGET_FLT_EVAL_METHOD \
  (TARGET_MIX_SSE_I387 ? -1 : TARGET_SSE_MATH ? 0 : 2)

#define SHORT_TYPE_SIZE 16
#define INT_TYPE_SIZE 32
#define FLOAT_TYPE_SIZE 32
#define LONG_TYPE_SIZE BITS_PER_WORD
#define DOUBLE_TYPE_SIZE 64
#define LONG_LONG_TYPE_SIZE 64

#if defined (TARGET_BI_ARCH) || TARGET_64BIT_DEFAULT
#define MAX_BITS_PER_WORD 64
#else
#define MAX_BITS_PER_WORD 32
#endif

/* Define this if most significant byte of a word is the lowest numbered.  */
/* That is true on the 80386.  */

#define BITS_BIG_ENDIAN 0

/* Define this if most significant byte of a word is the lowest numbered.  */
/* That is not true on the 80386.  */
#define BYTES_BIG_ENDIAN 0

/* Define this if most significant word of a multiword number is the lowest
   numbered.  */
/* Not true for 80386 */
#define WORDS_BIG_ENDIAN 0

/* Width of a word, in units (bytes).  */
#define UNITS_PER_WORD (TARGET_64BIT ? 8 : 4)
#ifdef IN_LIBGCC2
#define MIN_UNITS_PER_WORD	(TARGET_64BIT ? 8 : 4)
#else
#define MIN_UNITS_PER_WORD	4
#endif

/* Allocation boundary (in *bits*) for storing arguments in argument list.  */
#define PARM_BOUNDARY BITS_PER_WORD

/* Boundary (in *bits*) on which stack pointer should be aligned.  */
#define STACK_BOUNDARY BITS_PER_WORD

/* Boundary (in *bits*) on which the stack pointer prefers to be
   aligned; the compiler cannot rely on having this alignment.  */
#define PREFERRED_STACK_BOUNDARY ix86_preferred_stack_boundary

/* As of July 2001, many runtimes do not align the stack properly when
   entering main.  This causes expand_main_function to forcibly align
   the stack, which results in aligned frames for functions called from
   main, though it does nothing for the alignment of main itself.  */
#define FORCE_PREFERRED_STACK_BOUNDARY_IN_MAIN \
  (ix86_preferred_stack_boundary > STACK_BOUNDARY && !TARGET_64BIT)

/* Minimum allocation boundary for the code of a function.  */
#define FUNCTION_BOUNDARY 8

/* C++ stores the virtual bit in the lowest bit of function pointers.  */
#define TARGET_PTRMEMFUNC_VBIT_LOCATION ptrmemfunc_vbit_in_pfn

/* Alignment of field after `int : 0' in a structure.  */

#define EMPTY_FIELD_BOUNDARY BITS_PER_WORD

/* Minimum size in bits of the largest boundary to which any
   and all fundamental data types supported by the hardware
   might need to be aligned. No data type wants to be aligned
   rounder than this.

   Pentium+ prefers DFmode values to be aligned to 64 bit boundary
   and Pentium Pro XFmode values at 128 bit boundaries.  */

#define BIGGEST_ALIGNMENT 128

/* Decide whether a variable of mode MODE should be 128 bit aligned.  */
#define ALIGN_MODE_128(MODE) \
 ((MODE) == XFmode || SSE_REG_MODE_P (MODE))

/* The published ABIs say that doubles should be aligned on word
   boundaries, so lower the alignment for structure fields unless
   -malign-double is set.  */

/* ??? Blah -- this macro is used directly by libobjc.  Since it
   supports no vector modes, cut out the complexity and fall back
   on BIGGEST_FIELD_ALIGNMENT.  */
#ifdef IN_TARGET_LIBS
#ifdef __x86_64__
#define BIGGEST_FIELD_ALIGNMENT 128
#else
#define BIGGEST_FIELD_ALIGNMENT 32
#endif
#else
#define ADJUST_FIELD_ALIGN(FIELD, COMPUTED) \
   x86_field_alignment (FIELD, COMPUTED)
#endif

/* If defined, a C expression to compute the alignment given to a
   constant that is being placed in memory.  EXP is the constant
   and ALIGN is the alignment that the object would ordinarily have.
   The value of this macro is used instead of that alignment to align
   the object.

   If this macro is not defined, then ALIGN is used.

   The typical use of this macro is to increase alignment for string
   constants to be word aligned so that `strcpy' calls that copy
   constants can be done inline.  */

#define CONSTANT_ALIGNMENT(EXP, ALIGN) ix86_constant_alignment ((EXP), (ALIGN))

/* If defined, a C expression to compute the alignment for a static
   variable.  TYPE is the data type, and ALIGN is the alignment that
   the object would ordinarily have.  The value of this macro is used
   instead of that alignment to align the object.

   If this macro is not defined, then ALIGN is used.

   One use of this macro is to increase alignment of medium-size
   data to make it all fit in fewer cache lines.  Another is to
   cause character arrays to be word-aligned so that `strcpy' calls
   that copy constants to character arrays can be done inline.  */

#define DATA_ALIGNMENT(TYPE, ALIGN) ix86_data_alignment ((TYPE), (ALIGN))

/* If defined, a C expression to compute the alignment for a local
   variable.  TYPE is the data type, and ALIGN is the alignment that
   the object would ordinarily have.  The value of this macro is used
   instead of that alignment to align the object.

   If this macro is not defined, then ALIGN is used.

   One use of this macro is to increase alignment of medium-size
   data to make it all fit in fewer cache lines.  */

#define LOCAL_ALIGNMENT(TYPE, ALIGN) ix86_local_alignment ((TYPE), (ALIGN))

/* If defined, a C expression that gives the alignment boundary, in
   bits, of an argument with the specified mode and type.  If it is
   not defined, `PARM_BOUNDARY' is used for all arguments.  */

#define FUNCTION_ARG_BOUNDARY(MODE, TYPE) \
  ix86_function_arg_boundary ((MODE), (TYPE))

/* Set this nonzero if move instructions will actually fail to work
   when given unaligned data.  */
#define STRICT_ALIGNMENT 0

/* If bit field type is int, don't let it cross an int,
   and give entire struct the alignment of an int.  */
/* Required on the 386 since it doesn't have bit-field insns.  */
#define PCC_BITFIELD_TYPE_MATTERS 1

/* Standard register usage.  */

/* This processor has special stack-like registers.  See reg-stack.c
   for details.  */

#define STACK_REGS
#define IS_STACK_MODE(MODE)					\
  (((MODE) == SFmode && (!TARGET_SSE || !TARGET_SSE_MATH))	\
   || ((MODE) == DFmode && (!TARGET_SSE2 || !TARGET_SSE_MATH))  \
   || (MODE) == XFmode)

/* Number of actual hardware registers.
   The hardware registers are assigned numbers for the compiler
   from 0 to just below FIRST_PSEUDO_REGISTER.
   All registers that the compiler knows about must be given numbers,
   even those that are not normally considered general registers.

   In the 80386 we give the 8 general purpose registers the numbers 0-7.
   We number the floating point registers 8-15.
   Note that registers 0-7 can be accessed as a  short or int,
   while only 0-3 may be used with byte `mov' instructions.

   Reg 16 does not correspond to any hardware register, but instead
   appears in the RTL as an argument pointer prior to reload, and is
   eliminated during reloading in favor of either the stack or frame
   pointer.  */

#define FIRST_PSEUDO_REGISTER 54

/* Number of hardware registers that go into the DWARF-2 unwind info.
   If not defined, equals FIRST_PSEUDO_REGISTER.  */

#define DWARF_FRAME_REGISTERS 17

/* 1 for registers that have pervasive standard uses
   and are not available for the register allocator.
   On the 80386, the stack pointer is such, as is the arg pointer.

   The value is zero if the register is not fixed on either 32 or
   64 bit targets, one if the register if fixed on both 32 and 64
   bit targets, two if it is only fixed on 32bit targets and three
   if its only fixed on 64bit targets.
   Proper values are computed in the CONDITIONAL_REGISTER_USAGE.
 */
#define FIXED_REGISTERS						\
/*ax,dx,cx,bx,si,di,bp,sp,st,st1,st2,st3,st4,st5,st6,st7*/	\
{  0, 0, 0, 0, 0, 0, 0, 1, 0,  0,  0,  0,  0,  0,  0,  0,	\
/*arg,flags,fpsr,fpcr,dir,frame*/				\
    1,    1,   1,   1,  1,    1,				\
/*xmm0,xmm1,xmm2,xmm3,xmm4,xmm5,xmm6,xmm7*/			\
     0,   0,   0,   0,   0,   0,   0,   0,			\
/*mmx0,mmx1,mmx2,mmx3,mmx4,mmx5,mmx6,mmx7*/			\
     0,   0,   0,   0,   0,   0,   0,   0,			\
/*  r8,  r9, r10, r11, r12, r13, r14, r15*/			\
     2,   2,   2,   2,   2,   2,   2,   2,			\
/*xmm8,xmm9,xmm10,xmm11,xmm12,xmm13,xmm14,xmm15*/		\
     2,   2,    2,    2,    2,    2,    2,    2}


/* 1 for registers not available across function calls.
   These must include the FIXED_REGISTERS and also any
   registers that can be used without being saved.
   The latter must include the registers where values are returned
   and the register where structure-value addresses are passed.
   Aside from that, you can include as many other registers as you like.

   The value is zero if the register is not call used on either 32 or
   64 bit targets, one if the register if call used on both 32 and 64
   bit targets, two if it is only call used on 32bit targets and three
   if its only call used on 64bit targets.
   Proper values are computed in the CONDITIONAL_REGISTER_USAGE.
*/
#define CALL_USED_REGISTERS					\
/*ax,dx,cx,bx,si,di,bp,sp,st,st1,st2,st3,st4,st5,st6,st7*/	\
{  1, 1, 1, 0, 3, 3, 0, 1, 1,  1,  1,  1,  1,  1,  1,  1,	\
/*arg,flags,fpsr,fpcr,dir,frame*/				\
    1,   1,    1,   1,  1,    1,				\
/*xmm0,xmm1,xmm2,xmm3,xmm4,xmm5,xmm6,xmm7*/			\
     1,   1,   1,   1,   1,   1,   1,   1,			\
/*mmx0,mmx1,mmx2,mmx3,mmx4,mmx5,mmx6,mmx7*/			\
     1,   1,   1,   1,   1,   1,   1,   1,			\
/*  r8,  r9, r10, r11, r12, r13, r14, r15*/			\
     1,   1,   1,   1,   2,   2,   2,   2,			\
/*xmm8,xmm9,xmm10,xmm11,xmm12,xmm13,xmm14,xmm15*/		\
     1,   1,    1,    1,    1,    1,    1,    1}		\

/* Order in which to allocate registers.  Each register must be
   listed once, even those in FIXED_REGISTERS.  List frame pointer
   late and fixed registers last.  Note that, in general, we prefer
   registers listed in CALL_USED_REGISTERS, keeping the others
   available for storage of persistent values.

   The ORDER_REGS_FOR_LOCAL_ALLOC actually overwrite the order,
   so this is just empty initializer for array.  */

#define REG_ALLOC_ORDER 					\
{  0, 1, 2, 3, 4, 5, 6, 7, 8, 9, 10, 11, 12, 13, 14, 15, 16, 17,\
   18, 19, 20, 21, 22, 23, 24, 25, 26, 27, 28, 29, 30, 31, 32,	\
   33, 34, 35, 36, 37, 38, 39, 40, 41, 42, 43, 44, 45, 46, 47,  \
   48, 49, 50, 51, 52, 53 }

/* ORDER_REGS_FOR_LOCAL_ALLOC is a macro which permits reg_alloc_order
   to be rearranged based on a particular function.  When using sse math,
   we want to allocate SSE before x87 registers and vice versa.  */

#define ORDER_REGS_FOR_LOCAL_ALLOC x86_order_regs_for_local_alloc ()


/* Macro to conditionally modify fixed_regs/call_used_regs.  */
#define CONDITIONAL_REGISTER_USAGE					\
do {									\
    int i;								\
    for (i = 0; i < FIRST_PSEUDO_REGISTER; i++)				\
      {									\
	if (fixed_regs[i] > 1)						\
	  fixed_regs[i] = (fixed_regs[i] == (TARGET_64BIT ? 3 : 2));	\
	if (call_used_regs[i] > 1)					\
	  call_used_regs[i] = (call_used_regs[i]			\
			       == (TARGET_64BIT ? 3 : 2));		\
      }									\
    if (PIC_OFFSET_TABLE_REGNUM != INVALID_REGNUM)			\
      {									\
	fixed_regs[PIC_OFFSET_TABLE_REGNUM] = 1;			\
	call_used_regs[PIC_OFFSET_TABLE_REGNUM] = 1;			\
      }									\
    if (! TARGET_MMX)							\
      {									\
	int i;								\
        for (i = 0; i < FIRST_PSEUDO_REGISTER; i++)			\
          if (TEST_HARD_REG_BIT (reg_class_contents[(int)MMX_REGS], i))	\
	    fixed_regs[i] = call_used_regs[i] = 1, reg_names[i] = "";	\
      }									\
    if (! TARGET_SSE)							\
      {									\
	int i;								\
        for (i = 0; i < FIRST_PSEUDO_REGISTER; i++)			\
          if (TEST_HARD_REG_BIT (reg_class_contents[(int)SSE_REGS], i))	\
	    fixed_regs[i] = call_used_regs[i] = 1, reg_names[i] = "";	\
      }									\
    if (! TARGET_80387 && ! TARGET_FLOAT_RETURNS_IN_80387)		\
      {									\
	int i;								\
	HARD_REG_SET x;							\
        COPY_HARD_REG_SET (x, reg_class_contents[(int)FLOAT_REGS]);	\
        for (i = 0; i < FIRST_PSEUDO_REGISTER; i++)			\
          if (TEST_HARD_REG_BIT (x, i)) 				\
	    fixed_regs[i] = call_used_regs[i] = 1, reg_names[i] = "";	\
      }									\
    if (! TARGET_64BIT)							\
      {									\
	int i;								\
	for (i = FIRST_REX_INT_REG; i <= LAST_REX_INT_REG; i++)		\
	  reg_names[i] = "";						\
	for (i = FIRST_REX_SSE_REG; i <= LAST_REX_SSE_REG; i++)		\
	  reg_names[i] = "";						\
      }									\
  } while (0)

/* Return number of consecutive hard regs needed starting at reg REGNO
   to hold something of mode MODE.
   This is ordinarily the length in words of a value of mode MODE
   but can be less for certain modes in special long registers.

   Actually there are no two word move instructions for consecutive
   registers.  And only registers 0-3 may have mov byte instructions
   applied to them.
   */

#define HARD_REGNO_NREGS(REGNO, MODE)   \
  (FP_REGNO_P (REGNO) || SSE_REGNO_P (REGNO) || MMX_REGNO_P (REGNO)	\
   ? (COMPLEX_MODE_P (MODE) ? 2 : 1)					\
   : ((MODE) == XFmode							\
      ? (TARGET_64BIT ? 2 : 3)						\
      : (MODE) == XCmode						\
      ? (TARGET_64BIT ? 4 : 6)						\
      : ((GET_MODE_SIZE (MODE) + UNITS_PER_WORD - 1) / UNITS_PER_WORD)))

#define VALID_SSE2_REG_MODE(MODE) \
    ((MODE) == V16QImode || (MODE) == V8HImode || (MODE) == V2DFmode    \
     || (MODE) == V2DImode || (MODE) == DFmode)

#define VALID_SSE_REG_MODE(MODE)					\
    ((MODE) == TImode || (MODE) == V4SFmode || (MODE) == V4SImode	\
     || (MODE) == SFmode || (MODE) == TFmode)

#define VALID_MMX_REG_MODE_3DNOW(MODE) \
    ((MODE) == V2SFmode || (MODE) == SFmode)

#define VALID_MMX_REG_MODE(MODE)					\
    ((MODE) == DImode || (MODE) == V8QImode || (MODE) == V4HImode	\
     || (MODE) == V2SImode || (MODE) == SImode)

/* ??? No autovectorization into MMX or 3DNOW until we can reliably
   place emms and femms instructions.  */
#define UNITS_PER_SIMD_WORD (TARGET_SSE ? 16 : UNITS_PER_WORD)

#define VALID_FP_MODE_P(MODE)						\
    ((MODE) == SFmode || (MODE) == DFmode || (MODE) == XFmode		\
     || (MODE) == SCmode || (MODE) == DCmode || (MODE) == XCmode)	\

#define VALID_INT_MODE_P(MODE)						\
    ((MODE) == QImode || (MODE) == HImode || (MODE) == SImode		\
     || (MODE) == DImode						\
     || (MODE) == CQImode || (MODE) == CHImode || (MODE) == CSImode	\
     || (MODE) == CDImode						\
     || (TARGET_64BIT && ((MODE) == TImode || (MODE) == CTImode		\
         || (MODE) == TFmode || (MODE) == TCmode)))

/* Return true for modes passed in SSE registers.  */
#define SSE_REG_MODE_P(MODE) \
 ((MODE) == TImode || (MODE) == V16QImode || (MODE) == TFmode		\
   || (MODE) == V8HImode || (MODE) == V2DFmode || (MODE) == V2DImode	\
   || (MODE) == V4SFmode || (MODE) == V4SImode)

/* Value is 1 if hard register REGNO can hold a value of machine-mode MODE.  */

#define HARD_REGNO_MODE_OK(REGNO, MODE)	\
   ix86_hard_regno_mode_ok ((REGNO), (MODE))

/* Value is 1 if it is a good idea to tie two pseudo registers
   when one has mode MODE1 and one has mode MODE2.
   If HARD_REGNO_MODE_OK could produce different values for MODE1 and MODE2,
   for any hard reg, then this must be 0 for correct output.  */

#define MODES_TIEABLE_P(MODE1, MODE2)  ix86_modes_tieable_p (MODE1, MODE2)

/* It is possible to write patterns to move flags; but until someone
   does it,  */
#define AVOID_CCMODE_COPIES

/* Specify the modes required to caller save a given hard regno.
   We do this on i386 to prevent flags from being saved at all.

   Kill any attempts to combine saving of modes.  */

#define HARD_REGNO_CALLER_SAVE_MODE(REGNO, NREGS, MODE)			\
  (CC_REGNO_P (REGNO) ? VOIDmode					\
   : (MODE) == VOIDmode && (NREGS) != 1 ? VOIDmode			\
   : (MODE) == VOIDmode ? choose_hard_reg_mode ((REGNO), (NREGS), false)\
   : (MODE) == HImode && !TARGET_PARTIAL_REG_STALL ? SImode		\
   : (MODE) == QImode && (REGNO) >= 4 && !TARGET_64BIT ? SImode 	\
   : (MODE))
/* Specify the registers used for certain standard purposes.
   The values of these macros are register numbers.  */

/* on the 386 the pc register is %eip, and is not usable as a general
   register.  The ordinary mov instructions won't work */
/* #define PC_REGNUM  */

/* Register to use for pushing function arguments.  */
#define STACK_POINTER_REGNUM 7

/* Base register for access to local variables of the function.  */
#define HARD_FRAME_POINTER_REGNUM 6

/* Base register for access to local variables of the function.  */
#define FRAME_POINTER_REGNUM 21

/* First floating point reg */
#define FIRST_FLOAT_REG 8

/* First & last stack-like regs */
#define FIRST_STACK_REG FIRST_FLOAT_REG
#define LAST_STACK_REG (FIRST_FLOAT_REG + 7)

#define FIRST_SSE_REG (FRAME_POINTER_REGNUM + 1)
#define LAST_SSE_REG  (FIRST_SSE_REG + 7)

#define FIRST_MMX_REG  (LAST_SSE_REG + 1)
#define LAST_MMX_REG   (FIRST_MMX_REG + 7)

#define FIRST_REX_INT_REG  (LAST_MMX_REG + 1)
#define LAST_REX_INT_REG   (FIRST_REX_INT_REG + 7)

#define FIRST_REX_SSE_REG  (LAST_REX_INT_REG + 1)
#define LAST_REX_SSE_REG   (FIRST_REX_SSE_REG + 7)

/* Value should be nonzero if functions must have frame pointers.
   Zero means the frame pointer need not be set up (and parms
   may be accessed via the stack pointer) in functions that seem suitable.
   This is computed in `reload', in reload1.c.  */
#define FRAME_POINTER_REQUIRED  ix86_frame_pointer_required ()

/* Override this in other tm.h files to cope with various OS lossage
   requiring a frame pointer.  */
#ifndef SUBTARGET_FRAME_POINTER_REQUIRED
#define SUBTARGET_FRAME_POINTER_REQUIRED 0
#endif

/* Make sure we can access arbitrary call frames.  */
#define SETUP_FRAME_ADDRESSES()  ix86_setup_frame_addresses ()

/* Base register for access to arguments of the function.  */
#define ARG_POINTER_REGNUM 16

/* Register in which static-chain is passed to a function.
   We do use ECX as static chain register for 32 bit ABI.  On the
   64bit ABI, ECX is an argument register, so we use R10 instead.  */
#define STATIC_CHAIN_REGNUM (TARGET_64BIT ? FIRST_REX_INT_REG + 10 - 8 : 2)

/* Register to hold the addressing base for position independent
   code access to data items.  We don't use PIC pointer for 64bit
   mode.  Define the regnum to dummy value to prevent gcc from
   pessimizing code dealing with EBX.

   To avoid clobbering a call-saved register unnecessarily, we renumber
   the pic register when possible.  The change is visible after the
   prologue has been emitted.  */

#define REAL_PIC_OFFSET_TABLE_REGNUM  3

#define PIC_OFFSET_TABLE_REGNUM				\
  ((TARGET_64BIT && ix86_cmodel == CM_SMALL_PIC)	\
   || !flag_pic ? INVALID_REGNUM			\
   : reload_completed ? REGNO (pic_offset_table_rtx)	\
   : REAL_PIC_OFFSET_TABLE_REGNUM)

#define GOT_SYMBOL_NAME "_GLOBAL_OFFSET_TABLE_"

/* A C expression which can inhibit the returning of certain function
   values in registers, based on the type of value.  A nonzero value
   says to return the function value in memory, just as large
   structures are always returned.  Here TYPE will be a C expression
   of type `tree', representing the data type of the value.

   Note that values of mode `BLKmode' must be explicitly handled by
   this macro.  Also, the option `-fpcc-struct-return' takes effect
   regardless of this macro.  On most systems, it is possible to
   leave the macro undefined; this causes a default definition to be
   used, whose value is the constant 1 for `BLKmode' values, and 0
   otherwise.

   Do not use this macro to indicate that structures and unions
   should always be returned in memory.  You should instead use
   `DEFAULT_PCC_STRUCT_RETURN' to indicate this.  */

#define RETURN_IN_MEMORY(TYPE) \
  ix86_return_in_memory (TYPE)

/* This is overridden by <cygwin.h>.  */
#define MS_AGGREGATE_RETURN 0

/* This is overridden by <netware.h>.  */
#define KEEP_AGGREGATE_RETURN_POINTER 0

/* Define the classes of registers for register constraints in the
   machine description.  Also define ranges of constants.

   One of the classes must always be named ALL_REGS and include all hard regs.
   If there is more than one class, another class must be named NO_REGS
   and contain no registers.

   The name GENERAL_REGS must be the name of a class (or an alias for
   another name such as ALL_REGS).  This is the class of registers
   that is allowed by "g" or "r" in a register constraint.
   Also, registers outside this class are allocated only when
   instructions express preferences for them.

   The classes must be numbered in nondecreasing order; that is,
   a larger-numbered class must never be contained completely
   in a smaller-numbered class.

   For any two classes, it is very desirable that there be another
   class that represents their union.

   It might seem that class BREG is unnecessary, since no useful 386
   opcode needs reg %ebx.  But some systems pass args to the OS in ebx,
   and the "b" register constraint is useful in asms for syscalls.

   The flags, fpsr and fpcr registers are in no class.  */

enum reg_class
{
  NO_REGS,
  AREG, DREG, CREG, BREG, SIREG, DIREG,
  AD_REGS,			/* %eax/%edx for DImode */
  Q_REGS,			/* %eax %ebx %ecx %edx */
  NON_Q_REGS,			/* %esi %edi %ebp %esp */
  INDEX_REGS,			/* %eax %ebx %ecx %edx %esi %edi %ebp */
  LEGACY_REGS,			/* %eax %ebx %ecx %edx %esi %edi %ebp %esp */
  GENERAL_REGS,			/* %eax %ebx %ecx %edx %esi %edi %ebp %esp %r8 - %r15*/
  FP_TOP_REG, FP_SECOND_REG,	/* %st(0) %st(1) */
  FLOAT_REGS,
  SSE_REGS,
  MMX_REGS,
  FP_TOP_SSE_REGS,
  FP_SECOND_SSE_REGS,
  FLOAT_SSE_REGS,
  FLOAT_INT_REGS,
  INT_SSE_REGS,
  FLOAT_INT_SSE_REGS,
  ALL_REGS, LIM_REG_CLASSES
};

#define N_REG_CLASSES ((int) LIM_REG_CLASSES)

#define INTEGER_CLASS_P(CLASS) \
  reg_class_subset_p ((CLASS), GENERAL_REGS)
#define FLOAT_CLASS_P(CLASS) \
  reg_class_subset_p ((CLASS), FLOAT_REGS)
#define SSE_CLASS_P(CLASS) \
  ((CLASS) == SSE_REGS)
#define MMX_CLASS_P(CLASS) \
  ((CLASS) == MMX_REGS)
#define MAYBE_INTEGER_CLASS_P(CLASS) \
  reg_classes_intersect_p ((CLASS), GENERAL_REGS)
#define MAYBE_FLOAT_CLASS_P(CLASS) \
  reg_classes_intersect_p ((CLASS), FLOAT_REGS)
#define MAYBE_SSE_CLASS_P(CLASS) \
  reg_classes_intersect_p (SSE_REGS, (CLASS))
#define MAYBE_MMX_CLASS_P(CLASS) \
  reg_classes_intersect_p (MMX_REGS, (CLASS))

#define Q_CLASS_P(CLASS) \
  reg_class_subset_p ((CLASS), Q_REGS)

/* Give names of register classes as strings for dump file.  */

#define REG_CLASS_NAMES \
{  "NO_REGS",				\
   "AREG", "DREG", "CREG", "BREG",	\
   "SIREG", "DIREG",			\
   "AD_REGS",				\
   "Q_REGS", "NON_Q_REGS",		\
   "INDEX_REGS",			\
   "LEGACY_REGS",			\
   "GENERAL_REGS",			\
   "FP_TOP_REG", "FP_SECOND_REG",	\
   "FLOAT_REGS",			\
   "SSE_REGS",				\
   "MMX_REGS",				\
   "FP_TOP_SSE_REGS",			\
   "FP_SECOND_SSE_REGS",		\
   "FLOAT_SSE_REGS",			\
   "FLOAT_INT_REGS",			\
   "INT_SSE_REGS",			\
   "FLOAT_INT_SSE_REGS",		\
   "ALL_REGS" }

/* Define which registers fit in which classes.
   This is an initializer for a vector of HARD_REG_SET
   of length N_REG_CLASSES.  */

#define REG_CLASS_CONTENTS						\
{     { 0x00,     0x0 },						\
      { 0x01,     0x0 }, { 0x02, 0x0 },	/* AREG, DREG */		\
      { 0x04,     0x0 }, { 0x08, 0x0 },	/* CREG, BREG */		\
      { 0x10,     0x0 }, { 0x20, 0x0 },	/* SIREG, DIREG */		\
      { 0x03,     0x0 },		/* AD_REGS */			\
      { 0x0f,     0x0 },		/* Q_REGS */			\
  { 0x2100f0,  0x3fc0 },		/* NON_Q_REGS */		\
      { 0x7f,  0x3fc0 },		/* INDEX_REGS */		\
  { 0x2100ff,     0x0 },		/* LEGACY_REGS */		\
  { 0x2100ff,  0x3fc0 },		/* GENERAL_REGS */		\
     { 0x100,     0x0 }, { 0x0200, 0x0 },/* FP_TOP_REG, FP_SECOND_REG */\
    { 0xff00,     0x0 },		/* FLOAT_REGS */		\
{ 0x3fc00000,0x3fc000 },		/* SSE_REGS */			\
{ 0xc0000000,    0x3f },		/* MMX_REGS */			\
{ 0x3fc00100,0x3fc000 },		/* FP_TOP_SSE_REG */		\
{ 0x3fc00200,0x3fc000 },		/* FP_SECOND_SSE_REG */		\
{ 0x3fc0ff00,0x3fc000 },		/* FLOAT_SSE_REGS */		\
   { 0x1ffff,  0x3fc0 },		/* FLOAT_INT_REGS */		\
{ 0x3fc100ff,0x3fffc0 },		/* INT_SSE_REGS */		\
{ 0x3fc1ffff,0x3fffc0 },		/* FLOAT_INT_SSE_REGS */	\
{ 0xffffffff,0x3fffff }							\
}

/* The same information, inverted:
   Return the class number of the smallest class containing
   reg number REGNO.  This could be a conditional expression
   or could index an array.  */

#define REGNO_REG_CLASS(REGNO) (regclass_map[REGNO])

/* When defined, the compiler allows registers explicitly used in the
   rtl to be used as spill registers but prevents the compiler from
   extending the lifetime of these registers.  */

#define SMALL_REGISTER_CLASSES 1

#define QI_REG_P(X) (REG_P (X) && REGNO (X) < 4)

#define GENERAL_REGNO_P(N) \
  ((N) <= STACK_POINTER_REGNUM || REX_INT_REGNO_P (N))

#define GENERAL_REG_P(X) \
  (REG_P (X) && GENERAL_REGNO_P (REGNO (X)))

#define ANY_QI_REG_P(X) (TARGET_64BIT ? GENERAL_REG_P(X) : QI_REG_P (X))

#define NON_QI_REG_P(X) \
  (REG_P (X) && IN_RANGE (REGNO (X), 4, FIRST_PSEUDO_REGISTER - 1))

#define REX_INT_REGNO_P(N) \
  IN_RANGE ((N), FIRST_REX_INT_REG, LAST_REX_INT_REG)
#define REX_INT_REG_P(X) (REG_P (X) && REX_INT_REGNO_P (REGNO (X)))

#define FP_REG_P(X) (REG_P (X) && FP_REGNO_P (REGNO (X)))
#define FP_REGNO_P(N) IN_RANGE ((N), FIRST_STACK_REG, LAST_STACK_REG)
#define ANY_FP_REG_P(X) (REG_P (X) && ANY_FP_REGNO_P (REGNO (X)))
#define ANY_FP_REGNO_P(N) (FP_REGNO_P (N) || SSE_REGNO_P (N))

#define SSE_REG_P(N) (REG_P (N) && SSE_REGNO_P (REGNO (N)))
#define SSE_REGNO_P(N)						\
  (IN_RANGE ((N), FIRST_SSE_REG, LAST_SSE_REG)			\
   || REX_SSE_REGNO_P (N))

#define REX_SSE_REGNO_P(N) \
  IN_RANGE ((N), FIRST_REX_SSE_REG, LAST_REX_SSE_REG)

#define SSE_REGNO(N) \
  ((N) < 8 ? FIRST_SSE_REG + (N) : FIRST_REX_SSE_REG + (N) - 8)

#define SSE_FLOAT_MODE_P(MODE) \
  ((TARGET_SSE && (MODE) == SFmode) || (TARGET_SSE2 && (MODE) == DFmode))

#define MMX_REG_P(XOP) (REG_P (XOP) && MMX_REGNO_P (REGNO (XOP)))
#define MMX_REGNO_P(N) IN_RANGE ((N), FIRST_MMX_REG, LAST_MMX_REG)

#define STACK_REG_P(XOP) (REG_P (XOP) && STACK_REGNO_P (REGNO (XOP)))
#define NON_STACK_REG_P(XOP) \
  (REG_P (XOP) && ! STACK_REGNO_P (REGNO (XOP)))
#define STACK_REGNO_P(N) IN_RANGE ((N), FIRST_STACK_REG, LAST_STACK_REG)

#define STACK_TOP_P(XOP) (REG_P (XOP) && REGNO (XOP) == FIRST_STACK_REG)

#define CC_REG_P(X) (REG_P (X) && CC_REGNO_P (REGNO (X)))
#define CC_REGNO_P(X) ((X) == FLAGS_REG || (X) == FPSR_REG)

/* The class value for index registers, and the one for base regs.  */

#define INDEX_REG_CLASS INDEX_REGS
#define BASE_REG_CLASS GENERAL_REGS

/* Place additional restrictions on the register class to use when it
   is necessary to be able to hold a value of mode MODE in a reload
   register for which class CLASS would ordinarily be used.  */

#define LIMIT_RELOAD_CLASS(MODE, CLASS) 			\
  ((MODE) == QImode && !TARGET_64BIT				\
   && ((CLASS) == ALL_REGS || (CLASS) == GENERAL_REGS		\
       || (CLASS) == LEGACY_REGS || (CLASS) == INDEX_REGS)	\
   ? Q_REGS : (CLASS))

/* Given an rtx X being reloaded into a reg required to be
   in class CLASS, return the class of reg to actually use.
   In general this is just CLASS; but on some machines
   in some cases it is preferable to use a more restrictive class.
   On the 80386 series, we prevent floating constants from being
   reloaded into floating registers (since no move-insn can do that)
   and we ensure that QImodes aren't reloaded into the esi or edi reg.  */

/* Put float CONST_DOUBLE in the constant pool instead of fp regs.
   QImode must go into class Q_REGS.
   Narrow ALL_REGS to GENERAL_REGS.  This supports allowing movsf and
   movdf to do mem-to-mem moves through integer regs.  */

#define PREFERRED_RELOAD_CLASS(X, CLASS) \
   ix86_preferred_reload_class ((X), (CLASS))

/* Discourage putting floating-point values in SSE registers unless
   SSE math is being used, and likewise for the 387 registers.  */

#define PREFERRED_OUTPUT_RELOAD_CLASS(X, CLASS) \
   ix86_preferred_output_reload_class ((X), (CLASS))

/* If we are copying between general and FP registers, we need a memory
   location. The same is true for SSE and MMX registers.  */
#define SECONDARY_MEMORY_NEEDED(CLASS1, CLASS2, MODE) \
  ix86_secondary_memory_needed ((CLASS1), (CLASS2), (MODE), 1)

/* QImode spills from non-QI registers need a scratch.  This does not
   happen often -- the only example so far requires an uninitialized
   pseudo.  */

#define SECONDARY_OUTPUT_RELOAD_CLASS(CLASS, MODE, OUT)			\
  (((CLASS) == GENERAL_REGS || (CLASS) == LEGACY_REGS			\
    || (CLASS) == INDEX_REGS) && !TARGET_64BIT && (MODE) == QImode	\
   ? Q_REGS : NO_REGS)

/* Return the maximum number of consecutive registers
   needed to represent mode MODE in a register of class CLASS.  */
/* On the 80386, this is the size of MODE in words,
   except in the FP regs, where a single reg is always enough.  */
#define CLASS_MAX_NREGS(CLASS, MODE)					\
 (!MAYBE_INTEGER_CLASS_P (CLASS)					\
  ? (COMPLEX_MODE_P (MODE) ? 2 : 1)					\
  : (((((MODE) == XFmode ? 12 : GET_MODE_SIZE (MODE)))			\
      + UNITS_PER_WORD - 1) / UNITS_PER_WORD))

/* A C expression whose value is nonzero if pseudos that have been
   assigned to registers of class CLASS would likely be spilled
   because registers of CLASS are needed for spill registers.

   The default value of this macro returns 1 if CLASS has exactly one
   register and zero otherwise.  On most machines, this default
   should be used.  Only define this macro to some other expression
   if pseudo allocated by `local-alloc.c' end up in memory because
   their hard registers were needed for spill registers.  If this
   macro returns nonzero for those classes, those pseudos will only
   be allocated by `global.c', which knows how to reallocate the
   pseudo to another register.  If there would not be another
   register available for reallocation, you should not change the
   definition of this macro since the only effect of such a
   definition would be to slow down register allocation.  */

#define CLASS_LIKELY_SPILLED_P(CLASS)					\
  (((CLASS) == AREG)							\
   || ((CLASS) == DREG)							\
   || ((CLASS) == CREG)							\
   || ((CLASS) == BREG)							\
   || ((CLASS) == AD_REGS)						\
   || ((CLASS) == SIREG)						\
   || ((CLASS) == DIREG)						\
   || ((CLASS) == FP_TOP_REG)						\
   || ((CLASS) == FP_SECOND_REG))

/* Return a class of registers that cannot change FROM mode to TO mode.  */

#define CANNOT_CHANGE_MODE_CLASS(FROM, TO, CLASS) \
  ix86_cannot_change_mode_class (FROM, TO, CLASS)

/* Stack layout; function entry, exit and calling.  */

/* Define this if pushing a word on the stack
   makes the stack pointer a smaller address.  */
#define STACK_GROWS_DOWNWARD

/* Define this to nonzero if the nominal address of the stack frame
   is at the high-address end of the local variables;
   that is, each additional local variable allocated
   goes at a more negative offset in the frame.  */
#define FRAME_GROWS_DOWNWARD 1

/* Offset within stack frame to start allocating local variables at.
   If FRAME_GROWS_DOWNWARD, this is the offset to the END of the
   first local allocated.  Otherwise, it is the offset to the BEGINNING
   of the first local allocated.  */
#define STARTING_FRAME_OFFSET 0

/* If we generate an insn to push BYTES bytes,
   this says how many the stack pointer really advances by.
   On 386, we have pushw instruction that decrements by exactly 2 no
   matter what the position was, there is no pushb.
   But as CIE data alignment factor on this arch is -4, we need to make
   sure all stack pointer adjustments are in multiple of 4.

   For 64bit ABI we round up to 8 bytes.
 */

#define PUSH_ROUNDING(BYTES) \
  (TARGET_64BIT		     \
   ? (((BYTES) + 7) & (-8))  \
   : (((BYTES) + 3) & (-4)))

/* If defined, the maximum amount of space required for outgoing arguments will
   be computed and placed into the variable
   `current_function_outgoing_args_size'.  No space will be pushed onto the
   stack for each call; instead, the function prologue should increase the stack
   frame size by this amount.  */

#define ACCUMULATE_OUTGOING_ARGS TARGET_ACCUMULATE_OUTGOING_ARGS

/* If defined, a C expression whose value is nonzero when we want to use PUSH
   instructions to pass outgoing arguments.  */

#define PUSH_ARGS (TARGET_PUSH_ARGS && !ACCUMULATE_OUTGOING_ARGS)

/* We want the stack and args grow in opposite directions, even if
   PUSH_ARGS is 0.  */
#define PUSH_ARGS_REVERSED 1

/* Offset of first parameter from the argument pointer register value.  */
#define FIRST_PARM_OFFSET(FNDECL) 0

/* Define this macro if functions should assume that stack space has been
   allocated for arguments even when their values are passed in registers.

   The value of this macro is the size, in bytes, of the area reserved for
   arguments passed in registers for the function represented by FNDECL.

   This space can be allocated by the caller, or be a part of the
   machine-dependent stack frame: `OUTGOING_REG_PARM_STACK_SPACE' says
   which.  */
#define REG_PARM_STACK_SPACE(FNDECL) 0

/* Value is the number of bytes of arguments automatically
   popped when returning from a subroutine call.
   FUNDECL is the declaration node of the function (as a tree),
   FUNTYPE is the data type of the function (as a tree),
   or for a library call it is an identifier node for the subroutine name.
   SIZE is the number of bytes of arguments passed on the stack.

   On the 80386, the RTD insn may be used to pop them if the number
     of args is fixed, but if the number is variable then the caller
     must pop them all.  RTD can't be used for library calls now
     because the library is compiled with the Unix compiler.
   Use of RTD is a selectable option, since it is incompatible with
   standard Unix calling sequences.  If the option is not selected,
   the caller must always pop the args.

   The attribute stdcall is equivalent to RTD on a per module basis.  */

#define RETURN_POPS_ARGS(FUNDECL, FUNTYPE, SIZE) \
  ix86_return_pops_args ((FUNDECL), (FUNTYPE), (SIZE))

#define FUNCTION_VALUE_REGNO_P(N) \
  ix86_function_value_regno_p (N)

/* Define how to find the value returned by a library function
   assuming the value has mode MODE.  */

#define LIBCALL_VALUE(MODE) \
  ix86_libcall_value (MODE)

/* Define the size of the result block used for communication between
   untyped_call and untyped_return.  The block contains a DImode value
   followed by the block used by fnsave and frstor.  */

#define APPLY_RESULT_SIZE (8+108)

/* 1 if N is a possible register number for function argument passing.  */
#define FUNCTION_ARG_REGNO_P(N) ix86_function_arg_regno_p (N)

/* Define a data type for recording info about an argument list
   during the scan of that argument list.  This data type should
   hold all necessary information about the function itself
   and about the args processed so far, enough to enable macros
   such as FUNCTION_ARG to determine where the next arg should go.  */

typedef struct ix86_args {
  int nregs;			/* # registers available for passing */
  int regno;			/* next available register number */
  int words;			/* # words passed so far */
  int fastcall;			/* fastcall calling convention is used */
  int x87_nregs;		/* # x87 registers available for passing */
  int x87_regno;		/* # next available x87 register number */
  int sse_nregs;		/* # sse registers available for passing */
  int sse_regno;		/* next available sse register number */
  int warn_sse;			/* True when we want to warn about SSE ABI.  */
  int mmx_nregs;		/* # mmx registers available for passing */
  int mmx_regno;		/* next available mmx register number */
  int warn_mmx;			/* True when we want to warn about MMX ABI.  */
  int maybe_vaarg;		/* true for calls to possibly vardic fncts.  */
  int float_in_x87;		/* 1 if floating point arguments should
				   be passed in 80387 registere.  */
  int float_in_sse;		/* 1 if in 32-bit mode SFmode (2 for DFmode) should
				   be passed in SSE registers.  Otherwise 0.  */
} CUMULATIVE_ARGS;

/* Initialize a variable CUM of type CUMULATIVE_ARGS
   for a call to a function whose data type is FNTYPE.
   For a library call, FNTYPE is 0.  */

#define INIT_CUMULATIVE_ARGS(CUM, FNTYPE, LIBNAME, FNDECL, N_NAMED_ARGS) \
  init_cumulative_args (&(CUM), (FNTYPE), (LIBNAME), (FNDECL))

/* Update the data in CUM to advance over an argument
   of mode MODE and data type TYPE.
   (TYPE is null for libcalls where that information may not be available.)  */

#define FUNCTION_ARG_ADVANCE(CUM, MODE, TYPE, NAMED) \
  function_arg_advance (&(CUM), (MODE), (TYPE), (NAMED))

/* Define where to put the arguments to a function.
   Value is zero to push the argument on the stack,
   or a hard register in which to store the argument.

   MODE is the argument's machine mode.
   TYPE is the data type of the argument (as a tree).
    This is null for libcalls where that information may
    not be available.
   CUM is a variable of type CUMULATIVE_ARGS which gives info about
    the preceding args and about the function being called.
   NAMED is nonzero if this argument is a named parameter
    (otherwise it is an extra parameter matching an ellipsis).  */

#define FUNCTION_ARG(CUM, MODE, TYPE, NAMED) \
  function_arg (&(CUM), (MODE), (TYPE), (NAMED))

/* Implement `va_start' for varargs and stdarg.  */
#define EXPAND_BUILTIN_VA_START(VALIST, NEXTARG) \
  ix86_va_start (VALIST, NEXTARG)

#define TARGET_ASM_FILE_END ix86_file_end
#define NEED_INDICATE_EXEC_STACK 0

/* Output assembler code to FILE to increment profiler label # LABELNO
   for profiling a function entry.  */

#define FUNCTION_PROFILER(FILE, LABELNO) x86_function_profiler (FILE, LABELNO)

#define MCOUNT_NAME "_mcount"

#define PROFILE_COUNT_REGISTER "edx"

/* EXIT_IGNORE_STACK should be nonzero if, when returning from a function,
   the stack pointer does not matter.  The value is tested only in
   functions that have frame pointers.
   No definition is equivalent to always zero.  */
/* Note on the 386 it might be more efficient not to define this since
   we have to restore it ourselves from the frame pointer, in order to
   use pop */

#define EXIT_IGNORE_STACK 1

/* Output assembler code for a block containing the constant parts
   of a trampoline, leaving space for the variable parts.  */

/* On the 386, the trampoline contains two instructions:
     mov #STATIC,ecx
     jmp FUNCTION
   The trampoline is generated entirely at runtime.  The operand of JMP
   is the address of FUNCTION relative to the instruction following the
   JMP (which is 5 bytes long).  */

/* Length in units of the trampoline for entering a nested function.  */

#define TRAMPOLINE_SIZE (TARGET_64BIT ? 23 : 10)

/* Emit RTL insns to initialize the variable parts of a trampoline.
   FNADDR is an RTX for the address of the function's pure code.
   CXT is an RTX for the static chain value for the function.  */

#define INITIALIZE_TRAMPOLINE(TRAMP, FNADDR, CXT) \
  x86_initialize_trampoline ((TRAMP), (FNADDR), (CXT))

/* Definitions for register eliminations.

   This is an array of structures.  Each structure initializes one pair
   of eliminable registers.  The "from" register number is given first,
   followed by "to".  Eliminations of the same "from" register are listed
   in order of preference.

   There are two registers that can always be eliminated on the i386.
   The frame pointer and the arg pointer can be replaced by either the
   hard frame pointer or to the stack pointer, depending upon the
   circumstances.  The hard frame pointer is not used before reload and
   so it is not eligible for elimination.  */

#define ELIMINABLE_REGS					\
{{ ARG_POINTER_REGNUM, STACK_POINTER_REGNUM},		\
 { ARG_POINTER_REGNUM, HARD_FRAME_POINTER_REGNUM},	\
 { FRAME_POINTER_REGNUM, STACK_POINTER_REGNUM},		\
 { FRAME_POINTER_REGNUM, HARD_FRAME_POINTER_REGNUM}}	\

/* Given FROM and TO register numbers, say whether this elimination is
   allowed.  Frame pointer elimination is automatically handled.

   All other eliminations are valid.  */

#define CAN_ELIMINATE(FROM, TO) \
  ((TO) == STACK_POINTER_REGNUM ? ! frame_pointer_needed : 1)

/* Define the offset between two registers, one to be eliminated, and the other
   its replacement, at the start of a routine.  */

#define INITIAL_ELIMINATION_OFFSET(FROM, TO, OFFSET) \
  ((OFFSET) = ix86_initial_elimination_offset ((FROM), (TO)))

/* Addressing modes, and classification of registers for them.  */

/* Macros to check register numbers against specific register classes.  */

/* These assume that REGNO is a hard or pseudo reg number.
   They give nonzero only if REGNO is a hard reg of the suitable class
   or a pseudo reg currently allocated to a suitable hard reg.
   Since they use reg_renumber, they are safe only once reg_renumber
   has been allocated, which happens in local-alloc.c.  */

#define REGNO_OK_FOR_INDEX_P(REGNO) 					\
  ((REGNO) < STACK_POINTER_REGNUM 					\
   || REX_INT_REGNO_P (REGNO)						\
   || (unsigned) reg_renumber[(REGNO)] < STACK_POINTER_REGNUM		\
   || REX_INT_REGNO_P ((unsigned) reg_renumber[(REGNO)]))

#define REGNO_OK_FOR_BASE_P(REGNO) 					\
  (GENERAL_REGNO_P (REGNO)						\
   || (REGNO) == ARG_POINTER_REGNUM 					\
   || (REGNO) == FRAME_POINTER_REGNUM 					\
   || GENERAL_REGNO_P ((unsigned) reg_renumber[(REGNO)]))

#define REGNO_OK_FOR_SIREG_P(REGNO) \
  ((REGNO) == 4 || reg_renumber[(REGNO)] == 4)
#define REGNO_OK_FOR_DIREG_P(REGNO) \
  ((REGNO) == 5 || reg_renumber[(REGNO)] == 5)

/* The macros REG_OK_FOR..._P assume that the arg is a REG rtx
   and check its validity for a certain class.
   We have two alternate definitions for each of them.
   The usual definition accepts all pseudo regs; the other rejects
   them unless they have been allocated suitable hard regs.
   The symbol REG_OK_STRICT causes the latter definition to be used.

   Most source files want to accept pseudo regs in the hope that
   they will get allocated to the class that the insn wants them to be in.
   Source files for reload pass need to be strict.
   After reload, it makes no difference, since pseudo regs have
   been eliminated by then.  */


/* Non strict versions, pseudos are ok.  */
#define REG_OK_FOR_INDEX_NONSTRICT_P(X)					\
  (REGNO (X) < STACK_POINTER_REGNUM					\
   || REX_INT_REGNO_P (REGNO (X))					\
   || REGNO (X) >= FIRST_PSEUDO_REGISTER)

#define REG_OK_FOR_BASE_NONSTRICT_P(X)					\
  (GENERAL_REGNO_P (REGNO (X))						\
   || REGNO (X) == ARG_POINTER_REGNUM					\
   || REGNO (X) == FRAME_POINTER_REGNUM 				\
   || REGNO (X) >= FIRST_PSEUDO_REGISTER)

/* Strict versions, hard registers only */
#define REG_OK_FOR_INDEX_STRICT_P(X) REGNO_OK_FOR_INDEX_P (REGNO (X))
#define REG_OK_FOR_BASE_STRICT_P(X)  REGNO_OK_FOR_BASE_P (REGNO (X))

#ifndef REG_OK_STRICT
#define REG_OK_FOR_INDEX_P(X)  REG_OK_FOR_INDEX_NONSTRICT_P (X)
#define REG_OK_FOR_BASE_P(X)   REG_OK_FOR_BASE_NONSTRICT_P (X)

#else
#define REG_OK_FOR_INDEX_P(X)  REG_OK_FOR_INDEX_STRICT_P (X)
#define REG_OK_FOR_BASE_P(X)   REG_OK_FOR_BASE_STRICT_P (X)
#endif

/* GO_IF_LEGITIMATE_ADDRESS recognizes an RTL expression
   that is a valid memory address for an instruction.
   The MODE argument is the machine mode for the MEM expression
   that wants to use this address.

   The other macros defined here are used only in GO_IF_LEGITIMATE_ADDRESS,
   except for CONSTANT_ADDRESS_P which is usually machine-independent.

   See legitimize_pic_address in i386.c for details as to what
   constitutes a legitimate address when -fpic is used.  */

#define MAX_REGS_PER_ADDRESS 2

#define CONSTANT_ADDRESS_P(X)  constant_address_p (X)

/* Nonzero if the constant value X is a legitimate general operand.
   It is given that X satisfies CONSTANT_P or is a CONST_DOUBLE.  */

#define LEGITIMATE_CONSTANT_P(X)  legitimate_constant_p (X)

#ifdef REG_OK_STRICT
#define GO_IF_LEGITIMATE_ADDRESS(MODE, X, ADDR)				\
do {									\
  if (legitimate_address_p ((MODE), (X), 1))				\
    goto ADDR;								\
} while (0)

#else
#define GO_IF_LEGITIMATE_ADDRESS(MODE, X, ADDR)				\
do {									\
  if (legitimate_address_p ((MODE), (X), 0))				\
    goto ADDR;								\
} while (0)

#endif

/* If defined, a C expression to determine the base term of address X.
   This macro is used in only one place: `find_base_term' in alias.c.

   It is always safe for this macro to not be defined.  It exists so
   that alias analysis can understand machine-dependent addresses.

   The typical use of this macro is to handle addresses containing
   a label_ref or symbol_ref within an UNSPEC.  */

#define FIND_BASE_TERM(X) ix86_find_base_term (X)

/* Try machine-dependent ways of modifying an illegitimate address
   to be legitimate.  If we find one, return the new, valid address.
   This macro is used in only one place: `memory_address' in explow.c.

   OLDX is the address as it was before break_out_memory_refs was called.
   In some cases it is useful to look at this to decide what needs to be done.

   MODE and WIN are passed so that this macro can use
   GO_IF_LEGITIMATE_ADDRESS.

   It is always safe for this macro to do nothing.  It exists to recognize
   opportunities to optimize the output.

   For the 80386, we handle X+REG by loading X into a register R and
   using R+REG.  R will go in a general reg and indexing will be used.
   However, if REG is a broken-out memory address or multiplication,
   nothing needs to be done because REG can certainly go in a general reg.

   When -fpic is used, special handling is needed for symbolic references.
   See comments by legitimize_pic_address in i386.c for details.  */

#define LEGITIMIZE_ADDRESS(X, OLDX, MODE, WIN)				\
do {									\
  (X) = legitimize_address ((X), (OLDX), (MODE));			\
  if (memory_address_p ((MODE), (X)))					\
    goto WIN;								\
} while (0)

#define REWRITE_ADDRESS(X) rewrite_address (X)

/* Nonzero if the constant value X is a legitimate general operand
   when generating PIC code.  It is given that flag_pic is on and
   that X satisfies CONSTANT_P or is a CONST_DOUBLE.  */

#define LEGITIMATE_PIC_OPERAND_P(X) legitimate_pic_operand_p (X)

#define SYMBOLIC_CONST(X)	\
  (GET_CODE (X) == SYMBOL_REF						\
   || GET_CODE (X) == LABEL_REF						\
   || (GET_CODE (X) == CONST && symbolic_reference_mentioned_p (X)))

/* Go to LABEL if ADDR (a legitimate address expression)
   has an effect that depends on the machine mode it is used for.
   On the 80386, only postdecrement and postincrement address depend thus
   (the amount of decrement or increment being the length of the operand).  */
#define GO_IF_MODE_DEPENDENT_ADDRESS(ADDR, LABEL)	\
do {							\
 if (GET_CODE (ADDR) == POST_INC			\
     || GET_CODE (ADDR) == POST_DEC)			\
   goto LABEL;						\
} while (0)

/* Max number of args passed in registers.  If this is more than 3, we will
   have problems with ebx (register #4), since it is a caller save register and
   is also used as the pic register in ELF.  So for now, don't allow more than
   3 registers to be passed in registers.  */

#define REGPARM_MAX (TARGET_64BIT ? 6 : 3)

#define X87_REGPARM_MAX 3

#define SSE_REGPARM_MAX (TARGET_64BIT ? 8 : (TARGET_SSE ? 3 : 0))

#define MMX_REGPARM_MAX (TARGET_64BIT ? 0 : (TARGET_MMX ? 3 : 0))


/* Specify the machine mode that this machine uses
   for the index in the tablejump instruction.  */
#define CASE_VECTOR_MODE (!TARGET_64BIT || flag_pic ? SImode : DImode)

/* Define this as 1 if `char' should by default be signed; else as 0.  */
#define DEFAULT_SIGNED_CHAR 1

/* Max number of bytes we can move from memory to memory
   in one reasonably fast instruction.  */
#define MOVE_MAX 16

/* MOVE_MAX_PIECES is the number of bytes at a time which we can
   move efficiently, as opposed to  MOVE_MAX which is the maximum
   number of bytes we can move with a single instruction.  */
#define MOVE_MAX_PIECES (TARGET_64BIT ? 8 : 4)

/* If a memory-to-memory move would take MOVE_RATIO or more simple
   move-instruction pairs, we will do a movmem or libcall instead.
   Increasing the value will always make code faster, but eventually
   incurs high cost in increased code size.

   If you don't define this, a reasonable default is used.  */

#define MOVE_RATIO (optimize_size ? 3 : ix86_cost->move_ratio)

/* If a clear memory operation would take CLEAR_RATIO or more simple
   move-instruction sequences, we will do a clrmem or libcall instead.  */

#define CLEAR_RATIO (optimize_size ? 2 \
		     : ix86_cost->move_ratio > 6 ? 6 : ix86_cost->move_ratio)

/* Define if shifts truncate the shift count
   which implies one can omit a sign-extension or zero-extension
   of a shift count.  */
/* On i386, shifts do truncate the count.  But bit opcodes don't.  */

/* #define SHIFT_COUNT_TRUNCATED */

/* Value is 1 if truncating an integer of INPREC bits to OUTPREC bits
   is done just by pretending it is already truncated.  */
#define TRULY_NOOP_TRUNCATION(OUTPREC, INPREC) 1

/* A macro to update M and UNSIGNEDP when an object whose type is
   TYPE and which has the specified mode and signedness is to be
   stored in a register.  This macro is only called when TYPE is a
   scalar type.

   On i386 it is sometimes useful to promote HImode and QImode
   quantities to SImode.  The choice depends on target type.  */

#define PROMOTE_MODE(MODE, UNSIGNEDP, TYPE) 		\
do {							\
  if (((MODE) == HImode && TARGET_PROMOTE_HI_REGS)	\
      || ((MODE) == QImode && TARGET_PROMOTE_QI_REGS))	\
    (MODE) = SImode;					\
} while (0)

/* Specify the machine mode that pointers have.
   After generation of rtl, the compiler makes no further distinction
   between pointers and any other objects of this machine mode.  */
#define Pmode (TARGET_64BIT ? DImode : SImode)

/* A function address in a call instruction
   is a byte address (for indexing purposes)
   so give the MEM rtx a byte's mode.  */
#define FUNCTION_MODE QImode

/* A C expression for the cost of moving data from a register in class FROM to
   one in class TO.  The classes are expressed using the enumeration values
   such as `GENERAL_REGS'.  A value of 2 is the default; other values are
   interpreted relative to that.

   It is not required that the cost always equal 2 when FROM is the same as TO;
   on some machines it is expensive to move between registers if they are not
   general registers.  */

#define REGISTER_MOVE_COST(MODE, CLASS1, CLASS2) \
   ix86_register_move_cost ((MODE), (CLASS1), (CLASS2))

/* A C expression for the cost of moving data of mode M between a
   register and memory.  A value of 2 is the default; this cost is
   relative to those in `REGISTER_MOVE_COST'.

   If moving between registers and memory is more expensive than
   between two registers, you should define this macro to express the
   relative cost.  */

#define MEMORY_MOVE_COST(MODE, CLASS, IN)	\
  ix86_memory_move_cost ((MODE), (CLASS), (IN))

/* A C expression for the cost of a branch instruction.  A value of 1
   is the default; other values are interpreted relative to that.  */

#define BRANCH_COST ix86_branch_cost

/* Define this macro as a C expression which is nonzero if accessing
   less than a word of memory (i.e. a `char' or a `short') is no
   faster than accessing a word of memory, i.e., if such access
   require more than one instruction or if there is no difference in
   cost between byte and (aligned) word loads.

   When this macro is not defined, the compiler will access a field by
   finding the smallest containing object; when it is defined, a
   fullword load will be used if alignment permits.  Unless bytes
   accesses are faster than word accesses, using word accesses is
   preferable since it may eliminate subsequent memory access if
   subsequent accesses occur to other fields in the same word of the
   structure, but to different bytes.  */

#define SLOW_BYTE_ACCESS 0

/* Nonzero if access to memory by shorts is slow and undesirable.  */
#define SLOW_SHORT_ACCESS 0

/* Define this macro to be the value 1 if unaligned accesses have a
   cost many times greater than aligned accesses, for example if they
   are emulated in a trap handler.

   When this macro is nonzero, the compiler will act as if
   `STRICT_ALIGNMENT' were nonzero when generating code for block
   moves.  This can cause significantly more instructions to be
   produced.  Therefore, do not set this macro nonzero if unaligned
   accesses only add a cycle or two to the time for a memory access.

   If the value of this macro is always zero, it need not be defined.  */

/* #define SLOW_UNALIGNED_ACCESS(MODE, ALIGN) 0 */

/* Define this macro if it is as good or better to call a constant
   function address than to call an address kept in a register.

   Desirable on the 386 because a CALL with a constant address is
   faster than one with a register address.  */

#define NO_FUNCTION_CSE

/* Given a comparison code (EQ, NE, etc.) and the first operand of a COMPARE,
   return the mode to be used for the comparison.

   For floating-point equality comparisons, CCFPEQmode should be used.
   VOIDmode should be used in all other cases.

   For integer comparisons against zero, reduce to CCNOmode or CCZmode if
   possible, to allow for more combinations.  */

#define SELECT_CC_MODE(OP, X, Y) ix86_cc_mode ((OP), (X), (Y))

/* Return nonzero if MODE implies a floating point inequality can be
   reversed.  */

#define REVERSIBLE_CC_MODE(MODE) 1

/* A C expression whose value is reversed condition code of the CODE for
   comparison done in CC_MODE mode.  */
#define REVERSE_CONDITION(CODE, MODE) ix86_reverse_condition ((CODE), (MODE))


/* Control the assembler format that we output, to the extent
   this does not vary between assemblers.  */

/* How to refer to registers in assembler output.
   This sequence is indexed by compiler's hard-register-number (see above).  */

/* In order to refer to the first 8 regs as 32 bit regs, prefix an "e".
   For non floating point regs, the following are the HImode names.

   For float regs, the stack top is sometimes referred to as "%st(0)"
   instead of just "%st".  PRINT_OPERAND handles this with the "y" code.  */

#define HI_REGISTER_NAMES						\
{"ax","dx","cx","bx","si","di","bp","sp",				\
 "st","st(1)","st(2)","st(3)","st(4)","st(5)","st(6)","st(7)",		\
 "argp", "flags", "fpsr", "fpcr", "dirflag", "frame",			\
 "xmm0","xmm1","xmm2","xmm3","xmm4","xmm5","xmm6","xmm7",		\
 "mm0", "mm1", "mm2", "mm3", "mm4", "mm5", "mm6", "mm7",		\
 "r8", "r9", "r10", "r11", "r12", "r13", "r14", "r15",			\
 "xmm8", "xmm9", "xmm10", "xmm11", "xmm12", "xmm13", "xmm14", "xmm15"}

#define REGISTER_NAMES HI_REGISTER_NAMES

/* Table of additional register names to use in user input.  */

#define ADDITIONAL_REGISTER_NAMES \
{ { "eax", 0 }, { "edx", 1 }, { "ecx", 2 }, { "ebx", 3 },	\
  { "esi", 4 }, { "edi", 5 }, { "ebp", 6 }, { "esp", 7 },	\
  { "rax", 0 }, { "rdx", 1 }, { "rcx", 2 }, { "rbx", 3 },	\
  { "rsi", 4 }, { "rdi", 5 }, { "rbp", 6 }, { "rsp", 7 },	\
  { "al", 0 }, { "dl", 1 }, { "cl", 2 }, { "bl", 3 },		\
  { "ah", 0 }, { "dh", 1 }, { "ch", 2 }, { "bh", 3 } }

/* Note we are omitting these since currently I don't know how
to get gcc to use these, since they want the same but different
number as al, and ax.
*/

#define QI_REGISTER_NAMES \
{"al", "dl", "cl", "bl", "sil", "dil", "bpl", "spl",}

/* These parallel the array above, and can be used to access bits 8:15
   of regs 0 through 3.  */

#define QI_HIGH_REGISTER_NAMES \
{"ah", "dh", "ch", "bh", }

/* How to renumber registers for dbx and gdb.  */

#define DBX_REGISTER_NUMBER(N) \
  (TARGET_64BIT ? dbx64_register_map[(N)] : dbx_register_map[(N)])

extern int const dbx_register_map[FIRST_PSEUDO_REGISTER];
extern int const dbx64_register_map[FIRST_PSEUDO_REGISTER];
extern int const svr4_dbx_register_map[FIRST_PSEUDO_REGISTER];

/* Before the prologue, RA is at 0(%esp).  */
#define INCOMING_RETURN_ADDR_RTX \
  gen_rtx_MEM (VOIDmode, gen_rtx_REG (VOIDmode, STACK_POINTER_REGNUM))

/* After the prologue, RA is at -4(AP) in the current frame.  */
#define RETURN_ADDR_RTX(COUNT, FRAME)					   \
  ((COUNT) == 0								   \
   ? gen_rtx_MEM (Pmode, plus_constant (arg_pointer_rtx, -UNITS_PER_WORD)) \
   : gen_rtx_MEM (Pmode, plus_constant (FRAME, UNITS_PER_WORD)))

/* PC is dbx register 8; let's use that column for RA.  */
#define DWARF_FRAME_RETURN_COLUMN 	(TARGET_64BIT ? 16 : 8)

/* Before the prologue, the top of the frame is at 4(%esp).  */
#define INCOMING_FRAME_SP_OFFSET UNITS_PER_WORD

/* Describe how we implement __builtin_eh_return.  */
#define EH_RETURN_DATA_REGNO(N)	((N) < 2 ? (N) : INVALID_REGNUM)
#define EH_RETURN_STACKADJ_RTX	gen_rtx_REG (Pmode, 2)


/* Select a format to encode pointers in exception handling data.  CODE
   is 0 for data, 1 for code labels, 2 for function pointers.  GLOBAL is
   true if the symbol may be affected by dynamic relocations.

   ??? All x86 object file formats are capable of representing this.
   After all, the relocation needed is the same as for the call insn.
   Whether or not a particular assembler allows us to enter such, I
   guess we'll have to see.  */
#define ASM_PREFERRED_EH_DATA_FORMAT(CODE, GLOBAL)       		\
  asm_preferred_eh_data_format ((CODE), (GLOBAL))

/* This is how to output an insn to push a register on the stack.
   It need not be very fast code.  */

#define ASM_OUTPUT_REG_PUSH(FILE, REGNO)  \
do {									\
  if (TARGET_64BIT)							\
    asm_fprintf ((FILE), "\tpush{q}\t%%r%s\n",				\
		 reg_names[(REGNO)] + (REX_INT_REGNO_P (REGNO) != 0));	\
  else									\
    asm_fprintf ((FILE), "\tpush{l}\t%%e%s\n", reg_names[(REGNO)]);	\
} while (0)

/* This is how to output an insn to pop a register from the stack.
   It need not be very fast code.  */

#define ASM_OUTPUT_REG_POP(FILE, REGNO)  \
do {									\
  if (TARGET_64BIT)							\
    asm_fprintf ((FILE), "\tpop{q}\t%%r%s\n",				\
		 reg_names[(REGNO)] + (REX_INT_REGNO_P (REGNO) != 0));	\
  else									\
    asm_fprintf ((FILE), "\tpop{l}\t%%e%s\n", reg_names[(REGNO)]);	\
} while (0)

/* This is how to output an element of a case-vector that is absolute.  */

#define ASM_OUTPUT_ADDR_VEC_ELT(FILE, VALUE)  \
  ix86_output_addr_vec_elt ((FILE), (VALUE))

/* This is how to output an element of a case-vector that is relative.  */

#define ASM_OUTPUT_ADDR_DIFF_ELT(FILE, BODY, VALUE, REL) \
  ix86_output_addr_diff_elt ((FILE), (VALUE), (REL))

/* Under some conditions we need jump tables in the text section,
   because the assembler cannot handle label differences between
   sections.  This is the case for x86_64 on Mach-O for example.  */

#define JUMP_TABLES_IN_TEXT_SECTION \
  (flag_pic && ((TARGET_MACHO && TARGET_64BIT) \
   || (!TARGET_64BIT && !HAVE_AS_GOTOFF_IN_DATA)))

/* Switch to init or fini section via SECTION_OP, emit a call to FUNC,
   and switch back.  For x86 we do this only to save a few bytes that
   would otherwise be unused in the text section.  */
#define CRT_CALL_STATIC_FUNCTION(SECTION_OP, FUNC)	\
   asm (SECTION_OP "\n\t"				\
	"call " USER_LABEL_PREFIX #FUNC "\n"		\
	TEXT_SECTION_ASM_OP);

/* Print operand X (an rtx) in assembler syntax to file FILE.
   CODE is a letter or dot (`z' in `%z0') or 0 if no letter was specified.
   Effect of various CODE letters is described in i386.c near
   print_operand function.  */

#define PRINT_OPERAND_PUNCT_VALID_P(CODE) \
  ((CODE) == '*' || (CODE) == '+' || (CODE) == '&')

#define PRINT_OPERAND(FILE, X, CODE)  \
  print_operand ((FILE), (X), (CODE))

#define PRINT_OPERAND_ADDRESS(FILE, ADDR)  \
  print_operand_address ((FILE), (ADDR))

#define OUTPUT_ADDR_CONST_EXTRA(FILE, X, FAIL)	\
do {						\
  if (! output_addr_const_extra (FILE, (X)))	\
    goto FAIL;					\
} while (0);

/* a letter which is not needed by the normal asm syntax, which
   we can use for operand syntax in the extended asm */

#define ASM_OPERAND_LETTER '#'
#define RET return ""
#define AT_SP(MODE) (gen_rtx_MEM ((MODE), stack_pointer_rtx))

/* Which processor to schedule for. The cpu attribute defines a list that
   mirrors this list, so changes to i386.md must be made at the same time.  */

enum processor_type
{
  PROCESSOR_I386,			/* 80386 */
  PROCESSOR_I486,			/* 80486DX, 80486SX, 80486DX[24] */
  PROCESSOR_PENTIUM,
  PROCESSOR_PENTIUMPRO,
  PROCESSOR_GEODE,
  PROCESSOR_K6,
  PROCESSOR_ATHLON,
  PROCESSOR_PENTIUM4,
  PROCESSOR_K8,
  PROCESSOR_NOCONA,
<<<<<<< HEAD
=======
  PROCESSOR_CORE2,
>>>>>>> f8383f28
  PROCESSOR_GENERIC32,
  PROCESSOR_GENERIC64,
  PROCESSOR_max
};

extern enum processor_type ix86_tune;
extern enum processor_type ix86_arch;

enum fpmath_unit
{
  FPMATH_387 = 1,
  FPMATH_SSE = 2
};

extern enum fpmath_unit ix86_fpmath;

enum tls_dialect
{
  TLS_DIALECT_GNU,
  TLS_DIALECT_GNU2,
  TLS_DIALECT_SUN
};

extern enum tls_dialect ix86_tls_dialect;

enum cmodel {
  CM_32,	/* The traditional 32-bit ABI.  */
  CM_SMALL,	/* Assumes all code and data fits in the low 31 bits.  */
  CM_KERNEL,	/* Assumes all code and data fits in the high 31 bits.  */
  CM_MEDIUM,	/* Assumes code fits in the low 31 bits; data unlimited.  */
  CM_LARGE,	/* No assumptions.  */
  CM_SMALL_PIC,	/* Assumes code+data+got/plt fits in a 31 bit region.  */
  CM_MEDIUM_PIC	/* Assumes code+got/plt fits in a 31 bit region.  */
};

extern enum cmodel ix86_cmodel;

/* Size of the RED_ZONE area.  */
#define RED_ZONE_SIZE 128
/* Reserved area of the red zone for temporaries.  */
#define RED_ZONE_RESERVE 8

enum asm_dialect {
  ASM_ATT,
  ASM_INTEL
};

extern enum asm_dialect ix86_asm_dialect;
extern unsigned int ix86_preferred_stack_boundary;
extern int ix86_branch_cost, ix86_section_threshold;

/* Smallest class containing REGNO.  */
extern enum reg_class const regclass_map[FIRST_PSEUDO_REGISTER];

extern rtx ix86_compare_op0;	/* operand 0 for comparisons */
extern rtx ix86_compare_op1;	/* operand 1 for comparisons */
extern rtx ix86_compare_emitted;

/* To properly truncate FP values into integers, we need to set i387 control
   word.  We can't emit proper mode switching code before reload, as spills
   generated by reload may truncate values incorrectly, but we still can avoid
   redundant computation of new control word by the mode switching pass.
   The fldcw instructions are still emitted redundantly, but this is probably
   not going to be noticeable problem, as most CPUs do have fast path for
   the sequence.

   The machinery is to emit simple truncation instructions and split them
   before reload to instructions having USEs of two memory locations that
   are filled by this code to old and new control word.

   Post-reload pass may be later used to eliminate the redundant fildcw if
   needed.  */

enum ix86_entity
{
  I387_TRUNC = 0,
  I387_FLOOR,
  I387_CEIL,
  I387_MASK_PM,
  MAX_386_ENTITIES
};

enum ix86_stack_slot
{
  SLOT_TEMP = 0,
  SLOT_CW_STORED,
  SLOT_CW_TRUNC,
  SLOT_CW_FLOOR,
  SLOT_CW_CEIL,
  SLOT_CW_MASK_PM,
  MAX_386_STACK_LOCALS
};

/* Define this macro if the port needs extra instructions inserted
   for mode switching in an optimizing compilation.  */

#define OPTIMIZE_MODE_SWITCHING(ENTITY) \
   ix86_optimize_mode_switching[(ENTITY)]

/* If you define `OPTIMIZE_MODE_SWITCHING', you have to define this as
   initializer for an array of integers.  Each initializer element N
   refers to an entity that needs mode switching, and specifies the
   number of different modes that might need to be set for this
   entity.  The position of the initializer in the initializer -
   starting counting at zero - determines the integer that is used to
   refer to the mode-switched entity in question.  */

#define NUM_MODES_FOR_MODE_SWITCHING \
   { I387_CW_ANY, I387_CW_ANY, I387_CW_ANY, I387_CW_ANY }

/* ENTITY is an integer specifying a mode-switched entity.  If
   `OPTIMIZE_MODE_SWITCHING' is defined, you must define this macro to
   return an integer value not larger than the corresponding element
   in `NUM_MODES_FOR_MODE_SWITCHING', to denote the mode that ENTITY
   must be switched into prior to the execution of INSN. */

#define MODE_NEEDED(ENTITY, I) ix86_mode_needed ((ENTITY), (I))

/* This macro specifies the order in which modes for ENTITY are
   processed.  0 is the highest priority.  */

#define MODE_PRIORITY_TO_MODE(ENTITY, N) (N)

/* Generate one or more insns to set ENTITY to MODE.  HARD_REG_LIVE
   is the set of hard registers live at the point where the insn(s)
   are to be inserted.  */

#define EMIT_MODE_SET(ENTITY, MODE, HARD_REGS_LIVE) 			\
  ((MODE) != I387_CW_ANY && (MODE) != I387_CW_UNINITIALIZED		\
   ? emit_i387_cw_initialization (MODE), 0				\
   : 0)


/* Avoid renaming of stack registers, as doing so in combination with
   scheduling just increases amount of live registers at time and in
   the turn amount of fxch instructions needed.

   ??? Maybe Pentium chips benefits from renaming, someone can try....  */

#define HARD_REGNO_RENAME_OK(SRC, TARGET)  \
  (! IN_RANGE ((SRC), FIRST_STACK_REG, LAST_STACK_REG))


#define DLL_IMPORT_EXPORT_PREFIX '#'

#define FASTCALL_PREFIX '@'

struct machine_function GTY(())
{
  struct stack_local_entry *stack_locals;
  const char *some_ld_name;
  rtx force_align_arg_pointer;
  int save_varrargs_registers;
  int accesses_prev_frame;
  int optimize_mode_switching[MAX_386_ENTITIES];
  /* Set by ix86_compute_frame_layout and used by prologue/epilogue expander to
     determine the style used.  */
  int use_fast_prologue_epilogue;
  /* Number of saved registers USE_FAST_PROLOGUE_EPILOGUE has been computed
     for.  */
  int use_fast_prologue_epilogue_nregs;
  /* If true, the current function needs the default PIC register, not
     an alternate register (on x86) and must not use the red zone (on
     x86_64), even if it's a leaf function.  We don't want the
     function to be regarded as non-leaf because TLS calls need not
     affect register allocation.  This flag is set when a TLS call
     instruction is expanded within a function, and never reset, even
     if all such instructions are optimized away.  Use the
     ix86_current_function_calls_tls_descriptor macro for a better
     approximation.  */
  int tls_descriptor_call_expanded_p;
};

#define ix86_stack_locals (cfun->machine->stack_locals)
#define ix86_save_varrargs_registers (cfun->machine->save_varrargs_registers)
#define ix86_optimize_mode_switching (cfun->machine->optimize_mode_switching)
#define ix86_tls_descriptor_calls_expanded_in_cfun \
  (cfun->machine->tls_descriptor_call_expanded_p)
/* Since tls_descriptor_call_expanded is not cleared, even if all TLS
   calls are optimized away, we try to detect cases in which it was
   optimized away.  Since such instructions (use (reg REG_SP)), we can
   verify whether there's any such instruction live by testing that
   REG_SP is live.  */
#define ix86_current_function_calls_tls_descriptor \
  (ix86_tls_descriptor_calls_expanded_in_cfun && regs_ever_live[SP_REG])

/* Control behavior of x86_file_start.  */
#define X86_FILE_START_VERSION_DIRECTIVE false
#define X86_FILE_START_FLTUSED false

/* Flag to mark data that is in the large address area.  */
#define SYMBOL_FLAG_FAR_ADDR		(SYMBOL_FLAG_MACH_DEP << 0)
#define SYMBOL_REF_FAR_ADDR_P(X)	\
	((SYMBOL_REF_FLAGS (X) & SYMBOL_FLAG_FAR_ADDR) != 0)
/*
Local variables:
version-control: t
End:
*/<|MERGE_RESOLUTION|>--- conflicted
+++ resolved
@@ -172,10 +172,7 @@
 #define TARGET_K8 (ix86_tune == PROCESSOR_K8)
 #define TARGET_ATHLON_K8 (TARGET_K8 || TARGET_ATHLON)
 #define TARGET_NOCONA (ix86_tune == PROCESSOR_NOCONA)
-<<<<<<< HEAD
-=======
 #define TARGET_CORE2 (ix86_tune == PROCESSOR_CORE2)
->>>>>>> f8383f28
 #define TARGET_GENERIC32 (ix86_tune == PROCESSOR_GENERIC32)
 #define TARGET_GENERIC64 (ix86_tune == PROCESSOR_GENERIC64)
 #define TARGET_GENERIC (TARGET_GENERIC32 || TARGET_GENERIC64)
@@ -204,11 +201,8 @@
 extern const int x86_cmpxchg, x86_cmpxchg8b, x86_cmpxchg16b, x86_xadd;
 extern const int x86_use_incdec;
 extern const int x86_pad_returns;
-<<<<<<< HEAD
-=======
 extern const int x86_bswap;
 extern const int x86_partial_flag_reg_stall;
->>>>>>> f8383f28
 extern int x86_prefetch_sse;
 
 #define TARGET_USE_LEAVE (x86_use_leave & TUNEMASK)
@@ -543,18 +537,6 @@
 #define TARGET_CPU_DEFAULT_pentium2 5
 #define TARGET_CPU_DEFAULT_pentium3 6
 #define TARGET_CPU_DEFAULT_pentium4 7
-<<<<<<< HEAD
-#define TARGET_CPU_DEFAULT_k6 8
-#define TARGET_CPU_DEFAULT_k6_2 9
-#define TARGET_CPU_DEFAULT_k6_3 10
-#define TARGET_CPU_DEFAULT_athlon 11
-#define TARGET_CPU_DEFAULT_athlon_sse 12
-#define TARGET_CPU_DEFAULT_k8 13
-#define TARGET_CPU_DEFAULT_pentium_m 14
-#define TARGET_CPU_DEFAULT_prescott 15
-#define TARGET_CPU_DEFAULT_nocona 16
-#define TARGET_CPU_DEFAULT_generic 17
-=======
 #define TARGET_CPU_DEFAULT_geode 8
 #define TARGET_CPU_DEFAULT_k6 9
 #define TARGET_CPU_DEFAULT_k6_2 10
@@ -567,18 +549,13 @@
 #define TARGET_CPU_DEFAULT_nocona 17
 #define TARGET_CPU_DEFAULT_core2 18
 #define TARGET_CPU_DEFAULT_generic 19
->>>>>>> f8383f28
 
 #define TARGET_CPU_DEFAULT_NAMES {"i386", "i486", "pentium", "pentium-mmx",\
 				  "pentiumpro", "pentium2", "pentium3", \
                                   "pentium4", "geode", "k6", "k6-2", "k6-3", \
 				  "athlon", "athlon-4", "k8", \
 				  "pentium-m", "prescott", "nocona", \
-<<<<<<< HEAD
-				  "generic"}
-=======
 				  "core2", "generic"}
->>>>>>> f8383f28
 
 #ifndef CC1_SPEC
 #define CC1_SPEC "%(cc1_cpu) "
@@ -601,8 +578,6 @@
 #define EXTRA_SPECS							\
   { "cc1_cpu",  CC1_CPU_SPEC },						\
   SUBTARGET_EXTRA_SPECS
-
-#define LINK_GCC_MATH_SPEC "%{msselibm:-lgcc-math}"
  
 /* target machine storage layout */
@@ -2155,10 +2130,7 @@
   PROCESSOR_PENTIUM4,
   PROCESSOR_K8,
   PROCESSOR_NOCONA,
-<<<<<<< HEAD
-=======
   PROCESSOR_CORE2,
->>>>>>> f8383f28
   PROCESSOR_GENERIC32,
   PROCESSOR_GENERIC64,
   PROCESSOR_max
