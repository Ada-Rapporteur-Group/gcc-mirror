--- conflicted
+++ resolved
@@ -446,11 +446,6 @@
 #define TARGET_GNU2_TLS		(ix86_tls_dialect == TLS_DIALECT_GNU2)
 #define TARGET_ANY_GNU_TLS	(TARGET_GNU_TLS || TARGET_GNU2_TLS)
 #define TARGET_SUN_TLS		0
-<<<<<<< HEAD
-
-extern int ix86_isa_flags;
-=======
->>>>>>> 6e7f08ad
 
 #ifndef TARGET_64BIT_DEFAULT
 #define TARGET_64BIT_DEFAULT 0
@@ -1553,32 +1548,6 @@
 #define INIT_CUMULATIVE_ARGS(CUM, FNTYPE, LIBNAME, FNDECL, N_NAMED_ARGS) \
   init_cumulative_args (&(CUM), (FNTYPE), (LIBNAME), (FNDECL))
 
-<<<<<<< HEAD
-/* Update the data in CUM to advance over an argument
-   of mode MODE and data type TYPE.
-   (TYPE is null for libcalls where that information may not be available.)  */
-
-#define FUNCTION_ARG_ADVANCE(CUM, MODE, TYPE, NAMED) \
-  function_arg_advance (&(CUM), (MODE), (TYPE), (NAMED))
-
-/* Define where to put the arguments to a function.
-   Value is zero to push the argument on the stack,
-   or a hard register in which to store the argument.
-
-   MODE is the argument's machine mode.
-   TYPE is the data type of the argument (as a tree).
-    This is null for libcalls where that information may
-    not be available.
-   CUM is a variable of type CUMULATIVE_ARGS which gives info about
-    the preceding args and about the function being called.
-   NAMED is nonzero if this argument is a named parameter
-    (otherwise it is an extra parameter matching an ellipsis).  */
-
-#define FUNCTION_ARG(CUM, MODE, TYPE, NAMED) \
-  function_arg (&(CUM), (MODE), (TYPE), (NAMED))
-
-=======
->>>>>>> 6e7f08ad
 /* Output assembler code to FILE to increment profiler label # LABELNO
    for profiling a function entry.  */
 
