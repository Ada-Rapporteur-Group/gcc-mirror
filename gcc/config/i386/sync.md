--- conflicted
+++ resolved
@@ -203,15 +203,9 @@
     }
 
   if (x86_maybe_negate_const_int (&operands[1], <MODE>mode))
-<<<<<<< HEAD
-    return "lock{%;| }sub{<imodesuffix>}\t{%1, %0|%0, %1}";
-
-  return "lock{%;| }add{<imodesuffix>}\t{%1, %0|%0, %1}";
-=======
     return "lock{%;} sub{<imodesuffix>}\t{%1, %0|%0, %1}";
 
   return "lock{%;} add{<imodesuffix>}\t{%1, %0|%0, %1}";
->>>>>>> 6e7f08ad
 })
 
 (define_insn "sync_sub<mode>"
