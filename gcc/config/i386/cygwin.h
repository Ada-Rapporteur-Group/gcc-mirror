/* Operating system specific defines to be used when targeting GCC for
   hosting on Windows32, using a Unix style C library and tools.
   Copyright (C) 1995, 1996, 1997, 1998, 1999, 2000, 2001, 2002, 2003,
<<<<<<< HEAD
   2007, 2008, 2009, 2010 Free Software Foundation, Inc.
=======
   2007, 2008, 2009 Free Software Foundation, Inc.
>>>>>>> e33a1692

This file is part of GCC.

GCC is free software; you can redistribute it and/or modify
it under the terms of the GNU General Public License as published by
the Free Software Foundation; either version 3, or (at your option)
any later version.

GCC is distributed in the hope that it will be useful,
but WITHOUT ANY WARRANTY; without even the implied warranty of
MERCHANTABILITY or FITNESS FOR A PARTICULAR PURPOSE.  See the
GNU General Public License for more details.

You should have received a copy of the GNU General Public License
along with GCC; see the file COPYING3.  If not see
<http://www.gnu.org/licenses/>.  */

#define TARGET_VERSION fprintf (stderr, " (x86 Cygwin)");

#define EXTRA_OS_CPP_BUILTINS()  /* Nothing.  */

#undef CPP_SPEC
#define CPP_SPEC "%(cpp_cpu) %{posix:-D_POSIX_SOURCE} \
  %{mno-win32:%{mno-cygwin: %emno-cygwin and mno-win32 are not compatible}} \
  %{mno-cygwin:-D__MSVCRT__ -D__MINGW32__ %{!ansi:%{mthreads:-D_MT}}}\
  %{!mno-cygwin:-D__CYGWIN32__ -D__CYGWIN__ %{!ansi:-Dunix} -D__unix__ -D__unix }\
  %{mwin32|mno-cygwin:-DWIN32 -D_WIN32 -D__WIN32 -D__WIN32__ %{!ansi:-DWINNT}}\
  %{!nostdinc:%{!mno-win32|mno-cygwin:-idirafter ../include/w32api%s -idirafter ../../include/w32api%s}}\
"

#undef STARTFILE_SPEC
#define STARTFILE_SPEC "\
  %{shared|mdll: %{mno-cygwin:dllcrt2%O%s}}\
  %{!shared: %{!mdll: %{!mno-cygwin:crt0%O%s} %{mno-cygwin:crt2%O%s}\
  %{pg:gcrt0%O%s}}}\
  crtbegin.o%s"

#undef ENDFILE_SPEC
#define ENDFILE_SPEC \
  "%{ffast-math|funsafe-math-optimizations:crtfastmath.o%s}\
   crtend.o%s"

/* Normally, -lgcc is not needed since everything in it is in the DLL, but we
   want to allow things to be added to it when installing new versions of
   GCC without making a new CYGWIN.DLL, so we leave it.  Profiling is handled
   by calling the init function from main.  */

#ifdef ENABLE_SHARED_LIBGCC
#define SHARED_LIBGCC_SPEC " \
 %{static|static-libgcc:-lgcc -lgcc_eh} \
 %{!static: \
   %{!static-libgcc: \
     %{!shared: \
       %{!shared-libgcc:-lgcc -lgcc_eh} \
       %{shared-libgcc:-lgcc_s -lgcc} \
      } \
     %{shared:-lgcc_s -lgcc} \
    } \
  } "
#else
#define SHARED_LIBGCC_SPEC " -lgcc "
#endif

#undef REAL_LIBGCC_SPEC
#define REAL_LIBGCC_SPEC \
  "%{mno-cygwin: %{mthreads:-lmingwthrd} -lmingw32} \
   " SHARED_LIBGCC_SPEC " \
   %{mno-cygwin:-lmoldname -lmingwex -lmsvcrt}"

/* We have to dynamic link to get to the system DLLs.  All of libc, libm and
   the Unix stuff is in cygwin.dll.  The import library is called
   'libcygwin.a'.  For Windows applications, include more libraries, but
   always include kernel32.  We'd like to specific subsystem windows to
   ld, but that doesn't work just yet.  */

#undef LIB_SPEC
#define LIB_SPEC "\
  %{pg:-lgmon} \
  %{!mno-cygwin:-lcygwin} \
  %{mno-cygwin:%{mthreads:-lmingwthrd} -lmingw32} \
  %{mwindows:-lgdi32 -lcomdlg32} \
  -luser32 -lkernel32 -ladvapi32 -lshell32"

/* To implement C++ function replacement we always wrap the cxx
   malloc-like operators.  See N2800 #17.6.4.6 [replacement.functions] */
#define CXX_WRAP_SPEC_LIST " \
  --wrap _Znwj \
  --wrap _Znaj \
  --wrap _ZdlPv \
  --wrap _ZdaPv \
  --wrap _ZnwjRKSt9nothrow_t \
  --wrap _ZnajRKSt9nothrow_t \
  --wrap _ZdlPvRKSt9nothrow_t \
  --wrap _ZdaPvRKSt9nothrow_t \
"

#if defined (USE_CYGWIN_LIBSTDCXX_WRAPPERS)

#if USE_CYGWIN_LIBSTDCXX_WRAPPERS
/* Default on, only explict -mno disables.  */
#define CXX_WRAP_SPEC_OPT "!mno-use-libstdc-wrappers"
#else
/* Default off, only explict -m enables.  */
#define CXX_WRAP_SPEC_OPT "muse-libstdc-wrappers"
#endif

#define CXX_WRAP_SPEC "%{!mno-cygwin:%{" CXX_WRAP_SPEC_OPT ":" CXX_WRAP_SPEC_LIST "}}"

#else /* !defined (USE_CYGWIN_LIBSTDCXX_WRAPPERS)  */

#define CXX_WRAP_SPEC ""

#endif /* ?defined (USE_CYGWIN_LIBSTDCXX_WRAPPERS) */

#define LINK_SPEC "\
  %{mwindows:--subsystem windows} \
  %{mconsole:--subsystem console} \
  " CXX_WRAP_SPEC " \
  %{shared: %{mdll: %eshared and mdll are not compatible}} \
  %{shared: --shared} %{mdll:--dll} \
  %{static:-Bstatic} %{!static:-Bdynamic} \
  %{shared|mdll: --enable-auto-image-base -e \
    %{mno-cygwin:_DllMainCRTStartup@12} \
    %{!mno-cygwin:__cygwin_dll_entry@12}}\
  %{!mno-cygwin:--dll-search-prefix=cyg -tsaware}"

/* Allocate space for all of the machine-spec-specific stuff.
   Allocate enough space for cygwin -> mingw32  munging plus
   possible addition of "/mingw".  */

#ifndef CYGWIN_MINGW_SUBDIR
#define CYGWIN_MINGW_SUBDIR "/mingw"
#endif
#define CYGWIN_MINGW_SUBDIR_LEN (sizeof (CYGWIN_MINGW_SUBDIR) - 1)

#ifdef GPLUSPLUS_INCLUDE_DIR
char cygwin_gplusplus_include_dir[sizeof (GPLUSPLUS_INCLUDE_DIR) + 1
				  + (CYGWIN_MINGW_SUBDIR_LEN)]
  = GPLUSPLUS_INCLUDE_DIR;
#undef GPLUSPLUS_INCLUDE_DIR
#define GPLUSPLUS_INCLUDE_DIR ((const char *) cygwin_gplusplus_include_dir)
#ifndef GEN_CVT_ARRAY
#define GEN_CVT_ARRAY
#endif
#endif

#ifdef GPLUSPLUS_TOOL_INCLUDE_DIR
char cygwin_gplusplus_tool_include_dir[sizeof (GPLUSPLUS_TOOL_INCLUDE_DIR) + 1
				       + CYGWIN_MINGW_SUBDIR_LEN]
  = GPLUSPLUS_TOOL_INCLUDE_DIR;
#undef GPLUSPLUS_TOOL_INCLUDE_DIR
#define GPLUSPLUS_TOOL_INCLUDE_DIR ((const char *) cygwin_gplusplus_tool_include_dir)
#ifndef GEN_CVT_ARRAY
#define GEN_CVT_ARRAY
#endif
#endif

#ifdef GPLUSPLUS_BACKWARD_INCLUDE_DIR
char cygwin_gplusplus_backward_include_dir[sizeof (GPLUSPLUS_BACKWARD_INCLUDE_DIR)  + 1
					   + CYGWIN_MINGW_SUBDIR_LEN]
  = GPLUSPLUS_BACKWARD_INCLUDE_DIR;
#undef GPLUSPLUS_BACKWARD_INCLUDE_DIR
#define GPLUSPLUS_BACKWARD_INCLUDE_DIR ((const char *) cygwin_gplusplus_backward_include_dir)
#ifndef GEN_CVT_ARRAY
#define GEN_CVT_ARRAY
#endif
#endif

#ifdef LOCAL_INCLUDE_DIR
char cygwin_local_include_dir[sizeof (LOCAL_INCLUDE_DIR)  + 1
			      + CYGWIN_MINGW_SUBDIR_LEN]
  = LOCAL_INCLUDE_DIR;
#undef LOCAL_INCLUDE_DIR
#define LOCAL_INCLUDE_DIR ((const char *) cygwin_local_include_dir)
#ifndef GEN_CVT_ARRAY
#define GEN_CVT_ARRAY
#endif
#endif

#ifdef CROSS_INCLUDE_DIR
char cygwin_cross_include_dir[sizeof (CROSS_INCLUDE_DIR) + 1
			      + CYGWIN_MINGW_SUBDIR_LEN]
  = CROSS_INCLUDE_DIR;
#undef CROSS_INCLUDE_DIR
#define CROSS_INCLUDE_DIR ((const char *) cygwin_cross_include_dir)
#ifndef GEN_CVT_ARRAY
#define GEN_CVT_ARRAY
#endif
#endif

#ifdef TOOL_INCLUDE_DIR
char cygwin_tool_include_dir[sizeof (TOOL_INCLUDE_DIR) + 1
			     + CYGWIN_MINGW_SUBDIR_LEN]
  = TOOL_INCLUDE_DIR;
#undef TOOL_INCLUDE_DIR
#define TOOL_INCLUDE_DIR ((const char *) cygwin_tool_include_dir)

#ifndef CROSS_DIRECTORY_STRUCTURE
#undef STANDARD_INCLUDE_DIR
#define STANDARD_INCLUDE_DIR "/usr/include"
char cygwin_standard_include_dir[sizeof (STANDARD_INCLUDE_DIR) + 1
				 + CYGWIN_MINGW_SUBDIR_LEN]
  = STANDARD_INCLUDE_DIR;
#undef STANDARD_INCLUDE_DIR
#define STANDARD_INCLUDE_DIR ((const char *) cygwin_standard_include_dir)
#endif

#ifndef GEN_CVT_ARRAY
#define GEN_CVT_ARRAY
#endif
#endif

#ifndef GEN_CVT_ARRAY
extern char *cvt_to_mingw[];
#else
char *cvt_to_mingw[] =
  {
#ifdef GPLUSPLUS_INCLUDE_DIR
    cygwin_gplusplus_include_dir,
#endif

#ifdef GPLUSPLUS_TOOL_INCLUDE_DIR
    cygwin_gplusplus_tool_include_dir,
#endif

#ifdef GPLUSPLUS_BACKWARD_INCLUDE_DIR
    cygwin_gplusplus_backward_include_dir,
#endif

#ifdef LOCAL_INCLUDE_DIR
    cygwin_local_include_dir,
#endif

#ifdef CROSS_INCLUDE_DIR
    cygwin_cross_include_dir,
#endif

#ifdef TOOL_INCLUDE_DIR
    cygwin_tool_include_dir,
#endif

#ifdef STANDARD_INCLUDE_DIR
    cygwin_standard_include_dir,
#endif

    NULL
  };
#undef GEN_CVT_ARRAY
#endif /*GEN_CVT_ARRAY*/

void mingw_scan (int, const char * const *, const char **);
#if 1
#define GCC_DRIVER_HOST_INITIALIZATION \
do \
{ \
  mingw_scan(argc, (const char * const *) argv, &spec_machine); \
  } \
while (0)
#else
#define GCC_DRIVER_HOST_INITIALIZATION \
do \
{ \
  char *cprefix = concat (tooldir_base_prefix, spec_machine, \
			  dir_separator_str, NULL); \
  if (!IS_ABSOLUTE_PATH (cprefix)) \
    cprefix = concat (standard_exec_prefix, spec_machine, dir_separator_str, \
		      spec_version, dir_separator_str, tooldir_prefix, NULL); \
  add_prefix (&exec_prefixes,\
	      concat (cprefix, "../../../../", spec_machine, "/bin/", NULL), \
	      "BINUTILS", PREFIX_PRIORITY_LAST, 0, NULL); \
  add_prefix (&exec_prefixes, cprefix, \
	      "BINUTILS", PREFIX_PRIORITY_LAST, 0, NULL); \
  add_prefix (&startfile_prefixes,\
	      concat (standard_startfile_prefix, "w32api", NULL),\
	      "GCC", PREFIX_PRIORITY_LAST, 0, NULL);\
  mingw_scan(argc, (const char * const *) argv, &spec_machine); \
  } \
while (0)
#endif

/* Binutils does not handle weak symbols from dlls correctly.  For now,
   do not use them unnecessarily in gthr-posix.h.  */
#define GTHREAD_USE_WEAK 0

/* Every program on cygwin links against cygwin1.dll which contains 
   the pthread routines.  There is no need to explicitly link them
   and the -pthread flag is not recognized.  */
#undef GOMP_SELF_SPECS
#define GOMP_SELF_SPECS ""

/* This matches SHLIB_SONAME and SHLIB_SOVERSION in t-cygwin. */
#if DWARF2_UNWIND_INFO
#define LIBGCC_EH_EXTN ""
#else
#define LIBGCC_EH_EXTN "-sjlj"
#endif
#define LIBGCC_SONAME "cyggcc_s" LIBGCC_EH_EXTN "-1.dll"

/* We should find a way to not have to update this manually.  */
#define LIBGCJ_SONAME "cyggcj" /*LIBGCC_EH_EXTN*/ "-11.dll"
<|MERGE_RESOLUTION|>--- conflicted
+++ resolved
@@ -1,11 +1,7 @@
 /* Operating system specific defines to be used when targeting GCC for
    hosting on Windows32, using a Unix style C library and tools.
    Copyright (C) 1995, 1996, 1997, 1998, 1999, 2000, 2001, 2002, 2003,
-<<<<<<< HEAD
    2007, 2008, 2009, 2010 Free Software Foundation, Inc.
-=======
-   2007, 2008, 2009 Free Software Foundation, Inc.
->>>>>>> e33a1692
 
 This file is part of GCC.
 
@@ -305,4 +301,4 @@
 #define LIBGCC_SONAME "cyggcc_s" LIBGCC_EH_EXTN "-1.dll"
 
 /* We should find a way to not have to update this manually.  */
-#define LIBGCJ_SONAME "cyggcj" /*LIBGCC_EH_EXTN*/ "-11.dll"
+#define LIBGCJ_SONAME "cyggcj" /*LIBGCC_EH_EXTN*/ "-12.dll"
