/* Subroutines for insn-output.c for Windows NT.
   Contributed by Douglas Rupp (drupp@cs.washington.edu)
   Copyright (C) 1995, 1997, 1998, 1999, 2000, 2001, 2002, 2003, 2004,
<<<<<<< HEAD
   2005, 2006  Free Software Foundation, Inc.
=======
   2005, 2006, 2007 Free Software Foundation, Inc.
>>>>>>> 60a98cce

This file is part of GCC.

GCC is free software; you can redistribute it and/or modify it under
the terms of the GNU General Public License as published by the Free
Software Foundation; either version 3, or (at your option) any later
version.

GCC is distributed in the hope that it will be useful, but WITHOUT ANY
WARRANTY; without even the implied warranty of MERCHANTABILITY or
FITNESS FOR A PARTICULAR PURPOSE.  See the GNU General Public License
for more details.

You should have received a copy of the GNU General Public License
along with GCC; see the file COPYING3.  If not see
<http://www.gnu.org/licenses/>.  */

#include "config.h"
#include "system.h"
#include "coretypes.h"
#include "tm.h"
#include "rtl.h"
#include "regs.h"
#include "hard-reg-set.h"
#include "output.h"
#include "tree.h"
#include "flags.h"
#include "tm_p.h"
#include "toplev.h"
#include "hashtab.h"
#include "ggc.h"
#include "target.h"

/* i386/PE specific attribute support.

   i386/PE has two new attributes:
   dllexport - for exporting a function/variable that will live in a dll
   dllimport - for importing a function/variable from a dll

   Microsoft allows multiple declspecs in one __declspec, separating
   them with spaces.  We do NOT support this.  Instead, use __declspec
   multiple times.
*/

/* Handle a "shared" attribute;
   arguments as in struct attribute_spec.handler.  */
tree
ix86_handle_shared_attribute (tree *node, tree name,
			      tree args ATTRIBUTE_UNUSED,
			      int flags ATTRIBUTE_UNUSED, bool *no_add_attrs)
{
  if (TREE_CODE (*node) != VAR_DECL)
    {
      warning (OPT_Wattributes, "%qs attribute only applies to variables",
	       IDENTIFIER_POINTER (name));
      *no_add_attrs = true;
    }

  return NULL_TREE;
}

/* Handle a "selectany" attribute;
   arguments as in struct attribute_spec.handler.  */
tree
ix86_handle_selectany_attribute (tree *node, tree name,
			         tree args ATTRIBUTE_UNUSED,
			         int flags ATTRIBUTE_UNUSED,
				 bool *no_add_attrs)
{
  /* The attribute applies only to objects that are initialized and have
     external linkage.  However, we may not know about initialization
     until the language frontend has processed the decl. We'll check for
<<<<<<< HEAD
     initialization later in encode_section_info.  */	
=======
     initialization later in encode_section_info.  */
>>>>>>> 60a98cce
  if (TREE_CODE (*node) != VAR_DECL || !TREE_PUBLIC (*node))
    {	
      error ("%qs attribute applies only to initialized variables"
       	     " with external linkage",  IDENTIFIER_POINTER (name));
      *no_add_attrs = true;
    }

  return NULL_TREE;
}


/* Return the type that we should use to determine if DECL is
   imported or exported.  */

static tree
associated_type (tree decl)
{
  return (DECL_CONTEXT (decl) && TYPE_P (DECL_CONTEXT (decl))
          ?  DECL_CONTEXT (decl) : NULL_TREE);
}

/* Return true if DECL should be a dllexport'd object.  */

static bool
i386_pe_determine_dllexport_p (tree decl)
{
  tree assoc;

  if (TREE_CODE (decl) != VAR_DECL && TREE_CODE (decl) != FUNCTION_DECL)
    return false;

  if (lookup_attribute ("dllexport", DECL_ATTRIBUTES (decl)))
    return true;
<<<<<<< HEAD

  /* Also mark class members of exported classes with dllexport.  */
  assoc = associated_type (decl);
  if (assoc && lookup_attribute ("dllexport", TYPE_ATTRIBUTES (assoc)))
    return i386_pe_type_dllexport_p (decl);

  return false;
}

/* Return true if DECL should be a dllimport'd object.  */

static bool
i386_pe_determine_dllimport_p (tree decl)
{
  tree assoc;

  if (TREE_CODE (decl) != VAR_DECL && TREE_CODE (decl) != FUNCTION_DECL)
    return false;

  /* Lookup the attribute in addition to checking the DECL_DLLIMPORT_P flag.
     We may need to override an earlier decision.  */
  if (DECL_DLLIMPORT_P (decl))
    return true;

  /* The DECL_DLLIMPORT_P flag was set for decls in the class definition
     by  targetm.cxx.adjust_class_at_definition.  Check again to emit
     warnings if the class attribute has been overridden by an
     out-of-class definition.  */
  assoc = associated_type (decl);
  if (assoc && lookup_attribute ("dllimport", TYPE_ATTRIBUTES (assoc)))
    return i386_pe_type_dllimport_p (decl);

  return false;
}

/* Handle the -mno-fun-dllimport target switch.  */

bool
i386_pe_valid_dllimport_attribute_p (tree decl)
{
   if (TARGET_NOP_FUN_DLLIMPORT && TREE_CODE (decl) == FUNCTION_DECL)
     return false;
   return true;
}

/* Return string which is the former assembler name modified with a
   suffix consisting of an atsign (@) followed by the number of bytes of
   arguments.  If FASTCALL is true, also add the FASTCALL_PREFIX.
   Return NULL if no change required.  */

static tree
gen_stdcall_or_fastcall_suffix (tree decl, bool fastcall)
{
  HOST_WIDE_INT total = 0;
  const char *asm_str = IDENTIFIER_POINTER (DECL_ASSEMBLER_NAME (decl));
  char *new_str, *p;
  tree formal_type;

  /* Do not change the identifier if a verbatim asmspec or already done. */
  if (*asm_str == '*' || strchr (asm_str, '@'))
    return NULL_TREE;

  formal_type = TYPE_ARG_TYPES (TREE_TYPE (decl));
  if (formal_type != NULL_TREE)
    while (1)
      {
	HOST_WIDE_INT parm_size;
	HOST_WIDE_INT parm_boundary_bytes = PARM_BOUNDARY / BITS_PER_UNIT;

	/* We got to the end of the list without seeing void_list_node,
	   which means the function is variadic.  The suffix is to be
	   ignored in that case.  */
	if (formal_type == NULL_TREE)
	  return NULL_TREE;

	/* End of arguments, non-varargs marker.  */
        if (formal_type == void_list_node)
	  break;

        /* Quit if we hit an incomplete type.  Error is reported
	   by convert_arguments in c-typeck.c or cp/typeck.c.  */
	parm_size = int_size_in_bytes (TREE_VALUE (formal_type));
	if (parm_size < 0)
	  break;

	/* Must round up to include padding.  This is done the same
	   way as in store_one_arg.  */
	parm_size = ((parm_size + parm_boundary_bytes - 1)
		     / parm_boundary_bytes * parm_boundary_bytes);
	total += parm_size;

	formal_type = TREE_CHAIN (formal_type);
      }

  /* Assume max of 8 base 10 digits in the suffix.  */
  p = new_str = alloca (1 + strlen (asm_str) + 1 + 8 + 1);
  if (fastcall)
    *p++ = FASTCALL_PREFIX;
  sprintf (p, "%s@" HOST_WIDE_INT_PRINT_DEC, asm_str, total);

  return get_identifier (new_str);
=======

  /* Also mark class members of exported classes with dllexport.  */
  assoc = associated_type (decl);
  if (assoc && lookup_attribute ("dllexport", TYPE_ATTRIBUTES (assoc)))
    return i386_pe_type_dllexport_p (decl);

  return false;
}

/* Return true if DECL should be a dllimport'd object.  */

static bool
i386_pe_determine_dllimport_p (tree decl)
{
  tree assoc;

  if (TREE_CODE (decl) != VAR_DECL && TREE_CODE (decl) != FUNCTION_DECL)
    return false;

  /* Lookup the attribute in addition to checking the DECL_DLLIMPORT_P flag.
     We may need to override an earlier decision.  */
  if (DECL_DLLIMPORT_P (decl))
    return true;

  /* The DECL_DLLIMPORT_P flag was set for decls in the class definition
     by  targetm.cxx.adjust_class_at_definition.  Check again to emit
     warnings if the class attribute has been overridden by an
     out-of-class definition.  */
  assoc = associated_type (decl);
  if (assoc && lookup_attribute ("dllimport", TYPE_ATTRIBUTES (assoc)))
    return i386_pe_type_dllimport_p (decl);

  return false;
}

/* Handle the -mno-fun-dllimport target switch.  */

bool
i386_pe_valid_dllimport_attribute_p (tree decl)
{
   if (TARGET_NOP_FUN_DLLIMPORT && TREE_CODE (decl) == FUNCTION_DECL)
     return false;
   return true;
}

/* Return string which is the function name, identified by ID, modified
   with a suffix consisting of an atsign (@) followed by the number of
   bytes of arguments.  If ID is NULL use the DECL_NAME as base. If
   FASTCALL is true, also add the FASTCALL_PREFIX.
   Return NULL if no change required.  */

static tree
gen_stdcall_or_fastcall_suffix (tree decl, tree id, bool fastcall)
{
  HOST_WIDE_INT total = 0;
  const char *old_str = IDENTIFIER_POINTER (id != NULL_TREE ? id : DECL_NAME (decl));
  char *new_str, *p;
  tree formal_type;

  gcc_assert (TREE_CODE (decl) == FUNCTION_DECL);  

  formal_type = TYPE_ARG_TYPES (TREE_TYPE (decl));
  if (formal_type != NULL_TREE)
    while (1)
      {
	HOST_WIDE_INT parm_size;
	HOST_WIDE_INT parm_boundary_bytes = PARM_BOUNDARY / BITS_PER_UNIT;

	/* We got to the end of the list without seeing void_list_node,
	   which means the function is variadic.  The suffix is to be
	   ignored in that case.  */
	if (formal_type == NULL_TREE)
	  return NULL_TREE;

	/* End of arguments, non-varargs marker.  */
        if (formal_type == void_list_node)
	  break;

        /* Quit if we hit an incomplete type.  Error is reported
	   by convert_arguments in c-typeck.c or cp/typeck.c.  */
	parm_size = int_size_in_bytes (TREE_VALUE (formal_type));
	if (parm_size < 0)
	  break;

	/* Must round up to include padding.  This is done the same
	   way as in store_one_arg.  */
	parm_size = ((parm_size + parm_boundary_bytes - 1)
		     / parm_boundary_bytes * parm_boundary_bytes);
	total += parm_size;

	formal_type = TREE_CHAIN (formal_type);
      }
  /* Assume max of 8 base 10 digits in the suffix.  */
  p = new_str = alloca (1 + strlen (old_str) + 1 + 8 + 1);
  if (fastcall)
    *p++ = FASTCALL_PREFIX;
  sprintf (p, "%s@" HOST_WIDE_INT_PRINT_DEC, old_str, total);

  return get_identifier (new_str);
}

/* Maybe decorate and get a new identifier for the DECL of a stdcall or
   fastcall function. The original identifier is supplied in ID. */

static tree
i386_pe_maybe_mangle_decl_assembler_name (tree decl, tree id)
{
  tree new_id = NULL_TREE;

  if (TREE_CODE (decl) == FUNCTION_DECL)
    { 
      tree type_attributes = TYPE_ATTRIBUTES (TREE_TYPE (decl));
      if (lookup_attribute ("stdcall", type_attributes))
	new_id = gen_stdcall_or_fastcall_suffix (decl, id, false);
      else if (lookup_attribute ("fastcall", type_attributes))
	new_id = gen_stdcall_or_fastcall_suffix (decl, id, true);
    }

  return new_id;
}

/* This is used as a target hook to modify the DECL_ASSEMBLER_NAME
   in the language-independent default hook
   langhooks,c:lhd_set_decl_assembler_name ()
   and in cp/mangle,c:mangle_decl ().  */
tree
i386_pe_mangle_decl_assembler_name (tree decl, tree id)
{
  tree new_id = i386_pe_maybe_mangle_decl_assembler_name (decl, id);   

  return (new_id ? new_id : id);
>>>>>>> 60a98cce
}

void
i386_pe_encode_section_info (tree decl, rtx rtl, int first)
{
  rtx symbol;
  int flags;

  /* Do this last, due to our frobbing of DECL_DLLIMPORT_P above.  */
  default_encode_section_info (decl, rtl, first);

  /* Careful not to prod global register variables.  */
  if (!MEM_P (rtl))
    return;

  symbol = XEXP (rtl, 0);
  gcc_assert (GET_CODE (symbol) == SYMBOL_REF);

  switch (TREE_CODE (decl))
    {
    case FUNCTION_DECL:
      if (first)
	{
<<<<<<< HEAD
	  tree type_attributes = TYPE_ATTRIBUTES (TREE_TYPE (decl));
	  tree newid = NULL_TREE;

	  if (lookup_attribute ("stdcall", type_attributes))
	    newid = gen_stdcall_or_fastcall_suffix (decl, false);
	  else if (lookup_attribute ("fastcall", type_attributes))
	    newid = gen_stdcall_or_fastcall_suffix (decl, true);
	  if (newid != NULL_TREE) 	
	    {
	      XSTR (symbol, 0) = IDENTIFIER_POINTER (newid);
	      /* These attributes must be present on first declaration,
	         change_decl_assembler_name will warn if they are added
	         later and the decl has been referenced, but duplicate_decls
	         should catch the mismatch before this is called.  */ 
	      change_decl_assembler_name (decl, newid);
=======
	  /* FIXME: In Ada, and perhaps other language frontends,
	     imported stdcall names may not yet have been modified.
	     Check and do it know.  */
         tree new_id;
         tree old_id = DECL_ASSEMBLER_NAME (decl);
     	  const char* asm_str = IDENTIFIER_POINTER (old_id);
          /* Do not change the identifier if a verbatim asmspec
	     or if stdcall suffix already added. */
      	  if (*asm_str == '*' || strchr (asm_str, '@'))
            break;
	  if ((new_id = i386_pe_maybe_mangle_decl_assembler_name (decl, old_id)))
	    {
	      /* These attributes must be present on first declaration,
		 change_decl_assembler_name will warn if they are added
		 later and the decl has been referenced, but duplicate_decls
		 should catch the mismatch first.  */
	      change_decl_assembler_name (decl, new_id);
	      XSTR (symbol, 0) = IDENTIFIER_POINTER (DECL_ASSEMBLER_NAME (decl));
>>>>>>> 60a98cce
	    }
	}
      break;

    case VAR_DECL:
      if (lookup_attribute ("selectany", DECL_ATTRIBUTES (decl)))
	{
	  if (DECL_INITIAL (decl)
	      /* If an object is initialized with a ctor, the static
		 initialization and destruction code for it is present in
		 each unit defining the object.  The code that calls the
		 ctor is protected by a link-once guard variable, so that
		 the object still has link-once semantics,  */
	      || TYPE_NEEDS_CONSTRUCTING (TREE_TYPE (decl)))
	    make_decl_one_only (decl);
	  else
	    error ("%q+D:'selectany' attribute applies only to "
		   "initialized objects", decl);
	}
      break;

    default:
      return;
    }

  /* Mark the decl so we can tell from the rtl whether the object is
     dllexport'd or dllimport'd.  tree.c: merge_dllimport_decl_attributes
     handles dllexport/dllimport override semantics.  */
  flags = (SYMBOL_REF_FLAGS (symbol) &
	   ~(SYMBOL_FLAG_DLLIMPORT | SYMBOL_FLAG_DLLEXPORT));
  if (i386_pe_determine_dllexport_p (decl))
    flags |= SYMBOL_FLAG_DLLEXPORT;
  else if (i386_pe_determine_dllimport_p (decl))
    {
      flags |= SYMBOL_FLAG_DLLIMPORT;
      /* If we went through the associated_type path, this won't already
	 be set.  Though, frankly, this seems wrong, and should be fixed
	 elsewhere.  */
      if (!DECL_DLLIMPORT_P (decl))
	{
	  DECL_DLLIMPORT_P (decl) = 1;
	  flags &= ~SYMBOL_FLAG_LOCAL;
	}
    }
  SYMBOL_REF_FLAGS (symbol) = flags;
}

bool
i386_pe_binds_local_p (tree exp)
{
  /* PE does not do dynamic binding.  Indeed, the only kind of
     non-local reference comes from a dllimport'd symbol.  */
  if ((TREE_CODE (exp) == VAR_DECL || TREE_CODE (exp) == FUNCTION_DECL)
      && DECL_DLLIMPORT_P (exp))
    return false;

  return true;
}

/* Also strip the fastcall prefix and stdcall suffix.  */

const char *
i386_pe_strip_name_encoding_full (const char *str)
{
  const char *p;
  const char *name = default_strip_name_encoding (str);

  /* Strip leading '@' on fastcall symbols.  */
  if (*name == '@')
    name++;

  /* Strip trailing "@n".  */
  p = strchr (name, '@');
  if (p)
    return ggc_alloc_string (name, p - name);

  return name;
}

void
i386_pe_unique_section (tree decl, int reloc)
{
  int len;
  const char *name, *prefix;
  char *string;

  name = IDENTIFIER_POINTER (DECL_ASSEMBLER_NAME (decl));
  name = i386_pe_strip_name_encoding_full (name);

  /* The object is put in, for example, section .text$foo.
     The linker will then ultimately place them in .text
     (everything from the $ on is stripped). Don't put
     read-only data in .rdata section to avoid a PE linker
     bug when .rdata$* grouped sections are used in code
     without a .rdata section.  */
  if (TREE_CODE (decl) == FUNCTION_DECL)
    prefix = ".text$";
  else if (decl_readonly_section (decl, reloc))
    prefix = ".rdata$";
  else
    prefix = ".data$";
  len = strlen (name) + strlen (prefix);
  string = alloca (len + 1);
  sprintf (string, "%s%s", prefix, name);

  DECL_SECTION_NAME (decl) = build_string (len, string);
}

/* Select a set of attributes for section NAME based on the properties
   of DECL and whether or not RELOC indicates that DECL's initializer
   might contain runtime relocations.

   We make the section read-only and executable for a function decl,
   read-only for a const data decl, and writable for a non-const data decl.

   If the section has already been defined, to not allow it to have
   different attributes, as (1) this is ambiguous since we're not seeing
   all the declarations up front and (2) some assemblers (e.g. SVR4)
   do not recognize section redefinitions.  */
/* ??? This differs from the "standard" PE implementation in that we
   handle the SHARED variable attribute.  Should this be done for all
   PE targets?  */

#define SECTION_PE_SHARED	SECTION_MACH_DEP

unsigned int
i386_pe_section_type_flags (tree decl, const char *name, int reloc)
{
  static htab_t htab;
  unsigned int flags;
  unsigned int **slot;

  /* The names we put in the hashtable will always be the unique
     versions given to us by the stringtable, so we can just use
     their addresses as the keys.  */
  if (!htab)
    htab = htab_create (31, htab_hash_pointer, htab_eq_pointer, NULL);

  if (decl && TREE_CODE (decl) == FUNCTION_DECL)
    flags = SECTION_CODE;
  else if (decl && decl_readonly_section (decl, reloc))
    flags = 0;
  else
    {
      flags = SECTION_WRITE;

      if (decl && TREE_CODE (decl) == VAR_DECL
	  && lookup_attribute ("shared", DECL_ATTRIBUTES (decl)))
	flags |= SECTION_PE_SHARED;
    }

  if (decl && DECL_ONE_ONLY (decl))
    flags |= SECTION_LINKONCE;

  /* See if we already have an entry for this section.  */
  slot = (unsigned int **) htab_find_slot (htab, name, INSERT);
  if (!*slot)
    {
      *slot = (unsigned int *) xmalloc (sizeof (unsigned int));
      **slot = flags;
    }
  else
    {
      if (decl && **slot != flags)
	error ("%q+D causes a section type conflict", decl);
    }

  return flags;
}

void
i386_pe_asm_named_section (const char *name, unsigned int flags, 
			   tree decl)
{
  char flagchars[8], *f = flagchars;

  if ((flags & (SECTION_CODE | SECTION_WRITE)) == 0)
    /* readonly data */
    {
      *f++ ='d';  /* This is necessary for older versions of gas.  */
      *f++ ='r';
    }
  else	
    {
      if (flags & SECTION_CODE)
        *f++ = 'x';
      if (flags & SECTION_WRITE)
        *f++ = 'w';
      if (flags & SECTION_PE_SHARED)
        *f++ = 's';
    }

  *f = '\0';

  fprintf (asm_out_file, "\t.section\t%s,\"%s\"\n", name, flagchars);

  if (flags & SECTION_LINKONCE)
    {
      /* Functions may have been compiled at various levels of
	 optimization so we can't use `same_size' here.
	 Instead, have the linker pick one, without warning.
	 If 'selectany' attribute has been specified,  MS compiler
	 sets 'discard' characteristic, rather than telling linker
	 to warn of size or content mismatch, so do the same.  */ 
      bool discard = (flags & SECTION_CODE)
		      || lookup_attribute ("selectany",
					   DECL_ATTRIBUTES (decl));	 
      fprintf (asm_out_file, "\t.linkonce %s\n",
	       (discard  ? "discard" : "same_size"));
    }
}

void
i386_pe_asm_output_aligned_decl_common (FILE *stream, tree decl,
					const char *name, HOST_WIDE_INT size,
					HOST_WIDE_INT align ATTRIBUTE_UNUSED)
{
  HOST_WIDE_INT rounded;

  /* Compute as in assemble_noswitch_variable, since we don't actually
     support aligned common.  */
  rounded = size ? size : 1;
  rounded += (BIGGEST_ALIGNMENT / BITS_PER_UNIT) - 1;
  rounded = (rounded / (BIGGEST_ALIGNMENT / BITS_PER_UNIT)
	     * (BIGGEST_ALIGNMENT / BITS_PER_UNIT));
  
  i386_pe_maybe_record_exported_symbol (decl, name, 1);

  fprintf (stream, "\t.comm\t");
  assemble_name (stream, name);
  fprintf (stream, ", " HOST_WIDE_INT_PRINT_DEC "\t" ASM_COMMENT_START
	   " " HOST_WIDE_INT_PRINT_DEC "\n",
	   rounded, size);
}

/* The Microsoft linker requires that every function be marked as
   DT_FCN.  When using gas on cygwin, we must emit appropriate .type
   directives.  */

#include "gsyms.h"

/* Mark a function appropriately.  This should only be called for
   functions for which we are not emitting COFF debugging information.
   FILE is the assembler output file, NAME is the name of the
   function, and PUBLIC is nonzero if the function is globally
   visible.  */

void
i386_pe_declare_function_type (FILE *file, const char *name, int public)
{
  fprintf (file, "\t.def\t");
  assemble_name (file, name);
  fprintf (file, ";\t.scl\t%d;\t.type\t%d;\t.endef\n",
	   public ? (int) C_EXT : (int) C_STAT,
	   (int) DT_FCN << N_BTSHFT);
}

/* Keep a list of external functions.  */

struct extern_list GTY(())
{
  struct extern_list *next;
  tree decl;
  const char *name;
};

static GTY(()) struct extern_list *extern_head;

/* Assemble an external function reference.  We need to keep a list of
   these, so that we can output the function types at the end of the
   assembly.  We can't output the types now, because we might see a
   definition of the function later on and emit debugging information
   for it then.  */

void
i386_pe_record_external_function (tree decl, const char *name)
{
  struct extern_list *p;

  p = (struct extern_list *) ggc_alloc (sizeof *p);
  p->next = extern_head;
  p->decl = decl;
  p->name = name;
  extern_head = p;
}

/* Keep a list of exported symbols.  */

struct export_list GTY(())
{
  struct export_list *next;
  const char *name;
  int is_data;		/* used to type tag exported symbols.  */
};

static GTY(()) struct export_list *export_head;

/* Assemble an export symbol entry.  We need to keep a list of
   these, so that we can output the export list at the end of the
   assembly.  We used to output these export symbols in each function,
   but that causes problems with GNU ld when the sections are
   linkonce.  */

void
i386_pe_maybe_record_exported_symbol (tree decl, const char *name, int is_data)
{
  rtx symbol;
  struct export_list *p;

  symbol = XEXP (DECL_RTL (decl), 0);
  gcc_assert (GET_CODE (symbol) == SYMBOL_REF);
  if (!SYMBOL_REF_DLLEXPORT_P (symbol))
    return;

  p = (struct export_list *) ggc_alloc (sizeof *p);
  p->next = export_head;
  p->name = name;
  p->is_data = is_data;
  export_head = p;
}

/* This is called at the end of assembly.  For each external function
   which has not been defined, we output a declaration now.  We also
   output the .drectve section.  */

void
i386_pe_file_end (void)
{
  struct extern_list *p;

  ix86_file_end ();

  for (p = extern_head; p != NULL; p = p->next)
    {
      tree decl;

      decl = p->decl;

      /* Positively ensure only one declaration for any given symbol.  */
      if (! TREE_ASM_WRITTEN (decl)
	  && TREE_SYMBOL_REFERENCED (DECL_ASSEMBLER_NAME (decl)))
	{
	  TREE_ASM_WRITTEN (decl) = 1;
	  i386_pe_declare_function_type (asm_out_file, p->name,
					 TREE_PUBLIC (decl));
	}
    }

  if (export_head)
    {
      struct export_list *q;
      drectve_section ();
      for (q = export_head; q != NULL; q = q->next)
	{
	  fprintf (asm_out_file, "\t.ascii \" -export:%s%s\"\n",
<<<<<<< HEAD
		   targetm.strip_name_encoding (q->name),
=======
		   default_strip_name_encoding (q->name),
>>>>>>> 60a98cce
		   (q->is_data ? ",data" : ""));
	}
    }
}

#include "gt-winnt.h"<|MERGE_RESOLUTION|>--- conflicted
+++ resolved
@@ -1,11 +1,7 @@
 /* Subroutines for insn-output.c for Windows NT.
    Contributed by Douglas Rupp (drupp@cs.washington.edu)
    Copyright (C) 1995, 1997, 1998, 1999, 2000, 2001, 2002, 2003, 2004,
-<<<<<<< HEAD
-   2005, 2006  Free Software Foundation, Inc.
-=======
    2005, 2006, 2007 Free Software Foundation, Inc.
->>>>>>> 60a98cce
 
 This file is part of GCC.
 
@@ -78,11 +74,7 @@
   /* The attribute applies only to objects that are initialized and have
      external linkage.  However, we may not know about initialization
      until the language frontend has processed the decl. We'll check for
-<<<<<<< HEAD
-     initialization later in encode_section_info.  */	
-=======
      initialization later in encode_section_info.  */
->>>>>>> 60a98cce
   if (TREE_CODE (*node) != VAR_DECL || !TREE_PUBLIC (*node))
     {	
       error ("%qs attribute applies only to initialized variables"
@@ -117,7 +109,6 @@
 
   if (lookup_attribute ("dllexport", DECL_ATTRIBUTES (decl)))
     return true;
-<<<<<<< HEAD
 
   /* Also mark class members of exported classes with dllexport.  */
   assoc = associated_type (decl);
@@ -163,108 +154,6 @@
    return true;
 }
 
-/* Return string which is the former assembler name modified with a
-   suffix consisting of an atsign (@) followed by the number of bytes of
-   arguments.  If FASTCALL is true, also add the FASTCALL_PREFIX.
-   Return NULL if no change required.  */
-
-static tree
-gen_stdcall_or_fastcall_suffix (tree decl, bool fastcall)
-{
-  HOST_WIDE_INT total = 0;
-  const char *asm_str = IDENTIFIER_POINTER (DECL_ASSEMBLER_NAME (decl));
-  char *new_str, *p;
-  tree formal_type;
-
-  /* Do not change the identifier if a verbatim asmspec or already done. */
-  if (*asm_str == '*' || strchr (asm_str, '@'))
-    return NULL_TREE;
-
-  formal_type = TYPE_ARG_TYPES (TREE_TYPE (decl));
-  if (formal_type != NULL_TREE)
-    while (1)
-      {
-	HOST_WIDE_INT parm_size;
-	HOST_WIDE_INT parm_boundary_bytes = PARM_BOUNDARY / BITS_PER_UNIT;
-
-	/* We got to the end of the list without seeing void_list_node,
-	   which means the function is variadic.  The suffix is to be
-	   ignored in that case.  */
-	if (formal_type == NULL_TREE)
-	  return NULL_TREE;
-
-	/* End of arguments, non-varargs marker.  */
-        if (formal_type == void_list_node)
-	  break;
-
-        /* Quit if we hit an incomplete type.  Error is reported
-	   by convert_arguments in c-typeck.c or cp/typeck.c.  */
-	parm_size = int_size_in_bytes (TREE_VALUE (formal_type));
-	if (parm_size < 0)
-	  break;
-
-	/* Must round up to include padding.  This is done the same
-	   way as in store_one_arg.  */
-	parm_size = ((parm_size + parm_boundary_bytes - 1)
-		     / parm_boundary_bytes * parm_boundary_bytes);
-	total += parm_size;
-
-	formal_type = TREE_CHAIN (formal_type);
-      }
-
-  /* Assume max of 8 base 10 digits in the suffix.  */
-  p = new_str = alloca (1 + strlen (asm_str) + 1 + 8 + 1);
-  if (fastcall)
-    *p++ = FASTCALL_PREFIX;
-  sprintf (p, "%s@" HOST_WIDE_INT_PRINT_DEC, asm_str, total);
-
-  return get_identifier (new_str);
-=======
-
-  /* Also mark class members of exported classes with dllexport.  */
-  assoc = associated_type (decl);
-  if (assoc && lookup_attribute ("dllexport", TYPE_ATTRIBUTES (assoc)))
-    return i386_pe_type_dllexport_p (decl);
-
-  return false;
-}
-
-/* Return true if DECL should be a dllimport'd object.  */
-
-static bool
-i386_pe_determine_dllimport_p (tree decl)
-{
-  tree assoc;
-
-  if (TREE_CODE (decl) != VAR_DECL && TREE_CODE (decl) != FUNCTION_DECL)
-    return false;
-
-  /* Lookup the attribute in addition to checking the DECL_DLLIMPORT_P flag.
-     We may need to override an earlier decision.  */
-  if (DECL_DLLIMPORT_P (decl))
-    return true;
-
-  /* The DECL_DLLIMPORT_P flag was set for decls in the class definition
-     by  targetm.cxx.adjust_class_at_definition.  Check again to emit
-     warnings if the class attribute has been overridden by an
-     out-of-class definition.  */
-  assoc = associated_type (decl);
-  if (assoc && lookup_attribute ("dllimport", TYPE_ATTRIBUTES (assoc)))
-    return i386_pe_type_dllimport_p (decl);
-
-  return false;
-}
-
-/* Handle the -mno-fun-dllimport target switch.  */
-
-bool
-i386_pe_valid_dllimport_attribute_p (tree decl)
-{
-   if (TARGET_NOP_FUN_DLLIMPORT && TREE_CODE (decl) == FUNCTION_DECL)
-     return false;
-   return true;
-}
-
 /* Return string which is the function name, identified by ID, modified
    with a suffix consisting of an atsign (@) followed by the number of
    bytes of arguments.  If ID is NULL use the DECL_NAME as base. If
@@ -351,7 +240,6 @@
   tree new_id = i386_pe_maybe_mangle_decl_assembler_name (decl, id);   
 
   return (new_id ? new_id : id);
->>>>>>> 60a98cce
 }
 
 void
@@ -375,23 +263,6 @@
     case FUNCTION_DECL:
       if (first)
 	{
-<<<<<<< HEAD
-	  tree type_attributes = TYPE_ATTRIBUTES (TREE_TYPE (decl));
-	  tree newid = NULL_TREE;
-
-	  if (lookup_attribute ("stdcall", type_attributes))
-	    newid = gen_stdcall_or_fastcall_suffix (decl, false);
-	  else if (lookup_attribute ("fastcall", type_attributes))
-	    newid = gen_stdcall_or_fastcall_suffix (decl, true);
-	  if (newid != NULL_TREE) 	
-	    {
-	      XSTR (symbol, 0) = IDENTIFIER_POINTER (newid);
-	      /* These attributes must be present on first declaration,
-	         change_decl_assembler_name will warn if they are added
-	         later and the decl has been referenced, but duplicate_decls
-	         should catch the mismatch before this is called.  */ 
-	      change_decl_assembler_name (decl, newid);
-=======
 	  /* FIXME: In Ada, and perhaps other language frontends,
 	     imported stdcall names may not yet have been modified.
 	     Check and do it know.  */
@@ -410,7 +281,6 @@
 		 should catch the mismatch first.  */
 	      change_decl_assembler_name (decl, new_id);
 	      XSTR (symbol, 0) = IDENTIFIER_POINTER (DECL_ASSEMBLER_NAME (decl));
->>>>>>> 60a98cce
 	    }
 	}
       break;
@@ -767,11 +637,7 @@
       for (q = export_head; q != NULL; q = q->next)
 	{
 	  fprintf (asm_out_file, "\t.ascii \" -export:%s%s\"\n",
-<<<<<<< HEAD
-		   targetm.strip_name_encoding (q->name),
-=======
 		   default_strip_name_encoding (q->name),
->>>>>>> 60a98cce
 		   (q->is_data ? ",data" : ""));
 	}
     }
