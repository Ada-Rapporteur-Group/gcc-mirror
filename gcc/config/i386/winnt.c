/* Subroutines for insn-output.c for Windows NT.
   Contributed by Douglas Rupp (drupp@cs.washington.edu)
   Copyright (C) 1995, 1997, 1998, 1999, 2000, 2001, 2002, 2003, 2004,
<<<<<<< HEAD
   2005, 2006  Free Software Foundation, Inc.
=======
   2005, 2006, 2007 Free Software Foundation, Inc.
>>>>>>> 751ff693

This file is part of GCC.

GCC is free software; you can redistribute it and/or modify it under
the terms of the GNU General Public License as published by the Free
<<<<<<< HEAD
Software Foundation; either version 2, or (at your option) any later
=======
Software Foundation; either version 3, or (at your option) any later
>>>>>>> 751ff693
version.

GCC is distributed in the hope that it will be useful, but WITHOUT ANY
WARRANTY; without even the implied warranty of MERCHANTABILITY or
FITNESS FOR A PARTICULAR PURPOSE.  See the GNU General Public License
for more details.

You should have received a copy of the GNU General Public License
<<<<<<< HEAD
along with GCC; see the file COPYING.  If not, write to the Free
Software Foundation, 51 Franklin Street, Fifth Floor, Boston, MA
02110-1301, USA.  */
=======
along with GCC; see the file COPYING3.  If not see
<http://www.gnu.org/licenses/>.  */
>>>>>>> 751ff693

#include "config.h"
#include "system.h"
#include "coretypes.h"
#include "tm.h"
#include "rtl.h"
#include "regs.h"
#include "hard-reg-set.h"
#include "output.h"
#include "tree.h"
#include "flags.h"
#include "tm_p.h"
#include "toplev.h"
#include "hashtab.h"
#include "ggc.h"
#include "target.h"

/* i386/PE specific attribute support.

   i386/PE has two new attributes:
   dllexport - for exporting a function/variable that will live in a dll
   dllimport - for importing a function/variable from a dll

   Microsoft allows multiple declspecs in one __declspec, separating
   them with spaces.  We do NOT support this.  Instead, use __declspec
   multiple times.
*/

<<<<<<< HEAD
static tree associated_type (tree);
static tree gen_stdcall_or_fastcall_suffix (tree, bool);
static bool i386_pe_dllexport_p (tree);
static bool i386_pe_dllimport_p (tree);
static void i386_pe_mark_dllexport (tree);
static void i386_pe_mark_dllimport (tree);

/* This is we how mark internal identifiers with dllimport or dllexport
   attributes.  */
#ifndef DLL_IMPORT_PREFIX
#define DLL_IMPORT_PREFIX "#i."
#endif
#ifndef DLL_EXPORT_PREFIX
#define DLL_EXPORT_PREFIX "#e."
#endif

=======
>>>>>>> 751ff693
/* Handle a "shared" attribute;
   arguments as in struct attribute_spec.handler.  */
tree
ix86_handle_shared_attribute (tree *node, tree name,
			      tree args ATTRIBUTE_UNUSED,
			      int flags ATTRIBUTE_UNUSED, bool *no_add_attrs)
{
  if (TREE_CODE (*node) != VAR_DECL)
    {
      warning (OPT_Wattributes, "%qs attribute only applies to variables",
	       IDENTIFIER_POINTER (name));
      *no_add_attrs = true;
    }

  return NULL_TREE;
}

/* Handle a "selectany" attribute;
   arguments as in struct attribute_spec.handler.  */
tree
ix86_handle_selectany_attribute (tree *node, tree name,
			         tree args ATTRIBUTE_UNUSED,
			         int flags ATTRIBUTE_UNUSED,
				 bool *no_add_attrs)
{
  /* The attribute applies only to objects that are initialized and have
     external linkage.  However, we may not know about initialization
     until the language frontend has processed the decl. We'll check for
<<<<<<< HEAD
     initialization later in encode_section_info.  */	
=======
     initialization later in encode_section_info.  */
>>>>>>> 751ff693
  if (TREE_CODE (*node) != VAR_DECL || !TREE_PUBLIC (*node))
    {	
      error ("%qs attribute applies only to initialized variables"
       	     " with external linkage",  IDENTIFIER_POINTER (name));
      *no_add_attrs = true;
    }

  return NULL_TREE;
}


/* Return the type that we should use to determine if DECL is
   imported or exported.  */

static tree
associated_type (tree decl)
{
<<<<<<< HEAD
  return  (DECL_CONTEXT (decl) && TYPE_P (DECL_CONTEXT (decl)))
            ?  DECL_CONTEXT (decl) : NULL_TREE;
}


/* Return true if DECL is a dllexport'd object.  */

static bool
i386_pe_dllexport_p (tree decl)
{
  if (TREE_CODE (decl) != VAR_DECL
       && TREE_CODE (decl) != FUNCTION_DECL)
    return false;

  if (lookup_attribute ("dllexport", DECL_ATTRIBUTES (decl)))
    return true;

  /* Also mark class members of exported classes with dllexport.  */
  if (associated_type (decl)
      && lookup_attribute ("dllexport",
			    TYPE_ATTRIBUTES (associated_type (decl))))
    return i386_pe_type_dllexport_p (decl);

  return false;
}

static bool
i386_pe_dllimport_p (tree decl)
{
  if (TREE_CODE (decl) != VAR_DECL
       && TREE_CODE (decl) != FUNCTION_DECL)
    return false;

  /* Lookup the attribute in addition to checking the DECL_DLLIMPORT_P flag.
     We may need to override an earlier decision.  */
  if (DECL_DLLIMPORT_P (decl)
      && lookup_attribute ("dllimport", DECL_ATTRIBUTES (decl)))
    {
       /* Make a final check to see if this is a definition before we generate
          RTL for an indirect reference.  */   
       if (!DECL_EXTERNAL (decl))
	{
	  error ("%q+D: definition is marked as dllimport", decl);
	  DECL_DLLIMPORT_P (decl) = 0;
          return false;
        }
      return true;
    }
=======
  return (DECL_CONTEXT (decl) && TYPE_P (DECL_CONTEXT (decl))
          ?  DECL_CONTEXT (decl) : NULL_TREE);
}

/* Return true if DECL should be a dllexport'd object.  */

static bool
i386_pe_determine_dllexport_p (tree decl)
{
  tree assoc;

  if (TREE_CODE (decl) != VAR_DECL && TREE_CODE (decl) != FUNCTION_DECL)
    return false;

  if (lookup_attribute ("dllexport", DECL_ATTRIBUTES (decl)))
    return true;

  /* Also mark class members of exported classes with dllexport.  */
  assoc = associated_type (decl);
  if (assoc && lookup_attribute ("dllexport", TYPE_ATTRIBUTES (assoc)))
    return i386_pe_type_dllexport_p (decl);

  return false;
}

/* Return true if DECL should be a dllimport'd object.  */

static bool
i386_pe_determine_dllimport_p (tree decl)
{
  tree assoc;

  if (TREE_CODE (decl) != VAR_DECL && TREE_CODE (decl) != FUNCTION_DECL)
    return false;

  /* Lookup the attribute in addition to checking the DECL_DLLIMPORT_P flag.
     We may need to override an earlier decision.  */
  if (DECL_DLLIMPORT_P (decl))
    return true;

>>>>>>> 751ff693
  /* The DECL_DLLIMPORT_P flag was set for decls in the class definition
     by  targetm.cxx.adjust_class_at_definition.  Check again to emit
     warnings if the class attribute has been overridden by an
     out-of-class definition.  */
<<<<<<< HEAD
  else if (associated_type (decl)
           && lookup_attribute ("dllimport",
				TYPE_ATTRIBUTES (associated_type (decl))))
    return i386_pe_type_dllimport_p (decl);

  return false;
}

/* Handle the -mno-fun-dllimport target switch.  */
bool
i386_pe_valid_dllimport_attribute_p (tree decl)
{
   if (TARGET_NOP_FUN_DLLIMPORT && TREE_CODE (decl) == FUNCTION_DECL)
     return false;
   return true;
}

/* Return nonzero if SYMBOL is marked as being dllexport'd.  */

int
i386_pe_dllexport_name_p (const char *symbol)
{
  return (strncmp (DLL_EXPORT_PREFIX, symbol,
		   strlen (DLL_EXPORT_PREFIX)) == 0);
}

/* Return nonzero if SYMBOL is marked as being dllimport'd.  */

int
i386_pe_dllimport_name_p (const char *symbol)
{
  return (strncmp (DLL_IMPORT_PREFIX, symbol,
		   strlen (DLL_IMPORT_PREFIX)) == 0);
}

/* Mark a DECL as being dllexport'd.
   Note that we override the previous setting (e.g.: dllimport).  */

static void
i386_pe_mark_dllexport (tree decl)
{
  const char *oldname;
  char  *newname;
  rtx rtlname;
  rtx symref;
  tree idp;

  rtlname = XEXP (DECL_RTL (decl), 0);
  if (GET_CODE (rtlname) == MEM)
    rtlname = XEXP (rtlname, 0);
  gcc_assert (GET_CODE (rtlname) == SYMBOL_REF);
  oldname = XSTR (rtlname, 0);
  if (i386_pe_dllimport_name_p (oldname))
    {
      warning (0, "inconsistent dll linkage for %q+D, dllexport assumed",
	       decl);
     /* Remove DLL_IMPORT_PREFIX.  */
      oldname += strlen (DLL_IMPORT_PREFIX);
    }
  else if (i386_pe_dllexport_name_p (oldname))
    return;  /*  already done  */

  newname = alloca (strlen (DLL_EXPORT_PREFIX) + strlen (oldname) + 1);
  sprintf (newname, "%s%s", DLL_EXPORT_PREFIX, oldname);

  /* We pass newname through get_identifier to ensure it has a unique
     address.  RTL processing can sometimes peek inside the symbol ref
     and compare the string's addresses to see if two symbols are
     identical.  */
  idp = get_identifier (newname);

  symref = gen_rtx_SYMBOL_REF (Pmode, IDENTIFIER_POINTER (idp));
  SET_SYMBOL_REF_DECL (symref, decl);
  XEXP (DECL_RTL (decl), 0) = symref;
}
=======
  assoc = associated_type (decl);
  if (assoc && lookup_attribute ("dllimport", TYPE_ATTRIBUTES (assoc)))
    return i386_pe_type_dllimport_p (decl);

  return false;
}

/* Handle the -mno-fun-dllimport target switch.  */

bool
i386_pe_valid_dllimport_attribute_p (const_tree decl)
{
   if (TARGET_NOP_FUN_DLLIMPORT && TREE_CODE (decl) == FUNCTION_DECL)
     return false;
   return true;
}

/* Return string which is the function name, identified by ID, modified
   with a suffix consisting of an atsign (@) followed by the number of
   bytes of arguments.  If ID is NULL use the DECL_NAME as base. If
   FASTCALL is true, also add the FASTCALL_PREFIX.
   Return NULL if no change required.  */

static tree
gen_stdcall_or_fastcall_suffix (tree decl, tree id, bool fastcall)
{
  HOST_WIDE_INT total = 0;
  const char *old_str = IDENTIFIER_POINTER (id != NULL_TREE ? id : DECL_NAME (decl));
  char *new_str, *p;
  tree type = TREE_TYPE (decl);
  tree arg;
  function_args_iterator args_iter;
>>>>>>> 751ff693

  gcc_assert (TREE_CODE (decl) == FUNCTION_DECL);  

<<<<<<< HEAD
static void
i386_pe_mark_dllimport (tree decl)
{
  const char *oldname;
  char  *newname;
  tree idp;
  rtx rtlname, newrtl;
  rtx symref;

  rtlname = XEXP (DECL_RTL (decl), 0);
  if (GET_CODE (rtlname) == MEM)
    rtlname = XEXP (rtlname, 0);
  gcc_assert (GET_CODE (rtlname) == SYMBOL_REF);
  oldname = XSTR (rtlname, 0);
  if (i386_pe_dllexport_name_p (oldname))
    {
      error ("%qs declared as both exported to and imported from a DLL",
             IDENTIFIER_POINTER (DECL_NAME (decl)));
      return;
    }
  else if (i386_pe_dllimport_name_p (oldname))
    {
      /* Already done, but do a sanity check to prevent assembler
	 errors.  */
      gcc_assert (DECL_EXTERNAL (decl) && TREE_PUBLIC (decl)
		  && DECL_DLLIMPORT_P (decl));
      return;
    }

  newname = alloca (strlen (DLL_IMPORT_PREFIX) + strlen (oldname) + 1);
  sprintf (newname, "%s%s", DLL_IMPORT_PREFIX, oldname);
=======
  if (prototype_p (type))
    {
      /* This attribute is ignored for variadic functions.  */ 
      if (stdarg_p (type))
	return NULL_TREE;

      /* Quit if we hit an incomplete type.  Error is reported
	 by convert_arguments in c-typeck.c or cp/typeck.c.  */
      FOREACH_FUNCTION_ARGS(type, arg, args_iter)
	{
	  HOST_WIDE_INT parm_size;
	  HOST_WIDE_INT parm_boundary_bytes = PARM_BOUNDARY / BITS_PER_UNIT;

	  if (! COMPLETE_TYPE_P (arg))
	    break;

	  parm_size = int_size_in_bytes (arg);
	  if (parm_size < 0)
	    break;

	  /* Must round up to include padding.  This is done the same
	     way as in store_one_arg.  */
	  parm_size = ((parm_size + parm_boundary_bytes - 1)
		       / parm_boundary_bytes * parm_boundary_bytes);
	  total += parm_size;
	}
      }
  /* Assume max of 8 base 10 digits in the suffix.  */
  p = new_str = alloca (1 + strlen (old_str) + 1 + 8 + 1);
  if (fastcall)
    *p++ = FASTCALL_PREFIX;
  sprintf (p, "%s@" HOST_WIDE_INT_PRINT_DEC, old_str, total);

  return get_identifier (new_str);
}
>>>>>>> 751ff693

/* Maybe decorate and get a new identifier for the DECL of a stdcall or
   fastcall function. The original identifier is supplied in ID. */

<<<<<<< HEAD
  symref = gen_rtx_SYMBOL_REF (Pmode, IDENTIFIER_POINTER (idp));
  SET_SYMBOL_REF_DECL (symref, decl);
  newrtl = gen_rtx_MEM (Pmode,symref);
  XEXP (DECL_RTL (decl), 0) = newrtl;

  DECL_DLLIMPORT_P (decl) = 1;
}

/* Return string which is the former assembler name modified with a
   suffix consisting of an atsign (@) followed by the number of bytes of
   arguments.  If FASTCALL is true, also add the FASTCALL_PREFIX.  */

static tree
gen_stdcall_or_fastcall_suffix (tree decl, bool fastcall)
{
  int total = 0;
  /* ??? This probably should use XSTR (XEXP (DECL_RTL (decl), 0), 0) instead
     of DECL_ASSEMBLER_NAME.  */
   const char *asmname =  IDENTIFIER_POINTER (DECL_ASSEMBLER_NAME (decl));
  char *newsym;
  char *p;
  tree formal_type;

  /* Do not change the identifier if a verbatim asmspec or already done. */
  if (*asmname == '*' || strchr (asmname, '@'))
    return DECL_ASSEMBLER_NAME (decl);

  formal_type = TYPE_ARG_TYPES (TREE_TYPE (decl));
  if (formal_type != NULL_TREE)
    {
      /* These attributes are ignored for variadic functions in
	 i386.c:ix86_return_pops_args. For compatibility with MS
         compiler do not add @0 suffix here.  */ 
      if (TREE_VALUE (tree_last (formal_type)) != void_type_node)
        return DECL_ASSEMBLER_NAME (decl);

      /* Quit if we hit an incomplete type.  Error is reported
         by convert_arguments in c-typeck.c or cp/typeck.c.  */
      while (TREE_VALUE (formal_type) != void_type_node
	     && COMPLETE_TYPE_P (TREE_VALUE (formal_type)))	
	{
	  int parm_size
	    = TREE_INT_CST_LOW (TYPE_SIZE (TREE_VALUE (formal_type)));
	    /* Must round up to include padding.  This is done the same
	       way as in store_one_arg.  */
	  parm_size = ((parm_size + PARM_BOUNDARY - 1)
		       / PARM_BOUNDARY * PARM_BOUNDARY);
	  total += parm_size;
	  formal_type = TREE_CHAIN (formal_type);\
	}
     }

  /* Assume max of 8 base 10 digits in the suffix.  */
  newsym = alloca (1 + strlen (asmname) + 1 + 8 + 1);
  p = newsym;
  if (fastcall)
    *p++ = FASTCALL_PREFIX;
  sprintf (p, "%s@%d", asmname, total/BITS_PER_UNIT);
  return get_identifier (newsym);
=======
static tree
i386_pe_maybe_mangle_decl_assembler_name (tree decl, tree id)
{
  tree new_id = NULL_TREE;

  if (TREE_CODE (decl) == FUNCTION_DECL)
    { 
      tree type_attributes = TYPE_ATTRIBUTES (TREE_TYPE (decl));
      if (lookup_attribute ("stdcall", type_attributes))
	new_id = gen_stdcall_or_fastcall_suffix (decl, id, false);
      else if (lookup_attribute ("fastcall", type_attributes))
	new_id = gen_stdcall_or_fastcall_suffix (decl, id, true);
    }

  return new_id;
}

/* This is used as a target hook to modify the DECL_ASSEMBLER_NAME
   in the language-independent default hook
   langhooks,c:lhd_set_decl_assembler_name ()
   and in cp/mangle,c:mangle_decl ().  */
tree
i386_pe_mangle_decl_assembler_name (tree decl, tree id)
{
  tree new_id = i386_pe_maybe_mangle_decl_assembler_name (decl, id);   

  return (new_id ? new_id : id);
>>>>>>> 751ff693
}

void
i386_pe_encode_section_info (tree decl, rtx rtl, int first)
{
<<<<<<< HEAD
  default_encode_section_info (decl, rtl, first);

  if (first && TREE_CODE (decl) == FUNCTION_DECL)
    {
      tree type_attributes = TYPE_ATTRIBUTES (TREE_TYPE (decl));
      tree newid = NULL_TREE;

      if (lookup_attribute ("stdcall", type_attributes))
	newid = gen_stdcall_or_fastcall_suffix (decl, false);
      else if (lookup_attribute ("fastcall", type_attributes))
	newid = gen_stdcall_or_fastcall_suffix (decl, true);
      if (newid != NULL_TREE) 	
	{
	  rtx rtlname = XEXP (rtl, 0);
	  if (GET_CODE (rtlname) == MEM)
	    rtlname = XEXP (rtlname, 0);
	  XSTR (rtlname, 0) = IDENTIFIER_POINTER (newid);
	  /* These attributes must be present on first declaration,
	     change_decl_assembler_name will warn if they are added
	     later and the decl has been referenced, but duplicate_decls
	     should catch the mismatch before this is called.  */ 
	  change_decl_assembler_name (decl, newid);
	}
    }

  else if (TREE_CODE (decl) == VAR_DECL
           && lookup_attribute ("selectany", DECL_ATTRIBUTES (decl)))
    {
      if (DECL_INITIAL (decl)
 	  /* If an object is initialized with a ctor, the static
	     initialization and destruction code for it is present in
	     each unit defining the object.  The code that calls the
	     ctor is protected by a link-once guard variable, so that
	     the object still has link-once semantics,  */
    	   || TYPE_NEEDS_CONSTRUCTING (TREE_TYPE (decl)))
	make_decl_one_only (decl);
      else
	error ("%q+D:'selectany' attribute applies only to initialized objects",
	       decl);
    }

  /* Mark the decl so we can tell from the rtl whether the object is
     dllexport'd or dllimport'd.  tree.c: merge_dllimport_decl_attributes
     handles dllexport/dllimport override semantics.  */

  if (i386_pe_dllexport_p (decl))
    i386_pe_mark_dllexport (decl);
  else if (i386_pe_dllimport_p (decl))
    i386_pe_mark_dllimport (decl);
  /* It might be that DECL has been declared as dllimport, but a
     subsequent definition nullified that.  Assert that
     tree.c: merge_dllimport_decl_attributes has removed the attribute
     before the RTL name was marked with the DLL_IMPORT_PREFIX.  */
  else
    gcc_assert (!((TREE_CODE (decl) == FUNCTION_DECL
	    	   || TREE_CODE (decl) == VAR_DECL)
		  && rtl != NULL_RTX
		  && GET_CODE (rtl) == MEM
		  && GET_CODE (XEXP (rtl, 0)) == MEM
		  && GET_CODE (XEXP (XEXP (rtl, 0), 0)) == SYMBOL_REF
		  && i386_pe_dllimport_name_p (XSTR (XEXP (XEXP (rtl, 0), 0), 0))));
}

/* Strip only the leading encoding, leaving the stdcall suffix and fastcall
   prefix if it exists.  */

const char *
i386_pe_strip_name_encoding (const char *str)
{
  if (strncmp (str, DLL_IMPORT_PREFIX, strlen (DLL_IMPORT_PREFIX))
      == 0)
    str += strlen (DLL_IMPORT_PREFIX);
  else if (strncmp (str, DLL_EXPORT_PREFIX, strlen (DLL_EXPORT_PREFIX))
	   == 0)
    str += strlen (DLL_EXPORT_PREFIX);
  if (*str == '*')
    str += 1;
  return str;
=======
  rtx symbol;
  int flags;

  /* Do this last, due to our frobbing of DECL_DLLIMPORT_P above.  */
  default_encode_section_info (decl, rtl, first);

  /* Careful not to prod global register variables.  */
  if (!MEM_P (rtl))
    return;

  symbol = XEXP (rtl, 0);
  gcc_assert (GET_CODE (symbol) == SYMBOL_REF);

  switch (TREE_CODE (decl))
    {
    case FUNCTION_DECL:
      if (first)
	{
	  /* FIXME: In Ada, and perhaps other language frontends,
	     imported stdcall names may not yet have been modified.
	     Check and do it know.  */
         tree new_id;
         tree old_id = DECL_ASSEMBLER_NAME (decl);
     	  const char* asm_str = IDENTIFIER_POINTER (old_id);
          /* Do not change the identifier if a verbatim asmspec
	     or if stdcall suffix already added. */
      	  if (*asm_str == '*' || strchr (asm_str, '@'))
            break;
	  if ((new_id = i386_pe_maybe_mangle_decl_assembler_name (decl, old_id)))
	    {
	      /* These attributes must be present on first declaration,
		 change_decl_assembler_name will warn if they are added
		 later and the decl has been referenced, but duplicate_decls
		 should catch the mismatch first.  */
	      change_decl_assembler_name (decl, new_id);
	      XSTR (symbol, 0) = IDENTIFIER_POINTER (DECL_ASSEMBLER_NAME (decl));
	    }
	}
      break;

    case VAR_DECL:
      if (lookup_attribute ("selectany", DECL_ATTRIBUTES (decl)))
	{
	  if (DECL_INITIAL (decl)
	      /* If an object is initialized with a ctor, the static
		 initialization and destruction code for it is present in
		 each unit defining the object.  The code that calls the
		 ctor is protected by a link-once guard variable, so that
		 the object still has link-once semantics,  */
	      || TYPE_NEEDS_CONSTRUCTING (TREE_TYPE (decl)))
	    make_decl_one_only (decl);
	  else
	    error ("%q+D:'selectany' attribute applies only to "
		   "initialized objects", decl);
	}
      break;

    default:
      return;
    }

  /* Mark the decl so we can tell from the rtl whether the object is
     dllexport'd or dllimport'd.  tree.c: merge_dllimport_decl_attributes
     handles dllexport/dllimport override semantics.  */
  flags = (SYMBOL_REF_FLAGS (symbol) &
	   ~(SYMBOL_FLAG_DLLIMPORT | SYMBOL_FLAG_DLLEXPORT));
  if (i386_pe_determine_dllexport_p (decl))
    flags |= SYMBOL_FLAG_DLLEXPORT;
  else if (i386_pe_determine_dllimport_p (decl))
    {
      flags |= SYMBOL_FLAG_DLLIMPORT;
      /* If we went through the associated_type path, this won't already
	 be set.  Though, frankly, this seems wrong, and should be fixed
	 elsewhere.  */
      if (!DECL_DLLIMPORT_P (decl))
	{
	  DECL_DLLIMPORT_P (decl) = 1;
	  flags &= ~SYMBOL_FLAG_LOCAL;
	}
    }
  SYMBOL_REF_FLAGS (symbol) = flags;
}

bool
i386_pe_binds_local_p (const_tree exp)
{
  /* PE does not do dynamic binding.  Indeed, the only kind of
     non-local reference comes from a dllimport'd symbol.  */
  if ((TREE_CODE (exp) == VAR_DECL || TREE_CODE (exp) == FUNCTION_DECL)
      && DECL_DLLIMPORT_P (exp))
    return false;

  return true;
>>>>>>> 751ff693
}

/* Also strip the fastcall prefix and stdcall suffix.  */

const char *
i386_pe_strip_name_encoding_full (const char *str)
{
  const char *p;
<<<<<<< HEAD
  const char *name = i386_pe_strip_name_encoding (str);
=======
  const char *name = default_strip_name_encoding (str);
>>>>>>> 751ff693

  /* Strip leading '@' on fastcall symbols.  */
  if (*name == '@')
    name++;

  /* Strip trailing "@n".  */
  p = strchr (name, '@');
  if (p)
    return ggc_alloc_string (name, p - name);

  return name;
}

/* Output a reference to a label. Fastcall symbols are prefixed with @,
   whereas symbols for functions using other calling conventions don't
   have a prefix (unless they are marked dllimport or dllexport).  */

void i386_pe_output_labelref (FILE *stream, const char *name)
{
  if (strncmp (name, DLL_IMPORT_PREFIX, strlen (DLL_IMPORT_PREFIX))
      == 0)
    /* A dll import */
    {
      if (name[strlen (DLL_IMPORT_PREFIX)] == FASTCALL_PREFIX)
      /* A dllimport fastcall symbol.  */
        {
          fprintf (stream, "__imp_%s",
                   i386_pe_strip_name_encoding (name));
        }
      else
      /* A dllimport non-fastcall symbol.  */
        {
          fprintf (stream, "__imp__%s",
                   i386_pe_strip_name_encoding (name));
        }
    }
  else if ((name[0] == FASTCALL_PREFIX)
           || (strncmp (name, DLL_EXPORT_PREFIX, strlen (DLL_EXPORT_PREFIX))
	       == 0
	       && name[strlen (DLL_EXPORT_PREFIX)] == FASTCALL_PREFIX))
    /* A fastcall symbol.  */
    {
      fprintf (stream, "%s",
               i386_pe_strip_name_encoding (name));
    }
  else
    /* Everything else.  */
    {
      fprintf (stream, "%s%s", USER_LABEL_PREFIX,
               i386_pe_strip_name_encoding (name));
    }
}

void
i386_pe_unique_section (tree decl, int reloc)
{
  int len;
  const char *name, *prefix;
  char *string;

  name = IDENTIFIER_POINTER (DECL_ASSEMBLER_NAME (decl));
  name = i386_pe_strip_name_encoding_full (name);

  /* The object is put in, for example, section .text$foo.
     The linker will then ultimately place them in .text
     (everything from the $ on is stripped). Don't put
     read-only data in .rdata section to avoid a PE linker
     bug when .rdata$* grouped sections are used in code
     without a .rdata section.  */
  if (TREE_CODE (decl) == FUNCTION_DECL)
    prefix = ".text$";
  else if (decl_readonly_section (decl, reloc))
    prefix = ".rdata$";
  else
    prefix = ".data$";
  len = strlen (name) + strlen (prefix);
  string = alloca (len + 1);
  sprintf (string, "%s%s", prefix, name);

  DECL_SECTION_NAME (decl) = build_string (len, string);
}

/* Select a set of attributes for section NAME based on the properties
   of DECL and whether or not RELOC indicates that DECL's initializer
   might contain runtime relocations.

   We make the section read-only and executable for a function decl,
   read-only for a const data decl, and writable for a non-const data decl.

   If the section has already been defined, to not allow it to have
   different attributes, as (1) this is ambiguous since we're not seeing
   all the declarations up front and (2) some assemblers (e.g. SVR4)
   do not recognize section redefinitions.  */
/* ??? This differs from the "standard" PE implementation in that we
   handle the SHARED variable attribute.  Should this be done for all
   PE targets?  */

#define SECTION_PE_SHARED	SECTION_MACH_DEP

unsigned int
i386_pe_section_type_flags (tree decl, const char *name, int reloc)
{
  static htab_t htab;
  unsigned int flags;
  unsigned int **slot;

  /* The names we put in the hashtable will always be the unique
     versions given to us by the stringtable, so we can just use
     their addresses as the keys.  */
  if (!htab)
    htab = htab_create (31, htab_hash_pointer, htab_eq_pointer, NULL);

  if (decl && TREE_CODE (decl) == FUNCTION_DECL)
    flags = SECTION_CODE;
  else if (decl && decl_readonly_section (decl, reloc))
    flags = 0;
  else
    {
      flags = SECTION_WRITE;

      if (decl && TREE_CODE (decl) == VAR_DECL
	  && lookup_attribute ("shared", DECL_ATTRIBUTES (decl)))
	flags |= SECTION_PE_SHARED;
    }

  if (decl && DECL_ONE_ONLY (decl))
    flags |= SECTION_LINKONCE;

  /* See if we already have an entry for this section.  */
  slot = (unsigned int **) htab_find_slot (htab, name, INSERT);
  if (!*slot)
    {
      *slot = (unsigned int *) xmalloc (sizeof (unsigned int));
      **slot = flags;
    }
  else
    {
      if (decl && **slot != flags)
	error ("%q+D causes a section type conflict", decl);
    }

  return flags;
}

void
i386_pe_asm_named_section (const char *name, unsigned int flags, 
			   tree decl)
{
  char flagchars[8], *f = flagchars;

  if ((flags & (SECTION_CODE | SECTION_WRITE)) == 0)
    /* readonly data */
    {
      *f++ ='d';  /* This is necessary for older versions of gas.  */
      *f++ ='r';
    }
  else	
    {
      if (flags & SECTION_CODE)
        *f++ = 'x';
      if (flags & SECTION_WRITE)
        *f++ = 'w';
      if (flags & SECTION_PE_SHARED)
        *f++ = 's';
    }

  *f = '\0';

  fprintf (asm_out_file, "\t.section\t%s,\"%s\"\n", name, flagchars);

  if (flags & SECTION_LINKONCE)
    {
      /* Functions may have been compiled at various levels of
	 optimization so we can't use `same_size' here.
	 Instead, have the linker pick one, without warning.
	 If 'selectany' attribute has been specified,  MS compiler
	 sets 'discard' characteristic, rather than telling linker
	 to warn of size or content mismatch, so do the same.  */ 
      bool discard = (flags & SECTION_CODE)
		      || lookup_attribute ("selectany",
					   DECL_ATTRIBUTES (decl));	 
      fprintf (asm_out_file, "\t.linkonce %s\n",
	       (discard  ? "discard" : "same_size"));
    }
}

void
i386_pe_asm_output_aligned_decl_common (FILE *stream, tree decl,
					const char *name, HOST_WIDE_INT size,
					HOST_WIDE_INT align ATTRIBUTE_UNUSED)
{
  HOST_WIDE_INT rounded;

  /* Compute as in assemble_noswitch_variable, since we don't actually
     support aligned common.  */
  rounded = size ? size : 1;
  rounded += (BIGGEST_ALIGNMENT / BITS_PER_UNIT) - 1;
  rounded = (rounded / (BIGGEST_ALIGNMENT / BITS_PER_UNIT)
	     * (BIGGEST_ALIGNMENT / BITS_PER_UNIT));
  
  i386_pe_maybe_record_exported_symbol (decl, name, 1);

  fprintf (stream, "\t.comm\t");
  assemble_name (stream, name);
  fprintf (stream, ", " HOST_WIDE_INT_PRINT_DEC "\t" ASM_COMMENT_START
	   " " HOST_WIDE_INT_PRINT_DEC "\n",
	   rounded, size);
}

/* The Microsoft linker requires that every function be marked as
   DT_FCN.  When using gas on cygwin, we must emit appropriate .type
   directives.  */

#include "gsyms.h"

/* Mark a function appropriately.  This should only be called for
   functions for which we are not emitting COFF debugging information.
   FILE is the assembler output file, NAME is the name of the
   function, and PUBLIC is nonzero if the function is globally
   visible.  */

void
i386_pe_declare_function_type (FILE *file, const char *name, int public)
{
  fprintf (file, "\t.def\t");
  assemble_name (file, name);
  fprintf (file, ";\t.scl\t%d;\t.type\t%d;\t.endef\n",
	   public ? (int) C_EXT : (int) C_STAT,
	   (int) DT_FCN << N_BTSHFT);
}

/* Keep a list of external functions.  */

struct extern_list GTY(())
{
  struct extern_list *next;
  tree decl;
  const char *name;
};

static GTY(()) struct extern_list *extern_head;

/* Assemble an external function reference.  We need to keep a list of
   these, so that we can output the function types at the end of the
   assembly.  We can't output the types now, because we might see a
   definition of the function later on and emit debugging information
   for it then.  */

void
i386_pe_record_external_function (tree decl, const char *name)
{
  struct extern_list *p;

  p = (struct extern_list *) ggc_alloc (sizeof *p);
  p->next = extern_head;
  p->decl = decl;
  p->name = name;
  extern_head = p;
}

/* Keep a list of exported symbols.  */

struct export_list GTY(())
{
  struct export_list *next;
  const char *name;
  int is_data;		/* used to type tag exported symbols.  */
};

static GTY(()) struct export_list *export_head;

/* Assemble an export symbol entry.  We need to keep a list of
   these, so that we can output the export list at the end of the
   assembly.  We used to output these export symbols in each function,
   but that causes problems with GNU ld when the sections are
   linkonce.  */

void
<<<<<<< HEAD
i386_pe_record_exported_symbol (const char *name, int is_data)
=======
i386_pe_maybe_record_exported_symbol (tree decl, const char *name, int is_data)
>>>>>>> 751ff693
{
  rtx symbol;
  struct export_list *p;

<<<<<<< HEAD
=======
  symbol = XEXP (DECL_RTL (decl), 0);
  gcc_assert (GET_CODE (symbol) == SYMBOL_REF);
  if (!SYMBOL_REF_DLLEXPORT_P (symbol))
    return;

>>>>>>> 751ff693
  p = (struct export_list *) ggc_alloc (sizeof *p);
  p->next = export_head;
  p->name = name;
  p->is_data = is_data;
  export_head = p;
}

/* This is called at the end of assembly.  For each external function
   which has not been defined, we output a declaration now.  We also
   output the .drectve section.  */

void
i386_pe_file_end (void)
{
  struct extern_list *p;

  ix86_file_end ();

  for (p = extern_head; p != NULL; p = p->next)
    {
      tree decl;

      decl = p->decl;

      /* Positively ensure only one declaration for any given symbol.  */
      if (! TREE_ASM_WRITTEN (decl)
	  && TREE_SYMBOL_REFERENCED (DECL_ASSEMBLER_NAME (decl)))
	{
	  TREE_ASM_WRITTEN (decl) = 1;
	  i386_pe_declare_function_type (asm_out_file, p->name,
					 TREE_PUBLIC (decl));
	}
    }

  if (export_head)
    {
      struct export_list *q;
      drectve_section ();
      for (q = export_head; q != NULL; q = q->next)
	{
	  fprintf (asm_out_file, "\t.ascii \" -export:%s%s\"\n",
<<<<<<< HEAD
		   i386_pe_strip_name_encoding (q->name),
		   (q->is_data) ? ",data" : "");
=======
		   default_strip_name_encoding (q->name),
		   (q->is_data ? ",data" : ""));
>>>>>>> 751ff693
	}
    }
}

#include "gt-winnt.h"<|MERGE_RESOLUTION|>--- conflicted
+++ resolved
@@ -1,21 +1,13 @@
 /* Subroutines for insn-output.c for Windows NT.
    Contributed by Douglas Rupp (drupp@cs.washington.edu)
    Copyright (C) 1995, 1997, 1998, 1999, 2000, 2001, 2002, 2003, 2004,
-<<<<<<< HEAD
-   2005, 2006  Free Software Foundation, Inc.
-=======
    2005, 2006, 2007 Free Software Foundation, Inc.
->>>>>>> 751ff693
 
 This file is part of GCC.
 
 GCC is free software; you can redistribute it and/or modify it under
 the terms of the GNU General Public License as published by the Free
-<<<<<<< HEAD
-Software Foundation; either version 2, or (at your option) any later
-=======
 Software Foundation; either version 3, or (at your option) any later
->>>>>>> 751ff693
 version.
 
 GCC is distributed in the hope that it will be useful, but WITHOUT ANY
@@ -24,14 +16,8 @@
 for more details.
 
 You should have received a copy of the GNU General Public License
-<<<<<<< HEAD
-along with GCC; see the file COPYING.  If not, write to the Free
-Software Foundation, 51 Franklin Street, Fifth Floor, Boston, MA
-02110-1301, USA.  */
-=======
 along with GCC; see the file COPYING3.  If not see
 <http://www.gnu.org/licenses/>.  */
->>>>>>> 751ff693
 
 #include "config.h"
 #include "system.h"
@@ -60,25 +46,6 @@
    multiple times.
 */
 
-<<<<<<< HEAD
-static tree associated_type (tree);
-static tree gen_stdcall_or_fastcall_suffix (tree, bool);
-static bool i386_pe_dllexport_p (tree);
-static bool i386_pe_dllimport_p (tree);
-static void i386_pe_mark_dllexport (tree);
-static void i386_pe_mark_dllimport (tree);
-
-/* This is we how mark internal identifiers with dllimport or dllexport
-   attributes.  */
-#ifndef DLL_IMPORT_PREFIX
-#define DLL_IMPORT_PREFIX "#i."
-#endif
-#ifndef DLL_EXPORT_PREFIX
-#define DLL_EXPORT_PREFIX "#e."
-#endif
-
-=======
->>>>>>> 751ff693
 /* Handle a "shared" attribute;
    arguments as in struct attribute_spec.handler.  */
 tree
@@ -107,11 +74,7 @@
   /* The attribute applies only to objects that are initialized and have
      external linkage.  However, we may not know about initialization
      until the language frontend has processed the decl. We'll check for
-<<<<<<< HEAD
-     initialization later in encode_section_info.  */	
-=======
      initialization later in encode_section_info.  */
->>>>>>> 751ff693
   if (TREE_CODE (*node) != VAR_DECL || !TREE_PUBLIC (*node))
     {	
       error ("%qs attribute applies only to initialized variables"
@@ -130,56 +93,6 @@
 static tree
 associated_type (tree decl)
 {
-<<<<<<< HEAD
-  return  (DECL_CONTEXT (decl) && TYPE_P (DECL_CONTEXT (decl)))
-            ?  DECL_CONTEXT (decl) : NULL_TREE;
-}
-
-
-/* Return true if DECL is a dllexport'd object.  */
-
-static bool
-i386_pe_dllexport_p (tree decl)
-{
-  if (TREE_CODE (decl) != VAR_DECL
-       && TREE_CODE (decl) != FUNCTION_DECL)
-    return false;
-
-  if (lookup_attribute ("dllexport", DECL_ATTRIBUTES (decl)))
-    return true;
-
-  /* Also mark class members of exported classes with dllexport.  */
-  if (associated_type (decl)
-      && lookup_attribute ("dllexport",
-			    TYPE_ATTRIBUTES (associated_type (decl))))
-    return i386_pe_type_dllexport_p (decl);
-
-  return false;
-}
-
-static bool
-i386_pe_dllimport_p (tree decl)
-{
-  if (TREE_CODE (decl) != VAR_DECL
-       && TREE_CODE (decl) != FUNCTION_DECL)
-    return false;
-
-  /* Lookup the attribute in addition to checking the DECL_DLLIMPORT_P flag.
-     We may need to override an earlier decision.  */
-  if (DECL_DLLIMPORT_P (decl)
-      && lookup_attribute ("dllimport", DECL_ATTRIBUTES (decl)))
-    {
-       /* Make a final check to see if this is a definition before we generate
-          RTL for an indirect reference.  */   
-       if (!DECL_EXTERNAL (decl))
-	{
-	  error ("%q+D: definition is marked as dllimport", decl);
-	  DECL_DLLIMPORT_P (decl) = 0;
-          return false;
-        }
-      return true;
-    }
-=======
   return (DECL_CONTEXT (decl) && TYPE_P (DECL_CONTEXT (decl))
           ?  DECL_CONTEXT (decl) : NULL_TREE);
 }
@@ -220,88 +133,10 @@
   if (DECL_DLLIMPORT_P (decl))
     return true;
 
->>>>>>> 751ff693
   /* The DECL_DLLIMPORT_P flag was set for decls in the class definition
      by  targetm.cxx.adjust_class_at_definition.  Check again to emit
      warnings if the class attribute has been overridden by an
      out-of-class definition.  */
-<<<<<<< HEAD
-  else if (associated_type (decl)
-           && lookup_attribute ("dllimport",
-				TYPE_ATTRIBUTES (associated_type (decl))))
-    return i386_pe_type_dllimport_p (decl);
-
-  return false;
-}
-
-/* Handle the -mno-fun-dllimport target switch.  */
-bool
-i386_pe_valid_dllimport_attribute_p (tree decl)
-{
-   if (TARGET_NOP_FUN_DLLIMPORT && TREE_CODE (decl) == FUNCTION_DECL)
-     return false;
-   return true;
-}
-
-/* Return nonzero if SYMBOL is marked as being dllexport'd.  */
-
-int
-i386_pe_dllexport_name_p (const char *symbol)
-{
-  return (strncmp (DLL_EXPORT_PREFIX, symbol,
-		   strlen (DLL_EXPORT_PREFIX)) == 0);
-}
-
-/* Return nonzero if SYMBOL is marked as being dllimport'd.  */
-
-int
-i386_pe_dllimport_name_p (const char *symbol)
-{
-  return (strncmp (DLL_IMPORT_PREFIX, symbol,
-		   strlen (DLL_IMPORT_PREFIX)) == 0);
-}
-
-/* Mark a DECL as being dllexport'd.
-   Note that we override the previous setting (e.g.: dllimport).  */
-
-static void
-i386_pe_mark_dllexport (tree decl)
-{
-  const char *oldname;
-  char  *newname;
-  rtx rtlname;
-  rtx symref;
-  tree idp;
-
-  rtlname = XEXP (DECL_RTL (decl), 0);
-  if (GET_CODE (rtlname) == MEM)
-    rtlname = XEXP (rtlname, 0);
-  gcc_assert (GET_CODE (rtlname) == SYMBOL_REF);
-  oldname = XSTR (rtlname, 0);
-  if (i386_pe_dllimport_name_p (oldname))
-    {
-      warning (0, "inconsistent dll linkage for %q+D, dllexport assumed",
-	       decl);
-     /* Remove DLL_IMPORT_PREFIX.  */
-      oldname += strlen (DLL_IMPORT_PREFIX);
-    }
-  else if (i386_pe_dllexport_name_p (oldname))
-    return;  /*  already done  */
-
-  newname = alloca (strlen (DLL_EXPORT_PREFIX) + strlen (oldname) + 1);
-  sprintf (newname, "%s%s", DLL_EXPORT_PREFIX, oldname);
-
-  /* We pass newname through get_identifier to ensure it has a unique
-     address.  RTL processing can sometimes peek inside the symbol ref
-     and compare the string's addresses to see if two symbols are
-     identical.  */
-  idp = get_identifier (newname);
-
-  symref = gen_rtx_SYMBOL_REF (Pmode, IDENTIFIER_POINTER (idp));
-  SET_SYMBOL_REF_DECL (symref, decl);
-  XEXP (DECL_RTL (decl), 0) = symref;
-}
-=======
   assoc = associated_type (decl);
   if (assoc && lookup_attribute ("dllimport", TYPE_ATTRIBUTES (assoc)))
     return i386_pe_type_dllimport_p (decl);
@@ -334,43 +169,9 @@
   tree type = TREE_TYPE (decl);
   tree arg;
   function_args_iterator args_iter;
->>>>>>> 751ff693
 
   gcc_assert (TREE_CODE (decl) == FUNCTION_DECL);  
 
-<<<<<<< HEAD
-static void
-i386_pe_mark_dllimport (tree decl)
-{
-  const char *oldname;
-  char  *newname;
-  tree idp;
-  rtx rtlname, newrtl;
-  rtx symref;
-
-  rtlname = XEXP (DECL_RTL (decl), 0);
-  if (GET_CODE (rtlname) == MEM)
-    rtlname = XEXP (rtlname, 0);
-  gcc_assert (GET_CODE (rtlname) == SYMBOL_REF);
-  oldname = XSTR (rtlname, 0);
-  if (i386_pe_dllexport_name_p (oldname))
-    {
-      error ("%qs declared as both exported to and imported from a DLL",
-             IDENTIFIER_POINTER (DECL_NAME (decl)));
-      return;
-    }
-  else if (i386_pe_dllimport_name_p (oldname))
-    {
-      /* Already done, but do a sanity check to prevent assembler
-	 errors.  */
-      gcc_assert (DECL_EXTERNAL (decl) && TREE_PUBLIC (decl)
-		  && DECL_DLLIMPORT_P (decl));
-      return;
-    }
-
-  newname = alloca (strlen (DLL_IMPORT_PREFIX) + strlen (oldname) + 1);
-  sprintf (newname, "%s%s", DLL_IMPORT_PREFIX, oldname);
-=======
   if (prototype_p (type))
     {
       /* This attribute is ignored for variadic functions.  */ 
@@ -406,72 +207,10 @@
 
   return get_identifier (new_str);
 }
->>>>>>> 751ff693
 
 /* Maybe decorate and get a new identifier for the DECL of a stdcall or
    fastcall function. The original identifier is supplied in ID. */
 
-<<<<<<< HEAD
-  symref = gen_rtx_SYMBOL_REF (Pmode, IDENTIFIER_POINTER (idp));
-  SET_SYMBOL_REF_DECL (symref, decl);
-  newrtl = gen_rtx_MEM (Pmode,symref);
-  XEXP (DECL_RTL (decl), 0) = newrtl;
-
-  DECL_DLLIMPORT_P (decl) = 1;
-}
-
-/* Return string which is the former assembler name modified with a
-   suffix consisting of an atsign (@) followed by the number of bytes of
-   arguments.  If FASTCALL is true, also add the FASTCALL_PREFIX.  */
-
-static tree
-gen_stdcall_or_fastcall_suffix (tree decl, bool fastcall)
-{
-  int total = 0;
-  /* ??? This probably should use XSTR (XEXP (DECL_RTL (decl), 0), 0) instead
-     of DECL_ASSEMBLER_NAME.  */
-   const char *asmname =  IDENTIFIER_POINTER (DECL_ASSEMBLER_NAME (decl));
-  char *newsym;
-  char *p;
-  tree formal_type;
-
-  /* Do not change the identifier if a verbatim asmspec or already done. */
-  if (*asmname == '*' || strchr (asmname, '@'))
-    return DECL_ASSEMBLER_NAME (decl);
-
-  formal_type = TYPE_ARG_TYPES (TREE_TYPE (decl));
-  if (formal_type != NULL_TREE)
-    {
-      /* These attributes are ignored for variadic functions in
-	 i386.c:ix86_return_pops_args. For compatibility with MS
-         compiler do not add @0 suffix here.  */ 
-      if (TREE_VALUE (tree_last (formal_type)) != void_type_node)
-        return DECL_ASSEMBLER_NAME (decl);
-
-      /* Quit if we hit an incomplete type.  Error is reported
-         by convert_arguments in c-typeck.c or cp/typeck.c.  */
-      while (TREE_VALUE (formal_type) != void_type_node
-	     && COMPLETE_TYPE_P (TREE_VALUE (formal_type)))	
-	{
-	  int parm_size
-	    = TREE_INT_CST_LOW (TYPE_SIZE (TREE_VALUE (formal_type)));
-	    /* Must round up to include padding.  This is done the same
-	       way as in store_one_arg.  */
-	  parm_size = ((parm_size + PARM_BOUNDARY - 1)
-		       / PARM_BOUNDARY * PARM_BOUNDARY);
-	  total += parm_size;
-	  formal_type = TREE_CHAIN (formal_type);\
-	}
-     }
-
-  /* Assume max of 8 base 10 digits in the suffix.  */
-  newsym = alloca (1 + strlen (asmname) + 1 + 8 + 1);
-  p = newsym;
-  if (fastcall)
-    *p++ = FASTCALL_PREFIX;
-  sprintf (p, "%s@%d", asmname, total/BITS_PER_UNIT);
-  return get_identifier (newsym);
-=======
 static tree
 i386_pe_maybe_mangle_decl_assembler_name (tree decl, tree id)
 {
@@ -499,92 +238,11 @@
   tree new_id = i386_pe_maybe_mangle_decl_assembler_name (decl, id);   
 
   return (new_id ? new_id : id);
->>>>>>> 751ff693
 }
 
 void
 i386_pe_encode_section_info (tree decl, rtx rtl, int first)
 {
-<<<<<<< HEAD
-  default_encode_section_info (decl, rtl, first);
-
-  if (first && TREE_CODE (decl) == FUNCTION_DECL)
-    {
-      tree type_attributes = TYPE_ATTRIBUTES (TREE_TYPE (decl));
-      tree newid = NULL_TREE;
-
-      if (lookup_attribute ("stdcall", type_attributes))
-	newid = gen_stdcall_or_fastcall_suffix (decl, false);
-      else if (lookup_attribute ("fastcall", type_attributes))
-	newid = gen_stdcall_or_fastcall_suffix (decl, true);
-      if (newid != NULL_TREE) 	
-	{
-	  rtx rtlname = XEXP (rtl, 0);
-	  if (GET_CODE (rtlname) == MEM)
-	    rtlname = XEXP (rtlname, 0);
-	  XSTR (rtlname, 0) = IDENTIFIER_POINTER (newid);
-	  /* These attributes must be present on first declaration,
-	     change_decl_assembler_name will warn if they are added
-	     later and the decl has been referenced, but duplicate_decls
-	     should catch the mismatch before this is called.  */ 
-	  change_decl_assembler_name (decl, newid);
-	}
-    }
-
-  else if (TREE_CODE (decl) == VAR_DECL
-           && lookup_attribute ("selectany", DECL_ATTRIBUTES (decl)))
-    {
-      if (DECL_INITIAL (decl)
- 	  /* If an object is initialized with a ctor, the static
-	     initialization and destruction code for it is present in
-	     each unit defining the object.  The code that calls the
-	     ctor is protected by a link-once guard variable, so that
-	     the object still has link-once semantics,  */
-    	   || TYPE_NEEDS_CONSTRUCTING (TREE_TYPE (decl)))
-	make_decl_one_only (decl);
-      else
-	error ("%q+D:'selectany' attribute applies only to initialized objects",
-	       decl);
-    }
-
-  /* Mark the decl so we can tell from the rtl whether the object is
-     dllexport'd or dllimport'd.  tree.c: merge_dllimport_decl_attributes
-     handles dllexport/dllimport override semantics.  */
-
-  if (i386_pe_dllexport_p (decl))
-    i386_pe_mark_dllexport (decl);
-  else if (i386_pe_dllimport_p (decl))
-    i386_pe_mark_dllimport (decl);
-  /* It might be that DECL has been declared as dllimport, but a
-     subsequent definition nullified that.  Assert that
-     tree.c: merge_dllimport_decl_attributes has removed the attribute
-     before the RTL name was marked with the DLL_IMPORT_PREFIX.  */
-  else
-    gcc_assert (!((TREE_CODE (decl) == FUNCTION_DECL
-	    	   || TREE_CODE (decl) == VAR_DECL)
-		  && rtl != NULL_RTX
-		  && GET_CODE (rtl) == MEM
-		  && GET_CODE (XEXP (rtl, 0)) == MEM
-		  && GET_CODE (XEXP (XEXP (rtl, 0), 0)) == SYMBOL_REF
-		  && i386_pe_dllimport_name_p (XSTR (XEXP (XEXP (rtl, 0), 0), 0))));
-}
-
-/* Strip only the leading encoding, leaving the stdcall suffix and fastcall
-   prefix if it exists.  */
-
-const char *
-i386_pe_strip_name_encoding (const char *str)
-{
-  if (strncmp (str, DLL_IMPORT_PREFIX, strlen (DLL_IMPORT_PREFIX))
-      == 0)
-    str += strlen (DLL_IMPORT_PREFIX);
-  else if (strncmp (str, DLL_EXPORT_PREFIX, strlen (DLL_EXPORT_PREFIX))
-	   == 0)
-    str += strlen (DLL_EXPORT_PREFIX);
-  if (*str == '*')
-    str += 1;
-  return str;
-=======
   rtx symbol;
   int flags;
 
@@ -678,7 +336,6 @@
     return false;
 
   return true;
->>>>>>> 751ff693
 }
 
 /* Also strip the fastcall prefix and stdcall suffix.  */
@@ -687,11 +344,7 @@
 i386_pe_strip_name_encoding_full (const char *str)
 {
   const char *p;
-<<<<<<< HEAD
-  const char *name = i386_pe_strip_name_encoding (str);
-=======
   const char *name = default_strip_name_encoding (str);
->>>>>>> 751ff693
 
   /* Strip leading '@' on fastcall symbols.  */
   if (*name == '@')
@@ -703,46 +356,6 @@
     return ggc_alloc_string (name, p - name);
 
   return name;
-}
-
-/* Output a reference to a label. Fastcall symbols are prefixed with @,
-   whereas symbols for functions using other calling conventions don't
-   have a prefix (unless they are marked dllimport or dllexport).  */
-
-void i386_pe_output_labelref (FILE *stream, const char *name)
-{
-  if (strncmp (name, DLL_IMPORT_PREFIX, strlen (DLL_IMPORT_PREFIX))
-      == 0)
-    /* A dll import */
-    {
-      if (name[strlen (DLL_IMPORT_PREFIX)] == FASTCALL_PREFIX)
-      /* A dllimport fastcall symbol.  */
-        {
-          fprintf (stream, "__imp_%s",
-                   i386_pe_strip_name_encoding (name));
-        }
-      else
-      /* A dllimport non-fastcall symbol.  */
-        {
-          fprintf (stream, "__imp__%s",
-                   i386_pe_strip_name_encoding (name));
-        }
-    }
-  else if ((name[0] == FASTCALL_PREFIX)
-           || (strncmp (name, DLL_EXPORT_PREFIX, strlen (DLL_EXPORT_PREFIX))
-	       == 0
-	       && name[strlen (DLL_EXPORT_PREFIX)] == FASTCALL_PREFIX))
-    /* A fastcall symbol.  */
-    {
-      fprintf (stream, "%s",
-               i386_pe_strip_name_encoding (name));
-    }
-  else
-    /* Everything else.  */
-    {
-      fprintf (stream, "%s%s", USER_LABEL_PREFIX,
-               i386_pe_strip_name_encoding (name));
-    }
 }
 
 void
@@ -971,23 +584,16 @@
    linkonce.  */
 
 void
-<<<<<<< HEAD
-i386_pe_record_exported_symbol (const char *name, int is_data)
-=======
 i386_pe_maybe_record_exported_symbol (tree decl, const char *name, int is_data)
->>>>>>> 751ff693
 {
   rtx symbol;
   struct export_list *p;
 
-<<<<<<< HEAD
-=======
   symbol = XEXP (DECL_RTL (decl), 0);
   gcc_assert (GET_CODE (symbol) == SYMBOL_REF);
   if (!SYMBOL_REF_DLLEXPORT_P (symbol))
     return;
 
->>>>>>> 751ff693
   p = (struct export_list *) ggc_alloc (sizeof *p);
   p->next = export_head;
   p->name = name;
@@ -1029,13 +635,8 @@
       for (q = export_head; q != NULL; q = q->next)
 	{
 	  fprintf (asm_out_file, "\t.ascii \" -export:%s%s\"\n",
-<<<<<<< HEAD
-		   i386_pe_strip_name_encoding (q->name),
-		   (q->is_data) ? ",data" : "");
-=======
 		   default_strip_name_encoding (q->name),
 		   (q->is_data ? ",data" : ""));
->>>>>>> 751ff693
 	}
     }
 }
