--- conflicted
+++ resolved
@@ -48,107 +48,89 @@
  (((fp1) << 1) | (fp0))
 
 /* Create a vector with element 0 as F and the rest zero.  */
-<<<<<<< HEAD
-static __inline __m128d
+static __inline __m128d __attribute__((__always_inline__))
 _mm_set_sd (double __F)
 {
-  return (__m128d){ __F, 0 };
+  return __extension__ (__m128d){ __F, 0 };
 }
 
 /* Create a vector with both elements equal to F.  */
-static __inline __m128d
+static __inline __m128d __attribute__((__always_inline__))
 _mm_set1_pd (double __F)
 {
-  return (__m128d){ __F, __F };
-}
-
-static __inline __m128d
-=======
-static __inline __m128d __attribute__((__always_inline__))
-_mm_set_sd (double __F)
-{
-  return __extension__ (__m128d){ __F, 0 };
-}
-
-/* Create a vector with both elements equal to F.  */
-static __inline __m128d __attribute__((__always_inline__))
-_mm_set1_pd (double __F)
-{
   return __extension__ (__m128d){ __F, __F };
 }
 
 static __inline __m128d __attribute__((__always_inline__))
->>>>>>> 8c044a9c
 _mm_set_pd1 (double __F)
 {
   return _mm_set1_pd (__F);
 }
 
 /* Create a vector with the lower value X and upper value W.  */
-<<<<<<< HEAD
-static __inline __m128d
+static __inline __m128d __attribute__((__always_inline__))
 _mm_set_pd (double __W, double __X)
 {
-  return (__m128d){ __X, __W };
+  return __extension__ (__m128d){ __X, __W };
 }
 
 /* Create a vector with the lower value W and upper value X.  */
-static __inline __m128d
+static __inline __m128d __attribute__((__always_inline__))
 _mm_setr_pd (double __W, double __X)
 {
-  return (__m128d){ __W, __X };
+  return __extension__ (__m128d){ __W, __X };
 }
 
 /* Create a vector of zeros.  */
-static __inline __m128d
+static __inline __m128d __attribute__((__always_inline__))
 _mm_setzero_pd (void)
 {
-  return (__m128d){ 0.0, 0.0 };
+  return __extension__ (__m128d){ 0.0, 0.0 };
 }
 
 /* Sets the low DPFP value of A from the low value of B.  */
-static __inline __m128d
+static __inline __m128d __attribute__((__always_inline__))
 _mm_move_sd (__m128d __A, __m128d __B)
 {
   return (__m128d) __builtin_ia32_movsd ((__v2df)__A, (__v2df)__B);
 }
 
 /* Load two DPFP values from P.  The address must be 16-byte aligned.  */
-static __inline __m128d
+static __inline __m128d __attribute__((__always_inline__))
 _mm_load_pd (double const *__P)
 {
   return *(__m128d *)__P;
 }
 
 /* Load two DPFP values from P.  The address need not be 16-byte aligned.  */
-static __inline __m128d
+static __inline __m128d __attribute__((__always_inline__))
 _mm_loadu_pd (double const *__P)
 {
   return __builtin_ia32_loadupd (__P);
 }
 
 /* Create a vector with all two elements equal to *P.  */
-static __inline __m128d
+static __inline __m128d __attribute__((__always_inline__))
 _mm_load1_pd (double const *__P)
 {
   return _mm_set1_pd (*__P);
 }
 
 /* Create a vector with element 0 as *P and the rest zero.  */
-static __inline __m128d
+static __inline __m128d __attribute__((__always_inline__))
 _mm_load_sd (double const *__P)
 {
   return _mm_set_sd (*__P);
 }
 
-static __inline __m128d
+static __inline __m128d __attribute__((__always_inline__))
 _mm_load_pd1 (double const *__P)
 {
   return _mm_load1_pd (__P);
 }
 
 /* Load two DPFP values in reverse order.  The address must be aligned.  */
-static __inline __m128d
+static __inline __m128d __attribute__((__always_inline__))
 _mm_loadr_pd (double const *__P)
 {
   __m128d __tmp = _mm_load_pd (__P);
@@ -156,94 +138,14 @@
 }
 
 /* Store two DPFP values.  The address must be 16-byte aligned.  */
-static __inline void
+static __inline void __attribute__((__always_inline__))
 _mm_store_pd (double *__P, __m128d __A)
 {
   *(__m128d *)__P = __A;
 }
 
 /* Store two DPFP values.  The address need not be 16-byte aligned.  */
-static __inline void
-=======
-static __inline __m128d __attribute__((__always_inline__))
-_mm_set_pd (double __W, double __X)
-{
-  return __extension__ (__m128d){ __X, __W };
-}
-
-/* Create a vector with the lower value W and upper value X.  */
-static __inline __m128d __attribute__((__always_inline__))
-_mm_setr_pd (double __W, double __X)
-{
-  return __extension__ (__m128d){ __W, __X };
-}
-
-/* Create a vector of zeros.  */
-static __inline __m128d __attribute__((__always_inline__))
-_mm_setzero_pd (void)
-{
-  return __extension__ (__m128d){ 0.0, 0.0 };
-}
-
-/* Sets the low DPFP value of A from the low value of B.  */
-static __inline __m128d __attribute__((__always_inline__))
-_mm_move_sd (__m128d __A, __m128d __B)
-{
-  return (__m128d) __builtin_ia32_movsd ((__v2df)__A, (__v2df)__B);
-}
-
-/* Load two DPFP values from P.  The address must be 16-byte aligned.  */
-static __inline __m128d __attribute__((__always_inline__))
-_mm_load_pd (double const *__P)
-{
-  return *(__m128d *)__P;
-}
-
-/* Load two DPFP values from P.  The address need not be 16-byte aligned.  */
-static __inline __m128d __attribute__((__always_inline__))
-_mm_loadu_pd (double const *__P)
-{
-  return __builtin_ia32_loadupd (__P);
-}
-
-/* Create a vector with all two elements equal to *P.  */
-static __inline __m128d __attribute__((__always_inline__))
-_mm_load1_pd (double const *__P)
-{
-  return _mm_set1_pd (*__P);
-}
-
-/* Create a vector with element 0 as *P and the rest zero.  */
-static __inline __m128d __attribute__((__always_inline__))
-_mm_load_sd (double const *__P)
-{
-  return _mm_set_sd (*__P);
-}
-
-static __inline __m128d __attribute__((__always_inline__))
-_mm_load_pd1 (double const *__P)
-{
-  return _mm_load1_pd (__P);
-}
-
-/* Load two DPFP values in reverse order.  The address must be aligned.  */
-static __inline __m128d __attribute__((__always_inline__))
-_mm_loadr_pd (double const *__P)
-{
-  __m128d __tmp = _mm_load_pd (__P);
-  return __builtin_ia32_shufpd (__tmp, __tmp, _MM_SHUFFLE2 (0,1));
-}
-
-/* Store two DPFP values.  The address must be 16-byte aligned.  */
-static __inline void __attribute__((__always_inline__))
-_mm_store_pd (double *__P, __m128d __A)
-{
-  *(__m128d *)__P = __A;
-}
-
-/* Store two DPFP values.  The address need not be 16-byte aligned.  */
-static __inline void __attribute__((__always_inline__))
->>>>>>> 8c044a9c
+static __inline void __attribute__((__always_inline__))
 _mm_storeu_pd (double *__P, __m128d __A)
 {
   __builtin_ia32_storeupd (__P, __A);
@@ -256,22 +158,14 @@
   *__P = __builtin_ia32_vec_ext_v2df (__A, 0);
 }
 
-<<<<<<< HEAD
-static __inline void
-=======
-static __inline void __attribute__((__always_inline__))
->>>>>>> 8c044a9c
+static __inline void __attribute__((__always_inline__))
 _mm_storel_pd (double *__P, __m128d __A)
 {
   _mm_store_sd (__P, __A);
 }
 
 /* Stores the upper DPFP value.  */
-<<<<<<< HEAD
-static __inline void
-=======
-static __inline void __attribute__((__always_inline__))
->>>>>>> 8c044a9c
+static __inline void __attribute__((__always_inline__))
 _mm_storeh_pd (double *__P, __m128d __A)
 {
   *__P = __builtin_ia32_vec_ext_v2df (__A, 1);
@@ -279,21 +173,13 @@
 
 /* Store the lower DPFP value across two words.
    The address must be 16-byte aligned.  */
-<<<<<<< HEAD
-static __inline void
-=======
-static __inline void __attribute__((__always_inline__))
->>>>>>> 8c044a9c
+static __inline void __attribute__((__always_inline__))
 _mm_store1_pd (double *__P, __m128d __A)
 {
   _mm_store_pd (__P, __builtin_ia32_shufpd (__A, __A, _MM_SHUFFLE2 (0,0)));
 }
 
-<<<<<<< HEAD
-static __inline void
-=======
-static __inline void __attribute__((__always_inline__))
->>>>>>> 8c044a9c
+static __inline void __attribute__((__always_inline__))
 _mm_store_pd1 (double *__P, __m128d __A)
 {
   _mm_store1_pd (__P, __A);
@@ -306,22 +192,14 @@
   _mm_store_pd (__P, __builtin_ia32_shufpd (__A, __A, _MM_SHUFFLE2 (0,1)));
 }
 
-<<<<<<< HEAD
-static __inline int
-=======
-static __inline int __attribute__((__always_inline__))
->>>>>>> 8c044a9c
+static __inline int __attribute__((__always_inline__))
 _mm_cvtsi128_si32 (__m128i __A)
 {
   return __builtin_ia32_vec_ext_v4si ((__v4si)__A, 0);
 }
 
 #ifdef __x86_64__
-<<<<<<< HEAD
-static __inline long long
-=======
 static __inline long long __attribute__((__always_inline__))
->>>>>>> 8c044a9c
 _mm_cvtsi128_si64x (__m128i __A)
 {
   return __builtin_ia32_vec_ext_v2di ((__v2di)__A, 0);
@@ -672,103 +550,71 @@
 
 /* Create a vector of Qi, where i is the element number.  */
 
-<<<<<<< HEAD
-static __inline __m128i
+static __inline __m128i __attribute__((__always_inline__))
 _mm_set_epi64x (long long __q1, long long __q0)
 {
-  return (__m128i)(__v2di){ __q0, __q1 };
-}
-
-static __inline __m128i
-=======
-static __inline __m128i __attribute__((__always_inline__))
-_mm_set_epi64x (long long __q1, long long __q0)
-{
   return __extension__ (__m128i)(__v2di){ __q0, __q1 };
 }
 
 static __inline __m128i __attribute__((__always_inline__))
->>>>>>> 8c044a9c
 _mm_set_epi64 (__m64 __q1,  __m64 __q0)
 {
   return _mm_set_epi64x ((long long)__q1, (long long)__q0);
 }
 
-<<<<<<< HEAD
-static __inline __m128i
+static __inline __m128i __attribute__((__always_inline__))
 _mm_set_epi32 (int __q3, int __q2, int __q1, int __q0)
 {
-  return (__m128i)(__v4si){ __q0, __q1, __q2, __q3 };
-}
-
-static __inline __m128i
+  return __extension__ (__m128i)(__v4si){ __q0, __q1, __q2, __q3 };
+}
+
+static __inline __m128i __attribute__((__always_inline__))
 _mm_set_epi16 (short __q7, short __q6, short __q5, short __q4,
 	       short __q3, short __q2, short __q1, short __q0)
 {
-  return (__m128i)(__v8hi){ __q0, __q1, __q2, __q3, __q4, __q5, __q6, __q7 };
-}
-
-static __inline __m128i
-=======
-static __inline __m128i __attribute__((__always_inline__))
-_mm_set_epi32 (int __q3, int __q2, int __q1, int __q0)
-{
-  return __extension__ (__m128i)(__v4si){ __q0, __q1, __q2, __q3 };
-}
-
-static __inline __m128i __attribute__((__always_inline__))
-_mm_set_epi16 (short __q7, short __q6, short __q5, short __q4,
-	       short __q3, short __q2, short __q1, short __q0)
-{
   return __extension__ (__m128i)(__v8hi){
     __q0, __q1, __q2, __q3, __q4, __q5, __q6, __q7 };
 }
 
 static __inline __m128i __attribute__((__always_inline__))
->>>>>>> 8c044a9c
 _mm_set_epi8 (char __q15, char __q14, char __q13, char __q12,
 	      char __q11, char __q10, char __q09, char __q08,
 	      char __q07, char __q06, char __q05, char __q04,
 	      char __q03, char __q02, char __q01, char __q00)
 {
-<<<<<<< HEAD
-  return (__m128i)(__v16qi){
-=======
   return __extension__ (__m128i)(__v16qi){
->>>>>>> 8c044a9c
     __q00, __q01, __q02, __q03, __q04, __q05, __q06, __q07,
     __q08, __q09, __q10, __q11, __q12, __q13, __q14, __q15
   };
 }
 
 /* Set all of the elements of the vector to A.  */
-<<<<<<< HEAD
-
-static __inline __m128i
+
+static __inline __m128i __attribute__((__always_inline__))
 _mm_set1_epi64x (long long __A)
 {
   return _mm_set_epi64x (__A, __A);
 }
 
-static __inline __m128i
+static __inline __m128i __attribute__((__always_inline__))
 _mm_set1_epi64 (__m64 __A)
 {
   return _mm_set_epi64 (__A, __A);
 }
 
-static __inline __m128i
+static __inline __m128i __attribute__((__always_inline__))
 _mm_set1_epi32 (int __A)
 {
   return _mm_set_epi32 (__A, __A, __A, __A);
 }
 
-static __inline __m128i
+static __inline __m128i __attribute__((__always_inline__))
 _mm_set1_epi16 (short __A)
 {
   return _mm_set_epi16 (__A, __A, __A, __A, __A, __A, __A, __A);
 }
 
-static __inline __m128i
+static __inline __m128i __attribute__((__always_inline__))
 _mm_set1_epi8 (char __A)
 {
   return _mm_set_epi8 (__A, __A, __A, __A, __A, __A, __A, __A,
@@ -778,26 +624,26 @@
 /* Create a vector of Qi, where i is the element number.
    The parameter order is reversed from the _mm_set_epi* functions.  */
 
-static __inline __m128i
+static __inline __m128i __attribute__((__always_inline__))
 _mm_setr_epi64 (__m64 __q0, __m64 __q1)
 {
   return _mm_set_epi64 (__q1, __q0);
 }
 
-static __inline __m128i
+static __inline __m128i __attribute__((__always_inline__))
 _mm_setr_epi32 (int __q0, int __q1, int __q2, int __q3)
 {
   return _mm_set_epi32 (__q3, __q2, __q1, __q0);
 }
 
-static __inline __m128i
+static __inline __m128i __attribute__((__always_inline__))
 _mm_setr_epi16 (short __q0, short __q1, short __q2, short __q3,
 	        short __q4, short __q5, short __q6, short __q7)
 {
   return _mm_set_epi16 (__q7, __q6, __q5, __q4, __q3, __q2, __q1, __q0);
 }
 
-static __inline __m128i
+static __inline __m128i __attribute__((__always_inline__))
 _mm_setr_epi8 (char __q00, char __q01, char __q02, char __q03,
 	       char __q04, char __q05, char __q06, char __q07,
 	       char __q08, char __q09, char __q10, char __q11,
@@ -809,181 +655,68 @@
 
 /* Create a vector with element 0 as *P and the rest zero.  */
 
-static __inline __m128i
+static __inline __m128i __attribute__((__always_inline__))
 _mm_load_si128 (__m128i const *__P)
 {
   return *__P;
 }
 
-static __inline __m128i
-=======
-
-static __inline __m128i __attribute__((__always_inline__))
-_mm_set1_epi64x (long long __A)
-{
-  return _mm_set_epi64x (__A, __A);
-}
-
-static __inline __m128i __attribute__((__always_inline__))
-_mm_set1_epi64 (__m64 __A)
-{
-  return _mm_set_epi64 (__A, __A);
-}
-
-static __inline __m128i __attribute__((__always_inline__))
-_mm_set1_epi32 (int __A)
-{
-  return _mm_set_epi32 (__A, __A, __A, __A);
-}
-
-static __inline __m128i __attribute__((__always_inline__))
-_mm_set1_epi16 (short __A)
-{
-  return _mm_set_epi16 (__A, __A, __A, __A, __A, __A, __A, __A);
-}
-
-static __inline __m128i __attribute__((__always_inline__))
-_mm_set1_epi8 (char __A)
-{
-  return _mm_set_epi8 (__A, __A, __A, __A, __A, __A, __A, __A,
-		       __A, __A, __A, __A, __A, __A, __A, __A);
-}
-
-/* Create a vector of Qi, where i is the element number.
-   The parameter order is reversed from the _mm_set_epi* functions.  */
-
-static __inline __m128i __attribute__((__always_inline__))
-_mm_setr_epi64 (__m64 __q0, __m64 __q1)
-{
-  return _mm_set_epi64 (__q1, __q0);
-}
-
-static __inline __m128i __attribute__((__always_inline__))
-_mm_setr_epi32 (int __q0, int __q1, int __q2, int __q3)
-{
-  return _mm_set_epi32 (__q3, __q2, __q1, __q0);
-}
-
-static __inline __m128i __attribute__((__always_inline__))
-_mm_setr_epi16 (short __q0, short __q1, short __q2, short __q3,
-	        short __q4, short __q5, short __q6, short __q7)
-{
-  return _mm_set_epi16 (__q7, __q6, __q5, __q4, __q3, __q2, __q1, __q0);
-}
-
-static __inline __m128i __attribute__((__always_inline__))
-_mm_setr_epi8 (char __q00, char __q01, char __q02, char __q03,
-	       char __q04, char __q05, char __q06, char __q07,
-	       char __q08, char __q09, char __q10, char __q11,
-	       char __q12, char __q13, char __q14, char __q15)
-{
-  return _mm_set_epi8 (__q15, __q14, __q13, __q12, __q11, __q10, __q09, __q08,
-		       __q07, __q06, __q05, __q04, __q03, __q02, __q01, __q00);
-}
-
-/* Create a vector with element 0 as *P and the rest zero.  */
-
-static __inline __m128i __attribute__((__always_inline__))
-_mm_load_si128 (__m128i const *__P)
-{
-  return *__P;
-}
-
-static __inline __m128i __attribute__((__always_inline__))
->>>>>>> 8c044a9c
+static __inline __m128i __attribute__((__always_inline__))
 _mm_loadu_si128 (__m128i const *__P)
 {
   return (__m128i) __builtin_ia32_loaddqu ((char const *)__P);
 }
 
-<<<<<<< HEAD
-static __inline __m128i
-=======
-static __inline __m128i __attribute__((__always_inline__))
->>>>>>> 8c044a9c
+static __inline __m128i __attribute__((__always_inline__))
 _mm_loadl_epi64 (__m128i const *__P)
 {
   return _mm_set_epi64 ((__m64)0LL, *(__m64 *)__P);
 }
 
-<<<<<<< HEAD
-static __inline void
-=======
-static __inline void __attribute__((__always_inline__))
->>>>>>> 8c044a9c
+static __inline void __attribute__((__always_inline__))
 _mm_store_si128 (__m128i *__P, __m128i __B)
 {
   *__P = __B;
 }
 
-<<<<<<< HEAD
-static __inline void
-=======
-static __inline void __attribute__((__always_inline__))
->>>>>>> 8c044a9c
+static __inline void __attribute__((__always_inline__))
 _mm_storeu_si128 (__m128i *__P, __m128i __B)
 {
   __builtin_ia32_storedqu ((char *)__P, (__v16qi)__B);
 }
 
-<<<<<<< HEAD
-static __inline void
-=======
-static __inline void __attribute__((__always_inline__))
->>>>>>> 8c044a9c
+static __inline void __attribute__((__always_inline__))
 _mm_storel_epi64 (__m128i *__P, __m128i __B)
 {
   *(long long *)__P = __builtin_ia32_vec_ext_v2di ((__v2di)__B, 0);
 }
 
-<<<<<<< HEAD
-static __inline __m64
-=======
 static __inline __m64 __attribute__((__always_inline__))
->>>>>>> 8c044a9c
 _mm_movepi64_pi64 (__m128i __B)
 {
   return (__m64) __builtin_ia32_vec_ext_v2di ((__v2di)__B, 0);
 }
 
-<<<<<<< HEAD
-static __inline __m128i
-=======
-static __inline __m128i __attribute__((__always_inline__))
->>>>>>> 8c044a9c
+static __inline __m128i __attribute__((__always_inline__))
 _mm_movpi64_epi64 (__m64 __A)
 {
   return _mm_set_epi64 ((__m64)0LL, __A);
 }
 
-<<<<<<< HEAD
-static __inline __m128i
-=======
-static __inline __m128i __attribute__((__always_inline__))
->>>>>>> 8c044a9c
+static __inline __m128i __attribute__((__always_inline__))
 _mm_move_epi64 (__m128i __A)
 {
   return _mm_set_epi64 ((__m64)0LL, _mm_movepi64_pi64 (__A));
 }
 
 /* Create a vector of zeros.  */
-<<<<<<< HEAD
-static __inline __m128i
+static __inline __m128i __attribute__((__always_inline__))
 _mm_setzero_si128 (void)
 {
-  return (__m128i)(__v4si){ 0, 0, 0, 0 };
-}
-
-static __inline __m128d
-=======
-static __inline __m128i __attribute__((__always_inline__))
-_mm_setzero_si128 (void)
-{
   return __extension__ (__m128i)(__v4si){ 0, 0, 0, 0 };
 }
 
 static __inline __m128d __attribute__((__always_inline__))
->>>>>>> 8c044a9c
 _mm_cvtepi32_pd (__m128i __A)
 {
   return (__m128d)__builtin_ia32_cvtdq2pd ((__v4si) __A);
@@ -1129,11 +862,7 @@
   return (__m128d)__builtin_ia32_loadlpd ((__v2df)__A, __B);
 }
 
-<<<<<<< HEAD
-static __inline int
-=======
-static __inline int __attribute__((__always_inline__))
->>>>>>> 8c044a9c
+static __inline int __attribute__((__always_inline__))
 _mm_movemask_pd (__m128d __A)
 {
   return __builtin_ia32_movmskpd ((__v2df)__A);
@@ -1331,32 +1060,31 @@
   return (__m128i)__builtin_ia32_pmuludq128 ((__v4si)__A, (__v4si)__B);
 }
 
-<<<<<<< HEAD
-static __inline __m128i
+static __inline __m128i __attribute__((__always_inline__))
 _mm_slli_epi16 (__m128i __A, int __B)
 {
   return (__m128i)__builtin_ia32_psllwi128 ((__v8hi)__A, __B);
 }
 
-static __inline __m128i
+static __inline __m128i __attribute__((__always_inline__))
 _mm_slli_epi32 (__m128i __A, int __B)
 {
   return (__m128i)__builtin_ia32_pslldi128 ((__v4si)__A, __B);
 }
 
-static __inline __m128i
+static __inline __m128i __attribute__((__always_inline__))
 _mm_slli_epi64 (__m128i __A, int __B)
 {
   return (__m128i)__builtin_ia32_psllqi128 ((__v2di)__A, __B);
 }
 
-static __inline __m128i
+static __inline __m128i __attribute__((__always_inline__))
 _mm_srai_epi16 (__m128i __A, int __B)
 {
   return (__m128i)__builtin_ia32_psrawi128 ((__v8hi)__A, __B);
 }
 
-static __inline __m128i
+static __inline __m128i __attribute__((__always_inline__))
 _mm_srai_epi32 (__m128i __A, int __B)
 {
   return (__m128i)__builtin_ia32_psradi128 ((__v4si)__A, __B);
@@ -1381,116 +1109,22 @@
   ((__m128i)__builtin_ia32_pslldqi128 (__A, (__B) * 8))
 #endif
 
-static __inline __m128i
+static __inline __m128i __attribute__((__always_inline__))
 _mm_srli_epi16 (__m128i __A, int __B)
 {
   return (__m128i)__builtin_ia32_psrlwi128 ((__v8hi)__A, __B);
 }
 
-static __inline __m128i
+static __inline __m128i __attribute__((__always_inline__))
 _mm_srli_epi32 (__m128i __A, int __B)
-=======
-static __inline __m128i __attribute__((__always_inline__))
-_mm_slli_epi16 (__m128i __A, int __B)
->>>>>>> 8c044a9c
 {
   return (__m128i)__builtin_ia32_psrldi128 ((__v4si)__A, __B);
 }
 
-<<<<<<< HEAD
-static __inline __m128i
+static __inline __m128i __attribute__((__always_inline__))
 _mm_srli_epi64 (__m128i __A, int __B)
-=======
-static __inline __m128i __attribute__((__always_inline__))
-_mm_slli_epi32 (__m128i __A, int __B)
->>>>>>> 8c044a9c
 {
   return (__m128i)__builtin_ia32_psrlqi128 ((__v2di)__A, __B);
-}
-
-<<<<<<< HEAD
-static __inline __m128i
-_mm_sll_epi16 (__m128i __A, __m128i __B)
-=======
-static __inline __m128i __attribute__((__always_inline__))
-_mm_slli_epi64 (__m128i __A, int __B)
->>>>>>> 8c044a9c
-{
-  return _mm_slli_epi16 (__A, _mm_cvtsi128_si32 (__B));
-}
-
-<<<<<<< HEAD
-static __inline __m128i
-_mm_sll_epi32 (__m128i __A, __m128i __B)
-=======
-static __inline __m128i __attribute__((__always_inline__))
-_mm_srai_epi16 (__m128i __A, int __B)
->>>>>>> 8c044a9c
-{
-  return _mm_slli_epi32 (__A, _mm_cvtsi128_si32 (__B));
-}
-
-<<<<<<< HEAD
-static __inline __m128i
-_mm_sll_epi64 (__m128i __A, __m128i __B)
-=======
-static __inline __m128i __attribute__((__always_inline__))
-_mm_srai_epi32 (__m128i __A, int __B)
->>>>>>> 8c044a9c
-{
-  return _mm_slli_epi64 (__A, _mm_cvtsi128_si32 (__B));
-}
-
-static __inline __m128i
-_mm_sra_epi16 (__m128i __A, __m128i __B)
-{
-  return _mm_srai_epi16 (__A, _mm_cvtsi128_si32 (__B));
-}
-
-static __inline __m128i
-_mm_sra_epi32 (__m128i __A, __m128i __B)
-{
-  return _mm_srai_epi32 (__A, _mm_cvtsi128_si32 (__B));
-}
-<<<<<<< HEAD
-
-static __inline __m128i
-_mm_srl_epi16 (__m128i __A, __m128i __B)
-=======
-#else
-#define _mm_srli_si128(__A, __B) \
-  ((__m128i)__builtin_ia32_psrldqi128 (__A, (__B) * 8))
-#define _mm_slli_si128(__A, __B) \
-  ((__m128i)__builtin_ia32_pslldqi128 (__A, (__B) * 8))
-#endif
-
-static __inline __m128i __attribute__((__always_inline__))
-_mm_srli_epi16 (__m128i __A, int __B)
->>>>>>> 8c044a9c
-{
-  return _mm_srli_epi16 (__A, _mm_cvtsi128_si32 (__B));
-}
-
-<<<<<<< HEAD
-static __inline __m128i
-_mm_srl_epi32 (__m128i __A, __m128i __B)
-=======
-static __inline __m128i __attribute__((__always_inline__))
-_mm_srli_epi32 (__m128i __A, int __B)
->>>>>>> 8c044a9c
-{
-  return _mm_srli_epi32 (__A, _mm_cvtsi128_si32 (__B));
-}
-
-<<<<<<< HEAD
-static __inline __m128i
-_mm_srl_epi64 (__m128i __A, __m128i __B)
-=======
-static __inline __m128i __attribute__((__always_inline__))
-_mm_srli_epi64 (__m128i __A, int __B)
->>>>>>> 8c044a9c
-{
-  return _mm_srli_epi64 (__A, _mm_cvtsi128_si32 (__B));
 }
 
 static __inline __m128i __attribute__((__always_inline__))
@@ -1633,11 +1267,7 @@
 }
 #else
 #define _mm_extract_epi16(A, N) \
-<<<<<<< HEAD
-  ((int) __builtin_ia32_vec_ext_v8hi ((__v8hi)(A), (N))
-=======
   ((int) __builtin_ia32_vec_ext_v8hi ((__v8hi)(A), (N)))
->>>>>>> 8c044a9c
 #define _mm_insert_epi16(A, D, N) \
   ((__m128i) __builtin_ia32_vec_set_v8hi ((__v8hi)(A), (D), (N)))
 #endif
@@ -1724,11 +1354,7 @@
   __builtin_ia32_movntpd (__A, (__v2df)__B);
 }
 
-<<<<<<< HEAD
-static __inline void
-=======
-static __inline void __attribute__((__always_inline__))
->>>>>>> 8c044a9c
+static __inline void __attribute__((__always_inline__))
 _mm_clflush (void const *__A)
 {
   __builtin_ia32_clflush (__A);
@@ -1762,61 +1388,37 @@
 
 /* Casts between various SP, DP, INT vector types.  Note that these do no
    conversion of values, they just change the type.  */
-<<<<<<< HEAD
-static inline __m128
-=======
 static __inline __m128 __attribute__((__always_inline__))
->>>>>>> 8c044a9c
 _mm_castpd_ps(__m128d __A)
 {
   return (__m128) __A;
 }
 
-<<<<<<< HEAD
-static inline __m128i
-=======
-static __inline __m128i __attribute__((__always_inline__))
->>>>>>> 8c044a9c
+static __inline __m128i __attribute__((__always_inline__))
 _mm_castpd_si128(__m128d __A)
 {
   return (__m128i) __A;
 }
 
-<<<<<<< HEAD
-static inline __m128d
-=======
-static __inline __m128d __attribute__((__always_inline__))
->>>>>>> 8c044a9c
+static __inline __m128d __attribute__((__always_inline__))
 _mm_castps_pd(__m128 __A)
 {
   return (__m128d) __A;
 }
 
-<<<<<<< HEAD
-static inline __m128i
-=======
-static __inline __m128i __attribute__((__always_inline__))
->>>>>>> 8c044a9c
+static __inline __m128i __attribute__((__always_inline__))
 _mm_castps_si128(__m128 __A)
 {
   return (__m128i) __A;
 }
 
-<<<<<<< HEAD
-static inline __m128
-=======
 static __inline __m128 __attribute__((__always_inline__))
->>>>>>> 8c044a9c
 _mm_castsi128_ps(__m128i __A)
 {
   return (__m128) __A;
 }
 
-<<<<<<< HEAD
-static inline __m128d
-=======
-static __inline __m128d __attribute__((__always_inline__))
->>>>>>> 8c044a9c
+static __inline __m128d __attribute__((__always_inline__))
 _mm_castsi128_pd(__m128i __A)
 {
   return (__m128d) __A;
