/* Operating system specific defines to be used when targeting GCC for
   hosting on U/WIN (Windows32), using GNU tools and the Windows32 API 
   Library, as distinct from winnt.h, which is used to build GCC for use 
   with a windows style library and tool set and uses the Microsoft tools.
<<<<<<< HEAD
   Copyright (C) 1999, 2002, 2003, 2004 Free Software Foundation, Inc.
=======
   Copyright (C) 1999, 2002, 2003, 2004, 2007 Free Software Foundation, Inc.
>>>>>>> 751ff693
   Contributed by Mumit Khan  <khan@xraylith.wisc.edu>.

This file is part of GCC.

GCC is free software; you can redistribute it and/or modify
it under the terms of the GNU General Public License as published by
the Free Software Foundation; either version 3, or (at your option)
any later version.

GCC is distributed in the hope that it will be useful,
but WITHOUT ANY WARRANTY; without even the implied warranty of
MERCHANTABILITY or FITNESS FOR A PARTICULAR PURPOSE.  See the
GNU General Public License for more details.

You should have received a copy of the GNU General Public License
<<<<<<< HEAD
along with GCC; see the file COPYING.  If not, write to
the Free Software Foundation, 51 Franklin Street, Fifth Floor,
Boston, MA 02110-1301, USA.  */
=======
along with GCC; see the file COPYING3.  If not see
<http://www.gnu.org/licenses/>.  */
>>>>>>> 751ff693

/* Most of this is the same as for Cygwin32, except for changing some
   specs.  */

#define STANDARD_INCLUDE_COMPONENT "UWIN"
#define SYSTEM_INCLUDE_DIR "/usr/gnu/include"
#undef MD_STARTFILE_PREFIX
#define MD_STARTFILE_PREFIX "/usr/gnu/lib/"

#undef MAYBE_UWIN_CPP_BUILTINS
#define MAYBE_UWIN_CPP_BUILTINS()			\
  do							\
    {							\
	builtin_define_std ("WINNT");			\
	builtin_define ("_WIN32");			\
	builtin_define ("__WIN32__");			\
	builtin_define ("_UWIN");			\
	builtin_define ("__UWIN__");			\
	builtin_define ("__MSVCRT__");			\
	builtin_define ("_STD_INCLUDE_DIR=mingw32");	\
    }							\
  while (0)

#undef CPP_SPEC
#define CPP_SPEC "-remap %{posix:-D_POSIX_SOURCE} \
  -include /usr/include/astwin32.h \
  -idirafter /usr/gnu/include/mingw32"

/* For Windows applications, include more libraries, but always include
   kernel32.  */
#undef LIB_SPEC
#define LIB_SPEC \
  "%{pg:-lgmon} %{mwindows:-luser32 -lgdi32 -lcomdlg32} -lkernel32 -ladvapi32"

/* Include in the mingw32 libraries with libgcc */
#undef LIBGCC_SPEC
#define LIBGCC_SPEC "-lgnuwin -lposix -lgcc -last -lmoldname -lmsvcrt"

/* Specify a different entry point when linking a DLL */
#undef LINK_SPEC
#define LINK_SPEC \
  "%{mwindows:--subsystem windows} %{mdll:--dll -e _DllMainCRTStartup@12} \
  %{!mdll:-u _main}"

#undef STARTFILE_SPEC
#define STARTFILE_SPEC "%{mdll:dllcrt2%O%s} %{!mdll:crt2%O%s} %{pg:gcrt2%O%s}"

/* These are PE BFD bug workarounds. Should go away eventually.  */

/* Write the extra assembler code needed to declare a function
   properly.  If we are generating SDB debugging information, this
   will happen automatically, so we only need to handle other cases.  */
#undef ASM_DECLARE_FUNCTION_NAME
#define ASM_DECLARE_FUNCTION_NAME(FILE, NAME, DECL)			\
  do									\
    {									\
      i386_pe_maybe_record_exported_symbol (DECL, NAME, 0);		\
      /* UWIN binutils bug workaround.  */				\
      if (0 && write_symbols != SDB_DEBUG)				\
	i386_pe_declare_function_type (FILE, NAME, TREE_PUBLIC (DECL));	\
      ASM_OUTPUT_LABEL (FILE, NAME);					\
    }									\
  while (0)

#undef ASM_OUTPUT_EXTERNAL
#undef ASM_OUTPUT_EXTERNAL_LIBCALL
<|MERGE_RESOLUTION|>--- conflicted
+++ resolved
@@ -2,11 +2,7 @@
    hosting on U/WIN (Windows32), using GNU tools and the Windows32 API 
    Library, as distinct from winnt.h, which is used to build GCC for use 
    with a windows style library and tool set and uses the Microsoft tools.
-<<<<<<< HEAD
-   Copyright (C) 1999, 2002, 2003, 2004 Free Software Foundation, Inc.
-=======
    Copyright (C) 1999, 2002, 2003, 2004, 2007 Free Software Foundation, Inc.
->>>>>>> 751ff693
    Contributed by Mumit Khan  <khan@xraylith.wisc.edu>.
 
 This file is part of GCC.
@@ -22,14 +18,8 @@
 GNU General Public License for more details.
 
 You should have received a copy of the GNU General Public License
-<<<<<<< HEAD
-along with GCC; see the file COPYING.  If not, write to
-the Free Software Foundation, 51 Franklin Street, Fifth Floor,
-Boston, MA 02110-1301, USA.  */
-=======
 along with GCC; see the file COPYING3.  If not see
 <http://www.gnu.org/licenses/>.  */
->>>>>>> 751ff693
 
 /* Most of this is the same as for Cygwin32, except for changing some
    specs.  */
