--- conflicted
+++ resolved
@@ -1,10 +1,6 @@
 /* Definitions for AMD x86-64 running Linux-based GNU systems with ELF format.
-<<<<<<< HEAD
-   Copyright (C) 2001, 2002, 2004, 2005, 2006 Free Software Foundation, Inc.
-=======
    Copyright (C) 2001, 2002, 2004, 2005, 2006, 2007
    Free Software Foundation, Inc.
->>>>>>> 751ff693
    Contributed by Jan Hubicka <jh@suse.cz>, based on linux.h.
 
 This file is part of GCC.
@@ -20,14 +16,8 @@
 GNU General Public License for more details.
 
 You should have received a copy of the GNU General Public License
-<<<<<<< HEAD
-along with GCC; see the file COPYING.  If not, write to
-the Free Software Foundation, 51 Franklin Street, Fifth Floor,
-Boston, MA 02110-1301, USA.  */
-=======
 along with GCC; see the file COPYING3.  If not see
 <http://www.gnu.org/licenses/>.  */
->>>>>>> 751ff693
 
 #if TARGET_64BIT_DEFAULT
 #define TARGET_VERSION fprintf (stderr, " (x86-64 Linux/ELF)");
@@ -88,12 +78,9 @@
 #undef  ENDFILE_SPEC
 #define ENDFILE_SPEC \
   "%{ffast-math|funsafe-math-optimizations:crtfastmath.o%s} \
-<<<<<<< HEAD
-=======
    %{mpc32:crtprec32.o%s} \
    %{mpc64:crtprec64.o%s} \
    %{mpc80:crtprec80.o%s} \
->>>>>>> 751ff693
    %{shared|pie:crtendS.o%s;:crtend.o%s} crtn.o%s"
 
 #if TARGET_64BIT_DEFAULT
@@ -102,11 +89,6 @@
 #define MULTILIB_DEFAULTS { "m32" }
 #endif
 
-<<<<<<< HEAD
-#undef NEED_INDICATE_EXEC_STACK
-#define NEED_INDICATE_EXEC_STACK 1
-
-=======
 /* Put all *tf routines in libgcc.  */
 #undef LIBGCC2_HAS_TF_MODE
 #define LIBGCC2_HAS_TF_MODE TARGET_64BIT
@@ -116,7 +98,6 @@
 #undef NEED_INDICATE_EXEC_STACK
 #define NEED_INDICATE_EXEC_STACK 1
 
->>>>>>> 751ff693
 #define MD_UNWIND_SUPPORT "config/i386/linux-unwind.h"
 
 /* This macro may be overridden in i386/k*bsd-gnu.h.  */
