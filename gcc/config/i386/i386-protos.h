--- conflicted
+++ resolved
@@ -118,13 +118,8 @@
 extern bool ix86_expand_int_vcond (rtx[]);
 extern void ix86_expand_sse_unpack (rtx[], bool, bool);
 extern void ix86_expand_sse4_unpack (rtx[], bool, bool);
-<<<<<<< HEAD
-extern int ix86_expand_int_addcc (rtx[]);
+extern bool ix86_expand_int_addcc (rtx[]);
 extern rtx ix86_expand_call (rtx, rtx, rtx, rtx, rtx, int);
-=======
-extern bool ix86_expand_int_addcc (rtx[]);
-extern void ix86_expand_call (rtx, rtx, rtx, rtx, rtx, int);
->>>>>>> fc99f780
 extern void x86_initialize_trampoline (rtx, rtx, rtx);
 extern rtx ix86_zero_extend_to_Pmode (rtx);
 extern void ix86_split_long_move (rtx[]);
