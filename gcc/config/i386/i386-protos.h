--- conflicted
+++ resolved
@@ -101,12 +101,8 @@
 extern int ix86_expand_setcc (enum rtx_code, rtx);
 extern int ix86_expand_int_movcc (rtx[]);
 extern int ix86_expand_fp_movcc (rtx[]);
-<<<<<<< HEAD
-extern void ix86_split_sse_movcc (rtx[]);
-=======
 extern bool ix86_expand_fp_vcond (rtx[]);
 extern bool ix86_expand_int_vcond (rtx[]);
->>>>>>> 8c044a9c
 extern int ix86_expand_int_addcc (rtx[]);
 extern void ix86_expand_call (rtx, rtx, rtx, rtx, rtx, int);
 extern void x86_initialize_trampoline (rtx, rtx, rtx);
@@ -163,11 +159,7 @@
 extern rtx function_arg (CUMULATIVE_ARGS *, enum machine_mode, tree, int);
 extern void function_arg_advance (CUMULATIVE_ARGS *, enum machine_mode,
 				  tree, int);
-<<<<<<< HEAD
-extern rtx ix86_function_value (tree);
-=======
 extern rtx ix86_function_value (tree, tree, bool);
->>>>>>> 8c044a9c
 #endif
 
 #endif
@@ -191,10 +183,7 @@
 extern void ix86_expand_vector_init (bool, rtx, rtx);
 extern void ix86_expand_vector_set (bool, rtx, rtx, int);
 extern void ix86_expand_vector_extract (bool, rtx, rtx, int);
-<<<<<<< HEAD
-=======
 extern void ix86_expand_reduc_v4sf (rtx (*)(rtx, rtx, rtx), rtx, rtx);
->>>>>>> 8c044a9c
 
 /* In winnt.c  */
 extern int i386_pe_dllexport_name_p (const char *);
