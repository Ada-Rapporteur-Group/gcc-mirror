;; GCC machine description for SSE instructions
;; Copyright (C) 2005-2013 Free Software Foundation, Inc.
;;
;; This file is part of GCC.
;;
;; GCC is free software; you can redistribute it and/or modify
;; it under the terms of the GNU General Public License as published by
;; the Free Software Foundation; either version 3, or (at your option)
;; any later version.
;;
;; GCC is distributed in the hope that it will be useful,
;; but WITHOUT ANY WARRANTY; without even the implied warranty of
;; MERCHANTABILITY or FITNESS FOR A PARTICULAR PURPOSE.  See the
;; GNU General Public License for more details.
;;
;; You should have received a copy of the GNU General Public License
;; along with GCC; see the file COPYING3.  If not see
;; <http://www.gnu.org/licenses/>.

(define_c_enum "unspec" [
  ;; SSE
  UNSPEC_MOVNT
  UNSPEC_LOADU
  UNSPEC_STOREU

  ;; SSE3
  UNSPEC_LDDQU

  ;; SSSE3
  UNSPEC_PSHUFB
  UNSPEC_PSIGN
  UNSPEC_PALIGNR

  ;; For SSE4A support
  UNSPEC_EXTRQI
  UNSPEC_EXTRQ
  UNSPEC_INSERTQI
  UNSPEC_INSERTQ

  ;; For SSE4.1 support
  UNSPEC_BLENDV
  UNSPEC_INSERTPS
  UNSPEC_DP
  UNSPEC_MOVNTDQA
  UNSPEC_MPSADBW
  UNSPEC_PHMINPOSUW
  UNSPEC_PTEST

  ;; For SSE4.2 support
  UNSPEC_PCMPESTR
  UNSPEC_PCMPISTR

  ;; For FMA4 support
  UNSPEC_FMADDSUB
  UNSPEC_XOP_UNSIGNED_CMP
  UNSPEC_XOP_TRUEFALSE
  UNSPEC_XOP_PERMUTE
  UNSPEC_FRCZ

  ;; For AES support
  UNSPEC_AESENC
  UNSPEC_AESENCLAST
  UNSPEC_AESDEC
  UNSPEC_AESDECLAST
  UNSPEC_AESIMC
  UNSPEC_AESKEYGENASSIST

  ;; For PCLMUL support
  UNSPEC_PCLMUL

  ;; For AVX support
  UNSPEC_PCMP
  UNSPEC_VPERMIL
  UNSPEC_VPERMIL2
  UNSPEC_VPERMIL2F128
  UNSPEC_CAST
  UNSPEC_VTESTP
  UNSPEC_VCVTPH2PS
  UNSPEC_VCVTPS2PH

  ;; For AVX2 support
  UNSPEC_VPERMVAR
  UNSPEC_VPERMTI
  UNSPEC_GATHER
  UNSPEC_VSIBADDR
])

(define_c_enum "unspecv" [
  UNSPECV_LDMXCSR
  UNSPECV_STMXCSR
  UNSPECV_CLFLUSH
  UNSPECV_MONITOR
  UNSPECV_MWAIT
  UNSPECV_VZEROALL
  UNSPECV_VZEROUPPER
])

;; All vector modes including V?TImode, used in move patterns.
(define_mode_iterator V16
  [(V32QI "TARGET_AVX") V16QI
   (V16HI "TARGET_AVX") V8HI
   (V8SI "TARGET_AVX") V4SI
   (V4DI "TARGET_AVX") V2DI
   (V2TI "TARGET_AVX") V1TI
   (V8SF "TARGET_AVX") V4SF
   (V4DF "TARGET_AVX") V2DF])

;; All vector modes
(define_mode_iterator V
  [(V32QI "TARGET_AVX") V16QI
   (V16HI "TARGET_AVX") V8HI
   (V8SI "TARGET_AVX") V4SI
   (V4DI "TARGET_AVX") V2DI
   (V8SF "TARGET_AVX") V4SF
   (V4DF "TARGET_AVX") (V2DF "TARGET_SSE2")])

;; All 128bit vector modes
(define_mode_iterator V_128
  [V16QI V8HI V4SI V2DI V4SF (V2DF "TARGET_SSE2")])

;; All 256bit vector modes
(define_mode_iterator V_256
  [V32QI V16HI V8SI V4DI V8SF V4DF])

;; All vector float modes
(define_mode_iterator VF
  [(V8SF "TARGET_AVX") V4SF
   (V4DF "TARGET_AVX") (V2DF "TARGET_SSE2")])

;; All SFmode vector float modes
(define_mode_iterator VF1
  [(V8SF "TARGET_AVX") V4SF])

;; All DFmode vector float modes
(define_mode_iterator VF2
  [(V4DF "TARGET_AVX") V2DF])

;; All 128bit vector float modes
(define_mode_iterator VF_128
  [V4SF (V2DF "TARGET_SSE2")])

;; All 256bit vector float modes
(define_mode_iterator VF_256
  [V8SF V4DF])

;; All vector integer modes
(define_mode_iterator VI
  [(V32QI "TARGET_AVX") V16QI
   (V16HI "TARGET_AVX") V8HI
   (V8SI "TARGET_AVX") V4SI
   (V4DI "TARGET_AVX") V2DI])

(define_mode_iterator VI_AVX2
  [(V32QI "TARGET_AVX2") V16QI
   (V16HI "TARGET_AVX2") V8HI
   (V8SI "TARGET_AVX2") V4SI
   (V4DI "TARGET_AVX2") V2DI])

;; All QImode vector integer modes
(define_mode_iterator VI1
  [(V32QI "TARGET_AVX") V16QI])

;; All DImode vector integer modes
(define_mode_iterator VI8
  [(V4DI "TARGET_AVX") V2DI])

(define_mode_iterator VI1_AVX2
  [(V32QI "TARGET_AVX2") V16QI])

(define_mode_iterator VI2_AVX2
  [(V16HI "TARGET_AVX2") V8HI])

(define_mode_iterator VI4_AVX2
  [(V8SI "TARGET_AVX2") V4SI])

(define_mode_iterator VI8_AVX2
  [(V4DI "TARGET_AVX2") V2DI])

;; ??? We should probably use TImode instead.
(define_mode_iterator VIMAX_AVX2
  [(V2TI "TARGET_AVX2") V1TI])

;; ??? This should probably be dropped in favor of VIMAX_AVX2.
(define_mode_iterator SSESCALARMODE
  [(V2TI "TARGET_AVX2") TI])

(define_mode_iterator VI12_AVX2
  [(V32QI "TARGET_AVX2") V16QI
   (V16HI "TARGET_AVX2") V8HI])

(define_mode_iterator VI24_AVX2
  [(V16HI "TARGET_AVX2") V8HI
   (V8SI "TARGET_AVX2") V4SI])

(define_mode_iterator VI124_AVX2
  [(V32QI "TARGET_AVX2") V16QI
   (V16HI "TARGET_AVX2") V8HI
   (V8SI "TARGET_AVX2") V4SI])

(define_mode_iterator VI248_AVX2
  [(V16HI "TARGET_AVX2") V8HI
   (V8SI "TARGET_AVX2") V4SI
   (V4DI "TARGET_AVX2") V2DI])

(define_mode_iterator VI48_AVX2
  [(V8SI "TARGET_AVX2") V4SI
   (V4DI "TARGET_AVX2") V2DI])

(define_mode_iterator V48_AVX2
  [V4SF V2DF
   V8SF V4DF
   (V4SI "TARGET_AVX2") (V2DI "TARGET_AVX2")
   (V8SI "TARGET_AVX2") (V4DI "TARGET_AVX2")])

(define_mode_attr sse2_avx2
  [(V16QI "sse2") (V32QI "avx2")
   (V8HI "sse2") (V16HI "avx2")
   (V4SI "sse2") (V8SI "avx2")
   (V2DI "sse2") (V4DI "avx2")
   (V1TI "sse2") (V2TI "avx2")])

(define_mode_attr ssse3_avx2
   [(V16QI "ssse3") (V32QI "avx2")
    (V4HI "ssse3") (V8HI "ssse3") (V16HI "avx2")
    (V4SI "ssse3") (V8SI "avx2")
    (V2DI "ssse3") (V4DI "avx2")
    (TI "ssse3") (V2TI "avx2")])

(define_mode_attr sse4_1_avx2
   [(V16QI "sse4_1") (V32QI "avx2")
    (V8HI "sse4_1") (V16HI "avx2")
    (V4SI "sse4_1") (V8SI "avx2")
    (V2DI "sse4_1") (V4DI "avx2")])

(define_mode_attr avx_avx2
  [(V4SF "avx") (V2DF "avx")
   (V8SF "avx") (V4DF "avx")
   (V4SI "avx2") (V2DI "avx2")
   (V8SI "avx2") (V4DI "avx2")])

(define_mode_attr vec_avx2
  [(V16QI "vec") (V32QI "avx2")
   (V8HI "vec") (V16HI "avx2")
   (V4SI "vec") (V8SI "avx2")
   (V2DI "vec") (V4DI "avx2")])

(define_mode_attr ssedoublemode
  [(V16HI "V16SI") (V8HI "V8SI") (V4HI "V4SI")
   (V32QI "V32HI") (V16QI "V16HI")])

(define_mode_attr ssebytemode
  [(V4DI "V32QI") (V2DI "V16QI")])

;; All 128bit vector integer modes
(define_mode_iterator VI_128 [V16QI V8HI V4SI V2DI])

;; All 256bit vector integer modes
(define_mode_iterator VI_256 [V32QI V16HI V8SI V4DI])

;; Random 128bit vector integer mode combinations
(define_mode_iterator VI12_128 [V16QI V8HI])
(define_mode_iterator VI14_128 [V16QI V4SI])
(define_mode_iterator VI124_128 [V16QI V8HI V4SI])
(define_mode_iterator VI128_128 [V16QI V8HI V2DI])
(define_mode_iterator VI24_128 [V8HI V4SI])
(define_mode_iterator VI248_128 [V8HI V4SI V2DI])
(define_mode_iterator VI48_128 [V4SI V2DI])

;; Random 256bit vector integer mode combinations
(define_mode_iterator VI124_256 [V32QI V16HI V8SI])
(define_mode_iterator VI48_256 [V8SI V4DI])

;; Int-float size matches
(define_mode_iterator VI4F_128 [V4SI V4SF])
(define_mode_iterator VI8F_128 [V2DI V2DF])
(define_mode_iterator VI4F_256 [V8SI V8SF])
(define_mode_iterator VI8F_256 [V4DI V4DF])

;; Mapping from float mode to required SSE level
(define_mode_attr sse
  [(SF "sse") (DF "sse2")
   (V4SF "sse") (V2DF "sse2")
   (V8SF "avx") (V4DF "avx")])

(define_mode_attr sse2
  [(V16QI "sse2") (V32QI "avx")
   (V2DI "sse2") (V4DI "avx")])

(define_mode_attr sse3
  [(V16QI "sse3") (V32QI "avx")])

(define_mode_attr sse4_1
  [(V4SF "sse4_1") (V2DF "sse4_1")
   (V8SF "avx") (V4DF "avx")])

(define_mode_attr avxsizesuffix
  [(V32QI "256") (V16HI "256") (V8SI "256") (V4DI "256")
   (V16QI "") (V8HI "") (V4SI "") (V2DI "")
   (V8SF "256") (V4DF "256")
   (V4SF "") (V2DF "")])

;; SSE instruction mode
(define_mode_attr sseinsnmode
  [(V32QI "OI") (V16HI "OI") (V8SI "OI") (V4DI "OI") (V2TI "OI")
   (V16QI "TI") (V8HI "TI") (V4SI "TI") (V2DI "TI") (V1TI "TI")
   (V8SF "V8SF") (V4DF "V4DF")
   (V4SF "V4SF") (V2DF "V2DF")
   (TI "TI")])

;; Mapping of vector float modes to an integer mode of the same size
(define_mode_attr sseintvecmode
  [(V8SF "V8SI") (V4DF "V4DI")
   (V4SF "V4SI") (V2DF "V2DI")
   (V8SI "V8SI") (V4DI "V4DI")
   (V4SI "V4SI") (V2DI "V2DI")
   (V16HI "V16HI") (V8HI "V8HI")
   (V32QI "V32QI") (V16QI "V16QI")])

(define_mode_attr sseintvecmodelower
  [(V8SF "v8si") (V4DF "v4di")
   (V4SF "v4si") (V2DF "v2di")
   (V8SI "v8si") (V4DI "v4di")
   (V4SI "v4si") (V2DI "v2di")
   (V16HI "v16hi") (V8HI "v8hi")
   (V32QI "v32qi") (V16QI "v16qi")])

;; Mapping of vector modes to a vector mode of double size
(define_mode_attr ssedoublevecmode
  [(V32QI "V64QI") (V16HI "V32HI") (V8SI "V16SI") (V4DI "V8DI")
   (V16QI "V32QI") (V8HI "V16HI") (V4SI "V8SI") (V2DI "V4DI")
   (V8SF "V16SF") (V4DF "V8DF")
   (V4SF "V8SF") (V2DF "V4DF")])

;; Mapping of vector modes to a vector mode of half size
(define_mode_attr ssehalfvecmode
  [(V32QI "V16QI") (V16HI "V8HI") (V8SI "V4SI") (V4DI "V2DI")
   (V16QI  "V8QI") (V8HI  "V4HI") (V4SI "V2SI")
   (V8SF "V4SF") (V4DF "V2DF")
   (V4SF "V2SF")])

;; Mapping of vector modes ti packed single mode of the same size
(define_mode_attr ssePSmode
  [(V32QI "V8SF") (V16QI "V4SF")
   (V16HI "V8SF") (V8HI "V4SF")
   (V8SI "V8SF") (V4SI "V4SF")
   (V4DI "V8SF") (V2DI "V4SF")
   (V2TI "V8SF") (V1TI "V4SF")
   (V8SF "V8SF") (V4SF "V4SF")
   (V4DF "V8SF") (V2DF "V4SF")])

;; Mapping of vector modes back to the scalar modes
(define_mode_attr ssescalarmode
  [(V32QI "QI") (V16HI "HI") (V8SI "SI") (V4DI "DI")
   (V16QI "QI") (V8HI "HI") (V4SI "SI") (V2DI "DI")
   (V8SF "SF") (V4DF "DF")
   (V4SF "SF") (V2DF "DF")])

;; Number of scalar elements in each vector type
(define_mode_attr ssescalarnum
  [(V32QI "32") (V16HI "16") (V8SI "8") (V4DI "4")
   (V16QI "16") (V8HI "8") (V4SI "4") (V2DI "2")
   (V8SF "8") (V4DF "4")
   (V4SF "4") (V2DF "2")])

;; SSE prefix for integer vector modes
(define_mode_attr sseintprefix
  [(V2DI "p") (V2DF "")
   (V4DI "p") (V4DF "")
   (V4SI "p") (V4SF "")
   (V8SI "p") (V8SF "")])

;; SSE scalar suffix for vector modes
(define_mode_attr ssescalarmodesuffix
  [(SF "ss") (DF "sd")
   (V8SF "ss") (V4DF "sd")
   (V4SF "ss") (V2DF "sd")
   (V8SI "ss") (V4DI "sd")
   (V4SI "d")])

;; Pack/unpack vector modes
(define_mode_attr sseunpackmode
  [(V16QI "V8HI") (V8HI "V4SI") (V4SI "V2DI")
   (V32QI "V16HI") (V16HI "V8SI") (V8SI "V4DI")])

(define_mode_attr ssepackmode
  [(V8HI "V16QI") (V4SI "V8HI") (V2DI "V4SI")
   (V16HI "V32QI") (V8SI "V16HI") (V4DI "V8SI")])

;; Mapping of the max integer size for xop rotate immediate constraint
(define_mode_attr sserotatemax
  [(V16QI "7") (V8HI "15") (V4SI "31") (V2DI "63")])

;; Mapping of mode to cast intrinsic name
(define_mode_attr castmode [(V8SI "si") (V8SF "ps") (V4DF "pd")])

;; Instruction suffix for sign and zero extensions.
(define_code_attr extsuffix [(sign_extend "sx") (zero_extend "zx")])

;; i128 for integer vectors and TARGET_AVX2, f128 otherwise.
(define_mode_attr i128
  [(V8SF "f128") (V4DF "f128") (V32QI "%~128") (V16HI "%~128")
   (V8SI "%~128") (V4DI "%~128")])

;; Mix-n-match
(define_mode_iterator AVX256MODE2P [V8SI V8SF V4DF])

;; Mapping of immediate bits for blend instructions
(define_mode_attr blendbits
  [(V8SF "255") (V4SF "15") (V4DF "15") (V2DF "3")])

;; Patterns whose name begins with "sse{,2,3}_" are invoked by intrinsics.

;;;;;;;;;;;;;;;;;;;;;;;;;;;;;;;;;;;;;;;;;;;;;;;;;;;;;;;;;;;;;;;;;;;;;
;;
;; Move patterns
;;
;;;;;;;;;;;;;;;;;;;;;;;;;;;;;;;;;;;;;;;;;;;;;;;;;;;;;;;;;;;;;;;;;;;;;

;; All of these patterns are enabled for SSE1 as well as SSE2.
;; This is essential for maintaining stable calling conventions.

(define_expand "mov<mode>"
  [(set (match_operand:V16 0 "nonimmediate_operand")
	(match_operand:V16 1 "nonimmediate_operand"))]
  "TARGET_SSE"
{
  ix86_expand_vector_move (<MODE>mode, operands);
  DONE;
})

(define_insn "*mov<mode>_internal"
  [(set (match_operand:V16 0 "nonimmediate_operand"               "=x,x ,m")
	(match_operand:V16 1 "nonimmediate_or_sse_const_operand"  "C ,xm,x"))]
  "TARGET_SSE
   && (register_operand (operands[0], <MODE>mode)
       || register_operand (operands[1], <MODE>mode))"
{
  switch (which_alternative)
    {
    case 0:
      return standard_sse_constant_opcode (insn, operands[1]);
    case 1:
    case 2:
      switch (get_attr_mode (insn))
	{
	case MODE_V8SF:
	case MODE_V4SF:
	  if (TARGET_AVX
	      && (misaligned_operand (operands[0], <MODE>mode)
		  || misaligned_operand (operands[1], <MODE>mode)))
	    return "vmovups\t{%1, %0|%0, %1}";
	  else
	    return "%vmovaps\t{%1, %0|%0, %1}";

	case MODE_V4DF:
	case MODE_V2DF:
	  if (TARGET_AVX
	      && (misaligned_operand (operands[0], <MODE>mode)
		  || misaligned_operand (operands[1], <MODE>mode)))
	    return "vmovupd\t{%1, %0|%0, %1}";
	  else
	    return "%vmovapd\t{%1, %0|%0, %1}";

	case MODE_OI:
	case MODE_TI:
	  if (TARGET_AVX
	      && (misaligned_operand (operands[0], <MODE>mode)
		  || misaligned_operand (operands[1], <MODE>mode)))
	    return "vmovdqu\t{%1, %0|%0, %1}";
	  else
	    return "%vmovdqa\t{%1, %0|%0, %1}";

	default:
	  gcc_unreachable ();
	}
    default:
      gcc_unreachable ();
    }
}
  [(set_attr "type" "sselog1,ssemov,ssemov")
   (set_attr "prefix" "maybe_vex")
   (set (attr "mode")
	(cond [(match_test "TARGET_SSE_PACKED_SINGLE_INSN_OPTIMAL")
		 (const_string "<ssePSmode>")
	       (and (eq_attr "alternative" "2")
		    (match_test "TARGET_SSE_TYPELESS_STORES"))
		 (const_string "<ssePSmode>")
	       (match_test "TARGET_AVX")
		 (const_string "<sseinsnmode>")
	       (ior (not (match_test "TARGET_SSE2"))
		    (match_test "optimize_function_for_size_p (cfun)"))
		 (const_string "V4SF")
	       (and (eq_attr "alternative" "0")
		    (match_test "TARGET_SSE_LOAD0_BY_PXOR"))
		 (const_string "TI")
	      ]
	      (const_string "<sseinsnmode>")))])

(define_insn "sse2_movq128"
  [(set (match_operand:V2DI 0 "register_operand" "=x")
	(vec_concat:V2DI
	  (vec_select:DI
	    (match_operand:V2DI 1 "nonimmediate_operand" "xm")
	    (parallel [(const_int 0)]))
	  (const_int 0)))]
  "TARGET_SSE2"
  "%vmovq\t{%1, %0|%0, %1}"
  [(set_attr "type" "ssemov")
   (set_attr "prefix" "maybe_vex")
   (set_attr "mode" "TI")])

;; Move a DI from a 32-bit register pair (e.g. %edx:%eax) to an xmm.
;; We'd rather avoid this entirely; if the 32-bit reg pair was loaded
;; from memory, we'd prefer to load the memory directly into the %xmm
;; register.  To facilitate this happy circumstance, this pattern won't
;; split until after register allocation.  If the 64-bit value didn't
;; come from memory, this is the best we can do.  This is much better
;; than storing %edx:%eax into a stack temporary and loading an %xmm
;; from there.

(define_insn_and_split "movdi_to_sse"
  [(parallel
    [(set (match_operand:V4SI 0 "register_operand" "=?x,x")
	  (subreg:V4SI (match_operand:DI 1 "nonimmediate_operand" "r,m") 0))
     (clobber (match_scratch:V4SI 2 "=&x,X"))])]
  "!TARGET_64BIT && TARGET_SSE2 && TARGET_INTER_UNIT_MOVES"
  "#"
  "&& reload_completed"
  [(const_int 0)]
{
 if (register_operand (operands[1], DImode))
   {
      /* The DImode arrived in a pair of integral registers (e.g. %edx:%eax).
	 Assemble the 64-bit DImode value in an xmm register.  */
      emit_insn (gen_sse2_loadld (operands[0], CONST0_RTX (V4SImode),
				  gen_rtx_SUBREG (SImode, operands[1], 0)));
      emit_insn (gen_sse2_loadld (operands[2], CONST0_RTX (V4SImode),
				  gen_rtx_SUBREG (SImode, operands[1], 4)));
      emit_insn (gen_vec_interleave_lowv4si (operands[0], operands[0],
					     operands[2]));
    }
 else if (memory_operand (operands[1], DImode))
   emit_insn (gen_vec_concatv2di (gen_lowpart (V2DImode, operands[0]),
				  operands[1], const0_rtx));
 else
   gcc_unreachable ();
})

(define_split
  [(set (match_operand:V4SF 0 "register_operand")
	(match_operand:V4SF 1 "zero_extended_scalar_load_operand"))]
  "TARGET_SSE && reload_completed"
  [(set (match_dup 0)
	(vec_merge:V4SF
	  (vec_duplicate:V4SF (match_dup 1))
	  (match_dup 2)
	  (const_int 1)))]
{
  operands[1] = simplify_gen_subreg (SFmode, operands[1], V4SFmode, 0);
  operands[2] = CONST0_RTX (V4SFmode);
})

(define_split
  [(set (match_operand:V2DF 0 "register_operand")
	(match_operand:V2DF 1 "zero_extended_scalar_load_operand"))]
  "TARGET_SSE2 && reload_completed"
  [(set (match_dup 0) (vec_concat:V2DF (match_dup 1) (match_dup 2)))]
{
  operands[1] = simplify_gen_subreg (DFmode, operands[1], V2DFmode, 0);
  operands[2] = CONST0_RTX (DFmode);
})

(define_expand "push<mode>1"
  [(match_operand:V16 0 "register_operand")]
  "TARGET_SSE"
{
  ix86_expand_push (<MODE>mode, operands[0]);
  DONE;
})

(define_expand "movmisalign<mode>"
  [(set (match_operand:V16 0 "nonimmediate_operand")
	(match_operand:V16 1 "nonimmediate_operand"))]
  "TARGET_SSE"
{
  ix86_expand_vector_move_misalign (<MODE>mode, operands);
  DONE;
})

(define_insn "<sse>_loadu<ssemodesuffix><avxsizesuffix>"
  [(set (match_operand:VF 0 "register_operand" "=x")
	(unspec:VF
	  [(match_operand:VF 1 "memory_operand" "m")]
	  UNSPEC_LOADU))]
  "TARGET_SSE"
{
  switch (get_attr_mode (insn))
    {
    case MODE_V8SF:
    case MODE_V4SF:
      return "%vmovups\t{%1, %0|%0, %1}";
    default:
      return "%vmovu<ssemodesuffix>\t{%1, %0|%0, %1}";
    }
}
  [(set_attr "type" "ssemov")
   (set_attr "movu" "1")
   (set_attr "ssememalign" "8")
   (set_attr "prefix" "maybe_vex")
   (set (attr "mode")
	(cond [(match_test "TARGET_SSE_PACKED_SINGLE_INSN_OPTIMAL")
		 (const_string "<ssePSmode>")
	       (match_test "TARGET_AVX")
		 (const_string "<MODE>")
	       (match_test "optimize_function_for_size_p (cfun)")
		 (const_string "V4SF")
	      ]
	      (const_string "<MODE>")))])

(define_insn "<sse>_storeu<ssemodesuffix><avxsizesuffix>"
  [(set (match_operand:VF 0 "memory_operand" "=m")
	(unspec:VF
	  [(match_operand:VF 1 "register_operand" "x")]
	  UNSPEC_STOREU))]
  "TARGET_SSE"
{
  switch (get_attr_mode (insn))
    {
    case MODE_V8SF:
    case MODE_V4SF:
      return "%vmovups\t{%1, %0|%0, %1}";
    default:
      return "%vmovu<ssemodesuffix>\t{%1, %0|%0, %1}";
    }
}
  [(set_attr "type" "ssemov")
   (set_attr "movu" "1")
   (set_attr "ssememalign" "8")
   (set_attr "prefix" "maybe_vex")
   (set (attr "mode")
	(cond [(ior (match_test "TARGET_SSE_PACKED_SINGLE_INSN_OPTIMAL")
		    (match_test "TARGET_SSE_TYPELESS_STORES"))
		 (const_string "<ssePSmode>")
	       (match_test "TARGET_AVX")
		 (const_string "<MODE>")
	       (match_test "optimize_function_for_size_p (cfun)")
		 (const_string "V4SF")
	      ]
	      (const_string "<MODE>")))])

(define_insn "<sse2>_loaddqu<avxsizesuffix>"
  [(set (match_operand:VI1 0 "register_operand" "=x")
	(unspec:VI1 [(match_operand:VI1 1 "memory_operand" "m")]
		    UNSPEC_LOADU))]
  "TARGET_SSE2"
{
  switch (get_attr_mode (insn))
    {
    case MODE_V8SF:
    case MODE_V4SF:
      return "%vmovups\t{%1, %0|%0, %1}";
    default:
      return "%vmovdqu\t{%1, %0|%0, %1}";
    }
}
  [(set_attr "type" "ssemov")
   (set_attr "movu" "1")
   (set_attr "ssememalign" "8")
   (set (attr "prefix_data16")
     (if_then_else
       (match_test "TARGET_AVX")
     (const_string "*")
     (const_string "1")))
   (set_attr "prefix" "maybe_vex")
   (set (attr "mode")
	(cond [(match_test "TARGET_SSE_PACKED_SINGLE_INSN_OPTIMAL")
		 (const_string "<ssePSmode>")
	       (match_test "TARGET_AVX")
		 (const_string "<sseinsnmode>")
	       (match_test "optimize_function_for_size_p (cfun)")
	         (const_string "V4SF")
	      ]
	      (const_string "<sseinsnmode>")))])

(define_insn "<sse2>_storedqu<avxsizesuffix>"
  [(set (match_operand:VI1 0 "memory_operand" "=m")
	(unspec:VI1 [(match_operand:VI1 1 "register_operand" "x")]
		    UNSPEC_STOREU))]
  "TARGET_SSE2"
{
  switch (get_attr_mode (insn))
    {
    case MODE_V8SF:
    case MODE_V4SF:
      return "%vmovups\t{%1, %0|%0, %1}";
    default:
      return "%vmovdqu\t{%1, %0|%0, %1}";
    }
}
  [(set_attr "type" "ssemov")
   (set_attr "movu" "1")
   (set_attr "ssememalign" "8")
   (set (attr "prefix_data16")
     (if_then_else
       (match_test "TARGET_AVX")
     (const_string "*")
     (const_string "1")))
   (set_attr "prefix" "maybe_vex")
   (set (attr "mode")
	(cond [(ior (match_test "TARGET_SSE_PACKED_SINGLE_INSN_OPTIMAL")
		    (match_test "TARGET_SSE_TYPELESS_STORES"))
		 (const_string "<ssePSmode>")
	       (match_test "TARGET_AVX")
		 (const_string "<sseinsnmode>")
	       (match_test "optimize_function_for_size_p (cfun)")
	         (const_string "V4SF")
	      ]
	      (const_string "<sseinsnmode>")))])

(define_insn "<sse3>_lddqu<avxsizesuffix>"
  [(set (match_operand:VI1 0 "register_operand" "=x")
	(unspec:VI1 [(match_operand:VI1 1 "memory_operand" "m")]
		    UNSPEC_LDDQU))]
  "TARGET_SSE3"
  "%vlddqu\t{%1, %0|%0, %1}"
  [(set_attr "type" "ssemov")
   (set_attr "movu" "1")
   (set_attr "ssememalign" "8")
   (set (attr "prefix_data16")
     (if_then_else
       (match_test "TARGET_AVX")
     (const_string "*")
     (const_string "0")))
   (set (attr "prefix_rep")
     (if_then_else
       (match_test "TARGET_AVX")
     (const_string "*")
     (const_string "1")))
   (set_attr "prefix" "maybe_vex")
   (set_attr "mode" "<sseinsnmode>")])

(define_insn "sse2_movnti<mode>"
  [(set (match_operand:SWI48 0 "memory_operand" "=m")
	(unspec:SWI48 [(match_operand:SWI48 1 "register_operand" "r")]
		      UNSPEC_MOVNT))]
  "TARGET_SSE2"
  "movnti\t{%1, %0|%0, %1}"
  [(set_attr "type" "ssemov")
   (set_attr "prefix_data16" "0")
   (set_attr "mode" "<MODE>")])

(define_insn "<sse>_movnt<mode>"
  [(set (match_operand:VF 0 "memory_operand" "=m")
	(unspec:VF [(match_operand:VF 1 "register_operand" "x")]
		   UNSPEC_MOVNT))]
  "TARGET_SSE"
  "%vmovnt<ssemodesuffix>\t{%1, %0|%0, %1}"
  [(set_attr "type" "ssemov")
   (set_attr "prefix" "maybe_vex")
   (set_attr "mode" "<MODE>")])

(define_insn "<sse2>_movnt<mode>"
  [(set (match_operand:VI8 0 "memory_operand" "=m")
	(unspec:VI8 [(match_operand:VI8 1 "register_operand" "x")]
		    UNSPEC_MOVNT))]
  "TARGET_SSE2"
  "%vmovntdq\t{%1, %0|%0, %1}"
  [(set_attr "type" "ssecvt")
   (set (attr "prefix_data16")
     (if_then_else
       (match_test "TARGET_AVX")
     (const_string "*")
     (const_string "1")))
   (set_attr "prefix" "maybe_vex")
   (set_attr "mode" "<sseinsnmode>")])

; Expand patterns for non-temporal stores.  At the moment, only those
; that directly map to insns are defined; it would be possible to
; define patterns for other modes that would expand to several insns.

;; Modes handled by storent patterns.
(define_mode_iterator STORENT_MODE
  [(DI "TARGET_SSE2 && TARGET_64BIT") (SI "TARGET_SSE2")
   (SF "TARGET_SSE4A") (DF "TARGET_SSE4A")
   (V4DI "TARGET_AVX") (V2DI "TARGET_SSE2")
   (V8SF "TARGET_AVX") V4SF
   (V4DF "TARGET_AVX") (V2DF "TARGET_SSE2")])

(define_expand "storent<mode>"
  [(set (match_operand:STORENT_MODE 0 "memory_operand")
	(unspec:STORENT_MODE
	  [(match_operand:STORENT_MODE 1 "register_operand")]
	  UNSPEC_MOVNT))]
  "TARGET_SSE")

;;;;;;;;;;;;;;;;;;;;;;;;;;;;;;;;;;;;;;;;;;;;;;;;;;;;;;;;;;;;;;;;;;;;;
;;
;; Parallel floating point arithmetic
;;
;;;;;;;;;;;;;;;;;;;;;;;;;;;;;;;;;;;;;;;;;;;;;;;;;;;;;;;;;;;;;;;;;;;;;

(define_expand "<code><mode>2"
  [(set (match_operand:VF 0 "register_operand")
	(absneg:VF
	  (match_operand:VF 1 "register_operand")))]
  "TARGET_SSE"
  "ix86_expand_fp_absneg_operator (<CODE>, <MODE>mode, operands); DONE;")

(define_insn_and_split "*absneg<mode>2"
  [(set (match_operand:VF 0 "register_operand" "=x,x,x,x")
	(match_operator:VF 3 "absneg_operator"
	  [(match_operand:VF 1 "nonimmediate_operand" "0, xm,x, m")]))
   (use (match_operand:VF 2 "nonimmediate_operand"    "xm,0, xm,x"))]
  "TARGET_SSE"
  "#"
  "&& reload_completed"
  [(const_int 0)]
{
  enum rtx_code absneg_op;
  rtx op1, op2;
  rtx t;

  if (TARGET_AVX)
    {
      if (MEM_P (operands[1]))
	op1 = operands[2], op2 = operands[1];
      else
	op1 = operands[1], op2 = operands[2];
    }
  else
    {
      op1 = operands[0];
      if (rtx_equal_p (operands[0], operands[1]))
	op2 = operands[2];
      else
	op2 = operands[1];
    }

  absneg_op = GET_CODE (operands[3]) == NEG ? XOR : AND;
  t = gen_rtx_fmt_ee (absneg_op, <MODE>mode, op1, op2);
  t = gen_rtx_SET (VOIDmode, operands[0], t);
  emit_insn (t);
  DONE;
}
  [(set_attr "isa" "noavx,noavx,avx,avx")])

(define_expand "<plusminus_insn><mode>3"
  [(set (match_operand:VF 0 "register_operand")
	(plusminus:VF
	  (match_operand:VF 1 "nonimmediate_operand")
	  (match_operand:VF 2 "nonimmediate_operand")))]
  "TARGET_SSE"
  "ix86_fixup_binary_operands_no_copy (<CODE>, <MODE>mode, operands);")

(define_insn "*<plusminus_insn><mode>3"
  [(set (match_operand:VF 0 "register_operand" "=x,x")
	(plusminus:VF
	  (match_operand:VF 1 "nonimmediate_operand" "<comm>0,x")
	  (match_operand:VF 2 "nonimmediate_operand" "xm,xm")))]
  "TARGET_SSE && ix86_binary_operator_ok (<CODE>, <MODE>mode, operands)"
  "@
   <plusminus_mnemonic><ssemodesuffix>\t{%2, %0|%0, %2}
   v<plusminus_mnemonic><ssemodesuffix>\t{%2, %1, %0|%0, %1, %2}"
  [(set_attr "isa" "noavx,avx")
   (set_attr "type" "sseadd")
   (set_attr "prefix" "orig,vex")
   (set_attr "mode" "<MODE>")])

(define_insn "<sse>_vm<plusminus_insn><mode>3"
  [(set (match_operand:VF_128 0 "register_operand" "=x,x")
	(vec_merge:VF_128
	  (plusminus:VF_128
	    (match_operand:VF_128 1 "register_operand" "0,x")
	    (match_operand:VF_128 2 "nonimmediate_operand" "xm,xm"))
	  (match_dup 1)
	  (const_int 1)))]
  "TARGET_SSE"
  "@
   <plusminus_mnemonic><ssescalarmodesuffix>\t{%2, %0|%0, %2}
   v<plusminus_mnemonic><ssescalarmodesuffix>\t{%2, %1, %0|%0, %1, %2}"
  [(set_attr "isa" "noavx,avx")
   (set_attr "type" "sseadd")
   (set_attr "prefix" "orig,vex")
   (set_attr "mode" "<ssescalarmode>")])

(define_expand "mul<mode>3"
  [(set (match_operand:VF 0 "register_operand")
	(mult:VF
	  (match_operand:VF 1 "nonimmediate_operand")
	  (match_operand:VF 2 "nonimmediate_operand")))]
  "TARGET_SSE"
  "ix86_fixup_binary_operands_no_copy (MULT, <MODE>mode, operands);")

(define_insn "*mul<mode>3"
  [(set (match_operand:VF 0 "register_operand" "=x,x")
	(mult:VF
	  (match_operand:VF 1 "nonimmediate_operand" "%0,x")
	  (match_operand:VF 2 "nonimmediate_operand" "xm,xm")))]
  "TARGET_SSE && ix86_binary_operator_ok (MULT, <MODE>mode, operands)"
  "@
   mul<ssemodesuffix>\t{%2, %0|%0, %2}
   vmul<ssemodesuffix>\t{%2, %1, %0|%0, %1, %2}"
  [(set_attr "isa" "noavx,avx")
   (set_attr "type" "ssemul")
   (set_attr "prefix" "orig,vex")
   (set_attr "btver2_decode" "direct,double")
   (set_attr "mode" "<MODE>")])

(define_insn "<sse>_vmmul<mode>3"
  [(set (match_operand:VF_128 0 "register_operand" "=x,x")
	(vec_merge:VF_128
	  (mult:VF_128
	    (match_operand:VF_128 1 "register_operand" "0,x")
	    (match_operand:VF_128 2 "nonimmediate_operand" "xm,xm"))
	  (match_dup 1)
	  (const_int 1)))]
  "TARGET_SSE"
  "@
   mul<ssescalarmodesuffix>\t{%2, %0|%0, %2}
   vmul<ssescalarmodesuffix>\t{%2, %1, %0|%0, %1, %2}"
  [(set_attr "isa" "noavx,avx")
   (set_attr "type" "ssemul")
   (set_attr "prefix" "orig,vex")
   (set_attr "mode" "<ssescalarmode>")])

(define_expand "div<mode>3"
  [(set (match_operand:VF2 0 "register_operand")
	(div:VF2 (match_operand:VF2 1 "register_operand")
		 (match_operand:VF2 2 "nonimmediate_operand")))]
  "TARGET_SSE2"
  "ix86_fixup_binary_operands_no_copy (DIV, <MODE>mode, operands);")

(define_expand "div<mode>3"
  [(set (match_operand:VF1 0 "register_operand")
	(div:VF1 (match_operand:VF1 1 "register_operand")
		 (match_operand:VF1 2 "nonimmediate_operand")))]
  "TARGET_SSE"
{
  ix86_fixup_binary_operands_no_copy (DIV, <MODE>mode, operands);

  if (TARGET_SSE_MATH
      && TARGET_RECIP_VEC_DIV
      && !optimize_insn_for_size_p ()
      && flag_finite_math_only && !flag_trapping_math
      && flag_unsafe_math_optimizations)
    {
      ix86_emit_swdivsf (operands[0], operands[1], operands[2], <MODE>mode);
      DONE;
    }
})

(define_insn "<sse>_div<mode>3"
  [(set (match_operand:VF 0 "register_operand" "=x,x")
	(div:VF
	  (match_operand:VF 1 "register_operand" "0,x")
	  (match_operand:VF 2 "nonimmediate_operand" "xm,xm")))]
  "TARGET_SSE"
  "@
   div<ssemodesuffix>\t{%2, %0|%0, %2}
   vdiv<ssemodesuffix>\t{%2, %1, %0|%0, %1, %2}"
  [(set_attr "isa" "noavx,avx")
   (set_attr "type" "ssediv")
   (set_attr "prefix" "orig,vex")
   (set_attr "mode" "<MODE>")])

(define_insn "<sse>_vmdiv<mode>3"
  [(set (match_operand:VF_128 0 "register_operand" "=x,x")
	(vec_merge:VF_128
	  (div:VF_128
	    (match_operand:VF_128 1 "register_operand" "0,x")
	    (match_operand:VF_128 2 "nonimmediate_operand" "xm,xm"))
	  (match_dup 1)
	  (const_int 1)))]
  "TARGET_SSE"
  "@
   div<ssescalarmodesuffix>\t{%2, %0|%0, %2}
   vdiv<ssescalarmodesuffix>\t{%2, %1, %0|%0, %1, %2}"
  [(set_attr "isa" "noavx,avx")
   (set_attr "type" "ssediv")
   (set_attr "prefix" "orig,vex")
   (set_attr "btver2_decode" "direct,double")
   (set_attr "mode" "<ssescalarmode>")])

(define_insn "<sse>_rcp<mode>2"
  [(set (match_operand:VF1 0 "register_operand" "=x")
	(unspec:VF1
	  [(match_operand:VF1 1 "nonimmediate_operand" "xm")] UNSPEC_RCP))]
  "TARGET_SSE"
  "%vrcpps\t{%1, %0|%0, %1}"
  [(set_attr "type" "sse")
   (set_attr "atom_sse_attr" "rcp")
   (set_attr "btver2_sse_attr" "rcp")
   (set_attr "prefix" "maybe_vex")
   (set_attr "mode" "<MODE>")])

(define_insn "sse_vmrcpv4sf2"
  [(set (match_operand:V4SF 0 "register_operand" "=x,x")
	(vec_merge:V4SF
	  (unspec:V4SF [(match_operand:V4SF 1 "nonimmediate_operand" "xm,xm")]
		       UNSPEC_RCP)
	  (match_operand:V4SF 2 "register_operand" "0,x")
	  (const_int 1)))]
  "TARGET_SSE"
  "@
   rcpss\t{%1, %0|%0, %1}
   vrcpss\t{%1, %2, %0|%0, %2, %1}"
  [(set_attr "isa" "noavx,avx")
   (set_attr "type" "sse")
   (set_attr "ssememalign" "32")
   (set_attr "atom_sse_attr" "rcp")
   (set_attr "btver2_sse_attr" "rcp")
   (set_attr "prefix" "orig,vex")
   (set_attr "mode" "SF")])

(define_expand "sqrt<mode>2"
  [(set (match_operand:VF2 0 "register_operand")
	(sqrt:VF2 (match_operand:VF2 1 "nonimmediate_operand")))]
  "TARGET_SSE2")

(define_expand "sqrt<mode>2"
  [(set (match_operand:VF1 0 "register_operand")
	(sqrt:VF1 (match_operand:VF1 1 "nonimmediate_operand")))]
  "TARGET_SSE"
{
  if (TARGET_SSE_MATH
      && TARGET_RECIP_VEC_SQRT
      && !optimize_insn_for_size_p ()
      && flag_finite_math_only && !flag_trapping_math
      && flag_unsafe_math_optimizations)
    {
      ix86_emit_swsqrtsf (operands[0], operands[1], <MODE>mode, false);
      DONE;
    }
})

(define_insn "<sse>_sqrt<mode>2"
  [(set (match_operand:VF 0 "register_operand" "=x")
	(sqrt:VF (match_operand:VF 1 "nonimmediate_operand" "xm")))]
  "TARGET_SSE"
  "%vsqrt<ssemodesuffix>\t{%1, %0|%0, %1}"
  [(set_attr "type" "sse")
   (set_attr "atom_sse_attr" "sqrt")
   (set_attr "btver2_sse_attr" "sqrt")
   (set_attr "prefix" "maybe_vex")
   (set_attr "mode" "<MODE>")])

(define_insn "<sse>_vmsqrt<mode>2"
  [(set (match_operand:VF_128 0 "register_operand" "=x,x")
	(vec_merge:VF_128
	  (sqrt:VF_128
	    (match_operand:VF_128 1 "nonimmediate_operand" "xm,xm"))
	  (match_operand:VF_128 2 "register_operand" "0,x")
	  (const_int 1)))]
  "TARGET_SSE"
  "@
   sqrt<ssescalarmodesuffix>\t{%1, %0|%0, %1}
   vsqrt<ssescalarmodesuffix>\t{%1, %2, %0|%0, %2, %1}"
  [(set_attr "isa" "noavx,avx")
   (set_attr "type" "sse")
   (set_attr "atom_sse_attr" "sqrt")
   (set_attr "btver2_sse_attr" "sqrt")
   (set_attr "prefix" "orig,vex")
   (set_attr "mode" "<ssescalarmode>")])

(define_expand "rsqrt<mode>2"
  [(set (match_operand:VF1 0 "register_operand")
	(unspec:VF1
	  [(match_operand:VF1 1 "nonimmediate_operand")] UNSPEC_RSQRT))]
  "TARGET_SSE_MATH"
{
  ix86_emit_swsqrtsf (operands[0], operands[1], <MODE>mode, true);
  DONE;
})

(define_insn "<sse>_rsqrt<mode>2"
  [(set (match_operand:VF1 0 "register_operand" "=x")
	(unspec:VF1
	  [(match_operand:VF1 1 "nonimmediate_operand" "xm")] UNSPEC_RSQRT))]
  "TARGET_SSE"
  "%vrsqrtps\t{%1, %0|%0, %1}"
  [(set_attr "type" "sse")
   (set_attr "prefix" "maybe_vex")
   (set_attr "mode" "<MODE>")])

(define_insn "sse_vmrsqrtv4sf2"
  [(set (match_operand:V4SF 0 "register_operand" "=x,x")
	(vec_merge:V4SF
	  (unspec:V4SF [(match_operand:V4SF 1 "nonimmediate_operand" "xm,xm")]
		       UNSPEC_RSQRT)
	  (match_operand:V4SF 2 "register_operand" "0,x")
	  (const_int 1)))]
  "TARGET_SSE"
  "@
   rsqrtss\t{%1, %0|%0, %1}
   vrsqrtss\t{%1, %2, %0|%0, %2, %1}"
  [(set_attr "isa" "noavx,avx")
   (set_attr "type" "sse")
   (set_attr "ssememalign" "32")
   (set_attr "prefix" "orig,vex")
   (set_attr "mode" "SF")])

;; ??? For !flag_finite_math_only, the representation with SMIN/SMAX
;; isn't really correct, as those rtl operators aren't defined when
;; applied to NaNs.  Hopefully the optimizers won't get too smart on us.

(define_expand "<code><mode>3"
  [(set (match_operand:VF 0 "register_operand")
	(smaxmin:VF
	  (match_operand:VF 1 "nonimmediate_operand")
	  (match_operand:VF 2 "nonimmediate_operand")))]
  "TARGET_SSE"
{
  if (!flag_finite_math_only)
    operands[1] = force_reg (<MODE>mode, operands[1]);
  ix86_fixup_binary_operands_no_copy (<CODE>, <MODE>mode, operands);
})

(define_insn "*<code><mode>3_finite"
  [(set (match_operand:VF 0 "register_operand" "=x,x")
	(smaxmin:VF
	  (match_operand:VF 1 "nonimmediate_operand" "%0,x")
	  (match_operand:VF 2 "nonimmediate_operand" "xm,xm")))]
  "TARGET_SSE && flag_finite_math_only
   && ix86_binary_operator_ok (<CODE>, <MODE>mode, operands)"
  "@
   <maxmin_float><ssemodesuffix>\t{%2, %0|%0, %2}
   v<maxmin_float><ssemodesuffix>\t{%2, %1, %0|%0, %1, %2}"
  [(set_attr "isa" "noavx,avx")
   (set_attr "type" "sseadd")
   (set_attr "btver2_sse_attr" "maxmin")
   (set_attr "prefix" "orig,vex")
   (set_attr "mode" "<MODE>")])

(define_insn "*<code><mode>3"
  [(set (match_operand:VF 0 "register_operand" "=x,x")
	(smaxmin:VF
	  (match_operand:VF 1 "register_operand" "0,x")
	  (match_operand:VF 2 "nonimmediate_operand" "xm,xm")))]
  "TARGET_SSE && !flag_finite_math_only"
  "@
   <maxmin_float><ssemodesuffix>\t{%2, %0|%0, %2}
   v<maxmin_float><ssemodesuffix>\t{%2, %1, %0|%0, %1, %2}"
  [(set_attr "isa" "noavx,avx")
   (set_attr "type" "sseadd")
   (set_attr "btver2_sse_attr" "maxmin")
   (set_attr "prefix" "orig,vex")
   (set_attr "mode" "<MODE>")])

(define_insn "<sse>_vm<code><mode>3"
  [(set (match_operand:VF_128 0 "register_operand" "=x,x")
	(vec_merge:VF_128
	  (smaxmin:VF_128
	    (match_operand:VF_128 1 "register_operand" "0,x")
	    (match_operand:VF_128 2 "nonimmediate_operand" "xm,xm"))
	 (match_dup 1)
	 (const_int 1)))]
  "TARGET_SSE"
  "@
   <maxmin_float><ssescalarmodesuffix>\t{%2, %0|%0, %2}
   v<maxmin_float><ssescalarmodesuffix>\t{%2, %1, %0|%0, %1, %2}"
  [(set_attr "isa" "noavx,avx")
   (set_attr "type" "sse")
   (set_attr "btver2_sse_attr" "maxmin")
   (set_attr "prefix" "orig,vex")
   (set_attr "mode" "<ssescalarmode>")])

;; These versions of the min/max patterns implement exactly the operations
;;   min = (op1 < op2 ? op1 : op2)
;;   max = (!(op1 < op2) ? op1 : op2)
;; Their operands are not commutative, and thus they may be used in the
;; presence of -0.0 and NaN.

(define_insn "*ieee_smin<mode>3"
  [(set (match_operand:VF 0 "register_operand" "=x,x")
	(unspec:VF
	  [(match_operand:VF 1 "register_operand" "0,x")
	   (match_operand:VF 2 "nonimmediate_operand" "xm,xm")]
	 UNSPEC_IEEE_MIN))]
  "TARGET_SSE"
  "@
   min<ssemodesuffix>\t{%2, %0|%0, %2}
   vmin<ssemodesuffix>\t{%2, %1, %0|%0, %1, %2}"
  [(set_attr "isa" "noavx,avx")
   (set_attr "type" "sseadd")
   (set_attr "prefix" "orig,vex")
   (set_attr "mode" "<MODE>")])

(define_insn "*ieee_smax<mode>3"
  [(set (match_operand:VF 0 "register_operand" "=x,x")
	(unspec:VF
	  [(match_operand:VF 1 "register_operand" "0,x")
	   (match_operand:VF 2 "nonimmediate_operand" "xm,xm")]
	 UNSPEC_IEEE_MAX))]
  "TARGET_SSE"
  "@
   max<ssemodesuffix>\t{%2, %0|%0, %2}
   vmax<ssemodesuffix>\t{%2, %1, %0|%0, %1, %2}"
  [(set_attr "isa" "noavx,avx")
   (set_attr "type" "sseadd")
   (set_attr "prefix" "orig,vex")
   (set_attr "mode" "<MODE>")])

(define_insn "avx_addsubv4df3"
  [(set (match_operand:V4DF 0 "register_operand" "=x")
	(vec_merge:V4DF
	  (plus:V4DF
	    (match_operand:V4DF 1 "register_operand" "x")
	    (match_operand:V4DF 2 "nonimmediate_operand" "xm"))
	  (minus:V4DF (match_dup 1) (match_dup 2))
	  (const_int 10)))]
  "TARGET_AVX"
  "vaddsubpd\t{%2, %1, %0|%0, %1, %2}"
  [(set_attr "type" "sseadd")
   (set_attr "prefix" "vex")
   (set_attr "mode" "V4DF")])

(define_insn "sse3_addsubv2df3"
  [(set (match_operand:V2DF 0 "register_operand" "=x,x")
	(vec_merge:V2DF
	  (plus:V2DF
	    (match_operand:V2DF 1 "register_operand" "0,x")
	    (match_operand:V2DF 2 "nonimmediate_operand" "xm,xm"))
	  (minus:V2DF (match_dup 1) (match_dup 2))
	  (const_int 2)))]
  "TARGET_SSE3"
  "@
   addsubpd\t{%2, %0|%0, %2}
   vaddsubpd\t{%2, %1, %0|%0, %1, %2}"
  [(set_attr "isa" "noavx,avx")
   (set_attr "type" "sseadd")
   (set_attr "atom_unit" "complex")
   (set_attr "prefix" "orig,vex")
   (set_attr "mode" "V2DF")])

(define_insn "avx_addsubv8sf3"
  [(set (match_operand:V8SF 0 "register_operand" "=x")
	(vec_merge:V8SF
	  (plus:V8SF
	    (match_operand:V8SF 1 "register_operand" "x")
	    (match_operand:V8SF 2 "nonimmediate_operand" "xm"))
	  (minus:V8SF (match_dup 1) (match_dup 2))
	  (const_int 170)))]
  "TARGET_AVX"
  "vaddsubps\t{%2, %1, %0|%0, %1, %2}"
  [(set_attr "type" "sseadd")
   (set_attr "prefix" "vex")
   (set_attr "mode" "V8SF")])

(define_insn "sse3_addsubv4sf3"
  [(set (match_operand:V4SF 0 "register_operand" "=x,x")
	(vec_merge:V4SF
	  (plus:V4SF
	    (match_operand:V4SF 1 "register_operand" "0,x")
	    (match_operand:V4SF 2 "nonimmediate_operand" "xm,xm"))
	  (minus:V4SF (match_dup 1) (match_dup 2))
	  (const_int 10)))]
  "TARGET_SSE3"
  "@
   addsubps\t{%2, %0|%0, %2}
   vaddsubps\t{%2, %1, %0|%0, %1, %2}"
  [(set_attr "isa" "noavx,avx")
   (set_attr "type" "sseadd")
   (set_attr "prefix" "orig,vex")
   (set_attr "prefix_rep" "1,*")
   (set_attr "mode" "V4SF")])

(define_insn "avx_h<plusminus_insn>v4df3"
  [(set (match_operand:V4DF 0 "register_operand" "=x")
	(vec_concat:V4DF
	  (vec_concat:V2DF
	    (plusminus:DF
	      (vec_select:DF
		(match_operand:V4DF 1 "register_operand" "x")
		(parallel [(const_int 0)]))
	      (vec_select:DF (match_dup 1) (parallel [(const_int 1)])))
	    (plusminus:DF
	      (vec_select:DF
		(match_operand:V4DF 2 "nonimmediate_operand" "xm")
		(parallel [(const_int 0)]))
	      (vec_select:DF (match_dup 2) (parallel [(const_int 1)]))))
	  (vec_concat:V2DF
	    (plusminus:DF
	      (vec_select:DF (match_dup 1) (parallel [(const_int 2)]))
	      (vec_select:DF (match_dup 1) (parallel [(const_int 3)])))
	    (plusminus:DF
	      (vec_select:DF (match_dup 2) (parallel [(const_int 2)]))
	      (vec_select:DF (match_dup 2) (parallel [(const_int 3)]))))))]
  "TARGET_AVX"
  "vh<plusminus_mnemonic>pd\t{%2, %1, %0|%0, %1, %2}"
  [(set_attr "type" "sseadd")
   (set_attr "prefix" "vex")
   (set_attr "mode" "V4DF")])

(define_expand "sse3_haddv2df3"
  [(set (match_operand:V2DF 0 "register_operand")
	(vec_concat:V2DF
	  (plus:DF
	    (vec_select:DF
	      (match_operand:V2DF 1 "register_operand")
	      (parallel [(const_int 0)]))
	    (vec_select:DF (match_dup 1) (parallel [(const_int 1)])))
	  (plus:DF
	    (vec_select:DF
	      (match_operand:V2DF 2 "nonimmediate_operand")
	      (parallel [(const_int 0)]))
	    (vec_select:DF (match_dup 2) (parallel [(const_int 1)])))))]
  "TARGET_SSE3")

(define_insn "*sse3_haddv2df3"
  [(set (match_operand:V2DF 0 "register_operand" "=x,x")
	(vec_concat:V2DF
	  (plus:DF
	    (vec_select:DF
	      (match_operand:V2DF 1 "register_operand" "0,x")
	      (parallel [(match_operand:SI 3 "const_0_to_1_operand")]))
	    (vec_select:DF
	      (match_dup 1)
	      (parallel [(match_operand:SI 4 "const_0_to_1_operand")])))
	  (plus:DF
	    (vec_select:DF
	      (match_operand:V2DF 2 "nonimmediate_operand" "xm,xm")
	      (parallel [(match_operand:SI 5 "const_0_to_1_operand")]))
	    (vec_select:DF
	      (match_dup 2)
	      (parallel [(match_operand:SI 6 "const_0_to_1_operand")])))))]
  "TARGET_SSE3
   && INTVAL (operands[3]) != INTVAL (operands[4])
   && INTVAL (operands[5]) != INTVAL (operands[6])"
  "@
   haddpd\t{%2, %0|%0, %2}
   vhaddpd\t{%2, %1, %0|%0, %1, %2}"
  [(set_attr "isa" "noavx,avx")
   (set_attr "type" "sseadd")
   (set_attr "prefix" "orig,vex")
   (set_attr "mode" "V2DF")])

(define_insn "sse3_hsubv2df3"
  [(set (match_operand:V2DF 0 "register_operand" "=x,x")
	(vec_concat:V2DF
	  (minus:DF
	    (vec_select:DF
	      (match_operand:V2DF 1 "register_operand" "0,x")
	      (parallel [(const_int 0)]))
	    (vec_select:DF (match_dup 1) (parallel [(const_int 1)])))
	  (minus:DF
	    (vec_select:DF
	      (match_operand:V2DF 2 "nonimmediate_operand" "xm,xm")
	      (parallel [(const_int 0)]))
	    (vec_select:DF (match_dup 2) (parallel [(const_int 1)])))))]
  "TARGET_SSE3"
  "@
   hsubpd\t{%2, %0|%0, %2}
   vhsubpd\t{%2, %1, %0|%0, %1, %2}"
  [(set_attr "isa" "noavx,avx")
   (set_attr "type" "sseadd")
   (set_attr "prefix" "orig,vex")
   (set_attr "mode" "V2DF")])

(define_insn "*sse3_haddv2df3_low"
  [(set (match_operand:DF 0 "register_operand" "=x,x")
	(plus:DF
	  (vec_select:DF
	    (match_operand:V2DF 1 "register_operand" "0,x")
	    (parallel [(match_operand:SI 2 "const_0_to_1_operand")]))
	  (vec_select:DF
	    (match_dup 1)
	    (parallel [(match_operand:SI 3 "const_0_to_1_operand")]))))]
  "TARGET_SSE3
   && INTVAL (operands[2]) != INTVAL (operands[3])"
  "@
   haddpd\t{%0, %0|%0, %0}
   vhaddpd\t{%1, %1, %0|%0, %1, %1}"
  [(set_attr "isa" "noavx,avx")
   (set_attr "type" "sseadd1")
   (set_attr "prefix" "orig,vex")
   (set_attr "mode" "V2DF")])

(define_insn "*sse3_hsubv2df3_low"
  [(set (match_operand:DF 0 "register_operand" "=x,x")
	(minus:DF
	  (vec_select:DF
	    (match_operand:V2DF 1 "register_operand" "0,x")
	    (parallel [(const_int 0)]))
	  (vec_select:DF
	    (match_dup 1)
	    (parallel [(const_int 1)]))))]
  "TARGET_SSE3"
  "@
   hsubpd\t{%0, %0|%0, %0}
   vhsubpd\t{%1, %1, %0|%0, %1, %1}"
  [(set_attr "isa" "noavx,avx")
   (set_attr "type" "sseadd1")
   (set_attr "prefix" "orig,vex")
   (set_attr "mode" "V2DF")])

(define_insn "avx_h<plusminus_insn>v8sf3"
  [(set (match_operand:V8SF 0 "register_operand" "=x")
	(vec_concat:V8SF
	  (vec_concat:V4SF
	    (vec_concat:V2SF
	      (plusminus:SF
		(vec_select:SF
		  (match_operand:V8SF 1 "register_operand" "x")
		  (parallel [(const_int 0)]))
		(vec_select:SF (match_dup 1) (parallel [(const_int 1)])))
	      (plusminus:SF
		(vec_select:SF (match_dup 1) (parallel [(const_int 2)]))
		(vec_select:SF (match_dup 1) (parallel [(const_int 3)]))))
	    (vec_concat:V2SF
	      (plusminus:SF
		(vec_select:SF
		  (match_operand:V8SF 2 "nonimmediate_operand" "xm")
		  (parallel [(const_int 0)]))
		(vec_select:SF (match_dup 2) (parallel [(const_int 1)])))
	      (plusminus:SF
		(vec_select:SF (match_dup 2) (parallel [(const_int 2)]))
		(vec_select:SF (match_dup 2) (parallel [(const_int 3)])))))
	  (vec_concat:V4SF
	    (vec_concat:V2SF
	      (plusminus:SF
		(vec_select:SF (match_dup 1) (parallel [(const_int 4)]))
		(vec_select:SF (match_dup 1) (parallel [(const_int 5)])))
	      (plusminus:SF
		(vec_select:SF (match_dup 1) (parallel [(const_int 6)]))
		(vec_select:SF (match_dup 1) (parallel [(const_int 7)]))))
	    (vec_concat:V2SF
	      (plusminus:SF
		(vec_select:SF (match_dup 2) (parallel [(const_int 4)]))
		(vec_select:SF (match_dup 2) (parallel [(const_int 5)])))
	      (plusminus:SF
		(vec_select:SF (match_dup 2) (parallel [(const_int 6)]))
		(vec_select:SF (match_dup 2) (parallel [(const_int 7)])))))))]
  "TARGET_AVX"
  "vh<plusminus_mnemonic>ps\t{%2, %1, %0|%0, %1, %2}"
  [(set_attr "type" "sseadd")
   (set_attr "prefix" "vex")
   (set_attr "mode" "V8SF")])

(define_insn "sse3_h<plusminus_insn>v4sf3"
  [(set (match_operand:V4SF 0 "register_operand" "=x,x")
	(vec_concat:V4SF
	  (vec_concat:V2SF
	    (plusminus:SF
	      (vec_select:SF
		(match_operand:V4SF 1 "register_operand" "0,x")
		(parallel [(const_int 0)]))
	      (vec_select:SF (match_dup 1) (parallel [(const_int 1)])))
	    (plusminus:SF
	      (vec_select:SF (match_dup 1) (parallel [(const_int 2)]))
	      (vec_select:SF (match_dup 1) (parallel [(const_int 3)]))))
	  (vec_concat:V2SF
	    (plusminus:SF
	      (vec_select:SF
		(match_operand:V4SF 2 "nonimmediate_operand" "xm,xm")
		(parallel [(const_int 0)]))
	      (vec_select:SF (match_dup 2) (parallel [(const_int 1)])))
	    (plusminus:SF
	      (vec_select:SF (match_dup 2) (parallel [(const_int 2)]))
	      (vec_select:SF (match_dup 2) (parallel [(const_int 3)]))))))]
  "TARGET_SSE3"
  "@
   h<plusminus_mnemonic>ps\t{%2, %0|%0, %2}
   vh<plusminus_mnemonic>ps\t{%2, %1, %0|%0, %1, %2}"
  [(set_attr "isa" "noavx,avx")
   (set_attr "type" "sseadd")
   (set_attr "atom_unit" "complex")
   (set_attr "prefix" "orig,vex")
   (set_attr "prefix_rep" "1,*")
   (set_attr "mode" "V4SF")])

(define_expand "reduc_splus_v4df"
  [(match_operand:V4DF 0 "register_operand")
   (match_operand:V4DF 1 "register_operand")]
  "TARGET_AVX"
{
  rtx tmp = gen_reg_rtx (V4DFmode);
  rtx tmp2 = gen_reg_rtx (V4DFmode);
  emit_insn (gen_avx_haddv4df3 (tmp, operands[1], operands[1]));
  emit_insn (gen_avx_vperm2f128v4df3 (tmp2, tmp, tmp, GEN_INT (1)));
  emit_insn (gen_addv4df3 (operands[0], tmp, tmp2));
  DONE;
})

(define_expand "reduc_splus_v2df"
  [(match_operand:V2DF 0 "register_operand")
   (match_operand:V2DF 1 "register_operand")]
  "TARGET_SSE3"
{
  emit_insn (gen_sse3_haddv2df3 (operands[0], operands[1], operands[1]));
  DONE;
})

(define_expand "reduc_splus_v8sf"
  [(match_operand:V8SF 0 "register_operand")
   (match_operand:V8SF 1 "register_operand")]
  "TARGET_AVX"
{
  rtx tmp = gen_reg_rtx (V8SFmode);
  rtx tmp2 = gen_reg_rtx (V8SFmode);
  emit_insn (gen_avx_haddv8sf3 (tmp, operands[1], operands[1]));
  emit_insn (gen_avx_haddv8sf3 (tmp2, tmp, tmp));
  emit_insn (gen_avx_vperm2f128v8sf3 (tmp, tmp2, tmp2, GEN_INT (1)));
  emit_insn (gen_addv8sf3 (operands[0], tmp, tmp2));
  DONE;
})

(define_expand "reduc_splus_v4sf"
  [(match_operand:V4SF 0 "register_operand")
   (match_operand:V4SF 1 "register_operand")]
  "TARGET_SSE"
{
  if (TARGET_SSE3)
    {
      rtx tmp = gen_reg_rtx (V4SFmode);
      emit_insn (gen_sse3_haddv4sf3 (tmp, operands[1], operands[1]));
      emit_insn (gen_sse3_haddv4sf3 (operands[0], tmp, tmp));
    }
  else
    ix86_expand_reduc (gen_addv4sf3, operands[0], operands[1]);
  DONE;
})

;; Modes handled by reduc_sm{in,ax}* patterns.
(define_mode_iterator REDUC_SMINMAX_MODE
  [(V32QI "TARGET_AVX2") (V16HI "TARGET_AVX2")
   (V8SI "TARGET_AVX2") (V4DI "TARGET_AVX2")
   (V8SF "TARGET_AVX") (V4DF "TARGET_AVX")
   (V4SF "TARGET_SSE")])

(define_expand "reduc_<code>_<mode>"
  [(smaxmin:REDUC_SMINMAX_MODE
     (match_operand:REDUC_SMINMAX_MODE 0 "register_operand")
     (match_operand:REDUC_SMINMAX_MODE 1 "register_operand"))]
  ""
{
  ix86_expand_reduc (gen_<code><mode>3, operands[0], operands[1]);
  DONE;
})

(define_expand "reduc_<code>_<mode>"
  [(umaxmin:VI_256
     (match_operand:VI_256 0 "register_operand")
     (match_operand:VI_256 1 "register_operand"))]
  "TARGET_AVX2"
{
  ix86_expand_reduc (gen_<code><mode>3, operands[0], operands[1]);
  DONE;
})

(define_expand "reduc_umin_v8hi"
  [(umin:V8HI
     (match_operand:V8HI 0 "register_operand")
     (match_operand:V8HI 1 "register_operand"))]
  "TARGET_SSE4_1"
{
  ix86_expand_reduc (gen_uminv8hi3, operands[0], operands[1]);
  DONE;
})

;;;;;;;;;;;;;;;;;;;;;;;;;;;;;;;;;;;;;;;;;;;;;;;;;;;;;;;;;;;;;;;;;;;;;
;;
;; Parallel floating point comparisons
;;
;;;;;;;;;;;;;;;;;;;;;;;;;;;;;;;;;;;;;;;;;;;;;;;;;;;;;;;;;;;;;;;;;;;;;

(define_insn "avx_cmp<mode>3"
  [(set (match_operand:VF 0 "register_operand" "=x")
	(unspec:VF
	  [(match_operand:VF 1 "register_operand" "x")
	   (match_operand:VF 2 "nonimmediate_operand" "xm")
	   (match_operand:SI 3 "const_0_to_31_operand" "n")]
	  UNSPEC_PCMP))]
  "TARGET_AVX"
  "vcmp<ssemodesuffix>\t{%3, %2, %1, %0|%0, %1, %2, %3}"
  [(set_attr "type" "ssecmp")
   (set_attr "length_immediate" "1")
   (set_attr "prefix" "vex")
   (set_attr "mode" "<MODE>")])

(define_insn "avx_vmcmp<mode>3"
  [(set (match_operand:VF_128 0 "register_operand" "=x")
	(vec_merge:VF_128
	  (unspec:VF_128
	    [(match_operand:VF_128 1 "register_operand" "x")
	     (match_operand:VF_128 2 "nonimmediate_operand" "xm")
	     (match_operand:SI 3 "const_0_to_31_operand" "n")]
	    UNSPEC_PCMP)
	 (match_dup 1)
	 (const_int 1)))]
  "TARGET_AVX"
  "vcmp<ssescalarmodesuffix>\t{%3, %2, %1, %0|%0, %1, %2, %3}"
  [(set_attr "type" "ssecmp")
   (set_attr "length_immediate" "1")
   (set_attr "prefix" "vex")
   (set_attr "mode" "<ssescalarmode>")])

(define_insn "*<sse>_maskcmp<mode>3_comm"
  [(set (match_operand:VF 0 "register_operand" "=x,x")
	(match_operator:VF 3 "sse_comparison_operator"
	  [(match_operand:VF 1 "register_operand" "%0,x")
	   (match_operand:VF 2 "nonimmediate_operand" "xm,xm")]))]
  "TARGET_SSE
   && GET_RTX_CLASS (GET_CODE (operands[3])) == RTX_COMM_COMPARE"
  "@
   cmp%D3<ssemodesuffix>\t{%2, %0|%0, %2}
   vcmp%D3<ssemodesuffix>\t{%2, %1, %0|%0, %1, %2}"
  [(set_attr "isa" "noavx,avx")
   (set_attr "type" "ssecmp")
   (set_attr "length_immediate" "1")
   (set_attr "prefix" "orig,vex")
   (set_attr "mode" "<MODE>")])

(define_insn "<sse>_maskcmp<mode>3"
  [(set (match_operand:VF 0 "register_operand" "=x,x")
	(match_operator:VF 3 "sse_comparison_operator"
	  [(match_operand:VF 1 "register_operand" "0,x")
	   (match_operand:VF 2 "nonimmediate_operand" "xm,xm")]))]
  "TARGET_SSE"
  "@
   cmp%D3<ssemodesuffix>\t{%2, %0|%0, %2}
   vcmp%D3<ssemodesuffix>\t{%2, %1, %0|%0, %1, %2}"
  [(set_attr "isa" "noavx,avx")
   (set_attr "type" "ssecmp")
   (set_attr "length_immediate" "1")
   (set_attr "prefix" "orig,vex")
   (set_attr "mode" "<MODE>")])

(define_insn "<sse>_vmmaskcmp<mode>3"
  [(set (match_operand:VF_128 0 "register_operand" "=x,x")
	(vec_merge:VF_128
	 (match_operator:VF_128 3 "sse_comparison_operator"
	   [(match_operand:VF_128 1 "register_operand" "0,x")
	    (match_operand:VF_128 2 "nonimmediate_operand" "xm,xm")])
	 (match_dup 1)
	 (const_int 1)))]
  "TARGET_SSE"
  "@
   cmp%D3<ssescalarmodesuffix>\t{%2, %0|%0, %2}
   vcmp%D3<ssescalarmodesuffix>\t{%2, %1, %0|%0, %1, %2}"
  [(set_attr "isa" "noavx,avx")
   (set_attr "type" "ssecmp")
   (set_attr "length_immediate" "1,*")
   (set_attr "prefix" "orig,vex")
   (set_attr "mode" "<ssescalarmode>")])

(define_insn "<sse>_comi"
  [(set (reg:CCFP FLAGS_REG)
	(compare:CCFP
	  (vec_select:MODEF
	    (match_operand:<ssevecmode> 0 "register_operand" "x")
	    (parallel [(const_int 0)]))
	  (vec_select:MODEF
	    (match_operand:<ssevecmode> 1 "nonimmediate_operand" "xm")
	    (parallel [(const_int 0)]))))]
  "SSE_FLOAT_MODE_P (<MODE>mode)"
  "%vcomi<ssemodesuffix>\t{%1, %0|%0, %1}"
  [(set_attr "type" "ssecomi")
   (set_attr "prefix" "maybe_vex")
   (set_attr "prefix_rep" "0")
   (set (attr "prefix_data16")
	(if_then_else (eq_attr "mode" "DF")
		      (const_string "1")
		      (const_string "0")))
   (set_attr "mode" "<MODE>")])

(define_insn "<sse>_ucomi"
  [(set (reg:CCFPU FLAGS_REG)
	(compare:CCFPU
	  (vec_select:MODEF
	    (match_operand:<ssevecmode> 0 "register_operand" "x")
	    (parallel [(const_int 0)]))
	  (vec_select:MODEF
	    (match_operand:<ssevecmode> 1 "nonimmediate_operand" "xm")
	    (parallel [(const_int 0)]))))]
  "SSE_FLOAT_MODE_P (<MODE>mode)"
  "%vucomi<ssemodesuffix>\t{%1, %0|%0, %1}"
  [(set_attr "type" "ssecomi")
   (set_attr "prefix" "maybe_vex")
   (set_attr "prefix_rep" "0")
   (set (attr "prefix_data16")
	(if_then_else (eq_attr "mode" "DF")
		      (const_string "1")
		      (const_string "0")))
   (set_attr "mode" "<MODE>")])

(define_expand "vcond<V_256:mode><VF_256:mode>"
  [(set (match_operand:V_256 0 "register_operand")
	(if_then_else:V_256
	  (match_operator 3 ""
	    [(match_operand:VF_256 4 "nonimmediate_operand")
	     (match_operand:VF_256 5 "nonimmediate_operand")])
	  (match_operand:V_256 1 "general_operand")
	  (match_operand:V_256 2 "general_operand")))]
  "TARGET_AVX
   && (GET_MODE_NUNITS (<V_256:MODE>mode)
       == GET_MODE_NUNITS (<VF_256:MODE>mode))"
{
  bool ok = ix86_expand_fp_vcond (operands);
  gcc_assert (ok);
  DONE;
})

(define_expand "vcond<V_128:mode><VF_128:mode>"
  [(set (match_operand:V_128 0 "register_operand")
	(if_then_else:V_128
	  (match_operator 3 ""
	    [(match_operand:VF_128 4 "nonimmediate_operand")
	     (match_operand:VF_128 5 "nonimmediate_operand")])
	  (match_operand:V_128 1 "general_operand")
	  (match_operand:V_128 2 "general_operand")))]
  "TARGET_SSE
   && (GET_MODE_NUNITS (<V_128:MODE>mode)
       == GET_MODE_NUNITS (<VF_128:MODE>mode))"
{
  bool ok = ix86_expand_fp_vcond (operands);
  gcc_assert (ok);
  DONE;
})

;;;;;;;;;;;;;;;;;;;;;;;;;;;;;;;;;;;;;;;;;;;;;;;;;;;;;;;;;;;;;;;;;;;;;
;;
;; Parallel floating point logical operations
;;
;;;;;;;;;;;;;;;;;;;;;;;;;;;;;;;;;;;;;;;;;;;;;;;;;;;;;;;;;;;;;;;;;;;;;

(define_insn "<sse>_andnot<mode>3"
  [(set (match_operand:VF 0 "register_operand" "=x,x")
	(and:VF
	  (not:VF
	    (match_operand:VF 1 "register_operand" "0,x"))
	  (match_operand:VF 2 "nonimmediate_operand" "xm,xm")))]
  "TARGET_SSE"
{
  static char buf[32];
  const char *ops;
  const char *suffix;

  switch (get_attr_mode (insn))
    {
    case MODE_V8SF:
    case MODE_V4SF:
      suffix = "ps";
      break;
    default:
      suffix = "<ssemodesuffix>";
    }

  switch (which_alternative)
    {
    case 0:
      ops = "andn%s\t{%%2, %%0|%%0, %%2}";
      break;
    case 1:
      ops = "vandn%s\t{%%2, %%1, %%0|%%0, %%1, %%2}";
      break;
    default:
      gcc_unreachable ();
    }

  snprintf (buf, sizeof (buf), ops, suffix);
  return buf;
}
  [(set_attr "isa" "noavx,avx")
   (set_attr "type" "sselog")
   (set_attr "prefix" "orig,vex")
   (set (attr "mode")
	(cond [(match_test "TARGET_SSE_PACKED_SINGLE_INSN_OPTIMAL")
		 (const_string "<ssePSmode>")
	       (match_test "TARGET_AVX")
		 (const_string "<MODE>")
	       (match_test "optimize_function_for_size_p (cfun)")
		 (const_string "V4SF")
	       ]
	       (const_string "<MODE>")))])

(define_expand "<code><mode>3"
  [(set (match_operand:VF 0 "register_operand")
	(any_logic:VF
	  (match_operand:VF 1 "nonimmediate_operand")
	  (match_operand:VF 2 "nonimmediate_operand")))]
  "TARGET_SSE"
  "ix86_fixup_binary_operands_no_copy (<CODE>, <MODE>mode, operands);")

(define_insn "*<code><mode>3"
  [(set (match_operand:VF 0 "register_operand" "=x,x")
	(any_logic:VF
	  (match_operand:VF 1 "nonimmediate_operand" "%0,x")
	  (match_operand:VF 2 "nonimmediate_operand" "xm,xm")))]
  "TARGET_SSE && ix86_binary_operator_ok (<CODE>, <MODE>mode, operands)"
{
  static char buf[32];
  const char *ops;
  const char *suffix;

  switch (get_attr_mode (insn))
    {
    case MODE_V8SF:
    case MODE_V4SF:
      suffix = "ps";
      break;
    default:
      suffix = "<ssemodesuffix>";
    }

  switch (which_alternative)
    {
    case 0:
      ops = "<logic>%s\t{%%2, %%0|%%0, %%2}";
      break;
    case 1:
      ops = "v<logic>%s\t{%%2, %%1, %%0|%%0, %%1, %%2}";
      break;
    default:
      gcc_unreachable ();
    }

  snprintf (buf, sizeof (buf), ops, suffix);
  return buf;
}
  [(set_attr "isa" "noavx,avx")
   (set_attr "type" "sselog")
   (set_attr "prefix" "orig,vex")
   (set (attr "mode")
	(cond [(match_test "TARGET_SSE_PACKED_SINGLE_INSN_OPTIMAL")
		 (const_string "<ssePSmode>")
	       (match_test "TARGET_AVX")
		 (const_string "<MODE>")
	       (match_test "optimize_function_for_size_p (cfun)")
		 (const_string "V4SF")
	       ]
	       (const_string "<MODE>")))])

(define_expand "copysign<mode>3"
  [(set (match_dup 4)
	(and:VF
	  (not:VF (match_dup 3))
	  (match_operand:VF 1 "nonimmediate_operand")))
   (set (match_dup 5)
	(and:VF (match_dup 3)
		(match_operand:VF 2 "nonimmediate_operand")))
   (set (match_operand:VF 0 "register_operand")
	(ior:VF (match_dup 4) (match_dup 5)))]
  "TARGET_SSE"
{
  operands[3] = ix86_build_signbit_mask (<MODE>mode, 1, 0);

  operands[4] = gen_reg_rtx (<MODE>mode);
  operands[5] = gen_reg_rtx (<MODE>mode);
})

;; Also define scalar versions.  These are used for abs, neg, and
;; conditional move.  Using subregs into vector modes causes register
;; allocation lossage.  These patterns do not allow memory operands
;; because the native instructions read the full 128-bits.

(define_insn "*andnot<mode>3"
  [(set (match_operand:MODEF 0 "register_operand" "=x,x")
	(and:MODEF
	  (not:MODEF
	    (match_operand:MODEF 1 "register_operand" "0,x"))
	    (match_operand:MODEF 2 "register_operand" "x,x")))]
  "SSE_FLOAT_MODE_P (<MODE>mode)"
{
  static char buf[32];
  const char *ops;
  const char *suffix
    = (get_attr_mode (insn) == MODE_V4SF) ? "ps" : "<ssevecmodesuffix>";

  switch (which_alternative)
    {
    case 0:
      ops = "andn%s\t{%%2, %%0|%%0, %%2}";
      break;
    case 1:
      ops = "vandn%s\t{%%2, %%1, %%0|%%0, %%1, %%2}";
      break;
    default:
      gcc_unreachable ();
    }

  snprintf (buf, sizeof (buf), ops, suffix);
  return buf;
}
  [(set_attr "isa" "noavx,avx")
   (set_attr "type" "sselog")
   (set_attr "prefix" "orig,vex")
   (set (attr "mode")
	(cond [(match_test "TARGET_SSE_PACKED_SINGLE_INSN_OPTIMAL")
		 (const_string "V4SF")
	       (match_test "TARGET_AVX")
		 (const_string "<ssevecmode>")
	       (match_test "optimize_function_for_size_p (cfun)")
		 (const_string "V4SF")
	       ]
	       (const_string "<ssevecmode>")))])

(define_insn "*andnottf3"
  [(set (match_operand:TF 0 "register_operand" "=x,x")
	(and:TF
	  (not:TF (match_operand:TF 1 "register_operand" "0,x"))
	  (match_operand:TF 2 "nonimmediate_operand" "xm,xm")))]
  "TARGET_SSE"
{
  static char buf[32];
  const char *ops;
  const char *tmp
    = (get_attr_mode (insn) == MODE_V4SF) ? "andnps" : "pandn";

  switch (which_alternative)
    {
    case 0:
      ops = "%s\t{%%2, %%0|%%0, %%2}";
      break;
    case 1:
      ops = "v%s\t{%%2, %%1, %%0|%%0, %%1, %%2}";
      break;
    default:
      gcc_unreachable ();
    }

  snprintf (buf, sizeof (buf), ops, tmp);
  return buf;
}
  [(set_attr "isa" "noavx,avx")
   (set_attr "type" "sselog")
   (set (attr "prefix_data16")
     (if_then_else
       (and (eq_attr "alternative" "0")
	    (eq_attr "mode" "TI"))
       (const_string "1")
       (const_string "*")))
   (set_attr "prefix" "orig,vex")
   (set (attr "mode")
	(cond [(match_test "TARGET_SSE_PACKED_SINGLE_INSN_OPTIMAL")
		 (const_string "V4SF")
	       (match_test "TARGET_AVX")
		 (const_string "TI")
	       (ior (not (match_test "TARGET_SSE2"))
		    (match_test "optimize_function_for_size_p (cfun)"))
		 (const_string "V4SF")
	       ]
	       (const_string "TI")))])

(define_insn "*<code><mode>3"
  [(set (match_operand:MODEF 0 "register_operand" "=x,x")
	(any_logic:MODEF
	  (match_operand:MODEF 1 "register_operand" "%0,x")
	  (match_operand:MODEF 2 "register_operand" "x,x")))]
  "SSE_FLOAT_MODE_P (<MODE>mode)"
{
  static char buf[32];
  const char *ops;
  const char *suffix
    = (get_attr_mode (insn) == MODE_V4SF) ? "ps" : "<ssevecmodesuffix>";

  switch (which_alternative)
    {
    case 0:
      ops = "<logic>%s\t{%%2, %%0|%%0, %%2}";
      break;
    case 1:
      ops = "v<logic>%s\t{%%2, %%1, %%0|%%0, %%1, %%2}";
      break;
    default:
      gcc_unreachable ();
    }

  snprintf (buf, sizeof (buf), ops, suffix);
  return buf;
}
  [(set_attr "isa" "noavx,avx")
   (set_attr "type" "sselog")
   (set_attr "prefix" "orig,vex")
   (set (attr "mode")
	(cond [(match_test "TARGET_SSE_PACKED_SINGLE_INSN_OPTIMAL")
		 (const_string "V4SF")
	       (match_test "TARGET_AVX")
		 (const_string "<ssevecmode>")
	       (match_test "optimize_function_for_size_p (cfun)")
		 (const_string "V4SF")
	       ]
	       (const_string "<ssevecmode>")))])

(define_expand "<code>tf3"
  [(set (match_operand:TF 0 "register_operand")
	(any_logic:TF
	  (match_operand:TF 1 "nonimmediate_operand")
	  (match_operand:TF 2 "nonimmediate_operand")))]
  "TARGET_SSE"
  "ix86_fixup_binary_operands_no_copy (<CODE>, TFmode, operands);")

(define_insn "*<code>tf3"
  [(set (match_operand:TF 0 "register_operand" "=x,x")
	(any_logic:TF
	  (match_operand:TF 1 "nonimmediate_operand" "%0,x")
	  (match_operand:TF 2 "nonimmediate_operand" "xm,xm")))]
  "TARGET_SSE
   && ix86_binary_operator_ok (<CODE>, TFmode, operands)"
{
  static char buf[32];
  const char *ops;
  const char *tmp
    = (get_attr_mode (insn) == MODE_V4SF) ? "<logic>ps" : "p<logic>";

  switch (which_alternative)
    {
    case 0:
      ops = "%s\t{%%2, %%0|%%0, %%2}";
      break;
    case 1:
      ops = "v%s\t{%%2, %%1, %%0|%%0, %%1, %%2}";
      break;
    default:
      gcc_unreachable ();
    }

  snprintf (buf, sizeof (buf), ops, tmp);
  return buf;
}
  [(set_attr "isa" "noavx,avx")
   (set_attr "type" "sselog")
   (set (attr "prefix_data16")
     (if_then_else
       (and (eq_attr "alternative" "0")
	    (eq_attr "mode" "TI"))
       (const_string "1")
       (const_string "*")))
   (set_attr "prefix" "orig,vex")
   (set (attr "mode")
	(cond [(match_test "TARGET_SSE_PACKED_SINGLE_INSN_OPTIMAL")
		 (const_string "V4SF")
	       (match_test "TARGET_AVX")
		 (const_string "TI")
	       (ior (not (match_test "TARGET_SSE2"))
		    (match_test "optimize_function_for_size_p (cfun)"))
		 (const_string "V4SF")
	       ]
	       (const_string "TI")))])

;;;;;;;;;;;;;;;;;;;;;;;;;;;;;;;;;;;;;;;;;;;;;;;;;;;;;;;;;;;;;;;;;;;;;
;;
;; FMA floating point multiply/accumulate instructions.  These include
;; scalar versions of the instructions as well as vector versions.
;;
;;;;;;;;;;;;;;;;;;;;;;;;;;;;;;;;;;;;;;;;;;;;;;;;;;;;;;;;;;;;;;;;;;;;;

;; The standard names for scalar FMA are only available with SSE math enabled.
(define_mode_iterator FMAMODEM [(SF "TARGET_SSE_MATH")
				(DF "TARGET_SSE_MATH")
				V4SF V2DF V8SF V4DF])

(define_expand "fma<mode>4"
  [(set (match_operand:FMAMODEM 0 "register_operand")
	(fma:FMAMODEM
	  (match_operand:FMAMODEM 1 "nonimmediate_operand")
	  (match_operand:FMAMODEM 2 "nonimmediate_operand")
	  (match_operand:FMAMODEM 3 "nonimmediate_operand")))]
  "TARGET_FMA || TARGET_FMA4")

(define_expand "fms<mode>4"
  [(set (match_operand:FMAMODEM 0 "register_operand")
	(fma:FMAMODEM
	  (match_operand:FMAMODEM 1 "nonimmediate_operand")
	  (match_operand:FMAMODEM 2 "nonimmediate_operand")
	  (neg:FMAMODEM (match_operand:FMAMODEM 3 "nonimmediate_operand"))))]
  "TARGET_FMA || TARGET_FMA4")

(define_expand "fnma<mode>4"
  [(set (match_operand:FMAMODEM 0 "register_operand")
	(fma:FMAMODEM
	  (neg:FMAMODEM (match_operand:FMAMODEM 1 "nonimmediate_operand"))
	  (match_operand:FMAMODEM 2 "nonimmediate_operand")
	  (match_operand:FMAMODEM 3 "nonimmediate_operand")))]
  "TARGET_FMA || TARGET_FMA4")

(define_expand "fnms<mode>4"
  [(set (match_operand:FMAMODEM 0 "register_operand")
	(fma:FMAMODEM
	  (neg:FMAMODEM (match_operand:FMAMODEM 1 "nonimmediate_operand"))
	  (match_operand:FMAMODEM 2 "nonimmediate_operand")
	  (neg:FMAMODEM (match_operand:FMAMODEM 3 "nonimmediate_operand"))))]
  "TARGET_FMA || TARGET_FMA4")

;; The builtins for intrinsics are not constrained by SSE math enabled.
(define_mode_iterator FMAMODE [SF DF V4SF V2DF V8SF V4DF])

(define_expand "fma4i_fmadd_<mode>"
  [(set (match_operand:FMAMODE 0 "register_operand")
	(fma:FMAMODE
	  (match_operand:FMAMODE 1 "nonimmediate_operand")
	  (match_operand:FMAMODE 2 "nonimmediate_operand")
	  (match_operand:FMAMODE 3 "nonimmediate_operand")))]
  "TARGET_FMA || TARGET_FMA4")

(define_insn "*fma_fmadd_<mode>"
  [(set (match_operand:FMAMODE 0 "register_operand" "=x,x,x,x,x")
	(fma:FMAMODE
	  (match_operand:FMAMODE 1 "nonimmediate_operand" "%0, 0,x, x,x")
	  (match_operand:FMAMODE 2 "nonimmediate_operand" "xm, x,xm,x,m")
	  (match_operand:FMAMODE 3 "nonimmediate_operand" " x,xm,0,xm,x")))]
  "TARGET_FMA || TARGET_FMA4"
  "@
   vfmadd132<ssemodesuffix>\t{%2, %3, %0|%0, %3, %2}
   vfmadd213<ssemodesuffix>\t{%3, %2, %0|%0, %2, %3}
   vfmadd231<ssemodesuffix>\t{%2, %1, %0|%0, %1, %2}
   vfmadd<ssemodesuffix>\t{%3, %2, %1, %0|%0, %1, %2, %3}
   vfmadd<ssemodesuffix>\t{%3, %2, %1, %0|%0, %1, %2, %3}"
  [(set_attr "isa" "fma,fma,fma,fma4,fma4")
   (set_attr "type" "ssemuladd")
   (set_attr "mode" "<MODE>")])

(define_insn "*fma_fmsub_<mode>"
  [(set (match_operand:FMAMODE 0 "register_operand" "=x,x,x,x,x")
	(fma:FMAMODE
	  (match_operand:FMAMODE   1 "nonimmediate_operand" "%0, 0,x, x,x")
	  (match_operand:FMAMODE   2 "nonimmediate_operand" "xm, x,xm,x,m")
	  (neg:FMAMODE
	    (match_operand:FMAMODE 3 "nonimmediate_operand" " x,xm,0,xm,x"))))]
  "TARGET_FMA || TARGET_FMA4"
  "@
   vfmsub132<ssemodesuffix>\t{%2, %3, %0|%0, %3, %2}
   vfmsub213<ssemodesuffix>\t{%3, %2, %0|%0, %2, %3}
   vfmsub231<ssemodesuffix>\t{%2, %1, %0|%0, %1, %2}
   vfmsub<ssemodesuffix>\t{%3, %2, %1, %0|%0, %1, %2, %3}
   vfmsub<ssemodesuffix>\t{%3, %2, %1, %0|%0, %1, %2, %3}"
  [(set_attr "isa" "fma,fma,fma,fma4,fma4")
   (set_attr "type" "ssemuladd")
   (set_attr "mode" "<MODE>")])

(define_insn "*fma_fnmadd_<mode>"
  [(set (match_operand:FMAMODE 0 "register_operand" "=x,x,x,x,x")
	(fma:FMAMODE
	  (neg:FMAMODE
	    (match_operand:FMAMODE 1 "nonimmediate_operand" "%0, 0,x, x,x"))
	  (match_operand:FMAMODE   2 "nonimmediate_operand" "xm, x,xm,x,m")
	  (match_operand:FMAMODE   3 "nonimmediate_operand" " x,xm,0,xm,x")))]
  "TARGET_FMA || TARGET_FMA4"
  "@
   vfnmadd132<ssemodesuffix>\t{%2, %3, %0|%0, %3, %2}
   vfnmadd213<ssemodesuffix>\t{%3, %2, %0|%0, %2, %3}
   vfnmadd231<ssemodesuffix>\t{%2, %1, %0|%0, %1, %2}
   vfnmadd<ssemodesuffix>\t{%3, %2, %1, %0|%0, %1, %2, %3}
   vfnmadd<ssemodesuffix>\t{%3, %2, %1, %0|%0, %1, %2, %3}"
  [(set_attr "isa" "fma,fma,fma,fma4,fma4")
   (set_attr "type" "ssemuladd")
   (set_attr "mode" "<MODE>")])

(define_insn "*fma_fnmsub_<mode>"
  [(set (match_operand:FMAMODE 0 "register_operand" "=x,x,x,x,x")
	(fma:FMAMODE
	  (neg:FMAMODE
	    (match_operand:FMAMODE 1 "nonimmediate_operand" "%0, 0,x, x,x"))
	  (match_operand:FMAMODE   2 "nonimmediate_operand" "xm, x,xm,x,m")
	  (neg:FMAMODE
	    (match_operand:FMAMODE 3 "nonimmediate_operand" " x,xm,0,xm,x"))))]
  "TARGET_FMA || TARGET_FMA4"
  "@
   vfnmsub132<ssemodesuffix>\t{%2, %3, %0|%0, %3, %2}
   vfnmsub213<ssemodesuffix>\t{%3, %2, %0|%0, %2, %3}
   vfnmsub231<ssemodesuffix>\t{%2, %1, %0|%0, %1, %2}
   vfnmsub<ssemodesuffix>\t{%3, %2, %1, %0|%0, %1, %2, %3}
   vfnmsub<ssemodesuffix>\t{%3, %2, %1, %0|%0, %1, %2, %3}"
  [(set_attr "isa" "fma,fma,fma,fma4,fma4")
   (set_attr "type" "ssemuladd")
   (set_attr "mode" "<MODE>")])

;; FMA parallel floating point multiply addsub and subadd operations.

;; It would be possible to represent these without the UNSPEC as
;;
;; (vec_merge
;;   (fma op1 op2 op3)
;;   (fma op1 op2 (neg op3))
;;   (merge-const))
;;
;; But this doesn't seem useful in practice.

(define_expand "fmaddsub_<mode>"
  [(set (match_operand:VF 0 "register_operand")
	(unspec:VF
	  [(match_operand:VF 1 "nonimmediate_operand")
	   (match_operand:VF 2 "nonimmediate_operand")
	   (match_operand:VF 3 "nonimmediate_operand")]
	  UNSPEC_FMADDSUB))]
  "TARGET_FMA || TARGET_FMA4")

(define_insn "*fma_fmaddsub_<mode>"
  [(set (match_operand:VF 0 "register_operand" "=x,x,x,x,x")
	(unspec:VF
	  [(match_operand:VF 1 "nonimmediate_operand" "%0, 0,x, x,x")
	   (match_operand:VF 2 "nonimmediate_operand" "xm, x,xm,x,m")
	   (match_operand:VF 3 "nonimmediate_operand" " x,xm,0,xm,x")]
	  UNSPEC_FMADDSUB))]
  "TARGET_FMA || TARGET_FMA4"
  "@
   vfmaddsub132<ssemodesuffix>\t{%2, %3, %0|%0, %3, %2}
   vfmaddsub213<ssemodesuffix>\t{%3, %2, %0|%0, %2, %3}
   vfmaddsub231<ssemodesuffix>\t{%2, %1, %0|%0, %1, %2}
   vfmaddsub<ssemodesuffix>\t{%3, %2, %1, %0|%0, %1, %2, %3}
   vfmaddsub<ssemodesuffix>\t{%3, %2, %1, %0|%0, %1, %2, %3}"
  [(set_attr "isa" "fma,fma,fma,fma4,fma4")
   (set_attr "type" "ssemuladd")
   (set_attr "mode" "<MODE>")])

(define_insn "*fma_fmsubadd_<mode>"
  [(set (match_operand:VF 0 "register_operand" "=x,x,x,x,x")
	(unspec:VF
	  [(match_operand:VF   1 "nonimmediate_operand" "%0, 0,x, x,x")
	   (match_operand:VF   2 "nonimmediate_operand" "xm, x,xm,x,m")
	   (neg:VF
	     (match_operand:VF 3 "nonimmediate_operand" " x,xm,0,xm,x"))]
	  UNSPEC_FMADDSUB))]
  "TARGET_FMA || TARGET_FMA4"
  "@
   vfmsubadd132<ssemodesuffix>\t{%2, %3, %0|%0, %3, %2}
   vfmsubadd213<ssemodesuffix>\t{%3, %2, %0|%0, %2, %3}
   vfmsubadd231<ssemodesuffix>\t{%2, %1, %0|%0, %1, %2}
   vfmsubadd<ssemodesuffix>\t{%3, %2, %1, %0|%0, %1, %2, %3}
   vfmsubadd<ssemodesuffix>\t{%3, %2, %1, %0|%0, %1, %2, %3}"
  [(set_attr "isa" "fma,fma,fma,fma4,fma4")
   (set_attr "type" "ssemuladd")
   (set_attr "mode" "<MODE>")])

;; FMA3 floating point scalar intrinsics. These merge result with
;; high-order elements from the destination register.

(define_expand "fmai_vmfmadd_<mode>"
  [(set (match_operand:VF_128 0 "register_operand")
	(vec_merge:VF_128
	  (fma:VF_128
	    (match_operand:VF_128 1 "nonimmediate_operand")
	    (match_operand:VF_128 2 "nonimmediate_operand")
	    (match_operand:VF_128 3 "nonimmediate_operand"))
	  (match_dup 1)
	  (const_int 1)))]
  "TARGET_FMA")

(define_insn "*fmai_fmadd_<mode>"
  [(set (match_operand:VF_128 0 "register_operand" "=x,x")
        (vec_merge:VF_128
	  (fma:VF_128
	    (match_operand:VF_128 1 "nonimmediate_operand" " 0, 0")
	    (match_operand:VF_128 2 "nonimmediate_operand" "xm, x")
	    (match_operand:VF_128 3 "nonimmediate_operand" " x,xm"))
	  (match_dup 1)
	  (const_int 1)))]
  "TARGET_FMA"
  "@
   vfmadd132<ssescalarmodesuffix>\t{%2, %3, %0|%0, %3, %2}
   vfmadd213<ssescalarmodesuffix>\t{%3, %2, %0|%0, %2, %3}"
  [(set_attr "type" "ssemuladd")
   (set_attr "mode" "<MODE>")])

(define_insn "*fmai_fmsub_<mode>"
  [(set (match_operand:VF_128 0 "register_operand" "=x,x")
        (vec_merge:VF_128
	  (fma:VF_128
	    (match_operand:VF_128   1 "nonimmediate_operand" " 0, 0")
	    (match_operand:VF_128   2 "nonimmediate_operand" "xm, x")
	    (neg:VF_128
	      (match_operand:VF_128 3 "nonimmediate_operand" " x,xm")))
	  (match_dup 1)
	  (const_int 1)))]
  "TARGET_FMA"
  "@
   vfmsub132<ssescalarmodesuffix>\t{%2, %3, %0|%0, %3, %2}
   vfmsub213<ssescalarmodesuffix>\t{%3, %2, %0|%0, %2, %3}"
  [(set_attr "type" "ssemuladd")
   (set_attr "mode" "<MODE>")])

(define_insn "*fmai_fnmadd_<mode>"
  [(set (match_operand:VF_128 0 "register_operand" "=x,x")
        (vec_merge:VF_128
	  (fma:VF_128
	    (neg:VF_128
	      (match_operand:VF_128 2 "nonimmediate_operand" "xm, x"))
	    (match_operand:VF_128   1 "nonimmediate_operand" " 0, 0")
	    (match_operand:VF_128   3 "nonimmediate_operand" " x,xm"))
	  (match_dup 1)
	  (const_int 1)))]
  "TARGET_FMA"
  "@
   vfnmadd132<ssescalarmodesuffix>\t{%2, %3, %0|%0, %3, %2}
   vfnmadd213<ssescalarmodesuffix>\t{%3, %2, %0|%0, %2, %3}"
  [(set_attr "type" "ssemuladd")
   (set_attr "mode" "<MODE>")])

(define_insn "*fmai_fnmsub_<mode>"
  [(set (match_operand:VF_128 0 "register_operand" "=x,x")
        (vec_merge:VF_128
	  (fma:VF_128
	    (neg:VF_128
	      (match_operand:VF_128 2 "nonimmediate_operand" "xm, x"))
	    (match_operand:VF_128   1 "nonimmediate_operand" " 0, 0")
	    (neg:VF_128
	      (match_operand:VF_128 3 "nonimmediate_operand" " x,xm")))
	  (match_dup 1)
	  (const_int 1)))]
  "TARGET_FMA"
  "@
   vfnmsub132<ssescalarmodesuffix>\t{%2, %3, %0|%0, %3, %2}
   vfnmsub213<ssescalarmodesuffix>\t{%3, %2, %0|%0, %2, %3}"
  [(set_attr "type" "ssemuladd")
   (set_attr "mode" "<MODE>")])

;; FMA4 floating point scalar intrinsics.  These write the
;; entire destination register, with the high-order elements zeroed.

(define_expand "fma4i_vmfmadd_<mode>"
  [(set (match_operand:VF_128 0 "register_operand")
	(vec_merge:VF_128
	  (fma:VF_128
	    (match_operand:VF_128 1 "nonimmediate_operand")
	    (match_operand:VF_128 2 "nonimmediate_operand")
	    (match_operand:VF_128 3 "nonimmediate_operand"))
	  (match_dup 4)
	  (const_int 1)))]
  "TARGET_FMA4"
  "operands[4] = CONST0_RTX (<MODE>mode);")

(define_insn "*fma4i_vmfmadd_<mode>"
  [(set (match_operand:VF_128 0 "register_operand" "=x,x")
	(vec_merge:VF_128
	  (fma:VF_128
	    (match_operand:VF_128 1 "nonimmediate_operand" "%x,x")
	    (match_operand:VF_128 2 "nonimmediate_operand" " x,m")
	    (match_operand:VF_128 3 "nonimmediate_operand" "xm,x"))
	  (match_operand:VF_128 4 "const0_operand")
	  (const_int 1)))]
  "TARGET_FMA4"
  "vfmadd<ssescalarmodesuffix>\t{%3, %2, %1, %0|%0, %1, %2, %3}"
  [(set_attr "type" "ssemuladd")
   (set_attr "mode" "<MODE>")])

(define_insn "*fma4i_vmfmsub_<mode>"
  [(set (match_operand:VF_128 0 "register_operand" "=x,x")
	(vec_merge:VF_128
	  (fma:VF_128
	    (match_operand:VF_128 1 "nonimmediate_operand" "%x,x")
	    (match_operand:VF_128 2 "nonimmediate_operand" " x,m")
	    (neg:VF_128
	      (match_operand:VF_128 3 "nonimmediate_operand" "xm,x")))
	  (match_operand:VF_128 4 "const0_operand")
	  (const_int 1)))]
  "TARGET_FMA4"
  "vfmsub<ssescalarmodesuffix>\t{%3, %2, %1, %0|%0, %1, %2, %3}"
  [(set_attr "type" "ssemuladd")
   (set_attr "mode" "<MODE>")])

(define_insn "*fma4i_vmfnmadd_<mode>"
  [(set (match_operand:VF_128 0 "register_operand" "=x,x")
	(vec_merge:VF_128
	  (fma:VF_128
	    (neg:VF_128
	      (match_operand:VF_128 1 "nonimmediate_operand" "%x,x"))
	    (match_operand:VF_128   2 "nonimmediate_operand" " x,m")
	    (match_operand:VF_128   3 "nonimmediate_operand" "xm,x"))
	  (match_operand:VF_128 4 "const0_operand")
	  (const_int 1)))]
  "TARGET_FMA4"
  "vfnmadd<ssescalarmodesuffix>\t{%3, %2, %1, %0|%0, %1, %2, %3}"
  [(set_attr "type" "ssemuladd")
   (set_attr "mode" "<MODE>")])

(define_insn "*fma4i_vmfnmsub_<mode>"
  [(set (match_operand:VF_128 0 "register_operand" "=x,x")
	(vec_merge:VF_128
	  (fma:VF_128
	    (neg:VF_128
	      (match_operand:VF_128 1 "nonimmediate_operand" "%x,x"))
	    (match_operand:VF_128   2 "nonimmediate_operand" " x,m")
	    (neg:VF_128
	      (match_operand:VF_128   3 "nonimmediate_operand" "xm,x")))
	  (match_operand:VF_128 4 "const0_operand")
	  (const_int 1)))]
  "TARGET_FMA4"
  "vfnmsub<ssescalarmodesuffix>\t{%3, %2, %1, %0|%0, %1, %2, %3}"
  [(set_attr "type" "ssemuladd")
   (set_attr "mode" "<MODE>")])

;;;;;;;;;;;;;;;;;;;;;;;;;;;;;;;;;;;;;;;;;;;;;;;;;;;;;;;;;;;;;;;;;;;;;
;;
;; Parallel single-precision floating point conversion operations
;;
;;;;;;;;;;;;;;;;;;;;;;;;;;;;;;;;;;;;;;;;;;;;;;;;;;;;;;;;;;;;;;;;;;;;;

(define_insn "sse_cvtpi2ps"
  [(set (match_operand:V4SF 0 "register_operand" "=x")
	(vec_merge:V4SF
	  (vec_duplicate:V4SF
	    (float:V2SF (match_operand:V2SI 2 "nonimmediate_operand" "ym")))
	  (match_operand:V4SF 1 "register_operand" "0")
	  (const_int 3)))]
  "TARGET_SSE"
  "cvtpi2ps\t{%2, %0|%0, %2}"
  [(set_attr "type" "ssecvt")
   (set_attr "mode" "V4SF")])

(define_insn "sse_cvtps2pi"
  [(set (match_operand:V2SI 0 "register_operand" "=y")
	(vec_select:V2SI
	  (unspec:V4SI [(match_operand:V4SF 1 "nonimmediate_operand" "xm")]
		       UNSPEC_FIX_NOTRUNC)
	  (parallel [(const_int 0) (const_int 1)])))]
  "TARGET_SSE"
  "cvtps2pi\t{%1, %0|%0, %1}"
  [(set_attr "type" "ssecvt")
   (set_attr "unit" "mmx")
   (set_attr "mode" "DI")])

(define_insn "sse_cvttps2pi"
  [(set (match_operand:V2SI 0 "register_operand" "=y")
	(vec_select:V2SI
	  (fix:V4SI (match_operand:V4SF 1 "nonimmediate_operand" "xm"))
	  (parallel [(const_int 0) (const_int 1)])))]
  "TARGET_SSE"
  "cvttps2pi\t{%1, %0|%0, %1}"
  [(set_attr "type" "ssecvt")
   (set_attr "unit" "mmx")
   (set_attr "prefix_rep" "0")
   (set_attr "mode" "SF")])

(define_insn "sse_cvtsi2ss"
  [(set (match_operand:V4SF 0 "register_operand" "=x,x,x")
	(vec_merge:V4SF
	  (vec_duplicate:V4SF
	    (float:SF (match_operand:SI 2 "nonimmediate_operand" "r,m,rm")))
	  (match_operand:V4SF 1 "register_operand" "0,0,x")
	  (const_int 1)))]
  "TARGET_SSE"
  "@
   cvtsi2ss\t{%2, %0|%0, %2}
   cvtsi2ss\t{%2, %0|%0, %2}
   vcvtsi2ss\t{%2, %1, %0|%0, %1, %2}"
  [(set_attr "isa" "noavx,noavx,avx")
   (set_attr "type" "sseicvt")
   (set_attr "athlon_decode" "vector,double,*")
   (set_attr "amdfam10_decode" "vector,double,*")
   (set_attr "bdver1_decode" "double,direct,*")
   (set_attr "btver2_decode" "double,double,double")
   (set_attr "prefix" "orig,orig,vex")
   (set_attr "mode" "SF")])

(define_insn "sse_cvtsi2ssq"
  [(set (match_operand:V4SF 0 "register_operand" "=x,x,x")
	(vec_merge:V4SF
	  (vec_duplicate:V4SF
	    (float:SF (match_operand:DI 2 "nonimmediate_operand" "r,m,rm")))
	  (match_operand:V4SF 1 "register_operand" "0,0,x")
	  (const_int 1)))]
  "TARGET_SSE && TARGET_64BIT"
  "@
   cvtsi2ssq\t{%2, %0|%0, %2}
   cvtsi2ssq\t{%2, %0|%0, %2}
   vcvtsi2ssq\t{%2, %1, %0|%0, %1, %2}"
  [(set_attr "isa" "noavx,noavx,avx")
   (set_attr "type" "sseicvt")
   (set_attr "athlon_decode" "vector,double,*")
   (set_attr "amdfam10_decode" "vector,double,*")
   (set_attr "bdver1_decode" "double,direct,*")
   (set_attr "btver2_decode" "double,double,double")
   (set_attr "length_vex" "*,*,4")
   (set_attr "prefix_rex" "1,1,*")
   (set_attr "prefix" "orig,orig,vex")
   (set_attr "mode" "SF")])

(define_insn "sse_cvtss2si"
  [(set (match_operand:SI 0 "register_operand" "=r,r")
	(unspec:SI
	  [(vec_select:SF
	     (match_operand:V4SF 1 "nonimmediate_operand" "x,m")
	     (parallel [(const_int 0)]))]
	  UNSPEC_FIX_NOTRUNC))]
  "TARGET_SSE"
  "%vcvtss2si\t{%1, %0|%0, %1}"
  [(set_attr "type" "sseicvt")
   (set_attr "athlon_decode" "double,vector")
   (set_attr "bdver1_decode" "double,double")
   (set_attr "prefix_rep" "1")
   (set_attr "prefix" "maybe_vex")
   (set_attr "mode" "SI")])

(define_insn "sse_cvtss2si_2"
  [(set (match_operand:SI 0 "register_operand" "=r,r")
	(unspec:SI [(match_operand:SF 1 "nonimmediate_operand" "x,m")]
		   UNSPEC_FIX_NOTRUNC))]
  "TARGET_SSE"
  "%vcvtss2si\t{%1, %0|%0, %1}"
  [(set_attr "type" "sseicvt")
   (set_attr "athlon_decode" "double,vector")
   (set_attr "amdfam10_decode" "double,double")
   (set_attr "bdver1_decode" "double,double")
   (set_attr "prefix_rep" "1")
   (set_attr "prefix" "maybe_vex")
   (set_attr "mode" "SI")])

(define_insn "sse_cvtss2siq"
  [(set (match_operand:DI 0 "register_operand" "=r,r")
	(unspec:DI
	  [(vec_select:SF
	     (match_operand:V4SF 1 "nonimmediate_operand" "x,m")
	     (parallel [(const_int 0)]))]
	  UNSPEC_FIX_NOTRUNC))]
  "TARGET_SSE && TARGET_64BIT"
  "%vcvtss2si{q}\t{%1, %0|%0, %1}"
  [(set_attr "type" "sseicvt")
   (set_attr "athlon_decode" "double,vector")
   (set_attr "bdver1_decode" "double,double")
   (set_attr "prefix_rep" "1")
   (set_attr "prefix" "maybe_vex")
   (set_attr "mode" "DI")])

(define_insn "sse_cvtss2siq_2"
  [(set (match_operand:DI 0 "register_operand" "=r,r")
	(unspec:DI [(match_operand:SF 1 "nonimmediate_operand" "x,m")]
		   UNSPEC_FIX_NOTRUNC))]
  "TARGET_SSE && TARGET_64BIT"
  "%vcvtss2si{q}\t{%1, %0|%0, %1}"
  [(set_attr "type" "sseicvt")
   (set_attr "athlon_decode" "double,vector")
   (set_attr "amdfam10_decode" "double,double")
   (set_attr "bdver1_decode" "double,double")
   (set_attr "prefix_rep" "1")
   (set_attr "prefix" "maybe_vex")
   (set_attr "mode" "DI")])

(define_insn "sse_cvttss2si"
  [(set (match_operand:SI 0 "register_operand" "=r,r")
	(fix:SI
	  (vec_select:SF
	    (match_operand:V4SF 1 "nonimmediate_operand" "x,m")
	    (parallel [(const_int 0)]))))]
  "TARGET_SSE"
  "%vcvttss2si\t{%1, %0|%0, %1}"
  [(set_attr "type" "sseicvt")
   (set_attr "athlon_decode" "double,vector")
   (set_attr "amdfam10_decode" "double,double")
   (set_attr "bdver1_decode" "double,double")
   (set_attr "prefix_rep" "1")
   (set_attr "prefix" "maybe_vex")
   (set_attr "mode" "SI")])

(define_insn "sse_cvttss2siq"
  [(set (match_operand:DI 0 "register_operand" "=r,r")
	(fix:DI
	  (vec_select:SF
	    (match_operand:V4SF 1 "nonimmediate_operand" "x,m")
	    (parallel [(const_int 0)]))))]
  "TARGET_SSE && TARGET_64BIT"
  "%vcvttss2si{q}\t{%1, %0|%0, %1}"
  [(set_attr "type" "sseicvt")
   (set_attr "athlon_decode" "double,vector")
   (set_attr "amdfam10_decode" "double,double")
   (set_attr "bdver1_decode" "double,double")
   (set_attr "prefix_rep" "1")
   (set_attr "prefix" "maybe_vex")
   (set_attr "mode" "DI")])

(define_insn "float<sseintvecmodelower><mode>2"
  [(set (match_operand:VF1 0 "register_operand" "=x")
	(float:VF1
	  (match_operand:<sseintvecmode> 1 "nonimmediate_operand" "xm")))]
  "TARGET_SSE2"
  "%vcvtdq2ps\t{%1, %0|%0, %1}"
  [(set_attr "type" "ssecvt")
   (set_attr "prefix" "maybe_vex")
   (set_attr "mode" "<sseinsnmode>")])

(define_expand "floatuns<sseintvecmodelower><mode>2"
  [(match_operand:VF1 0 "register_operand")
   (match_operand:<sseintvecmode> 1 "register_operand")]
  "TARGET_SSE2 && (<MODE>mode == V4SFmode || TARGET_AVX2)"
{
  ix86_expand_vector_convert_uns_vsivsf (operands[0], operands[1]);
  DONE;
})

(define_insn "avx_cvtps2dq256"
  [(set (match_operand:V8SI 0 "register_operand" "=x")
	(unspec:V8SI [(match_operand:V8SF 1 "nonimmediate_operand" "xm")]
		     UNSPEC_FIX_NOTRUNC))]
  "TARGET_AVX"
  "vcvtps2dq\t{%1, %0|%0, %1}"
  [(set_attr "type" "ssecvt")
   (set_attr "prefix" "vex")
   (set_attr "mode" "OI")])

(define_insn "sse2_cvtps2dq"
  [(set (match_operand:V4SI 0 "register_operand" "=x")
	(unspec:V4SI [(match_operand:V4SF 1 "nonimmediate_operand" "xm")]
		     UNSPEC_FIX_NOTRUNC))]
  "TARGET_SSE2"
  "%vcvtps2dq\t{%1, %0|%0, %1}"
  [(set_attr "type" "ssecvt")
   (set (attr "prefix_data16")
     (if_then_else
       (match_test "TARGET_AVX")
     (const_string "*")
     (const_string "1")))
   (set_attr "prefix" "maybe_vex")
   (set_attr "mode" "TI")])

(define_insn "fix_truncv8sfv8si2"
  [(set (match_operand:V8SI 0 "register_operand" "=x")
	(fix:V8SI (match_operand:V8SF 1 "nonimmediate_operand" "xm")))]
  "TARGET_AVX"
  "vcvttps2dq\t{%1, %0|%0, %1}"
  [(set_attr "type" "ssecvt")
   (set_attr "prefix" "vex")
   (set_attr "mode" "OI")])

(define_insn "fix_truncv4sfv4si2"
  [(set (match_operand:V4SI 0 "register_operand" "=x")
	(fix:V4SI (match_operand:V4SF 1 "nonimmediate_operand" "xm")))]
  "TARGET_SSE2"
  "%vcvttps2dq\t{%1, %0|%0, %1}"
  [(set_attr "type" "ssecvt")
   (set (attr "prefix_rep")
     (if_then_else
       (match_test "TARGET_AVX")
     (const_string "*")
     (const_string "1")))
   (set (attr "prefix_data16")
     (if_then_else
       (match_test "TARGET_AVX")
     (const_string "*")
     (const_string "0")))
   (set_attr "prefix_data16" "0")
   (set_attr "prefix" "maybe_vex")
   (set_attr "mode" "TI")])

(define_expand "fixuns_trunc<mode><sseintvecmodelower>2"
  [(match_operand:<sseintvecmode> 0 "register_operand")
   (match_operand:VF1 1 "register_operand")]
  "TARGET_SSE2"
{
  rtx tmp[3];
  tmp[0] = ix86_expand_adjust_ufix_to_sfix_si (operands[1], &tmp[2]);
  tmp[1] = gen_reg_rtx (<sseintvecmode>mode);
  emit_insn (gen_fix_trunc<mode><sseintvecmodelower>2 (tmp[1], tmp[0]));
  emit_insn (gen_xor<sseintvecmodelower>3 (operands[0], tmp[1], tmp[2]));
  DONE;
})

;;;;;;;;;;;;;;;;;;;;;;;;;;;;;;;;;;;;;;;;;;;;;;;;;;;;;;;;;;;;;;;;;;;;;
;;
;; Parallel double-precision floating point conversion operations
;;
;;;;;;;;;;;;;;;;;;;;;;;;;;;;;;;;;;;;;;;;;;;;;;;;;;;;;;;;;;;;;;;;;;;;;

(define_insn "sse2_cvtpi2pd"
  [(set (match_operand:V2DF 0 "register_operand" "=x,x")
	(float:V2DF (match_operand:V2SI 1 "nonimmediate_operand" "y,m")))]
  "TARGET_SSE2"
  "cvtpi2pd\t{%1, %0|%0, %1}"
  [(set_attr "type" "ssecvt")
   (set_attr "unit" "mmx,*")
   (set_attr "prefix_data16" "1,*")
   (set_attr "mode" "V2DF")])

(define_insn "sse2_cvtpd2pi"
  [(set (match_operand:V2SI 0 "register_operand" "=y")
	(unspec:V2SI [(match_operand:V2DF 1 "nonimmediate_operand" "xm")]
		     UNSPEC_FIX_NOTRUNC))]
  "TARGET_SSE2"
  "cvtpd2pi\t{%1, %0|%0, %1}"
  [(set_attr "type" "ssecvt")
   (set_attr "unit" "mmx")
   (set_attr "bdver1_decode" "double")
   (set_attr "btver2_decode" "direct")
   (set_attr "prefix_data16" "1")
   (set_attr "mode" "DI")])

(define_insn "sse2_cvttpd2pi"
  [(set (match_operand:V2SI 0 "register_operand" "=y")
	(fix:V2SI (match_operand:V2DF 1 "nonimmediate_operand" "xm")))]
  "TARGET_SSE2"
  "cvttpd2pi\t{%1, %0|%0, %1}"
  [(set_attr "type" "ssecvt")
   (set_attr "unit" "mmx")
   (set_attr "bdver1_decode" "double")
   (set_attr "prefix_data16" "1")
   (set_attr "mode" "TI")])

(define_insn "sse2_cvtsi2sd"
  [(set (match_operand:V2DF 0 "register_operand" "=x,x,x")
	(vec_merge:V2DF
	  (vec_duplicate:V2DF
	    (float:DF (match_operand:SI 2 "nonimmediate_operand" "r,m,rm")))
	  (match_operand:V2DF 1 "register_operand" "0,0,x")
	  (const_int 1)))]
  "TARGET_SSE2"
  "@
   cvtsi2sd\t{%2, %0|%0, %2}
   cvtsi2sd\t{%2, %0|%0, %2}
   vcvtsi2sd\t{%2, %1, %0|%0, %1, %2}"
  [(set_attr "isa" "noavx,noavx,avx")
   (set_attr "type" "sseicvt")
   (set_attr "athlon_decode" "double,direct,*")
   (set_attr "amdfam10_decode" "vector,double,*")
   (set_attr "bdver1_decode" "double,direct,*")
   (set_attr "btver2_decode" "double,double,double")
   (set_attr "prefix" "orig,orig,vex")
   (set_attr "mode" "DF")])

(define_insn "sse2_cvtsi2sdq"
  [(set (match_operand:V2DF 0 "register_operand" "=x,x,x")
	(vec_merge:V2DF
	  (vec_duplicate:V2DF
	    (float:DF (match_operand:DI 2 "nonimmediate_operand" "r,m,rm")))
	  (match_operand:V2DF 1 "register_operand" "0,0,x")
	  (const_int 1)))]
  "TARGET_SSE2 && TARGET_64BIT"
  "@
   cvtsi2sdq\t{%2, %0|%0, %2}
   cvtsi2sdq\t{%2, %0|%0, %2}
   vcvtsi2sdq\t{%2, %1, %0|%0, %1, %2}"
  [(set_attr "isa" "noavx,noavx,avx")
   (set_attr "type" "sseicvt")
   (set_attr "athlon_decode" "double,direct,*")
   (set_attr "amdfam10_decode" "vector,double,*")
   (set_attr "bdver1_decode" "double,direct,*")
   (set_attr "length_vex" "*,*,4")
   (set_attr "prefix_rex" "1,1,*")
   (set_attr "prefix" "orig,orig,vex")
   (set_attr "mode" "DF")])

(define_insn "sse2_cvtsd2si"
  [(set (match_operand:SI 0 "register_operand" "=r,r")
	(unspec:SI
	  [(vec_select:DF
	     (match_operand:V2DF 1 "nonimmediate_operand" "x,m")
	     (parallel [(const_int 0)]))]
	  UNSPEC_FIX_NOTRUNC))]
  "TARGET_SSE2"
  "%vcvtsd2si\t{%1, %0|%0, %1}"
  [(set_attr "type" "sseicvt")
   (set_attr "athlon_decode" "double,vector")
   (set_attr "bdver1_decode" "double,double")
   (set_attr "btver2_decode" "double,double")
   (set_attr "prefix_rep" "1")
   (set_attr "prefix" "maybe_vex")
   (set_attr "mode" "SI")])

(define_insn "sse2_cvtsd2si_2"
  [(set (match_operand:SI 0 "register_operand" "=r,r")
	(unspec:SI [(match_operand:DF 1 "nonimmediate_operand" "x,m")]
		   UNSPEC_FIX_NOTRUNC))]
  "TARGET_SSE2"
  "%vcvtsd2si\t{%1, %0|%0, %1}"
  [(set_attr "type" "sseicvt")
   (set_attr "athlon_decode" "double,vector")
   (set_attr "amdfam10_decode" "double,double")
   (set_attr "bdver1_decode" "double,double")
   (set_attr "prefix_rep" "1")
   (set_attr "prefix" "maybe_vex")
   (set_attr "mode" "SI")])

(define_insn "sse2_cvtsd2siq"
  [(set (match_operand:DI 0 "register_operand" "=r,r")
	(unspec:DI
	  [(vec_select:DF
	     (match_operand:V2DF 1 "nonimmediate_operand" "x,m")
	     (parallel [(const_int 0)]))]
	  UNSPEC_FIX_NOTRUNC))]
  "TARGET_SSE2 && TARGET_64BIT"
  "%vcvtsd2si{q}\t{%1, %0|%0, %1}"
  [(set_attr "type" "sseicvt")
   (set_attr "athlon_decode" "double,vector")
   (set_attr "bdver1_decode" "double,double")
   (set_attr "prefix_rep" "1")
   (set_attr "prefix" "maybe_vex")
   (set_attr "mode" "DI")])

(define_insn "sse2_cvtsd2siq_2"
  [(set (match_operand:DI 0 "register_operand" "=r,r")
	(unspec:DI [(match_operand:DF 1 "nonimmediate_operand" "x,m")]
		   UNSPEC_FIX_NOTRUNC))]
  "TARGET_SSE2 && TARGET_64BIT"
  "%vcvtsd2si{q}\t{%1, %0|%0, %1}"
  [(set_attr "type" "sseicvt")
   (set_attr "athlon_decode" "double,vector")
   (set_attr "amdfam10_decode" "double,double")
   (set_attr "bdver1_decode" "double,double")
   (set_attr "prefix_rep" "1")
   (set_attr "prefix" "maybe_vex")
   (set_attr "mode" "DI")])

(define_insn "sse2_cvttsd2si"
  [(set (match_operand:SI 0 "register_operand" "=r,r")
	(fix:SI
	  (vec_select:DF
	    (match_operand:V2DF 1 "nonimmediate_operand" "x,m")
	    (parallel [(const_int 0)]))))]
  "TARGET_SSE2"
  "%vcvttsd2si\t{%1, %0|%0, %1}"
  [(set_attr "type" "sseicvt")
   (set_attr "athlon_decode" "double,vector")
   (set_attr "amdfam10_decode" "double,double")
   (set_attr "bdver1_decode" "double,double")
   (set_attr "btver2_decode" "double,double")
   (set_attr "prefix_rep" "1")
   (set_attr "prefix" "maybe_vex")
   (set_attr "mode" "SI")])

(define_insn "sse2_cvttsd2siq"
  [(set (match_operand:DI 0 "register_operand" "=r,r")
	(fix:DI
	  (vec_select:DF
	    (match_operand:V2DF 1 "nonimmediate_operand" "x,m")
	    (parallel [(const_int 0)]))))]
  "TARGET_SSE2 && TARGET_64BIT"
  "%vcvttsd2si{q}\t{%1, %0|%0, %1}"
  [(set_attr "type" "sseicvt")
   (set_attr "athlon_decode" "double,vector")
   (set_attr "amdfam10_decode" "double,double")
   (set_attr "bdver1_decode" "double,double")
   (set_attr "prefix_rep" "1")
   (set_attr "prefix" "maybe_vex")
   (set_attr "mode" "DI")])

(define_insn "floatv4siv4df2"
  [(set (match_operand:V4DF 0 "register_operand" "=x")
	(float:V4DF (match_operand:V4SI 1 "nonimmediate_operand" "xm")))]
  "TARGET_AVX"
  "vcvtdq2pd\t{%1, %0|%0, %1}"
  [(set_attr "type" "ssecvt")
   (set_attr "prefix" "vex")
   (set_attr "mode" "V4DF")])

(define_insn "avx_cvtdq2pd256_2"
  [(set (match_operand:V4DF 0 "register_operand" "=x")
	(float:V4DF
	  (vec_select:V4SI
	    (match_operand:V8SI 1 "nonimmediate_operand" "xm")
	    (parallel [(const_int 0) (const_int 1)
		       (const_int 2) (const_int 3)]))))]
  "TARGET_AVX"
  "vcvtdq2pd\t{%x1, %0|%0, %x1}"
  [(set_attr "type" "ssecvt")
   (set_attr "prefix" "vex")
   (set_attr "mode" "V4DF")])

(define_insn "sse2_cvtdq2pd"
  [(set (match_operand:V2DF 0 "register_operand" "=x")
	(float:V2DF
	  (vec_select:V2SI
	    (match_operand:V4SI 1 "nonimmediate_operand" "xm")
	    (parallel [(const_int 0) (const_int 1)]))))]
  "TARGET_SSE2"
  "%vcvtdq2pd\t{%1, %0|%0, %q1}"
  [(set_attr "type" "ssecvt")
   (set_attr "prefix" "maybe_vex")
   (set_attr "ssememalign" "64")
   (set_attr "mode" "V2DF")])

(define_insn "avx_cvtpd2dq256"
  [(set (match_operand:V4SI 0 "register_operand" "=x")
	(unspec:V4SI [(match_operand:V4DF 1 "nonimmediate_operand" "xm")]
		     UNSPEC_FIX_NOTRUNC))]
  "TARGET_AVX"
  "vcvtpd2dq{y}\t{%1, %0|%0, %1}"
  [(set_attr "type" "ssecvt")
   (set_attr "prefix" "vex")
   (set_attr "mode" "OI")])

(define_expand "avx_cvtpd2dq256_2"
  [(set (match_operand:V8SI 0 "register_operand")
	(vec_concat:V8SI
	  (unspec:V4SI [(match_operand:V4DF 1 "nonimmediate_operand")]
		       UNSPEC_FIX_NOTRUNC)
	  (match_dup 2)))]
  "TARGET_AVX"
  "operands[2] = CONST0_RTX (V4SImode);")

(define_insn "*avx_cvtpd2dq256_2"
  [(set (match_operand:V8SI 0 "register_operand" "=x")
	(vec_concat:V8SI
	  (unspec:V4SI [(match_operand:V4DF 1 "nonimmediate_operand" "xm")]
		       UNSPEC_FIX_NOTRUNC)
	  (match_operand:V4SI 2 "const0_operand")))]
  "TARGET_AVX"
  "vcvtpd2dq{y}\t{%1, %x0|%x0, %1}"
  [(set_attr "type" "ssecvt")
   (set_attr "prefix" "vex")
   (set_attr "btver2_decode" "vector")
   (set_attr "mode" "OI")])

(define_expand "sse2_cvtpd2dq"
  [(set (match_operand:V4SI 0 "register_operand")
	(vec_concat:V4SI
	  (unspec:V2SI [(match_operand:V2DF 1 "nonimmediate_operand")]
		       UNSPEC_FIX_NOTRUNC)
	  (match_dup 2)))]
  "TARGET_SSE2"
  "operands[2] = CONST0_RTX (V2SImode);")

(define_insn "*sse2_cvtpd2dq"
  [(set (match_operand:V4SI 0 "register_operand" "=x")
	(vec_concat:V4SI
	  (unspec:V2SI [(match_operand:V2DF 1 "nonimmediate_operand" "xm")]
		       UNSPEC_FIX_NOTRUNC)
	  (match_operand:V2SI 2 "const0_operand")))]
  "TARGET_SSE2"
{
  if (TARGET_AVX)
    return "vcvtpd2dq{x}\t{%1, %0|%0, %1}";
  else
    return "cvtpd2dq\t{%1, %0|%0, %1}";
}
  [(set_attr "type" "ssecvt")
   (set_attr "prefix_rep" "1")
   (set_attr "prefix_data16" "0")
   (set_attr "prefix" "maybe_vex")
   (set_attr "mode" "TI")
   (set_attr "amdfam10_decode" "double")
   (set_attr "athlon_decode" "vector")
   (set_attr "bdver1_decode" "double")])

(define_insn "fix_truncv4dfv4si2"
  [(set (match_operand:V4SI 0 "register_operand" "=x")
	(fix:V4SI (match_operand:V4DF 1 "nonimmediate_operand" "xm")))]
  "TARGET_AVX"
  "vcvttpd2dq{y}\t{%1, %0|%0, %1}"
  [(set_attr "type" "ssecvt")
   (set_attr "prefix" "vex")
   (set_attr "mode" "OI")])

(define_expand "avx_cvttpd2dq256_2"
  [(set (match_operand:V8SI 0 "register_operand")
	(vec_concat:V8SI
	  (fix:V4SI (match_operand:V4DF 1 "nonimmediate_operand"))
	  (match_dup 2)))]
  "TARGET_AVX"
  "operands[2] = CONST0_RTX (V4SImode);")

(define_insn "*avx_cvttpd2dq256_2"
  [(set (match_operand:V8SI 0 "register_operand" "=x")
	(vec_concat:V8SI
	  (fix:V4SI (match_operand:V4DF 1 "nonimmediate_operand" "xm"))
	  (match_operand:V4SI 2 "const0_operand")))]
  "TARGET_AVX"
  "vcvttpd2dq{y}\t{%1, %x0|%x0, %1}"
  [(set_attr "type" "ssecvt")
   (set_attr "prefix" "vex")
   (set_attr "btver2_decode" "vector")
   (set_attr "mode" "OI")])

(define_expand "sse2_cvttpd2dq"
  [(set (match_operand:V4SI 0 "register_operand")
	(vec_concat:V4SI
	  (fix:V2SI (match_operand:V2DF 1 "nonimmediate_operand"))
	  (match_dup 2)))]
  "TARGET_SSE2"
  "operands[2] = CONST0_RTX (V2SImode);")

(define_insn "*sse2_cvttpd2dq"
  [(set (match_operand:V4SI 0 "register_operand" "=x")
	(vec_concat:V4SI
	  (fix:V2SI (match_operand:V2DF 1 "nonimmediate_operand" "xm"))
	  (match_operand:V2SI 2 "const0_operand")))]
  "TARGET_SSE2"
{
  if (TARGET_AVX)
    return "vcvttpd2dq{x}\t{%1, %0|%0, %1}";
  else
    return "cvttpd2dq\t{%1, %0|%0, %1}";
}
  [(set_attr "type" "ssecvt")
   (set_attr "amdfam10_decode" "double")
   (set_attr "athlon_decode" "vector")
   (set_attr "bdver1_decode" "double")
   (set_attr "prefix" "maybe_vex")
   (set_attr "mode" "TI")])

(define_insn "sse2_cvtsd2ss"
  [(set (match_operand:V4SF 0 "register_operand" "=x,x,x")
	(vec_merge:V4SF
	  (vec_duplicate:V4SF
	    (float_truncate:V2SF
	      (match_operand:V2DF 2 "nonimmediate_operand" "x,m,xm")))
	  (match_operand:V4SF 1 "register_operand" "0,0,x")
	  (const_int 1)))]
  "TARGET_SSE2"
  "@
   cvtsd2ss\t{%2, %0|%0, %2}
   cvtsd2ss\t{%2, %0|%0, %2}
   vcvtsd2ss\t{%2, %1, %0|%0, %1, %2}"
  [(set_attr "isa" "noavx,noavx,avx")
   (set_attr "type" "ssecvt")
   (set_attr "athlon_decode" "vector,double,*")
   (set_attr "amdfam10_decode" "vector,double,*")
   (set_attr "bdver1_decode" "direct,direct,*")
   (set_attr "btver2_decode" "double,double,double")
   (set_attr "prefix" "orig,orig,vex")
   (set_attr "mode" "SF")])

(define_insn "sse2_cvtss2sd"
  [(set (match_operand:V2DF 0 "register_operand" "=x,x,x")
	(vec_merge:V2DF
	  (float_extend:V2DF
	    (vec_select:V2SF
	      (match_operand:V4SF 2 "nonimmediate_operand" "x,m,xm")
	      (parallel [(const_int 0) (const_int 1)])))
	  (match_operand:V2DF 1 "register_operand" "0,0,x")
	  (const_int 1)))]
  "TARGET_SSE2"
  "@
   cvtss2sd\t{%2, %0|%0, %2}
   cvtss2sd\t{%2, %0|%0, %2}
   vcvtss2sd\t{%2, %1, %0|%0, %1, %2}"
  [(set_attr "isa" "noavx,noavx,avx")
   (set_attr "type" "ssecvt")
   (set_attr "amdfam10_decode" "vector,double,*")
   (set_attr "athlon_decode" "direct,direct,*")
   (set_attr "bdver1_decode" "direct,direct,*")
   (set_attr "btver2_decode" "double,double,double")
   (set_attr "prefix" "orig,orig,vex")
   (set_attr "mode" "DF")])

(define_insn "avx_cvtpd2ps256"
  [(set (match_operand:V4SF 0 "register_operand" "=x")
	(float_truncate:V4SF
	  (match_operand:V4DF 1 "nonimmediate_operand" "xm")))]
  "TARGET_AVX"
  "vcvtpd2ps{y}\t{%1, %0|%0, %1}"
  [(set_attr "type" "ssecvt")
   (set_attr "prefix" "vex")
   (set_attr "btver2_decode" "vector")
   (set_attr "mode" "V4SF")])

(define_expand "sse2_cvtpd2ps"
  [(set (match_operand:V4SF 0 "register_operand")
	(vec_concat:V4SF
	  (float_truncate:V2SF
	    (match_operand:V2DF 1 "nonimmediate_operand"))
	  (match_dup 2)))]
  "TARGET_SSE2"
  "operands[2] = CONST0_RTX (V2SFmode);")

(define_insn "*sse2_cvtpd2ps"
  [(set (match_operand:V4SF 0 "register_operand" "=x")
	(vec_concat:V4SF
	  (float_truncate:V2SF
	    (match_operand:V2DF 1 "nonimmediate_operand" "xm"))
	  (match_operand:V2SF 2 "const0_operand")))]
  "TARGET_SSE2"
{
  if (TARGET_AVX)
    return "vcvtpd2ps{x}\t{%1, %0|%0, %1}";
  else
    return "cvtpd2ps\t{%1, %0|%0, %1}";
}
  [(set_attr "type" "ssecvt")
   (set_attr "amdfam10_decode" "double")
   (set_attr "athlon_decode" "vector")
   (set_attr "bdver1_decode" "double")
   (set_attr "prefix_data16" "1")
   (set_attr "prefix" "maybe_vex")
   (set_attr "mode" "V4SF")])

(define_insn "avx_cvtps2pd256"
  [(set (match_operand:V4DF 0 "register_operand" "=x")
	(float_extend:V4DF
	  (match_operand:V4SF 1 "nonimmediate_operand" "xm")))]
  "TARGET_AVX"
  "vcvtps2pd\t{%1, %0|%0, %1}"
  [(set_attr "type" "ssecvt")
   (set_attr "prefix" "vex")
   (set_attr "mode" "V4DF")])

(define_insn "*avx_cvtps2pd256_2"
  [(set (match_operand:V4DF 0 "register_operand" "=x")
	(float_extend:V4DF
	  (vec_select:V4SF
	    (match_operand:V8SF 1 "nonimmediate_operand" "xm")
	    (parallel [(const_int 0) (const_int 1)
		       (const_int 2) (const_int 3)]))))]
  "TARGET_AVX"
  "vcvtps2pd\t{%x1, %0|%0, %x1}"
  [(set_attr "type" "ssecvt")
   (set_attr "prefix" "vex")
   (set_attr "mode" "V4DF")])

(define_insn "sse2_cvtps2pd"
  [(set (match_operand:V2DF 0 "register_operand" "=x")
	(float_extend:V2DF
	  (vec_select:V2SF
	    (match_operand:V4SF 1 "nonimmediate_operand" "xm")
	    (parallel [(const_int 0) (const_int 1)]))))]
  "TARGET_SSE2"
  "%vcvtps2pd\t{%1, %0|%0, %q1}"
  [(set_attr "type" "ssecvt")
   (set_attr "amdfam10_decode" "direct")
   (set_attr "athlon_decode" "double")
   (set_attr "bdver1_decode" "double")
   (set_attr "prefix_data16" "0")
   (set_attr "prefix" "maybe_vex")
   (set_attr "mode" "V2DF")])

(define_expand "vec_unpacks_hi_v4sf"
  [(set (match_dup 2)
   (vec_select:V4SF
     (vec_concat:V8SF
       (match_dup 2)
       (match_operand:V4SF 1 "nonimmediate_operand"))
     (parallel [(const_int 6) (const_int 7)
		(const_int 2) (const_int 3)])))
  (set (match_operand:V2DF 0 "register_operand")
   (float_extend:V2DF
     (vec_select:V2SF
       (match_dup 2)
       (parallel [(const_int 0) (const_int 1)]))))]
  "TARGET_SSE2"
  "operands[2] = gen_reg_rtx (V4SFmode);")

(define_expand "vec_unpacks_hi_v8sf"
  [(set (match_dup 2)
	(vec_select:V4SF
	  (match_operand:V8SF 1 "nonimmediate_operand")
	  (parallel [(const_int 4) (const_int 5)
		     (const_int 6) (const_int 7)])))
   (set (match_operand:V4DF 0 "register_operand")
	(float_extend:V4DF
	  (match_dup 2)))]
  "TARGET_AVX"
  "operands[2] = gen_reg_rtx (V4SFmode);")

(define_expand "vec_unpacks_lo_v4sf"
  [(set (match_operand:V2DF 0 "register_operand")
	(float_extend:V2DF
	  (vec_select:V2SF
	    (match_operand:V4SF 1 "nonimmediate_operand")
	    (parallel [(const_int 0) (const_int 1)]))))]
  "TARGET_SSE2")

(define_expand "vec_unpacks_lo_v8sf"
  [(set (match_operand:V4DF 0 "register_operand")
	(float_extend:V4DF
	  (vec_select:V4SF
	    (match_operand:V8SF 1 "nonimmediate_operand")
	    (parallel [(const_int 0) (const_int 1)
		       (const_int 2) (const_int 3)]))))]
  "TARGET_AVX")

(define_mode_attr sseunpackfltmode
  [(V8HI "V4SF") (V4SI "V2DF") (V16HI "V8SF") (V8SI "V4DF")])

(define_expand "vec_unpacks_float_hi_<mode>"
  [(match_operand:<sseunpackfltmode> 0 "register_operand")
   (match_operand:VI2_AVX2 1 "register_operand")]
  "TARGET_SSE2"
{
  rtx tmp = gen_reg_rtx (<sseunpackmode>mode);

  emit_insn (gen_vec_unpacks_hi_<mode> (tmp, operands[1]));
  emit_insn (gen_rtx_SET (VOIDmode, operands[0],
			  gen_rtx_FLOAT (<sseunpackfltmode>mode, tmp)));
  DONE;
})

(define_expand "vec_unpacks_float_lo_<mode>"
  [(match_operand:<sseunpackfltmode> 0 "register_operand")
   (match_operand:VI2_AVX2 1 "register_operand")]
  "TARGET_SSE2"
{
  rtx tmp = gen_reg_rtx (<sseunpackmode>mode);

  emit_insn (gen_vec_unpacks_lo_<mode> (tmp, operands[1]));
  emit_insn (gen_rtx_SET (VOIDmode, operands[0],
			  gen_rtx_FLOAT (<sseunpackfltmode>mode, tmp)));
  DONE;
})

(define_expand "vec_unpacku_float_hi_<mode>"
  [(match_operand:<sseunpackfltmode> 0 "register_operand")
   (match_operand:VI2_AVX2 1 "register_operand")]
  "TARGET_SSE2"
{
  rtx tmp = gen_reg_rtx (<sseunpackmode>mode);

  emit_insn (gen_vec_unpacku_hi_<mode> (tmp, operands[1]));
  emit_insn (gen_rtx_SET (VOIDmode, operands[0],
			  gen_rtx_FLOAT (<sseunpackfltmode>mode, tmp)));
  DONE;
})

(define_expand "vec_unpacku_float_lo_<mode>"
  [(match_operand:<sseunpackfltmode> 0 "register_operand")
   (match_operand:VI2_AVX2 1 "register_operand")]
  "TARGET_SSE2"
{
  rtx tmp = gen_reg_rtx (<sseunpackmode>mode);

  emit_insn (gen_vec_unpacku_lo_<mode> (tmp, operands[1]));
  emit_insn (gen_rtx_SET (VOIDmode, operands[0],
			  gen_rtx_FLOAT (<sseunpackfltmode>mode, tmp)));
  DONE;
})

(define_expand "vec_unpacks_float_hi_v4si"
  [(set (match_dup 2)
	(vec_select:V4SI
	  (match_operand:V4SI 1 "nonimmediate_operand")
	  (parallel [(const_int 2) (const_int 3)
		     (const_int 2) (const_int 3)])))
   (set (match_operand:V2DF 0 "register_operand")
	(float:V2DF
	  (vec_select:V2SI
	  (match_dup 2)
	    (parallel [(const_int 0) (const_int 1)]))))]
  "TARGET_SSE2"
  "operands[2] = gen_reg_rtx (V4SImode);")

(define_expand "vec_unpacks_float_lo_v4si"
  [(set (match_operand:V2DF 0 "register_operand")
	(float:V2DF
	  (vec_select:V2SI
	    (match_operand:V4SI 1 "nonimmediate_operand")
	    (parallel [(const_int 0) (const_int 1)]))))]
  "TARGET_SSE2")

(define_expand "vec_unpacks_float_hi_v8si"
  [(set (match_dup 2)
	(vec_select:V4SI
	  (match_operand:V8SI 1 "nonimmediate_operand")
	  (parallel [(const_int 4) (const_int 5)
		     (const_int 6) (const_int 7)])))
   (set (match_operand:V4DF 0 "register_operand")
	(float:V4DF
	  (match_dup 2)))]
  "TARGET_AVX"
  "operands[2] = gen_reg_rtx (V4SImode);")

(define_expand "vec_unpacks_float_lo_v8si"
  [(set (match_operand:V4DF 0 "register_operand")
	(float:V4DF
	  (vec_select:V4SI
	    (match_operand:V8SI 1 "nonimmediate_operand")
	    (parallel [(const_int 0) (const_int 1)
		       (const_int 2) (const_int 3)]))))]
  "TARGET_AVX")

(define_expand "vec_unpacku_float_hi_v4si"
  [(set (match_dup 5)
	(vec_select:V4SI
	  (match_operand:V4SI 1 "nonimmediate_operand")
	  (parallel [(const_int 2) (const_int 3)
		     (const_int 2) (const_int 3)])))
   (set (match_dup 6)
	(float:V2DF
	  (vec_select:V2SI
	  (match_dup 5)
	    (parallel [(const_int 0) (const_int 1)]))))
   (set (match_dup 7)
	(lt:V2DF (match_dup 6) (match_dup 3)))
   (set (match_dup 8)
	(and:V2DF (match_dup 7) (match_dup 4)))
   (set (match_operand:V2DF 0 "register_operand")
	(plus:V2DF (match_dup 6) (match_dup 8)))]
  "TARGET_SSE2"
{
  REAL_VALUE_TYPE TWO32r;
  rtx x;
  int i;

  real_ldexp (&TWO32r, &dconst1, 32);
  x = const_double_from_real_value (TWO32r, DFmode);

  operands[3] = force_reg (V2DFmode, CONST0_RTX (V2DFmode));
  operands[4] = force_reg (V2DFmode,
			   ix86_build_const_vector (V2DFmode, 1, x));

  operands[5] = gen_reg_rtx (V4SImode);

  for (i = 6; i < 9; i++)
    operands[i] = gen_reg_rtx (V2DFmode);
})

(define_expand "vec_unpacku_float_lo_v4si"
  [(set (match_dup 5)
	(float:V2DF
	  (vec_select:V2SI
	    (match_operand:V4SI 1 "nonimmediate_operand")
	    (parallel [(const_int 0) (const_int 1)]))))
   (set (match_dup 6)
	(lt:V2DF (match_dup 5) (match_dup 3)))
   (set (match_dup 7)
	(and:V2DF (match_dup 6) (match_dup 4)))
   (set (match_operand:V2DF 0 "register_operand")
	(plus:V2DF (match_dup 5) (match_dup 7)))]
  "TARGET_SSE2"
{
  REAL_VALUE_TYPE TWO32r;
  rtx x;
  int i;

  real_ldexp (&TWO32r, &dconst1, 32);
  x = const_double_from_real_value (TWO32r, DFmode);

  operands[3] = force_reg (V2DFmode, CONST0_RTX (V2DFmode));
  operands[4] = force_reg (V2DFmode,
			   ix86_build_const_vector (V2DFmode, 1, x));

  for (i = 5; i < 8; i++)
    operands[i] = gen_reg_rtx (V2DFmode);
})

(define_expand "vec_unpacku_float_hi_v8si"
  [(match_operand:V4DF 0 "register_operand")
   (match_operand:V8SI 1 "register_operand")]
  "TARGET_AVX"
{
  REAL_VALUE_TYPE TWO32r;
  rtx x, tmp[6];
  int i;

  real_ldexp (&TWO32r, &dconst1, 32);
  x = const_double_from_real_value (TWO32r, DFmode);

  tmp[0] = force_reg (V4DFmode, CONST0_RTX (V4DFmode));
  tmp[1] = force_reg (V4DFmode, ix86_build_const_vector (V4DFmode, 1, x));
  tmp[5] = gen_reg_rtx (V4SImode);

  for (i = 2; i < 5; i++)
    tmp[i] = gen_reg_rtx (V4DFmode);
  emit_insn (gen_vec_extract_hi_v8si (tmp[5], operands[1]));
  emit_insn (gen_floatv4siv4df2 (tmp[2], tmp[5]));
  emit_insn (gen_rtx_SET (VOIDmode, tmp[3],
			  gen_rtx_LT (V4DFmode, tmp[2], tmp[0])));
  emit_insn (gen_andv4df3 (tmp[4], tmp[3], tmp[1]));
  emit_insn (gen_addv4df3 (operands[0], tmp[2], tmp[4]));
  DONE;
})

(define_expand "vec_unpacku_float_lo_v8si"
  [(match_operand:V4DF 0 "register_operand")
   (match_operand:V8SI 1 "nonimmediate_operand")]
  "TARGET_AVX"
{
  REAL_VALUE_TYPE TWO32r;
  rtx x, tmp[5];
  int i;

  real_ldexp (&TWO32r, &dconst1, 32);
  x = const_double_from_real_value (TWO32r, DFmode);

  tmp[0] = force_reg (V4DFmode, CONST0_RTX (V4DFmode));
  tmp[1] = force_reg (V4DFmode, ix86_build_const_vector (V4DFmode, 1, x));

  for (i = 2; i < 5; i++)
    tmp[i] = gen_reg_rtx (V4DFmode);
  emit_insn (gen_avx_cvtdq2pd256_2 (tmp[2], operands[1]));
  emit_insn (gen_rtx_SET (VOIDmode, tmp[3],
			  gen_rtx_LT (V4DFmode, tmp[2], tmp[0])));
  emit_insn (gen_andv4df3 (tmp[4], tmp[3], tmp[1]));
  emit_insn (gen_addv4df3 (operands[0], tmp[2], tmp[4]));
  DONE;
})

(define_expand "vec_pack_trunc_v4df"
  [(set (match_dup 3)
	(float_truncate:V4SF
	  (match_operand:V4DF 1 "nonimmediate_operand")))
   (set (match_dup 4)
	(float_truncate:V4SF
	  (match_operand:V4DF 2 "nonimmediate_operand")))
   (set (match_operand:V8SF 0 "register_operand")
	(vec_concat:V8SF
	  (match_dup 3)
	  (match_dup 4)))]
  "TARGET_AVX"
{
  operands[3] = gen_reg_rtx (V4SFmode);
  operands[4] = gen_reg_rtx (V4SFmode);
})

(define_expand "vec_pack_trunc_v2df"
  [(match_operand:V4SF 0 "register_operand")
   (match_operand:V2DF 1 "nonimmediate_operand")
   (match_operand:V2DF 2 "nonimmediate_operand")]
  "TARGET_SSE2"
{
  rtx tmp0, tmp1;

  if (TARGET_AVX && !TARGET_PREFER_AVX128)
    {
      tmp0 = gen_reg_rtx (V4DFmode);
      tmp1 = force_reg (V2DFmode, operands[1]);

      emit_insn (gen_avx_vec_concatv4df (tmp0, tmp1, operands[2]));
      emit_insn (gen_avx_cvtpd2ps256 (operands[0], tmp0));
    }
  else
    {
      tmp0 = gen_reg_rtx (V4SFmode);
      tmp1 = gen_reg_rtx (V4SFmode);

      emit_insn (gen_sse2_cvtpd2ps (tmp0, operands[1]));
      emit_insn (gen_sse2_cvtpd2ps (tmp1, operands[2]));
      emit_insn (gen_sse_movlhps (operands[0], tmp0, tmp1));
    }
  DONE;
})

(define_expand "vec_pack_sfix_trunc_v4df"
  [(match_operand:V8SI 0 "register_operand")
   (match_operand:V4DF 1 "nonimmediate_operand")
   (match_operand:V4DF 2 "nonimmediate_operand")]
  "TARGET_AVX"
{
  rtx r1, r2;

  r1 = gen_reg_rtx (V4SImode);
  r2 = gen_reg_rtx (V4SImode);

  emit_insn (gen_fix_truncv4dfv4si2 (r1, operands[1]));
  emit_insn (gen_fix_truncv4dfv4si2 (r2, operands[2]));
  emit_insn (gen_avx_vec_concatv8si (operands[0], r1, r2));
  DONE;
})

(define_expand "vec_pack_sfix_trunc_v2df"
  [(match_operand:V4SI 0 "register_operand")
   (match_operand:V2DF 1 "nonimmediate_operand")
   (match_operand:V2DF 2 "nonimmediate_operand")]
  "TARGET_SSE2"
{
  rtx tmp0, tmp1;

  if (TARGET_AVX && !TARGET_PREFER_AVX128)
    {
      tmp0 = gen_reg_rtx (V4DFmode);
      tmp1 = force_reg (V2DFmode, operands[1]);

      emit_insn (gen_avx_vec_concatv4df (tmp0, tmp1, operands[2]));
      emit_insn (gen_fix_truncv4dfv4si2 (operands[0], tmp0));
    }
  else
    {
      tmp0 = gen_reg_rtx (V4SImode);
      tmp1 = gen_reg_rtx (V4SImode);

      emit_insn (gen_sse2_cvttpd2dq (tmp0, operands[1]));
      emit_insn (gen_sse2_cvttpd2dq (tmp1, operands[2]));
      emit_insn
       (gen_vec_interleave_lowv2di (gen_lowpart (V2DImode, operands[0]),
				    gen_lowpart (V2DImode, tmp0),
				    gen_lowpart (V2DImode, tmp1)));
    }
  DONE;
})

(define_mode_attr ssepackfltmode
  [(V4DF "V8SI") (V2DF "V4SI")])

(define_expand "vec_pack_ufix_trunc_<mode>"
  [(match_operand:<ssepackfltmode> 0 "register_operand")
   (match_operand:VF2 1 "register_operand")
   (match_operand:VF2 2 "register_operand")]
  "TARGET_SSE2"
{
  rtx tmp[7];
  tmp[0] = ix86_expand_adjust_ufix_to_sfix_si (operands[1], &tmp[2]);
  tmp[1] = ix86_expand_adjust_ufix_to_sfix_si (operands[2], &tmp[3]);
  tmp[4] = gen_reg_rtx (<ssepackfltmode>mode);
  emit_insn (gen_vec_pack_sfix_trunc_<mode> (tmp[4], tmp[0], tmp[1]));
  if (<ssepackfltmode>mode == V4SImode || TARGET_AVX2)
    {
      tmp[5] = gen_reg_rtx (<ssepackfltmode>mode);
      ix86_expand_vec_extract_even_odd (tmp[5], tmp[2], tmp[3], 0);
    }
  else
    {
      tmp[5] = gen_reg_rtx (V8SFmode);
      ix86_expand_vec_extract_even_odd (tmp[5], gen_lowpart (V8SFmode, tmp[2]),
					gen_lowpart (V8SFmode, tmp[3]), 0);
      tmp[5] = gen_lowpart (V8SImode, tmp[5]);
    }
  tmp[6] = expand_simple_binop (<ssepackfltmode>mode, XOR, tmp[4], tmp[5],
				operands[0], 0, OPTAB_DIRECT);
  if (tmp[6] != operands[0])
    emit_move_insn (operands[0], tmp[6]);
  DONE;
})

(define_expand "vec_pack_sfix_v4df"
  [(match_operand:V8SI 0 "register_operand")
   (match_operand:V4DF 1 "nonimmediate_operand")
   (match_operand:V4DF 2 "nonimmediate_operand")]
  "TARGET_AVX"
{
  rtx r1, r2;

  r1 = gen_reg_rtx (V4SImode);
  r2 = gen_reg_rtx (V4SImode);

  emit_insn (gen_avx_cvtpd2dq256 (r1, operands[1]));
  emit_insn (gen_avx_cvtpd2dq256 (r2, operands[2]));
  emit_insn (gen_avx_vec_concatv8si (operands[0], r1, r2));
  DONE;
})

(define_expand "vec_pack_sfix_v2df"
  [(match_operand:V4SI 0 "register_operand")
   (match_operand:V2DF 1 "nonimmediate_operand")
   (match_operand:V2DF 2 "nonimmediate_operand")]
  "TARGET_SSE2"
{
  rtx tmp0, tmp1;

  if (TARGET_AVX && !TARGET_PREFER_AVX128)
    {
      tmp0 = gen_reg_rtx (V4DFmode);
      tmp1 = force_reg (V2DFmode, operands[1]);

      emit_insn (gen_avx_vec_concatv4df (tmp0, tmp1, operands[2]));
      emit_insn (gen_avx_cvtpd2dq256 (operands[0], tmp0));
    }
  else
    {
      tmp0 = gen_reg_rtx (V4SImode);
      tmp1 = gen_reg_rtx (V4SImode);

      emit_insn (gen_sse2_cvtpd2dq (tmp0, operands[1]));
      emit_insn (gen_sse2_cvtpd2dq (tmp1, operands[2]));
      emit_insn
       (gen_vec_interleave_lowv2di (gen_lowpart (V2DImode, operands[0]),
				    gen_lowpart (V2DImode, tmp0),
				    gen_lowpart (V2DImode, tmp1)));
    }
  DONE;
})

;;;;;;;;;;;;;;;;;;;;;;;;;;;;;;;;;;;;;;;;;;;;;;;;;;;;;;;;;;;;;;;;;;;;;
;;
;; Parallel single-precision floating point element swizzling
;;
;;;;;;;;;;;;;;;;;;;;;;;;;;;;;;;;;;;;;;;;;;;;;;;;;;;;;;;;;;;;;;;;;;;;;

(define_expand "sse_movhlps_exp"
  [(set (match_operand:V4SF 0 "nonimmediate_operand")
	(vec_select:V4SF
	  (vec_concat:V8SF
	    (match_operand:V4SF 1 "nonimmediate_operand")
	    (match_operand:V4SF 2 "nonimmediate_operand"))
	  (parallel [(const_int 6)
		     (const_int 7)
		     (const_int 2)
		     (const_int 3)])))]
  "TARGET_SSE"
{
  rtx dst = ix86_fixup_binary_operands (UNKNOWN, V4SFmode, operands);

  emit_insn (gen_sse_movhlps (dst, operands[1], operands[2]));

  /* Fix up the destination if needed.  */
  if (dst != operands[0])
    emit_move_insn (operands[0], dst);

  DONE;
})

(define_insn "sse_movhlps"
  [(set (match_operand:V4SF 0 "nonimmediate_operand"     "=x,x,x,x,m")
	(vec_select:V4SF
	  (vec_concat:V8SF
	    (match_operand:V4SF 1 "nonimmediate_operand" " 0,x,0,x,0")
	    (match_operand:V4SF 2 "nonimmediate_operand" " x,x,o,o,x"))
	  (parallel [(const_int 6)
		     (const_int 7)
		     (const_int 2)
		     (const_int 3)])))]
  "TARGET_SSE && !(MEM_P (operands[1]) && MEM_P (operands[2]))"
  "@
   movhlps\t{%2, %0|%0, %2}
   vmovhlps\t{%2, %1, %0|%0, %1, %2}
   movlps\t{%H2, %0|%0, %H2}
   vmovlps\t{%H2, %1, %0|%0, %1, %H2}
   %vmovhps\t{%2, %0|%0, %2}"
  [(set_attr "isa" "noavx,avx,noavx,avx,*")
   (set_attr "type" "ssemov")
   (set_attr "ssememalign" "64")
   (set_attr "prefix" "orig,vex,orig,vex,maybe_vex")
   (set_attr "mode" "V4SF,V4SF,V2SF,V2SF,V2SF")])

(define_expand "sse_movlhps_exp"
  [(set (match_operand:V4SF 0 "nonimmediate_operand")
	(vec_select:V4SF
	  (vec_concat:V8SF
	    (match_operand:V4SF 1 "nonimmediate_operand")
	    (match_operand:V4SF 2 "nonimmediate_operand"))
	  (parallel [(const_int 0)
		     (const_int 1)
		     (const_int 4)
		     (const_int 5)])))]
  "TARGET_SSE"
{
  rtx dst = ix86_fixup_binary_operands (UNKNOWN, V4SFmode, operands);

  emit_insn (gen_sse_movlhps (dst, operands[1], operands[2]));

  /* Fix up the destination if needed.  */
  if (dst != operands[0])
    emit_move_insn (operands[0], dst);

  DONE;
})

(define_insn "sse_movlhps"
  [(set (match_operand:V4SF 0 "nonimmediate_operand"     "=x,x,x,x,o")
	(vec_select:V4SF
	  (vec_concat:V8SF
	    (match_operand:V4SF 1 "nonimmediate_operand" " 0,x,0,x,0")
	    (match_operand:V4SF 2 "nonimmediate_operand" " x,x,m,m,x"))
	  (parallel [(const_int 0)
		     (const_int 1)
		     (const_int 4)
		     (const_int 5)])))]
  "TARGET_SSE && ix86_binary_operator_ok (UNKNOWN, V4SFmode, operands)"
  "@
   movlhps\t{%2, %0|%0, %2}
   vmovlhps\t{%2, %1, %0|%0, %1, %2}
   movhps\t{%2, %0|%0, %2}
   vmovhps\t{%2, %1, %0|%0, %1, %2}
   %vmovlps\t{%2, %H0|%H0, %2}"
  [(set_attr "isa" "noavx,avx,noavx,avx,*")
   (set_attr "type" "ssemov")
   (set_attr "ssememalign" "64")
   (set_attr "prefix" "orig,vex,orig,vex,maybe_vex")
   (set_attr "mode" "V4SF,V4SF,V2SF,V2SF,V2SF")])

;; Recall that the 256-bit unpck insns only shuffle within their lanes.
(define_insn "avx_unpckhps256"
  [(set (match_operand:V8SF 0 "register_operand" "=x")
	(vec_select:V8SF
	  (vec_concat:V16SF
	    (match_operand:V8SF 1 "register_operand" "x")
	    (match_operand:V8SF 2 "nonimmediate_operand" "xm"))
	  (parallel [(const_int 2) (const_int 10)
		     (const_int 3) (const_int 11)
		     (const_int 6) (const_int 14)
		     (const_int 7) (const_int 15)])))]
  "TARGET_AVX"
  "vunpckhps\t{%2, %1, %0|%0, %1, %2}"
  [(set_attr "type" "sselog")
   (set_attr "prefix" "vex")
   (set_attr "mode" "V8SF")])

(define_expand "vec_interleave_highv8sf"
  [(set (match_dup 3)
	(vec_select:V8SF
	  (vec_concat:V16SF
	    (match_operand:V8SF 1 "register_operand" "x")
	    (match_operand:V8SF 2 "nonimmediate_operand" "xm"))
	  (parallel [(const_int 0) (const_int 8)
		     (const_int 1) (const_int 9)
		     (const_int 4) (const_int 12)
		     (const_int 5) (const_int 13)])))
   (set (match_dup 4)
	(vec_select:V8SF
	  (vec_concat:V16SF
	    (match_dup 1)
	    (match_dup 2))
	  (parallel [(const_int 2) (const_int 10)
		     (const_int 3) (const_int 11)
		     (const_int 6) (const_int 14)
		     (const_int 7) (const_int 15)])))
   (set (match_operand:V8SF 0 "register_operand")
	(vec_select:V8SF
	  (vec_concat:V16SF
	    (match_dup 3)
	    (match_dup 4))
	  (parallel [(const_int 4) (const_int 5)
		     (const_int 6) (const_int 7)
		     (const_int 12) (const_int 13)
		     (const_int 14) (const_int 15)])))]
 "TARGET_AVX"
{
  operands[3] = gen_reg_rtx (V8SFmode);
  operands[4] = gen_reg_rtx (V8SFmode);
})

(define_insn "vec_interleave_highv4sf"
  [(set (match_operand:V4SF 0 "register_operand" "=x,x")
	(vec_select:V4SF
	  (vec_concat:V8SF
	    (match_operand:V4SF 1 "register_operand" "0,x")
	    (match_operand:V4SF 2 "nonimmediate_operand" "xm,xm"))
	  (parallel [(const_int 2) (const_int 6)
		     (const_int 3) (const_int 7)])))]
  "TARGET_SSE"
  "@
   unpckhps\t{%2, %0|%0, %2}
   vunpckhps\t{%2, %1, %0|%0, %1, %2}"
  [(set_attr "isa" "noavx,avx")
   (set_attr "type" "sselog")
   (set_attr "prefix" "orig,vex")
   (set_attr "mode" "V4SF")])

;; Recall that the 256-bit unpck insns only shuffle within their lanes.
(define_insn "avx_unpcklps256"
  [(set (match_operand:V8SF 0 "register_operand" "=x")
	(vec_select:V8SF
	  (vec_concat:V16SF
	    (match_operand:V8SF 1 "register_operand" "x")
	    (match_operand:V8SF 2 "nonimmediate_operand" "xm"))
	  (parallel [(const_int 0) (const_int 8)
		     (const_int 1) (const_int 9)
		     (const_int 4) (const_int 12)
		     (const_int 5) (const_int 13)])))]
  "TARGET_AVX"
  "vunpcklps\t{%2, %1, %0|%0, %1, %2}"
  [(set_attr "type" "sselog")
   (set_attr "prefix" "vex")
   (set_attr "mode" "V8SF")])

(define_expand "vec_interleave_lowv8sf"
  [(set (match_dup 3)
	(vec_select:V8SF
	  (vec_concat:V16SF
	    (match_operand:V8SF 1 "register_operand" "x")
	    (match_operand:V8SF 2 "nonimmediate_operand" "xm"))
	  (parallel [(const_int 0) (const_int 8)
		     (const_int 1) (const_int 9)
		     (const_int 4) (const_int 12)
		     (const_int 5) (const_int 13)])))
   (set (match_dup 4)
	(vec_select:V8SF
	  (vec_concat:V16SF
	    (match_dup 1)
	    (match_dup 2))
	  (parallel [(const_int 2) (const_int 10)
		     (const_int 3) (const_int 11)
		     (const_int 6) (const_int 14)
		     (const_int 7) (const_int 15)])))
   (set (match_operand:V8SF 0 "register_operand")
	(vec_select:V8SF
	  (vec_concat:V16SF
	    (match_dup 3)
	    (match_dup 4))
	  (parallel [(const_int 0) (const_int 1)
		     (const_int 2) (const_int 3)
		     (const_int 8) (const_int 9)
		     (const_int 10) (const_int 11)])))]
 "TARGET_AVX"
{
  operands[3] = gen_reg_rtx (V8SFmode);
  operands[4] = gen_reg_rtx (V8SFmode);
})

(define_insn "vec_interleave_lowv4sf"
  [(set (match_operand:V4SF 0 "register_operand" "=x,x")
	(vec_select:V4SF
	  (vec_concat:V8SF
	    (match_operand:V4SF 1 "register_operand" "0,x")
	    (match_operand:V4SF 2 "nonimmediate_operand" "xm,xm"))
	  (parallel [(const_int 0) (const_int 4)
		     (const_int 1) (const_int 5)])))]
  "TARGET_SSE"
  "@
   unpcklps\t{%2, %0|%0, %2}
   vunpcklps\t{%2, %1, %0|%0, %1, %2}"
  [(set_attr "isa" "noavx,avx")
   (set_attr "type" "sselog")
   (set_attr "prefix" "orig,vex")
   (set_attr "mode" "V4SF")])

;; These are modeled with the same vec_concat as the others so that we
;; capture users of shufps that can use the new instructions
(define_insn "avx_movshdup256"
  [(set (match_operand:V8SF 0 "register_operand" "=x")
	(vec_select:V8SF
	  (vec_concat:V16SF
	    (match_operand:V8SF 1 "nonimmediate_operand" "xm")
	    (match_dup 1))
	  (parallel [(const_int 1) (const_int 1)
		     (const_int 3) (const_int 3)
		     (const_int 5) (const_int 5)
		     (const_int 7) (const_int 7)])))]
  "TARGET_AVX"
  "vmovshdup\t{%1, %0|%0, %1}"
  [(set_attr "type" "sse")
   (set_attr "prefix" "vex")
   (set_attr "mode" "V8SF")])

(define_insn "sse3_movshdup"
  [(set (match_operand:V4SF 0 "register_operand" "=x")
	(vec_select:V4SF
	  (vec_concat:V8SF
	    (match_operand:V4SF 1 "nonimmediate_operand" "xm")
	    (match_dup 1))
	  (parallel [(const_int 1)
		     (const_int 1)
		     (const_int 7)
		     (const_int 7)])))]
  "TARGET_SSE3"
  "%vmovshdup\t{%1, %0|%0, %1}"
  [(set_attr "type" "sse")
   (set_attr "prefix_rep" "1")
   (set_attr "prefix" "maybe_vex")
   (set_attr "mode" "V4SF")])

(define_insn "avx_movsldup256"
  [(set (match_operand:V8SF 0 "register_operand" "=x")
	(vec_select:V8SF
	  (vec_concat:V16SF
	    (match_operand:V8SF 1 "nonimmediate_operand" "xm")
	    (match_dup 1))
	  (parallel [(const_int 0) (const_int 0)
		     (const_int 2) (const_int 2)
		     (const_int 4) (const_int 4)
		     (const_int 6) (const_int 6)])))]
  "TARGET_AVX"
  "vmovsldup\t{%1, %0|%0, %1}"
  [(set_attr "type" "sse")
   (set_attr "prefix" "vex")
   (set_attr "mode" "V8SF")])

(define_insn "sse3_movsldup"
  [(set (match_operand:V4SF 0 "register_operand" "=x")
	(vec_select:V4SF
	  (vec_concat:V8SF
	    (match_operand:V4SF 1 "nonimmediate_operand" "xm")
	    (match_dup 1))
	  (parallel [(const_int 0)
		     (const_int 0)
		     (const_int 6)
		     (const_int 6)])))]
  "TARGET_SSE3"
  "%vmovsldup\t{%1, %0|%0, %1}"
  [(set_attr "type" "sse")
   (set_attr "prefix_rep" "1")
   (set_attr "prefix" "maybe_vex")
   (set_attr "mode" "V4SF")])

(define_expand "avx_shufps256"
  [(match_operand:V8SF 0 "register_operand")
   (match_operand:V8SF 1 "register_operand")
   (match_operand:V8SF 2 "nonimmediate_operand")
   (match_operand:SI 3 "const_int_operand")]
  "TARGET_AVX"
{
  int mask = INTVAL (operands[3]);
  emit_insn (gen_avx_shufps256_1 (operands[0], operands[1], operands[2],
				  GEN_INT ((mask >> 0) & 3),
				  GEN_INT ((mask >> 2) & 3),
				  GEN_INT (((mask >> 4) & 3) + 8),
				  GEN_INT (((mask >> 6) & 3) + 8),
				  GEN_INT (((mask >> 0) & 3) + 4),
				  GEN_INT (((mask >> 2) & 3) + 4),
				  GEN_INT (((mask >> 4) & 3) + 12),
				  GEN_INT (((mask >> 6) & 3) + 12)));
  DONE;
})

;; One bit in mask selects 2 elements.
(define_insn "avx_shufps256_1"
  [(set (match_operand:V8SF 0 "register_operand" "=x")
	(vec_select:V8SF
	  (vec_concat:V16SF
	    (match_operand:V8SF 1 "register_operand" "x")
	    (match_operand:V8SF 2 "nonimmediate_operand" "xm"))
	  (parallel [(match_operand 3  "const_0_to_3_operand"  )
		     (match_operand 4  "const_0_to_3_operand"  )
		     (match_operand 5  "const_8_to_11_operand" )
		     (match_operand 6  "const_8_to_11_operand" )
		     (match_operand 7  "const_4_to_7_operand"  )
		     (match_operand 8  "const_4_to_7_operand"  )
		     (match_operand 9  "const_12_to_15_operand")
		     (match_operand 10 "const_12_to_15_operand")])))]
  "TARGET_AVX
   && (INTVAL (operands[3]) == (INTVAL (operands[7]) - 4)
       && INTVAL (operands[4]) == (INTVAL (operands[8]) - 4)
       && INTVAL (operands[5]) == (INTVAL (operands[9]) - 4)
       && INTVAL (operands[6]) == (INTVAL (operands[10]) - 4))"
{
  int mask;
  mask = INTVAL (operands[3]);
  mask |= INTVAL (operands[4]) << 2;
  mask |= (INTVAL (operands[5]) - 8) << 4;
  mask |= (INTVAL (operands[6]) - 8) << 6;
  operands[3] = GEN_INT (mask);

  return "vshufps\t{%3, %2, %1, %0|%0, %1, %2, %3}";
}
  [(set_attr "type" "sseshuf")
   (set_attr "length_immediate" "1")
   (set_attr "prefix" "vex")
   (set_attr "mode" "V8SF")])

(define_expand "sse_shufps"
  [(match_operand:V4SF 0 "register_operand")
   (match_operand:V4SF 1 "register_operand")
   (match_operand:V4SF 2 "nonimmediate_operand")
   (match_operand:SI 3 "const_int_operand")]
  "TARGET_SSE"
{
  int mask = INTVAL (operands[3]);
  emit_insn (gen_sse_shufps_v4sf (operands[0], operands[1], operands[2],
			       GEN_INT ((mask >> 0) & 3),
			       GEN_INT ((mask >> 2) & 3),
			       GEN_INT (((mask >> 4) & 3) + 4),
			       GEN_INT (((mask >> 6) & 3) + 4)));
  DONE;
})

(define_insn "sse_shufps_<mode>"
  [(set (match_operand:VI4F_128 0 "register_operand" "=x,x")
	(vec_select:VI4F_128
	  (vec_concat:<ssedoublevecmode>
	    (match_operand:VI4F_128 1 "register_operand" "0,x")
	    (match_operand:VI4F_128 2 "nonimmediate_operand" "xm,xm"))
	  (parallel [(match_operand 3 "const_0_to_3_operand")
		     (match_operand 4 "const_0_to_3_operand")
		     (match_operand 5 "const_4_to_7_operand")
		     (match_operand 6 "const_4_to_7_operand")])))]
  "TARGET_SSE"
{
  int mask = 0;
  mask |= INTVAL (operands[3]) << 0;
  mask |= INTVAL (operands[4]) << 2;
  mask |= (INTVAL (operands[5]) - 4) << 4;
  mask |= (INTVAL (operands[6]) - 4) << 6;
  operands[3] = GEN_INT (mask);

  switch (which_alternative)
    {
    case 0:
      return "shufps\t{%3, %2, %0|%0, %2, %3}";
    case 1:
      return "vshufps\t{%3, %2, %1, %0|%0, %1, %2, %3}";
    default:
      gcc_unreachable ();
    }
}
  [(set_attr "isa" "noavx,avx")
   (set_attr "type" "sseshuf")
   (set_attr "length_immediate" "1")
   (set_attr "prefix" "orig,vex")
   (set_attr "mode" "V4SF")])

(define_insn "sse_storehps"
  [(set (match_operand:V2SF 0 "nonimmediate_operand" "=m,x,x")
	(vec_select:V2SF
	  (match_operand:V4SF 1 "nonimmediate_operand" "x,x,o")
	  (parallel [(const_int 2) (const_int 3)])))]
  "TARGET_SSE"
  "@
   %vmovhps\t{%1, %0|%0, %1}
   %vmovhlps\t{%1, %d0|%d0, %1}
   %vmovlps\t{%H1, %d0|%d0, %H1}"
  [(set_attr "type" "ssemov")
   (set_attr "ssememalign" "64")
   (set_attr "prefix" "maybe_vex")
   (set_attr "mode" "V2SF,V4SF,V2SF")])

(define_expand "sse_loadhps_exp"
  [(set (match_operand:V4SF 0 "nonimmediate_operand")
	(vec_concat:V4SF
	  (vec_select:V2SF
	    (match_operand:V4SF 1 "nonimmediate_operand")
	    (parallel [(const_int 0) (const_int 1)]))
	  (match_operand:V2SF 2 "nonimmediate_operand")))]
  "TARGET_SSE"
{
  rtx dst = ix86_fixup_binary_operands (UNKNOWN, V4SFmode, operands);

  emit_insn (gen_sse_loadhps (dst, operands[1], operands[2]));

  /* Fix up the destination if needed.  */
  if (dst != operands[0])
    emit_move_insn (operands[0], dst);

  DONE;
})

(define_insn "sse_loadhps"
  [(set (match_operand:V4SF 0 "nonimmediate_operand"     "=x,x,x,x,o")
	(vec_concat:V4SF
	  (vec_select:V2SF
	    (match_operand:V4SF 1 "nonimmediate_operand" " 0,x,0,x,0")
	    (parallel [(const_int 0) (const_int 1)]))
	  (match_operand:V2SF 2 "nonimmediate_operand"   " m,m,x,x,x")))]
  "TARGET_SSE"
  "@
   movhps\t{%2, %0|%0, %2}
   vmovhps\t{%2, %1, %0|%0, %1, %2}
   movlhps\t{%2, %0|%0, %2}
   vmovlhps\t{%2, %1, %0|%0, %1, %2}
   %vmovlps\t{%2, %H0|%H0, %2}"
  [(set_attr "isa" "noavx,avx,noavx,avx,*")
   (set_attr "type" "ssemov")
   (set_attr "ssememalign" "64")
   (set_attr "prefix" "orig,vex,orig,vex,maybe_vex")
   (set_attr "mode" "V2SF,V2SF,V4SF,V4SF,V2SF")])

(define_insn "sse_storelps"
  [(set (match_operand:V2SF 0 "nonimmediate_operand"   "=m,x,x")
	(vec_select:V2SF
	  (match_operand:V4SF 1 "nonimmediate_operand" " x,x,m")
	  (parallel [(const_int 0) (const_int 1)])))]
  "TARGET_SSE"
  "@
   %vmovlps\t{%1, %0|%0, %1}
   %vmovaps\t{%1, %0|%0, %1}
   %vmovlps\t{%1, %d0|%d0, %1}"
  [(set_attr "type" "ssemov")
   (set_attr "prefix" "maybe_vex")
   (set_attr "mode" "V2SF,V4SF,V2SF")])

(define_expand "sse_loadlps_exp"
  [(set (match_operand:V4SF 0 "nonimmediate_operand")
	(vec_concat:V4SF
	  (match_operand:V2SF 2 "nonimmediate_operand")
	  (vec_select:V2SF
	    (match_operand:V4SF 1 "nonimmediate_operand")
	    (parallel [(const_int 2) (const_int 3)]))))]
  "TARGET_SSE"
{
  rtx dst = ix86_fixup_binary_operands (UNKNOWN, V4SFmode, operands);

  emit_insn (gen_sse_loadlps (dst, operands[1], operands[2]));

  /* Fix up the destination if needed.  */
  if (dst != operands[0])
    emit_move_insn (operands[0], dst);

  DONE;
})

(define_insn "sse_loadlps"
  [(set (match_operand:V4SF 0 "nonimmediate_operand"     "=x,x,x,x,m")
	(vec_concat:V4SF
	  (match_operand:V2SF 2 "nonimmediate_operand"   " 0,x,m,m,x")
	  (vec_select:V2SF
	    (match_operand:V4SF 1 "nonimmediate_operand" " x,x,0,x,0")
	    (parallel [(const_int 2) (const_int 3)]))))]
  "TARGET_SSE"
  "@
   shufps\t{$0xe4, %1, %0|%0, %1, 0xe4}
   vshufps\t{$0xe4, %1, %2, %0|%0, %2, %1, 0xe4}
   movlps\t{%2, %0|%0, %2}
   vmovlps\t{%2, %1, %0|%0, %1, %2}
   %vmovlps\t{%2, %0|%0, %2}"
  [(set_attr "isa" "noavx,avx,noavx,avx,*")
   (set_attr "type" "sseshuf,sseshuf,ssemov,ssemov,ssemov")
   (set_attr "ssememalign" "64")
   (set_attr "length_immediate" "1,1,*,*,*")
   (set_attr "prefix" "orig,vex,orig,vex,maybe_vex")
   (set_attr "mode" "V4SF,V4SF,V2SF,V2SF,V2SF")])

(define_insn "sse_movss"
  [(set (match_operand:V4SF 0 "register_operand"   "=x,x")
	(vec_merge:V4SF
	  (match_operand:V4SF 2 "register_operand" " x,x")
	  (match_operand:V4SF 1 "register_operand" " 0,x")
	  (const_int 1)))]
  "TARGET_SSE"
  "@
   movss\t{%2, %0|%0, %2}
   vmovss\t{%2, %1, %0|%0, %1, %2}"
  [(set_attr "isa" "noavx,avx")
   (set_attr "type" "ssemov")
   (set_attr "prefix" "orig,vex")
   (set_attr "mode" "SF")])

(define_insn "avx2_vec_dup<mode>"
  [(set (match_operand:VF1 0 "register_operand" "=x")
	(vec_duplicate:VF1
	  (vec_select:SF
	    (match_operand:V4SF 1 "register_operand" "x")
	    (parallel [(const_int 0)]))))]
  "TARGET_AVX2"
  "vbroadcastss\t{%1, %0|%0, %1}"
  [(set_attr "type" "sselog1")
    (set_attr "prefix" "vex")
    (set_attr "mode" "<MODE>")])

(define_insn "avx2_vec_dupv8sf_1"
  [(set (match_operand:V8SF 0 "register_operand" "=x")
	(vec_duplicate:V8SF
	  (vec_select:SF
	    (match_operand:V8SF 1 "register_operand" "x")
	    (parallel [(const_int 0)]))))]
  "TARGET_AVX2"
  "vbroadcastss\t{%x1, %0|%0, %x1}"
  [(set_attr "type" "sselog1")
    (set_attr "prefix" "vex")
    (set_attr "mode" "V8SF")])

(define_insn "vec_dupv4sf"
  [(set (match_operand:V4SF 0 "register_operand" "=x,x,x")
	(vec_duplicate:V4SF
	  (match_operand:SF 1 "nonimmediate_operand" "x,m,0")))]
  "TARGET_SSE"
  "@
   vshufps\t{$0, %1, %1, %0|%0, %1, %1, 0}
   vbroadcastss\t{%1, %0|%0, %1}
   shufps\t{$0, %0, %0|%0, %0, 0}"
  [(set_attr "isa" "avx,avx,noavx")
   (set_attr "type" "sseshuf1,ssemov,sseshuf1")
   (set_attr "length_immediate" "1,0,1")
   (set_attr "prefix_extra" "0,1,*")
   (set_attr "prefix" "vex,vex,orig")
   (set_attr "mode" "V4SF")])

;; Although insertps takes register source, we prefer
;; unpcklps with register source since it is shorter.
(define_insn "*vec_concatv2sf_sse4_1"
  [(set (match_operand:V2SF 0 "register_operand"     "=x,x,x,x,x,*y ,*y")
	(vec_concat:V2SF
	  (match_operand:SF 1 "nonimmediate_operand" " 0,x,0,x,m, 0 , m")
	  (match_operand:SF 2 "vector_move_operand"  " x,x,m,m,C,*ym, C")))]
  "TARGET_SSE4_1"
  "@
   unpcklps\t{%2, %0|%0, %2}
   vunpcklps\t{%2, %1, %0|%0, %1, %2}
   insertps\t{$0x10, %2, %0|%0, %2, 0x10}
   vinsertps\t{$0x10, %2, %1, %0|%0, %1, %2, 0x10}
   %vmovss\t{%1, %0|%0, %1}
   punpckldq\t{%2, %0|%0, %2}
   movd\t{%1, %0|%0, %1}"
  [(set_attr "isa" "noavx,avx,noavx,avx,*,*,*")
   (set_attr "type" "sselog,sselog,sselog,sselog,ssemov,mmxcvt,mmxmov")
   (set_attr "prefix_data16" "*,*,1,*,*,*,*")
   (set_attr "prefix_extra" "*,*,1,1,*,*,*")
   (set_attr "length_immediate" "*,*,1,1,*,*,*")
   (set_attr "prefix" "orig,vex,orig,vex,maybe_vex,orig,orig")
   (set_attr "mode" "V4SF,V4SF,V4SF,V4SF,SF,DI,DI")])

;; ??? In theory we can match memory for the MMX alternative, but allowing
;; nonimmediate_operand for operand 2 and *not* allowing memory for the SSE
;; alternatives pretty much forces the MMX alternative to be chosen.
(define_insn "*vec_concatv2sf_sse"
  [(set (match_operand:V2SF 0 "register_operand"     "=x,x,*y,*y")
	(vec_concat:V2SF
	  (match_operand:SF 1 "nonimmediate_operand" " 0,m, 0, m")
	  (match_operand:SF 2 "reg_or_0_operand"     " x,C,*y, C")))]
  "TARGET_SSE"
  "@
   unpcklps\t{%2, %0|%0, %2}
   movss\t{%1, %0|%0, %1}
   punpckldq\t{%2, %0|%0, %2}
   movd\t{%1, %0|%0, %1}"
  [(set_attr "type" "sselog,ssemov,mmxcvt,mmxmov")
   (set_attr "mode" "V4SF,SF,DI,DI")])

(define_insn "*vec_concatv4sf"
  [(set (match_operand:V4SF 0 "register_operand"       "=x,x,x,x")
	(vec_concat:V4SF
	  (match_operand:V2SF 1 "register_operand"     " 0,x,0,x")
	  (match_operand:V2SF 2 "nonimmediate_operand" " x,x,m,m")))]
  "TARGET_SSE"
  "@
   movlhps\t{%2, %0|%0, %2}
   vmovlhps\t{%2, %1, %0|%0, %1, %2}
   movhps\t{%2, %0|%0, %2}
   vmovhps\t{%2, %1, %0|%0, %1, %2}"
  [(set_attr "isa" "noavx,avx,noavx,avx")
   (set_attr "type" "ssemov")
   (set_attr "prefix" "orig,vex,orig,vex")
   (set_attr "mode" "V4SF,V4SF,V2SF,V2SF")])

(define_expand "vec_init<mode>"
  [(match_operand:V_128 0 "register_operand")
   (match_operand 1)]
  "TARGET_SSE"
{
  ix86_expand_vector_init (false, operands[0], operands[1]);
  DONE;
})

;; Avoid combining registers from different units in a single alternative,
;; see comment above inline_secondary_memory_needed function in i386.c
(define_insn "vec_set<mode>_0"
  [(set (match_operand:VI4F_128 0 "nonimmediate_operand"
	  "=x,x,x ,x,x,x,x  ,x  ,m ,m   ,m")
	(vec_merge:VI4F_128
	  (vec_duplicate:VI4F_128
	    (match_operand:<ssescalarmode> 2 "general_operand"
	  " x,m,*r,m,x,x,*rm,*rm,!x,!*re,!*fF"))
	  (match_operand:VI4F_128 1 "vector_move_operand"
	  " C,C,C ,C,0,x,0  ,x  ,0 ,0   ,0")
	  (const_int 1)))]
  "TARGET_SSE"
  "@
   %vinsertps\t{$0xe, %d2, %0|%0, %d2, 0xe}
   %vmov<ssescalarmodesuffix>\t{%2, %0|%0, %2}
   %vmovd\t{%2, %0|%0, %2}
   movss\t{%2, %0|%0, %2}
   movss\t{%2, %0|%0, %2}
   vmovss\t{%2, %1, %0|%0, %1, %2}
   pinsrd\t{$0, %2, %0|%0, %2, 0}
   vpinsrd\t{$0, %2, %1, %0|%0, %1, %2, 0}
   #
   #
   #"
  [(set_attr "isa" "sse4,sse2,sse2,noavx,noavx,avx,sse4_noavx,avx,*,*,*")
   (set (attr "type")
     (cond [(eq_attr "alternative" "0,6,7")
	      (const_string "sselog")
	    (eq_attr "alternative" "9")
	      (const_string "imov")
	    (eq_attr "alternative" "10")
	      (const_string "fmov")
	   ]
	   (const_string "ssemov")))
   (set_attr "prefix_extra" "*,*,*,*,*,*,1,1,*,*,*")
   (set_attr "length_immediate" "*,*,*,*,*,*,1,1,*,*,*")
   (set_attr "prefix" "maybe_vex,maybe_vex,maybe_vex,orig,orig,vex,orig,vex,*,*,*")
   (set_attr "mode" "SF,<ssescalarmode>,SI,SF,SF,SF,TI,TI,*,*,*")])

;; A subset is vec_setv4sf.
(define_insn "*vec_setv4sf_sse4_1"
  [(set (match_operand:V4SF 0 "register_operand" "=x,x")
	(vec_merge:V4SF
	  (vec_duplicate:V4SF
	    (match_operand:SF 2 "nonimmediate_operand" "xm,xm"))
	  (match_operand:V4SF 1 "register_operand" "0,x")
	  (match_operand:SI 3 "const_int_operand")))]
  "TARGET_SSE4_1
   && ((unsigned) exact_log2 (INTVAL (operands[3]))
       < GET_MODE_NUNITS (V4SFmode))"
{
  operands[3] = GEN_INT (exact_log2 (INTVAL (operands[3])) << 4);
  switch (which_alternative)
    {
    case 0:
      return "insertps\t{%3, %2, %0|%0, %2, %3}";
    case 1:
      return "vinsertps\t{%3, %2, %1, %0|%0, %1, %2, %3}";
    default:
      gcc_unreachable ();
    }
}
  [(set_attr "isa" "noavx,avx")
   (set_attr "type" "sselog")
   (set_attr "prefix_data16" "1,*")
   (set_attr "prefix_extra" "1")
   (set_attr "length_immediate" "1")
   (set_attr "prefix" "orig,vex")
   (set_attr "mode" "V4SF")])

(define_insn "sse4_1_insertps"
  [(set (match_operand:V4SF 0 "register_operand" "=x,x")
	(unspec:V4SF [(match_operand:V4SF 2 "nonimmediate_operand" "xm,xm")
		      (match_operand:V4SF 1 "register_operand" "0,x")
		      (match_operand:SI 3 "const_0_to_255_operand" "n,n")]
		     UNSPEC_INSERTPS))]
  "TARGET_SSE4_1"
{
  if (MEM_P (operands[2]))
    {
      unsigned count_s = INTVAL (operands[3]) >> 6;
      if (count_s)
	operands[3] = GEN_INT (INTVAL (operands[3]) & 0x3f);
      operands[2] = adjust_address_nv (operands[2], SFmode, count_s * 4);
    }
  switch (which_alternative)
    {
    case 0:
      return "insertps\t{%3, %2, %0|%0, %2, %3}";
    case 1:
      return "vinsertps\t{%3, %2, %1, %0|%0, %1, %2, %3}";
    default:
      gcc_unreachable ();
    }
}
  [(set_attr "isa" "noavx,avx")
   (set_attr "type" "sselog")
   (set_attr "prefix_data16" "1,*")
   (set_attr "prefix_extra" "1")
   (set_attr "length_immediate" "1")
   (set_attr "prefix" "orig,vex")
   (set_attr "mode" "V4SF")])

(define_split
  [(set (match_operand:VI4F_128 0 "memory_operand")
	(vec_merge:VI4F_128
	  (vec_duplicate:VI4F_128
	    (match_operand:<ssescalarmode> 1 "nonmemory_operand"))
	  (match_dup 0)
	  (const_int 1)))]
  "TARGET_SSE && reload_completed"
  [(const_int 0)]
{
  emit_move_insn (adjust_address (operands[0], <ssescalarmode>mode, 0),
		  operands[1]);
  DONE;
})

(define_expand "vec_set<mode>"
  [(match_operand:V 0 "register_operand")
   (match_operand:<ssescalarmode> 1 "register_operand")
   (match_operand 2 "const_int_operand")]
  "TARGET_SSE"
{
  ix86_expand_vector_set (false, operands[0], operands[1],
			  INTVAL (operands[2]));
  DONE;
})

(define_insn_and_split "*vec_extractv4sf_0"
  [(set (match_operand:SF 0 "nonimmediate_operand" "=x,m,f,r")
	(vec_select:SF
	  (match_operand:V4SF 1 "nonimmediate_operand" "xm,x,m,m")
	  (parallel [(const_int 0)])))]
  "TARGET_SSE && !(MEM_P (operands[0]) && MEM_P (operands[1]))"
  "#"
  "&& reload_completed"
  [(const_int 0)]
{
  rtx op1 = operands[1];
  if (REG_P (op1))
    op1 = gen_rtx_REG (SFmode, REGNO (op1));
  else
    op1 = gen_lowpart (SFmode, op1);
  emit_move_insn (operands[0], op1);
  DONE;
})

(define_insn_and_split "*sse4_1_extractps"
  [(set (match_operand:SF 0 "nonimmediate_operand" "=rm,x,x")
	(vec_select:SF
	  (match_operand:V4SF 1 "register_operand" "x,0,x")
	  (parallel [(match_operand:SI 2 "const_0_to_3_operand" "n,n,n")])))]
  "TARGET_SSE4_1"
  "@
   %vextractps\t{%2, %1, %0|%0, %1, %2}
   #
   #"
  "&& reload_completed && SSE_REG_P (operands[0])"
  [(const_int 0)]
{
  rtx dest = gen_rtx_REG (V4SFmode, REGNO (operands[0]));
  switch (INTVAL (operands[2]))
    {
    case 1:
    case 3:
      emit_insn (gen_sse_shufps_v4sf (dest, operands[1], operands[1],
				      operands[2], operands[2],
				      GEN_INT (INTVAL (operands[2]) + 4),
				      GEN_INT (INTVAL (operands[2]) + 4)));
      break;
    case 2:
      emit_insn (gen_vec_interleave_highv4sf (dest, operands[1], operands[1]));
      break;
    default:
      /* 0 should be handled by the *vec_extractv4sf_0 pattern above.  */
      gcc_unreachable ();
    }
  DONE;
}
  [(set_attr "isa" "*,noavx,avx")
   (set_attr "type" "sselog,*,*")
   (set_attr "prefix_data16" "1,*,*")
   (set_attr "prefix_extra" "1,*,*")
   (set_attr "length_immediate" "1,*,*")
   (set_attr "prefix" "maybe_vex,*,*")
   (set_attr "mode" "V4SF,*,*")])

(define_insn_and_split "*vec_extract_v4sf_mem"
  [(set (match_operand:SF 0 "register_operand" "=x,*r,f")
       (vec_select:SF
	 (match_operand:V4SF 1 "memory_operand" "o,o,o")
	 (parallel [(match_operand 2 "const_0_to_3_operand" "n,n,n")])))]
  "TARGET_SSE"
  "#"
  "&& reload_completed"
  [(const_int 0)]
{
  int i = INTVAL (operands[2]);

  emit_move_insn (operands[0], adjust_address (operands[1], SFmode, i*4));
  DONE;
})

(define_expand "avx_vextractf128<mode>"
  [(match_operand:<ssehalfvecmode> 0 "nonimmediate_operand")
   (match_operand:V_256 1 "register_operand")
   (match_operand:SI 2 "const_0_to_1_operand")]
  "TARGET_AVX"
{
  rtx (*insn)(rtx, rtx);

  switch (INTVAL (operands[2]))
    {
    case 0:
      insn = gen_vec_extract_lo_<mode>;
      break;
    case 1:
      insn = gen_vec_extract_hi_<mode>;
      break;
    default:
      gcc_unreachable ();
    }

  emit_insn (insn (operands[0], operands[1]));
  DONE;
})

(define_insn_and_split "vec_extract_lo_<mode>"
  [(set (match_operand:<ssehalfvecmode> 0 "nonimmediate_operand" "=x,m")
	(vec_select:<ssehalfvecmode>
	  (match_operand:VI8F_256 1 "nonimmediate_operand" "xm,x")
	  (parallel [(const_int 0) (const_int 1)])))]
  "TARGET_AVX && !(MEM_P (operands[0]) && MEM_P (operands[1]))"
  "#"
  "&& reload_completed"
  [(const_int 0)]
{
  rtx op1 = operands[1];
  if (REG_P (op1))
    op1 = gen_rtx_REG (<ssehalfvecmode>mode, REGNO (op1));
  else
    op1 = gen_lowpart (<ssehalfvecmode>mode, op1);
  emit_move_insn (operands[0], op1);
  DONE;
})

(define_insn "vec_extract_hi_<mode>"
  [(set (match_operand:<ssehalfvecmode> 0 "nonimmediate_operand" "=x,m")
	(vec_select:<ssehalfvecmode>
	  (match_operand:VI8F_256 1 "register_operand" "x,x")
	  (parallel [(const_int 2) (const_int 3)])))]
  "TARGET_AVX"
  "vextract<i128>\t{$0x1, %1, %0|%0, %1, 0x1}"
  [(set_attr "type" "sselog")
   (set_attr "prefix_extra" "1")
   (set_attr "length_immediate" "1")
   (set_attr "memory" "none,store")
   (set_attr "prefix" "vex")
   (set_attr "mode" "<sseinsnmode>")])

(define_insn_and_split "vec_extract_lo_<mode>"
  [(set (match_operand:<ssehalfvecmode> 0 "nonimmediate_operand" "=x,m")
	(vec_select:<ssehalfvecmode>
	  (match_operand:VI4F_256 1 "nonimmediate_operand" "xm,x")
	  (parallel [(const_int 0) (const_int 1)
		     (const_int 2) (const_int 3)])))]
  "TARGET_AVX && !(MEM_P (operands[0]) && MEM_P (operands[1]))"
  "#"
  "&& reload_completed"
  [(const_int 0)]
{
  rtx op1 = operands[1];
  if (REG_P (op1))
    op1 = gen_rtx_REG (<ssehalfvecmode>mode, REGNO (op1));
  else
    op1 = gen_lowpart (<ssehalfvecmode>mode, op1);
  emit_move_insn (operands[0], op1);
  DONE;
})

(define_insn "vec_extract_hi_<mode>"
  [(set (match_operand:<ssehalfvecmode> 0 "nonimmediate_operand" "=x,m")
	(vec_select:<ssehalfvecmode>
	  (match_operand:VI4F_256 1 "register_operand" "x,x")
	  (parallel [(const_int 4) (const_int 5)
		     (const_int 6) (const_int 7)])))]
  "TARGET_AVX"
  "vextract<i128>\t{$0x1, %1, %0|%0, %1, 0x1}"
  [(set_attr "type" "sselog")
   (set_attr "prefix_extra" "1")
   (set_attr "length_immediate" "1")
   (set_attr "memory" "none,store")
   (set_attr "prefix" "vex")
   (set_attr "mode" "<sseinsnmode>")])

(define_insn_and_split "vec_extract_lo_v16hi"
  [(set (match_operand:V8HI 0 "nonimmediate_operand" "=x,m")
	(vec_select:V8HI
	  (match_operand:V16HI 1 "nonimmediate_operand" "xm,x")
	  (parallel [(const_int 0) (const_int 1)
		     (const_int 2) (const_int 3)
		     (const_int 4) (const_int 5)
		     (const_int 6) (const_int 7)])))]
  "TARGET_AVX && !(MEM_P (operands[0]) && MEM_P (operands[1]))"
  "#"
  "&& reload_completed"
  [(const_int 0)]
{
  rtx op1 = operands[1];
  if (REG_P (op1))
    op1 = gen_rtx_REG (V8HImode, REGNO (op1));
  else
    op1 = gen_lowpart (V8HImode, op1);
  emit_move_insn (operands[0], op1);
  DONE;
})

(define_insn "vec_extract_hi_v16hi"
  [(set (match_operand:V8HI 0 "nonimmediate_operand" "=x,m")
	(vec_select:V8HI
	  (match_operand:V16HI 1 "register_operand" "x,x")
	  (parallel [(const_int 8) (const_int 9)
		     (const_int 10) (const_int 11)
		     (const_int 12) (const_int 13)
		     (const_int 14) (const_int 15)])))]
  "TARGET_AVX"
  "vextract%~128\t{$0x1, %1, %0|%0, %1, 0x1}"
  [(set_attr "type" "sselog")
   (set_attr "prefix_extra" "1")
   (set_attr "length_immediate" "1")
   (set_attr "memory" "none,store")
   (set_attr "prefix" "vex")
   (set_attr "mode" "OI")])

(define_insn_and_split "vec_extract_lo_v32qi"
  [(set (match_operand:V16QI 0 "nonimmediate_operand" "=x,m")
	(vec_select:V16QI
	  (match_operand:V32QI 1 "nonimmediate_operand" "xm,x")
	  (parallel [(const_int 0) (const_int 1)
		     (const_int 2) (const_int 3)
		     (const_int 4) (const_int 5)
		     (const_int 6) (const_int 7)
		     (const_int 8) (const_int 9)
		     (const_int 10) (const_int 11)
		     (const_int 12) (const_int 13)
		     (const_int 14) (const_int 15)])))]
  "TARGET_AVX && !(MEM_P (operands[0]) && MEM_P (operands[1]))"
  "#"
  "&& reload_completed"
  [(const_int 0)]
{
  rtx op1 = operands[1];
  if (REG_P (op1))
    op1 = gen_rtx_REG (V16QImode, REGNO (op1));
  else
    op1 = gen_lowpart (V16QImode, op1);
  emit_move_insn (operands[0], op1);
  DONE;
})

(define_insn "vec_extract_hi_v32qi"
  [(set (match_operand:V16QI 0 "nonimmediate_operand" "=x,m")
	(vec_select:V16QI
	  (match_operand:V32QI 1 "register_operand" "x,x")
	  (parallel [(const_int 16) (const_int 17)
		     (const_int 18) (const_int 19)
		     (const_int 20) (const_int 21)
		     (const_int 22) (const_int 23)
		     (const_int 24) (const_int 25)
		     (const_int 26) (const_int 27)
		     (const_int 28) (const_int 29)
		     (const_int 30) (const_int 31)])))]
  "TARGET_AVX"
  "vextract%~128\t{$0x1, %1, %0|%0, %1, 0x1}"
  [(set_attr "type" "sselog")
   (set_attr "prefix_extra" "1")
   (set_attr "length_immediate" "1")
   (set_attr "memory" "none,store")
   (set_attr "prefix" "vex")
   (set_attr "mode" "OI")])

;; Modes handled by vec_extract patterns.
(define_mode_iterator VEC_EXTRACT_MODE
  [(V32QI "TARGET_AVX") V16QI
   (V16HI "TARGET_AVX") V8HI
   (V8SI "TARGET_AVX") V4SI
   (V4DI "TARGET_AVX") V2DI
   (V8SF "TARGET_AVX") V4SF
   (V4DF "TARGET_AVX") V2DF])

(define_expand "vec_extract<mode>"
  [(match_operand:<ssescalarmode> 0 "register_operand")
   (match_operand:VEC_EXTRACT_MODE 1 "register_operand")
   (match_operand 2 "const_int_operand")]
  "TARGET_SSE"
{
  ix86_expand_vector_extract (false, operands[0], operands[1],
			      INTVAL (operands[2]));
  DONE;
})

;;;;;;;;;;;;;;;;;;;;;;;;;;;;;;;;;;;;;;;;;;;;;;;;;;;;;;;;;;;;;;;;;;;;;
;;
;; Parallel double-precision floating point element swizzling
;;
;;;;;;;;;;;;;;;;;;;;;;;;;;;;;;;;;;;;;;;;;;;;;;;;;;;;;;;;;;;;;;;;;;;;;

;; Recall that the 256-bit unpck insns only shuffle within their lanes.
(define_insn "avx_unpckhpd256"
  [(set (match_operand:V4DF 0 "register_operand" "=x")
	(vec_select:V4DF
	  (vec_concat:V8DF
	    (match_operand:V4DF 1 "register_operand" "x")
	    (match_operand:V4DF 2 "nonimmediate_operand" "xm"))
	  (parallel [(const_int 1) (const_int 5)
		     (const_int 3) (const_int 7)])))]
  "TARGET_AVX"
  "vunpckhpd\t{%2, %1, %0|%0, %1, %2}"
  [(set_attr "type" "sselog")
   (set_attr "prefix" "vex")
   (set_attr "mode" "V4DF")])

(define_expand "vec_interleave_highv4df"
  [(set (match_dup 3)
	(vec_select:V4DF
	  (vec_concat:V8DF
	    (match_operand:V4DF 1 "register_operand" "x")
	    (match_operand:V4DF 2 "nonimmediate_operand" "xm"))
	  (parallel [(const_int 0) (const_int 4)
		     (const_int 2) (const_int 6)])))
   (set (match_dup 4)
	(vec_select:V4DF
	  (vec_concat:V8DF
	    (match_dup 1)
	    (match_dup 2))
	  (parallel [(const_int 1) (const_int 5)
		     (const_int 3) (const_int 7)])))
   (set (match_operand:V4DF 0 "register_operand")
	(vec_select:V4DF
	  (vec_concat:V8DF
	    (match_dup 3)
	    (match_dup 4))
	  (parallel [(const_int 2) (const_int 3)
		     (const_int 6) (const_int 7)])))]
 "TARGET_AVX"
{
  operands[3] = gen_reg_rtx (V4DFmode);
  operands[4] = gen_reg_rtx (V4DFmode);
})


(define_expand "vec_interleave_highv2df"
  [(set (match_operand:V2DF 0 "register_operand")
	(vec_select:V2DF
	  (vec_concat:V4DF
	    (match_operand:V2DF 1 "nonimmediate_operand")
	    (match_operand:V2DF 2 "nonimmediate_operand"))
	  (parallel [(const_int 1)
		     (const_int 3)])))]
  "TARGET_SSE2"
{
  if (!ix86_vec_interleave_v2df_operator_ok (operands, 1))
    operands[2] = force_reg (V2DFmode, operands[2]);
})

(define_insn "*vec_interleave_highv2df"
  [(set (match_operand:V2DF 0 "nonimmediate_operand"     "=x,x,x,x,x,m")
	(vec_select:V2DF
	  (vec_concat:V4DF
	    (match_operand:V2DF 1 "nonimmediate_operand" " 0,x,o,o,o,x")
	    (match_operand:V2DF 2 "nonimmediate_operand" " x,x,1,0,x,0"))
	  (parallel [(const_int 1)
		     (const_int 3)])))]
  "TARGET_SSE2 && ix86_vec_interleave_v2df_operator_ok (operands, 1)"
  "@
   unpckhpd\t{%2, %0|%0, %2}
   vunpckhpd\t{%2, %1, %0|%0, %1, %2}
   %vmovddup\t{%H1, %0|%0, %H1}
   movlpd\t{%H1, %0|%0, %H1}
   vmovlpd\t{%H1, %2, %0|%0, %2, %H1}
   %vmovhpd\t{%1, %0|%0, %1}"
  [(set_attr "isa" "noavx,avx,sse3,noavx,avx,*")
   (set_attr "type" "sselog,sselog,sselog,ssemov,ssemov,ssemov")
   (set_attr "ssememalign" "64")
   (set_attr "prefix_data16" "*,*,*,1,*,1")
   (set_attr "prefix" "orig,vex,maybe_vex,orig,vex,maybe_vex")
   (set_attr "mode" "V2DF,V2DF,DF,V1DF,V1DF,V1DF")])

;; Recall that the 256-bit unpck insns only shuffle within their lanes.
(define_expand "avx_movddup256"
  [(set (match_operand:V4DF 0 "register_operand")
	(vec_select:V4DF
	  (vec_concat:V8DF
	    (match_operand:V4DF 1 "nonimmediate_operand")
	    (match_dup 1))
	  (parallel [(const_int 0) (const_int 4)
		     (const_int 2) (const_int 6)])))]
  "TARGET_AVX")

(define_expand "avx_unpcklpd256"
  [(set (match_operand:V4DF 0 "register_operand")
	(vec_select:V4DF
	  (vec_concat:V8DF
	    (match_operand:V4DF 1 "register_operand")
	    (match_operand:V4DF 2 "nonimmediate_operand"))
	  (parallel [(const_int 0) (const_int 4)
		     (const_int 2) (const_int 6)])))]
  "TARGET_AVX")

(define_insn "*avx_unpcklpd256"
  [(set (match_operand:V4DF 0 "register_operand"         "=x,x")
	(vec_select:V4DF
	  (vec_concat:V8DF
	    (match_operand:V4DF 1 "nonimmediate_operand" " x,m")
	    (match_operand:V4DF 2 "nonimmediate_operand" "xm,1"))
	  (parallel [(const_int 0) (const_int 4)
		     (const_int 2) (const_int 6)])))]
  "TARGET_AVX"
  "@
   vunpcklpd\t{%2, %1, %0|%0, %1, %2}
   vmovddup\t{%1, %0|%0, %1}"
  [(set_attr "type" "sselog")
   (set_attr "prefix" "vex")
   (set_attr "mode" "V4DF")])

(define_expand "vec_interleave_lowv4df"
  [(set (match_dup 3)
	(vec_select:V4DF
	  (vec_concat:V8DF
	    (match_operand:V4DF 1 "register_operand" "x")
	    (match_operand:V4DF 2 "nonimmediate_operand" "xm"))
	  (parallel [(const_int 0) (const_int 4)
		     (const_int 2) (const_int 6)])))
   (set (match_dup 4)
	(vec_select:V4DF
	  (vec_concat:V8DF
	    (match_dup 1)
	    (match_dup 2))
	  (parallel [(const_int 1) (const_int 5)
		     (const_int 3) (const_int 7)])))
   (set (match_operand:V4DF 0 "register_operand")
	(vec_select:V4DF
	  (vec_concat:V8DF
	    (match_dup 3)
	    (match_dup 4))
	  (parallel [(const_int 0) (const_int 1)
		     (const_int 4) (const_int 5)])))]
 "TARGET_AVX"
{
  operands[3] = gen_reg_rtx (V4DFmode);
  operands[4] = gen_reg_rtx (V4DFmode);
})

(define_expand "vec_interleave_lowv2df"
  [(set (match_operand:V2DF 0 "register_operand")
	(vec_select:V2DF
	  (vec_concat:V4DF
	    (match_operand:V2DF 1 "nonimmediate_operand")
	    (match_operand:V2DF 2 "nonimmediate_operand"))
	  (parallel [(const_int 0)
		     (const_int 2)])))]
  "TARGET_SSE2"
{
  if (!ix86_vec_interleave_v2df_operator_ok (operands, 0))
    operands[1] = force_reg (V2DFmode, operands[1]);
})

(define_insn "*vec_interleave_lowv2df"
  [(set (match_operand:V2DF 0 "nonimmediate_operand"     "=x,x,x,x,x,o")
	(vec_select:V2DF
	  (vec_concat:V4DF
	    (match_operand:V2DF 1 "nonimmediate_operand" " 0,x,m,0,x,0")
	    (match_operand:V2DF 2 "nonimmediate_operand" " x,x,1,m,m,x"))
	  (parallel [(const_int 0)
		     (const_int 2)])))]
  "TARGET_SSE2 && ix86_vec_interleave_v2df_operator_ok (operands, 0)"
  "@
   unpcklpd\t{%2, %0|%0, %2}
   vunpcklpd\t{%2, %1, %0|%0, %1, %2}
   %vmovddup\t{%1, %0|%0, %1}
   movhpd\t{%2, %0|%0, %2}
   vmovhpd\t{%2, %1, %0|%0, %1, %2}
   %vmovlpd\t{%2, %H0|%H0, %2}"
  [(set_attr "isa" "noavx,avx,sse3,noavx,avx,*")
   (set_attr "type" "sselog,sselog,sselog,ssemov,ssemov,ssemov")
   (set_attr "ssememalign" "64")
   (set_attr "prefix_data16" "*,*,*,1,*,1")
   (set_attr "prefix" "orig,vex,maybe_vex,orig,vex,maybe_vex")
   (set_attr "mode" "V2DF,V2DF,DF,V1DF,V1DF,V1DF")])

(define_split
  [(set (match_operand:V2DF 0 "memory_operand")
	(vec_select:V2DF
	  (vec_concat:V4DF
	    (match_operand:V2DF 1 "register_operand")
	    (match_dup 1))
	  (parallel [(const_int 0)
		     (const_int 2)])))]
  "TARGET_SSE3 && reload_completed"
  [(const_int 0)]
{
  rtx low = gen_rtx_REG (DFmode, REGNO (operands[1]));
  emit_move_insn (adjust_address (operands[0], DFmode, 0), low);
  emit_move_insn (adjust_address (operands[0], DFmode, 8), low);
  DONE;
})

(define_split
  [(set (match_operand:V2DF 0 "register_operand")
	(vec_select:V2DF
	  (vec_concat:V4DF
	    (match_operand:V2DF 1 "memory_operand")
	    (match_dup 1))
	  (parallel [(match_operand:SI 2 "const_0_to_1_operand")
		     (match_operand:SI 3 "const_int_operand")])))]
  "TARGET_SSE3 && INTVAL (operands[2]) + 2 == INTVAL (operands[3])"
  [(set (match_dup 0) (vec_duplicate:V2DF (match_dup 1)))]
{
  operands[1] = adjust_address (operands[1], DFmode, INTVAL (operands[2]) * 8);
})

(define_expand "avx_shufpd256"
  [(match_operand:V4DF 0 "register_operand")
   (match_operand:V4DF 1 "register_operand")
   (match_operand:V4DF 2 "nonimmediate_operand")
   (match_operand:SI 3 "const_int_operand")]
  "TARGET_AVX"
{
  int mask = INTVAL (operands[3]);
  emit_insn (gen_avx_shufpd256_1 (operands[0], operands[1], operands[2],
				   GEN_INT (mask & 1),
				   GEN_INT (mask & 2 ? 5 : 4),
				   GEN_INT (mask & 4 ? 3 : 2),
				   GEN_INT (mask & 8 ? 7 : 6)));
  DONE;
})

(define_insn "avx_shufpd256_1"
  [(set (match_operand:V4DF 0 "register_operand" "=x")
	(vec_select:V4DF
	  (vec_concat:V8DF
	    (match_operand:V4DF 1 "register_operand" "x")
	    (match_operand:V4DF 2 "nonimmediate_operand" "xm"))
	  (parallel [(match_operand 3 "const_0_to_1_operand")
		     (match_operand 4 "const_4_to_5_operand")
		     (match_operand 5 "const_2_to_3_operand")
		     (match_operand 6 "const_6_to_7_operand")])))]
  "TARGET_AVX"
{
  int mask;
  mask = INTVAL (operands[3]);
  mask |= (INTVAL (operands[4]) - 4) << 1;
  mask |= (INTVAL (operands[5]) - 2) << 2;
  mask |= (INTVAL (operands[6]) - 6) << 3;
  operands[3] = GEN_INT (mask);

  return "vshufpd\t{%3, %2, %1, %0|%0, %1, %2, %3}";
}
  [(set_attr "type" "sseshuf")
   (set_attr "length_immediate" "1")
   (set_attr "prefix" "vex")
   (set_attr "mode" "V4DF")])

(define_expand "sse2_shufpd"
  [(match_operand:V2DF 0 "register_operand")
   (match_operand:V2DF 1 "register_operand")
   (match_operand:V2DF 2 "nonimmediate_operand")
   (match_operand:SI 3 "const_int_operand")]
  "TARGET_SSE2"
{
  int mask = INTVAL (operands[3]);
  emit_insn (gen_sse2_shufpd_v2df (operands[0], operands[1], operands[2],
				GEN_INT (mask & 1),
				GEN_INT (mask & 2 ? 3 : 2)));
  DONE;
})

;; punpcklqdq and punpckhqdq are shorter than shufpd.
(define_insn "avx2_interleave_highv4di"
  [(set (match_operand:V4DI 0 "register_operand" "=x")
	(vec_select:V4DI
	  (vec_concat:V8DI
	    (match_operand:V4DI 1 "register_operand" "x")
	    (match_operand:V4DI 2 "nonimmediate_operand" "xm"))
	  (parallel [(const_int 1)
		     (const_int 5)
		     (const_int 3)
		     (const_int 7)])))]
  "TARGET_AVX2"
  "vpunpckhqdq\t{%2, %1, %0|%0, %1, %2}"
  [(set_attr "type" "sselog")
   (set_attr "prefix" "vex")
   (set_attr "mode" "OI")])

(define_insn "vec_interleave_highv2di"
  [(set (match_operand:V2DI 0 "register_operand" "=x,x")
	(vec_select:V2DI
	  (vec_concat:V4DI
	    (match_operand:V2DI 1 "register_operand" "0,x")
	    (match_operand:V2DI 2 "nonimmediate_operand" "xm,xm"))
	  (parallel [(const_int 1)
		     (const_int 3)])))]
  "TARGET_SSE2"
  "@
   punpckhqdq\t{%2, %0|%0, %2}
   vpunpckhqdq\t{%2, %1, %0|%0, %1, %2}"
  [(set_attr "isa" "noavx,avx")
   (set_attr "type" "sselog")
   (set_attr "prefix_data16" "1,*")
   (set_attr "prefix" "orig,vex")
   (set_attr "mode" "TI")])

(define_insn "avx2_interleave_lowv4di"
  [(set (match_operand:V4DI 0 "register_operand" "=x")
	(vec_select:V4DI
	  (vec_concat:V8DI
	    (match_operand:V4DI 1 "register_operand" "x")
	    (match_operand:V4DI 2 "nonimmediate_operand" "xm"))
	  (parallel [(const_int 0)
		     (const_int 4)
		     (const_int 2)
		     (const_int 6)])))]
  "TARGET_AVX2"
  "vpunpcklqdq\t{%2, %1, %0|%0, %1, %2}"
  [(set_attr "type" "sselog")
   (set_attr "prefix" "vex")
   (set_attr "mode" "OI")])

(define_insn "vec_interleave_lowv2di"
  [(set (match_operand:V2DI 0 "register_operand" "=x,x")
	(vec_select:V2DI
	  (vec_concat:V4DI
	    (match_operand:V2DI 1 "register_operand" "0,x")
	    (match_operand:V2DI 2 "nonimmediate_operand" "xm,xm"))
	  (parallel [(const_int 0)
		     (const_int 2)])))]
  "TARGET_SSE2"
  "@
   punpcklqdq\t{%2, %0|%0, %2}
   vpunpcklqdq\t{%2, %1, %0|%0, %1, %2}"
  [(set_attr "isa" "noavx,avx")
   (set_attr "type" "sselog")
   (set_attr "prefix_data16" "1,*")
   (set_attr "prefix" "orig,vex")
   (set_attr "mode" "TI")])

(define_insn "sse2_shufpd_<mode>"
  [(set (match_operand:VI8F_128 0 "register_operand" "=x,x")
	(vec_select:VI8F_128
	  (vec_concat:<ssedoublevecmode>
	    (match_operand:VI8F_128 1 "register_operand" "0,x")
	    (match_operand:VI8F_128 2 "nonimmediate_operand" "xm,xm"))
	  (parallel [(match_operand 3 "const_0_to_1_operand")
		     (match_operand 4 "const_2_to_3_operand")])))]
  "TARGET_SSE2"
{
  int mask;
  mask = INTVAL (operands[3]);
  mask |= (INTVAL (operands[4]) - 2) << 1;
  operands[3] = GEN_INT (mask);

  switch (which_alternative)
    {
    case 0:
      return "shufpd\t{%3, %2, %0|%0, %2, %3}";
    case 1:
      return "vshufpd\t{%3, %2, %1, %0|%0, %1, %2, %3}";
    default:
      gcc_unreachable ();
    }
}
  [(set_attr "isa" "noavx,avx")
   (set_attr "type" "sseshuf")
   (set_attr "length_immediate" "1")
   (set_attr "prefix" "orig,vex")
   (set_attr "mode" "V2DF")])

;; Avoid combining registers from different units in a single alternative,
;; see comment above inline_secondary_memory_needed function in i386.c
(define_insn "sse2_storehpd"
  [(set (match_operand:DF 0 "nonimmediate_operand"     "=m,x,x,x,*f,r")
	(vec_select:DF
	  (match_operand:V2DF 1 "nonimmediate_operand" " x,0,x,o,o,o")
	  (parallel [(const_int 1)])))]
  "TARGET_SSE2 && !(MEM_P (operands[0]) && MEM_P (operands[1]))"
  "@
   %vmovhpd\t{%1, %0|%0, %1}
   unpckhpd\t%0, %0
   vunpckhpd\t{%d1, %0|%0, %d1}
   #
   #
   #"
  [(set_attr "isa" "*,noavx,avx,*,*,*")
   (set_attr "type" "ssemov,sselog1,sselog1,ssemov,fmov,imov")
   (set (attr "prefix_data16")
     (if_then_else
       (and (eq_attr "alternative" "0")
	    (not (match_test "TARGET_AVX")))
       (const_string "1")
       (const_string "*")))
   (set_attr "prefix" "maybe_vex,orig,vex,*,*,*")
   (set_attr "mode" "V1DF,V1DF,V2DF,DF,DF,DF")])

(define_split
  [(set (match_operand:DF 0 "register_operand")
	(vec_select:DF
	  (match_operand:V2DF 1 "memory_operand")
	  (parallel [(const_int 1)])))]
  "TARGET_SSE2 && reload_completed"
  [(set (match_dup 0) (match_dup 1))]
  "operands[1] = adjust_address (operands[1], DFmode, 8);")

(define_insn "*vec_extractv2df_1_sse"
  [(set (match_operand:DF 0 "nonimmediate_operand" "=m,x,x")
	(vec_select:DF
	  (match_operand:V2DF 1 "nonimmediate_operand" "x,x,o")
	  (parallel [(const_int 1)])))]
  "!TARGET_SSE2 && TARGET_SSE
   && !(MEM_P (operands[0]) && MEM_P (operands[1]))"
  "@
   movhps\t{%1, %0|%0, %1}
   movhlps\t{%1, %0|%0, %1}
   movlps\t{%H1, %0|%0, %H1}"
  [(set_attr "type" "ssemov")
   (set_attr "ssememalign" "64")
   (set_attr "mode" "V2SF,V4SF,V2SF")])

;; Avoid combining registers from different units in a single alternative,
;; see comment above inline_secondary_memory_needed function in i386.c
(define_insn "sse2_storelpd"
  [(set (match_operand:DF 0 "nonimmediate_operand"     "=m,x,x,*f,r")
	(vec_select:DF
	  (match_operand:V2DF 1 "nonimmediate_operand" " x,x,m,m,m")
	  (parallel [(const_int 0)])))]
  "TARGET_SSE2 && !(MEM_P (operands[0]) && MEM_P (operands[1]))"
  "@
   %vmovlpd\t{%1, %0|%0, %1}
   #
   #
   #
   #"
  [(set_attr "type" "ssemov,ssemov,ssemov,fmov,imov")
   (set_attr "prefix_data16" "1,*,*,*,*")
   (set_attr "prefix" "maybe_vex")
   (set_attr "mode" "V1DF,DF,DF,DF,DF")])

(define_split
  [(set (match_operand:DF 0 "register_operand")
	(vec_select:DF
	  (match_operand:V2DF 1 "nonimmediate_operand")
	  (parallel [(const_int 0)])))]
  "TARGET_SSE2 && reload_completed"
  [(const_int 0)]
{
  rtx op1 = operands[1];
  if (REG_P (op1))
    op1 = gen_rtx_REG (DFmode, REGNO (op1));
  else
    op1 = gen_lowpart (DFmode, op1);
  emit_move_insn (operands[0], op1);
  DONE;
})

(define_insn "*vec_extractv2df_0_sse"
  [(set (match_operand:DF 0 "nonimmediate_operand" "=m,x,x")
	(vec_select:DF
	  (match_operand:V2DF 1 "nonimmediate_operand" "x,x,m")
	  (parallel [(const_int 0)])))]
  "!TARGET_SSE2 && TARGET_SSE
   && !(MEM_P (operands[0]) && MEM_P (operands[1]))"
  "@
   movlps\t{%1, %0|%0, %1}
   movaps\t{%1, %0|%0, %1}
   movlps\t{%1, %0|%0, %1}"
  [(set_attr "type" "ssemov")
   (set_attr "mode" "V2SF,V4SF,V2SF")])

(define_expand "sse2_loadhpd_exp"
  [(set (match_operand:V2DF 0 "nonimmediate_operand")
	(vec_concat:V2DF
	  (vec_select:DF
	    (match_operand:V2DF 1 "nonimmediate_operand")
	    (parallel [(const_int 0)]))
	  (match_operand:DF 2 "nonimmediate_operand")))]
  "TARGET_SSE2"
{
  rtx dst = ix86_fixup_binary_operands (UNKNOWN, V2DFmode, operands);

  emit_insn (gen_sse2_loadhpd (dst, operands[1], operands[2]));

  /* Fix up the destination if needed.  */
  if (dst != operands[0])
    emit_move_insn (operands[0], dst);

  DONE;
})

;; Avoid combining registers from different units in a single alternative,
;; see comment above inline_secondary_memory_needed function in i386.c
(define_insn "sse2_loadhpd"
  [(set (match_operand:V2DF 0 "nonimmediate_operand"
	  "=x,x,x,x,o,o ,o")
	(vec_concat:V2DF
	  (vec_select:DF
	    (match_operand:V2DF 1 "nonimmediate_operand"
	  " 0,x,0,x,0,0 ,0")
	    (parallel [(const_int 0)]))
	  (match_operand:DF 2 "nonimmediate_operand"
	  " m,m,x,x,x,*f,r")))]
  "TARGET_SSE2 && !(MEM_P (operands[1]) && MEM_P (operands[2]))"
  "@
   movhpd\t{%2, %0|%0, %2}
   vmovhpd\t{%2, %1, %0|%0, %1, %2}
   unpcklpd\t{%2, %0|%0, %2}
   vunpcklpd\t{%2, %1, %0|%0, %1, %2}
   #
   #
   #"
  [(set_attr "isa" "noavx,avx,noavx,avx,*,*,*")
   (set_attr "type" "ssemov,ssemov,sselog,sselog,ssemov,fmov,imov")
   (set_attr "ssememalign" "64")
   (set_attr "prefix_data16" "1,*,*,*,*,*,*")
   (set_attr "prefix" "orig,vex,orig,vex,*,*,*")
   (set_attr "mode" "V1DF,V1DF,V2DF,V2DF,DF,DF,DF")])

(define_split
  [(set (match_operand:V2DF 0 "memory_operand")
	(vec_concat:V2DF
	  (vec_select:DF (match_dup 0) (parallel [(const_int 0)]))
	  (match_operand:DF 1 "register_operand")))]
  "TARGET_SSE2 && reload_completed"
  [(set (match_dup 0) (match_dup 1))]
  "operands[0] = adjust_address (operands[0], DFmode, 8);")

(define_expand "sse2_loadlpd_exp"
  [(set (match_operand:V2DF 0 "nonimmediate_operand")
	(vec_concat:V2DF
	  (match_operand:DF 2 "nonimmediate_operand")
	  (vec_select:DF
	    (match_operand:V2DF 1 "nonimmediate_operand")
	    (parallel [(const_int 1)]))))]
  "TARGET_SSE2"
{
  rtx dst = ix86_fixup_binary_operands (UNKNOWN, V2DFmode, operands);

  emit_insn (gen_sse2_loadlpd (dst, operands[1], operands[2]));

  /* Fix up the destination if needed.  */
  if (dst != operands[0])
    emit_move_insn (operands[0], dst);

  DONE;
})

;; Avoid combining registers from different units in a single alternative,
;; see comment above inline_secondary_memory_needed function in i386.c
(define_insn "sse2_loadlpd"
  [(set (match_operand:V2DF 0 "nonimmediate_operand"
	  "=x,x,x,x,x,x,x,x,m,m ,m")
	(vec_concat:V2DF
	  (match_operand:DF 2 "nonimmediate_operand"
	  " m,m,m,x,x,0,0,x,x,*f,r")
	  (vec_select:DF
	    (match_operand:V2DF 1 "vector_move_operand"
	  " C,0,x,0,x,x,o,o,0,0 ,0")
	    (parallel [(const_int 1)]))))]
  "TARGET_SSE2 && !(MEM_P (operands[1]) && MEM_P (operands[2]))"
  "@
   %vmovsd\t{%2, %0|%0, %2}
   movlpd\t{%2, %0|%0, %2}
   vmovlpd\t{%2, %1, %0|%0, %1, %2}
   movsd\t{%2, %0|%0, %2}
   vmovsd\t{%2, %1, %0|%0, %1, %2}
   shufpd\t{$2, %1, %0|%0, %1, 2}
   movhpd\t{%H1, %0|%0, %H1}
   vmovhpd\t{%H1, %2, %0|%0, %2, %H1}
   #
   #
   #"
  [(set_attr "isa" "*,noavx,avx,noavx,avx,noavx,noavx,avx,*,*,*")
   (set (attr "type")
     (cond [(eq_attr "alternative" "5")
	      (const_string "sselog")
	    (eq_attr "alternative" "9")
	      (const_string "fmov")
	    (eq_attr "alternative" "10")
	      (const_string "imov")
	   ]
	   (const_string "ssemov")))
   (set_attr "ssememalign" "64")
   (set_attr "prefix_data16" "*,1,*,*,*,*,1,*,*,*,*")
   (set_attr "length_immediate" "*,*,*,*,*,1,*,*,*,*,*")
   (set_attr "prefix" "maybe_vex,orig,vex,orig,vex,orig,orig,vex,*,*,*")
   (set_attr "mode" "DF,V1DF,V1DF,V1DF,V1DF,V2DF,V1DF,V1DF,DF,DF,DF")])

(define_split
  [(set (match_operand:V2DF 0 "memory_operand")
	(vec_concat:V2DF
	  (match_operand:DF 1 "register_operand")
	  (vec_select:DF (match_dup 0) (parallel [(const_int 1)]))))]
  "TARGET_SSE2 && reload_completed"
  [(set (match_dup 0) (match_dup 1))]
  "operands[0] = adjust_address (operands[0], DFmode, 0);")

(define_insn "sse2_movsd"
  [(set (match_operand:V2DF 0 "nonimmediate_operand"   "=x,x,x,x,m,x,x,x,o")
	(vec_merge:V2DF
	  (match_operand:V2DF 2 "nonimmediate_operand" " x,x,m,m,x,0,0,x,0")
	  (match_operand:V2DF 1 "nonimmediate_operand" " 0,x,0,x,0,x,o,o,x")
	  (const_int 1)))]
  "TARGET_SSE2"
  "@
   movsd\t{%2, %0|%0, %2}
   vmovsd\t{%2, %1, %0|%0, %1, %2}
   movlpd\t{%2, %0|%0, %2}
   vmovlpd\t{%2, %1, %0|%0, %1, %2}
   %vmovlpd\t{%2, %0|%0, %2}
   shufpd\t{$2, %1, %0|%0, %1, 2}
   movhps\t{%H1, %0|%0, %H1}
   vmovhps\t{%H1, %2, %0|%0, %2, %H1}
   %vmovhps\t{%1, %H0|%H0, %1}"
  [(set_attr "isa" "noavx,avx,noavx,avx,*,noavx,noavx,avx,*")
   (set (attr "type")
     (if_then_else
       (eq_attr "alternative" "5")
       (const_string "sselog")
       (const_string "ssemov")))
   (set (attr "prefix_data16")
     (if_then_else
       (and (eq_attr "alternative" "2,4")
	    (not (match_test "TARGET_AVX")))
       (const_string "1")
       (const_string "*")))
   (set_attr "length_immediate" "*,*,*,*,*,1,*,*,*")
   (set_attr "ssememalign" "64")
   (set_attr "prefix" "orig,vex,orig,vex,maybe_vex,orig,orig,vex,maybe_vex")
   (set_attr "mode" "DF,DF,V1DF,V1DF,V1DF,V2DF,V1DF,V1DF,V1DF")])

(define_insn "vec_dupv2df"
  [(set (match_operand:V2DF 0 "register_operand"     "=x,x")
	(vec_duplicate:V2DF
	  (match_operand:DF 1 "nonimmediate_operand" " 0,xm")))]
  "TARGET_SSE2"
  "@
   unpcklpd\t%0, %0
   %vmovddup\t{%1, %0|%0, %1}"
  [(set_attr "isa" "noavx,sse3")
   (set_attr "type" "sselog1")
   (set_attr "prefix" "orig,maybe_vex")
   (set_attr "mode" "V2DF,DF")])

(define_insn "*vec_concatv2df"
  [(set (match_operand:V2DF 0 "register_operand"     "=x,x,x,x,x,x,x,x")
	(vec_concat:V2DF
	  (match_operand:DF 1 "nonimmediate_operand" " 0,x,m,0,x,m,0,0")
	  (match_operand:DF 2 "vector_move_operand"  " x,x,1,m,m,C,x,m")))]
  "TARGET_SSE"
  "@
   unpcklpd\t{%2, %0|%0, %2}
   vunpcklpd\t{%2, %1, %0|%0, %1, %2}
   %vmovddup\t{%1, %0|%0, %1}
   movhpd\t{%2, %0|%0, %2}
   vmovhpd\t{%2, %1, %0|%0, %1, %2}
   %vmovsd\t{%1, %0|%0, %1}
   movlhps\t{%2, %0|%0, %2}
   movhps\t{%2, %0|%0, %2}"
  [(set_attr "isa" "sse2_noavx,avx,sse3,sse2_noavx,avx,sse2,noavx,noavx")
   (set (attr "type")
     (if_then_else
       (eq_attr "alternative" "0,1,2")
       (const_string "sselog")
       (const_string "ssemov")))
   (set_attr "prefix_data16" "*,*,*,1,*,*,*,*")
   (set_attr "prefix" "orig,vex,maybe_vex,orig,vex,maybe_vex,orig,orig")
   (set_attr "mode" "V2DF,V2DF,DF,V1DF,V1DF,DF,V4SF,V2SF")])

;;;;;;;;;;;;;;;;;;;;;;;;;;;;;;;;;;;;;;;;;;;;;;;;;;;;;;;;;;;;;;;;;;;;;
;;
;; Parallel integral arithmetic
;;
;;;;;;;;;;;;;;;;;;;;;;;;;;;;;;;;;;;;;;;;;;;;;;;;;;;;;;;;;;;;;;;;;;;;;

(define_expand "neg<mode>2"
  [(set (match_operand:VI_AVX2 0 "register_operand")
	(minus:VI_AVX2
	  (match_dup 2)
	  (match_operand:VI_AVX2 1 "nonimmediate_operand")))]
  "TARGET_SSE2"
  "operands[2] = force_reg (<MODE>mode, CONST0_RTX (<MODE>mode));")

(define_expand "<plusminus_insn><mode>3"
  [(set (match_operand:VI_AVX2 0 "register_operand")
	(plusminus:VI_AVX2
	  (match_operand:VI_AVX2 1 "nonimmediate_operand")
	  (match_operand:VI_AVX2 2 "nonimmediate_operand")))]
  "TARGET_SSE2"
  "ix86_fixup_binary_operands_no_copy (<CODE>, <MODE>mode, operands);")

(define_insn "*<plusminus_insn><mode>3"
  [(set (match_operand:VI_AVX2 0 "register_operand" "=x,x")
	(plusminus:VI_AVX2
	  (match_operand:VI_AVX2 1 "nonimmediate_operand" "<comm>0,x")
	  (match_operand:VI_AVX2 2 "nonimmediate_operand" "xm,xm")))]
  "TARGET_SSE2 && ix86_binary_operator_ok (<CODE>, <MODE>mode, operands)"
  "@
   p<plusminus_mnemonic><ssemodesuffix>\t{%2, %0|%0, %2}
   vp<plusminus_mnemonic><ssemodesuffix>\t{%2, %1, %0|%0, %1, %2}"
  [(set_attr "isa" "noavx,avx")
   (set_attr "type" "sseiadd")
   (set_attr "prefix_data16" "1,*")
   (set_attr "prefix" "orig,vex")
   (set_attr "mode" "<sseinsnmode>")])

(define_expand "<sse2_avx2>_<plusminus_insn><mode>3"
  [(set (match_operand:VI12_AVX2 0 "register_operand")
	(sat_plusminus:VI12_AVX2
	  (match_operand:VI12_AVX2 1 "nonimmediate_operand")
	  (match_operand:VI12_AVX2 2 "nonimmediate_operand")))]
  "TARGET_SSE2"
  "ix86_fixup_binary_operands_no_copy (<CODE>, <MODE>mode, operands);")

(define_insn "*<sse2_avx2>_<plusminus_insn><mode>3"
  [(set (match_operand:VI12_AVX2 0 "register_operand" "=x,x")
	(sat_plusminus:VI12_AVX2
	  (match_operand:VI12_AVX2 1 "nonimmediate_operand" "<comm>0,x")
	  (match_operand:VI12_AVX2 2 "nonimmediate_operand" "xm,xm")))]
  "TARGET_SSE2 && ix86_binary_operator_ok (<CODE>, <MODE>mode, operands)"
  "@
   p<plusminus_mnemonic><ssemodesuffix>\t{%2, %0|%0, %2}
   vp<plusminus_mnemonic><ssemodesuffix>\t{%2, %1, %0|%0, %1, %2}"
  [(set_attr "isa" "noavx,avx")
   (set_attr "type" "sseiadd")
   (set_attr "prefix_data16" "1,*")
   (set_attr "prefix" "orig,vex")
   (set_attr "mode" "TI")])

(define_expand "mul<mode>3"
  [(set (match_operand:VI1_AVX2 0 "register_operand")
	(mult:VI1_AVX2 (match_operand:VI1_AVX2 1 "register_operand")
		       (match_operand:VI1_AVX2 2 "register_operand")))]
  "TARGET_SSE2"
{
  ix86_expand_vecop_qihi (MULT, operands[0], operands[1], operands[2]);
  DONE;
})

(define_expand "mul<mode>3"
  [(set (match_operand:VI2_AVX2 0 "register_operand")
	(mult:VI2_AVX2 (match_operand:VI2_AVX2 1 "nonimmediate_operand")
		       (match_operand:VI2_AVX2 2 "nonimmediate_operand")))]
  "TARGET_SSE2"
  "ix86_fixup_binary_operands_no_copy (MULT, <MODE>mode, operands);")

(define_insn "*mul<mode>3"
  [(set (match_operand:VI2_AVX2 0 "register_operand" "=x,x")
	(mult:VI2_AVX2 (match_operand:VI2_AVX2 1 "nonimmediate_operand" "%0,x")
		       (match_operand:VI2_AVX2 2 "nonimmediate_operand" "xm,xm")))]
  "TARGET_SSE2 && ix86_binary_operator_ok (MULT, <MODE>mode, operands)"
  "@
   pmullw\t{%2, %0|%0, %2}
   vpmullw\t{%2, %1, %0|%0, %1, %2}"
  [(set_attr "isa" "noavx,avx")
   (set_attr "type" "sseimul")
   (set_attr "prefix_data16" "1,*")
   (set_attr "prefix" "orig,vex")
   (set_attr "mode" "<sseinsnmode>")])

(define_expand "<s>mul<mode>3_highpart"
  [(set (match_operand:VI2_AVX2 0 "register_operand")
	(truncate:VI2_AVX2
	  (lshiftrt:<ssedoublemode>
	    (mult:<ssedoublemode>
	      (any_extend:<ssedoublemode>
		(match_operand:VI2_AVX2 1 "nonimmediate_operand"))
	      (any_extend:<ssedoublemode>
		(match_operand:VI2_AVX2 2 "nonimmediate_operand")))
	    (const_int 16))))]
  "TARGET_SSE2"
  "ix86_fixup_binary_operands_no_copy (MULT, <MODE>mode, operands);")

(define_insn "*<s>mul<mode>3_highpart"
  [(set (match_operand:VI2_AVX2 0 "register_operand" "=x,x")
	(truncate:VI2_AVX2
	  (lshiftrt:<ssedoublemode>
	    (mult:<ssedoublemode>
	      (any_extend:<ssedoublemode>
		(match_operand:VI2_AVX2 1 "nonimmediate_operand" "%0,x"))
	      (any_extend:<ssedoublemode>
		(match_operand:VI2_AVX2 2 "nonimmediate_operand" "xm,xm")))
	    (const_int 16))))]
  "TARGET_SSE2 && ix86_binary_operator_ok (MULT, <MODE>mode, operands)"
  "@
   pmulh<u>w\t{%2, %0|%0, %2}
   vpmulh<u>w\t{%2, %1, %0|%0, %1, %2}"
  [(set_attr "isa" "noavx,avx")
   (set_attr "type" "sseimul")
   (set_attr "prefix_data16" "1,*")
   (set_attr "prefix" "orig,vex")
   (set_attr "mode" "<sseinsnmode>")])

(define_expand "vec_widen_umult_even_v8si"
  [(set (match_operand:V4DI 0 "register_operand")
	(mult:V4DI
	  (zero_extend:V4DI
	    (vec_select:V4SI
	      (match_operand:V8SI 1 "nonimmediate_operand")
	      (parallel [(const_int 0) (const_int 2)
			 (const_int 4) (const_int 6)])))
	  (zero_extend:V4DI
	    (vec_select:V4SI
	      (match_operand:V8SI 2 "nonimmediate_operand")
	      (parallel [(const_int 0) (const_int 2)
			 (const_int 4) (const_int 6)])))))]
  "TARGET_AVX2"
  "ix86_fixup_binary_operands_no_copy (MULT, V8SImode, operands);")

(define_insn "*vec_widen_umult_even_v8si"
  [(set (match_operand:V4DI 0 "register_operand" "=x")
	(mult:V4DI
	  (zero_extend:V4DI
	    (vec_select:V4SI
	      (match_operand:V8SI 1 "nonimmediate_operand" "%x")
	      (parallel [(const_int 0) (const_int 2)
			 (const_int 4) (const_int 6)])))
	  (zero_extend:V4DI
	    (vec_select:V4SI
	      (match_operand:V8SI 2 "nonimmediate_operand" "xm")
	      (parallel [(const_int 0) (const_int 2)
			 (const_int 4) (const_int 6)])))))]
  "TARGET_AVX2 && ix86_binary_operator_ok (MULT, V8SImode, operands)"
  "vpmuludq\t{%2, %1, %0|%0, %1, %2}"
  [(set_attr "type" "sseimul")
   (set_attr "prefix" "vex")
   (set_attr "mode" "OI")])

(define_expand "vec_widen_umult_even_v4si"
  [(set (match_operand:V2DI 0 "register_operand")
	(mult:V2DI
	  (zero_extend:V2DI
	    (vec_select:V2SI
	      (match_operand:V4SI 1 "nonimmediate_operand")
	      (parallel [(const_int 0) (const_int 2)])))
	  (zero_extend:V2DI
	    (vec_select:V2SI
	      (match_operand:V4SI 2 "nonimmediate_operand")
	      (parallel [(const_int 0) (const_int 2)])))))]
  "TARGET_SSE2"
  "ix86_fixup_binary_operands_no_copy (MULT, V4SImode, operands);")

(define_insn "*vec_widen_umult_even_v4si"
  [(set (match_operand:V2DI 0 "register_operand" "=x,x")
	(mult:V2DI
	  (zero_extend:V2DI
	    (vec_select:V2SI
	      (match_operand:V4SI 1 "nonimmediate_operand" "%0,x")
	      (parallel [(const_int 0) (const_int 2)])))
	  (zero_extend:V2DI
	    (vec_select:V2SI
	      (match_operand:V4SI 2 "nonimmediate_operand" "xm,xm")
	      (parallel [(const_int 0) (const_int 2)])))))]
  "TARGET_SSE2 && ix86_binary_operator_ok (MULT, V4SImode, operands)"
  "@
   pmuludq\t{%2, %0|%0, %2}
   vpmuludq\t{%2, %1, %0|%0, %1, %2}"
  [(set_attr "isa" "noavx,avx")
   (set_attr "type" "sseimul")
   (set_attr "prefix_data16" "1,*")
   (set_attr "prefix" "orig,vex")
   (set_attr "mode" "TI")])

(define_expand "vec_widen_smult_even_v8si"
  [(set (match_operand:V4DI 0 "register_operand")
	(mult:V4DI
	  (sign_extend:V4DI
	    (vec_select:V4SI
	      (match_operand:V8SI 1 "nonimmediate_operand")
	      (parallel [(const_int 0) (const_int 2)
			 (const_int 4) (const_int 6)])))
	  (sign_extend:V4DI
	    (vec_select:V4SI
	      (match_operand:V8SI 2 "nonimmediate_operand")
	      (parallel [(const_int 0) (const_int 2)
			 (const_int 4) (const_int 6)])))))]
  "TARGET_AVX2"
  "ix86_fixup_binary_operands_no_copy (MULT, V8SImode, operands);")

(define_insn "*vec_widen_smult_even_v8si"
  [(set (match_operand:V4DI 0 "register_operand" "=x")
	(mult:V4DI
	  (sign_extend:V4DI
	    (vec_select:V4SI
	      (match_operand:V8SI 1 "nonimmediate_operand" "x")
	      (parallel [(const_int 0) (const_int 2)
			 (const_int 4) (const_int 6)])))
	  (sign_extend:V4DI
	    (vec_select:V4SI
	      (match_operand:V8SI 2 "nonimmediate_operand" "xm")
	      (parallel [(const_int 0) (const_int 2)
			 (const_int 4) (const_int 6)])))))]
  "TARGET_AVX2 && ix86_binary_operator_ok (MULT, V8SImode, operands)"
  "vpmuldq\t{%2, %1, %0|%0, %1, %2}"
  [(set_attr "isa" "avx")
   (set_attr "type" "sseimul")
   (set_attr "prefix_extra" "1")
   (set_attr "prefix" "vex")
   (set_attr "mode" "OI")])

(define_expand "sse4_1_mulv2siv2di3"
  [(set (match_operand:V2DI 0 "register_operand")
	(mult:V2DI
	  (sign_extend:V2DI
	    (vec_select:V2SI
	      (match_operand:V4SI 1 "nonimmediate_operand")
	      (parallel [(const_int 0) (const_int 2)])))
	  (sign_extend:V2DI
	    (vec_select:V2SI
	      (match_operand:V4SI 2 "nonimmediate_operand")
	      (parallel [(const_int 0) (const_int 2)])))))]
  "TARGET_SSE4_1"
  "ix86_fixup_binary_operands_no_copy (MULT, V4SImode, operands);")

(define_insn "*sse4_1_mulv2siv2di3"
  [(set (match_operand:V2DI 0 "register_operand" "=x,x")
	(mult:V2DI
	  (sign_extend:V2DI
	    (vec_select:V2SI
	      (match_operand:V4SI 1 "nonimmediate_operand" "%0,x")
	      (parallel [(const_int 0) (const_int 2)])))
	  (sign_extend:V2DI
	    (vec_select:V2SI
	      (match_operand:V4SI 2 "nonimmediate_operand" "xm,xm")
	      (parallel [(const_int 0) (const_int 2)])))))]
  "TARGET_SSE4_1 && ix86_binary_operator_ok (MULT, V4SImode, operands)"
  "@
   pmuldq\t{%2, %0|%0, %2}
   vpmuldq\t{%2, %1, %0|%0, %1, %2}"
  [(set_attr "isa" "noavx,avx")
   (set_attr "type" "sseimul")
   (set_attr "prefix_data16" "1,*")
   (set_attr "prefix_extra" "1")
   (set_attr "prefix" "orig,vex")
   (set_attr "mode" "TI")])

(define_expand "avx2_pmaddwd"
  [(set (match_operand:V8SI 0 "register_operand")
	(plus:V8SI
	  (mult:V8SI
	    (sign_extend:V8SI
	      (vec_select:V8HI
		(match_operand:V16HI 1 "nonimmediate_operand")
		(parallel [(const_int 0) (const_int 2)
			   (const_int 4) (const_int 6)
			   (const_int 8) (const_int 10)
			   (const_int 12) (const_int 14)])))
	    (sign_extend:V8SI
	      (vec_select:V8HI
		(match_operand:V16HI 2 "nonimmediate_operand")
		(parallel [(const_int 0) (const_int 2)
			   (const_int 4) (const_int 6)
			   (const_int 8) (const_int 10)
			   (const_int 12) (const_int 14)]))))
	  (mult:V8SI
	    (sign_extend:V8SI
	      (vec_select:V8HI (match_dup 1)
		(parallel [(const_int 1) (const_int 3)
			   (const_int 5) (const_int 7)
			   (const_int 9) (const_int 11)
			   (const_int 13) (const_int 15)])))
	    (sign_extend:V8SI
	      (vec_select:V8HI (match_dup 2)
		(parallel [(const_int 1) (const_int 3)
			   (const_int 5) (const_int 7)
			   (const_int 9) (const_int 11)
			   (const_int 13) (const_int 15)]))))))]
  "TARGET_AVX2"
  "ix86_fixup_binary_operands_no_copy (MULT, V16HImode, operands);")

(define_insn "*avx2_pmaddwd"
  [(set (match_operand:V8SI 0 "register_operand" "=x")
	(plus:V8SI
	  (mult:V8SI
	    (sign_extend:V8SI
	      (vec_select:V8HI
		(match_operand:V16HI 1 "nonimmediate_operand" "%x")
		(parallel [(const_int 0) (const_int 2)
			   (const_int 4) (const_int 6)
			   (const_int 8) (const_int 10)
			   (const_int 12) (const_int 14)])))
	    (sign_extend:V8SI
	      (vec_select:V8HI
		(match_operand:V16HI 2 "nonimmediate_operand" "xm")
		(parallel [(const_int 0) (const_int 2)
			   (const_int 4) (const_int 6)
			   (const_int 8) (const_int 10)
			   (const_int 12) (const_int 14)]))))
	  (mult:V8SI
	    (sign_extend:V8SI
	      (vec_select:V8HI (match_dup 1)
		(parallel [(const_int 1) (const_int 3)
			   (const_int 5) (const_int 7)
			   (const_int 9) (const_int 11)
			   (const_int 13) (const_int 15)])))
	    (sign_extend:V8SI
	      (vec_select:V8HI (match_dup 2)
		(parallel [(const_int 1) (const_int 3)
			   (const_int 5) (const_int 7)
			   (const_int 9) (const_int 11)
			   (const_int 13) (const_int 15)]))))))]
  "TARGET_AVX2 && ix86_binary_operator_ok (MULT, V16HImode, operands)"
  "vpmaddwd\t{%2, %1, %0|%0, %1, %2}"
  [(set_attr "type" "sseiadd")
   (set_attr "prefix" "vex")
   (set_attr "mode" "OI")])

(define_expand "sse2_pmaddwd"
  [(set (match_operand:V4SI 0 "register_operand")
	(plus:V4SI
	  (mult:V4SI
	    (sign_extend:V4SI
	      (vec_select:V4HI
		(match_operand:V8HI 1 "nonimmediate_operand")
		(parallel [(const_int 0) (const_int 2)
			   (const_int 4) (const_int 6)])))
	    (sign_extend:V4SI
	      (vec_select:V4HI
		(match_operand:V8HI 2 "nonimmediate_operand")
		(parallel [(const_int 0) (const_int 2)
			   (const_int 4) (const_int 6)]))))
	  (mult:V4SI
	    (sign_extend:V4SI
	      (vec_select:V4HI (match_dup 1)
		(parallel [(const_int 1) (const_int 3)
			   (const_int 5) (const_int 7)])))
	    (sign_extend:V4SI
	      (vec_select:V4HI (match_dup 2)
		(parallel [(const_int 1) (const_int 3)
			   (const_int 5) (const_int 7)]))))))]
  "TARGET_SSE2"
  "ix86_fixup_binary_operands_no_copy (MULT, V8HImode, operands);")

(define_insn "*sse2_pmaddwd"
  [(set (match_operand:V4SI 0 "register_operand" "=x,x")
	(plus:V4SI
	  (mult:V4SI
	    (sign_extend:V4SI
	      (vec_select:V4HI
		(match_operand:V8HI 1 "nonimmediate_operand" "%0,x")
		(parallel [(const_int 0) (const_int 2)
			   (const_int 4) (const_int 6)])))
	    (sign_extend:V4SI
	      (vec_select:V4HI
		(match_operand:V8HI 2 "nonimmediate_operand" "xm,xm")
		(parallel [(const_int 0) (const_int 2)
			   (const_int 4) (const_int 6)]))))
	  (mult:V4SI
	    (sign_extend:V4SI
	      (vec_select:V4HI (match_dup 1)
		(parallel [(const_int 1) (const_int 3)
			   (const_int 5) (const_int 7)])))
	    (sign_extend:V4SI
	      (vec_select:V4HI (match_dup 2)
		(parallel [(const_int 1) (const_int 3)
			   (const_int 5) (const_int 7)]))))))]
  "TARGET_SSE2 && ix86_binary_operator_ok (MULT, V8HImode, operands)"
  "@
   pmaddwd\t{%2, %0|%0, %2}
   vpmaddwd\t{%2, %1, %0|%0, %1, %2}"
  [(set_attr "isa" "noavx,avx")
   (set_attr "type" "sseiadd")
   (set_attr "atom_unit" "simul")
   (set_attr "prefix_data16" "1,*")
   (set_attr "prefix" "orig,vex")
   (set_attr "mode" "TI")])

(define_expand "mul<mode>3"
  [(set (match_operand:VI4_AVX2 0 "register_operand")
	(mult:VI4_AVX2
	  (match_operand:VI4_AVX2 1 "nonimmediate_operand")
	  (match_operand:VI4_AVX2 2 "nonimmediate_operand")))]
  "TARGET_SSE2"
{
  if (TARGET_SSE4_1)
    {
      if (CONSTANT_P (operands[2]))
	operands[2] = validize_mem (force_const_mem (<MODE>mode, operands[2]));
      ix86_fixup_binary_operands_no_copy (MULT, <MODE>mode, operands);
    }
  else
    {
      ix86_expand_sse2_mulv4si3 (operands[0], operands[1], operands[2]);
      DONE;
    }
})

(define_insn "*<sse4_1_avx2>_mul<mode>3"
  [(set (match_operand:VI4_AVX2 0 "register_operand" "=x,x")
	(mult:VI4_AVX2
	  (match_operand:VI4_AVX2 1 "nonimmediate_operand" "%0,x")
	  (match_operand:VI4_AVX2 2 "nonimmediate_operand" "xm,xm")))]
  "TARGET_SSE4_1 && ix86_binary_operator_ok (MULT, <MODE>mode, operands)"
  "@
   pmulld\t{%2, %0|%0, %2}
   vpmulld\t{%2, %1, %0|%0, %1, %2}"
  [(set_attr "isa" "noavx,avx")
   (set_attr "type" "sseimul")
   (set_attr "prefix_extra" "1")
   (set_attr "prefix" "orig,vex")
   (set_attr "btver2_decode" "vector,vector")
   (set_attr "mode" "<sseinsnmode>")])

(define_expand "mul<mode>3"
  [(set (match_operand:VI8_AVX2 0 "register_operand")
	(mult:VI8_AVX2 (match_operand:VI8_AVX2 1 "register_operand")
		       (match_operand:VI8_AVX2 2 "register_operand")))]
  "TARGET_SSE2"
{
  ix86_expand_sse2_mulvxdi3 (operands[0], operands[1], operands[2]);
  DONE;
})

(define_expand "vec_widen_<s>mult_hi_<mode>"
  [(match_operand:<sseunpackmode> 0 "register_operand")
   (any_extend:<sseunpackmode>
     (match_operand:VI124_AVX2 1 "register_operand"))
   (match_operand:VI124_AVX2 2 "register_operand")]
  "TARGET_SSE2"
{
  ix86_expand_mul_widen_hilo (operands[0], operands[1], operands[2],
			      <u_bool>, true);
  DONE;
})

(define_expand "vec_widen_<s>mult_lo_<mode>"
  [(match_operand:<sseunpackmode> 0 "register_operand")
   (any_extend:<sseunpackmode>
     (match_operand:VI124_AVX2 1 "register_operand"))
   (match_operand:VI124_AVX2 2 "register_operand")]
  "TARGET_SSE2"
{
  ix86_expand_mul_widen_hilo (operands[0], operands[1], operands[2],
			      <u_bool>, false);
  DONE;
})

;; Most widen_<s>mult_even_<mode> can be handled directly from other
;; named patterns, but signed V4SI needs special help for plain SSE2.
(define_expand "vec_widen_smult_even_v4si"
  [(match_operand:V2DI 0 "register_operand")
   (match_operand:V4SI 1 "register_operand")
   (match_operand:V4SI 2 "register_operand")]
  "TARGET_SSE2"
{
  ix86_expand_mul_widen_evenodd (operands[0], operands[1], operands[2],
				 false, false);
  DONE;
})

(define_expand "vec_widen_<s>mult_odd_<mode>"
  [(match_operand:<sseunpackmode> 0 "register_operand")
   (any_extend:<sseunpackmode>
     (match_operand:VI4_AVX2 1 "register_operand"))
   (match_operand:VI4_AVX2 2 "register_operand")]
  "TARGET_SSE2"
{
  ix86_expand_mul_widen_evenodd (operands[0], operands[1], operands[2],
				 <u_bool>, true);
  DONE;
})

(define_expand "sdot_prod<mode>"
  [(match_operand:<sseunpackmode> 0 "register_operand")
   (match_operand:VI2_AVX2 1 "register_operand")
   (match_operand:VI2_AVX2 2 "register_operand")
   (match_operand:<sseunpackmode> 3 "register_operand")]
  "TARGET_SSE2"
{
  rtx t = gen_reg_rtx (<sseunpackmode>mode);
  emit_insn (gen_<sse2_avx2>_pmaddwd (t, operands[1], operands[2]));
  emit_insn (gen_rtx_SET (VOIDmode, operands[0],
			  gen_rtx_PLUS (<sseunpackmode>mode,
					operands[3], t)));
  DONE;
})

;; Normally we use widen_mul_even/odd, but combine can't quite get it all
;; back together when madd is available.
(define_expand "sdot_prodv4si"
  [(match_operand:V2DI 0 "register_operand")
   (match_operand:V4SI 1 "register_operand")
   (match_operand:V4SI 2 "register_operand")
   (match_operand:V2DI 3 "register_operand")]
  "TARGET_XOP"
{
  rtx t = gen_reg_rtx (V2DImode);
  emit_insn (gen_xop_pmacsdqh (t, operands[1], operands[2], operands[3]));
  emit_insn (gen_xop_pmacsdql (operands[0], operands[1], operands[2], t));
  DONE;
})

(define_insn "ashr<mode>3"
  [(set (match_operand:VI24_AVX2 0 "register_operand" "=x,x")
	(ashiftrt:VI24_AVX2
	  (match_operand:VI24_AVX2 1 "register_operand" "0,x")
	  (match_operand:SI 2 "nonmemory_operand" "xN,xN")))]
  "TARGET_SSE2"
  "@
   psra<ssemodesuffix>\t{%2, %0|%0, %2}
   vpsra<ssemodesuffix>\t{%2, %1, %0|%0, %1, %2}"
  [(set_attr "isa" "noavx,avx")
   (set_attr "type" "sseishft")
   (set (attr "length_immediate")
     (if_then_else (match_operand 2 "const_int_operand")
       (const_string "1")
       (const_string "0")))
   (set_attr "prefix_data16" "1,*")
   (set_attr "prefix" "orig,vex")
   (set_attr "mode" "<sseinsnmode>")])

(define_insn "<shift_insn><mode>3"
  [(set (match_operand:VI248_AVX2 0 "register_operand" "=x,x")
	(any_lshift:VI248_AVX2
	  (match_operand:VI248_AVX2 1 "register_operand" "0,x")
	  (match_operand:SI 2 "nonmemory_operand" "xN,xN")))]
  "TARGET_SSE2"
  "@
   p<vshift><ssemodesuffix>\t{%2, %0|%0, %2}
   vp<vshift><ssemodesuffix>\t{%2, %1, %0|%0, %1, %2}"
  [(set_attr "isa" "noavx,avx")
   (set_attr "type" "sseishft")
   (set (attr "length_immediate")
     (if_then_else (match_operand 2 "const_int_operand")
       (const_string "1")
       (const_string "0")))
   (set_attr "prefix_data16" "1,*")
   (set_attr "prefix" "orig,vex")
   (set_attr "mode" "<sseinsnmode>")])

(define_expand "vec_shl_<mode>"
  [(set (match_operand:VI_128 0 "register_operand")
	(ashift:V1TI
	 (match_operand:VI_128 1 "register_operand")
	 (match_operand:SI 2 "const_0_to_255_mul_8_operand")))]
  "TARGET_SSE2"
{
  operands[0] = gen_lowpart (V1TImode, operands[0]);
  operands[1] = gen_lowpart (V1TImode, operands[1]);
})

(define_insn "<sse2_avx2>_ashl<mode>3"
  [(set (match_operand:VIMAX_AVX2 0 "register_operand" "=x,x")
	(ashift:VIMAX_AVX2
	 (match_operand:VIMAX_AVX2 1 "register_operand" "0,x")
	 (match_operand:SI 2 "const_0_to_255_mul_8_operand" "n,n")))]
  "TARGET_SSE2"
{
  operands[2] = GEN_INT (INTVAL (operands[2]) / 8);

  switch (which_alternative)
    {
    case 0:
      return "pslldq\t{%2, %0|%0, %2}";
    case 1:
      return "vpslldq\t{%2, %1, %0|%0, %1, %2}";
    default:
      gcc_unreachable ();
    }
}
  [(set_attr "isa" "noavx,avx")
   (set_attr "type" "sseishft")
   (set_attr "length_immediate" "1")
   (set_attr "prefix_data16" "1,*")
   (set_attr "prefix" "orig,vex")
   (set_attr "mode" "<sseinsnmode>")])

(define_expand "vec_shr_<mode>"
  [(set (match_operand:VI_128 0 "register_operand")
	(lshiftrt:V1TI
	 (match_operand:VI_128 1 "register_operand")
	 (match_operand:SI 2 "const_0_to_255_mul_8_operand")))]
  "TARGET_SSE2"
{
  operands[0] = gen_lowpart (V1TImode, operands[0]);
  operands[1] = gen_lowpart (V1TImode, operands[1]);
})

(define_insn "<sse2_avx2>_lshr<mode>3"
  [(set (match_operand:VIMAX_AVX2 0 "register_operand" "=x,x")
	(lshiftrt:VIMAX_AVX2
	 (match_operand:VIMAX_AVX2 1 "register_operand" "0,x")
	 (match_operand:SI 2 "const_0_to_255_mul_8_operand" "n,n")))]
  "TARGET_SSE2"
{
  operands[2] = GEN_INT (INTVAL (operands[2]) / 8);

  switch (which_alternative)
    {
    case 0:
      return "psrldq\t{%2, %0|%0, %2}";
    case 1:
      return "vpsrldq\t{%2, %1, %0|%0, %1, %2}";
    default:
      gcc_unreachable ();
    }
}
  [(set_attr "isa" "noavx,avx")
   (set_attr "type" "sseishft")
   (set_attr "length_immediate" "1")
   (set_attr "atom_unit" "sishuf")
   (set_attr "prefix_data16" "1,*")
   (set_attr "prefix" "orig,vex")
   (set_attr "mode" "<sseinsnmode>")])


(define_expand "<code><mode>3"
  [(set (match_operand:VI124_256 0 "register_operand")
	(maxmin:VI124_256
	  (match_operand:VI124_256 1 "nonimmediate_operand")
	  (match_operand:VI124_256 2 "nonimmediate_operand")))]
  "TARGET_AVX2"
  "ix86_fixup_binary_operands_no_copy (<CODE>, <MODE>mode, operands);")

(define_insn "*avx2_<code><mode>3"
  [(set (match_operand:VI124_256 0 "register_operand" "=x")
	(maxmin:VI124_256
	  (match_operand:VI124_256 1 "nonimmediate_operand" "%x")
	  (match_operand:VI124_256 2 "nonimmediate_operand" "xm")))]
  "TARGET_AVX2 && ix86_binary_operator_ok (<CODE>, <MODE>mode, operands)"
  "vp<maxmin_int><ssemodesuffix>\t{%2, %1, %0|%0, %1, %2}"
  [(set_attr "type" "sseiadd")
   (set_attr "prefix_extra" "1")
   (set_attr "prefix" "vex")
   (set_attr "mode" "OI")])

(define_expand "<code><mode>3"
  [(set (match_operand:VI8_AVX2 0 "register_operand")
	(maxmin:VI8_AVX2
	  (match_operand:VI8_AVX2 1 "register_operand")
	  (match_operand:VI8_AVX2 2 "register_operand")))]
  "TARGET_SSE4_2"
{
  enum rtx_code code;
  rtx xops[6];
  bool ok;

  xops[0] = operands[0];

  if (<CODE> == SMAX || <CODE> == UMAX)
    {
      xops[1] = operands[1];
      xops[2] = operands[2];
    }
  else
    {
      xops[1] = operands[2];
      xops[2] = operands[1];
    }

  code = (<CODE> == UMAX || <CODE> == UMIN) ? GTU : GT;

  xops[3] = gen_rtx_fmt_ee (code, VOIDmode, operands[1], operands[2]);
  xops[4] = operands[1];
  xops[5] = operands[2];

  ok = ix86_expand_int_vcond (xops);
  gcc_assert (ok);
  DONE;
})

(define_expand "<code><mode>3"
  [(set (match_operand:VI124_128 0 "register_operand")
	(smaxmin:VI124_128
	  (match_operand:VI124_128 1 "nonimmediate_operand")
	  (match_operand:VI124_128 2 "nonimmediate_operand")))]
  "TARGET_SSE2"
{
  if (TARGET_SSE4_1 || <MODE>mode == V8HImode)
    ix86_fixup_binary_operands_no_copy (<CODE>, <MODE>mode, operands);
  else
    {
      rtx xops[6];
      bool ok;

      xops[0] = operands[0];
      operands[1] = force_reg (<MODE>mode, operands[1]);
      operands[2] = force_reg (<MODE>mode, operands[2]);

      if (<CODE> == SMAX)
	{
	  xops[1] = operands[1];
	  xops[2] = operands[2];
	}
      else
	{
	  xops[1] = operands[2];
	  xops[2] = operands[1];
	}

      xops[3] = gen_rtx_GT (VOIDmode, operands[1], operands[2]);
      xops[4] = operands[1];
      xops[5] = operands[2];

      ok = ix86_expand_int_vcond (xops);
      gcc_assert (ok);
      DONE;
    }
})

(define_insn "*sse4_1_<code><mode>3"
  [(set (match_operand:VI14_128 0 "register_operand" "=x,x")
	(smaxmin:VI14_128
	  (match_operand:VI14_128 1 "nonimmediate_operand" "%0,x")
	  (match_operand:VI14_128 2 "nonimmediate_operand" "xm,xm")))]
  "TARGET_SSE4_1 && ix86_binary_operator_ok (<CODE>, <MODE>mode, operands)"
  "@
   p<maxmin_int><ssemodesuffix>\t{%2, %0|%0, %2}
   vp<maxmin_int><ssemodesuffix>\t{%2, %1, %0|%0, %1, %2}"
  [(set_attr "isa" "noavx,avx")
   (set_attr "type" "sseiadd")
   (set_attr "prefix_extra" "1,*")
   (set_attr "prefix" "orig,vex")
   (set_attr "mode" "TI")])

(define_insn "*<code>v8hi3"
  [(set (match_operand:V8HI 0 "register_operand" "=x,x")
	(smaxmin:V8HI
	  (match_operand:V8HI 1 "nonimmediate_operand" "%0,x")
	  (match_operand:V8HI 2 "nonimmediate_operand" "xm,xm")))]
  "TARGET_SSE2 && ix86_binary_operator_ok (<CODE>, V8HImode, operands)"
  "@
   p<maxmin_int>w\t{%2, %0|%0, %2}
   vp<maxmin_int>w\t{%2, %1, %0|%0, %1, %2}"
  [(set_attr "isa" "noavx,avx")
   (set_attr "type" "sseiadd")
   (set_attr "prefix_data16" "1,*")
   (set_attr "prefix_extra" "*,1")
   (set_attr "prefix" "orig,vex")
   (set_attr "mode" "TI")])

(define_expand "<code><mode>3"
  [(set (match_operand:VI124_128 0 "register_operand")
	(umaxmin:VI124_128
	  (match_operand:VI124_128 1 "nonimmediate_operand")
	  (match_operand:VI124_128 2 "nonimmediate_operand")))]
  "TARGET_SSE2"
{
  if (TARGET_SSE4_1 || <MODE>mode == V16QImode)
    ix86_fixup_binary_operands_no_copy (<CODE>, <MODE>mode, operands);
  else if (<CODE> == UMAX && <MODE>mode == V8HImode)
    {
      rtx op0 = operands[0], op2 = operands[2], op3 = op0;
      operands[1] = force_reg (<MODE>mode, operands[1]);
      if (rtx_equal_p (op3, op2))
	op3 = gen_reg_rtx (V8HImode);
      emit_insn (gen_sse2_ussubv8hi3 (op3, operands[1], op2));
      emit_insn (gen_addv8hi3 (op0, op3, op2));
      DONE;
    }
  else
    {
      rtx xops[6];
      bool ok;

      operands[1] = force_reg (<MODE>mode, operands[1]);
      operands[2] = force_reg (<MODE>mode, operands[2]);

      xops[0] = operands[0];

      if (<CODE> == UMAX)
	{
	  xops[1] = operands[1];
	  xops[2] = operands[2];
	}
      else
	{
	  xops[1] = operands[2];
	  xops[2] = operands[1];
	}

      xops[3] = gen_rtx_GTU (VOIDmode, operands[1], operands[2]);
      xops[4] = operands[1];
      xops[5] = operands[2];

      ok = ix86_expand_int_vcond (xops);
      gcc_assert (ok);
      DONE;
    }
})

(define_insn "*sse4_1_<code><mode>3"
  [(set (match_operand:VI24_128 0 "register_operand" "=x,x")
	(umaxmin:VI24_128
	  (match_operand:VI24_128 1 "nonimmediate_operand" "%0,x")
	  (match_operand:VI24_128 2 "nonimmediate_operand" "xm,xm")))]
  "TARGET_SSE4_1 && ix86_binary_operator_ok (<CODE>, <MODE>mode, operands)"
  "@
   p<maxmin_int><ssemodesuffix>\t{%2, %0|%0, %2}
   vp<maxmin_int><ssemodesuffix>\t{%2, %1, %0|%0, %1, %2}"
  [(set_attr "isa" "noavx,avx")
   (set_attr "type" "sseiadd")
   (set_attr "prefix_extra" "1,*")
   (set_attr "prefix" "orig,vex")
   (set_attr "mode" "TI")])

(define_insn "*<code>v16qi3"
  [(set (match_operand:V16QI 0 "register_operand" "=x,x")
	(umaxmin:V16QI
	  (match_operand:V16QI 1 "nonimmediate_operand" "%0,x")
	  (match_operand:V16QI 2 "nonimmediate_operand" "xm,xm")))]
  "TARGET_SSE2 && ix86_binary_operator_ok (<CODE>, V16QImode, operands)"
  "@
   p<maxmin_int>b\t{%2, %0|%0, %2}
   vp<maxmin_int>b\t{%2, %1, %0|%0, %1, %2}"
  [(set_attr "isa" "noavx,avx")
   (set_attr "type" "sseiadd")
   (set_attr "prefix_data16" "1,*")
   (set_attr "prefix_extra" "*,1")
   (set_attr "prefix" "orig,vex")
   (set_attr "mode" "TI")])

;;;;;;;;;;;;;;;;;;;;;;;;;;;;;;;;;;;;;;;;;;;;;;;;;;;;;;;;;;;;;;;;;;;;;
;;
;; Parallel integral comparisons
;;
;;;;;;;;;;;;;;;;;;;;;;;;;;;;;;;;;;;;;;;;;;;;;;;;;;;;;;;;;;;;;;;;;;;;;

(define_expand "avx2_eq<mode>3"
  [(set (match_operand:VI_256 0 "register_operand")
	(eq:VI_256
	  (match_operand:VI_256 1 "nonimmediate_operand")
	  (match_operand:VI_256 2 "nonimmediate_operand")))]
  "TARGET_AVX2"
  "ix86_fixup_binary_operands_no_copy (EQ, <MODE>mode, operands);")

(define_insn "*avx2_eq<mode>3"
  [(set (match_operand:VI_256 0 "register_operand" "=x")
	(eq:VI_256
	  (match_operand:VI_256 1 "nonimmediate_operand" "%x")
	  (match_operand:VI_256 2 "nonimmediate_operand" "xm")))]
  "TARGET_AVX2 && ix86_binary_operator_ok (EQ, <MODE>mode, operands)"
  "vpcmpeq<ssemodesuffix>\t{%2, %1, %0|%0, %1, %2}"
  [(set_attr "type" "ssecmp")
   (set_attr "prefix_extra" "1")
   (set_attr "prefix" "vex")
   (set_attr "mode" "OI")])

(define_insn "*sse4_1_eqv2di3"
  [(set (match_operand:V2DI 0 "register_operand" "=x,x")
	(eq:V2DI
	  (match_operand:V2DI 1 "nonimmediate_operand" "%0,x")
	  (match_operand:V2DI 2 "nonimmediate_operand" "xm,xm")))]
  "TARGET_SSE4_1 && ix86_binary_operator_ok (EQ, V2DImode, operands)"
  "@
   pcmpeqq\t{%2, %0|%0, %2}
   vpcmpeqq\t{%2, %1, %0|%0, %1, %2}"
  [(set_attr "isa" "noavx,avx")
   (set_attr "type" "ssecmp")
   (set_attr "prefix_extra" "1")
   (set_attr "prefix" "orig,vex")
   (set_attr "mode" "TI")])

(define_insn "*sse2_eq<mode>3"
  [(set (match_operand:VI124_128 0 "register_operand" "=x,x")
	(eq:VI124_128
	  (match_operand:VI124_128 1 "nonimmediate_operand" "%0,x")
	  (match_operand:VI124_128 2 "nonimmediate_operand" "xm,xm")))]
  "TARGET_SSE2 && !TARGET_XOP
   && ix86_binary_operator_ok (EQ, <MODE>mode, operands)"
  "@
   pcmpeq<ssemodesuffix>\t{%2, %0|%0, %2}
   vpcmpeq<ssemodesuffix>\t{%2, %1, %0|%0, %1, %2}"
  [(set_attr "isa" "noavx,avx")
   (set_attr "type" "ssecmp")
   (set_attr "prefix_data16" "1,*")
   (set_attr "prefix" "orig,vex")
   (set_attr "mode" "TI")])

(define_expand "sse2_eq<mode>3"
  [(set (match_operand:VI124_128 0 "register_operand")
	(eq:VI124_128
	  (match_operand:VI124_128 1 "nonimmediate_operand")
	  (match_operand:VI124_128 2 "nonimmediate_operand")))]
  "TARGET_SSE2 && !TARGET_XOP "
  "ix86_fixup_binary_operands_no_copy (EQ, <MODE>mode, operands);")

(define_expand "sse4_1_eqv2di3"
  [(set (match_operand:V2DI 0 "register_operand")
	(eq:V2DI
	  (match_operand:V2DI 1 "nonimmediate_operand")
	  (match_operand:V2DI 2 "nonimmediate_operand")))]
  "TARGET_SSE4_1"
  "ix86_fixup_binary_operands_no_copy (EQ, V2DImode, operands);")

(define_insn "sse4_2_gtv2di3"
  [(set (match_operand:V2DI 0 "register_operand" "=x,x")
	(gt:V2DI
	  (match_operand:V2DI 1 "register_operand" "0,x")
	  (match_operand:V2DI 2 "nonimmediate_operand" "xm,xm")))]
  "TARGET_SSE4_2"
  "@
   pcmpgtq\t{%2, %0|%0, %2}
   vpcmpgtq\t{%2, %1, %0|%0, %1, %2}"
  [(set_attr "isa" "noavx,avx")
   (set_attr "type" "ssecmp")
   (set_attr "prefix_extra" "1")
   (set_attr "prefix" "orig,vex")
   (set_attr "mode" "TI")])

(define_insn "avx2_gt<mode>3"
  [(set (match_operand:VI_256 0 "register_operand" "=x")
	(gt:VI_256
	  (match_operand:VI_256 1 "register_operand" "x")
	  (match_operand:VI_256 2 "nonimmediate_operand" "xm")))]
  "TARGET_AVX2"
  "vpcmpgt<ssemodesuffix>\t{%2, %1, %0|%0, %1, %2}"
  [(set_attr "type" "ssecmp")
   (set_attr "prefix_extra" "1")
   (set_attr "prefix" "vex")
   (set_attr "mode" "OI")])

(define_insn "sse2_gt<mode>3"
  [(set (match_operand:VI124_128 0 "register_operand" "=x,x")
	(gt:VI124_128
	  (match_operand:VI124_128 1 "register_operand" "0,x")
	  (match_operand:VI124_128 2 "nonimmediate_operand" "xm,xm")))]
  "TARGET_SSE2 && !TARGET_XOP"
  "@
   pcmpgt<ssemodesuffix>\t{%2, %0|%0, %2}
   vpcmpgt<ssemodesuffix>\t{%2, %1, %0|%0, %1, %2}"
  [(set_attr "isa" "noavx,avx")
   (set_attr "type" "ssecmp")
   (set_attr "prefix_data16" "1,*")
   (set_attr "prefix" "orig,vex")
   (set_attr "mode" "TI")])

(define_expand "vcond<V_256:mode><VI_256:mode>"
  [(set (match_operand:V_256 0 "register_operand")
	(if_then_else:V_256
	  (match_operator 3 ""
	    [(match_operand:VI_256 4 "nonimmediate_operand")
	     (match_operand:VI_256 5 "general_operand")])
	  (match_operand:V_256 1)
	  (match_operand:V_256 2)))]
  "TARGET_AVX2
   && (GET_MODE_NUNITS (<V_256:MODE>mode)
       == GET_MODE_NUNITS (<VI_256:MODE>mode))"
{
  bool ok = ix86_expand_int_vcond (operands);
  gcc_assert (ok);
  DONE;
})

(define_expand "vcond<V_128:mode><VI124_128:mode>"
  [(set (match_operand:V_128 0 "register_operand")
	(if_then_else:V_128
	  (match_operator 3 ""
	    [(match_operand:VI124_128 4 "nonimmediate_operand")
	     (match_operand:VI124_128 5 "general_operand")])
	  (match_operand:V_128 1)
	  (match_operand:V_128 2)))]
  "TARGET_SSE2
   && (GET_MODE_NUNITS (<V_128:MODE>mode)
       == GET_MODE_NUNITS (<VI124_128:MODE>mode))"
{
  bool ok = ix86_expand_int_vcond (operands);
  gcc_assert (ok);
  DONE;
})

(define_expand "vcond<VI8F_128:mode>v2di"
  [(set (match_operand:VI8F_128 0 "register_operand")
	(if_then_else:VI8F_128
	  (match_operator 3 ""
	    [(match_operand:V2DI 4 "nonimmediate_operand")
	     (match_operand:V2DI 5 "general_operand")])
	  (match_operand:VI8F_128 1)
	  (match_operand:VI8F_128 2)))]
  "TARGET_SSE4_2"
{
  bool ok = ix86_expand_int_vcond (operands);
  gcc_assert (ok);
  DONE;
})

(define_expand "vcondu<V_256:mode><VI_256:mode>"
  [(set (match_operand:V_256 0 "register_operand")
	(if_then_else:V_256
	  (match_operator 3 ""
	    [(match_operand:VI_256 4 "nonimmediate_operand")
	     (match_operand:VI_256 5 "nonimmediate_operand")])
	  (match_operand:V_256 1 "general_operand")
	  (match_operand:V_256 2 "general_operand")))]
  "TARGET_AVX2
   && (GET_MODE_NUNITS (<V_256:MODE>mode)
       == GET_MODE_NUNITS (<VI_256:MODE>mode))"
{
  bool ok = ix86_expand_int_vcond (operands);
  gcc_assert (ok);
  DONE;
})

(define_expand "vcondu<V_128:mode><VI124_128:mode>"
  [(set (match_operand:V_128 0 "register_operand")
	(if_then_else:V_128
	  (match_operator 3 ""
	    [(match_operand:VI124_128 4 "nonimmediate_operand")
	     (match_operand:VI124_128 5 "nonimmediate_operand")])
	  (match_operand:V_128 1 "general_operand")
	  (match_operand:V_128 2 "general_operand")))]
  "TARGET_SSE2
   && (GET_MODE_NUNITS (<V_128:MODE>mode)
       == GET_MODE_NUNITS (<VI124_128:MODE>mode))"
{
  bool ok = ix86_expand_int_vcond (operands);
  gcc_assert (ok);
  DONE;
})

(define_expand "vcondu<VI8F_128:mode>v2di"
  [(set (match_operand:VI8F_128 0 "register_operand")
	(if_then_else:VI8F_128
	  (match_operator 3 ""
	    [(match_operand:V2DI 4 "nonimmediate_operand")
	     (match_operand:V2DI 5 "nonimmediate_operand")])
	  (match_operand:VI8F_128 1 "general_operand")
	  (match_operand:VI8F_128 2 "general_operand")))]
  "TARGET_SSE4_2"
{
  bool ok = ix86_expand_int_vcond (operands);
  gcc_assert (ok);
  DONE;
})

(define_mode_iterator VEC_PERM_AVX2
  [V16QI V8HI V4SI V2DI V4SF V2DF
   (V32QI "TARGET_AVX2") (V16HI "TARGET_AVX2")
   (V8SI "TARGET_AVX2") (V4DI "TARGET_AVX2")
   (V8SF "TARGET_AVX2") (V4DF "TARGET_AVX2")])

(define_expand "vec_perm<mode>"
  [(match_operand:VEC_PERM_AVX2 0 "register_operand")
   (match_operand:VEC_PERM_AVX2 1 "register_operand")
   (match_operand:VEC_PERM_AVX2 2 "register_operand")
   (match_operand:<sseintvecmode> 3 "register_operand")]
  "TARGET_SSSE3 || TARGET_AVX || TARGET_XOP"
{
  ix86_expand_vec_perm (operands);
  DONE;
})

(define_mode_iterator VEC_PERM_CONST
  [(V4SF "TARGET_SSE") (V4SI "TARGET_SSE")
   (V2DF "TARGET_SSE") (V2DI "TARGET_SSE")
   (V16QI "TARGET_SSE2") (V8HI "TARGET_SSE2")
   (V8SF "TARGET_AVX") (V4DF "TARGET_AVX")
   (V8SI "TARGET_AVX") (V4DI "TARGET_AVX")
   (V32QI "TARGET_AVX2") (V16HI "TARGET_AVX2")])

(define_expand "vec_perm_const<mode>"
  [(match_operand:VEC_PERM_CONST 0 "register_operand")
   (match_operand:VEC_PERM_CONST 1 "register_operand")
   (match_operand:VEC_PERM_CONST 2 "register_operand")
   (match_operand:<sseintvecmode> 3)]
  ""
{
  if (ix86_expand_vec_perm_const (operands))
    DONE;
  else
    FAIL;
})

;;;;;;;;;;;;;;;;;;;;;;;;;;;;;;;;;;;;;;;;;;;;;;;;;;;;;;;;;;;;;;;;;;;;;
;;
;; Parallel bitwise logical operations
;;
;;;;;;;;;;;;;;;;;;;;;;;;;;;;;;;;;;;;;;;;;;;;;;;;;;;;;;;;;;;;;;;;;;;;;

(define_expand "one_cmpl<mode>2"
  [(set (match_operand:VI 0 "register_operand")
	(xor:VI (match_operand:VI 1 "nonimmediate_operand")
		(match_dup 2)))]
  "TARGET_SSE"
{
  int i, n = GET_MODE_NUNITS (<MODE>mode);
  rtvec v = rtvec_alloc (n);

  for (i = 0; i < n; ++i)
    RTVEC_ELT (v, i) = constm1_rtx;

  operands[2] = force_reg (<MODE>mode, gen_rtx_CONST_VECTOR (<MODE>mode, v));
})

(define_expand "<sse2_avx2>_andnot<mode>3"
  [(set (match_operand:VI_AVX2 0 "register_operand")
	(and:VI_AVX2
	  (not:VI_AVX2 (match_operand:VI_AVX2 1 "register_operand"))
	  (match_operand:VI_AVX2 2 "nonimmediate_operand")))]
  "TARGET_SSE2")

(define_insn "*andnot<mode>3"
  [(set (match_operand:VI 0 "register_operand" "=x,x")
	(and:VI
	  (not:VI (match_operand:VI 1 "register_operand" "0,x"))
	  (match_operand:VI 2 "nonimmediate_operand" "xm,xm")))]
  "TARGET_SSE"
{
  static char buf[32];
  const char *ops;
  const char *tmp;

  switch (get_attr_mode (insn))
    {
    case MODE_OI:
      gcc_assert (TARGET_AVX2);
    case MODE_TI:
      gcc_assert (TARGET_SSE2);

      tmp = "pandn";
      break;

   case MODE_V8SF:
      gcc_assert (TARGET_AVX);
   case MODE_V4SF:
      gcc_assert (TARGET_SSE);

      tmp = "andnps";
      break;

   default:
      gcc_unreachable ();
   }

  switch (which_alternative)
    {
    case 0:
      ops = "%s\t{%%2, %%0|%%0, %%2}";
      break;
    case 1:
      ops = "v%s\t{%%2, %%1, %%0|%%0, %%1, %%2}";
      break;
    default:
      gcc_unreachable ();
    }

  snprintf (buf, sizeof (buf), ops, tmp);
  return buf;
}
  [(set_attr "isa" "noavx,avx")
   (set_attr "type" "sselog")
   (set (attr "prefix_data16")
     (if_then_else
       (and (eq_attr "alternative" "0")
	    (eq_attr "mode" "TI"))
       (const_string "1")
       (const_string "*")))
   (set_attr "prefix" "orig,vex")
   (set (attr "mode")
	(cond [(match_test "TARGET_SSE_PACKED_SINGLE_INSN_OPTIMAL")
		 (const_string "<ssePSmode>")
	       (match_test "TARGET_AVX2")
		 (const_string "<sseinsnmode>")
	       (match_test "TARGET_AVX")
		 (if_then_else
		   (match_test "GET_MODE_SIZE (<MODE>mode) > 16")
		   (const_string "V8SF")
		   (const_string "<sseinsnmode>"))
	       (ior (not (match_test "TARGET_SSE2"))
		    (match_test "optimize_function_for_size_p (cfun)"))
		 (const_string "V4SF")
	      ]
	      (const_string "<sseinsnmode>")))])

(define_expand "<code><mode>3"
  [(set (match_operand:VI 0 "register_operand")
	(any_logic:VI
	  (match_operand:VI 1 "nonimmediate_or_const_vector_operand")
	  (match_operand:VI 2 "nonimmediate_or_const_vector_operand")))]
  "TARGET_SSE"
{
  ix86_expand_vector_logical_operator (<CODE>, <MODE>mode, operands);
  DONE;
})

(define_insn "*<code><mode>3"
  [(set (match_operand:VI 0 "register_operand" "=x,x")
	(any_logic:VI
	  (match_operand:VI 1 "nonimmediate_operand" "%0,x")
	  (match_operand:VI 2 "nonimmediate_operand" "xm,xm")))]
  "TARGET_SSE
   && ix86_binary_operator_ok (<CODE>, <MODE>mode, operands)"
{
  static char buf[32];
  const char *ops;
  const char *tmp;

  switch (get_attr_mode (insn))
    {
    case MODE_OI:
      gcc_assert (TARGET_AVX2);
    case MODE_TI:
      gcc_assert (TARGET_SSE2);

      tmp = "p<logic>";
      break;

   case MODE_V8SF:
      gcc_assert (TARGET_AVX);
   case MODE_V4SF:
      gcc_assert (TARGET_SSE);

      tmp = "<logic>ps";
      break;

   default:
      gcc_unreachable ();
   }

  switch (which_alternative)
    {
    case 0:
      ops = "%s\t{%%2, %%0|%%0, %%2}";
      break;
    case 1:
      ops = "v%s\t{%%2, %%1, %%0|%%0, %%1, %%2}";
      break;
    default:
      gcc_unreachable ();
    }

  snprintf (buf, sizeof (buf), ops, tmp);
  return buf;
}
  [(set_attr "isa" "noavx,avx")
   (set_attr "type" "sselog")
   (set (attr "prefix_data16")
     (if_then_else
       (and (eq_attr "alternative" "0")
	    (eq_attr "mode" "TI"))
       (const_string "1")
       (const_string "*")))
   (set_attr "prefix" "orig,vex")
   (set (attr "mode")
	(cond [(match_test "TARGET_SSE_PACKED_SINGLE_INSN_OPTIMAL")
		 (const_string "<ssePSmode>")
	       (match_test "TARGET_AVX2")
		 (const_string "<sseinsnmode>")
	       (match_test "TARGET_AVX")
		 (if_then_else
		   (match_test "GET_MODE_SIZE (<MODE>mode) > 16")
		   (const_string "V8SF")
		   (const_string "<sseinsnmode>"))
	       (ior (not (match_test "TARGET_SSE2"))
		    (match_test "optimize_function_for_size_p (cfun)"))
		 (const_string "V4SF")
	      ]
	      (const_string "<sseinsnmode>")))])

;;;;;;;;;;;;;;;;;;;;;;;;;;;;;;;;;;;;;;;;;;;;;;;;;;;;;;;;;;;;;;;;;;;;;
;;
;; Parallel integral element swizzling
;;
;;;;;;;;;;;;;;;;;;;;;;;;;;;;;;;;;;;;;;;;;;;;;;;;;;;;;;;;;;;;;;;;;;;;;

(define_expand "vec_pack_trunc_<mode>"
  [(match_operand:<ssepackmode> 0 "register_operand")
   (match_operand:VI248_AVX2 1 "register_operand")
   (match_operand:VI248_AVX2 2 "register_operand")]
  "TARGET_SSE2"
{
  rtx op1 = gen_lowpart (<ssepackmode>mode, operands[1]);
  rtx op2 = gen_lowpart (<ssepackmode>mode, operands[2]);
  ix86_expand_vec_extract_even_odd (operands[0], op1, op2, 0);
  DONE;
})

(define_insn "<sse2_avx2>_packsswb"
  [(set (match_operand:VI1_AVX2 0 "register_operand" "=x,x")
	(vec_concat:VI1_AVX2
	  (ss_truncate:<ssehalfvecmode>
	    (match_operand:<sseunpackmode> 1 "register_operand" "0,x"))
	  (ss_truncate:<ssehalfvecmode>
	    (match_operand:<sseunpackmode> 2 "nonimmediate_operand" "xm,xm"))))]
  "TARGET_SSE2"
  "@
   packsswb\t{%2, %0|%0, %2}
   vpacksswb\t{%2, %1, %0|%0, %1, %2}"
  [(set_attr "isa" "noavx,avx")
   (set_attr "type" "sselog")
   (set_attr "prefix_data16" "1,*")
   (set_attr "prefix" "orig,vex")
   (set_attr "mode" "<sseinsnmode>")])

(define_insn "<sse2_avx2>_packssdw"
  [(set (match_operand:VI2_AVX2 0 "register_operand" "=x,x")
	(vec_concat:VI2_AVX2
	  (ss_truncate:<ssehalfvecmode>
	    (match_operand:<sseunpackmode> 1 "register_operand" "0,x"))
	  (ss_truncate:<ssehalfvecmode>
	    (match_operand:<sseunpackmode> 2 "nonimmediate_operand" "xm,xm"))))]
  "TARGET_SSE2"
  "@
   packssdw\t{%2, %0|%0, %2}
   vpackssdw\t{%2, %1, %0|%0, %1, %2}"
  [(set_attr "isa" "noavx,avx")
   (set_attr "type" "sselog")
   (set_attr "prefix_data16" "1,*")
   (set_attr "prefix" "orig,vex")
   (set_attr "mode" "<sseinsnmode>")])

(define_insn "<sse2_avx2>_packuswb"
  [(set (match_operand:VI1_AVX2 0 "register_operand" "=x,x")
	(vec_concat:VI1_AVX2
	  (us_truncate:<ssehalfvecmode>
	    (match_operand:<sseunpackmode> 1 "register_operand" "0,x"))
	  (us_truncate:<ssehalfvecmode>
	    (match_operand:<sseunpackmode> 2 "nonimmediate_operand" "xm,xm"))))]
  "TARGET_SSE2"
  "@
   packuswb\t{%2, %0|%0, %2}
   vpackuswb\t{%2, %1, %0|%0, %1, %2}"
  [(set_attr "isa" "noavx,avx")
   (set_attr "type" "sselog")
   (set_attr "prefix_data16" "1,*")
   (set_attr "prefix" "orig,vex")
   (set_attr "mode" "<sseinsnmode>")])

(define_insn "avx2_interleave_highv32qi"
  [(set (match_operand:V32QI 0 "register_operand" "=x")
	(vec_select:V32QI
	  (vec_concat:V64QI
	    (match_operand:V32QI 1 "register_operand" "x")
	    (match_operand:V32QI 2 "nonimmediate_operand" "xm"))
	  (parallel [(const_int 8)  (const_int 40)
		     (const_int 9)  (const_int 41)
		     (const_int 10) (const_int 42)
		     (const_int 11) (const_int 43)
		     (const_int 12) (const_int 44)
		     (const_int 13) (const_int 45)
		     (const_int 14) (const_int 46)
		     (const_int 15) (const_int 47)
		     (const_int 24) (const_int 56)
		     (const_int 25) (const_int 57)
		     (const_int 26) (const_int 58)
		     (const_int 27) (const_int 59)
		     (const_int 28) (const_int 60)
		     (const_int 29) (const_int 61)
		     (const_int 30) (const_int 62)
		     (const_int 31) (const_int 63)])))]
  "TARGET_AVX2"
  "vpunpckhbw\t{%2, %1, %0|%0, %1, %2}"
  [(set_attr "type" "sselog")
   (set_attr "prefix" "vex")
   (set_attr "mode" "OI")])

(define_insn "vec_interleave_highv16qi"
  [(set (match_operand:V16QI 0 "register_operand" "=x,x")
	(vec_select:V16QI
	  (vec_concat:V32QI
	    (match_operand:V16QI 1 "register_operand" "0,x")
	    (match_operand:V16QI 2 "nonimmediate_operand" "xm,xm"))
	  (parallel [(const_int 8)  (const_int 24)
		     (const_int 9)  (const_int 25)
		     (const_int 10) (const_int 26)
		     (const_int 11) (const_int 27)
		     (const_int 12) (const_int 28)
		     (const_int 13) (const_int 29)
		     (const_int 14) (const_int 30)
		     (const_int 15) (const_int 31)])))]
  "TARGET_SSE2"
  "@
   punpckhbw\t{%2, %0|%0, %2}
   vpunpckhbw\t{%2, %1, %0|%0, %1, %2}"
  [(set_attr "isa" "noavx,avx")
   (set_attr "type" "sselog")
   (set_attr "prefix_data16" "1,*")
   (set_attr "prefix" "orig,vex")
   (set_attr "mode" "TI")])

(define_insn "avx2_interleave_lowv32qi"
  [(set (match_operand:V32QI 0 "register_operand" "=x")
	(vec_select:V32QI
	  (vec_concat:V64QI
	    (match_operand:V32QI 1 "register_operand" "x")
	    (match_operand:V32QI 2 "nonimmediate_operand" "xm"))
	  (parallel [(const_int 0) (const_int 32)
		     (const_int 1) (const_int 33)
		     (const_int 2) (const_int 34)
		     (const_int 3) (const_int 35)
		     (const_int 4) (const_int 36)
		     (const_int 5) (const_int 37)
		     (const_int 6) (const_int 38)
		     (const_int 7) (const_int 39)
		     (const_int 16) (const_int 48)
		     (const_int 17) (const_int 49)
		     (const_int 18) (const_int 50)
		     (const_int 19) (const_int 51)
		     (const_int 20) (const_int 52)
		     (const_int 21) (const_int 53)
		     (const_int 22) (const_int 54)
		     (const_int 23) (const_int 55)])))]
  "TARGET_AVX2"
  "vpunpcklbw\t{%2, %1, %0|%0, %1, %2}"
  [(set_attr "type" "sselog")
   (set_attr "prefix" "vex")
   (set_attr "mode" "OI")])

(define_insn "vec_interleave_lowv16qi"
  [(set (match_operand:V16QI 0 "register_operand" "=x,x")
	(vec_select:V16QI
	  (vec_concat:V32QI
	    (match_operand:V16QI 1 "register_operand" "0,x")
	    (match_operand:V16QI 2 "nonimmediate_operand" "xm,xm"))
	  (parallel [(const_int 0) (const_int 16)
		     (const_int 1) (const_int 17)
		     (const_int 2) (const_int 18)
		     (const_int 3) (const_int 19)
		     (const_int 4) (const_int 20)
		     (const_int 5) (const_int 21)
		     (const_int 6) (const_int 22)
		     (const_int 7) (const_int 23)])))]
  "TARGET_SSE2"
  "@
   punpcklbw\t{%2, %0|%0, %2}
   vpunpcklbw\t{%2, %1, %0|%0, %1, %2}"
  [(set_attr "isa" "noavx,avx")
   (set_attr "type" "sselog")
   (set_attr "prefix_data16" "1,*")
   (set_attr "prefix" "orig,vex")
   (set_attr "mode" "TI")])

(define_insn "avx2_interleave_highv16hi"
  [(set (match_operand:V16HI 0 "register_operand" "=x")
	(vec_select:V16HI
	  (vec_concat:V32HI
	    (match_operand:V16HI 1 "register_operand" "x")
	    (match_operand:V16HI 2 "nonimmediate_operand" "xm"))
	  (parallel [(const_int 4) (const_int 20)
		     (const_int 5) (const_int 21)
		     (const_int 6) (const_int 22)
		     (const_int 7) (const_int 23)
		     (const_int 12) (const_int 28)
		     (const_int 13) (const_int 29)
		     (const_int 14) (const_int 30)
		     (const_int 15) (const_int 31)])))]
  "TARGET_AVX2"
  "vpunpckhwd\t{%2, %1, %0|%0, %1, %2}"
  [(set_attr "type" "sselog")
   (set_attr "prefix" "vex")
   (set_attr "mode" "OI")])

(define_insn "vec_interleave_highv8hi"
  [(set (match_operand:V8HI 0 "register_operand" "=x,x")
	(vec_select:V8HI
	  (vec_concat:V16HI
	    (match_operand:V8HI 1 "register_operand" "0,x")
	    (match_operand:V8HI 2 "nonimmediate_operand" "xm,xm"))
	  (parallel [(const_int 4) (const_int 12)
		     (const_int 5) (const_int 13)
		     (const_int 6) (const_int 14)
		     (const_int 7) (const_int 15)])))]
  "TARGET_SSE2"
  "@
   punpckhwd\t{%2, %0|%0, %2}
   vpunpckhwd\t{%2, %1, %0|%0, %1, %2}"
  [(set_attr "isa" "noavx,avx")
   (set_attr "type" "sselog")
   (set_attr "prefix_data16" "1,*")
   (set_attr "prefix" "orig,vex")
   (set_attr "mode" "TI")])

(define_insn "avx2_interleave_lowv16hi"
  [(set (match_operand:V16HI 0 "register_operand" "=x")
	(vec_select:V16HI
	  (vec_concat:V32HI
	    (match_operand:V16HI 1 "register_operand" "x")
	    (match_operand:V16HI 2 "nonimmediate_operand" "xm"))
	  (parallel [(const_int 0) (const_int 16)
		     (const_int 1) (const_int 17)
		     (const_int 2) (const_int 18)
		     (const_int 3) (const_int 19)
		     (const_int 8) (const_int 24)
		     (const_int 9) (const_int 25)
		     (const_int 10) (const_int 26)
		     (const_int 11) (const_int 27)])))]
  "TARGET_AVX2"
  "vpunpcklwd\t{%2, %1, %0|%0, %1, %2}"
  [(set_attr "type" "sselog")
   (set_attr "prefix" "vex")
   (set_attr "mode" "OI")])

(define_insn "vec_interleave_lowv8hi"
  [(set (match_operand:V8HI 0 "register_operand" "=x,x")
	(vec_select:V8HI
	  (vec_concat:V16HI
	    (match_operand:V8HI 1 "register_operand" "0,x")
	    (match_operand:V8HI 2 "nonimmediate_operand" "xm,xm"))
	  (parallel [(const_int 0) (const_int 8)
		     (const_int 1) (const_int 9)
		     (const_int 2) (const_int 10)
		     (const_int 3) (const_int 11)])))]
  "TARGET_SSE2"
  "@
   punpcklwd\t{%2, %0|%0, %2}
   vpunpcklwd\t{%2, %1, %0|%0, %1, %2}"
  [(set_attr "isa" "noavx,avx")
   (set_attr "type" "sselog")
   (set_attr "prefix_data16" "1,*")
   (set_attr "prefix" "orig,vex")
   (set_attr "mode" "TI")])

(define_insn "avx2_interleave_highv8si"
  [(set (match_operand:V8SI 0 "register_operand" "=x")
	(vec_select:V8SI
	  (vec_concat:V16SI
	    (match_operand:V8SI 1 "register_operand" "x")
	    (match_operand:V8SI 2 "nonimmediate_operand" "xm"))
	  (parallel [(const_int 2) (const_int 10)
		     (const_int 3) (const_int 11)
		     (const_int 6) (const_int 14)
		     (const_int 7) (const_int 15)])))]
  "TARGET_AVX2"
  "vpunpckhdq\t{%2, %1, %0|%0, %1, %2}"
  [(set_attr "type" "sselog")
   (set_attr "prefix" "vex")
   (set_attr "mode" "OI")])

(define_insn "vec_interleave_highv4si"
  [(set (match_operand:V4SI 0 "register_operand" "=x,x")
	(vec_select:V4SI
	  (vec_concat:V8SI
	    (match_operand:V4SI 1 "register_operand" "0,x")
	    (match_operand:V4SI 2 "nonimmediate_operand" "xm,xm"))
	  (parallel [(const_int 2) (const_int 6)
		     (const_int 3) (const_int 7)])))]
  "TARGET_SSE2"
  "@
   punpckhdq\t{%2, %0|%0, %2}
   vpunpckhdq\t{%2, %1, %0|%0, %1, %2}"
  [(set_attr "isa" "noavx,avx")
   (set_attr "type" "sselog")
   (set_attr "prefix_data16" "1,*")
   (set_attr "prefix" "orig,vex")
   (set_attr "mode" "TI")])

(define_insn "avx2_interleave_lowv8si"
  [(set (match_operand:V8SI 0 "register_operand" "=x")
	(vec_select:V8SI
	  (vec_concat:V16SI
	    (match_operand:V8SI 1 "register_operand" "x")
	    (match_operand:V8SI 2 "nonimmediate_operand" "xm"))
	  (parallel [(const_int 0) (const_int 8)
		     (const_int 1) (const_int 9)
		     (const_int 4) (const_int 12)
		     (const_int 5) (const_int 13)])))]
  "TARGET_AVX2"
  "vpunpckldq\t{%2, %1, %0|%0, %1, %2}"
  [(set_attr "type" "sselog")
   (set_attr "prefix" "vex")
   (set_attr "mode" "OI")])

(define_insn "vec_interleave_lowv4si"
  [(set (match_operand:V4SI 0 "register_operand" "=x,x")
	(vec_select:V4SI
	  (vec_concat:V8SI
	    (match_operand:V4SI 1 "register_operand" "0,x")
	    (match_operand:V4SI 2 "nonimmediate_operand" "xm,xm"))
	  (parallel [(const_int 0) (const_int 4)
		     (const_int 1) (const_int 5)])))]
  "TARGET_SSE2"
  "@
   punpckldq\t{%2, %0|%0, %2}
   vpunpckldq\t{%2, %1, %0|%0, %1, %2}"
  [(set_attr "isa" "noavx,avx")
   (set_attr "type" "sselog")
   (set_attr "prefix_data16" "1,*")
   (set_attr "prefix" "orig,vex")
   (set_attr "mode" "TI")])

(define_expand "vec_interleave_high<mode>"
  [(match_operand:VI_256 0 "register_operand" "=x")
   (match_operand:VI_256 1 "register_operand" "x")
   (match_operand:VI_256 2 "nonimmediate_operand" "xm")]
 "TARGET_AVX2"
{
  rtx t1 = gen_reg_rtx (<MODE>mode);
  rtx t2 = gen_reg_rtx (<MODE>mode);
  emit_insn (gen_avx2_interleave_low<mode> (t1, operands[1], operands[2]));
  emit_insn (gen_avx2_interleave_high<mode> (t2,  operands[1], operands[2]));
  emit_insn (gen_avx2_permv2ti
	     (gen_lowpart (V4DImode, operands[0]),
	      gen_lowpart (V4DImode, t1),
	      gen_lowpart (V4DImode, t2), GEN_INT (1 + (3 << 4))));
  DONE;
})

(define_expand "vec_interleave_low<mode>"
  [(match_operand:VI_256 0 "register_operand" "=x")
   (match_operand:VI_256 1 "register_operand" "x")
   (match_operand:VI_256 2 "nonimmediate_operand" "xm")]
 "TARGET_AVX2"
{
  rtx t1 = gen_reg_rtx (<MODE>mode);
  rtx t2 = gen_reg_rtx (<MODE>mode);
  emit_insn (gen_avx2_interleave_low<mode> (t1, operands[1], operands[2]));
  emit_insn (gen_avx2_interleave_high<mode> (t2, operands[1], operands[2]));
  emit_insn (gen_avx2_permv2ti
	     (gen_lowpart (V4DImode, operands[0]),
	      gen_lowpart (V4DImode, t1),
	      gen_lowpart (V4DImode, t2), GEN_INT (0 + (2 << 4))));
  DONE;
})

;; Modes handled by pinsr patterns.
(define_mode_iterator PINSR_MODE
  [(V16QI "TARGET_SSE4_1") V8HI
   (V4SI "TARGET_SSE4_1")
   (V2DI "TARGET_SSE4_1 && TARGET_64BIT")])

(define_mode_attr sse2p4_1
  [(V16QI "sse4_1") (V8HI "sse2")
   (V4SI "sse4_1") (V2DI "sse4_1")])

;; sse4_1_pinsrd must come before sse2_loadld since it is preferred.
(define_insn "<sse2p4_1>_pinsr<ssemodesuffix>"
  [(set (match_operand:PINSR_MODE 0 "register_operand" "=x,x,x,x")
	(vec_merge:PINSR_MODE
	  (vec_duplicate:PINSR_MODE
	    (match_operand:<ssescalarmode> 2 "nonimmediate_operand" "r,m,r,m"))
	  (match_operand:PINSR_MODE 1 "register_operand" "0,0,x,x")
	  (match_operand:SI 3 "const_int_operand")))]
  "TARGET_SSE2
   && ((unsigned) exact_log2 (INTVAL (operands[3]))
       < GET_MODE_NUNITS (<MODE>mode))"
{
  operands[3] = GEN_INT (exact_log2 (INTVAL (operands[3])));

  switch (which_alternative)
    {
    case 0:
      if (GET_MODE_SIZE (<ssescalarmode>mode) < GET_MODE_SIZE (SImode))
	return "pinsr<ssemodesuffix>\t{%3, %k2, %0|%0, %k2, %3}";
      /* FALLTHRU */
    case 1:
      return "pinsr<ssemodesuffix>\t{%3, %2, %0|%0, %2, %3}";
    case 2:
      if (GET_MODE_SIZE (<ssescalarmode>mode) < GET_MODE_SIZE (SImode))
	return "vpinsr<ssemodesuffix>\t{%3, %k2, %1, %0|%0, %1, %k2, %3}";
      /* FALLTHRU */
    case 3:
      return "vpinsr<ssemodesuffix>\t{%3, %2, %1, %0|%0, %1, %2, %3}";
    default:
      gcc_unreachable ();
    }
}
  [(set_attr "isa" "noavx,noavx,avx,avx")
   (set_attr "type" "sselog")
   (set (attr "prefix_rex")
     (if_then_else
       (and (not (match_test "TARGET_AVX"))
	    (eq (const_string "<MODE>mode") (const_string "V2DImode")))
       (const_string "1")
       (const_string "*")))
   (set (attr "prefix_data16")
     (if_then_else
       (and (not (match_test "TARGET_AVX"))
	    (eq (const_string "<MODE>mode") (const_string "V8HImode")))
       (const_string "1")
       (const_string "*")))
   (set (attr "prefix_extra")
     (if_then_else
       (and (not (match_test "TARGET_AVX"))
	    (eq (const_string "<MODE>mode") (const_string "V8HImode")))
       (const_string "*")
       (const_string "1")))
   (set_attr "length_immediate" "1")
   (set_attr "prefix" "orig,orig,vex,vex")
   (set_attr "mode" "TI")])

(define_insn "*sse4_1_pextrb_<mode>"
  [(set (match_operand:SWI48 0 "register_operand" "=r")
	(zero_extend:SWI48
	  (vec_select:QI
	    (match_operand:V16QI 1 "register_operand" "x")
	    (parallel [(match_operand:SI 2 "const_0_to_15_operand" "n")]))))]
  "TARGET_SSE4_1"
  "%vpextrb\t{%2, %1, %k0|%k0, %1, %2}"
  [(set_attr "type" "sselog")
   (set_attr "prefix_extra" "1")
   (set_attr "length_immediate" "1")
   (set_attr "prefix" "maybe_vex")
   (set_attr "mode" "TI")])

(define_insn "*sse4_1_pextrb_memory"
  [(set (match_operand:QI 0 "memory_operand" "=m")
	(vec_select:QI
	  (match_operand:V16QI 1 "register_operand" "x")
	  (parallel [(match_operand:SI 2 "const_0_to_15_operand" "n")])))]
  "TARGET_SSE4_1"
  "%vpextrb\t{%2, %1, %0|%0, %1, %2}"
  [(set_attr "type" "sselog")
   (set_attr "prefix_extra" "1")
   (set_attr "length_immediate" "1")
   (set_attr "prefix" "maybe_vex")
   (set_attr "mode" "TI")])

(define_insn "*sse2_pextrw_<mode>"
  [(set (match_operand:SWI48 0 "register_operand" "=r")
	(zero_extend:SWI48
	  (vec_select:HI
	    (match_operand:V8HI 1 "register_operand" "x")
	    (parallel [(match_operand:SI 2 "const_0_to_7_operand" "n")]))))]
  "TARGET_SSE2"
  "%vpextrw\t{%2, %1, %k0|%k0, %1, %2}"
  [(set_attr "type" "sselog")
   (set_attr "prefix_data16" "1")
   (set_attr "length_immediate" "1")
   (set_attr "prefix" "maybe_vex")
   (set_attr "mode" "TI")])

(define_insn "*sse4_1_pextrw_memory"
  [(set (match_operand:HI 0 "memory_operand" "=m")
	(vec_select:HI
	  (match_operand:V8HI 1 "register_operand" "x")
	  (parallel [(match_operand:SI 2 "const_0_to_7_operand" "n")])))]
  "TARGET_SSE4_1"
  "%vpextrw\t{%2, %1, %0|%0, %1, %2}"
  [(set_attr "type" "sselog")
   (set_attr "prefix_extra" "1")
   (set_attr "length_immediate" "1")
   (set_attr "prefix" "maybe_vex")
   (set_attr "mode" "TI")])

(define_insn "*sse4_1_pextrd"
  [(set (match_operand:SI 0 "nonimmediate_operand" "=rm")
	(vec_select:SI
	  (match_operand:V4SI 1 "register_operand" "x")
	  (parallel [(match_operand:SI 2 "const_0_to_3_operand" "n")])))]
  "TARGET_SSE4_1"
  "%vpextrd\t{%2, %1, %0|%0, %1, %2}"
  [(set_attr "type" "sselog")
   (set_attr "prefix_extra" "1")
   (set_attr "length_immediate" "1")
   (set_attr "prefix" "maybe_vex")
   (set_attr "mode" "TI")])

(define_insn "*sse4_1_pextrd_zext"
  [(set (match_operand:DI 0 "register_operand" "=r")
	(zero_extend:DI
	  (vec_select:SI
	    (match_operand:V4SI 1 "register_operand" "x")
	    (parallel [(match_operand:SI 2 "const_0_to_3_operand" "n")]))))]
  "TARGET_64BIT && TARGET_SSE4_1"
  "%vpextrd\t{%2, %1, %k0|%k0, %1, %2}"
  [(set_attr "type" "sselog")
   (set_attr "prefix_extra" "1")
   (set_attr "length_immediate" "1")
   (set_attr "prefix" "maybe_vex")
   (set_attr "mode" "TI")])

;; It must come before *vec_extractv2di_1_rex64 since it is preferred.
(define_insn "*sse4_1_pextrq"
  [(set (match_operand:DI 0 "nonimmediate_operand" "=rm")
	(vec_select:DI
	  (match_operand:V2DI 1 "register_operand" "x")
	  (parallel [(match_operand:SI 2 "const_0_to_1_operand" "n")])))]
  "TARGET_SSE4_1 && TARGET_64BIT"
  "%vpextrq\t{%2, %1, %0|%0, %1, %2}"
  [(set_attr "type" "sselog")
   (set_attr "prefix_rex" "1")
   (set_attr "prefix_extra" "1")
   (set_attr "length_immediate" "1")
   (set_attr "prefix" "maybe_vex")
   (set_attr "mode" "TI")])

(define_expand "avx2_pshufdv3"
  [(match_operand:V8SI 0 "register_operand")
   (match_operand:V8SI 1 "nonimmediate_operand")
   (match_operand:SI 2 "const_0_to_255_operand")]
  "TARGET_AVX2"
{
  int mask = INTVAL (operands[2]);
  emit_insn (gen_avx2_pshufd_1 (operands[0], operands[1],
				GEN_INT ((mask >> 0) & 3),
				GEN_INT ((mask >> 2) & 3),
				GEN_INT ((mask >> 4) & 3),
				GEN_INT ((mask >> 6) & 3),
				GEN_INT (((mask >> 0) & 3) + 4),
				GEN_INT (((mask >> 2) & 3) + 4),
				GEN_INT (((mask >> 4) & 3) + 4),
				GEN_INT (((mask >> 6) & 3) + 4)));
  DONE;
})

(define_insn "avx2_pshufd_1"
  [(set (match_operand:V8SI 0 "register_operand" "=x")
	(vec_select:V8SI
	  (match_operand:V8SI 1 "nonimmediate_operand" "xm")
	  (parallel [(match_operand 2 "const_0_to_3_operand")
		     (match_operand 3 "const_0_to_3_operand")
		     (match_operand 4 "const_0_to_3_operand")
		     (match_operand 5 "const_0_to_3_operand")
		     (match_operand 6 "const_4_to_7_operand")
		     (match_operand 7 "const_4_to_7_operand")
		     (match_operand 8 "const_4_to_7_operand")
		     (match_operand 9 "const_4_to_7_operand")])))]
  "TARGET_AVX2
   && INTVAL (operands[2]) + 4 == INTVAL (operands[6])
   && INTVAL (operands[3]) + 4 == INTVAL (operands[7])
   && INTVAL (operands[4]) + 4 == INTVAL (operands[8])
   && INTVAL (operands[5]) + 4 == INTVAL (operands[9])"
{
  int mask = 0;
  mask |= INTVAL (operands[2]) << 0;
  mask |= INTVAL (operands[3]) << 2;
  mask |= INTVAL (operands[4]) << 4;
  mask |= INTVAL (operands[5]) << 6;
  operands[2] = GEN_INT (mask);

  return "vpshufd\t{%2, %1, %0|%0, %1, %2}";
}
  [(set_attr "type" "sselog1")
   (set_attr "prefix" "vex")
   (set_attr "length_immediate" "1")
   (set_attr "mode" "OI")])

(define_expand "sse2_pshufd"
  [(match_operand:V4SI 0 "register_operand")
   (match_operand:V4SI 1 "nonimmediate_operand")
   (match_operand:SI 2 "const_int_operand")]
  "TARGET_SSE2"
{
  int mask = INTVAL (operands[2]);
  emit_insn (gen_sse2_pshufd_1 (operands[0], operands[1],
				GEN_INT ((mask >> 0) & 3),
				GEN_INT ((mask >> 2) & 3),
				GEN_INT ((mask >> 4) & 3),
				GEN_INT ((mask >> 6) & 3)));
  DONE;
})

(define_insn "sse2_pshufd_1"
  [(set (match_operand:V4SI 0 "register_operand" "=x")
	(vec_select:V4SI
	  (match_operand:V4SI 1 "nonimmediate_operand" "xm")
	  (parallel [(match_operand 2 "const_0_to_3_operand")
		     (match_operand 3 "const_0_to_3_operand")
		     (match_operand 4 "const_0_to_3_operand")
		     (match_operand 5 "const_0_to_3_operand")])))]
  "TARGET_SSE2"
{
  int mask = 0;
  mask |= INTVAL (operands[2]) << 0;
  mask |= INTVAL (operands[3]) << 2;
  mask |= INTVAL (operands[4]) << 4;
  mask |= INTVAL (operands[5]) << 6;
  operands[2] = GEN_INT (mask);

  return "%vpshufd\t{%2, %1, %0|%0, %1, %2}";
}
  [(set_attr "type" "sselog1")
   (set_attr "prefix_data16" "1")
   (set_attr "prefix" "maybe_vex")
   (set_attr "length_immediate" "1")
   (set_attr "mode" "TI")])

(define_expand "avx2_pshuflwv3"
  [(match_operand:V16HI 0 "register_operand")
   (match_operand:V16HI 1 "nonimmediate_operand")
   (match_operand:SI 2 "const_0_to_255_operand")]
  "TARGET_AVX2"
{
  int mask = INTVAL (operands[2]);
  emit_insn (gen_avx2_pshuflw_1 (operands[0], operands[1],
				 GEN_INT ((mask >> 0) & 3),
				 GEN_INT ((mask >> 2) & 3),
				 GEN_INT ((mask >> 4) & 3),
				 GEN_INT ((mask >> 6) & 3),
				 GEN_INT (((mask >> 0) & 3) + 8),
				 GEN_INT (((mask >> 2) & 3) + 8),
				 GEN_INT (((mask >> 4) & 3) + 8),
				 GEN_INT (((mask >> 6) & 3) + 8)));
  DONE;
})

(define_insn "avx2_pshuflw_1"
  [(set (match_operand:V16HI 0 "register_operand" "=x")
	(vec_select:V16HI
	  (match_operand:V16HI 1 "nonimmediate_operand" "xm")
	  (parallel [(match_operand 2 "const_0_to_3_operand")
		     (match_operand 3 "const_0_to_3_operand")
		     (match_operand 4 "const_0_to_3_operand")
		     (match_operand 5 "const_0_to_3_operand")
		     (const_int 4)
		     (const_int 5)
		     (const_int 6)
		     (const_int 7)
		     (match_operand 6 "const_8_to_11_operand")
		     (match_operand 7 "const_8_to_11_operand")
		     (match_operand 8 "const_8_to_11_operand")
		     (match_operand 9 "const_8_to_11_operand")
		     (const_int 12)
		     (const_int 13)
		     (const_int 14)
		     (const_int 15)])))]
  "TARGET_AVX2
   && INTVAL (operands[2]) + 8 == INTVAL (operands[6])
   && INTVAL (operands[3]) + 8 == INTVAL (operands[7])
   && INTVAL (operands[4]) + 8 == INTVAL (operands[8])
   && INTVAL (operands[5]) + 8 == INTVAL (operands[9])"
{
  int mask = 0;
  mask |= INTVAL (operands[2]) << 0;
  mask |= INTVAL (operands[3]) << 2;
  mask |= INTVAL (operands[4]) << 4;
  mask |= INTVAL (operands[5]) << 6;
  operands[2] = GEN_INT (mask);

  return "vpshuflw\t{%2, %1, %0|%0, %1, %2}";
}
  [(set_attr "type" "sselog")
   (set_attr "prefix" "vex")
   (set_attr "length_immediate" "1")
   (set_attr "mode" "OI")])

(define_expand "sse2_pshuflw"
  [(match_operand:V8HI 0 "register_operand")
   (match_operand:V8HI 1 "nonimmediate_operand")
   (match_operand:SI 2 "const_int_operand")]
  "TARGET_SSE2"
{
  int mask = INTVAL (operands[2]);
  emit_insn (gen_sse2_pshuflw_1 (operands[0], operands[1],
				 GEN_INT ((mask >> 0) & 3),
				 GEN_INT ((mask >> 2) & 3),
				 GEN_INT ((mask >> 4) & 3),
				 GEN_INT ((mask >> 6) & 3)));
  DONE;
})

(define_insn "sse2_pshuflw_1"
  [(set (match_operand:V8HI 0 "register_operand" "=x")
	(vec_select:V8HI
	  (match_operand:V8HI 1 "nonimmediate_operand" "xm")
	  (parallel [(match_operand 2 "const_0_to_3_operand")
		     (match_operand 3 "const_0_to_3_operand")
		     (match_operand 4 "const_0_to_3_operand")
		     (match_operand 5 "const_0_to_3_operand")
		     (const_int 4)
		     (const_int 5)
		     (const_int 6)
		     (const_int 7)])))]
  "TARGET_SSE2"
{
  int mask = 0;
  mask |= INTVAL (operands[2]) << 0;
  mask |= INTVAL (operands[3]) << 2;
  mask |= INTVAL (operands[4]) << 4;
  mask |= INTVAL (operands[5]) << 6;
  operands[2] = GEN_INT (mask);

  return "%vpshuflw\t{%2, %1, %0|%0, %1, %2}";
}
  [(set_attr "type" "sselog")
   (set_attr "prefix_data16" "0")
   (set_attr "prefix_rep" "1")
   (set_attr "prefix" "maybe_vex")
   (set_attr "length_immediate" "1")
   (set_attr "mode" "TI")])

(define_expand "avx2_pshufhwv3"
  [(match_operand:V16HI 0 "register_operand")
   (match_operand:V16HI 1 "nonimmediate_operand")
   (match_operand:SI 2 "const_0_to_255_operand")]
  "TARGET_AVX2"
{
  int mask = INTVAL (operands[2]);
  emit_insn (gen_avx2_pshufhw_1 (operands[0], operands[1],
				 GEN_INT (((mask >> 0) & 3) + 4),
				 GEN_INT (((mask >> 2) & 3) + 4),
				 GEN_INT (((mask >> 4) & 3) + 4),
				 GEN_INT (((mask >> 6) & 3) + 4),
				 GEN_INT (((mask >> 0) & 3) + 12),
				 GEN_INT (((mask >> 2) & 3) + 12),
				 GEN_INT (((mask >> 4) & 3) + 12),
				 GEN_INT (((mask >> 6) & 3) + 12)));
  DONE;
})

(define_insn "avx2_pshufhw_1"
  [(set (match_operand:V16HI 0 "register_operand" "=x")
	(vec_select:V16HI
	  (match_operand:V16HI 1 "nonimmediate_operand" "xm")
	  (parallel [(const_int 0)
		     (const_int 1)
		     (const_int 2)
		     (const_int 3)
		     (match_operand 2 "const_4_to_7_operand")
		     (match_operand 3 "const_4_to_7_operand")
		     (match_operand 4 "const_4_to_7_operand")
		     (match_operand 5 "const_4_to_7_operand")
		     (const_int 8)
		     (const_int 9)
		     (const_int 10)
		     (const_int 11)
		     (match_operand 6 "const_12_to_15_operand")
		     (match_operand 7 "const_12_to_15_operand")
		     (match_operand 8 "const_12_to_15_operand")
		     (match_operand 9 "const_12_to_15_operand")])))]
  "TARGET_AVX2
   && INTVAL (operands[2]) + 8 == INTVAL (operands[6])
   && INTVAL (operands[3]) + 8 == INTVAL (operands[7])
   && INTVAL (operands[4]) + 8 == INTVAL (operands[8])
   && INTVAL (operands[5]) + 8 == INTVAL (operands[9])"
{
  int mask = 0;
  mask |= (INTVAL (operands[2]) - 4) << 0;
  mask |= (INTVAL (operands[3]) - 4) << 2;
  mask |= (INTVAL (operands[4]) - 4) << 4;
  mask |= (INTVAL (operands[5]) - 4) << 6;
  operands[2] = GEN_INT (mask);

  return "vpshufhw\t{%2, %1, %0|%0, %1, %2}";
}
  [(set_attr "type" "sselog")
   (set_attr "prefix" "vex")
   (set_attr "length_immediate" "1")
   (set_attr "mode" "OI")])

(define_expand "sse2_pshufhw"
  [(match_operand:V8HI 0 "register_operand")
   (match_operand:V8HI 1 "nonimmediate_operand")
   (match_operand:SI 2 "const_int_operand")]
  "TARGET_SSE2"
{
  int mask = INTVAL (operands[2]);
  emit_insn (gen_sse2_pshufhw_1 (operands[0], operands[1],
				 GEN_INT (((mask >> 0) & 3) + 4),
				 GEN_INT (((mask >> 2) & 3) + 4),
				 GEN_INT (((mask >> 4) & 3) + 4),
				 GEN_INT (((mask >> 6) & 3) + 4)));
  DONE;
})

(define_insn "sse2_pshufhw_1"
  [(set (match_operand:V8HI 0 "register_operand" "=x")
	(vec_select:V8HI
	  (match_operand:V8HI 1 "nonimmediate_operand" "xm")
	  (parallel [(const_int 0)
		     (const_int 1)
		     (const_int 2)
		     (const_int 3)
		     (match_operand 2 "const_4_to_7_operand")
		     (match_operand 3 "const_4_to_7_operand")
		     (match_operand 4 "const_4_to_7_operand")
		     (match_operand 5 "const_4_to_7_operand")])))]
  "TARGET_SSE2"
{
  int mask = 0;
  mask |= (INTVAL (operands[2]) - 4) << 0;
  mask |= (INTVAL (operands[3]) - 4) << 2;
  mask |= (INTVAL (operands[4]) - 4) << 4;
  mask |= (INTVAL (operands[5]) - 4) << 6;
  operands[2] = GEN_INT (mask);

  return "%vpshufhw\t{%2, %1, %0|%0, %1, %2}";
}
  [(set_attr "type" "sselog")
   (set_attr "prefix_rep" "1")
   (set_attr "prefix_data16" "0")
   (set_attr "prefix" "maybe_vex")
   (set_attr "length_immediate" "1")
   (set_attr "mode" "TI")])

(define_expand "sse2_loadd"
  [(set (match_operand:V4SI 0 "register_operand")
	(vec_merge:V4SI
	  (vec_duplicate:V4SI
	    (match_operand:SI 1 "nonimmediate_operand"))
	  (match_dup 2)
	  (const_int 1)))]
  "TARGET_SSE"
  "operands[2] = CONST0_RTX (V4SImode);")

(define_insn "sse2_loadld"
  [(set (match_operand:V4SI 0 "register_operand"       "=x,Yi,x,x,x")
	(vec_merge:V4SI
	  (vec_duplicate:V4SI
	    (match_operand:SI 2 "nonimmediate_operand" "m ,r ,m,x,x"))
	  (match_operand:V4SI 1 "reg_or_0_operand"     "C ,C ,C,0,x")
	  (const_int 1)))]
  "TARGET_SSE"
  "@
   %vmovd\t{%2, %0|%0, %2}
   %vmovd\t{%2, %0|%0, %2}
   movss\t{%2, %0|%0, %2}
   movss\t{%2, %0|%0, %2}
   vmovss\t{%2, %1, %0|%0, %1, %2}"
  [(set_attr "isa" "sse2,*,noavx,noavx,avx")
   (set_attr "type" "ssemov")
   (set_attr "prefix" "maybe_vex,maybe_vex,orig,orig,vex")
   (set_attr "mode" "TI,TI,V4SF,SF,SF")])

(define_insn_and_split "sse2_stored"
  [(set (match_operand:SI 0 "nonimmediate_operand" "=xm,r")
	(vec_select:SI
	  (match_operand:V4SI 1 "register_operand" "x,Yi")
	  (parallel [(const_int 0)])))]
  "TARGET_SSE"
  "#"
  "&& reload_completed
   && (TARGET_INTER_UNIT_MOVES
       || MEM_P (operands [0])
       || !GENERAL_REGNO_P (true_regnum (operands [0])))"
  [(set (match_dup 0) (match_dup 1))]
  "operands[1] = gen_rtx_REG (SImode, REGNO (operands[1]));")

(define_insn_and_split "*vec_ext_v4si_mem"
  [(set (match_operand:SI 0 "register_operand" "=r")
	(vec_select:SI
	  (match_operand:V4SI 1 "memory_operand" "o")
	  (parallel [(match_operand 2 "const_0_to_3_operand")])))]
  ""
  "#"
  "reload_completed"
  [(const_int 0)]
{
  int i = INTVAL (operands[2]);

  emit_move_insn (operands[0], adjust_address (operands[1], SImode, i*4));
  DONE;
})

(define_expand "sse_storeq"
  [(set (match_operand:DI 0 "nonimmediate_operand")
	(vec_select:DI
	  (match_operand:V2DI 1 "register_operand")
	  (parallel [(const_int 0)])))]
  "TARGET_SSE")

(define_insn "*sse2_storeq_rex64"
  [(set (match_operand:DI 0 "nonimmediate_operand" "=xm,*r,r")
	(vec_select:DI
	  (match_operand:V2DI 1 "nonimmediate_operand" "x,Yi,o")
	  (parallel [(const_int 0)])))]
  "TARGET_64BIT && !(MEM_P (operands[0]) && MEM_P (operands[1]))"
  "@
   #
   #
   mov{q}\t{%1, %0|%0, %1}"
  [(set_attr "type" "*,*,imov")
   (set_attr "mode" "*,*,DI")])

(define_insn "*sse2_storeq"
  [(set (match_operand:DI 0 "nonimmediate_operand" "=xm")
	(vec_select:DI
	  (match_operand:V2DI 1 "register_operand" "x")
	  (parallel [(const_int 0)])))]
  "TARGET_SSE"
  "#")

(define_split
  [(set (match_operand:DI 0 "nonimmediate_operand")
	(vec_select:DI
	  (match_operand:V2DI 1 "register_operand")
	  (parallel [(const_int 0)])))]
  "TARGET_SSE
   && reload_completed
   && (TARGET_INTER_UNIT_MOVES
       || MEM_P (operands [0])
       || !GENERAL_REGNO_P (true_regnum (operands [0])))"
  [(set (match_dup 0) (match_dup 1))]
  "operands[1] = gen_rtx_REG (DImode, REGNO (operands[1]));")

(define_insn "*vec_extractv2di_1_rex64"
  [(set (match_operand:DI 0 "nonimmediate_operand"     "=m,x,x,x,r")
	(vec_select:DI
	  (match_operand:V2DI 1 "nonimmediate_operand" " x,0,x,o,o")
	  (parallel [(const_int 1)])))]
  "TARGET_64BIT && !(MEM_P (operands[0]) && MEM_P (operands[1]))"
  "@
   %vmovhps\t{%1, %0|%0, %1}
   psrldq\t{$8, %0|%0, 8}
   vpsrldq\t{$8, %1, %0|%0, %1, 8}
   %vmovq\t{%H1, %0|%0, %H1}
   mov{q}\t{%H1, %0|%0, %H1}"
  [(set_attr "isa" "*,noavx,avx,*,*")
   (set_attr "type" "ssemov,sseishft1,sseishft1,ssemov,imov")
   (set_attr "length_immediate" "*,1,1,*,*")
   (set_attr "memory" "*,none,none,*,*")
   (set_attr "prefix" "maybe_vex,orig,vex,maybe_vex,orig")
   (set_attr "mode" "V2SF,TI,TI,TI,DI")])

(define_insn "*vec_extractv2di_1"
  [(set (match_operand:DI 0 "nonimmediate_operand"     "=m,x,x,x,x,x")
	(vec_select:DI
	  (match_operand:V2DI 1 "nonimmediate_operand" " x,0,x,o,x,o")
	  (parallel [(const_int 1)])))]
  "!TARGET_64BIT && TARGET_SSE
   && !(MEM_P (operands[0]) && MEM_P (operands[1]))"
  "@
   %vmovhps\t{%1, %0|%0, %1}
   psrldq\t{$8, %0|%0, 8}
   vpsrldq\t{$8, %1, %0|%0, %1, 8}
   %vmovq\t{%H1, %0|%0, %H1}
   movhlps\t{%1, %0|%0, %1}
   movlps\t{%H1, %0|%0, %H1}"
  [(set_attr "isa" "*,sse2_noavx,avx,sse2,noavx,noavx")
   (set_attr "type" "ssemov,sseishft1,sseishft1,ssemov,ssemov,ssemov")
   (set_attr "length_immediate" "*,1,1,*,*,*")
   (set_attr "memory" "*,none,none,*,*,*")
   (set_attr "prefix" "maybe_vex,orig,vex,maybe_vex,orig,orig")
   (set_attr "mode" "V2SF,TI,TI,TI,V4SF,V2SF")])

(define_insn "*vec_dupv4si"
  [(set (match_operand:V4SI 0 "register_operand"     "=x,x,x")
	(vec_duplicate:V4SI
	  (match_operand:SI 1 "nonimmediate_operand" " x,m,0")))]
  "TARGET_SSE"
  "@
   %vpshufd\t{$0, %1, %0|%0, %1, 0}
   vbroadcastss\t{%1, %0|%0, %1}
   shufps\t{$0, %0, %0|%0, %0, 0}"
  [(set_attr "isa" "sse2,avx,noavx")
   (set_attr "type" "sselog1,ssemov,sselog1")
   (set_attr "length_immediate" "1,0,1")
   (set_attr "prefix_extra" "0,1,*")
   (set_attr "prefix" "maybe_vex,vex,orig")
   (set_attr "mode" "TI,V4SF,V4SF")])

(define_insn "*vec_dupv2di"
  [(set (match_operand:V2DI 0 "register_operand"     "=x,x,x,x")
	(vec_duplicate:V2DI
	  (match_operand:DI 1 "nonimmediate_operand" " 0,x,m,0")))]
  "TARGET_SSE"
  "@
   punpcklqdq\t%0, %0
   vpunpcklqdq\t{%d1, %0|%0, %d1}
   %vmovddup\t{%1, %0|%0, %1}
   movlhps\t%0, %0"
  [(set_attr "isa" "sse2_noavx,avx,sse3,noavx")
   (set_attr "type" "sselog1,sselog1,sselog1,ssemov")
   (set_attr "prefix" "orig,vex,maybe_vex,orig")
   (set_attr "mode" "TI,TI,DF,V4SF")])

(define_insn "*vec_concatv2si_sse4_1"
  [(set (match_operand:V2SI 0 "register_operand"     "=x, x,x,x, x, *y,*y")
	(vec_concat:V2SI
	  (match_operand:SI 1 "nonimmediate_operand" " 0, x,0,x,rm,  0,rm")
	  (match_operand:SI 2 "vector_move_operand"  "rm,rm,x,x, C,*ym, C")))]
  "TARGET_SSE4_1"
  "@
   pinsrd\t{$1, %2, %0|%0, %2, 1}
   vpinsrd\t{$1, %2, %1, %0|%0, %1, %2, 1}
   punpckldq\t{%2, %0|%0, %2}
   vpunpckldq\t{%2, %1, %0|%0, %1, %2}
   %vmovd\t{%1, %0|%0, %1}
   punpckldq\t{%2, %0|%0, %2}
   movd\t{%1, %0|%0, %1}"
  [(set_attr "isa" "noavx,avx,noavx,avx,*,*,*")
   (set_attr "type" "sselog,sselog,sselog,sselog,ssemov,mmxcvt,mmxmov")
   (set_attr "prefix_extra" "1,1,*,*,*,*,*")
   (set_attr "length_immediate" "1,1,*,*,*,*,*")
   (set_attr "prefix" "orig,vex,orig,vex,maybe_vex,orig,orig")
   (set_attr "mode" "TI,TI,TI,TI,TI,DI,DI")])

;; ??? In theory we can match memory for the MMX alternative, but allowing
;; nonimmediate_operand for operand 2 and *not* allowing memory for the SSE
;; alternatives pretty much forces the MMX alternative to be chosen.
(define_insn "*vec_concatv2si_sse2"
  [(set (match_operand:V2SI 0 "register_operand"     "=x,x ,*y,*y")
	(vec_concat:V2SI
	  (match_operand:SI 1 "nonimmediate_operand" " 0,rm, 0,rm")
	  (match_operand:SI 2 "reg_or_0_operand"     " x,C ,*y, C")))]
  "TARGET_SSE2"
  "@
   punpckldq\t{%2, %0|%0, %2}
   movd\t{%1, %0|%0, %1}
   punpckldq\t{%2, %0|%0, %2}
   movd\t{%1, %0|%0, %1}"
  [(set_attr "type" "sselog,ssemov,mmxcvt,mmxmov")
   (set_attr "mode" "TI,TI,DI,DI")])

(define_insn "*vec_concatv2si_sse"
  [(set (match_operand:V2SI 0 "register_operand"     "=x,x,*y,*y")
	(vec_concat:V2SI
	  (match_operand:SI 1 "nonimmediate_operand" " 0,m, 0,*rm")
	  (match_operand:SI 2 "reg_or_0_operand"     " x,C,*y,C")))]
  "TARGET_SSE"
  "@
   unpcklps\t{%2, %0|%0, %2}
   movss\t{%1, %0|%0, %1}
   punpckldq\t{%2, %0|%0, %2}
   movd\t{%1, %0|%0, %1}"
  [(set_attr "type" "sselog,ssemov,mmxcvt,mmxmov")
   (set_attr "mode" "V4SF,V4SF,DI,DI")])

(define_insn "*vec_concatv4si"
  [(set (match_operand:V4SI 0 "register_operand"       "=x,x,x,x,x")
	(vec_concat:V4SI
	  (match_operand:V2SI 1 "register_operand"     " 0,x,0,0,x")
	  (match_operand:V2SI 2 "nonimmediate_operand" " x,x,x,m,m")))]
  "TARGET_SSE"
  "@
   punpcklqdq\t{%2, %0|%0, %2}
   vpunpcklqdq\t{%2, %1, %0|%0, %1, %2}
   movlhps\t{%2, %0|%0, %2}
   movhps\t{%2, %0|%0, %2}
   vmovhps\t{%2, %1, %0|%0, %1, %2}"
  [(set_attr "isa" "sse2_noavx,avx,noavx,noavx,avx")
   (set_attr "type" "sselog,sselog,ssemov,ssemov,ssemov")
   (set_attr "prefix" "orig,vex,orig,orig,vex")
   (set_attr "mode" "TI,TI,V4SF,V2SF,V2SF")])

;; movd instead of movq is required to handle broken assemblers.
(define_insn "*vec_concatv2di_rex64"
  [(set (match_operand:V2DI 0 "register_operand"
	  "=x,x ,x ,Yi,!x,x,x,x,x")
	(vec_concat:V2DI
	  (match_operand:DI 1 "nonimmediate_operand"
	  " 0,x ,xm,r ,*y,0,x,0,x")
	  (match_operand:DI 2 "vector_move_operand"
	  "rm,rm,C ,C ,C ,x,x,m,m")))]
  "TARGET_64BIT"
  "@
   pinsrq\t{$1, %2, %0|%0, %2, 1}
   vpinsrq\t{$1, %2, %1, %0|%0, %1, %2, 1}
   %vmovq\t{%1, %0|%0, %1}
   %vmovd\t{%1, %0|%0, %1}
   movq2dq\t{%1, %0|%0, %1}
   punpcklqdq\t{%2, %0|%0, %2}
   vpunpcklqdq\t{%2, %1, %0|%0, %1, %2}
   movhps\t{%2, %0|%0, %2}
   vmovhps\t{%2, %1, %0|%0, %1, %2}"
  [(set_attr "isa" "sse4_noavx,avx,*,*,*,noavx,avx,noavx,avx")
   (set (attr "type")
     (if_then_else
       (eq_attr "alternative" "0,1,5,6")
       (const_string "sselog")
       (const_string "ssemov")))
   (set (attr "prefix_rex")
     (if_then_else
       (and (eq_attr "alternative" "0,3")
	    (not (match_test "TARGET_AVX")))
       (const_string "1")
       (const_string "*")))
   (set_attr "prefix_extra" "1,1,*,*,*,*,*,*,*")
   (set_attr "length_immediate" "1,1,*,*,*,*,*,*,*")
   (set_attr "prefix" "orig,vex,maybe_vex,maybe_vex,orig,orig,vex,orig,vex")
   (set_attr "mode" "TI,TI,TI,TI,TI,TI,TI,V2SF,V2SF")])

(define_insn "vec_concatv2di"
  [(set (match_operand:V2DI 0 "register_operand"     "=x,?x,x,x,x,x,x")
	(vec_concat:V2DI
	  (match_operand:DI 1 "nonimmediate_operand" "xm,*y,0,x,0,0,x")
	  (match_operand:DI 2 "vector_move_operand"  " C, C,x,x,x,m,m")))]
  "!TARGET_64BIT && TARGET_SSE"
  "@
   %vmovq\t{%1, %0|%0, %1}
   movq2dq\t{%1, %0|%0, %1}
   punpcklqdq\t{%2, %0|%0, %2}
   vpunpcklqdq\t{%2, %1, %0|%0, %1, %2}
   movlhps\t{%2, %0|%0, %2}
   movhps\t{%2, %0|%0, %2}
   vmovhps\t{%2, %1, %0|%0, %1, %2}"
  [(set_attr "isa" "sse2,sse2,sse2_noavx,avx,noavx,noavx,avx")
   (set_attr "type" "ssemov,ssemov,sselog,sselog,ssemov,ssemov,ssemov")
   (set_attr "prefix" "maybe_vex,orig,orig,vex,orig,orig,vex")
   (set_attr "mode" "TI,TI,TI,TI,V4SF,V2SF,V2SF")])

(define_expand "vec_unpacks_lo_<mode>"
  [(match_operand:<sseunpackmode> 0 "register_operand")
   (match_operand:VI124_AVX2 1 "register_operand")]
  "TARGET_SSE2"
  "ix86_expand_sse_unpack (operands[0], operands[1], false, false); DONE;")

(define_expand "vec_unpacks_hi_<mode>"
  [(match_operand:<sseunpackmode> 0 "register_operand")
   (match_operand:VI124_AVX2 1 "register_operand")]
  "TARGET_SSE2"
  "ix86_expand_sse_unpack (operands[0], operands[1], false, true); DONE;")

(define_expand "vec_unpacku_lo_<mode>"
  [(match_operand:<sseunpackmode> 0 "register_operand")
   (match_operand:VI124_AVX2 1 "register_operand")]
  "TARGET_SSE2"
  "ix86_expand_sse_unpack (operands[0], operands[1], true, false); DONE;")

(define_expand "vec_unpacku_hi_<mode>"
  [(match_operand:<sseunpackmode> 0 "register_operand")
   (match_operand:VI124_AVX2 1 "register_operand")]
  "TARGET_SSE2"
  "ix86_expand_sse_unpack (operands[0], operands[1], true, true); DONE;")

;;;;;;;;;;;;;;;;;;;;;;;;;;;;;;;;;;;;;;;;;;;;;;;;;;;;;;;;;;;;;;;;;;;;;
;;
;; Miscellaneous
;;
;;;;;;;;;;;;;;;;;;;;;;;;;;;;;;;;;;;;;;;;;;;;;;;;;;;;;;;;;;;;;;;;;;;;;

(define_expand "<sse2_avx2>_uavg<mode>3"
  [(set (match_operand:VI12_AVX2 0 "register_operand")
	(truncate:VI12_AVX2
	  (lshiftrt:<ssedoublemode>
	    (plus:<ssedoublemode>
	      (plus:<ssedoublemode>
		(zero_extend:<ssedoublemode>
		  (match_operand:VI12_AVX2 1 "nonimmediate_operand"))
		(zero_extend:<ssedoublemode>
		  (match_operand:VI12_AVX2 2 "nonimmediate_operand")))
	      (match_dup 3))
	    (const_int 1))))]
  "TARGET_SSE2"
{
  operands[3] = CONST1_RTX(<MODE>mode);
  ix86_fixup_binary_operands_no_copy (PLUS, <MODE>mode, operands);
})

(define_insn "*<sse2_avx2>_uavg<mode>3"
  [(set (match_operand:VI12_AVX2 0 "register_operand" "=x,x")
	(truncate:VI12_AVX2
	  (lshiftrt:<ssedoublemode>
	    (plus:<ssedoublemode>
	      (plus:<ssedoublemode>
		(zero_extend:<ssedoublemode>
		  (match_operand:VI12_AVX2 1 "nonimmediate_operand" "%0,x"))
		(zero_extend:<ssedoublemode>
		  (match_operand:VI12_AVX2 2 "nonimmediate_operand" "xm,xm")))
	      (match_operand:VI12_AVX2 3 "const1_operand"))
	    (const_int 1))))]
  "TARGET_SSE2 && ix86_binary_operator_ok (PLUS, <MODE>mode, operands)"
  "@
   pavg<ssemodesuffix>\t{%2, %0|%0, %2}
   vpavg<ssemodesuffix>\t{%2, %1, %0|%0, %1, %2}"
  [(set_attr "isa" "noavx,avx")
   (set_attr "type" "sseiadd")
   (set_attr "prefix_data16" "1,*")
   (set_attr "prefix" "orig,vex")
   (set_attr "mode" "<sseinsnmode>")])

;; The correct representation for this is absolutely enormous, and
;; surely not generally useful.
(define_insn "<sse2_avx2>_psadbw"
  [(set (match_operand:VI8_AVX2 0 "register_operand" "=x,x")
	(unspec:VI8_AVX2
	  [(match_operand:<ssebytemode> 1 "register_operand" "0,x")
	   (match_operand:<ssebytemode> 2 "nonimmediate_operand" "xm,xm")]
	  UNSPEC_PSADBW))]
  "TARGET_SSE2"
  "@
   psadbw\t{%2, %0|%0, %2}
   vpsadbw\t{%2, %1, %0|%0, %1, %2}"
  [(set_attr "isa" "noavx,avx")
   (set_attr "type" "sseiadd")
   (set_attr "atom_unit" "simul")
   (set_attr "prefix_data16" "1,*")
   (set_attr "prefix" "orig,vex")
   (set_attr "mode" "<sseinsnmode>")])

(define_insn "<sse>_movmsk<ssemodesuffix><avxsizesuffix>"
  [(set (match_operand:SI 0 "register_operand" "=r")
	(unspec:SI
	  [(match_operand:VF 1 "register_operand" "x")]
	  UNSPEC_MOVMSK))]
  "TARGET_SSE"
  "%vmovmsk<ssemodesuffix>\t{%1, %0|%0, %1}"
  [(set_attr "type" "ssemov")
   (set_attr "prefix" "maybe_vex")
   (set_attr "mode" "<MODE>")])

(define_insn "avx2_pmovmskb"
  [(set (match_operand:SI 0 "register_operand" "=r")
	(unspec:SI [(match_operand:V32QI 1 "register_operand" "x")]
		   UNSPEC_MOVMSK))]
  "TARGET_AVX2"
  "vpmovmskb\t{%1, %0|%0, %1}"
  [(set_attr "type" "ssemov")
   (set_attr "prefix" "vex")
   (set_attr "mode" "DI")])

(define_insn "sse2_pmovmskb"
  [(set (match_operand:SI 0 "register_operand" "=r")
	(unspec:SI [(match_operand:V16QI 1 "register_operand" "x")]
		   UNSPEC_MOVMSK))]
  "TARGET_SSE2"
  "%vpmovmskb\t{%1, %0|%0, %1}"
  [(set_attr "type" "ssemov")
   (set_attr "prefix_data16" "1")
   (set_attr "prefix" "maybe_vex")
   (set_attr "mode" "SI")])

(define_expand "sse2_maskmovdqu"
  [(set (match_operand:V16QI 0 "memory_operand")
	(unspec:V16QI [(match_operand:V16QI 1 "register_operand")
		       (match_operand:V16QI 2 "register_operand")
		       (match_dup 0)]
		      UNSPEC_MASKMOV))]
  "TARGET_SSE2")

(define_insn "*sse2_maskmovdqu"
  [(set (mem:V16QI (match_operand:P 0 "register_operand" "D"))
	(unspec:V16QI [(match_operand:V16QI 1 "register_operand" "x")
		       (match_operand:V16QI 2 "register_operand" "x")
		       (mem:V16QI (match_dup 0))]
		      UNSPEC_MASKMOV))]
  "TARGET_SSE2"
{
  /* We can't use %^ here due to ASM_OUTPUT_OPCODE processing
     that requires %v to be at the beginning of the opcode name.  */
  if (Pmode != word_mode)
    fputs ("\taddr32", asm_out_file);
  return "%vmaskmovdqu\t{%2, %1|%1, %2}";
}
  [(set_attr "type" "ssemov")
   (set_attr "prefix_data16" "1")
   (set (attr "length_address")
     (symbol_ref ("Pmode != word_mode")))
   ;; The implicit %rdi operand confuses default length_vex computation.
   (set (attr "length_vex")
     (symbol_ref ("3 + REX_SSE_REGNO_P (REGNO (operands[2]))")))
   (set_attr "prefix" "maybe_vex")
   (set_attr "mode" "TI")])

(define_insn "sse_ldmxcsr"
  [(unspec_volatile [(match_operand:SI 0 "memory_operand" "m")]
		    UNSPECV_LDMXCSR)]
  "TARGET_SSE"
  "%vldmxcsr\t%0"
  [(set_attr "type" "sse")
   (set_attr "atom_sse_attr" "mxcsr")
   (set_attr "prefix" "maybe_vex")
   (set_attr "memory" "load")])

(define_insn "sse_stmxcsr"
  [(set (match_operand:SI 0 "memory_operand" "=m")
	(unspec_volatile:SI [(const_int 0)] UNSPECV_STMXCSR))]
  "TARGET_SSE"
  "%vstmxcsr\t%0"
  [(set_attr "type" "sse")
   (set_attr "atom_sse_attr" "mxcsr")
   (set_attr "prefix" "maybe_vex")
   (set_attr "memory" "store")])

(define_insn "sse2_clflush"
  [(unspec_volatile [(match_operand 0 "address_operand" "p")]
		    UNSPECV_CLFLUSH)]
  "TARGET_SSE2"
  "clflush\t%a0"
  [(set_attr "type" "sse")
   (set_attr "atom_sse_attr" "fence")
   (set_attr "memory" "unknown")])


(define_insn "sse3_mwait"
  [(unspec_volatile [(match_operand:SI 0 "register_operand" "a")
		     (match_operand:SI 1 "register_operand" "c")]
		    UNSPECV_MWAIT)]
  "TARGET_SSE3"
;; 64bit version is "mwait %rax,%rcx". But only lower 32bits are used.
;; Since 32bit register operands are implicitly zero extended to 64bit,
;; we only need to set up 32bit registers.
  "mwait"
  [(set_attr "length" "3")])

(define_insn "sse3_monitor_<mode>"
  [(unspec_volatile [(match_operand:P 0 "register_operand" "a")
		     (match_operand:SI 1 "register_operand" "c")
		     (match_operand:SI 2 "register_operand" "d")]
		    UNSPECV_MONITOR)]
  "TARGET_SSE3"
;; 64bit version is "monitor %rax,%rcx,%rdx". But only lower 32bits in
;; RCX and RDX are used.  Since 32bit register operands are implicitly
;; zero extended to 64bit, we only need to set up 32bit registers.
  "%^monitor"
  [(set (attr "length")
     (symbol_ref ("(Pmode != word_mode) + 3")))])

;;;;;;;;;;;;;;;;;;;;;;;;;;;;;;;;;;;;;;;;;;;;;;;;;;;;;;;;;;;;;;;;;;;;;
;;
;; SSSE3 instructions
;;
;;;;;;;;;;;;;;;;;;;;;;;;;;;;;;;;;;;;;;;;;;;;;;;;;;;;;;;;;;;;;;;;;;;;;

(define_code_iterator ssse3_plusminus [plus ss_plus minus ss_minus])

(define_insn "avx2_ph<plusminus_mnemonic>wv16hi3"
  [(set (match_operand:V16HI 0 "register_operand" "=x")
	(vec_concat:V16HI
	  (vec_concat:V8HI
	    (vec_concat:V4HI
	      (vec_concat:V2HI
		(ssse3_plusminus:HI
		  (vec_select:HI
		    (match_operand:V16HI 1 "register_operand" "x")
		    (parallel [(const_int 0)]))
		  (vec_select:HI (match_dup 1) (parallel [(const_int 1)])))
		(ssse3_plusminus:HI
		  (vec_select:HI (match_dup 1) (parallel [(const_int 2)]))
		  (vec_select:HI (match_dup 1) (parallel [(const_int 3)]))))
	      (vec_concat:V2HI
		(ssse3_plusminus:HI
		  (vec_select:HI (match_dup 1) (parallel [(const_int 4)]))
		  (vec_select:HI (match_dup 1) (parallel [(const_int 5)])))
		(ssse3_plusminus:HI
		  (vec_select:HI (match_dup 1) (parallel [(const_int 6)]))
		  (vec_select:HI (match_dup 1) (parallel [(const_int 7)])))))
	    (vec_concat:V4HI
	      (vec_concat:V2HI
		(ssse3_plusminus:HI
		  (vec_select:HI (match_dup 1) (parallel [(const_int 8)]))
		  (vec_select:HI (match_dup 1) (parallel [(const_int 9)])))
		(ssse3_plusminus:HI
		  (vec_select:HI (match_dup 1) (parallel [(const_int 10)]))
		  (vec_select:HI (match_dup 1) (parallel [(const_int 11)]))))
	      (vec_concat:V2HI
		(ssse3_plusminus:HI
		  (vec_select:HI (match_dup 1) (parallel [(const_int 12)]))
		  (vec_select:HI (match_dup 1) (parallel [(const_int 13)])))
		(ssse3_plusminus:HI
		  (vec_select:HI (match_dup 1) (parallel [(const_int 14)]))
		  (vec_select:HI (match_dup 1) (parallel [(const_int 15)]))))))
	  (vec_concat:V8HI
	    (vec_concat:V4HI
	      (vec_concat:V2HI
		(ssse3_plusminus:HI
		  (vec_select:HI
		    (match_operand:V16HI 2 "nonimmediate_operand" "xm")
		    (parallel [(const_int 0)]))
		  (vec_select:HI (match_dup 2) (parallel [(const_int 1)])))
		(ssse3_plusminus:HI
		  (vec_select:HI (match_dup 2) (parallel [(const_int 2)]))
		  (vec_select:HI (match_dup 2) (parallel [(const_int 3)]))))
	      (vec_concat:V2HI
		(ssse3_plusminus:HI
		  (vec_select:HI (match_dup 2) (parallel [(const_int 4)]))
		  (vec_select:HI (match_dup 2) (parallel [(const_int 5)])))
		(ssse3_plusminus:HI
		  (vec_select:HI (match_dup 2) (parallel [(const_int 6)]))
		  (vec_select:HI (match_dup 2) (parallel [(const_int 7)])))))
	    (vec_concat:V4HI
	      (vec_concat:V2HI
		(ssse3_plusminus:HI
		  (vec_select:HI (match_dup 2) (parallel [(const_int 8)]))
		  (vec_select:HI (match_dup 2) (parallel [(const_int 9)])))
		(ssse3_plusminus:HI
		  (vec_select:HI (match_dup 2) (parallel [(const_int 10)]))
		  (vec_select:HI (match_dup 2) (parallel [(const_int 11)]))))
	      (vec_concat:V2HI
		(ssse3_plusminus:HI
		  (vec_select:HI (match_dup 2) (parallel [(const_int 12)]))
		  (vec_select:HI (match_dup 2) (parallel [(const_int 13)])))
		(ssse3_plusminus:HI
		  (vec_select:HI (match_dup 2) (parallel [(const_int 14)]))
		  (vec_select:HI (match_dup 2) (parallel [(const_int 15)]))))))))]
  "TARGET_AVX2"
  "vph<plusminus_mnemonic>w\t{%2, %1, %0|%0, %1, %2}"
  [(set_attr "type" "sseiadd")
   (set_attr "prefix_extra" "1")
   (set_attr "prefix" "vex")
   (set_attr "mode" "OI")])

(define_insn "ssse3_ph<plusminus_mnemonic>wv8hi3"
  [(set (match_operand:V8HI 0 "register_operand" "=x,x")
	(vec_concat:V8HI
	  (vec_concat:V4HI
	    (vec_concat:V2HI
	      (ssse3_plusminus:HI
		(vec_select:HI
		  (match_operand:V8HI 1 "register_operand" "0,x")
		  (parallel [(const_int 0)]))
		(vec_select:HI (match_dup 1) (parallel [(const_int 1)])))
	      (ssse3_plusminus:HI
		(vec_select:HI (match_dup 1) (parallel [(const_int 2)]))
		(vec_select:HI (match_dup 1) (parallel [(const_int 3)]))))
	    (vec_concat:V2HI
	      (ssse3_plusminus:HI
		(vec_select:HI (match_dup 1) (parallel [(const_int 4)]))
		(vec_select:HI (match_dup 1) (parallel [(const_int 5)])))
	      (ssse3_plusminus:HI
		(vec_select:HI (match_dup 1) (parallel [(const_int 6)]))
		(vec_select:HI (match_dup 1) (parallel [(const_int 7)])))))
	  (vec_concat:V4HI
	    (vec_concat:V2HI
	      (ssse3_plusminus:HI
		(vec_select:HI
		  (match_operand:V8HI 2 "nonimmediate_operand" "xm,xm")
		  (parallel [(const_int 0)]))
		(vec_select:HI (match_dup 2) (parallel [(const_int 1)])))
	      (ssse3_plusminus:HI
		(vec_select:HI (match_dup 2) (parallel [(const_int 2)]))
		(vec_select:HI (match_dup 2) (parallel [(const_int 3)]))))
	    (vec_concat:V2HI
	      (ssse3_plusminus:HI
		(vec_select:HI (match_dup 2) (parallel [(const_int 4)]))
		(vec_select:HI (match_dup 2) (parallel [(const_int 5)])))
	      (ssse3_plusminus:HI
		(vec_select:HI (match_dup 2) (parallel [(const_int 6)]))
		(vec_select:HI (match_dup 2) (parallel [(const_int 7)])))))))]
  "TARGET_SSSE3"
  "@
   ph<plusminus_mnemonic>w\t{%2, %0|%0, %2}
   vph<plusminus_mnemonic>w\t{%2, %1, %0|%0, %1, %2}"
  [(set_attr "isa" "noavx,avx")
   (set_attr "type" "sseiadd")
   (set_attr "atom_unit" "complex")
   (set_attr "prefix_data16" "1,*")
   (set_attr "prefix_extra" "1")
   (set_attr "prefix" "orig,vex")
   (set_attr "mode" "TI")])

(define_insn "ssse3_ph<plusminus_mnemonic>wv4hi3"
  [(set (match_operand:V4HI 0 "register_operand" "=y")
	(vec_concat:V4HI
	  (vec_concat:V2HI
	    (ssse3_plusminus:HI
	      (vec_select:HI
		(match_operand:V4HI 1 "register_operand" "0")
		(parallel [(const_int 0)]))
	      (vec_select:HI (match_dup 1) (parallel [(const_int 1)])))
	    (ssse3_plusminus:HI
	      (vec_select:HI (match_dup 1) (parallel [(const_int 2)]))
	      (vec_select:HI (match_dup 1) (parallel [(const_int 3)]))))
	  (vec_concat:V2HI
	    (ssse3_plusminus:HI
	      (vec_select:HI
		(match_operand:V4HI 2 "nonimmediate_operand" "ym")
		(parallel [(const_int 0)]))
	      (vec_select:HI (match_dup 2) (parallel [(const_int 1)])))
	    (ssse3_plusminus:HI
	      (vec_select:HI (match_dup 2) (parallel [(const_int 2)]))
	      (vec_select:HI (match_dup 2) (parallel [(const_int 3)]))))))]
  "TARGET_SSSE3"
  "ph<plusminus_mnemonic>w\t{%2, %0|%0, %2}"
  [(set_attr "type" "sseiadd")
   (set_attr "atom_unit" "complex")
   (set_attr "prefix_extra" "1")
   (set (attr "prefix_rex") (symbol_ref "x86_extended_reg_mentioned_p (insn)"))
   (set_attr "mode" "DI")])

(define_insn "avx2_ph<plusminus_mnemonic>dv8si3"
  [(set (match_operand:V8SI 0 "register_operand" "=x")
	(vec_concat:V8SI
	  (vec_concat:V4SI
	    (vec_concat:V2SI
	      (plusminus:SI
		(vec_select:SI
		  (match_operand:V8SI 1 "register_operand" "x")
		  (parallel [(const_int 0)]))
		(vec_select:SI (match_dup 1) (parallel [(const_int 1)])))
	      (plusminus:SI
		(vec_select:SI (match_dup 1) (parallel [(const_int 2)]))
		(vec_select:SI (match_dup 1) (parallel [(const_int 3)]))))
	    (vec_concat:V2SI
	      (plusminus:SI
		(vec_select:SI (match_dup 1) (parallel [(const_int 4)]))
		(vec_select:SI (match_dup 1) (parallel [(const_int 5)])))
	      (plusminus:SI
		(vec_select:SI (match_dup 1) (parallel [(const_int 6)]))
		(vec_select:SI (match_dup 1) (parallel [(const_int 7)])))))
	  (vec_concat:V4SI
	    (vec_concat:V2SI
	      (plusminus:SI
		(vec_select:SI
		  (match_operand:V8SI 2 "nonimmediate_operand" "xm")
		  (parallel [(const_int 0)]))
		(vec_select:SI (match_dup 2) (parallel [(const_int 1)])))
	      (plusminus:SI
		(vec_select:SI (match_dup 2) (parallel [(const_int 2)]))
		(vec_select:SI (match_dup 2) (parallel [(const_int 3)]))))
	    (vec_concat:V2SI
	      (plusminus:SI
		(vec_select:SI (match_dup 2) (parallel [(const_int 4)]))
		(vec_select:SI (match_dup 2) (parallel [(const_int 5)])))
	      (plusminus:SI
		(vec_select:SI (match_dup 2) (parallel [(const_int 6)]))
		(vec_select:SI (match_dup 2) (parallel [(const_int 7)])))))))]
  "TARGET_AVX2"
  "vph<plusminus_mnemonic>d\t{%2, %1, %0|%0, %1, %2}"
  [(set_attr "type" "sseiadd")
   (set_attr "prefix_extra" "1")
   (set_attr "prefix" "vex")
   (set_attr "mode" "OI")])

(define_insn "ssse3_ph<plusminus_mnemonic>dv4si3"
  [(set (match_operand:V4SI 0 "register_operand" "=x,x")
	(vec_concat:V4SI
	  (vec_concat:V2SI
	    (plusminus:SI
	      (vec_select:SI
		(match_operand:V4SI 1 "register_operand" "0,x")
		(parallel [(const_int 0)]))
	      (vec_select:SI (match_dup 1) (parallel [(const_int 1)])))
	    (plusminus:SI
	      (vec_select:SI (match_dup 1) (parallel [(const_int 2)]))
	      (vec_select:SI (match_dup 1) (parallel [(const_int 3)]))))
	  (vec_concat:V2SI
	    (plusminus:SI
	      (vec_select:SI
		(match_operand:V4SI 2 "nonimmediate_operand" "xm,xm")
		(parallel [(const_int 0)]))
	      (vec_select:SI (match_dup 2) (parallel [(const_int 1)])))
	    (plusminus:SI
	      (vec_select:SI (match_dup 2) (parallel [(const_int 2)]))
	      (vec_select:SI (match_dup 2) (parallel [(const_int 3)]))))))]
  "TARGET_SSSE3"
  "@
   ph<plusminus_mnemonic>d\t{%2, %0|%0, %2}
   vph<plusminus_mnemonic>d\t{%2, %1, %0|%0, %1, %2}"
  [(set_attr "isa" "noavx,avx")
   (set_attr "type" "sseiadd")
   (set_attr "atom_unit" "complex")
   (set_attr "prefix_data16" "1,*")
   (set_attr "prefix_extra" "1")
   (set_attr "prefix" "orig,vex")
   (set_attr "mode" "TI")])

(define_insn "ssse3_ph<plusminus_mnemonic>dv2si3"
  [(set (match_operand:V2SI 0 "register_operand" "=y")
	(vec_concat:V2SI
	  (plusminus:SI
	    (vec_select:SI
	      (match_operand:V2SI 1 "register_operand" "0")
	      (parallel [(const_int 0)]))
	    (vec_select:SI (match_dup 1) (parallel [(const_int 1)])))
	  (plusminus:SI
	    (vec_select:SI
	      (match_operand:V2SI 2 "nonimmediate_operand" "ym")
	      (parallel [(const_int 0)]))
	    (vec_select:SI (match_dup 2) (parallel [(const_int 1)])))))]
  "TARGET_SSSE3"
  "ph<plusminus_mnemonic>d\t{%2, %0|%0, %2}"
  [(set_attr "type" "sseiadd")
   (set_attr "atom_unit" "complex")
   (set_attr "prefix_extra" "1")
   (set (attr "prefix_rex") (symbol_ref "x86_extended_reg_mentioned_p (insn)"))
   (set_attr "mode" "DI")])

(define_insn "avx2_pmaddubsw256"
  [(set (match_operand:V16HI 0 "register_operand" "=x")
	(ss_plus:V16HI
	  (mult:V16HI
	    (zero_extend:V16HI
	      (vec_select:V16QI
		(match_operand:V32QI 1 "register_operand" "x")
		(parallel [(const_int 0) (const_int 2)
			   (const_int 4) (const_int 6)
			   (const_int 8) (const_int 10)
			   (const_int 12) (const_int 14)
			   (const_int 16) (const_int 18)
			   (const_int 20) (const_int 22)
			   (const_int 24) (const_int 26)
			   (const_int 28) (const_int 30)])))
	    (sign_extend:V16HI
	      (vec_select:V16QI
		(match_operand:V32QI 2 "nonimmediate_operand" "xm")
		(parallel [(const_int 0) (const_int 2)
			   (const_int 4) (const_int 6)
			   (const_int 8) (const_int 10)
			   (const_int 12) (const_int 14)
			   (const_int 16) (const_int 18)
			   (const_int 20) (const_int 22)
			   (const_int 24) (const_int 26)
			   (const_int 28) (const_int 30)]))))
	  (mult:V16HI
	    (zero_extend:V16HI
	      (vec_select:V16QI (match_dup 1)
		(parallel [(const_int 1) (const_int 3)
			   (const_int 5) (const_int 7)
			   (const_int 9) (const_int 11)
			   (const_int 13) (const_int 15)
			   (const_int 17) (const_int 19)
			   (const_int 21) (const_int 23)
			   (const_int 25) (const_int 27)
			   (const_int 29) (const_int 31)])))
	    (sign_extend:V16HI
	      (vec_select:V16QI (match_dup 2)
		(parallel [(const_int 1) (const_int 3)
			   (const_int 5) (const_int 7)
			   (const_int 9) (const_int 11)
			   (const_int 13) (const_int 15)
			   (const_int 17) (const_int 19)
			   (const_int 21) (const_int 23)
			   (const_int 25) (const_int 27)
			   (const_int 29) (const_int 31)]))))))]
  "TARGET_AVX2"
  "vpmaddubsw\t{%2, %1, %0|%0, %1, %2}"
  [(set_attr "type" "sseiadd")
   (set_attr "prefix_extra" "1")
   (set_attr "prefix" "vex")
   (set_attr "mode" "OI")])

(define_insn "ssse3_pmaddubsw128"
  [(set (match_operand:V8HI 0 "register_operand" "=x,x")
	(ss_plus:V8HI
	  (mult:V8HI
	    (zero_extend:V8HI
	      (vec_select:V8QI
		(match_operand:V16QI 1 "register_operand" "0,x")
		(parallel [(const_int 0) (const_int 2)
			   (const_int 4) (const_int 6)
			   (const_int 8) (const_int 10)
			   (const_int 12) (const_int 14)])))
	    (sign_extend:V8HI
	      (vec_select:V8QI
		(match_operand:V16QI 2 "nonimmediate_operand" "xm,xm")
		(parallel [(const_int 0) (const_int 2)
			   (const_int 4) (const_int 6)
			   (const_int 8) (const_int 10)
			   (const_int 12) (const_int 14)]))))
	  (mult:V8HI
	    (zero_extend:V8HI
	      (vec_select:V8QI (match_dup 1)
		(parallel [(const_int 1) (const_int 3)
			   (const_int 5) (const_int 7)
			   (const_int 9) (const_int 11)
			   (const_int 13) (const_int 15)])))
	    (sign_extend:V8HI
	      (vec_select:V8QI (match_dup 2)
		(parallel [(const_int 1) (const_int 3)
			   (const_int 5) (const_int 7)
			   (const_int 9) (const_int 11)
			   (const_int 13) (const_int 15)]))))))]
  "TARGET_SSSE3"
  "@
   pmaddubsw\t{%2, %0|%0, %2}
   vpmaddubsw\t{%2, %1, %0|%0, %1, %2}"
  [(set_attr "isa" "noavx,avx")
   (set_attr "type" "sseiadd")
   (set_attr "atom_unit" "simul")
   (set_attr "prefix_data16" "1,*")
   (set_attr "prefix_extra" "1")
   (set_attr "prefix" "orig,vex")
   (set_attr "mode" "TI")])

(define_insn "ssse3_pmaddubsw"
  [(set (match_operand:V4HI 0 "register_operand" "=y")
	(ss_plus:V4HI
	  (mult:V4HI
	    (zero_extend:V4HI
	      (vec_select:V4QI
		(match_operand:V8QI 1 "register_operand" "0")
		(parallel [(const_int 0) (const_int 2)
			   (const_int 4) (const_int 6)])))
	    (sign_extend:V4HI
	      (vec_select:V4QI
		(match_operand:V8QI 2 "nonimmediate_operand" "ym")
		(parallel [(const_int 0) (const_int 2)
			   (const_int 4) (const_int 6)]))))
	  (mult:V4HI
	    (zero_extend:V4HI
	      (vec_select:V4QI (match_dup 1)
		(parallel [(const_int 1) (const_int 3)
			   (const_int 5) (const_int 7)])))
	    (sign_extend:V4HI
	      (vec_select:V4QI (match_dup 2)
		(parallel [(const_int 1) (const_int 3)
			   (const_int 5) (const_int 7)]))))))]
  "TARGET_SSSE3"
  "pmaddubsw\t{%2, %0|%0, %2}"
  [(set_attr "type" "sseiadd")
   (set_attr "atom_unit" "simul")
   (set_attr "prefix_extra" "1")
   (set (attr "prefix_rex") (symbol_ref "x86_extended_reg_mentioned_p (insn)"))
   (set_attr "mode" "DI")])

(define_mode_iterator PMULHRSW
  [V4HI V8HI (V16HI "TARGET_AVX2")])

(define_expand "<ssse3_avx2>_pmulhrsw<mode>3"
  [(set (match_operand:PMULHRSW 0 "register_operand")
	(truncate:PMULHRSW
	  (lshiftrt:<ssedoublemode>
	    (plus:<ssedoublemode>
	      (lshiftrt:<ssedoublemode>
		(mult:<ssedoublemode>
		  (sign_extend:<ssedoublemode>
		    (match_operand:PMULHRSW 1 "nonimmediate_operand"))
		  (sign_extend:<ssedoublemode>
		    (match_operand:PMULHRSW 2 "nonimmediate_operand")))
		(const_int 14))
	      (match_dup 3))
	    (const_int 1))))]
  "TARGET_AVX2"
{
  operands[3] = CONST1_RTX(<MODE>mode);
  ix86_fixup_binary_operands_no_copy (MULT, <MODE>mode, operands);
})

(define_insn "*<ssse3_avx2>_pmulhrsw<mode>3"
  [(set (match_operand:VI2_AVX2 0 "register_operand" "=x,x")
	(truncate:VI2_AVX2
	  (lshiftrt:<ssedoublemode>
	    (plus:<ssedoublemode>
	      (lshiftrt:<ssedoublemode>
		(mult:<ssedoublemode>
		  (sign_extend:<ssedoublemode>
		    (match_operand:VI2_AVX2 1 "nonimmediate_operand" "%0,x"))
		  (sign_extend:<ssedoublemode>
		    (match_operand:VI2_AVX2 2 "nonimmediate_operand" "xm,xm")))
		(const_int 14))
	      (match_operand:VI2_AVX2 3 "const1_operand"))
	    (const_int 1))))]
  "TARGET_SSSE3 && ix86_binary_operator_ok (MULT, <MODE>mode, operands)"
  "@
   pmulhrsw\t{%2, %0|%0, %2}
   vpmulhrsw\t{%2, %1, %0|%0, %1, %2}"
  [(set_attr "isa" "noavx,avx")
   (set_attr "type" "sseimul")
   (set_attr "prefix_data16" "1,*")
   (set_attr "prefix_extra" "1")
   (set_attr "prefix" "orig,vex")
   (set_attr "mode" "<sseinsnmode>")])

(define_insn "*ssse3_pmulhrswv4hi3"
  [(set (match_operand:V4HI 0 "register_operand" "=y")
	(truncate:V4HI
	  (lshiftrt:V4SI
	    (plus:V4SI
	      (lshiftrt:V4SI
		(mult:V4SI
		  (sign_extend:V4SI
		    (match_operand:V4HI 1 "nonimmediate_operand" "%0"))
		  (sign_extend:V4SI
		    (match_operand:V4HI 2 "nonimmediate_operand" "ym")))
		(const_int 14))
	      (match_operand:V4HI 3 "const1_operand"))
	    (const_int 1))))]
  "TARGET_SSSE3 && ix86_binary_operator_ok (MULT, V4HImode, operands)"
  "pmulhrsw\t{%2, %0|%0, %2}"
  [(set_attr "type" "sseimul")
   (set_attr "prefix_extra" "1")
   (set (attr "prefix_rex") (symbol_ref "x86_extended_reg_mentioned_p (insn)"))
   (set_attr "mode" "DI")])

(define_insn "<ssse3_avx2>_pshufb<mode>3"
  [(set (match_operand:VI1_AVX2 0 "register_operand" "=x,x")
	(unspec:VI1_AVX2
	  [(match_operand:VI1_AVX2 1 "register_operand" "0,x")
	   (match_operand:VI1_AVX2 2 "nonimmediate_operand" "xm,xm")]
	  UNSPEC_PSHUFB))]
  "TARGET_SSSE3"
  "@
   pshufb\t{%2, %0|%0, %2}
   vpshufb\t{%2, %1, %0|%0, %1, %2}"
  [(set_attr "isa" "noavx,avx")
   (set_attr "type" "sselog1")
   (set_attr "prefix_data16" "1,*")
   (set_attr "prefix_extra" "1")
   (set_attr "prefix" "orig,vex")
   (set_attr "btver2_decode" "vector,vector")
   (set_attr "mode" "<sseinsnmode>")])

(define_insn "ssse3_pshufbv8qi3"
  [(set (match_operand:V8QI 0 "register_operand" "=y")
	(unspec:V8QI [(match_operand:V8QI 1 "register_operand" "0")
		      (match_operand:V8QI 2 "nonimmediate_operand" "ym")]
		     UNSPEC_PSHUFB))]
  "TARGET_SSSE3"
  "pshufb\t{%2, %0|%0, %2}";
  [(set_attr "type" "sselog1")
   (set_attr "prefix_extra" "1")
   (set (attr "prefix_rex") (symbol_ref "x86_extended_reg_mentioned_p (insn)"))
   (set_attr "mode" "DI")])

(define_insn "<ssse3_avx2>_psign<mode>3"
  [(set (match_operand:VI124_AVX2 0 "register_operand" "=x,x")
	(unspec:VI124_AVX2
	  [(match_operand:VI124_AVX2 1 "register_operand" "0,x")
	   (match_operand:VI124_AVX2 2 "nonimmediate_operand" "xm,xm")]
	  UNSPEC_PSIGN))]
  "TARGET_SSSE3"
  "@
   psign<ssemodesuffix>\t{%2, %0|%0, %2}
   vpsign<ssemodesuffix>\t{%2, %1, %0|%0, %1, %2}"
  [(set_attr "isa" "noavx,avx")
   (set_attr "type" "sselog1")
   (set_attr "prefix_data16" "1,*")
   (set_attr "prefix_extra" "1")
   (set_attr "prefix" "orig,vex")
   (set_attr "mode" "<sseinsnmode>")])

(define_insn "ssse3_psign<mode>3"
  [(set (match_operand:MMXMODEI 0 "register_operand" "=y")
	(unspec:MMXMODEI
	  [(match_operand:MMXMODEI 1 "register_operand" "0")
	   (match_operand:MMXMODEI 2 "nonimmediate_operand" "ym")]
	  UNSPEC_PSIGN))]
  "TARGET_SSSE3"
  "psign<mmxvecsize>\t{%2, %0|%0, %2}";
  [(set_attr "type" "sselog1")
   (set_attr "prefix_extra" "1")
   (set (attr "prefix_rex") (symbol_ref "x86_extended_reg_mentioned_p (insn)"))
   (set_attr "mode" "DI")])

(define_insn "<ssse3_avx2>_palignr<mode>"
  [(set (match_operand:SSESCALARMODE 0 "register_operand" "=x,x")
	(unspec:SSESCALARMODE
	  [(match_operand:SSESCALARMODE 1 "register_operand" "0,x")
	   (match_operand:SSESCALARMODE 2 "nonimmediate_operand" "xm,xm")
	   (match_operand:SI 3 "const_0_to_255_mul_8_operand" "n,n")]
	  UNSPEC_PALIGNR))]
  "TARGET_SSSE3"
{
  operands[3] = GEN_INT (INTVAL (operands[3]) / 8);

  switch (which_alternative)
    {
    case 0:
      return "palignr\t{%3, %2, %0|%0, %2, %3}";
    case 1:
      return "vpalignr\t{%3, %2, %1, %0|%0, %1, %2, %3}";
    default:
      gcc_unreachable ();
    }
}
  [(set_attr "isa" "noavx,avx")
   (set_attr "type" "sseishft")
   (set_attr "atom_unit" "sishuf")
   (set_attr "prefix_data16" "1,*")
   (set_attr "prefix_extra" "1")
   (set_attr "length_immediate" "1")
   (set_attr "prefix" "orig,vex")
   (set_attr "mode" "<sseinsnmode>")])

(define_insn "ssse3_palignrdi"
  [(set (match_operand:DI 0 "register_operand" "=y")
	(unspec:DI [(match_operand:DI 1 "register_operand" "0")
		    (match_operand:DI 2 "nonimmediate_operand" "ym")
		    (match_operand:SI 3 "const_0_to_255_mul_8_operand" "n")]
		   UNSPEC_PALIGNR))]
  "TARGET_SSSE3"
{
  operands[3] = GEN_INT (INTVAL (operands[3]) / 8);
  return "palignr\t{%3, %2, %0|%0, %2, %3}";
}
  [(set_attr "type" "sseishft")
   (set_attr "atom_unit" "sishuf")
   (set_attr "prefix_extra" "1")
   (set_attr "length_immediate" "1")
   (set (attr "prefix_rex") (symbol_ref "x86_extended_reg_mentioned_p (insn)"))
   (set_attr "mode" "DI")])

(define_insn "abs<mode>2"
  [(set (match_operand:VI124_AVX2 0 "register_operand" "=x")
	(abs:VI124_AVX2
	  (match_operand:VI124_AVX2 1 "nonimmediate_operand" "xm")))]
  "TARGET_SSSE3"
  "%vpabs<ssemodesuffix>\t{%1, %0|%0, %1}"
  [(set_attr "type" "sselog1")
   (set_attr "prefix_data16" "1")
   (set_attr "prefix_extra" "1")
   (set_attr "prefix" "maybe_vex")
   (set_attr "mode" "<sseinsnmode>")])

(define_insn "abs<mode>2"
  [(set (match_operand:MMXMODEI 0 "register_operand" "=y")
	(abs:MMXMODEI
	  (match_operand:MMXMODEI 1 "nonimmediate_operand" "ym")))]
  "TARGET_SSSE3"
  "pabs<mmxvecsize>\t{%1, %0|%0, %1}";
  [(set_attr "type" "sselog1")
   (set_attr "prefix_rep" "0")
   (set_attr "prefix_extra" "1")
   (set (attr "prefix_rex") (symbol_ref "x86_extended_reg_mentioned_p (insn)"))
   (set_attr "mode" "DI")])

;;;;;;;;;;;;;;;;;;;;;;;;;;;;;;;;;;;;;;;;;;;;;;;;;;;;;;;;;;;;;;;;;;;;;
;;
;; AMD SSE4A instructions
;;
;;;;;;;;;;;;;;;;;;;;;;;;;;;;;;;;;;;;;;;;;;;;;;;;;;;;;;;;;;;;;;;;;;;;;

(define_insn "sse4a_movnt<mode>"
  [(set (match_operand:MODEF 0 "memory_operand" "=m")
	(unspec:MODEF
	  [(match_operand:MODEF 1 "register_operand" "x")]
	  UNSPEC_MOVNT))]
  "TARGET_SSE4A"
  "movnt<ssemodesuffix>\t{%1, %0|%0, %1}"
  [(set_attr "type" "ssemov")
   (set_attr "mode" "<MODE>")])

(define_insn "sse4a_vmmovnt<mode>"
  [(set (match_operand:<ssescalarmode> 0 "memory_operand" "=m")
	(unspec:<ssescalarmode>
	  [(vec_select:<ssescalarmode>
	     (match_operand:VF_128 1 "register_operand" "x")
	     (parallel [(const_int 0)]))]
	  UNSPEC_MOVNT))]
  "TARGET_SSE4A"
  "movnt<ssescalarmodesuffix>\t{%1, %0|%0, %1}"
  [(set_attr "type" "ssemov")
   (set_attr "mode" "<ssescalarmode>")])

(define_insn "sse4a_extrqi"
  [(set (match_operand:V2DI 0 "register_operand" "=x")
	(unspec:V2DI [(match_operand:V2DI 1 "register_operand" "0")
		      (match_operand 2 "const_0_to_255_operand")
		      (match_operand 3 "const_0_to_255_operand")]
		     UNSPEC_EXTRQI))]
  "TARGET_SSE4A"
  "extrq\t{%3, %2, %0|%0, %2, %3}"
  [(set_attr "type" "sse")
   (set_attr "prefix_data16" "1")
   (set_attr "length_immediate" "2")
   (set_attr "mode" "TI")])

(define_insn "sse4a_extrq"
  [(set (match_operand:V2DI 0 "register_operand" "=x")
	(unspec:V2DI [(match_operand:V2DI 1 "register_operand" "0")
		      (match_operand:V16QI 2 "register_operand" "x")]
		     UNSPEC_EXTRQ))]
  "TARGET_SSE4A"
  "extrq\t{%2, %0|%0, %2}"
  [(set_attr "type" "sse")
   (set_attr "prefix_data16" "1")
   (set_attr "mode" "TI")])

(define_insn "sse4a_insertqi"
  [(set (match_operand:V2DI 0 "register_operand" "=x")
	(unspec:V2DI [(match_operand:V2DI 1 "register_operand" "0")
		      (match_operand:V2DI 2 "register_operand" "x")
		      (match_operand 3 "const_0_to_255_operand")
		      (match_operand 4 "const_0_to_255_operand")]
		     UNSPEC_INSERTQI))]
  "TARGET_SSE4A"
  "insertq\t{%4, %3, %2, %0|%0, %2, %3, %4}"
  [(set_attr "type" "sseins")
   (set_attr "prefix_data16" "0")
   (set_attr "prefix_rep" "1")
   (set_attr "length_immediate" "2")
   (set_attr "mode" "TI")])

(define_insn "sse4a_insertq"
  [(set (match_operand:V2DI 0 "register_operand" "=x")
	(unspec:V2DI [(match_operand:V2DI 1 "register_operand" "0")
		      (match_operand:V2DI 2 "register_operand" "x")]
		     UNSPEC_INSERTQ))]
  "TARGET_SSE4A"
  "insertq\t{%2, %0|%0, %2}"
  [(set_attr "type" "sseins")
   (set_attr "prefix_data16" "0")
   (set_attr "prefix_rep" "1")
   (set_attr "mode" "TI")])

;;;;;;;;;;;;;;;;;;;;;;;;;;;;;;;;;;;;;;;;;;;;;;;;;;;;;;;;;;;;;;;;;;;;;
;;
;; Intel SSE4.1 instructions
;;
;;;;;;;;;;;;;;;;;;;;;;;;;;;;;;;;;;;;;;;;;;;;;;;;;;;;;;;;;;;;;;;;;;;;;

(define_insn "<sse4_1>_blend<ssemodesuffix><avxsizesuffix>"
  [(set (match_operand:VF 0 "register_operand" "=x,x")
	(vec_merge:VF
	  (match_operand:VF 2 "nonimmediate_operand" "xm,xm")
	  (match_operand:VF 1 "register_operand" "0,x")
	  (match_operand:SI 3 "const_0_to_<blendbits>_operand")))]
  "TARGET_SSE4_1"
  "@
   blend<ssemodesuffix>\t{%3, %2, %0|%0, %2, %3}
   vblend<ssemodesuffix>\t{%3, %2, %1, %0|%0, %1, %2, %3}"
  [(set_attr "isa" "noavx,avx")
   (set_attr "type" "ssemov")
   (set_attr "length_immediate" "1")
   (set_attr "prefix_data16" "1,*")
   (set_attr "prefix_extra" "1")
   (set_attr "prefix" "orig,vex")
   (set_attr "mode" "<MODE>")])

(define_insn "<sse4_1>_blendv<ssemodesuffix><avxsizesuffix>"
  [(set (match_operand:VF 0 "register_operand" "=x,x")
	(unspec:VF
	  [(match_operand:VF 1 "register_operand" "0,x")
	   (match_operand:VF 2 "nonimmediate_operand" "xm,xm")
	   (match_operand:VF 3 "register_operand" "Yz,x")]
	  UNSPEC_BLENDV))]
  "TARGET_SSE4_1"
  "@
   blendv<ssemodesuffix>\t{%3, %2, %0|%0, %2, %3}
   vblendv<ssemodesuffix>\t{%3, %2, %1, %0|%0, %1, %2, %3}"
  [(set_attr "isa" "noavx,avx")
   (set_attr "type" "ssemov")
   (set_attr "length_immediate" "1")
   (set_attr "prefix_data16" "1,*")
   (set_attr "prefix_extra" "1")
   (set_attr "prefix" "orig,vex")
   (set_attr "btver2_decode" "vector,vector") 
   (set_attr "mode" "<MODE>")])

(define_insn "<sse4_1>_dp<ssemodesuffix><avxsizesuffix>"
  [(set (match_operand:VF 0 "register_operand" "=x,x")
	(unspec:VF
	  [(match_operand:VF 1 "nonimmediate_operand" "%0,x")
	   (match_operand:VF 2 "nonimmediate_operand" "xm,xm")
	   (match_operand:SI 3 "const_0_to_255_operand" "n,n")]
	  UNSPEC_DP))]
  "TARGET_SSE4_1"
  "@
   dp<ssemodesuffix>\t{%3, %2, %0|%0, %2, %3}
   vdp<ssemodesuffix>\t{%3, %2, %1, %0|%0, %1, %2, %3}"
  [(set_attr "isa" "noavx,avx")
   (set_attr "type" "ssemul")
   (set_attr "length_immediate" "1")
   (set_attr "prefix_data16" "1,*")
   (set_attr "prefix_extra" "1")
   (set_attr "prefix" "orig,vex")
   (set_attr "btver2_decode" "vector,vector")
   (set_attr "mode" "<MODE>")])

(define_insn "<sse4_1_avx2>_movntdqa"
  [(set (match_operand:VI8_AVX2 0 "register_operand" "=x")
	(unspec:VI8_AVX2 [(match_operand:VI8_AVX2 1 "memory_operand" "m")]
		     UNSPEC_MOVNTDQA))]
  "TARGET_SSE4_1"
  "%vmovntdqa\t{%1, %0|%0, %1}"
  [(set_attr "type" "ssemov")
   (set_attr "prefix_extra" "1")
   (set_attr "prefix" "maybe_vex")
   (set_attr "mode" "<sseinsnmode>")])

(define_insn "<sse4_1_avx2>_mpsadbw"
  [(set (match_operand:VI1_AVX2 0 "register_operand" "=x,x")
	(unspec:VI1_AVX2
	  [(match_operand:VI1_AVX2 1 "register_operand" "0,x")
	   (match_operand:VI1_AVX2 2 "nonimmediate_operand" "xm,xm")
	   (match_operand:SI 3 "const_0_to_255_operand" "n,n")]
	  UNSPEC_MPSADBW))]
  "TARGET_SSE4_1"
  "@
   mpsadbw\t{%3, %2, %0|%0, %2, %3}
   vmpsadbw\t{%3, %2, %1, %0|%0, %1, %2, %3}"
  [(set_attr "isa" "noavx,avx")
   (set_attr "type" "sselog1")
   (set_attr "length_immediate" "1")
   (set_attr "prefix_extra" "1")
   (set_attr "prefix" "orig,vex")
   (set_attr "btver2_decode" "vector,vector")
   (set_attr "mode" "<sseinsnmode>")])

(define_insn "avx2_packusdw"
  [(set (match_operand:V16HI 0 "register_operand" "=x")
	(vec_concat:V16HI
	  (us_truncate:V8HI
	    (match_operand:V8SI 1 "register_operand" "x"))
	  (us_truncate:V8HI
	    (match_operand:V8SI 2 "nonimmediate_operand" "xm"))))]
  "TARGET_AVX2"
  "vpackusdw\t{%2, %1, %0|%0, %1, %2}"
  [(set_attr "type" "sselog")
   (set_attr "prefix_extra" "1")
   (set_attr "prefix" "vex")
   (set_attr "mode" "OI")])

(define_insn "sse4_1_packusdw"
  [(set (match_operand:V8HI 0 "register_operand" "=x,x")
	(vec_concat:V8HI
	  (us_truncate:V4HI
	    (match_operand:V4SI 1 "register_operand" "0,x"))
	  (us_truncate:V4HI
	    (match_operand:V4SI 2 "nonimmediate_operand" "xm,xm"))))]
  "TARGET_SSE4_1"
  "@
   packusdw\t{%2, %0|%0, %2}
   vpackusdw\t{%2, %1, %0|%0, %1, %2}"
  [(set_attr "isa" "noavx,avx")
   (set_attr "type" "sselog")
   (set_attr "prefix_extra" "1")
   (set_attr "prefix" "orig,vex")
   (set_attr "mode" "TI")])

(define_insn "<sse4_1_avx2>_pblendvb"
  [(set (match_operand:VI1_AVX2 0 "register_operand" "=x,x")
	(unspec:VI1_AVX2
	  [(match_operand:VI1_AVX2 1 "register_operand"  "0,x")
	   (match_operand:VI1_AVX2 2 "nonimmediate_operand" "xm,xm")
	   (match_operand:VI1_AVX2 3 "register_operand" "Yz,x")]
	  UNSPEC_BLENDV))]
  "TARGET_SSE4_1"
  "@
   pblendvb\t{%3, %2, %0|%0, %2, %3}
   vpblendvb\t{%3, %2, %1, %0|%0, %1, %2, %3}"
  [(set_attr "isa" "noavx,avx")
   (set_attr "type" "ssemov")
   (set_attr "prefix_extra" "1")
   (set_attr "length_immediate" "*,1")
   (set_attr "prefix" "orig,vex")
   (set_attr "btver2_decode" "vector,vector")
   (set_attr "mode" "<sseinsnmode>")])

(define_insn "sse4_1_pblendw"
  [(set (match_operand:V8HI 0 "register_operand" "=x,x")
	(vec_merge:V8HI
	  (match_operand:V8HI 2 "nonimmediate_operand" "xm,xm")
	  (match_operand:V8HI 1 "register_operand" "0,x")
	  (match_operand:SI 3 "const_0_to_255_operand" "n,n")))]
  "TARGET_SSE4_1"
  "@
   pblendw\t{%3, %2, %0|%0, %2, %3}
   vpblendw\t{%3, %2, %1, %0|%0, %1, %2, %3}"
  [(set_attr "isa" "noavx,avx")
   (set_attr "type" "ssemov")
   (set_attr "prefix_extra" "1")
   (set_attr "length_immediate" "1")
   (set_attr "prefix" "orig,vex")
   (set_attr "mode" "TI")])

;; The builtin uses an 8-bit immediate.  Expand that.
(define_expand "avx2_pblendw"
  [(set (match_operand:V16HI 0 "register_operand")
	(vec_merge:V16HI
	  (match_operand:V16HI 2 "nonimmediate_operand")
	  (match_operand:V16HI 1 "register_operand")
	  (match_operand:SI 3 "const_0_to_255_operand")))]
  "TARGET_AVX2"
{
  HOST_WIDE_INT val = INTVAL (operands[3]) & 0xff;
  operands[3] = GEN_INT (val << 8 | val);
})

(define_insn "*avx2_pblendw"
  [(set (match_operand:V16HI 0 "register_operand" "=x")
	(vec_merge:V16HI
	  (match_operand:V16HI 2 "nonimmediate_operand" "xm")
	  (match_operand:V16HI 1 "register_operand" "x")
	  (match_operand:SI 3 "avx2_pblendw_operand" "n")))]
  "TARGET_AVX2"
{
  operands[3] = GEN_INT (INTVAL (operands[3]) & 0xff);
  return "vpblendw\t{%3, %2, %1, %0|%0, %1, %2, %3}";
}
  [(set_attr "type" "ssemov")
   (set_attr "prefix_extra" "1")
   (set_attr "length_immediate" "1")
   (set_attr "prefix" "vex")
   (set_attr "mode" "OI")])

(define_insn "avx2_pblendd<mode>"
  [(set (match_operand:VI4_AVX2 0 "register_operand" "=x")
	(vec_merge:VI4_AVX2
	  (match_operand:VI4_AVX2 2 "nonimmediate_operand" "xm")
	  (match_operand:VI4_AVX2 1 "register_operand" "x")
	  (match_operand:SI 3 "const_0_to_255_operand" "n")))]
  "TARGET_AVX2"
  "vpblendd\t{%3, %2, %1, %0|%0, %1, %2, %3}"
  [(set_attr "type" "ssemov")
   (set_attr "prefix_extra" "1")
   (set_attr "length_immediate" "1")
   (set_attr "prefix" "vex")
   (set_attr "mode" "<sseinsnmode>")])

(define_insn "sse4_1_phminposuw"
  [(set (match_operand:V8HI 0 "register_operand" "=x")
	(unspec:V8HI [(match_operand:V8HI 1 "nonimmediate_operand" "xm")]
		     UNSPEC_PHMINPOSUW))]
  "TARGET_SSE4_1"
  "%vphminposuw\t{%1, %0|%0, %1}"
  [(set_attr "type" "sselog1")
   (set_attr "prefix_extra" "1")
   (set_attr "prefix" "maybe_vex")
   (set_attr "mode" "TI")])

(define_insn "avx2_<code>v16qiv16hi2"
  [(set (match_operand:V16HI 0 "register_operand" "=x")
	(any_extend:V16HI
	  (match_operand:V16QI 1 "nonimmediate_operand" "xm")))]
  "TARGET_AVX2"
  "vpmov<extsuffix>bw\t{%1, %0|%0, %1}"
  [(set_attr "type" "ssemov")
   (set_attr "prefix_extra" "1")
   (set_attr "prefix" "vex")
   (set_attr "mode" "OI")])

(define_insn "sse4_1_<code>v8qiv8hi2"
  [(set (match_operand:V8HI 0 "register_operand" "=x")
	(any_extend:V8HI
	  (vec_select:V8QI
	    (match_operand:V16QI 1 "nonimmediate_operand" "xm")
	    (parallel [(const_int 0) (const_int 1)
		       (const_int 2) (const_int 3)
		       (const_int 4) (const_int 5)
		       (const_int 6) (const_int 7)]))))]
  "TARGET_SSE4_1"
  "%vpmov<extsuffix>bw\t{%1, %0|%0, %q1}"
  [(set_attr "type" "ssemov")
   (set_attr "ssememalign" "64")
   (set_attr "prefix_extra" "1")
   (set_attr "prefix" "maybe_vex")
   (set_attr "mode" "TI")])

(define_insn "avx2_<code>v8qiv8si2"
  [(set (match_operand:V8SI 0 "register_operand" "=x")
	(any_extend:V8SI
	  (vec_select:V8QI
	    (match_operand:V16QI 1 "nonimmediate_operand" "xm")
	    (parallel [(const_int 0) (const_int 1)
		       (const_int 2) (const_int 3)
		       (const_int 4) (const_int 5)
		       (const_int 6) (const_int 7)]))))]
  "TARGET_AVX2"
  "vpmov<extsuffix>bd\t{%1, %0|%0, %q1}"
  [(set_attr "type" "ssemov")
   (set_attr "prefix_extra" "1")
   (set_attr "prefix" "vex")
   (set_attr "mode" "OI")])

(define_insn "sse4_1_<code>v4qiv4si2"
  [(set (match_operand:V4SI 0 "register_operand" "=x")
	(any_extend:V4SI
	  (vec_select:V4QI
	    (match_operand:V16QI 1 "nonimmediate_operand" "xm")
	    (parallel [(const_int 0) (const_int 1)
		       (const_int 2) (const_int 3)]))))]
  "TARGET_SSE4_1"
  "%vpmov<extsuffix>bd\t{%1, %0|%0, %k1}"
  [(set_attr "type" "ssemov")
   (set_attr "ssememalign" "32")
   (set_attr "prefix_extra" "1")
   (set_attr "prefix" "maybe_vex")
   (set_attr "mode" "TI")])

(define_insn "avx2_<code>v8hiv8si2"
  [(set (match_operand:V8SI 0 "register_operand" "=x")
	(any_extend:V8SI
	    (match_operand:V8HI 1 "nonimmediate_operand" "xm")))]
  "TARGET_AVX2"
  "vpmov<extsuffix>wd\t{%1, %0|%0, %1}"
  [(set_attr "type" "ssemov")
   (set_attr "prefix_extra" "1")
   (set_attr "prefix" "vex")
   (set_attr "mode" "OI")])

(define_insn "sse4_1_<code>v4hiv4si2"
  [(set (match_operand:V4SI 0 "register_operand" "=x")
	(any_extend:V4SI
	  (vec_select:V4HI
	    (match_operand:V8HI 1 "nonimmediate_operand" "xm")
	    (parallel [(const_int 0) (const_int 1)
		       (const_int 2) (const_int 3)]))))]
  "TARGET_SSE4_1"
  "%vpmov<extsuffix>wd\t{%1, %0|%0, %q1}"
  [(set_attr "type" "ssemov")
   (set_attr "ssememalign" "64")
   (set_attr "prefix_extra" "1")
   (set_attr "prefix" "maybe_vex")
   (set_attr "mode" "TI")])

(define_insn "avx2_<code>v4qiv4di2"
  [(set (match_operand:V4DI 0 "register_operand" "=x")
	(any_extend:V4DI
	  (vec_select:V4QI
	    (match_operand:V16QI 1 "nonimmediate_operand" "xm")
	    (parallel [(const_int 0) (const_int 1)
		       (const_int 2) (const_int 3)]))))]
  "TARGET_AVX2"
  "vpmov<extsuffix>bq\t{%1, %0|%0, %k1}"
  [(set_attr "type" "ssemov")
   (set_attr "prefix_extra" "1")
   (set_attr "prefix" "vex")
   (set_attr "mode" "OI")])

(define_insn "sse4_1_<code>v2qiv2di2"
  [(set (match_operand:V2DI 0 "register_operand" "=x")
	(any_extend:V2DI
	  (vec_select:V2QI
	    (match_operand:V16QI 1 "nonimmediate_operand" "xm")
	    (parallel [(const_int 0) (const_int 1)]))))]
  "TARGET_SSE4_1"
  "%vpmov<extsuffix>bq\t{%1, %0|%0, %w1}"
  [(set_attr "type" "ssemov")
   (set_attr "ssememalign" "16")
   (set_attr "prefix_extra" "1")
   (set_attr "prefix" "maybe_vex")
   (set_attr "mode" "TI")])

(define_insn "avx2_<code>v4hiv4di2"
  [(set (match_operand:V4DI 0 "register_operand" "=x")
	(any_extend:V4DI
	  (vec_select:V4HI
	    (match_operand:V8HI 1 "nonimmediate_operand" "xm")
	    (parallel [(const_int 0) (const_int 1)
		       (const_int 2) (const_int 3)]))))]
  "TARGET_AVX2"
  "vpmov<extsuffix>wq\t{%1, %0|%0, %q1}"
  [(set_attr "type" "ssemov")
   (set_attr "prefix_extra" "1")
   (set_attr "prefix" "vex")
   (set_attr "mode" "OI")])

(define_insn "sse4_1_<code>v2hiv2di2"
  [(set (match_operand:V2DI 0 "register_operand" "=x")
	(any_extend:V2DI
	  (vec_select:V2HI
	    (match_operand:V8HI 1 "nonimmediate_operand" "xm")
	    (parallel [(const_int 0) (const_int 1)]))))]
  "TARGET_SSE4_1"
  "%vpmov<extsuffix>wq\t{%1, %0|%0, %k1}"
  [(set_attr "type" "ssemov")
   (set_attr "ssememalign" "32")
   (set_attr "prefix_extra" "1")
   (set_attr "prefix" "maybe_vex")
   (set_attr "mode" "TI")])

(define_insn "avx2_<code>v4siv4di2"
  [(set (match_operand:V4DI 0 "register_operand" "=x")
	(any_extend:V4DI
	    (match_operand:V4SI 1 "nonimmediate_operand" "xm")))]
  "TARGET_AVX2"
  "vpmov<extsuffix>dq\t{%1, %0|%0, %1}"
  [(set_attr "type" "ssemov")
   (set_attr "prefix_extra" "1")
   (set_attr "mode" "OI")])

(define_insn "sse4_1_<code>v2siv2di2"
  [(set (match_operand:V2DI 0 "register_operand" "=x")
	(any_extend:V2DI
	  (vec_select:V2SI
	    (match_operand:V4SI 1 "nonimmediate_operand" "xm")
	    (parallel [(const_int 0) (const_int 1)]))))]
  "TARGET_SSE4_1"
  "%vpmov<extsuffix>dq\t{%1, %0|%0, %q1}"
  [(set_attr "type" "ssemov")
   (set_attr "ssememalign" "64")
   (set_attr "prefix_extra" "1")
   (set_attr "prefix" "maybe_vex")
   (set_attr "mode" "TI")])

;; ptestps/ptestpd are very similar to comiss and ucomiss when
;; setting FLAGS_REG. But it is not a really compare instruction.
(define_insn "avx_vtest<ssemodesuffix><avxsizesuffix>"
  [(set (reg:CC FLAGS_REG)
	(unspec:CC [(match_operand:VF 0 "register_operand" "x")
		    (match_operand:VF 1 "nonimmediate_operand" "xm")]
		   UNSPEC_VTESTP))]
  "TARGET_AVX"
  "vtest<ssemodesuffix>\t{%1, %0|%0, %1}"
  [(set_attr "type" "ssecomi")
   (set_attr "prefix_extra" "1")
   (set_attr "prefix" "vex")
   (set_attr "mode" "<MODE>")])

;; ptest is very similar to comiss and ucomiss when setting FLAGS_REG.
;; But it is not a really compare instruction.
(define_insn "avx_ptest256"
  [(set (reg:CC FLAGS_REG)
	(unspec:CC [(match_operand:V4DI 0 "register_operand" "x")
		    (match_operand:V4DI 1 "nonimmediate_operand" "xm")]
		   UNSPEC_PTEST))]
  "TARGET_AVX"
  "vptest\t{%1, %0|%0, %1}"
  [(set_attr "type" "ssecomi")
   (set_attr "prefix_extra" "1")
   (set_attr "prefix" "vex")
   (set_attr "btver2_decode" "vector")
   (set_attr "mode" "OI")])

(define_insn "sse4_1_ptest"
  [(set (reg:CC FLAGS_REG)
	(unspec:CC [(match_operand:V2DI 0 "register_operand" "x")
		    (match_operand:V2DI 1 "nonimmediate_operand" "xm")]
		   UNSPEC_PTEST))]
  "TARGET_SSE4_1"
  "%vptest\t{%1, %0|%0, %1}"
  [(set_attr "type" "ssecomi")
   (set_attr "prefix_extra" "1")
   (set_attr "prefix" "maybe_vex")
   (set_attr "mode" "TI")])

(define_insn "<sse4_1>_round<ssemodesuffix><avxsizesuffix>"
  [(set (match_operand:VF 0 "register_operand" "=x")
	(unspec:VF
	  [(match_operand:VF 1 "nonimmediate_operand" "xm")
	   (match_operand:SI 2 "const_0_to_15_operand" "n")]
	  UNSPEC_ROUND))]
  "TARGET_ROUND"
  "%vround<ssemodesuffix>\t{%2, %1, %0|%0, %1, %2}"
  [(set_attr "type" "ssecvt")
   (set (attr "prefix_data16")
     (if_then_else
       (match_test "TARGET_AVX")
     (const_string "*")
     (const_string "1")))
   (set_attr "prefix_extra" "1")
   (set_attr "length_immediate" "1")
   (set_attr "prefix" "maybe_vex")
   (set_attr "mode" "<MODE>")])

(define_expand "<sse4_1>_round<ssemodesuffix>_sfix<avxsizesuffix>"
  [(match_operand:<sseintvecmode> 0 "register_operand")
   (match_operand:VF1 1 "nonimmediate_operand")
   (match_operand:SI 2 "const_0_to_15_operand")]
  "TARGET_ROUND"
{
  rtx tmp = gen_reg_rtx (<MODE>mode);

  emit_insn
    (gen_<sse4_1>_round<ssemodesuffix><avxsizesuffix> (tmp, operands[1],
						       operands[2]));
  emit_insn
    (gen_fix_trunc<mode><sseintvecmodelower>2 (operands[0], tmp));
  DONE;
})

(define_expand "<sse4_1>_round<ssemodesuffix>_vec_pack_sfix<avxsizesuffix>"
  [(match_operand:<ssepackfltmode> 0 "register_operand")
   (match_operand:VF2 1 "nonimmediate_operand")
   (match_operand:VF2 2 "nonimmediate_operand")
   (match_operand:SI 3 "const_0_to_15_operand")]
  "TARGET_ROUND"
{
  rtx tmp0, tmp1;

  if (<MODE>mode == V2DFmode
      && TARGET_AVX && !TARGET_PREFER_AVX128)
    {
      rtx tmp2 = gen_reg_rtx (V4DFmode);

      tmp0 = gen_reg_rtx (V4DFmode);
      tmp1 = force_reg (V2DFmode, operands[1]);

      emit_insn (gen_avx_vec_concatv4df (tmp0, tmp1, operands[2]));
      emit_insn (gen_avx_roundpd256 (tmp2, tmp0, operands[3]));
      emit_insn (gen_fix_truncv4dfv4si2 (operands[0], tmp2));
    }
  else
    {
      tmp0 = gen_reg_rtx (<MODE>mode);
      tmp1 = gen_reg_rtx (<MODE>mode);

      emit_insn
       (gen_<sse4_1>_round<ssemodesuffix><avxsizesuffix> (tmp0, operands[1],
							  operands[3]));
      emit_insn
       (gen_<sse4_1>_round<ssemodesuffix><avxsizesuffix> (tmp1, operands[2],
							  operands[3]));
      emit_insn
       (gen_vec_pack_sfix_trunc_<mode> (operands[0], tmp0, tmp1));
    }
  DONE;
})

(define_insn "sse4_1_round<ssescalarmodesuffix>"
  [(set (match_operand:VF_128 0 "register_operand" "=x,x")
	(vec_merge:VF_128
	  (unspec:VF_128
	    [(match_operand:VF_128 2 "register_operand" "x,x")
	     (match_operand:SI 3 "const_0_to_15_operand" "n,n")]
	    UNSPEC_ROUND)
	  (match_operand:VF_128 1 "register_operand" "0,x")
	  (const_int 1)))]
  "TARGET_ROUND"
  "@
   round<ssescalarmodesuffix>\t{%3, %2, %0|%0, %2, %3}
   vround<ssescalarmodesuffix>\t{%3, %2, %1, %0|%0, %1, %2, %3}"
  [(set_attr "isa" "noavx,avx")
   (set_attr "type" "ssecvt")
   (set_attr "length_immediate" "1")
   (set_attr "prefix_data16" "1,*")
   (set_attr "prefix_extra" "1")
   (set_attr "prefix" "orig,vex")
   (set_attr "mode" "<MODE>")])

(define_expand "round<mode>2"
  [(set (match_dup 4)
	(plus:VF
	  (match_operand:VF 1 "register_operand")
	  (match_dup 3)))
   (set (match_operand:VF 0 "register_operand")
	(unspec:VF
	  [(match_dup 4) (match_dup 5)]
	  UNSPEC_ROUND))]
  "TARGET_ROUND && !flag_trapping_math"
{
  enum machine_mode scalar_mode;
  const struct real_format *fmt;
  REAL_VALUE_TYPE pred_half, half_minus_pred_half;
  rtx half, vec_half;

  scalar_mode = GET_MODE_INNER (<MODE>mode);

  /* load nextafter (0.5, 0.0) */
  fmt = REAL_MODE_FORMAT (scalar_mode);
  real_2expN (&half_minus_pred_half, -(fmt->p) - 1, scalar_mode);
  REAL_ARITHMETIC (pred_half, MINUS_EXPR, dconsthalf, half_minus_pred_half);
  half = const_double_from_real_value (pred_half, scalar_mode);

  vec_half = ix86_build_const_vector (<MODE>mode, true, half);
  vec_half = force_reg (<MODE>mode, vec_half);

  operands[3] = gen_reg_rtx (<MODE>mode);
  emit_insn (gen_copysign<mode>3 (operands[3], vec_half, operands[1]));

  operands[4] = gen_reg_rtx (<MODE>mode);
  operands[5] = GEN_INT (ROUND_TRUNC);
})

(define_expand "round<mode>2_sfix"
  [(match_operand:<sseintvecmode> 0 "register_operand")
   (match_operand:VF1 1 "register_operand")]
  "TARGET_ROUND && !flag_trapping_math"
{
  rtx tmp = gen_reg_rtx (<MODE>mode);

  emit_insn (gen_round<mode>2 (tmp, operands[1]));

  emit_insn
    (gen_fix_trunc<mode><sseintvecmodelower>2 (operands[0], tmp));
  DONE;
})

(define_expand "round<mode>2_vec_pack_sfix"
  [(match_operand:<ssepackfltmode> 0 "register_operand")
   (match_operand:VF2 1 "register_operand")
   (match_operand:VF2 2 "register_operand")]
  "TARGET_ROUND && !flag_trapping_math"
{
  rtx tmp0, tmp1;

  if (<MODE>mode == V2DFmode
      && TARGET_AVX && !TARGET_PREFER_AVX128)
    {
      rtx tmp2 = gen_reg_rtx (V4DFmode);

      tmp0 = gen_reg_rtx (V4DFmode);
      tmp1 = force_reg (V2DFmode, operands[1]);

      emit_insn (gen_avx_vec_concatv4df (tmp0, tmp1, operands[2]));
      emit_insn (gen_roundv4df2 (tmp2, tmp0));
      emit_insn (gen_fix_truncv4dfv4si2 (operands[0], tmp2));
    }
  else
    {
      tmp0 = gen_reg_rtx (<MODE>mode);
      tmp1 = gen_reg_rtx (<MODE>mode);

      emit_insn (gen_round<mode>2 (tmp0, operands[1]));
      emit_insn (gen_round<mode>2 (tmp1, operands[2]));

      emit_insn
       (gen_vec_pack_sfix_trunc_<mode> (operands[0], tmp0, tmp1));
    }
  DONE;
})

;;;;;;;;;;;;;;;;;;;;;;;;;;;;;;;;;;;;;;;;;;;;;;;;;;;;;;;;;;;;;;;;;;;;;
;;
;; Intel SSE4.2 string/text processing instructions
;;
;;;;;;;;;;;;;;;;;;;;;;;;;;;;;;;;;;;;;;;;;;;;;;;;;;;;;;;;;;;;;;;;;;;;;

(define_insn_and_split "sse4_2_pcmpestr"
  [(set (match_operand:SI 0 "register_operand" "=c,c")
	(unspec:SI
	  [(match_operand:V16QI 2 "register_operand" "x,x")
	   (match_operand:SI 3 "register_operand" "a,a")
	   (match_operand:V16QI 4 "nonimmediate_operand" "x,m")
	   (match_operand:SI 5 "register_operand" "d,d")
	   (match_operand:SI 6 "const_0_to_255_operand" "n,n")]
	  UNSPEC_PCMPESTR))
   (set (match_operand:V16QI 1 "register_operand" "=Yz,Yz")
	(unspec:V16QI
	  [(match_dup 2)
	   (match_dup 3)
	   (match_dup 4)
	   (match_dup 5)
	   (match_dup 6)]
	  UNSPEC_PCMPESTR))
   (set (reg:CC FLAGS_REG)
	(unspec:CC
	  [(match_dup 2)
	   (match_dup 3)
	   (match_dup 4)
	   (match_dup 5)
	   (match_dup 6)]
	  UNSPEC_PCMPESTR))]
  "TARGET_SSE4_2
   && can_create_pseudo_p ()"
  "#"
  "&& 1"
  [(const_int 0)]
{
  int ecx = !find_regno_note (curr_insn, REG_UNUSED, REGNO (operands[0]));
  int xmm0 = !find_regno_note (curr_insn, REG_UNUSED, REGNO (operands[1]));
  int flags = !find_regno_note (curr_insn, REG_UNUSED, FLAGS_REG);

  if (ecx)
    emit_insn (gen_sse4_2_pcmpestri (operands[0], operands[2],
				     operands[3], operands[4],
				     operands[5], operands[6]));
  if (xmm0)
    emit_insn (gen_sse4_2_pcmpestrm (operands[1], operands[2],
				     operands[3], operands[4],
				     operands[5], operands[6]));
  if (flags && !(ecx || xmm0))
    emit_insn (gen_sse4_2_pcmpestr_cconly (NULL, NULL,
					   operands[2], operands[3],
					   operands[4], operands[5],
					   operands[6]));
  if (!(flags || ecx || xmm0))
    emit_note (NOTE_INSN_DELETED);

  DONE;
}
  [(set_attr "type" "sselog")
   (set_attr "prefix_data16" "1")
   (set_attr "prefix_extra" "1")
   (set_attr "ssememalign" "8")
   (set_attr "length_immediate" "1")
   (set_attr "memory" "none,load")
   (set_attr "mode" "TI")])

(define_insn_and_split "*sse4_2_pcmpestr_unaligned"
  [(set (match_operand:SI 0 "register_operand" "=c")
	(unspec:SI
	  [(match_operand:V16QI 2 "register_operand" "x")
	   (match_operand:SI 3 "register_operand" "a")
	   (unspec:V16QI
	     [(match_operand:V16QI 4 "memory_operand" "m")]
	     UNSPEC_LOADU)
	   (match_operand:SI 5 "register_operand" "d")
	   (match_operand:SI 6 "const_0_to_255_operand" "n")]
	  UNSPEC_PCMPESTR))
   (set (match_operand:V16QI 1 "register_operand" "=Yz")
	(unspec:V16QI
	  [(match_dup 2)
	   (match_dup 3)
	   (unspec:V16QI [(match_dup 4)] UNSPEC_LOADU)
	   (match_dup 5)
	   (match_dup 6)]
	  UNSPEC_PCMPESTR))
   (set (reg:CC FLAGS_REG)
	(unspec:CC
	  [(match_dup 2)
	   (match_dup 3)
	   (unspec:V16QI [(match_dup 4)] UNSPEC_LOADU)
	   (match_dup 5)
	   (match_dup 6)]
	  UNSPEC_PCMPESTR))]
  "TARGET_SSE4_2
   && can_create_pseudo_p ()"
  "#"
  "&& 1"
  [(const_int 0)]
{
  int ecx = !find_regno_note (curr_insn, REG_UNUSED, REGNO (operands[0]));
  int xmm0 = !find_regno_note (curr_insn, REG_UNUSED, REGNO (operands[1]));
  int flags = !find_regno_note (curr_insn, REG_UNUSED, FLAGS_REG);

  if (ecx)
    emit_insn (gen_sse4_2_pcmpestri (operands[0], operands[2],
				     operands[3], operands[4],
				     operands[5], operands[6]));
  if (xmm0)
    emit_insn (gen_sse4_2_pcmpestrm (operands[1], operands[2],
				     operands[3], operands[4],
				     operands[5], operands[6]));
  if (flags && !(ecx || xmm0))
    emit_insn (gen_sse4_2_pcmpestr_cconly (NULL, NULL,
					   operands[2], operands[3],
					   operands[4], operands[5],
					   operands[6]));
  if (!(flags || ecx || xmm0))
    emit_note (NOTE_INSN_DELETED);

  DONE;
}
  [(set_attr "type" "sselog")
   (set_attr "prefix_data16" "1")
   (set_attr "prefix_extra" "1")
   (set_attr "ssememalign" "8")
   (set_attr "length_immediate" "1")
   (set_attr "memory" "load")
   (set_attr "mode" "TI")])

(define_insn "sse4_2_pcmpestri"
  [(set (match_operand:SI 0 "register_operand" "=c,c")
	(unspec:SI
	  [(match_operand:V16QI 1 "register_operand" "x,x")
	   (match_operand:SI 2 "register_operand" "a,a")
	   (match_operand:V16QI 3 "nonimmediate_operand" "x,m")
	   (match_operand:SI 4 "register_operand" "d,d")
	   (match_operand:SI 5 "const_0_to_255_operand" "n,n")]
	  UNSPEC_PCMPESTR))
   (set (reg:CC FLAGS_REG)
	(unspec:CC
	  [(match_dup 1)
	   (match_dup 2)
	   (match_dup 3)
	   (match_dup 4)
	   (match_dup 5)]
	  UNSPEC_PCMPESTR))]
  "TARGET_SSE4_2"
  "%vpcmpestri\t{%5, %3, %1|%1, %3, %5}"
  [(set_attr "type" "sselog")
   (set_attr "prefix_data16" "1")
   (set_attr "prefix_extra" "1")
   (set_attr "prefix" "maybe_vex")
   (set_attr "ssememalign" "8")
   (set_attr "length_immediate" "1")
   (set_attr "btver2_decode" "vector")
   (set_attr "memory" "none,load")
   (set_attr "mode" "TI")])

(define_insn "sse4_2_pcmpestrm"
  [(set (match_operand:V16QI 0 "register_operand" "=Yz,Yz")
	(unspec:V16QI
	  [(match_operand:V16QI 1 "register_operand" "x,x")
	   (match_operand:SI 2 "register_operand" "a,a")
	   (match_operand:V16QI 3 "nonimmediate_operand" "x,m")
	   (match_operand:SI 4 "register_operand" "d,d")
	   (match_operand:SI 5 "const_0_to_255_operand" "n,n")]
	  UNSPEC_PCMPESTR))
   (set (reg:CC FLAGS_REG)
	(unspec:CC
	  [(match_dup 1)
	   (match_dup 2)
	   (match_dup 3)
	   (match_dup 4)
	   (match_dup 5)]
	  UNSPEC_PCMPESTR))]
  "TARGET_SSE4_2"
  "%vpcmpestrm\t{%5, %3, %1|%1, %3, %5}"
  [(set_attr "type" "sselog")
   (set_attr "prefix_data16" "1")
   (set_attr "prefix_extra" "1")
   (set_attr "ssememalign" "8")
   (set_attr "length_immediate" "1")
   (set_attr "prefix" "maybe_vex")
   (set_attr "btver2_decode" "vector")
   (set_attr "memory" "none,load")
   (set_attr "mode" "TI")])

(define_insn "sse4_2_pcmpestr_cconly"
  [(set (reg:CC FLAGS_REG)
	(unspec:CC
	  [(match_operand:V16QI 2 "register_operand" "x,x,x,x")
	   (match_operand:SI 3 "register_operand" "a,a,a,a")
	   (match_operand:V16QI 4 "nonimmediate_operand" "x,m,x,m")
	   (match_operand:SI 5 "register_operand" "d,d,d,d")
	   (match_operand:SI 6 "const_0_to_255_operand" "n,n,n,n")]
	  UNSPEC_PCMPESTR))
   (clobber (match_scratch:V16QI 0 "=Yz,Yz,X,X"))
   (clobber (match_scratch:SI    1 "= X, X,c,c"))]
  "TARGET_SSE4_2"
  "@
   %vpcmpestrm\t{%6, %4, %2|%2, %4, %6}
   %vpcmpestrm\t{%6, %4, %2|%2, %4, %6}
   %vpcmpestri\t{%6, %4, %2|%2, %4, %6}
   %vpcmpestri\t{%6, %4, %2|%2, %4, %6}"
  [(set_attr "type" "sselog")
   (set_attr "prefix_data16" "1")
   (set_attr "prefix_extra" "1")
   (set_attr "ssememalign" "8")
   (set_attr "length_immediate" "1")
   (set_attr "memory" "none,load,none,load")
   (set_attr "btver2_decode" "vector,vector,vector,vector") 
   (set_attr "prefix" "maybe_vex")
   (set_attr "mode" "TI")])

(define_insn_and_split "sse4_2_pcmpistr"
  [(set (match_operand:SI 0 "register_operand" "=c,c")
	(unspec:SI
	  [(match_operand:V16QI 2 "register_operand" "x,x")
	   (match_operand:V16QI 3 "nonimmediate_operand" "x,m")
	   (match_operand:SI 4 "const_0_to_255_operand" "n,n")]
	  UNSPEC_PCMPISTR))
   (set (match_operand:V16QI 1 "register_operand" "=Yz,Yz")
	(unspec:V16QI
	  [(match_dup 2)
	   (match_dup 3)
	   (match_dup 4)]
	  UNSPEC_PCMPISTR))
   (set (reg:CC FLAGS_REG)
	(unspec:CC
	  [(match_dup 2)
	   (match_dup 3)
	   (match_dup 4)]
	  UNSPEC_PCMPISTR))]
  "TARGET_SSE4_2
   && can_create_pseudo_p ()"
  "#"
  "&& 1"
  [(const_int 0)]
{
  int ecx = !find_regno_note (curr_insn, REG_UNUSED, REGNO (operands[0]));
  int xmm0 = !find_regno_note (curr_insn, REG_UNUSED, REGNO (operands[1]));
  int flags = !find_regno_note (curr_insn, REG_UNUSED, FLAGS_REG);

  if (ecx)
    emit_insn (gen_sse4_2_pcmpistri (operands[0], operands[2],
				     operands[3], operands[4]));
  if (xmm0)
    emit_insn (gen_sse4_2_pcmpistrm (operands[1], operands[2],
				     operands[3], operands[4]));
  if (flags && !(ecx || xmm0))
    emit_insn (gen_sse4_2_pcmpistr_cconly (NULL, NULL,
					   operands[2], operands[3],
					   operands[4]));
  if (!(flags || ecx || xmm0))
    emit_note (NOTE_INSN_DELETED);

  DONE;
}
  [(set_attr "type" "sselog")
   (set_attr "prefix_data16" "1")
   (set_attr "prefix_extra" "1")
   (set_attr "ssememalign" "8")
   (set_attr "length_immediate" "1")
   (set_attr "memory" "none,load")
   (set_attr "mode" "TI")])

(define_insn_and_split "*sse4_2_pcmpistr_unaligned"
  [(set (match_operand:SI 0 "register_operand" "=c")
	(unspec:SI
	  [(match_operand:V16QI 2 "register_operand" "x")
	   (unspec:V16QI
	     [(match_operand:V16QI 3 "memory_operand" "m")]
	     UNSPEC_LOADU)
	   (match_operand:SI 4 "const_0_to_255_operand" "n")]
	  UNSPEC_PCMPISTR))
   (set (match_operand:V16QI 1 "register_operand" "=Yz")
	(unspec:V16QI
	  [(match_dup 2)
	   (unspec:V16QI [(match_dup 3)] UNSPEC_LOADU)
	   (match_dup 4)]
	  UNSPEC_PCMPISTR))
   (set (reg:CC FLAGS_REG)
	(unspec:CC
	  [(match_dup 2)
	   (unspec:V16QI [(match_dup 3)] UNSPEC_LOADU)
	   (match_dup 4)]
	  UNSPEC_PCMPISTR))]
  "TARGET_SSE4_2
   && can_create_pseudo_p ()"
  "#"
  "&& 1"
  [(const_int 0)]
{
  int ecx = !find_regno_note (curr_insn, REG_UNUSED, REGNO (operands[0]));
  int xmm0 = !find_regno_note (curr_insn, REG_UNUSED, REGNO (operands[1]));
  int flags = !find_regno_note (curr_insn, REG_UNUSED, FLAGS_REG);

  if (ecx)
    emit_insn (gen_sse4_2_pcmpistri (operands[0], operands[2],
				     operands[3], operands[4]));
  if (xmm0)
    emit_insn (gen_sse4_2_pcmpistrm (operands[1], operands[2],
				     operands[3], operands[4]));
  if (flags && !(ecx || xmm0))
    emit_insn (gen_sse4_2_pcmpistr_cconly (NULL, NULL,
					   operands[2], operands[3],
					   operands[4]));
  if (!(flags || ecx || xmm0))
    emit_note (NOTE_INSN_DELETED);

  DONE;
}
  [(set_attr "type" "sselog")
   (set_attr "prefix_data16" "1")
   (set_attr "prefix_extra" "1")
   (set_attr "ssememalign" "8")
   (set_attr "length_immediate" "1")
   (set_attr "memory" "load")
   (set_attr "mode" "TI")])

(define_insn "sse4_2_pcmpistri"
  [(set (match_operand:SI 0 "register_operand" "=c,c")
	(unspec:SI
	  [(match_operand:V16QI 1 "register_operand" "x,x")
	   (match_operand:V16QI 2 "nonimmediate_operand" "x,m")
	   (match_operand:SI 3 "const_0_to_255_operand" "n,n")]
	  UNSPEC_PCMPISTR))
   (set (reg:CC FLAGS_REG)
	(unspec:CC
	  [(match_dup 1)
	   (match_dup 2)
	   (match_dup 3)]
	  UNSPEC_PCMPISTR))]
  "TARGET_SSE4_2"
  "%vpcmpistri\t{%3, %2, %1|%1, %2, %3}"
  [(set_attr "type" "sselog")
   (set_attr "prefix_data16" "1")
   (set_attr "prefix_extra" "1")
   (set_attr "ssememalign" "8")
   (set_attr "length_immediate" "1")
   (set_attr "prefix" "maybe_vex")
   (set_attr "memory" "none,load")
   (set_attr "btver2_decode" "vector")
   (set_attr "mode" "TI")])

(define_insn "sse4_2_pcmpistrm"
  [(set (match_operand:V16QI 0 "register_operand" "=Yz,Yz")
	(unspec:V16QI
	  [(match_operand:V16QI 1 "register_operand" "x,x")
	   (match_operand:V16QI 2 "nonimmediate_operand" "x,m")
	   (match_operand:SI 3 "const_0_to_255_operand" "n,n")]
	  UNSPEC_PCMPISTR))
   (set (reg:CC FLAGS_REG)
	(unspec:CC
	  [(match_dup 1)
	   (match_dup 2)
	   (match_dup 3)]
	  UNSPEC_PCMPISTR))]
  "TARGET_SSE4_2"
  "%vpcmpistrm\t{%3, %2, %1|%1, %2, %3}"
  [(set_attr "type" "sselog")
   (set_attr "prefix_data16" "1")
   (set_attr "prefix_extra" "1")
   (set_attr "ssememalign" "8")
   (set_attr "length_immediate" "1")
   (set_attr "prefix" "maybe_vex")
   (set_attr "memory" "none,load")
   (set_attr "btver2_decode" "vector")
   (set_attr "mode" "TI")])

(define_insn "sse4_2_pcmpistr_cconly"
  [(set (reg:CC FLAGS_REG)
	(unspec:CC
	  [(match_operand:V16QI 2 "register_operand" "x,x,x,x")
	   (match_operand:V16QI 3 "nonimmediate_operand" "x,m,x,m")
	   (match_operand:SI 4 "const_0_to_255_operand" "n,n,n,n")]
	  UNSPEC_PCMPISTR))
   (clobber (match_scratch:V16QI 0 "=Yz,Yz,X,X"))
   (clobber (match_scratch:SI    1 "= X, X,c,c"))]
  "TARGET_SSE4_2"
  "@
   %vpcmpistrm\t{%4, %3, %2|%2, %3, %4}
   %vpcmpistrm\t{%4, %3, %2|%2, %3, %4}
   %vpcmpistri\t{%4, %3, %2|%2, %3, %4}
   %vpcmpistri\t{%4, %3, %2|%2, %3, %4}"
  [(set_attr "type" "sselog")
   (set_attr "prefix_data16" "1")
   (set_attr "prefix_extra" "1")
   (set_attr "ssememalign" "8")
   (set_attr "length_immediate" "1")
   (set_attr "memory" "none,load,none,load")
   (set_attr "prefix" "maybe_vex")
   (set_attr "btver2_decode" "vector,vector,vector,vector")
   (set_attr "mode" "TI")])

;;;;;;;;;;;;;;;;;;;;;;;;;;;;;;;;;;;;;;;;;;;;;;;;;;;;;;;;;;;;;;;;;;;;;
;;
;; XOP instructions
;;
;;;;;;;;;;;;;;;;;;;;;;;;;;;;;;;;;;;;;;;;;;;;;;;;;;;;;;;;;;;;;;;;;;;;;

(define_code_iterator xop_plus [plus ss_plus])

(define_code_attr macs [(plus "macs") (ss_plus "macss")])
(define_code_attr madcs [(plus "madcs") (ss_plus "madcss")])

;; XOP parallel integer multiply/add instructions.

(define_insn "xop_p<macs><ssemodesuffix><ssemodesuffix>"
  [(set (match_operand:VI24_128 0 "register_operand" "=x")
	(xop_plus:VI24_128
	 (mult:VI24_128
	  (match_operand:VI24_128 1 "nonimmediate_operand" "%x")
	  (match_operand:VI24_128 2 "nonimmediate_operand" "xm"))
	 (match_operand:VI24_128 3 "register_operand" "x")))]
  "TARGET_XOP"
  "vp<macs><ssemodesuffix><ssemodesuffix>\t{%3, %2, %1, %0|%0, %1, %2, %3}"
  [(set_attr "type" "ssemuladd")
   (set_attr "mode" "TI")])

(define_insn "xop_p<macs>dql"
  [(set (match_operand:V2DI 0 "register_operand" "=x")
	(xop_plus:V2DI
	 (mult:V2DI
	  (sign_extend:V2DI
	   (vec_select:V2SI
	    (match_operand:V4SI 1 "nonimmediate_operand" "%x")
	    (parallel [(const_int 0) (const_int 2)])))
	  (sign_extend:V2DI
	   (vec_select:V2SI
	    (match_operand:V4SI 2 "nonimmediate_operand" "xm")
	    (parallel [(const_int 0) (const_int 2)]))))
	 (match_operand:V2DI 3 "register_operand" "x")))]
  "TARGET_XOP"
  "vp<macs>dql\t{%3, %2, %1, %0|%0, %1, %2, %3}"
  [(set_attr "type" "ssemuladd")
   (set_attr "mode" "TI")])

(define_insn "xop_p<macs>dqh"
  [(set (match_operand:V2DI 0 "register_operand" "=x")
	(xop_plus:V2DI
	 (mult:V2DI
	  (sign_extend:V2DI
	   (vec_select:V2SI
	    (match_operand:V4SI 1 "nonimmediate_operand" "%x")
	    (parallel [(const_int 1) (const_int 3)])))
	  (sign_extend:V2DI
	   (vec_select:V2SI
	    (match_operand:V4SI 2 "nonimmediate_operand" "xm")
	    (parallel [(const_int 1) (const_int 3)]))))
	 (match_operand:V2DI 3 "register_operand" "x")))]
  "TARGET_XOP"
  "vp<macs>dqh\t{%3, %2, %1, %0|%0, %1, %2, %3}"
  [(set_attr "type" "ssemuladd")
   (set_attr "mode" "TI")])

;; XOP parallel integer multiply/add instructions for the intrinisics
(define_insn "xop_p<macs>wd"
  [(set (match_operand:V4SI 0 "register_operand" "=x")
	(xop_plus:V4SI
	 (mult:V4SI
	  (sign_extend:V4SI
	   (vec_select:V4HI
	    (match_operand:V8HI 1 "nonimmediate_operand" "%x")
	    (parallel [(const_int 1) (const_int 3)
		       (const_int 5) (const_int 7)])))
	  (sign_extend:V4SI
	   (vec_select:V4HI
	    (match_operand:V8HI 2 "nonimmediate_operand" "xm")
	    (parallel [(const_int 1) (const_int 3)
		       (const_int 5) (const_int 7)]))))
	 (match_operand:V4SI 3 "register_operand" "x")))]
  "TARGET_XOP"
  "vp<macs>wd\t{%3, %2, %1, %0|%0, %1, %2, %3}"
  [(set_attr "type" "ssemuladd")
   (set_attr "mode" "TI")])

(define_insn "xop_p<madcs>wd"
  [(set (match_operand:V4SI 0 "register_operand" "=x")
	(xop_plus:V4SI
	 (plus:V4SI
	  (mult:V4SI
	   (sign_extend:V4SI
	    (vec_select:V4HI
	     (match_operand:V8HI 1 "nonimmediate_operand" "%x")
	     (parallel [(const_int 0) (const_int 2)
			(const_int 4) (const_int 6)])))
	   (sign_extend:V4SI
	    (vec_select:V4HI
	     (match_operand:V8HI 2 "nonimmediate_operand" "xm")
	     (parallel [(const_int 0) (const_int 2)
			(const_int 4) (const_int 6)]))))
	  (mult:V4SI
	   (sign_extend:V4SI
	    (vec_select:V4HI
	     (match_dup 1)
	     (parallel [(const_int 1) (const_int 3)
			(const_int 5) (const_int 7)])))
	   (sign_extend:V4SI
	    (vec_select:V4HI
	     (match_dup 2)
	     (parallel [(const_int 1) (const_int 3)
			(const_int 5) (const_int 7)])))))
	 (match_operand:V4SI 3 "register_operand" "x")))]
  "TARGET_XOP"
  "vp<madcs>wd\t{%3, %2, %1, %0|%0, %1, %2, %3}"
  [(set_attr "type" "ssemuladd")
   (set_attr "mode" "TI")])

;; XOP parallel XMM conditional moves
(define_insn "xop_pcmov_<mode><avxsizesuffix>"
  [(set (match_operand:V 0 "register_operand" "=x,x")
	(if_then_else:V
	  (match_operand:V 3 "nonimmediate_operand" "x,m")
	  (match_operand:V 1 "register_operand" "x,x")
	  (match_operand:V 2 "nonimmediate_operand" "xm,x")))]
  "TARGET_XOP"
  "vpcmov\t{%3, %2, %1, %0|%0, %1, %2, %3}"
  [(set_attr "type" "sse4arg")])

;; XOP horizontal add/subtract instructions
(define_insn "xop_phadd<u>bw"
  [(set (match_operand:V8HI 0 "register_operand" "=x")
	(plus:V8HI
	 (any_extend:V8HI
	  (vec_select:V8QI
	   (match_operand:V16QI 1 "nonimmediate_operand" "xm")
	   (parallel [(const_int 0) (const_int 2)
		      (const_int 4) (const_int 6)
		      (const_int 8) (const_int 10)
		      (const_int 12) (const_int 14)])))
	 (any_extend:V8HI
	  (vec_select:V8QI
	   (match_dup 1)
	   (parallel [(const_int 1) (const_int 3)
		      (const_int 5) (const_int 7)
		      (const_int 9) (const_int 11)
		      (const_int 13) (const_int 15)])))))]
  "TARGET_XOP"
  "vphadd<u>bw\t{%1, %0|%0, %1}"
  [(set_attr "type" "sseiadd1")])

(define_insn "xop_phadd<u>bd"
  [(set (match_operand:V4SI 0 "register_operand" "=x")
	(plus:V4SI
	 (plus:V4SI
	  (any_extend:V4SI
	   (vec_select:V4QI
	    (match_operand:V16QI 1 "nonimmediate_operand" "xm")
	    (parallel [(const_int 0) (const_int 4)
		       (const_int 8) (const_int 12)])))
	  (any_extend:V4SI
	   (vec_select:V4QI
	    (match_dup 1)
	    (parallel [(const_int 1) (const_int 5)
		       (const_int 9) (const_int 13)]))))
	 (plus:V4SI
	  (any_extend:V4SI
	   (vec_select:V4QI
	    (match_dup 1)
	    (parallel [(const_int 2) (const_int 6)
		       (const_int 10) (const_int 14)])))
	  (any_extend:V4SI
	   (vec_select:V4QI
	    (match_dup 1)
	    (parallel [(const_int 3) (const_int 7)
		       (const_int 11) (const_int 15)]))))))]
  "TARGET_XOP"
  "vphadd<u>bd\t{%1, %0|%0, %1}"
  [(set_attr "type" "sseiadd1")])

(define_insn "xop_phadd<u>bq"
  [(set (match_operand:V2DI 0 "register_operand" "=x")
	(plus:V2DI
	 (plus:V2DI
	  (plus:V2DI
	   (any_extend:V2DI
	    (vec_select:V2QI
	     (match_operand:V16QI 1 "nonimmediate_operand" "xm")
	     (parallel [(const_int 0) (const_int 8)])))
	   (any_extend:V2DI
	    (vec_select:V2QI
	     (match_dup 1)
	     (parallel [(const_int 1) (const_int 9)]))))
	  (plus:V2DI
	   (any_extend:V2DI
	    (vec_select:V2QI
	     (match_dup 1)
	     (parallel [(const_int 2) (const_int 10)])))
	   (any_extend:V2DI
	    (vec_select:V2QI
	     (match_dup 1)
	     (parallel [(const_int 3) (const_int 11)])))))
	 (plus:V2DI
	  (plus:V2DI
	   (any_extend:V2DI
	    (vec_select:V2QI
	     (match_dup 1)
	     (parallel [(const_int 4) (const_int 12)])))
	   (any_extend:V2DI
	    (vec_select:V2QI
	     (match_dup 1)
	     (parallel [(const_int 5) (const_int 13)]))))
	  (plus:V2DI
	   (any_extend:V2DI
	    (vec_select:V2QI
	     (match_dup 1)
	     (parallel [(const_int 6) (const_int 14)])))
	   (any_extend:V2DI
	    (vec_select:V2QI
	     (match_dup 1)
	     (parallel [(const_int 7) (const_int 15)])))))))]
  "TARGET_XOP"
  "vphadd<u>bq\t{%1, %0|%0, %1}"
  [(set_attr "type" "sseiadd1")])

(define_insn "xop_phadd<u>wd"
  [(set (match_operand:V4SI 0 "register_operand" "=x")
	(plus:V4SI
	 (any_extend:V4SI
	  (vec_select:V4HI
	   (match_operand:V8HI 1 "nonimmediate_operand" "xm")
	   (parallel [(const_int 0) (const_int 2)
		      (const_int 4) (const_int 6)])))
	 (any_extend:V4SI
	  (vec_select:V4HI
	   (match_dup 1)
	   (parallel [(const_int 1) (const_int 3)
		      (const_int 5) (const_int 7)])))))]
  "TARGET_XOP"
  "vphadd<u>wd\t{%1, %0|%0, %1}"
  [(set_attr "type" "sseiadd1")])

(define_insn "xop_phadd<u>wq"
  [(set (match_operand:V2DI 0 "register_operand" "=x")
	(plus:V2DI
	 (plus:V2DI
	  (any_extend:V2DI
	   (vec_select:V2HI
	    (match_operand:V8HI 1 "nonimmediate_operand" "xm")
	    (parallel [(const_int 0) (const_int 4)])))
	  (any_extend:V2DI
	   (vec_select:V2HI
	    (match_dup 1)
	    (parallel [(const_int 1) (const_int 5)]))))
	 (plus:V2DI
	  (any_extend:V2DI
	   (vec_select:V2HI
	    (match_dup 1)
	    (parallel [(const_int 2) (const_int 6)])))
	  (any_extend:V2DI
	   (vec_select:V2HI
	    (match_dup 1)
	    (parallel [(const_int 3) (const_int 7)]))))))]
  "TARGET_XOP"
  "vphadd<u>wq\t{%1, %0|%0, %1}"
  [(set_attr "type" "sseiadd1")])

(define_insn "xop_phadd<u>dq"
  [(set (match_operand:V2DI 0 "register_operand" "=x")
	(plus:V2DI
	 (any_extend:V2DI
	  (vec_select:V2SI
	   (match_operand:V4SI 1 "nonimmediate_operand" "xm")
	   (parallel [(const_int 0) (const_int 2)])))
	 (any_extend:V2DI
	  (vec_select:V2SI
	   (match_dup 1)
	   (parallel [(const_int 1) (const_int 3)])))))]
  "TARGET_XOP"
  "vphadd<u>dq\t{%1, %0|%0, %1}"
  [(set_attr "type" "sseiadd1")])

(define_insn "xop_phsubbw"
  [(set (match_operand:V8HI 0 "register_operand" "=x")
	(minus:V8HI
	 (sign_extend:V8HI
	  (vec_select:V8QI
	   (match_operand:V16QI 1 "nonimmediate_operand" "xm")
	   (parallel [(const_int 0) (const_int 2)
		      (const_int 4) (const_int 6)
		      (const_int 8) (const_int 10)
		      (const_int 12) (const_int 14)])))
	 (sign_extend:V8HI
	  (vec_select:V8QI
	   (match_dup 1)
	   (parallel [(const_int 1) (const_int 3)
		      (const_int 5) (const_int 7)
		      (const_int 9) (const_int 11)
		      (const_int 13) (const_int 15)])))))]
  "TARGET_XOP"
  "vphsubbw\t{%1, %0|%0, %1}"
  [(set_attr "type" "sseiadd1")])

(define_insn "xop_phsubwd"
  [(set (match_operand:V4SI 0 "register_operand" "=x")
	(minus:V4SI
	 (sign_extend:V4SI
	  (vec_select:V4HI
	   (match_operand:V8HI 1 "nonimmediate_operand" "xm")
	   (parallel [(const_int 0) (const_int 2)
		      (const_int 4) (const_int 6)])))
	 (sign_extend:V4SI
	  (vec_select:V4HI
	   (match_dup 1)
	   (parallel [(const_int 1) (const_int 3)
		      (const_int 5) (const_int 7)])))))]
  "TARGET_XOP"
  "vphsubwd\t{%1, %0|%0, %1}"
  [(set_attr "type" "sseiadd1")])

(define_insn "xop_phsubdq"
  [(set (match_operand:V2DI 0 "register_operand" "=x")
	(minus:V2DI
	 (sign_extend:V2DI
	  (vec_select:V2SI
	   (match_operand:V4SI 1 "nonimmediate_operand" "xm")
	   (parallel [(const_int 0) (const_int 2)])))
	 (sign_extend:V2DI
	  (vec_select:V2SI
	   (match_dup 1)
	   (parallel [(const_int 1) (const_int 3)])))))]
  "TARGET_XOP"
  "vphsubdq\t{%1, %0|%0, %1}"
  [(set_attr "type" "sseiadd1")])

;; XOP permute instructions
(define_insn "xop_pperm"
  [(set (match_operand:V16QI 0 "register_operand" "=x,x")
	(unspec:V16QI
	  [(match_operand:V16QI 1 "register_operand" "x,x")
	   (match_operand:V16QI 2 "nonimmediate_operand" "x,m")
	   (match_operand:V16QI 3 "nonimmediate_operand" "xm,x")]
	  UNSPEC_XOP_PERMUTE))]
  "TARGET_XOP && !(MEM_P (operands[2]) && MEM_P (operands[3]))"
  "vpperm\t{%3, %2, %1, %0|%0, %1, %2, %3}"
  [(set_attr "type" "sse4arg")
   (set_attr "mode" "TI")])

;; XOP pack instructions that combine two vectors into a smaller vector
(define_insn "xop_pperm_pack_v2di_v4si"
  [(set (match_operand:V4SI 0 "register_operand" "=x,x")
	(vec_concat:V4SI
	 (truncate:V2SI
	  (match_operand:V2DI 1 "register_operand" "x,x"))
	 (truncate:V2SI
	  (match_operand:V2DI 2 "nonimmediate_operand" "x,m"))))
   (use (match_operand:V16QI 3 "nonimmediate_operand" "xm,x"))]
  "TARGET_XOP && !(MEM_P (operands[2]) && MEM_P (operands[3]))"
  "vpperm\t{%3, %2, %1, %0|%0, %1, %2, %3}"
  [(set_attr "type" "sse4arg")
   (set_attr "mode" "TI")])

(define_insn "xop_pperm_pack_v4si_v8hi"
  [(set (match_operand:V8HI 0 "register_operand" "=x,x")
	(vec_concat:V8HI
	 (truncate:V4HI
	  (match_operand:V4SI 1 "register_operand" "x,x"))
	 (truncate:V4HI
	  (match_operand:V4SI 2 "nonimmediate_operand" "x,m"))))
   (use (match_operand:V16QI 3 "nonimmediate_operand" "xm,x"))]
  "TARGET_XOP && !(MEM_P (operands[2]) && MEM_P (operands[3]))"
  "vpperm\t{%3, %2, %1, %0|%0, %1, %2, %3}"
  [(set_attr "type" "sse4arg")
   (set_attr "mode" "TI")])

(define_insn "xop_pperm_pack_v8hi_v16qi"
  [(set (match_operand:V16QI 0 "register_operand" "=x,x")
	(vec_concat:V16QI
	 (truncate:V8QI
	  (match_operand:V8HI 1 "register_operand" "x,x"))
	 (truncate:V8QI
	  (match_operand:V8HI 2 "nonimmediate_operand" "x,m"))))
   (use (match_operand:V16QI 3 "nonimmediate_operand" "xm,x"))]
  "TARGET_XOP && !(MEM_P (operands[2]) && MEM_P (operands[3]))"
  "vpperm\t{%3, %2, %1, %0|%0, %1, %2, %3}"
  [(set_attr "type" "sse4arg")
   (set_attr "mode" "TI")])

;; XOP packed rotate instructions
(define_expand "rotl<mode>3"
  [(set (match_operand:VI_128 0 "register_operand")
	(rotate:VI_128
	 (match_operand:VI_128 1 "nonimmediate_operand")
	 (match_operand:SI 2 "general_operand")))]
  "TARGET_XOP"
{
  /* If we were given a scalar, convert it to parallel */
  if (! const_0_to_<sserotatemax>_operand (operands[2], SImode))
    {
      rtvec vs = rtvec_alloc (<ssescalarnum>);
      rtx par = gen_rtx_PARALLEL (<MODE>mode, vs);
      rtx reg = gen_reg_rtx (<MODE>mode);
      rtx op2 = operands[2];
      int i;

      if (GET_MODE (op2) != <ssescalarmode>mode)
	{
	  op2 = gen_reg_rtx (<ssescalarmode>mode);
	  convert_move (op2, operands[2], false);
	}

      for (i = 0; i < <ssescalarnum>; i++)
	RTVEC_ELT (vs, i) = op2;

      emit_insn (gen_vec_init<mode> (reg, par));
      emit_insn (gen_xop_vrotl<mode>3 (operands[0], operands[1], reg));
      DONE;
    }
})

(define_expand "rotr<mode>3"
  [(set (match_operand:VI_128 0 "register_operand")
	(rotatert:VI_128
	 (match_operand:VI_128 1 "nonimmediate_operand")
	 (match_operand:SI 2 "general_operand")))]
  "TARGET_XOP"
{
  /* If we were given a scalar, convert it to parallel */
  if (! const_0_to_<sserotatemax>_operand (operands[2], SImode))
    {
      rtvec vs = rtvec_alloc (<ssescalarnum>);
      rtx par = gen_rtx_PARALLEL (<MODE>mode, vs);
      rtx neg = gen_reg_rtx (<MODE>mode);
      rtx reg = gen_reg_rtx (<MODE>mode);
      rtx op2 = operands[2];
      int i;

      if (GET_MODE (op2) != <ssescalarmode>mode)
	{
	  op2 = gen_reg_rtx (<ssescalarmode>mode);
	  convert_move (op2, operands[2], false);
	}

      for (i = 0; i < <ssescalarnum>; i++)
	RTVEC_ELT (vs, i) = op2;

      emit_insn (gen_vec_init<mode> (reg, par));
      emit_insn (gen_neg<mode>2 (neg, reg));
      emit_insn (gen_xop_vrotl<mode>3 (operands[0], operands[1], neg));
      DONE;
    }
})

(define_insn "xop_rotl<mode>3"
  [(set (match_operand:VI_128 0 "register_operand" "=x")
	(rotate:VI_128
	 (match_operand:VI_128 1 "nonimmediate_operand" "xm")
	 (match_operand:SI 2 "const_0_to_<sserotatemax>_operand" "n")))]
  "TARGET_XOP"
  "vprot<ssemodesuffix>\t{%2, %1, %0|%0, %1, %2}"
  [(set_attr "type" "sseishft")
   (set_attr "length_immediate" "1")
   (set_attr "mode" "TI")])

(define_insn "xop_rotr<mode>3"
  [(set (match_operand:VI_128 0 "register_operand" "=x")
	(rotatert:VI_128
	 (match_operand:VI_128 1 "nonimmediate_operand" "xm")
	 (match_operand:SI 2 "const_0_to_<sserotatemax>_operand" "n")))]
  "TARGET_XOP"
{
  operands[3]
    = GEN_INT (GET_MODE_BITSIZE (<ssescalarmode>mode) - INTVAL (operands[2]));
  return \"vprot<ssemodesuffix>\t{%3, %1, %0|%0, %1, %3}\";
}
  [(set_attr "type" "sseishft")
   (set_attr "length_immediate" "1")
   (set_attr "mode" "TI")])

(define_expand "vrotr<mode>3"
  [(match_operand:VI_128 0 "register_operand")
   (match_operand:VI_128 1 "register_operand")
   (match_operand:VI_128 2 "register_operand")]
  "TARGET_XOP"
{
  rtx reg = gen_reg_rtx (<MODE>mode);
  emit_insn (gen_neg<mode>2 (reg, operands[2]));
  emit_insn (gen_xop_vrotl<mode>3 (operands[0], operands[1], reg));
  DONE;
})

(define_expand "vrotl<mode>3"
  [(match_operand:VI_128 0 "register_operand")
   (match_operand:VI_128 1 "register_operand")
   (match_operand:VI_128 2 "register_operand")]
  "TARGET_XOP"
{
  emit_insn (gen_xop_vrotl<mode>3 (operands[0], operands[1], operands[2]));
  DONE;
})

(define_insn "xop_vrotl<mode>3"
  [(set (match_operand:VI_128 0 "register_operand" "=x,x")
	(if_then_else:VI_128
	 (ge:VI_128
	  (match_operand:VI_128 2 "nonimmediate_operand" "x,m")
	  (const_int 0))
	 (rotate:VI_128
	  (match_operand:VI_128 1 "nonimmediate_operand" "xm,x")
	  (match_dup 2))
	 (rotatert:VI_128
	  (match_dup 1)
	  (neg:VI_128 (match_dup 2)))))]
  "TARGET_XOP && !(MEM_P (operands[1]) && MEM_P (operands[2]))"
  "vprot<ssemodesuffix>\t{%2, %1, %0|%0, %1, %2}"
  [(set_attr "type" "sseishft")
   (set_attr "prefix_data16" "0")
   (set_attr "prefix_extra" "2")
   (set_attr "mode" "TI")])

;; XOP packed shift instructions.
(define_expand "vlshr<mode>3"
  [(set (match_operand:VI12_128 0 "register_operand")
	(lshiftrt:VI12_128
	  (match_operand:VI12_128 1 "register_operand")
	  (match_operand:VI12_128 2 "nonimmediate_operand")))]
  "TARGET_XOP"
{
  rtx neg = gen_reg_rtx (<MODE>mode);
  emit_insn (gen_neg<mode>2 (neg, operands[2]));
  emit_insn (gen_xop_shl<mode>3 (operands[0], operands[1], neg));
  DONE;
})

(define_expand "vlshr<mode>3"
  [(set (match_operand:VI48_128 0 "register_operand")
	(lshiftrt:VI48_128
	  (match_operand:VI48_128 1 "register_operand")
	  (match_operand:VI48_128 2 "nonimmediate_operand")))]
  "TARGET_AVX2 || TARGET_XOP"
{
  if (!TARGET_AVX2)
    {
      rtx neg = gen_reg_rtx (<MODE>mode);
      emit_insn (gen_neg<mode>2 (neg, operands[2]));
      emit_insn (gen_xop_shl<mode>3 (operands[0], operands[1], neg));
      DONE;
    }
})

(define_expand "vlshr<mode>3"
  [(set (match_operand:VI48_256 0 "register_operand")
	(lshiftrt:VI48_256
	  (match_operand:VI48_256 1 "register_operand")
	  (match_operand:VI48_256 2 "nonimmediate_operand")))]
  "TARGET_AVX2")

(define_expand "vashr<mode>3"
  [(set (match_operand:VI128_128 0 "register_operand")
	(ashiftrt:VI128_128
	  (match_operand:VI128_128 1 "register_operand")
	  (match_operand:VI128_128 2 "nonimmediate_operand")))]
  "TARGET_XOP"
{
  rtx neg = gen_reg_rtx (<MODE>mode);
  emit_insn (gen_neg<mode>2 (neg, operands[2]));
  emit_insn (gen_xop_sha<mode>3 (operands[0], operands[1], neg));
  DONE;
})

(define_expand "vashrv4si3"
  [(set (match_operand:V4SI 0 "register_operand")
	(ashiftrt:V4SI (match_operand:V4SI 1 "register_operand")
		       (match_operand:V4SI 2 "nonimmediate_operand")))]
  "TARGET_AVX2 || TARGET_XOP"
{
  if (!TARGET_AVX2)
    {
      rtx neg = gen_reg_rtx (V4SImode);
      emit_insn (gen_negv4si2 (neg, operands[2]));
      emit_insn (gen_xop_shav4si3 (operands[0], operands[1], neg));
      DONE;
    }
})

(define_expand "vashrv8si3"
  [(set (match_operand:V8SI 0 "register_operand")
	(ashiftrt:V8SI (match_operand:V8SI 1 "register_operand")
		       (match_operand:V8SI 2 "nonimmediate_operand")))]
  "TARGET_AVX2")

(define_expand "vashl<mode>3"
  [(set (match_operand:VI12_128 0 "register_operand")
	(ashift:VI12_128
	  (match_operand:VI12_128 1 "register_operand")
	  (match_operand:VI12_128 2 "nonimmediate_operand")))]
  "TARGET_XOP"
{
  emit_insn (gen_xop_sha<mode>3 (operands[0], operands[1], operands[2]));
  DONE;
})

(define_expand "vashl<mode>3"
  [(set (match_operand:VI48_128 0 "register_operand")
	(ashift:VI48_128
	  (match_operand:VI48_128 1 "register_operand")
	  (match_operand:VI48_128 2 "nonimmediate_operand")))]
  "TARGET_AVX2 || TARGET_XOP"
{
  if (!TARGET_AVX2)
    {
      operands[2] = force_reg (<MODE>mode, operands[2]);
      emit_insn (gen_xop_sha<mode>3 (operands[0], operands[1], operands[2]));
      DONE;
    }
})

(define_expand "vashl<mode>3"
  [(set (match_operand:VI48_256 0 "register_operand")
	(ashift:VI48_256
	  (match_operand:VI48_256 1 "register_operand")
	  (match_operand:VI48_256 2 "nonimmediate_operand")))]
  "TARGET_AVX2")

(define_insn "xop_sha<mode>3"
  [(set (match_operand:VI_128 0 "register_operand" "=x,x")
	(if_then_else:VI_128
	 (ge:VI_128
	  (match_operand:VI_128 2 "nonimmediate_operand" "x,m")
	  (const_int 0))
	 (ashift:VI_128
	  (match_operand:VI_128 1 "nonimmediate_operand" "xm,x")
	  (match_dup 2))
	 (ashiftrt:VI_128
	  (match_dup 1)
	  (neg:VI_128 (match_dup 2)))))]
  "TARGET_XOP && !(MEM_P (operands[1]) && MEM_P (operands[2]))"
  "vpsha<ssemodesuffix>\t{%2, %1, %0|%0, %1, %2}"
  [(set_attr "type" "sseishft")
   (set_attr "prefix_data16" "0")
   (set_attr "prefix_extra" "2")
   (set_attr "mode" "TI")])

(define_insn "xop_shl<mode>3"
  [(set (match_operand:VI_128 0 "register_operand" "=x,x")
	(if_then_else:VI_128
	 (ge:VI_128
	  (match_operand:VI_128 2 "nonimmediate_operand" "x,m")
	  (const_int 0))
	 (ashift:VI_128
	  (match_operand:VI_128 1 "nonimmediate_operand" "xm,x")
	  (match_dup 2))
	 (lshiftrt:VI_128
	  (match_dup 1)
	  (neg:VI_128 (match_dup 2)))))]
  "TARGET_XOP && !(MEM_P (operands[1]) && MEM_P (operands[2]))"
  "vpshl<ssemodesuffix>\t{%2, %1, %0|%0, %1, %2}"
  [(set_attr "type" "sseishft")
   (set_attr "prefix_data16" "0")
   (set_attr "prefix_extra" "2")
   (set_attr "mode" "TI")])

(define_expand "<shift_insn><mode>3"
  [(set (match_operand:VI1_AVX2 0 "register_operand")
	(any_shift:VI1_AVX2
	  (match_operand:VI1_AVX2 1 "register_operand")
	  (match_operand:SI 2 "nonmemory_operand")))]
  "TARGET_SSE2"
{
  if (TARGET_XOP && <MODE>mode == V16QImode)
    {
      bool negate = false;
      rtx (*gen) (rtx, rtx, rtx);
      rtx tmp, par;
      int i;

      if (<CODE> != ASHIFT)
	{
	  if (CONST_INT_P (operands[2]))
	    operands[2] = GEN_INT (-INTVAL (operands[2]));
	  else
	    negate = true;
	}
      par = gen_rtx_PARALLEL (V16QImode, rtvec_alloc (16));
      for (i = 0; i < 16; i++)
        XVECEXP (par, 0, i) = operands[2];

      tmp = gen_reg_rtx (V16QImode);
      emit_insn (gen_vec_initv16qi (tmp, par));

      if (negate)
	emit_insn (gen_negv16qi2 (tmp, tmp));

      gen = (<CODE> == LSHIFTRT ? gen_xop_shlv16qi3 : gen_xop_shav16qi3);
      emit_insn (gen (operands[0], operands[1], tmp));
    }
  else
    ix86_expand_vecop_qihi (<CODE>, operands[0], operands[1], operands[2]);
  DONE;
})

(define_expand "ashrv2di3"
  [(set (match_operand:V2DI 0 "register_operand")
	(ashiftrt:V2DI
	  (match_operand:V2DI 1 "register_operand")
	  (match_operand:DI 2 "nonmemory_operand")))]
  "TARGET_XOP"
{
  rtx reg = gen_reg_rtx (V2DImode);
  rtx par;
  bool negate = false;
  int i;

  if (CONST_INT_P (operands[2]))
    operands[2] = GEN_INT (-INTVAL (operands[2]));
  else
    negate = true;

  par = gen_rtx_PARALLEL (V2DImode, rtvec_alloc (2));
  for (i = 0; i < 2; i++)
    XVECEXP (par, 0, i) = operands[2];

  emit_insn (gen_vec_initv2di (reg, par));

  if (negate)
    emit_insn (gen_negv2di2 (reg, reg));

  emit_insn (gen_xop_shav2di3 (operands[0], operands[1], reg));
  DONE;
})

;; XOP FRCZ support
(define_insn "xop_frcz<mode>2"
  [(set (match_operand:FMAMODE 0 "register_operand" "=x")
	(unspec:FMAMODE
	 [(match_operand:FMAMODE 1 "nonimmediate_operand" "xm")]
	 UNSPEC_FRCZ))]
  "TARGET_XOP"
  "vfrcz<ssemodesuffix>\t{%1, %0|%0, %1}"
  [(set_attr "type" "ssecvt1")
   (set_attr "mode" "<MODE>")])

(define_expand "xop_vmfrcz<mode>2"
  [(set (match_operand:VF_128 0 "register_operand")
	(vec_merge:VF_128
	  (unspec:VF_128
	   [(match_operand:VF_128 1 "nonimmediate_operand")]
	   UNSPEC_FRCZ)
	  (match_dup 2)
	  (const_int 1)))]
  "TARGET_XOP"
<<<<<<< HEAD
  "operands[3] = CONST0_RTX (<MODE>mode);")
=======
  "operands[2] = CONST0_RTX (<MODE>mode);")
>>>>>>> 7efa81b3

(define_insn "*xop_vmfrcz<mode>2"
  [(set (match_operand:VF_128 0 "register_operand" "=x")
	(vec_merge:VF_128
	  (unspec:VF_128
	   [(match_operand:VF_128 1 "nonimmediate_operand" "xm")]
	   UNSPEC_FRCZ)
	  (match_operand:VF_128 2 "const0_operand")
	  (const_int 1)))]
  "TARGET_XOP"
  "vfrcz<ssescalarmodesuffix>\t{%1, %0|%0, %1}"
  [(set_attr "type" "ssecvt1")
   (set_attr "mode" "<MODE>")])

(define_insn "xop_maskcmp<mode>3"
  [(set (match_operand:VI_128 0 "register_operand" "=x")
	(match_operator:VI_128 1 "ix86_comparison_int_operator"
	 [(match_operand:VI_128 2 "register_operand" "x")
	  (match_operand:VI_128 3 "nonimmediate_operand" "xm")]))]
  "TARGET_XOP"
  "vpcom%Y1<ssemodesuffix>\t{%3, %2, %0|%0, %2, %3}"
  [(set_attr "type" "sse4arg")
   (set_attr "prefix_data16" "0")
   (set_attr "prefix_rep" "0")
   (set_attr "prefix_extra" "2")
   (set_attr "length_immediate" "1")
   (set_attr "mode" "TI")])

(define_insn "xop_maskcmp_uns<mode>3"
  [(set (match_operand:VI_128 0 "register_operand" "=x")
	(match_operator:VI_128 1 "ix86_comparison_uns_operator"
	 [(match_operand:VI_128 2 "register_operand" "x")
	  (match_operand:VI_128 3 "nonimmediate_operand" "xm")]))]
  "TARGET_XOP"
  "vpcom%Y1u<ssemodesuffix>\t{%3, %2, %0|%0, %2, %3}"
  [(set_attr "type" "ssecmp")
   (set_attr "prefix_data16" "0")
   (set_attr "prefix_rep" "0")
   (set_attr "prefix_extra" "2")
   (set_attr "length_immediate" "1")
   (set_attr "mode" "TI")])

;; Version of pcom*u* that is called from the intrinsics that allows pcomequ*
;; and pcomneu* not to be converted to the signed ones in case somebody needs
;; the exact instruction generated for the intrinsic.
(define_insn "xop_maskcmp_uns2<mode>3"
  [(set (match_operand:VI_128 0 "register_operand" "=x")
	(unspec:VI_128
	 [(match_operator:VI_128 1 "ix86_comparison_uns_operator"
	  [(match_operand:VI_128 2 "register_operand" "x")
	   (match_operand:VI_128 3 "nonimmediate_operand" "xm")])]
	 UNSPEC_XOP_UNSIGNED_CMP))]
  "TARGET_XOP"
  "vpcom%Y1u<ssemodesuffix>\t{%3, %2, %0|%0, %2, %3}"
  [(set_attr "type" "ssecmp")
   (set_attr "prefix_data16" "0")
   (set_attr "prefix_extra" "2")
   (set_attr "length_immediate" "1")
   (set_attr "mode" "TI")])

;; Pcomtrue and pcomfalse support.  These are useless instructions, but are
;; being added here to be complete.
(define_insn "xop_pcom_tf<mode>3"
  [(set (match_operand:VI_128 0 "register_operand" "=x")
	(unspec:VI_128
	  [(match_operand:VI_128 1 "register_operand" "x")
	   (match_operand:VI_128 2 "nonimmediate_operand" "xm")
	   (match_operand:SI 3 "const_int_operand" "n")]
	  UNSPEC_XOP_TRUEFALSE))]
  "TARGET_XOP"
{
  return ((INTVAL (operands[3]) != 0)
	  ? "vpcomtrue<ssemodesuffix>\t{%2, %1, %0|%0, %1, %2}"
	  : "vpcomfalse<ssemodesuffix>\t{%2, %1, %0|%0, %1, %2}");
}
  [(set_attr "type" "ssecmp")
   (set_attr "prefix_data16" "0")
   (set_attr "prefix_extra" "2")
   (set_attr "length_immediate" "1")
   (set_attr "mode" "TI")])

(define_insn "xop_vpermil2<mode>3"
  [(set (match_operand:VF 0 "register_operand" "=x")
	(unspec:VF
	  [(match_operand:VF 1 "register_operand" "x")
	   (match_operand:VF 2 "nonimmediate_operand" "%x")
	   (match_operand:<sseintvecmode> 3 "nonimmediate_operand" "xm")
	   (match_operand:SI 4 "const_0_to_3_operand" "n")]
	  UNSPEC_VPERMIL2))]
  "TARGET_XOP"
  "vpermil2<ssemodesuffix>\t{%4, %3, %2, %1, %0|%0, %1, %2, %3, %4}"
  [(set_attr "type" "sse4arg")
   (set_attr "length_immediate" "1")
   (set_attr "mode" "<MODE>")])

;;;;;;;;;;;;;;;;;;;;;;;;;;;;;;;;;;;;;;;;;;;;;;;;;;;;;;;;;;;;;;;;;;;;;;;;

(define_insn "aesenc"
  [(set (match_operand:V2DI 0 "register_operand" "=x,x")
	(unspec:V2DI [(match_operand:V2DI 1 "register_operand" "0,x")
		       (match_operand:V2DI 2 "nonimmediate_operand" "xm,xm")]
		      UNSPEC_AESENC))]
  "TARGET_AES"
  "@
   aesenc\t{%2, %0|%0, %2}
   vaesenc\t{%2, %1, %0|%0, %1, %2}"
  [(set_attr "isa" "noavx,avx")
   (set_attr "type" "sselog1")
   (set_attr "prefix_extra" "1")
   (set_attr "prefix" "orig,vex")
   (set_attr "btver2_decode" "double,double")
   (set_attr "mode" "TI")])

(define_insn "aesenclast"
  [(set (match_operand:V2DI 0 "register_operand" "=x,x")
	(unspec:V2DI [(match_operand:V2DI 1 "register_operand" "0,x")
		       (match_operand:V2DI 2 "nonimmediate_operand" "xm,xm")]
		      UNSPEC_AESENCLAST))]
  "TARGET_AES"
  "@
   aesenclast\t{%2, %0|%0, %2}
   vaesenclast\t{%2, %1, %0|%0, %1, %2}"
  [(set_attr "isa" "noavx,avx")
   (set_attr "type" "sselog1")
   (set_attr "prefix_extra" "1")
   (set_attr "prefix" "orig,vex")
   (set_attr "btver2_decode" "double,double") 
   (set_attr "mode" "TI")])

(define_insn "aesdec"
  [(set (match_operand:V2DI 0 "register_operand" "=x,x")
	(unspec:V2DI [(match_operand:V2DI 1 "register_operand" "0,x")
		       (match_operand:V2DI 2 "nonimmediate_operand" "xm,xm")]
		      UNSPEC_AESDEC))]
  "TARGET_AES"
  "@
   aesdec\t{%2, %0|%0, %2}
   vaesdec\t{%2, %1, %0|%0, %1, %2}"
  [(set_attr "isa" "noavx,avx")
   (set_attr "type" "sselog1")
   (set_attr "prefix_extra" "1")
   (set_attr "prefix" "orig,vex")
   (set_attr "btver2_decode" "double,double") 
   (set_attr "mode" "TI")])

(define_insn "aesdeclast"
  [(set (match_operand:V2DI 0 "register_operand" "=x,x")
	(unspec:V2DI [(match_operand:V2DI 1 "register_operand" "0,x")
		       (match_operand:V2DI 2 "nonimmediate_operand" "xm,xm")]
		      UNSPEC_AESDECLAST))]
  "TARGET_AES"
  "@
   aesdeclast\t{%2, %0|%0, %2}
   vaesdeclast\t{%2, %1, %0|%0, %1, %2}"
  [(set_attr "isa" "noavx,avx")
   (set_attr "type" "sselog1")
   (set_attr "prefix_extra" "1")
   (set_attr "prefix" "orig,vex")
   (set_attr "btver2_decode" "double,double")
   (set_attr "mode" "TI")])

(define_insn "aesimc"
  [(set (match_operand:V2DI 0 "register_operand" "=x")
	(unspec:V2DI [(match_operand:V2DI 1 "nonimmediate_operand" "xm")]
		      UNSPEC_AESIMC))]
  "TARGET_AES"
  "%vaesimc\t{%1, %0|%0, %1}"
  [(set_attr "type" "sselog1")
   (set_attr "prefix_extra" "1")
   (set_attr "prefix" "maybe_vex")
   (set_attr "mode" "TI")])

(define_insn "aeskeygenassist"
  [(set (match_operand:V2DI 0 "register_operand" "=x")
	(unspec:V2DI [(match_operand:V2DI 1 "nonimmediate_operand" "xm")
		      (match_operand:SI 2 "const_0_to_255_operand" "n")]
		     UNSPEC_AESKEYGENASSIST))]
  "TARGET_AES"
  "%vaeskeygenassist\t{%2, %1, %0|%0, %1, %2}"
  [(set_attr "type" "sselog1")
   (set_attr "prefix_extra" "1")
   (set_attr "length_immediate" "1")
   (set_attr "prefix" "maybe_vex")
   (set_attr "mode" "TI")])

(define_insn "pclmulqdq"
  [(set (match_operand:V2DI 0 "register_operand" "=x,x")
	(unspec:V2DI [(match_operand:V2DI 1 "register_operand" "0,x")
		      (match_operand:V2DI 2 "nonimmediate_operand" "xm,xm")
		      (match_operand:SI 3 "const_0_to_255_operand" "n,n")]
		     UNSPEC_PCLMUL))]
  "TARGET_PCLMUL"
  "@
   pclmulqdq\t{%3, %2, %0|%0, %2, %3}
   vpclmulqdq\t{%3, %2, %1, %0|%0, %1, %2, %3}"
  [(set_attr "isa" "noavx,avx")
   (set_attr "type" "sselog1")
   (set_attr "prefix_extra" "1")
   (set_attr "length_immediate" "1")
   (set_attr "prefix" "orig,vex")
   (set_attr "mode" "TI")])

(define_expand "avx_vzeroall"
  [(match_par_dup 0 [(const_int 0)])]
  "TARGET_AVX"
{
  int nregs = TARGET_64BIT ? 16 : 8;
  int regno;

  operands[0] = gen_rtx_PARALLEL (VOIDmode, rtvec_alloc (nregs + 1));

  XVECEXP (operands[0], 0, 0)
    = gen_rtx_UNSPEC_VOLATILE (VOIDmode, gen_rtvec (1, const0_rtx),
			       UNSPECV_VZEROALL);

  for (regno = 0; regno < nregs; regno++)
    XVECEXP (operands[0], 0, regno + 1)
      = gen_rtx_SET (VOIDmode,
		     gen_rtx_REG (V8SImode, SSE_REGNO (regno)),
		     CONST0_RTX (V8SImode));
})

(define_insn "*avx_vzeroall"
  [(match_parallel 0 "vzeroall_operation"
    [(unspec_volatile [(const_int 0)] UNSPECV_VZEROALL)])]
  "TARGET_AVX"
  "vzeroall"
  [(set_attr "type" "sse")
   (set_attr "modrm" "0")
   (set_attr "memory" "none")
   (set_attr "prefix" "vex")
   (set_attr "btver2_decode" "vector")
   (set_attr "mode" "OI")])

;; Clear the upper 128bits of AVX registers, equivalent to a NOP
;; if the upper 128bits are unused.
(define_insn "avx_vzeroupper"
  [(unspec_volatile [(const_int 0)] UNSPECV_VZEROUPPER)]
  "TARGET_AVX"
  "vzeroupper"
  [(set_attr "type" "sse")
   (set_attr "modrm" "0")
   (set_attr "memory" "none")
   (set_attr "prefix" "vex")
   (set_attr "btver2_decode" "vector")
   (set_attr "mode" "OI")])

(define_mode_attr AVXTOSSEMODE
  [(V4DI "V2DI") (V2DI "V2DI")
   (V8SI "V4SI") (V4SI "V4SI")
   (V16HI "V8HI") (V8HI "V8HI")
   (V32QI "V16QI") (V16QI "V16QI")])

(define_insn "avx2_pbroadcast<mode>"
  [(set (match_operand:VI 0 "register_operand" "=x")
	(vec_duplicate:VI
	  (vec_select:<ssescalarmode>
	    (match_operand:<AVXTOSSEMODE> 1 "nonimmediate_operand" "xm")
	    (parallel [(const_int 0)]))))]
  "TARGET_AVX2"
  "vpbroadcast<ssemodesuffix>\t{%1, %0|%0, %1}"
  [(set_attr "type" "ssemov")
   (set_attr "prefix_extra" "1")
   (set_attr "prefix" "vex")
   (set_attr "mode" "<sseinsnmode>")])

(define_insn "avx2_pbroadcast<mode>_1"
  [(set (match_operand:VI_256 0 "register_operand" "=x")
	(vec_duplicate:VI_256
	  (vec_select:<ssescalarmode>
	    (match_operand:VI_256 1 "nonimmediate_operand" "xm")
	    (parallel [(const_int 0)]))))]
  "TARGET_AVX2"
  "vpbroadcast<ssemodesuffix>\t{%x1, %0|%0, %x1}"
  [(set_attr "type" "ssemov")
   (set_attr "prefix_extra" "1")
   (set_attr "prefix" "vex")
   (set_attr "mode" "<sseinsnmode>")])

(define_insn "avx2_permvar<mode>"
  [(set (match_operand:VI4F_256 0 "register_operand" "=x")
	(unspec:VI4F_256
	  [(match_operand:VI4F_256 1 "nonimmediate_operand" "xm")
	   (match_operand:V8SI 2 "register_operand" "x")]
	  UNSPEC_VPERMVAR))]
  "TARGET_AVX2"
  "vperm<ssemodesuffix>\t{%1, %2, %0|%0, %2, %1}"
  [(set_attr "type" "sselog")
   (set_attr "prefix" "vex")
   (set_attr "mode" "OI")])

(define_expand "avx2_perm<mode>"
  [(match_operand:VI8F_256 0 "register_operand")
   (match_operand:VI8F_256 1 "nonimmediate_operand")
   (match_operand:SI 2 "const_0_to_255_operand")]
  "TARGET_AVX2"
{
  int mask = INTVAL (operands[2]);
  emit_insn (gen_avx2_perm<mode>_1 (operands[0], operands[1],
				    GEN_INT ((mask >> 0) & 3),
				    GEN_INT ((mask >> 2) & 3),
				    GEN_INT ((mask >> 4) & 3),
				    GEN_INT ((mask >> 6) & 3)));
  DONE;
})

(define_insn "avx2_perm<mode>_1"
  [(set (match_operand:VI8F_256 0 "register_operand" "=x")
	(vec_select:VI8F_256
	  (match_operand:VI8F_256 1 "nonimmediate_operand" "xm")
	  (parallel [(match_operand 2 "const_0_to_3_operand")
		     (match_operand 3 "const_0_to_3_operand")
		     (match_operand 4 "const_0_to_3_operand")
		     (match_operand 5 "const_0_to_3_operand")])))]
  "TARGET_AVX2"
{
  int mask = 0;
  mask |= INTVAL (operands[2]) << 0;
  mask |= INTVAL (operands[3]) << 2;
  mask |= INTVAL (operands[4]) << 4;
  mask |= INTVAL (operands[5]) << 6;
  operands[2] = GEN_INT (mask);
  return "vperm<ssemodesuffix>\t{%2, %1, %0|%0, %1, %2}";
}
  [(set_attr "type" "sselog")
   (set_attr "prefix" "vex")
   (set_attr "mode" "<sseinsnmode>")])

(define_insn "avx2_permv2ti"
  [(set (match_operand:V4DI 0 "register_operand" "=x")
	(unspec:V4DI
	  [(match_operand:V4DI 1 "register_operand" "x")
	   (match_operand:V4DI 2 "nonimmediate_operand" "xm")
	   (match_operand:SI 3 "const_0_to_255_operand" "n")]
	  UNSPEC_VPERMTI))]
  "TARGET_AVX2"
  "vperm2i128\t{%3, %2, %1, %0|%0, %1, %2, %3}"
  [(set_attr "type" "sselog")
   (set_attr "prefix" "vex")
   (set_attr "mode" "OI")])

(define_insn "avx2_vec_dupv4df"
  [(set (match_operand:V4DF 0 "register_operand" "=x")
	(vec_duplicate:V4DF
	  (vec_select:DF
	    (match_operand:V2DF 1 "register_operand" "x")
	    (parallel [(const_int 0)]))))]
  "TARGET_AVX2"
  "vbroadcastsd\t{%1, %0|%0, %1}"
  [(set_attr "type" "sselog1")
   (set_attr "prefix" "vex")
   (set_attr "mode" "V4DF")])

;; Modes handled by AVX vec_dup patterns.
(define_mode_iterator AVX_VEC_DUP_MODE
  [V8SI V8SF V4DI V4DF])

(define_insn "vec_dup<mode>"
  [(set (match_operand:AVX_VEC_DUP_MODE 0 "register_operand" "=x,x,x")
	(vec_duplicate:AVX_VEC_DUP_MODE
	  (match_operand:<ssescalarmode> 1 "nonimmediate_operand" "m,x,?x")))]
  "TARGET_AVX"
  "@
   vbroadcast<ssescalarmodesuffix>\t{%1, %0|%0, %1}
   vbroadcast<ssescalarmodesuffix>\t{%x1, %0|%0, %x1}
   #"
  [(set_attr "type" "ssemov")
   (set_attr "prefix_extra" "1")
   (set_attr "prefix" "vex")
   (set_attr "isa" "*,avx2,noavx2")
   (set_attr "mode" "V8SF")])

(define_insn "avx2_vbroadcasti128_<mode>"
  [(set (match_operand:VI_256 0 "register_operand" "=x")
	(vec_concat:VI_256
	  (match_operand:<ssehalfvecmode> 1 "memory_operand" "m")
	  (match_dup 1)))]
  "TARGET_AVX2"
  "vbroadcasti128\t{%1, %0|%0, %1}"
  [(set_attr "type" "ssemov")
   (set_attr "prefix_extra" "1")
   (set_attr "prefix" "vex")
   (set_attr "mode" "OI")])

(define_split
  [(set (match_operand:AVX_VEC_DUP_MODE 0 "register_operand")
	(vec_duplicate:AVX_VEC_DUP_MODE
	  (match_operand:<ssescalarmode> 1 "register_operand")))]
  "TARGET_AVX && !TARGET_AVX2 && reload_completed"
  [(set (match_dup 2)
	(vec_duplicate:<ssehalfvecmode> (match_dup 1)))
   (set (match_dup 0)
	(vec_concat:AVX_VEC_DUP_MODE (match_dup 2) (match_dup 2)))]
  "operands[2] = gen_rtx_REG (<ssehalfvecmode>mode, REGNO (operands[0]));")

(define_insn "avx_vbroadcastf128_<mode>"
  [(set (match_operand:V_256 0 "register_operand" "=x,x,x")
	(vec_concat:V_256
	  (match_operand:<ssehalfvecmode> 1 "nonimmediate_operand" "m,0,?x")
	  (match_dup 1)))]
  "TARGET_AVX"
  "@
   vbroadcast<i128>\t{%1, %0|%0, %1}
   vinsert<i128>\t{$1, %1, %0, %0|%0, %0, %1, 1}
   vperm2<i128>\t{$0, %t1, %t1, %0|%0, %t1, %t1, 0}"
  [(set_attr "type" "ssemov,sselog1,sselog1")
   (set_attr "prefix_extra" "1")
   (set_attr "length_immediate" "0,1,1")
   (set_attr "prefix" "vex")
   (set_attr "mode" "<sseinsnmode>")])

;; Recognize broadcast as a vec_select as produced by builtin_vec_perm.
;; If it so happens that the input is in memory, use vbroadcast.
;; Otherwise use vpermilp (and in the case of 256-bit modes, vperm2f128).
(define_insn "*avx_vperm_broadcast_v4sf"
  [(set (match_operand:V4SF 0 "register_operand" "=x,x,x")
	(vec_select:V4SF
	  (match_operand:V4SF 1 "nonimmediate_operand" "m,o,x")
	  (match_parallel 2 "avx_vbroadcast_operand"
	    [(match_operand 3 "const_int_operand" "C,n,n")])))]
  "TARGET_AVX"
{
  int elt = INTVAL (operands[3]);
  switch (which_alternative)
    {
    case 0:
    case 1:
      operands[1] = adjust_address_nv (operands[1], SFmode, elt * 4);
      return "vbroadcastss\t{%1, %0|%0, %1}";
    case 2:
      operands[2] = GEN_INT (elt * 0x55);
      return "vpermilps\t{%2, %1, %0|%0, %1, %2}";
    default:
      gcc_unreachable ();
    }
}
  [(set_attr "type" "ssemov,ssemov,sselog1")
   (set_attr "prefix_extra" "1")
   (set_attr "length_immediate" "0,0,1")
   (set_attr "prefix" "vex")
   (set_attr "mode" "SF,SF,V4SF")])

(define_insn_and_split "*avx_vperm_broadcast_<mode>"
  [(set (match_operand:VF_256 0 "register_operand" "=x,x,x")
	(vec_select:VF_256
	  (match_operand:VF_256 1 "nonimmediate_operand" "m,o,?x")
	  (match_parallel 2 "avx_vbroadcast_operand"
	    [(match_operand 3 "const_int_operand" "C,n,n")])))]
  "TARGET_AVX"
  "#"
  "&& reload_completed && (<MODE>mode != V4DFmode || !TARGET_AVX2)"
  [(set (match_dup 0) (vec_duplicate:VF_256 (match_dup 1)))]
{
  rtx op0 = operands[0], op1 = operands[1];
  int elt = INTVAL (operands[3]);

  if (REG_P (op1))
    {
      int mask;

      if (TARGET_AVX2 && elt == 0)
	{
	  emit_insn (gen_vec_dup<mode> (op0, gen_lowpart (<ssescalarmode>mode,
							  op1)));
	  DONE;
	}

      /* Shuffle element we care about into all elements of the 128-bit lane.
	 The other lane gets shuffled too, but we don't care.  */
      if (<MODE>mode == V4DFmode)
	mask = (elt & 1 ? 15 : 0);
      else
	mask = (elt & 3) * 0x55;
      emit_insn (gen_avx_vpermil<mode> (op0, op1, GEN_INT (mask)));

      /* Shuffle the lane we care about into both lanes of the dest.  */
      mask = (elt / (<ssescalarnum> / 2)) * 0x11;
      emit_insn (gen_avx_vperm2f128<mode>3 (op0, op0, op0, GEN_INT (mask)));
      DONE;
    }

  operands[1] = adjust_address_nv (op1, <ssescalarmode>mode,
				   elt * GET_MODE_SIZE (<ssescalarmode>mode));
})

(define_expand "avx_vpermil<mode>"
  [(set (match_operand:VF2 0 "register_operand")
	(vec_select:VF2
	  (match_operand:VF2 1 "nonimmediate_operand")
	  (match_operand:SI 2 "const_0_to_255_operand")))]
  "TARGET_AVX"
{
  int mask = INTVAL (operands[2]);
  rtx perm[<ssescalarnum>];

  perm[0] = GEN_INT (mask & 1);
  perm[1] = GEN_INT ((mask >> 1) & 1);
  if (<MODE>mode == V4DFmode)
    {
      perm[2] = GEN_INT (((mask >> 2) & 1) + 2);
      perm[3] = GEN_INT (((mask >> 3) & 1) + 2);
    }

  operands[2]
    = gen_rtx_PARALLEL (VOIDmode, gen_rtvec_v (<ssescalarnum>, perm));
})

(define_expand "avx_vpermil<mode>"
  [(set (match_operand:VF1 0 "register_operand")
	(vec_select:VF1
	  (match_operand:VF1 1 "nonimmediate_operand")
	  (match_operand:SI 2 "const_0_to_255_operand")))]
  "TARGET_AVX"
{
  int mask = INTVAL (operands[2]);
  rtx perm[<ssescalarnum>];

  perm[0] = GEN_INT (mask & 3);
  perm[1] = GEN_INT ((mask >> 2) & 3);
  perm[2] = GEN_INT ((mask >> 4) & 3);
  perm[3] = GEN_INT ((mask >> 6) & 3);
  if (<MODE>mode == V8SFmode)
    {
      perm[4] = GEN_INT ((mask & 3) + 4);
      perm[5] = GEN_INT (((mask >> 2) & 3) + 4);
      perm[6] = GEN_INT (((mask >> 4) & 3) + 4);
      perm[7] = GEN_INT (((mask >> 6) & 3) + 4);
    }

  operands[2]
    = gen_rtx_PARALLEL (VOIDmode, gen_rtvec_v (<ssescalarnum>, perm));
})

(define_insn "*avx_vpermilp<mode>"
  [(set (match_operand:VF 0 "register_operand" "=x")
	(vec_select:VF
	  (match_operand:VF 1 "nonimmediate_operand" "xm")
	  (match_parallel 2 ""
	    [(match_operand 3 "const_int_operand")])))]
  "TARGET_AVX
   && avx_vpermilp_parallel (operands[2], <MODE>mode)"
{
  int mask = avx_vpermilp_parallel (operands[2], <MODE>mode) - 1;
  operands[2] = GEN_INT (mask);
  return "vpermil<ssemodesuffix>\t{%2, %1, %0|%0, %1, %2}";
}
  [(set_attr "type" "sselog")
   (set_attr "prefix_extra" "1")
   (set_attr "length_immediate" "1")
   (set_attr "prefix" "vex")
   (set_attr "mode" "<MODE>")])

(define_insn "avx_vpermilvar<mode>3"
  [(set (match_operand:VF 0 "register_operand" "=x")
	(unspec:VF
	  [(match_operand:VF 1 "register_operand" "x")
	   (match_operand:<sseintvecmode> 2 "nonimmediate_operand" "xm")]
	  UNSPEC_VPERMIL))]
  "TARGET_AVX"
  "vpermil<ssemodesuffix>\t{%2, %1, %0|%0, %1, %2}"
  [(set_attr "type" "sselog")
   (set_attr "prefix_extra" "1")
   (set_attr "prefix" "vex")
   (set_attr "btver2_decode" "vector")
   (set_attr "mode" "<MODE>")])

(define_expand "avx_vperm2f128<mode>3"
  [(set (match_operand:AVX256MODE2P 0 "register_operand")
	(unspec:AVX256MODE2P
	  [(match_operand:AVX256MODE2P 1 "register_operand")
	   (match_operand:AVX256MODE2P 2 "nonimmediate_operand")
	   (match_operand:SI 3 "const_0_to_255_operand")]
	  UNSPEC_VPERMIL2F128))]
  "TARGET_AVX"
{
  int mask = INTVAL (operands[3]);
  if ((mask & 0x88) == 0)
    {
      rtx perm[<ssescalarnum>], t1, t2;
      int i, base, nelt = <ssescalarnum>, nelt2 = nelt / 2;

      base = (mask & 3) * nelt2;
      for (i = 0; i < nelt2; ++i)
	perm[i] = GEN_INT (base + i);

      base = ((mask >> 4) & 3) * nelt2;
      for (i = 0; i < nelt2; ++i)
	perm[i + nelt2] = GEN_INT (base + i);

      t2 = gen_rtx_VEC_CONCAT (<ssedoublevecmode>mode,
			       operands[1], operands[2]);
      t1 = gen_rtx_PARALLEL (VOIDmode, gen_rtvec_v (nelt, perm));
      t2 = gen_rtx_VEC_SELECT (<MODE>mode, t2, t1);
      t2 = gen_rtx_SET (VOIDmode, operands[0], t2);
      emit_insn (t2);
      DONE;
    }
})

;; Note that bits 7 and 3 of the imm8 allow lanes to be zeroed, which
;; means that in order to represent this properly in rtl we'd have to
;; nest *another* vec_concat with a zero operand and do the select from
;; a 4x wide vector.  That doesn't seem very nice.
(define_insn "*avx_vperm2f128<mode>_full"
  [(set (match_operand:AVX256MODE2P 0 "register_operand" "=x")
	(unspec:AVX256MODE2P
	  [(match_operand:AVX256MODE2P 1 "register_operand" "x")
	   (match_operand:AVX256MODE2P 2 "nonimmediate_operand" "xm")
	   (match_operand:SI 3 "const_0_to_255_operand" "n")]
	  UNSPEC_VPERMIL2F128))]
  "TARGET_AVX"
  "vperm2<i128>\t{%3, %2, %1, %0|%0, %1, %2, %3}"
  [(set_attr "type" "sselog")
   (set_attr "prefix_extra" "1")
   (set_attr "length_immediate" "1")
   (set_attr "prefix" "vex")
   (set_attr "mode" "<sseinsnmode>")])

(define_insn "*avx_vperm2f128<mode>_nozero"
  [(set (match_operand:AVX256MODE2P 0 "register_operand" "=x")
	(vec_select:AVX256MODE2P
	  (vec_concat:<ssedoublevecmode>
	    (match_operand:AVX256MODE2P 1 "register_operand" "x")
	    (match_operand:AVX256MODE2P 2 "nonimmediate_operand" "xm"))
	  (match_parallel 3 ""
	    [(match_operand 4 "const_int_operand")])))]
  "TARGET_AVX
   && avx_vperm2f128_parallel (operands[3], <MODE>mode)"
{
  int mask = avx_vperm2f128_parallel (operands[3], <MODE>mode) - 1;
  if (mask == 0x12)
    return "vinsert<i128>\t{$0, %x2, %1, %0|%0, %1, %x2, 0}";
  if (mask == 0x20)
    return "vinsert<i128>\t{$1, %x2, %1, %0|%0, %1, %x2, 1}";
  operands[3] = GEN_INT (mask);
  return "vperm2<i128>\t{%3, %2, %1, %0|%0, %1, %2, %3}";
}
  [(set_attr "type" "sselog")
   (set_attr "prefix_extra" "1")
   (set_attr "length_immediate" "1")
   (set_attr "prefix" "vex")
   (set_attr "mode" "<sseinsnmode>")])

(define_expand "avx_vinsertf128<mode>"
  [(match_operand:V_256 0 "register_operand")
   (match_operand:V_256 1 "register_operand")
   (match_operand:<ssehalfvecmode> 2 "nonimmediate_operand")
   (match_operand:SI 3 "const_0_to_1_operand")]
  "TARGET_AVX"
{
  rtx (*insn)(rtx, rtx, rtx);

  switch (INTVAL (operands[3]))
    {
    case 0:
      insn = gen_vec_set_lo_<mode>;
      break;
    case 1:
      insn = gen_vec_set_hi_<mode>;
      break;
    default:
      gcc_unreachable ();
    }

  emit_insn (insn (operands[0], operands[1], operands[2]));
  DONE;
})

(define_insn "avx2_vec_set_lo_v4di"
  [(set (match_operand:V4DI 0 "register_operand" "=x")
	(vec_concat:V4DI
	  (match_operand:V2DI 2 "nonimmediate_operand" "xm")
	  (vec_select:V2DI
	    (match_operand:V4DI 1 "register_operand" "x")
	    (parallel [(const_int 2) (const_int 3)]))))]
  "TARGET_AVX2"
  "vinserti128\t{$0x0, %2, %1, %0|%0, %1, %2, 0x0}"
  [(set_attr "type" "sselog")
   (set_attr "prefix_extra" "1")
   (set_attr "length_immediate" "1")
   (set_attr "prefix" "vex")
   (set_attr "mode" "OI")])

(define_insn "avx2_vec_set_hi_v4di"
  [(set (match_operand:V4DI 0 "register_operand" "=x")
	(vec_concat:V4DI
	  (vec_select:V2DI
	    (match_operand:V4DI 1 "register_operand" "x")
	    (parallel [(const_int 0) (const_int 1)]))
	  (match_operand:V2DI 2 "nonimmediate_operand" "xm")))]
  "TARGET_AVX2"
  "vinserti128\t{$0x1, %2, %1, %0|%0, %1, %2, 0x1}"
  [(set_attr "type" "sselog")
   (set_attr "prefix_extra" "1")
   (set_attr "length_immediate" "1")
   (set_attr "prefix" "vex")
   (set_attr "mode" "OI")])

(define_insn "vec_set_lo_<mode>"
  [(set (match_operand:VI8F_256 0 "register_operand" "=x")
	(vec_concat:VI8F_256
	  (match_operand:<ssehalfvecmode> 2 "nonimmediate_operand" "xm")
	  (vec_select:<ssehalfvecmode>
	    (match_operand:VI8F_256 1 "register_operand" "x")
	    (parallel [(const_int 2) (const_int 3)]))))]
  "TARGET_AVX"
  "vinsert<i128>\t{$0x0, %2, %1, %0|%0, %1, %2, 0x0}"
  [(set_attr "type" "sselog")
   (set_attr "prefix_extra" "1")
   (set_attr "length_immediate" "1")
   (set_attr "prefix" "vex")
   (set_attr "mode" "<sseinsnmode>")])

(define_insn "vec_set_hi_<mode>"
  [(set (match_operand:VI8F_256 0 "register_operand" "=x")
	(vec_concat:VI8F_256
	  (vec_select:<ssehalfvecmode>
	    (match_operand:VI8F_256 1 "register_operand" "x")
	    (parallel [(const_int 0) (const_int 1)]))
	  (match_operand:<ssehalfvecmode> 2 "nonimmediate_operand" "xm")))]
  "TARGET_AVX"
  "vinsert<i128>\t{$0x1, %2, %1, %0|%0, %1, %2, 0x1}"
  [(set_attr "type" "sselog")
   (set_attr "prefix_extra" "1")
   (set_attr "length_immediate" "1")
   (set_attr "prefix" "vex")
   (set_attr "mode" "<sseinsnmode>")])

(define_insn "vec_set_lo_<mode>"
  [(set (match_operand:VI4F_256 0 "register_operand" "=x")
	(vec_concat:VI4F_256
	  (match_operand:<ssehalfvecmode> 2 "nonimmediate_operand" "xm")
	  (vec_select:<ssehalfvecmode>
	    (match_operand:VI4F_256 1 "register_operand" "x")
	    (parallel [(const_int 4) (const_int 5)
		       (const_int 6) (const_int 7)]))))]
  "TARGET_AVX"
  "vinsert<i128>\t{$0x0, %2, %1, %0|%0, %1, %2, 0x0}"
  [(set_attr "type" "sselog")
   (set_attr "prefix_extra" "1")
   (set_attr "length_immediate" "1")
   (set_attr "prefix" "vex")
   (set_attr "mode" "<sseinsnmode>")])

(define_insn "vec_set_hi_<mode>"
  [(set (match_operand:VI4F_256 0 "register_operand" "=x")
	(vec_concat:VI4F_256
	  (vec_select:<ssehalfvecmode>
	    (match_operand:VI4F_256 1 "register_operand" "x")
	    (parallel [(const_int 0) (const_int 1)
		       (const_int 2) (const_int 3)]))
	  (match_operand:<ssehalfvecmode> 2 "nonimmediate_operand" "xm")))]
  "TARGET_AVX"
  "vinsert<i128>\t{$0x1, %2, %1, %0|%0, %1, %2, 0x1}"
  [(set_attr "type" "sselog")
   (set_attr "prefix_extra" "1")
   (set_attr "length_immediate" "1")
   (set_attr "prefix" "vex")
   (set_attr "mode" "<sseinsnmode>")])

(define_insn "vec_set_lo_v16hi"
  [(set (match_operand:V16HI 0 "register_operand" "=x")
	(vec_concat:V16HI
	  (match_operand:V8HI 2 "nonimmediate_operand" "xm")
	  (vec_select:V8HI
	    (match_operand:V16HI 1 "register_operand" "x")
	    (parallel [(const_int 8) (const_int 9)
		       (const_int 10) (const_int 11)
		       (const_int 12) (const_int 13)
		       (const_int 14) (const_int 15)]))))]
  "TARGET_AVX"
  "vinsert%~128\t{$0x0, %2, %1, %0|%0, %1, %2, 0x0}"
  [(set_attr "type" "sselog")
   (set_attr "prefix_extra" "1")
   (set_attr "length_immediate" "1")
   (set_attr "prefix" "vex")
   (set_attr "mode" "OI")])

(define_insn "vec_set_hi_v16hi"
  [(set (match_operand:V16HI 0 "register_operand" "=x")
	(vec_concat:V16HI
	  (vec_select:V8HI
	    (match_operand:V16HI 1 "register_operand" "x")
	    (parallel [(const_int 0) (const_int 1)
		       (const_int 2) (const_int 3)
		       (const_int 4) (const_int 5)
		       (const_int 6) (const_int 7)]))
	  (match_operand:V8HI 2 "nonimmediate_operand" "xm")))]
  "TARGET_AVX"
  "vinsert%~128\t{$0x1, %2, %1, %0|%0, %1, %2, 0x1}"
  [(set_attr "type" "sselog")
   (set_attr "prefix_extra" "1")
   (set_attr "length_immediate" "1")
   (set_attr "prefix" "vex")
   (set_attr "mode" "OI")])

(define_insn "vec_set_lo_v32qi"
  [(set (match_operand:V32QI 0 "register_operand" "=x")
	(vec_concat:V32QI
	  (match_operand:V16QI 2 "nonimmediate_operand" "xm")
	  (vec_select:V16QI
	    (match_operand:V32QI 1 "register_operand" "x")
	    (parallel [(const_int 16) (const_int 17)
		       (const_int 18) (const_int 19)
		       (const_int 20) (const_int 21)
		       (const_int 22) (const_int 23)
		       (const_int 24) (const_int 25)
		       (const_int 26) (const_int 27)
		       (const_int 28) (const_int 29)
		       (const_int 30) (const_int 31)]))))]
  "TARGET_AVX"
  "vinsert%~128\t{$0x0, %2, %1, %0|%0, %1, %2, 0x0}"
  [(set_attr "type" "sselog")
   (set_attr "prefix_extra" "1")
   (set_attr "length_immediate" "1")
   (set_attr "prefix" "vex")
   (set_attr "mode" "OI")])

(define_insn "vec_set_hi_v32qi"
  [(set (match_operand:V32QI 0 "register_operand" "=x")
	(vec_concat:V32QI
	  (vec_select:V16QI
	    (match_operand:V32QI 1 "register_operand" "x")
	    (parallel [(const_int 0) (const_int 1)
		       (const_int 2) (const_int 3)
		       (const_int 4) (const_int 5)
		       (const_int 6) (const_int 7)
		       (const_int 8) (const_int 9)
		       (const_int 10) (const_int 11)
		       (const_int 12) (const_int 13)
		       (const_int 14) (const_int 15)]))
	  (match_operand:V16QI 2 "nonimmediate_operand" "xm")))]
  "TARGET_AVX"
  "vinsert%~128\t{$0x1, %2, %1, %0|%0, %1, %2, 0x1}"
  [(set_attr "type" "sselog")
   (set_attr "prefix_extra" "1")
   (set_attr "length_immediate" "1")
   (set_attr "prefix" "vex")
   (set_attr "mode" "OI")])

(define_insn "<avx_avx2>_maskload<ssemodesuffix><avxsizesuffix>"
  [(set (match_operand:V48_AVX2 0 "register_operand" "=x")
	(unspec:V48_AVX2
	  [(match_operand:<sseintvecmode> 2 "register_operand" "x")
	   (match_operand:V48_AVX2 1 "memory_operand" "m")]
	  UNSPEC_MASKMOV))]
  "TARGET_AVX"
  "v<sseintprefix>maskmov<ssemodesuffix>\t{%1, %2, %0|%0, %2, %1}"
  [(set_attr "type" "sselog1")
   (set_attr "prefix_extra" "1")
   (set_attr "prefix" "vex")
   (set_attr "btver2_decode" "vector")
   (set_attr "mode" "<sseinsnmode>")])

(define_insn "<avx_avx2>_maskstore<ssemodesuffix><avxsizesuffix>"
  [(set (match_operand:V48_AVX2 0 "memory_operand" "+m")
	(unspec:V48_AVX2
	  [(match_operand:<sseintvecmode> 1 "register_operand" "x")
	   (match_operand:V48_AVX2 2 "register_operand" "x")
	   (match_dup 0)]
	  UNSPEC_MASKMOV))]
  "TARGET_AVX"
  "v<sseintprefix>maskmov<ssemodesuffix>\t{%2, %1, %0|%0, %1, %2}"
  [(set_attr "type" "sselog1")
   (set_attr "prefix_extra" "1")
   (set_attr "prefix" "vex")
   (set_attr "btver2_decode" "vector") 
   (set_attr "mode" "<sseinsnmode>")])

(define_insn_and_split "avx_<castmode><avxsizesuffix>_<castmode>"
  [(set (match_operand:AVX256MODE2P 0 "nonimmediate_operand" "=x,m")
	(unspec:AVX256MODE2P
	  [(match_operand:<ssehalfvecmode> 1 "nonimmediate_operand" "xm,x")]
	  UNSPEC_CAST))]
  "TARGET_AVX"
  "#"
  "&& reload_completed"
  [(const_int 0)]
{
  rtx op0 = operands[0];
  rtx op1 = operands[1];
  if (REG_P (op0))
    op0 = gen_rtx_REG (<ssehalfvecmode>mode, REGNO (op0));
  else
    op1 = gen_rtx_REG (<MODE>mode, REGNO (op1));
  emit_move_insn (op0, op1);
  DONE;
})

(define_expand "vec_init<mode>"
  [(match_operand:V_256 0 "register_operand")
   (match_operand 1)]
  "TARGET_AVX"
{
  ix86_expand_vector_init (false, operands[0], operands[1]);
  DONE;
})

(define_expand "avx2_extracti128"
  [(match_operand:V2DI 0 "nonimmediate_operand")
   (match_operand:V4DI 1 "register_operand")
   (match_operand:SI 2 "const_0_to_1_operand")]
  "TARGET_AVX2"
{
  rtx (*insn)(rtx, rtx);

  switch (INTVAL (operands[2]))
    {
    case 0:
      insn = gen_vec_extract_lo_v4di;
      break;
    case 1:
      insn = gen_vec_extract_hi_v4di;
      break;
    default:
      gcc_unreachable ();
    }

  emit_insn (insn (operands[0], operands[1]));
  DONE;
})

(define_expand "avx2_inserti128"
  [(match_operand:V4DI 0 "register_operand")
   (match_operand:V4DI 1 "register_operand")
   (match_operand:V2DI 2 "nonimmediate_operand")
   (match_operand:SI 3 "const_0_to_1_operand")]
  "TARGET_AVX2"
{
  rtx (*insn)(rtx, rtx, rtx);

  switch (INTVAL (operands[3]))
    {
    case 0:
      insn = gen_avx2_vec_set_lo_v4di;
      break;
    case 1:
      insn = gen_avx2_vec_set_hi_v4di;
      break;
    default:
      gcc_unreachable ();
    }

  emit_insn (insn (operands[0], operands[1], operands[2]));
  DONE;
})

(define_insn "avx2_ashrv<mode>"
  [(set (match_operand:VI4_AVX2 0 "register_operand" "=x")
	(ashiftrt:VI4_AVX2
	  (match_operand:VI4_AVX2 1 "register_operand" "x")
	  (match_operand:VI4_AVX2 2 "nonimmediate_operand" "xm")))]
  "TARGET_AVX2"
  "vpsravd\t{%2, %1, %0|%0, %1, %2}"
  [(set_attr "type" "sseishft")
   (set_attr "prefix" "vex")
   (set_attr "mode" "<sseinsnmode>")])

(define_insn "avx2_<shift_insn>v<mode>"
  [(set (match_operand:VI48_AVX2 0 "register_operand" "=x")
	(any_lshift:VI48_AVX2
	  (match_operand:VI48_AVX2 1 "register_operand" "x")
	  (match_operand:VI48_AVX2 2 "nonimmediate_operand" "xm")))]
  "TARGET_AVX2"
  "vp<vshift>v<ssemodesuffix>\t{%2, %1, %0|%0, %1, %2}"
  [(set_attr "type" "sseishft")
   (set_attr "prefix" "vex")
   (set_attr "mode" "<sseinsnmode>")])

(define_insn "avx_vec_concat<mode>"
  [(set (match_operand:V_256 0 "register_operand" "=x,x")
	(vec_concat:V_256
	  (match_operand:<ssehalfvecmode> 1 "register_operand" "x,x")
	  (match_operand:<ssehalfvecmode> 2 "vector_move_operand" "xm,C")))]
  "TARGET_AVX"
{
  switch (which_alternative)
    {
    case 0:
      return "vinsert<i128>\t{$0x1, %2, %t1, %0|%0, %t1, %2, 0x1}";
    case 1:
      switch (get_attr_mode (insn))
	{
	case MODE_V8SF:
	  return "vmovaps\t{%1, %x0|%x0, %1}";
	case MODE_V4DF:
	  return "vmovapd\t{%1, %x0|%x0, %1}";
	default:
	  return "vmovdqa\t{%1, %x0|%x0, %1}";
	}
    default:
      gcc_unreachable ();
    }
}
  [(set_attr "type" "sselog,ssemov")
   (set_attr "prefix_extra" "1,*")
   (set_attr "length_immediate" "1,*")
   (set_attr "prefix" "vex")
   (set_attr "mode" "<sseinsnmode>")])

(define_insn "vcvtph2ps"
  [(set (match_operand:V4SF 0 "register_operand" "=x")
	(vec_select:V4SF
	  (unspec:V8SF [(match_operand:V8HI 1 "register_operand" "x")]
		       UNSPEC_VCVTPH2PS)
	  (parallel [(const_int 0) (const_int 1)
		     (const_int 2) (const_int 3)])))]
  "TARGET_F16C"
  "vcvtph2ps\t{%1, %0|%0, %1}"
  [(set_attr "type" "ssecvt")
   (set_attr "prefix" "vex")
   (set_attr "mode" "V4SF")])

(define_insn "*vcvtph2ps_load"
  [(set (match_operand:V4SF 0 "register_operand" "=x")
	(unspec:V4SF [(match_operand:V4HI 1 "memory_operand" "m")]
		     UNSPEC_VCVTPH2PS))]
  "TARGET_F16C"
  "vcvtph2ps\t{%1, %0|%0, %1}"
  [(set_attr "type" "ssecvt")
   (set_attr "prefix" "vex")
   (set_attr "mode" "V8SF")])

(define_insn "vcvtph2ps256"
  [(set (match_operand:V8SF 0 "register_operand" "=x")
	(unspec:V8SF [(match_operand:V8HI 1 "nonimmediate_operand" "xm")]
		     UNSPEC_VCVTPH2PS))]
  "TARGET_F16C"
  "vcvtph2ps\t{%1, %0|%0, %1}"
  [(set_attr "type" "ssecvt")
   (set_attr "prefix" "vex")
   (set_attr "btver2_decode" "double")
   (set_attr "mode" "V8SF")])

(define_expand "vcvtps2ph"
  [(set (match_operand:V8HI 0 "register_operand")
	(vec_concat:V8HI
	  (unspec:V4HI [(match_operand:V4SF 1 "register_operand")
			(match_operand:SI 2 "const_0_to_255_operand")]
		       UNSPEC_VCVTPS2PH)
	  (match_dup 3)))]
  "TARGET_F16C"
  "operands[3] = CONST0_RTX (V4HImode);")

(define_insn "*vcvtps2ph"
  [(set (match_operand:V8HI 0 "register_operand" "=x")
	(vec_concat:V8HI
	  (unspec:V4HI [(match_operand:V4SF 1 "register_operand" "x")
			(match_operand:SI 2 "const_0_to_255_operand" "N")]
		       UNSPEC_VCVTPS2PH)
	  (match_operand:V4HI 3 "const0_operand")))]
  "TARGET_F16C"
  "vcvtps2ph\t{%2, %1, %0|%0, %1, %2}"
  [(set_attr "type" "ssecvt")
   (set_attr "prefix" "vex")
   (set_attr "mode" "V4SF")])

(define_insn "*vcvtps2ph_store"
  [(set (match_operand:V4HI 0 "memory_operand" "=m")
	(unspec:V4HI [(match_operand:V4SF 1 "register_operand" "x")
		      (match_operand:SI 2 "const_0_to_255_operand" "N")]
		     UNSPEC_VCVTPS2PH))]
  "TARGET_F16C"
  "vcvtps2ph\t{%2, %1, %0|%0, %1, %2}"
  [(set_attr "type" "ssecvt")
   (set_attr "prefix" "vex")
   (set_attr "mode" "V4SF")])

(define_insn "vcvtps2ph256"
  [(set (match_operand:V8HI 0 "nonimmediate_operand" "=xm")
	(unspec:V8HI [(match_operand:V8SF 1 "register_operand" "x")
		      (match_operand:SI 2 "const_0_to_255_operand" "N")]
		     UNSPEC_VCVTPS2PH))]
  "TARGET_F16C"
  "vcvtps2ph\t{%2, %1, %0|%0, %1, %2}"
  [(set_attr "type" "ssecvt")
   (set_attr "prefix" "vex")
   (set_attr "btver2_decode" "vector")
   (set_attr "mode" "V8SF")])

;; For gather* insn patterns
(define_mode_iterator VEC_GATHER_MODE
		      [V2DI V2DF V4DI V4DF V4SI V4SF V8SI V8SF])
(define_mode_attr VEC_GATHER_IDXSI
		      [(V2DI "V4SI") (V2DF "V4SI")
		       (V4DI "V4SI") (V4DF "V4SI")
		       (V4SI "V4SI") (V4SF "V4SI")
		       (V8SI "V8SI") (V8SF "V8SI")])
(define_mode_attr VEC_GATHER_IDXDI
		      [(V2DI "V2DI") (V2DF "V2DI")
		       (V4DI "V4DI") (V4DF "V4DI")
		       (V4SI "V2DI") (V4SF "V2DI")
		       (V8SI "V4DI") (V8SF "V4DI")])
(define_mode_attr VEC_GATHER_SRCDI
		      [(V2DI "V2DI") (V2DF "V2DF")
		       (V4DI "V4DI") (V4DF "V4DF")
		       (V4SI "V4SI") (V4SF "V4SF")
		       (V8SI "V4SI") (V8SF "V4SF")])

(define_expand "avx2_gathersi<mode>"
  [(parallel [(set (match_operand:VEC_GATHER_MODE 0 "register_operand")
		   (unspec:VEC_GATHER_MODE
		     [(match_operand:VEC_GATHER_MODE 1 "register_operand")
		      (mem:<ssescalarmode>
			(match_par_dup 7
			  [(match_operand 2 "vsib_address_operand")
			   (match_operand:<VEC_GATHER_IDXSI>
			      3 "register_operand")
			   (match_operand:SI 5 "const1248_operand ")]))
		      (mem:BLK (scratch))
		      (match_operand:VEC_GATHER_MODE 4 "register_operand")]
		     UNSPEC_GATHER))
	      (clobber (match_scratch:VEC_GATHER_MODE 6))])]
  "TARGET_AVX2"
{
  operands[7]
    = gen_rtx_UNSPEC (Pmode, gen_rtvec (3, operands[2], operands[3],
					operands[5]), UNSPEC_VSIBADDR);
})

(define_insn "*avx2_gathersi<mode>"
  [(set (match_operand:VEC_GATHER_MODE 0 "register_operand" "=&x")
	(unspec:VEC_GATHER_MODE
	  [(match_operand:VEC_GATHER_MODE 2 "register_operand" "0")
	   (match_operator:<ssescalarmode> 7 "vsib_mem_operator"
	     [(unspec:P
		[(match_operand:P 3 "vsib_address_operand" "p")
		 (match_operand:<VEC_GATHER_IDXSI> 4 "register_operand" "x")
		 (match_operand:SI 6 "const1248_operand" "n")]
		UNSPEC_VSIBADDR)])
	   (mem:BLK (scratch))
	   (match_operand:VEC_GATHER_MODE 5 "register_operand" "1")]
	  UNSPEC_GATHER))
   (clobber (match_scratch:VEC_GATHER_MODE 1 "=&x"))]
  "TARGET_AVX2"
  "v<sseintprefix>gatherd<ssemodesuffix>\t{%1, %7, %0|%0, %7, %1}"
  [(set_attr "type" "ssemov")
   (set_attr "prefix" "vex")
   (set_attr "mode" "<sseinsnmode>")])

(define_insn "*avx2_gathersi<mode>_2"
  [(set (match_operand:VEC_GATHER_MODE 0 "register_operand" "=&x")
	(unspec:VEC_GATHER_MODE
	  [(pc)
	   (match_operator:<ssescalarmode> 6 "vsib_mem_operator"
	     [(unspec:P
		[(match_operand:P 2 "vsib_address_operand" "p")
		 (match_operand:<VEC_GATHER_IDXSI> 3 "register_operand" "x")
		 (match_operand:SI 5 "const1248_operand" "n")]
		UNSPEC_VSIBADDR)])
	   (mem:BLK (scratch))
	   (match_operand:VEC_GATHER_MODE 4 "register_operand" "1")]
	  UNSPEC_GATHER))
   (clobber (match_scratch:VEC_GATHER_MODE 1 "=&x"))]
  "TARGET_AVX2"
  "v<sseintprefix>gatherd<ssemodesuffix>\t{%1, %6, %0|%0, %6, %1}"
  [(set_attr "type" "ssemov")
   (set_attr "prefix" "vex")
   (set_attr "mode" "<sseinsnmode>")])

(define_expand "avx2_gatherdi<mode>"
  [(parallel [(set (match_operand:VEC_GATHER_MODE 0 "register_operand")
		   (unspec:VEC_GATHER_MODE
		     [(match_operand:<VEC_GATHER_SRCDI> 1 "register_operand")
		      (mem:<ssescalarmode>
			(match_par_dup 7
			  [(match_operand 2 "vsib_address_operand")
			   (match_operand:<VEC_GATHER_IDXDI>
			      3 "register_operand")
			   (match_operand:SI 5 "const1248_operand ")]))
		      (mem:BLK (scratch))
		      (match_operand:<VEC_GATHER_SRCDI>
			4 "register_operand")]
		     UNSPEC_GATHER))
	      (clobber (match_scratch:VEC_GATHER_MODE 6))])]
  "TARGET_AVX2"
{
  operands[7]
    = gen_rtx_UNSPEC (Pmode, gen_rtvec (3, operands[2], operands[3],
					operands[5]), UNSPEC_VSIBADDR);
})

(define_insn "*avx2_gatherdi<mode>"
  [(set (match_operand:VEC_GATHER_MODE 0 "register_operand" "=&x")
	(unspec:VEC_GATHER_MODE
	  [(match_operand:<VEC_GATHER_SRCDI> 2 "register_operand" "0")
	   (match_operator:<ssescalarmode> 7 "vsib_mem_operator"
	     [(unspec:P
		[(match_operand:P 3 "vsib_address_operand" "p")
		 (match_operand:<VEC_GATHER_IDXDI> 4 "register_operand" "x")
		 (match_operand:SI 6 "const1248_operand" "n")]
		UNSPEC_VSIBADDR)])
	   (mem:BLK (scratch))
	   (match_operand:<VEC_GATHER_SRCDI> 5 "register_operand" "1")]
	  UNSPEC_GATHER))
   (clobber (match_scratch:VEC_GATHER_MODE 1 "=&x"))]
  "TARGET_AVX2"
  "v<sseintprefix>gatherq<ssemodesuffix>\t{%5, %7, %2|%2, %7, %5}"
  [(set_attr "type" "ssemov")
   (set_attr "prefix" "vex")
   (set_attr "mode" "<sseinsnmode>")])

(define_insn "*avx2_gatherdi<mode>_2"
  [(set (match_operand:VEC_GATHER_MODE 0 "register_operand" "=&x")
	(unspec:VEC_GATHER_MODE
	  [(pc)
	   (match_operator:<ssescalarmode> 6 "vsib_mem_operator"
	     [(unspec:P
		[(match_operand:P 2 "vsib_address_operand" "p")
		 (match_operand:<VEC_GATHER_IDXDI> 3 "register_operand" "x")
		 (match_operand:SI 5 "const1248_operand" "n")]
		UNSPEC_VSIBADDR)])
	   (mem:BLK (scratch))
	   (match_operand:<VEC_GATHER_SRCDI> 4 "register_operand" "1")]
	  UNSPEC_GATHER))
   (clobber (match_scratch:VEC_GATHER_MODE 1 "=&x"))]
  "TARGET_AVX2"
{
  if (<MODE>mode != <VEC_GATHER_SRCDI>mode)
    return "v<sseintprefix>gatherq<ssemodesuffix>\t{%4, %6, %x0|%x0, %6, %4}";
  return "v<sseintprefix>gatherq<ssemodesuffix>\t{%4, %6, %0|%0, %6, %4}";
}
  [(set_attr "type" "ssemov")
   (set_attr "prefix" "vex")
   (set_attr "mode" "<sseinsnmode>")])

(define_insn "*avx2_gatherdi<mode>_3"
  [(set (match_operand:<VEC_GATHER_SRCDI> 0 "register_operand" "=&x")
	(vec_select:<VEC_GATHER_SRCDI>
	  (unspec:VI4F_256
	    [(match_operand:<VEC_GATHER_SRCDI> 2 "register_operand" "0")
	     (match_operator:<ssescalarmode> 7 "vsib_mem_operator"
	       [(unspec:P
		  [(match_operand:P 3 "vsib_address_operand" "p")
		   (match_operand:<VEC_GATHER_IDXDI> 4 "register_operand" "x")
		   (match_operand:SI 6 "const1248_operand" "n")]
		  UNSPEC_VSIBADDR)])
	     (mem:BLK (scratch))
	     (match_operand:<VEC_GATHER_SRCDI> 5 "register_operand" "1")]
	     UNSPEC_GATHER)
	  (parallel [(const_int 0) (const_int 1)
		     (const_int 2) (const_int 3)])))
   (clobber (match_scratch:VI4F_256 1 "=&x"))]
  "TARGET_AVX2"
  "v<sseintprefix>gatherq<ssemodesuffix>\t{%5, %7, %0|%0, %7, %5}"
  [(set_attr "type" "ssemov")
   (set_attr "prefix" "vex")
   (set_attr "mode" "<sseinsnmode>")])

(define_insn "*avx2_gatherdi<mode>_4"
  [(set (match_operand:<VEC_GATHER_SRCDI> 0 "register_operand" "=&x")
	(vec_select:<VEC_GATHER_SRCDI>
	  (unspec:VI4F_256
	    [(pc)
	     (match_operator:<ssescalarmode> 6 "vsib_mem_operator"
	       [(unspec:P
		  [(match_operand:P 2 "vsib_address_operand" "p")
		   (match_operand:<VEC_GATHER_IDXDI> 3 "register_operand" "x")
		   (match_operand:SI 5 "const1248_operand" "n")]
		  UNSPEC_VSIBADDR)])
	     (mem:BLK (scratch))
	     (match_operand:<VEC_GATHER_SRCDI> 4 "register_operand" "1")]
	    UNSPEC_GATHER)
	  (parallel [(const_int 0) (const_int 1)
		     (const_int 2) (const_int 3)])))
   (clobber (match_scratch:VI4F_256 1 "=&x"))]
  "TARGET_AVX2"
  "v<sseintprefix>gatherq<ssemodesuffix>\t{%4, %6, %0|%0, %6, %4}"
  [(set_attr "type" "ssemov")
   (set_attr "prefix" "vex")
   (set_attr "mode" "<sseinsnmode>")])<|MERGE_RESOLUTION|>--- conflicted
+++ resolved
@@ -10257,11 +10257,7 @@
 	  (match_dup 2)
 	  (const_int 1)))]
   "TARGET_XOP"
-<<<<<<< HEAD
-  "operands[3] = CONST0_RTX (<MODE>mode);")
-=======
   "operands[2] = CONST0_RTX (<MODE>mode);")
->>>>>>> 7efa81b3
 
 (define_insn "*xop_vmfrcz<mode>2"
   [(set (match_operand:VF_128 0 "register_operand" "=x")
