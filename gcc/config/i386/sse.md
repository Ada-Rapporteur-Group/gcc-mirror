;; GCC machine description for SSE instructions
;; Copyright (C) 2005, 2006, 2007
;; Free Software Foundation, Inc.
;;
;; This file is part of GCC.
;;
;; GCC is free software; you can redistribute it and/or modify
;; it under the terms of the GNU General Public License as published by
;; the Free Software Foundation; either version 2, or (at your option)
;; any later version.
;;
;; GCC is distributed in the hope that it will be useful,
;; but WITHOUT ANY WARRANTY; without even the implied warranty of
;; MERCHANTABILITY or FITNESS FOR A PARTICULAR PURPOSE.  See the
;; GNU General Public License for more details.
;;
;; You should have received a copy of the GNU General Public License
;; along with GCC; see the file COPYING.  If not, write to
;; the Free Software Foundation, 51 Franklin Street, Fifth Floor,
;; Boston, MA 02110-1301, USA.


;; 16 byte integral modes handled by SSE, minus TImode, which gets
;; special-cased for TARGET_64BIT.
(define_mode_macro SSEMODEI [V16QI V8HI V4SI V2DI])

;; All 16-byte vector modes handled by SSE
(define_mode_macro SSEMODE [V16QI V8HI V4SI V2DI V4SF V2DF])

;; Mix-n-match
(define_mode_macro SSEMODE12 [V16QI V8HI])
(define_mode_macro SSEMODE24 [V8HI V4SI])
(define_mode_macro SSEMODE14 [V16QI V4SI])
(define_mode_macro SSEMODE124 [V16QI V8HI V4SI])
(define_mode_macro SSEMODE248 [V8HI V4SI V2DI])

;; Mapping from integer vector mode to mnemonic suffix
(define_mode_attr ssevecsize [(V16QI "b") (V8HI "w") (V4SI "d") (V2DI "q")])

;; Patterns whose name begins with "sse{,2,3}_" are invoked by intrinsics.

;;;;;;;;;;;;;;;;;;;;;;;;;;;;;;;;;;;;;;;;;;;;;;;;;;;;;;;;;;;;;;;;;;;;;
;;
;; Move patterns
;;
;;;;;;;;;;;;;;;;;;;;;;;;;;;;;;;;;;;;;;;;;;;;;;;;;;;;;;;;;;;;;;;;;;;;;

;; All of these patterns are enabled for SSE1 as well as SSE2.
;; This is essential for maintaining stable calling conventions.

(define_expand "mov<mode>"
  [(set (match_operand:SSEMODEI 0 "nonimmediate_operand" "")
	(match_operand:SSEMODEI 1 "nonimmediate_operand" ""))]
  "TARGET_SSE"
{
  ix86_expand_vector_move (<MODE>mode, operands);
  DONE;
})

(define_insn "*mov<mode>_internal"
  [(set (match_operand:SSEMODEI 0 "nonimmediate_operand" "=x,x ,m")
	(match_operand:SSEMODEI 1 "nonimmediate_or_sse_const_operand"  "C ,xm,x"))]
  "TARGET_SSE
   && (register_operand (operands[0], <MODE>mode)
       || register_operand (operands[1], <MODE>mode))"
{
  switch (which_alternative)
    {
    case 0:
      return standard_sse_constant_opcode (insn, operands[1]);
    case 1:
    case 2:
      if (get_attr_mode (insn) == MODE_V4SF)
	return "movaps\t{%1, %0|%0, %1}";
      else
	return "movdqa\t{%1, %0|%0, %1}";
    default:
      gcc_unreachable ();
    }
}
  [(set_attr "type" "sselog1,ssemov,ssemov")
   (set (attr "mode")
	(if_then_else
	  (ior (ior (ne (symbol_ref "optimize_size") (const_int 0))
		    (eq (symbol_ref "TARGET_SSE2") (const_int 0)))
	       (and (eq_attr "alternative" "2")
	  	    (ne (symbol_ref "TARGET_SSE_TYPELESS_STORES")
		        (const_int 0))))
	  (const_string "V4SF")
	  (const_string "TI")))])

;; Move a DI from a 32-bit register pair (e.g. %edx:%eax) to an xmm.
;; We'd rather avoid this entirely; if the 32-bit reg pair was loaded
;; from memory, we'd prefer to load the memory directly into the %xmm
;; register.  To facilitate this happy circumstance, this pattern won't
;; split until after register allocation.  If the 64-bit value didn't
;; come from memory, this is the best we can do.  This is much better
;; than storing %edx:%eax into a stack temporary and loading an %xmm
;; from there.

(define_insn_and_split "movdi_to_sse"
  [(parallel
    [(set (match_operand:V4SI 0 "register_operand" "=?x,x")
	  (subreg:V4SI (match_operand:DI 1 "nonimmediate_operand" "r,m") 0))
     (clobber (match_scratch:V4SI 2 "=&x,X"))])]
  "!TARGET_64BIT && TARGET_SSE2 && TARGET_INTER_UNIT_MOVES"
  "#"
  "&& reload_completed"
  [(const_int 0)]
{
  switch (which_alternative)
    {
    case 0:
      /* The DImode arrived in a pair of integral registers (e.g. %edx:%eax).
	 Assemble the 64-bit DImode value in an xmm register.  */
      emit_insn (gen_sse2_loadld (operands[0], CONST0_RTX (V4SImode),
      				  gen_rtx_SUBREG (SImode, operands[1], 0)));
      emit_insn (gen_sse2_loadld (operands[2], CONST0_RTX (V4SImode),
				  gen_rtx_SUBREG (SImode, operands[1], 4)));
      emit_insn (gen_sse2_punpckldq (operands[0], operands[0], operands[2]));
      break;

    case 1:
      emit_insn (gen_vec_concatv2di (operands[0], operands[1], const0_rtx));
      break;

    default:
      gcc_unreachable ();
    }
  DONE;
})

(define_expand "movv4sf"
  [(set (match_operand:V4SF 0 "nonimmediate_operand" "")
	(match_operand:V4SF 1 "nonimmediate_operand" ""))]
  "TARGET_SSE"
{
  ix86_expand_vector_move (V4SFmode, operands);
  DONE;
})

(define_insn "*movv4sf_internal"
  [(set (match_operand:V4SF 0 "nonimmediate_operand" "=x,x,m")
	(match_operand:V4SF 1 "nonimmediate_or_sse_const_operand" "C,xm,x"))]
  "TARGET_SSE
   && (register_operand (operands[0], V4SFmode)
       || register_operand (operands[1], V4SFmode))"
{
  switch (which_alternative)
    {
    case 0:
      return standard_sse_constant_opcode (insn, operands[1]);
    case 1:
    case 2:
      return "movaps\t{%1, %0|%0, %1}";
    default:
      abort();
    }
}
  [(set_attr "type" "sselog1,ssemov,ssemov")
   (set_attr "mode" "V4SF")])

(define_split
  [(set (match_operand:V4SF 0 "register_operand" "")
	(match_operand:V4SF 1 "zero_extended_scalar_load_operand" ""))]
  "TARGET_SSE && reload_completed"
  [(set (match_dup 0)
	(vec_merge:V4SF
	  (vec_duplicate:V4SF (match_dup 1))
	  (match_dup 2)
	  (const_int 1)))]
{
  operands[1] = simplify_gen_subreg (SFmode, operands[1], V4SFmode, 0);
  operands[2] = CONST0_RTX (V4SFmode);
})

(define_expand "movv2df"
  [(set (match_operand:V2DF 0 "nonimmediate_operand" "")
	(match_operand:V2DF 1 "nonimmediate_operand" ""))]
  "TARGET_SSE"
{
  ix86_expand_vector_move (V2DFmode, operands);
  DONE;
})

(define_insn "*movv2df_internal"
  [(set (match_operand:V2DF 0 "nonimmediate_operand" "=x,x,m")
	(match_operand:V2DF 1 "nonimmediate_or_sse_const_operand" "C,xm,x"))]
  "TARGET_SSE
   && (register_operand (operands[0], V2DFmode)
       || register_operand (operands[1], V2DFmode))"
{
  switch (which_alternative)
    {
    case 0:
      return standard_sse_constant_opcode (insn, operands[1]);
    case 1:
    case 2:
      if (get_attr_mode (insn) == MODE_V4SF)
	return "movaps\t{%1, %0|%0, %1}";
      else
	return "movapd\t{%1, %0|%0, %1}";
    default:
      gcc_unreachable ();
    }
}
  [(set_attr "type" "sselog1,ssemov,ssemov")
   (set (attr "mode")
	(if_then_else
	  (ior (ior (ne (symbol_ref "optimize_size") (const_int 0))
		    (eq (symbol_ref "TARGET_SSE2") (const_int 0)))
	       (and (eq_attr "alternative" "2")
	  	    (ne (symbol_ref "TARGET_SSE_TYPELESS_STORES")
		        (const_int 0))))
	  (const_string "V4SF")
	  (const_string "V2DF")))])

(define_split
  [(set (match_operand:V2DF 0 "register_operand" "")
	(match_operand:V2DF 1 "zero_extended_scalar_load_operand" ""))]
  "TARGET_SSE2 && reload_completed"
  [(set (match_dup 0) (vec_concat:V2DF (match_dup 1) (match_dup 2)))]
{
  operands[1] = simplify_gen_subreg (DFmode, operands[1], V2DFmode, 0);
  operands[2] = CONST0_RTX (DFmode);
})

(define_expand "push<mode>1"
  [(match_operand:SSEMODE 0 "register_operand" "")]
  "TARGET_SSE"
{
  ix86_expand_push (<MODE>mode, operands[0]);
  DONE;
})

(define_expand "movmisalign<mode>"
  [(set (match_operand:SSEMODE 0 "nonimmediate_operand" "")
	(match_operand:SSEMODE 1 "nonimmediate_operand" ""))]
  "TARGET_SSE"
{
  ix86_expand_vector_move_misalign (<MODE>mode, operands);
  DONE;
})

(define_insn "sse_movups"
  [(set (match_operand:V4SF 0 "nonimmediate_operand" "=x,m")
	(unspec:V4SF [(match_operand:V4SF 1 "nonimmediate_operand" "xm,x")]
		     UNSPEC_MOVU))]
  "TARGET_SSE && !(MEM_P (operands[0]) && MEM_P (operands[1]))"
  "movups\t{%1, %0|%0, %1}"
  [(set_attr "type" "ssemov")
   (set_attr "mode" "V2DF")])

(define_insn "sse2_movupd"
  [(set (match_operand:V2DF 0 "nonimmediate_operand" "=x,m")
	(unspec:V2DF [(match_operand:V2DF 1 "nonimmediate_operand" "xm,x")]
		     UNSPEC_MOVU))]
  "TARGET_SSE2 && !(MEM_P (operands[0]) && MEM_P (operands[1]))"
  "movupd\t{%1, %0|%0, %1}"
  [(set_attr "type" "ssemov")
   (set_attr "mode" "V2DF")])

(define_insn "sse2_movdqu"
  [(set (match_operand:V16QI 0 "nonimmediate_operand" "=x,m")
	(unspec:V16QI [(match_operand:V16QI 1 "nonimmediate_operand" "xm,x")]
		      UNSPEC_MOVU))]
  "TARGET_SSE2 && !(MEM_P (operands[0]) && MEM_P (operands[1]))"
  "movdqu\t{%1, %0|%0, %1}"
  [(set_attr "type" "ssemov")
   (set_attr "mode" "TI")])

(define_insn "sse_movntv4sf"
  [(set (match_operand:V4SF 0 "memory_operand" "=m")
	(unspec:V4SF [(match_operand:V4SF 1 "register_operand" "x")]
		     UNSPEC_MOVNT))]
  "TARGET_SSE"
  "movntps\t{%1, %0|%0, %1}"
  [(set_attr "type" "ssemov")
   (set_attr "mode" "V4SF")])

(define_insn "sse2_movntv2df"
  [(set (match_operand:V2DF 0 "memory_operand" "=m")
	(unspec:V2DF [(match_operand:V2DF 1 "register_operand" "x")]
		     UNSPEC_MOVNT))]
  "TARGET_SSE2"
  "movntpd\t{%1, %0|%0, %1}"
  [(set_attr "type" "ssecvt")
   (set_attr "mode" "V2DF")])

(define_insn "sse2_movntv2di"
  [(set (match_operand:V2DI 0 "memory_operand" "=m")
	(unspec:V2DI [(match_operand:V2DI 1 "register_operand" "x")]
		     UNSPEC_MOVNT))]
  "TARGET_SSE2"
  "movntdq\t{%1, %0|%0, %1}"
  [(set_attr "type" "ssecvt")
   (set_attr "mode" "TI")])

(define_insn "sse2_movntsi"
  [(set (match_operand:SI 0 "memory_operand" "=m")
	(unspec:SI [(match_operand:SI 1 "register_operand" "r")]
		   UNSPEC_MOVNT))]
  "TARGET_SSE2"
  "movnti\t{%1, %0|%0, %1}"
  [(set_attr "type" "ssecvt")
   (set_attr "mode" "V2DF")])

(define_insn "sse3_lddqu"
  [(set (match_operand:V16QI 0 "register_operand" "=x")
	(unspec:V16QI [(match_operand:V16QI 1 "memory_operand" "m")]
		      UNSPEC_LDDQU))]
  "TARGET_SSE3"
  "lddqu\t{%1, %0|%0, %1}"
  [(set_attr "type" "ssecvt")
   (set_attr "mode" "TI")])

;;;;;;;;;;;;;;;;;;;;;;;;;;;;;;;;;;;;;;;;;;;;;;;;;;;;;;;;;;;;;;;;;;;;;
;;
;; Parallel single-precision floating point arithmetic
;;
;;;;;;;;;;;;;;;;;;;;;;;;;;;;;;;;;;;;;;;;;;;;;;;;;;;;;;;;;;;;;;;;;;;;;

(define_expand "negv4sf2"
  [(set (match_operand:V4SF 0 "register_operand" "")
	(neg:V4SF (match_operand:V4SF 1 "nonimmediate_operand" "")))]
  "TARGET_SSE"
  "ix86_expand_fp_absneg_operator (NEG, V4SFmode, operands); DONE;")

(define_expand "absv4sf2"
  [(set (match_operand:V4SF 0 "register_operand" "")
	(abs:V4SF (match_operand:V4SF 1 "nonimmediate_operand" "")))]
  "TARGET_SSE"
  "ix86_expand_fp_absneg_operator (ABS, V4SFmode, operands); DONE;")

(define_expand "addv4sf3"
  [(set (match_operand:V4SF 0 "register_operand" "")
	(plus:V4SF (match_operand:V4SF 1 "nonimmediate_operand" "")
		   (match_operand:V4SF 2 "nonimmediate_operand" "")))]
  "TARGET_SSE"
  "ix86_fixup_binary_operands_no_copy (PLUS, V4SFmode, operands);")

(define_insn "*addv4sf3"
  [(set (match_operand:V4SF 0 "register_operand" "=x")
	(plus:V4SF (match_operand:V4SF 1 "nonimmediate_operand" "%0")
		   (match_operand:V4SF 2 "nonimmediate_operand" "xm")))]
  "TARGET_SSE && ix86_binary_operator_ok (PLUS, V4SFmode, operands)"
  "addps\t{%2, %0|%0, %2}"
  [(set_attr "type" "sseadd")
   (set_attr "mode" "V4SF")])

(define_insn "sse_vmaddv4sf3"
  [(set (match_operand:V4SF 0 "register_operand" "=x")
	(vec_merge:V4SF
	  (plus:V4SF (match_operand:V4SF 1 "register_operand" "0")
		     (match_operand:V4SF 2 "nonimmediate_operand" "xm"))
	  (match_dup 1)
	  (const_int 1)))]
  "TARGET_SSE && ix86_binary_operator_ok (PLUS, V4SFmode, operands)"
  "addss\t{%2, %0|%0, %2}"
  [(set_attr "type" "sseadd")
   (set_attr "mode" "SF")])

(define_expand "subv4sf3"
  [(set (match_operand:V4SF 0 "register_operand" "")
	(minus:V4SF (match_operand:V4SF 1 "register_operand" "")
		    (match_operand:V4SF 2 "nonimmediate_operand" "")))]
  "TARGET_SSE"
  "ix86_fixup_binary_operands_no_copy (MINUS, V4SFmode, operands);")

(define_insn "*subv4sf3"
  [(set (match_operand:V4SF 0 "register_operand" "=x")
	(minus:V4SF (match_operand:V4SF 1 "register_operand" "0")
		    (match_operand:V4SF 2 "nonimmediate_operand" "xm")))]
  "TARGET_SSE"
  "subps\t{%2, %0|%0, %2}"
  [(set_attr "type" "sseadd")
   (set_attr "mode" "V4SF")])

(define_insn "sse_vmsubv4sf3"
  [(set (match_operand:V4SF 0 "register_operand" "=x")
	(vec_merge:V4SF
	  (minus:V4SF (match_operand:V4SF 1 "register_operand" "0")
		      (match_operand:V4SF 2 "nonimmediate_operand" "xm"))
	  (match_dup 1)
	  (const_int 1)))]
  "TARGET_SSE"
  "subss\t{%2, %0|%0, %2}"
  [(set_attr "type" "sseadd")
   (set_attr "mode" "SF")])

(define_expand "mulv4sf3"
  [(set (match_operand:V4SF 0 "register_operand" "")
	(mult:V4SF (match_operand:V4SF 1 "nonimmediate_operand" "")
		   (match_operand:V4SF 2 "nonimmediate_operand" "")))]
  "TARGET_SSE"
  "ix86_fixup_binary_operands_no_copy (MULT, V4SFmode, operands);")

(define_insn "*mulv4sf3"
  [(set (match_operand:V4SF 0 "register_operand" "=x")
	(mult:V4SF (match_operand:V4SF 1 "nonimmediate_operand" "%0")
		   (match_operand:V4SF 2 "nonimmediate_operand" "xm")))]
  "TARGET_SSE && ix86_binary_operator_ok (MULT, V4SFmode, operands)"
  "mulps\t{%2, %0|%0, %2}"
  [(set_attr "type" "ssemul")
   (set_attr "mode" "V4SF")])

(define_insn "sse_vmmulv4sf3"
  [(set (match_operand:V4SF 0 "register_operand" "=x")
	(vec_merge:V4SF
	  (mult:V4SF (match_operand:V4SF 1 "register_operand" "0")
		     (match_operand:V4SF 2 "nonimmediate_operand" "xm"))
	  (match_dup 1)
	  (const_int 1)))]
  "TARGET_SSE && ix86_binary_operator_ok (MULT, V4SFmode, operands)"
  "mulss\t{%2, %0|%0, %2}"
  [(set_attr "type" "ssemul")
   (set_attr "mode" "SF")])

(define_expand "divv4sf3"
  [(set (match_operand:V4SF 0 "register_operand" "")
	(div:V4SF (match_operand:V4SF 1 "register_operand" "")
		  (match_operand:V4SF 2 "nonimmediate_operand" "")))]
  "TARGET_SSE"
  "ix86_fixup_binary_operands_no_copy (DIV, V4SFmode, operands);")

(define_insn "*divv4sf3"
  [(set (match_operand:V4SF 0 "register_operand" "=x")
	(div:V4SF (match_operand:V4SF 1 "register_operand" "0")
		  (match_operand:V4SF 2 "nonimmediate_operand" "xm")))]
  "TARGET_SSE"
  "divps\t{%2, %0|%0, %2}"
  [(set_attr "type" "ssediv")
   (set_attr "mode" "V4SF")])

(define_insn "sse_vmdivv4sf3"
  [(set (match_operand:V4SF 0 "register_operand" "=x")
	(vec_merge:V4SF
	  (div:V4SF (match_operand:V4SF 1 "register_operand" "0")
		    (match_operand:V4SF 2 "nonimmediate_operand" "xm"))
	  (match_dup 1)
	  (const_int 1)))]
  "TARGET_SSE"
  "divss\t{%2, %0|%0, %2}"
  [(set_attr "type" "ssediv")
   (set_attr "mode" "SF")])

(define_insn "sse_rcpv4sf2"
  [(set (match_operand:V4SF 0 "register_operand" "=x")
	(unspec:V4SF
	 [(match_operand:V4SF 1 "nonimmediate_operand" "xm")] UNSPEC_RCP))]
  "TARGET_SSE"
  "rcpps\t{%1, %0|%0, %1}"
  [(set_attr "type" "sse")
   (set_attr "mode" "V4SF")])

(define_insn "sse_vmrcpv4sf2"
  [(set (match_operand:V4SF 0 "register_operand" "=x")
	(vec_merge:V4SF
	  (unspec:V4SF [(match_operand:V4SF 1 "nonimmediate_operand" "xm")]
		       UNSPEC_RCP)
	  (match_operand:V4SF 2 "register_operand" "0")
	  (const_int 1)))]
  "TARGET_SSE"
  "rcpss\t{%1, %0|%0, %1}"
  [(set_attr "type" "sse")
   (set_attr "mode" "SF")])

(define_insn "sse_rsqrtv4sf2"
  [(set (match_operand:V4SF 0 "register_operand" "=x")
	(unspec:V4SF
	  [(match_operand:V4SF 1 "nonimmediate_operand" "xm")] UNSPEC_RSQRT))]
  "TARGET_SSE"
  "rsqrtps\t{%1, %0|%0, %1}"
  [(set_attr "type" "sse")
   (set_attr "mode" "V4SF")])

(define_insn "sse_vmrsqrtv4sf2"
  [(set (match_operand:V4SF 0 "register_operand" "=x")
	(vec_merge:V4SF
	  (unspec:V4SF [(match_operand:V4SF 1 "nonimmediate_operand" "xm")]
		       UNSPEC_RSQRT)
	  (match_operand:V4SF 2 "register_operand" "0")
	  (const_int 1)))]
  "TARGET_SSE"
  "rsqrtss\t{%1, %0|%0, %1}"
  [(set_attr "type" "sse")
   (set_attr "mode" "SF")])

(define_insn "sqrtv4sf2"
  [(set (match_operand:V4SF 0 "register_operand" "=x")
	(sqrt:V4SF (match_operand:V4SF 1 "nonimmediate_operand" "xm")))]
  "TARGET_SSE"
  "sqrtps\t{%1, %0|%0, %1}"
  [(set_attr "type" "sse")
   (set_attr "mode" "V4SF")])

(define_insn "sse_vmsqrtv4sf2"
  [(set (match_operand:V4SF 0 "register_operand" "=x")
	(vec_merge:V4SF
	  (sqrt:V4SF (match_operand:V4SF 1 "nonimmediate_operand" "xm"))
	  (match_operand:V4SF 2 "register_operand" "0")
	  (const_int 1)))]
  "TARGET_SSE"
  "sqrtss\t{%1, %0|%0, %1}"
  [(set_attr "type" "sse")
   (set_attr "mode" "SF")])

;; ??? For !flag_finite_math_only, the representation with SMIN/SMAX
;; isn't really correct, as those rtl operators aren't defined when 
;; applied to NaNs.  Hopefully the optimizers won't get too smart on us.

(define_expand "smaxv4sf3"
  [(set (match_operand:V4SF 0 "register_operand" "")
	(smax:V4SF (match_operand:V4SF 1 "nonimmediate_operand" "")
		   (match_operand:V4SF 2 "nonimmediate_operand" "")))]
  "TARGET_SSE"
{
  if (!flag_finite_math_only)
    operands[1] = force_reg (V4SFmode, operands[1]);
  ix86_fixup_binary_operands_no_copy (SMAX, V4SFmode, operands);
})

(define_insn "*smaxv4sf3_finite"
  [(set (match_operand:V4SF 0 "register_operand" "=x")
	(smax:V4SF (match_operand:V4SF 1 "nonimmediate_operand" "%0")
		   (match_operand:V4SF 2 "nonimmediate_operand" "xm")))]
  "TARGET_SSE && flag_finite_math_only
   && ix86_binary_operator_ok (SMAX, V4SFmode, operands)"
  "maxps\t{%2, %0|%0, %2}"
  [(set_attr "type" "sse")
   (set_attr "mode" "V4SF")])

(define_insn "*smaxv4sf3"
  [(set (match_operand:V4SF 0 "register_operand" "=x")
	(smax:V4SF (match_operand:V4SF 1 "register_operand" "0")
		   (match_operand:V4SF 2 "nonimmediate_operand" "xm")))]
  "TARGET_SSE"
  "maxps\t{%2, %0|%0, %2}"
  [(set_attr "type" "sse")
   (set_attr "mode" "V4SF")])

(define_insn "sse_vmsmaxv4sf3"
  [(set (match_operand:V4SF 0 "register_operand" "=x")
	(vec_merge:V4SF
	 (smax:V4SF (match_operand:V4SF 1 "register_operand" "0")
		    (match_operand:V4SF 2 "nonimmediate_operand" "xm"))
	 (match_dup 1)
	 (const_int 1)))]
  "TARGET_SSE"
  "maxss\t{%2, %0|%0, %2}"
  [(set_attr "type" "sse")
   (set_attr "mode" "SF")])

(define_expand "sminv4sf3"
  [(set (match_operand:V4SF 0 "register_operand" "")
	(smin:V4SF (match_operand:V4SF 1 "nonimmediate_operand" "")
		   (match_operand:V4SF 2 "nonimmediate_operand" "")))]
  "TARGET_SSE"
{
  if (!flag_finite_math_only)
    operands[1] = force_reg (V4SFmode, operands[1]);
  ix86_fixup_binary_operands_no_copy (SMIN, V4SFmode, operands);
})

(define_insn "*sminv4sf3_finite"
  [(set (match_operand:V4SF 0 "register_operand" "=x")
	(smin:V4SF (match_operand:V4SF 1 "nonimmediate_operand" "%0")
		   (match_operand:V4SF 2 "nonimmediate_operand" "xm")))]
  "TARGET_SSE && flag_finite_math_only
   && ix86_binary_operator_ok (SMIN, V4SFmode, operands)"
  "minps\t{%2, %0|%0, %2}"
  [(set_attr "type" "sse")
   (set_attr "mode" "V4SF")])

(define_insn "*sminv4sf3"
  [(set (match_operand:V4SF 0 "register_operand" "=x")
	(smin:V4SF (match_operand:V4SF 1 "register_operand" "0")
		   (match_operand:V4SF 2 "nonimmediate_operand" "xm")))]
  "TARGET_SSE"
  "minps\t{%2, %0|%0, %2}"
  [(set_attr "type" "sse")
   (set_attr "mode" "V4SF")])

(define_insn "sse_vmsminv4sf3"
  [(set (match_operand:V4SF 0 "register_operand" "=x")
	(vec_merge:V4SF
	 (smin:V4SF (match_operand:V4SF 1 "register_operand" "0")
		    (match_operand:V4SF 2 "nonimmediate_operand" "xm"))
	 (match_dup 1)
	 (const_int 1)))]
  "TARGET_SSE"
  "minss\t{%2, %0|%0, %2}"
  [(set_attr "type" "sse")
   (set_attr "mode" "SF")])

;; These versions of the min/max patterns implement exactly the operations
;;   min = (op1 < op2 ? op1 : op2)
;;   max = (!(op1 < op2) ? op1 : op2)
;; Their operands are not commutative, and thus they may be used in the
;; presence of -0.0 and NaN.

(define_insn "*ieee_sminv4sf3"
  [(set (match_operand:V4SF 0 "register_operand" "=x")
	(unspec:V4SF [(match_operand:V4SF 1 "register_operand" "0")
		      (match_operand:V4SF 2 "nonimmediate_operand" "xm")]
		     UNSPEC_IEEE_MIN))]
  "TARGET_SSE"
  "minps\t{%2, %0|%0, %2}"
  [(set_attr "type" "sseadd")
   (set_attr "mode" "V4SF")])

(define_insn "*ieee_smaxv4sf3"
  [(set (match_operand:V4SF 0 "register_operand" "=x")
	(unspec:V4SF [(match_operand:V4SF 1 "register_operand" "0")
		      (match_operand:V4SF 2 "nonimmediate_operand" "xm")]
		     UNSPEC_IEEE_MAX))]
  "TARGET_SSE"
  "maxps\t{%2, %0|%0, %2}"
  [(set_attr "type" "sseadd")
   (set_attr "mode" "V4SF")])

(define_insn "*ieee_sminv2df3"
  [(set (match_operand:V2DF 0 "register_operand" "=x")
	(unspec:V2DF [(match_operand:V2DF 1 "register_operand" "0")
		      (match_operand:V2DF 2 "nonimmediate_operand" "xm")]
		     UNSPEC_IEEE_MIN))]
  "TARGET_SSE2"
  "minpd\t{%2, %0|%0, %2}"
  [(set_attr "type" "sseadd")
   (set_attr "mode" "V2DF")])

(define_insn "*ieee_smaxv2df3"
  [(set (match_operand:V2DF 0 "register_operand" "=x")
	(unspec:V2DF [(match_operand:V2DF 1 "register_operand" "0")
		      (match_operand:V2DF 2 "nonimmediate_operand" "xm")]
		     UNSPEC_IEEE_MAX))]
  "TARGET_SSE2"
  "maxpd\t{%2, %0|%0, %2}"
  [(set_attr "type" "sseadd")
   (set_attr "mode" "V2DF")])

(define_insn "sse3_addsubv4sf3"
  [(set (match_operand:V4SF 0 "register_operand" "=x")
	(vec_merge:V4SF
	  (plus:V4SF
	    (match_operand:V4SF 1 "register_operand" "0")
	    (match_operand:V4SF 2 "nonimmediate_operand" "xm"))
	  (minus:V4SF (match_dup 1) (match_dup 2))
	  (const_int 5)))]
  "TARGET_SSE3"
  "addsubps\t{%2, %0|%0, %2}"
  [(set_attr "type" "sseadd")
   (set_attr "mode" "V4SF")])

(define_insn "sse3_haddv4sf3"
  [(set (match_operand:V4SF 0 "register_operand" "=x")
	(vec_concat:V4SF
	  (vec_concat:V2SF
	    (plus:SF
	      (vec_select:SF 
		(match_operand:V4SF 1 "register_operand" "0")
		(parallel [(const_int 0)]))
	      (vec_select:SF (match_dup 1) (parallel [(const_int 1)])))
	    (plus:SF
	      (vec_select:SF (match_dup 1) (parallel [(const_int 2)]))
	      (vec_select:SF (match_dup 1) (parallel [(const_int 3)]))))
	  (vec_concat:V2SF
	    (plus:SF
	      (vec_select:SF
		(match_operand:V4SF 2 "nonimmediate_operand" "xm")
		(parallel [(const_int 0)]))
	      (vec_select:SF (match_dup 2) (parallel [(const_int 1)])))
	    (plus:SF
	      (vec_select:SF (match_dup 2) (parallel [(const_int 2)]))
	      (vec_select:SF (match_dup 2) (parallel [(const_int 3)]))))))]
  "TARGET_SSE3"
  "haddps\t{%2, %0|%0, %2}"
  [(set_attr "type" "sseadd")
   (set_attr "mode" "V4SF")])

(define_insn "sse3_hsubv4sf3"
  [(set (match_operand:V4SF 0 "register_operand" "=x")
	(vec_concat:V4SF
	  (vec_concat:V2SF
	    (minus:SF
	      (vec_select:SF 
		(match_operand:V4SF 1 "register_operand" "0")
		(parallel [(const_int 0)]))
	      (vec_select:SF (match_dup 1) (parallel [(const_int 1)])))
	    (minus:SF
	      (vec_select:SF (match_dup 1) (parallel [(const_int 2)]))
	      (vec_select:SF (match_dup 1) (parallel [(const_int 3)]))))
	  (vec_concat:V2SF
	    (minus:SF
	      (vec_select:SF
		(match_operand:V4SF 2 "nonimmediate_operand" "xm")
		(parallel [(const_int 0)]))
	      (vec_select:SF (match_dup 2) (parallel [(const_int 1)])))
	    (minus:SF
	      (vec_select:SF (match_dup 2) (parallel [(const_int 2)]))
	      (vec_select:SF (match_dup 2) (parallel [(const_int 3)]))))))]
  "TARGET_SSE3"
  "hsubps\t{%2, %0|%0, %2}"
  [(set_attr "type" "sseadd")
   (set_attr "mode" "V4SF")])

(define_expand "reduc_splus_v4sf"
  [(match_operand:V4SF 0 "register_operand" "")
   (match_operand:V4SF 1 "register_operand" "")]
  "TARGET_SSE"
{
  if (TARGET_SSE3)
    {
      rtx tmp = gen_reg_rtx (V4SFmode);
      emit_insn (gen_sse3_haddv4sf3 (tmp, operands[1], operands[1]));
      emit_insn (gen_sse3_haddv4sf3 (operands[0], tmp, tmp));
    }
  else
    ix86_expand_reduc_v4sf (gen_addv4sf3, operands[0], operands[1]);
  DONE;
})

(define_expand "reduc_smax_v4sf"
  [(match_operand:V4SF 0 "register_operand" "")
   (match_operand:V4SF 1 "register_operand" "")]
  "TARGET_SSE"
{
  ix86_expand_reduc_v4sf (gen_smaxv4sf3, operands[0], operands[1]);
  DONE;
})

(define_expand "reduc_smin_v4sf"
  [(match_operand:V4SF 0 "register_operand" "")
   (match_operand:V4SF 1 "register_operand" "")]
  "TARGET_SSE"
{
  ix86_expand_reduc_v4sf (gen_sminv4sf3, operands[0], operands[1]);
  DONE;
})

;;;;;;;;;;;;;;;;;;;;;;;;;;;;;;;;;;;;;;;;;;;;;;;;;;;;;;;;;;;;;;;;;;;;;
;;
;; Parallel single-precision floating point comparisons
;;
;;;;;;;;;;;;;;;;;;;;;;;;;;;;;;;;;;;;;;;;;;;;;;;;;;;;;;;;;;;;;;;;;;;;;

(define_insn "sse_maskcmpv4sf3"
  [(set (match_operand:V4SF 0 "register_operand" "=x")
	(match_operator:V4SF 3 "sse_comparison_operator"
		[(match_operand:V4SF 1 "register_operand" "0")
		 (match_operand:V4SF 2 "nonimmediate_operand" "xm")]))]
  "TARGET_SSE"
  "cmp%D3ps\t{%2, %0|%0, %2}"
  [(set_attr "type" "ssecmp")
   (set_attr "mode" "V4SF")])

(define_insn "sse_maskcmpsf3"
  [(set (match_operand:SF 0 "register_operand" "=x")
	(match_operator:SF 3 "sse_comparison_operator"
		[(match_operand:SF 1 "register_operand" "0")
		 (match_operand:SF 2 "nonimmediate_operand" "xm")]))]
  "TARGET_SSE"
  "cmp%D3ss\t{%2, %0|%0, %2}"
  [(set_attr "type" "ssecmp")
   (set_attr "mode" "SF")])

(define_insn "sse_vmmaskcmpv4sf3"
  [(set (match_operand:V4SF 0 "register_operand" "=x")
	(vec_merge:V4SF
	 (match_operator:V4SF 3 "sse_comparison_operator"
		[(match_operand:V4SF 1 "register_operand" "0")
		 (match_operand:V4SF 2 "register_operand" "x")])
	 (match_dup 1)
	 (const_int 1)))]
  "TARGET_SSE"
  "cmp%D3ss\t{%2, %0|%0, %2}"
  [(set_attr "type" "ssecmp")
   (set_attr "mode" "SF")])

(define_insn "sse_comi"
  [(set (reg:CCFP FLAGS_REG)
	(compare:CCFP
	  (vec_select:SF
	    (match_operand:V4SF 0 "register_operand" "x")
	    (parallel [(const_int 0)]))
	  (vec_select:SF
	    (match_operand:V4SF 1 "nonimmediate_operand" "xm")
	    (parallel [(const_int 0)]))))]
  "TARGET_SSE"
  "comiss\t{%1, %0|%0, %1}"
  [(set_attr "type" "ssecomi")
   (set_attr "mode" "SF")])

(define_insn "sse_ucomi"
  [(set (reg:CCFPU FLAGS_REG)
	(compare:CCFPU
	  (vec_select:SF
	    (match_operand:V4SF 0 "register_operand" "x")
	    (parallel [(const_int 0)]))
	  (vec_select:SF
	    (match_operand:V4SF 1 "nonimmediate_operand" "xm")
	    (parallel [(const_int 0)]))))]
  "TARGET_SSE"
  "ucomiss\t{%1, %0|%0, %1}"
  [(set_attr "type" "ssecomi")
   (set_attr "mode" "SF")])

(define_expand "vcondv4sf"
  [(set (match_operand:V4SF 0 "register_operand" "")
        (if_then_else:V4SF
          (match_operator 3 ""
            [(match_operand:V4SF 4 "nonimmediate_operand" "")
             (match_operand:V4SF 5 "nonimmediate_operand" "")])
          (match_operand:V4SF 1 "general_operand" "")
          (match_operand:V4SF 2 "general_operand" "")))]
  "TARGET_SSE"
{
  if (ix86_expand_fp_vcond (operands))
    DONE;
  else
    FAIL;
})

;;;;;;;;;;;;;;;;;;;;;;;;;;;;;;;;;;;;;;;;;;;;;;;;;;;;;;;;;;;;;;;;;;;;;
;;
;; Parallel single-precision floating point logical operations
;;
;;;;;;;;;;;;;;;;;;;;;;;;;;;;;;;;;;;;;;;;;;;;;;;;;;;;;;;;;;;;;;;;;;;;;

(define_expand "andv4sf3"
  [(set (match_operand:V4SF 0 "register_operand" "")
	(and:V4SF (match_operand:V4SF 1 "nonimmediate_operand" "")
		  (match_operand:V4SF 2 "nonimmediate_operand" "")))]
  "TARGET_SSE"
  "ix86_fixup_binary_operands_no_copy (AND, V4SFmode, operands);")

(define_insn "*andv4sf3"
  [(set (match_operand:V4SF 0 "register_operand" "=x")
	(and:V4SF (match_operand:V4SF 1 "nonimmediate_operand" "%0")
		  (match_operand:V4SF 2 "nonimmediate_operand" "xm")))]
  "TARGET_SSE && ix86_binary_operator_ok (AND, V4SFmode, operands)"
  "andps\t{%2, %0|%0, %2}"
  [(set_attr "type" "sselog")
   (set_attr "mode" "V4SF")])

(define_insn "sse_nandv4sf3"
  [(set (match_operand:V4SF 0 "register_operand" "=x")
	(and:V4SF (not:V4SF (match_operand:V4SF 1 "register_operand" "0"))
		  (match_operand:V4SF 2 "nonimmediate_operand" "xm")))]
  "TARGET_SSE"
  "andnps\t{%2, %0|%0, %2}"
  [(set_attr "type" "sselog")
   (set_attr "mode" "V4SF")])

(define_expand "iorv4sf3"
  [(set (match_operand:V4SF 0 "register_operand" "")
	(ior:V4SF (match_operand:V4SF 1 "nonimmediate_operand" "")
		  (match_operand:V4SF 2 "nonimmediate_operand" "")))]
  "TARGET_SSE"
  "ix86_fixup_binary_operands_no_copy (IOR, V4SFmode, operands);")

(define_insn "*iorv4sf3"
  [(set (match_operand:V4SF 0 "register_operand" "=x")
	(ior:V4SF (match_operand:V4SF 1 "nonimmediate_operand" "%0")
		  (match_operand:V4SF 2 "nonimmediate_operand" "xm")))]
  "TARGET_SSE && ix86_binary_operator_ok (IOR, V4SFmode, operands)"
  "orps\t{%2, %0|%0, %2}"
  [(set_attr "type" "sselog")
   (set_attr "mode" "V4SF")])

(define_expand "xorv4sf3"
  [(set (match_operand:V4SF 0 "register_operand" "")
	(xor:V4SF (match_operand:V4SF 1 "nonimmediate_operand" "")
		  (match_operand:V4SF 2 "nonimmediate_operand" "")))]
  "TARGET_SSE"
  "ix86_fixup_binary_operands_no_copy (XOR, V4SFmode, operands);")

(define_insn "*xorv4sf3"
  [(set (match_operand:V4SF 0 "register_operand" "=x")
	(xor:V4SF (match_operand:V4SF 1 "nonimmediate_operand" "%0")
		  (match_operand:V4SF 2 "nonimmediate_operand" "xm")))]
  "TARGET_SSE && ix86_binary_operator_ok (XOR, V4SFmode, operands)"
  "xorps\t{%2, %0|%0, %2}"
  [(set_attr "type" "sselog")
   (set_attr "mode" "V4SF")])

;; Also define scalar versions.  These are used for abs, neg, and
;; conditional move.  Using subregs into vector modes causes register
;; allocation lossage.  These patterns do not allow memory operands
;; because the native instructions read the full 128-bits.

(define_insn "*andsf3"
  [(set (match_operand:SF 0 "register_operand" "=x")
	(and:SF (match_operand:SF 1 "register_operand" "0")
		(match_operand:SF 2 "register_operand" "x")))]
  "TARGET_SSE"
  "andps\t{%2, %0|%0, %2}"
  [(set_attr "type" "sselog")
   (set_attr "mode" "V4SF")])

(define_insn "*nandsf3"
  [(set (match_operand:SF 0 "register_operand" "=x")
	(and:SF (not:SF (match_operand:SF 1 "register_operand" "0"))
		(match_operand:SF 2 "register_operand" "x")))]
  "TARGET_SSE"
  "andnps\t{%2, %0|%0, %2}"
  [(set_attr "type" "sselog")
   (set_attr "mode" "V4SF")])

(define_insn "*iorsf3"
  [(set (match_operand:SF 0 "register_operand" "=x")
	(ior:SF (match_operand:SF 1 "register_operand" "0")
		(match_operand:SF 2 "register_operand" "x")))]
  "TARGET_SSE"
  "orps\t{%2, %0|%0, %2}"
  [(set_attr "type" "sselog")
   (set_attr "mode" "V4SF")])

(define_insn "*xorsf3"
  [(set (match_operand:SF 0 "register_operand" "=x")
	(xor:SF (match_operand:SF 1 "register_operand" "0")
		(match_operand:SF 2 "register_operand" "x")))]
  "TARGET_SSE"
  "xorps\t{%2, %0|%0, %2}"
  [(set_attr "type" "sselog")
   (set_attr "mode" "V4SF")])

;;;;;;;;;;;;;;;;;;;;;;;;;;;;;;;;;;;;;;;;;;;;;;;;;;;;;;;;;;;;;;;;;;;;;
;;
;; Parallel single-precision floating point conversion operations
;;
;;;;;;;;;;;;;;;;;;;;;;;;;;;;;;;;;;;;;;;;;;;;;;;;;;;;;;;;;;;;;;;;;;;;;

(define_insn "sse_cvtpi2ps"
  [(set (match_operand:V4SF 0 "register_operand" "=x")
	(vec_merge:V4SF
	  (vec_duplicate:V4SF
	    (float:V2SF (match_operand:V2SI 2 "nonimmediate_operand" "ym")))
	  (match_operand:V4SF 1 "register_operand" "0")
	  (const_int 3)))]
  "TARGET_SSE"
  "cvtpi2ps\t{%2, %0|%0, %2}"
  [(set_attr "type" "ssecvt")
   (set_attr "mode" "V4SF")])

(define_insn "sse_cvtps2pi"
  [(set (match_operand:V2SI 0 "register_operand" "=y")
	(vec_select:V2SI
	  (unspec:V4SI [(match_operand:V4SF 1 "nonimmediate_operand" "xm")]
		       UNSPEC_FIX_NOTRUNC)
	  (parallel [(const_int 0) (const_int 1)])))]
  "TARGET_SSE"
  "cvtps2pi\t{%1, %0|%0, %1}"
  [(set_attr "type" "ssecvt")
   (set_attr "unit" "mmx")
   (set_attr "mode" "DI")])

(define_insn "sse_cvttps2pi"
  [(set (match_operand:V2SI 0 "register_operand" "=y")
	(vec_select:V2SI
	  (fix:V4SI (match_operand:V4SF 1 "nonimmediate_operand" "xm"))
	  (parallel [(const_int 0) (const_int 1)])))]
  "TARGET_SSE"
  "cvttps2pi\t{%1, %0|%0, %1}"
  [(set_attr "type" "ssecvt")
   (set_attr "unit" "mmx")
   (set_attr "mode" "SF")])

(define_insn "sse_cvtsi2ss"
  [(set (match_operand:V4SF 0 "register_operand" "=x,x")
	(vec_merge:V4SF
	  (vec_duplicate:V4SF
	    (float:SF (match_operand:SI 2 "nonimmediate_operand" "r,m")))
	  (match_operand:V4SF 1 "register_operand" "0,0")
	  (const_int 1)))]
  "TARGET_SSE"
  "cvtsi2ss\t{%2, %0|%0, %2}"
  [(set_attr "type" "sseicvt")
   (set_attr "athlon_decode" "vector,double")
   (set_attr "amdfam10_decode" "vector,double")
   (set_attr "mode" "SF")])

(define_insn "sse_cvtsi2ssq"
  [(set (match_operand:V4SF 0 "register_operand" "=x,x")
	(vec_merge:V4SF
	  (vec_duplicate:V4SF
	    (float:SF (match_operand:DI 2 "nonimmediate_operand" "r,rm")))
	  (match_operand:V4SF 1 "register_operand" "0,0")
	  (const_int 1)))]
  "TARGET_SSE && TARGET_64BIT"
  "cvtsi2ssq\t{%2, %0|%0, %2}"
  [(set_attr "type" "sseicvt")
   (set_attr "athlon_decode" "vector,double")
   (set_attr "amdfam10_decode" "vector,double")
   (set_attr "mode" "SF")])

(define_insn "sse_cvtss2si"
  [(set (match_operand:SI 0 "register_operand" "=r,r")
	(unspec:SI
	  [(vec_select:SF
	     (match_operand:V4SF 1 "nonimmediate_operand" "x,m")
	     (parallel [(const_int 0)]))]
	  UNSPEC_FIX_NOTRUNC))]
  "TARGET_SSE"
  "cvtss2si\t{%1, %0|%0, %1}"
  [(set_attr "type" "sseicvt")
   (set_attr "athlon_decode" "double,vector")
   (set_attr "mode" "SI")])

(define_insn "sse_cvtss2si_2"
  [(set (match_operand:SI 0 "register_operand" "=r,r")
	(unspec:SI [(match_operand:SF 1 "nonimmediate_operand" "x,m")]
	 UNSPEC_FIX_NOTRUNC))]
  "TARGET_SSE"
  "cvtss2si\t{%1, %0|%0, %1}"
  [(set_attr "type" "sseicvt")
   (set_attr "athlon_decode" "double,vector")
<<<<<<< HEAD
=======
   (set_attr "amdfam10_decode" "double,double")
>>>>>>> 1177f497
   (set_attr "mode" "SI")])

(define_insn "sse_cvtss2siq"
  [(set (match_operand:DI 0 "register_operand" "=r,r")
	(unspec:DI
	  [(vec_select:SF
	     (match_operand:V4SF 1 "nonimmediate_operand" "x,m")
	     (parallel [(const_int 0)]))]
	  UNSPEC_FIX_NOTRUNC))]
  "TARGET_SSE && TARGET_64BIT"
  "cvtss2siq\t{%1, %0|%0, %1}"
  [(set_attr "type" "sseicvt")
   (set_attr "athlon_decode" "double,vector")
   (set_attr "mode" "DI")])

(define_insn "sse_cvtss2siq_2"
  [(set (match_operand:DI 0 "register_operand" "=r,r")
	(unspec:DI [(match_operand:SF 1 "nonimmediate_operand" "x,m")]
	 UNSPEC_FIX_NOTRUNC))]
  "TARGET_SSE && TARGET_64BIT"
  "cvtss2siq\t{%1, %0|%0, %1}"
  [(set_attr "type" "sseicvt")
   (set_attr "athlon_decode" "double,vector")
<<<<<<< HEAD
=======
   (set_attr "amdfam10_decode" "double,double")
>>>>>>> 1177f497
   (set_attr "mode" "DI")])

(define_insn "sse_cvttss2si"
  [(set (match_operand:SI 0 "register_operand" "=r,r")
	(fix:SI
	  (vec_select:SF
	    (match_operand:V4SF 1 "nonimmediate_operand" "x,m")
	    (parallel [(const_int 0)]))))]
  "TARGET_SSE"
  "cvttss2si\t{%1, %0|%0, %1}"
  [(set_attr "type" "sseicvt")
   (set_attr "athlon_decode" "double,vector")
   (set_attr "amdfam10_decode" "double,double")
   (set_attr "mode" "SI")])

(define_insn "sse_cvttss2siq"
  [(set (match_operand:DI 0 "register_operand" "=r,r")
	(fix:DI
	  (vec_select:SF
	    (match_operand:V4SF 1 "nonimmediate_operand" "x,m")
	    (parallel [(const_int 0)]))))]
  "TARGET_SSE && TARGET_64BIT"
  "cvttss2siq\t{%1, %0|%0, %1}"
  [(set_attr "type" "sseicvt")
   (set_attr "athlon_decode" "double,vector")
   (set_attr "amdfam10_decode" "double,double")
   (set_attr "mode" "DI")])

(define_insn "sse2_cvtdq2ps"
  [(set (match_operand:V4SF 0 "register_operand" "=x")
	(float:V4SF (match_operand:V4SI 1 "nonimmediate_operand" "xm")))]
  "TARGET_SSE2"
  "cvtdq2ps\t{%1, %0|%0, %1}"
  [(set_attr "type" "ssecvt")
   (set_attr "mode" "V2DF")])

(define_insn "sse2_cvtps2dq"
  [(set (match_operand:V4SI 0 "register_operand" "=x")
	(unspec:V4SI [(match_operand:V4SF 1 "nonimmediate_operand" "xm")]
		     UNSPEC_FIX_NOTRUNC))]
  "TARGET_SSE2"
  "cvtps2dq\t{%1, %0|%0, %1}"
  [(set_attr "type" "ssecvt")
   (set_attr "mode" "TI")])

(define_insn "sse2_cvttps2dq"
  [(set (match_operand:V4SI 0 "register_operand" "=x")
	(fix:V4SI (match_operand:V4SF 1 "nonimmediate_operand" "xm")))]
  "TARGET_SSE2"
  "cvttps2dq\t{%1, %0|%0, %1}"
  [(set_attr "type" "ssecvt")
   (set_attr "mode" "TI")])

;;;;;;;;;;;;;;;;;;;;;;;;;;;;;;;;;;;;;;;;;;;;;;;;;;;;;;;;;;;;;;;;;;;;;
;;
;; Parallel single-precision floating point element swizzling
;;
;;;;;;;;;;;;;;;;;;;;;;;;;;;;;;;;;;;;;;;;;;;;;;;;;;;;;;;;;;;;;;;;;;;;;

(define_insn "sse_movhlps"
  [(set (match_operand:V4SF 0 "nonimmediate_operand"     "=x,x,m")
	(vec_select:V4SF
	  (vec_concat:V8SF
	    (match_operand:V4SF 1 "nonimmediate_operand" " 0,0,0")
	    (match_operand:V4SF 2 "nonimmediate_operand" " x,o,x"))
	  (parallel [(const_int 6)
		     (const_int 7)
		     (const_int 2)
		     (const_int 3)])))]
  "TARGET_SSE && !(MEM_P (operands[1]) && MEM_P (operands[2]))"
  "@
   movhlps\t{%2, %0|%0, %2}
   movlps\t{%H2, %0|%0, %H2}
   movhps\t{%2, %0|%0, %2}"
  [(set_attr "type" "ssemov")
   (set_attr "mode" "V4SF,V2SF,V2SF")])

(define_insn "sse_movlhps"
  [(set (match_operand:V4SF 0 "nonimmediate_operand"     "=x,x,o")
	(vec_select:V4SF
	  (vec_concat:V8SF
	    (match_operand:V4SF 1 "nonimmediate_operand" " 0,0,0")
	    (match_operand:V4SF 2 "nonimmediate_operand" " x,m,x"))
	  (parallel [(const_int 0)
		     (const_int 1)
		     (const_int 4)
		     (const_int 5)])))]
  "TARGET_SSE && ix86_binary_operator_ok (UNKNOWN, V4SFmode, operands)"
  "@
   movlhps\t{%2, %0|%0, %2}
   movhps\t{%2, %0|%0, %2}
   movlps\t{%2, %H0|%H0, %2}"
  [(set_attr "type" "ssemov")
   (set_attr "mode" "V4SF,V2SF,V2SF")])

(define_insn "sse_unpckhps"
  [(set (match_operand:V4SF 0 "register_operand" "=x")
	(vec_select:V4SF
	  (vec_concat:V8SF
	    (match_operand:V4SF 1 "register_operand" "0")
	    (match_operand:V4SF 2 "nonimmediate_operand" "xm"))
	  (parallel [(const_int 2) (const_int 6)
		     (const_int 3) (const_int 7)])))]
  "TARGET_SSE"
  "unpckhps\t{%2, %0|%0, %2}"
  [(set_attr "type" "sselog")
   (set_attr "mode" "V4SF")])

(define_insn "sse_unpcklps"
  [(set (match_operand:V4SF 0 "register_operand" "=x")
	(vec_select:V4SF
	  (vec_concat:V8SF
	    (match_operand:V4SF 1 "register_operand" "0")
	    (match_operand:V4SF 2 "nonimmediate_operand" "xm"))
	  (parallel [(const_int 0) (const_int 4)
		     (const_int 1) (const_int 5)])))]
  "TARGET_SSE"
  "unpcklps\t{%2, %0|%0, %2}"
  [(set_attr "type" "sselog")
   (set_attr "mode" "V4SF")])

;; These are modeled with the same vec_concat as the others so that we
;; capture users of shufps that can use the new instructions
(define_insn "sse3_movshdup"
  [(set (match_operand:V4SF 0 "register_operand" "=x")
	(vec_select:V4SF
	  (vec_concat:V8SF
	    (match_operand:V4SF 1 "nonimmediate_operand" "xm")
	    (match_dup 1))
	  (parallel [(const_int 1)
		     (const_int 1)
		     (const_int 7)
		     (const_int 7)])))]
  "TARGET_SSE3"
  "movshdup\t{%1, %0|%0, %1}"
  [(set_attr "type" "sse")
   (set_attr "mode" "V4SF")])

(define_insn "sse3_movsldup"
  [(set (match_operand:V4SF 0 "register_operand" "=x")
	(vec_select:V4SF
	  (vec_concat:V8SF
	    (match_operand:V4SF 1 "nonimmediate_operand" "xm")
	    (match_dup 1))
	  (parallel [(const_int 0)
		     (const_int 0)
		     (const_int 6)
		     (const_int 6)])))]
  "TARGET_SSE3"
  "movsldup\t{%1, %0|%0, %1}"
  [(set_attr "type" "sse")
   (set_attr "mode" "V4SF")])

(define_expand "sse_shufps"
  [(match_operand:V4SF 0 "register_operand" "")
   (match_operand:V4SF 1 "register_operand" "")
   (match_operand:V4SF 2 "nonimmediate_operand" "")
   (match_operand:SI 3 "const_int_operand" "")]
  "TARGET_SSE"
{
  int mask = INTVAL (operands[3]);
  emit_insn (gen_sse_shufps_1 (operands[0], operands[1], operands[2],
			       GEN_INT ((mask >> 0) & 3),
			       GEN_INT ((mask >> 2) & 3),
			       GEN_INT (((mask >> 4) & 3) + 4),
			       GEN_INT (((mask >> 6) & 3) + 4)));
  DONE;
})

(define_insn "sse_shufps_1"
  [(set (match_operand:V4SF 0 "register_operand" "=x")
	(vec_select:V4SF
	  (vec_concat:V8SF
	    (match_operand:V4SF 1 "register_operand" "0")
	    (match_operand:V4SF 2 "nonimmediate_operand" "xm"))
	  (parallel [(match_operand 3 "const_0_to_3_operand" "")
		     (match_operand 4 "const_0_to_3_operand" "")
		     (match_operand 5 "const_4_to_7_operand" "")
		     (match_operand 6 "const_4_to_7_operand" "")])))]
  "TARGET_SSE"
{
  int mask = 0;
  mask |= INTVAL (operands[3]) << 0;
  mask |= INTVAL (operands[4]) << 2;
  mask |= (INTVAL (operands[5]) - 4) << 4;
  mask |= (INTVAL (operands[6]) - 4) << 6;
  operands[3] = GEN_INT (mask);

  return "shufps\t{%3, %2, %0|%0, %2, %3}";
}
  [(set_attr "type" "sselog")
   (set_attr "mode" "V4SF")])

(define_insn "sse_storehps"
  [(set (match_operand:V2SF 0 "nonimmediate_operand" "=m,x,x")
	(vec_select:V2SF
	  (match_operand:V4SF 1 "nonimmediate_operand" "x,x,o")
	  (parallel [(const_int 2) (const_int 3)])))]
  "TARGET_SSE"
  "@
   movhps\t{%1, %0|%0, %1}
   movhlps\t{%1, %0|%0, %1}
   movlps\t{%H1, %0|%0, %H1}"
  [(set_attr "type" "ssemov")
   (set_attr "mode" "V2SF,V4SF,V2SF")])

(define_insn "sse_loadhps"
  [(set (match_operand:V4SF 0 "nonimmediate_operand" "=x,x,o")
	(vec_concat:V4SF
	  (vec_select:V2SF
	    (match_operand:V4SF 1 "nonimmediate_operand" "0,0,0")
	    (parallel [(const_int 0) (const_int 1)]))
	  (match_operand:V2SF 2 "nonimmediate_operand" "m,x,x")))]
  "TARGET_SSE"
  "@
   movhps\t{%2, %0|%0, %2}
   movlhps\t{%2, %0|%0, %2}
   movlps\t{%2, %H0|%H0, %2}"
  [(set_attr "type" "ssemov")
   (set_attr "mode" "V2SF,V4SF,V2SF")])

(define_insn "sse_storelps"
  [(set (match_operand:V2SF 0 "nonimmediate_operand" "=m,x,x")
	(vec_select:V2SF
	  (match_operand:V4SF 1 "nonimmediate_operand" "x,x,m")
	  (parallel [(const_int 0) (const_int 1)])))]
  "TARGET_SSE"
  "@
   movlps\t{%1, %0|%0, %1}
   movaps\t{%1, %0|%0, %1}
   movlps\t{%1, %0|%0, %1}"
  [(set_attr "type" "ssemov")
   (set_attr "mode" "V2SF,V4SF,V2SF")])

(define_insn "sse_loadlps"
  [(set (match_operand:V4SF 0 "nonimmediate_operand" "=x,x,m")
	(vec_concat:V4SF
	  (match_operand:V2SF 2 "nonimmediate_operand" "0,m,x")
	  (vec_select:V2SF
	    (match_operand:V4SF 1 "nonimmediate_operand" "x,0,0")
	    (parallel [(const_int 2) (const_int 3)]))))]
  "TARGET_SSE"
  "@
   shufps\t{$0xe4, %1, %0|%0, %1, 0xe4}
   movlps\t{%2, %0|%0, %2}
   movlps\t{%2, %0|%0, %2}"
  [(set_attr "type" "sselog,ssemov,ssemov")
   (set_attr "mode" "V4SF,V2SF,V2SF")])

(define_insn "sse_movss"
  [(set (match_operand:V4SF 0 "register_operand" "=x")
	(vec_merge:V4SF
	  (match_operand:V4SF 2 "register_operand" "x")
	  (match_operand:V4SF 1 "register_operand" "0")
	  (const_int 1)))]
  "TARGET_SSE"
  "movss\t{%2, %0|%0, %2}"
  [(set_attr "type" "ssemov")
   (set_attr "mode" "SF")])

(define_insn "*vec_dupv4sf"
  [(set (match_operand:V4SF 0 "register_operand" "=x")
	(vec_duplicate:V4SF
	  (match_operand:SF 1 "register_operand" "0")))]
  "TARGET_SSE"
  "shufps\t{$0, %0, %0|%0, %0, 0}"
  [(set_attr "type" "sselog1")
   (set_attr "mode" "V4SF")])

;; ??? In theory we can match memory for the MMX alternative, but allowing
;; nonimmediate_operand for operand 2 and *not* allowing memory for the SSE
;; alternatives pretty much forces the MMX alternative to be chosen.
(define_insn "*sse_concatv2sf"
  [(set (match_operand:V2SF 0 "register_operand"     "=x,x,*y,*y")
	(vec_concat:V2SF
	  (match_operand:SF 1 "nonimmediate_operand" " 0,m, 0, m")
	  (match_operand:SF 2 "reg_or_0_operand"     " x,C,*y, C")))]
  "TARGET_SSE"
  "@
   unpcklps\t{%2, %0|%0, %2}
   movss\t{%1, %0|%0, %1}
   punpckldq\t{%2, %0|%0, %2}
   movd\t{%1, %0|%0, %1}"
  [(set_attr "type" "sselog,ssemov,mmxcvt,mmxmov")
   (set_attr "mode" "V4SF,SF,DI,DI")])

(define_insn "*sse_concatv4sf"
  [(set (match_operand:V4SF 0 "register_operand"   "=x,x")
	(vec_concat:V4SF
	  (match_operand:V2SF 1 "register_operand" " 0,0")
	  (match_operand:V2SF 2 "nonimmediate_operand" " x,m")))]
  "TARGET_SSE"
  "@
   movlhps\t{%2, %0|%0, %2}
   movhps\t{%2, %0|%0, %2}"
  [(set_attr "type" "ssemov")
   (set_attr "mode" "V4SF,V2SF")])

(define_expand "vec_initv4sf"
  [(match_operand:V4SF 0 "register_operand" "")
   (match_operand 1 "" "")]
  "TARGET_SSE"
{
  ix86_expand_vector_init (false, operands[0], operands[1]);
  DONE;
})

(define_insn "vec_setv4sf_0"
  [(set (match_operand:V4SF 0 "nonimmediate_operand"  "=x,x,Y2,m")
	(vec_merge:V4SF
	  (vec_duplicate:V4SF
	    (match_operand:SF 2 "general_operand"     " x,m,*r,x*rfF"))
	  (match_operand:V4SF 1 "vector_move_operand" " 0,C,C ,0")
	  (const_int 1)))]
  "TARGET_SSE"
  "@
   movss\t{%2, %0|%0, %2}
   movss\t{%2, %0|%0, %2}
   movd\t{%2, %0|%0, %2}
   #"
  [(set_attr "type" "ssemov")
   (set_attr "mode" "SF")])

(define_split
  [(set (match_operand:V4SF 0 "memory_operand" "")
	(vec_merge:V4SF
	  (vec_duplicate:V4SF
	    (match_operand:SF 1 "nonmemory_operand" ""))
	  (match_dup 0)
	  (const_int 1)))]
  "TARGET_SSE && reload_completed"
  [(const_int 0)]
{
  emit_move_insn (adjust_address (operands[0], SFmode, 0), operands[1]);
  DONE;
})

(define_expand "vec_setv4sf"
  [(match_operand:V4SF 0 "register_operand" "")
   (match_operand:SF 1 "register_operand" "")
   (match_operand 2 "const_int_operand" "")]
  "TARGET_SSE"
{
  ix86_expand_vector_set (false, operands[0], operands[1],
			  INTVAL (operands[2]));
  DONE;
})

(define_insn_and_split "*vec_extractv4sf_0"
  [(set (match_operand:SF 0 "nonimmediate_operand" "=x,m,fr")
	(vec_select:SF
	  (match_operand:V4SF 1 "nonimmediate_operand" "xm,x,m")
	  (parallel [(const_int 0)])))]
  "TARGET_SSE && !(MEM_P (operands[0]) && MEM_P (operands[1]))"
  "#"
  "&& reload_completed"
  [(const_int 0)]
{
  rtx op1 = operands[1];
  if (REG_P (op1))
    op1 = gen_rtx_REG (SFmode, REGNO (op1));
  else
    op1 = gen_lowpart (SFmode, op1);
  emit_move_insn (operands[0], op1);
  DONE;
})

(define_expand "vec_extractv4sf"
  [(match_operand:SF 0 "register_operand" "")
   (match_operand:V4SF 1 "register_operand" "")
   (match_operand 2 "const_int_operand" "")]
  "TARGET_SSE"
{
  ix86_expand_vector_extract (false, operands[0], operands[1],
			      INTVAL (operands[2]));
  DONE;
})

;;;;;;;;;;;;;;;;;;;;;;;;;;;;;;;;;;;;;;;;;;;;;;;;;;;;;;;;;;;;;;;;;;;;;
;;
;; Parallel double-precision floating point arithmetic
;;
;;;;;;;;;;;;;;;;;;;;;;;;;;;;;;;;;;;;;;;;;;;;;;;;;;;;;;;;;;;;;;;;;;;;;

(define_expand "negv2df2"
  [(set (match_operand:V2DF 0 "register_operand" "")
	(neg:V2DF (match_operand:V2DF 1 "nonimmediate_operand" "")))]
  "TARGET_SSE2"
  "ix86_expand_fp_absneg_operator (NEG, V2DFmode, operands); DONE;")

(define_expand "absv2df2"
  [(set (match_operand:V2DF 0 "register_operand" "")
	(abs:V2DF (match_operand:V2DF 1 "nonimmediate_operand" "")))]
  "TARGET_SSE2"
  "ix86_expand_fp_absneg_operator (ABS, V2DFmode, operands); DONE;")

(define_expand "addv2df3"
  [(set (match_operand:V2DF 0 "register_operand" "")
	(plus:V2DF (match_operand:V2DF 1 "nonimmediate_operand" "")
		   (match_operand:V2DF 2 "nonimmediate_operand" "")))]
  "TARGET_SSE2"
  "ix86_fixup_binary_operands_no_copy (PLUS, V2DFmode, operands);")

(define_insn "*addv2df3"
  [(set (match_operand:V2DF 0 "register_operand" "=x")
	(plus:V2DF (match_operand:V2DF 1 "nonimmediate_operand" "%0")
		   (match_operand:V2DF 2 "nonimmediate_operand" "xm")))]
  "TARGET_SSE2 && ix86_binary_operator_ok (PLUS, V2DFmode, operands)"
  "addpd\t{%2, %0|%0, %2}"
  [(set_attr "type" "sseadd")
   (set_attr "mode" "V2DF")])

(define_insn "sse2_vmaddv2df3"
  [(set (match_operand:V2DF 0 "register_operand" "=x")
	(vec_merge:V2DF
	  (plus:V2DF (match_operand:V2DF 1 "register_operand" "0")
		     (match_operand:V2DF 2 "nonimmediate_operand" "xm"))
	  (match_dup 1)
	  (const_int 1)))]
  "TARGET_SSE2 && ix86_binary_operator_ok (PLUS, V4SFmode, operands)"
  "addsd\t{%2, %0|%0, %2}"
  [(set_attr "type" "sseadd")
   (set_attr "mode" "DF")])

(define_expand "subv2df3"
  [(set (match_operand:V2DF 0 "register_operand" "")
	(minus:V2DF (match_operand:V2DF 1 "nonimmediate_operand" "")
		    (match_operand:V2DF 2 "nonimmediate_operand" "")))]
  "TARGET_SSE2"
  "ix86_fixup_binary_operands_no_copy (MINUS, V2DFmode, operands);")

(define_insn "*subv2df3"
  [(set (match_operand:V2DF 0 "register_operand" "=x")
	(minus:V2DF (match_operand:V2DF 1 "register_operand" "0")
		    (match_operand:V2DF 2 "nonimmediate_operand" "xm")))]
  "TARGET_SSE2"
  "subpd\t{%2, %0|%0, %2}"
  [(set_attr "type" "sseadd")
   (set_attr "mode" "V2DF")])

(define_insn "sse2_vmsubv2df3"
  [(set (match_operand:V2DF 0 "register_operand" "=x")
	(vec_merge:V2DF
	  (minus:V2DF (match_operand:V2DF 1 "register_operand" "0")
		      (match_operand:V2DF 2 "nonimmediate_operand" "xm"))
	  (match_dup 1)
	  (const_int 1)))]
  "TARGET_SSE2"
  "subsd\t{%2, %0|%0, %2}"
  [(set_attr "type" "sseadd")
   (set_attr "mode" "DF")])

(define_expand "mulv2df3"
  [(set (match_operand:V2DF 0 "register_operand" "")
	(mult:V2DF (match_operand:V2DF 1 "nonimmediate_operand" "")
		   (match_operand:V2DF 2 "nonimmediate_operand" "")))]
  "TARGET_SSE2"
  "ix86_fixup_binary_operands_no_copy (MULT, V2DFmode, operands);")

(define_insn "*mulv2df3"
  [(set (match_operand:V2DF 0 "register_operand" "=x")
	(mult:V2DF (match_operand:V2DF 1 "nonimmediate_operand" "%0")
		   (match_operand:V2DF 2 "nonimmediate_operand" "xm")))]
  "TARGET_SSE2 && ix86_binary_operator_ok (MULT, V2DFmode, operands)"
  "mulpd\t{%2, %0|%0, %2}"
  [(set_attr "type" "ssemul")
   (set_attr "mode" "V2DF")])

(define_insn "sse2_vmmulv2df3"
  [(set (match_operand:V2DF 0 "register_operand" "=x")
	(vec_merge:V2DF
	  (mult:V2DF (match_operand:V2DF 1 "register_operand" "0")
		     (match_operand:V2DF 2 "nonimmediate_operand" "xm"))
	  (match_dup 1)
	  (const_int 1)))]
  "TARGET_SSE2 && ix86_binary_operator_ok (MULT, V2DFmode, operands)"
  "mulsd\t{%2, %0|%0, %2}"
  [(set_attr "type" "ssemul")
   (set_attr "mode" "DF")])

(define_expand "divv2df3"
  [(set (match_operand:V2DF 0 "register_operand" "")
	(div:V2DF (match_operand:V2DF 1 "register_operand" "")
		  (match_operand:V2DF 2 "nonimmediate_operand" "")))]
  "TARGET_SSE2"
  "ix86_fixup_binary_operands_no_copy (DIV, V2DFmode, operands);")

(define_insn "*divv2df3"
  [(set (match_operand:V2DF 0 "register_operand" "=x")
	(div:V2DF (match_operand:V2DF 1 "register_operand" "0")
		  (match_operand:V2DF 2 "nonimmediate_operand" "xm")))]
  "TARGET_SSE2"
  "divpd\t{%2, %0|%0, %2}"
  [(set_attr "type" "ssediv")
   (set_attr "mode" "V2DF")])

(define_insn "sse2_vmdivv2df3"
  [(set (match_operand:V2DF 0 "register_operand" "=x")
	(vec_merge:V2DF
	  (div:V2DF (match_operand:V2DF 1 "register_operand" "0")
		    (match_operand:V2DF 2 "nonimmediate_operand" "xm"))
	  (match_dup 1)
	  (const_int 1)))]
  "TARGET_SSE2"
  "divsd\t{%2, %0|%0, %2}"
  [(set_attr "type" "ssediv")
   (set_attr "mode" "DF")])

(define_insn "sqrtv2df2"
  [(set (match_operand:V2DF 0 "register_operand" "=x")
	(sqrt:V2DF (match_operand:V2DF 1 "nonimmediate_operand" "xm")))]
  "TARGET_SSE2"
  "sqrtpd\t{%1, %0|%0, %1}"
  [(set_attr "type" "sse")
   (set_attr "mode" "V2DF")])

(define_insn "sse2_vmsqrtv2df2"
  [(set (match_operand:V2DF 0 "register_operand" "=x")
	(vec_merge:V2DF
	  (sqrt:V2DF (match_operand:V2DF 1 "register_operand" "xm"))
	  (match_operand:V2DF 2 "register_operand" "0")
	  (const_int 1)))]
  "TARGET_SSE2"
  "sqrtsd\t{%1, %0|%0, %1}"
  [(set_attr "type" "sse")
   (set_attr "mode" "DF")])

;; ??? For !flag_finite_math_only, the representation with SMIN/SMAX
;; isn't really correct, as those rtl operators aren't defined when 
;; applied to NaNs.  Hopefully the optimizers won't get too smart on us.

(define_expand "smaxv2df3"
  [(set (match_operand:V2DF 0 "register_operand" "")
	(smax:V2DF (match_operand:V2DF 1 "nonimmediate_operand" "")
		   (match_operand:V2DF 2 "nonimmediate_operand" "")))]
  "TARGET_SSE2"
{
  if (!flag_finite_math_only)
    operands[1] = force_reg (V2DFmode, operands[1]);
  ix86_fixup_binary_operands_no_copy (SMAX, V2DFmode, operands);
})

(define_insn "*smaxv2df3_finite"
  [(set (match_operand:V2DF 0 "register_operand" "=x")
	(smax:V2DF (match_operand:V2DF 1 "nonimmediate_operand" "%0")
		   (match_operand:V2DF 2 "nonimmediate_operand" "xm")))]
  "TARGET_SSE2 && flag_finite_math_only
   && ix86_binary_operator_ok (SMAX, V2DFmode, operands)"
  "maxpd\t{%2, %0|%0, %2}"
  [(set_attr "type" "sseadd")
   (set_attr "mode" "V2DF")])

(define_insn "*smaxv2df3"
  [(set (match_operand:V2DF 0 "register_operand" "=x")
	(smax:V2DF (match_operand:V2DF 1 "register_operand" "0")
		   (match_operand:V2DF 2 "nonimmediate_operand" "xm")))]
  "TARGET_SSE2"
  "maxpd\t{%2, %0|%0, %2}"
  [(set_attr "type" "sseadd")
   (set_attr "mode" "V2DF")])

(define_insn "sse2_vmsmaxv2df3"
  [(set (match_operand:V2DF 0 "register_operand" "=x")
	(vec_merge:V2DF
	  (smax:V2DF (match_operand:V2DF 1 "register_operand" "0")
		     (match_operand:V2DF 2 "nonimmediate_operand" "xm"))
	  (match_dup 1)
	  (const_int 1)))]
  "TARGET_SSE2"
  "maxsd\t{%2, %0|%0, %2}"
  [(set_attr "type" "sseadd")
   (set_attr "mode" "DF")])

(define_expand "sminv2df3"
  [(set (match_operand:V2DF 0 "register_operand" "")
	(smin:V2DF (match_operand:V2DF 1 "nonimmediate_operand" "")
		   (match_operand:V2DF 2 "nonimmediate_operand" "")))]
  "TARGET_SSE2"
{
  if (!flag_finite_math_only)
    operands[1] = force_reg (V2DFmode, operands[1]);
  ix86_fixup_binary_operands_no_copy (SMIN, V2DFmode, operands);
})

(define_insn "*sminv2df3_finite"
  [(set (match_operand:V2DF 0 "register_operand" "=x")
	(smin:V2DF (match_operand:V2DF 1 "nonimmediate_operand" "%0")
		   (match_operand:V2DF 2 "nonimmediate_operand" "xm")))]
  "TARGET_SSE2 && flag_finite_math_only
   && ix86_binary_operator_ok (SMIN, V2DFmode, operands)"
  "minpd\t{%2, %0|%0, %2}"
  [(set_attr "type" "sseadd")
   (set_attr "mode" "V2DF")])

(define_insn "*sminv2df3"
  [(set (match_operand:V2DF 0 "register_operand" "=x")
	(smin:V2DF (match_operand:V2DF 1 "register_operand" "0")
		   (match_operand:V2DF 2 "nonimmediate_operand" "xm")))]
  "TARGET_SSE2"
  "minpd\t{%2, %0|%0, %2}"
  [(set_attr "type" "sseadd")
   (set_attr "mode" "V2DF")])

(define_insn "sse2_vmsminv2df3"
  [(set (match_operand:V2DF 0 "register_operand" "=x")
	(vec_merge:V2DF
	  (smin:V2DF (match_operand:V2DF 1 "register_operand" "0")
		     (match_operand:V2DF 2 "nonimmediate_operand" "xm"))
	  (match_dup 1)
	  (const_int 1)))]
  "TARGET_SSE2"
  "minsd\t{%2, %0|%0, %2}"
  [(set_attr "type" "sseadd")
   (set_attr "mode" "DF")])

(define_insn "sse3_addsubv2df3"
  [(set (match_operand:V2DF 0 "register_operand" "=x")
	(vec_merge:V2DF
	  (plus:V2DF
	    (match_operand:V2DF 1 "register_operand" "0")
	    (match_operand:V2DF 2 "nonimmediate_operand" "xm"))
	  (minus:V2DF (match_dup 1) (match_dup 2))
	  (const_int 1)))]
  "TARGET_SSE3"
  "addsubpd\t{%2, %0|%0, %2}"
  [(set_attr "type" "sseadd")
   (set_attr "mode" "V2DF")])

(define_insn "sse3_haddv2df3"
  [(set (match_operand:V2DF 0 "register_operand" "=x")
	(vec_concat:V2DF
	  (plus:DF
	    (vec_select:DF
	      (match_operand:V2DF 1 "register_operand" "0")
	      (parallel [(const_int 0)]))
	    (vec_select:DF (match_dup 1) (parallel [(const_int 1)])))
	  (plus:DF
	    (vec_select:DF
	      (match_operand:V2DF 2 "nonimmediate_operand" "xm")
	      (parallel [(const_int 0)]))
	    (vec_select:DF (match_dup 2) (parallel [(const_int 1)])))))]
  "TARGET_SSE3"
  "haddpd\t{%2, %0|%0, %2}"
  [(set_attr "type" "sseadd")
   (set_attr "mode" "V2DF")])

(define_insn "sse3_hsubv2df3"
  [(set (match_operand:V2DF 0 "register_operand" "=x")
	(vec_concat:V2DF
	  (minus:DF
	    (vec_select:DF
	      (match_operand:V2DF 1 "register_operand" "0")
	      (parallel [(const_int 0)]))
	    (vec_select:DF (match_dup 1) (parallel [(const_int 1)])))
	  (minus:DF
	    (vec_select:DF
	      (match_operand:V2DF 2 "nonimmediate_operand" "xm")
	      (parallel [(const_int 0)]))
	    (vec_select:DF (match_dup 2) (parallel [(const_int 1)])))))]
  "TARGET_SSE3"
  "hsubpd\t{%2, %0|%0, %2}"
  [(set_attr "type" "sseadd")
   (set_attr "mode" "V2DF")])

(define_expand "reduc_splus_v2df"
  [(match_operand:V2DF 0 "register_operand" "")
   (match_operand:V2DF 1 "register_operand" "")]
  "TARGET_SSE3"
{
  emit_insn (gen_sse3_haddv2df3 (operands[0], operands[1], operands[1]));
  DONE;
})

;;;;;;;;;;;;;;;;;;;;;;;;;;;;;;;;;;;;;;;;;;;;;;;;;;;;;;;;;;;;;;;;;;;;;
;;
;; Parallel double-precision floating point comparisons
;;
;;;;;;;;;;;;;;;;;;;;;;;;;;;;;;;;;;;;;;;;;;;;;;;;;;;;;;;;;;;;;;;;;;;;;

(define_insn "sse2_maskcmpv2df3"
  [(set (match_operand:V2DF 0 "register_operand" "=x")
	(match_operator:V2DF 3 "sse_comparison_operator"
		[(match_operand:V2DF 1 "register_operand" "0")
		 (match_operand:V2DF 2 "nonimmediate_operand" "xm")]))]
  "TARGET_SSE2"
  "cmp%D3pd\t{%2, %0|%0, %2}"
  [(set_attr "type" "ssecmp")
   (set_attr "mode" "V2DF")])

(define_insn "sse2_maskcmpdf3"
  [(set (match_operand:DF 0 "register_operand" "=x")
	(match_operator:DF 3 "sse_comparison_operator"
		[(match_operand:DF 1 "register_operand" "0")
		 (match_operand:DF 2 "nonimmediate_operand" "xm")]))]
  "TARGET_SSE2"
  "cmp%D3sd\t{%2, %0|%0, %2}"
  [(set_attr "type" "ssecmp")
   (set_attr "mode" "DF")])

(define_insn "sse2_vmmaskcmpv2df3"
  [(set (match_operand:V2DF 0 "register_operand" "=x")
	(vec_merge:V2DF
	  (match_operator:V2DF 3 "sse_comparison_operator"
		[(match_operand:V2DF 1 "register_operand" "0")
		 (match_operand:V2DF 2 "nonimmediate_operand" "xm")])
	  (match_dup 1)
	  (const_int 1)))]
  "TARGET_SSE2"
  "cmp%D3sd\t{%2, %0|%0, %2}"
  [(set_attr "type" "ssecmp")
   (set_attr "mode" "DF")])

(define_insn "sse2_comi"
  [(set (reg:CCFP FLAGS_REG)
	(compare:CCFP
	  (vec_select:DF
	    (match_operand:V2DF 0 "register_operand" "x")
	    (parallel [(const_int 0)]))
	  (vec_select:DF
	    (match_operand:V2DF 1 "nonimmediate_operand" "xm")
	    (parallel [(const_int 0)]))))]
  "TARGET_SSE2"
  "comisd\t{%1, %0|%0, %1}"
  [(set_attr "type" "ssecomi")
   (set_attr "mode" "DF")])

(define_insn "sse2_ucomi"
  [(set (reg:CCFPU FLAGS_REG)
	(compare:CCFPU
	  (vec_select:DF
	    (match_operand:V2DF 0 "register_operand" "x")
	    (parallel [(const_int 0)]))
	  (vec_select:DF
	    (match_operand:V2DF 1 "nonimmediate_operand" "xm")
	    (parallel [(const_int 0)]))))]
  "TARGET_SSE2"
  "ucomisd\t{%1, %0|%0, %1}"
  [(set_attr "type" "ssecomi")
   (set_attr "mode" "DF")])

(define_expand "vcondv2df"
  [(set (match_operand:V2DF 0 "register_operand" "")
        (if_then_else:V2DF
          (match_operator 3 ""
            [(match_operand:V2DF 4 "nonimmediate_operand" "")
             (match_operand:V2DF 5 "nonimmediate_operand" "")])
          (match_operand:V2DF 1 "general_operand" "")
          (match_operand:V2DF 2 "general_operand" "")))]
  "TARGET_SSE2"
{
  if (ix86_expand_fp_vcond (operands))
    DONE;
  else
    FAIL;
})

;;;;;;;;;;;;;;;;;;;;;;;;;;;;;;;;;;;;;;;;;;;;;;;;;;;;;;;;;;;;;;;;;;;;;
;;
;; Parallel double-precision floating point logical operations
;;
;;;;;;;;;;;;;;;;;;;;;;;;;;;;;;;;;;;;;;;;;;;;;;;;;;;;;;;;;;;;;;;;;;;;;

(define_expand "andv2df3"
  [(set (match_operand:V2DF 0 "register_operand" "")
	(and:V2DF (match_operand:V2DF 1 "nonimmediate_operand" "")
		  (match_operand:V2DF 2 "nonimmediate_operand" "")))]
  "TARGET_SSE2"
  "ix86_fixup_binary_operands_no_copy (AND, V2DFmode, operands);")

(define_insn "*andv2df3"
  [(set (match_operand:V2DF 0 "register_operand" "=x")
	(and:V2DF (match_operand:V2DF 1 "nonimmediate_operand" "%0")
		  (match_operand:V2DF 2 "nonimmediate_operand" "xm")))]
  "TARGET_SSE2 && ix86_binary_operator_ok (AND, V2DFmode, operands)"
  "andpd\t{%2, %0|%0, %2}"
  [(set_attr "type" "sselog")
   (set_attr "mode" "V2DF")])

(define_insn "sse2_nandv2df3"
  [(set (match_operand:V2DF 0 "register_operand" "=x")
	(and:V2DF (not:V2DF (match_operand:V2DF 1 "register_operand" "0"))
		  (match_operand:V2DF 2 "nonimmediate_operand" "xm")))]
  "TARGET_SSE2"
  "andnpd\t{%2, %0|%0, %2}"
  [(set_attr "type" "sselog")
   (set_attr "mode" "V2DF")])

(define_expand "iorv2df3"
  [(set (match_operand:V2DF 0 "register_operand" "")
	(ior:V2DF (match_operand:V2DF 1 "nonimmediate_operand" "")
		  (match_operand:V2DF 2 "nonimmediate_operand" "")))]
  "TARGET_SSE2"
  "ix86_fixup_binary_operands_no_copy (IOR, V2DFmode, operands);")

(define_insn "*iorv2df3"
  [(set (match_operand:V2DF 0 "register_operand" "=x")
	(ior:V2DF (match_operand:V2DF 1 "nonimmediate_operand" "%0")
		  (match_operand:V2DF 2 "nonimmediate_operand" "xm")))]
  "TARGET_SSE2 && ix86_binary_operator_ok (IOR, V2DFmode, operands)"
  "orpd\t{%2, %0|%0, %2}"
  [(set_attr "type" "sselog")
   (set_attr "mode" "V2DF")])

(define_expand "xorv2df3"
  [(set (match_operand:V2DF 0 "register_operand" "")
	(xor:V2DF (match_operand:V2DF 1 "nonimmediate_operand" "")
		  (match_operand:V2DF 2 "nonimmediate_operand" "")))]
  "TARGET_SSE2"
  "ix86_fixup_binary_operands_no_copy (XOR, V2DFmode, operands);")

(define_insn "*xorv2df3"
  [(set (match_operand:V2DF 0 "register_operand" "=x")
	(xor:V2DF (match_operand:V2DF 1 "nonimmediate_operand" "%0")
		  (match_operand:V2DF 2 "nonimmediate_operand" "xm")))]
  "TARGET_SSE2 && ix86_binary_operator_ok (XOR, V2DFmode, operands)"
  "xorpd\t{%2, %0|%0, %2}"
  [(set_attr "type" "sselog")
   (set_attr "mode" "V2DF")])

;; Also define scalar versions.  These are used for abs, neg, and
;; conditional move.  Using subregs into vector modes causes register
;; allocation lossage.  These patterns do not allow memory operands
;; because the native instructions read the full 128-bits.

(define_insn "*anddf3"
  [(set (match_operand:DF 0 "register_operand" "=x")
	(and:DF (match_operand:DF 1 "register_operand" "0")
		(match_operand:DF 2 "register_operand" "x")))]
  "TARGET_SSE2"
  "andpd\t{%2, %0|%0, %2}"
  [(set_attr "type" "sselog")
   (set_attr "mode" "V2DF")])

(define_insn "*nanddf3"
  [(set (match_operand:DF 0 "register_operand" "=x")
	(and:DF (not:DF (match_operand:DF 1 "register_operand" "0"))
		(match_operand:DF 2 "register_operand" "x")))]
  "TARGET_SSE2"
  "andnpd\t{%2, %0|%0, %2}"
  [(set_attr "type" "sselog")
   (set_attr "mode" "V2DF")])

(define_insn "*iordf3"
  [(set (match_operand:DF 0 "register_operand" "=x")
	(ior:DF (match_operand:DF 1 "register_operand" "0")
		(match_operand:DF 2 "register_operand" "x")))]
  "TARGET_SSE2"
  "orpd\t{%2, %0|%0, %2}"
  [(set_attr "type" "sselog")
   (set_attr "mode" "V2DF")])

(define_insn "*xordf3"
  [(set (match_operand:DF 0 "register_operand" "=x")
	(xor:DF (match_operand:DF 1 "register_operand" "0")
		(match_operand:DF 2 "register_operand" "x")))]
  "TARGET_SSE2"
  "xorpd\t{%2, %0|%0, %2}"
  [(set_attr "type" "sselog")
   (set_attr "mode" "V2DF")])

;;;;;;;;;;;;;;;;;;;;;;;;;;;;;;;;;;;;;;;;;;;;;;;;;;;;;;;;;;;;;;;;;;;;;
;;
;; Parallel double-precision floating point conversion operations
;;
;;;;;;;;;;;;;;;;;;;;;;;;;;;;;;;;;;;;;;;;;;;;;;;;;;;;;;;;;;;;;;;;;;;;;

(define_insn "sse2_cvtpi2pd"
  [(set (match_operand:V2DF 0 "register_operand" "=x,x")
	(float:V2DF (match_operand:V2SI 1 "nonimmediate_operand" "y,m")))]
  "TARGET_SSE2"
  "cvtpi2pd\t{%1, %0|%0, %1}"
  [(set_attr "type" "ssecvt")
   (set_attr "unit" "mmx,*")
   (set_attr "mode" "V2DF")])

(define_insn "sse2_cvtpd2pi"
  [(set (match_operand:V2SI 0 "register_operand" "=y")
	(unspec:V2SI [(match_operand:V2DF 1 "nonimmediate_operand" "xm")]
		     UNSPEC_FIX_NOTRUNC))]
  "TARGET_SSE2"
  "cvtpd2pi\t{%1, %0|%0, %1}"
  [(set_attr "type" "ssecvt")
   (set_attr "unit" "mmx")
   (set_attr "mode" "DI")])

(define_insn "sse2_cvttpd2pi"
  [(set (match_operand:V2SI 0 "register_operand" "=y")
	(fix:V2SI (match_operand:V2DF 1 "nonimmediate_operand" "xm")))]
  "TARGET_SSE2"
  "cvttpd2pi\t{%1, %0|%0, %1}"
  [(set_attr "type" "ssecvt")
   (set_attr "unit" "mmx")
   (set_attr "mode" "TI")])

(define_insn "sse2_cvtsi2sd"
  [(set (match_operand:V2DF 0 "register_operand" "=x,x")
	(vec_merge:V2DF
	  (vec_duplicate:V2DF
	    (float:DF (match_operand:SI 2 "nonimmediate_operand" "r,m")))
	  (match_operand:V2DF 1 "register_operand" "0,0")
	  (const_int 1)))]
  "TARGET_SSE2"
  "cvtsi2sd\t{%2, %0|%0, %2}"
  [(set_attr "type" "sseicvt")
   (set_attr "mode" "DF")
   (set_attr "athlon_decode" "double,direct")
   (set_attr "amdfam10_decode" "vector,double")])

(define_insn "sse2_cvtsi2sdq"
  [(set (match_operand:V2DF 0 "register_operand" "=x,x")
	(vec_merge:V2DF
	  (vec_duplicate:V2DF
	    (float:DF (match_operand:DI 2 "nonimmediate_operand" "r,m")))
	  (match_operand:V2DF 1 "register_operand" "0,0")
	  (const_int 1)))]
  "TARGET_SSE2 && TARGET_64BIT"
  "cvtsi2sdq\t{%2, %0|%0, %2}"
  [(set_attr "type" "sseicvt")
   (set_attr "mode" "DF")
   (set_attr "athlon_decode" "double,direct")
   (set_attr "amdfam10_decode" "vector,double")])

(define_insn "sse2_cvtsd2si"
  [(set (match_operand:SI 0 "register_operand" "=r,r")
	(unspec:SI
	  [(vec_select:DF
	     (match_operand:V2DF 1 "nonimmediate_operand" "x,m")
	     (parallel [(const_int 0)]))]
	  UNSPEC_FIX_NOTRUNC))]
  "TARGET_SSE2"
  "cvtsd2si\t{%1, %0|%0, %1}"
  [(set_attr "type" "sseicvt")
   (set_attr "athlon_decode" "double,vector")
   (set_attr "mode" "SI")])

(define_insn "sse2_cvtsd2si_2"
  [(set (match_operand:SI 0 "register_operand" "=r,r")
	(unspec:SI [(match_operand:DF 1 "nonimmediate_operand" "x,m")]
	 UNSPEC_FIX_NOTRUNC))]
  "TARGET_SSE2"
  "cvtsd2si\t{%1, %0|%0, %1}"
  [(set_attr "type" "sseicvt")
   (set_attr "athlon_decode" "double,vector")
<<<<<<< HEAD
=======
   (set_attr "amdfam10_decode" "double,double")
>>>>>>> 1177f497
   (set_attr "mode" "SI")])

(define_insn "sse2_cvtsd2siq"
  [(set (match_operand:DI 0 "register_operand" "=r,r")
	(unspec:DI
	  [(vec_select:DF
	     (match_operand:V2DF 1 "nonimmediate_operand" "x,m")
	     (parallel [(const_int 0)]))]
	  UNSPEC_FIX_NOTRUNC))]
  "TARGET_SSE2 && TARGET_64BIT"
  "cvtsd2siq\t{%1, %0|%0, %1}"
  [(set_attr "type" "sseicvt")
   (set_attr "athlon_decode" "double,vector")
   (set_attr "mode" "DI")])

(define_insn "sse2_cvtsd2siq_2"
  [(set (match_operand:DI 0 "register_operand" "=r,r")
	(unspec:DI [(match_operand:DF 1 "nonimmediate_operand" "x,m")]
	 UNSPEC_FIX_NOTRUNC))]
  "TARGET_SSE2 && TARGET_64BIT"
  "cvtsd2siq\t{%1, %0|%0, %1}"
  [(set_attr "type" "sseicvt")
   (set_attr "athlon_decode" "double,vector")
<<<<<<< HEAD
=======
   (set_attr "amdfam10_decode" "double,double")
>>>>>>> 1177f497
   (set_attr "mode" "DI")])

(define_insn "sse2_cvttsd2si"
  [(set (match_operand:SI 0 "register_operand" "=r,r")
	(fix:SI
	  (vec_select:DF
	    (match_operand:V2DF 1 "nonimmediate_operand" "x,m")
	    (parallel [(const_int 0)]))))]
  "TARGET_SSE2"
  "cvttsd2si\t{%1, %0|%0, %1}"
  [(set_attr "type" "sseicvt")
   (set_attr "mode" "SI")
   (set_attr "athlon_decode" "double,vector")
   (set_attr "amdfam10_decode" "double,double")])

(define_insn "sse2_cvttsd2siq"
  [(set (match_operand:DI 0 "register_operand" "=r,r")
	(fix:DI
	  (vec_select:DF
	    (match_operand:V2DF 1 "nonimmediate_operand" "x,m")
	    (parallel [(const_int 0)]))))]
  "TARGET_SSE2 && TARGET_64BIT"
  "cvttsd2siq\t{%1, %0|%0, %1}"
  [(set_attr "type" "sseicvt")
   (set_attr "mode" "DI")
   (set_attr "athlon_decode" "double,vector")
   (set_attr "amdfam10_decode" "double,double")])

(define_insn "sse2_cvtdq2pd"
  [(set (match_operand:V2DF 0 "register_operand" "=x")
	(float:V2DF
	  (vec_select:V2SI
	    (match_operand:V4SI 1 "nonimmediate_operand" "xm")
	    (parallel [(const_int 0) (const_int 1)]))))]
  "TARGET_SSE2"
  "cvtdq2pd\t{%1, %0|%0, %1}"
  [(set_attr "type" "ssecvt")
   (set_attr "mode" "V2DF")])

(define_expand "sse2_cvtpd2dq"
  [(set (match_operand:V4SI 0 "register_operand" "")
	(vec_concat:V4SI
	  (unspec:V2SI [(match_operand:V2DF 1 "nonimmediate_operand" "")]
		       UNSPEC_FIX_NOTRUNC)
	  (match_dup 2)))]
  "TARGET_SSE2"
  "operands[2] = CONST0_RTX (V2SImode);")

(define_insn "*sse2_cvtpd2dq"
  [(set (match_operand:V4SI 0 "register_operand" "=x")
	(vec_concat:V4SI
	  (unspec:V2SI [(match_operand:V2DF 1 "nonimmediate_operand" "xm")]
		       UNSPEC_FIX_NOTRUNC)
	  (match_operand:V2SI 2 "const0_operand" "")))]
  "TARGET_SSE2"
  "cvtpd2dq\t{%1, %0|%0, %1}"
  [(set_attr "type" "ssecvt")
   (set_attr "mode" "TI")
   (set_attr "amdfam10_decode" "double")])

(define_expand "sse2_cvttpd2dq"
  [(set (match_operand:V4SI 0 "register_operand" "")
	(vec_concat:V4SI
	  (fix:V2SI (match_operand:V2DF 1 "nonimmediate_operand" ""))
	  (match_dup 2)))]
  "TARGET_SSE2"
  "operands[2] = CONST0_RTX (V2SImode);")

(define_insn "*sse2_cvttpd2dq"
  [(set (match_operand:V4SI 0 "register_operand" "=x")
	(vec_concat:V4SI
	  (fix:V2SI (match_operand:V2DF 1 "nonimmediate_operand" "xm"))
	  (match_operand:V2SI 2 "const0_operand" "")))]
  "TARGET_SSE2"
  "cvttpd2dq\t{%1, %0|%0, %1}"
  [(set_attr "type" "ssecvt")
   (set_attr "mode" "TI")
   (set_attr "amdfam10_decode" "double")])

(define_insn "sse2_cvtsd2ss"
  [(set (match_operand:V4SF 0 "register_operand" "=x,x")
	(vec_merge:V4SF
	  (vec_duplicate:V4SF
	    (float_truncate:V2SF
	      (match_operand:V2DF 2 "nonimmediate_operand" "x,m")))
	  (match_operand:V4SF 1 "register_operand" "0,0")
	  (const_int 1)))]
  "TARGET_SSE2"
  "cvtsd2ss\t{%2, %0|%0, %2}"
  [(set_attr "type" "ssecvt")
   (set_attr "athlon_decode" "vector,double")
   (set_attr "amdfam10_decode" "vector,double")
   (set_attr "mode" "SF")])

(define_insn "sse2_cvtss2sd"
  [(set (match_operand:V2DF 0 "register_operand" "=x,x")
	(vec_merge:V2DF
	  (float_extend:V2DF
	    (vec_select:V2SF
	      (match_operand:V4SF 2 "nonimmediate_operand" "x,m")
	      (parallel [(const_int 0) (const_int 1)])))
	  (match_operand:V2DF 1 "register_operand" "0,0")
	  (const_int 1)))]
  "TARGET_SSE2"
  "cvtss2sd\t{%2, %0|%0, %2}"
  [(set_attr "type" "ssecvt")
   (set_attr "amdfam10_decode" "vector,double")
   (set_attr "mode" "DF")])

(define_expand "sse2_cvtpd2ps"
  [(set (match_operand:V4SF 0 "register_operand" "")
	(vec_concat:V4SF
	  (float_truncate:V2SF
	    (match_operand:V2DF 1 "nonimmediate_operand" "xm"))
	  (match_dup 2)))]
  "TARGET_SSE2"
  "operands[2] = CONST0_RTX (V2SFmode);")

(define_insn "*sse2_cvtpd2ps"
  [(set (match_operand:V4SF 0 "register_operand" "=x")
	(vec_concat:V4SF
	  (float_truncate:V2SF
	    (match_operand:V2DF 1 "nonimmediate_operand" "xm"))
	  (match_operand:V2SF 2 "const0_operand" "")))]
  "TARGET_SSE2"
  "cvtpd2ps\t{%1, %0|%0, %1}"
  [(set_attr "type" "ssecvt")
   (set_attr "mode" "V4SF")
   (set_attr "amdfam10_decode" "double")])

(define_insn "sse2_cvtps2pd"
  [(set (match_operand:V2DF 0 "register_operand" "=x")
	(float_extend:V2DF
	  (vec_select:V2SF
	    (match_operand:V4SF 1 "nonimmediate_operand" "xm")
	    (parallel [(const_int 0) (const_int 1)]))))]
  "TARGET_SSE2"
  "cvtps2pd\t{%1, %0|%0, %1}"
  [(set_attr "type" "ssecvt")
   (set_attr "mode" "V2DF")
   (set_attr "amdfam10_decode" "direct")])

;;;;;;;;;;;;;;;;;;;;;;;;;;;;;;;;;;;;;;;;;;;;;;;;;;;;;;;;;;;;;;;;;;;;;
;;
;; Parallel double-precision floating point element swizzling
;;
;;;;;;;;;;;;;;;;;;;;;;;;;;;;;;;;;;;;;;;;;;;;;;;;;;;;;;;;;;;;;;;;;;;;;

(define_insn "sse2_unpckhpd"
  [(set (match_operand:V2DF 0 "nonimmediate_operand"     "=x,x,m")
	(vec_select:V2DF
	  (vec_concat:V4DF
	    (match_operand:V2DF 1 "nonimmediate_operand" " 0,o,x")
	    (match_operand:V2DF 2 "nonimmediate_operand" " x,0,0"))
	  (parallel [(const_int 1)
		     (const_int 3)])))]
  "TARGET_SSE2 && !(MEM_P (operands[1]) && MEM_P (operands[2]))"
  "@
   unpckhpd\t{%2, %0|%0, %2}
   movlpd\t{%H1, %0|%0, %H1}
   movhpd\t{%1, %0|%0, %1}"
  [(set_attr "type" "sselog,ssemov,ssemov")
   (set_attr "mode" "V2DF,V1DF,V1DF")])

(define_insn "*sse3_movddup"
  [(set (match_operand:V2DF 0 "nonimmediate_operand"     "=x,o")
	(vec_select:V2DF
	  (vec_concat:V4DF
	    (match_operand:V2DF 1 "nonimmediate_operand" "xm,x")
	    (match_dup 1))
	  (parallel [(const_int 0)
		     (const_int 2)])))]
  "TARGET_SSE3 && !(MEM_P (operands[0]) && MEM_P (operands[1]))"
  "@
   movddup\t{%1, %0|%0, %1}
   #"
  [(set_attr "type" "sselog1,ssemov")
   (set_attr "mode" "V2DF")])

(define_split
  [(set (match_operand:V2DF 0 "memory_operand" "")
	(vec_select:V2DF
	  (vec_concat:V4DF
	    (match_operand:V2DF 1 "register_operand" "")
	    (match_dup 1))
	  (parallel [(const_int 0)
		     (const_int 2)])))]
  "TARGET_SSE3 && reload_completed"
  [(const_int 0)]
{
  rtx low = gen_rtx_REG (DFmode, REGNO (operands[1]));
  emit_move_insn (adjust_address (operands[0], DFmode, 0), low);
  emit_move_insn (adjust_address (operands[0], DFmode, 8), low);
  DONE;
})

(define_insn "sse2_unpcklpd"
  [(set (match_operand:V2DF 0 "nonimmediate_operand"     "=x,x,o")
	(vec_select:V2DF
	  (vec_concat:V4DF
	    (match_operand:V2DF 1 "nonimmediate_operand" " 0,0,0")
	    (match_operand:V2DF 2 "nonimmediate_operand" " x,m,x"))
	  (parallel [(const_int 0)
		     (const_int 2)])))]
  "TARGET_SSE2 && !(MEM_P (operands[1]) && MEM_P (operands[2]))"
  "@
   unpcklpd\t{%2, %0|%0, %2}
   movhpd\t{%2, %0|%0, %2}
   movlpd\t{%2, %H0|%H0, %2}"
  [(set_attr "type" "sselog,ssemov,ssemov")
   (set_attr "mode" "V2DF,V1DF,V1DF")])

(define_expand "sse2_shufpd"
  [(match_operand:V2DF 0 "register_operand" "")
   (match_operand:V2DF 1 "register_operand" "")
   (match_operand:V2DF 2 "nonimmediate_operand" "")
   (match_operand:SI 3 "const_int_operand" "")]
  "TARGET_SSE2"
{
  int mask = INTVAL (operands[3]);
  emit_insn (gen_sse2_shufpd_1 (operands[0], operands[1], operands[2],
				GEN_INT (mask & 1),
				GEN_INT (mask & 2 ? 3 : 2)));
  DONE;
})

(define_insn "sse2_shufpd_1"
  [(set (match_operand:V2DF 0 "register_operand" "=x")
	(vec_select:V2DF
	  (vec_concat:V4DF
	    (match_operand:V2DF 1 "register_operand" "0")
	    (match_operand:V2DF 2 "nonimmediate_operand" "xm"))
	  (parallel [(match_operand 3 "const_0_to_1_operand" "")
		     (match_operand 4 "const_2_to_3_operand" "")])))]
  "TARGET_SSE2"
{
  int mask;
  mask = INTVAL (operands[3]);
  mask |= (INTVAL (operands[4]) - 2) << 1;
  operands[3] = GEN_INT (mask);

  return "shufpd\t{%3, %2, %0|%0, %2, %3}";
}
  [(set_attr "type" "sselog")
   (set_attr "mode" "V2DF")])

(define_insn "sse2_storehpd"
  [(set (match_operand:DF 0 "nonimmediate_operand"     "=m,x,x*fr")
	(vec_select:DF
	  (match_operand:V2DF 1 "nonimmediate_operand" " x,0,o")
	  (parallel [(const_int 1)])))]
  "TARGET_SSE2 && !(MEM_P (operands[0]) && MEM_P (operands[1]))"
  "@
   movhpd\t{%1, %0|%0, %1}
   unpckhpd\t%0, %0
   #"
  [(set_attr "type" "ssemov,sselog1,ssemov")
   (set_attr "mode" "V1DF,V2DF,DF")])

(define_split
  [(set (match_operand:DF 0 "register_operand" "")
	(vec_select:DF
	  (match_operand:V2DF 1 "memory_operand" "")
	  (parallel [(const_int 1)])))]
  "TARGET_SSE2 && reload_completed"
  [(set (match_dup 0) (match_dup 1))]
{
  operands[1] = adjust_address (operands[1], DFmode, 8);
})

(define_insn "sse2_storelpd"
  [(set (match_operand:DF 0 "nonimmediate_operand"     "=m,x,x*fr")
	(vec_select:DF
	  (match_operand:V2DF 1 "nonimmediate_operand" " x,x,m")
	  (parallel [(const_int 0)])))]
  "TARGET_SSE2 && !(MEM_P (operands[0]) && MEM_P (operands[1]))"
  "@
   movlpd\t{%1, %0|%0, %1}
   #
   #"
  [(set_attr "type" "ssemov")
   (set_attr "mode" "V1DF,DF,DF")])

(define_split
  [(set (match_operand:DF 0 "register_operand" "")
	(vec_select:DF
	  (match_operand:V2DF 1 "nonimmediate_operand" "")
	  (parallel [(const_int 0)])))]
  "TARGET_SSE2 && reload_completed"
  [(const_int 0)]
{
  rtx op1 = operands[1];
  if (REG_P (op1))
    op1 = gen_rtx_REG (DFmode, REGNO (op1));
  else
    op1 = gen_lowpart (DFmode, op1);
  emit_move_insn (operands[0], op1);
  DONE;
})

(define_insn "sse2_loadhpd"
  [(set (match_operand:V2DF 0 "nonimmediate_operand"     "=x,x,x,o")
	(vec_concat:V2DF
	  (vec_select:DF
	    (match_operand:V2DF 1 "nonimmediate_operand" " 0,0,x,0")
	    (parallel [(const_int 0)]))
	  (match_operand:DF 2 "nonimmediate_operand"     " m,x,0,x*fr")))]
  "TARGET_SSE2 && !(MEM_P (operands[1]) && MEM_P (operands[2]))"
  "@
   movhpd\t{%2, %0|%0, %2}
   unpcklpd\t{%2, %0|%0, %2}
   shufpd\t{$1, %1, %0|%0, %1, 1}
   #"
  [(set_attr "type" "ssemov,sselog,sselog,other")
   (set_attr "mode" "V1DF,V2DF,V2DF,DF")])

(define_split
  [(set (match_operand:V2DF 0 "memory_operand" "")
	(vec_concat:V2DF
	  (vec_select:DF (match_dup 0) (parallel [(const_int 0)]))
	  (match_operand:DF 1 "register_operand" "")))]
  "TARGET_SSE2 && reload_completed"
  [(set (match_dup 0) (match_dup 1))]
{
  operands[0] = adjust_address (operands[0], DFmode, 8);
})

(define_insn "sse2_loadlpd"
  [(set (match_operand:V2DF 0 "nonimmediate_operand"    "=x,x,x,x,x,m")
	(vec_concat:V2DF
	  (match_operand:DF 2 "nonimmediate_operand"    " m,m,x,0,0,x*fr")
	  (vec_select:DF
	    (match_operand:V2DF 1 "vector_move_operand" " C,0,0,x,o,0")
	    (parallel [(const_int 1)]))))]
  "TARGET_SSE2 && !(MEM_P (operands[1]) && MEM_P (operands[2]))"
  "@
   movsd\t{%2, %0|%0, %2}
   movlpd\t{%2, %0|%0, %2}
   movsd\t{%2, %0|%0, %2}
   shufpd\t{$2, %2, %0|%0, %2, 2}
   movhpd\t{%H1, %0|%0, %H1}
   #"
  [(set_attr "type" "ssemov,ssemov,ssemov,sselog,ssemov,other")
   (set_attr "mode" "DF,V1DF,V1DF,V2DF,V1DF,DF")])

(define_split
  [(set (match_operand:V2DF 0 "memory_operand" "")
	(vec_concat:V2DF
	  (match_operand:DF 1 "register_operand" "")
	  (vec_select:DF (match_dup 0) (parallel [(const_int 1)]))))]
  "TARGET_SSE2 && reload_completed"
  [(set (match_dup 0) (match_dup 1))]
{
  operands[0] = adjust_address (operands[0], DFmode, 8);
})

;; Not sure these two are ever used, but it doesn't hurt to have
;; them. -aoliva
(define_insn "*vec_extractv2df_1_sse"
  [(set (match_operand:DF 0 "nonimmediate_operand" "=m,x,x")
	(vec_select:DF
	  (match_operand:V2DF 1 "nonimmediate_operand" "x,x,o")
	  (parallel [(const_int 1)])))]
  "!TARGET_SSE2 && TARGET_SSE
   && !(MEM_P (operands[0]) && MEM_P (operands[1]))"
  "@
   movhps\t{%1, %0|%0, %1}
   movhlps\t{%1, %0|%0, %1}
   movlps\t{%H1, %0|%0, %H1}"
  [(set_attr "type" "ssemov")
   (set_attr "mode" "V2SF,V4SF,V2SF")])

(define_insn "*vec_extractv2df_0_sse"
  [(set (match_operand:DF 0 "nonimmediate_operand" "=m,x,x")
	(vec_select:DF
	  (match_operand:V2DF 1 "nonimmediate_operand" "x,x,m")
	  (parallel [(const_int 0)])))]
  "!TARGET_SSE2 && TARGET_SSE
   && !(MEM_P (operands[0]) && MEM_P (operands[1]))"
  "@
   movlps\t{%1, %0|%0, %1}
   movaps\t{%1, %0|%0, %1}
   movlps\t{%1, %0|%0, %1}"
  [(set_attr "type" "ssemov")
   (set_attr "mode" "V2SF,V4SF,V2SF")])

(define_insn "sse2_movsd"
  [(set (match_operand:V2DF 0 "nonimmediate_operand"   "=x,x,m,x,x,o")
	(vec_merge:V2DF
	  (match_operand:V2DF 2 "nonimmediate_operand" " x,m,x,0,0,0")
	  (match_operand:V2DF 1 "nonimmediate_operand" " 0,0,0,x,o,x")
	  (const_int 1)))]
  "TARGET_SSE2"
  "@
   movsd\t{%2, %0|%0, %2}
   movlpd\t{%2, %0|%0, %2}
   movlpd\t{%2, %0|%0, %2}
   shufpd\t{$2, %2, %0|%0, %2, 2}
   movhps\t{%H1, %0|%0, %H1}
   movhps\t{%1, %H0|%H0, %1}"
  [(set_attr "type" "ssemov,ssemov,ssemov,sselog,ssemov,ssemov")
   (set_attr "mode" "DF,V1DF,V1DF,V2DF,V1DF,V1DF")])

(define_insn "*vec_dupv2df_sse3"
  [(set (match_operand:V2DF 0 "register_operand" "=x")
	(vec_duplicate:V2DF
	  (match_operand:DF 1 "nonimmediate_operand" "xm")))]
  "TARGET_SSE3"
  "movddup\t{%1, %0|%0, %1}"
  [(set_attr "type" "sselog1")
   (set_attr "mode" "DF")])

(define_insn "*vec_dupv2df"
  [(set (match_operand:V2DF 0 "register_operand" "=x")
	(vec_duplicate:V2DF
	  (match_operand:DF 1 "register_operand" "0")))]
  "TARGET_SSE2"
  "unpcklpd\t%0, %0"
  [(set_attr "type" "sselog1")
   (set_attr "mode" "V4SF")])

(define_insn "*vec_concatv2df_sse3"
  [(set (match_operand:V2DF 0 "register_operand" "=x")
	(vec_concat:V2DF
	  (match_operand:DF 1 "nonimmediate_operand" "xm")
	  (match_dup 1)))]
  "TARGET_SSE3"
  "movddup\t{%1, %0|%0, %1}"
  [(set_attr "type" "sselog1")
   (set_attr "mode" "DF")])

(define_insn "*vec_concatv2df"
  [(set (match_operand:V2DF 0 "register_operand"     "=Y2,Y2,Y2,x,x")
	(vec_concat:V2DF
	  (match_operand:DF 1 "nonimmediate_operand" " 0 ,0 ,m ,0,0")
	  (match_operand:DF 2 "vector_move_operand"  " Y2,m ,C ,x,m")))]
  "TARGET_SSE"
  "@
   unpcklpd\t{%2, %0|%0, %2}
   movhpd\t{%2, %0|%0, %2}
   movsd\t{%1, %0|%0, %1}
   movlhps\t{%2, %0|%0, %2}
   movhps\t{%2, %0|%0, %2}"
  [(set_attr "type" "sselog,ssemov,ssemov,ssemov,ssemov")
   (set_attr "mode" "V2DF,V1DF,DF,V4SF,V2SF")])

(define_expand "vec_setv2df"
  [(match_operand:V2DF 0 "register_operand" "")
   (match_operand:DF 1 "register_operand" "")
   (match_operand 2 "const_int_operand" "")]
  "TARGET_SSE"
{
  ix86_expand_vector_set (false, operands[0], operands[1],
			  INTVAL (operands[2]));
  DONE;
})

(define_expand "vec_extractv2df"
  [(match_operand:DF 0 "register_operand" "")
   (match_operand:V2DF 1 "register_operand" "")
   (match_operand 2 "const_int_operand" "")]
  "TARGET_SSE"
{
  ix86_expand_vector_extract (false, operands[0], operands[1],
			      INTVAL (operands[2]));
  DONE;
})

(define_expand "vec_initv2df"
  [(match_operand:V2DF 0 "register_operand" "")
   (match_operand 1 "" "")]
  "TARGET_SSE"
{
  ix86_expand_vector_init (false, operands[0], operands[1]);
  DONE;
})

;;;;;;;;;;;;;;;;;;;;;;;;;;;;;;;;;;;;;;;;;;;;;;;;;;;;;;;;;;;;;;;;;;;;;
;;
;; Parallel integral arithmetic
;;
;;;;;;;;;;;;;;;;;;;;;;;;;;;;;;;;;;;;;;;;;;;;;;;;;;;;;;;;;;;;;;;;;;;;;

(define_expand "neg<mode>2"
  [(set (match_operand:SSEMODEI 0 "register_operand" "")
	(minus:SSEMODEI
	  (match_dup 2)
	  (match_operand:SSEMODEI 1 "nonimmediate_operand" "")))]
  "TARGET_SSE2"
  "operands[2] = force_reg (<MODE>mode, CONST0_RTX (<MODE>mode));")

(define_expand "add<mode>3"
  [(set (match_operand:SSEMODEI 0 "register_operand" "")
	(plus:SSEMODEI (match_operand:SSEMODEI 1 "nonimmediate_operand" "")
		       (match_operand:SSEMODEI 2 "nonimmediate_operand" "")))]
  "TARGET_SSE2"
  "ix86_fixup_binary_operands_no_copy (PLUS, <MODE>mode, operands);")

(define_insn "*add<mode>3"
  [(set (match_operand:SSEMODEI 0 "register_operand" "=x")
	(plus:SSEMODEI
	  (match_operand:SSEMODEI 1 "nonimmediate_operand" "%0")
	  (match_operand:SSEMODEI 2 "nonimmediate_operand" "xm")))]
  "TARGET_SSE2 && ix86_binary_operator_ok (PLUS, <MODE>mode, operands)"
  "padd<ssevecsize>\t{%2, %0|%0, %2}"
  [(set_attr "type" "sseiadd")
   (set_attr "mode" "TI")])

(define_insn "sse2_ssadd<mode>3"
  [(set (match_operand:SSEMODE12 0 "register_operand" "=x")
	(ss_plus:SSEMODE12
	  (match_operand:SSEMODE12 1 "nonimmediate_operand" "%0")
	  (match_operand:SSEMODE12 2 "nonimmediate_operand" "xm")))]
  "TARGET_SSE2 && ix86_binary_operator_ok (SS_PLUS, <MODE>mode, operands)"
  "padds<ssevecsize>\t{%2, %0|%0, %2}"
  [(set_attr "type" "sseiadd")
   (set_attr "mode" "TI")])

(define_insn "sse2_usadd<mode>3"
  [(set (match_operand:SSEMODE12 0 "register_operand" "=x")
	(us_plus:SSEMODE12
	  (match_operand:SSEMODE12 1 "nonimmediate_operand" "%0")
	  (match_operand:SSEMODE12 2 "nonimmediate_operand" "xm")))]
  "TARGET_SSE2 && ix86_binary_operator_ok (US_PLUS, <MODE>mode, operands)"
  "paddus<ssevecsize>\t{%2, %0|%0, %2}"
  [(set_attr "type" "sseiadd")
   (set_attr "mode" "TI")])

(define_expand "sub<mode>3"
  [(set (match_operand:SSEMODEI 0 "register_operand" "")
	(minus:SSEMODEI (match_operand:SSEMODEI 1 "register_operand" "")
			(match_operand:SSEMODEI 2 "nonimmediate_operand" "")))]
  "TARGET_SSE2"
  "ix86_fixup_binary_operands_no_copy (MINUS, <MODE>mode, operands);")

(define_insn "*sub<mode>3"
  [(set (match_operand:SSEMODEI 0 "register_operand" "=x")
	(minus:SSEMODEI
	  (match_operand:SSEMODEI 1 "register_operand" "0")
	  (match_operand:SSEMODEI 2 "nonimmediate_operand" "xm")))]
  "TARGET_SSE2"
  "psub<ssevecsize>\t{%2, %0|%0, %2}"
  [(set_attr "type" "sseiadd")
   (set_attr "mode" "TI")])

(define_insn "sse2_sssub<mode>3"
  [(set (match_operand:SSEMODE12 0 "register_operand" "=x")
	(ss_minus:SSEMODE12
	  (match_operand:SSEMODE12 1 "register_operand" "0")
	  (match_operand:SSEMODE12 2 "nonimmediate_operand" "xm")))]
  "TARGET_SSE2"
  "psubs<ssevecsize>\t{%2, %0|%0, %2}"
  [(set_attr "type" "sseiadd")
   (set_attr "mode" "TI")])

(define_insn "sse2_ussub<mode>3"
  [(set (match_operand:SSEMODE12 0 "register_operand" "=x")
	(us_minus:SSEMODE12
	  (match_operand:SSEMODE12 1 "register_operand" "0")
	  (match_operand:SSEMODE12 2 "nonimmediate_operand" "xm")))]
  "TARGET_SSE2"
  "psubus<ssevecsize>\t{%2, %0|%0, %2}"
  [(set_attr "type" "sseiadd")
   (set_attr "mode" "TI")])

(define_expand "mulv16qi3"
  [(set (match_operand:V16QI 0 "register_operand" "")
	(mult:V16QI (match_operand:V16QI 1 "register_operand" "")
		    (match_operand:V16QI 2 "register_operand" "")))]
  "TARGET_SSE2"
{
  rtx t[12], op0;
  int i;

  for (i = 0; i < 12; ++i)
    t[i] = gen_reg_rtx (V16QImode);

  /* Unpack data such that we've got a source byte in each low byte of
     each word.  We don't care what goes into the high byte of each word.
     Rather than trying to get zero in there, most convenient is to let
     it be a copy of the low byte.  */
  emit_insn (gen_sse2_punpckhbw (t[0], operands[1], operands[1]));
  emit_insn (gen_sse2_punpckhbw (t[1], operands[2], operands[2]));
  emit_insn (gen_sse2_punpcklbw (t[2], operands[1], operands[1]));
  emit_insn (gen_sse2_punpcklbw (t[3], operands[2], operands[2]));

  /* Multiply words.  The end-of-line annotations here give a picture of what
     the output of that instruction looks like.  Dot means don't care; the 
     letters are the bytes of the result with A being the most significant.  */
  emit_insn (gen_mulv8hi3 (gen_lowpart (V8HImode, t[4]), /* .A.B.C.D.E.F.G.H */
			   gen_lowpart (V8HImode, t[0]),
			   gen_lowpart (V8HImode, t[1])));
  emit_insn (gen_mulv8hi3 (gen_lowpart (V8HImode, t[5]), /* .I.J.K.L.M.N.O.P */
			   gen_lowpart (V8HImode, t[2]),
			   gen_lowpart (V8HImode, t[3])));

  /* Extract the relevant bytes and merge them back together.  */
  emit_insn (gen_sse2_punpckhbw (t[6], t[5], t[4]));	/* ..AI..BJ..CK..DL */
  emit_insn (gen_sse2_punpcklbw (t[7], t[5], t[4]));	/* ..EM..FN..GO..HP */
  emit_insn (gen_sse2_punpckhbw (t[8], t[7], t[6]));	/* ....AEIM....BFJN */
  emit_insn (gen_sse2_punpcklbw (t[9], t[7], t[6]));	/* ....CGKO....DHLP */
  emit_insn (gen_sse2_punpckhbw (t[10], t[9], t[8]));	/* ........ACEGIKMO */
  emit_insn (gen_sse2_punpcklbw (t[11], t[9], t[8]));	/* ........BDFHJLNP */

  op0 = operands[0];
  emit_insn (gen_sse2_punpcklbw (op0, t[11], t[10]));	/* ABCDEFGHIJKLMNOP */
  DONE;
})

(define_expand "mulv8hi3"
  [(set (match_operand:V8HI 0 "register_operand" "")
	(mult:V8HI (match_operand:V8HI 1 "nonimmediate_operand" "")
		   (match_operand:V8HI 2 "nonimmediate_operand" "")))]
  "TARGET_SSE2"
  "ix86_fixup_binary_operands_no_copy (MULT, V8HImode, operands);")

(define_insn "*mulv8hi3"
  [(set (match_operand:V8HI 0 "register_operand" "=x")
	(mult:V8HI (match_operand:V8HI 1 "nonimmediate_operand" "%0")
		   (match_operand:V8HI 2 "nonimmediate_operand" "xm")))]
  "TARGET_SSE2 && ix86_binary_operator_ok (MULT, V8HImode, operands)"
  "pmullw\t{%2, %0|%0, %2}"
  [(set_attr "type" "sseimul")
   (set_attr "mode" "TI")])

(define_expand "smulv8hi3_highpart"
  [(set (match_operand:V8HI 0 "register_operand" "")
        (truncate:V8HI
          (lshiftrt:V8SI 
            (mult:V8SI 
              (sign_extend:V8SI
                (match_operand:V8HI 1 "nonimmediate_operand" ""))
              (sign_extend:V8SI
                (match_operand:V8HI 2 "nonimmediate_operand" "")))
            (const_int 16))))]
  "TARGET_SSE2"
  "ix86_fixup_binary_operands_no_copy (MULT, V8HImode, operands);")
  
(define_insn "*smulv8hi3_highpart"
  [(set (match_operand:V8HI 0 "register_operand" "=x")
	(truncate:V8HI
	  (lshiftrt:V8SI
	    (mult:V8SI
	      (sign_extend:V8SI
		(match_operand:V8HI 1 "nonimmediate_operand" "%0"))
	      (sign_extend:V8SI
		(match_operand:V8HI 2 "nonimmediate_operand" "xm")))
	    (const_int 16))))]
  "TARGET_SSE2 && ix86_binary_operator_ok (MULT, V8HImode, operands)"
  "pmulhw\t{%2, %0|%0, %2}"
  [(set_attr "type" "sseimul")
   (set_attr "mode" "TI")])

(define_expand "umulv8hi3_highpart"
  [(set (match_operand:V8HI 0 "register_operand" "")
        (truncate:V8HI
          (lshiftrt:V8SI
            (mult:V8SI
              (zero_extend:V8SI
                (match_operand:V8HI 1 "nonimmediate_operand" ""))
              (zero_extend:V8SI
                (match_operand:V8HI 2 "nonimmediate_operand" "")))
            (const_int 16))))]
  "TARGET_SSE2"
  "ix86_fixup_binary_operands_no_copy (MULT, V8HImode, operands);")

(define_insn "*umulv8hi3_highpart"
  [(set (match_operand:V8HI 0 "register_operand" "=x")
	(truncate:V8HI
	  (lshiftrt:V8SI
	    (mult:V8SI
	      (zero_extend:V8SI
		(match_operand:V8HI 1 "nonimmediate_operand" "%0"))
	      (zero_extend:V8SI
		(match_operand:V8HI 2 "nonimmediate_operand" "xm")))
	    (const_int 16))))]
  "TARGET_SSE2 && ix86_binary_operator_ok (MULT, V8HImode, operands)"
  "pmulhuw\t{%2, %0|%0, %2}"
  [(set_attr "type" "sseimul")
   (set_attr "mode" "TI")])

(define_insn "sse2_umulv2siv2di3"
  [(set (match_operand:V2DI 0 "register_operand" "=x")
	(mult:V2DI
	  (zero_extend:V2DI
	    (vec_select:V2SI
	      (match_operand:V4SI 1 "nonimmediate_operand" "%0")
	      (parallel [(const_int 0) (const_int 2)])))
	  (zero_extend:V2DI
	    (vec_select:V2SI
	      (match_operand:V4SI 2 "nonimmediate_operand" "xm")
	      (parallel [(const_int 0) (const_int 2)])))))]
  "TARGET_SSE2 && ix86_binary_operator_ok (MULT, V4SImode, operands)"
  "pmuludq\t{%2, %0|%0, %2}"
  [(set_attr "type" "sseimul")
   (set_attr "mode" "TI")])

(define_insn "sse2_pmaddwd"
  [(set (match_operand:V4SI 0 "register_operand" "=x")
	(plus:V4SI
	  (mult:V4SI
	    (sign_extend:V4SI
	      (vec_select:V4HI
		(match_operand:V8HI 1 "nonimmediate_operand" "%0")
		(parallel [(const_int 0)
			   (const_int 2)
			   (const_int 4)
			   (const_int 6)])))
	    (sign_extend:V4SI
	      (vec_select:V4HI
		(match_operand:V8HI 2 "nonimmediate_operand" "xm")
		(parallel [(const_int 0)
			   (const_int 2)
			   (const_int 4)
			   (const_int 6)]))))
	  (mult:V4SI
	    (sign_extend:V4SI
	      (vec_select:V4HI (match_dup 1)
		(parallel [(const_int 1)
			   (const_int 3)
			   (const_int 5)
			   (const_int 7)])))
	    (sign_extend:V4SI
	      (vec_select:V4HI (match_dup 2)
		(parallel [(const_int 1)
			   (const_int 3)
			   (const_int 5)
			   (const_int 7)]))))))]
  "TARGET_SSE2 && ix86_binary_operator_ok (MULT, V8HImode, operands)"
  "pmaddwd\t{%2, %0|%0, %2}"
  [(set_attr "type" "sseiadd")
   (set_attr "mode" "TI")])

(define_expand "mulv4si3"
  [(set (match_operand:V4SI 0 "register_operand" "")
	(mult:V4SI (match_operand:V4SI 1 "register_operand" "")
		   (match_operand:V4SI 2 "register_operand" "")))]
  "TARGET_SSE2"
{
  rtx t1, t2, t3, t4, t5, t6, thirtytwo;
  rtx op0, op1, op2;

  op0 = operands[0];
  op1 = operands[1];
  op2 = operands[2];
  t1 = gen_reg_rtx (V4SImode);
  t2 = gen_reg_rtx (V4SImode);
  t3 = gen_reg_rtx (V4SImode);
  t4 = gen_reg_rtx (V4SImode);
  t5 = gen_reg_rtx (V4SImode);
  t6 = gen_reg_rtx (V4SImode);
  thirtytwo = GEN_INT (32);

  /* Multiply elements 2 and 0.  */
  emit_insn (gen_sse2_umulv2siv2di3 (gen_lowpart (V2DImode, t1), op1, op2));

  /* Shift both input vectors down one element, so that elements 3 and 1
     are now in the slots for elements 2 and 0.  For K8, at least, this is
     faster than using a shuffle.  */
  emit_insn (gen_sse2_lshrti3 (gen_lowpart (TImode, t2),
			       gen_lowpart (TImode, op1), thirtytwo));
  emit_insn (gen_sse2_lshrti3 (gen_lowpart (TImode, t3),
			       gen_lowpart (TImode, op2), thirtytwo));

  /* Multiply elements 3 and 1.  */
  emit_insn (gen_sse2_umulv2siv2di3 (gen_lowpart (V2DImode, t4), t2, t3));

  /* Move the results in element 2 down to element 1; we don't care what
     goes in elements 2 and 3.  */
  emit_insn (gen_sse2_pshufd_1 (t5, t1, const0_rtx, const2_rtx,
				const0_rtx, const0_rtx));
  emit_insn (gen_sse2_pshufd_1 (t6, t4, const0_rtx, const2_rtx,
				const0_rtx, const0_rtx));

  /* Merge the parts back together.  */
  emit_insn (gen_sse2_punpckldq (op0, t5, t6));
  DONE;
})

(define_expand "mulv2di3"
  [(set (match_operand:V2DI 0 "register_operand" "")
	(mult:V2DI (match_operand:V2DI 1 "register_operand" "")
		   (match_operand:V2DI 2 "register_operand" "")))]
  "TARGET_SSE2"
{
  rtx t1, t2, t3, t4, t5, t6, thirtytwo;
  rtx op0, op1, op2;

  op0 = operands[0];
  op1 = operands[1];
  op2 = operands[2];
  t1 = gen_reg_rtx (V2DImode);
  t2 = gen_reg_rtx (V2DImode);
  t3 = gen_reg_rtx (V2DImode);
  t4 = gen_reg_rtx (V2DImode);
  t5 = gen_reg_rtx (V2DImode);
  t6 = gen_reg_rtx (V2DImode);
  thirtytwo = GEN_INT (32);

  /* Multiply low parts.  */
  emit_insn (gen_sse2_umulv2siv2di3 (t1, gen_lowpart (V4SImode, op1),
				     gen_lowpart (V4SImode, op2)));

  /* Shift input vectors left 32 bits so we can multiply high parts.  */
  emit_insn (gen_lshrv2di3 (t2, op1, thirtytwo));
  emit_insn (gen_lshrv2di3 (t3, op2, thirtytwo));

  /* Multiply high parts by low parts.  */
  emit_insn (gen_sse2_umulv2siv2di3 (t4, gen_lowpart (V4SImode, op1),
				     gen_lowpart (V4SImode, t3)));
  emit_insn (gen_sse2_umulv2siv2di3 (t5, gen_lowpart (V4SImode, op2),
				     gen_lowpart (V4SImode, t2)));

  /* Shift them back.  */
  emit_insn (gen_ashlv2di3 (t4, t4, thirtytwo));
  emit_insn (gen_ashlv2di3 (t5, t5, thirtytwo));

  /* Add the three parts together.  */
  emit_insn (gen_addv2di3 (t6, t1, t4));
  emit_insn (gen_addv2di3 (op0, t6, t5));
  DONE;
})

(define_expand "vec_widen_smult_hi_v8hi"
  [(match_operand:V4SI 0 "register_operand" "")
   (match_operand:V8HI 1 "register_operand" "")
   (match_operand:V8HI 2 "register_operand" "")]
  "TARGET_SSE2"
{
  rtx op1, op2, t1, t2, dest;

  op1 = operands[1];
  op2 = operands[2];
  t1 = gen_reg_rtx (V8HImode);
  t2 = gen_reg_rtx (V8HImode);
  dest = gen_lowpart (V8HImode, operands[0]);

  emit_insn (gen_mulv8hi3 (t1, op1, op2));
  emit_insn (gen_smulv8hi3_highpart (t2, op1, op2));
  emit_insn (gen_vec_interleave_highv8hi (dest, t1, t2));
  DONE;
})

(define_expand "vec_widen_smult_lo_v8hi"
  [(match_operand:V4SI 0 "register_operand" "")
   (match_operand:V8HI 1 "register_operand" "")
   (match_operand:V8HI 2 "register_operand" "")]
  "TARGET_SSE2"
{
  rtx op1, op2, t1, t2, dest;

  op1 = operands[1];
  op2 = operands[2];
  t1 = gen_reg_rtx (V8HImode);
  t2 = gen_reg_rtx (V8HImode);
  dest = gen_lowpart (V8HImode, operands[0]);

  emit_insn (gen_mulv8hi3 (t1, op1, op2));
  emit_insn (gen_smulv8hi3_highpart (t2, op1, op2));
  emit_insn (gen_vec_interleave_lowv8hi (dest, t1, t2));
  DONE;
})

(define_expand "vec_widen_umult_hi_v8hi"
  [(match_operand:V4SI 0 "register_operand" "")
   (match_operand:V8HI 1 "register_operand" "")
   (match_operand:V8HI 2 "register_operand" "")]
  "TARGET_SSE2"
{
  rtx op1, op2, t1, t2, dest;

  op1 = operands[1];
  op2 = operands[2];
  t1 = gen_reg_rtx (V8HImode);
  t2 = gen_reg_rtx (V8HImode);
  dest = gen_lowpart (V8HImode, operands[0]);

  emit_insn (gen_mulv8hi3 (t1, op1, op2));
  emit_insn (gen_umulv8hi3_highpart (t2, op1, op2));
  emit_insn (gen_vec_interleave_highv8hi (dest, t1, t2));
  DONE;
})

(define_expand "vec_widen_umult_lo_v8hi"
  [(match_operand:V4SI 0 "register_operand" "")
   (match_operand:V8HI 1 "register_operand" "")
   (match_operand:V8HI 2 "register_operand" "")]
  "TARGET_SSE2"
{
  rtx op1, op2, t1, t2, dest;

  op1 = operands[1];
  op2 = operands[2];
  t1 = gen_reg_rtx (V8HImode);
  t2 = gen_reg_rtx (V8HImode);
  dest = gen_lowpart (V8HImode, operands[0]);

  emit_insn (gen_mulv8hi3 (t1, op1, op2));
  emit_insn (gen_umulv8hi3_highpart (t2, op1, op2));
  emit_insn (gen_vec_interleave_lowv8hi (dest, t1, t2));
  DONE;
})

(define_expand "vec_widen_smult_hi_v4si"
  [(match_operand:V2DI 0 "register_operand" "")
   (match_operand:V4SI 1 "register_operand" "")
   (match_operand:V4SI 2 "register_operand" "")]
  "TARGET_SSE2"
{
  rtx op1, op2, t1, t2;

  op1 = operands[1];
  op2 = operands[2];
  t1 = gen_reg_rtx (V4SImode);
  t2 = gen_reg_rtx (V4SImode);

  emit_insn (gen_vec_interleave_highv4si (t1, op1, op1));
  emit_insn (gen_vec_interleave_highv4si (t2, op2, op2));
  emit_insn (gen_sse2_umulv2siv2di3 (operands[0], t1, t2));
  DONE;
})

(define_expand "vec_widen_smult_lo_v4si"
  [(match_operand:V2DI 0 "register_operand" "")
   (match_operand:V4SI 1 "register_operand" "")
   (match_operand:V4SI 2 "register_operand" "")]
  "TARGET_SSE2"
{
  rtx op1, op2, t1, t2;

  op1 = operands[1];
  op2 = operands[2];
  t1 = gen_reg_rtx (V4SImode);
  t2 = gen_reg_rtx (V4SImode);

  emit_insn (gen_vec_interleave_lowv4si (t1, op1, op1));
  emit_insn (gen_vec_interleave_lowv4si (t2, op2, op2));
  emit_insn (gen_sse2_umulv2siv2di3 (operands[0], t1, t2));
  DONE;
})

(define_expand "vec_widen_umult_hi_v4si"
  [(match_operand:V2DI 0 "register_operand" "")
   (match_operand:V4SI 1 "register_operand" "")
   (match_operand:V4SI 2 "register_operand" "")]
  "TARGET_SSE2"
{
  rtx op1, op2, t1, t2;

  op1 = operands[1];
  op2 = operands[2];
  t1 = gen_reg_rtx (V4SImode);
  t2 = gen_reg_rtx (V4SImode);

  emit_insn (gen_vec_interleave_highv4si (t1, op1, op1));
  emit_insn (gen_vec_interleave_highv4si (t2, op2, op2));
  emit_insn (gen_sse2_umulv2siv2di3 (operands[0], t1, t2));
  DONE;
})

(define_expand "vec_widen_umult_lo_v4si"
  [(match_operand:V2DI 0 "register_operand" "")
   (match_operand:V4SI 1 "register_operand" "")
   (match_operand:V4SI 2 "register_operand" "")]
  "TARGET_SSE2"
{
  rtx op1, op2, t1, t2;

  op1 = operands[1];
  op2 = operands[2];
  t1 = gen_reg_rtx (V4SImode);
  t2 = gen_reg_rtx (V4SImode);

  emit_insn (gen_vec_interleave_lowv4si (t1, op1, op1));
  emit_insn (gen_vec_interleave_lowv4si (t2, op2, op2));
  emit_insn (gen_sse2_umulv2siv2di3 (operands[0], t1, t2));
  DONE;
})

(define_expand "sdot_prodv8hi"
  [(match_operand:V4SI 0 "register_operand" "")
   (match_operand:V8HI 1 "register_operand" "")
   (match_operand:V8HI 2 "register_operand" "")
   (match_operand:V4SI 3 "register_operand" "")]
  "TARGET_SSE2"
{
  rtx t = gen_reg_rtx (V4SImode);
  emit_insn (gen_sse2_pmaddwd (t, operands[1], operands[2]));
  emit_insn (gen_addv4si3 (operands[0], operands[3], t));
  DONE;
})

(define_expand "udot_prodv4si"
  [(match_operand:V2DI 0 "register_operand" "") 
   (match_operand:V4SI 1 "register_operand" "") 
   (match_operand:V4SI 2 "register_operand" "")
   (match_operand:V2DI 3 "register_operand" "")]
  "TARGET_SSE2"
{
  rtx t1, t2, t3, t4;

  t1 = gen_reg_rtx (V2DImode);
  emit_insn (gen_sse2_umulv2siv2di3 (t1, operands[1], operands[2]));
  emit_insn (gen_addv2di3 (t1, t1, operands[3]));

  t2 = gen_reg_rtx (V4SImode);
  t3 = gen_reg_rtx (V4SImode);
  emit_insn (gen_sse2_lshrti3 (gen_lowpart (TImode, t2),
                               gen_lowpart (TImode, operands[1]),
                               GEN_INT (32)));
  emit_insn (gen_sse2_lshrti3 (gen_lowpart (TImode, t3),
                               gen_lowpart (TImode, operands[2]),
                               GEN_INT (32)));

  t4 = gen_reg_rtx (V2DImode);
  emit_insn (gen_sse2_umulv2siv2di3 (t4, t2, t3));

  emit_insn (gen_addv2di3 (operands[0], t1, t4));
  DONE;
})

(define_insn "ashr<mode>3"
  [(set (match_operand:SSEMODE24 0 "register_operand" "=x")
	(ashiftrt:SSEMODE24
	  (match_operand:SSEMODE24 1 "register_operand" "0")
	  (match_operand:TI 2 "nonmemory_operand" "xn")))]
  "TARGET_SSE2"
  "psra<ssevecsize>\t{%2, %0|%0, %2}"
  [(set_attr "type" "sseishft")
   (set_attr "mode" "TI")])

(define_insn "lshr<mode>3"
  [(set (match_operand:SSEMODE248 0 "register_operand" "=x")
	(lshiftrt:SSEMODE248
	  (match_operand:SSEMODE248 1 "register_operand" "0")
	  (match_operand:TI 2 "nonmemory_operand" "xn")))]
  "TARGET_SSE2"
  "psrl<ssevecsize>\t{%2, %0|%0, %2}"
  [(set_attr "type" "sseishft")
   (set_attr "mode" "TI")])

(define_insn "ashl<mode>3"
  [(set (match_operand:SSEMODE248 0 "register_operand" "=x")
	(ashift:SSEMODE248
	  (match_operand:SSEMODE248 1 "register_operand" "0")
	  (match_operand:TI 2 "nonmemory_operand" "xn")))]
  "TARGET_SSE2"
  "psll<ssevecsize>\t{%2, %0|%0, %2}"
  [(set_attr "type" "sseishft")
   (set_attr "mode" "TI")])

(define_insn "sse2_ashlti3"
  [(set (match_operand:TI 0 "register_operand" "=x")
	(ashift:TI (match_operand:TI 1 "register_operand" "0")
		   (match_operand:SI 2 "const_0_to_255_mul_8_operand" "n")))]
  "TARGET_SSE2"
{
  operands[2] = GEN_INT (INTVAL (operands[2]) / 8);
  return "pslldq\t{%2, %0|%0, %2}";
}
  [(set_attr "type" "sseishft")
   (set_attr "mode" "TI")])

(define_expand "vec_shl_<mode>"
  [(set (match_operand:SSEMODEI 0 "register_operand" "")
        (ashift:TI (match_operand:SSEMODEI 1 "register_operand" "")
		   (match_operand:SI 2 "general_operand" "")))]
  "TARGET_SSE2"
{
  if (!const_0_to_255_mul_8_operand (operands[2], SImode))
    FAIL;
  operands[0] = gen_lowpart (TImode, operands[0]);
  operands[1] = gen_lowpart (TImode, operands[1]);
})

(define_insn "sse2_lshrti3"
  [(set (match_operand:TI 0 "register_operand" "=x")
 	(lshiftrt:TI (match_operand:TI 1 "register_operand" "0")
		     (match_operand:SI 2 "const_0_to_255_mul_8_operand" "n")))]
  "TARGET_SSE2"
{
  operands[2] = GEN_INT (INTVAL (operands[2]) / 8);
  return "psrldq\t{%2, %0|%0, %2}";
}
  [(set_attr "type" "sseishft")
   (set_attr "mode" "TI")])

(define_expand "vec_shr_<mode>"
  [(set (match_operand:SSEMODEI 0 "register_operand" "")
        (lshiftrt:TI (match_operand:SSEMODEI 1 "register_operand" "")
		     (match_operand:SI 2 "general_operand" "")))]
  "TARGET_SSE2"
{
  if (!const_0_to_255_mul_8_operand (operands[2], SImode))
    FAIL;
  operands[0] = gen_lowpart (TImode, operands[0]);
  operands[1] = gen_lowpart (TImode, operands[1]);
})

(define_expand "umaxv16qi3"
  [(set (match_operand:V16QI 0 "register_operand" "")
	(umax:V16QI (match_operand:V16QI 1 "nonimmediate_operand" "")
		    (match_operand:V16QI 2 "nonimmediate_operand" "")))]
  "TARGET_SSE2"
  "ix86_fixup_binary_operands_no_copy (UMAX, V16QImode, operands);")

(define_insn "*umaxv16qi3"
  [(set (match_operand:V16QI 0 "register_operand" "=x")
	(umax:V16QI (match_operand:V16QI 1 "nonimmediate_operand" "%0")
		    (match_operand:V16QI 2 "nonimmediate_operand" "xm")))]
  "TARGET_SSE2 && ix86_binary_operator_ok (UMAX, V16QImode, operands)"
  "pmaxub\t{%2, %0|%0, %2}"
  [(set_attr "type" "sseiadd")
   (set_attr "mode" "TI")])

(define_expand "smaxv8hi3"
  [(set (match_operand:V8HI 0 "register_operand" "")
	(smax:V8HI (match_operand:V8HI 1 "nonimmediate_operand" "")
		   (match_operand:V8HI 2 "nonimmediate_operand" "")))]
  "TARGET_SSE2"
  "ix86_fixup_binary_operands_no_copy (SMAX, V8HImode, operands);")

(define_insn "*smaxv8hi3"
  [(set (match_operand:V8HI 0 "register_operand" "=x")
	(smax:V8HI (match_operand:V8HI 1 "nonimmediate_operand" "%0")
		   (match_operand:V8HI 2 "nonimmediate_operand" "xm")))]
  "TARGET_SSE2 && ix86_binary_operator_ok (SMAX, V8HImode, operands)"
  "pmaxsw\t{%2, %0|%0, %2}"
  [(set_attr "type" "sseiadd")
   (set_attr "mode" "TI")])

(define_expand "umaxv8hi3"
  [(set (match_operand:V8HI 0 "register_operand" "=x")
	(us_minus:V8HI (match_operand:V8HI 1 "register_operand" "0")
		       (match_operand:V8HI 2 "nonimmediate_operand" "xm")))
   (set (match_dup 3)
	(plus:V8HI (match_dup 0) (match_dup 2)))]
  "TARGET_SSE2"
{
  operands[3] = operands[0];
  if (rtx_equal_p (operands[0], operands[2]))
    operands[0] = gen_reg_rtx (V8HImode);
})

(define_expand "smax<mode>3"
  [(set (match_operand:SSEMODE14 0 "register_operand" "")
	(smax:SSEMODE14 (match_operand:SSEMODE14 1 "register_operand" "")
			(match_operand:SSEMODE14 2 "register_operand" "")))]
  "TARGET_SSE2"
{
  rtx xops[6];
  bool ok;

  xops[0] = operands[0];
  xops[1] = operands[1];
  xops[2] = operands[2];
  xops[3] = gen_rtx_GT (VOIDmode, operands[1], operands[2]);
  xops[4] = operands[1];
  xops[5] = operands[2];
  ok = ix86_expand_int_vcond (xops);
  gcc_assert (ok);
  DONE;
})

(define_expand "umaxv4si3"
  [(set (match_operand:V4SI 0 "register_operand" "")
	(umax:V4SI (match_operand:V4SI 1 "register_operand" "")
		   (match_operand:V4SI 2 "register_operand" "")))]
  "TARGET_SSE2"
{
  rtx xops[6];
  bool ok;

  xops[0] = operands[0];
  xops[1] = operands[1];
  xops[2] = operands[2];
  xops[3] = gen_rtx_GTU (VOIDmode, operands[1], operands[2]);
  xops[4] = operands[1];
  xops[5] = operands[2];
  ok = ix86_expand_int_vcond (xops);
  gcc_assert (ok);
  DONE;
})

(define_expand "uminv16qi3"
  [(set (match_operand:V16QI 0 "register_operand" "")
	(umin:V16QI (match_operand:V16QI 1 "nonimmediate_operand" "")
		    (match_operand:V16QI 2 "nonimmediate_operand" "")))]
  "TARGET_SSE2"
  "ix86_fixup_binary_operands_no_copy (UMIN, V16QImode, operands);")

(define_insn "*uminv16qi3"
  [(set (match_operand:V16QI 0 "register_operand" "=x")
	(umin:V16QI (match_operand:V16QI 1 "nonimmediate_operand" "%0")
		    (match_operand:V16QI 2 "nonimmediate_operand" "xm")))]
  "TARGET_SSE2 && ix86_binary_operator_ok (UMIN, V16QImode, operands)"
  "pminub\t{%2, %0|%0, %2}"
  [(set_attr "type" "sseiadd")
   (set_attr "mode" "TI")])

(define_expand "sminv8hi3"
  [(set (match_operand:V8HI 0 "register_operand" "")
	(smin:V8HI (match_operand:V8HI 1 "nonimmediate_operand" "")
		   (match_operand:V8HI 2 "nonimmediate_operand" "")))]
  "TARGET_SSE2"
  "ix86_fixup_binary_operands_no_copy (SMIN, V8HImode, operands);")

(define_insn "*sminv8hi3"
  [(set (match_operand:V8HI 0 "register_operand" "=x")
	(smin:V8HI (match_operand:V8HI 1 "nonimmediate_operand" "%0")
		   (match_operand:V8HI 2 "nonimmediate_operand" "xm")))]
  "TARGET_SSE2 && ix86_binary_operator_ok (SMIN, V8HImode, operands)"
  "pminsw\t{%2, %0|%0, %2}"
  [(set_attr "type" "sseiadd")
   (set_attr "mode" "TI")])

(define_expand "smin<mode>3"
  [(set (match_operand:SSEMODE14 0 "register_operand" "")
	(smin:SSEMODE14 (match_operand:SSEMODE14 1 "register_operand" "")
			(match_operand:SSEMODE14 2 "register_operand" "")))]
  "TARGET_SSE2"
{
  rtx xops[6];
  bool ok;

  xops[0] = operands[0];
  xops[1] = operands[2];
  xops[2] = operands[1];
  xops[3] = gen_rtx_GT (VOIDmode, operands[1], operands[2]);
  xops[4] = operands[1];
  xops[5] = operands[2];
  ok = ix86_expand_int_vcond (xops);
  gcc_assert (ok);
  DONE;
})

(define_expand "umin<mode>3"
  [(set (match_operand:SSEMODE24 0 "register_operand" "")
	(umin:SSEMODE24 (match_operand:SSEMODE24 1 "register_operand" "")
			(match_operand:SSEMODE24 2 "register_operand" "")))]
  "TARGET_SSE2"
{
  rtx xops[6];
  bool ok;

  xops[0] = operands[0];
  xops[1] = operands[2];
  xops[2] = operands[1];
  xops[3] = gen_rtx_GTU (VOIDmode, operands[1], operands[2]);
  xops[4] = operands[1];
  xops[5] = operands[2];
  ok = ix86_expand_int_vcond (xops);
  gcc_assert (ok);
  DONE;
})

;;;;;;;;;;;;;;;;;;;;;;;;;;;;;;;;;;;;;;;;;;;;;;;;;;;;;;;;;;;;;;;;;;;;;
;;
;; Parallel integral comparisons
;;
;;;;;;;;;;;;;;;;;;;;;;;;;;;;;;;;;;;;;;;;;;;;;;;;;;;;;;;;;;;;;;;;;;;;;

(define_insn "sse2_eq<mode>3"
  [(set (match_operand:SSEMODE124 0 "register_operand" "=x")
	(eq:SSEMODE124
	  (match_operand:SSEMODE124 1 "nonimmediate_operand" "%0")
	  (match_operand:SSEMODE124 2 "nonimmediate_operand" "xm")))]
  "TARGET_SSE2 && ix86_binary_operator_ok (EQ, <MODE>mode, operands)"
  "pcmpeq<ssevecsize>\t{%2, %0|%0, %2}"
  [(set_attr "type" "ssecmp")
   (set_attr "mode" "TI")])

(define_insn "sse2_gt<mode>3"
  [(set (match_operand:SSEMODE124 0 "register_operand" "=x")
	(gt:SSEMODE124
	  (match_operand:SSEMODE124 1 "register_operand" "0")
	  (match_operand:SSEMODE124 2 "nonimmediate_operand" "xm")))]
  "TARGET_SSE2"
  "pcmpgt<ssevecsize>\t{%2, %0|%0, %2}"
  [(set_attr "type" "ssecmp")
   (set_attr "mode" "TI")])

(define_expand "vcond<mode>"
  [(set (match_operand:SSEMODE124 0 "register_operand" "")
        (if_then_else:SSEMODE124
          (match_operator 3 ""
            [(match_operand:SSEMODE124 4 "nonimmediate_operand" "")
             (match_operand:SSEMODE124 5 "nonimmediate_operand" "")])
          (match_operand:SSEMODE124 1 "general_operand" "")
          (match_operand:SSEMODE124 2 "general_operand" "")))]
  "TARGET_SSE2"
{
  if (ix86_expand_int_vcond (operands))
    DONE;
  else
    FAIL;
})

(define_expand "vcondu<mode>"
  [(set (match_operand:SSEMODE124 0 "register_operand" "")
        (if_then_else:SSEMODE124
          (match_operator 3 ""
            [(match_operand:SSEMODE124 4 "nonimmediate_operand" "")
             (match_operand:SSEMODE124 5 "nonimmediate_operand" "")])
          (match_operand:SSEMODE124 1 "general_operand" "")
          (match_operand:SSEMODE124 2 "general_operand" "")))]
  "TARGET_SSE2"
{
  if (ix86_expand_int_vcond (operands))
    DONE;
  else
    FAIL;
})

;;;;;;;;;;;;;;;;;;;;;;;;;;;;;;;;;;;;;;;;;;;;;;;;;;;;;;;;;;;;;;;;;;;;;
;;
;; Parallel integral logical operations
;;
;;;;;;;;;;;;;;;;;;;;;;;;;;;;;;;;;;;;;;;;;;;;;;;;;;;;;;;;;;;;;;;;;;;;;

(define_expand "one_cmpl<mode>2"
  [(set (match_operand:SSEMODEI 0 "register_operand" "")
	(xor:SSEMODEI (match_operand:SSEMODEI 1 "nonimmediate_operand" "")
		      (match_dup 2)))]
  "TARGET_SSE2"
{
  int i, n = GET_MODE_NUNITS (<MODE>mode);
  rtvec v = rtvec_alloc (n);

  for (i = 0; i < n; ++i)
    RTVEC_ELT (v, i) = constm1_rtx;

  operands[2] = force_reg (<MODE>mode, gen_rtx_CONST_VECTOR (<MODE>mode, v));
})

(define_expand "and<mode>3"
  [(set (match_operand:SSEMODEI 0 "register_operand" "")
	(and:SSEMODEI (match_operand:SSEMODEI 1 "nonimmediate_operand" "")
		      (match_operand:SSEMODEI 2 "nonimmediate_operand" "")))]
  "TARGET_SSE2"
  "ix86_fixup_binary_operands_no_copy (AND, <MODE>mode, operands);")

(define_insn "*and<mode>3"
  [(set (match_operand:SSEMODEI 0 "register_operand" "=x")
	(and:SSEMODEI
	  (match_operand:SSEMODEI 1 "nonimmediate_operand" "%0")
	  (match_operand:SSEMODEI 2 "nonimmediate_operand" "xm")))]
  "TARGET_SSE2 && ix86_binary_operator_ok (AND, <MODE>mode, operands)"
  "pand\t{%2, %0|%0, %2}"
  [(set_attr "type" "sselog")
   (set_attr "mode" "TI")])

(define_insn "sse2_nand<mode>3"
  [(set (match_operand:SSEMODEI 0 "register_operand" "=x")
	(and:SSEMODEI
	  (not:SSEMODEI (match_operand:SSEMODEI 1 "register_operand" "0"))
	  (match_operand:SSEMODEI 2 "nonimmediate_operand" "xm")))]
  "TARGET_SSE2"
  "pandn\t{%2, %0|%0, %2}"
  [(set_attr "type" "sselog")
   (set_attr "mode" "TI")])

(define_expand "ior<mode>3"
  [(set (match_operand:SSEMODEI 0 "register_operand" "")
	(ior:SSEMODEI (match_operand:SSEMODEI 1 "nonimmediate_operand" "")
		      (match_operand:SSEMODEI 2 "nonimmediate_operand" "")))]
  "TARGET_SSE2"
  "ix86_fixup_binary_operands_no_copy (IOR, <MODE>mode, operands);")

(define_insn "*ior<mode>3"
  [(set (match_operand:SSEMODEI 0 "register_operand" "=x")
	(ior:SSEMODEI
	  (match_operand:SSEMODEI 1 "nonimmediate_operand" "%0")
	  (match_operand:SSEMODEI 2 "nonimmediate_operand" "xm")))]
  "TARGET_SSE2 && ix86_binary_operator_ok (IOR, <MODE>mode, operands)"
  "por\t{%2, %0|%0, %2}"
  [(set_attr "type" "sselog")
   (set_attr "mode" "TI")])

(define_expand "xor<mode>3"
  [(set (match_operand:SSEMODEI 0 "register_operand" "")
	(xor:SSEMODEI (match_operand:SSEMODEI 1 "nonimmediate_operand" "")
		      (match_operand:SSEMODEI 2 "nonimmediate_operand" "")))]
  "TARGET_SSE2"
  "ix86_fixup_binary_operands_no_copy (XOR, <MODE>mode, operands);")

(define_insn "*xor<mode>3"
  [(set (match_operand:SSEMODEI 0 "register_operand" "=x")
	(xor:SSEMODEI
	  (match_operand:SSEMODEI 1 "nonimmediate_operand" "%0")
	  (match_operand:SSEMODEI 2 "nonimmediate_operand" "xm")))]
  "TARGET_SSE2 && ix86_binary_operator_ok (XOR, <MODE>mode, operands)"
  "pxor\t{%2, %0|%0, %2}"
  [(set_attr "type" "sselog")
   (set_attr "mode" "TI")])

;;;;;;;;;;;;;;;;;;;;;;;;;;;;;;;;;;;;;;;;;;;;;;;;;;;;;;;;;;;;;;;;;;;;;
;;
;; Parallel integral element swizzling
;;
;;;;;;;;;;;;;;;;;;;;;;;;;;;;;;;;;;;;;;;;;;;;;;;;;;;;;;;;;;;;;;;;;;;;;

;; Reduce:
;;      op1 = abcdefghijklmnop
;;      op2 = qrstuvwxyz012345
;;       h1 = aqbrcsdteufvgwhx
;;       l1 = iyjzk0l1m2n3o4p5
;;       h2 = aiqybjrzcks0dlt1
;;       l2 = emu2fnv3gow4hpx5
;;       h3 = aeimquy2bfjnrvz3
;;       l3 = cgkosw04dhlptx15
;;   result = bdfhjlnprtvxz135
(define_expand "vec_pack_mod_v8hi"
  [(match_operand:V16QI 0 "register_operand" "")
   (match_operand:V8HI 1 "register_operand" "")
   (match_operand:V8HI 2 "register_operand" "")]
  "TARGET_SSE2"
{
  rtx op1, op2, h1, l1, h2, l2, h3, l3;
                                                                                
  op1 = gen_lowpart (V16QImode, operands[1]);
  op2 = gen_lowpart (V16QImode, operands[2]);
  h1 = gen_reg_rtx (V16QImode);
  l1 = gen_reg_rtx (V16QImode);
  h2 = gen_reg_rtx (V16QImode);
  l2 = gen_reg_rtx (V16QImode);
  h3 = gen_reg_rtx (V16QImode);
  l3 = gen_reg_rtx (V16QImode);
                                                                                
  emit_insn (gen_vec_interleave_highv16qi (h1, op1, op2));
  emit_insn (gen_vec_interleave_lowv16qi (l1, op1, op2));
  emit_insn (gen_vec_interleave_highv16qi (h2, l1, h1));
  emit_insn (gen_vec_interleave_lowv16qi (l2, l1, h1));
  emit_insn (gen_vec_interleave_highv16qi (h3, l2, h2));
  emit_insn (gen_vec_interleave_lowv16qi (l3, l2, h2));
  emit_insn (gen_vec_interleave_lowv16qi (operands[0], l3, h3));
  DONE;
})
                                                                                
;; Reduce:
;;      op1 = abcdefgh
;;      op2 = ijklmnop
;;       h1 = aibjckdl
;;       l1 = emfngohp
;;       h2 = aeimbfjn
;;       l2 = cgkodhlp
;;   result = bdfhjlnp
(define_expand "vec_pack_mod_v4si"
  [(match_operand:V8HI 0 "register_operand" "")
   (match_operand:V4SI 1 "register_operand" "")
   (match_operand:V4SI 2 "register_operand" "")]
  "TARGET_SSE2"
{
  rtx op1, op2, h1, l1, h2, l2;
                                                                                
  op1 = gen_lowpart (V8HImode, operands[1]);
  op2 = gen_lowpart (V8HImode, operands[2]);
  h1 = gen_reg_rtx (V8HImode);
  l1 = gen_reg_rtx (V8HImode);
  h2 = gen_reg_rtx (V8HImode);
  l2 = gen_reg_rtx (V8HImode);
                                                                                
  emit_insn (gen_vec_interleave_highv8hi (h1, op1, op2));
  emit_insn (gen_vec_interleave_lowv8hi (l1, op1, op2));
  emit_insn (gen_vec_interleave_highv8hi (h2, l1, h1));
  emit_insn (gen_vec_interleave_lowv8hi (l2, l1, h1));
  emit_insn (gen_vec_interleave_lowv8hi (operands[0], l2, h2));
  DONE;
})
                                                                                
;; Reduce:
;;     op1 = abcd
;;     op2 = efgh
;;      h1 = aebf
;;      l1 = cgdh
;;  result = bdfh
(define_expand "vec_pack_mod_v2di"
  [(match_operand:V4SI 0 "register_operand" "")
   (match_operand:V2DI 1 "register_operand" "")
   (match_operand:V2DI 2 "register_operand" "")]
  "TARGET_SSE2"
{
  rtx op1, op2, h1, l1;
                                                                                
  op1 = gen_lowpart (V4SImode, operands[1]);
  op2 = gen_lowpart (V4SImode, operands[2]);
  h1 = gen_reg_rtx (V4SImode);
  l1 = gen_reg_rtx (V4SImode);
                                                                                
  emit_insn (gen_vec_interleave_highv4si (h1, op1, op2));
  emit_insn (gen_vec_interleave_lowv4si (l1, op1, op2));
  emit_insn (gen_vec_interleave_lowv4si (operands[0], l1, h1));
  DONE;
})

(define_expand "vec_interleave_highv16qi"
<<<<<<< HEAD
  [(set (match_operand:V16QI 0 "register_operand" "=x")
        (vec_select:V16QI
          (vec_concat:V32QI
            (match_operand:V16QI 1 "register_operand" "0")
            (match_operand:V16QI 2 "nonimmediate_operand" "xm"))
          (parallel [(const_int 8)  (const_int 24)
                     (const_int 9)  (const_int 25)
                     (const_int 10) (const_int 26)
                     (const_int 11) (const_int 27)
                     (const_int 12) (const_int 28)
                     (const_int 13) (const_int 29)
                     (const_int 14) (const_int 30)
                     (const_int 15) (const_int 31)])))]
  "TARGET_SSE2"
{
  emit_insn (gen_sse2_punpckhbw (operands[0], operands[1], operands[2]));
  DONE;
})

(define_expand "vec_interleave_lowv16qi"
  [(set (match_operand:V16QI 0 "register_operand" "=x")
        (vec_select:V16QI
          (vec_concat:V32QI
            (match_operand:V16QI 1 "register_operand" "0")
            (match_operand:V16QI 2 "nonimmediate_operand" "xm"))
          (parallel [(const_int 0) (const_int 16)
                     (const_int 1) (const_int 17)
                     (const_int 2) (const_int 18)
                     (const_int 3) (const_int 19)
                     (const_int 4) (const_int 20)
                     (const_int 5) (const_int 21)
                     (const_int 6) (const_int 22)
                     (const_int 7) (const_int 23)])))]
  "TARGET_SSE2"
{
  emit_insn (gen_sse2_punpcklbw (operands[0], operands[1], operands[2]));
  DONE;
})

(define_expand "vec_interleave_highv8hi"
  [(set (match_operand:V8HI 0 "register_operand" "=x")
        (vec_select:V8HI
          (vec_concat:V16HI
            (match_operand:V8HI 1 "register_operand" "0")
            (match_operand:V8HI 2 "nonimmediate_operand" "xm"))
          (parallel [(const_int 4) (const_int 12)
                     (const_int 5) (const_int 13)
                     (const_int 6) (const_int 14)
                     (const_int 7) (const_int 15)])))]
  "TARGET_SSE2"
{
  emit_insn (gen_sse2_punpckhwd (operands[0], operands[1], operands[2]));
  DONE;
})

(define_expand "vec_interleave_lowv8hi"
  [(set (match_operand:V8HI 0 "register_operand" "=x")
        (vec_select:V8HI
          (vec_concat:V16HI
            (match_operand:V8HI 1 "register_operand" "0")
            (match_operand:V8HI 2 "nonimmediate_operand" "xm"))
          (parallel [(const_int 0) (const_int 8)
                     (const_int 1) (const_int 9)
                     (const_int 2) (const_int 10)
                     (const_int 3) (const_int 11)])))]
  "TARGET_SSE2"
{
  emit_insn (gen_sse2_punpcklwd (operands[0], operands[1], operands[2]));
  DONE;
})

(define_expand "vec_interleave_highv4si"
  [(set (match_operand:V4SI 0 "register_operand" "=x")
        (vec_select:V4SI
          (vec_concat:V8SI
            (match_operand:V4SI 1 "register_operand" "0")
            (match_operand:V4SI 2 "nonimmediate_operand" "xm"))
          (parallel [(const_int 2) (const_int 6)
                     (const_int 3) (const_int 7)])))]
  "TARGET_SSE2"
{
  emit_insn (gen_sse2_punpckhdq (operands[0], operands[1], operands[2]));
  DONE;
})

(define_expand "vec_interleave_lowv4si"
  [(set (match_operand:V4SI 0 "register_operand" "=x")
        (vec_select:V4SI
          (vec_concat:V8SI
            (match_operand:V4SI 1 "register_operand" "0")
            (match_operand:V4SI 2 "nonimmediate_operand" "xm"))
          (parallel [(const_int 0) (const_int 4)
                     (const_int 1) (const_int 5)])))]
  "TARGET_SSE2"
{
  emit_insn (gen_sse2_punpckldq (operands[0], operands[1], operands[2]));
  DONE;
})

(define_expand "vec_interleave_highv2di"
  [(set (match_operand:V2DI 0 "register_operand" "=x")
        (vec_select:V2DI
          (vec_concat:V4DI
            (match_operand:V2DI 1 "register_operand" "0")
            (match_operand:V2DI 2 "nonimmediate_operand" "xm"))
          (parallel [(const_int 1)
                     (const_int 3)])))]
  "TARGET_SSE2"
{
  emit_insn (gen_sse2_punpckhqdq (operands[0], operands[1], operands[2]));
  DONE;
})

(define_expand "vec_interleave_lowv2di"
  [(set (match_operand:V2DI 0 "register_operand" "=x")
        (vec_select:V2DI
          (vec_concat:V4DI
            (match_operand:V2DI 1 "register_operand" "0")
            (match_operand:V2DI 2 "nonimmediate_operand" "xm"))
          (parallel [(const_int 0)
                     (const_int 2)])))]
  "TARGET_SSE2"
{
  emit_insn (gen_sse2_punpcklqdq (operands[0], operands[1], operands[2]));
  DONE;
})

(define_insn "sse2_packsswb"
=======
>>>>>>> 1177f497
  [(set (match_operand:V16QI 0 "register_operand" "=x")
        (vec_select:V16QI
          (vec_concat:V32QI
            (match_operand:V16QI 1 "register_operand" "0")
            (match_operand:V16QI 2 "nonimmediate_operand" "xm"))
          (parallel [(const_int 8)  (const_int 24)
                     (const_int 9)  (const_int 25)
                     (const_int 10) (const_int 26)
                     (const_int 11) (const_int 27)
                     (const_int 12) (const_int 28)
                     (const_int 13) (const_int 29)
                     (const_int 14) (const_int 30)
                     (const_int 15) (const_int 31)])))]
  "TARGET_SSE2"
{
  emit_insn (gen_sse2_punpckhbw (operands[0], operands[1], operands[2]));
  DONE;
})

(define_expand "vec_interleave_lowv16qi"
  [(set (match_operand:V16QI 0 "register_operand" "=x")
        (vec_select:V16QI
          (vec_concat:V32QI
            (match_operand:V16QI 1 "register_operand" "0")
            (match_operand:V16QI 2 "nonimmediate_operand" "xm"))
          (parallel [(const_int 0) (const_int 16)
                     (const_int 1) (const_int 17)
                     (const_int 2) (const_int 18)
                     (const_int 3) (const_int 19)
                     (const_int 4) (const_int 20)
                     (const_int 5) (const_int 21)
                     (const_int 6) (const_int 22)
                     (const_int 7) (const_int 23)])))]
  "TARGET_SSE2"
{
  emit_insn (gen_sse2_punpcklbw (operands[0], operands[1], operands[2]));
  DONE;
})

(define_expand "vec_interleave_highv8hi"
  [(set (match_operand:V8HI 0 "register_operand" "=x")
        (vec_select:V8HI
          (vec_concat:V16HI
            (match_operand:V8HI 1 "register_operand" "0")
            (match_operand:V8HI 2 "nonimmediate_operand" "xm"))
          (parallel [(const_int 4) (const_int 12)
                     (const_int 5) (const_int 13)
                     (const_int 6) (const_int 14)
                     (const_int 7) (const_int 15)])))]
  "TARGET_SSE2"
{
  emit_insn (gen_sse2_punpckhwd (operands[0], operands[1], operands[2]));
  DONE;
})

(define_expand "vec_interleave_lowv8hi"
  [(set (match_operand:V8HI 0 "register_operand" "=x")
        (vec_select:V8HI
          (vec_concat:V16HI
            (match_operand:V8HI 1 "register_operand" "0")
            (match_operand:V8HI 2 "nonimmediate_operand" "xm"))
          (parallel [(const_int 0) (const_int 8)
                     (const_int 1) (const_int 9)
                     (const_int 2) (const_int 10)
                     (const_int 3) (const_int 11)])))]
  "TARGET_SSE2"
{
  emit_insn (gen_sse2_punpcklwd (operands[0], operands[1], operands[2]));
  DONE;
})

(define_expand "vec_interleave_highv4si"
  [(set (match_operand:V4SI 0 "register_operand" "=x")
        (vec_select:V4SI
          (vec_concat:V8SI
            (match_operand:V4SI 1 "register_operand" "0")
            (match_operand:V4SI 2 "nonimmediate_operand" "xm"))
          (parallel [(const_int 2) (const_int 6)
                     (const_int 3) (const_int 7)])))]
  "TARGET_SSE2"
{
  emit_insn (gen_sse2_punpckhdq (operands[0], operands[1], operands[2]));
  DONE;
})

(define_expand "vec_interleave_lowv4si"
  [(set (match_operand:V4SI 0 "register_operand" "=x")
        (vec_select:V4SI
          (vec_concat:V8SI
            (match_operand:V4SI 1 "register_operand" "0")
            (match_operand:V4SI 2 "nonimmediate_operand" "xm"))
          (parallel [(const_int 0) (const_int 4)
                     (const_int 1) (const_int 5)])))]
  "TARGET_SSE2"
{
  emit_insn (gen_sse2_punpckldq (operands[0], operands[1], operands[2]));
  DONE;
})

(define_expand "vec_interleave_highv2di"
  [(set (match_operand:V2DI 0 "register_operand" "=x")
        (vec_select:V2DI
          (vec_concat:V4DI
            (match_operand:V2DI 1 "register_operand" "0")
            (match_operand:V2DI 2 "nonimmediate_operand" "xm"))
          (parallel [(const_int 1)
                     (const_int 3)])))]
  "TARGET_SSE2"
{
  emit_insn (gen_sse2_punpckhqdq (operands[0], operands[1], operands[2]));
  DONE;
})

(define_expand "vec_interleave_lowv2di"
  [(set (match_operand:V2DI 0 "register_operand" "=x")
        (vec_select:V2DI
          (vec_concat:V4DI
            (match_operand:V2DI 1 "register_operand" "0")
            (match_operand:V2DI 2 "nonimmediate_operand" "xm"))
          (parallel [(const_int 0)
                     (const_int 2)])))]
  "TARGET_SSE2"
{
  emit_insn (gen_sse2_punpcklqdq (operands[0], operands[1], operands[2]));
  DONE;
})

(define_insn "sse2_packsswb"
  [(set (match_operand:V16QI 0 "register_operand" "=x")
	(vec_concat:V16QI
	  (ss_truncate:V8QI
	    (match_operand:V8HI 1 "register_operand" "0"))
	  (ss_truncate:V8QI
	    (match_operand:V8HI 2 "nonimmediate_operand" "xm"))))]
  "TARGET_SSE2"
  "packsswb\t{%2, %0|%0, %2}"
  [(set_attr "type" "sselog")
   (set_attr "mode" "TI")])

(define_insn "sse2_packssdw"
  [(set (match_operand:V8HI 0 "register_operand" "=x")
	(vec_concat:V8HI
	  (ss_truncate:V4HI
	    (match_operand:V4SI 1 "register_operand" "0"))
	  (ss_truncate:V4HI
	    (match_operand:V4SI 2 "nonimmediate_operand" "xm"))))]
  "TARGET_SSE2"
  "packssdw\t{%2, %0|%0, %2}"
  [(set_attr "type" "sselog")
   (set_attr "mode" "TI")])

(define_insn "sse2_packuswb"
  [(set (match_operand:V16QI 0 "register_operand" "=x")
	(vec_concat:V16QI
	  (us_truncate:V8QI
	    (match_operand:V8HI 1 "register_operand" "0"))
	  (us_truncate:V8QI
	    (match_operand:V8HI 2 "nonimmediate_operand" "xm"))))]
  "TARGET_SSE2"
  "packuswb\t{%2, %0|%0, %2}"
  [(set_attr "type" "sselog")
   (set_attr "mode" "TI")])

(define_insn "sse2_punpckhbw"
  [(set (match_operand:V16QI 0 "register_operand" "=x")
	(vec_select:V16QI
	  (vec_concat:V32QI
	    (match_operand:V16QI 1 "register_operand" "0")
	    (match_operand:V16QI 2 "nonimmediate_operand" "xm"))
	  (parallel [(const_int 8)  (const_int 24)
		     (const_int 9)  (const_int 25)
		     (const_int 10) (const_int 26)
		     (const_int 11) (const_int 27)
		     (const_int 12) (const_int 28) 
		     (const_int 13) (const_int 29)
		     (const_int 14) (const_int 30)
		     (const_int 15) (const_int 31)])))]
  "TARGET_SSE2"
  "punpckhbw\t{%2, %0|%0, %2}"
  [(set_attr "type" "sselog")
   (set_attr "mode" "TI")])

(define_insn "sse2_punpcklbw"
  [(set (match_operand:V16QI 0 "register_operand" "=x")
	(vec_select:V16QI
	  (vec_concat:V32QI
	    (match_operand:V16QI 1 "register_operand" "0")
	    (match_operand:V16QI 2 "nonimmediate_operand" "xm"))
	  (parallel [(const_int 0) (const_int 16)
		     (const_int 1) (const_int 17)
		     (const_int 2) (const_int 18)
		     (const_int 3) (const_int 19)
		     (const_int 4) (const_int 20)
		     (const_int 5) (const_int 21)
		     (const_int 6) (const_int 22)
		     (const_int 7) (const_int 23)])))]
  "TARGET_SSE2"
  "punpcklbw\t{%2, %0|%0, %2}"
  [(set_attr "type" "sselog")
   (set_attr "mode" "TI")])

(define_insn "sse2_punpckhwd"
  [(set (match_operand:V8HI 0 "register_operand" "=x")
	(vec_select:V8HI
	  (vec_concat:V16HI
	    (match_operand:V8HI 1 "register_operand" "0")
	    (match_operand:V8HI 2 "nonimmediate_operand" "xm"))
	  (parallel [(const_int 4) (const_int 12)
		     (const_int 5) (const_int 13)
		     (const_int 6) (const_int 14)
		     (const_int 7) (const_int 15)])))]
  "TARGET_SSE2"
  "punpckhwd\t{%2, %0|%0, %2}"
  [(set_attr "type" "sselog")
   (set_attr "mode" "TI")])

(define_insn "sse2_punpcklwd"
  [(set (match_operand:V8HI 0 "register_operand" "=x")
	(vec_select:V8HI
	  (vec_concat:V16HI
	    (match_operand:V8HI 1 "register_operand" "0")
	    (match_operand:V8HI 2 "nonimmediate_operand" "xm"))
	  (parallel [(const_int 0) (const_int 8)
		     (const_int 1) (const_int 9)
		     (const_int 2) (const_int 10)
		     (const_int 3) (const_int 11)])))]
  "TARGET_SSE2"
  "punpcklwd\t{%2, %0|%0, %2}"
  [(set_attr "type" "sselog")
   (set_attr "mode" "TI")])

(define_insn "sse2_punpckhdq"
  [(set (match_operand:V4SI 0 "register_operand" "=x")
	(vec_select:V4SI
	  (vec_concat:V8SI
	    (match_operand:V4SI 1 "register_operand" "0")
	    (match_operand:V4SI 2 "nonimmediate_operand" "xm"))
	  (parallel [(const_int 2) (const_int 6)
		     (const_int 3) (const_int 7)])))]
  "TARGET_SSE2"
  "punpckhdq\t{%2, %0|%0, %2}"
  [(set_attr "type" "sselog")
   (set_attr "mode" "TI")])

(define_insn "sse2_punpckldq"
  [(set (match_operand:V4SI 0 "register_operand" "=x")
	(vec_select:V4SI
	  (vec_concat:V8SI
	    (match_operand:V4SI 1 "register_operand" "0")
	    (match_operand:V4SI 2 "nonimmediate_operand" "xm"))
	  (parallel [(const_int 0) (const_int 4)
		     (const_int 1) (const_int 5)])))]
  "TARGET_SSE2"
  "punpckldq\t{%2, %0|%0, %2}"
  [(set_attr "type" "sselog")
   (set_attr "mode" "TI")])

(define_insn "sse2_punpckhqdq"
  [(set (match_operand:V2DI 0 "register_operand" "=x")
	(vec_select:V2DI
	  (vec_concat:V4DI
	    (match_operand:V2DI 1 "register_operand" "0")
	    (match_operand:V2DI 2 "nonimmediate_operand" "xm"))
	  (parallel [(const_int 1)
		     (const_int 3)])))]
  "TARGET_SSE2"
  "punpckhqdq\t{%2, %0|%0, %2}"
  [(set_attr "type" "sselog")
   (set_attr "mode" "TI")])

(define_insn "sse2_punpcklqdq"
  [(set (match_operand:V2DI 0 "register_operand" "=x")
	(vec_select:V2DI
	  (vec_concat:V4DI
	    (match_operand:V2DI 1 "register_operand" "0")
	    (match_operand:V2DI 2 "nonimmediate_operand" "xm"))
	  (parallel [(const_int 0)
		     (const_int 2)])))]
  "TARGET_SSE2"
  "punpcklqdq\t{%2, %0|%0, %2}"
  [(set_attr "type" "sselog")
   (set_attr "mode" "TI")])

(define_insn "*sse2_pinsrw"
  [(set (match_operand:V8HI 0 "register_operand" "=x")
	(vec_merge:V8HI
	  (vec_duplicate:V8HI
	    (match_operand:HI 2 "nonimmediate_operand" "rm"))
	  (match_operand:V8HI 1 "register_operand" "0")
	  (match_operand:SI 3 "const_pow2_1_to_128_operand" "n")))]
  "TARGET_SSE2"
{
  operands[3] = GEN_INT (exact_log2 (INTVAL (operands[3])));
  return "pinsrw\t{%3, %k2, %0|%0, %k2, %3}";
}
  [(set_attr "type" "sselog")
   (set_attr "mode" "TI")])

(define_insn "*sse2_pextrw"
  [(set (match_operand:SI 0 "register_operand" "=r")
	(zero_extend:SI
	  (vec_select:HI
	    (match_operand:V8HI 1 "register_operand" "x")
	    (parallel [(match_operand:SI 2 "const_0_to_7_operand" "n")]))))]
  "TARGET_SSE2"
  "pextrw\t{%2, %1, %0|%0, %1, %2}"
  [(set_attr "type" "sselog")
   (set_attr "mode" "TI")])

(define_expand "sse2_pshufd"
  [(match_operand:V4SI 0 "register_operand" "")
   (match_operand:V4SI 1 "nonimmediate_operand" "")
   (match_operand:SI 2 "const_int_operand" "")]
  "TARGET_SSE2"
{
  int mask = INTVAL (operands[2]);
  emit_insn (gen_sse2_pshufd_1 (operands[0], operands[1],
				GEN_INT ((mask >> 0) & 3),
				GEN_INT ((mask >> 2) & 3),
				GEN_INT ((mask >> 4) & 3),
				GEN_INT ((mask >> 6) & 3)));
  DONE;
})

(define_insn "sse2_pshufd_1"
  [(set (match_operand:V4SI 0 "register_operand" "=x")
	(vec_select:V4SI
	  (match_operand:V4SI 1 "nonimmediate_operand" "xm")
	  (parallel [(match_operand 2 "const_0_to_3_operand" "")
		     (match_operand 3 "const_0_to_3_operand" "")
		     (match_operand 4 "const_0_to_3_operand" "")
		     (match_operand 5 "const_0_to_3_operand" "")])))]
  "TARGET_SSE2"
{
  int mask = 0;
  mask |= INTVAL (operands[2]) << 0;
  mask |= INTVAL (operands[3]) << 2;
  mask |= INTVAL (operands[4]) << 4;
  mask |= INTVAL (operands[5]) << 6;
  operands[2] = GEN_INT (mask);

  return "pshufd\t{%2, %1, %0|%0, %1, %2}";
}
  [(set_attr "type" "sselog1")
   (set_attr "mode" "TI")])

(define_expand "sse2_pshuflw"
  [(match_operand:V8HI 0 "register_operand" "")
   (match_operand:V8HI 1 "nonimmediate_operand" "")
   (match_operand:SI 2 "const_int_operand" "")]
  "TARGET_SSE2"
{
  int mask = INTVAL (operands[2]);
  emit_insn (gen_sse2_pshuflw_1 (operands[0], operands[1],
				 GEN_INT ((mask >> 0) & 3),
				 GEN_INT ((mask >> 2) & 3),
				 GEN_INT ((mask >> 4) & 3),
				 GEN_INT ((mask >> 6) & 3)));
  DONE;
})

(define_insn "sse2_pshuflw_1"
  [(set (match_operand:V8HI 0 "register_operand" "=x")
	(vec_select:V8HI
	  (match_operand:V8HI 1 "nonimmediate_operand" "xm")
	  (parallel [(match_operand 2 "const_0_to_3_operand" "")
		     (match_operand 3 "const_0_to_3_operand" "")
		     (match_operand 4 "const_0_to_3_operand" "")
		     (match_operand 5 "const_0_to_3_operand" "")
		     (const_int 4)
		     (const_int 5)
		     (const_int 6)
		     (const_int 7)])))]
  "TARGET_SSE2"
{
  int mask = 0;
  mask |= INTVAL (operands[2]) << 0;
  mask |= INTVAL (operands[3]) << 2;
  mask |= INTVAL (operands[4]) << 4;
  mask |= INTVAL (operands[5]) << 6;
  operands[2] = GEN_INT (mask);

  return "pshuflw\t{%2, %1, %0|%0, %1, %2}";
}
  [(set_attr "type" "sselog")
   (set_attr "mode" "TI")])

(define_expand "sse2_pshufhw"
  [(match_operand:V8HI 0 "register_operand" "")
   (match_operand:V8HI 1 "nonimmediate_operand" "")
   (match_operand:SI 2 "const_int_operand" "")]
  "TARGET_SSE2"
{
  int mask = INTVAL (operands[2]);
  emit_insn (gen_sse2_pshufhw_1 (operands[0], operands[1],
				 GEN_INT (((mask >> 0) & 3) + 4),
				 GEN_INT (((mask >> 2) & 3) + 4),
				 GEN_INT (((mask >> 4) & 3) + 4),
				 GEN_INT (((mask >> 6) & 3) + 4)));
  DONE;
})

(define_insn "sse2_pshufhw_1"
  [(set (match_operand:V8HI 0 "register_operand" "=x")
	(vec_select:V8HI
	  (match_operand:V8HI 1 "nonimmediate_operand" "xm")
	  (parallel [(const_int 0)
		     (const_int 1)
		     (const_int 2)
		     (const_int 3)
		     (match_operand 2 "const_4_to_7_operand" "")
		     (match_operand 3 "const_4_to_7_operand" "")
		     (match_operand 4 "const_4_to_7_operand" "")
		     (match_operand 5 "const_4_to_7_operand" "")])))]
  "TARGET_SSE2"
{
  int mask = 0;
  mask |= (INTVAL (operands[2]) - 4) << 0;
  mask |= (INTVAL (operands[3]) - 4) << 2;
  mask |= (INTVAL (operands[4]) - 4) << 4;
  mask |= (INTVAL (operands[5]) - 4) << 6;
  operands[2] = GEN_INT (mask);

  return "pshufhw\t{%2, %1, %0|%0, %1, %2}";
}
  [(set_attr "type" "sselog")
   (set_attr "mode" "TI")])

(define_expand "sse2_loadd"
  [(set (match_operand:V4SI 0 "register_operand" "")
	(vec_merge:V4SI
	  (vec_duplicate:V4SI
	    (match_operand:SI 1 "nonimmediate_operand" ""))
	  (match_dup 2)
	  (const_int 1)))]
  "TARGET_SSE"
  "operands[2] = CONST0_RTX (V4SImode);")

(define_insn "sse2_loadld"
  [(set (match_operand:V4SI 0 "register_operand"       "=Y2,Yi,x,x")
	(vec_merge:V4SI
	  (vec_duplicate:V4SI
	    (match_operand:SI 2 "nonimmediate_operand" "m  ,r ,m,x"))
	  (match_operand:V4SI 1 "reg_or_0_operand"     "C  ,C ,C,0")
	  (const_int 1)))]
  "TARGET_SSE"
  "@
   movd\t{%2, %0|%0, %2}
   movd\t{%2, %0|%0, %2}
   movss\t{%2, %0|%0, %2}
   movss\t{%2, %0|%0, %2}"
  [(set_attr "type" "ssemov")
   (set_attr "mode" "TI,TI,V4SF,SF")])

(define_insn_and_split "sse2_stored"
  [(set (match_operand:SI 0 "nonimmediate_operand" "=mx,r")
	(vec_select:SI
	  (match_operand:V4SI 1 "register_operand" "x,Yi")
	  (parallel [(const_int 0)])))]
  "TARGET_SSE"
  "#"
  "&& reload_completed"
  [(set (match_dup 0) (match_dup 1))]
{
  operands[1] = gen_rtx_REG (SImode, REGNO (operands[1]));
})

(define_expand "sse_storeq"
  [(set (match_operand:DI 0 "nonimmediate_operand" "")
	(vec_select:DI
	  (match_operand:V2DI 1 "register_operand" "")
	  (parallel [(const_int 0)])))]
  "TARGET_SSE"
  "")

(define_insn "*sse2_storeq_rex64"
  [(set (match_operand:DI 0 "nonimmediate_operand" "=mx,r")
	(vec_select:DI
	  (match_operand:V2DI 1 "register_operand" "x,Yi")
	  (parallel [(const_int 0)])))]
  "TARGET_64BIT && TARGET_SSE"
  "#")

(define_insn "*sse2_storeq"
  [(set (match_operand:DI 0 "nonimmediate_operand" "=mx")
	(vec_select:DI
	  (match_operand:V2DI 1 "register_operand" "x")
	  (parallel [(const_int 0)])))]
  "TARGET_SSE"
  "#")

(define_split
  [(set (match_operand:DI 0 "nonimmediate_operand" "")
	(vec_select:DI
	  (match_operand:V2DI 1 "register_operand" "")
	  (parallel [(const_int 0)])))]
  "TARGET_SSE && reload_completed"
  [(set (match_dup 0) (match_dup 1))]
{
  operands[1] = gen_rtx_REG (DImode, REGNO (operands[1]));
})

(define_insn "*vec_extractv2di_1_sse2"
  [(set (match_operand:DI 0 "nonimmediate_operand" "=m,x,x")
	(vec_select:DI
	  (match_operand:V2DI 1 "nonimmediate_operand" "x,0,o")
	  (parallel [(const_int 1)])))]
  "TARGET_SSE2 && !(MEM_P (operands[0]) && MEM_P (operands[1]))"
  "@
   movhps\t{%1, %0|%0, %1}
   psrldq\t{$4, %0|%0, 4}
   movq\t{%H1, %0|%0, %H1}"
  [(set_attr "type" "ssemov,sseishft,ssemov")
   (set_attr "mode" "V2SF,TI,TI")])

;; Not sure this is ever used, but it doesn't hurt to have it. -aoliva
(define_insn "*vec_extractv2di_1_sse"
  [(set (match_operand:DI 0 "nonimmediate_operand" "=m,x,x")
	(vec_select:DI
	  (match_operand:V2DI 1 "nonimmediate_operand" "x,x,o")
	  (parallel [(const_int 1)])))]
  "!TARGET_SSE2 && TARGET_SSE
   && !(MEM_P (operands[0]) && MEM_P (operands[1]))"
  "@
   movhps\t{%1, %0|%0, %1}
   movhlps\t{%1, %0|%0, %1}
   movlps\t{%H1, %0|%0, %H1}"
  [(set_attr "type" "ssemov")
   (set_attr "mode" "V2SF,V4SF,V2SF")])

(define_insn "*vec_dupv4si"
  [(set (match_operand:V4SI 0 "register_operand" "=Y2,x")
	(vec_duplicate:V4SI
	  (match_operand:SI 1 "register_operand" " Y2,0")))]
  "TARGET_SSE"
  "@
   pshufd\t{$0, %1, %0|%0, %1, 0}
   shufps\t{$0, %0, %0|%0, %0, 0}"
  [(set_attr "type" "sselog1")
   (set_attr "mode" "TI,V4SF")])

(define_insn "*vec_dupv2di"
  [(set (match_operand:V2DI 0 "register_operand" "=Y2,x")
	(vec_duplicate:V2DI
	  (match_operand:DI 1 "register_operand" " 0 ,0")))]
  "TARGET_SSE"
  "@
   punpcklqdq\t%0, %0
   movlhps\t%0, %0"
  [(set_attr "type" "sselog1,ssemov")
   (set_attr "mode" "TI,V4SF")])

;; ??? In theory we can match memory for the MMX alternative, but allowing
;; nonimmediate_operand for operand 2 and *not* allowing memory for the SSE
;; alternatives pretty much forces the MMX alternative to be chosen.
(define_insn "*sse2_concatv2si"
  [(set (match_operand:V2SI 0 "register_operand"     "=Y2, Y2,*y,*y")
	(vec_concat:V2SI
	  (match_operand:SI 1 "nonimmediate_operand" " 0 ,rm , 0,rm")
	  (match_operand:SI 2 "reg_or_0_operand"     " Y2,C  ,*y, C")))]
  "TARGET_SSE2"
  "@
   punpckldq\t{%2, %0|%0, %2}
   movd\t{%1, %0|%0, %1}
   punpckldq\t{%2, %0|%0, %2}
   movd\t{%1, %0|%0, %1}"
  [(set_attr "type" "sselog,ssemov,mmxcvt,mmxmov")
   (set_attr "mode" "TI,TI,DI,DI")])

(define_insn "*sse1_concatv2si"
  [(set (match_operand:V2SI 0 "register_operand"     "=x,x,*y,*y")
	(vec_concat:V2SI
	  (match_operand:SI 1 "nonimmediate_operand" " 0,m, 0,*rm")
	  (match_operand:SI 2 "reg_or_0_operand"     " x,C,*y,C")))]
  "TARGET_SSE"
  "@
   unpcklps\t{%2, %0|%0, %2}
   movss\t{%1, %0|%0, %1}
   punpckldq\t{%2, %0|%0, %2}
   movd\t{%1, %0|%0, %1}"
  [(set_attr "type" "sselog,ssemov,mmxcvt,mmxmov")
   (set_attr "mode" "V4SF,V4SF,DI,DI")])

(define_insn "*vec_concatv4si_1"
  [(set (match_operand:V4SI 0 "register_operand"       "=Y2,x,x")
	(vec_concat:V4SI
	  (match_operand:V2SI 1 "register_operand"     " 0 ,0,0")
	  (match_operand:V2SI 2 "nonimmediate_operand" " Y2,x,m")))]
  "TARGET_SSE"
  "@
   punpcklqdq\t{%2, %0|%0, %2}
   movlhps\t{%2, %0|%0, %2}
   movhps\t{%2, %0|%0, %2}"
  [(set_attr "type" "sselog,ssemov,ssemov")
   (set_attr "mode" "TI,V4SF,V2SF")])

(define_insn "vec_concatv2di"
  [(set (match_operand:V2DI 0 "register_operand"     "=Y2,?Y2,Y2,x,x,x")
	(vec_concat:V2DI
	  (match_operand:DI 1 "nonimmediate_operand" "  m,*y ,0 ,0,0,m")
	  (match_operand:DI 2 "vector_move_operand"  "  C,  C,Y2,x,m,0")))]
  "TARGET_SSE"
  "@
   movq\t{%1, %0|%0, %1}
   movq2dq\t{%1, %0|%0, %1}
   punpcklqdq\t{%2, %0|%0, %2}
   movlhps\t{%2, %0|%0, %2}
   movhps\t{%2, %0|%0, %2}
   movlps\t{%1, %0|%0, %1}"
  [(set_attr "type" "ssemov,ssemov,sselog,ssemov,ssemov,ssemov")
   (set_attr "mode" "TI,TI,TI,V4SF,V2SF,V2SF")])

(define_expand "vec_setv2di"
  [(match_operand:V2DI 0 "register_operand" "")
   (match_operand:DI 1 "register_operand" "")
   (match_operand 2 "const_int_operand" "")]
  "TARGET_SSE"
{
  ix86_expand_vector_set (false, operands[0], operands[1],
			  INTVAL (operands[2]));
  DONE;
})

(define_expand "vec_extractv2di"
  [(match_operand:DI 0 "register_operand" "")
   (match_operand:V2DI 1 "register_operand" "")
   (match_operand 2 "const_int_operand" "")]
  "TARGET_SSE"
{
  ix86_expand_vector_extract (false, operands[0], operands[1],
			      INTVAL (operands[2]));
  DONE;
})

(define_expand "vec_initv2di"
  [(match_operand:V2DI 0 "register_operand" "")
   (match_operand 1 "" "")]
  "TARGET_SSE"
{
  ix86_expand_vector_init (false, operands[0], operands[1]);
  DONE;
})

(define_expand "vec_setv4si"
  [(match_operand:V4SI 0 "register_operand" "")
   (match_operand:SI 1 "register_operand" "")
   (match_operand 2 "const_int_operand" "")]
  "TARGET_SSE"
{
  ix86_expand_vector_set (false, operands[0], operands[1],
			  INTVAL (operands[2]));
  DONE;
})

(define_expand "vec_extractv4si"
  [(match_operand:SI 0 "register_operand" "")
   (match_operand:V4SI 1 "register_operand" "")
   (match_operand 2 "const_int_operand" "")]
  "TARGET_SSE"
{
  ix86_expand_vector_extract (false, operands[0], operands[1],
			      INTVAL (operands[2]));
  DONE;
})

(define_expand "vec_initv4si"
  [(match_operand:V4SI 0 "register_operand" "")
   (match_operand 1 "" "")]
  "TARGET_SSE"
{
  ix86_expand_vector_init (false, operands[0], operands[1]);
  DONE;
})

(define_expand "vec_setv8hi"
  [(match_operand:V8HI 0 "register_operand" "")
   (match_operand:HI 1 "register_operand" "")
   (match_operand 2 "const_int_operand" "")]
  "TARGET_SSE"
{
  ix86_expand_vector_set (false, operands[0], operands[1],
			  INTVAL (operands[2]));
  DONE;
})

(define_expand "vec_extractv8hi"
  [(match_operand:HI 0 "register_operand" "")
   (match_operand:V8HI 1 "register_operand" "")
   (match_operand 2 "const_int_operand" "")]
  "TARGET_SSE"
{
  ix86_expand_vector_extract (false, operands[0], operands[1],
			      INTVAL (operands[2]));
  DONE;
})

(define_expand "vec_initv8hi"
  [(match_operand:V8HI 0 "register_operand" "")
   (match_operand 1 "" "")]
  "TARGET_SSE"
{
  ix86_expand_vector_init (false, operands[0], operands[1]);
  DONE;
})

(define_expand "vec_setv16qi"
  [(match_operand:V16QI 0 "register_operand" "")
   (match_operand:QI 1 "register_operand" "")
   (match_operand 2 "const_int_operand" "")]
  "TARGET_SSE"
{
  ix86_expand_vector_set (false, operands[0], operands[1],
			  INTVAL (operands[2]));
  DONE;
})

(define_expand "vec_extractv16qi"
  [(match_operand:QI 0 "register_operand" "")
   (match_operand:V16QI 1 "register_operand" "")
   (match_operand 2 "const_int_operand" "")]
  "TARGET_SSE"
{
  ix86_expand_vector_extract (false, operands[0], operands[1],
			      INTVAL (operands[2]));
  DONE;
})

(define_expand "vec_initv16qi"
  [(match_operand:V16QI 0 "register_operand" "")
   (match_operand 1 "" "")]
  "TARGET_SSE"
{
  ix86_expand_vector_init (false, operands[0], operands[1]);
  DONE;
})

(define_expand "vec_unpacku_hi_v16qi"
  [(match_operand:V8HI 0 "register_operand" "")
   (match_operand:V16QI 1 "register_operand" "")]
  "TARGET_SSE2"
{
  ix86_expand_sse_unpack (operands, true, true);
  DONE;
})

(define_expand "vec_unpacks_hi_v16qi"
  [(match_operand:V8HI 0 "register_operand" "")
   (match_operand:V16QI 1 "register_operand" "")]
  "TARGET_SSE2"
{
  ix86_expand_sse_unpack (operands, false, true);
  DONE;
})

(define_expand "vec_unpacku_lo_v16qi"
  [(match_operand:V8HI 0 "register_operand" "")
   (match_operand:V16QI 1 "register_operand" "")]
  "TARGET_SSE2"
{
  ix86_expand_sse_unpack (operands, true, false);
  DONE;
})

(define_expand "vec_unpacks_lo_v16qi"
  [(match_operand:V8HI 0 "register_operand" "")
   (match_operand:V16QI 1 "register_operand" "")]
  "TARGET_SSE2"
{
  ix86_expand_sse_unpack (operands, false, false);
  DONE;
})

(define_expand "vec_unpacku_hi_v8hi"
  [(match_operand:V4SI 0 "register_operand" "")
   (match_operand:V8HI 1 "register_operand" "")]
  "TARGET_SSE2"
{
  ix86_expand_sse_unpack (operands, true, true);
  DONE;
})

(define_expand "vec_unpacks_hi_v8hi"
  [(match_operand:V4SI 0 "register_operand" "")
   (match_operand:V8HI 1 "register_operand" "")]
  "TARGET_SSE2"
{
  ix86_expand_sse_unpack (operands, false, true);
  DONE;
})

(define_expand "vec_unpacku_lo_v8hi"
  [(match_operand:V4SI 0 "register_operand" "")
   (match_operand:V8HI 1 "register_operand" "")]
  "TARGET_SSE2"
{
  ix86_expand_sse_unpack (operands, true, false);
  DONE;
})

(define_expand "vec_unpacks_lo_v8hi"
  [(match_operand:V4SI 0 "register_operand" "")
   (match_operand:V8HI 1 "register_operand" "")]
  "TARGET_SSE2"
{
  ix86_expand_sse_unpack (operands, false, false);
  DONE;
})

(define_expand "vec_unpacku_hi_v4si"
  [(match_operand:V2DI 0 "register_operand" "")
   (match_operand:V4SI 1 "register_operand" "")]
  "TARGET_SSE2"
{
  ix86_expand_sse_unpack (operands, true, true);
  DONE;
})

(define_expand "vec_unpacks_hi_v4si"
  [(match_operand:V2DI 0 "register_operand" "")
   (match_operand:V4SI 1 "register_operand" "")]
  "TARGET_SSE2"
{
  ix86_expand_sse_unpack (operands, false, true);
  DONE;
})

(define_expand "vec_unpacku_lo_v4si"
  [(match_operand:V2DI 0 "register_operand" "")
   (match_operand:V4SI 1 "register_operand" "")]
  "TARGET_SSE2"
{
  ix86_expand_sse_unpack (operands, true, false);
  DONE;
})

(define_expand "vec_unpacks_lo_v4si"
  [(match_operand:V2DI 0 "register_operand" "")
   (match_operand:V4SI 1 "register_operand" "")]
  "TARGET_SSE2"
{
  ix86_expand_sse_unpack (operands, false, false);
  DONE;
})

;;;;;;;;;;;;;;;;;;;;;;;;;;;;;;;;;;;;;;;;;;;;;;;;;;;;;;;;;;;;;;;;;;;;;
;;
;; Miscellaneous
;;
;;;;;;;;;;;;;;;;;;;;;;;;;;;;;;;;;;;;;;;;;;;;;;;;;;;;;;;;;;;;;;;;;;;;;

(define_insn "sse2_uavgv16qi3"
  [(set (match_operand:V16QI 0 "register_operand" "=x")
	(truncate:V16QI
	  (lshiftrt:V16HI
	    (plus:V16HI
	      (plus:V16HI
		(zero_extend:V16HI
		  (match_operand:V16QI 1 "nonimmediate_operand" "%0"))
		(zero_extend:V16HI
		  (match_operand:V16QI 2 "nonimmediate_operand" "xm")))
	      (const_vector:V16QI [(const_int 1) (const_int 1)
				   (const_int 1) (const_int 1)
				   (const_int 1) (const_int 1)
				   (const_int 1) (const_int 1)
				   (const_int 1) (const_int 1)
				   (const_int 1) (const_int 1)
				   (const_int 1) (const_int 1)
				   (const_int 1) (const_int 1)]))
	    (const_int 1))))]
  "TARGET_SSE2 && ix86_binary_operator_ok (PLUS, V16QImode, operands)"
  "pavgb\t{%2, %0|%0, %2}"
  [(set_attr "type" "sseiadd")
   (set_attr "mode" "TI")])

(define_insn "sse2_uavgv8hi3"
  [(set (match_operand:V8HI 0 "register_operand" "=x")
	(truncate:V8HI
	  (lshiftrt:V8SI
	    (plus:V8SI
	      (plus:V8SI
		(zero_extend:V8SI
		  (match_operand:V8HI 1 "nonimmediate_operand" "%0"))
		(zero_extend:V8SI
		  (match_operand:V8HI 2 "nonimmediate_operand" "xm")))
	      (const_vector:V8HI [(const_int 1) (const_int 1)
				  (const_int 1) (const_int 1)
				  (const_int 1) (const_int 1)
				  (const_int 1) (const_int 1)]))
	    (const_int 1))))]
  "TARGET_SSE2 && ix86_binary_operator_ok (PLUS, V8HImode, operands)"
  "pavgw\t{%2, %0|%0, %2}"
  [(set_attr "type" "sseiadd")
   (set_attr "mode" "TI")])

;; The correct representation for this is absolutely enormous, and 
;; surely not generally useful.
(define_insn "sse2_psadbw"
  [(set (match_operand:V2DI 0 "register_operand" "=x")
	(unspec:V2DI [(match_operand:V16QI 1 "register_operand" "0")
		      (match_operand:V16QI 2 "nonimmediate_operand" "xm")]
		     UNSPEC_PSADBW))]
  "TARGET_SSE2"
  "psadbw\t{%2, %0|%0, %2}"
  [(set_attr "type" "sseiadd")
   (set_attr "mode" "TI")])

(define_insn "sse_movmskps"
  [(set (match_operand:SI 0 "register_operand" "=r")
	(unspec:SI [(match_operand:V4SF 1 "register_operand" "x")]
		   UNSPEC_MOVMSK))]
  "TARGET_SSE"
  "movmskps\t{%1, %0|%0, %1}"
  [(set_attr "type" "ssecvt")
   (set_attr "mode" "V4SF")])

(define_insn "sse2_movmskpd"
  [(set (match_operand:SI 0 "register_operand" "=r")
	(unspec:SI [(match_operand:V2DF 1 "register_operand" "x")]
		   UNSPEC_MOVMSK))]
  "TARGET_SSE2"
  "movmskpd\t{%1, %0|%0, %1}"
  [(set_attr "type" "ssecvt")
   (set_attr "mode" "V2DF")])

(define_insn "sse2_pmovmskb"
  [(set (match_operand:SI 0 "register_operand" "=r")
	(unspec:SI [(match_operand:V16QI 1 "register_operand" "x")]
		   UNSPEC_MOVMSK))]
  "TARGET_SSE2"
  "pmovmskb\t{%1, %0|%0, %1}"
  [(set_attr "type" "ssecvt")
   (set_attr "mode" "V2DF")])

(define_expand "sse2_maskmovdqu"
  [(set (match_operand:V16QI 0 "memory_operand" "")
	(unspec:V16QI [(match_operand:V16QI 1 "register_operand" "x")
		       (match_operand:V16QI 2 "register_operand" "x")
		       (match_dup 0)]
		      UNSPEC_MASKMOV))]
  "TARGET_SSE2"
  "")

(define_insn "*sse2_maskmovdqu"
  [(set (mem:V16QI (match_operand:SI 0 "register_operand" "D"))
	(unspec:V16QI [(match_operand:V16QI 1 "register_operand" "x")
		       (match_operand:V16QI 2 "register_operand" "x")
		       (mem:V16QI (match_dup 0))]
		      UNSPEC_MASKMOV))]
  "TARGET_SSE2 && !TARGET_64BIT"
  ;; @@@ check ordering of operands in intel/nonintel syntax
  "maskmovdqu\t{%2, %1|%1, %2}"
  [(set_attr "type" "ssecvt")
   (set_attr "mode" "TI")])

(define_insn "*sse2_maskmovdqu_rex64"
  [(set (mem:V16QI (match_operand:DI 0 "register_operand" "D"))
	(unspec:V16QI [(match_operand:V16QI 1 "register_operand" "x")
		       (match_operand:V16QI 2 "register_operand" "x")
		       (mem:V16QI (match_dup 0))]
		      UNSPEC_MASKMOV))]
  "TARGET_SSE2 && TARGET_64BIT"
  ;; @@@ check ordering of operands in intel/nonintel syntax
  "maskmovdqu\t{%2, %1|%1, %2}"
  [(set_attr "type" "ssecvt")
   (set_attr "mode" "TI")])

(define_insn "sse_ldmxcsr"
  [(unspec_volatile [(match_operand:SI 0 "memory_operand" "m")]
		    UNSPECV_LDMXCSR)]
  "TARGET_SSE"
  "ldmxcsr\t%0"
  [(set_attr "type" "sse")
   (set_attr "memory" "load")])

(define_insn "sse_stmxcsr"
  [(set (match_operand:SI 0 "memory_operand" "=m")
	(unspec_volatile:SI [(const_int 0)] UNSPECV_STMXCSR))]
  "TARGET_SSE"
  "stmxcsr\t%0"
  [(set_attr "type" "sse")
   (set_attr "memory" "store")])

(define_expand "sse_sfence"
  [(set (match_dup 0)
	(unspec:BLK [(match_dup 0)] UNSPEC_SFENCE))]
  "TARGET_SSE || TARGET_3DNOW_A"
{
  operands[0] = gen_rtx_MEM (BLKmode, gen_rtx_SCRATCH (Pmode));
  MEM_VOLATILE_P (operands[0]) = 1;
})

(define_insn "*sse_sfence"
  [(set (match_operand:BLK 0 "" "")
	(unspec:BLK [(match_dup 0)] UNSPEC_SFENCE))]
  "TARGET_SSE || TARGET_3DNOW_A"
  "sfence"
  [(set_attr "type" "sse")
   (set_attr "memory" "unknown")])

(define_insn "sse2_clflush"
  [(unspec_volatile [(match_operand 0 "address_operand" "p")]
		    UNSPECV_CLFLUSH)]
  "TARGET_SSE2"
  "clflush\t%a0"
  [(set_attr "type" "sse")
   (set_attr "memory" "unknown")])

(define_expand "sse2_mfence"
  [(set (match_dup 0)
	(unspec:BLK [(match_dup 0)] UNSPEC_MFENCE))]
  "TARGET_SSE2"
{
  operands[0] = gen_rtx_MEM (BLKmode, gen_rtx_SCRATCH (Pmode));
  MEM_VOLATILE_P (operands[0]) = 1;
})

(define_insn "*sse2_mfence"
  [(set (match_operand:BLK 0 "" "")
	(unspec:BLK [(match_dup 0)] UNSPEC_MFENCE))]
  "TARGET_SSE2"
  "mfence"
  [(set_attr "type" "sse")
   (set_attr "memory" "unknown")])

(define_expand "sse2_lfence"
  [(set (match_dup 0)
	(unspec:BLK [(match_dup 0)] UNSPEC_LFENCE))]
  "TARGET_SSE2"
{
  operands[0] = gen_rtx_MEM (BLKmode, gen_rtx_SCRATCH (Pmode));
  MEM_VOLATILE_P (operands[0]) = 1;
})

(define_insn "*sse2_lfence"
  [(set (match_operand:BLK 0 "" "")
	(unspec:BLK [(match_dup 0)] UNSPEC_LFENCE))]
  "TARGET_SSE2"
  "lfence"
  [(set_attr "type" "sse")
   (set_attr "memory" "unknown")])

(define_insn "sse3_mwait"
  [(unspec_volatile [(match_operand:SI 0 "register_operand" "a")
		     (match_operand:SI 1 "register_operand" "c")]
		    UNSPECV_MWAIT)]
  "TARGET_SSE3"
;; 64bit version is "mwait %rax,%rcx". But only lower 32bits are used.
;; Since 32bit register operands are implicitly zero extended to 64bit,
;; we only need to set up 32bit registers.
  "mwait"
  [(set_attr "length" "3")])

(define_insn "sse3_monitor"
  [(unspec_volatile [(match_operand:SI 0 "register_operand" "a")
		     (match_operand:SI 1 "register_operand" "c")
		     (match_operand:SI 2 "register_operand" "d")]
		    UNSPECV_MONITOR)]
  "TARGET_SSE3 && !TARGET_64BIT"
  "monitor\t%0, %1, %2"
  [(set_attr "length" "3")])

(define_insn "sse3_monitor64"
  [(unspec_volatile [(match_operand:DI 0 "register_operand" "a")
		     (match_operand:SI 1 "register_operand" "c")
		     (match_operand:SI 2 "register_operand" "d")]
		    UNSPECV_MONITOR)]
  "TARGET_SSE3 && TARGET_64BIT"
;; 64bit version is "monitor %rax,%rcx,%rdx". But only lower 32bits in
;; RCX and RDX are used.  Since 32bit register operands are implicitly
;; zero extended to 64bit, we only need to set up 32bit registers.
  "monitor"
  [(set_attr "length" "3")])

;; SSSE3
(define_insn "ssse3_phaddwv8hi3"
  [(set (match_operand:V8HI 0 "register_operand" "=x")
	(vec_concat:V8HI
	  (vec_concat:V4HI
	    (vec_concat:V2HI
	      (plus:HI
		(vec_select:HI
		  (match_operand:V8HI 1 "register_operand" "0")
		  (parallel [(const_int 0)]))
		(vec_select:HI (match_dup 1) (parallel [(const_int 1)])))
	      (plus:HI
		(vec_select:HI (match_dup 1) (parallel [(const_int 2)]))
		(vec_select:HI (match_dup 1) (parallel [(const_int 3)]))))
	    (vec_concat:V2HI
	      (plus:HI
		(vec_select:HI (match_dup 1) (parallel [(const_int 4)]))
		(vec_select:HI (match_dup 1) (parallel [(const_int 5)])))
	      (plus:HI
		(vec_select:HI (match_dup 1) (parallel [(const_int 6)]))
		(vec_select:HI (match_dup 1) (parallel [(const_int 7)])))))
	  (vec_concat:V4HI
	    (vec_concat:V2HI
	      (plus:HI
		(vec_select:HI
		  (match_operand:V8HI 2 "nonimmediate_operand" "xm")
		  (parallel [(const_int 0)]))
		(vec_select:HI (match_dup 2) (parallel [(const_int 1)])))
	      (plus:HI
		(vec_select:HI (match_dup 2) (parallel [(const_int 2)]))
		(vec_select:HI (match_dup 2) (parallel [(const_int 3)]))))
	    (vec_concat:V2HI
	      (plus:HI
		(vec_select:HI (match_dup 2) (parallel [(const_int 4)]))
		(vec_select:HI (match_dup 2) (parallel [(const_int 5)])))
	      (plus:HI
		(vec_select:HI (match_dup 2) (parallel [(const_int 6)]))
		(vec_select:HI (match_dup 2) (parallel [(const_int 7)])))))))]
  "TARGET_SSSE3"
  "phaddw\t{%2, %0|%0, %2}"
  [(set_attr "type" "sseiadd")
   (set_attr "mode" "TI")])

(define_insn "ssse3_phaddwv4hi3"
  [(set (match_operand:V4HI 0 "register_operand" "=y")
	(vec_concat:V4HI
	  (vec_concat:V2HI
	    (plus:HI
	      (vec_select:HI
		(match_operand:V4HI 1 "register_operand" "0")
		(parallel [(const_int 0)]))
	      (vec_select:HI (match_dup 1) (parallel [(const_int 1)])))
	    (plus:HI
	      (vec_select:HI (match_dup 1) (parallel [(const_int 2)]))
	      (vec_select:HI (match_dup 1) (parallel [(const_int 3)]))))
	  (vec_concat:V2HI
	    (plus:HI
	      (vec_select:HI
		(match_operand:V4HI 2 "nonimmediate_operand" "ym")
		(parallel [(const_int 0)]))
	      (vec_select:HI (match_dup 2) (parallel [(const_int 1)])))
	    (plus:HI
	      (vec_select:HI (match_dup 2) (parallel [(const_int 2)]))
	      (vec_select:HI (match_dup 2) (parallel [(const_int 3)]))))))]
  "TARGET_SSSE3"
  "phaddw\t{%2, %0|%0, %2}"
  [(set_attr "type" "sseiadd")
   (set_attr "mode" "DI")])

(define_insn "ssse3_phadddv4si3"
  [(set (match_operand:V4SI 0 "register_operand" "=x")
	(vec_concat:V4SI
	  (vec_concat:V2SI
	    (plus:SI
	      (vec_select:SI
		(match_operand:V4SI 1 "register_operand" "0")
		(parallel [(const_int 0)]))
	      (vec_select:SI (match_dup 1) (parallel [(const_int 1)])))
	    (plus:SI
	      (vec_select:SI (match_dup 1) (parallel [(const_int 2)]))
	      (vec_select:SI (match_dup 1) (parallel [(const_int 3)]))))
	  (vec_concat:V2SI
	    (plus:SI
	      (vec_select:SI
		(match_operand:V4SI 2 "nonimmediate_operand" "xm")
		(parallel [(const_int 0)]))
	      (vec_select:SI (match_dup 2) (parallel [(const_int 1)])))
	    (plus:SI
	      (vec_select:SI (match_dup 2) (parallel [(const_int 2)]))
	      (vec_select:SI (match_dup 2) (parallel [(const_int 3)]))))))]
  "TARGET_SSSE3"
  "phaddd\t{%2, %0|%0, %2}"
  [(set_attr "type" "sseiadd")
   (set_attr "mode" "TI")])

(define_insn "ssse3_phadddv2si3"
  [(set (match_operand:V2SI 0 "register_operand" "=y")
	(vec_concat:V2SI
	  (plus:SI
	    (vec_select:SI
	      (match_operand:V2SI 1 "register_operand" "0")
	      (parallel [(const_int 0)]))
	    (vec_select:SI (match_dup 1) (parallel [(const_int 1)])))
	  (plus:SI
	    (vec_select:SI
	      (match_operand:V2SI 2 "nonimmediate_operand" "ym")
	      (parallel [(const_int 0)]))
	    (vec_select:SI (match_dup 2) (parallel [(const_int 1)])))))]
  "TARGET_SSSE3"
  "phaddd\t{%2, %0|%0, %2}"
  [(set_attr "type" "sseiadd")
   (set_attr "mode" "DI")])

(define_insn "ssse3_phaddswv8hi3"
  [(set (match_operand:V8HI 0 "register_operand" "=x")
	(vec_concat:V8HI
	  (vec_concat:V4HI
	    (vec_concat:V2HI
	      (ss_plus:HI
		(vec_select:HI
		  (match_operand:V8HI 1 "register_operand" "0")
		  (parallel [(const_int 0)]))
		(vec_select:HI (match_dup 1) (parallel [(const_int 1)])))
	      (ss_plus:HI
		(vec_select:HI (match_dup 1) (parallel [(const_int 2)]))
		(vec_select:HI (match_dup 1) (parallel [(const_int 3)]))))
	    (vec_concat:V2HI
	      (ss_plus:HI
		(vec_select:HI (match_dup 1) (parallel [(const_int 4)]))
		(vec_select:HI (match_dup 1) (parallel [(const_int 5)])))
	      (ss_plus:HI
		(vec_select:HI (match_dup 1) (parallel [(const_int 6)]))
		(vec_select:HI (match_dup 1) (parallel [(const_int 7)])))))
	  (vec_concat:V4HI
	    (vec_concat:V2HI
	      (ss_plus:HI
		(vec_select:HI
		  (match_operand:V8HI 2 "nonimmediate_operand" "xm")
		  (parallel [(const_int 0)]))
		(vec_select:HI (match_dup 2) (parallel [(const_int 1)])))
	      (ss_plus:HI
		(vec_select:HI (match_dup 2) (parallel [(const_int 2)]))
		(vec_select:HI (match_dup 2) (parallel [(const_int 3)]))))
	    (vec_concat:V2HI
	      (ss_plus:HI
		(vec_select:HI (match_dup 2) (parallel [(const_int 4)]))
		(vec_select:HI (match_dup 2) (parallel [(const_int 5)])))
	      (ss_plus:HI
		(vec_select:HI (match_dup 2) (parallel [(const_int 6)]))
		(vec_select:HI (match_dup 2) (parallel [(const_int 7)])))))))]
  "TARGET_SSSE3"
  "phaddsw\t{%2, %0|%0, %2}"
  [(set_attr "type" "sseiadd")
   (set_attr "mode" "TI")])

(define_insn "ssse3_phaddswv4hi3"
  [(set (match_operand:V4HI 0 "register_operand" "=y")
	(vec_concat:V4HI
	  (vec_concat:V2HI
	    (ss_plus:HI
	      (vec_select:HI
		(match_operand:V4HI 1 "register_operand" "0")
		(parallel [(const_int 0)]))
	      (vec_select:HI (match_dup 1) (parallel [(const_int 1)])))
	    (ss_plus:HI
	      (vec_select:HI (match_dup 1) (parallel [(const_int 2)]))
	      (vec_select:HI (match_dup 1) (parallel [(const_int 3)]))))
	  (vec_concat:V2HI
	    (ss_plus:HI
	      (vec_select:HI
		(match_operand:V4HI 2 "nonimmediate_operand" "ym")
		(parallel [(const_int 0)]))
	      (vec_select:HI (match_dup 2) (parallel [(const_int 1)])))
	    (ss_plus:HI
	      (vec_select:HI (match_dup 2) (parallel [(const_int 2)]))
	      (vec_select:HI (match_dup 2) (parallel [(const_int 3)]))))))]
  "TARGET_SSSE3"
  "phaddsw\t{%2, %0|%0, %2}"
  [(set_attr "type" "sseiadd")
   (set_attr "mode" "DI")])

(define_insn "ssse3_phsubwv8hi3"
  [(set (match_operand:V8HI 0 "register_operand" "=x")
	(vec_concat:V8HI
	  (vec_concat:V4HI
	    (vec_concat:V2HI
	      (minus:HI
		(vec_select:HI
		  (match_operand:V8HI 1 "register_operand" "0")
		  (parallel [(const_int 0)]))
		(vec_select:HI (match_dup 1) (parallel [(const_int 1)])))
	      (minus:HI
		(vec_select:HI (match_dup 1) (parallel [(const_int 2)]))
		(vec_select:HI (match_dup 1) (parallel [(const_int 3)]))))
	    (vec_concat:V2HI
	      (minus:HI
		(vec_select:HI (match_dup 1) (parallel [(const_int 4)]))
		(vec_select:HI (match_dup 1) (parallel [(const_int 5)])))
	      (minus:HI
		(vec_select:HI (match_dup 1) (parallel [(const_int 6)]))
		(vec_select:HI (match_dup 1) (parallel [(const_int 7)])))))
	  (vec_concat:V4HI
	    (vec_concat:V2HI
	      (minus:HI
		(vec_select:HI
		  (match_operand:V8HI 2 "nonimmediate_operand" "xm")
		  (parallel [(const_int 0)]))
		(vec_select:HI (match_dup 2) (parallel [(const_int 1)])))
	      (minus:HI
		(vec_select:HI (match_dup 2) (parallel [(const_int 2)]))
		(vec_select:HI (match_dup 2) (parallel [(const_int 3)]))))
	    (vec_concat:V2HI
	      (minus:HI
		(vec_select:HI (match_dup 2) (parallel [(const_int 4)]))
		(vec_select:HI (match_dup 2) (parallel [(const_int 5)])))
	      (minus:HI
		(vec_select:HI (match_dup 2) (parallel [(const_int 6)]))
		(vec_select:HI (match_dup 2) (parallel [(const_int 7)])))))))]
  "TARGET_SSSE3"
  "phsubw\t{%2, %0|%0, %2}"
  [(set_attr "type" "sseiadd")
   (set_attr "mode" "TI")])

(define_insn "ssse3_phsubwv4hi3"
  [(set (match_operand:V4HI 0 "register_operand" "=y")
	(vec_concat:V4HI
	  (vec_concat:V2HI
	    (minus:HI
	      (vec_select:HI
		(match_operand:V4HI 1 "register_operand" "0")
		(parallel [(const_int 0)]))
	      (vec_select:HI (match_dup 1) (parallel [(const_int 1)])))
	    (minus:HI
	      (vec_select:HI (match_dup 1) (parallel [(const_int 2)]))
	      (vec_select:HI (match_dup 1) (parallel [(const_int 3)]))))
	  (vec_concat:V2HI
	    (minus:HI
	      (vec_select:HI
		(match_operand:V4HI 2 "nonimmediate_operand" "ym")
		(parallel [(const_int 0)]))
	      (vec_select:HI (match_dup 2) (parallel [(const_int 1)])))
	    (minus:HI
	      (vec_select:HI (match_dup 2) (parallel [(const_int 2)]))
	      (vec_select:HI (match_dup 2) (parallel [(const_int 3)]))))))]
  "TARGET_SSSE3"
  "phsubw\t{%2, %0|%0, %2}"
  [(set_attr "type" "sseiadd")
   (set_attr "mode" "DI")])

(define_insn "ssse3_phsubdv4si3"
  [(set (match_operand:V4SI 0 "register_operand" "=x")
	(vec_concat:V4SI
	  (vec_concat:V2SI
	    (minus:SI
	      (vec_select:SI
		(match_operand:V4SI 1 "register_operand" "0")
		(parallel [(const_int 0)]))
	      (vec_select:SI (match_dup 1) (parallel [(const_int 1)])))
	    (minus:SI
	      (vec_select:SI (match_dup 1) (parallel [(const_int 2)]))
	      (vec_select:SI (match_dup 1) (parallel [(const_int 3)]))))
	  (vec_concat:V2SI
	    (minus:SI
	      (vec_select:SI
		(match_operand:V4SI 2 "nonimmediate_operand" "xm")
		(parallel [(const_int 0)]))
	      (vec_select:SI (match_dup 2) (parallel [(const_int 1)])))
	    (minus:SI
	      (vec_select:SI (match_dup 2) (parallel [(const_int 2)]))
	      (vec_select:SI (match_dup 2) (parallel [(const_int 3)]))))))]
  "TARGET_SSSE3"
  "phsubd\t{%2, %0|%0, %2}"
  [(set_attr "type" "sseiadd")
   (set_attr "mode" "TI")])

(define_insn "ssse3_phsubdv2si3"
  [(set (match_operand:V2SI 0 "register_operand" "=y")
	(vec_concat:V2SI
	  (minus:SI
	    (vec_select:SI
	      (match_operand:V2SI 1 "register_operand" "0")
	      (parallel [(const_int 0)]))
	    (vec_select:SI (match_dup 1) (parallel [(const_int 1)])))
	  (minus:SI
	    (vec_select:SI
	      (match_operand:V2SI 2 "nonimmediate_operand" "ym")
	      (parallel [(const_int 0)]))
	    (vec_select:SI (match_dup 2) (parallel [(const_int 1)])))))]
  "TARGET_SSSE3"
  "phsubd\t{%2, %0|%0, %2}"
  [(set_attr "type" "sseiadd")
   (set_attr "mode" "DI")])

(define_insn "ssse3_phsubswv8hi3"
  [(set (match_operand:V8HI 0 "register_operand" "=x")
	(vec_concat:V8HI
	  (vec_concat:V4HI
	    (vec_concat:V2HI
	      (ss_minus:HI
		(vec_select:HI
		  (match_operand:V8HI 1 "register_operand" "0")
		  (parallel [(const_int 0)]))
		(vec_select:HI (match_dup 1) (parallel [(const_int 1)])))
	      (ss_minus:HI
		(vec_select:HI (match_dup 1) (parallel [(const_int 2)]))
		(vec_select:HI (match_dup 1) (parallel [(const_int 3)]))))
	    (vec_concat:V2HI
	      (ss_minus:HI
		(vec_select:HI (match_dup 1) (parallel [(const_int 4)]))
		(vec_select:HI (match_dup 1) (parallel [(const_int 5)])))
	      (ss_minus:HI
		(vec_select:HI (match_dup 1) (parallel [(const_int 6)]))
		(vec_select:HI (match_dup 1) (parallel [(const_int 7)])))))
	  (vec_concat:V4HI
	    (vec_concat:V2HI
	      (ss_minus:HI
		(vec_select:HI
		  (match_operand:V8HI 2 "nonimmediate_operand" "xm")
		  (parallel [(const_int 0)]))
		(vec_select:HI (match_dup 2) (parallel [(const_int 1)])))
	      (ss_minus:HI
		(vec_select:HI (match_dup 2) (parallel [(const_int 2)]))
		(vec_select:HI (match_dup 2) (parallel [(const_int 3)]))))
	    (vec_concat:V2HI
	      (ss_minus:HI
		(vec_select:HI (match_dup 2) (parallel [(const_int 4)]))
		(vec_select:HI (match_dup 2) (parallel [(const_int 5)])))
	      (ss_minus:HI
		(vec_select:HI (match_dup 2) (parallel [(const_int 6)]))
		(vec_select:HI (match_dup 2) (parallel [(const_int 7)])))))))]
  "TARGET_SSSE3"
  "phsubsw\t{%2, %0|%0, %2}"
  [(set_attr "type" "sseiadd")
   (set_attr "mode" "TI")])

(define_insn "ssse3_phsubswv4hi3"
  [(set (match_operand:V4HI 0 "register_operand" "=y")
	(vec_concat:V4HI
	  (vec_concat:V2HI
	    (ss_minus:HI
	      (vec_select:HI
		(match_operand:V4HI 1 "register_operand" "0")
		(parallel [(const_int 0)]))
	      (vec_select:HI (match_dup 1) (parallel [(const_int 1)])))
	    (ss_minus:HI
	      (vec_select:HI (match_dup 1) (parallel [(const_int 2)]))
	      (vec_select:HI (match_dup 1) (parallel [(const_int 3)]))))
	  (vec_concat:V2HI
	    (ss_minus:HI
	      (vec_select:HI
		(match_operand:V4HI 2 "nonimmediate_operand" "ym")
		(parallel [(const_int 0)]))
	      (vec_select:HI (match_dup 2) (parallel [(const_int 1)])))
	    (ss_minus:HI
	      (vec_select:HI (match_dup 2) (parallel [(const_int 2)]))
	      (vec_select:HI (match_dup 2) (parallel [(const_int 3)]))))))]
  "TARGET_SSSE3"
  "phsubsw\t{%2, %0|%0, %2}"
  [(set_attr "type" "sseiadd")
   (set_attr "mode" "DI")])

(define_insn "ssse3_pmaddubswv8hi3"
  [(set (match_operand:V8HI 0 "register_operand" "=x")
	(ss_plus:V8HI
	  (mult:V8HI
	    (zero_extend:V8HI
	      (vec_select:V4QI
		(match_operand:V16QI 1 "nonimmediate_operand" "%0")
		(parallel [(const_int 0)
			   (const_int 2)
			   (const_int 4)
			   (const_int 6)
			   (const_int 8)
			   (const_int 10)
			   (const_int 12)
			   (const_int 14)])))
	    (sign_extend:V8HI
	      (vec_select:V8QI
		(match_operand:V16QI 2 "nonimmediate_operand" "xm")
		(parallel [(const_int 0)
			   (const_int 2)
			   (const_int 4)
			   (const_int 6)
			   (const_int 8)
			   (const_int 10)
			   (const_int 12)
			   (const_int 14)]))))
	  (mult:V8HI
	    (zero_extend:V8HI
	      (vec_select:V16QI (match_dup 1)
		(parallel [(const_int 1)
			   (const_int 3)
			   (const_int 5)
			   (const_int 7)
			   (const_int 9)
			   (const_int 11)
			   (const_int 13)
			   (const_int 15)])))
	    (sign_extend:V8HI
	      (vec_select:V16QI (match_dup 2)
		(parallel [(const_int 1)
			   (const_int 3)
			   (const_int 5)
			   (const_int 7)
			   (const_int 9)
			   (const_int 11)
			   (const_int 13)
			   (const_int 15)]))))))]
  "TARGET_SSSE3"
  "pmaddubsw\t{%2, %0|%0, %2}"
  [(set_attr "type" "sseiadd")
   (set_attr "mode" "TI")])

(define_insn "ssse3_pmaddubswv4hi3"
  [(set (match_operand:V4HI 0 "register_operand" "=y")
	(ss_plus:V4HI
	  (mult:V4HI
	    (zero_extend:V4HI
	      (vec_select:V4QI
		(match_operand:V8QI 1 "nonimmediate_operand" "%0")
		(parallel [(const_int 0)
			   (const_int 2)
			   (const_int 4)
			   (const_int 6)])))
	    (sign_extend:V4HI
	      (vec_select:V4QI
		(match_operand:V8QI 2 "nonimmediate_operand" "ym")
		(parallel [(const_int 0)
			   (const_int 2)
			   (const_int 4)
			   (const_int 6)]))))
	  (mult:V4HI
	    (zero_extend:V4HI
	      (vec_select:V8QI (match_dup 1)
		(parallel [(const_int 1)
			   (const_int 3)
			   (const_int 5)
			   (const_int 7)])))
	    (sign_extend:V4HI
	      (vec_select:V8QI (match_dup 2)
		(parallel [(const_int 1)
			   (const_int 3)
			   (const_int 5)
			   (const_int 7)]))))))]
  "TARGET_SSSE3"
  "pmaddubsw\t{%2, %0|%0, %2}"
  [(set_attr "type" "sseiadd")
   (set_attr "mode" "DI")])

(define_insn "ssse3_pmulhrswv8hi3"
  [(set (match_operand:V8HI 0 "register_operand" "=x")
	(truncate:V8HI
	  (lshiftrt:V8SI
	    (plus:V8SI
	      (lshiftrt:V8SI
		(mult:V8SI
		  (sign_extend:V8SI
		    (match_operand:V8HI 1 "nonimmediate_operand" "%0"))
		  (sign_extend:V8SI
		    (match_operand:V8HI 2 "nonimmediate_operand" "xm")))
		(const_int 14))
	      (const_vector:V8HI [(const_int 1) (const_int 1)
				  (const_int 1) (const_int 1)
				  (const_int 1) (const_int 1)
				  (const_int 1) (const_int 1)]))
	    (const_int 1))))]
  "TARGET_SSSE3 && ix86_binary_operator_ok (MULT, V8HImode, operands)"
  "pmulhrsw\t{%2, %0|%0, %2}"
  [(set_attr "type" "sseimul")
   (set_attr "mode" "TI")])

(define_insn "ssse3_pmulhrswv4hi3"
  [(set (match_operand:V4HI 0 "register_operand" "=y")
	(truncate:V4HI
	  (lshiftrt:V4SI
	    (plus:V4SI
	      (lshiftrt:V4SI
		(mult:V4SI
		  (sign_extend:V4SI
		    (match_operand:V4HI 1 "nonimmediate_operand" "%0"))
		  (sign_extend:V4SI
		    (match_operand:V4HI 2 "nonimmediate_operand" "ym")))
		(const_int 14))
	      (const_vector:V4HI [(const_int 1) (const_int 1)
				  (const_int 1) (const_int 1)]))
	    (const_int 1))))]
  "TARGET_SSSE3 && ix86_binary_operator_ok (MULT, V4HImode, operands)"
  "pmulhrsw\t{%2, %0|%0, %2}"
  [(set_attr "type" "sseimul")
   (set_attr "mode" "DI")])

(define_insn "ssse3_pshufbv16qi3"
  [(set (match_operand:V16QI 0 "register_operand" "=x")
	(unspec:V16QI [(match_operand:V16QI 1 "register_operand" "0")
		       (match_operand:V16QI 2 "nonimmediate_operand" "xm")]
		       UNSPEC_PSHUFB))]
  "TARGET_SSSE3"
  "pshufb\t{%2, %0|%0, %2}";
  [(set_attr "type" "sselog1")
   (set_attr "mode" "TI")])

(define_insn "ssse3_pshufbv8qi3"
  [(set (match_operand:V8QI 0 "register_operand" "=y")
	(unspec:V8QI [(match_operand:V8QI 1 "register_operand" "0")
		      (match_operand:V8QI 2 "nonimmediate_operand" "ym")]
		      UNSPEC_PSHUFB))]
  "TARGET_SSSE3"
  "pshufb\t{%2, %0|%0, %2}";
  [(set_attr "type" "sselog1")
   (set_attr "mode" "DI")])

(define_insn "ssse3_psign<mode>3"
  [(set (match_operand:SSEMODE124 0 "register_operand" "=x")
	(unspec:SSEMODE124 [(match_operand:SSEMODE124 1 "register_operand" "0")
			    (match_operand:SSEMODE124 2 "nonimmediate_operand" "xm")]
			    UNSPEC_PSIGN))]
  "TARGET_SSSE3"
  "psign<ssevecsize>\t{%2, %0|%0, %2}";
  [(set_attr "type" "sselog1")
   (set_attr "mode" "TI")])

(define_insn "ssse3_psign<mode>3"
  [(set (match_operand:MMXMODEI 0 "register_operand" "=y")
	(unspec:MMXMODEI [(match_operand:MMXMODEI 1 "register_operand" "0")
			  (match_operand:MMXMODEI 2 "nonimmediate_operand" "ym")]
			  UNSPEC_PSIGN))]
  "TARGET_SSSE3"
  "psign<mmxvecsize>\t{%2, %0|%0, %2}";
  [(set_attr "type" "sselog1")
   (set_attr "mode" "DI")])

(define_insn "ssse3_palignrti"
  [(set (match_operand:TI 0 "register_operand" "=x")
	(unspec:TI [(match_operand:TI 1 "register_operand" "0")
		    (match_operand:TI 2 "nonimmediate_operand" "xm")
		    (match_operand:SI 3 "const_0_to_255_mul_8_operand" "n")]
		    UNSPEC_PALIGNR))]
  "TARGET_SSSE3"
{
  operands[3] = GEN_INT (INTVAL (operands[3]) / 8);
  return "palignr\t{%3, %2, %0|%0, %2, %3}";
}
  [(set_attr "type" "sseishft")
   (set_attr "mode" "TI")])

(define_insn "ssse3_palignrdi"
  [(set (match_operand:DI 0 "register_operand" "=y")
	(unspec:DI [(match_operand:DI 1 "register_operand" "0")
		    (match_operand:DI 2 "nonimmediate_operand" "ym")
		    (match_operand:SI 3 "const_0_to_255_mul_8_operand" "n")]
		    UNSPEC_PALIGNR))]
  "TARGET_SSSE3"
{
  operands[3] = GEN_INT (INTVAL (operands[3]) / 8);
  return "palignr\t{%3, %2, %0|%0, %2, %3}";
}
  [(set_attr "type" "sseishft")
   (set_attr "mode" "DI")])

(define_insn "abs<mode>2"
  [(set (match_operand:SSEMODE124 0 "register_operand" "=x")
	(abs:SSEMODE124 (match_operand:SSEMODE124 1 "nonimmediate_operand" "xm")))]
  "TARGET_SSSE3"
  "pabs<ssevecsize>\t{%1, %0|%0, %1}";
  [(set_attr "type" "sselog1")
   (set_attr "mode" "TI")])

(define_insn "abs<mode>2"
  [(set (match_operand:MMXMODEI 0 "register_operand" "=y")
	(abs:MMXMODEI (match_operand:MMXMODEI 1 "nonimmediate_operand" "ym")))]
  "TARGET_SSSE3"
  "pabs<mmxvecsize>\t{%1, %0|%0, %1}";
  [(set_attr "type" "sselog1")
<<<<<<< HEAD
   (set_attr "mode" "DI")])
=======
   (set_attr "mode" "DI")])

;;;;;;;;;;;;;;;;;;;;;;;;;;;;;;;;;;;;;;;;;;;;;;;;;;;;;;;;;;;;;;;;;;;;;
;;
;; AMD SSE4A instructions
;;
;;;;;;;;;;;;;;;;;;;;;;;;;;;;;;;;;;;;;;;;;;;;;;;;;;;;;;;;;;;;;;;;;;;;;

(define_insn "sse4a_vmmovntv2df"
  [(set (match_operand:DF 0 "memory_operand" "=m")
        (unspec:DF [(vec_select:DF 
                      (match_operand:V2DF 1 "register_operand" "x")
                      (parallel [(const_int 0)]))]
                   UNSPEC_MOVNT))]
  "TARGET_SSE4A"
  "movntsd\t{%1, %0|%0, %1}"
  [(set_attr "type" "ssemov")
   (set_attr "mode" "DF")])

(define_insn "sse4a_movntdf"
  [(set (match_operand:DF 0 "memory_operand" "=m")
        (unspec:DF [(match_operand:DF 1 "register_operand" "x")]
                   UNSPEC_MOVNT))]
  "TARGET_SSE4A"
  "movntsd\t{%1, %0|%0, %1}"
  [(set_attr "type" "ssemov")
   (set_attr "mode" "DF")])

(define_insn "sse4a_vmmovntv4sf"
  [(set (match_operand:SF 0 "memory_operand" "=m")
	(unspec:SF [(vec_select:SF 
	              (match_operand:V4SF 1 "register_operand" "x")
		      (parallel [(const_int 0)]))]
		   UNSPEC_MOVNT))]
  "TARGET_SSE4A"
  "movntss\t{%1, %0|%0, %1}"
  [(set_attr "type" "ssemov")
   (set_attr "mode" "SF")])

(define_insn "sse4a_movntsf"
  [(set (match_operand:SF 0 "memory_operand" "=m")
	(unspec:SF [(match_operand:SF 1 "register_operand" "x")]
		   UNSPEC_MOVNT))]
  "TARGET_SSE4A"
  "movntss\t{%1, %0|%0, %1}"
  [(set_attr "type" "ssemov")
   (set_attr "mode" "SF")])

(define_insn "sse4a_extrqi"
  [(set (match_operand:V2DI 0 "register_operand" "=x")
        (unspec:V2DI [(match_operand:V2DI 1 "register_operand" "0")
                      (match_operand 2 "const_int_operand" "")
                      (match_operand 3 "const_int_operand" "")]
                     UNSPEC_EXTRQI))]
  "TARGET_SSE4A"
  "extrq\t{%3, %2, %0|%0, %2, %3}"
  [(set_attr "type" "sse")
   (set_attr "mode" "TI")])

(define_insn "sse4a_extrq"
  [(set (match_operand:V2DI 0 "register_operand" "=x")
        (unspec:V2DI [(match_operand:V2DI 1 "register_operand" "0")
                      (match_operand:V16QI 2 "register_operand" "x")]
                     UNSPEC_EXTRQ))]
  "TARGET_SSE4A"
  "extrq\t{%2, %0|%0, %2}"
  [(set_attr "type" "sse")
   (set_attr "mode" "TI")])

(define_insn "sse4a_insertqi"
  [(set (match_operand:V2DI 0 "register_operand" "=x")
        (unspec:V2DI [(match_operand:V2DI 1 "register_operand" "0")
        	      (match_operand:V2DI 2 "register_operand" "x")
                      (match_operand 3 "const_int_operand" "")
                      (match_operand 4 "const_int_operand" "")]
                     UNSPEC_INSERTQI))]
  "TARGET_SSE4A"
  "insertq\t{%4, %3, %2, %0|%0, %2, %3, %4}"
  [(set_attr "type" "sseins")
   (set_attr "mode" "TI")])

(define_insn "sse4a_insertq"
  [(set (match_operand:V2DI 0 "register_operand" "=x")
        (unspec:V2DI [(match_operand:V2DI 1 "register_operand" "0")
        	      (match_operand:V2DI 2 "register_operand" "x")]
        	     UNSPEC_INSERTQ))]
  "TARGET_SSE4A"
  "insertq\t{%2, %0|%0, %2}"
  [(set_attr "type" "sseins")
   (set_attr "mode" "TI")])
>>>>>>> 1177f497
<|MERGE_RESOLUTION|>--- conflicted
+++ resolved
@@ -1015,10 +1015,7 @@
   "cvtss2si\t{%1, %0|%0, %1}"
   [(set_attr "type" "sseicvt")
    (set_attr "athlon_decode" "double,vector")
-<<<<<<< HEAD
-=======
    (set_attr "amdfam10_decode" "double,double")
->>>>>>> 1177f497
    (set_attr "mode" "SI")])
 
 (define_insn "sse_cvtss2siq"
@@ -1042,10 +1039,7 @@
   "cvtss2siq\t{%1, %0|%0, %1}"
   [(set_attr "type" "sseicvt")
    (set_attr "athlon_decode" "double,vector")
-<<<<<<< HEAD
-=======
    (set_attr "amdfam10_decode" "double,double")
->>>>>>> 1177f497
    (set_attr "mode" "DI")])
 
 (define_insn "sse_cvttss2si"
@@ -1989,10 +1983,7 @@
   "cvtsd2si\t{%1, %0|%0, %1}"
   [(set_attr "type" "sseicvt")
    (set_attr "athlon_decode" "double,vector")
-<<<<<<< HEAD
-=======
    (set_attr "amdfam10_decode" "double,double")
->>>>>>> 1177f497
    (set_attr "mode" "SI")])
 
 (define_insn "sse2_cvtsd2siq"
@@ -2016,10 +2007,7 @@
   "cvtsd2siq\t{%1, %0|%0, %1}"
   [(set_attr "type" "sseicvt")
    (set_attr "athlon_decode" "double,vector")
-<<<<<<< HEAD
-=======
    (set_attr "amdfam10_decode" "double,double")
->>>>>>> 1177f497
    (set_attr "mode" "DI")])
 
 (define_insn "sse2_cvttsd2si"
@@ -3516,137 +3504,6 @@
 })
 
 (define_expand "vec_interleave_highv16qi"
-<<<<<<< HEAD
-  [(set (match_operand:V16QI 0 "register_operand" "=x")
-        (vec_select:V16QI
-          (vec_concat:V32QI
-            (match_operand:V16QI 1 "register_operand" "0")
-            (match_operand:V16QI 2 "nonimmediate_operand" "xm"))
-          (parallel [(const_int 8)  (const_int 24)
-                     (const_int 9)  (const_int 25)
-                     (const_int 10) (const_int 26)
-                     (const_int 11) (const_int 27)
-                     (const_int 12) (const_int 28)
-                     (const_int 13) (const_int 29)
-                     (const_int 14) (const_int 30)
-                     (const_int 15) (const_int 31)])))]
-  "TARGET_SSE2"
-{
-  emit_insn (gen_sse2_punpckhbw (operands[0], operands[1], operands[2]));
-  DONE;
-})
-
-(define_expand "vec_interleave_lowv16qi"
-  [(set (match_operand:V16QI 0 "register_operand" "=x")
-        (vec_select:V16QI
-          (vec_concat:V32QI
-            (match_operand:V16QI 1 "register_operand" "0")
-            (match_operand:V16QI 2 "nonimmediate_operand" "xm"))
-          (parallel [(const_int 0) (const_int 16)
-                     (const_int 1) (const_int 17)
-                     (const_int 2) (const_int 18)
-                     (const_int 3) (const_int 19)
-                     (const_int 4) (const_int 20)
-                     (const_int 5) (const_int 21)
-                     (const_int 6) (const_int 22)
-                     (const_int 7) (const_int 23)])))]
-  "TARGET_SSE2"
-{
-  emit_insn (gen_sse2_punpcklbw (operands[0], operands[1], operands[2]));
-  DONE;
-})
-
-(define_expand "vec_interleave_highv8hi"
-  [(set (match_operand:V8HI 0 "register_operand" "=x")
-        (vec_select:V8HI
-          (vec_concat:V16HI
-            (match_operand:V8HI 1 "register_operand" "0")
-            (match_operand:V8HI 2 "nonimmediate_operand" "xm"))
-          (parallel [(const_int 4) (const_int 12)
-                     (const_int 5) (const_int 13)
-                     (const_int 6) (const_int 14)
-                     (const_int 7) (const_int 15)])))]
-  "TARGET_SSE2"
-{
-  emit_insn (gen_sse2_punpckhwd (operands[0], operands[1], operands[2]));
-  DONE;
-})
-
-(define_expand "vec_interleave_lowv8hi"
-  [(set (match_operand:V8HI 0 "register_operand" "=x")
-        (vec_select:V8HI
-          (vec_concat:V16HI
-            (match_operand:V8HI 1 "register_operand" "0")
-            (match_operand:V8HI 2 "nonimmediate_operand" "xm"))
-          (parallel [(const_int 0) (const_int 8)
-                     (const_int 1) (const_int 9)
-                     (const_int 2) (const_int 10)
-                     (const_int 3) (const_int 11)])))]
-  "TARGET_SSE2"
-{
-  emit_insn (gen_sse2_punpcklwd (operands[0], operands[1], operands[2]));
-  DONE;
-})
-
-(define_expand "vec_interleave_highv4si"
-  [(set (match_operand:V4SI 0 "register_operand" "=x")
-        (vec_select:V4SI
-          (vec_concat:V8SI
-            (match_operand:V4SI 1 "register_operand" "0")
-            (match_operand:V4SI 2 "nonimmediate_operand" "xm"))
-          (parallel [(const_int 2) (const_int 6)
-                     (const_int 3) (const_int 7)])))]
-  "TARGET_SSE2"
-{
-  emit_insn (gen_sse2_punpckhdq (operands[0], operands[1], operands[2]));
-  DONE;
-})
-
-(define_expand "vec_interleave_lowv4si"
-  [(set (match_operand:V4SI 0 "register_operand" "=x")
-        (vec_select:V4SI
-          (vec_concat:V8SI
-            (match_operand:V4SI 1 "register_operand" "0")
-            (match_operand:V4SI 2 "nonimmediate_operand" "xm"))
-          (parallel [(const_int 0) (const_int 4)
-                     (const_int 1) (const_int 5)])))]
-  "TARGET_SSE2"
-{
-  emit_insn (gen_sse2_punpckldq (operands[0], operands[1], operands[2]));
-  DONE;
-})
-
-(define_expand "vec_interleave_highv2di"
-  [(set (match_operand:V2DI 0 "register_operand" "=x")
-        (vec_select:V2DI
-          (vec_concat:V4DI
-            (match_operand:V2DI 1 "register_operand" "0")
-            (match_operand:V2DI 2 "nonimmediate_operand" "xm"))
-          (parallel [(const_int 1)
-                     (const_int 3)])))]
-  "TARGET_SSE2"
-{
-  emit_insn (gen_sse2_punpckhqdq (operands[0], operands[1], operands[2]));
-  DONE;
-})
-
-(define_expand "vec_interleave_lowv2di"
-  [(set (match_operand:V2DI 0 "register_operand" "=x")
-        (vec_select:V2DI
-          (vec_concat:V4DI
-            (match_operand:V2DI 1 "register_operand" "0")
-            (match_operand:V2DI 2 "nonimmediate_operand" "xm"))
-          (parallel [(const_int 0)
-                     (const_int 2)])))]
-  "TARGET_SSE2"
-{
-  emit_insn (gen_sse2_punpcklqdq (operands[0], operands[1], operands[2]));
-  DONE;
-})
-
-(define_insn "sse2_packsswb"
-=======
->>>>>>> 1177f497
   [(set (match_operand:V16QI 0 "register_operand" "=x")
         (vec_select:V16QI
           (vec_concat:V32QI
@@ -5293,9 +5150,6 @@
   "TARGET_SSSE3"
   "pabs<mmxvecsize>\t{%1, %0|%0, %1}";
   [(set_attr "type" "sselog1")
-<<<<<<< HEAD
-   (set_attr "mode" "DI")])
-=======
    (set_attr "mode" "DI")])
 
 ;;;;;;;;;;;;;;;;;;;;;;;;;;;;;;;;;;;;;;;;;;;;;;;;;;;;;;;;;;;;;;;;;;;;;
@@ -5385,5 +5239,4 @@
   "TARGET_SSE4A"
   "insertq\t{%2, %0|%0, %2}"
   [(set_attr "type" "sseins")
-   (set_attr "mode" "TI")])
->>>>>>> 1177f497
+   (set_attr "mode" "TI")])