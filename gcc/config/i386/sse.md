;; GCC machine description for SSE instructions
;; Copyright (C) 2005, 2006, 2007
;; Free Software Foundation, Inc.
;;
;; This file is part of GCC.
;;
;; GCC is free software; you can redistribute it and/or modify
;; it under the terms of the GNU General Public License as published by
;; the Free Software Foundation; either version 2, or (at your option)
;; any later version.
;;
;; GCC is distributed in the hope that it will be useful,
;; but WITHOUT ANY WARRANTY; without even the implied warranty of
;; MERCHANTABILITY or FITNESS FOR A PARTICULAR PURPOSE.  See the
;; GNU General Public License for more details.
;;
;; You should have received a copy of the GNU General Public License
;; along with GCC; see the file COPYING.  If not, write to
;; the Free Software Foundation, 51 Franklin Street, Fifth Floor,
;; Boston, MA 02110-1301, USA.


;; 16 byte integral modes handled by SSE, minus TImode, which gets
;; special-cased for TARGET_64BIT.
(define_mode_macro SSEMODEI [V16QI V8HI V4SI V2DI])

;; All 16-byte vector modes handled by SSE
(define_mode_macro SSEMODE [V16QI V8HI V4SI V2DI V4SF V2DF])

;; Mix-n-match
(define_mode_macro SSEMODE12 [V16QI V8HI])
(define_mode_macro SSEMODE24 [V8HI V4SI])
(define_mode_macro SSEMODE14 [V16QI V4SI])
(define_mode_macro SSEMODE124 [V16QI V8HI V4SI])
(define_mode_macro SSEMODE248 [V8HI V4SI V2DI])

;; Mapping from integer vector mode to mnemonic suffix
(define_mode_attr ssevecsize [(V16QI "b") (V8HI "w") (V4SI "d") (V2DI "q")])

;; Patterns whose name begins with "sse{,2,3}_" are invoked by intrinsics.

;;;;;;;;;;;;;;;;;;;;;;;;;;;;;;;;;;;;;;;;;;;;;;;;;;;;;;;;;;;;;;;;;;;;;
;;
;; Move patterns
;;
;;;;;;;;;;;;;;;;;;;;;;;;;;;;;;;;;;;;;;;;;;;;;;;;;;;;;;;;;;;;;;;;;;;;;

;; All of these patterns are enabled for SSE1 as well as SSE2.
;; This is essential for maintaining stable calling conventions.

(define_expand "mov<mode>"
  [(set (match_operand:SSEMODEI 0 "nonimmediate_operand" "")
	(match_operand:SSEMODEI 1 "nonimmediate_operand" ""))]
  "TARGET_SSE"
{
  ix86_expand_vector_move (<MODE>mode, operands);
  DONE;
})

(define_insn "*mov<mode>_internal"
  [(set (match_operand:SSEMODEI 0 "nonimmediate_operand" "=x,x ,m")
	(match_operand:SSEMODEI 1 "nonimmediate_or_sse_const_operand"  "C ,xm,x"))]
  "TARGET_SSE
   && (register_operand (operands[0], <MODE>mode)
       || register_operand (operands[1], <MODE>mode))"
{
  switch (which_alternative)
    {
    case 0:
      return standard_sse_constant_opcode (insn, operands[1]);
    case 1:
    case 2:
      if (get_attr_mode (insn) == MODE_V4SF)
	return "movaps\t{%1, %0|%0, %1}";
      else
	return "movdqa\t{%1, %0|%0, %1}";
    default:
      gcc_unreachable ();
    }
}
  [(set_attr "type" "sselog1,ssemov,ssemov")
   (set (attr "mode")
	(if_then_else
	  (ior (ior (ne (symbol_ref "optimize_size") (const_int 0))
		    (eq (symbol_ref "TARGET_SSE2") (const_int 0)))
	       (and (eq_attr "alternative" "2")
	  	    (ne (symbol_ref "TARGET_SSE_TYPELESS_STORES")
		        (const_int 0))))
	  (const_string "V4SF")
	  (const_string "TI")))])

;; Move a DI from a 32-bit register pair (e.g. %edx:%eax) to an xmm.
;; We'd rather avoid this entirely; if the 32-bit reg pair was loaded
;; from memory, we'd prefer to load the memory directly into the %xmm
;; register.  To facilitate this happy circumstance, this pattern won't
;; split until after register allocation.  If the 64-bit value didn't
;; come from memory, this is the best we can do.  This is much better
;; than storing %edx:%eax into a stack temporary and loading an %xmm
;; from there.

(define_insn_and_split "movdi_to_sse"
  [(parallel
    [(set (match_operand:V4SI 0 "register_operand" "=?x,x")
	  (subreg:V4SI (match_operand:DI 1 "nonimmediate_operand" "r,m") 0))
     (clobber (match_scratch:V4SI 2 "=&x,X"))])]
  "!TARGET_64BIT && TARGET_SSE2 && TARGET_INTER_UNIT_MOVES"
  "#"
  "&& reload_completed"
  [(const_int 0)]
{
 if (register_operand (operands[1], DImode))
   {
      /* The DImode arrived in a pair of integral registers (e.g. %edx:%eax).
	 Assemble the 64-bit DImode value in an xmm register.  */
      emit_insn (gen_sse2_loadld (operands[0], CONST0_RTX (V4SImode),
      				  gen_rtx_SUBREG (SImode, operands[1], 0)));
      emit_insn (gen_sse2_loadld (operands[2], CONST0_RTX (V4SImode),
				  gen_rtx_SUBREG (SImode, operands[1], 4)));
      emit_insn (gen_sse2_punpckldq (operands[0], operands[0], operands[2]));
    }
 else if (memory_operand (operands[1], DImode))
      emit_insn (gen_vec_concatv2di (gen_lowpart (V2DImode, operands[0]), operands[1], const0_rtx));
 else
      gcc_unreachable ();
})

(define_expand "movv4sf"
  [(set (match_operand:V4SF 0 "nonimmediate_operand" "")
	(match_operand:V4SF 1 "nonimmediate_operand" ""))]
  "TARGET_SSE"
{
  ix86_expand_vector_move (V4SFmode, operands);
  DONE;
})

(define_insn "*movv4sf_internal"
  [(set (match_operand:V4SF 0 "nonimmediate_operand" "=x,x,m")
	(match_operand:V4SF 1 "nonimmediate_or_sse_const_operand" "C,xm,x"))]
  "TARGET_SSE
   && (register_operand (operands[0], V4SFmode)
       || register_operand (operands[1], V4SFmode))"
{
  switch (which_alternative)
    {
    case 0:
      return standard_sse_constant_opcode (insn, operands[1]);
    case 1:
    case 2:
      return "movaps\t{%1, %0|%0, %1}";
    default:
      gcc_unreachable ();
    }
}
  [(set_attr "type" "sselog1,ssemov,ssemov")
   (set_attr "mode" "V4SF")])

(define_split
  [(set (match_operand:V4SF 0 "register_operand" "")
	(match_operand:V4SF 1 "zero_extended_scalar_load_operand" ""))]
  "TARGET_SSE && reload_completed"
  [(set (match_dup 0)
	(vec_merge:V4SF
	  (vec_duplicate:V4SF (match_dup 1))
	  (match_dup 2)
	  (const_int 1)))]
{
  operands[1] = simplify_gen_subreg (SFmode, operands[1], V4SFmode, 0);
  operands[2] = CONST0_RTX (V4SFmode);
})

(define_expand "movv2df"
  [(set (match_operand:V2DF 0 "nonimmediate_operand" "")
	(match_operand:V2DF 1 "nonimmediate_operand" ""))]
  "TARGET_SSE"
{
  ix86_expand_vector_move (V2DFmode, operands);
  DONE;
})

(define_insn "*movv2df_internal"
  [(set (match_operand:V2DF 0 "nonimmediate_operand" "=x,x,m")
	(match_operand:V2DF 1 "nonimmediate_or_sse_const_operand" "C,xm,x"))]
  "TARGET_SSE
   && (register_operand (operands[0], V2DFmode)
       || register_operand (operands[1], V2DFmode))"
{
  switch (which_alternative)
    {
    case 0:
      return standard_sse_constant_opcode (insn, operands[1]);
    case 1:
    case 2:
      if (get_attr_mode (insn) == MODE_V4SF)
	return "movaps\t{%1, %0|%0, %1}";
      else
	return "movapd\t{%1, %0|%0, %1}";
    default:
      gcc_unreachable ();
    }
}
  [(set_attr "type" "sselog1,ssemov,ssemov")
   (set (attr "mode")
	(if_then_else
	  (ior (ior (ne (symbol_ref "optimize_size") (const_int 0))
		    (eq (symbol_ref "TARGET_SSE2") (const_int 0)))
	       (and (eq_attr "alternative" "2")
	  	    (ne (symbol_ref "TARGET_SSE_TYPELESS_STORES")
		        (const_int 0))))
	  (const_string "V4SF")
	  (const_string "V2DF")))])

(define_split
  [(set (match_operand:V2DF 0 "register_operand" "")
	(match_operand:V2DF 1 "zero_extended_scalar_load_operand" ""))]
  "TARGET_SSE2 && reload_completed"
  [(set (match_dup 0) (vec_concat:V2DF (match_dup 1) (match_dup 2)))]
{
  operands[1] = simplify_gen_subreg (DFmode, operands[1], V2DFmode, 0);
  operands[2] = CONST0_RTX (DFmode);
})

(define_expand "push<mode>1"
  [(match_operand:SSEMODE 0 "register_operand" "")]
  "TARGET_SSE"
{
  ix86_expand_push (<MODE>mode, operands[0]);
  DONE;
})

(define_expand "movmisalign<mode>"
  [(set (match_operand:SSEMODE 0 "nonimmediate_operand" "")
	(match_operand:SSEMODE 1 "nonimmediate_operand" ""))]
  "TARGET_SSE"
{
  ix86_expand_vector_move_misalign (<MODE>mode, operands);
  DONE;
})

(define_insn "sse_movups"
  [(set (match_operand:V4SF 0 "nonimmediate_operand" "=x,m")
	(unspec:V4SF [(match_operand:V4SF 1 "nonimmediate_operand" "xm,x")]
		     UNSPEC_MOVU))]
  "TARGET_SSE && !(MEM_P (operands[0]) && MEM_P (operands[1]))"
  "movups\t{%1, %0|%0, %1}"
  [(set_attr "type" "ssemov")
   (set_attr "mode" "V2DF")])

(define_insn "sse2_movupd"
  [(set (match_operand:V2DF 0 "nonimmediate_operand" "=x,m")
	(unspec:V2DF [(match_operand:V2DF 1 "nonimmediate_operand" "xm,x")]
		     UNSPEC_MOVU))]
  "TARGET_SSE2 && !(MEM_P (operands[0]) && MEM_P (operands[1]))"
  "movupd\t{%1, %0|%0, %1}"
  [(set_attr "type" "ssemov")
   (set_attr "mode" "V2DF")])

(define_insn "sse2_movdqu"
  [(set (match_operand:V16QI 0 "nonimmediate_operand" "=x,m")
	(unspec:V16QI [(match_operand:V16QI 1 "nonimmediate_operand" "xm,x")]
		      UNSPEC_MOVU))]
  "TARGET_SSE2 && !(MEM_P (operands[0]) && MEM_P (operands[1]))"
  "movdqu\t{%1, %0|%0, %1}"
  [(set_attr "type" "ssemov")
   (set_attr "prefix_data16" "1")
   (set_attr "mode" "TI")])

(define_insn "sse_movntv4sf"
  [(set (match_operand:V4SF 0 "memory_operand" "=m")
	(unspec:V4SF [(match_operand:V4SF 1 "register_operand" "x")]
		     UNSPEC_MOVNT))]
  "TARGET_SSE"
  "movntps\t{%1, %0|%0, %1}"
  [(set_attr "type" "ssemov")
   (set_attr "mode" "V4SF")])

(define_insn "sse2_movntv2df"
  [(set (match_operand:V2DF 0 "memory_operand" "=m")
	(unspec:V2DF [(match_operand:V2DF 1 "register_operand" "x")]
		     UNSPEC_MOVNT))]
  "TARGET_SSE2"
  "movntpd\t{%1, %0|%0, %1}"
  [(set_attr "type" "ssecvt")
   (set_attr "mode" "V2DF")])

(define_insn "sse2_movntv2di"
  [(set (match_operand:V2DI 0 "memory_operand" "=m")
	(unspec:V2DI [(match_operand:V2DI 1 "register_operand" "x")]
		     UNSPEC_MOVNT))]
  "TARGET_SSE2"
  "movntdq\t{%1, %0|%0, %1}"
  [(set_attr "type" "ssecvt")
   (set_attr "prefix_data16" "1")
   (set_attr "mode" "TI")])

(define_insn "sse2_movntsi"
  [(set (match_operand:SI 0 "memory_operand" "=m")
	(unspec:SI [(match_operand:SI 1 "register_operand" "r")]
		   UNSPEC_MOVNT))]
  "TARGET_SSE2"
  "movnti\t{%1, %0|%0, %1}"
  [(set_attr "type" "ssecvt")
   (set_attr "mode" "V2DF")])

(define_insn "sse3_lddqu"
  [(set (match_operand:V16QI 0 "register_operand" "=x")
	(unspec:V16QI [(match_operand:V16QI 1 "memory_operand" "m")]
		      UNSPEC_LDDQU))]
  "TARGET_SSE3"
  "lddqu\t{%1, %0|%0, %1}"
  [(set_attr "type" "ssecvt")
   (set_attr "prefix_rep" "1")
   (set_attr "mode" "TI")])

; Expand patterns for non-temporal stores.  At the moment, only those
; that directly map to insns are defined; it would be possible to
; define patterns for other modes that would expand to several insns.

(define_expand "storentv4sf"
  [(set (match_operand:V4SF 0 "memory_operand" "=m")
	(unspec:V4SF [(match_operand:V4SF 1 "register_operand" "x")]
		     UNSPEC_MOVNT))]
  "TARGET_SSE"
  "")

(define_expand "storentv2df"
  [(set (match_operand:V2DF 0 "memory_operand" "=m")
	(unspec:V2DF [(match_operand:V2DF 1 "register_operand" "x")]
		     UNSPEC_MOVNT))]
  "TARGET_SSE2"
  "")

(define_expand "storentv2di"
  [(set (match_operand:V2DI 0 "memory_operand" "=m")
	(unspec:V2DI [(match_operand:V2DI 1 "register_operand" "x")]
		     UNSPEC_MOVNT))]
  "TARGET_SSE2"
  "")

(define_expand "storentsi"
  [(set (match_operand:SI 0 "memory_operand" "=m")
	(unspec:SI [(match_operand:SI 1 "register_operand" "r")]
		   UNSPEC_MOVNT))]
  "TARGET_SSE2"
  "")

(define_expand "storentdf"
  [(set (match_operand:DF 0 "memory_operand" "")
	(unspec:DF [(match_operand:DF 1 "register_operand" "")]
		   UNSPEC_MOVNT))]
  "TARGET_SSE4A"
  "")

(define_expand "storentsf"
  [(set (match_operand:SF 0 "memory_operand" "")
	(unspec:SF [(match_operand:SF 1 "register_operand" "")]
		   UNSPEC_MOVNT))]
  "TARGET_SSE4A"
  "")

;;;;;;;;;;;;;;;;;;;;;;;;;;;;;;;;;;;;;;;;;;;;;;;;;;;;;;;;;;;;;;;;;;;;;
;;
;; Parallel single-precision floating point arithmetic
;;
;;;;;;;;;;;;;;;;;;;;;;;;;;;;;;;;;;;;;;;;;;;;;;;;;;;;;;;;;;;;;;;;;;;;;

(define_expand "negv4sf2"
  [(set (match_operand:V4SF 0 "register_operand" "")
	(neg:V4SF (match_operand:V4SF 1 "nonimmediate_operand" "")))]
  "TARGET_SSE"
  "ix86_expand_fp_absneg_operator (NEG, V4SFmode, operands); DONE;")

(define_expand "absv4sf2"
  [(set (match_operand:V4SF 0 "register_operand" "")
	(abs:V4SF (match_operand:V4SF 1 "nonimmediate_operand" "")))]
  "TARGET_SSE"
  "ix86_expand_fp_absneg_operator (ABS, V4SFmode, operands); DONE;")

(define_expand "addv4sf3"
  [(set (match_operand:V4SF 0 "register_operand" "")
	(plus:V4SF (match_operand:V4SF 1 "nonimmediate_operand" "")
		   (match_operand:V4SF 2 "nonimmediate_operand" "")))]
  "TARGET_SSE"
  "ix86_fixup_binary_operands_no_copy (PLUS, V4SFmode, operands);")

(define_insn "*addv4sf3"
  [(set (match_operand:V4SF 0 "register_operand" "=x")
	(plus:V4SF (match_operand:V4SF 1 "nonimmediate_operand" "%0")
		   (match_operand:V4SF 2 "nonimmediate_operand" "xm")))]
  "TARGET_SSE && ix86_binary_operator_ok (PLUS, V4SFmode, operands)"
  "addps\t{%2, %0|%0, %2}"
  [(set_attr "type" "sseadd")
   (set_attr "mode" "V4SF")])

(define_insn "sse_vmaddv4sf3"
  [(set (match_operand:V4SF 0 "register_operand" "=x")
	(vec_merge:V4SF
	  (plus:V4SF (match_operand:V4SF 1 "register_operand" "0")
		     (match_operand:V4SF 2 "nonimmediate_operand" "xm"))
	  (match_dup 1)
	  (const_int 1)))]
  "TARGET_SSE && ix86_binary_operator_ok (PLUS, V4SFmode, operands)"
  "addss\t{%2, %0|%0, %2}"
  [(set_attr "type" "sseadd")
   (set_attr "mode" "SF")])

(define_expand "subv4sf3"
  [(set (match_operand:V4SF 0 "register_operand" "")
	(minus:V4SF (match_operand:V4SF 1 "register_operand" "")
		    (match_operand:V4SF 2 "nonimmediate_operand" "")))]
  "TARGET_SSE"
  "ix86_fixup_binary_operands_no_copy (MINUS, V4SFmode, operands);")

(define_insn "*subv4sf3"
  [(set (match_operand:V4SF 0 "register_operand" "=x")
	(minus:V4SF (match_operand:V4SF 1 "register_operand" "0")
		    (match_operand:V4SF 2 "nonimmediate_operand" "xm")))]
  "TARGET_SSE"
  "subps\t{%2, %0|%0, %2}"
  [(set_attr "type" "sseadd")
   (set_attr "mode" "V4SF")])

(define_insn "sse_vmsubv4sf3"
  [(set (match_operand:V4SF 0 "register_operand" "=x")
	(vec_merge:V4SF
	  (minus:V4SF (match_operand:V4SF 1 "register_operand" "0")
		      (match_operand:V4SF 2 "nonimmediate_operand" "xm"))
	  (match_dup 1)
	  (const_int 1)))]
  "TARGET_SSE"
  "subss\t{%2, %0|%0, %2}"
  [(set_attr "type" "sseadd")
   (set_attr "mode" "SF")])

(define_expand "mulv4sf3"
  [(set (match_operand:V4SF 0 "register_operand" "")
	(mult:V4SF (match_operand:V4SF 1 "nonimmediate_operand" "")
		   (match_operand:V4SF 2 "nonimmediate_operand" "")))]
  "TARGET_SSE"
  "ix86_fixup_binary_operands_no_copy (MULT, V4SFmode, operands);")

(define_insn "*mulv4sf3"
  [(set (match_operand:V4SF 0 "register_operand" "=x")
	(mult:V4SF (match_operand:V4SF 1 "nonimmediate_operand" "%0")
		   (match_operand:V4SF 2 "nonimmediate_operand" "xm")))]
  "TARGET_SSE && ix86_binary_operator_ok (MULT, V4SFmode, operands)"
  "mulps\t{%2, %0|%0, %2}"
  [(set_attr "type" "ssemul")
   (set_attr "mode" "V4SF")])

(define_insn "sse_vmmulv4sf3"
  [(set (match_operand:V4SF 0 "register_operand" "=x")
	(vec_merge:V4SF
	  (mult:V4SF (match_operand:V4SF 1 "register_operand" "0")
		     (match_operand:V4SF 2 "nonimmediate_operand" "xm"))
	  (match_dup 1)
	  (const_int 1)))]
  "TARGET_SSE && ix86_binary_operator_ok (MULT, V4SFmode, operands)"
  "mulss\t{%2, %0|%0, %2}"
  [(set_attr "type" "ssemul")
   (set_attr "mode" "SF")])

(define_expand "divv4sf3"
  [(set (match_operand:V4SF 0 "register_operand" "")
	(div:V4SF (match_operand:V4SF 1 "register_operand" "")
		  (match_operand:V4SF 2 "nonimmediate_operand" "")))]
  "TARGET_SSE"
{
  ix86_fixup_binary_operands_no_copy (DIV, V4SFmode, operands);

  if (TARGET_SSE_MATH && TARGET_RECIP && !optimize_size
      && flag_finite_math_only && !flag_trapping_math
      && flag_unsafe_math_optimizations)
    {
      ix86_emit_swdivsf (operands[0], operands[1],
			 operands[2], V4SFmode);
      DONE;
    }
})

(define_insn "*divv4sf3"
  [(set (match_operand:V4SF 0 "register_operand" "=x")
	(div:V4SF (match_operand:V4SF 1 "register_operand" "0")
		  (match_operand:V4SF 2 "nonimmediate_operand" "xm")))]
  "TARGET_SSE"
  "divps\t{%2, %0|%0, %2}"
  [(set_attr "type" "ssediv")
   (set_attr "mode" "V4SF")])

(define_insn "sse_vmdivv4sf3"
  [(set (match_operand:V4SF 0 "register_operand" "=x")
	(vec_merge:V4SF
	  (div:V4SF (match_operand:V4SF 1 "register_operand" "0")
		    (match_operand:V4SF 2 "nonimmediate_operand" "xm"))
	  (match_dup 1)
	  (const_int 1)))]
  "TARGET_SSE"
  "divss\t{%2, %0|%0, %2}"
  [(set_attr "type" "ssediv")
   (set_attr "mode" "SF")])

(define_insn "sse_rcpv4sf2"
  [(set (match_operand:V4SF 0 "register_operand" "=x")
	(unspec:V4SF
	 [(match_operand:V4SF 1 "nonimmediate_operand" "xm")] UNSPEC_RCP))]
  "TARGET_SSE"
  "rcpps\t{%1, %0|%0, %1}"
  [(set_attr "type" "sse")
   (set_attr "mode" "V4SF")])

(define_insn "sse_vmrcpv4sf2"
  [(set (match_operand:V4SF 0 "register_operand" "=x")
	(vec_merge:V4SF
	  (unspec:V4SF [(match_operand:V4SF 1 "nonimmediate_operand" "xm")]
		       UNSPEC_RCP)
	  (match_operand:V4SF 2 "register_operand" "0")
	  (const_int 1)))]
  "TARGET_SSE"
  "rcpss\t{%1, %0|%0, %1}"
  [(set_attr "type" "sse")
   (set_attr "mode" "SF")])

(define_insn "*sse_rsqrtv4sf2"
  [(set (match_operand:V4SF 0 "register_operand" "=x")
	(unspec:V4SF
	  [(match_operand:V4SF 1 "nonimmediate_operand" "xm")] UNSPEC_RSQRT))]
  "TARGET_SSE"
  "rsqrtps\t{%1, %0|%0, %1}"
  [(set_attr "type" "sse")
   (set_attr "mode" "V4SF")])

(define_expand "sse_rsqrtv4sf2"
  [(set (match_operand:V4SF 0 "register_operand" "")
	(unspec:V4SF
	  [(match_operand:V4SF 1 "nonimmediate_operand" "")] UNSPEC_RSQRT))]
  "TARGET_SSE"
{
  if (TARGET_SSE_MATH && TARGET_RECIP && !optimize_size
      && flag_finite_math_only && !flag_trapping_math
      && flag_unsafe_math_optimizations)
    {
      ix86_emit_swsqrtsf (operands[0], operands[1], V4SFmode, 1);
      DONE;
    }
})

(define_insn "sse_vmrsqrtv4sf2"
  [(set (match_operand:V4SF 0 "register_operand" "=x")
	(vec_merge:V4SF
	  (unspec:V4SF [(match_operand:V4SF 1 "nonimmediate_operand" "xm")]
		       UNSPEC_RSQRT)
	  (match_operand:V4SF 2 "register_operand" "0")
	  (const_int 1)))]
  "TARGET_SSE"
  "rsqrtss\t{%1, %0|%0, %1}"
  [(set_attr "type" "sse")
   (set_attr "mode" "SF")])

(define_insn "*sqrtv4sf2"
  [(set (match_operand:V4SF 0 "register_operand" "=x")
	(sqrt:V4SF (match_operand:V4SF 1 "nonimmediate_operand" "xm")))]
  "TARGET_SSE"
  "sqrtps\t{%1, %0|%0, %1}"
  [(set_attr "type" "sse")
   (set_attr "mode" "V4SF")])

(define_expand "sqrtv4sf2"
  [(set (match_operand:V4SF 0 "register_operand" "=")
	(sqrt:V4SF (match_operand:V4SF 1 "nonimmediate_operand" "")))]
  "TARGET_SSE"
{
  if (TARGET_SSE_MATH && TARGET_RECIP && !optimize_size
      && flag_finite_math_only && !flag_trapping_math
      && flag_unsafe_math_optimizations)
    {
      ix86_emit_swsqrtsf (operands[0], operands[1], V4SFmode, 0);
      DONE;
    }
})

(define_insn "sse_vmsqrtv4sf2"
  [(set (match_operand:V4SF 0 "register_operand" "=x")
	(vec_merge:V4SF
	  (sqrt:V4SF (match_operand:V4SF 1 "nonimmediate_operand" "xm"))
	  (match_operand:V4SF 2 "register_operand" "0")
	  (const_int 1)))]
  "TARGET_SSE"
  "sqrtss\t{%1, %0|%0, %1}"
  [(set_attr "type" "sse")
   (set_attr "mode" "SF")])

;; ??? For !flag_finite_math_only, the representation with SMIN/SMAX
;; isn't really correct, as those rtl operators aren't defined when 
;; applied to NaNs.  Hopefully the optimizers won't get too smart on us.

(define_expand "smaxv4sf3"
  [(set (match_operand:V4SF 0 "register_operand" "")
	(smax:V4SF (match_operand:V4SF 1 "nonimmediate_operand" "")
		   (match_operand:V4SF 2 "nonimmediate_operand" "")))]
  "TARGET_SSE"
{
  if (!flag_finite_math_only)
    operands[1] = force_reg (V4SFmode, operands[1]);
  ix86_fixup_binary_operands_no_copy (SMAX, V4SFmode, operands);
})

(define_insn "*smaxv4sf3_finite"
  [(set (match_operand:V4SF 0 "register_operand" "=x")
	(smax:V4SF (match_operand:V4SF 1 "nonimmediate_operand" "%0")
		   (match_operand:V4SF 2 "nonimmediate_operand" "xm")))]
  "TARGET_SSE && flag_finite_math_only
   && ix86_binary_operator_ok (SMAX, V4SFmode, operands)"
  "maxps\t{%2, %0|%0, %2}"
  [(set_attr "type" "sse")
   (set_attr "mode" "V4SF")])

(define_insn "*smaxv4sf3"
  [(set (match_operand:V4SF 0 "register_operand" "=x")
	(smax:V4SF (match_operand:V4SF 1 "register_operand" "0")
		   (match_operand:V4SF 2 "nonimmediate_operand" "xm")))]
  "TARGET_SSE"
  "maxps\t{%2, %0|%0, %2}"
  [(set_attr "type" "sse")
   (set_attr "mode" "V4SF")])

(define_insn "sse_vmsmaxv4sf3"
  [(set (match_operand:V4SF 0 "register_operand" "=x")
	(vec_merge:V4SF
	 (smax:V4SF (match_operand:V4SF 1 "register_operand" "0")
		    (match_operand:V4SF 2 "nonimmediate_operand" "xm"))
	 (match_dup 1)
	 (const_int 1)))]
  "TARGET_SSE"
  "maxss\t{%2, %0|%0, %2}"
  [(set_attr "type" "sse")
   (set_attr "mode" "SF")])

(define_expand "sminv4sf3"
  [(set (match_operand:V4SF 0 "register_operand" "")
	(smin:V4SF (match_operand:V4SF 1 "nonimmediate_operand" "")
		   (match_operand:V4SF 2 "nonimmediate_operand" "")))]
  "TARGET_SSE"
{
  if (!flag_finite_math_only)
    operands[1] = force_reg (V4SFmode, operands[1]);
  ix86_fixup_binary_operands_no_copy (SMIN, V4SFmode, operands);
})

(define_insn "*sminv4sf3_finite"
  [(set (match_operand:V4SF 0 "register_operand" "=x")
	(smin:V4SF (match_operand:V4SF 1 "nonimmediate_operand" "%0")
		   (match_operand:V4SF 2 "nonimmediate_operand" "xm")))]
  "TARGET_SSE && flag_finite_math_only
   && ix86_binary_operator_ok (SMIN, V4SFmode, operands)"
  "minps\t{%2, %0|%0, %2}"
  [(set_attr "type" "sse")
   (set_attr "mode" "V4SF")])

(define_insn "*sminv4sf3"
  [(set (match_operand:V4SF 0 "register_operand" "=x")
	(smin:V4SF (match_operand:V4SF 1 "register_operand" "0")
		   (match_operand:V4SF 2 "nonimmediate_operand" "xm")))]
  "TARGET_SSE"
  "minps\t{%2, %0|%0, %2}"
  [(set_attr "type" "sse")
   (set_attr "mode" "V4SF")])

(define_insn "sse_vmsminv4sf3"
  [(set (match_operand:V4SF 0 "register_operand" "=x")
	(vec_merge:V4SF
	 (smin:V4SF (match_operand:V4SF 1 "register_operand" "0")
		    (match_operand:V4SF 2 "nonimmediate_operand" "xm"))
	 (match_dup 1)
	 (const_int 1)))]
  "TARGET_SSE"
  "minss\t{%2, %0|%0, %2}"
  [(set_attr "type" "sse")
   (set_attr "mode" "SF")])

;; These versions of the min/max patterns implement exactly the operations
;;   min = (op1 < op2 ? op1 : op2)
;;   max = (!(op1 < op2) ? op1 : op2)
;; Their operands are not commutative, and thus they may be used in the
;; presence of -0.0 and NaN.

(define_insn "*ieee_sminv4sf3"
  [(set (match_operand:V4SF 0 "register_operand" "=x")
	(unspec:V4SF [(match_operand:V4SF 1 "register_operand" "0")
		      (match_operand:V4SF 2 "nonimmediate_operand" "xm")]
		     UNSPEC_IEEE_MIN))]
  "TARGET_SSE"
  "minps\t{%2, %0|%0, %2}"
  [(set_attr "type" "sseadd")
   (set_attr "mode" "V4SF")])

(define_insn "*ieee_smaxv4sf3"
  [(set (match_operand:V4SF 0 "register_operand" "=x")
	(unspec:V4SF [(match_operand:V4SF 1 "register_operand" "0")
		      (match_operand:V4SF 2 "nonimmediate_operand" "xm")]
		     UNSPEC_IEEE_MAX))]
  "TARGET_SSE"
  "maxps\t{%2, %0|%0, %2}"
  [(set_attr "type" "sseadd")
   (set_attr "mode" "V4SF")])

(define_insn "*ieee_sminv2df3"
  [(set (match_operand:V2DF 0 "register_operand" "=x")
	(unspec:V2DF [(match_operand:V2DF 1 "register_operand" "0")
		      (match_operand:V2DF 2 "nonimmediate_operand" "xm")]
		     UNSPEC_IEEE_MIN))]
  "TARGET_SSE2"
  "minpd\t{%2, %0|%0, %2}"
  [(set_attr "type" "sseadd")
   (set_attr "mode" "V2DF")])

(define_insn "*ieee_smaxv2df3"
  [(set (match_operand:V2DF 0 "register_operand" "=x")
	(unspec:V2DF [(match_operand:V2DF 1 "register_operand" "0")
		      (match_operand:V2DF 2 "nonimmediate_operand" "xm")]
		     UNSPEC_IEEE_MAX))]
  "TARGET_SSE2"
  "maxpd\t{%2, %0|%0, %2}"
  [(set_attr "type" "sseadd")
   (set_attr "mode" "V2DF")])

(define_insn "sse3_addsubv4sf3"
  [(set (match_operand:V4SF 0 "register_operand" "=x")
	(vec_merge:V4SF
	  (plus:V4SF
	    (match_operand:V4SF 1 "register_operand" "0")
	    (match_operand:V4SF 2 "nonimmediate_operand" "xm"))
	  (minus:V4SF (match_dup 1) (match_dup 2))
	  (const_int 5)))]
  "TARGET_SSE3"
  "addsubps\t{%2, %0|%0, %2}"
  [(set_attr "type" "sseadd")
   (set_attr "prefix_rep" "1")
   (set_attr "mode" "V4SF")])

(define_insn "sse3_haddv4sf3"
  [(set (match_operand:V4SF 0 "register_operand" "=x")
	(vec_concat:V4SF
	  (vec_concat:V2SF
	    (plus:SF
	      (vec_select:SF 
		(match_operand:V4SF 1 "register_operand" "0")
		(parallel [(const_int 0)]))
	      (vec_select:SF (match_dup 1) (parallel [(const_int 1)])))
	    (plus:SF
	      (vec_select:SF (match_dup 1) (parallel [(const_int 2)]))
	      (vec_select:SF (match_dup 1) (parallel [(const_int 3)]))))
	  (vec_concat:V2SF
	    (plus:SF
	      (vec_select:SF
		(match_operand:V4SF 2 "nonimmediate_operand" "xm")
		(parallel [(const_int 0)]))
	      (vec_select:SF (match_dup 2) (parallel [(const_int 1)])))
	    (plus:SF
	      (vec_select:SF (match_dup 2) (parallel [(const_int 2)]))
	      (vec_select:SF (match_dup 2) (parallel [(const_int 3)]))))))]
  "TARGET_SSE3"
  "haddps\t{%2, %0|%0, %2}"
  [(set_attr "type" "sseadd")
   (set_attr "prefix_rep" "1")
   (set_attr "mode" "V4SF")])

(define_insn "sse3_hsubv4sf3"
  [(set (match_operand:V4SF 0 "register_operand" "=x")
	(vec_concat:V4SF
	  (vec_concat:V2SF
	    (minus:SF
	      (vec_select:SF 
		(match_operand:V4SF 1 "register_operand" "0")
		(parallel [(const_int 0)]))
	      (vec_select:SF (match_dup 1) (parallel [(const_int 1)])))
	    (minus:SF
	      (vec_select:SF (match_dup 1) (parallel [(const_int 2)]))
	      (vec_select:SF (match_dup 1) (parallel [(const_int 3)]))))
	  (vec_concat:V2SF
	    (minus:SF
	      (vec_select:SF
		(match_operand:V4SF 2 "nonimmediate_operand" "xm")
		(parallel [(const_int 0)]))
	      (vec_select:SF (match_dup 2) (parallel [(const_int 1)])))
	    (minus:SF
	      (vec_select:SF (match_dup 2) (parallel [(const_int 2)]))
	      (vec_select:SF (match_dup 2) (parallel [(const_int 3)]))))))]
  "TARGET_SSE3"
  "hsubps\t{%2, %0|%0, %2}"
  [(set_attr "type" "sseadd")
   (set_attr "prefix_rep" "1")
   (set_attr "mode" "V4SF")])

(define_expand "reduc_splus_v4sf"
  [(match_operand:V4SF 0 "register_operand" "")
   (match_operand:V4SF 1 "register_operand" "")]
  "TARGET_SSE"
{
  if (TARGET_SSE3)
    {
      rtx tmp = gen_reg_rtx (V4SFmode);
      emit_insn (gen_sse3_haddv4sf3 (tmp, operands[1], operands[1]));
      emit_insn (gen_sse3_haddv4sf3 (operands[0], tmp, tmp));
    }
  else
    ix86_expand_reduc_v4sf (gen_addv4sf3, operands[0], operands[1]);
  DONE;
})

(define_expand "reduc_smax_v4sf"
  [(match_operand:V4SF 0 "register_operand" "")
   (match_operand:V4SF 1 "register_operand" "")]
  "TARGET_SSE"
{
  ix86_expand_reduc_v4sf (gen_smaxv4sf3, operands[0], operands[1]);
  DONE;
})

(define_expand "reduc_smin_v4sf"
  [(match_operand:V4SF 0 "register_operand" "")
   (match_operand:V4SF 1 "register_operand" "")]
  "TARGET_SSE"
{
  ix86_expand_reduc_v4sf (gen_sminv4sf3, operands[0], operands[1]);
  DONE;
})

;;;;;;;;;;;;;;;;;;;;;;;;;;;;;;;;;;;;;;;;;;;;;;;;;;;;;;;;;;;;;;;;;;;;;
;;
;; Parallel single-precision floating point comparisons
;;
;;;;;;;;;;;;;;;;;;;;;;;;;;;;;;;;;;;;;;;;;;;;;;;;;;;;;;;;;;;;;;;;;;;;;

(define_insn "sse_maskcmpv4sf3"
  [(set (match_operand:V4SF 0 "register_operand" "=x")
	(match_operator:V4SF 3 "sse_comparison_operator"
		[(match_operand:V4SF 1 "register_operand" "0")
		 (match_operand:V4SF 2 "nonimmediate_operand" "xm")]))]
  "TARGET_SSE"
  "cmp%D3ps\t{%2, %0|%0, %2}"
  [(set_attr "type" "ssecmp")
   (set_attr "mode" "V4SF")])

(define_insn "sse_maskcmpsf3"
  [(set (match_operand:SF 0 "register_operand" "=x")
	(match_operator:SF 3 "sse_comparison_operator"
		[(match_operand:SF 1 "register_operand" "0")
		 (match_operand:SF 2 "nonimmediate_operand" "xm")]))]
  "TARGET_SSE"
  "cmp%D3ss\t{%2, %0|%0, %2}"
  [(set_attr "type" "ssecmp")
   (set_attr "mode" "SF")])

(define_insn "sse_vmmaskcmpv4sf3"
  [(set (match_operand:V4SF 0 "register_operand" "=x")
	(vec_merge:V4SF
	 (match_operator:V4SF 3 "sse_comparison_operator"
		[(match_operand:V4SF 1 "register_operand" "0")
		 (match_operand:V4SF 2 "register_operand" "x")])
	 (match_dup 1)
	 (const_int 1)))]
  "TARGET_SSE"
  "cmp%D3ss\t{%2, %0|%0, %2}"
  [(set_attr "type" "ssecmp")
   (set_attr "mode" "SF")])

(define_insn "sse_comi"
  [(set (reg:CCFP FLAGS_REG)
	(compare:CCFP
	  (vec_select:SF
	    (match_operand:V4SF 0 "register_operand" "x")
	    (parallel [(const_int 0)]))
	  (vec_select:SF
	    (match_operand:V4SF 1 "nonimmediate_operand" "xm")
	    (parallel [(const_int 0)]))))]
  "TARGET_SSE"
  "comiss\t{%1, %0|%0, %1}"
  [(set_attr "type" "ssecomi")
   (set_attr "mode" "SF")])

(define_insn "sse_ucomi"
  [(set (reg:CCFPU FLAGS_REG)
	(compare:CCFPU
	  (vec_select:SF
	    (match_operand:V4SF 0 "register_operand" "x")
	    (parallel [(const_int 0)]))
	  (vec_select:SF
	    (match_operand:V4SF 1 "nonimmediate_operand" "xm")
	    (parallel [(const_int 0)]))))]
  "TARGET_SSE"
  "ucomiss\t{%1, %0|%0, %1}"
  [(set_attr "type" "ssecomi")
   (set_attr "mode" "SF")])

(define_expand "vcondv4sf"
  [(set (match_operand:V4SF 0 "register_operand" "")
        (if_then_else:V4SF
          (match_operator 3 ""
            [(match_operand:V4SF 4 "nonimmediate_operand" "")
             (match_operand:V4SF 5 "nonimmediate_operand" "")])
          (match_operand:V4SF 1 "general_operand" "")
          (match_operand:V4SF 2 "general_operand" "")))]
  "TARGET_SSE"
{
  if (ix86_expand_fp_vcond (operands))
    DONE;
  else
    FAIL;
})

;;;;;;;;;;;;;;;;;;;;;;;;;;;;;;;;;;;;;;;;;;;;;;;;;;;;;;;;;;;;;;;;;;;;;
;;
;; Parallel single-precision floating point logical operations
;;
;;;;;;;;;;;;;;;;;;;;;;;;;;;;;;;;;;;;;;;;;;;;;;;;;;;;;;;;;;;;;;;;;;;;;

(define_expand "andv4sf3"
  [(set (match_operand:V4SF 0 "register_operand" "")
	(and:V4SF (match_operand:V4SF 1 "nonimmediate_operand" "")
		  (match_operand:V4SF 2 "nonimmediate_operand" "")))]
  "TARGET_SSE"
  "ix86_fixup_binary_operands_no_copy (AND, V4SFmode, operands);")

(define_insn "*andv4sf3"
  [(set (match_operand:V4SF 0 "register_operand" "=x")
	(and:V4SF (match_operand:V4SF 1 "nonimmediate_operand" "%0")
		  (match_operand:V4SF 2 "nonimmediate_operand" "xm")))]
  "TARGET_SSE && ix86_binary_operator_ok (AND, V4SFmode, operands)"
  "andps\t{%2, %0|%0, %2}"
  [(set_attr "type" "sselog")
   (set_attr "mode" "V4SF")])

(define_insn "sse_nandv4sf3"
  [(set (match_operand:V4SF 0 "register_operand" "=x")
	(and:V4SF (not:V4SF (match_operand:V4SF 1 "register_operand" "0"))
		  (match_operand:V4SF 2 "nonimmediate_operand" "xm")))]
  "TARGET_SSE"
  "andnps\t{%2, %0|%0, %2}"
  [(set_attr "type" "sselog")
   (set_attr "mode" "V4SF")])

(define_expand "iorv4sf3"
  [(set (match_operand:V4SF 0 "register_operand" "")
	(ior:V4SF (match_operand:V4SF 1 "nonimmediate_operand" "")
		  (match_operand:V4SF 2 "nonimmediate_operand" "")))]
  "TARGET_SSE"
  "ix86_fixup_binary_operands_no_copy (IOR, V4SFmode, operands);")

(define_insn "*iorv4sf3"
  [(set (match_operand:V4SF 0 "register_operand" "=x")
	(ior:V4SF (match_operand:V4SF 1 "nonimmediate_operand" "%0")
		  (match_operand:V4SF 2 "nonimmediate_operand" "xm")))]
  "TARGET_SSE && ix86_binary_operator_ok (IOR, V4SFmode, operands)"
  "orps\t{%2, %0|%0, %2}"
  [(set_attr "type" "sselog")
   (set_attr "mode" "V4SF")])

(define_expand "xorv4sf3"
  [(set (match_operand:V4SF 0 "register_operand" "")
	(xor:V4SF (match_operand:V4SF 1 "nonimmediate_operand" "")
		  (match_operand:V4SF 2 "nonimmediate_operand" "")))]
  "TARGET_SSE"
  "ix86_fixup_binary_operands_no_copy (XOR, V4SFmode, operands);")

(define_insn "*xorv4sf3"
  [(set (match_operand:V4SF 0 "register_operand" "=x")
	(xor:V4SF (match_operand:V4SF 1 "nonimmediate_operand" "%0")
		  (match_operand:V4SF 2 "nonimmediate_operand" "xm")))]
  "TARGET_SSE && ix86_binary_operator_ok (XOR, V4SFmode, operands)"
  "xorps\t{%2, %0|%0, %2}"
  [(set_attr "type" "sselog")
   (set_attr "mode" "V4SF")])

;; Also define scalar versions.  These are used for abs, neg, and
;; conditional move.  Using subregs into vector modes causes register
;; allocation lossage.  These patterns do not allow memory operands
;; because the native instructions read the full 128-bits.

(define_insn "*andsf3"
  [(set (match_operand:SF 0 "register_operand" "=x")
	(and:SF (match_operand:SF 1 "register_operand" "0")
		(match_operand:SF 2 "register_operand" "x")))]
  "TARGET_SSE"
  "andps\t{%2, %0|%0, %2}"
  [(set_attr "type" "sselog")
   (set_attr "mode" "V4SF")])

(define_insn "*nandsf3"
  [(set (match_operand:SF 0 "register_operand" "=x")
	(and:SF (not:SF (match_operand:SF 1 "register_operand" "0"))
		(match_operand:SF 2 "register_operand" "x")))]
  "TARGET_SSE"
  "andnps\t{%2, %0|%0, %2}"
  [(set_attr "type" "sselog")
   (set_attr "mode" "V4SF")])

(define_insn "*iorsf3"
  [(set (match_operand:SF 0 "register_operand" "=x")
	(ior:SF (match_operand:SF 1 "register_operand" "0")
		(match_operand:SF 2 "register_operand" "x")))]
  "TARGET_SSE"
  "orps\t{%2, %0|%0, %2}"
  [(set_attr "type" "sselog")
   (set_attr "mode" "V4SF")])

(define_insn "*xorsf3"
  [(set (match_operand:SF 0 "register_operand" "=x")
	(xor:SF (match_operand:SF 1 "register_operand" "0")
		(match_operand:SF 2 "register_operand" "x")))]
  "TARGET_SSE"
  "xorps\t{%2, %0|%0, %2}"
  [(set_attr "type" "sselog")
   (set_attr "mode" "V4SF")])

;;;;;;;;;;;;;;;;;;;;;;;;;;;;;;;;;;;;;;;;;;;;;;;;;;;;;;;;;;;;;;;;;;;;;
;;
;; Parallel single-precision floating point conversion operations
;;
;;;;;;;;;;;;;;;;;;;;;;;;;;;;;;;;;;;;;;;;;;;;;;;;;;;;;;;;;;;;;;;;;;;;;

(define_insn "sse_cvtpi2ps"
  [(set (match_operand:V4SF 0 "register_operand" "=x")
	(vec_merge:V4SF
	  (vec_duplicate:V4SF
	    (float:V2SF (match_operand:V2SI 2 "nonimmediate_operand" "ym")))
	  (match_operand:V4SF 1 "register_operand" "0")
	  (const_int 3)))]
  "TARGET_SSE"
  "cvtpi2ps\t{%2, %0|%0, %2}"
  [(set_attr "type" "ssecvt")
   (set_attr "mode" "V4SF")])

(define_insn "sse_cvtps2pi"
  [(set (match_operand:V2SI 0 "register_operand" "=y")
	(vec_select:V2SI
	  (unspec:V4SI [(match_operand:V4SF 1 "nonimmediate_operand" "xm")]
		       UNSPEC_FIX_NOTRUNC)
	  (parallel [(const_int 0) (const_int 1)])))]
  "TARGET_SSE"
  "cvtps2pi\t{%1, %0|%0, %1}"
  [(set_attr "type" "ssecvt")
   (set_attr "unit" "mmx")
   (set_attr "mode" "DI")])

(define_insn "sse_cvttps2pi"
  [(set (match_operand:V2SI 0 "register_operand" "=y")
	(vec_select:V2SI
	  (fix:V4SI (match_operand:V4SF 1 "nonimmediate_operand" "xm"))
	  (parallel [(const_int 0) (const_int 1)])))]
  "TARGET_SSE"
  "cvttps2pi\t{%1, %0|%0, %1}"
  [(set_attr "type" "ssecvt")
   (set_attr "unit" "mmx")
   (set_attr "mode" "SF")])

(define_insn "sse_cvtsi2ss"
  [(set (match_operand:V4SF 0 "register_operand" "=x,x")
	(vec_merge:V4SF
	  (vec_duplicate:V4SF
	    (float:SF (match_operand:SI 2 "nonimmediate_operand" "r,m")))
	  (match_operand:V4SF 1 "register_operand" "0,0")
	  (const_int 1)))]
  "TARGET_SSE"
  "cvtsi2ss\t{%2, %0|%0, %2}"
  [(set_attr "type" "sseicvt")
   (set_attr "athlon_decode" "vector,double")
   (set_attr "amdfam10_decode" "vector,double")
   (set_attr "mode" "SF")])

(define_insn "sse_cvtsi2ssq"
  [(set (match_operand:V4SF 0 "register_operand" "=x,x")
	(vec_merge:V4SF
	  (vec_duplicate:V4SF
	    (float:SF (match_operand:DI 2 "nonimmediate_operand" "r,rm")))
	  (match_operand:V4SF 1 "register_operand" "0,0")
	  (const_int 1)))]
  "TARGET_SSE && TARGET_64BIT"
  "cvtsi2ssq\t{%2, %0|%0, %2}"
  [(set_attr "type" "sseicvt")
   (set_attr "athlon_decode" "vector,double")
   (set_attr "amdfam10_decode" "vector,double")
   (set_attr "mode" "SF")])

(define_insn "sse_cvtss2si"
  [(set (match_operand:SI 0 "register_operand" "=r,r")
	(unspec:SI
	  [(vec_select:SF
	     (match_operand:V4SF 1 "nonimmediate_operand" "x,m")
	     (parallel [(const_int 0)]))]
	  UNSPEC_FIX_NOTRUNC))]
  "TARGET_SSE"
  "cvtss2si\t{%1, %0|%0, %1}"
  [(set_attr "type" "sseicvt")
   (set_attr "athlon_decode" "double,vector")
   (set_attr "prefix_rep" "1")
   (set_attr "mode" "SI")])

(define_insn "sse_cvtss2si_2"
  [(set (match_operand:SI 0 "register_operand" "=r,r")
	(unspec:SI [(match_operand:SF 1 "nonimmediate_operand" "x,m")]
	 UNSPEC_FIX_NOTRUNC))]
  "TARGET_SSE"
  "cvtss2si\t{%1, %0|%0, %1}"
  [(set_attr "type" "sseicvt")
   (set_attr "athlon_decode" "double,vector")
   (set_attr "amdfam10_decode" "double,double")
   (set_attr "prefix_rep" "1")
   (set_attr "mode" "SI")])

(define_insn "sse_cvtss2siq"
  [(set (match_operand:DI 0 "register_operand" "=r,r")
	(unspec:DI
	  [(vec_select:SF
	     (match_operand:V4SF 1 "nonimmediate_operand" "x,m")
	     (parallel [(const_int 0)]))]
	  UNSPEC_FIX_NOTRUNC))]
  "TARGET_SSE && TARGET_64BIT"
  "cvtss2siq\t{%1, %0|%0, %1}"
  [(set_attr "type" "sseicvt")
   (set_attr "athlon_decode" "double,vector")
   (set_attr "prefix_rep" "1")
   (set_attr "mode" "DI")])

(define_insn "sse_cvtss2siq_2"
  [(set (match_operand:DI 0 "register_operand" "=r,r")
	(unspec:DI [(match_operand:SF 1 "nonimmediate_operand" "x,m")]
	 UNSPEC_FIX_NOTRUNC))]
  "TARGET_SSE && TARGET_64BIT"
  "cvtss2siq\t{%1, %0|%0, %1}"
  [(set_attr "type" "sseicvt")
   (set_attr "athlon_decode" "double,vector")
   (set_attr "amdfam10_decode" "double,double")
   (set_attr "prefix_rep" "1")
   (set_attr "mode" "DI")])

(define_insn "sse_cvttss2si"
  [(set (match_operand:SI 0 "register_operand" "=r,r")
	(fix:SI
	  (vec_select:SF
	    (match_operand:V4SF 1 "nonimmediate_operand" "x,m")
	    (parallel [(const_int 0)]))))]
  "TARGET_SSE"
  "cvttss2si\t{%1, %0|%0, %1}"
  [(set_attr "type" "sseicvt")
   (set_attr "athlon_decode" "double,vector")
   (set_attr "amdfam10_decode" "double,double")
   (set_attr "prefix_rep" "1")
   (set_attr "mode" "SI")])

(define_insn "sse_cvttss2siq"
  [(set (match_operand:DI 0 "register_operand" "=r,r")
	(fix:DI
	  (vec_select:SF
	    (match_operand:V4SF 1 "nonimmediate_operand" "x,m")
	    (parallel [(const_int 0)]))))]
  "TARGET_SSE && TARGET_64BIT"
  "cvttss2siq\t{%1, %0|%0, %1}"
  [(set_attr "type" "sseicvt")
   (set_attr "athlon_decode" "double,vector")
   (set_attr "amdfam10_decode" "double,double")
   (set_attr "prefix_rep" "1")
   (set_attr "mode" "DI")])

(define_insn "sse2_cvtdq2ps"
  [(set (match_operand:V4SF 0 "register_operand" "=x")
	(float:V4SF (match_operand:V4SI 1 "nonimmediate_operand" "xm")))]
  "TARGET_SSE2"
  "cvtdq2ps\t{%1, %0|%0, %1}"
  [(set_attr "type" "ssecvt")
   (set_attr "mode" "V4SF")])

(define_insn "sse2_cvtps2dq"
  [(set (match_operand:V4SI 0 "register_operand" "=x")
	(unspec:V4SI [(match_operand:V4SF 1 "nonimmediate_operand" "xm")]
		     UNSPEC_FIX_NOTRUNC))]
  "TARGET_SSE2"
  "cvtps2dq\t{%1, %0|%0, %1}"
  [(set_attr "type" "ssecvt")
   (set_attr "prefix_data16" "1")
   (set_attr "mode" "TI")])

(define_insn "sse2_cvttps2dq"
  [(set (match_operand:V4SI 0 "register_operand" "=x")
	(fix:V4SI (match_operand:V4SF 1 "nonimmediate_operand" "xm")))]
  "TARGET_SSE2"
  "cvttps2dq\t{%1, %0|%0, %1}"
  [(set_attr "type" "ssecvt")
   (set_attr "prefix_rep" "1")
   (set_attr "mode" "TI")])

;;;;;;;;;;;;;;;;;;;;;;;;;;;;;;;;;;;;;;;;;;;;;;;;;;;;;;;;;;;;;;;;;;;;;
;;
;; Parallel single-precision floating point element swizzling
;;
;;;;;;;;;;;;;;;;;;;;;;;;;;;;;;;;;;;;;;;;;;;;;;;;;;;;;;;;;;;;;;;;;;;;;

(define_insn "sse_movhlps"
  [(set (match_operand:V4SF 0 "nonimmediate_operand"     "=x,x,m")
	(vec_select:V4SF
	  (vec_concat:V8SF
	    (match_operand:V4SF 1 "nonimmediate_operand" " 0,0,0")
	    (match_operand:V4SF 2 "nonimmediate_operand" " x,o,x"))
	  (parallel [(const_int 6)
		     (const_int 7)
		     (const_int 2)
		     (const_int 3)])))]
  "TARGET_SSE && !(MEM_P (operands[1]) && MEM_P (operands[2]))"
  "@
   movhlps\t{%2, %0|%0, %2}
   movlps\t{%H2, %0|%0, %H2}
   movhps\t{%2, %0|%0, %2}"
  [(set_attr "type" "ssemov")
   (set_attr "mode" "V4SF,V2SF,V2SF")])

(define_insn "sse_movlhps"
  [(set (match_operand:V4SF 0 "nonimmediate_operand"     "=x,x,o")
	(vec_select:V4SF
	  (vec_concat:V8SF
	    (match_operand:V4SF 1 "nonimmediate_operand" " 0,0,0")
	    (match_operand:V4SF 2 "nonimmediate_operand" " x,m,x"))
	  (parallel [(const_int 0)
		     (const_int 1)
		     (const_int 4)
		     (const_int 5)])))]
  "TARGET_SSE && ix86_binary_operator_ok (UNKNOWN, V4SFmode, operands)"
  "@
   movlhps\t{%2, %0|%0, %2}
   movhps\t{%2, %0|%0, %2}
   movlps\t{%2, %H0|%H0, %2}"
  [(set_attr "type" "ssemov")
   (set_attr "mode" "V4SF,V2SF,V2SF")])

(define_insn "sse_unpckhps"
  [(set (match_operand:V4SF 0 "register_operand" "=x")
	(vec_select:V4SF
	  (vec_concat:V8SF
	    (match_operand:V4SF 1 "register_operand" "0")
	    (match_operand:V4SF 2 "nonimmediate_operand" "xm"))
	  (parallel [(const_int 2) (const_int 6)
		     (const_int 3) (const_int 7)])))]
  "TARGET_SSE"
  "unpckhps\t{%2, %0|%0, %2}"
  [(set_attr "type" "sselog")
   (set_attr "mode" "V4SF")])

(define_insn "sse_unpcklps"
  [(set (match_operand:V4SF 0 "register_operand" "=x")
	(vec_select:V4SF
	  (vec_concat:V8SF
	    (match_operand:V4SF 1 "register_operand" "0")
	    (match_operand:V4SF 2 "nonimmediate_operand" "xm"))
	  (parallel [(const_int 0) (const_int 4)
		     (const_int 1) (const_int 5)])))]
  "TARGET_SSE"
  "unpcklps\t{%2, %0|%0, %2}"
  [(set_attr "type" "sselog")
   (set_attr "mode" "V4SF")])

;; These are modeled with the same vec_concat as the others so that we
;; capture users of shufps that can use the new instructions
(define_insn "sse3_movshdup"
  [(set (match_operand:V4SF 0 "register_operand" "=x")
	(vec_select:V4SF
	  (vec_concat:V8SF
	    (match_operand:V4SF 1 "nonimmediate_operand" "xm")
	    (match_dup 1))
	  (parallel [(const_int 1)
		     (const_int 1)
		     (const_int 7)
		     (const_int 7)])))]
  "TARGET_SSE3"
  "movshdup\t{%1, %0|%0, %1}"
  [(set_attr "type" "sse")
   (set_attr "prefix_rep" "1")
   (set_attr "mode" "V4SF")])

(define_insn "sse3_movsldup"
  [(set (match_operand:V4SF 0 "register_operand" "=x")
	(vec_select:V4SF
	  (vec_concat:V8SF
	    (match_operand:V4SF 1 "nonimmediate_operand" "xm")
	    (match_dup 1))
	  (parallel [(const_int 0)
		     (const_int 0)
		     (const_int 6)
		     (const_int 6)])))]
  "TARGET_SSE3"
  "movsldup\t{%1, %0|%0, %1}"
  [(set_attr "type" "sse")
   (set_attr "prefix_rep" "1")
   (set_attr "mode" "V4SF")])

(define_expand "sse_shufps"
  [(match_operand:V4SF 0 "register_operand" "")
   (match_operand:V4SF 1 "register_operand" "")
   (match_operand:V4SF 2 "nonimmediate_operand" "")
   (match_operand:SI 3 "const_int_operand" "")]
  "TARGET_SSE"
{
  int mask = INTVAL (operands[3]);
  emit_insn (gen_sse_shufps_1 (operands[0], operands[1], operands[2],
			       GEN_INT ((mask >> 0) & 3),
			       GEN_INT ((mask >> 2) & 3),
			       GEN_INT (((mask >> 4) & 3) + 4),
			       GEN_INT (((mask >> 6) & 3) + 4)));
  DONE;
})

(define_insn "sse_shufps_1"
  [(set (match_operand:V4SF 0 "register_operand" "=x")
	(vec_select:V4SF
	  (vec_concat:V8SF
	    (match_operand:V4SF 1 "register_operand" "0")
	    (match_operand:V4SF 2 "nonimmediate_operand" "xm"))
	  (parallel [(match_operand 3 "const_0_to_3_operand" "")
		     (match_operand 4 "const_0_to_3_operand" "")
		     (match_operand 5 "const_4_to_7_operand" "")
		     (match_operand 6 "const_4_to_7_operand" "")])))]
  "TARGET_SSE"
{
  int mask = 0;
  mask |= INTVAL (operands[3]) << 0;
  mask |= INTVAL (operands[4]) << 2;
  mask |= (INTVAL (operands[5]) - 4) << 4;
  mask |= (INTVAL (operands[6]) - 4) << 6;
  operands[3] = GEN_INT (mask);

  return "shufps\t{%3, %2, %0|%0, %2, %3}";
}
  [(set_attr "type" "sselog")
   (set_attr "mode" "V4SF")])

(define_insn "sse_storehps"
  [(set (match_operand:V2SF 0 "nonimmediate_operand" "=m,x,x")
	(vec_select:V2SF
	  (match_operand:V4SF 1 "nonimmediate_operand" "x,x,o")
	  (parallel [(const_int 2) (const_int 3)])))]
  "TARGET_SSE"
  "@
   movhps\t{%1, %0|%0, %1}
   movhlps\t{%1, %0|%0, %1}
   movlps\t{%H1, %0|%0, %H1}"
  [(set_attr "type" "ssemov")
   (set_attr "mode" "V2SF,V4SF,V2SF")])

(define_insn "sse_loadhps"
  [(set (match_operand:V4SF 0 "nonimmediate_operand" "=x,x,o")
	(vec_concat:V4SF
	  (vec_select:V2SF
	    (match_operand:V4SF 1 "nonimmediate_operand" "0,0,0")
	    (parallel [(const_int 0) (const_int 1)]))
	  (match_operand:V2SF 2 "nonimmediate_operand" "m,x,x")))]
  "TARGET_SSE"
  "@
   movhps\t{%2, %0|%0, %2}
   movlhps\t{%2, %0|%0, %2}
   movlps\t{%2, %H0|%H0, %2}"
  [(set_attr "type" "ssemov")
   (set_attr "mode" "V2SF,V4SF,V2SF")])

(define_insn "sse_storelps"
  [(set (match_operand:V2SF 0 "nonimmediate_operand" "=m,x,x")
	(vec_select:V2SF
	  (match_operand:V4SF 1 "nonimmediate_operand" "x,x,m")
	  (parallel [(const_int 0) (const_int 1)])))]
  "TARGET_SSE"
  "@
   movlps\t{%1, %0|%0, %1}
   movaps\t{%1, %0|%0, %1}
   movlps\t{%1, %0|%0, %1}"
  [(set_attr "type" "ssemov")
   (set_attr "mode" "V2SF,V4SF,V2SF")])

(define_insn "sse_loadlps"
  [(set (match_operand:V4SF 0 "nonimmediate_operand" "=x,x,m")
	(vec_concat:V4SF
	  (match_operand:V2SF 2 "nonimmediate_operand" "0,m,x")
	  (vec_select:V2SF
	    (match_operand:V4SF 1 "nonimmediate_operand" "x,0,0")
	    (parallel [(const_int 2) (const_int 3)]))))]
  "TARGET_SSE"
  "@
   shufps\t{$0xe4, %1, %0|%0, %1, 0xe4}
   movlps\t{%2, %0|%0, %2}
   movlps\t{%2, %0|%0, %2}"
  [(set_attr "type" "sselog,ssemov,ssemov")
   (set_attr "mode" "V4SF,V2SF,V2SF")])

(define_insn "sse_movss"
  [(set (match_operand:V4SF 0 "register_operand" "=x")
	(vec_merge:V4SF
	  (match_operand:V4SF 2 "register_operand" "x")
	  (match_operand:V4SF 1 "register_operand" "0")
	  (const_int 1)))]
  "TARGET_SSE"
  "movss\t{%2, %0|%0, %2}"
  [(set_attr "type" "ssemov")
   (set_attr "mode" "SF")])

(define_insn "*vec_dupv4sf"
  [(set (match_operand:V4SF 0 "register_operand" "=x")
	(vec_duplicate:V4SF
	  (match_operand:SF 1 "register_operand" "0")))]
  "TARGET_SSE"
  "shufps\t{$0, %0, %0|%0, %0, 0}"
  [(set_attr "type" "sselog1")
   (set_attr "mode" "V4SF")])

;; ??? In theory we can match memory for the MMX alternative, but allowing
;; nonimmediate_operand for operand 2 and *not* allowing memory for the SSE
;; alternatives pretty much forces the MMX alternative to be chosen.
(define_insn "*sse_concatv2sf"
  [(set (match_operand:V2SF 0 "register_operand"     "=x,x,*y,*y")
	(vec_concat:V2SF
	  (match_operand:SF 1 "nonimmediate_operand" " 0,m, 0, m")
	  (match_operand:SF 2 "reg_or_0_operand"     " x,C,*y, C")))]
  "TARGET_SSE"
  "@
   unpcklps\t{%2, %0|%0, %2}
   movss\t{%1, %0|%0, %1}
   punpckldq\t{%2, %0|%0, %2}
   movd\t{%1, %0|%0, %1}"
  [(set_attr "type" "sselog,ssemov,mmxcvt,mmxmov")
   (set_attr "mode" "V4SF,SF,DI,DI")])

(define_insn "*sse_concatv4sf"
  [(set (match_operand:V4SF 0 "register_operand"   "=x,x")
	(vec_concat:V4SF
	  (match_operand:V2SF 1 "register_operand" " 0,0")
	  (match_operand:V2SF 2 "nonimmediate_operand" " x,m")))]
  "TARGET_SSE"
  "@
   movlhps\t{%2, %0|%0, %2}
   movhps\t{%2, %0|%0, %2}"
  [(set_attr "type" "ssemov")
   (set_attr "mode" "V4SF,V2SF")])

(define_expand "vec_initv4sf"
  [(match_operand:V4SF 0 "register_operand" "")
   (match_operand 1 "" "")]
  "TARGET_SSE"
{
  ix86_expand_vector_init (false, operands[0], operands[1]);
  DONE;
})

(define_insn "vec_setv4sf_0"
  [(set (match_operand:V4SF 0 "nonimmediate_operand"  "=x,x,Yt,m")
	(vec_merge:V4SF
	  (vec_duplicate:V4SF
	    (match_operand:SF 2 "general_operand"     " x,m,*r,x*rfF"))
	  (match_operand:V4SF 1 "vector_move_operand" " 0,C,C ,0")
	  (const_int 1)))]
  "TARGET_SSE"
  "@
   movss\t{%2, %0|%0, %2}
   movss\t{%2, %0|%0, %2}
   movd\t{%2, %0|%0, %2}
   #"
  [(set_attr "type" "ssemov")
   (set_attr "mode" "SF")])

;; A subset is vec_setv4sf.
(define_insn "*vec_setv4sf_sse4_1"
  [(set (match_operand:V4SF 0 "register_operand" "=x")
	(vec_merge:V4SF
	  (vec_duplicate:V4SF
	    (match_operand:SF 2 "nonimmediate_operand" "xm"))
	  (match_operand:V4SF 1 "register_operand" "0")
	  (match_operand:SI 3 "const_pow2_1_to_8_operand" "n")))]
  "TARGET_SSE4_1"
{
  operands[3] = GEN_INT (exact_log2 (INTVAL (operands[3])) << 4);
  return "insertps\t{%3, %2, %0|%0, %2, %3}";
}
  [(set_attr "type" "sselog")
   (set_attr "prefix_extra" "1")
   (set_attr "mode" "V4SF")])

(define_insn "sse4_1_insertps"
  [(set (match_operand:V4SF 0 "register_operand" "=x")
	(unspec:V4SF [(match_operand:V4SF 2 "register_operand" "x")
		      (match_operand:V4SF 1 "register_operand" "0")
		      (match_operand:SI 3 "const_0_to_255_operand" "n")]
		     UNSPEC_INSERTPS))]
  "TARGET_SSE4_1"
  "insertps\t{%3, %2, %0|%0, %2, %3}";
  [(set_attr "type" "sselog")
   (set_attr "prefix_extra" "1")
   (set_attr "mode" "V4SF")])

(define_split
  [(set (match_operand:V4SF 0 "memory_operand" "")
	(vec_merge:V4SF
	  (vec_duplicate:V4SF
	    (match_operand:SF 1 "nonmemory_operand" ""))
	  (match_dup 0)
	  (const_int 1)))]
  "TARGET_SSE && reload_completed"
  [(const_int 0)]
{
  emit_move_insn (adjust_address (operands[0], SFmode, 0), operands[1]);
  DONE;
})

(define_expand "vec_setv4sf"
  [(match_operand:V4SF 0 "register_operand" "")
   (match_operand:SF 1 "register_operand" "")
   (match_operand 2 "const_int_operand" "")]
  "TARGET_SSE"
{
  ix86_expand_vector_set (false, operands[0], operands[1],
			  INTVAL (operands[2]));
  DONE;
})

(define_insn_and_split "*vec_extractv4sf_0"
  [(set (match_operand:SF 0 "nonimmediate_operand" "=x,m,fr")
	(vec_select:SF
	  (match_operand:V4SF 1 "nonimmediate_operand" "xm,x,m")
	  (parallel [(const_int 0)])))]
  "TARGET_SSE && !(MEM_P (operands[0]) && MEM_P (operands[1]))"
  "#"
  "&& reload_completed"
  [(const_int 0)]
{
  rtx op1 = operands[1];
  if (REG_P (op1))
    op1 = gen_rtx_REG (SFmode, REGNO (op1));
  else
    op1 = gen_lowpart (SFmode, op1);
  emit_move_insn (operands[0], op1);
  DONE;
})

(define_insn "*sse4_1_extractps"
  [(set (match_operand:SF 0 "register_operand" "=rm")
	(vec_select:SF
	  (match_operand:V4SF 1 "register_operand" "x")
	  (parallel [(match_operand:SI 2 "const_0_to_3_operand" "n")])))]
  "TARGET_SSE4_1"
  "extractps\t{%2, %1, %0|%0, %1, %2}"
  [(set_attr "type" "sselog")
   (set_attr "prefix_extra" "1")
   (set_attr "mode" "V4SF")])

(define_expand "vec_extractv4sf"
  [(match_operand:SF 0 "register_operand" "")
   (match_operand:V4SF 1 "register_operand" "")
   (match_operand 2 "const_int_operand" "")]
  "TARGET_SSE"
{
  ix86_expand_vector_extract (false, operands[0], operands[1],
			      INTVAL (operands[2]));
  DONE;
})

;;;;;;;;;;;;;;;;;;;;;;;;;;;;;;;;;;;;;;;;;;;;;;;;;;;;;;;;;;;;;;;;;;;;;
;;
;; Parallel double-precision floating point arithmetic
;;
;;;;;;;;;;;;;;;;;;;;;;;;;;;;;;;;;;;;;;;;;;;;;;;;;;;;;;;;;;;;;;;;;;;;;

(define_expand "negv2df2"
  [(set (match_operand:V2DF 0 "register_operand" "")
	(neg:V2DF (match_operand:V2DF 1 "nonimmediate_operand" "")))]
  "TARGET_SSE2"
  "ix86_expand_fp_absneg_operator (NEG, V2DFmode, operands); DONE;")

(define_expand "absv2df2"
  [(set (match_operand:V2DF 0 "register_operand" "")
	(abs:V2DF (match_operand:V2DF 1 "nonimmediate_operand" "")))]
  "TARGET_SSE2"
  "ix86_expand_fp_absneg_operator (ABS, V2DFmode, operands); DONE;")

(define_expand "addv2df3"
  [(set (match_operand:V2DF 0 "register_operand" "")
	(plus:V2DF (match_operand:V2DF 1 "nonimmediate_operand" "")
		   (match_operand:V2DF 2 "nonimmediate_operand" "")))]
  "TARGET_SSE2"
  "ix86_fixup_binary_operands_no_copy (PLUS, V2DFmode, operands);")

(define_insn "*addv2df3"
  [(set (match_operand:V2DF 0 "register_operand" "=x")
	(plus:V2DF (match_operand:V2DF 1 "nonimmediate_operand" "%0")
		   (match_operand:V2DF 2 "nonimmediate_operand" "xm")))]
  "TARGET_SSE2 && ix86_binary_operator_ok (PLUS, V2DFmode, operands)"
  "addpd\t{%2, %0|%0, %2}"
  [(set_attr "type" "sseadd")
   (set_attr "mode" "V2DF")])

(define_insn "sse2_vmaddv2df3"
  [(set (match_operand:V2DF 0 "register_operand" "=x")
	(vec_merge:V2DF
	  (plus:V2DF (match_operand:V2DF 1 "register_operand" "0")
		     (match_operand:V2DF 2 "nonimmediate_operand" "xm"))
	  (match_dup 1)
	  (const_int 1)))]
  "TARGET_SSE2 && ix86_binary_operator_ok (PLUS, V4SFmode, operands)"
  "addsd\t{%2, %0|%0, %2}"
  [(set_attr "type" "sseadd")
   (set_attr "mode" "DF")])

(define_expand "subv2df3"
  [(set (match_operand:V2DF 0 "register_operand" "")
	(minus:V2DF (match_operand:V2DF 1 "nonimmediate_operand" "")
		    (match_operand:V2DF 2 "nonimmediate_operand" "")))]
  "TARGET_SSE2"
  "ix86_fixup_binary_operands_no_copy (MINUS, V2DFmode, operands);")

(define_insn "*subv2df3"
  [(set (match_operand:V2DF 0 "register_operand" "=x")
	(minus:V2DF (match_operand:V2DF 1 "register_operand" "0")
		    (match_operand:V2DF 2 "nonimmediate_operand" "xm")))]
  "TARGET_SSE2"
  "subpd\t{%2, %0|%0, %2}"
  [(set_attr "type" "sseadd")
   (set_attr "mode" "V2DF")])

(define_insn "sse2_vmsubv2df3"
  [(set (match_operand:V2DF 0 "register_operand" "=x")
	(vec_merge:V2DF
	  (minus:V2DF (match_operand:V2DF 1 "register_operand" "0")
		      (match_operand:V2DF 2 "nonimmediate_operand" "xm"))
	  (match_dup 1)
	  (const_int 1)))]
  "TARGET_SSE2"
  "subsd\t{%2, %0|%0, %2}"
  [(set_attr "type" "sseadd")
   (set_attr "mode" "DF")])

(define_expand "mulv2df3"
  [(set (match_operand:V2DF 0 "register_operand" "")
	(mult:V2DF (match_operand:V2DF 1 "nonimmediate_operand" "")
		   (match_operand:V2DF 2 "nonimmediate_operand" "")))]
  "TARGET_SSE2"
  "ix86_fixup_binary_operands_no_copy (MULT, V2DFmode, operands);")

(define_insn "*mulv2df3"
  [(set (match_operand:V2DF 0 "register_operand" "=x")
	(mult:V2DF (match_operand:V2DF 1 "nonimmediate_operand" "%0")
		   (match_operand:V2DF 2 "nonimmediate_operand" "xm")))]
  "TARGET_SSE2 && ix86_binary_operator_ok (MULT, V2DFmode, operands)"
  "mulpd\t{%2, %0|%0, %2}"
  [(set_attr "type" "ssemul")
   (set_attr "mode" "V2DF")])

(define_insn "sse2_vmmulv2df3"
  [(set (match_operand:V2DF 0 "register_operand" "=x")
	(vec_merge:V2DF
	  (mult:V2DF (match_operand:V2DF 1 "register_operand" "0")
		     (match_operand:V2DF 2 "nonimmediate_operand" "xm"))
	  (match_dup 1)
	  (const_int 1)))]
  "TARGET_SSE2 && ix86_binary_operator_ok (MULT, V2DFmode, operands)"
  "mulsd\t{%2, %0|%0, %2}"
  [(set_attr "type" "ssemul")
   (set_attr "mode" "DF")])

(define_expand "divv2df3"
  [(set (match_operand:V2DF 0 "register_operand" "")
	(div:V2DF (match_operand:V2DF 1 "register_operand" "")
		  (match_operand:V2DF 2 "nonimmediate_operand" "")))]
  "TARGET_SSE2"
  "ix86_fixup_binary_operands_no_copy (DIV, V2DFmode, operands);")

(define_insn "*divv2df3"
  [(set (match_operand:V2DF 0 "register_operand" "=x")
	(div:V2DF (match_operand:V2DF 1 "register_operand" "0")
		  (match_operand:V2DF 2 "nonimmediate_operand" "xm")))]
  "TARGET_SSE2"
  "divpd\t{%2, %0|%0, %2}"
  [(set_attr "type" "ssediv")
   (set_attr "mode" "V2DF")])

(define_insn "sse2_vmdivv2df3"
  [(set (match_operand:V2DF 0 "register_operand" "=x")
	(vec_merge:V2DF
	  (div:V2DF (match_operand:V2DF 1 "register_operand" "0")
		    (match_operand:V2DF 2 "nonimmediate_operand" "xm"))
	  (match_dup 1)
	  (const_int 1)))]
  "TARGET_SSE2"
  "divsd\t{%2, %0|%0, %2}"
  [(set_attr "type" "ssediv")
   (set_attr "mode" "DF")])

(define_insn "sqrtv2df2"
  [(set (match_operand:V2DF 0 "register_operand" "=x")
	(sqrt:V2DF (match_operand:V2DF 1 "nonimmediate_operand" "xm")))]
  "TARGET_SSE2"
  "sqrtpd\t{%1, %0|%0, %1}"
  [(set_attr "type" "sse")
   (set_attr "mode" "V2DF")])

(define_insn "sse2_vmsqrtv2df2"
  [(set (match_operand:V2DF 0 "register_operand" "=x")
	(vec_merge:V2DF
	  (sqrt:V2DF (match_operand:V2DF 1 "register_operand" "xm"))
	  (match_operand:V2DF 2 "register_operand" "0")
	  (const_int 1)))]
  "TARGET_SSE2"
  "sqrtsd\t{%1, %0|%0, %1}"
  [(set_attr "type" "sse")
   (set_attr "mode" "DF")])

;; ??? For !flag_finite_math_only, the representation with SMIN/SMAX
;; isn't really correct, as those rtl operators aren't defined when 
;; applied to NaNs.  Hopefully the optimizers won't get too smart on us.

(define_expand "smaxv2df3"
  [(set (match_operand:V2DF 0 "register_operand" "")
	(smax:V2DF (match_operand:V2DF 1 "nonimmediate_operand" "")
		   (match_operand:V2DF 2 "nonimmediate_operand" "")))]
  "TARGET_SSE2"
{
  if (!flag_finite_math_only)
    operands[1] = force_reg (V2DFmode, operands[1]);
  ix86_fixup_binary_operands_no_copy (SMAX, V2DFmode, operands);
})

(define_insn "*smaxv2df3_finite"
  [(set (match_operand:V2DF 0 "register_operand" "=x")
	(smax:V2DF (match_operand:V2DF 1 "nonimmediate_operand" "%0")
		   (match_operand:V2DF 2 "nonimmediate_operand" "xm")))]
  "TARGET_SSE2 && flag_finite_math_only
   && ix86_binary_operator_ok (SMAX, V2DFmode, operands)"
  "maxpd\t{%2, %0|%0, %2}"
  [(set_attr "type" "sseadd")
   (set_attr "mode" "V2DF")])

(define_insn "*smaxv2df3"
  [(set (match_operand:V2DF 0 "register_operand" "=x")
	(smax:V2DF (match_operand:V2DF 1 "register_operand" "0")
		   (match_operand:V2DF 2 "nonimmediate_operand" "xm")))]
  "TARGET_SSE2"
  "maxpd\t{%2, %0|%0, %2}"
  [(set_attr "type" "sseadd")
   (set_attr "mode" "V2DF")])

(define_insn "sse2_vmsmaxv2df3"
  [(set (match_operand:V2DF 0 "register_operand" "=x")
	(vec_merge:V2DF
	  (smax:V2DF (match_operand:V2DF 1 "register_operand" "0")
		     (match_operand:V2DF 2 "nonimmediate_operand" "xm"))
	  (match_dup 1)
	  (const_int 1)))]
  "TARGET_SSE2"
  "maxsd\t{%2, %0|%0, %2}"
  [(set_attr "type" "sseadd")
   (set_attr "mode" "DF")])

(define_expand "sminv2df3"
  [(set (match_operand:V2DF 0 "register_operand" "")
	(smin:V2DF (match_operand:V2DF 1 "nonimmediate_operand" "")
		   (match_operand:V2DF 2 "nonimmediate_operand" "")))]
  "TARGET_SSE2"
{
  if (!flag_finite_math_only)
    operands[1] = force_reg (V2DFmode, operands[1]);
  ix86_fixup_binary_operands_no_copy (SMIN, V2DFmode, operands);
})

(define_insn "*sminv2df3_finite"
  [(set (match_operand:V2DF 0 "register_operand" "=x")
	(smin:V2DF (match_operand:V2DF 1 "nonimmediate_operand" "%0")
		   (match_operand:V2DF 2 "nonimmediate_operand" "xm")))]
  "TARGET_SSE2 && flag_finite_math_only
   && ix86_binary_operator_ok (SMIN, V2DFmode, operands)"
  "minpd\t{%2, %0|%0, %2}"
  [(set_attr "type" "sseadd")
   (set_attr "mode" "V2DF")])

(define_insn "*sminv2df3"
  [(set (match_operand:V2DF 0 "register_operand" "=x")
	(smin:V2DF (match_operand:V2DF 1 "register_operand" "0")
		   (match_operand:V2DF 2 "nonimmediate_operand" "xm")))]
  "TARGET_SSE2"
  "minpd\t{%2, %0|%0, %2}"
  [(set_attr "type" "sseadd")
   (set_attr "mode" "V2DF")])

(define_insn "sse2_vmsminv2df3"
  [(set (match_operand:V2DF 0 "register_operand" "=x")
	(vec_merge:V2DF
	  (smin:V2DF (match_operand:V2DF 1 "register_operand" "0")
		     (match_operand:V2DF 2 "nonimmediate_operand" "xm"))
	  (match_dup 1)
	  (const_int 1)))]
  "TARGET_SSE2"
  "minsd\t{%2, %0|%0, %2}"
  [(set_attr "type" "sseadd")
   (set_attr "mode" "DF")])

(define_insn "sse3_addsubv2df3"
  [(set (match_operand:V2DF 0 "register_operand" "=x")
	(vec_merge:V2DF
	  (plus:V2DF
	    (match_operand:V2DF 1 "register_operand" "0")
	    (match_operand:V2DF 2 "nonimmediate_operand" "xm"))
	  (minus:V2DF (match_dup 1) (match_dup 2))
	  (const_int 1)))]
  "TARGET_SSE3"
  "addsubpd\t{%2, %0|%0, %2}"
  [(set_attr "type" "sseadd")
   (set_attr "mode" "V2DF")])

(define_insn "sse3_haddv2df3"
  [(set (match_operand:V2DF 0 "register_operand" "=x")
	(vec_concat:V2DF
	  (plus:DF
	    (vec_select:DF
	      (match_operand:V2DF 1 "register_operand" "0")
	      (parallel [(const_int 0)]))
	    (vec_select:DF (match_dup 1) (parallel [(const_int 1)])))
	  (plus:DF
	    (vec_select:DF
	      (match_operand:V2DF 2 "nonimmediate_operand" "xm")
	      (parallel [(const_int 0)]))
	    (vec_select:DF (match_dup 2) (parallel [(const_int 1)])))))]
  "TARGET_SSE3"
  "haddpd\t{%2, %0|%0, %2}"
  [(set_attr "type" "sseadd")
   (set_attr "mode" "V2DF")])

(define_insn "sse3_hsubv2df3"
  [(set (match_operand:V2DF 0 "register_operand" "=x")
	(vec_concat:V2DF
	  (minus:DF
	    (vec_select:DF
	      (match_operand:V2DF 1 "register_operand" "0")
	      (parallel [(const_int 0)]))
	    (vec_select:DF (match_dup 1) (parallel [(const_int 1)])))
	  (minus:DF
	    (vec_select:DF
	      (match_operand:V2DF 2 "nonimmediate_operand" "xm")
	      (parallel [(const_int 0)]))
	    (vec_select:DF (match_dup 2) (parallel [(const_int 1)])))))]
  "TARGET_SSE3"
  "hsubpd\t{%2, %0|%0, %2}"
  [(set_attr "type" "sseadd")
   (set_attr "mode" "V2DF")])

(define_expand "reduc_splus_v2df"
  [(match_operand:V2DF 0 "register_operand" "")
   (match_operand:V2DF 1 "register_operand" "")]
  "TARGET_SSE3"
{
  emit_insn (gen_sse3_haddv2df3 (operands[0], operands[1], operands[1]));
  DONE;
})

;;;;;;;;;;;;;;;;;;;;;;;;;;;;;;;;;;;;;;;;;;;;;;;;;;;;;;;;;;;;;;;;;;;;;
;;
;; Parallel double-precision floating point comparisons
;;
;;;;;;;;;;;;;;;;;;;;;;;;;;;;;;;;;;;;;;;;;;;;;;;;;;;;;;;;;;;;;;;;;;;;;

(define_insn "sse2_maskcmpv2df3"
  [(set (match_operand:V2DF 0 "register_operand" "=x")
	(match_operator:V2DF 3 "sse_comparison_operator"
		[(match_operand:V2DF 1 "register_operand" "0")
		 (match_operand:V2DF 2 "nonimmediate_operand" "xm")]))]
  "TARGET_SSE2"
  "cmp%D3pd\t{%2, %0|%0, %2}"
  [(set_attr "type" "ssecmp")
   (set_attr "mode" "V2DF")])

(define_insn "sse2_maskcmpdf3"
  [(set (match_operand:DF 0 "register_operand" "=x")
	(match_operator:DF 3 "sse_comparison_operator"
		[(match_operand:DF 1 "register_operand" "0")
		 (match_operand:DF 2 "nonimmediate_operand" "xm")]))]
  "TARGET_SSE2"
  "cmp%D3sd\t{%2, %0|%0, %2}"
  [(set_attr "type" "ssecmp")
   (set_attr "mode" "DF")])

(define_insn "sse2_vmmaskcmpv2df3"
  [(set (match_operand:V2DF 0 "register_operand" "=x")
	(vec_merge:V2DF
	  (match_operator:V2DF 3 "sse_comparison_operator"
		[(match_operand:V2DF 1 "register_operand" "0")
		 (match_operand:V2DF 2 "nonimmediate_operand" "xm")])
	  (match_dup 1)
	  (const_int 1)))]
  "TARGET_SSE2"
  "cmp%D3sd\t{%2, %0|%0, %2}"
  [(set_attr "type" "ssecmp")
   (set_attr "mode" "DF")])

(define_insn "sse2_comi"
  [(set (reg:CCFP FLAGS_REG)
	(compare:CCFP
	  (vec_select:DF
	    (match_operand:V2DF 0 "register_operand" "x")
	    (parallel [(const_int 0)]))
	  (vec_select:DF
	    (match_operand:V2DF 1 "nonimmediate_operand" "xm")
	    (parallel [(const_int 0)]))))]
  "TARGET_SSE2"
  "comisd\t{%1, %0|%0, %1}"
  [(set_attr "type" "ssecomi")
   (set_attr "mode" "DF")])

(define_insn "sse2_ucomi"
  [(set (reg:CCFPU FLAGS_REG)
	(compare:CCFPU
	  (vec_select:DF
	    (match_operand:V2DF 0 "register_operand" "x")
	    (parallel [(const_int 0)]))
	  (vec_select:DF
	    (match_operand:V2DF 1 "nonimmediate_operand" "xm")
	    (parallel [(const_int 0)]))))]
  "TARGET_SSE2"
  "ucomisd\t{%1, %0|%0, %1}"
  [(set_attr "type" "ssecomi")
   (set_attr "mode" "DF")])

(define_expand "vcondv2df"
  [(set (match_operand:V2DF 0 "register_operand" "")
        (if_then_else:V2DF
          (match_operator 3 ""
            [(match_operand:V2DF 4 "nonimmediate_operand" "")
             (match_operand:V2DF 5 "nonimmediate_operand" "")])
          (match_operand:V2DF 1 "general_operand" "")
          (match_operand:V2DF 2 "general_operand" "")))]
  "TARGET_SSE2"
{
  if (ix86_expand_fp_vcond (operands))
    DONE;
  else
    FAIL;
})

;;;;;;;;;;;;;;;;;;;;;;;;;;;;;;;;;;;;;;;;;;;;;;;;;;;;;;;;;;;;;;;;;;;;;
;;
;; Parallel double-precision floating point logical operations
;;
;;;;;;;;;;;;;;;;;;;;;;;;;;;;;;;;;;;;;;;;;;;;;;;;;;;;;;;;;;;;;;;;;;;;;

(define_expand "andv2df3"
  [(set (match_operand:V2DF 0 "register_operand" "")
	(and:V2DF (match_operand:V2DF 1 "nonimmediate_operand" "")
		  (match_operand:V2DF 2 "nonimmediate_operand" "")))]
  "TARGET_SSE2"
  "ix86_fixup_binary_operands_no_copy (AND, V2DFmode, operands);")

(define_insn "*andv2df3"
  [(set (match_operand:V2DF 0 "register_operand" "=x")
	(and:V2DF (match_operand:V2DF 1 "nonimmediate_operand" "%0")
		  (match_operand:V2DF 2 "nonimmediate_operand" "xm")))]
  "TARGET_SSE2 && ix86_binary_operator_ok (AND, V2DFmode, operands)"
  "andpd\t{%2, %0|%0, %2}"
  [(set_attr "type" "sselog")
   (set_attr "mode" "V2DF")])

(define_insn "sse2_nandv2df3"
  [(set (match_operand:V2DF 0 "register_operand" "=x")
	(and:V2DF (not:V2DF (match_operand:V2DF 1 "register_operand" "0"))
		  (match_operand:V2DF 2 "nonimmediate_operand" "xm")))]
  "TARGET_SSE2"
  "andnpd\t{%2, %0|%0, %2}"
  [(set_attr "type" "sselog")
   (set_attr "mode" "V2DF")])

(define_expand "iorv2df3"
  [(set (match_operand:V2DF 0 "register_operand" "")
	(ior:V2DF (match_operand:V2DF 1 "nonimmediate_operand" "")
		  (match_operand:V2DF 2 "nonimmediate_operand" "")))]
  "TARGET_SSE2"
  "ix86_fixup_binary_operands_no_copy (IOR, V2DFmode, operands);")

(define_insn "*iorv2df3"
  [(set (match_operand:V2DF 0 "register_operand" "=x")
	(ior:V2DF (match_operand:V2DF 1 "nonimmediate_operand" "%0")
		  (match_operand:V2DF 2 "nonimmediate_operand" "xm")))]
  "TARGET_SSE2 && ix86_binary_operator_ok (IOR, V2DFmode, operands)"
  "orpd\t{%2, %0|%0, %2}"
  [(set_attr "type" "sselog")
   (set_attr "mode" "V2DF")])

(define_expand "xorv2df3"
  [(set (match_operand:V2DF 0 "register_operand" "")
	(xor:V2DF (match_operand:V2DF 1 "nonimmediate_operand" "")
		  (match_operand:V2DF 2 "nonimmediate_operand" "")))]
  "TARGET_SSE2"
  "ix86_fixup_binary_operands_no_copy (XOR, V2DFmode, operands);")

(define_insn "*xorv2df3"
  [(set (match_operand:V2DF 0 "register_operand" "=x")
	(xor:V2DF (match_operand:V2DF 1 "nonimmediate_operand" "%0")
		  (match_operand:V2DF 2 "nonimmediate_operand" "xm")))]
  "TARGET_SSE2 && ix86_binary_operator_ok (XOR, V2DFmode, operands)"
  "xorpd\t{%2, %0|%0, %2}"
  [(set_attr "type" "sselog")
   (set_attr "mode" "V2DF")])

;; Also define scalar versions.  These are used for abs, neg, and
;; conditional move.  Using subregs into vector modes causes register
;; allocation lossage.  These patterns do not allow memory operands
;; because the native instructions read the full 128-bits.

(define_insn "*anddf3"
  [(set (match_operand:DF 0 "register_operand" "=x")
	(and:DF (match_operand:DF 1 "register_operand" "0")
		(match_operand:DF 2 "register_operand" "x")))]
  "TARGET_SSE2"
  "andpd\t{%2, %0|%0, %2}"
  [(set_attr "type" "sselog")
   (set_attr "mode" "V2DF")])

(define_insn "*nanddf3"
  [(set (match_operand:DF 0 "register_operand" "=x")
	(and:DF (not:DF (match_operand:DF 1 "register_operand" "0"))
		(match_operand:DF 2 "register_operand" "x")))]
  "TARGET_SSE2"
  "andnpd\t{%2, %0|%0, %2}"
  [(set_attr "type" "sselog")
   (set_attr "mode" "V2DF")])

(define_insn "*iordf3"
  [(set (match_operand:DF 0 "register_operand" "=x")
	(ior:DF (match_operand:DF 1 "register_operand" "0")
		(match_operand:DF 2 "register_operand" "x")))]
  "TARGET_SSE2"
  "orpd\t{%2, %0|%0, %2}"
  [(set_attr "type" "sselog")
   (set_attr "mode" "V2DF")])

(define_insn "*xordf3"
  [(set (match_operand:DF 0 "register_operand" "=x")
	(xor:DF (match_operand:DF 1 "register_operand" "0")
		(match_operand:DF 2 "register_operand" "x")))]
  "TARGET_SSE2"
  "xorpd\t{%2, %0|%0, %2}"
  [(set_attr "type" "sselog")
   (set_attr "mode" "V2DF")])

;;;;;;;;;;;;;;;;;;;;;;;;;;;;;;;;;;;;;;;;;;;;;;;;;;;;;;;;;;;;;;;;;;;;;
;;
;; Parallel double-precision floating point conversion operations
;;
;;;;;;;;;;;;;;;;;;;;;;;;;;;;;;;;;;;;;;;;;;;;;;;;;;;;;;;;;;;;;;;;;;;;;

(define_insn "sse2_cvtpi2pd"
  [(set (match_operand:V2DF 0 "register_operand" "=x,x")
	(float:V2DF (match_operand:V2SI 1 "nonimmediate_operand" "y,m")))]
  "TARGET_SSE2"
  "cvtpi2pd\t{%1, %0|%0, %1}"
  [(set_attr "type" "ssecvt")
   (set_attr "unit" "mmx,*")
   (set_attr "mode" "V2DF")])

(define_insn "sse2_cvtpd2pi"
  [(set (match_operand:V2SI 0 "register_operand" "=y")
	(unspec:V2SI [(match_operand:V2DF 1 "nonimmediate_operand" "xm")]
		     UNSPEC_FIX_NOTRUNC))]
  "TARGET_SSE2"
  "cvtpd2pi\t{%1, %0|%0, %1}"
  [(set_attr "type" "ssecvt")
   (set_attr "unit" "mmx")
   (set_attr "prefix_data16" "1")
   (set_attr "mode" "DI")])

(define_insn "sse2_cvttpd2pi"
  [(set (match_operand:V2SI 0 "register_operand" "=y")
	(fix:V2SI (match_operand:V2DF 1 "nonimmediate_operand" "xm")))]
  "TARGET_SSE2"
  "cvttpd2pi\t{%1, %0|%0, %1}"
  [(set_attr "type" "ssecvt")
   (set_attr "unit" "mmx")
   (set_attr "prefix_data16" "1")
   (set_attr "mode" "TI")])

(define_insn "sse2_cvtsi2sd"
  [(set (match_operand:V2DF 0 "register_operand" "=x,x")
	(vec_merge:V2DF
	  (vec_duplicate:V2DF
	    (float:DF (match_operand:SI 2 "nonimmediate_operand" "r,m")))
	  (match_operand:V2DF 1 "register_operand" "0,0")
	  (const_int 1)))]
  "TARGET_SSE2"
  "cvtsi2sd\t{%2, %0|%0, %2}"
  [(set_attr "type" "sseicvt")
   (set_attr "mode" "DF")
   (set_attr "athlon_decode" "double,direct")
   (set_attr "amdfam10_decode" "vector,double")])

(define_insn "sse2_cvtsi2sdq"
  [(set (match_operand:V2DF 0 "register_operand" "=x,x")
	(vec_merge:V2DF
	  (vec_duplicate:V2DF
	    (float:DF (match_operand:DI 2 "nonimmediate_operand" "r,m")))
	  (match_operand:V2DF 1 "register_operand" "0,0")
	  (const_int 1)))]
  "TARGET_SSE2 && TARGET_64BIT"
  "cvtsi2sdq\t{%2, %0|%0, %2}"
  [(set_attr "type" "sseicvt")
   (set_attr "mode" "DF")
   (set_attr "athlon_decode" "double,direct")
   (set_attr "amdfam10_decode" "vector,double")])

(define_insn "sse2_cvtsd2si"
  [(set (match_operand:SI 0 "register_operand" "=r,r")
	(unspec:SI
	  [(vec_select:DF
	     (match_operand:V2DF 1 "nonimmediate_operand" "x,m")
	     (parallel [(const_int 0)]))]
	  UNSPEC_FIX_NOTRUNC))]
  "TARGET_SSE2"
  "cvtsd2si\t{%1, %0|%0, %1}"
  [(set_attr "type" "sseicvt")
   (set_attr "athlon_decode" "double,vector")
   (set_attr "prefix_rep" "1")
   (set_attr "mode" "SI")])

(define_insn "sse2_cvtsd2si_2"
  [(set (match_operand:SI 0 "register_operand" "=r,r")
	(unspec:SI [(match_operand:DF 1 "nonimmediate_operand" "x,m")]
	 UNSPEC_FIX_NOTRUNC))]
  "TARGET_SSE2"
  "cvtsd2si\t{%1, %0|%0, %1}"
  [(set_attr "type" "sseicvt")
   (set_attr "athlon_decode" "double,vector")
   (set_attr "amdfam10_decode" "double,double")
   (set_attr "prefix_rep" "1")
   (set_attr "mode" "SI")])

(define_insn "sse2_cvtsd2siq"
  [(set (match_operand:DI 0 "register_operand" "=r,r")
	(unspec:DI
	  [(vec_select:DF
	     (match_operand:V2DF 1 "nonimmediate_operand" "x,m")
	     (parallel [(const_int 0)]))]
	  UNSPEC_FIX_NOTRUNC))]
  "TARGET_SSE2 && TARGET_64BIT"
  "cvtsd2siq\t{%1, %0|%0, %1}"
  [(set_attr "type" "sseicvt")
   (set_attr "athlon_decode" "double,vector")
   (set_attr "prefix_rep" "1")
   (set_attr "mode" "DI")])

(define_insn "sse2_cvtsd2siq_2"
  [(set (match_operand:DI 0 "register_operand" "=r,r")
	(unspec:DI [(match_operand:DF 1 "nonimmediate_operand" "x,m")]
	 UNSPEC_FIX_NOTRUNC))]
  "TARGET_SSE2 && TARGET_64BIT"
  "cvtsd2siq\t{%1, %0|%0, %1}"
  [(set_attr "type" "sseicvt")
   (set_attr "athlon_decode" "double,vector")
   (set_attr "amdfam10_decode" "double,double")
   (set_attr "prefix_rep" "1")
   (set_attr "mode" "DI")])

(define_insn "sse2_cvttsd2si"
  [(set (match_operand:SI 0 "register_operand" "=r,r")
	(fix:SI
	  (vec_select:DF
	    (match_operand:V2DF 1 "nonimmediate_operand" "x,m")
	    (parallel [(const_int 0)]))))]
  "TARGET_SSE2"
  "cvttsd2si\t{%1, %0|%0, %1}"
  [(set_attr "type" "sseicvt")
   (set_attr "prefix_rep" "1")
   (set_attr "mode" "SI")
   (set_attr "athlon_decode" "double,vector")
   (set_attr "amdfam10_decode" "double,double")])

(define_insn "sse2_cvttsd2siq"
  [(set (match_operand:DI 0 "register_operand" "=r,r")
	(fix:DI
	  (vec_select:DF
	    (match_operand:V2DF 1 "nonimmediate_operand" "x,m")
	    (parallel [(const_int 0)]))))]
  "TARGET_SSE2 && TARGET_64BIT"
  "cvttsd2siq\t{%1, %0|%0, %1}"
  [(set_attr "type" "sseicvt")
   (set_attr "prefix_rep" "1")
   (set_attr "mode" "DI")
   (set_attr "athlon_decode" "double,vector")
   (set_attr "amdfam10_decode" "double,double")])

(define_insn "sse2_cvtdq2pd"
  [(set (match_operand:V2DF 0 "register_operand" "=x")
	(float:V2DF
	  (vec_select:V2SI
	    (match_operand:V4SI 1 "nonimmediate_operand" "xm")
	    (parallel [(const_int 0) (const_int 1)]))))]
  "TARGET_SSE2"
  "cvtdq2pd\t{%1, %0|%0, %1}"
  [(set_attr "type" "ssecvt")
   (set_attr "mode" "V2DF")])

(define_expand "sse2_cvtpd2dq"
  [(set (match_operand:V4SI 0 "register_operand" "")
	(vec_concat:V4SI
	  (unspec:V2SI [(match_operand:V2DF 1 "nonimmediate_operand" "")]
		       UNSPEC_FIX_NOTRUNC)
	  (match_dup 2)))]
  "TARGET_SSE2"
  "operands[2] = CONST0_RTX (V2SImode);")

(define_insn "*sse2_cvtpd2dq"
  [(set (match_operand:V4SI 0 "register_operand" "=x")
	(vec_concat:V4SI
	  (unspec:V2SI [(match_operand:V2DF 1 "nonimmediate_operand" "xm")]
		       UNSPEC_FIX_NOTRUNC)
	  (match_operand:V2SI 2 "const0_operand" "")))]
  "TARGET_SSE2"
  "cvtpd2dq\t{%1, %0|%0, %1}"
  [(set_attr "type" "ssecvt")
   (set_attr "prefix_rep" "1")
   (set_attr "mode" "TI")
   (set_attr "amdfam10_decode" "double")])

(define_expand "sse2_cvttpd2dq"
  [(set (match_operand:V4SI 0 "register_operand" "")
	(vec_concat:V4SI
	  (fix:V2SI (match_operand:V2DF 1 "nonimmediate_operand" ""))
	  (match_dup 2)))]
  "TARGET_SSE2"
  "operands[2] = CONST0_RTX (V2SImode);")

(define_insn "*sse2_cvttpd2dq"
  [(set (match_operand:V4SI 0 "register_operand" "=x")
	(vec_concat:V4SI
	  (fix:V2SI (match_operand:V2DF 1 "nonimmediate_operand" "xm"))
	  (match_operand:V2SI 2 "const0_operand" "")))]
  "TARGET_SSE2"
  "cvttpd2dq\t{%1, %0|%0, %1}"
  [(set_attr "type" "ssecvt")
   (set_attr "prefix_rep" "1")
   (set_attr "mode" "TI")
   (set_attr "amdfam10_decode" "double")])

(define_insn "sse2_cvtsd2ss"
  [(set (match_operand:V4SF 0 "register_operand" "=x,x")
	(vec_merge:V4SF
	  (vec_duplicate:V4SF
	    (float_truncate:V2SF
	      (match_operand:V2DF 2 "nonimmediate_operand" "x,m")))
	  (match_operand:V4SF 1 "register_operand" "0,0")
	  (const_int 1)))]
  "TARGET_SSE2"
  "cvtsd2ss\t{%2, %0|%0, %2}"
  [(set_attr "type" "ssecvt")
   (set_attr "athlon_decode" "vector,double")
   (set_attr "amdfam10_decode" "vector,double")
   (set_attr "mode" "SF")])

(define_insn "sse2_cvtss2sd"
  [(set (match_operand:V2DF 0 "register_operand" "=x,x")
	(vec_merge:V2DF
	  (float_extend:V2DF
	    (vec_select:V2SF
	      (match_operand:V4SF 2 "nonimmediate_operand" "x,m")
	      (parallel [(const_int 0) (const_int 1)])))
	  (match_operand:V2DF 1 "register_operand" "0,0")
	  (const_int 1)))]
  "TARGET_SSE2"
  "cvtss2sd\t{%2, %0|%0, %2}"
  [(set_attr "type" "ssecvt")
   (set_attr "amdfam10_decode" "vector,double")
   (set_attr "mode" "DF")])

(define_expand "sse2_cvtpd2ps"
  [(set (match_operand:V4SF 0 "register_operand" "")
	(vec_concat:V4SF
	  (float_truncate:V2SF
	    (match_operand:V2DF 1 "nonimmediate_operand" "xm"))
	  (match_dup 2)))]
  "TARGET_SSE2"
  "operands[2] = CONST0_RTX (V2SFmode);")

(define_insn "*sse2_cvtpd2ps"
  [(set (match_operand:V4SF 0 "register_operand" "=x")
	(vec_concat:V4SF
	  (float_truncate:V2SF
	    (match_operand:V2DF 1 "nonimmediate_operand" "xm"))
	  (match_operand:V2SF 2 "const0_operand" "")))]
  "TARGET_SSE2"
  "cvtpd2ps\t{%1, %0|%0, %1}"
  [(set_attr "type" "ssecvt")
   (set_attr "prefix_data16" "1")
   (set_attr "mode" "V4SF")
   (set_attr "amdfam10_decode" "double")])

(define_insn "sse2_cvtps2pd"
  [(set (match_operand:V2DF 0 "register_operand" "=x")
	(float_extend:V2DF
	  (vec_select:V2SF
	    (match_operand:V4SF 1 "nonimmediate_operand" "xm")
	    (parallel [(const_int 0) (const_int 1)]))))]
  "TARGET_SSE2"
  "cvtps2pd\t{%1, %0|%0, %1}"
  [(set_attr "type" "ssecvt")
   (set_attr "mode" "V2DF")
   (set_attr "amdfam10_decode" "direct")])

(define_expand "vec_unpacks_hi_v4sf"
  [(set (match_dup 2)
   (vec_select:V4SF
     (vec_concat:V8SF
       (match_dup 2)
       (match_operand:V4SF 1 "nonimmediate_operand" ""))
     (parallel [(const_int 6)
		(const_int 7)
		(const_int 2)
		(const_int 3)])))
  (set (match_operand:V2DF 0 "register_operand" "")
   (float_extend:V2DF
     (vec_select:V2SF
       (match_dup 2)
       (parallel [(const_int 0) (const_int 1)]))))]
 "TARGET_SSE2"
{
 operands[2] = gen_reg_rtx (V4SFmode);
})

(define_expand "vec_unpacks_lo_v4sf"
  [(set (match_operand:V2DF 0 "register_operand" "")
	(float_extend:V2DF
	  (vec_select:V2SF
	    (match_operand:V4SF 1 "nonimmediate_operand" "")
	    (parallel [(const_int 0) (const_int 1)]))))]
  "TARGET_SSE2")

(define_expand "vec_unpacks_float_hi_v8hi"
  [(match_operand:V4SF 0 "register_operand" "")
   (match_operand:V8HI 1 "register_operand" "")]
  "TARGET_SSE2"
{
  rtx tmp = gen_reg_rtx (V4SImode);

  emit_insn (gen_vec_unpacks_hi_v8hi (tmp, operands[1]));
  emit_insn (gen_sse2_cvtdq2ps (operands[0], tmp));
  DONE;
})

(define_expand "vec_unpacks_float_lo_v8hi"
  [(match_operand:V4SF 0 "register_operand" "")
   (match_operand:V8HI 1 "register_operand" "")]
  "TARGET_SSE2"
{
  rtx tmp = gen_reg_rtx (V4SImode);

  emit_insn (gen_vec_unpacks_lo_v8hi (tmp, operands[1]));
  emit_insn (gen_sse2_cvtdq2ps (operands[0], tmp));
  DONE;
})

(define_expand "vec_unpacku_float_hi_v8hi"
  [(match_operand:V4SF 0 "register_operand" "")
   (match_operand:V8HI 1 "register_operand" "")]
  "TARGET_SSE2"
{
  rtx tmp = gen_reg_rtx (V4SImode);

  emit_insn (gen_vec_unpacku_hi_v8hi (tmp, operands[1]));
  emit_insn (gen_sse2_cvtdq2ps (operands[0], tmp));
  DONE;
})

(define_expand "vec_unpacku_float_lo_v8hi"
  [(match_operand:V4SF 0 "register_operand" "")
   (match_operand:V8HI 1 "register_operand" "")]
  "TARGET_SSE2"
{
  rtx tmp = gen_reg_rtx (V4SImode);

  emit_insn (gen_vec_unpacku_lo_v8hi (tmp, operands[1]));
  emit_insn (gen_sse2_cvtdq2ps (operands[0], tmp));
  DONE;
})

(define_expand "vec_unpacks_float_hi_v4si"
  [(set (match_dup 2)
	(vec_select:V4SI
	  (match_operand:V4SI 1 "nonimmediate_operand" "")
	  (parallel [(const_int 2)
		     (const_int 3)
		     (const_int 2)
		     (const_int 3)])))
   (set (match_operand:V2DF 0 "register_operand" "")
        (float:V2DF
	  (vec_select:V2SI
	  (match_dup 2)
	    (parallel [(const_int 0) (const_int 1)]))))]
 "TARGET_SSE2"
{
 operands[2] = gen_reg_rtx (V4SImode);
})

(define_expand "vec_unpacks_float_lo_v4si"
  [(set (match_operand:V2DF 0 "register_operand" "")
	(float:V2DF
	  (vec_select:V2SI
	    (match_operand:V4SI 1 "nonimmediate_operand" "")
	    (parallel [(const_int 0) (const_int 1)]))))]
  "TARGET_SSE2")

(define_expand "vec_pack_trunc_v2df"
  [(match_operand:V4SF 0 "register_operand" "")
   (match_operand:V2DF 1 "nonimmediate_operand" "")
   (match_operand:V2DF 2 "nonimmediate_operand" "")]
  "TARGET_SSE2"
{
  rtx r1, r2;

  r1 = gen_reg_rtx (V4SFmode);
  r2 = gen_reg_rtx (V4SFmode);

  emit_insn (gen_sse2_cvtpd2ps (r1, operands[1]));
  emit_insn (gen_sse2_cvtpd2ps (r2, operands[2]));
  emit_insn (gen_sse_movlhps (operands[0], r1, r2));
  DONE;
})

(define_expand "vec_pack_sfix_trunc_v2df"
  [(match_operand:V4SI 0 "register_operand" "")
   (match_operand:V2DF 1 "nonimmediate_operand" "")
   (match_operand:V2DF 2 "nonimmediate_operand" "")]
  "TARGET_SSE2"
{
  rtx r1, r2;

  r1 = gen_reg_rtx (V4SImode);
  r2 = gen_reg_rtx (V4SImode);

  emit_insn (gen_sse2_cvttpd2dq (r1, operands[1]));
  emit_insn (gen_sse2_cvttpd2dq (r2, operands[2]));
  emit_insn (gen_sse2_punpcklqdq (gen_lowpart (V2DImode, operands[0]),
				  gen_lowpart (V2DImode, r1),
				  gen_lowpart (V2DImode, r2)));
  DONE;
})

<<<<<<< HEAD
=======
(define_expand "vec_pack_sfix_v2df"
  [(match_operand:V4SI 0 "register_operand" "")
   (match_operand:V2DF 1 "nonimmediate_operand" "")
   (match_operand:V2DF 2 "nonimmediate_operand" "")]
  "TARGET_SSE2"
{
  rtx r1, r2;

  r1 = gen_reg_rtx (V4SImode);
  r2 = gen_reg_rtx (V4SImode);

  emit_insn (gen_sse2_cvtpd2dq (r1, operands[1]));
  emit_insn (gen_sse2_cvtpd2dq (r2, operands[2]));
  emit_insn (gen_sse2_punpcklqdq (gen_lowpart (V2DImode, operands[0]),
				  gen_lowpart (V2DImode, r1),
				  gen_lowpart (V2DImode, r2)));
  DONE;
})


>>>>>>> 99c9c69a
;;;;;;;;;;;;;;;;;;;;;;;;;;;;;;;;;;;;;;;;;;;;;;;;;;;;;;;;;;;;;;;;;;;;;
;;
;; Parallel double-precision floating point element swizzling
;;
;;;;;;;;;;;;;;;;;;;;;;;;;;;;;;;;;;;;;;;;;;;;;;;;;;;;;;;;;;;;;;;;;;;;;

(define_insn "sse2_unpckhpd"
  [(set (match_operand:V2DF 0 "nonimmediate_operand"     "=x,x,m")
	(vec_select:V2DF
	  (vec_concat:V4DF
	    (match_operand:V2DF 1 "nonimmediate_operand" " 0,o,x")
	    (match_operand:V2DF 2 "nonimmediate_operand" " x,0,0"))
	  (parallel [(const_int 1)
		     (const_int 3)])))]
  "TARGET_SSE2 && !(MEM_P (operands[1]) && MEM_P (operands[2]))"
  "@
   unpckhpd\t{%2, %0|%0, %2}
   movlpd\t{%H1, %0|%0, %H1}
   movhpd\t{%1, %0|%0, %1}"
  [(set_attr "type" "sselog,ssemov,ssemov")
   (set_attr "mode" "V2DF,V1DF,V1DF")])

(define_insn "*sse3_movddup"
  [(set (match_operand:V2DF 0 "nonimmediate_operand"     "=x,o")
	(vec_select:V2DF
	  (vec_concat:V4DF
	    (match_operand:V2DF 1 "nonimmediate_operand" "xm,x")
	    (match_dup 1))
	  (parallel [(const_int 0)
		     (const_int 2)])))]
  "TARGET_SSE3 && !(MEM_P (operands[0]) && MEM_P (operands[1]))"
  "@
   movddup\t{%1, %0|%0, %1}
   #"
  [(set_attr "type" "sselog1,ssemov")
   (set_attr "mode" "V2DF")])

(define_split
  [(set (match_operand:V2DF 0 "memory_operand" "")
	(vec_select:V2DF
	  (vec_concat:V4DF
	    (match_operand:V2DF 1 "register_operand" "")
	    (match_dup 1))
	  (parallel [(const_int 0)
		     (const_int 2)])))]
  "TARGET_SSE3 && reload_completed"
  [(const_int 0)]
{
  rtx low = gen_rtx_REG (DFmode, REGNO (operands[1]));
  emit_move_insn (adjust_address (operands[0], DFmode, 0), low);
  emit_move_insn (adjust_address (operands[0], DFmode, 8), low);
  DONE;
})

(define_insn "sse2_unpcklpd"
  [(set (match_operand:V2DF 0 "nonimmediate_operand"     "=x,x,o")
	(vec_select:V2DF
	  (vec_concat:V4DF
	    (match_operand:V2DF 1 "nonimmediate_operand" " 0,0,0")
	    (match_operand:V2DF 2 "nonimmediate_operand" " x,m,x"))
	  (parallel [(const_int 0)
		     (const_int 2)])))]
  "TARGET_SSE2 && !(MEM_P (operands[1]) && MEM_P (operands[2]))"
  "@
   unpcklpd\t{%2, %0|%0, %2}
   movhpd\t{%2, %0|%0, %2}
   movlpd\t{%2, %H0|%H0, %2}"
  [(set_attr "type" "sselog,ssemov,ssemov")
   (set_attr "mode" "V2DF,V1DF,V1DF")])

(define_expand "sse2_shufpd"
  [(match_operand:V2DF 0 "register_operand" "")
   (match_operand:V2DF 1 "register_operand" "")
   (match_operand:V2DF 2 "nonimmediate_operand" "")
   (match_operand:SI 3 "const_int_operand" "")]
  "TARGET_SSE2"
{
  int mask = INTVAL (operands[3]);
  emit_insn (gen_sse2_shufpd_1 (operands[0], operands[1], operands[2],
				GEN_INT (mask & 1),
				GEN_INT (mask & 2 ? 3 : 2)));
  DONE;
})

(define_insn "sse2_shufpd_1"
  [(set (match_operand:V2DF 0 "register_operand" "=x")
	(vec_select:V2DF
	  (vec_concat:V4DF
	    (match_operand:V2DF 1 "register_operand" "0")
	    (match_operand:V2DF 2 "nonimmediate_operand" "xm"))
	  (parallel [(match_operand 3 "const_0_to_1_operand" "")
		     (match_operand 4 "const_2_to_3_operand" "")])))]
  "TARGET_SSE2"
{
  int mask;
  mask = INTVAL (operands[3]);
  mask |= (INTVAL (operands[4]) - 2) << 1;
  operands[3] = GEN_INT (mask);

  return "shufpd\t{%3, %2, %0|%0, %2, %3}";
}
  [(set_attr "type" "sselog")
   (set_attr "mode" "V2DF")])

(define_insn "sse2_storehpd"
  [(set (match_operand:DF 0 "nonimmediate_operand"     "=m,x,x*fr")
	(vec_select:DF
	  (match_operand:V2DF 1 "nonimmediate_operand" " x,0,o")
	  (parallel [(const_int 1)])))]
  "TARGET_SSE2 && !(MEM_P (operands[0]) && MEM_P (operands[1]))"
  "@
   movhpd\t{%1, %0|%0, %1}
   unpckhpd\t%0, %0
   #"
  [(set_attr "type" "ssemov,sselog1,ssemov")
   (set_attr "mode" "V1DF,V2DF,DF")])

(define_split
  [(set (match_operand:DF 0 "register_operand" "")
	(vec_select:DF
	  (match_operand:V2DF 1 "memory_operand" "")
	  (parallel [(const_int 1)])))]
  "TARGET_SSE2 && reload_completed"
  [(set (match_dup 0) (match_dup 1))]
{
  operands[1] = adjust_address (operands[1], DFmode, 8);
})

(define_insn "sse2_storelpd"
  [(set (match_operand:DF 0 "nonimmediate_operand"     "=m,x,x*fr")
	(vec_select:DF
	  (match_operand:V2DF 1 "nonimmediate_operand" " x,x,m")
	  (parallel [(const_int 0)])))]
  "TARGET_SSE2 && !(MEM_P (operands[0]) && MEM_P (operands[1]))"
  "@
   movlpd\t{%1, %0|%0, %1}
   #
   #"
  [(set_attr "type" "ssemov")
   (set_attr "mode" "V1DF,DF,DF")])

(define_split
  [(set (match_operand:DF 0 "register_operand" "")
	(vec_select:DF
	  (match_operand:V2DF 1 "nonimmediate_operand" "")
	  (parallel [(const_int 0)])))]
  "TARGET_SSE2 && reload_completed"
  [(const_int 0)]
{
  rtx op1 = operands[1];
  if (REG_P (op1))
    op1 = gen_rtx_REG (DFmode, REGNO (op1));
  else
    op1 = gen_lowpart (DFmode, op1);
  emit_move_insn (operands[0], op1);
  DONE;
})

(define_insn "sse2_loadhpd"
  [(set (match_operand:V2DF 0 "nonimmediate_operand"     "=x,x,x,o")
	(vec_concat:V2DF
	  (vec_select:DF
	    (match_operand:V2DF 1 "nonimmediate_operand" " 0,0,x,0")
	    (parallel [(const_int 0)]))
	  (match_operand:DF 2 "nonimmediate_operand"     " m,x,0,x*fr")))]
  "TARGET_SSE2 && !(MEM_P (operands[1]) && MEM_P (operands[2]))"
  "@
   movhpd\t{%2, %0|%0, %2}
   unpcklpd\t{%2, %0|%0, %2}
   shufpd\t{$1, %1, %0|%0, %1, 1}
   #"
  [(set_attr "type" "ssemov,sselog,sselog,other")
   (set_attr "mode" "V1DF,V2DF,V2DF,DF")])

(define_split
  [(set (match_operand:V2DF 0 "memory_operand" "")
	(vec_concat:V2DF
	  (vec_select:DF (match_dup 0) (parallel [(const_int 0)]))
	  (match_operand:DF 1 "register_operand" "")))]
  "TARGET_SSE2 && reload_completed"
  [(set (match_dup 0) (match_dup 1))]
{
  operands[0] = adjust_address (operands[0], DFmode, 8);
})

(define_insn "sse2_loadlpd"
  [(set (match_operand:V2DF 0 "nonimmediate_operand"    "=x,x,x,x,x,m")
	(vec_concat:V2DF
	  (match_operand:DF 2 "nonimmediate_operand"    " m,m,x,0,0,x*fr")
	  (vec_select:DF
	    (match_operand:V2DF 1 "vector_move_operand" " C,0,0,x,o,0")
	    (parallel [(const_int 1)]))))]
  "TARGET_SSE2 && !(MEM_P (operands[1]) && MEM_P (operands[2]))"
  "@
   movsd\t{%2, %0|%0, %2}
   movlpd\t{%2, %0|%0, %2}
   movsd\t{%2, %0|%0, %2}
   shufpd\t{$2, %2, %0|%0, %2, 2}
   movhpd\t{%H1, %0|%0, %H1}
   #"
  [(set_attr "type" "ssemov,ssemov,ssemov,sselog,ssemov,other")
   (set_attr "mode" "DF,V1DF,V1DF,V2DF,V1DF,DF")])

(define_split
  [(set (match_operand:V2DF 0 "memory_operand" "")
	(vec_concat:V2DF
	  (match_operand:DF 1 "register_operand" "")
	  (vec_select:DF (match_dup 0) (parallel [(const_int 1)]))))]
  "TARGET_SSE2 && reload_completed"
  [(set (match_dup 0) (match_dup 1))]
{
  operands[0] = adjust_address (operands[0], DFmode, 8);
})

;; Not sure these two are ever used, but it doesn't hurt to have
;; them. -aoliva
(define_insn "*vec_extractv2df_1_sse"
  [(set (match_operand:DF 0 "nonimmediate_operand" "=m,x,x")
	(vec_select:DF
	  (match_operand:V2DF 1 "nonimmediate_operand" "x,x,o")
	  (parallel [(const_int 1)])))]
  "!TARGET_SSE2 && TARGET_SSE
   && !(MEM_P (operands[0]) && MEM_P (operands[1]))"
  "@
   movhps\t{%1, %0|%0, %1}
   movhlps\t{%1, %0|%0, %1}
   movlps\t{%H1, %0|%0, %H1}"
  [(set_attr "type" "ssemov")
   (set_attr "mode" "V2SF,V4SF,V2SF")])

(define_insn "*vec_extractv2df_0_sse"
  [(set (match_operand:DF 0 "nonimmediate_operand" "=m,x,x")
	(vec_select:DF
	  (match_operand:V2DF 1 "nonimmediate_operand" "x,x,m")
	  (parallel [(const_int 0)])))]
  "!TARGET_SSE2 && TARGET_SSE
   && !(MEM_P (operands[0]) && MEM_P (operands[1]))"
  "@
   movlps\t{%1, %0|%0, %1}
   movaps\t{%1, %0|%0, %1}
   movlps\t{%1, %0|%0, %1}"
  [(set_attr "type" "ssemov")
   (set_attr "mode" "V2SF,V4SF,V2SF")])

(define_insn "sse2_movsd"
  [(set (match_operand:V2DF 0 "nonimmediate_operand"   "=x,x,m,x,x,o")
	(vec_merge:V2DF
	  (match_operand:V2DF 2 "nonimmediate_operand" " x,m,x,0,0,0")
	  (match_operand:V2DF 1 "nonimmediate_operand" " 0,0,0,x,o,x")
	  (const_int 1)))]
  "TARGET_SSE2"
  "@
   movsd\t{%2, %0|%0, %2}
   movlpd\t{%2, %0|%0, %2}
   movlpd\t{%2, %0|%0, %2}
   shufpd\t{$2, %2, %0|%0, %2, 2}
   movhps\t{%H1, %0|%0, %H1}
   movhps\t{%1, %H0|%H0, %1}"
  [(set_attr "type" "ssemov,ssemov,ssemov,sselog,ssemov,ssemov")
   (set_attr "mode" "DF,V1DF,V1DF,V2DF,V1DF,V1DF")])

(define_insn "*vec_dupv2df_sse3"
  [(set (match_operand:V2DF 0 "register_operand" "=x")
	(vec_duplicate:V2DF
	  (match_operand:DF 1 "nonimmediate_operand" "xm")))]
  "TARGET_SSE3"
  "movddup\t{%1, %0|%0, %1}"
  [(set_attr "type" "sselog1")
   (set_attr "mode" "DF")])

(define_insn "*vec_dupv2df"
  [(set (match_operand:V2DF 0 "register_operand" "=x")
	(vec_duplicate:V2DF
	  (match_operand:DF 1 "register_operand" "0")))]
  "TARGET_SSE2"
  "unpcklpd\t%0, %0"
  [(set_attr "type" "sselog1")
   (set_attr "mode" "V2DF")])

(define_insn "*vec_concatv2df_sse3"
  [(set (match_operand:V2DF 0 "register_operand" "=x")
	(vec_concat:V2DF
	  (match_operand:DF 1 "nonimmediate_operand" "xm")
	  (match_dup 1)))]
  "TARGET_SSE3"
  "movddup\t{%1, %0|%0, %1}"
  [(set_attr "type" "sselog1")
   (set_attr "mode" "DF")])

(define_insn "*vec_concatv2df"
  [(set (match_operand:V2DF 0 "register_operand"     "=Yt,Yt,Yt,x,x")
	(vec_concat:V2DF
	  (match_operand:DF 1 "nonimmediate_operand" " 0 ,0 ,m ,0,0")
	  (match_operand:DF 2 "vector_move_operand"  " Yt,m ,C ,x,m")))]
  "TARGET_SSE"
  "@
   unpcklpd\t{%2, %0|%0, %2}
   movhpd\t{%2, %0|%0, %2}
   movsd\t{%1, %0|%0, %1}
   movlhps\t{%2, %0|%0, %2}
   movhps\t{%2, %0|%0, %2}"
  [(set_attr "type" "sselog,ssemov,ssemov,ssemov,ssemov")
   (set_attr "mode" "V2DF,V1DF,DF,V4SF,V2SF")])

(define_expand "vec_setv2df"
  [(match_operand:V2DF 0 "register_operand" "")
   (match_operand:DF 1 "register_operand" "")
   (match_operand 2 "const_int_operand" "")]
  "TARGET_SSE"
{
  ix86_expand_vector_set (false, operands[0], operands[1],
			  INTVAL (operands[2]));
  DONE;
})

(define_expand "vec_extractv2df"
  [(match_operand:DF 0 "register_operand" "")
   (match_operand:V2DF 1 "register_operand" "")
   (match_operand 2 "const_int_operand" "")]
  "TARGET_SSE"
{
  ix86_expand_vector_extract (false, operands[0], operands[1],
			      INTVAL (operands[2]));
  DONE;
})

(define_expand "vec_initv2df"
  [(match_operand:V2DF 0 "register_operand" "")
   (match_operand 1 "" "")]
  "TARGET_SSE"
{
  ix86_expand_vector_init (false, operands[0], operands[1]);
  DONE;
})

;;;;;;;;;;;;;;;;;;;;;;;;;;;;;;;;;;;;;;;;;;;;;;;;;;;;;;;;;;;;;;;;;;;;;
;;
;; Parallel integral arithmetic
;;
;;;;;;;;;;;;;;;;;;;;;;;;;;;;;;;;;;;;;;;;;;;;;;;;;;;;;;;;;;;;;;;;;;;;;

(define_expand "neg<mode>2"
  [(set (match_operand:SSEMODEI 0 "register_operand" "")
	(minus:SSEMODEI
	  (match_dup 2)
	  (match_operand:SSEMODEI 1 "nonimmediate_operand" "")))]
  "TARGET_SSE2"
  "operands[2] = force_reg (<MODE>mode, CONST0_RTX (<MODE>mode));")

(define_expand "add<mode>3"
  [(set (match_operand:SSEMODEI 0 "register_operand" "")
	(plus:SSEMODEI (match_operand:SSEMODEI 1 "nonimmediate_operand" "")
		       (match_operand:SSEMODEI 2 "nonimmediate_operand" "")))]
  "TARGET_SSE2"
  "ix86_fixup_binary_operands_no_copy (PLUS, <MODE>mode, operands);")

(define_insn "*add<mode>3"
  [(set (match_operand:SSEMODEI 0 "register_operand" "=x")
	(plus:SSEMODEI
	  (match_operand:SSEMODEI 1 "nonimmediate_operand" "%0")
	  (match_operand:SSEMODEI 2 "nonimmediate_operand" "xm")))]
  "TARGET_SSE2 && ix86_binary_operator_ok (PLUS, <MODE>mode, operands)"
  "padd<ssevecsize>\t{%2, %0|%0, %2}"
  [(set_attr "type" "sseiadd")
   (set_attr "prefix_data16" "1")
   (set_attr "mode" "TI")])

(define_insn "sse2_ssadd<mode>3"
  [(set (match_operand:SSEMODE12 0 "register_operand" "=x")
	(ss_plus:SSEMODE12
	  (match_operand:SSEMODE12 1 "nonimmediate_operand" "%0")
	  (match_operand:SSEMODE12 2 "nonimmediate_operand" "xm")))]
  "TARGET_SSE2 && ix86_binary_operator_ok (SS_PLUS, <MODE>mode, operands)"
  "padds<ssevecsize>\t{%2, %0|%0, %2}"
  [(set_attr "type" "sseiadd")
   (set_attr "prefix_data16" "1")
   (set_attr "mode" "TI")])

(define_insn "sse2_usadd<mode>3"
  [(set (match_operand:SSEMODE12 0 "register_operand" "=x")
	(us_plus:SSEMODE12
	  (match_operand:SSEMODE12 1 "nonimmediate_operand" "%0")
	  (match_operand:SSEMODE12 2 "nonimmediate_operand" "xm")))]
  "TARGET_SSE2 && ix86_binary_operator_ok (US_PLUS, <MODE>mode, operands)"
  "paddus<ssevecsize>\t{%2, %0|%0, %2}"
  [(set_attr "type" "sseiadd")
   (set_attr "prefix_data16" "1")
   (set_attr "mode" "TI")])

(define_expand "sub<mode>3"
  [(set (match_operand:SSEMODEI 0 "register_operand" "")
	(minus:SSEMODEI (match_operand:SSEMODEI 1 "register_operand" "")
			(match_operand:SSEMODEI 2 "nonimmediate_operand" "")))]
  "TARGET_SSE2"
  "ix86_fixup_binary_operands_no_copy (MINUS, <MODE>mode, operands);")

(define_insn "*sub<mode>3"
  [(set (match_operand:SSEMODEI 0 "register_operand" "=x")
	(minus:SSEMODEI
	  (match_operand:SSEMODEI 1 "register_operand" "0")
	  (match_operand:SSEMODEI 2 "nonimmediate_operand" "xm")))]
  "TARGET_SSE2"
  "psub<ssevecsize>\t{%2, %0|%0, %2}"
  [(set_attr "type" "sseiadd")
   (set_attr "prefix_data16" "1")
   (set_attr "mode" "TI")])

(define_insn "sse2_sssub<mode>3"
  [(set (match_operand:SSEMODE12 0 "register_operand" "=x")
	(ss_minus:SSEMODE12
	  (match_operand:SSEMODE12 1 "register_operand" "0")
	  (match_operand:SSEMODE12 2 "nonimmediate_operand" "xm")))]
  "TARGET_SSE2"
  "psubs<ssevecsize>\t{%2, %0|%0, %2}"
  [(set_attr "type" "sseiadd")
   (set_attr "prefix_data16" "1")
   (set_attr "mode" "TI")])

(define_insn "sse2_ussub<mode>3"
  [(set (match_operand:SSEMODE12 0 "register_operand" "=x")
	(us_minus:SSEMODE12
	  (match_operand:SSEMODE12 1 "register_operand" "0")
	  (match_operand:SSEMODE12 2 "nonimmediate_operand" "xm")))]
  "TARGET_SSE2"
  "psubus<ssevecsize>\t{%2, %0|%0, %2}"
  [(set_attr "type" "sseiadd")
   (set_attr "prefix_data16" "1")
   (set_attr "mode" "TI")])

(define_expand "mulv16qi3"
  [(set (match_operand:V16QI 0 "register_operand" "")
	(mult:V16QI (match_operand:V16QI 1 "register_operand" "")
		    (match_operand:V16QI 2 "register_operand" "")))]
  "TARGET_SSE2"
{
  rtx t[12], op0;
  int i;

  for (i = 0; i < 12; ++i)
    t[i] = gen_reg_rtx (V16QImode);

  /* Unpack data such that we've got a source byte in each low byte of
     each word.  We don't care what goes into the high byte of each word.
     Rather than trying to get zero in there, most convenient is to let
     it be a copy of the low byte.  */
  emit_insn (gen_sse2_punpckhbw (t[0], operands[1], operands[1]));
  emit_insn (gen_sse2_punpckhbw (t[1], operands[2], operands[2]));
  emit_insn (gen_sse2_punpcklbw (t[2], operands[1], operands[1]));
  emit_insn (gen_sse2_punpcklbw (t[3], operands[2], operands[2]));

  /* Multiply words.  The end-of-line annotations here give a picture of what
     the output of that instruction looks like.  Dot means don't care; the 
     letters are the bytes of the result with A being the most significant.  */
  emit_insn (gen_mulv8hi3 (gen_lowpart (V8HImode, t[4]), /* .A.B.C.D.E.F.G.H */
			   gen_lowpart (V8HImode, t[0]),
			   gen_lowpart (V8HImode, t[1])));
  emit_insn (gen_mulv8hi3 (gen_lowpart (V8HImode, t[5]), /* .I.J.K.L.M.N.O.P */
			   gen_lowpart (V8HImode, t[2]),
			   gen_lowpart (V8HImode, t[3])));

  /* Extract the relevant bytes and merge them back together.  */
  emit_insn (gen_sse2_punpckhbw (t[6], t[5], t[4]));	/* ..AI..BJ..CK..DL */
  emit_insn (gen_sse2_punpcklbw (t[7], t[5], t[4]));	/* ..EM..FN..GO..HP */
  emit_insn (gen_sse2_punpckhbw (t[8], t[7], t[6]));	/* ....AEIM....BFJN */
  emit_insn (gen_sse2_punpcklbw (t[9], t[7], t[6]));	/* ....CGKO....DHLP */
  emit_insn (gen_sse2_punpckhbw (t[10], t[9], t[8]));	/* ........ACEGIKMO */
  emit_insn (gen_sse2_punpcklbw (t[11], t[9], t[8]));	/* ........BDFHJLNP */

  op0 = operands[0];
  emit_insn (gen_sse2_punpcklbw (op0, t[11], t[10]));	/* ABCDEFGHIJKLMNOP */
  DONE;
})

(define_expand "mulv8hi3"
  [(set (match_operand:V8HI 0 "register_operand" "")
	(mult:V8HI (match_operand:V8HI 1 "nonimmediate_operand" "")
		   (match_operand:V8HI 2 "nonimmediate_operand" "")))]
  "TARGET_SSE2"
  "ix86_fixup_binary_operands_no_copy (MULT, V8HImode, operands);")

(define_insn "*mulv8hi3"
  [(set (match_operand:V8HI 0 "register_operand" "=x")
	(mult:V8HI (match_operand:V8HI 1 "nonimmediate_operand" "%0")
		   (match_operand:V8HI 2 "nonimmediate_operand" "xm")))]
  "TARGET_SSE2 && ix86_binary_operator_ok (MULT, V8HImode, operands)"
  "pmullw\t{%2, %0|%0, %2}"
  [(set_attr "type" "sseimul")
   (set_attr "prefix_data16" "1")
   (set_attr "mode" "TI")])

(define_expand "smulv8hi3_highpart"
  [(set (match_operand:V8HI 0 "register_operand" "")
        (truncate:V8HI
          (lshiftrt:V8SI 
            (mult:V8SI 
              (sign_extend:V8SI
                (match_operand:V8HI 1 "nonimmediate_operand" ""))
              (sign_extend:V8SI
                (match_operand:V8HI 2 "nonimmediate_operand" "")))
            (const_int 16))))]
  "TARGET_SSE2"
  "ix86_fixup_binary_operands_no_copy (MULT, V8HImode, operands);")
  
(define_insn "*smulv8hi3_highpart"
  [(set (match_operand:V8HI 0 "register_operand" "=x")
	(truncate:V8HI
	  (lshiftrt:V8SI
	    (mult:V8SI
	      (sign_extend:V8SI
		(match_operand:V8HI 1 "nonimmediate_operand" "%0"))
	      (sign_extend:V8SI
		(match_operand:V8HI 2 "nonimmediate_operand" "xm")))
	    (const_int 16))))]
  "TARGET_SSE2 && ix86_binary_operator_ok (MULT, V8HImode, operands)"
  "pmulhw\t{%2, %0|%0, %2}"
  [(set_attr "type" "sseimul")
   (set_attr "prefix_data16" "1")
   (set_attr "mode" "TI")])

(define_expand "umulv8hi3_highpart"
  [(set (match_operand:V8HI 0 "register_operand" "")
        (truncate:V8HI
          (lshiftrt:V8SI
            (mult:V8SI
              (zero_extend:V8SI
                (match_operand:V8HI 1 "nonimmediate_operand" ""))
              (zero_extend:V8SI
                (match_operand:V8HI 2 "nonimmediate_operand" "")))
            (const_int 16))))]
  "TARGET_SSE2"
  "ix86_fixup_binary_operands_no_copy (MULT, V8HImode, operands);")

(define_insn "*umulv8hi3_highpart"
  [(set (match_operand:V8HI 0 "register_operand" "=x")
	(truncate:V8HI
	  (lshiftrt:V8SI
	    (mult:V8SI
	      (zero_extend:V8SI
		(match_operand:V8HI 1 "nonimmediate_operand" "%0"))
	      (zero_extend:V8SI
		(match_operand:V8HI 2 "nonimmediate_operand" "xm")))
	    (const_int 16))))]
  "TARGET_SSE2 && ix86_binary_operator_ok (MULT, V8HImode, operands)"
  "pmulhuw\t{%2, %0|%0, %2}"
  [(set_attr "type" "sseimul")
   (set_attr "prefix_data16" "1")
   (set_attr "mode" "TI")])

(define_insn "sse2_umulv2siv2di3"
  [(set (match_operand:V2DI 0 "register_operand" "=x")
	(mult:V2DI
	  (zero_extend:V2DI
	    (vec_select:V2SI
	      (match_operand:V4SI 1 "nonimmediate_operand" "%0")
	      (parallel [(const_int 0) (const_int 2)])))
	  (zero_extend:V2DI
	    (vec_select:V2SI
	      (match_operand:V4SI 2 "nonimmediate_operand" "xm")
	      (parallel [(const_int 0) (const_int 2)])))))]
  "TARGET_SSE2 && ix86_binary_operator_ok (MULT, V4SImode, operands)"
  "pmuludq\t{%2, %0|%0, %2}"
  [(set_attr "type" "sseimul")
   (set_attr "prefix_data16" "1")
   (set_attr "mode" "TI")])

(define_insn "sse4_1_mulv2siv2di3"
  [(set (match_operand:V2DI 0 "register_operand" "=x")
	(mult:V2DI
	  (sign_extend:V2DI
	    (vec_select:V2SI
	      (match_operand:V4SI 1 "nonimmediate_operand" "%0")
	      (parallel [(const_int 0) (const_int 2)])))
	  (sign_extend:V2DI
	    (vec_select:V2SI
	      (match_operand:V4SI 2 "nonimmediate_operand" "xm")
	      (parallel [(const_int 0) (const_int 2)])))))]
  "TARGET_SSE4_1 && ix86_binary_operator_ok (MULT, V4SImode, operands)"
  "pmuldq\t{%2, %0|%0, %2}"
  [(set_attr "type" "sseimul")
   (set_attr "prefix_extra" "1")
   (set_attr "mode" "TI")])

(define_insn "sse2_pmaddwd"
  [(set (match_operand:V4SI 0 "register_operand" "=x")
	(plus:V4SI
	  (mult:V4SI
	    (sign_extend:V4SI
	      (vec_select:V4HI
		(match_operand:V8HI 1 "nonimmediate_operand" "%0")
		(parallel [(const_int 0)
			   (const_int 2)
			   (const_int 4)
			   (const_int 6)])))
	    (sign_extend:V4SI
	      (vec_select:V4HI
		(match_operand:V8HI 2 "nonimmediate_operand" "xm")
		(parallel [(const_int 0)
			   (const_int 2)
			   (const_int 4)
			   (const_int 6)]))))
	  (mult:V4SI
	    (sign_extend:V4SI
	      (vec_select:V4HI (match_dup 1)
		(parallel [(const_int 1)
			   (const_int 3)
			   (const_int 5)
			   (const_int 7)])))
	    (sign_extend:V4SI
	      (vec_select:V4HI (match_dup 2)
		(parallel [(const_int 1)
			   (const_int 3)
			   (const_int 5)
			   (const_int 7)]))))))]
  "TARGET_SSE2 && ix86_binary_operator_ok (MULT, V8HImode, operands)"
  "pmaddwd\t{%2, %0|%0, %2}"
  [(set_attr "type" "sseiadd")
   (set_attr "prefix_data16" "1")
   (set_attr "mode" "TI")])

(define_expand "mulv4si3"
  [(set (match_operand:V4SI 0 "register_operand" "")
	(mult:V4SI (match_operand:V4SI 1 "register_operand" "")
		   (match_operand:V4SI 2 "register_operand" "")))]
  "TARGET_SSE2"
{
  if (TARGET_SSE4_1)
    ix86_fixup_binary_operands_no_copy (MULT, V4SImode, operands);
 else
   {
     rtx t1, t2, t3, t4, t5, t6, thirtytwo;
     rtx op0, op1, op2;

     op0 = operands[0];
     op1 = operands[1];
     op2 = operands[2];
     t1 = gen_reg_rtx (V4SImode);
     t2 = gen_reg_rtx (V4SImode);
     t3 = gen_reg_rtx (V4SImode);
     t4 = gen_reg_rtx (V4SImode);
     t5 = gen_reg_rtx (V4SImode);
     t6 = gen_reg_rtx (V4SImode);
     thirtytwo = GEN_INT (32);

     /* Multiply elements 2 and 0.  */
     emit_insn (gen_sse2_umulv2siv2di3 (gen_lowpart (V2DImode, t1),
					op1, op2));

     /* Shift both input vectors down one element, so that elements 3
	and 1 are now in the slots for elements 2 and 0.  For K8, at
	least, this is faster than using a shuffle.  */
     emit_insn (gen_sse2_lshrti3 (gen_lowpart (TImode, t2),
				  gen_lowpart (TImode, op1),
				  thirtytwo));
     emit_insn (gen_sse2_lshrti3 (gen_lowpart (TImode, t3),
				  gen_lowpart (TImode, op2),
				  thirtytwo)); 
     /* Multiply elements 3 and 1.  */
     emit_insn (gen_sse2_umulv2siv2di3 (gen_lowpart (V2DImode, t4),
					t2, t3));

     /* Move the results in element 2 down to element 1; we don't care
	what goes in elements 2 and 3.  */
     emit_insn (gen_sse2_pshufd_1 (t5, t1, const0_rtx, const2_rtx,
				const0_rtx, const0_rtx));
     emit_insn (gen_sse2_pshufd_1 (t6, t4, const0_rtx, const2_rtx,
				   const0_rtx, const0_rtx));

    /* Merge the parts back together.  */
     emit_insn (gen_sse2_punpckldq (op0, t5, t6));
     DONE;
   }
})

(define_insn "*sse4_1_mulv4si3"
  [(set (match_operand:V4SI 0 "register_operand" "=x")
	(mult:V4SI (match_operand:V4SI 1 "nonimmediate_operand" "%0")
		   (match_operand:V4SI 2 "nonimmediate_operand" "xm")))]
  "TARGET_SSE4_1 && ix86_binary_operator_ok (MULT, V4SImode, operands)"
  "pmulld\t{%2, %0|%0, %2}"
  [(set_attr "type" "sseimul")
   (set_attr "prefix_extra" "1")
   (set_attr "mode" "TI")])

(define_expand "mulv2di3"
  [(set (match_operand:V2DI 0 "register_operand" "")
	(mult:V2DI (match_operand:V2DI 1 "register_operand" "")
		   (match_operand:V2DI 2 "register_operand" "")))]
  "TARGET_SSE2"
{
  rtx t1, t2, t3, t4, t5, t6, thirtytwo;
  rtx op0, op1, op2;

  op0 = operands[0];
  op1 = operands[1];
  op2 = operands[2];
  t1 = gen_reg_rtx (V2DImode);
  t2 = gen_reg_rtx (V2DImode);
  t3 = gen_reg_rtx (V2DImode);
  t4 = gen_reg_rtx (V2DImode);
  t5 = gen_reg_rtx (V2DImode);
  t6 = gen_reg_rtx (V2DImode);
  thirtytwo = GEN_INT (32);

  /* Multiply low parts.  */
  emit_insn (gen_sse2_umulv2siv2di3 (t1, gen_lowpart (V4SImode, op1),
				     gen_lowpart (V4SImode, op2)));

  /* Shift input vectors left 32 bits so we can multiply high parts.  */
  emit_insn (gen_lshrv2di3 (t2, op1, thirtytwo));
  emit_insn (gen_lshrv2di3 (t3, op2, thirtytwo));

  /* Multiply high parts by low parts.  */
  emit_insn (gen_sse2_umulv2siv2di3 (t4, gen_lowpart (V4SImode, op1),
				     gen_lowpart (V4SImode, t3)));
  emit_insn (gen_sse2_umulv2siv2di3 (t5, gen_lowpart (V4SImode, op2),
				     gen_lowpart (V4SImode, t2)));

  /* Shift them back.  */
  emit_insn (gen_ashlv2di3 (t4, t4, thirtytwo));
  emit_insn (gen_ashlv2di3 (t5, t5, thirtytwo));

  /* Add the three parts together.  */
  emit_insn (gen_addv2di3 (t6, t1, t4));
  emit_insn (gen_addv2di3 (op0, t6, t5));
  DONE;
})

(define_expand "vec_widen_smult_hi_v8hi"
  [(match_operand:V4SI 0 "register_operand" "")
   (match_operand:V8HI 1 "register_operand" "")
   (match_operand:V8HI 2 "register_operand" "")]
  "TARGET_SSE2"
{
  rtx op1, op2, t1, t2, dest;

  op1 = operands[1];
  op2 = operands[2];
  t1 = gen_reg_rtx (V8HImode);
  t2 = gen_reg_rtx (V8HImode);
  dest = gen_lowpart (V8HImode, operands[0]);

  emit_insn (gen_mulv8hi3 (t1, op1, op2));
  emit_insn (gen_smulv8hi3_highpart (t2, op1, op2));
  emit_insn (gen_vec_interleave_highv8hi (dest, t1, t2));
  DONE;
})

(define_expand "vec_widen_smult_lo_v8hi"
  [(match_operand:V4SI 0 "register_operand" "")
   (match_operand:V8HI 1 "register_operand" "")
   (match_operand:V8HI 2 "register_operand" "")]
  "TARGET_SSE2"
{
  rtx op1, op2, t1, t2, dest;

  op1 = operands[1];
  op2 = operands[2];
  t1 = gen_reg_rtx (V8HImode);
  t2 = gen_reg_rtx (V8HImode);
  dest = gen_lowpart (V8HImode, operands[0]);

  emit_insn (gen_mulv8hi3 (t1, op1, op2));
  emit_insn (gen_smulv8hi3_highpart (t2, op1, op2));
  emit_insn (gen_vec_interleave_lowv8hi (dest, t1, t2));
  DONE;
})

(define_expand "vec_widen_umult_hi_v8hi"
  [(match_operand:V4SI 0 "register_operand" "")
   (match_operand:V8HI 1 "register_operand" "")
   (match_operand:V8HI 2 "register_operand" "")]
  "TARGET_SSE2"
{
  rtx op1, op2, t1, t2, dest;

  op1 = operands[1];
  op2 = operands[2];
  t1 = gen_reg_rtx (V8HImode);
  t2 = gen_reg_rtx (V8HImode);
  dest = gen_lowpart (V8HImode, operands[0]);

  emit_insn (gen_mulv8hi3 (t1, op1, op2));
  emit_insn (gen_umulv8hi3_highpart (t2, op1, op2));
  emit_insn (gen_vec_interleave_highv8hi (dest, t1, t2));
  DONE;
})

(define_expand "vec_widen_umult_lo_v8hi"
  [(match_operand:V4SI 0 "register_operand" "")
   (match_operand:V8HI 1 "register_operand" "")
   (match_operand:V8HI 2 "register_operand" "")]
  "TARGET_SSE2"
{
  rtx op1, op2, t1, t2, dest;

  op1 = operands[1];
  op2 = operands[2];
  t1 = gen_reg_rtx (V8HImode);
  t2 = gen_reg_rtx (V8HImode);
  dest = gen_lowpart (V8HImode, operands[0]);

  emit_insn (gen_mulv8hi3 (t1, op1, op2));
  emit_insn (gen_umulv8hi3_highpart (t2, op1, op2));
  emit_insn (gen_vec_interleave_lowv8hi (dest, t1, t2));
  DONE;
})

(define_expand "vec_widen_smult_hi_v4si"
  [(match_operand:V2DI 0 "register_operand" "")
   (match_operand:V4SI 1 "register_operand" "")
   (match_operand:V4SI 2 "register_operand" "")]
  "TARGET_SSE2"
{
  rtx op1, op2, t1, t2;

  op1 = operands[1];
  op2 = operands[2];
  t1 = gen_reg_rtx (V4SImode);
  t2 = gen_reg_rtx (V4SImode);

  emit_insn (gen_vec_interleave_highv4si (t1, op1, op1));
  emit_insn (gen_vec_interleave_highv4si (t2, op2, op2));
  emit_insn (gen_sse2_umulv2siv2di3 (operands[0], t1, t2));
  DONE;
})

(define_expand "vec_widen_smult_lo_v4si"
  [(match_operand:V2DI 0 "register_operand" "")
   (match_operand:V4SI 1 "register_operand" "")
   (match_operand:V4SI 2 "register_operand" "")]
  "TARGET_SSE2"
{
  rtx op1, op2, t1, t2;

  op1 = operands[1];
  op2 = operands[2];
  t1 = gen_reg_rtx (V4SImode);
  t2 = gen_reg_rtx (V4SImode);

  emit_insn (gen_vec_interleave_lowv4si (t1, op1, op1));
  emit_insn (gen_vec_interleave_lowv4si (t2, op2, op2));
  emit_insn (gen_sse2_umulv2siv2di3 (operands[0], t1, t2));
  DONE;
})

(define_expand "vec_widen_umult_hi_v4si"
  [(match_operand:V2DI 0 "register_operand" "")
   (match_operand:V4SI 1 "register_operand" "")
   (match_operand:V4SI 2 "register_operand" "")]
  "TARGET_SSE2"
{
  rtx op1, op2, t1, t2;

  op1 = operands[1];
  op2 = operands[2];
  t1 = gen_reg_rtx (V4SImode);
  t2 = gen_reg_rtx (V4SImode);

  emit_insn (gen_vec_interleave_highv4si (t1, op1, op1));
  emit_insn (gen_vec_interleave_highv4si (t2, op2, op2));
  emit_insn (gen_sse2_umulv2siv2di3 (operands[0], t1, t2));
  DONE;
})

(define_expand "vec_widen_umult_lo_v4si"
  [(match_operand:V2DI 0 "register_operand" "")
   (match_operand:V4SI 1 "register_operand" "")
   (match_operand:V4SI 2 "register_operand" "")]
  "TARGET_SSE2"
{
  rtx op1, op2, t1, t2;

  op1 = operands[1];
  op2 = operands[2];
  t1 = gen_reg_rtx (V4SImode);
  t2 = gen_reg_rtx (V4SImode);

  emit_insn (gen_vec_interleave_lowv4si (t1, op1, op1));
  emit_insn (gen_vec_interleave_lowv4si (t2, op2, op2));
  emit_insn (gen_sse2_umulv2siv2di3 (operands[0], t1, t2));
  DONE;
})

(define_expand "sdot_prodv8hi"
  [(match_operand:V4SI 0 "register_operand" "")
   (match_operand:V8HI 1 "register_operand" "")
   (match_operand:V8HI 2 "register_operand" "")
   (match_operand:V4SI 3 "register_operand" "")]
  "TARGET_SSE2"
{
  rtx t = gen_reg_rtx (V4SImode);
  emit_insn (gen_sse2_pmaddwd (t, operands[1], operands[2]));
  emit_insn (gen_addv4si3 (operands[0], operands[3], t));
  DONE;
})

(define_expand "udot_prodv4si"
  [(match_operand:V2DI 0 "register_operand" "") 
   (match_operand:V4SI 1 "register_operand" "") 
   (match_operand:V4SI 2 "register_operand" "")
   (match_operand:V2DI 3 "register_operand" "")]
  "TARGET_SSE2"
{
  rtx t1, t2, t3, t4;

  t1 = gen_reg_rtx (V2DImode);
  emit_insn (gen_sse2_umulv2siv2di3 (t1, operands[1], operands[2]));
  emit_insn (gen_addv2di3 (t1, t1, operands[3]));

  t2 = gen_reg_rtx (V4SImode);
  t3 = gen_reg_rtx (V4SImode);
  emit_insn (gen_sse2_lshrti3 (gen_lowpart (TImode, t2),
                               gen_lowpart (TImode, operands[1]),
                               GEN_INT (32)));
  emit_insn (gen_sse2_lshrti3 (gen_lowpart (TImode, t3),
                               gen_lowpart (TImode, operands[2]),
                               GEN_INT (32)));

  t4 = gen_reg_rtx (V2DImode);
  emit_insn (gen_sse2_umulv2siv2di3 (t4, t2, t3));

  emit_insn (gen_addv2di3 (operands[0], t1, t4));
  DONE;
})

(define_insn "ashr<mode>3"
  [(set (match_operand:SSEMODE24 0 "register_operand" "=x")
	(ashiftrt:SSEMODE24
	  (match_operand:SSEMODE24 1 "register_operand" "0")
	  (match_operand:TI 2 "nonmemory_operand" "xn")))]
  "TARGET_SSE2"
  "psra<ssevecsize>\t{%2, %0|%0, %2}"
  [(set_attr "type" "sseishft")
   (set_attr "prefix_data16" "1")
   (set_attr "mode" "TI")])

(define_insn "lshr<mode>3"
  [(set (match_operand:SSEMODE248 0 "register_operand" "=x")
	(lshiftrt:SSEMODE248
	  (match_operand:SSEMODE248 1 "register_operand" "0")
	  (match_operand:TI 2 "nonmemory_operand" "xn")))]
  "TARGET_SSE2"
  "psrl<ssevecsize>\t{%2, %0|%0, %2}"
  [(set_attr "type" "sseishft")
   (set_attr "prefix_data16" "1")
   (set_attr "mode" "TI")])

(define_insn "ashl<mode>3"
  [(set (match_operand:SSEMODE248 0 "register_operand" "=x")
	(ashift:SSEMODE248
	  (match_operand:SSEMODE248 1 "register_operand" "0")
	  (match_operand:TI 2 "nonmemory_operand" "xn")))]
  "TARGET_SSE2"
  "psll<ssevecsize>\t{%2, %0|%0, %2}"
  [(set_attr "type" "sseishft")
   (set_attr "prefix_data16" "1")
<<<<<<< HEAD
   (set_attr "mode" "TI")])

(define_insn "sse2_ashlti3"
  [(set (match_operand:TI 0 "register_operand" "=x")
	(ashift:TI (match_operand:TI 1 "register_operand" "0")
		   (match_operand:SI 2 "const_0_to_255_mul_8_operand" "n")))]
  "TARGET_SSE2"
{
  operands[2] = GEN_INT (INTVAL (operands[2]) / 8);
  return "pslldq\t{%2, %0|%0, %2}";
}
  [(set_attr "type" "sseishft")
   (set_attr "prefix_data16" "1")
=======
>>>>>>> 99c9c69a
   (set_attr "mode" "TI")])

(define_expand "vec_shl_<mode>"
  [(set (match_operand:SSEMODEI 0 "register_operand" "")
        (ashift:TI (match_operand:SSEMODEI 1 "register_operand" "")
		   (match_operand:SI 2 "general_operand" "")))]
  "TARGET_SSE2"
{
  if (!const_0_to_255_mul_8_operand (operands[2], SImode))
    FAIL;
  operands[0] = gen_lowpart (TImode, operands[0]);
  operands[1] = gen_lowpart (TImode, operands[1]);
})

<<<<<<< HEAD
(define_insn "sse2_lshrti3"
  [(set (match_operand:TI 0 "register_operand" "=x")
 	(lshiftrt:TI (match_operand:TI 1 "register_operand" "0")
		     (match_operand:SI 2 "const_0_to_255_mul_8_operand" "n")))]
  "TARGET_SSE2"
{
  operands[2] = GEN_INT (INTVAL (operands[2]) / 8);
  return "psrldq\t{%2, %0|%0, %2}";
}
  [(set_attr "type" "sseishft")
   (set_attr "prefix_data16" "1")
   (set_attr "mode" "TI")])

=======
>>>>>>> 99c9c69a
(define_expand "vec_shr_<mode>"
  [(set (match_operand:SSEMODEI 0 "register_operand" "")
        (lshiftrt:TI (match_operand:SSEMODEI 1 "register_operand" "")
		     (match_operand:SI 2 "general_operand" "")))]
  "TARGET_SSE2"
{
  if (!const_0_to_255_mul_8_operand (operands[2], SImode))
    FAIL;
  operands[0] = gen_lowpart (TImode, operands[0]);
  operands[1] = gen_lowpart (TImode, operands[1]);
})

(define_expand "umaxv16qi3"
  [(set (match_operand:V16QI 0 "register_operand" "")
	(umax:V16QI (match_operand:V16QI 1 "nonimmediate_operand" "")
		    (match_operand:V16QI 2 "nonimmediate_operand" "")))]
  "TARGET_SSE2"
  "ix86_fixup_binary_operands_no_copy (UMAX, V16QImode, operands);")

(define_insn "*umaxv16qi3"
  [(set (match_operand:V16QI 0 "register_operand" "=x")
	(umax:V16QI (match_operand:V16QI 1 "nonimmediate_operand" "%0")
		    (match_operand:V16QI 2 "nonimmediate_operand" "xm")))]
  "TARGET_SSE2 && ix86_binary_operator_ok (UMAX, V16QImode, operands)"
  "pmaxub\t{%2, %0|%0, %2}"
  [(set_attr "type" "sseiadd")
   (set_attr "prefix_data16" "1")
   (set_attr "mode" "TI")])

(define_expand "smaxv8hi3"
  [(set (match_operand:V8HI 0 "register_operand" "")
	(smax:V8HI (match_operand:V8HI 1 "nonimmediate_operand" "")
		   (match_operand:V8HI 2 "nonimmediate_operand" "")))]
  "TARGET_SSE2"
  "ix86_fixup_binary_operands_no_copy (SMAX, V8HImode, operands);")

(define_insn "*smaxv8hi3"
  [(set (match_operand:V8HI 0 "register_operand" "=x")
	(smax:V8HI (match_operand:V8HI 1 "nonimmediate_operand" "%0")
		   (match_operand:V8HI 2 "nonimmediate_operand" "xm")))]
  "TARGET_SSE2 && ix86_binary_operator_ok (SMAX, V8HImode, operands)"
  "pmaxsw\t{%2, %0|%0, %2}"
  [(set_attr "type" "sseiadd")
   (set_attr "prefix_data16" "1")
   (set_attr "mode" "TI")])

(define_expand "umaxv8hi3"
  [(set (match_operand:V8HI 0 "register_operand" "")
	(umax:V8HI (match_operand:V8HI 1 "register_operand" "")
		   (match_operand:V8HI 2 "nonimmediate_operand" "")))]
  "TARGET_SSE2"
{
  if (TARGET_SSE4_1)
    ix86_fixup_binary_operands_no_copy (UMAX, V8HImode, operands);
  else
    {
      rtx op0 = operands[0], op2 = operands[2], op3 = op0;
      if (rtx_equal_p (op3, op2))
	op3 = gen_reg_rtx (V8HImode);
      emit_insn (gen_sse2_ussubv8hi3 (op3, operands[1], op2));
      emit_insn (gen_addv8hi3 (op0, op3, op2));
      DONE;
    }
})

(define_expand "smax<mode>3"
  [(set (match_operand:SSEMODE14 0 "register_operand" "")
	(smax:SSEMODE14 (match_operand:SSEMODE14 1 "register_operand" "")
			(match_operand:SSEMODE14 2 "register_operand" "")))]
  "TARGET_SSE2"
{
  if (TARGET_SSE4_1)
    ix86_fixup_binary_operands_no_copy (SMAX, <MODE>mode, operands);
  else
  {
    rtx xops[6];
    bool ok;

    xops[0] = operands[0];
    xops[1] = operands[1];
    xops[2] = operands[2];
    xops[3] = gen_rtx_GT (VOIDmode, operands[1], operands[2]);
    xops[4] = operands[1];
    xops[5] = operands[2];
    ok = ix86_expand_int_vcond (xops);
    gcc_assert (ok);
    DONE;
  }
})

(define_insn "*sse4_1_smax<mode>3"
  [(set (match_operand:SSEMODE14 0 "register_operand" "=x")
	(smax:SSEMODE14
	  (match_operand:SSEMODE14 1 "nonimmediate_operand" "%0")
	  (match_operand:SSEMODE14 2 "nonimmediate_operand" "xm")))]
  "TARGET_SSE4_1 && ix86_binary_operator_ok (SMAX, <MODE>mode, operands)"
  "pmaxs<ssevecsize>\t{%2, %0|%0, %2}"
  [(set_attr "type" "sseiadd")
   (set_attr "prefix_extra" "1")
   (set_attr "mode" "TI")])

(define_expand "umaxv4si3"
  [(set (match_operand:V4SI 0 "register_operand" "")
	(umax:V4SI (match_operand:V4SI 1 "register_operand" "")
		   (match_operand:V4SI 2 "register_operand" "")))]
  "TARGET_SSE2"
{
  if (TARGET_SSE4_1)
    ix86_fixup_binary_operands_no_copy (UMAX, V4SImode, operands);
  else
  {
    rtx xops[6];
    bool ok;

    xops[0] = operands[0];
    xops[1] = operands[1];
    xops[2] = operands[2];
    xops[3] = gen_rtx_GTU (VOIDmode, operands[1], operands[2]);
    xops[4] = operands[1];
    xops[5] = operands[2];
    ok = ix86_expand_int_vcond (xops);
    gcc_assert (ok);
    DONE;
  }
})

(define_insn "*sse4_1_umax<mode>3"
  [(set (match_operand:SSEMODE24 0 "register_operand" "=x")
	(umax:SSEMODE24
	  (match_operand:SSEMODE24 1 "nonimmediate_operand" "%0")
	  (match_operand:SSEMODE24 2 "nonimmediate_operand" "xm")))]
  "TARGET_SSE4_1 && ix86_binary_operator_ok (UMAX, <MODE>mode, operands)"
  "pmaxu<ssevecsize>\t{%2, %0|%0, %2}"
  [(set_attr "type" "sseiadd")
   (set_attr "prefix_extra" "1")
   (set_attr "mode" "TI")])

(define_expand "uminv16qi3"
  [(set (match_operand:V16QI 0 "register_operand" "")
	(umin:V16QI (match_operand:V16QI 1 "nonimmediate_operand" "")
		    (match_operand:V16QI 2 "nonimmediate_operand" "")))]
  "TARGET_SSE2"
  "ix86_fixup_binary_operands_no_copy (UMIN, V16QImode, operands);")

(define_insn "*uminv16qi3"
  [(set (match_operand:V16QI 0 "register_operand" "=x")
	(umin:V16QI (match_operand:V16QI 1 "nonimmediate_operand" "%0")
		    (match_operand:V16QI 2 "nonimmediate_operand" "xm")))]
  "TARGET_SSE2 && ix86_binary_operator_ok (UMIN, V16QImode, operands)"
  "pminub\t{%2, %0|%0, %2}"
  [(set_attr "type" "sseiadd")
   (set_attr "prefix_data16" "1")
   (set_attr "mode" "TI")])

(define_expand "sminv8hi3"
  [(set (match_operand:V8HI 0 "register_operand" "")
	(smin:V8HI (match_operand:V8HI 1 "nonimmediate_operand" "")
		   (match_operand:V8HI 2 "nonimmediate_operand" "")))]
  "TARGET_SSE2"
  "ix86_fixup_binary_operands_no_copy (SMIN, V8HImode, operands);")

(define_insn "*sminv8hi3"
  [(set (match_operand:V8HI 0 "register_operand" "=x")
	(smin:V8HI (match_operand:V8HI 1 "nonimmediate_operand" "%0")
		   (match_operand:V8HI 2 "nonimmediate_operand" "xm")))]
  "TARGET_SSE2 && ix86_binary_operator_ok (SMIN, V8HImode, operands)"
  "pminsw\t{%2, %0|%0, %2}"
  [(set_attr "type" "sseiadd")
   (set_attr "prefix_data16" "1")
   (set_attr "mode" "TI")])

(define_expand "smin<mode>3"
  [(set (match_operand:SSEMODE14 0 "register_operand" "")
	(smin:SSEMODE14 (match_operand:SSEMODE14 1 "register_operand" "")
			(match_operand:SSEMODE14 2 "register_operand" "")))]
  "TARGET_SSE2"
{
  if (TARGET_SSE4_1)
    ix86_fixup_binary_operands_no_copy (SMIN, <MODE>mode, operands);
  else
    {
      rtx xops[6];
      bool ok;

      xops[0] = operands[0];
      xops[1] = operands[2];
      xops[2] = operands[1];
      xops[3] = gen_rtx_GT (VOIDmode, operands[1], operands[2]);
      xops[4] = operands[1];
      xops[5] = operands[2];
      ok = ix86_expand_int_vcond (xops);
      gcc_assert (ok);
      DONE;
    }
})

(define_insn "*sse4_1_smin<mode>3"
  [(set (match_operand:SSEMODE14 0 "register_operand" "=x")
	(smin:SSEMODE14
	  (match_operand:SSEMODE14 1 "nonimmediate_operand" "%0")
	  (match_operand:SSEMODE14 2 "nonimmediate_operand" "xm")))]
  "TARGET_SSE4_1 && ix86_binary_operator_ok (SMIN, <MODE>mode, operands)"
  "pmins<ssevecsize>\t{%2, %0|%0, %2}"
  [(set_attr "type" "sseiadd")
   (set_attr "prefix_extra" "1")
   (set_attr "mode" "TI")])

(define_expand "umin<mode>3"
  [(set (match_operand:SSEMODE24 0 "register_operand" "")
	(umin:SSEMODE24 (match_operand:SSEMODE24 1 "register_operand" "")
			(match_operand:SSEMODE24 2 "register_operand" "")))]
  "TARGET_SSE2"
{
  if (TARGET_SSE4_1)
    ix86_fixup_binary_operands_no_copy (UMIN, <MODE>mode, operands);
  else
    {
      rtx xops[6];
      bool ok;

      xops[0] = operands[0];
      xops[1] = operands[2];
      xops[2] = operands[1];
      xops[3] = gen_rtx_GTU (VOIDmode, operands[1], operands[2]);
      xops[4] = operands[1];
      xops[5] = operands[2];
      ok = ix86_expand_int_vcond (xops);
      gcc_assert (ok);
      DONE;
    }
})

(define_insn "*sse4_1_umin<mode>3"
  [(set (match_operand:SSEMODE24 0 "register_operand" "=x")
	(umin:SSEMODE24
	  (match_operand:SSEMODE24 1 "nonimmediate_operand" "%0")
	  (match_operand:SSEMODE24 2 "nonimmediate_operand" "xm")))]
  "TARGET_SSE4_1 && ix86_binary_operator_ok (UMIN, <MODE>mode, operands)"
  "pminu<ssevecsize>\t{%2, %0|%0, %2}"
  [(set_attr "type" "sseiadd")
   (set_attr "prefix_extra" "1")
   (set_attr "mode" "TI")])

;;;;;;;;;;;;;;;;;;;;;;;;;;;;;;;;;;;;;;;;;;;;;;;;;;;;;;;;;;;;;;;;;;;;;
;;
;; Parallel integral comparisons
;;
;;;;;;;;;;;;;;;;;;;;;;;;;;;;;;;;;;;;;;;;;;;;;;;;;;;;;;;;;;;;;;;;;;;;;

(define_insn "sse2_eq<mode>3"
  [(set (match_operand:SSEMODE124 0 "register_operand" "=x")
	(eq:SSEMODE124
	  (match_operand:SSEMODE124 1 "nonimmediate_operand" "%0")
	  (match_operand:SSEMODE124 2 "nonimmediate_operand" "xm")))]
  "TARGET_SSE2 && ix86_binary_operator_ok (EQ, <MODE>mode, operands)"
  "pcmpeq<ssevecsize>\t{%2, %0|%0, %2}"
  [(set_attr "type" "ssecmp")
   (set_attr "prefix_data16" "1")
   (set_attr "mode" "TI")])

(define_insn "sse4_1_eqv2di3"
  [(set (match_operand:V2DI 0 "register_operand" "=x")
	(eq:V2DI
	  (match_operand:V2DI 1 "nonimmediate_operand" "%0")
	  (match_operand:V2DI 2 "nonimmediate_operand" "xm")))]
  "TARGET_SSE4_1 && ix86_binary_operator_ok (EQ, V2DImode, operands)"
  "pcmpeqq\t{%2, %0|%0, %2}"
  [(set_attr "type" "ssecmp")
   (set_attr "prefix_extra" "1")
   (set_attr "mode" "TI")])

(define_insn "sse2_gt<mode>3"
  [(set (match_operand:SSEMODE124 0 "register_operand" "=x")
	(gt:SSEMODE124
	  (match_operand:SSEMODE124 1 "register_operand" "0")
	  (match_operand:SSEMODE124 2 "nonimmediate_operand" "xm")))]
  "TARGET_SSE2"
  "pcmpgt<ssevecsize>\t{%2, %0|%0, %2}"
  [(set_attr "type" "ssecmp")
   (set_attr "prefix_data16" "1")
<<<<<<< HEAD
=======
   (set_attr "mode" "TI")])

(define_insn "sse4_2_gtv2di3"
  [(set (match_operand:V2DI 0 "register_operand" "=x")
	(gt:V2DI
	  (match_operand:V2DI 1 "nonimmediate_operand" "0")
	  (match_operand:V2DI 2 "nonimmediate_operand" "xm")))]
  "TARGET_SSE4_2"
  "pcmpgtq\t{%2, %0|%0, %2}"
  [(set_attr "type" "ssecmp")
>>>>>>> 99c9c69a
   (set_attr "mode" "TI")])

(define_expand "vcond<mode>"
  [(set (match_operand:SSEMODEI 0 "register_operand" "")
        (if_then_else:SSEMODEI
          (match_operator 3 ""
            [(match_operand:SSEMODEI 4 "nonimmediate_operand" "")
             (match_operand:SSEMODEI 5 "nonimmediate_operand" "")])
          (match_operand:SSEMODEI 1 "general_operand" "")
          (match_operand:SSEMODEI 2 "general_operand" "")))]
  "TARGET_SSE2"
{
  if (ix86_expand_int_vcond (operands))
    DONE;
  else
    FAIL;
})

(define_expand "vcondu<mode>"
  [(set (match_operand:SSEMODEI 0 "register_operand" "")
        (if_then_else:SSEMODEI
          (match_operator 3 ""
            [(match_operand:SSEMODEI 4 "nonimmediate_operand" "")
             (match_operand:SSEMODEI 5 "nonimmediate_operand" "")])
          (match_operand:SSEMODEI 1 "general_operand" "")
          (match_operand:SSEMODEI 2 "general_operand" "")))]
  "TARGET_SSE2"
{
  if (ix86_expand_int_vcond (operands))
    DONE;
  else
    FAIL;
})

;;;;;;;;;;;;;;;;;;;;;;;;;;;;;;;;;;;;;;;;;;;;;;;;;;;;;;;;;;;;;;;;;;;;;
;;
;; Parallel bitwise logical operations
;;
;;;;;;;;;;;;;;;;;;;;;;;;;;;;;;;;;;;;;;;;;;;;;;;;;;;;;;;;;;;;;;;;;;;;;

(define_expand "one_cmpl<mode>2"
  [(set (match_operand:SSEMODEI 0 "register_operand" "")
	(xor:SSEMODEI (match_operand:SSEMODEI 1 "nonimmediate_operand" "")
		      (match_dup 2)))]
  "TARGET_SSE2"
{
  int i, n = GET_MODE_NUNITS (<MODE>mode);
  rtvec v = rtvec_alloc (n);

  for (i = 0; i < n; ++i)
    RTVEC_ELT (v, i) = constm1_rtx;

  operands[2] = force_reg (<MODE>mode, gen_rtx_CONST_VECTOR (<MODE>mode, v));
})

(define_expand "and<mode>3"
  [(set (match_operand:SSEMODEI 0 "register_operand" "")
	(and:SSEMODEI (match_operand:SSEMODEI 1 "nonimmediate_operand" "")
		      (match_operand:SSEMODEI 2 "nonimmediate_operand" "")))]
  "TARGET_SSE2"
  "ix86_fixup_binary_operands_no_copy (AND, <MODE>mode, operands);")

(define_insn "*and<mode>3"
  [(set (match_operand:SSEMODEI 0 "register_operand" "=x")
	(and:SSEMODEI
	  (match_operand:SSEMODEI 1 "nonimmediate_operand" "%0")
	  (match_operand:SSEMODEI 2 "nonimmediate_operand" "xm")))]
  "TARGET_SSE2 && ix86_binary_operator_ok (AND, <MODE>mode, operands)"
  "pand\t{%2, %0|%0, %2}"
  [(set_attr "type" "sselog")
   (set_attr "prefix_data16" "1")
   (set_attr "mode" "TI")])

(define_insn "sse2_nand<mode>3"
  [(set (match_operand:SSEMODEI 0 "register_operand" "=x")
	(and:SSEMODEI
	  (not:SSEMODEI (match_operand:SSEMODEI 1 "register_operand" "0"))
	  (match_operand:SSEMODEI 2 "nonimmediate_operand" "xm")))]
  "TARGET_SSE2"
  "pandn\t{%2, %0|%0, %2}"
  [(set_attr "type" "sselog")
   (set_attr "prefix_data16" "1")
<<<<<<< HEAD
=======
   (set_attr "mode" "TI")])

(define_expand "andtf3"
  [(set (match_operand:TF 0 "register_operand" "")
	(and:TF (match_operand:TF 1 "nonimmediate_operand" "")
		(match_operand:TF 2 "nonimmediate_operand" "")))]
  "TARGET_64BIT"
  "ix86_fixup_binary_operands_no_copy (AND, TFmode, operands);")

(define_insn "*andtf3"
  [(set (match_operand:TF 0 "register_operand" "=x")
	(and:TF
	  (match_operand:TF 1 "nonimmediate_operand" "%0")
	  (match_operand:TF 2 "nonimmediate_operand" "xm")))]
  "TARGET_64BIT && ix86_binary_operator_ok (AND, TFmode, operands)"
  "pand\t{%2, %0|%0, %2}"
  [(set_attr "type" "sselog")
   (set_attr "prefix_data16" "1")
   (set_attr "mode" "TI")])

(define_insn "*nandtf3"
  [(set (match_operand:TF 0 "register_operand" "=x")
	(and:TF
	  (not:TF (match_operand:TF 1 "register_operand" "0"))
	  (match_operand:TF 2 "nonimmediate_operand" "xm")))]
  "TARGET_64BIT"
  "pandn\t{%2, %0|%0, %2}"
  [(set_attr "type" "sselog")
   (set_attr "prefix_data16" "1")
>>>>>>> 99c9c69a
   (set_attr "mode" "TI")])

(define_expand "ior<mode>3"
  [(set (match_operand:SSEMODEI 0 "register_operand" "")
	(ior:SSEMODEI (match_operand:SSEMODEI 1 "nonimmediate_operand" "")
		      (match_operand:SSEMODEI 2 "nonimmediate_operand" "")))]
  "TARGET_SSE2"
  "ix86_fixup_binary_operands_no_copy (IOR, <MODE>mode, operands);")

(define_insn "*ior<mode>3"
  [(set (match_operand:SSEMODEI 0 "register_operand" "=x")
	(ior:SSEMODEI
	  (match_operand:SSEMODEI 1 "nonimmediate_operand" "%0")
	  (match_operand:SSEMODEI 2 "nonimmediate_operand" "xm")))]
  "TARGET_SSE2 && ix86_binary_operator_ok (IOR, <MODE>mode, operands)"
  "por\t{%2, %0|%0, %2}"
  [(set_attr "type" "sselog")
   (set_attr "prefix_data16" "1")
<<<<<<< HEAD
=======
   (set_attr "mode" "TI")])

(define_expand "iortf3"
  [(set (match_operand:TF 0 "register_operand" "")
	(ior:TF (match_operand:TF 1 "nonimmediate_operand" "")
		(match_operand:TF 2 "nonimmediate_operand" "")))]
  "TARGET_64BIT"
  "ix86_fixup_binary_operands_no_copy (IOR, TFmode, operands);")

(define_insn "*iortf3"
  [(set (match_operand:TF 0 "register_operand" "=x")
	(ior:TF
	  (match_operand:TF 1 "nonimmediate_operand" "%0")
	  (match_operand:TF 2 "nonimmediate_operand" "xm")))]
  "TARGET_64BIT && ix86_binary_operator_ok (IOR, TFmode, operands)"
  "por\t{%2, %0|%0, %2}"
  [(set_attr "type" "sselog")
   (set_attr "prefix_data16" "1")
>>>>>>> 99c9c69a
   (set_attr "mode" "TI")])

(define_expand "xor<mode>3"
  [(set (match_operand:SSEMODEI 0 "register_operand" "")
	(xor:SSEMODEI (match_operand:SSEMODEI 1 "nonimmediate_operand" "")
		      (match_operand:SSEMODEI 2 "nonimmediate_operand" "")))]
  "TARGET_SSE2"
  "ix86_fixup_binary_operands_no_copy (XOR, <MODE>mode, operands);")

(define_insn "*xor<mode>3"
  [(set (match_operand:SSEMODEI 0 "register_operand" "=x")
	(xor:SSEMODEI
	  (match_operand:SSEMODEI 1 "nonimmediate_operand" "%0")
	  (match_operand:SSEMODEI 2 "nonimmediate_operand" "xm")))]
  "TARGET_SSE2 && ix86_binary_operator_ok (XOR, <MODE>mode, operands)"
  "pxor\t{%2, %0|%0, %2}"
  [(set_attr "type" "sselog")
   (set_attr "prefix_data16" "1")
<<<<<<< HEAD
=======
   (set_attr "mode" "TI")])

(define_expand "xortf3"
  [(set (match_operand:TF 0 "register_operand" "")
	(xor:TF (match_operand:TF 1 "nonimmediate_operand" "")
		(match_operand:TF 2 "nonimmediate_operand" "")))]
  "TARGET_64BIT"
  "ix86_fixup_binary_operands_no_copy (XOR, TFmode, operands);")

(define_insn "*xortf3"
  [(set (match_operand:TF 0 "register_operand" "=x")
	(xor:TF
	  (match_operand:TF 1 "nonimmediate_operand" "%0")
	  (match_operand:TF 2 "nonimmediate_operand" "xm")))]
  "TARGET_64BIT && ix86_binary_operator_ok (XOR, TFmode, operands)"
  "pxor\t{%2, %0|%0, %2}"
  [(set_attr "type" "sselog")
   (set_attr "prefix_data16" "1")
>>>>>>> 99c9c69a
   (set_attr "mode" "TI")])

;;;;;;;;;;;;;;;;;;;;;;;;;;;;;;;;;;;;;;;;;;;;;;;;;;;;;;;;;;;;;;;;;;;;;
;;
;; Parallel integral element swizzling
;;
;;;;;;;;;;;;;;;;;;;;;;;;;;;;;;;;;;;;;;;;;;;;;;;;;;;;;;;;;;;;;;;;;;;;;

;; Reduce:
;;      op1 = abcdefghijklmnop
;;      op2 = qrstuvwxyz012345
;;       h1 = aqbrcsdteufvgwhx
;;       l1 = iyjzk0l1m2n3o4p5
;;       h2 = aiqybjrzcks0dlt1
;;       l2 = emu2fnv3gow4hpx5
;;       h3 = aeimquy2bfjnrvz3
;;       l3 = cgkosw04dhlptx15
;;   result = bdfhjlnprtvxz135
(define_expand "vec_pack_trunc_v8hi"
  [(match_operand:V16QI 0 "register_operand" "")
   (match_operand:V8HI 1 "register_operand" "")
   (match_operand:V8HI 2 "register_operand" "")]
  "TARGET_SSE2"
{
  rtx op1, op2, h1, l1, h2, l2, h3, l3;

  op1 = gen_lowpart (V16QImode, operands[1]);
  op2 = gen_lowpart (V16QImode, operands[2]);
  h1 = gen_reg_rtx (V16QImode);
  l1 = gen_reg_rtx (V16QImode);
  h2 = gen_reg_rtx (V16QImode);
  l2 = gen_reg_rtx (V16QImode);
  h3 = gen_reg_rtx (V16QImode);
  l3 = gen_reg_rtx (V16QImode);

  emit_insn (gen_vec_interleave_highv16qi (h1, op1, op2));
  emit_insn (gen_vec_interleave_lowv16qi (l1, op1, op2));
  emit_insn (gen_vec_interleave_highv16qi (h2, l1, h1));
  emit_insn (gen_vec_interleave_lowv16qi (l2, l1, h1));
  emit_insn (gen_vec_interleave_highv16qi (h3, l2, h2));
  emit_insn (gen_vec_interleave_lowv16qi (l3, l2, h2));
  emit_insn (gen_vec_interleave_lowv16qi (operands[0], l3, h3));
  DONE;
})

;; Reduce:
;;      op1 = abcdefgh
;;      op2 = ijklmnop
;;       h1 = aibjckdl
;;       l1 = emfngohp
;;       h2 = aeimbfjn
;;       l2 = cgkodhlp
;;   result = bdfhjlnp
(define_expand "vec_pack_trunc_v4si"
  [(match_operand:V8HI 0 "register_operand" "")
   (match_operand:V4SI 1 "register_operand" "")
   (match_operand:V4SI 2 "register_operand" "")]
  "TARGET_SSE2"
{
  rtx op1, op2, h1, l1, h2, l2;

  op1 = gen_lowpart (V8HImode, operands[1]);
  op2 = gen_lowpart (V8HImode, operands[2]);
  h1 = gen_reg_rtx (V8HImode);
  l1 = gen_reg_rtx (V8HImode);
  h2 = gen_reg_rtx (V8HImode);
  l2 = gen_reg_rtx (V8HImode);

  emit_insn (gen_vec_interleave_highv8hi (h1, op1, op2));
  emit_insn (gen_vec_interleave_lowv8hi (l1, op1, op2));
  emit_insn (gen_vec_interleave_highv8hi (h2, l1, h1));
  emit_insn (gen_vec_interleave_lowv8hi (l2, l1, h1));
  emit_insn (gen_vec_interleave_lowv8hi (operands[0], l2, h2));
  DONE;
})

;; Reduce:
;;     op1 = abcd
;;     op2 = efgh
;;      h1 = aebf
;;      l1 = cgdh
;;  result = bdfh
(define_expand "vec_pack_trunc_v2di"
  [(match_operand:V4SI 0 "register_operand" "")
   (match_operand:V2DI 1 "register_operand" "")
   (match_operand:V2DI 2 "register_operand" "")]
  "TARGET_SSE2"
{
  rtx op1, op2, h1, l1;

  op1 = gen_lowpart (V4SImode, operands[1]);
  op2 = gen_lowpart (V4SImode, operands[2]);
  h1 = gen_reg_rtx (V4SImode);
  l1 = gen_reg_rtx (V4SImode);

  emit_insn (gen_vec_interleave_highv4si (h1, op1, op2));
  emit_insn (gen_vec_interleave_lowv4si (l1, op1, op2));
  emit_insn (gen_vec_interleave_lowv4si (operands[0], l1, h1));
  DONE;
})

(define_expand "vec_interleave_highv16qi"
  [(set (match_operand:V16QI 0 "register_operand" "=x")
        (vec_select:V16QI
          (vec_concat:V32QI
            (match_operand:V16QI 1 "register_operand" "0")
            (match_operand:V16QI 2 "nonimmediate_operand" "xm"))
          (parallel [(const_int 8)  (const_int 24)
                     (const_int 9)  (const_int 25)
                     (const_int 10) (const_int 26)
                     (const_int 11) (const_int 27)
                     (const_int 12) (const_int 28)
                     (const_int 13) (const_int 29)
                     (const_int 14) (const_int 30)
                     (const_int 15) (const_int 31)])))]
  "TARGET_SSE2"
{
  emit_insn (gen_sse2_punpckhbw (operands[0], operands[1], operands[2]));
  DONE;
})

(define_expand "vec_interleave_lowv16qi"
  [(set (match_operand:V16QI 0 "register_operand" "=x")
        (vec_select:V16QI
          (vec_concat:V32QI
            (match_operand:V16QI 1 "register_operand" "0")
            (match_operand:V16QI 2 "nonimmediate_operand" "xm"))
          (parallel [(const_int 0) (const_int 16)
                     (const_int 1) (const_int 17)
                     (const_int 2) (const_int 18)
                     (const_int 3) (const_int 19)
                     (const_int 4) (const_int 20)
                     (const_int 5) (const_int 21)
                     (const_int 6) (const_int 22)
                     (const_int 7) (const_int 23)])))]
  "TARGET_SSE2"
{
  emit_insn (gen_sse2_punpcklbw (operands[0], operands[1], operands[2]));
  DONE;
})

(define_expand "vec_interleave_highv8hi"
  [(set (match_operand:V8HI 0 "register_operand" "=x")
        (vec_select:V8HI
          (vec_concat:V16HI
            (match_operand:V8HI 1 "register_operand" "0")
            (match_operand:V8HI 2 "nonimmediate_operand" "xm"))
          (parallel [(const_int 4) (const_int 12)
                     (const_int 5) (const_int 13)
                     (const_int 6) (const_int 14)
                     (const_int 7) (const_int 15)])))]
  "TARGET_SSE2"
{
  emit_insn (gen_sse2_punpckhwd (operands[0], operands[1], operands[2]));
  DONE;
})

(define_expand "vec_interleave_lowv8hi"
  [(set (match_operand:V8HI 0 "register_operand" "=x")
        (vec_select:V8HI
          (vec_concat:V16HI
            (match_operand:V8HI 1 "register_operand" "0")
            (match_operand:V8HI 2 "nonimmediate_operand" "xm"))
          (parallel [(const_int 0) (const_int 8)
                     (const_int 1) (const_int 9)
                     (const_int 2) (const_int 10)
                     (const_int 3) (const_int 11)])))]
  "TARGET_SSE2"
{
  emit_insn (gen_sse2_punpcklwd (operands[0], operands[1], operands[2]));
  DONE;
})

(define_expand "vec_interleave_highv4si"
  [(set (match_operand:V4SI 0 "register_operand" "=x")
        (vec_select:V4SI
          (vec_concat:V8SI
            (match_operand:V4SI 1 "register_operand" "0")
            (match_operand:V4SI 2 "nonimmediate_operand" "xm"))
          (parallel [(const_int 2) (const_int 6)
                     (const_int 3) (const_int 7)])))]
  "TARGET_SSE2"
{
  emit_insn (gen_sse2_punpckhdq (operands[0], operands[1], operands[2]));
  DONE;
})

(define_expand "vec_interleave_lowv4si"
  [(set (match_operand:V4SI 0 "register_operand" "=x")
        (vec_select:V4SI
          (vec_concat:V8SI
            (match_operand:V4SI 1 "register_operand" "0")
            (match_operand:V4SI 2 "nonimmediate_operand" "xm"))
          (parallel [(const_int 0) (const_int 4)
                     (const_int 1) (const_int 5)])))]
  "TARGET_SSE2"
{
  emit_insn (gen_sse2_punpckldq (operands[0], operands[1], operands[2]));
  DONE;
})

(define_expand "vec_interleave_highv2di"
  [(set (match_operand:V2DI 0 "register_operand" "=x")
        (vec_select:V2DI
          (vec_concat:V4DI
            (match_operand:V2DI 1 "register_operand" "0")
            (match_operand:V2DI 2 "nonimmediate_operand" "xm"))
          (parallel [(const_int 1)
                     (const_int 3)])))]
  "TARGET_SSE2"
{
  emit_insn (gen_sse2_punpckhqdq (operands[0], operands[1], operands[2]));
  DONE;
})

(define_expand "vec_interleave_lowv2di"
  [(set (match_operand:V2DI 0 "register_operand" "=x")
        (vec_select:V2DI
          (vec_concat:V4DI
            (match_operand:V2DI 1 "register_operand" "0")
            (match_operand:V2DI 2 "nonimmediate_operand" "xm"))
          (parallel [(const_int 0)
                     (const_int 2)])))]
  "TARGET_SSE2"
{
  emit_insn (gen_sse2_punpcklqdq (operands[0], operands[1], operands[2]));
  DONE;
})

(define_insn "sse2_packsswb"
  [(set (match_operand:V16QI 0 "register_operand" "=x")
	(vec_concat:V16QI
	  (ss_truncate:V8QI
	    (match_operand:V8HI 1 "register_operand" "0"))
	  (ss_truncate:V8QI
	    (match_operand:V8HI 2 "nonimmediate_operand" "xm"))))]
  "TARGET_SSE2"
  "packsswb\t{%2, %0|%0, %2}"
  [(set_attr "type" "sselog")
   (set_attr "prefix_data16" "1")
   (set_attr "mode" "TI")])

(define_insn "sse2_packssdw"
  [(set (match_operand:V8HI 0 "register_operand" "=x")
	(vec_concat:V8HI
	  (ss_truncate:V4HI
	    (match_operand:V4SI 1 "register_operand" "0"))
	  (ss_truncate:V4HI
	    (match_operand:V4SI 2 "nonimmediate_operand" "xm"))))]
  "TARGET_SSE2"
  "packssdw\t{%2, %0|%0, %2}"
  [(set_attr "type" "sselog")
   (set_attr "prefix_data16" "1")
   (set_attr "mode" "TI")])

(define_insn "sse2_packuswb"
  [(set (match_operand:V16QI 0 "register_operand" "=x")
	(vec_concat:V16QI
	  (us_truncate:V8QI
	    (match_operand:V8HI 1 "register_operand" "0"))
	  (us_truncate:V8QI
	    (match_operand:V8HI 2 "nonimmediate_operand" "xm"))))]
  "TARGET_SSE2"
  "packuswb\t{%2, %0|%0, %2}"
  [(set_attr "type" "sselog")
   (set_attr "prefix_data16" "1")
   (set_attr "mode" "TI")])

(define_insn "sse2_punpckhbw"
  [(set (match_operand:V16QI 0 "register_operand" "=x")
	(vec_select:V16QI
	  (vec_concat:V32QI
	    (match_operand:V16QI 1 "register_operand" "0")
	    (match_operand:V16QI 2 "nonimmediate_operand" "xm"))
	  (parallel [(const_int 8)  (const_int 24)
		     (const_int 9)  (const_int 25)
		     (const_int 10) (const_int 26)
		     (const_int 11) (const_int 27)
		     (const_int 12) (const_int 28) 
		     (const_int 13) (const_int 29)
		     (const_int 14) (const_int 30)
		     (const_int 15) (const_int 31)])))]
  "TARGET_SSE2"
  "punpckhbw\t{%2, %0|%0, %2}"
  [(set_attr "type" "sselog")
   (set_attr "prefix_data16" "1")
   (set_attr "mode" "TI")])

(define_insn "sse2_punpcklbw"
  [(set (match_operand:V16QI 0 "register_operand" "=x")
	(vec_select:V16QI
	  (vec_concat:V32QI
	    (match_operand:V16QI 1 "register_operand" "0")
	    (match_operand:V16QI 2 "nonimmediate_operand" "xm"))
	  (parallel [(const_int 0) (const_int 16)
		     (const_int 1) (const_int 17)
		     (const_int 2) (const_int 18)
		     (const_int 3) (const_int 19)
		     (const_int 4) (const_int 20)
		     (const_int 5) (const_int 21)
		     (const_int 6) (const_int 22)
		     (const_int 7) (const_int 23)])))]
  "TARGET_SSE2"
  "punpcklbw\t{%2, %0|%0, %2}"
  [(set_attr "type" "sselog")
   (set_attr "prefix_data16" "1")
   (set_attr "mode" "TI")])

(define_insn "sse2_punpckhwd"
  [(set (match_operand:V8HI 0 "register_operand" "=x")
	(vec_select:V8HI
	  (vec_concat:V16HI
	    (match_operand:V8HI 1 "register_operand" "0")
	    (match_operand:V8HI 2 "nonimmediate_operand" "xm"))
	  (parallel [(const_int 4) (const_int 12)
		     (const_int 5) (const_int 13)
		     (const_int 6) (const_int 14)
		     (const_int 7) (const_int 15)])))]
  "TARGET_SSE2"
  "punpckhwd\t{%2, %0|%0, %2}"
  [(set_attr "type" "sselog")
   (set_attr "prefix_data16" "1")
   (set_attr "mode" "TI")])

(define_insn "sse2_punpcklwd"
  [(set (match_operand:V8HI 0 "register_operand" "=x")
	(vec_select:V8HI
	  (vec_concat:V16HI
	    (match_operand:V8HI 1 "register_operand" "0")
	    (match_operand:V8HI 2 "nonimmediate_operand" "xm"))
	  (parallel [(const_int 0) (const_int 8)
		     (const_int 1) (const_int 9)
		     (const_int 2) (const_int 10)
		     (const_int 3) (const_int 11)])))]
  "TARGET_SSE2"
  "punpcklwd\t{%2, %0|%0, %2}"
  [(set_attr "type" "sselog")
   (set_attr "prefix_data16" "1")
   (set_attr "mode" "TI")])

(define_insn "sse2_punpckhdq"
  [(set (match_operand:V4SI 0 "register_operand" "=x")
	(vec_select:V4SI
	  (vec_concat:V8SI
	    (match_operand:V4SI 1 "register_operand" "0")
	    (match_operand:V4SI 2 "nonimmediate_operand" "xm"))
	  (parallel [(const_int 2) (const_int 6)
		     (const_int 3) (const_int 7)])))]
  "TARGET_SSE2"
  "punpckhdq\t{%2, %0|%0, %2}"
  [(set_attr "type" "sselog")
   (set_attr "prefix_data16" "1")
   (set_attr "mode" "TI")])

(define_insn "sse2_punpckldq"
  [(set (match_operand:V4SI 0 "register_operand" "=x")
	(vec_select:V4SI
	  (vec_concat:V8SI
	    (match_operand:V4SI 1 "register_operand" "0")
	    (match_operand:V4SI 2 "nonimmediate_operand" "xm"))
	  (parallel [(const_int 0) (const_int 4)
		     (const_int 1) (const_int 5)])))]
  "TARGET_SSE2"
  "punpckldq\t{%2, %0|%0, %2}"
  [(set_attr "type" "sselog")
   (set_attr "prefix_data16" "1")
   (set_attr "mode" "TI")])

(define_insn "sse2_punpckhqdq"
  [(set (match_operand:V2DI 0 "register_operand" "=x")
	(vec_select:V2DI
	  (vec_concat:V4DI
	    (match_operand:V2DI 1 "register_operand" "0")
	    (match_operand:V2DI 2 "nonimmediate_operand" "xm"))
	  (parallel [(const_int 1)
		     (const_int 3)])))]
  "TARGET_SSE2"
  "punpckhqdq\t{%2, %0|%0, %2}"
  [(set_attr "type" "sselog")
   (set_attr "prefix_data16" "1")
   (set_attr "mode" "TI")])

(define_insn "sse2_punpcklqdq"
  [(set (match_operand:V2DI 0 "register_operand" "=x")
	(vec_select:V2DI
	  (vec_concat:V4DI
	    (match_operand:V2DI 1 "register_operand" "0")
	    (match_operand:V2DI 2 "nonimmediate_operand" "xm"))
	  (parallel [(const_int 0)
		     (const_int 2)])))]
  "TARGET_SSE2"
  "punpcklqdq\t{%2, %0|%0, %2}"
  [(set_attr "type" "sselog")
   (set_attr "prefix_data16" "1")
   (set_attr "mode" "TI")])

(define_insn "*sse4_1_pinsrb"
  [(set (match_operand:V16QI 0 "register_operand" "=x")
	(vec_merge:V16QI
	  (vec_duplicate:V16QI
	    (match_operand:QI 2 "nonimmediate_operand" "rm"))
	  (match_operand:V16QI 1 "register_operand" "0")
	  (match_operand:SI 3 "const_pow2_1_to_32768_operand" "n")))]
  "TARGET_SSE4_1"
{
  operands[3] = GEN_INT (exact_log2 (INTVAL (operands[3])));
  return "pinsrb\t{%3, %k2, %0|%0, %k2, %3}";
}
  [(set_attr "type" "sselog")
   (set_attr "prefix_extra" "1")
   (set_attr "mode" "TI")])

(define_insn "*sse2_pinsrw"
  [(set (match_operand:V8HI 0 "register_operand" "=x")
	(vec_merge:V8HI
	  (vec_duplicate:V8HI
	    (match_operand:HI 2 "nonimmediate_operand" "rm"))
	  (match_operand:V8HI 1 "register_operand" "0")
	  (match_operand:SI 3 "const_pow2_1_to_128_operand" "n")))]
  "TARGET_SSE2"
{
  operands[3] = GEN_INT (exact_log2 (INTVAL (operands[3])));
  return "pinsrw\t{%3, %k2, %0|%0, %k2, %3}";
}
  [(set_attr "type" "sselog")
   (set_attr "prefix_data16" "1")
   (set_attr "mode" "TI")])

;; It must come before sse2_loadld since it is preferred.
(define_insn "*sse4_1_pinsrd"
  [(set (match_operand:V4SI 0 "register_operand" "=x")
	(vec_merge:V4SI
	  (vec_duplicate:V4SI
	    (match_operand:SI 2 "nonimmediate_operand" "rm"))
	  (match_operand:V4SI 1 "register_operand" "0")
	  (match_operand:SI 3 "const_pow2_1_to_8_operand" "n")))]
  "TARGET_SSE4_1"
{
  operands[3] = GEN_INT (exact_log2 (INTVAL (operands[3])));
  return "pinsrd\t{%3, %2, %0|%0, %2, %3}";
}
  [(set_attr "type" "sselog")
   (set_attr "prefix_extra" "1")
   (set_attr "mode" "TI")])

(define_insn "*sse4_1_pinsrq"
  [(set (match_operand:V2DI 0 "register_operand" "=x")
	(vec_merge:V2DI
	  (vec_duplicate:V2DI
	    (match_operand:DI 2 "nonimmediate_operand" "rm"))
	  (match_operand:V2DI 1 "register_operand" "0")
	  (match_operand:SI 3 "const_pow2_1_to_2_operand" "n")))]
  "TARGET_SSE4_1"
{
  operands[3] = GEN_INT (exact_log2 (INTVAL (operands[3])));
  return "pinsrq\t{%3, %2, %0|%0, %2, %3}";
}
  [(set_attr "type" "sselog")
   (set_attr "prefix_extra" "1")
   (set_attr "mode" "TI")])

(define_insn "*sse4_1_pextrb"
  [(set (match_operand:SI 0 "register_operand" "=r")
	(zero_extend:SI
	  (vec_select:QI
	    (match_operand:V16QI 1 "register_operand" "x")
	    (parallel [(match_operand:SI 2 "const_0_to_15_operand" "n")]))))]
  "TARGET_SSE4_1"
  "pextrb\t{%2, %1, %0|%0, %1, %2}"
  [(set_attr "type" "sselog")
   (set_attr "prefix_extra" "1")
   (set_attr "mode" "TI")])

(define_insn "*sse4_1_pextrb_memory"
  [(set (match_operand:QI 0 "memory_operand" "=m")
	(vec_select:QI
	  (match_operand:V16QI 1 "register_operand" "x")
	  (parallel [(match_operand:SI 2 "const_0_to_15_operand" "n")])))]
  "TARGET_SSE4_1"
  "pextrb\t{%2, %1, %0|%0, %1, %2}"
  [(set_attr "type" "sselog")
   (set_attr "prefix_extra" "1")
   (set_attr "mode" "TI")])

(define_insn "*sse2_pextrw"
  [(set (match_operand:SI 0 "register_operand" "=r")
	(zero_extend:SI
	  (vec_select:HI
	    (match_operand:V8HI 1 "register_operand" "x")
	    (parallel [(match_operand:SI 2 "const_0_to_7_operand" "n")]))))]
  "TARGET_SSE2"
  "pextrw\t{%2, %1, %0|%0, %1, %2}"
  [(set_attr "type" "sselog")
   (set_attr "prefix_data16" "1")
   (set_attr "mode" "TI")])

(define_insn "*sse4_1_pextrw_memory"
  [(set (match_operand:HI 0 "memory_operand" "=m")
	(vec_select:HI
	  (match_operand:V8HI 1 "register_operand" "x")
	  (parallel [(match_operand:SI 2 "const_0_to_7_operand" "n")])))]
  "TARGET_SSE4_1"
  "pextrw\t{%2, %1, %0|%0, %1, %2}"
  [(set_attr "type" "sselog")
   (set_attr "prefix_extra" "1")
   (set_attr "mode" "TI")])

(define_insn "*sse4_1_pextrd"
  [(set (match_operand:SI 0 "nonimmediate_operand" "=rm")
	(vec_select:SI
	  (match_operand:V4SI 1 "register_operand" "x")
	  (parallel [(match_operand:SI 2 "const_0_to_3_operand" "n")])))]
  "TARGET_SSE4_1"
  "pextrd\t{%2, %1, %0|%0, %1, %2}"
  [(set_attr "type" "sselog")
   (set_attr "prefix_extra" "1")
   (set_attr "mode" "TI")])

;; It must come before *vec_extractv2di_1_sse since it is preferred.
(define_insn "*sse4_1_pextrq"
  [(set (match_operand:DI 0 "nonimmediate_operand" "=rm")
	(vec_select:DI
	  (match_operand:V2DI 1 "register_operand" "x")
	  (parallel [(match_operand:SI 2 "const_0_to_1_operand" "n")])))]
  "TARGET_SSE4_1 && TARGET_64BIT"
  "pextrq\t{%2, %1, %0|%0, %1, %2}"
  [(set_attr "type" "sselog")
   (set_attr "prefix_extra" "1")
   (set_attr "mode" "TI")])

(define_expand "sse2_pshufd"
  [(match_operand:V4SI 0 "register_operand" "")
   (match_operand:V4SI 1 "nonimmediate_operand" "")
   (match_operand:SI 2 "const_int_operand" "")]
  "TARGET_SSE2"
{
  int mask = INTVAL (operands[2]);
  emit_insn (gen_sse2_pshufd_1 (operands[0], operands[1],
				GEN_INT ((mask >> 0) & 3),
				GEN_INT ((mask >> 2) & 3),
				GEN_INT ((mask >> 4) & 3),
				GEN_INT ((mask >> 6) & 3)));
  DONE;
})

(define_insn "sse2_pshufd_1"
  [(set (match_operand:V4SI 0 "register_operand" "=x")
	(vec_select:V4SI
	  (match_operand:V4SI 1 "nonimmediate_operand" "xm")
	  (parallel [(match_operand 2 "const_0_to_3_operand" "")
		     (match_operand 3 "const_0_to_3_operand" "")
		     (match_operand 4 "const_0_to_3_operand" "")
		     (match_operand 5 "const_0_to_3_operand" "")])))]
  "TARGET_SSE2"
{
  int mask = 0;
  mask |= INTVAL (operands[2]) << 0;
  mask |= INTVAL (operands[3]) << 2;
  mask |= INTVAL (operands[4]) << 4;
  mask |= INTVAL (operands[5]) << 6;
  operands[2] = GEN_INT (mask);

  return "pshufd\t{%2, %1, %0|%0, %1, %2}";
}
  [(set_attr "type" "sselog1")
   (set_attr "prefix_data16" "1")
   (set_attr "mode" "TI")])

(define_expand "sse2_pshuflw"
  [(match_operand:V8HI 0 "register_operand" "")
   (match_operand:V8HI 1 "nonimmediate_operand" "")
   (match_operand:SI 2 "const_int_operand" "")]
  "TARGET_SSE2"
{
  int mask = INTVAL (operands[2]);
  emit_insn (gen_sse2_pshuflw_1 (operands[0], operands[1],
				 GEN_INT ((mask >> 0) & 3),
				 GEN_INT ((mask >> 2) & 3),
				 GEN_INT ((mask >> 4) & 3),
				 GEN_INT ((mask >> 6) & 3)));
  DONE;
})

(define_insn "sse2_pshuflw_1"
  [(set (match_operand:V8HI 0 "register_operand" "=x")
	(vec_select:V8HI
	  (match_operand:V8HI 1 "nonimmediate_operand" "xm")
	  (parallel [(match_operand 2 "const_0_to_3_operand" "")
		     (match_operand 3 "const_0_to_3_operand" "")
		     (match_operand 4 "const_0_to_3_operand" "")
		     (match_operand 5 "const_0_to_3_operand" "")
		     (const_int 4)
		     (const_int 5)
		     (const_int 6)
		     (const_int 7)])))]
  "TARGET_SSE2"
{
  int mask = 0;
  mask |= INTVAL (operands[2]) << 0;
  mask |= INTVAL (operands[3]) << 2;
  mask |= INTVAL (operands[4]) << 4;
  mask |= INTVAL (operands[5]) << 6;
  operands[2] = GEN_INT (mask);

  return "pshuflw\t{%2, %1, %0|%0, %1, %2}";
}
  [(set_attr "type" "sselog")
   (set_attr "prefix_rep" "1")
   (set_attr "mode" "TI")])

(define_expand "sse2_pshufhw"
  [(match_operand:V8HI 0 "register_operand" "")
   (match_operand:V8HI 1 "nonimmediate_operand" "")
   (match_operand:SI 2 "const_int_operand" "")]
  "TARGET_SSE2"
{
  int mask = INTVAL (operands[2]);
  emit_insn (gen_sse2_pshufhw_1 (operands[0], operands[1],
				 GEN_INT (((mask >> 0) & 3) + 4),
				 GEN_INT (((mask >> 2) & 3) + 4),
				 GEN_INT (((mask >> 4) & 3) + 4),
				 GEN_INT (((mask >> 6) & 3) + 4)));
  DONE;
})

(define_insn "sse2_pshufhw_1"
  [(set (match_operand:V8HI 0 "register_operand" "=x")
	(vec_select:V8HI
	  (match_operand:V8HI 1 "nonimmediate_operand" "xm")
	  (parallel [(const_int 0)
		     (const_int 1)
		     (const_int 2)
		     (const_int 3)
		     (match_operand 2 "const_4_to_7_operand" "")
		     (match_operand 3 "const_4_to_7_operand" "")
		     (match_operand 4 "const_4_to_7_operand" "")
		     (match_operand 5 "const_4_to_7_operand" "")])))]
  "TARGET_SSE2"
{
  int mask = 0;
  mask |= (INTVAL (operands[2]) - 4) << 0;
  mask |= (INTVAL (operands[3]) - 4) << 2;
  mask |= (INTVAL (operands[4]) - 4) << 4;
  mask |= (INTVAL (operands[5]) - 4) << 6;
  operands[2] = GEN_INT (mask);

  return "pshufhw\t{%2, %1, %0|%0, %1, %2}";
}
  [(set_attr "type" "sselog")
   (set_attr "prefix_rep" "1")
   (set_attr "mode" "TI")])

(define_expand "sse2_loadd"
  [(set (match_operand:V4SI 0 "register_operand" "")
	(vec_merge:V4SI
	  (vec_duplicate:V4SI
	    (match_operand:SI 1 "nonimmediate_operand" ""))
	  (match_dup 2)
	  (const_int 1)))]
  "TARGET_SSE"
  "operands[2] = CONST0_RTX (V4SImode);")

(define_insn "sse2_loadld"
  [(set (match_operand:V4SI 0 "register_operand"       "=Yt,Yi,x,x")
	(vec_merge:V4SI
	  (vec_duplicate:V4SI
	    (match_operand:SI 2 "nonimmediate_operand" "m  ,r ,m,x"))
	  (match_operand:V4SI 1 "reg_or_0_operand"     "C  ,C ,C,0")
	  (const_int 1)))]
  "TARGET_SSE"
  "@
   movd\t{%2, %0|%0, %2}
   movd\t{%2, %0|%0, %2}
   movss\t{%2, %0|%0, %2}
   movss\t{%2, %0|%0, %2}"
  [(set_attr "type" "ssemov")
   (set_attr "mode" "TI,TI,V4SF,SF")])

(define_insn_and_split "sse2_stored"
  [(set (match_operand:SI 0 "nonimmediate_operand" "=mx,r")
	(vec_select:SI
	  (match_operand:V4SI 1 "register_operand" "x,Yi")
	  (parallel [(const_int 0)])))]
  "TARGET_SSE"
  "#"
  "&& reload_completed
   && (TARGET_INTER_UNIT_MOVES 
       || MEM_P (operands [0])
       || !GENERAL_REGNO_P (true_regnum (operands [0])))"
  [(set (match_dup 0) (match_dup 1))]
{
  operands[1] = gen_rtx_REG (SImode, REGNO (operands[1]));
})

(define_expand "sse_storeq"
  [(set (match_operand:DI 0 "nonimmediate_operand" "")
	(vec_select:DI
	  (match_operand:V2DI 1 "register_operand" "")
	  (parallel [(const_int 0)])))]
  "TARGET_SSE"
  "")

(define_insn "*sse2_storeq_rex64"
  [(set (match_operand:DI 0 "nonimmediate_operand" "=mx,r,r")
	(vec_select:DI
	  (match_operand:V2DI 1 "nonimmediate_operand" "x,Yi,o")
	  (parallel [(const_int 0)])))]
  "TARGET_64BIT && !(MEM_P (operands[0]) && MEM_P (operands[1]))"
  "@
   #
   #
   mov{q}\t{%1, %0|%0, %1}"
  [(set_attr "type" "*,*,imov")
   (set_attr "mode" "*,*,DI")])

(define_insn "*sse2_storeq"
  [(set (match_operand:DI 0 "nonimmediate_operand" "=mx")
	(vec_select:DI
	  (match_operand:V2DI 1 "register_operand" "x")
	  (parallel [(const_int 0)])))]
  "TARGET_SSE"
  "#")

(define_split
  [(set (match_operand:DI 0 "nonimmediate_operand" "")
	(vec_select:DI
	  (match_operand:V2DI 1 "register_operand" "")
	  (parallel [(const_int 0)])))]
  "TARGET_SSE
   && reload_completed
   && (TARGET_INTER_UNIT_MOVES 
       || MEM_P (operands [0])
       || !GENERAL_REGNO_P (true_regnum (operands [0])))"
  [(set (match_dup 0) (match_dup 1))]
{
  operands[1] = gen_rtx_REG (DImode, REGNO (operands[1]));
})

(define_insn "*vec_extractv2di_1_rex64"
  [(set (match_operand:DI 0 "nonimmediate_operand" "=m,x,x,r")
	(vec_select:DI
	  (match_operand:V2DI 1 "nonimmediate_operand" "x,0,o,o")
	  (parallel [(const_int 1)])))]
  "TARGET_64BIT && !(MEM_P (operands[0]) && MEM_P (operands[1]))"
  "@
   movhps\t{%1, %0|%0, %1}
   psrldq\t{$8, %0|%0, 8}
   movq\t{%H1, %0|%0, %H1}
   mov{q}\t{%H1, %0|%0, %H1}"
  [(set_attr "type" "ssemov,sseishft,ssemov,imov")
   (set_attr "memory" "*,none,*,*")
   (set_attr "mode" "V2SF,TI,TI,DI")])

(define_insn "*vec_extractv2di_1_sse2"
  [(set (match_operand:DI 0 "nonimmediate_operand" "=m,x,x")
	(vec_select:DI
	  (match_operand:V2DI 1 "nonimmediate_operand" "x,0,o")
	  (parallel [(const_int 1)])))]
  "!TARGET_64BIT
   && TARGET_SSE2 && !(MEM_P (operands[0]) && MEM_P (operands[1]))"
  "@
   movhps\t{%1, %0|%0, %1}
   psrldq\t{$8, %0|%0, 8}
   movq\t{%H1, %0|%0, %H1}"
  [(set_attr "type" "ssemov,sseishft,ssemov")
   (set_attr "memory" "*,none,*")
   (set_attr "mode" "V2SF,TI,TI")])

;; Not sure this is ever used, but it doesn't hurt to have it. -aoliva
(define_insn "*vec_extractv2di_1_sse"
  [(set (match_operand:DI 0 "nonimmediate_operand" "=m,x,x")
	(vec_select:DI
	  (match_operand:V2DI 1 "nonimmediate_operand" "x,x,o")
	  (parallel [(const_int 1)])))]
  "!TARGET_SSE2 && TARGET_SSE
   && !(MEM_P (operands[0]) && MEM_P (operands[1]))"
  "@
   movhps\t{%1, %0|%0, %1}
   movhlps\t{%1, %0|%0, %1}
   movlps\t{%H1, %0|%0, %H1}"
  [(set_attr "type" "ssemov")
   (set_attr "mode" "V2SF,V4SF,V2SF")])

(define_insn "*vec_dupv4si"
  [(set (match_operand:V4SI 0 "register_operand" "=Yt,x")
	(vec_duplicate:V4SI
	  (match_operand:SI 1 "register_operand" " Yt,0")))]
  "TARGET_SSE"
  "@
   pshufd\t{$0, %1, %0|%0, %1, 0}
   shufps\t{$0, %0, %0|%0, %0, 0}"
  [(set_attr "type" "sselog1")
   (set_attr "mode" "TI,V4SF")])

(define_insn "*vec_dupv2di"
  [(set (match_operand:V2DI 0 "register_operand" "=Yt,x")
	(vec_duplicate:V2DI
	  (match_operand:DI 1 "register_operand" " 0 ,0")))]
  "TARGET_SSE"
  "@
   punpcklqdq\t%0, %0
   movlhps\t%0, %0"
  [(set_attr "type" "sselog1,ssemov")
   (set_attr "mode" "TI,V4SF")])

;; ??? In theory we can match memory for the MMX alternative, but allowing
;; nonimmediate_operand for operand 2 and *not* allowing memory for the SSE
;; alternatives pretty much forces the MMX alternative to be chosen.
(define_insn "*sse2_concatv2si"
  [(set (match_operand:V2SI 0 "register_operand"     "=Yt, Yt,*y,*y")
	(vec_concat:V2SI
	  (match_operand:SI 1 "nonimmediate_operand" " 0 ,rm , 0,rm")
	  (match_operand:SI 2 "reg_or_0_operand"     " Yt,C  ,*y, C")))]
  "TARGET_SSE2"
  "@
   punpckldq\t{%2, %0|%0, %2}
   movd\t{%1, %0|%0, %1}
   punpckldq\t{%2, %0|%0, %2}
   movd\t{%1, %0|%0, %1}"
  [(set_attr "type" "sselog,ssemov,mmxcvt,mmxmov")
   (set_attr "mode" "TI,TI,DI,DI")])

(define_insn "*sse1_concatv2si"
  [(set (match_operand:V2SI 0 "register_operand"     "=x,x,*y,*y")
	(vec_concat:V2SI
	  (match_operand:SI 1 "nonimmediate_operand" " 0,m, 0,*rm")
	  (match_operand:SI 2 "reg_or_0_operand"     " x,C,*y,C")))]
  "TARGET_SSE"
  "@
   unpcklps\t{%2, %0|%0, %2}
   movss\t{%1, %0|%0, %1}
   punpckldq\t{%2, %0|%0, %2}
   movd\t{%1, %0|%0, %1}"
  [(set_attr "type" "sselog,ssemov,mmxcvt,mmxmov")
   (set_attr "mode" "V4SF,V4SF,DI,DI")])

(define_insn "*vec_concatv4si_1"
  [(set (match_operand:V4SI 0 "register_operand"       "=Yt,x,x")
	(vec_concat:V4SI
	  (match_operand:V2SI 1 "register_operand"     " 0 ,0,0")
	  (match_operand:V2SI 2 "nonimmediate_operand" " Yt,x,m")))]
  "TARGET_SSE"
  "@
   punpcklqdq\t{%2, %0|%0, %2}
   movlhps\t{%2, %0|%0, %2}
   movhps\t{%2, %0|%0, %2}"
  [(set_attr "type" "sselog,ssemov,ssemov")
   (set_attr "mode" "TI,V4SF,V2SF")])

(define_insn "vec_concatv2di"
  [(set (match_operand:V2DI 0 "register_operand"     "=Yt,?Yt,Yt,x,x,x")
	(vec_concat:V2DI
	  (match_operand:DI 1 "nonimmediate_operand" "  m,*y ,0 ,0,0,m")
	  (match_operand:DI 2 "vector_move_operand"  "  C,  C,Yt,x,m,0")))]
  "!TARGET_64BIT && TARGET_SSE"
  "@
   movq\t{%1, %0|%0, %1}
   movq2dq\t{%1, %0|%0, %1}
   punpcklqdq\t{%2, %0|%0, %2}
   movlhps\t{%2, %0|%0, %2}
   movhps\t{%2, %0|%0, %2}
   movlps\t{%1, %0|%0, %1}"
  [(set_attr "type" "ssemov,ssemov,sselog,ssemov,ssemov,ssemov")
   (set_attr "mode" "TI,TI,TI,V4SF,V2SF,V2SF")])

(define_insn "*vec_concatv2di_rex"
  [(set (match_operand:V2DI 0 "register_operand"     "=Yt,Yi,!Yt,Yt,x,x,x")
	(vec_concat:V2DI
	  (match_operand:DI 1 "nonimmediate_operand" "  m,r ,*y ,0 ,0,0,m")
	  (match_operand:DI 2 "vector_move_operand"  "  C,C ,C  ,Yt,x,m,0")))]
  "TARGET_64BIT"
  "@
   movq\t{%1, %0|%0, %1}
   movq\t{%1, %0|%0, %1}
   movq2dq\t{%1, %0|%0, %1}
   punpcklqdq\t{%2, %0|%0, %2}
   movlhps\t{%2, %0|%0, %2}
   movhps\t{%2, %0|%0, %2}
   movlps\t{%1, %0|%0, %1}"
  [(set_attr "type" "ssemov,ssemov,ssemov,sselog,ssemov,ssemov,ssemov")
   (set_attr "mode" "TI,TI,TI,TI,V4SF,V2SF,V2SF")])

(define_expand "vec_setv2di"
  [(match_operand:V2DI 0 "register_operand" "")
   (match_operand:DI 1 "register_operand" "")
   (match_operand 2 "const_int_operand" "")]
  "TARGET_SSE"
{
  ix86_expand_vector_set (false, operands[0], operands[1],
			  INTVAL (operands[2]));
  DONE;
})

(define_expand "vec_extractv2di"
  [(match_operand:DI 0 "register_operand" "")
   (match_operand:V2DI 1 "register_operand" "")
   (match_operand 2 "const_int_operand" "")]
  "TARGET_SSE"
{
  ix86_expand_vector_extract (false, operands[0], operands[1],
			      INTVAL (operands[2]));
  DONE;
})

(define_expand "vec_initv2di"
  [(match_operand:V2DI 0 "register_operand" "")
   (match_operand 1 "" "")]
  "TARGET_SSE"
{
  ix86_expand_vector_init (false, operands[0], operands[1]);
  DONE;
})

(define_expand "vec_setv4si"
  [(match_operand:V4SI 0 "register_operand" "")
   (match_operand:SI 1 "register_operand" "")
   (match_operand 2 "const_int_operand" "")]
  "TARGET_SSE"
{
  ix86_expand_vector_set (false, operands[0], operands[1],
			  INTVAL (operands[2]));
  DONE;
})

(define_expand "vec_extractv4si"
  [(match_operand:SI 0 "register_operand" "")
   (match_operand:V4SI 1 "register_operand" "")
   (match_operand 2 "const_int_operand" "")]
  "TARGET_SSE"
{
  ix86_expand_vector_extract (false, operands[0], operands[1],
			      INTVAL (operands[2]));
  DONE;
})

(define_expand "vec_initv4si"
  [(match_operand:V4SI 0 "register_operand" "")
   (match_operand 1 "" "")]
  "TARGET_SSE"
{
  ix86_expand_vector_init (false, operands[0], operands[1]);
  DONE;
})

(define_expand "vec_setv8hi"
  [(match_operand:V8HI 0 "register_operand" "")
   (match_operand:HI 1 "register_operand" "")
   (match_operand 2 "const_int_operand" "")]
  "TARGET_SSE"
{
  ix86_expand_vector_set (false, operands[0], operands[1],
			  INTVAL (operands[2]));
  DONE;
})

(define_expand "vec_extractv8hi"
  [(match_operand:HI 0 "register_operand" "")
   (match_operand:V8HI 1 "register_operand" "")
   (match_operand 2 "const_int_operand" "")]
  "TARGET_SSE"
{
  ix86_expand_vector_extract (false, operands[0], operands[1],
			      INTVAL (operands[2]));
  DONE;
})

(define_expand "vec_initv8hi"
  [(match_operand:V8HI 0 "register_operand" "")
   (match_operand 1 "" "")]
  "TARGET_SSE"
{
  ix86_expand_vector_init (false, operands[0], operands[1]);
  DONE;
})

(define_expand "vec_setv16qi"
  [(match_operand:V16QI 0 "register_operand" "")
   (match_operand:QI 1 "register_operand" "")
   (match_operand 2 "const_int_operand" "")]
  "TARGET_SSE"
{
  ix86_expand_vector_set (false, operands[0], operands[1],
			  INTVAL (operands[2]));
  DONE;
})

(define_expand "vec_extractv16qi"
  [(match_operand:QI 0 "register_operand" "")
   (match_operand:V16QI 1 "register_operand" "")
   (match_operand 2 "const_int_operand" "")]
  "TARGET_SSE"
{
  ix86_expand_vector_extract (false, operands[0], operands[1],
			      INTVAL (operands[2]));
  DONE;
})

(define_expand "vec_initv16qi"
  [(match_operand:V16QI 0 "register_operand" "")
   (match_operand 1 "" "")]
  "TARGET_SSE"
{
  ix86_expand_vector_init (false, operands[0], operands[1]);
  DONE;
})

(define_expand "vec_unpacku_hi_v16qi"
  [(match_operand:V8HI 0 "register_operand" "")
   (match_operand:V16QI 1 "register_operand" "")]
  "TARGET_SSE2"
{
  if (TARGET_SSE4_1)
    ix86_expand_sse4_unpack (operands, true, true);
  else
    ix86_expand_sse_unpack (operands, true, true);
  DONE;
})

(define_expand "vec_unpacks_hi_v16qi"
  [(match_operand:V8HI 0 "register_operand" "")
   (match_operand:V16QI 1 "register_operand" "")]
  "TARGET_SSE2"
{
  if (TARGET_SSE4_1)
    ix86_expand_sse4_unpack (operands, false, true);
  else
    ix86_expand_sse_unpack (operands, false, true);
  DONE;
})

(define_expand "vec_unpacku_lo_v16qi"
  [(match_operand:V8HI 0 "register_operand" "")
   (match_operand:V16QI 1 "register_operand" "")]
  "TARGET_SSE2"
{
  if (TARGET_SSE4_1)
    ix86_expand_sse4_unpack (operands, true, false);
  else
    ix86_expand_sse_unpack (operands, true, false);
  DONE;
})

(define_expand "vec_unpacks_lo_v16qi"
  [(match_operand:V8HI 0 "register_operand" "")
   (match_operand:V16QI 1 "register_operand" "")]
  "TARGET_SSE2"
{
  if (TARGET_SSE4_1)
    ix86_expand_sse4_unpack (operands, false, false);
  else
    ix86_expand_sse_unpack (operands, false, false);
  DONE;
})

(define_expand "vec_unpacku_hi_v8hi"
  [(match_operand:V4SI 0 "register_operand" "")
   (match_operand:V8HI 1 "register_operand" "")]
  "TARGET_SSE2"
{
  if (TARGET_SSE4_1)
    ix86_expand_sse4_unpack (operands, true, true);
  else
    ix86_expand_sse_unpack (operands, true, true);
  DONE;
})

(define_expand "vec_unpacks_hi_v8hi"
  [(match_operand:V4SI 0 "register_operand" "")
   (match_operand:V8HI 1 "register_operand" "")]
  "TARGET_SSE2"
{
  if (TARGET_SSE4_1)
    ix86_expand_sse4_unpack (operands, false, true);
  else
    ix86_expand_sse_unpack (operands, false, true);
  DONE;
})

(define_expand "vec_unpacku_lo_v8hi"
  [(match_operand:V4SI 0 "register_operand" "")
   (match_operand:V8HI 1 "register_operand" "")]
  "TARGET_SSE2"
{
  if (TARGET_SSE4_1)
    ix86_expand_sse4_unpack (operands, true, false);
  else
    ix86_expand_sse_unpack (operands, true, false);
  DONE;
})

(define_expand "vec_unpacks_lo_v8hi"
  [(match_operand:V4SI 0 "register_operand" "")
   (match_operand:V8HI 1 "register_operand" "")]
  "TARGET_SSE2"
{
  if (TARGET_SSE4_1)
    ix86_expand_sse4_unpack (operands, false, false);
  else
    ix86_expand_sse_unpack (operands, false, false);
  DONE;
})

(define_expand "vec_unpacku_hi_v4si"
  [(match_operand:V2DI 0 "register_operand" "")
   (match_operand:V4SI 1 "register_operand" "")]
  "TARGET_SSE2"
{
  if (TARGET_SSE4_1)
    ix86_expand_sse4_unpack (operands, true, true);
  else
    ix86_expand_sse_unpack (operands, true, true);
  DONE;
})

(define_expand "vec_unpacks_hi_v4si"
  [(match_operand:V2DI 0 "register_operand" "")
   (match_operand:V4SI 1 "register_operand" "")]
  "TARGET_SSE2"
{
  if (TARGET_SSE4_1)
    ix86_expand_sse4_unpack (operands, false, true);
  else
    ix86_expand_sse_unpack (operands, false, true);
  DONE;
})

(define_expand "vec_unpacku_lo_v4si"
  [(match_operand:V2DI 0 "register_operand" "")
   (match_operand:V4SI 1 "register_operand" "")]
  "TARGET_SSE2"
{
  if (TARGET_SSE4_1)
    ix86_expand_sse4_unpack (operands, true, false);
  else
    ix86_expand_sse_unpack (operands, true, false);
  DONE;
})

(define_expand "vec_unpacks_lo_v4si"
  [(match_operand:V2DI 0 "register_operand" "")
   (match_operand:V4SI 1 "register_operand" "")]
  "TARGET_SSE2"
{
  if (TARGET_SSE4_1)
    ix86_expand_sse4_unpack (operands, false, false);
  else
    ix86_expand_sse_unpack (operands, false, false);
  DONE;
})

;;;;;;;;;;;;;;;;;;;;;;;;;;;;;;;;;;;;;;;;;;;;;;;;;;;;;;;;;;;;;;;;;;;;;
;;
;; Miscellaneous
;;
;;;;;;;;;;;;;;;;;;;;;;;;;;;;;;;;;;;;;;;;;;;;;;;;;;;;;;;;;;;;;;;;;;;;;

(define_insn "sse2_uavgv16qi3"
  [(set (match_operand:V16QI 0 "register_operand" "=x")
	(truncate:V16QI
	  (lshiftrt:V16HI
	    (plus:V16HI
	      (plus:V16HI
		(zero_extend:V16HI
		  (match_operand:V16QI 1 "nonimmediate_operand" "%0"))
		(zero_extend:V16HI
		  (match_operand:V16QI 2 "nonimmediate_operand" "xm")))
	      (const_vector:V16QI [(const_int 1) (const_int 1)
				   (const_int 1) (const_int 1)
				   (const_int 1) (const_int 1)
				   (const_int 1) (const_int 1)
				   (const_int 1) (const_int 1)
				   (const_int 1) (const_int 1)
				   (const_int 1) (const_int 1)
				   (const_int 1) (const_int 1)]))
	    (const_int 1))))]
  "TARGET_SSE2 && ix86_binary_operator_ok (PLUS, V16QImode, operands)"
  "pavgb\t{%2, %0|%0, %2}"
  [(set_attr "type" "sseiadd")
   (set_attr "prefix_data16" "1")
   (set_attr "mode" "TI")])

(define_insn "sse2_uavgv8hi3"
  [(set (match_operand:V8HI 0 "register_operand" "=x")
	(truncate:V8HI
	  (lshiftrt:V8SI
	    (plus:V8SI
	      (plus:V8SI
		(zero_extend:V8SI
		  (match_operand:V8HI 1 "nonimmediate_operand" "%0"))
		(zero_extend:V8SI
		  (match_operand:V8HI 2 "nonimmediate_operand" "xm")))
	      (const_vector:V8HI [(const_int 1) (const_int 1)
				  (const_int 1) (const_int 1)
				  (const_int 1) (const_int 1)
				  (const_int 1) (const_int 1)]))
	    (const_int 1))))]
  "TARGET_SSE2 && ix86_binary_operator_ok (PLUS, V8HImode, operands)"
  "pavgw\t{%2, %0|%0, %2}"
  [(set_attr "type" "sseiadd")
   (set_attr "prefix_data16" "1")
   (set_attr "mode" "TI")])

;; The correct representation for this is absolutely enormous, and 
;; surely not generally useful.
(define_insn "sse2_psadbw"
  [(set (match_operand:V2DI 0 "register_operand" "=x")
	(unspec:V2DI [(match_operand:V16QI 1 "register_operand" "0")
		      (match_operand:V16QI 2 "nonimmediate_operand" "xm")]
		     UNSPEC_PSADBW))]
  "TARGET_SSE2"
  "psadbw\t{%2, %0|%0, %2}"
  [(set_attr "type" "sseiadd")
   (set_attr "prefix_data16" "1")
   (set_attr "mode" "TI")])

(define_insn "sse_movmskps"
  [(set (match_operand:SI 0 "register_operand" "=r")
	(unspec:SI [(match_operand:V4SF 1 "register_operand" "x")]
		   UNSPEC_MOVMSK))]
  "TARGET_SSE"
  "movmskps\t{%1, %0|%0, %1}"
  [(set_attr "type" "ssecvt")
   (set_attr "mode" "V4SF")])

(define_insn "sse2_movmskpd"
  [(set (match_operand:SI 0 "register_operand" "=r")
	(unspec:SI [(match_operand:V2DF 1 "register_operand" "x")]
		   UNSPEC_MOVMSK))]
  "TARGET_SSE2"
  "movmskpd\t{%1, %0|%0, %1}"
  [(set_attr "type" "ssecvt")
   (set_attr "mode" "V2DF")])

(define_insn "sse2_pmovmskb"
  [(set (match_operand:SI 0 "register_operand" "=r")
	(unspec:SI [(match_operand:V16QI 1 "register_operand" "x")]
		   UNSPEC_MOVMSK))]
  "TARGET_SSE2"
  "pmovmskb\t{%1, %0|%0, %1}"
  [(set_attr "type" "ssecvt")
   (set_attr "prefix_data16" "1")
   (set_attr "mode" "SI")])

(define_expand "sse2_maskmovdqu"
  [(set (match_operand:V16QI 0 "memory_operand" "")
	(unspec:V16QI [(match_operand:V16QI 1 "register_operand" "x")
		       (match_operand:V16QI 2 "register_operand" "x")
		       (match_dup 0)]
		      UNSPEC_MASKMOV))]
  "TARGET_SSE2"
  "")

(define_insn "*sse2_maskmovdqu"
  [(set (mem:V16QI (match_operand:SI 0 "register_operand" "D"))
	(unspec:V16QI [(match_operand:V16QI 1 "register_operand" "x")
		       (match_operand:V16QI 2 "register_operand" "x")
		       (mem:V16QI (match_dup 0))]
		      UNSPEC_MASKMOV))]
  "TARGET_SSE2 && !TARGET_64BIT"
  ;; @@@ check ordering of operands in intel/nonintel syntax
  "maskmovdqu\t{%2, %1|%1, %2}"
  [(set_attr "type" "ssecvt")
   (set_attr "prefix_data16" "1")
   (set_attr "mode" "TI")])

(define_insn "*sse2_maskmovdqu_rex64"
  [(set (mem:V16QI (match_operand:DI 0 "register_operand" "D"))
	(unspec:V16QI [(match_operand:V16QI 1 "register_operand" "x")
		       (match_operand:V16QI 2 "register_operand" "x")
		       (mem:V16QI (match_dup 0))]
		      UNSPEC_MASKMOV))]
  "TARGET_SSE2 && TARGET_64BIT"
  ;; @@@ check ordering of operands in intel/nonintel syntax
  "maskmovdqu\t{%2, %1|%1, %2}"
  [(set_attr "type" "ssecvt")
   (set_attr "prefix_data16" "1")
   (set_attr "mode" "TI")])

(define_insn "sse_ldmxcsr"
  [(unspec_volatile [(match_operand:SI 0 "memory_operand" "m")]
		    UNSPECV_LDMXCSR)]
  "TARGET_SSE"
  "ldmxcsr\t%0"
  [(set_attr "type" "sse")
   (set_attr "memory" "load")])

(define_insn "sse_stmxcsr"
  [(set (match_operand:SI 0 "memory_operand" "=m")
	(unspec_volatile:SI [(const_int 0)] UNSPECV_STMXCSR))]
  "TARGET_SSE"
  "stmxcsr\t%0"
  [(set_attr "type" "sse")
   (set_attr "memory" "store")])

(define_expand "sse_sfence"
  [(set (match_dup 0)
	(unspec:BLK [(match_dup 0)] UNSPEC_SFENCE))]
  "TARGET_SSE || TARGET_3DNOW_A"
{
  operands[0] = gen_rtx_MEM (BLKmode, gen_rtx_SCRATCH (Pmode));
  MEM_VOLATILE_P (operands[0]) = 1;
})

(define_insn "*sse_sfence"
  [(set (match_operand:BLK 0 "" "")
	(unspec:BLK [(match_dup 0)] UNSPEC_SFENCE))]
  "TARGET_SSE || TARGET_3DNOW_A"
  "sfence"
  [(set_attr "type" "sse")
   (set_attr "memory" "unknown")])

(define_insn "sse2_clflush"
  [(unspec_volatile [(match_operand 0 "address_operand" "p")]
		    UNSPECV_CLFLUSH)]
  "TARGET_SSE2"
  "clflush\t%a0"
  [(set_attr "type" "sse")
   (set_attr "memory" "unknown")])

(define_expand "sse2_mfence"
  [(set (match_dup 0)
	(unspec:BLK [(match_dup 0)] UNSPEC_MFENCE))]
  "TARGET_SSE2"
{
  operands[0] = gen_rtx_MEM (BLKmode, gen_rtx_SCRATCH (Pmode));
  MEM_VOLATILE_P (operands[0]) = 1;
})

(define_insn "*sse2_mfence"
  [(set (match_operand:BLK 0 "" "")
	(unspec:BLK [(match_dup 0)] UNSPEC_MFENCE))]
  "TARGET_SSE2"
  "mfence"
  [(set_attr "type" "sse")
   (set_attr "memory" "unknown")])

(define_expand "sse2_lfence"
  [(set (match_dup 0)
	(unspec:BLK [(match_dup 0)] UNSPEC_LFENCE))]
  "TARGET_SSE2"
{
  operands[0] = gen_rtx_MEM (BLKmode, gen_rtx_SCRATCH (Pmode));
  MEM_VOLATILE_P (operands[0]) = 1;
})

(define_insn "*sse2_lfence"
  [(set (match_operand:BLK 0 "" "")
	(unspec:BLK [(match_dup 0)] UNSPEC_LFENCE))]
  "TARGET_SSE2"
  "lfence"
  [(set_attr "type" "sse")
   (set_attr "memory" "unknown")])

(define_insn "sse3_mwait"
  [(unspec_volatile [(match_operand:SI 0 "register_operand" "a")
		     (match_operand:SI 1 "register_operand" "c")]
		    UNSPECV_MWAIT)]
  "TARGET_SSE3"
;; 64bit version is "mwait %rax,%rcx". But only lower 32bits are used.
;; Since 32bit register operands are implicitly zero extended to 64bit,
;; we only need to set up 32bit registers.
  "mwait"
  [(set_attr "length" "3")])

(define_insn "sse3_monitor"
  [(unspec_volatile [(match_operand:SI 0 "register_operand" "a")
		     (match_operand:SI 1 "register_operand" "c")
		     (match_operand:SI 2 "register_operand" "d")]
		    UNSPECV_MONITOR)]
  "TARGET_SSE3 && !TARGET_64BIT"
  "monitor\t%0, %1, %2"
  [(set_attr "length" "3")])

(define_insn "sse3_monitor64"
  [(unspec_volatile [(match_operand:DI 0 "register_operand" "a")
		     (match_operand:SI 1 "register_operand" "c")
		     (match_operand:SI 2 "register_operand" "d")]
		    UNSPECV_MONITOR)]
  "TARGET_SSE3 && TARGET_64BIT"
;; 64bit version is "monitor %rax,%rcx,%rdx". But only lower 32bits in
;; RCX and RDX are used.  Since 32bit register operands are implicitly
;; zero extended to 64bit, we only need to set up 32bit registers.
  "monitor"
  [(set_attr "length" "3")])

;; SSSE3
(define_insn "ssse3_phaddwv8hi3"
  [(set (match_operand:V8HI 0 "register_operand" "=x")
	(vec_concat:V8HI
	  (vec_concat:V4HI
	    (vec_concat:V2HI
	      (plus:HI
		(vec_select:HI
		  (match_operand:V8HI 1 "register_operand" "0")
		  (parallel [(const_int 0)]))
		(vec_select:HI (match_dup 1) (parallel [(const_int 1)])))
	      (plus:HI
		(vec_select:HI (match_dup 1) (parallel [(const_int 2)]))
		(vec_select:HI (match_dup 1) (parallel [(const_int 3)]))))
	    (vec_concat:V2HI
	      (plus:HI
		(vec_select:HI (match_dup 1) (parallel [(const_int 4)]))
		(vec_select:HI (match_dup 1) (parallel [(const_int 5)])))
	      (plus:HI
		(vec_select:HI (match_dup 1) (parallel [(const_int 6)]))
		(vec_select:HI (match_dup 1) (parallel [(const_int 7)])))))
	  (vec_concat:V4HI
	    (vec_concat:V2HI
	      (plus:HI
		(vec_select:HI
		  (match_operand:V8HI 2 "nonimmediate_operand" "xm")
		  (parallel [(const_int 0)]))
		(vec_select:HI (match_dup 2) (parallel [(const_int 1)])))
	      (plus:HI
		(vec_select:HI (match_dup 2) (parallel [(const_int 2)]))
		(vec_select:HI (match_dup 2) (parallel [(const_int 3)]))))
	    (vec_concat:V2HI
	      (plus:HI
		(vec_select:HI (match_dup 2) (parallel [(const_int 4)]))
		(vec_select:HI (match_dup 2) (parallel [(const_int 5)])))
	      (plus:HI
		(vec_select:HI (match_dup 2) (parallel [(const_int 6)]))
		(vec_select:HI (match_dup 2) (parallel [(const_int 7)])))))))]
  "TARGET_SSSE3"
  "phaddw\t{%2, %0|%0, %2}"
  [(set_attr "type" "sseiadd")
   (set_attr "prefix_data16" "1")
   (set_attr "prefix_extra" "1")
   (set_attr "mode" "TI")])

(define_insn "ssse3_phaddwv4hi3"
  [(set (match_operand:V4HI 0 "register_operand" "=y")
	(vec_concat:V4HI
	  (vec_concat:V2HI
	    (plus:HI
	      (vec_select:HI
		(match_operand:V4HI 1 "register_operand" "0")
		(parallel [(const_int 0)]))
	      (vec_select:HI (match_dup 1) (parallel [(const_int 1)])))
	    (plus:HI
	      (vec_select:HI (match_dup 1) (parallel [(const_int 2)]))
	      (vec_select:HI (match_dup 1) (parallel [(const_int 3)]))))
	  (vec_concat:V2HI
	    (plus:HI
	      (vec_select:HI
		(match_operand:V4HI 2 "nonimmediate_operand" "ym")
		(parallel [(const_int 0)]))
	      (vec_select:HI (match_dup 2) (parallel [(const_int 1)])))
	    (plus:HI
	      (vec_select:HI (match_dup 2) (parallel [(const_int 2)]))
	      (vec_select:HI (match_dup 2) (parallel [(const_int 3)]))))))]
  "TARGET_SSSE3"
  "phaddw\t{%2, %0|%0, %2}"
  [(set_attr "type" "sseiadd")
   (set_attr "prefix_extra" "1")
   (set_attr "mode" "DI")])

(define_insn "ssse3_phadddv4si3"
  [(set (match_operand:V4SI 0 "register_operand" "=x")
	(vec_concat:V4SI
	  (vec_concat:V2SI
	    (plus:SI
	      (vec_select:SI
		(match_operand:V4SI 1 "register_operand" "0")
		(parallel [(const_int 0)]))
	      (vec_select:SI (match_dup 1) (parallel [(const_int 1)])))
	    (plus:SI
	      (vec_select:SI (match_dup 1) (parallel [(const_int 2)]))
	      (vec_select:SI (match_dup 1) (parallel [(const_int 3)]))))
	  (vec_concat:V2SI
	    (plus:SI
	      (vec_select:SI
		(match_operand:V4SI 2 "nonimmediate_operand" "xm")
		(parallel [(const_int 0)]))
	      (vec_select:SI (match_dup 2) (parallel [(const_int 1)])))
	    (plus:SI
	      (vec_select:SI (match_dup 2) (parallel [(const_int 2)]))
	      (vec_select:SI (match_dup 2) (parallel [(const_int 3)]))))))]
  "TARGET_SSSE3"
  "phaddd\t{%2, %0|%0, %2}"
  [(set_attr "type" "sseiadd")
   (set_attr "prefix_data16" "1")
   (set_attr "prefix_extra" "1")
   (set_attr "mode" "TI")])

(define_insn "ssse3_phadddv2si3"
  [(set (match_operand:V2SI 0 "register_operand" "=y")
	(vec_concat:V2SI
	  (plus:SI
	    (vec_select:SI
	      (match_operand:V2SI 1 "register_operand" "0")
	      (parallel [(const_int 0)]))
	    (vec_select:SI (match_dup 1) (parallel [(const_int 1)])))
	  (plus:SI
	    (vec_select:SI
	      (match_operand:V2SI 2 "nonimmediate_operand" "ym")
	      (parallel [(const_int 0)]))
	    (vec_select:SI (match_dup 2) (parallel [(const_int 1)])))))]
  "TARGET_SSSE3"
  "phaddd\t{%2, %0|%0, %2}"
  [(set_attr "type" "sseiadd")
   (set_attr "prefix_extra" "1")
   (set_attr "mode" "DI")])

(define_insn "ssse3_phaddswv8hi3"
  [(set (match_operand:V8HI 0 "register_operand" "=x")
	(vec_concat:V8HI
	  (vec_concat:V4HI
	    (vec_concat:V2HI
	      (ss_plus:HI
		(vec_select:HI
		  (match_operand:V8HI 1 "register_operand" "0")
		  (parallel [(const_int 0)]))
		(vec_select:HI (match_dup 1) (parallel [(const_int 1)])))
	      (ss_plus:HI
		(vec_select:HI (match_dup 1) (parallel [(const_int 2)]))
		(vec_select:HI (match_dup 1) (parallel [(const_int 3)]))))
	    (vec_concat:V2HI
	      (ss_plus:HI
		(vec_select:HI (match_dup 1) (parallel [(const_int 4)]))
		(vec_select:HI (match_dup 1) (parallel [(const_int 5)])))
	      (ss_plus:HI
		(vec_select:HI (match_dup 1) (parallel [(const_int 6)]))
		(vec_select:HI (match_dup 1) (parallel [(const_int 7)])))))
	  (vec_concat:V4HI
	    (vec_concat:V2HI
	      (ss_plus:HI
		(vec_select:HI
		  (match_operand:V8HI 2 "nonimmediate_operand" "xm")
		  (parallel [(const_int 0)]))
		(vec_select:HI (match_dup 2) (parallel [(const_int 1)])))
	      (ss_plus:HI
		(vec_select:HI (match_dup 2) (parallel [(const_int 2)]))
		(vec_select:HI (match_dup 2) (parallel [(const_int 3)]))))
	    (vec_concat:V2HI
	      (ss_plus:HI
		(vec_select:HI (match_dup 2) (parallel [(const_int 4)]))
		(vec_select:HI (match_dup 2) (parallel [(const_int 5)])))
	      (ss_plus:HI
		(vec_select:HI (match_dup 2) (parallel [(const_int 6)]))
		(vec_select:HI (match_dup 2) (parallel [(const_int 7)])))))))]
  "TARGET_SSSE3"
  "phaddsw\t{%2, %0|%0, %2}"
  [(set_attr "type" "sseiadd")
   (set_attr "prefix_data16" "1")
   (set_attr "prefix_extra" "1")
   (set_attr "mode" "TI")])

(define_insn "ssse3_phaddswv4hi3"
  [(set (match_operand:V4HI 0 "register_operand" "=y")
	(vec_concat:V4HI
	  (vec_concat:V2HI
	    (ss_plus:HI
	      (vec_select:HI
		(match_operand:V4HI 1 "register_operand" "0")
		(parallel [(const_int 0)]))
	      (vec_select:HI (match_dup 1) (parallel [(const_int 1)])))
	    (ss_plus:HI
	      (vec_select:HI (match_dup 1) (parallel [(const_int 2)]))
	      (vec_select:HI (match_dup 1) (parallel [(const_int 3)]))))
	  (vec_concat:V2HI
	    (ss_plus:HI
	      (vec_select:HI
		(match_operand:V4HI 2 "nonimmediate_operand" "ym")
		(parallel [(const_int 0)]))
	      (vec_select:HI (match_dup 2) (parallel [(const_int 1)])))
	    (ss_plus:HI
	      (vec_select:HI (match_dup 2) (parallel [(const_int 2)]))
	      (vec_select:HI (match_dup 2) (parallel [(const_int 3)]))))))]
  "TARGET_SSSE3"
  "phaddsw\t{%2, %0|%0, %2}"
  [(set_attr "type" "sseiadd")
   (set_attr "prefix_extra" "1")
   (set_attr "mode" "DI")])

(define_insn "ssse3_phsubwv8hi3"
  [(set (match_operand:V8HI 0 "register_operand" "=x")
	(vec_concat:V8HI
	  (vec_concat:V4HI
	    (vec_concat:V2HI
	      (minus:HI
		(vec_select:HI
		  (match_operand:V8HI 1 "register_operand" "0")
		  (parallel [(const_int 0)]))
		(vec_select:HI (match_dup 1) (parallel [(const_int 1)])))
	      (minus:HI
		(vec_select:HI (match_dup 1) (parallel [(const_int 2)]))
		(vec_select:HI (match_dup 1) (parallel [(const_int 3)]))))
	    (vec_concat:V2HI
	      (minus:HI
		(vec_select:HI (match_dup 1) (parallel [(const_int 4)]))
		(vec_select:HI (match_dup 1) (parallel [(const_int 5)])))
	      (minus:HI
		(vec_select:HI (match_dup 1) (parallel [(const_int 6)]))
		(vec_select:HI (match_dup 1) (parallel [(const_int 7)])))))
	  (vec_concat:V4HI
	    (vec_concat:V2HI
	      (minus:HI
		(vec_select:HI
		  (match_operand:V8HI 2 "nonimmediate_operand" "xm")
		  (parallel [(const_int 0)]))
		(vec_select:HI (match_dup 2) (parallel [(const_int 1)])))
	      (minus:HI
		(vec_select:HI (match_dup 2) (parallel [(const_int 2)]))
		(vec_select:HI (match_dup 2) (parallel [(const_int 3)]))))
	    (vec_concat:V2HI
	      (minus:HI
		(vec_select:HI (match_dup 2) (parallel [(const_int 4)]))
		(vec_select:HI (match_dup 2) (parallel [(const_int 5)])))
	      (minus:HI
		(vec_select:HI (match_dup 2) (parallel [(const_int 6)]))
		(vec_select:HI (match_dup 2) (parallel [(const_int 7)])))))))]
  "TARGET_SSSE3"
  "phsubw\t{%2, %0|%0, %2}"
  [(set_attr "type" "sseiadd")
   (set_attr "prefix_data16" "1")
   (set_attr "prefix_extra" "1")
   (set_attr "mode" "TI")])

(define_insn "ssse3_phsubwv4hi3"
  [(set (match_operand:V4HI 0 "register_operand" "=y")
	(vec_concat:V4HI
	  (vec_concat:V2HI
	    (minus:HI
	      (vec_select:HI
		(match_operand:V4HI 1 "register_operand" "0")
		(parallel [(const_int 0)]))
	      (vec_select:HI (match_dup 1) (parallel [(const_int 1)])))
	    (minus:HI
	      (vec_select:HI (match_dup 1) (parallel [(const_int 2)]))
	      (vec_select:HI (match_dup 1) (parallel [(const_int 3)]))))
	  (vec_concat:V2HI
	    (minus:HI
	      (vec_select:HI
		(match_operand:V4HI 2 "nonimmediate_operand" "ym")
		(parallel [(const_int 0)]))
	      (vec_select:HI (match_dup 2) (parallel [(const_int 1)])))
	    (minus:HI
	      (vec_select:HI (match_dup 2) (parallel [(const_int 2)]))
	      (vec_select:HI (match_dup 2) (parallel [(const_int 3)]))))))]
  "TARGET_SSSE3"
  "phsubw\t{%2, %0|%0, %2}"
  [(set_attr "type" "sseiadd")
   (set_attr "prefix_extra" "1")
   (set_attr "mode" "DI")])

(define_insn "ssse3_phsubdv4si3"
  [(set (match_operand:V4SI 0 "register_operand" "=x")
	(vec_concat:V4SI
	  (vec_concat:V2SI
	    (minus:SI
	      (vec_select:SI
		(match_operand:V4SI 1 "register_operand" "0")
		(parallel [(const_int 0)]))
	      (vec_select:SI (match_dup 1) (parallel [(const_int 1)])))
	    (minus:SI
	      (vec_select:SI (match_dup 1) (parallel [(const_int 2)]))
	      (vec_select:SI (match_dup 1) (parallel [(const_int 3)]))))
	  (vec_concat:V2SI
	    (minus:SI
	      (vec_select:SI
		(match_operand:V4SI 2 "nonimmediate_operand" "xm")
		(parallel [(const_int 0)]))
	      (vec_select:SI (match_dup 2) (parallel [(const_int 1)])))
	    (minus:SI
	      (vec_select:SI (match_dup 2) (parallel [(const_int 2)]))
	      (vec_select:SI (match_dup 2) (parallel [(const_int 3)]))))))]
  "TARGET_SSSE3"
  "phsubd\t{%2, %0|%0, %2}"
  [(set_attr "type" "sseiadd")
   (set_attr "prefix_data16" "1")
   (set_attr "prefix_extra" "1")
   (set_attr "mode" "TI")])

(define_insn "ssse3_phsubdv2si3"
  [(set (match_operand:V2SI 0 "register_operand" "=y")
	(vec_concat:V2SI
	  (minus:SI
	    (vec_select:SI
	      (match_operand:V2SI 1 "register_operand" "0")
	      (parallel [(const_int 0)]))
	    (vec_select:SI (match_dup 1) (parallel [(const_int 1)])))
	  (minus:SI
	    (vec_select:SI
	      (match_operand:V2SI 2 "nonimmediate_operand" "ym")
	      (parallel [(const_int 0)]))
	    (vec_select:SI (match_dup 2) (parallel [(const_int 1)])))))]
  "TARGET_SSSE3"
  "phsubd\t{%2, %0|%0, %2}"
  [(set_attr "type" "sseiadd")
   (set_attr "prefix_extra" "1")
   (set_attr "mode" "DI")])

(define_insn "ssse3_phsubswv8hi3"
  [(set (match_operand:V8HI 0 "register_operand" "=x")
	(vec_concat:V8HI
	  (vec_concat:V4HI
	    (vec_concat:V2HI
	      (ss_minus:HI
		(vec_select:HI
		  (match_operand:V8HI 1 "register_operand" "0")
		  (parallel [(const_int 0)]))
		(vec_select:HI (match_dup 1) (parallel [(const_int 1)])))
	      (ss_minus:HI
		(vec_select:HI (match_dup 1) (parallel [(const_int 2)]))
		(vec_select:HI (match_dup 1) (parallel [(const_int 3)]))))
	    (vec_concat:V2HI
	      (ss_minus:HI
		(vec_select:HI (match_dup 1) (parallel [(const_int 4)]))
		(vec_select:HI (match_dup 1) (parallel [(const_int 5)])))
	      (ss_minus:HI
		(vec_select:HI (match_dup 1) (parallel [(const_int 6)]))
		(vec_select:HI (match_dup 1) (parallel [(const_int 7)])))))
	  (vec_concat:V4HI
	    (vec_concat:V2HI
	      (ss_minus:HI
		(vec_select:HI
		  (match_operand:V8HI 2 "nonimmediate_operand" "xm")
		  (parallel [(const_int 0)]))
		(vec_select:HI (match_dup 2) (parallel [(const_int 1)])))
	      (ss_minus:HI
		(vec_select:HI (match_dup 2) (parallel [(const_int 2)]))
		(vec_select:HI (match_dup 2) (parallel [(const_int 3)]))))
	    (vec_concat:V2HI
	      (ss_minus:HI
		(vec_select:HI (match_dup 2) (parallel [(const_int 4)]))
		(vec_select:HI (match_dup 2) (parallel [(const_int 5)])))
	      (ss_minus:HI
		(vec_select:HI (match_dup 2) (parallel [(const_int 6)]))
		(vec_select:HI (match_dup 2) (parallel [(const_int 7)])))))))]
  "TARGET_SSSE3"
  "phsubsw\t{%2, %0|%0, %2}"
  [(set_attr "type" "sseiadd")
   (set_attr "prefix_data16" "1")
   (set_attr "prefix_extra" "1")
   (set_attr "mode" "TI")])

(define_insn "ssse3_phsubswv4hi3"
  [(set (match_operand:V4HI 0 "register_operand" "=y")
	(vec_concat:V4HI
	  (vec_concat:V2HI
	    (ss_minus:HI
	      (vec_select:HI
		(match_operand:V4HI 1 "register_operand" "0")
		(parallel [(const_int 0)]))
	      (vec_select:HI (match_dup 1) (parallel [(const_int 1)])))
	    (ss_minus:HI
	      (vec_select:HI (match_dup 1) (parallel [(const_int 2)]))
	      (vec_select:HI (match_dup 1) (parallel [(const_int 3)]))))
	  (vec_concat:V2HI
	    (ss_minus:HI
	      (vec_select:HI
		(match_operand:V4HI 2 "nonimmediate_operand" "ym")
		(parallel [(const_int 0)]))
	      (vec_select:HI (match_dup 2) (parallel [(const_int 1)])))
	    (ss_minus:HI
	      (vec_select:HI (match_dup 2) (parallel [(const_int 2)]))
	      (vec_select:HI (match_dup 2) (parallel [(const_int 3)]))))))]
  "TARGET_SSSE3"
  "phsubsw\t{%2, %0|%0, %2}"
  [(set_attr "type" "sseiadd")
   (set_attr "prefix_extra" "1")
   (set_attr "mode" "DI")])

(define_insn "ssse3_pmaddubswv8hi3"
  [(set (match_operand:V8HI 0 "register_operand" "=x")
	(ss_plus:V8HI
	  (mult:V8HI
	    (zero_extend:V8HI
	      (vec_select:V4QI
		(match_operand:V16QI 1 "nonimmediate_operand" "%0")
		(parallel [(const_int 0)
			   (const_int 2)
			   (const_int 4)
			   (const_int 6)
			   (const_int 8)
			   (const_int 10)
			   (const_int 12)
			   (const_int 14)])))
	    (sign_extend:V8HI
	      (vec_select:V8QI
		(match_operand:V16QI 2 "nonimmediate_operand" "xm")
		(parallel [(const_int 0)
			   (const_int 2)
			   (const_int 4)
			   (const_int 6)
			   (const_int 8)
			   (const_int 10)
			   (const_int 12)
			   (const_int 14)]))))
	  (mult:V8HI
	    (zero_extend:V8HI
	      (vec_select:V16QI (match_dup 1)
		(parallel [(const_int 1)
			   (const_int 3)
			   (const_int 5)
			   (const_int 7)
			   (const_int 9)
			   (const_int 11)
			   (const_int 13)
			   (const_int 15)])))
	    (sign_extend:V8HI
	      (vec_select:V16QI (match_dup 2)
		(parallel [(const_int 1)
			   (const_int 3)
			   (const_int 5)
			   (const_int 7)
			   (const_int 9)
			   (const_int 11)
			   (const_int 13)
			   (const_int 15)]))))))]
  "TARGET_SSSE3"
  "pmaddubsw\t{%2, %0|%0, %2}"
  [(set_attr "type" "sseiadd")
   (set_attr "prefix_data16" "1")
   (set_attr "prefix_extra" "1")
   (set_attr "mode" "TI")])

(define_insn "ssse3_pmaddubswv4hi3"
  [(set (match_operand:V4HI 0 "register_operand" "=y")
	(ss_plus:V4HI
	  (mult:V4HI
	    (zero_extend:V4HI
	      (vec_select:V4QI
		(match_operand:V8QI 1 "nonimmediate_operand" "%0")
		(parallel [(const_int 0)
			   (const_int 2)
			   (const_int 4)
			   (const_int 6)])))
	    (sign_extend:V4HI
	      (vec_select:V4QI
		(match_operand:V8QI 2 "nonimmediate_operand" "ym")
		(parallel [(const_int 0)
			   (const_int 2)
			   (const_int 4)
			   (const_int 6)]))))
	  (mult:V4HI
	    (zero_extend:V4HI
	      (vec_select:V8QI (match_dup 1)
		(parallel [(const_int 1)
			   (const_int 3)
			   (const_int 5)
			   (const_int 7)])))
	    (sign_extend:V4HI
	      (vec_select:V8QI (match_dup 2)
		(parallel [(const_int 1)
			   (const_int 3)
			   (const_int 5)
			   (const_int 7)]))))))]
  "TARGET_SSSE3"
  "pmaddubsw\t{%2, %0|%0, %2}"
  [(set_attr "type" "sseiadd")
   (set_attr "prefix_extra" "1")
   (set_attr "mode" "DI")])

(define_insn "ssse3_pmulhrswv8hi3"
  [(set (match_operand:V8HI 0 "register_operand" "=x")
	(truncate:V8HI
	  (lshiftrt:V8SI
	    (plus:V8SI
	      (lshiftrt:V8SI
		(mult:V8SI
		  (sign_extend:V8SI
		    (match_operand:V8HI 1 "nonimmediate_operand" "%0"))
		  (sign_extend:V8SI
		    (match_operand:V8HI 2 "nonimmediate_operand" "xm")))
		(const_int 14))
	      (const_vector:V8HI [(const_int 1) (const_int 1)
				  (const_int 1) (const_int 1)
				  (const_int 1) (const_int 1)
				  (const_int 1) (const_int 1)]))
	    (const_int 1))))]
  "TARGET_SSSE3 && ix86_binary_operator_ok (MULT, V8HImode, operands)"
  "pmulhrsw\t{%2, %0|%0, %2}"
  [(set_attr "type" "sseimul")
   (set_attr "prefix_data16" "1")
   (set_attr "prefix_extra" "1")
   (set_attr "mode" "TI")])

(define_insn "ssse3_pmulhrswv4hi3"
  [(set (match_operand:V4HI 0 "register_operand" "=y")
	(truncate:V4HI
	  (lshiftrt:V4SI
	    (plus:V4SI
	      (lshiftrt:V4SI
		(mult:V4SI
		  (sign_extend:V4SI
		    (match_operand:V4HI 1 "nonimmediate_operand" "%0"))
		  (sign_extend:V4SI
		    (match_operand:V4HI 2 "nonimmediate_operand" "ym")))
		(const_int 14))
	      (const_vector:V4HI [(const_int 1) (const_int 1)
				  (const_int 1) (const_int 1)]))
	    (const_int 1))))]
  "TARGET_SSSE3 && ix86_binary_operator_ok (MULT, V4HImode, operands)"
  "pmulhrsw\t{%2, %0|%0, %2}"
  [(set_attr "type" "sseimul")
   (set_attr "prefix_extra" "1")
   (set_attr "mode" "DI")])

(define_insn "ssse3_pshufbv16qi3"
  [(set (match_operand:V16QI 0 "register_operand" "=x")
	(unspec:V16QI [(match_operand:V16QI 1 "register_operand" "0")
		       (match_operand:V16QI 2 "nonimmediate_operand" "xm")]
		       UNSPEC_PSHUFB))]
  "TARGET_SSSE3"
  "pshufb\t{%2, %0|%0, %2}";
  [(set_attr "type" "sselog1")
   (set_attr "prefix_data16" "1")
   (set_attr "prefix_extra" "1")
   (set_attr "mode" "TI")])

(define_insn "ssse3_pshufbv8qi3"
  [(set (match_operand:V8QI 0 "register_operand" "=y")
	(unspec:V8QI [(match_operand:V8QI 1 "register_operand" "0")
		      (match_operand:V8QI 2 "nonimmediate_operand" "ym")]
		      UNSPEC_PSHUFB))]
  "TARGET_SSSE3"
  "pshufb\t{%2, %0|%0, %2}";
  [(set_attr "type" "sselog1")
   (set_attr "prefix_extra" "1")
   (set_attr "mode" "DI")])

(define_insn "ssse3_psign<mode>3"
  [(set (match_operand:SSEMODE124 0 "register_operand" "=x")
	(unspec:SSEMODE124 [(match_operand:SSEMODE124 1 "register_operand" "0")
			    (match_operand:SSEMODE124 2 "nonimmediate_operand" "xm")]
			    UNSPEC_PSIGN))]
  "TARGET_SSSE3"
  "psign<ssevecsize>\t{%2, %0|%0, %2}";
  [(set_attr "type" "sselog1")
   (set_attr "prefix_data16" "1")
   (set_attr "prefix_extra" "1")
   (set_attr "mode" "TI")])

(define_insn "ssse3_psign<mode>3"
  [(set (match_operand:MMXMODEI 0 "register_operand" "=y")
	(unspec:MMXMODEI [(match_operand:MMXMODEI 1 "register_operand" "0")
			  (match_operand:MMXMODEI 2 "nonimmediate_operand" "ym")]
			  UNSPEC_PSIGN))]
  "TARGET_SSSE3"
  "psign<mmxvecsize>\t{%2, %0|%0, %2}";
  [(set_attr "type" "sselog1")
   (set_attr "prefix_extra" "1")
   (set_attr "mode" "DI")])

(define_insn "ssse3_palignrti"
  [(set (match_operand:TI 0 "register_operand" "=x")
	(unspec:TI [(match_operand:TI 1 "register_operand" "0")
		    (match_operand:TI 2 "nonimmediate_operand" "xm")
		    (match_operand:SI 3 "const_0_to_255_mul_8_operand" "n")]
		    UNSPEC_PALIGNR))]
  "TARGET_SSSE3"
{
  operands[3] = GEN_INT (INTVAL (operands[3]) / 8);
  return "palignr\t{%3, %2, %0|%0, %2, %3}";
}
  [(set_attr "type" "sseishft")
   (set_attr "prefix_data16" "1")
   (set_attr "prefix_extra" "1")
   (set_attr "mode" "TI")])

(define_insn "ssse3_palignrdi"
  [(set (match_operand:DI 0 "register_operand" "=y")
	(unspec:DI [(match_operand:DI 1 "register_operand" "0")
		    (match_operand:DI 2 "nonimmediate_operand" "ym")
		    (match_operand:SI 3 "const_0_to_255_mul_8_operand" "n")]
		    UNSPEC_PALIGNR))]
  "TARGET_SSSE3"
{
  operands[3] = GEN_INT (INTVAL (operands[3]) / 8);
  return "palignr\t{%3, %2, %0|%0, %2, %3}";
}
  [(set_attr "type" "sseishft")
   (set_attr "prefix_extra" "1")
   (set_attr "mode" "DI")])

(define_insn "abs<mode>2"
  [(set (match_operand:SSEMODE124 0 "register_operand" "=x")
	(abs:SSEMODE124 (match_operand:SSEMODE124 1 "nonimmediate_operand" "xm")))]
  "TARGET_SSSE3"
  "pabs<ssevecsize>\t{%1, %0|%0, %1}";
  [(set_attr "type" "sselog1")
   (set_attr "prefix_data16" "1")
   (set_attr "prefix_extra" "1")
   (set_attr "mode" "TI")])

(define_insn "abs<mode>2"
  [(set (match_operand:MMXMODEI 0 "register_operand" "=y")
	(abs:MMXMODEI (match_operand:MMXMODEI 1 "nonimmediate_operand" "ym")))]
  "TARGET_SSSE3"
  "pabs<mmxvecsize>\t{%1, %0|%0, %1}";
  [(set_attr "type" "sselog1")
   (set_attr "prefix_extra" "1")
   (set_attr "mode" "DI")])

;;;;;;;;;;;;;;;;;;;;;;;;;;;;;;;;;;;;;;;;;;;;;;;;;;;;;;;;;;;;;;;;;;;;;
;;
;; AMD SSE4A instructions
;;
;;;;;;;;;;;;;;;;;;;;;;;;;;;;;;;;;;;;;;;;;;;;;;;;;;;;;;;;;;;;;;;;;;;;;

(define_insn "sse4a_vmmovntv2df"
  [(set (match_operand:DF 0 "memory_operand" "=m")
        (unspec:DF [(vec_select:DF 
                      (match_operand:V2DF 1 "register_operand" "x")
                      (parallel [(const_int 0)]))]
                   UNSPEC_MOVNT))]
  "TARGET_SSE4A"
  "movntsd\t{%1, %0|%0, %1}"
  [(set_attr "type" "ssemov")
   (set_attr "mode" "DF")])

(define_insn "sse4a_movntdf"
  [(set (match_operand:DF 0 "memory_operand" "=m")
        (unspec:DF [(match_operand:DF 1 "register_operand" "x")]
                   UNSPEC_MOVNT))]
  "TARGET_SSE4A"
  "movntsd\t{%1, %0|%0, %1}"
  [(set_attr "type" "ssemov")
   (set_attr "mode" "DF")])

(define_insn "sse4a_vmmovntv4sf"
  [(set (match_operand:SF 0 "memory_operand" "=m")
	(unspec:SF [(vec_select:SF 
	              (match_operand:V4SF 1 "register_operand" "x")
		      (parallel [(const_int 0)]))]
		   UNSPEC_MOVNT))]
  "TARGET_SSE4A"
  "movntss\t{%1, %0|%0, %1}"
  [(set_attr "type" "ssemov")
   (set_attr "mode" "SF")])

(define_insn "sse4a_movntsf"
  [(set (match_operand:SF 0 "memory_operand" "=m")
	(unspec:SF [(match_operand:SF 1 "register_operand" "x")]
		   UNSPEC_MOVNT))]
  "TARGET_SSE4A"
  "movntss\t{%1, %0|%0, %1}"
  [(set_attr "type" "ssemov")
   (set_attr "mode" "SF")])

(define_insn "sse4a_extrqi"
  [(set (match_operand:V2DI 0 "register_operand" "=x")
        (unspec:V2DI [(match_operand:V2DI 1 "register_operand" "0")
                      (match_operand 2 "const_int_operand" "")
                      (match_operand 3 "const_int_operand" "")]
                     UNSPEC_EXTRQI))]
  "TARGET_SSE4A"
  "extrq\t{%3, %2, %0|%0, %2, %3}"
  [(set_attr "type" "sse")
   (set_attr "prefix_data16" "1")
   (set_attr "mode" "TI")])

(define_insn "sse4a_extrq"
  [(set (match_operand:V2DI 0 "register_operand" "=x")
        (unspec:V2DI [(match_operand:V2DI 1 "register_operand" "0")
                      (match_operand:V16QI 2 "register_operand" "x")]
                     UNSPEC_EXTRQ))]
  "TARGET_SSE4A"
  "extrq\t{%2, %0|%0, %2}"
  [(set_attr "type" "sse")
   (set_attr "prefix_data16" "1")
   (set_attr "mode" "TI")])

(define_insn "sse4a_insertqi"
  [(set (match_operand:V2DI 0 "register_operand" "=x")
        (unspec:V2DI [(match_operand:V2DI 1 "register_operand" "0")
        	      (match_operand:V2DI 2 "register_operand" "x")
                      (match_operand 3 "const_int_operand" "")
                      (match_operand 4 "const_int_operand" "")]
                     UNSPEC_INSERTQI))]
  "TARGET_SSE4A"
  "insertq\t{%4, %3, %2, %0|%0, %2, %3, %4}"
  [(set_attr "type" "sseins")
   (set_attr "prefix_rep" "1")
   (set_attr "mode" "TI")])

(define_insn "sse4a_insertq"
  [(set (match_operand:V2DI 0 "register_operand" "=x")
        (unspec:V2DI [(match_operand:V2DI 1 "register_operand" "0")
        	      (match_operand:V2DI 2 "register_operand" "x")]
        	     UNSPEC_INSERTQ))]
  "TARGET_SSE4A"
  "insertq\t{%2, %0|%0, %2}"
  [(set_attr "type" "sseins")
   (set_attr "prefix_rep" "1")
   (set_attr "mode" "TI")])

;;;;;;;;;;;;;;;;;;;;;;;;;;;;;;;;;;;;;;;;;;;;;;;;;;;;;;;;;;;;;;;;;;;;;
;;
;; Intel SSE4.1 instructions
;;
;;;;;;;;;;;;;;;;;;;;;;;;;;;;;;;;;;;;;;;;;;;;;;;;;;;;;;;;;;;;;;;;;;;;;

(define_insn "sse4_1_blendpd"
  [(set (match_operand:V2DF 0 "register_operand" "=x")
	(vec_merge:V2DF
	  (match_operand:V2DF 2 "nonimmediate_operand" "xm")
	  (match_operand:V2DF 1 "register_operand" "0")
	  (match_operand:SI 3 "const_0_to_3_operand" "n")))]
  "TARGET_SSE4_1"
  "blendpd\t{%3, %2, %0|%0, %2, %3}"
  [(set_attr "type" "ssemov")
   (set_attr "prefix_extra" "1")
   (set_attr "mode" "V2DF")])

(define_insn "sse4_1_blendps"
  [(set (match_operand:V4SF 0 "register_operand" "=x")
	(vec_merge:V4SF
	  (match_operand:V4SF 2 "nonimmediate_operand" "xm")
	  (match_operand:V4SF 1 "register_operand" "0")
	  (match_operand:SI 3 "const_0_to_15_operand" "n")))]
  "TARGET_SSE4_1"
  "blendps\t{%3, %2, %0|%0, %2, %3}"
  [(set_attr "type" "ssemov")
   (set_attr "prefix_extra" "1")
   (set_attr "mode" "V4SF")])

(define_insn "sse4_1_blendvpd"
<<<<<<< HEAD
  [(set (match_operand:V2DF 0 "register_operand" "=x")
	(unspec:V2DF [(match_operand:V2DF 1 "register_operand"  "0")
		      (match_operand:V2DF 2 "nonimmediate_operand" "xm")
		      (reg:V2DF 21)]
		     UNSPEC_BLENDV))]
  "TARGET_SSE4_1"
  "blendvpd\t{%%xmm0, %2, %0|%0, %2, %%xmm0}"
=======
  [(set (match_operand:V2DF 0 "reg_not_xmm0_operand" "=x")
	(unspec:V2DF [(match_operand:V2DF 1 "reg_not_xmm0_operand"  "0")
		      (match_operand:V2DF 2 "nonimm_not_xmm0_operand" "xm")
		      (match_operand:V2DF 3 "register_operand" "Y0")]
		     UNSPEC_BLENDV))]
  "TARGET_SSE4_1"
  "blendvpd\t{%3, %2, %0|%0, %2, %3}"
>>>>>>> 99c9c69a
  [(set_attr "type" "ssemov")
   (set_attr "prefix_extra" "1")
   (set_attr "mode" "V2DF")])

(define_insn "sse4_1_blendvps"
<<<<<<< HEAD
  [(set (match_operand:V4SF 0 "register_operand" "=x")
	(unspec:V4SF [(match_operand:V4SF 1 "register_operand" "0")
		      (match_operand:V4SF 2 "nonimmediate_operand" "xm")
		      (reg:V4SF 21)]
		     UNSPEC_BLENDV))]
  "TARGET_SSE4_1"
  "blendvps\t{%%xmm0, %2, %0|%0, %2, %%xmm0}"
=======
  [(set (match_operand:V4SF 0 "reg_not_xmm0_operand" "=x")
	(unspec:V4SF [(match_operand:V4SF 1 "reg_not_xmm0_operand" "0")
		      (match_operand:V4SF 2 "nonimm_not_xmm0_operand" "xm")
		      (match_operand:V4SF 3 "register_operand" "Y0")]
		     UNSPEC_BLENDV))]
  "TARGET_SSE4_1"
  "blendvps\t{%3, %2, %0|%0, %2, %3}"
>>>>>>> 99c9c69a
  [(set_attr "type" "ssemov")
   (set_attr "prefix_extra" "1")
   (set_attr "mode" "V4SF")])

(define_insn "sse4_1_dppd"
  [(set (match_operand:V2DF 0 "register_operand" "=x")
	(unspec:V2DF [(match_operand:V2DF 1 "nonimmediate_operand" "%0")
		      (match_operand:V2DF 2 "nonimmediate_operand" "xm")
		      (match_operand:SI 3 "const_0_to_255_operand" "n")]
		      UNSPEC_DP))]
  "TARGET_SSE4_1"
  "dppd\t{%3, %2, %0|%0, %2, %3}"
  [(set_attr "type" "ssemul")
   (set_attr "prefix_extra" "1")
   (set_attr "mode" "V2DF")])

(define_insn "sse4_1_dpps"
  [(set (match_operand:V4SF 0 "register_operand" "=x")
	(unspec:V4SF [(match_operand:V4SF 1 "nonimmediate_operand" "%0")
		      (match_operand:V4SF 2 "nonimmediate_operand" "xm")
		      (match_operand:SI 3 "const_0_to_255_operand" "n")]
		     UNSPEC_DP))]
  "TARGET_SSE4_1"
  "dpps\t{%3, %2, %0|%0, %2, %3}"
  [(set_attr "type" "ssemul")
   (set_attr "prefix_extra" "1")
   (set_attr "mode" "V4SF")])

(define_insn "sse4_1_movntdqa"
  [(set (match_operand:V2DI 0 "register_operand" "=x")
	(unspec:V2DI [(match_operand:V2DI 1 "memory_operand" "m")]
		     UNSPEC_MOVNTDQA))]
  "TARGET_SSE4_1"
  "movntdqa\t{%1, %0|%0, %1}"
  [(set_attr "type" "ssecvt")
   (set_attr "prefix_extra" "1")
   (set_attr "mode" "TI")])

(define_insn "sse4_1_mpsadbw"
  [(set (match_operand:V16QI 0 "register_operand" "=x")
	(unspec:V16QI [(match_operand:V16QI 1 "register_operand" "0")
		       (match_operand:V16QI 2 "nonimmediate_operand" "xm")
		       (match_operand:SI 3 "const_0_to_255_operand" "n")]
		      UNSPEC_MPSADBW))]
  "TARGET_SSE4_1"
  "mpsadbw\t{%3, %2, %0|%0, %2, %3}"
  [(set_attr "type" "sselog1")
   (set_attr "prefix_extra" "1")
   (set_attr "mode" "TI")])

(define_insn "sse4_1_packusdw"
  [(set (match_operand:V8HI 0 "register_operand" "=x")
	(vec_concat:V8HI
	  (us_truncate:V4HI
	    (match_operand:V4SI 1 "register_operand" "0"))
	  (us_truncate:V4HI
	    (match_operand:V4SI 2 "nonimmediate_operand" "xm"))))]
  "TARGET_SSE4_1"
  "packusdw\t{%2, %0|%0, %2}"
  [(set_attr "type" "sselog")
   (set_attr "prefix_extra" "1")
   (set_attr "mode" "TI")])

(define_insn "sse4_1_pblendvb"
<<<<<<< HEAD
  [(set (match_operand:V16QI 0 "register_operand" "=x")
	(unspec:V16QI [(match_operand:V16QI 1 "register_operand"  "0")
		       (match_operand:V16QI 2 "nonimmediate_operand" "xm")
		       (reg:V16QI 21)]
		      UNSPEC_BLENDV))]
  "TARGET_SSE4_1"
  "pblendvb\t{%%xmm0, %2, %0|%0, %2, %%xmm0}"
=======
  [(set (match_operand:V16QI 0 "reg_not_xmm0_operand" "=x")
	(unspec:V16QI [(match_operand:V16QI 1 "reg_not_xmm0_operand"  "0")
		       (match_operand:V16QI 2 "nonimm_not_xmm0_operand" "xm")
		       (match_operand:V16QI 3 "register_operand" "Y0")]
		      UNSPEC_BLENDV))]
  "TARGET_SSE4_1"
  "pblendvb\t{%3, %2, %0|%0, %2, %3}"
>>>>>>> 99c9c69a
  [(set_attr "type" "ssemov")
   (set_attr "prefix_extra" "1")
   (set_attr "mode" "TI")])

(define_insn "sse4_1_pblendw"
  [(set (match_operand:V8HI 0 "register_operand" "=x")
	(vec_merge:V8HI
	  (match_operand:V8HI 2 "nonimmediate_operand" "xm")
	  (match_operand:V8HI 1 "register_operand" "0")
	  (match_operand:SI 3 "const_0_to_255_operand" "n")))]
  "TARGET_SSE4_1"
  "pblendw\t{%3, %2, %0|%0, %2, %3}"
  [(set_attr "type" "ssemov")
   (set_attr "prefix_extra" "1")
   (set_attr "mode" "TI")])

(define_insn "sse4_1_phminposuw"
  [(set (match_operand:V8HI 0 "register_operand" "=x")
	(unspec:V8HI [(match_operand:V8HI 1 "nonimmediate_operand" "xm")]
		     UNSPEC_PHMINPOSUW))]
  "TARGET_SSE4_1"
  "phminposuw\t{%1, %0|%0, %1}"
  [(set_attr "type" "sselog1")
   (set_attr "prefix_extra" "1")
   (set_attr "mode" "TI")])

(define_insn "sse4_1_extendv8qiv8hi2"
  [(set (match_operand:V8HI 0 "register_operand" "=x")
	(sign_extend:V8HI
	  (vec_select:V8QI
	    (match_operand:V16QI 1 "register_operand" "x")
	    (parallel [(const_int 0)
		       (const_int 1)
		       (const_int 2)
		       (const_int 3)
		       (const_int 4)
		       (const_int 5)
		       (const_int 6)
		       (const_int 7)]))))]
  "TARGET_SSE4_1"
  "pmovsxbw\t{%1, %0|%0, %1}"
  [(set_attr "type" "ssemov")
   (set_attr "prefix_extra" "1")
   (set_attr "mode" "TI")])

(define_insn "*sse4_1_extendv8qiv8hi2"
  [(set (match_operand:V8HI 0 "register_operand" "=x")
	(sign_extend:V8HI
	  (vec_select:V8QI
	    (vec_duplicate:V16QI
	      (match_operand:V8QI 1 "nonimmediate_operand" "xm"))
	    (parallel [(const_int 0)
		       (const_int 1)
		       (const_int 2)
		       (const_int 3)
		       (const_int 4)
		       (const_int 5)
		       (const_int 6)
		       (const_int 7)]))))]
  "TARGET_SSE4_1"
  "pmovsxbw\t{%1, %0|%0, %1}"
  [(set_attr "type" "ssemov")
   (set_attr "prefix_extra" "1")
   (set_attr "mode" "TI")])

(define_insn "sse4_1_extendv4qiv4si2"
  [(set (match_operand:V4SI 0 "register_operand" "=x")
	(sign_extend:V4SI
	  (vec_select:V4QI
	    (match_operand:V16QI 1 "register_operand" "x")
	    (parallel [(const_int 0)
		       (const_int 1)
		       (const_int 2)
		       (const_int 3)]))))]
  "TARGET_SSE4_1"
  "pmovsxbd\t{%1, %0|%0, %1}"
  [(set_attr "type" "ssemov")
   (set_attr "prefix_extra" "1")
   (set_attr "mode" "TI")])

(define_insn "*sse4_1_extendv4qiv4si2"
  [(set (match_operand:V4SI 0 "register_operand" "=x")
	(sign_extend:V4SI
	  (vec_select:V4QI
	    (vec_duplicate:V16QI
	      (match_operand:V4QI 1 "nonimmediate_operand" "xm"))
	    (parallel [(const_int 0)
		       (const_int 1)
		       (const_int 2)
		       (const_int 3)]))))]
  "TARGET_SSE4_1"
  "pmovsxbd\t{%1, %0|%0, %1}"
  [(set_attr "type" "ssemov")
   (set_attr "prefix_extra" "1")
   (set_attr "mode" "TI")])

(define_insn "sse4_1_extendv2qiv2di2"
  [(set (match_operand:V2DI 0 "register_operand" "=x")
	(sign_extend:V2DI
	  (vec_select:V2QI
	    (match_operand:V16QI 1 "register_operand" "x")
	    (parallel [(const_int 0)
		       (const_int 1)]))))]
  "TARGET_SSE4_1"
  "pmovsxbq\t{%1, %0|%0, %1}"
  [(set_attr "type" "ssemov")
   (set_attr "prefix_extra" "1")
   (set_attr "mode" "TI")])

(define_insn "*sse4_1_extendv2qiv2di2"
  [(set (match_operand:V2DI 0 "register_operand" "=x")
	(sign_extend:V2DI
	  (vec_select:V2QI
	    (vec_duplicate:V16QI
	      (match_operand:V2QI 1 "nonimmediate_operand" "xm"))
	    (parallel [(const_int 0)
		       (const_int 1)]))))]
  "TARGET_SSE4_1"
  "pmovsxbq\t{%1, %0|%0, %1}"
  [(set_attr "type" "ssemov")
   (set_attr "prefix_extra" "1")
   (set_attr "mode" "TI")])

(define_insn "sse4_1_extendv4hiv4si2"
  [(set (match_operand:V4SI 0 "register_operand" "=x")
	(sign_extend:V4SI
	  (vec_select:V4HI
	    (match_operand:V8HI 1 "register_operand" "x")
	    (parallel [(const_int 0)
		       (const_int 1)
		       (const_int 2)
		       (const_int 3)]))))]
  "TARGET_SSE4_1"
  "pmovsxwd\t{%1, %0|%0, %1}"
  [(set_attr "type" "ssemov")
   (set_attr "prefix_extra" "1")
   (set_attr "mode" "TI")])

(define_insn "*sse4_1_extendv4hiv4si2"
  [(set (match_operand:V4SI 0 "register_operand" "=x")
	(sign_extend:V4SI
	  (vec_select:V4HI
	    (vec_duplicate:V8HI
	      (match_operand:V2HI 1 "nonimmediate_operand" "xm"))
	    (parallel [(const_int 0)
		       (const_int 1)
		       (const_int 2)
		       (const_int 3)]))))]
  "TARGET_SSE4_1"
  "pmovsxwd\t{%1, %0|%0, %1}"
  [(set_attr "type" "ssemov")
   (set_attr "prefix_extra" "1")
   (set_attr "mode" "TI")])

(define_insn "sse4_1_extendv2hiv2di2"
  [(set (match_operand:V2DI 0 "register_operand" "=x")
	(sign_extend:V2DI
	  (vec_select:V2HI
	    (match_operand:V8HI 1 "register_operand" "x")
	    (parallel [(const_int 0)
		       (const_int 1)]))))]
  "TARGET_SSE4_1"
  "pmovsxwq\t{%1, %0|%0, %1}"
  [(set_attr "type" "ssemov")
   (set_attr "prefix_extra" "1")
   (set_attr "mode" "TI")])

(define_insn "*sse4_1_extendv2hiv2di2"
  [(set (match_operand:V2DI 0 "register_operand" "=x")
	(sign_extend:V2DI
	  (vec_select:V2HI
	    (vec_duplicate:V8HI
	      (match_operand:V8HI 1 "nonimmediate_operand" "xm"))
	    (parallel [(const_int 0)
		       (const_int 1)]))))]
  "TARGET_SSE4_1"
  "pmovsxwq\t{%1, %0|%0, %1}"
  [(set_attr "type" "ssemov")
   (set_attr "prefix_extra" "1")
   (set_attr "mode" "TI")])

(define_insn "sse4_1_extendv2siv2di2"
  [(set (match_operand:V2DI 0 "register_operand" "=x")
	(sign_extend:V2DI
	  (vec_select:V2SI
	    (match_operand:V4SI 1 "register_operand" "x")
	    (parallel [(const_int 0)
		       (const_int 1)]))))]
  "TARGET_SSE4_1"
  "pmovsxdq\t{%1, %0|%0, %1}"
  [(set_attr "type" "ssemov")
   (set_attr "prefix_extra" "1")
   (set_attr "mode" "TI")])

(define_insn "*sse4_1_extendv2siv2di2"
  [(set (match_operand:V2DI 0 "register_operand" "=x")
	(sign_extend:V2DI
	  (vec_select:V2SI
	    (vec_duplicate:V4SI
	      (match_operand:V2SI 1 "nonimmediate_operand" "xm"))
	    (parallel [(const_int 0)
		       (const_int 1)]))))]
  "TARGET_SSE4_1"
  "pmovsxdq\t{%1, %0|%0, %1}"
  [(set_attr "type" "ssemov")
   (set_attr "prefix_extra" "1")
   (set_attr "mode" "TI")])

(define_insn "sse4_1_zero_extendv8qiv8hi2"
  [(set (match_operand:V8HI 0 "register_operand" "=x")
	(zero_extend:V8HI
	  (vec_select:V8QI
	    (match_operand:V16QI 1 "register_operand" "x")
	    (parallel [(const_int 0)
		       (const_int 1)
		       (const_int 2)
		       (const_int 3)
		       (const_int 4)
		       (const_int 5)
		       (const_int 6)
		       (const_int 7)]))))]
  "TARGET_SSE4_1"
  "pmovzxbw\t{%1, %0|%0, %1}"
  [(set_attr "type" "ssemov")
   (set_attr "prefix_extra" "1")
   (set_attr "mode" "TI")])

(define_insn "*sse4_1_zero_extendv8qiv8hi2"
  [(set (match_operand:V8HI 0 "register_operand" "=x")
	(zero_extend:V8HI
	  (vec_select:V8QI
	    (vec_duplicate:V16QI
	      (match_operand:V8QI 1 "nonimmediate_operand" "xm"))
	    (parallel [(const_int 0)
		       (const_int 1)
		       (const_int 2)
		       (const_int 3)
		       (const_int 4)
		       (const_int 5)
		       (const_int 6)
		       (const_int 7)]))))]
  "TARGET_SSE4_1"
  "pmovzxbw\t{%1, %0|%0, %1}"
  [(set_attr "type" "ssemov")
   (set_attr "prefix_extra" "1")
   (set_attr "mode" "TI")])

(define_insn "sse4_1_zero_extendv4qiv4si2"
  [(set (match_operand:V4SI 0 "register_operand" "=x")
	(zero_extend:V4SI
	  (vec_select:V4QI
	    (match_operand:V16QI 1 "register_operand" "x")
	    (parallel [(const_int 0)
		       (const_int 1)
		       (const_int 2)
		       (const_int 3)]))))]
  "TARGET_SSE4_1"
  "pmovzxbd\t{%1, %0|%0, %1}"
  [(set_attr "type" "ssemov")
   (set_attr "prefix_extra" "1")
   (set_attr "mode" "TI")])

(define_insn "*sse4_1_zero_extendv4qiv4si2"
  [(set (match_operand:V4SI 0 "register_operand" "=x")
	(zero_extend:V4SI
	  (vec_select:V4QI
	    (vec_duplicate:V16QI
	      (match_operand:V4QI 1 "nonimmediate_operand" "xm"))
	    (parallel [(const_int 0)
		       (const_int 1)
		       (const_int 2)
		       (const_int 3)]))))]
  "TARGET_SSE4_1"
  "pmovzxbd\t{%1, %0|%0, %1}"
  [(set_attr "type" "ssemov")
   (set_attr "prefix_extra" "1")
   (set_attr "mode" "TI")])

(define_insn "sse4_1_zero_extendv2qiv2di2"
  [(set (match_operand:V2DI 0 "register_operand" "=x")
	(zero_extend:V2DI
	  (vec_select:V2QI
	    (match_operand:V16QI 1 "register_operand" "x")
	    (parallel [(const_int 0)
		       (const_int 1)]))))]
  "TARGET_SSE4_1"
  "pmovzxbq\t{%1, %0|%0, %1}"
  [(set_attr "type" "ssemov")
   (set_attr "prefix_extra" "1")
   (set_attr "mode" "TI")])

(define_insn "*sse4_1_zero_extendv2qiv2di2"
  [(set (match_operand:V2DI 0 "register_operand" "=x")
	(zero_extend:V2DI
	  (vec_select:V2QI
	    (vec_duplicate:V16QI
	      (match_operand:V2QI 1 "nonimmediate_operand" "xm"))
	    (parallel [(const_int 0)
		       (const_int 1)]))))]
  "TARGET_SSE4_1"
  "pmovzxbq\t{%1, %0|%0, %1}"
  [(set_attr "type" "ssemov")
   (set_attr "prefix_extra" "1")
   (set_attr "mode" "TI")])

(define_insn "sse4_1_zero_extendv4hiv4si2"
  [(set (match_operand:V4SI 0 "register_operand" "=x")
	(zero_extend:V4SI
	  (vec_select:V4HI
	    (match_operand:V8HI 1 "register_operand" "x")
	    (parallel [(const_int 0)
		       (const_int 1)
		       (const_int 2)
		       (const_int 3)]))))]
  "TARGET_SSE4_1"
  "pmovzxwd\t{%1, %0|%0, %1}"
  [(set_attr "type" "ssemov")
   (set_attr "prefix_extra" "1")
   (set_attr "mode" "TI")])

(define_insn "*sse4_1_zero_extendv4hiv4si2"
  [(set (match_operand:V4SI 0 "register_operand" "=x")
	(zero_extend:V4SI
	  (vec_select:V4HI
	    (vec_duplicate:V8HI
	      (match_operand:V4HI 1 "nonimmediate_operand" "xm"))
	    (parallel [(const_int 0)
		       (const_int 1)
		       (const_int 2)
		       (const_int 3)]))))]
  "TARGET_SSE4_1"
  "pmovzxwd\t{%1, %0|%0, %1}"
  [(set_attr "type" "ssemov")
   (set_attr "prefix_extra" "1")
   (set_attr "mode" "TI")])

(define_insn "sse4_1_zero_extendv2hiv2di2"
  [(set (match_operand:V2DI 0 "register_operand" "=x")
	(zero_extend:V2DI
	  (vec_select:V2HI
	    (match_operand:V8HI 1 "register_operand" "x")
	    (parallel [(const_int 0)
		       (const_int 1)]))))]
  "TARGET_SSE4_1"
  "pmovzxwq\t{%1, %0|%0, %1}"
  [(set_attr "type" "ssemov")
   (set_attr "prefix_extra" "1")
   (set_attr "mode" "TI")])

(define_insn "*sse4_1_zero_extendv2hiv2di2"
  [(set (match_operand:V2DI 0 "register_operand" "=x")
	(zero_extend:V2DI
	  (vec_select:V2HI
	    (vec_duplicate:V8HI
	      (match_operand:V2HI 1 "nonimmediate_operand" "xm"))
	    (parallel [(const_int 0)
		       (const_int 1)]))))]
  "TARGET_SSE4_1"
  "pmovzxwq\t{%1, %0|%0, %1}"
  [(set_attr "type" "ssemov")
   (set_attr "prefix_extra" "1")
   (set_attr "mode" "TI")])

(define_insn "sse4_1_zero_extendv2siv2di2"
  [(set (match_operand:V2DI 0 "register_operand" "=x")
	(zero_extend:V2DI
	  (vec_select:V2SI
	    (match_operand:V4SI 1 "register_operand" "x")
	    (parallel [(const_int 0)
		       (const_int 1)]))))]
  "TARGET_SSE4_1"
  "pmovzxdq\t{%1, %0|%0, %1}"
  [(set_attr "type" "ssemov")
   (set_attr "prefix_extra" "1")
   (set_attr "mode" "TI")])

(define_insn "*sse4_1_zero_extendv2siv2di2"
  [(set (match_operand:V2DI 0 "register_operand" "=x")
	(zero_extend:V2DI
	  (vec_select:V2SI
	    (vec_duplicate:V4SI
	      (match_operand:V2SI 1 "nonimmediate_operand" "xm"))
	    (parallel [(const_int 0)
		       (const_int 1)]))))]
  "TARGET_SSE4_1"
  "pmovzxdq\t{%1, %0|%0, %1}"
  [(set_attr "type" "ssemov")
   (set_attr "prefix_extra" "1")
   (set_attr "mode" "TI")])

;; ptest is very similar to comiss and ucomiss when setting FLAGS_REG.
;; But it is not a really compare instruction.
(define_insn "sse4_1_ptest"
  [(set (reg:CC FLAGS_REG)
	(unspec:CC [(match_operand:V2DI 0 "register_operand" "x")
		    (match_operand:V2DI 1 "nonimmediate_operand" "xm")]
		   UNSPEC_PTEST))]
  "TARGET_SSE4_1"
  "ptest\t{%1, %0|%0, %1}"
  [(set_attr "type" "ssecomi")
   (set_attr "prefix_extra" "1")
   (set_attr "mode" "TI")])

(define_insn "sse4_1_roundpd"
  [(set (match_operand:V2DF 0 "register_operand" "=x")
	(unspec:V2DF [(match_operand:V2DF 1 "nonimmediate_operand" "xm")
		      (match_operand:SI 2 "const_0_to_15_operand" "n")]
<<<<<<< HEAD
		     UNSPEC_ROUNDP))]
=======
		     UNSPEC_ROUND))]
>>>>>>> 99c9c69a
  "TARGET_SSE4_1"
  "roundpd\t{%2, %1, %0|%0, %1, %2}"
  [(set_attr "type" "ssecvt")
   (set_attr "prefix_extra" "1")
   (set_attr "mode" "V2DF")])

(define_insn "sse4_1_roundps"
  [(set (match_operand:V4SF 0 "register_operand" "=x")
	(unspec:V4SF [(match_operand:V4SF 1 "nonimmediate_operand" "xm")
		      (match_operand:SI 2 "const_0_to_15_operand" "n")]
<<<<<<< HEAD
		     UNSPEC_ROUNDP))]
=======
		     UNSPEC_ROUND))]
>>>>>>> 99c9c69a
  "TARGET_SSE4_1"
  "roundps\t{%2, %1, %0|%0, %1, %2}"
  [(set_attr "type" "ssecvt")
   (set_attr "prefix_extra" "1")
   (set_attr "mode" "V4SF")])

(define_insn "sse4_1_roundsd"
  [(set (match_operand:V2DF 0 "register_operand" "=x")
	(vec_merge:V2DF
	  (unspec:V2DF [(match_operand:V2DF 2 "register_operand" "x")
			(match_operand:SI 3 "const_0_to_15_operand" "n")]
<<<<<<< HEAD
		       UNSPEC_ROUNDS)
=======
		       UNSPEC_ROUND)
>>>>>>> 99c9c69a
	  (match_operand:V2DF 1 "register_operand" "0")
	  (const_int 1)))]
  "TARGET_SSE4_1"
  "roundsd\t{%3, %2, %0|%0, %2, %3}"
  [(set_attr "type" "ssecvt")
   (set_attr "prefix_extra" "1")
   (set_attr "mode" "V2DF")])

(define_insn "sse4_1_roundss"
  [(set (match_operand:V4SF 0 "register_operand" "=x")
	(vec_merge:V4SF
	  (unspec:V4SF [(match_operand:V4SF 2 "register_operand" "x")
			(match_operand:SI 3 "const_0_to_15_operand" "n")]
<<<<<<< HEAD
		       UNSPEC_ROUNDS)
=======
		       UNSPEC_ROUND)
>>>>>>> 99c9c69a
	  (match_operand:V4SF 1 "register_operand" "0")
	  (const_int 1)))]
  "TARGET_SSE4_1"
  "roundss\t{%3, %2, %0|%0, %2, %3}"
  [(set_attr "type" "ssecvt")
   (set_attr "prefix_extra" "1")
<<<<<<< HEAD
   (set_attr "mode" "V4SF")])
=======
   (set_attr "mode" "V4SF")])

;;;;;;;;;;;;;;;;;;;;;;;;;;;;;;;;;;;;;;;;;;;;;;;;;;;;;;;;;;;;;;;;;;;;;
;;
;; Intel SSE4.2 string/text processing instructions
;;
;;;;;;;;;;;;;;;;;;;;;;;;;;;;;;;;;;;;;;;;;;;;;;;;;;;;;;;;;;;;;;;;;;;;;

(define_insn_and_split "sse4_2_pcmpestr"
  [(set (match_operand:SI 0 "register_operand" "=c,c")
	(unspec:SI
	  [(match_operand:V16QI 2 "register_operand" "x,x")
	   (match_operand:SI 3 "register_operand" "a,a")
	   (match_operand:V16QI 4 "nonimmediate_operand" "x,m")
	   (match_operand:SI 5 "register_operand" "d,d")
	   (match_operand:SI 6 "const_0_to_255_operand" "n,n")]
	  UNSPEC_PCMPESTR))
   (set (match_operand:V16QI 1 "register_operand" "=Y0,Y0")
	(unspec:V16QI
	  [(match_dup 2)
	   (match_dup 3)
	   (match_dup 4)
	   (match_dup 5)
	   (match_dup 6)]
	  UNSPEC_PCMPESTR))
   (set (reg:CC FLAGS_REG)
	(unspec:CC
	  [(match_dup 2)
	   (match_dup 3)
	   (match_dup 4)
	   (match_dup 5)
	   (match_dup 6)]
	  UNSPEC_PCMPESTR))]
  "TARGET_SSE4_2
   && !(reload_completed || reload_in_progress)"
  "#"
  "&& 1"
  [(const_int 0)]
{
  int ecx = !find_regno_note (curr_insn, REG_UNUSED, REGNO (operands[0]));
  int xmm0 = !find_regno_note (curr_insn, REG_UNUSED, REGNO (operands[1]));
  int flags = !find_regno_note (curr_insn, REG_UNUSED, FLAGS_REG);

  if (ecx)
    emit_insn (gen_sse4_2_pcmpestri (operands[0], operands[2],
				     operands[3], operands[4],
				     operands[5], operands[6]));
  if (xmm0)
    emit_insn (gen_sse4_2_pcmpestrm (operands[1], operands[2],
				     operands[3], operands[4],
				     operands[5], operands[6]));
  if (flags && !(ecx || xmm0))
    emit_insn (gen_sse4_2_pcmpestr_cconly (operands[2], operands[3],
					   operands[4], operands[5],
					   operands[6]));
  DONE;
}
  [(set_attr "type" "sselog")
   (set_attr "prefix_data16" "1")
   (set_attr "prefix_extra" "1")
   (set_attr "memory" "none,load")
   (set_attr "mode" "TI")])

(define_insn "sse4_2_pcmpestri"
  [(set (match_operand:SI 0 "register_operand" "=c,c")
	(unspec:SI
	  [(match_operand:V16QI 1 "register_operand" "x,x")
	   (match_operand:SI 2 "register_operand" "a,a")
	   (match_operand:V16QI 3 "nonimmediate_operand" "x,m")
	   (match_operand:SI 4 "register_operand" "d,d")
	   (match_operand:SI 5 "const_0_to_255_operand" "n,n")]
	  UNSPEC_PCMPESTR))
   (set (reg:CC FLAGS_REG)
	(unspec:CC
	  [(match_dup 1)
	   (match_dup 2)
	   (match_dup 3)
	   (match_dup 4)
	   (match_dup 5)]
	  UNSPEC_PCMPESTR))]
  "TARGET_SSE4_2"
  "pcmpestri\t{%5, %3, %1|%1, %3, %5}"
  [(set_attr "type" "sselog")
   (set_attr "prefix_data16" "1")
   (set_attr "prefix_extra" "1")
   (set_attr "memory" "none,load")
   (set_attr "mode" "TI")])

(define_insn "sse4_2_pcmpestrm"
  [(set (match_operand:V16QI 0 "register_operand" "=Y0,Y0")
	(unspec:V16QI
	  [(match_operand:V16QI 1 "register_operand" "x,x")
	   (match_operand:SI 2 "register_operand" "a,a")
	   (match_operand:V16QI 3 "nonimmediate_operand" "x,m")
	   (match_operand:SI 4 "register_operand" "d,d")
	   (match_operand:SI 5 "const_0_to_255_operand" "n,n")]
	  UNSPEC_PCMPESTR))
   (set (reg:CC FLAGS_REG)
	(unspec:CC
	  [(match_dup 1)
	   (match_dup 2)
	   (match_dup 3)
	   (match_dup 4)
	   (match_dup 5)]
	  UNSPEC_PCMPESTR))]
  "TARGET_SSE4_2"
  "pcmpestrm\t{%5, %3, %1|%1, %3, %5}"
  [(set_attr "type" "sselog")
   (set_attr "prefix_data16" "1")
   (set_attr "prefix_extra" "1")
   (set_attr "memory" "none,load")
   (set_attr "mode" "TI")])

(define_insn "sse4_2_pcmpestr_cconly"
  [(set (reg:CC FLAGS_REG)
	(unspec:CC
	  [(match_operand:V16QI 0 "register_operand" "x,x,x,x")
	   (match_operand:SI 1 "register_operand" "a,a,a,a")
	   (match_operand:V16QI 2 "nonimmediate_operand" "x,m,x,m")
	   (match_operand:SI 3 "register_operand" "d,d,d,d")
	   (match_operand:SI 4 "const_0_to_255_operand" "n,n,n,n")]
	  UNSPEC_PCMPESTR))
   (clobber (match_scratch:V16QI 5 "=Y0,Y0,X,X"))
   (clobber (match_scratch:SI    6 "= X, X,c,c"))]
  "TARGET_SSE4_2"
  "@
   pcmpestrm\t{%4, %2, %0|%0, %2, %4}
   pcmpestrm\t{%4, %2, %0|%0, %2, %4}
   pcmpestri\t{%4, %2, %0|%0, %2, %4}
   pcmpestri\t{%4, %2, %0|%0, %2, %4}"
  [(set_attr "type" "sselog")
   (set_attr "prefix_data16" "1")
   (set_attr "prefix_extra" "1")
   (set_attr "memory" "none,load,none,load")
   (set_attr "mode" "TI")])

(define_insn_and_split "sse4_2_pcmpistr"
  [(set (match_operand:SI 0 "register_operand" "=c,c")
	(unspec:SI
	  [(match_operand:V16QI 2 "register_operand" "x,x")
	   (match_operand:V16QI 3 "nonimmediate_operand" "x,m")
	   (match_operand:SI 4 "const_0_to_255_operand" "n,n")]
	  UNSPEC_PCMPISTR))
   (set (match_operand:V16QI 1 "register_operand" "=Y0,Y0")
	(unspec:V16QI
	  [(match_dup 2)
	   (match_dup 3)
	   (match_dup 4)]
	  UNSPEC_PCMPISTR))
   (set (reg:CC FLAGS_REG)
	(unspec:CC
	  [(match_dup 2)
	   (match_dup 3)
	   (match_dup 4)]
	  UNSPEC_PCMPISTR))]
  "TARGET_SSE4_2
   && !(reload_completed || reload_in_progress)"
  "#"
  "&& 1"
  [(const_int 0)]
{
  int ecx = !find_regno_note (curr_insn, REG_UNUSED, REGNO (operands[0]));
  int xmm0 = !find_regno_note (curr_insn, REG_UNUSED, REGNO (operands[1]));
  int flags = !find_regno_note (curr_insn, REG_UNUSED, FLAGS_REG);

  if (ecx)
    emit_insn (gen_sse4_2_pcmpistri (operands[0], operands[2],
				     operands[3], operands[4]));
  if (xmm0)
    emit_insn (gen_sse4_2_pcmpistrm (operands[1], operands[2],
				     operands[3], operands[4]));
  if (flags && !(ecx || xmm0))
    emit_insn (gen_sse4_2_pcmpistr_cconly (operands[2], operands[3],
					   operands[4]));
  DONE;
}
  [(set_attr "type" "sselog")
   (set_attr "prefix_data16" "1")
   (set_attr "prefix_extra" "1")
   (set_attr "memory" "none,load")
   (set_attr "mode" "TI")])

(define_insn "sse4_2_pcmpistri"
  [(set (match_operand:SI 0 "register_operand" "=c,c")
	(unspec:SI
	  [(match_operand:V16QI 1 "register_operand" "x,x")
	   (match_operand:V16QI 2 "nonimmediate_operand" "x,m")
	   (match_operand:SI 3 "const_0_to_255_operand" "n,n")]
	  UNSPEC_PCMPISTR))
   (set (reg:CC FLAGS_REG)
	(unspec:CC
	  [(match_dup 1)
	   (match_dup 2)
	   (match_dup 3)]
	  UNSPEC_PCMPISTR))]
  "TARGET_SSE4_2"
  "pcmpistri\t{%3, %2, %1|%1, %2, %3}"
  [(set_attr "type" "sselog")
   (set_attr "prefix_data16" "1")
   (set_attr "prefix_extra" "1")
   (set_attr "memory" "none,load")
   (set_attr "mode" "TI")])

(define_insn "sse4_2_pcmpistrm"
  [(set (match_operand:V16QI 0 "register_operand" "=Y0,Y0")
	(unspec:V16QI
	  [(match_operand:V16QI 1 "register_operand" "x,x")
	   (match_operand:V16QI 2 "nonimmediate_operand" "x,m")
	   (match_operand:SI 3 "const_0_to_255_operand" "n,n")]
	  UNSPEC_PCMPISTR))
   (set (reg:CC FLAGS_REG)
	(unspec:CC
	  [(match_dup 1)
	   (match_dup 2)
	   (match_dup 3)]
	  UNSPEC_PCMPISTR))]
  "TARGET_SSE4_2"
  "pcmpistrm\t{%3, %2, %1|%1, %2, %3}"
  [(set_attr "type" "sselog")
   (set_attr "prefix_data16" "1")
   (set_attr "prefix_extra" "1")
   (set_attr "memory" "none,load")
   (set_attr "mode" "TI")])

(define_insn "sse4_2_pcmpistr_cconly"
  [(set (reg:CC FLAGS_REG)
	(unspec:CC
	  [(match_operand:V16QI 0 "register_operand" "x,x,x,x")
	   (match_operand:V16QI 1 "nonimmediate_operand" "x,m,x,m")
	   (match_operand:SI 2 "const_0_to_255_operand" "n,n,n,n")]
	  UNSPEC_PCMPISTR))
   (clobber (match_scratch:V16QI 3 "=Y0,Y0,X,X"))
   (clobber (match_scratch:SI    4 "= X, X,c,c"))]
  "TARGET_SSE4_2"
  "@
   pcmpistrm\t{%2, %1, %0|%0, %1, %2}
   pcmpistrm\t{%2, %1, %0|%0, %1, %2}
   pcmpistri\t{%2, %1, %0|%0, %1, %2}
   pcmpistri\t{%2, %1, %0|%0, %1, %2}"
  [(set_attr "type" "sselog")
   (set_attr "prefix_data16" "1")
   (set_attr "prefix_extra" "1")
   (set_attr "memory" "none,load,none,load")
   (set_attr "mode" "TI")])
>>>>>>> 99c9c69a
<|MERGE_RESOLUTION|>--- conflicted
+++ resolved
@@ -2435,8 +2435,6 @@
   DONE;
 })
 
-<<<<<<< HEAD
-=======
 (define_expand "vec_pack_sfix_v2df"
   [(match_operand:V4SI 0 "register_operand" "")
    (match_operand:V2DF 1 "nonimmediate_operand" "")
@@ -2457,7 +2455,6 @@
 })
 
 
->>>>>>> 99c9c69a
 ;;;;;;;;;;;;;;;;;;;;;;;;;;;;;;;;;;;;;;;;;;;;;;;;;;;;;;;;;;;;;;;;;;;;;
 ;;
 ;; Parallel double-precision floating point element swizzling
@@ -3414,22 +3411,6 @@
   "psll<ssevecsize>\t{%2, %0|%0, %2}"
   [(set_attr "type" "sseishft")
    (set_attr "prefix_data16" "1")
-<<<<<<< HEAD
-   (set_attr "mode" "TI")])
-
-(define_insn "sse2_ashlti3"
-  [(set (match_operand:TI 0 "register_operand" "=x")
-	(ashift:TI (match_operand:TI 1 "register_operand" "0")
-		   (match_operand:SI 2 "const_0_to_255_mul_8_operand" "n")))]
-  "TARGET_SSE2"
-{
-  operands[2] = GEN_INT (INTVAL (operands[2]) / 8);
-  return "pslldq\t{%2, %0|%0, %2}";
-}
-  [(set_attr "type" "sseishft")
-   (set_attr "prefix_data16" "1")
-=======
->>>>>>> 99c9c69a
    (set_attr "mode" "TI")])
 
 (define_expand "vec_shl_<mode>"
@@ -3444,22 +3425,6 @@
   operands[1] = gen_lowpart (TImode, operands[1]);
 })
 
-<<<<<<< HEAD
-(define_insn "sse2_lshrti3"
-  [(set (match_operand:TI 0 "register_operand" "=x")
- 	(lshiftrt:TI (match_operand:TI 1 "register_operand" "0")
-		     (match_operand:SI 2 "const_0_to_255_mul_8_operand" "n")))]
-  "TARGET_SSE2"
-{
-  operands[2] = GEN_INT (INTVAL (operands[2]) / 8);
-  return "psrldq\t{%2, %0|%0, %2}";
-}
-  [(set_attr "type" "sseishft")
-   (set_attr "prefix_data16" "1")
-   (set_attr "mode" "TI")])
-
-=======
->>>>>>> 99c9c69a
 (define_expand "vec_shr_<mode>"
   [(set (match_operand:SSEMODEI 0 "register_operand" "")
         (lshiftrt:TI (match_operand:SSEMODEI 1 "register_operand" "")
@@ -3740,8 +3705,6 @@
   "pcmpgt<ssevecsize>\t{%2, %0|%0, %2}"
   [(set_attr "type" "ssecmp")
    (set_attr "prefix_data16" "1")
-<<<<<<< HEAD
-=======
    (set_attr "mode" "TI")])
 
 (define_insn "sse4_2_gtv2di3"
@@ -3752,7 +3715,6 @@
   "TARGET_SSE4_2"
   "pcmpgtq\t{%2, %0|%0, %2}"
   [(set_attr "type" "ssecmp")
->>>>>>> 99c9c69a
    (set_attr "mode" "TI")])
 
 (define_expand "vcond<mode>"
@@ -3835,8 +3797,6 @@
   "pandn\t{%2, %0|%0, %2}"
   [(set_attr "type" "sselog")
    (set_attr "prefix_data16" "1")
-<<<<<<< HEAD
-=======
    (set_attr "mode" "TI")])
 
 (define_expand "andtf3"
@@ -3866,7 +3826,6 @@
   "pandn\t{%2, %0|%0, %2}"
   [(set_attr "type" "sselog")
    (set_attr "prefix_data16" "1")
->>>>>>> 99c9c69a
    (set_attr "mode" "TI")])
 
 (define_expand "ior<mode>3"
@@ -3885,8 +3844,6 @@
   "por\t{%2, %0|%0, %2}"
   [(set_attr "type" "sselog")
    (set_attr "prefix_data16" "1")
-<<<<<<< HEAD
-=======
    (set_attr "mode" "TI")])
 
 (define_expand "iortf3"
@@ -3905,7 +3862,6 @@
   "por\t{%2, %0|%0, %2}"
   [(set_attr "type" "sselog")
    (set_attr "prefix_data16" "1")
->>>>>>> 99c9c69a
    (set_attr "mode" "TI")])
 
 (define_expand "xor<mode>3"
@@ -3924,8 +3880,6 @@
   "pxor\t{%2, %0|%0, %2}"
   [(set_attr "type" "sselog")
    (set_attr "prefix_data16" "1")
-<<<<<<< HEAD
-=======
    (set_attr "mode" "TI")])
 
 (define_expand "xortf3"
@@ -3944,7 +3898,6 @@
   "pxor\t{%2, %0|%0, %2}"
   [(set_attr "type" "sselog")
    (set_attr "prefix_data16" "1")
->>>>>>> 99c9c69a
    (set_attr "mode" "TI")])
 
 ;;;;;;;;;;;;;;;;;;;;;;;;;;;;;;;;;;;;;;;;;;;;;;;;;;;;;;;;;;;;;;;;;;;;;
@@ -6065,15 +6018,6 @@
    (set_attr "mode" "V4SF")])
 
 (define_insn "sse4_1_blendvpd"
-<<<<<<< HEAD
-  [(set (match_operand:V2DF 0 "register_operand" "=x")
-	(unspec:V2DF [(match_operand:V2DF 1 "register_operand"  "0")
-		      (match_operand:V2DF 2 "nonimmediate_operand" "xm")
-		      (reg:V2DF 21)]
-		     UNSPEC_BLENDV))]
-  "TARGET_SSE4_1"
-  "blendvpd\t{%%xmm0, %2, %0|%0, %2, %%xmm0}"
-=======
   [(set (match_operand:V2DF 0 "reg_not_xmm0_operand" "=x")
 	(unspec:V2DF [(match_operand:V2DF 1 "reg_not_xmm0_operand"  "0")
 		      (match_operand:V2DF 2 "nonimm_not_xmm0_operand" "xm")
@@ -6081,21 +6025,11 @@
 		     UNSPEC_BLENDV))]
   "TARGET_SSE4_1"
   "blendvpd\t{%3, %2, %0|%0, %2, %3}"
->>>>>>> 99c9c69a
   [(set_attr "type" "ssemov")
    (set_attr "prefix_extra" "1")
    (set_attr "mode" "V2DF")])
 
 (define_insn "sse4_1_blendvps"
-<<<<<<< HEAD
-  [(set (match_operand:V4SF 0 "register_operand" "=x")
-	(unspec:V4SF [(match_operand:V4SF 1 "register_operand" "0")
-		      (match_operand:V4SF 2 "nonimmediate_operand" "xm")
-		      (reg:V4SF 21)]
-		     UNSPEC_BLENDV))]
-  "TARGET_SSE4_1"
-  "blendvps\t{%%xmm0, %2, %0|%0, %2, %%xmm0}"
-=======
   [(set (match_operand:V4SF 0 "reg_not_xmm0_operand" "=x")
 	(unspec:V4SF [(match_operand:V4SF 1 "reg_not_xmm0_operand" "0")
 		      (match_operand:V4SF 2 "nonimm_not_xmm0_operand" "xm")
@@ -6103,7 +6037,6 @@
 		     UNSPEC_BLENDV))]
   "TARGET_SSE4_1"
   "blendvps\t{%3, %2, %0|%0, %2, %3}"
->>>>>>> 99c9c69a
   [(set_attr "type" "ssemov")
    (set_attr "prefix_extra" "1")
    (set_attr "mode" "V4SF")])
@@ -6168,15 +6101,6 @@
    (set_attr "mode" "TI")])
 
 (define_insn "sse4_1_pblendvb"
-<<<<<<< HEAD
-  [(set (match_operand:V16QI 0 "register_operand" "=x")
-	(unspec:V16QI [(match_operand:V16QI 1 "register_operand"  "0")
-		       (match_operand:V16QI 2 "nonimmediate_operand" "xm")
-		       (reg:V16QI 21)]
-		      UNSPEC_BLENDV))]
-  "TARGET_SSE4_1"
-  "pblendvb\t{%%xmm0, %2, %0|%0, %2, %%xmm0}"
-=======
   [(set (match_operand:V16QI 0 "reg_not_xmm0_operand" "=x")
 	(unspec:V16QI [(match_operand:V16QI 1 "reg_not_xmm0_operand"  "0")
 		       (match_operand:V16QI 2 "nonimm_not_xmm0_operand" "xm")
@@ -6184,7 +6108,6 @@
 		      UNSPEC_BLENDV))]
   "TARGET_SSE4_1"
   "pblendvb\t{%3, %2, %0|%0, %2, %3}"
->>>>>>> 99c9c69a
   [(set_attr "type" "ssemov")
    (set_attr "prefix_extra" "1")
    (set_attr "mode" "TI")])
@@ -6592,11 +6515,7 @@
   [(set (match_operand:V2DF 0 "register_operand" "=x")
 	(unspec:V2DF [(match_operand:V2DF 1 "nonimmediate_operand" "xm")
 		      (match_operand:SI 2 "const_0_to_15_operand" "n")]
-<<<<<<< HEAD
-		     UNSPEC_ROUNDP))]
-=======
 		     UNSPEC_ROUND))]
->>>>>>> 99c9c69a
   "TARGET_SSE4_1"
   "roundpd\t{%2, %1, %0|%0, %1, %2}"
   [(set_attr "type" "ssecvt")
@@ -6607,11 +6526,7 @@
   [(set (match_operand:V4SF 0 "register_operand" "=x")
 	(unspec:V4SF [(match_operand:V4SF 1 "nonimmediate_operand" "xm")
 		      (match_operand:SI 2 "const_0_to_15_operand" "n")]
-<<<<<<< HEAD
-		     UNSPEC_ROUNDP))]
-=======
 		     UNSPEC_ROUND))]
->>>>>>> 99c9c69a
   "TARGET_SSE4_1"
   "roundps\t{%2, %1, %0|%0, %1, %2}"
   [(set_attr "type" "ssecvt")
@@ -6623,11 +6538,7 @@
 	(vec_merge:V2DF
 	  (unspec:V2DF [(match_operand:V2DF 2 "register_operand" "x")
 			(match_operand:SI 3 "const_0_to_15_operand" "n")]
-<<<<<<< HEAD
-		       UNSPEC_ROUNDS)
-=======
 		       UNSPEC_ROUND)
->>>>>>> 99c9c69a
 	  (match_operand:V2DF 1 "register_operand" "0")
 	  (const_int 1)))]
   "TARGET_SSE4_1"
@@ -6641,20 +6552,13 @@
 	(vec_merge:V4SF
 	  (unspec:V4SF [(match_operand:V4SF 2 "register_operand" "x")
 			(match_operand:SI 3 "const_0_to_15_operand" "n")]
-<<<<<<< HEAD
-		       UNSPEC_ROUNDS)
-=======
 		       UNSPEC_ROUND)
->>>>>>> 99c9c69a
 	  (match_operand:V4SF 1 "register_operand" "0")
 	  (const_int 1)))]
   "TARGET_SSE4_1"
   "roundss\t{%3, %2, %0|%0, %2, %3}"
   [(set_attr "type" "ssecvt")
    (set_attr "prefix_extra" "1")
-<<<<<<< HEAD
-   (set_attr "mode" "V4SF")])
-=======
    (set_attr "mode" "V4SF")])
 
 ;;;;;;;;;;;;;;;;;;;;;;;;;;;;;;;;;;;;;;;;;;;;;;;;;;;;;;;;;;;;;;;;;;;;;
@@ -6898,5 +6802,4 @@
    (set_attr "prefix_data16" "1")
    (set_attr "prefix_extra" "1")
    (set_attr "memory" "none,load,none,load")
-   (set_attr "mode" "TI")])
->>>>>>> 99c9c69a
+   (set_attr "mode" "TI")])