--- conflicted
+++ resolved
@@ -1,10 +1,6 @@
 /* Target definitions for GCC for Intel 80386 running Solaris 2
    Copyright (C) 1993, 1995, 1996, 1997, 1998, 1999, 2000, 2001, 2002, 2003,
-<<<<<<< HEAD
-   2004, 2007, 2008, 2009, 2010 Free Software Foundation, Inc.
-=======
    2004, 2007, 2008, 2009, 2010, 2011 Free Software Foundation, Inc.
->>>>>>> 03d20231
    Contributed by Fred Fish (fnf@cygnus.com).
 
 This file is part of GCC.
@@ -162,12 +158,9 @@
 #undef X86_FILE_START_VERSION_DIRECTIVE
 #define X86_FILE_START_VERSION_DIRECTIVE false
 
-<<<<<<< HEAD
-=======
 /* Static stack checking is supported by means of probes.  */
 #define STACK_CHECK_STATIC_BUILTIN 1
 
->>>>>>> 03d20231
 /* Only recent versions of Solaris 11 ld properly support hidden .gnu.linkonce
    sections, so don't use them.  */
 #ifndef TARGET_GNU_LD
@@ -180,13 +173,10 @@
 #define LIBGCC2_TF_CEXT q
 #define TF_SIZE 113
 
-<<<<<<< HEAD
-=======
 #undef  SIZE_TYPE
 #define SIZE_TYPE "unsigned int"
 
 #undef  PTRDIFF_TYPE
 #define PTRDIFF_TYPE "int"
 
->>>>>>> 03d20231
 #define MD_UNWIND_SUPPORT "config/i386/sol2-unwind.h"