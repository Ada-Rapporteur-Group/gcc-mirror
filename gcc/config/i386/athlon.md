;; AMD Athlon Scheduling
;;
;; The Athlon does contain three pipelined FP units, three integer units and
;; three address generation units. 
;;
;; The predecode logic is determining boundaries of instructions in the 64
;; byte cache line. So the cache line straddling problem of K6 might be issue
;; here as well, but it is not noted in the documentation.
;;
;; Three DirectPath instructions decoders and only one VectorPath decoder
;; is available. They can decode three DirectPath instructions or one VectorPath
;; instruction per cycle.
;; Decoded macro instructions are then passed to 72 entry instruction control
;; unit, that passes
;; it to the specialized integer (18 entry) and fp (36 entry) schedulers.
;;
;; The load/store queue unit is not attached to the schedulers but
;; communicates with all the execution units separately instead.

(define_attr "athlon_decode" "direct,vector,double"
  (cond [(eq_attr "type" "call,imul,idiv,other,multi,fcmov,fpspc,str,pop,leave")
	   (const_string "vector")
         (and (eq_attr "type" "push")
              (match_operand 1 "memory_operand" ""))
	   (const_string "vector")
         (and (eq_attr "type" "fmov")
	      (and (eq_attr "memory" "load,store")
		   (eq_attr "mode" "XF")))
	   (const_string "vector")]
	(const_string "direct")))

;;
;;           decode0 decode1 decode2
;;                 \    |   /
;;    instruction control unit (72 entry scheduler)
;;                |                        |
;;      integer scheduler (18)         stack map
;;     /  |    |    |    |   \        stack rename
;;  ieu0 agu0 ieu1 agu1 ieu2 agu2      scheduler
;;    |  agu0  |   agu1      agu2    register file
;;    |      \ |    |       /         |     |     |
;;     \      /\    |     /         fadd  fmul  fstore
;;       \  /    \  |   /           fadd  fmul  fstore
;;       imul  load/store (2x)      fadd  fmul  fstore

(define_automaton "athlon,athlon_load,athlon_mult,athlon_fp")
(define_cpu_unit "athlon-decode0" "athlon")
(define_cpu_unit "athlon-decode1" "athlon")
(define_cpu_unit "athlon-decode2" "athlon")
(define_cpu_unit "athlon-decodev" "athlon")
;; Model the fact that double decoded instruction may take 2 cycles
;; to decode when decoder2 and decoder0 in next cycle
;; is used (this is needed to allow troughput of 1.5 double decoded
;; instructions per cycle).
;;
;; In order to avoid dependence between reservation of decoder
;; and other units, we model decoder as two stage fully pipelined unit
;; and only double decoded instruction may occupy unit in the first cycle.
;; With this scheme however two double instructions can be issued cycle0.
;;
;; Avoid this by using presence set requiring decoder0 to be allocated
;; too. Vector decoded instructions then can't be issued when
;; modeled as consuming decoder0+decoder1+decoder2.
;; We solve that by specialized vector decoder unit and exclusion set.
(presence_set "athlon-decode2" "athlon-decode0")
(exclusion_set "athlon-decodev" "athlon-decode0,athlon-decode1,athlon-decode2")
(define_reservation "athlon-vector" "nothing,athlon-decodev")
(define_reservation "athlon-direct0" "nothing,athlon-decode0")
(define_reservation "athlon-direct" "nothing,
				     (athlon-decode0 | athlon-decode1
				     | athlon-decode2)")
;; Double instructions behaves like two direct instructions.
(define_reservation "athlon-double" "((athlon-decode2, athlon-decode0)
				     | (nothing,(athlon-decode0 + athlon-decode1))
				     | (nothing,(athlon-decode1 + athlon-decode2)))")

;; Agu and ieu unit results in extremely large automatons and
;; in our approximation they are hardly filled in.  Only ieu
;; unit can, as issue rate is 3 and agu unit is always used
;; first in the insn reservations.  Skip the models.

;(define_cpu_unit "athlon-ieu0" "athlon_ieu")
;(define_cpu_unit "athlon-ieu1" "athlon_ieu")
;(define_cpu_unit "athlon-ieu2" "athlon_ieu")
;(define_reservation "athlon-ieu" "(athlon-ieu0 | athlon-ieu1 | athlon-ieu2)")
(define_reservation "athlon-ieu" "nothing")
(define_cpu_unit "athlon-ieu0" "athlon")
;(define_cpu_unit "athlon-agu0" "athlon_agu")
;(define_cpu_unit "athlon-agu1" "athlon_agu")
;(define_cpu_unit "athlon-agu2" "athlon_agu")
;(define_reservation "athlon-agu" "(athlon-agu0 | athlon-agu1 | athlon-agu2)")
(define_reservation "athlon-agu" "nothing")

(define_cpu_unit "athlon-mult" "athlon_mult")

(define_cpu_unit "athlon-load0" "athlon_load")
(define_cpu_unit "athlon-load1" "athlon_load")
(define_reservation "athlon-load" "athlon-agu,
				   (athlon-load0 | athlon-load1),nothing")
;; 128bit SSE instructions issue two loads at once
(define_reservation "athlon-load2" "athlon-agu,
				   (athlon-load0 + athlon-load1),nothing")

(define_reservation "athlon-store" "(athlon-load0 | athlon-load1)")
;; 128bit SSE instructions issue two stores at once
(define_reservation "athlon-store2" "(athlon-load0 + athlon-load1)")


;; The FP operations start to execute at stage 12 in the pipeline, while
;; integer operations start to execute at stage 9 for Athlon and 11 for K8
;; Compensate the difference for Athlon because it results in significantly
;; smaller automata.
(define_reservation "athlon-fpsched" "nothing,nothing,nothing")
;; The floating point loads.
(define_reservation "athlon-fpload" "(athlon-fpsched + athlon-load)")
(define_reservation "athlon-fpload2" "(athlon-fpsched + athlon-load2)")
(define_reservation "athlon-fploadk8" "(athlon-fpsched + athlon-load)")
(define_reservation "athlon-fpload2k8" "(athlon-fpsched + athlon-load2)")


;; The three fp units are fully pipelined with latency of 3
(define_cpu_unit "athlon-fadd" "athlon_fp")
(define_cpu_unit "athlon-fmul" "athlon_fp")
(define_cpu_unit "athlon-fstore" "athlon_fp")
(define_reservation "athlon-fany" "(athlon-fstore | athlon-fmul | athlon-fadd)")
(define_reservation "athlon-faddmul" "(athlon-fadd | athlon-fmul)")

;; Vector operations usually consume many of pipes.
(define_reservation "athlon-fvector" "(athlon-fadd + athlon-fmul + athlon-fstore)")


;; Jump instructions are executed in the branch unit completely transparent to us
(define_insn_reservation "athlon_branch" 0
			 (and (eq_attr "cpu" "athlon,k8,generic64")
			      (eq_attr "type" "ibr"))
			 "athlon-direct,athlon-ieu")
(define_insn_reservation "athlon_call" 0
			 (and (eq_attr "cpu" "athlon,k8,generic64")
			      (eq_attr "type" "call,callv"))
			 "athlon-vector,athlon-ieu")

;; Latency of push operation is 3 cycles, but ESP value is available
;; earlier
(define_insn_reservation "athlon_push" 2
			 (and (eq_attr "cpu" "athlon,k8,generic64")
			      (eq_attr "type" "push"))
			 "athlon-direct,athlon-agu,athlon-store")
(define_insn_reservation "athlon_pop" 4
			 (and (eq_attr "cpu" "athlon,k8,generic64")
			      (eq_attr "type" "pop"))
			 "athlon-vector,athlon-load,athlon-ieu")
(define_insn_reservation "athlon_pop_k8" 3
			 (and (eq_attr "cpu" "k8,generic64")
			      (eq_attr "type" "pop"))
			 "athlon-double,(athlon-ieu+athlon-load)")
(define_insn_reservation "athlon_leave" 3
			 (and (eq_attr "cpu" "athlon")
			      (eq_attr "type" "leave"))
			 "athlon-vector,(athlon-ieu+athlon-load)")
(define_insn_reservation "athlon_leave_k8" 3
			 (and (eq_attr "cpu" "k8,generic64")
			      (eq_attr "type" "leave"))
			 "athlon-double,(athlon-ieu+athlon-load)")

;; Lea executes in AGU unit with 2 cycles latency.
(define_insn_reservation "athlon_lea" 2
			 (and (eq_attr "cpu" "athlon,k8,generic64")
			      (eq_attr "type" "lea"))
			 "athlon-direct,athlon-agu,nothing")

;; Mul executes in special multiplier unit attached to IEU0
(define_insn_reservation "athlon_imul" 5
			 (and (eq_attr "cpu" "athlon")
			      (and (eq_attr "type" "imul")
				   (eq_attr "memory" "none,unknown")))
			 "athlon-vector,athlon-ieu0,athlon-mult,nothing,nothing,athlon-ieu0")
;; ??? Widening multiply is vector or double.
(define_insn_reservation "athlon_imul_k8_DI" 4
			 (and (eq_attr "cpu" "k8,generic64")
			      (and (eq_attr "type" "imul")
				   (and (eq_attr "mode" "DI")
					(eq_attr "memory" "none,unknown"))))
			 "athlon-direct0,athlon-ieu0,athlon-mult,nothing,athlon-ieu0")
(define_insn_reservation "athlon_imul_k8" 3
			 (and (eq_attr "cpu" "k8,generic64")
			      (and (eq_attr "type" "imul")
				   (eq_attr "memory" "none,unknown")))
			 "athlon-direct0,athlon-ieu0,athlon-mult,athlon-ieu0")
(define_insn_reservation "athlon_imul_mem" 8
			 (and (eq_attr "cpu" "athlon")
			      (and (eq_attr "type" "imul")
				   (eq_attr "memory" "load,both")))
			 "athlon-vector,athlon-load,athlon-ieu,athlon-mult,nothing,nothing,athlon-ieu")
(define_insn_reservation "athlon_imul_mem_k8_DI" 7
			 (and (eq_attr "cpu" "k8,generic64")
			      (and (eq_attr "type" "imul")
				   (and (eq_attr "mode" "DI")
					(eq_attr "memory" "load,both"))))
			 "athlon-vector,athlon-load,athlon-ieu,athlon-mult,nothing,athlon-ieu")
(define_insn_reservation "athlon_imul_mem_k8" 6
			 (and (eq_attr "cpu" "k8,generic64")
			      (and (eq_attr "type" "imul")
				   (eq_attr "memory" "load,both")))
			 "athlon-vector,athlon-load,athlon-ieu,athlon-mult,athlon-ieu")

;; Idiv cannot execute in parallel with other instructions.  Dealing with it
;; as with short latency vector instruction is good approximation avoiding
;; scheduler from trying too hard to can hide it's latency by overlap with
;; other instructions.
;; ??? Experiments show that the idiv can overlap with roughly 6 cycles
;; of the other code

(define_insn_reservation "athlon_idiv" 6
			 (and (eq_attr "cpu" "athlon,k8,generic64")
			      (and (eq_attr "type" "idiv")
				   (eq_attr "memory" "none,unknown")))
			 "athlon-vector,(athlon-ieu0*6+(athlon-fpsched,athlon-fvector))")
(define_insn_reservation "athlon_idiv_mem" 9
			 (and (eq_attr "cpu" "athlon,k8,generic64")
			      (and (eq_attr "type" "idiv")
				   (eq_attr "memory" "load,both")))
			 "athlon-vector,((athlon-load,athlon-ieu0*6)+(athlon-fpsched,athlon-fvector))")
;; The parallelism of string instructions is not documented.  Model it same way
;; as idiv to create smaller automata.  This probably does not matter much.
(define_insn_reservation "athlon_str" 6
			 (and (eq_attr "cpu" "athlon,k8,generic64")
			      (and (eq_attr "type" "str")
				   (eq_attr "memory" "load,both,store")))
			 "athlon-vector,athlon-load,athlon-ieu0*6")

(define_insn_reservation "athlon_idirect" 1
			 (and (eq_attr "cpu" "athlon,k8,generic64")
			      (and (eq_attr "athlon_decode" "direct")
				   (and (eq_attr "unit" "integer,unknown")
					(eq_attr "memory" "none,unknown"))))
			 "athlon-direct,athlon-ieu")
(define_insn_reservation "athlon_ivector" 2
			 (and (eq_attr "cpu" "athlon,k8,generic64")
			      (and (eq_attr "athlon_decode" "vector")
				   (and (eq_attr "unit" "integer,unknown")
					(eq_attr "memory" "none,unknown"))))
			 "athlon-vector,athlon-ieu,athlon-ieu")
(define_insn_reservation "athlon_idirect_loadmov" 3
			 (and (eq_attr "cpu" "athlon,k8,generic64")
			      (and (eq_attr "type" "imov")
				   (eq_attr "memory" "load")))
			 "athlon-direct,athlon-load")
(define_insn_reservation "athlon_idirect_load" 4
			 (and (eq_attr "cpu" "athlon,k8,generic64")
			      (and (eq_attr "athlon_decode" "direct")
				   (and (eq_attr "unit" "integer,unknown")
					(eq_attr "memory" "load"))))
			 "athlon-direct,athlon-load,athlon-ieu")
(define_insn_reservation "athlon_ivector_load" 6
			 (and (eq_attr "cpu" "athlon,k8,generic64")
			      (and (eq_attr "athlon_decode" "vector")
				   (and (eq_attr "unit" "integer,unknown")
					(eq_attr "memory" "load"))))
			 "athlon-vector,athlon-load,athlon-ieu,athlon-ieu")
(define_insn_reservation "athlon_idirect_movstore" 1
			 (and (eq_attr "cpu" "athlon,k8,generic64")
			      (and (eq_attr "type" "imov")
				   (eq_attr "memory" "store")))
			 "athlon-direct,athlon-agu,athlon-store")
(define_insn_reservation "athlon_idirect_both" 4
			 (and (eq_attr "cpu" "athlon,k8,generic64")
			      (and (eq_attr "athlon_decode" "direct")
				   (and (eq_attr "unit" "integer,unknown")
					(eq_attr "memory" "both"))))
			 "athlon-direct,athlon-load,
			  athlon-ieu,athlon-store,
			  athlon-store")
(define_insn_reservation "athlon_ivector_both" 6
			 (and (eq_attr "cpu" "athlon,k8,generic64")
			      (and (eq_attr "athlon_decode" "vector")
				   (and (eq_attr "unit" "integer,unknown")
					(eq_attr "memory" "both"))))
			 "athlon-vector,athlon-load,
			  athlon-ieu,
			  athlon-ieu,
			  athlon-store")
(define_insn_reservation "athlon_idirect_store" 1
			 (and (eq_attr "cpu" "athlon,k8,generic64")
			      (and (eq_attr "athlon_decode" "direct")
				   (and (eq_attr "unit" "integer,unknown")
					(eq_attr "memory" "store"))))
			 "athlon-direct,(athlon-ieu+athlon-agu),
			  athlon-store")
(define_insn_reservation "athlon_ivector_store" 2
			 (and (eq_attr "cpu" "athlon,k8,generic64")
			      (and (eq_attr "athlon_decode" "vector")
				   (and (eq_attr "unit" "integer,unknown")
					(eq_attr "memory" "store"))))
			 "athlon-vector,(athlon-ieu+athlon-agu),athlon-ieu,
			  athlon-store")

;; Athlon floatin point unit
(define_insn_reservation "athlon_fldxf" 12
			 (and (eq_attr "cpu" "athlon")
			      (and (eq_attr "type" "fmov")
				   (and (eq_attr "memory" "load")
					(eq_attr "mode" "XF"))))
			 "athlon-vector,athlon-fpload2,athlon-fvector*9")
(define_insn_reservation "athlon_fldxf_k8" 13
			 (and (eq_attr "cpu" "k8,generic64")
			      (and (eq_attr "type" "fmov")
				   (and (eq_attr "memory" "load")
					(eq_attr "mode" "XF"))))
			 "athlon-vector,athlon-fpload2k8,athlon-fvector*9")
;; Assume superforwarding to take place so effective latency of fany op is 0.
(define_insn_reservation "athlon_fld" 0
			 (and (eq_attr "cpu" "athlon")
			      (and (eq_attr "type" "fmov")
				   (eq_attr "memory" "load")))
			 "athlon-direct,athlon-fpload,athlon-fany")
(define_insn_reservation "athlon_fld_k8" 2
			 (and (eq_attr "cpu" "k8,generic64")
			      (and (eq_attr "type" "fmov")
				   (eq_attr "memory" "load")))
			 "athlon-direct,athlon-fploadk8,athlon-fstore")

(define_insn_reservation "athlon_fstxf" 10
			 (and (eq_attr "cpu" "athlon")
			      (and (eq_attr "type" "fmov")
				   (and (eq_attr "memory" "store,both")
					(eq_attr "mode" "XF"))))
			 "athlon-vector,(athlon-fpsched+athlon-agu),(athlon-store2+(athlon-fvector*7))")
(define_insn_reservation "athlon_fstxf_k8" 8
			 (and (eq_attr "cpu" "k8,generic64")
			      (and (eq_attr "type" "fmov")
				   (and (eq_attr "memory" "store,both")
					(eq_attr "mode" "XF"))))
			 "athlon-vector,(athlon-fpsched+athlon-agu),(athlon-store2+(athlon-fvector*6))")
(define_insn_reservation "athlon_fst" 4
			 (and (eq_attr "cpu" "athlon")
			      (and (eq_attr "type" "fmov")
				   (eq_attr "memory" "store,both")))
			 "athlon-direct,(athlon-fpsched+athlon-agu),(athlon-fstore+athlon-store)")
(define_insn_reservation "athlon_fst_k8" 2
			 (and (eq_attr "cpu" "k8,generic64")
			      (and (eq_attr "type" "fmov")
				   (eq_attr "memory" "store,both")))
			 "athlon-direct,(athlon-fpsched+athlon-agu),(athlon-fstore+athlon-store)")
(define_insn_reservation "athlon_fist" 4
			 (and (eq_attr "cpu" "athlon,k8,generic64")
			      (eq_attr "type" "fistp,fisttp"))
			 "athlon-direct,(athlon-fpsched+athlon-agu),(athlon-fstore+athlon-store)")
(define_insn_reservation "athlon_fmov" 2
			 (and (eq_attr "cpu" "athlon,k8,generic64")
			      (eq_attr "type" "fmov"))
			 "athlon-direct,athlon-fpsched,athlon-faddmul")
(define_insn_reservation "athlon_fadd_load" 4
			 (and (eq_attr "cpu" "athlon")
			      (and (eq_attr "type" "fop")
				   (eq_attr "memory" "load")))
			 "athlon-direct,athlon-fpload,athlon-fadd")
(define_insn_reservation "athlon_fadd_load_k8" 6
			 (and (eq_attr "cpu" "k8,generic64")
			      (and (eq_attr "type" "fop")
				   (eq_attr "memory" "load")))
			 "athlon-direct,athlon-fploadk8,athlon-fadd")
(define_insn_reservation "athlon_fadd" 4
			 (and (eq_attr "cpu" "athlon,k8,generic64")
			      (eq_attr "type" "fop"))
			 "athlon-direct,athlon-fpsched,athlon-fadd")
(define_insn_reservation "athlon_fmul_load" 4
			 (and (eq_attr "cpu" "athlon")
			      (and (eq_attr "type" "fmul")
				   (eq_attr "memory" "load")))
			 "athlon-direct,athlon-fpload,athlon-fmul")
(define_insn_reservation "athlon_fmul_load_k8" 6
			 (and (eq_attr "cpu" "k8,generic64")
			      (and (eq_attr "type" "fmul")
				   (eq_attr "memory" "load")))
			 "athlon-direct,athlon-fploadk8,athlon-fmul")
(define_insn_reservation "athlon_fmul" 4
			 (and (eq_attr "cpu" "athlon,k8,generic64")
			      (eq_attr "type" "fmul"))
			 "athlon-direct,athlon-fpsched,athlon-fmul")
(define_insn_reservation "athlon_fsgn" 2
			 (and (eq_attr "cpu" "athlon,k8,generic64")
			      (eq_attr "type" "fsgn"))
			 "athlon-direct,athlon-fpsched,athlon-fmul")
(define_insn_reservation "athlon_fdiv_load" 24
			 (and (eq_attr "cpu" "athlon")
			      (and (eq_attr "type" "fdiv")
				   (eq_attr "memory" "load")))
			 "athlon-direct,athlon-fpload,athlon-fmul")
(define_insn_reservation "athlon_fdiv_load_k8" 13
			 (and (eq_attr "cpu" "k8,generic64")
			      (and (eq_attr "type" "fdiv")
				   (eq_attr "memory" "load")))
			 "athlon-direct,athlon-fploadk8,athlon-fmul")
(define_insn_reservation "athlon_fdiv" 24
			 (and (eq_attr "cpu" "athlon")
			      (eq_attr "type" "fdiv"))
			 "athlon-direct,athlon-fpsched,athlon-fmul")
(define_insn_reservation "athlon_fdiv_k8" 11
			 (and (eq_attr "cpu" "k8,generic64")
			      (eq_attr "type" "fdiv"))
			 "athlon-direct,athlon-fpsched,athlon-fmul")
(define_insn_reservation "athlon_fpspc_load" 103
			 (and (eq_attr "cpu" "athlon,k8,generic64")
			      (and (eq_attr "type" "fpspc")
				   (eq_attr "memory" "load")))
			 "athlon-vector,athlon-fpload,athlon-fvector")
(define_insn_reservation "athlon_fpspc" 100
			 (and (eq_attr "cpu" "athlon,k8,generic64")
			      (eq_attr "type" "fpspc"))
			 "athlon-vector,athlon-fpsched,athlon-fvector")
(define_insn_reservation "athlon_fcmov_load" 7
			 (and (eq_attr "cpu" "athlon")
			      (and (eq_attr "type" "fcmov")
				   (eq_attr "memory" "load")))
			 "athlon-vector,athlon-fpload,athlon-fvector")
(define_insn_reservation "athlon_fcmov" 7
			 (and (eq_attr "cpu" "athlon")
			      (eq_attr "type" "fcmov"))
			 "athlon-vector,athlon-fpsched,athlon-fvector")
(define_insn_reservation "athlon_fcmov_load_k8" 17
			 (and (eq_attr "cpu" "k8,generic64")
			      (and (eq_attr "type" "fcmov")
				   (eq_attr "memory" "load")))
			 "athlon-vector,athlon-fploadk8,athlon-fvector")
(define_insn_reservation "athlon_fcmov_k8" 15
			 (and (eq_attr "cpu" "k8,generic64")
			      (eq_attr "type" "fcmov"))
			 "athlon-vector,athlon-fpsched,athlon-fvector")
;; fcomi is vector decoded by uses only one pipe.
(define_insn_reservation "athlon_fcomi_load" 3
			 (and (eq_attr "cpu" "athlon")
			      (and (eq_attr "type" "fcmp")
				   (and (eq_attr "athlon_decode" "vector")
				        (eq_attr "memory" "load"))))
			 "athlon-vector,athlon-fpload,athlon-fadd")
(define_insn_reservation "athlon_fcomi_load_k8" 5
			 (and (eq_attr "cpu" "k8,generic64")
			      (and (eq_attr "type" "fcmp")
				   (and (eq_attr "athlon_decode" "vector")
				        (eq_attr "memory" "load"))))
			 "athlon-vector,athlon-fploadk8,athlon-fadd")
(define_insn_reservation "athlon_fcomi" 3
			 (and (eq_attr "cpu" "athlon,k8,generic64")
			      (and (eq_attr "athlon_decode" "vector")
				   (eq_attr "type" "fcmp")))
			 "athlon-vector,athlon-fpsched,athlon-fadd")
(define_insn_reservation "athlon_fcom_load" 2
			 (and (eq_attr "cpu" "athlon")
			      (and (eq_attr "type" "fcmp")
				   (eq_attr "memory" "load")))
			 "athlon-direct,athlon-fpload,athlon-fadd")
(define_insn_reservation "athlon_fcom_load_k8" 4
			 (and (eq_attr "cpu" "k8,generic64")
			      (and (eq_attr "type" "fcmp")
				   (eq_attr "memory" "load")))
			 "athlon-direct,athlon-fploadk8,athlon-fadd")
(define_insn_reservation "athlon_fcom" 2
			 (and (eq_attr "cpu" "athlon,k8,generic64")
			      (eq_attr "type" "fcmp"))
			 "athlon-direct,athlon-fpsched,athlon-fadd")
;; Never seen by the scheduler because we still don't do post reg-stack
;; scheduling.
;(define_insn_reservation "athlon_fxch" 2
;			 (and (eq_attr "cpu" "athlon,k8,generic64")
;			      (eq_attr "type" "fxch"))
;			 "athlon-direct,athlon-fpsched,athlon-fany")

;; Athlon handle MMX operations in the FPU unit with shorter latencies

(define_insn_reservation "athlon_movlpd_load" 0
			 (and (eq_attr "cpu" "athlon")
			      (and (eq_attr "type" "ssemov")
				   (match_operand:DF 1 "memory_operand" "")))
			 "athlon-direct,athlon-fpload,athlon-fany")
(define_insn_reservation "athlon_movlpd_load_k8" 2
			 (and (eq_attr "cpu" "k8")
			      (and (eq_attr "type" "ssemov")
				   (match_operand:DF 1 "memory_operand" "")))
			 "athlon-direct,athlon-fploadk8,athlon-fstore")
(define_insn_reservation "athlon_movsd_load_generic64" 2
			 (and (eq_attr "cpu" "generic64")
			      (and (eq_attr "type" "ssemov")
				   (match_operand:DF 1 "memory_operand" "")))
			 "athlon-double,athlon-fploadk8,(athlon-fstore+athlon-fmul)")
(define_insn_reservation "athlon_movaps_load_k8" 2
			 (and (eq_attr "cpu" "k8,generic64")
			      (and (eq_attr "type" "ssemov")
				   (and (eq_attr "mode" "V4SF,V2DF,TI")
					(eq_attr "memory" "load"))))
			 "athlon-double,athlon-fpload2k8,athlon-fstore,athlon-fstore")
(define_insn_reservation "athlon_movaps_load" 0
			 (and (eq_attr "cpu" "athlon")
			      (and (eq_attr "type" "ssemov")
				   (and (eq_attr "mode" "V4SF,V2DF,TI")
					(eq_attr "memory" "load"))))
			 "athlon-vector,athlon-fpload2,(athlon-fany+athlon-fany)")
(define_insn_reservation "athlon_movss_load" 1
			 (and (eq_attr "cpu" "athlon")
			      (and (eq_attr "type" "ssemov")
				   (and (eq_attr "mode" "SF,DI")
					(eq_attr "memory" "load"))))
			 "athlon-vector,athlon-fpload,(athlon-fany*2)")
(define_insn_reservation "athlon_movss_load_k8" 1
			 (and (eq_attr "cpu" "k8,generic64")
			      (and (eq_attr "type" "ssemov")
				   (and (eq_attr "mode" "SF,DI")
					(eq_attr "memory" "load"))))
			 "athlon-double,athlon-fploadk8,(athlon-fstore+athlon-fany)")
(define_insn_reservation "athlon_mmxsseld" 0
			 (and (eq_attr "cpu" "athlon")
			      (and (eq_attr "type" "mmxmov,ssemov")
				   (eq_attr "memory" "load")))
			 "athlon-direct,athlon-fpload,athlon-fany")
(define_insn_reservation "athlon_mmxsseld_k8" 2
			 (and (eq_attr "cpu" "k8,generic64")
			      (and (eq_attr "type" "mmxmov,ssemov")
				   (eq_attr "memory" "load")))
			 "athlon-direct,athlon-fploadk8,athlon-fstore")
(define_insn_reservation "athlon_mmxssest" 3
			 (and (eq_attr "cpu" "k8,generic64")
			      (and (eq_attr "type" "mmxmov,ssemov")
				   (and (eq_attr "mode" "V4SF,V2DF,TI")
					(eq_attr "memory" "store,both"))))
			 "athlon-vector,(athlon-fpsched+athlon-agu),((athlon-fstore+athlon-store2)*2)")
(define_insn_reservation "athlon_mmxssest_k8" 3
			 (and (eq_attr "cpu" "k8,generic64")
			      (and (eq_attr "type" "mmxmov,ssemov")
				   (and (eq_attr "mode" "V4SF,V2DF,TI")
					(eq_attr "memory" "store,both"))))
			 "athlon-double,(athlon-fpsched+athlon-agu),((athlon-fstore+athlon-store2)*2)")
(define_insn_reservation "athlon_mmxssest_short" 2
			 (and (eq_attr "cpu" "athlon,k8,generic64")
			      (and (eq_attr "type" "mmxmov,ssemov")
				   (eq_attr "memory" "store,both")))
			 "athlon-direct,(athlon-fpsched+athlon-agu),(athlon-fstore+athlon-store)")
(define_insn_reservation "athlon_movaps_k8" 2
			 (and (eq_attr "cpu" "k8,generic64")
			      (and (eq_attr "type" "ssemov")
				   (eq_attr "mode" "V4SF,V2DF,TI")))
			 "athlon-double,athlon-fpsched,((athlon-faddmul+athlon-faddmul) | (athlon-faddmul, athlon-faddmul))")
(define_insn_reservation "athlon_movaps" 2
			 (and (eq_attr "cpu" "athlon")
			      (and (eq_attr "type" "ssemov")
				   (eq_attr "mode" "V4SF,V2DF,TI")))
			 "athlon-vector,athlon-fpsched,(athlon-faddmul+athlon-faddmul)")
(define_insn_reservation "athlon_mmxssemov" 2
			 (and (eq_attr "cpu" "athlon,k8,generic64")
			      (eq_attr "type" "mmxmov,ssemov"))
			 "athlon-direct,athlon-fpsched,athlon-faddmul")
(define_insn_reservation "athlon_mmxmul_load" 4
			 (and (eq_attr "cpu" "athlon,k8,generic64")
			      (and (eq_attr "type" "mmxmul")
				   (eq_attr "memory" "load")))
			 "athlon-direct,athlon-fpload,athlon-fmul")
(define_insn_reservation "athlon_mmxmul" 3
			 (and (eq_attr "cpu" "athlon,k8,generic64")
			      (eq_attr "type" "mmxmul"))
			 "athlon-direct,athlon-fpsched,athlon-fmul")
(define_insn_reservation "athlon_mmx_load" 3
			 (and (eq_attr "cpu" "athlon,k8,generic64")
			      (and (eq_attr "unit" "mmx")
				   (eq_attr "memory" "load")))
			 "athlon-direct,athlon-fpload,athlon-faddmul")
(define_insn_reservation "athlon_mmx" 2
			 (and (eq_attr "cpu" "athlon,k8,generic64")
			      (eq_attr "unit" "mmx"))
			 "athlon-direct,athlon-fpsched,athlon-faddmul")
;; SSE operations are handled by the i387 unit as well.  The latency
;; is same as for i387 operations for scalar operations

(define_insn_reservation "athlon_sselog_load" 3
			 (and (eq_attr "cpu" "athlon")
			      (and (eq_attr "type" "sselog,sselog1")
				   (eq_attr "memory" "load")))
			 "athlon-vector,athlon-fpload2,(athlon-fmul*2)")
(define_insn_reservation "athlon_sselog_load_k8" 5
<<<<<<< HEAD
			 (and (eq_attr "cpu" "k8")
=======
			 (and (eq_attr "cpu" "k8,generic64")
>>>>>>> c355071f
			      (and (eq_attr "type" "sselog,sselog1")
				   (eq_attr "memory" "load")))
			 "athlon-double,athlon-fpload2k8,(athlon-fmul*2)")
(define_insn_reservation "athlon_sselog" 3
			 (and (eq_attr "cpu" "athlon")
			      (eq_attr "type" "sselog,sselog1"))
			 "athlon-vector,athlon-fpsched,athlon-fmul*2")
(define_insn_reservation "athlon_sselog_k8" 3
<<<<<<< HEAD
			 (and (eq_attr "cpu" "k8")
=======
			 (and (eq_attr "cpu" "k8,generic64")
>>>>>>> c355071f
			      (eq_attr "type" "sselog,sselog1"))
			 "athlon-double,athlon-fpsched,athlon-fmul")
;; ??? pcmp executes in addmul, probably not worthwhile to bother about that.
(define_insn_reservation "athlon_ssecmp_load" 2
			 (and (eq_attr "cpu" "athlon")
			      (and (eq_attr "type" "ssecmp")
				   (and (eq_attr "mode" "SF,DF,DI")
					(eq_attr "memory" "load"))))
			 "athlon-direct,athlon-fpload,athlon-fadd")
(define_insn_reservation "athlon_ssecmp_load_k8" 4
			 (and (eq_attr "cpu" "k8,generic64")
			      (and (eq_attr "type" "ssecmp")
				   (and (eq_attr "mode" "SF,DF,DI,TI")
					(eq_attr "memory" "load"))))
			 "athlon-direct,athlon-fploadk8,athlon-fadd")
(define_insn_reservation "athlon_ssecmp" 2
			 (and (eq_attr "cpu" "athlon,k8,generic64")
			      (and (eq_attr "type" "ssecmp")
				   (eq_attr "mode" "SF,DF,DI,TI")))
			 "athlon-direct,athlon-fpsched,athlon-fadd")
(define_insn_reservation "athlon_ssecmpvector_load" 3
			 (and (eq_attr "cpu" "athlon")
			      (and (eq_attr "type" "ssecmp")
				   (eq_attr "memory" "load")))
			 "athlon-vector,athlon-fpload2,(athlon-fadd*2)")
(define_insn_reservation "athlon_ssecmpvector_load_k8" 5
			 (and (eq_attr "cpu" "k8,generic64")
			      (and (eq_attr "type" "ssecmp")
				   (eq_attr "memory" "load")))
			 "athlon-double,athlon-fpload2k8,(athlon-fadd*2)")
(define_insn_reservation "athlon_ssecmpvector" 3
			 (and (eq_attr "cpu" "athlon")
			      (eq_attr "type" "ssecmp"))
			 "athlon-vector,athlon-fpsched,(athlon-fadd*2)")
(define_insn_reservation "athlon_ssecmpvector_k8" 3
			 (and (eq_attr "cpu" "k8,generic64")
			      (eq_attr "type" "ssecmp"))
			 "athlon-double,athlon-fpsched,(athlon-fadd*2)")
(define_insn_reservation "athlon_ssecomi_load" 4
			 (and (eq_attr "cpu" "athlon")
			      (and (eq_attr "type" "ssecomi")
				   (eq_attr "memory" "load")))
			 "athlon-vector,athlon-fpload,athlon-fadd")
(define_insn_reservation "athlon_ssecomi_load_k8" 6
			 (and (eq_attr "cpu" "k8,generic64")
			      (and (eq_attr "type" "ssecomi")
				   (eq_attr "memory" "load")))
			 "athlon-vector,athlon-fploadk8,athlon-fadd")
(define_insn_reservation "athlon_ssecomi" 4
			 (and (eq_attr "cpu" "athlon,k8,generic64")
			      (eq_attr "type" "ssecmp"))
			 "athlon-vector,athlon-fpsched,athlon-fadd")
(define_insn_reservation "athlon_sseadd_load" 4
			 (and (eq_attr "cpu" "athlon")
			      (and (eq_attr "type" "sseadd")
				   (and (eq_attr "mode" "SF,DF,DI")
					(eq_attr "memory" "load"))))
			 "athlon-direct,athlon-fpload,athlon-fadd")
(define_insn_reservation "athlon_sseadd_load_k8" 6
			 (and (eq_attr "cpu" "k8,generic64")
			      (and (eq_attr "type" "sseadd")
				   (and (eq_attr "mode" "SF,DF,DI")
					(eq_attr "memory" "load"))))
			 "athlon-direct,athlon-fploadk8,athlon-fadd")
(define_insn_reservation "athlon_sseadd" 4
			 (and (eq_attr "cpu" "athlon,k8,generic64")
			      (and (eq_attr "type" "sseadd")
				   (eq_attr "mode" "SF,DF,DI")))
			 "athlon-direct,athlon-fpsched,athlon-fadd")
(define_insn_reservation "athlon_sseaddvector_load" 5
			 (and (eq_attr "cpu" "athlon")
			      (and (eq_attr "type" "sseadd")
				   (eq_attr "memory" "load")))
			 "athlon-vector,athlon-fpload2,(athlon-fadd*2)")
(define_insn_reservation "athlon_sseaddvector_load_k8" 7
			 (and (eq_attr "cpu" "k8,generic64")
			      (and (eq_attr "type" "sseadd")
				   (eq_attr "memory" "load")))
			 "athlon-double,athlon-fpload2k8,(athlon-fadd*2)")
(define_insn_reservation "athlon_sseaddvector" 5
			 (and (eq_attr "cpu" "athlon")
			      (eq_attr "type" "sseadd"))
			 "athlon-vector,athlon-fpsched,(athlon-fadd*2)")
(define_insn_reservation "athlon_sseaddvector_k8" 5
			 (and (eq_attr "cpu" "k8,generic64")
			      (eq_attr "type" "sseadd"))
			 "athlon-double,athlon-fpsched,(athlon-fadd*2)")

;; Conversions behaves very irregularly and the scheduling is critical here.
;; Take each instruction separately.  Assume that the mode is always set to the
;; destination one and athlon_decode is set to the K8 versions.

;; cvtss2sd
(define_insn_reservation "athlon_ssecvt_cvtss2sd_load_k8" 4
			 (and (eq_attr "cpu" "k8,athlon,generic64")
			      (and (eq_attr "type" "ssecvt")
				   (and (eq_attr "athlon_decode" "direct")
					(and (eq_attr "mode" "DF")
					     (eq_attr "memory" "load")))))
			 "athlon-direct,athlon-fploadk8,athlon-fstore")
(define_insn_reservation "athlon_ssecvt_cvtss2sd" 2
			 (and (eq_attr "cpu" "athlon,k8,generic64")
			      (and (eq_attr "type" "ssecvt")
				   (and (eq_attr "athlon_decode" "direct")
					(eq_attr "mode" "DF"))))
			 "athlon-direct,athlon-fpsched,athlon-fstore")
;; cvtps2pd.  Model same way the other double decoded FP conversions.
(define_insn_reservation "athlon_ssecvt_cvtps2pd_load_k8" 5
			 (and (eq_attr "cpu" "k8,athlon,generic64")
			      (and (eq_attr "type" "ssecvt")
				   (and (eq_attr "athlon_decode" "double")
					(and (eq_attr "mode" "V2DF,V4SF,TI")
					     (eq_attr "memory" "load")))))
			 "athlon-double,athlon-fpload2k8,(athlon-fstore*2)")
(define_insn_reservation "athlon_ssecvt_cvtps2pd_k8" 3
			 (and (eq_attr "cpu" "k8,athlon,generic64")
			      (and (eq_attr "type" "ssecvt")
				   (and (eq_attr "athlon_decode" "double")
					(eq_attr "mode" "V2DF,V4SF,TI"))))
			 "athlon-double,athlon-fpsched,athlon-fstore,athlon-fstore")
;; cvtsi2sd mem,reg is directpath path  (cvtsi2sd reg,reg is doublepath)
;; cvtsi2sd has troughput 1 and is executed in store unit with latency of 6
(define_insn_reservation "athlon_sseicvt_cvtsi2sd_load" 6
			 (and (eq_attr "cpu" "athlon,k8")
			      (and (eq_attr "type" "sseicvt")
				   (and (eq_attr "athlon_decode" "direct")
					(and (eq_attr "mode" "SF,DF")
					     (eq_attr "memory" "load")))))
			 "athlon-direct,athlon-fploadk8,athlon-fstore")
;; cvtsi2ss mem, reg is doublepath
(define_insn_reservation "athlon_sseicvt_cvtsi2ss_load" 9
			 (and (eq_attr "cpu" "athlon")
			      (and (eq_attr "type" "sseicvt")
				   (and (eq_attr "athlon_decode" "double")
					(and (eq_attr "mode" "SF,DF")
					     (eq_attr "memory" "load")))))
			 "athlon-vector,athlon-fpload,(athlon-fstore*2)")
(define_insn_reservation "athlon_sseicvt_cvtsi2ss_load_k8" 9
			 (and (eq_attr "cpu" "k8,generic64")
			      (and (eq_attr "type" "sseicvt")
				   (and (eq_attr "athlon_decode" "double")
					(and (eq_attr "mode" "SF,DF")
					     (eq_attr "memory" "load")))))
			 "athlon-double,athlon-fploadk8,(athlon-fstore*2)")
;; cvtsi2sd reg,reg is double decoded (vector on Athlon)
(define_insn_reservation "athlon_sseicvt_cvtsi2sd_k8" 11
			 (and (eq_attr "cpu" "k8,athlon,generic64")
			      (and (eq_attr "type" "sseicvt")
				   (and (eq_attr "athlon_decode" "double")
					(and (eq_attr "mode" "SF,DF")
					     (eq_attr "memory" "none")))))
			 "athlon-double,athlon-fploadk8,athlon-fstore")
;; cvtsi2ss reg, reg is doublepath
(define_insn_reservation "athlon_sseicvt_cvtsi2ss" 14
			 (and (eq_attr "cpu" "athlon,k8,generic64")
			      (and (eq_attr "type" "sseicvt")
				   (and (eq_attr "athlon_decode" "vector")
					(and (eq_attr "mode" "SF,DF")
					     (eq_attr "memory" "none")))))
			 "athlon-vector,athlon-fploadk8,(athlon-fvector*2)")
;; cvtsd2ss mem,reg is doublepath, troughput unknown, latency 9
(define_insn_reservation "athlon_ssecvt_cvtsd2ss_load_k8" 9
			 (and (eq_attr "cpu" "k8,athlon,generic64")
			      (and (eq_attr "type" "ssecvt")
				   (and (eq_attr "athlon_decode" "double")
					(and (eq_attr "mode" "SF")
					     (eq_attr "memory" "load")))))
			 "athlon-double,athlon-fploadk8,(athlon-fstore*3)")
;; cvtsd2ss reg,reg is vectorpath, troughput unknown, latency 12
(define_insn_reservation "athlon_ssecvt_cvtsd2ss" 12
			 (and (eq_attr "cpu" "athlon,k8,generic64")
			      (and (eq_attr "type" "ssecvt")
				   (and (eq_attr "athlon_decode" "vector")
					(and (eq_attr "mode" "SF")
					     (eq_attr "memory" "none")))))
			 "athlon-vector,athlon-fpsched,(athlon-fvector*3)")
(define_insn_reservation "athlon_ssecvt_cvtpd2ps_load_k8" 8
			 (and (eq_attr "cpu" "athlon,k8,generic64")
			      (and (eq_attr "type" "ssecvt")
				   (and (eq_attr "athlon_decode" "vector")
					(and (eq_attr "mode" "V4SF,V2DF,TI")
					     (eq_attr "memory" "load")))))
			 "athlon-double,athlon-fpload2k8,(athlon-fstore*3)")
;; cvtpd2ps mem,reg is vectorpath, troughput unknown, latency 10
;; ??? Why it is fater than cvtsd2ss?
(define_insn_reservation "athlon_ssecvt_cvtpd2ps" 8
			 (and (eq_attr "cpu" "athlon,k8,generic64")
			      (and (eq_attr "type" "ssecvt")
				   (and (eq_attr "athlon_decode" "vector")
					(and (eq_attr "mode" "V4SF,V2DF,TI")
					     (eq_attr "memory" "none")))))
			 "athlon-vector,athlon-fpsched,athlon-fvector*2")
;; cvtsd2si mem,reg is doublepath, troughput 1, latency 9
(define_insn_reservation "athlon_secvt_cvtsX2si_load" 9
			 (and (eq_attr "cpu" "athlon,k8,generic64")
			      (and (eq_attr "type" "sseicvt")
				   (and (eq_attr "athlon_decode" "vector")
					(and (eq_attr "mode" "SI,DI")
					     (eq_attr "memory" "load")))))
			 "athlon-vector,athlon-fploadk8,athlon-fvector")
;; cvtsd2si reg,reg is doublepath, troughput 1, latency 9
(define_insn_reservation "athlon_ssecvt_cvtsX2si" 9
			 (and (eq_attr "cpu" "athlon")
			      (and (eq_attr "type" "sseicvt")
				   (and (eq_attr "athlon_decode" "double")
					(and (eq_attr "mode" "SI,DI")
					     (eq_attr "memory" "none")))))
			 "athlon-vector,athlon-fpsched,athlon-fvector")
(define_insn_reservation "athlon_ssecvt_cvtsX2si_k8" 9
			 (and (eq_attr "cpu" "k8,generic64")
			      (and (eq_attr "type" "sseicvt")
				   (and (eq_attr "athlon_decode" "double")
					(and (eq_attr "mode" "SI,DI")
					     (eq_attr "memory" "none")))))
			 "athlon-double,athlon-fpsched,athlon-fstore")


(define_insn_reservation "athlon_ssemul_load" 4
			 (and (eq_attr "cpu" "athlon")
			      (and (eq_attr "type" "ssemul")
				   (and (eq_attr "mode" "SF,DF")
					(eq_attr "memory" "load"))))
			 "athlon-direct,athlon-fpload,athlon-fmul")
(define_insn_reservation "athlon_ssemul_load_k8" 6
			 (and (eq_attr "cpu" "k8,generic64")
			      (and (eq_attr "type" "ssemul")
				   (and (eq_attr "mode" "SF,DF")
					(eq_attr "memory" "load"))))
			 "athlon-direct,athlon-fploadk8,athlon-fmul")
(define_insn_reservation "athlon_ssemul" 4
			 (and (eq_attr "cpu" "athlon,k8,generic64")
			      (and (eq_attr "type" "ssemul")
				   (eq_attr "mode" "SF,DF")))
			 "athlon-direct,athlon-fpsched,athlon-fmul")
(define_insn_reservation "athlon_ssemulvector_load" 5
			 (and (eq_attr "cpu" "athlon")
			      (and (eq_attr "type" "ssemul")
				   (eq_attr "memory" "load")))
			 "athlon-vector,athlon-fpload2,(athlon-fmul*2)")
(define_insn_reservation "athlon_ssemulvector_load_k8" 7
			 (and (eq_attr "cpu" "k8,generic64")
			      (and (eq_attr "type" "ssemul")
				   (eq_attr "memory" "load")))
			 "athlon-double,athlon-fpload2k8,(athlon-fmul*2)")
(define_insn_reservation "athlon_ssemulvector" 5
			 (and (eq_attr "cpu" "athlon")
			      (eq_attr "type" "ssemul"))
			 "athlon-vector,athlon-fpsched,(athlon-fmul*2)")
(define_insn_reservation "athlon_ssemulvector_k8" 5
			 (and (eq_attr "cpu" "k8,generic64")
			      (eq_attr "type" "ssemul"))
			 "athlon-double,athlon-fpsched,(athlon-fmul*2)")
;; divsd timings.  divss is faster
(define_insn_reservation "athlon_ssediv_load" 20
			 (and (eq_attr "cpu" "athlon")
			      (and (eq_attr "type" "ssediv")
				   (and (eq_attr "mode" "SF,DF")
					(eq_attr "memory" "load"))))
			 "athlon-direct,athlon-fpload,athlon-fmul*17")
(define_insn_reservation "athlon_ssediv_load_k8" 22
			 (and (eq_attr "cpu" "k8,generic64")
			      (and (eq_attr "type" "ssediv")
				   (and (eq_attr "mode" "SF,DF")
					(eq_attr "memory" "load"))))
			 "athlon-direct,athlon-fploadk8,athlon-fmul*17")
(define_insn_reservation "athlon_ssediv" 20
			 (and (eq_attr "cpu" "athlon,k8,generic64")
			      (and (eq_attr "type" "ssediv")
				   (eq_attr "mode" "SF,DF")))
			 "athlon-direct,athlon-fpsched,athlon-fmul*17")
(define_insn_reservation "athlon_ssedivvector_load" 39
			 (and (eq_attr "cpu" "athlon")
			      (and (eq_attr "type" "ssediv")
				   (eq_attr "memory" "load")))
			 "athlon-vector,athlon-fpload2,athlon-fmul*34")
(define_insn_reservation "athlon_ssedivvector_load_k8" 35
			 (and (eq_attr "cpu" "k8,generic64")
			      (and (eq_attr "type" "ssediv")
				   (eq_attr "memory" "load")))
			 "athlon-double,athlon-fpload2k8,athlon-fmul*34")
(define_insn_reservation "athlon_ssedivvector" 39
			 (and (eq_attr "cpu" "athlon")
			      (eq_attr "type" "ssediv"))
			 "athlon-vector,athlon-fmul*34")
(define_insn_reservation "athlon_ssedivvector_k8" 39
			 (and (eq_attr "cpu" "k8,generic64")
			      (eq_attr "type" "ssediv"))
			 "athlon-double,athlon-fmul*34")<|MERGE_RESOLUTION|>--- conflicted
+++ resolved
@@ -574,11 +574,7 @@
 				   (eq_attr "memory" "load")))
 			 "athlon-vector,athlon-fpload2,(athlon-fmul*2)")
 (define_insn_reservation "athlon_sselog_load_k8" 5
-<<<<<<< HEAD
-			 (and (eq_attr "cpu" "k8")
-=======
-			 (and (eq_attr "cpu" "k8,generic64")
->>>>>>> c355071f
+			 (and (eq_attr "cpu" "k8,generic64")
 			      (and (eq_attr "type" "sselog,sselog1")
 				   (eq_attr "memory" "load")))
 			 "athlon-double,athlon-fpload2k8,(athlon-fmul*2)")
@@ -587,11 +583,7 @@
 			      (eq_attr "type" "sselog,sselog1"))
 			 "athlon-vector,athlon-fpsched,athlon-fmul*2")
 (define_insn_reservation "athlon_sselog_k8" 3
-<<<<<<< HEAD
-			 (and (eq_attr "cpu" "k8")
-=======
-			 (and (eq_attr "cpu" "k8,generic64")
->>>>>>> c355071f
+			 (and (eq_attr "cpu" "k8,generic64")
 			      (eq_attr "type" "sselog,sselog1"))
 			 "athlon-double,athlon-fpsched,athlon-fmul")
 ;; ??? pcmp executes in addmul, probably not worthwhile to bother about that.
