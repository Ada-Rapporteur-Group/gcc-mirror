--- conflicted
+++ resolved
@@ -343,11 +343,7 @@
 			 "athlon-direct,(athlon-fpsched+athlon-agu),(athlon-fstore+athlon-store)")
 (define_insn_reservation "athlon_fist" 4
 			 (and (eq_attr "cpu" "athlon,k8,generic64")
-<<<<<<< HEAD
-			      (eq_attr "type" "fistp"))
-=======
 			      (eq_attr "type" "fistp,fisttp"))
->>>>>>> f8383f28
 			 "athlon-direct,(athlon-fpsched+athlon-agu),(athlon-fstore+athlon-store)")
 (define_insn_reservation "athlon_fmov" 2
 			 (and (eq_attr "cpu" "athlon,k8,generic64")
