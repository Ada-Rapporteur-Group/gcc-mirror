--- conflicted
+++ resolved
@@ -27,9 +27,5 @@
 
 host-mingw32.o : $(srcdir)/config/i386/host-mingw32.c $(CONFIG_H) $(SYSTEM_H) \
   coretypes.h hosthooks.h hosthooks-def.h toplev.h $(DIAGNOSTIC_H) $(HOOKS_H)
-<<<<<<< HEAD
-	$(CC) -c $(ALL_CFLAGS) $(ALL_CPPFLAGS) $(INCLUDES) \
-=======
 	$(COMPILER) -c $(ALL_COMPILERFLAGS) $(ALL_CPPFLAGS) $(INCLUDES) \
->>>>>>> 42a9ba1d
 		$(srcdir)/config/i386/host-mingw32.c