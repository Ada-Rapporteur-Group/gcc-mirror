--- conflicted
+++ resolved
@@ -51,8 +51,6 @@
     }                                           \
   while (0)
 
-<<<<<<< HEAD
-=======
 #undef PTRDIFF_TYPE
 #define PTRDIFF_TYPE (TARGET_64BIT ? "long int" : "int")
 
@@ -65,7 +63,6 @@
 #undef MAX_BITS_PER_WORD
 #define MAX_BITS_PER_WORD 64
 
->>>>>>> f8383f28
 #undef FORCE_PREFERRED_STACK_BOUNDARY_IN_MAIN
 #define FORCE_PREFERRED_STACK_BOUNDARY_IN_MAIN (0)
 
@@ -83,17 +80,10 @@
 #define DARWIN_SUBARCH_SPEC DARWIN_ARCH_SPEC
 
 #undef SUBTARGET_EXTRA_SPECS
-<<<<<<< HEAD
-#define SUBTARGET_EXTRA_SPECS					\
-  { "darwin_arch", "i386" },					\
-  { "darwin_crt2", "" },					\
-  { "darwin_subarch", "i386" },
-=======
 #define SUBTARGET_EXTRA_SPECS                                   \
   { "darwin_arch", DARWIN_ARCH_SPEC },                          \
   { "darwin_crt2", "" },                                        \
   { "darwin_subarch", DARWIN_SUBARCH_SPEC },
->>>>>>> f8383f28
 
 /* Use the following macro for any Darwin/x86-specific command-line option
    translation.  */
@@ -124,11 +114,7 @@
 /* By default, target has a 80387, uses IEEE compatible arithmetic,
    and returns float values in the 387.  */
 
-<<<<<<< HEAD
-#define TARGET_SUBTARGET_DEFAULT (MASK_80387 | MASK_IEEE_FP | MASK_FLOAT_RETURNS | MASK_128BIT_LONG_DOUBLE | MASK_ALIGN_DOUBLE)
-=======
 #define TARGET_SUBTARGET_DEFAULT (MASK_80387 | MASK_IEEE_FP | MASK_FLOAT_RETURNS | MASK_128BIT_LONG_DOUBLE)
->>>>>>> f8383f28
 
 /* For now, disable dynamic-no-pic.  We'll need to go through i386.c
    with a fine-tooth comb looking for refs to flag_pic!  */
@@ -153,8 +139,6 @@
 #define ASM_SHORT "\t.word\t"
 #define ASM_LONG "\t.long\t"
 #define ASM_QUAD "\t.quad\t"
-
-#define SUBTARGET_ENCODE_SECTION_INFO  darwin_encode_section_info
 
 #define SUBTARGET_ENCODE_SECTION_INFO  darwin_encode_section_info
 
@@ -198,8 +182,6 @@
       else fprintf (FILE, "\tcall mcount\n");				\
     } while (0)
 
-<<<<<<< HEAD
-=======
 #define C_COMMON_OVERRIDE_OPTIONS					\
   do {									\
     SUBTARGET_C_COMMON_OVERRIDE_OPTIONS;				\
@@ -212,7 +194,6 @@
 #define PREFERRED_DEBUGGING_TYPE (TARGET_64BIT ? DWARF2_DEBUG : DBX_DEBUG)
 #endif
 
->>>>>>> f8383f28
 /* Darwin uses the standard DWARF register numbers but the default
    register numbers for STABS.  Fortunately for 64-bit code the
    default and the standard are the same.  */
@@ -231,54 +212,6 @@
    : (n) >= 11 && (n) <= 18 ? (n) + 1					\
    : (n))
 
-<<<<<<< HEAD
-/* Attempt to turn on execute permission for the stack.  This may be
-    used by INITIALIZE_TRAMPOLINE of the target needs it (that is,
-    if the target machine can change execute permissions on a page).
-
-    There is no way to query the execute permission of the stack, so
-    we always issue the mprotect() call.
-
-    Note that we go out of our way to use namespace-non-invasive calls
-    here.  Unfortunately, there is no libc-internal name for mprotect().
-
-    Also note that no errors should be emitted by this code; it is
-    considered dangerous for library calls to send messages to
-    stdout/stderr.  */
-
-#define ENABLE_EXECUTE_STACK                                            \
-extern void __enable_execute_stack (void *);                            \
-void                                                                    \
-__enable_execute_stack (void *addr)                                     \
-{                                                                       \
-   extern int mprotect (void *, size_t, int);                           \
-   extern int __sysctl (int *, unsigned int, void *, size_t *,          \
-                       void *, size_t);                                 \
-                                                                        \
-   static int size;                                                     \
-   static long mask;                                                    \
-                                                                        \
-   char *page, *end;                                                    \
-                                                                        \
-   if (size == 0)                                                       \
-     {                                                                  \
-       int mib[2];                                                      \
-       size_t len;                                                      \
-                                                                        \
-       mib[0] = 6; /* CTL_HW */                                         \
-       mib[1] = 7; /* HW_PAGESIZE */                                    \
-       len = sizeof (size);                                             \
-       (void) __sysctl (mib, 2, &size, &len, NULL, 0);                  \
-       mask = ~((long) size - 1);                                       \
-     }                                                                  \
-                                                                        \
-   page = (char *) (((long) addr) & mask);                              \
-   end  = (char *) ((((long) (addr + TRAMPOLINE_SIZE)) & mask) + size); \
-                                                                        \
-   /* 7 == PROT_READ | PROT_WRITE | PROT_EXEC */                        \
-   (void) mprotect (page, end - page, 7);                               \
-}
-=======
 #undef REGISTER_TARGET_PRAGMAS
 #define REGISTER_TARGET_PRAGMAS() DARWIN_REGISTER_TARGET_PRAGMAS()
 
@@ -312,5 +245,4 @@
 /* This needs to move since i386 uses the first flag and other flags are
    used in Mach-O.  */
 #undef MACHO_SYMBOL_FLAG_VARIABLE
-#define MACHO_SYMBOL_FLAG_VARIABLE ((SYMBOL_FLAG_MACH_DEP) << 3)
->>>>>>> f8383f28
+#define MACHO_SYMBOL_FLAG_VARIABLE ((SYMBOL_FLAG_MACH_DEP) << 3)