--- conflicted
+++ resolved
@@ -1,9 +1,5 @@
 /* Solaris 10 configuration.
-<<<<<<< HEAD
-   Copyright (C) 2004, 2006, 2007, 2008, 2009, 2010
-=======
    Copyright (C) 2004, 2006, 2007, 2008, 2009, 2010, 2011
->>>>>>> 03d20231
    Free Software Foundation, Inc.
    Contributed by CodeSourcery, LLC.
 
@@ -62,12 +58,7 @@
     {									\
       if (TARGET_SUN_TLS						\
 	  && in_section							\
-<<<<<<< HEAD
-	  && ((in_section->common.flags & (SECTION_TLS | SECTION_BSS))	\
-	      == (SECTION_TLS | SECTION_BSS)))				\
-=======
 	  && ((in_section->common.flags & SECTION_TLS) == SECTION_TLS))	\
->>>>>>> 03d20231
 	switch_to_section (bss_section);				\
       x86_elf_aligned_common (FILE, NAME, SIZE, ALIGN);			\
     }									\
