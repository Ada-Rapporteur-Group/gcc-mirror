--- conflicted
+++ resolved
@@ -19,11 +19,7 @@
 
 ;;; Unused letters:
 ;;;     B     H           T  W
-<<<<<<< HEAD
-;;;           h jk          vw  z
-=======
 ;;;           h jk          v
->>>>>>> 3082eeb7
 
 ;; Integer register constraints.
 ;; It is not necessary to define 'r' here.
