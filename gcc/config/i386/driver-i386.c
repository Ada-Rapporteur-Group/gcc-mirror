--- conflicted
+++ resolved
@@ -724,11 +724,7 @@
 
       options = concat (options, cx16, sahf, movbe, ase, pclmul,
 			popcnt, abm, lwp, fma, fma4, xop, bmi, tbm,
-<<<<<<< HEAD
-			avx2, avx, sse4_2, sse4_1, NULL);
-=======
-			avx, sse4_2, sse4_1, lzcnt, NULL);
->>>>>>> 98161f6d
+			avx2, avx, sse4_2, sse4_1, lzcnt, NULL);
     }
 
 done:
