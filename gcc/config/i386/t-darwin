--- conflicted
+++ resolved
@@ -2,7 +2,6 @@
 MULTILIB_DIRNAMES = x86_64
 LIB2_SIDITI_CONV_FUNCS=yes
 LIB2FUNCS_EXTRA = $(srcdir)/config/darwin-64.c
-<<<<<<< HEAD
 
 # UPC related crtstuff
 
@@ -19,6 +18,5 @@
 	$(UPC_CRTSTUFF_CFLAGS) \
 	-c $(srcdir)/upc/upc-crtstuff.c -DCRT_END \
 	-o $(T)upc-crtend.o
-=======
-LIB2FUNCS_EXCLUDE = _fixtfdi _fixunstfdi _floatditf _floatunditf
->>>>>>> ca474dfe
+
+LIB2FUNCS_EXCLUDE = _fixtfdi _fixunstfdi _floatditf _floatunditf