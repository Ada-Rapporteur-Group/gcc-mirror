/* stuff needed for libgcc on win32.
 *
 *   Copyright (C) 1996, 1998, 2001, 2003 Free Software Foundation, Inc.
 *   Written By Steve Chamberlain
 * 
 * This file is free software; you can redistribute it and/or modify it
 * under the terms of the GNU General Public License as published by the
 * Free Software Foundation; either version 2, or (at your option) any
 * later version.
 * 
 * In addition to the permissions in the GNU General Public License, the
 * Free Software Foundation gives you unlimited permission to link the
 * compiled version of this file with other programs, and to distribute
 * those programs without any restriction coming from the use of this
 * file.  (The General Public License restrictions do apply in other
 * respects; for example, they cover modification of the file, and
 * distribution when not linked into another program.)
 * 
 * This file is distributed in the hope that it will be useful, but
 * WITHOUT ANY WARRANTY; without even the implied warranty of
 * MERCHANTABILITY or FITNESS FOR A PARTICULAR PURPOSE.  See the GNU
 * General Public License for more details.
 * 
 * You should have received a copy of the GNU General Public License
 * along with this program; see the file COPYING.  If not, write to
 * the Free Software Foundation, 51 Franklin Street, Fifth Floor,
 * Boston, MA 02110-1301, USA.
 * 
 *    As a special exception, if you link this library with files
 *    compiled with GCC to produce an executable, this does not cause
 *    the resulting executable to be covered by the GNU General Public License.
 *    This exception does not however invalidate any other reasons why
 *    the executable file might be covered by the GNU General Public License.
 */

#ifdef L_chkstk

/* Function prologue calls _alloca to probe the stack when allocating more
   than CHECK_STACK_LIMIT bytes in one go.  Touching the stack at 4K
   increments is necessary to ensure that the guard pages used
   by the OS virtual memory manger are allocated in correct sequence.  */

	.global ___chkstk
	.global	__alloca
#ifndef _WIN64
___chkstk:
__alloca:
	pushl	%ecx		/* save temp */
	leal	8(%esp), %ecx	/* point past return addr */
	cmpl	$0x1000, %eax	/* > 4k ?*/
	jb	Ldone

Lprobe:
	subl	$0x1000, %ecx  		/* yes, move pointer down 4k*/
	orl	$0x0, (%ecx)   		/* probe there */
	subl	$0x1000, %eax  	 	/* decrement count */
	cmpl	$0x1000, %eax
	ja	Lprobe         	 	/* and do it again */

Ldone:
	subl	%eax, %ecx	   
	orl	$0x0, (%ecx)	/* less than 4k, just peek here */

	movl	%esp, %eax	/* save old stack pointer */
	movl	%ecx, %esp	/* decrement stack */
	movl	(%eax), %ecx	/* recover saved temp */
	movl	4(%eax), %eax	/* recover return address */

	/* Push the return value back.  Doing this instead of just
	   jumping to %eax preserves the cached call-return stack
	   used by most modern processors.  */
	pushl	%eax
	ret
#else
/* __alloca is a normal function call, which uses %rcx as the argument.  And stack space
   for the argument is saved.  */
__alloca:
 	movq	%rcx, %rax
	addq	$0x7, %rax
	andq	$0xfffffffffffffff8, %rax
	popq	%rcx		/* pop return address */
	popq	%r10		/* Pop the reserved stack space.  */
	movq	%rsp, %r10	/* get sp */
	cmpq	$0x1000, %rax	/* > 4k ?*/
	jb	Ldone_alloca

Lprobe_alloca:
	subq	$0x1000, %r10  		/* yes, move pointer down 4k*/
	orq	$0x0, (%r10)   		/* probe there */
	subq	$0x1000, %rax  	 	/* decrement count */
	cmpq	$0x1000, %rax
	ja	Lprobe_alloca         	 	/* and do it again */

Ldone_alloca:
	subq	%rax, %r10
	orq	$0x0, (%r10)	/* less than 4k, just peek here */
	movq	%r10, %rax
	subq	$0x8, %r10	/* Reserve argument stack space.  */
	movq	%r10, %rsp	/* decrement stack */

	/* Push the return value back.  Doing this instead of just
	   jumping to %rcx preserves the cached call-return stack
	   used by most modern processors.  */
	pushq	%rcx
	ret

/* ___chkstk is a *special* function call, which uses %rax as the argument.
   We avoid clobbering the 4 integer argument registers, %rcx, %rdx, 
   %r8 and %r9, which leaves us with %rax, %r10, and %r11 to use.  */
___chkstk:
	addq	$0x7, %rax	/* Make sure stack is on alignment of 8.  */
	andq	$0xfffffffffffffff8, %rax
	popq	%r11		/* pop return address */
	movq	%rsp, %r10	/* get sp */
	cmpq	$0x1000, %rax	/* > 4k ?*/
	jb	Ldone

<<<<<<< HEAD
	movl   (%eax),%ecx	/* recover saved temp */
	movl   4(%eax),%eax	/* get return address */
	jmp    *%eax	
=======
Lprobe:
	subq	$0x1000, %r10  		/* yes, move pointer down 4k*/
	orl	$0x0, (%r10)   		/* probe there */
	subq	$0x1000, %rax  	 	/* decrement count */
	cmpq	$0x1000, %rax
	ja	Lprobe         	 	/* and do it again */

Ldone:
	subq	%rax, %r10
	orl	$0x0, (%r10)	/* less than 4k, just peek here */
	movq	%r10, %rsp	/* decrement stack */

	/* Push the return value back.  Doing this instead of just
	   jumping to %r11 preserves the cached call-return stack
	   used by most modern processors.  */
	pushq	%r11
	ret
#endif
>>>>>>> 751ff693
#endif<|MERGE_RESOLUTION|>--- conflicted
+++ resolved
@@ -115,11 +115,6 @@
 	cmpq	$0x1000, %rax	/* > 4k ?*/
 	jb	Ldone
 
-<<<<<<< HEAD
-	movl   (%eax),%ecx	/* recover saved temp */
-	movl   4(%eax),%eax	/* get return address */
-	jmp    *%eax	
-=======
 Lprobe:
 	subq	$0x1000, %r10  		/* yes, move pointer down 4k*/
 	orl	$0x0, (%r10)   		/* probe there */
@@ -138,5 +133,4 @@
 	pushq	%r11
 	ret
 #endif
->>>>>>> 751ff693
 #endif