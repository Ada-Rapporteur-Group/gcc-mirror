LIB1ASMSRC = i386/cygwin.asm
LIB1ASMFUNCS = _chkstk

# cygwin and mingw always have a limits.h, but, depending upon how we are
# doing the build, it may not be installed yet.
LIMITS_H_TEST = true

# If we are building next to winsup, this will let us find the real
# limits.h when building libgcc2.  Otherwise, winsup must be installed
# first.
LIBGCC2_INCLUDES = -I$(srcdir)/../winsup/w32api/include

winnt.o: $(srcdir)/config/i386/winnt.c $(CONFIG_H) $(SYSTEM_H) coretypes.h \
  $(TM_H) $(RTL_H) $(REGS_H) hard-reg-set.h output.h $(TREE_H) flags.h \
  $(TM_P_H) toplev.h $(HASHTAB_H) $(GGC_H)
	$(CC) -c $(ALL_CFLAGS) $(ALL_CPPFLAGS) $(INCLUDES) \
	$(srcdir)/config/i386/winnt.c

winnt-cxx.o: $(srcdir)/config/i386/winnt-cxx.c $(CONFIG_H) $(SYSTEM_H) coretypes.h \
  $(TM_H) $(RTL_H) $(REGS_H) hard-reg-set.h output.h $(TREE_H) flags.h \
  $(TM_P_H) toplev.h $(HASHTAB_H) $(GGC_H)
	$(CC) -c $(ALL_CFLAGS) $(ALL_CPPFLAGS) $(INCLUDES) \
	$(srcdir)/config/i386/winnt-cxx.c


winnt-stubs.o: $(srcdir)/config/i386/winnt-stubs.c $(CONFIG_H) $(SYSTEM_H) coretypes.h \
  $(TM_H) $(RTL_H) $(REGS_H) hard-reg-set.h output.h $(TREE_H) flags.h \
  $(TM_P_H) toplev.h $(HASHTAB_H) $(GGC_H)
	$(CC) -c $(ALL_CFLAGS) $(ALL_CPPFLAGS) $(INCLUDES) \
	$(srcdir)/config/i386/winnt-stubs.c

msformat-c.o: $(srcdir)/config/i386/msformat-c.c $(CONFIG_H) $(SYSTEM_H) coretypes.h \
  $(TM_H) $(RTL_H) $(REGS_H) hard-reg-set.h output.h $(TREE_H) flags.h \
  $(TM_P_H) toplev.h $(HASHTAB_H) $(GGC_H)
	$(CC) -c $(ALL_CFLAGS) $(ALL_CPPFLAGS) $(INCLUDES) \
	$(srcdir)/config/i386/msformat-c.c

STMP_FIXINC=stmp-fixinc

# Build a shared libgcc library for PECOFF with a DEF file
# with the GNU linker.
#
# mkmap-flat.awk is used with the pe_dll option to produce a DEF instead
# of an ELF map file.
#
<<<<<<< HEAD
# Warning: If SHLIB_SOVERSION or SHLIB_SONAME is updated, LIBGCC_SONAME
# in mingw32.h must be updated also.
=======
# Warning: If SHLIB_SOVERSION or SHLIB_SONAME are updated, LIBGCC_SONAME
# in mingw32.h and SHLIB_MKMAP_OPTS below must be updated also.
>>>>>>> a0daa400

SHLIB_EXT = .dll
SHLIB_IMPLIB = @shlib_base_name@.a
SHLIB_SOVERSION = 1
<<<<<<< HEAD
SHLIB_SONAME = @shlib_base_name@_$(SHLIB_SOVERSION)$(SHLIB_EXT)
=======
SHLIB_SONAME = @shlib_base_name@_$(EH_MODEL)-$(SHLIB_SOVERSION)$(SHLIB_EXT)
>>>>>>> a0daa400
SHLIB_MAP = @shlib_map_file@
SHLIB_OBJS = @shlib_objs@
SHLIB_DIR = @multilib_dir@/shlib
SHLIB_SLIBDIR_QUAL = @shlib_slibdir_qual@

SHLIB_LINK = $(LN_S) -f $(SHLIB_MAP) $(SHLIB_MAP).def && \
	if [ ! -d $(SHLIB_DIR) ]; then \
<<<<<<< HEAD
		mkdir $(SHLIB_DIR) \
=======
		mkdir $(SHLIB_DIR); \
>>>>>>> a0daa400
	else true; fi && \
	$(GCC_FOR_TARGET) $(LIBGCC2_CFLAGS) -shared -nodefaultlibs \
	$(SHLIB_MAP).def \
	-Wl,--out-implib,$(SHLIB_DIR)/$(SHLIB_IMPLIB).tmp \
	-o $(SHLIB_DIR)/$(SHLIB_SONAME).tmp @multilib_flags@ \
	$(SHLIB_OBJS) $(SHLIB_LC) && \
	if [ -f $(SHLIB_DIR)/$(SHLIB_SONAME) ]; then \
	  mv -f $(SHLIB_DIR)/$(SHLIB_SONAME) \
		$(SHLIB_DIR)/$(SHLIB_SONAME).backup; \
	else true; fi && \
	mv $(SHLIB_DIR)/$(SHLIB_SONAME).tmp $(SHLIB_DIR)/$(SHLIB_SONAME) && \
	mv $(SHLIB_DIR)/$(SHLIB_IMPLIB).tmp $(SHLIB_DIR)/$(SHLIB_IMPLIB)
# $(slibdir) double quoted to protect it from expansion while building
# libgcc.mk.  We want this delayed until actual install time.
SHLIB_INSTALL = \
	$$(mkinstalldirs) $$(DESTDIR)$$(slibdir)$(SHLIB_SLIBDIR_QUAL); \
	$(INSTALL_PROGRAM) $(SHLIB_DIR)/$(SHLIB_SONAME) \
	  $$(DESTDIR)$$(bindir)/$(SHLIB_SONAME); \
	$(INSTALL_DATA) $(SHLIB_DIR)/$(SHLIB_IMPLIB) \
	  $$(DESTDIR)$$(slibdir)$(SHLIB_SLIBDIR_QUAL)/$(SHLIB_IMPLIB)
SHLIB_MKMAP = $(srcdir)/mkmap-flat.awk
<<<<<<< HEAD
SHLIB_MKMAP_OPTS = -v pe_dll=1
=======
# We'd like to use SHLIB_SONAME here too, but shlib_base_name
# does not get substituted before mkmap-flat.awk is run.
SHLIB_MKMAP_OPTS = -v pe_dll=libgcc_s_$(EH_MODEL)-$(SHLIB_SOVERSION)$(SHLIB_EXT)
>>>>>>> a0daa400
SHLIB_MAPFILES = $(srcdir)/libgcc-std.ver<|MERGE_RESOLUTION|>--- conflicted
+++ resolved
@@ -43,22 +43,13 @@
 # mkmap-flat.awk is used with the pe_dll option to produce a DEF instead
 # of an ELF map file.
 #
-<<<<<<< HEAD
-# Warning: If SHLIB_SOVERSION or SHLIB_SONAME is updated, LIBGCC_SONAME
-# in mingw32.h must be updated also.
-=======
 # Warning: If SHLIB_SOVERSION or SHLIB_SONAME are updated, LIBGCC_SONAME
 # in mingw32.h and SHLIB_MKMAP_OPTS below must be updated also.
->>>>>>> a0daa400
 
 SHLIB_EXT = .dll
 SHLIB_IMPLIB = @shlib_base_name@.a
 SHLIB_SOVERSION = 1
-<<<<<<< HEAD
-SHLIB_SONAME = @shlib_base_name@_$(SHLIB_SOVERSION)$(SHLIB_EXT)
-=======
 SHLIB_SONAME = @shlib_base_name@_$(EH_MODEL)-$(SHLIB_SOVERSION)$(SHLIB_EXT)
->>>>>>> a0daa400
 SHLIB_MAP = @shlib_map_file@
 SHLIB_OBJS = @shlib_objs@
 SHLIB_DIR = @multilib_dir@/shlib
@@ -66,11 +57,7 @@
 
 SHLIB_LINK = $(LN_S) -f $(SHLIB_MAP) $(SHLIB_MAP).def && \
 	if [ ! -d $(SHLIB_DIR) ]; then \
-<<<<<<< HEAD
-		mkdir $(SHLIB_DIR) \
-=======
 		mkdir $(SHLIB_DIR); \
->>>>>>> a0daa400
 	else true; fi && \
 	$(GCC_FOR_TARGET) $(LIBGCC2_CFLAGS) -shared -nodefaultlibs \
 	$(SHLIB_MAP).def \
@@ -92,11 +79,7 @@
 	$(INSTALL_DATA) $(SHLIB_DIR)/$(SHLIB_IMPLIB) \
 	  $$(DESTDIR)$$(slibdir)$(SHLIB_SLIBDIR_QUAL)/$(SHLIB_IMPLIB)
 SHLIB_MKMAP = $(srcdir)/mkmap-flat.awk
-<<<<<<< HEAD
-SHLIB_MKMAP_OPTS = -v pe_dll=1
-=======
 # We'd like to use SHLIB_SONAME here too, but shlib_base_name
 # does not get substituted before mkmap-flat.awk is run.
 SHLIB_MKMAP_OPTS = -v pe_dll=libgcc_s_$(EH_MODEL)-$(SHLIB_SOVERSION)$(SHLIB_EXT)
->>>>>>> a0daa400
 SHLIB_MAPFILES = $(srcdir)/libgcc-std.ver