--- conflicted
+++ resolved
@@ -20,15 +20,6 @@
 along with GCC; see the file COPYING3.  If not see
 <http://www.gnu.org/licenses/>.  */
 
-#if TARGET_64BIT_DEFAULT
-#ifndef DWARF2_DEBUGGING_INFO
-#define DWARF2_DEBUGGING_INFO 1
-#endif
-#ifndef DWARF2_UNWIND_INFO
-#define DWARF2_UNWIND_INFO 1
-#endif
-#endif
-
 #define DBX_DEBUGGING_INFO 1
 #define SDB_DEBUGGING_INFO 1
 #if TARGET_64BIT_DEFAULT || defined (HAVE_GAS_PE_SECREL32_RELOC)
@@ -36,21 +27,11 @@
 #endif
 
 #undef PREFERRED_DEBUGGING_TYPE
-<<<<<<< HEAD
-#if TARGET_64BIT_DEFAULT
-=======
 #if (DWARF2_DEBUGGING_INFO)
->>>>>>> 60a98cce
 #define PREFERRED_DEBUGGING_TYPE DWARF2_DEBUG
 #else
 #define PREFERRED_DEBUGGING_TYPE DBX_DEBUG
 #endif
-<<<<<<< HEAD
-
-#undef TARGET_64BIT_MS_ABI
-#define TARGET_64BIT_MS_ABI TARGET_64BIT
-=======
->>>>>>> 60a98cce
 
 #undef TARGET_64BIT_MS_ABI
 #define TARGET_64BIT_MS_ABI TARGET_64BIT
@@ -60,8 +41,6 @@
   (TARGET_64BIT ? dbx64_register_map[n]			\
    : (write_symbols == DWARF2_DEBUG			\
       ? svr4_dbx_register_map[n] : dbx_register_map[n]))
-<<<<<<< HEAD
-=======
 
 /* Map gcc register number to DWARF 2 CFA column number. For 32 bit
    target, always use the svr4_dbx_register_map for DWARF .eh_frame
@@ -69,7 +48,6 @@
 #undef DWARF_FRAME_REGNUM
 #define DWARF_FRAME_REGNUM(n) TARGET_64BIT \
 	? dbx64_register_map[(n)] : svr4_dbx_register_map[(n)] 
->>>>>>> 60a98cce
 
 #ifdef HAVE_GAS_PE_SECREL32_RELOC
 /* Use section relative relocations for debugging offsets.  Unlike
@@ -304,14 +282,6 @@
 #undef ASM_COMMENT_START
 #define ASM_COMMENT_START " #"
 
-<<<<<<< HEAD
-/* DWARF2 Unwinding doesn't work with exception handling yet.  To make
-   it work, we need to build a libgcc_s.dll, and dcrt0.o should be
-   changed to call __register_frame_info/__deregister_frame_info.  */
-#ifndef DWARF2_UNWIND_INFO
-#define DWARF2_UNWIND_INFO 0
-#endif
-=======
 #ifndef DWARF2_UNWIND_INFO
 /* 64-bit target uses DWARF2 unwind by default. If 32-bit target
    configured with --disable-sjlj-exceptions, use DWARF2, else default
@@ -323,7 +293,6 @@
 #define DWARF2_UNWIND_INFO 0
 #endif
 #endif
->>>>>>> 60a98cce
 
 /* Don't assume anything about the header files.  */
 #define NO_IMPLICIT_EXTERN_C
@@ -429,10 +398,7 @@
 
 #define TARGET_VALID_DLLIMPORT_ATTRIBUTE_P i386_pe_valid_dllimport_attribute_p
 #define TARGET_CXX_ADJUST_CLASS_AT_DEFINITION i386_pe_adjust_class_at_definition
-<<<<<<< HEAD
-=======
 #define TARGET_MANGLE_DECL_ASSEMBLER_NAME i386_pe_mangle_decl_assembler_name
->>>>>>> 60a98cce
 
 #undef TREE
 
