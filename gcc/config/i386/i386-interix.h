--- conflicted
+++ resolved
@@ -1,9 +1,5 @@
 /* Target definitions for GCC for Intel 80386 running Interix
-<<<<<<< HEAD
-   Parts Copyright (C) 1991, 1999, 2000, 2002, 2003, 2004
-=======
    Parts Copyright (C) 1991, 1999, 2000, 2002, 2003, 2004, 2007
->>>>>>> 751ff693
    Free Software Foundation, Inc.
 
    Parts:
@@ -25,14 +21,8 @@
 GNU General Public License for more details.
 
 You should have received a copy of the GNU General Public License
-<<<<<<< HEAD
-along with GCC; see the file COPYING.  If not, write to
-the Free Software Foundation, 51 Franklin Street, Fifth Floor,
-Boston, MA 02110-1301, USA.  */
-=======
 along with GCC; see the file COPYING3.  If not see
 <http://www.gnu.org/licenses/>.  */
->>>>>>> 751ff693
 
 /* The rest must follow.  */
 
