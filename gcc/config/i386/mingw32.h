--- conflicted
+++ resolved
@@ -36,19 +36,6 @@
       builtin_define ("_WIN32");				\
       builtin_define_std ("WIN32");				\
       builtin_define_std ("WINNT");				\
-<<<<<<< HEAD
-      if (TARGET_64BIT_MS_ABI)					\
-	{							\
-	  builtin_define ("__MINGW64__");			\
-	  builtin_define_with_value("_INTEGRAL_MAX_BITS","64",0); \
-	  builtin_define_std ("WIN64");				\
-	  builtin_define_std ("_WIN64");			\
-	}							\
-      else							\
-	{							\
-	  builtin_define_with_value("_INTEGRAL_MAX_BITS","32",0); \
-	}							\
-=======
       builtin_define_with_int_value ("_INTEGRAL_MAX_BITS",	\
 				     TYPE_PRECISION (intmax_type_node));\
       if (TARGET_64BIT_MS_ABI)					\
@@ -57,7 +44,6 @@
 	  builtin_define_std ("WIN64");				\
 	  builtin_define_std ("_WIN64");			\
 	}							\
->>>>>>> 60a98cce
     }								\
   while (0)
 
@@ -155,9 +141,6 @@
 
 /* mingw32 atexit function is safe to use in shared libraries.  Use it
    to register C++ static destructors.  */
-<<<<<<< HEAD
-#define TARGET_CXX_USE_ATEXIT_FOR_CXA_ATEXIT hook_bool_void_true
-=======
 #define TARGET_CXX_USE_ATEXIT_FOR_CXA_ATEXIT hook_bool_void_true
 
 /* JCR_SECTION works on mingw32.  */
@@ -166,5 +149,4 @@
 
 #if !TARGET_64BIT
 #define MD_UNWIND_SUPPORT "config/i386/w32-unwind.h"
-#endif
->>>>>>> 60a98cce
+#endif