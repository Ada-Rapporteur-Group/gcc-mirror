/* Operating system specific defines to be used when targeting GCC for
   hosting on Windows32, using GNU tools and the Windows32 API Library.
   Copyright (C) 1997, 1998, 1999, 2000, 2001, 2002, 2003, 2004, 2007, 2008,
   2009 Free Software Foundation, Inc.

This file is part of GCC.

GCC is free software; you can redistribute it and/or modify
it under the terms of the GNU General Public License as published by
the Free Software Foundation; either version 3, or (at your option)
any later version.

GCC is distributed in the hope that it will be useful,
but WITHOUT ANY WARRANTY; without even the implied warranty of
MERCHANTABILITY or FITNESS FOR A PARTICULAR PURPOSE.  See the
GNU General Public License for more details.

You should have received a copy of the GNU General Public License
along with GCC; see the file COPYING3.  If not see
<http://www.gnu.org/licenses/>.  */

#undef TARGET_VERSION
#if TARGET_64BIT_DEFAULT
#define TARGET_VERSION fprintf (stderr,"(x86_64 MinGW");
#else
#define TARGET_VERSION fprintf (stderr," (x86 MinGW)");
#endif

/* See i386/crtdll.h for an alternative definition. _INTEGRAL_MAX_BITS
   is for compatibility with native compiler.  */
#define EXTRA_OS_CPP_BUILTINS()					\
  do								\
    {								\
      builtin_define ("__MSVCRT__");				\
      builtin_define ("__MINGW32__");			   	\
      builtin_define ("_WIN32");				\
      builtin_define_std ("WIN32");				\
      builtin_define_std ("WINNT");				\
      builtin_define_with_int_value ("_INTEGRAL_MAX_BITS",	\
				     TYPE_PRECISION (intmax_type_node));\
      if (TARGET_64BIT && DEFAULT_ABI == MS_ABI)			\
	{							\
	  builtin_define ("__MINGW64__");			\
	  builtin_define_std ("WIN64");				\
	  builtin_define_std ("_WIN64");			\
	}							\
    }								\
  while (0)

/* Override the standard choice of /usr/include as the default prefix
   to try when searching for header files.  */
#undef STANDARD_INCLUDE_DIR
#if TARGET_64BIT_DEFAULT
#define STANDARD_INCLUDE_DIR "/mingw/include64"
#else
#define STANDARD_INCLUDE_DIR "/mingw/include"
#endif
#undef STANDARD_INCLUDE_COMPONENT
#define STANDARD_INCLUDE_COMPONENT "MINGW"

#undef CPP_SPEC
#define CPP_SPEC "%{posix:-D_POSIX_SOURCE} %{mthreads:-D_MT}"

/* For Windows applications, include more libraries, but always include
   kernel32.  */
#undef LIB_SPEC
#define LIB_SPEC "%{pg:-lgmon} %{mwindows:-lgdi32 -lcomdlg32} \
                  -luser32 -lkernel32 -ladvapi32 -lshell32"

/* Weak symbols do not get resolved if using a Windows dll import lib.
   Make the unwind registration references strong undefs.  */
#if DWARF2_UNWIND_INFO
#define SHARED_LIBGCC_UNDEFS_SPEC \
 "%{shared-libgcc: -u ___register_frame_info -u ___deregister_frame_info}"
#else
#define SHARED_LIBGCC_UNDEFS_SPEC ""
#endif

#undef  SUBTARGET_EXTRA_SPECS
#define SUBTARGET_EXTRA_SPECS						\
  { "shared_libgcc_undefs", SHARED_LIBGCC_UNDEFS_SPEC }

#define LINK_SPEC "%{mwindows:--subsystem windows} \
  %{mconsole:--subsystem console} \
  %{shared: %{mdll: %eshared and mdll are not compatible}} \
  %{shared: --shared} %{mdll:--dll} \
  %{static:-Bstatic} %{!static:-Bdynamic} \
  %{shared|mdll: -e _DllMainCRTStartup@12 --enable-auto-image-base} \
  %(shared_libgcc_undefs)"

/* Include in the mingw32 libraries with libgcc */
#ifdef ENABLE_SHARED_LIBGCC
#define SHARED_LIBGCC_SPEC "%{shared-libgcc:-lgcc_s} %{!shared-libgcc:-lgcc_eh}"
#else
#define SHARED_LIBGCC_SPEC /*empty*/
#endif
#undef REAL_LIBGCC_SPEC
#define REAL_LIBGCC_SPEC \
  "%{mthreads:-lmingwthrd} -lmingw32 \
   "SHARED_LIBGCC_SPEC" \
   -lgcc \
   -lmoldname -lmingwex -lmsvcrt"

#undef STARTFILE_SPEC
#define STARTFILE_SPEC "%{shared|mdll:dllcrt2%O%s} \
  %{!shared:%{!mdll:crt2%O%s}} %{pg:gcrt2%O%s} \
  crtbegin.o%s"

#undef ENDFILE_SPEC
#define ENDFILE_SPEC \
  "%{ffast-math|funsafe-math-optimizations:crtfastmath.o%s} \
  crtend.o%s"

/* Override startfile prefix defaults.  */
#ifndef STANDARD_STARTFILE_PREFIX_1
#if TARGET_64BIT_DEFAULT
#define STANDARD_STARTFILE_PREFIX_1 "/mingw/lib64/"
#else
#define STANDARD_STARTFILE_PREFIX_1 "/mingw/lib/"
#endif
#endif
#ifndef STANDARD_STARTFILE_PREFIX_2
#define STANDARD_STARTFILE_PREFIX_2 ""
#endif

/* Output STRING, a string representing a filename, to FILE.
   We canonicalize it to be in Unix format (backslashes are replaced
   forward slashes.  */
#undef OUTPUT_QUOTED_STRING
#define OUTPUT_QUOTED_STRING(FILE, STRING)               \
do {						         \
  char c;					         \
						         \
  putc ('\"', asm_file);			         \
						         \
  while ((c = *string++) != 0)			         \
    {						         \
      if (c == '\\')				         \
	c = '/';				         \
						         \
      if (ISPRINT (c))                                   \
        {                                                \
          if (c == '\"')			         \
	    putc ('\\', asm_file);		         \
          putc (c, asm_file);			         \
        }                                                \
      else                                               \
        fprintf (asm_file, "\\%03o", (unsigned char) c); \
    }						         \
						         \
  putc ('\"', asm_file);			         \
} while (0)

/* Define as short unsigned for compatibility with MS runtime.  */
#undef WINT_TYPE
#define WINT_TYPE "short unsigned int"

/* mingw32 uses the  -mthreads option to enable thread support.  */
#undef GOMP_SELF_SPECS
#define GOMP_SELF_SPECS "%{fopenmp: -mthreads}"

/* mingw32 atexit function is safe to use in shared libraries.  Use it
   to register C++ static destructors.  */
#define TARGET_CXX_USE_ATEXIT_FOR_CXA_ATEXIT hook_bool_void_true

/* Contains a pointer to type target_ovr_attr defining the target specific
   overrides of format attributes.  See c-format.h for structure
   definition.  */
#undef TARGET_OVERRIDES_FORMAT_ATTRIBUTES
#define TARGET_OVERRIDES_FORMAT_ATTRIBUTES mingw_format_attribute_overrides

/* Specify the count of elements in TARGET_OVERRIDES_ATTRIBUTE.  */
#undef TARGET_OVERRIDES_FORMAT_ATTRIBUTES_COUNT
#define TARGET_OVERRIDES_FORMAT_ATTRIBUTES_COUNT 3

/* Custom initialization for warning -Wpedantic-ms-format for c-format.  */
#undef TARGET_OVERRIDES_FORMAT_INIT
#define TARGET_OVERRIDES_FORMAT_INIT msformat_init

/* MS specific format attributes for ms_printf, ms_scanf, ms_strftime.  */
#undef TARGET_FORMAT_TYPES
#define TARGET_FORMAT_TYPES mingw_format_attributes

#undef TARGET_N_FORMAT_TYPES
#define TARGET_N_FORMAT_TYPES 3

/* Let defaults.h definition of TARGET_USE_JCR_SECTION apply. */
#undef TARGET_USE_JCR_SECTION

#undef MINGW_ENABLE_EXECUTE_STACK
#define MINGW_ENABLE_EXECUTE_STACK     \
extern void __enable_execute_stack (void *);    \
void         \
__enable_execute_stack (void *addr)					\
{									\
  MEMORY_BASIC_INFORMATION b;						\
  if (!VirtualQuery (addr, &b, sizeof(b)))				\
    abort ();								\
  VirtualProtect (b.BaseAddress, b.RegionSize, PAGE_EXECUTE_READWRITE,	\
		  &b.Protect);						\
}

#undef ENABLE_EXECUTE_STACK
#define ENABLE_EXECUTE_STACK MINGW_ENABLE_EXECUTE_STACK

#ifdef IN_LIBGCC2
#include <windows.h>
#endif

#if !TARGET_64BIT
#define MD_UNWIND_SUPPORT "config/i386/w32-unwind.h"
#endif

/* This matches SHLIB_SONAME and SHLIB_SOVERSION in t-cygming. */
<<<<<<< HEAD
#define LIBGCC_SONAME "libgcc_s_1.dll"
=======
/* This matches SHLIB_SONAME and SHLIB_SOVERSION in t-cygwin. */
#if DWARF2_UNWIND_INFO
#define LIBGCC_EH_EXTN "_dw2"
#else
#define LIBGCC_EH_EXTN "_sjlj"
#endif
#define LIBGCC_SONAME "libgcc_s" LIBGCC_EH_EXTN "-1.dll"
>>>>>>> a0daa400
<|MERGE_RESOLUTION|>--- conflicted
+++ resolved
@@ -212,14 +212,10 @@
 #endif
 
 /* This matches SHLIB_SONAME and SHLIB_SOVERSION in t-cygming. */
-<<<<<<< HEAD
-#define LIBGCC_SONAME "libgcc_s_1.dll"
-=======
 /* This matches SHLIB_SONAME and SHLIB_SOVERSION in t-cygwin. */
 #if DWARF2_UNWIND_INFO
 #define LIBGCC_EH_EXTN "_dw2"
 #else
 #define LIBGCC_EH_EXTN "_sjlj"
 #endif
-#define LIBGCC_SONAME "libgcc_s" LIBGCC_EH_EXTN "-1.dll"
->>>>>>> a0daa400
+#define LIBGCC_SONAME "libgcc_s" LIBGCC_EH_EXTN "-1.dll"