--- conflicted
+++ resolved
@@ -1,10 +1,6 @@
 /* Definitions for Unix assembler syntax for the Intel 80386.
-<<<<<<< HEAD
-   Copyright (C) 1988, 1994, 1999, 2000, 2001, 2002 Free Software Foundation, Inc.
-=======
    Copyright (C) 1988, 1994, 1999, 2000, 2001, 2002, 2007
    Free Software Foundation, Inc.
->>>>>>> 751ff693
 
 This file is part of GCC.
 
@@ -19,14 +15,8 @@
 GNU General Public License for more details.
 
 You should have received a copy of the GNU General Public License
-<<<<<<< HEAD
-along with GCC; see the file COPYING.  If not, write to
-the Free Software Foundation, 51 Franklin Street, Fifth Floor,
-Boston, MA 02110-1301, USA.  */
-=======
 along with GCC; see the file COPYING3.  If not see
 <http://www.gnu.org/licenses/>.  */
->>>>>>> 751ff693
 
 /* This file defines the aspects of assembler syntax
    that are the same for all the i386 Unix systems
@@ -72,10 +62,6 @@
 
 /* By default, target has a 80387, uses IEEE compatible arithmetic,
    and returns float values in the 387.  */
-<<<<<<< HEAD
-
-#define TARGET_SUBTARGET_DEFAULT (MASK_80387 | MASK_IEEE_FP | MASK_FLOAT_RETURNS)
-=======
 #undef TARGET_SUBTARGET_DEFAULT
 #define TARGET_SUBTARGET_DEFAULT \
 	(MASK_80387 | MASK_IEEE_FP | MASK_FLOAT_RETURNS)
@@ -83,5 +69,4 @@
 /* By default, 64-bit mode uses 128-bit long double.  */
 #undef TARGET_SUBTARGET64_DEFAULT
 #define TARGET_SUBTARGET64_DEFAULT \
-	MASK_128BIT_LONG_DOUBLE
->>>>>>> 751ff693
+	MASK_128BIT_LONG_DOUBLE