--- conflicted
+++ resolved
@@ -1,9 +1,5 @@
 /* Target definitions for GCC for Intel 80386 running System V.4
-<<<<<<< HEAD
-   Copyright (C) 1991, 2001, 2002, 2007 Free Software Foundation, Inc.
-=======
    Copyright (C) 1991, 2001, 2002, 2007, 2008 Free Software Foundation, Inc.
->>>>>>> 42bae686
 
    Written by Ron Guilmette (rfg@netcom.com).
 
