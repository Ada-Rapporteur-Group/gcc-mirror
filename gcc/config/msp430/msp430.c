--- conflicted
+++ resolved
@@ -1209,7 +1209,6 @@
 
 static inline bool
 is_critical_func (tree decl = current_function_decl)
-<<<<<<< HEAD
 {
   return has_attr (ATTR_CRIT, decl);
 }
@@ -1363,161 +1362,6 @@
   return NULL_TREE;
 }
 
-=======
-{
-  return has_attr (ATTR_CRIT, decl);
-}
-
-#undef  TARGET_ALLOCATE_STACK_SLOTS_FOR_ARGS
-#define TARGET_ALLOCATE_STACK_SLOTS_FOR_ARGS	msp430_allocate_stack_slots_for_args
-
-static bool
-msp430_allocate_stack_slots_for_args (void)
-{
-  /* Naked functions should not allocate stack slots for arguments.  */
-  return ! is_naked_func ();
-}
-
-/* Verify MSP430 specific attributes.  */
-#define TREE_NAME_EQ(NAME, STR) (strcmp (IDENTIFIER_POINTER (NAME), (STR)) == 0)
-
-static tree
-msp430_attr (tree * node,
-	     tree   name,
-	     tree   args,
-	     int    flags ATTRIBUTE_UNUSED,
-	     bool * no_add_attrs)
-{
-  gcc_assert (DECL_P (* node));
-
-  if (args != NULL)
-    {
-      gcc_assert (TREE_NAME_EQ (name, ATTR_INTR));
-
-      tree value = TREE_VALUE (args);
-
-      switch (TREE_CODE (value))
-	{
-	case STRING_CST:
-	  if (   strcmp (TREE_STRING_POINTER (value), "reset")
-	      && strcmp (TREE_STRING_POINTER (value), "nmi")
-	      && strcmp (TREE_STRING_POINTER (value), "watchdog"))
-	    /* Allow the attribute to be added - the linker script
-	       being used may still recognise this name.  */
-	    warning (OPT_Wattributes,
-		     "unrecognised interrupt vector argument of %qE attribute",
-		     name);
-	  break;
-
-	case INTEGER_CST:
-	  if (wi::gtu_p (value, 63))
-	    /* Allow the attribute to be added - the linker script
-	       being used may still recognise this value.  */
-	    warning (OPT_Wattributes,
-		     "numeric argument of %qE attribute must be in range 0..63",
-		     name);
-	  break;
-
-	default:
-	  warning (OPT_Wattributes,
-		   "argument of %qE attribute is not a string constant or number",
-		   name);
-	  *no_add_attrs = true;
-	  break;
-	}
-    }
-
-  const char * message = NULL;
-
-  if (TREE_CODE (* node) != FUNCTION_DECL)
-    {
-      message = "%qE attribute only applies to functions";
-    }
-  else if (TREE_NAME_EQ (name, ATTR_INTR))
-    {
-      if (TREE_CODE (TREE_TYPE (* node)) == FUNCTION_TYPE
-	  && ! VOID_TYPE_P (TREE_TYPE (TREE_TYPE (* node))))
-	message = "interrupt handlers must be void";
-    }
-  else if (TREE_NAME_EQ (name, ATTR_REENT))
-    {
-      if (is_naked_func (* node))
-	message = "naked functions cannot be reentrant";
-      else if (is_critical_func (* node))
-	message = "critical functions cannot be reentrant";
-    }
-  else if (TREE_NAME_EQ (name, ATTR_CRIT))
-    {
-      if (is_naked_func (* node))
-	message = "naked functions cannot be critical";
-      else if (is_reentrant_func (* node))
-	message = "reentranct functions cannot be critical";
-    }
-  else if (TREE_NAME_EQ (name, ATTR_NAKED))
-    {
-      if (is_critical_func (* node))
-	message = "critical functions cannot be naked";
-      else if (is_reentrant_func (* node))
-	message = "reentrant functions cannot be naked";
-    }
-
-  if (message)
-    {
-      warning (OPT_Wattributes, message, name);
-      * no_add_attrs = true;
-    }
-    
-  return NULL_TREE;
-}
-
-static tree
-msp430_section_attr (tree * node,
-		     tree   name,
-		     tree   args,
-		     int    flags ATTRIBUTE_UNUSED,
-		     bool * no_add_attrs ATTRIBUTE_UNUSED)
-{
-  gcc_assert (DECL_P (* node));
-  gcc_assert (args == NULL);
-
-  const char * message = NULL;
-
-  if (TREE_NAME_EQ (name, ATTR_UPPER))
-    {
-      if (has_attr (ATTR_LOWER, * node))
-	message = "already marked with 'lower' attribute";
-      else if (has_attr (ATTR_EITHER, * node))
-	message = "already marked with 'either' attribute";
-      else if (! msp430x)
-	message = "upper attribute needs a 430X cpu";
-    }
-  else if (TREE_NAME_EQ (name, ATTR_LOWER))
-    {
-      if (has_attr (ATTR_UPPER, * node))
-	message = "already marked with 'upper' attribute";
-      else if (has_attr (ATTR_EITHER, * node))
-	message = "already marked with 'either' attribute";
-    }
-  else
-    {
-      gcc_assert (TREE_NAME_EQ (name, ATTR_EITHER));
-
-      if (has_attr (ATTR_LOWER, * node))
-	message = "already marked with 'lower' attribute";
-      else if (has_attr (ATTR_UPPER, * node))
-	message = "already marked with 'upper' attribute";
-    }
-
-  if (message)
-    {
-      warning (OPT_Wattributes, message, name);
-      * no_add_attrs = true;
-    }
-    
-  return NULL_TREE;
-}
-
->>>>>>> 7d5059b2
 #undef  TARGET_ATTRIBUTE_TABLE
 #define TARGET_ATTRIBUTE_TABLE		msp430_attribute_table
 
