--- conflicted
+++ resolved
@@ -183,8 +183,6 @@
    If this is fixed, a corresponding fix to GDB is needed.  */
 #define INCOMING_RETURN_ADDR_RTX  			\
   gen_rtx_REG (Pmode, GP_REG_FIRST + MB_ABI_SUB_RETURN_ADDR_REGNUM)
-<<<<<<< HEAD
-=======
 
 /* Specifies the offset from INCOMING_RETURN_ADDR_RTX and the actual return PC.  */
 #define RETURN_ADDR_OFFSET (8)
@@ -201,7 +199,6 @@
    true if the symbol may be affected by dynamic relocations.  */
 #define ASM_PREFERRED_EH_DATA_FORMAT(CODE,GLOBAL) \
   ((flag_pic || GLOBAL) ? DW_EH_PE_aligned : DW_EH_PE_absptr)
->>>>>>> 68b948d3
 
 /* Use DWARF 2 debugging information by default.  */
 #define DWARF2_DEBUGGING_INFO
