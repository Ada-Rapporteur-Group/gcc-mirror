;; microblaze.md -- Machine description for Xilinx MicroBlaze processors.
;; Copyright (C) 2009-2013 Free Software Foundation, Inc.

;; Contributed by Michael Eager <eager@eagercon.com>.

;; This file is part of GCC.

;; GCC is free software; you can redistribute it and/or modify
;; it under the terms of the GNU General Public License as published by
;; the Free Software Foundation; either version 3, or (at your option)
;; any later version.

;; GCC is distributed in the hope that it will be useful,
;; but WITHOUT ANY WARRANTY; without even the implied warranty of
;; MERCHANTABILITY or FITNESS FOR A PARTICULAR PURPOSE.  See the
;; GNU General Public License for more details.

;; You should have received a copy of the GNU General Public License
;; along with GCC; see the file COPYING3.  If not see
;; <http://www.gnu.org/licenses/>.  */

(include "constraints.md")
(include "predicates.md")

;;----------------------------------------------------
;; Constants
;;----------------------------------------------------
(define_constants [
  (R_SP        1)       ;; Stack pointer reg
  (R_SR       15)       ;; Sub-routine return addr reg
  (R_IR       14)       ;; Interrupt return addr reg
  (R_DR       16)       ;; Debug trap return addr reg
  (R_ER       17)       ;; Exception return addr reg
  (R_TMP      18)       ;; Assembler temporary reg
  (R_GOT      20)       ;; GOT ptr reg
  (MB_PIPE_3   0)       ;; Microblaze 3-stage pipeline 
  (MB_PIPE_5   1)       ;; Microblaze 5-stage pipeline 
  (UNSPEC_SET_GOT       101)    ;;
  (UNSPEC_GOTOFF        102)    ;; GOT offset
  (UNSPEC_PLT           103)    ;; jump table
  (UNSPEC_CMP		104)    ;; signed compare
  (UNSPEC_CMPU		105)    ;; unsigned compare
  (UNSPEC_TLS           106)    ;; jump table
])


;;----------------------------------------------------
;; Instruction Attributes
;;----------------------------------------------------

;; Classification of each insn.
;; branch	conditional branch
;; jump		unconditional jump
;; call		unconditional call
;; load		load instruction(s)
;; store	store instruction(s)
;; move		data movement within same register set
;; arith	integer arithmetic instruction
;; darith	double precision integer arithmetic instructions
;; imul		integer multiply
;; idiv		integer divide
;; icmp		integer compare
;; Xfadd		floating point add/subtract
;; Xfmul		floating point multiply
;; Xfmadd	floating point multiply-add
;; Xfdiv		floating point divide
;; Xfabs		floating point absolute value
;; Xfneg		floating point negation
;; Xfcmp		floating point compare
;; Xfcvt		floating point convert
;; Xfsqrt	floating point square root
;; multi	multiword sequence (or user asm statements)
;; nop		no operation
;; bshift 	Shift operations

(define_attr "type"
  "unknown,branch,jump,call,load,store,move,arith,darith,imul,idiv,icmp,multi,nop,no_delay_arith,no_delay_load,no_delay_store,no_delay_imul,no_delay_move,bshift,fadd,frsub,fmul,fdiv,fcmp,fsl,fsqrt,fcvt"
  (const_string "unknown"))

;; Main data type used by the insn
(define_attr "mode" "unknown,none,QI,HI,SI,DI,SF,DF" (const_string "unknown"))

;; # instructions (4 bytes each)
(define_attr "length" "" (const_int 4))

(define_code_iterator any_return [return simple_return])

;; <optab> expands to the name of the optab for a particular code.
(define_code_attr optab [(return "return")
			 (simple_return "simple_return")])


;;----------------------------------------------------
;; Attribute describing the processor.  
;;----------------------------------------------------

;; Describe a user's asm statement.
(define_asm_attributes
  [(set_attr "type" "multi")])

;; whether or not generating calls to position independent functions
(define_attr "abicalls" "no,yes"
  (const (symbol_ref "microblaze_abicalls_attr")))

;;----------------------------------------------------------------
;; Microblaze DFA Pipeline description
;;----------------------------------------------------------------
                  
;;-----------------------------------------------------------------
/*
   This is description of pipeline hazards based on DFA.  The
   following constructions can be used for this:

   o define_cpu_unit string [string]) describes a cpu functional unit
     (separated by comma).

     1st operand: Names of cpu function units.
     2nd operand: Name of automaton (see comments for
     DEFINE_AUTOMATON).

     All define_reservations and define_cpu_units should have unique
     names which can not be "nothing".

   o (exclusion_set string string) means that each CPU function unit
     in the first string can not be reserved simultaneously with each
     unit whose name is in the second string and vise versa.  CPU
     units in the string are separated by commas. For example, it is
     useful for description CPU with fully pipelined floating point
     functional unit which can execute simultaneously only single
     floating point insns or only double floating point insns.

   o (presence_set string string) means that each CPU function unit in
     the first string can not be reserved unless at least one of units
     whose names are in the second string is reserved.  This is an
     asymmetric relation.  CPU units in the string are separated by
     commas.  For example, it is useful for description that slot1 is
     reserved after slot0 reservation for a VLIW processor.

   o (absence_set string string) means that each CPU function unit in
     the first string can not be reserved only if each unit whose name
     is in the second string is not reserved.  This is an asymmetric
     relation (actually exclusion set is analogous to this one but it
     is symmetric).  CPU units in the string are separated by commas.
     For example, it is useful for description that slot0 can not be
     reserved after slot1 or slot2 reservation for a VLIW processor.

   o (define_bypass number out_insn_names in_insn_names) names bypass with
     given latency (the first number) from insns given by the first
     string (see define_insn_reservation) into insns given by the
     second string.  Insn names in the strings are separated by
     commas.

   o (define_automaton string) describes names of an automaton
     generated and used for pipeline hazards recognition.  The names
     are separated by comma.  Actually it is possibly to generate the
     single automaton but unfortunately it can be very large.  If we
     use more one automata, the summary size of the automata usually
     is less than the single one.  The automaton name is used in
     define_cpu_unit.  All automata should have unique names.

   o (define_reservation string string) names reservation (the first
     string) of cpu functional units (the 2nd string).  Sometimes unit
     reservations for different insns contain common parts.  In such
     case, you describe common part and use one its name (the 1st
     parameter) in regular expression in define_insn_reservation.  All
     define_reservations, define results and define_cpu_units should
     have unique names which can not be "nothing".

   o (define_insn_reservation name default_latency condition regexpr)
     describes reservation of cpu functional units (the 3nd operand)
     for instruction which is selected by the condition (the 2nd
     parameter).  The first parameter is used for output of debugging
     information.  The reservations are described by a regular
     expression according the following syntax:

       regexp = regexp "," oneof
              | oneof

       oneof = oneof "|" allof
             | allof

       allof = allof "+" repeat
             | repeat

       repeat = element "*" number
              | element

       element = cpu_function_name
               | reservation_name
               | result_name
               | "nothing"
               | "(" regexp ")"

       1. "," is used for describing start of the next cycle in
          reservation.

       2. "|" is used for describing the reservation described by the
          first regular expression *or* the reservation described by
          the second regular expression *or* etc.

       3. "+" is used for describing the reservation described by the
          first regular expression *and* the reservation described by
          the second regular expression *and* etc.

       4. "*" is used for convenience and simply means sequence in
          which the regular expression are repeated NUMBER times with
          cycle advancing (see ",").

       5. cpu function unit name which means reservation.

       6. reservation name -- see define_reservation.

       7. string "nothing" means no units reservation.

*/
;;-----------------------------------------------------------------


;;----------------------------------------------------------------
;; Microblaze 5-stage pipeline description (v5.00.a and later)
;;----------------------------------------------------------------                 
                    
(define_automaton   "mbpipe_5")
(define_cpu_unit    "mb_issue,mb_iu,mb_wb,mb_fpu,mb_fpu_2,mb_mul,mb_mul_2,mb_div,mb_div_2,mb_bs,mb_bs_2" "mbpipe_5")

(define_insn_reservation "mb-integer" 1 
  (and (eq_attr "type" "branch,jump,call,arith,darith,icmp,nop,no_delay_arith")
       (eq (symbol_ref  "microblaze_pipe") (const_int MB_PIPE_5)))
  "mb_issue,mb_iu,mb_wb")

(define_insn_reservation "mb-special-move" 2
  (and (eq_attr "type" "move")
       (eq (symbol_ref  "microblaze_pipe") (const_int MB_PIPE_5)))
  "mb_issue,mb_iu*2,mb_wb")

(define_insn_reservation "mb-mem-load" 3
  (and (eq_attr "type" "load,no_delay_load")
       (eq (symbol_ref  "microblaze_pipe") (const_int MB_PIPE_5)))
  "mb_issue,mb_iu,mb_wb")

(define_insn_reservation "mb-mem-store" 1
  (and (eq_attr "type" "store,no_delay_store")
       (eq (symbol_ref  "microblaze_pipe") (const_int MB_PIPE_5)))
  "mb_issue,mb_iu,mb_wb")

(define_insn_reservation "mb-mul" 3
  (and (eq_attr "type" "imul,no_delay_imul")
       (eq (symbol_ref  "microblaze_pipe") (const_int MB_PIPE_5)))
  "mb_issue,mb_mul,mb_mul_2*2,mb_wb")

(define_insn_reservation "mb-div" 34            
  (and (eq_attr "type" "idiv")
       (eq (symbol_ref  "microblaze_pipe") (const_int MB_PIPE_5)))
    "mb_issue,mb_div,mb_div_2*33,mb_wb")

(define_insn_reservation "mb-bs" 2 
  (and (eq_attr "type" "bshift")
       (eq (symbol_ref  "microblaze_pipe") (const_int MB_PIPE_5)))
   "mb_issue,mb_bs,mb_bs_2,mb_wb")

(define_insn_reservation "mb-fpu-add-sub-mul" 6
  (and (eq_attr "type" "fadd,frsub,fmul")
       (eq (symbol_ref  "microblaze_pipe") (const_int MB_PIPE_5)))
  "mb_issue,mb_fpu,mb_fpu_2*5,mb_wb")

(define_insn_reservation "mb-fpu-fcmp" 3
  (and (eq_attr "type" "fcmp")
       (eq (symbol_ref  "microblaze_pipe") (const_int MB_PIPE_5)))
  "mb_issue,mb_fpu,mb_fpu*2,mb_wb")

(define_insn_reservation "mb-fpu-div" 30
  (and (eq_attr "type" "fdiv")
       (eq (symbol_ref  "microblaze_pipe") (const_int MB_PIPE_5)))
  "mb_issue,mb_fpu,mb_fpu_2*29,mb_wb")

(define_insn_reservation "mb-fpu-sqrt" 30
  (and (eq_attr "type" "fsqrt")
       (eq (symbol_ref  "microblaze_pipe") (const_int MB_PIPE_5)))
  "mb_issue,mb_fpu,mb_fpu_2*29,mb_wb")

(define_insn_reservation "mb-fpu-fcvt" 4
  (and (eq_attr "type" "fcvt")
       (eq (symbol_ref  "microblaze_pipe") (const_int MB_PIPE_5)))
  "mb_issue,mb_fpu,mb_fpu_2*3,mb_wb")

;;----------------------------------------------------------------
;; Microblaze 3-stage pipeline description (for v4.00.a and earlier)
;;----------------------------------------------------------------

(define_automaton   "mbpipe_3")
(define_cpu_unit    "mb3_iu" "mbpipe_3")

(define_insn_reservation "mb3-integer" 1 
  (and (eq_attr "type" "branch,jump,call,arith,darith,icmp,nop,no_delay_arith")
       (eq (symbol_ref  "microblaze_pipe") (const_int MB_PIPE_3)))
  "mb3_iu")

(define_insn_reservation "mb3-special-move" 2
  (and (eq_attr "type" "move")
       (eq (symbol_ref  "microblaze_pipe") (const_int MB_PIPE_3)))
  "mb3_iu*2")

(define_insn_reservation "mb3-mem-load" 2
  (and (eq_attr "type" "load,no_delay_load")
       (eq (symbol_ref  "microblaze_pipe") (const_int MB_PIPE_3)))
  "mb3_iu")

(define_insn_reservation "mb3-mem-store" 1
  (and (eq_attr "type" "store,no_delay_store")
       (eq (symbol_ref  "microblaze_pipe") (const_int MB_PIPE_3)))
  "mb3_iu")

(define_insn_reservation "mb3-mul" 3
  (and (eq_attr "type" "imul,no_delay_imul")
       (eq (symbol_ref  "microblaze_pipe") (const_int MB_PIPE_3)))
  "mb3_iu")

(define_insn_reservation "mb3-div" 34            
  (and (eq_attr "type" "idiv")
       (eq (symbol_ref  "microblaze_pipe") (const_int MB_PIPE_3)))
    "mb3_iu")

(define_insn_reservation "mb3-bs" 2 
  (and (eq_attr "type" "bshift")
       (eq (symbol_ref  "microblaze_pipe") (const_int MB_PIPE_3)))
   "mb3_iu")

(define_insn_reservation "mb3-fpu-add-sub-mul" 6
  (and (eq_attr "type" "fadd,frsub,fmul")
       (eq (symbol_ref  "microblaze_pipe") (const_int MB_PIPE_3)))
  "mb3_iu")

(define_insn_reservation "mb3-fpu-fcmp" 3
  (and (eq_attr "type" "fcmp")
       (eq (symbol_ref  "microblaze_pipe") (const_int MB_PIPE_3)))
  "mb3_iu")

(define_insn_reservation "mb3-fpu-div" 30
  (and (eq_attr "type" "fdiv")
       (eq (symbol_ref  "microblaze_pipe") (const_int MB_PIPE_3)))
  "mb3_iu")

(define_insn_reservation "mb3-fpu-sqrt" 30
  (and (eq_attr "type" "fsqrt")
       (eq (symbol_ref  "microblaze_pipe") (const_int MB_PIPE_3)))
  "mb3_iu")

(define_insn_reservation "mb3-fpu-fcvt" 4
  (and (eq_attr "type" "fcvt")
       (eq (symbol_ref  "microblaze_pipe") (const_int MB_PIPE_3)))
  "mb3_iu")

(automata_option "v")
(automata_option "time")
(automata_option "progress")

(define_insn "bswapsi2"
  [(set (match_operand:SI 0 "register_operand" "=r")
        (bswap:SI (match_operand:SI 1 "register_operand" "r")))]
  "TARGET_REORDER"
  "swapb %0, %1"
)

(define_insn "bswaphi2"
  [(set (match_operand:HI 0 "register_operand" "=r")
        (bswap:HI (match_operand:HI 1 "register_operand" "r")))]
  "TARGET_REORDER"
  "swaph %0, %1"
)

;;----------------------------------------------------------------
;; Microblaze delay slot description
;;----------------------------------------------------------------
(define_delay (eq_attr "type" "branch,call,jump")
  [(and (eq_attr "type" "!branch,call,jump,icmp,multi,no_delay_arith,no_delay_load,no_delay_store,no_delay_imul,no_delay_move,darith") 
        (ior (not (match_test "microblaze_no_unsafe_delay"))
             (eq_attr "type" "!fadd,frsub,fmul,fdiv,fcmp,store,load")
             ))
  (nil) (nil)])


;;----------------------------------------------------------------
;; Microblaze FPU
;;----------------------------------------------------------------

(define_insn "addsf3"
  [(set (match_operand:SF 0 "register_operand" "=d")
        (plus:SF (match_operand:SF 1 "register_operand" "d")
                 (match_operand:SF 2 "register_operand" "d")))]
  "TARGET_HARD_FLOAT"
  "fadd\t%0,%1,%2"
  [(set_attr "type"     "fadd")
  (set_attr "mode"      "SF")
  (set_attr "length"    "4")])

(define_insn "subsf3"
  [(set (match_operand:SF 0 "register_operand" "=d")
        (minus:SF (match_operand:SF 1 "register_operand" "d")
                  (match_operand:SF 2 "register_operand" "d")))]
  "TARGET_HARD_FLOAT"
  "frsub\t%0,%2,%1"
  [(set_attr "type"     "frsub")
  (set_attr "mode"      "SF")
  (set_attr "length"    "4")])

(define_insn "mulsf3"
  [(set (match_operand:SF 0 "register_operand" "=d")
        (mult:SF (match_operand:SF 1 "register_operand" "d")
                 (match_operand:SF 2 "register_operand" "d")))]
  "TARGET_HARD_FLOAT"
  "fmul\t%0,%1,%2"
  [(set_attr "type"     "fmul")
  (set_attr "mode"      "SF")
  (set_attr "length"    "4")])


(define_insn "divsf3"
  [(set (match_operand:SF 0 "register_operand" "=d")
        (div:SF (match_operand:SF 1 "register_operand" "d")
                (match_operand:SF 2 "register_operand" "d")))]
  "TARGET_HARD_FLOAT"
  "fdiv\t%0,%2,%1"
  [(set_attr "type"     "fdiv")
  (set_attr "mode"      "SF")
  (set_attr "length"    "4")])

(define_insn "sqrtsf2"
  [(set (match_operand:SF 0 "register_operand" "=d")
        (sqrt:SF (match_operand:SF 1 "register_operand" "d")))]
  "TARGET_HARD_FLOAT && TARGET_FLOAT_SQRT"
  "fsqrt\t%0,%1"
  [(set_attr "type"     "fsqrt")
  (set_attr "mode"      "SF")
  (set_attr "length"    "4")])

(define_insn "floatsisf2"
  [(set (match_operand:SF 0 "register_operand" "=d")
        (float:SF (match_operand:SI 1 "register_operand" "d")))]
  "TARGET_HARD_FLOAT && TARGET_FLOAT_CONVERT"
  "flt\t%0,%1"
  [(set_attr "type"     "fcvt")
  (set_attr "mode"      "SF")
  (set_attr "length"    "4")])

(define_insn "fix_truncsfsi2"
  [(set (match_operand:SI 0 "register_operand" "=d")
        (fix:SI (match_operand:SF 1 "register_operand" "d")))]
  "TARGET_HARD_FLOAT && TARGET_FLOAT_CONVERT"
  "fint\t%0,%1"
  [(set_attr "type"     "fcvt")
  (set_attr "mode"      "SF")
  (set_attr "length"    "4")])

;;----------------------------------------------------------------
;; Add
;;----------------------------------------------------------------

;; Add 2 SImode integers [ src1 = reg ; src2 = arith ; dest = reg ]
;; Leave carry as is
(define_insn "addsi3"
  [(set (match_operand:SI 0 "register_operand" "=d,d,d")
	(plus:SI (match_operand:SI 1 "reg_or_0_operand" "%dJ,dJ,dJ")
		 (match_operand:SI 2 "arith_plus_operand" "d,I,i")))]
  ""
  "@
   addk\t%0,%z1,%2
   addik\t%0,%z1,%2
   addik\t%0,%z1,%2"
  [(set_attr "type"	"arith,arith,no_delay_arith")
  (set_attr "mode"	"SI,SI,SI")
  (set_attr "length"	"4,4,8")])

;;----------------------------------------------------------------
;; Double Precision Additions
;;----------------------------------------------------------------

;; reg_DI_dest = reg_DI_src1 + DI_src2

;; Adding 2 DI operands in register or reg/imm

(define_insn "adddi3"
  [(set (match_operand:DI 0 "register_operand" "=d,d,d")
	(plus:DI (match_operand:DI 1 "register_operand" "%d,d,d")
		 (match_operand:DI 2 "arith_operand32" "d,P,N")))]
  ""
  "@
  add\t%L0,%L1,%L2\;addc\t%M0,%M1,%M2
  addi\t%L0,%L1,%2\;addc\t%M0,%M1,r0
  addi\t%L0,%L1,%2\;addc\t%M0,%M1,r0\;addi\t%M0,%M0,-1"
  [(set_attr "type"	"darith")
  (set_attr "mode"	"DI")
  (set_attr "length"	"8,8,12")])

;;----------------------------------------------------------------
;; Subtraction
;;----------------------------------------------------------------

(define_insn "subsi3"
  [(set (match_operand:SI 0 "register_operand" "=d,d")
	(minus:SI (match_operand:SI 1 "arith_operand" "d,d")
		  (match_operand:SI 2 "arith_operand" "d,n")))]
  ""
  "@
   rsubk\t%0,%2,%z1
   addik\t%0,%z1,-%2"
  [(set_attr "type"	"arith,no_delay_arith")
  (set_attr "mode"	"SI")
  (set_attr "length"	"4,8")])


;;----------------------------------------------------------------
;; Double Precision Subtraction
;;----------------------------------------------------------------

(define_insn "subdi3"
  [(set (match_operand:DI 0 "register_operand" "=&d")
	(minus:DI (match_operand:DI 1 "register_operand" "d")
		  (match_operand:DI 2 "arith_operand32" "d")))]
  ""
  "@
   rsub\t%L0,%L2,%L1\;rsubc\t%M0,%M2,%M1"
  [(set_attr "type"	"darith")
  (set_attr "mode"	"DI")
  (set_attr "length"	"8")])


;;----------------------------------------------------------------
;; Multiplication
;;----------------------------------------------------------------

(define_insn "mulsi3"
  [(set (match_operand:SI 0 "register_operand" "=d,d,d")
	(mult:SI (match_operand:SI 1 "register_operand" "d,d,d")
		 (match_operand:SI 2 "arith_operand" "d,I,i")))]
  "!TARGET_SOFT_MUL"
  "@
  mul\t%0,%1,%2
  muli\t%0,%1,%2
  muli\t%0,%1,%2"
  [(set_attr "type"	"imul,imul,no_delay_imul")
  (set_attr "mode"	"SI")
  (set_attr "length"	"4,4,8")])

(define_insn "mulsidi3"
  [(set (match_operand:DI 0 "register_operand" "=&d")
        (mult:DI
         (sign_extend:DI (match_operand:SI 1 "register_operand" "d"))
         (sign_extend:DI (match_operand:SI 2 "register_operand" "d"))))]
  "!TARGET_SOFT_MUL && TARGET_MULTIPLY_HIGH"
  "mul\t%L0,%1,%2\;mulh\t%M0,%1,%2"
  [(set_attr "type"     "no_delay_arith")
   (set_attr "mode"     "DI")
   (set_attr "length"   "8")])

(define_insn "umulsidi3"
  [(set (match_operand:DI 0 "register_operand" "=&d")
        (mult:DI
         (zero_extend:DI (match_operand:SI 1 "register_operand" "d"))
         (zero_extend:DI (match_operand:SI 2 "register_operand" "d"))))]
  "!TARGET_SOFT_MUL && TARGET_MULTIPLY_HIGH"
  "mul\t%L0,%1,%2\;mulhu\t%M0,%1,%2"
  [(set_attr "type"     "no_delay_arith")
   (set_attr "mode"     "DI")
   (set_attr "length"   "8")])

(define_insn "usmulsidi3"
  [(set (match_operand:DI 0 "register_operand" "=&d")
        (mult:DI
         (zero_extend:DI (match_operand:SI 1 "register_operand" "d"))
         (sign_extend:DI (match_operand:SI 2 "register_operand" "d"))))]
  "!TARGET_SOFT_MUL && TARGET_MULTIPLY_HIGH"
  "mul\t%L0,%1,%2\;mulhsu\t%M0,%2,%1"
  [(set_attr "type"     "no_delay_arith")
   (set_attr "mode"     "DI")
   (set_attr "length"   "8")])

(define_insn "*smulsi3_highpart"
  [(set (match_operand:SI 0 "register_operand" "=d")
        (truncate:SI
         (lshiftrt:DI
          (mult:DI (sign_extend:DI (match_operand:SI 1 "register_operand"  "d"))
                   (sign_extend:DI (match_operand:SI 2 "register_operand"  "d")))
          (const_int 32))))]
  "!TARGET_SOFT_MUL && TARGET_MULTIPLY_HIGH"
  "mulh\t%0,%1,%2"
  [(set_attr "type"     "imul")
  (set_attr "mode"      "SI")
  (set_attr "length"    "4")])

(define_insn "*umulsi3_highpart"
  [(set (match_operand:SI 0 "register_operand"                            "=d")
        (truncate:SI
         (lshiftrt:DI
          (mult:DI (zero_extend:DI (match_operand:SI 1 "register_operand"  "d"))
                   (zero_extend:DI (match_operand:SI 2 "register_operand"  "d"))
)
          (const_int 32))))]
  "!TARGET_SOFT_MUL && TARGET_MULTIPLY_HIGH"
  "mulhu\t%0,%1,%2"
  [(set_attr "type"     "imul")
  (set_attr "mode"      "SI")
  (set_attr "length"    "4")])

(define_insn "*usmulsi3_highpart"
  [(set (match_operand:SI 0 "register_operand"                            "=d")
        (truncate:SI
         (lshiftrt:DI
          (mult:DI (zero_extend:DI (match_operand:SI 1 "register_operand"  "d"))
                   (sign_extend:DI (match_operand:SI 2 "register_operand"  "d"))
)
          (const_int 32))))]
  "!TARGET_SOFT_MUL && TARGET_MULTIPLY_HIGH"
  "mulhsu\t%0,%2,%1"
  [(set_attr "type"     "imul")
  (set_attr "mode"      "SI")
  (set_attr "length"    "4")])


;;----------------------------------------------------------------
;; Division and remainder
;;----------------------------------------------------------------
(define_expand "divsi3"
  [(set (match_operand:SI 0 "register_operand" "=d")
	(div:SI (match_operand:SI 1 "register_operand" "d")
                (match_operand:SI 2 "register_operand" "d")))
  ]
  "(!TARGET_SOFT_DIV) || (TARGET_BARREL_SHIFT && TARGET_SMALL_DIVIDES)"
  {
    if (TARGET_SOFT_DIV && TARGET_BARREL_SHIFT && TARGET_SMALL_DIVIDES) 
      { 
        microblaze_expand_divide (operands);
        DONE;
      } 
    else if (!TARGET_SOFT_DIV) 
      {
        emit_insn (gen_divsi3_internal (operands[0], operands[1], operands[2]));
        DONE;
      }
  }     
)


(define_insn "divsi3_internal"
  [(set (match_operand:SI 0 "register_operand" "=d")
	(div:SI (match_operand:SI 1 "register_operand" "d")
		(match_operand:SI 2 "register_operand" "d")))
  ]
  "!TARGET_SOFT_DIV"
  "idiv\t%0,%2,%1"
  [(set_attr "type"	"idiv")
  (set_attr "mode"	"SI")
  (set_attr "length"	"4")]
)

(define_insn "udivsi3"
  [(set (match_operand:SI 0 "register_operand" "=d")
	(udiv:SI (match_operand:SI 1 "register_operand" "d")
                 (match_operand:SI 2 "register_operand" "d")))
  ]
  "!TARGET_SOFT_DIV"
  "idivu\t%0,%2,%1"
  [(set_attr "type"	"idiv")
  (set_attr "mode"	"SI")
  (set_attr "length"	"4")])


;;----------------------------------------------------------------
;; Negation and one's complement
;;----------------------------------------------------------------

(define_insn "negsi2"
  [(set (match_operand:SI 0 "register_operand" "=d")
	(neg:SI (match_operand:SI 1 "register_operand" "d")))]
  ""
  "rsubk\t%0,%1,r0"
  [(set_attr "type"	"arith")
  (set_attr "mode"	"SI")
  (set_attr "length"	"4")])

(define_insn "negdi2"
  [(set (match_operand:DI 0 "register_operand" "=d")
	(neg:DI (match_operand:DI 1 "register_operand" "d")))]
  ""
  "rsub\t%L0,%L1,r0\;rsubc\t%M0,%M1,r0"
  [(set_attr "type"	"darith")
  (set_attr "mode"	"DI")
  (set_attr "length"	"8")])


(define_insn "one_cmplsi2"
  [(set (match_operand:SI 0 "register_operand" "=d")
	(not:SI (match_operand:SI 1 "register_operand" "d")))]
  ""
  "xori\t%0,%1,-1"
  [(set_attr "type"	"arith")
  (set_attr "mode"	"SI")
  (set_attr "length"	"4")])

(define_insn "*one_cmpldi2"
  [(set (match_operand:DI 0 "register_operand" "=d")
	(not:DI (match_operand:DI 1 "register_operand" "d")))]
  ""
  "nor\t%M0,r0,%M1\;nor\t%L0,r0,%L1"
  [(set_attr "type"	"darith")
  (set_attr "mode"	"DI")
  (set_attr "length"    "8")]
)

(define_split
  [(set (match_operand:DI 0 "register_operand" "")
	(not:DI (match_operand:DI 1 "register_operand" "")))]
  "reload_completed 
   && GET_CODE (operands[0]) == REG && GP_REG_P (REGNO (operands[0]))
   && GET_CODE (operands[1]) == REG && GP_REG_P (REGNO (operands[1]))"

  [(set (subreg:SI (match_dup 0) 0) (not:SI (subreg:SI (match_dup 1) 0)))
  (set (subreg:SI (match_dup 0) 4) (not:SI (subreg:SI (match_dup 1) 4)))]
  "")


;;----------------------------------------------------------------
;; Logical
;;----------------------------------------------------------------

(define_insn "andsi3"
  [(set (match_operand:SI 0 "register_operand" "=d,d,d,d")
	(and:SI (match_operand:SI 1 "arith_operand" "%d,d,d,d")
		(match_operand:SI 2 "arith_operand" "d,I,i,M")))]
  ""
  "@
   and\t%0,%1,%2
   andi\t%0,%1,%2 #and1
   andi\t%0,%1,%2 #and2
   andi\t%0,%1,%2 #and3"
  [(set_attr "type"	"arith,arith,no_delay_arith,no_delay_arith")
  (set_attr "mode"	"SI,SI,SI,SI")
  (set_attr "length"	"4,8,8,8")])


(define_insn "iorsi3"
  [(set (match_operand:SI 0 "register_operand" "=d,d,d,d")
	(ior:SI (match_operand:SI 1 "arith_operand" "%d,d,d,d")
		(match_operand:SI 2 "arith_operand" "d,I,M,i")))]
  ""
  "@
   or\t%0,%1,%2
   ori\t%0,%1,%2
   ori\t%0,%1,%2
   ori\t%0,%1,%2" 
  [(set_attr "type"	"arith,no_delay_arith,no_delay_arith,no_delay_arith")
  (set_attr "mode"	"SI,SI,SI,SI")
  (set_attr "length"	"4,8,8,8")])

(define_insn "xorsi3"
  [(set (match_operand:SI 0 "register_operand" "=d,d,d")
	(xor:SI (match_operand:SI 1 "arith_operand" "%d,d,d")
		(match_operand:SI 2 "arith_operand" "d,I,i")))]
  ""
  "@
   xor\t%0,%1,%2
   xori\t%0,%1,%2
   xori\t%0,%1,%2"
  [(set_attr "type"	"arith,arith,no_delay_arith")
  (set_attr "mode"	"SI,SI,SI")
  (set_attr "length"	"4,8,8")])

;;----------------------------------------------------------------
;; Zero extension
;;----------------------------------------------------------------

(define_insn "zero_extendhisi2"
  [(set (match_operand:SI 0 "register_operand" "=d,d,d")
	(zero_extend:SI (match_operand:HI 1 "nonimmediate_operand" "d,R,m")))]
  ""
  "@
  andi\t%0,%1,0xffff
  lhu%i1\t%0,%1
  lhu%i1\t%0,%1"
  [(set_attr "type"	"no_delay_arith,load,no_delay_load")
  (set_attr "mode"	"SI,SI,SI")
  (set_attr "length"	"8,4,8")])

(define_insn "zero_extendqihi2"
  [(set (match_operand:HI 0 "register_operand" "=d,d,d")
	(zero_extend:HI (match_operand:QI 1 "nonimmediate_operand" "d,R,m")))]
  ""
  "@
  andi\t%0,%1,0x00ff
  lbu%i1\t%0,%1
  lbu%i1\t%0,%1"
  [(set_attr "type"	"arith,load,no_delay_load")
  (set_attr "mode"	"HI")
  (set_attr "length"	"4,4,8")])
  
(define_insn "zero_extendqisi2"
  [(set (match_operand:SI 0 "register_operand" "=d,d,d")
	(zero_extend:SI (match_operand:QI 1 "nonimmediate_operand" "d,R,m")))]
  ""
  "@
  andi\t%0,%1,0x00ff
  lbu%i1\t%0,%1
  lbu%i1\t%0,%1"
  [(set_attr "type"	"arith,load,no_delay_load")
  (set_attr "mode"	"SI,SI,SI")
  (set_attr "length"	"4,4,8")])

;;----------------------------------------------------------------
;; Sign extension
;;----------------------------------------------------------------

;; basic Sign Extend Operations

(define_insn "extendqisi2"
  [(set (match_operand:SI 0 "register_operand" "=d")
	(sign_extend:SI (match_operand:QI 1 "register_operand" "d")))]
  ""
  "sext8\t%0,%1"
  [(set_attr "type"	"arith")
  (set_attr "mode"	"SI")
  (set_attr "length"	"4")])

(define_insn "extendhisi2"
  [(set (match_operand:SI 0 "register_operand" "=d")
	(sign_extend:SI (match_operand:HI 1 "register_operand" "d")))]
  ""
  "sext16\t%0,%1"
  [(set_attr "type"	"arith")
  (set_attr "mode"	"SI")
  (set_attr "length"	"4")])

;; Those for integer source operand are ordered
;; widest source type first.

(define_insn "extendsidi2"
  [(set (match_operand:DI 0 "register_operand" "=d,d,d")
	(sign_extend:DI (match_operand:SI 1 "nonimmediate_operand" "d,R,m")))]
  ""
  { 
     if (which_alternative == 0)
       output_asm_insn ("addk\t%L0,r0,%1", operands);
     else
       output_asm_insn ("lw%i1\t%L0,%1", operands);

     output_asm_insn ("add\t%M0,%L0,%L0", operands);
     output_asm_insn ("addc\t%M0,r0,r0", operands);
     output_asm_insn ("beqi\t%M0,.+8", operands);
     return "addi\t%M0,r0,0xffffffff";
  }
  [(set_attr "type"	"multi,multi,multi")
  (set_attr "mode"	"DI")
  (set_attr "length"	"20,20,20")])

;;----------------------------------------------------------------
;; Data movement
;;----------------------------------------------------------------

;; 64-bit integer moves

;; Unlike most other insns, the move insns can't be split with
;; different predicates, because register spilling and other parts of
;; the compiler, have memoized the insn number already.

(define_expand "movdi"
  [(set (match_operand:DI 0 "nonimmediate_operand" "")
	(match_operand:DI 1 "general_operand" ""))]
  ""
  {
    /* If operands[1] is a constant address illegal for pic, then we need to
       handle it just like microblaze_legitimize_address does.  */
    if (flag_pic && pic_address_needs_scratch (operands[1]))
    {
        rtx temp = force_reg (DImode, XEXP (XEXP (operands[1], 0), 0));
        rtx temp2 = XEXP (XEXP (operands[1], 0), 1);
        emit_move_insn (operands[0], gen_rtx_PLUS (DImode, temp, temp2));
        DONE;
    }


    if ((reload_in_progress | reload_completed) == 0
        && !register_operand (operands[0], DImode)
        && !register_operand (operands[1], DImode)
        && (((GET_CODE (operands[1]) != CONST_INT || INTVAL (operands[1]) != 0)
	       && operands[1] != CONST0_RTX (DImode))))
    {

      rtx temp = force_reg (DImode, operands[1]);
      emit_move_insn (operands[0], temp);
      DONE;
    }
  }
)



(define_insn "*movdi_internal"
  [(set (match_operand:DI 0 "nonimmediate_operand" "=d,d,d,d,d,R,o")
	(match_operand:DI 1 "general_operand"      " d,i,J,R,o,d,d"))]
  ""
  { 
    switch (which_alternative)
    {
      case 0:
        return "addk\t%0,%1\n\taddk\t%D0,%d1";
      case 1:
	return "addik\t%M0,r0,%h1\n\taddik\t%L0,r0,%j1 #li => la";
      case 2:
	  return "addk\t%0,r0,r0\n\taddk\t%D0,r0,r0";
      case 3:
      case 4:
        if (reg_mentioned_p (operands[0], operands[1]))
          return "lwi\t%D0,%o1\n\tlwi\t%0,%1";
	else
	  return "lwi\t%0,%1\n\tlwi\t%D0,%o1";
      case 5:
      case 6:
        return "swi\t%1,%0\n\tswi\t%D1,%o0";
    }
    return "unreachable";
  }
  [(set_attr "type"	"no_delay_move,no_delay_arith,no_delay_arith,no_delay_load,no_delay_load,no_delay_store,no_delay_store")
  (set_attr "mode"	"DI")
  (set_attr "length"   "8,8,8,8,12,8,12")])

(define_split
  [(set (match_operand:DI 0 "register_operand" "")
	(match_operand:DI 1 "register_operand" ""))]
  "reload_completed 
   && GET_CODE (operands[0]) == REG && GP_REG_P (REGNO (operands[0]))
   && GET_CODE (operands[1]) == REG && GP_REG_P (REGNO (operands[1])) 
   && (REGNO(operands[0]) == (REGNO(operands[1]) + 1))"

  [(set (subreg:SI (match_dup 0) 4) (subreg:SI (match_dup 1) 4))
  (set (subreg:SI (match_dup 0) 0) (subreg:SI (match_dup 1) 0))]
  "")

(define_split
  [(set (match_operand:DI 0 "register_operand" "")
	(match_operand:DI 1 "register_operand" ""))]
  "reload_completed 
   && GET_CODE (operands[0]) == REG && GP_REG_P (REGNO (operands[0]))
   && GET_CODE (operands[1]) == REG && GP_REG_P (REGNO (operands[1])) 
   && (REGNO (operands[0]) != (REGNO (operands[1]) + 1))"

  [(set (subreg:SI (match_dup 0) 0) (subreg:SI (match_dup 1) 0))
  (set (subreg:SI (match_dup 0) 4) (subreg:SI (match_dup 1) 4))]
  "")

;; Unlike most other insns, the move insns can't be split with
;; different predicates, because register spilling and other parts of
;; the compiler, have memoized the insn number already.

(define_expand "movsi"
  [(set (match_operand:SI 0 "nonimmediate_operand" "")
	(match_operand:SI 1 "general_operand" ""))]
  ""
  {
    if (microblaze_expand_move (SImode, operands)) DONE;
  }
)

;; Added for status registers
(define_insn "movsi_status"
  [(set (match_operand:SI 0 "register_operand" "=d,d,z")
        (match_operand:SI 1 "register_operand" "z,d,d"))]
  "microblaze_is_interrupt_variant ()"
  "@
	mfs\t%0,%1  #mfs
	addk\t%0,%1,r0 #add movsi
	mts\t%0,%1  #mts"	
  [(set_attr "type" "move")
  (set_attr "mode" "SI")
  (set_attr "length" "12")])

;; This move will be not be moved to delay slot.	
(define_insn "*movsi_internal3"
  [(set (match_operand:SI 0 "nonimmediate_operand" "=d,d,d")
	(match_operand:SI 1 "immediate_operand" "J,I,Mnis"))]
  "(register_operand (operands[0], SImode) && 
           (GET_CODE (operands[1]) == CONST_INT && 
                 (INTVAL (operands[1]) <= 32767 && INTVAL (operands[1]) >= -32768)))"  
  "@
   addk\t%0,r0,r0
   addik\t%0,r0,%1\t# %X1
   addik\t%0,r0,%1\t# %X1"
  [(set_attr "type"	"arith,arith,no_delay_arith")
  (set_attr "mode"	"SI")
  (set_attr "length"	"4")])

;; This move may be used for PLT label operand
(define_insn "*movsi_internal5_pltop"
  [(set (match_operand:SI 0 "register_operand" "=d,d")
	(match_operand:SI 1 "call_insn_operand" ""))]
  "(register_operand (operands[0], Pmode) && 
           PLT_ADDR_P (operands[1]))"
  { 
     gcc_unreachable ();
  }
  [(set_attr "type"	"load")
  (set_attr "mode"	"SI")
  (set_attr "length"	"4")])

(define_insn "*movsi_internal2"
  [(set (match_operand:SI 0 "nonimmediate_operand" "=d,d,d,   d,d,R,m")
	(match_operand:SI 1 "move_src_operand"         " d,I,Mnis,R,m,dJ,dJ"))]
  ""
  "@
   addk\t%0,%1,r0
   addik\t%0,r0,%1\t# %X1
   addik\t%0,%a1
   lw%i1\t%0,%1
   lw%i1\t%0,%1
   sw%i0\t%z1,%0
   sw%i0\t%z1,%0"
  [(set_attr "type"	"load,load,no_delay_load,load,no_delay_load,store,no_delay_store")
  (set_attr "mode"	"SI")
  (set_attr "length"	"4,4,8,4,8,4,8")])


;; 16-bit Integer moves

;; Unlike most other insns, the move insns can't be split with
;; different predicates, because register spilling and other parts of
;; the compiler, have memoized the insn number already.
;; Unsigned loads are used because BYTE_LOADS_ZERO_EXTEND is defined

(define_expand "movhi"
  [(set (match_operand:HI 0 "nonimmediate_operand" "")
	(match_operand:HI 1 "general_operand" ""))]
  ""
  {
    if ((reload_in_progress | reload_completed) == 0
        && !register_operand (operands[0], HImode)
        && !register_operand (operands[1], HImode)
        && ((GET_CODE (operands[1]) != CONST_INT
  	    || INTVAL (operands[1]) != 0)))
    {
        rtx temp = force_reg (HImode, operands[1]);
        emit_move_insn (operands[0], temp);
        DONE;
    }
  }
)

(define_insn "*movhi_internal2"
  [(set (match_operand:HI 0 "nonimmediate_operand" "=d,d,d,d,R,m")
	(match_operand:HI 1 "general_operand"       "I,d,R,m,dJ,dJ"))]
  ""
  "@
   addik\t%0,r0,%1\t# %X1
   addk\t%0,%1,r0
   lhui\t%0,%1
   lhui\t%0,%1
   sh%i0\t%z1,%0
   sh%i0\t%z1,%0"
  [(set_attr "type"	"arith,move,load,no_delay_load,store,no_delay_store")
  (set_attr "mode"	"HI")
  (set_attr "length"	"4,4,4,8,8,8")])

;; 8-bit Integer moves

;; Unlike most other insns, the move insns can't be split with
;; different predicates, because register spilling and other parts of
;; the compiler, have memoized the insn number already.
;; Unsigned loads are used because BYTE_LOADS_ZERO_EXTEND is defined

(define_expand "movqi"
  [(set (match_operand:QI 0 "nonimmediate_operand" "")
	(match_operand:QI 1 "general_operand" ""))]
  ""
  {
    if ((reload_in_progress | reload_completed) == 0
        && !register_operand (operands[0], QImode)
        && !register_operand (operands[1], QImode)
        && ((GET_CODE (operands[1]) != CONST_INT
            || INTVAL (operands[1]) != 0)))
    {
        rtx temp = force_reg (QImode, operands[1]);
        emit_move_insn (operands[0], temp);
        DONE;
    }
  }
)

(define_insn "*movqi_internal2"
  [(set (match_operand:QI 0 "nonimmediate_operand" "=d,d,d,d,d,R,m")
	(match_operand:QI 1 "general_operand"       "J,I,d,R,m,dJ,dJ"))]
  ""
  "@
   addk\t%0,r0,%z1
   addik\t%0,r0,%1\t# %X1
   addk\t%0,%1,r0
   lbu%i1\t%0,%1
   lbu%i1\t%0,%1
   sb%i0\t%z1,%0
   sbi\t%z1,%0"
  [(set_attr "type"	"arith,arith,move,load,no_delay_load,store,no_delay_store")
  (set_attr "mode"	"QI")
  (set_attr "length"	"4,4,8,4,8,4,8")])

;; Block moves, see microblaze.c for more details.
;; Argument 0 is the destination
;; Argument 1 is the source
;; Argument 2 is the length
;; Argument 3 is the alignment
 
(define_expand "movmemsi"
  [(parallel [(set (match_operand:BLK 0 "general_operand")
		   (match_operand:BLK 1 "general_operand"))
	      (use (match_operand:SI 2 ""))
	      (use (match_operand:SI 3 "const_int_operand"))])]
  ""
  {
    if (microblaze_expand_block_move (operands[0], operands[1], 
				      operands[2], operands[3]))
        DONE;
    else  
        FAIL;
  }
)

;; 32-bit floating point moves

(define_expand "movsf"
  [(set (match_operand:SF 0 "nonimmediate_operand" "")
        (match_operand:SF 1 "general_operand" ""))]
  ""
  {
    if ((reload_in_progress | reload_completed) == 0
        && !register_operand (operands[0], SFmode)
        && !register_operand (operands[1], SFmode)
        && ( ((GET_CODE (operands[1]) != CONST_INT || INTVAL (operands[1]) != 0)
                 && operands[1] != CONST0_RTX (SFmode))))
    {
        rtx temp = force_reg (SFmode, operands[1]);
        emit_move_insn (operands[0], temp);
        DONE;
    }
  }
)

;; Applies to both TARGET_SOFT_FLOAT and TARGET_HARD_FLOAT
;;
(define_insn "*movsf_internal"
  [(set (match_operand:SF 0 "nonimmediate_operand" "=d,d,d,d,d,R,m")
        (match_operand:SF 1 "general_operand" "G,d,R,F,m,d,d"))]
  "(register_operand (operands[0], SFmode)
       || register_operand (operands[1], SFmode)
       || operands[1] == CONST0_RTX (SFmode))"
  "@
   addk\t%0,r0,r0
   addk\t%0,%1,r0
   lw%i1\t%0,%1
   addik\t%0,r0,%F1
   lw%i1\t%0,%1
   sw%i0\t%z1,%0
   swi\t%z1,%0"
  [(set_attr "type"     "move,no_delay_load,load,no_delay_load,no_delay_load,store,no_delay_store")
  (set_attr "mode"      "SF")
  (set_attr "length"    "4,4,4,4,4,4,4")])

;; 64-bit floating point moves
(define_expand "movdf"
  [(set (match_operand:DF 0 "nonimmediate_operand" "")
        (match_operand:DF 1 "general_operand" ""))]
  ""
  {
    if (flag_pic == 2) {
      if (GET_CODE (operands[1]) == MEM 
          && !microblaze_legitimate_address_p (DFmode, XEXP (operands[1],0), 0))
      {
        rtx ptr_reg;
        rtx result;
        ptr_reg = force_reg (Pmode, XEXP (operands[1],0));
        result = gen_rtx_MEM (DFmode, ptr_reg);
        emit_move_insn (operands[0], result);
        DONE;
      }
    }
    if ((reload_in_progress | reload_completed) == 0
        && !register_operand (operands[0], DFmode)
        && !register_operand (operands[1], DFmode)
        && (((GET_CODE (operands[1]) != CONST_INT || INTVAL (operands[1]) != 0)
                 && operands[1] != CONST0_RTX (DFmode))))
    {
        rtx temp = force_reg (DFmode, operands[1]);
        emit_move_insn (operands[0], temp);
        DONE;
    }
  }
)

;; movdf_internal
;; Applies to both TARGET_SOFT_FLOAT and TARGET_HARD_FLOAT
;;
(define_insn "*movdf_internal"
  [(set (match_operand:DF 0 "nonimmediate_operand" "=d,d,d,d,o")
        (match_operand:DF 1 "general_operand" "dG,o,F,T,d"))]
  ""
  {
    switch (which_alternative)
    {
      case 0:
	return "addk\t%0,r0,r0\n\taddk\t%D0,r0,r0";
      case 1:
      case 3:
	if (reg_mentioned_p (operands[0], operands[1]))
          return "lwi\t%D0,%o1\n\tlwi\t%0,%1";
        else
	  return "lwi\t%0,%1\n\tlwi\t%D0,%o1";
      case 2:
      {
	return "addik\t%0,r0,%h1 \n\taddik\t%D0,r0,%j1 #Xfer Lo";
      }
      case 4:
	return "swi\t%1,%0\n\tswi\t%D1,%o0";
    }
    gcc_unreachable ();
  }
  [(set_attr "type"     "no_delay_move,no_delay_load,no_delay_load,no_delay_load,no_delay_store")
  (set_attr "mode"      "DF")
  (set_attr "length"    "4,8,8,16,8")])

(define_split
  [(set (match_operand:DF 0 "register_operand" "")
        (match_operand:DF 1 "register_operand" ""))]
  "reload_completed
   && GET_CODE (operands[0]) == REG && GP_REG_P (REGNO (operands[0]))
   && GET_CODE (operands[1]) == REG && GP_REG_P (REGNO (operands[1]))
   && (REGNO (operands[0]) == (REGNO (operands[1]) + 1))"
  [(set (subreg:SI (match_dup 0) 4) (subreg:SI (match_dup 1) 4))
  (set (subreg:SI (match_dup 0) 0) (subreg:SI (match_dup 1) 0))]
  "")

(define_split
  [(set (match_operand:DF 0 "register_operand" "")
        (match_operand:DF 1 "register_operand" ""))]
  "reload_completed
   && GET_CODE (operands[0]) == REG && GP_REG_P (REGNO (operands[0]))
   && GET_CODE (operands[1]) == REG && GP_REG_P (REGNO (operands[1]))
   && (REGNO (operands[0]) != (REGNO (operands[1]) + 1))"
  [(set (subreg:SI (match_dup 0) 0) (subreg:SI (match_dup 1) 0))
  (set (subreg:SI (match_dup 0) 4) (subreg:SI (match_dup 1) 4))]
  "")

;;----------------------------------------------------------------
;; Shifts
;;----------------------------------------------------------------

;;----------------------------------------------------------------
;; 32-bit left shifts
;;----------------------------------------------------------------
(define_expand "ashlsi3"
  [(set (match_operand:SI 0 "register_operand" "=&d")
	(ashift:SI (match_operand:SI 1 "register_operand" "d")
		   (match_operand:SI 2 "arith_operand" "")))]
  ""
  { 
    /* Avoid recursion for trivial cases. */
    if (!((GET_CODE (operands [2]) == CONST_INT) && (INTVAL (operands[2]) == 1)))
      if (microblaze_expand_shift (operands))
        DONE;
  }
)

;; Irrespective of if we have a barrel-shifter or not, we want to match 
;; shifts by 1 with a special pattern. When a barrel shifter is present, 
;; saves a cycle. If not, allows us to annotate the instruction for delay 
;; slot optimization
(define_insn "*ashlsi3_byone"
  [(set (match_operand:SI 0 "register_operand" "=d")
	(ashift:SI (match_operand:SI 1 "register_operand" "d")
                   (match_operand:SI 2 "arith_operand"    "I")))] 
  "(INTVAL (operands[2]) == 1)"
  "addk\t%0,%1,%1"
  [(set_attr "type"	"arith")
   (set_attr "mode"	"SI")
   (set_attr "length"	"4")]
)

;; Barrel shift left
(define_insn "ashlsi3_bshift"
  [(set (match_operand:SI 0 "register_operand" "=d,d")
	(ashift:SI (match_operand:SI 1 "register_operand" "d,d")
                   (match_operand:SI 2 "arith_operand"    "I,d")))]
  "TARGET_BARREL_SHIFT"
  "@
  bslli\t%0,%1,%2
  bsll\t%0,%1,%2"
  [(set_attr "type"	"bshift,bshift")
  (set_attr "mode"	"SI,SI")
  (set_attr "length"	"4,4")]
)

;; The following patterns apply when there is no barrel shifter present

(define_insn "*ashlsi3_with_mul_delay"
  [(set (match_operand:SI 0 "register_operand" "=d")
	(ashift:SI (match_operand:SI 1 "register_operand"  "d")
                   (match_operand:SI 2 "immediate_operand" "I")))] 
  "!TARGET_SOFT_MUL 
   && ((1 << INTVAL (operands[2])) <= 32767 && (1 << INTVAL (operands[2])) >= -32768)"
  "muli\t%0,%1,%m2"
  ;; This MUL will not generate an imm. Can go into a delay slot.
  [(set_attr "type"	"arith")
   (set_attr "mode"	"SI")
   (set_attr "length"	"4")]
)

(define_insn "*ashlsi3_with_mul_nodelay"
  [(set (match_operand:SI 0 "register_operand" "=d")
	(ashift:SI (match_operand:SI 1 "register_operand"  "d")
                   (match_operand:SI 2 "immediate_operand" "I")))] 
  "!TARGET_SOFT_MUL"
  "muli\t%0,%1,%m2"
  ;; This MUL will generate an IMM. Cannot go into a delay slot
  [(set_attr "type"	"no_delay_arith")
   (set_attr "mode"	"SI")
   (set_attr "length"	"8")]
)

(define_insn "*ashlsi3_with_size_opt"
  [(set (match_operand:SI 0 "register_operand" "=&d")
       (ashift:SI (match_operand:SI 1 "register_operand"  "d")
                   (match_operand:SI 2 "immediate_operand" "I")))]
  "(INTVAL (operands[2]) > 5 && optimize_size)"
  {
    operands[3] = gen_rtx_REG (SImode, MB_ABI_ASM_TEMP_REGNUM);

    output_asm_insn ("ori\t%3,r0,%2", operands);
    if (REGNO (operands[0]) != REGNO (operands[1]))
        output_asm_insn ("addk\t%0,%1,r0", operands);

    output_asm_insn ("addik\t%3,%3,-1", operands);
    output_asm_insn ("bneid\t%3,.-4", operands);
    return "addk\t%0,%0,%0";
  }
  [(set_attr "type"    "multi")
   (set_attr "mode"    "SI")
   (set_attr "length"  "20")]
)

(define_insn "*ashlsi3_with_rotate"
  [(set (match_operand:SI 0 "register_operand" "=&d")
       (ashift:SI (match_operand:SI 1 "register_operand"  "d")
                   (match_operand:SI 2 "immediate_operand" "I")))]
  "(INTVAL (operands[2]) > 17 && !optimize_size)"
  {
    int i, nshift;
    
    nshift = INTVAL (operands[2]);
    operands[3] = gen_int_mode (0xFFFFFFFF << nshift, SImode);

    /* We do one extra shift so that the first bit (carry) coming into the MSB
       will be masked out */
    output_asm_insn ("src\t%0,%1", operands);
    for (i = 0; i < (32 - nshift); i++)
       output_asm_insn ("src\t%0,%0", operands);

    return "andi\t%0,%0,%3";
  }
  [(set_attr "type"    "multi")
  (set_attr "mode"     "SI")
  (set_attr "length"   "80")]
)

(define_insn "*ashlsi_inline"
  [(set (match_operand:SI 0 "register_operand" "=&d")
       (ashift:SI (match_operand:SI 1 "register_operand"  "d")
                   (match_operand:SI 2 "immediate_operand" "I")))]
  ""
  {
    int i;
    int nshift = INTVAL (operands[2]);
    if (REGNO (operands[0]) != REGNO (operands[1]))
      output_asm_insn ("addk\t%0,r0,%1", operands);
    output_asm_insn ("addk\t%0,%1,%1", operands);
    for (i = 0; i < (nshift - 2); i++)
      output_asm_insn ("addk\t%0,%0,%0", operands);
    return "addk\t%0,%0,%0";
  }
  [(set_attr "type"    "multi")
  (set_attr "mode"     "SI")
  (set_attr "length"   "124")]
)

(define_insn "*ashlsi_reg"
  [(set (match_operand:SI 0 "register_operand" "=&d")
       (ashift:SI (match_operand:SI 1 "register_operand"  "d")
                   (match_operand:SI 2 "register_operand" "d")))]
  ""
  {
    operands[3] = gen_rtx_REG (SImode, MB_ABI_ASM_TEMP_REGNUM);
    output_asm_insn ("andi\t%3,%2,31", operands);
    if (REGNO (operands[0]) != REGNO (operands[1])) 
      output_asm_insn ("addk\t%0,r0,%1", operands);
    /* Exit the loop if zero shift. */
    output_asm_insn ("beqid\t%3,.+20", operands);
    /* Emit the loop.  */
    output_asm_insn ("addk\t%0,%0,r0", operands);
    output_asm_insn ("addik\t%3,%3,-1", operands);
    output_asm_insn ("bneid\t%3,.-4", operands);
    return "addk\t%0,%0,%0";
  }
  [(set_attr "type"    "multi")
  (set_attr "mode"     "SI")
  (set_attr "length"   "28")]
)


;;----------------------------------------------------------------
;; 32-bit right shifts
;;----------------------------------------------------------------
(define_expand "ashrsi3"
  [(set (match_operand:SI 0 "register_operand" "=&d")
	(ashiftrt:SI (match_operand:SI 1 "register_operand" "d")
                     (match_operand:SI 2 "arith_operand" "")))]
  ""
  {
    /* Avoid recursion for trivial cases. */
    if (!((GET_CODE (operands [2]) == CONST_INT) && (INTVAL (operands[2]) == 1)))
      if (microblaze_expand_shift (operands))
        DONE;
  }
)

;; Irrespective of if we have a barrel-shifter or not, we want to match 
;; shifts by 1 with a special pattern. When a barrel shifter is present, 
;; saves a cycle. If not, allows us to annotate the instruction for delay 
;; slot optimization
(define_insn "*ashrsi3_byone"
  [(set (match_operand:SI 0 "register_operand" "=d")
	(ashiftrt:SI (match_operand:SI 1 "register_operand" "d")
                     (match_operand:SI 2 "arith_operand"    "I")))] 
  "(INTVAL (operands[2]) == 1)"
  "sra\t%0,%1"
  [(set_attr "type"	"arith")
   (set_attr "mode"	"SI")
   (set_attr "length"	"4")]
)

;; Barrel shift right logical
(define_insn "*ashrsi3_bshift"
  [(set (match_operand:SI 0 "register_operand" "=d,d")
	(ashiftrt:SI (match_operand:SI 1 "register_operand" "d,d")
                     (match_operand:SI 2 "arith_operand"    "I,d")))]
  "TARGET_BARREL_SHIFT"
  "@
  bsrai\t%0,%1,%2
  bsra\t%0,%1,%2"
  [(set_attr "type"	"bshift,bshift")
  (set_attr "mode"	"SI,SI")
  (set_attr "length"	"4,4")]
)

(define_insn "*ashrsi_inline"
  [(set (match_operand:SI 0 "register_operand" "=&d")
       (ashiftrt:SI (match_operand:SI 1 "register_operand"  "d")
                   (match_operand:SI 2 "immediate_operand" "I")))]
  ""
  {
    int i;
    int nshift = INTVAL (operands[2]);
    if (REGNO (operands[0]) != REGNO (operands[1]))
      output_asm_insn ("addk\t%0,r0,%1", operands);
    output_asm_insn ("sra\t%0,%1", operands);
    for (i = 0; i < (nshift - 2); i++)
      output_asm_insn ("sra\t%0,%0", operands);
    return "sra\t%0,%0";
  }
  [(set_attr "type"    "multi")
  (set_attr "mode"     "SI")
  (set_attr "length"   "124")]
)

(define_insn "*ashlri_reg"
  [(set (match_operand:SI 0 "register_operand" "=&d")
       (ashiftrt:SI (match_operand:SI 1 "register_operand"  "d")
                   (match_operand:SI 2 "register_operand" "d")))]
  ""
  {
    operands[3] = gen_rtx_REG (SImode, MB_ABI_ASM_TEMP_REGNUM);
    output_asm_insn ("andi\t%3,%2,31", operands);
    if (REGNO (operands[0]) != REGNO (operands[1])) 
      output_asm_insn ("addk\t%0,r0,%1", operands);
    /* Exit the loop if zero shift. */
    output_asm_insn ("beqid\t%3,.+20", operands);
    /* Emit the loop.  */
    output_asm_insn ("addk\t%0,%0,r0", operands);
    output_asm_insn ("addik\t%3,%3,-1", operands);
    output_asm_insn ("bneid\t%3,.-4", operands);
    return "sra\t%0,%0";
  }
  [(set_attr "type"    "multi")
  (set_attr "mode"     "SI")
  (set_attr "length"   "28")]
)

;;----------------------------------------------------------------
;; 32-bit right shifts (logical)
;;----------------------------------------------------------------

(define_expand "lshrsi3"
  [(set (match_operand:SI 0 "register_operand" "=&d")
	(lshiftrt:SI (match_operand:SI 1 "register_operand" "d")
                     (match_operand:SI 2 "arith_operand" "")))]
  ""
  {
    /* Avoid recursion for trivial cases. */
    if (!((GET_CODE (operands [2]) == CONST_INT) && (INTVAL (operands[2]) == 1)))
      if (microblaze_expand_shift (operands))
        DONE;
  }
)

;; Irrespective of if we have a barrel-shifter or not, we want to match 
;; shifts by 1 with a special pattern. When a barrel shifter is present, 
;; saves a cycle. If not, allows us to annotate the instruction for delay 
;; slot optimization
(define_insn "*lshrsi3_byone"
  [(set (match_operand:SI 0 "register_operand" "=d")
	(lshiftrt:SI (match_operand:SI 1 "register_operand" "d")
                     (match_operand:SI 2 "arith_operand"    "I")))] 
  "(INTVAL (operands[2]) == 1)"
  "srl\t%0,%1"
  [(set_attr "type"	"arith")
   (set_attr "mode"	"SI")
   (set_attr "length"	"4")]
)

;; Barrel shift right logical
(define_insn "*lshrsi3_bshift"
  [(set (match_operand:SI 0 "register_operand" "=d,d")
	(lshiftrt:SI (match_operand:SI 1 "register_operand" "d,d")
                     (match_operand:SI 2 "arith_operand"    "I,d")))]
  "TARGET_BARREL_SHIFT"
  "@
  bsrli\t%0,%1,%2
  bsrl\t%0,%1,%2"
  [(set_attr "type"	"bshift,bshift")
  (set_attr "mode"	"SI,SI")
  (set_attr "length"	"4,4")]
)

(define_insn "*lshrsi_inline"
  [(set (match_operand:SI 0 "register_operand" "=&d")
       (lshiftrt:SI (match_operand:SI 1 "register_operand"  "d")
                   (match_operand:SI 2 "immediate_operand" "I")))]
  ""
  {
    int i;
    int nshift = INTVAL (operands[2]);
    if (REGNO (operands[0]) != REGNO (operands[1]))
      output_asm_insn ("addk\t%0,r0,%1", operands);
    output_asm_insn ("srl\t%0,%1", operands);
    for (i = 0; i < (nshift - 2); i++)
      output_asm_insn ("srl\t%0,%0", operands);
    return "srl\t%0,%0";
  }
  [(set_attr "type"    "multi")
  (set_attr "mode"     "SI")
  (set_attr "length"   "124")]
)

(define_insn "*lshlri_reg"
  [(set (match_operand:SI 0 "register_operand" "=&d")
       (lshiftrt:SI (match_operand:SI 1 "register_operand"  "d")
                   (match_operand:SI 2 "register_operand" "d")))]
  ""
  {
    operands[3] = gen_rtx_REG (SImode, MB_ABI_ASM_TEMP_REGNUM);
    output_asm_insn ("andi\t%3,%2,31", operands);
    if (REGNO (operands[0]) != REGNO (operands[1])) 
      output_asm_insn ("addk\t%0,r0,%1", operands);
    /* Exit the loop if zero shift. */
    output_asm_insn ("beqid\t%3,.+20", operands);
    /* Emit the loop.  */
    output_asm_insn ("addk\t%0,%0,r0", operands);
    output_asm_insn ("addik\t%3,%3,-1", operands);
    output_asm_insn ("bneid\t%3,.-4", operands);
    return "srl\t%0,%0";
  }
  [(set_attr "type"    "multi")
  (set_attr "mode"     "SI")
  (set_attr "length"   "28")]
)

;;----------------------------------------------------------------
;; Setting a register from an integer comparison. 
;;----------------------------------------------------------------
(define_expand "cstoresi4"
   [(set (match_operand:SI 0 "register_operand")
        (match_operator:SI 1 "ordered_comparison_operator"
	      [(match_operand:SI 2 "register_operand")
	       (match_operand:SI 3 "register_operand")]))]
  "TARGET_PATTERN_COMPARE"
  "if (GET_CODE (operand1) != EQ && GET_CODE (operand1) != NE) 
     FAIL;
  "
)

(define_insn "seq_internal_pat" 
  [(set (match_operand:SI 0 "register_operand" "=d")
	(eq:SI 
	       (match_operand:SI 1 "register_operand" "d")
	       (match_operand:SI 2 "register_operand" "d")))]
  "TARGET_PATTERN_COMPARE"
  "pcmpeq\t%0,%1,%2"
  [(set_attr "type"	"arith")
   (set_attr "mode"	"SI")
   (set_attr "length"	"4")]
)              

(define_insn "sne_internal_pat" 
  [(set (match_operand:SI 0 "register_operand" "=d")
	(ne:SI 
	       (match_operand:SI 1 "register_operand" "d")
	       (match_operand:SI 2 "register_operand" "d")))]
  "TARGET_PATTERN_COMPARE"
  "pcmpne\t%0,%1,%2"
  [(set_attr "type"	"arith")
  (set_attr "mode"	"SI")
  (set_attr "length"	"4")]
)              

(define_insn "signed_compare"
  [(set (match_operand:SI 0 "register_operand" "=d")
	(unspec
		[(match_operand:SI 1 "register_operand" "d")
		 (match_operand:SI 2 "register_operand" "d")] UNSPEC_CMP))]
  ""
  "cmp\t%0,%1,%2"
  [(set_attr "type"	"arith")
  (set_attr "mode"	"SI")
  (set_attr "length"	"4")])

(define_insn "unsigned_compare"
  [(set (match_operand:SI 0 "register_operand" "=d")
	(unspec 
		[(match_operand:SI 1 "register_operand" "d")
		 (match_operand:SI 2 "register_operand" "d")] UNSPEC_CMPU))]
  ""
  "cmpu\t%0,%1,%2"
  [(set_attr "type"	"arith")
  (set_attr "mode"	"SI")
  (set_attr "length"	"4")])

;;----------------------------------------------------------------
;; Setting a register from an floating point comparison. 
;;----------------------------------------------------------------
(define_insn "cstoresf4"
   [(set (match_operand:SI 0 "register_operand" "=r")
        (match_operator 1 "comparison_operator"
	      [(match_operand:SF 2 "register_operand" "r")
	       (match_operand:SF 3 "register_operand" "r")]))]
  "TARGET_HARD_FLOAT"
  "fcmp.%C1\t%0,%3,%2"
  [(set_attr "type"     "fcmp")
   (set_attr "mode"      "SF")
   (set_attr "length"    "4")]
)

;;----------------------------------------------------------------
;; Conditional branches
;;----------------------------------------------------------------

(define_expand "cbranchsi4"
  [(set (pc)
	(if_then_else (match_operator 0 "ordered_comparison_operator"
		       [(match_operand:SI 1 "register_operand")
		        (match_operand:SI 2 "arith_operand")])
		      (label_ref (match_operand 3 ""))
		      (pc)))]
  ""
{
  microblaze_expand_conditional_branch (SImode, operands);
  DONE;
})

(define_expand "cbranchsf4"
  [(set (pc)
	(if_then_else (match_operator 0 "comparison_operator"
		       [(match_operand:SF 1 "register_operand")
		        (match_operand:SF 2 "register_operand")])
		      (label_ref (match_operand 3 ""))
		      (pc)))]
  "TARGET_HARD_FLOAT"
{
  microblaze_expand_conditional_branch_sf (operands);
  DONE;

})

;; Used to implement comparison instructions
(define_expand "condjump"
  [(set (pc)
	(if_then_else (match_operand 0)
		      (label_ref (match_operand 1))
		      (pc)))])

(define_insn "branch_zero"
  [(set (pc)
	(if_then_else (match_operator:SI 0 "ordered_comparison_operator"
  				 [(match_operand:SI 1 "register_operand" "d")
                                  (const_int 0)])
                      (match_operand:SI 2 "pc_or_label_operand" "")
                      (match_operand:SI 3 "pc_or_label_operand" "")))
  ]
  ""
  {
    if (operands[3] == pc_rtx) 
      return "b%C0i%?\t%z1,%2";
    else 
      return "b%N0i%?\t%z1,%3";
  }
  [(set_attr "type"	"branch")
   (set_attr "mode"	"none")
   (set_attr "length"	"4")]
)

;;----------------------------------------------------------------
;; Unconditional branches
;;----------------------------------------------------------------
(define_insn "jump"
  [(set (pc)
	(label_ref (match_operand 0 "" "")))]
  ""
  {
    if (GET_CODE (operands[0]) == REG)
        return "br%?\t%0";
    else	
        return "bri%?\t%l0";
  }
  [(set_attr "type"	"jump")
  (set_attr "mode"	"none")
  (set_attr "length"	"4")])

(define_expand "indirect_jump"
  [(set (pc) (match_operand 0 "register_operand" "d"))]
  ""
  {
    rtx dest = operands[0];
    if (GET_CODE (dest) != REG || GET_MODE (dest) != Pmode)
      operands[0] = copy_to_mode_reg (Pmode, dest);

    emit_jump_insn (gen_indirect_jump_internal1 (operands[0]));
    DONE;
  }
)

;; Indirect jumps. Jump to register values. Assuming absolute jumps

(define_insn "indirect_jump_internal1"
  [(set (pc) (match_operand:SI 0 "register_operand" "d"))]
  ""
  "bra%?\t%0"
  [(set_attr "type"	"jump")
  (set_attr "mode"	"none")
  (set_attr "length"	"4")])

(define_expand "tablejump"
  [(set (pc)
	(match_operand 0 "register_operand" "d"))
  (use (label_ref (match_operand 1 "" "")))]
  ""
  {
    gcc_assert (GET_MODE (operands[0]) == Pmode);

    if (!flag_pic)
      emit_jump_insn (gen_tablejump_internal1 (operands[0], operands[1]));
    else
      emit_jump_insn (gen_tablejump_internal3 (operands[0], operands[1]));
    DONE;
  }
)

(define_insn "tablejump_internal1"
  [(set (pc)
	(match_operand:SI 0 "register_operand" "d"))
  (use (label_ref (match_operand 1 "" "")))]
  ""
  "bra%?\t%0 "
  [(set_attr "type"	"jump")
  (set_attr "mode"	"none")
  (set_attr "length"	"4")])

(define_expand "tablejump_internal3"
  [(parallel [(set (pc)
		   (plus:SI (match_operand:SI 0 "register_operand" "d")
			    (label_ref:SI (match_operand:SI 1 "" ""))))
             (use (label_ref:SI (match_dup 1)))])]
  ""
  ""
)

;; need to change for MicroBlaze PIC
(define_insn ""
 [(set (pc)
	(plus:SI (match_operand:SI 0 "register_operand" "d")
		 (label_ref:SI (match_operand 1 "" ""))))
  (use (label_ref:SI (match_dup 1)))]
 "NEXT_INSN (operands[1]) != 0
  && GET_CODE (PATTERN (NEXT_INSN (operands[1]))) == ADDR_DIFF_VEC
  && flag_pic"
  {
    output_asm_insn ("addk\t%0,%0,r20",operands);
    return "bra%?\t%0";
}
 [(set_attr "type"	"jump")
  (set_attr "mode"	"none")
  (set_attr "length"	"4")])

(define_expand "tablejump_internal4"
  [(parallel [(set (pc)
		   (plus:DI (match_operand:DI 0 "register_operand" "d")
			    (label_ref:DI (match_operand:SI 1 "" ""))))
             (use (label_ref:DI (match_dup 1)))])]
  ""
  ""
)

;;----------------------------------------------------------------
;; Function prologue/epilogue and stack allocation
;;----------------------------------------------------------------
(define_expand "prologue"
  [(const_int 1)]
  ""
  {
      microblaze_expand_prologue ();
      DONE;
  }
)

(define_expand "epilogue"
  [(use (const_int 0))]
  ""
  {
      microblaze_expand_epilogue ();
      DONE;
  }
)

;; An insn to allocate new stack space for dynamic use (e.g., alloca).
;; We copy the return address, decrement the stack pointer and save the 
;; return address again at the new stack top 

(define_expand "allocate_stack"
  [(set (match_operand 0 "register_operand" "=r")
	(minus (reg 1) (match_operand 1 "register_operand" "")))
   (set (reg 1)
	(minus (reg 1) (match_dup 1)))]
  ""
  { 
    rtx retaddr = gen_rtx_MEM (Pmode, stack_pointer_rtx);
    rtx rtmp    = gen_rtx_REG (SImode, R_TMP);
    rtx neg_op0;

    emit_move_insn (rtmp, retaddr);
    if (GET_CODE (operands[1]) != CONST_INT)
    {
        neg_op0 = gen_reg_rtx (Pmode);
	emit_insn (gen_negsi2 (neg_op0, operands[1]));
    } else
        neg_op0 = GEN_INT (- INTVAL (operands[1]));

    emit_insn (gen_addsi3 (stack_pointer_rtx, stack_pointer_rtx, neg_op0));
    emit_move_insn (gen_rtx_MEM (Pmode, stack_pointer_rtx), rtmp);
    emit_move_insn (operands[0], virtual_stack_dynamic_rtx);
    emit_insn (gen_rtx_CLOBBER (SImode, rtmp));
    DONE;
  }
)

(define_expand "save_stack_block"
  [(match_operand 0 "register_operand" "")
   (match_operand 1 "register_operand" "")]
  ""
  {
    emit_move_insn (operands[0], operands[1]);
    DONE;
  }
)

(define_expand "restore_stack_block"
  [(match_operand 0 "register_operand" "")
   (match_operand 1 "register_operand" "")]
  ""
  {
    rtx retaddr = gen_rtx_MEM (Pmode, stack_pointer_rtx);
    rtx rtmp    = gen_rtx_REG (SImode, R_TMP);

    /* Move the retaddr.  */
    emit_move_insn (rtmp, retaddr);
    emit_move_insn (operands[0], operands[1]);
    emit_move_insn (gen_rtx_MEM (Pmode, operands[0]), rtmp);
    DONE;
  }
)

;; Trivial return.  Make it look like a normal return insn as that
;; allows jump optimizations to work better .
(define_expand "return"
  [(simple_return)]
  "microblaze_can_use_return_insn ()"
  {}
)

(define_expand "simple_return"
  [(simple_return)]
  ""
  {}
)

(define_insn "*<optab>"
  [(any_return)]
  ""
  { 
    if (microblaze_is_interrupt_variant ())
        return "rtid\tr14, 0\;%#";
    else
        return "rtsd\tr15, 8\;%#";
  }
  [(set_attr "type"	"jump")
  (set_attr "mode"	"none")
  (set_attr "length"	"4")]
)

;; Normal return.

(define_insn "<optab>_internal"
  [(any_return)
   (use (match_operand:SI 0 "register_operand" ""))]
  ""
  {	
    if (microblaze_is_interrupt_variant ())
        return "rtid\tr14,0 \;%#";
    else
        return "rtsd\tr15,8 \;%#";
  }
  [(set_attr "type"	"jump")
  (set_attr "mode"	"none")
  (set_attr "length"	"4")])


;; Block any insns from across this point
;; Useful to group sequences together.
(define_insn "blockage"
  [(unspec_volatile [(const_int 0)] 0)]
  ""
  ""
  [(set_attr "type"	"unknown")
  (set_attr "mode"	"none")
  (set_attr "length"	"0")])

  
;;----------------------------------------------------------------
;; Function calls
;;----------------------------------------------------------------

(define_expand "call"
  [(parallel [(call (match_operand 0 "memory_operand" "m")
		    (match_operand 1 "" "i"))
             (clobber (reg:SI R_SR))
             (use (match_operand 2 "" ""))
             (use (match_operand 3 "" ""))])]
  ""
  {
    rtx addr = XEXP (operands[0], 0);

    if (flag_pic == 2 && GET_CODE (addr) == SYMBOL_REF 
	&& !SYMBOL_REF_LOCAL_P (addr)) 
      {
        rtx temp = gen_rtx_UNSPEC (Pmode, gen_rtvec (1, addr), UNSPEC_PLT);
        XEXP (operands[0], 0) = temp;
      }
    
    if ((GET_CODE (addr) != REG && !CONSTANT_ADDRESS_P (addr))
	|| !call_insn_operand (addr, VOIDmode))
      XEXP (operands[0], 0) = copy_to_mode_reg (Pmode, addr);

    if (GET_CODE (XEXP (operands[0], 0)) == UNSPEC)
      emit_call_insn (gen_call_internal_plt0 (operands[0], operands[1],
                        gen_rtx_REG (SImode, 
				     GP_REG_FIRST + MB_ABI_SUB_RETURN_ADDR_REGNUM),
                               	     pic_offset_table_rtx));
    else
      emit_call_insn (gen_call_internal0 (operands[0], operands[1],
                        gen_rtx_REG (SImode, 
				     GP_REG_FIRST + MB_ABI_SUB_RETURN_ADDR_REGNUM)));

        DONE;
  }
)

(define_expand "call_internal0"
  [(parallel [(call (match_operand 0 "" "")
		    (match_operand 1 "" ""))
             (clobber (match_operand:SI 2 "" ""))])]
  ""
  {
  }
)
 
(define_expand "call_internal_plt0"
  [(parallel [(call (match_operand 0 "" "")
		    (match_operand 1 "" ""))
             (clobber (match_operand:SI 2 "" ""))
             (use (match_operand:SI 3 "" ""))])]
  ""
  {
  }
)
 
(define_insn "call_internal_plt"
  [(call (mem (match_operand:SI 0 "call_insn_plt_operand" ""))
	 (match_operand:SI 1 "" "i"))
  (clobber (reg:SI R_SR))
  (use (reg:SI R_GOT))]
  "flag_pic"
  {
    register rtx target2 = gen_rtx_REG (Pmode, 
			      GP_REG_FIRST + MB_ABI_SUB_RETURN_ADDR_REGNUM);
    gen_rtx_CLOBBER (VOIDmode, target2);
    return "brlid\tr15,%0\;%#";
  }
  [(set_attr "type"	"call")
  (set_attr "mode"	"none")
  (set_attr "length"	"4")])

(define_insn "call_internal1"
  [(call (mem (match_operand:SI 0 "call_insn_simple_operand" "ri"))
	 (match_operand:SI 1 "" "i"))
  (clobber (reg:SI R_SR))]
  ""
  {
    register rtx target = operands[0];
    register rtx target2 = gen_rtx_REG (Pmode,
			      GP_REG_FIRST + MB_ABI_SUB_RETURN_ADDR_REGNUM);
    if (GET_CODE (target) == SYMBOL_REF) {
        gen_rtx_CLOBBER (VOIDmode, target2);
        return "brlid\tr15,%0\;%#";
    } else if (GET_CODE (target) == CONST_INT)
        return "la\t%@,r0,%0\;brald\tr15,%@\;%#";
    else if (GET_CODE (target) == REG)
        return "brald\tr15,%0\;%#";	
    else {
        fprintf (stderr,"Unsupported call insn\n");
        return NULL;
    }
  }
  [(set_attr "type"	"call")
  (set_attr "mode"	"none")
  (set_attr "length"	"4")])

;; calls.c now passes a fourth argument, make saber happy

(define_expand "call_value"
  [(parallel [(set (match_operand 0 "register_operand" "=d")
		   (call (match_operand 1 "memory_operand" "m")
			 (match_operand 2 "" "i")))
             (clobber (reg:SI R_SR))
             (use (match_operand 3 "" ""))])] ;; next_arg_reg
  ""
  {
    rtx addr = XEXP (operands[1], 0);

    if (flag_pic == 2 && GET_CODE (addr) == SYMBOL_REF
	&& !SYMBOL_REF_LOCAL_P (addr)) 
      {
        rtx temp = gen_rtx_UNSPEC (Pmode, gen_rtvec (1, addr), UNSPEC_PLT);
        XEXP (operands[1], 0) = temp;
      }

    if ((GET_CODE (addr) != REG && !CONSTANT_ADDRESS_P (addr))
        || !call_insn_operand (addr, VOIDmode))
      XEXP (operands[1], 0) = copy_to_mode_reg (Pmode, addr);

    if (GET_CODE (XEXP (operands[1], 0)) == UNSPEC)
      emit_call_insn (gen_call_value_intern_plt0 (operands[0], operands[1], 
			operands[2],
                        gen_rtx_REG (SImode, 
				     GP_REG_FIRST + MB_ABI_SUB_RETURN_ADDR_REGNUM),
				     pic_offset_table_rtx));
    else
      emit_call_insn (gen_call_value_internal (operands[0], operands[1], 
			operands[2],
                        gen_rtx_REG (SImode, 
				     GP_REG_FIRST + MB_ABI_SUB_RETURN_ADDR_REGNUM)));

    DONE;
  }
)


(define_expand "call_value_internal"
  [(parallel [(set (match_operand 0 "" "")
		   (call (match_operand 1 "" "")
			 (match_operand 2 "" "")))
             (clobber (match_operand:SI 3 "" ""))
             ])]
  ""
  {}
)

(define_expand "call_value_intern_plt0"
  [(parallel[(set (match_operand 0 "" "")
                  (call (match_operand 1 "" "")
                        (match_operand 2 "" "")))
             (clobber (match_operand:SI 3 "" ""))
             (use (match_operand:SI 4 "" ""))])]
  "flag_pic"
  {}
)

(define_insn "call_value_intern_plt"
  [(set (match_operand:VOID 0 "register_operand" "=d")
        (call (mem (match_operand:SI 1 "call_insn_plt_operand" ""))
              (match_operand:SI 2 "" "i")))
   (clobber (match_operand:SI 3 "register_operand" "=d"))
   (use (match_operand:SI 4 "register_operand"))]
  "flag_pic"
  { 
    register rtx target2=gen_rtx_REG (Pmode,GP_REG_FIRST + MB_ABI_SUB_RETURN_ADDR_REGNUM);

    gen_rtx_CLOBBER (VOIDmode,target2);
    return "brlid\tr15,%1\;%#";
  }
  [(set_attr "type"	"call")
  (set_attr "mode"	"none")
  (set_attr "length"	"4")])

(define_insn "call_value_intern"
  [(set (match_operand:VOID 0 "register_operand" "=d")
        (call (mem (match_operand:VOID 1 "call_insn_operand" "ri"))
              (match_operand:SI 2 "" "i")))
   (clobber (match_operand:SI 3 "register_operand" "=d"))]
  ""
  { 
    register rtx target = operands[1];
    register rtx target2=gen_rtx_REG (Pmode,GP_REG_FIRST + MB_ABI_SUB_RETURN_ADDR_REGNUM);

    if (GET_CODE (target) == SYMBOL_REF)
    {
      gen_rtx_CLOBBER (VOIDmode,target2);
      if (SYMBOL_REF_FLAGS (target) & SYMBOL_FLAG_FUNCTION)
        {
	  return "brlid\tr15,%1\;%#";
        }
      else
        {
	  return "bralid\tr15,%1\;%#";
        }
    }
    else if (GET_CODE (target) == CONST_INT)
        return "la\t%@,r0,%1\;brald\tr15,%@\;%#";
    else if (GET_CODE (target) == REG)
        return "brald\tr15,%1\;%#";	
    else 
        return "Unsupported call insn\n";
  }
  [(set_attr "type"	"call")
  (set_attr "mode"	"none")
  (set_attr "length"	"4")])


;; Call subroutine returning any type.
(define_expand "untyped_call"
  [(parallel [(call (match_operand 0 "" "")
		    (const_int 0))
             (match_operand 1 "" "")
             (match_operand 2 "" "")])]
  ""
  {
    if (operands[0])		/* silence statement not reached warnings */
    {
        int i;

        emit_call_insn (gen_call (operands[0], const0_rtx, NULL, const0_rtx));

        for (i = 0; i < XVECLEN (operands[2], 0); i++)
	{
	    rtx set = XVECEXP (operands[2], 0, i);
	    emit_move_insn (SET_DEST (set), SET_SRC (set));
	}

        emit_insn (gen_blockage ());
        DONE;
      }
  }
)

;;----------------------------------------------------------------
;; Misc.
;;----------------------------------------------------------------

(define_insn "nop"
  [(const_int 0)]
  ""
  "nop"
  [(set_attr "type"	"nop")
  (set_attr "mode"	"none")
  (set_attr "length"	"4")])

;; The insn to set GOT. The hardcoded number "8" accounts for $pc difference
;; between "mfs" and "addik" instructions.
(define_insn "set_got"
  [(set (match_operand:SI 0 "register_operand" "=r")
    (unspec:SI [(const_int 0)] UNSPEC_SET_GOT))]
  ""
  "mfs\t%0,rpc\n\taddik\t%0,%0,_GLOBAL_OFFSET_TABLE_+8"
  [(set_attr "type" "multi")
   (set_attr "length" "12")])

;; This insn gives the count of leading number of zeros for the second
;; operand and stores the result in first operand.
(define_insn "clzsi2"
  [(set (match_operand:SI 0 "register_operand" "=r")
        (clz:SI (match_operand:SI 1 "register_operand" "r")))]
  "TARGET_HAS_CLZ"
  "clz\t%0,%1"
  [(set_attr "type"     "arith")
  (set_attr "mode"      "SI")
<<<<<<< HEAD
  (set_attr "length"    "4")])
=======
  (set_attr "length"    "4")])

(include "sync.md")
>>>>>>> 4d0aec87
<|MERGE_RESOLUTION|>--- conflicted
+++ resolved
@@ -2219,10 +2219,6 @@
   "clz\t%0,%1"
   [(set_attr "type"     "arith")
   (set_attr "mode"      "SI")
-<<<<<<< HEAD
   (set_attr "length"    "4")])
-=======
-  (set_attr "length"    "4")])
-
-(include "sync.md")
->>>>>>> 4d0aec87
+
+(include "sync.md")