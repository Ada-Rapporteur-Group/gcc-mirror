/* Output routines for GCC for CRX.
   Copyright (C) 1991, 1993, 1994, 1995, 1996, 1997, 1998, 1999, 2000, 2001,
<<<<<<< HEAD
   2002, 2003, 2004, 2007  Free Software Foundation, Inc.
=======
   2002, 2003, 2004, 2005, 2006, 2007, 2008 Free Software Foundation, Inc.
>>>>>>> 42bae686

   This file is part of GCC.

   GCC is free software; you can redistribute it and/or modify it
   under the terms of the GNU General Public License as published
   by the Free Software Foundation; either version 3, or (at your
   option) any later version.

   GCC is distributed in the hope that it will be useful, but WITHOUT
   ANY WARRANTY; without even the implied warranty of MERCHANTABILITY
   or FITNESS FOR A PARTICULAR PURPOSE.  See the GNU General Public
   License for more details.

   You should have received a copy of the GNU General Public License
   along with GCC; see the file COPYING3.  If not see
   <http://www.gnu.org/licenses/>.  */

/*****************************************************************************/
/* HEADER INCLUDES							     */
/*****************************************************************************/

#include "config.h"
#include "system.h"
#include "coretypes.h"
#include "tm.h"
#include "rtl.h"
#include "tree.h"
#include "tm_p.h"
#include "regs.h"
#include "hard-reg-set.h"
#include "real.h"
#include "insn-config.h"
#include "conditions.h"
#include "output.h"
#include "insn-codes.h"
#include "insn-attr.h"
#include "flags.h"
#include "except.h"
#include "function.h"
#include "recog.h"
#include "expr.h"
#include "optabs.h"
#include "toplev.h"
#include "basic-block.h"
#include "target.h"
#include "target-def.h"

/*****************************************************************************/
/* DEFINITIONS								     */
/*****************************************************************************/

/* Maximum number of register used for passing parameters.  */
#define MAX_REG_FOR_PASSING_ARGS 6

/* Minimum number register used for passing parameters.  */
#define MIN_REG_FOR_PASSING_ARGS 2

/* The maximum count of words supported in the assembly of the architecture in
 * a push/pop instruction.  */
#define MAX_COUNT		8

/* Predicate is true if the current function is a 'noreturn' function, i.e. it
 * is qualified as volatile.  */
#define FUNC_IS_NORETURN_P(decl) (TREE_THIS_VOLATILE (decl))

/* The following macros are used in crx_decompose_address () */

/* Returns the factor of a scaled index address or -1 if invalid. */
#define SCALE_FOR_INDEX_P(X)	\
 (GET_CODE (X) == CONST_INT ?	\
  (INTVAL (X) == 1 ? 1 :	\
   INTVAL (X) == 2 ? 2 :	\
   INTVAL (X) == 4 ? 4 :	\
   INTVAL (X) == 8 ? 8 :	\
   -1) :			\
  -1)

/* Nonzero if the rtx X is a signed const int of n bits */
#define RTX_SIGNED_INT_FITS_N_BITS(X,n)			\
 ((GET_CODE (X) == CONST_INT				\
   && SIGNED_INT_FITS_N_BITS (INTVAL (X), n)) ? 1 : 0)

/* Nonzero if the rtx X is an unsigned const int of n bits.  */
#define RTX_UNSIGNED_INT_FITS_N_BITS(X, n)		\
 ((GET_CODE (X) == CONST_INT				\
   && UNSIGNED_INT_FITS_N_BITS (INTVAL (X), n)) ? 1 : 0)

/*****************************************************************************/
/* STATIC VARIABLES							     */
/*****************************************************************************/

/* Nonzero if the last param processed is passed in a register.  */
static int last_parm_in_reg;

/* Will hold the number of the last register the prologue saves, -1 if no
 * register is saved. */
static int last_reg_to_save;

/* Each object in the array is a register number. Mark 1 for registers that
 * need to be saved.  */
static int save_regs[FIRST_PSEUDO_REGISTER];

/* Number of bytes saved on the stack for non-scratch registers */
static int sum_regs = 0;

/* Number of bytes saved on the stack for local variables. */
static int local_vars_size;

/* The sum of 2 sizes: locals vars and padding byte for saving the registers.
 * Used in expand_prologue () and expand_epilogue ().  */
static int size_for_adjusting_sp;

/* In case of a POST_INC or POST_DEC memory reference, we must report the mode
 * of the memory reference from PRINT_OPERAND to PRINT_OPERAND_ADDRESS. */
static enum machine_mode output_memory_reference_mode;

/*****************************************************************************/
/* GLOBAL VARIABLES							     */
/*****************************************************************************/

/* Table of machine attributes.  */
const struct attribute_spec crx_attribute_table[];

/* Test and compare insns use these globals to generate branch insns.  */
rtx crx_compare_op0 = NULL_RTX;
rtx crx_compare_op1 = NULL_RTX;

/*****************************************************************************/
/* TARGETM FUNCTION PROTOTYPES						     */
/*****************************************************************************/

static bool crx_fixed_condition_code_regs (unsigned int *, unsigned int *);
static rtx crx_struct_value_rtx (tree fntype ATTRIBUTE_UNUSED,
				 int incoming ATTRIBUTE_UNUSED);
static bool crx_return_in_memory (const_tree type, const_tree fntype ATTRIBUTE_UNUSED);
static int crx_address_cost (rtx, bool);

/*****************************************************************************/
/* STACK LAYOUT AND CALLING CONVENTIONS					     */
/*****************************************************************************/

#undef	TARGET_FIXED_CONDITION_CODE_REGS
#define	TARGET_FIXED_CONDITION_CODE_REGS crx_fixed_condition_code_regs

#undef	TARGET_STRUCT_VALUE_RTX
#define	TARGET_STRUCT_VALUE_RTX		crx_struct_value_rtx

#undef	TARGET_RETURN_IN_MEMORY
#define	TARGET_RETURN_IN_MEMORY		crx_return_in_memory

/*****************************************************************************/
/* RELATIVE COSTS OF OPERATIONS						     */
/*****************************************************************************/

#undef	TARGET_ADDRESS_COST
#define	TARGET_ADDRESS_COST		crx_address_cost

/*****************************************************************************/
/* TARGET-SPECIFIC USES OF `__attribute__'				     */
/*****************************************************************************/

#undef  TARGET_ATTRIBUTE_TABLE
#define TARGET_ATTRIBUTE_TABLE		crx_attribute_table

const struct attribute_spec crx_attribute_table[] = {
  /* ISRs have special prologue and epilogue requirements. */
  {"interrupt", 0, 0, false, true, true, NULL},
  {NULL, 0, 0, false, false, false, NULL}
};


/* Initialize 'targetm' variable which contains pointers to functions and data
 * relating to the target machine.  */

struct gcc_target targetm = TARGET_INITIALIZER;


/*****************************************************************************/
/* TARGET HOOK IMPLEMENTATIONS						     */
/*****************************************************************************/

/* Return the fixed registers used for condition codes.  */

static bool
crx_fixed_condition_code_regs (unsigned int *p1, unsigned int *p2)
{
    *p1 = CC_REGNUM;
    *p2 = INVALID_REGNUM;
    return true;
}

/* Implements hook TARGET_STRUCT_VALUE_RTX.  */

static rtx
crx_struct_value_rtx (tree fntype ATTRIBUTE_UNUSED,
		      int incoming ATTRIBUTE_UNUSED)
{
  return gen_rtx_REG (Pmode, CRX_STRUCT_VALUE_REGNUM);
}

/* Implements hook TARGET_RETURN_IN_MEMORY.  */

static bool
crx_return_in_memory (const_tree type, const_tree fntype ATTRIBUTE_UNUSED)
{
  if (TYPE_MODE (type) == BLKmode)
    {
      HOST_WIDE_INT size = int_size_in_bytes (type);
      return (size == -1 || size > 8);
    }
  else
    return false;
}


/*****************************************************************************/
/* MACRO IMPLEMENTATIONS						     */
/*****************************************************************************/

/* STACK LAYOUT AND CALLING CONVENTIONS ROUTINES */
/* --------------------------------------------- */

/* Return nonzero if the current function being compiled is an interrupt
 * function as specified by the "interrupt" attribute.  */

int
crx_interrupt_function_p (void)
{
  tree attributes;

  attributes = TYPE_ATTRIBUTES (TREE_TYPE (current_function_decl));
  return lookup_attribute ("interrupt", attributes) != NULL_TREE;
}

/* Compute values for the array save_regs and the variable sum_regs.  The index
 * of save_regs is numbers of register, each will get 1 if we need to save it
 * in the current function, 0 if not. sum_regs is the total sum of the
 * registers being saved. */

static void
crx_compute_save_regs (void)
{
  unsigned int regno;

  /* initialize here so in case the function is no-return it will be -1. */
  last_reg_to_save = -1;

  /* No need to save any registers if the function never returns.  */
  if (FUNC_IS_NORETURN_P (current_function_decl))
    return;

  /* Initialize the number of bytes to be saved. */
  sum_regs = 0;

  for (regno = 0; regno < FIRST_PSEUDO_REGISTER; regno++)
    {
      if (fixed_regs[regno])
	{
	  save_regs[regno] = 0;
	  continue;
	}

      /* If this reg is used and not call-used (except RA), save it. */
      if (crx_interrupt_function_p ())
	{
	  if (!current_function_is_leaf && call_used_regs[regno])
	    /* this is a volatile reg in a non-leaf interrupt routine - save it
	     * for the sake of its sons.  */
	    save_regs[regno] = 1;

	  else if (df_regs_ever_live_p (regno))
	    /* This reg is used - save it.  */
	    save_regs[regno] = 1;
	  else
	    /* This reg is not used, and is not a volatile - don't save. */
      	    save_regs[regno] = 0;
	}
      else
	{
	  /* If this reg is used and not call-used (except RA), save it. */
	  if (df_regs_ever_live_p (regno)
	      && (!call_used_regs[regno] || regno == RETURN_ADDRESS_REGNUM))
	    save_regs[regno] = 1;
	  else
	    save_regs[regno] = 0;
	}
    }

  for (regno = 0; regno < FIRST_PSEUDO_REGISTER; regno++)
    if (save_regs[regno] == 1)
      {
	last_reg_to_save = regno;
	sum_regs += UNITS_PER_WORD;
      }
}

/* Compute the size of the local area and the size to be adjusted by the
 * prologue and epilogue. */

static void
crx_compute_frame (void)
{
  /* For aligning the local variables. */
  int stack_alignment = STACK_BOUNDARY / BITS_PER_UNIT;
  int padding_locals;

  /* Padding needed for each element of the frame.  */
  local_vars_size = get_frame_size ();

  /* Align to the stack alignment. */
  padding_locals = local_vars_size % stack_alignment;
  if (padding_locals)
    padding_locals = stack_alignment - padding_locals;

  local_vars_size += padding_locals;

  size_for_adjusting_sp = local_vars_size + (ACCUMULATE_OUTGOING_ARGS ?
				     crtl->outgoing_args_size : 0);
}

/* Implements the macro INITIAL_ELIMINATION_OFFSET, return the OFFSET. */

int
crx_initial_elimination_offset (int from, int to)
{
  /* Compute this since we need to use sum_regs.  */
  crx_compute_save_regs ();

  /* Compute this since we need to use local_vars_size.  */
  crx_compute_frame ();

  if ((from) == FRAME_POINTER_REGNUM && (to) == STACK_POINTER_REGNUM)
    return (ACCUMULATE_OUTGOING_ARGS ?
	    crtl->outgoing_args_size : 0);
  else if ((from) == ARG_POINTER_REGNUM && (to) == FRAME_POINTER_REGNUM)
    return (sum_regs + local_vars_size);
  else if ((from) == ARG_POINTER_REGNUM && (to) == STACK_POINTER_REGNUM)
    return (sum_regs + local_vars_size +
	    (ACCUMULATE_OUTGOING_ARGS ?
	     crtl->outgoing_args_size : 0));
  else
    abort ();
}

/* REGISTER USAGE */
/* -------------- */

/* Return the class number of the smallest class containing reg number REGNO.
 * This could be a conditional expression or could index an array. */

enum reg_class
crx_regno_reg_class (int regno)
{
  if (regno >= 0 && regno < SP_REGNUM)
    return NOSP_REGS;

  if (regno == SP_REGNUM)
    return GENERAL_REGS;

  if (regno == LO_REGNUM)
    return LO_REGS;
  if (regno == HI_REGNUM)
    return HI_REGS;

  return NO_REGS;
}

/* Transfer between HILO_REGS and memory via secondary reloading. */

enum reg_class
crx_secondary_reload_class (enum reg_class rclass,
			    enum machine_mode mode ATTRIBUTE_UNUSED,
			    rtx x ATTRIBUTE_UNUSED)
{
  if (reg_classes_intersect_p (rclass, HILO_REGS)
      && true_regnum (x) == -1)
    return GENERAL_REGS;

  return NO_REGS;
}

/* Return 1 if hard register REGNO can hold a value of machine-mode MODE. */

int
crx_hard_regno_mode_ok (int regno, enum machine_mode mode)
{
  /* CC can only hold CCmode values.  */
  if (regno == CC_REGNUM)
    return GET_MODE_CLASS (mode) == MODE_CC;
  if (GET_MODE_CLASS (mode) == MODE_CC)
    return 0;
  /* HILO registers can only hold SImode and DImode */
  if (HILO_REGNO_P (regno))
    return mode == SImode || mode == DImode;
  return 1;
}

/* PASSING FUNCTION ARGUMENTS */
/* -------------------------- */

/* If enough param regs are available for passing the param of type TYPE return
 * the number of registers needed else 0.  */

static int
enough_regs_for_param (CUMULATIVE_ARGS * cum, tree type,
		       enum machine_mode mode)
{
  int type_size;
  int remaining_size;

  if (mode != BLKmode)
    type_size = GET_MODE_BITSIZE (mode);
  else
    type_size = int_size_in_bytes (type) * BITS_PER_UNIT;

  remaining_size =
    BITS_PER_WORD * (MAX_REG_FOR_PASSING_ARGS -
    (MIN_REG_FOR_PASSING_ARGS + cum->ints) + 1);

  /* Any variable which is too big to pass in two registers, will pass on
   * stack. */
  if ((remaining_size >= type_size) && (type_size <= 2 * BITS_PER_WORD))
    return (type_size + BITS_PER_WORD - 1) / BITS_PER_WORD;

  return 0;
}

/* Implements the macro FUNCTION_ARG defined in crx.h.  */

rtx
crx_function_arg (CUMULATIVE_ARGS * cum, enum machine_mode mode, tree type,
	      int named ATTRIBUTE_UNUSED)
{
  last_parm_in_reg = 0;

  /* Function_arg () is called with this type just after all the args have had
   * their registers assigned. The rtx that function_arg returns from this type
   * is supposed to pass to 'gen_call' but currently it is not implemented (see
   * macro GEN_CALL).  */
  if (type == void_type_node)
    return NULL_RTX;

  if (targetm.calls.must_pass_in_stack (mode, type) || (cum->ints < 0))
    return NULL_RTX;

  if (mode == BLKmode)
    {
      /* Enable structures that need padding bytes at the end to pass to a
       * function in registers. */
      if (enough_regs_for_param (cum, type, mode) != 0)
	{
	  last_parm_in_reg = 1;
	  return gen_rtx_REG (mode, MIN_REG_FOR_PASSING_ARGS + cum->ints);
	}
    }

  if (MIN_REG_FOR_PASSING_ARGS + cum->ints > MAX_REG_FOR_PASSING_ARGS)
    return NULL_RTX;
  else
    {
      if (enough_regs_for_param (cum, type, mode) != 0)
	{
	  last_parm_in_reg = 1;
	  return gen_rtx_REG (mode, MIN_REG_FOR_PASSING_ARGS + cum->ints);
	}
    }

  return NULL_RTX;
}

/* Implements the macro INIT_CUMULATIVE_ARGS defined in crx.h.  */

void
crx_init_cumulative_args (CUMULATIVE_ARGS * cum, tree fntype,
		      rtx libfunc ATTRIBUTE_UNUSED)
{
  tree param, next_param;

  cum->ints = 0;

  /* Determine if this function has variable arguments.  This is indicated by
   * the last argument being 'void_type_mode' if there are no variable
   * arguments.  Change here for a different vararg.  */
  for (param = (fntype) ? TYPE_ARG_TYPES (fntype) : 0;
       param != (tree) 0; param = next_param)
    {
      next_param = TREE_CHAIN (param);
      if (next_param == (tree) 0 && TREE_VALUE (param) != void_type_node)
	{
	  cum->ints = -1;
	  return;
	}
    }
}

/* Implements the macro FUNCTION_ARG_ADVANCE defined in crx.h.  */

void
crx_function_arg_advance (CUMULATIVE_ARGS * cum, enum machine_mode mode,
		      tree type, int named ATTRIBUTE_UNUSED)
{
  /* l holds the number of registers required */
  int l = GET_MODE_BITSIZE (mode) / BITS_PER_WORD;

  /* If the parameter isn't passed on a register don't advance cum.  */
  if (!last_parm_in_reg)
    return;

  if (targetm.calls.must_pass_in_stack (mode, type) || (cum->ints < 0))
    return;

  if (mode == SImode || mode == HImode || mode == QImode || mode == DImode)
    {
      if (l <= 1)
	cum->ints += 1;
      else
	cum->ints += l;
    }
  else if (mode == SFmode || mode == DFmode)
    cum->ints += l;
  else if ((mode) == BLKmode)
    {
      if ((l = enough_regs_for_param (cum, type, mode)) != 0)
	cum->ints += l;
    }

}

/* Implements the macro FUNCTION_ARG_REGNO_P defined in crx.h.  Return nonzero
 * if N is a register used for passing parameters.  */

int
crx_function_arg_regno_p (int n)
{
  return (n <= MAX_REG_FOR_PASSING_ARGS && n >= MIN_REG_FOR_PASSING_ARGS);
}

/* ADDRESSING MODES */
/* ---------------- */

/* Implements the macro GO_IF_LEGITIMATE_ADDRESS defined in crx.h.
 * The following addressing modes are supported on CRX:
 *
 * Relocations		--> const | symbol_ref | label_ref
 * Absolute address	--> 32-bit absolute
 * Post increment	--> reg + 12-bit disp.
 * Post modify		--> reg + 12-bit disp.
 * Register relative	--> reg | 32-bit disp. + reg | 4 bit + reg
 * Scaled index		--> reg + reg | 22-bit disp. + reg + reg |
 *			    22-disp. + reg + reg + (2 | 4 | 8) */

static int crx_addr_reg_p (rtx addr_reg)
{
  rtx reg;

  if (REG_P (addr_reg))
    {
      reg = addr_reg;
    }
  else if ((GET_CODE (addr_reg) == SUBREG
	   && REG_P (SUBREG_REG (addr_reg))
	   && GET_MODE_SIZE (GET_MODE (SUBREG_REG (addr_reg)))
	   <= UNITS_PER_WORD))
    {
      reg = SUBREG_REG (addr_reg);
    }
  else
    return FALSE;

  if (GET_MODE (addr_reg) != Pmode)
    {
      return FALSE;
    }

  return TRUE;
}

enum crx_addrtype
crx_decompose_address (rtx addr, struct crx_address *out)
{
  rtx base = NULL_RTX, index = NULL_RTX, disp = NULL_RTX;
  rtx scale_rtx = NULL_RTX, side_effect = NULL_RTX;
  int scale = -1;
  
  enum crx_addrtype retval = CRX_INVALID;

  switch (GET_CODE (addr))
    {
    case CONST_INT:
      /* Absolute address (known at compile time) */
      retval = CRX_ABSOLUTE;
      disp = addr;
      if (!UNSIGNED_INT_FITS_N_BITS (INTVAL (disp), GET_MODE_BITSIZE (Pmode)))
	return CRX_INVALID;
      break;
      
    case CONST:
    case SYMBOL_REF:
    case LABEL_REF:
      /* Absolute address (known at link time) */
      retval = CRX_ABSOLUTE;
      disp = addr;
      break;

    case REG:
    case SUBREG:
      /* Register relative address */
      retval = CRX_REG_REL;
      base = addr;
      break;

    case PLUS:
      switch (GET_CODE (XEXP (addr, 0)))
	{
	case REG:
	case SUBREG:
	  if (REG_P (XEXP (addr, 1)))
	    {
	      /* Scaled index with scale = 1 and disp. = 0 */
	      retval = CRX_SCALED_INDX;
	      base = XEXP (addr, 1);
	      index = XEXP (addr, 0); 
	      scale = 1;
	    }
	  else if (RTX_SIGNED_INT_FITS_N_BITS (XEXP (addr, 1), 28))
	    {
	      /* Register relative address and <= 28-bit disp. */
	      retval = CRX_REG_REL;
	      base = XEXP (addr, 0);
	      disp = XEXP (addr, 1);
	    }
	  else
	    return CRX_INVALID;
	  break;

	case PLUS:
	  /* Scaled index and <= 22-bit disp. */
	  retval = CRX_SCALED_INDX;
	  base = XEXP (XEXP (addr, 0), 1); 
	  disp = XEXP (addr, 1);
	  if (!RTX_SIGNED_INT_FITS_N_BITS (disp, 22))
	    return CRX_INVALID;
	  switch (GET_CODE (XEXP (XEXP (addr, 0), 0)))
	    {
	    case REG:
	      /* Scaled index with scale = 0 and <= 22-bit disp. */
	      index = XEXP (XEXP (addr, 0), 0); 
	      scale = 1;
	      break;
	      
	    case MULT:
	      /* Scaled index with scale >= 0 and <= 22-bit disp. */
	      index = XEXP (XEXP (XEXP (addr, 0), 0), 0); 
	      scale_rtx = XEXP (XEXP (XEXP (addr, 0), 0), 1); 
	      if ((scale = SCALE_FOR_INDEX_P (scale_rtx)) == -1)
		return CRX_INVALID;
	      break;

	    default:
	      return CRX_INVALID;
	    }
	  break;
	  
	case MULT:
	  /* Scaled index with scale >= 0 */
	  retval = CRX_SCALED_INDX;
	  base = XEXP (addr, 1); 
	  index = XEXP (XEXP (addr, 0), 0); 
	  scale_rtx = XEXP (XEXP (addr, 0), 1); 
	  /* Scaled index with scale >= 0 and <= 22-bit disp. */
	  if ((scale = SCALE_FOR_INDEX_P (scale_rtx)) == -1)
	    return CRX_INVALID;
	  break;

	default:
	  return CRX_INVALID;
	}
      break;

    case POST_INC:
    case POST_DEC:
      /* Simple post-increment */
      retval = CRX_POST_INC;
      base = XEXP (addr, 0);
      side_effect = addr;
      break;

    case POST_MODIFY:
      /* Generic post-increment with <= 12-bit disp. */
      retval = CRX_POST_INC;
      base = XEXP (addr, 0);
      side_effect = XEXP (addr, 1);
      if (base != XEXP (side_effect, 0))
	return CRX_INVALID;
      switch (GET_CODE (side_effect))
	{
	case PLUS:
	case MINUS:
	  disp = XEXP (side_effect, 1);
	  if (!RTX_SIGNED_INT_FITS_N_BITS (disp, 12))
	    return CRX_INVALID;
	  break;

	default:
	  /* CRX only supports PLUS and MINUS */
	  return CRX_INVALID;
	}
      break;

    default:
      return CRX_INVALID;
    }

  if (base && !crx_addr_reg_p (base)) return CRX_INVALID;
  if (index && !crx_addr_reg_p (index)) return CRX_INVALID;
  
  out->base = base;
  out->index = index;
  out->disp = disp;
  out->scale = scale;
  out->side_effect = side_effect;

  return retval;
}

int
crx_legitimate_address_p (enum machine_mode mode ATTRIBUTE_UNUSED,
			  rtx addr, int strict)
{
  enum crx_addrtype addrtype;
  struct crx_address address;
						 
  if (TARGET_DEBUG_ADDR)
    {
      fprintf (stderr,
               "\n======\nGO_IF_LEGITIMATE_ADDRESS, mode = %s, strict = %d\n",
               GET_MODE_NAME (mode), strict);
      debug_rtx (addr);
    }
  
  addrtype = crx_decompose_address (addr, &address);

  if (addrtype == CRX_POST_INC && GET_MODE_SIZE (mode) > UNITS_PER_WORD)
    return FALSE;

  if (TARGET_DEBUG_ADDR)
    {
      const char *typestr;
      switch (addrtype)
	{
	case CRX_INVALID:
	  typestr = "Invalid";
	  break;
	case CRX_REG_REL:
	  typestr = "Register relative";
	  break;
	case CRX_POST_INC:
	  typestr = "Post-increment";
	  break;
	case CRX_SCALED_INDX:
	  typestr = "Scaled index";
	  break;
	case CRX_ABSOLUTE:
	  typestr = "Absolute";
	  break;
	default:
	  abort ();
	}
      fprintf (stderr, "CRX Address type: %s\n", typestr);
    }
  
  if (addrtype == CRX_INVALID)
    return FALSE;

  if (strict)
    {
      if (address.base && !REGNO_OK_FOR_BASE_P (REGNO (address.base)))
	{
	  if (TARGET_DEBUG_ADDR)
	    fprintf (stderr, "Base register not strict\n");
	  return FALSE;
	}
      if (address.index && !REGNO_OK_FOR_INDEX_P (REGNO (address.index)))
	{
	  if (TARGET_DEBUG_ADDR)
	    fprintf (stderr, "Index register not strict\n");
	  return FALSE;
	}
    }

  return TRUE;
}

/* ROUTINES TO COMPUTE COSTS */
/* ------------------------- */

/* Return cost of the memory address x. */

static int
crx_address_cost (rtx addr, bool speed ATTRIBUTE_UNUSED)
{
  enum crx_addrtype addrtype;
  struct crx_address address;
						 
  int cost = 2;
  
  addrtype = crx_decompose_address (addr, &address);
  
  gcc_assert (addrtype != CRX_INVALID);

  /* An absolute address causes a 3-word instruction */
  if (addrtype == CRX_ABSOLUTE)
    cost+=2;
  
  /* Post-modifying addresses are more powerful.  */
  if (addrtype == CRX_POST_INC)
    cost-=2;

  /* Attempt to minimize number of registers in the address. */
  if (address.base)
    cost++;
  
  if (address.index && address.scale == 1)
    cost+=5;

  if (address.disp && !INT_CST4 (INTVAL (address.disp)))
    cost+=2;

  if (TARGET_DEBUG_ADDR)
    {
      fprintf (stderr, "\n======\nTARGET_ADDRESS_COST = %d\n", cost);
      debug_rtx (addr);
    }
  
  return cost;
}

/* Return the cost of moving data of mode MODE between a register of class
 * RCLASS and memory; IN is zero if the value is to be written to memory,
 * nonzero if it is to be read in. This cost is relative to those in
 * REGISTER_MOVE_COST.  */

int
crx_memory_move_cost (enum machine_mode mode,
		  enum reg_class rclass ATTRIBUTE_UNUSED,
		  int in ATTRIBUTE_UNUSED)
{
  /* One LD or ST takes twice the time of a simple reg-reg move */
  if (reg_classes_intersect_p (rclass, GENERAL_REGS))
    {
      /* printf ("GENERAL_REGS LD/ST = %d\n", 4 * HARD_REGNO_NREGS (0, mode));*/
      return 4 * HARD_REGNO_NREGS (0, mode);
    }	
  else if (reg_classes_intersect_p (rclass, HILO_REGS))
    {
      /* HILO to memory and vice versa */
      /* printf ("HILO_REGS %s = %d\n", in ? "LD" : "ST",
	     (REGISTER_MOVE_COST (mode,
				 in ? GENERAL_REGS : HILO_REGS,
				 in ? HILO_REGS : GENERAL_REGS) + 4)
	* HARD_REGNO_NREGS (0, mode)); */
      return (REGISTER_MOVE_COST (mode,
				 in ? GENERAL_REGS : HILO_REGS,
				 in ? HILO_REGS : GENERAL_REGS) + 4)
	* HARD_REGNO_NREGS (0, mode);
    }
  else /* default (like in i386) */
    {
      /* printf ("ANYREGS = 100\n"); */
      return 100;
    }
}

/* INSTRUCTION OUTPUT */
/* ------------------ */

/* Check if a const_double is ok for crx store-immediate instructions */

int
crx_const_double_ok (rtx op)
{
  if (GET_MODE (op) == DFmode)
  {
    REAL_VALUE_TYPE r;
    long l[2];
    REAL_VALUE_FROM_CONST_DOUBLE (r, op);
    REAL_VALUE_TO_TARGET_DOUBLE (r, l);
    return (UNSIGNED_INT_FITS_N_BITS (l[0], 4) &&
	    UNSIGNED_INT_FITS_N_BITS (l[1], 4)) ? 1 : 0;
  }

  if (GET_MODE (op) == SFmode)
  {
    REAL_VALUE_TYPE r;
    long l;
    REAL_VALUE_FROM_CONST_DOUBLE (r, op);
    REAL_VALUE_TO_TARGET_SINGLE (r, l);
    return UNSIGNED_INT_FITS_N_BITS (l, 4) ? 1 : 0;
  }

  return (UNSIGNED_INT_FITS_N_BITS (CONST_DOUBLE_LOW (op), 4) &&
	  UNSIGNED_INT_FITS_N_BITS (CONST_DOUBLE_HIGH (op), 4)) ? 1 : 0;
}

/* Implements the macro PRINT_OPERAND defined in crx.h.  */

void
crx_print_operand (FILE * file, rtx x, int code)
{
  switch (code)
    {
    case 'p' :
      if (GET_CODE (x) == REG) {
	if (GET_MODE (x) == DImode || GET_MODE (x) == DFmode)
	  {
	    int regno = REGNO (x);
	    if (regno + 1 >= SP_REGNUM) abort ();
	    fprintf (file, "{%s, %s}", reg_names[regno], reg_names[regno + 1]);
	    return;
	  }
	else
	  {
	    if (REGNO (x) >= SP_REGNUM) abort ();
	    fprintf (file, "%s", reg_names[REGNO (x)]);
	    return;
	  }
      }

    case 'd' :
	{
	  const char *crx_cmp_str;
	  switch (GET_CODE (x))
	    { /* MD: compare (reg, reg or imm) but CRX: cmp (reg or imm, reg)
	       * -> swap all non symmetric ops */
	    case EQ  : crx_cmp_str = "eq"; break;
	    case NE  : crx_cmp_str = "ne"; break;
	    case GT  : crx_cmp_str = "lt"; break;
	    case GTU : crx_cmp_str = "lo"; break;
	    case LT  : crx_cmp_str = "gt"; break;
	    case LTU : crx_cmp_str = "hi"; break;
	    case GE  : crx_cmp_str = "le"; break;
	    case GEU : crx_cmp_str = "ls"; break;
	    case LE  : crx_cmp_str = "ge"; break;
	    case LEU : crx_cmp_str = "hs"; break;
	    default : abort ();
	    }
	  fprintf (file, "%s", crx_cmp_str);
	  return;
	}

    case 'H':
      /* Print high part of a double precision value. */
      switch (GET_CODE (x))
	{
	case CONST_DOUBLE:
	  if (GET_MODE (x) == SFmode) abort ();
	  if (GET_MODE (x) == DFmode)
	    {
	      /* High part of a DF const. */
	      REAL_VALUE_TYPE r;
	      long l[2];

	      REAL_VALUE_FROM_CONST_DOUBLE (r, x);
	      REAL_VALUE_TO_TARGET_DOUBLE (r, l);

	      fprintf (file, "$0x%lx", l[1]);
	      return;
	    }

	  /* -- Fallthrough to handle DI consts -- */

	case CONST_INT:
	    {
	      rtx high, low;
	      split_double (x, &low, &high);
	      putc ('$', file);
	      output_addr_const (file, high);
	      return;
	    }

	case REG:
	  if (REGNO (x) + 1 >= FIRST_PSEUDO_REGISTER) abort ();
	  fprintf (file, "%s", reg_names[REGNO (x) + 1]);
	  return;

	case MEM:
	  /* Adjust memory address to high part.  */
	    {
	      rtx adj_mem = x;
	      adj_mem = adjust_address (adj_mem, GET_MODE (adj_mem), 4);

	      output_memory_reference_mode = GET_MODE (adj_mem);
	      output_address (XEXP (adj_mem, 0));
	      return;
	    }

	default:
	  abort ();
	}

    case 'L':
      /* Print low part of a double precision value. */
      switch (GET_CODE (x))
	{
	case CONST_DOUBLE:
	  if (GET_MODE (x) == SFmode) abort ();
	  if (GET_MODE (x) == DFmode)
	    {
	      /* High part of a DF const. */
	      REAL_VALUE_TYPE r;
	      long l[2];

	      REAL_VALUE_FROM_CONST_DOUBLE (r, x);
	      REAL_VALUE_TO_TARGET_DOUBLE (r, l);

	      fprintf (file, "$0x%lx", l[0]);
	      return;
	    }

	  /* -- Fallthrough to handle DI consts -- */

	case CONST_INT:
	    {
	      rtx high, low;
	      split_double (x, &low, &high);
	      putc ('$', file);
	      output_addr_const (file, low);
	      return;
	    }

	case REG:
	  fprintf (file, "%s", reg_names[REGNO (x)]);
	  return;

	case MEM:
	  output_memory_reference_mode = GET_MODE (x);
	  output_address (XEXP (x, 0));
	  return;

	default:
	  abort ();
	}

    case 0 : /* default */
      switch (GET_CODE (x))
	{
	case REG:
	  fprintf (file, "%s", reg_names[REGNO (x)]);
	  return;

	case MEM:
	  output_memory_reference_mode = GET_MODE (x);
	  output_address (XEXP (x, 0));
	  return;

	case CONST_DOUBLE:
	    {
	      REAL_VALUE_TYPE r;
	      long l;

	      /* Always use H and L for double precision - see above */
	      gcc_assert (GET_MODE (x) == SFmode);

	      REAL_VALUE_FROM_CONST_DOUBLE (r, x);
	      REAL_VALUE_TO_TARGET_SINGLE (r, l);

	      fprintf (file, "$0x%lx", l);
	      return;
	    }

	default:
	  putc ('$', file);
	  output_addr_const (file, x);
	  return;
	}

    default:
      output_operand_lossage ("invalid %%xn code");
    }

  abort ();
}

/* Implements the macro PRINT_OPERAND_ADDRESS defined in crx.h.  */

void
crx_print_operand_address (FILE * file, rtx addr)
{
  enum crx_addrtype addrtype;
  struct crx_address address;

  int offset;
  
  addrtype = crx_decompose_address (addr, &address);
  
  if (address.disp)
    offset = INTVAL (address.disp);
  else
    offset = 0;

  switch (addrtype)
    {
    case CRX_REG_REL:
      fprintf (file, "%d(%s)", offset, reg_names[REGNO (address.base)]);
      return;
      
    case CRX_POST_INC:
      switch (GET_CODE (address.side_effect))
	{
	case PLUS:
	  break;
	case MINUS:
	  offset = -offset;
	  break;
	case POST_INC:
	  offset = GET_MODE_SIZE (output_memory_reference_mode);
	  break;
	case POST_DEC:
	  offset = -GET_MODE_SIZE (output_memory_reference_mode);
	  break;
	default:
	  abort ();
	}
	fprintf (file, "%d(%s)+", offset, reg_names[REGNO (address.base)]);
      return;
      
    case CRX_SCALED_INDX:
      fprintf (file, "%d(%s, %s, %d)", offset, reg_names[REGNO (address.base)],
	       reg_names[REGNO (address.index)], address.scale);
      return;
      
    case CRX_ABSOLUTE:
      output_addr_const (file, address.disp);
      return;
      
    default:
      abort ();
    }
}


/*****************************************************************************/
/* MACHINE DESCRIPTION HELPER-FUNCTIONS					     */
/*****************************************************************************/

void crx_expand_movmem_single (rtx src, rtx srcbase, rtx dst, rtx dstbase,
			       rtx tmp_reg, unsigned HOST_WIDE_INT *offset_p)
{
  rtx addr, mem;
  unsigned HOST_WIDE_INT offset = *offset_p;

  /* Load */
  addr = plus_constant (src, offset);
  mem = adjust_automodify_address (srcbase, SImode, addr, offset);
  emit_move_insn (tmp_reg, mem);

  /* Store */
  addr = plus_constant (dst, offset);
  mem = adjust_automodify_address (dstbase, SImode, addr, offset);
  emit_move_insn (mem, tmp_reg);

  *offset_p = offset + 4;
}

int
crx_expand_movmem (rtx dstbase, rtx srcbase, rtx count_exp, rtx align_exp)
{
  unsigned HOST_WIDE_INT count = 0, offset, si_moves, i;
  HOST_WIDE_INT align = 0;

  rtx src, dst;
  rtx tmp_reg;

  if (GET_CODE (align_exp) == CONST_INT)
    { /* Only if aligned */
      align = INTVAL (align_exp);
      if (align & 3)
	return 0;
    }

  if (GET_CODE (count_exp) == CONST_INT)
    { /* No more than 16 SImode moves */
      count = INTVAL (count_exp);
      if (count > 64)
	return 0;
    }

  tmp_reg = gen_reg_rtx (SImode);

  /* Create psrs for the src and dest pointers */
  dst = copy_to_mode_reg (Pmode, XEXP (dstbase, 0));
  if (dst != XEXP (dstbase, 0))
    dstbase = replace_equiv_address_nv (dstbase, dst);
  src = copy_to_mode_reg (Pmode, XEXP (srcbase, 0));
  if (src != XEXP (srcbase, 0))
    srcbase = replace_equiv_address_nv (srcbase, src);

  offset = 0;

  /* Emit SImode moves */
  si_moves = count >> 2;
  for (i = 0; i < si_moves; i++)
    crx_expand_movmem_single (src, srcbase, dst, dstbase, tmp_reg, &offset);

  /* Special cases */
  if (count & 3)
    {
      offset = count - 4;
      crx_expand_movmem_single (src, srcbase, dst, dstbase, tmp_reg, &offset);
    }

  gcc_assert (offset == count);

  return 1;
}

rtx
crx_expand_compare (enum rtx_code code, enum machine_mode mode)
{
  rtx op0, op1, cc_reg, ret;

  op0 = crx_compare_op0;
  op1 = crx_compare_op1;

  /* Emit the compare that writes into CC_REGNUM) */
  cc_reg = gen_rtx_REG (CCmode, CC_REGNUM);
  ret = gen_rtx_COMPARE (CCmode, op0, op1);
  emit_insn (gen_rtx_SET (VOIDmode, cc_reg, ret));
  /* debug_rtx (get_last_insn ()); */

  /* Return the rtx for using the result in CC_REGNUM */
  return gen_rtx_fmt_ee (code, mode, cc_reg, const0_rtx);
}

void
crx_expand_branch (enum rtx_code code, rtx label)
{
  rtx tmp = crx_expand_compare (code, VOIDmode);
  tmp = gen_rtx_IF_THEN_ELSE (VOIDmode, tmp,
			      gen_rtx_LABEL_REF (VOIDmode, label),
			      pc_rtx);
  emit_jump_insn (gen_rtx_SET (VOIDmode, pc_rtx, tmp));
  /* debug_rtx (get_last_insn ()); */
}

void
crx_expand_scond (enum rtx_code code, rtx dest)
{
  rtx tmp = crx_expand_compare (code, GET_MODE (dest));
  emit_move_insn (dest, tmp);
  /* debug_rtx (get_last_insn ()); */
}

static void
mpushpop_str (char *stringbuffer, const char *mnemonic, char *mask)
{
  if (strlen (mask) > 2 || crx_interrupt_function_p ()) /* needs 2-word instr. */
    sprintf (stringbuffer, "\n\t%s\tsp, {%s}", mnemonic, mask);
  else /* single word instruction */
    sprintf (stringbuffer, "\n\t%s\t%s", mnemonic, mask);
}

/* Called from crx.md. The return value depends on the parameter push_or_pop:
 * When push_or_pop is zero -> string for push instructions of prologue.
 * When push_or_pop is nonzero -> string for pop/popret/retx in epilogue.
 * Relies on the assumptions:
 * 1. RA is the last register to be saved.
 * 2. The maximal value of the counter is MAX_COUNT. */

char *
crx_prepare_push_pop_string (int push_or_pop)
{
  /* j is the number of registers being saved, takes care that there won't be
   * more than 8 in one push/pop instruction */

  /* For the register mask string */
  static char mask_str[50];

  /* i is the index of save_regs[], going from 0 until last_reg_to_save */
  int i = 0;

  int ra_in_bitmask = 0;

  char *return_str;

  /* For reversing on the push instructions if there are more than one. */
  char *temp_str;

  return_str = (char *) xmalloc (120);
  temp_str = (char *) xmalloc (120);

  /* Initialize */
  memset (return_str, 0, 3);

  while (i <= last_reg_to_save)
    {
      /* Prepare mask for one instruction. */
      mask_str[0] = 0;

      if (i <= SP_REGNUM)
	{ /* Add regs unit full or SP register reached */
	  int j = 0;
	  while (j < MAX_COUNT && i <= SP_REGNUM)
	    {
	      if (save_regs[i])
		{
		  /* TODO to use ra_in_bitmask for detecting last pop is not
		   * smart it prevents things like:  popret r5 */
		  if (i == RETURN_ADDRESS_REGNUM) ra_in_bitmask = 1;
		  if (j > 0) strcat (mask_str, ", ");
		  strcat (mask_str, reg_names[i]);
		  ++j;
		}
	      ++i;
	    }
	}
      else
	{
	  /* Handle hi/lo savings */
	  while (i <= last_reg_to_save)
	    {
	      if (save_regs[i])
		{
		  strcat (mask_str, "lo, hi");
		  i = last_reg_to_save + 1;
		  break;
		}
	      ++i;
	    }
	}

      if (strlen (mask_str) == 0) continue;
       	
      if (push_or_pop == 1)
	{
	  if (crx_interrupt_function_p ())
	    mpushpop_str (temp_str, "popx", mask_str);
	  else
	    {
	      if (ra_in_bitmask)
		{
		  mpushpop_str (temp_str, "popret", mask_str);
		  ra_in_bitmask = 0;
		}
	      else mpushpop_str (temp_str, "pop", mask_str);
	    }

	  strcat (return_str, temp_str);
	}
      else
	{
	  /* push - We need to reverse the order of the instructions if there
	   * are more than one. (since the pop will not be reversed in the
	   * epilogue */
      	  if (crx_interrupt_function_p ())
	    mpushpop_str (temp_str, "pushx", mask_str);
	  else
	    mpushpop_str (temp_str, "push", mask_str);
	  strcat (temp_str, return_str);
	  strcpy (strcat (return_str, "\t"), temp_str);
	}

    }

  if (push_or_pop == 1)
    {
      /* pop */
      if (crx_interrupt_function_p ())
	strcat (return_str, "\n\tretx\n");

      else if (!FUNC_IS_NORETURN_P (current_function_decl)
	       && !save_regs[RETURN_ADDRESS_REGNUM])
	strcat (return_str, "\n\tjump\tra\n");
    }

  /* Skip the newline and the tab in the start of return_str. */
  return_str += 2;
  return return_str;
}

/*  CompactRISC CRX Architecture stack layout:

     0 +---------------------
	|
	.
	.
	|
	+==================== Sp(x)=Ap(x+1)
      A | Args for functions
      | | called by X and      Dynamically
      | | Dynamic allocations  allocated and
      | | (alloca, variable    deallocated
  Stack | length arrays).
  grows +-------------------- Fp(x)
  down| | Local variables of X
  ward| +--------------------
      | | Regs saved for X-1
      | +==================== Sp(x-1)=Ap(x)
	| Args for func X
	| pushed by X-1
	+-------------------- Fp(x-1)
	|
	|
	V

*/

void
crx_expand_prologue (void)
{
  crx_compute_frame ();
  crx_compute_save_regs ();

  /* If there is no need in push and adjustment to sp, return. */
  if (size_for_adjusting_sp + sum_regs == 0)
    return;

  if (last_reg_to_save != -1)
    /* If there are registers to push.  */
    emit_insn (gen_push_for_prologue (GEN_INT (sum_regs)));

  if (size_for_adjusting_sp > 0)
    emit_insn (gen_addsi3 (stack_pointer_rtx, stack_pointer_rtx,
			   GEN_INT (-size_for_adjusting_sp)));

  if (frame_pointer_needed)
    /* Initialize the frame pointer with the value of the stack pointer
     * pointing now to the locals. */
    emit_move_insn (frame_pointer_rtx, stack_pointer_rtx);
}

/* Generate insn that updates the stack for local variables and padding for
 * registers we save. - Generate the appropriate return insn. */

void
crx_expand_epilogue (void)
{
  rtx return_reg;

  /* Nonzero if we need to return and pop only RA. This will generate a
   * different insn. This differentiate is for the peepholes for call as last
   * statement in function. */
  int only_popret_RA = (save_regs[RETURN_ADDRESS_REGNUM]
			&& (sum_regs == UNITS_PER_WORD));

  /* Return register.  */
  return_reg = gen_rtx_REG (Pmode, RETURN_ADDRESS_REGNUM);

  if (frame_pointer_needed)
    /* Restore the stack pointer with the frame pointers value */
    emit_move_insn (stack_pointer_rtx, frame_pointer_rtx);

  if (size_for_adjusting_sp > 0)
    emit_insn (gen_addsi3 (stack_pointer_rtx, stack_pointer_rtx,
			   GEN_INT (size_for_adjusting_sp)));

  if (crx_interrupt_function_p ())
    emit_jump_insn (gen_interrupt_return ());
  else if (last_reg_to_save == -1)
    /* Nothing to pop */
    /* Don't output jump for interrupt routine, only retx.  */
    emit_jump_insn (gen_indirect_jump_return ());
  else if (only_popret_RA)
    emit_jump_insn (gen_popret_RA_return ());
  else
    emit_jump_insn (gen_pop_and_popret_return (GEN_INT (sum_regs)));
}
<|MERGE_RESOLUTION|>--- conflicted
+++ resolved
@@ -1,10 +1,6 @@
 /* Output routines for GCC for CRX.
    Copyright (C) 1991, 1993, 1994, 1995, 1996, 1997, 1998, 1999, 2000, 2001,
-<<<<<<< HEAD
-   2002, 2003, 2004, 2007  Free Software Foundation, Inc.
-=======
    2002, 2003, 2004, 2005, 2006, 2007, 2008 Free Software Foundation, Inc.
->>>>>>> 42bae686
 
    This file is part of GCC.
 
