/* General Solaris system support.
<<<<<<< HEAD
   Copyright (C) 2004, 2005 , 2007, 2010 Free Software Foundation, Inc.
=======
   Copyright (C) 2004, 2005 , 2007, 2010, 2011 Free Software Foundation, Inc.
>>>>>>> 3082eeb7
   Contributed by CodeSourcery, LLC.

This file is part of GCC.

GCC is free software; you can redistribute it and/or modify
it under the terms of the GNU General Public License as published by
the Free Software Foundation; either version 3, or (at your option)
any later version.

GCC is distributed in the hope that it will be useful,
but WITHOUT ANY WARRANTY; without even the implied warranty of
MERCHANTABILITY or FITNESS FOR A PARTICULAR PURPOSE.  See the
GNU General Public License for more details.

You should have received a copy of the GNU General Public License
along with GCC; see the file COPYING3.  If not see
<http://www.gnu.org/licenses/>.  */

#include "config.h"
#include "system.h"
#include "coretypes.h"
#include "tree.h"
#include "output.h"
#include "tm.h"
#include "rtl.h"
#include "target.h"
#include "tm_p.h"
#include "diagnostic-core.h"
#include "ggc.h"
#include "hashtab.h"

tree solaris_pending_aligns, solaris_pending_inits, solaris_pending_finis;

/* Attach any pending attributes for DECL to the list in *ATTRIBUTES.
   Pending attributes come from #pragma or _Pragma, so this code is
   only useful in the C family front ends, but it is included in
   all languages to avoid changing the target machine initializer
   depending on the language.  */

void
solaris_insert_attributes (tree decl, tree *attributes)
{
  tree *x, next;

  if (solaris_pending_aligns != NULL && TREE_CODE (decl) == VAR_DECL)
    for (x = &solaris_pending_aligns; *x; x = &TREE_CHAIN (*x))
      {
	tree name = TREE_PURPOSE (*x);
	tree value = TREE_VALUE (*x);
	if (DECL_NAME (decl) == name)
	  {
	    if (lookup_attribute ("aligned", DECL_ATTRIBUTES (decl))
		|| lookup_attribute ("aligned", *attributes))
	      warning (0, "ignoring %<#pragma align%> for explicitly "
		       "aligned %q+D", decl);
	    else
	      *attributes = tree_cons (get_identifier ("aligned"), value,
				       *attributes);
	    next = TREE_CHAIN (*x);
	    ggc_free (*x);
	    *x = next;
	    break;
	  }
      }

  if (solaris_pending_inits != NULL && TREE_CODE (decl) == FUNCTION_DECL)
    for (x = &solaris_pending_inits; *x; x = &TREE_CHAIN (*x))
      {
	tree name = TREE_PURPOSE (*x);
	if (DECL_NAME (decl) == name)
	  {
	    *attributes = tree_cons (get_identifier ("init"), NULL,
				     *attributes);
	    TREE_USED (decl) = 1;
	    DECL_PRESERVE_P (decl) = 1;
	    next = TREE_CHAIN (*x);
	    ggc_free (*x);
	    *x = next;
	    break;
	  }
      }

  if (solaris_pending_finis != NULL && TREE_CODE (decl) == FUNCTION_DECL)
    for (x = &solaris_pending_finis; *x; x = &TREE_CHAIN (*x))
      {
	tree name = TREE_PURPOSE (*x);
	if (DECL_NAME (decl) == name)
	  {
	    *attributes = tree_cons (get_identifier ("fini"), NULL,
				     *attributes);
	    TREE_USED (decl) = 1;
	    DECL_PRESERVE_P (decl) = 1;
	    next = TREE_CHAIN (*x);
	    ggc_free (*x);
	    *x = next;
	    break;
	  }
      }
}

/* Output initializer or finalizer entries for DECL to FILE.  */

void
solaris_output_init_fini (FILE *file, tree decl)
{
  if (lookup_attribute ("init", DECL_ATTRIBUTES (decl)))
    {
<<<<<<< HEAD
      fprintf (file, PUSHSECTION_FORMAT, ".init");
=======
      fprintf (file, "\t.pushsection\t" SECTION_NAME_FORMAT "\n", ".init");
>>>>>>> 3082eeb7
      ASM_OUTPUT_CALL (file, decl);
      fprintf (file, "\t.popsection\n");
    }

  if (lookup_attribute ("fini", DECL_ATTRIBUTES (decl)))
    {
<<<<<<< HEAD
      fprintf (file, PUSHSECTION_FORMAT, ".fini");
=======
      fprintf (file, "\t.pushsection\t" SECTION_NAME_FORMAT "\n", ".fini");
>>>>>>> 3082eeb7
      ASM_OUTPUT_CALL (file, decl);
      fprintf (file, "\t.popsection\n");
    }
}

/* Emit an assembler directive to set symbol for DECL visibility to
   the visibility type VIS, which must not be VISIBILITY_DEFAULT.  */

void
<<<<<<< HEAD
solaris_assemble_visibility (tree decl, int vis)
{
=======
solaris_assemble_visibility (tree decl ATTRIBUTE_UNUSED,
			     int vis ATTRIBUTE_UNUSED)
{
#ifdef HAVE_GAS_HIDDEN
>>>>>>> 3082eeb7
  /* Sun as uses .symbolic for STV_PROTECTED.  STV_INTERNAL is marked as
     `currently reserved', but the linker treats it like STV_HIDDEN.  Sun
     Studio 12.1 cc emits .hidden instead.

     There are 3 Sun extensions GCC doesn't yet know about: STV_EXPORTED,
     STV_SINGLETON, and STV_ELIMINATE.

     See Linker and Libraries Guide, Ch. 2, Link-Editor, Defining
<<<<<<< HEAD
     Additional Symbols with a mapfile,
     http://docs.sun.com/app/docs/doc/819-0690/gdzmc?a=view
     and Ch. 7, Object-File Format, Symbol Table Section,
     http://docs.sun.com/app/docs/doc/819-0690/chapter6-79797?a=view  */
=======
     Additional Symbols, and Ch. 7, Object-File Format, Symbol Table
     Section.  */
>>>>>>> 3082eeb7

  static const char * const visibility_types[] = {
    NULL, "symbolic", "hidden", "hidden"
  };

  const char *name, *type;

  name = IDENTIFIER_POINTER (DECL_ASSEMBLER_NAME (decl));
  type = visibility_types[vis];

<<<<<<< HEAD
  /* .hidden dates back before Solaris 2.5, but .symbolic was only added in
     Solaris 9 12/02.  */
#ifdef HAVE_GAS_HIDDEN
=======
>>>>>>> 3082eeb7
  fprintf (asm_out_file, "\t.%s\t", type);
  assemble_name (asm_out_file, name);
  fprintf (asm_out_file, "\n");
#else
  warning (OPT_Wattributes, "visibility attribute not supported "
	   "in this configuration; ignored");
#endif
<<<<<<< HEAD
=======
}

/* Hash table of group signature symbols.  */

static htab_t solaris_comdat_htab;

/* Group section information entry stored in solaris_comdat_htab.  */

typedef struct comdat_entry
{
  const char *name;
  unsigned int flags;
  tree decl;
  const char *sig;
} comdat_entry;

/* Helper routines for maintaining solaris_comdat_htab.  */

static hashval_t
comdat_hash (const void *p)
{
  const comdat_entry *entry = (const comdat_entry *) p;

  return htab_hash_string (entry->sig);
}

static int
comdat_eq (const void *p1, const void *p2)
{
  const comdat_entry *entry1 = (const comdat_entry *) p1;
  const comdat_entry *entry2 = (const comdat_entry *) p2;

  return strcmp (entry1->sig, entry2->sig) == 0;
}

/* Output assembly to switch to COMDAT group section NAME with attributes
   FLAGS and group signature symbol DECL, using Sun as syntax.  */

void
solaris_elf_asm_comdat_section (const char *name, unsigned int flags, tree decl)
{
  const char *signature;
  char *section;
  comdat_entry entry, **slot;

  if (TREE_CODE (decl) == IDENTIFIER_NODE)
    signature = IDENTIFIER_POINTER (decl);
  else
    signature = IDENTIFIER_POINTER (DECL_COMDAT_GROUP (decl));

  /* Sun as requires group sections to be fragmented, i.e. to have names of
     the form <section>%<fragment>.  Strictly speaking this is only
     necessary to support cc -xF, but is enforced globally in violation of
     the ELF gABI.  We keep the section names generated by GCC (generally
     of the form .text.<signature>) and append %<signature> to pacify as,
     despite the redundancy.  */
  section = concat (name, "%", signature, NULL);

  /* Clear SECTION_LINKONCE flag so targetm.asm_out.named_section only
     emits this as a regular section.  Emit section before .group
     directive since Sun as treats undeclared sections as @progbits,
     which conflicts with .bss* sections which are @nobits.  */
  targetm.asm_out.named_section (section, flags & ~SECTION_LINKONCE, decl);
  
  /* Sun as separates declaration of a group section and of the group
     itself, using the .group directive and the #comdat flag.  */
  fprintf (asm_out_file, "\t.group\t%s," SECTION_NAME_FORMAT ",#comdat\n",
	   signature, section);

  /* Unlike GNU as, group signature symbols need to be defined explicitly
     for Sun as.  With a few exceptions, this is already the case.  To
     identify the missing ones without changing the affected frontents,
     remember the signature symbols and emit those not marked
     TREE_SYMBOL_REFERENCED in solaris_file_end.  */
  if (solaris_comdat_htab == NULL)
    solaris_comdat_htab = htab_create_alloc (37, comdat_hash, comdat_eq, NULL,
					     xcalloc, free);

  entry.sig = signature;
  slot = (comdat_entry **) htab_find_slot (solaris_comdat_htab, &entry, INSERT);

  if (*slot == NULL)
    {
      *slot = XCNEW (comdat_entry);
      /* Remember fragmented section name.  */
      (*slot)->name = section;
      /* Emit as regular section, .group declaration has already been done.  */
      (*slot)->flags = flags & ~SECTION_LINKONCE;
      (*slot)->decl = decl;
      (*slot)->sig = signature;
    }
}

/* Define unreferenced COMDAT group signature symbol corresponding to SLOT.  */

static int
solaris_define_comdat_signature (void **slot, void *aux ATTRIBUTE_UNUSED)
{
  comdat_entry *entry = *(comdat_entry **) slot;
  tree decl = entry->decl;

  if (TREE_CODE (decl) != IDENTIFIER_NODE)
    decl = DECL_COMDAT_GROUP (decl);

  if (!TREE_SYMBOL_REFERENCED (decl))
    {
      /* Switch to group section, otherwise Sun as complains
	 `Group Id symbol defined outside of group'.  */
      switch_to_section (get_section (entry->name, entry->flags, entry->decl));

      ASM_OUTPUT_LABEL (asm_out_file, entry->sig);
    }

  /* Continue with scan.  */
  return 1;
}

/* Emit unreferenced COMDAT group signature symbols for Sun as.  */

void
solaris_file_end (void)
{
  if (solaris_comdat_htab == NULL)
    return;

  htab_traverse (solaris_comdat_htab, solaris_define_comdat_signature, NULL);
>>>>>>> 3082eeb7
}<|MERGE_RESOLUTION|>--- conflicted
+++ resolved
@@ -1,9 +1,5 @@
 /* General Solaris system support.
-<<<<<<< HEAD
-   Copyright (C) 2004, 2005 , 2007, 2010 Free Software Foundation, Inc.
-=======
    Copyright (C) 2004, 2005 , 2007, 2010, 2011 Free Software Foundation, Inc.
->>>>>>> 3082eeb7
    Contributed by CodeSourcery, LLC.
 
 This file is part of GCC.
@@ -111,22 +107,14 @@
 {
   if (lookup_attribute ("init", DECL_ATTRIBUTES (decl)))
     {
-<<<<<<< HEAD
-      fprintf (file, PUSHSECTION_FORMAT, ".init");
-=======
       fprintf (file, "\t.pushsection\t" SECTION_NAME_FORMAT "\n", ".init");
->>>>>>> 3082eeb7
       ASM_OUTPUT_CALL (file, decl);
       fprintf (file, "\t.popsection\n");
     }
 
   if (lookup_attribute ("fini", DECL_ATTRIBUTES (decl)))
     {
-<<<<<<< HEAD
-      fprintf (file, PUSHSECTION_FORMAT, ".fini");
-=======
       fprintf (file, "\t.pushsection\t" SECTION_NAME_FORMAT "\n", ".fini");
->>>>>>> 3082eeb7
       ASM_OUTPUT_CALL (file, decl);
       fprintf (file, "\t.popsection\n");
     }
@@ -136,15 +124,10 @@
    the visibility type VIS, which must not be VISIBILITY_DEFAULT.  */
 
 void
-<<<<<<< HEAD
-solaris_assemble_visibility (tree decl, int vis)
-{
-=======
 solaris_assemble_visibility (tree decl ATTRIBUTE_UNUSED,
 			     int vis ATTRIBUTE_UNUSED)
 {
 #ifdef HAVE_GAS_HIDDEN
->>>>>>> 3082eeb7
   /* Sun as uses .symbolic for STV_PROTECTED.  STV_INTERNAL is marked as
      `currently reserved', but the linker treats it like STV_HIDDEN.  Sun
      Studio 12.1 cc emits .hidden instead.
@@ -153,15 +136,8 @@
      STV_SINGLETON, and STV_ELIMINATE.
 
      See Linker and Libraries Guide, Ch. 2, Link-Editor, Defining
-<<<<<<< HEAD
-     Additional Symbols with a mapfile,
-     http://docs.sun.com/app/docs/doc/819-0690/gdzmc?a=view
-     and Ch. 7, Object-File Format, Symbol Table Section,
-     http://docs.sun.com/app/docs/doc/819-0690/chapter6-79797?a=view  */
-=======
      Additional Symbols, and Ch. 7, Object-File Format, Symbol Table
      Section.  */
->>>>>>> 3082eeb7
 
   static const char * const visibility_types[] = {
     NULL, "symbolic", "hidden", "hidden"
@@ -172,12 +148,6 @@
   name = IDENTIFIER_POINTER (DECL_ASSEMBLER_NAME (decl));
   type = visibility_types[vis];
 
-<<<<<<< HEAD
-  /* .hidden dates back before Solaris 2.5, but .symbolic was only added in
-     Solaris 9 12/02.  */
-#ifdef HAVE_GAS_HIDDEN
-=======
->>>>>>> 3082eeb7
   fprintf (asm_out_file, "\t.%s\t", type);
   assemble_name (asm_out_file, name);
   fprintf (asm_out_file, "\n");
@@ -185,8 +155,6 @@
   warning (OPT_Wattributes, "visibility attribute not supported "
 	   "in this configuration; ignored");
 #endif
-<<<<<<< HEAD
-=======
 }
 
 /* Hash table of group signature symbols.  */
@@ -313,5 +281,4 @@
     return;
 
   htab_traverse (solaris_comdat_htab, solaris_define_comdat_signature, NULL);
->>>>>>> 3082eeb7
 }