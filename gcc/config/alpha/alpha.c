--- conflicted
+++ resolved
@@ -7772,13 +7772,8 @@
 	  /* We only have to do this probe if we aren't saving registers or
 	     if we are probing beyond the frame because of -fstack-check.  */
 	  if ((sa_size == 0 && probed_size > probed - 4096)
-<<<<<<< HEAD
 	      || flag_stack_check || flag_stack_clash_protection)
-	    emit_insn (gen_probe_stack (GEN_INT (-probed_size)));
-=======
-	      || flag_stack_check)
 	    emit_insn (gen_stack_probe_internal (GEN_INT (-probed_size)));
->>>>>>> 89e91324
 	}
 
       if (frame_size != 0)
