/* Subroutines used for code generation on the DEC Alpha.
   Copyright (C) 1992, 1993, 1994, 1995, 1996, 1997, 1998, 1999, 2000, 2001,
<<<<<<< HEAD
   2002, 2003, 2004, 2005, 2006, 2007, 2008 Free Software Foundation, Inc.
=======
   2002, 2003, 2004, 2005, 2006, 2007, 2008, 2009
   Free Software Foundation, Inc.
>>>>>>> a0daa400
   Contributed by Richard Kenner (kenner@vlsi1.ultra.nyu.edu)

This file is part of GCC.

GCC is free software; you can redistribute it and/or modify
it under the terms of the GNU General Public License as published by
the Free Software Foundation; either version 3, or (at your option)
any later version.

GCC is distributed in the hope that it will be useful,
but WITHOUT ANY WARRANTY; without even the implied warranty of
MERCHANTABILITY or FITNESS FOR A PARTICULAR PURPOSE.  See the
GNU General Public License for more details.

You should have received a copy of the GNU General Public License
along with GCC; see the file COPYING3.  If not see
<http://www.gnu.org/licenses/>.  */


#include "config.h"
#include "system.h"
#include "coretypes.h"
#include "tm.h"
#include "rtl.h"
#include "tree.h"
#include "regs.h"
#include "hard-reg-set.h"
#include "real.h"
#include "insn-config.h"
#include "conditions.h"
#include "output.h"
#include "insn-attr.h"
#include "flags.h"
#include "recog.h"
#include "expr.h"
#include "optabs.h"
#include "reload.h"
#include "obstack.h"
#include "except.h"
#include "function.h"
#include "toplev.h"
#include "ggc.h"
#include "integrate.h"
#include "tm_p.h"
#include "target.h"
#include "target-def.h"
#include "debug.h"
#include "langhooks.h"
#include <splay-tree.h>
#include "cfglayout.h"
#include "gimple.h"
#include "tree-flow.h"
#include "tree-stdarg.h"
#include "tm-constrs.h"
#include "df.h"

/* Specify which cpu to schedule for.  */
enum processor_type alpha_tune;

/* Which cpu we're generating code for.  */
enum processor_type alpha_cpu;

static const char * const alpha_cpu_name[] =
{
  "ev4", "ev5", "ev6"
};

/* Specify how accurate floating-point traps need to be.  */

enum alpha_trap_precision alpha_tp;

/* Specify the floating-point rounding mode.  */

enum alpha_fp_rounding_mode alpha_fprm;

/* Specify which things cause traps.  */

enum alpha_fp_trap_mode alpha_fptm;

/* Save information from a "cmpxx" operation until the branch or scc is
   emitted.  */

struct alpha_compare alpha_compare;

/* Nonzero if inside of a function, because the Alpha asm can't
   handle .files inside of functions.  */

static int inside_function = FALSE;

/* The number of cycles of latency we should assume on memory reads.  */

int alpha_memory_latency = 3;

/* Whether the function needs the GP.  */

static int alpha_function_needs_gp;

/* The alias set for prologue/epilogue register save/restore.  */

static GTY(()) alias_set_type alpha_sr_alias_set;

/* The assembler name of the current function.  */

static const char *alpha_fnname;

/* The next explicit relocation sequence number.  */
extern GTY(()) int alpha_next_sequence_number;
int alpha_next_sequence_number = 1;

/* The literal and gpdisp sequence numbers for this insn, as printed
   by %# and %* respectively.  */
extern GTY(()) int alpha_this_literal_sequence_number;
extern GTY(()) int alpha_this_gpdisp_sequence_number;
int alpha_this_literal_sequence_number;
int alpha_this_gpdisp_sequence_number;

/* Costs of various operations on the different architectures.  */

struct alpha_rtx_cost_data
{
  unsigned char fp_add;
  unsigned char fp_mult;
  unsigned char fp_div_sf;
  unsigned char fp_div_df;
  unsigned char int_mult_si;
  unsigned char int_mult_di;
  unsigned char int_shift;
  unsigned char int_cmov;
  unsigned short int_div;
};

static struct alpha_rtx_cost_data const alpha_rtx_cost_data[PROCESSOR_MAX] =
{
  { /* EV4 */
    COSTS_N_INSNS (6),		/* fp_add */
    COSTS_N_INSNS (6),		/* fp_mult */
    COSTS_N_INSNS (34),		/* fp_div_sf */
    COSTS_N_INSNS (63),		/* fp_div_df */
    COSTS_N_INSNS (23),		/* int_mult_si */
    COSTS_N_INSNS (23),		/* int_mult_di */
    COSTS_N_INSNS (2),		/* int_shift */
    COSTS_N_INSNS (2),		/* int_cmov */
    COSTS_N_INSNS (97),		/* int_div */
  },
  { /* EV5 */
    COSTS_N_INSNS (4),		/* fp_add */
    COSTS_N_INSNS (4),		/* fp_mult */
    COSTS_N_INSNS (15),		/* fp_div_sf */
    COSTS_N_INSNS (22),		/* fp_div_df */
    COSTS_N_INSNS (8),		/* int_mult_si */
    COSTS_N_INSNS (12),		/* int_mult_di */
    COSTS_N_INSNS (1) + 1,	/* int_shift */
    COSTS_N_INSNS (1),		/* int_cmov */
    COSTS_N_INSNS (83),		/* int_div */
  },
  { /* EV6 */
    COSTS_N_INSNS (4),		/* fp_add */
    COSTS_N_INSNS (4),		/* fp_mult */
    COSTS_N_INSNS (12),		/* fp_div_sf */
    COSTS_N_INSNS (15),		/* fp_div_df */
    COSTS_N_INSNS (7),		/* int_mult_si */
    COSTS_N_INSNS (7),		/* int_mult_di */
    COSTS_N_INSNS (1),		/* int_shift */
    COSTS_N_INSNS (2),		/* int_cmov */
    COSTS_N_INSNS (86),		/* int_div */
  },
};

/* Similar but tuned for code size instead of execution latency.  The
   extra +N is fractional cost tuning based on latency.  It's used to
   encourage use of cheaper insns like shift, but only if there's just
   one of them.  */

static struct alpha_rtx_cost_data const alpha_rtx_cost_size =
{
  COSTS_N_INSNS (1),		/* fp_add */
  COSTS_N_INSNS (1),		/* fp_mult */
  COSTS_N_INSNS (1),		/* fp_div_sf */
  COSTS_N_INSNS (1) + 1,	/* fp_div_df */
  COSTS_N_INSNS (1) + 1,	/* int_mult_si */
  COSTS_N_INSNS (1) + 2,	/* int_mult_di */
  COSTS_N_INSNS (1),		/* int_shift */
  COSTS_N_INSNS (1),		/* int_cmov */
  COSTS_N_INSNS (6),		/* int_div */
};

/* Get the number of args of a function in one of two ways.  */
#if TARGET_ABI_OPEN_VMS || TARGET_ABI_UNICOSMK
#define NUM_ARGS crtl->args.info.num_args
#else
#define NUM_ARGS crtl->args.info
#endif

#define REG_PV 27
#define REG_RA 26

/* Declarations of static functions.  */
static struct machine_function *alpha_init_machine_status (void);
static rtx alpha_emit_xfloating_compare (enum rtx_code *, rtx, rtx);

#if TARGET_ABI_OPEN_VMS
static void alpha_write_linkage (FILE *, const char *, tree);
#endif

static void unicosmk_output_deferred_case_vectors (FILE *);
static void unicosmk_gen_dsib (unsigned long *);
static void unicosmk_output_ssib (FILE *, const char *);
static int unicosmk_need_dex (rtx);

/* Implement TARGET_HANDLE_OPTION.  */

static bool
alpha_handle_option (size_t code, const char *arg, int value)
{
  switch (code)
    {
    case OPT_mfp_regs:
      if (value == 0)
	target_flags |= MASK_SOFT_FP;
      break;

    case OPT_mieee:
    case OPT_mieee_with_inexact:
      target_flags |= MASK_IEEE_CONFORMANT;
      break;

    case OPT_mtls_size_:
      if (value != 16 && value != 32 && value != 64)
	error ("bad value %qs for -mtls-size switch", arg);
      break;
    }

  return true;
}

#ifdef TARGET_ALTERNATE_LONG_DOUBLE_MANGLING
/* Implement TARGET_MANGLE_TYPE.  */

static const char *
alpha_mangle_type (const_tree type)
{
  if (TYPE_MAIN_VARIANT (type) == long_double_type_node
      && TARGET_LONG_DOUBLE_128)
    return "g";

  /* For all other types, use normal C++ mangling.  */
  return NULL;
}
#endif

/* Parse target option strings.  */

void
override_options (void)
{
  static const struct cpu_table {
    const char *const name;
    const enum processor_type processor;
    const int flags;
  } cpu_table[] = {
    { "ev4",	PROCESSOR_EV4, 0 },
    { "ev45",	PROCESSOR_EV4, 0 },
    { "21064",	PROCESSOR_EV4, 0 },
    { "ev5",	PROCESSOR_EV5, 0 },
    { "21164",	PROCESSOR_EV5, 0 },
    { "ev56",	PROCESSOR_EV5, MASK_BWX },
    { "21164a",	PROCESSOR_EV5, MASK_BWX },
    { "pca56",	PROCESSOR_EV5, MASK_BWX|MASK_MAX },
    { "21164PC",PROCESSOR_EV5, MASK_BWX|MASK_MAX },
    { "21164pc",PROCESSOR_EV5, MASK_BWX|MASK_MAX },
    { "ev6",	PROCESSOR_EV6, MASK_BWX|MASK_MAX|MASK_FIX },
    { "21264",	PROCESSOR_EV6, MASK_BWX|MASK_MAX|MASK_FIX },
    { "ev67",	PROCESSOR_EV6, MASK_BWX|MASK_MAX|MASK_FIX|MASK_CIX },
    { "21264a",	PROCESSOR_EV6, MASK_BWX|MASK_MAX|MASK_FIX|MASK_CIX },
    { 0, 0, 0 }
  };

  int i;

  /* Unicos/Mk doesn't have shared libraries.  */
  if (TARGET_ABI_UNICOSMK && flag_pic)
    {
      warning (0, "-f%s ignored for Unicos/Mk (not supported)",
	       (flag_pic > 1) ? "PIC" : "pic");
      flag_pic = 0;
    }

  /* On Unicos/Mk, the native compiler consistently generates /d suffices for
     floating-point instructions.  Make that the default for this target.  */
  if (TARGET_ABI_UNICOSMK)
    alpha_fprm = ALPHA_FPRM_DYN;
  else
    alpha_fprm = ALPHA_FPRM_NORM;

  alpha_tp = ALPHA_TP_PROG;
  alpha_fptm = ALPHA_FPTM_N;

  /* We cannot use su and sui qualifiers for conversion instructions on
     Unicos/Mk.  I'm not sure if this is due to assembler or hardware
     limitations.  Right now, we issue a warning if -mieee is specified
     and then ignore it; eventually, we should either get it right or
     disable the option altogether.  */

  if (TARGET_IEEE)
    {
      if (TARGET_ABI_UNICOSMK)
	warning (0, "-mieee not supported on Unicos/Mk");
      else
	{
	  alpha_tp = ALPHA_TP_INSN;
	  alpha_fptm = ALPHA_FPTM_SU;
	}
    }

  if (TARGET_IEEE_WITH_INEXACT)
    {
      if (TARGET_ABI_UNICOSMK)
	warning (0, "-mieee-with-inexact not supported on Unicos/Mk");
      else
	{
	  alpha_tp = ALPHA_TP_INSN;
	  alpha_fptm = ALPHA_FPTM_SUI;
	}
    }

  if (alpha_tp_string)
    {
      if (! strcmp (alpha_tp_string, "p"))
	alpha_tp = ALPHA_TP_PROG;
      else if (! strcmp (alpha_tp_string, "f"))
	alpha_tp = ALPHA_TP_FUNC;
      else if (! strcmp (alpha_tp_string, "i"))
	alpha_tp = ALPHA_TP_INSN;
      else
	error ("bad value %qs for -mtrap-precision switch", alpha_tp_string);
    }

  if (alpha_fprm_string)
    {
      if (! strcmp (alpha_fprm_string, "n"))
	alpha_fprm = ALPHA_FPRM_NORM;
      else if (! strcmp (alpha_fprm_string, "m"))
	alpha_fprm = ALPHA_FPRM_MINF;
      else if (! strcmp (alpha_fprm_string, "c"))
	alpha_fprm = ALPHA_FPRM_CHOP;
      else if (! strcmp (alpha_fprm_string,"d"))
	alpha_fprm = ALPHA_FPRM_DYN;
      else
	error ("bad value %qs for -mfp-rounding-mode switch",
	       alpha_fprm_string);
    }

  if (alpha_fptm_string)
    {
      if (strcmp (alpha_fptm_string, "n") == 0)
	alpha_fptm = ALPHA_FPTM_N;
      else if (strcmp (alpha_fptm_string, "u") == 0)
	alpha_fptm = ALPHA_FPTM_U;
      else if (strcmp (alpha_fptm_string, "su") == 0)
	alpha_fptm = ALPHA_FPTM_SU;
      else if (strcmp (alpha_fptm_string, "sui") == 0)
	alpha_fptm = ALPHA_FPTM_SUI;
      else
	error ("bad value %qs for -mfp-trap-mode switch", alpha_fptm_string);
    }

  if (alpha_cpu_string)
    {
      for (i = 0; cpu_table [i].name; i++)
	if (! strcmp (alpha_cpu_string, cpu_table [i].name))
	  {
	    alpha_tune = alpha_cpu = cpu_table [i].processor;
	    target_flags &= ~ (MASK_BWX | MASK_MAX | MASK_FIX | MASK_CIX);
	    target_flags |= cpu_table [i].flags;
	    break;
	  }
      if (! cpu_table [i].name)
	error ("bad value %qs for -mcpu switch", alpha_cpu_string);
    }

  if (alpha_tune_string)
    {
      for (i = 0; cpu_table [i].name; i++)
	if (! strcmp (alpha_tune_string, cpu_table [i].name))
	  {
	    alpha_tune = cpu_table [i].processor;
	    break;
	  }
      if (! cpu_table [i].name)
	error ("bad value %qs for -mcpu switch", alpha_tune_string);
    }

  /* Do some sanity checks on the above options.  */

  if (TARGET_ABI_UNICOSMK && alpha_fptm != ALPHA_FPTM_N)
    {
      warning (0, "trap mode not supported on Unicos/Mk");
      alpha_fptm = ALPHA_FPTM_N;
    }

  if ((alpha_fptm == ALPHA_FPTM_SU || alpha_fptm == ALPHA_FPTM_SUI)
      && alpha_tp != ALPHA_TP_INSN && alpha_cpu != PROCESSOR_EV6)
    {
      warning (0, "fp software completion requires -mtrap-precision=i");
      alpha_tp = ALPHA_TP_INSN;
    }

  if (alpha_cpu == PROCESSOR_EV6)
    {
      /* Except for EV6 pass 1 (not released), we always have precise
	 arithmetic traps.  Which means we can do software completion
	 without minding trap shadows.  */
      alpha_tp = ALPHA_TP_PROG;
    }

  if (TARGET_FLOAT_VAX)
    {
      if (alpha_fprm == ALPHA_FPRM_MINF || alpha_fprm == ALPHA_FPRM_DYN)
	{
	  warning (0, "rounding mode not supported for VAX floats");
	  alpha_fprm = ALPHA_FPRM_NORM;
	}
      if (alpha_fptm == ALPHA_FPTM_SUI)
	{
	  warning (0, "trap mode not supported for VAX floats");
	  alpha_fptm = ALPHA_FPTM_SU;
	}
      if (target_flags_explicit & MASK_LONG_DOUBLE_128)
	warning (0, "128-bit long double not supported for VAX floats");
      target_flags &= ~MASK_LONG_DOUBLE_128;
    }

  {
    char *end;
    int lat;

    if (!alpha_mlat_string)
      alpha_mlat_string = "L1";

    if (ISDIGIT ((unsigned char)alpha_mlat_string[0])
	&& (lat = strtol (alpha_mlat_string, &end, 10), *end == '\0'))
      ;
    else if ((alpha_mlat_string[0] == 'L' || alpha_mlat_string[0] == 'l')
	     && ISDIGIT ((unsigned char)alpha_mlat_string[1])
	     && alpha_mlat_string[2] == '\0')
      {
	static int const cache_latency[][4] =
	{
	  { 3, 30, -1 },	/* ev4 -- Bcache is a guess */
	  { 2, 12, 38 },	/* ev5 -- Bcache from PC164 LMbench numbers */
	  { 3, 12, 30 },	/* ev6 -- Bcache from DS20 LMbench.  */
	};

	lat = alpha_mlat_string[1] - '0';
	if (lat <= 0 || lat > 3 || cache_latency[alpha_tune][lat-1] == -1)
	  {
	    warning (0, "L%d cache latency unknown for %s",
		     lat, alpha_cpu_name[alpha_tune]);
	    lat = 3;
	  }
	else
	  lat = cache_latency[alpha_tune][lat-1];
      }
    else if (! strcmp (alpha_mlat_string, "main"))
      {
	/* Most current memories have about 370ns latency.  This is
	   a reasonable guess for a fast cpu.  */
	lat = 150;
      }
    else
      {
	warning (0, "bad value %qs for -mmemory-latency", alpha_mlat_string);
	lat = 3;
      }

    alpha_memory_latency = lat;
  }

  /* Default the definition of "small data" to 8 bytes.  */
  if (!g_switch_set)
    g_switch_value = 8;

  /* Infer TARGET_SMALL_DATA from -fpic/-fPIC.  */
  if (flag_pic == 1)
    target_flags |= MASK_SMALL_DATA;
  else if (flag_pic == 2)
    target_flags &= ~MASK_SMALL_DATA;

  /* Align labels and loops for optimal branching.  */
  /* ??? Kludge these by not doing anything if we don't optimize and also if
     we are writing ECOFF symbols to work around a bug in DEC's assembler.  */
  if (optimize > 0 && write_symbols != SDB_DEBUG)
    {
      if (align_loops <= 0)
	align_loops = 16;
      if (align_jumps <= 0)
	align_jumps = 16;
    }
  if (align_functions <= 0)
    align_functions = 16;

  /* Acquire a unique set number for our register saves and restores.  */
  alpha_sr_alias_set = new_alias_set ();

  /* Register variables and functions with the garbage collector.  */

  /* Set up function hooks.  */
  init_machine_status = alpha_init_machine_status;

  /* Tell the compiler when we're using VAX floating point.  */
  if (TARGET_FLOAT_VAX)
    {
      REAL_MODE_FORMAT (SFmode) = &vax_f_format;
      REAL_MODE_FORMAT (DFmode) = &vax_g_format;
      REAL_MODE_FORMAT (TFmode) = NULL;
    }

#ifdef TARGET_DEFAULT_LONG_DOUBLE_128
  if (!(target_flags_explicit & MASK_LONG_DOUBLE_128))
    target_flags |= MASK_LONG_DOUBLE_128;
#endif

  /* If using typedef char *va_list, signal that __builtin_va_start (&ap, 0)
     can be optimized to ap = __builtin_next_arg (0).  */
  if (TARGET_ABI_UNICOSMK)
    targetm.expand_builtin_va_start = NULL;
}

/* Returns 1 if VALUE is a mask that contains full bytes of zero or ones.  */

int
zap_mask (HOST_WIDE_INT value)
{
  int i;

  for (i = 0; i < HOST_BITS_PER_WIDE_INT / HOST_BITS_PER_CHAR;
       i++, value >>= 8)
    if ((value & 0xff) != 0 && (value & 0xff) != 0xff)
      return 0;

  return 1;
}

/* Return true if OP is valid for a particular TLS relocation.
   We are already guaranteed that OP is a CONST.  */

int
tls_symbolic_operand_1 (rtx op, int size, int unspec)
{
  op = XEXP (op, 0);

  if (GET_CODE (op) != UNSPEC || XINT (op, 1) != unspec)
    return 0;
  op = XVECEXP (op, 0, 0);

  if (GET_CODE (op) != SYMBOL_REF)
    return 0;

  switch (SYMBOL_REF_TLS_MODEL (op))
    {
    case TLS_MODEL_LOCAL_DYNAMIC:
      return unspec == UNSPEC_DTPREL && size == alpha_tls_size;
    case TLS_MODEL_INITIAL_EXEC:
      return unspec == UNSPEC_TPREL && size == 64;
    case TLS_MODEL_LOCAL_EXEC:
      return unspec == UNSPEC_TPREL && size == alpha_tls_size;
    default:
      gcc_unreachable ();
    }
}

/* Used by aligned_memory_operand and unaligned_memory_operand to
   resolve what reload is going to do with OP if it's a register.  */

rtx
resolve_reload_operand (rtx op)
{
  if (reload_in_progress)
    {
      rtx tmp = op;
      if (GET_CODE (tmp) == SUBREG)
	tmp = SUBREG_REG (tmp);
      if (GET_CODE (tmp) == REG
	  && REGNO (tmp) >= FIRST_PSEUDO_REGISTER)
	{
	  op = reg_equiv_memory_loc[REGNO (tmp)];
	  if (op == 0)
	    return 0;
	}
    }
  return op;
}

/* The scalar modes supported differs from the default check-what-c-supports
   version in that sometimes TFmode is available even when long double
   indicates only DFmode.  On unicosmk, we have the situation that HImode
   doesn't map to any C type, but of course we still support that.  */

static bool
alpha_scalar_mode_supported_p (enum machine_mode mode)
{
  switch (mode)
    {
    case QImode:
    case HImode:
    case SImode:
    case DImode:
    case TImode: /* via optabs.c */
      return true;

    case SFmode:
    case DFmode:
      return true;

    case TFmode:
      return TARGET_HAS_XFLOATING_LIBS;

    default:
      return false;
    }
}

/* Alpha implements a couple of integer vector mode operations when
   TARGET_MAX is enabled.  We do not check TARGET_MAX here, however,
   which allows the vectorizer to operate on e.g. move instructions,
   or when expand_vector_operations can do something useful.  */

static bool
alpha_vector_mode_supported_p (enum machine_mode mode)
{
  return mode == V8QImode || mode == V4HImode || mode == V2SImode;
}

/* Return 1 if this function can directly return via $26.  */

int
direct_return (void)
{
  return (! TARGET_ABI_OPEN_VMS && ! TARGET_ABI_UNICOSMK
	  && reload_completed
	  && alpha_sa_size () == 0
	  && get_frame_size () == 0
	  && crtl->outgoing_args_size == 0
	  && crtl->args.pretend_args_size == 0);
}

/* Return the ADDR_VEC associated with a tablejump insn.  */

rtx
alpha_tablejump_addr_vec (rtx insn)
{
  rtx tmp;

  tmp = JUMP_LABEL (insn);
  if (!tmp)
    return NULL_RTX;
  tmp = NEXT_INSN (tmp);
  if (!tmp)
    return NULL_RTX;
  if (GET_CODE (tmp) == JUMP_INSN
      && GET_CODE (PATTERN (tmp)) == ADDR_DIFF_VEC)
    return PATTERN (tmp);
  return NULL_RTX;
}

/* Return the label of the predicted edge, or CONST0_RTX if we don't know.  */

rtx
alpha_tablejump_best_label (rtx insn)
{
  rtx jump_table = alpha_tablejump_addr_vec (insn);
  rtx best_label = NULL_RTX;

  /* ??? Once the CFG doesn't keep getting completely rebuilt, look
     there for edge frequency counts from profile data.  */

  if (jump_table)
    {
      int n_labels = XVECLEN (jump_table, 1);
      int best_count = -1;
      int i, j;

      for (i = 0; i < n_labels; i++)
	{
	  int count = 1;

	  for (j = i + 1; j < n_labels; j++)
	    if (XEXP (XVECEXP (jump_table, 1, i), 0)
		== XEXP (XVECEXP (jump_table, 1, j), 0))
	      count++;

	  if (count > best_count)
	    best_count = count, best_label = XVECEXP (jump_table, 1, i);
	}
    }

  return best_label ? best_label : const0_rtx;
}

/* Return the TLS model to use for SYMBOL.  */

static enum tls_model
tls_symbolic_operand_type (rtx symbol)
{
  enum tls_model model;

  if (GET_CODE (symbol) != SYMBOL_REF)
    return 0;
  model = SYMBOL_REF_TLS_MODEL (symbol);

  /* Local-exec with a 64-bit size is the same code as initial-exec.  */
  if (model == TLS_MODEL_LOCAL_EXEC && alpha_tls_size == 64)
    model = TLS_MODEL_INITIAL_EXEC;

  return model;
}

/* Return true if the function DECL will share the same GP as any
   function in the current unit of translation.  */

static bool
decl_has_samegp (const_tree decl)
{
  /* Functions that are not local can be overridden, and thus may
     not share the same gp.  */
  if (!(*targetm.binds_local_p) (decl))
    return false;

  /* If -msmall-data is in effect, assume that there is only one GP
     for the module, and so any local symbol has this property.  We
     need explicit relocations to be able to enforce this for symbols
     not defined in this unit of translation, however.  */
  if (TARGET_EXPLICIT_RELOCS && TARGET_SMALL_DATA)
    return true;

  /* Functions that are not external are defined in this UoT.  */
  /* ??? Irritatingly, static functions not yet emitted are still
     marked "external".  Apply this to non-static functions only.  */
  return !TREE_PUBLIC (decl) || !DECL_EXTERNAL (decl);
}

/* Return true if EXP should be placed in the small data section.  */

static bool
alpha_in_small_data_p (const_tree exp)
{
  /* We want to merge strings, so we never consider them small data.  */
  if (TREE_CODE (exp) == STRING_CST)
    return false;

  /* Functions are never in the small data area.  Duh.  */
  if (TREE_CODE (exp) == FUNCTION_DECL)
    return false;

  if (TREE_CODE (exp) == VAR_DECL && DECL_SECTION_NAME (exp))
    {
      const char *section = TREE_STRING_POINTER (DECL_SECTION_NAME (exp));
      if (strcmp (section, ".sdata") == 0
	  || strcmp (section, ".sbss") == 0)
	return true;
    }
  else
    {
      HOST_WIDE_INT size = int_size_in_bytes (TREE_TYPE (exp));

      /* If this is an incomplete type with size 0, then we can't put it
	 in sdata because it might be too big when completed.  */
      if (size > 0 && (unsigned HOST_WIDE_INT) size <= g_switch_value)
	return true;
    }

  return false;
}

#if TARGET_ABI_OPEN_VMS
static bool
alpha_linkage_symbol_p (const char *symname)
{
  int symlen = strlen (symname);

  if (symlen > 4)
    return strcmp (&symname [symlen - 4], "..lk") == 0;

  return false;
}

#define LINKAGE_SYMBOL_REF_P(X) \
  ((GET_CODE (X) == SYMBOL_REF   \
    && alpha_linkage_symbol_p (XSTR (X, 0))) \
   || (GET_CODE (X) == CONST                 \
       && GET_CODE (XEXP (X, 0)) == PLUS     \
       && GET_CODE (XEXP (XEXP (X, 0), 0)) == SYMBOL_REF \
       && alpha_linkage_symbol_p (XSTR (XEXP (XEXP (X, 0), 0), 0))))
#endif

/* legitimate_address_p recognizes an RTL expression that is a valid
   memory address for an instruction.  The MODE argument is the
   machine mode for the MEM expression that wants to use this address.

   For Alpha, we have either a constant address or the sum of a
   register and a constant address, or just a register.  For DImode,
   any of those forms can be surrounded with an AND that clear the
   low-order three bits; this is an "unaligned" access.  */

bool
alpha_legitimate_address_p (enum machine_mode mode, rtx x, int strict)
{
  /* If this is an ldq_u type address, discard the outer AND.  */
  if (mode == DImode
      && GET_CODE (x) == AND
      && GET_CODE (XEXP (x, 1)) == CONST_INT
      && INTVAL (XEXP (x, 1)) == -8)
    x = XEXP (x, 0);

  /* Discard non-paradoxical subregs.  */
  if (GET_CODE (x) == SUBREG
      && (GET_MODE_SIZE (GET_MODE (x))
	  < GET_MODE_SIZE (GET_MODE (SUBREG_REG (x)))))
    x = SUBREG_REG (x);

  /* Unadorned general registers are valid.  */
  if (REG_P (x)
      && (strict
	  ? STRICT_REG_OK_FOR_BASE_P (x)
	  : NONSTRICT_REG_OK_FOR_BASE_P (x)))
    return true;

  /* Constant addresses (i.e. +/- 32k) are valid.  */
  if (CONSTANT_ADDRESS_P (x))
    return true;

#if TARGET_ABI_OPEN_VMS
  if (LINKAGE_SYMBOL_REF_P (x))
    return true;
#endif

  /* Register plus a small constant offset is valid.  */
  if (GET_CODE (x) == PLUS)
    {
      rtx ofs = XEXP (x, 1);
      x = XEXP (x, 0);

      /* Discard non-paradoxical subregs.  */
      if (GET_CODE (x) == SUBREG
          && (GET_MODE_SIZE (GET_MODE (x))
	      < GET_MODE_SIZE (GET_MODE (SUBREG_REG (x)))))
	x = SUBREG_REG (x);

      if (REG_P (x))
	{
	  if (! strict
	      && NONSTRICT_REG_OK_FP_BASE_P (x)
	      && GET_CODE (ofs) == CONST_INT)
	    return true;
	  if ((strict
	       ? STRICT_REG_OK_FOR_BASE_P (x)
	       : NONSTRICT_REG_OK_FOR_BASE_P (x))
	      && CONSTANT_ADDRESS_P (ofs))
	    return true;
	}
    }

  /* If we're managing explicit relocations, LO_SUM is valid, as are small
     data symbols.  Avoid explicit relocations of modes larger than word
     mode since i.e. $LC0+8($1) can fold around +/- 32k offset.  */
  else if (TARGET_EXPLICIT_RELOCS
	   && GET_MODE_SIZE (mode) <= UNITS_PER_WORD)
    {
      if (small_symbolic_operand (x, Pmode))
	return true;

      if (GET_CODE (x) == LO_SUM)
	{
	  rtx ofs = XEXP (x, 1);
	  x = XEXP (x, 0);

	  /* Discard non-paradoxical subregs.  */
	  if (GET_CODE (x) == SUBREG
	      && (GET_MODE_SIZE (GET_MODE (x))
		  < GET_MODE_SIZE (GET_MODE (SUBREG_REG (x)))))
	    x = SUBREG_REG (x);

	  /* Must have a valid base register.  */
	  if (! (REG_P (x)
		 && (strict
		     ? STRICT_REG_OK_FOR_BASE_P (x)
		     : NONSTRICT_REG_OK_FOR_BASE_P (x))))
	    return false;

	  /* The symbol must be local.  */
	  if (local_symbolic_operand (ofs, Pmode)
	      || dtp32_symbolic_operand (ofs, Pmode)
	      || tp32_symbolic_operand (ofs, Pmode))
	    return true;
	}
    }

  return false;
}

/* Build the SYMBOL_REF for __tls_get_addr.  */

static GTY(()) rtx tls_get_addr_libfunc;

static rtx
get_tls_get_addr (void)
{
  if (!tls_get_addr_libfunc)
    tls_get_addr_libfunc = init_one_libfunc ("__tls_get_addr");
  return tls_get_addr_libfunc;
}

/* Try machine-dependent ways of modifying an illegitimate address
   to be legitimate.  If we find one, return the new, valid address.  */

rtx
alpha_legitimize_address (rtx x, rtx scratch, enum machine_mode mode)
{
  HOST_WIDE_INT addend;

  /* If the address is (plus reg const_int) and the CONST_INT is not a
     valid offset, compute the high part of the constant and add it to
     the register.  Then our address is (plus temp low-part-const).  */
  if (GET_CODE (x) == PLUS
      && GET_CODE (XEXP (x, 0)) == REG
      && GET_CODE (XEXP (x, 1)) == CONST_INT
      && ! CONSTANT_ADDRESS_P (XEXP (x, 1)))
    {
      addend = INTVAL (XEXP (x, 1));
      x = XEXP (x, 0);
      goto split_addend;
    }

  /* If the address is (const (plus FOO const_int)), find the low-order
     part of the CONST_INT.  Then load FOO plus any high-order part of the
     CONST_INT into a register.  Our address is (plus reg low-part-const).
     This is done to reduce the number of GOT entries.  */
  if (can_create_pseudo_p ()
      && GET_CODE (x) == CONST
      && GET_CODE (XEXP (x, 0)) == PLUS
      && GET_CODE (XEXP (XEXP (x, 0), 1)) == CONST_INT)
    {
      addend = INTVAL (XEXP (XEXP (x, 0), 1));
      x = force_reg (Pmode, XEXP (XEXP (x, 0), 0));
      goto split_addend;
    }

  /* If we have a (plus reg const), emit the load as in (2), then add
     the two registers, and finally generate (plus reg low-part-const) as
     our address.  */
  if (can_create_pseudo_p ()
      && GET_CODE (x) == PLUS
      && GET_CODE (XEXP (x, 0)) == REG
      && GET_CODE (XEXP (x, 1)) == CONST
      && GET_CODE (XEXP (XEXP (x, 1), 0)) == PLUS
      && GET_CODE (XEXP (XEXP (XEXP (x, 1), 0), 1)) == CONST_INT)
    {
      addend = INTVAL (XEXP (XEXP (XEXP (x, 1), 0), 1));
      x = expand_simple_binop (Pmode, PLUS, XEXP (x, 0),
			       XEXP (XEXP (XEXP (x, 1), 0), 0),
			       NULL_RTX, 1, OPTAB_LIB_WIDEN);
      goto split_addend;
    }

  /* If this is a local symbol, split the address into HIGH/LO_SUM parts.
     Avoid modes larger than word mode since i.e. $LC0+8($1) can fold
     around +/- 32k offset.  */
  if (TARGET_EXPLICIT_RELOCS
      && GET_MODE_SIZE (mode) <= UNITS_PER_WORD
      && symbolic_operand (x, Pmode))
    {
      rtx r0, r16, eqv, tga, tp, insn, dest, seq;

      switch (tls_symbolic_operand_type (x))
	{
	case TLS_MODEL_NONE:
	  break;

	case TLS_MODEL_GLOBAL_DYNAMIC:
	  start_sequence ();

	  r0 = gen_rtx_REG (Pmode, 0);
	  r16 = gen_rtx_REG (Pmode, 16);
	  tga = get_tls_get_addr ();
	  dest = gen_reg_rtx (Pmode);
	  seq = GEN_INT (alpha_next_sequence_number++);

	  emit_insn (gen_movdi_er_tlsgd (r16, pic_offset_table_rtx, x, seq));
	  insn = gen_call_value_osf_tlsgd (r0, tga, seq);
	  insn = emit_call_insn (insn);
	  RTL_CONST_CALL_P (insn) = 1;
	  use_reg (&CALL_INSN_FUNCTION_USAGE (insn), r16);

          insn = get_insns ();
	  end_sequence ();

	  emit_libcall_block (insn, dest, r0, x);
	  return dest;

	case TLS_MODEL_LOCAL_DYNAMIC:
	  start_sequence ();

	  r0 = gen_rtx_REG (Pmode, 0);
	  r16 = gen_rtx_REG (Pmode, 16);
	  tga = get_tls_get_addr ();
	  scratch = gen_reg_rtx (Pmode);
	  seq = GEN_INT (alpha_next_sequence_number++);

	  emit_insn (gen_movdi_er_tlsldm (r16, pic_offset_table_rtx, seq));
	  insn = gen_call_value_osf_tlsldm (r0, tga, seq);
	  insn = emit_call_insn (insn);
	  RTL_CONST_CALL_P (insn) = 1;
	  use_reg (&CALL_INSN_FUNCTION_USAGE (insn), r16);

          insn = get_insns ();
	  end_sequence ();

	  eqv = gen_rtx_UNSPEC (Pmode, gen_rtvec (1, const0_rtx),
				UNSPEC_TLSLDM_CALL);
	  emit_libcall_block (insn, scratch, r0, eqv);

	  eqv = gen_rtx_UNSPEC (Pmode, gen_rtvec (1, x), UNSPEC_DTPREL);
	  eqv = gen_rtx_CONST (Pmode, eqv);

	  if (alpha_tls_size == 64)
	    {
	      dest = gen_reg_rtx (Pmode);
	      emit_insn (gen_rtx_SET (VOIDmode, dest, eqv));
	      emit_insn (gen_adddi3 (dest, dest, scratch));
	      return dest;
	    }
	  if (alpha_tls_size == 32)
	    {
	      insn = gen_rtx_HIGH (Pmode, eqv);
	      insn = gen_rtx_PLUS (Pmode, scratch, insn);
	      scratch = gen_reg_rtx (Pmode);
	      emit_insn (gen_rtx_SET (VOIDmode, scratch, insn));
	    }
	  return gen_rtx_LO_SUM (Pmode, scratch, eqv);

	case TLS_MODEL_INITIAL_EXEC:
	  eqv = gen_rtx_UNSPEC (Pmode, gen_rtvec (1, x), UNSPEC_TPREL);
	  eqv = gen_rtx_CONST (Pmode, eqv);
	  tp = gen_reg_rtx (Pmode);
	  scratch = gen_reg_rtx (Pmode);
	  dest = gen_reg_rtx (Pmode);

	  emit_insn (gen_load_tp (tp));
	  emit_insn (gen_rtx_SET (VOIDmode, scratch, eqv));
	  emit_insn (gen_adddi3 (dest, tp, scratch));
	  return dest;

	case TLS_MODEL_LOCAL_EXEC:
	  eqv = gen_rtx_UNSPEC (Pmode, gen_rtvec (1, x), UNSPEC_TPREL);
	  eqv = gen_rtx_CONST (Pmode, eqv);
	  tp = gen_reg_rtx (Pmode);

	  emit_insn (gen_load_tp (tp));
	  if (alpha_tls_size == 32)
	    {
	      insn = gen_rtx_HIGH (Pmode, eqv);
	      insn = gen_rtx_PLUS (Pmode, tp, insn);
	      tp = gen_reg_rtx (Pmode);
	      emit_insn (gen_rtx_SET (VOIDmode, tp, insn));
	    }
	  return gen_rtx_LO_SUM (Pmode, tp, eqv);

	default:
	  gcc_unreachable ();
	}

      if (local_symbolic_operand (x, Pmode))
	{
	  if (small_symbolic_operand (x, Pmode))
	    return x;
	  else
	    {
	      if (can_create_pseudo_p ())
	        scratch = gen_reg_rtx (Pmode);
	      emit_insn (gen_rtx_SET (VOIDmode, scratch,
				      gen_rtx_HIGH (Pmode, x)));
	      return gen_rtx_LO_SUM (Pmode, scratch, x);
	    }
	}
    }

  return NULL;

 split_addend:
  {
    HOST_WIDE_INT low, high;

    low = ((addend & 0xffff) ^ 0x8000) - 0x8000;
    addend -= low;
    high = ((addend & 0xffffffff) ^ 0x80000000) - 0x80000000;
    addend -= high;

    if (addend)
      x = expand_simple_binop (Pmode, PLUS, x, GEN_INT (addend),
			       (!can_create_pseudo_p () ? scratch : NULL_RTX),
			       1, OPTAB_LIB_WIDEN);
    if (high)
      x = expand_simple_binop (Pmode, PLUS, x, GEN_INT (high),
			       (!can_create_pseudo_p () ? scratch : NULL_RTX),
			       1, OPTAB_LIB_WIDEN);

    return plus_constant (x, low);
  }
}

/* Primarily this is required for TLS symbols, but given that our move
   patterns *ought* to be able to handle any symbol at any time, we
   should never be spilling symbolic operands to the constant pool, ever.  */

static bool
alpha_cannot_force_const_mem (rtx x)
{
  enum rtx_code code = GET_CODE (x);
  return code == SYMBOL_REF || code == LABEL_REF || code == CONST;
}

/* We do not allow indirect calls to be optimized into sibling calls, nor
   can we allow a call to a function with a different GP to be optimized
   into a sibcall.  */

static bool
alpha_function_ok_for_sibcall (tree decl, tree exp ATTRIBUTE_UNUSED)
{
  /* Can't do indirect tail calls, since we don't know if the target
     uses the same GP.  */
  if (!decl)
    return false;

  /* Otherwise, we can make a tail call if the target function shares
     the same GP.  */
  return decl_has_samegp (decl);
}

int
some_small_symbolic_operand_int (rtx *px, void *data ATTRIBUTE_UNUSED)
{
  rtx x = *px;

  /* Don't re-split.  */
  if (GET_CODE (x) == LO_SUM)
    return -1;

  return small_symbolic_operand (x, Pmode) != 0;
}

static int
split_small_symbolic_operand_1 (rtx *px, void *data ATTRIBUTE_UNUSED)
{
  rtx x = *px;

  /* Don't re-split.  */
  if (GET_CODE (x) == LO_SUM)
    return -1;

  if (small_symbolic_operand (x, Pmode))
    {
      x = gen_rtx_LO_SUM (Pmode, pic_offset_table_rtx, x);
      *px = x;
      return -1;
    }

  return 0;
}

rtx
split_small_symbolic_operand (rtx x)
{
  x = copy_insn (x);
  for_each_rtx (&x, split_small_symbolic_operand_1, NULL);
  return x;
}

/* Indicate that INSN cannot be duplicated.  This is true for any insn
   that we've marked with gpdisp relocs, since those have to stay in
   1-1 correspondence with one another.

   Technically we could copy them if we could set up a mapping from one
   sequence number to another, across the set of insns to be duplicated.
   This seems overly complicated and error-prone since interblock motion
   from sched-ebb could move one of the pair of insns to a different block.

   Also cannot allow jsr insns to be duplicated.  If they throw exceptions,
   then they'll be in a different block from their ldgp.  Which could lead
   the bb reorder code to think that it would be ok to copy just the block
   containing the call and branch to the block containing the ldgp.  */

static bool
alpha_cannot_copy_insn_p (rtx insn)
{
  if (!reload_completed || !TARGET_EXPLICIT_RELOCS)
    return false;
  if (recog_memoized (insn) >= 0)
    return get_attr_cannot_copy (insn);
  else
    return false;
}


/* Try a machine-dependent way of reloading an illegitimate address
   operand.  If we find one, push the reload and return the new rtx.  */

rtx
alpha_legitimize_reload_address (rtx x,
				 enum machine_mode mode ATTRIBUTE_UNUSED,
				 int opnum, int type,
				 int ind_levels ATTRIBUTE_UNUSED)
{
  /* We must recognize output that we have already generated ourselves.  */
  if (GET_CODE (x) == PLUS
      && GET_CODE (XEXP (x, 0)) == PLUS
      && GET_CODE (XEXP (XEXP (x, 0), 0)) == REG
      && GET_CODE (XEXP (XEXP (x, 0), 1)) == CONST_INT
      && GET_CODE (XEXP (x, 1)) == CONST_INT)
    {
      push_reload (XEXP (x, 0), NULL_RTX, &XEXP (x, 0), NULL,
		   BASE_REG_CLASS, GET_MODE (x), VOIDmode, 0, 0,
		   opnum, type);
      return x;
    }

  /* We wish to handle large displacements off a base register by
     splitting the addend across an ldah and the mem insn.  This
     cuts number of extra insns needed from 3 to 1.  */
  if (GET_CODE (x) == PLUS
      && GET_CODE (XEXP (x, 0)) == REG
      && REGNO (XEXP (x, 0)) < FIRST_PSEUDO_REGISTER
      && REGNO_OK_FOR_BASE_P (REGNO (XEXP (x, 0)))
      && GET_CODE (XEXP (x, 1)) == CONST_INT)
    {
      HOST_WIDE_INT val = INTVAL (XEXP (x, 1));
      HOST_WIDE_INT low = ((val & 0xffff) ^ 0x8000) - 0x8000;
      HOST_WIDE_INT high
	= (((val - low) & 0xffffffff) ^ 0x80000000) - 0x80000000;

      /* Check for 32-bit overflow.  */
      if (high + low != val)
	return NULL_RTX;

      /* Reload the high part into a base reg; leave the low part
	 in the mem directly.  */
      x = gen_rtx_PLUS (GET_MODE (x),
			gen_rtx_PLUS (GET_MODE (x), XEXP (x, 0),
				      GEN_INT (high)),
			GEN_INT (low));

      push_reload (XEXP (x, 0), NULL_RTX, &XEXP (x, 0), NULL,
		   BASE_REG_CLASS, GET_MODE (x), VOIDmode, 0, 0,
		   opnum, type);
      return x;
    }

  return NULL_RTX;
}

/* Compute a (partial) cost for rtx X.  Return true if the complete
   cost has been computed, and false if subexpressions should be
   scanned.  In either case, *TOTAL contains the cost result.  */

static bool
alpha_rtx_costs (rtx x, int code, int outer_code, int *total,
		 bool speed)
{
  enum machine_mode mode = GET_MODE (x);
  bool float_mode_p = FLOAT_MODE_P (mode);
  const struct alpha_rtx_cost_data *cost_data;

  if (!speed)
    cost_data = &alpha_rtx_cost_size;
  else
    cost_data = &alpha_rtx_cost_data[alpha_tune];

  switch (code)
    {
    case CONST_INT:
      /* If this is an 8-bit constant, return zero since it can be used
	 nearly anywhere with no cost.  If it is a valid operand for an
	 ADD or AND, likewise return 0 if we know it will be used in that
	 context.  Otherwise, return 2 since it might be used there later.
	 All other constants take at least two insns.  */
      if (INTVAL (x) >= 0 && INTVAL (x) < 256)
	{
	  *total = 0;
	  return true;
	}
      /* FALLTHRU */

    case CONST_DOUBLE:
      if (x == CONST0_RTX (mode))
	*total = 0;
      else if ((outer_code == PLUS && add_operand (x, VOIDmode))
	       || (outer_code == AND && and_operand (x, VOIDmode)))
	*total = 0;
      else if (add_operand (x, VOIDmode) || and_operand (x, VOIDmode))
	*total = 2;
      else
	*total = COSTS_N_INSNS (2);
      return true;

    case CONST:
    case SYMBOL_REF:
    case LABEL_REF:
      if (TARGET_EXPLICIT_RELOCS && small_symbolic_operand (x, VOIDmode))
	*total = COSTS_N_INSNS (outer_code != MEM);
      else if (TARGET_EXPLICIT_RELOCS && local_symbolic_operand (x, VOIDmode))
	*total = COSTS_N_INSNS (1 + (outer_code != MEM));
      else if (tls_symbolic_operand_type (x))
	/* Estimate of cost for call_pal rduniq.  */
	/* ??? How many insns do we emit here?  More than one...  */
	*total = COSTS_N_INSNS (15);
      else
	/* Otherwise we do a load from the GOT.  */
	*total = COSTS_N_INSNS (!speed ? 1 : alpha_memory_latency);
      return true;

    case HIGH:
      /* This is effectively an add_operand.  */
      *total = 2;
      return true;

    case PLUS:
    case MINUS:
      if (float_mode_p)
	*total = cost_data->fp_add;
      else if (GET_CODE (XEXP (x, 0)) == MULT
	       && const48_operand (XEXP (XEXP (x, 0), 1), VOIDmode))
	{
	  *total = (rtx_cost (XEXP (XEXP (x, 0), 0), outer_code, speed)
		    + rtx_cost (XEXP (x, 1), outer_code, speed) + COSTS_N_INSNS (1));
	  return true;
	}
      return false;

    case MULT:
      if (float_mode_p)
	*total = cost_data->fp_mult;
      else if (mode == DImode)
	*total = cost_data->int_mult_di;
      else
	*total = cost_data->int_mult_si;
      return false;

    case ASHIFT:
      if (GET_CODE (XEXP (x, 1)) == CONST_INT
	  && INTVAL (XEXP (x, 1)) <= 3)
	{
	  *total = COSTS_N_INSNS (1);
	  return false;
	}
      /* FALLTHRU */

    case ASHIFTRT:
    case LSHIFTRT:
      *total = cost_data->int_shift;
      return false;

    case IF_THEN_ELSE:
      if (float_mode_p)
        *total = cost_data->fp_add;
      else
        *total = cost_data->int_cmov;
      return false;

    case DIV:
    case UDIV:
    case MOD:
    case UMOD:
      if (!float_mode_p)
	*total = cost_data->int_div;
      else if (mode == SFmode)
        *total = cost_data->fp_div_sf;
      else
        *total = cost_data->fp_div_df;
      return false;

    case MEM:
      *total = COSTS_N_INSNS (!speed ? 1 : alpha_memory_latency);
      return true;

    case NEG:
      if (! float_mode_p)
	{
	  *total = COSTS_N_INSNS (1);
	  return false;
	}
      /* FALLTHRU */

    case ABS:
      if (! float_mode_p)
	{
	  *total = COSTS_N_INSNS (1) + cost_data->int_cmov;
	  return false;
	}
      /* FALLTHRU */

    case FLOAT:
    case UNSIGNED_FLOAT:
    case FIX:
    case UNSIGNED_FIX:
    case FLOAT_TRUNCATE:
      *total = cost_data->fp_add;
      return false;

    case FLOAT_EXTEND:
      if (GET_CODE (XEXP (x, 0)) == MEM)
	*total = 0;
      else
	*total = cost_data->fp_add;
      return false;

    default:
      return false;
    }
}

/* REF is an alignable memory location.  Place an aligned SImode
   reference into *PALIGNED_MEM and the number of bits to shift into
   *PBITNUM.  SCRATCH is a free register for use in reloading out
   of range stack slots.  */

void
get_aligned_mem (rtx ref, rtx *paligned_mem, rtx *pbitnum)
{
  rtx base;
  HOST_WIDE_INT disp, offset;

  gcc_assert (GET_CODE (ref) == MEM);

  if (reload_in_progress
      && ! memory_address_p (GET_MODE (ref), XEXP (ref, 0)))
    {
      base = find_replacement (&XEXP (ref, 0));
      gcc_assert (memory_address_p (GET_MODE (ref), base));
    }
  else
    base = XEXP (ref, 0);

  if (GET_CODE (base) == PLUS)
    disp = INTVAL (XEXP (base, 1)), base = XEXP (base, 0);
  else
    disp = 0;

  /* Find the byte offset within an aligned word.  If the memory itself is
     claimed to be aligned, believe it.  Otherwise, aligned_memory_operand
     will have examined the base register and determined it is aligned, and
     thus displacements from it are naturally alignable.  */
  if (MEM_ALIGN (ref) >= 32)
    offset = 0;
  else
    offset = disp & 3;

  /* Access the entire aligned word.  */
  *paligned_mem = widen_memory_access (ref, SImode, -offset);

  /* Convert the byte offset within the word to a bit offset.  */
  if (WORDS_BIG_ENDIAN)
    offset = 32 - (GET_MODE_BITSIZE (GET_MODE (ref)) + offset * 8);
  else
    offset *= 8;
  *pbitnum = GEN_INT (offset);
}

/* Similar, but just get the address.  Handle the two reload cases.
   Add EXTRA_OFFSET to the address we return.  */

rtx
get_unaligned_address (rtx ref)
{
  rtx base;
  HOST_WIDE_INT offset = 0;

  gcc_assert (GET_CODE (ref) == MEM);

  if (reload_in_progress
      && ! memory_address_p (GET_MODE (ref), XEXP (ref, 0)))
    {
      base = find_replacement (&XEXP (ref, 0));

      gcc_assert (memory_address_p (GET_MODE (ref), base));
    }
  else
    base = XEXP (ref, 0);

  if (GET_CODE (base) == PLUS)
    offset += INTVAL (XEXP (base, 1)), base = XEXP (base, 0);

  return plus_constant (base, offset);
}

/* Compute a value X, such that X & 7 == (ADDR + OFS) & 7.
   X is always returned in a register.  */

rtx
get_unaligned_offset (rtx addr, HOST_WIDE_INT ofs)
{
  if (GET_CODE (addr) == PLUS)
    {
      ofs += INTVAL (XEXP (addr, 1));
      addr = XEXP (addr, 0);
    }

  return expand_simple_binop (Pmode, PLUS, addr, GEN_INT (ofs & 7),
			      NULL_RTX, 1, OPTAB_LIB_WIDEN);
}

/* On the Alpha, all (non-symbolic) constants except zero go into
   a floating-point register via memory.  Note that we cannot
   return anything that is not a subset of RCLASS, and that some
   symbolic constants cannot be dropped to memory.  */

enum reg_class
alpha_preferred_reload_class(rtx x, enum reg_class rclass)
{
  /* Zero is present in any register class.  */
  if (x == CONST0_RTX (GET_MODE (x)))
    return rclass;

  /* These sorts of constants we can easily drop to memory.  */
  if (GET_CODE (x) == CONST_INT
      || GET_CODE (x) == CONST_DOUBLE
      || GET_CODE (x) == CONST_VECTOR)
    {
      if (rclass == FLOAT_REGS)
	return NO_REGS;
      if (rclass == ALL_REGS)
	return GENERAL_REGS;
      return rclass;
    }

  /* All other kinds of constants should not (and in the case of HIGH
     cannot) be dropped to memory -- instead we use a GENERAL_REGS
     secondary reload.  */
  if (CONSTANT_P (x))
    return (rclass == ALL_REGS ? GENERAL_REGS : rclass);

  return rclass;
}

/* Inform reload about cases where moving X with a mode MODE to a register in
   RCLASS requires an extra scratch or immediate register.  Return the class
   needed for the immediate register.  */

static enum reg_class
alpha_secondary_reload (bool in_p, rtx x, enum reg_class rclass,
			enum machine_mode mode, secondary_reload_info *sri)
{
  /* Loading and storing HImode or QImode values to and from memory
     usually requires a scratch register.  */
  if (!TARGET_BWX && (mode == QImode || mode == HImode || mode == CQImode))
    {
      if (any_memory_operand (x, mode))
	{
	  if (in_p)
	    {
	      if (!aligned_memory_operand (x, mode))
		sri->icode = reload_in_optab[mode];
	    }
	  else
	    sri->icode = reload_out_optab[mode];
	  return NO_REGS;
	}
    }

  /* We also cannot do integral arithmetic into FP regs, as might result
     from register elimination into a DImode fp register.  */
  if (rclass == FLOAT_REGS)
    {
      if (MEM_P (x) && GET_CODE (XEXP (x, 0)) == AND)
	return GENERAL_REGS;
      if (in_p && INTEGRAL_MODE_P (mode)
	  && !MEM_P (x) && !REG_P (x) && !CONST_INT_P (x))
	return GENERAL_REGS;
    }

  return NO_REGS;
}

/* Subfunction of the following function.  Update the flags of any MEM
   found in part of X.  */

static int
alpha_set_memflags_1 (rtx *xp, void *data)
{
  rtx x = *xp, orig = (rtx) data;

  if (GET_CODE (x) != MEM)
    return 0;

  MEM_VOLATILE_P (x) = MEM_VOLATILE_P (orig);
  MEM_IN_STRUCT_P (x) = MEM_IN_STRUCT_P (orig);
  MEM_SCALAR_P (x) = MEM_SCALAR_P (orig);
  MEM_NOTRAP_P (x) = MEM_NOTRAP_P (orig);
  MEM_READONLY_P (x) = MEM_READONLY_P (orig);

  /* Sadly, we cannot use alias sets because the extra aliasing
     produced by the AND interferes.  Given that two-byte quantities
     are the only thing we would be able to differentiate anyway,
     there does not seem to be any point in convoluting the early
     out of the alias check.  */

  return -1;
}

/* Given SEQ, which is an INSN list, look for any MEMs in either
   a SET_DEST or a SET_SRC and copy the in-struct, unchanging, and
   volatile flags from REF into each of the MEMs found.  If REF is not
   a MEM, don't do anything.  */

void
alpha_set_memflags (rtx seq, rtx ref)
{
  rtx insn;

  if (!MEM_P (ref))
    return;

  /* This is only called from alpha.md, after having had something
     generated from one of the insn patterns.  So if everything is
     zero, the pattern is already up-to-date.  */
  if (!MEM_VOLATILE_P (ref)
      && !MEM_IN_STRUCT_P (ref)
      && !MEM_SCALAR_P (ref)
      && !MEM_NOTRAP_P (ref)
      && !MEM_READONLY_P (ref))
    return;

  for (insn = seq; insn; insn = NEXT_INSN (insn))
    if (INSN_P (insn))
      for_each_rtx (&PATTERN (insn), alpha_set_memflags_1, (void *) ref);
    else
      gcc_unreachable ();
}

static rtx alpha_emit_set_const (rtx, enum machine_mode, HOST_WIDE_INT,
				 int, bool);

/* Internal routine for alpha_emit_set_const to check for N or below insns.
   If NO_OUTPUT is true, then we only check to see if N insns are possible,
   and return pc_rtx if successful.  */

static rtx
alpha_emit_set_const_1 (rtx target, enum machine_mode mode,
			HOST_WIDE_INT c, int n, bool no_output)
{
  HOST_WIDE_INT new_const;
  int i, bits;
  /* Use a pseudo if highly optimizing and still generating RTL.  */
  rtx subtarget
    = (flag_expensive_optimizations && can_create_pseudo_p () ? 0 : target);
  rtx temp, insn;

  /* If this is a sign-extended 32-bit constant, we can do this in at most
     three insns, so do it if we have enough insns left.  We always have
     a sign-extended 32-bit constant when compiling on a narrow machine.  */

  if (HOST_BITS_PER_WIDE_INT != 64
      || c >> 31 == -1 || c >> 31 == 0)
    {
      HOST_WIDE_INT low = ((c & 0xffff) ^ 0x8000) - 0x8000;
      HOST_WIDE_INT tmp1 = c - low;
      HOST_WIDE_INT high = (((tmp1 >> 16) & 0xffff) ^ 0x8000) - 0x8000;
      HOST_WIDE_INT extra = 0;

      /* If HIGH will be interpreted as negative but the constant is
	 positive, we must adjust it to do two ldha insns.  */

      if ((high & 0x8000) != 0 && c >= 0)
	{
	  extra = 0x4000;
	  tmp1 -= 0x40000000;
	  high = ((tmp1 >> 16) & 0xffff) - 2 * ((tmp1 >> 16) & 0x8000);
	}

      if (c == low || (low == 0 && extra == 0))
	{
	  /* We used to use copy_to_suggested_reg (GEN_INT (c), target, mode)
	     but that meant that we can't handle INT_MIN on 32-bit machines
	     (like NT/Alpha), because we recurse indefinitely through
	     emit_move_insn to gen_movdi.  So instead, since we know exactly
	     what we want, create it explicitly.  */

	  if (no_output)
	    return pc_rtx;
	  if (target == NULL)
	    target = gen_reg_rtx (mode);
	  emit_insn (gen_rtx_SET (VOIDmode, target, GEN_INT (c)));
	  return target;
	}
      else if (n >= 2 + (extra != 0))
	{
	  if (no_output)
	    return pc_rtx;
	  if (!can_create_pseudo_p ())
	    {
	      emit_insn (gen_rtx_SET (VOIDmode, target, GEN_INT (high << 16)));
	      temp = target;
	    }
	  else
	    temp = copy_to_suggested_reg (GEN_INT (high << 16),
					  subtarget, mode);

	  /* As of 2002-02-23, addsi3 is only available when not optimizing.
	     This means that if we go through expand_binop, we'll try to
	     generate extensions, etc, which will require new pseudos, which
	     will fail during some split phases.  The SImode add patterns
	     still exist, but are not named.  So build the insns by hand.  */

	  if (extra != 0)
	    {
	      if (! subtarget)
		subtarget = gen_reg_rtx (mode);
	      insn = gen_rtx_PLUS (mode, temp, GEN_INT (extra << 16));
	      insn = gen_rtx_SET (VOIDmode, subtarget, insn);
	      emit_insn (insn);
	      temp = subtarget;
	    }

	  if (target == NULL)
	    target = gen_reg_rtx (mode);
	  insn = gen_rtx_PLUS (mode, temp, GEN_INT (low));
	  insn = gen_rtx_SET (VOIDmode, target, insn);
	  emit_insn (insn);
	  return target;
	}
    }

  /* If we couldn't do it that way, try some other methods.  But if we have
     no instructions left, don't bother.  Likewise, if this is SImode and
     we can't make pseudos, we can't do anything since the expand_binop
     and expand_unop calls will widen and try to make pseudos.  */

  if (n == 1 || (mode == SImode && !can_create_pseudo_p ()))
    return 0;

  /* Next, see if we can load a related constant and then shift and possibly
     negate it to get the constant we want.  Try this once each increasing
     numbers of insns.  */

  for (i = 1; i < n; i++)
    {
      /* First, see if minus some low bits, we've an easy load of
	 high bits.  */

      new_const = ((c & 0xffff) ^ 0x8000) - 0x8000;
      if (new_const != 0)
	{
          temp = alpha_emit_set_const (subtarget, mode, c - new_const, i, no_output);
	  if (temp)
	    {
	      if (no_output)
		return temp;
	      return expand_binop (mode, add_optab, temp, GEN_INT (new_const),
				   target, 0, OPTAB_WIDEN);
	    }
	}

      /* Next try complementing.  */
      temp = alpha_emit_set_const (subtarget, mode, ~c, i, no_output);
      if (temp)
	{
	  if (no_output)
	    return temp;
	  return expand_unop (mode, one_cmpl_optab, temp, target, 0);
	}

      /* Next try to form a constant and do a left shift.  We can do this
	 if some low-order bits are zero; the exact_log2 call below tells
	 us that information.  The bits we are shifting out could be any
	 value, but here we'll just try the 0- and sign-extended forms of
	 the constant.  To try to increase the chance of having the same
	 constant in more than one insn, start at the highest number of
	 bits to shift, but try all possibilities in case a ZAPNOT will
	 be useful.  */

      bits = exact_log2 (c & -c);
      if (bits > 0)
	for (; bits > 0; bits--)
	  {
	    new_const = c >> bits;
	    temp = alpha_emit_set_const (subtarget, mode, new_const, i, no_output);
	    if (!temp && c < 0)
	      {
		new_const = (unsigned HOST_WIDE_INT)c >> bits;
		temp = alpha_emit_set_const (subtarget, mode, new_const,
					     i, no_output);
	      }
	    if (temp)
	      {
		if (no_output)
		  return temp;
	        return expand_binop (mode, ashl_optab, temp, GEN_INT (bits),
				     target, 0, OPTAB_WIDEN);
	      }
	  }

      /* Now try high-order zero bits.  Here we try the shifted-in bits as
	 all zero and all ones.  Be careful to avoid shifting outside the
	 mode and to avoid shifting outside the host wide int size.  */
      /* On narrow hosts, don't shift a 1 into the high bit, since we'll
	 confuse the recursive call and set all of the high 32 bits.  */

      bits = (MIN (HOST_BITS_PER_WIDE_INT, GET_MODE_SIZE (mode) * 8)
	      - floor_log2 (c) - 1 - (HOST_BITS_PER_WIDE_INT < 64));
      if (bits > 0)
	for (; bits > 0; bits--)
	  {
	    new_const = c << bits;
	    temp = alpha_emit_set_const (subtarget, mode, new_const, i, no_output);
	    if (!temp)
	      {
		new_const = (c << bits) | (((HOST_WIDE_INT) 1 << bits) - 1);
	        temp = alpha_emit_set_const (subtarget, mode, new_const,
					     i, no_output);
	      }
	    if (temp)
	      {
		if (no_output)
		  return temp;
		return expand_binop (mode, lshr_optab, temp, GEN_INT (bits),
				     target, 1, OPTAB_WIDEN);
	      }
	  }

      /* Now try high-order 1 bits.  We get that with a sign-extension.
	 But one bit isn't enough here.  Be careful to avoid shifting outside
	 the mode and to avoid shifting outside the host wide int size.  */

      bits = (MIN (HOST_BITS_PER_WIDE_INT, GET_MODE_SIZE (mode) * 8)
	      - floor_log2 (~ c) - 2);
      if (bits > 0)
	for (; bits > 0; bits--)
	  {
	    new_const = c << bits;
	    temp = alpha_emit_set_const (subtarget, mode, new_const, i, no_output);
	    if (!temp)
	      {
		new_const = (c << bits) | (((HOST_WIDE_INT) 1 << bits) - 1);
	        temp = alpha_emit_set_const (subtarget, mode, new_const,
					     i, no_output);
	      }
	    if (temp)
	      {
		if (no_output)
		  return temp;
		return expand_binop (mode, ashr_optab, temp, GEN_INT (bits),
				     target, 0, OPTAB_WIDEN);
	      }
	  }
    }

#if HOST_BITS_PER_WIDE_INT == 64
  /* Finally, see if can load a value into the target that is the same as the
     constant except that all bytes that are 0 are changed to be 0xff.  If we
     can, then we can do a ZAPNOT to obtain the desired constant.  */

  new_const = c;
  for (i = 0; i < 64; i += 8)
    if ((new_const & ((HOST_WIDE_INT) 0xff << i)) == 0)
      new_const |= (HOST_WIDE_INT) 0xff << i;

  /* We are only called for SImode and DImode.  If this is SImode, ensure that
     we are sign extended to a full word.  */

  if (mode == SImode)
    new_const = ((new_const & 0xffffffff) ^ 0x80000000) - 0x80000000;

  if (new_const != c)
    {
      temp = alpha_emit_set_const (subtarget, mode, new_const, n - 1, no_output);
      if (temp)
	{
	  if (no_output)
	    return temp;
	  return expand_binop (mode, and_optab, temp, GEN_INT (c | ~ new_const),
			       target, 0, OPTAB_WIDEN);
	}
    }
#endif

  return 0;
}

/* Try to output insns to set TARGET equal to the constant C if it can be
   done in less than N insns.  Do all computations in MODE.  Returns the place
   where the output has been placed if it can be done and the insns have been
   emitted.  If it would take more than N insns, zero is returned and no
   insns and emitted.  */

static rtx
alpha_emit_set_const (rtx target, enum machine_mode mode,
		      HOST_WIDE_INT c, int n, bool no_output)
{
  enum machine_mode orig_mode = mode;
  rtx orig_target = target;
  rtx result = 0;
  int i;

  /* If we can't make any pseudos, TARGET is an SImode hard register, we
     can't load this constant in one insn, do this in DImode.  */
  if (!can_create_pseudo_p () && mode == SImode
      && GET_CODE (target) == REG && REGNO (target) < FIRST_PSEUDO_REGISTER)
    {
      result = alpha_emit_set_const_1 (target, mode, c, 1, no_output);
      if (result)
	return result;

      target = no_output ? NULL : gen_lowpart (DImode, target);
      mode = DImode;
    }
  else if (mode == V8QImode || mode == V4HImode || mode == V2SImode)
    {
      target = no_output ? NULL : gen_lowpart (DImode, target);
      mode = DImode;
    }

  /* Try 1 insn, then 2, then up to N.  */
  for (i = 1; i <= n; i++)
    {
      result = alpha_emit_set_const_1 (target, mode, c, i, no_output);
      if (result)
	{
	  rtx insn, set;

	  if (no_output)
	    return result;

	  insn = get_last_insn ();
	  set = single_set (insn);
	  if (! CONSTANT_P (SET_SRC (set)))
	    set_unique_reg_note (get_last_insn (), REG_EQUAL, GEN_INT (c));
	  break;
	}
    }

  /* Allow for the case where we changed the mode of TARGET.  */
  if (result)
    {
      if (result == target)
	result = orig_target;
      else if (mode != orig_mode)
	result = gen_lowpart (orig_mode, result);
    }

  return result;
}

/* Having failed to find a 3 insn sequence in alpha_emit_set_const,
   fall back to a straight forward decomposition.  We do this to avoid
   exponential run times encountered when looking for longer sequences
   with alpha_emit_set_const.  */

static rtx
alpha_emit_set_long_const (rtx target, HOST_WIDE_INT c1, HOST_WIDE_INT c2)
{
  HOST_WIDE_INT d1, d2, d3, d4;

  /* Decompose the entire word */
#if HOST_BITS_PER_WIDE_INT >= 64
  gcc_assert (c2 == -(c1 < 0));
  d1 = ((c1 & 0xffff) ^ 0x8000) - 0x8000;
  c1 -= d1;
  d2 = ((c1 & 0xffffffff) ^ 0x80000000) - 0x80000000;
  c1 = (c1 - d2) >> 32;
  d3 = ((c1 & 0xffff) ^ 0x8000) - 0x8000;
  c1 -= d3;
  d4 = ((c1 & 0xffffffff) ^ 0x80000000) - 0x80000000;
  gcc_assert (c1 == d4);
#else
  d1 = ((c1 & 0xffff) ^ 0x8000) - 0x8000;
  c1 -= d1;
  d2 = ((c1 & 0xffffffff) ^ 0x80000000) - 0x80000000;
  gcc_assert (c1 == d2);
  c2 += (d2 < 0);
  d3 = ((c2 & 0xffff) ^ 0x8000) - 0x8000;
  c2 -= d3;
  d4 = ((c2 & 0xffffffff) ^ 0x80000000) - 0x80000000;
  gcc_assert (c2 == d4);
#endif

  /* Construct the high word */
  if (d4)
    {
      emit_move_insn (target, GEN_INT (d4));
      if (d3)
	emit_move_insn (target, gen_rtx_PLUS (DImode, target, GEN_INT (d3)));
    }
  else
    emit_move_insn (target, GEN_INT (d3));

  /* Shift it into place */
  emit_move_insn (target, gen_rtx_ASHIFT (DImode, target, GEN_INT (32)));

  /* Add in the low bits.  */
  if (d2)
    emit_move_insn (target, gen_rtx_PLUS (DImode, target, GEN_INT (d2)));
  if (d1)
    emit_move_insn (target, gen_rtx_PLUS (DImode, target, GEN_INT (d1)));

  return target;
}

/* Given an integral CONST_INT, CONST_DOUBLE, or CONST_VECTOR, return 
   the low 64 bits.  */

static void
alpha_extract_integer (rtx x, HOST_WIDE_INT *p0, HOST_WIDE_INT *p1)
{
  HOST_WIDE_INT i0, i1;

  if (GET_CODE (x) == CONST_VECTOR)
    x = simplify_subreg (DImode, x, GET_MODE (x), 0);


  if (GET_CODE (x) == CONST_INT)
    {
      i0 = INTVAL (x);
      i1 = -(i0 < 0);
    }
  else if (HOST_BITS_PER_WIDE_INT >= 64)
    {
      i0 = CONST_DOUBLE_LOW (x);
      i1 = -(i0 < 0);
    }
  else
    {
      i0 = CONST_DOUBLE_LOW (x);
      i1 = CONST_DOUBLE_HIGH (x);
    }

  *p0 = i0;
  *p1 = i1;
}

/* Implement LEGITIMATE_CONSTANT_P.  This is all constants for which we
   are willing to load the value into a register via a move pattern.
   Normally this is all symbolic constants, integral constants that
   take three or fewer instructions, and floating-point zero.  */

bool
alpha_legitimate_constant_p (rtx x)
{
  enum machine_mode mode = GET_MODE (x);
  HOST_WIDE_INT i0, i1;

  switch (GET_CODE (x))
    {
    case CONST:
    case LABEL_REF:
    case HIGH:
      return true;

    case SYMBOL_REF:
      /* TLS symbols are never valid.  */
      return SYMBOL_REF_TLS_MODEL (x) == 0;

    case CONST_DOUBLE:
      if (x == CONST0_RTX (mode))
	return true;
      if (FLOAT_MODE_P (mode))
	return false;
      goto do_integer;

    case CONST_VECTOR:
      if (x == CONST0_RTX (mode))
	return true;
      if (GET_MODE_CLASS (mode) != MODE_VECTOR_INT)
	return false;
      if (GET_MODE_SIZE (mode) != 8)
	return false;
      goto do_integer;

    case CONST_INT:
    do_integer:
      if (TARGET_BUILD_CONSTANTS)
	return true;
      alpha_extract_integer (x, &i0, &i1);
      if (HOST_BITS_PER_WIDE_INT >= 64 || i1 == (-i0 < 0))
        return alpha_emit_set_const_1 (x, mode, i0, 3, true) != NULL;
      return false;

    default:
      return false;
    }
}

/* Operand 1 is known to be a constant, and should require more than one
   instruction to load.  Emit that multi-part load.  */

bool
alpha_split_const_mov (enum machine_mode mode, rtx *operands)
{
  HOST_WIDE_INT i0, i1;
  rtx temp = NULL_RTX;

  alpha_extract_integer (operands[1], &i0, &i1);

  if (HOST_BITS_PER_WIDE_INT >= 64 || i1 == -(i0 < 0))
    temp = alpha_emit_set_const (operands[0], mode, i0, 3, false);

  if (!temp && TARGET_BUILD_CONSTANTS)
    temp = alpha_emit_set_long_const (operands[0], i0, i1);

  if (temp)
    {
      if (!rtx_equal_p (operands[0], temp))
	emit_move_insn (operands[0], temp);
      return true;
    }

  return false;
}

/* Expand a move instruction; return true if all work is done.
   We don't handle non-bwx subword loads here.  */

bool
alpha_expand_mov (enum machine_mode mode, rtx *operands)
{
  rtx tmp;

  /* If the output is not a register, the input must be.  */
  if (GET_CODE (operands[0]) == MEM
      && ! reg_or_0_operand (operands[1], mode))
    operands[1] = force_reg (mode, operands[1]);

  /* Allow legitimize_address to perform some simplifications.  */
  if (mode == Pmode && symbolic_operand (operands[1], mode))
    {
      tmp = alpha_legitimize_address (operands[1], operands[0], mode);
      if (tmp)
	{
	  if (tmp == operands[0])
	    return true;
	  operands[1] = tmp;
	  return false;
	}
    }

  /* Early out for non-constants and valid constants.  */
  if (! CONSTANT_P (operands[1]) || input_operand (operands[1], mode))
    return false;

  /* Split large integers.  */
  if (GET_CODE (operands[1]) == CONST_INT
      || GET_CODE (operands[1]) == CONST_DOUBLE
      || GET_CODE (operands[1]) == CONST_VECTOR)
    {
      if (alpha_split_const_mov (mode, operands))
	return true;
    }

  /* Otherwise we've nothing left but to drop the thing to memory.  */
  tmp = force_const_mem (mode, operands[1]);

  if (tmp == NULL_RTX)
    return false;

  if (reload_in_progress)
    {
      emit_move_insn (operands[0], XEXP (tmp, 0));
      operands[1] = replace_equiv_address (tmp, operands[0]);
    }
  else
    operands[1] = validize_mem (tmp);
  return false;
}

/* Expand a non-bwx QImode or HImode move instruction;
   return true if all work is done.  */

bool
alpha_expand_mov_nobwx (enum machine_mode mode, rtx *operands)
{
  rtx seq;

  /* If the output is not a register, the input must be.  */
  if (MEM_P (operands[0]))
    operands[1] = force_reg (mode, operands[1]);

  /* Handle four memory cases, unaligned and aligned for either the input
     or the output.  The only case where we can be called during reload is
     for aligned loads; all other cases require temporaries.  */

  if (any_memory_operand (operands[1], mode))
    {
      if (aligned_memory_operand (operands[1], mode))
	{
	  if (reload_in_progress)
	    {
	      if (mode == QImode)
		seq = gen_reload_inqi_aligned (operands[0], operands[1]);
	      else
		seq = gen_reload_inhi_aligned (operands[0], operands[1]);
	      emit_insn (seq);
	    }
	  else
	    {
	      rtx aligned_mem, bitnum;
	      rtx scratch = gen_reg_rtx (SImode);
	      rtx subtarget;
	      bool copyout;

	      get_aligned_mem (operands[1], &aligned_mem, &bitnum);

	      subtarget = operands[0];
	      if (GET_CODE (subtarget) == REG)
		subtarget = gen_lowpart (DImode, subtarget), copyout = false;
	      else
		subtarget = gen_reg_rtx (DImode), copyout = true;

	      if (mode == QImode)
		seq = gen_aligned_loadqi (subtarget, aligned_mem,
					  bitnum, scratch);
	      else
		seq = gen_aligned_loadhi (subtarget, aligned_mem,
					  bitnum, scratch);
	      emit_insn (seq);

	      if (copyout)
		emit_move_insn (operands[0], gen_lowpart (mode, subtarget));
	    }
	}
      else
	{
	  /* Don't pass these as parameters since that makes the generated
	     code depend on parameter evaluation order which will cause
	     bootstrap failures.  */

	  rtx temp1, temp2, subtarget, ua;
	  bool copyout;

	  temp1 = gen_reg_rtx (DImode);
	  temp2 = gen_reg_rtx (DImode);

	  subtarget = operands[0];
	  if (GET_CODE (subtarget) == REG)
	    subtarget = gen_lowpart (DImode, subtarget), copyout = false;
	  else
	    subtarget = gen_reg_rtx (DImode), copyout = true;

	  ua = get_unaligned_address (operands[1]);
	  if (mode == QImode)
	    seq = gen_unaligned_loadqi (subtarget, ua, temp1, temp2);
	  else
	    seq = gen_unaligned_loadhi (subtarget, ua, temp1, temp2);

	  alpha_set_memflags (seq, operands[1]);
	  emit_insn (seq);

	  if (copyout)
	    emit_move_insn (operands[0], gen_lowpart (mode, subtarget));
	}
      return true;
    }

  if (any_memory_operand (operands[0], mode))
    {
      if (aligned_memory_operand (operands[0], mode))
	{
	  rtx aligned_mem, bitnum;
	  rtx temp1 = gen_reg_rtx (SImode);
	  rtx temp2 = gen_reg_rtx (SImode);

	  get_aligned_mem (operands[0], &aligned_mem, &bitnum);

	  emit_insn (gen_aligned_store (aligned_mem, operands[1], bitnum,
					temp1, temp2));
	}
      else
	{
	  rtx temp1 = gen_reg_rtx (DImode);
	  rtx temp2 = gen_reg_rtx (DImode);
	  rtx temp3 = gen_reg_rtx (DImode);
	  rtx ua = get_unaligned_address (operands[0]);

	  if (mode == QImode)
	    seq = gen_unaligned_storeqi (ua, operands[1], temp1, temp2, temp3);
	  else
	    seq = gen_unaligned_storehi (ua, operands[1], temp1, temp2, temp3);

	  alpha_set_memflags (seq, operands[0]);
	  emit_insn (seq);
	}
      return true;
    }

  return false;
}

/* Implement the movmisalign patterns.  One of the operands is a memory
   that is not naturally aligned.  Emit instructions to load it.  */

void
alpha_expand_movmisalign (enum machine_mode mode, rtx *operands)
{
  /* Honor misaligned loads, for those we promised to do so.  */
  if (MEM_P (operands[1]))
    {
      rtx tmp;

      if (register_operand (operands[0], mode))
	tmp = operands[0];
      else
	tmp = gen_reg_rtx (mode);

      alpha_expand_unaligned_load (tmp, operands[1], 8, 0, 0);
      if (tmp != operands[0])
	emit_move_insn (operands[0], tmp);
    }
  else if (MEM_P (operands[0]))
    {
      if (!reg_or_0_operand (operands[1], mode))
	operands[1] = force_reg (mode, operands[1]);
      alpha_expand_unaligned_store (operands[0], operands[1], 8, 0);
    }
  else
    gcc_unreachable ();
}

/* Generate an unsigned DImode to FP conversion.  This is the same code
   optabs would emit if we didn't have TFmode patterns.

   For SFmode, this is the only construction I've found that can pass
   gcc.c-torture/execute/ieee/rbug.c.  No scenario that uses DFmode
   intermediates will work, because you'll get intermediate rounding
   that ruins the end result.  Some of this could be fixed by turning
   on round-to-positive-infinity, but that requires diddling the fpsr,
   which kills performance.  I tried turning this around and converting
   to a negative number, so that I could turn on /m, but either I did
   it wrong or there's something else cause I wound up with the exact
   same single-bit error.  There is a branch-less form of this same code:

	srl     $16,1,$1
	and     $16,1,$2
	cmplt   $16,0,$3
	or      $1,$2,$2
	cmovge  $16,$16,$2
	itoft	$3,$f10
	itoft	$2,$f11
	cvtqs   $f11,$f11
	adds    $f11,$f11,$f0
	fcmoveq $f10,$f11,$f0

   I'm not using it because it's the same number of instructions as
   this branch-full form, and it has more serialized long latency
   instructions on the critical path.

   For DFmode, we can avoid rounding errors by breaking up the word
   into two pieces, converting them separately, and adding them back:

   LC0: .long 0,0x5f800000

	itoft	$16,$f11
	lda	$2,LC0
	cmplt	$16,0,$1
	cpyse	$f11,$f31,$f10
	cpyse	$f31,$f11,$f11
	s4addq	$1,$2,$1
	lds	$f12,0($1)
	cvtqt	$f10,$f10
	cvtqt	$f11,$f11
	addt	$f12,$f10,$f0
	addt	$f0,$f11,$f0

   This doesn't seem to be a clear-cut win over the optabs form.
   It probably all depends on the distribution of numbers being
   converted -- in the optabs form, all but high-bit-set has a
   much lower minimum execution time.  */

void
alpha_emit_floatuns (rtx operands[2])
{
  rtx neglab, donelab, i0, i1, f0, in, out;
  enum machine_mode mode;

  out = operands[0];
  in = force_reg (DImode, operands[1]);
  mode = GET_MODE (out);
  neglab = gen_label_rtx ();
  donelab = gen_label_rtx ();
  i0 = gen_reg_rtx (DImode);
  i1 = gen_reg_rtx (DImode);
  f0 = gen_reg_rtx (mode);

  emit_cmp_and_jump_insns (in, const0_rtx, LT, const0_rtx, DImode, 0, neglab);

  emit_insn (gen_rtx_SET (VOIDmode, out, gen_rtx_FLOAT (mode, in)));
  emit_jump_insn (gen_jump (donelab));
  emit_barrier ();

  emit_label (neglab);

  emit_insn (gen_lshrdi3 (i0, in, const1_rtx));
  emit_insn (gen_anddi3 (i1, in, const1_rtx));
  emit_insn (gen_iordi3 (i0, i0, i1));
  emit_insn (gen_rtx_SET (VOIDmode, f0, gen_rtx_FLOAT (mode, i0)));
  emit_insn (gen_rtx_SET (VOIDmode, out, gen_rtx_PLUS (mode, f0, f0)));

  emit_label (donelab);
}

/* Generate the comparison for a conditional branch.  */

rtx
alpha_emit_conditional_branch (enum rtx_code code)
{
  enum rtx_code cmp_code, branch_code;
  enum machine_mode cmp_mode, branch_mode = VOIDmode;
  rtx op0 = alpha_compare.op0, op1 = alpha_compare.op1;
  rtx tem;

  if (alpha_compare.fp_p && GET_MODE (op0) == TFmode)
    {
      op0 = alpha_emit_xfloating_compare (&code, op0, op1);
      op1 = const0_rtx;
      alpha_compare.fp_p = 0;
    }

  /* The general case: fold the comparison code to the types of compares
     that we have, choosing the branch as necessary.  */
  switch (code)
    {
    case EQ:  case LE:  case LT:  case LEU:  case LTU:
    case UNORDERED:
      /* We have these compares: */
      cmp_code = code, branch_code = NE;
      break;

    case NE:
    case ORDERED:
      /* These must be reversed.  */
      cmp_code = reverse_condition (code), branch_code = EQ;
      break;

    case GE:  case GT: case GEU:  case GTU:
      /* For FP, we swap them, for INT, we reverse them.  */
      if (alpha_compare.fp_p)
	{
	  cmp_code = swap_condition (code);
	  branch_code = NE;
	  tem = op0, op0 = op1, op1 = tem;
	}
      else
	{
	  cmp_code = reverse_condition (code);
	  branch_code = EQ;
	}
      break;

    default:
      gcc_unreachable ();
    }

  if (alpha_compare.fp_p)
    {
      cmp_mode = DFmode;
      if (flag_unsafe_math_optimizations && cmp_code != UNORDERED)
	{
	  /* When we are not as concerned about non-finite values, and we
	     are comparing against zero, we can branch directly.  */
	  if (op1 == CONST0_RTX (DFmode))
	    cmp_code = UNKNOWN, branch_code = code;
	  else if (op0 == CONST0_RTX (DFmode))
	    {
	      /* Undo the swap we probably did just above.  */
	      tem = op0, op0 = op1, op1 = tem;
	      branch_code = swap_condition (cmp_code);
	      cmp_code = UNKNOWN;
	    }
	}
      else
	{
	  /* ??? We mark the branch mode to be CCmode to prevent the
	     compare and branch from being combined, since the compare
	     insn follows IEEE rules that the branch does not.  */
	  branch_mode = CCmode;
	}
    }
  else
    {
      cmp_mode = DImode;

      /* The following optimizations are only for signed compares.  */
      if (code != LEU && code != LTU && code != GEU && code != GTU)
	{
	  /* Whee.  Compare and branch against 0 directly.  */
	  if (op1 == const0_rtx)
	    cmp_code = UNKNOWN, branch_code = code;

	  /* If the constants doesn't fit into an immediate, but can
 	     be generated by lda/ldah, we adjust the argument and
 	     compare against zero, so we can use beq/bne directly.  */
	  /* ??? Don't do this when comparing against symbols, otherwise
	     we'll reduce (&x == 0x1234) to (&x-0x1234 == 0), which will
	     be declared false out of hand (at least for non-weak).  */
	  else if (GET_CODE (op1) == CONST_INT
		   && (code == EQ || code == NE)
		   && !(symbolic_operand (op0, VOIDmode)
			|| (GET_CODE (op0) == REG && REG_POINTER (op0))))
	    {
	      rtx n_op1 = GEN_INT (-INTVAL (op1));

	      if (! satisfies_constraint_I (op1)
		  && (satisfies_constraint_K (n_op1)
		      || satisfies_constraint_L (n_op1)))
		cmp_code = PLUS, branch_code = code, op1 = n_op1;
	    }
	}

      if (!reg_or_0_operand (op0, DImode))
	op0 = force_reg (DImode, op0);
      if (cmp_code != PLUS && !reg_or_8bit_operand (op1, DImode))
	op1 = force_reg (DImode, op1);
    }

  /* Emit an initial compare instruction, if necessary.  */
  tem = op0;
  if (cmp_code != UNKNOWN)
    {
      tem = gen_reg_rtx (cmp_mode);
      emit_move_insn (tem, gen_rtx_fmt_ee (cmp_code, cmp_mode, op0, op1));
    }

  /* Zero the operands.  */
  memset (&alpha_compare, 0, sizeof (alpha_compare));

  /* Return the branch comparison.  */
  return gen_rtx_fmt_ee (branch_code, branch_mode, tem, CONST0_RTX (cmp_mode));
}

/* Certain simplifications can be done to make invalid setcc operations
   valid.  Return the final comparison, or NULL if we can't work.  */

rtx
alpha_emit_setcc (enum rtx_code code)
{
  enum rtx_code cmp_code;
  rtx op0 = alpha_compare.op0, op1 = alpha_compare.op1;
  int fp_p = alpha_compare.fp_p;
  rtx tmp;

  /* Zero the operands.  */
  memset (&alpha_compare, 0, sizeof (alpha_compare));

  if (fp_p && GET_MODE (op0) == TFmode)
    {
      op0 = alpha_emit_xfloating_compare (&code, op0, op1);
      op1 = const0_rtx;
      fp_p = 0;
    }

  if (fp_p && !TARGET_FIX)
    return NULL_RTX;

  /* The general case: fold the comparison code to the types of compares
     that we have, choosing the branch as necessary.  */

  cmp_code = UNKNOWN;
  switch (code)
    {
    case EQ:  case LE:  case LT:  case LEU:  case LTU:
    case UNORDERED:
      /* We have these compares.  */
      if (fp_p)
	cmp_code = code, code = NE;
      break;

    case NE:
      if (!fp_p && op1 == const0_rtx)
	break;
      /* FALLTHRU */

    case ORDERED:
      cmp_code = reverse_condition (code);
      code = EQ;
      break;

    case GE:  case GT: case GEU:  case GTU:
      /* These normally need swapping, but for integer zero we have
	 special patterns that recognize swapped operands.  */
      if (!fp_p && op1 == const0_rtx)
	break;
      code = swap_condition (code);
      if (fp_p)
	cmp_code = code, code = NE;
      tmp = op0, op0 = op1, op1 = tmp;
      break;

    default:
      gcc_unreachable ();
    }

  if (!fp_p)
    {
      if (!register_operand (op0, DImode))
	op0 = force_reg (DImode, op0);
      if (!reg_or_8bit_operand (op1, DImode))
	op1 = force_reg (DImode, op1);
    }

  /* Emit an initial compare instruction, if necessary.  */
  if (cmp_code != UNKNOWN)
    {
      enum machine_mode mode = fp_p ? DFmode : DImode;

      tmp = gen_reg_rtx (mode);
      emit_insn (gen_rtx_SET (VOIDmode, tmp,
			      gen_rtx_fmt_ee (cmp_code, mode, op0, op1)));

      op0 = fp_p ? gen_lowpart (DImode, tmp) : tmp;
      op1 = const0_rtx;
    }

  /* Return the setcc comparison.  */
  return gen_rtx_fmt_ee (code, DImode, op0, op1);
}


/* Rewrite a comparison against zero CMP of the form
   (CODE (cc0) (const_int 0)) so it can be written validly in
   a conditional move (if_then_else CMP ...).
   If both of the operands that set cc0 are nonzero we must emit
   an insn to perform the compare (it can't be done within
   the conditional move).  */

rtx
alpha_emit_conditional_move (rtx cmp, enum machine_mode mode)
{
  enum rtx_code code = GET_CODE (cmp);
  enum rtx_code cmov_code = NE;
  rtx op0 = alpha_compare.op0;
  rtx op1 = alpha_compare.op1;
  int fp_p = alpha_compare.fp_p;
  enum machine_mode cmp_mode
    = (GET_MODE (op0) == VOIDmode ? DImode : GET_MODE (op0));
  enum machine_mode cmp_op_mode = fp_p ? DFmode : DImode;
  enum machine_mode cmov_mode = VOIDmode;
  int local_fast_math = flag_unsafe_math_optimizations;
  rtx tem;

  /* Zero the operands.  */
  memset (&alpha_compare, 0, sizeof (alpha_compare));

  if (fp_p != FLOAT_MODE_P (mode))
    {
      enum rtx_code cmp_code;

      if (! TARGET_FIX)
	return 0;

      /* If we have fp<->int register move instructions, do a cmov by
	 performing the comparison in fp registers, and move the
	 zero/nonzero value to integer registers, where we can then
	 use a normal cmov, or vice-versa.  */

      switch (code)
	{
	case EQ: case LE: case LT: case LEU: case LTU:
	  /* We have these compares.  */
	  cmp_code = code, code = NE;
	  break;

	case NE:
	  /* This must be reversed.  */
	  cmp_code = EQ, code = EQ;
	  break;

	case GE: case GT: case GEU: case GTU:
	  /* These normally need swapping, but for integer zero we have
	     special patterns that recognize swapped operands.  */
	  if (!fp_p && op1 == const0_rtx)
	    cmp_code = code, code = NE;
	  else
	    {
	      cmp_code = swap_condition (code);
	      code = NE;
	      tem = op0, op0 = op1, op1 = tem;
	    }
	  break;

	default:
	  gcc_unreachable ();
	}

      tem = gen_reg_rtx (cmp_op_mode);
      emit_insn (gen_rtx_SET (VOIDmode, tem,
			      gen_rtx_fmt_ee (cmp_code, cmp_op_mode,
					      op0, op1)));

      cmp_mode = cmp_op_mode = fp_p ? DImode : DFmode;
      op0 = gen_lowpart (cmp_op_mode, tem);
      op1 = CONST0_RTX (cmp_op_mode);
      fp_p = !fp_p;
      local_fast_math = 1;
    }

  /* We may be able to use a conditional move directly.
     This avoids emitting spurious compares.  */
  if (signed_comparison_operator (cmp, VOIDmode)
      && (!fp_p || local_fast_math)
      && (op0 == CONST0_RTX (cmp_mode) || op1 == CONST0_RTX (cmp_mode)))
    return gen_rtx_fmt_ee (code, VOIDmode, op0, op1);

  /* We can't put the comparison inside the conditional move;
     emit a compare instruction and put that inside the
     conditional move.  Make sure we emit only comparisons we have;
     swap or reverse as necessary.  */

  if (!can_create_pseudo_p ())
    return NULL_RTX;

  switch (code)
    {
    case EQ:  case LE:  case LT:  case LEU:  case LTU:
      /* We have these compares: */
      break;

    case NE:
      /* This must be reversed.  */
      code = reverse_condition (code);
      cmov_code = EQ;
      break;

    case GE:  case GT:  case GEU:  case GTU:
      /* These must be swapped.  */
      if (op1 != CONST0_RTX (cmp_mode))
	{
	  code = swap_condition (code);
	  tem = op0, op0 = op1, op1 = tem;
	}
      break;

    default:
      gcc_unreachable ();
    }

  if (!fp_p)
    {
      if (!reg_or_0_operand (op0, DImode))
	op0 = force_reg (DImode, op0);
      if (!reg_or_8bit_operand (op1, DImode))
	op1 = force_reg (DImode, op1);
    }

  /* ??? We mark the branch mode to be CCmode to prevent the compare
     and cmov from being combined, since the compare insn follows IEEE
     rules that the cmov does not.  */
  if (fp_p && !local_fast_math)
    cmov_mode = CCmode;

  tem = gen_reg_rtx (cmp_op_mode);
  emit_move_insn (tem, gen_rtx_fmt_ee (code, cmp_op_mode, op0, op1));
  return gen_rtx_fmt_ee (cmov_code, cmov_mode, tem, CONST0_RTX (cmp_op_mode));
}

/* Simplify a conditional move of two constants into a setcc with
   arithmetic.  This is done with a splitter since combine would
   just undo the work if done during code generation.  It also catches
   cases we wouldn't have before cse.  */

int
alpha_split_conditional_move (enum rtx_code code, rtx dest, rtx cond,
			      rtx t_rtx, rtx f_rtx)
{
  HOST_WIDE_INT t, f, diff;
  enum machine_mode mode;
  rtx target, subtarget, tmp;

  mode = GET_MODE (dest);
  t = INTVAL (t_rtx);
  f = INTVAL (f_rtx);
  diff = t - f;

  if (((code == NE || code == EQ) && diff < 0)
      || (code == GE || code == GT))
    {
      code = reverse_condition (code);
      diff = t, t = f, f = diff;
      diff = t - f;
    }

  subtarget = target = dest;
  if (mode != DImode)
    {
      target = gen_lowpart (DImode, dest);
      if (can_create_pseudo_p ())
        subtarget = gen_reg_rtx (DImode);
      else
	subtarget = target;
    }
  /* Below, we must be careful to use copy_rtx on target and subtarget
     in intermediate insns, as they may be a subreg rtx, which may not
     be shared.  */

  if (f == 0 && exact_log2 (diff) > 0
      /* On EV6, we've got enough shifters to make non-arithmetic shifts
	 viable over a longer latency cmove.  On EV5, the E0 slot is a
	 scarce resource, and on EV4 shift has the same latency as a cmove.  */
      && (diff <= 8 || alpha_tune == PROCESSOR_EV6))
    {
      tmp = gen_rtx_fmt_ee (code, DImode, cond, const0_rtx);
      emit_insn (gen_rtx_SET (VOIDmode, copy_rtx (subtarget), tmp));

      tmp = gen_rtx_ASHIFT (DImode, copy_rtx (subtarget),
			    GEN_INT (exact_log2 (t)));
      emit_insn (gen_rtx_SET (VOIDmode, target, tmp));
    }
  else if (f == 0 && t == -1)
    {
      tmp = gen_rtx_fmt_ee (code, DImode, cond, const0_rtx);
      emit_insn (gen_rtx_SET (VOIDmode, copy_rtx (subtarget), tmp));

      emit_insn (gen_negdi2 (target, copy_rtx (subtarget)));
    }
  else if (diff == 1 || diff == 4 || diff == 8)
    {
      rtx add_op;

      tmp = gen_rtx_fmt_ee (code, DImode, cond, const0_rtx);
      emit_insn (gen_rtx_SET (VOIDmode, copy_rtx (subtarget), tmp));

      if (diff == 1)
	emit_insn (gen_adddi3 (target, copy_rtx (subtarget), GEN_INT (f)));
      else
	{
	  add_op = GEN_INT (f);
	  if (sext_add_operand (add_op, mode))
	    {
	      tmp = gen_rtx_MULT (DImode, copy_rtx (subtarget),
				  GEN_INT (diff));
	      tmp = gen_rtx_PLUS (DImode, tmp, add_op);
	      emit_insn (gen_rtx_SET (VOIDmode, target, tmp));
	    }
	  else
	    return 0;
	}
    }
  else
    return 0;

  return 1;
}

/* Look up the function X_floating library function name for the
   given operation.  */

struct xfloating_op GTY(())
{
  const enum rtx_code code;
  const char *const GTY((skip)) osf_func;
  const char *const GTY((skip)) vms_func;
  rtx libcall;
};

static GTY(()) struct xfloating_op xfloating_ops[] =
{
  { PLUS,		"_OtsAddX", "OTS$ADD_X", 0 },
  { MINUS,		"_OtsSubX", "OTS$SUB_X", 0 },
  { MULT,		"_OtsMulX", "OTS$MUL_X", 0 },
  { DIV,		"_OtsDivX", "OTS$DIV_X", 0 },
  { EQ,			"_OtsEqlX", "OTS$EQL_X", 0 },
  { NE,			"_OtsNeqX", "OTS$NEQ_X", 0 },
  { LT,			"_OtsLssX", "OTS$LSS_X", 0 },
  { LE,			"_OtsLeqX", "OTS$LEQ_X", 0 },
  { GT,			"_OtsGtrX", "OTS$GTR_X", 0 },
  { GE,			"_OtsGeqX", "OTS$GEQ_X", 0 },
  { FIX,		"_OtsCvtXQ", "OTS$CVTXQ", 0 },
  { FLOAT,		"_OtsCvtQX", "OTS$CVTQX", 0 },
  { UNSIGNED_FLOAT,	"_OtsCvtQUX", "OTS$CVTQUX", 0 },
  { FLOAT_EXTEND,	"_OtsConvertFloatTX", "OTS$CVT_FLOAT_T_X", 0 },
  { FLOAT_TRUNCATE,	"_OtsConvertFloatXT", "OTS$CVT_FLOAT_X_T", 0 }
};

static GTY(()) struct xfloating_op vax_cvt_ops[] =
{
  { FLOAT_EXTEND,	"_OtsConvertFloatGX", "OTS$CVT_FLOAT_G_X", 0 },
  { FLOAT_TRUNCATE,	"_OtsConvertFloatXG", "OTS$CVT_FLOAT_X_G", 0 }
};

static rtx
alpha_lookup_xfloating_lib_func (enum rtx_code code)
{
  struct xfloating_op *ops = xfloating_ops;
  long n = ARRAY_SIZE (xfloating_ops);
  long i;

  gcc_assert (TARGET_HAS_XFLOATING_LIBS);

  /* How irritating.  Nothing to key off for the main table.  */
  if (TARGET_FLOAT_VAX && (code == FLOAT_EXTEND || code == FLOAT_TRUNCATE))
    {
      ops = vax_cvt_ops;
      n = ARRAY_SIZE (vax_cvt_ops);
    }

  for (i = 0; i < n; ++i, ++ops)
    if (ops->code == code)
      {
	rtx func = ops->libcall;
	if (!func)
	  {
	    func = init_one_libfunc (TARGET_ABI_OPEN_VMS
				     ? ops->vms_func : ops->osf_func);
	    ops->libcall = func;
	  }
        return func;
      }

  gcc_unreachable ();
}

/* Most X_floating operations take the rounding mode as an argument.
   Compute that here.  */

static int
alpha_compute_xfloating_mode_arg (enum rtx_code code,
				  enum alpha_fp_rounding_mode round)
{
  int mode;

  switch (round)
    {
    case ALPHA_FPRM_NORM:
      mode = 2;
      break;
    case ALPHA_FPRM_MINF:
      mode = 1;
      break;
    case ALPHA_FPRM_CHOP:
      mode = 0;
      break;
    case ALPHA_FPRM_DYN:
      mode = 4;
      break;
    default:
      gcc_unreachable ();

    /* XXX For reference, round to +inf is mode = 3.  */
    }

  if (code == FLOAT_TRUNCATE && alpha_fptm == ALPHA_FPTM_N)
    mode |= 0x10000;

  return mode;
}

/* Emit an X_floating library function call.

   Note that these functions do not follow normal calling conventions:
   TFmode arguments are passed in two integer registers (as opposed to
   indirect); TFmode return values appear in R16+R17.

   FUNC is the function to call.
   TARGET is where the output belongs.
   OPERANDS are the inputs.
   NOPERANDS is the count of inputs.
   EQUIV is the expression equivalent for the function.
*/

static void
alpha_emit_xfloating_libcall (rtx func, rtx target, rtx operands[],
			      int noperands, rtx equiv)
{
  rtx usage = NULL_RTX, tmp, reg;
  int regno = 16, i;

  start_sequence ();

  for (i = 0; i < noperands; ++i)
    {
      switch (GET_MODE (operands[i]))
	{
	case TFmode:
	  reg = gen_rtx_REG (TFmode, regno);
	  regno += 2;
	  break;

	case DFmode:
	  reg = gen_rtx_REG (DFmode, regno + 32);
	  regno += 1;
	  break;

	case VOIDmode:
	  gcc_assert (GET_CODE (operands[i]) == CONST_INT);
	  /* FALLTHRU */
	case DImode:
	  reg = gen_rtx_REG (DImode, regno);
	  regno += 1;
	  break;

	default:
	  gcc_unreachable ();
	}

      emit_move_insn (reg, operands[i]);
      usage = alloc_EXPR_LIST (0, gen_rtx_USE (VOIDmode, reg), usage);
    }

  switch (GET_MODE (target))
    {
    case TFmode:
      reg = gen_rtx_REG (TFmode, 16);
      break;
    case DFmode:
      reg = gen_rtx_REG (DFmode, 32);
      break;
    case DImode:
      reg = gen_rtx_REG (DImode, 0);
      break;
    default:
      gcc_unreachable ();
    }

  tmp = gen_rtx_MEM (QImode, func);
  tmp = emit_call_insn (GEN_CALL_VALUE (reg, tmp, const0_rtx,
					const0_rtx, const0_rtx));
  CALL_INSN_FUNCTION_USAGE (tmp) = usage;
  RTL_CONST_CALL_P (tmp) = 1;

  tmp = get_insns ();
  end_sequence ();

  emit_libcall_block (tmp, target, reg, equiv);
}

/* Emit an X_floating library function call for arithmetic (+,-,*,/).  */

void
alpha_emit_xfloating_arith (enum rtx_code code, rtx operands[])
{
  rtx func;
  int mode;
  rtx out_operands[3];

  func = alpha_lookup_xfloating_lib_func (code);
  mode = alpha_compute_xfloating_mode_arg (code, alpha_fprm);

  out_operands[0] = operands[1];
  out_operands[1] = operands[2];
  out_operands[2] = GEN_INT (mode);
  alpha_emit_xfloating_libcall (func, operands[0], out_operands, 3,
				gen_rtx_fmt_ee (code, TFmode, operands[1],
						operands[2]));
}

/* Emit an X_floating library function call for a comparison.  */

static rtx
alpha_emit_xfloating_compare (enum rtx_code *pcode, rtx op0, rtx op1)
{
  enum rtx_code cmp_code, res_code;
  rtx func, out, operands[2], note;

  /* X_floating library comparison functions return
	   -1  unordered
	    0  false
	    1  true
     Convert the compare against the raw return value.  */

  cmp_code = *pcode;
  switch (cmp_code)
    {
    case UNORDERED:
      cmp_code = EQ;
      res_code = LT;
      break;
    case ORDERED:
      cmp_code = EQ;
      res_code = GE;
      break;
    case NE:
      res_code = NE;
      break;
    case EQ:
    case LT:
    case GT:
    case LE:
    case GE:
      res_code = GT;
      break;
    default:
      gcc_unreachable ();
    }
  *pcode = res_code;

  func = alpha_lookup_xfloating_lib_func (cmp_code);

  operands[0] = op0;
  operands[1] = op1;
  out = gen_reg_rtx (DImode);

  /* What's actually returned is -1,0,1, not a proper boolean value,
     so use an EXPR_LIST as with a generic libcall instead of a 
     comparison type expression.  */
  note = gen_rtx_EXPR_LIST (VOIDmode, op1, NULL_RTX);
  note = gen_rtx_EXPR_LIST (VOIDmode, op0, note);
  note = gen_rtx_EXPR_LIST (VOIDmode, func, note);
  alpha_emit_xfloating_libcall (func, out, operands, 2, note);

  return out;
}

/* Emit an X_floating library function call for a conversion.  */

void
alpha_emit_xfloating_cvt (enum rtx_code orig_code, rtx operands[])
{
  int noperands = 1, mode;
  rtx out_operands[2];
  rtx func;
  enum rtx_code code = orig_code;

  if (code == UNSIGNED_FIX)
    code = FIX;

  func = alpha_lookup_xfloating_lib_func (code);

  out_operands[0] = operands[1];

  switch (code)
    {
    case FIX:
      mode = alpha_compute_xfloating_mode_arg (code, ALPHA_FPRM_CHOP);
      out_operands[1] = GEN_INT (mode);
      noperands = 2;
      break;
    case FLOAT_TRUNCATE:
      mode = alpha_compute_xfloating_mode_arg (code, alpha_fprm);
      out_operands[1] = GEN_INT (mode);
      noperands = 2;
      break;
    default:
      break;
    }

  alpha_emit_xfloating_libcall (func, operands[0], out_operands, noperands,
				gen_rtx_fmt_e (orig_code,
					       GET_MODE (operands[0]),
					       operands[1]));
}

/* Split a TImode or TFmode move from OP[1] to OP[0] into a pair of
   DImode moves from OP[2,3] to OP[0,1].  If FIXUP_OVERLAP is true,
   guarantee that the sequence
     set (OP[0] OP[2])
     set (OP[1] OP[3])
   is valid.  Naturally, output operand ordering is little-endian.
   This is used by *movtf_internal and *movti_internal.  */
  
void
alpha_split_tmode_pair (rtx operands[4], enum machine_mode mode,
			bool fixup_overlap)
{
  switch (GET_CODE (operands[1]))
    {
    case REG:
      operands[3] = gen_rtx_REG (DImode, REGNO (operands[1]) + 1);
      operands[2] = gen_rtx_REG (DImode, REGNO (operands[1]));
      break;

    case MEM:
      operands[3] = adjust_address (operands[1], DImode, 8);
      operands[2] = adjust_address (operands[1], DImode, 0);
      break;

    case CONST_INT:
    case CONST_DOUBLE:
      gcc_assert (operands[1] == CONST0_RTX (mode));
      operands[2] = operands[3] = const0_rtx;
      break;

    default:
      gcc_unreachable ();
    }

  switch (GET_CODE (operands[0]))
    {
    case REG:
      operands[1] = gen_rtx_REG (DImode, REGNO (operands[0]) + 1);
      operands[0] = gen_rtx_REG (DImode, REGNO (operands[0]));
      break;

    case MEM:
      operands[1] = adjust_address (operands[0], DImode, 8);
      operands[0] = adjust_address (operands[0], DImode, 0);
      break;

    default:
      gcc_unreachable ();
    }

  if (fixup_overlap && reg_overlap_mentioned_p (operands[0], operands[3]))
    {
      rtx tmp;
      tmp = operands[0], operands[0] = operands[1], operands[1] = tmp;
      tmp = operands[2], operands[2] = operands[3], operands[3] = tmp;
    }
}

/* Implement negtf2 or abstf2.  Op0 is destination, op1 is source,
   op2 is a register containing the sign bit, operation is the
   logical operation to be performed.  */

void
alpha_split_tfmode_frobsign (rtx operands[3], rtx (*operation) (rtx, rtx, rtx))
{
  rtx high_bit = operands[2];
  rtx scratch;
  int move;

  alpha_split_tmode_pair (operands, TFmode, false);

  /* Detect three flavors of operand overlap.  */
  move = 1;
  if (rtx_equal_p (operands[0], operands[2]))
    move = 0;
  else if (rtx_equal_p (operands[1], operands[2]))
    {
      if (rtx_equal_p (operands[0], high_bit))
	move = 2;
      else
	move = -1;
    }

  if (move < 0)
    emit_move_insn (operands[0], operands[2]);

  /* ??? If the destination overlaps both source tf and high_bit, then
     assume source tf is dead in its entirety and use the other half
     for a scratch register.  Otherwise "scratch" is just the proper
     destination register.  */
  scratch = operands[move < 2 ? 1 : 3];

  emit_insn ((*operation) (scratch, high_bit, operands[3]));

  if (move > 0)
    {
      emit_move_insn (operands[0], operands[2]);
      if (move > 1)
	emit_move_insn (operands[1], scratch);
    }
}

/* Use ext[wlq][lh] as the Architecture Handbook describes for extracting
   unaligned data:

           unsigned:                       signed:
   word:   ldq_u  r1,X(r11)                ldq_u  r1,X(r11)
           ldq_u  r2,X+1(r11)              ldq_u  r2,X+1(r11)
           lda    r3,X(r11)                lda    r3,X+2(r11)
           extwl  r1,r3,r1                 extql  r1,r3,r1
           extwh  r2,r3,r2                 extqh  r2,r3,r2
           or     r1.r2.r1                 or     r1,r2,r1
                                           sra    r1,48,r1

   long:   ldq_u  r1,X(r11)                ldq_u  r1,X(r11)
           ldq_u  r2,X+3(r11)              ldq_u  r2,X+3(r11)
           lda    r3,X(r11)                lda    r3,X(r11)
           extll  r1,r3,r1                 extll  r1,r3,r1
           extlh  r2,r3,r2                 extlh  r2,r3,r2
           or     r1.r2.r1                 addl   r1,r2,r1

   quad:   ldq_u  r1,X(r11)
           ldq_u  r2,X+7(r11)
           lda    r3,X(r11)
           extql  r1,r3,r1
           extqh  r2,r3,r2
           or     r1.r2.r1
*/

void
alpha_expand_unaligned_load (rtx tgt, rtx mem, HOST_WIDE_INT size,
			     HOST_WIDE_INT ofs, int sign)
{
  rtx meml, memh, addr, extl, exth, tmp, mema;
  enum machine_mode mode;

  if (TARGET_BWX && size == 2)
    {
      meml = adjust_address (mem, QImode, ofs);
      memh = adjust_address (mem, QImode, ofs+1);
      if (BYTES_BIG_ENDIAN)
	tmp = meml, meml = memh, memh = tmp;
      extl = gen_reg_rtx (DImode);
      exth = gen_reg_rtx (DImode);
      emit_insn (gen_zero_extendqidi2 (extl, meml));
      emit_insn (gen_zero_extendqidi2 (exth, memh));
      exth = expand_simple_binop (DImode, ASHIFT, exth, GEN_INT (8),
				  NULL, 1, OPTAB_LIB_WIDEN);
      addr = expand_simple_binop (DImode, IOR, extl, exth,
				  NULL, 1, OPTAB_LIB_WIDEN);

      if (sign && GET_MODE (tgt) != HImode)
	{
	  addr = gen_lowpart (HImode, addr);
	  emit_insn (gen_extend_insn (tgt, addr, GET_MODE (tgt), HImode, 0));
	}
      else
	{
	  if (GET_MODE (tgt) != DImode)
	    addr = gen_lowpart (GET_MODE (tgt), addr);
	  emit_move_insn (tgt, addr);
	}
      return;
    }

  meml = gen_reg_rtx (DImode);
  memh = gen_reg_rtx (DImode);
  addr = gen_reg_rtx (DImode);
  extl = gen_reg_rtx (DImode);
  exth = gen_reg_rtx (DImode);

  mema = XEXP (mem, 0);
  if (GET_CODE (mema) == LO_SUM)
    mema = force_reg (Pmode, mema);

  /* AND addresses cannot be in any alias set, since they may implicitly
     alias surrounding code.  Ideally we'd have some alias set that
     covered all types except those with alignment 8 or higher.  */

  tmp = change_address (mem, DImode,
			gen_rtx_AND (DImode,
				     plus_constant (mema, ofs),
				     GEN_INT (-8)));
  set_mem_alias_set (tmp, 0);
  emit_move_insn (meml, tmp);

  tmp = change_address (mem, DImode,
			gen_rtx_AND (DImode,
				     plus_constant (mema, ofs + size - 1),
				     GEN_INT (-8)));
  set_mem_alias_set (tmp, 0);
  emit_move_insn (memh, tmp);

  if (WORDS_BIG_ENDIAN && sign && (size == 2 || size == 4))
    {
      emit_move_insn (addr, plus_constant (mema, -1));

      emit_insn (gen_extqh_be (extl, meml, addr));
      emit_insn (gen_extxl_be (exth, memh, GEN_INT (64), addr));

      addr = expand_binop (DImode, ior_optab, extl, exth, tgt, 1, OPTAB_WIDEN);
      addr = expand_binop (DImode, ashr_optab, addr, GEN_INT (64 - size*8),
			   addr, 1, OPTAB_WIDEN);
    }
  else if (sign && size == 2)
    {
      emit_move_insn (addr, plus_constant (mema, ofs+2));

      emit_insn (gen_extxl_le (extl, meml, GEN_INT (64), addr));
      emit_insn (gen_extqh_le (exth, memh, addr));

      /* We must use tgt here for the target.  Alpha-vms port fails if we use
	 addr for the target, because addr is marked as a pointer and combine
	 knows that pointers are always sign-extended 32-bit values.  */
      addr = expand_binop (DImode, ior_optab, extl, exth, tgt, 1, OPTAB_WIDEN);
      addr = expand_binop (DImode, ashr_optab, addr, GEN_INT (48),
			   addr, 1, OPTAB_WIDEN);
    }
  else
    {
      if (WORDS_BIG_ENDIAN)
	{
	  emit_move_insn (addr, plus_constant (mema, ofs+size-1));
	  switch ((int) size)
	    {
	    case 2:
	      emit_insn (gen_extwh_be (extl, meml, addr));
	      mode = HImode;
	      break;

	    case 4:
	      emit_insn (gen_extlh_be (extl, meml, addr));
	      mode = SImode;
	      break;

	    case 8:
	      emit_insn (gen_extqh_be (extl, meml, addr));
	      mode = DImode;
	      break;

	    default:
	      gcc_unreachable ();
	    }
	  emit_insn (gen_extxl_be (exth, memh, GEN_INT (size*8), addr));
	}
      else
	{
	  emit_move_insn (addr, plus_constant (mema, ofs));
	  emit_insn (gen_extxl_le (extl, meml, GEN_INT (size*8), addr));
	  switch ((int) size)
	    {
	    case 2:
	      emit_insn (gen_extwh_le (exth, memh, addr));
	      mode = HImode;
	      break;

	    case 4:
	      emit_insn (gen_extlh_le (exth, memh, addr));
	      mode = SImode;
	      break;

	    case 8:
	      emit_insn (gen_extqh_le (exth, memh, addr));
	      mode = DImode;
	      break;

	    default:
	      gcc_unreachable ();
	    }
	}

      addr = expand_binop (mode, ior_optab, gen_lowpart (mode, extl),
			   gen_lowpart (mode, exth), gen_lowpart (mode, tgt),
			   sign, OPTAB_WIDEN);
    }

  if (addr != tgt)
    emit_move_insn (tgt, gen_lowpart (GET_MODE (tgt), addr));
}

/* Similarly, use ins and msk instructions to perform unaligned stores.  */

void
alpha_expand_unaligned_store (rtx dst, rtx src,
			      HOST_WIDE_INT size, HOST_WIDE_INT ofs)
{
  rtx dstl, dsth, addr, insl, insh, meml, memh, dsta;

  if (TARGET_BWX && size == 2)
    {
      if (src != const0_rtx)
	{
	  dstl = gen_lowpart (QImode, src);
	  dsth = expand_simple_binop (DImode, LSHIFTRT, src, GEN_INT (8),
				      NULL, 1, OPTAB_LIB_WIDEN);
	  dsth = gen_lowpart (QImode, dsth);
	}
      else
	dstl = dsth = const0_rtx;

      meml = adjust_address (dst, QImode, ofs);
      memh = adjust_address (dst, QImode, ofs+1);
      if (BYTES_BIG_ENDIAN)
	addr = meml, meml = memh, memh = addr;

      emit_move_insn (meml, dstl);
      emit_move_insn (memh, dsth);
      return;
    }

  dstl = gen_reg_rtx (DImode);
  dsth = gen_reg_rtx (DImode);
  insl = gen_reg_rtx (DImode);
  insh = gen_reg_rtx (DImode);

  dsta = XEXP (dst, 0);
  if (GET_CODE (dsta) == LO_SUM)
    dsta = force_reg (Pmode, dsta);

  /* AND addresses cannot be in any alias set, since they may implicitly
     alias surrounding code.  Ideally we'd have some alias set that
     covered all types except those with alignment 8 or higher.  */

  meml = change_address (dst, DImode,
			 gen_rtx_AND (DImode,
				      plus_constant (dsta, ofs),
				      GEN_INT (-8)));
  set_mem_alias_set (meml, 0);

  memh = change_address (dst, DImode,
			 gen_rtx_AND (DImode,
				      plus_constant (dsta, ofs + size - 1),
				      GEN_INT (-8)));
  set_mem_alias_set (memh, 0);

  emit_move_insn (dsth, memh);
  emit_move_insn (dstl, meml);
  if (WORDS_BIG_ENDIAN)
    {
      addr = copy_addr_to_reg (plus_constant (dsta, ofs+size-1));

      if (src != const0_rtx)
	{
	  switch ((int) size)
	    {
	    case 2:
	      emit_insn (gen_inswl_be (insh, gen_lowpart (HImode,src), addr));
	      break;
	    case 4:
	      emit_insn (gen_insll_be (insh, gen_lowpart (SImode,src), addr));
	      break;
	    case 8:
	      emit_insn (gen_insql_be (insh, gen_lowpart (DImode,src), addr));
	      break;
	    }
	  emit_insn (gen_insxh (insl, gen_lowpart (DImode, src),
				GEN_INT (size*8), addr));
	}

      switch ((int) size)
	{
	case 2:
	  emit_insn (gen_mskxl_be (dsth, dsth, GEN_INT (0xffff), addr));
	  break;
	case 4:
	  {
	    rtx msk = immed_double_const (0xffffffff, 0, DImode);
	    emit_insn (gen_mskxl_be (dsth, dsth, msk, addr));
	    break;
	  }
	case 8:
	  emit_insn (gen_mskxl_be (dsth, dsth, constm1_rtx, addr));
	  break;
	}

      emit_insn (gen_mskxh (dstl, dstl, GEN_INT (size*8), addr));
    }
  else
    {
      addr = copy_addr_to_reg (plus_constant (dsta, ofs));

      if (src != CONST0_RTX (GET_MODE (src)))
	{
	  emit_insn (gen_insxh (insh, gen_lowpart (DImode, src),
				GEN_INT (size*8), addr));

	  switch ((int) size)
	    {
	    case 2:
	      emit_insn (gen_inswl_le (insl, gen_lowpart (HImode, src), addr));
	      break;
	    case 4:
	      emit_insn (gen_insll_le (insl, gen_lowpart (SImode, src), addr));
	      break;
	    case 8:
	      emit_insn (gen_insql_le (insl, src, addr));
	      break;
	    }
	}

      emit_insn (gen_mskxh (dsth, dsth, GEN_INT (size*8), addr));

      switch ((int) size)
	{
	case 2:
	  emit_insn (gen_mskxl_le (dstl, dstl, GEN_INT (0xffff), addr));
	  break;
	case 4:
	  {
	    rtx msk = immed_double_const (0xffffffff, 0, DImode);
	    emit_insn (gen_mskxl_le (dstl, dstl, msk, addr));
	    break;
	  }
	case 8:
	  emit_insn (gen_mskxl_le (dstl, dstl, constm1_rtx, addr));
	  break;
	}
    }

  if (src != CONST0_RTX (GET_MODE (src)))
    {
      dsth = expand_binop (DImode, ior_optab, insh, dsth, dsth, 0, OPTAB_WIDEN);
      dstl = expand_binop (DImode, ior_optab, insl, dstl, dstl, 0, OPTAB_WIDEN);
    }

  if (WORDS_BIG_ENDIAN)
    {
      emit_move_insn (meml, dstl);
      emit_move_insn (memh, dsth);
    }
  else
    {
      /* Must store high before low for degenerate case of aligned.  */
      emit_move_insn (memh, dsth);
      emit_move_insn (meml, dstl);
    }
}

/* The block move code tries to maximize speed by separating loads and
   stores at the expense of register pressure: we load all of the data
   before we store it back out.  There are two secondary effects worth
   mentioning, that this speeds copying to/from aligned and unaligned
   buffers, and that it makes the code significantly easier to write.  */

#define MAX_MOVE_WORDS	8

/* Load an integral number of consecutive unaligned quadwords.  */

static void
alpha_expand_unaligned_load_words (rtx *out_regs, rtx smem,
				   HOST_WIDE_INT words, HOST_WIDE_INT ofs)
{
  rtx const im8 = GEN_INT (-8);
  rtx const i64 = GEN_INT (64);
  rtx ext_tmps[MAX_MOVE_WORDS], data_regs[MAX_MOVE_WORDS+1];
  rtx sreg, areg, tmp, smema;
  HOST_WIDE_INT i;

  smema = XEXP (smem, 0);
  if (GET_CODE (smema) == LO_SUM)
    smema = force_reg (Pmode, smema);

  /* Generate all the tmp registers we need.  */
  for (i = 0; i < words; ++i)
    {
      data_regs[i] = out_regs[i];
      ext_tmps[i] = gen_reg_rtx (DImode);
    }
  data_regs[words] = gen_reg_rtx (DImode);

  if (ofs != 0)
    smem = adjust_address (smem, GET_MODE (smem), ofs);

  /* Load up all of the source data.  */
  for (i = 0; i < words; ++i)
    {
      tmp = change_address (smem, DImode,
			    gen_rtx_AND (DImode,
					 plus_constant (smema, 8*i),
					 im8));
      set_mem_alias_set (tmp, 0);
      emit_move_insn (data_regs[i], tmp);
    }

  tmp = change_address (smem, DImode,
			gen_rtx_AND (DImode,
				     plus_constant (smema, 8*words - 1),
				     im8));
  set_mem_alias_set (tmp, 0);
  emit_move_insn (data_regs[words], tmp);

  /* Extract the half-word fragments.  Unfortunately DEC decided to make
     extxh with offset zero a noop instead of zeroing the register, so
     we must take care of that edge condition ourselves with cmov.  */

  sreg = copy_addr_to_reg (smema);
  areg = expand_binop (DImode, and_optab, sreg, GEN_INT (7), NULL,
		       1, OPTAB_WIDEN);
  if (WORDS_BIG_ENDIAN)
    emit_move_insn (sreg, plus_constant (sreg, 7));
  for (i = 0; i < words; ++i)
    {
      if (WORDS_BIG_ENDIAN)
	{
	  emit_insn (gen_extqh_be (data_regs[i], data_regs[i], sreg));
	  emit_insn (gen_extxl_be (ext_tmps[i], data_regs[i+1], i64, sreg));
	}
      else
	{
	  emit_insn (gen_extxl_le (data_regs[i], data_regs[i], i64, sreg));
	  emit_insn (gen_extqh_le (ext_tmps[i], data_regs[i+1], sreg));
	}
      emit_insn (gen_rtx_SET (VOIDmode, ext_tmps[i],
			      gen_rtx_IF_THEN_ELSE (DImode,
						    gen_rtx_EQ (DImode, areg,
								const0_rtx),
						    const0_rtx, ext_tmps[i])));
    }

  /* Merge the half-words into whole words.  */
  for (i = 0; i < words; ++i)
    {
      out_regs[i] = expand_binop (DImode, ior_optab, data_regs[i],
				  ext_tmps[i], data_regs[i], 1, OPTAB_WIDEN);
    }
}

/* Store an integral number of consecutive unaligned quadwords.  DATA_REGS
   may be NULL to store zeros.  */

static void
alpha_expand_unaligned_store_words (rtx *data_regs, rtx dmem,
				    HOST_WIDE_INT words, HOST_WIDE_INT ofs)
{
  rtx const im8 = GEN_INT (-8);
  rtx const i64 = GEN_INT (64);
  rtx ins_tmps[MAX_MOVE_WORDS];
  rtx st_tmp_1, st_tmp_2, dreg;
  rtx st_addr_1, st_addr_2, dmema;
  HOST_WIDE_INT i;

  dmema = XEXP (dmem, 0);
  if (GET_CODE (dmema) == LO_SUM)
    dmema = force_reg (Pmode, dmema);

  /* Generate all the tmp registers we need.  */
  if (data_regs != NULL)
    for (i = 0; i < words; ++i)
      ins_tmps[i] = gen_reg_rtx(DImode);
  st_tmp_1 = gen_reg_rtx(DImode);
  st_tmp_2 = gen_reg_rtx(DImode);

  if (ofs != 0)
    dmem = adjust_address (dmem, GET_MODE (dmem), ofs);

  st_addr_2 = change_address (dmem, DImode,
			      gen_rtx_AND (DImode,
					   plus_constant (dmema, words*8 - 1),
				       im8));
  set_mem_alias_set (st_addr_2, 0);

  st_addr_1 = change_address (dmem, DImode,
			      gen_rtx_AND (DImode, dmema, im8));
  set_mem_alias_set (st_addr_1, 0);

  /* Load up the destination end bits.  */
  emit_move_insn (st_tmp_2, st_addr_2);
  emit_move_insn (st_tmp_1, st_addr_1);

  /* Shift the input data into place.  */
  dreg = copy_addr_to_reg (dmema);
  if (WORDS_BIG_ENDIAN)
    emit_move_insn (dreg, plus_constant (dreg, 7));
  if (data_regs != NULL)
    {
      for (i = words-1; i >= 0; --i)
	{
	  if (WORDS_BIG_ENDIAN)
	    {
	      emit_insn (gen_insql_be (ins_tmps[i], data_regs[i], dreg));
	      emit_insn (gen_insxh (data_regs[i], data_regs[i], i64, dreg));
	    }
	  else
	    {
	      emit_insn (gen_insxh (ins_tmps[i], data_regs[i], i64, dreg));
	      emit_insn (gen_insql_le (data_regs[i], data_regs[i], dreg));
	    }
	}
      for (i = words-1; i > 0; --i)
	{
	  ins_tmps[i-1] = expand_binop (DImode, ior_optab, data_regs[i],
					ins_tmps[i-1], ins_tmps[i-1], 1,
					OPTAB_WIDEN);
	}
    }

  /* Split and merge the ends with the destination data.  */
  if (WORDS_BIG_ENDIAN)
    {
      emit_insn (gen_mskxl_be (st_tmp_2, st_tmp_2, constm1_rtx, dreg));
      emit_insn (gen_mskxh (st_tmp_1, st_tmp_1, i64, dreg));
    }
  else
    {
      emit_insn (gen_mskxh (st_tmp_2, st_tmp_2, i64, dreg));
      emit_insn (gen_mskxl_le (st_tmp_1, st_tmp_1, constm1_rtx, dreg));
    }

  if (data_regs != NULL)
    {
      st_tmp_2 = expand_binop (DImode, ior_optab, st_tmp_2, ins_tmps[words-1],
			       st_tmp_2, 1, OPTAB_WIDEN);
      st_tmp_1 = expand_binop (DImode, ior_optab, st_tmp_1, data_regs[0],
			       st_tmp_1, 1, OPTAB_WIDEN);
    }

  /* Store it all.  */
  if (WORDS_BIG_ENDIAN)
    emit_move_insn (st_addr_1, st_tmp_1);
  else
    emit_move_insn (st_addr_2, st_tmp_2);
  for (i = words-1; i > 0; --i)
    {
      rtx tmp = change_address (dmem, DImode,
				gen_rtx_AND (DImode,
					     plus_constant(dmema,
					     WORDS_BIG_ENDIAN ? i*8-1 : i*8),
					     im8));
      set_mem_alias_set (tmp, 0);
      emit_move_insn (tmp, data_regs ? ins_tmps[i-1] : const0_rtx);
    }
  if (WORDS_BIG_ENDIAN)
    emit_move_insn (st_addr_2, st_tmp_2);
  else
    emit_move_insn (st_addr_1, st_tmp_1);
}


/* Expand string/block move operations.

   operands[0] is the pointer to the destination.
   operands[1] is the pointer to the source.
   operands[2] is the number of bytes to move.
   operands[3] is the alignment.  */

int
alpha_expand_block_move (rtx operands[])
{
  rtx bytes_rtx	= operands[2];
  rtx align_rtx = operands[3];
  HOST_WIDE_INT orig_bytes = INTVAL (bytes_rtx);
  HOST_WIDE_INT bytes = orig_bytes;
  HOST_WIDE_INT src_align = INTVAL (align_rtx) * BITS_PER_UNIT;
  HOST_WIDE_INT dst_align = src_align;
  rtx orig_src = operands[1];
  rtx orig_dst = operands[0];
  rtx data_regs[2 * MAX_MOVE_WORDS + 16];
  rtx tmp;
  unsigned int i, words, ofs, nregs = 0;

  if (orig_bytes <= 0)
    return 1;
  else if (orig_bytes > MAX_MOVE_WORDS * UNITS_PER_WORD)
    return 0;

  /* Look for additional alignment information from recorded register info.  */

  tmp = XEXP (orig_src, 0);
  if (GET_CODE (tmp) == REG)
    src_align = MAX (src_align, REGNO_POINTER_ALIGN (REGNO (tmp)));
  else if (GET_CODE (tmp) == PLUS
	   && GET_CODE (XEXP (tmp, 0)) == REG
	   && GET_CODE (XEXP (tmp, 1)) == CONST_INT)
    {
      unsigned HOST_WIDE_INT c = INTVAL (XEXP (tmp, 1));
      unsigned int a = REGNO_POINTER_ALIGN (REGNO (XEXP (tmp, 0)));

      if (a > src_align)
	{
          if (a >= 64 && c % 8 == 0)
	    src_align = 64;
          else if (a >= 32 && c % 4 == 0)
	    src_align = 32;
          else if (a >= 16 && c % 2 == 0)
	    src_align = 16;
	}
    }

  tmp = XEXP (orig_dst, 0);
  if (GET_CODE (tmp) == REG)
    dst_align = MAX (dst_align, REGNO_POINTER_ALIGN (REGNO (tmp)));
  else if (GET_CODE (tmp) == PLUS
	   && GET_CODE (XEXP (tmp, 0)) == REG
	   && GET_CODE (XEXP (tmp, 1)) == CONST_INT)
    {
      unsigned HOST_WIDE_INT c = INTVAL (XEXP (tmp, 1));
      unsigned int a = REGNO_POINTER_ALIGN (REGNO (XEXP (tmp, 0)));

      if (a > dst_align)
	{
          if (a >= 64 && c % 8 == 0)
	    dst_align = 64;
          else if (a >= 32 && c % 4 == 0)
	    dst_align = 32;
          else if (a >= 16 && c % 2 == 0)
	    dst_align = 16;
	}
    }

  ofs = 0;
  if (src_align >= 64 && bytes >= 8)
    {
      words = bytes / 8;

      for (i = 0; i < words; ++i)
	data_regs[nregs + i] = gen_reg_rtx (DImode);

      for (i = 0; i < words; ++i)
	emit_move_insn (data_regs[nregs + i],
			adjust_address (orig_src, DImode, ofs + i * 8));

      nregs += words;
      bytes -= words * 8;
      ofs += words * 8;
    }

  if (src_align >= 32 && bytes >= 4)
    {
      words = bytes / 4;

      for (i = 0; i < words; ++i)
	data_regs[nregs + i] = gen_reg_rtx (SImode);

      for (i = 0; i < words; ++i)
	emit_move_insn (data_regs[nregs + i],
			adjust_address (orig_src, SImode, ofs + i * 4));

      nregs += words;
      bytes -= words * 4;
      ofs += words * 4;
    }

  if (bytes >= 8)
    {
      words = bytes / 8;

      for (i = 0; i < words+1; ++i)
	data_regs[nregs + i] = gen_reg_rtx (DImode);

      alpha_expand_unaligned_load_words (data_regs + nregs, orig_src,
					 words, ofs);

      nregs += words;
      bytes -= words * 8;
      ofs += words * 8;
    }

  if (! TARGET_BWX && bytes >= 4)
    {
      data_regs[nregs++] = tmp = gen_reg_rtx (SImode);
      alpha_expand_unaligned_load (tmp, orig_src, 4, ofs, 0);
      bytes -= 4;
      ofs += 4;
    }

  if (bytes >= 2)
    {
      if (src_align >= 16)
	{
	  do {
	    data_regs[nregs++] = tmp = gen_reg_rtx (HImode);
	    emit_move_insn (tmp, adjust_address (orig_src, HImode, ofs));
	    bytes -= 2;
	    ofs += 2;
	  } while (bytes >= 2);
	}
      else if (! TARGET_BWX)
	{
	  data_regs[nregs++] = tmp = gen_reg_rtx (HImode);
	  alpha_expand_unaligned_load (tmp, orig_src, 2, ofs, 0);
	  bytes -= 2;
	  ofs += 2;
	}
    }

  while (bytes > 0)
    {
      data_regs[nregs++] = tmp = gen_reg_rtx (QImode);
      emit_move_insn (tmp, adjust_address (orig_src, QImode, ofs));
      bytes -= 1;
      ofs += 1;
    }

  gcc_assert (nregs <= ARRAY_SIZE (data_regs));

  /* Now save it back out again.  */

  i = 0, ofs = 0;

  /* Write out the data in whatever chunks reading the source allowed.  */
  if (dst_align >= 64)
    {
      while (i < nregs && GET_MODE (data_regs[i]) == DImode)
	{
	  emit_move_insn (adjust_address (orig_dst, DImode, ofs),
			  data_regs[i]);
	  ofs += 8;
	  i++;
	}
    }

  if (dst_align >= 32)
    {
      /* If the source has remaining DImode regs, write them out in
	 two pieces.  */
      while (i < nregs && GET_MODE (data_regs[i]) == DImode)
	{
	  tmp = expand_binop (DImode, lshr_optab, data_regs[i], GEN_INT (32),
			      NULL_RTX, 1, OPTAB_WIDEN);

	  emit_move_insn (adjust_address (orig_dst, SImode, ofs),
			  gen_lowpart (SImode, data_regs[i]));
	  emit_move_insn (adjust_address (orig_dst, SImode, ofs + 4),
			  gen_lowpart (SImode, tmp));
	  ofs += 8;
	  i++;
	}

      while (i < nregs && GET_MODE (data_regs[i]) == SImode)
	{
	  emit_move_insn (adjust_address (orig_dst, SImode, ofs),
			  data_regs[i]);
	  ofs += 4;
	  i++;
	}
    }

  if (i < nregs && GET_MODE (data_regs[i]) == DImode)
    {
      /* Write out a remaining block of words using unaligned methods.  */

      for (words = 1; i + words < nregs; words++)
	if (GET_MODE (data_regs[i + words]) != DImode)
	  break;

      if (words == 1)
	alpha_expand_unaligned_store (orig_dst, data_regs[i], 8, ofs);
      else
        alpha_expand_unaligned_store_words (data_regs + i, orig_dst,
					    words, ofs);

      i += words;
      ofs += words * 8;
    }

  /* Due to the above, this won't be aligned.  */
  /* ??? If we have more than one of these, consider constructing full
     words in registers and using alpha_expand_unaligned_store_words.  */
  while (i < nregs && GET_MODE (data_regs[i]) == SImode)
    {
      alpha_expand_unaligned_store (orig_dst, data_regs[i], 4, ofs);
      ofs += 4;
      i++;
    }

  if (dst_align >= 16)
    while (i < nregs && GET_MODE (data_regs[i]) == HImode)
      {
	emit_move_insn (adjust_address (orig_dst, HImode, ofs), data_regs[i]);
	i++;
	ofs += 2;
      }
  else
    while (i < nregs && GET_MODE (data_regs[i]) == HImode)
      {
	alpha_expand_unaligned_store (orig_dst, data_regs[i], 2, ofs);
	i++;
	ofs += 2;
      }

  /* The remainder must be byte copies.  */
  while (i < nregs)
    {
      gcc_assert (GET_MODE (data_regs[i]) == QImode);
      emit_move_insn (adjust_address (orig_dst, QImode, ofs), data_regs[i]);
      i++;
      ofs += 1;
    }

  return 1;
}

int
alpha_expand_block_clear (rtx operands[])
{
  rtx bytes_rtx	= operands[1];
  rtx align_rtx = operands[3];
  HOST_WIDE_INT orig_bytes = INTVAL (bytes_rtx);
  HOST_WIDE_INT bytes = orig_bytes;
  HOST_WIDE_INT align = INTVAL (align_rtx) * BITS_PER_UNIT;
  HOST_WIDE_INT alignofs = 0;
  rtx orig_dst = operands[0];
  rtx tmp;
  int i, words, ofs = 0;

  if (orig_bytes <= 0)
    return 1;
  if (orig_bytes > MAX_MOVE_WORDS * UNITS_PER_WORD)
    return 0;

  /* Look for stricter alignment.  */
  tmp = XEXP (orig_dst, 0);
  if (GET_CODE (tmp) == REG)
    align = MAX (align, REGNO_POINTER_ALIGN (REGNO (tmp)));
  else if (GET_CODE (tmp) == PLUS
	   && GET_CODE (XEXP (tmp, 0)) == REG
	   && GET_CODE (XEXP (tmp, 1)) == CONST_INT)
    {
      HOST_WIDE_INT c = INTVAL (XEXP (tmp, 1));
      int a = REGNO_POINTER_ALIGN (REGNO (XEXP (tmp, 0)));

      if (a > align)
	{
          if (a >= 64)
	    align = a, alignofs = 8 - c % 8;
          else if (a >= 32)
	    align = a, alignofs = 4 - c % 4;
          else if (a >= 16)
	    align = a, alignofs = 2 - c % 2;
	}
    }

  /* Handle an unaligned prefix first.  */

  if (alignofs > 0)
    {
#if HOST_BITS_PER_WIDE_INT >= 64
      /* Given that alignofs is bounded by align, the only time BWX could
	 generate three stores is for a 7 byte fill.  Prefer two individual
	 stores over a load/mask/store sequence.  */
      if ((!TARGET_BWX || alignofs == 7)
	       && align >= 32
	       && !(alignofs == 4 && bytes >= 4))
	{
	  enum machine_mode mode = (align >= 64 ? DImode : SImode);
	  int inv_alignofs = (align >= 64 ? 8 : 4) - alignofs;
	  rtx mem, tmp;
	  HOST_WIDE_INT mask;

	  mem = adjust_address (orig_dst, mode, ofs - inv_alignofs);
	  set_mem_alias_set (mem, 0);

	  mask = ~(~(HOST_WIDE_INT)0 << (inv_alignofs * 8));
	  if (bytes < alignofs)
	    {
	      mask |= ~(HOST_WIDE_INT)0 << ((inv_alignofs + bytes) * 8);
	      ofs += bytes;
	      bytes = 0;
	    }
	  else
	    {
	      bytes -= alignofs;
	      ofs += alignofs;
	    }
	  alignofs = 0;

	  tmp = expand_binop (mode, and_optab, mem, GEN_INT (mask),
			      NULL_RTX, 1, OPTAB_WIDEN);

	  emit_move_insn (mem, tmp);
	}
#endif

      if (TARGET_BWX && (alignofs & 1) && bytes >= 1)
	{
	  emit_move_insn (adjust_address (orig_dst, QImode, ofs), const0_rtx);
	  bytes -= 1;
	  ofs += 1;
	  alignofs -= 1;
	}
      if (TARGET_BWX && align >= 16 && (alignofs & 3) == 2 && bytes >= 2)
	{
	  emit_move_insn (adjust_address (orig_dst, HImode, ofs), const0_rtx);
	  bytes -= 2;
	  ofs += 2;
	  alignofs -= 2;
	}
      if (alignofs == 4 && bytes >= 4)
	{
	  emit_move_insn (adjust_address (orig_dst, SImode, ofs), const0_rtx);
	  bytes -= 4;
	  ofs += 4;
	  alignofs = 0;
	}

      /* If we've not used the extra lead alignment information by now,
	 we won't be able to.  Downgrade align to match what's left over.  */
      if (alignofs > 0)
	{
	  alignofs = alignofs & -alignofs;
	  align = MIN (align, alignofs * BITS_PER_UNIT);
	}
    }

  /* Handle a block of contiguous long-words.  */

  if (align >= 64 && bytes >= 8)
    {
      words = bytes / 8;

      for (i = 0; i < words; ++i)
	emit_move_insn (adjust_address (orig_dst, DImode, ofs + i * 8),
			const0_rtx);

      bytes -= words * 8;
      ofs += words * 8;
    }

  /* If the block is large and appropriately aligned, emit a single
     store followed by a sequence of stq_u insns.  */

  if (align >= 32 && bytes > 16)
    {
      rtx orig_dsta;

      emit_move_insn (adjust_address (orig_dst, SImode, ofs), const0_rtx);
      bytes -= 4;
      ofs += 4;

      orig_dsta = XEXP (orig_dst, 0);
      if (GET_CODE (orig_dsta) == LO_SUM)
	orig_dsta = force_reg (Pmode, orig_dsta);

      words = bytes / 8;
      for (i = 0; i < words; ++i)
	{
	  rtx mem
	    = change_address (orig_dst, DImode,
			      gen_rtx_AND (DImode,
					   plus_constant (orig_dsta, ofs + i*8),
					   GEN_INT (-8)));
	  set_mem_alias_set (mem, 0);
	  emit_move_insn (mem, const0_rtx);
	}

      /* Depending on the alignment, the first stq_u may have overlapped
	 with the initial stl, which means that the last stq_u didn't
	 write as much as it would appear.  Leave those questionable bytes
	 unaccounted for.  */
      bytes -= words * 8 - 4;
      ofs += words * 8 - 4;
    }

  /* Handle a smaller block of aligned words.  */

  if ((align >= 64 && bytes == 4)
      || (align == 32 && bytes >= 4))
    {
      words = bytes / 4;

      for (i = 0; i < words; ++i)
	emit_move_insn (adjust_address (orig_dst, SImode, ofs + i * 4),
			const0_rtx);

      bytes -= words * 4;
      ofs += words * 4;
    }

  /* An unaligned block uses stq_u stores for as many as possible.  */

  if (bytes >= 8)
    {
      words = bytes / 8;

      alpha_expand_unaligned_store_words (NULL, orig_dst, words, ofs);

      bytes -= words * 8;
      ofs += words * 8;
    }

  /* Next clean up any trailing pieces.  */

#if HOST_BITS_PER_WIDE_INT >= 64
  /* Count the number of bits in BYTES for which aligned stores could
     be emitted.  */
  words = 0;
  for (i = (TARGET_BWX ? 1 : 4); i * BITS_PER_UNIT <= align ; i <<= 1)
    if (bytes & i)
      words += 1;

  /* If we have appropriate alignment (and it wouldn't take too many
     instructions otherwise), mask out the bytes we need.  */
  if (TARGET_BWX ? words > 2 : bytes > 0)
    {
      if (align >= 64)
	{
	  rtx mem, tmp;
	  HOST_WIDE_INT mask;

	  mem = adjust_address (orig_dst, DImode, ofs);
	  set_mem_alias_set (mem, 0);

	  mask = ~(HOST_WIDE_INT)0 << (bytes * 8);

	  tmp = expand_binop (DImode, and_optab, mem, GEN_INT (mask),
			      NULL_RTX, 1, OPTAB_WIDEN);

	  emit_move_insn (mem, tmp);
	  return 1;
	}
      else if (align >= 32 && bytes < 4)
	{
	  rtx mem, tmp;
	  HOST_WIDE_INT mask;

	  mem = adjust_address (orig_dst, SImode, ofs);
	  set_mem_alias_set (mem, 0);

	  mask = ~(HOST_WIDE_INT)0 << (bytes * 8);

	  tmp = expand_binop (SImode, and_optab, mem, GEN_INT (mask),
			      NULL_RTX, 1, OPTAB_WIDEN);

	  emit_move_insn (mem, tmp);
	  return 1;
	}
    }
#endif

  if (!TARGET_BWX && bytes >= 4)
    {
      alpha_expand_unaligned_store (orig_dst, const0_rtx, 4, ofs);
      bytes -= 4;
      ofs += 4;
    }

  if (bytes >= 2)
    {
      if (align >= 16)
	{
	  do {
	    emit_move_insn (adjust_address (orig_dst, HImode, ofs),
			    const0_rtx);
	    bytes -= 2;
	    ofs += 2;
	  } while (bytes >= 2);
	}
      else if (! TARGET_BWX)
	{
	  alpha_expand_unaligned_store (orig_dst, const0_rtx, 2, ofs);
	  bytes -= 2;
	  ofs += 2;
	}
    }

  while (bytes > 0)
    {
      emit_move_insn (adjust_address (orig_dst, QImode, ofs), const0_rtx);
      bytes -= 1;
      ofs += 1;
    }

  return 1;
}

/* Returns a mask so that zap(x, value) == x & mask.  */

rtx
alpha_expand_zap_mask (HOST_WIDE_INT value)
{
  rtx result;
  int i;

  if (HOST_BITS_PER_WIDE_INT >= 64)
    {
      HOST_WIDE_INT mask = 0;

      for (i = 7; i >= 0; --i)
	{
	  mask <<= 8;
	  if (!((value >> i) & 1))
	    mask |= 0xff;
	}

      result = gen_int_mode (mask, DImode);
    }
  else
    {
      HOST_WIDE_INT mask_lo = 0, mask_hi = 0;

      gcc_assert (HOST_BITS_PER_WIDE_INT == 32);
      
      for (i = 7; i >= 4; --i)
	{
	  mask_hi <<= 8;
	  if (!((value >> i) & 1))
	    mask_hi |= 0xff;
	}

      for (i = 3; i >= 0; --i)
	{
	  mask_lo <<= 8;
	  if (!((value >> i) & 1))
	    mask_lo |= 0xff;
	}

      result = immed_double_const (mask_lo, mask_hi, DImode);
    }

  return result;
}

void
alpha_expand_builtin_vector_binop (rtx (*gen) (rtx, rtx, rtx),
				   enum machine_mode mode,
				   rtx op0, rtx op1, rtx op2)
{
  op0 = gen_lowpart (mode, op0);

  if (op1 == const0_rtx)
    op1 = CONST0_RTX (mode);
  else
    op1 = gen_lowpart (mode, op1);

  if (op2 == const0_rtx)
    op2 = CONST0_RTX (mode);
  else
    op2 = gen_lowpart (mode, op2);

  emit_insn ((*gen) (op0, op1, op2));
}

/* A subroutine of the atomic operation splitters.  Jump to LABEL if
   COND is true.  Mark the jump as unlikely to be taken.  */

static void
emit_unlikely_jump (rtx cond, rtx label)
{
  rtx very_unlikely = GEN_INT (REG_BR_PROB_BASE / 100 - 1);
  rtx x;

  x = gen_rtx_IF_THEN_ELSE (VOIDmode, cond, label, pc_rtx);
  x = emit_jump_insn (gen_rtx_SET (VOIDmode, pc_rtx, x));
  REG_NOTES (x) = gen_rtx_EXPR_LIST (REG_BR_PROB, very_unlikely, NULL_RTX);
}

/* A subroutine of the atomic operation splitters.  Emit a load-locked
   instruction in MODE.  */

static void
emit_load_locked (enum machine_mode mode, rtx reg, rtx mem)
{
  rtx (*fn) (rtx, rtx) = NULL;
  if (mode == SImode)
    fn = gen_load_locked_si;
  else if (mode == DImode)
    fn = gen_load_locked_di;
  emit_insn (fn (reg, mem));
}

/* A subroutine of the atomic operation splitters.  Emit a store-conditional
   instruction in MODE.  */

static void
emit_store_conditional (enum machine_mode mode, rtx res, rtx mem, rtx val)
{
  rtx (*fn) (rtx, rtx, rtx) = NULL;
  if (mode == SImode)
    fn = gen_store_conditional_si;
  else if (mode == DImode)
    fn = gen_store_conditional_di;
  emit_insn (fn (res, mem, val));
}

/* A subroutine of the atomic operation splitters.  Emit an insxl
   instruction in MODE.  */

static rtx
emit_insxl (enum machine_mode mode, rtx op1, rtx op2)
{
  rtx ret = gen_reg_rtx (DImode);
  rtx (*fn) (rtx, rtx, rtx);

  if (WORDS_BIG_ENDIAN)
    {
      if (mode == QImode)
	fn = gen_insbl_be;
      else
	fn = gen_inswl_be;
    }
  else
    {
      if (mode == QImode)
	fn = gen_insbl_le;
      else
	fn = gen_inswl_le;
    }
  /* The insbl and inswl patterns require a register operand.  */
  op1 = force_reg (mode, op1);
  emit_insn (fn (ret, op1, op2));

  return ret;
}

/* Expand an atomic fetch-and-operate pattern.  CODE is the binary operation
   to perform.  MEM is the memory on which to operate.  VAL is the second 
   operand of the binary operator.  BEFORE and AFTER are optional locations to
   return the value of MEM either before of after the operation.  SCRATCH is
   a scratch register.  */

void
alpha_split_atomic_op (enum rtx_code code, rtx mem, rtx val,
		       rtx before, rtx after, rtx scratch)
{
  enum machine_mode mode = GET_MODE (mem);
  rtx label, x, cond = gen_rtx_REG (DImode, REGNO (scratch));

  emit_insn (gen_memory_barrier ());

  label = gen_label_rtx ();
  emit_label (label);
  label = gen_rtx_LABEL_REF (DImode, label);

  if (before == NULL)
    before = scratch;
  emit_load_locked (mode, before, mem);

  if (code == NOT)
    {
      x = gen_rtx_AND (mode, before, val);
      emit_insn (gen_rtx_SET (VOIDmode, val, x));

      x = gen_rtx_NOT (mode, val);
    }
  else
    x = gen_rtx_fmt_ee (code, mode, before, val);
  if (after)
    emit_insn (gen_rtx_SET (VOIDmode, after, copy_rtx (x)));
  emit_insn (gen_rtx_SET (VOIDmode, scratch, x));

  emit_store_conditional (mode, cond, mem, scratch);

  x = gen_rtx_EQ (DImode, cond, const0_rtx);
  emit_unlikely_jump (x, label);

  emit_insn (gen_memory_barrier ());
}

/* Expand a compare and swap operation.  */

void
alpha_split_compare_and_swap (rtx retval, rtx mem, rtx oldval, rtx newval,
			      rtx scratch)
{
  enum machine_mode mode = GET_MODE (mem);
  rtx label1, label2, x, cond = gen_lowpart (DImode, scratch);

  emit_insn (gen_memory_barrier ());

  label1 = gen_rtx_LABEL_REF (DImode, gen_label_rtx ());
  label2 = gen_rtx_LABEL_REF (DImode, gen_label_rtx ());
  emit_label (XEXP (label1, 0));

  emit_load_locked (mode, retval, mem);

  x = gen_lowpart (DImode, retval);
  if (oldval == const0_rtx)
    x = gen_rtx_NE (DImode, x, const0_rtx);
  else
    {
      x = gen_rtx_EQ (DImode, x, oldval);
      emit_insn (gen_rtx_SET (VOIDmode, cond, x));
      x = gen_rtx_EQ (DImode, cond, const0_rtx);
    }
  emit_unlikely_jump (x, label2);

  emit_move_insn (scratch, newval);
  emit_store_conditional (mode, cond, mem, scratch);

  x = gen_rtx_EQ (DImode, cond, const0_rtx);
  emit_unlikely_jump (x, label1);

  emit_insn (gen_memory_barrier ());
  emit_label (XEXP (label2, 0));
}

void
alpha_expand_compare_and_swap_12 (rtx dst, rtx mem, rtx oldval, rtx newval)
{
  enum machine_mode mode = GET_MODE (mem);
  rtx addr, align, wdst;
  rtx (*fn5) (rtx, rtx, rtx, rtx, rtx);

  addr = force_reg (DImode, XEXP (mem, 0));
  align = expand_simple_binop (Pmode, AND, addr, GEN_INT (-8),
			       NULL_RTX, 1, OPTAB_DIRECT);

  oldval = convert_modes (DImode, mode, oldval, 1);
  newval = emit_insxl (mode, newval, addr);

  wdst = gen_reg_rtx (DImode);
  if (mode == QImode)
    fn5 = gen_sync_compare_and_swapqi_1;
  else
    fn5 = gen_sync_compare_and_swaphi_1;
  emit_insn (fn5 (wdst, addr, oldval, newval, align));

  emit_move_insn (dst, gen_lowpart (mode, wdst));
}

void
alpha_split_compare_and_swap_12 (enum machine_mode mode, rtx dest, rtx addr,
				 rtx oldval, rtx newval, rtx align,
				 rtx scratch, rtx cond)
{
  rtx label1, label2, mem, width, mask, x;

  mem = gen_rtx_MEM (DImode, align);
  MEM_VOLATILE_P (mem) = 1;

  emit_insn (gen_memory_barrier ());
  label1 = gen_rtx_LABEL_REF (DImode, gen_label_rtx ());
  label2 = gen_rtx_LABEL_REF (DImode, gen_label_rtx ());
  emit_label (XEXP (label1, 0));

  emit_load_locked (DImode, scratch, mem);
  
  width = GEN_INT (GET_MODE_BITSIZE (mode));
  mask = GEN_INT (mode == QImode ? 0xff : 0xffff);
  if (WORDS_BIG_ENDIAN)
    emit_insn (gen_extxl_be (dest, scratch, width, addr));
  else
    emit_insn (gen_extxl_le (dest, scratch, width, addr));

  if (oldval == const0_rtx)
    x = gen_rtx_NE (DImode, dest, const0_rtx);
  else
    {
      x = gen_rtx_EQ (DImode, dest, oldval);
      emit_insn (gen_rtx_SET (VOIDmode, cond, x));
      x = gen_rtx_EQ (DImode, cond, const0_rtx);
    }
  emit_unlikely_jump (x, label2);

  if (WORDS_BIG_ENDIAN)
    emit_insn (gen_mskxl_be (scratch, scratch, mask, addr));
  else
    emit_insn (gen_mskxl_le (scratch, scratch, mask, addr));
  emit_insn (gen_iordi3 (scratch, scratch, newval));

  emit_store_conditional (DImode, scratch, mem, scratch);

  x = gen_rtx_EQ (DImode, scratch, const0_rtx);
  emit_unlikely_jump (x, label1);

  emit_insn (gen_memory_barrier ());
  emit_label (XEXP (label2, 0));
}

/* Expand an atomic exchange operation.  */

void
alpha_split_lock_test_and_set (rtx retval, rtx mem, rtx val, rtx scratch)
{
  enum machine_mode mode = GET_MODE (mem);
  rtx label, x, cond = gen_lowpart (DImode, scratch);

  label = gen_rtx_LABEL_REF (DImode, gen_label_rtx ());
  emit_label (XEXP (label, 0));

  emit_load_locked (mode, retval, mem);
  emit_move_insn (scratch, val);
  emit_store_conditional (mode, cond, mem, scratch);

  x = gen_rtx_EQ (DImode, cond, const0_rtx);
  emit_unlikely_jump (x, label);

  emit_insn (gen_memory_barrier ());
}

void
alpha_expand_lock_test_and_set_12 (rtx dst, rtx mem, rtx val)
{
  enum machine_mode mode = GET_MODE (mem);
  rtx addr, align, wdst;
  rtx (*fn4) (rtx, rtx, rtx, rtx);

  /* Force the address into a register.  */
  addr = force_reg (DImode, XEXP (mem, 0));

  /* Align it to a multiple of 8.  */
  align = expand_simple_binop (Pmode, AND, addr, GEN_INT (-8),
			       NULL_RTX, 1, OPTAB_DIRECT);

  /* Insert val into the correct byte location within the word.  */
  val = emit_insxl (mode, val, addr);

  wdst = gen_reg_rtx (DImode);
  if (mode == QImode)
    fn4 = gen_sync_lock_test_and_setqi_1;
  else
    fn4 = gen_sync_lock_test_and_sethi_1;
  emit_insn (fn4 (wdst, addr, val, align));

  emit_move_insn (dst, gen_lowpart (mode, wdst));
}

void
alpha_split_lock_test_and_set_12 (enum machine_mode mode, rtx dest, rtx addr,
				  rtx val, rtx align, rtx scratch)
{
  rtx label, mem, width, mask, x;

  mem = gen_rtx_MEM (DImode, align);
  MEM_VOLATILE_P (mem) = 1;

  label = gen_rtx_LABEL_REF (DImode, gen_label_rtx ());
  emit_label (XEXP (label, 0));

  emit_load_locked (DImode, scratch, mem);
  
  width = GEN_INT (GET_MODE_BITSIZE (mode));
  mask = GEN_INT (mode == QImode ? 0xff : 0xffff);
  if (WORDS_BIG_ENDIAN)
    {
      emit_insn (gen_extxl_be (dest, scratch, width, addr));
      emit_insn (gen_mskxl_be (scratch, scratch, mask, addr));
    }
  else
    {
      emit_insn (gen_extxl_le (dest, scratch, width, addr));
      emit_insn (gen_mskxl_le (scratch, scratch, mask, addr));
    }
  emit_insn (gen_iordi3 (scratch, scratch, val));

  emit_store_conditional (DImode, scratch, mem, scratch);

  x = gen_rtx_EQ (DImode, scratch, const0_rtx);
  emit_unlikely_jump (x, label);

  emit_insn (gen_memory_barrier ());
}

/* Adjust the cost of a scheduling dependency.  Return the new cost of
   a dependency LINK or INSN on DEP_INSN.  COST is the current cost.  */

static int
alpha_adjust_cost (rtx insn, rtx link, rtx dep_insn, int cost)
{
  enum attr_type insn_type, dep_insn_type;

  /* If the dependence is an anti-dependence, there is no cost.  For an
     output dependence, there is sometimes a cost, but it doesn't seem
     worth handling those few cases.  */
  if (REG_NOTE_KIND (link) != 0)
    return cost;

  /* If we can't recognize the insns, we can't really do anything.  */
  if (recog_memoized (insn) < 0 || recog_memoized (dep_insn) < 0)
    return cost;

  insn_type = get_attr_type (insn);
  dep_insn_type = get_attr_type (dep_insn);

  /* Bring in the user-defined memory latency.  */
  if (dep_insn_type == TYPE_ILD
      || dep_insn_type == TYPE_FLD
      || dep_insn_type == TYPE_LDSYM)
    cost += alpha_memory_latency-1;

  /* Everything else handled in DFA bypasses now.  */

  return cost;
}

/* The number of instructions that can be issued per cycle.  */

static int
alpha_issue_rate (void)
{
  return (alpha_tune == PROCESSOR_EV4 ? 2 : 4);
}

/* How many alternative schedules to try.  This should be as wide as the
   scheduling freedom in the DFA, but no wider.  Making this value too
   large results extra work for the scheduler.

   For EV4, loads can be issued to either IB0 or IB1, thus we have 2
   alternative schedules.  For EV5, we can choose between E0/E1 and
   FA/FM.  For EV6, an arithmetic insn can be issued to U0/U1/L0/L1.  */

static int
alpha_multipass_dfa_lookahead (void)
{
  return (alpha_tune == PROCESSOR_EV6 ? 4 : 2);
}

/* Machine-specific function data.  */

struct machine_function GTY(())
{
  /* For unicosmk.  */
  /* List of call information words for calls from this function.  */
  struct rtx_def *first_ciw;
  struct rtx_def *last_ciw;
  int ciw_count;

  /* List of deferred case vectors.  */
  struct rtx_def *addr_list;

  /* For OSF.  */
  const char *some_ld_name;

  /* For TARGET_LD_BUGGY_LDGP.  */
  struct rtx_def *gp_save_rtx;
};

/* How to allocate a 'struct machine_function'.  */

static struct machine_function *
alpha_init_machine_status (void)
{
  return ((struct machine_function *)
		ggc_alloc_cleared (sizeof (struct machine_function)));
}

/* Functions to save and restore alpha_return_addr_rtx.  */

/* Start the ball rolling with RETURN_ADDR_RTX.  */

rtx
alpha_return_addr (int count, rtx frame ATTRIBUTE_UNUSED)
{
  if (count != 0)
    return const0_rtx;

  return get_hard_reg_initial_val (Pmode, REG_RA);
}

/* Return or create a memory slot containing the gp value for the current
   function.  Needed only if TARGET_LD_BUGGY_LDGP.  */

rtx
alpha_gp_save_rtx (void)
{
  rtx seq, m = cfun->machine->gp_save_rtx;

  if (m == NULL)
    {
      start_sequence ();

      m = assign_stack_local (DImode, UNITS_PER_WORD, BITS_PER_WORD);
      m = validize_mem (m);
      emit_move_insn (m, pic_offset_table_rtx);

      seq = get_insns ();
      end_sequence ();

      /* We used to simply emit the sequence after entry_of_function.
	 However this breaks the CFG if the first instruction in the
	 first block is not the NOTE_INSN_BASIC_BLOCK, for example a
	 label.  Emit the sequence properly on the edge.  We are only
	 invoked from dw2_build_landing_pads and finish_eh_generation
	 will call commit_edge_insertions thanks to a kludge.  */
      insert_insn_on_edge (seq, single_succ_edge (ENTRY_BLOCK_PTR));

      cfun->machine->gp_save_rtx = m;
    }

  return m;
}

static int
alpha_ra_ever_killed (void)
{
  rtx top;

  if (!has_hard_reg_initial_val (Pmode, REG_RA))
    return (int)df_regs_ever_live_p (REG_RA);

  push_topmost_sequence ();
  top = get_insns ();
  pop_topmost_sequence ();

  return reg_set_between_p (gen_rtx_REG (Pmode, REG_RA), top, NULL_RTX);
}


/* Return the trap mode suffix applicable to the current
   instruction, or NULL.  */

static const char *
get_trap_mode_suffix (void)
{
  enum attr_trap_suffix s = get_attr_trap_suffix (current_output_insn);

  switch (s)
    {
    case TRAP_SUFFIX_NONE:
      return NULL;

    case TRAP_SUFFIX_SU:
      if (alpha_fptm >= ALPHA_FPTM_SU)
	return "su";
      return NULL;

    case TRAP_SUFFIX_SUI:
      if (alpha_fptm >= ALPHA_FPTM_SUI)
	return "sui";
      return NULL;

    case TRAP_SUFFIX_V_SV:
      switch (alpha_fptm)
	{
	case ALPHA_FPTM_N:
	  return NULL;
	case ALPHA_FPTM_U:
	  return "v";
	case ALPHA_FPTM_SU:
	case ALPHA_FPTM_SUI:
	  return "sv";
	default:
	  gcc_unreachable ();
	}

    case TRAP_SUFFIX_V_SV_SVI:
      switch (alpha_fptm)
	{
	case ALPHA_FPTM_N:
	  return NULL;
	case ALPHA_FPTM_U:
	  return "v";
	case ALPHA_FPTM_SU:
	  return "sv";
	case ALPHA_FPTM_SUI:
	  return "svi";
	default:
	  gcc_unreachable ();
	}
      break;

    case TRAP_SUFFIX_U_SU_SUI:
      switch (alpha_fptm)
	{
	case ALPHA_FPTM_N:
	  return NULL;
	case ALPHA_FPTM_U:
	  return "u";
	case ALPHA_FPTM_SU:
	  return "su";
	case ALPHA_FPTM_SUI:
	  return "sui";
	default:
	  gcc_unreachable ();
	}
      break;
      
    default:
      gcc_unreachable ();
    }
  gcc_unreachable ();
}

/* Return the rounding mode suffix applicable to the current
   instruction, or NULL.  */

static const char *
get_round_mode_suffix (void)
{
  enum attr_round_suffix s = get_attr_round_suffix (current_output_insn);

  switch (s)
    {
    case ROUND_SUFFIX_NONE:
      return NULL;
    case ROUND_SUFFIX_NORMAL:
      switch (alpha_fprm)
	{
	case ALPHA_FPRM_NORM:
	  return NULL;
	case ALPHA_FPRM_MINF:
	  return "m";
	case ALPHA_FPRM_CHOP:
	  return "c";
	case ALPHA_FPRM_DYN:
	  return "d";
	default:
	  gcc_unreachable ();
	}
      break;

    case ROUND_SUFFIX_C:
      return "c";
      
    default:
      gcc_unreachable ();
    }
  gcc_unreachable ();
}

/* Locate some local-dynamic symbol still in use by this function
   so that we can print its name in some movdi_er_tlsldm pattern.  */

static int
get_some_local_dynamic_name_1 (rtx *px, void *data ATTRIBUTE_UNUSED)
{
  rtx x = *px;

  if (GET_CODE (x) == SYMBOL_REF
      && SYMBOL_REF_TLS_MODEL (x) == TLS_MODEL_LOCAL_DYNAMIC)
    {
      cfun->machine->some_ld_name = XSTR (x, 0);
      return 1;
    }

  return 0;
}

static const char *
get_some_local_dynamic_name (void)
{
  rtx insn;

  if (cfun->machine->some_ld_name)
    return cfun->machine->some_ld_name;

  for (insn = get_insns (); insn ; insn = NEXT_INSN (insn))
    if (INSN_P (insn)
	&& for_each_rtx (&PATTERN (insn), get_some_local_dynamic_name_1, 0))
      return cfun->machine->some_ld_name;

  gcc_unreachable ();
}

/* Print an operand.  Recognize special options, documented below.  */

void
print_operand (FILE *file, rtx x, int code)
{
  int i;

  switch (code)
    {
    case '~':
      /* Print the assembler name of the current function.  */
      assemble_name (file, alpha_fnname);
      break;

    case '&':
      assemble_name (file, get_some_local_dynamic_name ());
      break;

    case '/':
      {
	const char *trap = get_trap_mode_suffix ();
	const char *round = get_round_mode_suffix ();

	if (trap || round)
	  fprintf (file, (TARGET_AS_SLASH_BEFORE_SUFFIX ? "/%s%s" : "%s%s"),
		   (trap ? trap : ""), (round ? round : ""));
	break;
      }

    case ',':
      /* Generates single precision instruction suffix.  */
      fputc ((TARGET_FLOAT_VAX ? 'f' : 's'), file);
      break;

    case '-':
      /* Generates double precision instruction suffix.  */
      fputc ((TARGET_FLOAT_VAX ? 'g' : 't'), file);
      break;

    case '#':
      if (alpha_this_literal_sequence_number == 0)
	alpha_this_literal_sequence_number = alpha_next_sequence_number++;
      fprintf (file, "%d", alpha_this_literal_sequence_number);
      break;

    case '*':
      if (alpha_this_gpdisp_sequence_number == 0)
	alpha_this_gpdisp_sequence_number = alpha_next_sequence_number++;
      fprintf (file, "%d", alpha_this_gpdisp_sequence_number);
      break;

    case 'H':
      if (GET_CODE (x) == HIGH)
	output_addr_const (file, XEXP (x, 0));
      else
	output_operand_lossage ("invalid %%H value");
      break;

    case 'J':
      {
	const char *lituse;

        if (GET_CODE (x) == UNSPEC && XINT (x, 1) == UNSPEC_TLSGD_CALL)
	  {
	    x = XVECEXP (x, 0, 0);
	    lituse = "lituse_tlsgd";
	  }
	else if (GET_CODE (x) == UNSPEC && XINT (x, 1) == UNSPEC_TLSLDM_CALL)
	  {
	    x = XVECEXP (x, 0, 0);
	    lituse = "lituse_tlsldm";
	  }
	else if (GET_CODE (x) == CONST_INT)
	  lituse = "lituse_jsr";
	else
	  {
	    output_operand_lossage ("invalid %%J value");
	    break;
	  }

	if (x != const0_rtx)
	  fprintf (file, "\t\t!%s!%d", lituse, (int) INTVAL (x));
      }
      break;

    case 'j':
      {
	const char *lituse;

#ifdef HAVE_AS_JSRDIRECT_RELOCS
	lituse = "lituse_jsrdirect";
#else
	lituse = "lituse_jsr";
#endif

	gcc_assert (INTVAL (x) != 0);
	fprintf (file, "\t\t!%s!%d", lituse, (int) INTVAL (x));
      }
      break;
    case 'r':
      /* If this operand is the constant zero, write it as "$31".  */
      if (GET_CODE (x) == REG)
	fprintf (file, "%s", reg_names[REGNO (x)]);
      else if (x == CONST0_RTX (GET_MODE (x)))
	fprintf (file, "$31");
      else
	output_operand_lossage ("invalid %%r value");
      break;

    case 'R':
      /* Similar, but for floating-point.  */
      if (GET_CODE (x) == REG)
	fprintf (file, "%s", reg_names[REGNO (x)]);
      else if (x == CONST0_RTX (GET_MODE (x)))
	fprintf (file, "$f31");
      else
	output_operand_lossage ("invalid %%R value");
      break;

    case 'N':
      /* Write the 1's complement of a constant.  */
      if (GET_CODE (x) != CONST_INT)
	output_operand_lossage ("invalid %%N value");

      fprintf (file, HOST_WIDE_INT_PRINT_DEC, ~ INTVAL (x));
      break;

    case 'P':
      /* Write 1 << C, for a constant C.  */
      if (GET_CODE (x) != CONST_INT)
	output_operand_lossage ("invalid %%P value");

      fprintf (file, HOST_WIDE_INT_PRINT_DEC, (HOST_WIDE_INT) 1 << INTVAL (x));
      break;

    case 'h':
      /* Write the high-order 16 bits of a constant, sign-extended.  */
      if (GET_CODE (x) != CONST_INT)
	output_operand_lossage ("invalid %%h value");

      fprintf (file, HOST_WIDE_INT_PRINT_DEC, INTVAL (x) >> 16);
      break;

    case 'L':
      /* Write the low-order 16 bits of a constant, sign-extended.  */
      if (GET_CODE (x) != CONST_INT)
	output_operand_lossage ("invalid %%L value");

      fprintf (file, HOST_WIDE_INT_PRINT_DEC,
	       (INTVAL (x) & 0xffff) - 2 * (INTVAL (x) & 0x8000));
      break;

    case 'm':
      /* Write mask for ZAP insn.  */
      if (GET_CODE (x) == CONST_DOUBLE)
	{
	  HOST_WIDE_INT mask = 0;
	  HOST_WIDE_INT value;

	  value = CONST_DOUBLE_LOW (x);
	  for (i = 0; i < HOST_BITS_PER_WIDE_INT / HOST_BITS_PER_CHAR;
	       i++, value >>= 8)
	    if (value & 0xff)
	      mask |= (1 << i);

	  value = CONST_DOUBLE_HIGH (x);
	  for (i = 0; i < HOST_BITS_PER_WIDE_INT / HOST_BITS_PER_CHAR;
	       i++, value >>= 8)
	    if (value & 0xff)
	      mask |= (1 << (i + sizeof (int)));

	  fprintf (file, HOST_WIDE_INT_PRINT_DEC, mask & 0xff);
	}

      else if (GET_CODE (x) == CONST_INT)
	{
	  HOST_WIDE_INT mask = 0, value = INTVAL (x);

	  for (i = 0; i < 8; i++, value >>= 8)
	    if (value & 0xff)
	      mask |= (1 << i);

	  fprintf (file, HOST_WIDE_INT_PRINT_DEC, mask);
	}
      else
	output_operand_lossage ("invalid %%m value");
      break;

    case 'M':
      /* 'b', 'w', 'l', or 'q' as the value of the constant.  */
      if (GET_CODE (x) != CONST_INT
	  || (INTVAL (x) != 8 && INTVAL (x) != 16
	      && INTVAL (x) != 32 && INTVAL (x) != 64))
	output_operand_lossage ("invalid %%M value");

      fprintf (file, "%s",
	       (INTVAL (x) == 8 ? "b"
		: INTVAL (x) == 16 ? "w"
		: INTVAL (x) == 32 ? "l"
		: "q"));
      break;

    case 'U':
      /* Similar, except do it from the mask.  */
      if (GET_CODE (x) == CONST_INT)
	{
	  HOST_WIDE_INT value = INTVAL (x);

	  if (value == 0xff)
	    {
	      fputc ('b', file);
	      break;
	    }
	  if (value == 0xffff)
	    {
	      fputc ('w', file);
	      break;
	    }
	  if (value == 0xffffffff)
	    {
	      fputc ('l', file);
	      break;
	    }
	  if (value == -1)
	    {
	      fputc ('q', file);
	      break;
	    }
	}
      else if (HOST_BITS_PER_WIDE_INT == 32
	       && GET_CODE (x) == CONST_DOUBLE
	       && CONST_DOUBLE_LOW (x) == 0xffffffff
	       && CONST_DOUBLE_HIGH (x) == 0)
	{
	  fputc ('l', file);
	  break;
	}
      output_operand_lossage ("invalid %%U value");
      break;

    case 's':
      /* Write the constant value divided by 8 for little-endian mode or
	 (56 - value) / 8 for big-endian mode.  */

      if (GET_CODE (x) != CONST_INT
	  || (unsigned HOST_WIDE_INT) INTVAL (x) >= (WORDS_BIG_ENDIAN
						     ? 56
						     : 64)
	  || (INTVAL (x) & 7) != 0)
	output_operand_lossage ("invalid %%s value");

      fprintf (file, HOST_WIDE_INT_PRINT_DEC,
	       WORDS_BIG_ENDIAN
	       ? (56 - INTVAL (x)) / 8
	       : INTVAL (x) / 8);
      break;

    case 'S':
      /* Same, except compute (64 - c) / 8 */

      if (GET_CODE (x) != CONST_INT
	  && (unsigned HOST_WIDE_INT) INTVAL (x) >= 64
	  && (INTVAL (x) & 7) != 8)
	output_operand_lossage ("invalid %%s value");

      fprintf (file, HOST_WIDE_INT_PRINT_DEC, (64 - INTVAL (x)) / 8);
      break;

    case 't':
      {
        /* On Unicos/Mk systems: use a DEX expression if the symbol
	   clashes with a register name.  */
	int dex = unicosmk_need_dex (x);
	if (dex)
	  fprintf (file, "DEX(%d)", dex);
	else
	  output_addr_const (file, x);
      }
      break;

    case 'C': case 'D': case 'c': case 'd':
      /* Write out comparison name.  */
      {
	enum rtx_code c = GET_CODE (x);

        if (!COMPARISON_P (x))
	  output_operand_lossage ("invalid %%C value");

	else if (code == 'D')
	  c = reverse_condition (c);
	else if (code == 'c')
	  c = swap_condition (c);
	else if (code == 'd')
	  c = swap_condition (reverse_condition (c));

        if (c == LEU)
	  fprintf (file, "ule");
        else if (c == LTU)
	  fprintf (file, "ult");
	else if (c == UNORDERED)
	  fprintf (file, "un");
        else
	  fprintf (file, "%s", GET_RTX_NAME (c));
      }
      break;

    case 'E':
      /* Write the divide or modulus operator.  */
      switch (GET_CODE (x))
	{
	case DIV:
	  fprintf (file, "div%s", GET_MODE (x) == SImode ? "l" : "q");
	  break;
	case UDIV:
	  fprintf (file, "div%su", GET_MODE (x) == SImode ? "l" : "q");
	  break;
	case MOD:
	  fprintf (file, "rem%s", GET_MODE (x) == SImode ? "l" : "q");
	  break;
	case UMOD:
	  fprintf (file, "rem%su", GET_MODE (x) == SImode ? "l" : "q");
	  break;
	default:
	  output_operand_lossage ("invalid %%E value");
	  break;
	}
      break;

    case 'A':
      /* Write "_u" for unaligned access.  */
      if (GET_CODE (x) == MEM && GET_CODE (XEXP (x, 0)) == AND)
	fprintf (file, "_u");
      break;

    case 0:
      if (GET_CODE (x) == REG)
	fprintf (file, "%s", reg_names[REGNO (x)]);
      else if (GET_CODE (x) == MEM)
	output_address (XEXP (x, 0));
      else if (GET_CODE (x) == CONST && GET_CODE (XEXP (x, 0)) == UNSPEC)
	{
	  switch (XINT (XEXP (x, 0), 1))
	    {
	    case UNSPEC_DTPREL:
	    case UNSPEC_TPREL:
	      output_addr_const (file, XVECEXP (XEXP (x, 0), 0, 0));
	      break;
	    default:
	      output_operand_lossage ("unknown relocation unspec");
	      break;
	    }
	}
      else
	output_addr_const (file, x);
      break;

    default:
      output_operand_lossage ("invalid %%xn code");
    }
}

void
print_operand_address (FILE *file, rtx addr)
{
  int basereg = 31;
  HOST_WIDE_INT offset = 0;

  if (GET_CODE (addr) == AND)
    addr = XEXP (addr, 0);

  if (GET_CODE (addr) == PLUS
      && GET_CODE (XEXP (addr, 1)) == CONST_INT)
    {
      offset = INTVAL (XEXP (addr, 1));
      addr = XEXP (addr, 0);
    }

  if (GET_CODE (addr) == LO_SUM)
    {
      const char *reloc16, *reloclo;
      rtx op1 = XEXP (addr, 1);

      if (GET_CODE (op1) == CONST && GET_CODE (XEXP (op1, 0)) == UNSPEC)
	{
	  op1 = XEXP (op1, 0);
	  switch (XINT (op1, 1))
	    {
	    case UNSPEC_DTPREL:
	      reloc16 = NULL;
	      reloclo = (alpha_tls_size == 16 ? "dtprel" : "dtprello");
	      break;
	    case UNSPEC_TPREL:
	      reloc16 = NULL;
	      reloclo = (alpha_tls_size == 16 ? "tprel" : "tprello");
	      break;
	    default:
	      output_operand_lossage ("unknown relocation unspec");
	      return;
	    }

	  output_addr_const (file, XVECEXP (op1, 0, 0));
	}
      else
	{
	  reloc16 = "gprel";
	  reloclo = "gprellow";
	  output_addr_const (file, op1);
	}

      if (offset)
	fprintf (file, "+" HOST_WIDE_INT_PRINT_DEC, offset);

      addr = XEXP (addr, 0);
      switch (GET_CODE (addr))
	{
	case REG:
	  basereg = REGNO (addr);
	  break;

	case SUBREG:
	  basereg = subreg_regno (addr);
	  break;

	default:
	  gcc_unreachable ();
	}

      fprintf (file, "($%d)\t\t!%s", basereg,
	       (basereg == 29 ? reloc16 : reloclo));
      return;
    }

  switch (GET_CODE (addr))
    {
    case REG:
      basereg = REGNO (addr);
      break;

    case SUBREG:
      basereg = subreg_regno (addr);
      break;

    case CONST_INT:
      offset = INTVAL (addr);
      break;

#if TARGET_ABI_OPEN_VMS
    case SYMBOL_REF:
      fprintf (file, "%s", XSTR (addr, 0));
      return;

    case CONST:
      gcc_assert (GET_CODE (XEXP (addr, 0)) == PLUS
		  && GET_CODE (XEXP (XEXP (addr, 0), 0)) == SYMBOL_REF);
      fprintf (file, "%s+" HOST_WIDE_INT_PRINT_DEC,
	       XSTR (XEXP (XEXP (addr, 0), 0), 0),
	       INTVAL (XEXP (XEXP (addr, 0), 1)));
      return;
    
#endif
    default:
      gcc_unreachable ();
    }

  fprintf (file, HOST_WIDE_INT_PRINT_DEC "($%d)", offset, basereg);
}

/* Emit RTL insns to initialize the variable parts of a trampoline at
   TRAMP. FNADDR is an RTX for the address of the function's pure
   code.  CXT is an RTX for the static chain value for the function.

   The three offset parameters are for the individual template's
   layout.  A JMPOFS < 0 indicates that the trampoline does not
   contain instructions at all.

   We assume here that a function will be called many more times than
   its address is taken (e.g., it might be passed to qsort), so we
   take the trouble to initialize the "hint" field in the JMP insn.
   Note that the hint field is PC (new) + 4 * bits 13:0.  */

void
alpha_initialize_trampoline (rtx tramp, rtx fnaddr, rtx cxt,
			     int fnofs, int cxtofs, int jmpofs)
{
  rtx addr;
  /* VMS really uses DImode pointers in memory at this point.  */
  enum machine_mode mode = TARGET_ABI_OPEN_VMS ? Pmode : ptr_mode;

#ifdef POINTERS_EXTEND_UNSIGNED
  fnaddr = convert_memory_address (mode, fnaddr);
  cxt = convert_memory_address (mode, cxt);
#endif

  /* Store function address and CXT.  */
  addr = memory_address (mode, plus_constant (tramp, fnofs));
  emit_move_insn (gen_rtx_MEM (mode, addr), fnaddr);
  addr = memory_address (mode, plus_constant (tramp, cxtofs));
  emit_move_insn (gen_rtx_MEM (mode, addr), cxt);

#ifdef ENABLE_EXECUTE_STACK
  emit_library_call (init_one_libfunc ("__enable_execute_stack"),
		     0, VOIDmode, 1, tramp, Pmode);
#endif

  if (jmpofs >= 0)
    emit_insn (gen_imb ());
}

/* Determine where to put an argument to a function.
   Value is zero to push the argument on the stack,
   or a hard register in which to store the argument.

   MODE is the argument's machine mode.
   TYPE is the data type of the argument (as a tree).
    This is null for libcalls where that information may
    not be available.
   CUM is a variable of type CUMULATIVE_ARGS which gives info about
    the preceding args and about the function being called.
   NAMED is nonzero if this argument is a named parameter
    (otherwise it is an extra parameter matching an ellipsis).

   On Alpha the first 6 words of args are normally in registers
   and the rest are pushed.  */

rtx
function_arg (CUMULATIVE_ARGS cum, enum machine_mode mode, tree type,
	      int named ATTRIBUTE_UNUSED)
{
  int basereg;
  int num_args;

  /* Don't get confused and pass small structures in FP registers.  */
  if (type && AGGREGATE_TYPE_P (type))
    basereg = 16;
  else
    {
#ifdef ENABLE_CHECKING
      /* With alpha_split_complex_arg, we shouldn't see any raw complex
	 values here.  */
      gcc_assert (!COMPLEX_MODE_P (mode));
#endif

      /* Set up defaults for FP operands passed in FP registers, and
	 integral operands passed in integer registers.  */
      if (TARGET_FPREGS && GET_MODE_CLASS (mode) == MODE_FLOAT)
	basereg = 32 + 16;
      else
	basereg = 16;
    }

  /* ??? Irritatingly, the definition of CUMULATIVE_ARGS is different for
     the three platforms, so we can't avoid conditional compilation.  */
#if TARGET_ABI_OPEN_VMS
    {
      if (mode == VOIDmode)
	return alpha_arg_info_reg_val (cum);

      num_args = cum.num_args;
      if (num_args >= 6
	  || targetm.calls.must_pass_in_stack (mode, type))
	return NULL_RTX;
    }
#elif TARGET_ABI_UNICOSMK
    {
      int size;

      /* If this is the last argument, generate the call info word (CIW).  */
      /* ??? We don't include the caller's line number in the CIW because
	 I don't know how to determine it if debug infos are turned off.  */
      if (mode == VOIDmode)
	{
	  int i;
	  HOST_WIDE_INT lo;
	  HOST_WIDE_INT hi;
	  rtx ciw;

	  lo = 0;

	  for (i = 0; i < cum.num_reg_words && i < 5; i++)
	    if (cum.reg_args_type[i])
	      lo |= (1 << (7 - i));

	  if (cum.num_reg_words == 6 && cum.reg_args_type[5])
	    lo |= 7;
	  else
	    lo |= cum.num_reg_words;

#if HOST_BITS_PER_WIDE_INT == 32
	  hi = (cum.num_args << 20) | cum.num_arg_words;
#else
	  lo = lo | ((HOST_WIDE_INT) cum.num_args << 52)
	    | ((HOST_WIDE_INT) cum.num_arg_words << 32);
	  hi = 0;
#endif
	  ciw = immed_double_const (lo, hi, DImode);

	  return gen_rtx_UNSPEC (DImode, gen_rtvec (1, ciw),
				 UNSPEC_UMK_LOAD_CIW);
	}

      size = ALPHA_ARG_SIZE (mode, type, named);
      num_args = cum.num_reg_words;
      if (cum.force_stack
	  || cum.num_reg_words + size > 6
	  || targetm.calls.must_pass_in_stack (mode, type))
	return NULL_RTX;
      else if (type && TYPE_MODE (type) == BLKmode)
	{
	  rtx reg1, reg2;

	  reg1 = gen_rtx_REG (DImode, num_args + 16);
	  reg1 = gen_rtx_EXPR_LIST (DImode, reg1, const0_rtx);

	  /* The argument fits in two registers. Note that we still need to
	     reserve a register for empty structures.  */
	  if (size == 0)
	    return NULL_RTX;
	  else if (size == 1)
	    return gen_rtx_PARALLEL (mode, gen_rtvec (1, reg1));
	  else
	    {
	      reg2 = gen_rtx_REG (DImode, num_args + 17);
	      reg2 = gen_rtx_EXPR_LIST (DImode, reg2, GEN_INT (8));
	      return gen_rtx_PARALLEL (mode, gen_rtvec (2, reg1, reg2));
	    }
	}
    }
#elif TARGET_ABI_OSF
    {
      if (cum >= 6)
	return NULL_RTX;
      num_args = cum;

      /* VOID is passed as a special flag for "last argument".  */
      if (type == void_type_node)
	basereg = 16;
      else if (targetm.calls.must_pass_in_stack (mode, type))
	return NULL_RTX;
    }
#else
#error Unhandled ABI
#endif

  return gen_rtx_REG (mode, num_args + basereg);
}

static int
alpha_arg_partial_bytes (CUMULATIVE_ARGS *cum ATTRIBUTE_UNUSED,
			 enum machine_mode mode ATTRIBUTE_UNUSED,
			 tree type ATTRIBUTE_UNUSED,
			 bool named ATTRIBUTE_UNUSED)
{
  int words = 0;

#if TARGET_ABI_OPEN_VMS
  if (cum->num_args < 6
      && 6 < cum->num_args + ALPHA_ARG_SIZE (mode, type, named))
    words = 6 - cum->num_args;
#elif TARGET_ABI_UNICOSMK
  /* Never any split arguments.  */
#elif TARGET_ABI_OSF
  if (*cum < 6 && 6 < *cum + ALPHA_ARG_SIZE (mode, type, named))
    words = 6 - *cum;
#else
#error Unhandled ABI
#endif

  return words * UNITS_PER_WORD;
}


/* Return true if TYPE must be returned in memory, instead of in registers.  */

static bool
alpha_return_in_memory (const_tree type, const_tree fndecl ATTRIBUTE_UNUSED)
{
  enum machine_mode mode = VOIDmode;
  int size;

  if (type)
    {
      mode = TYPE_MODE (type);

      /* All aggregates are returned in memory.  */
      if (AGGREGATE_TYPE_P (type))
	return true;
    }

  size = GET_MODE_SIZE (mode);
  switch (GET_MODE_CLASS (mode))
    {
    case MODE_VECTOR_FLOAT:
      /* Pass all float vectors in memory, like an aggregate.  */
      return true;

    case MODE_COMPLEX_FLOAT:
      /* We judge complex floats on the size of their element,
	 not the size of the whole type.  */
      size = GET_MODE_UNIT_SIZE (mode);
      break;

    case MODE_INT:
    case MODE_FLOAT:
    case MODE_COMPLEX_INT:
    case MODE_VECTOR_INT:
      break;

    default:
      /* ??? We get called on all sorts of random stuff from
	 aggregate_value_p.  We must return something, but it's not
	 clear what's safe to return.  Pretend it's a struct I
	 guess.  */
      return true;
    }

  /* Otherwise types must fit in one register.  */
  return size > UNITS_PER_WORD;
}

/* Return true if TYPE should be passed by invisible reference.  */

static bool
alpha_pass_by_reference (CUMULATIVE_ARGS *ca ATTRIBUTE_UNUSED,
			 enum machine_mode mode,
			 const_tree type ATTRIBUTE_UNUSED,
			 bool named ATTRIBUTE_UNUSED)
{
  return mode == TFmode || mode == TCmode;
}

/* Define how to find the value returned by a function.  VALTYPE is the
   data type of the value (as a tree).  If the precise function being
   called is known, FUNC is its FUNCTION_DECL; otherwise, FUNC is 0.
   MODE is set instead of VALTYPE for libcalls.

   On Alpha the value is found in $0 for integer functions and
   $f0 for floating-point functions.  */

rtx
function_value (const_tree valtype, const_tree func ATTRIBUTE_UNUSED,
		enum machine_mode mode)
{
  unsigned int regnum, dummy;
  enum mode_class mclass;

  gcc_assert (!valtype || !alpha_return_in_memory (valtype, func));

  if (valtype)
    mode = TYPE_MODE (valtype);

  mclass = GET_MODE_CLASS (mode);
  switch (mclass)
    {
    case MODE_INT:
      PROMOTE_MODE (mode, dummy, valtype);
      /* FALLTHRU */

    case MODE_COMPLEX_INT:
    case MODE_VECTOR_INT:
      regnum = 0;
      break;

    case MODE_FLOAT:
      regnum = 32;
      break;

    case MODE_COMPLEX_FLOAT:
      {
	enum machine_mode cmode = GET_MODE_INNER (mode);

	return gen_rtx_PARALLEL
	  (VOIDmode,
	   gen_rtvec (2,
		      gen_rtx_EXPR_LIST (VOIDmode, gen_rtx_REG (cmode, 32),
				         const0_rtx),
		      gen_rtx_EXPR_LIST (VOIDmode, gen_rtx_REG (cmode, 33),
				         GEN_INT (GET_MODE_SIZE (cmode)))));
      }

    default:
      gcc_unreachable ();
    }

  return gen_rtx_REG (mode, regnum);
}

/* TCmode complex values are passed by invisible reference.  We
   should not split these values.  */

static bool
alpha_split_complex_arg (const_tree type)
{
  return TYPE_MODE (type) != TCmode;
}

static tree
alpha_build_builtin_va_list (void)
{
  tree base, ofs, space, record, type_decl;

  if (TARGET_ABI_OPEN_VMS || TARGET_ABI_UNICOSMK)
    return ptr_type_node;

  record = (*lang_hooks.types.make_type) (RECORD_TYPE);
  type_decl = build_decl (TYPE_DECL, get_identifier ("__va_list_tag"), record);
  TREE_CHAIN (record) = type_decl;
  TYPE_NAME (record) = type_decl;

  /* C++? SET_IS_AGGR_TYPE (record, 1); */

  /* Dummy field to prevent alignment warnings.  */
  space = build_decl (FIELD_DECL, NULL_TREE, integer_type_node);
  DECL_FIELD_CONTEXT (space) = record;
  DECL_ARTIFICIAL (space) = 1;
  DECL_IGNORED_P (space) = 1;

  ofs = build_decl (FIELD_DECL, get_identifier ("__offset"),
		    integer_type_node);
  DECL_FIELD_CONTEXT (ofs) = record;
  TREE_CHAIN (ofs) = space;

  base = build_decl (FIELD_DECL, get_identifier ("__base"),
		     ptr_type_node);
  DECL_FIELD_CONTEXT (base) = record;
  TREE_CHAIN (base) = ofs;

  TYPE_FIELDS (record) = base;
  layout_type (record);

  va_list_gpr_counter_field = ofs;
  return record;
}

#if TARGET_ABI_OSF
/* Helper function for alpha_stdarg_optimize_hook.  Skip over casts
   and constant additions.  */

static gimple
va_list_skip_additions (tree lhs)
{
  gimple stmt;

  for (;;)
    {
      enum tree_code code;

      stmt = SSA_NAME_DEF_STMT (lhs);

      if (gimple_code (stmt) == GIMPLE_PHI)
	return stmt;

      if (!is_gimple_assign (stmt)
	  || gimple_assign_lhs (stmt) != lhs)
	return NULL;

      if (TREE_CODE (gimple_assign_rhs1 (stmt)) != SSA_NAME)
	return stmt;
      code = gimple_assign_rhs_code (stmt);
      if (!CONVERT_EXPR_CODE_P (code)
	  && ((code != PLUS_EXPR && code != POINTER_PLUS_EXPR)
	      || TREE_CODE (gimple_assign_rhs2 (stmt)) != INTEGER_CST
	      || !host_integerp (gimple_assign_rhs2 (stmt), 1)))
	return stmt;

      lhs = gimple_assign_rhs1 (stmt);
    }
}

/* Check if LHS = RHS statement is
   LHS = *(ap.__base + ap.__offset + cst)
   or
   LHS = *(ap.__base
	   + ((ap.__offset + cst <= 47)
	      ? ap.__offset + cst - 48 : ap.__offset + cst) + cst2).
   If the former, indicate that GPR registers are needed,
   if the latter, indicate that FPR registers are needed.

   Also look for LHS = (*ptr).field, where ptr is one of the forms
   listed above.

   On alpha, cfun->va_list_gpr_size is used as size of the needed
   regs and cfun->va_list_fpr_size is a bitmask, bit 0 set if GPR
   registers are needed and bit 1 set if FPR registers are needed.
   Return true if va_list references should not be scanned for the
   current statement.  */

static bool
alpha_stdarg_optimize_hook (struct stdarg_info *si, const_gimple stmt)
{
  tree base, offset, rhs;
  int offset_arg = 1;
  gimple base_stmt;
<<<<<<< HEAD

  if (get_gimple_rhs_class (gimple_assign_rhs_code (stmt))
      != GIMPLE_SINGLE_RHS)
    return false;

=======

  if (get_gimple_rhs_class (gimple_assign_rhs_code (stmt))
      != GIMPLE_SINGLE_RHS)
    return false;

>>>>>>> a0daa400
  rhs = gimple_assign_rhs1 (stmt);
  while (handled_component_p (rhs))
    rhs = TREE_OPERAND (rhs, 0);
  if (TREE_CODE (rhs) != INDIRECT_REF
      || TREE_CODE (TREE_OPERAND (rhs, 0)) != SSA_NAME)
    return false;

  stmt = va_list_skip_additions (TREE_OPERAND (rhs, 0));
  if (stmt == NULL
      || !is_gimple_assign (stmt)
      || gimple_assign_rhs_code (stmt) != POINTER_PLUS_EXPR)
    return false;

  base = gimple_assign_rhs1 (stmt);
  if (TREE_CODE (base) == SSA_NAME)
    {
      base_stmt = va_list_skip_additions (base);
      if (base_stmt
	  && is_gimple_assign (base_stmt)
	  && gimple_assign_rhs_code (base_stmt) == COMPONENT_REF)
	base = gimple_assign_rhs1 (base_stmt);
    }

  if (TREE_CODE (base) != COMPONENT_REF
      || TREE_OPERAND (base, 1) != TYPE_FIELDS (va_list_type_node))
    {
      base = gimple_assign_rhs2 (stmt);
      if (TREE_CODE (base) == SSA_NAME)
	{
	  base_stmt = va_list_skip_additions (base);
	  if (base_stmt
	      && is_gimple_assign (base_stmt)
	      && gimple_assign_rhs_code (base_stmt) == COMPONENT_REF)
	    base = gimple_assign_rhs1 (base_stmt);
	}

      if (TREE_CODE (base) != COMPONENT_REF
	  || TREE_OPERAND (base, 1) != TYPE_FIELDS (va_list_type_node))
	return false;

      offset_arg = 0;
    }

  base = get_base_address (base);
  if (TREE_CODE (base) != VAR_DECL
      || !bitmap_bit_p (si->va_list_vars, DECL_UID (base)))
    return false;

  offset = gimple_op (stmt, 1 + offset_arg);
  if (TREE_CODE (offset) == SSA_NAME)
    {
      gimple offset_stmt = va_list_skip_additions (offset);

      if (offset_stmt
	  && gimple_code (offset_stmt) == GIMPLE_PHI)
	{
	  HOST_WIDE_INT sub;
	  gimple arg1_stmt, arg2_stmt;
	  tree arg1, arg2;
	  enum tree_code code1, code2;

	  if (gimple_phi_num_args (offset_stmt) != 2)
	    goto escapes;

	  arg1_stmt
	    = va_list_skip_additions (gimple_phi_arg_def (offset_stmt, 0));
	  arg2_stmt
	    = va_list_skip_additions (gimple_phi_arg_def (offset_stmt, 1));
	  if (arg1_stmt == NULL
	      || !is_gimple_assign (arg1_stmt)
	      || arg2_stmt == NULL
	      || !is_gimple_assign (arg2_stmt))
	    goto escapes;

	  code1 = gimple_assign_rhs_code (arg1_stmt);
	  code2 = gimple_assign_rhs_code (arg2_stmt);
	  if (code1 == COMPONENT_REF
	      && (code2 == MINUS_EXPR || code2 == PLUS_EXPR))
	    /* Do nothing.  */;
	  else if (code2 == COMPONENT_REF
		   && (code1 == MINUS_EXPR || code1 == PLUS_EXPR))
	    {
	      gimple tem = arg1_stmt;
	      code2 = code1;
	      arg1_stmt = arg2_stmt;
	      arg2_stmt = tem;
	    }
	  else
	    goto escapes;

	  if (!host_integerp (gimple_assign_rhs2 (arg2_stmt), 0))
	    goto escapes;

	  sub = tree_low_cst (gimple_assign_rhs2 (arg2_stmt), 0);
	  if (code2 == MINUS_EXPR)
	    sub = -sub;
	  if (sub < -48 || sub > -32)
	    goto escapes;
<<<<<<< HEAD

	  arg1 = gimple_assign_rhs1 (arg1_stmt);
	  arg2 = gimple_assign_rhs1 (arg2_stmt);
	  if (TREE_CODE (arg2) == SSA_NAME)
	    {
	      arg2_stmt = va_list_skip_additions (arg2);
	      if (arg2_stmt == NULL
		  || !is_gimple_assign (arg2_stmt)
		  || gimple_assign_rhs_code (arg2_stmt) != COMPONENT_REF)
		goto escapes;
	      arg2 = gimple_assign_rhs1 (arg2_stmt);
	    }
	  if (arg1 != arg2)
	    goto escapes;

=======

	  arg1 = gimple_assign_rhs1 (arg1_stmt);
	  arg2 = gimple_assign_rhs1 (arg2_stmt);
	  if (TREE_CODE (arg2) == SSA_NAME)
	    {
	      arg2_stmt = va_list_skip_additions (arg2);
	      if (arg2_stmt == NULL
		  || !is_gimple_assign (arg2_stmt)
		  || gimple_assign_rhs_code (arg2_stmt) != COMPONENT_REF)
		goto escapes;
	      arg2 = gimple_assign_rhs1 (arg2_stmt);
	    }
	  if (arg1 != arg2)
	    goto escapes;

>>>>>>> a0daa400
	  if (TREE_CODE (arg1) != COMPONENT_REF
	      || TREE_OPERAND (arg1, 1) != va_list_gpr_counter_field
	      || get_base_address (arg1) != base)
	    goto escapes;

	  /* Need floating point regs.  */
	  cfun->va_list_fpr_size |= 2;
	  return false;
	}
      if (offset_stmt
	  && is_gimple_assign (offset_stmt)
	  && gimple_assign_rhs_code (offset_stmt) == COMPONENT_REF)
	offset = gimple_assign_rhs1 (offset_stmt);
    }
  if (TREE_CODE (offset) != COMPONENT_REF
      || TREE_OPERAND (offset, 1) != va_list_gpr_counter_field
      || get_base_address (offset) != base)
    goto escapes;
  else
    /* Need general regs.  */
    cfun->va_list_fpr_size |= 1;
  return false;

escapes:
  si->va_list_escapes = true;
  return false;
}
#endif

/* Perform any needed actions needed for a function that is receiving a
   variable number of arguments.  */

static void
alpha_setup_incoming_varargs (CUMULATIVE_ARGS *pcum, enum machine_mode mode,
			      tree type, int *pretend_size, int no_rtl)
{
  CUMULATIVE_ARGS cum = *pcum;

  /* Skip the current argument.  */
  FUNCTION_ARG_ADVANCE (cum, mode, type, 1);

#if TARGET_ABI_UNICOSMK
  /* On Unicos/Mk, the standard subroutine __T3E_MISMATCH stores all register
     arguments on the stack. Unfortunately, it doesn't always store the first
     one (i.e. the one that arrives in $16 or $f16). This is not a problem
     with stdargs as we always have at least one named argument there.  */
  if (cum.num_reg_words < 6)
    {
      if (!no_rtl)
	{
	  emit_insn (gen_umk_mismatch_args (GEN_INT (cum.num_reg_words)));
	  emit_insn (gen_arg_home_umk ());
	}
      *pretend_size = 0;
    }
#elif TARGET_ABI_OPEN_VMS
  /* For VMS, we allocate space for all 6 arg registers plus a count.

     However, if NO registers need to be saved, don't allocate any space.
     This is not only because we won't need the space, but because AP
     includes the current_pretend_args_size and we don't want to mess up
     any ap-relative addresses already made.  */
  if (cum.num_args < 6)
    {
      if (!no_rtl)
	{
	  emit_move_insn (gen_rtx_REG (DImode, 1), virtual_incoming_args_rtx);
	  emit_insn (gen_arg_home ());
	}
      *pretend_size = 7 * UNITS_PER_WORD;
    }
#else
  /* On OSF/1 and friends, we allocate space for all 12 arg registers, but
     only push those that are remaining.  However, if NO registers need to
     be saved, don't allocate any space.  This is not only because we won't
     need the space, but because AP includes the current_pretend_args_size
     and we don't want to mess up any ap-relative addresses already made.

     If we are not to use the floating-point registers, save the integer
     registers where we would put the floating-point registers.  This is
     not the most efficient way to implement varargs with just one register
     class, but it isn't worth doing anything more efficient in this rare
     case.  */
  if (cum >= 6)
    return;

  if (!no_rtl)
    {
      int count;
      alias_set_type set = get_varargs_alias_set ();
      rtx tmp;

      count = cfun->va_list_gpr_size / UNITS_PER_WORD;
      if (count > 6 - cum)
	count = 6 - cum;

      /* Detect whether integer registers or floating-point registers
	 are needed by the detected va_arg statements.  See above for
	 how these values are computed.  Note that the "escape" value
	 is VA_LIST_MAX_FPR_SIZE, which is 255, which has both of 
	 these bits set.  */
      gcc_assert ((VA_LIST_MAX_FPR_SIZE & 3) == 3);

      if (cfun->va_list_fpr_size & 1)
	{
	  tmp = gen_rtx_MEM (BLKmode,
			     plus_constant (virtual_incoming_args_rtx,
					    (cum + 6) * UNITS_PER_WORD));
	  MEM_NOTRAP_P (tmp) = 1;
	  set_mem_alias_set (tmp, set);
	  move_block_from_reg (16 + cum, tmp, count);
	}

      if (cfun->va_list_fpr_size & 2)
	{
	  tmp = gen_rtx_MEM (BLKmode,
			     plus_constant (virtual_incoming_args_rtx,
					    cum * UNITS_PER_WORD));
	  MEM_NOTRAP_P (tmp) = 1;
	  set_mem_alias_set (tmp, set);
	  move_block_from_reg (16 + cum + TARGET_FPREGS*32, tmp, count);
	}
     }
  *pretend_size = 12 * UNITS_PER_WORD;
#endif
}

static void
alpha_va_start (tree valist, rtx nextarg ATTRIBUTE_UNUSED)
{
  HOST_WIDE_INT offset;
  tree t, offset_field, base_field;

  if (TREE_CODE (TREE_TYPE (valist)) == ERROR_MARK)
    return;

  if (TARGET_ABI_UNICOSMK)
    std_expand_builtin_va_start (valist, nextarg);

  /* For Unix, TARGET_SETUP_INCOMING_VARARGS moves the starting address base
     up by 48, storing fp arg registers in the first 48 bytes, and the
     integer arg registers in the next 48 bytes.  This is only done,
     however, if any integer registers need to be stored.

     If no integer registers need be stored, then we must subtract 48
     in order to account for the integer arg registers which are counted
     in argsize above, but which are not actually stored on the stack.
     Must further be careful here about structures straddling the last
     integer argument register; that futzes with pretend_args_size,
     which changes the meaning of AP.  */

  if (NUM_ARGS < 6)
    offset = TARGET_ABI_OPEN_VMS ? UNITS_PER_WORD : 6 * UNITS_PER_WORD;
  else
    offset = -6 * UNITS_PER_WORD + crtl->args.pretend_args_size;

  if (TARGET_ABI_OPEN_VMS)
    {
      nextarg = plus_constant (nextarg, offset);
      nextarg = plus_constant (nextarg, NUM_ARGS * UNITS_PER_WORD);
      t = build2 (MODIFY_EXPR, TREE_TYPE (valist), valist,
		  make_tree (ptr_type_node, nextarg));
      TREE_SIDE_EFFECTS (t) = 1;

      expand_expr (t, const0_rtx, VOIDmode, EXPAND_NORMAL);
    }
  else
    {
      base_field = TYPE_FIELDS (TREE_TYPE (valist));
      offset_field = TREE_CHAIN (base_field);

      base_field = build3 (COMPONENT_REF, TREE_TYPE (base_field),
			   valist, base_field, NULL_TREE);
      offset_field = build3 (COMPONENT_REF, TREE_TYPE (offset_field),
			     valist, offset_field, NULL_TREE);

      t = make_tree (ptr_type_node, virtual_incoming_args_rtx);
      t = build2 (POINTER_PLUS_EXPR, ptr_type_node, t,
		  size_int (offset));
      t = build2 (MODIFY_EXPR, TREE_TYPE (base_field), base_field, t);
      TREE_SIDE_EFFECTS (t) = 1;
      expand_expr (t, const0_rtx, VOIDmode, EXPAND_NORMAL);

      t = build_int_cst (NULL_TREE, NUM_ARGS * UNITS_PER_WORD);
      t = build2 (MODIFY_EXPR, TREE_TYPE (offset_field), offset_field, t);
      TREE_SIDE_EFFECTS (t) = 1;
      expand_expr (t, const0_rtx, VOIDmode, EXPAND_NORMAL);
    }
}

static tree
alpha_gimplify_va_arg_1 (tree type, tree base, tree offset,
			 gimple_seq *pre_p)
{
  tree type_size, ptr_type, addend, t, addr;
  gimple_seq internal_post;

  /* If the type could not be passed in registers, skip the block
     reserved for the registers.  */
  if (targetm.calls.must_pass_in_stack (TYPE_MODE (type), type))
    {
      t = build_int_cst (TREE_TYPE (offset), 6*8);
      gimplify_assign (offset,
		       build2 (MAX_EXPR, TREE_TYPE (offset), offset, t),
		       pre_p);
    }

  addend = offset;
  ptr_type = build_pointer_type (type);

  if (TREE_CODE (type) == COMPLEX_TYPE)
    {
      tree real_part, imag_part, real_temp;

      real_part = alpha_gimplify_va_arg_1 (TREE_TYPE (type), base,
					   offset, pre_p);

      /* Copy the value into a new temporary, lest the formal temporary
	 be reused out from under us.  */
      real_temp = get_initialized_tmp_var (real_part, pre_p, NULL);

      imag_part = alpha_gimplify_va_arg_1 (TREE_TYPE (type), base,
					   offset, pre_p);

      return build2 (COMPLEX_EXPR, type, real_temp, imag_part);
    }
  else if (TREE_CODE (type) == REAL_TYPE)
    {
      tree fpaddend, cond, fourtyeight;

      fourtyeight = build_int_cst (TREE_TYPE (addend), 6*8);
      fpaddend = fold_build2 (MINUS_EXPR, TREE_TYPE (addend),
			      addend, fourtyeight);
      cond = fold_build2 (LT_EXPR, boolean_type_node, addend, fourtyeight);
      addend = fold_build3 (COND_EXPR, TREE_TYPE (addend), cond,
			    fpaddend, addend);
    }

  /* Build the final address and force that value into a temporary.  */
  addr = build2 (POINTER_PLUS_EXPR, ptr_type, fold_convert (ptr_type, base),
	         fold_convert (sizetype, addend));
  internal_post = NULL;
  gimplify_expr (&addr, pre_p, &internal_post, is_gimple_val, fb_rvalue);
  gimple_seq_add_seq (pre_p, internal_post);

  /* Update the offset field.  */
  type_size = TYPE_SIZE_UNIT (TYPE_MAIN_VARIANT (type));
  if (type_size == NULL || TREE_OVERFLOW (type_size))
    t = size_zero_node;
  else
    {
      t = size_binop (PLUS_EXPR, type_size, size_int (7));
      t = size_binop (TRUNC_DIV_EXPR, t, size_int (8));
      t = size_binop (MULT_EXPR, t, size_int (8));
    }
  t = fold_convert (TREE_TYPE (offset), t);
  gimplify_assign (offset, build2 (PLUS_EXPR, TREE_TYPE (offset), offset, t),
      		   pre_p);

  return build_va_arg_indirect_ref (addr);
}

static tree
alpha_gimplify_va_arg (tree valist, tree type, gimple_seq *pre_p,
		       gimple_seq *post_p)
{
  tree offset_field, base_field, offset, base, t, r;
  bool indirect;

  if (TARGET_ABI_OPEN_VMS || TARGET_ABI_UNICOSMK)
    return std_gimplify_va_arg_expr (valist, type, pre_p, post_p);

  base_field = TYPE_FIELDS (va_list_type_node);
  offset_field = TREE_CHAIN (base_field);
  base_field = build3 (COMPONENT_REF, TREE_TYPE (base_field),
		       valist, base_field, NULL_TREE);
  offset_field = build3 (COMPONENT_REF, TREE_TYPE (offset_field),
			 valist, offset_field, NULL_TREE);

  /* Pull the fields of the structure out into temporaries.  Since we never
     modify the base field, we can use a formal temporary.  Sign-extend the
     offset field so that it's the proper width for pointer arithmetic.  */
  base = get_formal_tmp_var (base_field, pre_p);

  t = fold_convert (lang_hooks.types.type_for_size (64, 0), offset_field);
  offset = get_initialized_tmp_var (t, pre_p, NULL);

  indirect = pass_by_reference (NULL, TYPE_MODE (type), type, false);
  if (indirect)
    type = build_pointer_type (type);

  /* Find the value.  Note that this will be a stable indirection, or
     a composite of stable indirections in the case of complex.  */
  r = alpha_gimplify_va_arg_1 (type, base, offset, pre_p);

  /* Stuff the offset temporary back into its field.  */
  gimplify_assign (unshare_expr (offset_field),
		   fold_convert (TREE_TYPE (offset_field), offset), pre_p);

  if (indirect)
    r = build_va_arg_indirect_ref (r);

  return r;
}

/* Builtins.  */

enum alpha_builtin
{
  ALPHA_BUILTIN_CMPBGE,
  ALPHA_BUILTIN_EXTBL,
  ALPHA_BUILTIN_EXTWL,
  ALPHA_BUILTIN_EXTLL,
  ALPHA_BUILTIN_EXTQL,
  ALPHA_BUILTIN_EXTWH,
  ALPHA_BUILTIN_EXTLH,
  ALPHA_BUILTIN_EXTQH,
  ALPHA_BUILTIN_INSBL,
  ALPHA_BUILTIN_INSWL,
  ALPHA_BUILTIN_INSLL,
  ALPHA_BUILTIN_INSQL,
  ALPHA_BUILTIN_INSWH,
  ALPHA_BUILTIN_INSLH,
  ALPHA_BUILTIN_INSQH,
  ALPHA_BUILTIN_MSKBL,
  ALPHA_BUILTIN_MSKWL,
  ALPHA_BUILTIN_MSKLL,
  ALPHA_BUILTIN_MSKQL,
  ALPHA_BUILTIN_MSKWH,
  ALPHA_BUILTIN_MSKLH,
  ALPHA_BUILTIN_MSKQH,
  ALPHA_BUILTIN_UMULH,
  ALPHA_BUILTIN_ZAP,
  ALPHA_BUILTIN_ZAPNOT,
  ALPHA_BUILTIN_AMASK,
  ALPHA_BUILTIN_IMPLVER,
  ALPHA_BUILTIN_RPCC,
  ALPHA_BUILTIN_THREAD_POINTER,
  ALPHA_BUILTIN_SET_THREAD_POINTER,

  /* TARGET_MAX */
  ALPHA_BUILTIN_MINUB8,
  ALPHA_BUILTIN_MINSB8,
  ALPHA_BUILTIN_MINUW4,
  ALPHA_BUILTIN_MINSW4,
  ALPHA_BUILTIN_MAXUB8,
  ALPHA_BUILTIN_MAXSB8,
  ALPHA_BUILTIN_MAXUW4,
  ALPHA_BUILTIN_MAXSW4,
  ALPHA_BUILTIN_PERR,
  ALPHA_BUILTIN_PKLB,
  ALPHA_BUILTIN_PKWB,
  ALPHA_BUILTIN_UNPKBL,
  ALPHA_BUILTIN_UNPKBW,

  /* TARGET_CIX */
  ALPHA_BUILTIN_CTTZ,
  ALPHA_BUILTIN_CTLZ,
  ALPHA_BUILTIN_CTPOP,

  ALPHA_BUILTIN_max
};

static unsigned int const code_for_builtin[ALPHA_BUILTIN_max] = {
  CODE_FOR_builtin_cmpbge,
  CODE_FOR_builtin_extbl,
  CODE_FOR_builtin_extwl,
  CODE_FOR_builtin_extll,
  CODE_FOR_builtin_extql,
  CODE_FOR_builtin_extwh,
  CODE_FOR_builtin_extlh,
  CODE_FOR_builtin_extqh,
  CODE_FOR_builtin_insbl,
  CODE_FOR_builtin_inswl,
  CODE_FOR_builtin_insll,
  CODE_FOR_builtin_insql,
  CODE_FOR_builtin_inswh,
  CODE_FOR_builtin_inslh,
  CODE_FOR_builtin_insqh,
  CODE_FOR_builtin_mskbl,
  CODE_FOR_builtin_mskwl,
  CODE_FOR_builtin_mskll,
  CODE_FOR_builtin_mskql,
  CODE_FOR_builtin_mskwh,
  CODE_FOR_builtin_msklh,
  CODE_FOR_builtin_mskqh,
  CODE_FOR_umuldi3_highpart,
  CODE_FOR_builtin_zap,
  CODE_FOR_builtin_zapnot,
  CODE_FOR_builtin_amask,
  CODE_FOR_builtin_implver,
  CODE_FOR_builtin_rpcc,
  CODE_FOR_load_tp,
  CODE_FOR_set_tp,

  /* TARGET_MAX */
  CODE_FOR_builtin_minub8,
  CODE_FOR_builtin_minsb8,
  CODE_FOR_builtin_minuw4,
  CODE_FOR_builtin_minsw4,
  CODE_FOR_builtin_maxub8,
  CODE_FOR_builtin_maxsb8,
  CODE_FOR_builtin_maxuw4,
  CODE_FOR_builtin_maxsw4,
  CODE_FOR_builtin_perr,
  CODE_FOR_builtin_pklb,
  CODE_FOR_builtin_pkwb,
  CODE_FOR_builtin_unpkbl,
  CODE_FOR_builtin_unpkbw,

  /* TARGET_CIX */
  CODE_FOR_ctzdi2,
  CODE_FOR_clzdi2,
  CODE_FOR_popcountdi2
};

struct alpha_builtin_def
{
  const char *name;
  enum alpha_builtin code;
  unsigned int target_mask;
  bool is_const;
};

static struct alpha_builtin_def const zero_arg_builtins[] = {
  { "__builtin_alpha_implver",	ALPHA_BUILTIN_IMPLVER,	0, true },
  { "__builtin_alpha_rpcc",	ALPHA_BUILTIN_RPCC,	0, false }
};

static struct alpha_builtin_def const one_arg_builtins[] = {
  { "__builtin_alpha_amask",	ALPHA_BUILTIN_AMASK,	0, true },
  { "__builtin_alpha_pklb",	ALPHA_BUILTIN_PKLB,	MASK_MAX, true },
  { "__builtin_alpha_pkwb",	ALPHA_BUILTIN_PKWB,	MASK_MAX, true },
  { "__builtin_alpha_unpkbl",	ALPHA_BUILTIN_UNPKBL,	MASK_MAX, true },
  { "__builtin_alpha_unpkbw",	ALPHA_BUILTIN_UNPKBW,	MASK_MAX, true },
  { "__builtin_alpha_cttz",	ALPHA_BUILTIN_CTTZ,	MASK_CIX, true },
  { "__builtin_alpha_ctlz",	ALPHA_BUILTIN_CTLZ,	MASK_CIX, true },
  { "__builtin_alpha_ctpop",	ALPHA_BUILTIN_CTPOP,	MASK_CIX, true }
};

static struct alpha_builtin_def const two_arg_builtins[] = {
  { "__builtin_alpha_cmpbge",	ALPHA_BUILTIN_CMPBGE,	0, true },
  { "__builtin_alpha_extbl",	ALPHA_BUILTIN_EXTBL,	0, true },
  { "__builtin_alpha_extwl",	ALPHA_BUILTIN_EXTWL,	0, true },
  { "__builtin_alpha_extll",	ALPHA_BUILTIN_EXTLL,	0, true },
  { "__builtin_alpha_extql",	ALPHA_BUILTIN_EXTQL,	0, true },
  { "__builtin_alpha_extwh",	ALPHA_BUILTIN_EXTWH,	0, true },
  { "__builtin_alpha_extlh",	ALPHA_BUILTIN_EXTLH,	0, true },
  { "__builtin_alpha_extqh",	ALPHA_BUILTIN_EXTQH,	0, true },
  { "__builtin_alpha_insbl",	ALPHA_BUILTIN_INSBL,	0, true },
  { "__builtin_alpha_inswl",	ALPHA_BUILTIN_INSWL,	0, true },
  { "__builtin_alpha_insll",	ALPHA_BUILTIN_INSLL,	0, true },
  { "__builtin_alpha_insql",	ALPHA_BUILTIN_INSQL,	0, true },
  { "__builtin_alpha_inswh",	ALPHA_BUILTIN_INSWH,	0, true },
  { "__builtin_alpha_inslh",	ALPHA_BUILTIN_INSLH,	0, true },
  { "__builtin_alpha_insqh",	ALPHA_BUILTIN_INSQH,	0, true },
  { "__builtin_alpha_mskbl",	ALPHA_BUILTIN_MSKBL,	0, true },
  { "__builtin_alpha_mskwl",	ALPHA_BUILTIN_MSKWL,	0, true },
  { "__builtin_alpha_mskll",	ALPHA_BUILTIN_MSKLL,	0, true },
  { "__builtin_alpha_mskql",	ALPHA_BUILTIN_MSKQL,	0, true },
  { "__builtin_alpha_mskwh",	ALPHA_BUILTIN_MSKWH,	0, true },
  { "__builtin_alpha_msklh",	ALPHA_BUILTIN_MSKLH,	0, true },
  { "__builtin_alpha_mskqh",	ALPHA_BUILTIN_MSKQH,	0, true },
  { "__builtin_alpha_umulh",	ALPHA_BUILTIN_UMULH,	0, true },
  { "__builtin_alpha_zap",	ALPHA_BUILTIN_ZAP,	0, true },
  { "__builtin_alpha_zapnot",	ALPHA_BUILTIN_ZAPNOT,	0, true },
  { "__builtin_alpha_minub8",	ALPHA_BUILTIN_MINUB8,	MASK_MAX, true },
  { "__builtin_alpha_minsb8",	ALPHA_BUILTIN_MINSB8,	MASK_MAX, true },
  { "__builtin_alpha_minuw4",	ALPHA_BUILTIN_MINUW4,	MASK_MAX, true },
  { "__builtin_alpha_minsw4",	ALPHA_BUILTIN_MINSW4,	MASK_MAX, true },
  { "__builtin_alpha_maxub8",	ALPHA_BUILTIN_MAXUB8,	MASK_MAX, true },
  { "__builtin_alpha_maxsb8",	ALPHA_BUILTIN_MAXSB8,	MASK_MAX, true },
  { "__builtin_alpha_maxuw4",	ALPHA_BUILTIN_MAXUW4,	MASK_MAX, true },
  { "__builtin_alpha_maxsw4",	ALPHA_BUILTIN_MAXSW4,	MASK_MAX, true },
  { "__builtin_alpha_perr",	ALPHA_BUILTIN_PERR,	MASK_MAX, true }
};

static GTY(()) tree alpha_v8qi_u;
static GTY(()) tree alpha_v8qi_s;
static GTY(()) tree alpha_v4hi_u;
static GTY(()) tree alpha_v4hi_s;

/* Helper function of alpha_init_builtins.  Add the COUNT built-in
   functions pointed to by P, with function type FTYPE.  */

static void
alpha_add_builtins (const struct alpha_builtin_def *p, size_t count,
		    tree ftype)
{
  tree decl;
  size_t i;

  for (i = 0; i < count; ++i, ++p)
    if ((target_flags & p->target_mask) == p->target_mask)
      {
	decl = add_builtin_function (p->name, ftype, p->code, BUILT_IN_MD,
				     NULL, NULL);
	if (p->is_const)
	  TREE_READONLY (decl) = 1;
	TREE_NOTHROW (decl) = 1;
      }
}


static void
alpha_init_builtins (void)
{
  tree dimode_integer_type_node;
  tree ftype, decl;

  dimode_integer_type_node = lang_hooks.types.type_for_mode (DImode, 0);

  ftype = build_function_type (dimode_integer_type_node, void_list_node);
  alpha_add_builtins (zero_arg_builtins, ARRAY_SIZE (zero_arg_builtins),
		      ftype);

  ftype = build_function_type_list (dimode_integer_type_node,
				    dimode_integer_type_node, NULL_TREE);
  alpha_add_builtins (one_arg_builtins, ARRAY_SIZE (one_arg_builtins),
		      ftype);

  ftype = build_function_type_list (dimode_integer_type_node,
				    dimode_integer_type_node,
				    dimode_integer_type_node, NULL_TREE);
  alpha_add_builtins (two_arg_builtins, ARRAY_SIZE (two_arg_builtins),
		      ftype);

  ftype = build_function_type (ptr_type_node, void_list_node);
  decl = add_builtin_function ("__builtin_thread_pointer", ftype,
			       ALPHA_BUILTIN_THREAD_POINTER, BUILT_IN_MD,
			       NULL, NULL);
  TREE_NOTHROW (decl) = 1;

  ftype = build_function_type_list (void_type_node, ptr_type_node, NULL_TREE);
  decl = add_builtin_function ("__builtin_set_thread_pointer", ftype,
			       ALPHA_BUILTIN_SET_THREAD_POINTER, BUILT_IN_MD,
			       NULL, NULL);
  TREE_NOTHROW (decl) = 1;

  alpha_v8qi_u = build_vector_type (unsigned_intQI_type_node, 8);
  alpha_v8qi_s = build_vector_type (intQI_type_node, 8);
  alpha_v4hi_u = build_vector_type (unsigned_intHI_type_node, 4);
  alpha_v4hi_s = build_vector_type (intHI_type_node, 4);
}

/* Expand an expression EXP that calls a built-in function,
   with result going to TARGET if that's convenient
   (and in mode MODE if that's convenient).
   SUBTARGET may be used as the target for computing one of EXP's operands.
   IGNORE is nonzero if the value is to be ignored.  */

static rtx
alpha_expand_builtin (tree exp, rtx target,
		      rtx subtarget ATTRIBUTE_UNUSED,
		      enum machine_mode mode ATTRIBUTE_UNUSED,
		      int ignore ATTRIBUTE_UNUSED)
{
#define MAX_ARGS 2

  tree fndecl = TREE_OPERAND (CALL_EXPR_FN (exp), 0);
  unsigned int fcode = DECL_FUNCTION_CODE (fndecl);
  tree arg;
  call_expr_arg_iterator iter;
  enum insn_code icode;
  rtx op[MAX_ARGS], pat;
  int arity;
  bool nonvoid;

  if (fcode >= ALPHA_BUILTIN_max)
    internal_error ("bad builtin fcode");
  icode = code_for_builtin[fcode];
  if (icode == 0)
    internal_error ("bad builtin fcode");

  nonvoid = TREE_TYPE (TREE_TYPE (fndecl)) != void_type_node;

  arity = 0;
  FOR_EACH_CALL_EXPR_ARG (arg, iter, exp)
    {
      const struct insn_operand_data *insn_op;

      if (arg == error_mark_node)
	return NULL_RTX;
      if (arity > MAX_ARGS)
	return NULL_RTX;

      insn_op = &insn_data[icode].operand[arity + nonvoid];

      op[arity] = expand_expr (arg, NULL_RTX, insn_op->mode, 0);

      if (!(*insn_op->predicate) (op[arity], insn_op->mode))
	op[arity] = copy_to_mode_reg (insn_op->mode, op[arity]);
      arity++;
    }

  if (nonvoid)
    {
      enum machine_mode tmode = insn_data[icode].operand[0].mode;
      if (!target
	  || GET_MODE (target) != tmode
	  || !(*insn_data[icode].operand[0].predicate) (target, tmode))
	target = gen_reg_rtx (tmode);
    }

  switch (arity)
    {
    case 0:
      pat = GEN_FCN (icode) (target);
      break;
    case 1:
      if (nonvoid)
        pat = GEN_FCN (icode) (target, op[0]);
      else
	pat = GEN_FCN (icode) (op[0]);
      break;
    case 2:
      pat = GEN_FCN (icode) (target, op[0], op[1]);
      break;
    default:
      gcc_unreachable ();
    }
  if (!pat)
    return NULL_RTX;
  emit_insn (pat);

  if (nonvoid)
    return target;
  else
    return const0_rtx;
}


/* Several bits below assume HWI >= 64 bits.  This should be enforced
   by config.gcc.  */
#if HOST_BITS_PER_WIDE_INT < 64
# error "HOST_WIDE_INT too small"
#endif

/* Fold the builtin for the CMPBGE instruction.  This is a vector comparison
   with an 8-bit output vector.  OPINT contains the integer operands; bit N
   of OP_CONST is set if OPINT[N] is valid.  */

static tree
alpha_fold_builtin_cmpbge (unsigned HOST_WIDE_INT opint[], long op_const)
{
  if (op_const == 3)
    {
      int i, val;
      for (i = 0, val = 0; i < 8; ++i)
	{
	  unsigned HOST_WIDE_INT c0 = (opint[0] >> (i * 8)) & 0xff;
	  unsigned HOST_WIDE_INT c1 = (opint[1] >> (i * 8)) & 0xff;
	  if (c0 >= c1)
	    val |= 1 << i;
	}
      return build_int_cst (long_integer_type_node, val);
    }
  else if (op_const == 2 && opint[1] == 0)
    return build_int_cst (long_integer_type_node, 0xff);
  return NULL;
}

/* Fold the builtin for the ZAPNOT instruction.  This is essentially a 
   specialized form of an AND operation.  Other byte manipulation instructions
   are defined in terms of this instruction, so this is also used as a
   subroutine for other builtins.

   OP contains the tree operands; OPINT contains the extracted integer values.
   Bit N of OP_CONST it set if OPINT[N] is valid.  OP may be null if only
   OPINT may be considered.  */

static tree
alpha_fold_builtin_zapnot (tree *op, unsigned HOST_WIDE_INT opint[],
			   long op_const)
{
  if (op_const & 2)
    {
      unsigned HOST_WIDE_INT mask = 0;
      int i;

      for (i = 0; i < 8; ++i)
	if ((opint[1] >> i) & 1)
	  mask |= (unsigned HOST_WIDE_INT)0xff << (i * 8);

      if (op_const & 1)
	return build_int_cst (long_integer_type_node, opint[0] & mask);

      if (op)
	return fold_build2 (BIT_AND_EXPR, long_integer_type_node, op[0],
			    build_int_cst (long_integer_type_node, mask));
    }
  else if ((op_const & 1) && opint[0] == 0)
    return build_int_cst (long_integer_type_node, 0);
  return NULL;
}

/* Fold the builtins for the EXT family of instructions.  */

static tree
alpha_fold_builtin_extxx (tree op[], unsigned HOST_WIDE_INT opint[],
			  long op_const, unsigned HOST_WIDE_INT bytemask,
			  bool is_high)
{
  long zap_const = 2;
  tree *zap_op = NULL;

  if (op_const & 2)
    {
      unsigned HOST_WIDE_INT loc;

      loc = opint[1] & 7;
      if (BYTES_BIG_ENDIAN)
        loc ^= 7;
      loc *= 8;

      if (loc != 0)
	{
	  if (op_const & 1)
	    {
	      unsigned HOST_WIDE_INT temp = opint[0];
	      if (is_high)
		temp <<= loc;
	      else
		temp >>= loc;
	      opint[0] = temp;
	      zap_const = 3;
	    }
	}
      else
	zap_op = op;
    }
  
  opint[1] = bytemask;
  return alpha_fold_builtin_zapnot (zap_op, opint, zap_const);
}

/* Fold the builtins for the INS family of instructions.  */

static tree
alpha_fold_builtin_insxx (tree op[], unsigned HOST_WIDE_INT opint[],
			  long op_const, unsigned HOST_WIDE_INT bytemask,
			  bool is_high)
{
  if ((op_const & 1) && opint[0] == 0)
    return build_int_cst (long_integer_type_node, 0);

  if (op_const & 2)
    {
      unsigned HOST_WIDE_INT temp, loc, byteloc;
      tree *zap_op = NULL;

      loc = opint[1] & 7;
      if (BYTES_BIG_ENDIAN)
        loc ^= 7;
      bytemask <<= loc;

      temp = opint[0];
      if (is_high)
	{
	  byteloc = (64 - (loc * 8)) & 0x3f;
	  if (byteloc == 0)
	    zap_op = op;
	  else
	    temp >>= byteloc;
	  bytemask >>= 8;
	}
      else
	{
	  byteloc = loc * 8;
	  if (byteloc == 0)
	    zap_op = op;
	  else
	    temp <<= byteloc;
	}

      opint[0] = temp;
      opint[1] = bytemask;
      return alpha_fold_builtin_zapnot (zap_op, opint, op_const);
    }

  return NULL;
}

static tree
alpha_fold_builtin_mskxx (tree op[], unsigned HOST_WIDE_INT opint[],
			  long op_const, unsigned HOST_WIDE_INT bytemask,
			  bool is_high)
{
  if (op_const & 2)
    {
      unsigned HOST_WIDE_INT loc;

      loc = opint[1] & 7;
      if (BYTES_BIG_ENDIAN)
        loc ^= 7;
      bytemask <<= loc;

      if (is_high)
	bytemask >>= 8;

      opint[1] = bytemask ^ 0xff;
    }

  return alpha_fold_builtin_zapnot (op, opint, op_const);
}

static tree
alpha_fold_builtin_umulh (unsigned HOST_WIDE_INT opint[], long op_const)
{
  switch (op_const)
    {
    case 3:
      {
	unsigned HOST_WIDE_INT l;
	HOST_WIDE_INT h;

	mul_double (opint[0], 0, opint[1], 0, &l, &h);

#if HOST_BITS_PER_WIDE_INT > 64
# error fixme
#endif

	return build_int_cst (long_integer_type_node, h);
      }

    case 1:
      opint[1] = opint[0];
      /* FALLTHRU */
    case 2:
      /* Note that (X*1) >> 64 == 0.  */
      if (opint[1] == 0 || opint[1] == 1)
	return build_int_cst (long_integer_type_node, 0);
      break;
    }
  return NULL;
}

static tree
alpha_fold_vector_minmax (enum tree_code code, tree op[], tree vtype)
{
  tree op0 = fold_convert (vtype, op[0]);
  tree op1 = fold_convert (vtype, op[1]);
  tree val = fold_build2 (code, vtype, op0, op1);
  return fold_build1 (VIEW_CONVERT_EXPR, long_integer_type_node, val);
}

static tree
alpha_fold_builtin_perr (unsigned HOST_WIDE_INT opint[], long op_const)
{
  unsigned HOST_WIDE_INT temp = 0;
  int i;

  if (op_const != 3)
    return NULL;

  for (i = 0; i < 8; ++i)
    {
      unsigned HOST_WIDE_INT a = (opint[0] >> (i * 8)) & 0xff;
      unsigned HOST_WIDE_INT b = (opint[1] >> (i * 8)) & 0xff;
      if (a >= b)
	temp += a - b;
      else
	temp += b - a;
    }

  return build_int_cst (long_integer_type_node, temp);
}

static tree
alpha_fold_builtin_pklb (unsigned HOST_WIDE_INT opint[], long op_const)
{
  unsigned HOST_WIDE_INT temp;

  if (op_const == 0)
    return NULL;

  temp = opint[0] & 0xff;
  temp |= (opint[0] >> 24) & 0xff00;

  return build_int_cst (long_integer_type_node, temp);
}

static tree
alpha_fold_builtin_pkwb (unsigned HOST_WIDE_INT opint[], long op_const)
{
  unsigned HOST_WIDE_INT temp;

  if (op_const == 0)
    return NULL;

  temp = opint[0] & 0xff;
  temp |= (opint[0] >>  8) & 0xff00;
  temp |= (opint[0] >> 16) & 0xff0000;
  temp |= (opint[0] >> 24) & 0xff000000;

  return build_int_cst (long_integer_type_node, temp);
}

static tree
alpha_fold_builtin_unpkbl (unsigned HOST_WIDE_INT opint[], long op_const)
{
  unsigned HOST_WIDE_INT temp;

  if (op_const == 0)
    return NULL;

  temp = opint[0] & 0xff;
  temp |= (opint[0] & 0xff00) << 24;

  return build_int_cst (long_integer_type_node, temp);
}

static tree
alpha_fold_builtin_unpkbw (unsigned HOST_WIDE_INT opint[], long op_const)
{
  unsigned HOST_WIDE_INT temp;

  if (op_const == 0)
    return NULL;

  temp = opint[0] & 0xff;
  temp |= (opint[0] & 0x0000ff00) << 8;
  temp |= (opint[0] & 0x00ff0000) << 16;
  temp |= (opint[0] & 0xff000000) << 24;

  return build_int_cst (long_integer_type_node, temp);
}

static tree
alpha_fold_builtin_cttz (unsigned HOST_WIDE_INT opint[], long op_const)
{
  unsigned HOST_WIDE_INT temp;

  if (op_const == 0)
    return NULL;

  if (opint[0] == 0)
    temp = 64;
  else
    temp = exact_log2 (opint[0] & -opint[0]);

  return build_int_cst (long_integer_type_node, temp);
}

static tree
alpha_fold_builtin_ctlz (unsigned HOST_WIDE_INT opint[], long op_const)
{
  unsigned HOST_WIDE_INT temp;

  if (op_const == 0)
    return NULL;

  if (opint[0] == 0)
    temp = 64;
  else
    temp = 64 - floor_log2 (opint[0]) - 1;

  return build_int_cst (long_integer_type_node, temp);
}

static tree
alpha_fold_builtin_ctpop (unsigned HOST_WIDE_INT opint[], long op_const)
{
  unsigned HOST_WIDE_INT temp, op;

  if (op_const == 0)
    return NULL;

  op = opint[0];
  temp = 0;
  while (op)
    temp++, op &= op - 1;

  return build_int_cst (long_integer_type_node, temp);
}

/* Fold one of our builtin functions.  */

static tree
alpha_fold_builtin (tree fndecl, tree arglist, bool ignore ATTRIBUTE_UNUSED)
{
  tree op[MAX_ARGS], t;
  unsigned HOST_WIDE_INT opint[MAX_ARGS];
  long op_const = 0, arity = 0;

  for (t = arglist; t ; t = TREE_CHAIN (t), ++arity)
    {
      tree arg = TREE_VALUE (t);
      if (arg == error_mark_node)
	return NULL;
      if (arity >= MAX_ARGS)
	return NULL;

      op[arity] = arg;
      opint[arity] = 0;
      if (TREE_CODE (arg) == INTEGER_CST)
	{
          op_const |= 1L << arity;
	  opint[arity] = int_cst_value (arg);
	}
    }

  switch (DECL_FUNCTION_CODE (fndecl))
    {
    case ALPHA_BUILTIN_CMPBGE:
      return alpha_fold_builtin_cmpbge (opint, op_const);

    case ALPHA_BUILTIN_EXTBL:
      return alpha_fold_builtin_extxx (op, opint, op_const, 0x01, false);
    case ALPHA_BUILTIN_EXTWL:
      return alpha_fold_builtin_extxx (op, opint, op_const, 0x03, false);
    case ALPHA_BUILTIN_EXTLL:
      return alpha_fold_builtin_extxx (op, opint, op_const, 0x0f, false);
    case ALPHA_BUILTIN_EXTQL:
      return alpha_fold_builtin_extxx (op, opint, op_const, 0xff, false);
    case ALPHA_BUILTIN_EXTWH:
      return alpha_fold_builtin_extxx (op, opint, op_const, 0x03, true);
    case ALPHA_BUILTIN_EXTLH:
      return alpha_fold_builtin_extxx (op, opint, op_const, 0x0f, true);
    case ALPHA_BUILTIN_EXTQH:
      return alpha_fold_builtin_extxx (op, opint, op_const, 0xff, true);

    case ALPHA_BUILTIN_INSBL:
      return alpha_fold_builtin_insxx (op, opint, op_const, 0x01, false);
    case ALPHA_BUILTIN_INSWL:
      return alpha_fold_builtin_insxx (op, opint, op_const, 0x03, false);
    case ALPHA_BUILTIN_INSLL:
      return alpha_fold_builtin_insxx (op, opint, op_const, 0x0f, false);
    case ALPHA_BUILTIN_INSQL:
      return alpha_fold_builtin_insxx (op, opint, op_const, 0xff, false);
    case ALPHA_BUILTIN_INSWH:
      return alpha_fold_builtin_insxx (op, opint, op_const, 0x03, true);
    case ALPHA_BUILTIN_INSLH:
      return alpha_fold_builtin_insxx (op, opint, op_const, 0x0f, true);
    case ALPHA_BUILTIN_INSQH:
      return alpha_fold_builtin_insxx (op, opint, op_const, 0xff, true);

    case ALPHA_BUILTIN_MSKBL:
      return alpha_fold_builtin_mskxx (op, opint, op_const, 0x01, false);
    case ALPHA_BUILTIN_MSKWL:
      return alpha_fold_builtin_mskxx (op, opint, op_const, 0x03, false);
    case ALPHA_BUILTIN_MSKLL:
      return alpha_fold_builtin_mskxx (op, opint, op_const, 0x0f, false);
    case ALPHA_BUILTIN_MSKQL:
      return alpha_fold_builtin_mskxx (op, opint, op_const, 0xff, false);
    case ALPHA_BUILTIN_MSKWH:
      return alpha_fold_builtin_mskxx (op, opint, op_const, 0x03, true);
    case ALPHA_BUILTIN_MSKLH:
      return alpha_fold_builtin_mskxx (op, opint, op_const, 0x0f, true);
    case ALPHA_BUILTIN_MSKQH:
      return alpha_fold_builtin_mskxx (op, opint, op_const, 0xff, true);

    case ALPHA_BUILTIN_UMULH:
      return alpha_fold_builtin_umulh (opint, op_const);

    case ALPHA_BUILTIN_ZAP:
      opint[1] ^= 0xff;
      /* FALLTHRU */
    case ALPHA_BUILTIN_ZAPNOT:
      return alpha_fold_builtin_zapnot (op, opint, op_const);

    case ALPHA_BUILTIN_MINUB8:
      return alpha_fold_vector_minmax (MIN_EXPR, op, alpha_v8qi_u);
    case ALPHA_BUILTIN_MINSB8:
      return alpha_fold_vector_minmax (MIN_EXPR, op, alpha_v8qi_s);
    case ALPHA_BUILTIN_MINUW4:
      return alpha_fold_vector_minmax (MIN_EXPR, op, alpha_v4hi_u);
    case ALPHA_BUILTIN_MINSW4:
      return alpha_fold_vector_minmax (MIN_EXPR, op, alpha_v4hi_s);
    case ALPHA_BUILTIN_MAXUB8:
      return alpha_fold_vector_minmax (MAX_EXPR, op, alpha_v8qi_u);
    case ALPHA_BUILTIN_MAXSB8:
      return alpha_fold_vector_minmax (MAX_EXPR, op, alpha_v8qi_s);
    case ALPHA_BUILTIN_MAXUW4:
      return alpha_fold_vector_minmax (MAX_EXPR, op, alpha_v4hi_u);
    case ALPHA_BUILTIN_MAXSW4:
      return alpha_fold_vector_minmax (MAX_EXPR, op, alpha_v4hi_s);

    case ALPHA_BUILTIN_PERR:
      return alpha_fold_builtin_perr (opint, op_const);
    case ALPHA_BUILTIN_PKLB:
      return alpha_fold_builtin_pklb (opint, op_const);
    case ALPHA_BUILTIN_PKWB:
      return alpha_fold_builtin_pkwb (opint, op_const);
    case ALPHA_BUILTIN_UNPKBL:
      return alpha_fold_builtin_unpkbl (opint, op_const);
    case ALPHA_BUILTIN_UNPKBW:
      return alpha_fold_builtin_unpkbw (opint, op_const);

    case ALPHA_BUILTIN_CTTZ:
      return alpha_fold_builtin_cttz (opint, op_const);
    case ALPHA_BUILTIN_CTLZ:
      return alpha_fold_builtin_ctlz (opint, op_const);
    case ALPHA_BUILTIN_CTPOP:
      return alpha_fold_builtin_ctpop (opint, op_const);

    case ALPHA_BUILTIN_AMASK:
    case ALPHA_BUILTIN_IMPLVER:
    case ALPHA_BUILTIN_RPCC:
    case ALPHA_BUILTIN_THREAD_POINTER:
    case ALPHA_BUILTIN_SET_THREAD_POINTER:
      /* None of these are foldable at compile-time.  */
    default:
      return NULL;
    }
}

/* This page contains routines that are used to determine what the function
   prologue and epilogue code will do and write them out.  */

/* Compute the size of the save area in the stack.  */

/* These variables are used for communication between the following functions.
   They indicate various things about the current function being compiled
   that are used to tell what kind of prologue, epilogue and procedure
   descriptor to generate.  */

/* Nonzero if we need a stack procedure.  */
enum alpha_procedure_types {PT_NULL = 0, PT_REGISTER = 1, PT_STACK = 2};
static enum alpha_procedure_types alpha_procedure_type;

/* Register number (either FP or SP) that is used to unwind the frame.  */
static int vms_unwind_regno;

/* Register number used to save FP.  We need not have one for RA since
   we don't modify it for register procedures.  This is only defined
   for register frame procedures.  */
static int vms_save_fp_regno;

/* Register number used to reference objects off our PV.  */
static int vms_base_regno;

/* Compute register masks for saved registers.  */

static void
alpha_sa_mask (unsigned long *imaskP, unsigned long *fmaskP)
{
  unsigned long imask = 0;
  unsigned long fmask = 0;
  unsigned int i;

  /* When outputting a thunk, we don't have valid register life info,
     but assemble_start_function wants to output .frame and .mask
     directives.  */
  if (crtl->is_thunk)
    {
      *imaskP = 0;
      *fmaskP = 0;
      return;
    }

  if (TARGET_ABI_OPEN_VMS && alpha_procedure_type == PT_STACK)
    imask |= (1UL << HARD_FRAME_POINTER_REGNUM);

  /* One for every register we have to save.  */
  for (i = 0; i < FIRST_PSEUDO_REGISTER; i++)
    if (! fixed_regs[i] && ! call_used_regs[i]
	&& df_regs_ever_live_p (i) && i != REG_RA
	&& (!TARGET_ABI_UNICOSMK || i != HARD_FRAME_POINTER_REGNUM))
      {
	if (i < 32)
	  imask |= (1UL << i);
	else
	  fmask |= (1UL << (i - 32));
      }

  /* We need to restore these for the handler.  */
  if (crtl->calls_eh_return)
    {
      for (i = 0; ; ++i)
	{
	  unsigned regno = EH_RETURN_DATA_REGNO (i);
	  if (regno == INVALID_REGNUM)
	    break;
	  imask |= 1UL << regno;
	}
    }

  /* If any register spilled, then spill the return address also.  */
  /* ??? This is required by the Digital stack unwind specification
     and isn't needed if we're doing Dwarf2 unwinding.  */
  if (imask || fmask || alpha_ra_ever_killed ())
    imask |= (1UL << REG_RA);

  *imaskP = imask;
  *fmaskP = fmask;
}

int
alpha_sa_size (void)
{
  unsigned long mask[2];
  int sa_size = 0;
  int i, j;

  alpha_sa_mask (&mask[0], &mask[1]);

  if (TARGET_ABI_UNICOSMK)
    {
      if (mask[0] || mask[1])
	sa_size = 14;
    }
  else
    {
      for (j = 0; j < 2; ++j)
	for (i = 0; i < 32; ++i)
	  if ((mask[j] >> i) & 1)
	    sa_size++;
    }

  if (TARGET_ABI_UNICOSMK)
    {
      /* We might not need to generate a frame if we don't make any calls
	 (including calls to __T3E_MISMATCH if this is a vararg function),
	 don't have any local variables which require stack slots, don't
	 use alloca and have not determined that we need a frame for other
	 reasons.  */

      alpha_procedure_type
	= (sa_size || get_frame_size() != 0
	   || crtl->outgoing_args_size
	   || cfun->stdarg || cfun->calls_alloca
	   || frame_pointer_needed)
	  ? PT_STACK : PT_REGISTER;

      /* Always reserve space for saving callee-saved registers if we
	 need a frame as required by the calling convention.  */
      if (alpha_procedure_type == PT_STACK)
        sa_size = 14;
    }
  else if (TARGET_ABI_OPEN_VMS)
    {
      /* Start by assuming we can use a register procedure if we don't
	 make any calls (REG_RA not used) or need to save any
	 registers and a stack procedure if we do.  */
      if ((mask[0] >> REG_RA) & 1)
	alpha_procedure_type = PT_STACK;
      else if (get_frame_size() != 0)
	alpha_procedure_type = PT_REGISTER;
      else
	alpha_procedure_type = PT_NULL;

      /* Don't reserve space for saving FP & RA yet.  Do that later after we've
	 made the final decision on stack procedure vs register procedure.  */
      if (alpha_procedure_type == PT_STACK)
	sa_size -= 2;

      /* Decide whether to refer to objects off our PV via FP or PV.
	 If we need FP for something else or if we receive a nonlocal
	 goto (which expects PV to contain the value), we must use PV.
	 Otherwise, start by assuming we can use FP.  */

      vms_base_regno
	= (frame_pointer_needed
	   || cfun->has_nonlocal_label
	   || alpha_procedure_type == PT_STACK
	   || crtl->outgoing_args_size)
	  ? REG_PV : HARD_FRAME_POINTER_REGNUM;

      /* If we want to copy PV into FP, we need to find some register
	 in which to save FP.  */

      vms_save_fp_regno = -1;
      if (vms_base_regno == HARD_FRAME_POINTER_REGNUM)
	for (i = 0; i < 32; i++)
	  if (! fixed_regs[i] && call_used_regs[i] && ! df_regs_ever_live_p (i))
	    vms_save_fp_regno = i;

      if (vms_save_fp_regno == -1 && alpha_procedure_type == PT_REGISTER)
	vms_base_regno = REG_PV, alpha_procedure_type = PT_STACK;
      else if (alpha_procedure_type == PT_NULL)
	vms_base_regno = REG_PV;

      /* Stack unwinding should be done via FP unless we use it for PV.  */
      vms_unwind_regno = (vms_base_regno == REG_PV
			  ? HARD_FRAME_POINTER_REGNUM : STACK_POINTER_REGNUM);

      /* If this is a stack procedure, allow space for saving FP and RA.  */
      if (alpha_procedure_type == PT_STACK)
	sa_size += 2;
    }
  else
    {
      /* Our size must be even (multiple of 16 bytes).  */
      if (sa_size & 1)
	sa_size++;
    }

  return sa_size * 8;
}

/* Define the offset between two registers, one to be eliminated,
   and the other its replacement, at the start of a routine.  */

HOST_WIDE_INT
alpha_initial_elimination_offset (unsigned int from,
				  unsigned int to ATTRIBUTE_UNUSED)
{
  HOST_WIDE_INT ret;

  ret = alpha_sa_size ();
  ret += ALPHA_ROUND (crtl->outgoing_args_size);

  switch (from)
    {
    case FRAME_POINTER_REGNUM:
      break;

    case ARG_POINTER_REGNUM:
      ret += (ALPHA_ROUND (get_frame_size ()
			   + crtl->args.pretend_args_size)
	      - crtl->args.pretend_args_size);
      break;

    default:
      gcc_unreachable ();
    }

  return ret;
}

int
alpha_pv_save_size (void)
{
  alpha_sa_size ();
  return alpha_procedure_type == PT_STACK ? 8 : 0;
}

int
alpha_using_fp (void)
{
  alpha_sa_size ();
  return vms_unwind_regno == HARD_FRAME_POINTER_REGNUM;
}

#if TARGET_ABI_OPEN_VMS

const struct attribute_spec vms_attribute_table[] =
{
  /* { name, min_len, max_len, decl_req, type_req, fn_type_req, handler } */
  { "overlaid",   0, 0, true,  false, false, NULL },
  { "global",     0, 0, true,  false, false, NULL },
  { "initialize", 0, 0, true,  false, false, NULL },
  { NULL,         0, 0, false, false, false, NULL }
};

#endif

static int
find_lo_sum_using_gp (rtx *px, void *data ATTRIBUTE_UNUSED)
{
  return GET_CODE (*px) == LO_SUM && XEXP (*px, 0) == pic_offset_table_rtx;
}

int
alpha_find_lo_sum_using_gp (rtx insn)
{
  return for_each_rtx (&PATTERN (insn), find_lo_sum_using_gp, NULL) > 0;
}

static int
alpha_does_function_need_gp (void)
{
  rtx insn;

  /* The GP being variable is an OSF abi thing.  */
  if (! TARGET_ABI_OSF)
    return 0;

  /* We need the gp to load the address of __mcount.  */
  if (TARGET_PROFILING_NEEDS_GP && crtl->profile)
    return 1;

  /* The code emitted by alpha_output_mi_thunk_osf uses the gp.  */
  if (crtl->is_thunk)
    return 1;

  /* The nonlocal receiver pattern assumes that the gp is valid for
     the nested function.  Reasonable because it's almost always set
     correctly already.  For the cases where that's wrong, make sure
     the nested function loads its gp on entry.  */
  if (crtl->has_nonlocal_goto)
    return 1;

  /* If we need a GP (we have a LDSYM insn or a CALL_INSN), load it first.
     Even if we are a static function, we still need to do this in case
     our address is taken and passed to something like qsort.  */

  push_topmost_sequence ();
  insn = get_insns ();
  pop_topmost_sequence ();

  for (; insn; insn = NEXT_INSN (insn))
    if (INSN_P (insn)
	&& ! JUMP_TABLE_DATA_P (insn)
	&& GET_CODE (PATTERN (insn)) != USE
	&& GET_CODE (PATTERN (insn)) != CLOBBER
	&& get_attr_usegp (insn))
      return 1;

  return 0;
}


/* Helper function to set RTX_FRAME_RELATED_P on instructions, including
   sequences.  */

static rtx
set_frame_related_p (void)
{
  rtx seq = get_insns ();
  rtx insn;

  end_sequence ();

  if (!seq)
    return NULL_RTX;

  if (INSN_P (seq))
    {
      insn = seq;
      while (insn != NULL_RTX)
	{
	  RTX_FRAME_RELATED_P (insn) = 1;
	  insn = NEXT_INSN (insn);
	}
      seq = emit_insn (seq);
    }
  else
    {
      seq = emit_insn (seq);
      RTX_FRAME_RELATED_P (seq) = 1;
    }
  return seq;
}

#define FRP(exp)  (start_sequence (), exp, set_frame_related_p ())

/* Generates a store with the proper unwind info attached.  VALUE is
   stored at BASE_REG+BASE_OFS.  If FRAME_BIAS is nonzero, then BASE_REG
   contains SP+FRAME_BIAS, and that is the unwind info that should be
   generated.  If FRAME_REG != VALUE, then VALUE is being stored on
   behalf of FRAME_REG, and FRAME_REG should be present in the unwind.  */

static void
emit_frame_store_1 (rtx value, rtx base_reg, HOST_WIDE_INT frame_bias,
		    HOST_WIDE_INT base_ofs, rtx frame_reg)
{
  rtx addr, mem, insn;

  addr = plus_constant (base_reg, base_ofs);
  mem = gen_rtx_MEM (DImode, addr);
  set_mem_alias_set (mem, alpha_sr_alias_set);

  insn = emit_move_insn (mem, value);
  RTX_FRAME_RELATED_P (insn) = 1;

  if (frame_bias || value != frame_reg)
    {
      if (frame_bias)
	{
	  addr = plus_constant (stack_pointer_rtx, frame_bias + base_ofs);
	  mem = gen_rtx_MEM (DImode, addr);
	}

      REG_NOTES (insn)
	= gen_rtx_EXPR_LIST (REG_FRAME_RELATED_EXPR,
			     gen_rtx_SET (VOIDmode, mem, frame_reg),
			     REG_NOTES (insn));
    }
}

static void
emit_frame_store (unsigned int regno, rtx base_reg,
		  HOST_WIDE_INT frame_bias, HOST_WIDE_INT base_ofs)
{
  rtx reg = gen_rtx_REG (DImode, regno);
  emit_frame_store_1 (reg, base_reg, frame_bias, base_ofs, reg);
}

/* Write function prologue.  */

/* On vms we have two kinds of functions:

   - stack frame (PROC_STACK)
	these are 'normal' functions with local vars and which are
	calling other functions
   - register frame (PROC_REGISTER)
	keeps all data in registers, needs no stack

   We must pass this to the assembler so it can generate the
   proper pdsc (procedure descriptor)
   This is done with the '.pdesc' command.

   On not-vms, we don't really differentiate between the two, as we can
   simply allocate stack without saving registers.  */

void
alpha_expand_prologue (void)
{
  /* Registers to save.  */
  unsigned long imask = 0;
  unsigned long fmask = 0;
  /* Stack space needed for pushing registers clobbered by us.  */
  HOST_WIDE_INT sa_size;
  /* Complete stack size needed.  */
  HOST_WIDE_INT frame_size;
  /* Offset from base reg to register save area.  */
  HOST_WIDE_INT reg_offset;
  rtx sa_reg;
  int i;

  sa_size = alpha_sa_size ();

  frame_size = get_frame_size ();
  if (TARGET_ABI_OPEN_VMS)
    frame_size = ALPHA_ROUND (sa_size
			      + (alpha_procedure_type == PT_STACK ? 8 : 0)
			      + frame_size
			      + crtl->args.pretend_args_size);
  else if (TARGET_ABI_UNICOSMK)
    /* We have to allocate space for the DSIB if we generate a frame.  */
    frame_size = ALPHA_ROUND (sa_size
			      + (alpha_procedure_type == PT_STACK ? 48 : 0))
		 + ALPHA_ROUND (frame_size
				+ crtl->outgoing_args_size);
  else
    frame_size = (ALPHA_ROUND (crtl->outgoing_args_size)
		  + sa_size
		  + ALPHA_ROUND (frame_size
				 + crtl->args.pretend_args_size));

  if (TARGET_ABI_OPEN_VMS)
    reg_offset = 8;
  else
    reg_offset = ALPHA_ROUND (crtl->outgoing_args_size);

  alpha_sa_mask (&imask, &fmask);

  /* Emit an insn to reload GP, if needed.  */
  if (TARGET_ABI_OSF)
    {
      alpha_function_needs_gp = alpha_does_function_need_gp ();
      if (alpha_function_needs_gp)
	emit_insn (gen_prologue_ldgp ());
    }

  /* TARGET_PROFILING_NEEDS_GP actually implies that we need to insert
     the call to mcount ourselves, rather than having the linker do it
     magically in response to -pg.  Since _mcount has special linkage,
     don't represent the call as a call.  */
  if (TARGET_PROFILING_NEEDS_GP && crtl->profile)
    emit_insn (gen_prologue_mcount ());

  if (TARGET_ABI_UNICOSMK)
    unicosmk_gen_dsib (&imask);

  /* Adjust the stack by the frame size.  If the frame size is > 4096
     bytes, we need to be sure we probe somewhere in the first and last
     4096 bytes (we can probably get away without the latter test) and
     every 8192 bytes in between.  If the frame size is > 32768, we
     do this in a loop.  Otherwise, we generate the explicit probe
     instructions.

     Note that we are only allowed to adjust sp once in the prologue.  */

  if (frame_size <= 32768)
    {
      if (frame_size > 4096)
	{
	  int probed;

	  for (probed = 4096; probed < frame_size; probed += 8192)
	    emit_insn (gen_probe_stack (GEN_INT (TARGET_ABI_UNICOSMK
						 ? -probed + 64
						 : -probed)));

	  /* We only have to do this probe if we aren't saving registers.  */
	  if (sa_size == 0 && frame_size > probed - 4096)
	    emit_insn (gen_probe_stack (GEN_INT (-frame_size)));
	}

      if (frame_size != 0)
	FRP (emit_insn (gen_adddi3 (stack_pointer_rtx, stack_pointer_rtx,
				    GEN_INT (TARGET_ABI_UNICOSMK
					     ? -frame_size + 64
					     : -frame_size))));
    }
  else
    {
      /* Here we generate code to set R22 to SP + 4096 and set R23 to the
	 number of 8192 byte blocks to probe.  We then probe each block
	 in the loop and then set SP to the proper location.  If the
	 amount remaining is > 4096, we have to do one more probe if we
	 are not saving any registers.  */

      HOST_WIDE_INT blocks = (frame_size + 4096) / 8192;
      HOST_WIDE_INT leftover = frame_size + 4096 - blocks * 8192;
      rtx ptr = gen_rtx_REG (DImode, 22);
      rtx count = gen_rtx_REG (DImode, 23);
      rtx seq;

      emit_move_insn (count, GEN_INT (blocks));
      emit_insn (gen_adddi3 (ptr, stack_pointer_rtx,
			     GEN_INT (TARGET_ABI_UNICOSMK ? 4096 - 64 : 4096)));

      /* Because of the difficulty in emitting a new basic block this
	 late in the compilation, generate the loop as a single insn.  */
      emit_insn (gen_prologue_stack_probe_loop (count, ptr));

      if (leftover > 4096 && sa_size == 0)
	{
	  rtx last = gen_rtx_MEM (DImode, plus_constant (ptr, -leftover));
	  MEM_VOLATILE_P (last) = 1;
	  emit_move_insn (last, const0_rtx);
	}

      if (TARGET_ABI_WINDOWS_NT)
	{
	  /* For NT stack unwind (done by 'reverse execution'), it's
	     not OK to take the result of a loop, even though the value
	     is already in ptr, so we reload it via a single operation
	     and subtract it to sp.

	     Yes, that's correct -- we have to reload the whole constant
	     into a temporary via ldah+lda then subtract from sp.  */

	  HOST_WIDE_INT lo, hi;
	  lo = ((frame_size & 0xffff) ^ 0x8000) - 0x8000;
	  hi = frame_size - lo;

	  emit_move_insn (ptr, GEN_INT (hi));
	  emit_insn (gen_adddi3 (ptr, ptr, GEN_INT (lo)));
	  seq = emit_insn (gen_subdi3 (stack_pointer_rtx, stack_pointer_rtx,
				       ptr));
	}
      else
	{
	  seq = emit_insn (gen_adddi3 (stack_pointer_rtx, ptr,
				       GEN_INT (-leftover)));
	}

      /* This alternative is special, because the DWARF code cannot
         possibly intuit through the loop above.  So we invent this
         note it looks at instead.  */
      RTX_FRAME_RELATED_P (seq) = 1;
      REG_NOTES (seq)
        = gen_rtx_EXPR_LIST (REG_FRAME_RELATED_EXPR,
			     gen_rtx_SET (VOIDmode, stack_pointer_rtx,
			       gen_rtx_PLUS (Pmode, stack_pointer_rtx,
					     GEN_INT (TARGET_ABI_UNICOSMK
						      ? -frame_size + 64
						      : -frame_size))),
			     REG_NOTES (seq));
    }

  if (!TARGET_ABI_UNICOSMK)
    {
      HOST_WIDE_INT sa_bias = 0;

      /* Cope with very large offsets to the register save area.  */
      sa_reg = stack_pointer_rtx;
      if (reg_offset + sa_size > 0x8000)
	{
	  int low = ((reg_offset & 0xffff) ^ 0x8000) - 0x8000;
	  rtx sa_bias_rtx;

	  if (low + sa_size <= 0x8000)
	    sa_bias = reg_offset - low, reg_offset = low;
	  else
	    sa_bias = reg_offset, reg_offset = 0;

	  sa_reg = gen_rtx_REG (DImode, 24);
	  sa_bias_rtx = GEN_INT (sa_bias);

	  if (add_operand (sa_bias_rtx, DImode))
	    emit_insn (gen_adddi3 (sa_reg, stack_pointer_rtx, sa_bias_rtx));
	  else
	    {
	      emit_move_insn (sa_reg, sa_bias_rtx);
	      emit_insn (gen_adddi3 (sa_reg, stack_pointer_rtx, sa_reg));
	    }
	}

      /* Save regs in stack order.  Beginning with VMS PV.  */
      if (TARGET_ABI_OPEN_VMS && alpha_procedure_type == PT_STACK)
	emit_frame_store (REG_PV, stack_pointer_rtx, 0, 0);

      /* Save register RA next.  */
      if (imask & (1UL << REG_RA))
	{
	  emit_frame_store (REG_RA, sa_reg, sa_bias, reg_offset);
	  imask &= ~(1UL << REG_RA);
	  reg_offset += 8;
	}

      /* Now save any other registers required to be saved.  */
      for (i = 0; i < 31; i++)
	if (imask & (1UL << i))
	  {
	    emit_frame_store (i, sa_reg, sa_bias, reg_offset);
	    reg_offset += 8;
	  }

      for (i = 0; i < 31; i++)
	if (fmask & (1UL << i))
	  {
	    emit_frame_store (i+32, sa_reg, sa_bias, reg_offset);
	    reg_offset += 8;
	  }
    }
  else if (TARGET_ABI_UNICOSMK && alpha_procedure_type == PT_STACK)
    {
      /* The standard frame on the T3E includes space for saving registers.
	 We just have to use it. We don't have to save the return address and
	 the old frame pointer here - they are saved in the DSIB.  */

      reg_offset = -56;
      for (i = 9; i < 15; i++)
	if (imask & (1UL << i))
	  {
	    emit_frame_store (i, hard_frame_pointer_rtx, 0, reg_offset);
	    reg_offset -= 8;
	  }
      for (i = 2; i < 10; i++)
	if (fmask & (1UL << i))
	  {
	    emit_frame_store (i+32, hard_frame_pointer_rtx, 0, reg_offset);
	    reg_offset -= 8;
	  }
    }

  if (TARGET_ABI_OPEN_VMS)
    {
      if (alpha_procedure_type == PT_REGISTER)
	/* Register frame procedures save the fp.
	   ?? Ought to have a dwarf2 save for this.  */
	emit_move_insn (gen_rtx_REG (DImode, vms_save_fp_regno),
			hard_frame_pointer_rtx);

      if (alpha_procedure_type != PT_NULL && vms_base_regno != REG_PV)
	emit_insn (gen_force_movdi (gen_rtx_REG (DImode, vms_base_regno),
				    gen_rtx_REG (DImode, REG_PV)));

      if (alpha_procedure_type != PT_NULL
	  && vms_unwind_regno == HARD_FRAME_POINTER_REGNUM)
	FRP (emit_move_insn (hard_frame_pointer_rtx, stack_pointer_rtx));

      /* If we have to allocate space for outgoing args, do it now.  */
      if (crtl->outgoing_args_size != 0)
	{
	  rtx seq
	    = emit_move_insn (stack_pointer_rtx,
			      plus_constant
			      (hard_frame_pointer_rtx,
			       - (ALPHA_ROUND
				  (crtl->outgoing_args_size))));

	  /* Only set FRAME_RELATED_P on the stack adjustment we just emitted
	     if ! frame_pointer_needed. Setting the bit will change the CFA
	     computation rule to use sp again, which would be wrong if we had
	     frame_pointer_needed, as this means sp might move unpredictably
	     later on.

	     Also, note that
	       frame_pointer_needed
	       => vms_unwind_regno == HARD_FRAME_POINTER_REGNUM
	     and
	       crtl->outgoing_args_size != 0
	       => alpha_procedure_type != PT_NULL,

	     so when we are not setting the bit here, we are guaranteed to
	     have emitted an FRP frame pointer update just before.  */
	  RTX_FRAME_RELATED_P (seq) = ! frame_pointer_needed;
	}
    }
  else if (!TARGET_ABI_UNICOSMK)
    {
      /* If we need a frame pointer, set it from the stack pointer.  */
      if (frame_pointer_needed)
	{
	  if (TARGET_CAN_FAULT_IN_PROLOGUE)
	    FRP (emit_move_insn (hard_frame_pointer_rtx, stack_pointer_rtx));
	  else
	    /* This must always be the last instruction in the
	       prologue, thus we emit a special move + clobber.  */
	      FRP (emit_insn (gen_init_fp (hard_frame_pointer_rtx,
				           stack_pointer_rtx, sa_reg)));
	}
    }

  /* The ABIs for VMS and OSF/1 say that while we can schedule insns into
     the prologue, for exception handling reasons, we cannot do this for
     any insn that might fault.  We could prevent this for mems with a
     (clobber:BLK (scratch)), but this doesn't work for fp insns.  So we
     have to prevent all such scheduling with a blockage.

     Linux, on the other hand, never bothered to implement OSF/1's
     exception handling, and so doesn't care about such things.  Anyone
     planning to use dwarf2 frame-unwind info can also omit the blockage.  */

  if (! TARGET_CAN_FAULT_IN_PROLOGUE)
    emit_insn (gen_blockage ());
}

/* Count the number of .file directives, so that .loc is up to date.  */
int num_source_filenames = 0;

/* Output the textual info surrounding the prologue.  */

void
alpha_start_function (FILE *file, const char *fnname,
		      tree decl ATTRIBUTE_UNUSED)
{
  unsigned long imask = 0;
  unsigned long fmask = 0;
  /* Stack space needed for pushing registers clobbered by us.  */
  HOST_WIDE_INT sa_size;
  /* Complete stack size needed.  */
  unsigned HOST_WIDE_INT frame_size;
  /* The maximum debuggable frame size (512 Kbytes using Tru64 as).  */
  unsigned HOST_WIDE_INT max_frame_size = TARGET_ABI_OSF && !TARGET_GAS
					  ? 524288
					  : 1UL << 31;
  /* Offset from base reg to register save area.  */
  HOST_WIDE_INT reg_offset;
  char *entry_label = (char *) alloca (strlen (fnname) + 6);
  int i;

  /* Don't emit an extern directive for functions defined in the same file.  */
  if (TARGET_ABI_UNICOSMK)
    {
      tree name_tree;
      name_tree = get_identifier (fnname);
      TREE_ASM_WRITTEN (name_tree) = 1;
    }

  alpha_fnname = fnname;
  sa_size = alpha_sa_size ();

  frame_size = get_frame_size ();
  if (TARGET_ABI_OPEN_VMS)
    frame_size = ALPHA_ROUND (sa_size
			      + (alpha_procedure_type == PT_STACK ? 8 : 0)
			      + frame_size
			      + crtl->args.pretend_args_size);
  else if (TARGET_ABI_UNICOSMK)
    frame_size = ALPHA_ROUND (sa_size
			      + (alpha_procedure_type == PT_STACK ? 48 : 0))
		 + ALPHA_ROUND (frame_size
			      + crtl->outgoing_args_size);
  else
    frame_size = (ALPHA_ROUND (crtl->outgoing_args_size)
		  + sa_size
		  + ALPHA_ROUND (frame_size
				 + crtl->args.pretend_args_size));

  if (TARGET_ABI_OPEN_VMS)
    reg_offset = 8;
  else
    reg_offset = ALPHA_ROUND (crtl->outgoing_args_size);

  alpha_sa_mask (&imask, &fmask);

  /* Ecoff can handle multiple .file directives, so put out file and lineno.
     We have to do that before the .ent directive as we cannot switch
     files within procedures with native ecoff because line numbers are
     linked to procedure descriptors.
     Outputting the lineno helps debugging of one line functions as they
     would otherwise get no line number at all. Please note that we would
     like to put out last_linenum from final.c, but it is not accessible.  */

  if (write_symbols == SDB_DEBUG)
    {
#ifdef ASM_OUTPUT_SOURCE_FILENAME
      ASM_OUTPUT_SOURCE_FILENAME (file,
				  DECL_SOURCE_FILE (current_function_decl));
#endif
#ifdef SDB_OUTPUT_SOURCE_LINE
      if (debug_info_level != DINFO_LEVEL_TERSE)
        SDB_OUTPUT_SOURCE_LINE (file,
				DECL_SOURCE_LINE (current_function_decl));
#endif
    }

  /* Issue function start and label.  */
  if (TARGET_ABI_OPEN_VMS
      || (!TARGET_ABI_UNICOSMK && !flag_inhibit_size_directive))
    {
      fputs ("\t.ent ", file);
      assemble_name (file, fnname);
      putc ('\n', file);

      /* If the function needs GP, we'll write the "..ng" label there.
	 Otherwise, do it here.  */
      if (TARGET_ABI_OSF
          && ! alpha_function_needs_gp
	  && ! crtl->is_thunk)
	{
	  putc ('$', file);
	  assemble_name (file, fnname);
	  fputs ("..ng:\n", file);
	}
    }

  strcpy (entry_label, fnname);
  if (TARGET_ABI_OPEN_VMS)
    strcat (entry_label, "..en");

  /* For public functions, the label must be globalized by appending an
     additional colon.  */
  if (TARGET_ABI_UNICOSMK && TREE_PUBLIC (decl))
    strcat (entry_label, ":");

  ASM_OUTPUT_LABEL (file, entry_label);
  inside_function = TRUE;

  if (TARGET_ABI_OPEN_VMS)
    fprintf (file, "\t.base $%d\n", vms_base_regno);

  if (!TARGET_ABI_OPEN_VMS && !TARGET_ABI_UNICOSMK && TARGET_IEEE_CONFORMANT
      && !flag_inhibit_size_directive)
    {
      /* Set flags in procedure descriptor to request IEEE-conformant
	 math-library routines.  The value we set it to is PDSC_EXC_IEEE
	 (/usr/include/pdsc.h).  */
      fputs ("\t.eflag 48\n", file);
    }

  /* Set up offsets to alpha virtual arg/local debugging pointer.  */
  alpha_auto_offset = -frame_size + crtl->args.pretend_args_size;
  alpha_arg_offset = -frame_size + 48;

  /* Describe our frame.  If the frame size is larger than an integer,
     print it as zero to avoid an assembler error.  We won't be
     properly describing such a frame, but that's the best we can do.  */
  if (TARGET_ABI_UNICOSMK)
    ;
  else if (TARGET_ABI_OPEN_VMS)
    fprintf (file, "\t.frame $%d," HOST_WIDE_INT_PRINT_DEC ",$26,"
	     HOST_WIDE_INT_PRINT_DEC "\n",
	     vms_unwind_regno,
	     frame_size >= (1UL << 31) ? 0 : frame_size,
	     reg_offset);
  else if (!flag_inhibit_size_directive)
    fprintf (file, "\t.frame $%d," HOST_WIDE_INT_PRINT_DEC ",$26,%d\n",
	     (frame_pointer_needed
	      ? HARD_FRAME_POINTER_REGNUM : STACK_POINTER_REGNUM),
	     frame_size >= max_frame_size ? 0 : frame_size,
	     crtl->args.pretend_args_size);

  /* Describe which registers were spilled.  */
  if (TARGET_ABI_UNICOSMK)
    ;
  else if (TARGET_ABI_OPEN_VMS)
    {
      if (imask)
        /* ??? Does VMS care if mask contains ra?  The old code didn't
           set it, so I don't here.  */
	fprintf (file, "\t.mask 0x%lx,0\n", imask & ~(1UL << REG_RA));
      if (fmask)
	fprintf (file, "\t.fmask 0x%lx,0\n", fmask);
      if (alpha_procedure_type == PT_REGISTER)
	fprintf (file, "\t.fp_save $%d\n", vms_save_fp_regno);
    }
  else if (!flag_inhibit_size_directive)
    {
      if (imask)
	{
	  fprintf (file, "\t.mask 0x%lx," HOST_WIDE_INT_PRINT_DEC "\n", imask,
		   frame_size >= max_frame_size ? 0 : reg_offset - frame_size);

	  for (i = 0; i < 32; ++i)
	    if (imask & (1UL << i))
	      reg_offset += 8;
	}

      if (fmask)
	fprintf (file, "\t.fmask 0x%lx," HOST_WIDE_INT_PRINT_DEC "\n", fmask,
		 frame_size >= max_frame_size ? 0 : reg_offset - frame_size);
    }

#if TARGET_ABI_OPEN_VMS
  /* Ifdef'ed cause link_section are only available then.  */
  switch_to_section (readonly_data_section);
  fprintf (file, "\t.align 3\n");
  assemble_name (file, fnname); fputs ("..na:\n", file);
  fputs ("\t.ascii \"", file);
  assemble_name (file, fnname);
  fputs ("\\0\"\n", file);
  alpha_need_linkage (fnname, 1);
  switch_to_section (text_section);
#endif
}

/* Emit the .prologue note at the scheduled end of the prologue.  */

static void
alpha_output_function_end_prologue (FILE *file)
{
  if (TARGET_ABI_UNICOSMK)
    ;
  else if (TARGET_ABI_OPEN_VMS)
    fputs ("\t.prologue\n", file);
  else if (TARGET_ABI_WINDOWS_NT)
    fputs ("\t.prologue 0\n", file);
  else if (!flag_inhibit_size_directive)
    fprintf (file, "\t.prologue %d\n",
	     alpha_function_needs_gp || crtl->is_thunk);
}

/* Write function epilogue.  */

/* ??? At some point we will want to support full unwind, and so will
   need to mark the epilogue as well.  At the moment, we just confuse
   dwarf2out.  */
#undef FRP
#define FRP(exp) exp

void
alpha_expand_epilogue (void)
{
  /* Registers to save.  */
  unsigned long imask = 0;
  unsigned long fmask = 0;
  /* Stack space needed for pushing registers clobbered by us.  */
  HOST_WIDE_INT sa_size;
  /* Complete stack size needed.  */
  HOST_WIDE_INT frame_size;
  /* Offset from base reg to register save area.  */
  HOST_WIDE_INT reg_offset;
  int fp_is_frame_pointer, fp_offset;
  rtx sa_reg, sa_reg_exp = NULL;
  rtx sp_adj1, sp_adj2, mem;
  rtx eh_ofs;
  int i;

  sa_size = alpha_sa_size ();

  frame_size = get_frame_size ();
  if (TARGET_ABI_OPEN_VMS)
    frame_size = ALPHA_ROUND (sa_size
			      + (alpha_procedure_type == PT_STACK ? 8 : 0)
			      + frame_size
			      + crtl->args.pretend_args_size);
  else if (TARGET_ABI_UNICOSMK)
    frame_size = ALPHA_ROUND (sa_size
			      + (alpha_procedure_type == PT_STACK ? 48 : 0))
		 + ALPHA_ROUND (frame_size
			      + crtl->outgoing_args_size);
  else
    frame_size = (ALPHA_ROUND (crtl->outgoing_args_size)
		  + sa_size
		  + ALPHA_ROUND (frame_size
				 + crtl->args.pretend_args_size));

  if (TARGET_ABI_OPEN_VMS)
    {
       if (alpha_procedure_type == PT_STACK)
          reg_offset = 8;
       else
          reg_offset = 0;
    }
  else
    reg_offset = ALPHA_ROUND (crtl->outgoing_args_size);

  alpha_sa_mask (&imask, &fmask);

  fp_is_frame_pointer
    = ((TARGET_ABI_OPEN_VMS && alpha_procedure_type == PT_STACK)
       || (!TARGET_ABI_OPEN_VMS && frame_pointer_needed));
  fp_offset = 0;
  sa_reg = stack_pointer_rtx;

  if (crtl->calls_eh_return)
    eh_ofs = EH_RETURN_STACKADJ_RTX;
  else
    eh_ofs = NULL_RTX;

  if (!TARGET_ABI_UNICOSMK && sa_size)
    {
      /* If we have a frame pointer, restore SP from it.  */
      if ((TARGET_ABI_OPEN_VMS
	   && vms_unwind_regno == HARD_FRAME_POINTER_REGNUM)
	  || (!TARGET_ABI_OPEN_VMS && frame_pointer_needed))
	FRP (emit_move_insn (stack_pointer_rtx, hard_frame_pointer_rtx));

      /* Cope with very large offsets to the register save area.  */
      if (reg_offset + sa_size > 0x8000)
	{
	  int low = ((reg_offset & 0xffff) ^ 0x8000) - 0x8000;
	  HOST_WIDE_INT bias;

	  if (low + sa_size <= 0x8000)
	    bias = reg_offset - low, reg_offset = low;
	  else
	    bias = reg_offset, reg_offset = 0;

	  sa_reg = gen_rtx_REG (DImode, 22);
	  sa_reg_exp = plus_constant (stack_pointer_rtx, bias);

	  FRP (emit_move_insn (sa_reg, sa_reg_exp));
	}

      /* Restore registers in order, excepting a true frame pointer.  */

      mem = gen_rtx_MEM (DImode, plus_constant (sa_reg, reg_offset));
      if (! eh_ofs)
        set_mem_alias_set (mem, alpha_sr_alias_set);
      FRP (emit_move_insn (gen_rtx_REG (DImode, REG_RA), mem));

      reg_offset += 8;
      imask &= ~(1UL << REG_RA);

      for (i = 0; i < 31; ++i)
	if (imask & (1UL << i))
	  {
	    if (i == HARD_FRAME_POINTER_REGNUM && fp_is_frame_pointer)
	      fp_offset = reg_offset;
	    else
	      {
		mem = gen_rtx_MEM (DImode, plus_constant(sa_reg, reg_offset));
		set_mem_alias_set (mem, alpha_sr_alias_set);
		FRP (emit_move_insn (gen_rtx_REG (DImode, i), mem));
	      }
	    reg_offset += 8;
	  }

      for (i = 0; i < 31; ++i)
	if (fmask & (1UL << i))
	  {
	    mem = gen_rtx_MEM (DFmode, plus_constant(sa_reg, reg_offset));
	    set_mem_alias_set (mem, alpha_sr_alias_set);
	    FRP (emit_move_insn (gen_rtx_REG (DFmode, i+32), mem));
	    reg_offset += 8;
	  }
    }
  else if (TARGET_ABI_UNICOSMK && alpha_procedure_type == PT_STACK)
    {
      /* Restore callee-saved general-purpose registers.  */

      reg_offset = -56;

      for (i = 9; i < 15; i++)
	if (imask & (1UL << i))
	  {
	    mem = gen_rtx_MEM (DImode, plus_constant(hard_frame_pointer_rtx,
						     reg_offset));
	    set_mem_alias_set (mem, alpha_sr_alias_set);
	    FRP (emit_move_insn (gen_rtx_REG (DImode, i), mem));
	    reg_offset -= 8;
	  }

      for (i = 2; i < 10; i++)
	if (fmask & (1UL << i))
	  {
	    mem = gen_rtx_MEM (DFmode, plus_constant(hard_frame_pointer_rtx,
						     reg_offset));
	    set_mem_alias_set (mem, alpha_sr_alias_set);
	    FRP (emit_move_insn (gen_rtx_REG (DFmode, i+32), mem));
	    reg_offset -= 8;
	  }

      /* Restore the return address from the DSIB.  */

      mem = gen_rtx_MEM (DImode, plus_constant(hard_frame_pointer_rtx, -8));
      set_mem_alias_set (mem, alpha_sr_alias_set);
      FRP (emit_move_insn (gen_rtx_REG (DImode, REG_RA), mem));
    }

  if (frame_size || eh_ofs)
    {
      sp_adj1 = stack_pointer_rtx;

      if (eh_ofs)
	{
	  sp_adj1 = gen_rtx_REG (DImode, 23);
	  emit_move_insn (sp_adj1,
			  gen_rtx_PLUS (Pmode, stack_pointer_rtx, eh_ofs));
	}

      /* If the stack size is large, begin computation into a temporary
	 register so as not to interfere with a potential fp restore,
	 which must be consecutive with an SP restore.  */
      if (frame_size < 32768
	  && ! (TARGET_ABI_UNICOSMK && cfun->calls_alloca))
	sp_adj2 = GEN_INT (frame_size);
      else if (TARGET_ABI_UNICOSMK)
	{
	  sp_adj1 = gen_rtx_REG (DImode, 23);
	  FRP (emit_move_insn (sp_adj1, hard_frame_pointer_rtx));
	  sp_adj2 = const0_rtx;
	}
      else if (frame_size < 0x40007fffL)
	{
	  int low = ((frame_size & 0xffff) ^ 0x8000) - 0x8000;

	  sp_adj2 = plus_constant (sp_adj1, frame_size - low);
	  if (sa_reg_exp && rtx_equal_p (sa_reg_exp, sp_adj2))
	    sp_adj1 = sa_reg;
	  else
	    {
	      sp_adj1 = gen_rtx_REG (DImode, 23);
	      FRP (emit_move_insn (sp_adj1, sp_adj2));
	    }
	  sp_adj2 = GEN_INT (low);
	}
      else
	{
	  rtx tmp = gen_rtx_REG (DImode, 23);
	  FRP (sp_adj2 = alpha_emit_set_const (tmp, DImode, frame_size,
					       3, false));
	  if (!sp_adj2)
	    {
	      /* We can't drop new things to memory this late, afaik,
		 so build it up by pieces.  */
	      FRP (sp_adj2 = alpha_emit_set_long_const (tmp, frame_size,
							-(frame_size < 0)));
	      gcc_assert (sp_adj2);
	    }
	}

      /* From now on, things must be in order.  So emit blockages.  */

      /* Restore the frame pointer.  */
      if (TARGET_ABI_UNICOSMK)
	{
	  emit_insn (gen_blockage ());
	  mem = gen_rtx_MEM (DImode,
			     plus_constant (hard_frame_pointer_rtx, -16));
	  set_mem_alias_set (mem, alpha_sr_alias_set);
	  FRP (emit_move_insn (hard_frame_pointer_rtx, mem));
	}
      else if (fp_is_frame_pointer)
	{
	  emit_insn (gen_blockage ());
	  mem = gen_rtx_MEM (DImode, plus_constant (sa_reg, fp_offset));
	  set_mem_alias_set (mem, alpha_sr_alias_set);
	  FRP (emit_move_insn (hard_frame_pointer_rtx, mem));
	}
      else if (TARGET_ABI_OPEN_VMS)
	{
	  emit_insn (gen_blockage ());
	  FRP (emit_move_insn (hard_frame_pointer_rtx,
			       gen_rtx_REG (DImode, vms_save_fp_regno)));
	}

      /* Restore the stack pointer.  */
      emit_insn (gen_blockage ());
      if (sp_adj2 == const0_rtx)
	FRP (emit_move_insn (stack_pointer_rtx, sp_adj1));
      else
	FRP (emit_move_insn (stack_pointer_rtx,
			     gen_rtx_PLUS (DImode, sp_adj1, sp_adj2)));
    }
  else
    {
      if (TARGET_ABI_OPEN_VMS && alpha_procedure_type == PT_REGISTER)
        {
          emit_insn (gen_blockage ());
          FRP (emit_move_insn (hard_frame_pointer_rtx,
			       gen_rtx_REG (DImode, vms_save_fp_regno)));
        }
      else if (TARGET_ABI_UNICOSMK && alpha_procedure_type != PT_STACK)
	{
	  /* Decrement the frame pointer if the function does not have a
	     frame.  */

	  emit_insn (gen_blockage ());
	  FRP (emit_insn (gen_adddi3 (hard_frame_pointer_rtx,
				      hard_frame_pointer_rtx, constm1_rtx)));
        }
    }
}

/* Output the rest of the textual info surrounding the epilogue.  */

void
alpha_end_function (FILE *file, const char *fnname, tree decl ATTRIBUTE_UNUSED)
{
  rtx insn;

  /* We output a nop after noreturn calls at the very end of the function to
     ensure that the return address always remains in the caller's code range,
     as not doing so might confuse unwinding engines.  */
  insn = get_last_insn ();
  if (!INSN_P (insn))
    insn = prev_active_insn (insn);
  if (GET_CODE (insn) == CALL_INSN)
    output_asm_insn (get_insn_template (CODE_FOR_nop, NULL), NULL);

#if TARGET_ABI_OSF
  if (crtl->is_thunk)
    free_after_compilation (cfun);
#endif

#if TARGET_ABI_OPEN_VMS
  alpha_write_linkage (file, fnname, decl);
#endif

  /* End the function.  */
  if (!TARGET_ABI_UNICOSMK && !flag_inhibit_size_directive)
    {
      fputs ("\t.end ", file);
      assemble_name (file, fnname);
      putc ('\n', file);
    }
  inside_function = FALSE;

  /* Output jump tables and the static subroutine information block.  */
  if (TARGET_ABI_UNICOSMK)
    {
      unicosmk_output_ssib (file, fnname);
      unicosmk_output_deferred_case_vectors (file);
    }
}

#if TARGET_ABI_OSF
/* Emit a tail call to FUNCTION after adjusting THIS by DELTA.

   In order to avoid the hordes of differences between generated code
   with and without TARGET_EXPLICIT_RELOCS, and to avoid duplicating
   lots of code loading up large constants, generate rtl and emit it
   instead of going straight to text.

   Not sure why this idea hasn't been explored before...  */

static void
alpha_output_mi_thunk_osf (FILE *file, tree thunk_fndecl ATTRIBUTE_UNUSED,
			   HOST_WIDE_INT delta, HOST_WIDE_INT vcall_offset,
			   tree function)
{
  HOST_WIDE_INT hi, lo;
  rtx this_rtx, insn, funexp;
<<<<<<< HEAD
=======

  gcc_assert (crtl->is_thunk);
>>>>>>> a0daa400

  /* We always require a valid GP.  */
  emit_insn (gen_prologue_ldgp ());
  emit_note (NOTE_INSN_PROLOGUE_END);

  /* Find the "this" pointer.  If the function returns a structure,
     the structure return pointer is in $16.  */
  if (aggregate_value_p (TREE_TYPE (TREE_TYPE (function)), function))
    this_rtx = gen_rtx_REG (Pmode, 17);
  else
    this_rtx = gen_rtx_REG (Pmode, 16);

  /* Add DELTA.  When possible we use ldah+lda.  Otherwise load the
     entire constant for the add.  */
  lo = ((delta & 0xffff) ^ 0x8000) - 0x8000;
  hi = (((delta - lo) & 0xffffffff) ^ 0x80000000) - 0x80000000;
  if (hi + lo == delta)
    {
      if (hi)
	emit_insn (gen_adddi3 (this_rtx, this_rtx, GEN_INT (hi)));
      if (lo)
	emit_insn (gen_adddi3 (this_rtx, this_rtx, GEN_INT (lo)));
    }
  else
    {
      rtx tmp = alpha_emit_set_long_const (gen_rtx_REG (Pmode, 0),
					   delta, -(delta < 0));
      emit_insn (gen_adddi3 (this_rtx, this_rtx, tmp));
    }

  /* Add a delta stored in the vtable at VCALL_OFFSET.  */
  if (vcall_offset)
    {
      rtx tmp, tmp2;

      tmp = gen_rtx_REG (Pmode, 0);
      emit_move_insn (tmp, gen_rtx_MEM (Pmode, this_rtx));

      lo = ((vcall_offset & 0xffff) ^ 0x8000) - 0x8000;
      hi = (((vcall_offset - lo) & 0xffffffff) ^ 0x80000000) - 0x80000000;
      if (hi + lo == vcall_offset)
	{
	  if (hi)
	    emit_insn (gen_adddi3 (tmp, tmp, GEN_INT (hi)));
	}
      else
	{
	  tmp2 = alpha_emit_set_long_const (gen_rtx_REG (Pmode, 1),
					    vcall_offset, -(vcall_offset < 0));
          emit_insn (gen_adddi3 (tmp, tmp, tmp2));
	  lo = 0;
	}
      if (lo)
	tmp2 = gen_rtx_PLUS (Pmode, tmp, GEN_INT (lo));
      else
	tmp2 = tmp;
      emit_move_insn (tmp, gen_rtx_MEM (Pmode, tmp2));

      emit_insn (gen_adddi3 (this_rtx, this_rtx, tmp));
    }

  /* Generate a tail call to the target function.  */
  if (! TREE_USED (function))
    {
      assemble_external (function);
      TREE_USED (function) = 1;
    }
  funexp = XEXP (DECL_RTL (function), 0);
  funexp = gen_rtx_MEM (FUNCTION_MODE, funexp);
  insn = emit_call_insn (gen_sibcall (funexp, const0_rtx));
  SIBLING_CALL_P (insn) = 1;

  /* Run just enough of rest_of_compilation to get the insns emitted.
     There's not really enough bulk here to make other passes such as
     instruction scheduling worth while.  Note that use_thunk calls
     assemble_start_function and assemble_end_function.  */
  insn = get_insns ();
  insn_locators_alloc ();
  shorten_branches (insn);
  final_start_function (insn, file, 1);
  final (insn, file, 1);
  final_end_function ();
  free_after_compilation (cfun);
}
#endif /* TARGET_ABI_OSF */

/* Debugging support.  */

#include "gstab.h"

/* Count the number of sdb related labels are generated (to find block
   start and end boundaries).  */

int sdb_label_count = 0;

/* Name of the file containing the current function.  */

static const char *current_function_file = "";

/* Offsets to alpha virtual arg/local debugging pointers.  */

long alpha_arg_offset;
long alpha_auto_offset;

/* Emit a new filename to a stream.  */

void
alpha_output_filename (FILE *stream, const char *name)
{
  static int first_time = TRUE;

  if (first_time)
    {
      first_time = FALSE;
      ++num_source_filenames;
      current_function_file = name;
      fprintf (stream, "\t.file\t%d ", num_source_filenames);
      output_quoted_string (stream, name);
      fprintf (stream, "\n");
      if (!TARGET_GAS && write_symbols == DBX_DEBUG)
	fprintf (stream, "\t#@stabs\n");
    }

  else if (write_symbols == DBX_DEBUG)
    /* dbxout.c will emit an appropriate .stabs directive.  */
    return;

  else if (name != current_function_file
	   && strcmp (name, current_function_file) != 0)
    {
      if (inside_function && ! TARGET_GAS)
	fprintf (stream, "\t#.file\t%d ", num_source_filenames);
      else
	{
	  ++num_source_filenames;
	  current_function_file = name;
	  fprintf (stream, "\t.file\t%d ", num_source_filenames);
	}

      output_quoted_string (stream, name);
      fprintf (stream, "\n");
    }
}

/* Structure to show the current status of registers and memory.  */

struct shadow_summary
{
  struct {
    unsigned int i     : 31;	/* Mask of int regs */
    unsigned int fp    : 31;	/* Mask of fp regs */
    unsigned int mem   :  1;	/* mem == imem | fpmem */
  } used, defd;
};

/* Summary the effects of expression X on the machine.  Update SUM, a pointer
   to the summary structure.  SET is nonzero if the insn is setting the
   object, otherwise zero.  */

static void
summarize_insn (rtx x, struct shadow_summary *sum, int set)
{
  const char *format_ptr;
  int i, j;

  if (x == 0)
    return;

  switch (GET_CODE (x))
    {
      /* ??? Note that this case would be incorrect if the Alpha had a
	 ZERO_EXTRACT in SET_DEST.  */
    case SET:
      summarize_insn (SET_SRC (x), sum, 0);
      summarize_insn (SET_DEST (x), sum, 1);
      break;

    case CLOBBER:
      summarize_insn (XEXP (x, 0), sum, 1);
      break;

    case USE:
      summarize_insn (XEXP (x, 0), sum, 0);
      break;

    case ASM_OPERANDS:
      for (i = ASM_OPERANDS_INPUT_LENGTH (x) - 1; i >= 0; i--)
	summarize_insn (ASM_OPERANDS_INPUT (x, i), sum, 0);
      break;

    case PARALLEL:
      for (i = XVECLEN (x, 0) - 1; i >= 0; i--)
	summarize_insn (XVECEXP (x, 0, i), sum, 0);
      break;

    case SUBREG:
      summarize_insn (SUBREG_REG (x), sum, 0);
      break;

    case REG:
      {
	int regno = REGNO (x);
	unsigned long mask = ((unsigned long) 1) << (regno % 32);

	if (regno == 31 || regno == 63)
	  break;

	if (set)
	  {
	    if (regno < 32)
	      sum->defd.i |= mask;
	    else
	      sum->defd.fp |= mask;
	  }
	else
	  {
	    if (regno < 32)
	      sum->used.i  |= mask;
	    else
	      sum->used.fp |= mask;
	  }
	}
      break;

    case MEM:
      if (set)
	sum->defd.mem = 1;
      else
	sum->used.mem = 1;

      /* Find the regs used in memory address computation: */
      summarize_insn (XEXP (x, 0), sum, 0);
      break;

    case CONST_INT:   case CONST_DOUBLE:
    case SYMBOL_REF:  case LABEL_REF:     case CONST:
    case SCRATCH:     case ASM_INPUT:
      break;

      /* Handle common unary and binary ops for efficiency.  */
    case COMPARE:  case PLUS:    case MINUS:   case MULT:      case DIV:
    case MOD:      case UDIV:    case UMOD:    case AND:       case IOR:
    case XOR:      case ASHIFT:  case ROTATE:  case ASHIFTRT:  case LSHIFTRT:
    case ROTATERT: case SMIN:    case SMAX:    case UMIN:      case UMAX:
    case NE:       case EQ:      case GE:      case GT:        case LE:
    case LT:       case GEU:     case GTU:     case LEU:       case LTU:
      summarize_insn (XEXP (x, 0), sum, 0);
      summarize_insn (XEXP (x, 1), sum, 0);
      break;

    case NEG:  case NOT:  case SIGN_EXTEND:  case ZERO_EXTEND:
    case TRUNCATE:  case FLOAT_EXTEND:  case FLOAT_TRUNCATE:  case FLOAT:
    case FIX:  case UNSIGNED_FLOAT:  case UNSIGNED_FIX:  case ABS:
    case SQRT:  case FFS:
      summarize_insn (XEXP (x, 0), sum, 0);
      break;

    default:
      format_ptr = GET_RTX_FORMAT (GET_CODE (x));
      for (i = GET_RTX_LENGTH (GET_CODE (x)) - 1; i >= 0; i--)
	switch (format_ptr[i])
	  {
	  case 'e':
	    summarize_insn (XEXP (x, i), sum, 0);
	    break;

	  case 'E':
	    for (j = XVECLEN (x, i) - 1; j >= 0; j--)
	      summarize_insn (XVECEXP (x, i, j), sum, 0);
	    break;

	  case 'i':
	    break;

	  default:
	    gcc_unreachable ();
	  }
    }
}

/* Ensure a sufficient number of `trapb' insns are in the code when
   the user requests code with a trap precision of functions or
   instructions.

   In naive mode, when the user requests a trap-precision of
   "instruction", a trapb is needed after every instruction that may
   generate a trap.  This ensures that the code is resumption safe but
   it is also slow.

   When optimizations are turned on, we delay issuing a trapb as long
   as possible.  In this context, a trap shadow is the sequence of
   instructions that starts with a (potentially) trap generating
   instruction and extends to the next trapb or call_pal instruction
   (but GCC never generates call_pal by itself).  We can delay (and
   therefore sometimes omit) a trapb subject to the following
   conditions:

   (a) On entry to the trap shadow, if any Alpha register or memory
   location contains a value that is used as an operand value by some
   instruction in the trap shadow (live on entry), then no instruction
   in the trap shadow may modify the register or memory location.

   (b) Within the trap shadow, the computation of the base register
   for a memory load or store instruction may not involve using the
   result of an instruction that might generate an UNPREDICTABLE
   result.

   (c) Within the trap shadow, no register may be used more than once
   as a destination register.  (This is to make life easier for the
   trap-handler.)

   (d) The trap shadow may not include any branch instructions.  */

static void
alpha_handle_trap_shadows (void)
{
  struct shadow_summary shadow;
  int trap_pending, exception_nesting;
  rtx i, n;

  trap_pending = 0;
  exception_nesting = 0;
  shadow.used.i = 0;
  shadow.used.fp = 0;
  shadow.used.mem = 0;
  shadow.defd = shadow.used;

  for (i = get_insns (); i ; i = NEXT_INSN (i))
    {
      if (GET_CODE (i) == NOTE)
	{
	  switch (NOTE_KIND (i))
	    {
	    case NOTE_INSN_EH_REGION_BEG:
	      exception_nesting++;
	      if (trap_pending)
		goto close_shadow;
	      break;

	    case NOTE_INSN_EH_REGION_END:
	      exception_nesting--;
	      if (trap_pending)
		goto close_shadow;
	      break;

	    case NOTE_INSN_EPILOGUE_BEG:
	      if (trap_pending && alpha_tp >= ALPHA_TP_FUNC)
		goto close_shadow;
	      break;
	    }
	}
      else if (trap_pending)
	{
	  if (alpha_tp == ALPHA_TP_FUNC)
	    {
	      if (GET_CODE (i) == JUMP_INSN
		  && GET_CODE (PATTERN (i)) == RETURN)
		goto close_shadow;
	    }
	  else if (alpha_tp == ALPHA_TP_INSN)
	    {
	      if (optimize > 0)
		{
		  struct shadow_summary sum;

		  sum.used.i = 0;
		  sum.used.fp = 0;
		  sum.used.mem = 0;
		  sum.defd = sum.used;

		  switch (GET_CODE (i))
		    {
		    case INSN:
		      /* Annoyingly, get_attr_trap will die on these.  */
		      if (GET_CODE (PATTERN (i)) == USE
			  || GET_CODE (PATTERN (i)) == CLOBBER)
			break;

		      summarize_insn (PATTERN (i), &sum, 0);

		      if ((sum.defd.i & shadow.defd.i)
			  || (sum.defd.fp & shadow.defd.fp))
			{
			  /* (c) would be violated */
			  goto close_shadow;
			}

		      /* Combine shadow with summary of current insn: */
		      shadow.used.i   |= sum.used.i;
		      shadow.used.fp  |= sum.used.fp;
		      shadow.used.mem |= sum.used.mem;
		      shadow.defd.i   |= sum.defd.i;
		      shadow.defd.fp  |= sum.defd.fp;
		      shadow.defd.mem |= sum.defd.mem;

		      if ((sum.defd.i & shadow.used.i)
			  || (sum.defd.fp & shadow.used.fp)
			  || (sum.defd.mem & shadow.used.mem))
			{
			  /* (a) would be violated (also takes care of (b))  */
			  gcc_assert (get_attr_trap (i) != TRAP_YES
				      || (!(sum.defd.i & sum.used.i)
					  && !(sum.defd.fp & sum.used.fp)));

			  goto close_shadow;
			}
		      break;

		    case JUMP_INSN:
		    case CALL_INSN:
		    case CODE_LABEL:
		      goto close_shadow;

		    default:
		      gcc_unreachable ();
		    }
		}
	      else
		{
		close_shadow:
		  n = emit_insn_before (gen_trapb (), i);
		  PUT_MODE (n, TImode);
		  PUT_MODE (i, TImode);
		  trap_pending = 0;
		  shadow.used.i = 0;
		  shadow.used.fp = 0;
		  shadow.used.mem = 0;
		  shadow.defd = shadow.used;
		}
	    }
	}

      if ((exception_nesting > 0 || alpha_tp >= ALPHA_TP_FUNC)
	  && GET_CODE (i) == INSN
	  && GET_CODE (PATTERN (i)) != USE
	  && GET_CODE (PATTERN (i)) != CLOBBER
	  && get_attr_trap (i) == TRAP_YES)
	{
	  if (optimize && !trap_pending)
	    summarize_insn (PATTERN (i), &shadow, 0);
	  trap_pending = 1;
	}
    }
}

/* Alpha can only issue instruction groups simultaneously if they are
   suitably aligned.  This is very processor-specific.  */
/* There are a number of entries in alphaev4_insn_pipe and alphaev5_insn_pipe
   that are marked "fake".  These instructions do not exist on that target,
   but it is possible to see these insns with deranged combinations of 
   command-line options, such as "-mtune=ev4 -mmax".  Instead of aborting,
   choose a result at random.  */

enum alphaev4_pipe {
  EV4_STOP = 0,
  EV4_IB0 = 1,
  EV4_IB1 = 2,
  EV4_IBX = 4
};

enum alphaev5_pipe {
  EV5_STOP = 0,
  EV5_NONE = 1,
  EV5_E01 = 2,
  EV5_E0 = 4,
  EV5_E1 = 8,
  EV5_FAM = 16,
  EV5_FA = 32,
  EV5_FM = 64
};

static enum alphaev4_pipe
alphaev4_insn_pipe (rtx insn)
{
  if (recog_memoized (insn) < 0)
    return EV4_STOP;
  if (get_attr_length (insn) != 4)
    return EV4_STOP;

  switch (get_attr_type (insn))
    {
    case TYPE_ILD:
    case TYPE_LDSYM:
    case TYPE_FLD:
    case TYPE_LD_L:
      return EV4_IBX;

    case TYPE_IADD:
    case TYPE_ILOG:
    case TYPE_ICMOV:
    case TYPE_ICMP:
    case TYPE_FST:
    case TYPE_SHIFT:
    case TYPE_IMUL:
    case TYPE_FBR:
    case TYPE_MVI:		/* fake */
      return EV4_IB0;

    case TYPE_IST:
    case TYPE_MISC:
    case TYPE_IBR:
    case TYPE_JSR:
    case TYPE_CALLPAL:
    case TYPE_FCPYS:
    case TYPE_FCMOV:
    case TYPE_FADD:
    case TYPE_FDIV:
    case TYPE_FMUL:
    case TYPE_ST_C:
    case TYPE_MB:
    case TYPE_FSQRT:		/* fake */
    case TYPE_FTOI:		/* fake */
    case TYPE_ITOF:		/* fake */
      return EV4_IB1;

    default:
      gcc_unreachable ();
    }
}

static enum alphaev5_pipe
alphaev5_insn_pipe (rtx insn)
{
  if (recog_memoized (insn) < 0)
    return EV5_STOP;
  if (get_attr_length (insn) != 4)
    return EV5_STOP;

  switch (get_attr_type (insn))
    {
    case TYPE_ILD:
    case TYPE_FLD:
    case TYPE_LDSYM:
    case TYPE_IADD:
    case TYPE_ILOG:
    case TYPE_ICMOV:
    case TYPE_ICMP:
      return EV5_E01;

    case TYPE_IST:
    case TYPE_FST:
    case TYPE_SHIFT:
    case TYPE_IMUL:
    case TYPE_MISC:
    case TYPE_MVI:
    case TYPE_LD_L:
    case TYPE_ST_C:
    case TYPE_MB:
    case TYPE_FTOI:		/* fake */
    case TYPE_ITOF:		/* fake */
      return EV5_E0;

    case TYPE_IBR:
    case TYPE_JSR:
    case TYPE_CALLPAL:
      return EV5_E1;

    case TYPE_FCPYS:
      return EV5_FAM;

    case TYPE_FBR:
    case TYPE_FCMOV:
    case TYPE_FADD:
    case TYPE_FDIV:
    case TYPE_FSQRT:		/* fake */
      return EV5_FA;

    case TYPE_FMUL:
      return EV5_FM;

    default:
      gcc_unreachable ();
    }
}

/* IN_USE is a mask of the slots currently filled within the insn group.
   The mask bits come from alphaev4_pipe above.  If EV4_IBX is set, then
   the insn in EV4_IB0 can be swapped by the hardware into EV4_IB1.

   LEN is, of course, the length of the group in bytes.  */

static rtx
alphaev4_next_group (rtx insn, int *pin_use, int *plen)
{
  int len, in_use;

  len = in_use = 0;

  if (! INSN_P (insn)
      || GET_CODE (PATTERN (insn)) == CLOBBER
      || GET_CODE (PATTERN (insn)) == USE)
    goto next_and_done;

  while (1)
    {
      enum alphaev4_pipe pipe;

      pipe = alphaev4_insn_pipe (insn);
      switch (pipe)
	{
	case EV4_STOP:
	  /* Force complex instructions to start new groups.  */
	  if (in_use)
	    goto done;

	  /* If this is a completely unrecognized insn, it's an asm.
	     We don't know how long it is, so record length as -1 to
	     signal a needed realignment.  */
	  if (recog_memoized (insn) < 0)
	    len = -1;
	  else
	    len = get_attr_length (insn);
	  goto next_and_done;

	case EV4_IBX:
	  if (in_use & EV4_IB0)
	    {
	      if (in_use & EV4_IB1)
		goto done;
	      in_use |= EV4_IB1;
	    }
	  else
	    in_use |= EV4_IB0 | EV4_IBX;
	  break;

	case EV4_IB0:
	  if (in_use & EV4_IB0)
	    {
	      if (!(in_use & EV4_IBX) || (in_use & EV4_IB1))
		goto done;
	      in_use |= EV4_IB1;
	    }
	  in_use |= EV4_IB0;
	  break;

	case EV4_IB1:
	  if (in_use & EV4_IB1)
	    goto done;
	  in_use |= EV4_IB1;
	  break;

	default:
	  gcc_unreachable ();
	}
      len += 4;

      /* Haifa doesn't do well scheduling branches.  */
      if (GET_CODE (insn) == JUMP_INSN)
	goto next_and_done;

    next:
      insn = next_nonnote_insn (insn);

      if (!insn || ! INSN_P (insn))
	goto done;

      /* Let Haifa tell us where it thinks insn group boundaries are.  */
      if (GET_MODE (insn) == TImode)
	goto done;

      if (GET_CODE (insn) == CLOBBER || GET_CODE (insn) == USE)
	goto next;
    }

 next_and_done:
  insn = next_nonnote_insn (insn);

 done:
  *plen = len;
  *pin_use = in_use;
  return insn;
}

/* IN_USE is a mask of the slots currently filled within the insn group.
   The mask bits come from alphaev5_pipe above.  If EV5_E01 is set, then
   the insn in EV5_E0 can be swapped by the hardware into EV5_E1.

   LEN is, of course, the length of the group in bytes.  */

static rtx
alphaev5_next_group (rtx insn, int *pin_use, int *plen)
{
  int len, in_use;

  len = in_use = 0;

  if (! INSN_P (insn)
      || GET_CODE (PATTERN (insn)) == CLOBBER
      || GET_CODE (PATTERN (insn)) == USE)
    goto next_and_done;

  while (1)
    {
      enum alphaev5_pipe pipe;

      pipe = alphaev5_insn_pipe (insn);
      switch (pipe)
	{
	case EV5_STOP:
	  /* Force complex instructions to start new groups.  */
	  if (in_use)
	    goto done;

	  /* If this is a completely unrecognized insn, it's an asm.
	     We don't know how long it is, so record length as -1 to
	     signal a needed realignment.  */
	  if (recog_memoized (insn) < 0)
	    len = -1;
	  else
	    len = get_attr_length (insn);
	  goto next_and_done;

	/* ??? Most of the places below, we would like to assert never
	   happen, as it would indicate an error either in Haifa, or
	   in the scheduling description.  Unfortunately, Haifa never
	   schedules the last instruction of the BB, so we don't have
	   an accurate TI bit to go off.  */
	case EV5_E01:
	  if (in_use & EV5_E0)
	    {
	      if (in_use & EV5_E1)
		goto done;
	      in_use |= EV5_E1;
	    }
	  else
	    in_use |= EV5_E0 | EV5_E01;
	  break;

	case EV5_E0:
	  if (in_use & EV5_E0)
	    {
	      if (!(in_use & EV5_E01) || (in_use & EV5_E1))
		goto done;
	      in_use |= EV5_E1;
	    }
	  in_use |= EV5_E0;
	  break;

	case EV5_E1:
	  if (in_use & EV5_E1)
	    goto done;
	  in_use |= EV5_E1;
	  break;

	case EV5_FAM:
	  if (in_use & EV5_FA)
	    {
	      if (in_use & EV5_FM)
		goto done;
	      in_use |= EV5_FM;
	    }
	  else
	    in_use |= EV5_FA | EV5_FAM;
	  break;

	case EV5_FA:
	  if (in_use & EV5_FA)
	    goto done;
	  in_use |= EV5_FA;
	  break;

	case EV5_FM:
	  if (in_use & EV5_FM)
	    goto done;
	  in_use |= EV5_FM;
	  break;

	case EV5_NONE:
	  break;

	default:
	  gcc_unreachable ();
	}
      len += 4;

      /* Haifa doesn't do well scheduling branches.  */
      /* ??? If this is predicted not-taken, slotting continues, except
	 that no more IBR, FBR, or JSR insns may be slotted.  */
      if (GET_CODE (insn) == JUMP_INSN)
	goto next_and_done;

    next:
      insn = next_nonnote_insn (insn);

      if (!insn || ! INSN_P (insn))
	goto done;

      /* Let Haifa tell us where it thinks insn group boundaries are.  */
      if (GET_MODE (insn) == TImode)
	goto done;

      if (GET_CODE (insn) == CLOBBER || GET_CODE (insn) == USE)
	goto next;
    }

 next_and_done:
  insn = next_nonnote_insn (insn);

 done:
  *plen = len;
  *pin_use = in_use;
  return insn;
}

static rtx
alphaev4_next_nop (int *pin_use)
{
  int in_use = *pin_use;
  rtx nop;

  if (!(in_use & EV4_IB0))
    {
      in_use |= EV4_IB0;
      nop = gen_nop ();
    }
  else if ((in_use & (EV4_IBX|EV4_IB1)) == EV4_IBX)
    {
      in_use |= EV4_IB1;
      nop = gen_nop ();
    }
  else if (TARGET_FP && !(in_use & EV4_IB1))
    {
      in_use |= EV4_IB1;
      nop = gen_fnop ();
    }
  else
    nop = gen_unop ();

  *pin_use = in_use;
  return nop;
}

static rtx
alphaev5_next_nop (int *pin_use)
{
  int in_use = *pin_use;
  rtx nop;

  if (!(in_use & EV5_E1))
    {
      in_use |= EV5_E1;
      nop = gen_nop ();
    }
  else if (TARGET_FP && !(in_use & EV5_FA))
    {
      in_use |= EV5_FA;
      nop = gen_fnop ();
    }
  else if (TARGET_FP && !(in_use & EV5_FM))
    {
      in_use |= EV5_FM;
      nop = gen_fnop ();
    }
  else
    nop = gen_unop ();

  *pin_use = in_use;
  return nop;
}

/* The instruction group alignment main loop.  */

static void
alpha_align_insns (unsigned int max_align,
		   rtx (*next_group) (rtx, int *, int *),
		   rtx (*next_nop) (int *))
{
  /* ALIGN is the known alignment for the insn group.  */
  unsigned int align;
  /* OFS is the offset of the current insn in the insn group.  */
  int ofs;
  int prev_in_use, in_use, len, ldgp;
  rtx i, next;

  /* Let shorten branches care for assigning alignments to code labels.  */
  shorten_branches (get_insns ());

  if (align_functions < 4)
    align = 4;
  else if ((unsigned int) align_functions < max_align)
    align = align_functions;
  else
    align = max_align;

  ofs = prev_in_use = 0;
  i = get_insns ();
  if (GET_CODE (i) == NOTE)
    i = next_nonnote_insn (i);

  ldgp = alpha_function_needs_gp ? 8 : 0;

  while (i)
    {
      next = (*next_group) (i, &in_use, &len);

      /* When we see a label, resync alignment etc.  */
      if (GET_CODE (i) == CODE_LABEL)
	{
	  unsigned int new_align = 1 << label_to_alignment (i);

	  if (new_align >= align)
	    {
	      align = new_align < max_align ? new_align : max_align;
	      ofs = 0;
	    }

	  else if (ofs & (new_align-1))
	    ofs = (ofs | (new_align-1)) + 1;
	  gcc_assert (!len);
	}

      /* Handle complex instructions special.  */
      else if (in_use == 0)
	{
	  /* Asms will have length < 0.  This is a signal that we have
	     lost alignment knowledge.  Assume, however, that the asm
	     will not mis-align instructions.  */
	  if (len < 0)
	    {
	      ofs = 0;
	      align = 4;
	      len = 0;
	    }
	}

      /* If the known alignment is smaller than the recognized insn group,
	 realign the output.  */
      else if ((int) align < len)
	{
	  unsigned int new_log_align = len > 8 ? 4 : 3;
	  rtx prev, where;

	  where = prev = prev_nonnote_insn (i);
	  if (!where || GET_CODE (where) != CODE_LABEL)
	    where = i;

	  /* Can't realign between a call and its gp reload.  */
	  if (! (TARGET_EXPLICIT_RELOCS
		 && prev && GET_CODE (prev) == CALL_INSN))
	    {
	      emit_insn_before (gen_realign (GEN_INT (new_log_align)), where);
	      align = 1 << new_log_align;
	      ofs = 0;
	    }
	}

      /* We may not insert padding inside the initial ldgp sequence.  */
      else if (ldgp > 0)
	ldgp -= len;

      /* If the group won't fit in the same INT16 as the previous,
	 we need to add padding to keep the group together.  Rather
	 than simply leaving the insn filling to the assembler, we
	 can make use of the knowledge of what sorts of instructions
	 were issued in the previous group to make sure that all of
	 the added nops are really free.  */
      else if (ofs + len > (int) align)
	{
	  int nop_count = (align - ofs) / 4;
	  rtx where;

	  /* Insert nops before labels, branches, and calls to truly merge
	     the execution of the nops with the previous instruction group.  */
	  where = prev_nonnote_insn (i);
	  if (where)
	    {
	      if (GET_CODE (where) == CODE_LABEL)
		{
		  rtx where2 = prev_nonnote_insn (where);
		  if (where2 && GET_CODE (where2) == JUMP_INSN)
		    where = where2;
		}
	      else if (GET_CODE (where) == INSN)
		where = i;
	    }
	  else
	    where = i;

	  do
	    emit_insn_before ((*next_nop)(&prev_in_use), where);
	  while (--nop_count);
	  ofs = 0;
	}

      ofs = (ofs + len) & (align - 1);
      prev_in_use = in_use;
      i = next;
    }
}

/* Insert an unop between a noreturn function call and GP load.  */

static void
alpha_pad_noreturn (void)
{
  rtx insn, next;

  for (insn = get_insns (); insn; insn = NEXT_INSN (insn))
    {
      if (!CALL_P (insn)
	  || !find_reg_note (insn, REG_NORETURN, NULL_RTX))
        continue;

      next = next_active_insn (insn);

      if (next)
	{
	  rtx pat = PATTERN (next);

	  if (GET_CODE (pat) == SET
	      && GET_CODE (SET_SRC (pat)) == UNSPEC_VOLATILE
	      && XINT (SET_SRC (pat), 1) == UNSPECV_LDGP1)
	    emit_insn_after (gen_unop (), insn);
	}
    }
}

/* Machine dependent reorg pass.  */

static void
alpha_reorg (void)
{
  /* Workaround for a linker error that triggers when an
     exception handler immediatelly follows a noreturn function.

     The instruction stream from an object file:

  54:   00 40 5b 6b     jsr     ra,(t12),58 <__func+0x58>
  58:   00 00 ba 27     ldah    gp,0(ra)
  5c:   00 00 bd 23     lda     gp,0(gp)
  60:   00 00 7d a7     ldq     t12,0(gp)
  64:   00 40 5b 6b     jsr     ra,(t12),68 <__func+0x68>

     was converted in the final link pass to:

   fdb24:       a0 03 40 d3     bsr     ra,fe9a8 <_called_func+0x8>
   fdb28:       00 00 fe 2f     unop
   fdb2c:       00 00 fe 2f     unop
   fdb30:       30 82 7d a7     ldq     t12,-32208(gp)
   fdb34:       00 40 5b 6b     jsr     ra,(t12),fdb38 <__func+0x68>

     GP load instructions were wrongly cleared by the linker relaxation
     pass.  This workaround prevents removal of GP loads by inserting
     an unop instruction between a noreturn function call and
     exception handler prologue.  */

  if (current_function_has_exception_handlers ())
    alpha_pad_noreturn ();

  if (alpha_tp != ALPHA_TP_PROG || flag_exceptions)
    alpha_handle_trap_shadows ();

  /* Due to the number of extra trapb insns, don't bother fixing up
     alignment when trap precision is instruction.  Moreover, we can
     only do our job when sched2 is run.  */
  if (optimize && !optimize_size
      && alpha_tp != ALPHA_TP_INSN
      && flag_schedule_insns_after_reload)
    {
      if (alpha_tune == PROCESSOR_EV4)
	alpha_align_insns (8, alphaev4_next_group, alphaev4_next_nop);
      else if (alpha_tune == PROCESSOR_EV5)
	alpha_align_insns (16, alphaev5_next_group, alphaev5_next_nop);
    }
}

#if !TARGET_ABI_UNICOSMK

#ifdef HAVE_STAMP_H
#include <stamp.h>
#endif

static void
alpha_file_start (void)
{
#ifdef OBJECT_FORMAT_ELF
  /* If emitting dwarf2 debug information, we cannot generate a .file
     directive to start the file, as it will conflict with dwarf2out
     file numbers.  So it's only useful when emitting mdebug output.  */
  targetm.file_start_file_directive = (write_symbols == DBX_DEBUG);
#endif

  default_file_start ();
#ifdef MS_STAMP
  fprintf (asm_out_file, "\t.verstamp %d %d\n", MS_STAMP, LS_STAMP);
#endif

  fputs ("\t.set noreorder\n", asm_out_file);
  fputs ("\t.set volatile\n", asm_out_file);
  if (!TARGET_ABI_OPEN_VMS)
    fputs ("\t.set noat\n", asm_out_file);
  if (TARGET_EXPLICIT_RELOCS)
    fputs ("\t.set nomacro\n", asm_out_file);
  if (TARGET_SUPPORT_ARCH | TARGET_BWX | TARGET_MAX | TARGET_FIX | TARGET_CIX)
    {
      const char *arch;

      if (alpha_cpu == PROCESSOR_EV6 || TARGET_FIX || TARGET_CIX)
	arch = "ev6";
      else if (TARGET_MAX)
	arch = "pca56";
      else if (TARGET_BWX)
	arch = "ev56";
      else if (alpha_cpu == PROCESSOR_EV5)
	arch = "ev5";
      else
	arch = "ev4";

      fprintf (asm_out_file, "\t.arch %s\n", arch);
    }
}
#endif

#ifdef OBJECT_FORMAT_ELF
/* Since we don't have a .dynbss section, we should not allow global
   relocations in the .rodata section.  */

static int
alpha_elf_reloc_rw_mask (void)
{
  return flag_pic ? 3 : 2;
}

/* Return a section for X.  The only special thing we do here is to
   honor small data.  */

static section *
alpha_elf_select_rtx_section (enum machine_mode mode, rtx x,
			      unsigned HOST_WIDE_INT align)
{
  if (TARGET_SMALL_DATA && GET_MODE_SIZE (mode) <= g_switch_value)
    /* ??? Consider using mergeable sdata sections.  */
    return sdata_section;
  else
    return default_elf_select_rtx_section (mode, x, align);
}

static unsigned int
alpha_elf_section_type_flags (tree decl, const char *name, int reloc)
{
  unsigned int flags = 0;

  if (strcmp (name, ".sdata") == 0
      || strncmp (name, ".sdata.", 7) == 0
      || strncmp (name, ".gnu.linkonce.s.", 16) == 0
      || strcmp (name, ".sbss") == 0
      || strncmp (name, ".sbss.", 6) == 0
      || strncmp (name, ".gnu.linkonce.sb.", 17) == 0)
    flags = SECTION_SMALL;

  flags |= default_section_type_flags (decl, name, reloc);
  return flags;
}
#endif /* OBJECT_FORMAT_ELF */

/* Structure to collect function names for final output in link section.  */
/* Note that items marked with GTY can't be ifdef'ed out.  */

enum links_kind {KIND_UNUSED, KIND_LOCAL, KIND_EXTERN};
enum reloc_kind {KIND_LINKAGE, KIND_CODEADDR};

struct alpha_links GTY(())
{
  int num;
  rtx linkage;
  enum links_kind lkind;
  enum reloc_kind rkind;
};

struct alpha_funcs GTY(())
{
  int num;
  splay_tree GTY ((param1_is (char *), param2_is (struct alpha_links *)))
    links;
};

static GTY ((param1_is (char *), param2_is (struct alpha_links *)))
  splay_tree alpha_links_tree;
static GTY ((param1_is (tree), param2_is (struct alpha_funcs *)))
  splay_tree alpha_funcs_tree;

static GTY(()) int alpha_funcs_num;

#if TARGET_ABI_OPEN_VMS

/* Return the VMS argument type corresponding to MODE.  */

enum avms_arg_type
alpha_arg_type (enum machine_mode mode)
{
  switch (mode)
    {
    case SFmode:
      return TARGET_FLOAT_VAX ? FF : FS;
    case DFmode:
      return TARGET_FLOAT_VAX ? FD : FT;
    default:
      return I64;
    }
}

/* Return an rtx for an integer representing the VMS Argument Information
   register value.  */

rtx
alpha_arg_info_reg_val (CUMULATIVE_ARGS cum)
{
  unsigned HOST_WIDE_INT regval = cum.num_args;
  int i;

  for (i = 0; i < 6; i++)
    regval |= ((int) cum.atypes[i]) << (i * 3 + 8);

  return GEN_INT (regval);
}

/* Make (or fake) .linkage entry for function call.

   IS_LOCAL is 0 if name is used in call, 1 if name is used in definition.

   Return an SYMBOL_REF rtx for the linkage.  */

rtx
alpha_need_linkage (const char *name, int is_local)
{
  splay_tree_node node;
  struct alpha_links *al;

  if (name[0] == '*')
    name++;

  if (is_local)
    {
      struct alpha_funcs *cfaf;

      if (!alpha_funcs_tree)
        alpha_funcs_tree = splay_tree_new_ggc ((splay_tree_compare_fn)
					       splay_tree_compare_pointers);

      cfaf = (struct alpha_funcs *) ggc_alloc (sizeof (struct alpha_funcs));

      cfaf->links = 0;
      cfaf->num = ++alpha_funcs_num;

      splay_tree_insert (alpha_funcs_tree,
			 (splay_tree_key) current_function_decl,
			 (splay_tree_value) cfaf);
    }

  if (alpha_links_tree)
    {
      /* Is this name already defined?  */

      node = splay_tree_lookup (alpha_links_tree, (splay_tree_key) name);
      if (node)
	{
	  al = (struct alpha_links *) node->value;
	  if (is_local)
	    {
	      /* Defined here but external assumed.  */
	      if (al->lkind == KIND_EXTERN)
		al->lkind = KIND_LOCAL;
	    }
	  else
	    {
	      /* Used here but unused assumed.  */
	      if (al->lkind == KIND_UNUSED)
		al->lkind = KIND_LOCAL;
	    }
	  return al->linkage;
	}
    }
  else
    alpha_links_tree = splay_tree_new_ggc ((splay_tree_compare_fn) strcmp);

  al = (struct alpha_links *) ggc_alloc (sizeof (struct alpha_links));
  name = ggc_strdup (name);

  /* Assume external if no definition.  */
  al->lkind = (is_local ? KIND_UNUSED : KIND_EXTERN);

  /* Ensure we have an IDENTIFIER so assemble_name can mark it used.  */
  get_identifier (name);

  /* Construct a SYMBOL_REF for us to call.  */
  {
    size_t name_len = strlen (name);
    char *linksym = XALLOCAVEC (char, name_len + 6);
    linksym[0] = '$';
    memcpy (linksym + 1, name, name_len);
    memcpy (linksym + 1 + name_len, "..lk", 5);
    al->linkage = gen_rtx_SYMBOL_REF (Pmode,
				      ggc_alloc_string (linksym, name_len + 5));
  }

  splay_tree_insert (alpha_links_tree, (splay_tree_key) name,
		     (splay_tree_value) al);

  return al->linkage;
}

rtx
alpha_use_linkage (rtx linkage, tree cfundecl, int lflag, int rflag)
{
  splay_tree_node cfunnode;
  struct alpha_funcs *cfaf;
  struct alpha_links *al;
  const char *name = XSTR (linkage, 0);

  cfaf = (struct alpha_funcs *) 0;
  al = (struct alpha_links *) 0;

  cfunnode = splay_tree_lookup (alpha_funcs_tree, (splay_tree_key) cfundecl);
  cfaf = (struct alpha_funcs *) cfunnode->value;

  if (cfaf->links)
    {
      splay_tree_node lnode;

      /* Is this name already defined?  */

      lnode = splay_tree_lookup (cfaf->links, (splay_tree_key) name);
      if (lnode)
	al = (struct alpha_links *) lnode->value;
    }
  else
    cfaf->links = splay_tree_new_ggc ((splay_tree_compare_fn) strcmp);

  if (!al)
    {
      size_t name_len;
      size_t buflen;
      char buf [512];
      char *linksym;
      splay_tree_node node = 0;
      struct alpha_links *anl;

      if (name[0] == '*')
	name++;

      name_len = strlen (name);

      al = (struct alpha_links *) ggc_alloc (sizeof (struct alpha_links));
      al->num = cfaf->num;

      node = splay_tree_lookup (alpha_links_tree, (splay_tree_key) name);
      if (node)
	{
	  anl = (struct alpha_links *) node->value;
	  al->lkind = anl->lkind;
	}

      sprintf (buf, "$%d..%s..lk", cfaf->num, name);
      buflen = strlen (buf);
      linksym = XALLOCAVEC (char, buflen + 1);
      memcpy (linksym, buf, buflen + 1);

      al->linkage = gen_rtx_SYMBOL_REF
	(Pmode, ggc_alloc_string (linksym, buflen + 1));

      splay_tree_insert (cfaf->links, (splay_tree_key) name,
			 (splay_tree_value) al);
    }

  if (rflag)
    al->rkind = KIND_CODEADDR;
  else
    al->rkind = KIND_LINKAGE;

  if (lflag)
    return gen_rtx_MEM (Pmode, plus_constant (al->linkage, 8));
  else
    return al->linkage;
}

static int
alpha_write_one_linkage (splay_tree_node node, void *data)
{
  const char *const name = (const char *) node->key;
  struct alpha_links *link = (struct alpha_links *) node->value;
  FILE *stream = (FILE *) data;

  fprintf (stream, "$%d..%s..lk:\n", link->num, name);
  if (link->rkind == KIND_CODEADDR)
    {
      if (link->lkind == KIND_LOCAL)
	{
	  /* Local and used */
	  fprintf (stream, "\t.quad %s..en\n", name);
	}
      else
	{
	  /* External and used, request code address.  */
	  fprintf (stream, "\t.code_address %s\n", name);
	}
    }
  else
    {
      if (link->lkind == KIND_LOCAL)
	{
	  /* Local and used, build linkage pair.  */
	  fprintf (stream, "\t.quad %s..en\n", name);
	  fprintf (stream, "\t.quad %s\n", name);
	}
      else
	{
	  /* External and used, request linkage pair.  */
	  fprintf (stream, "\t.linkage %s\n", name);
	}
    }

  return 0;
}

static void
alpha_write_linkage (FILE *stream, const char *funname, tree fundecl)
{
  splay_tree_node node;
  struct alpha_funcs *func;

  fprintf (stream, "\t.link\n");
  fprintf (stream, "\t.align 3\n");
  in_section = NULL;

  node = splay_tree_lookup (alpha_funcs_tree, (splay_tree_key) fundecl);
  func = (struct alpha_funcs *) node->value;

  fputs ("\t.name ", stream);
  assemble_name (stream, funname);
  fputs ("..na\n", stream);
  ASM_OUTPUT_LABEL (stream, funname);
  fprintf (stream, "\t.pdesc ");
  assemble_name (stream, funname);
  fprintf (stream, "..en,%s\n",
	   alpha_procedure_type == PT_STACK ? "stack"
	   : alpha_procedure_type == PT_REGISTER ? "reg" : "null");

  if (func->links)
    {
      splay_tree_foreach (func->links, alpha_write_one_linkage, stream);
      /* splay_tree_delete (func->links); */
    }
}

/* Given a decl, a section name, and whether the decl initializer
   has relocs, choose attributes for the section.  */

#define SECTION_VMS_OVERLAY	SECTION_FORGET
#define SECTION_VMS_GLOBAL SECTION_MACH_DEP
#define SECTION_VMS_INITIALIZE (SECTION_VMS_GLOBAL << 1)

static unsigned int
vms_section_type_flags (tree decl, const char *name, int reloc)
{
  unsigned int flags = default_section_type_flags (decl, name, reloc);

  if (decl && DECL_ATTRIBUTES (decl)
      && lookup_attribute ("overlaid", DECL_ATTRIBUTES (decl)))
    flags |= SECTION_VMS_OVERLAY;
  if (decl && DECL_ATTRIBUTES (decl)
      && lookup_attribute ("global", DECL_ATTRIBUTES (decl)))
    flags |= SECTION_VMS_GLOBAL;
  if (decl && DECL_ATTRIBUTES (decl)
      && lookup_attribute ("initialize", DECL_ATTRIBUTES (decl)))
    flags |= SECTION_VMS_INITIALIZE;

  return flags;
}

/* Switch to an arbitrary section NAME with attributes as specified
   by FLAGS.  ALIGN specifies any known alignment requirements for
   the section; 0 if the default should be used.  */

static void
vms_asm_named_section (const char *name, unsigned int flags, 
		       tree decl ATTRIBUTE_UNUSED)
{
  fputc ('\n', asm_out_file);
  fprintf (asm_out_file, ".section\t%s", name);

  if (flags & SECTION_VMS_OVERLAY)
    fprintf (asm_out_file, ",OVR");
  if (flags & SECTION_VMS_GLOBAL)
    fprintf (asm_out_file, ",GBL");
  if (flags & SECTION_VMS_INITIALIZE)
    fprintf (asm_out_file, ",NOMOD");
  if (flags & SECTION_DEBUG)
    fprintf (asm_out_file, ",NOWRT");

  fputc ('\n', asm_out_file);
}

/* Record an element in the table of global constructors.  SYMBOL is
   a SYMBOL_REF of the function to be called; PRIORITY is a number
   between 0 and MAX_INIT_PRIORITY.

   Differs from default_ctors_section_asm_out_constructor in that the
   width of the .ctors entry is always 64 bits, rather than the 32 bits
   used by a normal pointer.  */

static void
vms_asm_out_constructor (rtx symbol, int priority ATTRIBUTE_UNUSED)
{
  switch_to_section (ctors_section);
  assemble_align (BITS_PER_WORD);
  assemble_integer (symbol, UNITS_PER_WORD, BITS_PER_WORD, 1);
}

static void
vms_asm_out_destructor (rtx symbol, int priority ATTRIBUTE_UNUSED)
{
  switch_to_section (dtors_section);
  assemble_align (BITS_PER_WORD);
  assemble_integer (symbol, UNITS_PER_WORD, BITS_PER_WORD, 1);
}
#else

rtx
alpha_need_linkage (const char *name ATTRIBUTE_UNUSED,
		    int is_local ATTRIBUTE_UNUSED)
{
  return NULL_RTX;
}

rtx
alpha_use_linkage (rtx linkage ATTRIBUTE_UNUSED,
		   tree cfundecl ATTRIBUTE_UNUSED,
		   int lflag ATTRIBUTE_UNUSED,
		   int rflag ATTRIBUTE_UNUSED)
{
  return NULL_RTX;
}

#endif /* TARGET_ABI_OPEN_VMS */

#if TARGET_ABI_UNICOSMK

/* This evaluates to true if we do not know how to pass TYPE solely in
   registers.  This is the case for all arguments that do not fit in two
   registers.  */

static bool
unicosmk_must_pass_in_stack (enum machine_mode mode, const_tree type)
{
  if (type == NULL)
    return false;

  if (TREE_CODE (TYPE_SIZE (type)) != INTEGER_CST)
    return true;
  if (TREE_ADDRESSABLE (type))
    return true;

  return ALPHA_ARG_SIZE (mode, type, 0) > 2;
}

/* Define the offset between two registers, one to be eliminated, and the
   other its replacement, at the start of a routine.  */

int
unicosmk_initial_elimination_offset (int from, int to)
{
  int fixed_size;

  fixed_size = alpha_sa_size();
  if (fixed_size != 0)
    fixed_size += 48;

  if (from == FRAME_POINTER_REGNUM && to == HARD_FRAME_POINTER_REGNUM)
    return -fixed_size;
  else if (from == ARG_POINTER_REGNUM && to == HARD_FRAME_POINTER_REGNUM)
    return 0;
  else if (from == FRAME_POINTER_REGNUM && to == STACK_POINTER_REGNUM)
    return (ALPHA_ROUND (crtl->outgoing_args_size)
	    + ALPHA_ROUND (get_frame_size()));
  else if (from == ARG_POINTER_REGNUM && to == STACK_POINTER_REGNUM)
    return (ALPHA_ROUND (fixed_size)
	    + ALPHA_ROUND (get_frame_size()
			   + crtl->outgoing_args_size));
  else
    gcc_unreachable ();
}

/* Output the module name for .ident and .end directives. We have to strip
   directories and add make sure that the module name starts with a letter
   or '$'.  */

static void
unicosmk_output_module_name (FILE *file)
{
  const char *name = lbasename (main_input_filename);
  unsigned len = strlen (name);
  char *clean_name = alloca (len + 2);
  char *ptr = clean_name;

  /* CAM only accepts module names that start with a letter or '$'. We
     prefix the module name with a '$' if necessary.  */

  if (!ISALPHA (*name))
    *ptr++ = '$';
  memcpy (ptr, name, len + 1);
  clean_symbol_name (clean_name);
  fputs (clean_name, file);
}

/* Output the definition of a common variable.  */

void
unicosmk_output_common (FILE *file, const char *name, int size, int align)
{
  tree name_tree;
  printf ("T3E__: common %s\n", name);

  in_section = NULL;
  fputs("\t.endp\n\n\t.psect ", file);
  assemble_name(file, name);
  fprintf(file, ",%d,common\n", floor_log2 (align / BITS_PER_UNIT));
  fprintf(file, "\t.byte\t0:%d\n", size);

  /* Mark the symbol as defined in this module.  */
  name_tree = get_identifier (name);
  TREE_ASM_WRITTEN (name_tree) = 1;
}

#define SECTION_PUBLIC SECTION_MACH_DEP
#define SECTION_MAIN (SECTION_PUBLIC << 1)
static int current_section_align;

/* A get_unnamed_section callback for switching to the text section.  */

static void
unicosmk_output_text_section_asm_op (const void *data ATTRIBUTE_UNUSED)
{
  static int count = 0;
  fprintf (asm_out_file, "\t.endp\n\n\t.psect\tgcc@text___%d,code\n", count++);
}

/* A get_unnamed_section callback for switching to the data section.  */

static void
unicosmk_output_data_section_asm_op (const void *data ATTRIBUTE_UNUSED)
{
  static int count = 1;
  fprintf (asm_out_file, "\t.endp\n\n\t.psect\tgcc@data___%d,data\n", count++);
}

/* Implement TARGET_ASM_INIT_SECTIONS.

   The Cray assembler is really weird with respect to sections. It has only
   named sections and you can't reopen a section once it has been closed.
   This means that we have to generate unique names whenever we want to
   reenter the text or the data section.  */

static void
unicosmk_init_sections (void)
{
  text_section = get_unnamed_section (SECTION_CODE,
				      unicosmk_output_text_section_asm_op,
				      NULL);
  data_section = get_unnamed_section (SECTION_WRITE,
				      unicosmk_output_data_section_asm_op,
				      NULL);
  readonly_data_section = data_section;
}

static unsigned int
unicosmk_section_type_flags (tree decl, const char *name,
			     int reloc ATTRIBUTE_UNUSED)
{
  unsigned int flags = default_section_type_flags (decl, name, reloc);

  if (!decl)
    return flags;

  if (TREE_CODE (decl) == FUNCTION_DECL)
    {
      current_section_align = floor_log2 (FUNCTION_BOUNDARY / BITS_PER_UNIT);
      if (align_functions_log > current_section_align)
	current_section_align = align_functions_log;

      if (! strcmp (IDENTIFIER_POINTER (DECL_ASSEMBLER_NAME (decl)), "main"))
	flags |= SECTION_MAIN;
    }
  else
    current_section_align = floor_log2 (DECL_ALIGN (decl) / BITS_PER_UNIT);

  if (TREE_PUBLIC (decl))
    flags |= SECTION_PUBLIC;

  return flags;
}

/* Generate a section name for decl and associate it with the
   declaration.  */

static void
unicosmk_unique_section (tree decl, int reloc ATTRIBUTE_UNUSED)
{
  const char *name;
  int len;

  gcc_assert (decl);

  name = IDENTIFIER_POINTER (DECL_ASSEMBLER_NAME (decl));
  name = default_strip_name_encoding (name);
  len = strlen (name);

  if (TREE_CODE (decl) == FUNCTION_DECL)
    {
      char *string;

      /* It is essential that we prefix the section name here because
	 otherwise the section names generated for constructors and
	 destructors confuse collect2.  */

      string = alloca (len + 6);
      sprintf (string, "code@%s", name);
      DECL_SECTION_NAME (decl) = build_string (len + 5, string);
    }
  else if (TREE_PUBLIC (decl))
    DECL_SECTION_NAME (decl) = build_string (len, name);
  else
    {
      char *string;

      string = alloca (len + 6);
      sprintf (string, "data@%s", name);
      DECL_SECTION_NAME (decl) = build_string (len + 5, string);
    }
}

/* Switch to an arbitrary section NAME with attributes as specified
   by FLAGS.  ALIGN specifies any known alignment requirements for
   the section; 0 if the default should be used.  */

static void
unicosmk_asm_named_section (const char *name, unsigned int flags, 
			    tree decl ATTRIBUTE_UNUSED)
{
  const char *kind;

  /* Close the previous section.  */

  fputs ("\t.endp\n\n", asm_out_file);

  /* Find out what kind of section we are opening.  */

  if (flags & SECTION_MAIN)
    fputs ("\t.start\tmain\n", asm_out_file);

  if (flags & SECTION_CODE)
    kind = "code";
  else if (flags & SECTION_PUBLIC)
    kind = "common";
  else
    kind = "data";

  if (current_section_align != 0)
    fprintf (asm_out_file, "\t.psect\t%s,%d,%s\n", name,
	     current_section_align, kind);
  else
    fprintf (asm_out_file, "\t.psect\t%s,%s\n", name, kind);
}

static void
unicosmk_insert_attributes (tree decl, tree *attr_ptr ATTRIBUTE_UNUSED)
{
  if (DECL_P (decl)
      && (TREE_PUBLIC (decl) || TREE_CODE (decl) == FUNCTION_DECL))
    unicosmk_unique_section (decl, 0);
}

/* Output an alignment directive. We have to use the macro 'gcc@code@align'
   in code sections because .align fill unused space with zeroes.  */

void
unicosmk_output_align (FILE *file, int align)
{
  if (inside_function)
    fprintf (file, "\tgcc@code@align\t%d\n", align);
  else
    fprintf (file, "\t.align\t%d\n", align);
}

/* Add a case vector to the current function's list of deferred case
   vectors. Case vectors have to be put into a separate section because CAM
   does not allow data definitions in code sections.  */

void
unicosmk_defer_case_vector (rtx lab, rtx vec)
{
  struct machine_function *machine = cfun->machine;

  vec = gen_rtx_EXPR_LIST (VOIDmode, lab, vec);
  machine->addr_list = gen_rtx_EXPR_LIST (VOIDmode, vec,
					  machine->addr_list);
}

/* Output a case vector.  */

static void
unicosmk_output_addr_vec (FILE *file, rtx vec)
{
  rtx lab  = XEXP (vec, 0);
  rtx body = XEXP (vec, 1);
  int vlen = XVECLEN (body, 0);
  int idx;

  (*targetm.asm_out.internal_label) (file, "L", CODE_LABEL_NUMBER (lab));

  for (idx = 0; idx < vlen; idx++)
    {
      ASM_OUTPUT_ADDR_VEC_ELT
        (file, CODE_LABEL_NUMBER (XEXP (XVECEXP (body, 0, idx), 0)));
    }
}

/* Output current function's deferred case vectors.  */

static void
unicosmk_output_deferred_case_vectors (FILE *file)
{
  struct machine_function *machine = cfun->machine;
  rtx t;

  if (machine->addr_list == NULL_RTX)
    return;

  switch_to_section (data_section);
  for (t = machine->addr_list; t; t = XEXP (t, 1))
    unicosmk_output_addr_vec (file, XEXP (t, 0));
}

/* Generate the name of the SSIB section for the current function.  */

#define SSIB_PREFIX "__SSIB_"
#define SSIB_PREFIX_LEN 7

static const char *
unicosmk_ssib_name (void)
{
  /* This is ok since CAM won't be able to deal with names longer than that
     anyway.  */

  static char name[256];

  rtx x;
  const char *fnname;
  int len;

  x = DECL_RTL (cfun->decl);
  gcc_assert (GET_CODE (x) == MEM);
  x = XEXP (x, 0);
  gcc_assert (GET_CODE (x) == SYMBOL_REF);
  fnname = XSTR (x, 0);

  len = strlen (fnname);
  if (len + SSIB_PREFIX_LEN > 255)
    len = 255 - SSIB_PREFIX_LEN;

  strcpy (name, SSIB_PREFIX);
  strncpy (name + SSIB_PREFIX_LEN, fnname, len);
  name[len + SSIB_PREFIX_LEN] = 0;

  return name;
}

/* Set up the dynamic subprogram information block (DSIB) and update the
   frame pointer register ($15) for subroutines which have a frame. If the
   subroutine doesn't have a frame, simply increment $15.  */

static void
unicosmk_gen_dsib (unsigned long *imaskP)
{
  if (alpha_procedure_type == PT_STACK)
    {
      const char *ssib_name;
      rtx mem;

      /* Allocate 64 bytes for the DSIB.  */

      FRP (emit_insn (gen_adddi3 (stack_pointer_rtx, stack_pointer_rtx,
                                  GEN_INT (-64))));
      emit_insn (gen_blockage ());

      /* Save the return address.  */

      mem = gen_rtx_MEM (DImode, plus_constant (stack_pointer_rtx, 56));
      set_mem_alias_set (mem, alpha_sr_alias_set);
      FRP (emit_move_insn (mem, gen_rtx_REG (DImode, REG_RA)));
      (*imaskP) &= ~(1UL << REG_RA);

      /* Save the old frame pointer.  */

      mem = gen_rtx_MEM (DImode, plus_constant (stack_pointer_rtx, 48));
      set_mem_alias_set (mem, alpha_sr_alias_set);
      FRP (emit_move_insn (mem, hard_frame_pointer_rtx));
      (*imaskP) &= ~(1UL << HARD_FRAME_POINTER_REGNUM);

      emit_insn (gen_blockage ());

      /* Store the SSIB pointer.  */

      ssib_name = ggc_strdup (unicosmk_ssib_name ());
      mem = gen_rtx_MEM (DImode, plus_constant (stack_pointer_rtx, 32));
      set_mem_alias_set (mem, alpha_sr_alias_set);

      FRP (emit_move_insn (gen_rtx_REG (DImode, 5),
                           gen_rtx_SYMBOL_REF (Pmode, ssib_name)));
      FRP (emit_move_insn (mem, gen_rtx_REG (DImode, 5)));

      /* Save the CIW index.  */

      mem = gen_rtx_MEM (DImode, plus_constant (stack_pointer_rtx, 24));
      set_mem_alias_set (mem, alpha_sr_alias_set);
      FRP (emit_move_insn (mem, gen_rtx_REG (DImode, 25)));

      emit_insn (gen_blockage ());

      /* Set the new frame pointer.  */

      FRP (emit_insn (gen_adddi3 (hard_frame_pointer_rtx,
                                  stack_pointer_rtx, GEN_INT (64))));

    }
  else
    {
      /* Increment the frame pointer register to indicate that we do not
         have a frame.  */

      FRP (emit_insn (gen_adddi3 (hard_frame_pointer_rtx,
                                  hard_frame_pointer_rtx, const1_rtx)));
    }
}

/* Output the static subroutine information block for the current
   function.  */

static void
unicosmk_output_ssib (FILE *file, const char *fnname)
{
  int len;
  int i;
  rtx x;
  rtx ciw;
  struct machine_function *machine = cfun->machine;

  in_section = NULL;
  fprintf (file, "\t.endp\n\n\t.psect\t%s%s,data\n", user_label_prefix,
	   unicosmk_ssib_name ());

  /* Some required stuff and the function name length.  */

  len = strlen (fnname);
  fprintf (file, "\t.quad\t^X20008%2.2X28\n", len);

  /* Saved registers
     ??? We don't do that yet.  */

  fputs ("\t.quad\t0\n", file);

  /* Function address.  */

  fputs ("\t.quad\t", file);
  assemble_name (file, fnname);
  putc ('\n', file);

  fputs ("\t.quad\t0\n", file);
  fputs ("\t.quad\t0\n", file);

  /* Function name.
     ??? We do it the same way Cray CC does it but this could be
     simplified.  */

  for( i = 0; i < len; i++ )
    fprintf (file, "\t.byte\t%d\n", (int)(fnname[i]));
  if( (len % 8) == 0 )
    fputs ("\t.quad\t0\n", file);
  else
    fprintf (file, "\t.bits\t%d : 0\n", (8 - (len % 8))*8);

  /* All call information words used in the function.  */

  for (x = machine->first_ciw; x; x = XEXP (x, 1))
    {
      ciw = XEXP (x, 0);
#if HOST_BITS_PER_WIDE_INT == 32
      fprintf (file, "\t.quad\t" HOST_WIDE_INT_PRINT_DOUBLE_HEX "\n",
	       CONST_DOUBLE_HIGH (ciw), CONST_DOUBLE_LOW (ciw));
#else
      fprintf (file, "\t.quad\t" HOST_WIDE_INT_PRINT_HEX "\n", INTVAL (ciw));
#endif
    }
}

/* Add a call information word (CIW) to the list of the current function's
   CIWs and return its index.

   X is a CONST_INT or CONST_DOUBLE representing the CIW.  */

rtx
unicosmk_add_call_info_word (rtx x)
{
  rtx node;
  struct machine_function *machine = cfun->machine;

  node = gen_rtx_EXPR_LIST (VOIDmode, x, NULL_RTX);
  if (machine->first_ciw == NULL_RTX)
    machine->first_ciw = node;
  else
    XEXP (machine->last_ciw, 1) = node;

  machine->last_ciw = node;
  ++machine->ciw_count;

  return GEN_INT (machine->ciw_count
		  + strlen (current_function_name ())/8 + 5);
}

/* The Cray assembler doesn't accept extern declarations for symbols which
   are defined in the same file. We have to keep track of all global
   symbols which are referenced and/or defined in a source file and output
   extern declarations for those which are referenced but not defined at
   the end of file.  */

/* List of identifiers for which an extern declaration might have to be
   emitted.  */
/* FIXME: needs to use GC, so it can be saved and restored for PCH.  */

struct unicosmk_extern_list
{
  struct unicosmk_extern_list *next;
  const char *name;
};

static struct unicosmk_extern_list *unicosmk_extern_head = 0;

/* Output extern declarations which are required for every asm file.  */

static void
unicosmk_output_default_externs (FILE *file)
{
  static const char *const externs[] =
    { "__T3E_MISMATCH" };

  int i;
  int n;

  n = ARRAY_SIZE (externs);

  for (i = 0; i < n; i++)
    fprintf (file, "\t.extern\t%s\n", externs[i]);
}

/* Output extern declarations for global symbols which are have been
   referenced but not defined.  */

static void
unicosmk_output_externs (FILE *file)
{
  struct unicosmk_extern_list *p;
  const char *real_name;
  int len;
  tree name_tree;

  len = strlen (user_label_prefix);
  for (p = unicosmk_extern_head; p != 0; p = p->next)
    {
      /* We have to strip the encoding and possibly remove user_label_prefix
	 from the identifier in order to handle -fleading-underscore and
	 explicit asm names correctly (cf. gcc.dg/asm-names-1.c).  */
      real_name = default_strip_name_encoding (p->name);
      if (len && p->name[0] == '*'
	  && !memcmp (real_name, user_label_prefix, len))
	real_name += len;

      name_tree = get_identifier (real_name);
      if (! TREE_ASM_WRITTEN (name_tree))
	{
	  TREE_ASM_WRITTEN (name_tree) = 1;
	  fputs ("\t.extern\t", file);
	  assemble_name (file, p->name);
	  putc ('\n', file);
	}
    }
}

/* Record an extern.  */

void
unicosmk_add_extern (const char *name)
{
  struct unicosmk_extern_list *p;

  p = (struct unicosmk_extern_list *)
       xmalloc (sizeof (struct unicosmk_extern_list));
  p->next = unicosmk_extern_head;
  p->name = name;
  unicosmk_extern_head = p;
}

/* The Cray assembler generates incorrect code if identifiers which
   conflict with register names are used as instruction operands. We have
   to replace such identifiers with DEX expressions.  */

/* Structure to collect identifiers which have been replaced by DEX
   expressions.  */
/* FIXME: needs to use GC, so it can be saved and restored for PCH.  */

struct unicosmk_dex {
  struct unicosmk_dex *next;
  const char *name;
};

/* List of identifiers which have been replaced by DEX expressions. The DEX
   number is determined by the position in the list.  */

static struct unicosmk_dex *unicosmk_dex_list = NULL;

/* The number of elements in the DEX list.  */

static int unicosmk_dex_count = 0;

/* Check if NAME must be replaced by a DEX expression.  */

static int
unicosmk_special_name (const char *name)
{
  if (name[0] == '*')
    ++name;

  if (name[0] == '$')
    ++name;

  if (name[0] != 'r' && name[0] != 'f' && name[0] != 'R' && name[0] != 'F')
    return 0;

  switch (name[1])
    {
    case '1':  case '2':
      return (name[2] == '\0' || (ISDIGIT (name[2]) && name[3] == '\0'));

    case '3':
      return (name[2] == '\0'
	       || ((name[2] == '0' || name[2] == '1') && name[3] == '\0'));

    default:
      return (ISDIGIT (name[1]) && name[2] == '\0');
    }
}

/* Return the DEX number if X must be replaced by a DEX expression and 0
   otherwise.  */

static int
unicosmk_need_dex (rtx x)
{
  struct unicosmk_dex *dex;
  const char *name;
  int i;

  if (GET_CODE (x) != SYMBOL_REF)
    return 0;

  name = XSTR (x,0);
  if (! unicosmk_special_name (name))
    return 0;

  i = unicosmk_dex_count;
  for (dex = unicosmk_dex_list; dex; dex = dex->next)
    {
      if (! strcmp (name, dex->name))
        return i;
      --i;
    }

  dex = (struct unicosmk_dex *) xmalloc (sizeof (struct unicosmk_dex));
  dex->name = name;
  dex->next = unicosmk_dex_list;
  unicosmk_dex_list = dex;

  ++unicosmk_dex_count;
  return unicosmk_dex_count;
}

/* Output the DEX definitions for this file.  */

static void
unicosmk_output_dex (FILE *file)
{
  struct unicosmk_dex *dex;
  int i;

  if (unicosmk_dex_list == NULL)
    return;

  fprintf (file, "\t.dexstart\n");

  i = unicosmk_dex_count;
  for (dex = unicosmk_dex_list; dex; dex = dex->next)
    {
      fprintf (file, "\tDEX (%d) = ", i);
      assemble_name (file, dex->name);
      putc ('\n', file);
      --i;
    }

  fprintf (file, "\t.dexend\n");
}

/* Output text that to appear at the beginning of an assembler file.  */

static void
unicosmk_file_start (void)
{
  int i;

  fputs ("\t.ident\t", asm_out_file);
  unicosmk_output_module_name (asm_out_file);
  fputs ("\n\n", asm_out_file);

  /* The Unicos/Mk assembler uses different register names. Instead of trying
     to support them, we simply use micro definitions.  */

  /* CAM has different register names: rN for the integer register N and fN
     for the floating-point register N. Instead of trying to use these in
     alpha.md, we define the symbols $N and $fN to refer to the appropriate
     register.  */

  for (i = 0; i < 32; ++i)
    fprintf (asm_out_file, "$%d <- r%d\n", i, i);

  for (i = 0; i < 32; ++i)
    fprintf (asm_out_file, "$f%d <- f%d\n", i, i);

  putc ('\n', asm_out_file);

  /* The .align directive fill unused space with zeroes which does not work
     in code sections. We define the macro 'gcc@code@align' which uses nops
     instead. Note that it assumes that code sections always have the
     biggest possible alignment since . refers to the current offset from
     the beginning of the section.  */

  fputs ("\t.macro gcc@code@align n\n", asm_out_file);
  fputs ("gcc@n@bytes = 1 << n\n", asm_out_file);
  fputs ("gcc@here = . % gcc@n@bytes\n", asm_out_file);
  fputs ("\t.if ne, gcc@here, 0\n", asm_out_file);
  fputs ("\t.repeat (gcc@n@bytes - gcc@here) / 4\n", asm_out_file);
  fputs ("\tbis r31,r31,r31\n", asm_out_file);
  fputs ("\t.endr\n", asm_out_file);
  fputs ("\t.endif\n", asm_out_file);
  fputs ("\t.endm gcc@code@align\n\n", asm_out_file);

  /* Output extern declarations which should always be visible.  */
  unicosmk_output_default_externs (asm_out_file);

  /* Open a dummy section. We always need to be inside a section for the
     section-switching code to work correctly.
     ??? This should be a module id or something like that. I still have to
     figure out what the rules for those are.  */
  fputs ("\n\t.psect\t$SG00000,data\n", asm_out_file);
}

/* Output text to appear at the end of an assembler file. This includes all
   pending extern declarations and DEX expressions.  */

static void
unicosmk_file_end (void)
{
  fputs ("\t.endp\n\n", asm_out_file);

  /* Output all pending externs.  */

  unicosmk_output_externs (asm_out_file);

  /* Output dex definitions used for functions whose names conflict with
     register names.  */

  unicosmk_output_dex (asm_out_file);

  fputs ("\t.end\t", asm_out_file);
  unicosmk_output_module_name (asm_out_file);
  putc ('\n', asm_out_file);
}

#else

static void
unicosmk_output_deferred_case_vectors (FILE *file ATTRIBUTE_UNUSED)
{}

static void
unicosmk_gen_dsib (unsigned long *imaskP ATTRIBUTE_UNUSED)
{}

static void
unicosmk_output_ssib (FILE * file ATTRIBUTE_UNUSED,
		      const char * fnname ATTRIBUTE_UNUSED)
{}

rtx
unicosmk_add_call_info_word (rtx x ATTRIBUTE_UNUSED)
{
  return NULL_RTX;
}

static int
unicosmk_need_dex (rtx x ATTRIBUTE_UNUSED)
{
  return 0;
}

#endif /* TARGET_ABI_UNICOSMK */

static void
alpha_init_libfuncs (void)
{
  if (TARGET_ABI_UNICOSMK)
    {
      /* Prevent gcc from generating calls to __divsi3.  */
      set_optab_libfunc (sdiv_optab, SImode, 0);
      set_optab_libfunc (udiv_optab, SImode, 0);

      /* Use the functions provided by the system library
	 for DImode integer division.  */
      set_optab_libfunc (sdiv_optab, DImode, "$sldiv");
      set_optab_libfunc (udiv_optab, DImode, "$uldiv");
    }
  else if (TARGET_ABI_OPEN_VMS)
    {
      /* Use the VMS runtime library functions for division and
	 remainder.  */
      set_optab_libfunc (sdiv_optab, SImode, "OTS$DIV_I");
      set_optab_libfunc (sdiv_optab, DImode, "OTS$DIV_L");
      set_optab_libfunc (udiv_optab, SImode, "OTS$DIV_UI");
      set_optab_libfunc (udiv_optab, DImode, "OTS$DIV_UL");
      set_optab_libfunc (smod_optab, SImode, "OTS$REM_I");
      set_optab_libfunc (smod_optab, DImode, "OTS$REM_L");
      set_optab_libfunc (umod_optab, SImode, "OTS$REM_UI");
      set_optab_libfunc (umod_optab, DImode, "OTS$REM_UL");
    }
}


/* Initialize the GCC target structure.  */
#if TARGET_ABI_OPEN_VMS
# undef TARGET_ATTRIBUTE_TABLE
# define TARGET_ATTRIBUTE_TABLE vms_attribute_table
# undef TARGET_SECTION_TYPE_FLAGS
# define TARGET_SECTION_TYPE_FLAGS vms_section_type_flags
#endif

#undef TARGET_IN_SMALL_DATA_P
#define TARGET_IN_SMALL_DATA_P alpha_in_small_data_p

#if TARGET_ABI_UNICOSMK
# undef TARGET_INSERT_ATTRIBUTES
# define TARGET_INSERT_ATTRIBUTES unicosmk_insert_attributes
# undef TARGET_SECTION_TYPE_FLAGS
# define TARGET_SECTION_TYPE_FLAGS unicosmk_section_type_flags
# undef TARGET_ASM_UNIQUE_SECTION
# define TARGET_ASM_UNIQUE_SECTION unicosmk_unique_section
#undef TARGET_ASM_FUNCTION_RODATA_SECTION
#define TARGET_ASM_FUNCTION_RODATA_SECTION default_no_function_rodata_section
# undef TARGET_ASM_GLOBALIZE_LABEL
# define TARGET_ASM_GLOBALIZE_LABEL hook_void_FILEptr_constcharptr
# undef TARGET_MUST_PASS_IN_STACK
# define TARGET_MUST_PASS_IN_STACK unicosmk_must_pass_in_stack
#endif

#undef TARGET_ASM_ALIGNED_HI_OP
#define TARGET_ASM_ALIGNED_HI_OP "\t.word\t"
#undef TARGET_ASM_ALIGNED_DI_OP
#define TARGET_ASM_ALIGNED_DI_OP "\t.quad\t"

/* Default unaligned ops are provided for ELF systems.  To get unaligned
   data for non-ELF systems, we have to turn off auto alignment.  */
#ifndef OBJECT_FORMAT_ELF
#undef TARGET_ASM_UNALIGNED_HI_OP
#define TARGET_ASM_UNALIGNED_HI_OP "\t.align 0\n\t.word\t"
#undef TARGET_ASM_UNALIGNED_SI_OP
#define TARGET_ASM_UNALIGNED_SI_OP "\t.align 0\n\t.long\t"
#undef TARGET_ASM_UNALIGNED_DI_OP
#define TARGET_ASM_UNALIGNED_DI_OP "\t.align 0\n\t.quad\t"
#endif

#ifdef OBJECT_FORMAT_ELF
#undef  TARGET_ASM_RELOC_RW_MASK
#define TARGET_ASM_RELOC_RW_MASK  alpha_elf_reloc_rw_mask
#undef	TARGET_ASM_SELECT_RTX_SECTION
#define	TARGET_ASM_SELECT_RTX_SECTION  alpha_elf_select_rtx_section
#undef  TARGET_SECTION_TYPE_FLAGS
#define TARGET_SECTION_TYPE_FLAGS  alpha_elf_section_type_flags
#endif

#undef TARGET_ASM_FUNCTION_END_PROLOGUE
#define TARGET_ASM_FUNCTION_END_PROLOGUE alpha_output_function_end_prologue

#undef TARGET_INIT_LIBFUNCS
#define TARGET_INIT_LIBFUNCS alpha_init_libfuncs

#if TARGET_ABI_UNICOSMK
#undef TARGET_ASM_FILE_START
#define TARGET_ASM_FILE_START unicosmk_file_start
#undef TARGET_ASM_FILE_END
#define TARGET_ASM_FILE_END unicosmk_file_end
#else
#undef TARGET_ASM_FILE_START
#define TARGET_ASM_FILE_START alpha_file_start
#undef TARGET_ASM_FILE_START_FILE_DIRECTIVE
#define TARGET_ASM_FILE_START_FILE_DIRECTIVE true
#endif

#undef TARGET_SCHED_ADJUST_COST
#define TARGET_SCHED_ADJUST_COST alpha_adjust_cost
#undef TARGET_SCHED_ISSUE_RATE
#define TARGET_SCHED_ISSUE_RATE alpha_issue_rate
#undef TARGET_SCHED_FIRST_CYCLE_MULTIPASS_DFA_LOOKAHEAD
#define TARGET_SCHED_FIRST_CYCLE_MULTIPASS_DFA_LOOKAHEAD \
  alpha_multipass_dfa_lookahead

#undef TARGET_HAVE_TLS
#define TARGET_HAVE_TLS HAVE_AS_TLS

#undef  TARGET_INIT_BUILTINS
#define TARGET_INIT_BUILTINS alpha_init_builtins
#undef  TARGET_EXPAND_BUILTIN
#define TARGET_EXPAND_BUILTIN alpha_expand_builtin
#undef  TARGET_FOLD_BUILTIN
#define TARGET_FOLD_BUILTIN alpha_fold_builtin

#undef TARGET_FUNCTION_OK_FOR_SIBCALL
#define TARGET_FUNCTION_OK_FOR_SIBCALL alpha_function_ok_for_sibcall
#undef TARGET_CANNOT_COPY_INSN_P
#define TARGET_CANNOT_COPY_INSN_P alpha_cannot_copy_insn_p
#undef TARGET_CANNOT_FORCE_CONST_MEM
#define TARGET_CANNOT_FORCE_CONST_MEM alpha_cannot_force_const_mem

#if TARGET_ABI_OSF
#undef TARGET_ASM_OUTPUT_MI_THUNK
#define TARGET_ASM_OUTPUT_MI_THUNK alpha_output_mi_thunk_osf
#undef TARGET_ASM_CAN_OUTPUT_MI_THUNK
#define TARGET_ASM_CAN_OUTPUT_MI_THUNK hook_bool_const_tree_hwi_hwi_const_tree_true
#undef TARGET_STDARG_OPTIMIZE_HOOK
#define TARGET_STDARG_OPTIMIZE_HOOK alpha_stdarg_optimize_hook
#endif

#undef TARGET_RTX_COSTS
#define TARGET_RTX_COSTS alpha_rtx_costs
#undef TARGET_ADDRESS_COST
#define TARGET_ADDRESS_COST hook_int_rtx_bool_0

#undef TARGET_MACHINE_DEPENDENT_REORG
#define TARGET_MACHINE_DEPENDENT_REORG alpha_reorg

#undef TARGET_PROMOTE_FUNCTION_ARGS
#define TARGET_PROMOTE_FUNCTION_ARGS hook_bool_const_tree_true
#undef TARGET_PROMOTE_FUNCTION_RETURN
#define TARGET_PROMOTE_FUNCTION_RETURN hook_bool_const_tree_true
#undef TARGET_PROMOTE_PROTOTYPES
#define TARGET_PROMOTE_PROTOTYPES hook_bool_const_tree_false
#undef TARGET_RETURN_IN_MEMORY
#define TARGET_RETURN_IN_MEMORY alpha_return_in_memory
#undef TARGET_PASS_BY_REFERENCE
#define TARGET_PASS_BY_REFERENCE alpha_pass_by_reference
#undef TARGET_SETUP_INCOMING_VARARGS
#define TARGET_SETUP_INCOMING_VARARGS alpha_setup_incoming_varargs
#undef TARGET_STRICT_ARGUMENT_NAMING
#define TARGET_STRICT_ARGUMENT_NAMING hook_bool_CUMULATIVE_ARGS_true
#undef TARGET_PRETEND_OUTGOING_VARARGS_NAMED
#define TARGET_PRETEND_OUTGOING_VARARGS_NAMED hook_bool_CUMULATIVE_ARGS_true
#undef TARGET_SPLIT_COMPLEX_ARG
#define TARGET_SPLIT_COMPLEX_ARG alpha_split_complex_arg
#undef TARGET_GIMPLIFY_VA_ARG_EXPR
#define TARGET_GIMPLIFY_VA_ARG_EXPR alpha_gimplify_va_arg
#undef TARGET_ARG_PARTIAL_BYTES
#define TARGET_ARG_PARTIAL_BYTES alpha_arg_partial_bytes

#undef TARGET_SECONDARY_RELOAD
#define TARGET_SECONDARY_RELOAD alpha_secondary_reload

#undef TARGET_SCALAR_MODE_SUPPORTED_P
#define TARGET_SCALAR_MODE_SUPPORTED_P alpha_scalar_mode_supported_p
#undef TARGET_VECTOR_MODE_SUPPORTED_P
#define TARGET_VECTOR_MODE_SUPPORTED_P alpha_vector_mode_supported_p

#undef TARGET_BUILD_BUILTIN_VA_LIST
#define TARGET_BUILD_BUILTIN_VA_LIST alpha_build_builtin_va_list

#undef TARGET_EXPAND_BUILTIN_VA_START
#define TARGET_EXPAND_BUILTIN_VA_START alpha_va_start

/* The Alpha architecture does not require sequential consistency.  See
   http://www.cs.umd.edu/~pugh/java/memoryModel/AlphaReordering.html
   for an example of how it can be violated in practice.  */
#undef TARGET_RELAXED_ORDERING
#define TARGET_RELAXED_ORDERING true

#undef TARGET_DEFAULT_TARGET_FLAGS
#define TARGET_DEFAULT_TARGET_FLAGS \
  (TARGET_DEFAULT | TARGET_CPU_DEFAULT | TARGET_DEFAULT_EXPLICIT_RELOCS)
#undef TARGET_HANDLE_OPTION
#define TARGET_HANDLE_OPTION alpha_handle_option

#ifdef TARGET_ALTERNATE_LONG_DOUBLE_MANGLING
#undef TARGET_MANGLE_TYPE
#define TARGET_MANGLE_TYPE alpha_mangle_type
#endif

struct gcc_target targetm = TARGET_INITIALIZER;


#include "gt-alpha.h"<|MERGE_RESOLUTION|>--- conflicted
+++ resolved
@@ -1,11 +1,7 @@
 /* Subroutines used for code generation on the DEC Alpha.
    Copyright (C) 1992, 1993, 1994, 1995, 1996, 1997, 1998, 1999, 2000, 2001,
-<<<<<<< HEAD
-   2002, 2003, 2004, 2005, 2006, 2007, 2008 Free Software Foundation, Inc.
-=======
    2002, 2003, 2004, 2005, 2006, 2007, 2008, 2009
    Free Software Foundation, Inc.
->>>>>>> a0daa400
    Contributed by Richard Kenner (kenner@vlsi1.ultra.nyu.edu)
 
 This file is part of GCC.
@@ -5891,19 +5887,11 @@
   tree base, offset, rhs;
   int offset_arg = 1;
   gimple base_stmt;
-<<<<<<< HEAD
 
   if (get_gimple_rhs_class (gimple_assign_rhs_code (stmt))
       != GIMPLE_SINGLE_RHS)
     return false;
 
-=======
-
-  if (get_gimple_rhs_class (gimple_assign_rhs_code (stmt))
-      != GIMPLE_SINGLE_RHS)
-    return false;
-
->>>>>>> a0daa400
   rhs = gimple_assign_rhs1 (stmt);
   while (handled_component_p (rhs))
     rhs = TREE_OPERAND (rhs, 0);
@@ -6002,7 +5990,6 @@
 	    sub = -sub;
 	  if (sub < -48 || sub > -32)
 	    goto escapes;
-<<<<<<< HEAD
 
 	  arg1 = gimple_assign_rhs1 (arg1_stmt);
 	  arg2 = gimple_assign_rhs1 (arg2_stmt);
@@ -6018,23 +6005,6 @@
 	  if (arg1 != arg2)
 	    goto escapes;
 
-=======
-
-	  arg1 = gimple_assign_rhs1 (arg1_stmt);
-	  arg2 = gimple_assign_rhs1 (arg2_stmt);
-	  if (TREE_CODE (arg2) == SSA_NAME)
-	    {
-	      arg2_stmt = va_list_skip_additions (arg2);
-	      if (arg2_stmt == NULL
-		  || !is_gimple_assign (arg2_stmt)
-		  || gimple_assign_rhs_code (arg2_stmt) != COMPONENT_REF)
-		goto escapes;
-	      arg2 = gimple_assign_rhs1 (arg2_stmt);
-	    }
-	  if (arg1 != arg2)
-	    goto escapes;
-
->>>>>>> a0daa400
 	  if (TREE_CODE (arg1) != COMPONENT_REF
 	      || TREE_OPERAND (arg1, 1) != va_list_gpr_counter_field
 	      || get_base_address (arg1) != base)
@@ -8373,11 +8343,8 @@
 {
   HOST_WIDE_INT hi, lo;
   rtx this_rtx, insn, funexp;
-<<<<<<< HEAD
-=======
 
   gcc_assert (crtl->is_thunk);
->>>>>>> a0daa400
 
   /* We always require a valid GP.  */
   emit_insn (gen_prologue_ldgp ());
@@ -8460,7 +8427,6 @@
   final_start_function (insn, file, 1);
   final (insn, file, 1);
   final_end_function ();
-  free_after_compilation (cfun);
 }
 #endif /* TARGET_ABI_OSF */
 