;; Machine description for DEC Alpha for GNU C compiler
;; Copyright (C) 1992, 1993, 1994, 1995, 1996, 1997, 1998, 1999,
;; 2000, 2001, 2002, 2003, 2004, 2005 Free Software Foundation, Inc.
;; Contributed by Richard Kenner (kenner@vlsi1.ultra.nyu.edu)
;;
;; This file is part of GCC.
;;
;; GCC is free software; you can redistribute it and/or modify
;; it under the terms of the GNU General Public License as published by
;; the Free Software Foundation; either version 2, or (at your option)
;; any later version.
;;
;; GCC is distributed in the hope that it will be useful,
;; but WITHOUT ANY WARRANTY; without even the implied warranty of
;; MERCHANTABILITY or FITNESS FOR A PARTICULAR PURPOSE.  See the
;; GNU General Public License for more details.
;;
;; You should have received a copy of the GNU General Public License
;; along with GCC; see the file COPYING.  If not, write to
;; the Free Software Foundation, 51 Franklin Street, Fifth Floor,
;; Boston, MA 02110-1301, USA.

;;- See file "rtl.def" for documentation on define_insn, match_*, et. al.

;; Uses of UNSPEC in this file:

(define_constants
  [(UNSPEC_ARG_HOME	0)
   (UNSPEC_INSXH	2)
   (UNSPEC_MSKXH	3)
   (UNSPEC_CVTQL	4)
   (UNSPEC_CVTLQ	5)
   (UNSPEC_UMK_LAUM	6)
   (UNSPEC_UMK_LALM	7)
   (UNSPEC_UMK_LAL	8)
   (UNSPEC_UMK_LOAD_CIW	9)
   (UNSPEC_LDGP2	10)
   (UNSPEC_LITERAL	11)
   (UNSPEC_LITUSE	12)
   (UNSPEC_SIBCALL	13)
   (UNSPEC_SYMBOL	14)

   ;; TLS Support
   (UNSPEC_TLSGD_CALL	15)
   (UNSPEC_TLSLDM_CALL	16)
   (UNSPEC_TLSGD	17)
   (UNSPEC_TLSLDM	18)
   (UNSPEC_DTPREL	19)
   (UNSPEC_TPREL	20)
   (UNSPEC_TP		21)

   ;; Builtins
   (UNSPEC_CMPBGE	22)
   (UNSPEC_ZAP		23)
   (UNSPEC_AMASK	24)
   (UNSPEC_IMPLVER	25)
   (UNSPEC_PERR		26)
<<<<<<< HEAD
   (UNSPEC_CTLZ		27)
   (UNSPEC_CTPOP	28)
   (UNSPEC_COPYSIGN     29)
=======
   (UNSPEC_COPYSIGN     27)

   ;; Atomic operations
   (UNSPEC_MB		28)
   (UNSPEC_ATOMIC	31)
   (UNSPEC_CMPXCHG	32)
   (UNSPEC_XCHG		33)
>>>>>>> 8c044a9c
  ])

;; UNSPEC_VOLATILE:

(define_constants
  [(UNSPECV_IMB		0)
   (UNSPECV_BLOCKAGE	1)
   (UNSPECV_SETJMPR	2)	; builtin_setjmp_receiver
   (UNSPECV_LONGJMP	3)	; builtin_longjmp
   (UNSPECV_TRAPB	4)
   (UNSPECV_PSPL	5)	; prologue_stack_probe_loop
   (UNSPECV_REALIGN	6)
   (UNSPECV_EHR		7)	; exception_receiver
   (UNSPECV_MCOUNT	8)
   (UNSPECV_FORCE_MOV	9)
   (UNSPECV_LDGP1	10)
   (UNSPECV_PLDGP2	11)	; prologue ldgp
   (UNSPECV_SET_TP	12)
   (UNSPECV_RPCC	13)
   (UNSPECV_SETJMPR_ER	14)	; builtin_setjmp_receiver fragment
<<<<<<< HEAD
=======
   (UNSPECV_LL		15)	; load-locked
   (UNSPECV_SC		16)	; store-conditional
>>>>>>> 8c044a9c
  ])

;; Where necessary, the suffixes _le and _be are used to distinguish between
;; little-endian and big-endian patterns.
;;
;; Note that the Unicos/Mk assembler does not support the following
;; opcodes: mov, fmov, nop, fnop, unop.

;; Processor type -- this attribute must exactly match the processor_type
;; enumeration in alpha.h.

(define_attr "tune" "ev4,ev5,ev6"
  (const (symbol_ref "alpha_tune")))

;; Define an insn type attribute.  This is used in function unit delay
;; computations, among other purposes.  For the most part, we use the names
;; defined in the EV4 documentation, but add a few that we have to know about
;; separately.

(define_attr "type"
  "ild,fld,ldsym,ist,fst,ibr,callpal,fbr,jsr,iadd,ilog,shift,icmov,fcmov,
   icmp,imul,fadd,fmul,fcpys,fdiv,fsqrt,misc,mvi,ftoi,itof,mb,ld_l,st_c,
   multi,none"
  (const_string "iadd"))

;; Describe a user's asm statement.
(define_asm_attributes
  [(set_attr "type" "multi")])

;; Define the operand size an insn operates on.  Used primarily by mul
;; and div operations that have size dependent timings.

(define_attr "opsize" "si,di,udi"
  (const_string "di"))

;; The TRAP attribute marks instructions that may generate traps
;; (which are imprecise and may need a trapb if software completion
;; is desired).

(define_attr "trap" "no,yes"
  (const_string "no"))

;; The ROUND_SUFFIX attribute marks which instructions require a
;; rounding-mode suffix.  The value NONE indicates no suffix,
;; the value NORMAL indicates a suffix controlled by alpha_fprm.

(define_attr "round_suffix" "none,normal,c"
  (const_string "none"))

;; The TRAP_SUFFIX attribute marks instructions requiring a trap-mode suffix:
;;   NONE	no suffix
;;   SU		accepts only /su (cmpt et al)
;;   SUI	accepts only /sui (cvtqt and cvtqs)
;;   V_SV	accepts /v and /sv (cvtql only)
;;   V_SV_SVI	accepts /v, /sv and /svi (cvttq only)
;;   U_SU_SUI	accepts /u, /su and /sui (most fp instructions)
;;
;; The actual suffix emitted is controlled by alpha_fptm.

(define_attr "trap_suffix" "none,su,sui,v_sv,v_sv_svi,u_su_sui"
  (const_string "none"))

;; The length of an instruction sequence in bytes.

(define_attr "length" ""
  (const_int 4))

;; The USEGP attribute marks instructions that have relocations that use
;; the GP.

(define_attr "usegp" "no,yes"
  (cond [(eq_attr "type" "ldsym,jsr")
	   (const_string "yes")
	 (eq_attr "type" "ild,fld,ist,fst")
	   (symbol_ref "alpha_find_lo_sum_using_gp(insn)")
	]
	(const_string "no")))

;; The CANNOT_COPY attribute marks instructions with relocations that
;; cannot easily be duplicated.  This includes insns with gpdisp relocs
;; since they have to stay in 1-1 correspondence with one another.  This
;; also includes jsr insns, since they must stay in correspondence with
;; the immediately following gpdisp instructions.

(define_attr "cannot_copy" "false,true"
  (const_string "false"))

;; Include scheduling descriptions.
  
(include "ev4.md")
(include "ev5.md")
(include "ev6.md")


;; Include predicate definitions

(include "predicates.md")


;; First define the arithmetic insns.  Note that the 32-bit forms also
;; sign-extend.

;; Handle 32-64 bit extension from memory to a floating point register
;; specially, since this occurs frequently in int->double conversions.
;;
;; Note that while we must retain the =f case in the insn for reload's
;; benefit, it should be eliminated after reload, so we should never emit
;; code for that case.  But we don't reject the possibility.

(define_expand "extendsidi2"
  [(set (match_operand:DI 0 "register_operand" "")
	(sign_extend:DI (match_operand:SI 1 "nonimmediate_operand" "")))]
  ""
  "")

(define_insn "*cvtlq"
  [(set (match_operand:DI 0 "register_operand" "=f")
	(unspec:DI [(match_operand:SF 1 "reg_or_0_operand" "fG")]
		   UNSPEC_CVTLQ))]
  ""
  "cvtlq %1,%0"
  [(set_attr "type" "fadd")])

(define_insn "*extendsidi2_1"
  [(set (match_operand:DI 0 "register_operand" "=r,r,!*f")
	(sign_extend:DI
	  (match_operand:SI 1 "nonimmediate_operand" "r,m,m")))]
  ""
  "@
   addl $31,%1,%0
   ldl %0,%1
   lds %0,%1\;cvtlq %0,%0"
  [(set_attr "type" "iadd,ild,fld")
   (set_attr "length" "*,*,8")])

(define_split
  [(set (match_operand:DI 0 "hard_fp_register_operand" "")
	(sign_extend:DI (match_operand:SI 1 "memory_operand" "")))]
  "reload_completed"
  [(set (match_dup 2) (match_dup 1))
   (set (match_dup 0) (unspec:DI [(match_dup 2)] UNSPEC_CVTLQ))]
{
  operands[1] = adjust_address (operands[1], SFmode, 0);
  operands[2] = gen_rtx_REG (SFmode, REGNO (operands[0]));
})

;; Optimize sign-extension of SImode loads.  This shows up in the wake of
;; reload when converting fp->int.

(define_peephole2
  [(set (match_operand:SI 0 "hard_int_register_operand" "")
        (match_operand:SI 1 "memory_operand" ""))
   (set (match_operand:DI 2 "hard_int_register_operand" "")
        (sign_extend:DI (match_dup 0)))]
  "true_regnum (operands[0]) == true_regnum (operands[2])
   || peep2_reg_dead_p (2, operands[0])"
  [(set (match_dup 2)
	(sign_extend:DI (match_dup 1)))]
  "")

;; Don't say we have addsi3 if optimizing.  This generates better code.  We
;; have the anonymous addsi3 pattern below in case combine wants to make it.
(define_expand "addsi3"
  [(set (match_operand:SI 0 "register_operand" "")
	(plus:SI (match_operand:SI 1 "reg_or_0_operand" "")
		 (match_operand:SI 2 "add_operand" "")))]
  "! optimize"
  "")

(define_insn "*addsi_internal"
  [(set (match_operand:SI 0 "register_operand" "=r,r,r,r")
	(plus:SI (match_operand:SI 1 "reg_or_0_operand" "%rJ,rJ,rJ,rJ")
		 (match_operand:SI 2 "add_operand" "rI,O,K,L")))]
  ""
  "@
   addl %r1,%2,%0
   subl %r1,%n2,%0
   lda %0,%2(%r1)
   ldah %0,%h2(%r1)")

(define_split
  [(set (match_operand:SI 0 "register_operand" "")
	(plus:SI (match_operand:SI 1 "register_operand" "")
		 (match_operand:SI 2 "const_int_operand" "")))]
  "! add_operand (operands[2], SImode)"
  [(set (match_dup 0) (plus:SI (match_dup 1) (match_dup 3)))
   (set (match_dup 0) (plus:SI (match_dup 0) (match_dup 4)))]
{
  HOST_WIDE_INT val = INTVAL (operands[2]);
  HOST_WIDE_INT low = (val & 0xffff) - 2 * (val & 0x8000);
  HOST_WIDE_INT rest = val - low;

  operands[3] = GEN_INT (rest);
  operands[4] = GEN_INT (low);
})

(define_insn "*addsi_se"
  [(set (match_operand:DI 0 "register_operand" "=r,r")
	(sign_extend:DI
	 (plus:SI (match_operand:SI 1 "reg_or_0_operand" "%rJ,rJ")
		  (match_operand:SI 2 "sext_add_operand" "rI,O"))))]
  ""
  "@
   addl %r1,%2,%0
   subl %r1,%n2,%0")

(define_insn "*addsi_se2"
  [(set (match_operand:DI 0 "register_operand" "=r,r")
	(sign_extend:DI
	 (subreg:SI (plus:DI (match_operand:DI 1 "reg_or_0_operand" "%rJ,rJ")
			     (match_operand:DI 2 "sext_add_operand" "rI,O"))
		    0)))]
  ""
  "@
   addl %r1,%2,%0
   subl %r1,%n2,%0")

(define_split
  [(set (match_operand:DI 0 "register_operand" "")
	(sign_extend:DI
	 (plus:SI (match_operand:SI 1 "reg_not_elim_operand" "")
		  (match_operand:SI 2 "const_int_operand" ""))))
   (clobber (match_operand:SI 3 "reg_not_elim_operand" ""))]
  "! sext_add_operand (operands[2], SImode) && INTVAL (operands[2]) > 0
   && INTVAL (operands[2]) % 4 == 0"
  [(set (match_dup 3) (match_dup 4))
   (set (match_dup 0) (sign_extend:DI (plus:SI (mult:SI (match_dup 3)
							(match_dup 5))
					       (match_dup 1))))]
{
  HOST_WIDE_INT val = INTVAL (operands[2]) / 4;
  int mult = 4;

  if (val % 2 == 0)
    val /= 2, mult = 8;

  operands[4] = GEN_INT (val);
  operands[5] = GEN_INT (mult);
})

(define_split
  [(set (match_operand:DI 0 "register_operand" "")
	(sign_extend:DI
	 (plus:SI (match_operator:SI 1 "comparison_operator"
				     [(match_operand 2 "" "")
				      (match_operand 3 "" "")])
		  (match_operand:SI 4 "add_operand" ""))))
   (clobber (match_operand:DI 5 "register_operand" ""))]
  ""
  [(set (match_dup 5) (match_dup 6))
   (set (match_dup 0) (sign_extend:DI (plus:SI (match_dup 7) (match_dup 4))))]
{
  operands[6] = gen_rtx_fmt_ee (GET_CODE (operands[1]), DImode,
				operands[2], operands[3]);
  operands[7] = gen_lowpart (SImode, operands[5]);
})

(define_insn "addvsi3"
  [(set (match_operand:SI 0 "register_operand" "=r,r")
	(plus:SI (match_operand:SI 1 "reg_or_0_operand" "%rJ,rJ")
		 (match_operand:SI 2 "sext_add_operand" "rI,O")))
   (trap_if (ne (plus:DI (sign_extend:DI (match_dup 1))
			 (sign_extend:DI (match_dup 2)))
		(sign_extend:DI (plus:SI (match_dup 1)
					 (match_dup 2))))
	    (const_int 0))]
  ""
  "@
   addlv %r1,%2,%0
   sublv %r1,%n2,%0")

(define_expand "adddi3"
  [(set (match_operand:DI 0 "register_operand" "")
	(plus:DI (match_operand:DI 1 "register_operand" "")
		 (match_operand:DI 2 "add_operand" "")))]
  ""
  "")

(define_insn "*adddi_er_lo16_dtp"
  [(set (match_operand:DI 0 "register_operand" "=r")
	(lo_sum:DI (match_operand:DI 1 "register_operand" "r")
		   (match_operand:DI 2 "dtp16_symbolic_operand" "")))]
  "HAVE_AS_TLS"
  "lda %0,%2(%1)\t\t!dtprel")

(define_insn "*adddi_er_hi32_dtp"
  [(set (match_operand:DI 0 "register_operand" "=r")
	(plus:DI (match_operand:DI 1 "register_operand" "r")
		 (high:DI (match_operand:DI 2 "dtp32_symbolic_operand" ""))))]
  "HAVE_AS_TLS"
  "ldah %0,%2(%1)\t\t!dtprelhi")

(define_insn "*adddi_er_lo32_dtp"
  [(set (match_operand:DI 0 "register_operand" "=r")
	(lo_sum:DI (match_operand:DI 1 "register_operand" "r")
		   (match_operand:DI 2 "dtp32_symbolic_operand" "")))]
  "HAVE_AS_TLS"
  "lda %0,%2(%1)\t\t!dtprello")

(define_insn "*adddi_er_lo16_tp"
  [(set (match_operand:DI 0 "register_operand" "=r")
	(lo_sum:DI (match_operand:DI 1 "register_operand" "r")
		   (match_operand:DI 2 "tp16_symbolic_operand" "")))]
  "HAVE_AS_TLS"
  "lda %0,%2(%1)\t\t!tprel")

(define_insn "*adddi_er_hi32_tp"
  [(set (match_operand:DI 0 "register_operand" "=r")
	(plus:DI (match_operand:DI 1 "register_operand" "r")
		 (high:DI (match_operand:DI 2 "tp32_symbolic_operand" ""))))]
  "HAVE_AS_TLS"
  "ldah %0,%2(%1)\t\t!tprelhi")

(define_insn "*adddi_er_lo32_tp"
  [(set (match_operand:DI 0 "register_operand" "=r")
	(lo_sum:DI (match_operand:DI 1 "register_operand" "r")
		   (match_operand:DI 2 "tp32_symbolic_operand" "")))]
  "HAVE_AS_TLS"
  "lda %0,%2(%1)\t\t!tprello")

(define_insn "*adddi_er_high_l"
  [(set (match_operand:DI 0 "register_operand" "=r")
	(plus:DI (match_operand:DI 1 "register_operand" "r")
		 (high:DI (match_operand:DI 2 "local_symbolic_operand" ""))))]
  "TARGET_EXPLICIT_RELOCS && reload_completed"
  "ldah %0,%2(%1)\t\t!gprelhigh"
  [(set_attr "usegp" "yes")])

(define_split
  [(set (match_operand:DI 0 "register_operand" "")
        (high:DI (match_operand:DI 1 "local_symbolic_operand" "")))]
  "TARGET_EXPLICIT_RELOCS && reload_completed"
  [(set (match_dup 0)
	(plus:DI (match_dup 2) (high:DI (match_dup 1))))]
  "operands[2] = pic_offset_table_rtx;")

;; We used to expend quite a lot of effort choosing addq/subq/lda.
;; With complications like
;;
;;   The NT stack unwind code can't handle a subq to adjust the stack
;;   (that's a bug, but not one we can do anything about).  As of NT4.0 SP3,
;;   the exception handling code will loop if a subq is used and an
;;   exception occurs.
;;
;;   The 19980616 change to emit prologues as RTL also confused some
;;   versions of GDB, which also interprets prologues.  This has been
;;   fixed as of GDB 4.18, but it does not harm to unconditionally
;;   use lda here.
;;
;; and the fact that the three insns schedule exactly the same, it's
;; just not worth the effort.

(define_insn "*adddi_internal"
  [(set (match_operand:DI 0 "register_operand" "=r,r,r")
	(plus:DI (match_operand:DI 1 "register_operand" "%r,r,r")
		 (match_operand:DI 2 "add_operand" "r,K,L")))]
  ""
  "@
   addq %1,%2,%0
   lda %0,%2(%1)
   ldah %0,%h2(%1)")

;; ??? Allow large constants when basing off the frame pointer or some
;; virtual register that may eliminate to the frame pointer.  This is
;; done because register elimination offsets will change the hi/lo split,
;; and if we split before reload, we will require additional instructions.

(define_insn "*adddi_fp_hack"
  [(set (match_operand:DI 0 "register_operand" "=r,r,r")
        (plus:DI (match_operand:DI 1 "reg_no_subreg_operand" "r,r,r")
		 (match_operand:DI 2 "const_int_operand" "K,L,n")))]
  "NONSTRICT_REG_OK_FP_BASE_P (operands[1])
   && INTVAL (operands[2]) >= 0
   /* This is the largest constant an lda+ldah pair can add, minus
      an upper bound on the displacement between SP and AP during
      register elimination.  See INITIAL_ELIMINATION_OFFSET.  */
   && INTVAL (operands[2])
	< (0x7fff8000
	   - FIRST_PSEUDO_REGISTER * UNITS_PER_WORD
	   - ALPHA_ROUND(current_function_outgoing_args_size)
	   - (ALPHA_ROUND (get_frame_size ()
			   + max_reg_num () * UNITS_PER_WORD
			   + current_function_pretend_args_size)
	      - current_function_pretend_args_size))"
  "@
   lda %0,%2(%1)
   ldah %0,%h2(%1)
   #")

;; Don't do this if we are adjusting SP since we don't want to do it
;; in two steps.  Don't split FP sources for the reason listed above.
(define_split
  [(set (match_operand:DI 0 "register_operand" "")
	(plus:DI (match_operand:DI 1 "register_operand" "")
		 (match_operand:DI 2 "const_int_operand" "")))]
  "! add_operand (operands[2], DImode)
   && operands[0] != stack_pointer_rtx
   && operands[1] != frame_pointer_rtx
   && operands[1] != arg_pointer_rtx"
  [(set (match_dup 0) (plus:DI (match_dup 1) (match_dup 3)))
   (set (match_dup 0) (plus:DI (match_dup 0) (match_dup 4)))]
{
  HOST_WIDE_INT val = INTVAL (operands[2]);
  HOST_WIDE_INT low = (val & 0xffff) - 2 * (val & 0x8000);
  HOST_WIDE_INT rest = val - low;

  operands[4] = GEN_INT (low);
  if (CONST_OK_FOR_LETTER_P (rest, 'L'))
    operands[3] = GEN_INT (rest);
  else if (! no_new_pseudos)
    {
      operands[3] = gen_reg_rtx (DImode);
      emit_move_insn (operands[3], operands[2]);
      emit_insn (gen_adddi3 (operands[0], operands[1], operands[3]));
      DONE;
    }
  else
    FAIL;
})

(define_insn "*saddl"
  [(set (match_operand:SI 0 "register_operand" "=r,r")
	(plus:SI (mult:SI (match_operand:SI 1 "reg_not_elim_operand" "r,r")
			  (match_operand:SI 2 "const48_operand" "I,I"))
		 (match_operand:SI 3 "sext_add_operand" "rI,O")))]
  ""
  "@
   s%2addl %1,%3,%0
   s%2subl %1,%n3,%0")

(define_insn "*saddl_se"
  [(set (match_operand:DI 0 "register_operand" "=r,r")
	(sign_extend:DI
	 (plus:SI (mult:SI (match_operand:SI 1 "reg_not_elim_operand" "r,r")
			   (match_operand:SI 2 "const48_operand" "I,I"))
		  (match_operand:SI 3 "sext_add_operand" "rI,O"))))]
  ""
  "@
   s%2addl %1,%3,%0
   s%2subl %1,%n3,%0")

(define_split
  [(set (match_operand:DI 0 "register_operand" "")
	(sign_extend:DI
	 (plus:SI (mult:SI (match_operator:SI 1 "comparison_operator"
					      [(match_operand 2 "" "")
					       (match_operand 3 "" "")])
			   (match_operand:SI 4 "const48_operand" ""))
		  (match_operand:SI 5 "sext_add_operand" ""))))
   (clobber (match_operand:DI 6 "reg_not_elim_operand" ""))]
  ""
  [(set (match_dup 6) (match_dup 7))
   (set (match_dup 0)
	(sign_extend:DI (plus:SI (mult:SI (match_dup 8) (match_dup 4))
				 (match_dup 5))))]
{
  operands[7] = gen_rtx_fmt_ee (GET_CODE (operands[1]), DImode,
				operands[2], operands[3]);
  operands[8] = gen_lowpart (SImode, operands[6]);
})

(define_insn "*saddq"
  [(set (match_operand:DI 0 "register_operand" "=r,r")
	(plus:DI (mult:DI (match_operand:DI 1 "reg_not_elim_operand" "r,r")
			  (match_operand:DI 2 "const48_operand" "I,I"))
		 (match_operand:DI 3 "sext_add_operand" "rI,O")))]
  ""
  "@
   s%2addq %1,%3,%0
   s%2subq %1,%n3,%0")

(define_insn "addvdi3"
  [(set (match_operand:DI 0 "register_operand" "=r,r")
	(plus:DI (match_operand:DI 1 "reg_or_0_operand" "%rJ,rJ")
		 (match_operand:DI 2 "sext_add_operand" "rI,O")))
   (trap_if (ne (plus:TI (sign_extend:TI (match_dup 1))
			 (sign_extend:TI (match_dup 2)))
		(sign_extend:TI (plus:DI (match_dup 1)
					 (match_dup 2))))
	    (const_int 0))]
  ""
  "@
   addqv %r1,%2,%0
   subqv %r1,%n2,%0")

(define_insn "negsi2"
  [(set (match_operand:SI 0 "register_operand" "=r")
	(neg:SI (match_operand:SI 1 "reg_or_8bit_operand" "rI")))]
  ""
  "subl $31,%1,%0")

(define_insn "*negsi_se"
  [(set (match_operand:DI 0 "register_operand" "=r")
	(sign_extend:DI (neg:SI
			 (match_operand:SI 1 "reg_or_8bit_operand" "rI"))))]
  ""
  "subl $31,%1,%0")

(define_insn "negvsi2"
  [(set (match_operand:SI 0 "register_operand" "=r")
	(neg:SI (match_operand:SI 1 "register_operand" "r")))
   (trap_if (ne (neg:DI (sign_extend:DI (match_dup 1)))
		(sign_extend:DI (neg:SI (match_dup 1))))
	    (const_int 0))]
  ""
  "sublv $31,%1,%0")

(define_insn "negdi2"
  [(set (match_operand:DI 0 "register_operand" "=r")
	(neg:DI (match_operand:DI 1 "reg_or_8bit_operand" "rI")))]
  ""
  "subq $31,%1,%0")

(define_insn "negvdi2"
  [(set (match_operand:DI 0 "register_operand" "=r")
	(neg:DI (match_operand:DI 1 "register_operand" "r")))
   (trap_if (ne (neg:TI (sign_extend:TI (match_dup 1)))
		(sign_extend:TI (neg:DI (match_dup 1))))
	    (const_int 0))]
  ""
  "subqv $31,%1,%0")

(define_expand "subsi3"
  [(set (match_operand:SI 0 "register_operand" "")
	(minus:SI (match_operand:SI 1 "reg_or_0_operand" "")
		  (match_operand:SI 2 "reg_or_8bit_operand" "")))]
  "! optimize"
  "")

(define_insn "*subsi_internal"
  [(set (match_operand:SI 0 "register_operand" "=r")
	(minus:SI (match_operand:SI 1 "reg_or_0_operand" "rJ")
		  (match_operand:SI 2 "reg_or_8bit_operand" "rI")))]
  ""
  "subl %r1,%2,%0")

(define_insn "*subsi_se"
  [(set (match_operand:DI 0 "register_operand" "=r")
	(sign_extend:DI (minus:SI (match_operand:SI 1 "reg_or_0_operand" "rJ")
				  (match_operand:SI 2 "reg_or_8bit_operand" "rI"))))]
  ""
  "subl %r1,%2,%0")

(define_insn "*subsi_se2"
  [(set (match_operand:DI 0 "register_operand" "=r")
	(sign_extend:DI
	 (subreg:SI (minus:DI (match_operand:DI 1 "reg_or_0_operand" "rJ")
			      (match_operand:DI 2 "reg_or_8bit_operand" "rI"))
		    0)))]
  ""
  "subl %r1,%2,%0")

(define_insn "subvsi3"
  [(set (match_operand:SI 0 "register_operand" "=r")
	(minus:SI (match_operand:SI 1 "reg_or_0_operand" "rJ")
		  (match_operand:SI 2 "reg_or_8bit_operand" "rI")))
   (trap_if (ne (minus:DI (sign_extend:DI (match_dup 1))
			  (sign_extend:DI (match_dup 2)))
		(sign_extend:DI (minus:SI (match_dup 1)
					  (match_dup 2))))
	    (const_int 0))]
  ""
  "sublv %r1,%2,%0")

(define_insn "subdi3"
  [(set (match_operand:DI 0 "register_operand" "=r")
	(minus:DI (match_operand:DI 1 "reg_or_0_operand" "rJ")
		  (match_operand:DI 2 "reg_or_8bit_operand" "rI")))]
  ""
  "subq %r1,%2,%0")

(define_insn "*ssubl"
  [(set (match_operand:SI 0 "register_operand" "=r")
	(minus:SI (mult:SI (match_operand:SI 1 "reg_not_elim_operand" "r")
			   (match_operand:SI 2 "const48_operand" "I"))
		  (match_operand:SI 3 "reg_or_8bit_operand" "rI")))]
  ""
  "s%2subl %1,%3,%0")

(define_insn "*ssubl_se"
  [(set (match_operand:DI 0 "register_operand" "=r")
	(sign_extend:DI
	 (minus:SI (mult:SI (match_operand:SI 1 "reg_not_elim_operand" "r")
			    (match_operand:SI 2 "const48_operand" "I"))
		   (match_operand:SI 3 "reg_or_8bit_operand" "rI"))))]
  ""
  "s%2subl %1,%3,%0")

(define_insn "*ssubq"
  [(set (match_operand:DI 0 "register_operand" "=r")
	(minus:DI (mult:DI (match_operand:DI 1 "reg_not_elim_operand" "r")
			   (match_operand:DI 2 "const48_operand" "I"))
		  (match_operand:DI 3 "reg_or_8bit_operand" "rI")))]
  ""
  "s%2subq %1,%3,%0")

(define_insn "subvdi3"
  [(set (match_operand:DI 0 "register_operand" "=r")
	(minus:DI (match_operand:DI 1 "reg_or_0_operand" "rJ")
		  (match_operand:DI 2 "reg_or_8bit_operand" "rI")))
   (trap_if (ne (minus:TI (sign_extend:TI (match_dup 1))
			  (sign_extend:TI (match_dup 2)))
		(sign_extend:TI (minus:DI (match_dup 1)
					  (match_dup 2))))
	    (const_int 0))]
  ""
  "subqv %r1,%2,%0")

;; The Unicos/Mk assembler doesn't support mull.

(define_insn "mulsi3"
  [(set (match_operand:SI 0 "register_operand" "=r")
	(mult:SI (match_operand:SI 1 "reg_or_0_operand" "%rJ")
		 (match_operand:SI 2 "reg_or_8bit_operand" "rI")))]
  "!TARGET_ABI_UNICOSMK"
  "mull %r1,%2,%0"
  [(set_attr "type" "imul")
   (set_attr "opsize" "si")])

(define_insn "*mulsi_se"
  [(set (match_operand:DI 0 "register_operand" "=r")
	(sign_extend:DI
	  (mult:SI (match_operand:SI 1 "reg_or_0_operand" "%rJ")
		   (match_operand:SI 2 "reg_or_8bit_operand" "rI"))))]
  "!TARGET_ABI_UNICOSMK"
  "mull %r1,%2,%0"
  [(set_attr "type" "imul")
   (set_attr "opsize" "si")])

(define_insn "mulvsi3"
  [(set (match_operand:SI 0 "register_operand" "=r")
	(mult:SI (match_operand:SI 1 "reg_or_0_operand" "%rJ")
		 (match_operand:SI 2 "reg_or_8bit_operand" "rI")))
   (trap_if (ne (mult:DI (sign_extend:DI (match_dup 1))
			 (sign_extend:DI (match_dup 2)))
		(sign_extend:DI (mult:SI (match_dup 1)
					 (match_dup 2))))
	    (const_int 0))]
  "!TARGET_ABI_UNICOSMK"
  "mullv %r1,%2,%0"
  [(set_attr "type" "imul")
   (set_attr "opsize" "si")])

(define_insn "muldi3"
  [(set (match_operand:DI 0 "register_operand" "=r")
	(mult:DI (match_operand:DI 1 "reg_or_0_operand" "%rJ")
		 (match_operand:DI 2 "reg_or_8bit_operand" "rI")))]
  ""
  "mulq %r1,%2,%0"
  [(set_attr "type" "imul")])

(define_insn "mulvdi3"
  [(set (match_operand:DI 0 "register_operand" "=r")
	(mult:DI (match_operand:DI 1 "reg_or_0_operand" "%rJ")
		 (match_operand:DI 2 "reg_or_8bit_operand" "rI")))
   (trap_if (ne (mult:TI (sign_extend:TI (match_dup 1))
			 (sign_extend:TI (match_dup 2)))
		(sign_extend:TI (mult:DI (match_dup 1)
					 (match_dup 2))))
	    (const_int 0))]
  ""
  "mulqv %r1,%2,%0"
  [(set_attr "type" "imul")])

(define_expand "umuldi3_highpart"
  [(set (match_operand:DI 0 "register_operand" "")
	(truncate:DI
	 (lshiftrt:TI
	  (mult:TI (zero_extend:TI
		     (match_operand:DI 1 "register_operand" ""))
		   (match_operand:DI 2 "reg_or_8bit_operand" ""))
	  (const_int 64))))]
  ""
{
  if (REG_P (operands[2]))
    operands[2] = gen_rtx_ZERO_EXTEND (TImode, operands[2]);
})

(define_insn "*umuldi3_highpart_reg"
  [(set (match_operand:DI 0 "register_operand" "=r")
	(truncate:DI
	 (lshiftrt:TI
	  (mult:TI (zero_extend:TI
		     (match_operand:DI 1 "register_operand" "r"))
		   (zero_extend:TI
		     (match_operand:DI 2 "register_operand" "r")))
	  (const_int 64))))]
  ""
  "umulh %1,%2,%0"
  [(set_attr "type" "imul")
   (set_attr "opsize" "udi")])

(define_insn "*umuldi3_highpart_const"
  [(set (match_operand:DI 0 "register_operand" "=r")
	(truncate:DI
	 (lshiftrt:TI
	  (mult:TI (zero_extend:TI (match_operand:DI 1 "register_operand" "r"))
		   (match_operand:TI 2 "cint8_operand" "I"))
	  (const_int 64))))]
  ""
  "umulh %1,%2,%0"
  [(set_attr "type" "imul")
   (set_attr "opsize" "udi")])

;; The divide and remainder operations take their inputs from r24 and
;; r25, put their output in r27, and clobber r23 and r28 on all
;; systems except Unicos/Mk. On Unicos, the standard library provides
;; subroutines which use the standard calling convention and work on
;; DImode operands.

;; ??? Force sign-extension here because some versions of OSF/1 and
;; Interix/NT don't do the right thing if the inputs are not properly
;; sign-extended.  But Linux, for instance, does not have this
;; problem.  Is it worth the complication here to eliminate the sign
;; extension?

(define_expand "divsi3"
  [(set (match_dup 3)
	(sign_extend:DI (match_operand:SI 1 "nonimmediate_operand" "")))
   (set (match_dup 4)
	(sign_extend:DI (match_operand:SI 2 "nonimmediate_operand" "")))
   (parallel [(set (match_dup 5)
		   (sign_extend:DI (div:SI (match_dup 3) (match_dup 4))))
	      (clobber (reg:DI 23))
	      (clobber (reg:DI 28))])
   (set (match_operand:SI 0 "nonimmediate_operand" "")
	(subreg:SI (match_dup 5) 0))]
  "! TARGET_ABI_OPEN_VMS && ! TARGET_ABI_UNICOSMK"
{
  operands[3] = gen_reg_rtx (DImode);
  operands[4] = gen_reg_rtx (DImode);
  operands[5] = gen_reg_rtx (DImode);
})

(define_expand "udivsi3"
  [(set (match_dup 3)
	(sign_extend:DI (match_operand:SI 1 "nonimmediate_operand" "")))
   (set (match_dup 4)
	(sign_extend:DI (match_operand:SI 2 "nonimmediate_operand" "")))
   (parallel [(set (match_dup 5)
		   (sign_extend:DI (udiv:SI (match_dup 3) (match_dup 4))))
	      (clobber (reg:DI 23))
	      (clobber (reg:DI 28))])
   (set (match_operand:SI 0 "nonimmediate_operand" "")
	(subreg:SI (match_dup 5) 0))]
  "! TARGET_ABI_OPEN_VMS && ! TARGET_ABI_UNICOSMK"
{
  operands[3] = gen_reg_rtx (DImode);
  operands[4] = gen_reg_rtx (DImode);
  operands[5] = gen_reg_rtx (DImode);
})

(define_expand "modsi3"
  [(set (match_dup 3)
	(sign_extend:DI (match_operand:SI 1 "nonimmediate_operand" "")))
   (set (match_dup 4)
	(sign_extend:DI (match_operand:SI 2 "nonimmediate_operand" "")))
   (parallel [(set (match_dup 5)
		   (sign_extend:DI (mod:SI (match_dup 3) (match_dup 4))))
	      (clobber (reg:DI 23))
	      (clobber (reg:DI 28))])
   (set (match_operand:SI 0 "nonimmediate_operand" "")
	(subreg:SI (match_dup 5) 0))]
  "! TARGET_ABI_OPEN_VMS && ! TARGET_ABI_UNICOSMK"
{
  operands[3] = gen_reg_rtx (DImode);
  operands[4] = gen_reg_rtx (DImode);
  operands[5] = gen_reg_rtx (DImode);
})

(define_expand "umodsi3"
  [(set (match_dup 3)
	(sign_extend:DI (match_operand:SI 1 "nonimmediate_operand" "")))
   (set (match_dup 4)
	(sign_extend:DI (match_operand:SI 2 "nonimmediate_operand" "")))
   (parallel [(set (match_dup 5)
		   (sign_extend:DI (umod:SI (match_dup 3) (match_dup 4))))
	      (clobber (reg:DI 23))
	      (clobber (reg:DI 28))])
   (set (match_operand:SI 0 "nonimmediate_operand" "")
	(subreg:SI (match_dup 5) 0))]
  "! TARGET_ABI_OPEN_VMS && ! TARGET_ABI_UNICOSMK"
{
  operands[3] = gen_reg_rtx (DImode);
  operands[4] = gen_reg_rtx (DImode);
  operands[5] = gen_reg_rtx (DImode);
})

(define_expand "divdi3"
  [(parallel [(set (match_operand:DI 0 "register_operand" "")
		   (div:DI (match_operand:DI 1 "register_operand" "")
			   (match_operand:DI 2 "register_operand" "")))
	      (clobber (reg:DI 23))
	      (clobber (reg:DI 28))])]
  "! TARGET_ABI_OPEN_VMS && ! TARGET_ABI_UNICOSMK"
  "")

(define_expand "udivdi3"
  [(parallel [(set (match_operand:DI 0 "register_operand" "")
		   (udiv:DI (match_operand:DI 1 "register_operand" "")
			    (match_operand:DI 2 "register_operand" "")))
	      (clobber (reg:DI 23))
	      (clobber (reg:DI 28))])]
  "! TARGET_ABI_OPEN_VMS && ! TARGET_ABI_UNICOSMK"
  "")

(define_expand "moddi3"
  [(use (match_operand:DI 0 "register_operand" ""))
   (use (match_operand:DI 1 "register_operand" ""))
   (use (match_operand:DI 2 "register_operand" ""))]
  "!TARGET_ABI_OPEN_VMS"
{
  if (TARGET_ABI_UNICOSMK)
    emit_insn (gen_moddi3_umk (operands[0], operands[1], operands[2]));
  else
    emit_insn (gen_moddi3_dft (operands[0], operands[1], operands[2]));
  DONE;
})

(define_expand "moddi3_dft"
  [(parallel [(set (match_operand:DI 0 "register_operand" "")
		   (mod:DI (match_operand:DI 1 "register_operand" "")
			   (match_operand:DI 2 "register_operand" "")))
	      (clobber (reg:DI 23))
	      (clobber (reg:DI 28))])]
  "! TARGET_ABI_OPEN_VMS && ! TARGET_ABI_UNICOSMK"
  "")

;; On Unicos/Mk, we do as the system's C compiler does:
;; compute the quotient, multiply and subtract.

(define_expand "moddi3_umk"
  [(use (match_operand:DI 0 "register_operand" ""))
   (use (match_operand:DI 1 "register_operand" ""))
   (use (match_operand:DI 2 "register_operand" ""))]
  "TARGET_ABI_UNICOSMK"
{
  rtx div, mul = gen_reg_rtx (DImode);

  div = expand_binop (DImode, sdiv_optab, operands[1], operands[2],
		      NULL_RTX, 0, OPTAB_LIB);
  div = force_reg (DImode, div);
  emit_insn (gen_muldi3 (mul, operands[2], div));
  emit_insn (gen_subdi3 (operands[0], operands[1], mul));
  DONE;
})

(define_expand "umoddi3"
  [(use (match_operand:DI 0 "register_operand" ""))
   (use (match_operand:DI 1 "register_operand" ""))
   (use (match_operand:DI 2 "register_operand" ""))]
  "! TARGET_ABI_OPEN_VMS"
{
  if (TARGET_ABI_UNICOSMK)
    emit_insn (gen_umoddi3_umk (operands[0], operands[1], operands[2]));
  else
    emit_insn (gen_umoddi3_dft (operands[0], operands[1], operands[2]));
  DONE;
})

(define_expand "umoddi3_dft"
  [(parallel [(set (match_operand:DI 0 "register_operand" "")
		   (umod:DI (match_operand:DI 1 "register_operand" "")
			    (match_operand:DI 2 "register_operand" "")))
	      (clobber (reg:DI 23))
	      (clobber (reg:DI 28))])]
  "! TARGET_ABI_OPEN_VMS && ! TARGET_ABI_UNICOSMK"
  "")

(define_expand "umoddi3_umk"
  [(use (match_operand:DI 0 "register_operand" ""))
   (use (match_operand:DI 1 "register_operand" ""))
   (use (match_operand:DI 2 "register_operand" ""))]
  "TARGET_ABI_UNICOSMK"
{
  rtx div, mul = gen_reg_rtx (DImode);

  div = expand_binop (DImode, udiv_optab, operands[1], operands[2],
		      NULL_RTX, 1, OPTAB_LIB);
  div = force_reg (DImode, div);
  emit_insn (gen_muldi3 (mul, operands[2], div));
  emit_insn (gen_subdi3 (operands[0], operands[1], mul));
  DONE;
})

;; Lengths of 8 for ldq $t12,__divq($gp); jsr $t9,($t12),__divq as
;; expanded by the assembler.

(define_insn_and_split "*divmodsi_internal_er"
  [(set (match_operand:DI 0 "register_operand" "=c")
	(sign_extend:DI (match_operator:SI 3 "divmod_operator"
			[(match_operand:DI 1 "register_operand" "a")
			 (match_operand:DI 2 "register_operand" "b")])))
   (clobber (reg:DI 23))
   (clobber (reg:DI 28))]
  "TARGET_EXPLICIT_RELOCS && ! TARGET_ABI_OPEN_VMS"
  "#"
  "&& reload_completed"
  [(parallel [(set (match_dup 0)
		   (sign_extend:DI (match_dup 3)))
	      (use (match_dup 0))
	      (use (match_dup 4))
	      (clobber (reg:DI 23))
	      (clobber (reg:DI 28))])]
{
  const char *str;
  switch (GET_CODE (operands[3]))
    {
    case DIV: 
      str = "__divl";
      break; 
    case UDIV:
      str = "__divlu";
      break;
    case MOD:
      str = "__reml";
      break;
    case UMOD:
      str = "__remlu";
      break;
    default:
      gcc_unreachable ();
    }
  operands[4] = GEN_INT (alpha_next_sequence_number++);
  emit_insn (gen_movdi_er_high_g (operands[0], pic_offset_table_rtx,
				  gen_rtx_SYMBOL_REF (DImode, str),
				  operands[4]));
}
  [(set_attr "type" "jsr")
   (set_attr "length" "8")])

(define_insn "*divmodsi_internal_er_1"
  [(set (match_operand:DI 0 "register_operand" "=c")
	(sign_extend:DI (match_operator:SI 3 "divmod_operator"
                        [(match_operand:DI 1 "register_operand" "a")
                         (match_operand:DI 2 "register_operand" "b")])))
   (use (match_operand:DI 4 "register_operand" "c"))
   (use (match_operand 5 "const_int_operand" ""))
   (clobber (reg:DI 23))
   (clobber (reg:DI 28))]
  "TARGET_EXPLICIT_RELOCS && ! TARGET_ABI_OPEN_VMS"
  "jsr $23,($27),__%E3%j5"
  [(set_attr "type" "jsr")
   (set_attr "length" "4")])

(define_insn "*divmodsi_internal"
  [(set (match_operand:DI 0 "register_operand" "=c")
	(sign_extend:DI (match_operator:SI 3 "divmod_operator"
			[(match_operand:DI 1 "register_operand" "a")
			 (match_operand:DI 2 "register_operand" "b")])))
   (clobber (reg:DI 23))
   (clobber (reg:DI 28))]
  "! TARGET_ABI_OPEN_VMS && ! TARGET_ABI_UNICOSMK"
  "%E3 %1,%2,%0"
  [(set_attr "type" "jsr")
   (set_attr "length" "8")])

(define_insn_and_split "*divmoddi_internal_er"
  [(set (match_operand:DI 0 "register_operand" "=c")
	(match_operator:DI 3 "divmod_operator"
			[(match_operand:DI 1 "register_operand" "a")
			 (match_operand:DI 2 "register_operand" "b")]))
   (clobber (reg:DI 23))
   (clobber (reg:DI 28))]
  "TARGET_EXPLICIT_RELOCS && ! TARGET_ABI_OPEN_VMS"
  "#"
  "&& reload_completed"
  [(parallel [(set (match_dup 0) (match_dup 3))
	      (use (match_dup 0))
	      (use (match_dup 4))
	      (clobber (reg:DI 23))
	      (clobber (reg:DI 28))])]
{
  const char *str;
  switch (GET_CODE (operands[3]))
    {
    case DIV: 
      str = "__divq";
      break; 
    case UDIV:
      str = "__divqu";
      break;
    case MOD:
      str = "__remq";
      break;
    case UMOD:
      str = "__remqu";
      break;
    default:
      gcc_unreachable ();
    }
  operands[4] = GEN_INT (alpha_next_sequence_number++);
  emit_insn (gen_movdi_er_high_g (operands[0], pic_offset_table_rtx,
				  gen_rtx_SYMBOL_REF (DImode, str),
				  operands[4]));
}
  [(set_attr "type" "jsr")
   (set_attr "length" "8")])

(define_insn "*divmoddi_internal_er_1"
  [(set (match_operand:DI 0 "register_operand" "=c")
	(match_operator:DI 3 "divmod_operator"
                        [(match_operand:DI 1 "register_operand" "a")
                         (match_operand:DI 2 "register_operand" "b")]))
   (use (match_operand:DI 4 "register_operand" "c"))
   (use (match_operand 5 "const_int_operand" ""))
   (clobber (reg:DI 23))
   (clobber (reg:DI 28))]
  "TARGET_EXPLICIT_RELOCS && ! TARGET_ABI_OPEN_VMS"
  "jsr $23,($27),__%E3%j5"
  [(set_attr "type" "jsr")
   (set_attr "length" "4")])

(define_insn "*divmoddi_internal"
  [(set (match_operand:DI 0 "register_operand" "=c")
	(match_operator:DI 3 "divmod_operator"
			[(match_operand:DI 1 "register_operand" "a")
			 (match_operand:DI 2 "register_operand" "b")]))
   (clobber (reg:DI 23))
   (clobber (reg:DI 28))]
  "! TARGET_ABI_OPEN_VMS && ! TARGET_ABI_UNICOSMK"
  "%E3 %1,%2,%0"
  [(set_attr "type" "jsr")
   (set_attr "length" "8")])

;; Next are the basic logical operations.  We only expose the DImode operations
;; to the rtl expanders, but SImode versions exist for combine as well as for
;; the atomic operation splitters.

(define_insn "*andsi_internal"
  [(set (match_operand:SI 0 "register_operand" "=r,r,r")
	(and:SI (match_operand:SI 1 "reg_or_0_operand" "%rJ,rJ,rJ")
		(match_operand:SI 2 "and_operand" "rI,N,MH")))]
  ""
  "@
   and %r1,%2,%0
   bic %r1,%N2,%0
   zapnot %r1,%m2,%0"
  [(set_attr "type" "ilog,ilog,shift")])

(define_insn "anddi3"
  [(set (match_operand:DI 0 "register_operand" "=r,r,r")
	(and:DI (match_operand:DI 1 "reg_or_0_operand" "%rJ,rJ,rJ")
		(match_operand:DI 2 "and_operand" "rI,N,MH")))]
  ""
  "@
   and %r1,%2,%0
   bic %r1,%N2,%0
   zapnot %r1,%m2,%0"
  [(set_attr "type" "ilog,ilog,shift")])

;; There are times when we can split an AND into two AND insns.  This occurs
;; when we can first clear any bytes and then clear anything else.  For
;; example "I & 0xffff07" is "(I & 0xffffff) & 0xffffffffffffff07".
;; Only do this when running on 64-bit host since the computations are
;; too messy otherwise.

(define_split
  [(set (match_operand:DI 0 "register_operand" "")
	(and:DI (match_operand:DI 1 "register_operand" "")
		(match_operand:DI 2 "const_int_operand" "")))]
  "HOST_BITS_PER_WIDE_INT == 64 && ! and_operand (operands[2], DImode)"
  [(set (match_dup 0) (and:DI (match_dup 1) (match_dup 3)))
   (set (match_dup 0) (and:DI (match_dup 0) (match_dup 4)))]
{
  unsigned HOST_WIDE_INT mask1 = INTVAL (operands[2]);
  unsigned HOST_WIDE_INT mask2 = mask1;
  int i;

  /* For each byte that isn't all zeros, make it all ones.  */
  for (i = 0; i < 64; i += 8)
    if ((mask1 & ((HOST_WIDE_INT) 0xff << i)) != 0)
      mask1 |= (HOST_WIDE_INT) 0xff << i;

  /* Now turn on any bits we've just turned off.  */
  mask2 |= ~ mask1;

  operands[3] = GEN_INT (mask1);
  operands[4] = GEN_INT (mask2);
})

(define_expand "zero_extendqihi2"
  [(set (match_operand:HI 0 "register_operand" "")
	(zero_extend:HI (match_operand:QI 1 "nonimmediate_operand" "")))]
  ""
{
  if (! TARGET_BWX)
    operands[1] = force_reg (QImode, operands[1]);
})

(define_insn "*zero_extendqihi2_bwx"
  [(set (match_operand:HI 0 "register_operand" "=r,r")
	(zero_extend:HI (match_operand:QI 1 "nonimmediate_operand" "r,m")))]
  "TARGET_BWX"
  "@
   and %1,0xff,%0
   ldbu %0,%1"
  [(set_attr "type" "ilog,ild")])

(define_insn "*zero_extendqihi2_nobwx"
  [(set (match_operand:HI 0 "register_operand" "=r")
	(zero_extend:HI (match_operand:QI 1 "register_operand" "r")))]
  "! TARGET_BWX"
  "and %1,0xff,%0"
  [(set_attr "type" "ilog")])

(define_expand "zero_extendqisi2"
  [(set (match_operand:SI 0 "register_operand" "")
	(zero_extend:SI (match_operand:QI 1 "nonimmediate_operand" "")))]
  ""
{
  if (! TARGET_BWX)
    operands[1] = force_reg (QImode, operands[1]);
})

(define_insn "*zero_extendqisi2_bwx"
  [(set (match_operand:SI 0 "register_operand" "=r,r")
	(zero_extend:SI (match_operand:QI 1 "nonimmediate_operand" "r,m")))]
  "TARGET_BWX"
  "@
   and %1,0xff,%0
   ldbu %0,%1"
  [(set_attr "type" "ilog,ild")])

(define_insn "*zero_extendqisi2_nobwx"
  [(set (match_operand:SI 0 "register_operand" "=r")
	(zero_extend:SI (match_operand:QI 1 "register_operand" "r")))]
  "! TARGET_BWX"
  "and %1,0xff,%0"
  [(set_attr "type" "ilog")])

(define_expand "zero_extendqidi2"
  [(set (match_operand:DI 0 "register_operand" "")
	(zero_extend:DI (match_operand:QI 1 "nonimmediate_operand" "")))]
  ""
{
  if (! TARGET_BWX)
    operands[1] = force_reg (QImode, operands[1]);
})

(define_insn "*zero_extendqidi2_bwx"
  [(set (match_operand:DI 0 "register_operand" "=r,r")
	(zero_extend:DI (match_operand:QI 1 "nonimmediate_operand" "r,m")))]
  "TARGET_BWX"
  "@
   and %1,0xff,%0
   ldbu %0,%1"
  [(set_attr "type" "ilog,ild")])

(define_insn "*zero_extendqidi2_nobwx"
  [(set (match_operand:DI 0 "register_operand" "=r")
	(zero_extend:DI (match_operand:QI 1 "register_operand" "r")))]
  "! TARGET_BWX"
  "and %1,0xff,%0"
  [(set_attr "type" "ilog")])

(define_expand "zero_extendhisi2"
  [(set (match_operand:SI 0 "register_operand" "")
	(zero_extend:SI (match_operand:HI 1 "nonimmediate_operand" "")))]
  ""
{
  if (! TARGET_BWX)
    operands[1] = force_reg (HImode, operands[1]);
})

(define_insn "*zero_extendhisi2_bwx"
  [(set (match_operand:SI 0 "register_operand" "=r,r")
	(zero_extend:SI (match_operand:HI 1 "nonimmediate_operand" "r,m")))]
  "TARGET_BWX"
  "@
   zapnot %1,3,%0
   ldwu %0,%1"
  [(set_attr "type" "shift,ild")])

(define_insn "*zero_extendhisi2_nobwx"
  [(set (match_operand:SI 0 "register_operand" "=r")
	(zero_extend:SI (match_operand:HI 1 "register_operand" "r")))]
  "! TARGET_BWX"
  "zapnot %1,3,%0"
  [(set_attr "type" "shift")])

(define_expand "zero_extendhidi2"
  [(set (match_operand:DI 0 "register_operand" "")
	(zero_extend:DI (match_operand:HI 1 "nonimmediate_operand" "")))]
  ""
{
  if (! TARGET_BWX)
    operands[1] = force_reg (HImode, operands[1]);
})

(define_insn "*zero_extendhidi2_bwx"
  [(set (match_operand:DI 0 "register_operand" "=r,r")
	(zero_extend:DI (match_operand:HI 1 "nonimmediate_operand" "r,m")))]
  "TARGET_BWX"
  "@
   zapnot %1,3,%0
   ldwu %0,%1"
  [(set_attr "type" "shift,ild")])

(define_insn "*zero_extendhidi2_nobwx"
  [(set (match_operand:DI 0 "register_operand" "=r")
	(zero_extend:DI (match_operand:HI 1 "register_operand" "r")))]
  ""
  "zapnot %1,3,%0"
  [(set_attr "type" "shift")])

(define_insn "zero_extendsidi2"
  [(set (match_operand:DI 0 "register_operand" "=r")
	(zero_extend:DI (match_operand:SI 1 "register_operand" "r")))]
  ""
  "zapnot %1,15,%0"
  [(set_attr "type" "shift")])

(define_insn "*andnotsi3"
  [(set (match_operand:SI 0 "register_operand" "=r")
	(and:SI (not:SI (match_operand:SI 1 "reg_or_8bit_operand" "rI"))
		(match_operand:SI 2 "reg_or_0_operand" "rJ")))]
  ""
  "bic %r2,%1,%0"
  [(set_attr "type" "ilog")])

(define_insn "andnotdi3"
  [(set (match_operand:DI 0 "register_operand" "=r")
	(and:DI (not:DI (match_operand:DI 1 "reg_or_8bit_operand" "rI"))
		(match_operand:DI 2 "reg_or_0_operand" "rJ")))]
  ""
  "bic %r2,%1,%0"
  [(set_attr "type" "ilog")])

(define_insn "*iorsi_internal"
  [(set (match_operand:SI 0 "register_operand" "=r,r")
	(ior:SI (match_operand:SI 1 "reg_or_0_operand" "%rJ,rJ")
		(match_operand:SI 2 "or_operand" "rI,N")))]
  ""
  "@
   bis %r1,%2,%0
   ornot %r1,%N2,%0"
  [(set_attr "type" "ilog")])

(define_insn "iordi3"
  [(set (match_operand:DI 0 "register_operand" "=r,r")
	(ior:DI (match_operand:DI 1 "reg_or_0_operand" "%rJ,rJ")
		(match_operand:DI 2 "or_operand" "rI,N")))]
  ""
  "@
   bis %r1,%2,%0
   ornot %r1,%N2,%0"
  [(set_attr "type" "ilog")])

(define_insn "*one_cmplsi_internal"
  [(set (match_operand:SI 0 "register_operand" "=r")
	(not:SI (match_operand:SI 1 "reg_or_8bit_operand" "rI")))]
  ""
  "ornot $31,%1,%0"
  [(set_attr "type" "ilog")])

(define_insn "one_cmpldi2"
  [(set (match_operand:DI 0 "register_operand" "=r")
	(not:DI (match_operand:DI 1 "reg_or_8bit_operand" "rI")))]
  ""
  "ornot $31,%1,%0"
  [(set_attr "type" "ilog")])

(define_insn "*iornotsi3"
  [(set (match_operand:SI 0 "register_operand" "=r")
	(ior:SI (not:SI (match_operand:SI 1 "reg_or_8bit_operand" "rI"))
		(match_operand:SI 2 "reg_or_0_operand" "rJ")))]
  ""
  "ornot %r2,%1,%0"
  [(set_attr "type" "ilog")])

(define_insn "*iornotdi3"
  [(set (match_operand:DI 0 "register_operand" "=r")
	(ior:DI (not:DI (match_operand:DI 1 "reg_or_8bit_operand" "rI"))
		(match_operand:DI 2 "reg_or_0_operand" "rJ")))]
  ""
  "ornot %r2,%1,%0"
  [(set_attr "type" "ilog")])

(define_insn "*xorsi_internal"
  [(set (match_operand:SI 0 "register_operand" "=r,r")
	(xor:SI (match_operand:SI 1 "reg_or_0_operand" "%rJ,rJ")
		(match_operand:SI 2 "or_operand" "rI,N")))]
  ""
  "@
   xor %r1,%2,%0
   eqv %r1,%N2,%0"
  [(set_attr "type" "ilog")])

(define_insn "xordi3"
  [(set (match_operand:DI 0 "register_operand" "=r,r")
	(xor:DI (match_operand:DI 1 "reg_or_0_operand" "%rJ,rJ")
		(match_operand:DI 2 "or_operand" "rI,N")))]
  ""
  "@
   xor %r1,%2,%0
   eqv %r1,%N2,%0"
  [(set_attr "type" "ilog")])

(define_insn "*xornotsi3"
  [(set (match_operand:SI 0 "register_operand" "=r")
	(not:SI (xor:SI (match_operand:SI 1 "register_operand" "%rJ")
			(match_operand:SI 2 "register_operand" "rI"))))]
  ""
  "eqv %r1,%2,%0"
  [(set_attr "type" "ilog")])

(define_insn "*xornotdi3"
  [(set (match_operand:DI 0 "register_operand" "=r")
	(not:DI (xor:DI (match_operand:DI 1 "register_operand" "%rJ")
			(match_operand:DI 2 "register_operand" "rI"))))]
  ""
  "eqv %r1,%2,%0"
  [(set_attr "type" "ilog")])

;; Handle FFS and related insns iff we support CIX.

(define_expand "ffsdi2"
  [(set (match_dup 2)
	(ctz:DI (match_operand:DI 1 "register_operand" "")))
   (set (match_dup 3)
	(plus:DI (match_dup 2) (const_int 1)))
   (set (match_operand:DI 0 "register_operand" "")
	(if_then_else:DI (eq (match_dup 1) (const_int 0))
			 (const_int 0) (match_dup 3)))]
  "TARGET_CIX"
{
  operands[2] = gen_reg_rtx (DImode);
  operands[3] = gen_reg_rtx (DImode);
})

(define_insn "clzdi2"
  [(set (match_operand:DI 0 "register_operand" "=r")
	(clz:DI (match_operand:DI 1 "register_operand" "r")))]
  "TARGET_CIX"
  "ctlz %1,%0"
  [(set_attr "type" "mvi")])

(define_insn "ctzdi2"
  [(set (match_operand:DI 0 "register_operand" "=r")
	(ctz:DI (match_operand:DI 1 "register_operand" "r")))]
  "TARGET_CIX"
  "cttz %1,%0"
  [(set_attr "type" "mvi")])

(define_insn "popcountdi2"
  [(set (match_operand:DI 0 "register_operand" "=r")
	(popcount:DI (match_operand:DI 1 "register_operand" "r")))]
  "TARGET_CIX"
  "ctpop %1,%0"
  [(set_attr "type" "mvi")])

;; Next come the shifts and the various extract and insert operations.

(define_insn "ashldi3"
  [(set (match_operand:DI 0 "register_operand" "=r,r")
	(ashift:DI (match_operand:DI 1 "reg_or_0_operand" "rJ,rJ")
		   (match_operand:DI 2 "reg_or_6bit_operand" "P,rS")))]
  ""
{
  switch (which_alternative)
    {
    case 0:
      if (operands[2] == const1_rtx)
	return "addq %r1,%r1,%0";
      else
	return "s%P2addq %r1,0,%0";
    case 1:
      return "sll %r1,%2,%0";
    default:
      gcc_unreachable ();
    }
}
  [(set_attr "type" "iadd,shift")])

(define_insn "*ashldi_se"
  [(set (match_operand:DI 0 "register_operand" "=r")
	(sign_extend:DI
	 (subreg:SI (ashift:DI (match_operand:DI 1 "reg_or_0_operand" "rJ")
			       (match_operand:DI 2 "const_int_operand" "P"))
		    0)))]
  "INTVAL (operands[2]) >= 1 && INTVAL (operands[2]) <= 3"
{
  if (operands[2] == const1_rtx)
    return "addl %r1,%r1,%0";
  else
    return "s%P2addl %r1,0,%0";
}
  [(set_attr "type" "iadd")])

(define_insn "lshrdi3"
  [(set (match_operand:DI 0 "register_operand" "=r")
	(lshiftrt:DI (match_operand:DI 1 "reg_or_0_operand" "rJ")
		     (match_operand:DI 2 "reg_or_6bit_operand" "rS")))]
  ""
  "srl %r1,%2,%0"
  [(set_attr "type" "shift")])

(define_insn "ashrdi3"
  [(set (match_operand:DI 0 "register_operand" "=r")
	(ashiftrt:DI (match_operand:DI 1 "reg_or_0_operand" "rJ")
		     (match_operand:DI 2 "reg_or_6bit_operand" "rS")))]
  ""
  "sra %r1,%2,%0"
  [(set_attr "type" "shift")])

(define_expand "extendqihi2"
  [(set (match_dup 2)
	(ashift:DI (match_operand:QI 1 "some_operand" "")
		   (const_int 56)))
   (set (match_operand:HI 0 "register_operand" "")
	(ashiftrt:DI (match_dup 2)
		     (const_int 56)))]
  ""
{
  if (TARGET_BWX)
    {
      emit_insn (gen_extendqihi2x (operands[0],
				   force_reg (QImode, operands[1])));
      DONE;
    }

 /* If we have an unaligned MEM, extend to DImode (which we do
     specially) and then copy to the result.  */
  if (unaligned_memory_operand (operands[1], HImode))
    {
      rtx temp = gen_reg_rtx (DImode);

      emit_insn (gen_extendqidi2 (temp, operands[1]));
      emit_move_insn (operands[0], gen_lowpart (HImode, temp));
      DONE;
    }

  operands[0] = gen_lowpart (DImode, operands[0]);
  operands[1] = gen_lowpart (DImode, force_reg (QImode, operands[1]));
  operands[2] = gen_reg_rtx (DImode);
})

(define_insn "extendqidi2x"
  [(set (match_operand:DI 0 "register_operand" "=r")
	(sign_extend:DI (match_operand:QI 1 "register_operand" "r")))]
  "TARGET_BWX"
  "sextb %1,%0"
  [(set_attr "type" "shift")])

(define_insn "extendhidi2x"
  [(set (match_operand:DI 0 "register_operand" "=r")
	(sign_extend:DI (match_operand:HI 1 "register_operand" "r")))]
  "TARGET_BWX"
  "sextw %1,%0"
  [(set_attr "type" "shift")])

(define_insn "extendqisi2x"
  [(set (match_operand:SI 0 "register_operand" "=r")
	(sign_extend:SI (match_operand:QI 1 "register_operand" "r")))]
  "TARGET_BWX"
  "sextb %1,%0"
  [(set_attr "type" "shift")])

(define_insn "extendhisi2x"
  [(set (match_operand:SI 0 "register_operand" "=r")
	(sign_extend:SI (match_operand:HI 1 "register_operand" "r")))]
  "TARGET_BWX"
  "sextw %1,%0"
  [(set_attr "type" "shift")])

(define_insn "extendqihi2x"
  [(set (match_operand:HI 0 "register_operand" "=r")
	(sign_extend:HI (match_operand:QI 1 "register_operand" "r")))]
  "TARGET_BWX"
  "sextb %1,%0"
  [(set_attr "type" "shift")])

(define_expand "extendqisi2"
  [(set (match_dup 2)
	(ashift:DI (match_operand:QI 1 "some_operand" "")
		   (const_int 56)))
   (set (match_operand:SI 0 "register_operand" "")
	(ashiftrt:DI (match_dup 2)
		     (const_int 56)))]
  ""
{
  if (TARGET_BWX)
    {
      emit_insn (gen_extendqisi2x (operands[0],
				   force_reg (QImode, operands[1])));
      DONE;
    }

  /* If we have an unaligned MEM, extend to a DImode form of
     the result (which we do specially).  */
  if (unaligned_memory_operand (operands[1], QImode))
    {
      rtx temp = gen_reg_rtx (DImode);

      emit_insn (gen_extendqidi2 (temp, operands[1]));
      emit_move_insn (operands[0], gen_lowpart (SImode, temp));
      DONE;
    }

  operands[0] = gen_lowpart (DImode, operands[0]);
  operands[1] = gen_lowpart (DImode, force_reg (QImode, operands[1]));
  operands[2] = gen_reg_rtx (DImode);
})

(define_expand "extendqidi2"
  [(set (match_dup 2)
	(ashift:DI (match_operand:QI 1 "some_operand" "")
		   (const_int 56)))
   (set (match_operand:DI 0 "register_operand" "")
	(ashiftrt:DI (match_dup 2)
		     (const_int 56)))]
  ""
{
  if (TARGET_BWX)
    {
      emit_insn (gen_extendqidi2x (operands[0],
				   force_reg (QImode, operands[1])));
      DONE;
    }

  if (unaligned_memory_operand (operands[1], QImode))
    {
      rtx seq
	= gen_unaligned_extendqidi (operands[0],
				    get_unaligned_address (operands[1], 1));

      alpha_set_memflags (seq, operands[1]);
      emit_insn (seq);
      DONE;
    }

  operands[1] = gen_lowpart (DImode, force_reg (QImode, operands[1]));
  operands[2] = gen_reg_rtx (DImode);
})

(define_expand "extendhisi2"
  [(set (match_dup 2)
	(ashift:DI (match_operand:HI 1 "some_operand" "")
		   (const_int 48)))
   (set (match_operand:SI 0 "register_operand" "")
	(ashiftrt:DI (match_dup 2)
		     (const_int 48)))]
  ""
{
  if (TARGET_BWX)
    {
      emit_insn (gen_extendhisi2x (operands[0],
				   force_reg (HImode, operands[1])));
      DONE;
    }

  /* If we have an unaligned MEM, extend to a DImode form of
     the result (which we do specially).  */
  if (unaligned_memory_operand (operands[1], HImode))
    {
      rtx temp = gen_reg_rtx (DImode);

      emit_insn (gen_extendhidi2 (temp, operands[1]));
      emit_move_insn (operands[0], gen_lowpart (SImode, temp));
      DONE;
    }

  operands[0] = gen_lowpart (DImode, operands[0]);
  operands[1] = gen_lowpart (DImode, force_reg (HImode, operands[1]));
  operands[2] = gen_reg_rtx (DImode);
})

(define_expand "extendhidi2"
  [(set (match_dup 2)
	(ashift:DI (match_operand:HI 1 "some_operand" "")
		   (const_int 48)))
   (set (match_operand:DI 0 "register_operand" "")
	(ashiftrt:DI (match_dup 2)
		     (const_int 48)))]
  ""
{
  if (TARGET_BWX)
    {
      emit_insn (gen_extendhidi2x (operands[0],
				   force_reg (HImode, operands[1])));
      DONE;
    }

  if (unaligned_memory_operand (operands[1], HImode))
    {
      rtx seq
	= gen_unaligned_extendhidi (operands[0],
				    get_unaligned_address (operands[1], 2));

      alpha_set_memflags (seq, operands[1]);
      emit_insn (seq);
      DONE;
    }

  operands[1] = gen_lowpart (DImode, force_reg (HImode, operands[1]));
  operands[2] = gen_reg_rtx (DImode);
})

;; Here's how we sign extend an unaligned byte and halfword.  Doing this
;; as a pattern saves one instruction.  The code is similar to that for
;; the unaligned loads (see below).
;;
;; Operand 1 is the address + 1 (+2 for HI), operand 0 is the result.
(define_expand "unaligned_extendqidi"
  [(use (match_operand:QI 0 "register_operand" ""))
   (use (match_operand:DI 1 "address_operand" ""))]
  ""
{
  if (WORDS_BIG_ENDIAN)
    emit_insn (gen_unaligned_extendqidi_be (operands[0], operands[1]));
  else
    emit_insn (gen_unaligned_extendqidi_le (operands[0], operands[1]));
  DONE;
})

(define_expand "unaligned_extendqidi_le"
  [(set (match_dup 2) (match_operand:DI 1 "address_operand" ""))
   (set (match_dup 3)
	(mem:DI (and:DI (plus:DI (match_dup 2) (const_int -1))
			(const_int -8))))
   (set (match_dup 4)
	(ashift:DI (match_dup 3)
		   (minus:DI (const_int 64)
			     (ashift:DI
			      (and:DI (match_dup 2) (const_int 7))
			      (const_int 3)))))
   (set (subreg:DI (match_operand:QI 0 "register_operand" "") 0)
	(ashiftrt:DI (match_dup 4) (const_int 56)))]
  "! WORDS_BIG_ENDIAN"
{
  operands[2] = gen_reg_rtx (DImode);
  operands[3] = gen_reg_rtx (DImode);
  operands[4] = gen_reg_rtx (DImode);
})

(define_expand "unaligned_extendqidi_be"
  [(set (match_dup 2) (match_operand:DI 1 "address_operand" ""))
   (set (match_dup 3) (plus:DI (match_dup 2) (const_int -1)))
   (set (match_dup 4)
	(mem:DI (and:DI (match_dup 3)
			(const_int -8))))
   (set (match_dup 5) (plus:DI (match_dup 2) (const_int -2)))
   (set (match_dup 6)
	(ashift:DI (match_dup 4)
		   (ashift:DI
		     (and:DI
		       (plus:DI (match_dup 5) (const_int 1))
		       (const_int 7))
		     (const_int 3))))
   (set (subreg:DI (match_operand:QI 0 "register_operand" "") 0)
	(ashiftrt:DI (match_dup 6) (const_int 56)))]
  "WORDS_BIG_ENDIAN"
{
  operands[2] = gen_reg_rtx (DImode);
  operands[3] = gen_reg_rtx (DImode);
  operands[4] = gen_reg_rtx (DImode);
  operands[5] = gen_reg_rtx (DImode);
  operands[6] = gen_reg_rtx (DImode);
})

(define_expand "unaligned_extendhidi"
  [(use (match_operand:QI 0 "register_operand" ""))
   (use (match_operand:DI 1 "address_operand" ""))]
  ""
{
  operands[0] = gen_lowpart (DImode, operands[0]);
  emit_insn ((WORDS_BIG_ENDIAN
	      ? gen_unaligned_extendhidi_be
	      : gen_unaligned_extendhidi_le) (operands[0], operands[1]));
  DONE;
})

(define_expand "unaligned_extendhidi_le"
  [(set (match_dup 2) (match_operand:DI 1 "address_operand" ""))
   (set (match_dup 3)
	(mem:DI (and:DI (plus:DI (match_dup 2) (const_int -2))
			(const_int -8))))
   (set (match_dup 4)
	(ashift:DI (match_dup 3)
		   (minus:DI (const_int 64)
			     (ashift:DI
			      (and:DI (match_dup 2) (const_int 7))
			      (const_int 3)))))
   (set (match_operand:DI 0 "register_operand" "")
	(ashiftrt:DI (match_dup 4) (const_int 48)))]
  "! WORDS_BIG_ENDIAN"
{
  operands[2] = gen_reg_rtx (DImode);
  operands[3] = gen_reg_rtx (DImode);
  operands[4] = gen_reg_rtx (DImode);
})

(define_expand "unaligned_extendhidi_be"
  [(set (match_dup 2) (match_operand:DI 1 "address_operand" ""))
   (set (match_dup 3) (plus:DI (match_dup 2) (const_int -2)))
   (set (match_dup 4)
	(mem:DI (and:DI (match_dup 3)
			(const_int -8))))
   (set (match_dup 5) (plus:DI (match_dup 2) (const_int -3)))
   (set (match_dup 6)
	(ashift:DI (match_dup 4)
		   (ashift:DI
		     (and:DI
		       (plus:DI (match_dup 5) (const_int 1))
		       (const_int 7))
		     (const_int 3))))
   (set (match_operand:DI 0 "register_operand" "")
	(ashiftrt:DI (match_dup 6) (const_int 48)))]
  "WORDS_BIG_ENDIAN"
{
  operands[2] = gen_reg_rtx (DImode);
  operands[3] = gen_reg_rtx (DImode);
  operands[4] = gen_reg_rtx (DImode);
  operands[5] = gen_reg_rtx (DImode);
  operands[6] = gen_reg_rtx (DImode);
})

(define_insn "*extxl_const"
  [(set (match_operand:DI 0 "register_operand" "=r")
	(zero_extract:DI (match_operand:DI 1 "reg_or_0_operand" "rJ")
			 (match_operand:DI 2 "mode_width_operand" "n")
			 (match_operand:DI 3 "mul8_operand" "I")))]
  ""
  "ext%M2l %r1,%s3,%0"
  [(set_attr "type" "shift")])

(define_insn "extxl_le"
  [(set (match_operand:DI 0 "register_operand" "=r")
	(zero_extract:DI (match_operand:DI 1 "reg_or_0_operand" "rJ")
			 (match_operand:DI 2 "mode_width_operand" "n")
			 (ashift:DI (match_operand:DI 3 "reg_or_8bit_operand" "rI")
				    (const_int 3))))]
  "! WORDS_BIG_ENDIAN"
  "ext%M2l %r1,%3,%0"
  [(set_attr "type" "shift")])

(define_insn "extxl_be"
  [(set (match_operand:DI 0 "register_operand" "=r")
	(zero_extract:DI (match_operand:DI 1 "reg_or_0_operand" "rJ")
			 (match_operand:DI 2 "mode_width_operand" "n")
			 (minus:DI
			   (const_int 56)
			   (ashift:DI
			     (match_operand:DI 3 "reg_or_8bit_operand" "rI")
			     (const_int 3)))))]
  "WORDS_BIG_ENDIAN"
  "ext%M2l %r1,%3,%0"
  [(set_attr "type" "shift")])

;; Combine has some strange notion of preserving existing undefined behavior
;; in shifts larger than a word size.  So capture these patterns that it
;; should have turned into zero_extracts.

(define_insn "*extxl_1_le"
  [(set (match_operand:DI 0 "register_operand" "=r")
	(and:DI (lshiftrt:DI (match_operand:DI 1 "reg_or_0_operand" "rJ")
		  (ashift:DI (match_operand:DI 2 "reg_or_8bit_operand" "rI")
			     (const_int 3)))
	     (match_operand:DI 3 "mode_mask_operand" "n")))]
  "! WORDS_BIG_ENDIAN"
  "ext%U3l %1,%2,%0"
  [(set_attr "type" "shift")])

(define_insn "*extxl_1_be"
  [(set (match_operand:DI 0 "register_operand" "=r")
	(and:DI (lshiftrt:DI
		  (match_operand:DI 1 "reg_or_0_operand" "rJ")
		  (minus:DI (const_int 56)
		    (ashift:DI (match_operand:DI 2 "reg_or_8bit_operand" "rI")
			       (const_int 3))))
		(match_operand:DI 3 "mode_mask_operand" "n")))]
  "WORDS_BIG_ENDIAN"
  "ext%U3l %1,%2,%0"
  [(set_attr "type" "shift")])

(define_insn "*extql_2_le"
  [(set (match_operand:DI 0 "register_operand" "=r")
	(lshiftrt:DI (match_operand:DI 1 "reg_or_0_operand" "rJ")
	  (ashift:DI (match_operand:DI 2 "reg_or_8bit_operand" "rI")
		     (const_int 3))))]
  "! WORDS_BIG_ENDIAN"
  "extql %1,%2,%0"
  [(set_attr "type" "shift")])

(define_insn "*extql_2_be"
  [(set (match_operand:DI 0 "register_operand" "=r")
	(lshiftrt:DI
	  (match_operand:DI 1 "reg_or_0_operand" "rJ")
	  (minus:DI (const_int 56)
		    (ashift:DI
		      (match_operand:DI 2 "reg_or_8bit_operand" "rI")
		      (const_int 3)))))]
  "WORDS_BIG_ENDIAN"
  "extql %1,%2,%0"
  [(set_attr "type" "shift")])

(define_insn "extqh_le"
  [(set (match_operand:DI 0 "register_operand" "=r")
	(ashift:DI
	 (match_operand:DI 1 "reg_or_0_operand" "rJ")
	  (minus:DI (const_int 64)
		    (ashift:DI
		     (and:DI
		      (match_operand:DI 2 "reg_or_8bit_operand" "rI")
		      (const_int 7))
		     (const_int 3)))))]
  "! WORDS_BIG_ENDIAN"
  "extqh %r1,%2,%0"
  [(set_attr "type" "shift")])

(define_insn "extqh_be"
  [(set (match_operand:DI 0 "register_operand" "=r")
	(ashift:DI
	  (match_operand:DI 1 "reg_or_0_operand" "rJ")
	  (ashift:DI
	    (and:DI
	      (plus:DI (match_operand:DI 2 "reg_or_8bit_operand" "rI")
		       (const_int 1))
	      (const_int 7))
	    (const_int 3))))]
  "WORDS_BIG_ENDIAN"
  "extqh %r1,%2,%0"
  [(set_attr "type" "shift")])

(define_insn "extlh_le"
  [(set (match_operand:DI 0 "register_operand" "=r")
	(ashift:DI
	 (and:DI (match_operand:DI 1 "reg_or_0_operand" "rJ")
		 (const_int 2147483647))
	 (minus:DI (const_int 64)
		    (ashift:DI
		     (and:DI
		      (match_operand:DI 2 "reg_or_8bit_operand" "rI")
		      (const_int 7))
		     (const_int 3)))))]
  "! WORDS_BIG_ENDIAN"
  "extlh %r1,%2,%0"
  [(set_attr "type" "shift")])

(define_insn "extlh_be"
  [(set (match_operand:DI 0 "register_operand" "=r")
	(and:DI
	  (ashift:DI
	    (match_operand:DI 1 "reg_or_0_operand" "rJ")
	    (ashift:DI
	      (and:DI
		(plus:DI
		  (match_operand:DI 2 "reg_or_8bit_operand" "rI")
		  (const_int 1))
		(const_int 7))
	      (const_int 3)))
	  (const_int 2147483647)))]
  "WORDS_BIG_ENDIAN"
  "extlh %r1,%2,%0"
  [(set_attr "type" "shift")])

(define_insn "extwh_le"
  [(set (match_operand:DI 0 "register_operand" "=r")
	(ashift:DI
	 (and:DI (match_operand:DI 1 "reg_or_0_operand" "rJ")
		 (const_int 65535))
	 (minus:DI (const_int 64)
		    (ashift:DI
		     (and:DI
		      (match_operand:DI 2 "reg_or_8bit_operand" "rI")
		      (const_int 7))
		     (const_int 3)))))]
  "! WORDS_BIG_ENDIAN"
  "extwh %r1,%2,%0"
  [(set_attr "type" "shift")])

(define_insn "extwh_be"
  [(set (match_operand:DI 0 "register_operand" "=r")
	(and:DI
	  (ashift:DI (match_operand:DI 1 "reg_or_0_operand" "rJ")
		     (ashift:DI
		       (and:DI
			 (plus:DI
			   (match_operand:DI 2 "reg_or_8bit_operand" "rI")
			   (const_int 1))
			 (const_int 7))
		       (const_int 3)))
	  (const_int 65535)))]
  "WORDS_BIG_ENDIAN"
  "extwh %r1,%2,%0"
  [(set_attr "type" "shift")])

;; This converts an extXl into an extXh with an appropriate adjustment
;; to the address calculation.

;;(define_split
;;  [(set (match_operand:DI 0 "register_operand" "")
;;	(ashift:DI (zero_extract:DI (match_operand:DI 1 "register_operand" "")
;;				    (match_operand:DI 2 "mode_width_operand" "")
;;				    (ashift:DI (match_operand:DI 3 "" "")
;;					       (const_int 3)))
;;		   (match_operand:DI 4 "const_int_operand" "")))
;;   (clobber (match_operand:DI 5 "register_operand" ""))]
;;  "INTVAL (operands[4]) == 64 - INTVAL (operands[2])"
;;  [(set (match_dup 5) (match_dup 6))
;;   (set (match_dup 0)
;;	(ashift:DI (zero_extract:DI (match_dup 1) (match_dup 2)
;;				    (ashift:DI (plus:DI (match_dup 5)
;;							(match_dup 7))
;;					       (const_int 3)))
;;		   (match_dup 4)))]
;;  "
;;{
;;  operands[6] = plus_constant (operands[3],
;;			       INTVAL (operands[2]) / BITS_PER_UNIT);
;;  operands[7] = GEN_INT (- INTVAL (operands[2]) / BITS_PER_UNIT);
;;}")

(define_insn "*insbl_const"
  [(set (match_operand:DI 0 "register_operand" "=r")
	(ashift:DI (zero_extend:DI (match_operand:QI 1 "register_operand" "r"))
		   (match_operand:DI 2 "mul8_operand" "I")))]
  ""
  "insbl %1,%s2,%0"
  [(set_attr "type" "shift")])

(define_insn "*inswl_const"
  [(set (match_operand:DI 0 "register_operand" "=r")
	(ashift:DI (zero_extend:DI (match_operand:HI 1 "register_operand" "r"))
		   (match_operand:DI 2 "mul8_operand" "I")))]
  ""
  "inswl %1,%s2,%0"
  [(set_attr "type" "shift")])

(define_insn "*insll_const"
  [(set (match_operand:DI 0 "register_operand" "=r")
	(ashift:DI (zero_extend:DI (match_operand:SI 1 "register_operand" "r"))
		   (match_operand:DI 2 "mul8_operand" "I")))]
  ""
  "insll %1,%s2,%0"
  [(set_attr "type" "shift")])

(define_insn "insbl_le"
  [(set (match_operand:DI 0 "register_operand" "=r")
	(ashift:DI (zero_extend:DI (match_operand:QI 1 "register_operand" "r"))
		   (ashift:DI (match_operand:DI 2 "reg_or_8bit_operand" "rI")
			      (const_int 3))))]
  "! WORDS_BIG_ENDIAN"
  "insbl %1,%2,%0"
  [(set_attr "type" "shift")])

(define_insn "insbl_be"
 [(set (match_operand:DI 0 "register_operand" "=r")
       (ashift:DI (zero_extend:DI (match_operand:QI 1 "register_operand" "r"))
	 (minus:DI (const_int 56)
	   (ashift:DI (match_operand:DI 2 "reg_or_8bit_operand" "rI")
		      (const_int 3)))))]
  "WORDS_BIG_ENDIAN"
  "insbl %1,%2,%0"
  [(set_attr "type" "shift")])

(define_insn "inswl_le"
  [(set (match_operand:DI 0 "register_operand" "=r")
	(ashift:DI (zero_extend:DI (match_operand:HI 1 "register_operand" "r"))
		   (ashift:DI (match_operand:DI 2 "reg_or_8bit_operand" "rI")
			      (const_int 3))))]
  "! WORDS_BIG_ENDIAN"
  "inswl %1,%2,%0"
  [(set_attr "type" "shift")])

(define_insn "inswl_be"
  [(set (match_operand:DI 0 "register_operand" "=r")
	(ashift:DI (zero_extend:DI (match_operand:HI 1 "register_operand" "r"))
	  (minus:DI (const_int 56)
	    (ashift:DI (match_operand:DI 2 "reg_or_8bit_operand" "rI")
		       (const_int 3)))))]
  "WORDS_BIG_ENDIAN"
  "inswl %1,%2,%0"
  [(set_attr "type" "shift")])

(define_insn "insll_le"
  [(set (match_operand:DI 0 "register_operand" "=r")
	(ashift:DI (zero_extend:DI (match_operand:SI 1 "register_operand" "r"))
		   (ashift:DI (match_operand:DI 2 "reg_or_8bit_operand" "rI")
			      (const_int 3))))]
  "! WORDS_BIG_ENDIAN"
  "insll %1,%2,%0"
  [(set_attr "type" "shift")])

(define_insn "insll_be"
  [(set (match_operand:DI 0 "register_operand" "=r")
	(ashift:DI (zero_extend:DI (match_operand:SI 1 "register_operand" "r"))
	  (minus:DI (const_int 56)
	    (ashift:DI (match_operand:DI 2 "reg_or_8bit_operand" "rI")
		       (const_int 3)))))]
  "WORDS_BIG_ENDIAN"
  "insll %1,%2,%0"
  [(set_attr "type" "shift")])

(define_insn "insql_le"
  [(set (match_operand:DI 0 "register_operand" "=r")
	(ashift:DI (match_operand:DI 1 "register_operand" "r")
		   (ashift:DI (match_operand:DI 2 "reg_or_8bit_operand" "rI")
			      (const_int 3))))]
  "! WORDS_BIG_ENDIAN"
  "insql %1,%2,%0"
  [(set_attr "type" "shift")])

(define_insn "insql_be"
  [(set (match_operand:DI 0 "register_operand" "=r")
	(ashift:DI (match_operand:DI 1 "register_operand" "r")
	  (minus:DI (const_int 56)
	    (ashift:DI (match_operand:DI 2 "reg_or_8bit_operand" "rI")
		       (const_int 3)))))]
  "WORDS_BIG_ENDIAN"
  "insql %1,%2,%0"
  [(set_attr "type" "shift")])

;; Combine has this sometimes habit of moving the and outside of the
;; shift, making life more interesting.

(define_insn "*insxl"
  [(set (match_operand:DI 0 "register_operand" "=r")
	(and:DI (ashift:DI (match_operand:DI 1 "register_operand" "r")
		   	   (match_operand:DI 2 "mul8_operand" "I"))
		(match_operand:DI 3 "immediate_operand" "i")))]
  "HOST_BITS_PER_WIDE_INT == 64
   && GET_CODE (operands[3]) == CONST_INT
   && (((unsigned HOST_WIDE_INT) 0xff << INTVAL (operands[2])
        == (unsigned HOST_WIDE_INT) INTVAL (operands[3]))
       || ((unsigned HOST_WIDE_INT) 0xffff << INTVAL (operands[2])
        == (unsigned HOST_WIDE_INT) INTVAL (operands[3]))
       || ((unsigned HOST_WIDE_INT) 0xffffffff << INTVAL (operands[2])
        == (unsigned HOST_WIDE_INT) INTVAL (operands[3])))"
{
#if HOST_BITS_PER_WIDE_INT == 64
  if ((unsigned HOST_WIDE_INT) 0xff << INTVAL (operands[2])
      == (unsigned HOST_WIDE_INT) INTVAL (operands[3]))
    return "insbl %1,%s2,%0";
  if ((unsigned HOST_WIDE_INT) 0xffff << INTVAL (operands[2])
      == (unsigned HOST_WIDE_INT) INTVAL (operands[3]))
    return "inswl %1,%s2,%0";
  if ((unsigned HOST_WIDE_INT) 0xffffffff << INTVAL (operands[2])
      == (unsigned HOST_WIDE_INT) INTVAL (operands[3]))
    return "insll %1,%s2,%0";
#endif
  gcc_unreachable ();
}
  [(set_attr "type" "shift")])

;; We do not include the insXh insns because they are complex to express
;; and it does not appear that we would ever want to generate them.
;;
;; Since we need them for block moves, though, cop out and use unspec.

(define_insn "insxh"
  [(set (match_operand:DI 0 "register_operand" "=r")
	(unspec:DI [(match_operand:DI 1 "register_operand" "r")
		    (match_operand:DI 2 "mode_width_operand" "n")
		    (match_operand:DI 3 "reg_or_8bit_operand" "rI")]
		   UNSPEC_INSXH))]
  ""
  "ins%M2h %1,%3,%0"
  [(set_attr "type" "shift")])

(define_insn "mskxl_le"
  [(set (match_operand:DI 0 "register_operand" "=r")
	(and:DI (not:DI (ashift:DI
			 (match_operand:DI 2 "mode_mask_operand" "n")
			 (ashift:DI
			  (match_operand:DI 3 "reg_or_8bit_operand" "rI")
			  (const_int 3))))
		(match_operand:DI 1 "reg_or_0_operand" "rJ")))]
  "! WORDS_BIG_ENDIAN"
  "msk%U2l %r1,%3,%0"
  [(set_attr "type" "shift")])

(define_insn "mskxl_be"
  [(set (match_operand:DI 0 "register_operand" "=r")
	(and:DI (not:DI (ashift:DI
			  (match_operand:DI 2 "mode_mask_operand" "n")
			  (minus:DI (const_int 56)
			    (ashift:DI
			      (match_operand:DI 3 "reg_or_8bit_operand" "rI")
			      (const_int 3)))))
		(match_operand:DI 1 "reg_or_0_operand" "rJ")))]
  "WORDS_BIG_ENDIAN"
  "msk%U2l %r1,%3,%0"
  [(set_attr "type" "shift")])

;; We do not include the mskXh insns because it does not appear we would
;; ever generate one.
;;
;; Again, we do for block moves and we use unspec again.

(define_insn "mskxh"
  [(set (match_operand:DI 0 "register_operand" "=r")
	(unspec:DI [(match_operand:DI 1 "register_operand" "r")
		    (match_operand:DI 2 "mode_width_operand" "n")
		    (match_operand:DI 3 "reg_or_8bit_operand" "rI")]
		   UNSPEC_MSKXH))]
  ""
  "msk%M2h %1,%3,%0"
  [(set_attr "type" "shift")])

;; Prefer AND + NE over LSHIFTRT + AND.

(define_insn_and_split "*ze_and_ne"
  [(set (match_operand:DI 0 "register_operand" "=r")
	(zero_extract:DI (match_operand:DI 1 "reg_or_0_operand" "rJ")
			 (const_int 1)
			 (match_operand 2 "const_int_operand" "I")))]
  "(unsigned HOST_WIDE_INT) INTVAL (operands[2]) < 8"
  "#"
  "(unsigned HOST_WIDE_INT) INTVAL (operands[2]) < 8"
  [(set (match_dup 0)
	(and:DI (match_dup 1) (match_dup 3)))
   (set (match_dup 0)
	(ne:DI (match_dup 0) (const_int 0)))]
  "operands[3] = GEN_INT (1 << INTVAL (operands[2]));")

;; Floating-point operations.  All the double-precision insns can extend
;; from single, so indicate that.  The exception are the ones that simply
;; play with the sign bits; it's not clear what to do there.

(define_insn "abssf2"
  [(set (match_operand:SF 0 "register_operand" "=f")
	(abs:SF (match_operand:SF 1 "reg_or_0_operand" "fG")))]
  "TARGET_FP"
  "cpys $f31,%R1,%0"
  [(set_attr "type" "fcpys")])

(define_insn "*nabssf2"
  [(set (match_operand:SF 0 "register_operand" "=f")
	(neg:SF (abs:SF (match_operand:SF 1 "reg_or_0_operand" "fG"))))]
  "TARGET_FP"
  "cpysn $f31,%R1,%0"
  [(set_attr "type" "fadd")])

(define_insn "absdf2"
  [(set (match_operand:DF 0 "register_operand" "=f")
	(abs:DF (match_operand:DF 1 "reg_or_0_operand" "fG")))]
  "TARGET_FP"
  "cpys $f31,%R1,%0"
  [(set_attr "type" "fcpys")])

(define_insn "*nabsdf2"
  [(set (match_operand:DF 0 "register_operand" "=f")
	(neg:DF (abs:DF (match_operand:DF 1 "reg_or_0_operand" "fG"))))]
  "TARGET_FP"
  "cpysn $f31,%R1,%0"
  [(set_attr "type" "fadd")])

(define_expand "abstf2"
  [(parallel [(set (match_operand:TF 0 "register_operand" "")
		   (abs:TF (match_operand:TF 1 "reg_or_0_operand" "")))
	      (use (match_dup 2))])]
  "TARGET_HAS_XFLOATING_LIBS"
{
#if HOST_BITS_PER_WIDE_INT >= 64
  operands[2] = force_reg (DImode, GEN_INT ((HOST_WIDE_INT) 1 << 63));
#else
  operands[2] = force_reg (DImode, immed_double_const (0, 0x80000000, DImode));
#endif
})

(define_insn_and_split "*abstf_internal"
  [(set (match_operand:TF 0 "register_operand" "=r")
	(abs:TF (match_operand:TF 1 "reg_or_0_operand" "rG")))
   (use (match_operand:DI 2 "register_operand" "r"))]
  "TARGET_HAS_XFLOATING_LIBS"
  "#"
  "&& reload_completed"
  [(const_int 0)]
  "alpha_split_tfmode_frobsign (operands, gen_andnotdi3); DONE;")

(define_insn "negsf2"
  [(set (match_operand:SF 0 "register_operand" "=f")
	(neg:SF (match_operand:SF 1 "reg_or_0_operand" "fG")))]
  "TARGET_FP"
  "cpysn %R1,%R1,%0"
  [(set_attr "type" "fadd")])

(define_insn "negdf2"
  [(set (match_operand:DF 0 "register_operand" "=f")
	(neg:DF (match_operand:DF 1 "reg_or_0_operand" "fG")))]
  "TARGET_FP"
  "cpysn %R1,%R1,%0"
  [(set_attr "type" "fadd")])

(define_expand "negtf2"
  [(parallel [(set (match_operand:TF 0 "register_operand" "")
		   (neg:TF (match_operand:TF 1 "reg_or_0_operand" "")))
	      (use (match_dup 2))])]
  "TARGET_HAS_XFLOATING_LIBS"
{
#if HOST_BITS_PER_WIDE_INT >= 64
  operands[2] = force_reg (DImode, GEN_INT ((HOST_WIDE_INT) 1 << 63));
#else
  operands[2] = force_reg (DImode, immed_double_const (0, 0x80000000, DImode));
#endif
})

(define_insn_and_split "*negtf_internal"
  [(set (match_operand:TF 0 "register_operand" "=r")
	(neg:TF (match_operand:TF 1 "reg_or_0_operand" "rG")))
   (use (match_operand:DI 2 "register_operand" "r"))]
  "TARGET_HAS_XFLOATING_LIBS"
  "#"
  "&& reload_completed"
  [(const_int 0)]
  "alpha_split_tfmode_frobsign (operands, gen_xordi3); DONE;")

(define_insn "copysignsf3"
  [(set (match_operand:SF 0 "register_operand" "=f")
	(unspec:SF [(match_operand:SF 1 "reg_or_0_operand" "fG")
		    (match_operand:SF 2 "reg_or_0_operand" "fG")]
		   UNSPEC_COPYSIGN))]
  "TARGET_FP"
  "cpys %R2,%R1,%0"
  [(set_attr "type" "fadd")])

(define_insn "*ncopysignsf3"
  [(set (match_operand:SF 0 "register_operand" "=f")
	(neg:SF (unspec:SF [(match_operand:SF 1 "reg_or_0_operand" "fG")
			    (match_operand:SF 2 "reg_or_0_operand" "fG")]
			   UNSPEC_COPYSIGN)))]
  "TARGET_FP"
  "cpysn %R2,%R1,%0"
  [(set_attr "type" "fadd")])

(define_insn "copysigndf3"
  [(set (match_operand:DF 0 "register_operand" "=f")
	(unspec:DF [(match_operand:DF 1 "reg_or_0_operand" "fG")
		    (match_operand:DF 2 "reg_or_0_operand" "fG")]
		   UNSPEC_COPYSIGN))]
  "TARGET_FP"
  "cpys %R2,%R1,%0"
  [(set_attr "type" "fadd")])

(define_insn "*ncopysigndf3"
  [(set (match_operand:DF 0 "register_operand" "=f")
	(neg:DF (unspec:DF [(match_operand:DF 1 "reg_or_0_operand" "fG")
			    (match_operand:DF 2 "reg_or_0_operand" "fG")]
			   UNSPEC_COPYSIGN)))]
  "TARGET_FP"
  "cpysn %R2,%R1,%0"
  [(set_attr "type" "fadd")])

(define_insn "*addsf_ieee"
  [(set (match_operand:SF 0 "register_operand" "=&f")
	(plus:SF (match_operand:SF 1 "reg_or_0_operand" "%fG")
		 (match_operand:SF 2 "reg_or_0_operand" "fG")))]
  "TARGET_FP && alpha_fptm >= ALPHA_FPTM_SU"
  "add%,%/ %R1,%R2,%0"
  [(set_attr "type" "fadd")
   (set_attr "trap" "yes")
   (set_attr "round_suffix" "normal")
   (set_attr "trap_suffix" "u_su_sui")])

(define_insn "addsf3"
  [(set (match_operand:SF 0 "register_operand" "=f")
	(plus:SF (match_operand:SF 1 "reg_or_0_operand" "%fG")
		 (match_operand:SF 2 "reg_or_0_operand" "fG")))]
  "TARGET_FP"
  "add%,%/ %R1,%R2,%0"
  [(set_attr "type" "fadd")
   (set_attr "trap" "yes")
   (set_attr "round_suffix" "normal")
   (set_attr "trap_suffix" "u_su_sui")])

(define_insn "*adddf_ieee"
  [(set (match_operand:DF 0 "register_operand" "=&f")
	(plus:DF (match_operand:DF 1 "reg_or_0_operand" "%fG")
		 (match_operand:DF 2 "reg_or_0_operand" "fG")))]
  "TARGET_FP && alpha_fptm >= ALPHA_FPTM_SU"
  "add%-%/ %R1,%R2,%0"
  [(set_attr "type" "fadd")
   (set_attr "trap" "yes")
   (set_attr "round_suffix" "normal")
   (set_attr "trap_suffix" "u_su_sui")])

(define_insn "adddf3"
  [(set (match_operand:DF 0 "register_operand" "=f")
	(plus:DF (match_operand:DF 1 "reg_or_0_operand" "%fG")
		 (match_operand:DF 2 "reg_or_0_operand" "fG")))]
  "TARGET_FP"
  "add%-%/ %R1,%R2,%0"
  [(set_attr "type" "fadd")
   (set_attr "trap" "yes")
   (set_attr "round_suffix" "normal")
   (set_attr "trap_suffix" "u_su_sui")])

(define_insn "*adddf_ext1"
  [(set (match_operand:DF 0 "register_operand" "=f")
	(plus:DF (float_extend:DF
		  (match_operand:SF 1 "reg_or_0_operand" "fG"))
		 (match_operand:DF 2 "reg_or_0_operand" "fG")))]
  "TARGET_FP && alpha_fptm < ALPHA_FPTM_SU"
  "add%-%/ %R1,%R2,%0"
  [(set_attr "type" "fadd")
   (set_attr "trap" "yes")
   (set_attr "round_suffix" "normal")
   (set_attr "trap_suffix" "u_su_sui")])

(define_insn "*adddf_ext2"
  [(set (match_operand:DF 0 "register_operand" "=f")
	(plus:DF (float_extend:DF
		  (match_operand:SF 1 "reg_or_0_operand" "%fG"))
		 (float_extend:DF
		  (match_operand:SF 2 "reg_or_0_operand" "fG"))))]
  "TARGET_FP && alpha_fptm < ALPHA_FPTM_SU"
  "add%-%/ %R1,%R2,%0"
  [(set_attr "type" "fadd")
   (set_attr "trap" "yes")
   (set_attr "round_suffix" "normal")
   (set_attr "trap_suffix" "u_su_sui")])

(define_expand "addtf3"
  [(use (match_operand 0 "register_operand" ""))
   (use (match_operand 1 "general_operand" ""))
   (use (match_operand 2 "general_operand" ""))]
  "TARGET_HAS_XFLOATING_LIBS"
  "alpha_emit_xfloating_arith (PLUS, operands); DONE;")

;; Define conversion operators between DFmode and SImode, using the cvtql
;; instruction.  To allow combine et al to do useful things, we keep the
;; operation as a unit until after reload, at which point we split the
;; instructions.
;;
;; Note that we (attempt to) only consider this optimization when the
;; ultimate destination is memory.  If we will be doing further integer
;; processing, it is cheaper to do the truncation in the int regs.

(define_insn "*cvtql"
  [(set (match_operand:SF 0 "register_operand" "=f")
	(unspec:SF [(match_operand:DI 1 "reg_or_0_operand" "fG")]
		   UNSPEC_CVTQL))]
  "TARGET_FP"
  "cvtql%/ %R1,%0"
  [(set_attr "type" "fadd")
   (set_attr "trap" "yes")
   (set_attr "trap_suffix" "v_sv")])

(define_insn_and_split "*fix_truncdfsi_ieee"
  [(set (match_operand:SI 0 "memory_operand" "=m")
	(subreg:SI
	  (match_operator:DI 4 "fix_operator" 
	    [(match_operand:DF 1 "reg_or_0_operand" "fG")]) 0))
   (clobber (match_scratch:DI 2 "=&f"))
   (clobber (match_scratch:SF 3 "=&f"))]
  "TARGET_FP && alpha_fptm >= ALPHA_FPTM_SU"
  "#"
  "&& reload_completed"
  [(set (match_dup 2) (match_op_dup 4 [(match_dup 1)]))
   (set (match_dup 3) (unspec:SF [(match_dup 2)] UNSPEC_CVTQL))
   (set (match_dup 5) (match_dup 3))]
{
  operands[5] = adjust_address (operands[0], SFmode, 0);
}
  [(set_attr "type" "fadd")
   (set_attr "trap" "yes")])

(define_insn_and_split "*fix_truncdfsi_internal"
  [(set (match_operand:SI 0 "memory_operand" "=m")
	(subreg:SI
	  (match_operator:DI 3 "fix_operator" 
	    [(match_operand:DF 1 "reg_or_0_operand" "fG")]) 0))
   (clobber (match_scratch:DI 2 "=f"))]
  "TARGET_FP && alpha_fptm < ALPHA_FPTM_SU"
  "#"
  "&& reload_completed"
  [(set (match_dup 2) (match_op_dup 3 [(match_dup 1)]))
   (set (match_dup 4) (unspec:SF [(match_dup 2)] UNSPEC_CVTQL))
   (set (match_dup 5) (match_dup 4))]
{
  operands[4] = gen_rtx_REG (SFmode, REGNO (operands[2]));
  operands[5] = adjust_address (operands[0], SFmode, 0);
}
  [(set_attr "type" "fadd")
   (set_attr "trap" "yes")])

(define_insn "*fix_truncdfdi_ieee"
  [(set (match_operand:DI 0 "reg_no_subreg_operand" "=&f")
	(match_operator:DI 2 "fix_operator" 
	  [(match_operand:DF 1 "reg_or_0_operand" "fG")]))]
  "TARGET_FP && alpha_fptm >= ALPHA_FPTM_SU"
  "cvt%-q%/ %R1,%0"
  [(set_attr "type" "fadd")
   (set_attr "trap" "yes")
   (set_attr "round_suffix" "c")
   (set_attr "trap_suffix" "v_sv_svi")])

(define_insn "*fix_truncdfdi2"
  [(set (match_operand:DI 0 "reg_no_subreg_operand" "=f")
	(match_operator:DI 2 "fix_operator" 
	  [(match_operand:DF 1 "reg_or_0_operand" "fG")]))]
  "TARGET_FP"
  "cvt%-q%/ %R1,%0"
  [(set_attr "type" "fadd")
   (set_attr "trap" "yes")
   (set_attr "round_suffix" "c")
   (set_attr "trap_suffix" "v_sv_svi")])

(define_expand "fix_truncdfdi2"
  [(set (match_operand:DI 0 "reg_no_subreg_operand" "")
	(fix:DI (match_operand:DF 1 "reg_or_0_operand" "")))]
  "TARGET_FP"
  "")

(define_expand "fixuns_truncdfdi2"
  [(set (match_operand:DI 0 "reg_no_subreg_operand" "")
	(unsigned_fix:DI (match_operand:DF 1 "reg_or_0_operand" "")))]
  "TARGET_FP"
  "")

;; Likewise between SFmode and SImode.

(define_insn_and_split "*fix_truncsfsi_ieee"
  [(set (match_operand:SI 0 "memory_operand" "=m")
	(subreg:SI
	  (match_operator:DI 4 "fix_operator" 
	    [(float_extend:DF
	       (match_operand:SF 1 "reg_or_0_operand" "fG"))]) 0))
   (clobber (match_scratch:DI 2 "=&f"))
   (clobber (match_scratch:SF 3 "=&f"))]
  "TARGET_FP && alpha_fptm >= ALPHA_FPTM_SU"
  "#"
  "&& reload_completed"
  [(set (match_dup 2) (match_op_dup 4 [(float_extend:DF (match_dup 1))]))
   (set (match_dup 3) (unspec:SF [(match_dup 2)] UNSPEC_CVTQL))
   (set (match_dup 5) (match_dup 3))]
{
  operands[5] = adjust_address (operands[0], SFmode, 0);
}
  [(set_attr "type" "fadd")
   (set_attr "trap" "yes")])

(define_insn_and_split "*fix_truncsfsi_internal"
  [(set (match_operand:SI 0 "memory_operand" "=m")
	(subreg:SI
	  (match_operator:DI 3 "fix_operator" 
	    [(float_extend:DF
	       (match_operand:SF 1 "reg_or_0_operand" "fG"))]) 0))
   (clobber (match_scratch:DI 2 "=f"))]
  "TARGET_FP && alpha_fptm < ALPHA_FPTM_SU"
  "#"
  "&& reload_completed"
  [(set (match_dup 2) (match_op_dup 3 [(float_extend:DF (match_dup 1))]))
   (set (match_dup 4) (unspec:SF [(match_dup 2)] UNSPEC_CVTQL))
   (set (match_dup 5) (match_dup 4))]
{
  operands[4] = gen_rtx_REG (SFmode, REGNO (operands[2]));
  operands[5] = adjust_address (operands[0], SFmode, 0);
}
  [(set_attr "type" "fadd")
   (set_attr "trap" "yes")])

(define_insn "*fix_truncsfdi_ieee"
  [(set (match_operand:DI 0 "reg_no_subreg_operand" "=&f")
	(match_operator:DI 2 "fix_operator" 
	  [(float_extend:DF (match_operand:SF 1 "reg_or_0_operand" "fG"))]))]
  "TARGET_FP && alpha_fptm >= ALPHA_FPTM_SU"
  "cvt%-q%/ %R1,%0"
  [(set_attr "type" "fadd")
   (set_attr "trap" "yes")
   (set_attr "round_suffix" "c")
   (set_attr "trap_suffix" "v_sv_svi")])

(define_insn "*fix_truncsfdi2"
  [(set (match_operand:DI 0 "reg_no_subreg_operand" "=f")
	(match_operator:DI 2 "fix_operator" 
	  [(float_extend:DF (match_operand:SF 1 "reg_or_0_operand" "fG"))]))]
  "TARGET_FP"
  "cvt%-q%/ %R1,%0"
  [(set_attr "type" "fadd")
   (set_attr "trap" "yes")
   (set_attr "round_suffix" "c")
   (set_attr "trap_suffix" "v_sv_svi")])

(define_expand "fix_truncsfdi2"
  [(set (match_operand:DI 0 "reg_no_subreg_operand" "")
	(fix:DI (float_extend:DF (match_operand:SF 1 "reg_or_0_operand" ""))))]
  "TARGET_FP"
  "")

(define_expand "fixuns_truncsfdi2"
  [(set (match_operand:DI 0 "reg_no_subreg_operand" "")
	(unsigned_fix:DI
	  (float_extend:DF (match_operand:SF 1 "reg_or_0_operand" ""))))]
  "TARGET_FP"
  "")

(define_expand "fix_trunctfdi2"
  [(use (match_operand:DI 0 "register_operand" ""))
   (use (match_operand:TF 1 "general_operand" ""))]
  "TARGET_HAS_XFLOATING_LIBS"
  "alpha_emit_xfloating_cvt (FIX, operands); DONE;")

(define_expand "fixuns_trunctfdi2"
  [(use (match_operand:DI 0 "register_operand" ""))
   (use (match_operand:TF 1 "general_operand" ""))]
  "TARGET_HAS_XFLOATING_LIBS"
  "alpha_emit_xfloating_cvt (UNSIGNED_FIX, operands); DONE;")

(define_insn "*floatdisf_ieee"
  [(set (match_operand:SF 0 "register_operand" "=&f")
	(float:SF (match_operand:DI 1 "reg_no_subreg_operand" "f")))]
  "TARGET_FP && alpha_fptm >= ALPHA_FPTM_SU"
  "cvtq%,%/ %1,%0"
  [(set_attr "type" "fadd")
   (set_attr "trap" "yes")
   (set_attr "round_suffix" "normal")
   (set_attr "trap_suffix" "sui")])

(define_insn "floatdisf2"
  [(set (match_operand:SF 0 "register_operand" "=f")
	(float:SF (match_operand:DI 1 "reg_no_subreg_operand" "f")))]
  "TARGET_FP"
  "cvtq%,%/ %1,%0"
  [(set_attr "type" "fadd")
   (set_attr "trap" "yes")
   (set_attr "round_suffix" "normal")
   (set_attr "trap_suffix" "sui")])

(define_insn_and_split "*floatsisf2_ieee"
  [(set (match_operand:SF 0 "register_operand" "=&f")
	(float:SF (match_operand:SI 1 "memory_operand" "m")))
   (clobber (match_scratch:DI 2 "=&f"))
   (clobber (match_scratch:SF 3 "=&f"))]
  "TARGET_FP && alpha_fptm >= ALPHA_FPTM_SU"
  "#"
  "&& reload_completed"
  [(set (match_dup 3) (match_dup 1))
   (set (match_dup 2) (unspec:DI [(match_dup 3)] UNSPEC_CVTLQ))
   (set (match_dup 0) (float:SF (match_dup 2)))]
{
  operands[1] = adjust_address (operands[1], SFmode, 0);
})

(define_insn_and_split "*floatsisf2"
  [(set (match_operand:SF 0 "register_operand" "=f")
	(float:SF (match_operand:SI 1 "memory_operand" "m")))]
  "TARGET_FP"
  "#"
  "&& reload_completed"
  [(set (match_dup 0) (match_dup 1))
   (set (match_dup 2) (unspec:DI [(match_dup 0)] UNSPEC_CVTLQ))
   (set (match_dup 0) (float:SF (match_dup 2)))]
{
  operands[1] = adjust_address (operands[1], SFmode, 0);
  operands[2] = gen_rtx_REG (DImode, REGNO (operands[0]));
})

(define_insn "*floatdidf_ieee"
  [(set (match_operand:DF 0 "register_operand" "=&f")
	(float:DF (match_operand:DI 1 "reg_no_subreg_operand" "f")))]
  "TARGET_FP && alpha_fptm >= ALPHA_FPTM_SU"
  "cvtq%-%/ %1,%0"
  [(set_attr "type" "fadd")
   (set_attr "trap" "yes")
   (set_attr "round_suffix" "normal")
   (set_attr "trap_suffix" "sui")])

(define_insn "floatdidf2"
  [(set (match_operand:DF 0 "register_operand" "=f")
	(float:DF (match_operand:DI 1 "reg_no_subreg_operand" "f")))]
  "TARGET_FP"
  "cvtq%-%/ %1,%0"
  [(set_attr "type" "fadd")
   (set_attr "trap" "yes")
   (set_attr "round_suffix" "normal")
   (set_attr "trap_suffix" "sui")])

(define_insn_and_split "*floatsidf2_ieee"
  [(set (match_operand:DF 0 "register_operand" "=&f")
	(float:DF (match_operand:SI 1 "memory_operand" "m")))
   (clobber (match_scratch:DI 2 "=&f"))
   (clobber (match_scratch:SF 3 "=&f"))]
  "TARGET_FP && alpha_fptm >= ALPHA_FPTM_SU"
  "#"
  "&& reload_completed"
  [(set (match_dup 3) (match_dup 1))
   (set (match_dup 2) (unspec:DI [(match_dup 3)] UNSPEC_CVTLQ))
   (set (match_dup 0) (float:DF (match_dup 2)))]
{
  operands[1] = adjust_address (operands[1], SFmode, 0);
})

(define_insn_and_split "*floatsidf2"
  [(set (match_operand:DF 0 "register_operand" "=f")
	(float:DF (match_operand:SI 1 "memory_operand" "m")))]
  "TARGET_FP"
  "#"
  "&& reload_completed"
  [(set (match_dup 3) (match_dup 1))
   (set (match_dup 2) (unspec:DI [(match_dup 3)] UNSPEC_CVTLQ))
   (set (match_dup 0) (float:DF (match_dup 2)))]
{
  operands[1] = adjust_address (operands[1], SFmode, 0);
  operands[2] = gen_rtx_REG (DImode, REGNO (operands[0]));
  operands[3] = gen_rtx_REG (SFmode, REGNO (operands[0]));
})

(define_expand "floatditf2"
  [(use (match_operand:TF 0 "register_operand" ""))
   (use (match_operand:DI 1 "general_operand" ""))]
  "TARGET_HAS_XFLOATING_LIBS"
  "alpha_emit_xfloating_cvt (FLOAT, operands); DONE;")

(define_expand "floatunsdisf2"
  [(use (match_operand:SF 0 "register_operand" ""))
   (use (match_operand:DI 1 "register_operand" ""))]
  "TARGET_FP"
  "alpha_emit_floatuns (operands); DONE;")

(define_expand "floatunsdidf2"
  [(use (match_operand:DF 0 "register_operand" ""))
   (use (match_operand:DI 1 "register_operand" ""))]
  "TARGET_FP"
  "alpha_emit_floatuns (operands); DONE;")

(define_expand "floatunsditf2"
  [(use (match_operand:TF 0 "register_operand" ""))
   (use (match_operand:DI 1 "general_operand" ""))]
  "TARGET_HAS_XFLOATING_LIBS"
  "alpha_emit_xfloating_cvt (UNSIGNED_FLOAT, operands); DONE;")

(define_expand "extendsfdf2"
  [(set (match_operand:DF 0 "register_operand" "")
	(float_extend:DF (match_operand:SF 1 "nonimmediate_operand" "")))]
  "TARGET_FP"
{
  if (alpha_fptm >= ALPHA_FPTM_SU)
    operands[1] = force_reg (SFmode, operands[1]);
})

;; The Unicos/Mk assembler doesn't support cvtst, but we've already
;; asserted that alpha_fptm == ALPHA_FPTM_N.

(define_insn "*extendsfdf2_ieee"
  [(set (match_operand:DF 0 "register_operand" "=&f")
	(float_extend:DF (match_operand:SF 1 "register_operand" "f")))]
  "TARGET_FP && alpha_fptm >= ALPHA_FPTM_SU"
  "cvtsts %1,%0"
  [(set_attr "type" "fadd")
   (set_attr "trap" "yes")])

(define_insn "*extendsfdf2_internal"
  [(set (match_operand:DF 0 "register_operand" "=f,f,m")
	(float_extend:DF (match_operand:SF 1 "nonimmediate_operand" "f,m,f")))]
  "TARGET_FP && alpha_fptm < ALPHA_FPTM_SU"
  "@
   cpys %1,%1,%0
   ld%, %0,%1
   st%- %1,%0"
  [(set_attr "type" "fcpys,fld,fst")])

;; Use register_operand for operand 1 to prevent compress_float_constant
;; from doing something silly.  When optimizing we'll put things back 
;; together anyway.
(define_expand "extendsftf2"
  [(use (match_operand:TF 0 "register_operand" ""))
   (use (match_operand:SF 1 "register_operand" ""))]
  "TARGET_HAS_XFLOATING_LIBS"
{
  rtx tmp = gen_reg_rtx (DFmode);
  emit_insn (gen_extendsfdf2 (tmp, operands[1]));
  emit_insn (gen_extenddftf2 (operands[0], tmp));
  DONE;
})

(define_expand "extenddftf2"
  [(use (match_operand:TF 0 "register_operand" ""))
   (use (match_operand:DF 1 "register_operand" ""))]
  "TARGET_HAS_XFLOATING_LIBS"
  "alpha_emit_xfloating_cvt (FLOAT_EXTEND, operands); DONE;")

(define_insn "*truncdfsf2_ieee"
  [(set (match_operand:SF 0 "register_operand" "=&f")
	(float_truncate:SF (match_operand:DF 1 "reg_or_0_operand" "fG")))]
  "TARGET_FP && alpha_fptm >= ALPHA_FPTM_SU"
  "cvt%-%,%/ %R1,%0"
  [(set_attr "type" "fadd")
   (set_attr "trap" "yes")
   (set_attr "round_suffix" "normal")
   (set_attr "trap_suffix" "u_su_sui")])

(define_insn "truncdfsf2"
  [(set (match_operand:SF 0 "register_operand" "=f")
	(float_truncate:SF (match_operand:DF 1 "reg_or_0_operand" "fG")))]
  "TARGET_FP"
  "cvt%-%,%/ %R1,%0"
  [(set_attr "type" "fadd")
   (set_attr "trap" "yes")
   (set_attr "round_suffix" "normal")
   (set_attr "trap_suffix" "u_su_sui")])

(define_expand "trunctfdf2"
  [(use (match_operand:DF 0 "register_operand" ""))
   (use (match_operand:TF 1 "general_operand" ""))]
  "TARGET_HAS_XFLOATING_LIBS"
  "alpha_emit_xfloating_cvt (FLOAT_TRUNCATE, operands); DONE;")

(define_expand "trunctfsf2"
  [(use (match_operand:SF 0 "register_operand" ""))
   (use (match_operand:TF 1 "general_operand" ""))]
  "TARGET_FP && TARGET_HAS_XFLOATING_LIBS"
{
  rtx tmpf, sticky, arg, lo, hi;

  tmpf = gen_reg_rtx (DFmode);
  sticky = gen_reg_rtx (DImode);
  arg = copy_to_mode_reg (TFmode, operands[1]);
  lo = gen_lowpart (DImode, arg);
  hi = gen_highpart (DImode, arg);

  /* Convert the low word of the TFmode value into a sticky rounding bit,
     then or it into the low bit of the high word.  This leaves the sticky
     bit at bit 48 of the fraction, which is representable in DFmode,
     which prevents rounding error in the final conversion to SFmode.  */

  emit_insn (gen_rtx_SET (VOIDmode, sticky,
			  gen_rtx_NE (DImode, lo, const0_rtx)));
  emit_insn (gen_iordi3 (hi, hi, sticky));
  emit_insn (gen_trunctfdf2 (tmpf, arg));
  emit_insn (gen_truncdfsf2 (operands[0], tmpf));
  DONE;
})

(define_insn "*divsf3_ieee"
  [(set (match_operand:SF 0 "register_operand" "=&f")
	(div:SF (match_operand:SF 1 "reg_or_0_operand" "fG")
		(match_operand:SF 2 "reg_or_0_operand" "fG")))]
  "TARGET_FP && alpha_fptm >= ALPHA_FPTM_SU"
  "div%,%/ %R1,%R2,%0"
  [(set_attr "type" "fdiv")
   (set_attr "opsize" "si")
   (set_attr "trap" "yes")
   (set_attr "round_suffix" "normal")
   (set_attr "trap_suffix" "u_su_sui")])

(define_insn "divsf3"
  [(set (match_operand:SF 0 "register_operand" "=f")
	(div:SF (match_operand:SF 1 "reg_or_0_operand" "fG")
		(match_operand:SF 2 "reg_or_0_operand" "fG")))]
  "TARGET_FP"
  "div%,%/ %R1,%R2,%0"
  [(set_attr "type" "fdiv")
   (set_attr "opsize" "si")
   (set_attr "trap" "yes")
   (set_attr "round_suffix" "normal")
   (set_attr "trap_suffix" "u_su_sui")])

(define_insn "*divdf3_ieee"
  [(set (match_operand:DF 0 "register_operand" "=&f")
	(div:DF (match_operand:DF 1 "reg_or_0_operand" "fG")
		(match_operand:DF 2 "reg_or_0_operand" "fG")))]
  "TARGET_FP && alpha_fptm >= ALPHA_FPTM_SU"
  "div%-%/ %R1,%R2,%0"
  [(set_attr "type" "fdiv")
   (set_attr "trap" "yes")
   (set_attr "round_suffix" "normal")
   (set_attr "trap_suffix" "u_su_sui")])

(define_insn "divdf3"
  [(set (match_operand:DF 0 "register_operand" "=f")
	(div:DF (match_operand:DF 1 "reg_or_0_operand" "fG")
		(match_operand:DF 2 "reg_or_0_operand" "fG")))]
  "TARGET_FP"
  "div%-%/ %R1,%R2,%0"
  [(set_attr "type" "fdiv")
   (set_attr "trap" "yes")
   (set_attr "round_suffix" "normal")
   (set_attr "trap_suffix" "u_su_sui")])

(define_insn "*divdf_ext1"
  [(set (match_operand:DF 0 "register_operand" "=f")
	(div:DF (float_extend:DF (match_operand:SF 1 "reg_or_0_operand" "fG"))
		(match_operand:DF 2 "reg_or_0_operand" "fG")))]
  "TARGET_FP && alpha_fptm < ALPHA_FPTM_SU"
  "div%-%/ %R1,%R2,%0"
  [(set_attr "type" "fdiv")
   (set_attr "trap" "yes")
   (set_attr "round_suffix" "normal")
   (set_attr "trap_suffix" "u_su_sui")])

(define_insn "*divdf_ext2"
  [(set (match_operand:DF 0 "register_operand" "=f")
	(div:DF (match_operand:DF 1 "reg_or_0_operand" "fG")
		(float_extend:DF
		 (match_operand:SF 2 "reg_or_0_operand" "fG"))))]
  "TARGET_FP && alpha_fptm < ALPHA_FPTM_SU"
  "div%-%/ %R1,%R2,%0"
  [(set_attr "type" "fdiv")
   (set_attr "trap" "yes")
   (set_attr "round_suffix" "normal")
   (set_attr "trap_suffix" "u_su_sui")])

(define_insn "*divdf_ext3"
  [(set (match_operand:DF 0 "register_operand" "=f")
	(div:DF (float_extend:DF (match_operand:SF 1 "reg_or_0_operand" "fG"))
		(float_extend:DF (match_operand:SF 2 "reg_or_0_operand" "fG"))))]
  "TARGET_FP && alpha_fptm < ALPHA_FPTM_SU"
  "div%-%/ %R1,%R2,%0"
  [(set_attr "type" "fdiv")
   (set_attr "trap" "yes")
   (set_attr "round_suffix" "normal")
   (set_attr "trap_suffix" "u_su_sui")])

(define_expand "divtf3"
  [(use (match_operand 0 "register_operand" ""))
   (use (match_operand 1 "general_operand" ""))
   (use (match_operand 2 "general_operand" ""))]
  "TARGET_HAS_XFLOATING_LIBS"
  "alpha_emit_xfloating_arith (DIV, operands); DONE;")

(define_insn "*mulsf3_ieee"
  [(set (match_operand:SF 0 "register_operand" "=&f")
	(mult:SF (match_operand:SF 1 "reg_or_0_operand" "%fG")
		 (match_operand:SF 2 "reg_or_0_operand" "fG")))]
  "TARGET_FP && alpha_fptm >= ALPHA_FPTM_SU"
  "mul%,%/ %R1,%R2,%0"
  [(set_attr "type" "fmul")
   (set_attr "trap" "yes")
   (set_attr "round_suffix" "normal")
   (set_attr "trap_suffix" "u_su_sui")])

(define_insn "mulsf3"
  [(set (match_operand:SF 0 "register_operand" "=f")
	(mult:SF (match_operand:SF 1 "reg_or_0_operand" "%fG")
		 (match_operand:SF 2 "reg_or_0_operand" "fG")))]
  "TARGET_FP"
  "mul%,%/ %R1,%R2,%0"
  [(set_attr "type" "fmul")
   (set_attr "trap" "yes")
   (set_attr "round_suffix" "normal")
   (set_attr "trap_suffix" "u_su_sui")])

(define_insn "*muldf3_ieee"
  [(set (match_operand:DF 0 "register_operand" "=&f")
	(mult:DF (match_operand:DF 1 "reg_or_0_operand" "%fG")
		 (match_operand:DF 2 "reg_or_0_operand" "fG")))]
  "TARGET_FP && alpha_fptm >= ALPHA_FPTM_SU"
  "mul%-%/ %R1,%R2,%0"
  [(set_attr "type" "fmul")
   (set_attr "trap" "yes")
   (set_attr "round_suffix" "normal")
   (set_attr "trap_suffix" "u_su_sui")])

(define_insn "muldf3"
  [(set (match_operand:DF 0 "register_operand" "=f")
	(mult:DF (match_operand:DF 1 "reg_or_0_operand" "%fG")
		 (match_operand:DF 2 "reg_or_0_operand" "fG")))]
  "TARGET_FP"
  "mul%-%/ %R1,%R2,%0"
  [(set_attr "type" "fmul")
   (set_attr "trap" "yes")
   (set_attr "round_suffix" "normal")
   (set_attr "trap_suffix" "u_su_sui")])

(define_insn "*muldf_ext1"
  [(set (match_operand:DF 0 "register_operand" "=f")
	(mult:DF (float_extend:DF
		  (match_operand:SF 1 "reg_or_0_operand" "fG"))
		 (match_operand:DF 2 "reg_or_0_operand" "fG")))]
  "TARGET_FP && alpha_fptm < ALPHA_FPTM_SU"
  "mul%-%/ %R1,%R2,%0"
  [(set_attr "type" "fmul")
   (set_attr "trap" "yes")
   (set_attr "round_suffix" "normal")
   (set_attr "trap_suffix" "u_su_sui")])

(define_insn "*muldf_ext2"
  [(set (match_operand:DF 0 "register_operand" "=f")
	(mult:DF (float_extend:DF
		  (match_operand:SF 1 "reg_or_0_operand" "%fG"))
		 (float_extend:DF
		  (match_operand:SF 2 "reg_or_0_operand" "fG"))))]
  "TARGET_FP && alpha_fptm < ALPHA_FPTM_SU"
  "mul%-%/ %R1,%R2,%0"
  [(set_attr "type" "fmul")
   (set_attr "trap" "yes")
   (set_attr "round_suffix" "normal")
   (set_attr "trap_suffix" "u_su_sui")])

(define_expand "multf3"
  [(use (match_operand 0 "register_operand" ""))
   (use (match_operand 1 "general_operand" ""))
   (use (match_operand 2 "general_operand" ""))]
  "TARGET_HAS_XFLOATING_LIBS"
  "alpha_emit_xfloating_arith (MULT, operands); DONE;")

(define_insn "*subsf3_ieee"
  [(set (match_operand:SF 0 "register_operand" "=&f")
	(minus:SF (match_operand:SF 1 "reg_or_0_operand" "fG")
		  (match_operand:SF 2 "reg_or_0_operand" "fG")))]
  "TARGET_FP && alpha_fptm >= ALPHA_FPTM_SU"
  "sub%,%/ %R1,%R2,%0"
  [(set_attr "type" "fadd")
   (set_attr "trap" "yes")
   (set_attr "round_suffix" "normal")
   (set_attr "trap_suffix" "u_su_sui")])

(define_insn "subsf3"
  [(set (match_operand:SF 0 "register_operand" "=f")
	(minus:SF (match_operand:SF 1 "reg_or_0_operand" "fG")
		  (match_operand:SF 2 "reg_or_0_operand" "fG")))]
  "TARGET_FP"
  "sub%,%/ %R1,%R2,%0"
  [(set_attr "type" "fadd")
   (set_attr "trap" "yes")
   (set_attr "round_suffix" "normal")
   (set_attr "trap_suffix" "u_su_sui")])

(define_insn "*subdf3_ieee"
  [(set (match_operand:DF 0 "register_operand" "=&f")
	(minus:DF (match_operand:DF 1 "reg_or_0_operand" "fG")
		  (match_operand:DF 2 "reg_or_0_operand" "fG")))]
  "TARGET_FP && alpha_fptm >= ALPHA_FPTM_SU"
  "sub%-%/ %R1,%R2,%0"
  [(set_attr "type" "fadd")
   (set_attr "trap" "yes")
   (set_attr "round_suffix" "normal")
   (set_attr "trap_suffix" "u_su_sui")])

(define_insn "subdf3"
  [(set (match_operand:DF 0 "register_operand" "=f")
	(minus:DF (match_operand:DF 1 "reg_or_0_operand" "fG")
		  (match_operand:DF 2 "reg_or_0_operand" "fG")))]
  "TARGET_FP"
  "sub%-%/ %R1,%R2,%0"
  [(set_attr "type" "fadd")
   (set_attr "trap" "yes")
   (set_attr "round_suffix" "normal")
   (set_attr "trap_suffix" "u_su_sui")])

(define_insn "*subdf_ext1"
  [(set (match_operand:DF 0 "register_operand" "=f")
	(minus:DF (float_extend:DF
		   (match_operand:SF 1 "reg_or_0_operand" "fG"))
		  (match_operand:DF 2 "reg_or_0_operand" "fG")))]
  "TARGET_FP && alpha_fptm < ALPHA_FPTM_SU"
  "sub%-%/ %R1,%R2,%0"
  [(set_attr "type" "fadd")
   (set_attr "trap" "yes")
   (set_attr "round_suffix" "normal")
   (set_attr "trap_suffix" "u_su_sui")])

(define_insn "*subdf_ext2"
  [(set (match_operand:DF 0 "register_operand" "=f")
	(minus:DF (match_operand:DF 1 "reg_or_0_operand" "fG")
		  (float_extend:DF
		   (match_operand:SF 2 "reg_or_0_operand" "fG"))))]
  "TARGET_FP && alpha_fptm < ALPHA_FPTM_SU"
  "sub%-%/ %R1,%R2,%0"
  [(set_attr "type" "fadd")
   (set_attr "trap" "yes")
   (set_attr "round_suffix" "normal")
   (set_attr "trap_suffix" "u_su_sui")])

(define_insn "*subdf_ext3"
  [(set (match_operand:DF 0 "register_operand" "=f")
	(minus:DF (float_extend:DF
		   (match_operand:SF 1 "reg_or_0_operand" "fG"))
		  (float_extend:DF
		   (match_operand:SF 2 "reg_or_0_operand" "fG"))))]
  "TARGET_FP && alpha_fptm < ALPHA_FPTM_SU"
  "sub%-%/ %R1,%R2,%0"
  [(set_attr "type" "fadd")
   (set_attr "trap" "yes")
   (set_attr "round_suffix" "normal")
   (set_attr "trap_suffix" "u_su_sui")])

(define_expand "subtf3"
  [(use (match_operand 0 "register_operand" ""))
   (use (match_operand 1 "general_operand" ""))
   (use (match_operand 2 "general_operand" ""))]
  "TARGET_HAS_XFLOATING_LIBS"
  "alpha_emit_xfloating_arith (MINUS, operands); DONE;")

(define_insn "*sqrtsf2_ieee"
  [(set (match_operand:SF 0 "register_operand" "=&f")
	(sqrt:SF (match_operand:SF 1 "reg_or_0_operand" "fG")))]
  "TARGET_FP && TARGET_FIX && alpha_fptm >= ALPHA_FPTM_SU"
  "sqrt%,%/ %R1,%0"
  [(set_attr "type" "fsqrt")
   (set_attr "opsize" "si")
   (set_attr "trap" "yes")
   (set_attr "round_suffix" "normal")
   (set_attr "trap_suffix" "u_su_sui")])

(define_insn "sqrtsf2"
  [(set (match_operand:SF 0 "register_operand" "=f")
	(sqrt:SF (match_operand:SF 1 "reg_or_0_operand" "fG")))]
  "TARGET_FP && TARGET_FIX"
  "sqrt%,%/ %R1,%0"
  [(set_attr "type" "fsqrt")
   (set_attr "opsize" "si")
   (set_attr "trap" "yes")
   (set_attr "round_suffix" "normal")
   (set_attr "trap_suffix" "u_su_sui")])

(define_insn "*sqrtdf2_ieee"
  [(set (match_operand:DF 0 "register_operand" "=&f")
	(sqrt:DF (match_operand:DF 1 "reg_or_0_operand" "fG")))]
  "TARGET_FP && TARGET_FIX && alpha_fptm >= ALPHA_FPTM_SU"
  "sqrt%-%/ %R1,%0"
  [(set_attr "type" "fsqrt")
   (set_attr "trap" "yes")
   (set_attr "round_suffix" "normal")
   (set_attr "trap_suffix" "u_su_sui")])

(define_insn "sqrtdf2"
  [(set (match_operand:DF 0 "register_operand" "=f")
	(sqrt:DF (match_operand:DF 1 "reg_or_0_operand" "fG")))]
  "TARGET_FP && TARGET_FIX"
  "sqrt%-%/ %R1,%0"
  [(set_attr "type" "fsqrt")
   (set_attr "trap" "yes")
   (set_attr "round_suffix" "normal")
   (set_attr "trap_suffix" "u_su_sui")])

;; Next are all the integer comparisons, and conditional moves and branches
;; and some of the related define_expand's and define_split's.

(define_insn "*setcc_internal"
  [(set (match_operand 0 "register_operand" "=r")
	(match_operator 1 "alpha_comparison_operator"
			   [(match_operand:DI 2 "register_operand" "r")
			    (match_operand:DI 3 "reg_or_8bit_operand" "rI")]))]
  "GET_MODE_CLASS (GET_MODE (operands[0])) == MODE_INT
   && GET_MODE_SIZE (GET_MODE (operands[0])) <= 8
   && GET_MODE (operands[0]) == GET_MODE (operands[1])"
  "cmp%C1 %2,%3,%0"
  [(set_attr "type" "icmp")])

;; Yes, we can technically support reg_or_8bit_operand in operand 2,
;; but that's non-canonical rtl and allowing that causes inefficiencies
;; from cse on.
(define_insn "*setcc_swapped_internal"
  [(set (match_operand 0 "register_operand" "=r")
        (match_operator 1 "alpha_swapped_comparison_operator"
			   [(match_operand:DI 2 "register_operand" "r")
			    (match_operand:DI 3 "reg_or_0_operand" "rJ")]))]
  "GET_MODE_CLASS (GET_MODE (operands[0])) == MODE_INT
   && GET_MODE_SIZE (GET_MODE (operands[0])) <= 8
   && GET_MODE (operands[0]) == GET_MODE (operands[1])"
  "cmp%c1 %r3,%2,%0"
  [(set_attr "type" "icmp")])

;; Use match_operator rather than ne directly so that we can match
;; multiple integer modes.
(define_insn "*setne_internal"
  [(set (match_operand 0 "register_operand" "=r")
	(match_operator 1 "signed_comparison_operator"
			  [(match_operand:DI 2 "register_operand" "r")
			   (const_int 0)]))]
  "GET_MODE_CLASS (GET_MODE (operands[0])) == MODE_INT
   && GET_MODE_SIZE (GET_MODE (operands[0])) <= 8
   && GET_CODE (operands[1]) == NE
   && GET_MODE (operands[0]) == GET_MODE (operands[1])"
  "cmpult $31,%2,%0"
  [(set_attr "type" "icmp")])

;; The mode folding trick can't be used with const_int operands, since
;; reload needs to know the proper mode.
;;
;; Use add_operand instead of the more seemingly natural reg_or_8bit_operand
;; in order to create more pairs of constants.  As long as we're allowing
;; two constants at the same time, and will have to reload one of them...

(define_insn "*movqicc_internal"
  [(set (match_operand:QI 0 "register_operand" "=r,r,r,r")
	(if_then_else:QI
	 (match_operator 2 "signed_comparison_operator"
			 [(match_operand:DI 3 "reg_or_0_operand" "rJ,rJ,J,J")
			  (match_operand:DI 4 "reg_or_0_operand" "J,J,rJ,rJ")])
	 (match_operand:QI 1 "add_operand" "rI,0,rI,0")
	 (match_operand:QI 5 "add_operand" "0,rI,0,rI")))]
  "(operands[3] == const0_rtx) ^ (operands[4] == const0_rtx)"
  "@
   cmov%C2 %r3,%1,%0
   cmov%D2 %r3,%5,%0
   cmov%c2 %r4,%1,%0
   cmov%d2 %r4,%5,%0"
  [(set_attr "type" "icmov")])

(define_insn "*movhicc_internal"
  [(set (match_operand:HI 0 "register_operand" "=r,r,r,r")
	(if_then_else:HI
	 (match_operator 2 "signed_comparison_operator"
			 [(match_operand:DI 3 "reg_or_0_operand" "rJ,rJ,J,J")
			  (match_operand:DI 4 "reg_or_0_operand" "J,J,rJ,rJ")])
	 (match_operand:HI 1 "add_operand" "rI,0,rI,0")
	 (match_operand:HI 5 "add_operand" "0,rI,0,rI")))]
  "(operands[3] == const0_rtx) ^ (operands[4] == const0_rtx)"
  "@
   cmov%C2 %r3,%1,%0
   cmov%D2 %r3,%5,%0
   cmov%c2 %r4,%1,%0
   cmov%d2 %r4,%5,%0"
  [(set_attr "type" "icmov")])

(define_insn "*movsicc_internal"
  [(set (match_operand:SI 0 "register_operand" "=r,r,r,r")
	(if_then_else:SI
	 (match_operator 2 "signed_comparison_operator"
			 [(match_operand:DI 3 "reg_or_0_operand" "rJ,rJ,J,J")
			  (match_operand:DI 4 "reg_or_0_operand" "J,J,rJ,rJ")])
	 (match_operand:SI 1 "add_operand" "rI,0,rI,0")
	 (match_operand:SI 5 "add_operand" "0,rI,0,rI")))]
  "(operands[3] == const0_rtx) ^ (operands[4] == const0_rtx)"
  "@
   cmov%C2 %r3,%1,%0
   cmov%D2 %r3,%5,%0
   cmov%c2 %r4,%1,%0
   cmov%d2 %r4,%5,%0"
  [(set_attr "type" "icmov")])

(define_insn "*movdicc_internal"
  [(set (match_operand:DI 0 "register_operand" "=r,r,r,r")
	(if_then_else:DI
	 (match_operator 2 "signed_comparison_operator"
			 [(match_operand:DI 3 "reg_or_0_operand" "rJ,rJ,J,J")
			  (match_operand:DI 4 "reg_or_0_operand" "J,J,rJ,rJ")])
	 (match_operand:DI 1 "add_operand" "rI,0,rI,0")
	 (match_operand:DI 5 "add_operand" "0,rI,0,rI")))]
  "(operands[3] == const0_rtx) ^ (operands[4] == const0_rtx)"
  "@
   cmov%C2 %r3,%1,%0
   cmov%D2 %r3,%5,%0
   cmov%c2 %r4,%1,%0
   cmov%d2 %r4,%5,%0"
  [(set_attr "type" "icmov")])

(define_insn "*movqicc_lbc"
  [(set (match_operand:QI 0 "register_operand" "=r,r")
	(if_then_else:QI
	 (eq (zero_extract:DI (match_operand:DI 2 "reg_or_0_operand" "rJ,rJ")
			      (const_int 1)
			      (const_int 0))
	     (const_int 0))
	 (match_operand:QI 1 "reg_or_8bit_operand" "rI,0")
	 (match_operand:QI 3 "reg_or_8bit_operand" "0,rI")))]
  ""
  "@
   cmovlbc %r2,%1,%0
   cmovlbs %r2,%3,%0"
  [(set_attr "type" "icmov")])

(define_insn "*movhicc_lbc"
  [(set (match_operand:HI 0 "register_operand" "=r,r")
	(if_then_else:HI
	 (eq (zero_extract:DI (match_operand:DI 2 "reg_or_0_operand" "rJ,rJ")
			      (const_int 1)
			      (const_int 0))
	     (const_int 0))
	 (match_operand:HI 1 "reg_or_8bit_operand" "rI,0")
	 (match_operand:HI 3 "reg_or_8bit_operand" "0,rI")))]
  ""
  "@
   cmovlbc %r2,%1,%0
   cmovlbs %r2,%3,%0"
  [(set_attr "type" "icmov")])

(define_insn "*movsicc_lbc"
  [(set (match_operand:SI 0 "register_operand" "=r,r")
	(if_then_else:SI
	 (eq (zero_extract:DI (match_operand:DI 2 "reg_or_0_operand" "rJ,rJ")
			      (const_int 1)
			      (const_int 0))
	     (const_int 0))
	 (match_operand:SI 1 "reg_or_8bit_operand" "rI,0")
	 (match_operand:SI 3 "reg_or_8bit_operand" "0,rI")))]
  ""
  "@
   cmovlbc %r2,%1,%0
   cmovlbs %r2,%3,%0"
  [(set_attr "type" "icmov")])

(define_insn "*movdicc_lbc"
  [(set (match_operand:DI 0 "register_operand" "=r,r")
	(if_then_else:DI
	 (eq (zero_extract:DI (match_operand:DI 2 "reg_or_0_operand" "rJ,rJ")
			      (const_int 1)
			      (const_int 0))
	     (const_int 0))
	 (match_operand:DI 1 "reg_or_8bit_operand" "rI,0")
	 (match_operand:DI 3 "reg_or_8bit_operand" "0,rI")))]
  ""
  "@
   cmovlbc %r2,%1,%0
   cmovlbs %r2,%3,%0"
  [(set_attr "type" "icmov")])

(define_insn "*movqicc_lbs"
  [(set (match_operand:QI 0 "register_operand" "=r,r")
	(if_then_else:QI
	 (ne (zero_extract:DI (match_operand:DI 2 "reg_or_0_operand" "rJ,rJ")
			      (const_int 1)
			      (const_int 0))
	     (const_int 0))
	 (match_operand:QI 1 "reg_or_8bit_operand" "rI,0")
	 (match_operand:QI 3 "reg_or_8bit_operand" "0,rI")))]
  ""
  "@
   cmovlbs %r2,%1,%0
   cmovlbc %r2,%3,%0"
  [(set_attr "type" "icmov")])

(define_insn "*movhicc_lbs"
  [(set (match_operand:HI 0 "register_operand" "=r,r")
	(if_then_else:HI
	 (ne (zero_extract:DI (match_operand:DI 2 "reg_or_0_operand" "rJ,rJ")
			      (const_int 1)
			      (const_int 0))
	     (const_int 0))
	 (match_operand:HI 1 "reg_or_8bit_operand" "rI,0")
	 (match_operand:HI 3 "reg_or_8bit_operand" "0,rI")))]
  ""
  "@
   cmovlbs %r2,%1,%0
   cmovlbc %r2,%3,%0"
  [(set_attr "type" "icmov")])

(define_insn "*movsicc_lbs"
  [(set (match_operand:SI 0 "register_operand" "=r,r")
	(if_then_else:SI
	 (ne (zero_extract:DI (match_operand:DI 2 "reg_or_0_operand" "rJ,rJ")
			      (const_int 1)
			      (const_int 0))
	     (const_int 0))
	 (match_operand:SI 1 "reg_or_8bit_operand" "rI,0")
	 (match_operand:SI 3 "reg_or_8bit_operand" "0,rI")))]
  ""
  "@
   cmovlbs %r2,%1,%0
   cmovlbc %r2,%3,%0"
  [(set_attr "type" "icmov")])

(define_insn "*movdicc_lbs"
  [(set (match_operand:DI 0 "register_operand" "=r,r")
	(if_then_else:DI
	 (ne (zero_extract:DI (match_operand:DI 2 "reg_or_0_operand" "rJ,rJ")
			      (const_int 1)
			      (const_int 0))
	     (const_int 0))
	 (match_operand:DI 1 "reg_or_8bit_operand" "rI,0")
	 (match_operand:DI 3 "reg_or_8bit_operand" "0,rI")))]
  ""
  "@
   cmovlbs %r2,%1,%0
   cmovlbc %r2,%3,%0"
  [(set_attr "type" "icmov")])

;; For ABS, we have two choices, depending on whether the input and output
;; registers are the same or not.
(define_expand "absdi2"
  [(set (match_operand:DI 0 "register_operand" "")
	(abs:DI (match_operand:DI 1 "register_operand" "")))]
  ""
{
  if (rtx_equal_p (operands[0], operands[1]))
    emit_insn (gen_absdi2_same (operands[0], gen_reg_rtx (DImode)));
  else
    emit_insn (gen_absdi2_diff (operands[0], operands[1]));
  DONE;
})

(define_expand "absdi2_same"
  [(set (match_operand:DI 1 "register_operand" "")
	(neg:DI (match_operand:DI 0 "register_operand" "")))
   (set (match_dup 0)
	(if_then_else:DI (ge (match_dup 0) (const_int 0))
			 (match_dup 0)
			 (match_dup 1)))]
  ""
  "")

(define_expand "absdi2_diff"
  [(set (match_operand:DI 0 "register_operand" "")
	(neg:DI (match_operand:DI 1 "register_operand" "")))
   (set (match_dup 0)
	(if_then_else:DI (lt (match_dup 1) (const_int 0))
			 (match_dup 0)
			 (match_dup 1)))]
  ""
  "")

(define_split
  [(set (match_operand:DI 0 "register_operand" "")
	(abs:DI (match_dup 0)))
   (clobber (match_operand:DI 1 "register_operand" ""))]
  ""
  [(set (match_dup 1) (neg:DI (match_dup 0)))
   (set (match_dup 0) (if_then_else:DI (ge (match_dup 0) (const_int 0))
				       (match_dup 0) (match_dup 1)))]
  "")

(define_split
  [(set (match_operand:DI 0 "register_operand" "")
	(abs:DI (match_operand:DI 1 "register_operand" "")))]
  "! rtx_equal_p (operands[0], operands[1])"
  [(set (match_dup 0) (neg:DI (match_dup 1)))
   (set (match_dup 0) (if_then_else:DI (lt (match_dup 1) (const_int 0))
				       (match_dup 0) (match_dup 1)))]
  "")

(define_split
  [(set (match_operand:DI 0 "register_operand" "")
	(neg:DI (abs:DI (match_dup 0))))
   (clobber (match_operand:DI 1 "register_operand" ""))]
  ""
  [(set (match_dup 1) (neg:DI (match_dup 0)))
   (set (match_dup 0) (if_then_else:DI (le (match_dup 0) (const_int 0))
				       (match_dup 0) (match_dup 1)))]
  "")

(define_split
  [(set (match_operand:DI 0 "register_operand" "")
	(neg:DI (abs:DI (match_operand:DI 1 "register_operand" ""))))]
  "! rtx_equal_p (operands[0], operands[1])"
  [(set (match_dup 0) (neg:DI (match_dup 1)))
   (set (match_dup 0) (if_then_else:DI (gt (match_dup 1) (const_int 0))
				       (match_dup 0) (match_dup 1)))]
  "")

(define_insn "sminqi3"
  [(set (match_operand:QI 0 "register_operand" "=r")
	(smin:QI (match_operand:QI 1 "reg_or_0_operand" "%rJ")
		 (match_operand:QI 2 "reg_or_8bit_operand" "rI")))]
  "TARGET_MAX"
  "minsb8 %r1,%2,%0"
  [(set_attr "type" "mvi")])

(define_insn "uminqi3"
  [(set (match_operand:QI 0 "register_operand" "=r")
	(umin:QI (match_operand:QI 1 "reg_or_0_operand" "%rJ")
		 (match_operand:QI 2 "reg_or_8bit_operand" "rI")))]
  "TARGET_MAX"
  "minub8 %r1,%2,%0"
  [(set_attr "type" "mvi")])

(define_insn "smaxqi3"
  [(set (match_operand:QI 0 "register_operand" "=r")
	(smax:QI (match_operand:QI 1 "reg_or_0_operand" "%rJ")
		 (match_operand:QI 2 "reg_or_8bit_operand" "rI")))]
  "TARGET_MAX"
  "maxsb8 %r1,%2,%0"
  [(set_attr "type" "mvi")])

(define_insn "umaxqi3"
  [(set (match_operand:QI 0 "register_operand" "=r")
	(umax:QI (match_operand:QI 1 "reg_or_0_operand" "%rJ")
		 (match_operand:QI 2 "reg_or_8bit_operand" "rI")))]
  "TARGET_MAX"
  "maxub8 %r1,%2,%0"
  [(set_attr "type" "mvi")])

(define_insn "sminhi3"
  [(set (match_operand:HI 0 "register_operand" "=r")
	(smin:HI (match_operand:HI 1 "reg_or_0_operand" "%rJ")
		 (match_operand:HI 2 "reg_or_8bit_operand" "rI")))]
  "TARGET_MAX"
  "minsw4 %r1,%2,%0"
  [(set_attr "type" "mvi")])

(define_insn "uminhi3"
  [(set (match_operand:HI 0 "register_operand" "=r")
	(umin:HI (match_operand:HI 1 "reg_or_0_operand" "%rJ")
		 (match_operand:HI 2 "reg_or_8bit_operand" "rI")))]
  "TARGET_MAX"
  "minuw4 %r1,%2,%0"
  [(set_attr "type" "mvi")])

(define_insn "smaxhi3"
  [(set (match_operand:HI 0 "register_operand" "=r")
	(smax:HI (match_operand:HI 1 "reg_or_0_operand" "%rJ")
		 (match_operand:HI 2 "reg_or_8bit_operand" "rI")))]
  "TARGET_MAX"
  "maxsw4 %r1,%2,%0"
  [(set_attr "type" "mvi")])

(define_insn "umaxhi3"
  [(set (match_operand:HI 0 "register_operand" "=r")
	(umax:HI (match_operand:HI 1 "reg_or_0_operand" "%rJ")
		 (match_operand:HI 2 "reg_or_8bit_operand" "rI")))]
  "TARGET_MAX"
  "maxuw4 %r1,%2,%0"
  [(set_attr "type" "mvi")])

(define_expand "smaxdi3"
  [(set (match_dup 3)
	(le:DI (match_operand:DI 1 "reg_or_0_operand" "")
	       (match_operand:DI 2 "reg_or_8bit_operand" "")))
   (set (match_operand:DI 0 "register_operand" "")
	(if_then_else:DI (eq (match_dup 3) (const_int 0))
			 (match_dup 1) (match_dup 2)))]
  ""
  { operands[3] = gen_reg_rtx (DImode); })

(define_split
  [(set (match_operand:DI 0 "register_operand" "")
	(smax:DI (match_operand:DI 1 "reg_or_0_operand" "")
		 (match_operand:DI 2 "reg_or_8bit_operand" "")))
   (clobber (match_operand:DI 3 "register_operand" ""))]
  "operands[2] != const0_rtx"
  [(set (match_dup 3) (le:DI (match_dup 1) (match_dup 2)))
   (set (match_dup 0) (if_then_else:DI (eq (match_dup 3) (const_int 0))
				       (match_dup 1) (match_dup 2)))]
  "")

(define_insn "*smax_const0"
  [(set (match_operand:DI 0 "register_operand" "=r")
	(smax:DI (match_operand:DI 1 "register_operand" "0")
		 (const_int 0)))]
  ""
  "cmovlt %0,0,%0"
  [(set_attr "type" "icmov")])

(define_expand "smindi3"
  [(set (match_dup 3)
	(lt:DI (match_operand:DI 1 "reg_or_0_operand" "")
	       (match_operand:DI 2 "reg_or_8bit_operand" "")))
   (set (match_operand:DI 0 "register_operand" "")
	(if_then_else:DI (ne (match_dup 3) (const_int 0))
			 (match_dup 1) (match_dup 2)))]
  ""
  { operands[3] = gen_reg_rtx (DImode); })

(define_split
  [(set (match_operand:DI 0 "register_operand" "")
	(smin:DI (match_operand:DI 1 "reg_or_0_operand" "")
		 (match_operand:DI 2 "reg_or_8bit_operand" "")))
   (clobber (match_operand:DI 3 "register_operand" ""))]
  "operands[2] != const0_rtx"
  [(set (match_dup 3) (lt:DI (match_dup 1) (match_dup 2)))
   (set (match_dup 0) (if_then_else:DI (ne (match_dup 3) (const_int 0))
				       (match_dup 1) (match_dup 2)))]
  "")

(define_insn "*smin_const0"
  [(set (match_operand:DI 0 "register_operand" "=r")
	(smin:DI (match_operand:DI 1 "register_operand" "0")
		 (const_int 0)))]
  ""
  "cmovgt %0,0,%0"
  [(set_attr "type" "icmov")])

(define_expand "umaxdi3"
  [(set (match_dup 3)
	(leu:DI (match_operand:DI 1 "reg_or_0_operand" "")
		(match_operand:DI 2 "reg_or_8bit_operand" "")))
   (set (match_operand:DI 0 "register_operand" "")
	(if_then_else:DI (eq (match_dup 3) (const_int 0))
			 (match_dup 1) (match_dup 2)))]
  ""
  "operands[3] = gen_reg_rtx (DImode);")

(define_split
  [(set (match_operand:DI 0 "register_operand" "")
	(umax:DI (match_operand:DI 1 "reg_or_0_operand" "")
		 (match_operand:DI 2 "reg_or_8bit_operand" "")))
   (clobber (match_operand:DI 3 "register_operand" ""))]
  "operands[2] != const0_rtx"
  [(set (match_dup 3) (leu:DI (match_dup 1) (match_dup 2)))
   (set (match_dup 0) (if_then_else:DI (eq (match_dup 3) (const_int 0))
				       (match_dup 1) (match_dup 2)))]
  "")

(define_expand "umindi3"
  [(set (match_dup 3)
	(ltu:DI (match_operand:DI 1 "reg_or_0_operand" "")
		(match_operand:DI 2 "reg_or_8bit_operand" "")))
   (set (match_operand:DI 0 "register_operand" "")
	(if_then_else:DI (ne (match_dup 3) (const_int 0))
			 (match_dup 1) (match_dup 2)))]
  ""
  "operands[3] = gen_reg_rtx (DImode);")

(define_split
  [(set (match_operand:DI 0 "register_operand" "")
	(umin:DI (match_operand:DI 1 "reg_or_0_operand" "")
		 (match_operand:DI 2 "reg_or_8bit_operand" "")))
   (clobber (match_operand:DI 3 "register_operand" ""))]
  "operands[2] != const0_rtx"
  [(set (match_dup 3) (ltu:DI (match_dup 1) (match_dup 2)))
   (set (match_dup 0) (if_then_else:DI (ne (match_dup 3) (const_int 0))
				       (match_dup 1) (match_dup 2)))]
  "")

(define_insn "*bcc_normal"
  [(set (pc)
	(if_then_else
	 (match_operator 1 "signed_comparison_operator"
			 [(match_operand:DI 2 "reg_or_0_operand" "rJ")
			  (const_int 0)])
	 (label_ref (match_operand 0 "" ""))
	 (pc)))]
  ""
  "b%C1 %r2,%0"
  [(set_attr "type" "ibr")])

(define_insn "*bcc_reverse"
  [(set (pc)
	(if_then_else
	 (match_operator 1 "signed_comparison_operator"
			 [(match_operand:DI 2 "register_operand" "r")
			  (const_int 0)])

	 (pc)
	 (label_ref (match_operand 0 "" ""))))]
  ""
  "b%c1 %2,%0"
  [(set_attr "type" "ibr")])

(define_insn "*blbs_normal"
  [(set (pc)
	(if_then_else
	 (ne (zero_extract:DI (match_operand:DI 1 "reg_or_0_operand" "rJ")
			      (const_int 1)
			      (const_int 0))
	     (const_int 0))
	 (label_ref (match_operand 0 "" ""))
	 (pc)))]
  ""
  "blbs %r1,%0"
  [(set_attr "type" "ibr")])

(define_insn "*blbc_normal"
  [(set (pc)
	(if_then_else
	 (eq (zero_extract:DI (match_operand:DI 1 "reg_or_0_operand" "rJ")
			      (const_int 1)
			      (const_int 0))
	     (const_int 0))
	 (label_ref (match_operand 0 "" ""))
	 (pc)))]
  ""
  "blbc %r1,%0"
  [(set_attr "type" "ibr")])

(define_split
  [(parallel
    [(set (pc)
	  (if_then_else
	   (match_operator 1 "comparison_operator"
			   [(zero_extract:DI (match_operand:DI 2 "register_operand" "")
					     (const_int 1)
					     (match_operand:DI 3 "const_int_operand" ""))
			    (const_int 0)])
	   (label_ref (match_operand 0 "" ""))
	   (pc)))
     (clobber (match_operand:DI 4 "register_operand" ""))])]
  "INTVAL (operands[3]) != 0"
  [(set (match_dup 4)
	(lshiftrt:DI (match_dup 2) (match_dup 3)))
   (set (pc)
	(if_then_else (match_op_dup 1
				    [(zero_extract:DI (match_dup 4)
						      (const_int 1)
						      (const_int 0))
				     (const_int 0)])
		      (label_ref (match_dup 0))
		      (pc)))]
  "")

;; The following are the corresponding floating-point insns.  Recall
;; we need to have variants that expand the arguments from SFmode
;; to DFmode.

(define_insn "*cmpdf_ieee"
  [(set (match_operand:DF 0 "register_operand" "=&f")
	(match_operator:DF 1 "alpha_fp_comparison_operator"
			   [(match_operand:DF 2 "reg_or_0_operand" "fG")
			    (match_operand:DF 3 "reg_or_0_operand" "fG")]))]
  "TARGET_FP && alpha_fptm >= ALPHA_FPTM_SU"
  "cmp%-%C1%/ %R2,%R3,%0"
  [(set_attr "type" "fadd")
   (set_attr "trap" "yes")
   (set_attr "trap_suffix" "su")])

(define_insn "*cmpdf_internal"
  [(set (match_operand:DF 0 "register_operand" "=f")
	(match_operator:DF 1 "alpha_fp_comparison_operator"
			   [(match_operand:DF 2 "reg_or_0_operand" "fG")
			    (match_operand:DF 3 "reg_or_0_operand" "fG")]))]
  "TARGET_FP && alpha_fptm < ALPHA_FPTM_SU"
  "cmp%-%C1%/ %R2,%R3,%0"
  [(set_attr "type" "fadd")
   (set_attr "trap" "yes")
   (set_attr "trap_suffix" "su")])

(define_insn "*cmpdf_ieee_ext1"
  [(set (match_operand:DF 0 "register_operand" "=&f")
	(match_operator:DF 1 "alpha_fp_comparison_operator"
			   [(float_extend:DF
			     (match_operand:SF 2 "reg_or_0_operand" "fG"))
			    (match_operand:DF 3 "reg_or_0_operand" "fG")]))]
  "TARGET_FP && alpha_fptm >= ALPHA_FPTM_SU"
  "cmp%-%C1%/ %R2,%R3,%0"
  [(set_attr "type" "fadd")
   (set_attr "trap" "yes")
   (set_attr "trap_suffix" "su")])

(define_insn "*cmpdf_ext1"
  [(set (match_operand:DF 0 "register_operand" "=f")
	(match_operator:DF 1 "alpha_fp_comparison_operator"
			   [(float_extend:DF
			     (match_operand:SF 2 "reg_or_0_operand" "fG"))
			    (match_operand:DF 3 "reg_or_0_operand" "fG")]))]
  "TARGET_FP && alpha_fptm < ALPHA_FPTM_SU"
  "cmp%-%C1%/ %R2,%R3,%0"
  [(set_attr "type" "fadd")
   (set_attr "trap" "yes")
   (set_attr "trap_suffix" "su")])

(define_insn "*cmpdf_ieee_ext2"
  [(set (match_operand:DF 0 "register_operand" "=&f")
	(match_operator:DF 1 "alpha_fp_comparison_operator"
			   [(match_operand:DF 2 "reg_or_0_operand" "fG")
			    (float_extend:DF
			     (match_operand:SF 3 "reg_or_0_operand" "fG"))]))]
  "TARGET_FP && alpha_fptm >= ALPHA_FPTM_SU"
  "cmp%-%C1%/ %R2,%R3,%0"
  [(set_attr "type" "fadd")
   (set_attr "trap" "yes")
   (set_attr "trap_suffix" "su")])

(define_insn "*cmpdf_ext2"
  [(set (match_operand:DF 0 "register_operand" "=f")
	(match_operator:DF 1 "alpha_fp_comparison_operator"
			   [(match_operand:DF 2 "reg_or_0_operand" "fG")
			    (float_extend:DF
			     (match_operand:SF 3 "reg_or_0_operand" "fG"))]))]
  "TARGET_FP && alpha_fptm < ALPHA_FPTM_SU"
  "cmp%-%C1%/ %R2,%R3,%0"
  [(set_attr "type" "fadd")
   (set_attr "trap" "yes")
   (set_attr "trap_suffix" "su")])

(define_insn "*cmpdf_ieee_ext3"
  [(set (match_operand:DF 0 "register_operand" "=&f")
	(match_operator:DF 1 "alpha_fp_comparison_operator"
			   [(float_extend:DF
			     (match_operand:SF 2 "reg_or_0_operand" "fG"))
			    (float_extend:DF
			     (match_operand:SF 3 "reg_or_0_operand" "fG"))]))]
  "TARGET_FP && alpha_fptm >= ALPHA_FPTM_SU"
  "cmp%-%C1%/ %R2,%R3,%0"
  [(set_attr "type" "fadd")
   (set_attr "trap" "yes")
   (set_attr "trap_suffix" "su")])

(define_insn "*cmpdf_ext3"
  [(set (match_operand:DF 0 "register_operand" "=f")
	(match_operator:DF 1 "alpha_fp_comparison_operator"
			   [(float_extend:DF
			     (match_operand:SF 2 "reg_or_0_operand" "fG"))
			    (float_extend:DF
			     (match_operand:SF 3 "reg_or_0_operand" "fG"))]))]
  "TARGET_FP && alpha_fptm < ALPHA_FPTM_SU"
  "cmp%-%C1%/ %R2,%R3,%0"
  [(set_attr "type" "fadd")
   (set_attr "trap" "yes")
   (set_attr "trap_suffix" "su")])

(define_insn "*movdfcc_internal"
  [(set (match_operand:DF 0 "register_operand" "=f,f")
	(if_then_else:DF
	 (match_operator 3 "signed_comparison_operator"
			 [(match_operand:DF 4 "reg_or_0_operand" "fG,fG")
			  (match_operand:DF 2 "const0_operand" "G,G")])
	 (match_operand:DF 1 "reg_or_0_operand" "fG,0")
	 (match_operand:DF 5 "reg_or_0_operand" "0,fG")))]
  "TARGET_FP"
  "@
   fcmov%C3 %R4,%R1,%0
   fcmov%D3 %R4,%R5,%0"
  [(set_attr "type" "fcmov")])

(define_insn "*movsfcc_internal"
  [(set (match_operand:SF 0 "register_operand" "=f,f")
	(if_then_else:SF
	 (match_operator 3 "signed_comparison_operator"
			 [(match_operand:DF 4 "reg_or_0_operand" "fG,fG")
			  (match_operand:DF 2 "const0_operand" "G,G")])
	 (match_operand:SF 1 "reg_or_0_operand" "fG,0")
	 (match_operand:SF 5 "reg_or_0_operand" "0,fG")))]
  "TARGET_FP"
  "@
   fcmov%C3 %R4,%R1,%0
   fcmov%D3 %R4,%R5,%0"
  [(set_attr "type" "fcmov")])

(define_insn "*movdfcc_ext1"
  [(set (match_operand:DF 0 "register_operand" "=f,f")
	(if_then_else:DF
	 (match_operator 3 "signed_comparison_operator"
			 [(match_operand:DF 4 "reg_or_0_operand" "fG,fG")
			  (match_operand:DF 2 "const0_operand" "G,G")])
	 (float_extend:DF (match_operand:SF 1 "reg_or_0_operand" "fG,0"))
	 (match_operand:DF 5 "reg_or_0_operand" "0,fG")))]
  "TARGET_FP"
  "@
   fcmov%C3 %R4,%R1,%0
   fcmov%D3 %R4,%R5,%0"
  [(set_attr "type" "fcmov")])

(define_insn "*movdfcc_ext2"
  [(set (match_operand:DF 0 "register_operand" "=f,f")
	(if_then_else:DF
	 (match_operator 3 "signed_comparison_operator"
			 [(float_extend:DF
			   (match_operand:SF 4 "reg_or_0_operand" "fG,fG"))
			  (match_operand:DF 2 "const0_operand" "G,G")])
	 (match_operand:DF 1 "reg_or_0_operand" "fG,0")
	 (match_operand:DF 5 "reg_or_0_operand" "0,fG")))]
  "TARGET_FP"
  "@
   fcmov%C3 %R4,%R1,%0
   fcmov%D3 %R4,%R5,%0"
  [(set_attr "type" "fcmov")])

(define_insn "*movdfcc_ext3"
  [(set (match_operand:SF 0 "register_operand" "=f,f")
	(if_then_else:SF
	 (match_operator 3 "signed_comparison_operator"
			 [(float_extend:DF
			   (match_operand:SF 4 "reg_or_0_operand" "fG,fG"))
			  (match_operand:DF 2 "const0_operand" "G,G")])
	 (match_operand:SF 1 "reg_or_0_operand" "fG,0")
	 (match_operand:SF 5 "reg_or_0_operand" "0,fG")))]
  "TARGET_FP"
  "@
   fcmov%C3 %R4,%R1,%0
   fcmov%D3 %R4,%R5,%0"
  [(set_attr "type" "fcmov")])

(define_insn "*movdfcc_ext4"
  [(set (match_operand:DF 0 "register_operand" "=f,f")
	(if_then_else:DF
	 (match_operator 3 "signed_comparison_operator"
			 [(float_extend:DF
			   (match_operand:SF 4 "reg_or_0_operand" "fG,fG"))
			  (match_operand:DF 2 "const0_operand" "G,G")])
	 (float_extend:DF (match_operand:SF 1 "reg_or_0_operand" "fG,0"))
	 (match_operand:DF 5 "reg_or_0_operand" "0,fG")))]
  "TARGET_FP"
  "@
   fcmov%C3 %R4,%R1,%0
   fcmov%D3 %R4,%R5,%0"
  [(set_attr "type" "fcmov")])

(define_expand "smaxdf3"
  [(set (match_dup 3)
	(le:DF (match_operand:DF 1 "reg_or_0_operand" "")
	       (match_operand:DF 2 "reg_or_0_operand" "")))
   (set (match_operand:DF 0 "register_operand" "")
	(if_then_else:DF (eq (match_dup 3) (match_dup 4))
			 (match_dup 1) (match_dup 2)))]
  "TARGET_FP"
{
  operands[3] = gen_reg_rtx (DFmode);
  operands[4] = CONST0_RTX (DFmode);
})

(define_expand "smindf3"
  [(set (match_dup 3)
	(lt:DF (match_operand:DF 1 "reg_or_0_operand" "")
	       (match_operand:DF 2 "reg_or_0_operand" "")))
   (set (match_operand:DF 0 "register_operand" "")
	(if_then_else:DF (ne (match_dup 3) (match_dup 4))
			 (match_dup 1) (match_dup 2)))]
  "TARGET_FP"
{
  operands[3] = gen_reg_rtx (DFmode);
  operands[4] = CONST0_RTX (DFmode);
})

(define_expand "smaxsf3"
  [(set (match_dup 3)
	(le:DF (float_extend:DF (match_operand:SF 1 "reg_or_0_operand" ""))
	       (float_extend:DF (match_operand:SF 2 "reg_or_0_operand" ""))))
   (set (match_operand:SF 0 "register_operand" "")
	(if_then_else:SF (eq (match_dup 3) (match_dup 4))
			 (match_dup 1) (match_dup 2)))]
  "TARGET_FP"
{
  operands[3] = gen_reg_rtx (DFmode);
  operands[4] = CONST0_RTX (DFmode);
})

(define_expand "sminsf3"
  [(set (match_dup 3)
	(lt:DF (float_extend:DF (match_operand:SF 1 "reg_or_0_operand" ""))
	       (float_extend:DF (match_operand:SF 2 "reg_or_0_operand" ""))))
   (set (match_operand:SF 0 "register_operand" "")
	(if_then_else:SF (ne (match_dup 3) (match_dup 4))
		      (match_dup 1) (match_dup 2)))]
  "TARGET_FP"
{
  operands[3] = gen_reg_rtx (DFmode);
  operands[4] = CONST0_RTX (DFmode);
})

(define_insn "*fbcc_normal"
  [(set (pc)
	(if_then_else
	 (match_operator 1 "signed_comparison_operator"
			 [(match_operand:DF 2 "reg_or_0_operand" "fG")
			  (match_operand:DF 3 "const0_operand" "G")])
	 (label_ref (match_operand 0 "" ""))
	 (pc)))]
  "TARGET_FP"
  "fb%C1 %R2,%0"
  [(set_attr "type" "fbr")])

(define_insn "*fbcc_ext_normal"
  [(set (pc)
	(if_then_else
	 (match_operator 1 "signed_comparison_operator"
			 [(float_extend:DF
			   (match_operand:SF 2 "reg_or_0_operand" "fG"))
			  (match_operand:DF 3 "const0_operand" "G")])
	 (label_ref (match_operand 0 "" ""))
	 (pc)))]
  "TARGET_FP"
  "fb%C1 %R2,%0"
  [(set_attr "type" "fbr")])

;; These are the main define_expand's used to make conditional branches
;; and compares.

(define_expand "cmpdf"
  [(set (cc0) (compare (match_operand:DF 0 "reg_or_0_operand" "")
		       (match_operand:DF 1 "reg_or_0_operand" "")))]
  "TARGET_FP"
{
  alpha_compare.op0 = operands[0];
  alpha_compare.op1 = operands[1];
  alpha_compare.fp_p = 1;
  DONE;
})

(define_expand "cmptf"
  [(set (cc0) (compare (match_operand:TF 0 "general_operand" "")
		       (match_operand:TF 1 "general_operand" "")))]
  "TARGET_HAS_XFLOATING_LIBS"
{
  alpha_compare.op0 = operands[0];
  alpha_compare.op1 = operands[1];
  alpha_compare.fp_p = 1;
  DONE;
})

(define_expand "cmpdi"
  [(set (cc0) (compare (match_operand:DI 0 "some_operand" "")
		       (match_operand:DI 1 "some_operand" "")))]
  ""
{
  alpha_compare.op0 = operands[0];
  alpha_compare.op1 = operands[1];
  alpha_compare.fp_p = 0;
  DONE;
})

(define_expand "beq"
  [(set (pc)
	(if_then_else (match_dup 1)
		      (label_ref (match_operand 0 "" ""))
		      (pc)))]
  ""
  "{ operands[1] = alpha_emit_conditional_branch (EQ); }")

(define_expand "bne"
  [(set (pc)
	(if_then_else (match_dup 1)
		      (label_ref (match_operand 0 "" ""))
		      (pc)))]
  ""
  "{ operands[1] = alpha_emit_conditional_branch (NE); }")

(define_expand "blt"
  [(set (pc)
	(if_then_else (match_dup 1)
		      (label_ref (match_operand 0 "" ""))
		      (pc)))]
  ""
  "{ operands[1] = alpha_emit_conditional_branch (LT); }")

(define_expand "ble"
  [(set (pc)
	(if_then_else (match_dup 1)
		      (label_ref (match_operand 0 "" ""))
		      (pc)))]
  ""
  "{ operands[1] = alpha_emit_conditional_branch (LE); }")

(define_expand "bgt"
  [(set (pc)
	(if_then_else (match_dup 1)
		      (label_ref (match_operand 0 "" ""))
		      (pc)))]
  ""
  "{ operands[1] = alpha_emit_conditional_branch (GT); }")

(define_expand "bge"
  [(set (pc)
	(if_then_else (match_dup 1)
		      (label_ref (match_operand 0 "" ""))
		      (pc)))]
  ""
  "{ operands[1] = alpha_emit_conditional_branch (GE); }")

(define_expand "bltu"
  [(set (pc)
	(if_then_else (match_dup 1)
		      (label_ref (match_operand 0 "" ""))
		      (pc)))]
  ""
  "{ operands[1] = alpha_emit_conditional_branch (LTU); }")

(define_expand "bleu"
  [(set (pc)
	(if_then_else (match_dup 1)
		      (label_ref (match_operand 0 "" ""))
		      (pc)))]
  ""
  "{ operands[1] = alpha_emit_conditional_branch (LEU); }")

(define_expand "bgtu"
  [(set (pc)
	(if_then_else (match_dup 1)
		      (label_ref (match_operand 0 "" ""))
		      (pc)))]
  ""
  "{ operands[1] = alpha_emit_conditional_branch (GTU); }")

(define_expand "bgeu"
  [(set (pc)
	(if_then_else (match_dup 1)
		      (label_ref (match_operand 0 "" ""))
		      (pc)))]
  ""
  "{ operands[1] = alpha_emit_conditional_branch (GEU); }")

(define_expand "bunordered"
  [(set (pc)
	(if_then_else (match_dup 1)
		      (label_ref (match_operand 0 "" ""))
		      (pc)))]
  ""
  "{ operands[1] = alpha_emit_conditional_branch (UNORDERED); }")

(define_expand "bordered"
  [(set (pc)
	(if_then_else (match_dup 1)
		      (label_ref (match_operand 0 "" ""))
		      (pc)))]
  ""
  "{ operands[1] = alpha_emit_conditional_branch (ORDERED); }")

(define_expand "seq"
  [(set (match_operand:DI 0 "register_operand" "")
	(match_dup 1))]
  ""
  "{ if ((operands[1] = alpha_emit_setcc (EQ)) == NULL_RTX) FAIL; }")

(define_expand "sne"
  [(set (match_operand:DI 0 "register_operand" "")
	(match_dup 1))]
  ""
  "{ if ((operands[1] = alpha_emit_setcc (NE)) == NULL_RTX) FAIL; }")

(define_expand "slt"
  [(set (match_operand:DI 0 "register_operand" "")
	(match_dup 1))]
  ""
  "{ if ((operands[1] = alpha_emit_setcc (LT)) == NULL_RTX) FAIL; }")

(define_expand "sle"
  [(set (match_operand:DI 0 "register_operand" "")
	(match_dup 1))]
  ""
  "{ if ((operands[1] = alpha_emit_setcc (LE)) == NULL_RTX) FAIL; }")

(define_expand "sgt"
  [(set (match_operand:DI 0 "register_operand" "")
	(match_dup 1))]
  ""
  "{ if ((operands[1] = alpha_emit_setcc (GT)) == NULL_RTX) FAIL; }")

(define_expand "sge"
  [(set (match_operand:DI 0 "register_operand" "")
	(match_dup 1))]
  ""
  "{ if ((operands[1] = alpha_emit_setcc (GE)) == NULL_RTX) FAIL; }")

(define_expand "sltu"
  [(set (match_operand:DI 0 "register_operand" "")
	(match_dup 1))]
  ""
  "{ if ((operands[1] = alpha_emit_setcc (LTU)) == NULL_RTX) FAIL; }")

(define_expand "sleu"
  [(set (match_operand:DI 0 "register_operand" "")
	(match_dup 1))]
  ""
  "{ if ((operands[1] = alpha_emit_setcc (LEU)) == NULL_RTX) FAIL; }")

(define_expand "sgtu"
  [(set (match_operand:DI 0 "register_operand" "")
	(match_dup 1))]
  ""
  "{ if ((operands[1] = alpha_emit_setcc (GTU)) == NULL_RTX) FAIL; }")

(define_expand "sgeu"
  [(set (match_operand:DI 0 "register_operand" "")
	(match_dup 1))]
  ""
  "{ if ((operands[1] = alpha_emit_setcc (GEU)) == NULL_RTX) FAIL; }")

(define_expand "sunordered"
  [(set (match_operand:DI 0 "register_operand" "")
	(match_dup 1))]
  ""
  "{ if ((operands[1] = alpha_emit_setcc (UNORDERED)) == NULL_RTX) FAIL; }")

(define_expand "sordered"
  [(set (match_operand:DI 0 "register_operand" "")
	(match_dup 1))]
  ""
  "{ if ((operands[1] = alpha_emit_setcc (ORDERED)) == NULL_RTX) FAIL; }")

;; These are the main define_expand's used to make conditional moves.

(define_expand "movsicc"
  [(set (match_operand:SI 0 "register_operand" "")
	(if_then_else:SI (match_operand 1 "comparison_operator" "")
			 (match_operand:SI 2 "reg_or_8bit_operand" "")
			 (match_operand:SI 3 "reg_or_8bit_operand" "")))]
  ""
{
  if ((operands[1] = alpha_emit_conditional_move (operands[1], SImode)) == 0)
    FAIL;
})

(define_expand "movdicc"
  [(set (match_operand:DI 0 "register_operand" "")
	(if_then_else:DI (match_operand 1 "comparison_operator" "")
			 (match_operand:DI 2 "reg_or_8bit_operand" "")
			 (match_operand:DI 3 "reg_or_8bit_operand" "")))]
  ""
{
  if ((operands[1] = alpha_emit_conditional_move (operands[1], DImode)) == 0)
    FAIL;
})

(define_expand "movsfcc"
  [(set (match_operand:SF 0 "register_operand" "")
	(if_then_else:SF (match_operand 1 "comparison_operator" "")
			 (match_operand:SF 2 "reg_or_8bit_operand" "")
			 (match_operand:SF 3 "reg_or_8bit_operand" "")))]
  ""
{
  if ((operands[1] = alpha_emit_conditional_move (operands[1], SFmode)) == 0)
    FAIL;
})

(define_expand "movdfcc"
  [(set (match_operand:DF 0 "register_operand" "")
	(if_then_else:DF (match_operand 1 "comparison_operator" "")
			 (match_operand:DF 2 "reg_or_8bit_operand" "")
			 (match_operand:DF 3 "reg_or_8bit_operand" "")))]
  ""
{
  if ((operands[1] = alpha_emit_conditional_move (operands[1], DFmode)) == 0)
    FAIL;
})

;; These define_split definitions are used in cases when comparisons have
;; not be stated in the correct way and we need to reverse the second
;; comparison.  For example, x >= 7 has to be done as x < 6 with the
;; comparison that tests the result being reversed.  We have one define_split
;; for each use of a comparison.  They do not match valid insns and need
;; not generate valid insns.
;;
;; We can also handle equality comparisons (and inequality comparisons in
;; cases where the resulting add cannot overflow) by doing an add followed by
;; a comparison with zero.  This is faster since the addition takes one
;; less cycle than a compare when feeding into a conditional move.
;; For this case, we also have an SImode pattern since we can merge the add
;; and sign extend and the order doesn't matter.
;;
;; We do not do this for floating-point, since it isn't clear how the "wrong"
;; operation could have been generated.

(define_split
  [(set (match_operand:DI 0 "register_operand" "")
	(if_then_else:DI
	 (match_operator 1 "comparison_operator"
			 [(match_operand:DI 2 "reg_or_0_operand" "")
			  (match_operand:DI 3 "reg_or_cint_operand" "")])
	 (match_operand:DI 4 "reg_or_cint_operand" "")
	 (match_operand:DI 5 "reg_or_cint_operand" "")))
   (clobber (match_operand:DI 6 "register_operand" ""))]
  "operands[3] != const0_rtx"
  [(set (match_dup 6) (match_dup 7))
   (set (match_dup 0)
	(if_then_else:DI (match_dup 8) (match_dup 4) (match_dup 5)))]
{
  enum rtx_code code = GET_CODE (operands[1]);
  int unsignedp = (code == GEU || code == LEU || code == GTU || code == LTU);

  /* If we are comparing for equality with a constant and that constant
     appears in the arm when the register equals the constant, use the
     register since that is more likely to match (and to produce better code
     if both would).  */

  if (code == EQ && GET_CODE (operands[3]) == CONST_INT
      && rtx_equal_p (operands[4], operands[3]))
    operands[4] = operands[2];

  else if (code == NE && GET_CODE (operands[3]) == CONST_INT
	   && rtx_equal_p (operands[5], operands[3]))
    operands[5] = operands[2];

  if (code == NE || code == EQ
      || (extended_count (operands[2], DImode, unsignedp) >= 1
	  && extended_count (operands[3], DImode, unsignedp) >= 1))
    {
      if (GET_CODE (operands[3]) == CONST_INT)
	operands[7] = gen_rtx_PLUS (DImode, operands[2],
				    GEN_INT (- INTVAL (operands[3])));
      else
	operands[7] = gen_rtx_MINUS (DImode, operands[2], operands[3]);

      operands[8] = gen_rtx_fmt_ee (code, VOIDmode, operands[6], const0_rtx);
    }

  else if (code == EQ || code == LE || code == LT
	   || code == LEU || code == LTU)
    {
      operands[7] = gen_rtx_fmt_ee (code, DImode, operands[2], operands[3]);
      operands[8] = gen_rtx_NE (VOIDmode, operands[6], const0_rtx);
    }
  else
    {
      operands[7] = gen_rtx_fmt_ee (reverse_condition (code), DImode,
				    operands[2], operands[3]);
      operands[8] = gen_rtx_EQ (VOIDmode, operands[6], const0_rtx);
    }
})

(define_split
  [(set (match_operand:DI 0 "register_operand" "")
	(if_then_else:DI
	 (match_operator 1 "comparison_operator"
			 [(match_operand:SI 2 "reg_or_0_operand" "")
			  (match_operand:SI 3 "reg_or_cint_operand" "")])
	 (match_operand:DI 4 "reg_or_8bit_operand" "")
	 (match_operand:DI 5 "reg_or_8bit_operand" "")))
   (clobber (match_operand:DI 6 "register_operand" ""))]
  "operands[3] != const0_rtx
   && (GET_CODE (operands[1]) == EQ || GET_CODE (operands[1]) == NE)"
  [(set (match_dup 6) (match_dup 7))
   (set (match_dup 0)
	(if_then_else:DI (match_dup 8) (match_dup 4) (match_dup 5)))]
{
  enum rtx_code code = GET_CODE (operands[1]);
  int unsignedp = (code == GEU || code == LEU || code == GTU || code == LTU);
  rtx tem;

  if ((code != NE && code != EQ
       && ! (extended_count (operands[2], DImode, unsignedp) >= 1
	     && extended_count (operands[3], DImode, unsignedp) >= 1)))
    FAIL;

  if (GET_CODE (operands[3]) == CONST_INT)
    tem = gen_rtx_PLUS (SImode, operands[2],
			GEN_INT (- INTVAL (operands[3])));
  else
    tem = gen_rtx_MINUS (SImode, operands[2], operands[3]);

  operands[7] = gen_rtx_SIGN_EXTEND (DImode, tem);
  operands[8] = gen_rtx_fmt_ee (GET_CODE (operands[1]), VOIDmode,
				operands[6], const0_rtx);
})

;; Prefer to use cmp and arithmetic when possible instead of a cmove.

(define_split
  [(set (match_operand 0 "register_operand" "")
	(if_then_else (match_operator 1 "signed_comparison_operator"
			   [(match_operand:DI 2 "reg_or_0_operand" "")
			    (const_int 0)])
	  (match_operand 3 "const_int_operand" "")
	  (match_operand 4 "const_int_operand" "")))]
  ""
  [(const_int 0)]
{
  if (alpha_split_conditional_move (GET_CODE (operands[1]), operands[0],
				    operands[2], operands[3], operands[4]))
    DONE;
  else
    FAIL;
})

;; ??? Why combine is allowed to create such non-canonical rtl, I don't know.
;; Oh well, we match it in movcc, so it must be partially our fault.
(define_split
  [(set (match_operand 0 "register_operand" "")
	(if_then_else (match_operator 1 "signed_comparison_operator"
			   [(const_int 0)
			    (match_operand:DI 2 "reg_or_0_operand" "")])
	  (match_operand 3 "const_int_operand" "")
	  (match_operand 4 "const_int_operand" "")))]
  ""
  [(const_int 0)]
{
  if (alpha_split_conditional_move (swap_condition (GET_CODE (operands[1])),
				    operands[0], operands[2], operands[3],
				    operands[4]))
    DONE;
  else
    FAIL;
})

(define_insn_and_split "*cmp_sadd_di"
  [(set (match_operand:DI 0 "register_operand" "=r")
	(plus:DI (if_then_else:DI
		   (match_operator 1 "alpha_zero_comparison_operator"
		     [(match_operand:DI 2 "reg_or_0_operand" "rJ")
		      (const_int 0)])
		   (match_operand:DI 3 "const48_operand" "I")
		   (const_int 0))
	         (match_operand:DI 4 "sext_add_operand" "rIO")))
   (clobber (match_scratch:DI 5 "=r"))]
  ""
  "#"
  "! no_new_pseudos || reload_completed"
  [(set (match_dup 5)
	(match_op_dup:DI 1 [(match_dup 2) (const_int 0)]))
   (set (match_dup 0)
	(plus:DI (mult:DI (match_dup 5) (match_dup 3))
		 (match_dup 4)))]
{
  if (! no_new_pseudos)
    operands[5] = gen_reg_rtx (DImode);
  else if (reg_overlap_mentioned_p (operands[5], operands[4]))
    operands[5] = operands[0];
})

(define_insn_and_split "*cmp_sadd_si"
  [(set (match_operand:SI 0 "register_operand" "=r")
	(plus:SI (if_then_else:SI
		   (match_operator 1 "alpha_zero_comparison_operator"
		     [(match_operand:DI 2 "reg_or_0_operand" "rJ")
		      (const_int 0)])
		   (match_operand:SI 3 "const48_operand" "I")
		   (const_int 0))
	         (match_operand:SI 4 "sext_add_operand" "rIO")))
   (clobber (match_scratch:SI 5 "=r"))]
  ""
  "#"
  "! no_new_pseudos || reload_completed"
  [(set (match_dup 5)
	(match_op_dup:SI 1 [(match_dup 2) (const_int 0)]))
   (set (match_dup 0)
	(plus:SI (mult:SI (match_dup 5) (match_dup 3))
		 (match_dup 4)))]
{
  if (! no_new_pseudos)
    operands[5] = gen_reg_rtx (DImode);
  else if (reg_overlap_mentioned_p (operands[5], operands[4]))
    operands[5] = operands[0];
})

(define_insn_and_split "*cmp_sadd_sidi"
  [(set (match_operand:DI 0 "register_operand" "=r")
	(sign_extend:DI
	  (plus:SI (if_then_else:SI
		     (match_operator 1 "alpha_zero_comparison_operator"
		       [(match_operand:DI 2 "reg_or_0_operand" "rJ")
		        (const_int 0)])
		     (match_operand:SI 3 "const48_operand" "I")
		     (const_int 0))
	           (match_operand:SI 4 "sext_add_operand" "rIO"))))
   (clobber (match_scratch:SI 5 "=r"))]
  ""
  "#"
  "! no_new_pseudos || reload_completed"
  [(set (match_dup 5)
	(match_op_dup:SI 1 [(match_dup 2) (const_int 0)]))
   (set (match_dup 0)
	(sign_extend:DI (plus:SI (mult:SI (match_dup 5) (match_dup 3))
				 (match_dup 4))))]
{
  if (! no_new_pseudos)
    operands[5] = gen_reg_rtx (DImode);
  else if (reg_overlap_mentioned_p (operands[5], operands[4]))
    operands[5] = operands[0];
})

(define_insn_and_split "*cmp_ssub_di"
  [(set (match_operand:DI 0 "register_operand" "=r")
	(minus:DI (if_then_else:DI
		    (match_operator 1 "alpha_zero_comparison_operator"
		      [(match_operand:DI 2 "reg_or_0_operand" "rJ")
		       (const_int 0)])
		    (match_operand:DI 3 "const48_operand" "I")
		    (const_int 0))
	          (match_operand:DI 4 "reg_or_8bit_operand" "rI")))
   (clobber (match_scratch:DI 5 "=r"))]
  ""
  "#"
  "! no_new_pseudos || reload_completed"
  [(set (match_dup 5)
	(match_op_dup:DI 1 [(match_dup 2) (const_int 0)]))
   (set (match_dup 0)
	(minus:DI (mult:DI (match_dup 5) (match_dup 3))
		  (match_dup 4)))]
{
  if (! no_new_pseudos)
    operands[5] = gen_reg_rtx (DImode);
  else if (reg_overlap_mentioned_p (operands[5], operands[4]))
    operands[5] = operands[0];
})

(define_insn_and_split "*cmp_ssub_si"
  [(set (match_operand:SI 0 "register_operand" "=r")
	(minus:SI (if_then_else:SI
		    (match_operator 1 "alpha_zero_comparison_operator"
		      [(match_operand:DI 2 "reg_or_0_operand" "rJ")
		       (const_int 0)])
		    (match_operand:SI 3 "const48_operand" "I")
		    (const_int 0))
	          (match_operand:SI 4 "reg_or_8bit_operand" "rI")))
   (clobber (match_scratch:SI 5 "=r"))]
  ""
  "#"
  "! no_new_pseudos || reload_completed"
  [(set (match_dup 5)
	(match_op_dup:SI 1 [(match_dup 2) (const_int 0)]))
   (set (match_dup 0)
	(minus:SI (mult:SI (match_dup 5) (match_dup 3))
		 (match_dup 4)))]
{
  if (! no_new_pseudos)
    operands[5] = gen_reg_rtx (DImode);
  else if (reg_overlap_mentioned_p (operands[5], operands[4]))
    operands[5] = operands[0];
})

(define_insn_and_split "*cmp_ssub_sidi"
  [(set (match_operand:DI 0 "register_operand" "=r")
	(sign_extend:DI
	  (minus:SI (if_then_else:SI
		      (match_operator 1 "alpha_zero_comparison_operator"
		        [(match_operand:DI 2 "reg_or_0_operand" "rJ")
		         (const_int 0)])
		      (match_operand:SI 3 "const48_operand" "I")
		      (const_int 0))
	            (match_operand:SI 4 "reg_or_8bit_operand" "rI"))))
   (clobber (match_scratch:SI 5 "=r"))]
  ""
  "#"
  "! no_new_pseudos || reload_completed"
  [(set (match_dup 5)
	(match_op_dup:SI 1 [(match_dup 2) (const_int 0)]))
   (set (match_dup 0)
	(sign_extend:DI (minus:SI (mult:SI (match_dup 5) (match_dup 3))
				  (match_dup 4))))]
{
  if (! no_new_pseudos)
    operands[5] = gen_reg_rtx (DImode);
  else if (reg_overlap_mentioned_p (operands[5], operands[4]))
    operands[5] = operands[0];
})

;; Here are the CALL and unconditional branch insns.  Calls on NT and OSF
;; work differently, so we have different patterns for each.

;; On Unicos/Mk a call information word (CIW) must be generated for each
;; call. The CIW contains information about arguments passed in registers
;; and is stored in the caller's SSIB. Its offset relative to the beginning
;; of the SSIB is passed in $25. Handling this properly is quite complicated
;; in the presence of inlining since the CIWs for calls performed by the
;; inlined function must be stored in the SSIB of the function it is inlined
;; into as well. We encode the CIW in an unspec and append it to the list
;; of the CIWs for the current function only when the instruction for loading
;; $25 is generated.

(define_expand "call"
  [(use (match_operand:DI 0 "" ""))
   (use (match_operand 1 "" ""))
   (use (match_operand 2 "" ""))
   (use (match_operand 3 "" ""))]
  ""
{
  if (TARGET_ABI_WINDOWS_NT)
    emit_call_insn (gen_call_nt (operands[0], operands[1]));
  else if (TARGET_ABI_OPEN_VMS)
    emit_call_insn (gen_call_vms (operands[0], operands[2]));
  else if (TARGET_ABI_UNICOSMK)
    emit_call_insn (gen_call_umk (operands[0], operands[2]));
  else
    emit_call_insn (gen_call_osf (operands[0], operands[1]));
  DONE;
})

(define_expand "sibcall"
  [(parallel [(call (mem:DI (match_operand 0 "" ""))
			    (match_operand 1 "" ""))
	      (unspec [(reg:DI 29)] UNSPEC_SIBCALL)])]
  "TARGET_ABI_OSF"
{
  gcc_assert (GET_CODE (operands[0]) == MEM);
  operands[0] = XEXP (operands[0], 0);
})

(define_expand "call_osf"
  [(parallel [(call (mem:DI (match_operand 0 "" ""))
		    (match_operand 1 "" ""))
	      (use (reg:DI 29))
	      (clobber (reg:DI 26))])]
  ""
{
  gcc_assert (GET_CODE (operands[0]) == MEM);

  operands[0] = XEXP (operands[0], 0);
  if (! call_operand (operands[0], Pmode))
    operands[0] = copy_to_mode_reg (Pmode, operands[0]);
})

(define_expand "call_nt"
  [(parallel [(call (mem:DI (match_operand 0 "" ""))
		    (match_operand 1 "" ""))
	      (clobber (reg:DI 26))])]
  ""
{
  gcc_assert (GET_CODE (operands[0]) == MEM);

  operands[0] = XEXP (operands[0], 0);
  if (GET_CODE (operands[0]) != SYMBOL_REF && GET_CODE (operands[0]) != REG)
    operands[0] = force_reg (DImode, operands[0]);
})

;; Calls on Unicos/Mk are always indirect.
;; op 0: symbol ref for called function
;; op 1: CIW for $25 represented by an unspec

(define_expand "call_umk"
   [(parallel [(call (mem:DI (match_operand 0 "" ""))
		     (match_operand 1 "" ""))
	       (use (reg:DI 25))
	       (clobber (reg:DI 26))])]
   ""
{
  gcc_assert (GET_CODE (operands[0]) == MEM);

  /* Always load the address of the called function into a register;
     load the CIW in $25.  */

  operands[0] = XEXP (operands[0], 0);
  if (GET_CODE (operands[0]) != REG)
    operands[0] = force_reg (DImode, operands[0]);

  emit_move_insn (gen_rtx_REG (DImode, 25), operands[1]);
})

;;
;; call openvms/alpha
;; op 0: symbol ref for called function
;; op 1: next_arg_reg (argument information value for R25)
;;
(define_expand "call_vms"
  [(parallel [(call (mem:DI (match_operand 0 "" ""))
		    (match_operand 1 "" ""))
	      (use (match_dup 2))
	      (use (reg:DI 25))
	      (use (reg:DI 26))
	      (clobber (reg:DI 27))])]
  ""
{
  gcc_assert (GET_CODE (operands[0]) == MEM);

  operands[0] = XEXP (operands[0], 0);

  /* Always load AI with argument information, then handle symbolic and
     indirect call differently.  Load RA and set operands[2] to PV in
     both cases.  */

  emit_move_insn (gen_rtx_REG (DImode, 25), operands[1]);
  if (GET_CODE (operands[0]) == SYMBOL_REF)
    {
      alpha_need_linkage (XSTR (operands[0], 0), 0);

      operands[2] = const0_rtx;
    }
  else
    {
      emit_move_insn (gen_rtx_REG (Pmode, 26),
		      gen_rtx_MEM (Pmode, plus_constant (operands[0], 8)));
      operands[2] = operands[0];
    }

})

(define_expand "call_value"
  [(use (match_operand 0 "" ""))
   (use (match_operand:DI 1 "" ""))
   (use (match_operand 2 "" ""))
   (use (match_operand 3 "" ""))
   (use (match_operand 4 "" ""))]
  ""
{
  if (TARGET_ABI_WINDOWS_NT)
    emit_call_insn (gen_call_value_nt (operands[0], operands[1], operands[2]));
  else if (TARGET_ABI_OPEN_VMS)
    emit_call_insn (gen_call_value_vms (operands[0], operands[1],
					operands[3]));
  else if (TARGET_ABI_UNICOSMK)
    emit_call_insn (gen_call_value_umk (operands[0], operands[1],
					operands[3]));
  else
    emit_call_insn (gen_call_value_osf (operands[0], operands[1],
					operands[2]));
  DONE;
})

(define_expand "sibcall_value"
  [(parallel [(set (match_operand 0 "" "")
		   (call (mem:DI (match_operand 1 "" ""))
		         (match_operand 2 "" "")))
	      (unspec [(reg:DI 29)] UNSPEC_SIBCALL)])]
  "TARGET_ABI_OSF"
{
  gcc_assert (GET_CODE (operands[1]) == MEM);
  operands[1] = XEXP (operands[1], 0);
})

(define_expand "call_value_osf"
  [(parallel [(set (match_operand 0 "" "")
		   (call (mem:DI (match_operand 1 "" ""))
			 (match_operand 2 "" "")))
	      (use (reg:DI 29))
	      (clobber (reg:DI 26))])]
  ""
{
  gcc_assert (GET_CODE (operands[1]) == MEM);

  operands[1] = XEXP (operands[1], 0);
  if (! call_operand (operands[1], Pmode))
    operands[1] = copy_to_mode_reg (Pmode, operands[1]);
})

(define_expand "call_value_nt"
  [(parallel [(set (match_operand 0 "" "")
		   (call (mem:DI (match_operand 1 "" ""))
			 (match_operand 2 "" "")))
	      (clobber (reg:DI 26))])]
  ""
{
  gcc_assert (GET_CODE (operands[1]) == MEM);

  operands[1] = XEXP (operands[1], 0);
  if (GET_CODE (operands[1]) != SYMBOL_REF && GET_CODE (operands[1]) != REG)
    operands[1] = force_reg (DImode, operands[1]);
})

(define_expand "call_value_vms"
  [(parallel [(set (match_operand 0 "" "")
		   (call (mem:DI (match_operand:DI 1 "" ""))
			 (match_operand 2 "" "")))
	      (use (match_dup 3))
	      (use (reg:DI 25))
	      (use (reg:DI 26))
	      (clobber (reg:DI 27))])]
  ""
{
  gcc_assert (GET_CODE (operands[1]) == MEM);

  operands[1] = XEXP (operands[1], 0);

  /* Always load AI with argument information, then handle symbolic and
     indirect call differently.  Load RA and set operands[3] to PV in
     both cases.  */

  emit_move_insn (gen_rtx_REG (DImode, 25), operands[2]);
  if (GET_CODE (operands[1]) == SYMBOL_REF)
    {
      alpha_need_linkage (XSTR (operands[1], 0), 0);

      operands[3] = const0_rtx;
    }
  else
    {
      emit_move_insn (gen_rtx_REG (Pmode, 26),
		      gen_rtx_MEM (Pmode, plus_constant (operands[1], 8)));
      operands[3] = operands[1];
    }
})

(define_expand "call_value_umk"
  [(parallel [(set (match_operand 0 "" "")
		   (call (mem:DI (match_operand 1 "" ""))
			 (match_operand 2 "" "")))
	      (use (reg:DI 25))
	      (clobber (reg:DI 26))])]
  ""
{
  gcc_assert (GET_CODE (operands[1]) == MEM);

  operands[1] = XEXP (operands[1], 0);
  if (GET_CODE (operands[1]) != REG)
    operands[1] = force_reg (DImode, operands[1]);

  emit_move_insn (gen_rtx_REG (DImode, 25), operands[2]);
})

(define_insn "*call_osf_1_er"
  [(call (mem:DI (match_operand:DI 0 "call_operand" "c,R,s"))
	 (match_operand 1 "" ""))
   (use (reg:DI 29))
   (clobber (reg:DI 26))]
  "TARGET_EXPLICIT_RELOCS && TARGET_ABI_OSF"
  "@
   jsr $26,(%0),0\;ldah $29,0($26)\t\t!gpdisp!%*\;lda $29,0($29)\t\t!gpdisp!%*
   bsr $26,%0\t\t!samegp
   ldq $27,%0($29)\t\t!literal!%#\;jsr $26,($27),%0\t\t!lituse_jsr!%#\;ldah $29,0($26)\t\t!gpdisp!%*\;lda $29,0($29)\t\t!gpdisp!%*"
  [(set_attr "type" "jsr")
   (set_attr "length" "12,*,16")])

;; We must use peep2 instead of a split because we need accurate life
;; information for $gp.  Consider the case of { bar(); while (1); }.
(define_peephole2
  [(parallel [(call (mem:DI (match_operand:DI 0 "call_operand" ""))
		    (match_operand 1 "" ""))
	      (use (reg:DI 29))
	      (clobber (reg:DI 26))])]
  "TARGET_EXPLICIT_RELOCS && TARGET_ABI_OSF && reload_completed
   && ! samegp_function_operand (operands[0], Pmode)
   && (peep2_regno_dead_p (1, 29)
       || find_reg_note (insn, REG_NORETURN, NULL_RTX))"
  [(parallel [(call (mem:DI (match_dup 2))
		    (match_dup 1))
	      (set (reg:DI 26) (plus:DI (pc) (const_int 4)))
	      (unspec_volatile [(reg:DI 29)] UNSPECV_BLOCKAGE)
	      (use (match_dup 0))
	      (use (match_dup 3))])]
{
  if (CONSTANT_P (operands[0]))
    {
      operands[2] = gen_rtx_REG (Pmode, 27);
      operands[3] = GEN_INT (alpha_next_sequence_number++);
      emit_insn (gen_movdi_er_high_g (operands[2], pic_offset_table_rtx,
				      operands[0], operands[3]));
    }
  else
    {
      operands[2] = operands[0];
      operands[0] = const0_rtx;
      operands[3] = const0_rtx;
    }
})

(define_peephole2
  [(parallel [(call (mem:DI (match_operand:DI 0 "call_operand" ""))
		    (match_operand 1 "" ""))
	      (use (reg:DI 29))
	      (clobber (reg:DI 26))])]
  "TARGET_EXPLICIT_RELOCS && TARGET_ABI_OSF && reload_completed
   && ! samegp_function_operand (operands[0], Pmode)
   && ! (peep2_regno_dead_p (1, 29)
         || find_reg_note (insn, REG_NORETURN, NULL_RTX))"
  [(parallel [(call (mem:DI (match_dup 2))
		    (match_dup 1))
	      (set (reg:DI 26) (plus:DI (pc) (const_int 4)))
	      (unspec_volatile [(reg:DI 29)] UNSPECV_BLOCKAGE)
	      (use (match_dup 0))
	      (use (match_dup 4))])
   (set (reg:DI 29)
	(unspec_volatile:DI [(reg:DI 26) (match_dup 3)] UNSPECV_LDGP1))
   (set (reg:DI 29)
	(unspec:DI [(reg:DI 29) (match_dup 3)] UNSPEC_LDGP2))]
{
  if (CONSTANT_P (operands[0]))
    {
      operands[2] = gen_rtx_REG (Pmode, 27);
      operands[4] = GEN_INT (alpha_next_sequence_number++);
      emit_insn (gen_movdi_er_high_g (operands[2], pic_offset_table_rtx,
				      operands[0], operands[4]));
    }
  else
    {
      operands[2] = operands[0];
      operands[0] = const0_rtx;
      operands[4] = const0_rtx;
    }
  operands[3] = GEN_INT (alpha_next_sequence_number++);
})

;; We add a blockage unspec_volatile to prevent insns from moving down
;; from above the call to in between the call and the ldah gpdisp.

(define_insn "*call_osf_2_er"
  [(call (mem:DI (match_operand:DI 0 "register_operand" "c"))
	 (match_operand 1 "" ""))
   (set (reg:DI 26) (plus:DI (pc) (const_int 4)))
   (unspec_volatile [(reg:DI 29)] UNSPECV_BLOCKAGE)
   (use (match_operand 2 "" ""))
   (use (match_operand 3 "const_int_operand" ""))]
  "TARGET_EXPLICIT_RELOCS && TARGET_ABI_OSF"
  "jsr $26,(%0),%2%J3"
  [(set_attr "type" "jsr")
   (set_attr "cannot_copy" "true")])

;; We output a nop after noreturn calls at the very end of the function to
;; ensure that the return address always remains in the caller's code range,
;; as not doing so might confuse unwinding engines.
;;
;; The potential change in insn length is not reflected in the length
;; attributes at this stage. Since the extra space is only actually added at
;; the very end of the compilation process (via final/print_operand), it
;; really seems harmless and not worth the trouble of some extra computation
;; cost and complexity.

(define_insn "*call_osf_1_noreturn"
  [(call (mem:DI (match_operand:DI 0 "call_operand" "c,R,s"))
	 (match_operand 1 "" ""))
   (use (reg:DI 29))
   (clobber (reg:DI 26))]
  "! TARGET_EXPLICIT_RELOCS && TARGET_ABI_OSF
   && find_reg_note (insn, REG_NORETURN, NULL_RTX)"
  "@
   jsr $26,($27),0%+
   bsr $26,$%0..ng%+
   jsr $26,%0%+"
  [(set_attr "type" "jsr")
   (set_attr "length" "*,*,8")])

(define_insn "*call_osf_1"
  [(call (mem:DI (match_operand:DI 0 "call_operand" "c,R,s"))
	 (match_operand 1 "" ""))
   (use (reg:DI 29))
   (clobber (reg:DI 26))]
  "! TARGET_EXPLICIT_RELOCS && TARGET_ABI_OSF"
  "@
   jsr $26,($27),0\;ldgp $29,0($26)
   bsr $26,$%0..ng
   jsr $26,%0\;ldgp $29,0($26)"
  [(set_attr "type" "jsr")
   (set_attr "length" "12,*,16")])

;; Note that the DEC assembler expands "jmp foo" with $at, which
;; doesn't do what we want.
(define_insn "*sibcall_osf_1_er"
  [(call (mem:DI (match_operand:DI 0 "symbolic_operand" "R,s"))
	 (match_operand 1 "" ""))
   (unspec [(reg:DI 29)] UNSPEC_SIBCALL)]
  "TARGET_EXPLICIT_RELOCS && TARGET_ABI_OSF"
  "@
   br $31,%0\t\t!samegp
   ldq $27,%0($29)\t\t!literal!%#\;jmp $31,($27),%0\t\t!lituse_jsr!%#"
  [(set_attr "type" "jsr")
   (set_attr "length" "*,8")])

(define_insn "*sibcall_osf_1"
  [(call (mem:DI (match_operand:DI 0 "symbolic_operand" "R,s"))
	 (match_operand 1 "" ""))
   (unspec [(reg:DI 29)] UNSPEC_SIBCALL)]
  "! TARGET_EXPLICIT_RELOCS && TARGET_ABI_OSF"
  "@
   br $31,$%0..ng
   lda $27,%0\;jmp $31,($27),%0"
  [(set_attr "type" "jsr")
   (set_attr "length" "*,8")])

(define_insn "*call_nt_1"
  [(call (mem:DI (match_operand:DI 0 "call_operand" "r,R,s"))
	 (match_operand 1 "" ""))
   (clobber (reg:DI 26))]
  "TARGET_ABI_WINDOWS_NT"
  "@
   jsr $26,(%0)
   bsr $26,%0
   jsr $26,%0"
  [(set_attr "type" "jsr")
   (set_attr "length" "*,*,12")])

; GAS relies on the order and position of instructions output below in order
; to generate relocs for VMS link to potentially optimize the call.
; Please do not molest.
(define_insn "*call_vms_1"
  [(call (mem:DI (match_operand:DI 0 "call_operand" "r,s"))
	 (match_operand 1 "" ""))
   (use (match_operand:DI 2 "nonmemory_operand" "r,n"))
   (use (reg:DI 25))
   (use (reg:DI 26))
   (clobber (reg:DI 27))]
  "TARGET_ABI_OPEN_VMS"
{
  switch (which_alternative)
    {
    case 0:
   	return "mov %2,$27\;jsr $26,0\;ldq $27,0($29)";
    case 1:
	operands [2] = alpha_use_linkage (operands [0], cfun->decl, 1, 0);
	operands [3] = alpha_use_linkage (operands [0], cfun->decl, 0, 0);
   	return "ldq $26,%3\;ldq $27,%2\;jsr $26,%0\;ldq $27,0($29)";
    default:
      gcc_unreachable ();
    }
}
  [(set_attr "type" "jsr")
   (set_attr "length" "12,16")])

(define_insn "*call_umk_1"
  [(call (mem:DI (match_operand:DI 0 "call_operand" "r"))
	 (match_operand 1 "" ""))
   (use (reg:DI 25))
   (clobber (reg:DI 26))]
  "TARGET_ABI_UNICOSMK"
  "jsr $26,(%0)"
  [(set_attr "type" "jsr")])

;; Call subroutine returning any type.

(define_expand "untyped_call"
  [(parallel [(call (match_operand 0 "" "")
		    (const_int 0))
	      (match_operand 1 "" "")
	      (match_operand 2 "" "")])]
  ""
{
  int i;

  emit_call_insn (GEN_CALL (operands[0], const0_rtx, NULL, const0_rtx));

  for (i = 0; i < XVECLEN (operands[2], 0); i++)
    {
      rtx set = XVECEXP (operands[2], 0, i);
      emit_move_insn (SET_DEST (set), SET_SRC (set));
    }

  /* The optimizer does not know that the call sets the function value
     registers we stored in the result block.  We avoid problems by
     claiming that all hard registers are used and clobbered at this
     point.  */
  emit_insn (gen_blockage ());

  DONE;
})

;; UNSPEC_VOLATILE is considered to use and clobber all hard registers and
;; all of memory.  This blocks insns from being moved across this point.

(define_insn "blockage"
  [(unspec_volatile [(const_int 0)] UNSPECV_BLOCKAGE)]
  ""
  ""
  [(set_attr "length" "0")
   (set_attr "type" "none")])

(define_insn "jump"
  [(set (pc)
	(label_ref (match_operand 0 "" "")))]
  ""
  "br $31,%l0"
  [(set_attr "type" "ibr")])

(define_expand "return"
  [(return)]
  "direct_return ()"
  "")

(define_insn "*return_internal"
  [(return)]
  "reload_completed"
  "ret $31,($26),1"
  [(set_attr "type" "ibr")])

(define_insn "indirect_jump"
  [(set (pc) (match_operand:DI 0 "register_operand" "r"))]
  ""
  "jmp $31,(%0),0"
  [(set_attr "type" "ibr")])

(define_expand "tablejump"
  [(parallel [(set (pc)
		   (match_operand 0 "register_operand" ""))
	      (use (label_ref:DI (match_operand 1 "" "")))])]
  ""
{
  if (TARGET_ABI_WINDOWS_NT)
    {
      rtx dest = gen_reg_rtx (DImode);
      emit_insn (gen_extendsidi2 (dest, operands[0]));
      operands[0] = dest;
    }
  else if (TARGET_ABI_OSF)
    {
      rtx dest = gen_reg_rtx (DImode);
      emit_insn (gen_extendsidi2 (dest, operands[0]));
      emit_insn (gen_adddi3 (dest, pic_offset_table_rtx, dest));	
      operands[0] = dest;
    }
})

(define_insn "*tablejump_osf_nt_internal"
  [(set (pc)
	(match_operand:DI 0 "register_operand" "r"))
   (use (label_ref:DI (match_operand 1 "" "")))]
  "(TARGET_ABI_OSF || TARGET_ABI_WINDOWS_NT)
   && alpha_tablejump_addr_vec (insn)"
{
  operands[2] = alpha_tablejump_best_label (insn);
  return "jmp $31,(%0),%2";
}
  [(set_attr "type" "ibr")])

(define_insn "*tablejump_internal"
  [(set (pc)
	(match_operand:DI 0 "register_operand" "r"))
   (use (label_ref (match_operand 1 "" "")))]
  ""
  "jmp $31,(%0),0"
  [(set_attr "type" "ibr")])

;; Cache flush.  Used by INITIALIZE_TRAMPOLINE.  0x86 is PAL_imb, but we don't
;; want to have to include pal.h in our .s file.
;;
;; Technically the type for call_pal is jsr, but we use that for determining
;; if we need a GP.  Use ibr instead since it has the same EV5 scheduling
;; characteristics.
(define_insn "imb"
  [(unspec_volatile [(const_int 0)] UNSPECV_IMB)]
  ""
  "call_pal 0x86"
  [(set_attr "type" "callpal")])

;; BUGCHK is documented common to OSF/1 and VMS PALcode.
;; NT does not document anything at 0x81 -- presumably it would generate
;; the equivalent of SIGILL, but this isn't that important.
;; ??? Presuming unicosmk uses either OSF/1 or VMS PALcode.
(define_insn "trap"
  [(trap_if (const_int 1) (const_int 0))]
  "!TARGET_ABI_WINDOWS_NT"
  "call_pal 0x81"
  [(set_attr "type" "callpal")])

;; For userland, we load the thread pointer from the TCB.
;; For the kernel, we load the per-cpu private value.

(define_insn "load_tp"
  [(set (match_operand:DI 0 "register_operand" "=v")
	(unspec:DI [(const_int 0)] UNSPEC_TP))]
  "TARGET_ABI_OSF"
{
  if (TARGET_TLS_KERNEL)
    return "call_pal 0x32";
  else
    return "call_pal 0x9e";
}
  [(set_attr "type" "callpal")])

;; For completeness, and possibly a __builtin function, here's how to
;; set the thread pointer.  Since we don't describe enough of this
;; quantity for CSE, we have to use a volatile unspec, and then there's
;; not much point in creating an R16_REG register class.

(define_expand "set_tp"
  [(set (reg:DI 16) (match_operand:DI 0 "input_operand" ""))
   (unspec_volatile [(reg:DI 16)] UNSPECV_SET_TP)]
  "TARGET_ABI_OSF"
  "")

(define_insn "*set_tp"
  [(unspec_volatile [(reg:DI 16)] UNSPECV_SET_TP)]
  "TARGET_ABI_OSF"
{
  if (TARGET_TLS_KERNEL)
    return "call_pal 0x31";
  else
    return "call_pal 0x9f";
}
  [(set_attr "type" "callpal")])

;; Finally, we have the basic data motion insns.  The byte and word insns
;; are done via define_expand.  Start with the floating-point insns, since
;; they are simpler.

(define_insn "*movsf_nofix"
  [(set (match_operand:SF 0 "nonimmediate_operand" "=f,f,*r,*r,m,m")
	(match_operand:SF 1 "input_operand" "fG,m,*rG,m,fG,*r"))]
  "TARGET_FPREGS && ! TARGET_FIX
   && (register_operand (operands[0], SFmode)
       || reg_or_0_operand (operands[1], SFmode))"
  "@
   cpys %R1,%R1,%0
   ld%, %0,%1
   bis $31,%r1,%0
   ldl %0,%1
   st%, %R1,%0
   stl %r1,%0"
  [(set_attr "type" "fcpys,fld,ilog,ild,fst,ist")])

(define_insn "*movsf_fix"
  [(set (match_operand:SF 0 "nonimmediate_operand" "=f,f,*r,*r,m,m,f,*r")
	(match_operand:SF 1 "input_operand" "fG,m,*rG,m,fG,*r,*r,f"))]
  "TARGET_FPREGS && TARGET_FIX
   && (register_operand (operands[0], SFmode)
       || reg_or_0_operand (operands[1], SFmode))"
  "@
   cpys %R1,%R1,%0
   ld%, %0,%1
   bis $31,%r1,%0
   ldl %0,%1
   st%, %R1,%0
   stl %r1,%0
   itofs %1,%0
   ftois %1,%0"
  [(set_attr "type" "fcpys,fld,ilog,ild,fst,ist,itof,ftoi")])

(define_insn "*movsf_nofp"
  [(set (match_operand:SF 0 "nonimmediate_operand" "=r,r,m")
	(match_operand:SF 1 "input_operand" "rG,m,r"))]
  "! TARGET_FPREGS
   && (register_operand (operands[0], SFmode)
       || reg_or_0_operand (operands[1], SFmode))"
  "@
   bis $31,%r1,%0
   ldl %0,%1
   stl %r1,%0"
  [(set_attr "type" "ilog,ild,ist")])

(define_insn "*movdf_nofix"
  [(set (match_operand:DF 0 "nonimmediate_operand" "=f,f,*r,*r,m,m")
	(match_operand:DF 1 "input_operand" "fG,m,*rG,m,fG,*r"))]
  "TARGET_FPREGS && ! TARGET_FIX
   && (register_operand (operands[0], DFmode)
       || reg_or_0_operand (operands[1], DFmode))"
  "@
   cpys %R1,%R1,%0
   ld%- %0,%1
   bis $31,%r1,%0
   ldq %0,%1
   st%- %R1,%0
   stq %r1,%0"
  [(set_attr "type" "fcpys,fld,ilog,ild,fst,ist")])

(define_insn "*movdf_fix"
  [(set (match_operand:DF 0 "nonimmediate_operand" "=f,f,*r,*r,m,m,f,*r")
	(match_operand:DF 1 "input_operand" "fG,m,*rG,m,fG,*r,*r,f"))]
  "TARGET_FPREGS && TARGET_FIX
   && (register_operand (operands[0], DFmode)
       || reg_or_0_operand (operands[1], DFmode))"
  "@
   cpys %R1,%R1,%0
   ld%- %0,%1
   bis $31,%r1,%0
   ldq %0,%1
   st%- %R1,%0
   stq %r1,%0
   itoft %1,%0
   ftoit %1,%0"
  [(set_attr "type" "fcpys,fld,ilog,ild,fst,ist,itof,ftoi")])

(define_insn "*movdf_nofp"
  [(set (match_operand:DF 0 "nonimmediate_operand" "=r,r,m")
	(match_operand:DF 1 "input_operand" "rG,m,r"))]
  "! TARGET_FPREGS
   && (register_operand (operands[0], DFmode)
       || reg_or_0_operand (operands[1], DFmode))"
  "@
   bis $31,%r1,%0
   ldq %0,%1
   stq %r1,%0"
  [(set_attr "type" "ilog,ild,ist")])

;; Subregs suck for register allocation.  Pretend we can move TFmode
;; data between general registers until after reload.

(define_insn_and_split "*movtf_internal"
  [(set (match_operand:TF 0 "nonimmediate_operand" "=r,o")
	(match_operand:TF 1 "input_operand" "roG,rG"))]
  "register_operand (operands[0], TFmode)
   || reg_or_0_operand (operands[1], TFmode)"
  "#"
  "reload_completed"
  [(set (match_dup 0) (match_dup 2))
   (set (match_dup 1) (match_dup 3))]
{
  alpha_split_tfmode_pair (operands);
  if (reg_overlap_mentioned_p (operands[0], operands[3]))
    {
      rtx tmp;
      tmp = operands[0], operands[0] = operands[1], operands[1] = tmp;
      tmp = operands[2], operands[2] = operands[3], operands[3] = tmp;
    }
})

(define_expand "movsf"
  [(set (match_operand:SF 0 "nonimmediate_operand" "")
	(match_operand:SF 1 "general_operand" ""))]
  ""
{
  if (GET_CODE (operands[0]) == MEM
      && ! reg_or_0_operand (operands[1], SFmode))
    operands[1] = force_reg (SFmode, operands[1]);
})

(define_expand "movdf"
  [(set (match_operand:DF 0 "nonimmediate_operand" "")
	(match_operand:DF 1 "general_operand" ""))]
  ""
{
  if (GET_CODE (operands[0]) == MEM
      && ! reg_or_0_operand (operands[1], DFmode))
    operands[1] = force_reg (DFmode, operands[1]);
})

(define_expand "movtf"
  [(set (match_operand:TF 0 "nonimmediate_operand" "")
	(match_operand:TF 1 "general_operand" ""))]
  ""
{
  if (GET_CODE (operands[0]) == MEM
      && ! reg_or_0_operand (operands[1], TFmode))
    operands[1] = force_reg (TFmode, operands[1]);
})

(define_insn "*movsi"
  [(set (match_operand:SI 0 "nonimmediate_operand" "=r,r,r,r,r,m")
	(match_operand:SI 1 "input_operand" "rJ,K,L,n,m,rJ"))]
  "(TARGET_ABI_OSF || TARGET_ABI_UNICOSMK)
   && (register_operand (operands[0], SImode)
       || reg_or_0_operand (operands[1], SImode))"
  "@
   bis $31,%r1,%0
   lda %0,%1($31)
   ldah %0,%h1($31)
   #
   ldl %0,%1
   stl %r1,%0"
  [(set_attr "type" "ilog,iadd,iadd,multi,ild,ist")])

(define_insn "*movsi_nt_vms"
  [(set (match_operand:SI 0 "nonimmediate_operand" "=r,r,r,r,r,r,m")
	(match_operand:SI 1 "input_operand" "rJ,K,L,s,n,m,rJ"))]
  "(TARGET_ABI_WINDOWS_NT || TARGET_ABI_OPEN_VMS)
    && (register_operand (operands[0], SImode)
        || reg_or_0_operand (operands[1], SImode))"
  "@
   bis $31,%1,%0
   lda %0,%1
   ldah %0,%h1
   lda %0,%1
   #
   ldl %0,%1
   stl %r1,%0"
  [(set_attr "type" "ilog,iadd,iadd,ldsym,multi,ild,ist")])

(define_insn "*movhi_nobwx"
  [(set (match_operand:HI 0 "register_operand" "=r,r")
	(match_operand:HI 1 "input_operand" "rJ,n"))]
  "! TARGET_BWX
   && (register_operand (operands[0], HImode)
       || register_operand (operands[1], HImode))"
  "@
   bis $31,%r1,%0
   lda %0,%L1($31)"
  [(set_attr "type" "ilog,iadd")])

(define_insn "*movhi_bwx"
  [(set (match_operand:HI 0 "nonimmediate_operand" "=r,r,r,m")
	(match_operand:HI 1 "input_operand" "rJ,n,m,rJ"))]
  "TARGET_BWX
   && (register_operand (operands[0], HImode)
       || reg_or_0_operand (operands[1], HImode))"
  "@
   bis $31,%r1,%0
   lda %0,%L1($31)
   ldwu %0,%1
   stw %r1,%0"
  [(set_attr "type" "ilog,iadd,ild,ist")])

(define_insn "*movqi_nobwx"
  [(set (match_operand:QI 0 "register_operand" "=r,r")
	(match_operand:QI 1 "input_operand" "rJ,n"))]
  "! TARGET_BWX
   && (register_operand (operands[0], QImode)
       || register_operand (operands[1], QImode))"
  "@
   bis $31,%r1,%0
   lda %0,%L1($31)"
  [(set_attr "type" "ilog,iadd")])

(define_insn "*movqi_bwx"
  [(set (match_operand:QI 0 "nonimmediate_operand" "=r,r,r,m")
	(match_operand:QI 1 "input_operand" "rJ,n,m,rJ"))]
  "TARGET_BWX
   && (register_operand (operands[0], QImode)
       || reg_or_0_operand (operands[1], QImode))"
  "@
   bis $31,%r1,%0
   lda %0,%L1($31)
   ldbu %0,%1
   stb %r1,%0"
  [(set_attr "type" "ilog,iadd,ild,ist")])

;; We do two major things here: handle mem->mem and construct long
;; constants.

(define_expand "movsi"
  [(set (match_operand:SI 0 "nonimmediate_operand" "")
	(match_operand:SI 1 "general_operand" ""))]
  ""
{
  if (alpha_expand_mov (SImode, operands))
    DONE;
})

;; Split a load of a large constant into the appropriate two-insn
;; sequence.

(define_split
  [(set (match_operand:SI 0 "register_operand" "")
	(match_operand:SI 1 "non_add_const_operand" ""))]
  ""
  [(const_int 0)]
{
  if (alpha_split_const_mov (SImode, operands))
    DONE;
  else
    FAIL;
})

;; Split the load of an address into a four-insn sequence on Unicos/Mk.
;; Always generate a REG_EQUAL note for the last instruction to facilitate
;; optimizations. If the symbolic operand is a label_ref, generate REG_LABEL
;; notes and update LABEL_NUSES because this is not done automatically.
;; Labels may be incorrectly deleted if we don't do this.
;;
;; Describing what the individual instructions do correctly is too complicated
;; so use UNSPECs for each of the three parts of an address.

(define_split
  [(set (match_operand:DI 0 "register_operand" "")
	(match_operand:DI 1 "symbolic_operand" ""))]
  "TARGET_ABI_UNICOSMK && reload_completed"
  [(const_int 0)]
{
  rtx insn1, insn2, insn3;

  insn1 = emit_insn (gen_umk_laum (operands[0], operands[1]));
  emit_insn (gen_ashldi3 (operands[0], operands[0], GEN_INT (32)));
  insn2 = emit_insn (gen_umk_lalm (operands[0], operands[0], operands[1]));
  insn3 = emit_insn (gen_umk_lal (operands[0], operands[0], operands[1]));
  REG_NOTES (insn3) = gen_rtx_EXPR_LIST (REG_EQUAL, operands[1],
					 REG_NOTES (insn3));
  if (GET_CODE (operands[1]) == LABEL_REF)
    {
      rtx label;

      label = XEXP (operands[1], 0);
      REG_NOTES (insn1) = gen_rtx_EXPR_LIST (REG_LABEL, label,
					     REG_NOTES (insn1));
      REG_NOTES (insn2) = gen_rtx_EXPR_LIST (REG_LABEL, label,
					     REG_NOTES (insn2));
      REG_NOTES (insn3) = gen_rtx_EXPR_LIST (REG_LABEL, label,
					     REG_NOTES (insn3));
      LABEL_NUSES (label) += 3;
    }
  DONE;
})

;; Instructions for loading the three parts of an address on Unicos/Mk.

(define_insn "umk_laum"
  [(set (match_operand:DI 0 "register_operand" "=r")
	(unspec:DI [(match_operand:DI 1 "symbolic_operand" "")]
		   UNSPEC_UMK_LAUM))]
  "TARGET_ABI_UNICOSMK"
  "laum %r0,%t1($31)"
  [(set_attr "type" "iadd")])

(define_insn "umk_lalm"
  [(set (match_operand:DI 0 "register_operand" "=r")
	(plus:DI (match_operand:DI 1 "register_operand" "r")
		 (unspec:DI [(match_operand:DI 2 "symbolic_operand" "")]
			    UNSPEC_UMK_LALM)))] 
  "TARGET_ABI_UNICOSMK"
  "lalm %r0,%t2(%r1)"
  [(set_attr "type" "iadd")])

(define_insn "umk_lal"
  [(set (match_operand:DI 0 "register_operand" "=r")
	(plus:DI (match_operand:DI 1 "register_operand" "r")
		 (unspec:DI [(match_operand:DI 2 "symbolic_operand" "")]
			    UNSPEC_UMK_LAL)))]
  "TARGET_ABI_UNICOSMK"
  "lal %r0,%t2(%r1)"
  [(set_attr "type" "iadd")])

;; Add a new call information word to the current function's list of CIWs
;; and load its index into $25. Doing it here ensures that the CIW will be
;; associated with the correct function even in the presence of inlining.

(define_insn "*umk_load_ciw"
  [(set (reg:DI 25)
	(unspec:DI [(match_operand 0 "" "")] UNSPEC_UMK_LOAD_CIW))]
  "TARGET_ABI_UNICOSMK"
{
  operands[0] = unicosmk_add_call_info_word (operands[0]);
  return "lda $25,%0";
}
  [(set_attr "type" "iadd")])

(define_insn "*movdi_er_low_l"
  [(set (match_operand:DI 0 "register_operand" "=r")
	(lo_sum:DI (match_operand:DI 1 "register_operand" "r")
		   (match_operand:DI 2 "local_symbolic_operand" "")))]
  "TARGET_EXPLICIT_RELOCS"
{
  if (true_regnum (operands[1]) == 29)
    return "lda %0,%2(%1)\t\t!gprel";
  else
    return "lda %0,%2(%1)\t\t!gprellow";
}
  [(set_attr "usegp" "yes")])

(define_split
  [(set (match_operand:DI 0 "register_operand" "")
	(match_operand:DI 1 "small_symbolic_operand" ""))]
  "TARGET_EXPLICIT_RELOCS && reload_completed"
  [(set (match_dup 0)
	(lo_sum:DI (match_dup 2) (match_dup 1)))]
  "operands[2] = pic_offset_table_rtx;")

(define_split
  [(set (match_operand:DI 0 "register_operand" "")
	(match_operand:DI 1 "local_symbolic_operand" ""))]
  "TARGET_EXPLICIT_RELOCS && reload_completed"
  [(set (match_dup 0)
	(plus:DI (match_dup 2) (high:DI (match_dup 1))))
   (set (match_dup 0)
	(lo_sum:DI (match_dup 0) (match_dup 1)))]
  "operands[2] = pic_offset_table_rtx;")

(define_split
  [(match_operand 0 "some_small_symbolic_operand" "")]
  ""
  [(match_dup 0)]
  "operands[0] = split_small_symbolic_operand (operands[0]);")

;; Accepts any symbolic, not just global, since function calls that
;; don't go via bsr still use !literal in hopes of linker relaxation.
(define_insn "movdi_er_high_g"
  [(set (match_operand:DI 0 "register_operand" "=r")
	(unspec:DI [(match_operand:DI 1 "register_operand" "r")
		    (match_operand:DI 2 "symbolic_operand" "")
		    (match_operand 3 "const_int_operand" "")]
		   UNSPEC_LITERAL))]
  "TARGET_EXPLICIT_RELOCS"
{
  if (INTVAL (operands[3]) == 0)
    return "ldq %0,%2(%1)\t\t!literal";
  else
    return "ldq %0,%2(%1)\t\t!literal!%3";
}
  [(set_attr "type" "ldsym")])

(define_split
  [(set (match_operand:DI 0 "register_operand" "")
	(match_operand:DI 1 "global_symbolic_operand" ""))]
  "TARGET_EXPLICIT_RELOCS && reload_completed"
  [(set (match_dup 0)
	(unspec:DI [(match_dup 2)
		    (match_dup 1)
		    (const_int 0)] UNSPEC_LITERAL))]
  "operands[2] = pic_offset_table_rtx;")

(define_insn "movdi_er_tlsgd"
  [(set (match_operand:DI 0 "register_operand" "=r")
	(unspec:DI [(match_operand:DI 1 "register_operand" "r")
		    (match_operand:DI 2 "symbolic_operand" "")
		    (match_operand 3 "const_int_operand" "")]
		   UNSPEC_TLSGD))]
  "HAVE_AS_TLS"
{
  if (INTVAL (operands[3]) == 0)
    return "lda %0,%2(%1)\t\t!tlsgd";
  else
    return "lda %0,%2(%1)\t\t!tlsgd!%3";
})

(define_insn "movdi_er_tlsldm"
  [(set (match_operand:DI 0 "register_operand" "=r")
	(unspec:DI [(match_operand:DI 1 "register_operand" "r")
		    (match_operand 2 "const_int_operand" "")]
		   UNSPEC_TLSLDM))]
  "HAVE_AS_TLS"
{
  if (INTVAL (operands[2]) == 0)
    return "lda %0,%&(%1)\t\t!tlsldm";
  else
    return "lda %0,%&(%1)\t\t!tlsldm!%2";
})

(define_insn "*movdi_er_gotdtp"
  [(set (match_operand:DI 0 "register_operand" "=r")
	(unspec:DI [(match_operand:DI 1 "register_operand" "r")
		    (match_operand:DI 2 "symbolic_operand" "")]
		   UNSPEC_DTPREL))]
  "HAVE_AS_TLS"
  "ldq %0,%2(%1)\t\t!gotdtprel"
  [(set_attr "type" "ild")
   (set_attr "usegp" "yes")])

(define_split
  [(set (match_operand:DI 0 "register_operand" "")
	(match_operand:DI 1 "gotdtp_symbolic_operand" ""))]
  "HAVE_AS_TLS && reload_completed"
  [(set (match_dup 0)
	(unspec:DI [(match_dup 2)
		    (match_dup 1)] UNSPEC_DTPREL))]
{
  operands[1] = XVECEXP (XEXP (operands[1], 0), 0, 0);
  operands[2] = pic_offset_table_rtx;
})

(define_insn "*movdi_er_gottp"
  [(set (match_operand:DI 0 "register_operand" "=r")
	(unspec:DI [(match_operand:DI 1 "register_operand" "r")
		    (match_operand:DI 2 "symbolic_operand" "")]
		   UNSPEC_TPREL))]
  "HAVE_AS_TLS"
  "ldq %0,%2(%1)\t\t!gottprel"
  [(set_attr "type" "ild")
   (set_attr "usegp" "yes")])

(define_split
  [(set (match_operand:DI 0 "register_operand" "")
	(match_operand:DI 1 "gottp_symbolic_operand" ""))]
  "HAVE_AS_TLS && reload_completed"
  [(set (match_dup 0)
	(unspec:DI [(match_dup 2)
		    (match_dup 1)] UNSPEC_TPREL))]
{
  operands[1] = XVECEXP (XEXP (operands[1], 0), 0, 0);
  operands[2] = pic_offset_table_rtx;
})

(define_insn "*movdi_er_nofix"
  [(set (match_operand:DI 0 "nonimmediate_operand" "=r,r,r,r,r,r,r,m,*f,*f,Q")
	(match_operand:DI 1 "input_operand" "rJ,K,L,T,s,n,m,rJ,*fJ,Q,*f"))]
  "TARGET_EXPLICIT_RELOCS && ! TARGET_FIX
   && (register_operand (operands[0], DImode)
       || reg_or_0_operand (operands[1], DImode))"
  "@
   mov %r1,%0
   lda %0,%1($31)
   ldah %0,%h1($31)
   #
   #
   #
   ldq%A1 %0,%1
   stq%A0 %r1,%0
   fmov %R1,%0
   ldt %0,%1
   stt %R1,%0"
  [(set_attr "type" "ilog,iadd,iadd,iadd,ldsym,multi,ild,ist,fcpys,fld,fst")
   (set_attr "usegp" "*,*,*,yes,*,*,*,*,*,*,*")])

;; The 'U' constraint matches symbolic operands on Unicos/Mk. Those should
;; have been split up by the rules above but we shouldn't reject the
;; possibility of them getting through.

(define_insn "*movdi_nofix"
  [(set (match_operand:DI 0 "nonimmediate_operand" "=r,r,r,r,r,r,r,m,*f,*f,Q")
	(match_operand:DI 1 "input_operand" "rJ,K,L,U,s,n,m,rJ,*fJ,Q,*f"))]
  "! TARGET_FIX
   && (register_operand (operands[0], DImode)
       || reg_or_0_operand (operands[1], DImode))"
  "@
   bis $31,%r1,%0
   lda %0,%1($31)
   ldah %0,%h1($31)
   laum %0,%t1($31)\;sll %0,32,%0\;lalm %0,%t1(%0)\;lal %0,%t1(%0)
   lda %0,%1
   #
   ldq%A1 %0,%1
   stq%A0 %r1,%0
   cpys %R1,%R1,%0
   ldt %0,%1
   stt %R1,%0"
  [(set_attr "type" "ilog,iadd,iadd,ldsym,ldsym,multi,ild,ist,fcpys,fld,fst")
   (set_attr "length" "*,*,*,16,*,*,*,*,*,*,*")])

(define_insn "*movdi_er_fix"
  [(set (match_operand:DI 0 "nonimmediate_operand"
				"=r,r,r,r,r,r,r, m, *f,*f, Q, r,*f")
	(match_operand:DI 1 "input_operand"
				"rJ,K,L,T,s,n,m,rJ,*fJ, Q,*f,*f, r"))]
  "TARGET_EXPLICIT_RELOCS && TARGET_FIX
   && (register_operand (operands[0], DImode)
       || reg_or_0_operand (operands[1], DImode))"
  "@
   mov %r1,%0
   lda %0,%1($31)
   ldah %0,%h1($31)
   #
   #
   #
   ldq%A1 %0,%1
   stq%A0 %r1,%0
   fmov %R1,%0
   ldt %0,%1
   stt %R1,%0
   ftoit %1,%0
   itoft %1,%0"
  [(set_attr "type" "ilog,iadd,iadd,iadd,ldsym,multi,ild,ist,fcpys,fld,fst,ftoi,itof")
   (set_attr "usegp" "*,*,*,yes,*,*,*,*,*,*,*,*,*")])

(define_insn "*movdi_fix"
  [(set (match_operand:DI 0 "nonimmediate_operand" "=r,r,r,r,r,r,m,*f,*f,Q,r,*f")
	(match_operand:DI 1 "input_operand" "rJ,K,L,s,n,m,rJ,*fJ,Q,*f,*f,r"))]
  "! TARGET_EXPLICIT_RELOCS && TARGET_FIX
   && (register_operand (operands[0], DImode)
       || reg_or_0_operand (operands[1], DImode))"
  "@
   bis $31,%r1,%0
   lda %0,%1($31)
   ldah %0,%h1($31)
   lda %0,%1
   #
   ldq%A1 %0,%1
   stq%A0 %r1,%0
   cpys %R1,%R1,%0
   ldt %0,%1
   stt %R1,%0
   ftoit %1,%0
   itoft %1,%0"
  [(set_attr "type" "ilog,iadd,iadd,ldsym,multi,ild,ist,fcpys,fld,fst,ftoi,itof")])

;; VMS needs to set up "vms_base_regno" for unwinding.  This move
;; often appears dead to the life analysis code, at which point we
;; die for emitting dead prologue instructions.  Force this live.

(define_insn "force_movdi"
  [(set (match_operand:DI 0 "register_operand" "=r")
	(unspec_volatile:DI [(match_operand:DI 1 "register_operand" "r")]
			    UNSPECV_FORCE_MOV))]
  ""
  "mov %1,%0"
  [(set_attr "type" "ilog")])

;; We do three major things here: handle mem->mem, put 64-bit constants in
;; memory, and construct long 32-bit constants.

(define_expand "movdi"
  [(set (match_operand:DI 0 "nonimmediate_operand" "")
	(match_operand:DI 1 "general_operand" ""))]
  ""
{
  if (alpha_expand_mov (DImode, operands))
    DONE;
})

;; Split a load of a large constant into the appropriate two-insn
;; sequence.

(define_split
  [(set (match_operand:DI 0 "register_operand" "")
	(match_operand:DI 1 "non_add_const_operand" ""))]
  ""
  [(const_int 0)]
{
  if (alpha_split_const_mov (DImode, operands))
    DONE;
  else
    FAIL;
})

;; These are the partial-word cases.
;;
;; First we have the code to load an aligned word.  Operand 0 is the register
;; in which to place the result.  It's mode is QImode or HImode.  Operand 1
;; is an SImode MEM at the low-order byte of the proper word.  Operand 2 is the
;; number of bits within the word that the value is.  Operand 3 is an SImode
;; scratch register.  If operand 0 is a hard register, operand 3 may be the
;; same register.  It is allowed to conflict with operand 1 as well.

(define_expand "aligned_loadqi"
  [(set (match_operand:SI 3 "register_operand" "")
	(match_operand:SI 1 "memory_operand" ""))
   (set (match_operand:DI 0 "register_operand" "")
	(zero_extract:DI (subreg:DI (match_dup 3) 0)
			 (const_int 8)
			 (match_operand:DI 2 "const_int_operand" "")))]

  ""
  "")

(define_expand "aligned_loadhi"
  [(set (match_operand:SI 3 "register_operand" "")
	(match_operand:SI 1 "memory_operand" ""))
   (set (match_operand:DI 0 "register_operand" "")
	(zero_extract:DI (subreg:DI (match_dup 3) 0)
			 (const_int 16)
			 (match_operand:DI 2 "const_int_operand" "")))]

  ""
  "")

;; Similar for unaligned loads, where we use the sequence from the
;; Alpha Architecture manual. We have to distinguish between little-endian
;; and big-endian systems as the sequences are different.
;;
;; Operand 1 is the address.  Operands 2 and 3 are temporaries, where
;; operand 3 can overlap the input and output registers.

(define_expand "unaligned_loadqi"
  [(use (match_operand:DI 0 "register_operand" ""))
   (use (match_operand:DI 1 "address_operand" ""))
   (use (match_operand:DI 2 "register_operand" ""))
   (use (match_operand:DI 3 "register_operand" ""))]
  ""
{
  if (WORDS_BIG_ENDIAN)
    emit_insn (gen_unaligned_loadqi_be (operands[0], operands[1],
					operands[2], operands[3]));
  else
    emit_insn (gen_unaligned_loadqi_le (operands[0], operands[1],
					operands[2], operands[3]));
  DONE;
})

(define_expand "unaligned_loadqi_le"
  [(set (match_operand:DI 2 "register_operand" "")
	(mem:DI (and:DI (match_operand:DI 1 "address_operand" "")
			(const_int -8))))
   (set (match_operand:DI 3 "register_operand" "")
	(match_dup 1))
   (set (match_operand:DI 0 "register_operand" "")
	(zero_extract:DI (match_dup 2)
			 (const_int 8)
			 (ashift:DI (match_dup 3) (const_int 3))))]
  "! WORDS_BIG_ENDIAN"
  "")

(define_expand "unaligned_loadqi_be"
  [(set (match_operand:DI 2 "register_operand" "")
	(mem:DI (and:DI (match_operand:DI 1 "address_operand" "")
			(const_int -8))))
   (set (match_operand:DI 3 "register_operand" "")
	(match_dup 1))
   (set (match_operand:DI 0 "register_operand" "")
	(zero_extract:DI (match_dup 2)
			 (const_int 8)
			 (minus:DI
			   (const_int 56)
			   (ashift:DI (match_dup 3) (const_int 3)))))]
  "WORDS_BIG_ENDIAN"
  "")

(define_expand "unaligned_loadhi"
  [(use (match_operand:DI 0 "register_operand" ""))
   (use (match_operand:DI 1 "address_operand" ""))
   (use (match_operand:DI 2 "register_operand" ""))
   (use (match_operand:DI 3 "register_operand" ""))]
  ""
{
  if (WORDS_BIG_ENDIAN)
    emit_insn (gen_unaligned_loadhi_be (operands[0], operands[1],
					operands[2], operands[3]));
  else
    emit_insn (gen_unaligned_loadhi_le (operands[0], operands[1],
					operands[2], operands[3]));
  DONE;
})

(define_expand "unaligned_loadhi_le"
  [(set (match_operand:DI 2 "register_operand" "")
	(mem:DI (and:DI (match_operand:DI 1 "address_operand" "")
			(const_int -8))))
   (set (match_operand:DI 3 "register_operand" "")
	(match_dup 1))
   (set (match_operand:DI 0 "register_operand" "")
	(zero_extract:DI (match_dup 2)
			 (const_int 16)
			 (ashift:DI (match_dup 3) (const_int 3))))]
  "! WORDS_BIG_ENDIAN"
  "")

(define_expand "unaligned_loadhi_be"
  [(set (match_operand:DI 2 "register_operand" "")
	(mem:DI (and:DI (match_operand:DI 1 "address_operand" "")
			(const_int -8))))
   (set (match_operand:DI 3 "register_operand" "")
	(plus:DI (match_dup 1) (const_int 1)))
   (set (match_operand:DI 0 "register_operand" "")
	(zero_extract:DI (match_dup 2)
			 (const_int 16)
			 (minus:DI
			   (const_int 56)
			   (ashift:DI (match_dup 3) (const_int 3)))))]
  "WORDS_BIG_ENDIAN"
  "")

;; Storing an aligned byte or word requires two temporaries.  Operand 0 is the
;; aligned SImode MEM.  Operand 1 is the register containing the
;; byte or word to store.  Operand 2 is the number of bits within the word that
;; the value should be placed.  Operands 3 and 4 are SImode temporaries.

(define_expand "aligned_store"
  [(set (match_operand:SI 3 "register_operand" "")
	(match_operand:SI 0 "memory_operand" ""))
   (set (subreg:DI (match_dup 3) 0)
	(and:DI (subreg:DI (match_dup 3) 0) (match_dup 5)))
   (set (subreg:DI (match_operand:SI 4 "register_operand" "") 0)
	(ashift:DI (zero_extend:DI (match_operand 1 "register_operand" ""))
		   (match_operand:DI 2 "const_int_operand" "")))
   (set (subreg:DI (match_dup 4) 0)
	(ior:DI (subreg:DI (match_dup 4) 0) (subreg:DI (match_dup 3) 0)))
   (set (match_dup 0) (match_dup 4))]
  ""
{
  operands[5] = GEN_INT (~ (GET_MODE_MASK (GET_MODE (operands[1]))
			    << INTVAL (operands[2])));
})

;; For the unaligned byte and halfword cases, we use code similar to that
;; in the ;; Architecture book, but reordered to lower the number of registers
;; required.  Operand 0 is the address.  Operand 1 is the data to store.
;; Operands 2, 3, and 4 are DImode temporaries, where operands 2 and 4 may
;; be the same temporary, if desired.  If the address is in a register,
;; operand 2 can be that register.

(define_expand "unaligned_storeqi"
  [(use (match_operand:DI 0 "address_operand" ""))
   (use (match_operand:QI 1 "register_operand" ""))
   (use (match_operand:DI 2 "register_operand" ""))
   (use (match_operand:DI 3 "register_operand" ""))
   (use (match_operand:DI 4 "register_operand" ""))]
  ""
{
  if (WORDS_BIG_ENDIAN)
    emit_insn (gen_unaligned_storeqi_be (operands[0], operands[1],
					 operands[2], operands[3],
					 operands[4]));
  else
    emit_insn (gen_unaligned_storeqi_le (operands[0], operands[1],
					 operands[2], operands[3],
					 operands[4]));
  DONE;
})

(define_expand "unaligned_storeqi_le"
  [(set (match_operand:DI 3 "register_operand" "")
	(mem:DI (and:DI (match_operand:DI 0 "address_operand" "")
			(const_int -8))))
   (set (match_operand:DI 2 "register_operand" "")
	(match_dup 0))
   (set (match_dup 3)
	(and:DI (not:DI (ashift:DI (const_int 255)
				   (ashift:DI (match_dup 2) (const_int 3))))
		(match_dup 3)))
   (set (match_operand:DI 4 "register_operand" "")
	(ashift:DI (zero_extend:DI (match_operand:QI 1 "register_operand" ""))
		   (ashift:DI (match_dup 2) (const_int 3))))
   (set (match_dup 4) (ior:DI (match_dup 4) (match_dup 3)))
   (set (mem:DI (and:DI (match_dup 0) (const_int -8)))
	(match_dup 4))]
  "! WORDS_BIG_ENDIAN"
  "")

(define_expand "unaligned_storeqi_be"
  [(set (match_operand:DI 3 "register_operand" "")
	(mem:DI (and:DI (match_operand:DI 0 "address_operand" "")
			(const_int -8))))
   (set (match_operand:DI 2 "register_operand" "")
	(match_dup 0))
   (set (match_dup 3)
	(and:DI (not:DI (ashift:DI (const_int 255)
			  (minus:DI (const_int 56)
				    (ashift:DI (match_dup 2) (const_int 3)))))
		(match_dup 3)))
   (set (match_operand:DI 4 "register_operand" "")
	(ashift:DI (zero_extend:DI (match_operand:QI 1 "register_operand" ""))
		   (minus:DI (const_int 56)
		     (ashift:DI (match_dup 2) (const_int 3)))))
   (set (match_dup 4) (ior:DI (match_dup 4) (match_dup 3)))
   (set (mem:DI (and:DI (match_dup 0) (const_int -8)))
	(match_dup 4))]
  "WORDS_BIG_ENDIAN"
  "")

(define_expand "unaligned_storehi"
  [(use (match_operand:DI 0 "address_operand" ""))
   (use (match_operand:HI 1 "register_operand" ""))
   (use (match_operand:DI 2 "register_operand" ""))
   (use (match_operand:DI 3 "register_operand" ""))
   (use (match_operand:DI 4 "register_operand" ""))]
  ""
{
  if (WORDS_BIG_ENDIAN)
    emit_insn (gen_unaligned_storehi_be (operands[0], operands[1],
					 operands[2], operands[3],
					 operands[4]));
  else
    emit_insn (gen_unaligned_storehi_le (operands[0], operands[1],
					 operands[2], operands[3],
					 operands[4]));
  DONE;
})

(define_expand "unaligned_storehi_le"
  [(set (match_operand:DI 3 "register_operand" "")
	(mem:DI (and:DI (match_operand:DI 0 "address_operand" "")
			(const_int -8))))
   (set (match_operand:DI 2 "register_operand" "")
	(match_dup 0))
   (set (match_dup 3)
	(and:DI (not:DI (ashift:DI (const_int 65535)
				   (ashift:DI (match_dup 2) (const_int 3))))
		(match_dup 3)))
   (set (match_operand:DI 4 "register_operand" "")
	(ashift:DI (zero_extend:DI (match_operand:HI 1 "register_operand" ""))
		   (ashift:DI (match_dup 2) (const_int 3))))
   (set (match_dup 4) (ior:DI (match_dup 4) (match_dup 3)))
   (set (mem:DI (and:DI (match_dup 0) (const_int -8)))
	(match_dup 4))]
  "! WORDS_BIG_ENDIAN"
  "")

(define_expand "unaligned_storehi_be"
  [(set (match_operand:DI 3 "register_operand" "")
	(mem:DI (and:DI (match_operand:DI 0 "address_operand" "")
			(const_int -8))))
   (set (match_operand:DI 2 "register_operand" "")
	(plus:DI (match_dup 0) (const_int 1)))
   (set (match_dup 3)
	(and:DI (not:DI (ashift:DI
			  (const_int 65535)
			  (minus:DI (const_int 56)
				    (ashift:DI (match_dup 2) (const_int 3)))))
		(match_dup 3)))
   (set (match_operand:DI 4 "register_operand" "")
	(ashift:DI (zero_extend:DI (match_operand:HI 1 "register_operand" ""))
		   (minus:DI (const_int 56)
			     (ashift:DI (match_dup 2) (const_int 3)))))
   (set (match_dup 4) (ior:DI (match_dup 4) (match_dup 3)))
   (set (mem:DI (and:DI (match_dup 0) (const_int -8)))
	(match_dup 4))]
  "WORDS_BIG_ENDIAN"
  "")

;; Here are the define_expand's for QI and HI moves that use the above
;; patterns.  We have the normal sets, plus the ones that need scratch
;; registers for reload.

(define_expand "movqi"
  [(set (match_operand:QI 0 "nonimmediate_operand" "")
	(match_operand:QI 1 "general_operand" ""))]
  ""
{
  if (TARGET_BWX
      ? alpha_expand_mov (QImode, operands)
      : alpha_expand_mov_nobwx (QImode, operands))
    DONE;
})

(define_expand "movhi"
  [(set (match_operand:HI 0 "nonimmediate_operand" "")
	(match_operand:HI 1 "general_operand" ""))]
  ""
{
  if (TARGET_BWX
      ? alpha_expand_mov (HImode, operands)
      : alpha_expand_mov_nobwx (HImode, operands))
    DONE;
})

;; Here are the versions for reload.  Note that in the unaligned cases
;; we know that the operand must not be a pseudo-register because stack
;; slots are always aligned references.

(define_expand "reload_inqi"
  [(parallel [(match_operand:QI 0 "register_operand" "=r")
	      (match_operand:QI 1 "any_memory_operand" "m")
	      (match_operand:TI 2 "register_operand" "=&r")])]
  "! TARGET_BWX"
{
  rtx scratch, seq;

  if (aligned_memory_operand (operands[1], QImode))
    {
      seq = gen_reload_inqi_help (operands[0], operands[1],
				  gen_rtx_REG (SImode, REGNO (operands[2])));
    }
  else
    {
      rtx addr;

      /* It is possible that one of the registers we got for operands[2]
	 might coincide with that of operands[0] (which is why we made
	 it TImode).  Pick the other one to use as our scratch.  */
      if (REGNO (operands[0]) == REGNO (operands[2]))
	scratch = gen_rtx_REG (DImode, REGNO (operands[2]) + 1);
      else
	scratch = gen_rtx_REG (DImode, REGNO (operands[2]));

      addr = get_unaligned_address (operands[1], 0);
      operands[0] = gen_rtx_REG (DImode, REGNO (operands[0]));
      seq = gen_unaligned_loadqi (operands[0], addr, scratch, operands[0]);
      alpha_set_memflags (seq, operands[1]);
    }
  emit_insn (seq);
  DONE;
})

(define_expand "reload_inhi"
  [(parallel [(match_operand:HI 0 "register_operand" "=r")
	      (match_operand:HI 1 "any_memory_operand" "m")
	      (match_operand:TI 2 "register_operand" "=&r")])]
  "! TARGET_BWX"
{
  rtx scratch, seq;

  if (aligned_memory_operand (operands[1], HImode))
    {
      seq = gen_reload_inhi_help (operands[0], operands[1],
				  gen_rtx_REG (SImode, REGNO (operands[2])));
    }
  else
    {
      rtx addr;

      /* It is possible that one of the registers we got for operands[2]
	 might coincide with that of operands[0] (which is why we made
	 it TImode).  Pick the other one to use as our scratch.  */
      if (REGNO (operands[0]) == REGNO (operands[2]))
	scratch = gen_rtx_REG (DImode, REGNO (operands[2]) + 1);
      else
	scratch = gen_rtx_REG (DImode, REGNO (operands[2]));

      addr = get_unaligned_address (operands[1], 0);
      operands[0] = gen_rtx_REG (DImode, REGNO (operands[0]));
      seq = gen_unaligned_loadhi (operands[0], addr, scratch, operands[0]);
      alpha_set_memflags (seq, operands[1]);
    }
  emit_insn (seq);
  DONE;
})

(define_expand "reload_outqi"
  [(parallel [(match_operand:QI 0 "any_memory_operand" "=m")
	      (match_operand:QI 1 "register_operand" "r")
	      (match_operand:TI 2 "register_operand" "=&r")])]
  "! TARGET_BWX"
{
  if (aligned_memory_operand (operands[0], QImode))
    {
      emit_insn (gen_reload_outqi_help
		 (operands[0], operands[1],
		  gen_rtx_REG (SImode, REGNO (operands[2])),
		  gen_rtx_REG (SImode, REGNO (operands[2]) + 1)));
    }
  else
    {
      rtx addr = get_unaligned_address (operands[0], 0);
      rtx scratch1 = gen_rtx_REG (DImode, REGNO (operands[2]));
      rtx scratch2 = gen_rtx_REG (DImode, REGNO (operands[2]) + 1);
      rtx scratch3 = scratch1;
      rtx seq;

      if (GET_CODE (addr) == REG)
	scratch1 = addr;

      seq = gen_unaligned_storeqi (addr, operands[1], scratch1,
				   scratch2, scratch3);
      alpha_set_memflags (seq, operands[0]);
      emit_insn (seq);
    }
  DONE;
})

(define_expand "reload_outhi"
  [(parallel [(match_operand:HI 0 "any_memory_operand" "=m")
	      (match_operand:HI 1 "register_operand" "r")
	      (match_operand:TI 2 "register_operand" "=&r")])]
  "! TARGET_BWX"
{
  if (aligned_memory_operand (operands[0], HImode))
    {
      emit_insn (gen_reload_outhi_help
		 (operands[0], operands[1],
		  gen_rtx_REG (SImode, REGNO (operands[2])),
		  gen_rtx_REG (SImode, REGNO (operands[2]) + 1)));
    }
  else
    {
      rtx addr = get_unaligned_address (operands[0], 0);
      rtx scratch1 = gen_rtx_REG (DImode, REGNO (operands[2]));
      rtx scratch2 = gen_rtx_REG (DImode, REGNO (operands[2]) + 1);
      rtx scratch3 = scratch1;
      rtx seq;

      if (GET_CODE (addr) == REG)
	scratch1 = addr;

      seq = gen_unaligned_storehi (addr, operands[1], scratch1,
				   scratch2, scratch3);
      alpha_set_memflags (seq, operands[0]);
      emit_insn (seq);
    }
  DONE;
})

;; Helpers for the above.  The way reload is structured, we can't
;; always get a proper address for a stack slot during reload_foo
;; expansion, so we must delay our address manipulations until after.

(define_insn_and_split "reload_inqi_help"
  [(set (match_operand:QI 0 "register_operand" "=r")
        (match_operand:QI 1 "memory_operand" "m"))
   (clobber (match_operand:SI 2 "register_operand" "=r"))]
  "! TARGET_BWX && (reload_in_progress || reload_completed)"
  "#"
  "! TARGET_BWX && reload_completed"
  [(const_int 0)]
{
  rtx aligned_mem, bitnum;
  get_aligned_mem (operands[1], &aligned_mem, &bitnum);
  operands[0] = gen_lowpart (DImode, operands[0]);
  emit_insn (gen_aligned_loadqi (operands[0], aligned_mem, bitnum,
				 operands[2]));
  DONE;
})

(define_insn_and_split "reload_inhi_help"
  [(set (match_operand:HI 0 "register_operand" "=r")
        (match_operand:HI 1 "memory_operand" "m"))
   (clobber (match_operand:SI 2 "register_operand" "=r"))]
  "! TARGET_BWX && (reload_in_progress || reload_completed)"
  "#"
  "! TARGET_BWX && reload_completed"
  [(const_int 0)]
{
  rtx aligned_mem, bitnum;
  get_aligned_mem (operands[1], &aligned_mem, &bitnum);
  operands[0] = gen_lowpart (DImode, operands[0]);
  emit_insn (gen_aligned_loadhi (operands[0], aligned_mem, bitnum,
				 operands[2]));
  DONE;
})

(define_insn_and_split "reload_outqi_help"
  [(set (match_operand:QI 0 "memory_operand" "=m")
        (match_operand:QI 1 "register_operand" "r"))
   (clobber (match_operand:SI 2 "register_operand" "=r"))
   (clobber (match_operand:SI 3 "register_operand" "=r"))]
  "! TARGET_BWX && (reload_in_progress || reload_completed)"
  "#"
  "! TARGET_BWX && reload_completed"
  [(const_int 0)]
{
  rtx aligned_mem, bitnum;
  get_aligned_mem (operands[0], &aligned_mem, &bitnum);
  emit_insn (gen_aligned_store (aligned_mem, operands[1], bitnum,
				operands[2], operands[3]));
  DONE;
})

(define_insn_and_split "reload_outhi_help"
  [(set (match_operand:HI 0 "memory_operand" "=m")
        (match_operand:HI 1 "register_operand" "r"))
   (clobber (match_operand:SI 2 "register_operand" "=r"))
   (clobber (match_operand:SI 3 "register_operand" "=r"))]
  "! TARGET_BWX && (reload_in_progress || reload_completed)"
  "#"
  "! TARGET_BWX && reload_completed"
  [(const_int 0)]
{
  rtx aligned_mem, bitnum;
  get_aligned_mem (operands[0], &aligned_mem, &bitnum);
  emit_insn (gen_aligned_store (aligned_mem, operands[1], bitnum,
				operands[2], operands[3]));
  DONE;
})

;; Vector operations

(define_mode_macro VEC [V8QI V4HI V2SI])

(define_expand "mov<mode>"
  [(set (match_operand:VEC 0 "nonimmediate_operand" "")
        (match_operand:VEC 1 "general_operand" ""))]
  ""
{
  if (alpha_expand_mov (<MODE>mode, operands))
    DONE;
})

(define_split
  [(set (match_operand:VEC 0 "register_operand" "")
	(match_operand:VEC 1 "non_zero_const_operand" ""))]
  ""
  [(const_int 0)]
{
  if (alpha_split_const_mov (<MODE>mode, operands))
    DONE;
  else
    FAIL;
})


(define_expand "movmisalign<mode>"
  [(set (match_operand:VEC 0 "nonimmediate_operand" "")
        (match_operand:VEC 1 "general_operand" ""))]
  ""
{
  alpha_expand_movmisalign (<MODE>mode, operands);
  DONE;
})

(define_insn "*mov<mode>_fix"
  [(set (match_operand:VEC 0 "nonimmediate_operand" "=r,r,r,m,*f,*f,m,r,*f")
	(match_operand:VEC 1 "input_operand" "rW,i,m,rW,*fW,m,*f,*f,r"))]
  "TARGET_FIX
   && (register_operand (operands[0], <MODE>mode)
       || reg_or_0_operand (operands[1], <MODE>mode))"
  "@
   bis $31,%r1,%0
   #
   ldq %0,%1
   stq %r1,%0
   cpys %R1,%R1,%0
   ldt %0,%1
   stt %R1,%0
   ftoit %1,%0
   itoft %1,%0"
  [(set_attr "type" "ilog,multi,ild,ist,fcpys,fld,fst,ftoi,itof")])

(define_insn "*mov<mode>_nofix"
  [(set (match_operand:VEC 0 "nonimmediate_operand" "=r,r,r,m,*f,*f,m")
	(match_operand:VEC 1 "input_operand" "rW,i,m,rW,*fW,m,*f"))]
  "! TARGET_FIX
   && (register_operand (operands[0], <MODE>mode)
       || reg_or_0_operand (operands[1], <MODE>mode))"
  "@
   bis $31,%r1,%0
   #
   ldq %0,%1
   stq %r1,%0
   cpys %R1,%R1,%0
   ldt %0,%1
   stt %R1,%0"
  [(set_attr "type" "ilog,multi,ild,ist,fcpys,fld,fst")])

(define_insn "uminv8qi3"
  [(set (match_operand:V8QI 0 "register_operand" "=r")
	(umin:V8QI (match_operand:V8QI 1 "reg_or_0_operand" "rW")
		   (match_operand:V8QI 2 "reg_or_0_operand" "rW")))]
  "TARGET_MAX"
  "minub8 %r1,%r2,%0"
  [(set_attr "type" "mvi")])

(define_insn "sminv8qi3"
  [(set (match_operand:V8QI 0 "register_operand" "=r")
	(smin:V8QI (match_operand:V8QI 1 "reg_or_0_operand" "rW")
		   (match_operand:V8QI 2 "reg_or_0_operand" "rW")))]
  "TARGET_MAX"
  "minsb8 %r1,%r2,%0"
  [(set_attr "type" "mvi")])

(define_insn "uminv4hi3"
  [(set (match_operand:V4HI 0 "register_operand" "=r")
	(umin:V4HI (match_operand:V4HI 1 "reg_or_0_operand" "rW")
		   (match_operand:V4HI 2 "reg_or_0_operand" "rW")))]
  "TARGET_MAX"
  "minuw4 %r1,%r2,%0"
  [(set_attr "type" "mvi")])

(define_insn "sminv4hi3"
  [(set (match_operand:V4HI 0 "register_operand" "=r")
	(smin:V4HI (match_operand:V4HI 1 "reg_or_0_operand" "rW")
		   (match_operand:V4HI 2 "reg_or_0_operand" "rW")))]
  "TARGET_MAX"
  "minsw4 %r1,%r2,%0"
  [(set_attr "type" "mvi")])

(define_insn "umaxv8qi3"
  [(set (match_operand:V8QI 0 "register_operand" "=r")
	(umax:V8QI (match_operand:V8QI 1 "reg_or_0_operand" "rW")
		   (match_operand:V8QI 2 "reg_or_0_operand" "rW")))]
  "TARGET_MAX"
  "maxub8 %r1,%r2,%0"
  [(set_attr "type" "mvi")])

(define_insn "smaxv8qi3"
  [(set (match_operand:V8QI 0 "register_operand" "=r")
	(smax:V8QI (match_operand:V8QI 1 "reg_or_0_operand" "rW")
		   (match_operand:V8QI 2 "reg_or_0_operand" "rW")))]
  "TARGET_MAX"
  "maxsb8 %r1,%r2,%0"
  [(set_attr "type" "mvi")])

(define_insn "umaxv4hi3"
  [(set (match_operand:V4HI 0 "register_operand" "=r")
	(umax:V4HI (match_operand:V4HI 1 "reg_or_0_operand" "rW")
		   (match_operand:V4HI 2 "reg_or_0_operand" "rW")))]
  "TARGET_MAX"
  "maxuw4 %r1,%r2,%0"
  [(set_attr "type" "mvi")])

(define_insn "smaxv4hi3"
  [(set (match_operand:V4HI 0 "register_operand" "=r")
	(smax:V4HI (match_operand:V4HI 1 "reg_or_0_operand" "rW")
		   (match_operand:V4HI 2 "reg_or_0_operand" "rW")))]
  "TARGET_MAX"
  "maxsw4 %r1,%r2,%0"
  [(set_attr "type" "mvi")])

(define_insn "one_cmpl<mode>2"
  [(set (match_operand:VEC 0 "register_operand" "=r")
	(not:VEC (match_operand:VEC 1 "register_operand" "r")))]
  ""
  "ornot $31,%1,%0"
  [(set_attr "type" "ilog")])

(define_insn "and<mode>3"
  [(set (match_operand:VEC 0 "register_operand" "=r")
	(and:VEC (match_operand:VEC 1 "register_operand" "r")
		 (match_operand:VEC 2 "register_operand" "r")))]
  ""
  "and %1,%2,%0"
  [(set_attr "type" "ilog")])

(define_insn "*andnot<mode>3"
  [(set (match_operand:VEC 0 "register_operand" "=r")
	(and:VEC (not:VEC (match_operand:VEC 1 "register_operand" "r"))
		 (match_operand:VEC 2 "register_operand" "r")))]
  ""
  "bic %2,%1,%0"
  [(set_attr "type" "ilog")])

(define_insn "ior<mode>3"
  [(set (match_operand:VEC 0 "register_operand" "=r")
	(ior:VEC (match_operand:VEC 1 "register_operand" "r")
		 (match_operand:VEC 2 "register_operand" "r")))]
  ""
  "bis %1,%2,%0"
  [(set_attr "type" "ilog")])

(define_insn "*iornot<mode>3"
  [(set (match_operand:VEC 0 "register_operand" "=r")
	(ior:VEC (not:DI (match_operand:VEC 1 "register_operand" "r"))
		 (match_operand:VEC 2 "register_operand" "r")))]
  ""
  "ornot %2,%1,%0"
  [(set_attr "type" "ilog")])

(define_insn "xor<mode>3"
  [(set (match_operand:VEC 0 "register_operand" "=r")
	(xor:VEC (match_operand:VEC 1 "register_operand" "r")
		 (match_operand:VEC 2 "register_operand" "r")))]
  ""
  "xor %1,%2,%0"
  [(set_attr "type" "ilog")])

(define_insn "*xornot<mode>3"
  [(set (match_operand:VEC 0 "register_operand" "=r")
	(not:VEC (xor:VEC (match_operand:VEC 1 "register_operand" "r")
			  (match_operand:VEC 2 "register_operand" "r"))))]
  ""
  "eqv %1,%2,%0"
  [(set_attr "type" "ilog")])
<<<<<<< HEAD
=======

(define_expand "vec_shl_<mode>"
  [(set (match_operand:VEC 0 "register_operand" "")
	(ashift:DI (match_operand:VEC 1 "register_operand" "")
		   (match_operand:DI 2 "reg_or_6bit_operand" "")))]
  ""
{
  operands[0] = gen_lowpart (DImode, operands[0]);
  operands[1] = gen_lowpart (DImode, operands[1]);
})

(define_expand "vec_shr_<mode>"
  [(set (match_operand:VEC 0 "register_operand" "")
        (lshiftrt:DI (match_operand:VEC 1 "register_operand" "")
                     (match_operand:DI 2 "reg_or_6bit_operand" "")))]
  ""
{
  operands[0] = gen_lowpart (DImode, operands[0]);
  operands[1] = gen_lowpart (DImode, operands[1]);
})
>>>>>>> 8c044a9c

;; Bit field extract patterns which use ext[wlq][lh]

(define_expand "extv"
  [(set (match_operand:DI 0 "register_operand" "")
	(sign_extract:DI (match_operand:QI 1 "memory_operand" "")
			 (match_operand:DI 2 "immediate_operand" "")
			 (match_operand:DI 3 "immediate_operand" "")))]
  ""
{
  int ofs;

  /* We can do 16, 32 and 64 bit fields, if aligned on byte boundaries.  */
  if (INTVAL (operands[3]) % 8 != 0
      || (INTVAL (operands[2]) != 16
	  && INTVAL (operands[2]) != 32
	  && INTVAL (operands[2]) != 64))
    FAIL;

  /* From mips.md: extract_bit_field doesn't verify that our source
     matches the predicate, so we force it to be a MEM here.  */
  if (GET_CODE (operands[1]) != MEM)
    FAIL;

  /* The bit number is relative to the mode of operand 1 which is
     usually QImode (this might actually be a bug in expmed.c). Note 
     that the bit number is negative in big-endian mode in this case.
     We have to convert that to the offset.  */
  if (WORDS_BIG_ENDIAN)
    ofs = GET_MODE_BITSIZE (GET_MODE (operands[1]))
          - INTVAL (operands[2]) - INTVAL (operands[3]);
  else
    ofs = INTVAL (operands[3]);

  ofs = ofs / 8;

  alpha_expand_unaligned_load (operands[0], operands[1],
			       INTVAL (operands[2]) / 8,
			       ofs, 1);
  DONE;
})

(define_expand "extzv"
  [(set (match_operand:DI 0 "register_operand" "")
	(zero_extract:DI (match_operand:DI 1 "nonimmediate_operand" "")
			 (match_operand:DI 2 "immediate_operand" "")
			 (match_operand:DI 3 "immediate_operand" "")))]
  ""
{
  /* We can do 8, 16, 32 and 64 bit fields, if aligned on byte boundaries.  */
  if (INTVAL (operands[3]) % 8 != 0
      || (INTVAL (operands[2]) != 8
	  && INTVAL (operands[2]) != 16
	  && INTVAL (operands[2]) != 32
	  && INTVAL (operands[2]) != 64))
    FAIL;

  if (GET_CODE (operands[1]) == MEM)
    {
      int ofs;

      /* Fail 8 bit fields, falling back on a simple byte load.  */
      if (INTVAL (operands[2]) == 8)
	FAIL;

      /* The bit number is relative to the mode of operand 1 which is
	 usually QImode (this might actually be a bug in expmed.c). Note 
	 that the bit number is negative in big-endian mode in this case.
	 We have to convert that to the offset.  */
      if (WORDS_BIG_ENDIAN)
	ofs = GET_MODE_BITSIZE (GET_MODE (operands[1]))
	      - INTVAL (operands[2]) - INTVAL (operands[3]);
      else
	ofs = INTVAL (operands[3]);

      ofs = ofs / 8;

      alpha_expand_unaligned_load (operands[0], operands[1],
			           INTVAL (operands[2]) / 8,
				   ofs, 0);
      DONE;
    }
})

(define_expand "insv"
  [(set (zero_extract:DI (match_operand:QI 0 "memory_operand" "")
			 (match_operand:DI 1 "immediate_operand" "")
			 (match_operand:DI 2 "immediate_operand" ""))
	(match_operand:DI 3 "register_operand" ""))]
  ""
{
  int ofs;

  /* We can do 16, 32 and 64 bit fields, if aligned on byte boundaries.  */
  if (INTVAL (operands[2]) % 8 != 0
      || (INTVAL (operands[1]) != 16
	  && INTVAL (operands[1]) != 32
	  && INTVAL (operands[1]) != 64))
    FAIL;

  /* From mips.md: store_bit_field doesn't verify that our source
     matches the predicate, so we force it to be a MEM here.  */
  if (GET_CODE (operands[0]) != MEM)
    FAIL;

  /* The bit number is relative to the mode of operand 1 which is
     usually QImode (this might actually be a bug in expmed.c). Note 
     that the bit number is negative in big-endian mode in this case.
     We have to convert that to the offset.  */
  if (WORDS_BIG_ENDIAN)
    ofs = GET_MODE_BITSIZE (GET_MODE (operands[0]))
          - INTVAL (operands[1]) - INTVAL (operands[2]);
  else
    ofs = INTVAL (operands[2]);

  ofs = ofs / 8;

  alpha_expand_unaligned_store (operands[0], operands[3],
			        INTVAL (operands[1]) / 8, ofs);
  DONE;
})

;; Block move/clear, see alpha.c for more details.
;; Argument 0 is the destination
;; Argument 1 is the source
;; Argument 2 is the length
;; Argument 3 is the alignment

(define_expand "movmemqi"
  [(parallel [(set (match_operand:BLK 0 "memory_operand" "")
		   (match_operand:BLK 1 "memory_operand" ""))
	      (use (match_operand:DI 2 "immediate_operand" ""))
	      (use (match_operand:DI 3 "immediate_operand" ""))])]
  ""
{
  if (alpha_expand_block_move (operands))
    DONE;
  else
    FAIL;
})

(define_expand "movmemdi"
  [(parallel [(set (match_operand:BLK 0 "memory_operand" "")
		   (match_operand:BLK 1 "memory_operand" ""))
	      (use (match_operand:DI 2 "immediate_operand" ""))
	      (use (match_operand:DI 3 "immediate_operand" ""))
	      (use (match_dup 4))
	      (clobber (reg:DI 25))
	      (clobber (reg:DI 16))
	      (clobber (reg:DI 17))
	      (clobber (reg:DI 18))
	      (clobber (reg:DI 19))
	      (clobber (reg:DI 20))
	      (clobber (reg:DI 26))
	      (clobber (reg:DI 27))])]
  "TARGET_ABI_OPEN_VMS"
{
  operands[4] = gen_rtx_SYMBOL_REF (Pmode, "OTS$MOVE");
  alpha_need_linkage (XSTR (operands[4], 0), 0);
})

(define_insn "*movmemdi_1"
  [(set (match_operand:BLK 0 "memory_operand" "=m,=m")
	(match_operand:BLK 1 "memory_operand" "m,m"))
   (use (match_operand:DI 2 "nonmemory_operand" "r,i"))
   (use (match_operand:DI 3 "immediate_operand" ""))
   (use (match_operand:DI 4 "call_operand" "i,i"))
   (clobber (reg:DI 25))
   (clobber (reg:DI 16))
   (clobber (reg:DI 17))
   (clobber (reg:DI 18))
   (clobber (reg:DI 19))
   (clobber (reg:DI 20))
   (clobber (reg:DI 26))
   (clobber (reg:DI 27))]
  "TARGET_ABI_OPEN_VMS"
{
  operands [5] = alpha_use_linkage (operands [4], cfun->decl, 0, 1);
  switch (which_alternative)
    {
    case 0:
	return "lda $16,%0\;bis $31,%2,$17\;lda $18,%1\;ldq $26,%5\;lda $25,3($31)\;jsr $26,%4\;ldq $27,0($29)";
    case 1:
	return "lda $16,%0\;lda $17,%2($31)\;lda $18,%1\;ldq $26,%5\;lda $25,3($31)\;jsr $26,%4\;ldq $27,0($29)";
    default:
      gcc_unreachable ();
    }
}
  [(set_attr "type" "multi")
   (set_attr "length" "28")])

(define_expand "setmemqi"
  [(parallel [(set (match_operand:BLK 0 "memory_operand" "")
		   (match_operand 2 "const_int_operand" ""))
	      (use (match_operand:DI 1 "immediate_operand" ""))
	      (use (match_operand:DI 3 "immediate_operand" ""))])]
  ""
{
  /* If value to set is not zero, use the library routine.  */
  if (operands[2] != const0_rtx)
    FAIL;

  if (alpha_expand_block_clear (operands))
    DONE;
  else
    FAIL;
})

(define_expand "setmemdi"
  [(parallel [(set (match_operand:BLK 0 "memory_operand" "")
		   (match_operand 2 "const_int_operand" ""))
	      (use (match_operand:DI 1 "immediate_operand" ""))
	      (use (match_operand:DI 3 "immediate_operand" ""))
	      (use (match_dup 4))
	      (clobber (reg:DI 25))
	      (clobber (reg:DI 16))
	      (clobber (reg:DI 17))
	      (clobber (reg:DI 26))
	      (clobber (reg:DI 27))])]
  "TARGET_ABI_OPEN_VMS"
{
  /* If value to set is not zero, use the library routine.  */
  if (operands[2] != const0_rtx)
    FAIL;

  operands[4] = gen_rtx_SYMBOL_REF (Pmode, "OTS$ZERO");
  alpha_need_linkage (XSTR (operands[4], 0), 0);
})

(define_insn "*clrmemdi_1"
  [(set (match_operand:BLK 0 "memory_operand" "=m,=m")
		   (const_int 0))
   (use (match_operand:DI 1 "nonmemory_operand" "r,i"))
   (use (match_operand:DI 2 "immediate_operand" ""))
   (use (match_operand:DI 3 "call_operand" "i,i"))
   (clobber (reg:DI 25))
   (clobber (reg:DI 16))
   (clobber (reg:DI 17))
   (clobber (reg:DI 26))
   (clobber (reg:DI 27))]
  "TARGET_ABI_OPEN_VMS"
{
  operands [4] = alpha_use_linkage (operands [3], cfun->decl, 0, 1);
  switch (which_alternative)
    {
    case 0:
	return "lda $16,%0\;bis $31,%1,$17\;ldq $26,%4\;lda $25,2($31)\;jsr $26,%3\;ldq $27,0($29)";
    case 1:
	return "lda $16,%0\;lda $17,%1($31)\;ldq $26,%4\;lda $25,2($31)\;jsr $26,%3\;ldq $27,0($29)";
    default:
      gcc_unreachable ();
    }
}
  [(set_attr "type" "multi")
   (set_attr "length" "24")])


;; Subroutine of stack space allocation.  Perform a stack probe.
(define_expand "probe_stack"
  [(set (match_dup 1) (match_operand:DI 0 "const_int_operand" ""))]
  ""
{
  operands[1] = gen_rtx_MEM (DImode, plus_constant (stack_pointer_rtx,
						    INTVAL (operands[0])));
  MEM_VOLATILE_P (operands[1]) = 1;

  operands[0] = const0_rtx;
})

;; This is how we allocate stack space.  If we are allocating a
;; constant amount of space and we know it is less than 4096
;; bytes, we need do nothing.
;;
;; If it is more than 4096 bytes, we need to probe the stack
;; periodically.
(define_expand "allocate_stack"
  [(set (reg:DI 30)
	(plus:DI (reg:DI 30)
		 (match_operand:DI 1 "reg_or_cint_operand" "")))
   (set (match_operand:DI 0 "register_operand" "=r")
	(match_dup 2))]
  ""
{
  if (GET_CODE (operands[1]) == CONST_INT
      && INTVAL (operands[1]) < 32768)
    {
      if (INTVAL (operands[1]) >= 4096)
	{
	  /* We do this the same way as in the prologue and generate explicit
	     probes.  Then we update the stack by the constant.  */

	  int probed = 4096;

	  emit_insn (gen_probe_stack (GEN_INT (- probed)));
	  while (probed + 8192 < INTVAL (operands[1]))
	    emit_insn (gen_probe_stack (GEN_INT (- (probed += 8192))));

	  if (probed + 4096 < INTVAL (operands[1]))
	    emit_insn (gen_probe_stack (GEN_INT (- INTVAL(operands[1]))));
	}

      operands[1] = GEN_INT (- INTVAL (operands[1]));
      operands[2] = virtual_stack_dynamic_rtx;
    }
  else
    {
      rtx out_label = 0;
      rtx loop_label = gen_label_rtx ();
      rtx want = gen_reg_rtx (Pmode);
      rtx tmp = gen_reg_rtx (Pmode);
      rtx memref;

      emit_insn (gen_subdi3 (want, stack_pointer_rtx,
			     force_reg (Pmode, operands[1])));
      emit_insn (gen_adddi3 (tmp, stack_pointer_rtx, GEN_INT (-4096)));

      if (GET_CODE (operands[1]) != CONST_INT)
	{
	  out_label = gen_label_rtx ();
	  emit_insn (gen_cmpdi (want, tmp));
	  emit_jump_insn (gen_bgeu (out_label));
	}

      emit_label (loop_label);
      memref = gen_rtx_MEM (DImode, tmp);
      MEM_VOLATILE_P (memref) = 1;
      emit_move_insn (memref, const0_rtx);
      emit_insn (gen_adddi3 (tmp, tmp, GEN_INT(-8192)));
      emit_insn (gen_cmpdi (tmp, want));
      emit_jump_insn (gen_bgtu (loop_label));

      memref = gen_rtx_MEM (DImode, want);
      MEM_VOLATILE_P (memref) = 1;
      emit_move_insn (memref, const0_rtx);

      if (out_label)
	emit_label (out_label);

      emit_move_insn (stack_pointer_rtx, want);
      emit_move_insn (operands[0], virtual_stack_dynamic_rtx);
      DONE;
    }
})

;; This is used by alpha_expand_prolog to do the same thing as above,
;; except we cannot at that time generate new basic blocks, so we hide
;; the loop in this one insn.

(define_insn "prologue_stack_probe_loop"
  [(unspec_volatile [(match_operand:DI 0 "register_operand" "r")
		     (match_operand:DI 1 "register_operand" "r")]
		    UNSPECV_PSPL)]
  ""
{
  operands[2] = gen_label_rtx ();
  (*targetm.asm_out.internal_label) (asm_out_file, "L",
			     CODE_LABEL_NUMBER (operands[2]));

  return "stq $31,-8192(%1)\;subq %0,1,%0\;lda %1,-8192(%1)\;bne %0,%l2";
}
  [(set_attr "length" "16")
   (set_attr "type" "multi")])

(define_expand "prologue"
  [(clobber (const_int 0))]
  ""
{
  alpha_expand_prologue ();
  DONE;
})

;; These take care of emitting the ldgp insn in the prologue. This will be
;; an lda/ldah pair and we want to align them properly.  So we have two
;; unspec_volatile insns, the first of which emits the ldgp assembler macro
;; and the second of which emits nothing.  However, both are marked as type
;; IADD (the default) so the alignment code in alpha.c does the right thing
;; with them.

(define_expand "prologue_ldgp"
  [(set (match_dup 0)
	(unspec_volatile:DI [(match_dup 1) (match_dup 2)] UNSPECV_LDGP1))
   (set (match_dup 0)
	(unspec_volatile:DI [(match_dup 0) (match_dup 2)] UNSPECV_PLDGP2))]
  ""
{
  operands[0] = pic_offset_table_rtx;
  operands[1] = gen_rtx_REG (Pmode, 27);
  operands[2] = (TARGET_EXPLICIT_RELOCS
		 ? GEN_INT (alpha_next_sequence_number++)
		 : const0_rtx);
})

(define_insn "*ldgp_er_1"
  [(set (match_operand:DI 0 "register_operand" "=r")
	(unspec_volatile:DI [(match_operand:DI 1 "register_operand" "r")
			     (match_operand 2 "const_int_operand" "")]
			    UNSPECV_LDGP1))]
  "TARGET_EXPLICIT_RELOCS && TARGET_ABI_OSF"
  "ldah %0,0(%1)\t\t!gpdisp!%2"
  [(set_attr "cannot_copy" "true")])

(define_insn "*ldgp_er_2"
  [(set (match_operand:DI 0 "register_operand" "=r")
	(unspec:DI [(match_operand:DI 1 "register_operand" "r")
		    (match_operand 2 "const_int_operand" "")]
		   UNSPEC_LDGP2))]
  "TARGET_EXPLICIT_RELOCS && TARGET_ABI_OSF"
  "lda %0,0(%1)\t\t!gpdisp!%2"
  [(set_attr "cannot_copy" "true")])

(define_insn "*prologue_ldgp_er_2"
  [(set (match_operand:DI 0 "register_operand" "=r")
	(unspec_volatile:DI [(match_operand:DI 1 "register_operand" "r")
			     (match_operand 2 "const_int_operand" "")]
		   	    UNSPECV_PLDGP2))]
  "TARGET_EXPLICIT_RELOCS && TARGET_ABI_OSF"
  "lda %0,0(%1)\t\t!gpdisp!%2\n$%~..ng:"
  [(set_attr "cannot_copy" "true")])

(define_insn "*prologue_ldgp_1"
  [(set (match_operand:DI 0 "register_operand" "=r")
	(unspec_volatile:DI [(match_operand:DI 1 "register_operand" "r")
			     (match_operand 2 "const_int_operand" "")]
			    UNSPECV_LDGP1))]
  ""
  "ldgp %0,0(%1)\n$%~..ng:"
  [(set_attr "cannot_copy" "true")])

(define_insn "*prologue_ldgp_2"
  [(set (match_operand:DI 0 "register_operand" "=r")
	(unspec_volatile:DI [(match_operand:DI 1 "register_operand" "r")
			     (match_operand 2 "const_int_operand" "")]
		   	    UNSPECV_PLDGP2))]
  ""
  "")

;; The _mcount profiling hook has special calling conventions, and
;; does not clobber all the registers that a normal call would.  So
;; hide the fact this is a call at all.

(define_insn "prologue_mcount"
  [(unspec_volatile [(const_int 0)] UNSPECV_MCOUNT)]
  ""
{
  if (TARGET_EXPLICIT_RELOCS)
    /* Note that we cannot use a lituse_jsr reloc, since _mcount
       cannot be called via the PLT.  */
    return "ldq $28,_mcount($29)\t\t!literal\;jsr $28,($28),_mcount";
  else
    return "lda $28,_mcount\;jsr $28,($28),_mcount";
}
  [(set_attr "type" "multi")
   (set_attr "length" "8")])

(define_insn "init_fp"
  [(set (match_operand:DI 0 "register_operand" "=r")
        (match_operand:DI 1 "register_operand" "r"))
   (clobber (mem:BLK (match_operand:DI 2 "register_operand" "=r")))]
  ""
  "bis $31,%1,%0")

(define_expand "epilogue"
  [(return)]
  ""
{
  alpha_expand_epilogue ();
})

(define_expand "sibcall_epilogue"
  [(return)]
  "TARGET_ABI_OSF"
{
  alpha_expand_epilogue ();
  DONE;
})

(define_expand "builtin_longjmp"
  [(use (match_operand:DI 0 "register_operand" "r"))]
  "TARGET_ABI_OSF"
{
  /* The elements of the buffer are, in order:  */
  rtx fp = gen_rtx_MEM (Pmode, operands[0]);
  rtx lab = gen_rtx_MEM (Pmode, plus_constant (operands[0], 8));
  rtx stack = gen_rtx_MEM (Pmode, plus_constant (operands[0], 16));
  rtx pv = gen_rtx_REG (Pmode, 27);

  /* This bit is the same as expand_builtin_longjmp.  */
  emit_move_insn (hard_frame_pointer_rtx, fp);
  emit_move_insn (pv, lab);
  emit_stack_restore (SAVE_NONLOCAL, stack, NULL_RTX);
  emit_insn (gen_rtx_USE (VOIDmode, hard_frame_pointer_rtx));
  emit_insn (gen_rtx_USE (VOIDmode, stack_pointer_rtx));

  /* Load the label we are jumping through into $27 so that we know
     where to look for it when we get back to setjmp's function for
     restoring the gp.  */
  emit_jump_insn (gen_builtin_longjmp_internal (pv));
  emit_barrier ();
  DONE;
})

;; This is effectively a copy of indirect_jump, but constrained such
;; that register renaming cannot foil our cunning plan with $27.
(define_insn "builtin_longjmp_internal"
  [(set (pc)
	(unspec_volatile [(match_operand:DI 0 "register_operand" "c")]
			 UNSPECV_LONGJMP))]
  ""
  "jmp $31,(%0),0"
  [(set_attr "type" "ibr")])

(define_expand "builtin_setjmp_receiver"
  [(unspec_volatile [(label_ref (match_operand 0 "" ""))] UNSPECV_SETJMPR)]
  "TARGET_ABI_OSF"
  "")

(define_insn_and_split "*builtin_setjmp_receiver_1"
  [(unspec_volatile [(match_operand 0 "" "")] UNSPECV_SETJMPR)]
  "TARGET_ABI_OSF"
{
  if (TARGET_EXPLICIT_RELOCS)
    return "#";
  else
    return "br $27,$LSJ%=\n$LSJ%=:\;ldgp $29,0($27)";
}
  "&& TARGET_EXPLICIT_RELOCS && reload_completed"
  [(set (match_dup 1)
	(unspec_volatile:DI [(match_dup 2) (match_dup 3)] UNSPECV_LDGP1))
   (set (match_dup 1)
	(unspec:DI [(match_dup 1) (match_dup 3)] UNSPEC_LDGP2))]
{
  if (prev_nonnote_insn (curr_insn) != XEXP (operands[0], 0))
    emit_insn (gen_rtx_UNSPEC_VOLATILE (VOIDmode, gen_rtvec (1, operands[0]),
					UNSPECV_SETJMPR_ER));
  operands[1] = pic_offset_table_rtx;
  operands[2] = gen_rtx_REG (Pmode, 27);
  operands[3] = GEN_INT (alpha_next_sequence_number++);
}
  [(set_attr "length" "12")
   (set_attr "type" "multi")])

(define_insn "*builtin_setjmp_receiver_er_sl_1"
  [(unspec_volatile [(match_operand 0 "" "")] UNSPECV_SETJMPR_ER)]
  "TARGET_ABI_OSF && TARGET_EXPLICIT_RELOCS && TARGET_AS_CAN_SUBTRACT_LABELS"
  "lda $27,$LSJ%=-%l0($27)\n$LSJ%=:")
  
(define_insn "*builtin_setjmp_receiver_er_1"
  [(unspec_volatile [(match_operand 0 "" "")] UNSPECV_SETJMPR_ER)]
  "TARGET_ABI_OSF && TARGET_EXPLICIT_RELOCS"
  "br $27,$LSJ%=\n$LSJ%=:"
  [(set_attr "type" "ibr")])

(define_expand "exception_receiver"
  [(unspec_volatile [(match_dup 0)] UNSPECV_EHR)]
  "TARGET_ABI_OSF"
{
  if (TARGET_LD_BUGGY_LDGP)
    operands[0] = alpha_gp_save_rtx ();
  else
    operands[0] = const0_rtx;
})

(define_insn "*exception_receiver_2"
  [(unspec_volatile [(match_operand:DI 0 "memory_operand" "m")] UNSPECV_EHR)]
  "TARGET_ABI_OSF && TARGET_LD_BUGGY_LDGP"
  "ldq $29,%0"
  [(set_attr "type" "ild")])

(define_insn_and_split "*exception_receiver_1"
  [(unspec_volatile [(const_int 0)] UNSPECV_EHR)]
  "TARGET_ABI_OSF"
{
  if (TARGET_EXPLICIT_RELOCS)
    return "ldah $29,0($26)\t\t!gpdisp!%*\;lda $29,0($29)\t\t!gpdisp!%*";
  else
    return "ldgp $29,0($26)";
}
  "&& TARGET_EXPLICIT_RELOCS && reload_completed"
  [(set (match_dup 0)
	(unspec_volatile:DI [(match_dup 1) (match_dup 2)] UNSPECV_LDGP1))
   (set (match_dup 0)
	(unspec:DI [(match_dup 0) (match_dup 2)] UNSPEC_LDGP2))]
{
  operands[0] = pic_offset_table_rtx;
  operands[1] = gen_rtx_REG (Pmode, 26);
  operands[2] = GEN_INT (alpha_next_sequence_number++);
}
  [(set_attr "length" "8")
   (set_attr "type" "multi")])

(define_expand "nonlocal_goto_receiver"
  [(unspec_volatile [(const_int 0)] UNSPECV_BLOCKAGE)
   (set (reg:DI 27) (mem:DI (reg:DI 29)))
   (unspec_volatile [(const_int 0)] UNSPECV_BLOCKAGE)
   (use (reg:DI 27))]
  "TARGET_ABI_OPEN_VMS"
  "")

(define_insn "arg_home"
  [(unspec [(const_int 0)] UNSPEC_ARG_HOME)
   (use (reg:DI 1))
   (use (reg:DI 25))
   (use (reg:DI 16))
   (use (reg:DI 17))
   (use (reg:DI 18))
   (use (reg:DI 19))
   (use (reg:DI 20))
   (use (reg:DI 21))
   (use (reg:DI 48))
   (use (reg:DI 49))
   (use (reg:DI 50))
   (use (reg:DI 51))
   (use (reg:DI 52))
   (use (reg:DI 53))
   (clobber (mem:BLK (const_int 0)))
   (clobber (reg:DI 24))
   (clobber (reg:DI 25))
   (clobber (reg:DI 0))]
  "TARGET_ABI_OPEN_VMS"
  "lda $0,OTS$HOME_ARGS\;ldq $0,8($0)\;jsr $0,OTS$HOME_ARGS"
  [(set_attr "length" "16")
   (set_attr "type" "multi")])

;; Load the CIW into r2 for calling __T3E_MISMATCH

(define_expand "umk_mismatch_args"
  [(set:DI (match_dup 1) (mem:DI (plus:DI (reg:DI 15) (const_int -16))))
   (set:DI (match_dup 2) (mem:DI (plus:DI (match_dup 1) (const_int -32))))
   (set:DI (reg:DI 1) (match_operand:DI 0 "const_int_operand" ""))
   (set:DI (match_dup 3) (plus:DI (mult:DI (reg:DI 25)
					   (const_int 8))
				  (match_dup 2)))
   (set:DI (reg:DI 2) (mem:DI (match_dup 3)))]
  "TARGET_ABI_UNICOSMK"
{
  operands[1] = gen_reg_rtx (DImode);
  operands[2] = gen_reg_rtx (DImode);
  operands[3] = gen_reg_rtx (DImode);
})

(define_insn "arg_home_umk"
  [(unspec [(const_int 0)] UNSPEC_ARG_HOME)
   (use (reg:DI 1))
   (use (reg:DI 2))
   (use (reg:DI 16))
   (use (reg:DI 17))
   (use (reg:DI 18))
   (use (reg:DI 19))
   (use (reg:DI 20))
   (use (reg:DI 21))
   (use (reg:DI 48))
   (use (reg:DI 49))
   (use (reg:DI 50))
   (use (reg:DI 51))
   (use (reg:DI 52))
   (use (reg:DI 53))
   (clobber (mem:BLK (const_int 0)))
   (parallel [
   (clobber (reg:DI 22))
   (clobber (reg:DI 23))
   (clobber (reg:DI 24))
   (clobber (reg:DI 0))
   (clobber (reg:DI 1))
   (clobber (reg:DI 2))
   (clobber (reg:DI 3))
   (clobber (reg:DI 4))
   (clobber (reg:DI 5))
   (clobber (reg:DI 6))
   (clobber (reg:DI 7))
   (clobber (reg:DI 8))])]
  "TARGET_ABI_UNICOSMK"
  "laum $4,__T3E_MISMATCH($31)\;sll $4,32,$4\;lalm $4,__T3E_MISMATCH($4)\;lal $4,__T3E_MISMATCH($4)\;jsr $3,($4)"
  [(set_attr "length" "16")
   (set_attr "type" "multi")])

;; Prefetch data.  
;;
;; On EV4, these instructions are nops -- no load occurs.
;;
;; On EV5, these instructions act as a normal load, and thus can trap
;; if the address is invalid.  The OS may (or may not) handle this in
;; the entMM fault handler and suppress the fault.  If so, then this
;; has the effect of a read prefetch instruction.
;;
;; On EV6, these become official prefetch instructions.

(define_insn "prefetch"
  [(prefetch (match_operand:DI 0 "address_operand" "p")
	     (match_operand:DI 1 "const_int_operand" "n")
	     (match_operand:DI 2 "const_int_operand" "n"))]
  "TARGET_FIXUP_EV5_PREFETCH || alpha_cpu == PROCESSOR_EV6"
{
  /* Interpret "no temporal locality" as this data should be evicted once
     it is used.  The "evict next" alternatives load the data into the cache
     and leave the LRU eviction counter pointing to that block.  */
  static const char * const alt[2][2] = {
    { 
      "ldq $31,%a0",		/* read, evict next */
      "ldl $31,%a0",		/* read, evict last */
    },
    {
      "ldt $f31,%a0",		/* write, evict next */
      "lds $f31,%a0",		/* write, evict last */
    }
  };

  bool write = INTVAL (operands[1]) != 0;
  bool lru = INTVAL (operands[2]) != 0;

  return alt[write][lru];
}
  [(set_attr "type" "ild")])

;; Close the trap shadow of preceding instructions.  This is generated
;; by alpha_reorg.

(define_insn "trapb"
  [(unspec_volatile [(const_int 0)] UNSPECV_TRAPB)]
  ""
  "trapb"
  [(set_attr "type" "misc")])

;; No-op instructions used by machine-dependent reorg to preserve
;; alignment for instruction issue.
;; The Unicos/Mk assembler does not support these opcodes.

(define_insn "nop"
  [(const_int 0)]
  ""
  "bis $31,$31,$31"
  [(set_attr "type" "ilog")])

(define_insn "fnop"
  [(const_int 1)]
  "TARGET_FP"
  "cpys $f31,$f31,$f31"
  [(set_attr "type" "fcpys")])

(define_insn "unop"
  [(const_int 2)]
  ""
  "ldq_u $31,0($30)")

;; On Unicos/Mk we use a macro for aligning code.

(define_insn "realign"
  [(unspec_volatile [(match_operand 0 "immediate_operand" "i")]
		    UNSPECV_REALIGN)]
  ""
{
  if (TARGET_ABI_UNICOSMK)
    return "gcc@code@align %0";
  else
    return ".align %0 #realign";
})

;; Instructions to be emitted from __builtins.

(define_insn "builtin_cmpbge"
  [(set (match_operand:DI 0 "register_operand" "=r")
	(unspec:DI [(match_operand:DI 1 "reg_or_0_operand" "rJ")
		    (match_operand:DI 2 "reg_or_8bit_operand" "rI")]
		   UNSPEC_CMPBGE))]
  ""
  "cmpbge %r1,%2,%0"
  ;; The EV6 data sheets list this as ILOG.  OTOH, EV6 doesn't 
  ;; actually differentiate between ILOG and ICMP in the schedule.
  [(set_attr "type" "icmp")])

(define_expand "builtin_extbl"
  [(match_operand:DI 0 "register_operand" "")
   (match_operand:DI 1 "reg_or_0_operand" "")
   (match_operand:DI 2 "reg_or_8bit_operand" "")]
  ""
{
  rtx (*gen) (rtx, rtx, rtx, rtx);
  if (WORDS_BIG_ENDIAN)
    gen = gen_extxl_be;
  else
    gen = gen_extxl_le;
  emit_insn ((*gen) (operands[0], operands[1], GEN_INT (8), operands[2]));
  DONE;
})

(define_expand "builtin_extwl"
  [(match_operand:DI 0 "register_operand" "")
   (match_operand:DI 1 "reg_or_0_operand" "")
   (match_operand:DI 2 "reg_or_8bit_operand" "")]
  ""
{
  rtx (*gen) (rtx, rtx, rtx, rtx);
  if (WORDS_BIG_ENDIAN)
    gen = gen_extxl_be;
  else
    gen = gen_extxl_le;
  emit_insn ((*gen) (operands[0], operands[1], GEN_INT (16), operands[2]));
  DONE;
})

(define_expand "builtin_extll"
  [(match_operand:DI 0 "register_operand" "")
   (match_operand:DI 1 "reg_or_0_operand" "")
   (match_operand:DI 2 "reg_or_8bit_operand" "")]
  ""
{
  rtx (*gen) (rtx, rtx, rtx, rtx);
  if (WORDS_BIG_ENDIAN)
    gen = gen_extxl_be;
  else
    gen = gen_extxl_le;
  emit_insn ((*gen) (operands[0], operands[1], GEN_INT (32), operands[2]));
  DONE;
})

(define_expand "builtin_extql"
  [(match_operand:DI 0 "register_operand" "")
   (match_operand:DI 1 "reg_or_0_operand" "")
   (match_operand:DI 2 "reg_or_8bit_operand" "")]
  ""
{
  rtx (*gen) (rtx, rtx, rtx, rtx);
  if (WORDS_BIG_ENDIAN)
    gen = gen_extxl_be;
  else
    gen = gen_extxl_le;
  emit_insn ((*gen) (operands[0], operands[1], GEN_INT (64), operands[2]));
  DONE;
})

(define_expand "builtin_extwh"
  [(match_operand:DI 0 "register_operand" "")
   (match_operand:DI 1 "reg_or_0_operand" "")
   (match_operand:DI 2 "reg_or_8bit_operand" "")]
  ""
{
  rtx (*gen) (rtx, rtx, rtx);
  if (WORDS_BIG_ENDIAN)
    gen = gen_extwh_be;
  else
    gen = gen_extwh_le;
  emit_insn ((*gen) (operands[0], operands[1], operands[2]));
  DONE;
})

(define_expand "builtin_extlh"
  [(match_operand:DI 0 "register_operand" "")
   (match_operand:DI 1 "reg_or_0_operand" "")
   (match_operand:DI 2 "reg_or_8bit_operand" "")]
  ""
{
  rtx (*gen) (rtx, rtx, rtx);
  if (WORDS_BIG_ENDIAN)
    gen = gen_extlh_be;
  else
    gen = gen_extlh_le;
  emit_insn ((*gen) (operands[0], operands[1], operands[2]));
  DONE;
})

(define_expand "builtin_extqh"
  [(match_operand:DI 0 "register_operand" "")
   (match_operand:DI 1 "reg_or_0_operand" "")
   (match_operand:DI 2 "reg_or_8bit_operand" "")]
  ""
{
  rtx (*gen) (rtx, rtx, rtx);
  if (WORDS_BIG_ENDIAN)
    gen = gen_extqh_be;
  else
    gen = gen_extqh_le;
  emit_insn ((*gen) (operands[0], operands[1], operands[2]));
  DONE;
})

(define_expand "builtin_insbl"
  [(match_operand:DI 0 "register_operand" "")
   (match_operand:DI 1 "register_operand" "")
   (match_operand:DI 2 "reg_or_8bit_operand" "")]
  ""
{
  rtx (*gen) (rtx, rtx, rtx);
  if (WORDS_BIG_ENDIAN)
    gen = gen_insbl_be;
  else
    gen = gen_insbl_le;
  operands[1] = gen_lowpart (QImode, operands[1]);
  emit_insn ((*gen) (operands[0], operands[1], operands[2]));
  DONE;
})

(define_expand "builtin_inswl"
  [(match_operand:DI 0 "register_operand" "")
   (match_operand:DI 1 "register_operand" "")
   (match_operand:DI 2 "reg_or_8bit_operand" "")]
  ""
{
  rtx (*gen) (rtx, rtx, rtx);
  if (WORDS_BIG_ENDIAN)
    gen = gen_inswl_be;
  else
    gen = gen_inswl_le;
  operands[1] = gen_lowpart (HImode, operands[1]);
  emit_insn ((*gen) (operands[0], operands[1], operands[2]));
  DONE;
})

(define_expand "builtin_insll"
  [(match_operand:DI 0 "register_operand" "")
   (match_operand:DI 1 "register_operand" "")
   (match_operand:DI 2 "reg_or_8bit_operand" "")]
  ""
{
  rtx (*gen) (rtx, rtx, rtx);
  if (WORDS_BIG_ENDIAN)
    gen = gen_insll_be;
  else
    gen = gen_insll_le;
  operands[1] = gen_lowpart (SImode, operands[1]);
  emit_insn ((*gen) (operands[0], operands[1], operands[2]));
  emit_insn ((*gen) (operands[0], operands[1], operands[2]));
  DONE;
})

(define_expand "builtin_insql"
  [(match_operand:DI 0 "register_operand" "")
   (match_operand:DI 1 "reg_or_0_operand" "")
   (match_operand:DI 2 "reg_or_8bit_operand" "")]
  ""
{
  rtx (*gen) (rtx, rtx, rtx);
  if (WORDS_BIG_ENDIAN)
    gen = gen_insql_be;
  else
    gen = gen_insql_le;
  emit_insn ((*gen) (operands[0], operands[1], operands[2]));
  DONE;
})

(define_expand "builtin_inswh"
  [(match_operand:DI 0 "register_operand" "")
   (match_operand:DI 1 "register_operand" "")
   (match_operand:DI 2 "reg_or_8bit_operand" "")]
  ""
{
  emit_insn (gen_insxh (operands[0], operands[1], GEN_INT (16), operands[2]));
  DONE;
})

(define_expand "builtin_inslh"
  [(match_operand:DI 0 "register_operand" "")
   (match_operand:DI 1 "register_operand" "")
   (match_operand:DI 2 "reg_or_8bit_operand" "")]
  ""
{
  emit_insn (gen_insxh (operands[0], operands[1], GEN_INT (32), operands[2]));
  DONE;
})

(define_expand "builtin_insqh"
  [(match_operand:DI 0 "register_operand" "")
   (match_operand:DI 1 "register_operand" "")
   (match_operand:DI 2 "reg_or_8bit_operand" "")]
  ""
{
  emit_insn (gen_insxh (operands[0], operands[1], GEN_INT (64), operands[2]));
  DONE;
})

(define_expand "builtin_mskbl"
  [(match_operand:DI 0 "register_operand" "")
   (match_operand:DI 1 "reg_or_0_operand" "")
   (match_operand:DI 2 "reg_or_8bit_operand" "")]
  ""
{
  rtx (*gen) (rtx, rtx, rtx, rtx);
  rtx mask;
  if (WORDS_BIG_ENDIAN)
    gen = gen_mskxl_be;
  else
    gen = gen_mskxl_le;
  mask = GEN_INT (0xff);
  emit_insn ((*gen) (operands[0], operands[1], mask, operands[2]));
  DONE;
})

(define_expand "builtin_mskwl"
  [(match_operand:DI 0 "register_operand" "")
   (match_operand:DI 1 "reg_or_0_operand" "")
   (match_operand:DI 2 "reg_or_8bit_operand" "")]
  ""
{
  rtx (*gen) (rtx, rtx, rtx, rtx);
  rtx mask;
  if (WORDS_BIG_ENDIAN)
    gen = gen_mskxl_be;
  else
    gen = gen_mskxl_le;
  mask = GEN_INT (0xffff);
  emit_insn ((*gen) (operands[0], operands[1], mask, operands[2]));
  DONE;
})

(define_expand "builtin_mskll"
  [(match_operand:DI 0 "register_operand" "")
   (match_operand:DI 1 "reg_or_0_operand" "")
   (match_operand:DI 2 "reg_or_8bit_operand" "")]
  ""
{
  rtx (*gen) (rtx, rtx, rtx, rtx);
  rtx mask;
  if (WORDS_BIG_ENDIAN)
    gen = gen_mskxl_be;
  else
    gen = gen_mskxl_le;
  mask = immed_double_const (0xffffffff, 0, DImode);
  emit_insn ((*gen) (operands[0], operands[1], mask, operands[2]));
  DONE;
})

(define_expand "builtin_mskql"
  [(match_operand:DI 0 "register_operand" "")
   (match_operand:DI 1 "reg_or_0_operand" "")
   (match_operand:DI 2 "reg_or_8bit_operand" "")]
  ""
{
  rtx (*gen) (rtx, rtx, rtx, rtx);
  rtx mask;
  if (WORDS_BIG_ENDIAN)
    gen = gen_mskxl_be;
  else
    gen = gen_mskxl_le;
  mask = constm1_rtx;
  emit_insn ((*gen) (operands[0], operands[1], mask, operands[2]));
  DONE;
})

(define_expand "builtin_mskwh"
  [(match_operand:DI 0 "register_operand" "")
   (match_operand:DI 1 "register_operand" "")
   (match_operand:DI 2 "reg_or_8bit_operand" "")]
  ""
{
  emit_insn (gen_mskxh (operands[0], operands[1], GEN_INT (16), operands[2]));
  DONE;
})

(define_expand "builtin_msklh"
  [(match_operand:DI 0 "register_operand" "")
   (match_operand:DI 1 "register_operand" "")
   (match_operand:DI 2 "reg_or_8bit_operand" "")]
  ""
{
  emit_insn (gen_mskxh (operands[0], operands[1], GEN_INT (32), operands[2]));
  DONE;
})

(define_expand "builtin_mskqh"
  [(match_operand:DI 0 "register_operand" "")
   (match_operand:DI 1 "register_operand" "")
   (match_operand:DI 2 "reg_or_8bit_operand" "")]
  ""
{
  emit_insn (gen_mskxh (operands[0], operands[1], GEN_INT (64), operands[2]));
  DONE;
})

(define_expand "builtin_zap"
  [(set (match_operand:DI 0 "register_operand" "")
	(and:DI (unspec:DI
		  [(match_operand:DI 2 "reg_or_cint_operand" "")]
		  UNSPEC_ZAP)
		(match_operand:DI 1 "reg_or_cint_operand" "")))]
  ""
{
  if (GET_CODE (operands[2]) == CONST_INT)
    {
      rtx mask = alpha_expand_zap_mask (INTVAL (operands[2]));

      if (mask == const0_rtx)
	{
	  emit_move_insn (operands[0], const0_rtx);
	  DONE;
	}
      if (mask == constm1_rtx)
	{
	  emit_move_insn (operands[0], operands[1]);
	  DONE;
	}

      operands[1] = force_reg (DImode, operands[1]);
      emit_insn (gen_anddi3 (operands[0], operands[1], mask));
      DONE;
    }

  operands[1] = force_reg (DImode, operands[1]);
  operands[2] = gen_lowpart (QImode, operands[2]);
})

(define_insn "*builtin_zap_1"
  [(set (match_operand:DI 0 "register_operand" "=r,r,r,r")
	(and:DI (unspec:DI
		  [(match_operand:QI 2 "reg_or_cint_operand" "n,n,r,r")]
		  UNSPEC_ZAP)
		(match_operand:DI 1 "reg_or_cint_operand" "n,r,J,r")))]
  ""
  "@
   #
   #
   bis $31,$31,%0
   zap %r1,%2,%0"
  [(set_attr "type" "shift,shift,ilog,shift")])

(define_split
  [(set (match_operand:DI 0 "register_operand" "")
	(and:DI (unspec:DI
		  [(match_operand:QI 2 "const_int_operand" "")]
		  UNSPEC_ZAP)
		(match_operand:DI 1 "const_int_operand" "")))]
  ""
  [(const_int 0)]
{
  rtx mask = alpha_expand_zap_mask (INTVAL (operands[2]));
  if (HOST_BITS_PER_WIDE_INT >= 64 || GET_CODE (mask) == CONST_INT)
    operands[1] = gen_int_mode (INTVAL (operands[1]) & INTVAL (mask), DImode);
  else
    {
      HOST_WIDE_INT c_lo = INTVAL (operands[1]);
      HOST_WIDE_INT c_hi = (c_lo < 0 ? -1 : 0);
      operands[1] = immed_double_const (c_lo & CONST_DOUBLE_LOW (mask),
					c_hi & CONST_DOUBLE_HIGH (mask),
					DImode);
    }
  emit_move_insn (operands[0], operands[1]);
  DONE;
})

(define_split
  [(set (match_operand:DI 0 "register_operand" "")
	(and:DI (unspec:DI
		  [(match_operand:QI 2 "const_int_operand" "")]
		  UNSPEC_ZAP)
		(match_operand:DI 1 "register_operand" "")))]
  ""
  [(set (match_dup 0)
	(and:DI (match_dup 1) (match_dup 2)))]
{
  operands[2] = alpha_expand_zap_mask (INTVAL (operands[2]));
  if (operands[2] == const0_rtx)
    {
      emit_move_insn (operands[0], const0_rtx);
      DONE;
    }
  if (operands[2] == constm1_rtx)
    {
      emit_move_insn (operands[0], operands[1]);
      DONE;
    }
})

(define_expand "builtin_zapnot"
  [(set (match_operand:DI 0 "register_operand" "")
	(and:DI (unspec:DI
		  [(not:QI (match_operand:DI 2 "reg_or_cint_operand" ""))]
		  UNSPEC_ZAP)
		(match_operand:DI 1 "reg_or_cint_operand" "")))]
  ""
{
  if (GET_CODE (operands[2]) == CONST_INT)
    {
      rtx mask = alpha_expand_zap_mask (~ INTVAL (operands[2]));

      if (mask == const0_rtx)
	{
	  emit_move_insn (operands[0], const0_rtx);
	  DONE;
	}
      if (mask == constm1_rtx)
	{
	  emit_move_insn (operands[0], operands[1]);
	  DONE;
	}

      operands[1] = force_reg (DImode, operands[1]);
      emit_insn (gen_anddi3 (operands[0], operands[1], mask));
      DONE;
    }

  operands[1] = force_reg (DImode, operands[1]);
  operands[2] = gen_lowpart (QImode, operands[2]);
})

(define_insn "*builtin_zapnot_1"
  [(set (match_operand:DI 0 "register_operand" "=r")
	(and:DI (unspec:DI
                  [(not:QI (match_operand:QI 2 "register_operand" "r"))]
                  UNSPEC_ZAP)
		(match_operand:DI 1 "reg_or_0_operand" "rJ")))]
  ""
  "zapnot %r1,%2,%0"
  [(set_attr "type" "shift")])

(define_insn "builtin_amask"
  [(set (match_operand:DI 0 "register_operand" "=r")
	(unspec:DI [(match_operand:DI 1 "reg_or_8bit_operand" "rI")]
		   UNSPEC_AMASK))]
  ""
  "amask %1,%0"
  [(set_attr "type" "ilog")])

(define_insn "builtin_implver"
  [(set (match_operand:DI 0 "register_operand" "=r")
  	(unspec:DI [(const_int 0)] UNSPEC_IMPLVER))]
  ""
  "implver %0"
  [(set_attr "type" "ilog")])

(define_insn "builtin_rpcc"
  [(set (match_operand:DI 0 "register_operand" "=r")
  	(unspec_volatile:DI [(const_int 0)] UNSPECV_RPCC))]
  ""
  "rpcc %0"
  [(set_attr "type" "ilog")])

(define_expand "builtin_minub8"
  [(match_operand:DI 0 "register_operand" "")
   (match_operand:DI 1 "reg_or_0_operand" "")
   (match_operand:DI 2 "reg_or_0_operand" "")]
  "TARGET_MAX"
{
  alpha_expand_builtin_vector_binop (gen_uminv8qi3, V8QImode, operands[0],
				     operands[1], operands[2]);
  DONE;
})

(define_expand "builtin_minsb8"
  [(match_operand:DI 0 "register_operand" "")
   (match_operand:DI 1 "reg_or_0_operand" "")
   (match_operand:DI 2 "reg_or_0_operand" "")]
  "TARGET_MAX"
{
  alpha_expand_builtin_vector_binop (gen_sminv8qi3, V8QImode, operands[0],
				     operands[1], operands[2]);
  DONE;
})

(define_expand "builtin_minuw4"
  [(match_operand:DI 0 "register_operand" "")
   (match_operand:DI 1 "reg_or_0_operand" "")
   (match_operand:DI 2 "reg_or_0_operand" "")]
  "TARGET_MAX"
{
  alpha_expand_builtin_vector_binop (gen_uminv4hi3, V4HImode, operands[0],
				     operands[1], operands[2]);
  DONE;
})

(define_expand "builtin_minsw4"
  [(match_operand:DI 0 "register_operand" "")
   (match_operand:DI 1 "reg_or_0_operand" "")
   (match_operand:DI 2 "reg_or_0_operand" "")]
  "TARGET_MAX"
{
  alpha_expand_builtin_vector_binop (gen_sminv4hi3, V4HImode, operands[0],
				     operands[1], operands[2]);
  DONE;
})

(define_expand "builtin_maxub8"
  [(match_operand:DI 0 "register_operand" "")
   (match_operand:DI 1 "reg_or_0_operand" "")
   (match_operand:DI 2 "reg_or_0_operand" "")]
  "TARGET_MAX"
{
  alpha_expand_builtin_vector_binop (gen_umaxv8qi3, V8QImode, operands[0],
				     operands[1], operands[2]);
  DONE;
})

(define_expand "builtin_maxsb8"
  [(match_operand:DI 0 "register_operand" "")
   (match_operand:DI 1 "reg_or_0_operand" "")
   (match_operand:DI 2 "reg_or_0_operand" "")]
  "TARGET_MAX"
{
  alpha_expand_builtin_vector_binop (gen_smaxv8qi3, V8QImode, operands[0],
				     operands[1], operands[2]);
  DONE;
})

(define_expand "builtin_maxuw4"
  [(match_operand:DI 0 "register_operand" "")
   (match_operand:DI 1 "reg_or_0_operand" "")
   (match_operand:DI 2 "reg_or_0_operand" "")]
  "TARGET_MAX"
{
  alpha_expand_builtin_vector_binop (gen_umaxv4hi3, V4HImode, operands[0],
				     operands[1], operands[2]);
  DONE;
})

(define_expand "builtin_maxsw4"
  [(match_operand:DI 0 "register_operand" "")
   (match_operand:DI 1 "reg_or_0_operand" "")
   (match_operand:DI 2 "reg_or_0_operand" "")]
  "TARGET_MAX"
{
  alpha_expand_builtin_vector_binop (gen_smaxv4hi3, V4HImode, operands[0],
				     operands[1], operands[2]);
  DONE;
})

(define_insn "builtin_perr"
  [(set (match_operand:DI 0 "register_operand" "=r")
	(unspec:DI [(match_operand:DI 1 "reg_or_0_operand" "%rJ")
		    (match_operand:DI 2 "reg_or_8bit_operand" "rJ")]
		   UNSPEC_PERR))]
  "TARGET_MAX"
  "perr %r1,%r2,%0"
  [(set_attr "type" "mvi")])

(define_expand "builtin_pklb"
  [(set (match_operand:DI 0 "register_operand" "")
	(vec_concat:V8QI
	  (vec_concat:V4QI
	    (truncate:V2QI (match_operand:DI 1 "register_operand" ""))
	    (match_dup 2))
	  (match_dup 3)))]
  "TARGET_MAX"
{
  operands[0] = gen_lowpart (V8QImode, operands[0]);
  operands[1] = gen_lowpart (V2SImode, operands[1]);
  operands[2] = CONST0_RTX (V2QImode);
  operands[3] = CONST0_RTX (V4QImode);
})

(define_insn "*pklb"
  [(set (match_operand:V8QI 0 "register_operand" "=r")
	(vec_concat:V8QI
	  (vec_concat:V4QI
	    (truncate:V2QI (match_operand:V2SI 1 "register_operand" "r"))
	    (match_operand:V2QI 2 "const0_operand" ""))
	  (match_operand:V4QI 3 "const0_operand" "")))]
  "TARGET_MAX"
  "pklb %r1,%0"
  [(set_attr "type" "mvi")])

(define_expand "builtin_pkwb"
  [(set (match_operand:DI 0 "register_operand" "")
	(vec_concat:V8QI
	  (truncate:V4QI (match_operand:DI 1 "register_operand" ""))
	  (match_dup 2)))]
  "TARGET_MAX"
{
  operands[0] = gen_lowpart (V8QImode, operands[0]);
  operands[1] = gen_lowpart (V4HImode, operands[1]);
  operands[2] = CONST0_RTX (V4QImode);
})

(define_insn "*pkwb"
  [(set (match_operand:V8QI 0 "register_operand" "=r")
	(vec_concat:V8QI
	  (truncate:V4QI (match_operand:V4HI 1 "register_operand" "r"))
	  (match_operand:V4QI 2 "const0_operand" "")))]
  "TARGET_MAX"
  "pkwb %r1,%0"
  [(set_attr "type" "mvi")])

(define_expand "builtin_unpkbl"
  [(set (match_operand:DI 0 "register_operand" "")
	(zero_extend:V2SI
	  (vec_select:V2QI (match_operand:DI 1 "register_operand" "")
			   (parallel [(const_int 0) (const_int 1)]))))]
  "TARGET_MAX"
{
  operands[0] = gen_lowpart (V2SImode, operands[0]);
  operands[1] = gen_lowpart (V8QImode, operands[1]);
})

(define_insn "*unpkbl"
  [(set (match_operand:V2SI 0 "register_operand" "=r")
	(zero_extend:V2SI
	  (vec_select:V2QI (match_operand:V8QI 1 "reg_or_0_operand" "rW")
			   (parallel [(const_int 0) (const_int 1)]))))]
  "TARGET_MAX"
  "unpkbl %r1,%0"
  [(set_attr "type" "mvi")])

(define_expand "builtin_unpkbw"
  [(set (match_operand:DI 0 "register_operand" "")
	(zero_extend:V4HI
	  (vec_select:V4QI (match_operand:DI 1 "register_operand" "")
			   (parallel [(const_int 0)
				      (const_int 1)
				      (const_int 2)
				      (const_int 3)]))))]
  "TARGET_MAX"
{
  operands[0] = gen_lowpart (V4HImode, operands[0]);
  operands[1] = gen_lowpart (V8QImode, operands[1]);
})

(define_insn "*unpkbw"
  [(set (match_operand:V4HI 0 "register_operand" "=r")
	(zero_extend:V4HI
	  (vec_select:V4QI (match_operand:V8QI 1 "reg_or_0_operand" "rW")
			   (parallel [(const_int 0)
				      (const_int 1)
				      (const_int 2)
				      (const_int 3)]))))]
  "TARGET_MAX"
  "unpkbw %r1,%0"
  [(set_attr "type" "mvi")])

(include "sync.md")

;; The call patterns are at the end of the file because their
;; wildcard operand0 interferes with nice recognition.

(define_insn "*call_value_osf_1_er"
  [(set (match_operand 0 "" "")
	(call (mem:DI (match_operand:DI 1 "call_operand" "c,R,s"))
	      (match_operand 2 "" "")))
   (use (reg:DI 29))
   (clobber (reg:DI 26))]
  "TARGET_EXPLICIT_RELOCS && TARGET_ABI_OSF"
  "@
   jsr $26,(%1),0\;ldah $29,0($26)\t\t!gpdisp!%*\;lda $29,0($29)\t\t!gpdisp!%*
   bsr $26,%1\t\t!samegp
   ldq $27,%1($29)\t\t!literal!%#\;jsr $26,($27),0\t\t!lituse_jsr!%#\;ldah $29,0($26)\t\t!gpdisp!%*\;lda $29,0($29)\t\t!gpdisp!%*"
  [(set_attr "type" "jsr")
   (set_attr "length" "12,*,16")])

;; We must use peep2 instead of a split because we need accurate life
;; information for $gp.  Consider the case of { bar(); while (1); }.
(define_peephole2
  [(parallel [(set (match_operand 0 "" "")
		   (call (mem:DI (match_operand:DI 1 "call_operand" ""))
		         (match_operand 2 "" "")))
	      (use (reg:DI 29))
	      (clobber (reg:DI 26))])]
  "TARGET_EXPLICIT_RELOCS && TARGET_ABI_OSF && reload_completed
   && ! samegp_function_operand (operands[1], Pmode)
   && (peep2_regno_dead_p (1, 29)
       || find_reg_note (insn, REG_NORETURN, NULL_RTX))"
  [(parallel [(set (match_dup 0)
		   (call (mem:DI (match_dup 3))
			 (match_dup 2)))
	      (set (reg:DI 26) (plus:DI (pc) (const_int 4)))
	      (unspec_volatile [(reg:DI 29)] UNSPECV_BLOCKAGE)
	      (use (match_dup 1))
	      (use (match_dup 4))])]
{
  if (CONSTANT_P (operands[1]))
    {
      operands[3] = gen_rtx_REG (Pmode, 27);
      operands[4] = GEN_INT (alpha_next_sequence_number++);
      emit_insn (gen_movdi_er_high_g (operands[3], pic_offset_table_rtx,
				      operands[1], operands[4]));
    }
  else
    {
      operands[3] = operands[1];
      operands[1] = const0_rtx;
      operands[4] = const0_rtx;
    }
})

(define_peephole2
  [(parallel [(set (match_operand 0 "" "")
		   (call (mem:DI (match_operand:DI 1 "call_operand" ""))
		         (match_operand 2 "" "")))
	      (use (reg:DI 29))
	      (clobber (reg:DI 26))])]
  "TARGET_EXPLICIT_RELOCS && TARGET_ABI_OSF && reload_completed
   && ! samegp_function_operand (operands[1], Pmode)
   && ! (peep2_regno_dead_p (1, 29)
         || find_reg_note (insn, REG_NORETURN, NULL_RTX))"
  [(parallel [(set (match_dup 0)
		   (call (mem:DI (match_dup 3))
			 (match_dup 2)))
	      (set (reg:DI 26) (plus:DI (pc) (const_int 4)))
	      (unspec_volatile [(reg:DI 29)] UNSPECV_BLOCKAGE)
	      (use (match_dup 1))
	      (use (match_dup 5))])
   (set (reg:DI 29)
	(unspec_volatile:DI [(reg:DI 26) (match_dup 4)] UNSPECV_LDGP1))
   (set (reg:DI 29)
	(unspec:DI [(reg:DI 29) (match_dup 4)] UNSPEC_LDGP2))]
{
  if (CONSTANT_P (operands[1]))
    {
      operands[3] = gen_rtx_REG (Pmode, 27);
      operands[5] = GEN_INT (alpha_next_sequence_number++);
      emit_insn (gen_movdi_er_high_g (operands[3], pic_offset_table_rtx,
				      operands[1], operands[5]));
    }
  else
    {
      operands[3] = operands[1];
      operands[1] = const0_rtx;
      operands[5] = const0_rtx;
    }
  operands[4] = GEN_INT (alpha_next_sequence_number++);
})

;; We add a blockage unspec_volatile to prevent insns from moving down
;; from above the call to in between the call and the ldah gpdisp.
(define_insn "*call_value_osf_2_er"
  [(set (match_operand 0 "" "")
	(call (mem:DI (match_operand:DI 1 "register_operand" "c"))
	      (match_operand 2 "" "")))
   (set (reg:DI 26)
	(plus:DI (pc) (const_int 4)))
   (unspec_volatile [(reg:DI 29)] UNSPECV_BLOCKAGE)
   (use (match_operand 3 "" ""))
   (use (match_operand 4 "" ""))]
  "TARGET_EXPLICIT_RELOCS && TARGET_ABI_OSF"
  "jsr $26,(%1),%3%J4"
  [(set_attr "type" "jsr")
   (set_attr "cannot_copy" "true")])

(define_insn "*call_value_osf_1_noreturn"
  [(set (match_operand 0 "" "")
	(call (mem:DI (match_operand:DI 1 "call_operand" "c,R,s"))
	      (match_operand 2 "" "")))
   (use (reg:DI 29))
   (clobber (reg:DI 26))]
  "! TARGET_EXPLICIT_RELOCS && TARGET_ABI_OSF
   && find_reg_note (insn, REG_NORETURN, NULL_RTX)"
  "@
   jsr $26,($27),0%+
   bsr $26,$%1..ng%+
   jsr $26,%1%+"
  [(set_attr "type" "jsr")
   (set_attr "length" "*,*,8")])

(define_insn_and_split "call_value_osf_tlsgd"
  [(set (match_operand 0 "" "")
	(call (mem:DI (match_operand:DI 1 "symbolic_operand" ""))
	      (const_int 0)))
   (unspec [(match_operand:DI 2 "const_int_operand" "")] UNSPEC_TLSGD_CALL)
   (use (reg:DI 29))
   (clobber (reg:DI 26))]
  "HAVE_AS_TLS"
  "#"
  "&& reload_completed"
  [(set (match_dup 3)
	(unspec:DI [(match_dup 5)
		    (match_dup 1)
		    (match_dup 2)] UNSPEC_LITERAL))
   (parallel [(set (match_dup 0)
		   (call (mem:DI (match_dup 3))
			 (const_int 0)))
	      (set (reg:DI 26) (plus:DI (pc) (const_int 4)))
	      (unspec_volatile [(match_dup 5)] UNSPECV_BLOCKAGE)
	      (use (match_dup 1))
	      (use (unspec [(match_dup 2)] UNSPEC_TLSGD_CALL))])
   (set (match_dup 5)
	(unspec_volatile:DI [(reg:DI 26) (match_dup 4)] UNSPECV_LDGP1))
   (set (match_dup 5)
	(unspec:DI [(match_dup 5) (match_dup 4)] UNSPEC_LDGP2))]
{
  operands[3] = gen_rtx_REG (Pmode, 27);
  operands[4] = GEN_INT (alpha_next_sequence_number++);
  operands[5] = pic_offset_table_rtx;
}
  [(set_attr "type" "multi")])

(define_insn_and_split "call_value_osf_tlsldm"
  [(set (match_operand 0 "" "")
	(call (mem:DI (match_operand:DI 1 "symbolic_operand" ""))
	      (const_int 0)))
   (unspec [(match_operand:DI 2 "const_int_operand" "")] UNSPEC_TLSLDM_CALL)
   (use (reg:DI 29))
   (clobber (reg:DI 26))]
  "HAVE_AS_TLS"
  "#"
  "&& reload_completed"
  [(set (match_dup 3)
	(unspec:DI [(match_dup 5)
		    (match_dup 1)
		    (match_dup 2)] UNSPEC_LITERAL))
   (parallel [(set (match_dup 0)
		   (call (mem:DI (match_dup 3))
			 (const_int 0)))
	      (set (reg:DI 26) (plus:DI (pc) (const_int 4)))
	      (unspec_volatile [(match_dup 5)] UNSPECV_BLOCKAGE)
	      (use (match_dup 1))
	      (use (unspec [(match_dup 2)] UNSPEC_TLSLDM_CALL))])
   (set (reg:DI 29)
	(unspec_volatile:DI [(reg:DI 26) (match_dup 4)] UNSPECV_LDGP1))
   (set (reg:DI 29)
	(unspec:DI [(reg:DI 29) (match_dup 4)] UNSPEC_LDGP2))]
{
  operands[3] = gen_rtx_REG (Pmode, 27);
  operands[4] = GEN_INT (alpha_next_sequence_number++);
  operands[5] = pic_offset_table_rtx;
}
  [(set_attr "type" "multi")])

(define_insn "*call_value_osf_1"
  [(set (match_operand 0 "" "")
	(call (mem:DI (match_operand:DI 1 "call_operand" "c,R,s"))
	      (match_operand 2 "" "")))
   (use (reg:DI 29))
   (clobber (reg:DI 26))]
  "! TARGET_EXPLICIT_RELOCS && TARGET_ABI_OSF"
  "@
   jsr $26,($27),0\;ldgp $29,0($26)
   bsr $26,$%1..ng
   jsr $26,%1\;ldgp $29,0($26)"
  [(set_attr "type" "jsr")
   (set_attr "length" "12,*,16")])

(define_insn "*sibcall_value_osf_1_er"
  [(set (match_operand 0 "" "")
	(call (mem:DI (match_operand:DI 1 "symbolic_operand" "R,s"))
	      (match_operand 2 "" "")))
   (unspec [(reg:DI 29)] UNSPEC_SIBCALL)]
  "TARGET_EXPLICIT_RELOCS && TARGET_ABI_OSF"
  "@
   br $31,%1\t\t!samegp
   ldq $27,%1($29)\t\t!literal!%#\;jmp $31,($27),%1\t\t!lituse_jsr!%#"
  [(set_attr "type" "jsr")
   (set_attr "length" "*,8")])

(define_insn "*sibcall_value_osf_1"
  [(set (match_operand 0 "" "")
	(call (mem:DI (match_operand:DI 1 "symbolic_operand" "R,s"))
	      (match_operand 2 "" "")))
   (unspec [(reg:DI 29)] UNSPEC_SIBCALL)]
  "! TARGET_EXPLICIT_RELOCS && TARGET_ABI_OSF"
  "@
   br $31,$%1..ng
   lda $27,%1\;jmp $31,($27),%1"
  [(set_attr "type" "jsr")
   (set_attr "length" "*,8")])

(define_insn "*call_value_nt_1"
  [(set (match_operand 0 "" "")
	(call (mem:DI (match_operand:DI 1 "call_operand" "r,R,s"))
	      (match_operand 2 "" "")))
   (clobber (reg:DI 26))]
  "TARGET_ABI_WINDOWS_NT"
  "@
   jsr $26,(%1)
   bsr $26,%1
   jsr $26,%1"
  [(set_attr "type" "jsr")
   (set_attr "length" "*,*,12")])

; GAS relies on the order and position of instructions output below in order
; to generate relocs for VMS link to potentially optimize the call.
; Please do not molest.
(define_insn "*call_value_vms_1"
  [(set (match_operand 0 "" "")
	(call (mem:DI (match_operand:DI 1 "call_operand" "r,s"))
	      (match_operand 2 "" "")))
   (use (match_operand:DI 3 "nonmemory_operand" "r,n"))
   (use (reg:DI 25))
   (use (reg:DI 26))
   (clobber (reg:DI 27))]
  "TARGET_ABI_OPEN_VMS"
{
  switch (which_alternative)
    {
    case 0:
   	return "mov %3,$27\;jsr $26,0\;ldq $27,0($29)";
    case 1:
	operands [3] = alpha_use_linkage (operands [1], cfun->decl, 1, 0);
	operands [4] = alpha_use_linkage (operands [1], cfun->decl, 0, 0);
   	return "ldq $26,%4\;ldq $27,%3\;jsr $26,%1\;ldq $27,0($29)";
    default:
      gcc_unreachable ();
    }
}
  [(set_attr "type" "jsr")
   (set_attr "length" "12,16")])

(define_insn "*call_value_umk"
  [(set (match_operand 0 "" "")
	(call (mem:DI (match_operand:DI 1 "call_operand" "r"))
	      (match_operand 2 "" "")))
   (use (reg:DI 25))
   (clobber (reg:DI 26))]
  "TARGET_ABI_UNICOSMK"
  "jsr $26,(%1)"
  [(set_attr "type" "jsr")])<|MERGE_RESOLUTION|>--- conflicted
+++ resolved
@@ -55,11 +55,6 @@
    (UNSPEC_AMASK	24)
    (UNSPEC_IMPLVER	25)
    (UNSPEC_PERR		26)
-<<<<<<< HEAD
-   (UNSPEC_CTLZ		27)
-   (UNSPEC_CTPOP	28)
-   (UNSPEC_COPYSIGN     29)
-=======
    (UNSPEC_COPYSIGN     27)
 
    ;; Atomic operations
@@ -67,7 +62,6 @@
    (UNSPEC_ATOMIC	31)
    (UNSPEC_CMPXCHG	32)
    (UNSPEC_XCHG		33)
->>>>>>> 8c044a9c
   ])
 
 ;; UNSPEC_VOLATILE:
@@ -88,11 +82,8 @@
    (UNSPECV_SET_TP	12)
    (UNSPECV_RPCC	13)
    (UNSPECV_SETJMPR_ER	14)	; builtin_setjmp_receiver fragment
-<<<<<<< HEAD
-=======
    (UNSPECV_LL		15)	; load-locked
    (UNSPECV_SC		16)	; store-conditional
->>>>>>> 8c044a9c
   ])
 
 ;; Where necessary, the suffixes _le and _be are used to distinguish between
@@ -6390,8 +6381,6 @@
   ""
   "eqv %1,%2,%0"
   [(set_attr "type" "ilog")])
-<<<<<<< HEAD
-=======
 
 (define_expand "vec_shl_<mode>"
   [(set (match_operand:VEC 0 "register_operand" "")
@@ -6412,7 +6401,6 @@
   operands[0] = gen_lowpart (DImode, operands[0]);
   operands[1] = gen_lowpart (DImode, operands[1]);
 })
->>>>>>> 8c044a9c
  
 ;; Bit field extract patterns which use ext[wlq][lh]
