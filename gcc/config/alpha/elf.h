--- conflicted
+++ resolved
@@ -1,10 +1,6 @@
 /* Definitions of target machine for GNU compiler, for DEC Alpha w/ELF.
    Copyright (C) 1996, 1997, 1998, 1999, 2000, 2001, 2002, 2003, 2007, 2008,
-<<<<<<< HEAD
-   2009 Free Software Foundation, Inc.
-=======
    2009, 2010 Free Software Foundation, Inc.
->>>>>>> 3082eeb7
    Contributed by Richard Henderson (rth@tamu.edu).
 
 This file is part of GCC.
