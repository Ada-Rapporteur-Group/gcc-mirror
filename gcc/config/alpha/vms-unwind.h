/* Fallback frame unwinding for Alpha/VMS.
<<<<<<< HEAD
   Copyright (C) 1996, 1997, 1998, 2000, 2001, 2002, 2003, 2009
=======
   Copyright (C) 1996, 1997, 1998, 2000, 2001, 2002, 2003, 2009, 2010
>>>>>>> 03d20231
   Free Software Foundation, Inc.

   This file is part of GCC.

   GCC is free software; you can redistribute it and/or modify it
   under the terms of the GNU General Public License as published
   by the Free Software Foundation; either version 3, or (at your
   option) any later version.

   GCC is distributed in the hope that it will be useful, but WITHOUT
   ANY WARRANTY; without even the implied warranty of MERCHANTABILITY
   or FITNESS FOR A PARTICULAR PURPOSE.  See the GNU General Public
   License for more details.

   Under Section 7 of GPL version 3, you are granted additional
   permissions described in the GCC Runtime Library Exception, version
   3.1, as published by the Free Software Foundation.

   You should have received a copy of the GNU General Public License and
   a copy of the GCC Runtime Library Exception along with this program;
   see the files COPYING3 and COPYING.RUNTIME respectively.  If not, see
   <http://www.gnu.org/licenses/>.  */

#include <stdlib.h>
#include <stdio.h>
#include <vms/pdscdef.h>
#include <vms/libicb.h>
#include <vms/chfctxdef.h>
#include <vms/chfdef.h>

#define MD_FALLBACK_FRAME_STATE_FOR alpha_vms_fallback_frame_state

typedef void * ADDR;
typedef unsigned long long REG;
typedef PDSCDEF * PV;

#define REG_AT(addr) (*(REG *)(addr))
#define ADDR_AT(addr) (*(ADDR *)(addr))

/* Compute pointer to procedure descriptor (Procedure Value) from Frame
   Pointer FP, according to the rules in [ABI-3.5.1 Current Procedure].  */
#define PV_FOR(FP) \
  (((FP) != 0) \
    ? (((REG_AT (FP) & 0x7) == 0) ? *(PDSCDEF **)(FP) : (PDSCDEF *)(FP)) : 0)

extern int SYS$GL_CALL_HANDL;
/* This is actually defined as a "long", but in system code where longs
   are always 4bytes while GCC longs might be 8bytes.  */

#define UPDATE_FS_FOR_CFA_GR(FS, GRN, LOC, CFA) \
do { \
(FS)->regs.reg[GRN].how = REG_SAVED_OFFSET;      \
(FS)->regs.reg[GRN].loc.offset = (_Unwind_Sword) ((REG) (LOC) - (REG) (CFA)); \
} while (0);

#define GIVEUP_ON_FAILURE(STATUS) \
  { if ((((STATUS) & 1) != 1)) return _URC_END_OF_STACK; }
#define DENOTES_EXC_DISPATCHER(PV) ((PV) == (ADDR) (REG) SYS$GL_CALL_HANDL)

#define RA_COLUMN (DWARF_ALT_FRAME_RETURN_COLUMN)

static int
alpha_vms_fallback_frame_state (struct _Unwind_Context *context,
				_Unwind_FrameState *fs)
{
  static int eh_debug = -1;

  /* Our goal is to update FS to reflect the state one step up CONTEXT, that
     is: the CFA, return address and *saved* registers locations associated
     with the function designated by CONTEXT->ra.  We are called when the
     libgcc unwinder has not found any dwarf FDE for this address, which
     typically happens when trying to propagate a language exception through a
     signal global vector or frame based handler.

     The CONTEXT->reg[] entries reflect the state/location of register saves
     so designate values live at the CONTEXT->ra point.  Of precious value to
     us here is the frame pointer (r29), which gets us a procedure value.  */

  PV pv = (context->reg[29] != 0) ? PV_FOR (ADDR_AT (context->reg[29])) : 0;

  int pkind = pv ? pv->pdsc$w_flags & 0xf : 0;
  /* VMS procedure kind, as indicated by the procedure descriptor.  We only
     know how to deal with FP_STACK or FP_REGISTER here.  */

  ADDR new_cfa = 0;
  /* CFA we will establish for the caller, computed in different ways,
     e.g. depending whether we cross an exception dispatcher frame.  */

  CHFCTX *chfctx = 0;
  /* Pointer to the VMS CHF context associated with an exception dispatcher
     frame, if we happen to come across one.  */

  int i,j;

  if (eh_debug == -1)
    {
      char * eh_debug_env = getenv ("EH_DEBUG");
      eh_debug = eh_debug_env ? atoi (eh_debug_env) : 0;
    }

  if (eh_debug)
    printf ("MD_FALLBACK running ...\n");

  /* We only know how to deal with stack or reg frame procedures, so give
     up if we're handed anything else.  */
  if (pkind != PDSC$K_KIND_FP_STACK && pkind != PDSC$K_KIND_FP_REGISTER)
    return _URC_END_OF_STACK;
  
  if (eh_debug)
    printf ("FALLBACK: CTX FP = 0x%p, PV = 0x%p, EN = 0x%llx, RA = 0x%p\n",
	    ADDR_AT (context->reg[29]), pv, pv->pdsc$q_entry, context->ra);
<<<<<<< HEAD

  fs->retaddr_column = RA_COLUMN;

  /* If PV designates a VMS exception vector or condition handler, we need to
     do as if the caller was the signaling point and estabish the state of the
     intermediate VMS code (CFA, RA and saved register locations) as if it was
     a single regular function.  This requires special processing.

     The datastructures available from an condition dispatcher frame (signal
     context) do not contain the values of most callee-saved registers, so
     whathever PV designates, we need to account for the registers it saves.

     Besides, we need to express all the locations with respect to a
     consistent CFA value, so we compute this first.  */

  if (DENOTES_EXC_DISPATCHER (pv))
    {
      /* The CFA to establish is the signaling point's stack pointer. We
	 compute it using the system invocation context unwinding services and
	 save the CHF context data pointer along the way for later uses.  */

      INVO_CONTEXT_BLK icb;
      int status, invo_handle;

      if (eh_debug)
	printf ("FALLBACK: SYS$HANDLER\n");

      icb.libicb$q_ireg [29] = REG_AT (context->reg[29]);
      icb.libicb$q_ireg [30] = 0;
      invo_handle = LIB$GET_INVO_HANDLE (&icb);

      status = LIB$GET_INVO_CONTEXT (invo_handle, &icb);
      GIVEUP_ON_FAILURE (status);

      chfctx = (CHFCTX *) icb.libicb$ph_chfctx_addr;

      status = LIB$GET_PREV_INVO_CONTEXT (&icb);
      GIVEUP_ON_FAILURE (status);

      new_cfa = (ADDR) icb.libicb$q_ireg[30];      
    }
  else
    {
      /* The CFA to establish is the SP value on entry of the procedure
	 designated by PV, which we compute as the corresponding frame base
	 register value + frame size.  Note that the frame base may differ
	 from CONTEXT->cfa, typically if the caller has performed dynamic
	 stack allocations.  */
      
      int  base_reg  = pv->pdsc$w_flags & PDSC$M_BASE_REG_IS_FP ? 29 : 30;
      ADDR base_addr = ADDR_AT (context->reg[base_reg]);
      
      new_cfa = base_addr + pv->pdsc$l_size;
    }

  /* State to compute the caller's CFA by adding an offset to the current
     one in CONTEXT.  */
  fs->regs.cfa_how = CFA_REG_OFFSET;
  fs->regs.cfa_reg = __builtin_dwarf_sp_column ();
  fs->regs.cfa_offset = new_cfa - context->cfa;

  /* Regular unwind first, accounting for the register saves performed by
     the procedure designated by PV.  */

  switch (pkind)
    {
    case PDSC$K_KIND_FP_STACK:
      {
	/* The saved registers are all located in the Register Save Area,
	   except for the procedure value register (R27) found at the frame
	   base address.  */

	int  base_reg  = pv->pdsc$w_flags & PDSC$M_BASE_REG_IS_FP ? 29 : 30;
	ADDR base_addr = ADDR_AT (context->reg[base_reg]);
	ADDR rsa_addr  = base_addr + pv->pdsc$w_rsa_offset;

	if (eh_debug)
	  printf ("FALLBACK: STACK frame procedure\n");

	UPDATE_FS_FOR_CFA_GR (fs, 27, base_addr, new_cfa);

	/* The first RSA entry is for the return address register, R26.  */

	UPDATE_FS_FOR_CFA_GR (fs, 26, rsa_addr, new_cfa);
	UPDATE_FS_FOR_CFA_GR (fs, RA_COLUMN, rsa_addr, new_cfa);

	/* The following entries are for registers marked as saved according
	   to ireg_mask.  */
	for (i = 0, j = 0; i < 32; i++)
	  if ((1 << i) & pv->pdsc$l_ireg_mask)
	    UPDATE_FS_FOR_CFA_GR (fs, i, rsa_addr + 8 * ++j, new_cfa);
	
	/* ??? floating point registers ?  */

	break;
      }

    case PDSC$K_KIND_FP_REGISTER:
      {
	if (eh_debug)
	  printf ("FALLBACK: REGISTER frame procedure\n");

	fs->regs.reg[RA_COLUMN].how = REG_SAVED_REG;
	fs->regs.reg[RA_COLUMN].loc.reg = pv->pdsc$b_save_ra;
	
	fs->regs.reg[29].how = REG_SAVED_REG;
	fs->regs.reg[29].loc.reg = pv->pdsc$b_save_fp;
	
	break;
      }

    default:
      /* Should never reach here.  */
      return _URC_END_OF_STACK;
    }

  /* If PV designates an exception dispatcher, we have to adjust the return
     address column to get at the signal occurrence point, and account for
     for what the CHF context contains.  */

  if (DENOTES_EXC_DISPATCHER (pv))
    {
      /* The PC of the instruction causing the condition is available from the
	 signal argument vector.  Extra saved register values are available
	 from the mechargs array.  */

      CHF$SIGNAL_ARRAY *sigargs
	= (CHF$SIGNAL_ARRAY *) chfctx->chfctx$q_sigarglst;

      CHF$MECH_ARRAY *mechargs
	= (CHF$MECH_ARRAY *) chfctx->chfctx$q_mcharglst;

      ADDR condpc_addr
	= &((int *)(&sigargs->chf$l_sig_name)) [sigargs->chf$is_sig_args-2];

      ADDR rei_frame_addr = (void *) mechargs->chf$q_mch_esf_addr;

      /* Adjust the return address location.  */

      UPDATE_FS_FOR_CFA_GR (fs, RA_COLUMN, condpc_addr, new_cfa);

      /* The frame pointer at the condition point is available from the
	 chf context directly.  */

      UPDATE_FS_FOR_CFA_GR (fs, 29, &chfctx->chfctx$q_expt_fp, new_cfa);

      /* Registers available from the mechargs array.  */

      UPDATE_FS_FOR_CFA_GR (fs, 0, &mechargs->chf$q_mch_savr0, new_cfa);
      UPDATE_FS_FOR_CFA_GR (fs, 1, &mechargs->chf$q_mch_savr1, new_cfa);

      UPDATE_FS_FOR_CFA_GR (fs, 16, &mechargs->chf$q_mch_savr16, new_cfa);
      UPDATE_FS_FOR_CFA_GR (fs, 17, &mechargs->chf$q_mch_savr17, new_cfa);
      UPDATE_FS_FOR_CFA_GR (fs, 18, &mechargs->chf$q_mch_savr18, new_cfa);
      UPDATE_FS_FOR_CFA_GR (fs, 19, &mechargs->chf$q_mch_savr19, new_cfa);
      UPDATE_FS_FOR_CFA_GR (fs, 20, &mechargs->chf$q_mch_savr20, new_cfa);
      UPDATE_FS_FOR_CFA_GR (fs, 21, &mechargs->chf$q_mch_savr21, new_cfa);
      UPDATE_FS_FOR_CFA_GR (fs, 22, &mechargs->chf$q_mch_savr22, new_cfa);
      UPDATE_FS_FOR_CFA_GR (fs, 23, &mechargs->chf$q_mch_savr23, new_cfa);
      UPDATE_FS_FOR_CFA_GR (fs, 24, &mechargs->chf$q_mch_savr24, new_cfa);
      UPDATE_FS_FOR_CFA_GR (fs, 25, &mechargs->chf$q_mch_savr25, new_cfa);
      UPDATE_FS_FOR_CFA_GR (fs, 26, &mechargs->chf$q_mch_savr26, new_cfa);
      UPDATE_FS_FOR_CFA_GR (fs, 27, &mechargs->chf$q_mch_savr27, new_cfa);
      UPDATE_FS_FOR_CFA_GR (fs, 28, &mechargs->chf$q_mch_savr28, new_cfa);
      
      /* Registers R2 to R7 are available from the rei frame pointer.  */
      
      for (i = 2; i <= 7; i ++)
	UPDATE_FS_FOR_CFA_GR (fs, i, rei_frame_addr+(i - 2)*8, new_cfa);
      
      /* ??? floating point registers ?  */
    }
=======

  fs->retaddr_column = RA_COLUMN;

  /* If PV designates a VMS exception vector or condition handler, we need to
     do as if the caller was the signaling point and estabish the state of the
     intermediate VMS code (CFA, RA and saved register locations) as if it was
     a single regular function.  This requires special processing.

     The datastructures available from an condition dispatcher frame (signal
     context) do not contain the values of most callee-saved registers, so
     whathever PV designates, we need to account for the registers it saves.

     Besides, we need to express all the locations with respect to a
     consistent CFA value, so we compute this first.  */

  if (DENOTES_EXC_DISPATCHER (pv))
    {
      /* The CFA to establish is the signaling point's stack pointer. We
	 compute it using the system invocation context unwinding services and
	 save the CHF context data pointer along the way for later uses.  */

      INVO_CONTEXT_BLK icb;
      int status, invo_handle;

      if (eh_debug)
	printf ("FALLBACK: SYS$HANDLER\n");

      icb.libicb$q_ireg [29] = REG_AT (context->reg[29]);
      icb.libicb$q_ireg [30] = 0;
      invo_handle = LIB$GET_INVO_HANDLE (&icb);

      status = LIB$GET_INVO_CONTEXT (invo_handle, &icb);
      GIVEUP_ON_FAILURE (status);

      chfctx = (CHFCTX *) icb.libicb$ph_chfctx_addr;

      status = LIB$GET_PREV_INVO_CONTEXT (&icb);
      GIVEUP_ON_FAILURE (status);

      new_cfa = (ADDR) icb.libicb$q_ireg[30];      
    }
  else
    {
      /* The CFA to establish is the SP value on entry of the procedure
	 designated by PV, which we compute as the corresponding frame base
	 register value + frame size.  Note that the frame base may differ
	 from CONTEXT->cfa, typically if the caller has performed dynamic
	 stack allocations.  */
      
      int  base_reg  = pv->pdsc$w_flags & PDSC$M_BASE_REG_IS_FP ? 29 : 30;
      ADDR base_addr = ADDR_AT (context->reg[base_reg]);
      
      new_cfa = base_addr + pv->pdsc$l_size;
    }

  /* State to compute the caller's CFA by adding an offset to the current
     one in CONTEXT.  */
  fs->regs.cfa_how = CFA_REG_OFFSET;
  fs->regs.cfa_reg = __builtin_dwarf_sp_column ();
  fs->regs.cfa_offset = new_cfa - context->cfa;

  /* Regular unwind first, accounting for the register saves performed by
     the procedure designated by PV.  */

  switch (pkind)
    {
    case PDSC$K_KIND_FP_STACK:
      {
	/* The saved registers are all located in the Register Save Area,
	   except for the procedure value register (R27) found at the frame
	   base address.  */

	int  base_reg  = pv->pdsc$w_flags & PDSC$M_BASE_REG_IS_FP ? 29 : 30;
	ADDR base_addr = ADDR_AT (context->reg[base_reg]);
	ADDR rsa_addr  = base_addr + pv->pdsc$w_rsa_offset;

	if (eh_debug)
	  printf ("FALLBACK: STACK frame procedure\n");

	UPDATE_FS_FOR_CFA_GR (fs, 27, base_addr, new_cfa);

	/* The first RSA entry is for the return address register, R26.  */

	UPDATE_FS_FOR_CFA_GR (fs, 26, rsa_addr, new_cfa);
	UPDATE_FS_FOR_CFA_GR (fs, RA_COLUMN, rsa_addr, new_cfa);

	/* The following entries are for registers marked as saved according
	   to ireg_mask.  */
	for (i = 0, j = 0; i < 32; i++)
	  if ((1 << i) & pv->pdsc$l_ireg_mask)
	    UPDATE_FS_FOR_CFA_GR (fs, i, rsa_addr + 8 * ++j, new_cfa);
	
	/* ??? floating point registers ?  */

	break;
      }

    case PDSC$K_KIND_FP_REGISTER:
      {
	if (eh_debug)
	  printf ("FALLBACK: REGISTER frame procedure\n");

	fs->regs.reg[RA_COLUMN].how = REG_SAVED_REG;
	fs->regs.reg[RA_COLUMN].loc.reg = pv->pdsc$b_save_ra;
	
	fs->regs.reg[29].how = REG_SAVED_REG;
	fs->regs.reg[29].loc.reg = pv->pdsc$b_save_fp;
	
	break;
      }

    default:
      /* Should never reach here.  */
      return _URC_END_OF_STACK;
    }

  /* If PV designates an exception dispatcher, we have to adjust the return
     address column to get at the signal occurrence point, and account for
     for what the CHF context contains.  */

  if (DENOTES_EXC_DISPATCHER (pv))
    {
      /* The PC of the instruction causing the condition is available from the
	 signal argument vector.  Extra saved register values are available
	 from the mechargs array.  */

      CHF$SIGNAL_ARRAY *sigargs
	= (CHF$SIGNAL_ARRAY *) chfctx->chfctx$q_sigarglst;

      CHF$MECH_ARRAY *mechargs
	= (CHF$MECH_ARRAY *) chfctx->chfctx$q_mcharglst;

      ADDR condpc_addr
	= &((int *)(&sigargs->chf$l_sig_name)) [sigargs->chf$is_sig_args-2];

      ADDR rei_frame_addr = (void *) mechargs->chf$q_mch_esf_addr;

      /* Adjust the return address location.  */

      UPDATE_FS_FOR_CFA_GR (fs, RA_COLUMN, condpc_addr, new_cfa);

      /* The frame pointer at the condition point is available from the
	 chf context directly.  */

      UPDATE_FS_FOR_CFA_GR (fs, 29, &chfctx->chfctx$q_expt_fp, new_cfa);

      /* Registers available from the mechargs array.  */

      UPDATE_FS_FOR_CFA_GR (fs, 0, &mechargs->chf$q_mch_savr0, new_cfa);
      UPDATE_FS_FOR_CFA_GR (fs, 1, &mechargs->chf$q_mch_savr1, new_cfa);

      UPDATE_FS_FOR_CFA_GR (fs, 16, &mechargs->chf$q_mch_savr16, new_cfa);
      UPDATE_FS_FOR_CFA_GR (fs, 17, &mechargs->chf$q_mch_savr17, new_cfa);
      UPDATE_FS_FOR_CFA_GR (fs, 18, &mechargs->chf$q_mch_savr18, new_cfa);
      UPDATE_FS_FOR_CFA_GR (fs, 19, &mechargs->chf$q_mch_savr19, new_cfa);
      UPDATE_FS_FOR_CFA_GR (fs, 20, &mechargs->chf$q_mch_savr20, new_cfa);
      UPDATE_FS_FOR_CFA_GR (fs, 21, &mechargs->chf$q_mch_savr21, new_cfa);
      UPDATE_FS_FOR_CFA_GR (fs, 22, &mechargs->chf$q_mch_savr22, new_cfa);
      UPDATE_FS_FOR_CFA_GR (fs, 23, &mechargs->chf$q_mch_savr23, new_cfa);
      UPDATE_FS_FOR_CFA_GR (fs, 24, &mechargs->chf$q_mch_savr24, new_cfa);
      UPDATE_FS_FOR_CFA_GR (fs, 25, &mechargs->chf$q_mch_savr25, new_cfa);
      UPDATE_FS_FOR_CFA_GR (fs, 26, &mechargs->chf$q_mch_savr26, new_cfa);
      UPDATE_FS_FOR_CFA_GR (fs, 27, &mechargs->chf$q_mch_savr27, new_cfa);
      UPDATE_FS_FOR_CFA_GR (fs, 28, &mechargs->chf$q_mch_savr28, new_cfa);
      
      /* Registers R2 to R7 are available from the rei frame pointer.  */
      
      for (i = 2; i <= 7; i ++)
	UPDATE_FS_FOR_CFA_GR (fs, i, rei_frame_addr+(i - 2)*8, new_cfa);
      
      /* ??? floating point registers ?  */
    }

  fs->signal_frame = 1;
>>>>>>> 03d20231

  return _URC_NO_REASON;
}


<|MERGE_RESOLUTION|>--- conflicted
+++ resolved
@@ -1,9 +1,5 @@
 /* Fallback frame unwinding for Alpha/VMS.
-<<<<<<< HEAD
-   Copyright (C) 1996, 1997, 1998, 2000, 2001, 2002, 2003, 2009
-=======
    Copyright (C) 1996, 1997, 1998, 2000, 2001, 2002, 2003, 2009, 2010
->>>>>>> 03d20231
    Free Software Foundation, Inc.
 
    This file is part of GCC.
@@ -115,7 +111,6 @@
   if (eh_debug)
     printf ("FALLBACK: CTX FP = 0x%p, PV = 0x%p, EN = 0x%llx, RA = 0x%p\n",
 	    ADDR_AT (context->reg[29]), pv, pv->pdsc$q_entry, context->ra);
-<<<<<<< HEAD
 
   fs->retaddr_column = RA_COLUMN;
 
@@ -288,182 +283,8 @@
       
       /* ??? floating point registers ?  */
     }
-=======
-
-  fs->retaddr_column = RA_COLUMN;
-
-  /* If PV designates a VMS exception vector or condition handler, we need to
-     do as if the caller was the signaling point and estabish the state of the
-     intermediate VMS code (CFA, RA and saved register locations) as if it was
-     a single regular function.  This requires special processing.
-
-     The datastructures available from an condition dispatcher frame (signal
-     context) do not contain the values of most callee-saved registers, so
-     whathever PV designates, we need to account for the registers it saves.
-
-     Besides, we need to express all the locations with respect to a
-     consistent CFA value, so we compute this first.  */
-
-  if (DENOTES_EXC_DISPATCHER (pv))
-    {
-      /* The CFA to establish is the signaling point's stack pointer. We
-	 compute it using the system invocation context unwinding services and
-	 save the CHF context data pointer along the way for later uses.  */
-
-      INVO_CONTEXT_BLK icb;
-      int status, invo_handle;
-
-      if (eh_debug)
-	printf ("FALLBACK: SYS$HANDLER\n");
-
-      icb.libicb$q_ireg [29] = REG_AT (context->reg[29]);
-      icb.libicb$q_ireg [30] = 0;
-      invo_handle = LIB$GET_INVO_HANDLE (&icb);
-
-      status = LIB$GET_INVO_CONTEXT (invo_handle, &icb);
-      GIVEUP_ON_FAILURE (status);
-
-      chfctx = (CHFCTX *) icb.libicb$ph_chfctx_addr;
-
-      status = LIB$GET_PREV_INVO_CONTEXT (&icb);
-      GIVEUP_ON_FAILURE (status);
-
-      new_cfa = (ADDR) icb.libicb$q_ireg[30];      
-    }
-  else
-    {
-      /* The CFA to establish is the SP value on entry of the procedure
-	 designated by PV, which we compute as the corresponding frame base
-	 register value + frame size.  Note that the frame base may differ
-	 from CONTEXT->cfa, typically if the caller has performed dynamic
-	 stack allocations.  */
-      
-      int  base_reg  = pv->pdsc$w_flags & PDSC$M_BASE_REG_IS_FP ? 29 : 30;
-      ADDR base_addr = ADDR_AT (context->reg[base_reg]);
-      
-      new_cfa = base_addr + pv->pdsc$l_size;
-    }
-
-  /* State to compute the caller's CFA by adding an offset to the current
-     one in CONTEXT.  */
-  fs->regs.cfa_how = CFA_REG_OFFSET;
-  fs->regs.cfa_reg = __builtin_dwarf_sp_column ();
-  fs->regs.cfa_offset = new_cfa - context->cfa;
-
-  /* Regular unwind first, accounting for the register saves performed by
-     the procedure designated by PV.  */
-
-  switch (pkind)
-    {
-    case PDSC$K_KIND_FP_STACK:
-      {
-	/* The saved registers are all located in the Register Save Area,
-	   except for the procedure value register (R27) found at the frame
-	   base address.  */
-
-	int  base_reg  = pv->pdsc$w_flags & PDSC$M_BASE_REG_IS_FP ? 29 : 30;
-	ADDR base_addr = ADDR_AT (context->reg[base_reg]);
-	ADDR rsa_addr  = base_addr + pv->pdsc$w_rsa_offset;
-
-	if (eh_debug)
-	  printf ("FALLBACK: STACK frame procedure\n");
-
-	UPDATE_FS_FOR_CFA_GR (fs, 27, base_addr, new_cfa);
-
-	/* The first RSA entry is for the return address register, R26.  */
-
-	UPDATE_FS_FOR_CFA_GR (fs, 26, rsa_addr, new_cfa);
-	UPDATE_FS_FOR_CFA_GR (fs, RA_COLUMN, rsa_addr, new_cfa);
-
-	/* The following entries are for registers marked as saved according
-	   to ireg_mask.  */
-	for (i = 0, j = 0; i < 32; i++)
-	  if ((1 << i) & pv->pdsc$l_ireg_mask)
-	    UPDATE_FS_FOR_CFA_GR (fs, i, rsa_addr + 8 * ++j, new_cfa);
-	
-	/* ??? floating point registers ?  */
-
-	break;
-      }
-
-    case PDSC$K_KIND_FP_REGISTER:
-      {
-	if (eh_debug)
-	  printf ("FALLBACK: REGISTER frame procedure\n");
-
-	fs->regs.reg[RA_COLUMN].how = REG_SAVED_REG;
-	fs->regs.reg[RA_COLUMN].loc.reg = pv->pdsc$b_save_ra;
-	
-	fs->regs.reg[29].how = REG_SAVED_REG;
-	fs->regs.reg[29].loc.reg = pv->pdsc$b_save_fp;
-	
-	break;
-      }
-
-    default:
-      /* Should never reach here.  */
-      return _URC_END_OF_STACK;
-    }
-
-  /* If PV designates an exception dispatcher, we have to adjust the return
-     address column to get at the signal occurrence point, and account for
-     for what the CHF context contains.  */
-
-  if (DENOTES_EXC_DISPATCHER (pv))
-    {
-      /* The PC of the instruction causing the condition is available from the
-	 signal argument vector.  Extra saved register values are available
-	 from the mechargs array.  */
-
-      CHF$SIGNAL_ARRAY *sigargs
-	= (CHF$SIGNAL_ARRAY *) chfctx->chfctx$q_sigarglst;
-
-      CHF$MECH_ARRAY *mechargs
-	= (CHF$MECH_ARRAY *) chfctx->chfctx$q_mcharglst;
-
-      ADDR condpc_addr
-	= &((int *)(&sigargs->chf$l_sig_name)) [sigargs->chf$is_sig_args-2];
-
-      ADDR rei_frame_addr = (void *) mechargs->chf$q_mch_esf_addr;
-
-      /* Adjust the return address location.  */
-
-      UPDATE_FS_FOR_CFA_GR (fs, RA_COLUMN, condpc_addr, new_cfa);
-
-      /* The frame pointer at the condition point is available from the
-	 chf context directly.  */
-
-      UPDATE_FS_FOR_CFA_GR (fs, 29, &chfctx->chfctx$q_expt_fp, new_cfa);
-
-      /* Registers available from the mechargs array.  */
-
-      UPDATE_FS_FOR_CFA_GR (fs, 0, &mechargs->chf$q_mch_savr0, new_cfa);
-      UPDATE_FS_FOR_CFA_GR (fs, 1, &mechargs->chf$q_mch_savr1, new_cfa);
-
-      UPDATE_FS_FOR_CFA_GR (fs, 16, &mechargs->chf$q_mch_savr16, new_cfa);
-      UPDATE_FS_FOR_CFA_GR (fs, 17, &mechargs->chf$q_mch_savr17, new_cfa);
-      UPDATE_FS_FOR_CFA_GR (fs, 18, &mechargs->chf$q_mch_savr18, new_cfa);
-      UPDATE_FS_FOR_CFA_GR (fs, 19, &mechargs->chf$q_mch_savr19, new_cfa);
-      UPDATE_FS_FOR_CFA_GR (fs, 20, &mechargs->chf$q_mch_savr20, new_cfa);
-      UPDATE_FS_FOR_CFA_GR (fs, 21, &mechargs->chf$q_mch_savr21, new_cfa);
-      UPDATE_FS_FOR_CFA_GR (fs, 22, &mechargs->chf$q_mch_savr22, new_cfa);
-      UPDATE_FS_FOR_CFA_GR (fs, 23, &mechargs->chf$q_mch_savr23, new_cfa);
-      UPDATE_FS_FOR_CFA_GR (fs, 24, &mechargs->chf$q_mch_savr24, new_cfa);
-      UPDATE_FS_FOR_CFA_GR (fs, 25, &mechargs->chf$q_mch_savr25, new_cfa);
-      UPDATE_FS_FOR_CFA_GR (fs, 26, &mechargs->chf$q_mch_savr26, new_cfa);
-      UPDATE_FS_FOR_CFA_GR (fs, 27, &mechargs->chf$q_mch_savr27, new_cfa);
-      UPDATE_FS_FOR_CFA_GR (fs, 28, &mechargs->chf$q_mch_savr28, new_cfa);
-      
-      /* Registers R2 to R7 are available from the rei frame pointer.  */
-      
-      for (i = 2; i <= 7; i ++)
-	UPDATE_FS_FOR_CFA_GR (fs, i, rei_frame_addr+(i - 2)*8, new_cfa);
-      
-      /* ??? floating point registers ?  */
-    }
 
   fs->signal_frame = 1;
->>>>>>> 03d20231
 
   return _URC_NO_REASON;
 }
