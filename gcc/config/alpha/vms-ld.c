--- conflicted
+++ resolved
@@ -1,9 +1,5 @@
 /* VMS linker wrapper.
-<<<<<<< HEAD
-   Copyright (C) 1996, 1997, 1998, 1999, 2000, 2001, 2002, 2003
-=======
    Copyright (C) 1996, 1997, 1998, 1999, 2000, 2001, 2002, 2003, 2007
->>>>>>> 751ff693
    Free Software Foundation, Inc.
    Contributed by Douglas B. Rupp (rupp@gnat.com).
 
@@ -20,14 +16,8 @@
 GNU General Public License for more details.
 
 You should have received a copy of the GNU General Public License
-<<<<<<< HEAD
-along with GCC; see the file COPYING.  If not, write to
-the Free Software Foundation, 51 Franklin Street, Fifth Floor,
-Boston, MA 02110-1301, USA.  */
-=======
 along with GCC; see the file COPYING3.  If not see
 <http://www.gnu.org/licenses/>.  */
->>>>>>> 751ff693
 
 /* This program is a wrapper around the VMS linker.
    It translates Unix style command line options into corresponding
