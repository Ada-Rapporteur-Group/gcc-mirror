--- conflicted
+++ resolved
@@ -1,10 +1,6 @@
 /* Output variables, constants and external declarations, for GNU compiler.
-<<<<<<< HEAD
-   Copyright (C) 1996, 1997, 1998, 2000, 2001, 2002, 2004, 2005, 2007, 2008
-=======
    Copyright (C) 1996, 1997, 1998, 2000, 2001, 2002, 2004, 2005, 2007, 2008,
    2009
->>>>>>> 42a9ba1d
    Free Software Foundation, Inc.
 
 This file is part of GCC.
