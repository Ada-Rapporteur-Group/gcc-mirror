--- conflicted
+++ resolved
@@ -1,10 +1,6 @@
 /* Output variables, constants and external declarations, for GNU compiler.
    Copyright (C) 1996, 1997, 1998, 2000, 2001, 2002, 2004, 2005, 2007, 2008,
-<<<<<<< HEAD
-   2009
-=======
    2009, 2010
->>>>>>> 03d20231
    Free Software Foundation, Inc.
 
 This file is part of GCC.
@@ -73,18 +69,11 @@
 #define POINTER_SIZE 32
 #define POINTERS_EXTEND_UNSIGNED 0
 
-#define HANDLE_SYSV_PRAGMA 1
-
 #define MAX_OFILE_ALIGNMENT 524288  /* 8 x 2^16 by DEC Ada Test CD40VRA */
 
 /* The maximum alignment 'malloc' honors.  */
-<<<<<<< HEAD
-#undef  MALLOC_ALIGNMENT
-#define MALLOC_ALIGNMENT ((TARGET_MALLOC64 ? 16 : 8) * BITS_PER_UNIT)
-=======
 #undef  MALLOC_ABI_ALIGNMENT
 #define MALLOC_ABI_ALIGNMENT ((TARGET_MALLOC64 ? 16 : 8) * BITS_PER_UNIT)
->>>>>>> 03d20231
 
 #undef FIXED_REGISTERS
 #define FIXED_REGISTERS  \
@@ -185,21 +174,6 @@
   (CUM).atypes[0] = (CUM).atypes[1] = (CUM).atypes[2] = I64;	\
   (CUM).atypes[3] = (CUM).atypes[4] = (CUM).atypes[5] = I64;
 
-<<<<<<< HEAD
-#undef FUNCTION_ARG_ADVANCE
-#define FUNCTION_ARG_ADVANCE(CUM, MODE, TYPE, NAMED)			\
-  if (targetm.calls.must_pass_in_stack (MODE, TYPE))			\
-    (CUM).num_args += 6;						\
-  else									\
-    {									\
-      if ((CUM).num_args < 6)						\
-        (CUM).atypes[(CUM).num_args] = alpha_arg_type (MODE);		\
-									\
-     (CUM).num_args += ALPHA_ARG_SIZE (MODE, TYPE, NAMED);		\
-    }
-
-=======
->>>>>>> 03d20231
 #define DEFAULT_PCC_STRUCT_RETURN 0
 
 #undef  ASM_WEAKEN_LABEL
@@ -351,27 +325,16 @@
 /* The VMS convention is to always provide minimal debug info
    for a traceback unless specifically overridden.  */
 
-<<<<<<< HEAD
-#undef OVERRIDE_OPTIONS
-#define OVERRIDE_OPTIONS                            \
-{                                                   \
-=======
 #undef SUBTARGET_OVERRIDE_OPTIONS
 #define SUBTARGET_OVERRIDE_OPTIONS                  \
 do {                                                \
->>>>>>> 03d20231
   if (write_symbols == NO_DEBUG                     \
       && debug_info_level == DINFO_LEVEL_NONE)      \
     {                                               \
       write_symbols = VMS_DEBUG;                    \
       debug_info_level = DINFO_LEVEL_TERSE;         \
     }                                               \
-<<<<<<< HEAD
-   override_options ();                             \
-}
-=======
 } while (0)
->>>>>>> 03d20231
 
 /* Link with vms-dwarf2.o if -g (except -g0). This causes the
    VMS link to pull all the dwarf2 debug sections together.  */
