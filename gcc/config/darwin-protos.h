/* Prototypes.
<<<<<<< HEAD
   Copyright (C) 2001, 2002, 2003, 2004, 2005, 2007 Free Software Foundation, Inc.
=======
   Copyright (C) 2001, 2002, 2003, 2004, 2005, 2007, 2008
   Free Software Foundation, Inc.
>>>>>>> 42bae686

This file is part of GCC.

GCC is free software; you can redistribute it and/or modify
it under the terms of the GNU General Public License as published by
the Free Software Foundation; either version 3, or (at your option)
any later version.

GCC is distributed in the hope that it will be useful,
but WITHOUT ANY WARRANTY; without even the implied warranty of
MERCHANTABILITY or FITNESS FOR A PARTICULAR PURPOSE.  See the
GNU General Public License for more details.

You should have received a copy of the GNU General Public License
along with GCC; see the file COPYING3.  If not see
<http://www.gnu.org/licenses/>.  */

extern void darwin_init_sections (void);
extern int name_needs_quotes (const char *);

extern void machopic_validate_stub_or_non_lazy_ptr (const char *);

extern void machopic_output_function_base_name (FILE *);
extern const char *machopic_indirection_name (rtx, bool);
extern const char *machopic_mcount_stub_name (void);

#ifdef RTX_CODE

extern rtx machopic_gen_offset (rtx);
extern int machopic_operand_p (rtx);
extern enum machopic_addr_class machopic_classify_symbol (rtx);

extern rtx machopic_indirect_data_reference (rtx, rtx);
extern rtx machopic_indirect_call_target (rtx);
extern rtx machopic_legitimize_pic_address (rtx, enum machine_mode, rtx);

extern void machopic_asm_out_constructor (rtx, int);
extern void machopic_asm_out_destructor (rtx, int);
#endif /* RTX_CODE */

#ifdef TREE_CODE

extern void machopic_define_symbol (rtx);
extern void darwin_encode_section_info (tree, rtx, int);
extern void darwin_set_default_type_attributes (tree);

#endif /* TREE_CODE */

extern void machopic_finish (FILE *);

extern int machopic_reloc_rw_mask (void);
extern section *machopic_select_section (tree, int, unsigned HOST_WIDE_INT);
extern section *machopic_select_rtx_section (enum machine_mode, rtx,
					     unsigned HOST_WIDE_INT);

extern void darwin_unique_section (tree decl, int reloc);
extern void darwin_asm_named_section (const char *, unsigned int, tree);
extern void darwin_non_lazy_pcrel (FILE *, rtx);

extern void darwin_emit_unwind_label (FILE *, tree, int, int);
extern void darwin_emit_except_table_label (FILE *);

extern void darwin_pragma_ignore (struct cpp_reader *);
extern void darwin_pragma_options (struct cpp_reader *);
extern void darwin_pragma_unused (struct cpp_reader *);
extern void darwin_pragma_ms_struct (struct cpp_reader *);

extern void darwin_file_start (void);
extern void darwin_file_end (void);

extern void darwin_mark_decl_preserved (const char *);

extern tree darwin_handle_kext_attribute (tree *, tree, tree, int, bool *);
extern tree darwin_handle_weak_import_attribute (tree *node, tree name,
						 tree args, int flags,
						 bool * no_add_attrs);
extern void machopic_output_stub (FILE *, const char *, const char *);
extern void darwin_globalize_label (FILE *, const char *);
extern void darwin_assemble_visibility (tree, int);
extern void darwin_asm_output_dwarf_delta (FILE *, int, const char *,
					   const char *);
extern void darwin_asm_output_dwarf_offset (FILE *, int, const char *,
					    section *);
extern bool darwin_binds_local_p (const_tree);
extern void darwin_cpp_builtins (struct cpp_reader *);
extern void darwin_asm_output_anchor (rtx symbol);
extern bool darwin_kextabi_p (void);
extern void darwin_override_options (void);
extern void darwin_patch_builtins (void);<|MERGE_RESOLUTION|>--- conflicted
+++ resolved
@@ -1,10 +1,6 @@
 /* Prototypes.
-<<<<<<< HEAD
-   Copyright (C) 2001, 2002, 2003, 2004, 2005, 2007 Free Software Foundation, Inc.
-=======
    Copyright (C) 2001, 2002, 2003, 2004, 2005, 2007, 2008
    Free Software Foundation, Inc.
->>>>>>> 42bae686
 
 This file is part of GCC.
 
