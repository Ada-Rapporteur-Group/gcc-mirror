--- conflicted
+++ resolved
@@ -82,15 +82,10 @@
 extern void darwin_assemble_visibility (tree, int);
 extern void darwin_asm_output_dwarf_delta (FILE *, int, const char *,
 					   const char *);
-<<<<<<< HEAD
-extern bool darwin_binds_local_p (tree);
-extern void darwin_cpp_builtins (struct cpp_reader *);
-=======
 extern void darwin_asm_output_dwarf_offset (FILE *, int, const char *,
 					    section *);
 extern bool darwin_binds_local_p (tree);
 extern void darwin_cpp_builtins (struct cpp_reader *);
 extern void darwin_asm_output_anchor (rtx symbol);
 extern bool darwin_kextabi_p (void);
-extern void darwin_override_options (void);
->>>>>>> c355071f
+extern void darwin_override_options (void);