--- conflicted
+++ resolved
@@ -1,10 +1,6 @@
 /* Subroutines for insn-output.c for Matsushita MN10300 series
    Copyright (C) 1996, 1997, 1998, 1999, 2000, 2001, 2002, 2003, 2004,
-<<<<<<< HEAD
    2005, 2006, 2007, 2008, 2009, 2010 Free Software Foundation, Inc.
-=======
-   2005, 2006, 2007, 2008, 2009 Free Software Foundation, Inc.
->>>>>>> e33a1692
    Contributed by Jeff Law (law@cygnus.com).
 
 This file is part of GCC.
@@ -42,6 +38,7 @@
 #include "optabs.h"
 #include "function.h"
 #include "obstack.h"
+#include "diagnostic-core.h"
 #include "toplev.h"
 #include "tm_p.h"
 #include "target.h"
@@ -89,13 +86,10 @@
 static void mn10300_encode_section_info (tree, rtx, int);
 static void mn10300_asm_trampoline_template (FILE *);
 static void mn10300_trampoline_init (rtx, tree, rtx);
-<<<<<<< HEAD
 static rtx mn10300_function_value (const_tree, const_tree, bool);
 static rtx mn10300_libcall_value (enum machine_mode, const_rtx);
 static void mn10300_asm_output_mi_thunk (FILE *, tree, HOST_WIDE_INT, HOST_WIDE_INT, tree);
 static bool mn10300_can_output_mi_thunk (const_tree, HOST_WIDE_INT, HOST_WIDE_INT, const_tree);
-=======
->>>>>>> e33a1692
  
 /* Initialize the GCC target structure.  */
@@ -150,7 +144,6 @@
 #undef TARGET_TRAMPOLINE_INIT
 #define TARGET_TRAMPOLINE_INIT mn10300_trampoline_init
 
-<<<<<<< HEAD
 #undef TARGET_FUNCTION_VALUE
 #define TARGET_FUNCTION_VALUE mn10300_function_value
 #undef TARGET_LIBCALL_VALUE
@@ -161,8 +154,6 @@
 #undef  TARGET_ASM_CAN_OUTPUT_MI_THUNK
 #define TARGET_ASM_CAN_OUTPUT_MI_THUNK  mn10300_can_output_mi_thunk
 
-=======
->>>>>>> e33a1692
 struct gcc_target targetm = TARGET_INITIALIZER;
  
@@ -1505,9 +1496,7 @@
 {
   rtx offset, mem;
   tree fntype = TREE_TYPE (current_function_decl);
-  int argadj = ((!(TYPE_ARG_TYPES (fntype) != 0
-                   && (TREE_VALUE (tree_last (TYPE_ARG_TYPES (fntype)))
-                       != void_type_node)))
+  int argadj = ((!stdarg_p (fntype))
                 ? UNITS_PER_WORD : 0);
   alias_set_type set = get_varargs_alias_set ();
 
@@ -2249,7 +2238,6 @@
   emit_move_insn (mem, chain_value);
   mem = adjust_address (m_tramp, SImode, 0x18);
   emit_move_insn (mem, fnaddr);
-<<<<<<< HEAD
 }
 
 /* Output the assembler code for a C++ thunk function.
@@ -2308,6 +2296,4 @@
 			     const_tree    function     ATTRIBUTE_UNUSED)
 {
   return true;
-=======
->>>>>>> e33a1692
 }