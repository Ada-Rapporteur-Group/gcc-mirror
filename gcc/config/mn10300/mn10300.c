/* Subroutines for insn-output.c for Matsushita MN10300 series
   Copyright (C) 1996, 1997, 1998, 1999, 2000, 2001, 2002, 2003, 2004,
   2005, 2006, 2007, 2008, 2009, 2010 Free Software Foundation, Inc.
   Contributed by Jeff Law (law@cygnus.com).

   This file is part of GCC.

   GCC is free software; you can redistribute it and/or modify
   it under the terms of the GNU General Public License as published by
   the Free Software Foundation; either version 3, or (at your option)
   any later version.

   GCC is distributed in the hope that it will be useful,
   but WITHOUT ANY WARRANTY; without even the implied warranty of
   MERCHANTABILITY or FITNESS FOR A PARTICULAR PURPOSE.  See the
   GNU General Public License for more details.

   You should have received a copy of the GNU General Public License
   along with GCC; see the file COPYING3.  If not see
   <http://www.gnu.org/licenses/>.  */

#include "config.h"
#include "system.h"
#include "coretypes.h"
#include "tm.h"
#include "rtl.h"
#include "tree.h"
#include "regs.h"
#include "hard-reg-set.h"
#include "insn-config.h"
#include "conditions.h"
#include "output.h"
#include "insn-attr.h"
#include "flags.h"
#include "recog.h"
#include "reload.h"
#include "expr.h"
#include "optabs.h"
#include "function.h"
#include "obstack.h"
#include "diagnostic-core.h"
#include "tm_p.h"
#include "target.h"
#include "target-def.h"
#include "df.h"

/* This is used in the am33_2.0-linux-gnu port, in which global symbol
   names are not prefixed by underscores, to tell whether to prefix a
   label with a plus sign or not, so that the assembler can tell
   symbol names from register names.  */
int mn10300_protect_label;

/* The selected processor.  */
enum processor_type mn10300_processor = PROCESSOR_DEFAULT;

/* Processor type to select for tuning.  */
static const char * mn10300_tune_string = NULL;

/* Selected processor type for tuning.  */
enum processor_type mn10300_tune_cpu = PROCESSOR_DEFAULT;

/* The size of the callee register save area.  Right now we save everything
   on entry since it costs us nothing in code size.  It does cost us from a
   speed standpoint, so we want to optimize this sooner or later.  */
<<<<<<< HEAD
#define REG_SAVE_BYTES (4 * df_regs_ever_live_p (2)	\
			+ 4 * df_regs_ever_live_p (3)	\
		        + 4 * df_regs_ever_live_p (6)	\
			+ 4 * df_regs_ever_live_p (7)			\
			+ 16 * (df_regs_ever_live_p (14) || df_regs_ever_live_p (15) \
				|| df_regs_ever_live_p (16) || df_regs_ever_live_p (17)))


static bool mn10300_handle_option (size_t, const char *, int);
static bool mn10300_legitimate_address_p (enum machine_mode, rtx, bool);
static int mn10300_address_cost_1 (rtx, int *);
static int mn10300_address_cost (rtx, bool);
static bool mn10300_rtx_costs (rtx, int, int, int *, bool);
static void mn10300_file_start (void);
static bool mn10300_return_in_memory (const_tree, const_tree);
static rtx mn10300_builtin_saveregs (void);
static void mn10300_va_start (tree, rtx);
static rtx mn10300_legitimize_address (rtx, rtx, enum machine_mode);
static bool mn10300_pass_by_reference (CUMULATIVE_ARGS *, enum machine_mode,
				       const_tree, bool);
static int mn10300_arg_partial_bytes (CUMULATIVE_ARGS *, enum machine_mode,
				      tree, bool);
static unsigned int mn10300_case_values_threshold (void);
static void mn10300_encode_section_info (tree, rtx, int);
static void mn10300_asm_trampoline_template (FILE *);
static void mn10300_trampoline_init (rtx, tree, rtx);
static rtx mn10300_function_value (const_tree, const_tree, bool);
static rtx mn10300_libcall_value (enum machine_mode, const_rtx);
static void mn10300_asm_output_mi_thunk (FILE *, tree, HOST_WIDE_INT, HOST_WIDE_INT, tree);
static bool mn10300_can_output_mi_thunk (const_tree, HOST_WIDE_INT, HOST_WIDE_INT, const_tree);

/* Initialize the GCC target structure.  */
#undef TARGET_ASM_ALIGNED_HI_OP
#define TARGET_ASM_ALIGNED_HI_OP "\t.hword\t"

#undef TARGET_LEGITIMIZE_ADDRESS
#define TARGET_LEGITIMIZE_ADDRESS mn10300_legitimize_address

#undef TARGET_RTX_COSTS
#define TARGET_RTX_COSTS mn10300_rtx_costs
#undef TARGET_ADDRESS_COST
#define TARGET_ADDRESS_COST mn10300_address_cost

#undef TARGET_ASM_FILE_START
#define TARGET_ASM_FILE_START mn10300_file_start
#undef TARGET_ASM_FILE_START_FILE_DIRECTIVE
#define TARGET_ASM_FILE_START_FILE_DIRECTIVE true

#undef TARGET_DEFAULT_TARGET_FLAGS
#define TARGET_DEFAULT_TARGET_FLAGS MASK_MULT_BUG | MASK_PTR_A0D0
#undef TARGET_HANDLE_OPTION
#define TARGET_HANDLE_OPTION mn10300_handle_option

#undef  TARGET_ENCODE_SECTION_INFO
#define TARGET_ENCODE_SECTION_INFO mn10300_encode_section_info

#undef TARGET_PROMOTE_PROTOTYPES
#define TARGET_PROMOTE_PROTOTYPES hook_bool_const_tree_true
#undef TARGET_RETURN_IN_MEMORY
#define TARGET_RETURN_IN_MEMORY mn10300_return_in_memory
#undef TARGET_PASS_BY_REFERENCE
#define TARGET_PASS_BY_REFERENCE mn10300_pass_by_reference
#undef TARGET_CALLEE_COPIES
#define TARGET_CALLEE_COPIES hook_bool_CUMULATIVE_ARGS_mode_tree_bool_true
#undef TARGET_ARG_PARTIAL_BYTES
#define TARGET_ARG_PARTIAL_BYTES mn10300_arg_partial_bytes

#undef TARGET_EXPAND_BUILTIN_SAVEREGS
#define TARGET_EXPAND_BUILTIN_SAVEREGS mn10300_builtin_saveregs
#undef TARGET_EXPAND_BUILTIN_VA_START
#define TARGET_EXPAND_BUILTIN_VA_START mn10300_va_start

#undef TARGET_CASE_VALUES_THRESHOLD
#define TARGET_CASE_VALUES_THRESHOLD mn10300_case_values_threshold

#undef TARGET_LEGITIMATE_ADDRESS_P
#define TARGET_LEGITIMATE_ADDRESS_P	mn10300_legitimate_address_p

#undef TARGET_ASM_TRAMPOLINE_TEMPLATE
#define TARGET_ASM_TRAMPOLINE_TEMPLATE mn10300_asm_trampoline_template
#undef TARGET_TRAMPOLINE_INIT
#define TARGET_TRAMPOLINE_INIT mn10300_trampoline_init

#undef TARGET_FUNCTION_VALUE
#define TARGET_FUNCTION_VALUE mn10300_function_value
#undef TARGET_LIBCALL_VALUE
#define TARGET_LIBCALL_VALUE mn10300_libcall_value

#undef  TARGET_ASM_OUTPUT_MI_THUNK
#define TARGET_ASM_OUTPUT_MI_THUNK      mn10300_asm_output_mi_thunk
#undef  TARGET_ASM_CAN_OUTPUT_MI_THUNK
#define TARGET_ASM_CAN_OUTPUT_MI_THUNK  mn10300_can_output_mi_thunk

struct gcc_target targetm = TARGET_INITIALIZER;
=======
#define REG_SAVE_BYTES (4 * df_regs_ever_live_p (2)		\
			+ 4 * df_regs_ever_live_p (3)		\
		        + 4 * df_regs_ever_live_p (6)		\
			+ 4 * df_regs_ever_live_p (7)		\
			+ 16 * (df_regs_ever_live_p (14)	\
				|| df_regs_ever_live_p (15)	\
				|| df_regs_ever_live_p (16)	\
				|| df_regs_ever_live_p (17)))

/* Implement TARGET_OPTION_OPTIMIZATION_TABLE.  */
static const struct default_options mn10300_option_optimization_table[] =
  {
    { OPT_LEVELS_1_PLUS, OPT_fomit_frame_pointer, NULL, 1 },
    { OPT_LEVELS_NONE, 0, NULL, 0 }
  };

#define CC_FLAG_Z	1
#define CC_FLAG_N	2
#define CC_FLAG_C	4
#define CC_FLAG_V	8

static int cc_flags_for_mode(enum machine_mode);
static int cc_flags_for_code(enum rtx_code);
>>>>>>> b56a5220

/* Implement TARGET_HANDLE_OPTION.  */

static bool
mn10300_handle_option (size_t code,
		       const char *arg ATTRIBUTE_UNUSED,
		       int value)
{
  switch (code)
    {
    case OPT_mam33:
      mn10300_processor = value ? PROCESSOR_AM33 : PROCESSOR_MN10300;
      return true;

    case OPT_mam33_2:
      mn10300_processor = (value
			   ? PROCESSOR_AM33_2
			   : MIN (PROCESSOR_AM33, PROCESSOR_DEFAULT));
      return true;

    case OPT_mam34:
      mn10300_processor = (value ? PROCESSOR_AM34 : PROCESSOR_DEFAULT);
      return true;

    case OPT_mtune_:
      mn10300_tune_string = arg;
      return true;

    default:
      return true;
    }
}

/* Implement TARGET_OPTION_OVERRIDE.  */

static void
mn10300_option_override (void)
{
  if (TARGET_AM33)
    target_flags &= ~MASK_MULT_BUG;
  else
    {
      /* Disable scheduling for the MN10300 as we do
	 not have timing information available for it.  */
      flag_schedule_insns = 0;
      flag_schedule_insns_after_reload = 0;

      /* Force enable splitting of wide types, as otherwise it is trivial
	 to run out of registers.  Indeed, this works so well that register
	 allocation problems are now more common *without* optimization,
	 when this flag is not enabled by default.  */
      flag_split_wide_types = 1;
    }

  if (mn10300_tune_string)
    {
      if (strcasecmp (mn10300_tune_string, "mn10300") == 0)
	mn10300_tune_cpu = PROCESSOR_MN10300;
      else if (strcasecmp (mn10300_tune_string, "am33") == 0)
	mn10300_tune_cpu = PROCESSOR_AM33;
      else if (strcasecmp (mn10300_tune_string, "am33-2") == 0)
	mn10300_tune_cpu = PROCESSOR_AM33_2;
      else if (strcasecmp (mn10300_tune_string, "am34") == 0)
	mn10300_tune_cpu = PROCESSOR_AM34;
      else
	error ("-mtune= expects mn10300, am33, am33-2, or am34");
    }
}

static void
mn10300_file_start (void)
{
  default_file_start ();

  if (TARGET_AM33_2)
    fprintf (asm_out_file, "\t.am33_2\n");
  else if (TARGET_AM33)
    fprintf (asm_out_file, "\t.am33\n");
}

/* Print operand X using operand code CODE to assembly language output file
   FILE.  */

void
mn10300_print_operand (FILE *file, rtx x, int code)
{
  switch (code)
    {
      case 'b':
      case 'B':
	{
	  enum rtx_code cmp = GET_CODE (x);
	  enum machine_mode mode = GET_MODE (XEXP (x, 0));
	  const char *str;
	  int have_flags;

	  if (code == 'B')
	    cmp = reverse_condition (cmp);
	  have_flags = cc_flags_for_mode (mode);

	  switch (cmp)
	    {
	    case NE:
	      str = "ne";
	      break;
	    case EQ:
	      str = "eq";
	      break;
	    case GE:
	      /* bge is smaller than bnc.  */
	      str = (have_flags & CC_FLAG_V ? "ge" : "nc");
	      break;
	    case LT:
	      str = (have_flags & CC_FLAG_V ? "lt" : "ns");
	      break;
	    case GT:
	      str = "gt";
	      break;
	    case LE:
	      str = "le";
	      break;
	    case GEU:
	      str = "cc";
	      break;
	    case GTU:
	      str = "hi";
	      break;
	    case LEU:
	      str = "ls";
	      break;
	    case LTU:
	      str = "cs";
	      break;
	    case ORDERED:
	      str = "lge";
	      break;
	    case UNORDERED:
	      str = "uo";
	      break;
	    case LTGT:
	      str = "lg";
	      break;
	    case UNEQ:
	      str = "ue";
	      break;
	    case UNGE:
	      str = "uge";
	      break;
	    case UNGT:
	      str = "ug";
	      break;
	    case UNLE:
	      str = "ule";
	      break;
	    case UNLT:
	      str = "ul";
	      break;
	    default:
	      gcc_unreachable ();
	    }

	  gcc_checking_assert ((cc_flags_for_code (cmp) & ~have_flags) == 0);
	  fputs (str, file);
	}
	break;

      case 'C':
	/* This is used for the operand to a call instruction;
	   if it's a REG, enclose it in parens, else output
	   the operand normally.  */
	if (REG_P (x))
	  {
	    fputc ('(', file);
	    mn10300_print_operand (file, x, 0);
	    fputc (')', file);
	  }
	else
	  mn10300_print_operand (file, x, 0);
	break;

      case 'D':
	switch (GET_CODE (x))
	  {
	  case MEM:
	    fputc ('(', file);
	    output_address (XEXP (x, 0));
	    fputc (')', file);
	    break;

	  case REG:
	    fprintf (file, "fd%d", REGNO (x) - 18);
	    break;

	  default:
	    gcc_unreachable ();
	  }
	break;

      /* These are the least significant word in a 64bit value.  */
      case 'L':
	switch (GET_CODE (x))
	  {
	  case MEM:
	    fputc ('(', file);
	    output_address (XEXP (x, 0));
	    fputc (')', file);
	    break;

	  case REG:
	    fprintf (file, "%s", reg_names[REGNO (x)]);
	    break;

	  case SUBREG:
	    fprintf (file, "%s", reg_names[subreg_regno (x)]);
	    break;

	  case CONST_DOUBLE:
	      {
		long val[2];
		REAL_VALUE_TYPE rv;

		switch (GET_MODE (x))
		  {
		    case DFmode:
		      REAL_VALUE_FROM_CONST_DOUBLE (rv, x);
		      REAL_VALUE_TO_TARGET_DOUBLE (rv, val);
		      fprintf (file, "0x%lx", val[0]);
		      break;;
		    case SFmode:
		      REAL_VALUE_FROM_CONST_DOUBLE (rv, x);
		      REAL_VALUE_TO_TARGET_SINGLE (rv, val[0]);
		      fprintf (file, "0x%lx", val[0]);
		      break;;
		    case VOIDmode:
		    case DImode:
		      mn10300_print_operand_address (file,
						     GEN_INT (CONST_DOUBLE_LOW (x)));
		      break;
		    default:
		      break;
		  }
		break;
	      }

	  case CONST_INT:
	    {
	      rtx low, high;
	      split_double (x, &low, &high);
	      fprintf (file, "%ld", (long)INTVAL (low));
	      break;
	    }

	  default:
	    gcc_unreachable ();
	  }
	break;

      /* Similarly, but for the most significant word.  */
      case 'H':
	switch (GET_CODE (x))
	  {
	  case MEM:
	    fputc ('(', file);
	    x = adjust_address (x, SImode, 4);
	    output_address (XEXP (x, 0));
	    fputc (')', file);
	    break;

	  case REG:
	    fprintf (file, "%s", reg_names[REGNO (x) + 1]);
	    break;

	  case SUBREG:
	    fprintf (file, "%s", reg_names[subreg_regno (x) + 1]);
	    break;

	  case CONST_DOUBLE:
	      {
		long val[2];
		REAL_VALUE_TYPE rv;

		switch (GET_MODE (x))
		  {
		    case DFmode:
		      REAL_VALUE_FROM_CONST_DOUBLE (rv, x);
		      REAL_VALUE_TO_TARGET_DOUBLE (rv, val);
		      fprintf (file, "0x%lx", val[1]);
		      break;;
		    case SFmode:
		      gcc_unreachable ();
		    case VOIDmode:
		    case DImode:
		      mn10300_print_operand_address (file,
						     GEN_INT (CONST_DOUBLE_HIGH (x)));
		      break;
		    default:
		      break;
		  }
		break;
	      }

	  case CONST_INT:
	    {
	      rtx low, high;
	      split_double (x, &low, &high);
	      fprintf (file, "%ld", (long)INTVAL (high));
	      break;
	    }

	  default:
	    gcc_unreachable ();
	  }
	break;

      case 'A':
	fputc ('(', file);
	if (REG_P (XEXP (x, 0)))
	  output_address (gen_rtx_PLUS (SImode, XEXP (x, 0), const0_rtx));
	else
	  output_address (XEXP (x, 0));
	fputc (')', file);
	break;

      case 'N':
	gcc_assert (INTVAL (x) >= -128 && INTVAL (x) <= 255);
	fprintf (file, "%d", (int)((~INTVAL (x)) & 0xff));
	break;

      case 'U':
	gcc_assert (INTVAL (x) >= -128 && INTVAL (x) <= 255);
	fprintf (file, "%d", (int)(INTVAL (x) & 0xff));
	break;

      /* For shift counts.  The hardware ignores the upper bits of
	 any immediate, but the assembler will flag an out of range
	 shift count as an error.  So we mask off the high bits
	 of the immediate here.  */
      case 'S':
	if (CONST_INT_P (x))
	  {
	    fprintf (file, "%d", (int)(INTVAL (x) & 0x1f));
	    break;
	  }
	/* FALL THROUGH */

      default:
	switch (GET_CODE (x))
	  {
	  case MEM:
	    fputc ('(', file);
	    output_address (XEXP (x, 0));
	    fputc (')', file);
	    break;

	  case PLUS:
	    output_address (x);
	    break;

	  case REG:
	    fprintf (file, "%s", reg_names[REGNO (x)]);
	    break;

	  case SUBREG:
	    fprintf (file, "%s", reg_names[subreg_regno (x)]);
	    break;

	  /* This will only be single precision....  */
	  case CONST_DOUBLE:
	    {
	      unsigned long val;
	      REAL_VALUE_TYPE rv;

	      REAL_VALUE_FROM_CONST_DOUBLE (rv, x);
	      REAL_VALUE_TO_TARGET_SINGLE (rv, val);
	      fprintf (file, "0x%lx", val);
	      break;
	    }

	  case CONST_INT:
	  case SYMBOL_REF:
	  case CONST:
	  case LABEL_REF:
	  case CODE_LABEL:
	  case UNSPEC:
	    mn10300_print_operand_address (file, x);
	    break;
	  default:
	    gcc_unreachable ();
	  }
	break;
   }
}

/* Output assembly language output for the address ADDR to FILE.  */

void
mn10300_print_operand_address (FILE *file, rtx addr)
{
  switch (GET_CODE (addr))
    {
    case POST_INC:
      mn10300_print_operand (file, XEXP (addr, 0), 0);
      fputc ('+', file);
      break;

    case POST_MODIFY:
      mn10300_print_operand (file, XEXP (addr, 0), 0);
      fputc ('+', file);
      fputc (',', file);
      mn10300_print_operand (file, XEXP (addr, 1), 0);
      break;

    case REG:
      mn10300_print_operand (file, addr, 0);
      break;
    case PLUS:
      {
	rtx base = XEXP (addr, 0);
	rtx index = XEXP (addr, 1);
	
	if (REG_P (index) && !REG_OK_FOR_INDEX_P (index))
	  {
	    rtx x = base;
	    base = index;
	    index = x;

	    gcc_assert (REG_P (index) && REG_OK_FOR_INDEX_P (index));
	  }
	gcc_assert (REG_OK_FOR_BASE_P (base));

	mn10300_print_operand (file, index, 0);
	fputc (',', file);
	mn10300_print_operand (file, base, 0);
	break;
      }
    case SYMBOL_REF:
      output_addr_const (file, addr);
      break;
    default:
      output_addr_const (file, addr);
      break;
    }
}

/* Implement TARGET_ASM_OUTPUT_ADDR_CONST_EXTRA.

   Used for PIC-specific UNSPECs.  */

static bool
mn10300_asm_output_addr_const_extra (FILE *file, rtx x)
{
  if (GET_CODE (x) == UNSPEC)
    {
      switch (XINT (x, 1))
	{
	case UNSPEC_PIC:
	  /* GLOBAL_OFFSET_TABLE or local symbols, no suffix.  */
	  output_addr_const (file, XVECEXP (x, 0, 0));
	  break;
	case UNSPEC_GOT:
	  output_addr_const (file, XVECEXP (x, 0, 0));
	  fputs ("@GOT", file);
	  break;
	case UNSPEC_GOTOFF:
	  output_addr_const (file, XVECEXP (x, 0, 0));
	  fputs ("@GOTOFF", file);
	  break;
	case UNSPEC_PLT:
	  output_addr_const (file, XVECEXP (x, 0, 0));
	  fputs ("@PLT", file);
	  break;
	case UNSPEC_GOTSYM_OFF:
	  assemble_name (file, GOT_SYMBOL_NAME);
	  fputs ("-(", file);
	  output_addr_const (file, XVECEXP (x, 0, 0));
	  fputs ("-.)", file);
	  break;
	default:
	  return false;
	}
      return true;
    }
  else
    return false;
}

/* Count the number of FP registers that have to be saved.  */
static int
fp_regs_to_save (void)
{
  int i, n = 0;

  if (! TARGET_AM33_2)
    return 0;

  for (i = FIRST_FP_REGNUM; i <= LAST_FP_REGNUM; ++i)
    if (df_regs_ever_live_p (i) && ! call_really_used_regs[i])
      ++n;

  return n;
}

/* Print a set of registers in the format required by "movm" and "ret".
   Register K is saved if bit K of MASK is set.  The data and address
   registers can be stored individually, but the extended registers cannot.
   We assume that the mask already takes that into account.  For instance,
   bits 14 to 17 must have the same value.  */

void
mn10300_print_reg_list (FILE *file, int mask)
{
  int need_comma;
  int i;

  need_comma = 0;
  fputc ('[', file);

  for (i = 0; i < FIRST_EXTENDED_REGNUM; i++)
    if ((mask & (1 << i)) != 0)
      {
	if (need_comma)
	  fputc (',', file);
	fputs (reg_names [i], file);
	need_comma = 1;
      }

  if ((mask & 0x3c000) != 0)
    {
      gcc_assert ((mask & 0x3c000) == 0x3c000);
      if (need_comma)
	fputc (',', file);
      fputs ("exreg1", file);
      need_comma = 1;
    }

  fputc (']', file);
}

/* If the MDR register is never clobbered, we can use the RETF instruction
   which takes the address from the MDR register.  This is 3 cycles faster
   than having to load the address from the stack.  */

bool
mn10300_can_use_retf_insn (void)
{
  /* Don't bother if we're not optimizing.  In this case we won't
     have proper access to df_regs_ever_live_p.  */
  if (!optimize)
    return false;

  /* EH returns alter the saved return address; MDR is not current.  */
  if (crtl->calls_eh_return)
    return false;

  /* Obviously not if MDR is ever clobbered.  */
  if (df_regs_ever_live_p (MDR_REG))
    return false;

  /* ??? Careful not to use this during expand_epilogue etc.  */
  gcc_assert (!in_sequence_p ());
  return leaf_function_p ();
}

bool
mn10300_can_use_rets_insn (void)
{
  return !mn10300_initial_offset (ARG_POINTER_REGNUM, STACK_POINTER_REGNUM);
}

/* Returns the set of live, callee-saved registers as a bitmask.  The
   callee-saved extended registers cannot be stored individually, so
   all of them will be included in the mask if any one of them is used.  */

int
mn10300_get_live_callee_saved_regs (void)
{
  int mask;
  int i;

  mask = 0;
  for (i = 0; i <= LAST_EXTENDED_REGNUM; i++)
    if (df_regs_ever_live_p (i) && ! call_really_used_regs[i])
      mask |= (1 << i);
  if ((mask & 0x3c000) != 0)
    mask |= 0x3c000;

  return mask;
}

static rtx
F (rtx r)
{
  RTX_FRAME_RELATED_P (r) = 1;
  return r;
}

/* Generate an instruction that pushes several registers onto the stack.
   Register K will be saved if bit K in MASK is set.  The function does
   nothing if MASK is zero.

   To be compatible with the "movm" instruction, the lowest-numbered
   register must be stored in the lowest slot.  If MASK is the set
   { R1,...,RN }, where R1...RN are ordered least first, the generated
   instruction will have the form:

       (parallel
         (set (reg:SI 9) (plus:SI (reg:SI 9) (const_int -N*4)))
	 (set (mem:SI (plus:SI (reg:SI 9)
	                       (const_int -1*4)))
	      (reg:SI RN))
	 ...
	 (set (mem:SI (plus:SI (reg:SI 9)
	                       (const_int -N*4)))
	      (reg:SI R1))) */

static void
mn10300_gen_multiple_store (unsigned int mask)
{
  /* The order in which registers are stored, from SP-4 through SP-N*4.  */
  static const unsigned int store_order[8] = {
    /* e2, e3: never saved */
    FIRST_EXTENDED_REGNUM + 4,
    FIRST_EXTENDED_REGNUM + 5,
    FIRST_EXTENDED_REGNUM + 6,
    FIRST_EXTENDED_REGNUM + 7,
    /* e0, e1, mdrq, mcrh, mcrl, mcvf: never saved. */
    FIRST_DATA_REGNUM + 2,
    FIRST_DATA_REGNUM + 3,
    FIRST_ADDRESS_REGNUM + 2,
    FIRST_ADDRESS_REGNUM + 3,
    /* d0, d1, a0, a1, mdr, lir, lar: never saved.  */
  };

  rtx x, elts[9];
  unsigned int i;
  int count;

  if (mask == 0)
    return;

  for (i = count = 0; i < ARRAY_SIZE(store_order); ++i)
    {
      unsigned regno = store_order[i];

      if (((mask >> regno) & 1) == 0)
	continue;

      ++count;
      x = plus_constant (stack_pointer_rtx, count * -4);
      x = gen_frame_mem (SImode, x);
      x = gen_rtx_SET (VOIDmode, x, gen_rtx_REG (SImode, regno));
      elts[count] = F(x);

      /* Remove the register from the mask so that... */
      mask &= ~(1u << regno);
    }

  /* ... we can make sure that we didn't try to use a register
     not listed in the store order.  */
  gcc_assert (mask == 0);

  /* Create the instruction that updates the stack pointer.  */
  x = plus_constant (stack_pointer_rtx, count * -4);
  x = gen_rtx_SET (VOIDmode, stack_pointer_rtx, x);
  elts[0] = F(x);

  /* We need one PARALLEL element to update the stack pointer and
     an additional element for each register that is stored.  */
  x = gen_rtx_PARALLEL (VOIDmode, gen_rtvec_v (count + 1, elts));
  F (emit_insn (x));
}

void
mn10300_expand_prologue (void)
{
  HOST_WIDE_INT size = mn10300_frame_size ();

  /* If we use any of the callee-saved registers, save them now.  */
  mn10300_gen_multiple_store (mn10300_get_live_callee_saved_regs ());

  if (TARGET_AM33_2 && fp_regs_to_save ())
    {
      int num_regs_to_save = fp_regs_to_save (), i;
      HOST_WIDE_INT xsize;
      enum
      {
	save_sp_merge,
	save_sp_no_merge,
	save_sp_partial_merge,
	save_a0_merge,
	save_a0_no_merge
      } strategy;
      unsigned int strategy_size = (unsigned)-1, this_strategy_size;
      rtx reg;

      /* We have several different strategies to save FP registers.
	 We can store them using SP offsets, which is beneficial if
	 there are just a few registers to save, or we can use `a0' in
	 post-increment mode (`a0' is the only call-clobbered address
	 register that is never used to pass information to a
	 function).  Furthermore, if we don't need a frame pointer, we
	 can merge the two SP adds into a single one, but this isn't
	 always beneficial; sometimes we can just split the two adds
	 so that we don't exceed a 16-bit constant size.  The code
	 below will select which strategy to use, so as to generate
	 smallest code.  Ties are broken in favor or shorter sequences
	 (in terms of number of instructions).  */

#define SIZE_ADD_AX(S) ((((S) >= (1 << 15)) || ((S) < -(1 << 15))) ? 6 \
			: (((S) >= (1 << 7)) || ((S) < -(1 << 7))) ? 4 : 2)
#define SIZE_ADD_SP(S) ((((S) >= (1 << 15)) || ((S) < -(1 << 15))) ? 6 \
			: (((S) >= (1 << 7)) || ((S) < -(1 << 7))) ? 4 : 3)

/* We add 0 * (S) in two places to promote to the type of S,
   so that all arms of the conditional have the same type.  */
#define SIZE_FMOV_LIMIT(S,N,L,SIZE1,SIZE2,ELSE) \
  (((S) >= (L)) ? 0 * (S) + (SIZE1) * (N) \
   : ((S) + 4 * (N) >= (L)) ? (((L) - (S)) / 4 * (SIZE2) \
			       + ((S) + 4 * (N) - (L)) / 4 * (SIZE1)) \
   : 0 * (S) + (ELSE))
#define SIZE_FMOV_SP_(S,N) \
  (SIZE_FMOV_LIMIT ((S), (N), (1 << 24), 7, 6, \
                   SIZE_FMOV_LIMIT ((S), (N), (1 << 8), 6, 4, \
				    (S) ? 4 * (N) : 3 + 4 * ((N) - 1))))
#define SIZE_FMOV_SP(S,N) (SIZE_FMOV_SP_ ((unsigned HOST_WIDE_INT)(S), (N)))

      /* Consider alternative save_sp_merge only if we don't need the
	 frame pointer and size is nonzero.  */
      if (! frame_pointer_needed && size)
	{
	  /* Insn: add -(size + 4 * num_regs_to_save), sp.  */
	  this_strategy_size = SIZE_ADD_SP (-(size + 4 * num_regs_to_save));
	  /* Insn: fmov fs#, (##, sp), for each fs# to be saved.  */
	  this_strategy_size += SIZE_FMOV_SP (size, num_regs_to_save);

	  if (this_strategy_size < strategy_size)
	    {
	      strategy = save_sp_merge;
	      strategy_size = this_strategy_size;
	    }
	}

      /* Consider alternative save_sp_no_merge unconditionally.  */
      /* Insn: add -4 * num_regs_to_save, sp.  */
      this_strategy_size = SIZE_ADD_SP (-4 * num_regs_to_save);
      /* Insn: fmov fs#, (##, sp), for each fs# to be saved.  */
      this_strategy_size += SIZE_FMOV_SP (0, num_regs_to_save);
      if (size)
	{
	  /* Insn: add -size, sp.  */
	  this_strategy_size += SIZE_ADD_SP (-size);
	}

      if (this_strategy_size < strategy_size)
	{
	  strategy = save_sp_no_merge;
	  strategy_size = this_strategy_size;
	}

      /* Consider alternative save_sp_partial_merge only if we don't
	 need a frame pointer and size is reasonably large.  */
      if (! frame_pointer_needed && size + 4 * num_regs_to_save > 128)
	{
	  /* Insn: add -128, sp.  */
	  this_strategy_size = SIZE_ADD_SP (-128);
	  /* Insn: fmov fs#, (##, sp), for each fs# to be saved.  */
	  this_strategy_size += SIZE_FMOV_SP (128 - 4 * num_regs_to_save,
					      num_regs_to_save);
	  if (size)
	    {
	      /* Insn: add 128-size, sp.  */
	      this_strategy_size += SIZE_ADD_SP (128 - size);
	    }

	  if (this_strategy_size < strategy_size)
	    {
	      strategy = save_sp_partial_merge;
	      strategy_size = this_strategy_size;
	    }
	}

      /* Consider alternative save_a0_merge only if we don't need a
	 frame pointer, size is nonzero and the user hasn't
	 changed the calling conventions of a0.  */
      if (! frame_pointer_needed && size
	  && call_really_used_regs [FIRST_ADDRESS_REGNUM]
	  && ! fixed_regs[FIRST_ADDRESS_REGNUM])
	{
	  /* Insn: add -(size + 4 * num_regs_to_save), sp.  */
	  this_strategy_size = SIZE_ADD_SP (-(size + 4 * num_regs_to_save));
	  /* Insn: mov sp, a0.  */
	  this_strategy_size++;
	  if (size)
	    {
	      /* Insn: add size, a0.  */
	      this_strategy_size += SIZE_ADD_AX (size);
	    }
	  /* Insn: fmov fs#, (a0+), for each fs# to be saved.  */
	  this_strategy_size += 3 * num_regs_to_save;

	  if (this_strategy_size < strategy_size)
	    {
	      strategy = save_a0_merge;
	      strategy_size = this_strategy_size;
	    }
	}

      /* Consider alternative save_a0_no_merge if the user hasn't
	 changed the calling conventions of a0.  */
      if (call_really_used_regs [FIRST_ADDRESS_REGNUM]
	  && ! fixed_regs[FIRST_ADDRESS_REGNUM])
	{
	  /* Insn: add -4 * num_regs_to_save, sp.  */
	  this_strategy_size = SIZE_ADD_SP (-4 * num_regs_to_save);
	  /* Insn: mov sp, a0.  */
	  this_strategy_size++;
	  /* Insn: fmov fs#, (a0+), for each fs# to be saved.  */
	  this_strategy_size += 3 * num_regs_to_save;
	  if (size)
	    {
	      /* Insn: add -size, sp.  */
	      this_strategy_size += SIZE_ADD_SP (-size);
	    }

	  if (this_strategy_size < strategy_size)
	    {
	      strategy = save_a0_no_merge;
	      strategy_size = this_strategy_size;
	    }
	}

      /* Emit the initial SP add, common to all strategies.  */
      switch (strategy)
	{
	case save_sp_no_merge:
	case save_a0_no_merge:
	  F (emit_insn (gen_addsi3 (stack_pointer_rtx,
				    stack_pointer_rtx,
				    GEN_INT (-4 * num_regs_to_save))));
	  xsize = 0;
	  break;

	case save_sp_partial_merge:
	  F (emit_insn (gen_addsi3 (stack_pointer_rtx,
				    stack_pointer_rtx,
				    GEN_INT (-128))));
	  xsize = 128 - 4 * num_regs_to_save;
	  size -= xsize;
	  break;

	case save_sp_merge:
	case save_a0_merge:
	  F (emit_insn (gen_addsi3 (stack_pointer_rtx,
				    stack_pointer_rtx,
				    GEN_INT (-(size + 4 * num_regs_to_save)))));
	  /* We'll have to adjust FP register saves according to the
	     frame size.  */
	  xsize = size;
	  /* Since we've already created the stack frame, don't do it
	     again at the end of the function.  */
	  size = 0;
	  break;

	default:
	  gcc_unreachable ();
	}

      /* Now prepare register a0, if we have decided to use it.  */
      switch (strategy)
	{
	case save_sp_merge:
	case save_sp_no_merge:
	case save_sp_partial_merge:
	  reg = 0;
	  break;

	case save_a0_merge:
	case save_a0_no_merge:
	  reg = gen_rtx_REG (SImode, FIRST_ADDRESS_REGNUM);
	  F (emit_insn (gen_movsi (reg, stack_pointer_rtx)));
	  if (xsize)
	    F (emit_insn (gen_addsi3 (reg, reg, GEN_INT (xsize))));
	  reg = gen_rtx_POST_INC (SImode, reg);
	  break;

	default:
	  gcc_unreachable ();
	}

      /* Now actually save the FP registers.  */
      for (i = FIRST_FP_REGNUM; i <= LAST_FP_REGNUM; ++i)
	if (df_regs_ever_live_p (i) && ! call_really_used_regs [i])
	  {
	    rtx addr;

	    if (reg)
	      addr = reg;
	    else
	      {
		/* If we aren't using `a0', use an SP offset.  */
		if (xsize)
		  {
		    addr = gen_rtx_PLUS (SImode,
					 stack_pointer_rtx,
					 GEN_INT (xsize));
		  }
		else
		  addr = stack_pointer_rtx;

		xsize += 4;
	      }

	    F (emit_insn (gen_movsf (gen_rtx_MEM (SFmode, addr),
				     gen_rtx_REG (SFmode, i))));
	  }
    }

  /* Now put the frame pointer into the frame pointer register.  */
  if (frame_pointer_needed)
    F (emit_move_insn (frame_pointer_rtx, stack_pointer_rtx));

  /* Allocate stack for this frame.  */
  if (size)
    F (emit_insn (gen_addsi3 (stack_pointer_rtx,
			      stack_pointer_rtx,
			      GEN_INT (-size))));

  if (flag_pic && df_regs_ever_live_p (PIC_OFFSET_TABLE_REGNUM))
    emit_insn (gen_load_pic ());
}

void
mn10300_expand_epilogue (void)
{
  HOST_WIDE_INT size = mn10300_frame_size ();
  int reg_save_bytes = REG_SAVE_BYTES;
  
  if (TARGET_AM33_2 && fp_regs_to_save ())
    {
      int num_regs_to_save = fp_regs_to_save (), i;
      rtx reg = 0;

      /* We have several options to restore FP registers.  We could
	 load them from SP offsets, but, if there are enough FP
	 registers to restore, we win if we use a post-increment
	 addressing mode.  */

      /* If we have a frame pointer, it's the best option, because we
	 already know it has the value we want.  */
      if (frame_pointer_needed)
	reg = gen_rtx_REG (SImode, FRAME_POINTER_REGNUM);
      /* Otherwise, we may use `a1', since it's call-clobbered and
	 it's never used for return values.  But only do so if it's
	 smaller than using SP offsets.  */
      else
	{
	  enum { restore_sp_post_adjust,
		 restore_sp_pre_adjust,
		 restore_sp_partial_adjust,
		 restore_a1 } strategy;
	  unsigned int this_strategy_size, strategy_size = (unsigned)-1;

	  /* Consider using sp offsets before adjusting sp.  */
	  /* Insn: fmov (##,sp),fs#, for each fs# to be restored.  */
	  this_strategy_size = SIZE_FMOV_SP (size, num_regs_to_save);
	  /* If size is too large, we'll have to adjust SP with an
		 add.  */
	  if (size + 4 * num_regs_to_save + reg_save_bytes > 255)
	    {
	      /* Insn: add size + 4 * num_regs_to_save, sp.  */
	      this_strategy_size += SIZE_ADD_SP (size + 4 * num_regs_to_save);
	    }
	  /* If we don't have to restore any non-FP registers,
		 we'll be able to save one byte by using rets.  */
	  if (! reg_save_bytes)
	    this_strategy_size--;

	  if (this_strategy_size < strategy_size)
	    {
	      strategy = restore_sp_post_adjust;
	      strategy_size = this_strategy_size;
	    }

	  /* Consider using sp offsets after adjusting sp.  */
	  /* Insn: add size, sp.  */
	  this_strategy_size = SIZE_ADD_SP (size);
	  /* Insn: fmov (##,sp),fs#, for each fs# to be restored.  */
	  this_strategy_size += SIZE_FMOV_SP (0, num_regs_to_save);
	  /* We're going to use ret to release the FP registers
		 save area, so, no savings.  */

	  if (this_strategy_size < strategy_size)
	    {
	      strategy = restore_sp_pre_adjust;
	      strategy_size = this_strategy_size;
	    }

	  /* Consider using sp offsets after partially adjusting sp.
	     When size is close to 32Kb, we may be able to adjust SP
	     with an imm16 add instruction while still using fmov
	     (d8,sp).  */
	  if (size + 4 * num_regs_to_save + reg_save_bytes > 255)
	    {
	      /* Insn: add size + 4 * num_regs_to_save
				+ reg_save_bytes - 252,sp.  */
	      this_strategy_size = SIZE_ADD_SP (size + 4 * num_regs_to_save
						+ reg_save_bytes - 252);
	      /* Insn: fmov (##,sp),fs#, fo each fs# to be restored.  */
	      this_strategy_size += SIZE_FMOV_SP (252 - reg_save_bytes
						  - 4 * num_regs_to_save,
						  num_regs_to_save);
	      /* We're going to use ret to release the FP registers
		 save area, so, no savings.  */

	      if (this_strategy_size < strategy_size)
		{
		  strategy = restore_sp_partial_adjust;
		  strategy_size = this_strategy_size;
		}
	    }

	  /* Consider using a1 in post-increment mode, as long as the
	     user hasn't changed the calling conventions of a1.  */
	  if (call_really_used_regs [FIRST_ADDRESS_REGNUM + 1]
	      && ! fixed_regs[FIRST_ADDRESS_REGNUM+1])
	    {
	      /* Insn: mov sp,a1.  */
	      this_strategy_size = 1;
	      if (size)
		{
		  /* Insn: add size,a1.  */
		  this_strategy_size += SIZE_ADD_AX (size);
		}
	      /* Insn: fmov (a1+),fs#, for each fs# to be restored.  */
	      this_strategy_size += 3 * num_regs_to_save;
	      /* If size is large enough, we may be able to save a
		 couple of bytes.  */
	      if (size + 4 * num_regs_to_save + reg_save_bytes > 255)
		{
		  /* Insn: mov a1,sp.  */
		  this_strategy_size += 2;
		}
	      /* If we don't have to restore any non-FP registers,
		 we'll be able to save one byte by using rets.  */
	      if (! reg_save_bytes)
		this_strategy_size--;

	      if (this_strategy_size < strategy_size)
		{
		  strategy = restore_a1;
		  strategy_size = this_strategy_size;
		}
	    }

	  switch (strategy)
	    {
	    case restore_sp_post_adjust:
	      break;

	    case restore_sp_pre_adjust:
	      emit_insn (gen_addsi3 (stack_pointer_rtx,
				     stack_pointer_rtx,
				     GEN_INT (size)));
	      size = 0;
	      break;

	    case restore_sp_partial_adjust:
	      emit_insn (gen_addsi3 (stack_pointer_rtx,
				     stack_pointer_rtx,
				     GEN_INT (size + 4 * num_regs_to_save
					      + reg_save_bytes - 252)));
	      size = 252 - reg_save_bytes - 4 * num_regs_to_save;
	      break;

	    case restore_a1:
	      reg = gen_rtx_REG (SImode, FIRST_ADDRESS_REGNUM + 1);
	      emit_insn (gen_movsi (reg, stack_pointer_rtx));
	      if (size)
		emit_insn (gen_addsi3 (reg, reg, GEN_INT (size)));
	      break;

	    default:
	      gcc_unreachable ();
	    }
	}

      /* Adjust the selected register, if any, for post-increment.  */
      if (reg)
	reg = gen_rtx_POST_INC (SImode, reg);

      for (i = FIRST_FP_REGNUM; i <= LAST_FP_REGNUM; ++i)
	if (df_regs_ever_live_p (i) && ! call_really_used_regs [i])
	  {
	    rtx addr;

	    if (reg)
	      addr = reg;
	    else if (size)
	      {
		/* If we aren't using a post-increment register, use an
		   SP offset.  */
		addr = gen_rtx_PLUS (SImode,
				     stack_pointer_rtx,
				     GEN_INT (size));
	      }
	    else
	      addr = stack_pointer_rtx;

	    size += 4;

	    emit_insn (gen_movsf (gen_rtx_REG (SFmode, i),
				  gen_rtx_MEM (SFmode, addr)));
	  }

      /* If we were using the restore_a1 strategy and the number of
	 bytes to be released won't fit in the `ret' byte, copy `a1'
	 to `sp', to avoid having to use `add' to adjust it.  */
      if (! frame_pointer_needed && reg && size + reg_save_bytes > 255)
	{
	  emit_move_insn (stack_pointer_rtx, XEXP (reg, 0));
	  size = 0;
	}
    }

  /* Maybe cut back the stack, except for the register save area.

     If the frame pointer exists, then use the frame pointer to
     cut back the stack.

     If the stack size + register save area is more than 255 bytes,
     then the stack must be cut back here since the size + register
     save size is too big for a ret/retf instruction.

     Else leave it alone, it will be cut back as part of the
     ret/retf instruction, or there wasn't any stack to begin with.

     Under no circumstances should the register save area be
     deallocated here, that would leave a window where an interrupt
     could occur and trash the register save area.  */
  if (frame_pointer_needed)
    {
      emit_move_insn (stack_pointer_rtx, frame_pointer_rtx);
      size = 0;
    }
  else if (size + reg_save_bytes > 255)
    {
      emit_insn (gen_addsi3 (stack_pointer_rtx,
			     stack_pointer_rtx,
			     GEN_INT (size)));
      size = 0;
    }

  /* Adjust the stack and restore callee-saved registers, if any.  */
  if (mn10300_can_use_rets_insn ())
    emit_jump_insn (gen_rtx_RETURN (VOIDmode));
  else
    emit_jump_insn (gen_return_ret (GEN_INT (size + REG_SAVE_BYTES)));
}

/* Recognize the PARALLEL rtx generated by mn10300_gen_multiple_store().
   This function is for MATCH_PARALLEL and so assumes OP is known to be
   parallel.  If OP is a multiple store, return a mask indicating which
   registers it saves.  Return 0 otherwise.  */

int
mn10300_store_multiple_operation (rtx op,
				  enum machine_mode mode ATTRIBUTE_UNUSED)
{
  int count;
  int mask;
  int i;
  unsigned int last;
  rtx elt;

  count = XVECLEN (op, 0);
  if (count < 2)
    return 0;

  /* Check that first instruction has the form (set (sp) (plus A B)) */
  elt = XVECEXP (op, 0, 0);
  if (GET_CODE (elt) != SET
      || (! REG_P (SET_DEST (elt)))
      || REGNO (SET_DEST (elt)) != STACK_POINTER_REGNUM
      || GET_CODE (SET_SRC (elt)) != PLUS)
    return 0;

  /* Check that A is the stack pointer and B is the expected stack size.
     For OP to match, each subsequent instruction should push a word onto
     the stack.  We therefore expect the first instruction to create
     COUNT-1 stack slots.  */
  elt = SET_SRC (elt);
  if ((! REG_P (XEXP (elt, 0)))
      || REGNO (XEXP (elt, 0)) != STACK_POINTER_REGNUM
      || (! CONST_INT_P (XEXP (elt, 1)))
      || INTVAL (XEXP (elt, 1)) != -(count - 1) * 4)
    return 0;

  mask = 0;
  for (i = 1; i < count; i++)
    {
      /* Check that element i is a (set (mem M) R).  */
      /* ??? Validate the register order a-la mn10300_gen_multiple_store.
	 Remember: the ordering is *not* monotonic.  */
      elt = XVECEXP (op, 0, i);
      if (GET_CODE (elt) != SET
	  || (! MEM_P (SET_DEST (elt)))
	  || (! REG_P (SET_SRC (elt))))
	return 0;

      /* Remember which registers are to be saved.  */
      last = REGNO (SET_SRC (elt));
      mask |= (1 << last);

      /* Check that M has the form (plus (sp) (const_int -I*4)) */
      elt = XEXP (SET_DEST (elt), 0);
      if (GET_CODE (elt) != PLUS
	  || (! REG_P (XEXP (elt, 0)))
	  || REGNO (XEXP (elt, 0)) != STACK_POINTER_REGNUM
	  || (! CONST_INT_P (XEXP (elt, 1)))
	  || INTVAL (XEXP (elt, 1)) != -i * 4)
	return 0;
    }

  /* All or none of the callee-saved extended registers must be in the set.  */
  if ((mask & 0x3c000) != 0
      && (mask & 0x3c000) != 0x3c000)
    return 0;

  return mask;
}

/* Implement TARGET_PREFERRED_RELOAD_CLASS.  */

static reg_class_t
mn10300_preferred_reload_class (rtx x, reg_class_t rclass)
{
  if (x == stack_pointer_rtx && rclass != SP_REGS)
    return (TARGET_AM33 ? GENERAL_REGS : ADDRESS_REGS);
  else if (MEM_P (x)
	   || (REG_P (x) 
	       && !HARD_REGISTER_P (x))
	   || (GET_CODE (x) == SUBREG
	       && REG_P (SUBREG_REG (x))
	       && !HARD_REGISTER_P (SUBREG_REG (x))))
    return LIMIT_RELOAD_CLASS (GET_MODE (x), rclass);
  else
    return rclass;
}

/* Implement TARGET_PREFERRED_OUTPUT_RELOAD_CLASS.  */

static reg_class_t
mn10300_preferred_output_reload_class (rtx x, reg_class_t rclass)
{
  if (x == stack_pointer_rtx && rclass != SP_REGS)
    return (TARGET_AM33 ? GENERAL_REGS : ADDRESS_REGS);
  return rclass;
}

/* Implement TARGET_SECONDARY_RELOAD.  */

static reg_class_t
mn10300_secondary_reload (bool in_p, rtx x, reg_class_t rclass_i,
			  enum machine_mode mode, secondary_reload_info *sri)
{
  enum reg_class rclass = (enum reg_class) rclass_i;
  enum reg_class xclass = NO_REGS;
  unsigned int xregno = INVALID_REGNUM;

  if (REG_P (x))
    {
      xregno = REGNO (x);
      if (xregno >= FIRST_PSEUDO_REGISTER)
	xregno = true_regnum (x);
      if (xregno != INVALID_REGNUM)
	xclass = REGNO_REG_CLASS (xregno);
    }

  if (!TARGET_AM33)
    {
      /* Memory load/stores less than a full word wide can't have an
         address or stack pointer destination.  They must use a data
         register as an intermediate register.  */
      if (rclass != DATA_REGS
	  && (mode == QImode || mode == HImode)
	  && xclass == NO_REGS)
	return DATA_REGS;

      /* We can only move SP to/from an address register.  */
      if (in_p
	  && rclass == SP_REGS
	  && xclass != ADDRESS_REGS)
	return ADDRESS_REGS;
      if (!in_p
	  && xclass == SP_REGS
	  && rclass != ADDRESS_REGS
	  && rclass != SP_OR_ADDRESS_REGS)
	return ADDRESS_REGS;
    }

  /* We can't directly load sp + const_int into a register;
     we must use an address register as an scratch.  */
  if (in_p
      && rclass != SP_REGS
      && rclass != SP_OR_ADDRESS_REGS
      && rclass != SP_OR_GENERAL_REGS
      && GET_CODE (x) == PLUS
      && (XEXP (x, 0) == stack_pointer_rtx
	  || XEXP (x, 1) == stack_pointer_rtx))
    {
      sri->icode = CODE_FOR_reload_plus_sp_const;
      return NO_REGS;
    }

  /* We can only move MDR to/from a data register.  */
  if (rclass == MDR_REGS && xclass != DATA_REGS)
    return DATA_REGS;
  if (xclass == MDR_REGS && rclass != DATA_REGS)
    return DATA_REGS;

  /* We can't load/store an FP register from a constant address.  */
  if (TARGET_AM33_2
      && (rclass == FP_REGS || xclass == FP_REGS)
      && (xclass == NO_REGS || rclass == NO_REGS))
    {
      rtx addr = NULL;

      if (xregno >= FIRST_PSEUDO_REGISTER && xregno != INVALID_REGNUM)
	{
	  addr = reg_equiv_mem [xregno];
	  if (addr)
	    addr = XEXP (addr, 0);
	}
      else if (MEM_P (x))
	addr = XEXP (x, 0);

      if (addr && CONSTANT_ADDRESS_P (addr))
	return GENERAL_REGS;
    }

  /* Otherwise assume no secondary reloads are needed.  */
  return NO_REGS;
}

int
mn10300_frame_size (void)
{
  /* size includes the fixed stack space needed for function calls.  */
  int size = get_frame_size () + crtl->outgoing_args_size;

  /* And space for the return pointer.  */
  size += crtl->outgoing_args_size ? 4 : 0;

  return size;
}

int
mn10300_initial_offset (int from, int to)
{
  int diff = 0;

  gcc_assert (from == ARG_POINTER_REGNUM || from == FRAME_POINTER_REGNUM);
  gcc_assert (to == FRAME_POINTER_REGNUM || to == STACK_POINTER_REGNUM);

  if (to == STACK_POINTER_REGNUM)
    diff = mn10300_frame_size ();

  /* The difference between the argument pointer and the frame pointer
     is the size of the callee register save area.  */
  if (from == ARG_POINTER_REGNUM)
    {
      diff += REG_SAVE_BYTES;
      diff += 4 * fp_regs_to_save ();
    }

  return diff;
}

/* Worker function for TARGET_RETURN_IN_MEMORY.  */

static bool
mn10300_return_in_memory (const_tree type, const_tree fntype ATTRIBUTE_UNUSED)
{
  /* Return values > 8 bytes in length in memory.  */
  return (int_size_in_bytes (type) > 8
	  || int_size_in_bytes (type) == 0
	  || TYPE_MODE (type) == BLKmode);
}

/* Flush the argument registers to the stack for a stdarg function;
   return the new argument pointer.  */
static rtx
mn10300_builtin_saveregs (void)
{
  rtx offset, mem;
  tree fntype = TREE_TYPE (current_function_decl);
  int argadj = ((!stdarg_p (fntype))
                ? UNITS_PER_WORD : 0);
  alias_set_type set = get_varargs_alias_set ();

  if (argadj)
    offset = plus_constant (crtl->args.arg_offset_rtx, argadj);
  else
    offset = crtl->args.arg_offset_rtx;

  mem = gen_rtx_MEM (SImode, crtl->args.internal_arg_pointer);
  set_mem_alias_set (mem, set);
  emit_move_insn (mem, gen_rtx_REG (SImode, 0));

  mem = gen_rtx_MEM (SImode,
		     plus_constant (crtl->args.internal_arg_pointer, 4));
  set_mem_alias_set (mem, set);
  emit_move_insn (mem, gen_rtx_REG (SImode, 1));

  return copy_to_reg (expand_binop (Pmode, add_optab,
				    crtl->args.internal_arg_pointer,
				    offset, 0, 0, OPTAB_LIB_WIDEN));
}

static void
mn10300_va_start (tree valist, rtx nextarg)
{
  nextarg = expand_builtin_saveregs ();
  std_expand_builtin_va_start (valist, nextarg);
}

/* Return true when a parameter should be passed by reference.  */

static bool
mn10300_pass_by_reference (CUMULATIVE_ARGS *cum ATTRIBUTE_UNUSED,
			   enum machine_mode mode, const_tree type,
			   bool named ATTRIBUTE_UNUSED)
{
  unsigned HOST_WIDE_INT size;

  if (type)
    size = int_size_in_bytes (type);
  else
    size = GET_MODE_SIZE (mode);

  return (size > 8 || size == 0);
}

/* Return an RTX to represent where a value with mode MODE will be returned
   from a function.  If the result is NULL_RTX, the argument is pushed.  */

static rtx
mn10300_function_arg (CUMULATIVE_ARGS *cum, enum machine_mode mode,
		      const_tree type, bool named ATTRIBUTE_UNUSED)
{
  rtx result = NULL_RTX;
<<<<<<< HEAD
  int size, align;
=======
  int size;
>>>>>>> b56a5220

  /* We only support using 2 data registers as argument registers.  */
  int nregs = 2;

  /* Figure out the size of the object to be passed.  */
  if (mode == BLKmode)
    size = int_size_in_bytes (type);
  else
    size = GET_MODE_SIZE (mode);

  cum->nbytes = (cum->nbytes + 3) & ~3;

  /* Don't pass this arg via a register if all the argument registers
     are used up.  */
  if (cum->nbytes > nregs * UNITS_PER_WORD)
    return result;

  /* Don't pass this arg via a register if it would be split between
     registers and memory.  */
  if (type == NULL_TREE
      && cum->nbytes + size > nregs * UNITS_PER_WORD)
    return result;

  switch (cum->nbytes / UNITS_PER_WORD)
    {
    case 0:
      result = gen_rtx_REG (mode, FIRST_ARGUMENT_REGNUM);
      break;
    case 1:
      result = gen_rtx_REG (mode, FIRST_ARGUMENT_REGNUM + 1);
      break;
    default:
      break;
    }

  return result;
}

/* Update the data in CUM to advance over an argument
   of mode MODE and data type TYPE.
   (TYPE is null for libcalls where that information may not be available.)  */

static void
mn10300_function_arg_advance (CUMULATIVE_ARGS *cum, enum machine_mode mode,
			      const_tree type, bool named ATTRIBUTE_UNUSED)
{
  cum->nbytes += (mode != BLKmode
		  ? (GET_MODE_SIZE (mode) + 3) & ~3
		  : (int_size_in_bytes (type) + 3) & ~3);
}

/* Return the number of bytes of registers to use for an argument passed
   partially in registers and partially in memory.  */

static int
mn10300_arg_partial_bytes (CUMULATIVE_ARGS *cum, enum machine_mode mode,
			   tree type, bool named ATTRIBUTE_UNUSED)
{
  int size;

  /* We only support using 2 data registers as argument registers.  */
  int nregs = 2;

  /* Figure out the size of the object to be passed.  */
  if (mode == BLKmode)
    size = int_size_in_bytes (type);
  else
    size = GET_MODE_SIZE (mode);

  cum->nbytes = (cum->nbytes + 3) & ~3;

  /* Don't pass this arg via a register if all the argument registers
     are used up.  */
  if (cum->nbytes > nregs * UNITS_PER_WORD)
    return 0;

  if (cum->nbytes + size <= nregs * UNITS_PER_WORD)
    return 0;

  /* Don't pass this arg via a register if it would be split between
     registers and memory.  */
  if (type == NULL_TREE
      && cum->nbytes + size > nregs * UNITS_PER_WORD)
    return 0;

  return nregs * UNITS_PER_WORD - cum->nbytes;
}

/* Return the location of the function's value.  This will be either
   $d0 for integer functions, $a0 for pointers, or a PARALLEL of both
   $d0 and $a0 if the -mreturn-pointer-on-do flag is set.  Note that
   we only return the PARALLEL for outgoing values; we do not want
   callers relying on this extra copy.  */

static rtx
mn10300_function_value (const_tree valtype,
			const_tree fn_decl_or_type ATTRIBUTE_UNUSED,
			bool outgoing)
{
  rtx rv;
  enum machine_mode mode = TYPE_MODE (valtype);

  if (! POINTER_TYPE_P (valtype))
    return gen_rtx_REG (mode, FIRST_DATA_REGNUM);
  else if (! TARGET_PTR_A0D0 || ! outgoing
	   || cfun->returns_struct)
    return gen_rtx_REG (mode, FIRST_ADDRESS_REGNUM);

  rv = gen_rtx_PARALLEL (mode, rtvec_alloc (2));
  XVECEXP (rv, 0, 0)
    = gen_rtx_EXPR_LIST (VOIDmode,
			 gen_rtx_REG (mode, FIRST_ADDRESS_REGNUM),
			 GEN_INT (0));

  XVECEXP (rv, 0, 1)
    = gen_rtx_EXPR_LIST (VOIDmode,
			 gen_rtx_REG (mode, FIRST_DATA_REGNUM),
			 GEN_INT (0));
  return rv;
}

/* Implements TARGET_LIBCALL_VALUE.  */

static rtx
mn10300_libcall_value (enum machine_mode mode,
		       const_rtx fun ATTRIBUTE_UNUSED)
<<<<<<< HEAD
{
  return gen_rtx_REG (mode, FIRST_DATA_REGNUM);
}

/* Implements FUNCTION_VALUE_REGNO_P.  */

bool
mn10300_function_value_regno_p (const unsigned int regno)
{
 return (regno == FIRST_DATA_REGNUM || regno == FIRST_ADDRESS_REGNUM);
}

/* Output a tst insn.  */
const char *
output_tst (rtx operand, rtx insn)
=======
>>>>>>> b56a5220
{
  return gen_rtx_REG (mode, FIRST_DATA_REGNUM);
}

/* Implements FUNCTION_VALUE_REGNO_P.  */

bool
mn10300_function_value_regno_p (const unsigned int regno)
{
 return (regno == FIRST_DATA_REGNUM || regno == FIRST_ADDRESS_REGNUM);
}

/* Output an addition operation.  */

const char *
mn10300_output_add (rtx operands[3], bool need_flags)
{
  rtx dest, src1, src2;
  unsigned int dest_regnum, src1_regnum, src2_regnum;
  enum reg_class src1_class, src2_class, dest_class;

  dest = operands[0];
  src1 = operands[1];
  src2 = operands[2];

  dest_regnum = true_regnum (dest);
  src1_regnum = true_regnum (src1);

  dest_class = REGNO_REG_CLASS (dest_regnum);
  src1_class = REGNO_REG_CLASS (src1_regnum);

  if (GET_CODE (src2) == CONST_INT)
    {
      gcc_assert (dest_regnum == src1_regnum);

      if (src2 == const1_rtx && !need_flags)
	return "inc %0";
      if (INTVAL (src2) == 4 && !need_flags && dest_class != DATA_REGS)
        return "inc4 %0";

      gcc_assert (!need_flags || dest_class != SP_REGS);
      return "add %2,%0";
    }
  else if (CONSTANT_P (src2))
    return "add %2,%0";

  src2_regnum = true_regnum (src2);
  src2_class = REGNO_REG_CLASS (src2_regnum);
      
  if (dest_regnum == src1_regnum)
    return "add %2,%0";
  if (dest_regnum == src2_regnum)
    return "add %1,%0";

  /* The rest of the cases are reg = reg+reg.  For AM33, we can implement
     this directly, as below, but when optimizing for space we can sometimes
     do better by using a mov+add.  For MN103, we claimed that we could
     implement a three-operand add because the various move and add insns
     change sizes across register classes, and we can often do better than
     reload in choosing which operand to move.  */
  if (TARGET_AM33 && optimize_insn_for_speed_p ())
    return "add %2,%1,%0";

  /* Catch cases where no extended register was used.  */
  if (src1_class != EXTENDED_REGS
      && src2_class != EXTENDED_REGS
      && dest_class != EXTENDED_REGS)
    {
      /* We have to copy one of the sources into the destination, then
         add the other source to the destination.

         Carefully select which source to copy to the destination; a
         naive implementation will waste a byte when the source classes
         are different and the destination is an address register.
         Selecting the lowest cost register copy will optimize this
         sequence.  */
      if (src1_class == dest_class)
        return "mov %1,%0\n\tadd %2,%0";
      else
	return "mov %2,%0\n\tadd %1,%0";
    }

  /* At least one register is an extended register.  */

  /* The three operand add instruction on the am33 is a win iff the
     output register is an extended register, or if both source
     registers are extended registers.  */
  if (dest_class == EXTENDED_REGS || src1_class == src2_class)
    return "add %2,%1,%0";

  /* It is better to copy one of the sources to the destination, then
     perform a 2 address add.  The destination in this case must be
     an address or data register and one of the sources must be an
     extended register and the remaining source must not be an extended
     register.

     The best code for this case is to copy the extended reg to the
     destination, then emit a two address add.  */
  if (src1_class == EXTENDED_REGS)
    return "mov %1,%0\n\tadd %2,%0";
  else
    return "mov %2,%0\n\tadd %1,%0";
}

/* Return 1 if X contains a symbolic expression.  We know these
   expressions will have one of a few well defined forms, so
   we need only check those forms.  */

int
mn10300_symbolic_operand (rtx op,
			  enum machine_mode mode ATTRIBUTE_UNUSED)
{
  switch (GET_CODE (op))
    {
    case SYMBOL_REF:
    case LABEL_REF:
      return 1;
    case CONST:
      op = XEXP (op, 0);
      return ((GET_CODE (XEXP (op, 0)) == SYMBOL_REF
               || GET_CODE (XEXP (op, 0)) == LABEL_REF)
              && CONST_INT_P (XEXP (op, 1)));
    default:
      return 0;
    }
}

/* Try machine dependent ways of modifying an illegitimate address
   to be legitimate.  If we find one, return the new valid address.
   This macro is used in only one place: `memory_address' in explow.c.

   OLDX is the address as it was before break_out_memory_refs was called.
   In some cases it is useful to look at this to decide what needs to be done.

   Normally it is always safe for this macro to do nothing.  It exists to
   recognize opportunities to optimize the output.

   But on a few ports with segmented architectures and indexed addressing
   (mn10300, hppa) it is used to rewrite certain problematical addresses.  */
<<<<<<< HEAD
rtx
=======

static rtx
>>>>>>> b56a5220
mn10300_legitimize_address (rtx x, rtx oldx ATTRIBUTE_UNUSED,
			    enum machine_mode mode ATTRIBUTE_UNUSED)
{
  if (flag_pic && ! mn10300_legitimate_pic_operand_p (x))
    x = mn10300_legitimize_pic_address (oldx, NULL_RTX);

  /* Uh-oh.  We might have an address for x[n-100000].  This needs
     special handling to avoid creating an indexed memory address
     with x-100000 as the base.  */
  if (GET_CODE (x) == PLUS
      && mn10300_symbolic_operand (XEXP (x, 1), VOIDmode))
    {
      /* Ugly.  We modify things here so that the address offset specified
         by the index expression is computed first, then added to x to form
         the entire address.  */

      rtx regx1, regy1, regy2, y;

      /* Strip off any CONST.  */
      y = XEXP (x, 1);
      if (GET_CODE (y) == CONST)
        y = XEXP (y, 0);

      if (GET_CODE (y) == PLUS || GET_CODE (y) == MINUS)
	{
	  regx1 = force_reg (Pmode, force_operand (XEXP (x, 0), 0));
	  regy1 = force_reg (Pmode, force_operand (XEXP (y, 0), 0));
	  regy2 = force_reg (Pmode, force_operand (XEXP (y, 1), 0));
	  regx1 = force_reg (Pmode,
			     gen_rtx_fmt_ee (GET_CODE (y), Pmode, regx1,
					     regy2));
	  return force_reg (Pmode, gen_rtx_PLUS (Pmode, regx1, regy1));
	}
    }
  return x;
}

/* Convert a non-PIC address in `orig' to a PIC address using @GOT or
   @GOTOFF in `reg'.  */

rtx
mn10300_legitimize_pic_address (rtx orig, rtx reg)
{
  rtx x;

  if (GET_CODE (orig) == LABEL_REF
      || (GET_CODE (orig) == SYMBOL_REF
	  && (CONSTANT_POOL_ADDRESS_P (orig)
	      || ! MN10300_GLOBAL_P (orig))))
    {
      if (reg == NULL)
	reg = gen_reg_rtx (Pmode);

      x = gen_rtx_UNSPEC (SImode, gen_rtvec (1, orig), UNSPEC_GOTOFF);
      x = gen_rtx_CONST (SImode, x);
      emit_move_insn (reg, x);

      x = emit_insn (gen_addsi3 (reg, reg, pic_offset_table_rtx));
    }
  else if (GET_CODE (orig) == SYMBOL_REF)
    {
      if (reg == NULL)
	reg = gen_reg_rtx (Pmode);

      x = gen_rtx_UNSPEC (SImode, gen_rtvec (1, orig), UNSPEC_GOT);
      x = gen_rtx_CONST (SImode, x);
      x = gen_rtx_PLUS (SImode, pic_offset_table_rtx, x);
      x = gen_const_mem (SImode, x);

      x = emit_move_insn (reg, x);
    }
  else
    return orig;

  set_unique_reg_note (x, REG_EQUAL, orig);
  return reg;
}

/* Return zero if X references a SYMBOL_REF or LABEL_REF whose symbol
   isn't protected by a PIC unspec; nonzero otherwise.  */

int
mn10300_legitimate_pic_operand_p (rtx x)
{
  const char *fmt;
  int i;

  if (GET_CODE (x) == SYMBOL_REF || GET_CODE (x) == LABEL_REF)
    return 0;

  if (GET_CODE (x) == UNSPEC
      && (XINT (x, 1) == UNSPEC_PIC
	  || XINT (x, 1) == UNSPEC_GOT
	  || XINT (x, 1) == UNSPEC_GOTOFF
	  || XINT (x, 1) == UNSPEC_PLT
	  || XINT (x, 1) == UNSPEC_GOTSYM_OFF))
      return 1;

  fmt = GET_RTX_FORMAT (GET_CODE (x));
  for (i = GET_RTX_LENGTH (GET_CODE (x)) - 1; i >= 0; i--)
    {
      if (fmt[i] == 'E')
	{
	  int j;

	  for (j = XVECLEN (x, i) - 1; j >= 0; j--)
	    if (! mn10300_legitimate_pic_operand_p (XVECEXP (x, i, j)))
	      return 0;
	}
      else if (fmt[i] == 'e'
	       && ! mn10300_legitimate_pic_operand_p (XEXP (x, i)))
	return 0;
    }

  return 1;
}

/* Return TRUE if the address X, taken from a (MEM:MODE X) rtx, is
   legitimate, and FALSE otherwise.

   On the mn10300, the value in the address register must be
   in the same memory space/segment as the effective address.

   This is problematical for reload since it does not understand
   that base+index != index+base in a memory reference.

   Note it is still possible to use reg+reg addressing modes,
   it's just much more difficult.  For a discussion of a possible
   workaround and solution, see the comments in pa.c before the
   function record_unscaled_index_insn_codes.  */

<<<<<<< HEAD
bool
=======
static bool
>>>>>>> b56a5220
mn10300_legitimate_address_p (enum machine_mode mode, rtx x, bool strict)
{
  rtx base, index;

  if (CONSTANT_ADDRESS_P (x))
    return !flag_pic || mn10300_legitimate_pic_operand_p (x);

  if (RTX_OK_FOR_BASE_P (x, strict))
    return true;

  if (TARGET_AM33 && (mode == SImode || mode == SFmode || mode == HImode))
    {
      if (GET_CODE (x) == POST_INC)
	return RTX_OK_FOR_BASE_P (XEXP (x, 0), strict);
      if (GET_CODE (x) == POST_MODIFY)
	return (RTX_OK_FOR_BASE_P (XEXP (x, 0), strict)
		&& CONSTANT_ADDRESS_P (XEXP (x, 1)));
    }

  if (GET_CODE (x) != PLUS)
    return false;

  base = XEXP (x, 0);
  index = XEXP (x, 1);

  if (!REG_P (base))
    return false;
  if (REG_P (index))
    {
      /* ??? Without AM33 generalized (Ri,Rn) addressing, reg+reg
	 addressing is hard to satisfy.  */
      if (!TARGET_AM33)
	return false;

      return (REGNO_GENERAL_P (REGNO (base), strict)
	      && REGNO_GENERAL_P (REGNO (index), strict));
    }

  if (!REGNO_STRICT_OK_FOR_BASE_P (REGNO (base), strict))
    return false;

  if (CONST_INT_P (index))
    return IN_RANGE (INTVAL (index), -1 - 0x7fffffff, 0x7fffffff);

  if (CONSTANT_ADDRESS_P (index))
    return !flag_pic || mn10300_legitimate_pic_operand_p (index);

  return false;
}

bool
mn10300_regno_in_class_p (unsigned regno, int rclass, bool strict)
{
  if (regno >= FIRST_PSEUDO_REGISTER)
    {
      if (!strict)
	return true;
      if (!reg_renumber)
	return false;
      regno = reg_renumber[regno];
    }
  return TEST_HARD_REG_BIT (reg_class_contents[rclass], regno);
}

rtx
mn10300_legitimize_reload_address (rtx x,
				   enum machine_mode mode ATTRIBUTE_UNUSED,
				   int opnum, int type,
				   int ind_levels ATTRIBUTE_UNUSED)
{
  bool any_change = false;

  /* See above re disabling reg+reg addressing for MN103.  */
  if (!TARGET_AM33)
    return NULL_RTX;

  if (GET_CODE (x) != PLUS)
    return NULL_RTX;

  if (XEXP (x, 0) == stack_pointer_rtx)
    {
      push_reload (XEXP (x, 0), NULL_RTX, &XEXP (x, 0), NULL,
		   GENERAL_REGS, GET_MODE (x), VOIDmode, 0, 0,
		   opnum, (enum reload_type) type);
      any_change = true;
    }
  if (XEXP (x, 1) == stack_pointer_rtx)
    {
      push_reload (XEXP (x, 1), NULL_RTX, &XEXP (x, 1), NULL,
		   GENERAL_REGS, GET_MODE (x), VOIDmode, 0, 0,
		   opnum, (enum reload_type) type);
      any_change = true;
    }

  return any_change ? x : NULL_RTX;
}

/* Used by LEGITIMATE_CONSTANT_P().  Returns TRUE if X is a valid
   constant.  Note that some "constants" aren't valid, such as TLS
   symbols and unconverted GOT-based references, so we eliminate
   those here.  */

bool
mn10300_legitimate_constant_p (rtx x)
{
  switch (GET_CODE (x))
    {
    case CONST:
      x = XEXP (x, 0);

      if (GET_CODE (x) == PLUS)
	{
	  if (! CONST_INT_P (XEXP (x, 1)))
	    return false;
	  x = XEXP (x, 0);
	}

      /* Only some unspecs are valid as "constants".  */
      if (GET_CODE (x) == UNSPEC)
	{
	  switch (XINT (x, 1))
	    {
	    case UNSPEC_PIC:
	    case UNSPEC_GOT:
	    case UNSPEC_GOTOFF:
	    case UNSPEC_PLT:
	      return true;
	    default:
	      return false;
	    }
	}

      /* We must have drilled down to a symbol.  */
      if (! mn10300_symbolic_operand (x, Pmode))
	return false;
      break;

    default:
      break;
    }

  return true;
}

/* Undo pic address legitimization for the benefit of debug info.  */

static rtx
mn10300_delegitimize_address (rtx orig_x)
{
  rtx x = orig_x, ret, addend = NULL;
  bool need_mem;

  if (MEM_P (x))
    x = XEXP (x, 0);
  if (GET_CODE (x) != PLUS || GET_MODE (x) != Pmode)
    return orig_x;

  if (XEXP (x, 0) == pic_offset_table_rtx)
    ;
  /* With the REG+REG addressing of AM33, var-tracking can re-assemble
     some odd-looking "addresses" that were never valid in the first place.
     We need to look harder to avoid warnings being emitted.  */
  else if (GET_CODE (XEXP (x, 0)) == PLUS)
    {
      rtx x0 = XEXP (x, 0);
      rtx x00 = XEXP (x0, 0);
      rtx x01 = XEXP (x0, 1);

      if (x00 == pic_offset_table_rtx)
	addend = x01;
      else if (x01 == pic_offset_table_rtx)
	addend = x00;
      else
	return orig_x;

    }
  else
    return orig_x;
  x = XEXP (x, 1);

  if (GET_CODE (x) != CONST)
    return orig_x;
  x = XEXP (x, 0);
  if (GET_CODE (x) != UNSPEC)
    return orig_x;

  ret = XVECEXP (x, 0, 0);
  if (XINT (x, 1) == UNSPEC_GOTOFF)
    need_mem = false;
  else if (XINT (x, 1) == UNSPEC_GOT)
    need_mem = true;
  else
    return orig_x;

  gcc_assert (GET_CODE (ret) == SYMBOL_REF);
  if (need_mem != MEM_P (orig_x))
    return orig_x;
  if (need_mem && addend)
    return orig_x;
  if (addend)
    ret = gen_rtx_PLUS (Pmode, addend, ret);
  return ret;
}

/* For addresses, costs are relative to "MOV (Rm),Rn".  For AM33 this is
   the 3-byte fully general instruction; for MN103 this is the 2-byte form
   with an address register.  */

static int
mn10300_address_cost (rtx x, bool speed)
{
  HOST_WIDE_INT i;
  rtx base, index;

  switch (GET_CODE (x))
    {
    case CONST:
    case SYMBOL_REF:
    case LABEL_REF:
      /* We assume all of these require a 32-bit constant, even though
	 some symbol and label references can be relaxed.  */
      return speed ? 1 : 4;

    case REG:
    case SUBREG:
    case POST_INC:
      return 0;

    case POST_MODIFY:
      /* Assume any symbolic offset is a 32-bit constant.  */
      i = (CONST_INT_P (XEXP (x, 1)) ? INTVAL (XEXP (x, 1)) : 0x12345678);
      if (IN_RANGE (i, -128, 127))
	return speed ? 0 : 1;
      if (speed)
	return 1;
      if (IN_RANGE (i, -0x800000, 0x7fffff))
	return 3;
      return 4;

    case PLUS:
      base = XEXP (x, 0);
      index = XEXP (x, 1);
      if (register_operand (index, SImode))
	{
	  /* Attempt to minimize the number of registers in the address.
	     This is similar to what other ports do.  */
	  if (register_operand (base, SImode))
	    return 1;

	  base = XEXP (x, 1);
	  index = XEXP (x, 0);
	}

      /* Assume any symbolic offset is a 32-bit constant.  */
      i = (CONST_INT_P (XEXP (x, 1)) ? INTVAL (XEXP (x, 1)) : 0x12345678);
      if (IN_RANGE (i, -128, 127))
	return speed ? 0 : 1;
      if (IN_RANGE (i, -32768, 32767))
	return speed ? 0 : 2;
      return speed ? 2 : 6;

    default:
      return rtx_cost (x, MEM, speed);
    }
}

/* Implement the TARGET_REGISTER_MOVE_COST hook.

   Recall that the base value of 2 is required by assumptions elsewhere
   in the body of the compiler, and that cost 2 is special-cased as an
   early exit from reload meaning no work is required.  */

static int
mn10300_register_move_cost (enum machine_mode mode ATTRIBUTE_UNUSED,
			    reg_class_t ifrom, reg_class_t ito)
{
  enum reg_class from = (enum reg_class) ifrom;
  enum reg_class to = (enum reg_class) ito;
  enum reg_class scratch, test;

  /* Simplify the following code by unifying the fp register classes.  */
  if (to == FP_ACC_REGS)
    to = FP_REGS;
  if (from == FP_ACC_REGS)
    from = FP_REGS;

  /* Diagnose invalid moves by costing them as two moves.  */

  scratch = NO_REGS;
  test = from;
  if (to == SP_REGS)
    scratch = (TARGET_AM33 ? GENERAL_REGS : ADDRESS_REGS);
  else if (to == MDR_REGS)
    scratch = DATA_REGS;
  else if (to == FP_REGS && to != from)
    scratch = GENERAL_REGS;
  else
    {
      test = to;
      if (from == SP_REGS)
	scratch = (TARGET_AM33 ? GENERAL_REGS : ADDRESS_REGS);
      else if (from == MDR_REGS)
	scratch = DATA_REGS;
      else if (from == FP_REGS && to != from)
	scratch = GENERAL_REGS;
    }
  if (scratch != NO_REGS && !reg_class_subset_p (test, scratch))
    return (mn10300_register_move_cost (VOIDmode, from, scratch)
	    + mn10300_register_move_cost (VOIDmode, scratch, to));

  /* From here on, all we need consider are legal combinations.  */

  if (optimize_size)
    {
      /* The scale here is bytes * 2.  */

      if (from == to && (to == ADDRESS_REGS || to == DATA_REGS))
	return 2;

      if (from == SP_REGS)
	return (to == ADDRESS_REGS ? 2 : 6);

      /* For MN103, all remaining legal moves are two bytes.  */
      if (TARGET_AM33)
	return 4;

      if (to == SP_REGS)
	return (from == ADDRESS_REGS ? 4 : 6);

      if ((from == ADDRESS_REGS || from == DATA_REGS)
	   && (to == ADDRESS_REGS || to == DATA_REGS))
	return 4;

      if (to == EXTENDED_REGS)
	return (to == from ? 6 : 4);

      /* What's left are SP_REGS, FP_REGS, or combinations of the above.  */
      return 6;
    }
  else
    {
      /* The scale here is cycles * 2.  */

      if (to == FP_REGS)
	return 8;
      if (from == FP_REGS)
	return 4;

      /* All legal moves between integral registers are single cycle.  */
      return 2;
    }
}

/* Implement the TARGET_MEMORY_MOVE_COST hook.

   Given lack of the form of the address, this must be speed-relative,
   though we should never be less expensive than a size-relative register
   move cost above.  This is not a problem.  */

static int
mn10300_memory_move_cost (enum machine_mode mode ATTRIBUTE_UNUSED, 
			  reg_class_t iclass, bool in ATTRIBUTE_UNUSED)
{
  enum reg_class rclass = (enum reg_class) iclass;

  if (rclass == FP_REGS)
    return 8;
  return 6;
}

/* Implement the TARGET_RTX_COSTS hook.

   Speed-relative costs are relative to COSTS_N_INSNS, which is intended
   to represent cycles.  Size-relative costs are in bytes.  */

static bool
mn10300_rtx_costs (rtx x, int code, int outer_code, int *ptotal, bool speed)
{
  /* This value is used for SYMBOL_REF etc where we want to pretend
     we have a full 32-bit constant.  */
  HOST_WIDE_INT i = 0x12345678;
  int total;

  switch (code)
    {
    case CONST_INT:
<<<<<<< HEAD
      /* Zeros are extremely cheap.  */
      if (INTVAL (x) == 0 && (outer_code == SET || outer_code == COMPARE))
	*total = 0;
      /* If it fits in 8 bits, then it's still relatively cheap.  */
      else if (INT_8_BITS (INTVAL (x)))
	*total = 1;
      /* This is the "base" cost, includes constants where either the
	 upper or lower 16bits are all zeros.  */
      else if (INT_16_BITS (INTVAL (x))
	       || (INTVAL (x) & 0xffff) == 0
	       || (INTVAL (x) & 0xffff0000) == 0)
	*total = 2;
=======
      i = INTVAL (x);
    do_int_costs:
      if (speed)
	{
	  if (outer_code == SET)
	    {
	      /* 16-bit integer loads have latency 1, 32-bit loads 2.  */
	      if (IN_RANGE (i, -32768, 32767))
		total = COSTS_N_INSNS (1);
	      else
		total = COSTS_N_INSNS (2);
	    }
	  else
	    {
	      /* 16-bit integer operands don't affect latency;
		 24-bit and 32-bit operands add a cycle.  */
	      if (IN_RANGE (i, -32768, 32767))
		total = 0;
	      else
		total = COSTS_N_INSNS (1);
	    }
	}
>>>>>>> b56a5220
      else
	{
	  if (outer_code == SET)
	    {
	      if (i == 0)
		total = 1;
	      else if (IN_RANGE (i, -128, 127))
		total = 2;
	      else if (IN_RANGE (i, -32768, 32767))
		total = 3;
	      else
		total = 6;
	    }
	  else
	    {
	      /* Reference here is ADD An,Dn, vs ADD imm,Dn.  */
	      if (IN_RANGE (i, -128, 127))
		total = 0;
	      else if (IN_RANGE (i, -32768, 32767))
		total = 2;
	      else if (TARGET_AM33 && IN_RANGE (i, -0x01000000, 0x00ffffff))
		total = 3;
	      else
		total = 4;
	    }
	}
      goto alldone;

    case CONST:
    case LABEL_REF:
    case SYMBOL_REF:
    case CONST_DOUBLE:
      /* We assume all of these require a 32-bit constant, even though
	 some symbol and label references can be relaxed.  */
      goto do_int_costs;

<<<<<<< HEAD
    case ZERO_EXTRACT:
      /* This is cheap, we can use btst.  */
      if (outer_code == COMPARE)
	*total = 0;
      return false;

   /* ??? This probably needs more work.  */
    case MOD:
    case DIV:
    case MULT:
      *total = 8;
      return true;
=======
    case UNSPEC:
      switch (XINT (x, 1))
	{
	case UNSPEC_PIC:
	case UNSPEC_GOT:
	case UNSPEC_GOTOFF:
	case UNSPEC_PLT:
	case UNSPEC_GOTSYM_OFF:
	  /* The PIC unspecs also resolve to a 32-bit constant.  */
	  goto do_int_costs;
>>>>>>> b56a5220

	default:
	  /* Assume any non-listed unspec is some sort of arithmetic.  */
	  goto do_arith_costs;
	}

    case PLUS:
      /* Notice the size difference of INC and INC4.  */
      if (!speed && outer_code == SET && CONST_INT_P (XEXP (x, 1)))
	{
	  i = INTVAL (XEXP (x, 1));
	  if (i == 1 || i == 4)
	    {
	      total = 1 + rtx_cost (XEXP (x, 0), PLUS, speed);
	      goto alldone;
	    }
	}
      goto do_arith_costs;
	
    case MINUS:
    case AND:
    case IOR:
    case XOR:
    case NOT:
    case NEG:
    case ZERO_EXTEND:
    case SIGN_EXTEND:
    case COMPARE:
    case BSWAP:
    case CLZ:
    do_arith_costs:
      total = (speed ? COSTS_N_INSNS (1) : 2);
      break;

    case ASHIFT:
      /* Notice the size difference of ASL2 and variants.  */
      if (!speed && CONST_INT_P (XEXP (x, 1)))
	switch (INTVAL (XEXP (x, 1)))
	  {
	  case 1:
	  case 2:
	    total = 1;
	    goto alldone;
	  case 3:
	  case 4:
	    total = 2;
	    goto alldone;
	  }
      /* FALLTHRU */

    case ASHIFTRT:
    case LSHIFTRT:
      total = (speed ? COSTS_N_INSNS (1) : 3);
      goto alldone;

    case MULT:
      total = (speed ? COSTS_N_INSNS (3) : 2);
      break;

    case DIV:
    case UDIV:
    case MOD:
    case UMOD:
      total = (speed ? COSTS_N_INSNS (39)
		/* Include space to load+retrieve MDR.  */
		: code == MOD || code == UMOD ? 6 : 4);
      break;

    case MEM:
      total = mn10300_address_cost (XEXP (x, 0), speed);
      if (speed)
	total = COSTS_N_INSNS (2 + total);
      goto alldone;

    default:
      /* Probably not implemented.  Assume external call.  */
      total = (speed ? COSTS_N_INSNS (10) : 7);
      break;
    }

  *ptotal = total;
  return false;

 alldone:
  *ptotal = total;
  return true;
}

/* If using PIC, mark a SYMBOL_REF for a non-global symbol so that we
   may access it using GOTOFF instead of GOT.  */

static void
mn10300_encode_section_info (tree decl, rtx rtl, int first ATTRIBUTE_UNUSED)
{
  rtx symbol;

  if (! MEM_P (rtl))
    return;
  symbol = XEXP (rtl, 0);
  if (GET_CODE (symbol) != SYMBOL_REF)
    return;

  if (flag_pic)
    SYMBOL_REF_FLAG (symbol) = (*targetm.binds_local_p) (decl);
}

/* Dispatch tables on the mn10300 are extremely expensive in terms of code
   and readonly data size.  So we crank up the case threshold value to
   encourage a series of if/else comparisons to implement many small switch
   statements.  In theory, this value could be increased much more if we
   were solely optimizing for space, but we keep it "reasonable" to avoid
   serious code efficiency lossage.  */

static unsigned int
mn10300_case_values_threshold (void)
{
  return 6;
}

<<<<<<< HEAD
/* Worker function for TARGET_ASM_TRAMPOLINE_TEMPLATE.  */

static void
mn10300_asm_trampoline_template (FILE *f)
{
  fprintf (f, "\tadd -4,sp\n");
  fprintf (f, "\t.long 0x0004fffa\n");
  fprintf (f, "\tmov (0,sp),a0\n");
  fprintf (f, "\tadd 4,sp\n");
  fprintf (f, "\tmov (13,a0),a1\n");	
  fprintf (f, "\tmov (17,a0),a0\n");
  fprintf (f, "\tjmp (a0)\n");
  fprintf (f, "\t.long 0\n");
  fprintf (f, "\t.long 0\n");
}

=======
>>>>>>> b56a5220
/* Worker function for TARGET_TRAMPOLINE_INIT.  */

static void
mn10300_trampoline_init (rtx m_tramp, tree fndecl, rtx chain_value)
{
<<<<<<< HEAD
  rtx fnaddr = XEXP (DECL_RTL (fndecl), 0);
  rtx mem;

  emit_block_move (m_tramp, assemble_trampoline_template (),
		   GEN_INT (TRAMPOLINE_SIZE), BLOCK_OP_NORMAL);

  mem = adjust_address (m_tramp, SImode, 0x14);
  emit_move_insn (mem, chain_value);
  mem = adjust_address (m_tramp, SImode, 0x18);
  emit_move_insn (mem, fnaddr);
=======
  rtx mem, disp, fnaddr = XEXP (DECL_RTL (fndecl), 0);

  /* This is a strict alignment target, which means that we play
     some games to make sure that the locations at which we need
     to store <chain> and <disp> wind up at aligned addresses.

	0x28 0x00			add 0,d0
	          0xfc 0xdd		mov chain,a1
        <chain>
	0xf8 0xed 0x00			btst 0,d1
	               0xdc		jmp fnaddr
	<disp>

     Note that the two extra insns are effectively nops; they 
     clobber the flags but do not affect the contents of D0 or D1.  */

  disp = expand_binop (SImode, sub_optab, fnaddr,
		       plus_constant (XEXP (m_tramp, 0), 11),
		       NULL_RTX, 1, OPTAB_DIRECT);

  mem = adjust_address (m_tramp, SImode, 0);
  emit_move_insn (mem, gen_int_mode (0xddfc0028, SImode));
  mem = adjust_address (m_tramp, SImode, 4);
  emit_move_insn (mem, chain_value);
  mem = adjust_address (m_tramp, SImode, 8);
  emit_move_insn (mem, gen_int_mode (0xdc00edf8, SImode));
  mem = adjust_address (m_tramp, SImode, 12);
  emit_move_insn (mem, disp);
>>>>>>> b56a5220
}

/* Output the assembler code for a C++ thunk function.
   THUNK_DECL is the declaration for the thunk function itself, FUNCTION
   is the decl for the target function.  DELTA is an immediate constant
   offset to be added to the THIS parameter.  If VCALL_OFFSET is nonzero
   the word at the adjusted address *(*THIS' + VCALL_OFFSET) should be
   additionally added to THIS.  Finally jump to the entry point of
   FUNCTION.  */

static void
mn10300_asm_output_mi_thunk (FILE *        file,
			     tree          thunk_fndecl ATTRIBUTE_UNUSED,
			     HOST_WIDE_INT delta,
			     HOST_WIDE_INT vcall_offset,
			     tree          function)
{
  const char * _this;

  /* Get the register holding the THIS parameter.  Handle the case
     where there is a hidden first argument for a returned structure.  */
  if (aggregate_value_p (TREE_TYPE (TREE_TYPE (function)), function))
    _this = reg_names [FIRST_ARGUMENT_REGNUM + 1];
  else
    _this = reg_names [FIRST_ARGUMENT_REGNUM];

  fprintf (file, "\t%s Thunk Entry Point:\n", ASM_COMMENT_START);

  if (delta)
    fprintf (file, "\tadd %d, %s\n", (int) delta, _this);

  if (vcall_offset)
    {
      const char * scratch = reg_names [FIRST_ADDRESS_REGNUM + 1];

      fprintf (file, "\tmov %s, %s\n", _this, scratch);
      fprintf (file, "\tmov (%s), %s\n", scratch, scratch);
      fprintf (file, "\tadd %d, %s\n", (int) vcall_offset, scratch);
      fprintf (file, "\tmov (%s), %s\n", scratch, scratch);
      fprintf (file, "\tadd %s, %s\n", scratch, _this);
    }

  fputs ("\tjmp ", file);
  assemble_name (file, XSTR (XEXP (DECL_RTL (function), 0), 0));
  putc ('\n', file);
}

/* Return true if mn10300_output_mi_thunk would be able to output the
   assembler code for the thunk function specified by the arguments
   it is passed, and false otherwise.  */

static bool
mn10300_can_output_mi_thunk (const_tree    thunk_fndecl ATTRIBUTE_UNUSED,
			     HOST_WIDE_INT delta        ATTRIBUTE_UNUSED,
			     HOST_WIDE_INT vcall_offset ATTRIBUTE_UNUSED,
			     const_tree    function     ATTRIBUTE_UNUSED)
{
  return true;
<<<<<<< HEAD
}
=======
}

bool
mn10300_hard_regno_mode_ok (unsigned int regno, enum machine_mode mode)
{
  if (REGNO_REG_CLASS (regno) == FP_REGS
      || REGNO_REG_CLASS (regno) == FP_ACC_REGS)
    /* Do not store integer values in FP registers.  */
    return GET_MODE_CLASS (mode) == MODE_FLOAT && ((regno & 1) == 0);
  
  if (((regno) & 1) == 0 || GET_MODE_SIZE (mode) == 4)
    return true;

  if (REGNO_REG_CLASS (regno) == DATA_REGS
      || (TARGET_AM33 && REGNO_REG_CLASS (regno) == ADDRESS_REGS)
      || REGNO_REG_CLASS (regno) == EXTENDED_REGS)
    return GET_MODE_SIZE (mode) <= 4;
  
  return false;
}

bool
mn10300_modes_tieable (enum machine_mode mode1, enum machine_mode mode2)
{
  if (GET_MODE_CLASS (mode1) == MODE_FLOAT
      && GET_MODE_CLASS (mode2) != MODE_FLOAT)
    return false;

  if (GET_MODE_CLASS (mode2) == MODE_FLOAT
      && GET_MODE_CLASS (mode1) != MODE_FLOAT)
    return false;

  if (TARGET_AM33
      || mode1 == mode2
      || (GET_MODE_SIZE (mode1) <= 4 && GET_MODE_SIZE (mode2) <= 4))
    return true;

  return false;
}

static int
cc_flags_for_mode (enum machine_mode mode)
{
  switch (mode)
    {
    case CCmode:
      return CC_FLAG_Z | CC_FLAG_N | CC_FLAG_C | CC_FLAG_V;
    case CCZNCmode:
      return CC_FLAG_Z | CC_FLAG_N | CC_FLAG_C;
    case CCZNmode:
      return CC_FLAG_Z | CC_FLAG_N;
    case CC_FLOATmode:
      return -1;
    default:
      gcc_unreachable ();
    }
}

static int
cc_flags_for_code (enum rtx_code code)
{
  switch (code)
    {
    case EQ:	/* Z */
    case NE:	/* ~Z */
      return CC_FLAG_Z;

    case LT:	/* N */
    case GE:	/* ~N */
      return CC_FLAG_N;
      break;

    case GT:    /* ~(Z|(N^V)) */
    case LE:    /* Z|(N^V) */
      return CC_FLAG_Z | CC_FLAG_N | CC_FLAG_V;

    case GEU:	/* ~C */
    case LTU:	/* C */
      return CC_FLAG_C;

    case GTU:	/* ~(C | Z) */
    case LEU:	/* C | Z */
      return CC_FLAG_Z | CC_FLAG_C;

    case ORDERED:
    case UNORDERED:
    case LTGT:
    case UNEQ:
    case UNGE:
    case UNGT:
    case UNLE:
    case UNLT:
      return -1;

    default:
      gcc_unreachable ();
    }
}

enum machine_mode
mn10300_select_cc_mode (enum rtx_code code, rtx x, rtx y ATTRIBUTE_UNUSED)
{
  int req;

  if (GET_MODE_CLASS (GET_MODE (x)) == MODE_FLOAT)
    return CC_FLOATmode;

  req = cc_flags_for_code (code);

  if (req & CC_FLAG_V)
    return CCmode;
  if (req & CC_FLAG_C)
    return CCZNCmode;
  return CCZNmode;
}

static inline bool
is_load_insn (rtx insn)
{
  if (GET_CODE (PATTERN (insn)) != SET)
    return false;

  return MEM_P (SET_SRC (PATTERN (insn)));
}

static inline bool
is_store_insn (rtx insn)
{
  if (GET_CODE (PATTERN (insn)) != SET)
    return false;

  return MEM_P (SET_DEST (PATTERN (insn)));
}

/* Update scheduling costs for situations that cannot be
   described using the attributes and DFA machinery.
   DEP is the insn being scheduled.
   INSN is the previous insn.
   COST is the current cycle cost for DEP.  */

static int
mn10300_adjust_sched_cost (rtx insn, rtx link, rtx dep, int cost)
{
  int timings = get_attr_timings (insn);

  if (!TARGET_AM33)
    return 1;

  if (GET_CODE (insn) == PARALLEL)
    insn = XVECEXP (insn, 0, 0);

  if (GET_CODE (dep) == PARALLEL)
    dep = XVECEXP (dep, 0, 0);

  /* For the AM34 a load instruction that follows a
     store instruction incurs an extra cycle of delay.  */
  if (mn10300_tune_cpu == PROCESSOR_AM34
      && is_load_insn (dep)
      && is_store_insn (insn))
    cost += 1;

  /* For the AM34 a non-store, non-branch FPU insn that follows
     another FPU insn incurs a one cycle throughput increase.  */
  else if (mn10300_tune_cpu == PROCESSOR_AM34
      && ! is_store_insn (insn)
      && ! JUMP_P (insn)
      && GET_CODE (PATTERN (dep)) == SET
      && GET_CODE (PATTERN (insn)) == SET
      && GET_MODE_CLASS (GET_MODE (SET_SRC (PATTERN (dep)))) == MODE_FLOAT
      && GET_MODE_CLASS (GET_MODE (SET_SRC (PATTERN (insn)))) == MODE_FLOAT)
    cost += 1;

  /*  Resolve the conflict described in section 1-7-4 of
      Chapter 3 of the MN103E Series Instruction Manual
      where it says:

        "When the preceeding instruction is a CPU load or
	 store instruction, a following FPU instruction
	 cannot be executed until the CPU completes the
	 latency period even though there are no register
	 or flag dependencies between them."  */

  /* Only the AM33-2 (and later) CPUs have FPU instructions.  */
  if (! TARGET_AM33_2)
    return cost;

  /* If a data dependence already exists then the cost is correct.  */
  if (REG_NOTE_KIND (link) == 0)
    return cost;

  /* Check that the instruction about to scheduled is an FPU instruction.  */
  if (GET_CODE (PATTERN (dep)) != SET)
    return cost;

  if (GET_MODE_CLASS (GET_MODE (SET_SRC (PATTERN (dep)))) != MODE_FLOAT)
    return cost;

  /* Now check to see if the previous instruction is a load or store.  */
  if (! is_load_insn (insn) && ! is_store_insn (insn))
    return cost;

  /* XXX: Verify: The text of 1-7-4 implies that the restriction
     only applies when an INTEGER load/store preceeds an FPU
     instruction, but is this true ?  For now we assume that it is.  */
  if (GET_MODE_CLASS (GET_MODE (SET_SRC (PATTERN (insn)))) != MODE_INT)
    return cost;

  /* Extract the latency value from the timings attribute.  */
  return timings < 100 ? (timings % 10) : (timings % 100);
}

static void
mn10300_conditional_register_usage (void)
{
  unsigned int i;

  if (!TARGET_AM33)
    {
      for (i = FIRST_EXTENDED_REGNUM;
	   i <= LAST_EXTENDED_REGNUM; i++)
	fixed_regs[i] = call_used_regs[i] = 1;
    }
  if (!TARGET_AM33_2)
    {
      for (i = FIRST_FP_REGNUM;
	   i <= LAST_FP_REGNUM; i++)
	fixed_regs[i] = call_used_regs[i] = 1;
    }
  if (flag_pic)
    fixed_regs[PIC_OFFSET_TABLE_REGNUM] =
    call_used_regs[PIC_OFFSET_TABLE_REGNUM] = 1;
}

/* Worker function for TARGET_MD_ASM_CLOBBERS.
   We do this in the mn10300 backend to maintain source compatibility
   with the old cc0-based compiler.  */

static tree
mn10300_md_asm_clobbers (tree outputs ATTRIBUTE_UNUSED,
                         tree inputs ATTRIBUTE_UNUSED,
                         tree clobbers)
{
  clobbers = tree_cons (NULL_TREE, build_string (5, "EPSW"),
                        clobbers);
  return clobbers;
}

/* A helper function for splitting cbranch patterns after reload.  */

void
mn10300_split_cbranch (enum machine_mode cmp_mode, rtx cmp_op, rtx label_ref)
{
  rtx flags, x;

  flags = gen_rtx_REG (cmp_mode, CC_REG);
  x = gen_rtx_COMPARE (cmp_mode, XEXP (cmp_op, 0), XEXP (cmp_op, 1));
  x = gen_rtx_SET (VOIDmode, flags, x);
  emit_insn (x);

  x = gen_rtx_fmt_ee (GET_CODE (cmp_op), VOIDmode, flags, const0_rtx);
  x = gen_rtx_IF_THEN_ELSE (VOIDmode, x, label_ref, pc_rtx);
  x = gen_rtx_SET (VOIDmode, pc_rtx, x);
  emit_jump_insn (x);
}

/* A helper function for matching parallels that set the flags.  */

bool
mn10300_match_ccmode (rtx insn, enum machine_mode cc_mode)
{
  rtx op1, flags;
  enum machine_mode flags_mode;

  gcc_checking_assert (XVECLEN (PATTERN (insn), 0) == 2);

  op1 = XVECEXP (PATTERN (insn), 0, 1);
  gcc_checking_assert (GET_CODE (SET_SRC (op1)) == COMPARE);

  flags = SET_DEST (op1);
  flags_mode = GET_MODE (flags);

  if (GET_MODE (SET_SRC (op1)) != flags_mode)
    return false;
  if (GET_MODE_CLASS (flags_mode) != MODE_CC)
    return false;

  /* Ensure that the mode of FLAGS is compatible with CC_MODE.  */
  if (cc_flags_for_mode (flags_mode) & ~cc_flags_for_mode (cc_mode))
    return false;

  return true;
}

int
mn10300_split_and_operand_count (rtx op)
{
  HOST_WIDE_INT val = INTVAL (op);
  int count;

  if (val < 0)
    {
      /* High bit is set, look for bits clear at the bottom.  */
      count = exact_log2 (-val);
      if (count < 0)
	return 0;
      /* This is only size win if we can use the asl2 insn.  Otherwise we
	 would be replacing 1 6-byte insn with 2 3-byte insns.  */
      if (count > (optimize_insn_for_speed_p () ? 2 : 4))
	return 0;
      return -count;
    }
  else
    {
      /* High bit is clear, look for bits set at the bottom.  */
      count = exact_log2 (val + 1);
      count = 32 - count;
      /* Again, this is only a size win with asl2.  */
      if (count > (optimize_insn_for_speed_p () ? 2 : 4))
	return 0;
      return -count;
    }
}

/* Initialize the GCC target structure.  */

#undef  TARGET_EXCEPT_UNWIND_INFO
#define TARGET_EXCEPT_UNWIND_INFO sjlj_except_unwind_info

#undef  TARGET_ASM_ALIGNED_HI_OP
#define TARGET_ASM_ALIGNED_HI_OP "\t.hword\t"

#undef  TARGET_LEGITIMIZE_ADDRESS
#define TARGET_LEGITIMIZE_ADDRESS mn10300_legitimize_address

#undef  TARGET_ADDRESS_COST
#define TARGET_ADDRESS_COST  mn10300_address_cost
#undef  TARGET_REGISTER_MOVE_COST
#define TARGET_REGISTER_MOVE_COST  mn10300_register_move_cost
#undef  TARGET_MEMORY_MOVE_COST
#define TARGET_MEMORY_MOVE_COST  mn10300_memory_move_cost
#undef  TARGET_RTX_COSTS
#define TARGET_RTX_COSTS mn10300_rtx_costs

#undef  TARGET_ASM_FILE_START
#define TARGET_ASM_FILE_START mn10300_file_start
#undef  TARGET_ASM_FILE_START_FILE_DIRECTIVE
#define TARGET_ASM_FILE_START_FILE_DIRECTIVE true

#undef TARGET_ASM_OUTPUT_ADDR_CONST_EXTRA
#define TARGET_ASM_OUTPUT_ADDR_CONST_EXTRA mn10300_asm_output_addr_const_extra

#undef  TARGET_DEFAULT_TARGET_FLAGS
#define TARGET_DEFAULT_TARGET_FLAGS MASK_MULT_BUG | MASK_PTR_A0D0
#undef  TARGET_HANDLE_OPTION
#define TARGET_HANDLE_OPTION mn10300_handle_option
#undef  TARGET_OPTION_OVERRIDE
#define TARGET_OPTION_OVERRIDE mn10300_option_override
#undef  TARGET_OPTION_OPTIMIZATION_TABLE
#define TARGET_OPTION_OPTIMIZATION_TABLE mn10300_option_optimization_table

#undef  TARGET_ENCODE_SECTION_INFO
#define TARGET_ENCODE_SECTION_INFO mn10300_encode_section_info

#undef  TARGET_PROMOTE_PROTOTYPES
#define TARGET_PROMOTE_PROTOTYPES hook_bool_const_tree_true
#undef  TARGET_RETURN_IN_MEMORY
#define TARGET_RETURN_IN_MEMORY mn10300_return_in_memory
#undef  TARGET_PASS_BY_REFERENCE
#define TARGET_PASS_BY_REFERENCE mn10300_pass_by_reference
#undef  TARGET_CALLEE_COPIES
#define TARGET_CALLEE_COPIES hook_bool_CUMULATIVE_ARGS_mode_tree_bool_true
#undef  TARGET_ARG_PARTIAL_BYTES
#define TARGET_ARG_PARTIAL_BYTES mn10300_arg_partial_bytes
#undef  TARGET_FUNCTION_ARG
#define TARGET_FUNCTION_ARG mn10300_function_arg
#undef  TARGET_FUNCTION_ARG_ADVANCE
#define TARGET_FUNCTION_ARG_ADVANCE mn10300_function_arg_advance

#undef  TARGET_EXPAND_BUILTIN_SAVEREGS
#define TARGET_EXPAND_BUILTIN_SAVEREGS mn10300_builtin_saveregs
#undef  TARGET_EXPAND_BUILTIN_VA_START
#define TARGET_EXPAND_BUILTIN_VA_START mn10300_va_start

#undef  TARGET_CASE_VALUES_THRESHOLD
#define TARGET_CASE_VALUES_THRESHOLD mn10300_case_values_threshold

#undef  TARGET_LEGITIMATE_ADDRESS_P
#define TARGET_LEGITIMATE_ADDRESS_P	mn10300_legitimate_address_p
#undef  TARGET_DELEGITIMIZE_ADDRESS
#define TARGET_DELEGITIMIZE_ADDRESS	mn10300_delegitimize_address

#undef  TARGET_PREFERRED_RELOAD_CLASS
#define TARGET_PREFERRED_RELOAD_CLASS mn10300_preferred_reload_class
#undef  TARGET_PREFERRED_OUTPUT_RELOAD_CLASS
#define TARGET_PREFERRED_OUTPUT_RELOAD_CLASS \
  mn10300_preferred_output_reload_class
#undef  TARGET_SECONDARY_RELOAD
#define TARGET_SECONDARY_RELOAD  mn10300_secondary_reload

#undef  TARGET_TRAMPOLINE_INIT
#define TARGET_TRAMPOLINE_INIT mn10300_trampoline_init

#undef  TARGET_FUNCTION_VALUE
#define TARGET_FUNCTION_VALUE mn10300_function_value
#undef  TARGET_LIBCALL_VALUE
#define TARGET_LIBCALL_VALUE mn10300_libcall_value

#undef  TARGET_ASM_OUTPUT_MI_THUNK
#define TARGET_ASM_OUTPUT_MI_THUNK      mn10300_asm_output_mi_thunk
#undef  TARGET_ASM_CAN_OUTPUT_MI_THUNK
#define TARGET_ASM_CAN_OUTPUT_MI_THUNK  mn10300_can_output_mi_thunk

#undef  TARGET_SCHED_ADJUST_COST
#define TARGET_SCHED_ADJUST_COST mn10300_adjust_sched_cost

#undef  TARGET_CONDITIONAL_REGISTER_USAGE
#define TARGET_CONDITIONAL_REGISTER_USAGE mn10300_conditional_register_usage

#undef TARGET_MD_ASM_CLOBBERS
#define TARGET_MD_ASM_CLOBBERS  mn10300_md_asm_clobbers

struct gcc_target targetm = TARGET_INITIALIZER;
>>>>>>> b56a5220
<|MERGE_RESOLUTION|>--- conflicted
+++ resolved
@@ -62,103 +62,6 @@
 /* The size of the callee register save area.  Right now we save everything
    on entry since it costs us nothing in code size.  It does cost us from a
    speed standpoint, so we want to optimize this sooner or later.  */
-<<<<<<< HEAD
-#define REG_SAVE_BYTES (4 * df_regs_ever_live_p (2)	\
-			+ 4 * df_regs_ever_live_p (3)	\
-		        + 4 * df_regs_ever_live_p (6)	\
-			+ 4 * df_regs_ever_live_p (7)			\
-			+ 16 * (df_regs_ever_live_p (14) || df_regs_ever_live_p (15) \
-				|| df_regs_ever_live_p (16) || df_regs_ever_live_p (17)))
-
-
-static bool mn10300_handle_option (size_t, const char *, int);
-static bool mn10300_legitimate_address_p (enum machine_mode, rtx, bool);
-static int mn10300_address_cost_1 (rtx, int *);
-static int mn10300_address_cost (rtx, bool);
-static bool mn10300_rtx_costs (rtx, int, int, int *, bool);
-static void mn10300_file_start (void);
-static bool mn10300_return_in_memory (const_tree, const_tree);
-static rtx mn10300_builtin_saveregs (void);
-static void mn10300_va_start (tree, rtx);
-static rtx mn10300_legitimize_address (rtx, rtx, enum machine_mode);
-static bool mn10300_pass_by_reference (CUMULATIVE_ARGS *, enum machine_mode,
-				       const_tree, bool);
-static int mn10300_arg_partial_bytes (CUMULATIVE_ARGS *, enum machine_mode,
-				      tree, bool);
-static unsigned int mn10300_case_values_threshold (void);
-static void mn10300_encode_section_info (tree, rtx, int);
-static void mn10300_asm_trampoline_template (FILE *);
-static void mn10300_trampoline_init (rtx, tree, rtx);
-static rtx mn10300_function_value (const_tree, const_tree, bool);
-static rtx mn10300_libcall_value (enum machine_mode, const_rtx);
-static void mn10300_asm_output_mi_thunk (FILE *, tree, HOST_WIDE_INT, HOST_WIDE_INT, tree);
-static bool mn10300_can_output_mi_thunk (const_tree, HOST_WIDE_INT, HOST_WIDE_INT, const_tree);
--
-/* Initialize the GCC target structure.  */
-#undef TARGET_ASM_ALIGNED_HI_OP
-#define TARGET_ASM_ALIGNED_HI_OP "\t.hword\t"
-
-#undef TARGET_LEGITIMIZE_ADDRESS
-#define TARGET_LEGITIMIZE_ADDRESS mn10300_legitimize_address
-
-#undef TARGET_RTX_COSTS
-#define TARGET_RTX_COSTS mn10300_rtx_costs
-#undef TARGET_ADDRESS_COST
-#define TARGET_ADDRESS_COST mn10300_address_cost
-
-#undef TARGET_ASM_FILE_START
-#define TARGET_ASM_FILE_START mn10300_file_start
-#undef TARGET_ASM_FILE_START_FILE_DIRECTIVE
-#define TARGET_ASM_FILE_START_FILE_DIRECTIVE true
-
-#undef TARGET_DEFAULT_TARGET_FLAGS
-#define TARGET_DEFAULT_TARGET_FLAGS MASK_MULT_BUG | MASK_PTR_A0D0
-#undef TARGET_HANDLE_OPTION
-#define TARGET_HANDLE_OPTION mn10300_handle_option
-
-#undef  TARGET_ENCODE_SECTION_INFO
-#define TARGET_ENCODE_SECTION_INFO mn10300_encode_section_info
-
-#undef TARGET_PROMOTE_PROTOTYPES
-#define TARGET_PROMOTE_PROTOTYPES hook_bool_const_tree_true
-#undef TARGET_RETURN_IN_MEMORY
-#define TARGET_RETURN_IN_MEMORY mn10300_return_in_memory
-#undef TARGET_PASS_BY_REFERENCE
-#define TARGET_PASS_BY_REFERENCE mn10300_pass_by_reference
-#undef TARGET_CALLEE_COPIES
-#define TARGET_CALLEE_COPIES hook_bool_CUMULATIVE_ARGS_mode_tree_bool_true
-#undef TARGET_ARG_PARTIAL_BYTES
-#define TARGET_ARG_PARTIAL_BYTES mn10300_arg_partial_bytes
-
-#undef TARGET_EXPAND_BUILTIN_SAVEREGS
-#define TARGET_EXPAND_BUILTIN_SAVEREGS mn10300_builtin_saveregs
-#undef TARGET_EXPAND_BUILTIN_VA_START
-#define TARGET_EXPAND_BUILTIN_VA_START mn10300_va_start
-
-#undef TARGET_CASE_VALUES_THRESHOLD
-#define TARGET_CASE_VALUES_THRESHOLD mn10300_case_values_threshold
-
-#undef TARGET_LEGITIMATE_ADDRESS_P
-#define TARGET_LEGITIMATE_ADDRESS_P	mn10300_legitimate_address_p
-
-#undef TARGET_ASM_TRAMPOLINE_TEMPLATE
-#define TARGET_ASM_TRAMPOLINE_TEMPLATE mn10300_asm_trampoline_template
-#undef TARGET_TRAMPOLINE_INIT
-#define TARGET_TRAMPOLINE_INIT mn10300_trampoline_init
-
-#undef TARGET_FUNCTION_VALUE
-#define TARGET_FUNCTION_VALUE mn10300_function_value
-#undef TARGET_LIBCALL_VALUE
-#define TARGET_LIBCALL_VALUE mn10300_libcall_value
-
-#undef  TARGET_ASM_OUTPUT_MI_THUNK
-#define TARGET_ASM_OUTPUT_MI_THUNK      mn10300_asm_output_mi_thunk
-#undef  TARGET_ASM_CAN_OUTPUT_MI_THUNK
-#define TARGET_ASM_CAN_OUTPUT_MI_THUNK  mn10300_can_output_mi_thunk
-
-struct gcc_target targetm = TARGET_INITIALIZER;
-=======
 #define REG_SAVE_BYTES (4 * df_regs_ever_live_p (2)		\
 			+ 4 * df_regs_ever_live_p (3)		\
 		        + 4 * df_regs_ever_live_p (6)		\
@@ -182,7 +85,6 @@
 
 static int cc_flags_for_mode(enum machine_mode);
 static int cc_flags_for_code(enum rtx_code);
->>>>>>> b56a5220
  
 /* Implement TARGET_HANDLE_OPTION.  */
@@ -1636,11 +1538,7 @@
 		      const_tree type, bool named ATTRIBUTE_UNUSED)
 {
   rtx result = NULL_RTX;
-<<<<<<< HEAD
-  int size, align;
-=======
   int size;
->>>>>>> b56a5220
 
   /* We only support using 2 data registers as argument registers.  */
   int nregs = 2;
@@ -1767,24 +1665,6 @@
 static rtx
 mn10300_libcall_value (enum machine_mode mode,
 		       const_rtx fun ATTRIBUTE_UNUSED)
-<<<<<<< HEAD
-{
-  return gen_rtx_REG (mode, FIRST_DATA_REGNUM);
-}
-
-/* Implements FUNCTION_VALUE_REGNO_P.  */
-
-bool
-mn10300_function_value_regno_p (const unsigned int regno)
-{
- return (regno == FIRST_DATA_REGNUM || regno == FIRST_ADDRESS_REGNUM);
-}
-
-/* Output a tst insn.  */
-const char *
-output_tst (rtx operand, rtx insn)
-=======
->>>>>>> b56a5220
 {
   return gen_rtx_REG (mode, FIRST_DATA_REGNUM);
 }
@@ -1924,12 +1804,8 @@
 
    But on a few ports with segmented architectures and indexed addressing
    (mn10300, hppa) it is used to rewrite certain problematical addresses.  */
-<<<<<<< HEAD
-rtx
-=======
 
 static rtx
->>>>>>> b56a5220
 mn10300_legitimize_address (rtx x, rtx oldx ATTRIBUTE_UNUSED,
 			    enum machine_mode mode ATTRIBUTE_UNUSED)
 {
@@ -2061,11 +1937,7 @@
    workaround and solution, see the comments in pa.c before the
    function record_unscaled_index_insn_codes.  */
 
-<<<<<<< HEAD
-bool
-=======
 static bool
->>>>>>> b56a5220
 mn10300_legitimate_address_p (enum machine_mode mode, rtx x, bool strict)
 {
   rtx base, index;
@@ -2452,20 +2324,6 @@
   switch (code)
     {
     case CONST_INT:
-<<<<<<< HEAD
-      /* Zeros are extremely cheap.  */
-      if (INTVAL (x) == 0 && (outer_code == SET || outer_code == COMPARE))
-	*total = 0;
-      /* If it fits in 8 bits, then it's still relatively cheap.  */
-      else if (INT_8_BITS (INTVAL (x)))
-	*total = 1;
-      /* This is the "base" cost, includes constants where either the
-	 upper or lower 16bits are all zeros.  */
-      else if (INT_16_BITS (INTVAL (x))
-	       || (INTVAL (x) & 0xffff) == 0
-	       || (INTVAL (x) & 0xffff0000) == 0)
-	*total = 2;
-=======
       i = INTVAL (x);
     do_int_costs:
       if (speed)
@@ -2488,7 +2346,6 @@
 		total = COSTS_N_INSNS (1);
 	    }
 	}
->>>>>>> b56a5220
       else
 	{
 	  if (outer_code == SET)
@@ -2525,20 +2382,6 @@
 	 some symbol and label references can be relaxed.  */
       goto do_int_costs;
 
-<<<<<<< HEAD
-    case ZERO_EXTRACT:
-      /* This is cheap, we can use btst.  */
-      if (outer_code == COMPARE)
-	*total = 0;
-      return false;
-
-   /* ??? This probably needs more work.  */
-    case MOD:
-    case DIV:
-    case MULT:
-      *total = 8;
-      return true;
-=======
     case UNSPEC:
       switch (XINT (x, 1))
 	{
@@ -2549,7 +2392,6 @@
 	case UNSPEC_GOTSYM_OFF:
 	  /* The PIC unspecs also resolve to a 32-bit constant.  */
 	  goto do_int_costs;
->>>>>>> b56a5220
 
 	default:
 	  /* Assume any non-listed unspec is some sort of arithmetic.  */
@@ -2669,42 +2511,11 @@
   return 6;
 }
 
-<<<<<<< HEAD
-/* Worker function for TARGET_ASM_TRAMPOLINE_TEMPLATE.  */
-
-static void
-mn10300_asm_trampoline_template (FILE *f)
-{
-  fprintf (f, "\tadd -4,sp\n");
-  fprintf (f, "\t.long 0x0004fffa\n");
-  fprintf (f, "\tmov (0,sp),a0\n");
-  fprintf (f, "\tadd 4,sp\n");
-  fprintf (f, "\tmov (13,a0),a1\n");	
-  fprintf (f, "\tmov (17,a0),a0\n");
-  fprintf (f, "\tjmp (a0)\n");
-  fprintf (f, "\t.long 0\n");
-  fprintf (f, "\t.long 0\n");
-}
-
-=======
->>>>>>> b56a5220
 /* Worker function for TARGET_TRAMPOLINE_INIT.  */
 
 static void
 mn10300_trampoline_init (rtx m_tramp, tree fndecl, rtx chain_value)
 {
-<<<<<<< HEAD
-  rtx fnaddr = XEXP (DECL_RTL (fndecl), 0);
-  rtx mem;
-
-  emit_block_move (m_tramp, assemble_trampoline_template (),
-		   GEN_INT (TRAMPOLINE_SIZE), BLOCK_OP_NORMAL);
-
-  mem = adjust_address (m_tramp, SImode, 0x14);
-  emit_move_insn (mem, chain_value);
-  mem = adjust_address (m_tramp, SImode, 0x18);
-  emit_move_insn (mem, fnaddr);
-=======
   rtx mem, disp, fnaddr = XEXP (DECL_RTL (fndecl), 0);
 
   /* This is a strict alignment target, which means that we play
@@ -2733,7 +2544,6 @@
   emit_move_insn (mem, gen_int_mode (0xdc00edf8, SImode));
   mem = adjust_address (m_tramp, SImode, 12);
   emit_move_insn (mem, disp);
->>>>>>> b56a5220
 }
 
 /* Output the assembler code for a C++ thunk function.
@@ -2792,9 +2602,6 @@
 			     const_tree    function     ATTRIBUTE_UNUSED)
 {
   return true;
-<<<<<<< HEAD
-}
-=======
 }
 
 bool
@@ -3218,5 +3025,4 @@
 #undef TARGET_MD_ASM_CLOBBERS
 #define TARGET_MD_ASM_CLOBBERS  mn10300_md_asm_clobbers
 
-struct gcc_target targetm = TARGET_INITIALIZER;
->>>>>>> b56a5220
+struct gcc_target targetm = TARGET_INITIALIZER;