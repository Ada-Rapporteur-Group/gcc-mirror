/* Definitions of target machine for GNU compiler. Matsushita MN10300 series
<<<<<<< HEAD
   Copyright (C) 2000, 2003, 2004, 2005 Free Software Foundation, Inc.
=======
   Copyright (C) 2000, 2003, 2004, 2005, 2007 Free Software Foundation, Inc.
>>>>>>> 751ff693
   Contributed by Jeff Law (law@cygnus.com).

This file is part of GCC.

GCC is free software; you can redistribute it and/or modify
it under the terms of the GNU General Public License as published by
the Free Software Foundation; either version 3, or (at your option)
any later version.

GCC is distributed in the hope that it will be useful,
but WITHOUT ANY WARRANTY; without even the implied warranty of
MERCHANTABILITY or FITNESS FOR A PARTICULAR PURPOSE.  See the
GNU General Public License for more details.

You should have received a copy of the GNU General Public License
<<<<<<< HEAD
along with GCC; see the file COPYING.  If not, write to
the Free Software Foundation, 51 Franklin Street, Fifth Floor,
Boston, MA 02110-1301, USA.  */

#ifdef RTX_CODE

#ifdef TREE_CODE
extern void mn10300_va_start (tree, rtx);
#endif /* TREE_CODE */

=======
along with GCC; see the file COPYING3.  If not see
<http://www.gnu.org/licenses/>.  */

#ifdef RTX_CODE

>>>>>>> 751ff693
extern void mn10300_override_options (void);
extern struct rtx_def *legitimize_address (rtx, rtx, enum machine_mode);
extern rtx legitimize_pic_address (rtx, rtx);
extern int legitimate_pic_operand_p (rtx);
extern bool legitimate_address_p (enum machine_mode, rtx, int);
extern void print_operand (FILE *, rtx, int);
extern void print_operand_address (FILE *, rtx);
extern void mn10300_print_reg_list (FILE *, int);
extern int mn10300_get_live_callee_saved_regs (void);
extern void mn10300_gen_multiple_store (int);
extern void notice_update_cc (rtx, rtx);
extern enum reg_class mn10300_secondary_reload_class (enum reg_class,
						      enum machine_mode, rtx);
extern const char *output_tst (rtx, rtx);
extern int store_multiple_operation (rtx, enum machine_mode);
extern int symbolic_operand (rtx, enum machine_mode);
extern int impossible_plus_operand (rtx, enum machine_mode);

extern bool mn10300_wide_const_load_uses_clr (rtx operands[2]);
#endif /* RTX_CODE */

#ifdef TREE_CODE
extern struct rtx_def *function_arg (CUMULATIVE_ARGS *,
				     enum machine_mode, tree, int);
<<<<<<< HEAD
extern rtx mn10300_function_value (tree, tree, int);
=======
extern rtx mn10300_function_value (const_tree, const_tree, int);
>>>>>>> 751ff693
#endif /* TREE_CODE */

extern void expand_prologue (void);
extern void expand_epilogue (void);
extern int initial_offset (int, int);
extern int can_use_return_insn (void);
extern int mask_ok_for_mem_btst (int, int);<|MERGE_RESOLUTION|>--- conflicted
+++ resolved
@@ -1,9 +1,5 @@
 /* Definitions of target machine for GNU compiler. Matsushita MN10300 series
-<<<<<<< HEAD
-   Copyright (C) 2000, 2003, 2004, 2005 Free Software Foundation, Inc.
-=======
    Copyright (C) 2000, 2003, 2004, 2005, 2007 Free Software Foundation, Inc.
->>>>>>> 751ff693
    Contributed by Jeff Law (law@cygnus.com).
 
 This file is part of GCC.
@@ -19,24 +15,11 @@
 GNU General Public License for more details.
 
 You should have received a copy of the GNU General Public License
-<<<<<<< HEAD
-along with GCC; see the file COPYING.  If not, write to
-the Free Software Foundation, 51 Franklin Street, Fifth Floor,
-Boston, MA 02110-1301, USA.  */
-
-#ifdef RTX_CODE
-
-#ifdef TREE_CODE
-extern void mn10300_va_start (tree, rtx);
-#endif /* TREE_CODE */
-
-=======
 along with GCC; see the file COPYING3.  If not see
 <http://www.gnu.org/licenses/>.  */
 
 #ifdef RTX_CODE
 
->>>>>>> 751ff693
 extern void mn10300_override_options (void);
 extern struct rtx_def *legitimize_address (rtx, rtx, enum machine_mode);
 extern rtx legitimize_pic_address (rtx, rtx);
@@ -61,11 +44,7 @@
 #ifdef TREE_CODE
 extern struct rtx_def *function_arg (CUMULATIVE_ARGS *,
 				     enum machine_mode, tree, int);
-<<<<<<< HEAD
-extern rtx mn10300_function_value (tree, tree, int);
-=======
 extern rtx mn10300_function_value (const_tree, const_tree, int);
->>>>>>> 751ff693
 #endif /* TREE_CODE */
 
 extern void expand_prologue (void);
