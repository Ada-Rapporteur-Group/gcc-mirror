;; GCC machine description for Matsushita MN10300
;; Copyright (C) 1996, 1997, 1998, 1999, 2000, 2001, 2002, 2003, 2004,
;; 2005, 2006, 2007, 2008, 2009, 2010
;; Free Software Foundation, Inc.
;; Contributed by Jeff Law (law@cygnus.com).

;; This file is part of GCC.

;; GCC is free software; you can redistribute it and/or modify
;; it under the terms of the GNU General Public License as published by
;; the Free Software Foundation; either version 3, or (at your option)
;; any later version.

;; GCC is distributed in the hope that it will be useful,
;; but WITHOUT ANY WARRANTY; without even the implied warranty of
;; MERCHANTABILITY or FITNESS FOR A PARTICULAR PURPOSE.  See the
;; GNU General Public License for more details.

;; You should have received a copy of the GNU General Public License
;; along with GCC; see the file COPYING3.  If not see
;; <http://www.gnu.org/licenses/>.

;; The original PO technology requires these to be ordered by speed,
;; so that assigner will pick the fastest.

;; See file "rtl.def" for documentation on define_insn, match_*, et. al.

(define_constants [
  (PIC_REG   6)
  (SP_REG    9)
  (MDR_REG  50)
  (CC_REG   51)

  (UNSPEC_PIC		1)
  (UNSPEC_GOT		2)
  (UNSPEC_GOTOFF	3)
  (UNSPEC_PLT		4)
  (UNSPEC_GOTSYM_OFF	5)

  (UNSPEC_EXT		6)
  (UNSPEC_BSCH		7)
])

(include "predicates.md")
(include "constraints.md")

;; Processor type.  This attribute must exactly match the processor_type
;; enumeration in mn10300.h.
(define_attr "cpu" "mn10300,am33,am33_2,am34"
  (const (symbol_ref "(enum attr_cpu) mn10300_tune_cpu")))

;; Used to control the "enabled" attribute on a per-instruction basis.
(define_attr "isa" "base,am33,am33_2,am34"
  (const_string "base"))

(define_attr "enabled" ""
  (cond [(eq_attr "isa" "base")
         (const_int 1)

         (and (eq_attr "isa" "am33")
	      (ne (symbol_ref "TARGET_AM33") (const_int 0)))
         (const_int 1)

         (and (eq_attr "isa" "am33_2")
	      (ne (symbol_ref "TARGET_AM33_2") (const_int 0)))
         (const_int 1)
        
         (and (eq_attr "isa" "am34")
	      (ne (symbol_ref "TARGET_AM34") (const_int 0)))
         (const_int 1)
	]
	(const_int 0))
)

(define_mode_iterator INT [QI HI SI])


;; ----------------------------------------------------------------------
;; Pipeline description.
;; ----------------------------------------------------------------------

;; The AM33 only has a single pipeline.  It has five stages (fetch,
;; decode, execute, memory access, writeback) each of which normally
;; takes a single CPU clock cycle.

;; The timings attribute consists of two numbers, the first is the
;; throughput, which is the number of cycles the instruction takes
;; to execute and generate a result.  The second is the latency
;; which is the effective number of cycles the instruction takes to
;; execute if its result is used by the following instruction.  The
;; latency is always greater than or equal to the throughput.
;; These values were taken from the Appendix of the "MN103E Series
;; Instruction Manual" and the timings for the AM34.

;; Note - it would be nice to use strings rather than integers for
;; the possible values of this attribute, so that we can have the
;; gcc build mechanism check for values that are not supported by
;; the reservations below.  But this will not work because the code
;; in mn10300_adjust_sched_cost() needs integers not strings.

(define_attr "timings" "" (const_int 11))

(define_automaton "pipelining")
(define_cpu_unit "throughput" "pipelining")

(define_insn_reservation "throughput__1_latency__1"  1
  (eq_attr "timings" "11") "throughput")
(define_insn_reservation "throughput__1_latency__2"  2
  (eq_attr "timings" "12") "throughput,nothing")
(define_insn_reservation "throughput__1_latency__3"  3
  (eq_attr "timings" "13") "throughput,nothing*2")
(define_insn_reservation "throughput__1_latency__4"  4
  (eq_attr "timings" "14") "throughput,nothing*3")
(define_insn_reservation "throughput__2_latency__2"  2
  (eq_attr "timings" "22") "throughput*2")
(define_insn_reservation "throughput__2_latency__3"  3
  (eq_attr "timings" "23") "throughput*2,nothing")
(define_insn_reservation "throughput__2_latency__4"  4
  (eq_attr "timings" "24") "throughput*2,nothing*2")
(define_insn_reservation "throughput__2_latency__5"  5
  (eq_attr "timings" "25") "throughput*2,nothing*3")
(define_insn_reservation "throughput__3_latency__3"  3
  (eq_attr "timings" "33") "throughput*3")
(define_insn_reservation "throughput__3_latency__7"  7
  (eq_attr "timings" "37") "throughput*3,nothing*4")
(define_insn_reservation "throughput__4_latency__4"  4
  (eq_attr "timings" "44") "throughput*4")
(define_insn_reservation "throughput__4_latency__7"  7
  (eq_attr "timings" "47") "throughput*4,nothing*3")
(define_insn_reservation "throughput__4_latency__8"  8
  (eq_attr "timings" "48") "throughput*4,nothing*4")
(define_insn_reservation "throughput__5_latency__5"  5
  (eq_attr "timings" "55") "throughput*5")
(define_insn_reservation "throughput__6_latency__6"  6
  (eq_attr "timings" "66") "throughput*6")
(define_insn_reservation "throughput__7_latency__7"  7
  (eq_attr "timings" "77") "throughput*7")
(define_insn_reservation "throughput__7_latency__8"  8
  (eq_attr "timings" "78") "throughput*7,nothing")
(define_insn_reservation "throughput__8_latency__8"  8
  (eq_attr "timings" "88") "throughput*8")
(define_insn_reservation "throughput__9_latency__9"  9
  (eq_attr "timings" "99") "throughput*9")
(define_insn_reservation "throughput__8_latency_14" 14
  (eq_attr "timings" "814") "throughput*8,nothing*6")
(define_insn_reservation "throughput__9_latency_10" 10
  (eq_attr "timings" "910") "throughput*9,nothing")
(define_insn_reservation "throughput_10_latency_10" 10
  (eq_attr "timings" "1010") "throughput*10")
(define_insn_reservation "throughput_12_latency_16" 16
  (eq_attr "timings" "1216") "throughput*12,nothing*4")
(define_insn_reservation "throughput_13_latency_13" 13
  (eq_attr "timings" "1313") "throughput*13")
(define_insn_reservation "throughput_14_latency_14" 14
  (eq_attr "timings" "1414") "throughput*14")
(define_insn_reservation "throughput_13_latency_17" 17
  (eq_attr "timings" "1317") "throughput*13,nothing*4")
(define_insn_reservation "throughput_23_latency_27" 27
  (eq_attr "timings" "2327") "throughput*23,nothing*4")
(define_insn_reservation "throughput_25_latency_31" 31
  (eq_attr "timings" "2531") "throughput*25,nothing*6")
(define_insn_reservation "throughput_38_latency_39" 39
  (eq_attr "timings" "3839") "throughput*38,nothing")
(define_insn_reservation "throughput_39_latency_40" 40
  (eq_attr "timings" "3940") "throughput*39,nothing")
(define_insn_reservation "throughput_40_latency_40" 40
  (eq_attr "timings" "4040") "throughput*40")
(define_insn_reservation "throughput_41_latency_42" 42
  (eq_attr "timings" "4142") "throughput*41,nothing")
(define_insn_reservation "throughput_42_latency_43" 44
  (eq_attr "timings" "4243") "throughput*42,nothing")
(define_insn_reservation "throughput_43_latency_44" 44
  (eq_attr "timings" "4344") "throughput*43,nothing")
(define_insn_reservation "throughput_45_latency_46" 46
  (eq_attr "timings" "4546") "throughput*45,nothing")
(define_insn_reservation "throughput_47_latency_53" 53
  (eq_attr "timings" "4753") "throughput*47,nothing*6")

;; Note - the conflict between memory load/store instructions
;; and floating point instructions described in section 1-7-4
;; of Chapter 3 of the MN103E Series Instruction Manual is
;; handled by the mn10300_adjust_sched_cost function.

;; ----------------------------------------------------------------------
;; MOVE INSTRUCTIONS
;; ----------------------------------------------------------------------

;; movqi

(define_expand "movqi"
  [(set (match_operand:QI 0 "nonimmediate_operand")
	(match_operand:QI 1 "general_operand"))]
  ""
{
  /* One of the ops has to be in a register.  */
  if (!register_operand (operand0, QImode)
      && !register_operand (operand1, QImode))
    operands[1] = force_reg (QImode, operand1);
})

(define_insn "*movqi_internal"
  [(set (match_operand:QI 0 "nonimmediate_operand" "=*r,D*r,D*r,D,m")
	(match_operand:QI 1 "general_operand"      "  0,D*r,  i,m,D"))]
  "(register_operand (operands[0], QImode)
    || register_operand (operands[1], QImode))"
{
  switch (which_alternative)
    {
    case 0:
      return "";
    case 1:
    case 2:
      return "mov %1,%0";
    case 3:
    case 4:
      return "movbu %1,%0";
    default:
      gcc_unreachable ();
    }
}
  [(set_attr_alternative "timings"
	 [(const_int 11)
	  (const_int 11)
	  (const_int 11)
	  (if_then_else (eq_attr "cpu" "am34")
			(const_int 13) (const_int 24))
	  (if_then_else (eq_attr "cpu" "am34")
			(const_int 11) (const_int 22))
	 ])]
)

;; movhi

(define_expand "movhi"
  [(set (match_operand:HI 0 "nonimmediate_operand")
	(match_operand:HI 1 "general_operand"))]
  ""
{
  /* One of the ops has to be in a register.  */
  if (!register_operand (operand1, HImode)
      && !register_operand (operand0, HImode))
    operands[1] = force_reg (HImode, operand1);
})

(define_insn "*movhi_internal"
  [(set (match_operand:HI 0 "nonimmediate_operand" "=*r,D*r,D*r,D,m")
	(match_operand:HI 1 "general_operand"      "  0,  i,D*r,m,D"))]
  "(register_operand (operands[0], HImode)
    || register_operand (operands[1], HImode))"
{
  switch (which_alternative)
    {
    case 0:
      return "";
    case 1:
      /* Note that "MOV imm8,An" is already zero-extending, and is 2 bytes.
	 We have "MOV imm16,Dn" at 3 bytes.  The only win for the 4 byte
	 movu is for an 8-bit unsigned move into Rn.  */
      if (TARGET_AM33
	  && CONST_INT_P (operands[1])
	  && IN_RANGE (INTVAL (operands[1]), 0x80, 0xff)
	  && REGNO_EXTENDED_P (REGNO (operands[0]), 1))
	return "movu %1,%0";
      /* FALLTHRU */
    case 2:
      return "mov %1,%0";
    case 3:
    case 4:
      return "movhu %1,%0";
    default:
      gcc_unreachable ();
    }
}
  [(set_attr_alternative "timings"
	 [(const_int 11)
	  (const_int 11)
	  (if_then_else (eq_attr "cpu" "am34")
	  		(const_int 11) (const_int 22))
	  (if_then_else (eq_attr "cpu" "am34")
	  		(const_int 13) (const_int 24))
	  (if_then_else (eq_attr "cpu" "am34")
	  		(const_int 11) (const_int 22))
	 ])]
)

;; movsi and helpers

;; We use this to handle addition of two values when one operand is the
;; stack pointer and the other is a memory reference of some kind.  Reload
;; does not handle them correctly without this expander.
(define_expand "reload_plus_sp_const"
  [(set (match_operand:SI     0 "register_operand" "=r")
	(match_operand:SI     1 "impossible_plus_operand" ""))
   (clobber (match_operand:SI 2 "register_operand" "=&A"))]
  ""
{
  rtx dest, scratch, other;

  dest = operands[0];
  scratch = operands[2];

  other = XEXP (operands[1], 1);
  if (other == stack_pointer_rtx)
    other = XEXP (operands[1], 0);

  if (true_regnum (other) == true_regnum (dest))
    {
      gcc_assert (true_regnum (scratch) != true_regnum (dest));
      emit_move_insn (scratch, stack_pointer_rtx);
      emit_insn (gen_addsi3 (dest, dest, scratch));
    }
  else if (TARGET_AM33 || REGNO_REG_CLASS (true_regnum (dest)) == ADDRESS_REGS)
    {
      emit_move_insn (dest, stack_pointer_rtx);
      if (other == stack_pointer_rtx)
        emit_insn (gen_addsi3 (dest, dest, dest));
      else if (other != const0_rtx)
        emit_insn (gen_addsi3 (dest, dest, other));
    }
  else
    {
      emit_move_insn (scratch, stack_pointer_rtx);
      if (other == stack_pointer_rtx)
	{
	  emit_move_insn (dest, scratch);
          emit_insn (gen_addsi3 (dest, dest, dest));
	}
      else if (other != const0_rtx)
	{
	  emit_move_insn (dest, other);
          emit_insn (gen_addsi3 (dest, dest, scratch));
	}
      else
	emit_move_insn (dest, scratch);
    }
  DONE;
})

(define_expand "movsi"
  [(set (match_operand:SI 0 "nonimmediate_operand")
	(match_operand:SI 1 "general_operand"))]
  ""
{
  /* One of the ops has to be in a register.  */
  if (!register_operand (operand1, SImode)
      && !register_operand (operand0, SImode))
    operands[1] = force_reg (SImode, operand1);
  if (flag_pic)
    {
      rtx temp;
      if (SYMBOLIC_CONST_P (operands[1]))
	{
	  if (MEM_P (operands[0]))
	    operands[1] = force_reg (Pmode, operands[1]);
	  else
	    {
	      temp = (!can_create_pseudo_p ()
		      ? operands[0]
		      : gen_reg_rtx (Pmode));
	      operands[1] = mn10300_legitimize_pic_address (operands[1], temp);
	    }
	}
      else if (GET_CODE (operands[1]) == CONST
	       && GET_CODE (XEXP (operands[1], 0)) == PLUS
	       && SYMBOLIC_CONST_P (XEXP (XEXP (operands[1], 0), 0)))
	{
	  temp = !can_create_pseudo_p () ? operands[0] : gen_reg_rtx (Pmode);
	  temp = mn10300_legitimize_pic_address (XEXP (XEXP (operands[1], 0), 0),
						 temp);
	  operands[1] = expand_binop (SImode, add_optab, temp,
				      XEXP (XEXP (operands[1], 0), 1),
				      (!can_create_pseudo_p ()
				       ? temp
				       : gen_reg_rtx (Pmode)),
				      0, OPTAB_LIB_WIDEN);
	}
    }
})

(define_insn "*movsi_internal"
  [(set (match_operand:SI 0 "nonimmediate_operand"
			  "=r,r,r,m,r, A,*y,*y,*z,*d")
	(match_operand:SI 1 "general_operand"
			  " 0,i,r,r,m,*y, A, i,*d,*z"))]
  "register_operand (operands[0], SImode)
   || register_operand (operands[1], SImode)"
{
  switch (which_alternative)
    {
    case 0:
      return "";
    case 1: /* imm-reg*/
      /* See movhi for a discussion of sizes for 8-bit movu.  Note that the
	 24-bit movu is 6 bytes, which is the same size as the full 32-bit
	 mov form for An and Dn.  So again movu is only a win for Rn.  */
      if (TARGET_AM33
	  && CONST_INT_P (operands[1])
	  && REGNO_EXTENDED_P (REGNO (operands[0]), 1))
	{
	  HOST_WIDE_INT val = INTVAL (operands[1]);
	  if (IN_RANGE (val, 0x80, 0xff)
	      || IN_RANGE (val, 0x800000, 0xffffff))
	    return "movu %1,%0";
	}
      /* FALLTHRU */
    case 2:  /* reg-reg */
    case 3:  /* reg-mem */
    case 4:  /* mem-reg */
    case 5:  /* sp-reg */
    case 6:  /* reg-sp */
    case 7:  /* imm-sp */
    case 8:  /* reg-mdr */
    case 9:  /* mdr-reg */
      return "mov %1,%0";
    default:
      gcc_unreachable ();
    }
}
  [(set_attr "isa" "*,*,*,*,*,*,*,am33,*,*")
   (set_attr_alternative "timings"
	 [(const_int 11)
	  (const_int 22)
	  (const_int 11)
	  (if_then_else (eq_attr "cpu" "am34")
			(const_int 11) (const_int 22))
	  (if_then_else (eq_attr "cpu" "am34")
			(const_int 13) (const_int 24))
	  (if_then_else (eq_attr "cpu" "am34")
			(const_int 11) (const_int 22))
	  (if_then_else (eq_attr "cpu" "am34")
			(const_int 13) (const_int 24))
	  (const_int 11)
	  (const_int 11)
	  (const_int 11)
	 ])]
)

(define_expand "movsf"
  [(set (match_operand:SF 0 "nonimmediate_operand")
	(match_operand:SF 1 "general_operand"))]
  "TARGET_AM33_2"
{
  /* One of the ops has to be in a register.  */
  if (!register_operand (operand1, SFmode)
      && !register_operand (operand0, SFmode))
    operands[1] = force_reg (SFmode, operand1);
})

(define_insn "*movsf_internal"
  [(set (match_operand:SF 0 "nonimmediate_operand" "=rf,r,f,r,f,r,f,r,m,f,Q")
	(match_operand:SF 1 "general_operand"	   "  0,F,F,r,f,f,r,m,r,Q,f"))]
  "TARGET_AM33_2
   && (register_operand (operands[0], SFmode)
       || register_operand (operands[1], SFmode))"
{
  switch (which_alternative)
    {
    case 0:
      return "";
    case 1:
    case 3:
    case 7:
    case 8:
      return "mov %1,%0";
    case 2:
    case 4:
    case 5:
    case 6:
    case 9:
    case 10:
      return "fmov %1,%0";
    default:
      gcc_unreachable ();
    }
}
  [(set_attr_alternative "timings"
		 [(const_int 11)
		  (const_int 22)
		  (if_then_else (eq_attr "cpu" "am34")
				(const_int 47) (const_int 25))
		  (const_int 11)
		  (if_then_else (eq_attr "cpu" "am34")
				(const_int 13) (const_int 14))
		  (if_then_else (eq_attr "cpu" "am34")
				(const_int 13) (const_int 12))
		  (if_then_else (eq_attr "cpu" "am34")
				(const_int 13) (const_int 14))
		  (if_then_else (eq_attr "cpu" "am34")
				(const_int 13) (const_int 24))
		  (if_then_else (eq_attr "cpu" "am34")
				(const_int 13) (const_int 24))
		  (if_then_else (eq_attr "cpu" "am34")
				(const_int 13) (const_int 24))
		  (if_then_else (eq_attr "cpu" "am34")
				(const_int 13) (const_int 24))
		 ])]
)

;; If the flags register is not live, generate CLR instead of MOV 0.
;; For MN103, this is only legal for DATA_REGS; for AM33 this is legal
;; but not a win for ADDRESS_REGS.
(define_peephole2
  [(set (match_operand:INT 0 "register_operand" "") (const_int 0))]
  "peep2_regno_dead_p (0, CC_REG)
   && (REGNO_DATA_P (REGNO (operands[0]), 1)
       || REGNO_EXTENDED_P (REGNO (operands[0]), 1))"
  [(parallel [(set (match_dup 0) (const_int 0))
	      (clobber (reg:CC CC_REG))])]
)

(define_insn "*mov<mode>_clr"
  [(set (match_operand:INT 0 "register_operand" "=D")
	(const_int 0))
   (clobber (reg:CC CC_REG))]
  ""
  "clr %0"
)

;; ----------------------------------------------------------------------
;; ADD INSTRUCTIONS
;; ----------------------------------------------------------------------

<<<<<<< HEAD
(define_insn "*tst_extqisi_am33"
  [(set (cc0) (compare
	       (zero_extend:SI (match_operand:QI 0 "memory_operand" "dx,!a"))
	       (const_int 0)))]
  "TARGET_AM33"
  "* return output_tst (operands[0], insn);"
  [(set_attr "cc" "set_znv")])

(define_insn "*tst_extqisi"
  [(set (cc0) (compare
	       (zero_extend:SI (match_operand:QI 0 "memory_operand" "dx"))
	       (const_int 0)))]
=======
(define_insn "addsi3"
  [(set (match_operand:SI          0 "register_operand"  "=r,!*y,!r")
	(plus:SI (match_operand:SI 1 "register_operand"  "%0,  0, r")
		 (match_operand:SI 2 "nonmemory_operand" "ri,  i, r")))
   (clobber (reg:CC CC_REG))]
  ""
  { return mn10300_output_add (operands, false); }
  [(set_attr "timings" "11,11,22")]
)

;; Note that ADD IMM,SP does not set the flags, so omit that here.
(define_insn "*addsi3_flags"
  [(set (match_operand:SI          0 "register_operand"  "=r,!r")
  	(plus:SI (match_operand:SI 1 "register_operand"  "%0, r")
		 (match_operand:SI 2 "nonmemory_operand" "ri, r")))
   (set (reg CC_REG)
   	(compare (plus:SI (match_dup 1) (match_dup 2))
		 (const_int 0)))]
  "reload_completed && mn10300_match_ccmode (insn, CCZNCmode)"
  { return mn10300_output_add (operands, true); }
  [(set_attr "timings" "11,22")]
)

;; A helper to expand the above, with the CC_MODE filled in.
(define_expand "addsi3_flags"
  [(parallel [(set (match_operand:SI 0 "register_operand")
		   (plus:SI (match_operand:SI 1 "register_operand")
			    (match_operand:SI 2 "nonmemory_operand")))
	      (set (reg:CCZNC CC_REG)
		   (compare:CCZNC (plus:SI (match_dup 1) (match_dup 2))
				  (const_int 0)))])]
  ""
)

(define_insn "addc_internal"
  [(set (match_operand:SI 0 "register_operand"            "=D,r,r")
	(plus:SI
	  (plus:SI
	    (ltu:SI (reg:CC CC_REG) (const_int 0))
	    (match_operand:SI 1 "register_operand"        "%0,0,r"))
	  (match_operand:SI 2 "reg_or_am33_const_operand" " D,i,r")))
    (clobber (reg:CC CC_REG))]
  "reload_completed"
  "@
   addc %2,%0
   addc %2,%0
   addc %2,%1,%0"
  [(set_attr "isa" "*,am33,am33")]
)

(define_expand "adddi3"
  [(set (match_operand:DI 0 "register_operand" "")
	(plus:DI (match_operand:DI 1 "register_operand" "")
		 (match_operand:DI 2 "nonmemory_operand" "")))]
>>>>>>> b56a5220
  ""
{
  rtx op0l, op0h, op1l, op1h, op2l, op2h;

<<<<<<< HEAD
(define_insn "*tst_exthisi_am33"
  [(set (cc0) (compare
	       (zero_extend:SI (match_operand:HI 0 "memory_operand" "dx,!a"))
	       (const_int 0)))]
  "TARGET_AM33"
  "* return output_tst (operands[0], insn);"
  [(set_attr "cc" "set_znv")])

(define_insn "*tst_exthisi"
  [(set (cc0) (compare
	       (zero_extend:SI (match_operand:HI 0 "memory_operand" "dx"))
	       (const_int 0)))]
  ""
  "* return output_tst (operands[0], insn);"
  [(set_attr "cc" "set_znv")])

;; Ordinarily, the cmp instruction will set the Z bit of cc0 to 1 if
;; its operands hold equal values, but the operands of a cmp
;; instruction must be distinct registers.  In the case where we'd
;; like to compare a register to itself, we can achieve this effect
;; with a btst 0,d0 instead.  (This will not alter the contents of d0
;; but will have the proper effect on cc0.  Using d0 is arbitrary; any
;; data register would work.)

;; Even though the first alternative would be preferable if it can
;; possibly match, reload must not be given the opportunity to attempt
;; to use it.  It assumes that such matches can only occur when one of
;; the operands is used for input and the other for output.  Since
;; this is not the case, it abort()s.  Indeed, such a reload cannot be
;; possibly satisfied, so just mark the alternative with a `!', so
;; that it is not considered by reload.

(define_insn "*cmpsi"
  [(set (cc0)
	(compare (match_operand:SI 0 "register_operand" "!*d*a*x,dax,dax")
		 (match_operand:SI 1 "nonmemory_operand" "*0,I,daxi")))]
  ""
  "*
{
  if (which_alternative == 0)
    return \"btst 0,d0\";
  if (which_alternative == 1)
    return output_tst (operands[0], insn);
  return \"cmp %1,%0\";
}"
  [(set_attr "cc" "compare,set_znv,compare")])

(define_insn "*cmpsf"
  [(set (cc0)
	(compare (match_operand:SF 0 "register_operand" "f,f")
		 (match_operand:SF 1 "nonmemory_operand" "f,F")))]
  "TARGET_AM33_2"
  "fcmp %1,%0"
  [(set_attr "cc" "compare,compare")])

;; ----------------------------------------------------------------------
;; ADD INSTRUCTIONS
;; ----------------------------------------------------------------------
=======
  op0l = gen_lowpart (SImode, operands[0]);
  op1l = gen_lowpart (SImode, operands[1]);
  op2l = gen_lowpart (SImode, operands[2]);
  op0h = gen_highpart (SImode, operands[0]);
  op1h = gen_highpart (SImode, operands[1]);
  op2h = gen_highpart_mode (SImode, DImode, operands[2]);

  if (!reg_or_am33_const_operand (op2h, SImode))
    op2h = force_reg (SImode, op2h);
>>>>>>> b56a5220

  emit_insn (gen_adddi3_internal (op0l, op0h, op1l, op2l, op1h, op2h));
  DONE;
})

;; Note that reload only supports one commutative operand.  Thus we cannot
;; auto-swap both the high and low outputs with their matching constraints.
;; For MN103, we're strapped for registers but thankfully the alternatives
;; are few.  For AM33, it becomes much easier to not represent the early
;; clobber and 6 permutations of immediate and three-operand adds, but
;; instead allocate a scratch register and do the expansion by hand.

(define_insn_and_split "adddi3_internal"
  [(set (match_operand:SI          0 "register_operand"   "=r, r, r")
	(plus:SI (match_operand:SI 2 "register_operand"   "%0, 0, r")
		 (match_operand:SI 3 "nonmemory_operand"  "ri,ri,ri")))
   (set (match_operand:SI          1 "register_operand"   "=D, D, r")
	(plus:SI
	  (plus:SI
	    (ltu:SI (plus:SI (match_dup 2) (match_dup 3)) (match_dup 2))
	    (match_operand:SI      4 "register_operand"   " 1, D, r"))
	  (match_operand:SI 5 "reg_or_am33_const_operand" " D, 1,ri")))
   (clobber (match_scratch:SI      6                      "=X, X,&r"))
   (clobber (reg:CC CC_REG))]
  ""
  "#"
  "reload_completed"
  [(const_int 0)]
{
  rtx op0l = operands[0];
  rtx op0h = operands[1];
  rtx op1l = operands[2];
  rtx op2l = operands[3];
  rtx op1h = operands[4];
  rtx op2h = operands[5];
  rtx scratch = operands[6];
  rtx x;

  if (reg_overlap_mentioned_p (op0l, op1h))
    {
      emit_move_insn (scratch, op0l);
      op1h = scratch;
      if (reg_overlap_mentioned_p (op0l, op2h))
	op2h = scratch;
    }
  else if (reg_overlap_mentioned_p (op0l, op2h))
    {
      emit_move_insn (scratch, op0l);
      op2h = scratch;
    }

  if (rtx_equal_p (op0l, op1l))
    ;
  else if (rtx_equal_p (op0l, op2l))
    x = op1l, op1l = op2l, op2l = x;
  else
    {
      gcc_assert (TARGET_AM33);
      if (!REG_P (op2l))
	{
	  emit_move_insn (op0l, op2l);
	  op2l = op1l;
	  op1l = op0l;
	}
    }
  emit_insn (gen_addsi3_flags (op0l, op1l, op2l));

  if (rtx_equal_p (op0h, op1h))
    ;
  else if (rtx_equal_p (op0h, op2h))
    x = op1h, op1h = op2h, op2h = x;
  else
    {
      gcc_assert (TARGET_AM33);
      if (!REG_P (op2h))
	{
	  emit_move_insn (op0h, op2h);
	  op2h = op1h;
	  op1h = op0h;
	}
    }
  emit_insn (gen_addc_internal (op0h, op1h, op2h));
  DONE;
}
  [(set_attr "isa" "*,*,am33")]
)

;; The following pattern is generated by combine when it proves that one
;; of the inputs to the low-part of the double-word add is zero, and thus
;; no carry is generated into the high-part.

(define_insn_and_split "*adddi3_degenerate"
  [(set (match_operand:SI          0 "register_operand"  "=&r,&r")
	(match_operand:SI          2 "nonmemory_operand" "  0, 0"))
   (set (match_operand:SI          1 "register_operand"  "=r , r")
	(plus:SI (match_operand:SI 3 "register_operand"  "%1 , r")
		 (match_operand:SI 4 "nonmemory_operand" "ri, r")))
   (clobber (reg:CC CC_REG))]
  ""
  "#"
  ""
  [(const_int 0)]
{
  rtx scratch = NULL_RTX;
  if (!rtx_equal_p (operands[0], operands[2]))
    {
      gcc_assert (!reg_overlap_mentioned_p (operands[0], operands[1]));
      if (reg_overlap_mentioned_p (operands[0], operands[3])
	  || reg_overlap_mentioned_p (operands[0], operands[4]))
	{
	  scratch = gen_reg_rtx (SImode);
	  emit_move_insn (scratch, operands[2]);
	}
      else
	emit_move_insn (operands[0], operands[2]);
    }
  emit_insn (gen_addsi3 (operands[1], operands[3], operands[4]));
  if (scratch)
    emit_move_insn (operands[0], scratch);
  DONE;
})

;; ----------------------------------------------------------------------
;; SUBTRACT INSTRUCTIONS
;; ----------------------------------------------------------------------

(define_insn "subsi3"
  [(set (match_operand:SI           0 "register_operand"  "=r,r")
	(minus:SI (match_operand:SI 1 "register_operand"  " 0,r")
		  (match_operand:SI 2 "nonmemory_operand" "ri,r")))
   (clobber (reg:CC CC_REG))]
  ""
  "@
   sub %2,%0
   sub %2,%1,%0"
  [(set_attr "isa" "*,am33")
   (set_attr "timings" "11,22")]
)

(define_insn "*subsi3_flags"
  [(set (match_operand:SI           0 "register_operand"  "=r,r")
	(minus:SI (match_operand:SI 1 "register_operand"  " 0,r")
		  (match_operand:SI 2 "nonmemory_operand" "ri,r")))
   (set (reg CC_REG)
   	(compare (minus:SI (match_dup 1) (match_dup 2))
		 (const_int 0)))]
  "reload_completed && mn10300_match_ccmode (insn, CCZNCmode)"
  "@
   sub %2,%0
   sub %2,%1,%0"
  [(set_attr "isa" "*,am33")
   (set_attr "timings" "11,22")]
)

;; A helper to expand the above, with the CC_MODE filled in.
(define_expand "subsi3_flags"
  [(parallel [(set (match_operand:SI 0 "register_operand")
		   (minus:SI (match_operand:SI 1 "register_operand")
			     (match_operand:SI 2 "nonmemory_operand")))
	      (set (reg:CCZNC CC_REG)
		   (compare:CCZNC (minus:SI (match_dup 1) (match_dup 2))
				  (const_int 0)))])]
  ""
)

(define_insn "subc_internal"
  [(set (match_operand:SI 0 "register_operand"                      "=D,r,r")
	(minus:SI
	  (minus:SI (match_operand:SI 1 "register_operand"          " 0,0,r")
		    (match_operand:SI 2 "reg_or_am33_const_operand" " D,i,r"))
	  (geu:SI (reg:CC CC_REG) (const_int 0))))
   (clobber (reg:CC CC_REG))]
  "reload_completed"
  "@
   subc %2,%0
   subc %2,%0
   subc %2,%1,%0"
  [(set_attr "isa" "*,am33,am33")]
)

(define_expand "subdi3"
  [(set (match_operand:DI 0 "register_operand" "")
        (minus:DI (match_operand:DI 1 "register_operand" "")
                  (match_operand:DI 2 "nonmemory_operand" "")))]
  ""
{
  rtx op0l, op0h, op1l, op1h, op2l, op2h;

  op0l = gen_lowpart (SImode, operands[0]);
  op1l = gen_lowpart (SImode, operands[1]);
  op2l = gen_lowpart (SImode, operands[2]);
  op0h = gen_highpart (SImode, operands[0]);
  op1h = gen_highpart (SImode, operands[1]);
  op2h = gen_highpart_mode (SImode, DImode, operands[2]);

  if (!reg_or_am33_const_operand (op2h, SImode))
    op2h = force_reg (SImode, op2h);

  emit_insn (gen_subdi3_internal (op0l, op0h, op1l, op1h, op2l, op2h));
  DONE;
})

;; As with adddi3, the use of the scratch register helps reduce the 
;; number of permutations for AM33.
;; ??? The early clobber on op0 avoids a reload bug wherein both output
;; registers are set the same.  Consider negate, where both op2 and op3
;; are 0, are csed to the same input register, and reload fails to undo
;; the cse when satisfying the matching constraints.

(define_insn_and_split "subdi3_internal"
  [(set (match_operand:SI     0 "register_operand"         "=&r, r")
	(minus:SI
	  (match_operand:SI   2 "register_operand"         "  0, r")
	  (match_operand:SI   4 "nonmemory_operand"        " ri,ri")))
   (set (match_operand:SI     1 "register_operand"         "=D , r")
	(minus:SI
	  (minus:SI
	    (match_operand:SI 3 "register_operand"         "  1, r")
	    (match_operand:SI 5 "reg_or_am33_const_operand" " D,ri"))
	  (ltu:SI (match_dup 2) (match_dup 4))))
   (clobber (match_scratch:SI 6                            "=X ,&r"))
   (clobber (reg:CC CC_REG))]
  ""
  "#"
  "reload_completed"
  [(const_int 0)]
{
  rtx op0l = operands[0];
  rtx op0h = operands[1];
  rtx op1l = operands[2];
  rtx op1h = operands[3];
  rtx op2l = operands[4];
  rtx op2h = operands[5];
  rtx scratch = operands[6];

  if (reg_overlap_mentioned_p (op0l, op1h))
    {
      emit_move_insn (scratch, op0l);
      op1h = scratch;
      if (reg_overlap_mentioned_p (op0l, op2h))
	op2h = scratch;
    }
  else if (reg_overlap_mentioned_p (op0l, op2h))
    {
      emit_move_insn (scratch, op0l);
      op2h = scratch;
    }

  if (!rtx_equal_p (op0l, op1l))
    {
      gcc_assert (TARGET_AM33);
      if (!REG_P (op2l))
	{
	  emit_move_insn (op0l, op1l);
	  op1l = op0l;
	}
    }
  emit_insn (gen_subsi3_flags (op0l, op1l, op2l));

  if (!rtx_equal_p (op0h, op1h))
    {
      gcc_assert (TARGET_AM33);
      if (!REG_P (op2h))
	{
	  emit_move_insn (op0h, op1h);
	  op1h = op0h;
	}
    }
  emit_insn (gen_subc_internal (op0h, op1h, op2h));
  DONE;
}
  [(set_attr "isa" "*,am33")]
)

;; The following pattern is generated by combine when it proves that one
;; of the inputs to the low-part of the double-word sub is zero, and thus
;; no carry is generated into the high-part.

(define_insn_and_split "*subdi3_degenerate"
  [(set (match_operand:SI          0 "register_operand"   "=&r,&r")
	(match_operand:SI          2 "nonmemory_operand"  "  0, 0"))
   (set (match_operand:SI          1 "register_operand"   "=r , r")
	(minus:SI (match_operand:SI 3 "register_operand"  "  1, r")
		  (match_operand:SI 4 "nonmemory_operand" " ri, r")))
   (clobber (reg:CC CC_REG))]
  ""
  "#"
  ""
  [(const_int 0)]
{
  rtx scratch = NULL_RTX;
  if (!rtx_equal_p (operands[0], operands[2]))
    {
      gcc_assert (!reg_overlap_mentioned_p (operands[0], operands[1]));
      if (reg_overlap_mentioned_p (operands[0], operands[3])
	  || reg_overlap_mentioned_p (operands[0], operands[4]))
	{
	  scratch = gen_reg_rtx (SImode);
	  emit_move_insn (scratch, operands[2]);
	}
      else
	emit_move_insn (operands[0], operands[2]);
    }
  emit_insn (gen_subsi3 (operands[1], operands[3], operands[4]));
  if (scratch)
    emit_move_insn (operands[0], scratch);
  DONE;
})

(define_insn_and_split "negsi2"
  [(set (match_operand:SI         0 "register_operand"  "=D,&r")
	(neg:SI (match_operand:SI 1 "register_operand"  " 0, r")))
   (clobber (reg:CC CC_REG))]
  ""
  "#"
  "&& reload_completed"
  [(const_int 0)]
{
  /* Recall that twos-compliment is ones-compliment plus one.  When
     allocated in DATA_REGS this is 2+1 bytes; otherwise (for am33)
     this is 3+3 bytes.

     For AM33, it would have been possible to load zero and use the
     three-address subtract to have a total size of 3+4*N bytes for
     multiple negations, plus increased throughput.  Not attempted here.  */
     
  if (true_regnum (operands[0]) == true_regnum (operands[1]))
    {
      emit_insn (gen_one_cmplsi2 (operands[0], operands[0]));
      emit_insn (gen_addsi3 (operands[0], operands[0], const1_rtx));
    }
  else
    {
      emit_move_insn (operands[0], const0_rtx);
      emit_insn (gen_subsi3 (operands[0], operands[0], operands[1]));
    }
  DONE;
})

;; ----------------------------------------------------------------------
;; MULTIPLY INSTRUCTIONS
;; ----------------------------------------------------------------------

;; ??? Note that AM33 has a third multiply variant that puts the high part
;; into the MDRQ register, however this variant also constrains the inputs
;; to be in DATA_REGS and thus isn't as helpful as it might be considering
;; the existance of the 4-operand multiply.  Nor is there a set of divide
;; insns that use MDRQ.  Given that there is an IMM->MDRQ insn, this would
;; have been very handy for starting udivmodsi4...

(define_expand "mulsidi3"
  [(set (match_operand:DI 0 "register_operand" "")
        (mult:DI (sign_extend:DI (match_operand:SI 1 "register_operand" ""))
                 (sign_extend:DI (match_operand:SI 2 "register_operand" ""))))]
  ""
{
  emit_insn (gen_mulsidi3_internal (gen_lowpart (SImode, operands[0]),
				    gen_highpart (SImode, operands[0]),
				    operands[1], operands[2]));
  DONE;
})

(define_insn "mulsidi3_internal"
  [(set (match_operand:SI          0 "register_operand" "=D,r")
	(mult:SI (match_operand:SI 2 "register_operand" "%0,r")
		 (match_operand:SI 3 "register_operand" " D,r")))
   (set (match_operand:SI          1 "register_operand" "=z,r")
	(truncate:SI
	  (ashiftrt:DI
	    (mult:DI (sign_extend:DI (match_dup 2))
		     (sign_extend:DI (match_dup 3)))
	    (const_int 32))))
   (clobber (reg:CC CC_REG))]
  ""
{
  if (which_alternative == 1)
    return "mul %2,%3,%1,%0";
  else if (TARGET_MULT_BUG)
    return "nop\;nop\;mul %3,%0";
  else
    return "mul %3,%0";
}
  [(set_attr "isa" "*,am33")
   (set (attr "timings")
        (if_then_else (eq_attr "cpu" "am34") (const_int 24) (const_int 23)))]
)

(define_expand "umulsidi3"
  [(set (match_operand:DI 0 "register_operand" "")
        (mult:DI (zero_extend:DI (match_operand:SI 1 "register_operand" ""))
                 (zero_extend:DI (match_operand:SI 2 "register_operand" ""))))
   (clobber (reg:CC CC_REG))]
  ""
{
  emit_insn (gen_umulsidi3_internal (gen_lowpart (SImode, operands[0]),
				     gen_highpart (SImode, operands[0]),
				     operands[1], operands[2]));
  DONE;
})

(define_insn "umulsidi3_internal"
  [(set (match_operand:SI          0 "register_operand" "=D,r")
	(mult:SI (match_operand:SI 2 "register_operand" "%0,r")
		 (match_operand:SI 3 "register_operand" " D,r")))
   (set (match_operand:SI          1 "register_operand" "=z,r")
	(truncate:SI
	  (lshiftrt:DI
	    (mult:DI (zero_extend:DI (match_dup 2))
		     (zero_extend:DI (match_dup 3)))
	    (const_int 32))))
   (clobber (reg:CC CC_REG))]
  ""
{
  if (which_alternative == 1)
    return "mulu %2,%3,%1,%0";
  else if (TARGET_MULT_BUG)
    return "nop\;nop\;mulu %3,%0";
  else
    return "mulu %3,%0";
}
  [(set_attr "isa" "*,am33")
   (set (attr "timings")
        (if_then_else (eq_attr "cpu" "am34") (const_int 24) (const_int 23)))]
)

(define_expand "mulsi3"
  [(parallel [(set (match_operand:SI          0 "register_operand")
		   (mult:SI (match_operand:SI 1 "register_operand")
			    (match_operand:SI 2 "reg_or_am33_const_operand")))
	      (clobber (match_scratch:SI      3))
	      (clobber (reg:CC CC_REG))])]
  ""
)

(define_insn "*mulsi3"
  [(set (match_operand:SI          0 "register_operand"          "=D, r,r")
	(mult:SI (match_operand:SI 2 "register_operand"          "%0, 0,r")
		 (match_operand:SI 3 "reg_or_am33_const_operand" " D,ri,r")))
   (clobber (match_scratch:SI      1                             "=z, z,r"))
   (clobber (reg:CC CC_REG))]
  ""
<<<<<<< HEAD
  "")

(define_insn ""
  [(set (match_operand:QI 0 "nonimmediate_operand" "=R,T,r")
	(ior:QI (match_operand:QI 1 "nonimmediate_operand" "%0,0,0")
		;; This constraint should really be nonmemory_operand,
		;; but making it general_operand, along with the
		;; condition that not both input operands are MEMs, it
		;; here helps combine do a better job.
		(match_operand:QI 2 "general_operand" "i,d,ir")))]
  "TARGET_AM33 &&
   (GET_CODE (operands[2]) != MEM || GET_CODE (operands[1]) != MEM)"
  "@
  bset %U2,%A0
  bset %2,%0
  or %2,%0"
  [(set_attr "cc" "clobber,clobber,set_znv")])

(define_insn ""
  [(set (match_operand:QI 0 "nonimmediate_operand" "=R,T,d")
	(ior:QI (match_operand:QI 1 "nonimmediate_operand" "%0,0,0")
		;; This constraint should really be nonmemory_operand,
		;; but making it general_operand, along with the
		;; condition that not both input operands are MEMs, it
		;; here helps combine do a better job.
		(match_operand:QI 2 "general_operand" "i,d,id")))]
  "GET_CODE (operands[2]) != MEM || GET_CODE (operands[1]) != MEM"
  "@
  bset %U2,%A0
  bset %2,%0
  or %2,%0"
  [(set_attr "cc" "clobber,clobber,set_znv")])

(define_insn ""
  [(set (cc0)
     (compare (zero_extract:SI (match_operand:SI 0 "register_operand" "dx")
			       (match_operand 1 "const_int_operand" "")
			       (match_operand 2 "const_int_operand" ""))
	      (const_int 0)))]
=======
{
  if (which_alternative == 2)
    return "mul %2,%3,%1,%0";
  else if (TARGET_MULT_BUG)
    return "nop\;nop\;mul %3,%0";
  else
    return "mul %3,%0";
}
  [(set_attr "isa" "*,am33,am33")
   (set (attr "timings")
	(if_then_else (eq_attr "cpu" "am34") (const_int 24) (const_int 23)))]
)

(define_expand "udivmodsi4"
  [(parallel [(set (match_operand:SI          0 "register_operand")
		   (udiv:SI (match_operand:SI 1 "register_operand")
			    (match_operand:SI 2 "register_operand")))
	      (set (match_operand:SI          3 "register_operand")
		   (umod:SI (match_dup 1) (match_dup 2)))
	      (use (const_int 0))
	      (clobber (reg:CC CC_REG))])]
  ""
)

;; Note the trick to get reload to put the zero into the MDR register,
;; rather than exposing the load early and letting CSE or someone try
;; to share the zeros between division insns.  Which tends to result
;; in sequences like 0->r0->d0->mdr.

(define_insn "*udivmodsi4"
  [(set (match_operand:SI          0 "register_operand" "=D")
	(udiv:SI (match_operand:SI 2 "register_operand" " 0")
		 (match_operand:SI 3 "register_operand" " D")))
   (set (match_operand:SI          1 "register_operand" "=z")
	(umod:SI (match_dup 2) (match_dup 3)))
   (use (match_operand:SI          4 "nonmemory_operand" " 1"))
   (clobber (reg:CC CC_REG))]
  ""
  "divu %3,%0"
  [(set (attr "timings") (if_then_else (eq_attr "cpu" "am34")
  	      		 	       (const_int 3839) (const_int 4243)))]
)

(define_expand "divmodsi4"
  [(parallel [(set (match_operand:SI          0 "register_operand" "")
		   (div:SI (match_operand:SI  1 "register_operand" "")
			   (match_operand:SI  2 "register_operand" "")))
	      (set (match_operand:SI          3 "register_operand" "")
		   (mod:SI (match_dup 1) (match_dup 2)))
	      (use (match_dup 4))
	      (clobber (reg:CC CC_REG))])]
>>>>>>> b56a5220
  ""
{
  operands[4] = gen_reg_rtx (SImode);
  emit_insn (gen_ext_internal (operands[4], operands[1]));
})

;; ??? Ideally we'd represent this via shift, but it seems like adding a
;; special-case pattern for (ashiftrt x 31) is just as likely to result
;; in poor register allocation choices.
(define_insn "ext_internal"
  [(set (match_operand:SI 0 "register_operand" "=z")
	(unspec:SI [(match_operand:SI 1 "register_operand" "D")] UNSPEC_EXT))]
  ""
  "ext %1"
)

(define_insn "*divmodsi4"
  [(set (match_operand:SI          0 "register_operand" "=D")
	(div:SI (match_operand:SI  2 "register_operand" " 0")
		(match_operand:SI  3 "register_operand" " D")))
   (set (match_operand:SI          1 "register_operand" "=z")
	(mod:SI (match_dup 2) (match_dup 3)))
   (use (match_operand:SI          4 "register_operand" " 1"))
   (clobber (reg:CC CC_REG))]
  ""
  "div %3,%0";
  [(set (attr "timings") (if_then_else (eq_attr "cpu" "am34")
  	      		 	       (const_int 3839) (const_int 4243)))]
)


;; ----------------------------------------------------------------------
;; AND INSTRUCTIONS
;; ----------------------------------------------------------------------

<<<<<<< HEAD
  xoperands[0] = operands[0];
  xoperands[1] = GEN_INT (trunc_int_for_mode (mask, SImode));
  output_asm_insn (\"btst %1,%0\", xoperands);
  return \"\";
}"
  [(set_attr "cc" "clobber")])

(define_insn ""
  [(set (cc0)
     (compare (zero_extract:SI (match_operand:QI 0 "general_operand" "R,dx")
			       (match_operand 1 "const_int_operand" "")
			       (match_operand 2 "const_int_operand" ""))
	      (const_int 0)))]
  "mask_ok_for_mem_btst (INTVAL (operands[1]), INTVAL (operands[2]))"
  "*
=======
(define_insn "andsi3"
  [(set (match_operand:SI         0 "register_operand"  "=D,D,r")
	(and:SI (match_operand:SI 1 "register_operand"  "%0,0,r")
		(match_operand:SI 2 "nonmemory_operand" " i,D,r")))
   (clobber (reg:CC CC_REG))]
  ""
  "@
   and %2,%0
   and %2,%0
   and %2,%1,%0"
  [(set_attr "isa" "*,*,am33")
   (set_attr "timings" "22,11,11")]
)

(define_insn "*andsi3_flags"
  [(set (match_operand:SI         0 "register_operand"  "=D,D,r")
	(and:SI (match_operand:SI 1 "register_operand"  "%0,0,r")
		(match_operand:SI 2 "nonmemory_operand" " i,D,r")))
   (set (reg CC_REG)
   	(compare (and:SI (match_dup 1) (match_dup 2))
		 (const_int 0)))]
  "reload_completed && mn10300_match_ccmode (insn, CCZNmode)"
  "@
   and %2,%0
   and %2,%0
   and %2,%1,%0"
  [(set_attr "isa" "*,*,am33")
   (set_attr "timings" "22,11,11")]
)

;; Make sure we generate extensions instead of ANDs.

(define_split
  [(parallel [(set (match_operand:SI 0 "register_operand" "")
		   (and:SI (match_operand:SI 1 "register_operand" "")
			   (const_int 255)))
	      (clobber (reg:CC CC_REG))])]
  ""
  [(set (match_dup 0) (zero_extend:SI (match_dup 1)))]
  { operands[1] = gen_lowpart (QImode, operands[1]); }
)

(define_split
  [(parallel [(set (match_operand:SI 0 "register_operand" "")
		   (and:SI (match_operand:SI 1 "register_operand" "")
			   (const_int 65535)))
	      (clobber (reg:CC CC_REG))])]
  ""
  [(set (match_dup 0) (zero_extend:SI (match_dup 1)))]
  { operands[1] = gen_lowpart (HImode, operands[1]); }
)

;; Split AND by an appropriate constant into two shifts.  Recall that 
;; operations with a full 32-bit immediate require an extra cycle, so
;; this is a size optimization with no speed penalty.  This only applies
;; do DATA_REGS; the shift insns that AM33 adds are too large for a win.

(define_split
  [(parallel [(set (match_operand:SI 0 "register_operand" "")
		   (and:SI (match_dup 0)
			   (match_operand:SI 1 "const_int_operand" "")))
	      (clobber (reg:CC CC_REG))])]
  "reload_completed
   && REGNO_DATA_P (true_regnum (operands[0]), 1)
   && mn10300_split_and_operand_count (operands[1]) != 0"
  [(const_int 0)]
>>>>>>> b56a5220
{
  int count = mn10300_split_and_operand_count (operands[1]);
  if (count > 0)
    {
      emit_insn (gen_lshrsi3 (operands[0], operands[0], GEN_INT (count)));
      emit_insn (gen_ashlsi3 (operands[0], operands[0], GEN_INT (count)));
    }
  else
    {
      emit_insn (gen_ashlsi3 (operands[0], operands[0], GEN_INT (-count)));
      emit_insn (gen_lshrsi3 (operands[0], operands[0], GEN_INT (-count)));
    }
  DONE;
})

<<<<<<< HEAD
  xoperands[0] = operands[0];
  xoperands[1] = GEN_INT (trunc_int_for_mode (mask, SImode));
  if (GET_CODE (operands[0]) == REG)
    output_asm_insn (\"btst %1,%0\", xoperands);
  else
    output_asm_insn (\"btst %U1,%A0\", xoperands);
  return \"\";
}"
  [(set_attr "cc" "clobber")])

(define_insn ""
  [(set (cc0) (compare (and:SI (match_operand:SI 0 "register_operand" "dx")
			       (match_operand:SI 1 "const_int_operand" ""))
		       (const_int 0)))]
  ""
  "btst %1,%0"
  [(set_attr "cc" "clobber")])

(define_insn ""
  [(set (cc0)
     (compare (and:SI
	       (subreg:SI (match_operand:QI 0 "general_operand" "R,dx") 0)
	       (match_operand:SI 1 "const_8bit_operand" ""))
	      (const_int 0)))]
=======
;; ----------------------------------------------------------------------
;; OR INSTRUCTIONS
;; ----------------------------------------------------------------------

(define_insn "iorsi3"
  [(set (match_operand:SI         0 "register_operand"  "=D,D,r")
	(ior:SI (match_operand:SI 1 "register_operand"  "%0,0,r")
		(match_operand:SI 2 "nonmemory_operand" " i,D,r")))
   (clobber (reg:CC CC_REG))]
>>>>>>> b56a5220
  ""
  "@
   or %2,%0
   or %2,%0
   or %2,%1,%0"
  [(set_attr "isa" "*,*,am33")
   (set_attr "timings" "22,11,11")]
)

(define_insn "*iorsi3_flags"
  [(set (match_operand:SI         0 "register_operand"  "=D,D,r")
	(ior:SI (match_operand:SI 1 "register_operand"  "%0,0,r")
		(match_operand:SI 2 "nonmemory_operand" " i,D,r")))
   (set (reg CC_REG)
   	(compare (ior:SI (match_dup 1) (match_dup 2))
		 (const_int 0)))]
  "reload_completed && mn10300_match_ccmode (insn, CCZNmode)"
  "@
   or %2,%0
   or %2,%0
   or %2,%1,%0"
  [(set_attr "isa" "*,*,am33")
   (set_attr "timings" "22,11,11")]
)

;; ----------------------------------------------------------------------
;; XOR INSTRUCTIONS
;; ----------------------------------------------------------------------

<<<<<<< HEAD
(define_expand "cbranchsi4"
  [(set (cc0)
	(compare (match_operand:SI 1 "register_operand" "")
		 (match_operand:SI 2 "nonmemory_operand" "")))
   (set (pc)
      (if_then_else
            (match_operator 0 "ordered_comparison_operator" [(cc0)
	                                                     (const_int 0)])
              (label_ref (match_operand 3 "" ""))
              (pc)))]
  ""
  "")

(define_expand "cbranchsf4"
  [(set (cc0)
	(compare (match_operand:SF 1 "register_operand" "")
		 (match_operand:SF 2 "nonmemory_operand" "")))
   (set (pc)
      (if_then_else
            (match_operator 0 "ordered_comparison_operator" [(cc0)
	                                                     (const_int 0)])
              (label_ref (match_operand 3 "" ""))
              (pc)))]
  "TARGET_AM33_2"
  "")


;; Conditional jump instructions
=======
(define_insn "xorsi3"
  [(set (match_operand:SI         0 "register_operand"  "=D,D,r")
	(xor:SI (match_operand:SI 1 "register_operand"  "%0,0,r")
		(match_operand:SI 2 "nonmemory_operand" " i,D,r")))
   (clobber (reg:CC CC_REG))]
  ""
  "@
   xor %2,%0
   xor %2,%0
   xor %2,%1,%0"
  [(set_attr "isa" "*,*,am33")
   (set_attr "timings" "22,11,11")]
)

(define_insn "*xorsi3_flags"
  [(set (match_operand:SI         0 "register_operand"  "=D,D,r")
	(xor:SI (match_operand:SI 1 "register_operand"  "%0,0,r")
		(match_operand:SI 2 "nonmemory_operand" " i,D,r")))
   (set (reg CC_REG)
   	(compare (xor:SI (match_dup 1) (match_dup 2))
		 (const_int 0)))]
  "reload_completed && mn10300_match_ccmode (insn, CCZNmode)"
  "@
   xor %2,%0
   xor %2,%0
   xor %2,%1,%0"
  [(set_attr "isa" "*,*,am33")
   (set_attr "timings" "22,11,11")]
)

;; ----------------------------------------------------------------------
;; NOT INSTRUCTIONS
;; ----------------------------------------------------------------------

(define_insn "one_cmplsi2"
  [(set (match_operand:SI         0 "register_operand" "=D")
	(not:SI (match_operand:SI 1 "register_operand" " 0")))
   (clobber (reg:CC CC_REG))]
  ""
  "not %0"
)

(define_insn "*one_cmplsi2_flags"
  [(set (match_operand:SI         0 "register_operand" "=D")
	(not:SI (match_operand:SI 1 "register_operand" " 0")))
   (set (reg CC_REG)
   	(compare (not:SI (match_dup 1))
		 (const_int 0)))]
  "reload_completed && mn10300_match_ccmode (insn, CCZNmode)"
  "not %0"
)

;; ----------------------------------------------------------------------
;; COMPARE AND BRANCH INSTRUCTIONS
;; ----------------------------------------------------------------------

;; We expand the comparison into a single insn so that it will not be split
;; up by reload.
(define_expand "cbranchsi4"
  [(set (pc)
	(if_then_else
	      (match_operator                    0 "ordered_comparison_operator"
			      [(match_operand:SI 1 "register_operand")
			       (match_operand:SI 2 "nonmemory_operand")])
              (label_ref (match_operand 3 ""))
              (pc)))]
  ""
  ""
)

(define_insn_and_split "*cbranchsi4_cmp"
  [(set (pc)
	(if_then_else (match_operator           3 "ordered_comparison_operator"
                       [(match_operand:SI       0 "register_operand"  "r")
		        (match_operand:SI       1 "nonmemory_operand" "ri")])
		      (match_operand            2 "label_ref_operand" "")
		      (pc)))]
  ""
  "#"
  "reload_completed"
  [(const_int 0)]
{
  mn10300_split_cbranch (CCmode, operands[3], operands[2]);
  DONE;
})

(define_insn "*cmpsi"
  [(set (reg CC_REG)
	(compare (match_operand:SI 0 "register_operand"  "r")
		 (match_operand:SI 1 "nonmemory_operand" "ri")))]
  "reload_completed"
{
  /* The operands of CMP must be distinct registers.  In the case where
     we've failed to optimize the comparison of a register to itself, we
     must use another method to set the Z flag.  We can achieve this 
     effect with a BTST 0,D0.  This will not alter the contents of D0;
     the use of d0 is arbitrary; any data register would work.  */
  if (rtx_equal_p (operands[0], operands[1]))
    return "btst 0,d0";
  else
    return "cmp %1,%0";
}
  [(set_attr_alternative "timings"
     [(if_then_else (eq_attr "cpu" "am34") (const_int 11) (const_int 22))])]
)

(define_insn "*integer_conditional_branch"
  [(set (pc)
	(if_then_else (match_operator 0 "comparison_operator"
			[(match_operand 2 "int_mode_flags" "")
			 (const_int 0)])
		      (label_ref (match_operand 1 "" ""))
		      (pc)))]
  "reload_completed"
  "b%b0 %1"
)

(define_insn_and_split "*cbranchsi4_btst"
  [(set (pc)
	(if_then_else
	  (match_operator 3 "CCZN_comparison_operator"
	    [(and:SI (match_operand:SI 0 "register_operand" "D")
		     (match_operand:SI 1 "immediate_operand" "i"))
	     (const_int 0)])
	  (match_operand 2 "label_ref_operand" "")
	  (pc)))]
  ""
  "#"
  "reload_completed"
  [(const_int 0)]
{
  mn10300_split_cbranch (CCZNmode, operands[3], operands[2]);
  DONE;
})

(define_insn "*btstsi"
  [(set (reg:CCZN CC_REG)
	(compare:CCZN
	  (and:SI (match_operand:SI 0 "register_operand" "D")
		  (match_operand:SI 1 "immediate_operand" "i"))
	  (const_int 0)))]
  "reload_completed"
  "btst %1,%0"
)

(define_expand "cbranchsf4"
  [(set (pc)
      (if_then_else
            (match_operator                    0 "ordered_comparison_operator"
			    [(match_operand:SF 1 "register_operand")
			     (match_operand:SF 2 "nonmemory_operand")])
	    (label_ref (match_operand 3 ""))
	    (pc)))]
  "TARGET_AM33_2"
  ""
)
>>>>>>> b56a5220

(define_insn_and_split "*cbranchsf4_cmp"
  [(set (pc)
	(if_then_else (match_operator            3 "ordered_comparison_operator"
			[(match_operand:SF       0 "register_operand"  "f")
			 (match_operand:SF       1 "nonmemory_operand" "fF")])
		      (match_operand             2 "label_ref_operand" "")
		      (pc)))
   ]
  "TARGET_AM33_2"
  "#"
  "&& reload_completed"
  [(const_int 0)]
{
  mn10300_split_cbranch (CC_FLOATmode, operands[3], operands[2]);
  DONE;
})

(define_insn "*am33_cmpsf"
  [(set (reg:CC_FLOAT CC_REG)
	(compare:CC_FLOAT (match_operand:SF 0 "register_operand"  "f")
			  (match_operand:SF 1 "nonmemory_operand" "fF")))]
  "TARGET_AM33_2 && reload_completed"
  "fcmp %1, %0"
  [(set (attr "timings") (if_then_else (eq_attr "cpu" "am34")
				       (const_int 17) (const_int 25)))]
)

(define_insn "*float_conditional_branch"
  [(set (pc)
	(if_then_else (match_operator 0 "comparison_operator"
				      [(reg:CC_FLOAT CC_REG) (const_int 0)])
		      (label_ref (match_operand 1 "" ""))
		      (pc)))]
  "TARGET_AM33_2 && reload_completed"
  "fb%b0 %1"
  [(set (attr "timings") (if_then_else (eq_attr "cpu" "am34")
				       (const_int 44) (const_int 33)))]
)

;; Unconditional and other jump instructions.

(define_insn "jump"
  [(set (pc)
	(label_ref (match_operand 0 "" "")))]
  ""
  "jmp %l0"
  [(set (attr "timings") (if_then_else (eq_attr "cpu" "am34")
				       (const_int 11) (const_int 44)))]
)

(define_insn "indirect_jump"
  [(set (pc) (match_operand:SI 0 "register_operand" "a"))]
  ""
  "jmp (%0)"
  [(set (attr "timings") (if_then_else (eq_attr "cpu" "am34")
				       (const_int 11) (const_int 33)))]
)

(define_expand "builtin_setjmp_receiver"
  [(match_operand 0 "" "")]
  "flag_pic"
{
  emit_insn (gen_load_pic ());
  DONE;
})

(define_expand "casesi"
  [(match_operand:SI 0 "register_operand")
   (match_operand:SI 1 "immediate_operand")
   (match_operand:SI 2 "immediate_operand")
   (match_operand 3 "" "") (match_operand 4 "")]
  ""
{
  rtx table = gen_reg_rtx (SImode);
  rtx index = gen_reg_rtx (SImode);
  rtx addr = gen_reg_rtx (Pmode);
  rtx test;

  emit_move_insn (table, gen_rtx_LABEL_REF (VOIDmode, operands[3]));
<<<<<<< HEAD
  emit_move_insn (index, plus_constant (operands[0], - INTVAL (operands[1])));
  test = gen_rtx_fmt_ee (GTU, VOIDmode, index, operands[2]);
  emit_jump_insn (gen_cbranchsi4 (test, index, operands[2], operands[4]));
 
  emit_move_insn (index, gen_rtx_ASHIFT (SImode, index, const2_rtx));
=======
  emit_insn (gen_addsi3 (index, operands[0], GEN_INT (- INTVAL (operands[1]))));
  test = gen_rtx_fmt_ee (GTU, VOIDmode, index, operands[2]);
  emit_jump_insn (gen_cbranchsi4 (test, index, operands[2], operands[4]));
 
  emit_insn (gen_ashlsi3 (index, index, const2_rtx));
>>>>>>> b56a5220
  emit_move_insn (addr, gen_rtx_MEM (SImode,
				     gen_rtx_PLUS (SImode, table, index)));
  if (flag_pic)
    emit_insn (gen_addsi3 (addr, addr, table));

  emit_jump_insn (gen_tablejump (addr, operands[3]));
  DONE;
})

(define_insn "tablejump"
  [(set (pc) (match_operand:SI 0 "register_operand" "a"))
   (use (label_ref (match_operand 1 "" "")))]
  ""
  "jmp (%0)"
  [(set (attr "timings") (if_then_else (eq_attr "cpu" "am34")
				       (const_int 11) (const_int 33)))]
)

;; Call subroutine with no return value.

(define_expand "call"
  [(call (match_operand:QI 0 "general_operand")
	 (match_operand:SI 1 "general_operand"))]
  ""
{
  rtx fn = XEXP (operands[0], 0);

  if (flag_pic && GET_CODE (fn) == SYMBOL_REF)
    {
      if (MN10300_GLOBAL_P (fn))
	{
	  /* The PLT code won't run on AM30, but then, there's no
	     shared library support for AM30 either, so we just assume
	     the linker is going to adjust all @PLT relocs to the
	     actual symbols.  */
	  emit_use (pic_offset_table_rtx);
	  fn = gen_rtx_UNSPEC (SImode, gen_rtvec (1, fn), UNSPEC_PLT);
	}
      else
	fn = gen_rtx_UNSPEC (SImode, gen_rtvec (1, fn), UNSPEC_PIC);
    }
  if (! call_address_operand (fn, VOIDmode))
    fn = force_reg (SImode, fn);

  XEXP (operands[0], 0) = fn;
})

(define_insn "*call_internal"
  [(call (mem:QI (match_operand:SI 0 "call_address_operand" "a,S"))
	 (match_operand:SI 1 "" ""))]
  ""
  "@
   calls %C0
   call %C0,[],0"
  [(set_attr_alternative "timings"
			 [(if_then_else (eq_attr "cpu" "am34")
					(const_int 33) (const_int 44))
			  (if_then_else (eq_attr "cpu" "am34")
					(const_int 55) (const_int 33))
			 ])
  ]
)

;; Call subroutine, returning value in operand 0
;; (which must be a hard register).

(define_expand "call_value"
  [(set (match_operand 0 "")
	(call (match_operand:QI 1 "general_operand")
	      (match_operand:SI 2 "general_operand")))]
  ""
{
  rtx fn = XEXP (operands[1], 0);

  if (flag_pic && GET_CODE (fn) == SYMBOL_REF)
    {
      if (MN10300_GLOBAL_P (fn))
	{
	  /* The PLT code won't run on AM30, but then, there's no
	     shared library support for AM30 either, so we just assume
	     the linker is going to adjust all @PLT relocs to the
	     actual symbols.  */
	  emit_use (pic_offset_table_rtx);
	  fn = gen_rtx_UNSPEC (SImode, gen_rtvec (1, fn), UNSPEC_PLT);
	}
      else
	fn = gen_rtx_UNSPEC (SImode, gen_rtvec (1, fn), UNSPEC_PIC);
    }
  if (! call_address_operand (fn, VOIDmode))
    fn = force_reg (SImode, fn);

  XEXP (operands[1], 0) = fn;
})

(define_insn "call_value_internal"
  [(set (match_operand 0 "" "")
	(call (mem:QI (match_operand:SI 1 "call_address_operand" "a,S"))
	      (match_operand:SI 2 "" "")))]
  ""
  "@
   calls %C1
   call %C1,[],0"
  [(set_attr_alternative "timings"
			 [(if_then_else (eq_attr "cpu" "am34")
					(const_int 33) (const_int 44))
			  (if_then_else (eq_attr "cpu" "am34")
					(const_int 55) (const_int 33))
			 ])
  ]
)

(define_expand "untyped_call"
  [(parallel [(call (match_operand 0 "")
                    (const_int 0))
              (match_operand 1 "")
              (match_operand 2 "")])]
  ""
{
  int i;

  emit_call_insn (gen_call (operands[0], const0_rtx));

  for (i = 0; i < XVECLEN (operands[2], 0); i++)
    {
      rtx set = XVECEXP (operands[2], 0, i);
      emit_move_insn (SET_DEST (set), SET_SRC (set));
    }
  DONE;
})

(define_insn "nop"
  [(const_int 0)]
  ""
  "nop"
)

;; ----------------------------------------------------------------------
;; EXTEND INSTRUCTIONS
;; ----------------------------------------------------------------------

(define_insn "zero_extendqisi2"
  [(set (match_operand:SI 0 "register_operand"      "=D,D,r")
	(zero_extend:SI
	 (match_operand:QI 1 "nonimmediate_operand" " 0,m,r")))]
  ""
  "@
   extbu %0
   movbu %1,%0
   extbu %1,%0"
  [(set_attr "isa" "*,*,am33")
   (set_attr_alternative "timings"
		 [(const_int 11)
		  (if_then_else (eq_attr "cpu" "am34")
				(const_int 13) (const_int 24))
		  (const_int 11)
		 ])]
)

(define_insn "zero_extendhisi2"
  [(set (match_operand:SI 0 "register_operand"      "=D,D,r")
	(zero_extend:SI
	 (match_operand:HI 1 "nonimmediate_operand" " 0,m,r")))]
  ""
  "@
   exthu %0
   movhu %1,%0
   exthu %1,%0"
  [(set_attr "isa" "*,*,am33")
   (set_attr_alternative "timings"
		 [(const_int 11)
		  (if_then_else (eq_attr "cpu" "am34")
				(const_int 13) (const_int 24))
		  (const_int 11)])]
)

(define_insn "extendqisi2"
  [(set (match_operand:SI 0 "register_operand" "=D,r")
	(sign_extend:SI
	 (match_operand:QI 1 "register_operand" "0,r")))]
  ""
  "@
   extb %0
   extb %1,%0"
  [(set_attr "isa" "*,am33")]
)

(define_insn "extendhisi2"
  [(set (match_operand:SI 0 "register_operand" "=D,r")
	(sign_extend:SI
	 (match_operand:HI 1 "register_operand" "0,r")))]
  ""
  "@
   exth %0
   exth %1,%0"
  [(set_attr "isa" "*,am33")]
)

;; ----------------------------------------------------------------------
;; SHIFTS
;; ----------------------------------------------------------------------

(define_insn "ashlsi3"
  [(set (match_operand:SI  0 "register_operand"  "=r,D,d,d, D,r")
	(ashift:SI
	  (match_operand:SI 1 "register_operand"  " 0,0,0,0, 0,r")
	  (match_operand:QI 2 "nonmemory_operand" " J,K,M,L,Di,r")))
   (clobber (reg:CC CC_REG))]
  ""
  "@
   add %0,%0
   asl2 %0
   asl2 %0\;add %0,%0
   asl2 %0\;asl2 %0
   asl %S2,%0
   asl %2,%1,%0"
  [(set_attr "isa" "*,*,*,*,*,am33")
   (set_attr "timings" "11,11,22,22,11,11")]
)

(define_insn "lshrsi3"
  [(set (match_operand:SI  0 "register_operand"  "=D,r")
	(lshiftrt:SI
	  (match_operand:SI 1 "register_operand"  " 0,r")
	  (match_operand:QI 2 "nonmemory_operand" "Di,r")))
   (clobber (reg:CC CC_REG))]
  ""
  "@
   lsr %S2,%0
   lsr %2,%1,%0"
  [(set_attr "isa" "*,am33")]
)

(define_insn "ashrsi3"
  [(set (match_operand:SI  0 "register_operand"  "=D,r")
	(ashiftrt:SI
	  (match_operand:SI 1 "register_operand"  " 0,r")
	  (match_operand:QI 2 "nonmemory_operand" "Di,r")))
   (clobber (reg:CC CC_REG))]
  ""
  "@
   asr %S2,%0
   asr %2,%1,%0"
  [(set_attr "isa" "*,am33")]
)

;; ----------------------------------------------------------------------
;; MISCELANEOUS
;; ----------------------------------------------------------------------

(define_expand "clzsi2"
  [(parallel [(set (match_operand:SI 0 "register_operand" "")
		   (unspec:SI [(match_operand:SI 1 "register_operand" "")
			       (const_int 0)] UNSPEC_BSCH))
	      (clobber (reg:CC CC_REG))])]
  "TARGET_AM33"
)

(define_insn "*bsch"
  [(set (match_operand:SI 0 "register_operand" "=r")
	(unspec:SI [(match_operand:SI 1 "register_operand" "r")
		    (match_operand:SI 2 "nonmemory_operand" "0")]
		   UNSPEC_BSCH))
   (clobber (reg:CC CC_REG))]
  "TARGET_AM33"
  "bsch %1,%0"
)

;; ----------------------------------------------------------------------
;; FP INSTRUCTIONS
;; ----------------------------------------------------------------------

(define_insn "abssf2"
  [(set (match_operand:SF         0 "register_operand" "=f,f")
	(abs:SF (match_operand:SF 1 "register_operand" "0,?f")))]
  "TARGET_AM33_2"
  "@
   fabs %0
   fabs %1, %0"
  [(set (attr "timings") (if_then_else (eq_attr "cpu" "am34")
				       (const_int 17) (const_int 14)))]
)

(define_insn "negsf2"
  [(set (match_operand:SF         0 "register_operand" "=f,f")
	(neg:SF (match_operand:SF 1 "register_operand" "0,?f")))]
  "TARGET_AM33_2"
  "@
   fneg %0
   fneg %1, %0"
  [(set (attr "timings") (if_then_else (eq_attr "cpu" "am34")
				       (const_int 17) (const_int 14)))]
)

(define_expand "sqrtsf2"
  [(set (match_operand:SF 0 "register_operand" "")
	(sqrt:SF (match_operand:SF 1 "register_operand" "")))]
  "TARGET_AM33_2 && flag_unsafe_math_optimizations"
{
  rtx scratch = gen_reg_rtx (SFmode);
  emit_insn (gen_rsqrtsf2 (scratch, operands[1], CONST1_RTX (SFmode)));
  emit_insn (gen_divsf3 (operands[0], force_reg (SFmode, CONST1_RTX (SFmode)),
			 scratch));
  DONE;
})

(define_insn "rsqrtsf2"
  [(set (match_operand:SF                  0 "register_operand" "=f,f")
	(div:SF (match_operand:SF          2 "const_1f_operand" "F,F")
		(sqrt:SF (match_operand:SF 1 "register_operand" "0,?f"))))
   (clobber (reg:CC_FLOAT CC_REG))]
  "TARGET_AM33_2"
  "@
   frsqrt %0
   frsqrt %1, %0"
  [(set (attr "timings") (if_then_else (eq_attr "cpu" "am34")
				       (const_int 4753) (const_int 2327)))]
)

(define_insn "addsf3"
  [(set (match_operand:SF          0 "register_operand" "=f,f")
	(plus:SF (match_operand:SF 1 "register_operand" "%0,f")
		 (match_operand:SF 2 "nonmemory_operand" "f,?fF")))
   (clobber (reg:CC_FLOAT CC_REG))]
  "TARGET_AM33_2"
  "@
   fadd %2, %0
   fadd %2, %1, %0"
  [(set_attr_alternative "timings"
			 [(if_then_else (eq_attr "cpu" "am34")
					(const_int 17) (const_int 14))
			  (if_then_else (eq_attr "cpu" "am34")
					(const_int 17) (const_int 25))
			 ])]
)

(define_insn "subsf3"
  [(set (match_operand:SF           0 "register_operand" "=f,f")
	(minus:SF (match_operand:SF 1 "register_operand" "0,f")
		  (match_operand:SF 2 "nonmemory_operand" "f,?fF")))
   (clobber (reg:CC_FLOAT CC_REG))]
  "TARGET_AM33_2"
  "@
   fsub %2, %0
   fsub %2, %1, %0"
  [(set_attr_alternative "timings"
			 [(if_then_else (eq_attr "cpu" "am34")
					(const_int 17) (const_int 14))
			  (if_then_else (eq_attr "cpu" "am34")
					(const_int 17) (const_int 25))
			 ])]
)

(define_insn "mulsf3"
  [(set (match_operand:SF          0 "register_operand" "=f,f")
	(mult:SF (match_operand:SF 1 "register_operand" "%0,f")
		 (match_operand:SF 2 "nonmemory_operand" "f,?fF")))
  (clobber (reg:CC_FLOAT CC_REG))
  ]
  "TARGET_AM33_2"
  "@
   fmul %2, %0
   fmul %2, %1, %0"
  [(set_attr_alternative "timings"
			 [(if_then_else (eq_attr "cpu" "am34")
					(const_int 17) (const_int 14))
			  (if_then_else (eq_attr "cpu" "am34")
					(const_int 17) (const_int 25))
			 ])]
)

(define_insn "divsf3"
  [(set (match_operand:SF         0 "register_operand" "=f,f")
	(div:SF (match_operand:SF 1 "register_operand"  "0,f")
		(match_operand:SF 2 "nonmemory_operand" "f,?fF")))
   (clobber (reg:CC_FLOAT CC_REG))]
  "TARGET_AM33_2"
  "@
   fdiv %2, %0
   fdiv %2, %1, %0"
  [(set_attr_alternative "timings"
			 [(if_then_else (eq_attr "cpu" "am34")
					(const_int 2531) (const_int 1216))
			  (if_then_else (eq_attr "cpu" "am34")
					(const_int 2531) (const_int 1317))
			 ])]
)

(define_insn "fmasf4"
  [(set (match_operand:SF         0 "register_operand" "=c")
	(fma:SF (match_operand:SF 1 "register_operand" "f")
		(match_operand:SF 2 "register_operand" "f")
		(match_operand:SF 3 "register_operand" "f")))
   (clobber (reg:CC_FLOAT CC_REG))
  ]
  "TARGET_AM33_2"
  "fmadd %1, %2, %3, %0"
  [(set (attr "timings") (if_then_else (eq_attr "cpu" "am34")
				       (const_int 17) (const_int 24)))]
)

(define_insn "fmssf4"
  [(set (match_operand:SF                 0 "register_operand" "=c")
	(fma:SF (match_operand:SF         1 "register_operand" "f")
		(match_operand:SF         2 "register_operand" "f")
		(neg:SF (match_operand:SF 3 "register_operand" "f"))))
   (clobber (reg:CC_FLOAT CC_REG))
  ]
  "TARGET_AM33_2"
  "fmsub %1, %2, %3, %0"
  [(set (attr "timings") (if_then_else (eq_attr "cpu" "am34")
				       (const_int 17) (const_int 24)))]
)

(define_insn "fnmasf4"
  [(set (match_operand:SF                 0 "register_operand" "=c")
	(fma:SF (neg:SF (match_operand:SF 1 "register_operand" "f"))
		(match_operand:SF         2 "register_operand" "f")
		(match_operand:SF         3 "register_operand" "f")))
   (clobber (reg:CC_FLOAT CC_REG))
  ]
  "TARGET_AM33_2"
  "fnmadd %1, %2, %3, %0"
  [(set (attr "timings") (if_then_else (eq_attr "cpu" "am34")
				       (const_int 17) (const_int 24)))]
)

(define_insn "fnmssf4"
  [(set (match_operand:SF                 0 "register_operand" "=c")
	(fma:SF (neg:SF (match_operand:SF 1 "register_operand" "f"))
		(match_operand:SF         2 "register_operand" "f")
		(neg:SF (match_operand:SF 3 "register_operand" "f"))))
   (clobber (reg:CC_FLOAT CC_REG))
  ]
  "TARGET_AM33_2"
  "fnmsub %1, %2, %3, %0"
  [(set (attr "timings") (if_then_else (eq_attr "cpu" "am34")
				       (const_int 17) (const_int 24)))]
)

;; ----------------------------------------------------------------------
;; PROLOGUE/EPILOGUE
;; ----------------------------------------------------------------------
(define_expand "prologue"
  [(const_int 0)]
  ""
  { mn10300_expand_prologue (); DONE; }
)

(define_expand "epilogue"
  [(return)]
  ""
  { mn10300_expand_epilogue (); DONE; }
)

(define_insn "return"
  [(return)]
  "mn10300_can_use_rets_insn ()"
{
  /* The RETF insn is 4 cycles faster than RETS, though 1 byte larger.  */
  if (optimize_insn_for_speed_p () && mn10300_can_use_retf_insn ())
    return "retf [],0";
  else
    return "rets";
})

(define_insn "return_ret"
  [(return)
   (use (match_operand:SI 0 "const_int_operand" ""))]
  ""
{
  /* The RETF insn is up to 3 cycles faster than RET.  */
  fputs ((mn10300_can_use_retf_insn () ? "\tretf " : "\tret "), asm_out_file);
  mn10300_print_reg_list (asm_out_file, mn10300_get_live_callee_saved_regs ());
  fprintf (asm_out_file, ",%d\n", (int) INTVAL (operands[0]));
  return "";
})

;; This instruction matches one generated by mn10300_gen_multiple_store()
(define_insn "store_movm"
  [(match_parallel 0 "mn10300_store_multiple_operation"
    [(set (reg:SI SP_REG) (plus:SI (reg:SI SP_REG) (match_operand 1 "" "")))])]
  ""
{
  fputs ("\tmovm ", asm_out_file);
  mn10300_print_reg_list (asm_out_file,
                          mn10300_store_multiple_operation (operands[0],
						            VOIDmode));
  fprintf (asm_out_file, ",(sp)\n");
  return "";
}
  ;; Assume that no more than 8 registers will be pushed.
  [(set (attr "timings") (if_then_else (eq_attr "cpu" "am34")
				       (const_int 99) (const_int 88)))]
)

<<<<<<< HEAD
  if (next
      && GET_CODE (next) == JUMP_INSN
      && GET_CODE (PATTERN (next)) == RETURN)
    return \"\";
  else
    return \"rets\";
}"
  [(set_attr "cc" "clobber")])

;; Try to combine consecutive updates of the stack pointer (or any
;; other register for that matter).
(define_peephole
  [(set (match_operand:SI 0 "register_operand" "=dxay")
	(plus:SI (match_dup 0)
		 (match_operand 1 "const_int_operand" "")))
   (set (match_dup 0)
	(plus:SI (match_dup 0)
		 (match_operand 2 "const_int_operand" "")))]
  ""
  "*
{
  operands[1] = GEN_INT (INTVAL (operands[2]) + INTVAL (operands[1]));
  return \"add %1,%0\";
}"
  [(set_attr "cc" "clobber")])

;;
;; We had patterns to check eq/ne, but the they don't work because
;; 0x80000000 + 0x80000000 = 0x0 with a carry out.
;;
;; The Z flag and C flag would be set, and we have no way to
;; check for the Z flag set and C flag clear.
;;
;; This will work on the mn10200 because we can check the ZX flag
;; if the comparison is in HImode.
(define_peephole
  [(set (cc0) (compare (match_operand:SI 0 "register_operand" "dx")
		       (const_int 0)))
   (set (pc) (if_then_else (ge (cc0) (const_int 0))
			   (match_operand 1 "" "")
			   (pc)))]
  "dead_or_set_p (ins1, operands[0]) && REG_OK_FOR_INDEX_P (operands[0])"
  "add %0,%0\;bcc %1"
  [(set_attr "cc" "clobber")])

(define_peephole
  [(set (cc0) (compare (match_operand:SI 0 "register_operand" "dx")
		       (const_int 0)))
   (set (pc) (if_then_else (lt (cc0) (const_int 0))
			   (match_operand 1 "" "")
			   (pc)))]
  "dead_or_set_p (ins1, operands[0]) && REG_OK_FOR_INDEX_P (operands[0])"
  "add %0,%0\;bcs %1"
  [(set_attr "cc" "clobber")])

(define_peephole
  [(set (cc0) (compare (match_operand:SI 0 "register_operand" "dx")
		       (const_int 0)))
   (set (pc) (if_then_else (ge (cc0) (const_int 0))
			   (pc)
			   (match_operand 1 "" "")))]
  "dead_or_set_p (ins1, operands[0]) && REG_OK_FOR_INDEX_P (operands[0])"
  "add %0,%0\;bcs %1"
  [(set_attr "cc" "clobber")])

(define_peephole
  [(set (cc0) (compare (match_operand:SI 0 "register_operand" "dx")
		       (const_int 0)))
   (set (pc) (if_then_else (lt (cc0) (const_int 0))
			   (pc)
			   (match_operand 1 "" "")))]
  "dead_or_set_p (ins1, operands[0]) && REG_OK_FOR_INDEX_P (operands[0])"
  "add %0,%0\;bcc %1"
  [(set_attr "cc" "clobber")])

(define_expand "int_label"
  [(unspec [(match_operand:SI 0 "" "")] UNSPEC_INT_LABEL)]
  "" "")

(define_expand "GOTaddr2picreg"
  [(match_dup 0)]
  "" "
=======
(define_expand "load_pic"
  [(const_int 0)]
  "flag_pic"
>>>>>>> b56a5220
{
  if (TARGET_AM33)
    emit_insn (gen_am33_load_pic (pic_offset_table_rtx));
  else if (mn10300_frame_size () == 0)
    emit_insn (gen_mn10300_load_pic0 (pic_offset_table_rtx));
  else
    emit_insn (gen_mn10300_load_pic1 (pic_offset_table_rtx));
  DONE;
})

(define_insn "am33_load_pic"
  [(set (match_operand:SI 0 "register_operand" "=a")
	(unspec:SI [(const_int 0)] UNSPEC_GOT))
   (clobber (reg:CC CC_REG))]
  "TARGET_AM33"
{
  operands[1] = gen_rtx_SYMBOL_REF (VOIDmode, GOT_SYMBOL_NAME);
  return ".LPIC%=:\;mov pc,%0\;add %1-(.LPIC%=-.),%0";
}
  [(set_attr "timings" "33")]
)

;; Load pic register with push/pop of stack.
(define_insn "mn10300_load_pic0"
  [(set (match_operand:SI 0 "register_operand" "=a")
	(unspec:SI [(const_int 0)] UNSPEC_GOT))
   (clobber (reg:SI MDR_REG))
   (clobber (reg:CC CC_REG))]
  ""
{
  operands[1] = gen_rtx_SYMBOL_REF (VOIDmode, GOT_SYMBOL_NAME);
  return ("add -4,sp\;"
	  "calls .LPIC%=\n"
          ".LPIC%=:\;"
	  "movm (sp),[%0]\;"
	  "add %1-(.LPIC%=-.),%0");
}
  [(set_attr "timings" "88")]
)

;; Load pic register re-using existing stack space.
(define_insn "mn10300_load_pic1"
  [(set (match_operand:SI 0 "register_operand" "=a")
	(unspec:SI [(const_int 0)] UNSPEC_GOT))
   (clobber (mem:SI (reg:SI SP_REG)))
   (clobber (reg:SI MDR_REG))
   (clobber (reg:CC CC_REG))]
  ""
{
  operands[1] = gen_rtx_SYMBOL_REF (VOIDmode, GOT_SYMBOL_NAME);
  return ("calls .LPIC%=\n"
	  ".LPIC%=:\;"
          "mov (sp),%0\;"
          "add %1-(.LPIC%=-.),%0");
}
  [(set_attr "timings" "66")]
)<|MERGE_RESOLUTION|>--- conflicted
+++ resolved
@@ -523,20 +523,6 @@
 ;; ADD INSTRUCTIONS
 ;; ----------------------------------------------------------------------
 
-<<<<<<< HEAD
-(define_insn "*tst_extqisi_am33"
-  [(set (cc0) (compare
-	       (zero_extend:SI (match_operand:QI 0 "memory_operand" "dx,!a"))
-	       (const_int 0)))]
-  "TARGET_AM33"
-  "* return output_tst (operands[0], insn);"
-  [(set_attr "cc" "set_znv")])
-
-(define_insn "*tst_extqisi"
-  [(set (cc0) (compare
-	       (zero_extend:SI (match_operand:QI 0 "memory_operand" "dx"))
-	       (const_int 0)))]
-=======
 (define_insn "addsi3"
   [(set (match_operand:SI          0 "register_operand"  "=r,!*y,!r")
 	(plus:SI (match_operand:SI 1 "register_operand"  "%0,  0, r")
@@ -591,72 +577,10 @@
   [(set (match_operand:DI 0 "register_operand" "")
 	(plus:DI (match_operand:DI 1 "register_operand" "")
 		 (match_operand:DI 2 "nonmemory_operand" "")))]
->>>>>>> b56a5220
   ""
 {
   rtx op0l, op0h, op1l, op1h, op2l, op2h;
 
-<<<<<<< HEAD
-(define_insn "*tst_exthisi_am33"
-  [(set (cc0) (compare
-	       (zero_extend:SI (match_operand:HI 0 "memory_operand" "dx,!a"))
-	       (const_int 0)))]
-  "TARGET_AM33"
-  "* return output_tst (operands[0], insn);"
-  [(set_attr "cc" "set_znv")])
-
-(define_insn "*tst_exthisi"
-  [(set (cc0) (compare
-	       (zero_extend:SI (match_operand:HI 0 "memory_operand" "dx"))
-	       (const_int 0)))]
-  ""
-  "* return output_tst (operands[0], insn);"
-  [(set_attr "cc" "set_znv")])
-
-;; Ordinarily, the cmp instruction will set the Z bit of cc0 to 1 if
-;; its operands hold equal values, but the operands of a cmp
-;; instruction must be distinct registers.  In the case where we'd
-;; like to compare a register to itself, we can achieve this effect
-;; with a btst 0,d0 instead.  (This will not alter the contents of d0
-;; but will have the proper effect on cc0.  Using d0 is arbitrary; any
-;; data register would work.)
-
-;; Even though the first alternative would be preferable if it can
-;; possibly match, reload must not be given the opportunity to attempt
-;; to use it.  It assumes that such matches can only occur when one of
-;; the operands is used for input and the other for output.  Since
-;; this is not the case, it abort()s.  Indeed, such a reload cannot be
-;; possibly satisfied, so just mark the alternative with a `!', so
-;; that it is not considered by reload.
-
-(define_insn "*cmpsi"
-  [(set (cc0)
-	(compare (match_operand:SI 0 "register_operand" "!*d*a*x,dax,dax")
-		 (match_operand:SI 1 "nonmemory_operand" "*0,I,daxi")))]
-  ""
-  "*
-{
-  if (which_alternative == 0)
-    return \"btst 0,d0\";
-  if (which_alternative == 1)
-    return output_tst (operands[0], insn);
-  return \"cmp %1,%0\";
-}"
-  [(set_attr "cc" "compare,set_znv,compare")])
-
-(define_insn "*cmpsf"
-  [(set (cc0)
-	(compare (match_operand:SF 0 "register_operand" "f,f")
-		 (match_operand:SF 1 "nonmemory_operand" "f,F")))]
-  "TARGET_AM33_2"
-  "fcmp %1,%0"
-  [(set_attr "cc" "compare,compare")])
--
-;; ----------------------------------------------------------------------
-;; ADD INSTRUCTIONS
-;; ----------------------------------------------------------------------
-=======
   op0l = gen_lowpart (SImode, operands[0]);
   op1l = gen_lowpart (SImode, operands[1]);
   op2l = gen_lowpart (SImode, operands[2]);
@@ -666,7 +590,6 @@
 
   if (!reg_or_am33_const_operand (op2h, SImode))
     op2h = force_reg (SImode, op2h);
->>>>>>> b56a5220
 
   emit_insn (gen_adddi3_internal (op0l, op0h, op1l, op2l, op1h, op2h));
   DONE;
@@ -1108,47 +1031,6 @@
    (clobber (match_scratch:SI      1                             "=z, z,r"))
    (clobber (reg:CC CC_REG))]
   ""
-<<<<<<< HEAD
-  "")
-
-(define_insn ""
-  [(set (match_operand:QI 0 "nonimmediate_operand" "=R,T,r")
-	(ior:QI (match_operand:QI 1 "nonimmediate_operand" "%0,0,0")
-		;; This constraint should really be nonmemory_operand,
-		;; but making it general_operand, along with the
-		;; condition that not both input operands are MEMs, it
-		;; here helps combine do a better job.
-		(match_operand:QI 2 "general_operand" "i,d,ir")))]
-  "TARGET_AM33 &&
-   (GET_CODE (operands[2]) != MEM || GET_CODE (operands[1]) != MEM)"
-  "@
-  bset %U2,%A0
-  bset %2,%0
-  or %2,%0"
-  [(set_attr "cc" "clobber,clobber,set_znv")])
-
-(define_insn ""
-  [(set (match_operand:QI 0 "nonimmediate_operand" "=R,T,d")
-	(ior:QI (match_operand:QI 1 "nonimmediate_operand" "%0,0,0")
-		;; This constraint should really be nonmemory_operand,
-		;; but making it general_operand, along with the
-		;; condition that not both input operands are MEMs, it
-		;; here helps combine do a better job.
-		(match_operand:QI 2 "general_operand" "i,d,id")))]
-  "GET_CODE (operands[2]) != MEM || GET_CODE (operands[1]) != MEM"
-  "@
-  bset %U2,%A0
-  bset %2,%0
-  or %2,%0"
-  [(set_attr "cc" "clobber,clobber,set_znv")])
-
-(define_insn ""
-  [(set (cc0)
-     (compare (zero_extract:SI (match_operand:SI 0 "register_operand" "dx")
-			       (match_operand 1 "const_int_operand" "")
-			       (match_operand 2 "const_int_operand" ""))
-	      (const_int 0)))]
-=======
 {
   if (which_alternative == 2)
     return "mul %2,%3,%1,%0";
@@ -1200,7 +1082,6 @@
 		   (mod:SI (match_dup 1) (match_dup 2)))
 	      (use (match_dup 4))
 	      (clobber (reg:CC CC_REG))])]
->>>>>>> b56a5220
   ""
 {
   operands[4] = gen_reg_rtx (SImode);
@@ -1237,23 +1118,6 @@
 ;; AND INSTRUCTIONS
 ;; ----------------------------------------------------------------------
 
-<<<<<<< HEAD
-  xoperands[0] = operands[0];
-  xoperands[1] = GEN_INT (trunc_int_for_mode (mask, SImode));
-  output_asm_insn (\"btst %1,%0\", xoperands);
-  return \"\";
-}"
-  [(set_attr "cc" "clobber")])
-
-(define_insn ""
-  [(set (cc0)
-     (compare (zero_extract:SI (match_operand:QI 0 "general_operand" "R,dx")
-			       (match_operand 1 "const_int_operand" "")
-			       (match_operand 2 "const_int_operand" ""))
-	      (const_int 0)))]
-  "mask_ok_for_mem_btst (INTVAL (operands[1]), INTVAL (operands[2]))"
-  "*
-=======
 (define_insn "andsi3"
   [(set (match_operand:SI         0 "register_operand"  "=D,D,r")
 	(and:SI (match_operand:SI 1 "register_operand"  "%0,0,r")
@@ -1320,7 +1184,6 @@
    && REGNO_DATA_P (true_regnum (operands[0]), 1)
    && mn10300_split_and_operand_count (operands[1]) != 0"
   [(const_int 0)]
->>>>>>> b56a5220
 {
   int count = mn10300_split_and_operand_count (operands[1]);
   if (count > 0)
@@ -1336,32 +1199,6 @@
   DONE;
 })
 
-<<<<<<< HEAD
-  xoperands[0] = operands[0];
-  xoperands[1] = GEN_INT (trunc_int_for_mode (mask, SImode));
-  if (GET_CODE (operands[0]) == REG)
-    output_asm_insn (\"btst %1,%0\", xoperands);
-  else
-    output_asm_insn (\"btst %U1,%A0\", xoperands);
-  return \"\";
-}"
-  [(set_attr "cc" "clobber")])
-
-(define_insn ""
-  [(set (cc0) (compare (and:SI (match_operand:SI 0 "register_operand" "dx")
-			       (match_operand:SI 1 "const_int_operand" ""))
-		       (const_int 0)))]
-  ""
-  "btst %1,%0"
-  [(set_attr "cc" "clobber")])
-
-(define_insn ""
-  [(set (cc0)
-     (compare (and:SI
-	       (subreg:SI (match_operand:QI 0 "general_operand" "R,dx") 0)
-	       (match_operand:SI 1 "const_8bit_operand" ""))
-	      (const_int 0)))]
-=======
 ;; ----------------------------------------------------------------------
 ;; OR INSTRUCTIONS
 ;; ----------------------------------------------------------------------
@@ -1371,7 +1208,6 @@
 	(ior:SI (match_operand:SI 1 "register_operand"  "%0,0,r")
 		(match_operand:SI 2 "nonmemory_operand" " i,D,r")))
    (clobber (reg:CC CC_REG))]
->>>>>>> b56a5220
   ""
   "@
    or %2,%0
@@ -1401,36 +1237,6 @@
 ;; XOR INSTRUCTIONS
 ;; ----------------------------------------------------------------------
 
-<<<<<<< HEAD
-(define_expand "cbranchsi4"
-  [(set (cc0)
-	(compare (match_operand:SI 1 "register_operand" "")
-		 (match_operand:SI 2 "nonmemory_operand" "")))
-   (set (pc)
-      (if_then_else
-            (match_operator 0 "ordered_comparison_operator" [(cc0)
-	                                                     (const_int 0)])
-              (label_ref (match_operand 3 "" ""))
-              (pc)))]
-  ""
-  "")
-
-(define_expand "cbranchsf4"
-  [(set (cc0)
-	(compare (match_operand:SF 1 "register_operand" "")
-		 (match_operand:SF 2 "nonmemory_operand" "")))
-   (set (pc)
-      (if_then_else
-            (match_operator 0 "ordered_comparison_operator" [(cc0)
-	                                                     (const_int 0)])
-              (label_ref (match_operand 3 "" ""))
-              (pc)))]
-  "TARGET_AM33_2"
-  "")
-
-
-;; Conditional jump instructions
-=======
 (define_insn "xorsi3"
   [(set (match_operand:SI         0 "register_operand"  "=D,D,r")
 	(xor:SI (match_operand:SI 1 "register_operand"  "%0,0,r")
@@ -1588,7 +1394,6 @@
   "TARGET_AM33_2"
   ""
 )
->>>>>>> b56a5220
 
 (define_insn_and_split "*cbranchsf4_cmp"
   [(set (pc)
@@ -1669,19 +1474,11 @@
   rtx test;
 
   emit_move_insn (table, gen_rtx_LABEL_REF (VOIDmode, operands[3]));
-<<<<<<< HEAD
-  emit_move_insn (index, plus_constant (operands[0], - INTVAL (operands[1])));
-  test = gen_rtx_fmt_ee (GTU, VOIDmode, index, operands[2]);
-  emit_jump_insn (gen_cbranchsi4 (test, index, operands[2], operands[4]));
- 
-  emit_move_insn (index, gen_rtx_ASHIFT (SImode, index, const2_rtx));
-=======
   emit_insn (gen_addsi3 (index, operands[0], GEN_INT (- INTVAL (operands[1]))));
   test = gen_rtx_fmt_ee (GTU, VOIDmode, index, operands[2]);
   emit_jump_insn (gen_cbranchsi4 (test, index, operands[2], operands[4]));
  
   emit_insn (gen_ashlsi3 (index, index, const2_rtx));
->>>>>>> b56a5220
   emit_move_insn (addr, gen_rtx_MEM (SImode,
 				     gen_rtx_PLUS (SImode, table, index)));
   if (flag_pic)
@@ -2179,94 +1976,9 @@
 				       (const_int 99) (const_int 88)))]
 )
 
-<<<<<<< HEAD
-  if (next
-      && GET_CODE (next) == JUMP_INSN
-      && GET_CODE (PATTERN (next)) == RETURN)
-    return \"\";
-  else
-    return \"rets\";
-}"
-  [(set_attr "cc" "clobber")])
-
-;; Try to combine consecutive updates of the stack pointer (or any
-;; other register for that matter).
-(define_peephole
-  [(set (match_operand:SI 0 "register_operand" "=dxay")
-	(plus:SI (match_dup 0)
-		 (match_operand 1 "const_int_operand" "")))
-   (set (match_dup 0)
-	(plus:SI (match_dup 0)
-		 (match_operand 2 "const_int_operand" "")))]
-  ""
-  "*
-{
-  operands[1] = GEN_INT (INTVAL (operands[2]) + INTVAL (operands[1]));
-  return \"add %1,%0\";
-}"
-  [(set_attr "cc" "clobber")])
-
-;;
-;; We had patterns to check eq/ne, but the they don't work because
-;; 0x80000000 + 0x80000000 = 0x0 with a carry out.
-;;
-;; The Z flag and C flag would be set, and we have no way to
-;; check for the Z flag set and C flag clear.
-;;
-;; This will work on the mn10200 because we can check the ZX flag
-;; if the comparison is in HImode.
-(define_peephole
-  [(set (cc0) (compare (match_operand:SI 0 "register_operand" "dx")
-		       (const_int 0)))
-   (set (pc) (if_then_else (ge (cc0) (const_int 0))
-			   (match_operand 1 "" "")
-			   (pc)))]
-  "dead_or_set_p (ins1, operands[0]) && REG_OK_FOR_INDEX_P (operands[0])"
-  "add %0,%0\;bcc %1"
-  [(set_attr "cc" "clobber")])
-
-(define_peephole
-  [(set (cc0) (compare (match_operand:SI 0 "register_operand" "dx")
-		       (const_int 0)))
-   (set (pc) (if_then_else (lt (cc0) (const_int 0))
-			   (match_operand 1 "" "")
-			   (pc)))]
-  "dead_or_set_p (ins1, operands[0]) && REG_OK_FOR_INDEX_P (operands[0])"
-  "add %0,%0\;bcs %1"
-  [(set_attr "cc" "clobber")])
-
-(define_peephole
-  [(set (cc0) (compare (match_operand:SI 0 "register_operand" "dx")
-		       (const_int 0)))
-   (set (pc) (if_then_else (ge (cc0) (const_int 0))
-			   (pc)
-			   (match_operand 1 "" "")))]
-  "dead_or_set_p (ins1, operands[0]) && REG_OK_FOR_INDEX_P (operands[0])"
-  "add %0,%0\;bcs %1"
-  [(set_attr "cc" "clobber")])
-
-(define_peephole
-  [(set (cc0) (compare (match_operand:SI 0 "register_operand" "dx")
-		       (const_int 0)))
-   (set (pc) (if_then_else (lt (cc0) (const_int 0))
-			   (pc)
-			   (match_operand 1 "" "")))]
-  "dead_or_set_p (ins1, operands[0]) && REG_OK_FOR_INDEX_P (operands[0])"
-  "add %0,%0\;bcc %1"
-  [(set_attr "cc" "clobber")])
-
-(define_expand "int_label"
-  [(unspec [(match_operand:SI 0 "" "")] UNSPEC_INT_LABEL)]
-  "" "")
-
-(define_expand "GOTaddr2picreg"
-  [(match_dup 0)]
-  "" "
-=======
 (define_expand "load_pic"
   [(const_int 0)]
   "flag_pic"
->>>>>>> b56a5220
 {
   if (TARGET_AM33)
     emit_insn (gen_am33_load_pic (pic_offset_table_rtx));
