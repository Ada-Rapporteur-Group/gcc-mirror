/* Frv prototypes.
<<<<<<< HEAD
   Copyright (C) 1999, 2000, 2001, 2003, 2004, 2005, 2007 Free Software Foundation,
   Inc.
=======
   Copyright (C) 1999, 2000, 2001, 2003, 2004, 2005, 2007, 2008
   Free Software Foundation, Inc.
>>>>>>> 42bae686
   Contributed by Red Hat, Inc.

This file is part of GCC.

GCC is free software; you can redistribute it and/or modify
it under the terms of the GNU General Public License as published by
the Free Software Foundation; either version 3, or (at your option)
any later version.

GCC is distributed in the hope that it will be useful,
but WITHOUT ANY WARRANTY; without even the implied warranty of
MERCHANTABILITY or FITNESS FOR A PARTICULAR PURPOSE.  See the
GNU General Public License for more details.

You should have received a copy of the GNU General Public License
along with GCC; see the file COPYING3.  If not see
<http://www.gnu.org/licenses/>.  */

/* CPU type.  This must be identical to the cpu enumeration in frv.md.  */
typedef enum frv_cpu
{
  FRV_CPU_GENERIC,
  FRV_CPU_FR550,
  FRV_CPU_FR500,
  FRV_CPU_FR450,
  FRV_CPU_FR405,
  FRV_CPU_FR400,
  FRV_CPU_FR300,
  FRV_CPU_SIMPLE,
  FRV_CPU_TOMCAT
} frv_cpu_t;

extern frv_cpu_t frv_cpu_type;			/* value of -mcpu= */

/* Define functions defined in frv.c */
extern void frv_expand_prologue			(void);
extern void frv_expand_epilogue			(bool);
extern void frv_override_options		(void);
extern void frv_optimization_options		(int, int);
extern void frv_conditional_register_usage	(void);
extern frv_stack_t *frv_stack_info		(void);
extern void frv_debug_stack			(frv_stack_t *);
extern int frv_frame_pointer_required		(void);
extern int frv_initial_elimination_offset	(int, int);

#ifdef RTX_CODE
extern int frv_legitimate_address_p		(enum machine_mode, rtx,
						 int, int, int);
extern rtx frv_legitimize_address		(rtx, rtx, enum machine_mode);
extern rtx frv_find_base_term			(rtx);

#ifdef TREE_CODE
extern void frv_init_cumulative_args		(CUMULATIVE_ARGS *, tree,
						 rtx, tree, int);

extern int frv_function_arg_boundary		(enum machine_mode, tree);
extern rtx frv_function_arg			(CUMULATIVE_ARGS *,
						 enum machine_mode,
						 tree, int, int);

extern void frv_function_arg_advance		(CUMULATIVE_ARGS *,
						 enum machine_mode,
						 tree, int);
#endif /* TREE_CODE */

extern int frv_expand_block_move		(rtx *);
extern int frv_expand_block_clear		(rtx *);
extern rtx frv_dynamic_chain_address		(rtx);
extern rtx frv_return_addr_rtx			(int, rtx);
extern rtx frv_index_memory			(rtx, enum machine_mode, int);
extern const char *frv_asm_output_opcode
				 	(FILE *, const char *);
extern void frv_final_prescan_insn	(rtx, rtx *, int);
extern void frv_print_operand		(FILE *, rtx, int);
extern void frv_print_operand_address	(FILE *, rtx);
extern void frv_emit_move		(enum machine_mode, rtx, rtx);
extern int frv_emit_movsi		(rtx, rtx);
extern const char *output_move_single	(rtx *, rtx);
extern const char *output_move_double	(rtx *, rtx);
extern const char *output_condmove_single
					(rtx *, rtx);
extern int frv_emit_cond_branch		(enum rtx_code, rtx);
extern int frv_emit_scc			(enum rtx_code, rtx);
extern rtx frv_split_scc		(rtx, rtx, rtx, rtx, HOST_WIDE_INT);
extern int frv_emit_cond_move		(rtx, rtx, rtx, rtx);
extern rtx frv_split_cond_move		(rtx *);
extern rtx frv_split_minmax		(rtx *);
extern rtx frv_split_abs		(rtx *);
extern void frv_split_double_load	(rtx, rtx);
extern void frv_split_double_store	(rtx, rtx);
#ifdef BB_HEAD
extern void frv_ifcvt_init_extra_fields	(ce_if_block_t *);
extern void frv_ifcvt_modify_tests	(ce_if_block_t *, rtx *, rtx *);
extern void frv_ifcvt_modify_multiple_tests
					(ce_if_block_t *, basic_block,
					 rtx *, rtx *);
extern rtx frv_ifcvt_modify_insn	(ce_if_block_t *, rtx, rtx);
extern void frv_ifcvt_modify_final	(ce_if_block_t *);
extern void frv_ifcvt_modify_cancel	(ce_if_block_t *);
#endif
extern int frv_trampoline_size		(void);
extern void frv_initialize_trampoline	(rtx, rtx, rtx);
extern enum reg_class frv_secondary_reload_class
					(enum reg_class,
					 enum machine_mode, rtx);
extern int frv_class_likely_spilled_p	(enum reg_class rclass);
extern int frv_hard_regno_mode_ok	(int, enum machine_mode);
extern int frv_hard_regno_nregs		(int, enum machine_mode);
extern int frv_class_max_nregs		(enum reg_class rclass,
					 enum machine_mode mode);
extern int frv_legitimate_constant_p	(rtx);
extern enum machine_mode frv_select_cc_mode (enum rtx_code, rtx, rtx);
#endif	/* RTX_CODE */

extern int direct_return_p		(void);
extern int frv_register_move_cost	(enum reg_class, enum reg_class);
extern int frv_issue_rate		(void);
extern int frv_acc_group		(rtx);

#ifdef TREE_CODE
extern int frv_adjust_field_align	(tree, int);
#endif

#ifdef RTX_CODE
extern int integer_register_operand	(rtx, enum machine_mode);
extern int frv_load_operand		(rtx, enum machine_mode);
extern int gpr_or_fpr_operand		(rtx, enum machine_mode);
extern int gpr_no_subreg_operand	(rtx, enum machine_mode);
extern int gpr_or_int6_operand		(rtx, enum machine_mode);
extern int fpr_or_int6_operand		(rtx, enum machine_mode);
extern int gpr_or_int_operand		(rtx, enum machine_mode);
extern int gpr_or_int12_operand		(rtx, enum machine_mode);
extern int gpr_fpr_or_int12_operand	(rtx, enum machine_mode);
extern int gpr_or_int10_operand		(rtx, enum machine_mode);
extern int move_source_operand		(rtx, enum machine_mode);
extern int move_destination_operand	(rtx, enum machine_mode);
extern int condexec_source_operand	(rtx, enum machine_mode);
extern int condexec_dest_operand	(rtx, enum machine_mode);
extern int lr_operand			(rtx, enum machine_mode);
extern int gpr_or_memory_operand	(rtx, enum machine_mode);
extern int fpr_or_memory_operand	(rtx, enum machine_mode);
extern int reg_or_0_operand		(rtx, enum machine_mode);
extern int fcc_operand			(rtx, enum machine_mode);
extern int icc_operand			(rtx, enum machine_mode);
extern int cc_operand			(rtx, enum machine_mode);
extern int fcr_operand			(rtx, enum machine_mode);
extern int icr_operand			(rtx, enum machine_mode);
extern int cr_operand			(rtx, enum machine_mode);
extern int call_operand			(rtx, enum machine_mode);
extern int fpr_operand			(rtx, enum machine_mode);
extern int even_reg_operand		(rtx, enum machine_mode);
extern int odd_reg_operand		(rtx, enum machine_mode);
extern int even_gpr_operand		(rtx, enum machine_mode);
extern int odd_gpr_operand		(rtx, enum machine_mode);
extern int quad_fpr_operand		(rtx, enum machine_mode);
extern int even_fpr_operand		(rtx, enum machine_mode);
extern int odd_fpr_operand		(rtx, enum machine_mode);
extern int dbl_memory_one_insn_operand	(rtx, enum machine_mode);
extern int dbl_memory_two_insn_operand	(rtx, enum machine_mode);
extern int int12_operand		(rtx, enum machine_mode);
extern int int6_operand			(rtx, enum machine_mode);
extern int int5_operand			(rtx, enum machine_mode);
extern int uint5_operand		(rtx, enum machine_mode);
extern int uint4_operand		(rtx, enum machine_mode);
extern int uint1_operand		(rtx, enum machine_mode);
extern int int_2word_operand		(rtx, enum machine_mode);
extern int pic_register_operand		(rtx, enum machine_mode);
extern int pic_symbolic_operand		(rtx, enum machine_mode);
extern int small_data_register_operand	(rtx, enum machine_mode);
extern int small_data_symbolic_operand	(rtx, enum machine_mode);
extern int upper_int16_operand		(rtx, enum machine_mode);
extern int uint16_operand		(rtx, enum machine_mode);
extern int symbolic_operand		(rtx, enum machine_mode);
extern int relational_operator		(rtx, enum machine_mode);
extern int signed_relational_operator	(rtx, enum machine_mode);
extern int unsigned_relational_operator	(rtx, enum machine_mode);
extern int float_relational_operator	(rtx, enum machine_mode);
extern int ccr_eqne_operator		(rtx, enum machine_mode);
extern int minmax_operator		(rtx, enum machine_mode);
extern int condexec_si_binary_operator	(rtx, enum machine_mode);
extern int condexec_si_media_operator	(rtx, enum machine_mode);
extern int condexec_si_divide_operator	(rtx, enum machine_mode);
extern int condexec_si_unary_operator	(rtx, enum machine_mode);
extern int condexec_sf_conv_operator	(rtx, enum machine_mode);
extern int condexec_sf_add_operator	(rtx, enum machine_mode);
extern int condexec_memory_operand	(rtx, enum machine_mode);
extern int intop_compare_operator	(rtx, enum machine_mode);
extern int acc_operand			(rtx, enum machine_mode);
extern int even_acc_operand		(rtx, enum machine_mode);
extern int quad_acc_operand		(rtx, enum machine_mode);
extern int accg_operand			(rtx, enum machine_mode);
extern rtx frv_matching_accg_for_acc	(rtx);
extern void frv_expand_fdpic_call	(rtx *, bool, bool);
extern rtx frv_gen_GPsym2reg		(rtx, rtx);
extern int frv_legitimate_memory_operand (rtx, enum machine_mode, int);

/* Information about a relocation unspec.  SYMBOL is the relocation symbol
   (a SYMBOL_REF or LABEL_REF), RELOC is the type of relocation and OFFSET
   is the constant addend.  */
struct frv_unspec {
  rtx symbol;
  int reloc;
  HOST_WIDE_INT offset;
};

extern bool frv_const_unspec_p (rtx, struct frv_unspec *);

#endif
<|MERGE_RESOLUTION|>--- conflicted
+++ resolved
@@ -1,11 +1,6 @@
 /* Frv prototypes.
-<<<<<<< HEAD
-   Copyright (C) 1999, 2000, 2001, 2003, 2004, 2005, 2007 Free Software Foundation,
-   Inc.
-=======
    Copyright (C) 1999, 2000, 2001, 2003, 2004, 2005, 2007, 2008
    Free Software Foundation, Inc.
->>>>>>> 42bae686
    Contributed by Red Hat, Inc.
 
 This file is part of GCC.
