/* Copyright (C) 1997, 1998, 1999, 2000, 2001, 2003, 2004, 2005
   Free Software Foundation, Inc.
   Contributed by Red Hat, Inc.

This file is part of GCC.

GCC is free software; you can redistribute it and/or modify
it under the terms of the GNU General Public License as published by
the Free Software Foundation; either version 2, or (at your option)
any later version.

GCC is distributed in the hope that it will be useful,
but WITHOUT ANY WARRANTY; without even the implied warranty of
MERCHANTABILITY or FITNESS FOR A PARTICULAR PURPOSE.  See the
GNU General Public License for more details.

You should have received a copy of the GNU General Public License
along with GCC; see the file COPYING.  If not, write to
the Free Software Foundation, 51 Franklin Street, Fifth Floor,
Boston, MA 02110-1301, USA.  */

#include "config.h"
#include "system.h"
#include "coretypes.h"
#include "tm.h"
#include "rtl.h"
#include "tree.h"
#include "regs.h"
#include "hard-reg-set.h"
#include "real.h"
#include "insn-config.h"
#include "conditions.h"
#include "insn-flags.h"
#include "output.h"
#include "insn-attr.h"
#include "flags.h"
#include "recog.h"
#include "reload.h"
#include "expr.h"
#include "obstack.h"
#include "except.h"
#include "function.h"
#include "optabs.h"
#include "toplev.h"
#include "basic-block.h"
#include "tm_p.h"
#include "ggc.h"
#include <ctype.h>
#include "target.h"
#include "target-def.h"
#include "targhooks.h"
#include "integrate.h"
#include "langhooks.h"

#ifndef FRV_INLINE
#define FRV_INLINE inline
#endif

/* The maximum number of distinct NOP patterns.  There are three:
   nop, fnop and mnop.  */
#define NUM_NOP_PATTERNS 3

/* Classification of instructions and units: integer, floating-point/media,
   branch and control.  */
enum frv_insn_group { GROUP_I, GROUP_FM, GROUP_B, GROUP_C, NUM_GROUPS };

/* The DFA names of the units, in packet order.  */
static const char *const frv_unit_names[] =
{
  "c",
  "i0", "f0",
  "i1", "f1",
  "i2", "f2",
  "i3", "f3",
  "b0", "b1"
};

/* The classification of each unit in frv_unit_names[].  */
static const enum frv_insn_group frv_unit_groups[ARRAY_SIZE (frv_unit_names)] =
{
  GROUP_C,
  GROUP_I, GROUP_FM,
  GROUP_I, GROUP_FM,
  GROUP_I, GROUP_FM,
  GROUP_I, GROUP_FM,
  GROUP_B, GROUP_B
};

/* Return the DFA unit code associated with the Nth unit of integer
   or floating-point group GROUP,  */
#define NTH_UNIT(GROUP, N) frv_unit_codes[(GROUP) + (N) * 2 + 1]

/* Return the number of integer or floating-point unit UNIT
   (1 for I1, 2 for F2, etc.).  */
#define UNIT_NUMBER(UNIT) (((UNIT) - 1) / 2)

/* The DFA unit number for each unit in frv_unit_names[].  */
static int frv_unit_codes[ARRAY_SIZE (frv_unit_names)];

/* FRV_TYPE_TO_UNIT[T] is the last unit in frv_unit_names[] that can issue
   an instruction of type T.  The value is ARRAY_SIZE (frv_unit_names) if
   no instruction of type T has been seen.  */
static unsigned int frv_type_to_unit[TYPE_UNKNOWN + 1];

/* An array of dummy nop INSNs, one for each type of nop that the
   target supports.  */
static GTY(()) rtx frv_nops[NUM_NOP_PATTERNS];

/* The number of nop instructions in frv_nops[].  */
static unsigned int frv_num_nops;

/* Information about one __builtin_read or __builtin_write access, or
   the combination of several such accesses.  The most general value
   is all-zeros (an unknown access to an unknown address).  */
struct frv_io {
  /* The type of access.  FRV_IO_UNKNOWN means the access can be either
     a read or a write.  */
  enum { FRV_IO_UNKNOWN, FRV_IO_READ, FRV_IO_WRITE } type;

  /* The constant address being accessed, or zero if not known.  */
  HOST_WIDE_INT const_address;

  /* The run-time address, as used in operand 0 of the membar pattern.  */
  rtx var_address;
};

/* Return true if instruction INSN should be packed with the following
   instruction.  */
#define PACKING_FLAG_P(INSN) (GET_MODE (INSN) == TImode)

/* Set the value of PACKING_FLAG_P(INSN).  */
#define SET_PACKING_FLAG(INSN) PUT_MODE (INSN, TImode)
#define CLEAR_PACKING_FLAG(INSN) PUT_MODE (INSN, VOIDmode)

/* Loop with REG set to each hard register in rtx X.  */
#define FOR_EACH_REGNO(REG, X)						\
  for (REG = REGNO (X);							\
       REG < REGNO (X) + HARD_REGNO_NREGS (REGNO (X), GET_MODE (X));	\
       REG++)

/* This structure contains machine specific function data.  */
struct machine_function GTY(())
{
  /* True if we have created an rtx that relies on the stack frame.  */
  int frame_needed;

  /* True if this function contains at least one __builtin_{read,write}*.  */
  bool has_membar_p;
};

/* Temporary register allocation support structure.  */
typedef struct frv_tmp_reg_struct
  {
    HARD_REG_SET regs;		/* possible registers to allocate */
    int next_reg[N_REG_CLASSES];	/* next register to allocate per class */
  }
frv_tmp_reg_t;

/* Register state information for VLIW re-packing phase.  */
#define REGSTATE_CC_MASK	0x07	/* Mask to isolate CCn for cond exec */
#define REGSTATE_MODIFIED	0x08	/* reg modified in current VLIW insn */
#define REGSTATE_IF_TRUE	0x10	/* reg modified in cond exec true */
#define REGSTATE_IF_FALSE	0x20	/* reg modified in cond exec false */

#define REGSTATE_IF_EITHER	(REGSTATE_IF_TRUE | REGSTATE_IF_FALSE)

typedef unsigned char regstate_t;

/* Used in frv_frame_accessor_t to indicate the direction of a register-to-
   memory move.  */
enum frv_stack_op
{
  FRV_LOAD,
  FRV_STORE
};

/* Information required by frv_frame_access.  */
typedef struct
{
  /* This field is FRV_LOAD if registers are to be loaded from the stack and
     FRV_STORE if they should be stored onto the stack.  FRV_STORE implies
     the move is being done by the prologue code while FRV_LOAD implies it
     is being done by the epilogue.  */
  enum frv_stack_op op;

  /* The base register to use when accessing the stack.  This may be the
     frame pointer, stack pointer, or a temporary.  The choice of register
     depends on which part of the frame is being accessed and how big the
     frame is.  */
  rtx base;

  /* The offset of BASE from the bottom of the current frame, in bytes.  */
  int base_offset;
} frv_frame_accessor_t;

/* Define the information needed to generate branch and scc insns.  This is
   stored from the compare operation.  */
rtx frv_compare_op0;
rtx frv_compare_op1;

/* Conditional execution support gathered together in one structure.  */
typedef struct
  {
    /* Linked list of insns to add if the conditional execution conversion was
       successful.  Each link points to an EXPR_LIST which points to the pattern
       of the insn to add, and the insn to be inserted before.  */
    rtx added_insns_list;

    /* Identify which registers are safe to allocate for if conversions to
       conditional execution.  We keep the last allocated register in the
       register classes between COND_EXEC statements.  This will mean we allocate
       different registers for each different COND_EXEC group if we can.  This
       might allow the scheduler to intermix two different COND_EXEC sections.  */
    frv_tmp_reg_t tmp_reg;

    /* For nested IFs, identify which CC registers are used outside of setting
       via a compare isnsn, and using via a check insn.  This will allow us to
       know if we can rewrite the register to use a different register that will
       be paired with the CR register controlling the nested IF-THEN blocks.  */
    HARD_REG_SET nested_cc_ok_rewrite;

    /* Temporary registers allocated to hold constants during conditional
       execution.  */
    rtx scratch_regs[FIRST_PSEUDO_REGISTER];

    /* Current number of temp registers available.  */
    int cur_scratch_regs;

    /* Number of nested conditional execution blocks.  */
    int num_nested_cond_exec;

    /* Map of insns that set up constants in scratch registers.  */
    bitmap scratch_insns_bitmap;

    /* Conditional execution test register (CC0..CC7).  */
    rtx cr_reg;

    /* Conditional execution compare register that is paired with cr_reg, so that
       nested compares can be done.  The csubcc and caddcc instructions don't
       have enough bits to specify both a CC register to be set and a CR register
       to do the test on, so the same bit number is used for both.  Needless to
       say, this is rather inconvenient for GCC.  */
    rtx nested_cc_reg;

    /* Extra CR registers used for &&, ||.  */
    rtx extra_int_cr;
    rtx extra_fp_cr;

    /* Previous CR used in nested if, to make sure we are dealing with the same
       nested if as the previous statement.  */
    rtx last_nested_if_cr;
  }
frv_ifcvt_t;

static /* GTY(()) */ frv_ifcvt_t frv_ifcvt;

/* Map register number to smallest register class.  */
enum reg_class regno_reg_class[FIRST_PSEUDO_REGISTER];

/* Map class letter into register class.  */
enum reg_class reg_class_from_letter[256];

/* Cached value of frv_stack_info.  */
static frv_stack_t *frv_stack_cache = (frv_stack_t *)0;

/* -mcpu= support */
frv_cpu_t frv_cpu_type = CPU_TYPE;	/* value of -mcpu= */

/* Forward references */

static bool frv_handle_option			(size_t, const char *, int);
static int frv_default_flags_for_cpu		(void);
static int frv_string_begins_with		(tree, const char *);
static FRV_INLINE bool frv_small_data_reloc_p	(rtx, int);
static void frv_print_operand_memory_reference_reg
						(FILE *, rtx);
static void frv_print_operand_memory_reference	(FILE *, rtx, int);
static int frv_print_operand_jump_hint		(rtx);
static const char *comparison_string		(enum rtx_code, rtx);
static FRV_INLINE int frv_regno_ok_for_base_p	(int, int);
static rtx single_set_pattern			(rtx);
static int frv_function_contains_far_jump	(void);
static rtx frv_alloc_temp_reg			(frv_tmp_reg_t *,
						 enum reg_class,
						 enum machine_mode,
						 int, int);
static rtx frv_frame_offset_rtx			(int);
static rtx frv_frame_mem			(enum machine_mode, rtx, int);
static rtx frv_dwarf_store			(rtx, int);
static void frv_frame_insn			(rtx, rtx);
static void frv_frame_access			(frv_frame_accessor_t*,
						 rtx, int);
static void frv_frame_access_multi		(frv_frame_accessor_t*,
						 frv_stack_t *, int);
static void frv_frame_access_standard_regs	(enum frv_stack_op,
						 frv_stack_t *);
static struct machine_function *frv_init_machine_status		(void);
static rtx frv_int_to_acc			(enum insn_code, int, rtx);
static enum machine_mode frv_matching_accg_mode	(enum machine_mode);
static rtx frv_read_argument			(tree *);
static rtx frv_read_iacc_argument		(enum machine_mode, tree *);
static int frv_check_constant_argument		(enum insn_code, int, rtx);
static rtx frv_legitimize_target		(enum insn_code, rtx);
static rtx frv_legitimize_argument		(enum insn_code, int, rtx);
static rtx frv_legitimize_tls_address		(rtx, enum tls_model);
static rtx frv_expand_set_builtin		(enum insn_code, tree, rtx);
static rtx frv_expand_unop_builtin		(enum insn_code, tree, rtx);
static rtx frv_expand_binop_builtin		(enum insn_code, tree, rtx);
static rtx frv_expand_cut_builtin		(enum insn_code, tree, rtx);
static rtx frv_expand_binopimm_builtin		(enum insn_code, tree, rtx);
static rtx frv_expand_voidbinop_builtin		(enum insn_code, tree);
static rtx frv_expand_int_void2arg		(enum insn_code, tree);
static rtx frv_expand_prefetches		(enum insn_code, tree);
static rtx frv_expand_voidtriop_builtin		(enum insn_code, tree);
static rtx frv_expand_voidaccop_builtin		(enum insn_code, tree);
static rtx frv_expand_mclracc_builtin		(tree);
static rtx frv_expand_mrdacc_builtin		(enum insn_code, tree);
static rtx frv_expand_mwtacc_builtin		(enum insn_code, tree);
static rtx frv_expand_noargs_builtin		(enum insn_code);
static void frv_split_iacc_move			(rtx, rtx);
static rtx frv_emit_comparison			(enum rtx_code, rtx, rtx);
static int frv_clear_registers_used		(rtx *, void *);
static void frv_ifcvt_add_insn			(rtx, rtx, int);
static rtx frv_ifcvt_rewrite_mem		(rtx, enum machine_mode, rtx);
static rtx frv_ifcvt_load_value			(rtx, rtx);
static int frv_acc_group_1			(rtx *, void *);
static unsigned int frv_insn_unit		(rtx);
static bool frv_issues_to_branch_unit_p		(rtx);
static int frv_cond_flags 			(rtx);
static bool frv_regstate_conflict_p 		(regstate_t, regstate_t);
static int frv_registers_conflict_p_1 		(rtx *, void *);
static bool frv_registers_conflict_p 		(rtx);
static void frv_registers_update_1 		(rtx, rtx, void *);
static void frv_registers_update 		(rtx);
static void frv_start_packet 			(void);
static void frv_start_packet_block 		(void);
static void frv_finish_packet 			(void (*) (void));
static bool frv_pack_insn_p 			(rtx);
static void frv_add_insn_to_packet		(rtx);
static void frv_insert_nop_in_packet		(rtx);
static bool frv_for_each_packet 		(void (*) (void));
static bool frv_sort_insn_group_1		(enum frv_insn_group,
						 unsigned int, unsigned int,
						 unsigned int, unsigned int,
						 state_t);
static int frv_compare_insns			(const void *, const void *);
static void frv_sort_insn_group			(enum frv_insn_group);
static void frv_reorder_packet 			(void);
static void frv_fill_unused_units		(enum frv_insn_group);
static void frv_align_label 			(void);
static void frv_reorg_packet 			(void);
static void frv_register_nop			(rtx);
static void frv_reorg 				(void);
static void frv_pack_insns			(void);
static void frv_function_prologue		(FILE *, HOST_WIDE_INT);
static void frv_function_epilogue		(FILE *, HOST_WIDE_INT);
static bool frv_assemble_integer		(rtx, unsigned, int);
static void frv_init_builtins			(void);
static rtx frv_expand_builtin			(tree, rtx, rtx, enum machine_mode, int);
static void frv_init_libfuncs			(void);
static bool frv_in_small_data_p			(tree);
static void frv_asm_output_mi_thunk
  (FILE *, tree, HOST_WIDE_INT, HOST_WIDE_INT, tree);
static void frv_setup_incoming_varargs		(CUMULATIVE_ARGS *,
						 enum machine_mode,
						 tree, int *, int);
static rtx frv_expand_builtin_saveregs		(void);
static bool frv_rtx_costs			(rtx, int, int, int*);
static void frv_asm_out_constructor		(rtx, int);
static void frv_asm_out_destructor		(rtx, int);
static bool frv_function_symbol_referenced_p	(rtx);
static bool frv_cannot_force_const_mem		(rtx);
static const char *unspec_got_name		(int);
static void frv_output_const_unspec		(FILE *,
						 const struct frv_unspec *);
static bool frv_function_ok_for_sibcall		(tree, tree);
static rtx frv_struct_value_rtx			(tree, int);
static bool frv_must_pass_in_stack (enum machine_mode mode, tree type);
static int frv_arg_partial_bytes (CUMULATIVE_ARGS *, enum machine_mode,
				  tree, bool);
static void frv_output_dwarf_dtprel		(FILE *, int, rtx)
  ATTRIBUTE_UNUSED;

/* Allow us to easily change the default for -malloc-cc.  */
#ifndef DEFAULT_NO_ALLOC_CC
#define MASK_DEFAULT_ALLOC_CC	MASK_ALLOC_CC
#else
#define MASK_DEFAULT_ALLOC_CC	0
#endif

/* Initialize the GCC target structure.  */
#undef  TARGET_ASM_FUNCTION_PROLOGUE
#define TARGET_ASM_FUNCTION_PROLOGUE frv_function_prologue
#undef  TARGET_ASM_FUNCTION_EPILOGUE
#define TARGET_ASM_FUNCTION_EPILOGUE frv_function_epilogue
#undef  TARGET_ASM_INTEGER
#define TARGET_ASM_INTEGER frv_assemble_integer
#undef TARGET_DEFAULT_TARGET_FLAGS
#define TARGET_DEFAULT_TARGET_FLAGS		\
  (MASK_DEFAULT_ALLOC_CC			\
   | MASK_COND_MOVE				\
   | MASK_SCC					\
   | MASK_COND_EXEC				\
   | MASK_VLIW_BRANCH				\
   | MASK_MULTI_CE				\
   | MASK_NESTED_CE)
#undef TARGET_HANDLE_OPTION
#define TARGET_HANDLE_OPTION frv_handle_option
#undef TARGET_INIT_BUILTINS
#define TARGET_INIT_BUILTINS frv_init_builtins
#undef TARGET_EXPAND_BUILTIN
#define TARGET_EXPAND_BUILTIN frv_expand_builtin
#undef TARGET_INIT_LIBFUNCS
#define TARGET_INIT_LIBFUNCS frv_init_libfuncs
#undef TARGET_IN_SMALL_DATA_P
#define TARGET_IN_SMALL_DATA_P frv_in_small_data_p
#undef TARGET_RTX_COSTS
#define TARGET_RTX_COSTS frv_rtx_costs
#undef TARGET_ASM_CONSTRUCTOR
#define TARGET_ASM_CONSTRUCTOR frv_asm_out_constructor
#undef TARGET_ASM_DESTRUCTOR
#define TARGET_ASM_DESTRUCTOR frv_asm_out_destructor

#undef TARGET_ASM_OUTPUT_MI_THUNK
#define TARGET_ASM_OUTPUT_MI_THUNK frv_asm_output_mi_thunk
#undef TARGET_ASM_CAN_OUTPUT_MI_THUNK
#define TARGET_ASM_CAN_OUTPUT_MI_THUNK default_can_output_mi_thunk_no_vcall

#undef  TARGET_SCHED_ISSUE_RATE
#define TARGET_SCHED_ISSUE_RATE frv_issue_rate

#undef TARGET_FUNCTION_OK_FOR_SIBCALL
#define TARGET_FUNCTION_OK_FOR_SIBCALL frv_function_ok_for_sibcall
#undef TARGET_CANNOT_FORCE_CONST_MEM
#define TARGET_CANNOT_FORCE_CONST_MEM frv_cannot_force_const_mem

#undef TARGET_HAVE_TLS
#define TARGET_HAVE_TLS HAVE_AS_TLS

#undef TARGET_STRUCT_VALUE_RTX
#define TARGET_STRUCT_VALUE_RTX frv_struct_value_rtx
#undef TARGET_MUST_PASS_IN_STACK
#define TARGET_MUST_PASS_IN_STACK frv_must_pass_in_stack
#undef TARGET_PASS_BY_REFERENCE
#define TARGET_PASS_BY_REFERENCE hook_pass_by_reference_must_pass_in_stack
#undef TARGET_ARG_PARTIAL_BYTES
#define TARGET_ARG_PARTIAL_BYTES frv_arg_partial_bytes

#undef TARGET_EXPAND_BUILTIN_SAVEREGS
#define TARGET_EXPAND_BUILTIN_SAVEREGS frv_expand_builtin_saveregs
#undef TARGET_SETUP_INCOMING_VARARGS
#define TARGET_SETUP_INCOMING_VARARGS frv_setup_incoming_varargs
#undef TARGET_MACHINE_DEPENDENT_REORG
#define TARGET_MACHINE_DEPENDENT_REORG frv_reorg

#if HAVE_AS_TLS
#undef TARGET_ASM_OUTPUT_DWARF_DTPREL
#define TARGET_ASM_OUTPUT_DWARF_DTPREL frv_output_dwarf_dtprel
#endif

struct gcc_target targetm = TARGET_INITIALIZER;

#define FRV_SYMBOL_REF_TLS_P(RTX) \
  (GET_CODE (RTX) == SYMBOL_REF && SYMBOL_REF_TLS_MODEL (RTX) != 0)


/* Any function call that satisfies the machine-independent
   requirements is eligible on FR-V.  */

static bool
frv_function_ok_for_sibcall (tree decl ATTRIBUTE_UNUSED,
			     tree exp ATTRIBUTE_UNUSED)
{
  return true;
}

/* Return true if SYMBOL is a small data symbol and relocation RELOC
   can be used to access it directly in a load or store.  */

static FRV_INLINE bool
frv_small_data_reloc_p (rtx symbol, int reloc)
{
  return (GET_CODE (symbol) == SYMBOL_REF
	  && SYMBOL_REF_SMALL_P (symbol)
	  && (!TARGET_FDPIC || flag_pic == 1)
	  && (reloc == R_FRV_GOTOFF12 || reloc == R_FRV_GPREL12));
}

/* Return true if X is a valid relocation unspec.  If it is, fill in UNSPEC
   appropriately.  */

bool
frv_const_unspec_p (rtx x, struct frv_unspec *unspec)
{
  if (GET_CODE (x) == CONST)
    {
      unspec->offset = 0;
      x = XEXP (x, 0);
      if (GET_CODE (x) == PLUS && GET_CODE (XEXP (x, 1)) == CONST_INT)
	{
	  unspec->offset += INTVAL (XEXP (x, 1));
	  x = XEXP (x, 0);
	}
      if (GET_CODE (x) == UNSPEC && XINT (x, 1) == UNSPEC_GOT)
	{
	  unspec->symbol = XVECEXP (x, 0, 0);
	  unspec->reloc = INTVAL (XVECEXP (x, 0, 1));

	  if (unspec->offset == 0)
	    return true;

	  if (frv_small_data_reloc_p (unspec->symbol, unspec->reloc)
	      && unspec->offset > 0
	      && (unsigned HOST_WIDE_INT) unspec->offset < g_switch_value)
	    return true;
	}
    }
  return false;
}

/* Decide whether we can force certain constants to memory.  If we
   decide we can't, the caller should be able to cope with it in
   another way.

   We never allow constants to be forced into memory for TARGET_FDPIC.
   This is necessary for several reasons:

   1. Since LEGITIMATE_CONSTANT_P rejects constant pool addresses, the
      target-independent code will try to force them into the constant
      pool, thus leading to infinite recursion.

   2. We can never introduce new constant pool references during reload.
      Any such reference would require use of the pseudo FDPIC register.

   3. We can't represent a constant added to a function pointer (which is
      not the same as a pointer to a function+constant).

   4. In many cases, it's more efficient to calculate the constant in-line.  */

static bool
frv_cannot_force_const_mem (rtx x ATTRIBUTE_UNUSED)
{
  return TARGET_FDPIC;
}

/* Implement TARGET_HANDLE_OPTION.  */

static bool
frv_handle_option (size_t code, const char *arg, int value ATTRIBUTE_UNUSED)
{
  switch (code)
    {
    case OPT_mcpu_:
      if (strcmp (arg, "simple") == 0)
	frv_cpu_type = FRV_CPU_SIMPLE;
      else if (strcmp (arg, "tomcat") == 0)
	frv_cpu_type = FRV_CPU_TOMCAT;
      else if (strcmp (arg, "fr550") == 0)
	frv_cpu_type = FRV_CPU_FR550;
      else if (strcmp (arg, "fr500") == 0)
	frv_cpu_type = FRV_CPU_FR500;
      else if (strcmp (arg, "fr450") == 0)
	frv_cpu_type = FRV_CPU_FR450;
      else if (strcmp (arg, "fr405") == 0)
	frv_cpu_type = FRV_CPU_FR405;
      else if (strcmp (arg, "fr400") == 0)
	frv_cpu_type = FRV_CPU_FR400;
      else if (strcmp (arg, "fr300") == 0)
	frv_cpu_type = FRV_CPU_FR300;
      else if (strcmp (arg, "frv") == 0)
	frv_cpu_type = FRV_CPU_GENERIC;
      else
	return false;
      return true;

    default:
      return true;
    }
}

static int
frv_default_flags_for_cpu (void)
{
  switch (frv_cpu_type)
    {
    case FRV_CPU_GENERIC:
      return MASK_DEFAULT_FRV;

    case FRV_CPU_FR550:
      return MASK_DEFAULT_FR550;

    case FRV_CPU_FR500:
    case FRV_CPU_TOMCAT:
      return MASK_DEFAULT_FR500;

    case FRV_CPU_FR450:
      return MASK_DEFAULT_FR450;

    case FRV_CPU_FR405:
    case FRV_CPU_FR400:
      return MASK_DEFAULT_FR400;

    case FRV_CPU_FR300:
    case FRV_CPU_SIMPLE:
      return MASK_DEFAULT_SIMPLE;

    default:
      gcc_unreachable ();
    }
}

/* Sometimes certain combinations of command options do not make
   sense on a particular target machine.  You can define a macro
   `OVERRIDE_OPTIONS' to take account of this.  This macro, if
   defined, is executed once just after all the command options have
   been parsed.

   Don't use this macro to turn on various extra optimizations for
   `-O'.  That is what `OPTIMIZATION_OPTIONS' is for.  */

void
frv_override_options (void)
{
  int regno;
  unsigned int i;

  target_flags |= (frv_default_flags_for_cpu () & ~target_flags_explicit);

  /* -mlibrary-pic sets -fPIC and -G0 and also suppresses warnings from the
     linker about linking pic and non-pic code.  */
  if (TARGET_LIBPIC)
    {
      if (!flag_pic)		/* -fPIC */
	flag_pic = 2;

      if (! g_switch_set)	/* -G0 */
	{
	  g_switch_set = 1;
	  g_switch_value = 0;
	}
    }

  /* A C expression whose value is a register class containing hard
     register REGNO.  In general there is more than one such class;
     choose a class which is "minimal", meaning that no smaller class
     also contains the register.  */

  for (regno = 0; regno < FIRST_PSEUDO_REGISTER; regno++)
    {
      enum reg_class class;

      if (GPR_P (regno))
	{
	  int gpr_reg = regno - GPR_FIRST;

	  if (gpr_reg == GR8_REG)
	    class = GR8_REGS;

	  else if (gpr_reg == GR9_REG)
	    class = GR9_REGS;

	  else if (gpr_reg == GR14_REG)
	    class = FDPIC_FPTR_REGS;

	  else if (gpr_reg == FDPIC_REGNO)
	    class = FDPIC_REGS;

	  else if ((gpr_reg & 3) == 0)
	    class = QUAD_REGS;

	  else if ((gpr_reg & 1) == 0)
	    class = EVEN_REGS;

	  else
	    class = GPR_REGS;
	}

      else if (FPR_P (regno))
	{
	  int fpr_reg = regno - GPR_FIRST;
	  if ((fpr_reg & 3) == 0)
	    class = QUAD_FPR_REGS;

	  else if ((fpr_reg & 1) == 0)
	    class = FEVEN_REGS;

	  else
	    class = FPR_REGS;
	}

      else if (regno == LR_REGNO)
	class = LR_REG;

      else if (regno == LCR_REGNO)
	class = LCR_REG;

      else if (ICC_P (regno))
	class = ICC_REGS;

      else if (FCC_P (regno))
	class = FCC_REGS;

      else if (ICR_P (regno))
	class = ICR_REGS;

      else if (FCR_P (regno))
	class = FCR_REGS;

      else if (ACC_P (regno))
	{
	  int r = regno - ACC_FIRST;
	  if ((r & 3) == 0)
	    class = QUAD_ACC_REGS;
	  else if ((r & 1) == 0)
	    class = EVEN_ACC_REGS;
	  else
	    class = ACC_REGS;
	}

      else if (ACCG_P (regno))
	class = ACCG_REGS;

      else
	class = NO_REGS;

      regno_reg_class[regno] = class;
    }

  /* Check for small data option */
  if (!g_switch_set)
    g_switch_value = SDATA_DEFAULT_SIZE;

  /* A C expression which defines the machine-dependent operand
     constraint letters for register classes.  If CHAR is such a
     letter, the value should be the register class corresponding to
     it.  Otherwise, the value should be `NO_REGS'.  The register
     letter `r', corresponding to class `GENERAL_REGS', will not be
     passed to this macro; you do not need to handle it.

     The following letters are unavailable, due to being used as
     constraints:
	'0'..'9'
	'<', '>'
	'E', 'F', 'G', 'H'
	'I', 'J', 'K', 'L', 'M', 'N', 'O', 'P'
	'Q', 'R', 'S', 'T', 'U'
	'V', 'X'
	'g', 'i', 'm', 'n', 'o', 'p', 'r', 's' */

  for (i = 0; i < 256; i++)
    reg_class_from_letter[i] = NO_REGS;

  reg_class_from_letter['a'] = ACC_REGS;
  reg_class_from_letter['b'] = EVEN_ACC_REGS;
  reg_class_from_letter['c'] = CC_REGS;
  reg_class_from_letter['d'] = GPR_REGS;
  reg_class_from_letter['e'] = EVEN_REGS;
  reg_class_from_letter['f'] = FPR_REGS;
  reg_class_from_letter['h'] = FEVEN_REGS;
  reg_class_from_letter['l'] = LR_REG;
  reg_class_from_letter['q'] = QUAD_REGS;
  reg_class_from_letter['t'] = ICC_REGS;
  reg_class_from_letter['u'] = FCC_REGS;
  reg_class_from_letter['v'] = ICR_REGS;
  reg_class_from_letter['w'] = FCR_REGS;
  reg_class_from_letter['x'] = QUAD_FPR_REGS;
  reg_class_from_letter['y'] = LCR_REG;
  reg_class_from_letter['z'] = SPR_REGS;
  reg_class_from_letter['A'] = QUAD_ACC_REGS;
  reg_class_from_letter['B'] = ACCG_REGS;
  reg_class_from_letter['C'] = CR_REGS;
  reg_class_from_letter['W'] = FDPIC_CALL_REGS; /* gp14+15 */
  reg_class_from_letter['Z'] = FDPIC_REGS; /* gp15 */

  /* There is no single unaligned SI op for PIC code.  Sometimes we
     need to use ".4byte" and sometimes we need to use ".picptr".
     See frv_assemble_integer for details.  */
  if (flag_pic || TARGET_FDPIC)
    targetm.asm_out.unaligned_op.si = 0;

  if ((target_flags_explicit & MASK_LINKED_FP) == 0)
    target_flags |= MASK_LINKED_FP;

  if ((target_flags_explicit & MASK_OPTIMIZE_MEMBAR) == 0)
    target_flags |= MASK_OPTIMIZE_MEMBAR;

  for (i = 0; i < ARRAY_SIZE (frv_unit_names); i++)
    frv_unit_codes[i] = get_cpu_unit_code (frv_unit_names[i]);

  for (i = 0; i < ARRAY_SIZE (frv_type_to_unit); i++)
    frv_type_to_unit[i] = ARRAY_SIZE (frv_unit_codes);

  init_machine_status = frv_init_machine_status;
}


/* Some machines may desire to change what optimizations are performed for
   various optimization levels.  This macro, if defined, is executed once just
   after the optimization level is determined and before the remainder of the
   command options have been parsed.  Values set in this macro are used as the
   default values for the other command line options.

   LEVEL is the optimization level specified; 2 if `-O2' is specified, 1 if
   `-O' is specified, and 0 if neither is specified.

   SIZE is nonzero if `-Os' is specified, 0 otherwise.

   You should not use this macro to change options that are not
   machine-specific.  These should uniformly selected by the same optimization
   level on all supported machines.  Use this macro to enable machine-specific
   optimizations.

   *Do not examine `write_symbols' in this macro!* The debugging options are
   *not supposed to alter the generated code.  */

/* On the FRV, possibly disable VLIW packing which is done by the 2nd
   scheduling pass at the current time.  */
void
frv_optimization_options (int level, int size ATTRIBUTE_UNUSED)
{
  if (level >= 2)
    {
#ifdef DISABLE_SCHED2
      flag_schedule_insns_after_reload = 0;
#endif
#ifdef ENABLE_RCSP
      flag_rcsp = 1;
#endif
    }
}


/* Return true if NAME (a STRING_CST node) begins with PREFIX.  */

static int
frv_string_begins_with (tree name, const char *prefix)
{
  int prefix_len = strlen (prefix);

  /* Remember: NAME's length includes the null terminator.  */
  return (TREE_STRING_LENGTH (name) > prefix_len
	  && strncmp (TREE_STRING_POINTER (name), prefix, prefix_len) == 0);
}

/* Zero or more C statements that may conditionally modify two variables
   `fixed_regs' and `call_used_regs' (both of type `char []') after they have
   been initialized from the two preceding macros.

   This is necessary in case the fixed or call-clobbered registers depend on
   target flags.

   You need not define this macro if it has no work to do.

   If the usage of an entire class of registers depends on the target flags,
   you may indicate this to GCC by using this macro to modify `fixed_regs' and
   `call_used_regs' to 1 for each of the registers in the classes which should
   not be used by GCC.  Also define the macro `REG_CLASS_FROM_LETTER' to return
   `NO_REGS' if it is called with a letter for a class that shouldn't be used.

   (However, if this class is not included in `GENERAL_REGS' and all of the
   insn patterns whose constraints permit this class are controlled by target
   switches, then GCC will automatically avoid using these registers when the
   target switches are opposed to them.)  */

void
frv_conditional_register_usage (void)
{
  int i;

  for (i = GPR_FIRST + NUM_GPRS; i <= GPR_LAST; i++)
    fixed_regs[i] = call_used_regs[i] = 1;

  for (i = FPR_FIRST + NUM_FPRS; i <= FPR_LAST; i++)
    fixed_regs[i] = call_used_regs[i] = 1;

  /* Reserve the registers used for conditional execution.  At present, we need
     1 ICC and 1 ICR register.  */
  fixed_regs[ICC_TEMP] = call_used_regs[ICC_TEMP] = 1;
  fixed_regs[ICR_TEMP] = call_used_regs[ICR_TEMP] = 1;

  if (TARGET_FIXED_CC)
    {
      fixed_regs[ICC_FIRST] = call_used_regs[ICC_FIRST] = 1;
      fixed_regs[FCC_FIRST] = call_used_regs[FCC_FIRST] = 1;
      fixed_regs[ICR_FIRST] = call_used_regs[ICR_FIRST] = 1;
      fixed_regs[FCR_FIRST] = call_used_regs[FCR_FIRST] = 1;
    }

  if (TARGET_FDPIC)
    fixed_regs[GPR_FIRST + 16] = fixed_regs[GPR_FIRST + 17] =
      call_used_regs[GPR_FIRST + 16] = call_used_regs[GPR_FIRST + 17] = 0;

#if 0
  /* If -fpic, SDA_BASE_REG is the PIC register.  */
  if (g_switch_value == 0 && !flag_pic)
    fixed_regs[SDA_BASE_REG] = call_used_regs[SDA_BASE_REG] = 0;

  if (!flag_pic)
    fixed_regs[PIC_REGNO] = call_used_regs[PIC_REGNO] = 0;
#endif
}


/*
 * Compute the stack frame layout
 *
 * Register setup:
 * +---------------+-----------------------+-----------------------+
 * |Register       |type                   |caller-save/callee-save|
 * +---------------+-----------------------+-----------------------+
 * |GR0            |Zero register          |        -              |
 * |GR1            |Stack pointer(SP)      |        -              |
 * |GR2            |Frame pointer(FP)      |        -              |
 * |GR3            |Hidden parameter       |        caller save    |
 * |GR4-GR7        |        -              |        caller save    |
 * |GR8-GR13       |Argument register      |        caller save    |
 * |GR14-GR15      |        -              |        caller save    |
 * |GR16-GR31      |        -              |        callee save    |
 * |GR32-GR47      |        -              |        caller save    |
 * |GR48-GR63      |        -              |        callee save    |
 * |FR0-FR15       |        -              |        caller save    |
 * |FR16-FR31      |        -              |        callee save    |
 * |FR32-FR47      |        -              |        caller save    |
 * |FR48-FR63      |        -              |        callee save    |
 * +---------------+-----------------------+-----------------------+
 *
 * Stack frame setup:
 * Low
 *     SP-> |-----------------------------------|
 *	    |         Argument area		|
 *	    |-----------------------------------|
 *	    |	 Register save area		|
 *	    |-----------------------------------|
 *	    |	Local variable save area	|
 *     FP-> |-----------------------------------|
 *	    |	    Old FP			|
 *	    |-----------------------------------|
 *	    |    Hidden parameter save area     |
 *	    |-----------------------------------|
 *	    | Return address(LR) storage area   |
 *	    |-----------------------------------|
 *	    |     Padding for alignment         |
 *	    |-----------------------------------|
 *	    |     Register argument area	|
 * OLD SP-> |-----------------------------------|
 *          |       Parameter area		|
 *          |-----------------------------------|
 * High
 *
 * Argument area/Parameter area:
 *
 * When a function is called, this area is used for argument transfer.  When
 * the argument is set up by the caller function, this area is referred to as
 * the argument area.  When the argument is referenced by the callee function,
 * this area is referred to as the parameter area.  The area is allocated when
 * all arguments cannot be placed on the argument register at the time of
 * argument transfer.
 *
 * Register save area:
 *
 * This is a register save area that must be guaranteed for the caller
 * function.  This area is not secured when the register save operation is not
 * needed.
 *
 * Local variable save area:
 *
 * This is the area for local variables and temporary variables.
 *
 * Old FP:
 *
 * This area stores the FP value of the caller function.
 *
 * Hidden parameter save area:
 *
 * This area stores the start address of the return value storage
 * area for a struct/union return function.
 * When a struct/union is used as the return value, the caller
 * function stores the return value storage area start address in
 * register GR3 and passes it to the caller function.
 * The callee function interprets the address stored in the GR3
 * as the return value storage area start address.
 * When register GR3 needs to be saved into memory, the callee
 * function saves it in the hidden parameter save area.  This
 * area is not secured when the save operation is not needed.
 *
 * Return address(LR) storage area:
 *
 * This area saves the LR.  The LR stores the address of a return to the caller
 * function for the purpose of function calling.
 *
 * Argument register area:
 *
 * This area saves the argument register.  This area is not secured when the
 * save operation is not needed.
 *
 * Argument:
 *
 * Arguments, the count of which equals the count of argument registers (6
 * words), are positioned in registers GR8 to GR13 and delivered to the callee
 * function.  When a struct/union return function is called, the return value
 * area address is stored in register GR3.  Arguments not placed in the
 * argument registers will be stored in the stack argument area for transfer
 * purposes.  When an 8-byte type argument is to be delivered using registers,
 * it is divided into two and placed in two registers for transfer.  When
 * argument registers must be saved to memory, the callee function secures an
 * argument register save area in the stack.  In this case, a continuous
 * argument register save area must be established in the parameter area.  The
 * argument register save area must be allocated as needed to cover the size of
 * the argument register to be saved.  If the function has a variable count of
 * arguments, it saves all argument registers in the argument register save
 * area.
 *
 * Argument Extension Format:
 *
 * When an argument is to be stored in the stack, its type is converted to an
 * extended type in accordance with the individual argument type.  The argument
 * is freed by the caller function after the return from the callee function is
 * made.
 *
 * +-----------------------+---------------+------------------------+
 * |    Argument Type      |Extended Type  |Stack Storage Size(byte)|
 * +-----------------------+---------------+------------------------+
 * |char                   |int            |        4		    |
 * |signed char            |int            |        4		    |
 * |unsigned char          |int            |        4		    |
 * |[signed] short int     |int            |        4		    |
 * |unsigned short int     |int            |        4		    |
 * |[signed] int           |No extension   |        4		    |
 * |unsigned int           |No extension   |        4		    |
 * |[signed] long int      |No extension   |        4		    |
 * |unsigned long int      |No extension   |        4		    |
 * |[signed] long long int |No extension   |        8		    |
 * |unsigned long long int |No extension   |        8		    |
 * |float                  |double         |        8		    |
 * |double                 |No extension   |        8		    |
 * |long double            |No extension   |        8		    |
 * |pointer                |No extension   |        4		    |
 * |struct/union           |-              |        4 (*1)	    |
 * +-----------------------+---------------+------------------------+
 *
 * When a struct/union is to be delivered as an argument, the caller copies it
 * to the local variable area and delivers the address of that area.
 *
 * Return Value:
 *
 * +-------------------------------+----------------------+
 * |Return Value Type              |Return Value Interface|
 * +-------------------------------+----------------------+
 * |void                           |None                  |
 * |[signed|unsigned] char         |GR8                   |
 * |[signed|unsigned] short int    |GR8                   |
 * |[signed|unsigned] int          |GR8                   |
 * |[signed|unsigned] long int     |GR8                   |
 * |pointer                        |GR8                   |
 * |[signed|unsigned] long long int|GR8 & GR9             |
 * |float                          |GR8                   |
 * |double                         |GR8 & GR9             |
 * |long double                    |GR8 & GR9             |
 * |struct/union                   |(*1)                  |
 * +-------------------------------+----------------------+
 *
 * When a struct/union is used as the return value, the caller function stores
 * the start address of the return value storage area into GR3 and then passes
 * it to the callee function.  The callee function interprets GR3 as the start
 * address of the return value storage area.  When this address needs to be
 * saved in memory, the callee function secures the hidden parameter save area
 * and saves the address in that area.
 */

frv_stack_t *
frv_stack_info (void)
{
  static frv_stack_t info, zero_info;
  frv_stack_t *info_ptr	= &info;
  tree fndecl		= current_function_decl;
  int varargs_p		= 0;
  tree cur_arg;
  tree next_arg;
  int range;
  int alignment;
  int offset;

  /* If we've already calculated the values and reload is complete,
     just return now.  */
  if (frv_stack_cache)
    return frv_stack_cache;

  /* Zero all fields.  */
  info = zero_info;

  /* Set up the register range information.  */
  info_ptr->regs[STACK_REGS_GPR].name         = "gpr";
  info_ptr->regs[STACK_REGS_GPR].first        = LAST_ARG_REGNUM + 1;
  info_ptr->regs[STACK_REGS_GPR].last         = GPR_LAST;
  info_ptr->regs[STACK_REGS_GPR].dword_p      = TRUE;

  info_ptr->regs[STACK_REGS_FPR].name         = "fpr";
  info_ptr->regs[STACK_REGS_FPR].first        = FPR_FIRST;
  info_ptr->regs[STACK_REGS_FPR].last         = FPR_LAST;
  info_ptr->regs[STACK_REGS_FPR].dword_p      = TRUE;

  info_ptr->regs[STACK_REGS_LR].name          = "lr";
  info_ptr->regs[STACK_REGS_LR].first         = LR_REGNO;
  info_ptr->regs[STACK_REGS_LR].last          = LR_REGNO;
  info_ptr->regs[STACK_REGS_LR].special_p     = 1;

  info_ptr->regs[STACK_REGS_CC].name          = "cc";
  info_ptr->regs[STACK_REGS_CC].first         = CC_FIRST;
  info_ptr->regs[STACK_REGS_CC].last          = CC_LAST;
  info_ptr->regs[STACK_REGS_CC].field_p       = TRUE;

  info_ptr->regs[STACK_REGS_LCR].name         = "lcr";
  info_ptr->regs[STACK_REGS_LCR].first        = LCR_REGNO;
  info_ptr->regs[STACK_REGS_LCR].last         = LCR_REGNO;

  info_ptr->regs[STACK_REGS_STDARG].name      = "stdarg";
  info_ptr->regs[STACK_REGS_STDARG].first     = FIRST_ARG_REGNUM;
  info_ptr->regs[STACK_REGS_STDARG].last      = LAST_ARG_REGNUM;
  info_ptr->regs[STACK_REGS_STDARG].dword_p   = 1;
  info_ptr->regs[STACK_REGS_STDARG].special_p = 1;

  info_ptr->regs[STACK_REGS_STRUCT].name      = "struct";
  info_ptr->regs[STACK_REGS_STRUCT].first     = FRV_STRUCT_VALUE_REGNUM;
  info_ptr->regs[STACK_REGS_STRUCT].last      = FRV_STRUCT_VALUE_REGNUM;
  info_ptr->regs[STACK_REGS_STRUCT].special_p = 1;

  info_ptr->regs[STACK_REGS_FP].name          = "fp";
  info_ptr->regs[STACK_REGS_FP].first         = FRAME_POINTER_REGNUM;
  info_ptr->regs[STACK_REGS_FP].last          = FRAME_POINTER_REGNUM;
  info_ptr->regs[STACK_REGS_FP].special_p     = 1;

  /* Determine if this is a stdarg function.  If so, allocate space to store
     the 6 arguments.  */
  if (cfun->stdarg)
    varargs_p = 1;

  else
    {
      /* Find the last argument, and see if it is __builtin_va_alist.  */
      for (cur_arg = DECL_ARGUMENTS (fndecl); cur_arg != (tree)0; cur_arg = next_arg)
	{
	  next_arg = TREE_CHAIN (cur_arg);
	  if (next_arg == (tree)0)
	    {
	      if (DECL_NAME (cur_arg)
		  && !strcmp (IDENTIFIER_POINTER (DECL_NAME (cur_arg)), "__builtin_va_alist"))
		varargs_p = 1;

	      break;
	    }
	}
    }

  /* Iterate over all of the register ranges.  */
  for (range = 0; range < STACK_REGS_MAX; range++)
    {
      frv_stack_regs_t *reg_ptr = &(info_ptr->regs[range]);
      int first = reg_ptr->first;
      int last = reg_ptr->last;
      int size_1word = 0;
      int size_2words = 0;
      int regno;

      /* Calculate which registers need to be saved & save area size.  */
      switch (range)
	{
	default:
	  for (regno = first; regno <= last; regno++)
	    {
	      if ((regs_ever_live[regno] && !call_used_regs[regno])
		  || (current_function_calls_eh_return
		      && (regno >= FIRST_EH_REGNUM && regno <= LAST_EH_REGNUM))
		  || (!TARGET_FDPIC && flag_pic
		      && cfun->uses_pic_offset_table && regno == PIC_REGNO))
		{
		  info_ptr->save_p[regno] = REG_SAVE_1WORD;
		  size_1word += UNITS_PER_WORD;
		}
	    }
	  break;

	  /* Calculate whether we need to create a frame after everything else
             has been processed.  */
	case STACK_REGS_FP:
	  break;

	case STACK_REGS_LR:
	  if (regs_ever_live[LR_REGNO]
              || profile_flag
	      /* This is set for __builtin_return_address, etc.  */
	      || cfun->machine->frame_needed
              || (TARGET_LINKED_FP && frame_pointer_needed)
              || (!TARGET_FDPIC && flag_pic
		  && cfun->uses_pic_offset_table))
	    {
	      info_ptr->save_p[LR_REGNO] = REG_SAVE_1WORD;
	      size_1word += UNITS_PER_WORD;
	    }
	  break;

	case STACK_REGS_STDARG:
	  if (varargs_p)
	    {
	      /* If this is a stdarg function with a non varardic
		 argument split between registers and the stack,
		 adjust the saved registers downward.  */
	      last -= (ADDR_ALIGN (cfun->pretend_args_size, UNITS_PER_WORD)
		       / UNITS_PER_WORD);

	      for (regno = first; regno <= last; regno++)
		{
		  info_ptr->save_p[regno] = REG_SAVE_1WORD;
		  size_1word += UNITS_PER_WORD;
		}

	      info_ptr->stdarg_size = size_1word;
	    }
	  break;

	case STACK_REGS_STRUCT:
	  if (cfun->returns_struct)
	    {
	      info_ptr->save_p[FRV_STRUCT_VALUE_REGNUM] = REG_SAVE_1WORD;
	      size_1word += UNITS_PER_WORD;
	    }
	  break;
	}


      if (size_1word)
	{
	  /* If this is a field, it only takes one word.  */
	  if (reg_ptr->field_p)
	    size_1word = UNITS_PER_WORD;

	  /* Determine which register pairs can be saved together.  */
	  else if (reg_ptr->dword_p && TARGET_DWORD)
	    {
	      for (regno = first; regno < last; regno += 2)
		{
		  if (info_ptr->save_p[regno] && info_ptr->save_p[regno+1])
		    {
		      size_2words += 2 * UNITS_PER_WORD;
		      size_1word -= 2 * UNITS_PER_WORD;
		      info_ptr->save_p[regno] = REG_SAVE_2WORDS;
		      info_ptr->save_p[regno+1] = REG_SAVE_NO_SAVE;
		    }
		}
	    }

	  reg_ptr->size_1word = size_1word;
	  reg_ptr->size_2words = size_2words;

	  if (! reg_ptr->special_p)
	    {
	      info_ptr->regs_size_1word += size_1word;
	      info_ptr->regs_size_2words += size_2words;
	    }
	}
    }

  /* Set up the sizes of each each field in the frame body, making the sizes
     of each be divisible by the size of a dword if dword operations might
     be used, or the size of a word otherwise.  */
  alignment = (TARGET_DWORD? 2 * UNITS_PER_WORD : UNITS_PER_WORD);

  info_ptr->parameter_size = ADDR_ALIGN (cfun->outgoing_args_size, alignment);
  info_ptr->regs_size = ADDR_ALIGN (info_ptr->regs_size_2words
				    + info_ptr->regs_size_1word,
				    alignment);
  info_ptr->vars_size = ADDR_ALIGN (get_frame_size (), alignment);

  info_ptr->pretend_size = cfun->pretend_args_size;

  /* Work out the size of the frame, excluding the header.  Both the frame
     body and register parameter area will be dword-aligned.  */
  info_ptr->total_size
    = (ADDR_ALIGN (info_ptr->parameter_size
		   + info_ptr->regs_size
		   + info_ptr->vars_size,
		   2 * UNITS_PER_WORD)
       + ADDR_ALIGN (info_ptr->pretend_size
		     + info_ptr->stdarg_size,
		     2 * UNITS_PER_WORD));

  /* See if we need to create a frame at all, if so add header area.  */
  if (info_ptr->total_size  > 0
      || frame_pointer_needed
      || info_ptr->regs[STACK_REGS_LR].size_1word > 0
      || info_ptr->regs[STACK_REGS_STRUCT].size_1word > 0)
    {
      offset = info_ptr->parameter_size;
      info_ptr->header_size = 4 * UNITS_PER_WORD;
      info_ptr->total_size += 4 * UNITS_PER_WORD;

      /* Calculate the offsets to save normal register pairs.  */
      for (range = 0; range < STACK_REGS_MAX; range++)
	{
	  frv_stack_regs_t *reg_ptr = &(info_ptr->regs[range]);
	  if (! reg_ptr->special_p)
	    {
	      int first = reg_ptr->first;
	      int last = reg_ptr->last;
	      int regno;

	      for (regno = first; regno <= last; regno++)
		if (info_ptr->save_p[regno] == REG_SAVE_2WORDS
		    && regno != FRAME_POINTER_REGNUM
		    && (regno < FIRST_ARG_REGNUM
			|| regno > LAST_ARG_REGNUM))
		  {
		    info_ptr->reg_offset[regno] = offset;
		    offset += 2 * UNITS_PER_WORD;
		  }
	    }
	}

      /* Calculate the offsets to save normal single registers.  */
      for (range = 0; range < STACK_REGS_MAX; range++)
	{
	  frv_stack_regs_t *reg_ptr = &(info_ptr->regs[range]);
	  if (! reg_ptr->special_p)
	    {
	      int first = reg_ptr->first;
	      int last = reg_ptr->last;
	      int regno;

	      for (regno = first; regno <= last; regno++)
		if (info_ptr->save_p[regno] == REG_SAVE_1WORD
		    && regno != FRAME_POINTER_REGNUM
		    && (regno < FIRST_ARG_REGNUM
			|| regno > LAST_ARG_REGNUM))
		  {
		    info_ptr->reg_offset[regno] = offset;
		    offset += UNITS_PER_WORD;
		  }
	    }
	}

      /* Calculate the offset to save the local variables at.  */
      offset = ADDR_ALIGN (offset, alignment);
      if (info_ptr->vars_size)
	{
	  info_ptr->vars_offset = offset;
	  offset += info_ptr->vars_size;
	}

      /* Align header to a dword-boundary.  */
      offset = ADDR_ALIGN (offset, 2 * UNITS_PER_WORD);

      /* Calculate the offsets in the fixed frame.  */
      info_ptr->save_p[FRAME_POINTER_REGNUM] = REG_SAVE_1WORD;
      info_ptr->reg_offset[FRAME_POINTER_REGNUM] = offset;
      info_ptr->regs[STACK_REGS_FP].size_1word = UNITS_PER_WORD;

      info_ptr->save_p[LR_REGNO] = REG_SAVE_1WORD;
      info_ptr->reg_offset[LR_REGNO] = offset + 2*UNITS_PER_WORD;
      info_ptr->regs[STACK_REGS_LR].size_1word = UNITS_PER_WORD;

      if (cfun->returns_struct)
	{
	  info_ptr->save_p[FRV_STRUCT_VALUE_REGNUM] = REG_SAVE_1WORD;
	  info_ptr->reg_offset[FRV_STRUCT_VALUE_REGNUM] = offset + UNITS_PER_WORD;
	  info_ptr->regs[STACK_REGS_STRUCT].size_1word = UNITS_PER_WORD;
	}

      /* Calculate the offsets to store the arguments passed in registers
         for stdarg functions.  The register pairs are first and the single
         register if any is last.  The register save area starts on a
         dword-boundary.  */
      if (info_ptr->stdarg_size)
	{
	  int first = info_ptr->regs[STACK_REGS_STDARG].first;
	  int last  = info_ptr->regs[STACK_REGS_STDARG].last;
	  int regno;

	  /* Skip the header.  */
	  offset += 4 * UNITS_PER_WORD;
	  for (regno = first; regno <= last; regno++)
	    {
	      if (info_ptr->save_p[regno] == REG_SAVE_2WORDS)
		{
		  info_ptr->reg_offset[regno] = offset;
		  offset += 2 * UNITS_PER_WORD;
		}
	      else if (info_ptr->save_p[regno] == REG_SAVE_1WORD)
		{
		  info_ptr->reg_offset[regno] = offset;
		  offset += UNITS_PER_WORD;
		}
	    }
	}
    }

  if (reload_completed)
    frv_stack_cache = info_ptr;

  return info_ptr;
}


/* Print the information about the frv stack offsets, etc. when debugging.  */

void
frv_debug_stack (frv_stack_t *info)
{
  int range;

  if (!info)
    info = frv_stack_info ();

  fprintf (stderr, "\nStack information for function %s:\n",
	   ((current_function_decl && DECL_NAME (current_function_decl))
	    ? IDENTIFIER_POINTER (DECL_NAME (current_function_decl))
	    : "<unknown>"));

  fprintf (stderr, "\ttotal_size\t= %6d\n", info->total_size);
  fprintf (stderr, "\tvars_size\t= %6d\n", info->vars_size);
  fprintf (stderr, "\tparam_size\t= %6d\n", info->parameter_size);
  fprintf (stderr, "\tregs_size\t= %6d, 1w = %3d, 2w = %3d\n",
	   info->regs_size, info->regs_size_1word, info->regs_size_2words);

  fprintf (stderr, "\theader_size\t= %6d\n", info->header_size);
  fprintf (stderr, "\tpretend_size\t= %6d\n", info->pretend_size);
  fprintf (stderr, "\tvars_offset\t= %6d\n", info->vars_offset);
  fprintf (stderr, "\tregs_offset\t= %6d\n", info->regs_offset);

  for (range = 0; range < STACK_REGS_MAX; range++)
    {
      frv_stack_regs_t *regs = &(info->regs[range]);
      if ((regs->size_1word + regs->size_2words) > 0)
	{
	  int first = regs->first;
	  int last  = regs->last;
	  int regno;

	  fprintf (stderr, "\t%s\tsize\t= %6d, 1w = %3d, 2w = %3d, save =",
		   regs->name, regs->size_1word + regs->size_2words,
		   regs->size_1word, regs->size_2words);

	  for (regno = first; regno <= last; regno++)
	    {
	      if (info->save_p[regno] == REG_SAVE_1WORD)
		fprintf (stderr, " %s (%d)", reg_names[regno],
			 info->reg_offset[regno]);

	      else if (info->save_p[regno] == REG_SAVE_2WORDS)
		fprintf (stderr, " %s-%s (%d)", reg_names[regno],
			 reg_names[regno+1], info->reg_offset[regno]);
	    }

	  fputc ('\n', stderr);
	}
    }

  fflush (stderr);
}




/* Used during final to control the packing of insns.  The value is
   1 if the current instruction should be packed with the next one,
   0 if it shouldn't or -1 if packing is disabled altogether.  */

static int frv_insn_packing_flag;

/* True if the current function contains a far jump.  */

static int
frv_function_contains_far_jump (void)
{
  rtx insn = get_insns ();
  while (insn != NULL
	 && !(GET_CODE (insn) == JUMP_INSN
	      /* Ignore tablejump patterns.  */
	      && GET_CODE (PATTERN (insn)) != ADDR_VEC
	      && GET_CODE (PATTERN (insn)) != ADDR_DIFF_VEC
	      && get_attr_far_jump (insn) == FAR_JUMP_YES))
    insn = NEXT_INSN (insn);
  return (insn != NULL);
}

/* For the FRV, this function makes sure that a function with far jumps
   will return correctly.  It also does the VLIW packing.  */

static void
frv_function_prologue (FILE *file, HOST_WIDE_INT size ATTRIBUTE_UNUSED)
{
  /* If no frame was created, check whether the function uses a call
     instruction to implement a far jump.  If so, save the link in gr3 and
     replace all returns to LR with returns to GR3.  GR3 is used because it
     is call-clobbered, because is not available to the register allocator,
     and because all functions that take a hidden argument pointer will have
     a stack frame.  */
  if (frv_stack_info ()->total_size == 0 && frv_function_contains_far_jump ())
    {
      rtx insn;

      /* Just to check that the above comment is true.  */
      gcc_assert (!regs_ever_live[GPR_FIRST + 3]);

      /* Generate the instruction that saves the link register.  */
      fprintf (file, "\tmovsg lr,gr3\n");

      /* Replace the LR with GR3 in *return_internal patterns.  The insn
	 will now return using jmpl @(gr3,0) rather than bralr.  We cannot
	 simply emit a different assembly directive because bralr and jmpl
	 execute in different units.  */
      for (insn = get_insns(); insn != NULL; insn = NEXT_INSN (insn))
	if (GET_CODE (insn) == JUMP_INSN)
	  {
	    rtx pattern = PATTERN (insn);
	    if (GET_CODE (pattern) == PARALLEL
		&& XVECLEN (pattern, 0) >= 2
		&& GET_CODE (XVECEXP (pattern, 0, 0)) == RETURN
		&& GET_CODE (XVECEXP (pattern, 0, 1)) == USE)
	      {
		rtx address = XEXP (XVECEXP (pattern, 0, 1), 0);
		if (GET_CODE (address) == REG && REGNO (address) == LR_REGNO)
		  REGNO (address) = GPR_FIRST + 3;
	      }
	  }
    }

  frv_pack_insns ();

  /* Allow the garbage collector to free the nops created by frv_reorg.  */
  memset (frv_nops, 0, sizeof (frv_nops));
}


/* Return the next available temporary register in a given class.  */

static rtx
frv_alloc_temp_reg (
     frv_tmp_reg_t *info,	/* which registers are available */
     enum reg_class class,	/* register class desired */
     enum machine_mode mode,	/* mode to allocate register with */
     int mark_as_used,		/* register not available after allocation */
     int no_abort)		/* return NULL instead of aborting */
{
  int regno = info->next_reg[ (int)class ];
  int orig_regno = regno;
  HARD_REG_SET *reg_in_class = &reg_class_contents[ (int)class ];
  int i, nr;

  for (;;)
    {
      if (TEST_HARD_REG_BIT (*reg_in_class, regno)
	  && TEST_HARD_REG_BIT (info->regs, regno))
	  break;

      if (++regno >= FIRST_PSEUDO_REGISTER)
	regno = 0;
      if (regno == orig_regno)
	{
	  gcc_assert (no_abort);
	  return NULL_RTX;
	}
    }

  nr = HARD_REGNO_NREGS (regno, mode);
  info->next_reg[ (int)class ] = regno + nr;

  if (mark_as_used)
    for (i = 0; i < nr; i++)
      CLEAR_HARD_REG_BIT (info->regs, regno+i);

  return gen_rtx_REG (mode, regno);
}


/* Return an rtx with the value OFFSET, which will either be a register or a
   signed 12-bit integer.  It can be used as the second operand in an "add"
   instruction, or as the index in a load or store.

   The function returns a constant rtx if OFFSET is small enough, otherwise
   it loads the constant into register OFFSET_REGNO and returns that.  */
static rtx
frv_frame_offset_rtx (int offset)
{
  rtx offset_rtx = GEN_INT (offset);
  if (IN_RANGE_P (offset, -2048, 2047))
    return offset_rtx;
  else
    {
      rtx reg_rtx = gen_rtx_REG (SImode, OFFSET_REGNO);
      if (IN_RANGE_P (offset, -32768, 32767))
	emit_insn (gen_movsi (reg_rtx, offset_rtx));
      else
	{
	  emit_insn (gen_movsi_high (reg_rtx, offset_rtx));
	  emit_insn (gen_movsi_lo_sum (reg_rtx, offset_rtx));
	}
      return reg_rtx;
    }
}

/* Generate (mem:MODE (plus:Pmode BASE (frv_frame_offset OFFSET)))).  The
   prologue and epilogue uses such expressions to access the stack.  */
static rtx
frv_frame_mem (enum machine_mode mode, rtx base, int offset)
{
  return gen_rtx_MEM (mode, gen_rtx_PLUS (Pmode,
					  base,
					  frv_frame_offset_rtx (offset)));
}

/* Generate a frame-related expression:

	(set REG (mem (plus (sp) (const_int OFFSET)))).

   Such expressions are used in FRAME_RELATED_EXPR notes for more complex
   instructions.  Marking the expressions as frame-related is superfluous if
   the note contains just a single set.  But if the note contains a PARALLEL
   or SEQUENCE that has several sets, each set must be individually marked
   as frame-related.  */
static rtx
frv_dwarf_store (rtx reg, int offset)
{
  rtx set = gen_rtx_SET (VOIDmode,
			 gen_rtx_MEM (GET_MODE (reg),
				      plus_constant (stack_pointer_rtx,
						     offset)),
			 reg);
  RTX_FRAME_RELATED_P (set) = 1;
  return set;
}

/* Emit a frame-related instruction whose pattern is PATTERN.  The
   instruction is the last in a sequence that cumulatively performs the
   operation described by DWARF_PATTERN.  The instruction is marked as
   frame-related and has a REG_FRAME_RELATED_EXPR note containing
   DWARF_PATTERN.  */
static void
frv_frame_insn (rtx pattern, rtx dwarf_pattern)
{
  rtx insn = emit_insn (pattern);
  RTX_FRAME_RELATED_P (insn) = 1;
  REG_NOTES (insn) = alloc_EXPR_LIST (REG_FRAME_RELATED_EXPR,
				      dwarf_pattern,
				      REG_NOTES (insn));
}

/* Emit instructions that transfer REG to or from the memory location (sp +
   STACK_OFFSET).  The register is stored in memory if ACCESSOR->OP is
   FRV_STORE and loaded if it is FRV_LOAD.  Only the prologue uses this
   function to store registers and only the epilogue uses it to load them.

   The caller sets up ACCESSOR so that BASE is equal to (sp + BASE_OFFSET).
   The generated instruction will use BASE as its base register.  BASE may
   simply be the stack pointer, but if several accesses are being made to a
   region far away from the stack pointer, it may be more efficient to set
   up a temporary instead.

   Store instructions will be frame-related and will be annotated with the
   overall effect of the store.  Load instructions will be followed by a
   (use) to prevent later optimizations from zapping them.

   The function takes care of the moves to and from SPRs, using TEMP_REGNO
   as a temporary in such cases.  */
static void
frv_frame_access (frv_frame_accessor_t *accessor, rtx reg, int stack_offset)
{
  enum machine_mode mode = GET_MODE (reg);
  rtx mem = frv_frame_mem (mode,
			   accessor->base,
			   stack_offset - accessor->base_offset);

  if (accessor->op == FRV_LOAD)
    {
      if (SPR_P (REGNO (reg)))
	{
	  rtx temp = gen_rtx_REG (mode, TEMP_REGNO);
	  emit_insn (gen_rtx_SET (VOIDmode, temp, mem));
	  emit_insn (gen_rtx_SET (VOIDmode, reg, temp));
	}
      else
	emit_insn (gen_rtx_SET (VOIDmode, reg, mem));
      emit_insn (gen_rtx_USE (VOIDmode, reg));
    }
  else
    {
      if (SPR_P (REGNO (reg)))
	{
	  rtx temp = gen_rtx_REG (mode, TEMP_REGNO);
	  emit_insn (gen_rtx_SET (VOIDmode, temp, reg));
	  frv_frame_insn (gen_rtx_SET (Pmode, mem, temp),
			  frv_dwarf_store (reg, stack_offset));
	}
      else if (GET_MODE (reg) == DImode)
	{
	  /* For DImode saves, the dwarf2 version needs to be a SEQUENCE
	     with a separate save for each register.  */
	  rtx reg1 = gen_rtx_REG (SImode, REGNO (reg));
	  rtx reg2 = gen_rtx_REG (SImode, REGNO (reg) + 1);
	  rtx set1 = frv_dwarf_store (reg1, stack_offset);
	  rtx set2 = frv_dwarf_store (reg2, stack_offset + 4);
	  frv_frame_insn (gen_rtx_SET (Pmode, mem, reg),
			  gen_rtx_PARALLEL (VOIDmode,
					    gen_rtvec (2, set1, set2)));
	}
      else
	frv_frame_insn (gen_rtx_SET (Pmode, mem, reg),
			frv_dwarf_store (reg, stack_offset));
    }
}

/* A function that uses frv_frame_access to transfer a group of registers to
   or from the stack.  ACCESSOR is passed directly to frv_frame_access, INFO
   is the stack information generated by frv_stack_info, and REG_SET is the
   number of the register set to transfer.  */
static void
frv_frame_access_multi (frv_frame_accessor_t *accessor,
                        frv_stack_t *info,
                        int reg_set)
{
  frv_stack_regs_t *regs_info;
  int regno;

  regs_info = &info->regs[reg_set];
  for (regno = regs_info->first; regno <= regs_info->last; regno++)
    if (info->save_p[regno])
      frv_frame_access (accessor,
			info->save_p[regno] == REG_SAVE_2WORDS
			? gen_rtx_REG (DImode, regno)
			: gen_rtx_REG (SImode, regno),
			info->reg_offset[regno]);
}

/* Save or restore callee-saved registers that are kept outside the frame
   header.  The function saves the registers if OP is FRV_STORE and restores
   them if OP is FRV_LOAD.  INFO is the stack information generated by
   frv_stack_info.  */
static void
frv_frame_access_standard_regs (enum frv_stack_op op, frv_stack_t *info)
{
  frv_frame_accessor_t accessor;

  accessor.op = op;
  accessor.base = stack_pointer_rtx;
  accessor.base_offset = 0;
  frv_frame_access_multi (&accessor, info, STACK_REGS_GPR);
  frv_frame_access_multi (&accessor, info, STACK_REGS_FPR);
  frv_frame_access_multi (&accessor, info, STACK_REGS_LCR);
}


/* Called after register allocation to add any instructions needed for the
   prologue.  Using a prologue insn is favored compared to putting all of the
   instructions in the TARGET_ASM_FUNCTION_PROLOGUE target hook, since
   it allows the scheduler to intermix instructions with the saves of
   the caller saved registers.  In some cases, it might be necessary
   to emit a barrier instruction as the last insn to prevent such
   scheduling.

   Also any insns generated here should have RTX_FRAME_RELATED_P(insn) = 1
   so that the debug info generation code can handle them properly.  */
void
frv_expand_prologue (void)
{
  frv_stack_t *info = frv_stack_info ();
  rtx sp = stack_pointer_rtx;
  rtx fp = frame_pointer_rtx;
  frv_frame_accessor_t accessor;

  if (TARGET_DEBUG_STACK)
    frv_debug_stack (info);

  if (info->total_size == 0)
    return;

  /* We're interested in three areas of the frame here:

         A: the register save area
	 B: the old FP
	 C: the header after B

     If the frame pointer isn't used, we'll have to set up A, B and C
     using the stack pointer.  If the frame pointer is used, we'll access
     them as follows:

         A: set up using sp
	 B: set up using sp or a temporary (see below)
	 C: set up using fp

     We set up B using the stack pointer if the frame is small enough.
     Otherwise, it's more efficient to copy the old stack pointer into a
     temporary and use that.

     Note that it's important to make sure the prologue and epilogue use the
     same registers to access A and C, since doing otherwise will confuse
     the aliasing code.  */

  /* Set up ACCESSOR for accessing region B above.  If the frame pointer
     isn't used, the same method will serve for C.  */
  accessor.op = FRV_STORE;
  if (frame_pointer_needed && info->total_size > 2048)
    {
      rtx insn;

      accessor.base = gen_rtx_REG (Pmode, OLD_SP_REGNO);
      accessor.base_offset = info->total_size;
      insn = emit_insn (gen_movsi (accessor.base, sp));
    }
  else
    {
      accessor.base = stack_pointer_rtx;
      accessor.base_offset = 0;
    }

  /* Allocate the stack space.  */
  {
    rtx asm_offset = frv_frame_offset_rtx (-info->total_size);
    rtx dwarf_offset = GEN_INT (-info->total_size);

    frv_frame_insn (gen_stack_adjust (sp, sp, asm_offset),
		    gen_rtx_SET (Pmode,
				 sp,
				 gen_rtx_PLUS (Pmode, sp, dwarf_offset)));
  }

  /* If the frame pointer is needed, store the old one at (sp + FP_OFFSET)
     and point the new one to that location.  */
  if (frame_pointer_needed)
    {
      int fp_offset = info->reg_offset[FRAME_POINTER_REGNUM];

      /* ASM_SRC and DWARF_SRC both point to the frame header.  ASM_SRC is
	 based on ACCESSOR.BASE but DWARF_SRC is always based on the stack
	 pointer.  */
      rtx asm_src = plus_constant (accessor.base,
				   fp_offset - accessor.base_offset);
      rtx dwarf_src = plus_constant (sp, fp_offset);

      /* Store the old frame pointer at (sp + FP_OFFSET).  */
      frv_frame_access (&accessor, fp, fp_offset);

      /* Set up the new frame pointer.  */
      frv_frame_insn (gen_rtx_SET (VOIDmode, fp, asm_src),
		      gen_rtx_SET (VOIDmode, fp, dwarf_src));

      /* Access region C from the frame pointer.  */
      accessor.base = fp;
      accessor.base_offset = fp_offset;
    }

  /* Set up region C.  */
  frv_frame_access_multi (&accessor, info, STACK_REGS_STRUCT);
  frv_frame_access_multi (&accessor, info, STACK_REGS_LR);
  frv_frame_access_multi (&accessor, info, STACK_REGS_STDARG);

  /* Set up region A.  */
  frv_frame_access_standard_regs (FRV_STORE, info);

  /* If this is a varargs/stdarg function, issue a blockage to prevent the
     scheduler from moving loads before the stores saving the registers.  */
  if (info->stdarg_size > 0)
    emit_insn (gen_blockage ());

  /* Set up pic register/small data register for this function.  */
  if (!TARGET_FDPIC && flag_pic && cfun->uses_pic_offset_table)
    emit_insn (gen_pic_prologue (gen_rtx_REG (Pmode, PIC_REGNO),
				 gen_rtx_REG (Pmode, LR_REGNO),
				 gen_rtx_REG (SImode, OFFSET_REGNO)));
}


/* Under frv, all of the work is done via frv_expand_epilogue, but
   this function provides a convenient place to do cleanup.  */

static void
frv_function_epilogue (FILE *file ATTRIBUTE_UNUSED,
                       HOST_WIDE_INT size ATTRIBUTE_UNUSED)
{
  frv_stack_cache = (frv_stack_t *)0;

  /* Zap last used registers for conditional execution.  */
  memset (&frv_ifcvt.tmp_reg, 0, sizeof (frv_ifcvt.tmp_reg));

  /* Release the bitmap of created insns.  */
  BITMAP_FREE (frv_ifcvt.scratch_insns_bitmap);
}


/* Called after register allocation to add any instructions needed for the
   epilogue.  Using an epilogue insn is favored compared to putting all of the
   instructions in the TARGET_ASM_FUNCTION_PROLOGUE target hook, since
   it allows the scheduler to intermix instructions with the saves of
   the caller saved registers.  In some cases, it might be necessary
   to emit a barrier instruction as the last insn to prevent such
   scheduling.  */

void
frv_expand_epilogue (bool emit_return)
{
  frv_stack_t *info = frv_stack_info ();
  rtx fp = frame_pointer_rtx;
  rtx sp = stack_pointer_rtx;
  rtx return_addr;
  int fp_offset;

  fp_offset = info->reg_offset[FRAME_POINTER_REGNUM];

  /* Restore the stack pointer to its original value if alloca or the like
     is used.  */
  if (! current_function_sp_is_unchanging)
    emit_insn (gen_addsi3 (sp, fp, frv_frame_offset_rtx (-fp_offset)));

  /* Restore the callee-saved registers that were used in this function.  */
  frv_frame_access_standard_regs (FRV_LOAD, info);

  /* Set RETURN_ADDR to the address we should return to.  Set it to NULL if
     no return instruction should be emitted.  */
  if (info->save_p[LR_REGNO])
    {
      int lr_offset;
      rtx mem;

      /* Use the same method to access the link register's slot as we did in
	 the prologue.  In other words, use the frame pointer if available,
	 otherwise use the stack pointer.

	 LR_OFFSET is the offset of the link register's slot from the start
	 of the frame and MEM is a memory rtx for it.  */
      lr_offset = info->reg_offset[LR_REGNO];
      if (frame_pointer_needed)
	mem = frv_frame_mem (Pmode, fp, lr_offset - fp_offset);
      else
	mem = frv_frame_mem (Pmode, sp, lr_offset);

      /* Load the old link register into a GPR.  */
      return_addr = gen_rtx_REG (Pmode, TEMP_REGNO);
      emit_insn (gen_rtx_SET (VOIDmode, return_addr, mem));
    }
  else
    return_addr = gen_rtx_REG (Pmode, LR_REGNO);

  /* Restore the old frame pointer.  Emit a USE afterwards to make sure
     the load is preserved.  */
  if (frame_pointer_needed)
    {
      emit_insn (gen_rtx_SET (VOIDmode, fp, gen_rtx_MEM (Pmode, fp)));
      emit_insn (gen_rtx_USE (VOIDmode, fp));
    }

  /* Deallocate the stack frame.  */
  if (info->total_size != 0)
    {
      rtx offset = frv_frame_offset_rtx (info->total_size);
      emit_insn (gen_stack_adjust (sp, sp, offset));
    }

  /* If this function uses eh_return, add the final stack adjustment now.  */
  if (current_function_calls_eh_return)
    emit_insn (gen_stack_adjust (sp, sp, EH_RETURN_STACKADJ_RTX));

  if (emit_return)
    emit_jump_insn (gen_epilogue_return (return_addr));
  else
    {
      rtx lr = return_addr;

      if (REGNO (return_addr) != LR_REGNO)
	{
	  lr = gen_rtx_REG (Pmode, LR_REGNO);
	  emit_move_insn (lr, return_addr);
	}

      emit_insn (gen_rtx_USE (VOIDmode, lr));
    }
}


/* Worker function for TARGET_ASM_OUTPUT_MI_THUNK.  */

static void
frv_asm_output_mi_thunk (FILE *file,
                         tree thunk_fndecl ATTRIBUTE_UNUSED,
                         HOST_WIDE_INT delta,
                         HOST_WIDE_INT vcall_offset ATTRIBUTE_UNUSED,
                         tree function)
{
  const char *name_func = XSTR (XEXP (DECL_RTL (function), 0), 0);
  const char *name_arg0 = reg_names[FIRST_ARG_REGNUM];
  const char *name_jmp = reg_names[JUMP_REGNO];
  const char *parallel = (frv_issue_rate () > 1 ? ".p" : "");

  /* Do the add using an addi if possible.  */
  if (IN_RANGE_P (delta, -2048, 2047))
    fprintf (file, "\taddi %s,#%d,%s\n", name_arg0, (int) delta, name_arg0);
  else
    {
      const char *const name_add = reg_names[TEMP_REGNO];
      fprintf (file, "\tsethi%s #hi(" HOST_WIDE_INT_PRINT_DEC "),%s\n",
	       parallel, delta, name_add);
      fprintf (file, "\tsetlo #lo(" HOST_WIDE_INT_PRINT_DEC "),%s\n",
	       delta, name_add);
      fprintf (file, "\tadd %s,%s,%s\n", name_add, name_arg0, name_arg0);
    }

  if (TARGET_FDPIC)
    {
      const char *name_pic = reg_names[FDPIC_REGNO];
      name_jmp = reg_names[FDPIC_FPTR_REGNO];

      if (flag_pic != 1)
	{
	  fprintf (file, "\tsethi%s #gotofffuncdeschi(", parallel);
	  assemble_name (file, name_func);
	  fprintf (file, "),%s\n", name_jmp);

	  fprintf (file, "\tsetlo #gotofffuncdesclo(");
	  assemble_name (file, name_func);
	  fprintf (file, "),%s\n", name_jmp);

	  fprintf (file, "\tldd @(%s,%s), %s\n", name_jmp, name_pic, name_jmp);
	}
      else
	{
	  fprintf (file, "\tlddo @(%s,#gotofffuncdesc12(", name_pic);
	  assemble_name (file, name_func);
	  fprintf (file, "\t)), %s\n", name_jmp);
	}
    }
  else if (!flag_pic)
    {
      fprintf (file, "\tsethi%s #hi(", parallel);
      assemble_name (file, name_func);
      fprintf (file, "),%s\n", name_jmp);

      fprintf (file, "\tsetlo #lo(");
      assemble_name (file, name_func);
      fprintf (file, "),%s\n", name_jmp);
    }
  else
    {
      /* Use JUMP_REGNO as a temporary PIC register.  */
      const char *name_lr = reg_names[LR_REGNO];
      const char *name_gppic = name_jmp;
      const char *name_tmp = reg_names[TEMP_REGNO];

      fprintf (file, "\tmovsg %s,%s\n", name_lr, name_tmp);
      fprintf (file, "\tcall 1f\n");
      fprintf (file, "1:\tmovsg %s,%s\n", name_lr, name_gppic);
      fprintf (file, "\tmovgs %s,%s\n", name_tmp, name_lr);
      fprintf (file, "\tsethi%s #gprelhi(1b),%s\n", parallel, name_tmp);
      fprintf (file, "\tsetlo #gprello(1b),%s\n", name_tmp);
      fprintf (file, "\tsub %s,%s,%s\n", name_gppic, name_tmp, name_gppic);

      fprintf (file, "\tsethi%s #gprelhi(", parallel);
      assemble_name (file, name_func);
      fprintf (file, "),%s\n", name_tmp);

      fprintf (file, "\tsetlo #gprello(");
      assemble_name (file, name_func);
      fprintf (file, "),%s\n", name_tmp);

      fprintf (file, "\tadd %s,%s,%s\n", name_gppic, name_tmp, name_jmp);
    }

  /* Jump to the function address.  */
  fprintf (file, "\tjmpl @(%s,%s)\n", name_jmp, reg_names[GPR_FIRST+0]);
}


/* A C expression which is nonzero if a function must have and use a frame
   pointer.  This expression is evaluated in the reload pass.  If its value is
   nonzero the function will have a frame pointer.

   The expression can in principle examine the current function and decide
   according to the facts, but on most machines the constant 0 or the constant
   1 suffices.  Use 0 when the machine allows code to be generated with no
   frame pointer, and doing so saves some time or space.  Use 1 when there is
   no possible advantage to avoiding a frame pointer.

   In certain cases, the compiler does not know how to produce valid code
   without a frame pointer.  The compiler recognizes those cases and
   automatically gives the function a frame pointer regardless of what
   `FRAME_POINTER_REQUIRED' says.  You don't need to worry about them.

   In a function that does not require a frame pointer, the frame pointer
   register can be allocated for ordinary usage, unless you mark it as a fixed
   register.  See `FIXED_REGISTERS' for more information.  */

/* On frv, create a frame whenever we need to create stack.  */

int
frv_frame_pointer_required (void)
{
  /* If we forgoing the usual linkage requirements, we only need
     a frame pointer if the stack pointer might change.  */
  if (!TARGET_LINKED_FP)
    return !current_function_sp_is_unchanging;

  if (! current_function_is_leaf)
    return TRUE;

  if (get_frame_size () != 0)
    return TRUE;

  if (cfun->stdarg)
    return TRUE;

  if (!current_function_sp_is_unchanging)
    return TRUE;

  if (!TARGET_FDPIC && flag_pic && cfun->uses_pic_offset_table)
    return TRUE;

  if (profile_flag)
    return TRUE;

  if (cfun->machine->frame_needed)
    return TRUE;

  return FALSE;
}


/* This macro is similar to `INITIAL_FRAME_POINTER_OFFSET'.  It specifies the
   initial difference between the specified pair of registers.  This macro must
   be defined if `ELIMINABLE_REGS' is defined.  */

/* See frv_stack_info for more details on the frv stack frame.  */

int
frv_initial_elimination_offset (int from, int to)
{
  frv_stack_t *info = frv_stack_info ();
  int ret = 0;

  if (to == STACK_POINTER_REGNUM && from == ARG_POINTER_REGNUM)
    ret = info->total_size - info->pretend_size;

  else if (to == STACK_POINTER_REGNUM && from == FRAME_POINTER_REGNUM)
    ret = info->reg_offset[FRAME_POINTER_REGNUM];

  else if (to == FRAME_POINTER_REGNUM && from == ARG_POINTER_REGNUM)
    ret = (info->total_size
	   - info->reg_offset[FRAME_POINTER_REGNUM]
	   - info->pretend_size);

  else
    gcc_unreachable ();

  if (TARGET_DEBUG_STACK)
    fprintf (stderr, "Eliminate %s to %s by adding %d\n",
	     reg_names [from], reg_names[to], ret);

  return ret;
}


/* Worker function for TARGET_SETUP_INCOMING_VARARGS.  */

static void
frv_setup_incoming_varargs (CUMULATIVE_ARGS *cum,
                            enum machine_mode mode,
                            tree type ATTRIBUTE_UNUSED,
                            int *pretend_size,
                            int second_time)
{
  if (TARGET_DEBUG_ARG)
    fprintf (stderr,
	     "setup_vararg: words = %2d, mode = %4s, pretend_size = %d, second_time = %d\n",
	     *cum, GET_MODE_NAME (mode), *pretend_size, second_time);
}


/* Worker function for TARGET_EXPAND_BUILTIN_SAVEREGS.  */

static rtx
frv_expand_builtin_saveregs (void)
{
  int offset = UNITS_PER_WORD * FRV_NUM_ARG_REGS;

  if (TARGET_DEBUG_ARG)
    fprintf (stderr, "expand_builtin_saveregs: offset from ap = %d\n",
	     offset);

  return gen_rtx_PLUS (Pmode, virtual_incoming_args_rtx, GEN_INT (- offset));
}


/* Expand __builtin_va_start to do the va_start macro.  */

void
frv_expand_builtin_va_start (tree valist, rtx nextarg)
{
  tree t;
  int num = cfun->args_info - FIRST_ARG_REGNUM - FRV_NUM_ARG_REGS;

  nextarg = gen_rtx_PLUS (Pmode, virtual_incoming_args_rtx,
			  GEN_INT (UNITS_PER_WORD * num));

  if (TARGET_DEBUG_ARG)
    {
      fprintf (stderr, "va_start: args_info = %d, num = %d\n",
	       cfun->args_info, num);

      debug_rtx (nextarg);
    }

<<<<<<< HEAD
  t = build2 (MODIFY_EXPR, TREE_TYPE (valist), valist,
=======
  t = build2 (GIMPLE_MODIFY_STMT, TREE_TYPE (valist), valist,
>>>>>>> c355071f
	      make_tree (ptr_type_node, nextarg));
  TREE_SIDE_EFFECTS (t) = 1;

  expand_expr (t, const0_rtx, VOIDmode, EXPAND_NORMAL);
}


/* Expand a block move operation, and return 1 if successful.  Return 0
   if we should let the compiler generate normal code.

   operands[0] is the destination
   operands[1] is the source
   operands[2] is the length
   operands[3] is the alignment */

/* Maximum number of loads to do before doing the stores */
#ifndef MAX_MOVE_REG
#define MAX_MOVE_REG 4
#endif

/* Maximum number of total loads to do.  */
#ifndef TOTAL_MOVE_REG
#define TOTAL_MOVE_REG 8
#endif

int
frv_expand_block_move (rtx operands[])
{
  rtx orig_dest = operands[0];
  rtx orig_src	= operands[1];
  rtx bytes_rtx	= operands[2];
  rtx align_rtx = operands[3];
  int constp	= (GET_CODE (bytes_rtx) == CONST_INT);
  int align;
  int bytes;
  int offset;
  int num_reg;
  int i;
  rtx src_reg;
  rtx dest_reg;
  rtx src_addr;
  rtx dest_addr;
  rtx src_mem;
  rtx dest_mem;
  rtx tmp_reg;
  rtx stores[MAX_MOVE_REG];
  int move_bytes;
  enum machine_mode mode;

  /* If this is not a fixed size move, just call memcpy.  */
  if (! constp)
    return FALSE;

  /* This should be a fixed size alignment.  */
  gcc_assert (GET_CODE (align_rtx) == CONST_INT);

  align = INTVAL (align_rtx);

  /* Anything to move? */
  bytes = INTVAL (bytes_rtx);
  if (bytes <= 0)
    return TRUE;

  /* Don't support real large moves.  */
  if (bytes > TOTAL_MOVE_REG*align)
    return FALSE;

  /* Move the address into scratch registers.  */
  dest_reg = copy_addr_to_reg (XEXP (orig_dest, 0));
  src_reg  = copy_addr_to_reg (XEXP (orig_src,  0));

  num_reg = offset = 0;
  for ( ; bytes > 0; (bytes -= move_bytes), (offset += move_bytes))
    {
      /* Calculate the correct offset for src/dest.  */
      if (offset == 0)
	{
	  src_addr  = src_reg;
	  dest_addr = dest_reg;
	}
      else
	{
	  src_addr = plus_constant (src_reg, offset);
	  dest_addr = plus_constant (dest_reg, offset);
	}

      /* Generate the appropriate load and store, saving the stores
	 for later.  */
      if (bytes >= 4 && align >= 4)
	mode = SImode;
      else if (bytes >= 2 && align >= 2)
	mode = HImode;
      else
	mode = QImode;

      move_bytes = GET_MODE_SIZE (mode);
      tmp_reg = gen_reg_rtx (mode);
      src_mem = change_address (orig_src, mode, src_addr);
      dest_mem = change_address (orig_dest, mode, dest_addr);
      emit_insn (gen_rtx_SET (VOIDmode, tmp_reg, src_mem));
      stores[num_reg++] = gen_rtx_SET (VOIDmode, dest_mem, tmp_reg);

      if (num_reg >= MAX_MOVE_REG)
	{
	  for (i = 0; i < num_reg; i++)
	    emit_insn (stores[i]);
	  num_reg = 0;
	}
    }

  for (i = 0; i < num_reg; i++)
    emit_insn (stores[i]);

  return TRUE;
}


/* Expand a block clear operation, and return 1 if successful.  Return 0
   if we should let the compiler generate normal code.

   operands[0] is the destination
   operands[1] is the length
   operands[3] is the alignment */

int
frv_expand_block_clear (rtx operands[])
{
  rtx orig_dest = operands[0];
  rtx bytes_rtx	= operands[1];
  rtx align_rtx = operands[3];
  int constp	= (GET_CODE (bytes_rtx) == CONST_INT);
  int align;
  int bytes;
  int offset;
  int num_reg;
  rtx dest_reg;
  rtx dest_addr;
  rtx dest_mem;
  int clear_bytes;
  enum machine_mode mode;

  /* If this is not a fixed size move, just call memcpy.  */
  if (! constp)
    return FALSE;

  /* This should be a fixed size alignment.  */
  gcc_assert (GET_CODE (align_rtx) == CONST_INT);

  align = INTVAL (align_rtx);

  /* Anything to move? */
  bytes = INTVAL (bytes_rtx);
  if (bytes <= 0)
    return TRUE;

  /* Don't support real large clears.  */
  if (bytes > TOTAL_MOVE_REG*align)
    return FALSE;

  /* Move the address into a scratch register.  */
  dest_reg = copy_addr_to_reg (XEXP (orig_dest, 0));

  num_reg = offset = 0;
  for ( ; bytes > 0; (bytes -= clear_bytes), (offset += clear_bytes))
    {
      /* Calculate the correct offset for src/dest.  */
      dest_addr = ((offset == 0)
		   ? dest_reg
		   : plus_constant (dest_reg, offset));

      /* Generate the appropriate store of gr0.  */
      if (bytes >= 4 && align >= 4)
	mode = SImode;
      else if (bytes >= 2 && align >= 2)
	mode = HImode;
      else
	mode = QImode;

      clear_bytes = GET_MODE_SIZE (mode);
      dest_mem = change_address (orig_dest, mode, dest_addr);
      emit_insn (gen_rtx_SET (VOIDmode, dest_mem, const0_rtx));
    }

  return TRUE;
}


/* The following variable is used to output modifiers of assembler
   code of the current output insn.  */

static rtx *frv_insn_operands;

/* The following function is used to add assembler insn code suffix .p
   if it is necessary.  */

const char *
frv_asm_output_opcode (FILE *f, const char *ptr)
{
  int c;

  if (frv_insn_packing_flag <= 0)
    return ptr;

  for (; *ptr && *ptr != ' ' && *ptr != '\t';)
    {
      c = *ptr++;
      if (c == '%' && ((*ptr >= 'a' && *ptr <= 'z')
		       || (*ptr >= 'A' && *ptr <= 'Z')))
	{
	  int letter = *ptr++;

	  c = atoi (ptr);
	  frv_print_operand (f, frv_insn_operands [c], letter);
	  while ((c = *ptr) >= '0' && c <= '9')
	    ptr++;
	}
      else
	fputc (c, f);
    }

  fprintf (f, ".p");

  return ptr;
}

/* Set up the packing bit for the current output insn.  Note that this
   function is not called for asm insns.  */

void
frv_final_prescan_insn (rtx insn, rtx *opvec,
			int noperands ATTRIBUTE_UNUSED)
{
  if (INSN_P (insn))
    {
      if (frv_insn_packing_flag >= 0)
	{
	  frv_insn_operands = opvec;
	  frv_insn_packing_flag = PACKING_FLAG_P (insn);
	}
      else if (recog_memoized (insn) >= 0
	       && get_attr_acc_group (insn) == ACC_GROUP_ODD)
	/* Packing optimizations have been disabled, but INSN can only
	   be issued in M1.  Insert an mnop in M0.  */
	fprintf (asm_out_file, "\tmnop.p\n");
    }
}



/* A C expression whose value is RTL representing the address in a stack frame
   where the pointer to the caller's frame is stored.  Assume that FRAMEADDR is
   an RTL expression for the address of the stack frame itself.

   If you don't define this macro, the default is to return the value of
   FRAMEADDR--that is, the stack frame address is also the address of the stack
   word that points to the previous frame.  */

/* The default is correct, but we need to make sure the frame gets created.  */
rtx
frv_dynamic_chain_address (rtx frame)
{
  cfun->machine->frame_needed = 1;
  return frame;
}


/* A C expression whose value is RTL representing the value of the return
   address for the frame COUNT steps up from the current frame, after the
   prologue.  FRAMEADDR is the frame pointer of the COUNT frame, or the frame
   pointer of the COUNT - 1 frame if `RETURN_ADDR_IN_PREVIOUS_FRAME' is
   defined.

   The value of the expression must always be the correct address when COUNT is
   zero, but may be `NULL_RTX' if there is not way to determine the return
   address of other frames.  */

rtx
frv_return_addr_rtx (int count, rtx frame)
{
  if (count != 0)
    return const0_rtx;
  cfun->machine->frame_needed = 1;
  return gen_rtx_MEM (Pmode, plus_constant (frame, 8));
}

/* Given a memory reference MEMREF, interpret the referenced memory as
   an array of MODE values, and return a reference to the element
   specified by INDEX.  Assume that any pre-modification implicit in
   MEMREF has already happened.

   MEMREF must be a legitimate operand for modes larger than SImode.
   GO_IF_LEGITIMATE_ADDRESS forbids register+register addresses, which
   this function cannot handle.  */
rtx
frv_index_memory (rtx memref, enum machine_mode mode, int index)
{
  rtx base = XEXP (memref, 0);
  if (GET_CODE (base) == PRE_MODIFY)
    base = XEXP (base, 0);
  return change_address (memref, mode,
			 plus_constant (base, index * GET_MODE_SIZE (mode)));
}


/* Print a memory address as an operand to reference that memory location.  */
void
frv_print_operand_address (FILE * stream, rtx x)
{
  if (GET_CODE (x) == MEM)
    x = XEXP (x, 0);

  switch (GET_CODE (x))
    {
    case REG:
      fputs (reg_names [ REGNO (x)], stream);
      return;

    case CONST_INT:
      fprintf (stream, "%ld", (long) INTVAL (x));
      return;

    case SYMBOL_REF:
      assemble_name (stream, XSTR (x, 0));
      return;

    case LABEL_REF:
    case CONST:
      output_addr_const (stream, x);
      return;

    default:
      break;
    }

  fatal_insn ("bad insn to frv_print_operand_address:", x);
}


static void
frv_print_operand_memory_reference_reg (FILE * stream, rtx x)
{
  int regno = true_regnum (x);
  if (GPR_P (regno))
    fputs (reg_names[regno], stream);
  else
    fatal_insn ("bad register to frv_print_operand_memory_reference_reg:", x);
}

/* Print a memory reference suitable for the ld/st instructions.  */

static void
frv_print_operand_memory_reference (FILE * stream, rtx x, int addr_offset)
{
  struct frv_unspec unspec;
  rtx x0 = NULL_RTX;
  rtx x1 = NULL_RTX;

  switch (GET_CODE (x))
    {
    case SUBREG:
    case REG:
      x0 = x;
      break;

    case PRE_MODIFY:		/* (pre_modify (reg) (plus (reg) (reg))) */
      x0 = XEXP (x, 0);
      x1 = XEXP (XEXP (x, 1), 1);
      break;

    case CONST_INT:
      x1 = x;
      break;

    case PLUS:
      x0 = XEXP (x, 0);
      x1 = XEXP (x, 1);
      if (GET_CODE (x0) == CONST_INT)
	{
	  x0 = XEXP (x, 1);
	  x1 = XEXP (x, 0);
	}
      break;

    default:
      fatal_insn ("bad insn to frv_print_operand_memory_reference:", x);
      break;

    }

  if (addr_offset)
    {
      if (!x1)
	x1 = const0_rtx;
      else if (GET_CODE (x1) != CONST_INT)
	fatal_insn ("bad insn to frv_print_operand_memory_reference:", x);
    }

  fputs ("@(", stream);
  if (!x0)
    fputs (reg_names[GPR_R0], stream);
  else if (GET_CODE (x0) == REG || GET_CODE (x0) == SUBREG)
    frv_print_operand_memory_reference_reg (stream, x0);
  else
    fatal_insn ("bad insn to frv_print_operand_memory_reference:", x);

  fputs (",", stream);
  if (!x1)
    fputs (reg_names [GPR_R0], stream);

  else
    {
      switch (GET_CODE (x1))
	{
	case SUBREG:
	case REG:
	  frv_print_operand_memory_reference_reg (stream, x1);
	  break;

	case CONST_INT:
	  fprintf (stream, "%ld", (long) (INTVAL (x1) + addr_offset));
	  break;

	case CONST:
	  if (!frv_const_unspec_p (x1, &unspec))
	    fatal_insn ("bad insn to frv_print_operand_memory_reference:", x1);
	  frv_output_const_unspec (stream, &unspec);
	  break;

	default:
	  fatal_insn ("bad insn to frv_print_operand_memory_reference:", x);
	}
    }

  fputs (")", stream);
}


/* Return 2 for likely branches and 0 for non-likely branches  */

#define FRV_JUMP_LIKELY 2
#define FRV_JUMP_NOT_LIKELY 0

static int
frv_print_operand_jump_hint (rtx insn)
{
  rtx note;
  rtx labelref;
  int ret;
  HOST_WIDE_INT prob = -1;
  enum { UNKNOWN, BACKWARD, FORWARD } jump_type = UNKNOWN;

  gcc_assert (GET_CODE (insn) == JUMP_INSN);

  /* Assume any non-conditional jump is likely.  */
  if (! any_condjump_p (insn))
    ret = FRV_JUMP_LIKELY;

  else
    {
      labelref = condjump_label (insn);
      if (labelref)
	{
	  rtx label = XEXP (labelref, 0);
	  jump_type = (insn_current_address > INSN_ADDRESSES (INSN_UID (label))
		       ? BACKWARD
		       : FORWARD);
	}

      note = find_reg_note (insn, REG_BR_PROB, 0);
      if (!note)
	ret = ((jump_type == BACKWARD) ? FRV_JUMP_LIKELY : FRV_JUMP_NOT_LIKELY);

      else
	{
	  prob = INTVAL (XEXP (note, 0));
	  ret = ((prob >= (REG_BR_PROB_BASE / 2))
		 ? FRV_JUMP_LIKELY
		 : FRV_JUMP_NOT_LIKELY);
	}
    }

#if 0
  if (TARGET_DEBUG)
    {
      char *direction;

      switch (jump_type)
	{
	default:
	case UNKNOWN:	direction = "unknown jump direction";	break;
	case BACKWARD:	direction = "jump backward";		break;
	case FORWARD:	direction = "jump forward";		break;
	}

      fprintf (stderr,
	       "%s: uid %ld, %s, probability = %ld, max prob. = %ld, hint = %d\n",
	       IDENTIFIER_POINTER (DECL_NAME (current_function_decl)),
	       (long)INSN_UID (insn), direction, (long)prob,
	       (long)REG_BR_PROB_BASE, ret);
    }
#endif

  return ret;
}


/* Return the comparison operator to use for CODE given that the ICC
   register is OP0.  */

static const char *
comparison_string (enum rtx_code code, rtx op0)
{
  bool is_nz_p = GET_MODE (op0) == CC_NZmode;
  switch (code)
    {
    default:  output_operand_lossage ("bad condition code");
    case EQ:  return "eq";
    case NE:  return "ne";
    case LT:  return is_nz_p ? "n" : "lt";
    case LE:  return "le";
    case GT:  return "gt";
    case GE:  return is_nz_p ? "p" : "ge";
    case LTU: return is_nz_p ? "no" : "c";
    case LEU: return is_nz_p ? "eq" : "ls";
    case GTU: return is_nz_p ? "ne" : "hi";
    case GEU: return is_nz_p ? "ra" : "nc";
    }
}

/* Print an operand to an assembler instruction.

   `%' followed by a letter and a digit says to output an operand in an
   alternate fashion.  Four letters have standard, built-in meanings described
   below.  The machine description macro `PRINT_OPERAND' can define additional
   letters with nonstandard meanings.

   `%cDIGIT' can be used to substitute an operand that is a constant value
   without the syntax that normally indicates an immediate operand.

   `%nDIGIT' is like `%cDIGIT' except that the value of the constant is negated
   before printing.

   `%aDIGIT' can be used to substitute an operand as if it were a memory
   reference, with the actual operand treated as the address.  This may be
   useful when outputting a "load address" instruction, because often the
   assembler syntax for such an instruction requires you to write the operand
   as if it were a memory reference.

   `%lDIGIT' is used to substitute a `label_ref' into a jump instruction.

   `%=' outputs a number which is unique to each instruction in the entire
   compilation.  This is useful for making local labels to be referred to more
   than once in a single template that generates multiple assembler
   instructions.

   `%' followed by a punctuation character specifies a substitution that does
   not use an operand.  Only one case is standard: `%%' outputs a `%' into the
   assembler code.  Other nonstandard cases can be defined in the
   `PRINT_OPERAND' macro.  You must also define which punctuation characters
   are valid with the `PRINT_OPERAND_PUNCT_VALID_P' macro.  */

void
frv_print_operand (FILE * file, rtx x, int code)
{
  struct frv_unspec unspec;
  HOST_WIDE_INT value;
  int offset;

  if (code != 0 && !isalpha (code))
    value = 0;

  else if (GET_CODE (x) == CONST_INT)
    value = INTVAL (x);

  else if (GET_CODE (x) == CONST_DOUBLE)
    {
      if (GET_MODE (x) == SFmode)
	{
	  REAL_VALUE_TYPE rv;
	  long l;

	  REAL_VALUE_FROM_CONST_DOUBLE (rv, x);
	  REAL_VALUE_TO_TARGET_SINGLE (rv, l);
	  value = l;
	}

      else if (GET_MODE (x) == VOIDmode)
	value = CONST_DOUBLE_LOW (x);

      else
        fatal_insn ("bad insn in frv_print_operand, bad const_double", x);
    }

  else
    value = 0;

  switch (code)
    {

    case '.':
      /* Output r0.  */
      fputs (reg_names[GPR_R0], file);
      break;

    case '#':
      fprintf (file, "%d", frv_print_operand_jump_hint (current_output_insn));
      break;

    case '@':
      /* Output small data area base register (gr16).  */
      fputs (reg_names[SDA_BASE_REG], file);
      break;

    case '~':
      /* Output pic register (gr17).  */
      fputs (reg_names[PIC_REGNO], file);
      break;

    case '*':
      /* Output the temporary integer CCR register.  */
      fputs (reg_names[ICR_TEMP], file);
      break;

    case '&':
      /* Output the temporary integer CC register.  */
      fputs (reg_names[ICC_TEMP], file);
      break;

    /* case 'a': print an address.  */

    case 'C':
      /* Print appropriate test for integer branch false operation.  */
      fputs (comparison_string (reverse_condition (GET_CODE (x)),
				XEXP (x, 0)), file);
      break;

    case 'c':
      /* Print appropriate test for integer branch true operation.  */
      fputs (comparison_string (GET_CODE (x), XEXP (x, 0)), file);
      break;

    case 'e':
      /* Print 1 for a NE and 0 for an EQ to give the final argument
	 for a conditional instruction.  */
      if (GET_CODE (x) == NE)
	fputs ("1", file);

      else if (GET_CODE (x) == EQ)
	fputs ("0", file);

      else
	fatal_insn ("bad insn to frv_print_operand, 'e' modifier:", x);
      break;

    case 'F':
      /* Print appropriate test for floating point branch false operation.  */
      switch (GET_CODE (x))
	{
	default:
	  fatal_insn ("bad insn to frv_print_operand, 'F' modifier:", x);

	case EQ:  fputs ("ne",  file); break;
	case NE:  fputs ("eq",  file); break;
	case LT:  fputs ("uge", file); break;
	case LE:  fputs ("ug",  file); break;
	case GT:  fputs ("ule", file); break;
	case GE:  fputs ("ul",  file); break;
	}
      break;

    case 'f':
      /* Print appropriate test for floating point branch true operation.  */
      switch (GET_CODE (x))
	{
	default:
	  fatal_insn ("bad insn to frv_print_operand, 'f' modifier:", x);

	case EQ:  fputs ("eq",  file); break;
	case NE:  fputs ("ne",  file); break;
	case LT:  fputs ("lt",  file); break;
	case LE:  fputs ("le",  file); break;
	case GT:  fputs ("gt",  file); break;
	case GE:  fputs ("ge",  file); break;
	}
      break;

    case 'g':
      /* Print appropriate GOT function.  */
      if (GET_CODE (x) != CONST_INT)
	fatal_insn ("bad insn to frv_print_operand, 'g' modifier:", x);
      fputs (unspec_got_name (INTVAL (x)), file);
      break;

    case 'I':
      /* Print 'i' if the operand is a constant, or is a memory reference that
         adds a constant.  */
      if (GET_CODE (x) == MEM)
	x = ((GET_CODE (XEXP (x, 0)) == PLUS)
	     ? XEXP (XEXP (x, 0), 1)
	     : XEXP (x, 0));
      else if (GET_CODE (x) == PLUS)
	x = XEXP (x, 1);

      switch (GET_CODE (x))
	{
	default:
	  break;

	case CONST_INT:
	case SYMBOL_REF:
	case CONST:
	  fputs ("i", file);
	  break;
	}
      break;

    case 'i':
      /* For jump instructions, print 'i' if the operand is a constant or
         is an expression that adds a constant.  */
      if (GET_CODE (x) == CONST_INT)
        fputs ("i", file);

      else
        {
          if (GET_CODE (x) == CONST_INT
              || (GET_CODE (x) == PLUS
                  && (GET_CODE (XEXP (x, 1)) == CONST_INT
                      || GET_CODE (XEXP (x, 0)) == CONST_INT)))
            fputs ("i", file);
        }
      break;

    case 'L':
      /* Print the lower register of a double word register pair */
      if (GET_CODE (x) == REG)
	fputs (reg_names[ REGNO (x)+1 ], file);
      else
	fatal_insn ("bad insn to frv_print_operand, 'L' modifier:", x);
      break;

    /* case 'l': print a LABEL_REF.  */

    case 'M':
    case 'N':
      /* Print a memory reference for ld/st/jmp, %N prints a memory reference
         for the second word of double memory operations.  */
      offset = (code == 'M') ? 0 : UNITS_PER_WORD;
      switch (GET_CODE (x))
	{
	default:
	  fatal_insn ("bad insn to frv_print_operand, 'M/N' modifier:", x);

	case MEM:
	  frv_print_operand_memory_reference (file, XEXP (x, 0), offset);
	  break;

	case REG:
	case SUBREG:
	case CONST_INT:
	case PLUS:
        case SYMBOL_REF:
	  frv_print_operand_memory_reference (file, x, offset);
	  break;
	}
      break;

    case 'O':
      /* Print the opcode of a command.  */
      switch (GET_CODE (x))
	{
	default:
	  fatal_insn ("bad insn to frv_print_operand, 'O' modifier:", x);

	case PLUS:     fputs ("add", file); break;
	case MINUS:    fputs ("sub", file); break;
	case AND:      fputs ("and", file); break;
	case IOR:      fputs ("or",  file); break;
	case XOR:      fputs ("xor", file); break;
	case ASHIFT:   fputs ("sll", file); break;
	case ASHIFTRT: fputs ("sra", file); break;
	case LSHIFTRT: fputs ("srl", file); break;
	}
      break;

    /* case 'n': negate and print a constant int.  */

    case 'P':
      /* Print PIC label using operand as the number.  */
      if (GET_CODE (x) != CONST_INT)
	fatal_insn ("bad insn to frv_print_operand, P modifier:", x);

      fprintf (file, ".LCF%ld", (long)INTVAL (x));
      break;

    case 'U':
      /* Print 'u' if the operand is a update load/store.  */
      if (GET_CODE (x) == MEM && GET_CODE (XEXP (x, 0)) == PRE_MODIFY)
	fputs ("u", file);
      break;

    case 'z':
      /* If value is 0, print gr0, otherwise it must be a register.  */
      if (GET_CODE (x) == CONST_INT && INTVAL (x) == 0)
	fputs (reg_names[GPR_R0], file);

      else if (GET_CODE (x) == REG)
        fputs (reg_names [REGNO (x)], file);

      else
        fatal_insn ("bad insn in frv_print_operand, z case", x);
      break;

    case 'x':
      /* Print constant in hex.  */
      if (GET_CODE (x) == CONST_INT || GET_CODE (x) == CONST_DOUBLE)
        {
	  fprintf (file, "%s0x%.4lx", IMMEDIATE_PREFIX, (long) value);
	  break;
	}

      /* Fall through.  */

    case '\0':
      if (GET_CODE (x) == REG)
        fputs (reg_names [REGNO (x)], file);

      else if (GET_CODE (x) == CONST_INT
              || GET_CODE (x) == CONST_DOUBLE)
        fprintf (file, "%s%ld", IMMEDIATE_PREFIX, (long) value);

      else if (frv_const_unspec_p (x, &unspec))
	frv_output_const_unspec (file, &unspec);

      else if (GET_CODE (x) == MEM)
        frv_print_operand_address (file, XEXP (x, 0));

      else if (CONSTANT_ADDRESS_P (x))
        frv_print_operand_address (file, x);

      else
        fatal_insn ("bad insn in frv_print_operand, 0 case", x);

      break;

    default:
      fatal_insn ("frv_print_operand: unknown code", x);
      break;
    }

  return;
}


/* A C statement (sans semicolon) for initializing the variable CUM for the
   state at the beginning of the argument list.  The variable has type
   `CUMULATIVE_ARGS'.  The value of FNTYPE is the tree node for the data type
   of the function which will receive the args, or 0 if the args are to a
   compiler support library function.  The value of INDIRECT is nonzero when
   processing an indirect call, for example a call through a function pointer.
   The value of INDIRECT is zero for a call to an explicitly named function, a
   library function call, or when `INIT_CUMULATIVE_ARGS' is used to find
   arguments for the function being compiled.

   When processing a call to a compiler support library function, LIBNAME
   identifies which one.  It is a `symbol_ref' rtx which contains the name of
   the function, as a string.  LIBNAME is 0 when an ordinary C function call is
   being processed.  Thus, each time this macro is called, either LIBNAME or
   FNTYPE is nonzero, but never both of them at once.  */

void
frv_init_cumulative_args (CUMULATIVE_ARGS *cum,
                          tree fntype,
                          rtx libname,
                          tree fndecl,
                          int incoming)
{
  *cum = FIRST_ARG_REGNUM;

  if (TARGET_DEBUG_ARG)
    {
      fprintf (stderr, "\ninit_cumulative_args:");
      if (!fndecl && fntype)
	fputs (" indirect", stderr);

      if (incoming)
	fputs (" incoming", stderr);

      if (fntype)
	{
	  tree ret_type = TREE_TYPE (fntype);
	  fprintf (stderr, " return=%s,",
		   tree_code_name[ (int)TREE_CODE (ret_type) ]);
	}

      if (libname && GET_CODE (libname) == SYMBOL_REF)
	fprintf (stderr, " libname=%s", XSTR (libname, 0));

      if (cfun->returns_struct)
	fprintf (stderr, " return-struct");

      putc ('\n', stderr);
    }
}


/* Return true if we should pass an argument on the stack rather than
   in registers.  */

static bool
frv_must_pass_in_stack (enum machine_mode mode, tree type)
{
  if (mode == BLKmode)
    return true;
  if (type == NULL)
    return false;
  return AGGREGATE_TYPE_P (type);
}

/* If defined, a C expression that gives the alignment boundary, in bits, of an
   argument with the specified mode and type.  If it is not defined,
   `PARM_BOUNDARY' is used for all arguments.  */

int
frv_function_arg_boundary (enum machine_mode mode ATTRIBUTE_UNUSED,
                           tree type ATTRIBUTE_UNUSED)
{
  return BITS_PER_WORD;
}

rtx
frv_function_arg (CUMULATIVE_ARGS *cum,
                  enum machine_mode mode,
                  tree type ATTRIBUTE_UNUSED,
                  int named,
                  int incoming ATTRIBUTE_UNUSED)
{
  enum machine_mode xmode = (mode == BLKmode) ? SImode : mode;
  int arg_num = *cum;
  rtx ret;
  const char *debstr;

  /* Return a marker for use in the call instruction.  */
  if (xmode == VOIDmode)
    {
      ret = const0_rtx;
      debstr = "<0>";
    }

  else if (arg_num <= LAST_ARG_REGNUM)
    {
      ret = gen_rtx_REG (xmode, arg_num);
      debstr = reg_names[arg_num];
    }

  else
    {
      ret = NULL_RTX;
      debstr = "memory";
    }

  if (TARGET_DEBUG_ARG)
    fprintf (stderr,
	     "function_arg: words = %2d, mode = %4s, named = %d, size = %3d, arg = %s\n",
	     arg_num, GET_MODE_NAME (mode), named, GET_MODE_SIZE (mode), debstr);

  return ret;
}


/* A C statement (sans semicolon) to update the summarizer variable CUM to
   advance past an argument in the argument list.  The values MODE, TYPE and
   NAMED describe that argument.  Once this is done, the variable CUM is
   suitable for analyzing the *following* argument with `FUNCTION_ARG', etc.

   This macro need not do anything if the argument in question was passed on
   the stack.  The compiler knows how to track the amount of stack space used
   for arguments without any special help.  */

void
frv_function_arg_advance (CUMULATIVE_ARGS *cum,
                          enum machine_mode mode,
                          tree type ATTRIBUTE_UNUSED,
                          int named)
{
  enum machine_mode xmode = (mode == BLKmode) ? SImode : mode;
  int bytes = GET_MODE_SIZE (xmode);
  int words = (bytes + UNITS_PER_WORD  - 1) / UNITS_PER_WORD;
  int arg_num = *cum;

  *cum = arg_num + words;

  if (TARGET_DEBUG_ARG)
    fprintf (stderr,
	     "function_adv: words = %2d, mode = %4s, named = %d, size = %3d\n",
	     arg_num, GET_MODE_NAME (mode), named, words * UNITS_PER_WORD);
}


/* A C expression for the number of words, at the beginning of an argument,
   must be put in registers.  The value must be zero for arguments that are
   passed entirely in registers or that are entirely pushed on the stack.

   On some machines, certain arguments must be passed partially in registers
   and partially in memory.  On these machines, typically the first N words of
   arguments are passed in registers, and the rest on the stack.  If a
   multi-word argument (a `double' or a structure) crosses that boundary, its
   first few words must be passed in registers and the rest must be pushed.
   This macro tells the compiler when this occurs, and how many of the words
   should go in registers.

   `FUNCTION_ARG' for these arguments should return the first register to be
   used by the caller for this argument; likewise `FUNCTION_INCOMING_ARG', for
   the called function.  */

static int
frv_arg_partial_bytes (CUMULATIVE_ARGS *cum, enum machine_mode mode,
		       tree type ATTRIBUTE_UNUSED, bool named ATTRIBUTE_UNUSED)
{
  enum machine_mode xmode = (mode == BLKmode) ? SImode : mode;
  int bytes = GET_MODE_SIZE (xmode);
  int words = (bytes + UNITS_PER_WORD - 1) / UNITS_PER_WORD;
  int arg_num = *cum;
  int ret;

  ret = ((arg_num <= LAST_ARG_REGNUM && arg_num + words > LAST_ARG_REGNUM+1)
	 ? LAST_ARG_REGNUM - arg_num + 1
	 : 0);
  ret *= UNITS_PER_WORD;

  if (TARGET_DEBUG_ARG && ret)
    fprintf (stderr, "frv_arg_partial_bytes: %d\n", ret);

  return ret;
}


/* Return true if a register is ok to use as a base or index register.  */

static FRV_INLINE int
frv_regno_ok_for_base_p (int regno, int strict_p)
{
  if (GPR_P (regno))
    return TRUE;

  if (strict_p)
    return (reg_renumber[regno] >= 0 && GPR_P (reg_renumber[regno]));

  if (regno == ARG_POINTER_REGNUM)
    return TRUE;

  return (regno >= FIRST_PSEUDO_REGISTER);
}


/* A C compound statement with a conditional `goto LABEL;' executed if X (an
   RTX) is a legitimate memory address on the target machine for a memory
   operand of mode MODE.

   It usually pays to define several simpler macros to serve as subroutines for
   this one.  Otherwise it may be too complicated to understand.

   This macro must exist in two variants: a strict variant and a non-strict
   one.  The strict variant is used in the reload pass.  It must be defined so
   that any pseudo-register that has not been allocated a hard register is
   considered a memory reference.  In contexts where some kind of register is
   required, a pseudo-register with no hard register must be rejected.

   The non-strict variant is used in other passes.  It must be defined to
   accept all pseudo-registers in every context where some kind of register is
   required.

   Compiler source files that want to use the strict variant of this macro
   define the macro `REG_OK_STRICT'.  You should use an `#ifdef REG_OK_STRICT'
   conditional to define the strict variant in that case and the non-strict
   variant otherwise.

   Subroutines to check for acceptable registers for various purposes (one for
   base registers, one for index registers, and so on) are typically among the
   subroutines used to define `GO_IF_LEGITIMATE_ADDRESS'.  Then only these
   subroutine macros need have two variants; the higher levels of macros may be
   the same whether strict or not.

   Normally, constant addresses which are the sum of a `symbol_ref' and an
   integer are stored inside a `const' RTX to mark them as constant.
   Therefore, there is no need to recognize such sums specifically as
   legitimate addresses.  Normally you would simply recognize any `const' as
   legitimate.

   Usually `PRINT_OPERAND_ADDRESS' is not prepared to handle constant sums that
   are not marked with `const'.  It assumes that a naked `plus' indicates
   indexing.  If so, then you *must* reject such naked constant sums as
   illegitimate addresses, so that none of them will be given to
   `PRINT_OPERAND_ADDRESS'.

   On some machines, whether a symbolic address is legitimate depends on the
   section that the address refers to.  On these machines, define the macro
   `ENCODE_SECTION_INFO' to store the information into the `symbol_ref', and
   then check for it here.  When you see a `const', you will have to look
   inside it to find the `symbol_ref' in order to determine the section.

   The best way to modify the name string is by adding text to the beginning,
   with suitable punctuation to prevent any ambiguity.  Allocate the new name
   in `saveable_obstack'.  You will have to modify `ASM_OUTPUT_LABELREF' to
   remove and decode the added text and output the name accordingly, and define
   `(* targetm.strip_name_encoding)' to access the original name string.

   You can check the information stored here into the `symbol_ref' in the
   definitions of the macros `GO_IF_LEGITIMATE_ADDRESS' and
   `PRINT_OPERAND_ADDRESS'.  */

int
frv_legitimate_address_p (enum machine_mode mode,
                          rtx x,
                          int strict_p,
                          int condexec_p,
			  int allow_double_reg_p)
{
  rtx x0, x1;
  int ret = 0;
  HOST_WIDE_INT value;
  unsigned regno0;

  if (FRV_SYMBOL_REF_TLS_P (x))
    return 0;

  switch (GET_CODE (x))
    {
    default:
      break;

    case SUBREG:
      x = SUBREG_REG (x);
      if (GET_CODE (x) != REG)
        break;

      /* Fall through.  */

    case REG:
      ret = frv_regno_ok_for_base_p (REGNO (x), strict_p);
      break;

    case PRE_MODIFY:
      x0 = XEXP (x, 0);
      x1 = XEXP (x, 1);
      if (GET_CODE (x0) != REG
	  || ! frv_regno_ok_for_base_p (REGNO (x0), strict_p)
	  || GET_CODE (x1) != PLUS
	  || ! rtx_equal_p (x0, XEXP (x1, 0))
	  || GET_CODE (XEXP (x1, 1)) != REG
	  || ! frv_regno_ok_for_base_p (REGNO (XEXP (x1, 1)), strict_p))
	break;

      ret = 1;
      break;

    case CONST_INT:
      /* 12 bit immediate */
      if (condexec_p)
	ret = FALSE;
      else
	{
	  ret = IN_RANGE_P (INTVAL (x), -2048, 2047);

	  /* If we can't use load/store double operations, make sure we can
	     address the second word.  */
	  if (ret && GET_MODE_SIZE (mode) > UNITS_PER_WORD)
	    ret = IN_RANGE_P (INTVAL (x) + GET_MODE_SIZE (mode) - 1,
			      -2048, 2047);
	}
      break;

    case PLUS:
      x0 = XEXP (x, 0);
      x1 = XEXP (x, 1);

      if (GET_CODE (x0) == SUBREG)
	x0 = SUBREG_REG (x0);

      if (GET_CODE (x0) != REG)
	break;

      regno0 = REGNO (x0);
      if (!frv_regno_ok_for_base_p (regno0, strict_p))
	break;

      switch (GET_CODE (x1))
	{
	default:
	  break;

	case SUBREG:
	  x1 = SUBREG_REG (x1);
	  if (GET_CODE (x1) != REG)
	    break;

	  /* Fall through.  */

	case REG:
	  /* Do not allow reg+reg addressing for modes > 1 word if we
	     can't depend on having move double instructions.  */
	  if (!allow_double_reg_p && GET_MODE_SIZE (mode) > UNITS_PER_WORD)
	    ret = FALSE;
	  else
	    ret = frv_regno_ok_for_base_p (REGNO (x1), strict_p);
	  break;

	case CONST_INT:
          /* 12 bit immediate */
	  if (condexec_p)
	    ret = FALSE;
	  else
	    {
	      value = INTVAL (x1);
	      ret = IN_RANGE_P (value, -2048, 2047);

	      /* If we can't use load/store double operations, make sure we can
		 address the second word.  */
	      if (ret && GET_MODE_SIZE (mode) > UNITS_PER_WORD)
		ret = IN_RANGE_P (value + GET_MODE_SIZE (mode) - 1, -2048, 2047);
	    }
	  break;

	case CONST:
	  if (!condexec_p && got12_operand (x1, VOIDmode))
	    ret = TRUE;
	  break;

	}
      break;
    }

  if (TARGET_DEBUG_ADDR)
    {
      fprintf (stderr, "\n========== GO_IF_LEGITIMATE_ADDRESS, mode = %s, result = %d, addresses are %sstrict%s\n",
	       GET_MODE_NAME (mode), ret, (strict_p) ? "" : "not ",
	       (condexec_p) ? ", inside conditional code" : "");
      debug_rtx (x);
    }

  return ret;
}

/* Given an ADDR, generate code to inline the PLT.  */
static rtx
gen_inlined_tls_plt (rtx addr)
{
  rtx retval, dest;
  rtx picreg = get_hard_reg_initial_val (Pmode, FDPIC_REG);


  dest = gen_reg_rtx (DImode);

  if (flag_pic == 1)
    {
      /*
	-fpic version:

	lddi.p  @(gr15, #gottlsdesc12(ADDR)), gr8
	calll    #gettlsoff(ADDR)@(gr8, gr0)
      */
      emit_insn (gen_tls_lddi (dest, addr, picreg));
    }
  else
    {
      /*
	-fPIC version:

	sethi.p #gottlsdeschi(ADDR), gr8
	setlo   #gottlsdesclo(ADDR), gr8
	ldd     #tlsdesc(ADDR)@(gr15, gr8), gr8
	calll   #gettlsoff(ADDR)@(gr8, gr0)
      */
      rtx reguse = gen_reg_rtx (Pmode);
      emit_insn (gen_tlsoff_hilo (reguse, addr, GEN_INT (R_FRV_GOTTLSDESCHI)));
      emit_insn (gen_tls_tlsdesc_ldd (dest, picreg, reguse, addr));
    }

  retval = gen_reg_rtx (Pmode);
  emit_insn (gen_tls_indirect_call (retval, addr, dest, picreg));
  return retval;
}

/* Emit a TLSMOFF or TLSMOFF12 offset, depending on -mTLS.  Returns
   the destination address.  */
static rtx
gen_tlsmoff (rtx addr, rtx reg)
{
  rtx dest = gen_reg_rtx (Pmode);

  if (TARGET_BIG_TLS)
    {
      /* sethi.p #tlsmoffhi(x), grA
	 setlo   #tlsmofflo(x), grA
      */
      dest = gen_reg_rtx (Pmode);
      emit_insn (gen_tlsoff_hilo (dest, addr,
				  GEN_INT (R_FRV_TLSMOFFHI)));
      dest = gen_rtx_PLUS (Pmode, dest, reg);
    }
  else
    {
      /* addi grB, #tlsmoff12(x), grC
	   -or-
	 ld/st @(grB, #tlsmoff12(x)), grC
      */
      dest = gen_reg_rtx (Pmode);
      emit_insn (gen_symGOTOFF2reg_i (dest, addr, reg,
				      GEN_INT (R_FRV_TLSMOFF12)));
    }
  return dest;
}

/* Generate code for a TLS address.  */
static rtx
frv_legitimize_tls_address (rtx addr, enum tls_model model)
{
  rtx dest, tp = gen_rtx_REG (Pmode, 29);
  rtx picreg = get_hard_reg_initial_val (Pmode, 15);

  switch (model)
    {
    case TLS_MODEL_INITIAL_EXEC:
      if (flag_pic == 1)
	{
	  /* -fpic version.
	     ldi @(gr15, #gottlsoff12(x)), gr5
	   */
	  dest = gen_reg_rtx (Pmode);
	  emit_insn (gen_tls_load_gottlsoff12 (dest, addr, picreg));
	  dest = gen_rtx_PLUS (Pmode, tp, dest);
	}
      else
	{
	  /* -fPIC or anything else.

	    sethi.p #gottlsoffhi(x), gr14
	    setlo   #gottlsofflo(x), gr14
	    ld      #tlsoff(x)@(gr15, gr14), gr9
	  */
	  rtx tmp = gen_reg_rtx (Pmode);
	  dest = gen_reg_rtx (Pmode);
	  emit_insn (gen_tlsoff_hilo (tmp, addr,
				      GEN_INT (R_FRV_GOTTLSOFF_HI)));

	  emit_insn (gen_tls_tlsoff_ld (dest, picreg, tmp, addr));
	  dest = gen_rtx_PLUS (Pmode, tp, dest);
	}
      break;
    case TLS_MODEL_LOCAL_DYNAMIC:
      {
	rtx reg, retval;

	if (TARGET_INLINE_PLT)
	  retval = gen_inlined_tls_plt (GEN_INT (0));
	else
	  {
	    /* call #gettlsoff(0) */
	    retval = gen_reg_rtx (Pmode);
	    emit_insn (gen_call_gettlsoff (retval, GEN_INT (0), picreg));
	  }

	reg = gen_reg_rtx (Pmode);
	emit_insn (gen_rtx_SET (VOIDmode, reg,
				gen_rtx_PLUS (Pmode,
					      retval, tp)));

	dest = gen_tlsmoff (addr, reg);

	/*
	dest = gen_reg_rtx (Pmode);
	emit_insn (gen_tlsoff_hilo (dest, addr,
				    GEN_INT (R_FRV_TLSMOFFHI)));
	dest = gen_rtx_PLUS (Pmode, dest, reg);
	*/
	break;
      }
    case TLS_MODEL_LOCAL_EXEC:
      dest = gen_tlsmoff (addr, gen_rtx_REG (Pmode, 29));
      break;
    case TLS_MODEL_GLOBAL_DYNAMIC:
      {
	rtx retval;

	if (TARGET_INLINE_PLT)
	  retval = gen_inlined_tls_plt (addr);
	else
	  {
	    /* call #gettlsoff(x) */
	    retval = gen_reg_rtx (Pmode);
	    emit_insn (gen_call_gettlsoff (retval, addr, picreg));
	  }
	dest = gen_rtx_PLUS (Pmode, retval, tp);
	break;
      }
    default:
      gcc_unreachable ();
    }

  return dest;
}

rtx
frv_legitimize_address (rtx x,
			rtx oldx ATTRIBUTE_UNUSED,
			enum machine_mode mode ATTRIBUTE_UNUSED)
{
  if (GET_CODE (x) == SYMBOL_REF)
    {
      enum tls_model model = SYMBOL_REF_TLS_MODEL (x);
      if (model != 0)
        return frv_legitimize_tls_address (x, model);
    }

  return NULL_RTX;
}

/* Test whether a local function descriptor is canonical, i.e.,
   whether we can use FUNCDESC_GOTOFF to compute the address of the
   function.  */

static bool
frv_local_funcdesc_p (rtx fnx)
{
  tree fn;
  enum symbol_visibility vis;
  bool ret;

  if (! SYMBOL_REF_LOCAL_P (fnx))
    return FALSE;

  fn = SYMBOL_REF_DECL (fnx);

  if (! fn)
    return FALSE;

  vis = DECL_VISIBILITY (fn);

  if (vis == VISIBILITY_PROTECTED)
    /* Private function descriptors for protected functions are not
       canonical.  Temporarily change the visibility to global.  */
    vis = VISIBILITY_DEFAULT;
  else if (flag_shlib)
    /* If we're already compiling for a shared library (that, unlike
       executables, can't assume that the existence of a definition
       implies local binding), we can skip the re-testing.  */
    return TRUE;

  ret = default_binds_local_p_1 (fn, flag_pic);

  DECL_VISIBILITY (fn) = vis;

  return ret;
}

/* Load the _gp symbol into DEST.  SRC is supposed to be the FDPIC
   register.  */

rtx
frv_gen_GPsym2reg (rtx dest, rtx src)
{
  tree gp = get_identifier ("_gp");
  rtx gp_sym = gen_rtx_SYMBOL_REF (Pmode, IDENTIFIER_POINTER (gp));

  return gen_symGOT2reg (dest, gp_sym, src, GEN_INT (R_FRV_GOT12));
}

static const char *
unspec_got_name (int i)
{
  switch (i)
    {
    case R_FRV_GOT12: return "got12";
    case R_FRV_GOTHI: return "gothi";
    case R_FRV_GOTLO: return "gotlo";
    case R_FRV_FUNCDESC: return "funcdesc";
    case R_FRV_FUNCDESC_GOT12: return "gotfuncdesc12";
    case R_FRV_FUNCDESC_GOTHI: return "gotfuncdeschi";
    case R_FRV_FUNCDESC_GOTLO: return "gotfuncdesclo";
    case R_FRV_FUNCDESC_VALUE: return "funcdescvalue";
    case R_FRV_FUNCDESC_GOTOFF12: return "gotofffuncdesc12";
    case R_FRV_FUNCDESC_GOTOFFHI: return "gotofffuncdeschi";
    case R_FRV_FUNCDESC_GOTOFFLO: return "gotofffuncdesclo";
    case R_FRV_GOTOFF12: return "gotoff12";
    case R_FRV_GOTOFFHI: return "gotoffhi";
    case R_FRV_GOTOFFLO: return "gotofflo";
    case R_FRV_GPREL12: return "gprel12";
    case R_FRV_GPRELHI: return "gprelhi";
    case R_FRV_GPRELLO: return "gprello";
    case R_FRV_GOTTLSOFF_HI: return "gottlsoffhi";
    case R_FRV_GOTTLSOFF_LO: return "gottlsofflo";
    case R_FRV_TLSMOFFHI: return "tlsmoffhi";
    case R_FRV_TLSMOFFLO: return "tlsmofflo";
    case R_FRV_TLSMOFF12: return "tlsmoff12";
    case R_FRV_TLSDESCHI: return "tlsdeschi";
    case R_FRV_TLSDESCLO: return "tlsdesclo";
    case R_FRV_GOTTLSDESCHI: return "gottlsdeschi";
    case R_FRV_GOTTLSDESCLO: return "gottlsdesclo";
    default: gcc_unreachable ();
    }
}

/* Write the assembler syntax for UNSPEC to STREAM.  Note that any offset
   is added inside the relocation operator.  */

static void
frv_output_const_unspec (FILE *stream, const struct frv_unspec *unspec)
{
  fprintf (stream, "#%s(", unspec_got_name (unspec->reloc));
  output_addr_const (stream, plus_constant (unspec->symbol, unspec->offset));
  fputs (")", stream);
}

/* Implement FIND_BASE_TERM.  See whether ORIG_X represents #gprel12(foo)
   or #gotoff12(foo) for some small data symbol foo.  If so, return foo,
   otherwise return ORIG_X.  */

rtx
frv_find_base_term (rtx x)
{
  struct frv_unspec unspec;

  if (frv_const_unspec_p (x, &unspec)
      && frv_small_data_reloc_p (unspec.symbol, unspec.reloc))
    return plus_constant (unspec.symbol, unspec.offset);

  return x;
}

/* Return 1 if operand is a valid FRV address.  CONDEXEC_P is true if
   the operand is used by a predicated instruction.  */

int
frv_legitimate_memory_operand (rtx op, enum machine_mode mode, int condexec_p)
{
  return ((GET_MODE (op) == mode || mode == VOIDmode)
	  && GET_CODE (op) == MEM
	  && frv_legitimate_address_p (mode, XEXP (op, 0),
				       reload_completed, condexec_p, FALSE));
}

void
frv_expand_fdpic_call (rtx *operands, bool ret_value, bool sibcall)
{
  rtx lr = gen_rtx_REG (Pmode, LR_REGNO);
  rtx picreg = get_hard_reg_initial_val (SImode, FDPIC_REG);
  rtx c, rvrtx=0;
  rtx addr;

  if (ret_value)
    {
      rvrtx = operands[0];
      operands ++;
    }

  addr = XEXP (operands[0], 0);

  /* Inline PLTs if we're optimizing for speed.  We'd like to inline
     any calls that would involve a PLT, but can't tell, since we
     don't know whether an extern function is going to be provided by
     a separate translation unit or imported from a separate module.
     When compiling for shared libraries, if the function has default
     visibility, we assume it's overridable, so we inline the PLT, but
     for executables, we don't really have a way to make a good
     decision: a function is as likely to be imported from a shared
     library as it is to be defined in the executable itself.  We
     assume executables will get global functions defined locally,
     whereas shared libraries will have them potentially overridden,
     so we only inline PLTs when compiling for shared libraries.

     In order to mark a function as local to a shared library, any
     non-default visibility attribute suffices.  Unfortunately,
     there's no simple way to tag a function declaration as ``in a
     different module'', which we could then use to trigger PLT
     inlining on executables.  There's -minline-plt, but it affects
     all external functions, so one would have to also mark function
     declarations available in the same module with non-default
     visibility, which is advantageous in itself.  */
  if (GET_CODE (addr) == SYMBOL_REF
      && ((!SYMBOL_REF_LOCAL_P (addr) && TARGET_INLINE_PLT)
	  || sibcall))
    {
      rtx x, dest;
      dest = gen_reg_rtx (SImode);
      if (flag_pic != 1)
	x = gen_symGOTOFF2reg_hilo (dest, addr, OUR_FDPIC_REG,
				    GEN_INT (R_FRV_FUNCDESC_GOTOFF12));
      else
	x = gen_symGOTOFF2reg (dest, addr, OUR_FDPIC_REG,
			       GEN_INT (R_FRV_FUNCDESC_GOTOFF12));
      emit_insn (x);
      cfun->uses_pic_offset_table = TRUE;
      addr = dest;
    }    
  else if (GET_CODE (addr) == SYMBOL_REF)
    {
      /* These are always either local, or handled through a local
	 PLT.  */
      if (ret_value)
	c = gen_call_value_fdpicsi (rvrtx, addr, operands[1],
				    operands[2], picreg, lr);
      else
	c = gen_call_fdpicsi (addr, operands[1], operands[2], picreg, lr);
      emit_call_insn (c);
      return;
    }
  else if (! ldd_address_operand (addr, Pmode))
    addr = force_reg (Pmode, addr);

  picreg = gen_reg_rtx (DImode);
  emit_insn (gen_movdi_ldd (picreg, addr));

  if (sibcall && ret_value)
    c = gen_sibcall_value_fdpicdi (rvrtx, picreg, const0_rtx);
  else if (sibcall)
    c = gen_sibcall_fdpicdi (picreg, const0_rtx);
  else if (ret_value)
    c = gen_call_value_fdpicdi (rvrtx, picreg, const0_rtx, lr);
  else
    c = gen_call_fdpicdi (picreg, const0_rtx, lr);
  emit_call_insn (c);
}

/* Look for a SYMBOL_REF of a function in an rtx.  We always want to
   process these separately from any offsets, such that we add any
   offsets to the function descriptor (the actual pointer), not to the
   function address.  */

static bool
frv_function_symbol_referenced_p (rtx x)
{
  const char *format;
  int length;
  int j;

  if (GET_CODE (x) == SYMBOL_REF)
    return SYMBOL_REF_FUNCTION_P (x);

  length = GET_RTX_LENGTH (GET_CODE (x));
  format = GET_RTX_FORMAT (GET_CODE (x));

  for (j = 0; j < length; ++j)
    {
      switch (format[j])
	{
	case 'e':
	  if (frv_function_symbol_referenced_p (XEXP (x, j)))
	    return TRUE;
	  break;

	case 'V':
	case 'E':
	  if (XVEC (x, j) != 0)
	    {
	      int k;
	      for (k = 0; k < XVECLEN (x, j); ++k)
		if (frv_function_symbol_referenced_p (XVECEXP (x, j, k)))
		  return TRUE;
	    }
	  break;

	default:
	  /* Nothing to do.  */
	  break;
	}
    }

  return FALSE;
}

/* Return true if the memory operand is one that can be conditionally
   executed.  */

int
condexec_memory_operand (rtx op, enum machine_mode mode)
{
  enum machine_mode op_mode = GET_MODE (op);
  rtx addr;

  if (mode != VOIDmode && op_mode != mode)
    return FALSE;

  switch (op_mode)
    {
    default:
      return FALSE;

    case QImode:
    case HImode:
    case SImode:
    case SFmode:
      break;
    }

  if (GET_CODE (op) != MEM)
    return FALSE;

  addr = XEXP (op, 0);
  return frv_legitimate_address_p (mode, addr, reload_completed, TRUE, FALSE);
}

/* Return true if the bare return instruction can be used outside of the
   epilog code.  For frv, we only do it if there was no stack allocation.  */

int
direct_return_p (void)
{
  frv_stack_t *info;

  if (!reload_completed)
    return FALSE;

  info = frv_stack_info ();
  return (info->total_size == 0);
}


void
frv_emit_move (enum machine_mode mode, rtx dest, rtx src)
{
  if (GET_CODE (src) == SYMBOL_REF)
    {
      enum tls_model model = SYMBOL_REF_TLS_MODEL (src);
      if (model != 0)
	src = frv_legitimize_tls_address (src, model);
    }

  switch (mode)
    {
    case SImode:
      if (frv_emit_movsi (dest, src))
	return;
      break;

    case QImode:
    case HImode:
    case DImode:
    case SFmode:
    case DFmode:
      if (!reload_in_progress
	  && !reload_completed
	  && !register_operand (dest, mode)
	  && !reg_or_0_operand (src, mode))
	src = copy_to_mode_reg (mode, src);
      break;

    default:
      gcc_unreachable ();
    }

  emit_insn (gen_rtx_SET (VOIDmode, dest, src));
}

/* Emit code to handle a MOVSI, adding in the small data register or pic
   register if needed to load up addresses.  Return TRUE if the appropriate
   instructions are emitted.  */

int
frv_emit_movsi (rtx dest, rtx src)
{
  int base_regno = -1;
  int unspec = 0;
  rtx sym = src;
  struct frv_unspec old_unspec;

  if (!reload_in_progress
      && !reload_completed
      && !register_operand (dest, SImode)
      && (!reg_or_0_operand (src, SImode)
	     /* Virtual registers will almost always be replaced by an
		add instruction, so expose this to CSE by copying to
		an intermediate register.  */
	  || (GET_CODE (src) == REG
	      && IN_RANGE_P (REGNO (src),
			     FIRST_VIRTUAL_REGISTER,
			     LAST_VIRTUAL_REGISTER))))
    {
      emit_insn (gen_rtx_SET (VOIDmode, dest, copy_to_mode_reg (SImode, src)));
      return TRUE;
    }

  /* Explicitly add in the PIC or small data register if needed.  */
  switch (GET_CODE (src))
    {
    default:
      break;

    case LABEL_REF:
    handle_label:
      if (TARGET_FDPIC)
	{
	  /* Using GPREL12, we use a single GOT entry for all symbols
	     in read-only sections, but trade sequences such as:

	     sethi #gothi(label), gr#
	     setlo #gotlo(label), gr#
	     ld    @(gr15,gr#), gr#

	     for

	     ld    @(gr15,#got12(_gp)), gr#
	     sethi #gprelhi(label), gr##
	     setlo #gprello(label), gr##
	     add   gr#, gr##, gr##

	     We may often be able to share gr# for multiple
	     computations of GPREL addresses, and we may often fold
	     the final add into the pair of registers of a load or
	     store instruction, so it's often profitable.  Even when
	     optimizing for size, we're trading a GOT entry for an
	     additional instruction, which trades GOT space
	     (read-write) for code size (read-only, shareable), as
	     long as the symbol is not used in more than two different
	     locations.
	     
	     With -fpie/-fpic, we'd be trading a single load for a
	     sequence of 4 instructions, because the offset of the
	     label can't be assumed to be addressable with 12 bits, so
	     we don't do this.  */
	  if (TARGET_GPREL_RO)
	    unspec = R_FRV_GPREL12;
	  else
	    unspec = R_FRV_GOT12;
	}
      else if (flag_pic)
	base_regno = PIC_REGNO;

      break;

    case CONST:
      if (frv_const_unspec_p (src, &old_unspec))
	break;

      if (TARGET_FDPIC && frv_function_symbol_referenced_p (XEXP (src, 0)))
	{
	handle_whatever:
	  src = force_reg (GET_MODE (XEXP (src, 0)), XEXP (src, 0));
	  emit_move_insn (dest, src);
	  return TRUE;
	}
      else
	{
	  sym = XEXP (sym, 0);
	  if (GET_CODE (sym) == PLUS
	      && GET_CODE (XEXP (sym, 0)) == SYMBOL_REF
	      && GET_CODE (XEXP (sym, 1)) == CONST_INT)
	    sym = XEXP (sym, 0);
	  if (GET_CODE (sym) == SYMBOL_REF)
	    goto handle_sym;
	  else if (GET_CODE (sym) == LABEL_REF)
	    goto handle_label;
	  else
	    goto handle_whatever;
	}
      break;

    case SYMBOL_REF:
    handle_sym:
      if (TARGET_FDPIC)
	{
	  enum tls_model model = SYMBOL_REF_TLS_MODEL (sym);

	  if (model != 0)
	    {
	      src = frv_legitimize_tls_address (src, model);
	      emit_move_insn (dest, src);
	      return TRUE;
	    }

	  if (SYMBOL_REF_FUNCTION_P (sym))
	    {
	      if (frv_local_funcdesc_p (sym))
		unspec = R_FRV_FUNCDESC_GOTOFF12;
	      else
		unspec = R_FRV_FUNCDESC_GOT12;
	    }
	  else
	    {
	      if (CONSTANT_POOL_ADDRESS_P (sym))
		switch (GET_CODE (get_pool_constant (sym)))
		  {
		  case CONST:
		  case SYMBOL_REF:
		  case LABEL_REF:
		    if (flag_pic)
		      {
			unspec = R_FRV_GOTOFF12;
			break;
		      }
		    /* Fall through.  */
		  default:
		    if (TARGET_GPREL_RO)
		      unspec = R_FRV_GPREL12;
		    else
		      unspec = R_FRV_GOT12;
		    break;
		  }
	      else if (SYMBOL_REF_LOCAL_P (sym)
		       && !SYMBOL_REF_EXTERNAL_P (sym)
		       && SYMBOL_REF_DECL (sym)
		       && (!DECL_P (SYMBOL_REF_DECL (sym))
			   || !DECL_COMMON (SYMBOL_REF_DECL (sym))))
		{
		  tree decl = SYMBOL_REF_DECL (sym);
		  tree init = TREE_CODE (decl) == VAR_DECL
		    ? DECL_INITIAL (decl)
		    : TREE_CODE (decl) == CONSTRUCTOR
		    ? decl : 0;
		  int reloc = 0;
		  bool named_section, readonly;

		  if (init && init != error_mark_node)
		    reloc = compute_reloc_for_constant (init);
		  
		  named_section = TREE_CODE (decl) == VAR_DECL
		    && lookup_attribute ("section", DECL_ATTRIBUTES (decl));
		  readonly = decl_readonly_section (decl, reloc);
		  
		  if (named_section)
		    unspec = R_FRV_GOT12;
		  else if (!readonly)
		    unspec = R_FRV_GOTOFF12;
		  else if (readonly && TARGET_GPREL_RO)
		    unspec = R_FRV_GPREL12;
		  else
		    unspec = R_FRV_GOT12;
		}
	      else
		unspec = R_FRV_GOT12;
	    }
	}

      else if (SYMBOL_REF_SMALL_P (sym))
	base_regno = SDA_BASE_REG;

      else if (flag_pic)
	base_regno = PIC_REGNO;

      break;
    }

  if (base_regno >= 0)
    {
      if (GET_CODE (sym) == SYMBOL_REF && SYMBOL_REF_SMALL_P (sym))
	emit_insn (gen_symGOTOFF2reg (dest, src,
				      gen_rtx_REG (Pmode, base_regno),
				      GEN_INT (R_FRV_GPREL12)));
      else
	emit_insn (gen_symGOTOFF2reg_hilo (dest, src,
					   gen_rtx_REG (Pmode, base_regno),
					   GEN_INT (R_FRV_GPREL12)));
      if (base_regno == PIC_REGNO)
	cfun->uses_pic_offset_table = TRUE;
      return TRUE;
    }

  if (unspec)
    {
      rtx x;

      /* Since OUR_FDPIC_REG is a pseudo register, we can't safely introduce
	 new uses of it once reload has begun.  */
      gcc_assert (!reload_in_progress && !reload_completed);

      switch (unspec)
	{
	case R_FRV_GOTOFF12:
	  if (!frv_small_data_reloc_p (sym, unspec))
	    x = gen_symGOTOFF2reg_hilo (dest, src, OUR_FDPIC_REG,
					GEN_INT (unspec));
	  else
	    x = gen_symGOTOFF2reg (dest, src, OUR_FDPIC_REG, GEN_INT (unspec));
	  break;
	case R_FRV_GPREL12:
	  if (!frv_small_data_reloc_p (sym, unspec))
	    x = gen_symGPREL2reg_hilo (dest, src, OUR_FDPIC_REG,
				       GEN_INT (unspec));
	  else
	    x = gen_symGPREL2reg (dest, src, OUR_FDPIC_REG, GEN_INT (unspec));
	  break;
	case R_FRV_FUNCDESC_GOTOFF12:
	  if (flag_pic != 1)
	    x = gen_symGOTOFF2reg_hilo (dest, src, OUR_FDPIC_REG,
					GEN_INT (unspec));
	  else
	    x = gen_symGOTOFF2reg (dest, src, OUR_FDPIC_REG, GEN_INT (unspec));
	  break;
	default:
	  if (flag_pic != 1)
	    x = gen_symGOT2reg_hilo (dest, src, OUR_FDPIC_REG,
				     GEN_INT (unspec));
	  else
	    x = gen_symGOT2reg (dest, src, OUR_FDPIC_REG, GEN_INT (unspec));
	  break;
	}
      emit_insn (x);
      cfun->uses_pic_offset_table = TRUE;
      return TRUE;
    }


  return FALSE;
}


/* Return a string to output a single word move.  */

const char *
output_move_single (rtx operands[], rtx insn)
{
  rtx dest = operands[0];
  rtx src  = operands[1];

  if (GET_CODE (dest) == REG)
    {
      int dest_regno = REGNO (dest);
      enum machine_mode mode = GET_MODE (dest);

      if (GPR_P (dest_regno))
	{
	  if (GET_CODE (src) == REG)
	    {
	      /* gpr <- some sort of register */
	      int src_regno = REGNO (src);

	      if (GPR_P (src_regno))
		return "mov %1, %0";

	      else if (FPR_P (src_regno))
		return "movfg %1, %0";

	      else if (SPR_P (src_regno))
		return "movsg %1, %0";
	    }

	  else if (GET_CODE (src) == MEM)
	    {
	      /* gpr <- memory */
	      switch (mode)
		{
		default:
		  break;

		case QImode:
		  return "ldsb%I1%U1 %M1,%0";

		case HImode:
		  return "ldsh%I1%U1 %M1,%0";

		case SImode:
		case SFmode:
		  return "ld%I1%U1 %M1, %0";
		}
	    }

	  else if (GET_CODE (src) == CONST_INT
		   || GET_CODE (src) == CONST_DOUBLE)
	    {
	      /* gpr <- integer/floating constant */
	      HOST_WIDE_INT value;

	      if (GET_CODE (src) == CONST_INT)
		value = INTVAL (src);

	      else if (mode == SFmode)
		{
		  REAL_VALUE_TYPE rv;
		  long l;

		  REAL_VALUE_FROM_CONST_DOUBLE (rv, src);
		  REAL_VALUE_TO_TARGET_SINGLE (rv, l);
		  value = l;
		}

	      else
		value = CONST_DOUBLE_LOW (src);

	      if (IN_RANGE_P (value, -32768, 32767))
		return "setlos %1, %0";

	      return "#";
	    }

          else if (GET_CODE (src) == SYMBOL_REF
		   || GET_CODE (src) == LABEL_REF
		   || GET_CODE (src) == CONST)
	    {
	      return "#";
	    }
	}

      else if (FPR_P (dest_regno))
	{
	  if (GET_CODE (src) == REG)
	    {
	      /* fpr <- some sort of register */
	      int src_regno = REGNO (src);

	      if (GPR_P (src_regno))
		return "movgf %1, %0";

	      else if (FPR_P (src_regno))
		{
		  if (TARGET_HARD_FLOAT)
		    return "fmovs %1, %0";
		  else
		    return "mor %1, %1, %0";
		}
	    }

	  else if (GET_CODE (src) == MEM)
	    {
	      /* fpr <- memory */
	      switch (mode)
		{
		default:
		  break;

		case QImode:
		  return "ldbf%I1%U1 %M1,%0";

		case HImode:
		  return "ldhf%I1%U1 %M1,%0";

		case SImode:
		case SFmode:
		  return "ldf%I1%U1 %M1, %0";
		}
	    }

	  else if (ZERO_P (src))
	    return "movgf %., %0";
	}

      else if (SPR_P (dest_regno))
	{
	  if (GET_CODE (src) == REG)
	    {
	      /* spr <- some sort of register */
	      int src_regno = REGNO (src);

	      if (GPR_P (src_regno))
		return "movgs %1, %0";
	    }
	  else if (ZERO_P (src))
	    return "movgs %., %0";
	}
    }

  else if (GET_CODE (dest) == MEM)
    {
      if (GET_CODE (src) == REG)
	{
	  int src_regno = REGNO (src);
	  enum machine_mode mode = GET_MODE (dest);

	  if (GPR_P (src_regno))
	    {
	      switch (mode)
		{
		default:
		  break;

		case QImode:
		  return "stb%I0%U0 %1, %M0";

		case HImode:
		  return "sth%I0%U0 %1, %M0";

		case SImode:
		case SFmode:
		  return "st%I0%U0 %1, %M0";
		}
	    }

	  else if (FPR_P (src_regno))
	    {
	      switch (mode)
		{
		default:
		  break;

		case QImode:
		  return "stbf%I0%U0 %1, %M0";

		case HImode:
		  return "sthf%I0%U0 %1, %M0";

		case SImode:
		case SFmode:
		  return "stf%I0%U0 %1, %M0";
		}
	    }
	}

      else if (ZERO_P (src))
	{
	  switch (GET_MODE (dest))
	    {
	    default:
	      break;

	    case QImode:
	      return "stb%I0%U0 %., %M0";

	    case HImode:
	      return "sth%I0%U0 %., %M0";

	    case SImode:
	    case SFmode:
	      return "st%I0%U0 %., %M0";
	    }
	}
    }

  fatal_insn ("bad output_move_single operand", insn);
  return "";
}


/* Return a string to output a double word move.  */

const char *
output_move_double (rtx operands[], rtx insn)
{
  rtx dest = operands[0];
  rtx src  = operands[1];
  enum machine_mode mode = GET_MODE (dest);

  if (GET_CODE (dest) == REG)
    {
      int dest_regno = REGNO (dest);

      if (GPR_P (dest_regno))
	{
	  if (GET_CODE (src) == REG)
	    {
	      /* gpr <- some sort of register */
	      int src_regno = REGNO (src);

	      if (GPR_P (src_regno))
		return "#";

	      else if (FPR_P (src_regno))
		{
		  if (((dest_regno - GPR_FIRST) & 1) == 0
		      && ((src_regno - FPR_FIRST) & 1) == 0)
		    return "movfgd %1, %0";

		  return "#";
		}
	    }

	  else if (GET_CODE (src) == MEM)
	    {
	      /* gpr <- memory */
	      if (dbl_memory_one_insn_operand (src, mode))
		return "ldd%I1%U1 %M1, %0";

	      return "#";
	    }

	  else if (GET_CODE (src) == CONST_INT
		   || GET_CODE (src) == CONST_DOUBLE)
	    return "#";
	}

      else if (FPR_P (dest_regno))
	{
	  if (GET_CODE (src) == REG)
	    {
	      /* fpr <- some sort of register */
	      int src_regno = REGNO (src);

	      if (GPR_P (src_regno))
		{
		  if (((dest_regno - FPR_FIRST) & 1) == 0
		      && ((src_regno - GPR_FIRST) & 1) == 0)
		    return "movgfd %1, %0";

		  return "#";
		}

	      else if (FPR_P (src_regno))
		{
		  if (TARGET_DOUBLE
		      && ((dest_regno - FPR_FIRST) & 1) == 0
		      && ((src_regno - FPR_FIRST) & 1) == 0)
		    return "fmovd %1, %0";

		  return "#";
		}
	    }

	  else if (GET_CODE (src) == MEM)
	    {
	      /* fpr <- memory */
	      if (dbl_memory_one_insn_operand (src, mode))
		return "lddf%I1%U1 %M1, %0";

	      return "#";
	    }

	  else if (ZERO_P (src))
	    return "#";
	}
    }

  else if (GET_CODE (dest) == MEM)
    {
      if (GET_CODE (src) == REG)
	{
	  int src_regno = REGNO (src);

	  if (GPR_P (src_regno))
	    {
	      if (((src_regno - GPR_FIRST) & 1) == 0
		  && dbl_memory_one_insn_operand (dest, mode))
		return "std%I0%U0 %1, %M0";

	      return "#";
	    }

	  if (FPR_P (src_regno))
	    {
	      if (((src_regno - FPR_FIRST) & 1) == 0
		  && dbl_memory_one_insn_operand (dest, mode))
		return "stdf%I0%U0 %1, %M0";

	      return "#";
	    }
	}

      else if (ZERO_P (src))
	{
	  if (dbl_memory_one_insn_operand (dest, mode))
	    return "std%I0%U0 %., %M0";

	  return "#";
	}
    }

  fatal_insn ("bad output_move_double operand", insn);
  return "";
}


/* Return a string to output a single word conditional move.
   Operand0 -- EQ/NE of ccr register and 0
   Operand1 -- CCR register
   Operand2 -- destination
   Operand3 -- source  */

const char *
output_condmove_single (rtx operands[], rtx insn)
{
  rtx dest = operands[2];
  rtx src  = operands[3];

  if (GET_CODE (dest) == REG)
    {
      int dest_regno = REGNO (dest);
      enum machine_mode mode = GET_MODE (dest);

      if (GPR_P (dest_regno))
	{
	  if (GET_CODE (src) == REG)
	    {
	      /* gpr <- some sort of register */
	      int src_regno = REGNO (src);

	      if (GPR_P (src_regno))
		return "cmov %z3, %2, %1, %e0";

	      else if (FPR_P (src_regno))
		return "cmovfg %3, %2, %1, %e0";
	    }

	  else if (GET_CODE (src) == MEM)
	    {
	      /* gpr <- memory */
	      switch (mode)
		{
		default:
		  break;

		case QImode:
		  return "cldsb%I3%U3 %M3, %2, %1, %e0";

		case HImode:
		  return "cldsh%I3%U3 %M3, %2, %1, %e0";

		case SImode:
		case SFmode:
		  return "cld%I3%U3 %M3, %2, %1, %e0";
		}
	    }

	  else if (ZERO_P (src))
	    return "cmov %., %2, %1, %e0";
	}

      else if (FPR_P (dest_regno))
	{
	  if (GET_CODE (src) == REG)
	    {
	      /* fpr <- some sort of register */
	      int src_regno = REGNO (src);

	      if (GPR_P (src_regno))
		return "cmovgf %3, %2, %1, %e0";

	      else if (FPR_P (src_regno))
		{
		  if (TARGET_HARD_FLOAT)
		    return "cfmovs %3,%2,%1,%e0";
		  else
		    return "cmor %3, %3, %2, %1, %e0";
		}
	    }

	  else if (GET_CODE (src) == MEM)
	    {
	      /* fpr <- memory */
	      if (mode == SImode || mode == SFmode)
		return "cldf%I3%U3 %M3, %2, %1, %e0";
	    }

	  else if (ZERO_P (src))
	    return "cmovgf %., %2, %1, %e0";
	}
    }

  else if (GET_CODE (dest) == MEM)
    {
      if (GET_CODE (src) == REG)
	{
	  int src_regno = REGNO (src);
	  enum machine_mode mode = GET_MODE (dest);

	  if (GPR_P (src_regno))
	    {
	      switch (mode)
		{
		default:
		  break;

		case QImode:
		  return "cstb%I2%U2 %3, %M2, %1, %e0";

		case HImode:
		  return "csth%I2%U2 %3, %M2, %1, %e0";

		case SImode:
		case SFmode:
		  return "cst%I2%U2 %3, %M2, %1, %e0";
		}
	    }

	  else if (FPR_P (src_regno) && (mode == SImode || mode == SFmode))
	    return "cstf%I2%U2 %3, %M2, %1, %e0";
	}

      else if (ZERO_P (src))
	{
	  enum machine_mode mode = GET_MODE (dest);
	  switch (mode)
	    {
	    default:
	      break;

	    case QImode:
	      return "cstb%I2%U2 %., %M2, %1, %e0";

	    case HImode:
	      return "csth%I2%U2 %., %M2, %1, %e0";

	    case SImode:
	    case SFmode:
	      return "cst%I2%U2 %., %M2, %1, %e0";
	    }
	}
    }

  fatal_insn ("bad output_condmove_single operand", insn);
  return "";
}


/* Emit the appropriate code to do a comparison, returning the register the
   comparison was done it.  */

static rtx
frv_emit_comparison (enum rtx_code test, rtx op0, rtx op1)
{
  enum machine_mode cc_mode;
  rtx cc_reg;

  /* Floating point doesn't have comparison against a constant.  */
  if (GET_MODE (op0) == CC_FPmode && GET_CODE (op1) != REG)
    op1 = force_reg (GET_MODE (op0), op1);

  /* Possibly disable using anything but a fixed register in order to work
     around cse moving comparisons past function calls.  */
  cc_mode = SELECT_CC_MODE (test, op0, op1);
  cc_reg = ((TARGET_ALLOC_CC)
	    ? gen_reg_rtx (cc_mode)
	    : gen_rtx_REG (cc_mode,
			   (cc_mode == CC_FPmode) ? FCC_FIRST : ICC_FIRST));

  emit_insn (gen_rtx_SET (VOIDmode, cc_reg,
			  gen_rtx_COMPARE (cc_mode, op0, op1)));

  return cc_reg;
}


/* Emit code for a conditional branch.  The comparison operands were previously
   stored in frv_compare_op0 and frv_compare_op1.

   XXX: I originally wanted to add a clobber of a CCR register to use in
   conditional execution, but that confuses the rest of the compiler.  */

int
frv_emit_cond_branch (enum rtx_code test, rtx label)
{
  rtx test_rtx;
  rtx label_ref;
  rtx if_else;
  rtx cc_reg = frv_emit_comparison (test, frv_compare_op0, frv_compare_op1);
  enum machine_mode cc_mode = GET_MODE (cc_reg);

  /* Branches generate:
	(set (pc)
	     (if_then_else (<test>, <cc_reg>, (const_int 0))
			    (label_ref <branch_label>)
			    (pc))) */
  label_ref = gen_rtx_LABEL_REF (VOIDmode, label);
  test_rtx = gen_rtx_fmt_ee (test, cc_mode, cc_reg, const0_rtx);
  if_else = gen_rtx_IF_THEN_ELSE (cc_mode, test_rtx, label_ref, pc_rtx);
  emit_jump_insn (gen_rtx_SET (VOIDmode, pc_rtx, if_else));
  return TRUE;
}


/* Emit code to set a gpr to 1/0 based on a comparison.  The comparison
   operands were previously stored in frv_compare_op0 and frv_compare_op1.  */

int
frv_emit_scc (enum rtx_code test, rtx target)
{
  rtx set;
  rtx test_rtx;
  rtx clobber;
  rtx cr_reg;
  rtx cc_reg = frv_emit_comparison (test, frv_compare_op0, frv_compare_op1);

  /* SCC instructions generate:
	(parallel [(set <target> (<test>, <cc_reg>, (const_int 0))
		   (clobber (<ccr_reg>))])  */
  test_rtx = gen_rtx_fmt_ee (test, SImode, cc_reg, const0_rtx);
  set = gen_rtx_SET (VOIDmode, target, test_rtx);

  cr_reg = ((TARGET_ALLOC_CC)
	    ? gen_reg_rtx (CC_CCRmode)
	    : gen_rtx_REG (CC_CCRmode,
			   ((GET_MODE (cc_reg) == CC_FPmode)
			    ? FCR_FIRST
			    : ICR_FIRST)));

  clobber = gen_rtx_CLOBBER (VOIDmode, cr_reg);
  emit_insn (gen_rtx_PARALLEL (VOIDmode, gen_rtvec (2, set, clobber)));
  return TRUE;
}


/* Split a SCC instruction into component parts, returning a SEQUENCE to hold
   the separate insns.  */

rtx
frv_split_scc (rtx dest, rtx test, rtx cc_reg, rtx cr_reg, HOST_WIDE_INT value)
{
  rtx ret;

  start_sequence ();

  /* Set the appropriate CCR bit.  */
  emit_insn (gen_rtx_SET (VOIDmode,
			  cr_reg,
			  gen_rtx_fmt_ee (GET_CODE (test),
					  GET_MODE (cr_reg),
					  cc_reg,
					  const0_rtx)));

  /* Move the value into the destination.  */
  emit_move_insn (dest, GEN_INT (value));

  /* Move 0 into the destination if the test failed */
  emit_insn (gen_rtx_COND_EXEC (VOIDmode,
				gen_rtx_EQ (GET_MODE (cr_reg),
					    cr_reg,
					    const0_rtx),
				gen_rtx_SET (VOIDmode, dest, const0_rtx)));

  /* Finish up, return sequence.  */
  ret = get_insns ();
  end_sequence ();
  return ret;
}


/* Emit the code for a conditional move, return TRUE if we could do the
   move.  */

int
frv_emit_cond_move (rtx dest, rtx test_rtx, rtx src1, rtx src2)
{
  rtx set;
  rtx clobber_cc;
  rtx test2;
  rtx cr_reg;
  rtx if_rtx;
  enum rtx_code test = GET_CODE (test_rtx);
  rtx cc_reg = frv_emit_comparison (test, frv_compare_op0, frv_compare_op1);
  enum machine_mode cc_mode = GET_MODE (cc_reg);

  /* Conditional move instructions generate:
	(parallel [(set <target>
			(if_then_else (<test> <cc_reg> (const_int 0))
				      <src1>
				      <src2>))
		   (clobber (<ccr_reg>))])  */

  /* Handle various cases of conditional move involving two constants.  */
  if (GET_CODE (src1) == CONST_INT && GET_CODE (src2) == CONST_INT)
    {
      HOST_WIDE_INT value1 = INTVAL (src1);
      HOST_WIDE_INT value2 = INTVAL (src2);

      /* Having 0 as one of the constants can be done by loading the other
         constant, and optionally moving in gr0.  */
      if (value1 == 0 || value2 == 0)
	;

      /* If the first value is within an addi range and also the difference
         between the two fits in an addi's range, load up the difference, then
         conditionally move in 0, and then unconditionally add the first
	 value.  */
      else if (IN_RANGE_P (value1, -2048, 2047)
	       && IN_RANGE_P (value2 - value1, -2048, 2047))
	;

      /* If neither condition holds, just force the constant into a
	 register.  */
      else
	{
	  src1 = force_reg (GET_MODE (dest), src1);
	  src2 = force_reg (GET_MODE (dest), src2);
	}
    }

  /* If one value is a register, insure the other value is either 0 or a
     register.  */
  else
    {
      if (GET_CODE (src1) == CONST_INT && INTVAL (src1) != 0)
	src1 = force_reg (GET_MODE (dest), src1);

      if (GET_CODE (src2) == CONST_INT && INTVAL (src2) != 0)
	src2 = force_reg (GET_MODE (dest), src2);
    }

  test2 = gen_rtx_fmt_ee (test, cc_mode, cc_reg, const0_rtx);
  if_rtx = gen_rtx_IF_THEN_ELSE (GET_MODE (dest), test2, src1, src2);

  set = gen_rtx_SET (VOIDmode, dest, if_rtx);

  cr_reg = ((TARGET_ALLOC_CC)
	    ? gen_reg_rtx (CC_CCRmode)
	    : gen_rtx_REG (CC_CCRmode,
			   (cc_mode == CC_FPmode) ? FCR_FIRST : ICR_FIRST));

  clobber_cc = gen_rtx_CLOBBER (VOIDmode, cr_reg);
  emit_insn (gen_rtx_PARALLEL (VOIDmode, gen_rtvec (2, set, clobber_cc)));
  return TRUE;
}


/* Split a conditional move into constituent parts, returning a SEQUENCE
   containing all of the insns.  */

rtx
frv_split_cond_move (rtx operands[])
{
  rtx dest	= operands[0];
  rtx test	= operands[1];
  rtx cc_reg	= operands[2];
  rtx src1	= operands[3];
  rtx src2	= operands[4];
  rtx cr_reg	= operands[5];
  rtx ret;
  enum machine_mode cr_mode = GET_MODE (cr_reg);

  start_sequence ();

  /* Set the appropriate CCR bit.  */
  emit_insn (gen_rtx_SET (VOIDmode,
			  cr_reg,
			  gen_rtx_fmt_ee (GET_CODE (test),
					  GET_MODE (cr_reg),
					  cc_reg,
					  const0_rtx)));

  /* Handle various cases of conditional move involving two constants.  */
  if (GET_CODE (src1) == CONST_INT && GET_CODE (src2) == CONST_INT)
    {
      HOST_WIDE_INT value1 = INTVAL (src1);
      HOST_WIDE_INT value2 = INTVAL (src2);

      /* Having 0 as one of the constants can be done by loading the other
         constant, and optionally moving in gr0.  */
      if (value1 == 0)
	{
	  emit_move_insn (dest, src2);
	  emit_insn (gen_rtx_COND_EXEC (VOIDmode,
					gen_rtx_NE (cr_mode, cr_reg,
						    const0_rtx),
					gen_rtx_SET (VOIDmode, dest, src1)));
	}

      else if (value2 == 0)
	{
	  emit_move_insn (dest, src1);
	  emit_insn (gen_rtx_COND_EXEC (VOIDmode,
					gen_rtx_EQ (cr_mode, cr_reg,
						    const0_rtx),
					gen_rtx_SET (VOIDmode, dest, src2)));
	}

      /* If the first value is within an addi range and also the difference
         between the two fits in an addi's range, load up the difference, then
         conditionally move in 0, and then unconditionally add the first
	 value.  */
      else if (IN_RANGE_P (value1, -2048, 2047)
	       && IN_RANGE_P (value2 - value1, -2048, 2047))
	{
	  rtx dest_si = ((GET_MODE (dest) == SImode)
			 ? dest
			 : gen_rtx_SUBREG (SImode, dest, 0));

	  emit_move_insn (dest_si, GEN_INT (value2 - value1));
	  emit_insn (gen_rtx_COND_EXEC (VOIDmode,
					gen_rtx_NE (cr_mode, cr_reg,
						    const0_rtx),
					gen_rtx_SET (VOIDmode, dest_si,
						     const0_rtx)));
	  emit_insn (gen_addsi3 (dest_si, dest_si, src1));
	}

      else
	gcc_unreachable ();
    }
  else
    {
      /* Emit the conditional move for the test being true if needed.  */
      if (! rtx_equal_p (dest, src1))
	emit_insn (gen_rtx_COND_EXEC (VOIDmode,
				      gen_rtx_NE (cr_mode, cr_reg, const0_rtx),
				      gen_rtx_SET (VOIDmode, dest, src1)));

      /* Emit the conditional move for the test being false if needed.  */
      if (! rtx_equal_p (dest, src2))
	emit_insn (gen_rtx_COND_EXEC (VOIDmode,
				      gen_rtx_EQ (cr_mode, cr_reg, const0_rtx),
				      gen_rtx_SET (VOIDmode, dest, src2)));
    }

  /* Finish up, return sequence.  */
  ret = get_insns ();
  end_sequence ();
  return ret;
}


/* Split (set DEST SOURCE), where DEST is a double register and SOURCE is a
   memory location that is not known to be dword-aligned.  */
void
frv_split_double_load (rtx dest, rtx source)
{
  int regno = REGNO (dest);
  rtx dest1 = gen_highpart (SImode, dest);
  rtx dest2 = gen_lowpart (SImode, dest);
  rtx address = XEXP (source, 0);

  /* If the address is pre-modified, load the lower-numbered register
     first, then load the other register using an integer offset from
     the modified base register.  This order should always be safe,
     since the pre-modification cannot affect the same registers as the
     load does.

     The situation for other loads is more complicated.  Loading one
     of the registers could affect the value of ADDRESS, so we must
     be careful which order we do them in.  */
  if (GET_CODE (address) == PRE_MODIFY
      || ! refers_to_regno_p (regno, regno + 1, address, NULL))
    {
      /* It is safe to load the lower-numbered register first.  */
      emit_move_insn (dest1, change_address (source, SImode, NULL));
      emit_move_insn (dest2, frv_index_memory (source, SImode, 1));
    }
  else
    {
      /* ADDRESS is not pre-modified and the address depends on the
         lower-numbered register.  Load the higher-numbered register
         first.  */
      emit_move_insn (dest2, frv_index_memory (source, SImode, 1));
      emit_move_insn (dest1, change_address (source, SImode, NULL));
    }
}

/* Split (set DEST SOURCE), where DEST refers to a dword memory location
   and SOURCE is either a double register or the constant zero.  */
void
frv_split_double_store (rtx dest, rtx source)
{
  rtx dest1 = change_address (dest, SImode, NULL);
  rtx dest2 = frv_index_memory (dest, SImode, 1);
  if (ZERO_P (source))
    {
      emit_move_insn (dest1, CONST0_RTX (SImode));
      emit_move_insn (dest2, CONST0_RTX (SImode));
    }
  else
    {
      emit_move_insn (dest1, gen_highpart (SImode, source));
      emit_move_insn (dest2, gen_lowpart (SImode, source));
    }
}


/* Split a min/max operation returning a SEQUENCE containing all of the
   insns.  */

rtx
frv_split_minmax (rtx operands[])
{
  rtx dest	= operands[0];
  rtx minmax	= operands[1];
  rtx src1	= operands[2];
  rtx src2	= operands[3];
  rtx cc_reg	= operands[4];
  rtx cr_reg	= operands[5];
  rtx ret;
  enum rtx_code test_code;
  enum machine_mode cr_mode = GET_MODE (cr_reg);

  start_sequence ();

  /* Figure out which test to use.  */
  switch (GET_CODE (minmax))
    {
    default:
      gcc_unreachable ();

    case SMIN: test_code = LT;  break;
    case SMAX: test_code = GT;  break;
    case UMIN: test_code = LTU; break;
    case UMAX: test_code = GTU; break;
    }

  /* Issue the compare instruction.  */
  emit_insn (gen_rtx_SET (VOIDmode,
			  cc_reg,
			  gen_rtx_COMPARE (GET_MODE (cc_reg),
					   src1, src2)));

  /* Set the appropriate CCR bit.  */
  emit_insn (gen_rtx_SET (VOIDmode,
			  cr_reg,
			  gen_rtx_fmt_ee (test_code,
					  GET_MODE (cr_reg),
					  cc_reg,
					  const0_rtx)));

  /* If are taking the min/max of a nonzero constant, load that first, and
     then do a conditional move of the other value.  */
  if (GET_CODE (src2) == CONST_INT && INTVAL (src2) != 0)
    {
      gcc_assert (!rtx_equal_p (dest, src1));

      emit_move_insn (dest, src2);
      emit_insn (gen_rtx_COND_EXEC (VOIDmode,
				    gen_rtx_NE (cr_mode, cr_reg, const0_rtx),
				    gen_rtx_SET (VOIDmode, dest, src1)));
    }

  /* Otherwise, do each half of the move.  */
  else
    {
      /* Emit the conditional move for the test being true if needed.  */
      if (! rtx_equal_p (dest, src1))
	emit_insn (gen_rtx_COND_EXEC (VOIDmode,
				      gen_rtx_NE (cr_mode, cr_reg, const0_rtx),
				      gen_rtx_SET (VOIDmode, dest, src1)));

      /* Emit the conditional move for the test being false if needed.  */
      if (! rtx_equal_p (dest, src2))
	emit_insn (gen_rtx_COND_EXEC (VOIDmode,
				      gen_rtx_EQ (cr_mode, cr_reg, const0_rtx),
				      gen_rtx_SET (VOIDmode, dest, src2)));
    }

  /* Finish up, return sequence.  */
  ret = get_insns ();
  end_sequence ();
  return ret;
}


/* Split an integer abs operation returning a SEQUENCE containing all of the
   insns.  */

rtx
frv_split_abs (rtx operands[])
{
  rtx dest	= operands[0];
  rtx src	= operands[1];
  rtx cc_reg	= operands[2];
  rtx cr_reg	= operands[3];
  rtx ret;

  start_sequence ();

  /* Issue the compare < 0 instruction.  */
  emit_insn (gen_rtx_SET (VOIDmode,
			  cc_reg,
			  gen_rtx_COMPARE (CCmode, src, const0_rtx)));

  /* Set the appropriate CCR bit.  */
  emit_insn (gen_rtx_SET (VOIDmode,
			  cr_reg,
			  gen_rtx_fmt_ee (LT, CC_CCRmode, cc_reg, const0_rtx)));

  /* Emit the conditional negate if the value is negative.  */
  emit_insn (gen_rtx_COND_EXEC (VOIDmode,
				gen_rtx_NE (CC_CCRmode, cr_reg, const0_rtx),
				gen_negsi2 (dest, src)));

  /* Emit the conditional move for the test being false if needed.  */
  if (! rtx_equal_p (dest, src))
    emit_insn (gen_rtx_COND_EXEC (VOIDmode,
				  gen_rtx_EQ (CC_CCRmode, cr_reg, const0_rtx),
				  gen_rtx_SET (VOIDmode, dest, src)));

  /* Finish up, return sequence.  */
  ret = get_insns ();
  end_sequence ();
  return ret;
}


/* An internal function called by for_each_rtx to clear in a hard_reg set each
   register used in an insn.  */

static int
frv_clear_registers_used (rtx *ptr, void *data)
{
  if (GET_CODE (*ptr) == REG)
    {
      int regno = REGNO (*ptr);
      HARD_REG_SET *p_regs = (HARD_REG_SET *)data;

      if (regno < FIRST_PSEUDO_REGISTER)
	{
	  int reg_max = regno + HARD_REGNO_NREGS (regno, GET_MODE (*ptr));

	  while (regno < reg_max)
	    {
	      CLEAR_HARD_REG_BIT (*p_regs, regno);
	      regno++;
	    }
	}
    }

  return 0;
}


/* Initialize the extra fields provided by IFCVT_EXTRA_FIELDS.  */

/* On the FR-V, we don't have any extra fields per se, but it is useful hook to
   initialize the static storage.  */
void
frv_ifcvt_init_extra_fields (ce_if_block_t *ce_info ATTRIBUTE_UNUSED)
{
  frv_ifcvt.added_insns_list = NULL_RTX;
  frv_ifcvt.cur_scratch_regs = 0;
  frv_ifcvt.num_nested_cond_exec = 0;
  frv_ifcvt.cr_reg = NULL_RTX;
  frv_ifcvt.nested_cc_reg = NULL_RTX;
  frv_ifcvt.extra_int_cr = NULL_RTX;
  frv_ifcvt.extra_fp_cr = NULL_RTX;
  frv_ifcvt.last_nested_if_cr = NULL_RTX;
}


/* Internal function to add a potential insn to the list of insns to be inserted
   if the conditional execution conversion is successful.  */

static void
frv_ifcvt_add_insn (rtx pattern, rtx insn, int before_p)
{
  rtx link = alloc_EXPR_LIST (VOIDmode, pattern, insn);

  link->jump = before_p;	/* Mark to add this before or after insn.  */
  frv_ifcvt.added_insns_list = alloc_EXPR_LIST (VOIDmode, link,
						frv_ifcvt.added_insns_list);

  if (TARGET_DEBUG_COND_EXEC)
    {
      fprintf (stderr,
	       "\n:::::::::: frv_ifcvt_add_insn: add the following %s insn %d:\n",
	       (before_p) ? "before" : "after",
	       (int)INSN_UID (insn));

      debug_rtx (pattern);
    }
}


/* A C expression to modify the code described by the conditional if
   information CE_INFO, possibly updating the tests in TRUE_EXPR, and
   FALSE_EXPR for converting if-then and if-then-else code to conditional
   instructions.  Set either TRUE_EXPR or FALSE_EXPR to a null pointer if the
   tests cannot be converted.  */

void
frv_ifcvt_modify_tests (ce_if_block_t *ce_info, rtx *p_true, rtx *p_false)
{
  basic_block test_bb = ce_info->test_bb;	/* test basic block */
  basic_block then_bb = ce_info->then_bb;	/* THEN */
  basic_block else_bb = ce_info->else_bb;	/* ELSE or NULL */
  basic_block join_bb = ce_info->join_bb;	/* join block or NULL */
  rtx true_expr = *p_true;
  rtx cr;
  rtx cc;
  rtx nested_cc;
  enum machine_mode mode = GET_MODE (true_expr);
  int j;
  basic_block *bb;
  int num_bb;
  frv_tmp_reg_t *tmp_reg = &frv_ifcvt.tmp_reg;
  rtx check_insn;
  rtx sub_cond_exec_reg;
  enum rtx_code code;
  enum rtx_code code_true;
  enum rtx_code code_false;
  enum reg_class cc_class;
  enum reg_class cr_class;
  int cc_first;
  int cc_last;
  reg_set_iterator rsi;

  /* Make sure we are only dealing with hard registers.  Also honor the
     -mno-cond-exec switch, and -mno-nested-cond-exec switches if
     applicable.  */
  if (!reload_completed || !TARGET_COND_EXEC
      || (!TARGET_NESTED_CE && ce_info->pass > 1))
    goto fail;

  /* Figure out which registers we can allocate for our own purposes.  Only
     consider registers that are not preserved across function calls and are
     not fixed.  However, allow the ICC/ICR temporary registers to be allocated
     if we did not need to use them in reloading other registers.  */
  memset (&tmp_reg->regs, 0, sizeof (tmp_reg->regs));
  COPY_HARD_REG_SET (tmp_reg->regs, call_used_reg_set);
  AND_COMPL_HARD_REG_SET (tmp_reg->regs, fixed_reg_set);
  SET_HARD_REG_BIT (tmp_reg->regs, ICC_TEMP);
  SET_HARD_REG_BIT (tmp_reg->regs, ICR_TEMP);

  /* If this is a nested IF, we need to discover whether the CC registers that
     are set/used inside of the block are used anywhere else.  If not, we can
     change them to be the CC register that is paired with the CR register that
     controls the outermost IF block.  */
  if (ce_info->pass > 1)
    {
      CLEAR_HARD_REG_SET (frv_ifcvt.nested_cc_ok_rewrite);
      for (j = CC_FIRST; j <= CC_LAST; j++)
	if (TEST_HARD_REG_BIT (tmp_reg->regs, j))
	  {
	    if (REGNO_REG_SET_P (then_bb->il.rtl->global_live_at_start, j))
	      continue;

	    if (else_bb
		&& REGNO_REG_SET_P (else_bb->il.rtl->global_live_at_start, j))
	      continue;

	    if (join_bb
		&& REGNO_REG_SET_P (join_bb->il.rtl->global_live_at_start, j))
	      continue;

	    SET_HARD_REG_BIT (frv_ifcvt.nested_cc_ok_rewrite, j);
	  }
    }

  for (j = 0; j < frv_ifcvt.cur_scratch_regs; j++)
    frv_ifcvt.scratch_regs[j] = NULL_RTX;

  frv_ifcvt.added_insns_list = NULL_RTX;
  frv_ifcvt.cur_scratch_regs = 0;

  bb = (basic_block *) alloca ((2 + ce_info->num_multiple_test_blocks)
			       * sizeof (basic_block));

  if (join_bb)
    {
      unsigned int regno;

      /* Remove anything live at the beginning of the join block from being
         available for allocation.  */
      EXECUTE_IF_SET_IN_REG_SET (join_bb->il.rtl->global_live_at_start, 0, regno, rsi)
	{
	  if (regno < FIRST_PSEUDO_REGISTER)
	    CLEAR_HARD_REG_BIT (tmp_reg->regs, regno);
	}
    }

  /* Add in all of the blocks in multiple &&/|| blocks to be scanned.  */
  num_bb = 0;
  if (ce_info->num_multiple_test_blocks)
    {
      basic_block multiple_test_bb = ce_info->last_test_bb;

      while (multiple_test_bb != test_bb)
	{
	  bb[num_bb++] = multiple_test_bb;
	  multiple_test_bb = EDGE_PRED (multiple_test_bb, 0)->src;
	}
    }

  /* Add in the THEN and ELSE blocks to be scanned.  */
  bb[num_bb++] = then_bb;
  if (else_bb)
    bb[num_bb++] = else_bb;

  sub_cond_exec_reg = NULL_RTX;
  frv_ifcvt.num_nested_cond_exec = 0;

  /* Scan all of the blocks for registers that must not be allocated.  */
  for (j = 0; j < num_bb; j++)
    {
      rtx last_insn = BB_END (bb[j]);
      rtx insn = BB_HEAD (bb[j]);
      unsigned int regno;

      if (dump_file)
	fprintf (dump_file, "Scanning %s block %d, start %d, end %d\n",
		 (bb[j] == else_bb) ? "else" : ((bb[j] == then_bb) ? "then" : "test"),
		 (int) bb[j]->index,
		 (int) INSN_UID (BB_HEAD (bb[j])),
		 (int) INSN_UID (BB_END (bb[j])));

      /* Anything live at the beginning of the block is obviously unavailable
         for allocation.  */
      EXECUTE_IF_SET_IN_REG_SET (bb[j]->il.rtl->global_live_at_start, 0, regno, rsi)
	{
	  if (regno < FIRST_PSEUDO_REGISTER)
	    CLEAR_HARD_REG_BIT (tmp_reg->regs, regno);
	}

      /* Loop through the insns in the block.  */
      for (;;)
	{
	  /* Mark any new registers that are created as being unavailable for
             allocation.  Also see if the CC register used in nested IFs can be
             reallocated.  */
	  if (INSN_P (insn))
	    {
	      rtx pattern;
	      rtx set;
	      int skip_nested_if = FALSE;

	      for_each_rtx (&PATTERN (insn), frv_clear_registers_used,
			    (void *)&tmp_reg->regs);

	      pattern = PATTERN (insn);
	      if (GET_CODE (pattern) == COND_EXEC)
		{
		  rtx reg = XEXP (COND_EXEC_TEST (pattern), 0);

		  if (reg != sub_cond_exec_reg)
		    {
		      sub_cond_exec_reg = reg;
		      frv_ifcvt.num_nested_cond_exec++;
		    }
		}

	      set = single_set_pattern (pattern);
	      if (set)
		{
		  rtx dest = SET_DEST (set);
		  rtx src = SET_SRC (set);

		  if (GET_CODE (dest) == REG)
		    {
		      int regno = REGNO (dest);
		      enum rtx_code src_code = GET_CODE (src);

		      if (CC_P (regno) && src_code == COMPARE)
			skip_nested_if = TRUE;

		      else if (CR_P (regno)
			       && (src_code == IF_THEN_ELSE
				   || COMPARISON_P (src)))
			skip_nested_if = TRUE;
		    }
		}

	      if (! skip_nested_if)
		for_each_rtx (&PATTERN (insn), frv_clear_registers_used,
			      (void *)&frv_ifcvt.nested_cc_ok_rewrite);
	    }

	  if (insn == last_insn)
	    break;

	  insn = NEXT_INSN (insn);
	}
    }

  /* If this is a nested if, rewrite the CC registers that are available to
     include the ones that can be rewritten, to increase the chance of being
     able to allocate a paired CC/CR register combination.  */
  if (ce_info->pass > 1)
    {
      for (j = CC_FIRST; j <= CC_LAST; j++)
	if (TEST_HARD_REG_BIT (frv_ifcvt.nested_cc_ok_rewrite, j))
	  SET_HARD_REG_BIT (tmp_reg->regs, j);
	else
	  CLEAR_HARD_REG_BIT (tmp_reg->regs, j);
    }

  if (dump_file)
    {
      int num_gprs = 0;
      fprintf (dump_file, "Available GPRs: ");

      for (j = GPR_FIRST; j <= GPR_LAST; j++)
	if (TEST_HARD_REG_BIT (tmp_reg->regs, j))
	  {
	    fprintf (dump_file, " %d [%s]", j, reg_names[j]);
	    if (++num_gprs > GPR_TEMP_NUM+2)
	      break;
	  }

      fprintf (dump_file, "%s\nAvailable CRs:  ",
	       (num_gprs > GPR_TEMP_NUM+2) ? " ..." : "");

      for (j = CR_FIRST; j <= CR_LAST; j++)
	if (TEST_HARD_REG_BIT (tmp_reg->regs, j))
	  fprintf (dump_file, " %d [%s]", j, reg_names[j]);

      fputs ("\n", dump_file);

      if (ce_info->pass > 1)
	{
	  fprintf (dump_file, "Modifiable CCs: ");
	  for (j = CC_FIRST; j <= CC_LAST; j++)
	    if (TEST_HARD_REG_BIT (tmp_reg->regs, j))
	      fprintf (dump_file, " %d [%s]", j, reg_names[j]);

	  fprintf (dump_file, "\n%d nested COND_EXEC statements\n",
		   frv_ifcvt.num_nested_cond_exec);
	}
    }

  /* Allocate the appropriate temporary condition code register.  Try to
     allocate the ICR/FCR register that corresponds to the ICC/FCC register so
     that conditional cmp's can be done.  */
  if (mode == CCmode || mode == CC_UNSmode || mode == CC_NZmode)
    {
      cr_class = ICR_REGS;
      cc_class = ICC_REGS;
      cc_first = ICC_FIRST;
      cc_last = ICC_LAST;
    }
  else if (mode == CC_FPmode)
    {
      cr_class = FCR_REGS;
      cc_class = FCC_REGS;
      cc_first = FCC_FIRST;
      cc_last = FCC_LAST;
    }
  else
    {
      cc_first = cc_last = 0;
      cr_class = cc_class = NO_REGS;
    }

  cc = XEXP (true_expr, 0);
  nested_cc = cr = NULL_RTX;
  if (cc_class != NO_REGS)
    {
      /* For nested IFs and &&/||, see if we can find a CC and CR register pair
         so we can execute a csubcc/caddcc/cfcmps instruction.  */
      int cc_regno;

      for (cc_regno = cc_first; cc_regno <= cc_last; cc_regno++)
	{
	  int cr_regno = cc_regno - CC_FIRST + CR_FIRST;

	  if (TEST_HARD_REG_BIT (frv_ifcvt.tmp_reg.regs, cc_regno)
	      && TEST_HARD_REG_BIT (frv_ifcvt.tmp_reg.regs, cr_regno))
	    {
	      frv_ifcvt.tmp_reg.next_reg[ (int)cr_class ] = cr_regno;
	      cr = frv_alloc_temp_reg (tmp_reg, cr_class, CC_CCRmode, TRUE,
				       TRUE);

	      frv_ifcvt.tmp_reg.next_reg[ (int)cc_class ] = cc_regno;
	      nested_cc = frv_alloc_temp_reg (tmp_reg, cc_class, CCmode,
						  TRUE, TRUE);
	      break;
	    }
	}
    }

  if (! cr)
    {
      if (dump_file)
	fprintf (dump_file, "Could not allocate a CR temporary register\n");

      goto fail;
    }

  if (dump_file)
    fprintf (dump_file,
	     "Will use %s for conditional execution, %s for nested comparisons\n",
	     reg_names[ REGNO (cr)],
	     (nested_cc) ? reg_names[ REGNO (nested_cc) ] : "<none>");

  /* Set the CCR bit.  Note for integer tests, we reverse the condition so that
     in an IF-THEN-ELSE sequence, we are testing the TRUE case against the CCR
     bit being true.  We don't do this for floating point, because of NaNs.  */
  code = GET_CODE (true_expr);
  if (GET_MODE (cc) != CC_FPmode)
    {
      code = reverse_condition (code);
      code_true = EQ;
      code_false = NE;
    }
  else
    {
      code_true = NE;
      code_false = EQ;
    }

  check_insn = gen_rtx_SET (VOIDmode, cr,
			    gen_rtx_fmt_ee (code, CC_CCRmode, cc, const0_rtx));

  /* Record the check insn to be inserted later.  */
  frv_ifcvt_add_insn (check_insn, BB_END (test_bb), TRUE);

  /* Update the tests.  */
  frv_ifcvt.cr_reg = cr;
  frv_ifcvt.nested_cc_reg = nested_cc;
  *p_true = gen_rtx_fmt_ee (code_true, CC_CCRmode, cr, const0_rtx);
  *p_false = gen_rtx_fmt_ee (code_false, CC_CCRmode, cr, const0_rtx);
  return;

  /* Fail, don't do this conditional execution.  */
 fail:
  *p_true = NULL_RTX;
  *p_false = NULL_RTX;
  if (dump_file)
    fprintf (dump_file, "Disabling this conditional execution.\n");

  return;
}


/* A C expression to modify the code described by the conditional if
   information CE_INFO, for the basic block BB, possibly updating the tests in
   TRUE_EXPR, and FALSE_EXPR for converting the && and || parts of if-then or
   if-then-else code to conditional instructions.  Set either TRUE_EXPR or
   FALSE_EXPR to a null pointer if the tests cannot be converted.  */

/* p_true and p_false are given expressions of the form:

	(and (eq:CC_CCR (reg:CC_CCR)
			(const_int 0))
	     (eq:CC (reg:CC)
		    (const_int 0))) */

void
frv_ifcvt_modify_multiple_tests (ce_if_block_t *ce_info,
                                 basic_block bb,
                                 rtx *p_true,
                                 rtx *p_false)
{
  rtx old_true = XEXP (*p_true, 0);
  rtx old_false = XEXP (*p_false, 0);
  rtx true_expr = XEXP (*p_true, 1);
  rtx false_expr = XEXP (*p_false, 1);
  rtx test_expr;
  rtx old_test;
  rtx cr = XEXP (old_true, 0);
  rtx check_insn;
  rtx new_cr = NULL_RTX;
  rtx *p_new_cr = (rtx *)0;
  rtx if_else;
  rtx compare;
  rtx cc;
  enum reg_class cr_class;
  enum machine_mode mode = GET_MODE (true_expr);
  rtx (*logical_func)(rtx, rtx, rtx);

  if (TARGET_DEBUG_COND_EXEC)
    {
      fprintf (stderr,
	       "\n:::::::::: frv_ifcvt_modify_multiple_tests, before modification for %s\ntrue insn:\n",
	       ce_info->and_and_p ? "&&" : "||");

      debug_rtx (*p_true);

      fputs ("\nfalse insn:\n", stderr);
      debug_rtx (*p_false);
    }

  if (!TARGET_MULTI_CE)
    goto fail;

  if (GET_CODE (cr) != REG)
    goto fail;

  if (mode == CCmode || mode == CC_UNSmode || mode == CC_NZmode)
    {
      cr_class = ICR_REGS;
      p_new_cr = &frv_ifcvt.extra_int_cr;
    }
  else if (mode == CC_FPmode)
    {
      cr_class = FCR_REGS;
      p_new_cr = &frv_ifcvt.extra_fp_cr;
    }
  else
    goto fail;

  /* Allocate a temp CR, reusing a previously allocated temp CR if we have 3 or
     more &&/|| tests.  */
  new_cr = *p_new_cr;
  if (! new_cr)
    {
      new_cr = *p_new_cr = frv_alloc_temp_reg (&frv_ifcvt.tmp_reg, cr_class,
					       CC_CCRmode, TRUE, TRUE);
      if (! new_cr)
	goto fail;
    }

  if (ce_info->and_and_p)
    {
      old_test = old_false;
      test_expr = true_expr;
      logical_func = (GET_CODE (old_true) == EQ) ? gen_andcr : gen_andncr;
      *p_true = gen_rtx_NE (CC_CCRmode, cr, const0_rtx);
      *p_false = gen_rtx_EQ (CC_CCRmode, cr, const0_rtx);
    }
  else
    {
      old_test = old_false;
      test_expr = false_expr;
      logical_func = (GET_CODE (old_false) == EQ) ? gen_orcr : gen_orncr;
      *p_true = gen_rtx_EQ (CC_CCRmode, cr, const0_rtx);
      *p_false = gen_rtx_NE (CC_CCRmode, cr, const0_rtx);
    }

  /* First add the andcr/andncr/orcr/orncr, which will be added after the
     conditional check instruction, due to frv_ifcvt_add_insn being a LIFO
     stack.  */
  frv_ifcvt_add_insn ((*logical_func) (cr, cr, new_cr), BB_END (bb), TRUE);

  /* Now add the conditional check insn.  */
  cc = XEXP (test_expr, 0);
  compare = gen_rtx_fmt_ee (GET_CODE (test_expr), CC_CCRmode, cc, const0_rtx);
  if_else = gen_rtx_IF_THEN_ELSE (CC_CCRmode, old_test, compare, const0_rtx);

  check_insn = gen_rtx_SET (VOIDmode, new_cr, if_else);

  /* Add the new check insn to the list of check insns that need to be
     inserted.  */
  frv_ifcvt_add_insn (check_insn, BB_END (bb), TRUE);

  if (TARGET_DEBUG_COND_EXEC)
    {
      fputs ("\n:::::::::: frv_ifcvt_modify_multiple_tests, after modification\ntrue insn:\n",
	     stderr);

      debug_rtx (*p_true);

      fputs ("\nfalse insn:\n", stderr);
      debug_rtx (*p_false);
    }

  return;

 fail:
  *p_true = *p_false = NULL_RTX;

  /* If we allocated a CR register, release it.  */
  if (new_cr)
    {
      CLEAR_HARD_REG_BIT (frv_ifcvt.tmp_reg.regs, REGNO (new_cr));
      *p_new_cr = NULL_RTX;
    }

  if (TARGET_DEBUG_COND_EXEC)
    fputs ("\n:::::::::: frv_ifcvt_modify_multiple_tests, failed.\n", stderr);

  return;
}


/* Return a register which will be loaded with a value if an IF block is
   converted to conditional execution.  This is used to rewrite instructions
   that use constants to ones that just use registers.  */

static rtx
frv_ifcvt_load_value (rtx value, rtx insn ATTRIBUTE_UNUSED)
{
  int num_alloc = frv_ifcvt.cur_scratch_regs;
  int i;
  rtx reg;

  /* We know gr0 == 0, so replace any errant uses.  */
  if (value == const0_rtx)
    return gen_rtx_REG (SImode, GPR_FIRST);

  /* First search all registers currently loaded to see if we have an
     applicable constant.  */
  if (CONSTANT_P (value)
      || (GET_CODE (value) == REG && REGNO (value) == LR_REGNO))
    {
      for (i = 0; i < num_alloc; i++)
	{
	  if (rtx_equal_p (SET_SRC (frv_ifcvt.scratch_regs[i]), value))
	    return SET_DEST (frv_ifcvt.scratch_regs[i]);
	}
    }

  /* Have we exhausted the number of registers available?  */
  if (num_alloc >= GPR_TEMP_NUM)
    {
      if (dump_file)
	fprintf (dump_file, "Too many temporary registers allocated\n");

      return NULL_RTX;
    }

  /* Allocate the new register.  */
  reg = frv_alloc_temp_reg (&frv_ifcvt.tmp_reg, GPR_REGS, SImode, TRUE, TRUE);
  if (! reg)
    {
      if (dump_file)
	fputs ("Could not find a scratch register\n", dump_file);

      return NULL_RTX;
    }

  frv_ifcvt.cur_scratch_regs++;
  frv_ifcvt.scratch_regs[num_alloc] = gen_rtx_SET (VOIDmode, reg, value);

  if (dump_file)
    {
      if (GET_CODE (value) == CONST_INT)
	fprintf (dump_file, "Register %s will hold %ld\n",
		 reg_names[ REGNO (reg)], (long)INTVAL (value));

      else if (GET_CODE (value) == REG && REGNO (value) == LR_REGNO)
	fprintf (dump_file, "Register %s will hold LR\n",
		 reg_names[ REGNO (reg)]);

      else
	fprintf (dump_file, "Register %s will hold a saved value\n",
		 reg_names[ REGNO (reg)]);
    }

  return reg;
}


/* Update a MEM used in conditional code that might contain an offset to put
   the offset into a scratch register, so that the conditional load/store
   operations can be used.  This function returns the original pointer if the
   MEM is valid to use in conditional code, NULL if we can't load up the offset
   into a temporary register, or the new MEM if we were successful.  */

static rtx
frv_ifcvt_rewrite_mem (rtx mem, enum machine_mode mode, rtx insn)
{
  rtx addr = XEXP (mem, 0);

  if (!frv_legitimate_address_p (mode, addr, reload_completed, TRUE, FALSE))
    {
      if (GET_CODE (addr) == PLUS)
	{
	  rtx addr_op0 = XEXP (addr, 0);
	  rtx addr_op1 = XEXP (addr, 1);

	  if (GET_CODE (addr_op0) == REG && CONSTANT_P (addr_op1))
	    {
	      rtx reg = frv_ifcvt_load_value (addr_op1, insn);
	      if (!reg)
		return NULL_RTX;

	      addr = gen_rtx_PLUS (Pmode, addr_op0, reg);
	    }

	  else
	    return NULL_RTX;
	}

      else if (CONSTANT_P (addr))
	addr = frv_ifcvt_load_value (addr, insn);

      else
	return NULL_RTX;

      if (addr == NULL_RTX)
	return NULL_RTX;

      else if (XEXP (mem, 0) != addr)
	return change_address (mem, mode, addr);
    }

  return mem;
}


/* Given a PATTERN, return a SET expression if this PATTERN has only a single
   SET, possibly conditionally executed.  It may also have CLOBBERs, USEs.  */

static rtx
single_set_pattern (rtx pattern)
{
  rtx set;
  int i;

  if (GET_CODE (pattern) == COND_EXEC)
    pattern = COND_EXEC_CODE (pattern);

  if (GET_CODE (pattern) == SET)
    return pattern;

  else if (GET_CODE (pattern) == PARALLEL)
    {
      for (i = 0, set = 0; i < XVECLEN (pattern, 0); i++)
	{
	  rtx sub = XVECEXP (pattern, 0, i);

	  switch (GET_CODE (sub))
	    {
	    case USE:
	    case CLOBBER:
	      break;

	    case SET:
	      if (set)
		return 0;
	      else
		set = sub;
	      break;

	    default:
	      return 0;
	    }
	}
      return set;
    }

  return 0;
}


/* A C expression to modify the code described by the conditional if
   information CE_INFO with the new PATTERN in INSN.  If PATTERN is a null
   pointer after the IFCVT_MODIFY_INSN macro executes, it is assumed that that
   insn cannot be converted to be executed conditionally.  */

rtx
frv_ifcvt_modify_insn (ce_if_block_t *ce_info,
                       rtx pattern,
                       rtx insn)
{
  rtx orig_ce_pattern = pattern;
  rtx set;
  rtx op0;
  rtx op1;
  rtx test;

  gcc_assert (GET_CODE (pattern) == COND_EXEC);

  test = COND_EXEC_TEST (pattern);
  if (GET_CODE (test) == AND)
    {
      rtx cr = frv_ifcvt.cr_reg;
      rtx test_reg;

      op0 = XEXP (test, 0);
      if (! rtx_equal_p (cr, XEXP (op0, 0)))
	goto fail;

      op1 = XEXP (test, 1);
      test_reg = XEXP (op1, 0);
      if (GET_CODE (test_reg) != REG)
	goto fail;

      /* Is this the first nested if block in this sequence?  If so, generate
         an andcr or andncr.  */
      if (! frv_ifcvt.last_nested_if_cr)
	{
	  rtx and_op;

	  frv_ifcvt.last_nested_if_cr = test_reg;
	  if (GET_CODE (op0) == NE)
	    and_op = gen_andcr (test_reg, cr, test_reg);
	  else
	    and_op = gen_andncr (test_reg, cr, test_reg);

	  frv_ifcvt_add_insn (and_op, insn, TRUE);
	}

      /* If this isn't the first statement in the nested if sequence, see if we
         are dealing with the same register.  */
      else if (! rtx_equal_p (test_reg, frv_ifcvt.last_nested_if_cr))
	goto fail;

      COND_EXEC_TEST (pattern) = test = op1;
    }

  /* If this isn't a nested if, reset state variables.  */
  else
    {
      frv_ifcvt.last_nested_if_cr = NULL_RTX;
    }

  set = single_set_pattern (pattern);
  if (set)
    {
      rtx dest = SET_DEST (set);
      rtx src = SET_SRC (set);
      enum machine_mode mode = GET_MODE (dest);

      /* Check for normal binary operators.  */
      if (mode == SImode && ARITHMETIC_P (src))
	{
	  op0 = XEXP (src, 0);
	  op1 = XEXP (src, 1);

	  if (integer_register_operand (op0, SImode) && CONSTANT_P (op1))
	    {
	      op1 = frv_ifcvt_load_value (op1, insn);
	      if (op1)
		COND_EXEC_CODE (pattern)
		  = gen_rtx_SET (VOIDmode, dest, gen_rtx_fmt_ee (GET_CODE (src),
								 GET_MODE (src),
								 op0, op1));
	      else
		goto fail;
	    }
	}

      /* For multiply by a constant, we need to handle the sign extending
         correctly.  Add a USE of the value after the multiply to prevent flow
         from cratering because only one register out of the two were used.  */
      else if (mode == DImode && GET_CODE (src) == MULT)
	{
	  op0 = XEXP (src, 0);
	  op1 = XEXP (src, 1);
	  if (GET_CODE (op0) == SIGN_EXTEND && GET_CODE (op1) == CONST_INT)
	    {
	      op1 = frv_ifcvt_load_value (op1, insn);
	      if (op1)
		{
		  op1 = gen_rtx_SIGN_EXTEND (DImode, op1);
		  COND_EXEC_CODE (pattern)
		    = gen_rtx_SET (VOIDmode, dest,
				   gen_rtx_MULT (DImode, op0, op1));
		}
	      else
		goto fail;
	    }

	  frv_ifcvt_add_insn (gen_rtx_USE (VOIDmode, dest), insn, FALSE);
	}

      /* If we are just loading a constant created for a nested conditional
         execution statement, just load the constant without any conditional
         execution, since we know that the constant will not interfere with any
         other registers.  */
      else if (frv_ifcvt.scratch_insns_bitmap
	       && bitmap_bit_p (frv_ifcvt.scratch_insns_bitmap,
				INSN_UID (insn))
	       && REG_P (SET_DEST (set))
	       /* We must not unconditionally set a scratch reg chosen
		  for a nested if-converted block if its incoming
		  value from the TEST block (or the result of the THEN
		  branch) could/should propagate to the JOIN block.
		  It suffices to test whether the register is live at
		  the JOIN point: if it's live there, we can infer
		  that we set it in the former JOIN block of the
		  nested if-converted block (otherwise it wouldn't
		  have been available as a scratch register), and it
		  is either propagated through or set in the other
		  conditional block.  It's probably not worth trying
		  to catch the latter case, and it could actually
		  limit scheduling of the combined block quite
		  severely.  */
	       && ce_info->join_bb
	       && ! (REGNO_REG_SET_P
		     (ce_info->join_bb->il.rtl->global_live_at_start,
		      REGNO (SET_DEST (set))))
	       /* Similarly, we must not unconditionally set a reg
		  used as scratch in the THEN branch if the same reg
		  is live in the ELSE branch.  */
	       && (! ce_info->else_bb
		   || BLOCK_FOR_INSN (insn) == ce_info->else_bb
		   || ! (REGNO_REG_SET_P
			 (ce_info->else_bb->il.rtl->global_live_at_start,
			  REGNO (SET_DEST (set))))))
	pattern = set;

      else if (mode == QImode || mode == HImode || mode == SImode
	       || mode == SFmode)
	{
	  int changed_p = FALSE;

	  /* Check for just loading up a constant */
	  if (CONSTANT_P (src) && integer_register_operand (dest, mode))
	    {
	      src = frv_ifcvt_load_value (src, insn);
	      if (!src)
		goto fail;

	      changed_p = TRUE;
	    }

	  /* See if we need to fix up stores */
	  if (GET_CODE (dest) == MEM)
	    {
	      rtx new_mem = frv_ifcvt_rewrite_mem (dest, mode, insn);

	      if (!new_mem)
		goto fail;

	      else if (new_mem != dest)
		{
		  changed_p = TRUE;
		  dest = new_mem;
		}
	    }

	  /* See if we need to fix up loads */
	  if (GET_CODE (src) == MEM)
	    {
	      rtx new_mem = frv_ifcvt_rewrite_mem (src, mode, insn);

	      if (!new_mem)
		goto fail;

	      else if (new_mem != src)
		{
		  changed_p = TRUE;
		  src = new_mem;
		}
	    }

	  /* If either src or destination changed, redo SET.  */
	  if (changed_p)
	    COND_EXEC_CODE (pattern) = gen_rtx_SET (VOIDmode, dest, src);
	}

      /* Rewrite a nested set cccr in terms of IF_THEN_ELSE.  Also deal with
         rewriting the CC register to be the same as the paired CC/CR register
         for nested ifs.  */
      else if (mode == CC_CCRmode && COMPARISON_P (src))
	{
	  int regno = REGNO (XEXP (src, 0));
	  rtx if_else;

	  if (ce_info->pass > 1
	      && regno != (int)REGNO (frv_ifcvt.nested_cc_reg)
	      && TEST_HARD_REG_BIT (frv_ifcvt.nested_cc_ok_rewrite, regno))
	    {
	      src = gen_rtx_fmt_ee (GET_CODE (src),
				    CC_CCRmode,
				    frv_ifcvt.nested_cc_reg,
				    XEXP (src, 1));
	    }

	  if_else = gen_rtx_IF_THEN_ELSE (CC_CCRmode, test, src, const0_rtx);
	  pattern = gen_rtx_SET (VOIDmode, dest, if_else);
	}

      /* Remap a nested compare instruction to use the paired CC/CR reg.  */
      else if (ce_info->pass > 1
	       && GET_CODE (dest) == REG
	       && CC_P (REGNO (dest))
	       && REGNO (dest) != REGNO (frv_ifcvt.nested_cc_reg)
	       && TEST_HARD_REG_BIT (frv_ifcvt.nested_cc_ok_rewrite,
				     REGNO (dest))
	       && GET_CODE (src) == COMPARE)
	{
	  PUT_MODE (frv_ifcvt.nested_cc_reg, GET_MODE (dest));
	  COND_EXEC_CODE (pattern)
	    = gen_rtx_SET (VOIDmode, frv_ifcvt.nested_cc_reg, copy_rtx (src));
	}
    }

  if (TARGET_DEBUG_COND_EXEC)
    {
      rtx orig_pattern = PATTERN (insn);

      PATTERN (insn) = pattern;
      fprintf (stderr,
	       "\n:::::::::: frv_ifcvt_modify_insn: pass = %d, insn after modification:\n",
	       ce_info->pass);

      debug_rtx (insn);
      PATTERN (insn) = orig_pattern;
    }

  return pattern;

 fail:
  if (TARGET_DEBUG_COND_EXEC)
    {
      rtx orig_pattern = PATTERN (insn);

      PATTERN (insn) = orig_ce_pattern;
      fprintf (stderr,
	       "\n:::::::::: frv_ifcvt_modify_insn: pass = %d, insn could not be modified:\n",
	       ce_info->pass);

      debug_rtx (insn);
      PATTERN (insn) = orig_pattern;
    }

  return NULL_RTX;
}


/* A C expression to perform any final machine dependent modifications in
   converting code to conditional execution in the code described by the
   conditional if information CE_INFO.  */

void
frv_ifcvt_modify_final (ce_if_block_t *ce_info ATTRIBUTE_UNUSED)
{
  rtx existing_insn;
  rtx check_insn;
  rtx p = frv_ifcvt.added_insns_list;
  int i;

  /* Loop inserting the check insns.  The last check insn is the first test,
     and is the appropriate place to insert constants.  */
  gcc_assert (p);

  do
    {
      rtx check_and_insert_insns = XEXP (p, 0);
      rtx old_p = p;

      check_insn = XEXP (check_and_insert_insns, 0);
      existing_insn = XEXP (check_and_insert_insns, 1);
      p = XEXP (p, 1);

      /* The jump bit is used to say that the new insn is to be inserted BEFORE
         the existing insn, otherwise it is to be inserted AFTER.  */
      if (check_and_insert_insns->jump)
	{
	  emit_insn_before (check_insn, existing_insn);
	  check_and_insert_insns->jump = 0;
	}
      else
	emit_insn_after (check_insn, existing_insn);

      free_EXPR_LIST_node (check_and_insert_insns);
      free_EXPR_LIST_node (old_p);
    }
  while (p != NULL_RTX);

  /* Load up any constants needed into temp gprs */
  for (i = 0; i < frv_ifcvt.cur_scratch_regs; i++)
    {
      rtx insn = emit_insn_before (frv_ifcvt.scratch_regs[i], existing_insn);
      if (! frv_ifcvt.scratch_insns_bitmap)
	frv_ifcvt.scratch_insns_bitmap = BITMAP_ALLOC (NULL);
      bitmap_set_bit (frv_ifcvt.scratch_insns_bitmap, INSN_UID (insn));
      frv_ifcvt.scratch_regs[i] = NULL_RTX;
    }

  frv_ifcvt.added_insns_list = NULL_RTX;
  frv_ifcvt.cur_scratch_regs = 0;
}


/* A C expression to cancel any machine dependent modifications in converting
   code to conditional execution in the code described by the conditional if
   information CE_INFO.  */

void
frv_ifcvt_modify_cancel (ce_if_block_t *ce_info ATTRIBUTE_UNUSED)
{
  int i;
  rtx p = frv_ifcvt.added_insns_list;

  /* Loop freeing up the EXPR_LIST's allocated.  */
  while (p != NULL_RTX)
    {
      rtx check_and_jump = XEXP (p, 0);
      rtx old_p = p;

      p = XEXP (p, 1);
      free_EXPR_LIST_node (check_and_jump);
      free_EXPR_LIST_node (old_p);
    }

  /* Release any temporary gprs allocated.  */
  for (i = 0; i < frv_ifcvt.cur_scratch_regs; i++)
    frv_ifcvt.scratch_regs[i] = NULL_RTX;

  frv_ifcvt.added_insns_list = NULL_RTX;
  frv_ifcvt.cur_scratch_regs = 0;
  return;
}

/* A C expression for the size in bytes of the trampoline, as an integer.
   The template is:

	setlo #0, <jmp_reg>
	setlo #0, <static_chain>
	sethi #0, <jmp_reg>
	sethi #0, <static_chain>
	jmpl @(gr0,<jmp_reg>) */

int
frv_trampoline_size (void)
{
  if (TARGET_FDPIC)
    /* Allocate room for the function descriptor and the lddi
       instruction.  */
    return 8 + 6 * 4;
  return 5 /* instructions */ * 4 /* instruction size.  */;
}


/* A C statement to initialize the variable parts of a trampoline.  ADDR is an
   RTX for the address of the trampoline; FNADDR is an RTX for the address of
   the nested function; STATIC_CHAIN is an RTX for the static chain value that
   should be passed to the function when it is called.

   The template is:

	setlo #0, <jmp_reg>
	setlo #0, <static_chain>
	sethi #0, <jmp_reg>
	sethi #0, <static_chain>
	jmpl @(gr0,<jmp_reg>) */

void
frv_initialize_trampoline (rtx addr, rtx fnaddr, rtx static_chain)
{
  rtx sc_reg = force_reg (Pmode, static_chain);

  emit_library_call (gen_rtx_SYMBOL_REF (SImode, "__trampoline_setup"),
		     FALSE, VOIDmode, 4,
		     addr, Pmode,
		     GEN_INT (frv_trampoline_size ()), SImode,
		     fnaddr, Pmode,
		     sc_reg, Pmode);
}


/* Many machines have some registers that cannot be copied directly to or from
   memory or even from other types of registers.  An example is the `MQ'
   register, which on most machines, can only be copied to or from general
   registers, but not memory.  Some machines allow copying all registers to and
   from memory, but require a scratch register for stores to some memory
   locations (e.g., those with symbolic address on the RT, and those with
   certain symbolic address on the SPARC when compiling PIC).  In some cases,
   both an intermediate and a scratch register are required.

   You should define these macros to indicate to the reload phase that it may
   need to allocate at least one register for a reload in addition to the
   register to contain the data.  Specifically, if copying X to a register
   CLASS in MODE requires an intermediate register, you should define
   `SECONDARY_INPUT_RELOAD_CLASS' to return the largest register class all of
   whose registers can be used as intermediate registers or scratch registers.

   If copying a register CLASS in MODE to X requires an intermediate or scratch
   register, `SECONDARY_OUTPUT_RELOAD_CLASS' should be defined to return the
   largest register class required.  If the requirements for input and output
   reloads are the same, the macro `SECONDARY_RELOAD_CLASS' should be used
   instead of defining both macros identically.

   The values returned by these macros are often `GENERAL_REGS'.  Return
   `NO_REGS' if no spare register is needed; i.e., if X can be directly copied
   to or from a register of CLASS in MODE without requiring a scratch register.
   Do not define this macro if it would always return `NO_REGS'.

   If a scratch register is required (either with or without an intermediate
   register), you should define patterns for `reload_inM' or `reload_outM', as
   required..  These patterns, which will normally be implemented with a
   `define_expand', should be similar to the `movM' patterns, except that
   operand 2 is the scratch register.

   Define constraints for the reload register and scratch register that contain
   a single register class.  If the original reload register (whose class is
   CLASS) can meet the constraint given in the pattern, the value returned by
   these macros is used for the class of the scratch register.  Otherwise, two
   additional reload registers are required.  Their classes are obtained from
   the constraints in the insn pattern.

   X might be a pseudo-register or a `subreg' of a pseudo-register, which could
   either be in a hard register or in memory.  Use `true_regnum' to find out;
   it will return -1 if the pseudo is in memory and the hard register number if
   it is in a register.

   These macros should not be used in the case where a particular class of
   registers can only be copied to memory and not to another class of
   registers.  In that case, secondary reload registers are not needed and
   would not be helpful.  Instead, a stack location must be used to perform the
   copy and the `movM' pattern should use memory as an intermediate storage.
   This case often occurs between floating-point and general registers.  */

enum reg_class
frv_secondary_reload_class (enum reg_class class,
                            enum machine_mode mode ATTRIBUTE_UNUSED,
                            rtx x,
                            int in_p ATTRIBUTE_UNUSED)
{
  enum reg_class ret;

  switch (class)
    {
    default:
      ret = NO_REGS;
      break;

      /* Accumulators/Accumulator guard registers need to go through floating
         point registers.  */
    case QUAD_REGS:
    case EVEN_REGS:
    case GPR_REGS:
      ret = NO_REGS;
      if (x && GET_CODE (x) == REG)
	{
	  int regno = REGNO (x);

	  if (ACC_P (regno) || ACCG_P (regno))
	    ret = FPR_REGS;
	}
      break;

      /* Nonzero constants should be loaded into an FPR through a GPR.  */
    case QUAD_FPR_REGS:
    case FEVEN_REGS:
    case FPR_REGS:
      if (x && CONSTANT_P (x) && !ZERO_P (x))
	ret = GPR_REGS;
      else
	ret = NO_REGS;
      break;

      /* All of these types need gpr registers.  */
    case ICC_REGS:
    case FCC_REGS:
    case CC_REGS:
    case ICR_REGS:
    case FCR_REGS:
    case CR_REGS:
    case LCR_REG:
    case LR_REG:
      ret = GPR_REGS;
      break;

      /* The accumulators need fpr registers */
    case ACC_REGS:
    case EVEN_ACC_REGS:
    case QUAD_ACC_REGS:
    case ACCG_REGS:
      ret = FPR_REGS;
      break;
    }

  return ret;
}


/* A C expression whose value is nonzero if pseudos that have been assigned to
   registers of class CLASS would likely be spilled because registers of CLASS
   are needed for spill registers.

   The default value of this macro returns 1 if CLASS has exactly one register
   and zero otherwise.  On most machines, this default should be used.  Only
   define this macro to some other expression if pseudo allocated by
   `local-alloc.c' end up in memory because their hard registers were needed
   for spill registers.  If this macro returns nonzero for those classes, those
   pseudos will only be allocated by `global.c', which knows how to reallocate
   the pseudo to another register.  If there would not be another register
   available for reallocation, you should not change the definition of this
   macro since the only effect of such a definition would be to slow down
   register allocation.  */

int
frv_class_likely_spilled_p (enum reg_class class)
{
  switch (class)
    {
    default:
      break;

    case GR8_REGS:
    case GR9_REGS:
    case GR89_REGS:
    case FDPIC_FPTR_REGS:
    case FDPIC_REGS:
    case ICC_REGS:
    case FCC_REGS:
    case CC_REGS:
    case ICR_REGS:
    case FCR_REGS:
    case CR_REGS:
    case LCR_REG:
    case LR_REG:
    case SPR_REGS:
    case QUAD_ACC_REGS:
    case EVEN_ACC_REGS:
    case ACC_REGS:
    case ACCG_REGS:
      return TRUE;
    }

  return FALSE;
}


/* An expression for the alignment of a structure field FIELD if the
   alignment computed in the usual way is COMPUTED.  GCC uses this
   value instead of the value in `BIGGEST_ALIGNMENT' or
   `BIGGEST_FIELD_ALIGNMENT', if defined, for structure fields only.  */

/* The definition type of the bit field data is either char, short, long or
   long long. The maximum bit size is the number of bits of its own type.

   The bit field data is assigned to a storage unit that has an adequate size
   for bit field data retention and is located at the smallest address.

   Consecutive bit field data are packed at consecutive bits having the same
   storage unit, with regard to the type, beginning with the MSB and continuing
   toward the LSB.

   If a field to be assigned lies over a bit field type boundary, its
   assignment is completed by aligning it with a boundary suitable for the
   type.

   When a bit field having a bit length of 0 is declared, it is forcibly
   assigned to the next storage unit.

   e.g)
	struct {
		int	a:2;
		int	b:6;
		char	c:4;
		int	d:10;
		int	 :0;
		int	f:2;
	} x;

		+0	  +1	    +2	      +3
	&x	00000000  00000000  00000000  00000000
		MLM----L
		a    b
	&x+4	00000000  00000000  00000000  00000000
		M--L
		c
	&x+8	00000000  00000000  00000000  00000000
		M----------L
		d
	&x+12	00000000  00000000  00000000  00000000
		ML
		f
*/

int
frv_adjust_field_align (tree field, int computed)
{
  /* Make sure that the bitfield is not wider than the type.  */
  if (DECL_BIT_FIELD (field)
      && !DECL_ARTIFICIAL (field))
    {
      tree parent = DECL_CONTEXT (field);
      tree prev = NULL_TREE;
      tree cur;

      for (cur = TYPE_FIELDS (parent); cur && cur != field; cur = TREE_CHAIN (cur))
	{
	  if (TREE_CODE (cur) != FIELD_DECL)
	    continue;

	  prev = cur;
	}

      gcc_assert (cur);

      /* If this isn't a :0 field and if the previous element is a bitfield
	 also, see if the type is different, if so, we will need to align the
	 bit-field to the next boundary.  */
      if (prev
	  && ! DECL_PACKED (field)
	  && ! integer_zerop (DECL_SIZE (field))
	  && DECL_BIT_FIELD_TYPE (field) != DECL_BIT_FIELD_TYPE (prev))
	{
	  int prev_align = TYPE_ALIGN (TREE_TYPE (prev));
	  int cur_align  = TYPE_ALIGN (TREE_TYPE (field));
	  computed = (prev_align > cur_align) ? prev_align : cur_align;
	}
    }

  return computed;
}


/* A C expression that is nonzero if it is permissible to store a value of mode
   MODE in hard register number REGNO (or in several registers starting with
   that one).  For a machine where all registers are equivalent, a suitable
   definition is

        #define HARD_REGNO_MODE_OK(REGNO, MODE) 1

   It is not necessary for this macro to check for the numbers of fixed
   registers, because the allocation mechanism considers them to be always
   occupied.

   On some machines, double-precision values must be kept in even/odd register
   pairs.  The way to implement that is to define this macro to reject odd
   register numbers for such modes.

   The minimum requirement for a mode to be OK in a register is that the
   `movMODE' instruction pattern support moves between the register and any
   other hard register for which the mode is OK; and that moving a value into
   the register and back out not alter it.

   Since the same instruction used to move `SImode' will work for all narrower
   integer modes, it is not necessary on any machine for `HARD_REGNO_MODE_OK'
   to distinguish between these modes, provided you define patterns `movhi',
   etc., to take advantage of this.  This is useful because of the interaction
   between `HARD_REGNO_MODE_OK' and `MODES_TIEABLE_P'; it is very desirable for
   all integer modes to be tieable.

   Many machines have special registers for floating point arithmetic.  Often
   people assume that floating point machine modes are allowed only in floating
   point registers.  This is not true.  Any registers that can hold integers
   can safely *hold* a floating point machine mode, whether or not floating
   arithmetic can be done on it in those registers.  Integer move instructions
   can be used to move the values.

   On some machines, though, the converse is true: fixed-point machine modes
   may not go in floating registers.  This is true if the floating registers
   normalize any value stored in them, because storing a non-floating value
   there would garble it.  In this case, `HARD_REGNO_MODE_OK' should reject
   fixed-point machine modes in floating registers.  But if the floating
   registers do not automatically normalize, if you can store any bit pattern
   in one and retrieve it unchanged without a trap, then any machine mode may
   go in a floating register, so you can define this macro to say so.

   The primary significance of special floating registers is rather that they
   are the registers acceptable in floating point arithmetic instructions.
   However, this is of no concern to `HARD_REGNO_MODE_OK'.  You handle it by
   writing the proper constraints for those instructions.

   On some machines, the floating registers are especially slow to access, so
   that it is better to store a value in a stack frame than in such a register
   if floating point arithmetic is not being done.  As long as the floating
   registers are not in class `GENERAL_REGS', they will not be used unless some
   pattern's constraint asks for one.  */

int
frv_hard_regno_mode_ok (int regno, enum machine_mode mode)
{
  int base;
  int mask;

  switch (mode)
    {
    case CCmode:
    case CC_UNSmode:
    case CC_NZmode:
      return ICC_P (regno) || GPR_P (regno);

    case CC_CCRmode:
      return CR_P (regno) || GPR_P (regno);

    case CC_FPmode:
      return FCC_P (regno) || GPR_P (regno);

    default:
      break;
    }

  /* Set BASE to the first register in REGNO's class.  Set MASK to the
     bits that must be clear in (REGNO - BASE) for the register to be
     well-aligned.  */
  if (INTEGRAL_MODE_P (mode) || FLOAT_MODE_P (mode) || VECTOR_MODE_P (mode))
    {
      if (ACCG_P (regno))
	{
	  /* ACCGs store one byte.  Two-byte quantities must start in
	     even-numbered registers, four-byte ones in registers whose
	     numbers are divisible by four, and so on.  */
	  base = ACCG_FIRST;
	  mask = GET_MODE_SIZE (mode) - 1;
	}
      else
	{
	   /* The other registers store one word.  */
	  if (GPR_P (regno) || regno == AP_FIRST)
	    base = GPR_FIRST;

	  else if (FPR_P (regno))
	    base = FPR_FIRST;

	  else if (ACC_P (regno))
	    base = ACC_FIRST;

	  else if (SPR_P (regno))
	    return mode == SImode;

	  /* Fill in the table.  */
	  else
	    return 0;

	  /* Anything smaller than an SI is OK in any word-sized register.  */
	  if (GET_MODE_SIZE (mode) < 4)
	    return 1;

	  mask = (GET_MODE_SIZE (mode) / 4) - 1;
	}
      return (((regno - base) & mask) == 0);
    }

  return 0;
}


/* A C expression for the number of consecutive hard registers, starting at
   register number REGNO, required to hold a value of mode MODE.

   On a machine where all registers are exactly one word, a suitable definition
   of this macro is

        #define HARD_REGNO_NREGS(REGNO, MODE)            \
           ((GET_MODE_SIZE (MODE) + UNITS_PER_WORD - 1)  \
            / UNITS_PER_WORD))  */

/* On the FRV, make the CC_FP mode take 3 words in the integer registers, so
   that we can build the appropriate instructions to properly reload the
   values.  Also, make the byte-sized accumulator guards use one guard
   for each byte.  */

int
frv_hard_regno_nregs (int regno, enum machine_mode mode)
{
  if (ACCG_P (regno))
    return GET_MODE_SIZE (mode);
  else
    return (GET_MODE_SIZE (mode) + UNITS_PER_WORD - 1) / UNITS_PER_WORD;
}


/* A C expression for the maximum number of consecutive registers of
   class CLASS needed to hold a value of mode MODE.

   This is closely related to the macro `HARD_REGNO_NREGS'.  In fact, the value
   of the macro `CLASS_MAX_NREGS (CLASS, MODE)' should be the maximum value of
   `HARD_REGNO_NREGS (REGNO, MODE)' for all REGNO values in the class CLASS.

   This macro helps control the handling of multiple-word values in
   the reload pass.

   This declaration is required.  */

int
frv_class_max_nregs (enum reg_class class, enum machine_mode mode)
{
  if (class == ACCG_REGS)
    /* An N-byte value requires N accumulator guards.  */
    return GET_MODE_SIZE (mode);
  else
    return (GET_MODE_SIZE (mode) + UNITS_PER_WORD - 1) / UNITS_PER_WORD;
}


/* A C expression that is nonzero if X is a legitimate constant for an
   immediate operand on the target machine.  You can assume that X satisfies
   `CONSTANT_P', so you need not check this.  In fact, `1' is a suitable
   definition for this macro on machines where anything `CONSTANT_P' is valid.  */

int
frv_legitimate_constant_p (rtx x)
{
  enum machine_mode mode = GET_MODE (x);

  /* frv_cannot_force_const_mem always returns true for FDPIC.  This
     means that the move expanders will be expected to deal with most
     kinds of constant, regardless of what we return here.

     However, among its other duties, LEGITIMATE_CONSTANT_P decides whether
     a constant can be entered into reg_equiv_constant[].  If we return true,
     reload can create new instances of the constant whenever it likes.

     The idea is therefore to accept as many constants as possible (to give
     reload more freedom) while rejecting constants that can only be created
     at certain times.  In particular, anything with a symbolic component will
     require use of the pseudo FDPIC register, which is only available before
     reload.  */
  if (TARGET_FDPIC)
    return LEGITIMATE_PIC_OPERAND_P (x);

  /* All of the integer constants are ok.  */
  if (GET_CODE (x) != CONST_DOUBLE)
    return TRUE;

  /* double integer constants are ok.  */
  if (mode == VOIDmode || mode == DImode)
    return TRUE;

  /* 0 is always ok.  */
  if (x == CONST0_RTX (mode))
    return TRUE;

  /* If floating point is just emulated, allow any constant, since it will be
     constructed in the GPRs.  */
  if (!TARGET_HAS_FPRS)
    return TRUE;

  if (mode == DFmode && !TARGET_DOUBLE)
    return TRUE;

  /* Otherwise store the constant away and do a load.  */
  return FALSE;
}

/* Implement SELECT_CC_MODE.  Choose CC_FP for floating-point comparisons,
   CC_NZ for comparisons against zero in which a single Z or N flag test
   is enough, CC_UNS for other unsigned comparisons, and CC for other
   signed comparisons.  */

enum machine_mode
frv_select_cc_mode (enum rtx_code code, rtx x, rtx y)
{
  if (GET_MODE_CLASS (GET_MODE (x)) == MODE_FLOAT)
    return CC_FPmode;

  switch (code)
    {
    case EQ:
    case NE:
    case LT:
    case GE:
      return y == const0_rtx ? CC_NZmode : CCmode;

    case GTU:
    case GEU:
    case LTU:
    case LEU:
      return y == const0_rtx ? CC_NZmode : CC_UNSmode;

    default:
      return CCmode;
    }
}

/* A C expression for the cost of moving data from a register in class FROM to
   one in class TO.  The classes are expressed using the enumeration values
   such as `GENERAL_REGS'.  A value of 4 is the default; other values are
   interpreted relative to that.

   It is not required that the cost always equal 2 when FROM is the same as TO;
   on some machines it is expensive to move between registers if they are not
   general registers.

   If reload sees an insn consisting of a single `set' between two hard
   registers, and if `REGISTER_MOVE_COST' applied to their classes returns a
   value of 2, reload does not check to ensure that the constraints of the insn
   are met.  Setting a cost of other than 2 will allow reload to verify that
   the constraints are met.  You should do this if the `movM' pattern's
   constraints do not allow such copying.  */

#define HIGH_COST 40
#define MEDIUM_COST 3
#define LOW_COST 1

int
frv_register_move_cost (enum reg_class from, enum reg_class to)
{
  switch (from)
    {
    default:
      break;

    case QUAD_REGS:
    case EVEN_REGS:
    case GPR_REGS:
      switch (to)
	{
	default:
	  break;

	case QUAD_REGS:
	case EVEN_REGS:
	case GPR_REGS:
	  return LOW_COST;

	case FEVEN_REGS:
	case FPR_REGS:
	  return LOW_COST;

	case LCR_REG:
	case LR_REG:
	case SPR_REGS:
	  return LOW_COST;
	}

    case FEVEN_REGS:
    case FPR_REGS:
      switch (to)
	{
	default:
	  break;

	case QUAD_REGS:
	case EVEN_REGS:
	case GPR_REGS:
	case ACC_REGS:
	case EVEN_ACC_REGS:
	case QUAD_ACC_REGS:
	case ACCG_REGS:
	  return MEDIUM_COST;

	case FEVEN_REGS:
	case FPR_REGS:
	  return LOW_COST;
	}

    case LCR_REG:
    case LR_REG:
    case SPR_REGS:
      switch (to)
	{
	default:
	  break;

	case QUAD_REGS:
	case EVEN_REGS:
	case GPR_REGS:
	  return MEDIUM_COST;
	}

    case ACC_REGS:
    case EVEN_ACC_REGS:
    case QUAD_ACC_REGS:
    case ACCG_REGS:
      switch (to)
	{
	default:
	  break;

	case FEVEN_REGS:
	case FPR_REGS:
	  return MEDIUM_COST;

	}
    }

  return HIGH_COST;
}

/* Implementation of TARGET_ASM_INTEGER.  In the FRV case we need to
   use ".picptr" to generate safe relocations for PIC code.  We also
   need a fixup entry for aligned (non-debugging) code.  */

static bool
frv_assemble_integer (rtx value, unsigned int size, int aligned_p)
{
  if ((flag_pic || TARGET_FDPIC) && size == UNITS_PER_WORD)
    {
      if (GET_CODE (value) == CONST
	  || GET_CODE (value) == SYMBOL_REF
	  || GET_CODE (value) == LABEL_REF)
	{
	  if (TARGET_FDPIC && GET_CODE (value) == SYMBOL_REF
	      && SYMBOL_REF_FUNCTION_P (value))
	    {
	      fputs ("\t.picptr\tfuncdesc(", asm_out_file);
	      output_addr_const (asm_out_file, value);
	      fputs (")\n", asm_out_file);
	      return true;
	    }
	  else if (TARGET_FDPIC && GET_CODE (value) == CONST
		   && frv_function_symbol_referenced_p (value))
	    return false;
	  if (aligned_p && !TARGET_FDPIC)
	    {
	      static int label_num = 0;
	      char buf[256];
	      const char *p;

	      ASM_GENERATE_INTERNAL_LABEL (buf, "LCP", label_num++);
	      p = (* targetm.strip_name_encoding) (buf);

	      fprintf (asm_out_file, "%s:\n", p);
	      fprintf (asm_out_file, "%s\n", FIXUP_SECTION_ASM_OP);
	      fprintf (asm_out_file, "\t.picptr\t%s\n", p);
	      fprintf (asm_out_file, "\t.previous\n");
	    }
	  assemble_integer_with_op ("\t.picptr\t", value);
	  return true;
	}
      if (!aligned_p)
	{
	  /* We've set the unaligned SI op to NULL, so we always have to
	     handle the unaligned case here.  */
	  assemble_integer_with_op ("\t.4byte\t", value);
	  return true;
	}
    }
  return default_assemble_integer (value, size, aligned_p);
}

/* Function to set up the backend function structure.  */

static struct machine_function *
frv_init_machine_status (void)
{
  return ggc_alloc_cleared (sizeof (struct machine_function));
}

/* Implement TARGET_SCHED_ISSUE_RATE.  */

int
frv_issue_rate (void)
{
  if (!TARGET_PACK)
    return 1;

  switch (frv_cpu_type)
    {
    default:
    case FRV_CPU_FR300:
    case FRV_CPU_SIMPLE:
      return 1;

    case FRV_CPU_FR400:
    case FRV_CPU_FR405:
    case FRV_CPU_FR450:
      return 2;

    case FRV_CPU_GENERIC:
    case FRV_CPU_FR500:
    case FRV_CPU_TOMCAT:
      return 4;

    case FRV_CPU_FR550:
      return 8;
    }
}

/* A for_each_rtx callback.  If X refers to an accumulator, return
   ACC_GROUP_ODD if the bit 2 of the register number is set and
   ACC_GROUP_EVEN if it is clear.  Return 0 (ACC_GROUP_NONE)
   otherwise.  */

static int
frv_acc_group_1 (rtx *x, void *data ATTRIBUTE_UNUSED)
{
  if (REG_P (*x))
    {
      if (ACC_P (REGNO (*x)))
	return (REGNO (*x) - ACC_FIRST) & 4 ? ACC_GROUP_ODD : ACC_GROUP_EVEN;
      if (ACCG_P (REGNO (*x)))
	return (REGNO (*x) - ACCG_FIRST) & 4 ? ACC_GROUP_ODD : ACC_GROUP_EVEN;
    }
  return 0;
}

/* Return the value of INSN's acc_group attribute.  */

int
frv_acc_group (rtx insn)
{
  /* This distinction only applies to the FR550 packing constraints.  */
  if (frv_cpu_type != FRV_CPU_FR550)
    return ACC_GROUP_NONE;
  return for_each_rtx (&PATTERN (insn), frv_acc_group_1, 0);
}

/* Return the index of the DFA unit in FRV_UNIT_NAMES[] that instruction
   INSN will try to claim first.  Since this value depends only on the
   type attribute, we can cache the results in FRV_TYPE_TO_UNIT[].  */

static unsigned int
frv_insn_unit (rtx insn)
{
  enum attr_type type;

  type = get_attr_type (insn);
  if (frv_type_to_unit[type] == ARRAY_SIZE (frv_unit_codes))
    {
      /* We haven't seen this type of instruction before.  */
      state_t state;
      unsigned int unit;

      /* Issue the instruction on its own to see which unit it prefers.  */
      state = alloca (state_size ());
      state_reset (state);
      state_transition (state, insn);

      /* Find out which unit was taken.  */
      for (unit = 0; unit < ARRAY_SIZE (frv_unit_codes); unit++)
	if (cpu_unit_reservation_p (state, frv_unit_codes[unit]))
	  break;

      gcc_assert (unit != ARRAY_SIZE (frv_unit_codes));

      frv_type_to_unit[type] = unit;
    }
  return frv_type_to_unit[type];
}

/* Return true if INSN issues to a branch unit.  */

static bool
frv_issues_to_branch_unit_p (rtx insn)
{
  return frv_unit_groups[frv_insn_unit (insn)] == GROUP_B;
}

/* The current state of the packing pass, implemented by frv_pack_insns.  */
static struct {
  /* The state of the pipeline DFA.  */
  state_t dfa_state;

  /* Which hardware registers are set within the current packet,
     and the conditions under which they are set.  */
  regstate_t regstate[FIRST_PSEUDO_REGISTER];

  /* The memory locations that have been modified so far in this
     packet.  MEM is the memref and COND is the regstate_t condition
     under which it is set.  */
  struct {
    rtx mem;
    regstate_t cond;
  } mems[2];

  /* The number of valid entries in MEMS.  The value is larger than
     ARRAY_SIZE (mems) if there were too many mems to record.  */
  unsigned int num_mems;

  /* The maximum number of instructions that can be packed together.  */
  unsigned int issue_rate;

  /* The instructions in the packet, partitioned into groups.  */
  struct frv_packet_group {
    /* How many instructions in the packet belong to this group.  */
    unsigned int num_insns;

    /* A list of the instructions that belong to this group, in the order
       they appear in the rtl stream.  */
    rtx insns[ARRAY_SIZE (frv_unit_codes)];

    /* The contents of INSNS after they have been sorted into the correct
       assembly-language order.  Element X issues to unit X.  The list may
       contain extra nops.  */
    rtx sorted[ARRAY_SIZE (frv_unit_codes)];

    /* The member of frv_nops[] to use in sorted[].  */
    rtx nop;
  } groups[NUM_GROUPS];

  /* The instructions that make up the current packet.  */
  rtx insns[ARRAY_SIZE (frv_unit_codes)];
  unsigned int num_insns;
} frv_packet;

/* Return the regstate_t flags for the given COND_EXEC condition.
   Abort if the condition isn't in the right form.  */

static int
frv_cond_flags (rtx cond)
{
  gcc_assert ((GET_CODE (cond) == EQ || GET_CODE (cond) == NE)
	      && GET_CODE (XEXP (cond, 0)) == REG
	      && CR_P (REGNO (XEXP (cond, 0)))
	      && XEXP (cond, 1) == const0_rtx);
  return ((REGNO (XEXP (cond, 0)) - CR_FIRST)
	  | (GET_CODE (cond) == NE
	     ? REGSTATE_IF_TRUE
	     : REGSTATE_IF_FALSE));
}


/* Return true if something accessed under condition COND2 can
   conflict with something written under condition COND1.  */

static bool
frv_regstate_conflict_p (regstate_t cond1, regstate_t cond2)
{
  /* If either reference was unconditional, we have a conflict.  */
  if ((cond1 & REGSTATE_IF_EITHER) == 0
      || (cond2 & REGSTATE_IF_EITHER) == 0)
    return true;

  /* The references might conflict if they were controlled by
     different CRs.  */
  if ((cond1 & REGSTATE_CC_MASK) != (cond2 & REGSTATE_CC_MASK))
    return true;

  /* They definitely conflict if they are controlled by the
     same condition.  */
  if ((cond1 & cond2 & REGSTATE_IF_EITHER) != 0)
    return true;

  return false;
}


/* A for_each_rtx callback.  Return 1 if *X depends on an instruction in
   the current packet.  DATA points to a regstate_t that describes the
   condition under which *X might be set or used.  */

static int
frv_registers_conflict_p_1 (rtx *x, void *data)
{
  unsigned int regno, i;
  regstate_t cond;

  cond = *(regstate_t *) data;

  if (GET_CODE (*x) == REG)
    FOR_EACH_REGNO (regno, *x)
      if ((frv_packet.regstate[regno] & REGSTATE_MODIFIED) != 0)
	if (frv_regstate_conflict_p (frv_packet.regstate[regno], cond))
	  return 1;

  if (GET_CODE (*x) == MEM)
    {
      /* If we ran out of memory slots, assume a conflict.  */
      if (frv_packet.num_mems > ARRAY_SIZE (frv_packet.mems))
	return 1;

      /* Check for output or true dependencies with earlier MEMs.  */
      for (i = 0; i < frv_packet.num_mems; i++)
	if (frv_regstate_conflict_p (frv_packet.mems[i].cond, cond))
	  {
	    if (true_dependence (frv_packet.mems[i].mem, VOIDmode,
				 *x, rtx_varies_p))
	      return 1;

	    if (output_dependence (frv_packet.mems[i].mem, *x))
	      return 1;
	  }
    }

  /* The return values of calls aren't significant: they describe
     the effect of the call as a whole, not of the insn itself.  */
  if (GET_CODE (*x) == SET && GET_CODE (SET_SRC (*x)) == CALL)
    {
      if (for_each_rtx (&SET_SRC (*x), frv_registers_conflict_p_1, data))
	return 1;
      return -1;
    }

  /* Check subexpressions.  */
  return 0;
}


/* Return true if something in X might depend on an instruction
   in the current packet.  */

static bool
frv_registers_conflict_p (rtx x)
{
  regstate_t flags;

  flags = 0;
  if (GET_CODE (x) == COND_EXEC)
    {
      if (for_each_rtx (&XEXP (x, 0), frv_registers_conflict_p_1, &flags))
	return true;

      flags |= frv_cond_flags (XEXP (x, 0));
      x = XEXP (x, 1);
    }
  return for_each_rtx (&x, frv_registers_conflict_p_1, &flags);
}


/* A note_stores callback.  DATA points to the regstate_t condition
   under which X is modified.  Update FRV_PACKET accordingly.  */

static void
frv_registers_update_1 (rtx x, rtx pat ATTRIBUTE_UNUSED, void *data)
{
  unsigned int regno;

  if (GET_CODE (x) == REG)
    FOR_EACH_REGNO (regno, x)
      frv_packet.regstate[regno] |= *(regstate_t *) data;

  if (GET_CODE (x) == MEM)
    {
      if (frv_packet.num_mems < ARRAY_SIZE (frv_packet.mems))
	{
	  frv_packet.mems[frv_packet.num_mems].mem = x;
	  frv_packet.mems[frv_packet.num_mems].cond = *(regstate_t *) data;
	}
      frv_packet.num_mems++;
    }
}


/* Update the register state information for an instruction whose
   body is X.  */

static void
frv_registers_update (rtx x)
{
  regstate_t flags;

  flags = REGSTATE_MODIFIED;
  if (GET_CODE (x) == COND_EXEC)
    {
      flags |= frv_cond_flags (XEXP (x, 0));
      x = XEXP (x, 1);
    }
  note_stores (x, frv_registers_update_1, &flags);
}


/* Initialize frv_packet for the start of a new packet.  */

static void
frv_start_packet (void)
{
  enum frv_insn_group group;

  memset (frv_packet.regstate, 0, sizeof (frv_packet.regstate));
  frv_packet.num_mems = 0;
  frv_packet.num_insns = 0;
  for (group = 0; group < NUM_GROUPS; group++)
    frv_packet.groups[group].num_insns = 0;
}


/* Likewise for the start of a new basic block.  */

static void
frv_start_packet_block (void)
{
  state_reset (frv_packet.dfa_state);
  frv_start_packet ();
}


/* Finish the current packet, if any, and start a new one.  Call
   HANDLE_PACKET with FRV_PACKET describing the completed packet.  */

static void
frv_finish_packet (void (*handle_packet) (void))
{
  if (frv_packet.num_insns > 0)
    {
      handle_packet ();
      state_transition (frv_packet.dfa_state, 0);
      frv_start_packet ();
    }
}


/* Return true if INSN can be added to the current packet.  Update
   the DFA state on success.  */

static bool
frv_pack_insn_p (rtx insn)
{
  /* See if the packet is already as long as it can be.  */
  if (frv_packet.num_insns == frv_packet.issue_rate)
    return false;

  /* If the scheduler thought that an instruction should start a packet,
     it's usually a good idea to believe it.  It knows much more about
     the latencies than we do.

     There are some exceptions though:

       - Conditional instructions are scheduled on the assumption that
	 they will be executed.  This is usually a good thing, since it
	 tends to avoid unnecessary stalls in the conditional code.
	 But we want to pack conditional instructions as tightly as
	 possible, in order to optimize the case where they aren't
	 executed.

       - The scheduler will always put branches on their own, even
	 if there's no real dependency.

       - There's no point putting a call in its own packet unless
	 we have to.  */
  if (frv_packet.num_insns > 0
      && GET_CODE (insn) == INSN
      && GET_MODE (insn) == TImode
      && GET_CODE (PATTERN (insn)) != COND_EXEC)
    return false;

  /* Check for register conflicts.  Don't do this for setlo since any
     conflict will be with the partnering sethi, with which it can
     be packed.  */
  if (get_attr_type (insn) != TYPE_SETLO)
    if (frv_registers_conflict_p (PATTERN (insn)))
      return false;

  return state_transition (frv_packet.dfa_state, insn) < 0;
}


/* Add instruction INSN to the current packet.  */

static void
frv_add_insn_to_packet (rtx insn)
{
  struct frv_packet_group *packet_group;

  packet_group = &frv_packet.groups[frv_unit_groups[frv_insn_unit (insn)]];
  packet_group->insns[packet_group->num_insns++] = insn;
  frv_packet.insns[frv_packet.num_insns++] = insn;

  frv_registers_update (PATTERN (insn));
}


/* Insert INSN (a member of frv_nops[]) into the current packet.  If the
   packet ends in a branch or call, insert the nop before it, otherwise
   add to the end.  */

static void
frv_insert_nop_in_packet (rtx insn)
{
  struct frv_packet_group *packet_group;
  rtx last;

  packet_group = &frv_packet.groups[frv_unit_groups[frv_insn_unit (insn)]];
  last = frv_packet.insns[frv_packet.num_insns - 1];
  if (GET_CODE (last) != INSN)
    {
      insn = emit_insn_before (PATTERN (insn), last);
      frv_packet.insns[frv_packet.num_insns - 1] = insn;
      frv_packet.insns[frv_packet.num_insns++] = last;
    }
  else
    {
      insn = emit_insn_after (PATTERN (insn), last);
      frv_packet.insns[frv_packet.num_insns++] = insn;
    }
  packet_group->insns[packet_group->num_insns++] = insn;
}


/* If packing is enabled, divide the instructions into packets and
   return true.  Call HANDLE_PACKET for each complete packet.  */

static bool
frv_for_each_packet (void (*handle_packet) (void))
{
  rtx insn, next_insn;

  frv_packet.issue_rate = frv_issue_rate ();

  /* Early exit if we don't want to pack insns.  */
  if (!optimize
      || !flag_schedule_insns_after_reload
      || !TARGET_VLIW_BRANCH
      || frv_packet.issue_rate == 1)
    return false;

  /* Set up the initial packing state.  */
  dfa_start ();
  frv_packet.dfa_state = alloca (state_size ());

  frv_start_packet_block ();
  for (insn = get_insns (); insn != 0; insn = next_insn)
    {
      enum rtx_code code;
      bool eh_insn_p;

      code = GET_CODE (insn);
      next_insn = NEXT_INSN (insn);

      if (code == CODE_LABEL)
	{
	  frv_finish_packet (handle_packet);
	  frv_start_packet_block ();
	}

      if (INSN_P (insn))
	switch (GET_CODE (PATTERN (insn)))
	  {
	  case USE:
	  case CLOBBER:
	  case ADDR_VEC:
	  case ADDR_DIFF_VEC:
	    break;

	  default:
	    /* Calls mustn't be packed on a TOMCAT.  */
	    if (GET_CODE (insn) == CALL_INSN && frv_cpu_type == FRV_CPU_TOMCAT)
	      frv_finish_packet (handle_packet);

	    /* Since the last instruction in a packet determines the EH
	       region, any exception-throwing instruction must come at
	       the end of reordered packet.  Insns that issue to a
	       branch unit are bound to come last; for others it's
	       too hard to predict.  */
	    eh_insn_p = (find_reg_note (insn, REG_EH_REGION, NULL) != NULL);
	    if (eh_insn_p && !frv_issues_to_branch_unit_p (insn))
	      frv_finish_packet (handle_packet);

	    /* Finish the current packet if we can't add INSN to it.
	       Simulate cycles until INSN is ready to issue.  */
	    if (!frv_pack_insn_p (insn))
	      {
		frv_finish_packet (handle_packet);
		while (!frv_pack_insn_p (insn))
		  state_transition (frv_packet.dfa_state, 0);
	      }

	    /* Add the instruction to the packet.  */
	    frv_add_insn_to_packet (insn);

	    /* Calls and jumps end a packet, as do insns that throw
	       an exception.  */
	    if (code == CALL_INSN || code == JUMP_INSN || eh_insn_p)
	      frv_finish_packet (handle_packet);
	    break;
	  }
    }
  frv_finish_packet (handle_packet);
  dfa_finish ();
  return true;
}

/* Subroutine of frv_sort_insn_group.  We are trying to sort
   frv_packet.groups[GROUP].sorted[0...NUM_INSNS-1] into assembly
   language order.  We have already picked a new position for
   frv_packet.groups[GROUP].sorted[X] if bit X of ISSUED is set.
   These instructions will occupy elements [0, LOWER_SLOT) and
   [UPPER_SLOT, NUM_INSNS) of the final (sorted) array.  STATE is
   the DFA state after issuing these instructions.

   Try filling elements [LOWER_SLOT, UPPER_SLOT) with every permutation
   of the unused instructions.  Return true if one such permutation gives
   a valid ordering, leaving the successful permutation in sorted[].
   Do not modify sorted[] until a valid permutation is found.  */

static bool
frv_sort_insn_group_1 (enum frv_insn_group group,
		       unsigned int lower_slot, unsigned int upper_slot,
		       unsigned int issued, unsigned int num_insns,
		       state_t state)
{
  struct frv_packet_group *packet_group;
  unsigned int i;
  state_t test_state;
  size_t dfa_size;
  rtx insn;

  /* Early success if we've filled all the slots.  */
  if (lower_slot == upper_slot)
    return true;

  packet_group = &frv_packet.groups[group];
  dfa_size = state_size ();
  test_state = alloca (dfa_size);

  /* Try issuing each unused instruction.  */
  for (i = num_insns - 1; i + 1 != 0; i--)
    if (~issued & (1 << i))
      {
	insn = packet_group->sorted[i];
	memcpy (test_state, state, dfa_size);
	if (state_transition (test_state, insn) < 0
	    && cpu_unit_reservation_p (test_state,
				       NTH_UNIT (group, upper_slot - 1))
	    && frv_sort_insn_group_1 (group, lower_slot, upper_slot - 1,
				      issued | (1 << i), num_insns,
				      test_state))
	  {
	    packet_group->sorted[upper_slot - 1] = insn;
	    return true;
	  }
      }

  return false;
}

/* Compare two instructions by their frv_insn_unit.  */

static int
frv_compare_insns (const void *first, const void *second)
{
  const rtx *insn1 = first, *insn2 = second;
  return frv_insn_unit (*insn1) - frv_insn_unit (*insn2);
}

/* Copy frv_packet.groups[GROUP].insns[] to frv_packet.groups[GROUP].sorted[]
   and sort it into assembly language order.  See frv.md for a description of
   the algorithm.  */

static void
frv_sort_insn_group (enum frv_insn_group group)
{
  struct frv_packet_group *packet_group;
  unsigned int first, i, nop, max_unit, num_slots;
  state_t state, test_state;
  size_t dfa_size;

  packet_group = &frv_packet.groups[group];

  /* Assume no nop is needed.  */
  packet_group->nop = 0;

  if (packet_group->num_insns == 0)
    return;

  /* Copy insns[] to sorted[].  */
  memcpy (packet_group->sorted, packet_group->insns,
	  sizeof (rtx) * packet_group->num_insns);

  /* Sort sorted[] by the unit that each insn tries to take first.  */
  if (packet_group->num_insns > 1)
    qsort (packet_group->sorted, packet_group->num_insns,
	   sizeof (rtx), frv_compare_insns);

  /* That's always enough for branch and control insns.  */
  if (group == GROUP_B || group == GROUP_C)
    return;

  dfa_size = state_size ();
  state = alloca (dfa_size);
  test_state = alloca (dfa_size);

  /* Find the highest FIRST such that sorted[0...FIRST-1] can issue
     consecutively and such that the DFA takes unit X when sorted[X]
     is added.  Set STATE to the new DFA state.  */
  state_reset (test_state);
  for (first = 0; first < packet_group->num_insns; first++)
    {
      memcpy (state, test_state, dfa_size);
      if (state_transition (test_state, packet_group->sorted[first]) >= 0
	  || !cpu_unit_reservation_p (test_state, NTH_UNIT (group, first)))
	break;
    }

  /* If all the instructions issued in ascending order, we're done.  */
  if (first == packet_group->num_insns)
    return;

  /* Add nops to the end of sorted[] and try each permutation until
     we find one that works.  */
  for (nop = 0; nop < frv_num_nops; nop++)
    {
      max_unit = frv_insn_unit (frv_nops[nop]);
      if (frv_unit_groups[max_unit] == group)
	{
	  packet_group->nop = frv_nops[nop];
	  num_slots = UNIT_NUMBER (max_unit) + 1;
	  for (i = packet_group->num_insns; i < num_slots; i++)
	    packet_group->sorted[i] = frv_nops[nop];
	  if (frv_sort_insn_group_1 (group, first, num_slots,
				     (1 << first) - 1, num_slots, state))
	    return;
	}
    }
  gcc_unreachable ();
}

/* Sort the current packet into assembly-language order.  Set packing
   flags as appropriate.  */

static void
frv_reorder_packet (void)
{
  unsigned int cursor[NUM_GROUPS];
  rtx insns[ARRAY_SIZE (frv_unit_groups)];
  unsigned int unit, to, from;
  enum frv_insn_group group;
  struct frv_packet_group *packet_group;

  /* First sort each group individually.  */
  for (group = 0; group < NUM_GROUPS; group++)
    {
      cursor[group] = 0;
      frv_sort_insn_group (group);
    }

  /* Go through the unit template and try add an instruction from
     that unit's group.  */
  to = 0;
  for (unit = 0; unit < ARRAY_SIZE (frv_unit_groups); unit++)
    {
      group = frv_unit_groups[unit];
      packet_group = &frv_packet.groups[group];
      if (cursor[group] < packet_group->num_insns)
	{
	  /* frv_reorg should have added nops for us.  */
	  gcc_assert (packet_group->sorted[cursor[group]]
		      != packet_group->nop);
	  insns[to++] = packet_group->sorted[cursor[group]++];
	}
    }

  gcc_assert (to == frv_packet.num_insns);

  /* Clear the last instruction's packing flag, thus marking the end of
     a packet.  Reorder the other instructions relative to it.  */
  CLEAR_PACKING_FLAG (insns[to - 1]);
  for (from = 0; from < to - 1; from++)
    {
      remove_insn (insns[from]);
      add_insn_before (insns[from], insns[to - 1]);
      SET_PACKING_FLAG (insns[from]);
    }
}


/* Divide instructions into packets.  Reorder the contents of each
   packet so that they are in the correct assembly-language order.

   Since this pass can change the raw meaning of the rtl stream, it must
   only be called at the last minute, just before the instructions are
   written out.  */

static void
frv_pack_insns (void)
{
  if (frv_for_each_packet (frv_reorder_packet))
    frv_insn_packing_flag = 0;
  else
    frv_insn_packing_flag = -1;
}

/* See whether we need to add nops to group GROUP in order to
   make a valid packet.  */

static void
frv_fill_unused_units (enum frv_insn_group group)
{
  unsigned int non_nops, nops, i;
  struct frv_packet_group *packet_group;

  packet_group = &frv_packet.groups[group];

  /* Sort the instructions into assembly-language order.
     Use nops to fill slots that are otherwise unused.  */
  frv_sort_insn_group (group);

  /* See how many nops are needed before the final useful instruction.  */
  i = nops = 0;
  for (non_nops = 0; non_nops < packet_group->num_insns; non_nops++)
    while (packet_group->sorted[i++] == packet_group->nop)
      nops++;

  /* Insert that many nops into the instruction stream.  */
  while (nops-- > 0)
    frv_insert_nop_in_packet (packet_group->nop);
}

/* Return true if accesses IO1 and IO2 refer to the same doubleword.  */

static bool
frv_same_doubleword_p (const struct frv_io *io1, const struct frv_io *io2)
{
  if (io1->const_address != 0 && io2->const_address != 0)
    return io1->const_address == io2->const_address;

  if (io1->var_address != 0 && io2->var_address != 0)
    return rtx_equal_p (io1->var_address, io2->var_address);

  return false;
}

/* Return true if operations IO1 and IO2 are guaranteed to complete
   in order.  */

static bool
frv_io_fixed_order_p (const struct frv_io *io1, const struct frv_io *io2)
{
  /* The order of writes is always preserved.  */
  if (io1->type == FRV_IO_WRITE && io2->type == FRV_IO_WRITE)
    return true;

  /* The order of reads isn't preserved.  */
  if (io1->type != FRV_IO_WRITE && io2->type != FRV_IO_WRITE)
    return false;

  /* One operation is a write and the other is (or could be) a read.
     The order is only guaranteed if the accesses are to the same
     doubleword.  */
  return frv_same_doubleword_p (io1, io2);
}

/* Generalize I/O operation X so that it covers both X and Y. */

static void
frv_io_union (struct frv_io *x, const struct frv_io *y)
{
  if (x->type != y->type)
    x->type = FRV_IO_UNKNOWN;
  if (!frv_same_doubleword_p (x, y))
    {
      x->const_address = 0;
      x->var_address = 0;
    }
}

/* Fill IO with information about the load or store associated with
   membar instruction INSN.  */

static void
frv_extract_membar (struct frv_io *io, rtx insn)
{
  extract_insn (insn);
  io->type = INTVAL (recog_data.operand[2]);
  io->const_address = INTVAL (recog_data.operand[1]);
  io->var_address = XEXP (recog_data.operand[0], 0);
}

/* A note_stores callback for which DATA points to an rtx.  Nullify *DATA
   if X is a register and *DATA depends on X.  */

static void
frv_io_check_address (rtx x, rtx pat ATTRIBUTE_UNUSED, void *data)
{
  rtx *other = data;

  if (REG_P (x) && *other != 0 && reg_overlap_mentioned_p (x, *other))
    *other = 0;
}

/* A note_stores callback for which DATA points to a HARD_REG_SET.
   Remove every modified register from the set.  */

static void
frv_io_handle_set (rtx x, rtx pat ATTRIBUTE_UNUSED, void *data)
{
  HARD_REG_SET *set = data;
  unsigned int regno;

  if (REG_P (x))
    FOR_EACH_REGNO (regno, x)
      CLEAR_HARD_REG_BIT (*set, regno);
}

/* A for_each_rtx callback for which DATA points to a HARD_REG_SET.
   Add every register in *X to the set.  */

static int
frv_io_handle_use_1 (rtx *x, void *data)
{
  HARD_REG_SET *set = data;
  unsigned int regno;

  if (REG_P (*x))
    FOR_EACH_REGNO (regno, *x)
      SET_HARD_REG_BIT (*set, regno);

  return 0;
}

/* A note_stores callback that applies frv_io_handle_use_1 to an
   entire rhs value.  */

static void
frv_io_handle_use (rtx *x, void *data)
{
  for_each_rtx (x, frv_io_handle_use_1, data);
}

/* Go through block BB looking for membars to remove.  There are two
   cases where intra-block analysis is enough:

   - a membar is redundant if it occurs between two consecutive I/O
   operations and if those operations are guaranteed to complete
   in order.

   - a membar for a __builtin_read is redundant if the result is
   used before the next I/O operation is issued.

   If the last membar in the block could not be removed, and there
   are guaranteed to be no I/O operations between that membar and
   the end of the block, store the membar in *LAST_MEMBAR, otherwise
   store null.

   Describe the block's first I/O operation in *NEXT_IO.  Describe
   an unknown operation if the block doesn't do any I/O.  */

static void
frv_optimize_membar_local (basic_block bb, struct frv_io *next_io,
			   rtx *last_membar)
{
  HARD_REG_SET used_regs;
  rtx next_membar, set, insn;
  bool next_is_end_p;

  /* NEXT_IO is the next I/O operation to be performed after the current
     instruction.  It starts off as being an unknown operation.  */
  memset (next_io, 0, sizeof (*next_io));

  /* NEXT_IS_END_P is true if NEXT_IO describes the end of the block.  */
  next_is_end_p = true;

  /* If the current instruction is a __builtin_read or __builtin_write,
     NEXT_MEMBAR is the membar instruction associated with it.  NEXT_MEMBAR
     is null if the membar has already been deleted.

     Note that the initialization here should only be needed to
     suppress warnings.  */
  next_membar = 0;

  /* USED_REGS is the set of registers that are used before the
     next I/O instruction.  */
  CLEAR_HARD_REG_SET (used_regs);

  for (insn = BB_END (bb); insn != BB_HEAD (bb); insn = PREV_INSN (insn))
    if (GET_CODE (insn) == CALL_INSN)
      {
	/* We can't predict what a call will do to volatile memory.  */
	memset (next_io, 0, sizeof (struct frv_io));
	next_is_end_p = false;
	CLEAR_HARD_REG_SET (used_regs);
      }
    else if (INSN_P (insn))
      switch (recog_memoized (insn))
	{
	case CODE_FOR_optional_membar_qi:
	case CODE_FOR_optional_membar_hi:
	case CODE_FOR_optional_membar_si:
	case CODE_FOR_optional_membar_di:
	  next_membar = insn;
	  if (next_is_end_p)
	    {
	      /* Local information isn't enough to decide whether this
		 membar is needed.  Stash it away for later.  */
	      *last_membar = insn;
	      frv_extract_membar (next_io, insn);
	      next_is_end_p = false;
	    }
	  else
	    {
	      /* Check whether the I/O operation before INSN could be
		 reordered with one described by NEXT_IO.  If it can't,
		 INSN will not be needed.  */
	      struct frv_io prev_io;

	      frv_extract_membar (&prev_io, insn);
	      if (frv_io_fixed_order_p (&prev_io, next_io))
		{
		  if (dump_file)
		    fprintf (dump_file,
			     ";; [Local] Removing membar %d since order"
			     " of accesses is guaranteed\n",
			     INSN_UID (next_membar));

		  insn = NEXT_INSN (insn);
		  delete_insn (next_membar);
		  next_membar = 0;
		}
	      *next_io = prev_io;
	    }
	  break;

	default:
	  /* Invalidate NEXT_IO's address if it depends on something that
	     is clobbered by INSN.  */
	  if (next_io->var_address)
	    note_stores (PATTERN (insn), frv_io_check_address,
			 &next_io->var_address);

	  /* If the next membar is associated with a __builtin_read,
	     see if INSN reads from that address.  If it does, and if
	     the destination register is used before the next I/O access,
	     there is no need for the membar.  */
	  set = PATTERN (insn);
	  if (next_io->type == FRV_IO_READ
	      && next_io->var_address != 0
	      && next_membar != 0
	      && GET_CODE (set) == SET
	      && GET_CODE (SET_DEST (set)) == REG
	      && TEST_HARD_REG_BIT (used_regs, REGNO (SET_DEST (set))))
	    {
	      rtx src;

	      src = SET_SRC (set);
	      if (GET_CODE (src) == ZERO_EXTEND)
		src = XEXP (src, 0);

	      if (GET_CODE (src) == MEM
		  && rtx_equal_p (XEXP (src, 0), next_io->var_address))
		{
		  if (dump_file)
		    fprintf (dump_file,
			     ";; [Local] Removing membar %d since the target"
			     " of %d is used before the I/O operation\n",
			     INSN_UID (next_membar), INSN_UID (insn));

		  if (next_membar == *last_membar)
		    *last_membar = 0;

		  delete_insn (next_membar);
		  next_membar = 0;
		}
	    }

	  /* If INSN has volatile references, forget about any registers
	     that are used after it.  Otherwise forget about uses that
	     are (or might be) defined by INSN.  */
	  if (volatile_refs_p (PATTERN (insn)))
	    CLEAR_HARD_REG_SET (used_regs);
	  else
	    note_stores (PATTERN (insn), frv_io_handle_set, &used_regs);

	  note_uses (&PATTERN (insn), frv_io_handle_use, &used_regs);
	  break;
	}
}

/* See if MEMBAR, the last membar instruction in BB, can be removed.
   FIRST_IO[X] describes the first operation performed by basic block X.  */

static void
frv_optimize_membar_global (basic_block bb, struct frv_io *first_io,
			    rtx membar)
{
  struct frv_io this_io, next_io;
  edge succ;
  edge_iterator ei;

  /* We need to keep the membar if there is an edge to the exit block.  */
  FOR_EACH_EDGE (succ, ei, bb->succs)
  /* for (succ = bb->succ; succ != 0; succ = succ->succ_next) */
    if (succ->dest == EXIT_BLOCK_PTR)
      return;

  /* Work out the union of all successor blocks.  */
  ei = ei_start (bb->succs);
  ei_cond (ei, &succ);
  /* next_io = first_io[bb->succ->dest->index]; */
  next_io = first_io[succ->dest->index];
  ei = ei_start (bb->succs);
  if (ei_cond (ei, &succ))
    {
      for (ei_next (&ei); ei_cond (ei, &succ); ei_next (&ei))
	/*for (succ = bb->succ->succ_next; succ != 0; succ = succ->succ_next)*/
	frv_io_union (&next_io, &first_io[succ->dest->index]);
    }
  else
    gcc_unreachable ();

  frv_extract_membar (&this_io, membar);
  if (frv_io_fixed_order_p (&this_io, &next_io))
    {
      if (dump_file)
	fprintf (dump_file,
		 ";; [Global] Removing membar %d since order of accesses"
		 " is guaranteed\n", INSN_UID (membar));

      delete_insn (membar);
    }
}

/* Remove redundant membars from the current function.  */

static void
frv_optimize_membar (void)
{
  basic_block bb;
  struct frv_io *first_io;
  rtx *last_membar;

  compute_bb_for_insn ();
  first_io = xcalloc (last_basic_block, sizeof (struct frv_io));
  last_membar = xcalloc (last_basic_block, sizeof (rtx));

  FOR_EACH_BB (bb)
    frv_optimize_membar_local (bb, &first_io[bb->index],
			       &last_membar[bb->index]);

  FOR_EACH_BB (bb)
    if (last_membar[bb->index] != 0)
      frv_optimize_membar_global (bb, first_io, last_membar[bb->index]);

  free (first_io);
  free (last_membar);
}

/* Used by frv_reorg to keep track of the current packet's address.  */
static unsigned int frv_packet_address;

/* If the current packet falls through to a label, try to pad the packet
   with nops in order to fit the label's alignment requirements.  */

static void
frv_align_label (void)
{
  unsigned int alignment, target, nop;
  rtx x, last, barrier, label;

  /* Walk forward to the start of the next packet.  Set ALIGNMENT to the
     maximum alignment of that packet, LABEL to the last label between
     the packets, and BARRIER to the last barrier.  */
  last = frv_packet.insns[frv_packet.num_insns - 1];
  label = barrier = 0;
  alignment = 4;
  for (x = NEXT_INSN (last); x != 0 && !INSN_P (x); x = NEXT_INSN (x))
    {
      if (LABEL_P (x))
	{
	  unsigned int subalign = 1 << label_to_alignment (x);
	  alignment = MAX (alignment, subalign);
	  label = x;
	}
      if (BARRIER_P (x))
	barrier = x;
    }

  /* If -malign-labels, and the packet falls through to an unaligned
     label, try introducing a nop to align that label to 8 bytes.  */
  if (TARGET_ALIGN_LABELS
      && label != 0
      && barrier == 0
      && frv_packet.num_insns < frv_packet.issue_rate)
    alignment = MAX (alignment, 8);

  /* Advance the address to the end of the current packet.  */
  frv_packet_address += frv_packet.num_insns * 4;

  /* Work out the target address, after alignment.  */
  target = (frv_packet_address + alignment - 1) & -alignment;

  /* If the packet falls through to the label, try to find an efficient
     padding sequence.  */
  if (barrier == 0)
    {
      /* First try adding nops to the current packet.  */
      for (nop = 0; nop < frv_num_nops; nop++)
	while (frv_packet_address < target && frv_pack_insn_p (frv_nops[nop]))
	  {
	    frv_insert_nop_in_packet (frv_nops[nop]);
	    frv_packet_address += 4;
	  }

      /* If we still haven't reached the target, add some new packets that
	 contain only nops.  If there are two types of nop, insert an
	 alternating sequence of frv_nops[0] and frv_nops[1], which will
	 lead to packets like:

		nop.p
		mnop.p/fnop.p
		nop.p
		mnop/fnop

	 etc.  Just emit frv_nops[0] if that's the only nop we have.  */
      last = frv_packet.insns[frv_packet.num_insns - 1];
      nop = 0;
      while (frv_packet_address < target)
	{
	  last = emit_insn_after (PATTERN (frv_nops[nop]), last);
	  frv_packet_address += 4;
	  if (frv_num_nops > 1)
	    nop ^= 1;
	}
    }

  frv_packet_address = target;
}

/* Subroutine of frv_reorg, called after each packet has been constructed
   in frv_packet.  */

static void
frv_reorg_packet (void)
{
  frv_fill_unused_units (GROUP_I);
  frv_fill_unused_units (GROUP_FM);
  frv_align_label ();
}

/* Add an instruction with pattern NOP to frv_nops[].  */

static void
frv_register_nop (rtx nop)
{
  nop = make_insn_raw (nop);
  NEXT_INSN (nop) = 0;
  PREV_INSN (nop) = 0;
  frv_nops[frv_num_nops++] = nop;
}

/* Implement TARGET_MACHINE_DEPENDENT_REORG.  Divide the instructions
   into packets and check whether we need to insert nops in order to
   fulfill the processor's issue requirements.  Also, if the user has
   requested a certain alignment for a label, try to meet that alignment
   by inserting nops in the previous packet.  */

static void
frv_reorg (void)
{
  if (optimize > 0 && TARGET_OPTIMIZE_MEMBAR && cfun->machine->has_membar_p)
    frv_optimize_membar ();

  frv_num_nops = 0;
  frv_register_nop (gen_nop ());
  if (TARGET_MEDIA)
    frv_register_nop (gen_mnop ());
  if (TARGET_HARD_FLOAT)
    frv_register_nop (gen_fnop ());

  /* Estimate the length of each branch.  Although this may change after
     we've inserted nops, it will only do so in big functions.  */
  shorten_branches (get_insns ());

  frv_packet_address = 0;
  frv_for_each_packet (frv_reorg_packet);
}

#define def_builtin(name, type, code) \
  add_builtin_function ((name), (type), (code), BUILT_IN_MD, NULL, NULL)

struct builtin_description
{
  enum insn_code icode;
  const char *name;
  enum frv_builtins code;
  enum rtx_code comparison;
  unsigned int flag;
};

/* Media intrinsics that take a single, constant argument.  */

static struct builtin_description bdesc_set[] =
{
  { CODE_FOR_mhdsets, "__MHDSETS", FRV_BUILTIN_MHDSETS, 0, 0 }
};

/* Media intrinsics that take just one argument.  */

static struct builtin_description bdesc_1arg[] =
{
  { CODE_FOR_mnot, "__MNOT", FRV_BUILTIN_MNOT, 0, 0 },
  { CODE_FOR_munpackh, "__MUNPACKH", FRV_BUILTIN_MUNPACKH, 0, 0 },
  { CODE_FOR_mbtoh, "__MBTOH", FRV_BUILTIN_MBTOH, 0, 0 },
  { CODE_FOR_mhtob, "__MHTOB", FRV_BUILTIN_MHTOB, 0, 0 },
  { CODE_FOR_mabshs, "__MABSHS", FRV_BUILTIN_MABSHS, 0, 0 },
  { CODE_FOR_scutss, "__SCUTSS", FRV_BUILTIN_SCUTSS, 0, 0 }
};

/* Media intrinsics that take two arguments.  */

static struct builtin_description bdesc_2arg[] =
{
  { CODE_FOR_mand, "__MAND", FRV_BUILTIN_MAND, 0, 0 },
  { CODE_FOR_mor, "__MOR", FRV_BUILTIN_MOR, 0, 0 },
  { CODE_FOR_mxor, "__MXOR", FRV_BUILTIN_MXOR, 0, 0 },
  { CODE_FOR_maveh, "__MAVEH", FRV_BUILTIN_MAVEH, 0, 0 },
  { CODE_FOR_msaths, "__MSATHS", FRV_BUILTIN_MSATHS, 0, 0 },
  { CODE_FOR_msathu, "__MSATHU", FRV_BUILTIN_MSATHU, 0, 0 },
  { CODE_FOR_maddhss, "__MADDHSS", FRV_BUILTIN_MADDHSS, 0, 0 },
  { CODE_FOR_maddhus, "__MADDHUS", FRV_BUILTIN_MADDHUS, 0, 0 },
  { CODE_FOR_msubhss, "__MSUBHSS", FRV_BUILTIN_MSUBHSS, 0, 0 },
  { CODE_FOR_msubhus, "__MSUBHUS", FRV_BUILTIN_MSUBHUS, 0, 0 },
  { CODE_FOR_mqaddhss, "__MQADDHSS", FRV_BUILTIN_MQADDHSS, 0, 0 },
  { CODE_FOR_mqaddhus, "__MQADDHUS", FRV_BUILTIN_MQADDHUS, 0, 0 },
  { CODE_FOR_mqsubhss, "__MQSUBHSS", FRV_BUILTIN_MQSUBHSS, 0, 0 },
  { CODE_FOR_mqsubhus, "__MQSUBHUS", FRV_BUILTIN_MQSUBHUS, 0, 0 },
  { CODE_FOR_mpackh, "__MPACKH", FRV_BUILTIN_MPACKH, 0, 0 },
  { CODE_FOR_mcop1, "__Mcop1", FRV_BUILTIN_MCOP1, 0, 0 },
  { CODE_FOR_mcop2, "__Mcop2", FRV_BUILTIN_MCOP2, 0, 0 },
  { CODE_FOR_mwcut, "__MWCUT", FRV_BUILTIN_MWCUT, 0, 0 },
  { CODE_FOR_mqsaths, "__MQSATHS", FRV_BUILTIN_MQSATHS, 0, 0 },
  { CODE_FOR_mqlclrhs, "__MQLCLRHS", FRV_BUILTIN_MQLCLRHS, 0, 0 },
  { CODE_FOR_mqlmths, "__MQLMTHS", FRV_BUILTIN_MQLMTHS, 0, 0 },
  { CODE_FOR_smul, "__SMUL", FRV_BUILTIN_SMUL, 0, 0 },
  { CODE_FOR_umul, "__UMUL", FRV_BUILTIN_UMUL, 0, 0 },
  { CODE_FOR_addss, "__ADDSS", FRV_BUILTIN_ADDSS, 0, 0 },
  { CODE_FOR_subss, "__SUBSS", FRV_BUILTIN_SUBSS, 0, 0 },
  { CODE_FOR_slass, "__SLASS", FRV_BUILTIN_SLASS, 0, 0 },
  { CODE_FOR_scan, "__SCAN", FRV_BUILTIN_SCAN, 0, 0 }
};

/* Integer intrinsics that take two arguments and have no return value.  */

static struct builtin_description bdesc_int_void2arg[] =
{
  { CODE_FOR_smass, "__SMASS", FRV_BUILTIN_SMASS, 0, 0 },
  { CODE_FOR_smsss, "__SMSSS", FRV_BUILTIN_SMSSS, 0, 0 },
  { CODE_FOR_smu, "__SMU", FRV_BUILTIN_SMU, 0, 0 }
};

static struct builtin_description bdesc_prefetches[] =
{
  { CODE_FOR_frv_prefetch0, "__data_prefetch0", FRV_BUILTIN_PREFETCH0, 0, 0 },
  { CODE_FOR_frv_prefetch, "__data_prefetch", FRV_BUILTIN_PREFETCH, 0, 0 }
};

/* Media intrinsics that take two arguments, the first being an ACC number.  */

static struct builtin_description bdesc_cut[] =
{
  { CODE_FOR_mcut, "__MCUT", FRV_BUILTIN_MCUT, 0, 0 },
  { CODE_FOR_mcutss, "__MCUTSS", FRV_BUILTIN_MCUTSS, 0, 0 },
  { CODE_FOR_mdcutssi, "__MDCUTSSI", FRV_BUILTIN_MDCUTSSI, 0, 0 }
};

/* Two-argument media intrinsics with an immediate second argument.  */

static struct builtin_description bdesc_2argimm[] =
{
  { CODE_FOR_mrotli, "__MROTLI", FRV_BUILTIN_MROTLI, 0, 0 },
  { CODE_FOR_mrotri, "__MROTRI", FRV_BUILTIN_MROTRI, 0, 0 },
  { CODE_FOR_msllhi, "__MSLLHI", FRV_BUILTIN_MSLLHI, 0, 0 },
  { CODE_FOR_msrlhi, "__MSRLHI", FRV_BUILTIN_MSRLHI, 0, 0 },
  { CODE_FOR_msrahi, "__MSRAHI", FRV_BUILTIN_MSRAHI, 0, 0 },
  { CODE_FOR_mexpdhw, "__MEXPDHW", FRV_BUILTIN_MEXPDHW, 0, 0 },
  { CODE_FOR_mexpdhd, "__MEXPDHD", FRV_BUILTIN_MEXPDHD, 0, 0 },
  { CODE_FOR_mdrotli, "__MDROTLI", FRV_BUILTIN_MDROTLI, 0, 0 },
  { CODE_FOR_mcplhi, "__MCPLHI", FRV_BUILTIN_MCPLHI, 0, 0 },
  { CODE_FOR_mcpli, "__MCPLI", FRV_BUILTIN_MCPLI, 0, 0 },
  { CODE_FOR_mhsetlos, "__MHSETLOS", FRV_BUILTIN_MHSETLOS, 0, 0 },
  { CODE_FOR_mhsetloh, "__MHSETLOH", FRV_BUILTIN_MHSETLOH, 0, 0 },
  { CODE_FOR_mhsethis, "__MHSETHIS", FRV_BUILTIN_MHSETHIS, 0, 0 },
  { CODE_FOR_mhsethih, "__MHSETHIH", FRV_BUILTIN_MHSETHIH, 0, 0 },
  { CODE_FOR_mhdseth, "__MHDSETH", FRV_BUILTIN_MHDSETH, 0, 0 },
  { CODE_FOR_mqsllhi, "__MQSLLHI", FRV_BUILTIN_MQSLLHI, 0, 0 },
  { CODE_FOR_mqsrahi, "__MQSRAHI", FRV_BUILTIN_MQSRAHI, 0, 0 }
};

/* Media intrinsics that take two arguments and return void, the first argument
   being a pointer to 4 words in memory.  */

static struct builtin_description bdesc_void2arg[] =
{
  { CODE_FOR_mdunpackh, "__MDUNPACKH", FRV_BUILTIN_MDUNPACKH, 0, 0 },
  { CODE_FOR_mbtohe, "__MBTOHE", FRV_BUILTIN_MBTOHE, 0, 0 },
};

/* Media intrinsics that take three arguments, the first being a const_int that
   denotes an accumulator, and that return void.  */

static struct builtin_description bdesc_void3arg[] =
{
  { CODE_FOR_mcpxrs, "__MCPXRS", FRV_BUILTIN_MCPXRS, 0, 0 },
  { CODE_FOR_mcpxru, "__MCPXRU", FRV_BUILTIN_MCPXRU, 0, 0 },
  { CODE_FOR_mcpxis, "__MCPXIS", FRV_BUILTIN_MCPXIS, 0, 0 },
  { CODE_FOR_mcpxiu, "__MCPXIU", FRV_BUILTIN_MCPXIU, 0, 0 },
  { CODE_FOR_mmulhs, "__MMULHS", FRV_BUILTIN_MMULHS, 0, 0 },
  { CODE_FOR_mmulhu, "__MMULHU", FRV_BUILTIN_MMULHU, 0, 0 },
  { CODE_FOR_mmulxhs, "__MMULXHS", FRV_BUILTIN_MMULXHS, 0, 0 },
  { CODE_FOR_mmulxhu, "__MMULXHU", FRV_BUILTIN_MMULXHU, 0, 0 },
  { CODE_FOR_mmachs, "__MMACHS", FRV_BUILTIN_MMACHS, 0, 0 },
  { CODE_FOR_mmachu, "__MMACHU", FRV_BUILTIN_MMACHU, 0, 0 },
  { CODE_FOR_mmrdhs, "__MMRDHS", FRV_BUILTIN_MMRDHS, 0, 0 },
  { CODE_FOR_mmrdhu, "__MMRDHU", FRV_BUILTIN_MMRDHU, 0, 0 },
  { CODE_FOR_mqcpxrs, "__MQCPXRS", FRV_BUILTIN_MQCPXRS, 0, 0 },
  { CODE_FOR_mqcpxru, "__MQCPXRU", FRV_BUILTIN_MQCPXRU, 0, 0 },
  { CODE_FOR_mqcpxis, "__MQCPXIS", FRV_BUILTIN_MQCPXIS, 0, 0 },
  { CODE_FOR_mqcpxiu, "__MQCPXIU", FRV_BUILTIN_MQCPXIU, 0, 0 },
  { CODE_FOR_mqmulhs, "__MQMULHS", FRV_BUILTIN_MQMULHS, 0, 0 },
  { CODE_FOR_mqmulhu, "__MQMULHU", FRV_BUILTIN_MQMULHU, 0, 0 },
  { CODE_FOR_mqmulxhs, "__MQMULXHS", FRV_BUILTIN_MQMULXHS, 0, 0 },
  { CODE_FOR_mqmulxhu, "__MQMULXHU", FRV_BUILTIN_MQMULXHU, 0, 0 },
  { CODE_FOR_mqmachs, "__MQMACHS", FRV_BUILTIN_MQMACHS, 0, 0 },
  { CODE_FOR_mqmachu, "__MQMACHU", FRV_BUILTIN_MQMACHU, 0, 0 },
  { CODE_FOR_mqxmachs, "__MQXMACHS", FRV_BUILTIN_MQXMACHS, 0, 0 },
  { CODE_FOR_mqxmacxhs, "__MQXMACXHS", FRV_BUILTIN_MQXMACXHS, 0, 0 },
  { CODE_FOR_mqmacxhs, "__MQMACXHS", FRV_BUILTIN_MQMACXHS, 0, 0 }
};

/* Media intrinsics that take two accumulator numbers as argument and
   return void.  */

static struct builtin_description bdesc_voidacc[] =
{
  { CODE_FOR_maddaccs, "__MADDACCS", FRV_BUILTIN_MADDACCS, 0, 0 },
  { CODE_FOR_msubaccs, "__MSUBACCS", FRV_BUILTIN_MSUBACCS, 0, 0 },
  { CODE_FOR_masaccs, "__MASACCS", FRV_BUILTIN_MASACCS, 0, 0 },
  { CODE_FOR_mdaddaccs, "__MDADDACCS", FRV_BUILTIN_MDADDACCS, 0, 0 },
  { CODE_FOR_mdsubaccs, "__MDSUBACCS", FRV_BUILTIN_MDSUBACCS, 0, 0 },
  { CODE_FOR_mdasaccs, "__MDASACCS", FRV_BUILTIN_MDASACCS, 0, 0 }
};

/* Intrinsics that load a value and then issue a MEMBAR.  The load is
   a normal move and the ICODE is for the membar.  */

static struct builtin_description bdesc_loads[] =
{
  { CODE_FOR_optional_membar_qi, "__builtin_read8",
    FRV_BUILTIN_READ8, 0, 0 },
  { CODE_FOR_optional_membar_hi, "__builtin_read16",
    FRV_BUILTIN_READ16, 0, 0 },
  { CODE_FOR_optional_membar_si, "__builtin_read32",
    FRV_BUILTIN_READ32, 0, 0 },
  { CODE_FOR_optional_membar_di, "__builtin_read64",
    FRV_BUILTIN_READ64, 0, 0 }
};

/* Likewise stores.  */

static struct builtin_description bdesc_stores[] =
{
  { CODE_FOR_optional_membar_qi, "__builtin_write8",
    FRV_BUILTIN_WRITE8, 0, 0 },
  { CODE_FOR_optional_membar_hi, "__builtin_write16",
    FRV_BUILTIN_WRITE16, 0, 0 },
  { CODE_FOR_optional_membar_si, "__builtin_write32",
    FRV_BUILTIN_WRITE32, 0, 0 },
  { CODE_FOR_optional_membar_di, "__builtin_write64",
    FRV_BUILTIN_WRITE64, 0, 0 },
};

/* Initialize media builtins.  */

static void
frv_init_builtins (void)
{
  tree endlink = void_list_node;
  tree accumulator = integer_type_node;
  tree integer = integer_type_node;
  tree voidt = void_type_node;
  tree uhalf = short_unsigned_type_node;
  tree sword1 = long_integer_type_node;
  tree uword1 = long_unsigned_type_node;
  tree sword2 = long_long_integer_type_node;
  tree uword2 = long_long_unsigned_type_node;
  tree uword4 = build_pointer_type (uword1);
  tree vptr   = build_pointer_type (build_type_variant (void_type_node, 0, 1));
  tree ubyte  = unsigned_char_type_node;
  tree iacc   = integer_type_node;

#define UNARY(RET, T1) \
  build_function_type (RET, tree_cons (NULL_TREE, T1, endlink))

#define BINARY(RET, T1, T2) \
  build_function_type (RET, tree_cons (NULL_TREE, T1, \
			    tree_cons (NULL_TREE, T2, endlink)))

#define TRINARY(RET, T1, T2, T3) \
  build_function_type (RET, tree_cons (NULL_TREE, T1, \
			    tree_cons (NULL_TREE, T2, \
			    tree_cons (NULL_TREE, T3, endlink))))

#define QUAD(RET, T1, T2, T3, T4) \
  build_function_type (RET, tree_cons (NULL_TREE, T1, \
			    tree_cons (NULL_TREE, T2, \
			    tree_cons (NULL_TREE, T3, \
			    tree_cons (NULL_TREE, T4, endlink)))))

  tree void_ftype_void = build_function_type (voidt, endlink);

  tree void_ftype_acc = UNARY (voidt, accumulator);
  tree void_ftype_uw4_uw1 = BINARY (voidt, uword4, uword1);
  tree void_ftype_uw4_uw2 = BINARY (voidt, uword4, uword2);
  tree void_ftype_acc_uw1 = BINARY (voidt, accumulator, uword1);
  tree void_ftype_acc_acc = BINARY (voidt, accumulator, accumulator);
  tree void_ftype_acc_uw1_uw1 = TRINARY (voidt, accumulator, uword1, uword1);
  tree void_ftype_acc_sw1_sw1 = TRINARY (voidt, accumulator, sword1, sword1);
  tree void_ftype_acc_uw2_uw2 = TRINARY (voidt, accumulator, uword2, uword2);
  tree void_ftype_acc_sw2_sw2 = TRINARY (voidt, accumulator, sword2, sword2);

  tree uw1_ftype_uw1 = UNARY (uword1, uword1);
  tree uw1_ftype_sw1 = UNARY (uword1, sword1);
  tree uw1_ftype_uw2 = UNARY (uword1, uword2);
  tree uw1_ftype_acc = UNARY (uword1, accumulator);
  tree uw1_ftype_uh_uh = BINARY (uword1, uhalf, uhalf);
  tree uw1_ftype_uw1_uw1 = BINARY (uword1, uword1, uword1);
  tree uw1_ftype_uw1_int = BINARY (uword1, uword1, integer);
  tree uw1_ftype_acc_uw1 = BINARY (uword1, accumulator, uword1);
  tree uw1_ftype_acc_sw1 = BINARY (uword1, accumulator, sword1);
  tree uw1_ftype_uw2_uw1 = BINARY (uword1, uword2, uword1);
  tree uw1_ftype_uw2_int = BINARY (uword1, uword2, integer);

  tree sw1_ftype_int = UNARY (sword1, integer);
  tree sw1_ftype_sw1_sw1 = BINARY (sword1, sword1, sword1);
  tree sw1_ftype_sw1_int = BINARY (sword1, sword1, integer);

  tree uw2_ftype_uw1 = UNARY (uword2, uword1);
  tree uw2_ftype_uw1_int = BINARY (uword2, uword1, integer);
  tree uw2_ftype_uw2_uw2 = BINARY (uword2, uword2, uword2);
  tree uw2_ftype_uw2_int = BINARY (uword2, uword2, integer);
  tree uw2_ftype_acc_int = BINARY (uword2, accumulator, integer);
  tree uw2_ftype_uh_uh_uh_uh = QUAD (uword2, uhalf, uhalf, uhalf, uhalf);

  tree sw2_ftype_sw2_sw2 = BINARY (sword2, sword2, sword2);
  tree sw2_ftype_sw2_int   = BINARY (sword2, sword2, integer);
  tree uw2_ftype_uw1_uw1   = BINARY (uword2, uword1, uword1);
  tree sw2_ftype_sw1_sw1   = BINARY (sword2, sword1, sword1);
  tree void_ftype_sw1_sw1  = BINARY (voidt, sword1, sword1);
  tree void_ftype_iacc_sw2 = BINARY (voidt, iacc, sword2);
  tree void_ftype_iacc_sw1 = BINARY (voidt, iacc, sword1);
  tree sw1_ftype_sw1       = UNARY (sword1, sword1);
  tree sw2_ftype_iacc      = UNARY (sword2, iacc);
  tree sw1_ftype_iacc      = UNARY (sword1, iacc);
  tree void_ftype_ptr      = UNARY (voidt, const_ptr_type_node);
  tree uw1_ftype_vptr      = UNARY (uword1, vptr);
  tree uw2_ftype_vptr      = UNARY (uword2, vptr);
  tree void_ftype_vptr_ub  = BINARY (voidt, vptr, ubyte);
  tree void_ftype_vptr_uh  = BINARY (voidt, vptr, uhalf);
  tree void_ftype_vptr_uw1 = BINARY (voidt, vptr, uword1);
  tree void_ftype_vptr_uw2 = BINARY (voidt, vptr, uword2);

  def_builtin ("__MAND", uw1_ftype_uw1_uw1, FRV_BUILTIN_MAND);
  def_builtin ("__MOR", uw1_ftype_uw1_uw1, FRV_BUILTIN_MOR);
  def_builtin ("__MXOR", uw1_ftype_uw1_uw1, FRV_BUILTIN_MXOR);
  def_builtin ("__MNOT", uw1_ftype_uw1, FRV_BUILTIN_MNOT);
  def_builtin ("__MROTLI", uw1_ftype_uw1_int, FRV_BUILTIN_MROTLI);
  def_builtin ("__MROTRI", uw1_ftype_uw1_int, FRV_BUILTIN_MROTRI);
  def_builtin ("__MWCUT", uw1_ftype_uw2_uw1, FRV_BUILTIN_MWCUT);
  def_builtin ("__MAVEH", uw1_ftype_uw1_uw1, FRV_BUILTIN_MAVEH);
  def_builtin ("__MSLLHI", uw1_ftype_uw1_int, FRV_BUILTIN_MSLLHI);
  def_builtin ("__MSRLHI", uw1_ftype_uw1_int, FRV_BUILTIN_MSRLHI);
  def_builtin ("__MSRAHI", sw1_ftype_sw1_int, FRV_BUILTIN_MSRAHI);
  def_builtin ("__MSATHS", sw1_ftype_sw1_sw1, FRV_BUILTIN_MSATHS);
  def_builtin ("__MSATHU", uw1_ftype_uw1_uw1, FRV_BUILTIN_MSATHU);
  def_builtin ("__MADDHSS", sw1_ftype_sw1_sw1, FRV_BUILTIN_MADDHSS);
  def_builtin ("__MADDHUS", uw1_ftype_uw1_uw1, FRV_BUILTIN_MADDHUS);
  def_builtin ("__MSUBHSS", sw1_ftype_sw1_sw1, FRV_BUILTIN_MSUBHSS);
  def_builtin ("__MSUBHUS", uw1_ftype_uw1_uw1, FRV_BUILTIN_MSUBHUS);
  def_builtin ("__MMULHS", void_ftype_acc_sw1_sw1, FRV_BUILTIN_MMULHS);
  def_builtin ("__MMULHU", void_ftype_acc_uw1_uw1, FRV_BUILTIN_MMULHU);
  def_builtin ("__MMULXHS", void_ftype_acc_sw1_sw1, FRV_BUILTIN_MMULXHS);
  def_builtin ("__MMULXHU", void_ftype_acc_uw1_uw1, FRV_BUILTIN_MMULXHU);
  def_builtin ("__MMACHS", void_ftype_acc_sw1_sw1, FRV_BUILTIN_MMACHS);
  def_builtin ("__MMACHU", void_ftype_acc_uw1_uw1, FRV_BUILTIN_MMACHU);
  def_builtin ("__MMRDHS", void_ftype_acc_sw1_sw1, FRV_BUILTIN_MMRDHS);
  def_builtin ("__MMRDHU", void_ftype_acc_uw1_uw1, FRV_BUILTIN_MMRDHU);
  def_builtin ("__MQADDHSS", sw2_ftype_sw2_sw2, FRV_BUILTIN_MQADDHSS);
  def_builtin ("__MQADDHUS", uw2_ftype_uw2_uw2, FRV_BUILTIN_MQADDHUS);
  def_builtin ("__MQSUBHSS", sw2_ftype_sw2_sw2, FRV_BUILTIN_MQSUBHSS);
  def_builtin ("__MQSUBHUS", uw2_ftype_uw2_uw2, FRV_BUILTIN_MQSUBHUS);
  def_builtin ("__MQMULHS", void_ftype_acc_sw2_sw2, FRV_BUILTIN_MQMULHS);
  def_builtin ("__MQMULHU", void_ftype_acc_uw2_uw2, FRV_BUILTIN_MQMULHU);
  def_builtin ("__MQMULXHS", void_ftype_acc_sw2_sw2, FRV_BUILTIN_MQMULXHS);
  def_builtin ("__MQMULXHU", void_ftype_acc_uw2_uw2, FRV_BUILTIN_MQMULXHU);
  def_builtin ("__MQMACHS", void_ftype_acc_sw2_sw2, FRV_BUILTIN_MQMACHS);
  def_builtin ("__MQMACHU", void_ftype_acc_uw2_uw2, FRV_BUILTIN_MQMACHU);
  def_builtin ("__MCPXRS", void_ftype_acc_sw1_sw1, FRV_BUILTIN_MCPXRS);
  def_builtin ("__MCPXRU", void_ftype_acc_uw1_uw1, FRV_BUILTIN_MCPXRU);
  def_builtin ("__MCPXIS", void_ftype_acc_sw1_sw1, FRV_BUILTIN_MCPXIS);
  def_builtin ("__MCPXIU", void_ftype_acc_uw1_uw1, FRV_BUILTIN_MCPXIU);
  def_builtin ("__MQCPXRS", void_ftype_acc_sw2_sw2, FRV_BUILTIN_MQCPXRS);
  def_builtin ("__MQCPXRU", void_ftype_acc_uw2_uw2, FRV_BUILTIN_MQCPXRU);
  def_builtin ("__MQCPXIS", void_ftype_acc_sw2_sw2, FRV_BUILTIN_MQCPXIS);
  def_builtin ("__MQCPXIU", void_ftype_acc_uw2_uw2, FRV_BUILTIN_MQCPXIU);
  def_builtin ("__MCUT", uw1_ftype_acc_uw1, FRV_BUILTIN_MCUT);
  def_builtin ("__MCUTSS", uw1_ftype_acc_sw1, FRV_BUILTIN_MCUTSS);
  def_builtin ("__MEXPDHW", uw1_ftype_uw1_int, FRV_BUILTIN_MEXPDHW);
  def_builtin ("__MEXPDHD", uw2_ftype_uw1_int, FRV_BUILTIN_MEXPDHD);
  def_builtin ("__MPACKH", uw1_ftype_uh_uh, FRV_BUILTIN_MPACKH);
  def_builtin ("__MUNPACKH", uw2_ftype_uw1, FRV_BUILTIN_MUNPACKH);
  def_builtin ("__MDPACKH", uw2_ftype_uh_uh_uh_uh, FRV_BUILTIN_MDPACKH);
  def_builtin ("__MDUNPACKH", void_ftype_uw4_uw2, FRV_BUILTIN_MDUNPACKH);
  def_builtin ("__MBTOH", uw2_ftype_uw1, FRV_BUILTIN_MBTOH);
  def_builtin ("__MHTOB", uw1_ftype_uw2, FRV_BUILTIN_MHTOB);
  def_builtin ("__MBTOHE", void_ftype_uw4_uw1, FRV_BUILTIN_MBTOHE);
  def_builtin ("__MCLRACC", void_ftype_acc, FRV_BUILTIN_MCLRACC);
  def_builtin ("__MCLRACCA", void_ftype_void, FRV_BUILTIN_MCLRACCA);
  def_builtin ("__MRDACC", uw1_ftype_acc, FRV_BUILTIN_MRDACC);
  def_builtin ("__MRDACCG", uw1_ftype_acc, FRV_BUILTIN_MRDACCG);
  def_builtin ("__MWTACC", void_ftype_acc_uw1, FRV_BUILTIN_MWTACC);
  def_builtin ("__MWTACCG", void_ftype_acc_uw1, FRV_BUILTIN_MWTACCG);
  def_builtin ("__Mcop1", uw1_ftype_uw1_uw1, FRV_BUILTIN_MCOP1);
  def_builtin ("__Mcop2", uw1_ftype_uw1_uw1, FRV_BUILTIN_MCOP2);
  def_builtin ("__MTRAP", void_ftype_void, FRV_BUILTIN_MTRAP);
  def_builtin ("__MQXMACHS", void_ftype_acc_sw2_sw2, FRV_BUILTIN_MQXMACHS);
  def_builtin ("__MQXMACXHS", void_ftype_acc_sw2_sw2, FRV_BUILTIN_MQXMACXHS);
  def_builtin ("__MQMACXHS", void_ftype_acc_sw2_sw2, FRV_BUILTIN_MQMACXHS);
  def_builtin ("__MADDACCS", void_ftype_acc_acc, FRV_BUILTIN_MADDACCS);
  def_builtin ("__MSUBACCS", void_ftype_acc_acc, FRV_BUILTIN_MSUBACCS);
  def_builtin ("__MASACCS", void_ftype_acc_acc, FRV_BUILTIN_MASACCS);
  def_builtin ("__MDADDACCS", void_ftype_acc_acc, FRV_BUILTIN_MDADDACCS);
  def_builtin ("__MDSUBACCS", void_ftype_acc_acc, FRV_BUILTIN_MDSUBACCS);
  def_builtin ("__MDASACCS", void_ftype_acc_acc, FRV_BUILTIN_MDASACCS);
  def_builtin ("__MABSHS", uw1_ftype_sw1, FRV_BUILTIN_MABSHS);
  def_builtin ("__MDROTLI", uw2_ftype_uw2_int, FRV_BUILTIN_MDROTLI);
  def_builtin ("__MCPLHI", uw1_ftype_uw2_int, FRV_BUILTIN_MCPLHI);
  def_builtin ("__MCPLI", uw1_ftype_uw2_int, FRV_BUILTIN_MCPLI);
  def_builtin ("__MDCUTSSI", uw2_ftype_acc_int, FRV_BUILTIN_MDCUTSSI);
  def_builtin ("__MQSATHS", sw2_ftype_sw2_sw2, FRV_BUILTIN_MQSATHS);
  def_builtin ("__MHSETLOS", sw1_ftype_sw1_int, FRV_BUILTIN_MHSETLOS);
  def_builtin ("__MHSETHIS", sw1_ftype_sw1_int, FRV_BUILTIN_MHSETHIS);
  def_builtin ("__MHDSETS", sw1_ftype_int, FRV_BUILTIN_MHDSETS);
  def_builtin ("__MHSETLOH", uw1_ftype_uw1_int, FRV_BUILTIN_MHSETLOH);
  def_builtin ("__MHSETHIH", uw1_ftype_uw1_int, FRV_BUILTIN_MHSETHIH);
  def_builtin ("__MHDSETH", uw1_ftype_uw1_int, FRV_BUILTIN_MHDSETH);
  def_builtin ("__MQLCLRHS", sw2_ftype_sw2_sw2, FRV_BUILTIN_MQLCLRHS);
  def_builtin ("__MQLMTHS", sw2_ftype_sw2_sw2, FRV_BUILTIN_MQLMTHS);
  def_builtin ("__MQSLLHI", uw2_ftype_uw2_int, FRV_BUILTIN_MQSLLHI);
  def_builtin ("__MQSRAHI", sw2_ftype_sw2_int, FRV_BUILTIN_MQSRAHI);
  def_builtin ("__SMUL", sw2_ftype_sw1_sw1, FRV_BUILTIN_SMUL);
  def_builtin ("__UMUL", uw2_ftype_uw1_uw1, FRV_BUILTIN_UMUL);
  def_builtin ("__SMASS", void_ftype_sw1_sw1, FRV_BUILTIN_SMASS);
  def_builtin ("__SMSSS", void_ftype_sw1_sw1, FRV_BUILTIN_SMSSS);
  def_builtin ("__SMU", void_ftype_sw1_sw1, FRV_BUILTIN_SMU);
  def_builtin ("__ADDSS", sw1_ftype_sw1_sw1, FRV_BUILTIN_ADDSS);
  def_builtin ("__SUBSS", sw1_ftype_sw1_sw1, FRV_BUILTIN_SUBSS);
  def_builtin ("__SLASS", sw1_ftype_sw1_sw1, FRV_BUILTIN_SLASS);
  def_builtin ("__SCAN", sw1_ftype_sw1_sw1, FRV_BUILTIN_SCAN);
  def_builtin ("__SCUTSS", sw1_ftype_sw1, FRV_BUILTIN_SCUTSS);
  def_builtin ("__IACCreadll", sw2_ftype_iacc, FRV_BUILTIN_IACCreadll);
  def_builtin ("__IACCreadl", sw1_ftype_iacc, FRV_BUILTIN_IACCreadl);
  def_builtin ("__IACCsetll", void_ftype_iacc_sw2, FRV_BUILTIN_IACCsetll);
  def_builtin ("__IACCsetl", void_ftype_iacc_sw1, FRV_BUILTIN_IACCsetl);
  def_builtin ("__data_prefetch0", void_ftype_ptr, FRV_BUILTIN_PREFETCH0);
  def_builtin ("__data_prefetch", void_ftype_ptr, FRV_BUILTIN_PREFETCH);
  def_builtin ("__builtin_read8", uw1_ftype_vptr, FRV_BUILTIN_READ8);
  def_builtin ("__builtin_read16", uw1_ftype_vptr, FRV_BUILTIN_READ16);
  def_builtin ("__builtin_read32", uw1_ftype_vptr, FRV_BUILTIN_READ32);
  def_builtin ("__builtin_read64", uw2_ftype_vptr, FRV_BUILTIN_READ64);

  def_builtin ("__builtin_write8", void_ftype_vptr_ub, FRV_BUILTIN_WRITE8);
  def_builtin ("__builtin_write16", void_ftype_vptr_uh, FRV_BUILTIN_WRITE16);
  def_builtin ("__builtin_write32", void_ftype_vptr_uw1, FRV_BUILTIN_WRITE32);
  def_builtin ("__builtin_write64", void_ftype_vptr_uw2, FRV_BUILTIN_WRITE64);

#undef UNARY
#undef BINARY
#undef TRINARY
#undef QUAD
}

/* Set the names for various arithmetic operations according to the
   FRV ABI.  */
static void
frv_init_libfuncs (void)
{
  set_optab_libfunc (smod_optab,     SImode, "__modi");
  set_optab_libfunc (umod_optab,     SImode, "__umodi");

  set_optab_libfunc (add_optab,      DImode, "__addll");
  set_optab_libfunc (sub_optab,      DImode, "__subll");
  set_optab_libfunc (smul_optab,     DImode, "__mulll");
  set_optab_libfunc (sdiv_optab,     DImode, "__divll");
  set_optab_libfunc (smod_optab,     DImode, "__modll");
  set_optab_libfunc (umod_optab,     DImode, "__umodll");
  set_optab_libfunc (and_optab,      DImode, "__andll");
  set_optab_libfunc (ior_optab,      DImode, "__orll");
  set_optab_libfunc (xor_optab,      DImode, "__xorll");
  set_optab_libfunc (one_cmpl_optab, DImode, "__notll");

  set_optab_libfunc (add_optab,      SFmode, "__addf");
  set_optab_libfunc (sub_optab,      SFmode, "__subf");
  set_optab_libfunc (smul_optab,     SFmode, "__mulf");
  set_optab_libfunc (sdiv_optab,     SFmode, "__divf");

  set_optab_libfunc (add_optab,      DFmode, "__addd");
  set_optab_libfunc (sub_optab,      DFmode, "__subd");
  set_optab_libfunc (smul_optab,     DFmode, "__muld");
  set_optab_libfunc (sdiv_optab,     DFmode, "__divd");

  set_conv_libfunc (sext_optab,   DFmode, SFmode, "__ftod");
  set_conv_libfunc (trunc_optab,  SFmode, DFmode, "__dtof");

  set_conv_libfunc (sfix_optab,   SImode, SFmode, "__ftoi");
  set_conv_libfunc (sfix_optab,   DImode, SFmode, "__ftoll");
  set_conv_libfunc (sfix_optab,   SImode, DFmode, "__dtoi");
  set_conv_libfunc (sfix_optab,   DImode, DFmode, "__dtoll");

  set_conv_libfunc (ufix_optab,   SImode, SFmode, "__ftoui");
  set_conv_libfunc (ufix_optab,   DImode, SFmode, "__ftoull");
  set_conv_libfunc (ufix_optab,   SImode, DFmode, "__dtoui");
  set_conv_libfunc (ufix_optab,   DImode, DFmode, "__dtoull");

  set_conv_libfunc (sfloat_optab, SFmode, SImode, "__itof");
  set_conv_libfunc (sfloat_optab, SFmode, DImode, "__lltof");
  set_conv_libfunc (sfloat_optab, DFmode, SImode, "__itod");
  set_conv_libfunc (sfloat_optab, DFmode, DImode, "__lltod");
}

/* Convert an integer constant to an accumulator register.  ICODE is the
   code of the target instruction, OPNUM is the number of the
   accumulator operand and OPVAL is the constant integer.  Try both
   ACC and ACCG registers; only report an error if neither fit the
   instruction.  */

static rtx
frv_int_to_acc (enum insn_code icode, int opnum, rtx opval)
{
  rtx reg;
  int i;

  /* ACCs and ACCGs are implicit global registers if media intrinsics
     are being used.  We set up this lazily to avoid creating lots of
     unnecessary call_insn rtl in non-media code.  */
  for (i = 0; i <= ACC_MASK; i++)
    if ((i & ACC_MASK) == i)
      global_regs[i + ACC_FIRST] = global_regs[i + ACCG_FIRST] = 1;

  if (GET_CODE (opval) != CONST_INT)
    {
      error ("accumulator is not a constant integer");
      return NULL_RTX;
    }
  if ((INTVAL (opval) & ~ACC_MASK) != 0)
    {
      error ("accumulator number is out of bounds");
      return NULL_RTX;
    }

  reg = gen_rtx_REG (insn_data[icode].operand[opnum].mode,
		     ACC_FIRST + INTVAL (opval));
  if (! (*insn_data[icode].operand[opnum].predicate) (reg, VOIDmode))
    REGNO (reg) = ACCG_FIRST + INTVAL (opval);

  if (! (*insn_data[icode].operand[opnum].predicate) (reg, VOIDmode))
    {
      error ("inappropriate accumulator for %qs", insn_data[icode].name);
      return NULL_RTX;
    }
  return reg;
}

/* If an ACC rtx has mode MODE, return the mode that the matching ACCG
   should have.  */

static enum machine_mode
frv_matching_accg_mode (enum machine_mode mode)
{
  switch (mode)
    {
    case V4SImode:
      return V4QImode;

    case DImode:
      return HImode;

    case SImode:
      return QImode;

    default:
      gcc_unreachable ();
    }
}

/* Given that a __builtin_read or __builtin_write function is accessing
   address ADDRESS, return the value that should be used as operand 1
   of the membar.  */

static rtx
frv_io_address_cookie (rtx address)
{
  return (GET_CODE (address) == CONST_INT
	  ? GEN_INT (INTVAL (address) / 8 * 8)
	  : const0_rtx);
}

/* Return the accumulator guard that should be paired with accumulator
   register ACC.  The mode of the returned register is in the same
   class as ACC, but is four times smaller.  */

rtx
frv_matching_accg_for_acc (rtx acc)
{
  return gen_rtx_REG (frv_matching_accg_mode (GET_MODE (acc)),
		      REGNO (acc) - ACC_FIRST + ACCG_FIRST);
}

/* Read a value from the head of the tree list pointed to by ARGLISTPTR.
   Return the value as an rtx and replace *ARGLISTPTR with the tail of the
   list.  */

static rtx
frv_read_argument (tree *arglistptr)
{
  tree next = TREE_VALUE (*arglistptr);
  *arglistptr = TREE_CHAIN (*arglistptr);
  return expand_expr (next, NULL_RTX, VOIDmode, 0);
}

/* Like frv_read_argument, but interpret the argument as the number
   of an IACC register and return a (reg:MODE ...) rtx for it.  */

static rtx
frv_read_iacc_argument (enum machine_mode mode, tree *arglistptr)
{
  int i, regno;
  rtx op;

  op = frv_read_argument (arglistptr);
  if (GET_CODE (op) != CONST_INT
      || INTVAL (op) < 0
      || INTVAL (op) > IACC_LAST - IACC_FIRST
      || ((INTVAL (op) * 4) & (GET_MODE_SIZE (mode) - 1)) != 0)
    {
      error ("invalid IACC argument");
      op = const0_rtx;
    }

  /* IACCs are implicit global registers.  We set up this lazily to
     avoid creating lots of unnecessary call_insn rtl when IACCs aren't
     being used.  */
  regno = INTVAL (op) + IACC_FIRST;
  for (i = 0; i < HARD_REGNO_NREGS (regno, mode); i++)
    global_regs[regno + i] = 1;

  return gen_rtx_REG (mode, regno);
}

/* Return true if OPVAL can be used for operand OPNUM of instruction ICODE.
   The instruction should require a constant operand of some sort.  The
   function prints an error if OPVAL is not valid.  */

static int
frv_check_constant_argument (enum insn_code icode, int opnum, rtx opval)
{
  if (GET_CODE (opval) != CONST_INT)
    {
      error ("%qs expects a constant argument", insn_data[icode].name);
      return FALSE;
    }
  if (! (*insn_data[icode].operand[opnum].predicate) (opval, VOIDmode))
    {
      error ("constant argument out of range for %qs", insn_data[icode].name);
      return FALSE;
    }
  return TRUE;
}

/* Return a legitimate rtx for instruction ICODE's return value.  Use TARGET
   if it's not null, has the right mode, and satisfies operand 0's
   predicate.  */

static rtx
frv_legitimize_target (enum insn_code icode, rtx target)
{
  enum machine_mode mode = insn_data[icode].operand[0].mode;

  if (! target
      || GET_MODE (target) != mode
      || ! (*insn_data[icode].operand[0].predicate) (target, mode))
    return gen_reg_rtx (mode);
  else
    return target;
}

/* Given that ARG is being passed as operand OPNUM to instruction ICODE,
   check whether ARG satisfies the operand's constraints.  If it doesn't,
   copy ARG to a temporary register and return that.  Otherwise return ARG
   itself.  */

static rtx
frv_legitimize_argument (enum insn_code icode, int opnum, rtx arg)
{
  enum machine_mode mode = insn_data[icode].operand[opnum].mode;

  if ((*insn_data[icode].operand[opnum].predicate) (arg, mode))
    return arg;
  else
    return copy_to_mode_reg (mode, arg);
}

/* Return a volatile memory reference of mode MODE whose address is ARG.  */

static rtx
frv_volatile_memref (enum machine_mode mode, rtx arg)
{
  rtx mem;

  mem = gen_rtx_MEM (mode, memory_address (mode, arg));
  MEM_VOLATILE_P (mem) = 1;
  return mem;
}

/* Expand builtins that take a single, constant argument.  At the moment,
   only MHDSETS falls into this category.  */

static rtx
frv_expand_set_builtin (enum insn_code icode, tree arglist, rtx target)
{
  rtx pat;
  rtx op0 = frv_read_argument (&arglist);

  if (! frv_check_constant_argument (icode, 1, op0))
    return NULL_RTX;

  target = frv_legitimize_target (icode, target);
  pat = GEN_FCN (icode) (target, op0);
  if (! pat)
    return NULL_RTX;

  emit_insn (pat);
  return target;
}

/* Expand builtins that take one operand.  */

static rtx
frv_expand_unop_builtin (enum insn_code icode, tree arglist, rtx target)
{
  rtx pat;
  rtx op0 = frv_read_argument (&arglist);

  target = frv_legitimize_target (icode, target);
  op0 = frv_legitimize_argument (icode, 1, op0);
  pat = GEN_FCN (icode) (target, op0);
  if (! pat)
    return NULL_RTX;

  emit_insn (pat);
  return target;
}

/* Expand builtins that take two operands.  */

static rtx
frv_expand_binop_builtin (enum insn_code icode, tree arglist, rtx target)
{
  rtx pat;
  rtx op0 = frv_read_argument (&arglist);
  rtx op1 = frv_read_argument (&arglist);

  target = frv_legitimize_target (icode, target);
  op0 = frv_legitimize_argument (icode, 1, op0);
  op1 = frv_legitimize_argument (icode, 2, op1);
  pat = GEN_FCN (icode) (target, op0, op1);
  if (! pat)
    return NULL_RTX;

  emit_insn (pat);
  return target;
}

/* Expand cut-style builtins, which take two operands and an implicit ACCG
   one.  */

static rtx
frv_expand_cut_builtin (enum insn_code icode, tree arglist, rtx target)
{
  rtx pat;
  rtx op0 = frv_read_argument (&arglist);
  rtx op1 = frv_read_argument (&arglist);
  rtx op2;

  target = frv_legitimize_target (icode, target);
  op0 = frv_int_to_acc (icode, 1, op0);
  if (! op0)
    return NULL_RTX;

  if (icode == CODE_FOR_mdcutssi || GET_CODE (op1) == CONST_INT)
    {
      if (! frv_check_constant_argument (icode, 2, op1))
    	return NULL_RTX;
    }
  else
    op1 = frv_legitimize_argument (icode, 2, op1);

  op2 = frv_matching_accg_for_acc (op0);
  pat = GEN_FCN (icode) (target, op0, op1, op2);
  if (! pat)
    return NULL_RTX;

  emit_insn (pat);
  return target;
}

/* Expand builtins that take two operands and the second is immediate.  */

static rtx
frv_expand_binopimm_builtin (enum insn_code icode, tree arglist, rtx target)
{
  rtx pat;
  rtx op0 = frv_read_argument (&arglist);
  rtx op1 = frv_read_argument (&arglist);

  if (! frv_check_constant_argument (icode, 2, op1))
    return NULL_RTX;

  target = frv_legitimize_target (icode, target);
  op0 = frv_legitimize_argument (icode, 1, op0);
  pat = GEN_FCN (icode) (target, op0, op1);
  if (! pat)
    return NULL_RTX;

  emit_insn (pat);
  return target;
}

/* Expand builtins that take two operands, the first operand being a pointer to
   ints and return void.  */

static rtx
frv_expand_voidbinop_builtin (enum insn_code icode, tree arglist)
{
  rtx pat;
  rtx op0 = frv_read_argument (&arglist);
  rtx op1 = frv_read_argument (&arglist);
  enum machine_mode mode0 = insn_data[icode].operand[0].mode;
  rtx addr;

  if (GET_CODE (op0) != MEM)
    {
      rtx reg = op0;

      if (! offsettable_address_p (0, mode0, op0))
	{
	  reg = gen_reg_rtx (Pmode);
	  emit_insn (gen_rtx_SET (VOIDmode, reg, op0));
	}

      op0 = gen_rtx_MEM (SImode, reg);
    }

  addr = XEXP (op0, 0);
  if (! offsettable_address_p (0, mode0, addr))
    addr = copy_to_mode_reg (Pmode, op0);

  op0 = change_address (op0, V4SImode, addr);
  op1 = frv_legitimize_argument (icode, 1, op1);
  pat = GEN_FCN (icode) (op0, op1);
  if (! pat)
    return 0;

  emit_insn (pat);
  return 0;
}

/* Expand builtins that take two long operands and return void.  */

static rtx
frv_expand_int_void2arg (enum insn_code icode, tree arglist)
{
  rtx pat;
  rtx op0 = frv_read_argument (&arglist);
  rtx op1 = frv_read_argument (&arglist);

  op0 = frv_legitimize_argument (icode, 1, op0);
  op1 = frv_legitimize_argument (icode, 1, op1);
  pat = GEN_FCN (icode) (op0, op1);
  if (! pat)
    return NULL_RTX;

  emit_insn (pat);
  return NULL_RTX;
}

/* Expand prefetch builtins.  These take a single address as argument.  */

static rtx
frv_expand_prefetches (enum insn_code icode, tree arglist)
{
  rtx pat;
  rtx op0 = frv_read_argument (&arglist);

  pat = GEN_FCN (icode) (force_reg (Pmode, op0));
  if (! pat)
    return 0;

  emit_insn (pat);
  return 0;
}

/* Expand builtins that take three operands and return void.  The first
   argument must be a constant that describes a pair or quad accumulators.  A
   fourth argument is created that is the accumulator guard register that
   corresponds to the accumulator.  */

static rtx
frv_expand_voidtriop_builtin (enum insn_code icode, tree arglist)
{
  rtx pat;
  rtx op0 = frv_read_argument (&arglist);
  rtx op1 = frv_read_argument (&arglist);
  rtx op2 = frv_read_argument (&arglist);
  rtx op3;

  op0 = frv_int_to_acc (icode, 0, op0);
  if (! op0)
    return NULL_RTX;

  op1 = frv_legitimize_argument (icode, 1, op1);
  op2 = frv_legitimize_argument (icode, 2, op2);
  op3 = frv_matching_accg_for_acc (op0);
  pat = GEN_FCN (icode) (op0, op1, op2, op3);
  if (! pat)
    return NULL_RTX;

  emit_insn (pat);
  return NULL_RTX;
}

/* Expand builtins that perform accumulator-to-accumulator operations.
   These builtins take two accumulator numbers as argument and return
   void.  */

static rtx
frv_expand_voidaccop_builtin (enum insn_code icode, tree arglist)
{
  rtx pat;
  rtx op0 = frv_read_argument (&arglist);
  rtx op1 = frv_read_argument (&arglist);
  rtx op2;
  rtx op3;

  op0 = frv_int_to_acc (icode, 0, op0);
  if (! op0)
    return NULL_RTX;

  op1 = frv_int_to_acc (icode, 1, op1);
  if (! op1)
    return NULL_RTX;

  op2 = frv_matching_accg_for_acc (op0);
  op3 = frv_matching_accg_for_acc (op1);
  pat = GEN_FCN (icode) (op0, op1, op2, op3);
  if (! pat)
    return NULL_RTX;

  emit_insn (pat);
  return NULL_RTX;
}

/* Expand a __builtin_read* function.  ICODE is the instruction code for the
   membar and TARGET_MODE is the mode that the loaded value should have.  */

static rtx
frv_expand_load_builtin (enum insn_code icode, enum machine_mode target_mode,
                         tree arglist, rtx target)
{
  rtx op0 = frv_read_argument (&arglist);
  rtx cookie = frv_io_address_cookie (op0);

  if (target == 0 || !REG_P (target))
    target = gen_reg_rtx (target_mode);
  op0 = frv_volatile_memref (insn_data[icode].operand[0].mode, op0);
  convert_move (target, op0, 1);
  emit_insn (GEN_FCN (icode) (copy_rtx (op0), cookie, GEN_INT (FRV_IO_READ)));
  cfun->machine->has_membar_p = 1;
  return target;
}

/* Likewise __builtin_write* functions.  */

static rtx
frv_expand_store_builtin (enum insn_code icode, tree arglist)
{
  rtx op0 = frv_read_argument (&arglist);
  rtx op1 = frv_read_argument (&arglist);
  rtx cookie = frv_io_address_cookie (op0);

  op0 = frv_volatile_memref (insn_data[icode].operand[0].mode, op0);
  convert_move (op0, force_reg (insn_data[icode].operand[0].mode, op1), 1);
  emit_insn (GEN_FCN (icode) (copy_rtx (op0), cookie, GEN_INT (FRV_IO_WRITE)));
  cfun->machine->has_membar_p = 1;
  return NULL_RTX;
}

/* Expand the MDPACKH builtin.  It takes four unsigned short arguments and
   each argument forms one word of the two double-word input registers.
   ARGLIST is a TREE_LIST of the arguments and TARGET, if nonnull,
   suggests a good place to put the return value.  */

static rtx
frv_expand_mdpackh_builtin (tree arglist, rtx target)
{
  enum insn_code icode = CODE_FOR_mdpackh;
  rtx pat, op0, op1;
  rtx arg1 = frv_read_argument (&arglist);
  rtx arg2 = frv_read_argument (&arglist);
  rtx arg3 = frv_read_argument (&arglist);
  rtx arg4 = frv_read_argument (&arglist);

  target = frv_legitimize_target (icode, target);
  op0 = gen_reg_rtx (DImode);
  op1 = gen_reg_rtx (DImode);

  /* The high half of each word is not explicitly initialized, so indicate
     that the input operands are not live before this point.  */
  emit_insn (gen_rtx_CLOBBER (DImode, op0));
  emit_insn (gen_rtx_CLOBBER (DImode, op1));

  /* Move each argument into the low half of its associated input word.  */
  emit_move_insn (simplify_gen_subreg (HImode, op0, DImode, 2), arg1);
  emit_move_insn (simplify_gen_subreg (HImode, op0, DImode, 6), arg2);
  emit_move_insn (simplify_gen_subreg (HImode, op1, DImode, 2), arg3);
  emit_move_insn (simplify_gen_subreg (HImode, op1, DImode, 6), arg4);

  pat = GEN_FCN (icode) (target, op0, op1);
  if (! pat)
    return NULL_RTX;

  emit_insn (pat);
  return target;
}

/* Expand the MCLRACC builtin.  This builtin takes a single accumulator
   number as argument.  */

static rtx
frv_expand_mclracc_builtin (tree arglist)
{
  enum insn_code icode = CODE_FOR_mclracc;
  rtx pat;
  rtx op0 = frv_read_argument (&arglist);

  op0 = frv_int_to_acc (icode, 0, op0);
  if (! op0)
    return NULL_RTX;

  pat = GEN_FCN (icode) (op0);
  if (pat)
    emit_insn (pat);

  return NULL_RTX;
}

/* Expand builtins that take no arguments.  */

static rtx
frv_expand_noargs_builtin (enum insn_code icode)
{
  rtx pat = GEN_FCN (icode) (const0_rtx);
  if (pat)
    emit_insn (pat);

  return NULL_RTX;
}

/* Expand MRDACC and MRDACCG.  These builtins take a single accumulator
   number or accumulator guard number as argument and return an SI integer.  */

static rtx
frv_expand_mrdacc_builtin (enum insn_code icode, tree arglist)
{
  rtx pat;
  rtx target = gen_reg_rtx (SImode);
  rtx op0 = frv_read_argument (&arglist);

  op0 = frv_int_to_acc (icode, 1, op0);
  if (! op0)
    return NULL_RTX;

  pat = GEN_FCN (icode) (target, op0);
  if (! pat)
    return NULL_RTX;

  emit_insn (pat);
  return target;
}

/* Expand MWTACC and MWTACCG.  These builtins take an accumulator or
   accumulator guard as their first argument and an SImode value as their
   second.  */

static rtx
frv_expand_mwtacc_builtin (enum insn_code icode, tree arglist)
{
  rtx pat;
  rtx op0 = frv_read_argument (&arglist);
  rtx op1 = frv_read_argument (&arglist);

  op0 = frv_int_to_acc (icode, 0, op0);
  if (! op0)
    return NULL_RTX;

  op1 = frv_legitimize_argument (icode, 1, op1);
  pat = GEN_FCN (icode) (op0, op1);
  if (pat)
    emit_insn (pat);

  return NULL_RTX;
}

/* Emit a move from SRC to DEST in SImode chunks.  This can be used
   to move DImode values into and out of IACC0.  */

static void
frv_split_iacc_move (rtx dest, rtx src)
{
  enum machine_mode inner;
  int i;

  inner = GET_MODE (dest);
  for (i = 0; i < GET_MODE_SIZE (inner); i += GET_MODE_SIZE (SImode))
    emit_move_insn (simplify_gen_subreg (SImode, dest, inner, i),
		    simplify_gen_subreg (SImode, src, inner, i));
}

/* Expand builtins.  */

static rtx
frv_expand_builtin (tree exp,
                    rtx target,
                    rtx subtarget ATTRIBUTE_UNUSED,
                    enum machine_mode mode ATTRIBUTE_UNUSED,
                    int ignore ATTRIBUTE_UNUSED)
{
  tree arglist = TREE_OPERAND (exp, 1);
  tree fndecl = TREE_OPERAND (TREE_OPERAND (exp, 0), 0);
  unsigned fcode = (unsigned)DECL_FUNCTION_CODE (fndecl);
  unsigned i;
  struct builtin_description *d;

  if (fcode < FRV_BUILTIN_FIRST_NONMEDIA && !TARGET_MEDIA)
    {
      error ("media functions are not available unless -mmedia is used");
      return NULL_RTX;
    }

  switch (fcode)
    {
    case FRV_BUILTIN_MCOP1:
    case FRV_BUILTIN_MCOP2:
    case FRV_BUILTIN_MDUNPACKH:
    case FRV_BUILTIN_MBTOHE:
      if (! TARGET_MEDIA_REV1)
	{
	  error ("this media function is only available on the fr500");
	  return NULL_RTX;
	}
      break;

    case FRV_BUILTIN_MQXMACHS:
    case FRV_BUILTIN_MQXMACXHS:
    case FRV_BUILTIN_MQMACXHS:
    case FRV_BUILTIN_MADDACCS:
    case FRV_BUILTIN_MSUBACCS:
    case FRV_BUILTIN_MASACCS:
    case FRV_BUILTIN_MDADDACCS:
    case FRV_BUILTIN_MDSUBACCS:
    case FRV_BUILTIN_MDASACCS:
    case FRV_BUILTIN_MABSHS:
    case FRV_BUILTIN_MDROTLI:
    case FRV_BUILTIN_MCPLHI:
    case FRV_BUILTIN_MCPLI:
    case FRV_BUILTIN_MDCUTSSI:
    case FRV_BUILTIN_MQSATHS:
    case FRV_BUILTIN_MHSETLOS:
    case FRV_BUILTIN_MHSETLOH:
    case FRV_BUILTIN_MHSETHIS:
    case FRV_BUILTIN_MHSETHIH:
    case FRV_BUILTIN_MHDSETS:
    case FRV_BUILTIN_MHDSETH:
      if (! TARGET_MEDIA_REV2)
	{
	  error ("this media function is only available on the fr400"
		 " and fr550");
	  return NULL_RTX;
	}
      break;

    case FRV_BUILTIN_SMASS:
    case FRV_BUILTIN_SMSSS:
    case FRV_BUILTIN_SMU:
    case FRV_BUILTIN_ADDSS:
    case FRV_BUILTIN_SUBSS:
    case FRV_BUILTIN_SLASS:
    case FRV_BUILTIN_SCUTSS:
    case FRV_BUILTIN_IACCreadll:
    case FRV_BUILTIN_IACCreadl:
    case FRV_BUILTIN_IACCsetll:
    case FRV_BUILTIN_IACCsetl:
      if (!TARGET_FR405_BUILTINS)
	{
	  error ("this builtin function is only available"
		 " on the fr405 and fr450");
	  return NULL_RTX;
	}
      break;

    case FRV_BUILTIN_PREFETCH:
      if (!TARGET_FR500_FR550_BUILTINS)
	{
	  error ("this builtin function is only available on the fr500"
		 " and fr550");
	  return NULL_RTX;
	}
      break;

    case FRV_BUILTIN_MQLCLRHS:
    case FRV_BUILTIN_MQLMTHS:
    case FRV_BUILTIN_MQSLLHI:
    case FRV_BUILTIN_MQSRAHI:
      if (!TARGET_MEDIA_FR450)
	{
	  error ("this builtin function is only available on the fr450");
	  return NULL_RTX;
	}
      break;

    default:
      break;
    }

  /* Expand unique builtins.  */

  switch (fcode)
    {
    case FRV_BUILTIN_MTRAP:
      return frv_expand_noargs_builtin (CODE_FOR_mtrap);

    case FRV_BUILTIN_MCLRACC:
      return frv_expand_mclracc_builtin (arglist);

    case FRV_BUILTIN_MCLRACCA:
      if (TARGET_ACC_8)
	return frv_expand_noargs_builtin (CODE_FOR_mclracca8);
      else
	return frv_expand_noargs_builtin (CODE_FOR_mclracca4);

    case FRV_BUILTIN_MRDACC:
      return frv_expand_mrdacc_builtin (CODE_FOR_mrdacc, arglist);

    case FRV_BUILTIN_MRDACCG:
      return frv_expand_mrdacc_builtin (CODE_FOR_mrdaccg, arglist);

    case FRV_BUILTIN_MWTACC:
      return frv_expand_mwtacc_builtin (CODE_FOR_mwtacc, arglist);

    case FRV_BUILTIN_MWTACCG:
      return frv_expand_mwtacc_builtin (CODE_FOR_mwtaccg, arglist);

    case FRV_BUILTIN_MDPACKH:
      return frv_expand_mdpackh_builtin (arglist, target);

    case FRV_BUILTIN_IACCreadll:
      {
	rtx src = frv_read_iacc_argument (DImode, &arglist);
	if (target == 0 || !REG_P (target))
	  target = gen_reg_rtx (DImode);
	frv_split_iacc_move (target, src);
	return target;
      }

    case FRV_BUILTIN_IACCreadl:
      return frv_read_iacc_argument (SImode, &arglist);

    case FRV_BUILTIN_IACCsetll:
      {
	rtx dest = frv_read_iacc_argument (DImode, &arglist);
	rtx src = frv_read_argument (&arglist);
	frv_split_iacc_move (dest, force_reg (DImode, src));
	return 0;
      }

    case FRV_BUILTIN_IACCsetl:
      {
	rtx dest = frv_read_iacc_argument (SImode, &arglist);
	rtx src = frv_read_argument (&arglist);
	emit_move_insn (dest, force_reg (SImode, src));
	return 0;
      }

    default:
      break;
    }

  /* Expand groups of builtins.  */

  for (i = 0, d = bdesc_set; i < ARRAY_SIZE (bdesc_set); i++, d++)
    if (d->code == fcode)
      return frv_expand_set_builtin (d->icode, arglist, target);

  for (i = 0, d = bdesc_1arg; i < ARRAY_SIZE (bdesc_1arg); i++, d++)
    if (d->code == fcode)
      return frv_expand_unop_builtin (d->icode, arglist, target);

  for (i = 0, d = bdesc_2arg; i < ARRAY_SIZE (bdesc_2arg); i++, d++)
    if (d->code == fcode)
      return frv_expand_binop_builtin (d->icode, arglist, target);

  for (i = 0, d = bdesc_cut; i < ARRAY_SIZE (bdesc_cut); i++, d++)
    if (d->code == fcode)
      return frv_expand_cut_builtin (d->icode, arglist, target);

  for (i = 0, d = bdesc_2argimm; i < ARRAY_SIZE (bdesc_2argimm); i++, d++)
    if (d->code == fcode)
      return frv_expand_binopimm_builtin (d->icode, arglist, target);

  for (i = 0, d = bdesc_void2arg; i < ARRAY_SIZE (bdesc_void2arg); i++, d++)
    if (d->code == fcode)
      return frv_expand_voidbinop_builtin (d->icode, arglist);

  for (i = 0, d = bdesc_void3arg; i < ARRAY_SIZE (bdesc_void3arg); i++, d++)
    if (d->code == fcode)
      return frv_expand_voidtriop_builtin (d->icode, arglist);

  for (i = 0, d = bdesc_voidacc; i < ARRAY_SIZE (bdesc_voidacc); i++, d++)
    if (d->code == fcode)
      return frv_expand_voidaccop_builtin (d->icode, arglist);

  for (i = 0, d = bdesc_int_void2arg;
       i < ARRAY_SIZE (bdesc_int_void2arg); i++, d++)
    if (d->code == fcode)
      return frv_expand_int_void2arg (d->icode, arglist);

  for (i = 0, d = bdesc_prefetches;
       i < ARRAY_SIZE (bdesc_prefetches); i++, d++)
    if (d->code == fcode)
      return frv_expand_prefetches (d->icode, arglist);

  for (i = 0, d = bdesc_loads; i < ARRAY_SIZE (bdesc_loads); i++, d++)
    if (d->code == fcode)
      return frv_expand_load_builtin (d->icode, TYPE_MODE (TREE_TYPE (exp)),
				      arglist, target);

  for (i = 0, d = bdesc_stores; i < ARRAY_SIZE (bdesc_stores); i++, d++)
    if (d->code == fcode)
      return frv_expand_store_builtin (d->icode, arglist);

  return 0;
}

static bool
frv_in_small_data_p (tree decl)
{
  HOST_WIDE_INT size;
  tree section_name;

  /* Don't apply the -G flag to internal compiler structures.  We
     should leave such structures in the main data section, partly
     for efficiency and partly because the size of some of them
     (such as C++ typeinfos) is not known until later.  */
  if (TREE_CODE (decl) != VAR_DECL || DECL_ARTIFICIAL (decl))
    return false;

  /* If we already know which section the decl should be in, see if
     it's a small data section.  */
  section_name = DECL_SECTION_NAME (decl);
  if (section_name)
    {
      gcc_assert (TREE_CODE (section_name) == STRING_CST);
      if (frv_string_begins_with (section_name, ".sdata"))
	return true;
      if (frv_string_begins_with (section_name, ".sbss"))
	return true;
      return false;
    }

  size = int_size_in_bytes (TREE_TYPE (decl));
  if (size > 0 && (unsigned HOST_WIDE_INT) size <= g_switch_value)
    return true;

  return false;
}

static bool
frv_rtx_costs (rtx x,
               int code ATTRIBUTE_UNUSED,
               int outer_code ATTRIBUTE_UNUSED,
               int *total)
{
  if (outer_code == MEM)
    {
      /* Don't differentiate between memory addresses.  All the ones
	 we accept have equal cost.  */
      *total = COSTS_N_INSNS (0);
      return true;
    }

  switch (code)
    {
    case CONST_INT:
      /* Make 12 bit integers really cheap.  */
      if (IN_RANGE_P (INTVAL (x), -2048, 2047))
	{
	  *total = 0;
	  return true;
	}
      /* Fall through.  */

    case CONST:
    case LABEL_REF:
    case SYMBOL_REF:
    case CONST_DOUBLE:
      *total = COSTS_N_INSNS (2);
      return true;

    case PLUS:
    case MINUS:
    case AND:
    case IOR:
    case XOR:
    case ASHIFT:
    case ASHIFTRT:
    case LSHIFTRT:
    case NOT:
    case NEG:
    case COMPARE:
      if (GET_MODE (x) == SImode)
	*total = COSTS_N_INSNS (1);
      else if (GET_MODE (x) == DImode)
        *total = COSTS_N_INSNS (2);
      else
        *total = COSTS_N_INSNS (3);
      return true;

    case MULT:
      if (GET_MODE (x) == SImode)
        *total = COSTS_N_INSNS (2);
      else
        *total = COSTS_N_INSNS (6);	/* guess */
      return true;

    case DIV:
    case UDIV:
    case MOD:
    case UMOD:
      *total = COSTS_N_INSNS (18);
      return true;

    case MEM:
      *total = COSTS_N_INSNS (3);
      return true;

    default:
      return false;
    }
}

static void
frv_asm_out_constructor (rtx symbol, int priority ATTRIBUTE_UNUSED)
{
  switch_to_section (ctors_section);
  assemble_align (POINTER_SIZE);
  if (TARGET_FDPIC)
    {
      int ok = frv_assemble_integer (symbol, POINTER_SIZE / BITS_PER_UNIT, 1);

      gcc_assert (ok);
      return;
    }
  assemble_integer_with_op ("\t.picptr\t", symbol);
}

static void
frv_asm_out_destructor (rtx symbol, int priority ATTRIBUTE_UNUSED)
{
  switch_to_section (dtors_section);
  assemble_align (POINTER_SIZE);
  if (TARGET_FDPIC)
    {
      int ok = frv_assemble_integer (symbol, POINTER_SIZE / BITS_PER_UNIT, 1);
      
      gcc_assert (ok);
      return;
    }
  assemble_integer_with_op ("\t.picptr\t", symbol);
}

/* Worker function for TARGET_STRUCT_VALUE_RTX.  */

static rtx
frv_struct_value_rtx (tree fntype ATTRIBUTE_UNUSED,
		      int incoming ATTRIBUTE_UNUSED)
{
  return gen_rtx_REG (Pmode, FRV_STRUCT_VALUE_REGNUM);
}

#define TLS_BIAS (2048 - 16)

/* This is called from dwarf2out.c via TARGET_ASM_OUTPUT_DWARF_DTPREL.
   We need to emit DTP-relative relocations.  */

static void
frv_output_dwarf_dtprel (FILE *file, int size, rtx x)
{
  gcc_assert (size == 4);
  fputs ("\t.picptr\ttlsmoff(", file);
  /* We want the unbiased TLS offset, so add the bias to the
     expression, such that the implicit biasing cancels out.  */
  output_addr_const (file, plus_constant (x, TLS_BIAS));
  fputs (")", file);
}

#include "gt-frv.h"<|MERGE_RESOLUTION|>--- conflicted
+++ resolved
@@ -2223,11 +2223,7 @@
       debug_rtx (nextarg);
     }
 
-<<<<<<< HEAD
-  t = build2 (MODIFY_EXPR, TREE_TYPE (valist), valist,
-=======
   t = build2 (GIMPLE_MODIFY_STMT, TREE_TYPE (valist), valist,
->>>>>>> c355071f
 	      make_tree (ptr_type_node, nextarg));
   TREE_SIDE_EFFECTS (t) = 1;
 
