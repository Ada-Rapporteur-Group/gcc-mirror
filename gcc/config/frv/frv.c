/* Copyright (C) 1997, 1998, 1999, 2000, 2001, 2003, 2004, 2005
   Free Software Foundation, Inc.
   Contributed by Red Hat, Inc.

This file is part of GCC.

GCC is free software; you can redistribute it and/or modify
it under the terms of the GNU General Public License as published by
the Free Software Foundation; either version 2, or (at your option)
any later version.

GCC is distributed in the hope that it will be useful,
but WITHOUT ANY WARRANTY; without even the implied warranty of
MERCHANTABILITY or FITNESS FOR A PARTICULAR PURPOSE.  See the
GNU General Public License for more details.

You should have received a copy of the GNU General Public License
along with GCC; see the file COPYING.  If not, write to
the Free Software Foundation, 51 Franklin Street, Fifth Floor,
Boston, MA 02110-1301, USA.  */

#include "config.h"
#include "system.h"
#include "coretypes.h"
#include "tm.h"
#include "rtl.h"
#include "tree.h"
#include "regs.h"
#include "hard-reg-set.h"
#include "real.h"
#include "insn-config.h"
#include "conditions.h"
#include "insn-flags.h"
#include "output.h"
#include "insn-attr.h"
#include "flags.h"
#include "recog.h"
#include "reload.h"
#include "expr.h"
#include "obstack.h"
#include "except.h"
#include "function.h"
#include "optabs.h"
#include "toplev.h"
#include "basic-block.h"
#include "tm_p.h"
#include "ggc.h"
#include <ctype.h>
#include "target.h"
#include "target-def.h"
#include "targhooks.h"
#include "integrate.h"
#include "langhooks.h"

#ifndef FRV_INLINE
#define FRV_INLINE inline
#endif

/* The maximum number of distinct NOP patterns.  There are three:
   nop, fnop and mnop.  */
#define NUM_NOP_PATTERNS 3

/* Classification of instructions and units: integer, floating-point/media,
   branch and control.  */
enum frv_insn_group { GROUP_I, GROUP_FM, GROUP_B, GROUP_C, NUM_GROUPS };

/* The DFA names of the units, in packet order.  */
static const char *const frv_unit_names[] =
{
  "c",
  "i0", "f0",
  "i1", "f1",
  "i2", "f2",
  "i3", "f3",
  "b0", "b1"
};

/* The classification of each unit in frv_unit_names[].  */
static const enum frv_insn_group frv_unit_groups[ARRAY_SIZE (frv_unit_names)] =
{
  GROUP_C,
  GROUP_I, GROUP_FM,
  GROUP_I, GROUP_FM,
  GROUP_I, GROUP_FM,
  GROUP_I, GROUP_FM,
  GROUP_B, GROUP_B
};

/* Return the DFA unit code associated with the Nth unit of integer
   or floating-point group GROUP,  */
#define NTH_UNIT(GROUP, N) frv_unit_codes[(GROUP) + (N) * 2 + 1]

/* Return the number of integer or floating-point unit UNIT
   (1 for I1, 2 for F2, etc.).  */
#define UNIT_NUMBER(UNIT) (((UNIT) - 1) / 2)

/* The DFA unit number for each unit in frv_unit_names[].  */
static int frv_unit_codes[ARRAY_SIZE (frv_unit_names)];

/* FRV_TYPE_TO_UNIT[T] is the last unit in frv_unit_names[] that can issue
   an instruction of type T.  The value is ARRAY_SIZE (frv_unit_names) if
   no instruction of type T has been seen.  */
static unsigned int frv_type_to_unit[TYPE_UNKNOWN + 1];

/* An array of dummy nop INSNs, one for each type of nop that the
   target supports.  */
static GTY(()) rtx frv_nops[NUM_NOP_PATTERNS];

/* The number of nop instructions in frv_nops[].  */
static unsigned int frv_num_nops;

/* Information about one __builtin_read or __builtin_write access, or
   the combination of several such accesses.  The most general value
   is all-zeros (an unknown access to an unknown address).  */
struct frv_io {
  /* The type of access.  FRV_IO_UNKNOWN means the access can be either
     a read or a write.  */
  enum { FRV_IO_UNKNOWN, FRV_IO_READ, FRV_IO_WRITE } type;

  /* The constant address being accessed, or zero if not known.  */
  HOST_WIDE_INT const_address;

  /* The run-time address, as used in operand 0 of the membar pattern.  */
  rtx var_address;
};

/* Return true if instruction INSN should be packed with the following
   instruction.  */
#define PACKING_FLAG_P(INSN) (GET_MODE (INSN) == TImode)

/* Set the value of PACKING_FLAG_P(INSN).  */
#define SET_PACKING_FLAG(INSN) PUT_MODE (INSN, TImode)
#define CLEAR_PACKING_FLAG(INSN) PUT_MODE (INSN, VOIDmode)

/* Loop with REG set to each hard register in rtx X.  */
#define FOR_EACH_REGNO(REG, X)						\
  for (REG = REGNO (X);							\
       REG < REGNO (X) + HARD_REGNO_NREGS (REGNO (X), GET_MODE (X));	\
       REG++)

/* This structure contains machine specific function data.  */
struct machine_function GTY(())
{
  /* True if we have created an rtx that relies on the stack frame.  */
  int frame_needed;

  /* True if this function contains at least one __builtin_{read,write}*.  */
  bool has_membar_p;
};

/* Temporary register allocation support structure.  */
typedef struct frv_tmp_reg_struct
  {
    HARD_REG_SET regs;		/* possible registers to allocate */
    int next_reg[N_REG_CLASSES];	/* next register to allocate per class */
  }
frv_tmp_reg_t;

/* Register state information for VLIW re-packing phase.  */
#define REGSTATE_CC_MASK	0x07	/* Mask to isolate CCn for cond exec */
#define REGSTATE_MODIFIED	0x08	/* reg modified in current VLIW insn */
#define REGSTATE_IF_TRUE	0x10	/* reg modified in cond exec true */
#define REGSTATE_IF_FALSE	0x20	/* reg modified in cond exec false */

#define REGSTATE_IF_EITHER	(REGSTATE_IF_TRUE | REGSTATE_IF_FALSE)

typedef unsigned char regstate_t;

/* Used in frv_frame_accessor_t to indicate the direction of a register-to-
   memory move.  */
enum frv_stack_op
{
  FRV_LOAD,
  FRV_STORE
};

/* Information required by frv_frame_access.  */
typedef struct
{
  /* This field is FRV_LOAD if registers are to be loaded from the stack and
     FRV_STORE if they should be stored onto the stack.  FRV_STORE implies
     the move is being done by the prologue code while FRV_LOAD implies it
     is being done by the epilogue.  */
  enum frv_stack_op op;

  /* The base register to use when accessing the stack.  This may be the
     frame pointer, stack pointer, or a temporary.  The choice of register
     depends on which part of the frame is being accessed and how big the
     frame is.  */
  rtx base;

  /* The offset of BASE from the bottom of the current frame, in bytes.  */
  int base_offset;
} frv_frame_accessor_t;

/* Define the information needed to generate branch and scc insns.  This is
   stored from the compare operation.  */
rtx frv_compare_op0;
rtx frv_compare_op1;

/* Conditional execution support gathered together in one structure.  */
typedef struct
  {
    /* Linked list of insns to add if the conditional execution conversion was
       successful.  Each link points to an EXPR_LIST which points to the pattern
       of the insn to add, and the insn to be inserted before.  */
    rtx added_insns_list;

    /* Identify which registers are safe to allocate for if conversions to
       conditional execution.  We keep the last allocated register in the
       register classes between COND_EXEC statements.  This will mean we allocate
       different registers for each different COND_EXEC group if we can.  This
       might allow the scheduler to intermix two different COND_EXEC sections.  */
    frv_tmp_reg_t tmp_reg;

    /* For nested IFs, identify which CC registers are used outside of setting
       via a compare isnsn, and using via a check insn.  This will allow us to
       know if we can rewrite the register to use a different register that will
       be paired with the CR register controlling the nested IF-THEN blocks.  */
    HARD_REG_SET nested_cc_ok_rewrite;

    /* Temporary registers allocated to hold constants during conditional
       execution.  */
    rtx scratch_regs[FIRST_PSEUDO_REGISTER];

    /* Current number of temp registers available.  */
    int cur_scratch_regs;

    /* Number of nested conditional execution blocks.  */
    int num_nested_cond_exec;

    /* Map of insns that set up constants in scratch registers.  */
    bitmap scratch_insns_bitmap;

    /* Conditional execution test register (CC0..CC7).  */
    rtx cr_reg;

    /* Conditional execution compare register that is paired with cr_reg, so that
       nested compares can be done.  The csubcc and caddcc instructions don't
       have enough bits to specify both a CC register to be set and a CR register
       to do the test on, so the same bit number is used for both.  Needless to
       say, this is rather inconvenient for GCC.  */
    rtx nested_cc_reg;

    /* Extra CR registers used for &&, ||.  */
    rtx extra_int_cr;
    rtx extra_fp_cr;

    /* Previous CR used in nested if, to make sure we are dealing with the same
       nested if as the previous statement.  */
    rtx last_nested_if_cr;
  }
frv_ifcvt_t;

static /* GTY(()) */ frv_ifcvt_t frv_ifcvt;

/* Map register number to smallest register class.  */
enum reg_class regno_reg_class[FIRST_PSEUDO_REGISTER];

/* Map class letter into register class.  */
enum reg_class reg_class_from_letter[256];

/* Cached value of frv_stack_info.  */
static frv_stack_t *frv_stack_cache = (frv_stack_t *)0;

/* -mcpu= support */
frv_cpu_t frv_cpu_type = CPU_TYPE;	/* value of -mcpu= */

/* Forward references */

static bool frv_handle_option			(size_t, const char *, int);
static int frv_default_flags_for_cpu		(void);
static int frv_string_begins_with		(tree, const char *);
static FRV_INLINE bool frv_small_data_reloc_p	(rtx, int);
static void frv_print_operand_memory_reference_reg
						(FILE *, rtx);
static void frv_print_operand_memory_reference	(FILE *, rtx, int);
static int frv_print_operand_jump_hint		(rtx);
static const char *comparison_string		(enum rtx_code, rtx);
static FRV_INLINE int frv_regno_ok_for_base_p	(int, int);
static rtx single_set_pattern			(rtx);
static int frv_function_contains_far_jump	(void);
static rtx frv_alloc_temp_reg			(frv_tmp_reg_t *,
						 enum reg_class,
						 enum machine_mode,
						 int, int);
static rtx frv_frame_offset_rtx			(int);
static rtx frv_frame_mem			(enum machine_mode, rtx, int);
static rtx frv_dwarf_store			(rtx, int);
static void frv_frame_insn			(rtx, rtx);
static void frv_frame_access			(frv_frame_accessor_t*,
						 rtx, int);
static void frv_frame_access_multi		(frv_frame_accessor_t*,
						 frv_stack_t *, int);
static void frv_frame_access_standard_regs	(enum frv_stack_op,
						 frv_stack_t *);
static struct machine_function *frv_init_machine_status		(void);
static rtx frv_int_to_acc			(enum insn_code, int, rtx);
static enum machine_mode frv_matching_accg_mode	(enum machine_mode);
static rtx frv_read_argument			(tree, unsigned int);
static rtx frv_read_iacc_argument		(enum machine_mode, tree, unsigned int);
static int frv_check_constant_argument		(enum insn_code, int, rtx);
static rtx frv_legitimize_target		(enum insn_code, rtx);
static rtx frv_legitimize_argument		(enum insn_code, int, rtx);
static rtx frv_legitimize_tls_address		(rtx, enum tls_model);
static rtx frv_expand_set_builtin		(enum insn_code, tree, rtx);
static rtx frv_expand_unop_builtin		(enum insn_code, tree, rtx);
static rtx frv_expand_binop_builtin		(enum insn_code, tree, rtx);
static rtx frv_expand_cut_builtin		(enum insn_code, tree, rtx);
static rtx frv_expand_binopimm_builtin		(enum insn_code, tree, rtx);
static rtx frv_expand_voidbinop_builtin		(enum insn_code, tree);
static rtx frv_expand_int_void2arg		(enum insn_code, tree);
static rtx frv_expand_prefetches		(enum insn_code, tree);
static rtx frv_expand_voidtriop_builtin		(enum insn_code, tree);
static rtx frv_expand_voidaccop_builtin		(enum insn_code, tree);
static rtx frv_expand_mclracc_builtin		(tree);
static rtx frv_expand_mrdacc_builtin		(enum insn_code, tree);
static rtx frv_expand_mwtacc_builtin		(enum insn_code, tree);
static rtx frv_expand_noargs_builtin		(enum insn_code);
static void frv_split_iacc_move			(rtx, rtx);
static rtx frv_emit_comparison			(enum rtx_code, rtx, rtx);
static int frv_clear_registers_used		(rtx *, void *);
static void frv_ifcvt_add_insn			(rtx, rtx, int);
static rtx frv_ifcvt_rewrite_mem		(rtx, enum machine_mode, rtx);
static rtx frv_ifcvt_load_value			(rtx, rtx);
static int frv_acc_group_1			(rtx *, void *);
static unsigned int frv_insn_unit		(rtx);
static bool frv_issues_to_branch_unit_p		(rtx);
static int frv_cond_flags 			(rtx);
static bool frv_regstate_conflict_p 		(regstate_t, regstate_t);
static int frv_registers_conflict_p_1 		(rtx *, void *);
static bool frv_registers_conflict_p 		(rtx);
static void frv_registers_update_1 		(rtx, rtx, void *);
static void frv_registers_update 		(rtx);
static void frv_start_packet 			(void);
static void frv_start_packet_block 		(void);
static void frv_finish_packet 			(void (*) (void));
static bool frv_pack_insn_p 			(rtx);
static void frv_add_insn_to_packet		(rtx);
static void frv_insert_nop_in_packet		(rtx);
static bool frv_for_each_packet 		(void (*) (void));
static bool frv_sort_insn_group_1		(enum frv_insn_group,
						 unsigned int, unsigned int,
						 unsigned int, unsigned int,
						 state_t);
static int frv_compare_insns			(const void *, const void *);
static void frv_sort_insn_group			(enum frv_insn_group);
static void frv_reorder_packet 			(void);
static void frv_fill_unused_units		(enum frv_insn_group);
static void frv_align_label 			(void);
static void frv_reorg_packet 			(void);
static void frv_register_nop			(rtx);
static void frv_reorg 				(void);
static void frv_pack_insns			(void);
static void frv_function_prologue		(FILE *, HOST_WIDE_INT);
static void frv_function_epilogue		(FILE *, HOST_WIDE_INT);
static bool frv_assemble_integer		(rtx, unsigned, int);
static void frv_init_builtins			(void);
static rtx frv_expand_builtin			(tree, rtx, rtx, enum machine_mode, int);
static void frv_init_libfuncs			(void);
static bool frv_in_small_data_p			(tree);
static void frv_asm_output_mi_thunk
  (FILE *, tree, HOST_WIDE_INT, HOST_WIDE_INT, tree);
static void frv_setup_incoming_varargs		(CUMULATIVE_ARGS *,
						 enum machine_mode,
						 tree, int *, int);
static rtx frv_expand_builtin_saveregs		(void);
static bool frv_rtx_costs			(rtx, int, int, int*);
static void frv_asm_out_constructor		(rtx, int);
static void frv_asm_out_destructor		(rtx, int);
static bool frv_function_symbol_referenced_p	(rtx);
static bool frv_cannot_force_const_mem		(rtx);
static const char *unspec_got_name		(int);
static void frv_output_const_unspec		(FILE *,
						 const struct frv_unspec *);
static bool frv_function_ok_for_sibcall		(tree, tree);
static rtx frv_struct_value_rtx			(tree, int);
static bool frv_must_pass_in_stack (enum machine_mode mode, tree type);
static int frv_arg_partial_bytes (CUMULATIVE_ARGS *, enum machine_mode,
				  tree, bool);
static void frv_output_dwarf_dtprel		(FILE *, int, rtx)
  ATTRIBUTE_UNUSED;

/* Allow us to easily change the default for -malloc-cc.  */
#ifndef DEFAULT_NO_ALLOC_CC
#define MASK_DEFAULT_ALLOC_CC	MASK_ALLOC_CC
#else
#define MASK_DEFAULT_ALLOC_CC	0
#endif

/* Initialize the GCC target structure.  */
#undef  TARGET_ASM_FUNCTION_PROLOGUE
#define TARGET_ASM_FUNCTION_PROLOGUE frv_function_prologue
#undef  TARGET_ASM_FUNCTION_EPILOGUE
#define TARGET_ASM_FUNCTION_EPILOGUE frv_function_epilogue
#undef  TARGET_ASM_INTEGER
#define TARGET_ASM_INTEGER frv_assemble_integer
#undef TARGET_DEFAULT_TARGET_FLAGS
#define TARGET_DEFAULT_TARGET_FLAGS		\
  (MASK_DEFAULT_ALLOC_CC			\
   | MASK_COND_MOVE				\
   | MASK_SCC					\
   | MASK_COND_EXEC				\
   | MASK_VLIW_BRANCH				\
   | MASK_MULTI_CE				\
   | MASK_NESTED_CE)
#undef TARGET_HANDLE_OPTION
#define TARGET_HANDLE_OPTION frv_handle_option
#undef TARGET_INIT_BUILTINS
#define TARGET_INIT_BUILTINS frv_init_builtins
#undef TARGET_EXPAND_BUILTIN
#define TARGET_EXPAND_BUILTIN frv_expand_builtin
#undef TARGET_INIT_LIBFUNCS
#define TARGET_INIT_LIBFUNCS frv_init_libfuncs
#undef TARGET_IN_SMALL_DATA_P
#define TARGET_IN_SMALL_DATA_P frv_in_small_data_p
#undef TARGET_RTX_COSTS
#define TARGET_RTX_COSTS frv_rtx_costs
#undef TARGET_ASM_CONSTRUCTOR
#define TARGET_ASM_CONSTRUCTOR frv_asm_out_constructor
#undef TARGET_ASM_DESTRUCTOR
#define TARGET_ASM_DESTRUCTOR frv_asm_out_destructor

#undef TARGET_ASM_OUTPUT_MI_THUNK
#define TARGET_ASM_OUTPUT_MI_THUNK frv_asm_output_mi_thunk
#undef TARGET_ASM_CAN_OUTPUT_MI_THUNK
#define TARGET_ASM_CAN_OUTPUT_MI_THUNK default_can_output_mi_thunk_no_vcall

#undef  TARGET_SCHED_ISSUE_RATE
#define TARGET_SCHED_ISSUE_RATE frv_issue_rate

#undef TARGET_FUNCTION_OK_FOR_SIBCALL
#define TARGET_FUNCTION_OK_FOR_SIBCALL frv_function_ok_for_sibcall
#undef TARGET_CANNOT_FORCE_CONST_MEM
#define TARGET_CANNOT_FORCE_CONST_MEM frv_cannot_force_const_mem

#undef TARGET_HAVE_TLS
#define TARGET_HAVE_TLS HAVE_AS_TLS

#undef TARGET_STRUCT_VALUE_RTX
#define TARGET_STRUCT_VALUE_RTX frv_struct_value_rtx
#undef TARGET_MUST_PASS_IN_STACK
#define TARGET_MUST_PASS_IN_STACK frv_must_pass_in_stack
#undef TARGET_PASS_BY_REFERENCE
#define TARGET_PASS_BY_REFERENCE hook_pass_by_reference_must_pass_in_stack
#undef TARGET_ARG_PARTIAL_BYTES
#define TARGET_ARG_PARTIAL_BYTES frv_arg_partial_bytes

#undef TARGET_EXPAND_BUILTIN_SAVEREGS
#define TARGET_EXPAND_BUILTIN_SAVEREGS frv_expand_builtin_saveregs
#undef TARGET_SETUP_INCOMING_VARARGS
#define TARGET_SETUP_INCOMING_VARARGS frv_setup_incoming_varargs
#undef TARGET_MACHINE_DEPENDENT_REORG
#define TARGET_MACHINE_DEPENDENT_REORG frv_reorg

#if HAVE_AS_TLS
#undef TARGET_ASM_OUTPUT_DWARF_DTPREL
#define TARGET_ASM_OUTPUT_DWARF_DTPREL frv_output_dwarf_dtprel
#endif

struct gcc_target targetm = TARGET_INITIALIZER;

#define FRV_SYMBOL_REF_TLS_P(RTX) \
  (GET_CODE (RTX) == SYMBOL_REF && SYMBOL_REF_TLS_MODEL (RTX) != 0)


/* Any function call that satisfies the machine-independent
   requirements is eligible on FR-V.  */

static bool
frv_function_ok_for_sibcall (tree decl ATTRIBUTE_UNUSED,
			     tree exp ATTRIBUTE_UNUSED)
{
  return true;
}

/* Return true if SYMBOL is a small data symbol and relocation RELOC
   can be used to access it directly in a load or store.  */

static FRV_INLINE bool
frv_small_data_reloc_p (rtx symbol, int reloc)
{
  return (GET_CODE (symbol) == SYMBOL_REF
	  && SYMBOL_REF_SMALL_P (symbol)
	  && (!TARGET_FDPIC || flag_pic == 1)
	  && (reloc == R_FRV_GOTOFF12 || reloc == R_FRV_GPREL12));
}

/* Return true if X is a valid relocation unspec.  If it is, fill in UNSPEC
   appropriately.  */

bool
frv_const_unspec_p (rtx x, struct frv_unspec *unspec)
{
  if (GET_CODE (x) == CONST)
    {
      unspec->offset = 0;
      x = XEXP (x, 0);
      if (GET_CODE (x) == PLUS && GET_CODE (XEXP (x, 1)) == CONST_INT)
	{
	  unspec->offset += INTVAL (XEXP (x, 1));
	  x = XEXP (x, 0);
	}
      if (GET_CODE (x) == UNSPEC && XINT (x, 1) == UNSPEC_GOT)
	{
	  unspec->symbol = XVECEXP (x, 0, 0);
	  unspec->reloc = INTVAL (XVECEXP (x, 0, 1));

	  if (unspec->offset == 0)
	    return true;

	  if (frv_small_data_reloc_p (unspec->symbol, unspec->reloc)
	      && unspec->offset > 0
	      && (unsigned HOST_WIDE_INT) unspec->offset < g_switch_value)
	    return true;
	}
    }
  return false;
}

/* Decide whether we can force certain constants to memory.  If we
   decide we can't, the caller should be able to cope with it in
   another way.

   We never allow constants to be forced into memory for TARGET_FDPIC.
   This is necessary for several reasons:

   1. Since LEGITIMATE_CONSTANT_P rejects constant pool addresses, the
      target-independent code will try to force them into the constant
      pool, thus leading to infinite recursion.

   2. We can never introduce new constant pool references during reload.
      Any such reference would require use of the pseudo FDPIC register.

   3. We can't represent a constant added to a function pointer (which is
      not the same as a pointer to a function+constant).

   4. In many cases, it's more efficient to calculate the constant in-line.  */

static bool
frv_cannot_force_const_mem (rtx x ATTRIBUTE_UNUSED)
{
  return TARGET_FDPIC;
}

/* Implement TARGET_HANDLE_OPTION.  */

static bool
frv_handle_option (size_t code, const char *arg, int value ATTRIBUTE_UNUSED)
{
  switch (code)
    {
    case OPT_mcpu_:
      if (strcmp (arg, "simple") == 0)
	frv_cpu_type = FRV_CPU_SIMPLE;
      else if (strcmp (arg, "tomcat") == 0)
	frv_cpu_type = FRV_CPU_TOMCAT;
      else if (strcmp (arg, "fr550") == 0)
	frv_cpu_type = FRV_CPU_FR550;
      else if (strcmp (arg, "fr500") == 0)
	frv_cpu_type = FRV_CPU_FR500;
      else if (strcmp (arg, "fr450") == 0)
	frv_cpu_type = FRV_CPU_FR450;
      else if (strcmp (arg, "fr405") == 0)
	frv_cpu_type = FRV_CPU_FR405;
      else if (strcmp (arg, "fr400") == 0)
	frv_cpu_type = FRV_CPU_FR400;
      else if (strcmp (arg, "fr300") == 0)
	frv_cpu_type = FRV_CPU_FR300;
      else if (strcmp (arg, "frv") == 0)
	frv_cpu_type = FRV_CPU_GENERIC;
      else
	return false;
      return true;

    default:
      return true;
    }
}

static int
frv_default_flags_for_cpu (void)
{
  switch (frv_cpu_type)
    {
    case FRV_CPU_GENERIC:
      return MASK_DEFAULT_FRV;

    case FRV_CPU_FR550:
      return MASK_DEFAULT_FR550;

    case FRV_CPU_FR500:
    case FRV_CPU_TOMCAT:
      return MASK_DEFAULT_FR500;

    case FRV_CPU_FR450:
      return MASK_DEFAULT_FR450;

    case FRV_CPU_FR405:
    case FRV_CPU_FR400:
      return MASK_DEFAULT_FR400;

    case FRV_CPU_FR300:
    case FRV_CPU_SIMPLE:
      return MASK_DEFAULT_SIMPLE;

    default:
      gcc_unreachable ();
    }
}

/* Sometimes certain combinations of command options do not make
   sense on a particular target machine.  You can define a macro
   `OVERRIDE_OPTIONS' to take account of this.  This macro, if
   defined, is executed once just after all the command options have
   been parsed.

   Don't use this macro to turn on various extra optimizations for
   `-O'.  That is what `OPTIMIZATION_OPTIONS' is for.  */

void
frv_override_options (void)
{
  int regno;
  unsigned int i;

  target_flags |= (frv_default_flags_for_cpu () & ~target_flags_explicit);

  /* -mlibrary-pic sets -fPIC and -G0 and also suppresses warnings from the
     linker about linking pic and non-pic code.  */
  if (TARGET_LIBPIC)
    {
      if (!flag_pic)		/* -fPIC */
	flag_pic = 2;

      if (! g_switch_set)	/* -G0 */
	{
	  g_switch_set = 1;
	  g_switch_value = 0;
	}
    }

  /* A C expression whose value is a register class containing hard
     register REGNO.  In general there is more than one such class;
     choose a class which is "minimal", meaning that no smaller class
     also contains the register.  */

  for (regno = 0; regno < FIRST_PSEUDO_REGISTER; regno++)
    {
      enum reg_class class;

      if (GPR_P (regno))
	{
	  int gpr_reg = regno - GPR_FIRST;

	  if (gpr_reg == GR8_REG)
	    class = GR8_REGS;

	  else if (gpr_reg == GR9_REG)
	    class = GR9_REGS;

	  else if (gpr_reg == GR14_REG)
	    class = FDPIC_FPTR_REGS;

	  else if (gpr_reg == FDPIC_REGNO)
	    class = FDPIC_REGS;

	  else if ((gpr_reg & 3) == 0)
	    class = QUAD_REGS;

	  else if ((gpr_reg & 1) == 0)
	    class = EVEN_REGS;

	  else
	    class = GPR_REGS;
	}

      else if (FPR_P (regno))
	{
	  int fpr_reg = regno - GPR_FIRST;
	  if ((fpr_reg & 3) == 0)
	    class = QUAD_FPR_REGS;

	  else if ((fpr_reg & 1) == 0)
	    class = FEVEN_REGS;

	  else
	    class = FPR_REGS;
	}

      else if (regno == LR_REGNO)
	class = LR_REG;

      else if (regno == LCR_REGNO)
	class = LCR_REG;

      else if (ICC_P (regno))
	class = ICC_REGS;

      else if (FCC_P (regno))
	class = FCC_REGS;

      else if (ICR_P (regno))
	class = ICR_REGS;

      else if (FCR_P (regno))
	class = FCR_REGS;

      else if (ACC_P (regno))
	{
	  int r = regno - ACC_FIRST;
	  if ((r & 3) == 0)
	    class = QUAD_ACC_REGS;
	  else if ((r & 1) == 0)
	    class = EVEN_ACC_REGS;
	  else
	    class = ACC_REGS;
	}

      else if (ACCG_P (regno))
	class = ACCG_REGS;

      else
	class = NO_REGS;

      regno_reg_class[regno] = class;
    }

  /* Check for small data option */
  if (!g_switch_set)
    g_switch_value = SDATA_DEFAULT_SIZE;

  /* A C expression which defines the machine-dependent operand
     constraint letters for register classes.  If CHAR is such a
     letter, the value should be the register class corresponding to
     it.  Otherwise, the value should be `NO_REGS'.  The register
     letter `r', corresponding to class `GENERAL_REGS', will not be
     passed to this macro; you do not need to handle it.

     The following letters are unavailable, due to being used as
     constraints:
	'0'..'9'
	'<', '>'
	'E', 'F', 'G', 'H'
	'I', 'J', 'K', 'L', 'M', 'N', 'O', 'P'
	'Q', 'R', 'S', 'T', 'U'
	'V', 'X'
	'g', 'i', 'm', 'n', 'o', 'p', 'r', 's' */

  for (i = 0; i < 256; i++)
    reg_class_from_letter[i] = NO_REGS;

  reg_class_from_letter['a'] = ACC_REGS;
  reg_class_from_letter['b'] = EVEN_ACC_REGS;
  reg_class_from_letter['c'] = CC_REGS;
  reg_class_from_letter['d'] = GPR_REGS;
  reg_class_from_letter['e'] = EVEN_REGS;
  reg_class_from_letter['f'] = FPR_REGS;
  reg_class_from_letter['h'] = FEVEN_REGS;
  reg_class_from_letter['l'] = LR_REG;
  reg_class_from_letter['q'] = QUAD_REGS;
  reg_class_from_letter['t'] = ICC_REGS;
  reg_class_from_letter['u'] = FCC_REGS;
  reg_class_from_letter['v'] = ICR_REGS;
  reg_class_from_letter['w'] = FCR_REGS;
  reg_class_from_letter['x'] = QUAD_FPR_REGS;
  reg_class_from_letter['y'] = LCR_REG;
  reg_class_from_letter['z'] = SPR_REGS;
  reg_class_from_letter['A'] = QUAD_ACC_REGS;
  reg_class_from_letter['B'] = ACCG_REGS;
  reg_class_from_letter['C'] = CR_REGS;
  reg_class_from_letter['W'] = FDPIC_CALL_REGS; /* gp14+15 */
  reg_class_from_letter['Z'] = FDPIC_REGS; /* gp15 */

  /* There is no single unaligned SI op for PIC code.  Sometimes we
     need to use ".4byte" and sometimes we need to use ".picptr".
     See frv_assemble_integer for details.  */
  if (flag_pic || TARGET_FDPIC)
    targetm.asm_out.unaligned_op.si = 0;

  if ((target_flags_explicit & MASK_LINKED_FP) == 0)
    target_flags |= MASK_LINKED_FP;

  if ((target_flags_explicit & MASK_OPTIMIZE_MEMBAR) == 0)
    target_flags |= MASK_OPTIMIZE_MEMBAR;

  for (i = 0; i < ARRAY_SIZE (frv_unit_names); i++)
    frv_unit_codes[i] = get_cpu_unit_code (frv_unit_names[i]);

  for (i = 0; i < ARRAY_SIZE (frv_type_to_unit); i++)
    frv_type_to_unit[i] = ARRAY_SIZE (frv_unit_codes);

  init_machine_status = frv_init_machine_status;
}


/* Some machines may desire to change what optimizations are performed for
   various optimization levels.  This macro, if defined, is executed once just
   after the optimization level is determined and before the remainder of the
   command options have been parsed.  Values set in this macro are used as the
   default values for the other command line options.

   LEVEL is the optimization level specified; 2 if `-O2' is specified, 1 if
   `-O' is specified, and 0 if neither is specified.

   SIZE is nonzero if `-Os' is specified, 0 otherwise.

   You should not use this macro to change options that are not
   machine-specific.  These should uniformly selected by the same optimization
   level on all supported machines.  Use this macro to enable machine-specific
   optimizations.

   *Do not examine `write_symbols' in this macro!* The debugging options are
   *not supposed to alter the generated code.  */

/* On the FRV, possibly disable VLIW packing which is done by the 2nd
   scheduling pass at the current time.  */
void
frv_optimization_options (int level, int size ATTRIBUTE_UNUSED)
{
  if (level >= 2)
    {
#ifdef DISABLE_SCHED2
      flag_schedule_insns_after_reload = 0;
#endif
#ifdef ENABLE_RCSP
      flag_rcsp = 1;
#endif
    }
}


/* Return true if NAME (a STRING_CST node) begins with PREFIX.  */

static int
frv_string_begins_with (tree name, const char *prefix)
{
  int prefix_len = strlen (prefix);

  /* Remember: NAME's length includes the null terminator.  */
  return (TREE_STRING_LENGTH (name) > prefix_len
	  && strncmp (TREE_STRING_POINTER (name), prefix, prefix_len) == 0);
}

/* Zero or more C statements that may conditionally modify two variables
   `fixed_regs' and `call_used_regs' (both of type `char []') after they have
   been initialized from the two preceding macros.

   This is necessary in case the fixed or call-clobbered registers depend on
   target flags.

   You need not define this macro if it has no work to do.

   If the usage of an entire class of registers depends on the target flags,
   you may indicate this to GCC by using this macro to modify `fixed_regs' and
   `call_used_regs' to 1 for each of the registers in the classes which should
   not be used by GCC.  Also define the macro `REG_CLASS_FROM_LETTER' to return
   `NO_REGS' if it is called with a letter for a class that shouldn't be used.

   (However, if this class is not included in `GENERAL_REGS' and all of the
   insn patterns whose constraints permit this class are controlled by target
   switches, then GCC will automatically avoid using these registers when the
   target switches are opposed to them.)  */

void
frv_conditional_register_usage (void)
{
  int i;

  for (i = GPR_FIRST + NUM_GPRS; i <= GPR_LAST; i++)
    fixed_regs[i] = call_used_regs[i] = 1;

  for (i = FPR_FIRST + NUM_FPRS; i <= FPR_LAST; i++)
    fixed_regs[i] = call_used_regs[i] = 1;

  /* Reserve the registers used for conditional execution.  At present, we need
     1 ICC and 1 ICR register.  */
  fixed_regs[ICC_TEMP] = call_used_regs[ICC_TEMP] = 1;
  fixed_regs[ICR_TEMP] = call_used_regs[ICR_TEMP] = 1;

  if (TARGET_FIXED_CC)
    {
      fixed_regs[ICC_FIRST] = call_used_regs[ICC_FIRST] = 1;
      fixed_regs[FCC_FIRST] = call_used_regs[FCC_FIRST] = 1;
      fixed_regs[ICR_FIRST] = call_used_regs[ICR_FIRST] = 1;
      fixed_regs[FCR_FIRST] = call_used_regs[FCR_FIRST] = 1;
    }

  if (TARGET_FDPIC)
    fixed_regs[GPR_FIRST + 16] = fixed_regs[GPR_FIRST + 17] =
      call_used_regs[GPR_FIRST + 16] = call_used_regs[GPR_FIRST + 17] = 0;

#if 0
  /* If -fpic, SDA_BASE_REG is the PIC register.  */
  if (g_switch_value == 0 && !flag_pic)
    fixed_regs[SDA_BASE_REG] = call_used_regs[SDA_BASE_REG] = 0;

  if (!flag_pic)
    fixed_regs[PIC_REGNO] = call_used_regs[PIC_REGNO] = 0;
#endif
}


/*
 * Compute the stack frame layout
 *
 * Register setup:
 * +---------------+-----------------------+-----------------------+
 * |Register       |type                   |caller-save/callee-save|
 * +---------------+-----------------------+-----------------------+
 * |GR0            |Zero register          |        -              |
 * |GR1            |Stack pointer(SP)      |        -              |
 * |GR2            |Frame pointer(FP)      |        -              |
 * |GR3            |Hidden parameter       |        caller save    |
 * |GR4-GR7        |        -              |        caller save    |
 * |GR8-GR13       |Argument register      |        caller save    |
 * |GR14-GR15      |        -              |        caller save    |
 * |GR16-GR31      |        -              |        callee save    |
 * |GR32-GR47      |        -              |        caller save    |
 * |GR48-GR63      |        -              |        callee save    |
 * |FR0-FR15       |        -              |        caller save    |
 * |FR16-FR31      |        -              |        callee save    |
 * |FR32-FR47      |        -              |        caller save    |
 * |FR48-FR63      |        -              |        callee save    |
 * +---------------+-----------------------+-----------------------+
 *
 * Stack frame setup:
 * Low
 *     SP-> |-----------------------------------|
 *	    |         Argument area		|
 *	    |-----------------------------------|
 *	    |	 Register save area		|
 *	    |-----------------------------------|
 *	    |	Local variable save area	|
 *     FP-> |-----------------------------------|
 *	    |	    Old FP			|
 *	    |-----------------------------------|
 *	    |    Hidden parameter save area     |
 *	    |-----------------------------------|
 *	    | Return address(LR) storage area   |
 *	    |-----------------------------------|
 *	    |     Padding for alignment         |
 *	    |-----------------------------------|
 *	    |     Register argument area	|
 * OLD SP-> |-----------------------------------|
 *          |       Parameter area		|
 *          |-----------------------------------|
 * High
 *
 * Argument area/Parameter area:
 *
 * When a function is called, this area is used for argument transfer.  When
 * the argument is set up by the caller function, this area is referred to as
 * the argument area.  When the argument is referenced by the callee function,
 * this area is referred to as the parameter area.  The area is allocated when
 * all arguments cannot be placed on the argument register at the time of
 * argument transfer.
 *
 * Register save area:
 *
 * This is a register save area that must be guaranteed for the caller
 * function.  This area is not secured when the register save operation is not
 * needed.
 *
 * Local variable save area:
 *
 * This is the area for local variables and temporary variables.
 *
 * Old FP:
 *
 * This area stores the FP value of the caller function.
 *
 * Hidden parameter save area:
 *
 * This area stores the start address of the return value storage
 * area for a struct/union return function.
 * When a struct/union is used as the return value, the caller
 * function stores the return value storage area start address in
 * register GR3 and passes it to the caller function.
 * The callee function interprets the address stored in the GR3
 * as the return value storage area start address.
 * When register GR3 needs to be saved into memory, the callee
 * function saves it in the hidden parameter save area.  This
 * area is not secured when the save operation is not needed.
 *
 * Return address(LR) storage area:
 *
 * This area saves the LR.  The LR stores the address of a return to the caller
 * function for the purpose of function calling.
 *
 * Argument register area:
 *
 * This area saves the argument register.  This area is not secured when the
 * save operation is not needed.
 *
 * Argument:
 *
 * Arguments, the count of which equals the count of argument registers (6
 * words), are positioned in registers GR8 to GR13 and delivered to the callee
 * function.  When a struct/union return function is called, the return value
 * area address is stored in register GR3.  Arguments not placed in the
 * argument registers will be stored in the stack argument area for transfer
 * purposes.  When an 8-byte type argument is to be delivered using registers,
 * it is divided into two and placed in two registers for transfer.  When
 * argument registers must be saved to memory, the callee function secures an
 * argument register save area in the stack.  In this case, a continuous
 * argument register save area must be established in the parameter area.  The
 * argument register save area must be allocated as needed to cover the size of
 * the argument register to be saved.  If the function has a variable count of
 * arguments, it saves all argument registers in the argument register save
 * area.
 *
 * Argument Extension Format:
 *
 * When an argument is to be stored in the stack, its type is converted to an
 * extended type in accordance with the individual argument type.  The argument
 * is freed by the caller function after the return from the callee function is
 * made.
 *
 * +-----------------------+---------------+------------------------+
 * |    Argument Type      |Extended Type  |Stack Storage Size(byte)|
 * +-----------------------+---------------+------------------------+
 * |char                   |int            |        4		    |
 * |signed char            |int            |        4		    |
 * |unsigned char          |int            |        4		    |
 * |[signed] short int     |int            |        4		    |
 * |unsigned short int     |int            |        4		    |
 * |[signed] int           |No extension   |        4		    |
 * |unsigned int           |No extension   |        4		    |
 * |[signed] long int      |No extension   |        4		    |
 * |unsigned long int      |No extension   |        4		    |
 * |[signed] long long int |No extension   |        8		    |
 * |unsigned long long int |No extension   |        8		    |
 * |float                  |double         |        8		    |
 * |double                 |No extension   |        8		    |
 * |long double            |No extension   |        8		    |
 * |pointer                |No extension   |        4		    |
 * |struct/union           |-              |        4 (*1)	    |
 * +-----------------------+---------------+------------------------+
 *
 * When a struct/union is to be delivered as an argument, the caller copies it
 * to the local variable area and delivers the address of that area.
 *
 * Return Value:
 *
 * +-------------------------------+----------------------+
 * |Return Value Type              |Return Value Interface|
 * +-------------------------------+----------------------+
 * |void                           |None                  |
 * |[signed|unsigned] char         |GR8                   |
 * |[signed|unsigned] short int    |GR8                   |
 * |[signed|unsigned] int          |GR8                   |
 * |[signed|unsigned] long int     |GR8                   |
 * |pointer                        |GR8                   |
 * |[signed|unsigned] long long int|GR8 & GR9             |
 * |float                          |GR8                   |
 * |double                         |GR8 & GR9             |
 * |long double                    |GR8 & GR9             |
 * |struct/union                   |(*1)                  |
 * +-------------------------------+----------------------+
 *
 * When a struct/union is used as the return value, the caller function stores
 * the start address of the return value storage area into GR3 and then passes
 * it to the callee function.  The callee function interprets GR3 as the start
 * address of the return value storage area.  When this address needs to be
 * saved in memory, the callee function secures the hidden parameter save area
 * and saves the address in that area.
 */

frv_stack_t *
frv_stack_info (void)
{
  static frv_stack_t info, zero_info;
  frv_stack_t *info_ptr	= &info;
  tree fndecl		= current_function_decl;
  int varargs_p		= 0;
  tree cur_arg;
  tree next_arg;
  int range;
  int alignment;
  int offset;

  /* If we've already calculated the values and reload is complete,
     just return now.  */
  if (frv_stack_cache)
    return frv_stack_cache;

  /* Zero all fields.  */
  info = zero_info;

  /* Set up the register range information.  */
  info_ptr->regs[STACK_REGS_GPR].name         = "gpr";
  info_ptr->regs[STACK_REGS_GPR].first        = LAST_ARG_REGNUM + 1;
  info_ptr->regs[STACK_REGS_GPR].last         = GPR_LAST;
  info_ptr->regs[STACK_REGS_GPR].dword_p      = TRUE;

  info_ptr->regs[STACK_REGS_FPR].name         = "fpr";
  info_ptr->regs[STACK_REGS_FPR].first        = FPR_FIRST;
  info_ptr->regs[STACK_REGS_FPR].last         = FPR_LAST;
  info_ptr->regs[STACK_REGS_FPR].dword_p      = TRUE;

  info_ptr->regs[STACK_REGS_LR].name          = "lr";
  info_ptr->regs[STACK_REGS_LR].first         = LR_REGNO;
  info_ptr->regs[STACK_REGS_LR].last          = LR_REGNO;
  info_ptr->regs[STACK_REGS_LR].special_p     = 1;

  info_ptr->regs[STACK_REGS_CC].name          = "cc";
  info_ptr->regs[STACK_REGS_CC].first         = CC_FIRST;
  info_ptr->regs[STACK_REGS_CC].last          = CC_LAST;
  info_ptr->regs[STACK_REGS_CC].field_p       = TRUE;

  info_ptr->regs[STACK_REGS_LCR].name         = "lcr";
  info_ptr->regs[STACK_REGS_LCR].first        = LCR_REGNO;
  info_ptr->regs[STACK_REGS_LCR].last         = LCR_REGNO;

  info_ptr->regs[STACK_REGS_STDARG].name      = "stdarg";
  info_ptr->regs[STACK_REGS_STDARG].first     = FIRST_ARG_REGNUM;
  info_ptr->regs[STACK_REGS_STDARG].last      = LAST_ARG_REGNUM;
  info_ptr->regs[STACK_REGS_STDARG].dword_p   = 1;
  info_ptr->regs[STACK_REGS_STDARG].special_p = 1;

  info_ptr->regs[STACK_REGS_STRUCT].name      = "struct";
  info_ptr->regs[STACK_REGS_STRUCT].first     = FRV_STRUCT_VALUE_REGNUM;
  info_ptr->regs[STACK_REGS_STRUCT].last      = FRV_STRUCT_VALUE_REGNUM;
  info_ptr->regs[STACK_REGS_STRUCT].special_p = 1;

  info_ptr->regs[STACK_REGS_FP].name          = "fp";
  info_ptr->regs[STACK_REGS_FP].first         = FRAME_POINTER_REGNUM;
  info_ptr->regs[STACK_REGS_FP].last          = FRAME_POINTER_REGNUM;
  info_ptr->regs[STACK_REGS_FP].special_p     = 1;

  /* Determine if this is a stdarg function.  If so, allocate space to store
     the 6 arguments.  */
  if (cfun->stdarg)
    varargs_p = 1;

  else
    {
      /* Find the last argument, and see if it is __builtin_va_alist.  */
      for (cur_arg = DECL_ARGUMENTS (fndecl); cur_arg != (tree)0; cur_arg = next_arg)
	{
	  next_arg = TREE_CHAIN (cur_arg);
	  if (next_arg == (tree)0)
	    {
	      if (DECL_NAME (cur_arg)
		  && !strcmp (IDENTIFIER_POINTER (DECL_NAME (cur_arg)), "__builtin_va_alist"))
		varargs_p = 1;

	      break;
	    }
	}
    }

  /* Iterate over all of the register ranges.  */
  for (range = 0; range < STACK_REGS_MAX; range++)
    {
      frv_stack_regs_t *reg_ptr = &(info_ptr->regs[range]);
      int first = reg_ptr->first;
      int last = reg_ptr->last;
      int size_1word = 0;
      int size_2words = 0;
      int regno;

      /* Calculate which registers need to be saved & save area size.  */
      switch (range)
	{
	default:
	  for (regno = first; regno <= last; regno++)
	    {
	      if ((regs_ever_live[regno] && !call_used_regs[regno])
		  || (current_function_calls_eh_return
		      && (regno >= FIRST_EH_REGNUM && regno <= LAST_EH_REGNUM))
		  || (!TARGET_FDPIC && flag_pic
		      && cfun->uses_pic_offset_table && regno == PIC_REGNO))
		{
		  info_ptr->save_p[regno] = REG_SAVE_1WORD;
		  size_1word += UNITS_PER_WORD;
		}
	    }
	  break;

	  /* Calculate whether we need to create a frame after everything else
             has been processed.  */
	case STACK_REGS_FP:
	  break;

	case STACK_REGS_LR:
	  if (regs_ever_live[LR_REGNO]
              || profile_flag
	      /* This is set for __builtin_return_address, etc.  */
	      || cfun->machine->frame_needed
              || (TARGET_LINKED_FP && frame_pointer_needed)
              || (!TARGET_FDPIC && flag_pic
		  && cfun->uses_pic_offset_table))
	    {
	      info_ptr->save_p[LR_REGNO] = REG_SAVE_1WORD;
	      size_1word += UNITS_PER_WORD;
	    }
	  break;

	case STACK_REGS_STDARG:
	  if (varargs_p)
	    {
	      /* If this is a stdarg function with a non varardic
		 argument split between registers and the stack,
		 adjust the saved registers downward.  */
	      last -= (ADDR_ALIGN (cfun->pretend_args_size, UNITS_PER_WORD)
		       / UNITS_PER_WORD);

	      for (regno = first; regno <= last; regno++)
		{
		  info_ptr->save_p[regno] = REG_SAVE_1WORD;
		  size_1word += UNITS_PER_WORD;
		}

	      info_ptr->stdarg_size = size_1word;
	    }
	  break;

	case STACK_REGS_STRUCT:
	  if (cfun->returns_struct)
	    {
	      info_ptr->save_p[FRV_STRUCT_VALUE_REGNUM] = REG_SAVE_1WORD;
	      size_1word += UNITS_PER_WORD;
	    }
	  break;
	}


      if (size_1word)
	{
	  /* If this is a field, it only takes one word.  */
	  if (reg_ptr->field_p)
	    size_1word = UNITS_PER_WORD;

	  /* Determine which register pairs can be saved together.  */
	  else if (reg_ptr->dword_p && TARGET_DWORD)
	    {
	      for (regno = first; regno < last; regno += 2)
		{
		  if (info_ptr->save_p[regno] && info_ptr->save_p[regno+1])
		    {
		      size_2words += 2 * UNITS_PER_WORD;
		      size_1word -= 2 * UNITS_PER_WORD;
		      info_ptr->save_p[regno] = REG_SAVE_2WORDS;
		      info_ptr->save_p[regno+1] = REG_SAVE_NO_SAVE;
		    }
		}
	    }

	  reg_ptr->size_1word = size_1word;
	  reg_ptr->size_2words = size_2words;

	  if (! reg_ptr->special_p)
	    {
	      info_ptr->regs_size_1word += size_1word;
	      info_ptr->regs_size_2words += size_2words;
	    }
	}
    }

  /* Set up the sizes of each each field in the frame body, making the sizes
     of each be divisible by the size of a dword if dword operations might
     be used, or the size of a word otherwise.  */
  alignment = (TARGET_DWORD? 2 * UNITS_PER_WORD : UNITS_PER_WORD);

  info_ptr->parameter_size = ADDR_ALIGN (cfun->outgoing_args_size, alignment);
  info_ptr->regs_size = ADDR_ALIGN (info_ptr->regs_size_2words
				    + info_ptr->regs_size_1word,
				    alignment);
  info_ptr->vars_size = ADDR_ALIGN (get_frame_size (), alignment);

  info_ptr->pretend_size = cfun->pretend_args_size;

  /* Work out the size of the frame, excluding the header.  Both the frame
     body and register parameter area will be dword-aligned.  */
  info_ptr->total_size
    = (ADDR_ALIGN (info_ptr->parameter_size
		   + info_ptr->regs_size
		   + info_ptr->vars_size,
		   2 * UNITS_PER_WORD)
       + ADDR_ALIGN (info_ptr->pretend_size
		     + info_ptr->stdarg_size,
		     2 * UNITS_PER_WORD));

  /* See if we need to create a frame at all, if so add header area.  */
  if (info_ptr->total_size  > 0
      || frame_pointer_needed
      || info_ptr->regs[STACK_REGS_LR].size_1word > 0
      || info_ptr->regs[STACK_REGS_STRUCT].size_1word > 0)
    {
      offset = info_ptr->parameter_size;
      info_ptr->header_size = 4 * UNITS_PER_WORD;
      info_ptr->total_size += 4 * UNITS_PER_WORD;

      /* Calculate the offsets to save normal register pairs.  */
      for (range = 0; range < STACK_REGS_MAX; range++)
	{
	  frv_stack_regs_t *reg_ptr = &(info_ptr->regs[range]);
	  if (! reg_ptr->special_p)
	    {
	      int first = reg_ptr->first;
	      int last = reg_ptr->last;
	      int regno;

	      for (regno = first; regno <= last; regno++)
		if (info_ptr->save_p[regno] == REG_SAVE_2WORDS
		    && regno != FRAME_POINTER_REGNUM
		    && (regno < FIRST_ARG_REGNUM
			|| regno > LAST_ARG_REGNUM))
		  {
		    info_ptr->reg_offset[regno] = offset;
		    offset += 2 * UNITS_PER_WORD;
		  }
	    }
	}

      /* Calculate the offsets to save normal single registers.  */
      for (range = 0; range < STACK_REGS_MAX; range++)
	{
	  frv_stack_regs_t *reg_ptr = &(info_ptr->regs[range]);
	  if (! reg_ptr->special_p)
	    {
	      int first = reg_ptr->first;
	      int last = reg_ptr->last;
	      int regno;

	      for (regno = first; regno <= last; regno++)
		if (info_ptr->save_p[regno] == REG_SAVE_1WORD
		    && regno != FRAME_POINTER_REGNUM
		    && (regno < FIRST_ARG_REGNUM
			|| regno > LAST_ARG_REGNUM))
		  {
		    info_ptr->reg_offset[regno] = offset;
		    offset += UNITS_PER_WORD;
		  }
	    }
	}

      /* Calculate the offset to save the local variables at.  */
      offset = ADDR_ALIGN (offset, alignment);
      if (info_ptr->vars_size)
	{
	  info_ptr->vars_offset = offset;
	  offset += info_ptr->vars_size;
	}

      /* Align header to a dword-boundary.  */
      offset = ADDR_ALIGN (offset, 2 * UNITS_PER_WORD);

      /* Calculate the offsets in the fixed frame.  */
      info_ptr->save_p[FRAME_POINTER_REGNUM] = REG_SAVE_1WORD;
      info_ptr->reg_offset[FRAME_POINTER_REGNUM] = offset;
      info_ptr->regs[STACK_REGS_FP].size_1word = UNITS_PER_WORD;

      info_ptr->save_p[LR_REGNO] = REG_SAVE_1WORD;
      info_ptr->reg_offset[LR_REGNO] = offset + 2*UNITS_PER_WORD;
      info_ptr->regs[STACK_REGS_LR].size_1word = UNITS_PER_WORD;

      if (cfun->returns_struct)
	{
	  info_ptr->save_p[FRV_STRUCT_VALUE_REGNUM] = REG_SAVE_1WORD;
	  info_ptr->reg_offset[FRV_STRUCT_VALUE_REGNUM] = offset + UNITS_PER_WORD;
	  info_ptr->regs[STACK_REGS_STRUCT].size_1word = UNITS_PER_WORD;
	}

      /* Calculate the offsets to store the arguments passed in registers
         for stdarg functions.  The register pairs are first and the single
         register if any is last.  The register save area starts on a
         dword-boundary.  */
      if (info_ptr->stdarg_size)
	{
	  int first = info_ptr->regs[STACK_REGS_STDARG].first;
	  int last  = info_ptr->regs[STACK_REGS_STDARG].last;
	  int regno;

	  /* Skip the header.  */
	  offset += 4 * UNITS_PER_WORD;
	  for (regno = first; regno <= last; regno++)
	    {
	      if (info_ptr->save_p[regno] == REG_SAVE_2WORDS)
		{
		  info_ptr->reg_offset[regno] = offset;
		  offset += 2 * UNITS_PER_WORD;
		}
	      else if (info_ptr->save_p[regno] == REG_SAVE_1WORD)
		{
		  info_ptr->reg_offset[regno] = offset;
		  offset += UNITS_PER_WORD;
		}
	    }
	}
    }

  if (reload_completed)
    frv_stack_cache = info_ptr;

  return info_ptr;
}


/* Print the information about the frv stack offsets, etc. when debugging.  */

void
frv_debug_stack (frv_stack_t *info)
{
  int range;

  if (!info)
    info = frv_stack_info ();

  fprintf (stderr, "\nStack information for function %s:\n",
	   ((current_function_decl && DECL_NAME (current_function_decl))
	    ? IDENTIFIER_POINTER (DECL_NAME (current_function_decl))
	    : "<unknown>"));

  fprintf (stderr, "\ttotal_size\t= %6d\n", info->total_size);
  fprintf (stderr, "\tvars_size\t= %6d\n", info->vars_size);
  fprintf (stderr, "\tparam_size\t= %6d\n", info->parameter_size);
  fprintf (stderr, "\tregs_size\t= %6d, 1w = %3d, 2w = %3d\n",
	   info->regs_size, info->regs_size_1word, info->regs_size_2words);

  fprintf (stderr, "\theader_size\t= %6d\n", info->header_size);
  fprintf (stderr, "\tpretend_size\t= %6d\n", info->pretend_size);
  fprintf (stderr, "\tvars_offset\t= %6d\n", info->vars_offset);
  fprintf (stderr, "\tregs_offset\t= %6d\n", info->regs_offset);

  for (range = 0; range < STACK_REGS_MAX; range++)
    {
      frv_stack_regs_t *regs = &(info->regs[range]);
      if ((regs->size_1word + regs->size_2words) > 0)
	{
	  int first = regs->first;
	  int last  = regs->last;
	  int regno;

	  fprintf (stderr, "\t%s\tsize\t= %6d, 1w = %3d, 2w = %3d, save =",
		   regs->name, regs->size_1word + regs->size_2words,
		   regs->size_1word, regs->size_2words);

	  for (regno = first; regno <= last; regno++)
	    {
	      if (info->save_p[regno] == REG_SAVE_1WORD)
		fprintf (stderr, " %s (%d)", reg_names[regno],
			 info->reg_offset[regno]);

	      else if (info->save_p[regno] == REG_SAVE_2WORDS)
		fprintf (stderr, " %s-%s (%d)", reg_names[regno],
			 reg_names[regno+1], info->reg_offset[regno]);
	    }

	  fputc ('\n', stderr);
	}
    }

  fflush (stderr);
}




/* Used during final to control the packing of insns.  The value is
   1 if the current instruction should be packed with the next one,
   0 if it shouldn't or -1 if packing is disabled altogether.  */

static int frv_insn_packing_flag;

/* True if the current function contains a far jump.  */

static int
frv_function_contains_far_jump (void)
{
  rtx insn = get_insns ();
  while (insn != NULL
	 && !(GET_CODE (insn) == JUMP_INSN
	      /* Ignore tablejump patterns.  */
	      && GET_CODE (PATTERN (insn)) != ADDR_VEC
	      && GET_CODE (PATTERN (insn)) != ADDR_DIFF_VEC
	      && get_attr_far_jump (insn) == FAR_JUMP_YES))
    insn = NEXT_INSN (insn);
  return (insn != NULL);
}

/* For the FRV, this function makes sure that a function with far jumps
   will return correctly.  It also does the VLIW packing.  */

static void
frv_function_prologue (FILE *file, HOST_WIDE_INT size ATTRIBUTE_UNUSED)
{
  /* If no frame was created, check whether the function uses a call
     instruction to implement a far jump.  If so, save the link in gr3 and
     replace all returns to LR with returns to GR3.  GR3 is used because it
     is call-clobbered, because is not available to the register allocator,
     and because all functions that take a hidden argument pointer will have
     a stack frame.  */
  if (frv_stack_info ()->total_size == 0 && frv_function_contains_far_jump ())
    {
      rtx insn;

      /* Just to check that the above comment is true.  */
      gcc_assert (!regs_ever_live[GPR_FIRST + 3]);

      /* Generate the instruction that saves the link register.  */
      fprintf (file, "\tmovsg lr,gr3\n");

      /* Replace the LR with GR3 in *return_internal patterns.  The insn
	 will now return using jmpl @(gr3,0) rather than bralr.  We cannot
	 simply emit a different assembly directive because bralr and jmpl
	 execute in different units.  */
      for (insn = get_insns(); insn != NULL; insn = NEXT_INSN (insn))
	if (GET_CODE (insn) == JUMP_INSN)
	  {
	    rtx pattern = PATTERN (insn);
	    if (GET_CODE (pattern) == PARALLEL
		&& XVECLEN (pattern, 0) >= 2
		&& GET_CODE (XVECEXP (pattern, 0, 0)) == RETURN
		&& GET_CODE (XVECEXP (pattern, 0, 1)) == USE)
	      {
		rtx address = XEXP (XVECEXP (pattern, 0, 1), 0);
		if (GET_CODE (address) == REG && REGNO (address) == LR_REGNO)
		  REGNO (address) = GPR_FIRST + 3;
	      }
	  }
    }

  frv_pack_insns ();

  /* Allow the garbage collector to free the nops created by frv_reorg.  */
  memset (frv_nops, 0, sizeof (frv_nops));
}


/* Return the next available temporary register in a given class.  */

static rtx
frv_alloc_temp_reg (
     frv_tmp_reg_t *info,	/* which registers are available */
     enum reg_class class,	/* register class desired */
     enum machine_mode mode,	/* mode to allocate register with */
     int mark_as_used,		/* register not available after allocation */
     int no_abort)		/* return NULL instead of aborting */
{
  int regno = info->next_reg[ (int)class ];
  int orig_regno = regno;
  HARD_REG_SET *reg_in_class = &reg_class_contents[ (int)class ];
  int i, nr;

  for (;;)
    {
      if (TEST_HARD_REG_BIT (*reg_in_class, regno)
	  && TEST_HARD_REG_BIT (info->regs, regno))
	  break;

      if (++regno >= FIRST_PSEUDO_REGISTER)
	regno = 0;
      if (regno == orig_regno)
	{
	  gcc_assert (no_abort);
	  return NULL_RTX;
	}
    }

  nr = HARD_REGNO_NREGS (regno, mode);
  info->next_reg[ (int)class ] = regno + nr;

  if (mark_as_used)
    for (i = 0; i < nr; i++)
      CLEAR_HARD_REG_BIT (info->regs, regno+i);

  return gen_rtx_REG (mode, regno);
}


/* Return an rtx with the value OFFSET, which will either be a register or a
   signed 12-bit integer.  It can be used as the second operand in an "add"
   instruction, or as the index in a load or store.

   The function returns a constant rtx if OFFSET is small enough, otherwise
   it loads the constant into register OFFSET_REGNO and returns that.  */
static rtx
frv_frame_offset_rtx (int offset)
{
  rtx offset_rtx = GEN_INT (offset);
  if (IN_RANGE_P (offset, -2048, 2047))
    return offset_rtx;
  else
    {
      rtx reg_rtx = gen_rtx_REG (SImode, OFFSET_REGNO);
      if (IN_RANGE_P (offset, -32768, 32767))
	emit_insn (gen_movsi (reg_rtx, offset_rtx));
      else
	{
	  emit_insn (gen_movsi_high (reg_rtx, offset_rtx));
	  emit_insn (gen_movsi_lo_sum (reg_rtx, offset_rtx));
	}
      return reg_rtx;
    }
}

/* Generate (mem:MODE (plus:Pmode BASE (frv_frame_offset OFFSET)))).  The
   prologue and epilogue uses such expressions to access the stack.  */
static rtx
frv_frame_mem (enum machine_mode mode, rtx base, int offset)
{
  return gen_rtx_MEM (mode, gen_rtx_PLUS (Pmode,
					  base,
					  frv_frame_offset_rtx (offset)));
}

/* Generate a frame-related expression:

	(set REG (mem (plus (sp) (const_int OFFSET)))).

   Such expressions are used in FRAME_RELATED_EXPR notes for more complex
   instructions.  Marking the expressions as frame-related is superfluous if
   the note contains just a single set.  But if the note contains a PARALLEL
   or SEQUENCE that has several sets, each set must be individually marked
   as frame-related.  */
static rtx
frv_dwarf_store (rtx reg, int offset)
{
  rtx set = gen_rtx_SET (VOIDmode,
			 gen_rtx_MEM (GET_MODE (reg),
				      plus_constant (stack_pointer_rtx,
						     offset)),
			 reg);
  RTX_FRAME_RELATED_P (set) = 1;
  return set;
}

/* Emit a frame-related instruction whose pattern is PATTERN.  The
   instruction is the last in a sequence that cumulatively performs the
   operation described by DWARF_PATTERN.  The instruction is marked as
   frame-related and has a REG_FRAME_RELATED_EXPR note containing
   DWARF_PATTERN.  */
static void
frv_frame_insn (rtx pattern, rtx dwarf_pattern)
{
  rtx insn = emit_insn (pattern);
  RTX_FRAME_RELATED_P (insn) = 1;
  REG_NOTES (insn) = alloc_EXPR_LIST (REG_FRAME_RELATED_EXPR,
				      dwarf_pattern,
				      REG_NOTES (insn));
}

/* Emit instructions that transfer REG to or from the memory location (sp +
   STACK_OFFSET).  The register is stored in memory if ACCESSOR->OP is
   FRV_STORE and loaded if it is FRV_LOAD.  Only the prologue uses this
   function to store registers and only the epilogue uses it to load them.

   The caller sets up ACCESSOR so that BASE is equal to (sp + BASE_OFFSET).
   The generated instruction will use BASE as its base register.  BASE may
   simply be the stack pointer, but if several accesses are being made to a
   region far away from the stack pointer, it may be more efficient to set
   up a temporary instead.

   Store instructions will be frame-related and will be annotated with the
   overall effect of the store.  Load instructions will be followed by a
   (use) to prevent later optimizations from zapping them.

   The function takes care of the moves to and from SPRs, using TEMP_REGNO
   as a temporary in such cases.  */
static void
frv_frame_access (frv_frame_accessor_t *accessor, rtx reg, int stack_offset)
{
  enum machine_mode mode = GET_MODE (reg);
  rtx mem = frv_frame_mem (mode,
			   accessor->base,
			   stack_offset - accessor->base_offset);

  if (accessor->op == FRV_LOAD)
    {
      if (SPR_P (REGNO (reg)))
	{
	  rtx temp = gen_rtx_REG (mode, TEMP_REGNO);
	  emit_insn (gen_rtx_SET (VOIDmode, temp, mem));
	  emit_insn (gen_rtx_SET (VOIDmode, reg, temp));
	}
      else
	emit_insn (gen_rtx_SET (VOIDmode, reg, mem));
      emit_insn (gen_rtx_USE (VOIDmode, reg));
    }
  else
    {
      if (SPR_P (REGNO (reg)))
	{
	  rtx temp = gen_rtx_REG (mode, TEMP_REGNO);
	  emit_insn (gen_rtx_SET (VOIDmode, temp, reg));
	  frv_frame_insn (gen_rtx_SET (Pmode, mem, temp),
			  frv_dwarf_store (reg, stack_offset));
	}
      else if (GET_MODE (reg) == DImode)
	{
	  /* For DImode saves, the dwarf2 version needs to be a SEQUENCE
	     with a separate save for each register.  */
	  rtx reg1 = gen_rtx_REG (SImode, REGNO (reg));
	  rtx reg2 = gen_rtx_REG (SImode, REGNO (reg) + 1);
	  rtx set1 = frv_dwarf_store (reg1, stack_offset);
	  rtx set2 = frv_dwarf_store (reg2, stack_offset + 4);
	  frv_frame_insn (gen_rtx_SET (Pmode, mem, reg),
			  gen_rtx_PARALLEL (VOIDmode,
					    gen_rtvec (2, set1, set2)));
	}
      else
	frv_frame_insn (gen_rtx_SET (Pmode, mem, reg),
			frv_dwarf_store (reg, stack_offset));
    }
}

/* A function that uses frv_frame_access to transfer a group of registers to
   or from the stack.  ACCESSOR is passed directly to frv_frame_access, INFO
   is the stack information generated by frv_stack_info, and REG_SET is the
   number of the register set to transfer.  */
static void
frv_frame_access_multi (frv_frame_accessor_t *accessor,
                        frv_stack_t *info,
                        int reg_set)
{
  frv_stack_regs_t *regs_info;
  int regno;

  regs_info = &info->regs[reg_set];
  for (regno = regs_info->first; regno <= regs_info->last; regno++)
    if (info->save_p[regno])
      frv_frame_access (accessor,
			info->save_p[regno] == REG_SAVE_2WORDS
			? gen_rtx_REG (DImode, regno)
			: gen_rtx_REG (SImode, regno),
			info->reg_offset[regno]);
}

/* Save or restore callee-saved registers that are kept outside the frame
   header.  The function saves the registers if OP is FRV_STORE and restores
   them if OP is FRV_LOAD.  INFO is the stack information generated by
   frv_stack_info.  */
static void
frv_frame_access_standard_regs (enum frv_stack_op op, frv_stack_t *info)
{
  frv_frame_accessor_t accessor;

  accessor.op = op;
  accessor.base = stack_pointer_rtx;
  accessor.base_offset = 0;
  frv_frame_access_multi (&accessor, info, STACK_REGS_GPR);
  frv_frame_access_multi (&accessor, info, STACK_REGS_FPR);
  frv_frame_access_multi (&accessor, info, STACK_REGS_LCR);
}


/* Called after register allocation to add any instructions needed for the
   prologue.  Using a prologue insn is favored compared to putting all of the
   instructions in the TARGET_ASM_FUNCTION_PROLOGUE target hook, since
   it allows the scheduler to intermix instructions with the saves of
   the caller saved registers.  In some cases, it might be necessary
   to emit a barrier instruction as the last insn to prevent such
   scheduling.

   Also any insns generated here should have RTX_FRAME_RELATED_P(insn) = 1
   so that the debug info generation code can handle them properly.  */
void
frv_expand_prologue (void)
{
  frv_stack_t *info = frv_stack_info ();
  rtx sp = stack_pointer_rtx;
  rtx fp = frame_pointer_rtx;
  frv_frame_accessor_t accessor;

  if (TARGET_DEBUG_STACK)
    frv_debug_stack (info);

  if (info->total_size == 0)
    return;

  /* We're interested in three areas of the frame here:

         A: the register save area
	 B: the old FP
	 C: the header after B

     If the frame pointer isn't used, we'll have to set up A, B and C
     using the stack pointer.  If the frame pointer is used, we'll access
     them as follows:

         A: set up using sp
	 B: set up using sp or a temporary (see below)
	 C: set up using fp

     We set up B using the stack pointer if the frame is small enough.
     Otherwise, it's more efficient to copy the old stack pointer into a
     temporary and use that.

     Note that it's important to make sure the prologue and epilogue use the
     same registers to access A and C, since doing otherwise will confuse
     the aliasing code.  */

  /* Set up ACCESSOR for accessing region B above.  If the frame pointer
     isn't used, the same method will serve for C.  */
  accessor.op = FRV_STORE;
  if (frame_pointer_needed && info->total_size > 2048)
    {
      rtx insn;

      accessor.base = gen_rtx_REG (Pmode, OLD_SP_REGNO);
      accessor.base_offset = info->total_size;
      insn = emit_insn (gen_movsi (accessor.base, sp));
    }
  else
    {
      accessor.base = stack_pointer_rtx;
      accessor.base_offset = 0;
    }

  /* Allocate the stack space.  */
  {
    rtx asm_offset = frv_frame_offset_rtx (-info->total_size);
    rtx dwarf_offset = GEN_INT (-info->total_size);

    frv_frame_insn (gen_stack_adjust (sp, sp, asm_offset),
		    gen_rtx_SET (Pmode,
				 sp,
				 gen_rtx_PLUS (Pmode, sp, dwarf_offset)));
  }

  /* If the frame pointer is needed, store the old one at (sp + FP_OFFSET)
     and point the new one to that location.  */
  if (frame_pointer_needed)
    {
      int fp_offset = info->reg_offset[FRAME_POINTER_REGNUM];

      /* ASM_SRC and DWARF_SRC both point to the frame header.  ASM_SRC is
	 based on ACCESSOR.BASE but DWARF_SRC is always based on the stack
	 pointer.  */
      rtx asm_src = plus_constant (accessor.base,
				   fp_offset - accessor.base_offset);
      rtx dwarf_src = plus_constant (sp, fp_offset);

      /* Store the old frame pointer at (sp + FP_OFFSET).  */
      frv_frame_access (&accessor, fp, fp_offset);

      /* Set up the new frame pointer.  */
      frv_frame_insn (gen_rtx_SET (VOIDmode, fp, asm_src),
		      gen_rtx_SET (VOIDmode, fp, dwarf_src));

      /* Access region C from the frame pointer.  */
      accessor.base = fp;
      accessor.base_offset = fp_offset;
    }

  /* Set up region C.  */
  frv_frame_access_multi (&accessor, info, STACK_REGS_STRUCT);
  frv_frame_access_multi (&accessor, info, STACK_REGS_LR);
  frv_frame_access_multi (&accessor, info, STACK_REGS_STDARG);

  /* Set up region A.  */
  frv_frame_access_standard_regs (FRV_STORE, info);

  /* If this is a varargs/stdarg function, issue a blockage to prevent the
     scheduler from moving loads before the stores saving the registers.  */
  if (info->stdarg_size > 0)
    emit_insn (gen_blockage ());

  /* Set up pic register/small data register for this function.  */
  if (!TARGET_FDPIC && flag_pic && cfun->uses_pic_offset_table)
    emit_insn (gen_pic_prologue (gen_rtx_REG (Pmode, PIC_REGNO),
				 gen_rtx_REG (Pmode, LR_REGNO),
				 gen_rtx_REG (SImode, OFFSET_REGNO)));
}


/* Under frv, all of the work is done via frv_expand_epilogue, but
   this function provides a convenient place to do cleanup.  */

static void
frv_function_epilogue (FILE *file ATTRIBUTE_UNUSED,
                       HOST_WIDE_INT size ATTRIBUTE_UNUSED)
{
  frv_stack_cache = (frv_stack_t *)0;

  /* Zap last used registers for conditional execution.  */
  memset (&frv_ifcvt.tmp_reg, 0, sizeof (frv_ifcvt.tmp_reg));

  /* Release the bitmap of created insns.  */
  BITMAP_FREE (frv_ifcvt.scratch_insns_bitmap);
}


/* Called after register allocation to add any instructions needed for the
   epilogue.  Using an epilogue insn is favored compared to putting all of the
   instructions in the TARGET_ASM_FUNCTION_PROLOGUE target hook, since
   it allows the scheduler to intermix instructions with the saves of
   the caller saved registers.  In some cases, it might be necessary
   to emit a barrier instruction as the last insn to prevent such
   scheduling.  */

void
frv_expand_epilogue (bool emit_return)
{
  frv_stack_t *info = frv_stack_info ();
  rtx fp = frame_pointer_rtx;
  rtx sp = stack_pointer_rtx;
  rtx return_addr;
  int fp_offset;

  fp_offset = info->reg_offset[FRAME_POINTER_REGNUM];

  /* Restore the stack pointer to its original value if alloca or the like
     is used.  */
  if (! current_function_sp_is_unchanging)
    emit_insn (gen_addsi3 (sp, fp, frv_frame_offset_rtx (-fp_offset)));

  /* Restore the callee-saved registers that were used in this function.  */
  frv_frame_access_standard_regs (FRV_LOAD, info);

  /* Set RETURN_ADDR to the address we should return to.  Set it to NULL if
     no return instruction should be emitted.  */
  if (info->save_p[LR_REGNO])
    {
      int lr_offset;
      rtx mem;

      /* Use the same method to access the link register's slot as we did in
	 the prologue.  In other words, use the frame pointer if available,
	 otherwise use the stack pointer.

	 LR_OFFSET is the offset of the link register's slot from the start
	 of the frame and MEM is a memory rtx for it.  */
      lr_offset = info->reg_offset[LR_REGNO];
      if (frame_pointer_needed)
	mem = frv_frame_mem (Pmode, fp, lr_offset - fp_offset);
      else
	mem = frv_frame_mem (Pmode, sp, lr_offset);

      /* Load the old link register into a GPR.  */
      return_addr = gen_rtx_REG (Pmode, TEMP_REGNO);
      emit_insn (gen_rtx_SET (VOIDmode, return_addr, mem));
    }
  else
    return_addr = gen_rtx_REG (Pmode, LR_REGNO);

  /* Restore the old frame pointer.  Emit a USE afterwards to make sure
     the load is preserved.  */
  if (frame_pointer_needed)
    {
      emit_insn (gen_rtx_SET (VOIDmode, fp, gen_rtx_MEM (Pmode, fp)));
      emit_insn (gen_rtx_USE (VOIDmode, fp));
    }

  /* Deallocate the stack frame.  */
  if (info->total_size != 0)
    {
      rtx offset = frv_frame_offset_rtx (info->total_size);
      emit_insn (gen_stack_adjust (sp, sp, offset));
    }

  /* If this function uses eh_return, add the final stack adjustment now.  */
  if (current_function_calls_eh_return)
    emit_insn (gen_stack_adjust (sp, sp, EH_RETURN_STACKADJ_RTX));

  if (emit_return)
    emit_jump_insn (gen_epilogue_return (return_addr));
  else
    {
      rtx lr = return_addr;

      if (REGNO (return_addr) != LR_REGNO)
	{
	  lr = gen_rtx_REG (Pmode, LR_REGNO);
	  emit_move_insn (lr, return_addr);
	}

      emit_insn (gen_rtx_USE (VOIDmode, lr));
    }
}


/* Worker function for TARGET_ASM_OUTPUT_MI_THUNK.  */

static void
frv_asm_output_mi_thunk (FILE *file,
                         tree thunk_fndecl ATTRIBUTE_UNUSED,
                         HOST_WIDE_INT delta,
                         HOST_WIDE_INT vcall_offset ATTRIBUTE_UNUSED,
                         tree function)
{
  const char *name_func = XSTR (XEXP (DECL_RTL (function), 0), 0);
  const char *name_arg0 = reg_names[FIRST_ARG_REGNUM];
  const char *name_jmp = reg_names[JUMP_REGNO];
  const char *parallel = (frv_issue_rate () > 1 ? ".p" : "");

  /* Do the add using an addi if possible.  */
  if (IN_RANGE_P (delta, -2048, 2047))
    fprintf (file, "\taddi %s,#%d,%s\n", name_arg0, (int) delta, name_arg0);
  else
    {
      const char *const name_add = reg_names[TEMP_REGNO];
      fprintf (file, "\tsethi%s #hi(" HOST_WIDE_INT_PRINT_DEC "),%s\n",
	       parallel, delta, name_add);
      fprintf (file, "\tsetlo #lo(" HOST_WIDE_INT_PRINT_DEC "),%s\n",
	       delta, name_add);
      fprintf (file, "\tadd %s,%s,%s\n", name_add, name_arg0, name_arg0);
    }

  if (TARGET_FDPIC)
    {
      const char *name_pic = reg_names[FDPIC_REGNO];
      name_jmp = reg_names[FDPIC_FPTR_REGNO];

      if (flag_pic != 1)
	{
	  fprintf (file, "\tsethi%s #gotofffuncdeschi(", parallel);
	  assemble_name (file, name_func);
	  fprintf (file, "),%s\n", name_jmp);

	  fprintf (file, "\tsetlo #gotofffuncdesclo(");
	  assemble_name (file, name_func);
	  fprintf (file, "),%s\n", name_jmp);

	  fprintf (file, "\tldd @(%s,%s), %s\n", name_jmp, name_pic, name_jmp);
	}
      else
	{
	  fprintf (file, "\tlddo @(%s,#gotofffuncdesc12(", name_pic);
	  assemble_name (file, name_func);
	  fprintf (file, "\t)), %s\n", name_jmp);
	}
    }
  else if (!flag_pic)
    {
      fprintf (file, "\tsethi%s #hi(", parallel);
      assemble_name (file, name_func);
      fprintf (file, "),%s\n", name_jmp);

      fprintf (file, "\tsetlo #lo(");
      assemble_name (file, name_func);
      fprintf (file, "),%s\n", name_jmp);
    }
  else
    {
      /* Use JUMP_REGNO as a temporary PIC register.  */
      const char *name_lr = reg_names[LR_REGNO];
      const char *name_gppic = name_jmp;
      const char *name_tmp = reg_names[TEMP_REGNO];

      fprintf (file, "\tmovsg %s,%s\n", name_lr, name_tmp);
      fprintf (file, "\tcall 1f\n");
      fprintf (file, "1:\tmovsg %s,%s\n", name_lr, name_gppic);
      fprintf (file, "\tmovgs %s,%s\n", name_tmp, name_lr);
      fprintf (file, "\tsethi%s #gprelhi(1b),%s\n", parallel, name_tmp);
      fprintf (file, "\tsetlo #gprello(1b),%s\n", name_tmp);
      fprintf (file, "\tsub %s,%s,%s\n", name_gppic, name_tmp, name_gppic);

      fprintf (file, "\tsethi%s #gprelhi(", parallel);
      assemble_name (file, name_func);
      fprintf (file, "),%s\n", name_tmp);

      fprintf (file, "\tsetlo #gprello(");
      assemble_name (file, name_func);
      fprintf (file, "),%s\n", name_tmp);

      fprintf (file, "\tadd %s,%s,%s\n", name_gppic, name_tmp, name_jmp);
    }

  /* Jump to the function address.  */
  fprintf (file, "\tjmpl @(%s,%s)\n", name_jmp, reg_names[GPR_FIRST+0]);
}


/* A C expression which is nonzero if a function must have and use a frame
   pointer.  This expression is evaluated in the reload pass.  If its value is
   nonzero the function will have a frame pointer.

   The expression can in principle examine the current function and decide
   according to the facts, but on most machines the constant 0 or the constant
   1 suffices.  Use 0 when the machine allows code to be generated with no
   frame pointer, and doing so saves some time or space.  Use 1 when there is
   no possible advantage to avoiding a frame pointer.

   In certain cases, the compiler does not know how to produce valid code
   without a frame pointer.  The compiler recognizes those cases and
   automatically gives the function a frame pointer regardless of what
   `FRAME_POINTER_REQUIRED' says.  You don't need to worry about them.

   In a function that does not require a frame pointer, the frame pointer
   register can be allocated for ordinary usage, unless you mark it as a fixed
   register.  See `FIXED_REGISTERS' for more information.  */

/* On frv, create a frame whenever we need to create stack.  */

int
frv_frame_pointer_required (void)
{
  /* If we forgoing the usual linkage requirements, we only need
     a frame pointer if the stack pointer might change.  */
  if (!TARGET_LINKED_FP)
    return !current_function_sp_is_unchanging;

  if (! current_function_is_leaf)
    return TRUE;

  if (get_frame_size () != 0)
    return TRUE;

  if (cfun->stdarg)
    return TRUE;

  if (!current_function_sp_is_unchanging)
    return TRUE;

  if (!TARGET_FDPIC && flag_pic && cfun->uses_pic_offset_table)
    return TRUE;

  if (profile_flag)
    return TRUE;

  if (cfun->machine->frame_needed)
    return TRUE;

  return FALSE;
}


/* This macro is similar to `INITIAL_FRAME_POINTER_OFFSET'.  It specifies the
   initial difference between the specified pair of registers.  This macro must
   be defined if `ELIMINABLE_REGS' is defined.  */

/* See frv_stack_info for more details on the frv stack frame.  */

int
frv_initial_elimination_offset (int from, int to)
{
  frv_stack_t *info = frv_stack_info ();
  int ret = 0;

  if (to == STACK_POINTER_REGNUM && from == ARG_POINTER_REGNUM)
    ret = info->total_size - info->pretend_size;

  else if (to == STACK_POINTER_REGNUM && from == FRAME_POINTER_REGNUM)
    ret = info->reg_offset[FRAME_POINTER_REGNUM];

  else if (to == FRAME_POINTER_REGNUM && from == ARG_POINTER_REGNUM)
    ret = (info->total_size
	   - info->reg_offset[FRAME_POINTER_REGNUM]
	   - info->pretend_size);

  else
    gcc_unreachable ();

  if (TARGET_DEBUG_STACK)
    fprintf (stderr, "Eliminate %s to %s by adding %d\n",
	     reg_names [from], reg_names[to], ret);

  return ret;
}


/* Worker function for TARGET_SETUP_INCOMING_VARARGS.  */

static void
frv_setup_incoming_varargs (CUMULATIVE_ARGS *cum,
                            enum machine_mode mode,
                            tree type ATTRIBUTE_UNUSED,
                            int *pretend_size,
                            int second_time)
{
  if (TARGET_DEBUG_ARG)
    fprintf (stderr,
	     "setup_vararg: words = %2d, mode = %4s, pretend_size = %d, second_time = %d\n",
	     *cum, GET_MODE_NAME (mode), *pretend_size, second_time);
}


/* Worker function for TARGET_EXPAND_BUILTIN_SAVEREGS.  */

static rtx
frv_expand_builtin_saveregs (void)
{
  int offset = UNITS_PER_WORD * FRV_NUM_ARG_REGS;

  if (TARGET_DEBUG_ARG)
    fprintf (stderr, "expand_builtin_saveregs: offset from ap = %d\n",
	     offset);

  return gen_rtx_PLUS (Pmode, virtual_incoming_args_rtx, GEN_INT (- offset));
}


/* Expand __builtin_va_start to do the va_start macro.  */

void
frv_expand_builtin_va_start (tree valist, rtx nextarg)
{
  tree t;
  int num = cfun->args_info - FIRST_ARG_REGNUM - FRV_NUM_ARG_REGS;

  nextarg = gen_rtx_PLUS (Pmode, virtual_incoming_args_rtx,
			  GEN_INT (UNITS_PER_WORD * num));

  if (TARGET_DEBUG_ARG)
    {
      fprintf (stderr, "va_start: args_info = %d, num = %d\n",
	       cfun->args_info, num);

      debug_rtx (nextarg);
    }

  t = build2 (GIMPLE_MODIFY_STMT, TREE_TYPE (valist), valist,
	      make_tree (ptr_type_node, nextarg));
  TREE_SIDE_EFFECTS (t) = 1;

  expand_expr (t, const0_rtx, VOIDmode, EXPAND_NORMAL);
}


/* Expand a block move operation, and return 1 if successful.  Return 0
   if we should let the compiler generate normal code.

   operands[0] is the destination
   operands[1] is the source
   operands[2] is the length
   operands[3] is the alignment */

/* Maximum number of loads to do before doing the stores */
#ifndef MAX_MOVE_REG
#define MAX_MOVE_REG 4
#endif

/* Maximum number of total loads to do.  */
#ifndef TOTAL_MOVE_REG
#define TOTAL_MOVE_REG 8
#endif

int
frv_expand_block_move (rtx operands[])
{
  rtx orig_dest = operands[0];
  rtx orig_src	= operands[1];
  rtx bytes_rtx	= operands[2];
  rtx align_rtx = operands[3];
  int constp	= (GET_CODE (bytes_rtx) == CONST_INT);
  int align;
  int bytes;
  int offset;
  int num_reg;
  int i;
  rtx src_reg;
  rtx dest_reg;
  rtx src_addr;
  rtx dest_addr;
  rtx src_mem;
  rtx dest_mem;
  rtx tmp_reg;
  rtx stores[MAX_MOVE_REG];
  int move_bytes;
  enum machine_mode mode;

  /* If this is not a fixed size move, just call memcpy.  */
  if (! constp)
    return FALSE;

  /* This should be a fixed size alignment.  */
  gcc_assert (GET_CODE (align_rtx) == CONST_INT);

  align = INTVAL (align_rtx);

  /* Anything to move? */
  bytes = INTVAL (bytes_rtx);
  if (bytes <= 0)
    return TRUE;

  /* Don't support real large moves.  */
  if (bytes > TOTAL_MOVE_REG*align)
    return FALSE;

  /* Move the address into scratch registers.  */
  dest_reg = copy_addr_to_reg (XEXP (orig_dest, 0));
  src_reg  = copy_addr_to_reg (XEXP (orig_src,  0));

  num_reg = offset = 0;
  for ( ; bytes > 0; (bytes -= move_bytes), (offset += move_bytes))
    {
      /* Calculate the correct offset for src/dest.  */
      if (offset == 0)
	{
	  src_addr  = src_reg;
	  dest_addr = dest_reg;
	}
      else
	{
	  src_addr = plus_constant (src_reg, offset);
	  dest_addr = plus_constant (dest_reg, offset);
	}

      /* Generate the appropriate load and store, saving the stores
	 for later.  */
      if (bytes >= 4 && align >= 4)
	mode = SImode;
      else if (bytes >= 2 && align >= 2)
	mode = HImode;
      else
	mode = QImode;

      move_bytes = GET_MODE_SIZE (mode);
      tmp_reg = gen_reg_rtx (mode);
      src_mem = change_address (orig_src, mode, src_addr);
      dest_mem = change_address (orig_dest, mode, dest_addr);
      emit_insn (gen_rtx_SET (VOIDmode, tmp_reg, src_mem));
      stores[num_reg++] = gen_rtx_SET (VOIDmode, dest_mem, tmp_reg);

      if (num_reg >= MAX_MOVE_REG)
	{
	  for (i = 0; i < num_reg; i++)
	    emit_insn (stores[i]);
	  num_reg = 0;
	}
    }

  for (i = 0; i < num_reg; i++)
    emit_insn (stores[i]);

  return TRUE;
}


/* Expand a block clear operation, and return 1 if successful.  Return 0
   if we should let the compiler generate normal code.

   operands[0] is the destination
   operands[1] is the length
   operands[3] is the alignment */

int
frv_expand_block_clear (rtx operands[])
{
  rtx orig_dest = operands[0];
  rtx bytes_rtx	= operands[1];
  rtx align_rtx = operands[3];
  int constp	= (GET_CODE (bytes_rtx) == CONST_INT);
  int align;
  int bytes;
  int offset;
  int num_reg;
  rtx dest_reg;
  rtx dest_addr;
  rtx dest_mem;
  int clear_bytes;
  enum machine_mode mode;

  /* If this is not a fixed size move, just call memcpy.  */
  if (! constp)
    return FALSE;

  /* This should be a fixed size alignment.  */
  gcc_assert (GET_CODE (align_rtx) == CONST_INT);

  align = INTVAL (align_rtx);

  /* Anything to move? */
  bytes = INTVAL (bytes_rtx);
  if (bytes <= 0)
    return TRUE;

  /* Don't support real large clears.  */
  if (bytes > TOTAL_MOVE_REG*align)
    return FALSE;

  /* Move the address into a scratch register.  */
  dest_reg = copy_addr_to_reg (XEXP (orig_dest, 0));

  num_reg = offset = 0;
  for ( ; bytes > 0; (bytes -= clear_bytes), (offset += clear_bytes))
    {
      /* Calculate the correct offset for src/dest.  */
      dest_addr = ((offset == 0)
		   ? dest_reg
		   : plus_constant (dest_reg, offset));

      /* Generate the appropriate store of gr0.  */
      if (bytes >= 4 && align >= 4)
	mode = SImode;
      else if (bytes >= 2 && align >= 2)
	mode = HImode;
      else
	mode = QImode;

      clear_bytes = GET_MODE_SIZE (mode);
      dest_mem = change_address (orig_dest, mode, dest_addr);
      emit_insn (gen_rtx_SET (VOIDmode, dest_mem, const0_rtx));
    }

  return TRUE;
}


/* The following variable is used to output modifiers of assembler
   code of the current output insn.  */

static rtx *frv_insn_operands;

/* The following function is used to add assembler insn code suffix .p
   if it is necessary.  */

const char *
frv_asm_output_opcode (FILE *f, const char *ptr)
{
  int c;

  if (frv_insn_packing_flag <= 0)
    return ptr;

  for (; *ptr && *ptr != ' ' && *ptr != '\t';)
    {
      c = *ptr++;
      if (c == '%' && ((*ptr >= 'a' && *ptr <= 'z')
		       || (*ptr >= 'A' && *ptr <= 'Z')))
	{
	  int letter = *ptr++;

	  c = atoi (ptr);
	  frv_print_operand (f, frv_insn_operands [c], letter);
	  while ((c = *ptr) >= '0' && c <= '9')
	    ptr++;
	}
      else
	fputc (c, f);
    }

  fprintf (f, ".p");

  return ptr;
}

/* Set up the packing bit for the current output insn.  Note that this
   function is not called for asm insns.  */

void
frv_final_prescan_insn (rtx insn, rtx *opvec,
			int noperands ATTRIBUTE_UNUSED)
{
  if (INSN_P (insn))
    {
      if (frv_insn_packing_flag >= 0)
	{
	  frv_insn_operands = opvec;
	  frv_insn_packing_flag = PACKING_FLAG_P (insn);
	}
      else if (recog_memoized (insn) >= 0
	       && get_attr_acc_group (insn) == ACC_GROUP_ODD)
	/* Packing optimizations have been disabled, but INSN can only
	   be issued in M1.  Insert an mnop in M0.  */
	fprintf (asm_out_file, "\tmnop.p\n");
    }
}



/* A C expression whose value is RTL representing the address in a stack frame
   where the pointer to the caller's frame is stored.  Assume that FRAMEADDR is
   an RTL expression for the address of the stack frame itself.

   If you don't define this macro, the default is to return the value of
   FRAMEADDR--that is, the stack frame address is also the address of the stack
   word that points to the previous frame.  */

/* The default is correct, but we need to make sure the frame gets created.  */
rtx
frv_dynamic_chain_address (rtx frame)
{
  cfun->machine->frame_needed = 1;
  return frame;
}


/* A C expression whose value is RTL representing the value of the return
   address for the frame COUNT steps up from the current frame, after the
   prologue.  FRAMEADDR is the frame pointer of the COUNT frame, or the frame
   pointer of the COUNT - 1 frame if `RETURN_ADDR_IN_PREVIOUS_FRAME' is
   defined.

   The value of the expression must always be the correct address when COUNT is
   zero, but may be `NULL_RTX' if there is not way to determine the return
   address of other frames.  */

rtx
frv_return_addr_rtx (int count, rtx frame)
{
  if (count != 0)
    return const0_rtx;
  cfun->machine->frame_needed = 1;
  return gen_rtx_MEM (Pmode, plus_constant (frame, 8));
}

/* Given a memory reference MEMREF, interpret the referenced memory as
   an array of MODE values, and return a reference to the element
   specified by INDEX.  Assume that any pre-modification implicit in
   MEMREF has already happened.

   MEMREF must be a legitimate operand for modes larger than SImode.
   GO_IF_LEGITIMATE_ADDRESS forbids register+register addresses, which
   this function cannot handle.  */
rtx
frv_index_memory (rtx memref, enum machine_mode mode, int index)
{
  rtx base = XEXP (memref, 0);
  if (GET_CODE (base) == PRE_MODIFY)
    base = XEXP (base, 0);
  return change_address (memref, mode,
			 plus_constant (base, index * GET_MODE_SIZE (mode)));
}


/* Print a memory address as an operand to reference that memory location.  */
void
frv_print_operand_address (FILE * stream, rtx x)
{
  if (GET_CODE (x) == MEM)
    x = XEXP (x, 0);

  switch (GET_CODE (x))
    {
    case REG:
      fputs (reg_names [ REGNO (x)], stream);
      return;

    case CONST_INT:
      fprintf (stream, "%ld", (long) INTVAL (x));
      return;

    case SYMBOL_REF:
      assemble_name (stream, XSTR (x, 0));
      return;

    case LABEL_REF:
    case CONST:
      output_addr_const (stream, x);
      return;

    default:
      break;
    }

  fatal_insn ("bad insn to frv_print_operand_address:", x);
}


static void
frv_print_operand_memory_reference_reg (FILE * stream, rtx x)
{
  int regno = true_regnum (x);
  if (GPR_P (regno))
    fputs (reg_names[regno], stream);
  else
    fatal_insn ("bad register to frv_print_operand_memory_reference_reg:", x);
}

/* Print a memory reference suitable for the ld/st instructions.  */

static void
frv_print_operand_memory_reference (FILE * stream, rtx x, int addr_offset)
{
  struct frv_unspec unspec;
  rtx x0 = NULL_RTX;
  rtx x1 = NULL_RTX;

  switch (GET_CODE (x))
    {
    case SUBREG:
    case REG:
      x0 = x;
      break;

    case PRE_MODIFY:		/* (pre_modify (reg) (plus (reg) (reg))) */
      x0 = XEXP (x, 0);
      x1 = XEXP (XEXP (x, 1), 1);
      break;

    case CONST_INT:
      x1 = x;
      break;

    case PLUS:
      x0 = XEXP (x, 0);
      x1 = XEXP (x, 1);
      if (GET_CODE (x0) == CONST_INT)
	{
	  x0 = XEXP (x, 1);
	  x1 = XEXP (x, 0);
	}
      break;

    default:
      fatal_insn ("bad insn to frv_print_operand_memory_reference:", x);
      break;

    }

  if (addr_offset)
    {
      if (!x1)
	x1 = const0_rtx;
      else if (GET_CODE (x1) != CONST_INT)
	fatal_insn ("bad insn to frv_print_operand_memory_reference:", x);
    }

  fputs ("@(", stream);
  if (!x0)
    fputs (reg_names[GPR_R0], stream);
  else if (GET_CODE (x0) == REG || GET_CODE (x0) == SUBREG)
    frv_print_operand_memory_reference_reg (stream, x0);
  else
    fatal_insn ("bad insn to frv_print_operand_memory_reference:", x);

  fputs (",", stream);
  if (!x1)
    fputs (reg_names [GPR_R0], stream);

  else
    {
      switch (GET_CODE (x1))
	{
	case SUBREG:
	case REG:
	  frv_print_operand_memory_reference_reg (stream, x1);
	  break;

	case CONST_INT:
	  fprintf (stream, "%ld", (long) (INTVAL (x1) + addr_offset));
	  break;

	case CONST:
	  if (!frv_const_unspec_p (x1, &unspec))
	    fatal_insn ("bad insn to frv_print_operand_memory_reference:", x1);
	  frv_output_const_unspec (stream, &unspec);
	  break;

	default:
	  fatal_insn ("bad insn to frv_print_operand_memory_reference:", x);
	}
    }

  fputs (")", stream);
}


/* Return 2 for likely branches and 0 for non-likely branches  */

#define FRV_JUMP_LIKELY 2
#define FRV_JUMP_NOT_LIKELY 0

static int
frv_print_operand_jump_hint (rtx insn)
{
  rtx note;
  rtx labelref;
  int ret;
  HOST_WIDE_INT prob = -1;
  enum { UNKNOWN, BACKWARD, FORWARD } jump_type = UNKNOWN;

  gcc_assert (GET_CODE (insn) == JUMP_INSN);

  /* Assume any non-conditional jump is likely.  */
  if (! any_condjump_p (insn))
    ret = FRV_JUMP_LIKELY;

  else
    {
      labelref = condjump_label (insn);
      if (labelref)
	{
	  rtx label = XEXP (labelref, 0);
	  jump_type = (insn_current_address > INSN_ADDRESSES (INSN_UID (label))
		       ? BACKWARD
		       : FORWARD);
	}

      note = find_reg_note (insn, REG_BR_PROB, 0);
      if (!note)
	ret = ((jump_type == BACKWARD) ? FRV_JUMP_LIKELY : FRV_JUMP_NOT_LIKELY);

      else
	{
	  prob = INTVAL (XEXP (note, 0));
	  ret = ((prob >= (REG_BR_PROB_BASE / 2))
		 ? FRV_JUMP_LIKELY
		 : FRV_JUMP_NOT_LIKELY);
	}
    }

#if 0
  if (TARGET_DEBUG)
    {
      char *direction;

      switch (jump_type)
	{
	default:
	case UNKNOWN:	direction = "unknown jump direction";	break;
	case BACKWARD:	direction = "jump backward";		break;
	case FORWARD:	direction = "jump forward";		break;
	}

      fprintf (stderr,
	       "%s: uid %ld, %s, probability = %ld, max prob. = %ld, hint = %d\n",
	       IDENTIFIER_POINTER (DECL_NAME (current_function_decl)),
	       (long)INSN_UID (insn), direction, (long)prob,
	       (long)REG_BR_PROB_BASE, ret);
    }
#endif

  return ret;
}


/* Return the comparison operator to use for CODE given that the ICC
   register is OP0.  */

static const char *
comparison_string (enum rtx_code code, rtx op0)
{
  bool is_nz_p = GET_MODE (op0) == CC_NZmode;
  switch (code)
    {
    default:  output_operand_lossage ("bad condition code");
    case EQ:  return "eq";
    case NE:  return "ne";
    case LT:  return is_nz_p ? "n" : "lt";
    case LE:  return "le";
    case GT:  return "gt";
    case GE:  return is_nz_p ? "p" : "ge";
    case LTU: return is_nz_p ? "no" : "c";
    case LEU: return is_nz_p ? "eq" : "ls";
    case GTU: return is_nz_p ? "ne" : "hi";
    case GEU: return is_nz_p ? "ra" : "nc";
    }
}

/* Print an operand to an assembler instruction.

   `%' followed by a letter and a digit says to output an operand in an
   alternate fashion.  Four letters have standard, built-in meanings described
   below.  The machine description macro `PRINT_OPERAND' can define additional
   letters with nonstandard meanings.

   `%cDIGIT' can be used to substitute an operand that is a constant value
   without the syntax that normally indicates an immediate operand.

   `%nDIGIT' is like `%cDIGIT' except that the value of the constant is negated
   before printing.

   `%aDIGIT' can be used to substitute an operand as if it were a memory
   reference, with the actual operand treated as the address.  This may be
   useful when outputting a "load address" instruction, because often the
   assembler syntax for such an instruction requires you to write the operand
   as if it were a memory reference.

   `%lDIGIT' is used to substitute a `label_ref' into a jump instruction.

   `%=' outputs a number which is unique to each instruction in the entire
   compilation.  This is useful for making local labels to be referred to more
   than once in a single template that generates multiple assembler
   instructions.

   `%' followed by a punctuation character specifies a substitution that does
   not use an operand.  Only one case is standard: `%%' outputs a `%' into the
   assembler code.  Other nonstandard cases can be defined in the
   `PRINT_OPERAND' macro.  You must also define which punctuation characters
   are valid with the `PRINT_OPERAND_PUNCT_VALID_P' macro.  */

void
frv_print_operand (FILE * file, rtx x, int code)
{
  struct frv_unspec unspec;
  HOST_WIDE_INT value;
  int offset;

  if (code != 0 && !isalpha (code))
    value = 0;

  else if (GET_CODE (x) == CONST_INT)
    value = INTVAL (x);

  else if (GET_CODE (x) == CONST_DOUBLE)
    {
      if (GET_MODE (x) == SFmode)
	{
	  REAL_VALUE_TYPE rv;
	  long l;

	  REAL_VALUE_FROM_CONST_DOUBLE (rv, x);
	  REAL_VALUE_TO_TARGET_SINGLE (rv, l);
	  value = l;
	}

      else if (GET_MODE (x) == VOIDmode)
	value = CONST_DOUBLE_LOW (x);

      else
        fatal_insn ("bad insn in frv_print_operand, bad const_double", x);
    }

  else
    value = 0;

  switch (code)
    {

    case '.':
      /* Output r0.  */
      fputs (reg_names[GPR_R0], file);
      break;

    case '#':
      fprintf (file, "%d", frv_print_operand_jump_hint (current_output_insn));
      break;

    case '@':
      /* Output small data area base register (gr16).  */
      fputs (reg_names[SDA_BASE_REG], file);
      break;

    case '~':
      /* Output pic register (gr17).  */
      fputs (reg_names[PIC_REGNO], file);
      break;

    case '*':
      /* Output the temporary integer CCR register.  */
      fputs (reg_names[ICR_TEMP], file);
      break;

    case '&':
      /* Output the temporary integer CC register.  */
      fputs (reg_names[ICC_TEMP], file);
      break;

    /* case 'a': print an address.  */

    case 'C':
      /* Print appropriate test for integer branch false operation.  */
      fputs (comparison_string (reverse_condition (GET_CODE (x)),
				XEXP (x, 0)), file);
      break;

    case 'c':
      /* Print appropriate test for integer branch true operation.  */
      fputs (comparison_string (GET_CODE (x), XEXP (x, 0)), file);
      break;

    case 'e':
      /* Print 1 for a NE and 0 for an EQ to give the final argument
	 for a conditional instruction.  */
      if (GET_CODE (x) == NE)
	fputs ("1", file);

      else if (GET_CODE (x) == EQ)
	fputs ("0", file);

      else
	fatal_insn ("bad insn to frv_print_operand, 'e' modifier:", x);
      break;

    case 'F':
      /* Print appropriate test for floating point branch false operation.  */
      switch (GET_CODE (x))
	{
	default:
	  fatal_insn ("bad insn to frv_print_operand, 'F' modifier:", x);

	case EQ:  fputs ("ne",  file); break;
	case NE:  fputs ("eq",  file); break;
	case LT:  fputs ("uge", file); break;
	case LE:  fputs ("ug",  file); break;
	case GT:  fputs ("ule", file); break;
	case GE:  fputs ("ul",  file); break;
	}
      break;

    case 'f':
      /* Print appropriate test for floating point branch true operation.  */
      switch (GET_CODE (x))
	{
	default:
	  fatal_insn ("bad insn to frv_print_operand, 'f' modifier:", x);

	case EQ:  fputs ("eq",  file); break;
	case NE:  fputs ("ne",  file); break;
	case LT:  fputs ("lt",  file); break;
	case LE:  fputs ("le",  file); break;
	case GT:  fputs ("gt",  file); break;
	case GE:  fputs ("ge",  file); break;
	}
      break;

    case 'g':
      /* Print appropriate GOT function.  */
      if (GET_CODE (x) != CONST_INT)
	fatal_insn ("bad insn to frv_print_operand, 'g' modifier:", x);
      fputs (unspec_got_name (INTVAL (x)), file);
      break;

    case 'I':
      /* Print 'i' if the operand is a constant, or is a memory reference that
         adds a constant.  */
      if (GET_CODE (x) == MEM)
	x = ((GET_CODE (XEXP (x, 0)) == PLUS)
	     ? XEXP (XEXP (x, 0), 1)
	     : XEXP (x, 0));
      else if (GET_CODE (x) == PLUS)
	x = XEXP (x, 1);

      switch (GET_CODE (x))
	{
	default:
	  break;

	case CONST_INT:
	case SYMBOL_REF:
	case CONST:
	  fputs ("i", file);
	  break;
	}
      break;

    case 'i':
      /* For jump instructions, print 'i' if the operand is a constant or
         is an expression that adds a constant.  */
      if (GET_CODE (x) == CONST_INT)
        fputs ("i", file);

      else
        {
          if (GET_CODE (x) == CONST_INT
              || (GET_CODE (x) == PLUS
                  && (GET_CODE (XEXP (x, 1)) == CONST_INT
                      || GET_CODE (XEXP (x, 0)) == CONST_INT)))
            fputs ("i", file);
        }
      break;

    case 'L':
      /* Print the lower register of a double word register pair */
      if (GET_CODE (x) == REG)
	fputs (reg_names[ REGNO (x)+1 ], file);
      else
	fatal_insn ("bad insn to frv_print_operand, 'L' modifier:", x);
      break;

    /* case 'l': print a LABEL_REF.  */

    case 'M':
    case 'N':
      /* Print a memory reference for ld/st/jmp, %N prints a memory reference
         for the second word of double memory operations.  */
      offset = (code == 'M') ? 0 : UNITS_PER_WORD;
      switch (GET_CODE (x))
	{
	default:
	  fatal_insn ("bad insn to frv_print_operand, 'M/N' modifier:", x);

	case MEM:
	  frv_print_operand_memory_reference (file, XEXP (x, 0), offset);
	  break;

	case REG:
	case SUBREG:
	case CONST_INT:
	case PLUS:
        case SYMBOL_REF:
	  frv_print_operand_memory_reference (file, x, offset);
	  break;
	}
      break;

    case 'O':
      /* Print the opcode of a command.  */
      switch (GET_CODE (x))
	{
	default:
	  fatal_insn ("bad insn to frv_print_operand, 'O' modifier:", x);

	case PLUS:     fputs ("add", file); break;
	case MINUS:    fputs ("sub", file); break;
	case AND:      fputs ("and", file); break;
	case IOR:      fputs ("or",  file); break;
	case XOR:      fputs ("xor", file); break;
	case ASHIFT:   fputs ("sll", file); break;
	case ASHIFTRT: fputs ("sra", file); break;
	case LSHIFTRT: fputs ("srl", file); break;
	}
      break;

    /* case 'n': negate and print a constant int.  */

    case 'P':
      /* Print PIC label using operand as the number.  */
      if (GET_CODE (x) != CONST_INT)
	fatal_insn ("bad insn to frv_print_operand, P modifier:", x);

      fprintf (file, ".LCF%ld", (long)INTVAL (x));
      break;

    case 'U':
      /* Print 'u' if the operand is a update load/store.  */
      if (GET_CODE (x) == MEM && GET_CODE (XEXP (x, 0)) == PRE_MODIFY)
	fputs ("u", file);
      break;

    case 'z':
      /* If value is 0, print gr0, otherwise it must be a register.  */
      if (GET_CODE (x) == CONST_INT && INTVAL (x) == 0)
	fputs (reg_names[GPR_R0], file);

      else if (GET_CODE (x) == REG)
        fputs (reg_names [REGNO (x)], file);

      else
        fatal_insn ("bad insn in frv_print_operand, z case", x);
      break;

    case 'x':
      /* Print constant in hex.  */
      if (GET_CODE (x) == CONST_INT || GET_CODE (x) == CONST_DOUBLE)
        {
	  fprintf (file, "%s0x%.4lx", IMMEDIATE_PREFIX, (long) value);
	  break;
	}

      /* Fall through.  */

    case '\0':
      if (GET_CODE (x) == REG)
        fputs (reg_names [REGNO (x)], file);

      else if (GET_CODE (x) == CONST_INT
              || GET_CODE (x) == CONST_DOUBLE)
        fprintf (file, "%s%ld", IMMEDIATE_PREFIX, (long) value);

      else if (frv_const_unspec_p (x, &unspec))
	frv_output_const_unspec (file, &unspec);

      else if (GET_CODE (x) == MEM)
        frv_print_operand_address (file, XEXP (x, 0));

      else if (CONSTANT_ADDRESS_P (x))
        frv_print_operand_address (file, x);

      else
        fatal_insn ("bad insn in frv_print_operand, 0 case", x);

      break;

    default:
      fatal_insn ("frv_print_operand: unknown code", x);
      break;
    }

  return;
}


/* A C statement (sans semicolon) for initializing the variable CUM for the
   state at the beginning of the argument list.  The variable has type
   `CUMULATIVE_ARGS'.  The value of FNTYPE is the tree node for the data type
   of the function which will receive the args, or 0 if the args are to a
   compiler support library function.  The value of INDIRECT is nonzero when
   processing an indirect call, for example a call through a function pointer.
   The value of INDIRECT is zero for a call to an explicitly named function, a
   library function call, or when `INIT_CUMULATIVE_ARGS' is used to find
   arguments for the function being compiled.

   When processing a call to a compiler support library function, LIBNAME
   identifies which one.  It is a `symbol_ref' rtx which contains the name of
   the function, as a string.  LIBNAME is 0 when an ordinary C function call is
   being processed.  Thus, each time this macro is called, either LIBNAME or
   FNTYPE is nonzero, but never both of them at once.  */

void
frv_init_cumulative_args (CUMULATIVE_ARGS *cum,
                          tree fntype,
                          rtx libname,
                          tree fndecl,
                          int incoming)
{
  *cum = FIRST_ARG_REGNUM;

  if (TARGET_DEBUG_ARG)
    {
      fprintf (stderr, "\ninit_cumulative_args:");
      if (!fndecl && fntype)
	fputs (" indirect", stderr);

      if (incoming)
	fputs (" incoming", stderr);

      if (fntype)
	{
	  tree ret_type = TREE_TYPE (fntype);
	  fprintf (stderr, " return=%s,",
		   tree_code_name[ (int)TREE_CODE (ret_type) ]);
	}

      if (libname && GET_CODE (libname) == SYMBOL_REF)
	fprintf (stderr, " libname=%s", XSTR (libname, 0));

      if (cfun->returns_struct)
	fprintf (stderr, " return-struct");

      putc ('\n', stderr);
    }
}


/* Return true if we should pass an argument on the stack rather than
   in registers.  */

static bool
frv_must_pass_in_stack (enum machine_mode mode, tree type)
{
  if (mode == BLKmode)
    return true;
  if (type == NULL)
    return false;
  return AGGREGATE_TYPE_P (type);
}

/* If defined, a C expression that gives the alignment boundary, in bits, of an
   argument with the specified mode and type.  If it is not defined,
   `PARM_BOUNDARY' is used for all arguments.  */

int
frv_function_arg_boundary (enum machine_mode mode ATTRIBUTE_UNUSED,
                           tree type ATTRIBUTE_UNUSED)
{
  return BITS_PER_WORD;
}

rtx
frv_function_arg (CUMULATIVE_ARGS *cum,
                  enum machine_mode mode,
                  tree type ATTRIBUTE_UNUSED,
                  int named,
                  int incoming ATTRIBUTE_UNUSED)
{
  enum machine_mode xmode = (mode == BLKmode) ? SImode : mode;
  int arg_num = *cum;
  rtx ret;
  const char *debstr;

  /* Return a marker for use in the call instruction.  */
  if (xmode == VOIDmode)
    {
      ret = const0_rtx;
      debstr = "<0>";
    }

  else if (arg_num <= LAST_ARG_REGNUM)
    {
      ret = gen_rtx_REG (xmode, arg_num);
      debstr = reg_names[arg_num];
    }

  else
    {
      ret = NULL_RTX;
      debstr = "memory";
    }

  if (TARGET_DEBUG_ARG)
    fprintf (stderr,
	     "function_arg: words = %2d, mode = %4s, named = %d, size = %3d, arg = %s\n",
	     arg_num, GET_MODE_NAME (mode), named, GET_MODE_SIZE (mode), debstr);

  return ret;
}


/* A C statement (sans semicolon) to update the summarizer variable CUM to
   advance past an argument in the argument list.  The values MODE, TYPE and
   NAMED describe that argument.  Once this is done, the variable CUM is
   suitable for analyzing the *following* argument with `FUNCTION_ARG', etc.

   This macro need not do anything if the argument in question was passed on
   the stack.  The compiler knows how to track the amount of stack space used
   for arguments without any special help.  */

void
frv_function_arg_advance (CUMULATIVE_ARGS *cum,
                          enum machine_mode mode,
                          tree type ATTRIBUTE_UNUSED,
                          int named)
{
  enum machine_mode xmode = (mode == BLKmode) ? SImode : mode;
  int bytes = GET_MODE_SIZE (xmode);
  int words = (bytes + UNITS_PER_WORD  - 1) / UNITS_PER_WORD;
  int arg_num = *cum;

  *cum = arg_num + words;

  if (TARGET_DEBUG_ARG)
    fprintf (stderr,
	     "function_adv: words = %2d, mode = %4s, named = %d, size = %3d\n",
	     arg_num, GET_MODE_NAME (mode), named, words * UNITS_PER_WORD);
}


/* A C expression for the number of words, at the beginning of an argument,
   must be put in registers.  The value must be zero for arguments that are
   passed entirely in registers or that are entirely pushed on the stack.

   On some machines, certain arguments must be passed partially in registers
   and partially in memory.  On these machines, typically the first N words of
   arguments are passed in registers, and the rest on the stack.  If a
   multi-word argument (a `double' or a structure) crosses that boundary, its
   first few words must be passed in registers and the rest must be pushed.
   This macro tells the compiler when this occurs, and how many of the words
   should go in registers.

   `FUNCTION_ARG' for these arguments should return the first register to be
   used by the caller for this argument; likewise `FUNCTION_INCOMING_ARG', for
   the called function.  */

static int
frv_arg_partial_bytes (CUMULATIVE_ARGS *cum, enum machine_mode mode,
		       tree type ATTRIBUTE_UNUSED, bool named ATTRIBUTE_UNUSED)
{
  enum machine_mode xmode = (mode == BLKmode) ? SImode : mode;
  int bytes = GET_MODE_SIZE (xmode);
  int words = (bytes + UNITS_PER_WORD - 1) / UNITS_PER_WORD;
  int arg_num = *cum;
  int ret;

  ret = ((arg_num <= LAST_ARG_REGNUM && arg_num + words > LAST_ARG_REGNUM+1)
	 ? LAST_ARG_REGNUM - arg_num + 1
	 : 0);
  ret *= UNITS_PER_WORD;

  if (TARGET_DEBUG_ARG && ret)
    fprintf (stderr, "frv_arg_partial_bytes: %d\n", ret);

  return ret;
}


/* Return true if a register is ok to use as a base or index register.  */

static FRV_INLINE int
frv_regno_ok_for_base_p (int regno, int strict_p)
{
  if (GPR_P (regno))
    return TRUE;

  if (strict_p)
    return (reg_renumber[regno] >= 0 && GPR_P (reg_renumber[regno]));

  if (regno == ARG_POINTER_REGNUM)
    return TRUE;

  return (regno >= FIRST_PSEUDO_REGISTER);
}


/* A C compound statement with a conditional `goto LABEL;' executed if X (an
   RTX) is a legitimate memory address on the target machine for a memory
   operand of mode MODE.

   It usually pays to define several simpler macros to serve as subroutines for
   this one.  Otherwise it may be too complicated to understand.

   This macro must exist in two variants: a strict variant and a non-strict
   one.  The strict variant is used in the reload pass.  It must be defined so
   that any pseudo-register that has not been allocated a hard register is
   considered a memory reference.  In contexts where some kind of register is
   required, a pseudo-register with no hard register must be rejected.

   The non-strict variant is used in other passes.  It must be defined to
   accept all pseudo-registers in every context where some kind of register is
   required.

   Compiler source files that want to use the strict variant of this macro
   define the macro `REG_OK_STRICT'.  You should use an `#ifdef REG_OK_STRICT'
   conditional to define the strict variant in that case and the non-strict
   variant otherwise.

   Subroutines to check for acceptable registers for various purposes (one for
   base registers, one for index registers, and so on) are typically among the
   subroutines used to define `GO_IF_LEGITIMATE_ADDRESS'.  Then only these
   subroutine macros need have two variants; the higher levels of macros may be
   the same whether strict or not.

   Normally, constant addresses which are the sum of a `symbol_ref' and an
   integer are stored inside a `const' RTX to mark them as constant.
   Therefore, there is no need to recognize such sums specifically as
   legitimate addresses.  Normally you would simply recognize any `const' as
   legitimate.

   Usually `PRINT_OPERAND_ADDRESS' is not prepared to handle constant sums that
   are not marked with `const'.  It assumes that a naked `plus' indicates
   indexing.  If so, then you *must* reject such naked constant sums as
   illegitimate addresses, so that none of them will be given to
   `PRINT_OPERAND_ADDRESS'.

   On some machines, whether a symbolic address is legitimate depends on the
   section that the address refers to.  On these machines, define the macro
   `ENCODE_SECTION_INFO' to store the information into the `symbol_ref', and
   then check for it here.  When you see a `const', you will have to look
   inside it to find the `symbol_ref' in order to determine the section.

   The best way to modify the name string is by adding text to the beginning,
   with suitable punctuation to prevent any ambiguity.  Allocate the new name
   in `saveable_obstack'.  You will have to modify `ASM_OUTPUT_LABELREF' to
   remove and decode the added text and output the name accordingly, and define
   `(* targetm.strip_name_encoding)' to access the original name string.

   You can check the information stored here into the `symbol_ref' in the
   definitions of the macros `GO_IF_LEGITIMATE_ADDRESS' and
   `PRINT_OPERAND_ADDRESS'.  */

int
frv_legitimate_address_p (enum machine_mode mode,
                          rtx x,
                          int strict_p,
                          int condexec_p,
			  int allow_double_reg_p)
{
  rtx x0, x1;
  int ret = 0;
  HOST_WIDE_INT value;
  unsigned regno0;

  if (FRV_SYMBOL_REF_TLS_P (x))
    return 0;

  switch (GET_CODE (x))
    {
    default:
      break;

    case SUBREG:
      x = SUBREG_REG (x);
      if (GET_CODE (x) != REG)
        break;

      /* Fall through.  */

    case REG:
      ret = frv_regno_ok_for_base_p (REGNO (x), strict_p);
      break;

    case PRE_MODIFY:
      x0 = XEXP (x, 0);
      x1 = XEXP (x, 1);
      if (GET_CODE (x0) != REG
	  || ! frv_regno_ok_for_base_p (REGNO (x0), strict_p)
	  || GET_CODE (x1) != PLUS
	  || ! rtx_equal_p (x0, XEXP (x1, 0))
	  || GET_CODE (XEXP (x1, 1)) != REG
	  || ! frv_regno_ok_for_base_p (REGNO (XEXP (x1, 1)), strict_p))
	break;

      ret = 1;
      break;

    case CONST_INT:
      /* 12-bit immediate */
      if (condexec_p)
	ret = FALSE;
      else
	{
	  ret = IN_RANGE_P (INTVAL (x), -2048, 2047);

	  /* If we can't use load/store double operations, make sure we can
	     address the second word.  */
	  if (ret && GET_MODE_SIZE (mode) > UNITS_PER_WORD)
	    ret = IN_RANGE_P (INTVAL (x) + GET_MODE_SIZE (mode) - 1,
			      -2048, 2047);
	}
      break;

    case PLUS:
      x0 = XEXP (x, 0);
      x1 = XEXP (x, 1);

      if (GET_CODE (x0) == SUBREG)
	x0 = SUBREG_REG (x0);

      if (GET_CODE (x0) != REG)
	break;

      regno0 = REGNO (x0);
      if (!frv_regno_ok_for_base_p (regno0, strict_p))
	break;

      switch (GET_CODE (x1))
	{
	default:
	  break;

	case SUBREG:
	  x1 = SUBREG_REG (x1);
	  if (GET_CODE (x1) != REG)
	    break;

	  /* Fall through.  */

	case REG:
	  /* Do not allow reg+reg addressing for modes > 1 word if we
	     can't depend on having move double instructions.  */
	  if (!allow_double_reg_p && GET_MODE_SIZE (mode) > UNITS_PER_WORD)
	    ret = FALSE;
	  else
	    ret = frv_regno_ok_for_base_p (REGNO (x1), strict_p);
	  break;

	case CONST_INT:
          /* 12-bit immediate */
	  if (condexec_p)
	    ret = FALSE;
	  else
	    {
	      value = INTVAL (x1);
	      ret = IN_RANGE_P (value, -2048, 2047);

	      /* If we can't use load/store double operations, make sure we can
		 address the second word.  */
	      if (ret && GET_MODE_SIZE (mode) > UNITS_PER_WORD)
		ret = IN_RANGE_P (value + GET_MODE_SIZE (mode) - 1, -2048, 2047);
	    }
	  break;

	case CONST:
	  if (!condexec_p && got12_operand (x1, VOIDmode))
	    ret = TRUE;
	  break;

	}
      break;
    }

  if (TARGET_DEBUG_ADDR)
    {
      fprintf (stderr, "\n========== GO_IF_LEGITIMATE_ADDRESS, mode = %s, result = %d, addresses are %sstrict%s\n",
	       GET_MODE_NAME (mode), ret, (strict_p) ? "" : "not ",
	       (condexec_p) ? ", inside conditional code" : "");
      debug_rtx (x);
    }

  return ret;
}

/* Given an ADDR, generate code to inline the PLT.  */
static rtx
gen_inlined_tls_plt (rtx addr)
{
  rtx retval, dest;
  rtx picreg = get_hard_reg_initial_val (Pmode, FDPIC_REG);


  dest = gen_reg_rtx (DImode);

  if (flag_pic == 1)
    {
      /*
	-fpic version:

	lddi.p  @(gr15, #gottlsdesc12(ADDR)), gr8
	calll    #gettlsoff(ADDR)@(gr8, gr0)
      */
      emit_insn (gen_tls_lddi (dest, addr, picreg));
    }
  else
    {
      /*
	-fPIC version:

	sethi.p #gottlsdeschi(ADDR), gr8
	setlo   #gottlsdesclo(ADDR), gr8
	ldd     #tlsdesc(ADDR)@(gr15, gr8), gr8
	calll   #gettlsoff(ADDR)@(gr8, gr0)
      */
      rtx reguse = gen_reg_rtx (Pmode);
      emit_insn (gen_tlsoff_hilo (reguse, addr, GEN_INT (R_FRV_GOTTLSDESCHI)));
      emit_insn (gen_tls_tlsdesc_ldd (dest, picreg, reguse, addr));
    }

  retval = gen_reg_rtx (Pmode);
  emit_insn (gen_tls_indirect_call (retval, addr, dest, picreg));
  return retval;
}

/* Emit a TLSMOFF or TLSMOFF12 offset, depending on -mTLS.  Returns
   the destination address.  */
static rtx
gen_tlsmoff (rtx addr, rtx reg)
{
  rtx dest = gen_reg_rtx (Pmode);

  if (TARGET_BIG_TLS)
    {
      /* sethi.p #tlsmoffhi(x), grA
	 setlo   #tlsmofflo(x), grA
      */
      dest = gen_reg_rtx (Pmode);
      emit_insn (gen_tlsoff_hilo (dest, addr,
				  GEN_INT (R_FRV_TLSMOFFHI)));
      dest = gen_rtx_PLUS (Pmode, dest, reg);
    }
  else
    {
      /* addi grB, #tlsmoff12(x), grC
	   -or-
	 ld/st @(grB, #tlsmoff12(x)), grC
      */
      dest = gen_reg_rtx (Pmode);
      emit_insn (gen_symGOTOFF2reg_i (dest, addr, reg,
				      GEN_INT (R_FRV_TLSMOFF12)));
    }
  return dest;
}

/* Generate code for a TLS address.  */
static rtx
frv_legitimize_tls_address (rtx addr, enum tls_model model)
{
  rtx dest, tp = gen_rtx_REG (Pmode, 29);
  rtx picreg = get_hard_reg_initial_val (Pmode, 15);

  switch (model)
    {
    case TLS_MODEL_INITIAL_EXEC:
      if (flag_pic == 1)
	{
	  /* -fpic version.
	     ldi @(gr15, #gottlsoff12(x)), gr5
	   */
	  dest = gen_reg_rtx (Pmode);
	  emit_insn (gen_tls_load_gottlsoff12 (dest, addr, picreg));
	  dest = gen_rtx_PLUS (Pmode, tp, dest);
	}
      else
	{
	  /* -fPIC or anything else.

	    sethi.p #gottlsoffhi(x), gr14
	    setlo   #gottlsofflo(x), gr14
	    ld      #tlsoff(x)@(gr15, gr14), gr9
	  */
	  rtx tmp = gen_reg_rtx (Pmode);
	  dest = gen_reg_rtx (Pmode);
	  emit_insn (gen_tlsoff_hilo (tmp, addr,
				      GEN_INT (R_FRV_GOTTLSOFF_HI)));

	  emit_insn (gen_tls_tlsoff_ld (dest, picreg, tmp, addr));
	  dest = gen_rtx_PLUS (Pmode, tp, dest);
	}
      break;
    case TLS_MODEL_LOCAL_DYNAMIC:
      {
	rtx reg, retval;

	if (TARGET_INLINE_PLT)
	  retval = gen_inlined_tls_plt (GEN_INT (0));
	else
	  {
	    /* call #gettlsoff(0) */
	    retval = gen_reg_rtx (Pmode);
	    emit_insn (gen_call_gettlsoff (retval, GEN_INT (0), picreg));
	  }

	reg = gen_reg_rtx (Pmode);
	emit_insn (gen_rtx_SET (VOIDmode, reg,
				gen_rtx_PLUS (Pmode,
					      retval, tp)));

	dest = gen_tlsmoff (addr, reg);

	/*
	dest = gen_reg_rtx (Pmode);
	emit_insn (gen_tlsoff_hilo (dest, addr,
				    GEN_INT (R_FRV_TLSMOFFHI)));
	dest = gen_rtx_PLUS (Pmode, dest, reg);
	*/
	break;
      }
    case TLS_MODEL_LOCAL_EXEC:
      dest = gen_tlsmoff (addr, gen_rtx_REG (Pmode, 29));
      break;
    case TLS_MODEL_GLOBAL_DYNAMIC:
      {
	rtx retval;

	if (TARGET_INLINE_PLT)
	  retval = gen_inlined_tls_plt (addr);
	else
	  {
	    /* call #gettlsoff(x) */
	    retval = gen_reg_rtx (Pmode);
	    emit_insn (gen_call_gettlsoff (retval, addr, picreg));
	  }
	dest = gen_rtx_PLUS (Pmode, retval, tp);
	break;
      }
    default:
      gcc_unreachable ();
    }

  return dest;
}

rtx
frv_legitimize_address (rtx x,
			rtx oldx ATTRIBUTE_UNUSED,
			enum machine_mode mode ATTRIBUTE_UNUSED)
{
  if (GET_CODE (x) == SYMBOL_REF)
    {
      enum tls_model model = SYMBOL_REF_TLS_MODEL (x);
      if (model != 0)
        return frv_legitimize_tls_address (x, model);
    }

  return NULL_RTX;
}

/* Test whether a local function descriptor is canonical, i.e.,
   whether we can use FUNCDESC_GOTOFF to compute the address of the
   function.  */

static bool
frv_local_funcdesc_p (rtx fnx)
{
  tree fn;
  enum symbol_visibility vis;
  bool ret;

  if (! SYMBOL_REF_LOCAL_P (fnx))
    return FALSE;

  fn = SYMBOL_REF_DECL (fnx);

  if (! fn)
    return FALSE;

  vis = DECL_VISIBILITY (fn);

  if (vis == VISIBILITY_PROTECTED)
    /* Private function descriptors for protected functions are not
       canonical.  Temporarily change the visibility to global.  */
    vis = VISIBILITY_DEFAULT;
  else if (flag_shlib)
    /* If we're already compiling for a shared library (that, unlike
       executables, can't assume that the existence of a definition
       implies local binding), we can skip the re-testing.  */
    return TRUE;

  ret = default_binds_local_p_1 (fn, flag_pic);

  DECL_VISIBILITY (fn) = vis;

  return ret;
}

/* Load the _gp symbol into DEST.  SRC is supposed to be the FDPIC
   register.  */

rtx
frv_gen_GPsym2reg (rtx dest, rtx src)
{
  tree gp = get_identifier ("_gp");
  rtx gp_sym = gen_rtx_SYMBOL_REF (Pmode, IDENTIFIER_POINTER (gp));

  return gen_symGOT2reg (dest, gp_sym, src, GEN_INT (R_FRV_GOT12));
}

static const char *
unspec_got_name (int i)
{
  switch (i)
    {
    case R_FRV_GOT12: return "got12";
    case R_FRV_GOTHI: return "gothi";
    case R_FRV_GOTLO: return "gotlo";
    case R_FRV_FUNCDESC: return "funcdesc";
    case R_FRV_FUNCDESC_GOT12: return "gotfuncdesc12";
    case R_FRV_FUNCDESC_GOTHI: return "gotfuncdeschi";
    case R_FRV_FUNCDESC_GOTLO: return "gotfuncdesclo";
    case R_FRV_FUNCDESC_VALUE: return "funcdescvalue";
    case R_FRV_FUNCDESC_GOTOFF12: return "gotofffuncdesc12";
    case R_FRV_FUNCDESC_GOTOFFHI: return "gotofffuncdeschi";
    case R_FRV_FUNCDESC_GOTOFFLO: return "gotofffuncdesclo";
    case R_FRV_GOTOFF12: return "gotoff12";
    case R_FRV_GOTOFFHI: return "gotoffhi";
    case R_FRV_GOTOFFLO: return "gotofflo";
    case R_FRV_GPREL12: return "gprel12";
    case R_FRV_GPRELHI: return "gprelhi";
    case R_FRV_GPRELLO: return "gprello";
    case R_FRV_GOTTLSOFF_HI: return "gottlsoffhi";
    case R_FRV_GOTTLSOFF_LO: return "gottlsofflo";
    case R_FRV_TLSMOFFHI: return "tlsmoffhi";
    case R_FRV_TLSMOFFLO: return "tlsmofflo";
    case R_FRV_TLSMOFF12: return "tlsmoff12";
    case R_FRV_TLSDESCHI: return "tlsdeschi";
    case R_FRV_TLSDESCLO: return "tlsdesclo";
    case R_FRV_GOTTLSDESCHI: return "gottlsdeschi";
    case R_FRV_GOTTLSDESCLO: return "gottlsdesclo";
    default: gcc_unreachable ();
    }
}

/* Write the assembler syntax for UNSPEC to STREAM.  Note that any offset
   is added inside the relocation operator.  */

static void
frv_output_const_unspec (FILE *stream, const struct frv_unspec *unspec)
{
  fprintf (stream, "#%s(", unspec_got_name (unspec->reloc));
  output_addr_const (stream, plus_constant (unspec->symbol, unspec->offset));
  fputs (")", stream);
}

/* Implement FIND_BASE_TERM.  See whether ORIG_X represents #gprel12(foo)
   or #gotoff12(foo) for some small data symbol foo.  If so, return foo,
   otherwise return ORIG_X.  */

rtx
frv_find_base_term (rtx x)
{
  struct frv_unspec unspec;

  if (frv_const_unspec_p (x, &unspec)
      && frv_small_data_reloc_p (unspec.symbol, unspec.reloc))
    return plus_constant (unspec.symbol, unspec.offset);

  return x;
}

/* Return 1 if operand is a valid FRV address.  CONDEXEC_P is true if
   the operand is used by a predicated instruction.  */

int
frv_legitimate_memory_operand (rtx op, enum machine_mode mode, int condexec_p)
{
  return ((GET_MODE (op) == mode || mode == VOIDmode)
	  && GET_CODE (op) == MEM
	  && frv_legitimate_address_p (mode, XEXP (op, 0),
				       reload_completed, condexec_p, FALSE));
}

void
frv_expand_fdpic_call (rtx *operands, bool ret_value, bool sibcall)
{
  rtx lr = gen_rtx_REG (Pmode, LR_REGNO);
  rtx picreg = get_hard_reg_initial_val (SImode, FDPIC_REG);
  rtx c, rvrtx=0;
  rtx addr;

  if (ret_value)
    {
      rvrtx = operands[0];
      operands ++;
    }

  addr = XEXP (operands[0], 0);

  /* Inline PLTs if we're optimizing for speed.  We'd like to inline
     any calls that would involve a PLT, but can't tell, since we
     don't know whether an extern function is going to be provided by
     a separate translation unit or imported from a separate module.
     When compiling for shared libraries, if the function has default
     visibility, we assume it's overridable, so we inline the PLT, but
     for executables, we don't really have a way to make a good
     decision: a function is as likely to be imported from a shared
     library as it is to be defined in the executable itself.  We
     assume executables will get global functions defined locally,
     whereas shared libraries will have them potentially overridden,
     so we only inline PLTs when compiling for shared libraries.

     In order to mark a function as local to a shared library, any
     non-default visibility attribute suffices.  Unfortunately,
     there's no simple way to tag a function declaration as ``in a
     different module'', which we could then use to trigger PLT
     inlining on executables.  There's -minline-plt, but it affects
     all external functions, so one would have to also mark function
     declarations available in the same module with non-default
     visibility, which is advantageous in itself.  */
  if (GET_CODE (addr) == SYMBOL_REF
      && ((!SYMBOL_REF_LOCAL_P (addr) && TARGET_INLINE_PLT)
	  || sibcall))
    {
      rtx x, dest;
      dest = gen_reg_rtx (SImode);
      if (flag_pic != 1)
	x = gen_symGOTOFF2reg_hilo (dest, addr, OUR_FDPIC_REG,
				    GEN_INT (R_FRV_FUNCDESC_GOTOFF12));
      else
	x = gen_symGOTOFF2reg (dest, addr, OUR_FDPIC_REG,
			       GEN_INT (R_FRV_FUNCDESC_GOTOFF12));
      emit_insn (x);
      cfun->uses_pic_offset_table = TRUE;
      addr = dest;
    }
  else if (GET_CODE (addr) == SYMBOL_REF)
    {
      /* These are always either local, or handled through a local
	 PLT.  */
      if (ret_value)
	c = gen_call_value_fdpicsi (rvrtx, addr, operands[1],
				    operands[2], picreg, lr);
      else
	c = gen_call_fdpicsi (addr, operands[1], operands[2], picreg, lr);
      emit_call_insn (c);
      return;
    }
  else if (! ldd_address_operand (addr, Pmode))
    addr = force_reg (Pmode, addr);

  picreg = gen_reg_rtx (DImode);
  emit_insn (gen_movdi_ldd (picreg, addr));

  if (sibcall && ret_value)
    c = gen_sibcall_value_fdpicdi (rvrtx, picreg, const0_rtx);
  else if (sibcall)
    c = gen_sibcall_fdpicdi (picreg, const0_rtx);
  else if (ret_value)
    c = gen_call_value_fdpicdi (rvrtx, picreg, const0_rtx, lr);
  else
    c = gen_call_fdpicdi (picreg, const0_rtx, lr);
  emit_call_insn (c);
}

/* Look for a SYMBOL_REF of a function in an rtx.  We always want to
   process these separately from any offsets, such that we add any
   offsets to the function descriptor (the actual pointer), not to the
   function address.  */

static bool
frv_function_symbol_referenced_p (rtx x)
{
  const char *format;
  int length;
  int j;

  if (GET_CODE (x) == SYMBOL_REF)
    return SYMBOL_REF_FUNCTION_P (x);

  length = GET_RTX_LENGTH (GET_CODE (x));
  format = GET_RTX_FORMAT (GET_CODE (x));

  for (j = 0; j < length; ++j)
    {
      switch (format[j])
	{
	case 'e':
	  if (frv_function_symbol_referenced_p (XEXP (x, j)))
	    return TRUE;
	  break;

	case 'V':
	case 'E':
	  if (XVEC (x, j) != 0)
	    {
	      int k;
	      for (k = 0; k < XVECLEN (x, j); ++k)
		if (frv_function_symbol_referenced_p (XVECEXP (x, j, k)))
		  return TRUE;
	    }
	  break;

	default:
	  /* Nothing to do.  */
	  break;
	}
    }

  return FALSE;
}

/* Return true if the memory operand is one that can be conditionally
   executed.  */

int
condexec_memory_operand (rtx op, enum machine_mode mode)
{
  enum machine_mode op_mode = GET_MODE (op);
  rtx addr;

  if (mode != VOIDmode && op_mode != mode)
    return FALSE;

  switch (op_mode)
    {
    default:
      return FALSE;

    case QImode:
    case HImode:
    case SImode:
    case SFmode:
      break;
    }

  if (GET_CODE (op) != MEM)
    return FALSE;

  addr = XEXP (op, 0);
  return frv_legitimate_address_p (mode, addr, reload_completed, TRUE, FALSE);
}

/* Return true if the bare return instruction can be used outside of the
   epilog code.  For frv, we only do it if there was no stack allocation.  */

int
direct_return_p (void)
{
  frv_stack_t *info;

  if (!reload_completed)
    return FALSE;

  info = frv_stack_info ();
  return (info->total_size == 0);
}


void
frv_emit_move (enum machine_mode mode, rtx dest, rtx src)
{
  if (GET_CODE (src) == SYMBOL_REF)
    {
      enum tls_model model = SYMBOL_REF_TLS_MODEL (src);
      if (model != 0)
	src = frv_legitimize_tls_address (src, model);
    }

  switch (mode)
    {
    case SImode:
      if (frv_emit_movsi (dest, src))
	return;
      break;

    case QImode:
    case HImode:
    case DImode:
    case SFmode:
    case DFmode:
      if (!reload_in_progress
	  && !reload_completed
	  && !register_operand (dest, mode)
	  && !reg_or_0_operand (src, mode))
	src = copy_to_mode_reg (mode, src);
      break;

    default:
      gcc_unreachable ();
    }

  emit_insn (gen_rtx_SET (VOIDmode, dest, src));
}

/* Emit code to handle a MOVSI, adding in the small data register or pic
   register if needed to load up addresses.  Return TRUE if the appropriate
   instructions are emitted.  */

int
frv_emit_movsi (rtx dest, rtx src)
{
  int base_regno = -1;
  int unspec = 0;
  rtx sym = src;
  struct frv_unspec old_unspec;

  if (!reload_in_progress
      && !reload_completed
      && !register_operand (dest, SImode)
      && (!reg_or_0_operand (src, SImode)
	     /* Virtual registers will almost always be replaced by an
		add instruction, so expose this to CSE by copying to
		an intermediate register.  */
	  || (GET_CODE (src) == REG
	      && IN_RANGE_P (REGNO (src),
			     FIRST_VIRTUAL_REGISTER,
			     LAST_VIRTUAL_REGISTER))))
    {
      emit_insn (gen_rtx_SET (VOIDmode, dest, copy_to_mode_reg (SImode, src)));
      return TRUE;
    }

  /* Explicitly add in the PIC or small data register if needed.  */
  switch (GET_CODE (src))
    {
    default:
      break;

    case LABEL_REF:
    handle_label:
      if (TARGET_FDPIC)
	{
	  /* Using GPREL12, we use a single GOT entry for all symbols
	     in read-only sections, but trade sequences such as:

	     sethi #gothi(label), gr#
	     setlo #gotlo(label), gr#
	     ld    @(gr15,gr#), gr#

	     for

	     ld    @(gr15,#got12(_gp)), gr#
	     sethi #gprelhi(label), gr##
	     setlo #gprello(label), gr##
	     add   gr#, gr##, gr##

	     We may often be able to share gr# for multiple
	     computations of GPREL addresses, and we may often fold
	     the final add into the pair of registers of a load or
	     store instruction, so it's often profitable.  Even when
	     optimizing for size, we're trading a GOT entry for an
	     additional instruction, which trades GOT space
	     (read-write) for code size (read-only, shareable), as
	     long as the symbol is not used in more than two different
	     locations.

	     With -fpie/-fpic, we'd be trading a single load for a
	     sequence of 4 instructions, because the offset of the
	     label can't be assumed to be addressable with 12 bits, so
	     we don't do this.  */
	  if (TARGET_GPREL_RO)
	    unspec = R_FRV_GPREL12;
	  else
	    unspec = R_FRV_GOT12;
	}
      else if (flag_pic)
	base_regno = PIC_REGNO;

      break;

    case CONST:
      if (frv_const_unspec_p (src, &old_unspec))
	break;

      if (TARGET_FDPIC && frv_function_symbol_referenced_p (XEXP (src, 0)))
	{
	handle_whatever:
	  src = force_reg (GET_MODE (XEXP (src, 0)), XEXP (src, 0));
	  emit_move_insn (dest, src);
	  return TRUE;
	}
      else
	{
	  sym = XEXP (sym, 0);
	  if (GET_CODE (sym) == PLUS
	      && GET_CODE (XEXP (sym, 0)) == SYMBOL_REF
	      && GET_CODE (XEXP (sym, 1)) == CONST_INT)
	    sym = XEXP (sym, 0);
	  if (GET_CODE (sym) == SYMBOL_REF)
	    goto handle_sym;
	  else if (GET_CODE (sym) == LABEL_REF)
	    goto handle_label;
	  else
	    goto handle_whatever;
	}
      break;

    case SYMBOL_REF:
    handle_sym:
      if (TARGET_FDPIC)
	{
	  enum tls_model model = SYMBOL_REF_TLS_MODEL (sym);

	  if (model != 0)
	    {
	      src = frv_legitimize_tls_address (src, model);
	      emit_move_insn (dest, src);
	      return TRUE;
	    }

	  if (SYMBOL_REF_FUNCTION_P (sym))
	    {
	      if (frv_local_funcdesc_p (sym))
		unspec = R_FRV_FUNCDESC_GOTOFF12;
	      else
		unspec = R_FRV_FUNCDESC_GOT12;
	    }
	  else
	    {
	      if (CONSTANT_POOL_ADDRESS_P (sym))
		switch (GET_CODE (get_pool_constant (sym)))
		  {
		  case CONST:
		  case SYMBOL_REF:
		  case LABEL_REF:
		    if (flag_pic)
		      {
			unspec = R_FRV_GOTOFF12;
			break;
		      }
		    /* Fall through.  */
		  default:
		    if (TARGET_GPREL_RO)
		      unspec = R_FRV_GPREL12;
		    else
		      unspec = R_FRV_GOT12;
		    break;
		  }
	      else if (SYMBOL_REF_LOCAL_P (sym)
		       && !SYMBOL_REF_EXTERNAL_P (sym)
		       && SYMBOL_REF_DECL (sym)
		       && (!DECL_P (SYMBOL_REF_DECL (sym))
			   || !DECL_COMMON (SYMBOL_REF_DECL (sym))))
		{
		  tree decl = SYMBOL_REF_DECL (sym);
		  tree init = TREE_CODE (decl) == VAR_DECL
		    ? DECL_INITIAL (decl)
		    : TREE_CODE (decl) == CONSTRUCTOR
		    ? decl : 0;
		  int reloc = 0;
		  bool named_section, readonly;

		  if (init && init != error_mark_node)
		    reloc = compute_reloc_for_constant (init);

		  named_section = TREE_CODE (decl) == VAR_DECL
		    && lookup_attribute ("section", DECL_ATTRIBUTES (decl));
		  readonly = decl_readonly_section (decl, reloc);

		  if (named_section)
		    unspec = R_FRV_GOT12;
		  else if (!readonly)
		    unspec = R_FRV_GOTOFF12;
		  else if (readonly && TARGET_GPREL_RO)
		    unspec = R_FRV_GPREL12;
		  else
		    unspec = R_FRV_GOT12;
		}
	      else
		unspec = R_FRV_GOT12;
	    }
	}

      else if (SYMBOL_REF_SMALL_P (sym))
	base_regno = SDA_BASE_REG;

      else if (flag_pic)
	base_regno = PIC_REGNO;

      break;
    }

  if (base_regno >= 0)
    {
      if (GET_CODE (sym) == SYMBOL_REF && SYMBOL_REF_SMALL_P (sym))
	emit_insn (gen_symGOTOFF2reg (dest, src,
				      gen_rtx_REG (Pmode, base_regno),
				      GEN_INT (R_FRV_GPREL12)));
      else
	emit_insn (gen_symGOTOFF2reg_hilo (dest, src,
					   gen_rtx_REG (Pmode, base_regno),
					   GEN_INT (R_FRV_GPREL12)));
      if (base_regno == PIC_REGNO)
	cfun->uses_pic_offset_table = TRUE;
      return TRUE;
    }

  if (unspec)
    {
      rtx x;

      /* Since OUR_FDPIC_REG is a pseudo register, we can't safely introduce
	 new uses of it once reload has begun.  */
      gcc_assert (!reload_in_progress && !reload_completed);

      switch (unspec)
	{
	case R_FRV_GOTOFF12:
	  if (!frv_small_data_reloc_p (sym, unspec))
	    x = gen_symGOTOFF2reg_hilo (dest, src, OUR_FDPIC_REG,
					GEN_INT (unspec));
	  else
	    x = gen_symGOTOFF2reg (dest, src, OUR_FDPIC_REG, GEN_INT (unspec));
	  break;
	case R_FRV_GPREL12:
	  if (!frv_small_data_reloc_p (sym, unspec))
	    x = gen_symGPREL2reg_hilo (dest, src, OUR_FDPIC_REG,
				       GEN_INT (unspec));
	  else
	    x = gen_symGPREL2reg (dest, src, OUR_FDPIC_REG, GEN_INT (unspec));
	  break;
	case R_FRV_FUNCDESC_GOTOFF12:
	  if (flag_pic != 1)
	    x = gen_symGOTOFF2reg_hilo (dest, src, OUR_FDPIC_REG,
					GEN_INT (unspec));
	  else
	    x = gen_symGOTOFF2reg (dest, src, OUR_FDPIC_REG, GEN_INT (unspec));
	  break;
	default:
	  if (flag_pic != 1)
	    x = gen_symGOT2reg_hilo (dest, src, OUR_FDPIC_REG,
				     GEN_INT (unspec));
	  else
	    x = gen_symGOT2reg (dest, src, OUR_FDPIC_REG, GEN_INT (unspec));
	  break;
	}
      emit_insn (x);
      cfun->uses_pic_offset_table = TRUE;
      return TRUE;
    }


  return FALSE;
}


/* Return a string to output a single word move.  */

const char *
output_move_single (rtx operands[], rtx insn)
{
  rtx dest = operands[0];
  rtx src  = operands[1];

  if (GET_CODE (dest) == REG)
    {
      int dest_regno = REGNO (dest);
      enum machine_mode mode = GET_MODE (dest);

      if (GPR_P (dest_regno))
	{
	  if (GET_CODE (src) == REG)
	    {
	      /* gpr <- some sort of register */
	      int src_regno = REGNO (src);

	      if (GPR_P (src_regno))
		return "mov %1, %0";

	      else if (FPR_P (src_regno))
		return "movfg %1, %0";

	      else if (SPR_P (src_regno))
		return "movsg %1, %0";
	    }

	  else if (GET_CODE (src) == MEM)
	    {
	      /* gpr <- memory */
	      switch (mode)
		{
		default:
		  break;

		case QImode:
		  return "ldsb%I1%U1 %M1,%0";

		case HImode:
		  return "ldsh%I1%U1 %M1,%0";

		case SImode:
		case SFmode:
		  return "ld%I1%U1 %M1, %0";
		}
	    }

	  else if (GET_CODE (src) == CONST_INT
		   || GET_CODE (src) == CONST_DOUBLE)
	    {
	      /* gpr <- integer/floating constant */
	      HOST_WIDE_INT value;

	      if (GET_CODE (src) == CONST_INT)
		value = INTVAL (src);

	      else if (mode == SFmode)
		{
		  REAL_VALUE_TYPE rv;
		  long l;

		  REAL_VALUE_FROM_CONST_DOUBLE (rv, src);
		  REAL_VALUE_TO_TARGET_SINGLE (rv, l);
		  value = l;
		}

	      else
		value = CONST_DOUBLE_LOW (src);

	      if (IN_RANGE_P (value, -32768, 32767))
		return "setlos %1, %0";

	      return "#";
	    }

          else if (GET_CODE (src) == SYMBOL_REF
		   || GET_CODE (src) == LABEL_REF
		   || GET_CODE (src) == CONST)
	    {
	      return "#";
	    }
	}

      else if (FPR_P (dest_regno))
	{
	  if (GET_CODE (src) == REG)
	    {
	      /* fpr <- some sort of register */
	      int src_regno = REGNO (src);

	      if (GPR_P (src_regno))
		return "movgf %1, %0";

	      else if (FPR_P (src_regno))
		{
		  if (TARGET_HARD_FLOAT)
		    return "fmovs %1, %0";
		  else
		    return "mor %1, %1, %0";
		}
	    }

	  else if (GET_CODE (src) == MEM)
	    {
	      /* fpr <- memory */
	      switch (mode)
		{
		default:
		  break;

		case QImode:
		  return "ldbf%I1%U1 %M1,%0";

		case HImode:
		  return "ldhf%I1%U1 %M1,%0";

		case SImode:
		case SFmode:
		  return "ldf%I1%U1 %M1, %0";
		}
	    }

	  else if (ZERO_P (src))
	    return "movgf %., %0";
	}

      else if (SPR_P (dest_regno))
	{
	  if (GET_CODE (src) == REG)
	    {
	      /* spr <- some sort of register */
	      int src_regno = REGNO (src);

	      if (GPR_P (src_regno))
		return "movgs %1, %0";
	    }
	  else if (ZERO_P (src))
	    return "movgs %., %0";
	}
    }

  else if (GET_CODE (dest) == MEM)
    {
      if (GET_CODE (src) == REG)
	{
	  int src_regno = REGNO (src);
	  enum machine_mode mode = GET_MODE (dest);

	  if (GPR_P (src_regno))
	    {
	      switch (mode)
		{
		default:
		  break;

		case QImode:
		  return "stb%I0%U0 %1, %M0";

		case HImode:
		  return "sth%I0%U0 %1, %M0";

		case SImode:
		case SFmode:
		  return "st%I0%U0 %1, %M0";
		}
	    }

	  else if (FPR_P (src_regno))
	    {
	      switch (mode)
		{
		default:
		  break;

		case QImode:
		  return "stbf%I0%U0 %1, %M0";

		case HImode:
		  return "sthf%I0%U0 %1, %M0";

		case SImode:
		case SFmode:
		  return "stf%I0%U0 %1, %M0";
		}
	    }
	}

      else if (ZERO_P (src))
	{
	  switch (GET_MODE (dest))
	    {
	    default:
	      break;

	    case QImode:
	      return "stb%I0%U0 %., %M0";

	    case HImode:
	      return "sth%I0%U0 %., %M0";

	    case SImode:
	    case SFmode:
	      return "st%I0%U0 %., %M0";
	    }
	}
    }

  fatal_insn ("bad output_move_single operand", insn);
  return "";
}


/* Return a string to output a double word move.  */

const char *
output_move_double (rtx operands[], rtx insn)
{
  rtx dest = operands[0];
  rtx src  = operands[1];
  enum machine_mode mode = GET_MODE (dest);

  if (GET_CODE (dest) == REG)
    {
      int dest_regno = REGNO (dest);

      if (GPR_P (dest_regno))
	{
	  if (GET_CODE (src) == REG)
	    {
	      /* gpr <- some sort of register */
	      int src_regno = REGNO (src);

	      if (GPR_P (src_regno))
		return "#";

	      else if (FPR_P (src_regno))
		{
		  if (((dest_regno - GPR_FIRST) & 1) == 0
		      && ((src_regno - FPR_FIRST) & 1) == 0)
		    return "movfgd %1, %0";

		  return "#";
		}
	    }

	  else if (GET_CODE (src) == MEM)
	    {
	      /* gpr <- memory */
	      if (dbl_memory_one_insn_operand (src, mode))
		return "ldd%I1%U1 %M1, %0";

	      return "#";
	    }

	  else if (GET_CODE (src) == CONST_INT
		   || GET_CODE (src) == CONST_DOUBLE)
	    return "#";
	}

      else if (FPR_P (dest_regno))
	{
	  if (GET_CODE (src) == REG)
	    {
	      /* fpr <- some sort of register */
	      int src_regno = REGNO (src);

	      if (GPR_P (src_regno))
		{
		  if (((dest_regno - FPR_FIRST) & 1) == 0
		      && ((src_regno - GPR_FIRST) & 1) == 0)
		    return "movgfd %1, %0";

		  return "#";
		}

	      else if (FPR_P (src_regno))
		{
		  if (TARGET_DOUBLE
		      && ((dest_regno - FPR_FIRST) & 1) == 0
		      && ((src_regno - FPR_FIRST) & 1) == 0)
		    return "fmovd %1, %0";

		  return "#";
		}
	    }

	  else if (GET_CODE (src) == MEM)
	    {
	      /* fpr <- memory */
	      if (dbl_memory_one_insn_operand (src, mode))
		return "lddf%I1%U1 %M1, %0";

	      return "#";
	    }

	  else if (ZERO_P (src))
	    return "#";
	}
    }

  else if (GET_CODE (dest) == MEM)
    {
      if (GET_CODE (src) == REG)
	{
	  int src_regno = REGNO (src);

	  if (GPR_P (src_regno))
	    {
	      if (((src_regno - GPR_FIRST) & 1) == 0
		  && dbl_memory_one_insn_operand (dest, mode))
		return "std%I0%U0 %1, %M0";

	      return "#";
	    }

	  if (FPR_P (src_regno))
	    {
	      if (((src_regno - FPR_FIRST) & 1) == 0
		  && dbl_memory_one_insn_operand (dest, mode))
		return "stdf%I0%U0 %1, %M0";

	      return "#";
	    }
	}

      else if (ZERO_P (src))
	{
	  if (dbl_memory_one_insn_operand (dest, mode))
	    return "std%I0%U0 %., %M0";

	  return "#";
	}
    }

  fatal_insn ("bad output_move_double operand", insn);
  return "";
}


/* Return a string to output a single word conditional move.
   Operand0 -- EQ/NE of ccr register and 0
   Operand1 -- CCR register
   Operand2 -- destination
   Operand3 -- source  */

const char *
output_condmove_single (rtx operands[], rtx insn)
{
  rtx dest = operands[2];
  rtx src  = operands[3];

  if (GET_CODE (dest) == REG)
    {
      int dest_regno = REGNO (dest);
      enum machine_mode mode = GET_MODE (dest);

      if (GPR_P (dest_regno))
	{
	  if (GET_CODE (src) == REG)
	    {
	      /* gpr <- some sort of register */
	      int src_regno = REGNO (src);

	      if (GPR_P (src_regno))
		return "cmov %z3, %2, %1, %e0";

	      else if (FPR_P (src_regno))
		return "cmovfg %3, %2, %1, %e0";
	    }

	  else if (GET_CODE (src) == MEM)
	    {
	      /* gpr <- memory */
	      switch (mode)
		{
		default:
		  break;

		case QImode:
		  return "cldsb%I3%U3 %M3, %2, %1, %e0";

		case HImode:
		  return "cldsh%I3%U3 %M3, %2, %1, %e0";

		case SImode:
		case SFmode:
		  return "cld%I3%U3 %M3, %2, %1, %e0";
		}
	    }

	  else if (ZERO_P (src))
	    return "cmov %., %2, %1, %e0";
	}

      else if (FPR_P (dest_regno))
	{
	  if (GET_CODE (src) == REG)
	    {
	      /* fpr <- some sort of register */
	      int src_regno = REGNO (src);

	      if (GPR_P (src_regno))
		return "cmovgf %3, %2, %1, %e0";

	      else if (FPR_P (src_regno))
		{
		  if (TARGET_HARD_FLOAT)
		    return "cfmovs %3,%2,%1,%e0";
		  else
		    return "cmor %3, %3, %2, %1, %e0";
		}
	    }

	  else if (GET_CODE (src) == MEM)
	    {
	      /* fpr <- memory */
	      if (mode == SImode || mode == SFmode)
		return "cldf%I3%U3 %M3, %2, %1, %e0";
	    }

	  else if (ZERO_P (src))
	    return "cmovgf %., %2, %1, %e0";
	}
    }

  else if (GET_CODE (dest) == MEM)
    {
      if (GET_CODE (src) == REG)
	{
	  int src_regno = REGNO (src);
	  enum machine_mode mode = GET_MODE (dest);

	  if (GPR_P (src_regno))
	    {
	      switch (mode)
		{
		default:
		  break;

		case QImode:
		  return "cstb%I2%U2 %3, %M2, %1, %e0";

		case HImode:
		  return "csth%I2%U2 %3, %M2, %1, %e0";

		case SImode:
		case SFmode:
		  return "cst%I2%U2 %3, %M2, %1, %e0";
		}
	    }

	  else if (FPR_P (src_regno) && (mode == SImode || mode == SFmode))
	    return "cstf%I2%U2 %3, %M2, %1, %e0";
	}

      else if (ZERO_P (src))
	{
	  enum machine_mode mode = GET_MODE (dest);
	  switch (mode)
	    {
	    default:
	      break;

	    case QImode:
	      return "cstb%I2%U2 %., %M2, %1, %e0";

	    case HImode:
	      return "csth%I2%U2 %., %M2, %1, %e0";

	    case SImode:
	    case SFmode:
	      return "cst%I2%U2 %., %M2, %1, %e0";
	    }
	}
    }

  fatal_insn ("bad output_condmove_single operand", insn);
  return "";
}


/* Emit the appropriate code to do a comparison, returning the register the
   comparison was done it.  */

static rtx
frv_emit_comparison (enum rtx_code test, rtx op0, rtx op1)
{
  enum machine_mode cc_mode;
  rtx cc_reg;

  /* Floating point doesn't have comparison against a constant.  */
  if (GET_MODE (op0) == CC_FPmode && GET_CODE (op1) != REG)
    op1 = force_reg (GET_MODE (op0), op1);

  /* Possibly disable using anything but a fixed register in order to work
     around cse moving comparisons past function calls.  */
  cc_mode = SELECT_CC_MODE (test, op0, op1);
  cc_reg = ((TARGET_ALLOC_CC)
	    ? gen_reg_rtx (cc_mode)
	    : gen_rtx_REG (cc_mode,
			   (cc_mode == CC_FPmode) ? FCC_FIRST : ICC_FIRST));

  emit_insn (gen_rtx_SET (VOIDmode, cc_reg,
			  gen_rtx_COMPARE (cc_mode, op0, op1)));

  return cc_reg;
}


/* Emit code for a conditional branch.  The comparison operands were previously
   stored in frv_compare_op0 and frv_compare_op1.

   XXX: I originally wanted to add a clobber of a CCR register to use in
   conditional execution, but that confuses the rest of the compiler.  */

int
frv_emit_cond_branch (enum rtx_code test, rtx label)
{
  rtx test_rtx;
  rtx label_ref;
  rtx if_else;
  rtx cc_reg = frv_emit_comparison (test, frv_compare_op0, frv_compare_op1);
  enum machine_mode cc_mode = GET_MODE (cc_reg);

  /* Branches generate:
	(set (pc)
	     (if_then_else (<test>, <cc_reg>, (const_int 0))
			    (label_ref <branch_label>)
			    (pc))) */
  label_ref = gen_rtx_LABEL_REF (VOIDmode, label);
  test_rtx = gen_rtx_fmt_ee (test, cc_mode, cc_reg, const0_rtx);
  if_else = gen_rtx_IF_THEN_ELSE (cc_mode, test_rtx, label_ref, pc_rtx);
  emit_jump_insn (gen_rtx_SET (VOIDmode, pc_rtx, if_else));
  return TRUE;
}


/* Emit code to set a gpr to 1/0 based on a comparison.  The comparison
   operands were previously stored in frv_compare_op0 and frv_compare_op1.  */

int
frv_emit_scc (enum rtx_code test, rtx target)
{
  rtx set;
  rtx test_rtx;
  rtx clobber;
  rtx cr_reg;
  rtx cc_reg = frv_emit_comparison (test, frv_compare_op0, frv_compare_op1);

  /* SCC instructions generate:
	(parallel [(set <target> (<test>, <cc_reg>, (const_int 0))
		   (clobber (<ccr_reg>))])  */
  test_rtx = gen_rtx_fmt_ee (test, SImode, cc_reg, const0_rtx);
  set = gen_rtx_SET (VOIDmode, target, test_rtx);

  cr_reg = ((TARGET_ALLOC_CC)
	    ? gen_reg_rtx (CC_CCRmode)
	    : gen_rtx_REG (CC_CCRmode,
			   ((GET_MODE (cc_reg) == CC_FPmode)
			    ? FCR_FIRST
			    : ICR_FIRST)));

  clobber = gen_rtx_CLOBBER (VOIDmode, cr_reg);
  emit_insn (gen_rtx_PARALLEL (VOIDmode, gen_rtvec (2, set, clobber)));
  return TRUE;
}


/* Split a SCC instruction into component parts, returning a SEQUENCE to hold
   the separate insns.  */

rtx
frv_split_scc (rtx dest, rtx test, rtx cc_reg, rtx cr_reg, HOST_WIDE_INT value)
{
  rtx ret;

  start_sequence ();

  /* Set the appropriate CCR bit.  */
  emit_insn (gen_rtx_SET (VOIDmode,
			  cr_reg,
			  gen_rtx_fmt_ee (GET_CODE (test),
					  GET_MODE (cr_reg),
					  cc_reg,
					  const0_rtx)));

  /* Move the value into the destination.  */
  emit_move_insn (dest, GEN_INT (value));

  /* Move 0 into the destination if the test failed */
  emit_insn (gen_rtx_COND_EXEC (VOIDmode,
				gen_rtx_EQ (GET_MODE (cr_reg),
					    cr_reg,
					    const0_rtx),
				gen_rtx_SET (VOIDmode, dest, const0_rtx)));

  /* Finish up, return sequence.  */
  ret = get_insns ();
  end_sequence ();
  return ret;
}


/* Emit the code for a conditional move, return TRUE if we could do the
   move.  */

int
frv_emit_cond_move (rtx dest, rtx test_rtx, rtx src1, rtx src2)
{
  rtx set;
  rtx clobber_cc;
  rtx test2;
  rtx cr_reg;
  rtx if_rtx;
  enum rtx_code test = GET_CODE (test_rtx);
  rtx cc_reg = frv_emit_comparison (test, frv_compare_op0, frv_compare_op1);
  enum machine_mode cc_mode = GET_MODE (cc_reg);

  /* Conditional move instructions generate:
	(parallel [(set <target>
			(if_then_else (<test> <cc_reg> (const_int 0))
				      <src1>
				      <src2>))
		   (clobber (<ccr_reg>))])  */

  /* Handle various cases of conditional move involving two constants.  */
  if (GET_CODE (src1) == CONST_INT && GET_CODE (src2) == CONST_INT)
    {
      HOST_WIDE_INT value1 = INTVAL (src1);
      HOST_WIDE_INT value2 = INTVAL (src2);

      /* Having 0 as one of the constants can be done by loading the other
         constant, and optionally moving in gr0.  */
      if (value1 == 0 || value2 == 0)
	;

      /* If the first value is within an addi range and also the difference
         between the two fits in an addi's range, load up the difference, then
         conditionally move in 0, and then unconditionally add the first
	 value.  */
      else if (IN_RANGE_P (value1, -2048, 2047)
	       && IN_RANGE_P (value2 - value1, -2048, 2047))
	;

      /* If neither condition holds, just force the constant into a
	 register.  */
      else
	{
	  src1 = force_reg (GET_MODE (dest), src1);
	  src2 = force_reg (GET_MODE (dest), src2);
	}
    }

  /* If one value is a register, insure the other value is either 0 or a
     register.  */
  else
    {
      if (GET_CODE (src1) == CONST_INT && INTVAL (src1) != 0)
	src1 = force_reg (GET_MODE (dest), src1);

      if (GET_CODE (src2) == CONST_INT && INTVAL (src2) != 0)
	src2 = force_reg (GET_MODE (dest), src2);
    }

  test2 = gen_rtx_fmt_ee (test, cc_mode, cc_reg, const0_rtx);
  if_rtx = gen_rtx_IF_THEN_ELSE (GET_MODE (dest), test2, src1, src2);

  set = gen_rtx_SET (VOIDmode, dest, if_rtx);

  cr_reg = ((TARGET_ALLOC_CC)
	    ? gen_reg_rtx (CC_CCRmode)
	    : gen_rtx_REG (CC_CCRmode,
			   (cc_mode == CC_FPmode) ? FCR_FIRST : ICR_FIRST));

  clobber_cc = gen_rtx_CLOBBER (VOIDmode, cr_reg);
  emit_insn (gen_rtx_PARALLEL (VOIDmode, gen_rtvec (2, set, clobber_cc)));
  return TRUE;
}


/* Split a conditional move into constituent parts, returning a SEQUENCE
   containing all of the insns.  */

rtx
frv_split_cond_move (rtx operands[])
{
  rtx dest	= operands[0];
  rtx test	= operands[1];
  rtx cc_reg	= operands[2];
  rtx src1	= operands[3];
  rtx src2	= operands[4];
  rtx cr_reg	= operands[5];
  rtx ret;
  enum machine_mode cr_mode = GET_MODE (cr_reg);

  start_sequence ();

  /* Set the appropriate CCR bit.  */
  emit_insn (gen_rtx_SET (VOIDmode,
			  cr_reg,
			  gen_rtx_fmt_ee (GET_CODE (test),
					  GET_MODE (cr_reg),
					  cc_reg,
					  const0_rtx)));

  /* Handle various cases of conditional move involving two constants.  */
  if (GET_CODE (src1) == CONST_INT && GET_CODE (src2) == CONST_INT)
    {
      HOST_WIDE_INT value1 = INTVAL (src1);
      HOST_WIDE_INT value2 = INTVAL (src2);

      /* Having 0 as one of the constants can be done by loading the other
         constant, and optionally moving in gr0.  */
      if (value1 == 0)
	{
	  emit_move_insn (dest, src2);
	  emit_insn (gen_rtx_COND_EXEC (VOIDmode,
					gen_rtx_NE (cr_mode, cr_reg,
						    const0_rtx),
					gen_rtx_SET (VOIDmode, dest, src1)));
	}

      else if (value2 == 0)
	{
	  emit_move_insn (dest, src1);
	  emit_insn (gen_rtx_COND_EXEC (VOIDmode,
					gen_rtx_EQ (cr_mode, cr_reg,
						    const0_rtx),
					gen_rtx_SET (VOIDmode, dest, src2)));
	}

      /* If the first value is within an addi range and also the difference
         between the two fits in an addi's range, load up the difference, then
         conditionally move in 0, and then unconditionally add the first
	 value.  */
      else if (IN_RANGE_P (value1, -2048, 2047)
	       && IN_RANGE_P (value2 - value1, -2048, 2047))
	{
	  rtx dest_si = ((GET_MODE (dest) == SImode)
			 ? dest
			 : gen_rtx_SUBREG (SImode, dest, 0));

	  emit_move_insn (dest_si, GEN_INT (value2 - value1));
	  emit_insn (gen_rtx_COND_EXEC (VOIDmode,
					gen_rtx_NE (cr_mode, cr_reg,
						    const0_rtx),
					gen_rtx_SET (VOIDmode, dest_si,
						     const0_rtx)));
	  emit_insn (gen_addsi3 (dest_si, dest_si, src1));
	}

      else
	gcc_unreachable ();
    }
  else
    {
      /* Emit the conditional move for the test being true if needed.  */
      if (! rtx_equal_p (dest, src1))
	emit_insn (gen_rtx_COND_EXEC (VOIDmode,
				      gen_rtx_NE (cr_mode, cr_reg, const0_rtx),
				      gen_rtx_SET (VOIDmode, dest, src1)));

      /* Emit the conditional move for the test being false if needed.  */
      if (! rtx_equal_p (dest, src2))
	emit_insn (gen_rtx_COND_EXEC (VOIDmode,
				      gen_rtx_EQ (cr_mode, cr_reg, const0_rtx),
				      gen_rtx_SET (VOIDmode, dest, src2)));
    }

  /* Finish up, return sequence.  */
  ret = get_insns ();
  end_sequence ();
  return ret;
}


/* Split (set DEST SOURCE), where DEST is a double register and SOURCE is a
   memory location that is not known to be dword-aligned.  */
void
frv_split_double_load (rtx dest, rtx source)
{
  int regno = REGNO (dest);
  rtx dest1 = gen_highpart (SImode, dest);
  rtx dest2 = gen_lowpart (SImode, dest);
  rtx address = XEXP (source, 0);

  /* If the address is pre-modified, load the lower-numbered register
     first, then load the other register using an integer offset from
     the modified base register.  This order should always be safe,
     since the pre-modification cannot affect the same registers as the
     load does.

     The situation for other loads is more complicated.  Loading one
     of the registers could affect the value of ADDRESS, so we must
     be careful which order we do them in.  */
  if (GET_CODE (address) == PRE_MODIFY
      || ! refers_to_regno_p (regno, regno + 1, address, NULL))
    {
      /* It is safe to load the lower-numbered register first.  */
      emit_move_insn (dest1, change_address (source, SImode, NULL));
      emit_move_insn (dest2, frv_index_memory (source, SImode, 1));
    }
  else
    {
      /* ADDRESS is not pre-modified and the address depends on the
         lower-numbered register.  Load the higher-numbered register
         first.  */
      emit_move_insn (dest2, frv_index_memory (source, SImode, 1));
      emit_move_insn (dest1, change_address (source, SImode, NULL));
    }
}

/* Split (set DEST SOURCE), where DEST refers to a dword memory location
   and SOURCE is either a double register or the constant zero.  */
void
frv_split_double_store (rtx dest, rtx source)
{
  rtx dest1 = change_address (dest, SImode, NULL);
  rtx dest2 = frv_index_memory (dest, SImode, 1);
  if (ZERO_P (source))
    {
      emit_move_insn (dest1, CONST0_RTX (SImode));
      emit_move_insn (dest2, CONST0_RTX (SImode));
    }
  else
    {
      emit_move_insn (dest1, gen_highpart (SImode, source));
      emit_move_insn (dest2, gen_lowpart (SImode, source));
    }
}


/* Split a min/max operation returning a SEQUENCE containing all of the
   insns.  */

rtx
frv_split_minmax (rtx operands[])
{
  rtx dest	= operands[0];
  rtx minmax	= operands[1];
  rtx src1	= operands[2];
  rtx src2	= operands[3];
  rtx cc_reg	= operands[4];
  rtx cr_reg	= operands[5];
  rtx ret;
  enum rtx_code test_code;
  enum machine_mode cr_mode = GET_MODE (cr_reg);

  start_sequence ();

  /* Figure out which test to use.  */
  switch (GET_CODE (minmax))
    {
    default:
      gcc_unreachable ();

    case SMIN: test_code = LT;  break;
    case SMAX: test_code = GT;  break;
    case UMIN: test_code = LTU; break;
    case UMAX: test_code = GTU; break;
    }

  /* Issue the compare instruction.  */
  emit_insn (gen_rtx_SET (VOIDmode,
			  cc_reg,
			  gen_rtx_COMPARE (GET_MODE (cc_reg),
					   src1, src2)));

  /* Set the appropriate CCR bit.  */
  emit_insn (gen_rtx_SET (VOIDmode,
			  cr_reg,
			  gen_rtx_fmt_ee (test_code,
					  GET_MODE (cr_reg),
					  cc_reg,
					  const0_rtx)));

  /* If are taking the min/max of a nonzero constant, load that first, and
     then do a conditional move of the other value.  */
  if (GET_CODE (src2) == CONST_INT && INTVAL (src2) != 0)
    {
      gcc_assert (!rtx_equal_p (dest, src1));

      emit_move_insn (dest, src2);
      emit_insn (gen_rtx_COND_EXEC (VOIDmode,
				    gen_rtx_NE (cr_mode, cr_reg, const0_rtx),
				    gen_rtx_SET (VOIDmode, dest, src1)));
    }

  /* Otherwise, do each half of the move.  */
  else
    {
      /* Emit the conditional move for the test being true if needed.  */
      if (! rtx_equal_p (dest, src1))
	emit_insn (gen_rtx_COND_EXEC (VOIDmode,
				      gen_rtx_NE (cr_mode, cr_reg, const0_rtx),
				      gen_rtx_SET (VOIDmode, dest, src1)));

      /* Emit the conditional move for the test being false if needed.  */
      if (! rtx_equal_p (dest, src2))
	emit_insn (gen_rtx_COND_EXEC (VOIDmode,
				      gen_rtx_EQ (cr_mode, cr_reg, const0_rtx),
				      gen_rtx_SET (VOIDmode, dest, src2)));
    }

  /* Finish up, return sequence.  */
  ret = get_insns ();
  end_sequence ();
  return ret;
}


/* Split an integer abs operation returning a SEQUENCE containing all of the
   insns.  */

rtx
frv_split_abs (rtx operands[])
{
  rtx dest	= operands[0];
  rtx src	= operands[1];
  rtx cc_reg	= operands[2];
  rtx cr_reg	= operands[3];
  rtx ret;

  start_sequence ();

  /* Issue the compare < 0 instruction.  */
  emit_insn (gen_rtx_SET (VOIDmode,
			  cc_reg,
			  gen_rtx_COMPARE (CCmode, src, const0_rtx)));

  /* Set the appropriate CCR bit.  */
  emit_insn (gen_rtx_SET (VOIDmode,
			  cr_reg,
			  gen_rtx_fmt_ee (LT, CC_CCRmode, cc_reg, const0_rtx)));

  /* Emit the conditional negate if the value is negative.  */
  emit_insn (gen_rtx_COND_EXEC (VOIDmode,
				gen_rtx_NE (CC_CCRmode, cr_reg, const0_rtx),
				gen_negsi2 (dest, src)));

  /* Emit the conditional move for the test being false if needed.  */
  if (! rtx_equal_p (dest, src))
    emit_insn (gen_rtx_COND_EXEC (VOIDmode,
				  gen_rtx_EQ (CC_CCRmode, cr_reg, const0_rtx),
				  gen_rtx_SET (VOIDmode, dest, src)));

  /* Finish up, return sequence.  */
  ret = get_insns ();
  end_sequence ();
  return ret;
}


/* An internal function called by for_each_rtx to clear in a hard_reg set each
   register used in an insn.  */

static int
frv_clear_registers_used (rtx *ptr, void *data)
{
  if (GET_CODE (*ptr) == REG)
    {
      int regno = REGNO (*ptr);
      HARD_REG_SET *p_regs = (HARD_REG_SET *)data;

      if (regno < FIRST_PSEUDO_REGISTER)
	{
	  int reg_max = regno + HARD_REGNO_NREGS (regno, GET_MODE (*ptr));

	  while (regno < reg_max)
	    {
	      CLEAR_HARD_REG_BIT (*p_regs, regno);
	      regno++;
	    }
	}
    }

  return 0;
}


/* Initialize the extra fields provided by IFCVT_EXTRA_FIELDS.  */

/* On the FR-V, we don't have any extra fields per se, but it is useful hook to
   initialize the static storage.  */
void
frv_ifcvt_init_extra_fields (ce_if_block_t *ce_info ATTRIBUTE_UNUSED)
{
  frv_ifcvt.added_insns_list = NULL_RTX;
  frv_ifcvt.cur_scratch_regs = 0;
  frv_ifcvt.num_nested_cond_exec = 0;
  frv_ifcvt.cr_reg = NULL_RTX;
  frv_ifcvt.nested_cc_reg = NULL_RTX;
  frv_ifcvt.extra_int_cr = NULL_RTX;
  frv_ifcvt.extra_fp_cr = NULL_RTX;
  frv_ifcvt.last_nested_if_cr = NULL_RTX;
}


/* Internal function to add a potential insn to the list of insns to be inserted
   if the conditional execution conversion is successful.  */

static void
frv_ifcvt_add_insn (rtx pattern, rtx insn, int before_p)
{
  rtx link = alloc_EXPR_LIST (VOIDmode, pattern, insn);

  link->jump = before_p;	/* Mark to add this before or after insn.  */
  frv_ifcvt.added_insns_list = alloc_EXPR_LIST (VOIDmode, link,
						frv_ifcvt.added_insns_list);

  if (TARGET_DEBUG_COND_EXEC)
    {
      fprintf (stderr,
	       "\n:::::::::: frv_ifcvt_add_insn: add the following %s insn %d:\n",
	       (before_p) ? "before" : "after",
	       (int)INSN_UID (insn));

      debug_rtx (pattern);
    }
}


/* A C expression to modify the code described by the conditional if
   information CE_INFO, possibly updating the tests in TRUE_EXPR, and
   FALSE_EXPR for converting if-then and if-then-else code to conditional
   instructions.  Set either TRUE_EXPR or FALSE_EXPR to a null pointer if the
   tests cannot be converted.  */

void
frv_ifcvt_modify_tests (ce_if_block_t *ce_info, rtx *p_true, rtx *p_false)
{
  basic_block test_bb = ce_info->test_bb;	/* test basic block */
  basic_block then_bb = ce_info->then_bb;	/* THEN */
  basic_block else_bb = ce_info->else_bb;	/* ELSE or NULL */
  basic_block join_bb = ce_info->join_bb;	/* join block or NULL */
  rtx true_expr = *p_true;
  rtx cr;
  rtx cc;
  rtx nested_cc;
  enum machine_mode mode = GET_MODE (true_expr);
  int j;
  basic_block *bb;
  int num_bb;
  frv_tmp_reg_t *tmp_reg = &frv_ifcvt.tmp_reg;
  rtx check_insn;
  rtx sub_cond_exec_reg;
  enum rtx_code code;
  enum rtx_code code_true;
  enum rtx_code code_false;
  enum reg_class cc_class;
  enum reg_class cr_class;
  int cc_first;
  int cc_last;
  reg_set_iterator rsi;

  /* Make sure we are only dealing with hard registers.  Also honor the
     -mno-cond-exec switch, and -mno-nested-cond-exec switches if
     applicable.  */
  if (!reload_completed || !TARGET_COND_EXEC
      || (!TARGET_NESTED_CE && ce_info->pass > 1))
    goto fail;

  /* Figure out which registers we can allocate for our own purposes.  Only
     consider registers that are not preserved across function calls and are
     not fixed.  However, allow the ICC/ICR temporary registers to be allocated
     if we did not need to use them in reloading other registers.  */
  memset (&tmp_reg->regs, 0, sizeof (tmp_reg->regs));
  COPY_HARD_REG_SET (tmp_reg->regs, call_used_reg_set);
  AND_COMPL_HARD_REG_SET (tmp_reg->regs, fixed_reg_set);
  SET_HARD_REG_BIT (tmp_reg->regs, ICC_TEMP);
  SET_HARD_REG_BIT (tmp_reg->regs, ICR_TEMP);

  /* If this is a nested IF, we need to discover whether the CC registers that
     are set/used inside of the block are used anywhere else.  If not, we can
     change them to be the CC register that is paired with the CR register that
     controls the outermost IF block.  */
  if (ce_info->pass > 1)
    {
      CLEAR_HARD_REG_SET (frv_ifcvt.nested_cc_ok_rewrite);
      for (j = CC_FIRST; j <= CC_LAST; j++)
	if (TEST_HARD_REG_BIT (tmp_reg->regs, j))
	  {
	    if (REGNO_REG_SET_P (then_bb->il.rtl->global_live_at_start, j))
	      continue;

	    if (else_bb
		&& REGNO_REG_SET_P (else_bb->il.rtl->global_live_at_start, j))
	      continue;

	    if (join_bb
		&& REGNO_REG_SET_P (join_bb->il.rtl->global_live_at_start, j))
	      continue;

	    SET_HARD_REG_BIT (frv_ifcvt.nested_cc_ok_rewrite, j);
	  }
    }

  for (j = 0; j < frv_ifcvt.cur_scratch_regs; j++)
    frv_ifcvt.scratch_regs[j] = NULL_RTX;

  frv_ifcvt.added_insns_list = NULL_RTX;
  frv_ifcvt.cur_scratch_regs = 0;

  bb = (basic_block *) alloca ((2 + ce_info->num_multiple_test_blocks)
			       * sizeof (basic_block));

  if (join_bb)
    {
      unsigned int regno;

      /* Remove anything live at the beginning of the join block from being
         available for allocation.  */
      EXECUTE_IF_SET_IN_REG_SET (join_bb->il.rtl->global_live_at_start, 0, regno, rsi)
	{
	  if (regno < FIRST_PSEUDO_REGISTER)
	    CLEAR_HARD_REG_BIT (tmp_reg->regs, regno);
	}
    }

  /* Add in all of the blocks in multiple &&/|| blocks to be scanned.  */
  num_bb = 0;
  if (ce_info->num_multiple_test_blocks)
    {
      basic_block multiple_test_bb = ce_info->last_test_bb;

      while (multiple_test_bb != test_bb)
	{
	  bb[num_bb++] = multiple_test_bb;
	  multiple_test_bb = EDGE_PRED (multiple_test_bb, 0)->src;
	}
    }

  /* Add in the THEN and ELSE blocks to be scanned.  */
  bb[num_bb++] = then_bb;
  if (else_bb)
    bb[num_bb++] = else_bb;

  sub_cond_exec_reg = NULL_RTX;
  frv_ifcvt.num_nested_cond_exec = 0;

  /* Scan all of the blocks for registers that must not be allocated.  */
  for (j = 0; j < num_bb; j++)
    {
      rtx last_insn = BB_END (bb[j]);
      rtx insn = BB_HEAD (bb[j]);
      unsigned int regno;

      if (dump_file)
	fprintf (dump_file, "Scanning %s block %d, start %d, end %d\n",
		 (bb[j] == else_bb) ? "else" : ((bb[j] == then_bb) ? "then" : "test"),
		 (int) bb[j]->index,
		 (int) INSN_UID (BB_HEAD (bb[j])),
		 (int) INSN_UID (BB_END (bb[j])));

      /* Anything live at the beginning of the block is obviously unavailable
         for allocation.  */
      EXECUTE_IF_SET_IN_REG_SET (bb[j]->il.rtl->global_live_at_start, 0, regno, rsi)
	{
	  if (regno < FIRST_PSEUDO_REGISTER)
	    CLEAR_HARD_REG_BIT (tmp_reg->regs, regno);
	}

      /* Loop through the insns in the block.  */
      for (;;)
	{
	  /* Mark any new registers that are created as being unavailable for
             allocation.  Also see if the CC register used in nested IFs can be
             reallocated.  */
	  if (INSN_P (insn))
	    {
	      rtx pattern;
	      rtx set;
	      int skip_nested_if = FALSE;

	      for_each_rtx (&PATTERN (insn), frv_clear_registers_used,
			    (void *)&tmp_reg->regs);

	      pattern = PATTERN (insn);
	      if (GET_CODE (pattern) == COND_EXEC)
		{
		  rtx reg = XEXP (COND_EXEC_TEST (pattern), 0);

		  if (reg != sub_cond_exec_reg)
		    {
		      sub_cond_exec_reg = reg;
		      frv_ifcvt.num_nested_cond_exec++;
		    }
		}

	      set = single_set_pattern (pattern);
	      if (set)
		{
		  rtx dest = SET_DEST (set);
		  rtx src = SET_SRC (set);

		  if (GET_CODE (dest) == REG)
		    {
		      int regno = REGNO (dest);
		      enum rtx_code src_code = GET_CODE (src);

		      if (CC_P (regno) && src_code == COMPARE)
			skip_nested_if = TRUE;

		      else if (CR_P (regno)
			       && (src_code == IF_THEN_ELSE
				   || COMPARISON_P (src)))
			skip_nested_if = TRUE;
		    }
		}

	      if (! skip_nested_if)
		for_each_rtx (&PATTERN (insn), frv_clear_registers_used,
			      (void *)&frv_ifcvt.nested_cc_ok_rewrite);
	    }

	  if (insn == last_insn)
	    break;

	  insn = NEXT_INSN (insn);
	}
    }

  /* If this is a nested if, rewrite the CC registers that are available to
     include the ones that can be rewritten, to increase the chance of being
     able to allocate a paired CC/CR register combination.  */
  if (ce_info->pass > 1)
    {
      for (j = CC_FIRST; j <= CC_LAST; j++)
	if (TEST_HARD_REG_BIT (frv_ifcvt.nested_cc_ok_rewrite, j))
	  SET_HARD_REG_BIT (tmp_reg->regs, j);
	else
	  CLEAR_HARD_REG_BIT (tmp_reg->regs, j);
    }

  if (dump_file)
    {
      int num_gprs = 0;
      fprintf (dump_file, "Available GPRs: ");

      for (j = GPR_FIRST; j <= GPR_LAST; j++)
	if (TEST_HARD_REG_BIT (tmp_reg->regs, j))
	  {
	    fprintf (dump_file, " %d [%s]", j, reg_names[j]);
	    if (++num_gprs > GPR_TEMP_NUM+2)
	      break;
	  }

      fprintf (dump_file, "%s\nAvailable CRs:  ",
	       (num_gprs > GPR_TEMP_NUM+2) ? " ..." : "");

      for (j = CR_FIRST; j <= CR_LAST; j++)
	if (TEST_HARD_REG_BIT (tmp_reg->regs, j))
	  fprintf (dump_file, " %d [%s]", j, reg_names[j]);

      fputs ("\n", dump_file);

      if (ce_info->pass > 1)
	{
	  fprintf (dump_file, "Modifiable CCs: ");
	  for (j = CC_FIRST; j <= CC_LAST; j++)
	    if (TEST_HARD_REG_BIT (tmp_reg->regs, j))
	      fprintf (dump_file, " %d [%s]", j, reg_names[j]);

	  fprintf (dump_file, "\n%d nested COND_EXEC statements\n",
		   frv_ifcvt.num_nested_cond_exec);
	}
    }

  /* Allocate the appropriate temporary condition code register.  Try to
     allocate the ICR/FCR register that corresponds to the ICC/FCC register so
     that conditional cmp's can be done.  */
  if (mode == CCmode || mode == CC_UNSmode || mode == CC_NZmode)
    {
      cr_class = ICR_REGS;
      cc_class = ICC_REGS;
      cc_first = ICC_FIRST;
      cc_last = ICC_LAST;
    }
  else if (mode == CC_FPmode)
    {
      cr_class = FCR_REGS;
      cc_class = FCC_REGS;
      cc_first = FCC_FIRST;
      cc_last = FCC_LAST;
    }
  else
    {
      cc_first = cc_last = 0;
      cr_class = cc_class = NO_REGS;
    }

  cc = XEXP (true_expr, 0);
  nested_cc = cr = NULL_RTX;
  if (cc_class != NO_REGS)
    {
      /* For nested IFs and &&/||, see if we can find a CC and CR register pair
         so we can execute a csubcc/caddcc/cfcmps instruction.  */
      int cc_regno;

      for (cc_regno = cc_first; cc_regno <= cc_last; cc_regno++)
	{
	  int cr_regno = cc_regno - CC_FIRST + CR_FIRST;

	  if (TEST_HARD_REG_BIT (frv_ifcvt.tmp_reg.regs, cc_regno)
	      && TEST_HARD_REG_BIT (frv_ifcvt.tmp_reg.regs, cr_regno))
	    {
	      frv_ifcvt.tmp_reg.next_reg[ (int)cr_class ] = cr_regno;
	      cr = frv_alloc_temp_reg (tmp_reg, cr_class, CC_CCRmode, TRUE,
				       TRUE);

	      frv_ifcvt.tmp_reg.next_reg[ (int)cc_class ] = cc_regno;
	      nested_cc = frv_alloc_temp_reg (tmp_reg, cc_class, CCmode,
						  TRUE, TRUE);
	      break;
	    }
	}
    }

  if (! cr)
    {
      if (dump_file)
	fprintf (dump_file, "Could not allocate a CR temporary register\n");

      goto fail;
    }

  if (dump_file)
    fprintf (dump_file,
	     "Will use %s for conditional execution, %s for nested comparisons\n",
	     reg_names[ REGNO (cr)],
	     (nested_cc) ? reg_names[ REGNO (nested_cc) ] : "<none>");

  /* Set the CCR bit.  Note for integer tests, we reverse the condition so that
     in an IF-THEN-ELSE sequence, we are testing the TRUE case against the CCR
     bit being true.  We don't do this for floating point, because of NaNs.  */
  code = GET_CODE (true_expr);
  if (GET_MODE (cc) != CC_FPmode)
    {
      code = reverse_condition (code);
      code_true = EQ;
      code_false = NE;
    }
  else
    {
      code_true = NE;
      code_false = EQ;
    }

  check_insn = gen_rtx_SET (VOIDmode, cr,
			    gen_rtx_fmt_ee (code, CC_CCRmode, cc, const0_rtx));

  /* Record the check insn to be inserted later.  */
  frv_ifcvt_add_insn (check_insn, BB_END (test_bb), TRUE);

  /* Update the tests.  */
  frv_ifcvt.cr_reg = cr;
  frv_ifcvt.nested_cc_reg = nested_cc;
  *p_true = gen_rtx_fmt_ee (code_true, CC_CCRmode, cr, const0_rtx);
  *p_false = gen_rtx_fmt_ee (code_false, CC_CCRmode, cr, const0_rtx);
  return;

  /* Fail, don't do this conditional execution.  */
 fail:
  *p_true = NULL_RTX;
  *p_false = NULL_RTX;
  if (dump_file)
    fprintf (dump_file, "Disabling this conditional execution.\n");

  return;
}


/* A C expression to modify the code described by the conditional if
   information CE_INFO, for the basic block BB, possibly updating the tests in
   TRUE_EXPR, and FALSE_EXPR for converting the && and || parts of if-then or
   if-then-else code to conditional instructions.  Set either TRUE_EXPR or
   FALSE_EXPR to a null pointer if the tests cannot be converted.  */

/* p_true and p_false are given expressions of the form:

	(and (eq:CC_CCR (reg:CC_CCR)
			(const_int 0))
	     (eq:CC (reg:CC)
		    (const_int 0))) */

void
frv_ifcvt_modify_multiple_tests (ce_if_block_t *ce_info,
                                 basic_block bb,
                                 rtx *p_true,
                                 rtx *p_false)
{
  rtx old_true = XEXP (*p_true, 0);
  rtx old_false = XEXP (*p_false, 0);
  rtx true_expr = XEXP (*p_true, 1);
  rtx false_expr = XEXP (*p_false, 1);
  rtx test_expr;
  rtx old_test;
  rtx cr = XEXP (old_true, 0);
  rtx check_insn;
  rtx new_cr = NULL_RTX;
  rtx *p_new_cr = (rtx *)0;
  rtx if_else;
  rtx compare;
  rtx cc;
  enum reg_class cr_class;
  enum machine_mode mode = GET_MODE (true_expr);
  rtx (*logical_func)(rtx, rtx, rtx);

  if (TARGET_DEBUG_COND_EXEC)
    {
      fprintf (stderr,
	       "\n:::::::::: frv_ifcvt_modify_multiple_tests, before modification for %s\ntrue insn:\n",
	       ce_info->and_and_p ? "&&" : "||");

      debug_rtx (*p_true);

      fputs ("\nfalse insn:\n", stderr);
      debug_rtx (*p_false);
    }

  if (!TARGET_MULTI_CE)
    goto fail;

  if (GET_CODE (cr) != REG)
    goto fail;

  if (mode == CCmode || mode == CC_UNSmode || mode == CC_NZmode)
    {
      cr_class = ICR_REGS;
      p_new_cr = &frv_ifcvt.extra_int_cr;
    }
  else if (mode == CC_FPmode)
    {
      cr_class = FCR_REGS;
      p_new_cr = &frv_ifcvt.extra_fp_cr;
    }
  else
    goto fail;

  /* Allocate a temp CR, reusing a previously allocated temp CR if we have 3 or
     more &&/|| tests.  */
  new_cr = *p_new_cr;
  if (! new_cr)
    {
      new_cr = *p_new_cr = frv_alloc_temp_reg (&frv_ifcvt.tmp_reg, cr_class,
					       CC_CCRmode, TRUE, TRUE);
      if (! new_cr)
	goto fail;
    }

  if (ce_info->and_and_p)
    {
      old_test = old_false;
      test_expr = true_expr;
      logical_func = (GET_CODE (old_true) == EQ) ? gen_andcr : gen_andncr;
      *p_true = gen_rtx_NE (CC_CCRmode, cr, const0_rtx);
      *p_false = gen_rtx_EQ (CC_CCRmode, cr, const0_rtx);
    }
  else
    {
      old_test = old_false;
      test_expr = false_expr;
      logical_func = (GET_CODE (old_false) == EQ) ? gen_orcr : gen_orncr;
      *p_true = gen_rtx_EQ (CC_CCRmode, cr, const0_rtx);
      *p_false = gen_rtx_NE (CC_CCRmode, cr, const0_rtx);
    }

  /* First add the andcr/andncr/orcr/orncr, which will be added after the
     conditional check instruction, due to frv_ifcvt_add_insn being a LIFO
     stack.  */
  frv_ifcvt_add_insn ((*logical_func) (cr, cr, new_cr), BB_END (bb), TRUE);

  /* Now add the conditional check insn.  */
  cc = XEXP (test_expr, 0);
  compare = gen_rtx_fmt_ee (GET_CODE (test_expr), CC_CCRmode, cc, const0_rtx);
  if_else = gen_rtx_IF_THEN_ELSE (CC_CCRmode, old_test, compare, const0_rtx);

  check_insn = gen_rtx_SET (VOIDmode, new_cr, if_else);

  /* Add the new check insn to the list of check insns that need to be
     inserted.  */
  frv_ifcvt_add_insn (check_insn, BB_END (bb), TRUE);

  if (TARGET_DEBUG_COND_EXEC)
    {
      fputs ("\n:::::::::: frv_ifcvt_modify_multiple_tests, after modification\ntrue insn:\n",
	     stderr);

      debug_rtx (*p_true);

      fputs ("\nfalse insn:\n", stderr);
      debug_rtx (*p_false);
    }

  return;

 fail:
  *p_true = *p_false = NULL_RTX;

  /* If we allocated a CR register, release it.  */
  if (new_cr)
    {
      CLEAR_HARD_REG_BIT (frv_ifcvt.tmp_reg.regs, REGNO (new_cr));
      *p_new_cr = NULL_RTX;
    }

  if (TARGET_DEBUG_COND_EXEC)
    fputs ("\n:::::::::: frv_ifcvt_modify_multiple_tests, failed.\n", stderr);

  return;
}


/* Return a register which will be loaded with a value if an IF block is
   converted to conditional execution.  This is used to rewrite instructions
   that use constants to ones that just use registers.  */

static rtx
frv_ifcvt_load_value (rtx value, rtx insn ATTRIBUTE_UNUSED)
{
  int num_alloc = frv_ifcvt.cur_scratch_regs;
  int i;
  rtx reg;

  /* We know gr0 == 0, so replace any errant uses.  */
  if (value == const0_rtx)
    return gen_rtx_REG (SImode, GPR_FIRST);

  /* First search all registers currently loaded to see if we have an
     applicable constant.  */
  if (CONSTANT_P (value)
      || (GET_CODE (value) == REG && REGNO (value) == LR_REGNO))
    {
      for (i = 0; i < num_alloc; i++)
	{
	  if (rtx_equal_p (SET_SRC (frv_ifcvt.scratch_regs[i]), value))
	    return SET_DEST (frv_ifcvt.scratch_regs[i]);
	}
    }

  /* Have we exhausted the number of registers available?  */
  if (num_alloc >= GPR_TEMP_NUM)
    {
      if (dump_file)
	fprintf (dump_file, "Too many temporary registers allocated\n");

      return NULL_RTX;
    }

  /* Allocate the new register.  */
  reg = frv_alloc_temp_reg (&frv_ifcvt.tmp_reg, GPR_REGS, SImode, TRUE, TRUE);
  if (! reg)
    {
      if (dump_file)
	fputs ("Could not find a scratch register\n", dump_file);

      return NULL_RTX;
    }

  frv_ifcvt.cur_scratch_regs++;
  frv_ifcvt.scratch_regs[num_alloc] = gen_rtx_SET (VOIDmode, reg, value);

  if (dump_file)
    {
      if (GET_CODE (value) == CONST_INT)
	fprintf (dump_file, "Register %s will hold %ld\n",
		 reg_names[ REGNO (reg)], (long)INTVAL (value));

      else if (GET_CODE (value) == REG && REGNO (value) == LR_REGNO)
	fprintf (dump_file, "Register %s will hold LR\n",
		 reg_names[ REGNO (reg)]);

      else
	fprintf (dump_file, "Register %s will hold a saved value\n",
		 reg_names[ REGNO (reg)]);
    }

  return reg;
}


/* Update a MEM used in conditional code that might contain an offset to put
   the offset into a scratch register, so that the conditional load/store
   operations can be used.  This function returns the original pointer if the
   MEM is valid to use in conditional code, NULL if we can't load up the offset
   into a temporary register, or the new MEM if we were successful.  */

static rtx
frv_ifcvt_rewrite_mem (rtx mem, enum machine_mode mode, rtx insn)
{
  rtx addr = XEXP (mem, 0);

  if (!frv_legitimate_address_p (mode, addr, reload_completed, TRUE, FALSE))
    {
      if (GET_CODE (addr) == PLUS)
	{
	  rtx addr_op0 = XEXP (addr, 0);
	  rtx addr_op1 = XEXP (addr, 1);

	  if (GET_CODE (addr_op0) == REG && CONSTANT_P (addr_op1))
	    {
	      rtx reg = frv_ifcvt_load_value (addr_op1, insn);
	      if (!reg)
		return NULL_RTX;

	      addr = gen_rtx_PLUS (Pmode, addr_op0, reg);
	    }

	  else
	    return NULL_RTX;
	}

      else if (CONSTANT_P (addr))
	addr = frv_ifcvt_load_value (addr, insn);

      else
	return NULL_RTX;

      if (addr == NULL_RTX)
	return NULL_RTX;

      else if (XEXP (mem, 0) != addr)
	return change_address (mem, mode, addr);
    }

  return mem;
}


/* Given a PATTERN, return a SET expression if this PATTERN has only a single
   SET, possibly conditionally executed.  It may also have CLOBBERs, USEs.  */

static rtx
single_set_pattern (rtx pattern)
{
  rtx set;
  int i;

  if (GET_CODE (pattern) == COND_EXEC)
    pattern = COND_EXEC_CODE (pattern);

  if (GET_CODE (pattern) == SET)
    return pattern;

  else if (GET_CODE (pattern) == PARALLEL)
    {
      for (i = 0, set = 0; i < XVECLEN (pattern, 0); i++)
	{
	  rtx sub = XVECEXP (pattern, 0, i);

	  switch (GET_CODE (sub))
	    {
	    case USE:
	    case CLOBBER:
	      break;

	    case SET:
	      if (set)
		return 0;
	      else
		set = sub;
	      break;

	    default:
	      return 0;
	    }
	}
      return set;
    }

  return 0;
}


/* A C expression to modify the code described by the conditional if
   information CE_INFO with the new PATTERN in INSN.  If PATTERN is a null
   pointer after the IFCVT_MODIFY_INSN macro executes, it is assumed that that
   insn cannot be converted to be executed conditionally.  */

rtx
frv_ifcvt_modify_insn (ce_if_block_t *ce_info,
                       rtx pattern,
                       rtx insn)
{
  rtx orig_ce_pattern = pattern;
  rtx set;
  rtx op0;
  rtx op1;
  rtx test;

  gcc_assert (GET_CODE (pattern) == COND_EXEC);

  test = COND_EXEC_TEST (pattern);
  if (GET_CODE (test) == AND)
    {
      rtx cr = frv_ifcvt.cr_reg;
      rtx test_reg;

      op0 = XEXP (test, 0);
      if (! rtx_equal_p (cr, XEXP (op0, 0)))
	goto fail;

      op1 = XEXP (test, 1);
      test_reg = XEXP (op1, 0);
      if (GET_CODE (test_reg) != REG)
	goto fail;

      /* Is this the first nested if block in this sequence?  If so, generate
         an andcr or andncr.  */
      if (! frv_ifcvt.last_nested_if_cr)
	{
	  rtx and_op;

	  frv_ifcvt.last_nested_if_cr = test_reg;
	  if (GET_CODE (op0) == NE)
	    and_op = gen_andcr (test_reg, cr, test_reg);
	  else
	    and_op = gen_andncr (test_reg, cr, test_reg);

	  frv_ifcvt_add_insn (and_op, insn, TRUE);
	}

      /* If this isn't the first statement in the nested if sequence, see if we
         are dealing with the same register.  */
      else if (! rtx_equal_p (test_reg, frv_ifcvt.last_nested_if_cr))
	goto fail;

      COND_EXEC_TEST (pattern) = test = op1;
    }

  /* If this isn't a nested if, reset state variables.  */
  else
    {
      frv_ifcvt.last_nested_if_cr = NULL_RTX;
    }

  set = single_set_pattern (pattern);
  if (set)
    {
      rtx dest = SET_DEST (set);
      rtx src = SET_SRC (set);
      enum machine_mode mode = GET_MODE (dest);

      /* Check for normal binary operators.  */
      if (mode == SImode && ARITHMETIC_P (src))
	{
	  op0 = XEXP (src, 0);
	  op1 = XEXP (src, 1);

	  if (integer_register_operand (op0, SImode) && CONSTANT_P (op1))
	    {
	      op1 = frv_ifcvt_load_value (op1, insn);
	      if (op1)
		COND_EXEC_CODE (pattern)
		  = gen_rtx_SET (VOIDmode, dest, gen_rtx_fmt_ee (GET_CODE (src),
								 GET_MODE (src),
								 op0, op1));
	      else
		goto fail;
	    }
	}

      /* For multiply by a constant, we need to handle the sign extending
         correctly.  Add a USE of the value after the multiply to prevent flow
         from cratering because only one register out of the two were used.  */
      else if (mode == DImode && GET_CODE (src) == MULT)
	{
	  op0 = XEXP (src, 0);
	  op1 = XEXP (src, 1);
	  if (GET_CODE (op0) == SIGN_EXTEND && GET_CODE (op1) == CONST_INT)
	    {
	      op1 = frv_ifcvt_load_value (op1, insn);
	      if (op1)
		{
		  op1 = gen_rtx_SIGN_EXTEND (DImode, op1);
		  COND_EXEC_CODE (pattern)
		    = gen_rtx_SET (VOIDmode, dest,
				   gen_rtx_MULT (DImode, op0, op1));
		}
	      else
		goto fail;
	    }

	  frv_ifcvt_add_insn (gen_rtx_USE (VOIDmode, dest), insn, FALSE);
	}

      /* If we are just loading a constant created for a nested conditional
         execution statement, just load the constant without any conditional
         execution, since we know that the constant will not interfere with any
         other registers.  */
      else if (frv_ifcvt.scratch_insns_bitmap
	       && bitmap_bit_p (frv_ifcvt.scratch_insns_bitmap,
				INSN_UID (insn))
	       && REG_P (SET_DEST (set))
	       /* We must not unconditionally set a scratch reg chosen
		  for a nested if-converted block if its incoming
		  value from the TEST block (or the result of the THEN
		  branch) could/should propagate to the JOIN block.
		  It suffices to test whether the register is live at
		  the JOIN point: if it's live there, we can infer
		  that we set it in the former JOIN block of the
		  nested if-converted block (otherwise it wouldn't
		  have been available as a scratch register), and it
		  is either propagated through or set in the other
		  conditional block.  It's probably not worth trying
		  to catch the latter case, and it could actually
		  limit scheduling of the combined block quite
		  severely.  */
	       && ce_info->join_bb
	       && ! (REGNO_REG_SET_P
		     (ce_info->join_bb->il.rtl->global_live_at_start,
		      REGNO (SET_DEST (set))))
	       /* Similarly, we must not unconditionally set a reg
		  used as scratch in the THEN branch if the same reg
		  is live in the ELSE branch.  */
	       && (! ce_info->else_bb
		   || BLOCK_FOR_INSN (insn) == ce_info->else_bb
		   || ! (REGNO_REG_SET_P
			 (ce_info->else_bb->il.rtl->global_live_at_start,
			  REGNO (SET_DEST (set))))))
	pattern = set;

      else if (mode == QImode || mode == HImode || mode == SImode
	       || mode == SFmode)
	{
	  int changed_p = FALSE;

	  /* Check for just loading up a constant */
	  if (CONSTANT_P (src) && integer_register_operand (dest, mode))
	    {
	      src = frv_ifcvt_load_value (src, insn);
	      if (!src)
		goto fail;

	      changed_p = TRUE;
	    }

	  /* See if we need to fix up stores */
	  if (GET_CODE (dest) == MEM)
	    {
	      rtx new_mem = frv_ifcvt_rewrite_mem (dest, mode, insn);

	      if (!new_mem)
		goto fail;

	      else if (new_mem != dest)
		{
		  changed_p = TRUE;
		  dest = new_mem;
		}
	    }

	  /* See if we need to fix up loads */
	  if (GET_CODE (src) == MEM)
	    {
	      rtx new_mem = frv_ifcvt_rewrite_mem (src, mode, insn);

	      if (!new_mem)
		goto fail;

	      else if (new_mem != src)
		{
		  changed_p = TRUE;
		  src = new_mem;
		}
	    }

	  /* If either src or destination changed, redo SET.  */
	  if (changed_p)
	    COND_EXEC_CODE (pattern) = gen_rtx_SET (VOIDmode, dest, src);
	}

      /* Rewrite a nested set cccr in terms of IF_THEN_ELSE.  Also deal with
         rewriting the CC register to be the same as the paired CC/CR register
         for nested ifs.  */
      else if (mode == CC_CCRmode && COMPARISON_P (src))
	{
	  int regno = REGNO (XEXP (src, 0));
	  rtx if_else;

	  if (ce_info->pass > 1
	      && regno != (int)REGNO (frv_ifcvt.nested_cc_reg)
	      && TEST_HARD_REG_BIT (frv_ifcvt.nested_cc_ok_rewrite, regno))
	    {
	      src = gen_rtx_fmt_ee (GET_CODE (src),
				    CC_CCRmode,
				    frv_ifcvt.nested_cc_reg,
				    XEXP (src, 1));
	    }

	  if_else = gen_rtx_IF_THEN_ELSE (CC_CCRmode, test, src, const0_rtx);
	  pattern = gen_rtx_SET (VOIDmode, dest, if_else);
	}

      /* Remap a nested compare instruction to use the paired CC/CR reg.  */
      else if (ce_info->pass > 1
	       && GET_CODE (dest) == REG
	       && CC_P (REGNO (dest))
	       && REGNO (dest) != REGNO (frv_ifcvt.nested_cc_reg)
	       && TEST_HARD_REG_BIT (frv_ifcvt.nested_cc_ok_rewrite,
				     REGNO (dest))
	       && GET_CODE (src) == COMPARE)
	{
	  PUT_MODE (frv_ifcvt.nested_cc_reg, GET_MODE (dest));
	  COND_EXEC_CODE (pattern)
	    = gen_rtx_SET (VOIDmode, frv_ifcvt.nested_cc_reg, copy_rtx (src));
	}
    }

  if (TARGET_DEBUG_COND_EXEC)
    {
      rtx orig_pattern = PATTERN (insn);

      PATTERN (insn) = pattern;
      fprintf (stderr,
	       "\n:::::::::: frv_ifcvt_modify_insn: pass = %d, insn after modification:\n",
	       ce_info->pass);

      debug_rtx (insn);
      PATTERN (insn) = orig_pattern;
    }

  return pattern;

 fail:
  if (TARGET_DEBUG_COND_EXEC)
    {
      rtx orig_pattern = PATTERN (insn);

      PATTERN (insn) = orig_ce_pattern;
      fprintf (stderr,
	       "\n:::::::::: frv_ifcvt_modify_insn: pass = %d, insn could not be modified:\n",
	       ce_info->pass);

      debug_rtx (insn);
      PATTERN (insn) = orig_pattern;
    }

  return NULL_RTX;
}


/* A C expression to perform any final machine dependent modifications in
   converting code to conditional execution in the code described by the
   conditional if information CE_INFO.  */

void
frv_ifcvt_modify_final (ce_if_block_t *ce_info ATTRIBUTE_UNUSED)
{
  rtx existing_insn;
  rtx check_insn;
  rtx p = frv_ifcvt.added_insns_list;
  int i;

  /* Loop inserting the check insns.  The last check insn is the first test,
     and is the appropriate place to insert constants.  */
  gcc_assert (p);

  do
    {
      rtx check_and_insert_insns = XEXP (p, 0);
      rtx old_p = p;

      check_insn = XEXP (check_and_insert_insns, 0);
      existing_insn = XEXP (check_and_insert_insns, 1);
      p = XEXP (p, 1);

      /* The jump bit is used to say that the new insn is to be inserted BEFORE
         the existing insn, otherwise it is to be inserted AFTER.  */
      if (check_and_insert_insns->jump)
	{
	  emit_insn_before (check_insn, existing_insn);
	  check_and_insert_insns->jump = 0;
	}
      else
	emit_insn_after (check_insn, existing_insn);

      free_EXPR_LIST_node (check_and_insert_insns);
      free_EXPR_LIST_node (old_p);
    }
  while (p != NULL_RTX);

  /* Load up any constants needed into temp gprs */
  for (i = 0; i < frv_ifcvt.cur_scratch_regs; i++)
    {
      rtx insn = emit_insn_before (frv_ifcvt.scratch_regs[i], existing_insn);
      if (! frv_ifcvt.scratch_insns_bitmap)
	frv_ifcvt.scratch_insns_bitmap = BITMAP_ALLOC (NULL);
      bitmap_set_bit (frv_ifcvt.scratch_insns_bitmap, INSN_UID (insn));
      frv_ifcvt.scratch_regs[i] = NULL_RTX;
    }

  frv_ifcvt.added_insns_list = NULL_RTX;
  frv_ifcvt.cur_scratch_regs = 0;
}


/* A C expression to cancel any machine dependent modifications in converting
   code to conditional execution in the code described by the conditional if
   information CE_INFO.  */

void
frv_ifcvt_modify_cancel (ce_if_block_t *ce_info ATTRIBUTE_UNUSED)
{
  int i;
  rtx p = frv_ifcvt.added_insns_list;

  /* Loop freeing up the EXPR_LIST's allocated.  */
  while (p != NULL_RTX)
    {
      rtx check_and_jump = XEXP (p, 0);
      rtx old_p = p;

      p = XEXP (p, 1);
      free_EXPR_LIST_node (check_and_jump);
      free_EXPR_LIST_node (old_p);
    }

  /* Release any temporary gprs allocated.  */
  for (i = 0; i < frv_ifcvt.cur_scratch_regs; i++)
    frv_ifcvt.scratch_regs[i] = NULL_RTX;

  frv_ifcvt.added_insns_list = NULL_RTX;
  frv_ifcvt.cur_scratch_regs = 0;
  return;
}

/* A C expression for the size in bytes of the trampoline, as an integer.
   The template is:

	setlo #0, <jmp_reg>
	setlo #0, <static_chain>
	sethi #0, <jmp_reg>
	sethi #0, <static_chain>
	jmpl @(gr0,<jmp_reg>) */

int
frv_trampoline_size (void)
{
  if (TARGET_FDPIC)
    /* Allocate room for the function descriptor and the lddi
       instruction.  */
    return 8 + 6 * 4;
  return 5 /* instructions */ * 4 /* instruction size.  */;
}


/* A C statement to initialize the variable parts of a trampoline.  ADDR is an
   RTX for the address of the trampoline; FNADDR is an RTX for the address of
   the nested function; STATIC_CHAIN is an RTX for the static chain value that
   should be passed to the function when it is called.

   The template is:

	setlo #0, <jmp_reg>
	setlo #0, <static_chain>
	sethi #0, <jmp_reg>
	sethi #0, <static_chain>
	jmpl @(gr0,<jmp_reg>) */

void
frv_initialize_trampoline (rtx addr, rtx fnaddr, rtx static_chain)
{
  rtx sc_reg = force_reg (Pmode, static_chain);

  emit_library_call (gen_rtx_SYMBOL_REF (SImode, "__trampoline_setup"),
		     FALSE, VOIDmode, 4,
		     addr, Pmode,
		     GEN_INT (frv_trampoline_size ()), SImode,
		     fnaddr, Pmode,
		     sc_reg, Pmode);
}


/* Many machines have some registers that cannot be copied directly to or from
   memory or even from other types of registers.  An example is the `MQ'
   register, which on most machines, can only be copied to or from general
   registers, but not memory.  Some machines allow copying all registers to and
   from memory, but require a scratch register for stores to some memory
   locations (e.g., those with symbolic address on the RT, and those with
   certain symbolic address on the SPARC when compiling PIC).  In some cases,
   both an intermediate and a scratch register are required.

   You should define these macros to indicate to the reload phase that it may
   need to allocate at least one register for a reload in addition to the
   register to contain the data.  Specifically, if copying X to a register
   CLASS in MODE requires an intermediate register, you should define
   `SECONDARY_INPUT_RELOAD_CLASS' to return the largest register class all of
   whose registers can be used as intermediate registers or scratch registers.

   If copying a register CLASS in MODE to X requires an intermediate or scratch
   register, `SECONDARY_OUTPUT_RELOAD_CLASS' should be defined to return the
   largest register class required.  If the requirements for input and output
   reloads are the same, the macro `SECONDARY_RELOAD_CLASS' should be used
   instead of defining both macros identically.

   The values returned by these macros are often `GENERAL_REGS'.  Return
   `NO_REGS' if no spare register is needed; i.e., if X can be directly copied
   to or from a register of CLASS in MODE without requiring a scratch register.
   Do not define this macro if it would always return `NO_REGS'.

   If a scratch register is required (either with or without an intermediate
   register), you should define patterns for `reload_inM' or `reload_outM', as
   required..  These patterns, which will normally be implemented with a
   `define_expand', should be similar to the `movM' patterns, except that
   operand 2 is the scratch register.

   Define constraints for the reload register and scratch register that contain
   a single register class.  If the original reload register (whose class is
   CLASS) can meet the constraint given in the pattern, the value returned by
   these macros is used for the class of the scratch register.  Otherwise, two
   additional reload registers are required.  Their classes are obtained from
   the constraints in the insn pattern.

   X might be a pseudo-register or a `subreg' of a pseudo-register, which could
   either be in a hard register or in memory.  Use `true_regnum' to find out;
   it will return -1 if the pseudo is in memory and the hard register number if
   it is in a register.

   These macros should not be used in the case where a particular class of
   registers can only be copied to memory and not to another class of
   registers.  In that case, secondary reload registers are not needed and
   would not be helpful.  Instead, a stack location must be used to perform the
   copy and the `movM' pattern should use memory as an intermediate storage.
   This case often occurs between floating-point and general registers.  */

enum reg_class
frv_secondary_reload_class (enum reg_class class,
                            enum machine_mode mode ATTRIBUTE_UNUSED,
                            rtx x,
                            int in_p ATTRIBUTE_UNUSED)
{
  enum reg_class ret;

  switch (class)
    {
    default:
      ret = NO_REGS;
      break;

      /* Accumulators/Accumulator guard registers need to go through floating
         point registers.  */
    case QUAD_REGS:
    case EVEN_REGS:
    case GPR_REGS:
      ret = NO_REGS;
      if (x && GET_CODE (x) == REG)
	{
	  int regno = REGNO (x);

	  if (ACC_P (regno) || ACCG_P (regno))
	    ret = FPR_REGS;
	}
      break;

      /* Nonzero constants should be loaded into an FPR through a GPR.  */
    case QUAD_FPR_REGS:
    case FEVEN_REGS:
    case FPR_REGS:
      if (x && CONSTANT_P (x) && !ZERO_P (x))
	ret = GPR_REGS;
      else
	ret = NO_REGS;
      break;

      /* All of these types need gpr registers.  */
    case ICC_REGS:
    case FCC_REGS:
    case CC_REGS:
    case ICR_REGS:
    case FCR_REGS:
    case CR_REGS:
    case LCR_REG:
    case LR_REG:
      ret = GPR_REGS;
      break;

      /* The accumulators need fpr registers */
    case ACC_REGS:
    case EVEN_ACC_REGS:
    case QUAD_ACC_REGS:
    case ACCG_REGS:
      ret = FPR_REGS;
      break;
    }

  return ret;
}


/* A C expression whose value is nonzero if pseudos that have been assigned to
   registers of class CLASS would likely be spilled because registers of CLASS
   are needed for spill registers.

   The default value of this macro returns 1 if CLASS has exactly one register
   and zero otherwise.  On most machines, this default should be used.  Only
   define this macro to some other expression if pseudo allocated by
   `local-alloc.c' end up in memory because their hard registers were needed
   for spill registers.  If this macro returns nonzero for those classes, those
   pseudos will only be allocated by `global.c', which knows how to reallocate
   the pseudo to another register.  If there would not be another register
   available for reallocation, you should not change the definition of this
   macro since the only effect of such a definition would be to slow down
   register allocation.  */

int
frv_class_likely_spilled_p (enum reg_class class)
{
  switch (class)
    {
    default:
      break;

    case GR8_REGS:
    case GR9_REGS:
    case GR89_REGS:
    case FDPIC_FPTR_REGS:
    case FDPIC_REGS:
    case ICC_REGS:
    case FCC_REGS:
    case CC_REGS:
    case ICR_REGS:
    case FCR_REGS:
    case CR_REGS:
    case LCR_REG:
    case LR_REG:
    case SPR_REGS:
    case QUAD_ACC_REGS:
    case EVEN_ACC_REGS:
    case ACC_REGS:
    case ACCG_REGS:
      return TRUE;
    }

  return FALSE;
}


/* An expression for the alignment of a structure field FIELD if the
   alignment computed in the usual way is COMPUTED.  GCC uses this
   value instead of the value in `BIGGEST_ALIGNMENT' or
   `BIGGEST_FIELD_ALIGNMENT', if defined, for structure fields only.  */

/* The definition type of the bit field data is either char, short, long or
   long long. The maximum bit size is the number of bits of its own type.

   The bit field data is assigned to a storage unit that has an adequate size
   for bit field data retention and is located at the smallest address.

   Consecutive bit field data are packed at consecutive bits having the same
   storage unit, with regard to the type, beginning with the MSB and continuing
   toward the LSB.

   If a field to be assigned lies over a bit field type boundary, its
   assignment is completed by aligning it with a boundary suitable for the
   type.

   When a bit field having a bit length of 0 is declared, it is forcibly
   assigned to the next storage unit.

   e.g)
	struct {
		int	a:2;
		int	b:6;
		char	c:4;
		int	d:10;
		int	 :0;
		int	f:2;
	} x;

		+0	  +1	    +2	      +3
	&x	00000000  00000000  00000000  00000000
		MLM----L
		a    b
	&x+4	00000000  00000000  00000000  00000000
		M--L
		c
	&x+8	00000000  00000000  00000000  00000000
		M----------L
		d
	&x+12	00000000  00000000  00000000  00000000
		ML
		f
*/

int
frv_adjust_field_align (tree field, int computed)
{
  /* Make sure that the bitfield is not wider than the type.  */
  if (DECL_BIT_FIELD (field)
      && !DECL_ARTIFICIAL (field))
    {
      tree parent = DECL_CONTEXT (field);
      tree prev = NULL_TREE;
      tree cur;

      for (cur = TYPE_FIELDS (parent); cur && cur != field; cur = TREE_CHAIN (cur))
	{
	  if (TREE_CODE (cur) != FIELD_DECL)
	    continue;

	  prev = cur;
	}

      gcc_assert (cur);

      /* If this isn't a :0 field and if the previous element is a bitfield
	 also, see if the type is different, if so, we will need to align the
	 bit-field to the next boundary.  */
      if (prev
	  && ! DECL_PACKED (field)
	  && ! integer_zerop (DECL_SIZE (field))
	  && DECL_BIT_FIELD_TYPE (field) != DECL_BIT_FIELD_TYPE (prev))
	{
	  int prev_align = TYPE_ALIGN (TREE_TYPE (prev));
	  int cur_align  = TYPE_ALIGN (TREE_TYPE (field));
	  computed = (prev_align > cur_align) ? prev_align : cur_align;
	}
    }

  return computed;
}


/* A C expression that is nonzero if it is permissible to store a value of mode
   MODE in hard register number REGNO (or in several registers starting with
   that one).  For a machine where all registers are equivalent, a suitable
   definition is

        #define HARD_REGNO_MODE_OK(REGNO, MODE) 1

   It is not necessary for this macro to check for the numbers of fixed
   registers, because the allocation mechanism considers them to be always
   occupied.

   On some machines, double-precision values must be kept in even/odd register
   pairs.  The way to implement that is to define this macro to reject odd
   register numbers for such modes.

   The minimum requirement for a mode to be OK in a register is that the
   `movMODE' instruction pattern support moves between the register and any
   other hard register for which the mode is OK; and that moving a value into
   the register and back out not alter it.

   Since the same instruction used to move `SImode' will work for all narrower
   integer modes, it is not necessary on any machine for `HARD_REGNO_MODE_OK'
   to distinguish between these modes, provided you define patterns `movhi',
   etc., to take advantage of this.  This is useful because of the interaction
   between `HARD_REGNO_MODE_OK' and `MODES_TIEABLE_P'; it is very desirable for
   all integer modes to be tieable.

   Many machines have special registers for floating point arithmetic.  Often
   people assume that floating point machine modes are allowed only in floating
   point registers.  This is not true.  Any registers that can hold integers
   can safely *hold* a floating point machine mode, whether or not floating
   arithmetic can be done on it in those registers.  Integer move instructions
   can be used to move the values.

   On some machines, though, the converse is true: fixed-point machine modes
   may not go in floating registers.  This is true if the floating registers
   normalize any value stored in them, because storing a non-floating value
   there would garble it.  In this case, `HARD_REGNO_MODE_OK' should reject
   fixed-point machine modes in floating registers.  But if the floating
   registers do not automatically normalize, if you can store any bit pattern
   in one and retrieve it unchanged without a trap, then any machine mode may
   go in a floating register, so you can define this macro to say so.

   The primary significance of special floating registers is rather that they
   are the registers acceptable in floating point arithmetic instructions.
   However, this is of no concern to `HARD_REGNO_MODE_OK'.  You handle it by
   writing the proper constraints for those instructions.

   On some machines, the floating registers are especially slow to access, so
   that it is better to store a value in a stack frame than in such a register
   if floating point arithmetic is not being done.  As long as the floating
   registers are not in class `GENERAL_REGS', they will not be used unless some
   pattern's constraint asks for one.  */

int
frv_hard_regno_mode_ok (int regno, enum machine_mode mode)
{
  int base;
  int mask;

  switch (mode)
    {
    case CCmode:
    case CC_UNSmode:
    case CC_NZmode:
      return ICC_P (regno) || GPR_P (regno);

    case CC_CCRmode:
      return CR_P (regno) || GPR_P (regno);

    case CC_FPmode:
      return FCC_P (regno) || GPR_P (regno);

    default:
      break;
    }

  /* Set BASE to the first register in REGNO's class.  Set MASK to the
     bits that must be clear in (REGNO - BASE) for the register to be
     well-aligned.  */
  if (INTEGRAL_MODE_P (mode) || FLOAT_MODE_P (mode) || VECTOR_MODE_P (mode))
    {
      if (ACCG_P (regno))
	{
	  /* ACCGs store one byte.  Two-byte quantities must start in
	     even-numbered registers, four-byte ones in registers whose
	     numbers are divisible by four, and so on.  */
	  base = ACCG_FIRST;
	  mask = GET_MODE_SIZE (mode) - 1;
	}
      else
	{
	   /* The other registers store one word.  */
	  if (GPR_P (regno) || regno == AP_FIRST)
	    base = GPR_FIRST;

	  else if (FPR_P (regno))
	    base = FPR_FIRST;

	  else if (ACC_P (regno))
	    base = ACC_FIRST;

	  else if (SPR_P (regno))
	    return mode == SImode;

	  /* Fill in the table.  */
	  else
	    return 0;

	  /* Anything smaller than an SI is OK in any word-sized register.  */
	  if (GET_MODE_SIZE (mode) < 4)
	    return 1;

	  mask = (GET_MODE_SIZE (mode) / 4) - 1;
	}
      return (((regno - base) & mask) == 0);
    }

  return 0;
}


/* A C expression for the number of consecutive hard registers, starting at
   register number REGNO, required to hold a value of mode MODE.

   On a machine where all registers are exactly one word, a suitable definition
   of this macro is

        #define HARD_REGNO_NREGS(REGNO, MODE)            \
           ((GET_MODE_SIZE (MODE) + UNITS_PER_WORD - 1)  \
            / UNITS_PER_WORD))  */

/* On the FRV, make the CC_FP mode take 3 words in the integer registers, so
   that we can build the appropriate instructions to properly reload the
   values.  Also, make the byte-sized accumulator guards use one guard
   for each byte.  */

int
frv_hard_regno_nregs (int regno, enum machine_mode mode)
{
  if (ACCG_P (regno))
    return GET_MODE_SIZE (mode);
  else
    return (GET_MODE_SIZE (mode) + UNITS_PER_WORD - 1) / UNITS_PER_WORD;
}


/* A C expression for the maximum number of consecutive registers of
   class CLASS needed to hold a value of mode MODE.

   This is closely related to the macro `HARD_REGNO_NREGS'.  In fact, the value
   of the macro `CLASS_MAX_NREGS (CLASS, MODE)' should be the maximum value of
   `HARD_REGNO_NREGS (REGNO, MODE)' for all REGNO values in the class CLASS.

   This macro helps control the handling of multiple-word values in
   the reload pass.

   This declaration is required.  */

int
frv_class_max_nregs (enum reg_class class, enum machine_mode mode)
{
  if (class == ACCG_REGS)
    /* An N-byte value requires N accumulator guards.  */
    return GET_MODE_SIZE (mode);
  else
    return (GET_MODE_SIZE (mode) + UNITS_PER_WORD - 1) / UNITS_PER_WORD;
}


/* A C expression that is nonzero if X is a legitimate constant for an
   immediate operand on the target machine.  You can assume that X satisfies
   `CONSTANT_P', so you need not check this.  In fact, `1' is a suitable
   definition for this macro on machines where anything `CONSTANT_P' is valid.  */

int
frv_legitimate_constant_p (rtx x)
{
  enum machine_mode mode = GET_MODE (x);

  /* frv_cannot_force_const_mem always returns true for FDPIC.  This
     means that the move expanders will be expected to deal with most
     kinds of constant, regardless of what we return here.

     However, among its other duties, LEGITIMATE_CONSTANT_P decides whether
     a constant can be entered into reg_equiv_constant[].  If we return true,
     reload can create new instances of the constant whenever it likes.

     The idea is therefore to accept as many constants as possible (to give
     reload more freedom) while rejecting constants that can only be created
     at certain times.  In particular, anything with a symbolic component will
     require use of the pseudo FDPIC register, which is only available before
     reload.  */
  if (TARGET_FDPIC)
    return LEGITIMATE_PIC_OPERAND_P (x);

  /* All of the integer constants are ok.  */
  if (GET_CODE (x) != CONST_DOUBLE)
    return TRUE;

  /* double integer constants are ok.  */
  if (mode == VOIDmode || mode == DImode)
    return TRUE;

  /* 0 is always ok.  */
  if (x == CONST0_RTX (mode))
    return TRUE;

  /* If floating point is just emulated, allow any constant, since it will be
     constructed in the GPRs.  */
  if (!TARGET_HAS_FPRS)
    return TRUE;

  if (mode == DFmode && !TARGET_DOUBLE)
    return TRUE;

  /* Otherwise store the constant away and do a load.  */
  return FALSE;
}

/* Implement SELECT_CC_MODE.  Choose CC_FP for floating-point comparisons,
   CC_NZ for comparisons against zero in which a single Z or N flag test
   is enough, CC_UNS for other unsigned comparisons, and CC for other
   signed comparisons.  */

enum machine_mode
frv_select_cc_mode (enum rtx_code code, rtx x, rtx y)
{
  if (GET_MODE_CLASS (GET_MODE (x)) == MODE_FLOAT)
    return CC_FPmode;

  switch (code)
    {
    case EQ:
    case NE:
    case LT:
    case GE:
      return y == const0_rtx ? CC_NZmode : CCmode;

    case GTU:
    case GEU:
    case LTU:
    case LEU:
      return y == const0_rtx ? CC_NZmode : CC_UNSmode;

    default:
      return CCmode;
    }
}

/* A C expression for the cost of moving data from a register in class FROM to
   one in class TO.  The classes are expressed using the enumeration values
   such as `GENERAL_REGS'.  A value of 4 is the default; other values are
   interpreted relative to that.

   It is not required that the cost always equal 2 when FROM is the same as TO;
   on some machines it is expensive to move between registers if they are not
   general registers.

   If reload sees an insn consisting of a single `set' between two hard
   registers, and if `REGISTER_MOVE_COST' applied to their classes returns a
   value of 2, reload does not check to ensure that the constraints of the insn
   are met.  Setting a cost of other than 2 will allow reload to verify that
   the constraints are met.  You should do this if the `movM' pattern's
   constraints do not allow such copying.  */

#define HIGH_COST 40
#define MEDIUM_COST 3
#define LOW_COST 1

int
frv_register_move_cost (enum reg_class from, enum reg_class to)
{
  switch (from)
    {
    default:
      break;

    case QUAD_REGS:
    case EVEN_REGS:
    case GPR_REGS:
      switch (to)
	{
	default:
	  break;

	case QUAD_REGS:
	case EVEN_REGS:
	case GPR_REGS:
	  return LOW_COST;

	case FEVEN_REGS:
	case FPR_REGS:
	  return LOW_COST;

	case LCR_REG:
	case LR_REG:
	case SPR_REGS:
	  return LOW_COST;
	}

    case FEVEN_REGS:
    case FPR_REGS:
      switch (to)
	{
	default:
	  break;

	case QUAD_REGS:
	case EVEN_REGS:
	case GPR_REGS:
	case ACC_REGS:
	case EVEN_ACC_REGS:
	case QUAD_ACC_REGS:
	case ACCG_REGS:
	  return MEDIUM_COST;

	case FEVEN_REGS:
	case FPR_REGS:
	  return LOW_COST;
	}

    case LCR_REG:
    case LR_REG:
    case SPR_REGS:
      switch (to)
	{
	default:
	  break;

	case QUAD_REGS:
	case EVEN_REGS:
	case GPR_REGS:
	  return MEDIUM_COST;
	}

    case ACC_REGS:
    case EVEN_ACC_REGS:
    case QUAD_ACC_REGS:
    case ACCG_REGS:
      switch (to)
	{
	default:
	  break;

	case FEVEN_REGS:
	case FPR_REGS:
	  return MEDIUM_COST;

	}
    }

  return HIGH_COST;
}

/* Implementation of TARGET_ASM_INTEGER.  In the FRV case we need to
   use ".picptr" to generate safe relocations for PIC code.  We also
   need a fixup entry for aligned (non-debugging) code.  */

static bool
frv_assemble_integer (rtx value, unsigned int size, int aligned_p)
{
  if ((flag_pic || TARGET_FDPIC) && size == UNITS_PER_WORD)
    {
      if (GET_CODE (value) == CONST
	  || GET_CODE (value) == SYMBOL_REF
	  || GET_CODE (value) == LABEL_REF)
	{
	  if (TARGET_FDPIC && GET_CODE (value) == SYMBOL_REF
	      && SYMBOL_REF_FUNCTION_P (value))
	    {
	      fputs ("\t.picptr\tfuncdesc(", asm_out_file);
	      output_addr_const (asm_out_file, value);
	      fputs (")\n", asm_out_file);
	      return true;
	    }
	  else if (TARGET_FDPIC && GET_CODE (value) == CONST
		   && frv_function_symbol_referenced_p (value))
	    return false;
	  if (aligned_p && !TARGET_FDPIC)
	    {
	      static int label_num = 0;
	      char buf[256];
	      const char *p;

	      ASM_GENERATE_INTERNAL_LABEL (buf, "LCP", label_num++);
	      p = (* targetm.strip_name_encoding) (buf);

	      fprintf (asm_out_file, "%s:\n", p);
	      fprintf (asm_out_file, "%s\n", FIXUP_SECTION_ASM_OP);
	      fprintf (asm_out_file, "\t.picptr\t%s\n", p);
	      fprintf (asm_out_file, "\t.previous\n");
	    }
	  assemble_integer_with_op ("\t.picptr\t", value);
	  return true;
	}
      if (!aligned_p)
	{
	  /* We've set the unaligned SI op to NULL, so we always have to
	     handle the unaligned case here.  */
	  assemble_integer_with_op ("\t.4byte\t", value);
	  return true;
	}
    }
  return default_assemble_integer (value, size, aligned_p);
}

/* Function to set up the backend function structure.  */

static struct machine_function *
frv_init_machine_status (void)
{
  return ggc_alloc_cleared (sizeof (struct machine_function));
}

/* Implement TARGET_SCHED_ISSUE_RATE.  */

int
frv_issue_rate (void)
{
  if (!TARGET_PACK)
    return 1;

  switch (frv_cpu_type)
    {
    default:
    case FRV_CPU_FR300:
    case FRV_CPU_SIMPLE:
      return 1;

    case FRV_CPU_FR400:
    case FRV_CPU_FR405:
    case FRV_CPU_FR450:
      return 2;

    case FRV_CPU_GENERIC:
    case FRV_CPU_FR500:
    case FRV_CPU_TOMCAT:
      return 4;

    case FRV_CPU_FR550:
      return 8;
    }
}

/* A for_each_rtx callback.  If X refers to an accumulator, return
   ACC_GROUP_ODD if the bit 2 of the register number is set and
   ACC_GROUP_EVEN if it is clear.  Return 0 (ACC_GROUP_NONE)
   otherwise.  */

static int
frv_acc_group_1 (rtx *x, void *data ATTRIBUTE_UNUSED)
{
  if (REG_P (*x))
    {
      if (ACC_P (REGNO (*x)))
	return (REGNO (*x) - ACC_FIRST) & 4 ? ACC_GROUP_ODD : ACC_GROUP_EVEN;
      if (ACCG_P (REGNO (*x)))
	return (REGNO (*x) - ACCG_FIRST) & 4 ? ACC_GROUP_ODD : ACC_GROUP_EVEN;
    }
  return 0;
}

/* Return the value of INSN's acc_group attribute.  */

int
frv_acc_group (rtx insn)
{
  /* This distinction only applies to the FR550 packing constraints.  */
  if (frv_cpu_type != FRV_CPU_FR550)
    return ACC_GROUP_NONE;
  return for_each_rtx (&PATTERN (insn), frv_acc_group_1, 0);
}

/* Return the index of the DFA unit in FRV_UNIT_NAMES[] that instruction
   INSN will try to claim first.  Since this value depends only on the
   type attribute, we can cache the results in FRV_TYPE_TO_UNIT[].  */

static unsigned int
frv_insn_unit (rtx insn)
{
  enum attr_type type;

  type = get_attr_type (insn);
  if (frv_type_to_unit[type] == ARRAY_SIZE (frv_unit_codes))
    {
      /* We haven't seen this type of instruction before.  */
      state_t state;
      unsigned int unit;

      /* Issue the instruction on its own to see which unit it prefers.  */
      state = alloca (state_size ());
      state_reset (state);
      state_transition (state, insn);

      /* Find out which unit was taken.  */
      for (unit = 0; unit < ARRAY_SIZE (frv_unit_codes); unit++)
	if (cpu_unit_reservation_p (state, frv_unit_codes[unit]))
	  break;

      gcc_assert (unit != ARRAY_SIZE (frv_unit_codes));

      frv_type_to_unit[type] = unit;
    }
  return frv_type_to_unit[type];
}

/* Return true if INSN issues to a branch unit.  */

static bool
frv_issues_to_branch_unit_p (rtx insn)
{
  return frv_unit_groups[frv_insn_unit (insn)] == GROUP_B;
}

/* The current state of the packing pass, implemented by frv_pack_insns.  */
static struct {
  /* The state of the pipeline DFA.  */
  state_t dfa_state;

  /* Which hardware registers are set within the current packet,
     and the conditions under which they are set.  */
  regstate_t regstate[FIRST_PSEUDO_REGISTER];

  /* The memory locations that have been modified so far in this
     packet.  MEM is the memref and COND is the regstate_t condition
     under which it is set.  */
  struct {
    rtx mem;
    regstate_t cond;
  } mems[2];

  /* The number of valid entries in MEMS.  The value is larger than
     ARRAY_SIZE (mems) if there were too many mems to record.  */
  unsigned int num_mems;

  /* The maximum number of instructions that can be packed together.  */
  unsigned int issue_rate;

  /* The instructions in the packet, partitioned into groups.  */
  struct frv_packet_group {
    /* How many instructions in the packet belong to this group.  */
    unsigned int num_insns;

    /* A list of the instructions that belong to this group, in the order
       they appear in the rtl stream.  */
    rtx insns[ARRAY_SIZE (frv_unit_codes)];

    /* The contents of INSNS after they have been sorted into the correct
       assembly-language order.  Element X issues to unit X.  The list may
       contain extra nops.  */
    rtx sorted[ARRAY_SIZE (frv_unit_codes)];

    /* The member of frv_nops[] to use in sorted[].  */
    rtx nop;
  } groups[NUM_GROUPS];

  /* The instructions that make up the current packet.  */
  rtx insns[ARRAY_SIZE (frv_unit_codes)];
  unsigned int num_insns;
} frv_packet;

/* Return the regstate_t flags for the given COND_EXEC condition.
   Abort if the condition isn't in the right form.  */

static int
frv_cond_flags (rtx cond)
{
  gcc_assert ((GET_CODE (cond) == EQ || GET_CODE (cond) == NE)
	      && GET_CODE (XEXP (cond, 0)) == REG
	      && CR_P (REGNO (XEXP (cond, 0)))
	      && XEXP (cond, 1) == const0_rtx);
  return ((REGNO (XEXP (cond, 0)) - CR_FIRST)
	  | (GET_CODE (cond) == NE
	     ? REGSTATE_IF_TRUE
	     : REGSTATE_IF_FALSE));
}


/* Return true if something accessed under condition COND2 can
   conflict with something written under condition COND1.  */

static bool
frv_regstate_conflict_p (regstate_t cond1, regstate_t cond2)
{
  /* If either reference was unconditional, we have a conflict.  */
  if ((cond1 & REGSTATE_IF_EITHER) == 0
      || (cond2 & REGSTATE_IF_EITHER) == 0)
    return true;

  /* The references might conflict if they were controlled by
     different CRs.  */
  if ((cond1 & REGSTATE_CC_MASK) != (cond2 & REGSTATE_CC_MASK))
    return true;

  /* They definitely conflict if they are controlled by the
     same condition.  */
  if ((cond1 & cond2 & REGSTATE_IF_EITHER) != 0)
    return true;

  return false;
}


/* A for_each_rtx callback.  Return 1 if *X depends on an instruction in
   the current packet.  DATA points to a regstate_t that describes the
   condition under which *X might be set or used.  */

static int
frv_registers_conflict_p_1 (rtx *x, void *data)
{
  unsigned int regno, i;
  regstate_t cond;

  cond = *(regstate_t *) data;

  if (GET_CODE (*x) == REG)
    FOR_EACH_REGNO (regno, *x)
      if ((frv_packet.regstate[regno] & REGSTATE_MODIFIED) != 0)
	if (frv_regstate_conflict_p (frv_packet.regstate[regno], cond))
	  return 1;

  if (GET_CODE (*x) == MEM)
    {
      /* If we ran out of memory slots, assume a conflict.  */
      if (frv_packet.num_mems > ARRAY_SIZE (frv_packet.mems))
	return 1;

      /* Check for output or true dependencies with earlier MEMs.  */
      for (i = 0; i < frv_packet.num_mems; i++)
	if (frv_regstate_conflict_p (frv_packet.mems[i].cond, cond))
	  {
	    if (true_dependence (frv_packet.mems[i].mem, VOIDmode,
				 *x, rtx_varies_p))
	      return 1;

	    if (output_dependence (frv_packet.mems[i].mem, *x))
	      return 1;
	  }
    }

  /* The return values of calls aren't significant: they describe
     the effect of the call as a whole, not of the insn itself.  */
  if (GET_CODE (*x) == SET && GET_CODE (SET_SRC (*x)) == CALL)
    {
      if (for_each_rtx (&SET_SRC (*x), frv_registers_conflict_p_1, data))
	return 1;
      return -1;
    }

  /* Check subexpressions.  */
  return 0;
}


/* Return true if something in X might depend on an instruction
   in the current packet.  */

static bool
frv_registers_conflict_p (rtx x)
{
  regstate_t flags;

  flags = 0;
  if (GET_CODE (x) == COND_EXEC)
    {
      if (for_each_rtx (&XEXP (x, 0), frv_registers_conflict_p_1, &flags))
	return true;

      flags |= frv_cond_flags (XEXP (x, 0));
      x = XEXP (x, 1);
    }
  return for_each_rtx (&x, frv_registers_conflict_p_1, &flags);
}


/* A note_stores callback.  DATA points to the regstate_t condition
   under which X is modified.  Update FRV_PACKET accordingly.  */

static void
frv_registers_update_1 (rtx x, rtx pat ATTRIBUTE_UNUSED, void *data)
{
  unsigned int regno;

  if (GET_CODE (x) == REG)
    FOR_EACH_REGNO (regno, x)
      frv_packet.regstate[regno] |= *(regstate_t *) data;

  if (GET_CODE (x) == MEM)
    {
      if (frv_packet.num_mems < ARRAY_SIZE (frv_packet.mems))
	{
	  frv_packet.mems[frv_packet.num_mems].mem = x;
	  frv_packet.mems[frv_packet.num_mems].cond = *(regstate_t *) data;
	}
      frv_packet.num_mems++;
    }
}


/* Update the register state information for an instruction whose
   body is X.  */

static void
frv_registers_update (rtx x)
{
  regstate_t flags;

  flags = REGSTATE_MODIFIED;
  if (GET_CODE (x) == COND_EXEC)
    {
      flags |= frv_cond_flags (XEXP (x, 0));
      x = XEXP (x, 1);
    }
  note_stores (x, frv_registers_update_1, &flags);
}


/* Initialize frv_packet for the start of a new packet.  */

static void
frv_start_packet (void)
{
  enum frv_insn_group group;

  memset (frv_packet.regstate, 0, sizeof (frv_packet.regstate));
  frv_packet.num_mems = 0;
  frv_packet.num_insns = 0;
  for (group = 0; group < NUM_GROUPS; group++)
    frv_packet.groups[group].num_insns = 0;
}


/* Likewise for the start of a new basic block.  */

static void
frv_start_packet_block (void)
{
  state_reset (frv_packet.dfa_state);
  frv_start_packet ();
}


/* Finish the current packet, if any, and start a new one.  Call
   HANDLE_PACKET with FRV_PACKET describing the completed packet.  */

static void
frv_finish_packet (void (*handle_packet) (void))
{
  if (frv_packet.num_insns > 0)
    {
      handle_packet ();
      state_transition (frv_packet.dfa_state, 0);
      frv_start_packet ();
    }
}


/* Return true if INSN can be added to the current packet.  Update
   the DFA state on success.  */

static bool
frv_pack_insn_p (rtx insn)
{
  /* See if the packet is already as long as it can be.  */
  if (frv_packet.num_insns == frv_packet.issue_rate)
    return false;

  /* If the scheduler thought that an instruction should start a packet,
     it's usually a good idea to believe it.  It knows much more about
     the latencies than we do.

     There are some exceptions though:

       - Conditional instructions are scheduled on the assumption that
	 they will be executed.  This is usually a good thing, since it
	 tends to avoid unnecessary stalls in the conditional code.
	 But we want to pack conditional instructions as tightly as
	 possible, in order to optimize the case where they aren't
	 executed.

       - The scheduler will always put branches on their own, even
	 if there's no real dependency.

       - There's no point putting a call in its own packet unless
	 we have to.  */
  if (frv_packet.num_insns > 0
      && GET_CODE (insn) == INSN
      && GET_MODE (insn) == TImode
      && GET_CODE (PATTERN (insn)) != COND_EXEC)
    return false;

  /* Check for register conflicts.  Don't do this for setlo since any
     conflict will be with the partnering sethi, with which it can
     be packed.  */
  if (get_attr_type (insn) != TYPE_SETLO)
    if (frv_registers_conflict_p (PATTERN (insn)))
      return false;

  return state_transition (frv_packet.dfa_state, insn) < 0;
}


/* Add instruction INSN to the current packet.  */

static void
frv_add_insn_to_packet (rtx insn)
{
  struct frv_packet_group *packet_group;

  packet_group = &frv_packet.groups[frv_unit_groups[frv_insn_unit (insn)]];
  packet_group->insns[packet_group->num_insns++] = insn;
  frv_packet.insns[frv_packet.num_insns++] = insn;

  frv_registers_update (PATTERN (insn));
}


/* Insert INSN (a member of frv_nops[]) into the current packet.  If the
   packet ends in a branch or call, insert the nop before it, otherwise
   add to the end.  */

static void
frv_insert_nop_in_packet (rtx insn)
{
  struct frv_packet_group *packet_group;
  rtx last;

  packet_group = &frv_packet.groups[frv_unit_groups[frv_insn_unit (insn)]];
  last = frv_packet.insns[frv_packet.num_insns - 1];
  if (GET_CODE (last) != INSN)
    {
      insn = emit_insn_before (PATTERN (insn), last);
      frv_packet.insns[frv_packet.num_insns - 1] = insn;
      frv_packet.insns[frv_packet.num_insns++] = last;
    }
  else
    {
      insn = emit_insn_after (PATTERN (insn), last);
      frv_packet.insns[frv_packet.num_insns++] = insn;
    }
  packet_group->insns[packet_group->num_insns++] = insn;
}


/* If packing is enabled, divide the instructions into packets and
   return true.  Call HANDLE_PACKET for each complete packet.  */

static bool
frv_for_each_packet (void (*handle_packet) (void))
{
  rtx insn, next_insn;

  frv_packet.issue_rate = frv_issue_rate ();

  /* Early exit if we don't want to pack insns.  */
  if (!optimize
      || !flag_schedule_insns_after_reload
      || !TARGET_VLIW_BRANCH
      || frv_packet.issue_rate == 1)
    return false;

  /* Set up the initial packing state.  */
  dfa_start ();
  frv_packet.dfa_state = alloca (state_size ());

  frv_start_packet_block ();
  for (insn = get_insns (); insn != 0; insn = next_insn)
    {
      enum rtx_code code;
      bool eh_insn_p;

      code = GET_CODE (insn);
      next_insn = NEXT_INSN (insn);

      if (code == CODE_LABEL)
	{
	  frv_finish_packet (handle_packet);
	  frv_start_packet_block ();
	}

      if (INSN_P (insn))
	switch (GET_CODE (PATTERN (insn)))
	  {
	  case USE:
	  case CLOBBER:
	  case ADDR_VEC:
	  case ADDR_DIFF_VEC:
	    break;

	  default:
	    /* Calls mustn't be packed on a TOMCAT.  */
	    if (GET_CODE (insn) == CALL_INSN && frv_cpu_type == FRV_CPU_TOMCAT)
	      frv_finish_packet (handle_packet);

	    /* Since the last instruction in a packet determines the EH
	       region, any exception-throwing instruction must come at
	       the end of reordered packet.  Insns that issue to a
	       branch unit are bound to come last; for others it's
	       too hard to predict.  */
	    eh_insn_p = (find_reg_note (insn, REG_EH_REGION, NULL) != NULL);
	    if (eh_insn_p && !frv_issues_to_branch_unit_p (insn))
	      frv_finish_packet (handle_packet);

	    /* Finish the current packet if we can't add INSN to it.
	       Simulate cycles until INSN is ready to issue.  */
	    if (!frv_pack_insn_p (insn))
	      {
		frv_finish_packet (handle_packet);
		while (!frv_pack_insn_p (insn))
		  state_transition (frv_packet.dfa_state, 0);
	      }

	    /* Add the instruction to the packet.  */
	    frv_add_insn_to_packet (insn);

	    /* Calls and jumps end a packet, as do insns that throw
	       an exception.  */
	    if (code == CALL_INSN || code == JUMP_INSN || eh_insn_p)
	      frv_finish_packet (handle_packet);
	    break;
	  }
    }
  frv_finish_packet (handle_packet);
  dfa_finish ();
  return true;
}

/* Subroutine of frv_sort_insn_group.  We are trying to sort
   frv_packet.groups[GROUP].sorted[0...NUM_INSNS-1] into assembly
   language order.  We have already picked a new position for
   frv_packet.groups[GROUP].sorted[X] if bit X of ISSUED is set.
   These instructions will occupy elements [0, LOWER_SLOT) and
   [UPPER_SLOT, NUM_INSNS) of the final (sorted) array.  STATE is
   the DFA state after issuing these instructions.

   Try filling elements [LOWER_SLOT, UPPER_SLOT) with every permutation
   of the unused instructions.  Return true if one such permutation gives
   a valid ordering, leaving the successful permutation in sorted[].
   Do not modify sorted[] until a valid permutation is found.  */

static bool
frv_sort_insn_group_1 (enum frv_insn_group group,
		       unsigned int lower_slot, unsigned int upper_slot,
		       unsigned int issued, unsigned int num_insns,
		       state_t state)
{
  struct frv_packet_group *packet_group;
  unsigned int i;
  state_t test_state;
  size_t dfa_size;
  rtx insn;

  /* Early success if we've filled all the slots.  */
  if (lower_slot == upper_slot)
    return true;

  packet_group = &frv_packet.groups[group];
  dfa_size = state_size ();
  test_state = alloca (dfa_size);

  /* Try issuing each unused instruction.  */
  for (i = num_insns - 1; i + 1 != 0; i--)
    if (~issued & (1 << i))
      {
	insn = packet_group->sorted[i];
	memcpy (test_state, state, dfa_size);
	if (state_transition (test_state, insn) < 0
	    && cpu_unit_reservation_p (test_state,
				       NTH_UNIT (group, upper_slot - 1))
	    && frv_sort_insn_group_1 (group, lower_slot, upper_slot - 1,
				      issued | (1 << i), num_insns,
				      test_state))
	  {
	    packet_group->sorted[upper_slot - 1] = insn;
	    return true;
	  }
      }

  return false;
}

/* Compare two instructions by their frv_insn_unit.  */

static int
frv_compare_insns (const void *first, const void *second)
{
  const rtx *insn1 = first, *insn2 = second;
  return frv_insn_unit (*insn1) - frv_insn_unit (*insn2);
}

/* Copy frv_packet.groups[GROUP].insns[] to frv_packet.groups[GROUP].sorted[]
   and sort it into assembly language order.  See frv.md for a description of
   the algorithm.  */

static void
frv_sort_insn_group (enum frv_insn_group group)
{
  struct frv_packet_group *packet_group;
  unsigned int first, i, nop, max_unit, num_slots;
  state_t state, test_state;
  size_t dfa_size;

  packet_group = &frv_packet.groups[group];

  /* Assume no nop is needed.  */
  packet_group->nop = 0;

  if (packet_group->num_insns == 0)
    return;

  /* Copy insns[] to sorted[].  */
  memcpy (packet_group->sorted, packet_group->insns,
	  sizeof (rtx) * packet_group->num_insns);

  /* Sort sorted[] by the unit that each insn tries to take first.  */
  if (packet_group->num_insns > 1)
    qsort (packet_group->sorted, packet_group->num_insns,
	   sizeof (rtx), frv_compare_insns);

  /* That's always enough for branch and control insns.  */
  if (group == GROUP_B || group == GROUP_C)
    return;

  dfa_size = state_size ();
  state = alloca (dfa_size);
  test_state = alloca (dfa_size);

  /* Find the highest FIRST such that sorted[0...FIRST-1] can issue
     consecutively and such that the DFA takes unit X when sorted[X]
     is added.  Set STATE to the new DFA state.  */
  state_reset (test_state);
  for (first = 0; first < packet_group->num_insns; first++)
    {
      memcpy (state, test_state, dfa_size);
      if (state_transition (test_state, packet_group->sorted[first]) >= 0
	  || !cpu_unit_reservation_p (test_state, NTH_UNIT (group, first)))
	break;
    }

  /* If all the instructions issued in ascending order, we're done.  */
  if (first == packet_group->num_insns)
    return;

  /* Add nops to the end of sorted[] and try each permutation until
     we find one that works.  */
  for (nop = 0; nop < frv_num_nops; nop++)
    {
      max_unit = frv_insn_unit (frv_nops[nop]);
      if (frv_unit_groups[max_unit] == group)
	{
	  packet_group->nop = frv_nops[nop];
	  num_slots = UNIT_NUMBER (max_unit) + 1;
	  for (i = packet_group->num_insns; i < num_slots; i++)
	    packet_group->sorted[i] = frv_nops[nop];
	  if (frv_sort_insn_group_1 (group, first, num_slots,
				     (1 << first) - 1, num_slots, state))
	    return;
	}
    }
  gcc_unreachable ();
}

/* Sort the current packet into assembly-language order.  Set packing
   flags as appropriate.  */

static void
frv_reorder_packet (void)
{
  unsigned int cursor[NUM_GROUPS];
  rtx insns[ARRAY_SIZE (frv_unit_groups)];
  unsigned int unit, to, from;
  enum frv_insn_group group;
  struct frv_packet_group *packet_group;

  /* First sort each group individually.  */
  for (group = 0; group < NUM_GROUPS; group++)
    {
      cursor[group] = 0;
      frv_sort_insn_group (group);
    }

  /* Go through the unit template and try add an instruction from
     that unit's group.  */
  to = 0;
  for (unit = 0; unit < ARRAY_SIZE (frv_unit_groups); unit++)
    {
      group = frv_unit_groups[unit];
      packet_group = &frv_packet.groups[group];
      if (cursor[group] < packet_group->num_insns)
	{
	  /* frv_reorg should have added nops for us.  */
	  gcc_assert (packet_group->sorted[cursor[group]]
		      != packet_group->nop);
	  insns[to++] = packet_group->sorted[cursor[group]++];
	}
    }

  gcc_assert (to == frv_packet.num_insns);

  /* Clear the last instruction's packing flag, thus marking the end of
     a packet.  Reorder the other instructions relative to it.  */
  CLEAR_PACKING_FLAG (insns[to - 1]);
  for (from = 0; from < to - 1; from++)
    {
      remove_insn (insns[from]);
      add_insn_before (insns[from], insns[to - 1]);
      SET_PACKING_FLAG (insns[from]);
    }
}


/* Divide instructions into packets.  Reorder the contents of each
   packet so that they are in the correct assembly-language order.

   Since this pass can change the raw meaning of the rtl stream, it must
   only be called at the last minute, just before the instructions are
   written out.  */

static void
frv_pack_insns (void)
{
  if (frv_for_each_packet (frv_reorder_packet))
    frv_insn_packing_flag = 0;
  else
    frv_insn_packing_flag = -1;
}

/* See whether we need to add nops to group GROUP in order to
   make a valid packet.  */

static void
frv_fill_unused_units (enum frv_insn_group group)
{
  unsigned int non_nops, nops, i;
  struct frv_packet_group *packet_group;

  packet_group = &frv_packet.groups[group];

  /* Sort the instructions into assembly-language order.
     Use nops to fill slots that are otherwise unused.  */
  frv_sort_insn_group (group);

  /* See how many nops are needed before the final useful instruction.  */
  i = nops = 0;
  for (non_nops = 0; non_nops < packet_group->num_insns; non_nops++)
    while (packet_group->sorted[i++] == packet_group->nop)
      nops++;

  /* Insert that many nops into the instruction stream.  */
  while (nops-- > 0)
    frv_insert_nop_in_packet (packet_group->nop);
}

/* Return true if accesses IO1 and IO2 refer to the same doubleword.  */

static bool
frv_same_doubleword_p (const struct frv_io *io1, const struct frv_io *io2)
{
  if (io1->const_address != 0 && io2->const_address != 0)
    return io1->const_address == io2->const_address;

  if (io1->var_address != 0 && io2->var_address != 0)
    return rtx_equal_p (io1->var_address, io2->var_address);

  return false;
}

/* Return true if operations IO1 and IO2 are guaranteed to complete
   in order.  */

static bool
frv_io_fixed_order_p (const struct frv_io *io1, const struct frv_io *io2)
{
  /* The order of writes is always preserved.  */
  if (io1->type == FRV_IO_WRITE && io2->type == FRV_IO_WRITE)
    return true;

  /* The order of reads isn't preserved.  */
  if (io1->type != FRV_IO_WRITE && io2->type != FRV_IO_WRITE)
    return false;

  /* One operation is a write and the other is (or could be) a read.
     The order is only guaranteed if the accesses are to the same
     doubleword.  */
  return frv_same_doubleword_p (io1, io2);
}

/* Generalize I/O operation X so that it covers both X and Y. */

static void
frv_io_union (struct frv_io *x, const struct frv_io *y)
{
  if (x->type != y->type)
    x->type = FRV_IO_UNKNOWN;
  if (!frv_same_doubleword_p (x, y))
    {
      x->const_address = 0;
      x->var_address = 0;
    }
}

/* Fill IO with information about the load or store associated with
   membar instruction INSN.  */

static void
frv_extract_membar (struct frv_io *io, rtx insn)
{
  extract_insn (insn);
  io->type = INTVAL (recog_data.operand[2]);
  io->const_address = INTVAL (recog_data.operand[1]);
  io->var_address = XEXP (recog_data.operand[0], 0);
}

/* A note_stores callback for which DATA points to an rtx.  Nullify *DATA
   if X is a register and *DATA depends on X.  */

static void
frv_io_check_address (rtx x, rtx pat ATTRIBUTE_UNUSED, void *data)
{
  rtx *other = data;

  if (REG_P (x) && *other != 0 && reg_overlap_mentioned_p (x, *other))
    *other = 0;
}

/* A note_stores callback for which DATA points to a HARD_REG_SET.
   Remove every modified register from the set.  */

static void
frv_io_handle_set (rtx x, rtx pat ATTRIBUTE_UNUSED, void *data)
{
  HARD_REG_SET *set = data;
  unsigned int regno;

  if (REG_P (x))
    FOR_EACH_REGNO (regno, x)
      CLEAR_HARD_REG_BIT (*set, regno);
}

/* A for_each_rtx callback for which DATA points to a HARD_REG_SET.
   Add every register in *X to the set.  */

static int
frv_io_handle_use_1 (rtx *x, void *data)
{
  HARD_REG_SET *set = data;
  unsigned int regno;

  if (REG_P (*x))
    FOR_EACH_REGNO (regno, *x)
      SET_HARD_REG_BIT (*set, regno);

  return 0;
}

/* A note_stores callback that applies frv_io_handle_use_1 to an
   entire rhs value.  */

static void
frv_io_handle_use (rtx *x, void *data)
{
  for_each_rtx (x, frv_io_handle_use_1, data);
}

/* Go through block BB looking for membars to remove.  There are two
   cases where intra-block analysis is enough:

   - a membar is redundant if it occurs between two consecutive I/O
   operations and if those operations are guaranteed to complete
   in order.

   - a membar for a __builtin_read is redundant if the result is
   used before the next I/O operation is issued.

   If the last membar in the block could not be removed, and there
   are guaranteed to be no I/O operations between that membar and
   the end of the block, store the membar in *LAST_MEMBAR, otherwise
   store null.

   Describe the block's first I/O operation in *NEXT_IO.  Describe
   an unknown operation if the block doesn't do any I/O.  */

static void
frv_optimize_membar_local (basic_block bb, struct frv_io *next_io,
			   rtx *last_membar)
{
  HARD_REG_SET used_regs;
  rtx next_membar, set, insn;
  bool next_is_end_p;

  /* NEXT_IO is the next I/O operation to be performed after the current
     instruction.  It starts off as being an unknown operation.  */
  memset (next_io, 0, sizeof (*next_io));

  /* NEXT_IS_END_P is true if NEXT_IO describes the end of the block.  */
  next_is_end_p = true;

  /* If the current instruction is a __builtin_read or __builtin_write,
     NEXT_MEMBAR is the membar instruction associated with it.  NEXT_MEMBAR
     is null if the membar has already been deleted.

     Note that the initialization here should only be needed to
     suppress warnings.  */
  next_membar = 0;

  /* USED_REGS is the set of registers that are used before the
     next I/O instruction.  */
  CLEAR_HARD_REG_SET (used_regs);

  for (insn = BB_END (bb); insn != BB_HEAD (bb); insn = PREV_INSN (insn))
    if (GET_CODE (insn) == CALL_INSN)
      {
	/* We can't predict what a call will do to volatile memory.  */
	memset (next_io, 0, sizeof (struct frv_io));
	next_is_end_p = false;
	CLEAR_HARD_REG_SET (used_regs);
      }
    else if (INSN_P (insn))
      switch (recog_memoized (insn))
	{
	case CODE_FOR_optional_membar_qi:
	case CODE_FOR_optional_membar_hi:
	case CODE_FOR_optional_membar_si:
	case CODE_FOR_optional_membar_di:
	  next_membar = insn;
	  if (next_is_end_p)
	    {
	      /* Local information isn't enough to decide whether this
		 membar is needed.  Stash it away for later.  */
	      *last_membar = insn;
	      frv_extract_membar (next_io, insn);
	      next_is_end_p = false;
	    }
	  else
	    {
	      /* Check whether the I/O operation before INSN could be
		 reordered with one described by NEXT_IO.  If it can't,
		 INSN will not be needed.  */
	      struct frv_io prev_io;

	      frv_extract_membar (&prev_io, insn);
	      if (frv_io_fixed_order_p (&prev_io, next_io))
		{
		  if (dump_file)
		    fprintf (dump_file,
			     ";; [Local] Removing membar %d since order"
			     " of accesses is guaranteed\n",
			     INSN_UID (next_membar));

		  insn = NEXT_INSN (insn);
		  delete_insn (next_membar);
		  next_membar = 0;
		}
	      *next_io = prev_io;
	    }
	  break;

	default:
	  /* Invalidate NEXT_IO's address if it depends on something that
	     is clobbered by INSN.  */
	  if (next_io->var_address)
	    note_stores (PATTERN (insn), frv_io_check_address,
			 &next_io->var_address);

	  /* If the next membar is associated with a __builtin_read,
	     see if INSN reads from that address.  If it does, and if
	     the destination register is used before the next I/O access,
	     there is no need for the membar.  */
	  set = PATTERN (insn);
	  if (next_io->type == FRV_IO_READ
	      && next_io->var_address != 0
	      && next_membar != 0
	      && GET_CODE (set) == SET
	      && GET_CODE (SET_DEST (set)) == REG
	      && TEST_HARD_REG_BIT (used_regs, REGNO (SET_DEST (set))))
	    {
	      rtx src;

	      src = SET_SRC (set);
	      if (GET_CODE (src) == ZERO_EXTEND)
		src = XEXP (src, 0);

	      if (GET_CODE (src) == MEM
		  && rtx_equal_p (XEXP (src, 0), next_io->var_address))
		{
		  if (dump_file)
		    fprintf (dump_file,
			     ";; [Local] Removing membar %d since the target"
			     " of %d is used before the I/O operation\n",
			     INSN_UID (next_membar), INSN_UID (insn));

		  if (next_membar == *last_membar)
		    *last_membar = 0;

		  delete_insn (next_membar);
		  next_membar = 0;
		}
	    }

	  /* If INSN has volatile references, forget about any registers
	     that are used after it.  Otherwise forget about uses that
	     are (or might be) defined by INSN.  */
	  if (volatile_refs_p (PATTERN (insn)))
	    CLEAR_HARD_REG_SET (used_regs);
	  else
	    note_stores (PATTERN (insn), frv_io_handle_set, &used_regs);

	  note_uses (&PATTERN (insn), frv_io_handle_use, &used_regs);
	  break;
	}
}

/* See if MEMBAR, the last membar instruction in BB, can be removed.
   FIRST_IO[X] describes the first operation performed by basic block X.  */

static void
frv_optimize_membar_global (basic_block bb, struct frv_io *first_io,
			    rtx membar)
{
  struct frv_io this_io, next_io;
  edge succ;
  edge_iterator ei;

  /* We need to keep the membar if there is an edge to the exit block.  */
  FOR_EACH_EDGE (succ, ei, bb->succs)
  /* for (succ = bb->succ; succ != 0; succ = succ->succ_next) */
    if (succ->dest == EXIT_BLOCK_PTR)
      return;

  /* Work out the union of all successor blocks.  */
  ei = ei_start (bb->succs);
  ei_cond (ei, &succ);
  /* next_io = first_io[bb->succ->dest->index]; */
  next_io = first_io[succ->dest->index];
  ei = ei_start (bb->succs);
  if (ei_cond (ei, &succ))
    {
      for (ei_next (&ei); ei_cond (ei, &succ); ei_next (&ei))
	/*for (succ = bb->succ->succ_next; succ != 0; succ = succ->succ_next)*/
	frv_io_union (&next_io, &first_io[succ->dest->index]);
    }
  else
    gcc_unreachable ();

  frv_extract_membar (&this_io, membar);
  if (frv_io_fixed_order_p (&this_io, &next_io))
    {
      if (dump_file)
	fprintf (dump_file,
		 ";; [Global] Removing membar %d since order of accesses"
		 " is guaranteed\n", INSN_UID (membar));

      delete_insn (membar);
    }
}

/* Remove redundant membars from the current function.  */

static void
frv_optimize_membar (void)
{
  basic_block bb;
  struct frv_io *first_io;
  rtx *last_membar;

  compute_bb_for_insn ();
  first_io = xcalloc (last_basic_block, sizeof (struct frv_io));
  last_membar = xcalloc (last_basic_block, sizeof (rtx));

  FOR_EACH_BB (bb)
    frv_optimize_membar_local (bb, &first_io[bb->index],
			       &last_membar[bb->index]);

  FOR_EACH_BB (bb)
    if (last_membar[bb->index] != 0)
      frv_optimize_membar_global (bb, first_io, last_membar[bb->index]);

  free (first_io);
  free (last_membar);
}

/* Used by frv_reorg to keep track of the current packet's address.  */
static unsigned int frv_packet_address;

/* If the current packet falls through to a label, try to pad the packet
   with nops in order to fit the label's alignment requirements.  */

static void
frv_align_label (void)
{
  unsigned int alignment, target, nop;
  rtx x, last, barrier, label;

  /* Walk forward to the start of the next packet.  Set ALIGNMENT to the
     maximum alignment of that packet, LABEL to the last label between
     the packets, and BARRIER to the last barrier.  */
  last = frv_packet.insns[frv_packet.num_insns - 1];
  label = barrier = 0;
  alignment = 4;
  for (x = NEXT_INSN (last); x != 0 && !INSN_P (x); x = NEXT_INSN (x))
    {
      if (LABEL_P (x))
	{
	  unsigned int subalign = 1 << label_to_alignment (x);
	  alignment = MAX (alignment, subalign);
	  label = x;
	}
      if (BARRIER_P (x))
	barrier = x;
    }

  /* If -malign-labels, and the packet falls through to an unaligned
     label, try introducing a nop to align that label to 8 bytes.  */
  if (TARGET_ALIGN_LABELS
      && label != 0
      && barrier == 0
      && frv_packet.num_insns < frv_packet.issue_rate)
    alignment = MAX (alignment, 8);

  /* Advance the address to the end of the current packet.  */
  frv_packet_address += frv_packet.num_insns * 4;

  /* Work out the target address, after alignment.  */
  target = (frv_packet_address + alignment - 1) & -alignment;

  /* If the packet falls through to the label, try to find an efficient
     padding sequence.  */
  if (barrier == 0)
    {
      /* First try adding nops to the current packet.  */
      for (nop = 0; nop < frv_num_nops; nop++)
	while (frv_packet_address < target && frv_pack_insn_p (frv_nops[nop]))
	  {
	    frv_insert_nop_in_packet (frv_nops[nop]);
	    frv_packet_address += 4;
	  }

      /* If we still haven't reached the target, add some new packets that
	 contain only nops.  If there are two types of nop, insert an
	 alternating sequence of frv_nops[0] and frv_nops[1], which will
	 lead to packets like:

		nop.p
		mnop.p/fnop.p
		nop.p
		mnop/fnop

	 etc.  Just emit frv_nops[0] if that's the only nop we have.  */
      last = frv_packet.insns[frv_packet.num_insns - 1];
      nop = 0;
      while (frv_packet_address < target)
	{
	  last = emit_insn_after (PATTERN (frv_nops[nop]), last);
	  frv_packet_address += 4;
	  if (frv_num_nops > 1)
	    nop ^= 1;
	}
    }

  frv_packet_address = target;
}

/* Subroutine of frv_reorg, called after each packet has been constructed
   in frv_packet.  */

static void
frv_reorg_packet (void)
{
  frv_fill_unused_units (GROUP_I);
  frv_fill_unused_units (GROUP_FM);
  frv_align_label ();
}

/* Add an instruction with pattern NOP to frv_nops[].  */

static void
frv_register_nop (rtx nop)
{
  nop = make_insn_raw (nop);
  NEXT_INSN (nop) = 0;
  PREV_INSN (nop) = 0;
  frv_nops[frv_num_nops++] = nop;
}

/* Implement TARGET_MACHINE_DEPENDENT_REORG.  Divide the instructions
   into packets and check whether we need to insert nops in order to
   fulfill the processor's issue requirements.  Also, if the user has
   requested a certain alignment for a label, try to meet that alignment
   by inserting nops in the previous packet.  */

static void
frv_reorg (void)
{
  if (optimize > 0 && TARGET_OPTIMIZE_MEMBAR && cfun->machine->has_membar_p)
    frv_optimize_membar ();

  frv_num_nops = 0;
  frv_register_nop (gen_nop ());
  if (TARGET_MEDIA)
    frv_register_nop (gen_mnop ());
  if (TARGET_HARD_FLOAT)
    frv_register_nop (gen_fnop ());

  /* Estimate the length of each branch.  Although this may change after
     we've inserted nops, it will only do so in big functions.  */
  shorten_branches (get_insns ());

  frv_packet_address = 0;
  frv_for_each_packet (frv_reorg_packet);
}

#define def_builtin(name, type, code) \
  add_builtin_function ((name), (type), (code), BUILT_IN_MD, NULL, NULL)

struct builtin_description
{
  enum insn_code icode;
  const char *name;
  enum frv_builtins code;
  enum rtx_code comparison;
  unsigned int flag;
};

/* Media intrinsics that take a single, constant argument.  */

static struct builtin_description bdesc_set[] =
{
  { CODE_FOR_mhdsets, "__MHDSETS", FRV_BUILTIN_MHDSETS, 0, 0 }
};

/* Media intrinsics that take just one argument.  */

static struct builtin_description bdesc_1arg[] =
{
  { CODE_FOR_mnot, "__MNOT", FRV_BUILTIN_MNOT, 0, 0 },
  { CODE_FOR_munpackh, "__MUNPACKH", FRV_BUILTIN_MUNPACKH, 0, 0 },
  { CODE_FOR_mbtoh, "__MBTOH", FRV_BUILTIN_MBTOH, 0, 0 },
  { CODE_FOR_mhtob, "__MHTOB", FRV_BUILTIN_MHTOB, 0, 0 },
  { CODE_FOR_mabshs, "__MABSHS", FRV_BUILTIN_MABSHS, 0, 0 },
  { CODE_FOR_scutss, "__SCUTSS", FRV_BUILTIN_SCUTSS, 0, 0 }
};

/* Media intrinsics that take two arguments.  */

static struct builtin_description bdesc_2arg[] =
{
  { CODE_FOR_mand, "__MAND", FRV_BUILTIN_MAND, 0, 0 },
  { CODE_FOR_mor, "__MOR", FRV_BUILTIN_MOR, 0, 0 },
  { CODE_FOR_mxor, "__MXOR", FRV_BUILTIN_MXOR, 0, 0 },
  { CODE_FOR_maveh, "__MAVEH", FRV_BUILTIN_MAVEH, 0, 0 },
  { CODE_FOR_msaths, "__MSATHS", FRV_BUILTIN_MSATHS, 0, 0 },
  { CODE_FOR_msathu, "__MSATHU", FRV_BUILTIN_MSATHU, 0, 0 },
  { CODE_FOR_maddhss, "__MADDHSS", FRV_BUILTIN_MADDHSS, 0, 0 },
  { CODE_FOR_maddhus, "__MADDHUS", FRV_BUILTIN_MADDHUS, 0, 0 },
  { CODE_FOR_msubhss, "__MSUBHSS", FRV_BUILTIN_MSUBHSS, 0, 0 },
  { CODE_FOR_msubhus, "__MSUBHUS", FRV_BUILTIN_MSUBHUS, 0, 0 },
  { CODE_FOR_mqaddhss, "__MQADDHSS", FRV_BUILTIN_MQADDHSS, 0, 0 },
  { CODE_FOR_mqaddhus, "__MQADDHUS", FRV_BUILTIN_MQADDHUS, 0, 0 },
  { CODE_FOR_mqsubhss, "__MQSUBHSS", FRV_BUILTIN_MQSUBHSS, 0, 0 },
  { CODE_FOR_mqsubhus, "__MQSUBHUS", FRV_BUILTIN_MQSUBHUS, 0, 0 },
  { CODE_FOR_mpackh, "__MPACKH", FRV_BUILTIN_MPACKH, 0, 0 },
  { CODE_FOR_mcop1, "__Mcop1", FRV_BUILTIN_MCOP1, 0, 0 },
  { CODE_FOR_mcop2, "__Mcop2", FRV_BUILTIN_MCOP2, 0, 0 },
  { CODE_FOR_mwcut, "__MWCUT", FRV_BUILTIN_MWCUT, 0, 0 },
  { CODE_FOR_mqsaths, "__MQSATHS", FRV_BUILTIN_MQSATHS, 0, 0 },
  { CODE_FOR_mqlclrhs, "__MQLCLRHS", FRV_BUILTIN_MQLCLRHS, 0, 0 },
  { CODE_FOR_mqlmths, "__MQLMTHS", FRV_BUILTIN_MQLMTHS, 0, 0 },
  { CODE_FOR_smul, "__SMUL", FRV_BUILTIN_SMUL, 0, 0 },
  { CODE_FOR_umul, "__UMUL", FRV_BUILTIN_UMUL, 0, 0 },
  { CODE_FOR_addss, "__ADDSS", FRV_BUILTIN_ADDSS, 0, 0 },
  { CODE_FOR_subss, "__SUBSS", FRV_BUILTIN_SUBSS, 0, 0 },
  { CODE_FOR_slass, "__SLASS", FRV_BUILTIN_SLASS, 0, 0 },
  { CODE_FOR_scan, "__SCAN", FRV_BUILTIN_SCAN, 0, 0 }
};

/* Integer intrinsics that take two arguments and have no return value.  */

static struct builtin_description bdesc_int_void2arg[] =
{
  { CODE_FOR_smass, "__SMASS", FRV_BUILTIN_SMASS, 0, 0 },
  { CODE_FOR_smsss, "__SMSSS", FRV_BUILTIN_SMSSS, 0, 0 },
  { CODE_FOR_smu, "__SMU", FRV_BUILTIN_SMU, 0, 0 }
};

static struct builtin_description bdesc_prefetches[] =
{
  { CODE_FOR_frv_prefetch0, "__data_prefetch0", FRV_BUILTIN_PREFETCH0, 0, 0 },
  { CODE_FOR_frv_prefetch, "__data_prefetch", FRV_BUILTIN_PREFETCH, 0, 0 }
};

/* Media intrinsics that take two arguments, the first being an ACC number.  */

static struct builtin_description bdesc_cut[] =
{
  { CODE_FOR_mcut, "__MCUT", FRV_BUILTIN_MCUT, 0, 0 },
  { CODE_FOR_mcutss, "__MCUTSS", FRV_BUILTIN_MCUTSS, 0, 0 },
  { CODE_FOR_mdcutssi, "__MDCUTSSI", FRV_BUILTIN_MDCUTSSI, 0, 0 }
};

/* Two-argument media intrinsics with an immediate second argument.  */

static struct builtin_description bdesc_2argimm[] =
{
  { CODE_FOR_mrotli, "__MROTLI", FRV_BUILTIN_MROTLI, 0, 0 },
  { CODE_FOR_mrotri, "__MROTRI", FRV_BUILTIN_MROTRI, 0, 0 },
  { CODE_FOR_msllhi, "__MSLLHI", FRV_BUILTIN_MSLLHI, 0, 0 },
  { CODE_FOR_msrlhi, "__MSRLHI", FRV_BUILTIN_MSRLHI, 0, 0 },
  { CODE_FOR_msrahi, "__MSRAHI", FRV_BUILTIN_MSRAHI, 0, 0 },
  { CODE_FOR_mexpdhw, "__MEXPDHW", FRV_BUILTIN_MEXPDHW, 0, 0 },
  { CODE_FOR_mexpdhd, "__MEXPDHD", FRV_BUILTIN_MEXPDHD, 0, 0 },
  { CODE_FOR_mdrotli, "__MDROTLI", FRV_BUILTIN_MDROTLI, 0, 0 },
  { CODE_FOR_mcplhi, "__MCPLHI", FRV_BUILTIN_MCPLHI, 0, 0 },
  { CODE_FOR_mcpli, "__MCPLI", FRV_BUILTIN_MCPLI, 0, 0 },
  { CODE_FOR_mhsetlos, "__MHSETLOS", FRV_BUILTIN_MHSETLOS, 0, 0 },
  { CODE_FOR_mhsetloh, "__MHSETLOH", FRV_BUILTIN_MHSETLOH, 0, 0 },
  { CODE_FOR_mhsethis, "__MHSETHIS", FRV_BUILTIN_MHSETHIS, 0, 0 },
  { CODE_FOR_mhsethih, "__MHSETHIH", FRV_BUILTIN_MHSETHIH, 0, 0 },
  { CODE_FOR_mhdseth, "__MHDSETH", FRV_BUILTIN_MHDSETH, 0, 0 },
  { CODE_FOR_mqsllhi, "__MQSLLHI", FRV_BUILTIN_MQSLLHI, 0, 0 },
  { CODE_FOR_mqsrahi, "__MQSRAHI", FRV_BUILTIN_MQSRAHI, 0, 0 }
};

/* Media intrinsics that take two arguments and return void, the first argument
   being a pointer to 4 words in memory.  */

static struct builtin_description bdesc_void2arg[] =
{
  { CODE_FOR_mdunpackh, "__MDUNPACKH", FRV_BUILTIN_MDUNPACKH, 0, 0 },
  { CODE_FOR_mbtohe, "__MBTOHE", FRV_BUILTIN_MBTOHE, 0, 0 },
};

/* Media intrinsics that take three arguments, the first being a const_int that
   denotes an accumulator, and that return void.  */

static struct builtin_description bdesc_void3arg[] =
{
  { CODE_FOR_mcpxrs, "__MCPXRS", FRV_BUILTIN_MCPXRS, 0, 0 },
  { CODE_FOR_mcpxru, "__MCPXRU", FRV_BUILTIN_MCPXRU, 0, 0 },
  { CODE_FOR_mcpxis, "__MCPXIS", FRV_BUILTIN_MCPXIS, 0, 0 },
  { CODE_FOR_mcpxiu, "__MCPXIU", FRV_BUILTIN_MCPXIU, 0, 0 },
  { CODE_FOR_mmulhs, "__MMULHS", FRV_BUILTIN_MMULHS, 0, 0 },
  { CODE_FOR_mmulhu, "__MMULHU", FRV_BUILTIN_MMULHU, 0, 0 },
  { CODE_FOR_mmulxhs, "__MMULXHS", FRV_BUILTIN_MMULXHS, 0, 0 },
  { CODE_FOR_mmulxhu, "__MMULXHU", FRV_BUILTIN_MMULXHU, 0, 0 },
  { CODE_FOR_mmachs, "__MMACHS", FRV_BUILTIN_MMACHS, 0, 0 },
  { CODE_FOR_mmachu, "__MMACHU", FRV_BUILTIN_MMACHU, 0, 0 },
  { CODE_FOR_mmrdhs, "__MMRDHS", FRV_BUILTIN_MMRDHS, 0, 0 },
  { CODE_FOR_mmrdhu, "__MMRDHU", FRV_BUILTIN_MMRDHU, 0, 0 },
  { CODE_FOR_mqcpxrs, "__MQCPXRS", FRV_BUILTIN_MQCPXRS, 0, 0 },
  { CODE_FOR_mqcpxru, "__MQCPXRU", FRV_BUILTIN_MQCPXRU, 0, 0 },
  { CODE_FOR_mqcpxis, "__MQCPXIS", FRV_BUILTIN_MQCPXIS, 0, 0 },
  { CODE_FOR_mqcpxiu, "__MQCPXIU", FRV_BUILTIN_MQCPXIU, 0, 0 },
  { CODE_FOR_mqmulhs, "__MQMULHS", FRV_BUILTIN_MQMULHS, 0, 0 },
  { CODE_FOR_mqmulhu, "__MQMULHU", FRV_BUILTIN_MQMULHU, 0, 0 },
  { CODE_FOR_mqmulxhs, "__MQMULXHS", FRV_BUILTIN_MQMULXHS, 0, 0 },
  { CODE_FOR_mqmulxhu, "__MQMULXHU", FRV_BUILTIN_MQMULXHU, 0, 0 },
  { CODE_FOR_mqmachs, "__MQMACHS", FRV_BUILTIN_MQMACHS, 0, 0 },
  { CODE_FOR_mqmachu, "__MQMACHU", FRV_BUILTIN_MQMACHU, 0, 0 },
  { CODE_FOR_mqxmachs, "__MQXMACHS", FRV_BUILTIN_MQXMACHS, 0, 0 },
  { CODE_FOR_mqxmacxhs, "__MQXMACXHS", FRV_BUILTIN_MQXMACXHS, 0, 0 },
  { CODE_FOR_mqmacxhs, "__MQMACXHS", FRV_BUILTIN_MQMACXHS, 0, 0 }
};

/* Media intrinsics that take two accumulator numbers as argument and
   return void.  */

static struct builtin_description bdesc_voidacc[] =
{
  { CODE_FOR_maddaccs, "__MADDACCS", FRV_BUILTIN_MADDACCS, 0, 0 },
  { CODE_FOR_msubaccs, "__MSUBACCS", FRV_BUILTIN_MSUBACCS, 0, 0 },
  { CODE_FOR_masaccs, "__MASACCS", FRV_BUILTIN_MASACCS, 0, 0 },
  { CODE_FOR_mdaddaccs, "__MDADDACCS", FRV_BUILTIN_MDADDACCS, 0, 0 },
  { CODE_FOR_mdsubaccs, "__MDSUBACCS", FRV_BUILTIN_MDSUBACCS, 0, 0 },
  { CODE_FOR_mdasaccs, "__MDASACCS", FRV_BUILTIN_MDASACCS, 0, 0 }
};

/* Intrinsics that load a value and then issue a MEMBAR.  The load is
   a normal move and the ICODE is for the membar.  */

static struct builtin_description bdesc_loads[] =
{
  { CODE_FOR_optional_membar_qi, "__builtin_read8",
    FRV_BUILTIN_READ8, 0, 0 },
  { CODE_FOR_optional_membar_hi, "__builtin_read16",
    FRV_BUILTIN_READ16, 0, 0 },
  { CODE_FOR_optional_membar_si, "__builtin_read32",
    FRV_BUILTIN_READ32, 0, 0 },
  { CODE_FOR_optional_membar_di, "__builtin_read64",
    FRV_BUILTIN_READ64, 0, 0 }
};

/* Likewise stores.  */

static struct builtin_description bdesc_stores[] =
{
  { CODE_FOR_optional_membar_qi, "__builtin_write8",
    FRV_BUILTIN_WRITE8, 0, 0 },
  { CODE_FOR_optional_membar_hi, "__builtin_write16",
    FRV_BUILTIN_WRITE16, 0, 0 },
  { CODE_FOR_optional_membar_si, "__builtin_write32",
    FRV_BUILTIN_WRITE32, 0, 0 },
  { CODE_FOR_optional_membar_di, "__builtin_write64",
    FRV_BUILTIN_WRITE64, 0, 0 },
};

/* Initialize media builtins.  */

static void
frv_init_builtins (void)
{
  tree endlink = void_list_node;
  tree accumulator = integer_type_node;
  tree integer = integer_type_node;
  tree voidt = void_type_node;
  tree uhalf = short_unsigned_type_node;
  tree sword1 = long_integer_type_node;
  tree uword1 = long_unsigned_type_node;
  tree sword2 = long_long_integer_type_node;
  tree uword2 = long_long_unsigned_type_node;
  tree uword4 = build_pointer_type (uword1);
  tree vptr   = build_pointer_type (build_type_variant (void_type_node, 0, 1));
  tree ubyte  = unsigned_char_type_node;
  tree iacc   = integer_type_node;

#define UNARY(RET, T1) \
  build_function_type (RET, tree_cons (NULL_TREE, T1, endlink))

#define BINARY(RET, T1, T2) \
  build_function_type (RET, tree_cons (NULL_TREE, T1, \
			    tree_cons (NULL_TREE, T2, endlink)))

#define TRINARY(RET, T1, T2, T3) \
  build_function_type (RET, tree_cons (NULL_TREE, T1, \
			    tree_cons (NULL_TREE, T2, \
			    tree_cons (NULL_TREE, T3, endlink))))

#define QUAD(RET, T1, T2, T3, T4) \
  build_function_type (RET, tree_cons (NULL_TREE, T1, \
			    tree_cons (NULL_TREE, T2, \
			    tree_cons (NULL_TREE, T3, \
			    tree_cons (NULL_TREE, T4, endlink)))))

  tree void_ftype_void = build_function_type (voidt, endlink);

  tree void_ftype_acc = UNARY (voidt, accumulator);
  tree void_ftype_uw4_uw1 = BINARY (voidt, uword4, uword1);
  tree void_ftype_uw4_uw2 = BINARY (voidt, uword4, uword2);
  tree void_ftype_acc_uw1 = BINARY (voidt, accumulator, uword1);
  tree void_ftype_acc_acc = BINARY (voidt, accumulator, accumulator);
  tree void_ftype_acc_uw1_uw1 = TRINARY (voidt, accumulator, uword1, uword1);
  tree void_ftype_acc_sw1_sw1 = TRINARY (voidt, accumulator, sword1, sword1);
  tree void_ftype_acc_uw2_uw2 = TRINARY (voidt, accumulator, uword2, uword2);
  tree void_ftype_acc_sw2_sw2 = TRINARY (voidt, accumulator, sword2, sword2);

  tree uw1_ftype_uw1 = UNARY (uword1, uword1);
  tree uw1_ftype_sw1 = UNARY (uword1, sword1);
  tree uw1_ftype_uw2 = UNARY (uword1, uword2);
  tree uw1_ftype_acc = UNARY (uword1, accumulator);
  tree uw1_ftype_uh_uh = BINARY (uword1, uhalf, uhalf);
  tree uw1_ftype_uw1_uw1 = BINARY (uword1, uword1, uword1);
  tree uw1_ftype_uw1_int = BINARY (uword1, uword1, integer);
  tree uw1_ftype_acc_uw1 = BINARY (uword1, accumulator, uword1);
  tree uw1_ftype_acc_sw1 = BINARY (uword1, accumulator, sword1);
  tree uw1_ftype_uw2_uw1 = BINARY (uword1, uword2, uword1);
  tree uw1_ftype_uw2_int = BINARY (uword1, uword2, integer);

  tree sw1_ftype_int = UNARY (sword1, integer);
  tree sw1_ftype_sw1_sw1 = BINARY (sword1, sword1, sword1);
  tree sw1_ftype_sw1_int = BINARY (sword1, sword1, integer);

  tree uw2_ftype_uw1 = UNARY (uword2, uword1);
  tree uw2_ftype_uw1_int = BINARY (uword2, uword1, integer);
  tree uw2_ftype_uw2_uw2 = BINARY (uword2, uword2, uword2);
  tree uw2_ftype_uw2_int = BINARY (uword2, uword2, integer);
  tree uw2_ftype_acc_int = BINARY (uword2, accumulator, integer);
  tree uw2_ftype_uh_uh_uh_uh = QUAD (uword2, uhalf, uhalf, uhalf, uhalf);

  tree sw2_ftype_sw2_sw2 = BINARY (sword2, sword2, sword2);
  tree sw2_ftype_sw2_int   = BINARY (sword2, sword2, integer);
  tree uw2_ftype_uw1_uw1   = BINARY (uword2, uword1, uword1);
  tree sw2_ftype_sw1_sw1   = BINARY (sword2, sword1, sword1);
  tree void_ftype_sw1_sw1  = BINARY (voidt, sword1, sword1);
  tree void_ftype_iacc_sw2 = BINARY (voidt, iacc, sword2);
  tree void_ftype_iacc_sw1 = BINARY (voidt, iacc, sword1);
  tree sw1_ftype_sw1       = UNARY (sword1, sword1);
  tree sw2_ftype_iacc      = UNARY (sword2, iacc);
  tree sw1_ftype_iacc      = UNARY (sword1, iacc);
  tree void_ftype_ptr      = UNARY (voidt, const_ptr_type_node);
  tree uw1_ftype_vptr      = UNARY (uword1, vptr);
  tree uw2_ftype_vptr      = UNARY (uword2, vptr);
  tree void_ftype_vptr_ub  = BINARY (voidt, vptr, ubyte);
  tree void_ftype_vptr_uh  = BINARY (voidt, vptr, uhalf);
  tree void_ftype_vptr_uw1 = BINARY (voidt, vptr, uword1);
  tree void_ftype_vptr_uw2 = BINARY (voidt, vptr, uword2);

  def_builtin ("__MAND", uw1_ftype_uw1_uw1, FRV_BUILTIN_MAND);
  def_builtin ("__MOR", uw1_ftype_uw1_uw1, FRV_BUILTIN_MOR);
  def_builtin ("__MXOR", uw1_ftype_uw1_uw1, FRV_BUILTIN_MXOR);
  def_builtin ("__MNOT", uw1_ftype_uw1, FRV_BUILTIN_MNOT);
  def_builtin ("__MROTLI", uw1_ftype_uw1_int, FRV_BUILTIN_MROTLI);
  def_builtin ("__MROTRI", uw1_ftype_uw1_int, FRV_BUILTIN_MROTRI);
  def_builtin ("__MWCUT", uw1_ftype_uw2_uw1, FRV_BUILTIN_MWCUT);
  def_builtin ("__MAVEH", uw1_ftype_uw1_uw1, FRV_BUILTIN_MAVEH);
  def_builtin ("__MSLLHI", uw1_ftype_uw1_int, FRV_BUILTIN_MSLLHI);
  def_builtin ("__MSRLHI", uw1_ftype_uw1_int, FRV_BUILTIN_MSRLHI);
  def_builtin ("__MSRAHI", sw1_ftype_sw1_int, FRV_BUILTIN_MSRAHI);
  def_builtin ("__MSATHS", sw1_ftype_sw1_sw1, FRV_BUILTIN_MSATHS);
  def_builtin ("__MSATHU", uw1_ftype_uw1_uw1, FRV_BUILTIN_MSATHU);
  def_builtin ("__MADDHSS", sw1_ftype_sw1_sw1, FRV_BUILTIN_MADDHSS);
  def_builtin ("__MADDHUS", uw1_ftype_uw1_uw1, FRV_BUILTIN_MADDHUS);
  def_builtin ("__MSUBHSS", sw1_ftype_sw1_sw1, FRV_BUILTIN_MSUBHSS);
  def_builtin ("__MSUBHUS", uw1_ftype_uw1_uw1, FRV_BUILTIN_MSUBHUS);
  def_builtin ("__MMULHS", void_ftype_acc_sw1_sw1, FRV_BUILTIN_MMULHS);
  def_builtin ("__MMULHU", void_ftype_acc_uw1_uw1, FRV_BUILTIN_MMULHU);
  def_builtin ("__MMULXHS", void_ftype_acc_sw1_sw1, FRV_BUILTIN_MMULXHS);
  def_builtin ("__MMULXHU", void_ftype_acc_uw1_uw1, FRV_BUILTIN_MMULXHU);
  def_builtin ("__MMACHS", void_ftype_acc_sw1_sw1, FRV_BUILTIN_MMACHS);
  def_builtin ("__MMACHU", void_ftype_acc_uw1_uw1, FRV_BUILTIN_MMACHU);
  def_builtin ("__MMRDHS", void_ftype_acc_sw1_sw1, FRV_BUILTIN_MMRDHS);
  def_builtin ("__MMRDHU", void_ftype_acc_uw1_uw1, FRV_BUILTIN_MMRDHU);
  def_builtin ("__MQADDHSS", sw2_ftype_sw2_sw2, FRV_BUILTIN_MQADDHSS);
  def_builtin ("__MQADDHUS", uw2_ftype_uw2_uw2, FRV_BUILTIN_MQADDHUS);
  def_builtin ("__MQSUBHSS", sw2_ftype_sw2_sw2, FRV_BUILTIN_MQSUBHSS);
  def_builtin ("__MQSUBHUS", uw2_ftype_uw2_uw2, FRV_BUILTIN_MQSUBHUS);
  def_builtin ("__MQMULHS", void_ftype_acc_sw2_sw2, FRV_BUILTIN_MQMULHS);
  def_builtin ("__MQMULHU", void_ftype_acc_uw2_uw2, FRV_BUILTIN_MQMULHU);
  def_builtin ("__MQMULXHS", void_ftype_acc_sw2_sw2, FRV_BUILTIN_MQMULXHS);
  def_builtin ("__MQMULXHU", void_ftype_acc_uw2_uw2, FRV_BUILTIN_MQMULXHU);
  def_builtin ("__MQMACHS", void_ftype_acc_sw2_sw2, FRV_BUILTIN_MQMACHS);
  def_builtin ("__MQMACHU", void_ftype_acc_uw2_uw2, FRV_BUILTIN_MQMACHU);
  def_builtin ("__MCPXRS", void_ftype_acc_sw1_sw1, FRV_BUILTIN_MCPXRS);
  def_builtin ("__MCPXRU", void_ftype_acc_uw1_uw1, FRV_BUILTIN_MCPXRU);
  def_builtin ("__MCPXIS", void_ftype_acc_sw1_sw1, FRV_BUILTIN_MCPXIS);
  def_builtin ("__MCPXIU", void_ftype_acc_uw1_uw1, FRV_BUILTIN_MCPXIU);
  def_builtin ("__MQCPXRS", void_ftype_acc_sw2_sw2, FRV_BUILTIN_MQCPXRS);
  def_builtin ("__MQCPXRU", void_ftype_acc_uw2_uw2, FRV_BUILTIN_MQCPXRU);
  def_builtin ("__MQCPXIS", void_ftype_acc_sw2_sw2, FRV_BUILTIN_MQCPXIS);
  def_builtin ("__MQCPXIU", void_ftype_acc_uw2_uw2, FRV_BUILTIN_MQCPXIU);
  def_builtin ("__MCUT", uw1_ftype_acc_uw1, FRV_BUILTIN_MCUT);
  def_builtin ("__MCUTSS", uw1_ftype_acc_sw1, FRV_BUILTIN_MCUTSS);
  def_builtin ("__MEXPDHW", uw1_ftype_uw1_int, FRV_BUILTIN_MEXPDHW);
  def_builtin ("__MEXPDHD", uw2_ftype_uw1_int, FRV_BUILTIN_MEXPDHD);
  def_builtin ("__MPACKH", uw1_ftype_uh_uh, FRV_BUILTIN_MPACKH);
  def_builtin ("__MUNPACKH", uw2_ftype_uw1, FRV_BUILTIN_MUNPACKH);
  def_builtin ("__MDPACKH", uw2_ftype_uh_uh_uh_uh, FRV_BUILTIN_MDPACKH);
  def_builtin ("__MDUNPACKH", void_ftype_uw4_uw2, FRV_BUILTIN_MDUNPACKH);
  def_builtin ("__MBTOH", uw2_ftype_uw1, FRV_BUILTIN_MBTOH);
  def_builtin ("__MHTOB", uw1_ftype_uw2, FRV_BUILTIN_MHTOB);
  def_builtin ("__MBTOHE", void_ftype_uw4_uw1, FRV_BUILTIN_MBTOHE);
  def_builtin ("__MCLRACC", void_ftype_acc, FRV_BUILTIN_MCLRACC);
  def_builtin ("__MCLRACCA", void_ftype_void, FRV_BUILTIN_MCLRACCA);
  def_builtin ("__MRDACC", uw1_ftype_acc, FRV_BUILTIN_MRDACC);
  def_builtin ("__MRDACCG", uw1_ftype_acc, FRV_BUILTIN_MRDACCG);
  def_builtin ("__MWTACC", void_ftype_acc_uw1, FRV_BUILTIN_MWTACC);
  def_builtin ("__MWTACCG", void_ftype_acc_uw1, FRV_BUILTIN_MWTACCG);
  def_builtin ("__Mcop1", uw1_ftype_uw1_uw1, FRV_BUILTIN_MCOP1);
  def_builtin ("__Mcop2", uw1_ftype_uw1_uw1, FRV_BUILTIN_MCOP2);
  def_builtin ("__MTRAP", void_ftype_void, FRV_BUILTIN_MTRAP);
  def_builtin ("__MQXMACHS", void_ftype_acc_sw2_sw2, FRV_BUILTIN_MQXMACHS);
  def_builtin ("__MQXMACXHS", void_ftype_acc_sw2_sw2, FRV_BUILTIN_MQXMACXHS);
  def_builtin ("__MQMACXHS", void_ftype_acc_sw2_sw2, FRV_BUILTIN_MQMACXHS);
  def_builtin ("__MADDACCS", void_ftype_acc_acc, FRV_BUILTIN_MADDACCS);
  def_builtin ("__MSUBACCS", void_ftype_acc_acc, FRV_BUILTIN_MSUBACCS);
  def_builtin ("__MASACCS", void_ftype_acc_acc, FRV_BUILTIN_MASACCS);
  def_builtin ("__MDADDACCS", void_ftype_acc_acc, FRV_BUILTIN_MDADDACCS);
  def_builtin ("__MDSUBACCS", void_ftype_acc_acc, FRV_BUILTIN_MDSUBACCS);
  def_builtin ("__MDASACCS", void_ftype_acc_acc, FRV_BUILTIN_MDASACCS);
  def_builtin ("__MABSHS", uw1_ftype_sw1, FRV_BUILTIN_MABSHS);
  def_builtin ("__MDROTLI", uw2_ftype_uw2_int, FRV_BUILTIN_MDROTLI);
  def_builtin ("__MCPLHI", uw1_ftype_uw2_int, FRV_BUILTIN_MCPLHI);
  def_builtin ("__MCPLI", uw1_ftype_uw2_int, FRV_BUILTIN_MCPLI);
  def_builtin ("__MDCUTSSI", uw2_ftype_acc_int, FRV_BUILTIN_MDCUTSSI);
  def_builtin ("__MQSATHS", sw2_ftype_sw2_sw2, FRV_BUILTIN_MQSATHS);
  def_builtin ("__MHSETLOS", sw1_ftype_sw1_int, FRV_BUILTIN_MHSETLOS);
  def_builtin ("__MHSETHIS", sw1_ftype_sw1_int, FRV_BUILTIN_MHSETHIS);
  def_builtin ("__MHDSETS", sw1_ftype_int, FRV_BUILTIN_MHDSETS);
  def_builtin ("__MHSETLOH", uw1_ftype_uw1_int, FRV_BUILTIN_MHSETLOH);
  def_builtin ("__MHSETHIH", uw1_ftype_uw1_int, FRV_BUILTIN_MHSETHIH);
  def_builtin ("__MHDSETH", uw1_ftype_uw1_int, FRV_BUILTIN_MHDSETH);
  def_builtin ("__MQLCLRHS", sw2_ftype_sw2_sw2, FRV_BUILTIN_MQLCLRHS);
  def_builtin ("__MQLMTHS", sw2_ftype_sw2_sw2, FRV_BUILTIN_MQLMTHS);
  def_builtin ("__MQSLLHI", uw2_ftype_uw2_int, FRV_BUILTIN_MQSLLHI);
  def_builtin ("__MQSRAHI", sw2_ftype_sw2_int, FRV_BUILTIN_MQSRAHI);
  def_builtin ("__SMUL", sw2_ftype_sw1_sw1, FRV_BUILTIN_SMUL);
  def_builtin ("__UMUL", uw2_ftype_uw1_uw1, FRV_BUILTIN_UMUL);
  def_builtin ("__SMASS", void_ftype_sw1_sw1, FRV_BUILTIN_SMASS);
  def_builtin ("__SMSSS", void_ftype_sw1_sw1, FRV_BUILTIN_SMSSS);
  def_builtin ("__SMU", void_ftype_sw1_sw1, FRV_BUILTIN_SMU);
  def_builtin ("__ADDSS", sw1_ftype_sw1_sw1, FRV_BUILTIN_ADDSS);
  def_builtin ("__SUBSS", sw1_ftype_sw1_sw1, FRV_BUILTIN_SUBSS);
  def_builtin ("__SLASS", sw1_ftype_sw1_sw1, FRV_BUILTIN_SLASS);
  def_builtin ("__SCAN", sw1_ftype_sw1_sw1, FRV_BUILTIN_SCAN);
  def_builtin ("__SCUTSS", sw1_ftype_sw1, FRV_BUILTIN_SCUTSS);
  def_builtin ("__IACCreadll", sw2_ftype_iacc, FRV_BUILTIN_IACCreadll);
  def_builtin ("__IACCreadl", sw1_ftype_iacc, FRV_BUILTIN_IACCreadl);
  def_builtin ("__IACCsetll", void_ftype_iacc_sw2, FRV_BUILTIN_IACCsetll);
  def_builtin ("__IACCsetl", void_ftype_iacc_sw1, FRV_BUILTIN_IACCsetl);
  def_builtin ("__data_prefetch0", void_ftype_ptr, FRV_BUILTIN_PREFETCH0);
  def_builtin ("__data_prefetch", void_ftype_ptr, FRV_BUILTIN_PREFETCH);
  def_builtin ("__builtin_read8", uw1_ftype_vptr, FRV_BUILTIN_READ8);
  def_builtin ("__builtin_read16", uw1_ftype_vptr, FRV_BUILTIN_READ16);
  def_builtin ("__builtin_read32", uw1_ftype_vptr, FRV_BUILTIN_READ32);
  def_builtin ("__builtin_read64", uw2_ftype_vptr, FRV_BUILTIN_READ64);

  def_builtin ("__builtin_write8", void_ftype_vptr_ub, FRV_BUILTIN_WRITE8);
  def_builtin ("__builtin_write16", void_ftype_vptr_uh, FRV_BUILTIN_WRITE16);
  def_builtin ("__builtin_write32", void_ftype_vptr_uw1, FRV_BUILTIN_WRITE32);
  def_builtin ("__builtin_write64", void_ftype_vptr_uw2, FRV_BUILTIN_WRITE64);

#undef UNARY
#undef BINARY
#undef TRINARY
#undef QUAD
}

/* Set the names for various arithmetic operations according to the
   FRV ABI.  */
static void
frv_init_libfuncs (void)
{
  set_optab_libfunc (smod_optab,     SImode, "__modi");
  set_optab_libfunc (umod_optab,     SImode, "__umodi");

  set_optab_libfunc (add_optab,      DImode, "__addll");
  set_optab_libfunc (sub_optab,      DImode, "__subll");
  set_optab_libfunc (smul_optab,     DImode, "__mulll");
  set_optab_libfunc (sdiv_optab,     DImode, "__divll");
  set_optab_libfunc (smod_optab,     DImode, "__modll");
  set_optab_libfunc (umod_optab,     DImode, "__umodll");
  set_optab_libfunc (and_optab,      DImode, "__andll");
  set_optab_libfunc (ior_optab,      DImode, "__orll");
  set_optab_libfunc (xor_optab,      DImode, "__xorll");
  set_optab_libfunc (one_cmpl_optab, DImode, "__notll");

  set_optab_libfunc (add_optab,      SFmode, "__addf");
  set_optab_libfunc (sub_optab,      SFmode, "__subf");
  set_optab_libfunc (smul_optab,     SFmode, "__mulf");
  set_optab_libfunc (sdiv_optab,     SFmode, "__divf");

  set_optab_libfunc (add_optab,      DFmode, "__addd");
  set_optab_libfunc (sub_optab,      DFmode, "__subd");
  set_optab_libfunc (smul_optab,     DFmode, "__muld");
  set_optab_libfunc (sdiv_optab,     DFmode, "__divd");

  set_conv_libfunc (sext_optab,   DFmode, SFmode, "__ftod");
  set_conv_libfunc (trunc_optab,  SFmode, DFmode, "__dtof");

  set_conv_libfunc (sfix_optab,   SImode, SFmode, "__ftoi");
  set_conv_libfunc (sfix_optab,   DImode, SFmode, "__ftoll");
  set_conv_libfunc (sfix_optab,   SImode, DFmode, "__dtoi");
  set_conv_libfunc (sfix_optab,   DImode, DFmode, "__dtoll");

  set_conv_libfunc (ufix_optab,   SImode, SFmode, "__ftoui");
  set_conv_libfunc (ufix_optab,   DImode, SFmode, "__ftoull");
  set_conv_libfunc (ufix_optab,   SImode, DFmode, "__dtoui");
  set_conv_libfunc (ufix_optab,   DImode, DFmode, "__dtoull");

  set_conv_libfunc (sfloat_optab, SFmode, SImode, "__itof");
  set_conv_libfunc (sfloat_optab, SFmode, DImode, "__lltof");
  set_conv_libfunc (sfloat_optab, DFmode, SImode, "__itod");
  set_conv_libfunc (sfloat_optab, DFmode, DImode, "__lltod");
}

/* Convert an integer constant to an accumulator register.  ICODE is the
   code of the target instruction, OPNUM is the number of the
   accumulator operand and OPVAL is the constant integer.  Try both
   ACC and ACCG registers; only report an error if neither fit the
   instruction.  */

static rtx
frv_int_to_acc (enum insn_code icode, int opnum, rtx opval)
{
  rtx reg;
  int i;

  /* ACCs and ACCGs are implicit global registers if media intrinsics
     are being used.  We set up this lazily to avoid creating lots of
     unnecessary call_insn rtl in non-media code.  */
  for (i = 0; i <= ACC_MASK; i++)
    if ((i & ACC_MASK) == i)
      global_regs[i + ACC_FIRST] = global_regs[i + ACCG_FIRST] = 1;

  if (GET_CODE (opval) != CONST_INT)
    {
      error ("accumulator is not a constant integer");
      return NULL_RTX;
    }
  if ((INTVAL (opval) & ~ACC_MASK) != 0)
    {
      error ("accumulator number is out of bounds");
      return NULL_RTX;
    }

  reg = gen_rtx_REG (insn_data[icode].operand[opnum].mode,
		     ACC_FIRST + INTVAL (opval));
  if (! (*insn_data[icode].operand[opnum].predicate) (reg, VOIDmode))
    REGNO (reg) = ACCG_FIRST + INTVAL (opval);

  if (! (*insn_data[icode].operand[opnum].predicate) (reg, VOIDmode))
    {
      error ("inappropriate accumulator for %qs", insn_data[icode].name);
      return NULL_RTX;
    }
  return reg;
}

/* If an ACC rtx has mode MODE, return the mode that the matching ACCG
   should have.  */

static enum machine_mode
frv_matching_accg_mode (enum machine_mode mode)
{
  switch (mode)
    {
    case V4SImode:
      return V4QImode;

    case DImode:
      return HImode;

    case SImode:
      return QImode;

    default:
      gcc_unreachable ();
    }
}

/* Given that a __builtin_read or __builtin_write function is accessing
   address ADDRESS, return the value that should be used as operand 1
   of the membar.  */

static rtx
frv_io_address_cookie (rtx address)
{
  return (GET_CODE (address) == CONST_INT
	  ? GEN_INT (INTVAL (address) / 8 * 8)
	  : const0_rtx);
}

/* Return the accumulator guard that should be paired with accumulator
   register ACC.  The mode of the returned register is in the same
   class as ACC, but is four times smaller.  */

rtx
frv_matching_accg_for_acc (rtx acc)
{
  return gen_rtx_REG (frv_matching_accg_mode (GET_MODE (acc)),
		      REGNO (acc) - ACC_FIRST + ACCG_FIRST);
}

/* Read the requested argument from the call EXP given by INDEX.
   Return the value as an rtx.  */

static rtx
frv_read_argument (tree exp, unsigned int index)
{
  return expand_expr (CALL_EXPR_ARG (exp, index),
		      NULL_RTX, VOIDmode, 0);
}

/* Like frv_read_argument, but interpret the argument as the number
   of an IACC register and return a (reg:MODE ...) rtx for it.  */

static rtx
frv_read_iacc_argument (enum machine_mode mode, tree call,
			unsigned int index)
{
  int i, regno;
  rtx op;

  op = frv_read_argument (call, index);
  if (GET_CODE (op) != CONST_INT
      || INTVAL (op) < 0
      || INTVAL (op) > IACC_LAST - IACC_FIRST
      || ((INTVAL (op) * 4) & (GET_MODE_SIZE (mode) - 1)) != 0)
    {
      error ("invalid IACC argument");
      op = const0_rtx;
    }

  /* IACCs are implicit global registers.  We set up this lazily to
     avoid creating lots of unnecessary call_insn rtl when IACCs aren't
     being used.  */
  regno = INTVAL (op) + IACC_FIRST;
  for (i = 0; i < HARD_REGNO_NREGS (regno, mode); i++)
    global_regs[regno + i] = 1;

  return gen_rtx_REG (mode, regno);
}

/* Return true if OPVAL can be used for operand OPNUM of instruction ICODE.
   The instruction should require a constant operand of some sort.  The
   function prints an error if OPVAL is not valid.  */

static int
frv_check_constant_argument (enum insn_code icode, int opnum, rtx opval)
{
  if (GET_CODE (opval) != CONST_INT)
    {
      error ("%qs expects a constant argument", insn_data[icode].name);
      return FALSE;
    }
  if (! (*insn_data[icode].operand[opnum].predicate) (opval, VOIDmode))
    {
      error ("constant argument out of range for %qs", insn_data[icode].name);
      return FALSE;
    }
  return TRUE;
}

/* Return a legitimate rtx for instruction ICODE's return value.  Use TARGET
   if it's not null, has the right mode, and satisfies operand 0's
   predicate.  */

static rtx
frv_legitimize_target (enum insn_code icode, rtx target)
{
  enum machine_mode mode = insn_data[icode].operand[0].mode;

  if (! target
      || GET_MODE (target) != mode
      || ! (*insn_data[icode].operand[0].predicate) (target, mode))
    return gen_reg_rtx (mode);
  else
    return target;
}

/* Given that ARG is being passed as operand OPNUM to instruction ICODE,
   check whether ARG satisfies the operand's constraints.  If it doesn't,
   copy ARG to a temporary register and return that.  Otherwise return ARG
   itself.  */

static rtx
frv_legitimize_argument (enum insn_code icode, int opnum, rtx arg)
{
  enum machine_mode mode = insn_data[icode].operand[opnum].mode;

  if ((*insn_data[icode].operand[opnum].predicate) (arg, mode))
    return arg;
  else
    return copy_to_mode_reg (mode, arg);
}

/* Return a volatile memory reference of mode MODE whose address is ARG.  */

static rtx
frv_volatile_memref (enum machine_mode mode, rtx arg)
{
  rtx mem;

  mem = gen_rtx_MEM (mode, memory_address (mode, arg));
  MEM_VOLATILE_P (mem) = 1;
  return mem;
}

/* Expand builtins that take a single, constant argument.  At the moment,
   only MHDSETS falls into this category.  */

static rtx
frv_expand_set_builtin (enum insn_code icode, tree call, rtx target)
{
  rtx pat;
  rtx op0 = frv_read_argument (call, 0);

  if (! frv_check_constant_argument (icode, 1, op0))
    return NULL_RTX;

  target = frv_legitimize_target (icode, target);
  pat = GEN_FCN (icode) (target, op0);
  if (! pat)
    return NULL_RTX;

  emit_insn (pat);
  return target;
}

/* Expand builtins that take one operand.  */

static rtx
frv_expand_unop_builtin (enum insn_code icode, tree call, rtx target)
{
  rtx pat;
  rtx op0 = frv_read_argument (call, 0);

  target = frv_legitimize_target (icode, target);
  op0 = frv_legitimize_argument (icode, 1, op0);
  pat = GEN_FCN (icode) (target, op0);
  if (! pat)
    return NULL_RTX;

  emit_insn (pat);
  return target;
}

/* Expand builtins that take two operands.  */

static rtx
frv_expand_binop_builtin (enum insn_code icode, tree call, rtx target)
{
  rtx pat;
  rtx op0 = frv_read_argument (call, 0);
  rtx op1 = frv_read_argument (call, 1);

  target = frv_legitimize_target (icode, target);
  op0 = frv_legitimize_argument (icode, 1, op0);
  op1 = frv_legitimize_argument (icode, 2, op1);
  pat = GEN_FCN (icode) (target, op0, op1);
  if (! pat)
    return NULL_RTX;

  emit_insn (pat);
  return target;
}

/* Expand cut-style builtins, which take two operands and an implicit ACCG
   one.  */

static rtx
frv_expand_cut_builtin (enum insn_code icode, tree call, rtx target)
{
  rtx pat;
  rtx op0 = frv_read_argument (call, 0);
  rtx op1 = frv_read_argument (call, 1);
  rtx op2;

  target = frv_legitimize_target (icode, target);
  op0 = frv_int_to_acc (icode, 1, op0);
  if (! op0)
    return NULL_RTX;

  if (icode == CODE_FOR_mdcutssi || GET_CODE (op1) == CONST_INT)
    {
      if (! frv_check_constant_argument (icode, 2, op1))
    	return NULL_RTX;
    }
  else
    op1 = frv_legitimize_argument (icode, 2, op1);

  op2 = frv_matching_accg_for_acc (op0);
  pat = GEN_FCN (icode) (target, op0, op1, op2);
  if (! pat)
    return NULL_RTX;

  emit_insn (pat);
  return target;
}

/* Expand builtins that take two operands and the second is immediate.  */

static rtx
frv_expand_binopimm_builtin (enum insn_code icode, tree call, rtx target)
{
  rtx pat;
  rtx op0 = frv_read_argument (call, 0);
  rtx op1 = frv_read_argument (call, 1);

  if (! frv_check_constant_argument (icode, 2, op1))
    return NULL_RTX;

  target = frv_legitimize_target (icode, target);
  op0 = frv_legitimize_argument (icode, 1, op0);
  pat = GEN_FCN (icode) (target, op0, op1);
  if (! pat)
    return NULL_RTX;

  emit_insn (pat);
  return target;
}

/* Expand builtins that take two operands, the first operand being a pointer to
   ints and return void.  */

static rtx
frv_expand_voidbinop_builtin (enum insn_code icode, tree call)
{
  rtx pat;
  rtx op0 = frv_read_argument (call, 0);
  rtx op1 = frv_read_argument (call, 1);
  enum machine_mode mode0 = insn_data[icode].operand[0].mode;
  rtx addr;

  if (GET_CODE (op0) != MEM)
    {
      rtx reg = op0;

      if (! offsettable_address_p (0, mode0, op0))
	{
	  reg = gen_reg_rtx (Pmode);
	  emit_insn (gen_rtx_SET (VOIDmode, reg, op0));
	}

      op0 = gen_rtx_MEM (SImode, reg);
    }

  addr = XEXP (op0, 0);
  if (! offsettable_address_p (0, mode0, addr))
    addr = copy_to_mode_reg (Pmode, op0);

  op0 = change_address (op0, V4SImode, addr);
  op1 = frv_legitimize_argument (icode, 1, op1);
  pat = GEN_FCN (icode) (op0, op1);
  if (! pat)
    return 0;

  emit_insn (pat);
  return 0;
}

/* Expand builtins that take two long operands and return void.  */

static rtx
frv_expand_int_void2arg (enum insn_code icode, tree call)
{
  rtx pat;
  rtx op0 = frv_read_argument (call, 0);
  rtx op1 = frv_read_argument (call, 1);

  op0 = frv_legitimize_argument (icode, 1, op0);
  op1 = frv_legitimize_argument (icode, 1, op1);
  pat = GEN_FCN (icode) (op0, op1);
  if (! pat)
    return NULL_RTX;

  emit_insn (pat);
  return NULL_RTX;
}

/* Expand prefetch builtins.  These take a single address as argument.  */

static rtx
frv_expand_prefetches (enum insn_code icode, tree call)
{
  rtx pat;
  rtx op0 = frv_read_argument (call, 0);

  pat = GEN_FCN (icode) (force_reg (Pmode, op0));
  if (! pat)
    return 0;

  emit_insn (pat);
  return 0;
}

/* Expand builtins that take three operands and return void.  The first
   argument must be a constant that describes a pair or quad accumulators.  A
   fourth argument is created that is the accumulator guard register that
   corresponds to the accumulator.  */

static rtx
frv_expand_voidtriop_builtin (enum insn_code icode, tree call)
{
  rtx pat;
  rtx op0 = frv_read_argument (call, 0);
  rtx op1 = frv_read_argument (call, 1);
  rtx op2 = frv_read_argument (call, 2);
  rtx op3;

  op0 = frv_int_to_acc (icode, 0, op0);
  if (! op0)
    return NULL_RTX;

  op1 = frv_legitimize_argument (icode, 1, op1);
  op2 = frv_legitimize_argument (icode, 2, op2);
  op3 = frv_matching_accg_for_acc (op0);
  pat = GEN_FCN (icode) (op0, op1, op2, op3);
  if (! pat)
    return NULL_RTX;

  emit_insn (pat);
  return NULL_RTX;
}

/* Expand builtins that perform accumulator-to-accumulator operations.
   These builtins take two accumulator numbers as argument and return
   void.  */

static rtx
frv_expand_voidaccop_builtin (enum insn_code icode, tree call)
{
  rtx pat;
  rtx op0 = frv_read_argument (call, 0);
  rtx op1 = frv_read_argument (call, 1);
  rtx op2;
  rtx op3;

  op0 = frv_int_to_acc (icode, 0, op0);
  if (! op0)
    return NULL_RTX;

  op1 = frv_int_to_acc (icode, 1, op1);
  if (! op1)
    return NULL_RTX;

  op2 = frv_matching_accg_for_acc (op0);
  op3 = frv_matching_accg_for_acc (op1);
  pat = GEN_FCN (icode) (op0, op1, op2, op3);
  if (! pat)
    return NULL_RTX;

  emit_insn (pat);
  return NULL_RTX;
}

/* Expand a __builtin_read* function.  ICODE is the instruction code for the
   membar and TARGET_MODE is the mode that the loaded value should have.  */

static rtx
frv_expand_load_builtin (enum insn_code icode, enum machine_mode target_mode,
                         tree call, rtx target)
{
  rtx op0 = frv_read_argument (call, 0);
  rtx cookie = frv_io_address_cookie (op0);

  if (target == 0 || !REG_P (target))
    target = gen_reg_rtx (target_mode);
  op0 = frv_volatile_memref (insn_data[icode].operand[0].mode, op0);
  convert_move (target, op0, 1);
  emit_insn (GEN_FCN (icode) (copy_rtx (op0), cookie, GEN_INT (FRV_IO_READ)));
  cfun->machine->has_membar_p = 1;
  return target;
}

/* Likewise __builtin_write* functions.  */

static rtx
frv_expand_store_builtin (enum insn_code icode, tree call)
{
  rtx op0 = frv_read_argument (call, 0);
  rtx op1 = frv_read_argument (call, 1);
  rtx cookie = frv_io_address_cookie (op0);

  op0 = frv_volatile_memref (insn_data[icode].operand[0].mode, op0);
  convert_move (op0, force_reg (insn_data[icode].operand[0].mode, op1), 1);
  emit_insn (GEN_FCN (icode) (copy_rtx (op0), cookie, GEN_INT (FRV_IO_WRITE)));
  cfun->machine->has_membar_p = 1;
  return NULL_RTX;
}

/* Expand the MDPACKH builtin.  It takes four unsigned short arguments and
   each argument forms one word of the two double-word input registers.
   CALL is the tree for the call and TARGET, if nonnull, suggests a good place
   to put the return value.  */

static rtx
frv_expand_mdpackh_builtin (tree call, rtx target)
{
  enum insn_code icode = CODE_FOR_mdpackh;
  rtx pat, op0, op1;
  rtx arg1 = frv_read_argument (call, 0);
  rtx arg2 = frv_read_argument (call, 1);
  rtx arg3 = frv_read_argument (call, 2);
  rtx arg4 = frv_read_argument (call, 3);

  target = frv_legitimize_target (icode, target);
  op0 = gen_reg_rtx (DImode);
  op1 = gen_reg_rtx (DImode);

  /* The high half of each word is not explicitly initialized, so indicate
     that the input operands are not live before this point.  */
  emit_insn (gen_rtx_CLOBBER (DImode, op0));
  emit_insn (gen_rtx_CLOBBER (DImode, op1));

  /* Move each argument into the low half of its associated input word.  */
  emit_move_insn (simplify_gen_subreg (HImode, op0, DImode, 2), arg1);
  emit_move_insn (simplify_gen_subreg (HImode, op0, DImode, 6), arg2);
  emit_move_insn (simplify_gen_subreg (HImode, op1, DImode, 2), arg3);
  emit_move_insn (simplify_gen_subreg (HImode, op1, DImode, 6), arg4);

  pat = GEN_FCN (icode) (target, op0, op1);
  if (! pat)
    return NULL_RTX;

  emit_insn (pat);
  return target;
}

/* Expand the MCLRACC builtin.  This builtin takes a single accumulator
   number as argument.  */

static rtx
frv_expand_mclracc_builtin (tree call)
{
  enum insn_code icode = CODE_FOR_mclracc;
  rtx pat;
  rtx op0 = frv_read_argument (call, 0);

  op0 = frv_int_to_acc (icode, 0, op0);
  if (! op0)
    return NULL_RTX;

  pat = GEN_FCN (icode) (op0);
  if (pat)
    emit_insn (pat);

  return NULL_RTX;
}

/* Expand builtins that take no arguments.  */

static rtx
frv_expand_noargs_builtin (enum insn_code icode)
{
  rtx pat = GEN_FCN (icode) (const0_rtx);
  if (pat)
    emit_insn (pat);

  return NULL_RTX;
}

/* Expand MRDACC and MRDACCG.  These builtins take a single accumulator
   number or accumulator guard number as argument and return an SI integer.  */

static rtx
frv_expand_mrdacc_builtin (enum insn_code icode, tree call)
{
  rtx pat;
  rtx target = gen_reg_rtx (SImode);
  rtx op0 = frv_read_argument (call, 0);

  op0 = frv_int_to_acc (icode, 1, op0);
  if (! op0)
    return NULL_RTX;

  pat = GEN_FCN (icode) (target, op0);
  if (! pat)
    return NULL_RTX;

  emit_insn (pat);
  return target;
}

/* Expand MWTACC and MWTACCG.  These builtins take an accumulator or
   accumulator guard as their first argument and an SImode value as their
   second.  */

static rtx
frv_expand_mwtacc_builtin (enum insn_code icode, tree call)
{
  rtx pat;
  rtx op0 = frv_read_argument (call, 0);
  rtx op1 = frv_read_argument (call, 1);

  op0 = frv_int_to_acc (icode, 0, op0);
  if (! op0)
    return NULL_RTX;

  op1 = frv_legitimize_argument (icode, 1, op1);
  pat = GEN_FCN (icode) (op0, op1);
  if (pat)
    emit_insn (pat);

  return NULL_RTX;
}

/* Emit a move from SRC to DEST in SImode chunks.  This can be used
   to move DImode values into and out of IACC0.  */

static void
frv_split_iacc_move (rtx dest, rtx src)
{
  enum machine_mode inner;
  int i;

  inner = GET_MODE (dest);
  for (i = 0; i < GET_MODE_SIZE (inner); i += GET_MODE_SIZE (SImode))
    emit_move_insn (simplify_gen_subreg (SImode, dest, inner, i),
		    simplify_gen_subreg (SImode, src, inner, i));
}

/* Expand builtins.  */

static rtx
frv_expand_builtin (tree exp,
                    rtx target,
                    rtx subtarget ATTRIBUTE_UNUSED,
                    enum machine_mode mode ATTRIBUTE_UNUSED,
                    int ignore ATTRIBUTE_UNUSED)
{
<<<<<<< HEAD
  /* FIXME:  Pass the CALL_EXPR directly instead of consing up an arglist.  */
  tree arglist = CALL_EXPR_ARGS (exp);
=======
>>>>>>> 867c03eb
  tree fndecl = TREE_OPERAND (CALL_EXPR_FN (exp), 0);
  unsigned fcode = (unsigned)DECL_FUNCTION_CODE (fndecl);
  unsigned i;
  struct builtin_description *d;

  if (fcode < FRV_BUILTIN_FIRST_NONMEDIA && !TARGET_MEDIA)
    {
      error ("media functions are not available unless -mmedia is used");
      return NULL_RTX;
    }

  switch (fcode)
    {
    case FRV_BUILTIN_MCOP1:
    case FRV_BUILTIN_MCOP2:
    case FRV_BUILTIN_MDUNPACKH:
    case FRV_BUILTIN_MBTOHE:
      if (! TARGET_MEDIA_REV1)
	{
	  error ("this media function is only available on the fr500");
	  return NULL_RTX;
	}
      break;

    case FRV_BUILTIN_MQXMACHS:
    case FRV_BUILTIN_MQXMACXHS:
    case FRV_BUILTIN_MQMACXHS:
    case FRV_BUILTIN_MADDACCS:
    case FRV_BUILTIN_MSUBACCS:
    case FRV_BUILTIN_MASACCS:
    case FRV_BUILTIN_MDADDACCS:
    case FRV_BUILTIN_MDSUBACCS:
    case FRV_BUILTIN_MDASACCS:
    case FRV_BUILTIN_MABSHS:
    case FRV_BUILTIN_MDROTLI:
    case FRV_BUILTIN_MCPLHI:
    case FRV_BUILTIN_MCPLI:
    case FRV_BUILTIN_MDCUTSSI:
    case FRV_BUILTIN_MQSATHS:
    case FRV_BUILTIN_MHSETLOS:
    case FRV_BUILTIN_MHSETLOH:
    case FRV_BUILTIN_MHSETHIS:
    case FRV_BUILTIN_MHSETHIH:
    case FRV_BUILTIN_MHDSETS:
    case FRV_BUILTIN_MHDSETH:
      if (! TARGET_MEDIA_REV2)
	{
	  error ("this media function is only available on the fr400"
		 " and fr550");
	  return NULL_RTX;
	}
      break;

    case FRV_BUILTIN_SMASS:
    case FRV_BUILTIN_SMSSS:
    case FRV_BUILTIN_SMU:
    case FRV_BUILTIN_ADDSS:
    case FRV_BUILTIN_SUBSS:
    case FRV_BUILTIN_SLASS:
    case FRV_BUILTIN_SCUTSS:
    case FRV_BUILTIN_IACCreadll:
    case FRV_BUILTIN_IACCreadl:
    case FRV_BUILTIN_IACCsetll:
    case FRV_BUILTIN_IACCsetl:
      if (!TARGET_FR405_BUILTINS)
	{
	  error ("this builtin function is only available"
		 " on the fr405 and fr450");
	  return NULL_RTX;
	}
      break;

    case FRV_BUILTIN_PREFETCH:
      if (!TARGET_FR500_FR550_BUILTINS)
	{
	  error ("this builtin function is only available on the fr500"
		 " and fr550");
	  return NULL_RTX;
	}
      break;

    case FRV_BUILTIN_MQLCLRHS:
    case FRV_BUILTIN_MQLMTHS:
    case FRV_BUILTIN_MQSLLHI:
    case FRV_BUILTIN_MQSRAHI:
      if (!TARGET_MEDIA_FR450)
	{
	  error ("this builtin function is only available on the fr450");
	  return NULL_RTX;
	}
      break;

    default:
      break;
    }

  /* Expand unique builtins.  */

  switch (fcode)
    {
    case FRV_BUILTIN_MTRAP:
      return frv_expand_noargs_builtin (CODE_FOR_mtrap);

    case FRV_BUILTIN_MCLRACC:
      return frv_expand_mclracc_builtin (exp);

    case FRV_BUILTIN_MCLRACCA:
      if (TARGET_ACC_8)
	return frv_expand_noargs_builtin (CODE_FOR_mclracca8);
      else
	return frv_expand_noargs_builtin (CODE_FOR_mclracca4);

    case FRV_BUILTIN_MRDACC:
      return frv_expand_mrdacc_builtin (CODE_FOR_mrdacc, exp);

    case FRV_BUILTIN_MRDACCG:
      return frv_expand_mrdacc_builtin (CODE_FOR_mrdaccg, exp);

    case FRV_BUILTIN_MWTACC:
      return frv_expand_mwtacc_builtin (CODE_FOR_mwtacc, exp);

    case FRV_BUILTIN_MWTACCG:
      return frv_expand_mwtacc_builtin (CODE_FOR_mwtaccg, exp);

    case FRV_BUILTIN_MDPACKH:
      return frv_expand_mdpackh_builtin (exp, target);

    case FRV_BUILTIN_IACCreadll:
      {
	rtx src = frv_read_iacc_argument (DImode, exp, 0);
	if (target == 0 || !REG_P (target))
	  target = gen_reg_rtx (DImode);
	frv_split_iacc_move (target, src);
	return target;
      }

    case FRV_BUILTIN_IACCreadl:
      return frv_read_iacc_argument (SImode, exp, 0);

    case FRV_BUILTIN_IACCsetll:
      {
	rtx dest = frv_read_iacc_argument (DImode, exp, 0);
	rtx src = frv_read_argument (exp, 1);
	frv_split_iacc_move (dest, force_reg (DImode, src));
	return 0;
      }

    case FRV_BUILTIN_IACCsetl:
      {
	rtx dest = frv_read_iacc_argument (SImode, exp, 0);
	rtx src = frv_read_argument (exp, 1);
	emit_move_insn (dest, force_reg (SImode, src));
	return 0;
      }

    default:
      break;
    }

  /* Expand groups of builtins.  */

  for (i = 0, d = bdesc_set; i < ARRAY_SIZE (bdesc_set); i++, d++)
    if (d->code == fcode)
      return frv_expand_set_builtin (d->icode, exp, target);

  for (i = 0, d = bdesc_1arg; i < ARRAY_SIZE (bdesc_1arg); i++, d++)
    if (d->code == fcode)
      return frv_expand_unop_builtin (d->icode, exp, target);

  for (i = 0, d = bdesc_2arg; i < ARRAY_SIZE (bdesc_2arg); i++, d++)
    if (d->code == fcode)
      return frv_expand_binop_builtin (d->icode, exp, target);

  for (i = 0, d = bdesc_cut; i < ARRAY_SIZE (bdesc_cut); i++, d++)
    if (d->code == fcode)
      return frv_expand_cut_builtin (d->icode, exp, target);

  for (i = 0, d = bdesc_2argimm; i < ARRAY_SIZE (bdesc_2argimm); i++, d++)
    if (d->code == fcode)
      return frv_expand_binopimm_builtin (d->icode, exp, target);

  for (i = 0, d = bdesc_void2arg; i < ARRAY_SIZE (bdesc_void2arg); i++, d++)
    if (d->code == fcode)
      return frv_expand_voidbinop_builtin (d->icode, exp);

  for (i = 0, d = bdesc_void3arg; i < ARRAY_SIZE (bdesc_void3arg); i++, d++)
    if (d->code == fcode)
      return frv_expand_voidtriop_builtin (d->icode, exp);

  for (i = 0, d = bdesc_voidacc; i < ARRAY_SIZE (bdesc_voidacc); i++, d++)
    if (d->code == fcode)
      return frv_expand_voidaccop_builtin (d->icode, exp);

  for (i = 0, d = bdesc_int_void2arg;
       i < ARRAY_SIZE (bdesc_int_void2arg); i++, d++)
    if (d->code == fcode)
      return frv_expand_int_void2arg (d->icode, exp);

  for (i = 0, d = bdesc_prefetches;
       i < ARRAY_SIZE (bdesc_prefetches); i++, d++)
    if (d->code == fcode)
      return frv_expand_prefetches (d->icode, exp);

  for (i = 0, d = bdesc_loads; i < ARRAY_SIZE (bdesc_loads); i++, d++)
    if (d->code == fcode)
      return frv_expand_load_builtin (d->icode, TYPE_MODE (TREE_TYPE (exp)),
				      exp, target);

  for (i = 0, d = bdesc_stores; i < ARRAY_SIZE (bdesc_stores); i++, d++)
    if (d->code == fcode)
      return frv_expand_store_builtin (d->icode, exp);

  return 0;
}

static bool
frv_in_small_data_p (tree decl)
{
  HOST_WIDE_INT size;
  tree section_name;

  /* Don't apply the -G flag to internal compiler structures.  We
     should leave such structures in the main data section, partly
     for efficiency and partly because the size of some of them
     (such as C++ typeinfos) is not known until later.  */
  if (TREE_CODE (decl) != VAR_DECL || DECL_ARTIFICIAL (decl))
    return false;

  /* If we already know which section the decl should be in, see if
     it's a small data section.  */
  section_name = DECL_SECTION_NAME (decl);
  if (section_name)
    {
      gcc_assert (TREE_CODE (section_name) == STRING_CST);
      if (frv_string_begins_with (section_name, ".sdata"))
	return true;
      if (frv_string_begins_with (section_name, ".sbss"))
	return true;
      return false;
    }

  size = int_size_in_bytes (TREE_TYPE (decl));
  if (size > 0 && (unsigned HOST_WIDE_INT) size <= g_switch_value)
    return true;

  return false;
}

static bool
frv_rtx_costs (rtx x,
               int code ATTRIBUTE_UNUSED,
               int outer_code ATTRIBUTE_UNUSED,
               int *total)
{
  if (outer_code == MEM)
    {
      /* Don't differentiate between memory addresses.  All the ones
	 we accept have equal cost.  */
      *total = COSTS_N_INSNS (0);
      return true;
    }

  switch (code)
    {
    case CONST_INT:
      /* Make 12-bit integers really cheap.  */
      if (IN_RANGE_P (INTVAL (x), -2048, 2047))
	{
	  *total = 0;
	  return true;
	}
      /* Fall through.  */

    case CONST:
    case LABEL_REF:
    case SYMBOL_REF:
    case CONST_DOUBLE:
      *total = COSTS_N_INSNS (2);
      return true;

    case PLUS:
    case MINUS:
    case AND:
    case IOR:
    case XOR:
    case ASHIFT:
    case ASHIFTRT:
    case LSHIFTRT:
    case NOT:
    case NEG:
    case COMPARE:
      if (GET_MODE (x) == SImode)
	*total = COSTS_N_INSNS (1);
      else if (GET_MODE (x) == DImode)
        *total = COSTS_N_INSNS (2);
      else
        *total = COSTS_N_INSNS (3);
      return true;

    case MULT:
      if (GET_MODE (x) == SImode)
        *total = COSTS_N_INSNS (2);
      else
        *total = COSTS_N_INSNS (6);	/* guess */
      return true;

    case DIV:
    case UDIV:
    case MOD:
    case UMOD:
      *total = COSTS_N_INSNS (18);
      return true;

    case MEM:
      *total = COSTS_N_INSNS (3);
      return true;

    default:
      return false;
    }
}

static void
frv_asm_out_constructor (rtx symbol, int priority ATTRIBUTE_UNUSED)
{
  switch_to_section (ctors_section);
  assemble_align (POINTER_SIZE);
  if (TARGET_FDPIC)
    {
      int ok = frv_assemble_integer (symbol, POINTER_SIZE / BITS_PER_UNIT, 1);

      gcc_assert (ok);
      return;
    }
  assemble_integer_with_op ("\t.picptr\t", symbol);
}

static void
frv_asm_out_destructor (rtx symbol, int priority ATTRIBUTE_UNUSED)
{
  switch_to_section (dtors_section);
  assemble_align (POINTER_SIZE);
  if (TARGET_FDPIC)
    {
      int ok = frv_assemble_integer (symbol, POINTER_SIZE / BITS_PER_UNIT, 1);

      gcc_assert (ok);
      return;
    }
  assemble_integer_with_op ("\t.picptr\t", symbol);
}

/* Worker function for TARGET_STRUCT_VALUE_RTX.  */

static rtx
frv_struct_value_rtx (tree fntype ATTRIBUTE_UNUSED,
		      int incoming ATTRIBUTE_UNUSED)
{
  return gen_rtx_REG (Pmode, FRV_STRUCT_VALUE_REGNUM);
}

#define TLS_BIAS (2048 - 16)

/* This is called from dwarf2out.c via TARGET_ASM_OUTPUT_DWARF_DTPREL.
   We need to emit DTP-relative relocations.  */

static void
frv_output_dwarf_dtprel (FILE *file, int size, rtx x)
{
  gcc_assert (size == 4);
  fputs ("\t.picptr\ttlsmoff(", file);
  /* We want the unbiased TLS offset, so add the bias to the
     expression, such that the implicit biasing cancels out.  */
  output_addr_const (file, plus_constant (x, TLS_BIAS));
  fputs (")", file);
}

#include "gt-frv.h"<|MERGE_RESOLUTION|>--- conflicted
+++ resolved
@@ -9295,11 +9295,6 @@
                     enum machine_mode mode ATTRIBUTE_UNUSED,
                     int ignore ATTRIBUTE_UNUSED)
 {
-<<<<<<< HEAD
-  /* FIXME:  Pass the CALL_EXPR directly instead of consing up an arglist.  */
-  tree arglist = CALL_EXPR_ARGS (exp);
-=======
->>>>>>> 867c03eb
   tree fndecl = TREE_OPERAND (CALL_EXPR_FN (exp), 0);
   unsigned fcode = (unsigned)DECL_FUNCTION_CODE (fndecl);
   unsigned i;
