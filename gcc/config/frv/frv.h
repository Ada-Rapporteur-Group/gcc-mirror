/* Target macros for the FRV port of GCC.
   Copyright (C) 1999-2013 Free Software Foundation, Inc.
   Contributed by Red Hat Inc.

   This file is part of GCC.

   GCC is free software; you can redistribute it and/or modify it
   under the terms of the GNU General Public License as published
   by the Free Software Foundation; either version 3, or (at your
   option) any later version.

   GCC is distributed in the hope that it will be useful, but WITHOUT
   ANY WARRANTY; without even the implied warranty of MERCHANTABILITY
   or FITNESS FOR A PARTICULAR PURPOSE.  See the GNU General Public
   License for more details.

   You should have received a copy of the GNU General Public License
   along with GCC; see the file COPYING3.  If not see
   <http://www.gnu.org/licenses/>.  */

#ifndef __FRV_H__
#define __FRV_H__

/* Frv general purpose macros.  */
/* Align an address.  */
#define ADDR_ALIGN(addr,align) (((addr) + (align) - 1) & ~((align) - 1))

/* Driver configuration.  */

/* -fpic and -fPIC used to imply the -mlibrary-pic multilib, but with
    FDPIC which multilib to use depends on whether FDPIC is in use or
    not.  The trick we use is to introduce -multilib-library-pic as a
    pseudo-flag that selects the library-pic multilib, and map fpic
    and fPIC to it only if fdpic is not selected.  Also, if fdpic is
    selected and no PIC/PIE options are present, we imply -fPIE.
    Otherwise, if -fpic or -fPIC are enabled and we're optimizing for
    speed, or if we have -On with n>=3, enable inlining of PLTs.  As
    for -mgprel-ro, we want to enable it by default, but not for -fpic or
    -fpie.  */

#define DRIVER_SELF_SPECS SUBTARGET_DRIVER_SELF_SPECS \
"%{mno-pack:\
   %{!mhard-float:-msoft-float}\
   %{!mmedia:-mno-media}}\
 %{!mfdpic:%{fpic|fPIC: -multilib-library-pic}}\
 %{mfdpic:%{!fpic:%{!fpie:%{!fPIC:%{!fPIE:\
   	    %{!fno-pic:%{!fno-pie:%{!fno-PIC:%{!fno-PIE:-fPIE}}}}}}}} \
	  %{!mno-inline-plt:%{O*:%{!O0:%{!Os:%{fpic|fPIC:-minline-plt} \
                    %{!fpic:%{!fPIC:%{!O:%{!O1:%{!O2:-minline-plt}}}}}}}}} \
	  %{!mno-gprel-ro:%{!fpic:%{!fpie:-mgprel-ro}}}} \
"
#ifndef SUBTARGET_DRIVER_SELF_SPECS
# define SUBTARGET_DRIVER_SELF_SPECS
#endif

#undef  ASM_SPEC
#define ASM_SPEC "\
%{G*} \
%{mtomcat-stats} \
%{!mno-eflags: \
    %{mcpu=*} \
    %{mgpr-*} %{mfpr-*} \
    %{msoft-float} %{mhard-float} \
    %{mdword} %{mno-dword} \
    %{mdouble} %{mno-double} \
    %{mmedia} %{mno-media} \
    %{mmuladd} %{mno-muladd} \
    %{mpack} %{mno-pack} \
    %{mno-fdpic:-mnopic} %{mfdpic} \
    %{fpic|fpie: -mpic} %{fPIC|fPIE: -mPIC} %{mlibrary-pic}}"

#undef  STARTFILE_SPEC
#define STARTFILE_SPEC "crt0%O%s frvbegin%O%s"

#undef  ENDFILE_SPEC
#define ENDFILE_SPEC "frvend%O%s"


#define MASK_DEFAULT_FRV	\
  (MASK_MEDIA			\
   | MASK_DOUBLE		\
   | MASK_MULADD		\
   | MASK_DWORD			\
   | MASK_PACK)

#define MASK_DEFAULT_FR500 \
  (MASK_MEDIA | MASK_DWORD | MASK_PACK)

#define MASK_DEFAULT_FR550 \
  (MASK_MEDIA | MASK_DWORD | MASK_PACK)

#define MASK_DEFAULT_FR450	\
  (MASK_GPR_32			\
   | MASK_FPR_32		\
   | MASK_MEDIA			\
   | MASK_SOFT_FLOAT		\
   | MASK_DWORD			\
   | MASK_PACK)

#define MASK_DEFAULT_FR400	\
  (MASK_GPR_32			\
   | MASK_FPR_32		\
   | MASK_MEDIA			\
   | MASK_ACC_4			\
   | MASK_SOFT_FLOAT		\
   | MASK_DWORD			\
   | MASK_PACK)

#define MASK_DEFAULT_SIMPLE \
  (MASK_GPR_32 | MASK_SOFT_FLOAT)

/* A C string constant that tells the GCC driver program options to pass to
   `cc1'.  It can also specify how to translate options you give to GCC into
   options for GCC to pass to the `cc1'.

   Do not define this macro if it does not need to do anything.  */
/* For ABI compliance, we need to put bss data into the normal data section.  */
#define CC1_SPEC "%{G*}"

#undef	LINK_SPEC
#define LINK_SPEC "\
%{h*} %{v:-V} \
%{mfdpic:-melf32frvfd -z text} \
%{static:-dn -Bstatic} \
%{shared:-Bdynamic} \
%{symbolic:-Bsymbolic} \
%{G*}"

#undef  LIB_SPEC
#define LIB_SPEC "--start-group -lc -lsim --end-group"

#ifndef CPU_TYPE
#define CPU_TYPE		FRV_CPU_FR500
#endif

/* Run-time target specifications */

#define TARGET_CPU_CPP_BUILTINS()					\
  do									\
    {									\
      int issue_rate;							\
									\
      builtin_define ("__frv__");					\
      builtin_assert ("machine=frv");					\
									\
      issue_rate = frv_issue_rate ();					\
      if (issue_rate > 1)						\
	builtin_define_with_int_value ("__FRV_VLIW__", issue_rate);	\
      builtin_define_with_int_value ("__FRV_GPR__", NUM_GPRS);		\
      builtin_define_with_int_value ("__FRV_FPR__", NUM_FPRS);		\
      builtin_define_with_int_value ("__FRV_ACC__", NUM_ACCS);		\
									\
      switch (frv_cpu_type)						\
	{								\
	case FRV_CPU_GENERIC:						\
	  builtin_define ("__CPU_GENERIC__");				\
	  break;							\
	case FRV_CPU_FR550:						\
	  builtin_define ("__CPU_FR550__");				\
	  break;							\
	case FRV_CPU_FR500:						\
	case FRV_CPU_TOMCAT:						\
	  builtin_define ("__CPU_FR500__");				\
	  break;							\
	case FRV_CPU_FR450:						\
	  builtin_define ("__CPU_FR450__");				\
	  break;							\
	case FRV_CPU_FR405:						\
	  builtin_define ("__CPU_FR405__");				\
	  break;							\
	case FRV_CPU_FR400:						\
	  builtin_define ("__CPU_FR400__");				\
	  break;							\
	case FRV_CPU_FR300:						\
	case FRV_CPU_SIMPLE:						\
	  builtin_define ("__CPU_FR300__");				\
	  break;							\
	}								\
									\
      if (TARGET_HARD_FLOAT)						\
	builtin_define ("__FRV_HARD_FLOAT__");				\
      if (TARGET_DWORD)							\
	builtin_define ("__FRV_DWORD__");				\
      if (TARGET_FDPIC)							\
	builtin_define ("__FRV_FDPIC__");				\
      if (flag_leading_underscore > 0)					\
	builtin_define ("__FRV_UNDERSCORE__");				\
    }									\
  while (0)


#define TARGET_HAS_FPRS		(TARGET_HARD_FLOAT || TARGET_MEDIA)

#define NUM_GPRS		(TARGET_GPR_32? 32 : 64)
#define NUM_FPRS		(!TARGET_HAS_FPRS? 0 : TARGET_FPR_32? 32 : 64)
#define NUM_ACCS		(!TARGET_MEDIA? 0 : TARGET_ACC_4? 4 : 8)

/* X is a valid accumulator number if (X & ACC_MASK) == X.  */
#define ACC_MASK						\
  (!TARGET_MEDIA ? 0						\
   : TARGET_ACC_4 ? 3						\
   : frv_cpu_type == FRV_CPU_FR450 ? 11				\
   : 7)

/* Macros to identify the blend of media instructions available.  Revision 1
   is the one found on the FR500.  Revision 2 includes the changes made for
   the FR400.

   Treat the generic processor as a revision 1 machine for now, for
   compatibility with earlier releases.  */

#define TARGET_MEDIA_REV1					\
  (TARGET_MEDIA							\
   && (frv_cpu_type == FRV_CPU_GENERIC				\
       || frv_cpu_type == FRV_CPU_FR500))

#define TARGET_MEDIA_REV2					\
  (TARGET_MEDIA							\
   && (frv_cpu_type == FRV_CPU_FR400				\
       || frv_cpu_type == FRV_CPU_FR405				\
       || frv_cpu_type == FRV_CPU_FR450				\
       || frv_cpu_type == FRV_CPU_FR550))

#define TARGET_MEDIA_FR450					\
  (frv_cpu_type == FRV_CPU_FR450)

#define TARGET_FR500_FR550_BUILTINS				\
   (frv_cpu_type == FRV_CPU_FR500				\
    || frv_cpu_type == FRV_CPU_FR550)

#define TARGET_FR405_BUILTINS					\
  (frv_cpu_type == FRV_CPU_FR405				\
   || frv_cpu_type == FRV_CPU_FR450)

#ifndef HAVE_AS_TLS
#define HAVE_AS_TLS 0
#endif

#define LABEL_ALIGN_AFTER_BARRIER(LABEL) (TARGET_ALIGN_LABELS ? 3 : 0)

/* Small Data Area Support.  */
/* Maximum size of variables that go in .sdata/.sbss.
   The -msdata=foo switch also controls how small variables are handled.  */
#ifndef SDATA_DEFAULT_SIZE
#define SDATA_DEFAULT_SIZE 8
#endif


/* Storage Layout */

/* Define this macro to have the value 1 if the most significant bit in a byte
   has the lowest number; otherwise define it to have the value zero.  This
   means that bit-field instructions count from the most significant bit.  If
   the machine has no bit-field instructions, then this must still be defined,
   but it doesn't matter which value it is defined to.  This macro need not be
   a constant.

   This macro does not affect the way structure fields are packed into bytes or
   words; that is controlled by `BYTES_BIG_ENDIAN'.  */
#define BITS_BIG_ENDIAN 1

/* Define this macro to have the value 1 if the most significant byte in a word
   has the lowest number.  This macro need not be a constant.  */
#define BYTES_BIG_ENDIAN 1

/* Define this macro to have the value 1 if, in a multiword object, the most
   significant word has the lowest number.  This applies to both memory
   locations and registers; GCC fundamentally assumes that the order of
   words in memory is the same as the order in registers.  This macro need not
   be a constant.  */
#define WORDS_BIG_ENDIAN 1

/* Number of storage units in a word; normally 4.  */
#define UNITS_PER_WORD 4

/* A macro to update MODE and UNSIGNEDP when an object whose type is TYPE and
   which has the specified mode and signedness is to be stored in a register.
   This macro is only called when TYPE is a scalar type.

   On most RISC machines, which only have operations that operate on a full
   register, define this macro to set M to `word_mode' if M is an integer mode
   narrower than `BITS_PER_WORD'.  In most cases, only integer modes should be
   widened because wider-precision floating-point operations are usually more
   expensive than their narrower counterparts.

   For most machines, the macro definition does not change UNSIGNEDP.  However,
   some machines, have instructions that preferentially handle either signed or
   unsigned quantities of certain modes.  For example, on the DEC Alpha, 32-bit
   loads from memory and 32-bit add instructions sign-extend the result to 64
   bits.  On such machines, set UNSIGNEDP according to which kind of extension
   is more efficient.

   Do not define this macro if it would never modify MODE.  */
#define PROMOTE_MODE(MODE, UNSIGNEDP, TYPE)	\
  do						\
    {						\
      if (GET_MODE_CLASS (MODE) == MODE_INT	\
	  && GET_MODE_SIZE (MODE) < 4)		\
	(MODE) = SImode;			\
    }						\
  while (0)

/* Normal alignment required for function parameters on the stack, in bits.
   All stack parameters receive at least this much alignment regardless of data
   type.  On most machines, this is the same as the size of an integer.  */
#define PARM_BOUNDARY 32

/* Define this macro if you wish to preserve a certain alignment for the stack
   pointer.  The definition is a C expression for the desired alignment
   (measured in bits).

   If `PUSH_ROUNDING' is not defined, the stack will always be aligned to the
   specified boundary.  If `PUSH_ROUNDING' is defined and specifies a less
   strict alignment than `STACK_BOUNDARY', the stack may be momentarily
   unaligned while pushing arguments.  */
#define STACK_BOUNDARY 64

/* Alignment required for a function entry point, in bits.  */
#define FUNCTION_BOUNDARY 128

/* Biggest alignment that any data type can require on this machine,
   in bits.  */
#define BIGGEST_ALIGNMENT 64

/* @@@ A hack, needed because libobjc wants to use ADJUST_FIELD_ALIGN for
   some reason.  */
#ifdef IN_TARGET_LIBS
#define BIGGEST_FIELD_ALIGNMENT 64
#else
/* An expression for the alignment of a structure field FIELD if the
   alignment computed in the usual way is COMPUTED.  GCC uses this
   value instead of the value in `BIGGEST_ALIGNMENT' or
   `BIGGEST_FIELD_ALIGNMENT', if defined, for structure fields only.  */
#define ADJUST_FIELD_ALIGN(FIELD, COMPUTED) 				\
  frv_adjust_field_align (FIELD, COMPUTED)
#endif

/* If defined, a C expression to compute the alignment for a static variable.
   TYPE is the data type, and ALIGN is the alignment that the object
   would ordinarily have.  The value of this macro is used instead of that
   alignment to align the object.

   If this macro is not defined, then ALIGN is used.

   One use of this macro is to increase alignment of medium-size data to make
   it all fit in fewer cache lines.  Another is to cause character arrays to be
   word-aligned so that `strcpy' calls that copy constants to character arrays
   can be done inline.  */
#define DATA_ALIGNMENT(TYPE, ALIGN)		\
  (TREE_CODE (TYPE) == ARRAY_TYPE		\
   && TYPE_MODE (TREE_TYPE (TYPE)) == QImode	\
   && (ALIGN) < BITS_PER_WORD ? BITS_PER_WORD : (ALIGN))

/* If defined, a C expression to compute the alignment given to a constant that
   is being placed in memory.  CONSTANT is the constant and ALIGN is the
   alignment that the object would ordinarily have.  The value of this macro is
   used instead of that alignment to align the object.

   If this macro is not defined, then ALIGN is used.

   The typical use of this macro is to increase alignment for string constants
   to be word aligned so that `strcpy' calls that copy constants can be done
   inline.  */
#define CONSTANT_ALIGNMENT(EXP, ALIGN)  \
  (TREE_CODE (EXP) == STRING_CST	\
   && (ALIGN) < BITS_PER_WORD ? BITS_PER_WORD : (ALIGN))

/* Define this macro to be the value 1 if instructions will fail to work if
   given data not on the nominal alignment.  If instructions will merely go
   slower in that case, define this macro as 0.  */
#define STRICT_ALIGNMENT 1

#define PCC_BITFIELD_TYPE_MATTERS 1


/* Layout of Source Language Data Types.  */

#define CHAR_TYPE_SIZE         8
#define SHORT_TYPE_SIZE       16
#define INT_TYPE_SIZE         32
#define LONG_TYPE_SIZE        32
#define LONG_LONG_TYPE_SIZE   64
#define FLOAT_TYPE_SIZE       32
#define DOUBLE_TYPE_SIZE      64
#define LONG_DOUBLE_TYPE_SIZE 64

/* An expression whose value is 1 or 0, according to whether the type `char'
   should be signed or unsigned by default.  The user can always override this
   default with the options `-fsigned-char' and `-funsigned-char'.  */
#define DEFAULT_SIGNED_CHAR 1

#undef  SIZE_TYPE
#define SIZE_TYPE "unsigned int"

#undef  PTRDIFF_TYPE
#define PTRDIFF_TYPE "int"

#undef  WCHAR_TYPE
#define WCHAR_TYPE "long int"

#undef  WCHAR_TYPE_SIZE
#define WCHAR_TYPE_SIZE BITS_PER_WORD


/* General purpose registers.  */
#define GPR_FIRST       0                       /* First gpr */
#define GPR_LAST        (GPR_FIRST + 63)        /* Last gpr */
#define GPR_R0          GPR_FIRST               /* R0, constant 0 */
#define GPR_FP          (GPR_FIRST + 2)         /* Frame pointer */
#define GPR_SP          (GPR_FIRST + 1)         /* Stack pointer */
						/* small data register */
#define SDA_BASE_REG    ((unsigned)(TARGET_FDPIC ? -1 : flag_pic ? PIC_REGNO : (GPR_FIRST + 16)))
#define PIC_REGNO       (GPR_FIRST + (TARGET_FDPIC?15:17))        /* PIC register.  */
#define FDPIC_FPTR_REGNO  (GPR_FIRST + 14)        /* uClinux PIC function pointer register.  */
#define FDPIC_REGNO   (GPR_FIRST + 15)        /* uClinux PIC register.  */

#define HARD_REGNO_RENAME_OK(from,to) (TARGET_FDPIC ? ((to) != FDPIC_REG) : 1)

#define OUR_FDPIC_REG	get_hard_reg_initial_val (SImode, FDPIC_REGNO)

#define FPR_FIRST       64			/* First FP reg */
#define FPR_LAST        127			/* Last  FP reg */

#define GPR_TEMP_NUM	frv_condexec_temps	/* # gprs to reserve for temps */

/* We reserve the last CR and CCR in each category to be used as a reload
   register to reload the CR/CCR registers.  This is a kludge.  */
#define CC_FIRST	128			/* First ICC/FCC reg */
#define CC_LAST		135			/* Last  ICC/FCC reg */
#define ICC_FIRST	(CC_FIRST + 4)		/* First ICC reg */
#define ICC_LAST	(CC_FIRST + 7)		/* Last  ICC reg */
#define ICC_TEMP	(CC_FIRST + 7)		/* Temporary ICC reg */
#define FCC_FIRST	(CC_FIRST)		/* First FCC reg */
#define FCC_LAST	(CC_FIRST + 3)		/* Last  FCC reg */

/* Amount to shift a value to locate a ICC or FCC register in the CCR
   register and shift it to the bottom 4 bits.  */
#define CC_SHIFT_RIGHT(REGNO) (((REGNO) - CC_FIRST) << 2)

/* Mask to isolate a single ICC/FCC value.  */
#define CC_MASK		0xf

/* Masks to isolate the various bits in an ICC field.  */
#define ICC_MASK_N	0x8	/* negative */
#define ICC_MASK_Z	0x4	/* zero */
#define ICC_MASK_V	0x2	/* overflow */
#define ICC_MASK_C	0x1	/* carry */

/* Mask to isolate the N/Z flags in an ICC.  */
#define ICC_MASK_NZ (ICC_MASK_N | ICC_MASK_Z)

/* Mask to isolate the Z/C flags in an ICC.  */
#define ICC_MASK_ZC (ICC_MASK_Z | ICC_MASK_C)

/* Masks to isolate the various bits in a FCC field.  */
#define FCC_MASK_E	0x8	/* equal */
#define FCC_MASK_L	0x4	/* less than */
#define FCC_MASK_G	0x2	/* greater than */
#define FCC_MASK_U	0x1	/* unordered */

/* For CCR registers, the machine wants CR4..CR7 to be used for integer
   code and CR0..CR3 to be used for floating point.  */
#define CR_FIRST	136			/* First CCR */
#define CR_LAST		143			/* Last  CCR */
#define CR_NUM		(CR_LAST-CR_FIRST+1)	/* # of CCRs (8) */
#define ICR_FIRST	(CR_FIRST + 4)		/* First integer CCR */
#define ICR_LAST	(CR_FIRST + 7)		/* Last  integer CCR */
#define ICR_TEMP	ICR_LAST		/* Temp  integer CCR */
#define FCR_FIRST	(CR_FIRST + 0)		/* First float CCR */
#define FCR_LAST	(CR_FIRST + 3)		/* Last  float CCR */

/* Amount to shift a value to locate a CR register in the CCCR special purpose
   register and shift it to the bottom 2 bits.  */
#define CR_SHIFT_RIGHT(REGNO) (((REGNO) - CR_FIRST) << 1)

/* Mask to isolate a single CR value.  */
#define CR_MASK		0x3

#define ACC_FIRST	144			/* First acc register */
#define ACC_LAST	155			/* Last  acc register */

#define ACCG_FIRST	156			/* First accg register */
#define ACCG_LAST	167			/* Last  accg register */

#define AP_FIRST	168			/* fake argument pointer */

#define SPR_FIRST	169
#define SPR_LAST	172
#define LR_REGNO	(SPR_FIRST)
#define LCR_REGNO	(SPR_FIRST + 1)
#define IACC_FIRST	(SPR_FIRST + 2)
#define IACC_LAST	(SPR_FIRST + 3)

#define GPR_P(R)	IN_RANGE (R, GPR_FIRST, GPR_LAST)
#define GPR_OR_AP_P(R)	(GPR_P (R) || (R) == ARG_POINTER_REGNUM)
#define FPR_P(R)	IN_RANGE (R, FPR_FIRST, FPR_LAST)
#define CC_P(R)		IN_RANGE (R, CC_FIRST, CC_LAST)
#define ICC_P(R)	IN_RANGE (R, ICC_FIRST, ICC_LAST)
#define FCC_P(R)	IN_RANGE (R, FCC_FIRST, FCC_LAST)
#define CR_P(R)		IN_RANGE (R, CR_FIRST, CR_LAST)
#define ICR_P(R)	IN_RANGE (R, ICR_FIRST, ICR_LAST)
#define FCR_P(R)	IN_RANGE (R, FCR_FIRST, FCR_LAST)
#define ACC_P(R)	IN_RANGE (R, ACC_FIRST, ACC_LAST)
#define ACCG_P(R)	IN_RANGE (R, ACCG_FIRST, ACCG_LAST)
#define SPR_P(R)	IN_RANGE (R, SPR_FIRST, SPR_LAST)

#define GPR_OR_PSEUDO_P(R)	(GPR_P (R) || (R) >= FIRST_PSEUDO_REGISTER)
#define FPR_OR_PSEUDO_P(R)	(FPR_P (R) || (R) >= FIRST_PSEUDO_REGISTER)
#define GPR_AP_OR_PSEUDO_P(R)	(GPR_OR_AP_P (R) || (R) >= FIRST_PSEUDO_REGISTER)
#define CC_OR_PSEUDO_P(R)	(CC_P (R) || (R) >= FIRST_PSEUDO_REGISTER)
#define ICC_OR_PSEUDO_P(R)	(ICC_P (R) || (R) >= FIRST_PSEUDO_REGISTER)
#define FCC_OR_PSEUDO_P(R)	(FCC_P (R) || (R) >= FIRST_PSEUDO_REGISTER)
#define CR_OR_PSEUDO_P(R)	(CR_P (R) || (R) >= FIRST_PSEUDO_REGISTER)
#define ICR_OR_PSEUDO_P(R)	(ICR_P (R) || (R) >= FIRST_PSEUDO_REGISTER)
#define FCR_OR_PSEUDO_P(R)	(FCR_P (R) || (R) >= FIRST_PSEUDO_REGISTER)
#define ACC_OR_PSEUDO_P(R)	(ACC_P (R) || (R) >= FIRST_PSEUDO_REGISTER)
#define ACCG_OR_PSEUDO_P(R)	(ACCG_P (R) || (R) >= FIRST_PSEUDO_REGISTER)

#define MAX_STACK_IMMEDIATE_OFFSET 2047


/* Register Basics.  */

/* Number of hardware registers known to the compiler.  They receive numbers 0
   through `FIRST_PSEUDO_REGISTER-1'; thus, the first pseudo register's number
   really is assigned the number `FIRST_PSEUDO_REGISTER'.  */
#define FIRST_PSEUDO_REGISTER (SPR_LAST + 1)

/* The first/last register that can contain the arguments to a function.  */
#define FIRST_ARG_REGNUM	(GPR_FIRST + 8)
#define LAST_ARG_REGNUM		(FIRST_ARG_REGNUM + FRV_NUM_ARG_REGS - 1)

/* Registers used by the exception handling functions.  These should be
   registers that are not otherwise used by the calling sequence.  */
#define FIRST_EH_REGNUM		14
#define LAST_EH_REGNUM		15

/* Scratch registers used in the prologue, epilogue and thunks.
   OFFSET_REGNO is for loading constant addends that are too big for a
   single instruction.  TEMP_REGNO is used for transferring SPRs to and from
   the stack, and various other activities.  */
#define OFFSET_REGNO		4
#define TEMP_REGNO		5

/* Registers used in the prologue.  OLD_SP_REGNO is the old stack pointer,
   which is sometimes used to set up the frame pointer.  */
#define OLD_SP_REGNO		6

/* Registers used in the epilogue.  STACKADJ_REGNO stores the exception
   handler's stack adjustment.  */
#define STACKADJ_REGNO		6

/* Registers used in thunks.  JMP_REGNO is used for loading the target
   address.  */
#define JUMP_REGNO		6

#define EH_RETURN_DATA_REGNO(N)	((N) <= (LAST_EH_REGNUM - FIRST_EH_REGNUM)? \
				 (N) + FIRST_EH_REGNUM : INVALID_REGNUM)
#define EH_RETURN_STACKADJ_RTX	gen_rtx_REG (SImode, STACKADJ_REGNO)
#define EH_RETURN_HANDLER_RTX   RETURN_ADDR_RTX (0, frame_pointer_rtx)

#define EPILOGUE_USES(REGNO) ((REGNO) == LR_REGNO)

/* An initializer that says which registers are used for fixed purposes all
   throughout the compiled code and are therefore not available for general
   allocation.  These would include the stack pointer, the frame pointer
   (except on machines where that can be used as a general register when no
   frame pointer is needed), the program counter on machines where that is
   considered one of the addressable registers, and any other numbered register
   with a standard use.

   This information is expressed as a sequence of numbers, separated by commas
   and surrounded by braces.  The Nth number is 1 if register N is fixed, 0
   otherwise.

   The table initialized from this macro, and the table initialized by the
   following one, may be overridden at run time either automatically, by the
   actions of the macro `CONDITIONAL_REGISTER_USAGE', or by the user with the
   command options `-ffixed-REG', `-fcall-used-REG' and `-fcall-saved-REG'.  */

/* gr0  -- Hard Zero
   gr1  -- Stack Pointer
   gr2  -- Frame Pointer
   gr3  -- Hidden Parameter
   gr16 -- Small Data reserved
   gr17 -- Pic reserved
   gr28 -- OS reserved
   gr29 -- OS reserved
   gr30 -- OS reserved
   gr31 -- OS reserved
   cr3  -- reserved to reload FCC registers.
   cr7  -- reserved to reload ICC registers.  */
#define FIXED_REGISTERS							\
{	/* Integer Registers */						\
	1, 1, 1, 1, 0, 0, 0, 0,		/* 000-007, gr0  - gr7  */	\
	0, 0, 0, 0, 0, 0, 0, 0,		/* 008-015, gr8  - gr15 */	\
	1, 1, 0, 0, 0, 0, 0, 0,		/* 016-023, gr16 - gr23 */	\
	0, 0, 0, 0, 1, 1, 1, 1,		/* 024-031, gr24 - gr31 */	\
	0, 0, 0, 0, 0, 0, 0, 0,		/* 032-039, gr32 - gr39 */	\
	0, 0, 0, 0, 0, 0, 0, 0,		/* 040-040, gr48 - gr47 */	\
	0, 0, 0, 0, 0, 0, 0, 0,		/* 048-055, gr48 - gr55 */	\
	0, 0, 0, 0, 0, 0, 0, 0,		/* 056-063, gr56 - gr63 */	\
	/* Float Registers */						\
	0, 0, 0, 0, 0, 0, 0, 0,		/* 064-071, fr0  - fr7  */	\
	0, 0, 0, 0, 0, 0, 0, 0,		/* 072-079, fr8  - fr15 */	\
	0, 0, 0, 0, 0, 0, 0, 0,		/* 080-087, fr16 - fr23 */	\
	0, 0, 0, 0, 0, 0, 0, 0,		/* 088-095, fr24 - fr31 */	\
	0, 0, 0, 0, 0, 0, 0, 0,		/* 096-103, fr32 - fr39 */	\
	0, 0, 0, 0, 0, 0, 0, 0,		/* 104-111, fr48 - fr47 */	\
	0, 0, 0, 0, 0, 0, 0, 0,		/* 112-119, fr48 - fr55 */	\
	0, 0, 0, 0, 0, 0, 0, 0,		/* 120-127, fr56 - fr63 */	\
	/* Condition Code Registers */					\
	0, 0, 0, 0,			/* 128-131, fcc0 - fcc3  */	\
	0, 0, 0, 1,			/* 132-135, icc0 - icc3 */	\
	/* Conditional execution Registers (CCR) */			\
	0, 0, 0, 0, 0, 0, 0, 1,		/* 136-143, cr0 - cr7 */	\
	/* Accumulators */						\
	1, 1, 1, 1, 1, 1, 1, 1,		/* 144-151, acc0  - acc7 */	\
	1, 1, 1, 1,			/* 152-155, acc8  - acc11 */	\
	1, 1, 1, 1, 1, 1, 1, 1,		/* 156-163, accg0 - accg7 */	\
	1, 1, 1, 1,			/* 164-167, accg8 - accg11 */	\
	/* Other registers */						\
	1,				/* 168, AP   - fake arg ptr */	\
	1,				/* 169, LR   - Link register*/	\
	0,				/* 170, LCR  - Loop count reg*/	\
	1, 1				/* 171-172, iacc0 */		\
}

/* Like `FIXED_REGISTERS' but has 1 for each register that is clobbered (in
   general) by function calls as well as for fixed registers.  This macro
   therefore identifies the registers that are not available for general
   allocation of values that must live across function calls.

   If a register has 0 in `CALL_USED_REGISTERS', the compiler automatically
   saves it on function entry and restores it on function exit, if the register
   is used within the function.  */
#define CALL_USED_REGISTERS						\
{	/* Integer Registers */						\
	1, 1, 1, 1, 1, 1, 1, 1,		/* 000-007, gr0  - gr7  */	\
	1, 1, 1, 1, 1, 1, 1, 1,		/* 008-015, gr8  - gr15 */	\
	1, 1, 0, 0, 0, 0, 0, 0,		/* 016-023, gr16 - gr23 */	\
	0, 0, 0, 0, 1, 1, 1, 1,		/* 024-031, gr24 - gr31 */	\
	1, 1, 1, 1, 1, 1, 1, 1,		/* 032-039, gr32 - gr39 */	\
	1, 1, 1, 1, 1, 1, 1, 1,		/* 040-040, gr48 - gr47 */	\
	0, 0, 0, 0, 0, 0, 0, 0,		/* 048-055, gr48 - gr55 */	\
	0, 0, 0, 0, 0, 0, 0, 0,		/* 056-063, gr56 - gr63 */	\
	/* Float Registers */						\
	1, 1, 1, 1, 1, 1, 1, 1,		/* 064-071, fr0  - fr7  */	\
	1, 1, 1, 1, 1, 1, 1, 1,		/* 072-079, fr8  - fr15 */	\
	0, 0, 0, 0, 0, 0, 0, 0,		/* 080-087, fr16 - fr23 */	\
	0, 0, 0, 0, 0, 0, 0, 0,		/* 088-095, fr24 - fr31 */	\
	1, 1, 1, 1, 1, 1, 1, 1,		/* 096-103, fr32 - fr39 */	\
	1, 1, 1, 1, 1, 1, 1, 1,		/* 104-111, fr48 - fr47 */	\
	0, 0, 0, 0, 0, 0, 0, 0,		/* 112-119, fr48 - fr55 */	\
	0, 0, 0, 0, 0, 0, 0, 0,		/* 120-127, fr56 - fr63 */	\
	/* Condition Code Registers */					\
	1, 1, 1, 1,			/* 128-131, fcc0 - fcc3 */	\
	1, 1, 1, 1,			/* 132-135, icc0 - icc3  */	\
	/* Conditional execution Registers (CCR) */			\
	1, 1, 1, 1, 1, 1, 1, 1,		/* 136-143, cr0 - cr7 */	\
	/* Accumulators */						\
	1, 1, 1, 1, 1, 1, 1, 1,		/* 144-151, acc0 - acc7 */	\
	1, 1, 1, 1,			/* 152-155, acc8 - acc11 */	\
	1, 1, 1, 1, 1, 1, 1, 1,		/* 156-163, accg0 - accg7 */	\
	1, 1, 1, 1,			/* 164-167, accg8 - accg11 */	\
	/* Other registers */						\
	1,				/* 168, AP  - fake arg ptr */	\
	1,				/* 169, LR  - Link register*/	\
	1,				/* 170, LCR - Loop count reg */	\
	1, 1				/* 171-172, iacc0 */		\
}


/* Order of allocation of registers.  */

/* If defined, an initializer for a vector of integers, containing the numbers
   of hard registers in the order in which GCC should prefer to use them
   (from most preferred to least).

   If this macro is not defined, registers are used lowest numbered first (all
   else being equal).

   One use of this macro is on machines where the highest numbered registers
   must always be saved and the save-multiple-registers instruction supports
   only sequences of consecutive registers.  On such machines, define
   `REG_ALLOC_ORDER' to be an initializer that lists the highest numbered
   allocatable register first.  */

/* On the FRV, allocate GR16 and GR17 after other saved registers so that we
   have a better chance of allocating 2 registers at a time and can use the
   double word load/store instructions in the prologue.  */
#define REG_ALLOC_ORDER							\
{									\
  /* volatile registers */						\
  GPR_FIRST  +  4, GPR_FIRST  +  5, GPR_FIRST  +  6, GPR_FIRST 	+  7,	\
  GPR_FIRST  +  8, GPR_FIRST  +  9, GPR_FIRST  + 10, GPR_FIRST 	+ 11,	\
  GPR_FIRST  + 12, GPR_FIRST  + 13, GPR_FIRST  + 14, GPR_FIRST 	+ 15,	\
  GPR_FIRST  + 32, GPR_FIRST  + 33, GPR_FIRST  + 34, GPR_FIRST 	+ 35,	\
  GPR_FIRST  + 36, GPR_FIRST  + 37, GPR_FIRST  + 38, GPR_FIRST 	+ 39,	\
  GPR_FIRST  + 40, GPR_FIRST  + 41, GPR_FIRST  + 42, GPR_FIRST 	+ 43,	\
  GPR_FIRST  + 44, GPR_FIRST  + 45, GPR_FIRST  + 46, GPR_FIRST 	+ 47,	\
									\
  FPR_FIRST  +  0, FPR_FIRST  +  1, FPR_FIRST  +  2, FPR_FIRST 	+  3,	\
  FPR_FIRST  +  4, FPR_FIRST  +  5, FPR_FIRST  +  6, FPR_FIRST 	+  7,	\
  FPR_FIRST  +  8, FPR_FIRST  +  9, FPR_FIRST  + 10, FPR_FIRST 	+ 11,	\
  FPR_FIRST  + 12, FPR_FIRST  + 13, FPR_FIRST  + 14, FPR_FIRST 	+ 15,	\
  FPR_FIRST  + 32, FPR_FIRST  + 33, FPR_FIRST  + 34, FPR_FIRST 	+ 35,	\
  FPR_FIRST  + 36, FPR_FIRST  + 37, FPR_FIRST  + 38, FPR_FIRST 	+ 39,	\
  FPR_FIRST  + 40, FPR_FIRST  + 41, FPR_FIRST  + 42, FPR_FIRST 	+ 43,	\
  FPR_FIRST  + 44, FPR_FIRST  + 45, FPR_FIRST  + 46, FPR_FIRST 	+ 47,	\
									\
  ICC_FIRST  +  0, ICC_FIRST  +  1, ICC_FIRST  +  2, ICC_FIRST 	+  3,	\
  FCC_FIRST  +  0, FCC_FIRST  +  1, FCC_FIRST  +  2, FCC_FIRST 	+  3,	\
  CR_FIRST   +  0, CR_FIRST   +  1, CR_FIRST   +  2, CR_FIRST  	+  3,	\
  CR_FIRST   +  4, CR_FIRST   +  5, CR_FIRST   +  6, CR_FIRST  	+  7,	\
									\
  /* saved registers */							\
  GPR_FIRST  + 18, GPR_FIRST  + 19,					\
  GPR_FIRST  + 20, GPR_FIRST  + 21, GPR_FIRST  + 22, GPR_FIRST 	+ 23,	\
  GPR_FIRST  + 24, GPR_FIRST  + 25, GPR_FIRST  + 26, GPR_FIRST 	+ 27,	\
  GPR_FIRST  + 48, GPR_FIRST  + 49, GPR_FIRST  + 50, GPR_FIRST 	+ 51,	\
  GPR_FIRST  + 52, GPR_FIRST  + 53, GPR_FIRST  + 54, GPR_FIRST 	+ 55,	\
  GPR_FIRST  + 56, GPR_FIRST  + 57, GPR_FIRST  + 58, GPR_FIRST 	+ 59,	\
  GPR_FIRST  + 60, GPR_FIRST  + 61, GPR_FIRST  + 62, GPR_FIRST 	+ 63,	\
  GPR_FIRST  + 16, GPR_FIRST  + 17,					\
									\
  FPR_FIRST  + 16, FPR_FIRST  + 17, FPR_FIRST  + 18, FPR_FIRST 	+ 19,	\
  FPR_FIRST  + 20, FPR_FIRST  + 21, FPR_FIRST  + 22, FPR_FIRST 	+ 23,	\
  FPR_FIRST  + 24, FPR_FIRST  + 25, FPR_FIRST  + 26, FPR_FIRST 	+ 27,	\
  FPR_FIRST  + 28, FPR_FIRST  + 29, FPR_FIRST  + 30, FPR_FIRST 	+ 31,	\
  FPR_FIRST  + 48, FPR_FIRST  + 49, FPR_FIRST  + 50, FPR_FIRST 	+ 51,	\
  FPR_FIRST  + 52, FPR_FIRST  + 53, FPR_FIRST  + 54, FPR_FIRST 	+ 55,	\
  FPR_FIRST  + 56, FPR_FIRST  + 57, FPR_FIRST  + 58, FPR_FIRST 	+ 59,	\
  FPR_FIRST  + 60, FPR_FIRST  + 61, FPR_FIRST  + 62, FPR_FIRST 	+ 63,	\
									\
  /* special or fixed registers */					\
  GPR_FIRST  +  0, GPR_FIRST  +  1, GPR_FIRST  +  2, GPR_FIRST 	+  3,	\
  GPR_FIRST  + 28, GPR_FIRST  + 29, GPR_FIRST  + 30, GPR_FIRST 	+ 31,	\
  ACC_FIRST  +  0, ACC_FIRST  +  1, ACC_FIRST  +  2, ACC_FIRST 	+  3,	\
  ACC_FIRST  +  4, ACC_FIRST  +  5, ACC_FIRST  +  6, ACC_FIRST 	+  7,	\
  ACC_FIRST  +  8, ACC_FIRST  +  9, ACC_FIRST  + 10, ACC_FIRST 	+ 11,	\
  ACCG_FIRST +  0, ACCG_FIRST +  1, ACCG_FIRST +  2, ACCG_FIRST	+  3,	\
  ACCG_FIRST +  4, ACCG_FIRST +  5, ACCG_FIRST +  6, ACCG_FIRST	+  7,	\
  ACCG_FIRST +  8, ACCG_FIRST +  9, ACCG_FIRST + 10, ACCG_FIRST	+ 11,	\
  AP_FIRST, 	   LR_REGNO,       LCR_REGNO,				\
  IACC_FIRST +  0, IACC_FIRST +  1					\
}


/* How Values Fit in Registers.  */

/* A C expression for the number of consecutive hard registers, starting at
   register number REGNO, required to hold a value of mode MODE.

   On a machine where all registers are exactly one word, a suitable definition
   of this macro is

        #define HARD_REGNO_NREGS(REGNO, MODE)            \
           ((GET_MODE_SIZE (MODE) + UNITS_PER_WORD - 1)  \
            / UNITS_PER_WORD))  */

/* On the FRV, make the CC modes take 3 words in the integer registers, so that
   we can build the appropriate instructions to properly reload the values.  */
#define HARD_REGNO_NREGS(REGNO, MODE) frv_hard_regno_nregs (REGNO, MODE)

/* A C expression that is nonzero if it is permissible to store a value of mode
   MODE in hard register number REGNO (or in several registers starting with
   that one).  For a machine where all registers are equivalent, a suitable
   definition is

        #define HARD_REGNO_MODE_OK(REGNO, MODE) 1

   It is not necessary for this macro to check for the numbers of fixed
   registers, because the allocation mechanism considers them to be always
   occupied.

   On some machines, double-precision values must be kept in even/odd register
   pairs.  The way to implement that is to define this macro to reject odd
   register numbers for such modes.

   The minimum requirement for a mode to be OK in a register is that the
   `movMODE' instruction pattern support moves between the register and any
   other hard register for which the mode is OK; and that moving a value into
   the register and back out not alter it.

   Since the same instruction used to move `SImode' will work for all narrower
   integer modes, it is not necessary on any machine for `HARD_REGNO_MODE_OK'
   to distinguish between these modes, provided you define patterns `movhi',
   etc., to take advantage of this.  This is useful because of the interaction
   between `HARD_REGNO_MODE_OK' and `MODES_TIEABLE_P'; it is very desirable for
   all integer modes to be tieable.

   Many machines have special registers for floating point arithmetic.  Often
   people assume that floating point machine modes are allowed only in floating
   point registers.  This is not true.  Any registers that can hold integers
   can safely *hold* a floating point machine mode, whether or not floating
   arithmetic can be done on it in those registers.  Integer move instructions
   can be used to move the values.

   On some machines, though, the converse is true: fixed-point machine modes
   may not go in floating registers.  This is true if the floating registers
   normalize any value stored in them, because storing a non-floating value
   there would garble it.  In this case, `HARD_REGNO_MODE_OK' should reject
   fixed-point machine modes in floating registers.  But if the floating
   registers do not automatically normalize, if you can store any bit pattern
   in one and retrieve it unchanged without a trap, then any machine mode may
   go in a floating register, so you can define this macro to say so.

   The primary significance of special floating registers is rather that they
   are the registers acceptable in floating point arithmetic instructions.
   However, this is of no concern to `HARD_REGNO_MODE_OK'.  You handle it by
   writing the proper constraints for those instructions.

   On some machines, the floating registers are especially slow to access, so
   that it is better to store a value in a stack frame than in such a register
   if floating point arithmetic is not being done.  As long as the floating
   registers are not in class `GENERAL_REGS', they will not be used unless some
   pattern's constraint asks for one.  */
#define HARD_REGNO_MODE_OK(REGNO, MODE) frv_hard_regno_mode_ok (REGNO, MODE)

/* A C expression that is nonzero if it is desirable to choose register
   allocation so as to avoid move instructions between a value of mode MODE1
   and a value of mode MODE2.

   If `HARD_REGNO_MODE_OK (R, MODE1)' and `HARD_REGNO_MODE_OK (R, MODE2)' are
   ever different for any R, then `MODES_TIEABLE_P (MODE1, MODE2)' must be
   zero.  */
#define MODES_TIEABLE_P(MODE1, MODE2) (MODE1 == MODE2)

/* Define this macro if the compiler should avoid copies to/from CCmode
   registers.  You should only define this macro if support fo copying to/from
   CCmode is incomplete.  */
#define AVOID_CCMODE_COPIES


/* Register Classes.  */

/* An enumeral type that must be defined with all the register class names as
   enumeral values.  `NO_REGS' must be first.  `ALL_REGS' must be the last
   register class, followed by one more enumeral value, `LIM_REG_CLASSES',
   which is not a register class but rather tells how many classes there are.

   Each register class has a number, which is the value of casting the class
   name to type `int'.  The number serves as an index in many of the tables
   described below.  */
enum reg_class
{
  NO_REGS,
  ICC_REGS,
  FCC_REGS,
  CC_REGS,
  ICR_REGS,
  FCR_REGS,
  CR_REGS,
  LCR_REG,
  LR_REG,
  GR8_REGS,
  GR9_REGS,
  GR89_REGS,
  FDPIC_REGS,
  FDPIC_FPTR_REGS,
  FDPIC_CALL_REGS,
  SPR_REGS,
  QUAD_ACC_REGS,
  ACCG_REGS,
  QUAD_FPR_REGS,
  QUAD_REGS,
  GPR_REGS,
  ALL_REGS,
  LIM_REG_CLASSES
};

#define GENERAL_REGS GPR_REGS

/* The number of distinct register classes, defined as follows:

        #define N_REG_CLASSES (int) LIM_REG_CLASSES  */
#define N_REG_CLASSES ((int) LIM_REG_CLASSES)

/* An initializer containing the names of the register classes as C string
   constants.  These names are used in writing some of the debugging dumps.  */
#define REG_CLASS_NAMES {						\
   "NO_REGS",								\
   "ICC_REGS",								\
   "FCC_REGS",								\
   "CC_REGS",								\
   "ICR_REGS",								\
   "FCR_REGS",								\
   "CR_REGS",								\
   "LCR_REG",								\
   "LR_REG",								\
   "GR8_REGS",                                                          \
   "GR9_REGS",                                                          \
   "GR89_REGS",                                                         \
   "FDPIC_REGS",							\
   "FDPIC_FPTR_REGS",							\
   "FDPIC_CALL_REGS",							\
   "SPR_REGS",								\
   "QUAD_ACC_REGS",							\
   "ACCG_REGS",								\
   "QUAD_FPR_REGS",							\
   "QUAD_REGS",								\
   "GPR_REGS",								\
   "ALL_REGS"								\
}

/* An initializer containing the contents of the register classes, as integers
   which are bit masks.  The Nth integer specifies the contents of class N.
   The way the integer MASK is interpreted is that register R is in the class
   if `MASK & (1 << R)' is 1.

   When the machine has more than 32 registers, an integer does not suffice.
   Then the integers are replaced by sub-initializers, braced groupings
   containing several integers.  Each sub-initializer must be suitable as an
   initializer for the type `HARD_REG_SET' which is defined in
   `hard-reg-set.h'.  */
#define REG_CLASS_CONTENTS						       \
{  /* gr0-gr31 gr32-gr63  fr0-fr31   fr32-fr-63 cc/ccr/acc ap/spr */	       \
  { 0x00000000,0x00000000,0x00000000,0x00000000,0x00000000,0x0}, /* NO_REGS  */\
  { 0x00000000,0x00000000,0x00000000,0x00000000,0x000000f0,0x0}, /* ICC_REGS */\
  { 0x00000000,0x00000000,0x00000000,0x00000000,0x0000000f,0x0}, /* FCC_REGS */\
  { 0x00000000,0x00000000,0x00000000,0x00000000,0x000000ff,0x0}, /* CC_REGS  */\
  { 0x00000000,0x00000000,0x00000000,0x00000000,0x0000f000,0x0}, /* ICR_REGS */\
  { 0x00000000,0x00000000,0x00000000,0x00000000,0x00000f00,0x0}, /* FCR_REGS */\
  { 0x00000000,0x00000000,0x00000000,0x00000000,0x0000ff00,0x0}, /* CR_REGS  */\
  { 0x00000000,0x00000000,0x00000000,0x00000000,0x00000000,0x400}, /* LCR_REGS */\
  { 0x00000000,0x00000000,0x00000000,0x00000000,0x00000000,0x200}, /* LR_REGS  */\
  { 0x00000100,0x00000000,0x00000000,0x00000000,0x00000000,0x0}, /* GR8_REGS */\
  { 0x00000200,0x00000000,0x00000000,0x00000000,0x00000000,0x0}, /* GR9_REGS */\
  { 0x00000300,0x00000000,0x00000000,0x00000000,0x00000000,0x0}, /* GR89_REGS */\
  { 0x00008000,0x00000000,0x00000000,0x00000000,0x00000000,0x0}, /* FDPIC_REGS */\
  { 0x00004000,0x00000000,0x00000000,0x00000000,0x00000000,0x0}, /* FDPIC_FPTR_REGS */\
  { 0x0000c000,0x00000000,0x00000000,0x00000000,0x00000000,0x0}, /* FDPIC_CALL_REGS */\
  { 0x00000000,0x00000000,0x00000000,0x00000000,0x00000000,0x1e00}, /* SPR_REGS */\
  { 0x00000000,0x00000000,0x00000000,0x00000000,0x0fff0000,0x0}, /* QUAD_ACC */\
  { 0x00000000,0x00000000,0x00000000,0x00000000,0xf0000000,0xff}, /* ACCG_REGS*/\
  { 0x00000000,0x00000000,0xffffffff,0xffffffff,0x00000000,0x0}, /* QUAD_FPR */\
  { 0x0ffffffc,0xffffffff,0x00000000,0x00000000,0x00000000,0x0}, /* QUAD_REGS*/\
  { 0xffffffff,0xffffffff,0x00000000,0x00000000,0x00000000,0x100}, /* GPR_REGS */\
  { 0xffffffff,0xffffffff,0xffffffff,0xffffffff,0xffffffff,0x1fff}, /* ALL_REGS */\
}

<<<<<<< HEAD
=======
#define EVEN_ACC_REGS   QUAD_ACC_REGS
#define ACC_REGS        QUAD_ACC_REGS
#define FEVEN_REGS      QUAD_FPR_REGS
#define FPR_REGS        QUAD_FPR_REGS
#define EVEN_REGS       QUAD_REGS

>>>>>>> cd030c07
/* A C expression whose value is a register class containing hard register
   REGNO.  In general there is more than one such class; choose a class which
   is "minimal", meaning that no smaller class also contains the register.  */

extern enum reg_class regno_reg_class[];
#define REGNO_REG_CLASS(REGNO) regno_reg_class [REGNO]

/* A macro whose definition is the name of the class to which a valid base
   register must belong.  A base register is one used in an address which is
   the register value plus a displacement.  */
#define BASE_REG_CLASS GPR_REGS

/* A macro whose definition is the name of the class to which a valid index
   register must belong.  An index register is one used in an address where its
   value is either multiplied by a scale factor or added to another register
   (as well as added to a displacement).  */
#define INDEX_REG_CLASS GPR_REGS

/* A C expression which is nonzero if register number NUM is suitable for use
   as a base register in operand addresses.  It may be either a suitable hard
   register or a pseudo register that has been allocated such a hard register.  */
#define REGNO_OK_FOR_BASE_P(NUM)           \
  ((NUM) < FIRST_PSEUDO_REGISTER           \
   ? GPR_P (NUM)                           \
   : (reg_renumber [NUM] >= 0 && GPR_P (reg_renumber [NUM])))

/* A C expression which is nonzero if register number NUM is suitable for use
   as an index register in operand addresses.  It may be either a suitable hard
   register or a pseudo register that has been allocated such a hard register.

   The difference between an index register and a base register is that the
   index register may be scaled.  If an address involves the sum of two
   registers, neither one of them scaled, then either one may be labeled the
   "base" and the other the "index"; but whichever labeling is used must fit
   the machine's constraints of which registers may serve in each capacity.
   The compiler will try both labelings, looking for one that is valid, and
   will reload one or both registers only if neither labeling works.  */
#define REGNO_OK_FOR_INDEX_P(NUM)                                       \
  ((NUM) < FIRST_PSEUDO_REGISTER                                        \
   ? GPR_P (NUM)                                                        \
   : (reg_renumber [NUM] >= 0 && GPR_P (reg_renumber [NUM])))

#define SECONDARY_INPUT_RELOAD_CLASS(CLASS, MODE, X) \
  frv_secondary_reload_class (CLASS, MODE, X)

#define SECONDARY_OUTPUT_RELOAD_CLASS(CLASS, MODE, X) \
  frv_secondary_reload_class (CLASS, MODE, X)

/* A C expression for the maximum number of consecutive registers of
   class CLASS needed to hold a value of mode MODE.

   This is closely related to the macro `HARD_REGNO_NREGS'.  In fact, the value
   of the macro `CLASS_MAX_NREGS (CLASS, MODE)' should be the maximum value of
   `HARD_REGNO_NREGS (REGNO, MODE)' for all REGNO values in the class CLASS.

   This macro helps control the handling of multiple-word values in
   the reload pass.

   This declaration is required.  */
#define CLASS_MAX_NREGS(CLASS, MODE) frv_class_max_nregs (CLASS, MODE)

#define ZERO_P(x) (x == CONST0_RTX (GET_MODE (x)))


/* Basic Stack Layout.  */

/* Structure to describe information about a saved range of registers */

typedef struct frv_stack_regs {
  const char * name;		/* name of the register ranges */
  int first;			/* first register in the range */
  int last;			/* last register in the range */
  int size_1word;		/* # of bytes to be stored via 1 word stores */
  int size_2words;		/* # of bytes to be stored via 2 word stores */
  unsigned char field_p;	/* true if the registers are a single SPR */
  unsigned char dword_p;	/* true if we can do dword stores */
  unsigned char special_p;	/* true if the regs have a fixed save loc.  */
} frv_stack_regs_t;

/* Register ranges to look into saving.  */
#define STACK_REGS_GPR		0	/* Gprs (normally gr16..gr31, gr48..gr63) */
#define STACK_REGS_FPR		1	/* Fprs (normally fr16..fr31, fr48..fr63) */
#define STACK_REGS_LR		2	/* LR register */
#define STACK_REGS_CC		3	/* CCrs (normally not saved) */
#define STACK_REGS_LCR		5	/* lcr register */
#define STACK_REGS_STDARG	6	/* stdarg registers */
#define STACK_REGS_STRUCT	7	/* structure return (gr3) */
#define STACK_REGS_FP		8	/* FP register */
#define STACK_REGS_MAX		9	/* # of register ranges */

/* Values for save_p field.  */
#define REG_SAVE_NO_SAVE	0	/* register not saved */
#define REG_SAVE_1WORD		1	/* save the register */
#define REG_SAVE_2WORDS		2	/* save register and register+1 */

/* Structure used to define the frv stack.  */

typedef struct frv_stack {
  int total_size;		/* total bytes allocated for stack */
  int vars_size;		/* variable save area size */
  int parameter_size;		/* outgoing parameter size */
  int stdarg_size;		/* size of regs needed to be saved for stdarg */
  int regs_size;		/* size of the saved registers */
  int regs_size_1word;		/* # of bytes to be stored via 1 word stores */
  int regs_size_2words;		/* # of bytes to be stored via 2 word stores */
  int header_size;		/* size of the old FP, struct ret., LR save */
  int pretend_size;		/* size of pretend args */
  int vars_offset;		/* offset to save local variables from new SP*/
  int regs_offset;		/* offset to save registers from new SP */
				/* register range information */
  frv_stack_regs_t regs[STACK_REGS_MAX];
				/* offset to store each register */
  int reg_offset[FIRST_PSEUDO_REGISTER];
				/* whether to save register (& reg+1) */
  unsigned char save_p[FIRST_PSEUDO_REGISTER];
} frv_stack_t;

/* Define this macro if pushing a word onto the stack moves the stack pointer
   to a smaller address.  */
#define STACK_GROWS_DOWNWARD 1

/* Define this macro to nonzero if the addresses of local variable slots
   are at negative offsets from the frame pointer.  */
#define FRAME_GROWS_DOWNWARD 1

/* Offset from the frame pointer to the first local variable slot to be
   allocated.

   If `FRAME_GROWS_DOWNWARD', find the next slot's offset by subtracting the
   first slot's length from `STARTING_FRAME_OFFSET'.  Otherwise, it is found by
   adding the length of the first slot to the value `STARTING_FRAME_OFFSET'.  */
#define STARTING_FRAME_OFFSET 0

/* Offset from the stack pointer register to the first location at which
   outgoing arguments are placed.  If not specified, the default value of zero
   is used.  This is the proper value for most machines.

   If `ARGS_GROW_DOWNWARD', this is the offset to the location above the first
   location at which outgoing arguments are placed.  */
#define STACK_POINTER_OFFSET 0

/* Offset from the argument pointer register to the first argument's address.
   On some machines it may depend on the data type of the function.

   If `ARGS_GROW_DOWNWARD', this is the offset to the location above the first
   argument's address.  */
#define FIRST_PARM_OFFSET(FUNDECL) 0

/* A C expression whose value is RTL representing the address in a stack frame
   where the pointer to the caller's frame is stored.  Assume that FRAMEADDR is
   an RTL expression for the address of the stack frame itself.

   If you don't define this macro, the default is to return the value of
   FRAMEADDR--that is, the stack frame address is also the address of the stack
   word that points to the previous frame.  */
#define DYNAMIC_CHAIN_ADDRESS(FRAMEADDR) frv_dynamic_chain_address (FRAMEADDR)

/* A C expression whose value is RTL representing the value of the return
   address for the frame COUNT steps up from the current frame, after the
   prologue.  FRAMEADDR is the frame pointer of the COUNT frame, or the frame
   pointer of the COUNT - 1 frame if `RETURN_ADDR_IN_PREVIOUS_FRAME' is
   defined.

   The value of the expression must always be the correct address when COUNT is
   zero, but may be `NULL_RTX' if there is not way to determine the return
   address of other frames.  */
#define RETURN_ADDR_RTX(COUNT, FRAMEADDR) frv_return_addr_rtx (COUNT, FRAMEADDR)

#define RETURN_POINTER_REGNUM LR_REGNO

/* A C expression whose value is RTL representing the location of the incoming
   return address at the beginning of any function, before the prologue.  This
   RTL is either a `REG', indicating that the return value is saved in `REG',
   or a `MEM' representing a location in the stack.

   You only need to define this macro if you want to support call frame
   debugging information like that provided by DWARF 2.  */
#define INCOMING_RETURN_ADDR_RTX gen_rtx_REG (SImode, RETURN_POINTER_REGNUM)


/* Register That Address the Stack Frame.  */

/* The register number of the stack pointer register, which must also be a
   fixed register according to `FIXED_REGISTERS'.  On most machines, the
   hardware determines which register this is.  */
#define STACK_POINTER_REGNUM (GPR_FIRST + 1)

/* The register number of the frame pointer register, which is used to access
   automatic variables in the stack frame.  On some machines, the hardware
   determines which register this is.  On other machines, you can choose any
   register you wish for this purpose.  */
#define FRAME_POINTER_REGNUM (GPR_FIRST + 2)

/* The register number of the arg pointer register, which is used to access the
   function's argument list.  On some machines, this is the same as the frame
   pointer register.  On some machines, the hardware determines which register
   this is.  On other machines, you can choose any register you wish for this
   purpose.  If this is not the same register as the frame pointer register,
   then you must mark it as a fixed register according to `FIXED_REGISTERS', or
   arrange to be able to eliminate it.  */

/* On frv this is a fake register that is eliminated in
   terms of either the frame pointer or stack pointer.  */
#define ARG_POINTER_REGNUM AP_FIRST

/* Register numbers used for passing a function's static chain pointer.  If
   register windows are used, the register number as seen by the called
   function is `STATIC_CHAIN_INCOMING_REGNUM', while the register number as
   seen by the calling function is `STATIC_CHAIN_REGNUM'.  If these registers
   are the same, `STATIC_CHAIN_INCOMING_REGNUM' need not be defined.

   The static chain register need not be a fixed register.

   If the static chain is passed in memory, these macros should not be defined;
   instead, the next two macros should be defined.  */
#define STATIC_CHAIN_REGNUM (GPR_FIRST + 7)
#define STATIC_CHAIN_INCOMING_REGNUM (GPR_FIRST + 7)


/* Eliminating the Frame Pointer and the Arg Pointer.  */

/* If defined, this macro specifies a table of register pairs used to eliminate
   unneeded registers that point into the stack frame.  If it is not defined,
   the only elimination attempted by the compiler is to replace references to
   the frame pointer with references to the stack pointer.

   The definition of this macro is a list of structure initializations, each of
   which specifies an original and replacement register.

   On some machines, the position of the argument pointer is not known until
   the compilation is completed.  In such a case, a separate hard register must
   be used for the argument pointer.  This register can be eliminated by
   replacing it with either the frame pointer or the argument pointer,
   depending on whether or not the frame pointer has been eliminated.

   In this case, you might specify:
        #define ELIMINABLE_REGS  \
        {{ARG_POINTER_REGNUM, STACK_POINTER_REGNUM}, \
         {ARG_POINTER_REGNUM, FRAME_POINTER_REGNUM}, \
         {FRAME_POINTER_REGNUM, STACK_POINTER_REGNUM}}

   Note that the elimination of the argument pointer with the stack pointer is
   specified first since that is the preferred elimination.  */

#define ELIMINABLE_REGS							\
{									\
  {ARG_POINTER_REGNUM,	 STACK_POINTER_REGNUM},				\
  {ARG_POINTER_REGNUM,	 FRAME_POINTER_REGNUM},				\
  {FRAME_POINTER_REGNUM, STACK_POINTER_REGNUM}				\
}

/* This macro is similar to `INITIAL_FRAME_POINTER_OFFSET'.  It specifies the
   initial difference between the specified pair of registers.  This macro must
   be defined if `ELIMINABLE_REGS' is defined.  */

#define INITIAL_ELIMINATION_OFFSET(FROM, TO, OFFSET)			\
  (OFFSET) = frv_initial_elimination_offset (FROM, TO)


/* Passing Function Arguments on the Stack.  */

/* If defined, the maximum amount of space required for outgoing arguments will
   be computed and placed into the variable
   `crtl->outgoing_args_size'.  No space will be pushed onto the
   stack for each call; instead, the function prologue should increase the
   stack frame size by this amount.

   Defining both `PUSH_ROUNDING' and `ACCUMULATE_OUTGOING_ARGS' is not
   proper.  */
#define ACCUMULATE_OUTGOING_ARGS 1


/* The number of register assigned to holding function arguments.  */

#define FRV_NUM_ARG_REGS        6

/* A C type for declaring a variable that is used as the first argument of
   `FUNCTION_ARG' and other related values.  For some target machines, the type
   `int' suffices and can hold the number of bytes of argument so far.

   There is no need to record in `CUMULATIVE_ARGS' anything about the arguments
   that have been passed on the stack.  The compiler has other variables to
   keep track of that.  For target machines on which all arguments are passed
   on the stack, there is no need to store anything in `CUMULATIVE_ARGS';
   however, the data structure must exist and should not be empty, so use
   `int'.  */
#define CUMULATIVE_ARGS int

/* A C statement (sans semicolon) for initializing the variable CUM for the
   state at the beginning of the argument list.  The variable has type
   `CUMULATIVE_ARGS'.  The value of FNTYPE is the tree node for the data type
   of the function which will receive the args, or 0 if the args are to a
   compiler support library function.  The value of INDIRECT is nonzero when
   processing an indirect call, for example a call through a function pointer.
   The value of INDIRECT is zero for a call to an explicitly named function, a
   library function call, or when `INIT_CUMULATIVE_ARGS' is used to find
   arguments for the function being compiled.

   When processing a call to a compiler support library function, LIBNAME
   identifies which one.  It is a `symbol_ref' rtx which contains the name of
   the function, as a string.  LIBNAME is 0 when an ordinary C function call is
   being processed.  Thus, each time this macro is called, either LIBNAME or
   FNTYPE is nonzero, but never both of them at once.  */

#define INIT_CUMULATIVE_ARGS(CUM, FNTYPE, LIBNAME, FNDECL, N_NAMED_ARGS) \
  frv_init_cumulative_args (&CUM, FNTYPE, LIBNAME, FNDECL, FALSE)

/* Like `INIT_CUMULATIVE_ARGS' but overrides it for the purposes of finding the
   arguments for the function being compiled.  If this macro is undefined,
   `INIT_CUMULATIVE_ARGS' is used instead.

   The value passed for LIBNAME is always 0, since library routines with
   special calling conventions are never compiled with GCC.  The argument
   LIBNAME exists for symmetry with `INIT_CUMULATIVE_ARGS'.  */

#define INIT_CUMULATIVE_INCOMING_ARGS(CUM, FNTYPE, LIBNAME) \
  frv_init_cumulative_args (&CUM, FNTYPE, LIBNAME, NULL, TRUE)

/* A C expression that is nonzero if REGNO is the number of a hard register in
   which function arguments are sometimes passed.  This does *not* include
   implicit arguments such as the static chain and the structure-value address.
   On many machines, no registers can be used for this purpose since all
   function arguments are pushed on the stack.  */
#define FUNCTION_ARG_REGNO_P(REGNO) \
  ((REGNO) >= FIRST_ARG_REGNUM && ((REGNO) <= LAST_ARG_REGNUM))


/* How Scalar Function Values are Returned.  */

/* The number of the hard register that is used to return a scalar value from a
   function call.  */
#define RETURN_VALUE_REGNUM	(GPR_FIRST + 8)

#define FUNCTION_VALUE_REGNO_P(REGNO) frv_function_value_regno_p (REGNO)


/* How Large Values are Returned.  */

/* The number of the register that is used to pass the structure
   value address.  */
#define FRV_STRUCT_VALUE_REGNUM (GPR_FIRST + 3)


/* Function Entry and Exit.  */

/* Define this macro as a C expression that is nonzero if the return
   instruction or the function epilogue ignores the value of the stack pointer;
   in other words, if it is safe to delete an instruction to adjust the stack
   pointer before a return from the function.

   Note that this macro's value is relevant only for functions for which frame
   pointers are maintained.  It is never safe to delete a final stack
   adjustment in a function that has no frame pointer, and the compiler knows
   this regardless of `EXIT_IGNORE_STACK'.  */
#define EXIT_IGNORE_STACK 1

/* Generating Code for Profiling.  */

/* A C statement or compound statement to output to FILE some assembler code to
   call the profiling subroutine `mcount'.  Before calling, the assembler code
   must load the address of a counter variable into a register where `mcount'
   expects to find the address.  The name of this variable is `LP' followed by
   the number LABELNO, so you would generate the name using `LP%d' in a
   `fprintf'.

   The details of how the address should be passed to `mcount' are determined
   by your operating system environment, not by GCC.  To figure them out,
   compile a small program for profiling using the system's installed C
   compiler and look at the assembler code that results.

   This declaration must be present, but it can be an abort if profiling is
   not implemented.  */

#define FUNCTION_PROFILER(FILE, LABELNO)

/* Trampolines for Nested Functions.  */

/* A C expression for the size in bytes of the trampoline, as an integer.  */
#define TRAMPOLINE_SIZE frv_trampoline_size ()

/* Alignment required for trampolines, in bits.

   If you don't define this macro, the value of `BIGGEST_ALIGNMENT' is used for
   aligning trampolines.  */
#define TRAMPOLINE_ALIGNMENT (TARGET_FDPIC ? 64 : 32)

/* Define this macro if trampolines need a special subroutine to do their work.
   The macro should expand to a series of `asm' statements which will be
   compiled with GCC.  They go in a library function named
   `__transfer_from_trampoline'.

   If you need to avoid executing the ordinary prologue code of a compiled C
   function when you jump to the subroutine, you can do so by placing a special
   label of your own in the assembler code.  Use one `asm' statement to
   generate an assembler label, and another to make the label global.  Then
   trampolines can use that label to jump directly to your special assembler
   code.  */

#ifdef __FRV_UNDERSCORE__
#define TRAMPOLINE_TEMPLATE_NAME "___trampoline_template"
#else
#define TRAMPOLINE_TEMPLATE_NAME "__trampoline_template"
#endif

#define Twrite _write

#if ! __FRV_FDPIC__
#define TRANSFER_FROM_TRAMPOLINE					\
extern int Twrite (int, const void *, unsigned);			\
									\
void									\
__trampoline_setup (short * addr, int size, int fnaddr, int sc)		\
{									\
  extern short __trampoline_template[];					\
  short * to = addr;							\
  short * from = &__trampoline_template[0];				\
  int i;								\
									\
  if (size < 20)							\
    {									\
      Twrite (2, "__trampoline_setup bad size\n",			\
	      sizeof ("__trampoline_setup bad size\n") - 1);		\
      exit (-1);							\
    }									\
									\
  to[0] = from[0];							\
  to[1] = (short)(fnaddr);						\
  to[2] = from[2];							\
  to[3] = (short)(sc);							\
  to[4] = from[4];							\
  to[5] = (short)(fnaddr >> 16);					\
  to[6] = from[6];							\
  to[7] = (short)(sc >> 16);						\
  to[8] = from[8];							\
  to[9] = from[9];							\
									\
  for (i = 0; i < 20; i++)						\
    __asm__ volatile ("dcf @(%0,%1)\n\tici @(%0,%1)" :: "r" (to), "r" (i)); \
}									\
									\
__asm__("\n"								\
	"\t.globl " TRAMPOLINE_TEMPLATE_NAME "\n"			\
	"\t.text\n"							\
	TRAMPOLINE_TEMPLATE_NAME ":\n"					\
	"\tsetlos #0, gr6\n"	/* jump register */			\
	"\tsetlos #0, gr7\n"	/* static chain */			\
	"\tsethi #0, gr6\n"						\
	"\tsethi #0, gr7\n"						\
	"\tjmpl @(gr0,gr6)\n");
#else
#define TRANSFER_FROM_TRAMPOLINE					\
extern int Twrite (int, const void *, unsigned);			\
									\
void									\
__trampoline_setup (addr, size, fnaddr, sc)				\
     short * addr;							\
     int size;								\
     int fnaddr;							\
     int sc;								\
{									\
  extern short __trampoline_template[];					\
  short * from = &__trampoline_template[0];				\
  int i;								\
  short **desc = (short **)addr;					\
  short * to = addr + 4;						\
									\
  if (size != 32)							\
    {									\
      Twrite (2, "__trampoline_setup bad size\n",			\
	      sizeof ("__trampoline_setup bad size\n") - 1);		\
      exit (-1);							\
    }									\
									\
  /* Create a function descriptor with the address of the code below	\
     and NULL as the FDPIC value.  We don't need the real GOT value	\
     here, since we don't use it, so we use NULL, that is just as	\
     good.  */								\
  desc[0] = to;								\
  desc[1] = NULL;							\
  size -= 8;								\
									\
  to[0] = from[0];							\
  to[1] = (short)(fnaddr);						\
  to[2] = from[2];							\
  to[3] = (short)(sc);							\
  to[4] = from[4];							\
  to[5] = (short)(fnaddr >> 16);					\
  to[6] = from[6];							\
  to[7] = (short)(sc >> 16);						\
  to[8] = from[8];							\
  to[9] = from[9];							\
  to[10] = from[10];							\
  to[11] = from[11];							\
									\
  for (i = 0; i < size; i++)						\
    __asm__ volatile ("dcf @(%0,%1)\n\tici @(%0,%1)" :: "r" (to), "r" (i)); \
}									\
									\
__asm__("\n"								\
	"\t.globl " TRAMPOLINE_TEMPLATE_NAME "\n"			\
	"\t.text\n"							\
	TRAMPOLINE_TEMPLATE_NAME ":\n"					\
	"\tsetlos #0, gr6\n"	/* Jump register.  */			\
	"\tsetlos #0, gr7\n"	/* Static chain.  */			\
	"\tsethi #0, gr6\n"						\
	"\tsethi #0, gr7\n"						\
	"\tldd @(gr6,gr0),gr14\n"					\
	"\tjmpl @(gr14,gr0)\n"						\
	);
#endif


/* Addressing Modes.  */

/* A number, the maximum number of registers that can appear in a valid memory
   address.  Note that it is up to you to specify a value equal to the maximum
   number that `TARGET_LEGITIMATE_ADDRESS_P' would ever accept.  */
#define MAX_REGS_PER_ADDRESS 2

/* A C expression that is nonzero if X (assumed to be a `reg' RTX) is valid for
   use as a base register.  For hard registers, it should always accept those
   which the hardware permits and reject the others.  Whether the macro accepts
   or rejects pseudo registers must be controlled by `REG_OK_STRICT' as
   described above.  This usually requires two variant definitions, of which
   `REG_OK_STRICT' controls the one actually used.  */
#ifdef REG_OK_STRICT
#define REG_OK_FOR_BASE_P(X) GPR_P (REGNO (X))
#else
#define REG_OK_FOR_BASE_P(X) GPR_AP_OR_PSEUDO_P (REGNO (X))
#endif

/* A C expression that is nonzero if X (assumed to be a `reg' RTX) is valid for
   use as an index register.

   The difference between an index register and a base register is that the
   index register may be scaled.  If an address involves the sum of two
   registers, neither one of them scaled, then either one may be labeled the
   "base" and the other the "index"; but whichever labeling is used must fit
   the machine's constraints of which registers may serve in each capacity.
   The compiler will try both labelings, looking for one that is valid, and
   will reload one or both registers only if neither labeling works.  */
#define REG_OK_FOR_INDEX_P(X) REG_OK_FOR_BASE_P (X)

#define FIND_BASE_TERM frv_find_base_term

/* The load-and-update commands allow pre-modification in addresses.
   The index has to be in a register.  */
#define HAVE_PRE_MODIFY_REG 1


/* We define extra CC modes in frv-modes.def so we need a selector.  */

#define SELECT_CC_MODE frv_select_cc_mode

/* A C expression whose value is one if it is always safe to reverse a
   comparison whose mode is MODE.  If `SELECT_CC_MODE' can ever return MODE for
   a floating-point inequality comparison, then `REVERSIBLE_CC_MODE (MODE)'
   must be zero.

   You need not define this macro if it would always returns zero or if the
   floating-point format is anything other than `IEEE_FLOAT_FORMAT'.  For
   example, here is the definition used on the SPARC, where floating-point
   inequality comparisons are always given `CCFPEmode':

        #define REVERSIBLE_CC_MODE(MODE)  ((MODE) != CCFPEmode)  */

/* On frv, don't consider floating point comparisons to be reversible.  In
   theory, fp equality comparisons can be reversible.  */
#define REVERSIBLE_CC_MODE(MODE) \
  ((MODE) == CCmode || (MODE) == CC_UNSmode || (MODE) == CC_NZmode)


/* Describing Relative Costs of Operations.  */

/* A C expression for the cost of a branch instruction.  A value of 1 is the
   default; other values are interpreted relative to that.  */
#define BRANCH_COST(speed_p, predictable_p) frv_branch_cost_int

/* Define this macro as a C expression which is nonzero if accessing less than
   a word of memory (i.e. a `char' or a `short') is no faster than accessing a
   word of memory, i.e., if such access require more than one instruction or if
   there is no difference in cost between byte and (aligned) word loads.

   When this macro is not defined, the compiler will access a field by finding
   the smallest containing object; when it is defined, a fullword load will be
   used if alignment permits.  Unless bytes accesses are faster than word
   accesses, using word accesses is preferable since it may eliminate
   subsequent memory access if subsequent accesses occur to other fields in the
   same word of the structure, but to different bytes.  */
#define SLOW_BYTE_ACCESS 1

/* Define this macro if it is as good or better to call a constant function
   address than to call an address kept in a register.  */
#define NO_FUNCTION_CSE


/* Dividing the output into sections.  */

/* A C expression whose value is a string containing the assembler operation
   that should precede instructions and read-only data.  Normally `".text"' is
   right.  */
#define TEXT_SECTION_ASM_OP "\t.text"

/* A C expression whose value is a string containing the assembler operation to
   identify the following data as writable initialized data.  Normally
   `".data"' is right.  */
#define DATA_SECTION_ASM_OP "\t.data"

#define BSS_SECTION_ASM_OP "\t.section .bss,\"aw\""

/* Short Data Support */
#define SDATA_SECTION_ASM_OP	"\t.section .sdata,\"aw\""

#undef	INIT_SECTION_ASM_OP
#undef	FINI_SECTION_ASM_OP
#define INIT_SECTION_ASM_OP	"\t.section .init,\"ax\""
#define FINI_SECTION_ASM_OP	"\t.section .fini,\"ax\""

#undef CTORS_SECTION_ASM_OP
#undef DTORS_SECTION_ASM_OP
#define CTORS_SECTION_ASM_OP	"\t.section\t.ctors,\"a\""
#define DTORS_SECTION_ASM_OP	"\t.section\t.dtors,\"a\""

/* A C expression whose value is a string containing the assembler operation to
   switch to the fixup section that records all initialized pointers in a -fpic
   program so they can be changed program startup time if the program is loaded
   at a different address than linked for.  */
#define FIXUP_SECTION_ASM_OP	"\t.section .rofixup,\"a\""

/* Position Independent Code.  */

/* A C expression that is nonzero if X is a legitimate immediate operand on the
   target machine when generating position independent code.  You can assume
   that X satisfies `CONSTANT_P', so you need not check this.  You can also
   assume FLAG_PIC is true, so you need not check it either.  You need not
   define this macro if all constants (including `SYMBOL_REF') can be immediate
   operands when generating position independent code.  */
#define LEGITIMATE_PIC_OPERAND_P(X)					\
  (   GET_CODE (X) == CONST_INT						\
   || GET_CODE (X) == CONST_DOUBLE					\
   || (GET_CODE (X) == HIGH && GET_CODE (XEXP (X, 0)) == CONST_INT)	\
   || got12_operand (X, VOIDmode))					\


/* The Overall Framework of an Assembler File.  */

/* A C string constant describing how to begin a comment in the target
   assembler language.  The compiler assumes that the comment will end at the
   end of the line.  */
#define ASM_COMMENT_START ";"

/* A C string constant for text to be output before each `asm' statement or
   group of consecutive ones.  Normally this is `"#APP"', which is a comment
   that has no effect on most assemblers but tells the GNU assembler that it
   must check the lines that follow for all valid assembler constructs.  */
#define ASM_APP_ON "#APP\n"

/* A C string constant for text to be output after each `asm' statement or
   group of consecutive ones.  Normally this is `"#NO_APP"', which tells the
   GNU assembler to resume making the time-saving assumptions that are valid
   for ordinary compiler output.  */
#define ASM_APP_OFF "#NO_APP\n"


/* Output of Data.  */

/* This is how to output a label to dwarf/dwarf2.  */
#define ASM_OUTPUT_DWARF_ADDR(STREAM, LABEL)				\
do {									\
  fprintf (STREAM, "\t.picptr\t");					\
  assemble_name (STREAM, LABEL);					\
} while (0)

/* Whether to emit the gas specific dwarf2 line number support.  */
#define DWARF2_ASM_LINE_DEBUG_INFO (TARGET_DEBUG_LOC)

/* Output of Uninitialized Variables.  */

/* A C statement (sans semicolon) to output to the stdio stream STREAM the
   assembler definition of a local-common-label named NAME whose size is SIZE
   bytes.  The variable ROUNDED is the size rounded up to whatever alignment
   the caller wants.

   Use the expression `assemble_name (STREAM, NAME)' to output the name itself;
   before and after that, output the additional assembler syntax for defining
   the name, and a newline.

   This macro controls how the assembler definitions of uninitialized static
   variables are output.  */
#undef ASM_OUTPUT_LOCAL

#undef ASM_OUTPUT_ALIGNED_LOCAL

/* This is for final.c, because it is used by ASM_DECLARE_OBJECT_NAME.  */
extern int size_directive_output;

/* Like `ASM_OUTPUT_ALIGNED_LOCAL' except that it takes an additional
   parameter - the DECL of variable to be output, if there is one.
   This macro can be called with DECL == NULL_TREE.  If you define
   this macro, it is used in place of `ASM_OUTPUT_LOCAL' and
   `ASM_OUTPUT_ALIGNED_LOCAL', and gives you more flexibility in
   handling the destination of the variable.  */
#undef ASM_OUTPUT_ALIGNED_DECL_LOCAL
#define ASM_OUTPUT_ALIGNED_DECL_LOCAL(STREAM, DECL, NAME, SIZE, ALIGN)	\
do {                                                                   	\
  if ((SIZE) > 0 && (SIZE) <= (unsigned HOST_WIDE_INT) g_switch_value)	\
    switch_to_section (get_named_section (NULL, ".sbss", 0));           \
  else                                                                 	\
    switch_to_section (bss_section);                                  	\
  ASM_OUTPUT_ALIGN (STREAM, floor_log2 ((ALIGN) / BITS_PER_UNIT));     	\
  ASM_DECLARE_OBJECT_NAME (STREAM, NAME, DECL);                        	\
  ASM_OUTPUT_SKIP (STREAM, (SIZE) ? (SIZE) : 1);                       	\
} while (0)


/* Output and Generation of Labels.  */

/* A C statement (sans semicolon) to output to the stdio stream STREAM the
   assembler definition of a label named NAME.  Use the expression
   `assemble_name (STREAM, NAME)' to output the name itself; before and after
   that, output the additional assembler syntax for defining the name, and a
   newline.  */
#define ASM_OUTPUT_LABEL(STREAM, NAME)					\
do {									\
  assemble_name (STREAM, NAME);						\
  fputs (":\n", STREAM);						\
} while (0)

/* Globalizing directive for a label.  */
#define GLOBAL_ASM_OP "\t.globl "

#undef ASM_GENERATE_INTERNAL_LABEL
#define ASM_GENERATE_INTERNAL_LABEL(LABEL, PREFIX, NUM)			\
do {									\
  sprintf (LABEL, "*.%s%ld", PREFIX, (long)NUM);			\
} while (0)


/* Macros Controlling Initialization Routines.  */

#undef INIT_SECTION_ASM_OP

/* If defined, `main' will call `__main' despite the presence of
   `INIT_SECTION_ASM_OP'.  This macro should be defined for systems where the
   init section is not actually run automatically, but is still useful for
   collecting the lists of constructors and destructors.  */
#define INVOKE__main

/* Output of Assembler Instructions.  */

/* A C initializer containing the assembler's names for the machine registers,
   each one as a C string constant.  This is what translates register numbers
   in the compiler into assembler language.  */
#define REGISTER_NAMES							\
{									\
 "gr0",  "sp",   "fp",   "gr3",  "gr4",  "gr5",  "gr6",  "gr7",		\
  "gr8",  "gr9",  "gr10", "gr11", "gr12", "gr13", "gr14", "gr15",	\
  "gr16", "gr17", "gr18", "gr19", "gr20", "gr21", "gr22", "gr23",	\
  "gr24", "gr25", "gr26", "gr27", "gr28", "gr29", "gr30", "gr31",	\
  "gr32", "gr33", "gr34", "gr35", "gr36", "gr37", "gr38", "gr39",	\
  "gr40", "gr41", "gr42", "gr43", "gr44", "gr45", "gr46", "gr47",	\
  "gr48", "gr49", "gr50", "gr51", "gr52", "gr53", "gr54", "gr55",	\
  "gr56", "gr57", "gr58", "gr59", "gr60", "gr61", "gr62", "gr63",	\
									\
  "fr0",  "fr1",  "fr2",  "fr3",  "fr4",  "fr5",  "fr6",  "fr7",	\
  "fr8",  "fr9",  "fr10", "fr11", "fr12", "fr13", "fr14", "fr15",	\
  "fr16", "fr17", "fr18", "fr19", "fr20", "fr21", "fr22", "fr23",	\
  "fr24", "fr25", "fr26", "fr27", "fr28", "fr29", "fr30", "fr31",	\
  "fr32", "fr33", "fr34", "fr35", "fr36", "fr37", "fr38", "fr39",	\
  "fr40", "fr41", "fr42", "fr43", "fr44", "fr45", "fr46", "fr47",	\
  "fr48", "fr49", "fr50", "fr51", "fr52", "fr53", "fr54", "fr55",	\
  "fr56", "fr57", "fr58", "fr59", "fr60", "fr61", "fr62", "fr63",	\
									\
  "fcc0", "fcc1", "fcc2", "fcc3", "icc0", "icc1", "icc2", "icc3",	\
  "cc0",  "cc1",  "cc2",  "cc3",  "cc4",  "cc5",  "cc6",  "cc7",	\
  "acc0", "acc1", "acc2", "acc3", "acc4", "acc5", "acc6", "acc7",	\
  "acc8", "acc9", "acc10", "acc11",					\
  "accg0","accg1","accg2","accg3","accg4","accg5","accg6","accg7",	\
  "accg8", "accg9", "accg10", "accg11",					\
  "ap",   "lr",   "lcr",  "iacc0h", "iacc0l"				\
}

/* Define this macro if you are using an unusual assembler that
   requires different names for the machine instructions.

   The definition is a C statement or statements which output an
   assembler instruction opcode to the stdio stream STREAM.  The
   macro-operand PTR is a variable of type `char *' which points to
   the opcode name in its "internal" form--the form that is written
   in the machine description.  The definition should output the
   opcode name to STREAM, performing any translation you desire, and
   increment the variable PTR to point at the end of the opcode so
   that it will not be output twice.

   In fact, your macro definition may process less than the entire
   opcode name, or more than the opcode name; but if you want to
   process text that includes `%'-sequences to substitute operands,
   you must take care of the substitution yourself.  Just be sure to
   increment PTR over whatever text should not be output normally.

   If you need to look at the operand values, they can be found as the
   elements of `recog_operand'.

   If the macro definition does nothing, the instruction is output in
   the usual way.  */

#define ASM_OUTPUT_OPCODE(STREAM, PTR)\
   (PTR) = frv_asm_output_opcode (STREAM, PTR)

/* If defined, a C statement to be executed just prior to the output
   of assembler code for INSN, to modify the extracted operands so
   they will be output differently.

   Here the argument OPVEC is the vector containing the operands
   extracted from INSN, and NOPERANDS is the number of elements of
   the vector which contain meaningful data for this insn.  The
   contents of this vector are what will be used to convert the insn
   template into assembler code, so you can change the assembler
   output by changing the contents of the vector.

   This macro is useful when various assembler syntaxes share a single
   file of instruction patterns; by defining this macro differently,
   you can cause a large class of instructions to be output
   differently (such as with rearranged operands).  Naturally,
   variations in assembler syntax affecting individual insn patterns
   ought to be handled by writing conditional output routines in
   those patterns.

   If this macro is not defined, it is equivalent to a null statement.  */

#define FINAL_PRESCAN_INSN(INSN, OPVEC, NOPERANDS)\
  frv_final_prescan_insn (INSN, OPVEC, NOPERANDS)

#undef USER_LABEL_PREFIX
#define USER_LABEL_PREFIX ""
#define REGISTER_PREFIX ""
#define LOCAL_LABEL_PREFIX "."
#define IMMEDIATE_PREFIX "#"


/* Output of dispatch tables.  */

/* This macro should be provided on machines where the addresses in a dispatch
   table are relative to the table's own address.

   The definition should be a C statement to output to the stdio stream STREAM
   an assembler pseudo-instruction to generate a difference between two labels.
   VALUE and REL are the numbers of two internal labels.  The definitions of
   these labels are output using `(*targetm.asm_out.internal_label)', and they must be
   printed in the same way here.  For example,

        fprintf (STREAM, "\t.word L%d-L%d\n", VALUE, REL)  */
#define ASM_OUTPUT_ADDR_DIFF_ELT(STREAM, BODY, VALUE, REL) \
fprintf (STREAM, "\t.word .L%d-.L%d\n", VALUE, REL)

/* This macro should be provided on machines where the addresses in a dispatch
   table are absolute.

   The definition should be a C statement to output to the stdio stream STREAM
   an assembler pseudo-instruction to generate a reference to a label.  VALUE
   is the number of an internal label whose definition is output using
   `(*targetm.asm_out.internal_label)'.  For example,

        fprintf (STREAM, "\t.word L%d\n", VALUE)  */
#define ASM_OUTPUT_ADDR_VEC_ELT(STREAM, VALUE) \
fprintf (STREAM, "\t.word .L%d\n", VALUE)

#define JUMP_TABLES_IN_TEXT_SECTION (flag_pic)

/* Assembler Commands for Exception Regions.  */

/* Define this macro to 0 if your target supports DWARF 2 frame unwind
   information, but it does not yet work with exception handling.  Otherwise,
   if your target supports this information (if it defines
   `INCOMING_RETURN_ADDR_RTX' and `OBJECT_FORMAT_ELF'), GCC will provide
   a default definition of 1.

   If this macro is defined to 1, the DWARF 2 unwinder will be the default
   exception handling mechanism; otherwise, setjmp/longjmp will be used by
   default.

   If this macro is defined to anything, the DWARF 2 unwinder will be used
   instead of inline unwinders and __unwind_function in the non-setjmp case.  */
#define DWARF2_UNWIND_INFO 1

#define DWARF_FRAME_RETURN_COLUMN DWARF_FRAME_REGNUM (LR_REGNO)

/* Assembler Commands for Alignment.  */

#undef  ASM_OUTPUT_SKIP
#define ASM_OUTPUT_SKIP(STREAM, NBYTES) \
  fprintf (STREAM, "\t.zero\t%u\n", (int)(NBYTES))

/* A C statement to output to the stdio stream STREAM an assembler command to
   advance the location counter to a multiple of 2 to the POWER bytes.  POWER
   will be a C expression of type `int'.  */
#define ASM_OUTPUT_ALIGN(STREAM, POWER) \
  fprintf ((STREAM), "\t.p2align %d\n", (POWER))

/* Inside the text section, align with unpacked nops rather than zeros.  */
#define ASM_OUTPUT_ALIGN_WITH_NOP(STREAM, POWER) \
  fprintf ((STREAM), "\t.p2alignl %d,0x80880000\n", (POWER))

/* Macros Affecting all Debug Formats.  */

/* A C expression that returns the DBX register number for the compiler
   register number REGNO.  In simple cases, the value of this expression may be
   REGNO itself.  But sometimes there are some registers that the compiler
   knows about and DBX does not, or vice versa.  In such cases, some register
   may need to have one number in the compiler and another for DBX.

   If two registers have consecutive numbers inside GCC, and they can be
   used as a pair to hold a multiword value, then they *must* have consecutive
   numbers after renumbering with `DBX_REGISTER_NUMBER'.  Otherwise, debuggers
   will be unable to access such a pair, because they expect register pairs to
   be consecutive in their own numbering scheme.

   If you find yourself defining `DBX_REGISTER_NUMBER' in way that does not
   preserve register pairs, then what you must do instead is redefine the
   actual register numbering scheme.

   This declaration is required.  */
#define DBX_REGISTER_NUMBER(REGNO) (REGNO)

#undef  PREFERRED_DEBUGGING_TYPE
#define PREFERRED_DEBUGGING_TYPE DWARF2_DEBUG

/* Miscellaneous Parameters.  */

/* An alias for a machine mode name.  This is the machine mode that elements of
   a jump-table should have.  */
#define CASE_VECTOR_MODE SImode

/* Define this macro if operations between registers with integral mode smaller
   than a word are always performed on the entire register.  Most RISC machines
   have this property and most CISC machines do not.  */
#define WORD_REGISTER_OPERATIONS

/* Define this macro to be a C expression indicating when insns that read
   memory in MODE, an integral mode narrower than a word, set the bits outside
   of MODE to be either the sign-extension or the zero-extension of the data
   read.  Return `SIGN_EXTEND' for values of MODE for which the insn
   sign-extends, `ZERO_EXTEND' for which it zero-extends, and `UNKNOWN' for other
   modes.

   This macro is not called with MODE non-integral or with a width greater than
   or equal to `BITS_PER_WORD', so you may return any value in this case.  Do
   not define this macro if it would always return `UNKNOWN'.  On machines where
   this macro is defined, you will normally define it as the constant
   `SIGN_EXTEND' or `ZERO_EXTEND'.  */
#define LOAD_EXTEND_OP(MODE) SIGN_EXTEND

/* Define if loading short immediate values into registers sign extends.  */
#define SHORT_IMMEDIATES_SIGN_EXTEND

/* The maximum number of bytes that a single instruction can move quickly from
   memory to memory.  */
#define MOVE_MAX 8

/* A C expression which is nonzero if on this machine it is safe to "convert"
   an integer of INPREC bits to one of OUTPREC bits (where OUTPREC is smaller
   than INPREC) by merely operating on it as if it had only OUTPREC bits.

   On many machines, this expression can be 1.

   When `TRULY_NOOP_TRUNCATION' returns 1 for a pair of sizes for modes for
   which `MODES_TIEABLE_P' is 0, suboptimal code can result.  If this is the
   case, making `TRULY_NOOP_TRUNCATION' return 0 in such cases may improve
   things.  */
#define TRULY_NOOP_TRUNCATION(OUTPREC, INPREC) 1

/* An alias for the machine mode for pointers.  On most machines, define this
   to be the integer mode corresponding to the width of a hardware pointer;
   `SImode' on 32-bit machine or `DImode' on 64-bit machines.  On some machines
   you must define this to be one of the partial integer modes, such as
   `PSImode'.

   The width of `Pmode' must be at least as large as the value of
   `POINTER_SIZE'.  If it is not equal, you must define the macro
   `POINTERS_EXTEND_UNSIGNED' to specify how pointers are extended to `Pmode'.  */
#define Pmode SImode

/* An alias for the machine mode used for memory references to functions being
   called, in `call' RTL expressions.  On most machines this should be
   `QImode'.  */
#define FUNCTION_MODE QImode

/* A C expression for the maximum number of instructions to execute via
   conditional execution instructions instead of a branch.  A value of
   BRANCH_COST+1 is the default if the machine does not use
   cc0, and 1 if it does use cc0.  */
#define MAX_CONDITIONAL_EXECUTE frv_condexec_insns

/* A C expression to modify the code described by the conditional if
   information CE_INFO, possibly updating the tests in TRUE_EXPR, and
   FALSE_EXPR for converting if-then and if-then-else code to conditional
   instructions.  Set either TRUE_EXPR or FALSE_EXPR to a null pointer if the
   tests cannot be converted.  */
#define IFCVT_MODIFY_TESTS(CE_INFO, TRUE_EXPR, FALSE_EXPR)		\
frv_ifcvt_modify_tests (CE_INFO, &TRUE_EXPR, &FALSE_EXPR)

/* A C expression to modify the code described by the conditional if
   information CE_INFO, for the basic block BB, possibly updating the tests in
   TRUE_EXPR, and FALSE_EXPR for converting the && and || parts of if-then or
   if-then-else code to conditional instructions.  OLD_TRUE and OLD_FALSE are
   the previous tests.  Set either TRUE_EXPR or FALSE_EXPR to a null pointer if
   the tests cannot be converted.  */
#define IFCVT_MODIFY_MULTIPLE_TESTS(CE_INFO, BB, TRUE_EXPR, FALSE_EXPR) \
frv_ifcvt_modify_multiple_tests (CE_INFO, BB, &TRUE_EXPR, &FALSE_EXPR)

/* A C expression to modify the code described by the conditional if
   information CE_INFO with the new PATTERN in INSN.  If PATTERN is a null
   pointer after the IFCVT_MODIFY_INSN macro executes, it is assumed that that
   insn cannot be converted to be executed conditionally.  */
#define IFCVT_MODIFY_INSN(CE_INFO, PATTERN, INSN) \
(PATTERN) = frv_ifcvt_modify_insn (CE_INFO, PATTERN, INSN)

/* A C expression to perform any final machine dependent modifications in
   converting code to conditional execution in the code described by the
   conditional if information CE_INFO.  */
#define IFCVT_MODIFY_FINAL(CE_INFO) frv_ifcvt_modify_final (CE_INFO)

/* A C expression to cancel any machine dependent modifications in converting
   code to conditional execution in the code described by the conditional if
   information CE_INFO.  */
#define IFCVT_MODIFY_CANCEL(CE_INFO) frv_ifcvt_modify_cancel (CE_INFO)

/* Initialize the machine-specific static data for if-conversion.  */
#define IFCVT_MACHDEP_INIT(CE_INFO) frv_ifcvt_machdep_init (CE_INFO)

/* The definition of the following macro results in that the 2nd jump
   optimization (after the 2nd insn scheduling) is minimal.  It is
   necessary to define when start cycle marks of insns (TImode is used
   for this) is used for VLIW insn packing.  Some jump optimizations
   make such marks invalid.  These marks are corrected for some
   (minimal) optimizations.  ??? Probably the macro is temporary.
   Final solution could making the 2nd jump optimizations before the
   2nd instruction scheduling or corrections of the marks for all jump
   optimizations.  Although some jump optimizations are actually
   deoptimizations for VLIW (super-scalar) processors.  */

#define MINIMAL_SECOND_JUMP_OPTIMIZATION


/* If the following macro is defined and nonzero and deterministic
   finite state automata are used for pipeline hazard recognition, we
   will try to exchange insns in queue ready to improve the schedule.
   The more macro value, the more tries will be made.  */
#define FIRST_CYCLE_MULTIPASS_SCHEDULING 1

/* The following macro is used only when value of
   FIRST_CYCLE_MULTIPASS_SCHEDULING is nonzero.  The more macro value,
   the more tries will be made to choose better schedule.  If the
   macro value is zero or negative there will be no multi-pass
   scheduling.  */
#define FIRST_CYCLE_MULTIPASS_SCHEDULING_LOOKAHEAD frv_sched_lookahead

enum frv_builtins
{
  FRV_BUILTIN_MAND,
  FRV_BUILTIN_MOR,
  FRV_BUILTIN_MXOR,
  FRV_BUILTIN_MNOT,
  FRV_BUILTIN_MAVEH,
  FRV_BUILTIN_MSATHS,
  FRV_BUILTIN_MSATHU,
  FRV_BUILTIN_MADDHSS,
  FRV_BUILTIN_MADDHUS,
  FRV_BUILTIN_MSUBHSS,
  FRV_BUILTIN_MSUBHUS,
  FRV_BUILTIN_MPACKH,
  FRV_BUILTIN_MQADDHSS,
  FRV_BUILTIN_MQADDHUS,
  FRV_BUILTIN_MQSUBHSS,
  FRV_BUILTIN_MQSUBHUS,
  FRV_BUILTIN_MUNPACKH,
  FRV_BUILTIN_MDPACKH,
  FRV_BUILTIN_MBTOH,
  FRV_BUILTIN_MHTOB,
  FRV_BUILTIN_MCOP1,
  FRV_BUILTIN_MCOP2,
  FRV_BUILTIN_MROTLI,
  FRV_BUILTIN_MROTRI,
  FRV_BUILTIN_MWCUT,
  FRV_BUILTIN_MSLLHI,
  FRV_BUILTIN_MSRLHI,
  FRV_BUILTIN_MSRAHI,
  FRV_BUILTIN_MEXPDHW,
  FRV_BUILTIN_MEXPDHD,
  FRV_BUILTIN_MMULHS,
  FRV_BUILTIN_MMULHU,
  FRV_BUILTIN_MMULXHS,
  FRV_BUILTIN_MMULXHU,
  FRV_BUILTIN_MMACHS,
  FRV_BUILTIN_MMACHU,
  FRV_BUILTIN_MMRDHS,
  FRV_BUILTIN_MMRDHU,
  FRV_BUILTIN_MQMULHS,
  FRV_BUILTIN_MQMULHU,
  FRV_BUILTIN_MQMULXHU,
  FRV_BUILTIN_MQMULXHS,
  FRV_BUILTIN_MQMACHS,
  FRV_BUILTIN_MQMACHU,
  FRV_BUILTIN_MCPXRS,
  FRV_BUILTIN_MCPXRU,
  FRV_BUILTIN_MCPXIS,
  FRV_BUILTIN_MCPXIU,
  FRV_BUILTIN_MQCPXRS,
  FRV_BUILTIN_MQCPXRU,
  FRV_BUILTIN_MQCPXIS,
  FRV_BUILTIN_MQCPXIU,
  FRV_BUILTIN_MCUT,
  FRV_BUILTIN_MCUTSS,
  FRV_BUILTIN_MWTACC,
  FRV_BUILTIN_MWTACCG,
  FRV_BUILTIN_MRDACC,
  FRV_BUILTIN_MRDACCG,
  FRV_BUILTIN_MTRAP,
  FRV_BUILTIN_MCLRACC,
  FRV_BUILTIN_MCLRACCA,
  FRV_BUILTIN_MDUNPACKH,
  FRV_BUILTIN_MBTOHE,
  FRV_BUILTIN_MQXMACHS,
  FRV_BUILTIN_MQXMACXHS,
  FRV_BUILTIN_MQMACXHS,
  FRV_BUILTIN_MADDACCS,
  FRV_BUILTIN_MSUBACCS,
  FRV_BUILTIN_MASACCS,
  FRV_BUILTIN_MDADDACCS,
  FRV_BUILTIN_MDSUBACCS,
  FRV_BUILTIN_MDASACCS,
  FRV_BUILTIN_MABSHS,
  FRV_BUILTIN_MDROTLI,
  FRV_BUILTIN_MCPLHI,
  FRV_BUILTIN_MCPLI,
  FRV_BUILTIN_MDCUTSSI,
  FRV_BUILTIN_MQSATHS,
  FRV_BUILTIN_MQLCLRHS,
  FRV_BUILTIN_MQLMTHS,
  FRV_BUILTIN_MQSLLHI,
  FRV_BUILTIN_MQSRAHI,
  FRV_BUILTIN_MHSETLOS,
  FRV_BUILTIN_MHSETLOH,
  FRV_BUILTIN_MHSETHIS,
  FRV_BUILTIN_MHSETHIH,
  FRV_BUILTIN_MHDSETS,
  FRV_BUILTIN_MHDSETH,
  FRV_BUILTIN_SMUL,
  FRV_BUILTIN_UMUL,
  FRV_BUILTIN_PREFETCH0,
  FRV_BUILTIN_PREFETCH,
  FRV_BUILTIN_SMASS,
  FRV_BUILTIN_SMSSS,
  FRV_BUILTIN_SMU,
  FRV_BUILTIN_SCUTSS,
  FRV_BUILTIN_ADDSS,
  FRV_BUILTIN_SUBSS,
  FRV_BUILTIN_SLASS,
  FRV_BUILTIN_IACCreadll,
  FRV_BUILTIN_IACCreadl,
  FRV_BUILTIN_IACCsetll,
  FRV_BUILTIN_IACCsetl,
  FRV_BUILTIN_SCAN,
  FRV_BUILTIN_READ8,
  FRV_BUILTIN_READ16,
  FRV_BUILTIN_READ32,
  FRV_BUILTIN_READ64,
  FRV_BUILTIN_WRITE8,
  FRV_BUILTIN_WRITE16,
  FRV_BUILTIN_WRITE32,
  FRV_BUILTIN_WRITE64
};
#define FRV_BUILTIN_FIRST_NONMEDIA FRV_BUILTIN_SMUL

/* Enable prototypes on the call rtl functions.  */
#define MD_CALL_PROTOTYPES 1

#define CPU_UNITS_QUERY 1

#ifdef __FRV_FDPIC__
#define CRT_GET_RFIB_DATA(dbase) \
  ({ extern void *_GLOBAL_OFFSET_TABLE_; (dbase) = &_GLOBAL_OFFSET_TABLE_; })
#endif

#endif /* __FRV_H__ */<|MERGE_RESOLUTION|>--- conflicted
+++ resolved
@@ -949,15 +949,12 @@
   { 0xffffffff,0xffffffff,0xffffffff,0xffffffff,0xffffffff,0x1fff}, /* ALL_REGS */\
 }
 
-<<<<<<< HEAD
-=======
 #define EVEN_ACC_REGS   QUAD_ACC_REGS
 #define ACC_REGS        QUAD_ACC_REGS
 #define FEVEN_REGS      QUAD_FPR_REGS
 #define FPR_REGS        QUAD_FPR_REGS
 #define EVEN_REGS       QUAD_REGS
 
->>>>>>> cd030c07
 /* A C expression whose value is a register class containing hard register
    REGNO.  In general there is more than one such class; choose a class which
    is "minimal", meaning that no smaller class also contains the register.  */
