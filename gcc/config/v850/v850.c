--- conflicted
+++ resolved
@@ -1067,11 +1067,7 @@
 
   if (!*p_r1)
     {
-<<<<<<< HEAD
-      df_set_regs_ever_live_p (1, true);
-=======
       df_set_regs_ever_live (1, true);
->>>>>>> 60a98cce
       *p_r1 = gen_rtx_REG (Pmode, 1);
       *p_ep = gen_rtx_REG (Pmode, 30);
     }
