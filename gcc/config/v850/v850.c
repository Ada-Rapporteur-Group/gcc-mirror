--- conflicted
+++ resolved
@@ -48,41 +48,7 @@
 #define streq(a,b) (strcmp (a, b) == 0)
 #endif
 
-<<<<<<< HEAD
-/* Function prototypes for stupid compilers:  */
-static bool v850_handle_option       (size_t, const char *, int);
-static void const_double_split       (rtx, HOST_WIDE_INT *, HOST_WIDE_INT *);
-static int  const_costs_int          (HOST_WIDE_INT, int);
-static int  const_costs		     (rtx, enum rtx_code);
-static bool v850_rtx_costs	     (rtx, int, int, int *, bool);
-static void substitute_ep_register   (rtx, rtx, int, int, rtx *, rtx *);
-static void v850_reorg		     (void);
-static int  ep_memory_offset         (enum machine_mode, int);
-static void v850_set_data_area       (tree, v850_data_area);
-static tree v850_handle_interrupt_attribute (tree *, tree, tree, int, bool *);
-static tree v850_handle_data_area_attribute (tree *, tree, tree, int, bool *);
-static void v850_insert_attributes   (tree, tree *);
-static void v850_asm_init_sections   (void);
-static section *v850_select_section (tree, int, unsigned HOST_WIDE_INT);
-static void v850_encode_data_area    (tree, rtx);
-static void v850_encode_section_info (tree, rtx, int);
-static bool v850_return_in_memory    (const_tree, const_tree);
-static rtx v850_function_value (const_tree, const_tree, bool);
-static void v850_setup_incoming_varargs (CUMULATIVE_ARGS *, enum machine_mode,
-					 tree, int *, int);
-static bool v850_pass_by_reference (CUMULATIVE_ARGS *, enum machine_mode,
-				    const_tree, bool);
-static int v850_arg_partial_bytes (CUMULATIVE_ARGS *, enum machine_mode,
-				   tree, bool);
-static bool v850_can_eliminate       (const int, const int);
-static void v850_asm_trampoline_template (FILE *);
-static void v850_trampoline_init (rtx, tree, rtx);
-static void v850_print_operand (FILE *, rtx, int);
 static void v850_print_operand_address (FILE *, rtx);
-static bool v850_print_operand_punct_valid_p (unsigned char code);
-=======
-static void v850_print_operand_address (FILE *, rtx);
->>>>>>> 155d23aa
 
 /* Information about the various small memory areas.  */
 struct small_memory_info small_memory[ (int)SMALL_MEMORY_max ] =
@@ -110,111 +76,11 @@
 /* Whether current function is an interrupt handler.  */
 static int v850_interrupt_p = FALSE;
 
-<<<<<<< HEAD
-static GTY(()) section *rosdata_section;
-static GTY(()) section *rozdata_section;
-static GTY(()) section *tdata_section;
-static GTY(()) section *zdata_section;
-static GTY(()) section *zbss_section;
--
-/* V850 specific attributes.  */
-
-static const struct attribute_spec v850_attribute_table[] =
-{
-  /* { name, min_len, max_len, decl_req, type_req, fn_type_req, handler } */
-  { "interrupt_handler", 0, 0, true,  false, false, v850_handle_interrupt_attribute },
-  { "interrupt",         0, 0, true,  false, false, v850_handle_interrupt_attribute },
-  { "sda",               0, 0, true,  false, false, v850_handle_data_area_attribute },
-  { "tda",               0, 0, true,  false, false, v850_handle_data_area_attribute },
-  { "zda",               0, 0, true,  false, false, v850_handle_data_area_attribute },
-  { NULL,                0, 0, false, false, false, NULL }
-};
-
--
-/* Initialize the GCC target structure.  */
-#undef TARGET_ASM_ALIGNED_HI_OP
-#define TARGET_ASM_ALIGNED_HI_OP "\t.hword\t"
-
-#undef TARGET_PRINT_OPERAND
-#define TARGET_PRINT_OPERAND v850_print_operand
-#undef TARGET_PRINT_OPERAND_ADDRESS
-#define TARGET_PRINT_OPERAND_ADDRESS v850_print_operand_address
-#undef TARGET_PRINT_OPERAND_PUNCT_VALID_P
-#define TARGET_PRINT_OPERAND_PUNCT_VALID_P v850_print_operand_punct_valid_p
-
-#undef TARGET_ATTRIBUTE_TABLE
-#define TARGET_ATTRIBUTE_TABLE v850_attribute_table
-
-#undef TARGET_INSERT_ATTRIBUTES
-#define TARGET_INSERT_ATTRIBUTES v850_insert_attributes
-
-#undef  TARGET_ASM_SELECT_SECTION
-#define TARGET_ASM_SELECT_SECTION  v850_select_section
-
-/* The assembler supports switchable .bss sections, but
-   v850_select_section doesn't yet make use of them.  */
-#undef  TARGET_HAVE_SWITCHABLE_BSS_SECTIONS
-#define TARGET_HAVE_SWITCHABLE_BSS_SECTIONS false
-
-#undef TARGET_ENCODE_SECTION_INFO
-#define TARGET_ENCODE_SECTION_INFO v850_encode_section_info
-
-#undef TARGET_ASM_FILE_START_FILE_DIRECTIVE
-#define TARGET_ASM_FILE_START_FILE_DIRECTIVE true
-
-#undef TARGET_DEFAULT_TARGET_FLAGS
-#define TARGET_DEFAULT_TARGET_FLAGS (MASK_DEFAULT | MASK_APP_REGS)
-#undef TARGET_HANDLE_OPTION
-#define TARGET_HANDLE_OPTION v850_handle_option
-
-#undef TARGET_RTX_COSTS
-#define TARGET_RTX_COSTS v850_rtx_costs
-
-#undef TARGET_ADDRESS_COST
-#define TARGET_ADDRESS_COST hook_int_rtx_bool_0
-
-#undef TARGET_MACHINE_DEPENDENT_REORG
-#define TARGET_MACHINE_DEPENDENT_REORG v850_reorg
-
-#undef TARGET_PROMOTE_PROTOTYPES
-#define TARGET_PROMOTE_PROTOTYPES hook_bool_const_tree_true
-
-#undef TARGET_RETURN_IN_MEMORY
-#define TARGET_RETURN_IN_MEMORY v850_return_in_memory
-
-#undef TARGET_FUNCTION_VALUE
-#define TARGET_FUNCTION_VALUE v850_function_value
-
-#undef TARGET_PASS_BY_REFERENCE
-#define TARGET_PASS_BY_REFERENCE v850_pass_by_reference
-
-#undef TARGET_CALLEE_COPIES
-#define TARGET_CALLEE_COPIES hook_bool_CUMULATIVE_ARGS_mode_tree_bool_true
-
-#undef TARGET_SETUP_INCOMING_VARARGS
-#define TARGET_SETUP_INCOMING_VARARGS v850_setup_incoming_varargs
-
-#undef TARGET_ARG_PARTIAL_BYTES
-#define TARGET_ARG_PARTIAL_BYTES v850_arg_partial_bytes
-
-#undef TARGET_CAN_ELIMINATE
-#define TARGET_CAN_ELIMINATE v850_can_eliminate
-
-#undef TARGET_ASM_TRAMPOLINE_TEMPLATE
-#define TARGET_ASM_TRAMPOLINE_TEMPLATE v850_asm_trampoline_template
-#undef TARGET_TRAMPOLINE_INIT
-#define TARGET_TRAMPOLINE_INIT v850_trampoline_init
-
-struct gcc_target targetm = TARGET_INITIALIZER;
-=======
 static GTY(()) section * rosdata_section;
 static GTY(()) section * rozdata_section;
 static GTY(()) section * tdata_section;
 static GTY(()) section * zdata_section;
 static GTY(()) section * zbss_section;
->>>>>>> 155d23aa
  
 /* Set the maximum size of small memory area TYPE to the value given
