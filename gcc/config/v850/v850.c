--- conflicted
+++ resolved
@@ -1,22 +1,13 @@
 /* Subroutines for insn-output.c for NEC V850 series
-<<<<<<< HEAD
-   Copyright (C) 1996, 1997, 1998, 1999, 2000, 2001, 2002, 2003, 2004, 2005
-   Free Software Foundation, Inc.
-=======
    Copyright (C) 1996, 1997, 1998, 1999, 2000, 2001, 2002, 2003, 2004, 2005,
    2006, 2007 Free Software Foundation, Inc.
->>>>>>> 751ff693
    Contributed by Jeff Law (law@cygnus.com).
 
    This file is part of GCC.
 
    GCC is free software; you can redistribute it and/or modify it
    under the terms of the GNU General Public License as published by
-<<<<<<< HEAD
-   the Free Software Foundation; either version 2, or (at your option)
-=======
    the Free Software Foundation; either version 3, or (at your option)
->>>>>>> 751ff693
    any later version.
 
    GCC is distributed in the hope that it will be useful, but WITHOUT
@@ -25,14 +16,8 @@
    for more details.
 
    You should have received a copy of the GNU General Public License
-<<<<<<< HEAD
-   along with GCC; see the file COPYING.  If not, write to the Free
-   Software Foundation, 51 Franklin Street, Fifth Floor, Boston, MA
-   02110-1301, USA.  */
-=======
    along with GCC; see the file COPYING3.  If not see
    <http://www.gnu.org/licenses/>.  */
->>>>>>> 751ff693
 
 #include "config.h"
 #include "system.h"
@@ -81,19 +66,11 @@
 static section *v850_select_section (tree, int, unsigned HOST_WIDE_INT);
 static void v850_encode_data_area    (tree, rtx);
 static void v850_encode_section_info (tree, rtx, int);
-<<<<<<< HEAD
-static bool v850_return_in_memory    (tree, tree);
-static void v850_setup_incoming_varargs (CUMULATIVE_ARGS *, enum machine_mode,
-					 tree, int *, int);
-static bool v850_pass_by_reference (CUMULATIVE_ARGS *, enum machine_mode,
-				    tree, bool);
-=======
 static bool v850_return_in_memory    (const_tree, const_tree);
 static void v850_setup_incoming_varargs (CUMULATIVE_ARGS *, enum machine_mode,
 					 tree, int *, int);
 static bool v850_pass_by_reference (CUMULATIVE_ARGS *, enum machine_mode,
 				    const_tree, bool);
->>>>>>> 751ff693
 static int v850_arg_partial_bytes (CUMULATIVE_ARGS *, enum machine_mode,
 				   tree, bool);
 
@@ -167,11 +144,7 @@
 #define TARGET_MACHINE_DEPENDENT_REORG v850_reorg
 
 #undef TARGET_PROMOTE_PROTOTYPES
-<<<<<<< HEAD
-#define TARGET_PROMOTE_PROTOTYPES hook_bool_tree_true
-=======
 #define TARGET_PROMOTE_PROTOTYPES hook_bool_const_tree_true
->>>>>>> 751ff693
 
 #undef TARGET_RETURN_IN_MEMORY
 #define TARGET_RETURN_IN_MEMORY v850_return_in_memory
@@ -253,11 +226,7 @@
 
 static bool
 v850_pass_by_reference (CUMULATIVE_ARGS *cum ATTRIBUTE_UNUSED,
-<<<<<<< HEAD
-			enum machine_mode mode, tree type,
-=======
 			enum machine_mode mode, const_tree type,
->>>>>>> 751ff693
 			bool named ATTRIBUTE_UNUSED)
 {
   unsigned HOST_WIDE_INT size;
@@ -979,88 +948,6 @@
 
  
-<<<<<<< HEAD
-/* Return appropriate code to load up an 8 byte integer or
-   floating point value */
-
-const char *
-output_move_double (rtx * operands)
-{
-  enum machine_mode mode = GET_MODE (operands[0]);
-  rtx dst = operands[0];
-  rtx src = operands[1];
-
-  if (register_operand (dst, mode)
-      && register_operand (src, mode))
-    {
-      if (REGNO (src) + 1 == REGNO (dst))
-	return "mov %R1,%R0\n\tmov %1,%0";
-      else
-	return "mov %1,%0\n\tmov %R1,%R0";
-    }
-
-  /* Storing 0 */
-  if (GET_CODE (dst) == MEM
-      && ((GET_CODE (src) == CONST_INT && INTVAL (src) == 0)
-	  || (GET_CODE (src) == CONST_DOUBLE && CONST_DOUBLE_OK_FOR_G (src))))
-    return "st.w %.,%0\n\tst.w %.,%R0";
-
-  if (GET_CODE (src) == CONST_INT || GET_CODE (src) == CONST_DOUBLE)
-    {
-      HOST_WIDE_INT high_low[2];
-      int i;
-      rtx xop[10];
-
-      if (GET_CODE (src) == CONST_DOUBLE)
-	const_double_split (src, &high_low[1], &high_low[0]);
-      else
-	{
-	  high_low[0] = INTVAL (src);
-	  high_low[1] = (INTVAL (src) >= 0) ? 0 : -1;
-	}
-
-      for (i = 0; i < 2; i++)
-	{
-	  xop[0] = gen_rtx_REG (SImode, REGNO (dst)+i);
-	  xop[1] = GEN_INT (high_low[i]);
-	  output_asm_insn (output_move_single (xop), xop);
-	}
-
-      return "";
-    }
-
-  if (GET_CODE (src) == MEM)
-    {
-      int ptrreg = -1;
-      int dreg = REGNO (dst);
-      rtx inside = XEXP (src, 0);
-
-      if (GET_CODE (inside) == REG)
- 	ptrreg = REGNO (inside);
-      else if (GET_CODE (inside) == SUBREG)
-	ptrreg = subreg_regno (inside);
-      else if (GET_CODE (inside) == PLUS)
-	ptrreg = REGNO (XEXP (inside, 0));
-      else if (GET_CODE (inside) == LO_SUM)
-	ptrreg = REGNO (XEXP (inside, 0));
-
-      if (dreg == ptrreg)
-	return "ld.w %R1,%R0\n\tld.w %1,%0";
-    }
-
-  if (GET_CODE (src) == MEM)
-    return "ld.w %1,%0\n\tld.w %R1,%R0";
-  
-  if (GET_CODE (dst) == MEM)
-    return "st.w %1,%0\n\tst.w %R1,%R0";
-
-  return "mov %1,%0\n\tmov %R1,%R0";
-}
-
--
-=======
->>>>>>> 751ff693
 /* Return maximum offset supported for a short EP memory reference of mode
    MODE and signedness UNSIGNEDP.  */
 
@@ -2772,24 +2659,6 @@
   gcc_assert (GET_CODE (XEXP (SET_SRC (XVECEXP (op, 0, 1)), 1)) == CONST_INT);
     
   stack_bytes = INTVAL (XEXP (SET_SRC (XVECEXP (op, 0, 1)), 1));
-<<<<<<< HEAD
-
-  /* Each pop will remove 4 bytes from the stack....  */
-  stack_bytes -= (count - 2) * 4;
-
-  /* Make sure that the amount we are popping
-     will fit into the DISPOSE instruction.  */
-  if (stack_bytes > 128)
-    {
-      error ("too much stack space to dispose of: %d", stack_bytes);
-      return NULL;
-    }
-
-  /* Now compute the bit mask of registers to push.  */
-  mask = 0;
-
-  for (i = 2; i < count; i++)
-=======
 
   /* Each pop will remove 4 bytes from the stack....  */
   stack_bytes -= (count - 2) * 4;
@@ -2926,43 +2795,10 @@
   /* Now compute the bit mask of registers to push.  */
   mask = 0;
   for (i = 1; i < count; i++)
->>>>>>> 751ff693
     {
       rtx vector_element = XVECEXP (op, 0, i);
       
       gcc_assert (GET_CODE (vector_element) == SET);
-<<<<<<< HEAD
-      gcc_assert (GET_CODE (SET_DEST (vector_element)) == REG);
-      gcc_assert (register_is_ok_for_epilogue (SET_DEST (vector_element),
-					       SImode));
-
-      if (REGNO (SET_DEST (vector_element)) == 2)
-	use_callt = 1;
-      else
-        mask |= 1 << REGNO (SET_DEST (vector_element));
-    }
-
-  if (! TARGET_DISABLE_CALLT
-      && (use_callt || stack_bytes == 0 || stack_bytes == 16))
-    {
-      if (use_callt)
-	{
-	  sprintf (buff, "callt ctoff(__callt_return_r2_r%d)", (mask & (1 << 31)) ? 31 : 29);
-	  return buff;
-	}
-      else
-	{
-	  for (i = 20; i < 32; i++)
-	    if (mask & (1 << i))
-	      break;
-	  
-	  if (i == 31)
-	    sprintf (buff, "callt ctoff(__callt_return_r31c)");
-	  else
-	    sprintf (buff, "callt ctoff(__callt_return_r%d_r%d%s)",
-		     i, (mask & (1 << 31)) ? 31 : 29, stack_bytes ? "c" : "");
-	}
-=======
       gcc_assert (GET_CODE (SET_SRC (vector_element)) == REG);
       gcc_assert (register_is_ok_for_epilogue (SET_SRC (vector_element),
 					       SImode));
@@ -2991,17 +2827,16 @@
       else
 	sprintf (buff, "callt ctoff(__callt_save_r%d_r%d%s)",
 		 i, (mask & (1 << 31)) ? 31 : 29, stack_bytes ? "c" : "");
->>>>>>> 751ff693
     }
   else
     {
       static char        regs [100]; /* XXX */
       int                done_one;
-<<<<<<< HEAD
-      
-      /* Generate the DISPOSE instruction.  Note we could just issue the
+
+      
+      /* Generate the PREPARE instruction.  Note we could just issue the
 	 bit mask as a number as the assembler can cope with this, but for
-	 the sake of our readers we turn it into a textual description.  */
+	 the sake of our readers we turn it into a textual description.  */      
       regs[0] = 0;
       done_one = 0;
       
@@ -3030,128 +2865,6 @@
 		}
 	    }
 	}
-      
-      sprintf (buff, "dispose %d {%s}, r31", stack_bytes / 4, regs);
-    }
-  
-  return buff;
-}
-
-/* Construct a PREPARE instruction that is the equivalent of
-   the given RTL.  We have already verified that this should
-   be possible.  */
-
-char *
-construct_prepare_instruction (rtx op)
-{
-  int                count = XVECLEN (op, 0);
-  int                stack_bytes;
-  unsigned long int  mask;
-  int		     i;
-  static char        buff[ 100 ]; /* XXX */
-  int		     use_callt = 0;
-  
-  if (count <= 1)
-    {
-      error ("bogus PREPEARE construction: %d", count);
-      return NULL;
-    }
-
-  /* Work out how many bytes to push onto
-     the stack after storing the registers.  */
-  gcc_assert (GET_CODE (XVECEXP (op, 0, 0)) == SET);
-  gcc_assert (GET_CODE (SET_SRC (XVECEXP (op, 0, 0))) == PLUS);
-  gcc_assert (GET_CODE (XEXP (SET_SRC (XVECEXP (op, 0, 0)), 1)) == CONST_INT);
-    
-  stack_bytes = INTVAL (XEXP (SET_SRC (XVECEXP (op, 0, 0)), 1));
-
-  /* Each push will put 4 bytes from the stack.  */
-  stack_bytes += (count - 1) * 4;
-
-  /* Make sure that the amount we are popping
-     will fit into the DISPOSE instruction.  */
-  if (stack_bytes < -128)
-    {
-      error ("too much stack space to prepare: %d", stack_bytes);
-      return NULL;
-    }
-
-  /* Now compute the bit mask of registers to push.  */
-  mask = 0;
-  for (i = 1; i < count; i++)
-    {
-      rtx vector_element = XVECEXP (op, 0, i);
-      
-      gcc_assert (GET_CODE (vector_element) == SET);
-      gcc_assert (GET_CODE (SET_SRC (vector_element)) == REG);
-      gcc_assert (register_is_ok_for_epilogue (SET_SRC (vector_element),
-					       SImode));
-
-      if (REGNO (SET_SRC (vector_element)) == 2)
-	use_callt = 1;
-      else
-	mask |= 1 << REGNO (SET_SRC (vector_element));
-    }
-
-  if ((! TARGET_DISABLE_CALLT)
-      && (use_callt || stack_bytes == 0 || stack_bytes == -16))
-    {
-      if (use_callt)
-	{
-	  sprintf (buff, "callt ctoff(__callt_save_r2_r%d)", (mask & (1 << 31)) ? 31 : 29 );
-	  return buff;
-	}
-      
-      for (i = 20; i < 32; i++)
-	if (mask & (1 << i))
-	  break;
-
-      if (i == 31)
-	sprintf (buff, "callt ctoff(__callt_save_r31c)");
-      else
-	sprintf (buff, "callt ctoff(__callt_save_r%d_r%d%s)",
-		 i, (mask & (1 << 31)) ? 31 : 29, stack_bytes ? "c" : "");
-    }
-  else
-    {
-      static char        regs [100]; /* XXX */
-      int                done_one;
-
-=======
-
->>>>>>> 751ff693
-      
-      /* Generate the PREPARE instruction.  Note we could just issue the
-	 bit mask as a number as the assembler can cope with this, but for
-	 the sake of our readers we turn it into a textual description.  */      
-      regs[0] = 0;
-      done_one = 0;
-      
-      for (i = 20; i < 32; i++)
-	{
-	  if (mask & (1 << i))
-	    {
-	      int first;
-	      
-	      if (done_one)
-		strcat (regs, ", ");
-	      else
-		done_one = 1;
-	      
-	      first = i;
-	      strcat (regs, reg_names[ first ]);
-	      
-	      for (i++; i < 32; i++)
-		if ((mask & (1 << i)) == 0)
-		  break;
-	      
-	      if (i > first + 1)
-		{
-		  strcat (regs, " - ");
-		  strcat (regs, reg_names[ i - 1 ] );
-		}
-	    }
-	}
       	 
       sprintf (buff, "prepare {%s}, %d", regs, (- stack_bytes) / 4);
     }
@@ -3239,11 +2952,7 @@
 /* Worker function for TARGET_RETURN_IN_MEMORY.  */
 
 static bool
-<<<<<<< HEAD
-v850_return_in_memory (tree type, tree fntype ATTRIBUTE_UNUSED)
-=======
 v850_return_in_memory (const_tree type, const_tree fntype ATTRIBUTE_UNUSED)
->>>>>>> 751ff693
 {
   /* Return values > 8 bytes in length in memory.  */
   return int_size_in_bytes (type) > 8 || TYPE_MODE (type) == BLKmode;
