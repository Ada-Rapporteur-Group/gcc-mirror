/* Definitions of target machine for GNU compiler. NEC V850 series
   Copyright (C) 1996, 1997, 1998, 1999, 2000, 2001, 2002, 2003, 2004, 2005,
   2007, 2008, 2009, 2010  Free Software Foundation, Inc.
   Contributed by Jeff Law (law@cygnus.com).

   This file is part of GCC.

   GCC is free software; you can redistribute it and/or modify
   it under the terms of the GNU General Public License as published by
   the Free Software Foundation; either version 3, or (at your option)
   any later version.

   GCC is distributed in the hope that it will be useful,
   but WITHOUT ANY WARRANTY; without even the implied warranty of
   MERCHANTABILITY or FITNESS FOR A PARTICULAR PURPOSE.  See the
   GNU General Public License for more details.

   You should have received a copy of the GNU General Public License
   along with GCC; see the file COPYING3.  If not see
   <http://www.gnu.org/licenses/>.  */

#ifndef GCC_V850_H
#define GCC_V850_H

extern GTY(()) rtx v850_compare_op0;
extern GTY(()) rtx v850_compare_op1;

/* These are defined in svr4.h but we want to override them.  */
#undef LIB_SPEC
#define LIB_SPEC "%{!shared:%{!symbolic:--start-group -lc -lgcc --end-group}}"

#undef ENDFILE_SPEC
#undef LINK_SPEC
#undef STARTFILE_SPEC
#undef ASM_SPEC

#define TARGET_CPU_generic 	1
#define TARGET_CPU_v850e   	2
#define TARGET_CPU_v850e1	3
#define TARGET_CPU_v850e2	4
#define TARGET_CPU_v850e2v3	5


#ifndef TARGET_CPU_DEFAULT
#define TARGET_CPU_DEFAULT	TARGET_CPU_generic
#endif

#define MASK_DEFAULT            MASK_V850
#define SUBTARGET_ASM_SPEC 	"%{!mv*:-mv850}"
#define SUBTARGET_CPP_SPEC 	"%{!mv*:-D__v850__}"
#define TARGET_VERSION 		fprintf (stderr, " (NEC V850)");

/* Choose which processor will be the default.
   We must pass a -mv850xx option to the assembler if no explicit -mv* option
   is given, because the assembler's processor default may not be correct.  */
#if TARGET_CPU_DEFAULT == TARGET_CPU_v850e
#undef  MASK_DEFAULT
#define MASK_DEFAULT            MASK_V850E
#undef  SUBTARGET_ASM_SPEC
#define SUBTARGET_ASM_SPEC 	"%{!mv*:-mv850e}"
#undef  SUBTARGET_CPP_SPEC
#define SUBTARGET_CPP_SPEC 	"%{!mv*:-D__v850e__}"
#undef  TARGET_VERSION
#define TARGET_VERSION 		fprintf (stderr, " (NEC V850E)");
#endif

#if TARGET_CPU_DEFAULT == TARGET_CPU_v850e1
#undef  MASK_DEFAULT
#define MASK_DEFAULT            MASK_V850E     /* No practical difference.  */     
#undef  SUBTARGET_ASM_SPEC
#define SUBTARGET_ASM_SPEC	"%{!mv*:-mv850e1}"
#undef  SUBTARGET_CPP_SPEC
#define SUBTARGET_CPP_SPEC	"%{!mv*:-D__v850e1__} %{mv850e1:-D__v850e1__}"
#undef  TARGET_VERSION
#define TARGET_VERSION		fprintf (stderr, " (NEC V850E1)");
#endif

#if TARGET_CPU_DEFAULT == TARGET_CPU_v850e2
#undef  MASK_DEFAULT
#define MASK_DEFAULT            MASK_V850E2	
#undef  SUBTARGET_ASM_SPEC
#define SUBTARGET_ASM_SPEC 	"%{!mv*:-mv850e2}"
#undef  SUBTARGET_CPP_SPEC
#define SUBTARGET_CPP_SPEC 	"%{!mv*:-D__v850e2__} %{mv850e2:-D__v850e2__}"
#undef  TARGET_VERSION
#define TARGET_VERSION 		fprintf (stderr, " (NEC V850E2)");
#endif

#if TARGET_CPU_DEFAULT == TARGET_CPU_v850e2v3
#undef  MASK_DEFAULT
#define MASK_DEFAULT            MASK_V850E2V3
#undef  SUBTARGET_ASM_SPEC
#define SUBTARGET_ASM_SPEC	"%{!mv*:-mv850e2v3}"
#undef  SUBTARGET_CPP_SPEC
#define SUBTARGET_CPP_SPEC	"%{!mv*:-D__v850e2v3__} %{mv850e2v3:-D__v850e2v3__}"
#undef  TARGET_VERSION
#define TARGET_VERSION		fprintf (stderr, " (NEC V850E2V3)");
#endif

#define TARGET_V850E2_ALL      (TARGET_V850E2 || TARGET_V850E2V3) 

#define ASM_SPEC "%{mv*:-mv%*}"
#define CPP_SPEC               "%{mv850e2v3:-D__v850e2v3__} %{mv850e2:-D__v850e2__} %{mv850e:-D__v850e__} %{mv850:-D__v850__} %(subtarget_cpp_spec)" \
                               " %{mep:-D__EP__}"

#define EXTRA_SPECS \
 { "subtarget_asm_spec", SUBTARGET_ASM_SPEC }, \
 { "subtarget_cpp_spec", SUBTARGET_CPP_SPEC } 

/* Names to predefine in the preprocessor for this target machine.  */
#define TARGET_CPU_CPP_BUILTINS() do {		\
  builtin_define( "__v851__" );                        \
  builtin_define( "__v850" );			\
  builtin_assert( "machine=v850" );		\
  builtin_assert( "cpu=v850" );			\
  if (TARGET_EP)				\
    builtin_define ("__EP__");			\
} while(0)

#define MASK_CPU (MASK_V850 | MASK_V850E)

/* Information about the various small memory areas.  */
struct small_memory_info {
  const char *name;
  long max;
  long physical_max;
};

enum small_memory_type {
  /* tiny data area, using EP as base register */
  SMALL_MEMORY_TDA = 0,
  /* small data area using dp as base register */
  SMALL_MEMORY_SDA,
  /* zero data area using r0 as base register */
  SMALL_MEMORY_ZDA,
  SMALL_MEMORY_max
};

extern struct small_memory_info small_memory[(int)SMALL_MEMORY_max];

/* Target machine storage layout */

/* Define this if most significant bit is lowest numbered
   in instructions that operate on numbered bit-fields.
   This is not true on the NEC V850.  */
#define BITS_BIG_ENDIAN 0

/* Define this if most significant byte of a word is the lowest numbered.  */
/* This is not true on the NEC V850.  */
#define BYTES_BIG_ENDIAN 0

/* Define this if most significant word of a multiword number is lowest
   numbered.
   This is not true on the NEC V850.  */
#define WORDS_BIG_ENDIAN 0

/* Width of a word, in units (bytes).  */
#define UNITS_PER_WORD		4

/* Define this macro if it is advisable to hold scalars in registers
   in a wider mode than that declared by the program.  In such cases,
   the value is constrained to be within the bounds of the declared
   type, but kept valid in the wider mode.  The signedness of the
   extension may differ from that of the type.

   Some simple experiments have shown that leaving UNSIGNEDP alone
   generates the best overall code.  */

#define PROMOTE_MODE(MODE,UNSIGNEDP,TYPE)  \
  if (GET_MODE_CLASS (MODE) == MODE_INT \
      && GET_MODE_SIZE (MODE) < 4)      \
    { (MODE) = SImode; }

/* Allocation boundary (in *bits*) for storing arguments in argument list.  */
#define PARM_BOUNDARY		32

/* The stack goes in 32-bit lumps.  */
#define STACK_BOUNDARY 		32

/* Allocation boundary (in *bits*) for the code of a function.
   16 is the minimum boundary; 32 would give better performance.  */
#define FUNCTION_BOUNDARY 16

/* No data type wants to be aligned rounder than this.  */
#define BIGGEST_ALIGNMENT	32

/* Alignment of field after `int : 0' in a structure.  */
#define EMPTY_FIELD_BOUNDARY 32

/* No structure field wants to be aligned rounder than this.  */
#define BIGGEST_FIELD_ALIGNMENT 32

/* Define this if move instructions will actually fail to work
   when given unaligned data.  */
#define STRICT_ALIGNMENT  (!TARGET_NO_STRICT_ALIGN)

/* Define this as 1 if `char' should by default be signed; else as 0.

   On the NEC V850, loads do sign extension, so make this default.  */
#define DEFAULT_SIGNED_CHAR 1

/* Standard register usage.  */

/* Number of actual hardware registers.
   The hardware registers are assigned numbers for the compiler
   from 0 to just below FIRST_PSEUDO_REGISTER.

   All registers that the compiler knows about must be given numbers,
   even those that are not normally considered general registers.  */

#define FIRST_PSEUDO_REGISTER 36

/* 1 for registers that have pervasive standard uses
   and are not available for the register allocator.  */

#define FIXED_REGISTERS \
  { 1, 1, 1, 1, 1, 1, 0, 0, \
    0, 0, 0, 0, 0, 0, 0, 0, \
    0, 0, 0, 0, 0, 0, 0, 0, \
    0, 0, 0, 0, 0, 0, 1, 0, \
    1, 1,	\
    1, 1}

/* 1 for registers not available across function calls.
   These must include the FIXED_REGISTERS and also any
   registers that can be used without being saved.
   The latter must include the registers where values are returned
   and the register where structure-value addresses are passed.
   Aside from that, you can include as many other registers as you
   like.  */

#define CALL_USED_REGISTERS \
  { 1, 1, 1, 1, 1, 1, 1, 1, \
    1, 1, 1, 1, 1, 1, 1, 1, \
    1, 1, 1, 1, 0, 0, 0, 0, \
    0, 0, 0, 0, 0, 0, 1, 1, \
    1, 1,	\
    1, 1}

/* List the order in which to allocate registers.  Each register must be
   listed once, even those in FIXED_REGISTERS.

   On the 850, we make the return registers first, then all of the volatile
   registers, then the saved registers in reverse order to better save the
   registers with an out of line function, and finally the fixed
   registers.  */

#define REG_ALLOC_ORDER							\
{									\
  10, 11,				/* return registers */		\
  12, 13, 14, 15, 16, 17, 18, 19,	/* scratch registers */		\
   6,  7,  8,  9, 31,			/* argument registers */	\
  29, 28, 27, 26, 25, 24, 23, 22,	/* saved registers */		\
  21, 20,  2,								\
   0,  1,  3,  4,  5, 30, 32, 33,      /* fixed registers */           \
  34, 35								\
}

/* Return number of consecutive hard regs needed starting at reg REGNO
   to hold something of mode MODE.

   This is ordinarily the length in words of a value of mode MODE
   but can be less for certain modes in special long registers.  */

#define HARD_REGNO_NREGS(REGNO, MODE)   \
  ((GET_MODE_SIZE (MODE) + UNITS_PER_WORD - 1) / UNITS_PER_WORD)

/* Value is 1 if hard register REGNO can hold a value of machine-mode
   MODE.  */

#define HARD_REGNO_MODE_OK(REGNO, MODE) \
 ((GET_MODE_SIZE (MODE) <= 4) || (((REGNO) & 1) == 0 && (REGNO) != 0))

/* Value is 1 if it is a good idea to tie two pseudo registers
   when one has mode MODE1 and one has mode MODE2.
   If HARD_REGNO_MODE_OK could produce different values for MODE1 and MODE2,
   for any hard reg, then this must be 0 for correct output.  */
#define MODES_TIEABLE_P(MODE1, MODE2) \
  (MODE1 == MODE2 || (GET_MODE_SIZE (MODE1) <= 4 && GET_MODE_SIZE (MODE2) <= 4))


/* Define the classes of registers for register constraints in the
   machine description.  Also define ranges of constants.

   One of the classes must always be named ALL_REGS and include all hard regs.
   If there is more than one class, another class must be named NO_REGS
   and contain no registers.

   The name GENERAL_REGS must be the name of a class (or an alias for
   another name such as ALL_REGS).  This is the class of registers
   that is allowed by "g" or "r" in a register constraint.
   Also, registers outside this class are allocated only when
   instructions express preferences for them.

   The classes must be numbered in nondecreasing order; that is,
   a larger-numbered class must never be contained completely
   in a smaller-numbered class.

   For any two classes, it is very desirable that there be another
   class that represents their union.  */
   
enum reg_class
{
  NO_REGS, GENERAL_REGS, EVEN_REGS, ALL_REGS, LIM_REG_CLASSES
};

#define N_REG_CLASSES (int) LIM_REG_CLASSES

#define IRA_COVER_CLASSES		\
{					\
  GENERAL_REGS, LIM_REG_CLASSES		\
}

/* Give names of register classes as strings for dump file.  */

#define REG_CLASS_NAMES \
{ "NO_REGS", "GENERAL_REGS", "EVEN_REGS", "ALL_REGS", "LIM_REGS" }

/* Define which registers fit in which classes.
   This is an initializer for a vector of HARD_REG_SET
   of length N_REG_CLASSES.  */

#define REG_CLASS_CONTENTS                     \
{                                              \
  { 0x00000000,0x0 }, /* NO_REGS      */       \
  { 0xffffffff,0x0 }, /* GENERAL_REGS */       \
  { 0x55555554,0x0 }, /* EVEN_REGS */          \
  { 0xffffffff,0x0 }, /* ALL_REGS      */      \
}

/* The same information, inverted:
   Return the class number of the smallest class containing
   reg number REGNO.  This could be a conditional expression
   or could index an array.  */

#define REGNO_REG_CLASS(REGNO)  ((REGNO == CC_REGNUM || REGNO == FCC_REGNUM) ? NO_REGS : GENERAL_REGS)

/* The class value for index registers, and the one for base regs.  */

#define INDEX_REG_CLASS NO_REGS
#define BASE_REG_CLASS  GENERAL_REGS

/* Get reg_class from a letter such as appears in the machine description.  */

#define REG_CLASS_FROM_LETTER(C) \
       (C == 'e' ? EVEN_REGS : (NO_REGS))

/* Macros to check register numbers against specific register classes.  */

/* These assume that REGNO is a hard or pseudo reg number.
   They give nonzero only if REGNO is a hard reg of the suitable class
   or a pseudo reg currently allocated to a suitable hard reg.
   Since they use reg_renumber, they are safe only once reg_renumber
   has been allocated, which happens in local-alloc.c.  */
 
#define REGNO_OK_FOR_BASE_P(regno)             \
  (((regno) < FIRST_PSEUDO_REGISTER            \
    && (regno) != CC_REGNUM                    \
    && (regno) != FCC_REGNUM)                  \
   || reg_renumber[regno] >= 0)

#define REGNO_OK_FOR_INDEX_P(regno) 0

/* Return the maximum number of consecutive registers
   needed to represent mode MODE in a register of class CLASS.  */

#define CLASS_MAX_NREGS(CLASS, MODE)	\
  ((GET_MODE_SIZE (MODE) + UNITS_PER_WORD - 1) / UNITS_PER_WORD)

/* The letters I, J, K, L, M, N, O, P in a register constraint string
   can be used to stand for particular ranges of immediate operands.
   This macro defines what the ranges are.
   C is the letter, and VALUE is a constant value.
   Return 1 if VALUE is in the range specified by C.  */

#define INT_7_BITS(VALUE) ((unsigned) (VALUE) + 0x40 < 0x80)
#define INT_8_BITS(VALUE) ((unsigned) (VALUE) + 0x80 < 0x100)
/* zero */
#define CONST_OK_FOR_I(VALUE) ((VALUE) == 0)
/* 5-bit signed immediate */
#define CONST_OK_FOR_J(VALUE) ((unsigned) (VALUE) + 0x10 < 0x20)
/* 16-bit signed immediate */
#define CONST_OK_FOR_K(VALUE) ((unsigned) (VALUE) + 0x8000 < 0x10000)
/* valid constant for movhi instruction.  */
#define CONST_OK_FOR_L(VALUE) \
  (((unsigned) ((int) (VALUE) >> 16) + 0x8000 < 0x10000) \
   && CONST_OK_FOR_I ((VALUE & 0xffff)))
/* 16-bit unsigned immediate */
#define CONST_OK_FOR_M(VALUE) ((unsigned)(VALUE) < 0x10000)
/* 5-bit unsigned immediate in shift instructions */
#define CONST_OK_FOR_N(VALUE) ((unsigned) (VALUE) <= 31)
/* 9-bit signed immediate for word multiply instruction.  */
#define CONST_OK_FOR_O(VALUE) ((unsigned) (VALUE) + 0x100 < 0x200)

#define CONST_OK_FOR_P(VALUE) 0

#define CONST_OK_FOR_LETTER_P(VALUE, C)  \
  ((C) == 'I' ? CONST_OK_FOR_I (VALUE) : \
   (C) == 'J' ? CONST_OK_FOR_J (VALUE) : \
   (C) == 'K' ? CONST_OK_FOR_K (VALUE) : \
   (C) == 'L' ? CONST_OK_FOR_L (VALUE) : \
   (C) == 'M' ? CONST_OK_FOR_M (VALUE) : \
   (C) == 'N' ? CONST_OK_FOR_N (VALUE) : \
   (C) == 'O' ? CONST_OK_FOR_O (VALUE) : \
   (C) == 'P' ? CONST_OK_FOR_P (VALUE) : \
   0)

/* Similar, but for floating constants, and defining letters G and H.
   Here VALUE is the CONST_DOUBLE rtx itself. 
     
  `G' is a zero of some form.  */

#define CONST_DOUBLE_OK_FOR_G(VALUE)					\
  ((GET_MODE_CLASS (GET_MODE (VALUE)) == MODE_FLOAT			\
    && (VALUE) == CONST0_RTX (GET_MODE (VALUE)))			\
   || (GET_MODE_CLASS (GET_MODE (VALUE)) == MODE_INT			\
       && CONST_DOUBLE_LOW (VALUE) == 0					\
       && CONST_DOUBLE_HIGH (VALUE) == 0))

#define CONST_DOUBLE_OK_FOR_H(VALUE) 0

#define CONST_DOUBLE_OK_FOR_LETTER_P(VALUE, C)				\
  ((C) == 'G'   ? CONST_DOUBLE_OK_FOR_G (VALUE)				\
   : (C) == 'H' ? CONST_DOUBLE_OK_FOR_H (VALUE)				\
   : 0)


/* Stack layout; function entry, exit and calling.  */

/* Define this if pushing a word on the stack
   makes the stack pointer a smaller address.  */

#define STACK_GROWS_DOWNWARD

/* Define this to nonzero if the nominal address of the stack frame
   is at the high-address end of the local variables;
   that is, each additional local variable allocated
   goes at a more negative offset in the frame.  */

#define FRAME_GROWS_DOWNWARD 1

/* Offset within stack frame to start allocating local variables at.
   If FRAME_GROWS_DOWNWARD, this is the offset to the END of the
   first local allocated.  Otherwise, it is the offset to the BEGINNING
   of the first local allocated.  */

#define STARTING_FRAME_OFFSET 0

/* Offset of first parameter from the argument pointer register value.  */
/* Is equal to the size of the saved fp + pc, even if an fp isn't
   saved since the value is used before we know.  */

#define FIRST_PARM_OFFSET(FNDECL) 0

/* Specify the registers used for certain standard purposes.
   The values of these macros are register numbers.  */

/* Register to use for pushing function arguments.  */
#define STACK_POINTER_REGNUM SP_REGNUM

/* Base register for access to local variables of the function.  */
#define FRAME_POINTER_REGNUM 34

/* Register containing return address from latest function call.  */
#define LINK_POINTER_REGNUM LP_REGNUM
     
/* On some machines the offset between the frame pointer and starting
   offset of the automatic variables is not known until after register
   allocation has been done (for example, because the saved registers
   are between these two locations).  On those machines, define
   `FRAME_POINTER_REGNUM' the number of a special, fixed register to
   be used internally until the offset is known, and define
   `HARD_FRAME_POINTER_REGNUM' to be actual the hard register number
   used for the frame pointer.

   You should define this macro only in the very rare circumstances
   when it is not possible to calculate the offset between the frame
   pointer and the automatic variables until after register
   allocation has been completed.  When this macro is defined, you
   must also indicate in your definition of `ELIMINABLE_REGS' how to
   eliminate `FRAME_POINTER_REGNUM' into either
   `HARD_FRAME_POINTER_REGNUM' or `STACK_POINTER_REGNUM'.

   Do not define this macro if it would be the same as
   `FRAME_POINTER_REGNUM'.  */
#undef  HARD_FRAME_POINTER_REGNUM 
#define HARD_FRAME_POINTER_REGNUM 29

/* Base register for access to arguments of the function.  */
#define ARG_POINTER_REGNUM 35

/* Register in which static-chain is passed to a function.  */
#define STATIC_CHAIN_REGNUM 20

/* If defined, this macro specifies a table of register pairs used to
   eliminate unneeded registers that point into the stack frame.  If
   it is not defined, the only elimination attempted by the compiler
   is to replace references to the frame pointer with references to
   the stack pointer.

   The definition of this macro is a list of structure
   initializations, each of which specifies an original and
   replacement register.

   On some machines, the position of the argument pointer is not
   known until the compilation is completed.  In such a case, a
   separate hard register must be used for the argument pointer.
   This register can be eliminated by replacing it with either the
   frame pointer or the argument pointer, depending on whether or not
   the frame pointer has been eliminated.

   In this case, you might specify:
        #define ELIMINABLE_REGS  \
        {{ARG_POINTER_REGNUM, STACK_POINTER_REGNUM}, \
         {ARG_POINTER_REGNUM, FRAME_POINTER_REGNUM}, \
         {FRAME_POINTER_REGNUM, STACK_POINTER_REGNUM}}

   Note that the elimination of the argument pointer with the stack
   pointer is specified first since that is the preferred elimination.  */

#define ELIMINABLE_REGS							\
{{ FRAME_POINTER_REGNUM, STACK_POINTER_REGNUM },			\
 { FRAME_POINTER_REGNUM, HARD_FRAME_POINTER_REGNUM },			\
 { ARG_POINTER_REGNUM,	 STACK_POINTER_REGNUM },			\
 { ARG_POINTER_REGNUM,   HARD_FRAME_POINTER_REGNUM }}			\

/* This macro is similar to `INITIAL_FRAME_POINTER_OFFSET'.  It
   specifies the initial difference between the specified pair of
   registers.  This macro must be defined if `ELIMINABLE_REGS' is
   defined.  */

#define INITIAL_ELIMINATION_OFFSET(FROM, TO, OFFSET)			\
{									\
  if ((FROM) == FRAME_POINTER_REGNUM)					\
    (OFFSET) = get_frame_size () + crtl->outgoing_args_size;	\
  else if ((FROM) == ARG_POINTER_REGNUM)				\
   (OFFSET) = compute_frame_size (get_frame_size (), (long *)0);	\
  else									\
    gcc_unreachable ();							\
}

/* Keep the stack pointer constant throughout the function.  */
#define ACCUMULATE_OUTGOING_ARGS 1

#define RETURN_ADDR_RTX(COUNT, FP) v850_return_addr (COUNT)

/* Define a data type for recording info about an argument list
   during the scan of that argument list.  This data type should
   hold all necessary information about the function itself
   and about the args processed so far, enough to enable macros
   such as FUNCTION_ARG to determine where the next arg should go.  */

#define CUMULATIVE_ARGS struct cum_arg
struct cum_arg { int nbytes; int anonymous_args; };

/* Initialize a variable CUM of type CUMULATIVE_ARGS
   for a call to a function whose data type is FNTYPE.
   For a library call, FNTYPE is 0.  */

#define INIT_CUMULATIVE_ARGS(CUM, FNTYPE, LIBNAME, INDIRECT, N_NAMED_ARGS) \
 ((CUM).nbytes = 0, (CUM).anonymous_args = 0)

/* When a parameter is passed in a register, stack space is still
   allocated for it.  */
#define REG_PARM_STACK_SPACE(DECL) 0

/* 1 if N is a possible register number for function argument passing.  */

#define FUNCTION_ARG_REGNO_P(N) (N >= 6 && N <= 9)

/* Define how to find the value returned by a library function
   assuming the value has mode MODE.  */

#define LIBCALL_VALUE(MODE) \
  gen_rtx_REG (MODE, 10)

#define DEFAULT_PCC_STRUCT_RETURN 0

/* EXIT_IGNORE_STACK should be nonzero if, when returning from a function,
   the stack pointer does not matter.  The value is tested only in
   functions that have frame pointers.
   No definition is equivalent to always zero.  */

#define EXIT_IGNORE_STACK 1

/* Define this macro as a C expression that is nonzero for registers
   used by the epilogue or the `return' pattern.  */

#define EPILOGUE_USES(REGNO) \
  (reload_completed && (REGNO) == LINK_POINTER_REGNUM)

/* Output assembler code to FILE to increment profiler label # LABELNO
   for profiling a function entry.  */

#define FUNCTION_PROFILER(FILE, LABELNO) ;

/* Length in units of the trampoline for entering a nested function.  */

#define TRAMPOLINE_SIZE 24

/* Addressing modes, and classification of registers for them.  */


/* 1 if X is an rtx for a constant that is a valid address.  */

/* ??? This seems too exclusive.  May get better code by accepting more
   possibilities here, in particular, should accept ZDA_NAME SYMBOL_REFs.  */

#define CONSTANT_ADDRESS_P(X)   \
  (GET_CODE (X) == CONST_INT				\
   && CONST_OK_FOR_K (INTVAL (X)))

/* Maximum number of registers that can appear in a valid memory address.  */

#define MAX_REGS_PER_ADDRESS 1

/* The macros REG_OK_FOR..._P assume that the arg is a REG rtx
   and check its validity for a certain class.
   We have two alternate definitions for each of them.
   The usual definition accepts all pseudo regs; the other rejects
   them unless they have been allocated suitable hard regs.
   The symbol REG_OK_STRICT causes the latter definition to be used.

   Most source files want to accept pseudo regs in the hope that
   they will get allocated to the class that the insn wants them to be in.
   Source files for reload pass need to be strict.
   After reload, it makes no difference, since pseudo regs have
   been eliminated by then.  */

#ifndef REG_OK_STRICT

/* Nonzero if X is a hard reg that can be used as an index
   or if it is a pseudo reg.  */
#define REG_OK_FOR_INDEX_P(X) 0
/* Nonzero if X is a hard reg that can be used as a base reg
   or if it is a pseudo reg.  */
#define REG_OK_FOR_BASE_P(X) 1
#define REG_OK_FOR_INDEX_P_STRICT(X) 0
#define REG_OK_FOR_BASE_P_STRICT(X) REGNO_OK_FOR_BASE_P (REGNO (X))
#define STRICT 0

#else

/* Nonzero if X is a hard reg that can be used as an index.  */
#define REG_OK_FOR_INDEX_P(X) 0
/* Nonzero if X is a hard reg that can be used as a base reg.  */
#define REG_OK_FOR_BASE_P(X) REGNO_OK_FOR_BASE_P (REGNO (X))
#define STRICT 1

#endif

/* A C expression that defines the optional machine-dependent
   constraint letters that can be used to segregate specific types of
   operands, usually memory references, for the target machine.
   Normally this macro will not be defined.  If it is required for a
   particular target machine, it should return 1 if VALUE corresponds
   to the operand type represented by the constraint letter C.  If C
   is not defined as an extra constraint, the value returned should
   be 0 regardless of VALUE.

   For example, on the ROMP, load instructions cannot have their
   output in r0 if the memory reference contains a symbolic address.
   Constraint letter `Q' is defined as representing a memory address
   that does *not* contain a symbolic address.  An alternative is
   specified with a `Q' constraint on the input and `r' on the
   output.  The next alternative specifies `m' on the input and a
   register class that does not include r0 on the output.  */

#define EXTRA_CONSTRAINT(OP, C)						\
 ((C) == 'Q'   ? ep_memory_operand (OP, GET_MODE (OP), FALSE)		\
  : (C) == 'R' ? special_symbolref_operand (OP, VOIDmode)		\
  : (C) == 'S' ? (GET_CODE (OP) == SYMBOL_REF				\
		  && !SYMBOL_REF_ZDA_P (OP))				\
  : (C) == 'T' ? ep_memory_operand (OP, GET_MODE (OP), TRUE)		\
  : (C) == 'U' ? ((GET_CODE (OP) == SYMBOL_REF				\
		   && SYMBOL_REF_ZDA_P (OP))				\
		  || (GET_CODE (OP) == CONST				\
		      && GET_CODE (XEXP (OP, 0)) == PLUS		\
		      && GET_CODE (XEXP (XEXP (OP, 0), 0)) == SYMBOL_REF\
		      && SYMBOL_REF_ZDA_P (XEXP (XEXP (OP, 0), 0))))	\
  : (C) == 'W' ? (GET_CODE (OP) == CONST_INT                            \
		  && ((unsigned)(INTVAL (OP)) >= 0x8000)               \
		  && ((unsigned)(INTVAL (OP)) < 0x400000))              \
  : 0)

/* GO_IF_LEGITIMATE_ADDRESS recognizes an RTL expression
   that is a valid memory address for an instruction.
   The MODE argument is the machine mode for the MEM expression
   that wants to use this address.

   The other macros defined here are used only in GO_IF_LEGITIMATE_ADDRESS,
   except for CONSTANT_ADDRESS_P which is actually
   machine-independent.  */

/* Accept either REG or SUBREG where a register is valid.  */
  
#define RTX_OK_FOR_BASE_P(X)						\
  ((REG_P (X) && REG_OK_FOR_BASE_P (X))					\
   || (GET_CODE (X) == SUBREG && REG_P (SUBREG_REG (X))			\
       && REG_OK_FOR_BASE_P (SUBREG_REG (X))))

#define GO_IF_LEGITIMATE_ADDRESS(MODE, X, ADDR)				\
do {									\
  if (RTX_OK_FOR_BASE_P (X)) 						\
    goto ADDR;								\
  if (CONSTANT_ADDRESS_P (X)						\
      && (MODE == QImode || INTVAL (X) % 2 == 0)			\
      && (GET_MODE_SIZE (MODE) <= 4 || INTVAL (X) % 4 == 0))		\
    goto ADDR;								\
  if (GET_CODE (X) == LO_SUM						\
      && REG_P (XEXP (X, 0))						\
      && REG_OK_FOR_BASE_P (XEXP (X, 0))				\
      && CONSTANT_P (XEXP (X, 1))					\
      && (GET_CODE (XEXP (X, 1)) != CONST_INT				\
	  || ((MODE == QImode || INTVAL (XEXP (X, 1)) % 2 == 0)		\
	      && CONST_OK_FOR_K (INTVAL (XEXP (X, 1)))))		\
      && GET_MODE_SIZE (MODE) <= GET_MODE_SIZE (word_mode))		\
    goto ADDR;								\
  if (special_symbolref_operand (X, MODE)				\
      && (GET_MODE_SIZE (MODE) <= GET_MODE_SIZE (word_mode)))		\
     goto ADDR;								\
  if (GET_CODE (X) == PLUS						\
      && RTX_OK_FOR_BASE_P (XEXP (X, 0)) 				\
      && (GET_CODE (XEXP (X,1)) == CONST_INT && CONST_OK_FOR_K (INTVAL(XEXP (X,1)) + GET_MODE_NUNITS(MODE) * UNITS_PER_WORD)) \
      && ((MODE == QImode || INTVAL (XEXP (X, 1)) % 2 == 0)		\
	   && CONST_OK_FOR_K (INTVAL (XEXP (X, 1)) 			\
                              + (GET_MODE_NUNITS (MODE) * UNITS_PER_WORD)))) \
    goto ADDR;			\
} while (0)


/* Nonzero if the constant value X is a legitimate general operand.
   It is given that X satisfies CONSTANT_P or is a CONST_DOUBLE.  */

#define LEGITIMATE_CONSTANT_P(X)					\
  (GET_CODE (X) == CONST_DOUBLE						\
   || !(GET_CODE (X) == CONST						\
	&& GET_CODE (XEXP (X, 0)) == PLUS				\
	&& GET_CODE (XEXP (XEXP (X, 0), 0)) == SYMBOL_REF		\
	&& GET_CODE (XEXP (XEXP (X, 0), 1)) == CONST_INT		\
	&& ! CONST_OK_FOR_K (INTVAL (XEXP (XEXP (X, 0), 1)))))

/* Given a comparison code (EQ, NE, etc.) and the first operand of a COMPARE,
   return the mode to be used for the comparison.

   For floating-point equality comparisons, CCFPEQmode should be used.
   VOIDmode should be used in all other cases.

   For integer comparisons against zero, reduce to CCNOmode or CCZmode if
   possible, to allow for more combinations.  */

#define SELECT_CC_MODE(OP, X, Y)       v850_select_cc_mode (OP, X, Y)

/* Tell final.c how to eliminate redundant test instructions.  */

/* Here we define machine-dependent flags and fields in cc_status
   (see `conditions.h').  No extra ones are needed for the VAX.  */

/* Store in cc_status the expressions
   that the condition codes will describe
   after execution of an instruction whose pattern is EXP.
   Do not alter them if the instruction would not alter the cc's.  */

#define CC_OVERFLOW_UNUSABLE 0x200
#define CC_NO_CARRY CC_NO_OVERFLOW
#define NOTICE_UPDATE_CC(EXP, INSN) notice_update_cc(EXP, INSN)

/* Nonzero if access to memory by bytes or half words is no faster
   than accessing full words.  */
#define SLOW_BYTE_ACCESS 1

/* According expr.c, a value of around 6 should minimize code size, and
   for the V850 series, that's our primary concern.  */
#define MOVE_RATIO(speed) 6

/* Indirect calls are expensive, never turn a direct call
   into an indirect call.  */
#define NO_FUNCTION_CSE

/* The four different data regions on the v850.  */
typedef enum 
{
  DATA_AREA_NORMAL,
  DATA_AREA_SDA,
  DATA_AREA_TDA,
  DATA_AREA_ZDA
} v850_data_area;

#define TEXT_SECTION_ASM_OP  "\t.section .text"
#define DATA_SECTION_ASM_OP  "\t.section .data"
#define BSS_SECTION_ASM_OP   "\t.section .bss"
#define SDATA_SECTION_ASM_OP "\t.section .sdata,\"aw\""
#define SBSS_SECTION_ASM_OP  "\t.section .sbss,\"aw\""

#define SCOMMON_ASM_OP 	       "\t.scomm\t"
#define ZCOMMON_ASM_OP 	       "\t.zcomm\t"
#define TCOMMON_ASM_OP 	       "\t.tcomm\t"

#define ASM_COMMENT_START "#"

/* Output to assembler file text saying following lines
   may contain character constants, extra white space, comments, etc.  */

#define ASM_APP_ON "#APP\n"

/* Output to assembler file text saying following lines
   no longer contain unusual constructs.  */

#define ASM_APP_OFF "#NO_APP\n"

#undef  USER_LABEL_PREFIX
#define USER_LABEL_PREFIX "_"

#define OUTPUT_ADDR_CONST_EXTRA(FILE, X, FAIL)  \
  if (! v850_output_addr_const_extra (FILE, X)) \
     goto FAIL

/* This says how to output the assembler to define a global
   uninitialized but not common symbol.  */

#define ASM_OUTPUT_ALIGNED_BSS(FILE, DECL, NAME, SIZE, ALIGN) \
  asm_output_aligned_bss ((FILE), (DECL), (NAME), (SIZE), (ALIGN))

#undef  ASM_OUTPUT_ALIGNED_BSS 
#define ASM_OUTPUT_ALIGNED_BSS(FILE, DECL, NAME, SIZE, ALIGN) \
  v850_output_aligned_bss (FILE, DECL, NAME, SIZE, ALIGN)

/* This says how to output the assembler to define a global
   uninitialized, common symbol.  */
#undef  ASM_OUTPUT_ALIGNED_COMMON
#undef  ASM_OUTPUT_COMMON
#define ASM_OUTPUT_ALIGNED_DECL_COMMON(FILE, DECL, NAME, SIZE, ALIGN) \
     v850_output_common (FILE, DECL, NAME, SIZE, ALIGN)

/* This says how to output the assembler to define a local
   uninitialized symbol.  */
#undef  ASM_OUTPUT_ALIGNED_LOCAL
#undef  ASM_OUTPUT_LOCAL
#define ASM_OUTPUT_ALIGNED_DECL_LOCAL(FILE, DECL, NAME, SIZE, ALIGN) \
     v850_output_local (FILE, DECL, NAME, SIZE, ALIGN)
     
/* Globalizing directive for a label.  */
#define GLOBAL_ASM_OP "\t.global "

#define ASM_PN_FORMAT "%s___%lu"

/* This is how we tell the assembler that two symbols have the same value.  */

#define ASM_OUTPUT_DEF(FILE,NAME1,NAME2) \
  do { assemble_name(FILE, NAME1); 	 \
       fputs(" = ", FILE);		 \
       assemble_name(FILE, NAME2);	 \
       fputc('\n', FILE); } while (0)


/* How to refer to registers in assembler output.
   This sequence is indexed by compiler's hard-register-number (see above).  */

#define REGISTER_NAMES                                         \
{  "r0",  "r1",  "r2",  "sp",  "gp",  "r5",  "r6" , "r7",      \
   "r8",  "r9", "r10", "r11", "r12", "r13", "r14", "r15",      \
  "r16", "r17", "r18", "r19", "r20", "r21", "r22", "r23",      \
  "r24", "r25", "r26", "r27", "r28", "r29",  "ep", "r31",      \
  "psw", "fcc",      \
  ".fp", ".ap"}

<<<<<<< HEAD
#define ADDITIONAL_REGISTER_NAMES					\
{ { "zero",	0 },							\
  { "hp",	2 },							\
  { "r3",	3 },							\
  { "r4",	4 },							\
  { "tp",	5 },							\
  { "fp",	29 },							\
  { "r30",	30 },							\
  { "lp",	31} }

#define ASM_OUTPUT_REG_PUSH(FILE,REGNO)
#define ASM_OUTPUT_REG_POP(FILE,REGNO)
=======
/* Register numbers */

#define ADDITIONAL_REGISTER_NAMES              \
{ { "zero",    ZERO_REGNUM },                  \
  { "hp",      2 },                            \
  { "r3",      3 },                            \
  { "r4",      4 },                            \
  { "tp",      5 },                            \
  { "fp",      29 },                           \
  { "r30",     30 },                           \
  { "lp",      LP_REGNUM} }
>>>>>>> 155d23aa

/* This is how to output an element of a case-vector that is absolute.  */

#define ASM_OUTPUT_ADDR_VEC_ELT(FILE, VALUE) \
  fprintf (FILE, "\t%s .L%d\n",					\
	   (TARGET_BIG_SWITCH ? ".long" : ".short"), VALUE)

/* This is how to output an element of a case-vector that is relative.  */

/* Disable the shift, which is for the currently disabled "switch"
   opcode.  Se casesi in v850.md.  */

#define ASM_OUTPUT_ADDR_DIFF_ELT(FILE, BODY, VALUE, REL) 		\
  fprintf (FILE, "\t%s %s.L%d-.L%d%s\n",				\
	   (TARGET_BIG_SWITCH ? ".long" : ".short"),			\
	   (0 && ! TARGET_BIG_SWITCH && (TARGET_V850E || TARGET_V850E2_ALL) ? "(" : ""),             \
	   VALUE, REL,							\
	   (0 && ! TARGET_BIG_SWITCH && (TARGET_V850E || TARGET_V850E2_ALL) ? ")>>1" : ""))

#define ASM_OUTPUT_ALIGN(FILE, LOG)	\
  if ((LOG) != 0)			\
    fprintf (FILE, "\t.align %d\n", (LOG))

/* We don't have to worry about dbx compatibility for the v850.  */
#define DEFAULT_GDB_EXTENSIONS 1

/* Use stabs debugging info by default.  */
#undef PREFERRED_DEBUGGING_TYPE
#define PREFERRED_DEBUGGING_TYPE DBX_DEBUG

/* Specify the machine mode that this machine uses
   for the index in the tablejump instruction.  */
#define CASE_VECTOR_MODE (TARGET_BIG_SWITCH ? SImode : HImode)

/* Define as C expression which evaluates to nonzero if the tablejump
   instruction expects the table to contain offsets from the address of the
   table.
   Do not define this if the table should contain absolute addresses.  */
#define CASE_VECTOR_PC_RELATIVE 1

/* The switch instruction requires that the jump table immediately follow
   it.  */
#define JUMP_TABLES_IN_TEXT_SECTION (!TARGET_JUMP_TABLES_IN_DATA_SECTION)

/* svr4.h defines this assuming that 4 byte alignment is required.  */
#undef ASM_OUTPUT_BEFORE_CASE_LABEL
#define ASM_OUTPUT_BEFORE_CASE_LABEL(FILE,PREFIX,NUM,TABLE) \
  ASM_OUTPUT_ALIGN ((FILE), (TARGET_BIG_SWITCH ? 2 : 1));

#define WORD_REGISTER_OPERATIONS

/* Byte and short loads sign extend the value to a word.  */
#define LOAD_EXTEND_OP(MODE) SIGN_EXTEND

/* This flag, if defined, says the same insns that convert to a signed fixnum
   also convert validly to an unsigned one.  */
#define FIXUNS_TRUNC_LIKE_FIX_TRUNC

/* Max number of bytes we can move from memory to memory
   in one reasonably fast instruction.  */
#define MOVE_MAX	4

/* Define if shifts truncate the shift count
   which implies one can omit a sign-extension or zero-extension
   of a shift count.  */
#define SHIFT_COUNT_TRUNCATED 1

/* Value is 1 if truncating an integer of INPREC bits to OUTPREC bits
   is done just by pretending it is already truncated.  */
#define TRULY_NOOP_TRUNCATION(OUTPREC, INPREC) 1

/* Specify the machine mode that pointers have.
   After generation of rtl, the compiler makes no further distinction
   between pointers and any other objects of this machine mode.  */
#define Pmode SImode

/* A function address in a call instruction
   is a byte address (for indexing purposes)
   so give the MEM rtx a byte's mode.  */
#define FUNCTION_MODE QImode

/* Tell compiler we want to support GHS pragmas */
#define REGISTER_TARGET_PRAGMAS() do {				\
  c_register_pragma ("ghs", "interrupt", ghs_pragma_interrupt);	\
  c_register_pragma ("ghs", "section",   ghs_pragma_section);	\
  c_register_pragma ("ghs", "starttda",  ghs_pragma_starttda);	\
  c_register_pragma ("ghs", "startsda",  ghs_pragma_startsda);	\
  c_register_pragma ("ghs", "startzda",  ghs_pragma_startzda);	\
  c_register_pragma ("ghs", "endtda",    ghs_pragma_endtda);	\
  c_register_pragma ("ghs", "endsda",    ghs_pragma_endsda);	\
  c_register_pragma ("ghs", "endzda",    ghs_pragma_endzda);	\
} while (0)

/* enum GHS_SECTION_KIND is an enumeration of the kinds of sections that
   can appear in the "ghs section" pragma.  These names are used to index
   into the GHS_default_section_names[] and GHS_current_section_names[]
   that are defined in v850.c, and so the ordering of each must remain
   consistent. 

   These arrays give the default and current names for each kind of 
   section defined by the GHS pragmas.  The current names can be changed
   by the "ghs section" pragma.  If the current names are null, use 
   the default names.  Note that the two arrays have different types.

   For the *normal* section kinds (like .data, .text, etc.) we do not
   want to explicitly force the name of these sections, but would rather
   let the linker (or at least the back end) choose the name of the 
   section, UNLESS the user has force a specific name for these section
   kinds.  To accomplish this set the name in ghs_default_section_names
   to null.  */

enum GHS_section_kind
{ 
  GHS_SECTION_KIND_DEFAULT,

  GHS_SECTION_KIND_TEXT,
  GHS_SECTION_KIND_DATA, 
  GHS_SECTION_KIND_RODATA,
  GHS_SECTION_KIND_BSS,
  GHS_SECTION_KIND_SDATA,
  GHS_SECTION_KIND_ROSDATA,
  GHS_SECTION_KIND_TDATA,
  GHS_SECTION_KIND_ZDATA,
  GHS_SECTION_KIND_ROZDATA,

  COUNT_OF_GHS_SECTION_KINDS  /* must be last */
};

/* The following code is for handling pragmas supported by the
   v850 compiler produced by Green Hills Software.  This is at
   the specific request of a customer.  */

typedef struct data_area_stack_element
{
  struct data_area_stack_element * prev;
  v850_data_area                   data_area; /* Current default data area.  */
} data_area_stack_element;

/* Track the current data area set by the
   data area pragma (which can be nested).  */
extern data_area_stack_element * data_area_stack;

/* Names of the various data areas used on the v850.  */
extern union tree_node * GHS_default_section_names [(int) COUNT_OF_GHS_SECTION_KINDS];
extern union tree_node * GHS_current_section_names [(int) COUNT_OF_GHS_SECTION_KINDS];

/* The assembler op to start the file.  */

#define FILE_ASM_OP "\t.file\n"

/* Enable the register move pass to improve code.  */
#define ENABLE_REGMOVE_PASS


/* Implement ZDA, TDA, and SDA */

#define EP_REGNUM 30	/* ep register number */

#define SYMBOL_FLAG_ZDA		(SYMBOL_FLAG_MACH_DEP << 0)
#define SYMBOL_FLAG_TDA		(SYMBOL_FLAG_MACH_DEP << 1)
#define SYMBOL_FLAG_SDA		(SYMBOL_FLAG_MACH_DEP << 2)
#define SYMBOL_REF_ZDA_P(X)	((SYMBOL_REF_FLAGS (X) & SYMBOL_FLAG_ZDA) != 0)
#define SYMBOL_REF_TDA_P(X)	((SYMBOL_REF_FLAGS (X) & SYMBOL_FLAG_TDA) != 0)
#define SYMBOL_REF_SDA_P(X)	((SYMBOL_REF_FLAGS (X) & SYMBOL_FLAG_SDA) != 0)

#define TARGET_ASM_INIT_SECTIONS v850_asm_init_sections

/* Define this so that the cc1plus will not think that system header files
   need an implicit 'extern "C" { ... }' assumed.  This breaks testing C++
   in a build directory where the libstdc++ header files are found via a
   -isystem <path-to-build-dir>.  */
#define NO_IMPLICIT_EXTERN_C

#endif /* ! GCC_V850_H */<|MERGE_RESOLUTION|>--- conflicted
+++ resolved
@@ -872,20 +872,6 @@
   "psw", "fcc",      \
   ".fp", ".ap"}
 
-<<<<<<< HEAD
-#define ADDITIONAL_REGISTER_NAMES					\
-{ { "zero",	0 },							\
-  { "hp",	2 },							\
-  { "r3",	3 },							\
-  { "r4",	4 },							\
-  { "tp",	5 },							\
-  { "fp",	29 },							\
-  { "r30",	30 },							\
-  { "lp",	31} }
-
-#define ASM_OUTPUT_REG_PUSH(FILE,REGNO)
-#define ASM_OUTPUT_REG_POP(FILE,REGNO)
-=======
 /* Register numbers */
 
 #define ADDITIONAL_REGISTER_NAMES              \
@@ -897,7 +883,6 @@
   { "fp",      29 },                           \
   { "r30",     30 },                           \
   { "lp",      LP_REGNUM} }
->>>>>>> 155d23aa
 
 /* This is how to output an element of a case-vector that is absolute.  */
 
