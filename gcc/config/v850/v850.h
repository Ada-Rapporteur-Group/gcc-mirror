--- conflicted
+++ resolved
@@ -954,17 +954,6 @@
   "psw", "fcc",      \
   ".fp", ".ap"}
 
-<<<<<<< HEAD
-#define ADDITIONAL_REGISTER_NAMES					\
-{ { "zero",	0 },							\
-  { "hp",	2 },							\
-  { "r3",	3 },							\
-  { "r4",	4 },							\
-  { "tp",	5 },							\
-  { "fp",	29 },							\
-  { "r30",	30 },							\
-  { "lp",	31} }
-=======
 /* Register numbers */
 
 #define ADDITIONAL_REGISTER_NAMES              \
@@ -976,7 +965,6 @@
   { "fp",      29 },                           \
   { "r30",     30 },                           \
   { "lp",      LP_REGNUM} }
->>>>>>> e8da5f64
 
 #define ASM_OUTPUT_REG_PUSH(FILE,REGNO)
 #define ASM_OUTPUT_REG_POP(FILE,REGNO)
