--- conflicted
+++ resolved
@@ -105,11 +105,7 @@
 TCFLAGS = -mno-app-regs -msmall-sld -Wa,-mwarn-signed-overflow -Wa,-mwarn-unsigned-overflow
 
 v850-c.o: $(srcdir)/config/v850/v850-c.c $(CONFIG_H) $(SYSTEM_H) coretypes.h \
-<<<<<<< HEAD
-  $(TM_H) $(CPPLIB_H) $(TREE_H) $(C_PRAGMA_H) toplev.h $(GGC_H) $(TM_P_H)
-=======
   $(TM_H) $(CPPLIB_H) $(TREE_H) $(C_PRAGMA_H) $(GGC_H) $(TM_P_H)
->>>>>>> 155d23aa
 	$(COMPILER) -c $(ALL_COMPILERFLAGS) $(ALL_CPPFLAGS) $(INCLUDES) \
 		$(srcdir)/config/v850/v850-c.c 
 
