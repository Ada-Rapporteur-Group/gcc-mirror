/* Prototypes for v850.c functions used in the md file & elsewhere.
<<<<<<< HEAD
   Copyright (C) 1999, 2000, 2002, 2004, 2005 Free Software Foundation, Inc.
=======
   Copyright (C) 1999, 2000, 2002, 2004, 2005, 2007
   Free Software Foundation, Inc.
>>>>>>> 751ff693

   This file is part of GCC.

   GCC is free software; you can redistribute it and/or modify
   it under the terms of the GNU General Public License as published by
<<<<<<< HEAD
   the Free Software Foundation; either version 2, or (at your option)
=======
   the Free Software Foundation; either version 3, or (at your option)
>>>>>>> 751ff693
   any later version.

   GCC is distributed in the hope that it will be useful,
   but WITHOUT ANY WARRANTY; without even the implied warranty of
   MERCHANTABILITY or FITNESS FOR A PARTICULAR PURPOSE.  See the
   GNU General Public License for more details.

   You should have received a copy of the GNU General Public License
<<<<<<< HEAD
   along with GCC; see the file COPYING.  If not, write to
   the Free Software Foundation, 51 Franklin Street, Fifth Floor,
   Boston, MA 02110-1301, USA.  */
=======
   along with GCC; see the file COPYING3.  If not see
   <http://www.gnu.org/licenses/>.  */
>>>>>>> 751ff693

/* Function prototypes that cannot exist in v850.h due to dependency
   complications.  */
#ifndef GCC_V850_PROTOS_H
#define GCC_V850_PROTOS_H

#define Mmode enum machine_mode

extern void   expand_prologue               (void);
extern void   expand_epilogue               (void);
extern int    v850_handle_pragma            (int (*)(void), void (*)(int), char *);
extern int    compute_register_save_size    (long *);
extern int    compute_frame_size            (int, long *);
extern void   v850_init_expanders           (void);

#ifdef RTX_CODE
extern int    v850_output_addr_const_extra  (FILE *, rtx);
extern rtx    v850_return_addr              (int);
extern void   print_operand                 (FILE *, rtx, int );
extern void   print_operand_address         (FILE *, rtx);
<<<<<<< HEAD
extern const char *output_move_double       (rtx *);
=======
>>>>>>> 751ff693
extern const char *output_move_single       (rtx *);
extern void   notice_update_cc              (rtx, rtx);
extern char * construct_save_jarl           (rtx);
extern char * construct_restore_jr          (rtx);
#ifdef HAVE_MACHINE_MODES
extern char * construct_dispose_instruction (rtx);
extern char * construct_prepare_instruction (rtx);
extern int    ep_memory_operand             (rtx, Mmode, int);
#ifdef TREE_CODE
extern rtx    function_arg                  (CUMULATIVE_ARGS *, Mmode, tree, int);
#endif
#endif
#endif /* TREE_CODE */

#ifdef TREE_CODE
extern int    v850_interrupt_function_p     (tree);
extern void   v850_output_aligned_bss       (FILE *, tree, const char *, unsigned HOST_WIDE_INT, int);
extern void   v850_output_common            (FILE *, tree, const char *, int, int);
extern void   v850_output_local             (FILE *, tree, const char *, int, int);
extern v850_data_area v850_get_data_area    (tree);
#endif

extern void ghs_pragma_section		    (struct cpp_reader *);
extern void ghs_pragma_interrupt	    (struct cpp_reader *);
extern void ghs_pragma_starttda		    (struct cpp_reader *);
extern void ghs_pragma_startsda		    (struct cpp_reader *);
extern void ghs_pragma_startzda		    (struct cpp_reader *);
extern void ghs_pragma_endtda		    (struct cpp_reader *);
extern void ghs_pragma_endsda		    (struct cpp_reader *);
extern void ghs_pragma_endzda		    (struct cpp_reader *);

#undef  Mmode

#endif /* ! GCC_V850_PROTOS_H */<|MERGE_RESOLUTION|>--- conflicted
+++ resolved
@@ -1,20 +1,12 @@
 /* Prototypes for v850.c functions used in the md file & elsewhere.
-<<<<<<< HEAD
-   Copyright (C) 1999, 2000, 2002, 2004, 2005 Free Software Foundation, Inc.
-=======
    Copyright (C) 1999, 2000, 2002, 2004, 2005, 2007
    Free Software Foundation, Inc.
->>>>>>> 751ff693
 
    This file is part of GCC.
 
    GCC is free software; you can redistribute it and/or modify
    it under the terms of the GNU General Public License as published by
-<<<<<<< HEAD
-   the Free Software Foundation; either version 2, or (at your option)
-=======
    the Free Software Foundation; either version 3, or (at your option)
->>>>>>> 751ff693
    any later version.
 
    GCC is distributed in the hope that it will be useful,
@@ -23,14 +15,8 @@
    GNU General Public License for more details.
 
    You should have received a copy of the GNU General Public License
-<<<<<<< HEAD
-   along with GCC; see the file COPYING.  If not, write to
-   the Free Software Foundation, 51 Franklin Street, Fifth Floor,
-   Boston, MA 02110-1301, USA.  */
-=======
    along with GCC; see the file COPYING3.  If not see
    <http://www.gnu.org/licenses/>.  */
->>>>>>> 751ff693
 
 /* Function prototypes that cannot exist in v850.h due to dependency
    complications.  */
@@ -51,10 +37,6 @@
 extern rtx    v850_return_addr              (int);
 extern void   print_operand                 (FILE *, rtx, int );
 extern void   print_operand_address         (FILE *, rtx);
-<<<<<<< HEAD
-extern const char *output_move_double       (rtx *);
-=======
->>>>>>> 751ff693
 extern const char *output_move_single       (rtx *);
 extern void   notice_update_cc              (rtx, rtx);
 extern char * construct_save_jarl           (rtx);
