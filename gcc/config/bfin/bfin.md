;;- Machine description for Blackfin for GNU compiler
<<<<<<< HEAD
;;  Copyright 2005, 2006  Free Software Foundation, Inc.
=======
;;  Copyright 2005, 2006, 2007 Free Software Foundation, Inc.
>>>>>>> 60a98cce
;;  Contributed by Analog Devices.

;; This file is part of GCC.

;; GCC is free software; you can redistribute it and/or modify it
;; under the terms of the GNU General Public License as published
;; by the Free Software Foundation; either version 3, or (at your
;; option) any later version.

;; GCC is distributed in the hope that it will be useful, but WITHOUT
;; ANY WARRANTY; without even the implied warranty of MERCHANTABILITY
;; or FITNESS FOR A PARTICULAR PURPOSE.  See the GNU General Public
;; License for more details.

;; You should have received a copy of the GNU General Public License
;; along with GCC; see the file COPYING3.  If not see
;; <http://www.gnu.org/licenses/>.

; operand punctuation marks:
;
;     X -- integer value printed as log2
;     Y -- integer value printed as log2(~value) - for bitclear
;     h -- print half word register, low part
;     d -- print half word register, high part
;     D -- print operand as dregs pairs
;     w -- print operand as accumulator register word (a0w, a1w)
;     H -- high part of double mode operand
;     T -- byte register representation Oct. 02 2001

; constant operand classes
;
;     J   2**N       5bit imm scaled
;     Ks7 -64 .. 63  signed 7bit imm
;     Ku5 0..31      unsigned 5bit imm
;     Ks4 -8 .. 7    signed 4bit imm
;     Ks3 -4 .. 3    signed 3bit imm
;     Ku3 0 .. 7     unsigned 3bit imm
;     Pn  0, 1, 2    constants 0, 1 or 2, corresponding to n
;
; register operands
;     d  (r0..r7)
;     a  (p0..p5,fp,sp)
;     e  (a0, a1)
;     b  (i0..i3)
;     f  (m0..m3)
;     v  (b0..b3)
;     c  (i0..i3,m0..m3) CIRCREGS
;     C  (CC)            CCREGS
;     t  (lt0,lt1)
;     k  (lc0,lc1)
;     u  (lb0,lb1)
;

;; Define constants for hard registers.

(define_constants
  [(REG_R0 0)
   (REG_R1 1)
   (REG_R2 2)
   (REG_R3 3)
   (REG_R4 4)
   (REG_R5 5)
   (REG_R6 6)
   (REG_R7 7)

   (REG_P0 8)
   (REG_P1 9)
   (REG_P2 10)
   (REG_P3 11)
   (REG_P4 12)
   (REG_P5 13)
   (REG_P6 14)
   (REG_P7 15)

   (REG_SP 14)
   (REG_FP 15)

   (REG_I0 16)
   (REG_I1 17)
   (REG_I2 18)
   (REG_I3 19)

   (REG_B0 20)
   (REG_B1 21)
   (REG_B2 22)
   (REG_B3 23)

   (REG_L0 24)
   (REG_L1 25)
   (REG_L2 26)
   (REG_L3 27)

   (REG_M0 28)
   (REG_M1 29)
   (REG_M2 30)
   (REG_M3 31)

   (REG_A0 32)
   (REG_A1 33)

   (REG_CC 34)
   (REG_RETS 35)
   (REG_RETI 36)
   (REG_RETX 37)
   (REG_RETN 38)
   (REG_RETE 39)

   (REG_ASTAT 40)
   (REG_SEQSTAT 41)
   (REG_USP 42)

   (REG_ARGP 43)

   (REG_LT0 44)
   (REG_LT1 45)
   (REG_LC0 46)
   (REG_LC1 47)
   (REG_LB0 48)
   (REG_LB1 49)])

;; Constants used in UNSPECs and UNSPEC_VOLATILEs.

(define_constants
  [(UNSPEC_CBRANCH_TAKEN 0)
   (UNSPEC_CBRANCH_NOPS 1)
   (UNSPEC_RETURN 2)
   (UNSPEC_MOVE_PIC 3)
   (UNSPEC_LIBRARY_OFFSET 4)
   (UNSPEC_PUSH_MULTIPLE 5)
   ;; Multiply or MAC with extra CONST_INT operand specifying the macflag
   (UNSPEC_MUL_WITH_FLAG 6)
   (UNSPEC_MAC_WITH_FLAG 7)
   (UNSPEC_MOVE_FDPIC 8)
   (UNSPEC_FUNCDESC_GOT17M4 9)
   (UNSPEC_LSETUP_END 10)
   ;; Distinguish a 32-bit version of an insn from a 16-bit version.
<<<<<<< HEAD
   (UNSPEC_32BIT 11)])
=======
   (UNSPEC_32BIT 11)
   (UNSPEC_NOP 12)])
>>>>>>> 60a98cce

(define_constants
  [(UNSPEC_VOLATILE_EH_RETURN 0)
   (UNSPEC_VOLATILE_CSYNC 1)
   (UNSPEC_VOLATILE_SSYNC 2)
<<<<<<< HEAD
   (UNSPEC_VOLATILE_LOAD_FUNCDESC 3)])
=======
   (UNSPEC_VOLATILE_LOAD_FUNCDESC 3)
   (UNSPEC_VOLATILE_STORE_EH_HANDLER 4)])
>>>>>>> 60a98cce

(define_constants
  [(MACFLAG_NONE 0)
   (MACFLAG_T 1)
   (MACFLAG_FU 2)
   (MACFLAG_TFU 3)
   (MACFLAG_IS 4)
   (MACFLAG_IU 5)
   (MACFLAG_W32 6)
   (MACFLAG_M 7)
<<<<<<< HEAD
   (MACFLAG_S2RND 8)
   (MACFLAG_ISS2 9)
   (MACFLAG_IH 10)])
=======
   (MACFLAG_IS_M 8)
   (MACFLAG_S2RND 9)
   (MACFLAG_ISS2 10)
   (MACFLAG_IH 11)])
>>>>>>> 60a98cce

(define_attr "type"
  "move,movcc,mvi,mcld,mcst,dsp32,mult,alu0,shft,brcc,br,call,misc,sync,compare,dummy"
  (const_string "misc"))

(define_attr "addrtype" "32bit,preg,ireg"
  (cond [(and (eq_attr "type" "mcld")
	      (and (match_operand 0 "d_register_operand" "")
		   (match_operand 1 "mem_p_address_operand" "")))
	   (const_string "preg")
	 (and (eq_attr "type" "mcld")
	      (and (match_operand 0 "d_register_operand" "")
		   (match_operand 1 "mem_i_address_operand" "")))
	   (const_string "ireg")
	 (and (eq_attr "type" "mcst")
	      (and (match_operand 1 "d_register_operand" "")
		   (match_operand 0 "mem_p_address_operand" "")))
	   (const_string "preg")
	 (and (eq_attr "type" "mcst")
	      (and (match_operand 1 "d_register_operand" "")
		   (match_operand 0 "mem_i_address_operand" "")))
	   (const_string "ireg")]
	(const_string "32bit")))

;; Scheduling definitions

(define_automaton "bfin")

(define_cpu_unit "slot0" "bfin")
(define_cpu_unit "slot1" "bfin")
(define_cpu_unit "slot2" "bfin")

;; Three units used to enforce parallel issue restrictions:
;; only one of the 16-bit slots can use a P register in an address,
;; and only one them can be a store.
(define_cpu_unit "store" "bfin")
(define_cpu_unit "pregs" "bfin")

(define_reservation "core" "slot0+slot1+slot2")

(define_insn_reservation "alu" 1
  (eq_attr "type" "move,movcc,mvi,alu0,shft,brcc,br,call,misc,sync,compare")
  "core")

(define_insn_reservation "imul" 3
  (eq_attr "type" "mult")
  "core*3")

(define_insn_reservation "dsp32" 1
  (eq_attr "type" "dsp32")
  "slot0")

(define_insn_reservation "load32" 1
  (and (not (eq_attr "seq_insns" "multi"))
       (and (eq_attr "type" "mcld") (eq_attr "addrtype" "32bit")))
  "core")

(define_insn_reservation "loadp" 1
  (and (not (eq_attr "seq_insns" "multi"))
       (and (eq_attr "type" "mcld") (eq_attr "addrtype" "preg")))
  "(slot1|slot2)+pregs")

(define_insn_reservation "loadi" 1
  (and (not (eq_attr "seq_insns" "multi"))
       (and (eq_attr "type" "mcld") (eq_attr "addrtype" "ireg")))
  "(slot1|slot2)")

(define_insn_reservation "store32" 1
  (and (not (eq_attr "seq_insns" "multi"))
       (and (eq_attr "type" "mcst") (eq_attr "addrtype" "32bit")))
  "core")

(define_insn_reservation "storep" 1
  (and (not (eq_attr "seq_insns" "multi"))
       (and (eq_attr "type" "mcst") (eq_attr "addrtype" "preg")))
  "(slot1|slot2)+pregs+store")

(define_insn_reservation "storei" 1
  (and (not (eq_attr "seq_insns" "multi"))
       (and (eq_attr "type" "mcst") (eq_attr "addrtype" "ireg")))
  "(slot1|slot2)+store")

(define_insn_reservation "multi" 2
  (eq_attr "seq_insns" "multi")
  "core")

(absence_set "slot0" "slot1,slot2")
(absence_set "slot1" "slot2")

;; Make sure genautomata knows about the maximum latency that can be produced
;; by the adjust_cost function.
(define_insn_reservation "dummy" 5
  (eq_attr "type" "dummy")
  "core")

;; Operand and operator predicates

(include "predicates.md")


;;; FRIO branches have been optimized for code density
;;; this comes at a slight cost of complexity when
;;; a compiler needs to generate branches in the general
;;; case.  In order to generate the correct branching
;;; mechanisms the compiler needs keep track of instruction
;;; lengths.  The follow table describes how to count instructions
;;; for the FRIO architecture.
;;;
;;; unconditional br are 12-bit imm pcrelative branches *2
;;; conditional   br are 10-bit imm pcrelative branches *2
;;; brcc 10-bit:
;;;   1024 10-bit imm *2 is 2048 (-1024..1022)
;;; br 12-bit  :
;;;   4096 12-bit imm *2 is 8192 (-4096..4094)
;;; NOTE : For brcc we generate instructions such as
;;;   if cc jmp; jump.[sl] offset
;;;   offset of jump.[sl] is from the jump instruction but
;;;     gcc calculates length from the if cc jmp instruction
;;;     furthermore gcc takes the end address of the branch instruction
;;;     as (pc) for a forward branch
;;;     hence our range is (-4094, 4092) instead of (-4096, 4094) for a br
;;;
;;; The way the (pc) rtx works in these calculations is somewhat odd;
;;; for backward branches it's the address of the current instruction,
;;; for forward branches it's the previously known address of the following
;;; instruction - we have to take this into account by reducing the range
;;; for a forward branch.

;; Lengths for type "mvi" insns are always defined by the instructions
;; themselves.
(define_attr "length" ""
  (cond [(eq_attr "type" "mcld")
         (if_then_else (match_operand 1 "effective_address_32bit_p" "")
                       (const_int 4) (const_int 2))

	 (eq_attr "type" "mcst")
	 (if_then_else (match_operand 0 "effective_address_32bit_p" "")
		       (const_int 4) (const_int 2))

	 (eq_attr "type" "move") (const_int 2)

	 (eq_attr "type" "dsp32") (const_int 4)
	 (eq_attr "type" "call")  (const_int 4)

         (eq_attr "type" "br")
  	 (if_then_else (and
	                  (le (minus (match_dup 0) (pc)) (const_int 4092))
	                  (ge (minus (match_dup 0) (pc)) (const_int -4096)))
        	  (const_int 2)
                  (const_int 4))

         (eq_attr "type" "brcc")
	 (cond [(and
	            (le (minus (match_dup 3) (pc)) (const_int 1020))
	            (ge (minus (match_dup 3) (pc)) (const_int -1024)))
		  (const_int 2)
		(and
	            (le (minus (match_dup 3) (pc)) (const_int 4092))
	            (ge (minus (match_dup 3) (pc)) (const_int -4094)))
		  (const_int 4)]
	       (const_int 6))
        ]

	(const_int 2)))

;; Classify the insns into those that are one instruction and those that
;; are more than one in sequence.
(define_attr "seq_insns" "single,multi"
  (const_string "single"))

;; Conditional moves

(define_expand "movsicc"
  [(set (match_operand:SI 0 "register_operand" "")
        (if_then_else:SI (match_operand 1 "comparison_operator" "")
                         (match_operand:SI 2 "register_operand" "")
                         (match_operand:SI 3 "register_operand" "")))]
  ""
{
  operands[1] = bfin_gen_compare (operands[1], SImode);
})

(define_insn "*movsicc_insn1"
  [(set (match_operand:SI 0 "register_operand" "=da,da,da")
        (if_then_else:SI
	    (eq:BI (match_operand:BI 3 "register_operand" "C,C,C")
		(const_int 0))
	    (match_operand:SI 1 "register_operand" "da,0,da")
	    (match_operand:SI 2 "register_operand" "0,da,da")))]
  ""
  "@
    if !cc %0 =%1; /* movsicc-1a */
    if cc %0 =%2; /* movsicc-1b */
    if !cc %0 =%1; if cc %0=%2; /* movsicc-1 */"
  [(set_attr "length" "2,2,4")
   (set_attr "type" "movcc")
   (set_attr "seq_insns" "*,*,multi")])

(define_insn "*movsicc_insn2"
  [(set (match_operand:SI 0 "register_operand" "=da,da,da")
        (if_then_else:SI
	    (ne:BI (match_operand:BI 3 "register_operand" "C,C,C")
		(const_int 0))
	    (match_operand:SI 1 "register_operand" "0,da,da")
	    (match_operand:SI 2 "register_operand" "da,0,da")))]
  ""
  "@
   if !cc %0 =%2; /* movsicc-2b */
   if cc %0 =%1; /* movsicc-2a */
   if cc %0 =%1; if !cc %0=%2; /* movsicc-1 */"
  [(set_attr "length" "2,2,4")
   (set_attr "type" "movcc")
   (set_attr "seq_insns" "*,*,multi")])

;; Insns to load HIGH and LO_SUM

(define_insn "movsi_high"
  [(set (match_operand:SI 0 "register_operand" "=x")
	(high:SI (match_operand:SI 1 "immediate_operand" "i")))]
  "reload_completed"
  "%d0 = %d1;"
  [(set_attr "type" "mvi")
   (set_attr "length" "4")])

(define_insn "movstricthi_high"
  [(set (match_operand:SI 0 "register_operand" "+x")
	(ior:SI (and:SI (match_dup 0) (const_int 65535))
		(match_operand:SI 1 "immediate_operand" "i")))]
  "reload_completed"
  "%d0 = %d1;"
  [(set_attr "type" "mvi")
   (set_attr "length" "4")])

(define_insn "movsi_low"
  [(set (match_operand:SI 0 "register_operand" "=x")
	(lo_sum:SI (match_operand:SI 1 "register_operand" "0")
		   (match_operand:SI 2 "immediate_operand" "i")))]
  "reload_completed"
  "%h0 = %h2;"
  [(set_attr "type" "mvi")
   (set_attr "length" "4")])

(define_insn "movsi_high_pic"
  [(set (match_operand:SI 0 "register_operand" "=x")
	(high:SI (unspec:SI [(match_operand:SI 1 "" "")]
			    UNSPEC_MOVE_PIC)))]
  ""
  "%d0 = %1@GOT_LOW;"
  [(set_attr "type" "mvi")
   (set_attr "length" "4")])

(define_insn "movsi_low_pic"
  [(set (match_operand:SI 0 "register_operand" "=x")
	(lo_sum:SI (match_operand:SI 1 "register_operand" "0")
		   (unspec:SI [(match_operand:SI 2 "" "")]
			      UNSPEC_MOVE_PIC)))]
  ""
  "%h0 = %h2@GOT_HIGH;"
  [(set_attr "type" "mvi")
   (set_attr "length" "4")])

;;; Move instructions

(define_insn_and_split "movdi_insn"
  [(set (match_operand:DI 0 "nonimmediate_operand" "=x,mx,r")
	(match_operand:DI 1 "general_operand" "iFx,r,mx"))]
  "GET_CODE (operands[0]) != MEM || GET_CODE (operands[1]) == REG"
  "#"
  "reload_completed"
  [(set (match_dup 2) (match_dup 3))
   (set (match_dup 4) (match_dup 5))]
{
  rtx lo_half[2], hi_half[2];
  split_di (operands, 2, lo_half, hi_half);

  if (reg_overlap_mentioned_p (lo_half[0], hi_half[1]))
    {
      operands[2] = hi_half[0];
      operands[3] = hi_half[1];
      operands[4] = lo_half[0];
      operands[5] = lo_half[1];
    }
  else
    {
      operands[2] = lo_half[0];
      operands[3] = lo_half[1];
      operands[4] = hi_half[0];
      operands[5] = hi_half[1];
    }
})

(define_insn "movbi"
  [(set (match_operand:BI 0 "nonimmediate_operand" "=x,x,d,md,C,d,C")
        (match_operand:BI 1 "general_operand" "x,xKs3,md,d,d,C,P0"))]

  ""
  "@
   %0 = %1;
   %0 = %1 (X);
   %0 = B %1 (Z)%!
   B %0 = %1;
   CC = %1;
   %0 = CC;
   R0 = R0 | R0; CC = AC0;"
  [(set_attr "type" "move,mvi,mcld,mcst,compare,compare,alu0")
   (set_attr "length" "2,2,*,*,2,2,4")
   (set_attr "seq_insns" "*,*,*,*,*,*,multi")])

(define_insn "movpdi"
  [(set (match_operand:PDI 0 "nonimmediate_operand" "=e,<,e")
        (match_operand:PDI 1 "general_operand" " e,e,>"))]
  ""
  "@
   %0 = %1;
   %0 = %x1; %0 = %w1;
   %w0 = %1; %x0 = %1;"
  [(set_attr "type" "move,mcst,mcld")
   (set_attr "seq_insns" "*,multi,multi")])

(define_insn "load_accumulator"
  [(set (match_operand:PDI 0 "register_operand" "=e")
        (sign_extend:PDI (match_operand:SI 1 "register_operand" "d")))]
  ""
  "%0 = %1;"
  [(set_attr "type" "move")])

(define_insn_and_split "load_accumulator_pair"
  [(set (match_operand:V2PDI 0 "register_operand" "=e")
        (sign_extend:V2PDI (vec_concat:V2SI
			    (match_operand:SI 1 "register_operand" "d")
			    (match_operand:SI 2 "register_operand" "d"))))]
  ""
  "#"
  "reload_completed"
  [(set (match_dup 3) (sign_extend:PDI (match_dup 1)))
   (set (match_dup 4) (sign_extend:PDI (match_dup 2)))]
{
  operands[3] = gen_rtx_REG (PDImode, REGNO (operands[0]));
  operands[4] = gen_rtx_REG (PDImode, REGNO (operands[0]) + 1);
})

(define_insn "*pushsi_insn"
  [(set (mem:SI (pre_dec:SI (reg:SI REG_SP)))
        (match_operand:SI 0 "register_operand" "xy"))]
  ""
  "[--SP] = %0;"
  [(set_attr "type" "mcst")
   (set_attr "addrtype" "32bit")
   (set_attr "length" "2")])

(define_insn "*popsi_insn"
  [(set (match_operand:SI 0 "register_operand" "=d,xy")
        (mem:SI (post_inc:SI (reg:SI REG_SP))))]
  ""
  "%0 = [SP++]%!"
  [(set_attr "type" "mcld")
   (set_attr "addrtype" "preg,32bit")
   (set_attr "length" "2")])

;; The first alternative is used to make reload choose a limited register
;; class when faced with a movsi_insn that had its input operand replaced
;; with a PLUS.  We generally require fewer secondary reloads this way.

(define_insn "*movsi_insn"
<<<<<<< HEAD
  [(set (match_operand:SI 0 "nonimmediate_operand" "=da,x*y,*k,da,da,x,x,x,da,mr")
	(match_operand:SI 1 "general_operand" "da,x*y,da,*k,xKs7,xKsh,xKuh,ix,mr,da"))]
  "GET_CODE (operands[0]) != MEM || GET_CODE (operands[1]) != MEM"
 "@
   %0 = %1;
   %0 = %1;
=======
  [(set (match_operand:SI 0 "nonimmediate_operand" "=da,x*y,da,x,x,x,da,mr")
	(match_operand:SI 1 "general_operand" "da,x*y,xKs7,xKsh,xKuh,ix,mr,da"))]
  "GET_CODE (operands[0]) != MEM || GET_CODE (operands[1]) == REG"
 "@
>>>>>>> 60a98cce
   %0 = %1;
   %0 = %1;
   %0 = %1 (X);
   %0 = %1 (X);
   %0 = %1 (Z);
   #
   %0 = %1%!
   %0 = %1%!"
<<<<<<< HEAD
  [(set_attr "type" "move,move,move,move,mvi,mvi,mvi,*,mcld,mcst")
   (set_attr "length" "2,2,2,2,2,4,4,*,*,*")])

(define_insn "*movsi_insn32"
  [(set (match_operand:SI 0 "register_operand" "=d,d")
	(unspec:SI [(match_operand:SI 1 "nonmemory_operand" "d,P0")] UNSPEC_32BIT))]
  ""
 "@
   %0 = ROT %1 BY 0%!
   %0 = %0 -|- %0%!"
  [(set_attr "type" "dsp32")])

(define_split
  [(set (match_operand:SI 0 "d_register_operand" "")
	(const_int 0))]
  "splitting_for_sched && !optimize_size"
  [(set (match_dup 0) (unspec:SI [(const_int 0)] UNSPEC_32BIT))])

(define_split
  [(set (match_operand:SI 0 "d_register_operand" "")
	(match_operand:SI 1 "d_register_operand" ""))]
  "splitting_for_sched && !optimize_size"
  [(set (match_dup 0) (unspec:SI [(match_dup 1)] UNSPEC_32BIT))])

(define_insn_and_split "*movv2hi_insn"
  [(set (match_operand:V2HI 0 "nonimmediate_operand" "=da,da,d,dm")
        (match_operand:V2HI 1 "general_operand" "i,di,md,d"))]

  "GET_CODE (operands[0]) != MEM || GET_CODE (operands[1]) != MEM"
=======
  [(set_attr "type" "move,move,mvi,mvi,mvi,*,mcld,mcst")
   (set_attr "length" "2,2,2,4,4,*,*,*")])

(define_insn "*movsi_insn32"
  [(set (match_operand:SI 0 "register_operand" "=d,d")
	(unspec:SI [(match_operand:SI 1 "nonmemory_operand" "d,P0")] UNSPEC_32BIT))]
  ""
 "@
   %0 = ROT %1 BY 0%!
   %0 = %0 -|- %0%!"
  [(set_attr "type" "dsp32")])

(define_split
  [(set (match_operand:SI 0 "d_register_operand" "")
	(const_int 0))]
  "splitting_for_sched && !optimize_size"
  [(set (match_dup 0) (unspec:SI [(const_int 0)] UNSPEC_32BIT))])

(define_split
  [(set (match_operand:SI 0 "d_register_operand" "")
	(match_operand:SI 1 "d_register_operand" ""))]
  "splitting_for_sched && !optimize_size"
  [(set (match_dup 0) (unspec:SI [(match_dup 1)] UNSPEC_32BIT))])

(define_insn_and_split "*movv2hi_insn"
  [(set (match_operand:V2HI 0 "nonimmediate_operand" "=da,da,d,dm")
        (match_operand:V2HI 1 "general_operand" "i,di,md,d"))]

  "GET_CODE (operands[0]) != MEM || GET_CODE (operands[1]) == REG"
>>>>>>> 60a98cce
  "@
   #
   %0 = %1;
   %0 = %1%!
   %0 = %1%!"
  "reload_completed && GET_CODE (operands[1]) == CONST_VECTOR"
  [(set (match_dup 0) (high:SI (match_dup 2)))
   (set (match_dup 0) (lo_sum:SI (match_dup 0) (match_dup 3)))]
{
  HOST_WIDE_INT intval = INTVAL (XVECEXP (operands[1], 0, 1)) << 16;
  intval |= INTVAL (XVECEXP (operands[1], 0, 0)) & 0xFFFF;

  operands[0] = gen_rtx_REG (SImode, REGNO (operands[0]));
  operands[2] = operands[3] = GEN_INT (trunc_int_for_mode (intval, SImode));
}
  [(set_attr "type" "move,move,mcld,mcst")
   (set_attr "length" "2,2,*,*")])

(define_insn "*movhi_insn"
  [(set (match_operand:HI 0 "nonimmediate_operand" "=x,da,x,d,mr")
        (match_operand:HI 1 "general_operand" "x,xKs7,xKsh,mr,d"))]
<<<<<<< HEAD
  "GET_CODE (operands[0]) != MEM || GET_CODE (operands[1]) != MEM"
=======
  "GET_CODE (operands[0]) != MEM || GET_CODE (operands[1]) == REG"
>>>>>>> 60a98cce
{
  static const char *templates[] = {
    "%0 = %1;",
    "%0 = %1 (X);",
    "%0 = %1 (X);",
    "%0 = W %1 (X)%!",
    "W %0 = %1%!",
    "%h0 = W %1%!",
    "W %0 = %h1%!"
  };
  int alt = which_alternative;
  rtx mem = (MEM_P (operands[0]) ? operands[0]
	     : MEM_P (operands[1]) ? operands[1] : NULL_RTX);
  if (mem && bfin_dsp_memref_p (mem))
    alt += 2;
  return templates[alt];
}
  [(set_attr "type" "move,mvi,mvi,mcld,mcst")
   (set_attr "length" "2,2,4,*,*")])

(define_insn "*movqi_insn"
  [(set (match_operand:QI 0 "nonimmediate_operand" "=x,da,x,d,mr")
        (match_operand:QI 1 "general_operand" "x,xKs7,xKsh,mr,d"))]
  "GET_CODE (operands[0]) != MEM || GET_CODE (operands[1]) == REG"
  "@
   %0 = %1;
   %0 = %1 (X);
   %0 = %1 (X);
   %0 = B %1 (X)%!
   B %0 = %1%!"
  [(set_attr "type" "move,mvi,mvi,mcld,mcst")
   (set_attr "length" "2,2,4,*,*")])

(define_insn "*movsf_insn"
  [(set (match_operand:SF 0 "nonimmediate_operand" "=x,x,da,mr")
        (match_operand:SF 1 "general_operand" "x,Fx,mr,da"))]
  "GET_CODE (operands[0]) != MEM || GET_CODE (operands[1]) == REG"
  "@
   %0 = %1;
   #
   %0 = %1%!
   %0 = %1%!"
  [(set_attr "type" "move,*,mcld,mcst")])

(define_insn_and_split "movdf_insn"
  [(set (match_operand:DF 0 "nonimmediate_operand" "=x,mx,r")
	(match_operand:DF 1 "general_operand" "iFx,r,mx"))]
  "GET_CODE (operands[0]) != MEM || GET_CODE (operands[1]) == REG"
  "#"
  "reload_completed"
  [(set (match_dup 2) (match_dup 3))
   (set (match_dup 4) (match_dup 5))]
{
  rtx lo_half[2], hi_half[2];
  split_di (operands, 2, lo_half, hi_half);

  if (reg_overlap_mentioned_p (lo_half[0], hi_half[1]))
    {
      operands[2] = hi_half[0];
      operands[3] = hi_half[1];
      operands[4] = lo_half[0];
      operands[5] = lo_half[1];
    }
  else
    {
      operands[2] = lo_half[0];
      operands[3] = lo_half[1];
      operands[4] = hi_half[0];
      operands[5] = hi_half[1];
    }
})

;; Storing halfwords.
(define_insn "*movsi_insv"
  [(set (zero_extract:SI (match_operand 0 "register_operand" "+d,x")
			 (const_int 16)
			 (const_int 16))
	(match_operand:SI 1 "nonmemory_operand" "d,n"))]
  ""
  "@
   %d0 = %h1 << 0%!
   %d0 = %1;"
  [(set_attr "type" "dsp32,mvi")])

(define_expand "insv"
  [(set (zero_extract:SI (match_operand:SI 0 "register_operand" "")
			 (match_operand:SI 1 "immediate_operand" "")
			 (match_operand:SI 2 "immediate_operand" ""))
        (match_operand:SI 3 "nonmemory_operand" ""))]
  ""
{
  if (INTVAL (operands[1]) != 16 || INTVAL (operands[2]) != 16)
    FAIL;

  /* From mips.md: insert_bit_field doesn't verify that our source
     matches the predicate, so check it again here.  */
  if (! register_operand (operands[0], VOIDmode))
    FAIL;
})

;; This is the main "hook" for PIC code.  When generating
;; PIC, movsi is responsible for determining when the source address
;; needs PIC relocation and appropriately calling legitimize_pic_address
;; to perform the actual relocation.

(define_expand "movsi"
  [(set (match_operand:SI 0 "nonimmediate_operand" "")
	(match_operand:SI 1 "general_operand" ""))]
  ""
{
  if (expand_move (operands, SImode))
    DONE;
})

(define_expand "movv2hi"
  [(set (match_operand:V2HI 0 "nonimmediate_operand" "")
	(match_operand:V2HI 1 "general_operand" ""))]
  ""
  "expand_move (operands, V2HImode);")

(define_expand "movdi"
  [(set (match_operand:DI 0 "nonimmediate_operand" "")
	(match_operand:DI 1 "general_operand" ""))]
  ""
  "expand_move (operands, DImode);")

(define_expand "movsf"
 [(set (match_operand:SF 0 "nonimmediate_operand" "")
       (match_operand:SF 1 "general_operand" ""))]
  ""
  "expand_move (operands, SFmode);")

(define_expand "movdf"
 [(set (match_operand:DF 0 "nonimmediate_operand" "")
       (match_operand:DF 1 "general_operand" ""))]
  ""
  "expand_move (operands, DFmode);")

(define_expand "movhi"
  [(set (match_operand:HI 0 "nonimmediate_operand" "")
	(match_operand:HI 1 "general_operand" ""))]
  ""
  "expand_move (operands, HImode);")

(define_expand "movqi"
  [(set (match_operand:QI 0 "nonimmediate_operand" "")
	(match_operand:QI 1 "general_operand" ""))]
  ""
  " expand_move (operands, QImode); ")

;; Some define_splits to break up SI/SFmode loads of immediate constants.

(define_split
  [(set (match_operand:SI 0 "register_operand" "")
	(match_operand:SI 1 "symbolic_or_const_operand" ""))]
  "reload_completed
   /* Always split symbolic operands; split integer constants that are
      too large for a single instruction.  */
   && (GET_CODE (operands[1]) != CONST_INT
       || (INTVAL (operands[1]) < -32768
 	   || INTVAL (operands[1]) >= 65536
	   || (INTVAL (operands[1]) >= 32768 && PREG_P (operands[0]))))"
  [(set (match_dup 0) (high:SI (match_dup 1)))
   (set (match_dup 0) (lo_sum:SI (match_dup 0) (match_dup 1)))]
{
  if (GET_CODE (operands[1]) == CONST_INT
      && split_load_immediate (operands))
    DONE;
  /* ??? Do something about TARGET_LOW_64K.  */
})

(define_split
  [(set (match_operand:SF 0 "register_operand" "")
	(match_operand:SF 1 "immediate_operand" ""))]
  "reload_completed"
  [(set (match_dup 2) (high:SI (match_dup 3)))
   (set (match_dup 2) (lo_sum:SI (match_dup 2) (match_dup 3)))]
{
  long values;
  REAL_VALUE_TYPE value;

  gcc_assert (GET_CODE (operands[1]) == CONST_DOUBLE);

  REAL_VALUE_FROM_CONST_DOUBLE (value, operands[1]);
  REAL_VALUE_TO_TARGET_SINGLE (value, values);

  operands[2] = gen_rtx_REG (SImode, true_regnum (operands[0]));
  operands[3] = GEN_INT (trunc_int_for_mode (values, SImode));
  if (values >= -32768 && values < 65536)
    {
      emit_move_insn (operands[2], operands[3]);
      DONE;
    }
  if (split_load_immediate (operands + 2))
    DONE;
})

;; Sadly, this can't be a proper named movstrict pattern, since the compiler
;; expects to be able to use registers for operand 1.
;; Note that the asm instruction is defined by the manual to take an unsigned
;; constant, but it doesn't matter to the assembler, and the compiler only
;; deals with sign-extended constants.  Hence "Ksh".
(define_insn "movstricthi_1"
  [(set (strict_low_part (match_operand:HI 0 "register_operand" "+x"))
	(match_operand:HI 1 "immediate_operand" "Ksh"))]
  ""
  "%h0 = %1;"
  [(set_attr "type" "mvi")
   (set_attr "length" "4")])

;; Sign and zero extensions

(define_insn_and_split "extendhisi2"
  [(set (match_operand:SI 0 "register_operand" "=d, d")
	(sign_extend:SI (match_operand:HI 1 "nonimmediate_operand" "d, m")))]
  ""
  "@
   %0 = %h1 (X);
   %0 = W %h1 (X)%!"
  "reload_completed && bfin_dsp_memref_p (operands[1])"
  [(set (match_dup 2) (match_dup 1))
   (set (match_dup 0) (sign_extend:SI (match_dup 2)))]
{
  operands[2] = gen_lowpart (HImode, operands[0]);
}
  [(set_attr "type" "alu0,mcld")])

(define_insn_and_split "zero_extendhisi2"
  [(set (match_operand:SI 0 "register_operand" "=d, d")
	(zero_extend:SI (match_operand:HI 1 "nonimmediate_operand" "d, m")))]
  ""
  "@
   %0 = %h1 (Z);
   %0 = W %h1 (Z)%!"
  "reload_completed && bfin_dsp_memref_p (operands[1])"
  [(set (match_dup 2) (match_dup 1))
   (set (match_dup 0) (zero_extend:SI (match_dup 2)))]
{
  operands[2] = gen_lowpart (HImode, operands[0]);
}
  [(set_attr "type" "alu0,mcld")])

(define_insn "zero_extendbisi2"
  [(set (match_operand:SI 0 "register_operand" "=d")
	(zero_extend:SI (match_operand:BI 1 "nonimmediate_operand" "C")))]
  ""
  "%0 = %1;"
  [(set_attr "type" "compare")])

(define_insn "extendqihi2"
  [(set (match_operand:HI 0 "register_operand" "=d, d")
	(sign_extend:HI (match_operand:QI 1 "nonimmediate_operand" "m, d")))]
  ""
  "@
   %0 = B %1 (X)%!
   %0 = %T1 (X);"
  [(set_attr "type" "mcld,alu0")])

(define_insn "extendqisi2"
  [(set (match_operand:SI 0 "register_operand" "=d, d")
	(sign_extend:SI (match_operand:QI 1 "nonimmediate_operand" "m, d")))]
  ""
  "@
   %0 = B %1 (X)%!
   %0 = %T1 (X);"
  [(set_attr "type" "mcld,alu0")])


(define_insn "zero_extendqihi2"
  [(set (match_operand:HI 0 "register_operand" "=d, d")
	(zero_extend:HI (match_operand:QI 1 "nonimmediate_operand" "m, d")))]
  ""
  "@
   %0 = B %1 (Z)%!
   %0 = %T1 (Z);"
  [(set_attr "type" "mcld,alu0")])


(define_insn "zero_extendqisi2"
  [(set (match_operand:SI 0 "register_operand" "=d, d")
	(zero_extend:SI (match_operand:QI 1 "nonimmediate_operand" "m, d")))]
  ""
  "@
   %0 = B %1 (Z)%!
   %0 = %T1 (Z);"
  [(set_attr "type" "mcld,alu0")])

;; DImode logical operations

(define_code_macro any_logical [and ior xor])
(define_code_attr optab [(and "and")
			 (ior "ior")
			 (xor "xor")])
(define_code_attr op [(and "&")
		      (ior "|")
		      (xor "^")])
(define_code_attr high_result [(and "0")
			       (ior "%H1")
			       (xor "%H1")])

;; Keep this pattern around to avoid generating NO_CONFLICT blocks.
(define_expand "<optab>di3"
  [(set (match_operand:DI 0 "register_operand" "=d")
        (any_logical:DI (match_operand:DI 1 "register_operand" "0")
<<<<<<< HEAD
			(match_operand:DI 2 "register_operand" "d")))]
  ""
  "%0 = %1 <op> %2;\\n\\t%H0 = %H1 <op> %H2;"
  [(set_attr "length" "4")
   (set_attr "seq_insns" "multi")])

(define_insn "*<optab>di_zesidi_di"
  [(set (match_operand:DI 0 "register_operand" "=d")
        (any_logical:DI (zero_extend:DI
			 (match_operand:SI 2 "register_operand" "d"))
			(match_operand:DI 1 "register_operand" "d")))]
  ""
  "%0 = %1 <op>  %2;\\n\\t%H0 = <high_result>;"
  [(set_attr "length" "4")
   (set_attr "seq_insns" "multi")])

(define_insn "*<optab>di_sesdi_di"
  [(set (match_operand:DI 0 "register_operand" "=d")
        (any_logical:DI (sign_extend:DI
			 (match_operand:SI 2 "register_operand" "d"))
			(match_operand:DI 1 "register_operand" "0")))
   (clobber (match_scratch:SI 3 "=&d"))]
  ""
  "%0 = %1 <op> %2;\\n\\t%3 = %2;\\n\\t%3 >>>= 31;\\n\\t%H0 = %H1 <op> %3;"
  [(set_attr "length" "8")
   (set_attr "seq_insns" "multi")])

(define_insn "negdi2"
  [(set (match_operand:DI 0 "register_operand" "=d")
        (neg:DI (match_operand:DI 1 "register_operand" "d")))
   (clobber (match_scratch:SI 2 "=&d"))
   (clobber (reg:CC REG_CC))]
  ""
  "%2 = 0; %2 = %2 - %1; cc = ac0; cc = !cc; %2 = cc;\\n\\t%0 = -%1; %H0 = -%H1; %H0 = %H0 - %2;"
  [(set_attr "length" "16")
   (set_attr "seq_insns" "multi")])

(define_insn "one_cmpldi2"
  [(set (match_operand:DI 0 "register_operand" "=d")
        (not:DI (match_operand:DI 1 "register_operand" "d")))]
  ""
  "%0 = ~%1;\\n\\t%H0 = ~%H1;"
  [(set_attr "length" "4")
   (set_attr "seq_insns" "multi")])

;; DImode zero and sign extend patterns

(define_insn_and_split "zero_extendsidi2"
  [(set (match_operand:DI 0 "register_operand" "=d")
        (zero_extend:DI (match_operand:SI 1 "register_operand" "d")))]
  ""
  "#"
  "reload_completed"
  [(set (match_dup 3) (const_int 0))]
=======
			(match_operand:DI 2 "general_operand" "d")))]
  ""
>>>>>>> 60a98cce
{
  rtx hi_half[3], lo_half[3];
  enum insn_code icode = CODE_FOR_<optab>si3;
  if (!reg_overlap_mentioned_p (operands[0], operands[1])
      && !reg_overlap_mentioned_p (operands[0], operands[2]))
    emit_insn (gen_rtx_CLOBBER (VOIDmode, operands[0]));
  split_di (operands, 3, lo_half, hi_half);
  if (!(*insn_data[icode].operand[2].predicate) (lo_half[2], SImode))
    lo_half[2] = force_reg (SImode, lo_half[2]);
  emit_insn (GEN_FCN (icode) (lo_half[0], lo_half[1], lo_half[2]));
  if (!(*insn_data[icode].operand[2].predicate) (hi_half[2], SImode))
    hi_half[2] = force_reg (SImode, hi_half[2]);
  emit_insn (GEN_FCN (icode) (hi_half[0], hi_half[1], hi_half[2]));
  DONE;
})

(define_insn "zero_extendqidi2"
  [(set (match_operand:DI 0 "register_operand" "=d")
        (zero_extend:DI (match_operand:QI 1 "register_operand" "d")))]
  ""
  "%0 = %T1 (Z);\\n\\t%H0 = 0;"
  [(set_attr "length" "4")
   (set_attr "seq_insns" "multi")])

(define_insn "zero_extendhidi2"
  [(set (match_operand:DI 0 "register_operand" "=d")
        (zero_extend:DI (match_operand:HI 1 "register_operand" "d")))]
  ""
  "%0 = %h1 (Z);\\n\\t%H0 = 0;"
  [(set_attr "length" "4")
   (set_attr "seq_insns" "multi")])

(define_insn_and_split "extendsidi2"
  [(set (match_operand:DI 0 "register_operand" "=d")
        (sign_extend:DI (match_operand:SI 1 "register_operand" "d")))]
  ""
  "#"
  "reload_completed"
  [(set (match_dup 3) (match_dup 1))
   (set (match_dup 3) (ashiftrt:SI (match_dup 3) (const_int 31)))]
{
  split_di (operands, 1, operands + 2, operands + 3);
  if (REGNO (operands[0]) != REGNO (operands[1]))
    emit_move_insn (operands[2], operands[1]);
})

(define_insn_and_split "extendqidi2"
  [(set (match_operand:DI 0 "register_operand" "=d")
        (sign_extend:DI (match_operand:QI 1 "register_operand" "d")))]
  ""
  "#"
  "reload_completed"
  [(set (match_dup 2) (sign_extend:SI (match_dup 1)))
   (set (match_dup 3) (sign_extend:SI (match_dup 1)))
   (set (match_dup 3) (ashiftrt:SI (match_dup 3) (const_int 31)))]
{
  split_di (operands, 1, operands + 2, operands + 3);
})

(define_insn_and_split "extendhidi2"
  [(set (match_operand:DI 0 "register_operand" "=d")
        (sign_extend:DI (match_operand:HI 1 "register_operand" "d")))]
  ""
  "#"
  "reload_completed"
  [(set (match_dup 2) (sign_extend:SI (match_dup 1)))
   (set (match_dup 3) (sign_extend:SI (match_dup 1)))
   (set (match_dup 3) (ashiftrt:SI (match_dup 3) (const_int 31)))]
{
  split_di (operands, 1, operands + 2, operands + 3);
})

;; DImode arithmetic operations

(define_insn "add_with_carry"
  [(set (match_operand:SI 0 "register_operand" "=d,d")
<<<<<<< HEAD
        (plus:SI (match_operand:SI 1 "register_operand" "%0,0")
                 (match_operand:SI 2 "nonmemory_operand" "Ks7,d")))
   (set (match_operand:SI 3 "register_operand" "=d,d")
	(truncate:SI
	 (lshiftrt:DI (plus:DI (zero_extend:DI (match_dup 1))
			       (zero_extend:DI (match_dup 2)))
		      (const_int 32))))
   (clobber (reg:CC 34))]
  ""
  "@
   %0 += %2; cc = ac0; %3 = cc;
   %0 = %0 + %2; cc = ac0; %3 = cc;"
  [(set_attr "type" "alu0")
   (set_attr "length" "6")
   (set_attr "seq_insns" "multi")])

(define_insn "adddi3"
  [(set (match_operand:DI 0 "register_operand" "=&d,&d,&d")
        (plus:DI (match_operand:DI 1 "register_operand" "%0,0,0")
                 (match_operand:DI 2 "nonmemory_operand" "Kn7,Ks7,d")))
   (clobber (match_scratch:SI 3 "=&d,&d,&d"))
   (clobber (reg:CC 34))]
=======
        (plus:SI (match_operand:SI 1 "register_operand" "%0,d")
                 (match_operand:SI 2 "nonmemory_operand" "Ks7,d")))
   (set (match_operand:BI 3 "register_operand" "=C,C")
	(ltu:BI (not:SI (match_dup 1)) (match_dup 2)))]
>>>>>>> 60a98cce
  ""
  "@
   %0 += %2; cc = ac0;
   %0 = %1 + %2; cc = ac0;"
  [(set_attr "type" "alu0")
<<<<<<< HEAD
   (set_attr "length" "10,8,10")
   (set_attr "seq_insns" "multi,multi,multi")])

(define_insn "subdi3"
  [(set (match_operand:DI 0 "register_operand" "=&d")
        (minus:DI (match_operand:DI 1 "register_operand" "0")
                  (match_operand:DI 2 "register_operand" "d")))
   (clobber (reg:CC 34))]
  ""
  "%0 = %1-%2;\\n\\tcc = ac0;\\n\\t%H0 = %H1-%H2;\\n\\tif cc jump 1f;\\n\\t%H0 += -1;\\n\\t1:"
  [(set_attr "length" "10")
   (set_attr "seq_insns" "multi")])

(define_insn "*subdi_di_zesidi"
  [(set (match_operand:DI 0 "register_operand" "=d")
        (minus:DI (match_operand:DI 1 "register_operand" "0")
                  (zero_extend:DI
                  (match_operand:SI 2 "register_operand" "d"))))
   (clobber (match_scratch:SI 3 "=&d"))
   (clobber (reg:CC 34))]
  ""
  "%0 = %1 - %2;\\n\\tcc = ac0;\\n\\tcc = ! cc;\\n\\t%3 = cc;\\n\\t%H0 = %H1 - %3;"
  [(set_attr "length" "10")
   (set_attr "seq_insns" "multi")])

(define_insn "*subdi_zesidi_di"
  [(set (match_operand:DI 0 "register_operand" "=d")
        (minus:DI (zero_extend:DI
                  (match_operand:SI 2 "register_operand" "d"))
                  (match_operand:DI 1 "register_operand" "0")))
   (clobber (match_scratch:SI 3 "=&d"))
   (clobber (reg:CC 34))]
  ""
  "%0 = %2 - %1;\\n\\tcc = ac0;\\n\\tcc = ! cc;\\n\\t%3 = cc;\\n\\t%3 = -%3;\\n\\t%H0 = %3 - %H1"
  [(set_attr "length" "12")
=======
   (set_attr "length" "4")
   (set_attr "seq_insns" "multi")])

(define_insn "sub_with_carry"
  [(set (match_operand:SI 0 "register_operand" "=d")
        (minus:SI (match_operand:SI 1 "register_operand" "%d")
		  (match_operand:SI 2 "nonmemory_operand" "d")))
   (set (match_operand:BI 3 "register_operand" "=C")
	(leu:BI (match_dup 2) (match_dup 1)))]
  ""
  "%0 = %1 - %2; cc = ac0;"
  [(set_attr "type" "alu0")
   (set_attr "length" "4")
>>>>>>> 60a98cce
   (set_attr "seq_insns" "multi")])

(define_expand "adddi3"
  [(set (match_operand:DI 0 "register_operand" "")
        (plus:DI (match_operand:DI 1 "register_operand" "")
                 (match_operand:DI 2 "nonmemory_operand" "")))
   (clobber (match_scratch:SI 3 ""))
   (clobber (reg:CC 34))]
  ""
<<<<<<< HEAD
  "%0 = %1 - %2;\\n\\tcc = ac0;\\n\\t%3 = %2;\\n\\t%3 >>>= 31;\\n\\t%H0 = %H1 - %3;\\n\\tif cc jump 1f;\\n\\t%H0 += -1;\\n\\t1:"
  [(set_attr "length" "14")
   (set_attr "seq_insns" "multi")])
=======
{
  rtx xops[8];
  xops[0] = gen_lowpart (SImode, operands[0]);
  xops[1] = simplify_gen_subreg (SImode, operands[0], DImode, 4);
  xops[2] = gen_lowpart (SImode, operands[1]);
  xops[3] = simplify_gen_subreg (SImode, operands[1], DImode, 4);
  xops[4] = gen_lowpart (SImode, operands[2]);
  xops[5] = simplify_gen_subreg (SImode, operands[2], DImode, 4);
  xops[6] = gen_reg_rtx (SImode);
  xops[7] = gen_rtx_REG (BImode, REG_CC);
  if (!register_operand (xops[4], SImode)
      && (GET_CODE (xops[4]) != CONST_INT
          || !CONST_OK_FOR_K (INTVAL (xops[4]), "Ks7")))
    xops[4] = force_reg (SImode, xops[4]);
  if (!reg_overlap_mentioned_p (operands[0], operands[1])
      && !reg_overlap_mentioned_p (operands[0], operands[2]))
    emit_insn (gen_rtx_CLOBBER (VOIDmode, operands[0]));
  emit_insn (gen_add_with_carry (xops[0], xops[2], xops[4], xops[7]));
  emit_insn (gen_movbisi (xops[6], xops[7]));
  if (!register_operand (xops[5], SImode)
      && (GET_CODE (xops[5]) != CONST_INT
          || !CONST_OK_FOR_K (INTVAL (xops[5]), "Ks7")))
    xops[5] = force_reg (SImode, xops[5]);
  if (xops[5] != const0_rtx)
    emit_insn (gen_addsi3 (xops[1], xops[3], xops[5]));
  else
    emit_move_insn (xops[1], xops[3]);
  emit_insn (gen_addsi3 (xops[1], xops[1], xops[6]));
  DONE;
})
>>>>>>> 60a98cce

(define_expand "subdi3"
  [(set (match_operand:DI 0 "register_operand" "")
        (minus:DI (match_operand:DI 1 "register_operand" "")
                  (match_operand:DI 2 "register_operand" "")))
   (clobber (reg:CC 34))]
  ""
<<<<<<< HEAD
  "%0 = %2 - %1;\\n\\tcc = ac0;\\n\\t%3 = %2;\\n\\t%3 >>>= 31;\\n\\t%H0 = %3 - %H1;\\n\\tif cc jump 1f;\\n\\t%H0 += -1;\\n\\t1:"
  [(set_attr "length" "14")
   (set_attr "seq_insns" "multi")])
=======
{
  rtx xops[8];
  xops[0] = gen_lowpart (SImode, operands[0]);
  xops[1] = simplify_gen_subreg (SImode, operands[0], DImode, 4);
  xops[2] = gen_lowpart (SImode, operands[1]);
  xops[3] = simplify_gen_subreg (SImode, operands[1], DImode, 4);
  xops[4] = gen_lowpart (SImode, operands[2]);
  xops[5] = simplify_gen_subreg (SImode, operands[2], DImode, 4);
  xops[6] = gen_reg_rtx (SImode);
  xops[7] = gen_rtx_REG (BImode, REG_CC);
  if (!reg_overlap_mentioned_p (operands[0], operands[1])
      && !reg_overlap_mentioned_p (operands[0], operands[2]))
    emit_insn (gen_rtx_CLOBBER (VOIDmode, operands[0]));
  emit_insn (gen_sub_with_carry (xops[0], xops[2], xops[4], xops[7]));
  emit_insn (gen_notbi (xops[7], xops[7]));
  emit_insn (gen_movbisi (xops[6], xops[7]));
  emit_insn (gen_subsi3 (xops[1], xops[3], xops[5]));
  emit_insn (gen_subsi3 (xops[1], xops[1], xops[6]));
  DONE;
})
>>>>>>> 60a98cce

;; Combined shift/add instructions

(define_insn ""
  [(set (match_operand:SI 0 "register_operand" "=a,d")
	(ashift:SI (plus:SI (match_operand:SI 1 "register_operand" "%0,0")
		            (match_operand:SI 2 "register_operand" "a,d"))
		   (match_operand:SI 3 "pos_scale_operand" "P1P2,P1P2")))]
  ""
  "%0 = (%0 + %2) << %3;" /* "shadd %0,%2,%3;" */
  [(set_attr "type" "alu0")])

(define_insn ""
  [(set (match_operand:SI 0 "register_operand" "=a")
	(plus:SI (match_operand:SI 1 "register_operand" "a")
		 (mult:SI (match_operand:SI 2 "register_operand" "a")
			  (match_operand:SI 3 "scale_by_operand" "i"))))]
  ""
  "%0 = %1 + (%2 << %X3);"
  [(set_attr "type" "alu0")])

(define_insn ""
  [(set (match_operand:SI 0 "register_operand" "=a")
	(plus:SI (match_operand:SI 1 "register_operand" "a")
		 (ashift:SI (match_operand:SI 2 "register_operand" "a")
			    (match_operand:SI 3 "pos_scale_operand" "i"))))]
  ""
  "%0 = %1 + (%2 << %3);"
  [(set_attr "type" "alu0")])

(define_insn ""
  [(set (match_operand:SI 0 "register_operand" "=a")
	(plus:SI (mult:SI (match_operand:SI 1 "register_operand" "a")
			  (match_operand:SI 2 "scale_by_operand" "i"))
		 (match_operand:SI 3 "register_operand" "a")))]
  ""
  "%0 = %3 + (%1 << %X2);"
  [(set_attr "type" "alu0")])

(define_insn ""
  [(set (match_operand:SI 0 "register_operand" "=a")
	(plus:SI (ashift:SI (match_operand:SI 1 "register_operand" "a")
			    (match_operand:SI 2 "pos_scale_operand" "i"))
		 (match_operand:SI 3 "register_operand" "a")))]
  ""
  "%0 = %3 + (%1 << %2);"
  [(set_attr "type" "alu0")])

(define_insn "mulhisi3"
  [(set (match_operand:SI 0 "register_operand" "=d")
	(mult:SI (sign_extend:SI (match_operand:HI 1 "register_operand" "%d"))
		 (sign_extend:SI (match_operand:HI 2 "register_operand" "d"))))]
  ""
  "%0 = %h1 * %h2 (IS)%!"
  [(set_attr "type" "dsp32")])

(define_insn "umulhisi3"
  [(set (match_operand:SI 0 "register_operand" "=d")
	(mult:SI (zero_extend:SI (match_operand:HI 1 "register_operand" "%d"))
		 (zero_extend:SI (match_operand:HI 2 "register_operand" "d"))))]
  ""
  "%0 = %h1 * %h2 (FU)%!"
  [(set_attr "type" "dsp32")])

(define_insn "usmulhisi3"
  [(set (match_operand:SI 0 "register_operand" "=W")
	(mult:SI (zero_extend:SI (match_operand:HI 1 "register_operand" "W"))
		 (sign_extend:SI (match_operand:HI 2 "register_operand" "W"))))]
  ""
  "%0 = %h2 * %h1 (IS,M)%!"
  [(set_attr "type" "dsp32")])

;; The processor also supports ireg += mreg or ireg -= mreg, but these
;; are unusable if we don't ensure that the corresponding lreg is zero.
;; The same applies to the add/subtract constant versions involving
;; iregs

(define_insn "addsi3"
  [(set (match_operand:SI 0 "register_operand" "=ad,a,d")
	(plus:SI (match_operand:SI 1 "register_operand" "%0, a,d")
		 (match_operand:SI 2 "reg_or_7bit_operand" "Ks7, a,d")))]
  ""
  "@
   %0 += %2;
   %0 = %1 + %2;
   %0 = %1 + %2;"
  [(set_attr "type" "alu0")
   (set_attr "length" "2,2,2")])

(define_insn "ssaddsi3"
  [(set (match_operand:SI 0 "register_operand" "=d")
	(ss_plus:SI (match_operand:SI 1 "register_operand" "d")
		    (match_operand:SI 2 "register_operand" "d")))]
  ""
  "%0 = %1 + %2 (S)%!"
  [(set_attr "type" "dsp32")])

(define_insn "subsi3"
  [(set (match_operand:SI 0 "register_operand" "=da,d,a")
	(minus:SI (match_operand:SI 1 "register_operand" "0,d,0")
		  (match_operand:SI 2 "reg_or_neg7bit_operand" "KN7,d,a")))]
  ""
{
  static const char *const strings_subsi3[] = {
    "%0 += -%2;",
    "%0 = %1 - %2;",
    "%0 -= %2;",
  };

  if (CONSTANT_P (operands[2]) && INTVAL (operands[2]) < 0) {
     rtx tmp_op = operands[2];
     operands[2] = GEN_INT (-INTVAL (operands[2]));
     output_asm_insn ("%0 += %2;", operands);
     operands[2] = tmp_op;
     return "";
  }

  return strings_subsi3[which_alternative];
}
  [(set_attr "type" "alu0")])

(define_insn "sssubsi3"
  [(set (match_operand:SI 0 "register_operand" "=d")
	(ss_minus:SI (match_operand:SI 1 "register_operand" "d")
		     (match_operand:SI 2 "register_operand" "d")))]
  ""
  "%0 = %1 - %2 (S)%!"
  [(set_attr "type" "dsp32")])

<<<<<<< HEAD
=======
;; Accumulator addition

(define_insn "addpdi3"
  [(set (match_operand:PDI 0 "register_operand" "=A")
        (ss_plus:PDI (match_operand:PDI 1 "register_operand" "%0")
		     (match_operand:PDI 2 "nonmemory_operand" "B")))]
  ""
  "A0 += A1%!"
  [(set_attr "type" "dsp32")])

(define_insn "sum_of_accumulators"
  [(set (match_operand:SI 0 "register_operand" "=d")
	(ss_truncate:SI
	 (ss_plus:PDI (match_operand:PDI 2 "register_operand" "1")
		      (match_operand:PDI 3 "register_operand" "B"))))
   (set (match_operand:PDI 1 "register_operand" "=A")
	 (ss_plus:PDI (match_dup 2) (match_dup 3)))]
  ""
  "%0 = (A0 += A1)%!"
  [(set_attr "type" "dsp32")])

(define_insn "us_truncpdisi2"
  [(set (match_operand:SI 0 "register_operand" "=D,W")
	(us_truncate:SI (match_operand:PDI 1 "register_operand" "A,B")))]
  ""
  "%0 = %1 (FU)%!"
  [(set_attr "type" "dsp32")])

>>>>>>> 60a98cce
;; Bit test instructions

(define_insn "*not_bittst"
 [(set (match_operand:BI 0 "register_operand" "=C")
       (eq:BI (zero_extract:SI (match_operand:SI 1 "register_operand" "d")
			       (const_int 1)
			       (match_operand:SI 2 "immediate_operand" "Ku5"))
	      (const_int 0)))]
 ""
 "cc = !BITTST (%1,%2);"
  [(set_attr "type" "alu0")])

(define_insn "*bittst"
 [(set (match_operand:BI 0 "register_operand" "=C")
       (ne:BI (zero_extract:SI (match_operand:SI 1 "register_operand" "d")
			       (const_int 1)
			       (match_operand:SI 2 "immediate_operand" "Ku5"))
		(const_int 0)))]
 ""
 "cc = BITTST (%1,%2);"
  [(set_attr "type" "alu0")])

(define_insn_and_split "*bit_extract"
  [(set (match_operand:SI 0 "register_operand" "=d")
	(zero_extract:SI (match_operand:SI 1 "register_operand" "d")
			 (const_int 1)
			 (match_operand:SI 2 "immediate_operand" "Ku5")))
   (clobber (reg:BI REG_CC))]
  ""
  "#"
  ""
  [(set (reg:BI REG_CC)
	(ne:BI (zero_extract:SI (match_dup 1) (const_int 1) (match_dup 2))
	       (const_int 0)))
   (set (match_dup 0)
	(ne:SI (reg:BI REG_CC) (const_int 0)))])

(define_insn_and_split "*not_bit_extract"
  [(set (match_operand:SI 0 "register_operand" "=d")
	(zero_extract:SI (not:SI (match_operand:SI 1 "register_operand" "d"))
			 (const_int 1)
			 (match_operand:SI 2 "immediate_operand" "Ku5")))
   (clobber (reg:BI REG_CC))]
  ""
  "#"
  ""
  [(set (reg:BI REG_CC)
	(eq:BI (zero_extract:SI (match_dup 1) (const_int 1) (match_dup 2))
	       (const_int 0)))
   (set (match_dup 0)
	(ne:SI (reg:BI REG_CC) (const_int 0)))])

(define_insn "*andsi_insn"
  [(set (match_operand:SI 0 "register_operand" "=d,d,d,d")
	(and:SI (match_operand:SI 1 "register_operand" "%0,d,d,d")
		(match_operand:SI 2 "rhs_andsi3_operand" "L,M1,M2,d")))]
  ""
  "@
   BITCLR (%0,%Y2);
   %0 = %T1 (Z);
   %0 = %h1 (Z);
   %0 = %1 & %2;"
  [(set_attr "type" "alu0")])

(define_expand "andsi3"
  [(set (match_operand:SI 0 "register_operand" "")
	(and:SI (match_operand:SI 1 "register_operand" "")
		(match_operand:SI 2 "general_operand" "")))]
  ""
{
  if (highbits_operand (operands[2], SImode))
    {
      operands[2] = GEN_INT (exact_log2 (-INTVAL (operands[2])));
      emit_insn (gen_ashrsi3 (operands[0], operands[1], operands[2]));
      emit_insn (gen_ashlsi3 (operands[0], operands[0], operands[2]));
      DONE;
    }
  if (! rhs_andsi3_operand (operands[2], SImode))
    operands[2] = force_reg (SImode, operands[2]);
})

(define_insn "iorsi3"
  [(set (match_operand:SI 0 "register_operand" "=d,d")
	(ior:SI (match_operand:SI 1 "register_operand" "%0,d")
		(match_operand:SI 2 "regorlog2_operand" "J,d")))]
  ""
  "@
   BITSET (%0, %X2);
   %0 = %1 | %2;"
  [(set_attr "type" "alu0")])

(define_insn "xorsi3"
  [(set (match_operand:SI 0 "register_operand" "=d,d")
	(xor:SI (match_operand:SI 1 "register_operand" "%0,d")
		  (match_operand:SI 2 "regorlog2_operand" "J,d")))]
  ""
  "@
   BITTGL (%0, %X2);
   %0 = %1 ^ %2;"
  [(set_attr "type" "alu0")])

(define_insn "smaxsi3"
  [(set (match_operand:SI 0 "register_operand" "=d")
	(smax:SI (match_operand:SI 1 "register_operand" "d")
		 (match_operand:SI 2 "register_operand" "d")))]
  ""
  "%0 = max(%1,%2)%!"
  [(set_attr "type" "dsp32")])

(define_insn "sminsi3"
  [(set (match_operand:SI 0 "register_operand" "=d")
	(smin:SI (match_operand:SI 1 "register_operand" "d")
		 (match_operand:SI 2 "register_operand" "d")))]
  ""
  "%0 = min(%1,%2)%!"
  [(set_attr "type" "dsp32")])

(define_insn "abssi2"
  [(set (match_operand:SI 0 "register_operand" "=d")
	(abs:SI (match_operand:SI 1 "register_operand" "d")))]
  ""
  "%0 = abs %1%!"
  [(set_attr "type" "dsp32")])

<<<<<<< HEAD
=======
(define_insn "ssabssi2"
  [(set (match_operand:SI 0 "register_operand" "=d")
	(ss_abs:SI (match_operand:SI 1 "register_operand" "d")))]
  ""
  "%0 = abs %1%!"
  [(set_attr "type" "dsp32")])

>>>>>>> 60a98cce
(define_insn "negsi2"
  [(set (match_operand:SI 0 "register_operand" "=d")
	(neg:SI (match_operand:SI 1 "register_operand" "d")))]
  ""
  "%0 = -%1;"
  [(set_attr "type" "alu0")])

(define_insn "ssnegsi2"
  [(set (match_operand:SI 0 "register_operand" "=d")
	(ss_neg:SI (match_operand:SI 1 "register_operand" "d")))]
  ""
  "%0 = -%1 (S)%!"
  [(set_attr "type" "dsp32")])

(define_insn "one_cmplsi2"
  [(set (match_operand:SI 0 "register_operand" "=d")
	(not:SI (match_operand:SI 1 "register_operand" "d")))]
  ""
  "%0 = ~%1;"
  [(set_attr "type" "alu0")])

(define_insn "signbitssi2"
  [(set (match_operand:HI 0 "register_operand" "=d")
	(if_then_else:HI
	 (lt (match_operand:SI 1 "register_operand" "d") (const_int 0))
	 (clz:HI (not:SI (match_dup 1)))
	 (clz:HI (match_dup 1))))]
  ""
  "%h0 = signbits %1%!"
  [(set_attr "type" "dsp32")])

<<<<<<< HEAD
(define_insn "smaxhi3"
  [(set (match_operand:HI 0 "register_operand" "=d")
	(smax:HI (match_operand:HI 1 "register_operand" "d")
		 (match_operand:HI 2 "register_operand" "d")))]
  ""
  "%0 = max(%1,%2) (V)%!"
  [(set_attr "type" "dsp32")])

(define_insn "sminhi3"
  [(set (match_operand:HI 0 "register_operand" "=d")
	(smin:HI (match_operand:HI 1 "register_operand" "d")
		 (match_operand:HI 2 "register_operand" "d")))]
  ""
=======
(define_insn "ssroundsi2"
  [(set (match_operand:HI 0 "register_operand" "=d")
	(truncate:HI
	 (lshiftrt:SI (ss_plus:SI (match_operand:SI 1 "register_operand" "d")
				  (const_int 32768))
		      (const_int 16))))]
  ""
  "%h0 = %1 (RND)%!"
  [(set_attr "type" "dsp32")])

(define_insn "smaxhi3"
  [(set (match_operand:HI 0 "register_operand" "=d")
	(smax:HI (match_operand:HI 1 "register_operand" "d")
		 (match_operand:HI 2 "register_operand" "d")))]
  ""
  "%0 = max(%1,%2) (V)%!"
  [(set_attr "type" "dsp32")])

(define_insn "sminhi3"
  [(set (match_operand:HI 0 "register_operand" "=d")
	(smin:HI (match_operand:HI 1 "register_operand" "d")
		 (match_operand:HI 2 "register_operand" "d")))]
  ""
>>>>>>> 60a98cce
  "%0 = min(%1,%2) (V)%!"
  [(set_attr "type" "dsp32")])

(define_insn "abshi2"
  [(set (match_operand:HI 0 "register_operand" "=d")
	(abs:HI (match_operand:HI 1 "register_operand" "d")))]
  ""
  "%0 = abs %1 (V)%!"
  [(set_attr "type" "dsp32")])

(define_insn "neghi2"
  [(set (match_operand:HI 0 "register_operand" "=d")
	(neg:HI (match_operand:HI 1 "register_operand" "d")))]
  ""
  "%0 = -%1;"
  [(set_attr "type" "alu0")])

(define_insn "ssneghi2"
  [(set (match_operand:HI 0 "register_operand" "=d")
	(ss_neg:HI (match_operand:HI 1 "register_operand" "d")))]
  ""
  "%0 = -%1 (V)%!"
  [(set_attr "type" "dsp32")])

(define_insn "signbitshi2"
  [(set (match_operand:HI 0 "register_operand" "=d")
	(if_then_else:HI
	 (lt (match_operand:HI 1 "register_operand" "d") (const_int 0))
	 (clz:HI (not:HI (match_dup 1)))
	 (clz:HI (match_dup 1))))]
  ""
  "%h0 = signbits %h1%!"
  [(set_attr "type" "dsp32")])

(define_insn "mulsi3"
  [(set (match_operand:SI 0 "register_operand" "=d")
	(mult:SI (match_operand:SI 1 "register_operand" "%0")
		 (match_operand:SI 2 "register_operand" "d")))]
  ""
  "%0 *= %2;"
  [(set_attr "type" "mult")])

(define_expand "umulsi3_highpart"
<<<<<<< HEAD
  [(set (match_operand:SI 0 "register_operand" "")
       (truncate:SI
        (lshiftrt:DI
         (mult:DI (zero_extend:DI
                   (match_operand:SI 1 "nonimmediate_operand" ""))
                  (zero_extend:DI
                   (match_operand:SI 2 "register_operand" "")))
         (const_int 32))))]
  ""
{
  rtx umulsi3_highpart_libfunc
    = init_one_libfunc ("__umulsi3_highpart");

  emit_library_call_value (umulsi3_highpart_libfunc,
			   operands[0], LCT_NORMAL, SImode,
			   2, operands[1], SImode, operands[2], SImode);
=======
  [(parallel
    [(set (match_operand:SI 0 "register_operand" "")
	  (truncate:SI
	   (lshiftrt:DI
	    (mult:DI (zero_extend:DI
		      (match_operand:SI 1 "nonimmediate_operand" ""))
		     (zero_extend:DI
		      (match_operand:SI 2 "register_operand" "")))
	    (const_int 32))))
     (clobber (reg:PDI REG_A0))
     (clobber (reg:PDI REG_A1))])]
  ""
{
  if (!optimize_size)
    {
      rtx a1reg = gen_rtx_REG (PDImode, REG_A1);
      rtx a0reg = gen_rtx_REG (PDImode, REG_A0);
      emit_insn (gen_flag_macinit1hi (a1reg,
				      gen_lowpart (HImode, operands[1]),
				      gen_lowpart (HImode, operands[2]),
				      GEN_INT (MACFLAG_FU)));
      emit_insn (gen_lshrpdi3 (a1reg, a1reg, GEN_INT (16)));
      emit_insn (gen_flag_mul_macv2hi_parts_acconly (a0reg, a1reg,
						     gen_lowpart (V2HImode, operands[1]),
						     gen_lowpart (V2HImode, operands[2]),
						     const1_rtx, const1_rtx,
						     const1_rtx, const0_rtx, a1reg,
						     const0_rtx, GEN_INT (MACFLAG_FU),
						     GEN_INT (MACFLAG_FU)));
      emit_insn (gen_flag_machi_parts_acconly (a1reg,
					       gen_lowpart (V2HImode, operands[2]),
					       gen_lowpart (V2HImode, operands[1]),
					       const1_rtx, const0_rtx,
					       a1reg, const0_rtx, GEN_INT (MACFLAG_FU)));
      emit_insn (gen_lshrpdi3 (a1reg, a1reg, GEN_INT (16)));
      emit_insn (gen_addpdi3 (a0reg, a0reg, a1reg));
      emit_insn (gen_us_truncpdisi2 (operands[0], a0reg));
    }
  else
    {
      rtx umulsi3_highpart_libfunc
	= init_one_libfunc ("__umulsi3_highpart");

      emit_library_call_value (umulsi3_highpart_libfunc,
			       operands[0], LCT_NORMAL, SImode,
			       2, operands[1], SImode, operands[2], SImode);
    }
>>>>>>> 60a98cce
  DONE;
})

(define_expand "smulsi3_highpart"
<<<<<<< HEAD
  [(set (match_operand:SI 0 "register_operand" "")
       (truncate:SI
        (lshiftrt:DI
         (mult:DI (sign_extend:DI
                   (match_operand:SI 1 "nonimmediate_operand" ""))
                  (sign_extend:DI
                   (match_operand:SI 2 "register_operand" "")))
         (const_int 32))))]
  ""
{
  rtx smulsi3_highpart_libfunc
    = init_one_libfunc ("__smulsi3_highpart");

  emit_library_call_value (smulsi3_highpart_libfunc,
			   operands[0], LCT_NORMAL, SImode,
			   2, operands[1], SImode, operands[2], SImode);
=======
  [(parallel
    [(set (match_operand:SI 0 "register_operand" "")
	  (truncate:SI
	   (lshiftrt:DI
	    (mult:DI (sign_extend:DI
		      (match_operand:SI 1 "nonimmediate_operand" ""))
		     (sign_extend:DI
		      (match_operand:SI 2 "register_operand" "")))
	    (const_int 32))))
     (clobber (reg:PDI REG_A0))
     (clobber (reg:PDI REG_A1))])]
  ""
{
  if (!optimize_size)
    {
      rtx a1reg = gen_rtx_REG (PDImode, REG_A1);
      rtx a0reg = gen_rtx_REG (PDImode, REG_A0);
      emit_insn (gen_flag_macinit1hi (a1reg,
				      gen_lowpart (HImode, operands[1]),
				      gen_lowpart (HImode, operands[2]),
				      GEN_INT (MACFLAG_FU)));
      emit_insn (gen_lshrpdi3 (a1reg, a1reg, GEN_INT (16)));
      emit_insn (gen_flag_mul_macv2hi_parts_acconly (a0reg, a1reg,
						     gen_lowpart (V2HImode, operands[1]),
						     gen_lowpart (V2HImode, operands[2]),
						     const1_rtx, const1_rtx,
						     const1_rtx, const0_rtx, a1reg,
						     const0_rtx, GEN_INT (MACFLAG_IS),
						     GEN_INT (MACFLAG_IS_M)));
      emit_insn (gen_flag_machi_parts_acconly (a1reg,
					       gen_lowpart (V2HImode, operands[2]),
					       gen_lowpart (V2HImode, operands[1]),
					       const1_rtx, const0_rtx,
					       a1reg, const0_rtx, GEN_INT (MACFLAG_IS_M)));
      emit_insn (gen_ashrpdi3 (a1reg, a1reg, GEN_INT (16)));
      emit_insn (gen_sum_of_accumulators (operands[0], a0reg, a0reg, a1reg));
    }
  else
    {
      rtx smulsi3_highpart_libfunc
	= init_one_libfunc ("__smulsi3_highpart");

      emit_library_call_value (smulsi3_highpart_libfunc,
			       operands[0], LCT_NORMAL, SImode,
			       2, operands[1], SImode, operands[2], SImode);
    }
>>>>>>> 60a98cce
  DONE;
})

(define_expand "ashlsi3"
  [(set (match_operand:SI 0 "register_operand" "")
        (ashift:SI (match_operand:SI 1 "register_operand" "")
                   (match_operand:SI 2 "nonmemory_operand" "")))]
  ""
{
 if (GET_CODE (operands[2]) == CONST_INT
     && ((unsigned HOST_WIDE_INT) INTVAL (operands[2])) > 31)
   {
     emit_insn (gen_movsi (operands[0], const0_rtx));
     DONE;
   }
})

(define_insn_and_split "*ashlsi3_insn"
  [(set (match_operand:SI 0 "register_operand" "=d,d,a,a,a")
	(ashift:SI (match_operand:SI 1 "register_operand" "0,d,a,a,a")
		   (match_operand:SI 2 "nonmemory_operand" "dKu5,Ku5,P1,P2,?P3P4")))]
  ""
  "@
   %0 <<= %2;
   %0 = %1 << %2%!
   %0 = %1 + %1;
   %0 = %1 << %2;
   #"
  "PREG_P (operands[0]) && INTVAL (operands[2]) > 2"
  [(set (match_dup 0) (ashift:SI (match_dup 1) (const_int 2)))
   (set (match_dup 0) (ashift:SI (match_dup 0) (match_dup 3)))]
  "operands[3] = GEN_INT (INTVAL (operands[2]) - 2);"
  [(set_attr "type" "shft,dsp32,shft,shft,*")])

(define_insn "ashrsi3"
  [(set (match_operand:SI 0 "register_operand" "=d,d")
	(ashiftrt:SI (match_operand:SI 1 "register_operand" "0,d")
		     (match_operand:SI 2 "nonmemory_operand" "dKu5,Ku5")))]
  ""
  "@
   %0 >>>= %2;
   %0 = %1 >>> %2%!"
  [(set_attr "type" "shft,dsp32")])

(define_insn "rotl16"
  [(set (match_operand:SI 0 "register_operand" "=d")
	(rotate:SI (match_operand:SI 1 "register_operand" "d")
		   (const_int 16)))]
<<<<<<< HEAD
  ""
  "%0 = PACK (%h1, %d1)%!"
  [(set_attr "type" "dsp32")])

(define_expand "rotlsi3"
  [(set (match_operand:SI 0 "register_operand" "")
	(rotate:SI (match_operand:SI 1 "register_operand" "")
		   (match_operand:SI 2 "immediate_operand" "")))]
  ""
=======
  ""
  "%0 = PACK (%h1, %d1)%!"
  [(set_attr "type" "dsp32")])

(define_expand "rotlsi3"
  [(set (match_operand:SI 0 "register_operand" "")
	(rotate:SI (match_operand:SI 1 "register_operand" "")
		   (match_operand:SI 2 "immediate_operand" "")))]
  ""
>>>>>>> 60a98cce
{
  if (INTVAL (operands[2]) != 16)
    FAIL;
})

(define_expand "rotrsi3"
  [(set (match_operand:SI 0 "register_operand" "")
	(rotatert:SI (match_operand:SI 1 "register_operand" "")
		     (match_operand:SI 2 "immediate_operand" "")))]
  ""
{
  if (INTVAL (operands[2]) != 16)
    FAIL;
  emit_insn (gen_rotl16 (operands[0], operands[1]));
  DONE;
})


(define_insn "ror_one"
  [(set (match_operand:SI 0 "register_operand" "=d")
	(ior:SI (lshiftrt:SI (match_operand:SI 1 "register_operand" "d") (const_int 1))
		(ashift:SI (zero_extend:SI (reg:BI REG_CC)) (const_int 31))))
   (set (reg:BI REG_CC)
	(zero_extract:BI (match_dup 1) (const_int 1) (const_int 0)))]
  ""
  "%0 = ROT %1 BY -1%!"
  [(set_attr "type" "dsp32")])

(define_insn "rol_one"
  [(set (match_operand:SI 0 "register_operand" "+d")
	(ior:SI (ashift:SI (match_operand:SI 1 "register_operand" "d") (const_int 1))
		(zero_extend:SI (reg:BI REG_CC))))
   (set (reg:BI REG_CC)
	(zero_extract:BI (match_dup 1) (const_int 31) (const_int 0)))]
  ""
  "%0 = ROT %1 BY 1%!"
  [(set_attr "type" "dsp32")])

(define_expand "lshrdi3"
  [(set (match_operand:DI 0 "register_operand" "")
	(lshiftrt:DI (match_operand:DI 1 "register_operand" "")
		     (match_operand:DI 2 "general_operand" "")))]
  ""
{
  rtx lo_half[2], hi_half[2];
      
  if (operands[2] != const1_rtx)
    FAIL;
  if (! rtx_equal_p (operands[0], operands[1]))
    emit_move_insn (operands[0], operands[1]);

  split_di (operands, 2, lo_half, hi_half);

  emit_move_insn (bfin_cc_rtx, const0_rtx);
  emit_insn (gen_ror_one (hi_half[0], hi_half[0]));
  emit_insn (gen_ror_one (lo_half[0], lo_half[0]));
  DONE;
})

(define_expand "ashrdi3"
  [(set (match_operand:DI 0 "register_operand" "")
	(ashiftrt:DI (match_operand:DI 1 "register_operand" "")
		     (match_operand:DI 2 "general_operand" "")))]
  ""
{
  rtx lo_half[2], hi_half[2];
      
  if (operands[2] != const1_rtx)
    FAIL;
  if (! rtx_equal_p (operands[0], operands[1]))
    emit_move_insn (operands[0], operands[1]);

  split_di (operands, 2, lo_half, hi_half);

  emit_insn (gen_compare_lt (gen_rtx_REG (BImode, REG_CC),
			     hi_half[1], const0_rtx));
  emit_insn (gen_ror_one (hi_half[0], hi_half[0]));
  emit_insn (gen_ror_one (lo_half[0], lo_half[0]));
  DONE;
})

(define_expand "ashldi3"
  [(set (match_operand:DI 0 "register_operand" "")
	(ashift:DI (match_operand:DI 1 "register_operand" "")
		   (match_operand:DI 2 "general_operand" "")))]
  ""
{
  rtx lo_half[2], hi_half[2];
      
  if (operands[2] != const1_rtx)
    FAIL;
  if (! rtx_equal_p (operands[0], operands[1]))
    emit_move_insn (operands[0], operands[1]);

  split_di (operands, 2, lo_half, hi_half);

  emit_move_insn (bfin_cc_rtx, const0_rtx);
  emit_insn (gen_rol_one (lo_half[0], lo_half[0]));
  emit_insn (gen_rol_one (hi_half[0], hi_half[0]));
  DONE;
})

(define_insn "lshrsi3"
  [(set (match_operand:SI 0 "register_operand" "=d,d,a")
	(lshiftrt:SI (match_operand:SI 1 "register_operand" "0,d,a")
		     (match_operand:SI 2 "nonmemory_operand" "dKu5,Ku5,P1P2")))]
  ""
  "@
   %0 >>= %2;
   %0 = %1 >> %2%!
   %0 = %1 >> %2;"
  [(set_attr "type" "shft,dsp32,shft")])
<<<<<<< HEAD
=======

(define_insn "lshrpdi3"
  [(set (match_operand:PDI 0 "register_operand" "=e")
	(lshiftrt:PDI (match_operand:PDI 1 "register_operand" "0")
		      (match_operand:SI 2 "nonmemory_operand" "Ku5")))]
  ""
  "%0 = %1 >> %2%!"
  [(set_attr "type" "dsp32")])

(define_insn "ashrpdi3"
  [(set (match_operand:PDI 0 "register_operand" "=e")
	(ashiftrt:PDI (match_operand:PDI 1 "register_operand" "0")
		      (match_operand:SI 2 "nonmemory_operand" "Ku5")))]
  ""
  "%0 = %1 >>> %2%!"
  [(set_attr "type" "dsp32")])
>>>>>>> 60a98cce

;; A pattern to reload the equivalent of
;;   (set (Dreg) (plus (FP) (large_constant)))
;; or
;;   (set (dagreg) (plus (FP) (arbitrary_constant))) 
;; using a scratch register
(define_expand "reload_insi"
  [(parallel [(set (match_operand:SI 0 "register_operand" "=w")
                   (match_operand:SI 1 "fp_plus_const_operand" ""))
              (clobber (match_operand:SI 2 "register_operand" "=&a"))])]
  ""
{
  rtx fp_op = XEXP (operands[1], 0);
  rtx const_op = XEXP (operands[1], 1);
  rtx primary = operands[0];
  rtx scratch = operands[2];

  emit_move_insn (scratch, const_op);
  emit_insn (gen_addsi3 (scratch, scratch, fp_op));
  emit_move_insn (primary, scratch);
  DONE;
})

;; Jump instructions

(define_insn "jump"
  [(set (pc)
	(label_ref (match_operand 0 "" "")))]
  ""
{
  if (get_attr_length (insn) == 2)
    return "jump.s %0;";
  else
    return "jump.l %0;";
}
  [(set_attr "type" "br")])

(define_insn "indirect_jump"
  [(set (pc)
	(match_operand:SI 0 "register_operand" "a"))]
  ""
  "jump (%0);"
  [(set_attr "type" "misc")])

(define_expand "tablejump"
  [(parallel [(set (pc) (match_operand:SI 0 "register_operand" "a"))
              (use (label_ref (match_operand 1 "" "")))])]
  ""
{
  /* In PIC mode, the table entries are stored PC relative.
     Convert the relative address to an absolute address.  */
  if (flag_pic)
    {
      rtx op1 = gen_rtx_LABEL_REF (Pmode, operands[1]);

      operands[0] = expand_simple_binop (Pmode, PLUS, operands[0],
					 op1, NULL_RTX, 0, OPTAB_DIRECT);
    }
})

(define_insn "*tablejump_internal"
  [(set (pc) (match_operand:SI 0 "register_operand" "a"))
   (use (label_ref (match_operand 1 "" "")))]
  ""
  "jump (%0);"
  [(set_attr "type" "misc")])

;;  Hardware loop

; operand 0 is the loop count pseudo register
; operand 1 is the number of loop iterations or 0 if it is unknown
; operand 2 is the maximum number of loop iterations
; operand 3 is the number of levels of enclosed loops
; operand 4 is the label to jump to at the top of the loop
(define_expand "doloop_end"
  [(parallel [(set (pc) (if_then_else
			  (ne (match_operand:SI 0 "" "")
			      (const_int 1))
			  (label_ref (match_operand 4 "" ""))
			  (pc)))
	      (set (match_dup 0)
		   (plus:SI (match_dup 0)
			    (const_int -1)))
	      (unspec [(const_int 0)] UNSPEC_LSETUP_END)
	      (clobber (match_scratch:SI 5 ""))])]
<<<<<<< HEAD
  ""
{
  /* The loop optimizer doesn't check the predicates... */
  if (GET_MODE (operands[0]) != SImode)
    FAIL;
  /* Due to limitations in the hardware (an initial loop count of 0
     does not loop 2^32 times) we must avoid to generate a hardware
     loops when we cannot rule out this case.  */
  if (!flag_unsafe_loop_optimizations
      && (unsigned HOST_WIDE_INT) INTVAL (operands[2]) >= 0xFFFFFFFF)
    FAIL;
  bfin_hardware_loop ();
})

(define_insn "loop_end"
  [(set (pc)
	(if_then_else (ne (match_operand:SI 0 "nonimmediate_operand" "+a*d,*b*v*f,m")
			  (const_int 1))
		      (label_ref (match_operand 1 "" ""))
		      (pc)))
   (set (match_dup 0)
	(plus (match_dup 0)
	      (const_int -1)))
   (unspec [(const_int 0)] UNSPEC_LSETUP_END)
   (clobber (match_scratch:SI 2 "=X,&r,&r"))]
  ""
  "@
   /* loop end %0 %l1 */
   #
   #"
  [(set_attr "length" "6,10,14")])

(define_split
  [(set (pc)
	(if_then_else (ne (match_operand:SI 0 "nondp_reg_or_memory_operand" "")
			  (const_int 1))
		      (label_ref (match_operand 1 "" ""))
		      (pc)))
   (set (match_dup 0)
	(plus (match_dup 0)
	      (const_int -1)))
   (unspec [(const_int 0)] UNSPEC_LSETUP_END)
   (clobber (match_scratch:SI 2 "=&r"))]
  "reload_completed"
  [(set (match_dup 2) (match_dup 0))
   (set (match_dup 2) (plus:SI (match_dup 2) (const_int -1)))
   (set (match_dup 0) (match_dup 2))
   (set (reg:BI REG_CC) (eq:BI (match_dup 2) (const_int 0)))
   (set (pc)
	(if_then_else (eq (reg:BI REG_CC)
			  (const_int 0))
		      (label_ref (match_dup 1))
		      (pc)))]
  "")

(define_insn "lsetup_with_autoinit"
  [(set (match_operand:SI 0 "lt_register_operand" "=t")
	(label_ref (match_operand 1 "" "")))
   (set (match_operand:SI 2 "lb_register_operand" "=u")
	(label_ref (match_operand 3 "" "")))
   (set (match_operand:SI 4 "lc_register_operand" "=k")
	(match_operand:SI 5 "register_operand" "a"))]
  ""
  "LSETUP (%1, %3) %4 = %5;"
  [(set_attr "length" "4")])

(define_insn "lsetup_without_autoinit"
  [(set (match_operand:SI 0 "lt_register_operand" "=t")
	(label_ref (match_operand 1 "" "")))
   (set (match_operand:SI 2 "lb_register_operand" "=u")
	(label_ref (match_operand 3 "" "")))
   (use (match_operand:SI 4 "lc_register_operand" "k"))]
  ""
  "LSETUP (%1, %3) %4;"
  [(set_attr "length" "4")])

;;  Call instructions..

;; The explicit MEM inside the UNSPEC prevents the compiler from moving
;; the load before a branch after a NULL test, or before a store that
;; initializes a function descriptor.

(define_insn_and_split "load_funcdescsi"
  [(set (match_operand:SI 0 "register_operand" "=a")
	(unspec_volatile:SI [(mem:SI (match_operand:SI 1 "address_operand" "p"))]
			    UNSPEC_VOLATILE_LOAD_FUNCDESC))]
  ""
  "#"
  "reload_completed"
  [(set (match_dup 0) (mem:SI (match_dup 1)))])

(define_expand "call"
  [(parallel [(call (match_operand:SI 0 "" "")
		    (match_operand 1 "" ""))
	      (use (match_operand 2 "" ""))])]
=======
>>>>>>> 60a98cce
  ""
{
  /* The loop optimizer doesn't check the predicates... */
  if (GET_MODE (operands[0]) != SImode)
    FAIL;
  /* Due to limitations in the hardware (an initial loop count of 0
     does not loop 2^32 times) we must avoid to generate a hardware
     loops when we cannot rule out this case.  */
  if (!flag_unsafe_loop_optimizations
      && (unsigned HOST_WIDE_INT) INTVAL (operands[2]) >= 0xFFFFFFFF)
    FAIL;
  bfin_hardware_loop ();
})

(define_insn "loop_end"
  [(set (pc)
	(if_then_else (ne (match_operand:SI 0 "nonimmediate_operand" "+a*d,*b*v*f,m")
			  (const_int 1))
		      (label_ref (match_operand 1 "" ""))
		      (pc)))
   (set (match_dup 0)
	(plus (match_dup 0)
	      (const_int -1)))
   (unspec [(const_int 0)] UNSPEC_LSETUP_END)
   (clobber (match_scratch:SI 2 "=X,&r,&r"))]
  ""
  "@
   /* loop end %0 %l1 */
   #
   #"
  [(set_attr "length" "6,10,14")])

(define_split
  [(set (pc)
	(if_then_else (ne (match_operand:SI 0 "nondp_reg_or_memory_operand" "")
			  (const_int 1))
		      (label_ref (match_operand 1 "" ""))
		      (pc)))
   (set (match_dup 0)
	(plus (match_dup 0)
	      (const_int -1)))
   (unspec [(const_int 0)] UNSPEC_LSETUP_END)
   (clobber (match_scratch:SI 2 "=&r"))]
  "reload_completed"
  [(set (match_dup 2) (match_dup 0))
   (set (match_dup 2) (plus:SI (match_dup 2) (const_int -1)))
   (set (match_dup 0) (match_dup 2))
   (set (reg:BI REG_CC) (eq:BI (match_dup 2) (const_int 0)))
   (set (pc)
	(if_then_else (eq (reg:BI REG_CC)
			  (const_int 0))
		      (label_ref (match_dup 1))
		      (pc)))]
  "")

(define_insn "lsetup_with_autoinit"
  [(set (match_operand:SI 0 "lt_register_operand" "=t")
	(label_ref (match_operand 1 "" "")))
   (set (match_operand:SI 2 "lb_register_operand" "=u")
	(label_ref (match_operand 3 "" "")))
   (set (match_operand:SI 4 "lc_register_operand" "=k")
	(match_operand:SI 5 "register_operand" "a"))]
  ""
  "LSETUP (%1, %3) %4 = %5;"
  [(set_attr "length" "4")])

(define_insn "lsetup_without_autoinit"
  [(set (match_operand:SI 0 "lt_register_operand" "=t")
	(label_ref (match_operand 1 "" "")))
   (set (match_operand:SI 2 "lb_register_operand" "=u")
	(label_ref (match_operand 3 "" "")))
   (use (match_operand:SI 4 "lc_register_operand" "k"))]
  ""
  "LSETUP (%1, %3) %4;"
  [(set_attr "length" "4")])

;;  Call instructions..

;; The explicit MEM inside the UNSPEC prevents the compiler from moving
;; the load before a branch after a NULL test, or before a store that
;; initializes a function descriptor.

(define_insn_and_split "load_funcdescsi"
  [(set (match_operand:SI 0 "register_operand" "=a")
	(unspec_volatile:SI [(mem:SI (match_operand:SI 1 "address_operand" "p"))]
			    UNSPEC_VOLATILE_LOAD_FUNCDESC))]
  ""
  "#"
  "reload_completed"
  [(set (match_dup 0) (mem:SI (match_dup 1)))])

(define_expand "call"
  [(parallel [(call (match_operand:SI 0 "" "")
		    (match_operand 1 "" ""))
	      (use (match_operand 2 "" ""))])]
  ""
{
  bfin_expand_call (NULL_RTX, operands[0], operands[1], operands[2], 0);
  DONE;
})

(define_expand "sibcall"
  [(parallel [(call (match_operand:SI 0 "" "")
		    (match_operand 1 "" ""))
	      (use (match_operand 2 "" ""))
	      (return)])]
  ""
{
  bfin_expand_call (NULL_RTX, operands[0], operands[1], operands[2], 1);
  DONE;
})

(define_expand "call_value"
  [(parallel [(set (match_operand 0 "register_operand" "")
		   (call (match_operand:SI 1 "" "")
			 (match_operand 2 "" "")))
	      (use (match_operand 3 "" ""))])]
  ""
{
  bfin_expand_call (operands[0], operands[1], operands[2], operands[3], 0);
  DONE;
})

(define_expand "sibcall_value"
  [(parallel [(set (match_operand 0 "register_operand" "")
		   (call (match_operand:SI 1 "" "")
			 (match_operand 2 "" "")))
	      (use (match_operand 3 "" ""))
	      (return)])]
  ""
{
  bfin_expand_call (operands[0], operands[1], operands[2], operands[3], 1);
  DONE;
})

(define_insn "*call_symbol_fdpic"
  [(call (mem:SI (match_operand:SI 0 "symbol_ref_operand" "Q"))
	 (match_operand 1 "general_operand" "g"))
   (use (match_operand:SI 2 "register_operand" "Z"))
   (use (match_operand 3 "" ""))]
  "! SIBLING_CALL_P (insn)
   && GET_CODE (operands[0]) == SYMBOL_REF
   && !bfin_longcall_p (operands[0], INTVAL (operands[3]))"
  "call %0;"
  [(set_attr "type" "call")
   (set_attr "length" "4")])

(define_insn "*sibcall_symbol_fdpic"
  [(call (mem:SI (match_operand:SI 0 "symbol_ref_operand" "Q"))
	 (match_operand 1 "general_operand" "g"))
   (use (match_operand:SI 2 "register_operand" "Z"))
   (use (match_operand 3 "" ""))
   (return)]
  "SIBLING_CALL_P (insn)
   && GET_CODE (operands[0]) == SYMBOL_REF
   && !bfin_longcall_p (operands[0], INTVAL (operands[3]))"
  "jump.l %0;"
  [(set_attr "type" "br")
   (set_attr "length" "4")])

(define_insn "*call_value_symbol_fdpic"
  [(set (match_operand 0 "register_operand" "=d")
        (call (mem:SI (match_operand:SI 1 "symbol_ref_operand" "Q"))
	      (match_operand 2 "general_operand" "g")))
   (use (match_operand:SI 3 "register_operand" "Z"))
   (use (match_operand 4 "" ""))]
  "! SIBLING_CALL_P (insn)
   && GET_CODE (operands[1]) == SYMBOL_REF
   && !bfin_longcall_p (operands[1], INTVAL (operands[4]))"
  "call %1;"
  [(set_attr "type" "call")
   (set_attr "length" "4")])

(define_insn "*sibcall_value_symbol_fdpic"
  [(set (match_operand 0 "register_operand" "=d")
         (call (mem:SI (match_operand:SI 1 "symbol_ref_operand" "Q"))
	       (match_operand 2 "general_operand" "g")))
   (use (match_operand:SI 3 "register_operand" "Z"))
   (use (match_operand 4 "" ""))
   (return)]
  "SIBLING_CALL_P (insn)
   && GET_CODE (operands[1]) == SYMBOL_REF
   && !bfin_longcall_p (operands[1], INTVAL (operands[4]))"
  "jump.l %1;"
  [(set_attr "type" "br")
   (set_attr "length" "4")])

(define_insn "*call_insn_fdpic"
  [(call (mem:SI (match_operand:SI 0 "register_no_elim_operand" "Y"))
	 (match_operand 1 "general_operand" "g"))
   (use (match_operand:SI 2 "register_operand" "Z"))
   (use (match_operand 3 "" ""))]
  "! SIBLING_CALL_P (insn)"
  "call (%0);"
  [(set_attr "type" "call")
   (set_attr "length" "2")])

(define_insn "*sibcall_insn_fdpic"
  [(call (mem:SI (match_operand:SI 0 "register_no_elim_operand" "Y"))
	 (match_operand 1 "general_operand" "g"))
   (use (match_operand:SI 2 "register_operand" "Z"))
   (use (match_operand 3 "" ""))
   (return)]
  "SIBLING_CALL_P (insn)"
  "jump (%0);"
  [(set_attr "type" "br")
   (set_attr "length" "2")])

(define_insn "*call_value_insn_fdpic"
  [(set (match_operand 0 "register_operand" "=d")
        (call (mem:SI (match_operand:SI 1 "register_no_elim_operand" "Y"))
	      (match_operand 2 "general_operand" "g")))
   (use (match_operand:SI 3 "register_operand" "Z"))
   (use (match_operand 4 "" ""))]
  "! SIBLING_CALL_P (insn)"
  "call (%1);"
  [(set_attr "type" "call")
   (set_attr "length" "2")])

(define_insn "*sibcall_value_insn_fdpic"
  [(set (match_operand 0 "register_operand" "=d")
         (call (mem:SI (match_operand:SI 1 "register_no_elim_operand" "Y"))
	       (match_operand 2 "general_operand" "g")))
   (use (match_operand:SI 3 "register_operand" "Z"))
   (use (match_operand 4 "" ""))
   (return)]
  "SIBLING_CALL_P (insn)"
  "jump (%1);"
  [(set_attr "type" "br")
   (set_attr "length" "2")])

(define_insn "*call_symbol"
  [(call (mem:SI (match_operand:SI 0 "symbol_ref_operand" "Q"))
	 (match_operand 1 "general_operand" "g"))
   (use (match_operand 2 "" ""))]
  "! SIBLING_CALL_P (insn)
   && (!TARGET_ID_SHARED_LIBRARY || TARGET_LEAF_ID_SHARED_LIBRARY)
   && GET_CODE (operands[0]) == SYMBOL_REF
   && !bfin_longcall_p (operands[0], INTVAL (operands[2]))"
  "call %0;"
  [(set_attr "type" "call")
   (set_attr "length" "4")])

(define_insn "*sibcall_symbol"
  [(call (mem:SI (match_operand:SI 0 "symbol_ref_operand" "Q"))
	 (match_operand 1 "general_operand" "g"))
   (use (match_operand 2 "" ""))
   (return)]
  "SIBLING_CALL_P (insn)
   && (!TARGET_ID_SHARED_LIBRARY || TARGET_LEAF_ID_SHARED_LIBRARY)
   && GET_CODE (operands[0]) == SYMBOL_REF
   && !bfin_longcall_p (operands[0], INTVAL (operands[2]))"
  "jump.l %0;"
  [(set_attr "type" "br")
   (set_attr "length" "4")])

(define_insn "*call_value_symbol"
  [(set (match_operand 0 "register_operand" "=d")
        (call (mem:SI (match_operand:SI 1 "symbol_ref_operand" "Q"))
	      (match_operand 2 "general_operand" "g")))
   (use (match_operand 3 "" ""))]
  "! SIBLING_CALL_P (insn)
   && (!TARGET_ID_SHARED_LIBRARY || TARGET_LEAF_ID_SHARED_LIBRARY)
   && GET_CODE (operands[1]) == SYMBOL_REF
   && !bfin_longcall_p (operands[1], INTVAL (operands[3]))"
  "call %1;"
  [(set_attr "type" "call")
   (set_attr "length" "4")])

(define_insn "*sibcall_value_symbol"
  [(set (match_operand 0 "register_operand" "=d")
         (call (mem:SI (match_operand:SI 1 "symbol_ref_operand" "Q"))
	       (match_operand 2 "general_operand" "g")))
   (use (match_operand 3 "" ""))
   (return)]
  "SIBLING_CALL_P (insn)
   && (!TARGET_ID_SHARED_LIBRARY || TARGET_LEAF_ID_SHARED_LIBRARY)
   && GET_CODE (operands[1]) == SYMBOL_REF
   && !bfin_longcall_p (operands[1], INTVAL (operands[3]))"
  "jump.l %1;"
  [(set_attr "type" "br")
   (set_attr "length" "4")])

(define_insn "*call_insn"
  [(call (mem:SI (match_operand:SI 0 "register_no_elim_operand" "a"))
	 (match_operand 1 "general_operand" "g"))
   (use (match_operand 2 "" ""))]
  "! SIBLING_CALL_P (insn)"
  "call (%0);"
  [(set_attr "type" "call")
   (set_attr "length" "2")])

(define_insn "*sibcall_insn"
  [(call (mem:SI (match_operand:SI 0 "register_no_elim_operand" "z"))
	 (match_operand 1 "general_operand" "g"))
   (use (match_operand 2 "" ""))
   (return)]
  "SIBLING_CALL_P (insn)"
  "jump (%0);"
  [(set_attr "type" "br")
   (set_attr "length" "2")])

(define_insn "*call_value_insn"
  [(set (match_operand 0 "register_operand" "=d")
        (call (mem:SI (match_operand:SI 1 "register_no_elim_operand" "a"))
	      (match_operand 2 "general_operand" "g")))
   (use (match_operand 3 "" ""))]
  "! SIBLING_CALL_P (insn)"
  "call (%1);"
  [(set_attr "type" "call")
   (set_attr "length" "2")])

(define_insn "*sibcall_value_insn"
  [(set (match_operand 0 "register_operand" "=d")
         (call (mem:SI (match_operand:SI 1 "register_no_elim_operand" "z"))
	       (match_operand 2 "general_operand" "g")))
   (use (match_operand 3 "" ""))
   (return)]
  "SIBLING_CALL_P (insn)"
  "jump (%1);"
  [(set_attr "type" "br")
   (set_attr "length" "2")])

;; Block move patterns

;; We cheat.  This copies one more word than operand 2 indicates.

(define_insn "rep_movsi"
  [(set (match_operand:SI 0 "register_operand" "=&a")
        (plus:SI (plus:SI (match_operand:SI 3 "register_operand" "0")
			  (ashift:SI (match_operand:SI 2 "register_operand" "a")
				     (const_int 2)))
		 (const_int 4)))
   (set (match_operand:SI 1 "register_operand" "=&b")
        (plus:SI (plus:SI (match_operand:SI 4 "register_operand" "1")
			  (ashift:SI (match_dup 2) (const_int 2)))
		 (const_int 4)))
   (set (mem:BLK (match_dup 3))
	(mem:BLK (match_dup 4)))
   (use (match_dup 2))
   (clobber (match_scratch:HI 5 "=&d"))
   (clobber (reg:SI REG_LT1))
   (clobber (reg:SI REG_LC1))
   (clobber (reg:SI REG_LB1))]
  ""
  "%5 = [%4++]; lsetup (1f, 1f) LC1 = %2; 1: MNOP || [%3++] = %5 || %5 = [%4++]; [%3++] = %5;"
  [(set_attr "type" "misc")
   (set_attr "length" "16")
   (set_attr "seq_insns" "multi")])

(define_insn "rep_movhi"
  [(set (match_operand:SI 0 "register_operand" "=&a")
        (plus:SI (plus:SI (match_operand:SI 3 "register_operand" "0")
			  (ashift:SI (match_operand:SI 2 "register_operand" "a")
				     (const_int 1)))
		 (const_int 2)))
   (set (match_operand:SI 1 "register_operand" "=&b")
        (plus:SI (plus:SI (match_operand:SI 4 "register_operand" "1")
			  (ashift:SI (match_dup 2) (const_int 1)))
		 (const_int 2)))
   (set (mem:BLK (match_dup 3))
	(mem:BLK (match_dup 4)))
   (use (match_dup 2))
   (clobber (match_scratch:HI 5 "=&d"))
   (clobber (reg:SI REG_LT1))
   (clobber (reg:SI REG_LC1))
   (clobber (reg:SI REG_LB1))]
  ""
  "%h5 = W[%4++]; lsetup (1f, 1f) LC1 = %2; 1: MNOP || W [%3++] = %5 || %h5 = W [%4++]; W [%3++] = %5;"
  [(set_attr "type" "misc")
   (set_attr "length" "16")
   (set_attr "seq_insns" "multi")])

(define_expand "movmemsi"
  [(match_operand:BLK 0 "general_operand" "")
   (match_operand:BLK 1 "general_operand" "")
   (match_operand:SI 2 "const_int_operand" "")
   (match_operand:SI 3 "const_int_operand" "")]
  ""
{
  if (bfin_expand_movmem (operands[0], operands[1], operands[2], operands[3]))
    DONE;
  FAIL;
})

;; Conditional branch patterns
;; The Blackfin has only few condition codes: eq, lt, lte, ltu, leu

;; The only outcome of this pattern is that global variables
;; bfin_compare_op[01] are set for use in bcond patterns.

(define_expand "cmpbi"
 [(set (cc0) (compare (match_operand:BI 0 "register_operand" "")
                      (match_operand:BI 1 "immediate_operand" "")))]
 ""
{
  bfin_compare_op0 = operands[0];
  bfin_compare_op1 = operands[1];
  DONE;
})

(define_expand "cmpsi"
 [(set (cc0) (compare (match_operand:SI 0 "register_operand" "")
                      (match_operand:SI 1 "reg_or_const_int_operand" "")))]
 ""
{
  bfin_compare_op0 = operands[0];
  bfin_compare_op1 = operands[1];
  DONE;
})

(define_insn "compare_eq"
  [(set (match_operand:BI 0 "register_operand" "=C,C")
        (eq:BI (match_operand:SI 1 "register_operand" "d,a")
               (match_operand:SI 2 "reg_or_const_int_operand" "dKs3,aKs3")))]
  ""
  "cc =%1==%2;"
  [(set_attr "type" "compare")])

(define_insn "compare_ne"
  [(set (match_operand:BI 0 "register_operand" "=C,C")
        (ne:BI (match_operand:SI 1 "register_operand" "d,a")
               (match_operand:SI 2 "reg_or_const_int_operand" "dKs3,aKs3")))]
  "0"
  "cc =%1!=%2;"
  [(set_attr "type" "compare")])

(define_insn "compare_lt"
  [(set (match_operand:BI 0 "register_operand" "=C,C")
        (lt:BI (match_operand:SI 1 "register_operand" "d,a")
               (match_operand:SI 2 "reg_or_const_int_operand" "dKs3,aKs3")))]
  ""
  "cc =%1<%2;"
  [(set_attr "type" "compare")])

(define_insn "compare_le"
  [(set (match_operand:BI 0 "register_operand" "=C,C")
        (le:BI (match_operand:SI 1 "register_operand" "d,a")
               (match_operand:SI 2 "reg_or_const_int_operand" "dKs3,aKs3")))]
  ""
  "cc =%1<=%2;"
  [(set_attr "type" "compare")])

(define_insn "compare_leu"
  [(set (match_operand:BI 0 "register_operand" "=C,C")
        (leu:BI (match_operand:SI 1 "register_operand" "d,a")
                (match_operand:SI 2 "reg_or_const_int_operand" "dKu3,aKu3")))]
  ""
  "cc =%1<=%2 (iu);"
  [(set_attr "type" "compare")])

(define_insn "compare_ltu"
  [(set (match_operand:BI 0 "register_operand" "=C,C")
        (ltu:BI (match_operand:SI 1 "register_operand" "d,a")
                (match_operand:SI 2 "reg_or_const_int_operand" "dKu3,aKu3")))]
  ""
  "cc =%1<%2 (iu);"
  [(set_attr "type" "compare")])

(define_expand "beq"
  [(set (match_dup 1) (match_dup 2))
   (set (pc)
	(if_then_else (match_dup 3)
		   (label_ref (match_operand 0 "" ""))
		   (pc)))]
  ""
{
  rtx op0 = bfin_compare_op0, op1 = bfin_compare_op1;
  operands[1] = bfin_cc_rtx;	/* hard register: CC */
  operands[2] = gen_rtx_EQ (BImode, op0, op1);
  /* If we have a BImode input, then we already have a compare result, and
     do not need to emit another comparison.  */
  if (GET_MODE (bfin_compare_op0) == BImode)
    {
      gcc_assert (bfin_compare_op1 == const0_rtx);
      emit_insn (gen_cbranchbi4 (operands[2], op0, op1, operands[0]));
      DONE;
    }

  operands[3] = gen_rtx_NE (BImode, operands[1], const0_rtx);
})

(define_expand "bne"
  [(set (match_dup 1) (match_dup 2))
   (set (pc)
	(if_then_else (match_dup 3)
		      (label_ref (match_operand 0 "" ""))
		    (pc)))]
  ""
{
  rtx op0 = bfin_compare_op0, op1 = bfin_compare_op1;
  /* If we have a BImode input, then we already have a compare result, and
     do not need to emit another comparison.  */
  if (GET_MODE (bfin_compare_op0) == BImode)
    {
      rtx cmp = gen_rtx_NE (BImode, op0, op1);

      gcc_assert (bfin_compare_op1 == const0_rtx);
      emit_insn (gen_cbranchbi4 (cmp, op0, op1, operands[0]));
      DONE;
    }

  operands[1] = bfin_cc_rtx;	/* hard register: CC */
  operands[2] = gen_rtx_EQ (BImode, op0, op1);
  operands[3] = gen_rtx_EQ (BImode, operands[1], const0_rtx);
})

(define_expand "bgt"
  [(set (match_dup 1) (match_dup 2))
   (set (pc)
	(if_then_else (match_dup 3)
		      (label_ref (match_operand 0 "" ""))
		    (pc)))]
  ""
{
  operands[1] = bfin_cc_rtx;
  operands[2] = gen_rtx_LE (BImode, bfin_compare_op0, bfin_compare_op1);
  operands[3] = gen_rtx_EQ (BImode, operands[1], const0_rtx);
})

(define_expand "bgtu"
  [(set (match_dup 1) (match_dup 2))
   (set (pc)
	(if_then_else (match_dup 3)
		      (label_ref (match_operand 0 "" ""))
		    (pc)))]
  ""
{
  operands[1] = bfin_cc_rtx;
  operands[2] = gen_rtx_LEU (BImode, bfin_compare_op0, bfin_compare_op1);
  operands[3] = gen_rtx_EQ (BImode, operands[1], const0_rtx);
})

(define_expand "blt"
  [(set (match_dup 1) (match_dup 2))
   (set (pc)
	(if_then_else (match_dup 3)
		      (label_ref (match_operand 0 "" ""))
		    (pc)))]
  ""
{
  operands[1] = bfin_cc_rtx;
  operands[2] = gen_rtx_LT (BImode, bfin_compare_op0, bfin_compare_op1);
  operands[3] = gen_rtx_NE (BImode, operands[1], const0_rtx);
})

(define_expand "bltu"
  [(set (match_dup 1) (match_dup 2))
   (set (pc)
	(if_then_else (match_dup 3)
		      (label_ref (match_operand 0 "" ""))
		      (pc)))]
  ""
{
  operands[1] = bfin_cc_rtx;
  operands[2] = gen_rtx_LTU (BImode, bfin_compare_op0, bfin_compare_op1);
  operands[3] = gen_rtx_NE (BImode, operands[1], const0_rtx);
})

;; Same as above, but and CC with the overflow bit generated by the first
;; multiplication.
(define_insn "flag_mul_macv2hi_parts_acconly_andcc0"
  [(set (match_operand:PDI 0 "register_operand" "=B,e,e")
	(unspec:PDI [(vec_select:HI
		      (match_operand:V2HI 2 "register_operand" "d,d,d")
		      (parallel [(match_operand 4 "const01_operand" "P0P1,P0P1,P0P1")]))
		     (vec_select:HI
		      (match_operand:V2HI 3 "register_operand" "d,d,d")
		      (parallel [(match_operand 6 "const01_operand" "P0P1,P0P1,P0P1")]))
		     (match_operand 10 "const_int_operand" "PB,PA,PA")]
		    UNSPEC_MUL_WITH_FLAG))
   (set (match_operand:PDI 1 "register_operand" "=B,e,e")
	(unspec:PDI [(vec_select:HI
		      (match_dup 2)
		      (parallel [(match_operand 5 "const01_operand" "P0P1,P0P1,P0P1")]))
		     (vec_select:HI
		      (match_dup 3)
		      (parallel [(match_operand 7 "const01_operand" "P0P1,P0P1,P0P1")]))
		     (match_operand:PDI 8 "register_operand" "1,1,1")
		     (match_operand 9 "const01_operand" "P0P1,P0P1,P0P1")
		     (match_operand 11 "const_int_operand" "PA,PB,PA")]
		    UNSPEC_MAC_WITH_FLAG))
   (set (reg:BI REG_CC)
	(and:BI (reg:BI REG_CC)
		(unspec:BI [(vec_select:HI (match_dup 2) (parallel [(match_dup 4)]))
			    (vec_select:HI (match_dup 3) (parallel [(match_dup 6)]))
			    (match_dup 10)]
			   UNSPEC_MUL_WITH_FLAG)))]
  "MACFLAGS_MATCH_P (INTVAL (operands[10]), INTVAL (operands[11]))"
{
  rtx xops[6];
  const char *templates[] = {
    "%0 = %h2 * %h3, %1 %b4 %h2 * %h3 %M5;\n\tCC &= %v0;",
    "%0 = %d2 * %h3, %1 %b4 %h2 * %h3 %M5;\n\tCC &= %v0;",
    "%0 = %h2 * %h3, %1 %b4 %d2 * %h3 %M5;\n\tCC &= %v0;",
    "%0 = %d2 * %h3, %1 %b4 %d2 * %h3 %M5;\n\tCC &= %v0;",
    "%0 = %h2 * %d3, %1 %b4 %h2 * %h3 %M5;\n\tCC &= %v0;",
    "%0 = %d2 * %d3, %1 %b4 %h2 * %h3 %M5;\n\tCC &= %v0;",
    "%0 = %h2 * %d3, %1 %b4 %d2 * %h3 %M5;\n\tCC &= %v0;",
    "%0 = %d2 * %d3, %1 %b4 %d2 * %h3 %M5;\n\tCC &= %v0;",
    "%0 = %h2 * %h3, %1 %b4 %h2 * %d3 %M5;\n\tCC &= %v0;",
    "%0 = %d2 * %h3, %1 %b4 %h2 * %d3 %M5;\n\tCC &= %v0;",
    "%0 = %h2 * %h3, %1 %b4 %d2 * %d3 %M5;\n\tCC &= %v0;",
    "%0 = %d2 * %h3, %1 %b4 %d2 * %d3 %M5;\n\tCC &= %v0;",
    "%0 = %h2 * %d3, %1 %b4 %h2 * %d3 %M5;\n\tCC &= %v0;",
    "%0 = %d2 * %d3, %1 %b4 %h2 * %d3 %M5;\n\tCC &= %v0;",
    "%0 = %h2 * %d3, %1 %b4 %d2 * %d3 %M5;\n\tCC &= %v0;",
    "%0 = %d2 * %d3, %1 %b4 %d2 * %d3 %M5;\n\tCC &= %v0;" };
  int alt = (INTVAL (operands[4]) + (INTVAL (operands[5]) << 1)
	     + (INTVAL (operands[6]) << 2)  + (INTVAL (operands[7]) << 3));
  xops[0] = operands[0];
  xops[1] = operands[1];
  xops[2] = operands[2];
  xops[3] = operands[3];
  xops[4] = operands[9];
  xops[5] = which_alternative == 0 ? operands[10] : operands[11];
  output_asm_insn (templates[alt], xops);
  return "";
}
  [(set_attr "type" "misc")
   (set_attr "length" "6")
   (set_attr "seq_insns" "multi")])

(define_expand "bge"
  [(set (match_dup 1) (match_dup 2))
   (set (pc)
	(if_then_else (match_dup 3)
		      (label_ref (match_operand 0 "" ""))
		      (pc)))]
  ""
{
  operands[1] = bfin_cc_rtx;
  operands[2] = gen_rtx_LT (BImode, bfin_compare_op0, bfin_compare_op1);
  operands[3] = gen_rtx_EQ (BImode, operands[1], const0_rtx);
})

(define_expand "bgeu"
  [(set (match_dup 1) (match_dup 2))
   (set (pc)
	(if_then_else (match_dup 3)
		      (label_ref (match_operand 0 "" ""))
		      (pc)))]
  ""
{
  operands[1] = bfin_cc_rtx;
  operands[2] = gen_rtx_LTU (BImode, bfin_compare_op0, bfin_compare_op1);
  operands[3] = gen_rtx_EQ (BImode, operands[1], const0_rtx);
})

(define_expand "ble"
  [(set (match_dup 1) (match_dup 2))
   (set (pc)
	(if_then_else (match_dup 3)
		      (label_ref (match_operand 0 "" ""))
		      (pc)))]
  ""
{
  operands[1] = bfin_cc_rtx;
  operands[2] = gen_rtx_LE (BImode, bfin_compare_op0, bfin_compare_op1);
  operands[3] = gen_rtx_NE (BImode, operands[1], const0_rtx);
})

(define_expand "bleu"
  [(set (match_dup 1) (match_dup 2))
   (set (pc)
	(if_then_else (match_dup 3)
		      (label_ref (match_operand 0 "" ""))
		      (pc)))
  ]
  ""
{
  operands[1] = bfin_cc_rtx;
  operands[2] = gen_rtx_LEU (BImode, bfin_compare_op0, bfin_compare_op1);
  operands[3] = gen_rtx_NE (BImode, operands[1], const0_rtx);
})

(define_insn "cbranchbi4"
  [(set (pc)
	(if_then_else
	 (match_operator 0 "bfin_cbranch_operator"
			 [(match_operand:BI 1 "register_operand" "C")
			  (match_operand:BI 2 "immediate_operand" "P0")])
	 (label_ref (match_operand 3 "" ""))
	 (pc)))]
  ""
{
  asm_conditional_branch (insn, operands, 0, 0);
  return "";
}
  [(set_attr "type" "brcc")])

;; Special cbranch patterns to deal with the speculative load problem - see
;; bfin_reorg for details.

(define_insn "cbranch_predicted_taken"
  [(set (pc)
	(if_then_else
	 (match_operator 0 "bfin_cbranch_operator"
			 [(match_operand:BI 1 "register_operand" "C")
			  (match_operand:BI 2 "immediate_operand" "P0")])
	 (label_ref (match_operand 3 "" ""))
	 (pc)))
   (unspec [(const_int 0)] UNSPEC_CBRANCH_TAKEN)]
  ""
{
  asm_conditional_branch (insn, operands, 0, 1);
  return "";
}
  [(set_attr "type" "brcc")])

(define_insn "cbranch_with_nops"
  [(set (pc)
	(if_then_else
	 (match_operator 0 "bfin_cbranch_operator"
			 [(match_operand:BI 1 "register_operand" "C")
			  (match_operand:BI 2 "immediate_operand" "P0")])
	 (label_ref (match_operand 3 "" ""))
	 (pc)))
   (unspec [(match_operand 4 "immediate_operand" "")] UNSPEC_CBRANCH_NOPS)]
  "reload_completed"
{
  asm_conditional_branch (insn, operands, INTVAL (operands[4]), 0);
  return "";
}
  [(set_attr "type" "brcc")
   (set_attr "length" "6")])

;; setcc insns.  */
(define_expand "seq"
  [(set (match_dup 1) (eq:BI (match_dup 2) (match_dup 3)))
   (set (match_operand:SI 0 "register_operand" "")
	(ne:SI (match_dup 1) (const_int 0)))]
  ""
{
  operands[2] = bfin_compare_op0;
  operands[3] = bfin_compare_op1;
  operands[1] = bfin_cc_rtx;
})

(define_expand "slt"
  [(set (match_dup 1) (lt:BI (match_dup 2) (match_dup 3)))
   (set (match_operand:SI 0 "register_operand" "")
	(ne:SI (match_dup 1) (const_int 0)))]
  ""
{
   operands[2] = bfin_compare_op0;
   operands[3] = bfin_compare_op1;
   operands[1] = bfin_cc_rtx;
})

(define_expand "sle"
  [(set (match_dup 1) (le:BI (match_dup 2) (match_dup 3)))
   (set (match_operand:SI 0 "register_operand" "")
	(ne:SI (match_dup 1) (const_int 0)))]
  ""
{
   operands[2] = bfin_compare_op0;
   operands[3] = bfin_compare_op1;
   operands[1] = bfin_cc_rtx;
})

(define_expand "sltu"
  [(set (match_dup 1) (ltu:BI (match_dup 2) (match_dup 3)))
   (set (match_operand:SI 0 "register_operand" "")
	(ne:SI (match_dup 1) (const_int 0)))]
  ""
{
   operands[2] = bfin_compare_op0;
   operands[3] = bfin_compare_op1;
   operands[1] = bfin_cc_rtx;
})

(define_expand "sleu"
  [(set (match_dup 1) (leu:BI (match_dup 2) (match_dup 3)))
   (set (match_operand:SI 0 "register_operand" "")
	(ne:SI (match_dup 1) (const_int 0)))]
  ""
{
   operands[2] = bfin_compare_op0;
   operands[3] = bfin_compare_op1;
   operands[1] = bfin_cc_rtx;
})

(define_insn "nop"
  [(const_int 0)]
  ""
  "nop;")

<<<<<<< HEAD
=======
;; A nop which stays there when emitted.
(define_insn "forced_nop"
  [(unspec [(const_int 0)] UNSPEC_NOP)]
  ""
  "nop;")

>>>>>>> 60a98cce
(define_insn "mnop"
  [(unspec [(const_int 0)] UNSPEC_32BIT)]
  ""
  "mnop%!"
  [(set_attr "type" "dsp32")])

;;;;;;;;;;;;;;;;;;;;   CC2dreg   ;;;;;;;;;;;;;;;;;;;;;;;;;
(define_insn "movsibi"
  [(set (match_operand:BI 0 "register_operand" "=C")
	(ne:BI (match_operand:SI 1 "register_operand" "d")
	       (const_int 0)))]
  ""
  "CC = %1;"
  [(set_attr "length" "2")])

(define_insn "movbisi"
  [(set (match_operand:SI 0 "register_operand" "=d")
	(ne:SI (match_operand:BI 1 "register_operand" "C")
	       (const_int 0)))]
  ""
  "%0 = CC;"
  [(set_attr "length" "2")])

<<<<<<< HEAD
(define_insn ""
=======
(define_insn "notbi"
>>>>>>> 60a98cce
  [(set (match_operand:BI 0 "register_operand" "=C")
	(eq:BI (match_operand:BI 1 "register_operand" " 0")
	       (const_int 0)))]
  ""
  "%0 = ! %0;"    /*  NOT CC;"  */
  [(set_attr "type" "compare")])

;; Vector and DSP insns

(define_insn ""
  [(set (match_operand:SI 0 "register_operand" "=d")
	(ior:SI (ashift:SI (match_operand:SI 1 "register_operand" "d")
			   (const_int 24))
		(lshiftrt:SI (match_operand:SI 2 "register_operand" "d")
			     (const_int 8))))]
  ""
  "%0 = ALIGN8(%1, %2)%!"
  [(set_attr "type" "dsp32")])

(define_insn ""
  [(set (match_operand:SI 0 "register_operand" "=d")
	(ior:SI (ashift:SI (match_operand:SI 1 "register_operand" "d")
			   (const_int 16))
		(lshiftrt:SI (match_operand:SI 2 "register_operand" "d")
			     (const_int 16))))]
  ""
  "%0 = ALIGN16(%1, %2)%!"
  [(set_attr "type" "dsp32")])

(define_insn ""
  [(set (match_operand:SI 0 "register_operand" "=d")
	(ior:SI (ashift:SI (match_operand:SI 1 "register_operand" "d")
			   (const_int 8))
		(lshiftrt:SI (match_operand:SI 2 "register_operand" "d")
			     (const_int 24))))]
  ""
  "%0 = ALIGN24(%1, %2)%!"
  [(set_attr "type" "dsp32")])

;; Prologue and epilogue.

(define_expand "prologue"
  [(const_int 1)]
  ""
  "bfin_expand_prologue (); DONE;")

(define_expand "epilogue"
  [(const_int 1)]
  ""
  "bfin_expand_epilogue (1, 0, 0); DONE;")

(define_expand "sibcall_epilogue"
  [(const_int 1)]
  ""
  "bfin_expand_epilogue (0, 0, 1); DONE;")

(define_expand "eh_return"
  [(unspec_volatile [(match_operand:SI 0 "register_operand" "")]
		    UNSPEC_VOLATILE_EH_RETURN)]
  ""
{
<<<<<<< HEAD
  emit_move_insn (EH_RETURN_HANDLER_RTX, operands[0]);
=======
  emit_insn (gen_eh_store_handler (EH_RETURN_HANDLER_RTX, operands[0]));
>>>>>>> 60a98cce
  emit_jump_insn (gen_eh_return_internal ());
  emit_barrier ();
  DONE;
})

(define_insn "eh_store_handler"
  [(unspec_volatile [(match_operand:SI 1 "register_operand" "da")]
		    UNSPEC_VOLATILE_STORE_EH_HANDLER)
   (clobber (match_operand:SI 0 "memory_operand" "=m"))]
  ""
  "%0 = %1%!"
  [(set_attr "type" "mcst")])

(define_insn_and_split "eh_return_internal"
  [(set (pc)
	(unspec_volatile [(reg:SI REG_P2)] UNSPEC_VOLATILE_EH_RETURN))]
  ""
  "#"
  "reload_completed"
  [(const_int 1)]
  "bfin_expand_epilogue (1, 1, 0); DONE;")

(define_insn "link"
  [(set (mem:SI (plus:SI (reg:SI REG_SP) (const_int -4))) (reg:SI REG_RETS))
   (set (mem:SI (plus:SI (reg:SI REG_SP) (const_int -8))) (reg:SI REG_FP))
   (set (reg:SI REG_FP)
	(plus:SI (reg:SI REG_SP) (const_int -8)))
   (set (reg:SI REG_SP)
	(plus:SI (reg:SI REG_SP) (match_operand:SI 0 "immediate_operand" "i")))]
  ""
  "LINK %Z0;"
  [(set_attr "length" "4")])

(define_insn "unlink"
  [(set (reg:SI REG_FP) (mem:SI (reg:SI REG_FP)))
   (set (reg:SI REG_RETS) (mem:SI (plus:SI (reg:SI REG_FP) (const_int 4))))
   (set (reg:SI REG_SP) (plus:SI (reg:SI REG_FP) (const_int 8)))]
  ""
  "UNLINK;"
  [(set_attr "length" "4")])

;; This pattern is slightly clumsy.  The stack adjust must be the final SET in
;; the pattern, otherwise dwarf2out becomes very confused about which reg goes
;; where on the stack, since it goes through all elements of the parallel in
;; sequence.
(define_insn "push_multiple"
  [(match_parallel 0 "push_multiple_operation"
    [(unspec [(match_operand:SI 1 "immediate_operand" "i")] UNSPEC_PUSH_MULTIPLE)])]
  ""
{
  output_push_multiple (insn, operands);
  return "";
})

(define_insn "pop_multiple"
  [(match_parallel 0 "pop_multiple_operation"
    [(set (reg:SI REG_SP)
	  (plus:SI (reg:SI REG_SP) (match_operand:SI 1 "immediate_operand" "i")))])]
  ""
{
  output_pop_multiple (insn, operands);
  return "";
})

(define_insn "return_internal"
  [(return)
   (unspec [(match_operand 0 "immediate_operand" "i")] UNSPEC_RETURN)]
  "reload_completed"
{
  switch (INTVAL (operands[0]))
    {
    case EXCPT_HANDLER:
      return "rtx;";
    case NMI_HANDLER:
      return "rtn;";
    case INTERRUPT_HANDLER:
      return "rti;";
    case SUBROUTINE:
      return "rts;";
    }
  gcc_unreachable ();
})

(define_insn "csync"
  [(unspec_volatile [(const_int 0)] UNSPEC_VOLATILE_CSYNC)]
  ""
  "csync;"
  [(set_attr "type" "sync")])

(define_insn "ssync"
  [(unspec_volatile [(const_int 0)] UNSPEC_VOLATILE_SSYNC)]
  ""
  "ssync;"
  [(set_attr "type" "sync")])

(define_insn "trap"
  [(trap_if (const_int 1) (const_int 3))]
  ""
  "excpt 3;"
  [(set_attr "type" "misc")
   (set_attr "length" "2")])

(define_insn "trapifcc"
  [(trap_if (reg:BI REG_CC) (const_int 3))]
  ""
  "if !cc jump 4 (bp); excpt 3;"
  [(set_attr "type" "misc")
   (set_attr "length" "4")
   (set_attr "seq_insns" "multi")])

;;; Vector instructions

;; First, all sorts of move variants

<<<<<<< HEAD
(define_insn "movhi_low2high"
  [(set (match_operand:V2HI 0 "register_operand" "=d")
	(vec_concat:V2HI
	 (vec_select:HI (match_operand:V2HI 1 "register_operand" "0")
			(parallel [(const_int 0)]))
	 (vec_select:HI (match_operand:V2HI 2 "register_operand" "d")
			(parallel [(const_int 0)]))))]
  ""
  "%d0 = %h2 << 0%!"
  [(set_attr "type" "dsp32")])

(define_insn "movhi_high2high"
  [(set (match_operand:V2HI 0 "register_operand" "=d")
	(vec_concat:V2HI
	 (vec_select:HI (match_operand:V2HI 1 "register_operand" "0")
			(parallel [(const_int 0)]))
	 (vec_select:HI (match_operand:V2HI 2 "register_operand" "d")
			(parallel [(const_int 1)]))))]
  ""
  "%d0 = %d2 << 0%!"
  [(set_attr "type" "dsp32")])

(define_insn "movhi_low2low"
  [(set (match_operand:V2HI 0 "register_operand" "=d")
	(vec_concat:V2HI
	 (vec_select:HI (match_operand:V2HI 2 "register_operand" "d")
			(parallel [(const_int 0)]))
	 (vec_select:HI (match_operand:V2HI 1 "register_operand" "0")
			(parallel [(const_int 1)]))))]
  ""
  "%h0 = %h2 << 0%!"
  [(set_attr "type" "dsp32")])

(define_insn "movhi_high2low"
  [(set (match_operand:V2HI 0 "register_operand" "=d")
	(vec_concat:V2HI
	 (vec_select:HI (match_operand:V2HI 2 "register_operand" "d")
			(parallel [(const_int 1)]))
	 (vec_select:HI (match_operand:V2HI 1 "register_operand" "0")
			(parallel [(const_int 1)]))))]
  ""
  "%h0 = %d2 << 0%!"
  [(set_attr "type" "dsp32")])

=======
>>>>>>> 60a98cce
(define_insn "movhiv2hi_low"
  [(set (match_operand:V2HI 0 "register_operand" "=d")
	(vec_concat:V2HI
	 (match_operand:HI 2 "register_operand" "d")
	 (vec_select:HI (match_operand:V2HI 1 "register_operand" "0")
			(parallel [(const_int 1)]))))]
  ""
  "%h0 = %h2 << 0%!"
  [(set_attr "type" "dsp32")])

(define_insn "movhiv2hi_high"
  [(set (match_operand:V2HI 0 "register_operand" "=d")
	(vec_concat:V2HI
	 (vec_select:HI (match_operand:V2HI 1 "register_operand" "0")
			(parallel [(const_int 0)]))
	 (match_operand:HI 2 "register_operand" "d")))]
  ""
  "%d0 = %h2 << 0%!"
  [(set_attr "type" "dsp32")])

;; No earlyclobber on alternative two since our sequence ought to be safe.
;; The order of operands is intentional to match the VDSP builtin (high word
;; is passed first).
(define_insn_and_split "composev2hi"
  [(set (match_operand:V2HI 0 "register_operand" "=d,d")
	(vec_concat:V2HI (match_operand:HI 2 "register_operand" "0,d")
			 (match_operand:HI 1 "register_operand" "d,d")))]
  ""
  "@
   %d0 = %h2 << 0%!
   #"
  "reload_completed"
  [(set (match_dup 0)
	(vec_concat:V2HI
	 (vec_select:HI (match_dup 0) (parallel [(const_int 0)]))
	 (match_dup 2)))
   (set (match_dup 0)
	(vec_concat:V2HI
	 (match_dup 1)
	 (vec_select:HI (match_dup 0) (parallel [(const_int 1)]))))]
  ""
  [(set_attr "type" "dsp32")])

; Like composev2hi, but operating on elements of V2HI vectors.
; Useful on its own, and as a combiner bridge for the multiply and
; mac patterns.
(define_insn "packv2hi"
<<<<<<< HEAD
  [(set (match_operand:V2HI 0 "register_operand" "=d,d,d,d")
	(vec_concat:V2HI (vec_select:HI
			  (match_operand:V2HI 1 "register_operand" "d,d,d,d")
			  (parallel [(match_operand 3 "const01_operand" "P0,P1,P0,P1")]))
			 (vec_select:HI
			  (match_operand:V2HI 2 "register_operand" "d,d,d,d")
			  (parallel [(match_operand 4 "const01_operand" "P0,P0,P1,P1")]))))]
  ""
  "@
=======
  [(set (match_operand:V2HI 0 "register_operand" "=d,d,d,d,d,d,d,d")
	(vec_concat:V2HI (vec_select:HI
			  (match_operand:V2HI 1 "register_operand" "0,0,d,d,d,d,d,d")
			  (parallel [(match_operand 3 "const01_operand" "P0,P0,P0,P1,P0,P1,P0,P1")]))
			 (vec_select:HI
			  (match_operand:V2HI 2 "register_operand" "d,d,0,0,d,d,d,d")
			  (parallel [(match_operand 4 "const01_operand" "P0,P1,P1,P1,P0,P0,P1,P1")]))))]
  ""
  "@
   %d0 = %h2 << 0%!
   %d0 = %d2 << 0%!
   %h0 = %h1 << 0%!
   %h0 = %d1 << 0%!
>>>>>>> 60a98cce
   %0 = PACK (%h2,%h1)%!
   %0 = PACK (%h2,%d1)%!
   %0 = PACK (%d2,%h1)%!
   %0 = PACK (%d2,%d1)%!"
  [(set_attr "type" "dsp32")])

(define_insn "movv2hi_hi"
  [(set (match_operand:HI 0 "register_operand" "=d,d,d")
	(vec_select:HI (match_operand:V2HI 1 "register_operand" "0,d,d")
		       (parallel [(match_operand 2 "const01_operand" "P0,P0,P1")])))]
  ""
  "@
   /* optimized out */
   %h0 = %h1 << 0%!
   %h0 = %d1 << 0%!"
  [(set_attr "type" "dsp32")])

(define_expand "movv2hi_hi_low"
  [(set (match_operand:HI 0 "register_operand" "")
	(vec_select:HI (match_operand:V2HI 1 "register_operand" "")
		       (parallel [(const_int 0)])))]
  ""
  "")

(define_expand "movv2hi_hi_high"
  [(set (match_operand:HI 0 "register_operand" "")
	(vec_select:HI (match_operand:V2HI 1 "register_operand" "")
		       (parallel [(const_int 1)])))]
  ""
  "")

;; Unusual arithmetic operations on 16-bit registers.

(define_insn "ssaddhi3"
  [(set (match_operand:HI 0 "register_operand" "=d")
	(ss_plus:HI (match_operand:HI 1 "register_operand" "d")
		    (match_operand:HI 2 "register_operand" "d")))]
  ""
  "%h0 = %h1 + %h2 (S)%!"
  [(set_attr "type" "dsp32")])

(define_insn "sssubhi3"
  [(set (match_operand:HI 0 "register_operand" "=d")
	(ss_minus:HI (match_operand:HI 1 "register_operand" "d")
		     (match_operand:HI 2 "register_operand" "d")))]
  ""
  "%h0 = %h1 - %h2 (S)%!"
  [(set_attr "type" "dsp32")])

;; V2HI vector insns

(define_insn "addv2hi3"
  [(set (match_operand:V2HI 0 "register_operand" "=d")
	(plus:V2HI (match_operand:V2HI 1 "register_operand" "d")
		   (match_operand:V2HI 2 "register_operand" "d")))]
  ""
  "%0 = %1 +|+ %2%!"
  [(set_attr "type" "dsp32")])

(define_insn "ssaddv2hi3"
  [(set (match_operand:V2HI 0 "register_operand" "=d")
	(ss_plus:V2HI (match_operand:V2HI 1 "register_operand" "d")
		      (match_operand:V2HI 2 "register_operand" "d")))]
  ""
  "%0 = %1 +|+ %2 (S)%!"
  [(set_attr "type" "dsp32")])

(define_insn "subv2hi3"
  [(set (match_operand:V2HI 0 "register_operand" "=d")
	(minus:V2HI (match_operand:V2HI 1 "register_operand" "d")
		   (match_operand:V2HI 2 "register_operand" "d")))]
  ""
  "%0 = %1 -|- %2%!"
  [(set_attr "type" "dsp32")])

(define_insn "sssubv2hi3"
  [(set (match_operand:V2HI 0 "register_operand" "=d")
	(ss_minus:V2HI (match_operand:V2HI 1 "register_operand" "d")
		       (match_operand:V2HI 2 "register_operand" "d")))]
  ""
  "%0 = %1 -|- %2 (S)%!"
  [(set_attr "type" "dsp32")])

(define_insn "addsubv2hi3"
  [(set (match_operand:V2HI 0 "register_operand" "=d")
	(vec_concat:V2HI
	 (plus:HI (vec_select:HI (match_operand:V2HI 1 "register_operand" "d")
				 (parallel [(const_int 0)]))
		  (vec_select:HI (match_operand:V2HI 2 "register_operand" "d")
				 (parallel [(const_int 0)])))
	 (minus:HI (vec_select:HI (match_dup 1) (parallel [(const_int 1)]))
		   (vec_select:HI (match_dup 2) (parallel [(const_int 1)])))))]
  ""
  "%0 = %1 +|- %2%!"
  [(set_attr "type" "dsp32")])

(define_insn "subaddv2hi3"
  [(set (match_operand:V2HI 0 "register_operand" "=d")
	(vec_concat:V2HI
	 (minus:HI (vec_select:HI (match_operand:V2HI 1 "register_operand" "d")
				  (parallel [(const_int 0)]))
		   (vec_select:HI (match_operand:V2HI 2 "register_operand" "d")
				  (parallel [(const_int 0)])))
	 (plus:HI (vec_select:HI (match_dup 1) (parallel [(const_int 1)]))
		  (vec_select:HI (match_dup 2) (parallel [(const_int 1)])))))]
  ""
  "%0 = %1 -|+ %2%!"
  [(set_attr "type" "dsp32")])

(define_insn "ssaddsubv2hi3"
  [(set (match_operand:V2HI 0 "register_operand" "=d")
	(vec_concat:V2HI
	 (ss_plus:HI (vec_select:HI (match_operand:V2HI 1 "register_operand" "d")
				    (parallel [(const_int 0)]))
		     (vec_select:HI (match_operand:V2HI 2 "register_operand" "d")
				    (parallel [(const_int 0)])))
	 (ss_minus:HI (vec_select:HI (match_dup 1) (parallel [(const_int 1)]))
		      (vec_select:HI (match_dup 2) (parallel [(const_int 1)])))))]
  ""
  "%0 = %1 +|- %2 (S)%!"
  [(set_attr "type" "dsp32")])

(define_insn "sssubaddv2hi3"
  [(set (match_operand:V2HI 0 "register_operand" "=d")
	(vec_concat:V2HI
	 (ss_minus:HI (vec_select:HI (match_operand:V2HI 1 "register_operand" "d")
				     (parallel [(const_int 0)]))
		      (vec_select:HI (match_operand:V2HI 2 "register_operand" "d")
				     (parallel [(const_int 0)])))
	 (ss_plus:HI (vec_select:HI (match_dup 1) (parallel [(const_int 1)]))
		     (vec_select:HI (match_dup 2) (parallel [(const_int 1)])))))]
  ""
  "%0 = %1 -|+ %2 (S)%!"
  [(set_attr "type" "dsp32")])

(define_insn "sublohiv2hi3"
  [(set (match_operand:HI 0 "register_operand" "=d")
	(minus:HI (vec_select:HI (match_operand:V2HI 1 "register_operand" "d")
				 (parallel [(const_int 1)]))
		  (vec_select:HI (match_operand:V2HI 2 "register_operand" "d")
				 (parallel [(const_int 0)]))))]
  ""
  "%h0 = %d1 - %h2%!"
  [(set_attr "type" "dsp32")])

(define_insn "subhilov2hi3"
  [(set (match_operand:HI 0 "register_operand" "=d")
	(minus:HI (vec_select:HI (match_operand:V2HI 1 "register_operand" "d")
				 (parallel [(const_int 0)]))
		  (vec_select:HI (match_operand:V2HI 2 "register_operand" "d")
				 (parallel [(const_int 1)]))))]
  ""
  "%h0 = %h1 - %d2%!"
  [(set_attr "type" "dsp32")])

(define_insn "sssublohiv2hi3"
  [(set (match_operand:HI 0 "register_operand" "=d")
	(ss_minus:HI (vec_select:HI (match_operand:V2HI 1 "register_operand" "d")
				    (parallel [(const_int 1)]))
		     (vec_select:HI (match_operand:V2HI 2 "register_operand" "d")
				    (parallel [(const_int 0)]))))]
  ""
  "%h0 = %d1 - %h2 (S)%!"
  [(set_attr "type" "dsp32")])

(define_insn "sssubhilov2hi3"
  [(set (match_operand:HI 0 "register_operand" "=d")
	(ss_minus:HI (vec_select:HI (match_operand:V2HI 1 "register_operand" "d")
				    (parallel [(const_int 0)]))
		     (vec_select:HI (match_operand:V2HI 2 "register_operand" "d")
				    (parallel [(const_int 1)]))))]
  ""
  "%h0 = %h1 - %d2 (S)%!"
  [(set_attr "type" "dsp32")])

(define_insn "addlohiv2hi3"
  [(set (match_operand:HI 0 "register_operand" "=d")
	(plus:HI (vec_select:HI (match_operand:V2HI 1 "register_operand" "d")
				(parallel [(const_int 1)]))
		 (vec_select:HI (match_operand:V2HI 2 "register_operand" "d")
				(parallel [(const_int 0)]))))]
  ""
  "%h0 = %d1 + %h2%!"
  [(set_attr "type" "dsp32")])

(define_insn "addhilov2hi3"
  [(set (match_operand:HI 0 "register_operand" "=d")
	(plus:HI (vec_select:HI (match_operand:V2HI 1 "register_operand" "d")
				(parallel [(const_int 0)]))
		 (vec_select:HI (match_operand:V2HI 2 "register_operand" "d")
				(parallel [(const_int 1)]))))]
  ""
  "%h0 = %h1 + %d2%!"
  [(set_attr "type" "dsp32")])

(define_insn "ssaddlohiv2hi3"
  [(set (match_operand:HI 0 "register_operand" "=d")
	(ss_plus:HI (vec_select:HI (match_operand:V2HI 1 "register_operand" "d")
				   (parallel [(const_int 1)]))
		    (vec_select:HI (match_operand:V2HI 2 "register_operand" "d")
				   (parallel [(const_int 0)]))))]
  ""
  "%h0 = %d1 + %h2 (S)%!"
  [(set_attr "type" "dsp32")])

(define_insn "ssaddhilov2hi3"
  [(set (match_operand:HI 0 "register_operand" "=d")
	(ss_plus:HI (vec_select:HI (match_operand:V2HI 1 "register_operand" "d")
				   (parallel [(const_int 0)]))
		    (vec_select:HI (match_operand:V2HI 2 "register_operand" "d")
				   (parallel [(const_int 1)]))))]
  ""
  "%h0 = %h1 + %d2 (S)%!"
  [(set_attr "type" "dsp32")])

(define_insn "sminv2hi3"
  [(set (match_operand:V2HI 0 "register_operand" "=d")
	(smin:V2HI (match_operand:V2HI 1 "register_operand" "d")
		   (match_operand:V2HI 2 "register_operand" "d")))]
  ""
  "%0 = MIN (%1, %2) (V)%!"
  [(set_attr "type" "dsp32")])

(define_insn "smaxv2hi3"
  [(set (match_operand:V2HI 0 "register_operand" "=d")
	(smax:V2HI (match_operand:V2HI 1 "register_operand" "d")
		   (match_operand:V2HI 2 "register_operand" "d")))]
  ""
  "%0 = MAX (%1, %2) (V)%!"
  [(set_attr "type" "dsp32")])

;; Multiplications.

;; The Blackfin allows a lot of different options, and we need many patterns to
;; cover most of the hardware's abilities.
;; There are a few simple patterns using MULT rtx codes, but most of them use
;; an unspec with a const_int operand that determines which flag to use in the
;; instruction.
;; There are variants for single and parallel multiplications.
;; There are variants which just use 16-bit lowparts as inputs, and variants
;; which allow the user to choose just which halves to use as input values.
;; There are variants which set D registers, variants which set accumulators,
;; variants which set both, some of them optionally using the accumulators as
;; inputs for multiply-accumulate operations.

(define_insn "flag_mulhi"
  [(set (match_operand:HI 0 "register_operand" "=d")
	(unspec:HI [(match_operand:HI 1 "register_operand" "d")
		    (match_operand:HI 2 "register_operand" "d")
		    (match_operand 3 "const_int_operand" "n")]
		   UNSPEC_MUL_WITH_FLAG))]
  ""
  "%h0 = %h1 * %h2 %M3%!"
  [(set_attr "type" "dsp32")])

(define_insn "flag_mulhisi"
  [(set (match_operand:SI 0 "register_operand" "=d")
	(unspec:SI [(match_operand:HI 1 "register_operand" "d")
		    (match_operand:HI 2 "register_operand" "d")
		    (match_operand 3 "const_int_operand" "n")]
		   UNSPEC_MUL_WITH_FLAG))]
  ""
  "%0 = %h1 * %h2 %M3%!"
  [(set_attr "type" "dsp32")])

(define_insn "flag_mulhisi_parts"
  [(set (match_operand:SI 0 "register_operand" "=d")
	(unspec:SI [(vec_select:HI
		     (match_operand:V2HI 1 "register_operand" "d")
		     (parallel [(match_operand 3 "const01_operand" "P0P1")]))
		    (vec_select:HI
		     (match_operand:V2HI 2 "register_operand" "d")
		     (parallel [(match_operand 4 "const01_operand" "P0P1")]))
		    (match_operand 5 "const_int_operand" "n")]
		   UNSPEC_MUL_WITH_FLAG))]
  ""
{
  const char *templates[] = {
    "%0 = %h1 * %h2 %M5%!",
    "%0 = %d1 * %h2 %M5%!",
    "%0 = %h1 * %d2 %M5%!",
    "%0 = %d1 * %d2 %M5%!" };
  int alt = INTVAL (operands[3]) + (INTVAL (operands[4]) << 1);
  return templates[alt];
}
  [(set_attr "type" "dsp32")])

<<<<<<< HEAD
(define_insn "flag_machi"
  [(set (match_operand:HI 0 "register_operand" "=d")
	(unspec:HI [(match_operand:HI 1 "register_operand" "d")
		    (match_operand:HI 2 "register_operand" "d")
		    (match_operand 3 "register_operand" "A")
		    (match_operand 4 "const01_operand" "P0P1")
		    (match_operand 5 "const_int_operand" "n")]
		   UNSPEC_MAC_WITH_FLAG))
   (set (match_operand:PDI 6 "register_operand" "=A")
=======
;; Three alternatives here to cover all possible allocations:
;; 0. mac flag is usable only for accumulator 1 - use A1 and odd DREG
;; 1. mac flag is usable for accumulator 0 - use A0 and even DREG
;; 2. mac flag is usable in any accumulator - use A1 and odd DREG
;; Other patterns which don't have a DREG destination can collapse cases
;; 1 and 2 into one.
(define_insn "flag_machi"
  [(set (match_operand:HI 0 "register_operand" "=W,D,W")
	(unspec:HI [(match_operand:HI 2 "register_operand" "d,d,d")
		    (match_operand:HI 3 "register_operand" "d,d,d")
		    (match_operand 4 "register_operand" "1,1,1")
		    (match_operand 5 "const01_operand" "P0P1,P0P1,P0P1")
		    (match_operand 6 "const_int_operand" "PB,PA,PA")]
		   UNSPEC_MAC_WITH_FLAG))
   (set (match_operand:PDI 1 "register_operand" "=B,A,B")
>>>>>>> 60a98cce
	(unspec:PDI [(match_dup 1) (match_dup 2) (match_dup 3)
		     (match_dup 4) (match_dup 5)]
		    UNSPEC_MAC_WITH_FLAG))]
  ""
<<<<<<< HEAD
  "%h0 = (A0 %b4 %h1 * %h2) %M6%!"
  [(set_attr "type" "dsp32")])

(define_insn "flag_machi_acconly"
  [(set (match_operand:PDI 0 "register_operand" "=e")
	(unspec:PDI [(match_operand:HI 1 "register_operand" "d")
		     (match_operand:HI 2 "register_operand" "d")
		     (match_operand 3 "register_operand" "A")
		     (match_operand 4 "const01_operand" "P0P1")
		     (match_operand 5 "const_int_operand" "n")]
		    UNSPEC_MAC_WITH_FLAG))]
  ""
  "%0 %b4 %h1 * %h2 %M6%!"
  [(set_attr "type" "dsp32")])

(define_insn "flag_macinithi"
  [(set (match_operand:HI 0 "register_operand" "=d")
	(unspec:HI [(match_operand:HI 1 "register_operand" "d")
		    (match_operand:HI 2 "register_operand" "d")
		    (match_operand 3 "const_int_operand" "n")]
		   UNSPEC_MAC_WITH_FLAG))
   (set (match_operand:PDI 4 "register_operand" "=A")
	(unspec:PDI [(match_dup 1) (match_dup 2) (match_dup 3)]
		    UNSPEC_MAC_WITH_FLAG))]
  ""
  "%h0 = (A0 = %h1 * %h2) %M3%!"
  [(set_attr "type" "dsp32")])

(define_insn "flag_macinit1hi"
  [(set (match_operand:PDI 0 "register_operand" "=e")
	(unspec:PDI [(match_operand:HI 1 "register_operand" "d")
		     (match_operand:HI 2 "register_operand" "d")
		     (match_operand 3 "const_int_operand" "n")]
=======
  "%h0 = (%1 %b5 %h2 * %h3) %M6%!"
  [(set_attr "type" "dsp32")])

(define_insn "flag_machi_acconly"
  [(set (match_operand:PDI 0 "register_operand" "=B,e")
	(unspec:PDI [(match_operand:HI 1 "register_operand" "d,d")
		     (match_operand:HI 2 "register_operand" "d,d")
		     (match_operand 3 "register_operand" "0,0")
		     (match_operand 4 "const01_operand" "P0P1,P0P1")
		     (match_operand 5 "const_int_operand" "PB,PA")]
		    UNSPEC_MAC_WITH_FLAG))]
  ""
  "%0 %b4 %h1 * %h2 %M5%!"
  [(set_attr "type" "dsp32")])

(define_insn "flag_machi_parts_acconly"
  [(set (match_operand:PDI 0 "register_operand" "=B,e")
	(unspec:PDI [(vec_select:HI
		      (match_operand:V2HI 1 "register_operand" "d,d")
		      (parallel [(match_operand 3 "const01_operand" "P0P1,P0P1")]))
		     (vec_select:HI
		      (match_operand:V2HI 2 "register_operand" "d,d")
		      (parallel [(match_operand 4 "const01_operand" "P0P1,P0P1")]))
		     (match_operand:PDI 5 "register_operand" "0,0")
		     (match_operand 6 "const01_operand" "P0P1,P0P1")
		     (match_operand 7 "const_int_operand" "PB,PA")]
		    UNSPEC_MAC_WITH_FLAG))]
  ""
{
  const char *templates[] = {
    "%0 %b6 %h1 * %h2 %M7%!",
    "%0 %b6 %d1 * %h2 %M7%!",
    "%0 %b6 %h1 * %d2 %M7%!",
    "%0 %b6 %d1 * %d2 %M7%!"
  };
  int alt = INTVAL (operands[3]) + (INTVAL (operands[4]) << 1);
  return templates[alt];
}
  [(set_attr "type" "dsp32")])

(define_insn "flag_macinithi"
  [(set (match_operand:HI 0 "register_operand" "=W,D,W")
	(unspec:HI [(match_operand:HI 1 "register_operand" "d,d,d")
		    (match_operand:HI 2 "register_operand" "d,d,d")
		    (match_operand 3 "const_int_operand" "PB,PA,PA")]
		   UNSPEC_MAC_WITH_FLAG))
   (set (match_operand:PDI 4 "register_operand" "=B,A,B")
	(unspec:PDI [(match_dup 1) (match_dup 2) (match_dup 3)]
		    UNSPEC_MAC_WITH_FLAG))]
  ""
  "%h0 = (%4 = %h1 * %h2) %M3%!"
  [(set_attr "type" "dsp32")])

(define_insn "flag_macinit1hi"
  [(set (match_operand:PDI 0 "register_operand" "=B,e")
	(unspec:PDI [(match_operand:HI 1 "register_operand" "d,d")
		     (match_operand:HI 2 "register_operand" "d,d")
		     (match_operand 3 "const_int_operand" "PB,PA")]
>>>>>>> 60a98cce
		    UNSPEC_MAC_WITH_FLAG))]
  ""
  "%0 = %h1 * %h2 %M3%!"
  [(set_attr "type" "dsp32")])

(define_insn "mulv2hi3"
  [(set (match_operand:V2HI 0 "register_operand" "=d")
	(mult:V2HI (match_operand:V2HI 1 "register_operand" "d")
		   (match_operand:V2HI 2 "register_operand" "d")))]
  ""
  "%h0 = %h1 * %h2, %d0 = %d1 * %d2 (IS)%!"
  [(set_attr "type" "dsp32")])

(define_insn "flag_mulv2hi"
  [(set (match_operand:V2HI 0 "register_operand" "=d")
	(unspec:V2HI [(match_operand:V2HI 1 "register_operand" "d")
		      (match_operand:V2HI 2 "register_operand" "d")
		      (match_operand 3 "const_int_operand" "n")]
		     UNSPEC_MUL_WITH_FLAG))]
  ""
  "%h0 = %h1 * %h2, %d0 = %d1 * %d2 %M3%!"
<<<<<<< HEAD
  [(set_attr "type" "dsp32")])

(define_insn "flag_mulv2hi_parts"
  [(set (match_operand:V2HI 0 "register_operand" "=d")
	(unspec:V2HI [(vec_concat:V2HI
		       (vec_select:HI
			(match_operand:V2HI 1 "register_operand" "d")
			(parallel [(match_operand 3 "const01_operand" "P0P1")]))
		       (vec_select:HI
			(match_dup 1)
			(parallel [(match_operand 4 "const01_operand" "P0P1")])))
		      (vec_concat:V2HI
		       (vec_select:HI (match_operand:V2HI 2 "register_operand" "d")
			(parallel [(match_operand 5 "const01_operand" "P0P1")]))
		       (vec_select:HI (match_dup 2)
			(parallel [(match_operand 6 "const01_operand" "P0P1")])))
		      (match_operand 7 "const_int_operand" "n")]
		     UNSPEC_MUL_WITH_FLAG))]
  ""
{
  const char *templates[] = {
    "%h0 = %h1 * %h2, %d0 = %h1 * %h2 %M7%!",
    "%h0 = %d1 * %h2, %d0 = %h1 * %h2 %M7%!",
    "%h0 = %h1 * %h2, %d0 = %d1 * %h2 %M7%!",
    "%h0 = %d1 * %h2, %d0 = %d1 * %h2 %M7%!",
    "%h0 = %h1 * %d2, %d0 = %h1 * %h2 %M7%!",
    "%h0 = %d1 * %d2, %d0 = %h1 * %h2 %M7%!",
    "%h0 = %h1 * %d2, %d0 = %d1 * %h2 %M7%!",
    "%h0 = %d1 * %d2, %d0 = %d1 * %h2 %M7%!",
    "%h0 = %h1 * %h2, %d0 = %h1 * %d2 %M7%!",
    "%h0 = %d1 * %h2, %d0 = %h1 * %d2 %M7%!",
    "%h0 = %h1 * %h2, %d0 = %d1 * %d2 %M7%!",
    "%h0 = %d1 * %h2, %d0 = %d1 * %d2 %M7%!",
    "%h0 = %h1 * %d2, %d0 = %h1 * %d2 %M7%!",
    "%h0 = %d1 * %d2, %d0 = %h1 * %d2 %M7%!",
    "%h0 = %h1 * %d2, %d0 = %d1 * %d2 %M7%!",
    "%h0 = %d1 * %d2, %d0 = %d1 * %d2 %M7%!" };
  int alt = (INTVAL (operands[3]) + (INTVAL (operands[4]) << 1)
	     + (INTVAL (operands[5]) << 2)  + (INTVAL (operands[6]) << 3));
  return templates[alt];
}
  [(set_attr "type" "dsp32")])

;; A slightly complicated pattern.
;; Operand 0 is the halfword output; operand 11 is the accumulator output
;; Halfword inputs are operands 1 and 2; operands 3, 4, 5 and 6 specify which
;; parts of these 2x16 bit registers to use.
;; Operand 7 is the accumulator input.
;; Operands 8/9 specify whether low/high parts are mac (0) or msu (1)
;; Operand 10 is the macflag to be used.
(define_insn "flag_macv2hi_parts"
  [(set (match_operand:V2HI 0 "register_operand" "=d")
	(unspec:V2HI [(vec_concat:V2HI
		       (vec_select:HI
			(match_operand:V2HI 1 "register_operand" "d")
			(parallel [(match_operand 3 "const01_operand" "P0P1")]))
		       (vec_select:HI
			(match_dup 1)
			(parallel [(match_operand 4 "const01_operand" "P0P1")])))
		      (vec_concat:V2HI
		       (vec_select:HI (match_operand:V2HI 2 "register_operand" "d")
			(parallel [(match_operand 5 "const01_operand" "P0P1")]))
		       (vec_select:HI (match_dup 2)
			(parallel [(match_operand 6 "const01_operand" "P0P1")])))
		      (match_operand:V2PDI 7 "register_operand" "e")
		      (match_operand 8 "const01_operand" "P0P1")
		      (match_operand 9 "const01_operand" "P0P1")
		      (match_operand 10 "const_int_operand" "n")]
		     UNSPEC_MAC_WITH_FLAG))
   (set (match_operand:V2PDI 11 "register_operand" "=e")
	(unspec:V2PDI [(vec_concat:V2HI
			(vec_select:HI (match_dup 1) (parallel [(match_dup 3)]))
			(vec_select:HI (match_dup 1) (parallel [(match_dup 4)])))
		       (vec_concat:V2HI
			(vec_select:HI (match_dup 2) (parallel [(match_dup 5)]))
			(vec_select:HI (match_dup 2) (parallel [(match_dup 5)])))
		       (match_dup 7) (match_dup 8) (match_dup 9) (match_dup 10)]
		      UNSPEC_MAC_WITH_FLAG))]
  ""
{
  const char *templates[] = {
    "%h0 = (A0 %b8 %h1 * %h2), %d0 = (A1 %b9 %h1 * %h2) %M10%!",
    "%h0 = (A0 %b8 %d1 * %h2), %d0 = (A1 %b9 %h1 * %h2) %M10%!",
    "%h0 = (A0 %b8 %h1 * %h2), %d0 = (A1 %b9 %d1 * %h2) %M10%!",
    "%h0 = (A0 %b8 %d1 * %h2), %d0 = (A1 %b9 %d1 * %h2) %M10%!",
    "%h0 = (A0 %b8 %h1 * %d2), %d0 = (A1 %b9 %h1 * %h2) %M10%!",
    "%h0 = (A0 %b8 %d1 * %d2), %d0 = (A1 %b9 %h1 * %h2) %M10%!",
    "%h0 = (A0 %b8 %h1 * %d2), %d0 = (A1 %b9 %d1 * %h2) %M10%!",
    "%h0 = (A0 %b8 %d1 * %d2), %d0 = (A1 %b9 %d1 * %h2) %M10%!",
    "%h0 = (A0 %b8 %h1 * %h2), %d0 = (A1 %b9 %h1 * %d2) %M10%!",
    "%h0 = (A0 %b8 %d1 * %h2), %d0 = (A1 %b9 %h1 * %d2) %M10%!",
    "%h0 = (A0 %b8 %h1 * %h2), %d0 = (A1 %b9 %d1 * %d2) %M10%!",
    "%h0 = (A0 %b8 %d1 * %h2), %d0 = (A1 %b9 %d1 * %d2) %M10%!",
    "%h0 = (A0 %b8 %h1 * %d2), %d0 = (A1 %b9 %h1 * %d2) %M10%!",
    "%h0 = (A0 %b8 %d1 * %d2), %d0 = (A1 %b9 %h1 * %d2) %M10%!",
    "%h0 = (A0 %b8 %h1 * %d2), %d0 = (A1 %b9 %d1 * %d2) %M10%!",
    "%h0 = (A0 %b8 %d1 * %d2), %d0 = (A1 %b9 %d1 * %d2) %M10%!" };
  int alt = (INTVAL (operands[3]) + (INTVAL (operands[4]) << 1)
	     + (INTVAL (operands[5]) << 2)  + (INTVAL (operands[6]) << 3));
  return templates[alt];
}
  [(set_attr "type" "dsp32")])

(define_insn "flag_macv2hi_parts_acconly"
  [(set (match_operand:V2PDI 0 "register_operand" "=e")
	(unspec:V2PDI [(vec_concat:V2HI
			(vec_select:HI
			 (match_operand:V2HI 1 "register_operand" "d")
			 (parallel [(match_operand 3 "const01_operand" "P0P1")]))
			(vec_select:HI
			 (match_dup 1)
			 (parallel [(match_operand 4 "const01_operand" "P0P1")])))
		       (vec_concat:V2HI
			(vec_select:HI (match_operand:V2HI 2 "register_operand" "d")
				       (parallel [(match_operand 5 "const01_operand" "P0P1")]))
			(vec_select:HI (match_dup 2)
				       (parallel [(match_operand 6 "const01_operand" "P0P1")])))
		       (match_operand:V2PDI 7 "register_operand" "e")
		       (match_operand 8 "const01_operand" "P0P1")
		       (match_operand 9 "const01_operand" "P0P1")
		       (match_operand 10 "const_int_operand" "n")]
		      UNSPEC_MAC_WITH_FLAG))]
  ""
{
  const char *templates[] = {
    "A0 %b8 %h1 * %h2, A1 %b9 %h1 * %h2 %M10%!",
    "A0 %b8 %d1 * %h2, A1 %b9 %h1 * %h2 %M10%!",
    "A0 %b8 %h1 * %h2, A1 %b9 %d1 * %h2 %M10%!",
    "A0 %b8 %d1 * %h2, A1 %b9 %d1 * %h2 %M10%!",
    "A0 %b8 %h1 * %d2, A1 %b9 %h1 * %h2 %M10%!",
    "A0 %b8 %d1 * %d2, A1 %b9 %h1 * %h2 %M10%!",
    "A0 %b8 %h1 * %d2, A1 %b9 %d1 * %h2 %M10%!",
    "A0 %b8 %d1 * %d2, A1 %b9 %d1 * %h2 %M10%!",
    "A0 %b8 %h1 * %h2, A1 %b9 %h1 * %d2 %M10%!",
    "A0 %b8 %d1 * %h2, A1 %b9 %h1 * %d2 %M10%!",
    "A0 %b8 %h1 * %h2, A1 %b9 %d1 * %d2 %M10%!",
    "A0 %b8 %d1 * %h2, A1 %b9 %d1 * %d2 %M10%!",
    "A0 %b8 %h1 * %d2, A1 %b9 %h1 * %d2 %M10%!",
    "A0 %b8 %d1 * %d2, A1 %b9 %h1 * %d2 %M10%!",
    "A0 %b8 %h1 * %d2, A1 %b9 %d1 * %d2 %M10%!",
    "A0 %b8 %d1 * %d2, A1 %b9 %d1 * %d2 %M10%!" };
  int alt = (INTVAL (operands[3]) + (INTVAL (operands[4]) << 1)
	     + (INTVAL (operands[5]) << 2)  + (INTVAL (operands[6]) << 3));
  return templates[alt];
}
  [(set_attr "type" "dsp32")])

;; Same as above, but initializing the accumulators and therefore a couple fewer
;; necessary operands.
(define_insn "flag_macinitv2hi_parts"
  [(set (match_operand:V2HI 0 "register_operand" "=d")
	(unspec:V2HI [(vec_concat:V2HI
		       (vec_select:HI
			(match_operand:V2HI 1 "register_operand" "d")
			(parallel [(match_operand 3 "const01_operand" "P0P1")]))
		       (vec_select:HI
			(match_dup 1)
			(parallel [(match_operand 4 "const01_operand" "P0P1")])))
		      (vec_concat:V2HI
		       (vec_select:HI (match_operand:V2HI 2 "register_operand" "d")
			(parallel [(match_operand 5 "const01_operand" "P0P1")]))
		       (vec_select:HI (match_dup 2)
			(parallel [(match_operand 6 "const01_operand" "P0P1")])))
		      (match_operand 7 "const_int_operand" "n")]
		     UNSPEC_MAC_WITH_FLAG))
   (set (match_operand:V2PDI 8 "register_operand" "=e")
	(unspec:V2PDI [(vec_concat:V2HI
			(vec_select:HI (match_dup 1) (parallel [(match_dup 3)]))
			(vec_select:HI (match_dup 1) (parallel [(match_dup 4)])))
		       (vec_concat:V2HI
			(vec_select:HI (match_dup 2) (parallel [(match_dup 5)]))
			(vec_select:HI (match_dup 2) (parallel [(match_dup 5)])))
		       (match_dup 7)]
		      UNSPEC_MAC_WITH_FLAG))]
  ""
{
  const char *templates[] = {
    "%h0 = (A0 = %h1 * %h2), %d0 = (A1 = %h1 * %h2) %M7%!",
    "%h0 = (A0 = %d1 * %h2), %d0 = (A1 = %h1 * %h2) %M7%!",
    "%h0 = (A0 = %h1 * %h2), %d0 = (A1 = %d1 * %h2) %M7%!",
    "%h0 = (A0 = %d1 * %h2), %d0 = (A1 = %d1 * %h2) %M7%!",
    "%h0 = (A0 = %h1 * %d2), %d0 = (A1 = %h1 * %h2) %M7%!",
    "%h0 = (A0 = %d1 * %d2), %d0 = (A1 = %h1 * %h2) %M7%!",
    "%h0 = (A0 = %h1 * %d2), %d0 = (A1 = %d1 * %h2) %M7%!",
    "%h0 = (A0 = %d1 * %d2), %d0 = (A1 = %d1 * %h2) %M7%!",
    "%h0 = (A0 = %h1 * %h2), %d0 = (A1 = %h1 * %d2) %M7%!",
    "%h0 = (A0 = %d1 * %h2), %d0 = (A1 = %h1 * %d2) %M7%!",
    "%h0 = (A0 = %h1 * %h2), %d0 = (A1 = %d1 * %d2) %M7%!",
    "%h0 = (A0 = %d1 * %h2), %d0 = (A1 = %d1 * %d2) %M7%!",
    "%h0 = (A0 = %h1 * %d2), %d0 = (A1 = %h1 * %d2) %M7%!",
    "%h0 = (A0 = %d1 * %d2), %d0 = (A1 = %h1 * %d2) %M7%!",
    "%h0 = (A0 = %h1 * %d2), %d0 = (A1 = %d1 * %d2) %M7%!",
    "%h0 = (A0 = %d1 * %d2), %d0 = (A1 = %d1 * %d2) %M7%!" };
  int alt = (INTVAL (operands[3]) + (INTVAL (operands[4]) << 1)
	     + (INTVAL (operands[5]) << 2)  + (INTVAL (operands[6]) << 3));
  return templates[alt];
}
  [(set_attr "type" "dsp32")])

(define_insn "flag_macinit1v2hi_parts"
  [(set (match_operand:V2PDI 0 "register_operand" "=e")
	(unspec:V2PDI [(vec_concat:V2HI
		       (vec_select:HI
			(match_operand:V2HI 1 "register_operand" "d")
			(parallel [(match_operand 3 "const01_operand" "P0P1")]))
		       (vec_select:HI
			(match_dup 1)
			(parallel [(match_operand 4 "const01_operand" "P0P1")])))
		      (vec_concat:V2HI
		       (vec_select:HI (match_operand:V2HI 2 "register_operand" "d")
			(parallel [(match_operand 5 "const01_operand" "P0P1")]))
		       (vec_select:HI (match_dup 2)
			(parallel [(match_operand 6 "const01_operand" "P0P1")])))
		      (match_operand 7 "const_int_operand" "n")]
		     UNSPEC_MAC_WITH_FLAG))]
  ""
{
  const char *templates[] = {
    "A0 = %h1 * %h2, A1 = %h1 * %h2 %M7%!",
    "A0 = %d1 * %h2, A1 = %h1 * %h2 %M7%!",
    "A0 = %h1 * %h2, A1 = %d1 * %h2 %M7%!",
    "A0 = %d1 * %h2, A1 = %d1 * %h2 %M7%!",
    "A0 = %h1 * %d2, A1 = %h1 * %h2 %M7%!",
    "A0 = %d1 * %d2, A1 = %h1 * %h2 %M7%!",
    "A0 = %h1 * %d2, A1 = %d1 * %h2 %M7%!",
    "A0 = %d1 * %d2, A1 = %d1 * %h2 %M7%!",
    "A0 = %h1 * %h2, A1 = %h1 * %d2 %M7%!",
    "A0 = %d1 * %h2, A1 = %h1 * %d2 %M7%!",
    "A0 = %h1 * %h2, A1 = %d1 * %d2 %M7%!",
    "A0 = %d1 * %h2, A1 = %d1 * %d2 %M7%!",
    "A0 = %h1 * %d2, A1 = %h1 * %d2 %M7%!",
    "A0 = %d1 * %d2, A1 = %h1 * %d2 %M7%!",
    "A0 = %h1 * %d2, A1 = %d1 * %d2 %M7%!",
    "A0 = %d1 * %d2, A1 = %d1 * %d2 %M7%!" };
  int alt = (INTVAL (operands[3]) + (INTVAL (operands[4]) << 1)
	     + (INTVAL (operands[5]) << 2)  + (INTVAL (operands[6]) << 3));
  return templates[alt];
}
  [(set_attr "type" "dsp32")])

(define_code_macro s_or_u [sign_extend zero_extend])
(define_code_attr su_optab [(sign_extend "mul")
			    (zero_extend "umul")])
(define_code_attr su_modifier [(sign_extend "IS")
			       (zero_extend "FU")])

(define_insn "<su_optab>hisi_ll"
  [(set (match_operand:SI 0 "register_operand" "=d")
	(mult:SI (s_or_u:SI
		  (vec_select:HI (match_operand:V2HI 1 "register_operand" "%d")
				 (parallel [(const_int 0)])))
		 (s_or_u:SI
		  (vec_select:HI (match_operand:V2HI 2 "register_operand" "d")
				 (parallel [(const_int 0)])))))]
  ""
  "%0 = %h1 * %h2 (<su_modifier>)%!"
  [(set_attr "type" "dsp32")])

(define_insn "<su_optab>hisi_lh"
  [(set (match_operand:SI 0 "register_operand" "=d")
	(mult:SI (s_or_u:SI
		  (vec_select:HI (match_operand:V2HI 1 "register_operand" "d")
				 (parallel [(const_int 0)])))
		 (s_or_u:SI
		  (vec_select:HI (match_operand:V2HI 2 "register_operand" "d")
				 (parallel [(const_int 1)])))))]
  ""
  "%0 = %h1 * %d2 (<su_modifier>)%!"
  [(set_attr "type" "dsp32")])

(define_insn "<su_optab>hisi_hl"
  [(set (match_operand:SI 0 "register_operand" "=d")
	(mult:SI (s_or_u:SI
		  (vec_select:HI (match_operand:V2HI 1 "register_operand" "d")
				 (parallel [(const_int 1)])))
		 (s_or_u:SI
		  (vec_select:HI (match_operand:V2HI 2 "register_operand" "d")
				 (parallel [(const_int 0)])))))]
  ""
  "%0 = %d1 * %h2 (<su_modifier>)%!"
  [(set_attr "type" "dsp32")])

(define_insn "<su_optab>hisi_hh"
  [(set (match_operand:SI 0 "register_operand" "=d")
	(mult:SI (s_or_u:SI
		  (vec_select:HI (match_operand:V2HI 1 "register_operand" "%d")
				 (parallel [(const_int 1)])))
		 (s_or_u:SI
		  (vec_select:HI (match_operand:V2HI 2 "register_operand" "d")
				 (parallel [(const_int 1)])))))]
  ""
  "%0 = %d1 * %d2 (<su_modifier>)%!"
  [(set_attr "type" "dsp32")])

;; Additional variants for signed * unsigned multiply.

(define_insn "usmulhisi_ull"
  [(set (match_operand:SI 0 "register_operand" "=W")
	(mult:SI (zero_extend:SI
		  (vec_select:HI (match_operand:V2HI 1 "register_operand" "%d")
				 (parallel [(const_int 0)])))
		 (sign_extend:SI
		  (vec_select:HI (match_operand:V2HI 2 "register_operand" "d")
				 (parallel [(const_int 0)])))))]
  ""
  "%0 = %h2 * %h1 (IS,M)%!"
  [(set_attr "type" "dsp32")])

(define_insn "usmulhisi_ulh"
  [(set (match_operand:SI 0 "register_operand" "=W")
	(mult:SI (zero_extend:SI
		  (vec_select:HI (match_operand:V2HI 1 "register_operand" "d")
				 (parallel [(const_int 0)])))
		 (sign_extend:SI
		  (vec_select:HI (match_operand:V2HI 2 "register_operand" "d")
				 (parallel [(const_int 1)])))))]
  ""
  "%0 = %d2 * %h1 (IS,M)%!"
  [(set_attr "type" "dsp32")])

(define_insn "usmulhisi_uhl"
  [(set (match_operand:SI 0 "register_operand" "=W")
	(mult:SI (zero_extend:SI
		  (vec_select:HI (match_operand:V2HI 1 "register_operand" "d")
				 (parallel [(const_int 1)])))
		 (sign_extend:SI
		  (vec_select:HI (match_operand:V2HI 2 "register_operand" "d")
				 (parallel [(const_int 0)])))))]
  ""
  "%0 = %h2 * %d1 (IS,M)%!"
  [(set_attr "type" "dsp32")])

(define_insn "usmulhisi_uhh"
  [(set (match_operand:SI 0 "register_operand" "=W")
	(mult:SI (zero_extend:SI
		  (vec_select:HI (match_operand:V2HI 1 "register_operand" "%d")
				 (parallel [(const_int 1)])))
		 (sign_extend:SI
		  (vec_select:HI (match_operand:V2HI 2 "register_operand" "d")
				 (parallel [(const_int 1)])))))]
  ""
  "%0 = %d2 * %d1 (IS,M)%!"
  [(set_attr "type" "dsp32")])

;; Parallel versions of these operations.  First, normal signed or unsigned
;; multiplies.

(define_insn "<su_optab>hisi_ll_lh"
  [(set (match_operand:SI 0 "register_operand" "=q0,q2,q4,q6")
	(mult:SI (s_or_u:SI
		  (vec_select:HI (match_operand:V2HI 1 "register_operand" "d,d,d,d")
				 (parallel [(const_int 0)])))
		 (s_or_u:SI
		  (vec_select:HI (match_operand:V2HI 2 "register_operand" "d,d,d,d")
				 (parallel [(const_int 0)])))))
   (set (match_operand:SI 3 "register_operand" "=q1,q3,q5,q7")
	(mult:SI (s_or_u:SI
		  (vec_select:HI (match_dup 1) (parallel [(const_int 0)])))
		 (s_or_u:SI
		  (vec_select:HI (match_dup 2) (parallel [(const_int 1)])))))]
  ""
  "%0 = %h1 * %h2, %3 = %h1 * %d2 (<su_modifier>)%!"
  [(set_attr "type" "dsp32")])

(define_insn "<su_optab>hisi_ll_hl"
  [(set (match_operand:SI 0 "register_operand" "=q0,q2,q4,q6")
	(mult:SI (s_or_u:SI
		  (vec_select:HI (match_operand:V2HI 1 "register_operand" "d,d,d,d")
				 (parallel [(const_int 0)])))
		 (s_or_u:SI
		  (vec_select:HI (match_operand:V2HI 2 "register_operand" "d,d,d,d")
				 (parallel [(const_int 0)])))))
   (set (match_operand:SI 3 "register_operand" "=q1,q3,q5,q7")
	(mult:SI (s_or_u:SI
		  (vec_select:HI (match_dup 1) (parallel [(const_int 1)])))
		 (s_or_u:SI
		  (vec_select:HI (match_dup 2) (parallel [(const_int 0)])))))]
  ""
  "%0 = %h1 * %h2, %3 = %d1 * %h2 (<su_modifier>)%!"
  [(set_attr "type" "dsp32")])

(define_insn "<su_optab>hisi_ll_hh"
  [(set (match_operand:SI 0 "register_operand" "=q0,q2,q4,q6")
	(mult:SI (s_or_u:SI
		  (vec_select:HI (match_operand:V2HI 1 "register_operand" "d,d,d,d")
				 (parallel [(const_int 0)])))
		 (s_or_u:SI
		  (vec_select:HI (match_operand:V2HI 2 "register_operand" "d,d,d,d")
				 (parallel [(const_int 0)])))))
   (set (match_operand:SI 3 "register_operand" "=q1,q3,q5,q7")
	(mult:SI (s_or_u:SI
		  (vec_select:HI (match_dup 1) (parallel [(const_int 1)])))
		 (s_or_u:SI
		  (vec_select:HI (match_dup 2) (parallel [(const_int 1)])))))]
  ""
  "%0 = %h1 * %h2, %3 = %d1 * %d2 (<su_modifier>)%!"
  [(set_attr "type" "dsp32")])

(define_insn "<su_optab>hisi_lh_hl"
  [(set (match_operand:SI 0 "register_operand" "=q0,q2,q4,q6")
	(mult:SI (s_or_u:SI
		  (vec_select:HI (match_operand:V2HI 1 "register_operand" "d,d,d,d")
				 (parallel [(const_int 0)])))
		 (s_or_u:SI
		  (vec_select:HI (match_operand:V2HI 2 "register_operand" "d,d,d,d")
				 (parallel [(const_int 1)])))))
   (set (match_operand:SI 3 "register_operand" "=q1,q3,q5,q7")
	(mult:SI (s_or_u:SI
		  (vec_select:HI (match_dup 1) (parallel [(const_int 1)])))
		 (s_or_u:SI
		  (vec_select:HI (match_dup 2) (parallel [(const_int 0)])))))]
  ""
  "%0 = %h1 * %d2, %3 = %d1 * %h2 (<su_modifier>)%!"
  [(set_attr "type" "dsp32")])

(define_insn "<su_optab>hisi_lh_hh"
  [(set (match_operand:SI 0 "register_operand" "=q0,q2,q4,q6")
	(mult:SI (s_or_u:SI
		  (vec_select:HI (match_operand:V2HI 1 "register_operand" "d,d,d,d")
				 (parallel [(const_int 0)])))
		 (s_or_u:SI
		  (vec_select:HI (match_operand:V2HI 2 "register_operand" "d,d,d,d")
				 (parallel [(const_int 1)])))))
   (set (match_operand:SI 3 "register_operand" "=q1,q3,q5,q7")
	(mult:SI (s_or_u:SI
		  (vec_select:HI (match_dup 1) (parallel [(const_int 1)])))
		 (s_or_u:SI
		  (vec_select:HI (match_dup 2) (parallel [(const_int 1)])))))]
  ""
  "%0 = %h1 * %d2, %3 = %d1 * %d2 (<su_modifier>)%!"
  [(set_attr "type" "dsp32")])

(define_insn "<su_optab>hisi_hl_hh"
  [(set (match_operand:SI 0 "register_operand" "=q0,q2,q4,q6")
	(mult:SI (s_or_u:SI
		  (vec_select:HI (match_operand:V2HI 1 "register_operand" "d,d,d,d")
				 (parallel [(const_int 1)])))
		 (s_or_u:SI
		  (vec_select:HI (match_operand:V2HI 2 "register_operand" "d,d,d,d")
				 (parallel [(const_int 0)])))))
   (set (match_operand:SI 3 "register_operand" "=q1,q3,q5,q7")
	(mult:SI (s_or_u:SI
		  (vec_select:HI (match_dup 1) (parallel [(const_int 1)])))
		 (s_or_u:SI
		  (vec_select:HI (match_dup 2) (parallel [(const_int 1)])))))]
  ""
  "%0 = %d1 * %h2, %3 = %d1 * %d2 (<su_modifier>)%!"
  [(set_attr "type" "dsp32")])

;; Special signed * unsigned variants.

(define_insn "usmulhisi_ll_lul"
  [(set (match_operand:SI 0 "register_operand" "=q0,q2,q4,q6")
	(mult:SI (sign_extend:SI
		  (vec_select:HI (match_operand:V2HI 1 "register_operand" "d,d,d,d")
				 (parallel [(const_int 0)])))
		 (sign_extend:SI
		  (vec_select:HI (match_operand:V2HI 2 "register_operand" "d,d,d,d")
				 (parallel [(const_int 0)])))))
   (set (match_operand:SI 3 "register_operand" "=q1,q3,q5,q7")
	(mult:SI (sign_extend:SI
		  (vec_select:HI (match_dup 1) (parallel [(const_int 0)])))
		 (zero_extend:SI
		  (vec_select:HI (match_dup 2) (parallel [(const_int 0)])))))]
  ""
  "%0 = %h1 * %h2, %3 = %h1 * %h2 (IS,M)%!"
  [(set_attr "type" "dsp32")])

(define_insn "usmulhisi_ll_luh"
  [(set (match_operand:SI 0 "register_operand" "=q0,q2,q4,q6")
	(mult:SI (sign_extend:SI
		  (vec_select:HI (match_operand:V2HI 1 "register_operand" "d,d,d,d")
				 (parallel [(const_int 0)])))
		 (sign_extend:SI
		  (vec_select:HI (match_operand:V2HI 2 "register_operand" "d,d,d,d")
				 (parallel [(const_int 0)])))))
   (set (match_operand:SI 3 "register_operand" "=q1,q3,q5,q7")
	(mult:SI (sign_extend:SI
		  (vec_select:HI (match_dup 1) (parallel [(const_int 0)])))
		 (zero_extend:SI
		  (vec_select:HI (match_dup 2) (parallel [(const_int 1)])))))]
  ""
  "%0 = %h1 * %h2, %3 = %h1 * %d2 (IS,M)%!"
  [(set_attr "type" "dsp32")])

(define_insn "usmulhisi_ll_hul"
  [(set (match_operand:SI 0 "register_operand" "=q0,q2,q4,q6")
	(mult:SI (sign_extend:SI
		  (vec_select:HI (match_operand:V2HI 1 "register_operand" "d,d,d,d")
				 (parallel [(const_int 0)])))
		 (sign_extend:SI
		  (vec_select:HI (match_operand:V2HI 2 "register_operand" "d,d,d,d")
				 (parallel [(const_int 0)])))))
   (set (match_operand:SI 3 "register_operand" "=q1,q3,q5,q7")
	(mult:SI (sign_extend:SI
		  (vec_select:HI (match_dup 1) (parallel [(const_int 1)])))
		 (zero_extend:SI
		  (vec_select:HI (match_dup 2) (parallel [(const_int 0)])))))]
  ""
  "%0 = %h1 * %h2, %3 = %d1 * %h2 (IS,M)%!"
  [(set_attr "type" "dsp32")])

(define_insn "usmulhisi_ll_huh"
  [(set (match_operand:SI 0 "register_operand" "=q0,q2,q4,q6")
	(mult:SI (sign_extend:SI
		  (vec_select:HI (match_operand:V2HI 1 "register_operand" "d,d,d,d")
				 (parallel [(const_int 0)])))
		 (sign_extend:SI
		  (vec_select:HI (match_operand:V2HI 2 "register_operand" "d,d,d,d")
				 (parallel [(const_int 0)])))))
   (set (match_operand:SI 3 "register_operand" "=q1,q3,q5,q7")
	(mult:SI (sign_extend:SI
		  (vec_select:HI (match_dup 1) (parallel [(const_int 1)])))
		 (zero_extend:SI
		  (vec_select:HI (match_dup 2) (parallel [(const_int 1)])))))]
  ""
  "%0 = %h1 * %h2, %3 = %d1 * %d2 (IS,M)%!"
  [(set_attr "type" "dsp32")])

(define_insn "usmulhisi_lh_lul"
  [(set (match_operand:SI 0 "register_operand" "=q0,q2,q4,q6")
	(mult:SI (sign_extend:SI
		  (vec_select:HI (match_operand:V2HI 1 "register_operand" "d,d,d,d")
				 (parallel [(const_int 0)])))
		 (sign_extend:SI
		  (vec_select:HI (match_operand:V2HI 2 "register_operand" "d,d,d,d")
				 (parallel [(const_int 1)])))))
   (set (match_operand:SI 3 "register_operand" "=q1,q3,q5,q7")
	(mult:SI (sign_extend:SI
		  (vec_select:HI (match_dup 1) (parallel [(const_int 0)])))
		 (zero_extend:SI
		  (vec_select:HI (match_dup 2) (parallel [(const_int 0)])))))]
  ""
  "%0 = %h1 * %d2, %3 = %h1 * %h2 (IS,M)%!"
  [(set_attr "type" "dsp32")])

(define_insn "usmulhisi_lh_luh"
  [(set (match_operand:SI 0 "register_operand" "=q0,q2,q4,q6")
	(mult:SI (sign_extend:SI
		  (vec_select:HI (match_operand:V2HI 1 "register_operand" "d,d,d,d")
				 (parallel [(const_int 0)])))
		 (sign_extend:SI
		  (vec_select:HI (match_operand:V2HI 2 "register_operand" "d,d,d,d")
				 (parallel [(const_int 1)])))))
   (set (match_operand:SI 3 "register_operand" "=q1,q3,q5,q7")
	(mult:SI (sign_extend:SI
		  (vec_select:HI (match_dup 1) (parallel [(const_int 0)])))
		 (zero_extend:SI
		  (vec_select:HI (match_dup 2) (parallel [(const_int 1)])))))]
  ""
  "%0 = %h1 * %d2, %3 = %h1 * %d2 (IS,M)%!"
  [(set_attr "type" "dsp32")])

(define_insn "usmulhisi_lh_hul"
  [(set (match_operand:SI 0 "register_operand" "=q0,q2,q4,q6")
	(mult:SI (sign_extend:SI
		  (vec_select:HI (match_operand:V2HI 1 "register_operand" "d,d,d,d")
				 (parallel [(const_int 0)])))
		 (sign_extend:SI
		  (vec_select:HI (match_operand:V2HI 2 "register_operand" "d,d,d,d")
				 (parallel [(const_int 1)])))))
   (set (match_operand:SI 3 "register_operand" "=q1,q3,q5,q7")
	(mult:SI (sign_extend:SI
		  (vec_select:HI (match_dup 1) (parallel [(const_int 1)])))
		 (zero_extend:SI
		  (vec_select:HI (match_dup 2) (parallel [(const_int 0)])))))]
  ""
  "%0 = %h1 * %d2, %3 = %d1 * %h2 (IS,M)%!"
  [(set_attr "type" "dsp32")])

(define_insn "usmulhisi_lh_huh"
  [(set (match_operand:SI 0 "register_operand" "=q0,q2,q4,q6")
	(mult:SI (sign_extend:SI
		  (vec_select:HI (match_operand:V2HI 1 "register_operand" "d,d,d,d")
				 (parallel [(const_int 0)])))
		 (sign_extend:SI
		  (vec_select:HI (match_operand:V2HI 2 "register_operand" "d,d,d,d")
				 (parallel [(const_int 1)])))))
   (set (match_operand:SI 3 "register_operand" "=q1,q3,q5,q7")
	(mult:SI (sign_extend:SI
		  (vec_select:HI (match_dup 1) (parallel [(const_int 1)])))
		 (zero_extend:SI
		  (vec_select:HI (match_dup 2) (parallel [(const_int 1)])))))]
  ""
  "%0 = %h1 * %d2, %3 = %d1 * %d2 (IS,M)%!"
  [(set_attr "type" "dsp32")])

(define_insn "usmulhisi_hl_lul"
  [(set (match_operand:SI 0 "register_operand" "=q0,q2,q4,q6")
	(mult:SI (sign_extend:SI
		  (vec_select:HI (match_operand:V2HI 1 "register_operand" "d,d,d,d")
				 (parallel [(const_int 1)])))
		 (sign_extend:SI
		  (vec_select:HI (match_operand:V2HI 2 "register_operand" "d,d,d,d")
				 (parallel [(const_int 0)])))))
   (set (match_operand:SI 3 "register_operand" "=q1,q3,q5,q7")
	(mult:SI (sign_extend:SI
		  (vec_select:HI (match_dup 1) (parallel [(const_int 0)])))
		 (zero_extend:SI
		  (vec_select:HI (match_dup 2) (parallel [(const_int 0)])))))]
  ""
  "%0 = %d1 * %h2, %3 = %h1 * %h2 (IS,M)%!"
  [(set_attr "type" "dsp32")])

(define_insn "usmulhisi_hl_luh"
  [(set (match_operand:SI 0 "register_operand" "=q0,q2,q4,q6")
	(mult:SI (sign_extend:SI
		  (vec_select:HI (match_operand:V2HI 1 "register_operand" "d,d,d,d")
				 (parallel [(const_int 1)])))
		 (sign_extend:SI
		  (vec_select:HI (match_operand:V2HI 2 "register_operand" "d,d,d,d")
				 (parallel [(const_int 0)])))))
   (set (match_operand:SI 3 "register_operand" "=q1,q3,q5,q7")
	(mult:SI (sign_extend:SI
		  (vec_select:HI (match_dup 1) (parallel [(const_int 0)])))
		 (zero_extend:SI
		  (vec_select:HI (match_dup 2) (parallel [(const_int 1)])))))]
  ""
  "%0 = %d1 * %h2, %3 = %h1 * %d2 (IS,M)%!"
  [(set_attr "type" "dsp32")])

(define_insn "usmulhisi_hl_hul"
  [(set (match_operand:SI 0 "register_operand" "=q0,q2,q4,q6")
	(mult:SI (sign_extend:SI
		  (vec_select:HI (match_operand:V2HI 1 "register_operand" "d,d,d,d")
				 (parallel [(const_int 1)])))
		 (sign_extend:SI
		  (vec_select:HI (match_operand:V2HI 2 "register_operand" "d,d,d,d")
				 (parallel [(const_int 0)])))))
   (set (match_operand:SI 3 "register_operand" "=q1,q3,q5,q7")
	(mult:SI (sign_extend:SI
		  (vec_select:HI (match_dup 1) (parallel [(const_int 1)])))
		 (zero_extend:SI
		  (vec_select:HI (match_dup 2) (parallel [(const_int 0)])))))]
  ""
  "%0 = %d1 * %h2, %3 = %d1 * %h2 (IS,M)%!"
  [(set_attr "type" "dsp32")])

(define_insn "usmulhisi_hl_huh"
  [(set (match_operand:SI 0 "register_operand" "=q0,q2,q4,q6")
	(mult:SI (sign_extend:SI
		  (vec_select:HI (match_operand:V2HI 1 "register_operand" "d,d,d,d")
				 (parallel [(const_int 1)])))
		 (sign_extend:SI
		  (vec_select:HI (match_operand:V2HI 2 "register_operand" "d,d,d,d")
				 (parallel [(const_int 0)])))))
   (set (match_operand:SI 3 "register_operand" "=q1,q3,q5,q7")
	(mult:SI (sign_extend:SI
		  (vec_select:HI (match_dup 1) (parallel [(const_int 1)])))
		 (zero_extend:SI
		  (vec_select:HI (match_dup 2) (parallel [(const_int 1)])))))]
  ""
  "%0 = %d1 * %h2, %3 = %d1 * %d2 (IS,M)%!"
  [(set_attr "type" "dsp32")])

(define_insn "usmulhisi_hh_lul"
  [(set (match_operand:SI 0 "register_operand" "=q0,q2,q4,q6")
	(mult:SI (sign_extend:SI
		  (vec_select:HI (match_operand:V2HI 1 "register_operand" "d,d,d,d")
				 (parallel [(const_int 1)])))
		 (sign_extend:SI
		  (vec_select:HI (match_operand:V2HI 2 "register_operand" "d,d,d,d")
				 (parallel [(const_int 1)])))))
   (set (match_operand:SI 3 "register_operand" "=q1,q3,q5,q7")
	(mult:SI (sign_extend:SI
		  (vec_select:HI (match_dup 1) (parallel [(const_int 0)])))
		 (zero_extend:SI
		  (vec_select:HI (match_dup 2) (parallel [(const_int 0)])))))]
  ""
  "%0 = %d1 * %d2, %3 = %h1 * %h2 (IS,M)%!"
  [(set_attr "type" "dsp32")])

(define_insn "usmulhisi_hh_luh"
  [(set (match_operand:SI 0 "register_operand" "=q0,q2,q4,q6")
	(mult:SI (sign_extend:SI
		  (vec_select:HI (match_operand:V2HI 1 "register_operand" "d,d,d,d")
				 (parallel [(const_int 1)])))
		 (sign_extend:SI
		  (vec_select:HI (match_operand:V2HI 2 "register_operand" "d,d,d,d")
				 (parallel [(const_int 1)])))))
   (set (match_operand:SI 3 "register_operand" "=q1,q3,q5,q7")
	(mult:SI (sign_extend:SI
		  (vec_select:HI (match_dup 1) (parallel [(const_int 0)])))
		 (zero_extend:SI
		  (vec_select:HI (match_dup 2) (parallel [(const_int 1)])))))]
  ""
  "%0 = %d1 * %d2, %3 = %h1 * %d2 (IS,M)%!"
  [(set_attr "type" "dsp32")])

(define_insn "usmulhisi_hh_hul"
  [(set (match_operand:SI 0 "register_operand" "=q0,q2,q4,q6")
	(mult:SI (sign_extend:SI
		  (vec_select:HI (match_operand:V2HI 1 "register_operand" "d,d,d,d")
				 (parallel [(const_int 1)])))
		 (sign_extend:SI
		  (vec_select:HI (match_operand:V2HI 2 "register_operand" "d,d,d,d")
				 (parallel [(const_int 1)])))))
   (set (match_operand:SI 3 "register_operand" "=q1,q3,q5,q7")
	(mult:SI (sign_extend:SI
		  (vec_select:HI (match_dup 1) (parallel [(const_int 1)])))
		 (zero_extend:SI
		  (vec_select:HI (match_dup 2) (parallel [(const_int 0)])))))]
  ""
  "%0 = %d1 * %d2, %3 = %d1 * %h2 (IS,M)%!"
  [(set_attr "type" "dsp32")])

(define_insn "usmulhisi_hh_huh"
  [(set (match_operand:SI 0 "register_operand" "=q0,q2,q4,q6")
	(mult:SI (sign_extend:SI
		  (vec_select:HI (match_operand:V2HI 1 "register_operand" "d,d,d,d")
				 (parallel [(const_int 1)])))
		 (sign_extend:SI
		  (vec_select:HI (match_operand:V2HI 2 "register_operand" "d,d,d,d")
				 (parallel [(const_int 1)])))))
   (set (match_operand:SI 3 "register_operand" "=q1,q3,q5,q7")
	(mult:SI (sign_extend:SI
		  (vec_select:HI (match_dup 1) (parallel [(const_int 1)])))
		 (zero_extend:SI
		  (vec_select:HI (match_dup 2) (parallel [(const_int 1)])))))]
  ""
  "%0 = %d1 * %d2, %3 = %d1 * %d2 (IS,M)%!"
  [(set_attr "type" "dsp32")])

;; Vector neg/abs.

(define_insn "ssnegv2hi2"
  [(set (match_operand:V2HI 0 "register_operand" "=d")
	(ss_neg:V2HI (match_operand:V2HI 1 "register_operand" "d")))]
  ""
  "%0 = - %1 (V)%!"
=======
  [(set_attr "type" "dsp32")])

(define_insn "flag_mulv2hi_parts"
  [(set (match_operand:V2HI 0 "register_operand" "=d")
	(unspec:V2HI [(vec_concat:V2HI
		       (vec_select:HI
			(match_operand:V2HI 1 "register_operand" "d")
			(parallel [(match_operand 3 "const01_operand" "P0P1")]))
		       (vec_select:HI
			(match_dup 1)
			(parallel [(match_operand 4 "const01_operand" "P0P1")])))
		      (vec_concat:V2HI
		       (vec_select:HI (match_operand:V2HI 2 "register_operand" "d")
			(parallel [(match_operand 5 "const01_operand" "P0P1")]))
		       (vec_select:HI (match_dup 2)
			(parallel [(match_operand 6 "const01_operand" "P0P1")])))
		      (match_operand 7 "const_int_operand" "n")]
		     UNSPEC_MUL_WITH_FLAG))]
  ""
{
  const char *templates[] = {
    "%h0 = %h1 * %h2, %d0 = %h1 * %h2 %M7%!",
    "%h0 = %d1 * %h2, %d0 = %h1 * %h2 %M7%!",
    "%h0 = %h1 * %h2, %d0 = %d1 * %h2 %M7%!",
    "%h0 = %d1 * %h2, %d0 = %d1 * %h2 %M7%!",
    "%h0 = %h1 * %d2, %d0 = %h1 * %h2 %M7%!",
    "%h0 = %d1 * %d2, %d0 = %h1 * %h2 %M7%!",
    "%h0 = %h1 * %d2, %d0 = %d1 * %h2 %M7%!",
    "%h0 = %d1 * %d2, %d0 = %d1 * %h2 %M7%!",
    "%h0 = %h1 * %h2, %d0 = %h1 * %d2 %M7%!",
    "%h0 = %d1 * %h2, %d0 = %h1 * %d2 %M7%!",
    "%h0 = %h1 * %h2, %d0 = %d1 * %d2 %M7%!",
    "%h0 = %d1 * %h2, %d0 = %d1 * %d2 %M7%!",
    "%h0 = %h1 * %d2, %d0 = %h1 * %d2 %M7%!",
    "%h0 = %d1 * %d2, %d0 = %h1 * %d2 %M7%!",
    "%h0 = %h1 * %d2, %d0 = %d1 * %d2 %M7%!",
    "%h0 = %d1 * %d2, %d0 = %d1 * %d2 %M7%!" };
  int alt = (INTVAL (operands[3]) + (INTVAL (operands[4]) << 1)
	     + (INTVAL (operands[5]) << 2)  + (INTVAL (operands[6]) << 3));
  return templates[alt];
}
  [(set_attr "type" "dsp32")])

;; A slightly complicated pattern.
;; Operand 0 is the halfword output; operand 11 is the accumulator output
;; Halfword inputs are operands 1 and 2; operands 3, 4, 5 and 6 specify which
;; parts of these 2x16 bit registers to use.
;; Operand 7 is the accumulator input.
;; Operands 8/9 specify whether low/high parts are mac (0) or msu (1)
;; Operand 10 is the macflag to be used.
(define_insn "flag_macv2hi_parts"
  [(set (match_operand:V2HI 0 "register_operand" "=d")
	(unspec:V2HI [(vec_concat:V2HI
		       (vec_select:HI
			(match_operand:V2HI 1 "register_operand" "d")
			(parallel [(match_operand 3 "const01_operand" "P0P1")]))
		       (vec_select:HI
			(match_dup 1)
			(parallel [(match_operand 4 "const01_operand" "P0P1")])))
		      (vec_concat:V2HI
		       (vec_select:HI (match_operand:V2HI 2 "register_operand" "d")
			(parallel [(match_operand 5 "const01_operand" "P0P1")]))
		       (vec_select:HI (match_dup 2)
			(parallel [(match_operand 6 "const01_operand" "P0P1")])))
		      (match_operand:V2PDI 7 "register_operand" "e")
		      (match_operand 8 "const01_operand" "P0P1")
		      (match_operand 9 "const01_operand" "P0P1")
		      (match_operand 10 "const_int_operand" "n")]
		     UNSPEC_MAC_WITH_FLAG))
   (set (match_operand:V2PDI 11 "register_operand" "=e")
	(unspec:V2PDI [(vec_concat:V2HI
			(vec_select:HI (match_dup 1) (parallel [(match_dup 3)]))
			(vec_select:HI (match_dup 1) (parallel [(match_dup 4)])))
		       (vec_concat:V2HI
			(vec_select:HI (match_dup 2) (parallel [(match_dup 5)]))
			(vec_select:HI (match_dup 2) (parallel [(match_dup 5)])))
		       (match_dup 7) (match_dup 8) (match_dup 9) (match_dup 10)]
		      UNSPEC_MAC_WITH_FLAG))]
  ""
{
  const char *templates[] = {
    "%h0 = (A0 %b8 %h1 * %h2), %d0 = (A1 %b9 %h1 * %h2) %M10%!",
    "%h0 = (A0 %b8 %d1 * %h2), %d0 = (A1 %b9 %h1 * %h2) %M10%!",
    "%h0 = (A0 %b8 %h1 * %h2), %d0 = (A1 %b9 %d1 * %h2) %M10%!",
    "%h0 = (A0 %b8 %d1 * %h2), %d0 = (A1 %b9 %d1 * %h2) %M10%!",
    "%h0 = (A0 %b8 %h1 * %d2), %d0 = (A1 %b9 %h1 * %h2) %M10%!",
    "%h0 = (A0 %b8 %d1 * %d2), %d0 = (A1 %b9 %h1 * %h2) %M10%!",
    "%h0 = (A0 %b8 %h1 * %d2), %d0 = (A1 %b9 %d1 * %h2) %M10%!",
    "%h0 = (A0 %b8 %d1 * %d2), %d0 = (A1 %b9 %d1 * %h2) %M10%!",
    "%h0 = (A0 %b8 %h1 * %h2), %d0 = (A1 %b9 %h1 * %d2) %M10%!",
    "%h0 = (A0 %b8 %d1 * %h2), %d0 = (A1 %b9 %h1 * %d2) %M10%!",
    "%h0 = (A0 %b8 %h1 * %h2), %d0 = (A1 %b9 %d1 * %d2) %M10%!",
    "%h0 = (A0 %b8 %d1 * %h2), %d0 = (A1 %b9 %d1 * %d2) %M10%!",
    "%h0 = (A0 %b8 %h1 * %d2), %d0 = (A1 %b9 %h1 * %d2) %M10%!",
    "%h0 = (A0 %b8 %d1 * %d2), %d0 = (A1 %b9 %h1 * %d2) %M10%!",
    "%h0 = (A0 %b8 %h1 * %d2), %d0 = (A1 %b9 %d1 * %d2) %M10%!",
    "%h0 = (A0 %b8 %d1 * %d2), %d0 = (A1 %b9 %d1 * %d2) %M10%!" };
  int alt = (INTVAL (operands[3]) + (INTVAL (operands[4]) << 1)
	     + (INTVAL (operands[5]) << 2)  + (INTVAL (operands[6]) << 3));
  return templates[alt];
}
  [(set_attr "type" "dsp32")])

(define_insn "flag_macv2hi_parts_acconly"
  [(set (match_operand:V2PDI 0 "register_operand" "=e")
	(unspec:V2PDI [(vec_concat:V2HI
			(vec_select:HI
			 (match_operand:V2HI 1 "register_operand" "d")
			 (parallel [(match_operand 3 "const01_operand" "P0P1")]))
			(vec_select:HI
			 (match_dup 1)
			 (parallel [(match_operand 4 "const01_operand" "P0P1")])))
		       (vec_concat:V2HI
			(vec_select:HI (match_operand:V2HI 2 "register_operand" "d")
				       (parallel [(match_operand 5 "const01_operand" "P0P1")]))
			(vec_select:HI (match_dup 2)
				       (parallel [(match_operand 6 "const01_operand" "P0P1")])))
		       (match_operand:V2PDI 7 "register_operand" "e")
		       (match_operand 8 "const01_operand" "P0P1")
		       (match_operand 9 "const01_operand" "P0P1")
		       (match_operand 10 "const_int_operand" "n")]
		      UNSPEC_MAC_WITH_FLAG))]
  ""
{
  const char *templates[] = {
    "A0 %b8 %h1 * %h2, A1 %b9 %h1 * %h2 %M10%!",
    "A0 %b8 %d1 * %h2, A1 %b9 %h1 * %h2 %M10%!",
    "A0 %b8 %h1 * %h2, A1 %b9 %d1 * %h2 %M10%!",
    "A0 %b8 %d1 * %h2, A1 %b9 %d1 * %h2 %M10%!",
    "A0 %b8 %h1 * %d2, A1 %b9 %h1 * %h2 %M10%!",
    "A0 %b8 %d1 * %d2, A1 %b9 %h1 * %h2 %M10%!",
    "A0 %b8 %h1 * %d2, A1 %b9 %d1 * %h2 %M10%!",
    "A0 %b8 %d1 * %d2, A1 %b9 %d1 * %h2 %M10%!",
    "A0 %b8 %h1 * %h2, A1 %b9 %h1 * %d2 %M10%!",
    "A0 %b8 %d1 * %h2, A1 %b9 %h1 * %d2 %M10%!",
    "A0 %b8 %h1 * %h2, A1 %b9 %d1 * %d2 %M10%!",
    "A0 %b8 %d1 * %h2, A1 %b9 %d1 * %d2 %M10%!",
    "A0 %b8 %h1 * %d2, A1 %b9 %h1 * %d2 %M10%!",
    "A0 %b8 %d1 * %d2, A1 %b9 %h1 * %d2 %M10%!",
    "A0 %b8 %h1 * %d2, A1 %b9 %d1 * %d2 %M10%!",
    "A0 %b8 %d1 * %d2, A1 %b9 %d1 * %d2 %M10%!" };
  int alt = (INTVAL (operands[3]) + (INTVAL (operands[4]) << 1)
	     + (INTVAL (operands[5]) << 2)  + (INTVAL (operands[6]) << 3));
  return templates[alt];
}
>>>>>>> 60a98cce
  [(set_attr "type" "dsp32")])

;; Same as above, but initializing the accumulators and therefore a couple fewer
;; necessary operands.
(define_insn "flag_macinitv2hi_parts"
  [(set (match_operand:V2HI 0 "register_operand" "=d")
	(unspec:V2HI [(vec_concat:V2HI
		       (vec_select:HI
			(match_operand:V2HI 1 "register_operand" "d")
			(parallel [(match_operand 3 "const01_operand" "P0P1")]))
		       (vec_select:HI
			(match_dup 1)
			(parallel [(match_operand 4 "const01_operand" "P0P1")])))
		      (vec_concat:V2HI
		       (vec_select:HI (match_operand:V2HI 2 "register_operand" "d")
			(parallel [(match_operand 5 "const01_operand" "P0P1")]))
		       (vec_select:HI (match_dup 2)
			(parallel [(match_operand 6 "const01_operand" "P0P1")])))
		      (match_operand 7 "const_int_operand" "n")]
		     UNSPEC_MAC_WITH_FLAG))
   (set (match_operand:V2PDI 8 "register_operand" "=e")
	(unspec:V2PDI [(vec_concat:V2HI
			(vec_select:HI (match_dup 1) (parallel [(match_dup 3)]))
			(vec_select:HI (match_dup 1) (parallel [(match_dup 4)])))
		       (vec_concat:V2HI
			(vec_select:HI (match_dup 2) (parallel [(match_dup 5)]))
			(vec_select:HI (match_dup 2) (parallel [(match_dup 5)])))
		       (match_dup 7)]
		      UNSPEC_MAC_WITH_FLAG))]
  ""
{
  const char *templates[] = {
    "%h0 = (A0 = %h1 * %h2), %d0 = (A1 = %h1 * %h2) %M7%!",
    "%h0 = (A0 = %d1 * %h2), %d0 = (A1 = %h1 * %h2) %M7%!",
    "%h0 = (A0 = %h1 * %h2), %d0 = (A1 = %d1 * %h2) %M7%!",
    "%h0 = (A0 = %d1 * %h2), %d0 = (A1 = %d1 * %h2) %M7%!",
    "%h0 = (A0 = %h1 * %d2), %d0 = (A1 = %h1 * %h2) %M7%!",
    "%h0 = (A0 = %d1 * %d2), %d0 = (A1 = %h1 * %h2) %M7%!",
    "%h0 = (A0 = %h1 * %d2), %d0 = (A1 = %d1 * %h2) %M7%!",
    "%h0 = (A0 = %d1 * %d2), %d0 = (A1 = %d1 * %h2) %M7%!",
    "%h0 = (A0 = %h1 * %h2), %d0 = (A1 = %h1 * %d2) %M7%!",
    "%h0 = (A0 = %d1 * %h2), %d0 = (A1 = %h1 * %d2) %M7%!",
    "%h0 = (A0 = %h1 * %h2), %d0 = (A1 = %d1 * %d2) %M7%!",
    "%h0 = (A0 = %d1 * %h2), %d0 = (A1 = %d1 * %d2) %M7%!",
    "%h0 = (A0 = %h1 * %d2), %d0 = (A1 = %h1 * %d2) %M7%!",
    "%h0 = (A0 = %d1 * %d2), %d0 = (A1 = %h1 * %d2) %M7%!",
    "%h0 = (A0 = %h1 * %d2), %d0 = (A1 = %d1 * %d2) %M7%!",
    "%h0 = (A0 = %d1 * %d2), %d0 = (A1 = %d1 * %d2) %M7%!" };
  int alt = (INTVAL (operands[3]) + (INTVAL (operands[4]) << 1)
	     + (INTVAL (operands[5]) << 2)  + (INTVAL (operands[6]) << 3));
  return templates[alt];
}
  [(set_attr "type" "dsp32")])

(define_insn "flag_macinit1v2hi_parts"
  [(set (match_operand:V2PDI 0 "register_operand" "=e")
	(unspec:V2PDI [(vec_concat:V2HI
		       (vec_select:HI
			(match_operand:V2HI 1 "register_operand" "d")
			(parallel [(match_operand 3 "const01_operand" "P0P1")]))
		       (vec_select:HI
			(match_dup 1)
			(parallel [(match_operand 4 "const01_operand" "P0P1")])))
		      (vec_concat:V2HI
		       (vec_select:HI (match_operand:V2HI 2 "register_operand" "d")
			(parallel [(match_operand 5 "const01_operand" "P0P1")]))
		       (vec_select:HI (match_dup 2)
			(parallel [(match_operand 6 "const01_operand" "P0P1")])))
		      (match_operand 7 "const_int_operand" "n")]
		     UNSPEC_MAC_WITH_FLAG))]
  ""
<<<<<<< HEAD
=======
{
  const char *templates[] = {
    "A0 = %h1 * %h2, A1 = %h1 * %h2 %M7%!",
    "A0 = %d1 * %h2, A1 = %h1 * %h2 %M7%!",
    "A0 = %h1 * %h2, A1 = %d1 * %h2 %M7%!",
    "A0 = %d1 * %h2, A1 = %d1 * %h2 %M7%!",
    "A0 = %h1 * %d2, A1 = %h1 * %h2 %M7%!",
    "A0 = %d1 * %d2, A1 = %h1 * %h2 %M7%!",
    "A0 = %h1 * %d2, A1 = %d1 * %h2 %M7%!",
    "A0 = %d1 * %d2, A1 = %d1 * %h2 %M7%!",
    "A0 = %h1 * %h2, A1 = %h1 * %d2 %M7%!",
    "A0 = %d1 * %h2, A1 = %h1 * %d2 %M7%!",
    "A0 = %h1 * %h2, A1 = %d1 * %d2 %M7%!",
    "A0 = %d1 * %h2, A1 = %d1 * %d2 %M7%!",
    "A0 = %h1 * %d2, A1 = %h1 * %d2 %M7%!",
    "A0 = %d1 * %d2, A1 = %h1 * %d2 %M7%!",
    "A0 = %h1 * %d2, A1 = %d1 * %d2 %M7%!",
    "A0 = %d1 * %d2, A1 = %d1 * %d2 %M7%!" };
  int alt = (INTVAL (operands[3]) + (INTVAL (operands[4]) << 1)
	     + (INTVAL (operands[5]) << 2)  + (INTVAL (operands[6]) << 3));
  return templates[alt];
}
  [(set_attr "type" "dsp32")])

;; A mixture of multiply and multiply-accumulate for when we only want to
;; initialize one part.
(define_insn "flag_mul_macv2hi_parts_acconly"
  [(set (match_operand:PDI 0 "register_operand" "=B,e,e")
	(unspec:PDI [(vec_select:HI
		      (match_operand:V2HI 2 "register_operand" "d,d,d")
		      (parallel [(match_operand 4 "const01_operand" "P0P1,P0P1,P0P1")]))
		     (vec_select:HI
		      (match_operand:V2HI 3 "register_operand" "d,d,d")
		      (parallel [(match_operand 6 "const01_operand" "P0P1,P0P1,P0P1")]))
		     (match_operand 10 "const_int_operand" "PB,PA,PA")]
		    UNSPEC_MUL_WITH_FLAG))
   (set (match_operand:PDI 1 "register_operand" "=B,e,e")
	(unspec:PDI [(vec_select:HI
		      (match_dup 2)
		      (parallel [(match_operand 5 "const01_operand" "P0P1,P0P1,P0P1")]))
		     (vec_select:HI
		      (match_dup 3)
		      (parallel [(match_operand 7 "const01_operand" "P0P1,P0P1,P0P1")]))
		     (match_operand:PDI 8 "register_operand" "1,1,1")
		     (match_operand 9 "const01_operand" "P0P1,P0P1,P0P1")
		     (match_operand 11 "const_int_operand" "PA,PB,PA")]
		    UNSPEC_MAC_WITH_FLAG))]
  "MACFLAGS_MATCH_P (INTVAL (operands[10]), INTVAL (operands[11]))"
{
  rtx xops[6];
  const char *templates[] = {
    "%0 = %h2 * %h3, %1 %b4 %h2 * %h3 %M5%!",
    "%0 = %d2 * %h3, %1 %b4 %h2 * %h3 %M5%!",
    "%0 = %h2 * %h3, %1 %b4 %d2 * %h3 %M5%!",
    "%0 = %d2 * %h3, %1 %b4 %d2 * %h3 %M5%!",
    "%0 = %h2 * %d3, %1 %b4 %h2 * %h3 %M5%!",
    "%0 = %d2 * %d3, %1 %b4 %h2 * %h3 %M5%!",
    "%0 = %h2 * %d3, %1 %b4 %d2 * %h3 %M5%!",
    "%0 = %d2 * %d3, %1 %b4 %d2 * %h3 %M5%!",
    "%0 = %h2 * %h3, %1 %b4 %h2 * %d3 %M5%!",
    "%0 = %d2 * %h3, %1 %b4 %h2 * %d3 %M5%!",
    "%0 = %h2 * %h3, %1 %b4 %d2 * %d3 %M5%!",
    "%0 = %d2 * %h3, %1 %b4 %d2 * %d3 %M5%!",
    "%0 = %h2 * %d3, %1 %b4 %h2 * %d3 %M5%!",
    "%0 = %d2 * %d3, %1 %b4 %h2 * %d3 %M5%!",
    "%0 = %h2 * %d3, %1 %b4 %d2 * %d3 %M5%!",
    "%0 = %d2 * %d3, %1 %b4 %d2 * %d3 %M5%!" };
  int alt = (INTVAL (operands[4]) + (INTVAL (operands[5]) << 1)
	     + (INTVAL (operands[6]) << 2)  + (INTVAL (operands[7]) << 3));
  xops[0] = operands[0];
  xops[1] = operands[1];
  xops[2] = operands[2];
  xops[3] = operands[3];
  xops[4] = operands[9];
  xops[5] = which_alternative == 0 ? operands[10] : operands[11];
  output_asm_insn (templates[alt], xops);
  return "";
}
  [(set_attr "type" "dsp32")])


(define_code_macro s_or_u [sign_extend zero_extend])
(define_code_attr su_optab [(sign_extend "mul")
			    (zero_extend "umul")])
(define_code_attr su_modifier [(sign_extend "IS")
			       (zero_extend "FU")])

(define_insn "<su_optab>hisi_ll"
  [(set (match_operand:SI 0 "register_operand" "=d")
	(mult:SI (s_or_u:SI
		  (vec_select:HI (match_operand:V2HI 1 "register_operand" "%d")
				 (parallel [(const_int 0)])))
		 (s_or_u:SI
		  (vec_select:HI (match_operand:V2HI 2 "register_operand" "d")
				 (parallel [(const_int 0)])))))]
  ""
  "%0 = %h1 * %h2 (<su_modifier>)%!"
  [(set_attr "type" "dsp32")])

(define_insn "<su_optab>hisi_lh"
  [(set (match_operand:SI 0 "register_operand" "=d")
	(mult:SI (s_or_u:SI
		  (vec_select:HI (match_operand:V2HI 1 "register_operand" "d")
				 (parallel [(const_int 0)])))
		 (s_or_u:SI
		  (vec_select:HI (match_operand:V2HI 2 "register_operand" "d")
				 (parallel [(const_int 1)])))))]
  ""
  "%0 = %h1 * %d2 (<su_modifier>)%!"
  [(set_attr "type" "dsp32")])

(define_insn "<su_optab>hisi_hl"
  [(set (match_operand:SI 0 "register_operand" "=d")
	(mult:SI (s_or_u:SI
		  (vec_select:HI (match_operand:V2HI 1 "register_operand" "d")
				 (parallel [(const_int 1)])))
		 (s_or_u:SI
		  (vec_select:HI (match_operand:V2HI 2 "register_operand" "d")
				 (parallel [(const_int 0)])))))]
  ""
  "%0 = %d1 * %h2 (<su_modifier>)%!"
  [(set_attr "type" "dsp32")])

(define_insn "<su_optab>hisi_hh"
  [(set (match_operand:SI 0 "register_operand" "=d")
	(mult:SI (s_or_u:SI
		  (vec_select:HI (match_operand:V2HI 1 "register_operand" "%d")
				 (parallel [(const_int 1)])))
		 (s_or_u:SI
		  (vec_select:HI (match_operand:V2HI 2 "register_operand" "d")
				 (parallel [(const_int 1)])))))]
  ""
  "%0 = %d1 * %d2 (<su_modifier>)%!"
  [(set_attr "type" "dsp32")])

;; Additional variants for signed * unsigned multiply.

(define_insn "usmulhisi_ull"
  [(set (match_operand:SI 0 "register_operand" "=W")
	(mult:SI (zero_extend:SI
		  (vec_select:HI (match_operand:V2HI 1 "register_operand" "%d")
				 (parallel [(const_int 0)])))
		 (sign_extend:SI
		  (vec_select:HI (match_operand:V2HI 2 "register_operand" "d")
				 (parallel [(const_int 0)])))))]
  ""
  "%0 = %h2 * %h1 (IS,M)%!"
  [(set_attr "type" "dsp32")])

(define_insn "usmulhisi_ulh"
  [(set (match_operand:SI 0 "register_operand" "=W")
	(mult:SI (zero_extend:SI
		  (vec_select:HI (match_operand:V2HI 1 "register_operand" "d")
				 (parallel [(const_int 0)])))
		 (sign_extend:SI
		  (vec_select:HI (match_operand:V2HI 2 "register_operand" "d")
				 (parallel [(const_int 1)])))))]
  ""
  "%0 = %d2 * %h1 (IS,M)%!"
  [(set_attr "type" "dsp32")])

(define_insn "usmulhisi_uhl"
  [(set (match_operand:SI 0 "register_operand" "=W")
	(mult:SI (zero_extend:SI
		  (vec_select:HI (match_operand:V2HI 1 "register_operand" "d")
				 (parallel [(const_int 1)])))
		 (sign_extend:SI
		  (vec_select:HI (match_operand:V2HI 2 "register_operand" "d")
				 (parallel [(const_int 0)])))))]
  ""
  "%0 = %h2 * %d1 (IS,M)%!"
  [(set_attr "type" "dsp32")])

(define_insn "usmulhisi_uhh"
  [(set (match_operand:SI 0 "register_operand" "=W")
	(mult:SI (zero_extend:SI
		  (vec_select:HI (match_operand:V2HI 1 "register_operand" "%d")
				 (parallel [(const_int 1)])))
		 (sign_extend:SI
		  (vec_select:HI (match_operand:V2HI 2 "register_operand" "d")
				 (parallel [(const_int 1)])))))]
  ""
  "%0 = %d2 * %d1 (IS,M)%!"
  [(set_attr "type" "dsp32")])

;; Parallel versions of these operations.  First, normal signed or unsigned
;; multiplies.

(define_insn "<su_optab>hisi_ll_lh"
  [(set (match_operand:SI 0 "register_operand" "=q0,q2,q4,q6")
	(mult:SI (s_or_u:SI
		  (vec_select:HI (match_operand:V2HI 1 "register_operand" "d,d,d,d")
				 (parallel [(const_int 0)])))
		 (s_or_u:SI
		  (vec_select:HI (match_operand:V2HI 2 "register_operand" "d,d,d,d")
				 (parallel [(const_int 0)])))))
   (set (match_operand:SI 3 "register_operand" "=q1,q3,q5,q7")
	(mult:SI (s_or_u:SI
		  (vec_select:HI (match_dup 1) (parallel [(const_int 0)])))
		 (s_or_u:SI
		  (vec_select:HI (match_dup 2) (parallel [(const_int 1)])))))]
  ""
  "%0 = %h1 * %h2, %3 = %h1 * %d2 (<su_modifier>)%!"
  [(set_attr "type" "dsp32")])

(define_insn "<su_optab>hisi_ll_hl"
  [(set (match_operand:SI 0 "register_operand" "=q0,q2,q4,q6")
	(mult:SI (s_or_u:SI
		  (vec_select:HI (match_operand:V2HI 1 "register_operand" "d,d,d,d")
				 (parallel [(const_int 0)])))
		 (s_or_u:SI
		  (vec_select:HI (match_operand:V2HI 2 "register_operand" "d,d,d,d")
				 (parallel [(const_int 0)])))))
   (set (match_operand:SI 3 "register_operand" "=q1,q3,q5,q7")
	(mult:SI (s_or_u:SI
		  (vec_select:HI (match_dup 1) (parallel [(const_int 1)])))
		 (s_or_u:SI
		  (vec_select:HI (match_dup 2) (parallel [(const_int 0)])))))]
  ""
  "%0 = %h1 * %h2, %3 = %d1 * %h2 (<su_modifier>)%!"
  [(set_attr "type" "dsp32")])

(define_insn "<su_optab>hisi_ll_hh"
  [(set (match_operand:SI 0 "register_operand" "=q0,q2,q4,q6")
	(mult:SI (s_or_u:SI
		  (vec_select:HI (match_operand:V2HI 1 "register_operand" "d,d,d,d")
				 (parallel [(const_int 0)])))
		 (s_or_u:SI
		  (vec_select:HI (match_operand:V2HI 2 "register_operand" "d,d,d,d")
				 (parallel [(const_int 0)])))))
   (set (match_operand:SI 3 "register_operand" "=q1,q3,q5,q7")
	(mult:SI (s_or_u:SI
		  (vec_select:HI (match_dup 1) (parallel [(const_int 1)])))
		 (s_or_u:SI
		  (vec_select:HI (match_dup 2) (parallel [(const_int 1)])))))]
  ""
  "%0 = %h1 * %h2, %3 = %d1 * %d2 (<su_modifier>)%!"
  [(set_attr "type" "dsp32")])

(define_insn "<su_optab>hisi_lh_hl"
  [(set (match_operand:SI 0 "register_operand" "=q0,q2,q4,q6")
	(mult:SI (s_or_u:SI
		  (vec_select:HI (match_operand:V2HI 1 "register_operand" "d,d,d,d")
				 (parallel [(const_int 0)])))
		 (s_or_u:SI
		  (vec_select:HI (match_operand:V2HI 2 "register_operand" "d,d,d,d")
				 (parallel [(const_int 1)])))))
   (set (match_operand:SI 3 "register_operand" "=q1,q3,q5,q7")
	(mult:SI (s_or_u:SI
		  (vec_select:HI (match_dup 1) (parallel [(const_int 1)])))
		 (s_or_u:SI
		  (vec_select:HI (match_dup 2) (parallel [(const_int 0)])))))]
  ""
  "%0 = %h1 * %d2, %3 = %d1 * %h2 (<su_modifier>)%!"
  [(set_attr "type" "dsp32")])

(define_insn "<su_optab>hisi_lh_hh"
  [(set (match_operand:SI 0 "register_operand" "=q0,q2,q4,q6")
	(mult:SI (s_or_u:SI
		  (vec_select:HI (match_operand:V2HI 1 "register_operand" "d,d,d,d")
				 (parallel [(const_int 0)])))
		 (s_or_u:SI
		  (vec_select:HI (match_operand:V2HI 2 "register_operand" "d,d,d,d")
				 (parallel [(const_int 1)])))))
   (set (match_operand:SI 3 "register_operand" "=q1,q3,q5,q7")
	(mult:SI (s_or_u:SI
		  (vec_select:HI (match_dup 1) (parallel [(const_int 1)])))
		 (s_or_u:SI
		  (vec_select:HI (match_dup 2) (parallel [(const_int 1)])))))]
  ""
  "%0 = %h1 * %d2, %3 = %d1 * %d2 (<su_modifier>)%!"
  [(set_attr "type" "dsp32")])

(define_insn "<su_optab>hisi_hl_hh"
  [(set (match_operand:SI 0 "register_operand" "=q0,q2,q4,q6")
	(mult:SI (s_or_u:SI
		  (vec_select:HI (match_operand:V2HI 1 "register_operand" "d,d,d,d")
				 (parallel [(const_int 1)])))
		 (s_or_u:SI
		  (vec_select:HI (match_operand:V2HI 2 "register_operand" "d,d,d,d")
				 (parallel [(const_int 0)])))))
   (set (match_operand:SI 3 "register_operand" "=q1,q3,q5,q7")
	(mult:SI (s_or_u:SI
		  (vec_select:HI (match_dup 1) (parallel [(const_int 1)])))
		 (s_or_u:SI
		  (vec_select:HI (match_dup 2) (parallel [(const_int 1)])))))]
  ""
  "%0 = %d1 * %h2, %3 = %d1 * %d2 (<su_modifier>)%!"
  [(set_attr "type" "dsp32")])

;; Special signed * unsigned variants.

(define_insn "usmulhisi_ll_lul"
  [(set (match_operand:SI 0 "register_operand" "=q0,q2,q4,q6")
	(mult:SI (sign_extend:SI
		  (vec_select:HI (match_operand:V2HI 1 "register_operand" "d,d,d,d")
				 (parallel [(const_int 0)])))
		 (sign_extend:SI
		  (vec_select:HI (match_operand:V2HI 2 "register_operand" "d,d,d,d")
				 (parallel [(const_int 0)])))))
   (set (match_operand:SI 3 "register_operand" "=q1,q3,q5,q7")
	(mult:SI (sign_extend:SI
		  (vec_select:HI (match_dup 1) (parallel [(const_int 0)])))
		 (zero_extend:SI
		  (vec_select:HI (match_dup 2) (parallel [(const_int 0)])))))]
  ""
  "%0 = %h1 * %h2, %3 = %h1 * %h2 (IS,M)%!"
  [(set_attr "type" "dsp32")])

(define_insn "usmulhisi_ll_luh"
  [(set (match_operand:SI 0 "register_operand" "=q0,q2,q4,q6")
	(mult:SI (sign_extend:SI
		  (vec_select:HI (match_operand:V2HI 1 "register_operand" "d,d,d,d")
				 (parallel [(const_int 0)])))
		 (sign_extend:SI
		  (vec_select:HI (match_operand:V2HI 2 "register_operand" "d,d,d,d")
				 (parallel [(const_int 0)])))))
   (set (match_operand:SI 3 "register_operand" "=q1,q3,q5,q7")
	(mult:SI (sign_extend:SI
		  (vec_select:HI (match_dup 1) (parallel [(const_int 0)])))
		 (zero_extend:SI
		  (vec_select:HI (match_dup 2) (parallel [(const_int 1)])))))]
  ""
  "%0 = %h1 * %h2, %3 = %h1 * %d2 (IS,M)%!"
  [(set_attr "type" "dsp32")])

(define_insn "usmulhisi_ll_hul"
  [(set (match_operand:SI 0 "register_operand" "=q0,q2,q4,q6")
	(mult:SI (sign_extend:SI
		  (vec_select:HI (match_operand:V2HI 1 "register_operand" "d,d,d,d")
				 (parallel [(const_int 0)])))
		 (sign_extend:SI
		  (vec_select:HI (match_operand:V2HI 2 "register_operand" "d,d,d,d")
				 (parallel [(const_int 0)])))))
   (set (match_operand:SI 3 "register_operand" "=q1,q3,q5,q7")
	(mult:SI (sign_extend:SI
		  (vec_select:HI (match_dup 1) (parallel [(const_int 1)])))
		 (zero_extend:SI
		  (vec_select:HI (match_dup 2) (parallel [(const_int 0)])))))]
  ""
  "%0 = %h1 * %h2, %3 = %d1 * %h2 (IS,M)%!"
  [(set_attr "type" "dsp32")])

(define_insn "usmulhisi_ll_huh"
  [(set (match_operand:SI 0 "register_operand" "=q0,q2,q4,q6")
	(mult:SI (sign_extend:SI
		  (vec_select:HI (match_operand:V2HI 1 "register_operand" "d,d,d,d")
				 (parallel [(const_int 0)])))
		 (sign_extend:SI
		  (vec_select:HI (match_operand:V2HI 2 "register_operand" "d,d,d,d")
				 (parallel [(const_int 0)])))))
   (set (match_operand:SI 3 "register_operand" "=q1,q3,q5,q7")
	(mult:SI (sign_extend:SI
		  (vec_select:HI (match_dup 1) (parallel [(const_int 1)])))
		 (zero_extend:SI
		  (vec_select:HI (match_dup 2) (parallel [(const_int 1)])))))]
  ""
  "%0 = %h1 * %h2, %3 = %d1 * %d2 (IS,M)%!"
  [(set_attr "type" "dsp32")])

(define_insn "usmulhisi_lh_lul"
  [(set (match_operand:SI 0 "register_operand" "=q0,q2,q4,q6")
	(mult:SI (sign_extend:SI
		  (vec_select:HI (match_operand:V2HI 1 "register_operand" "d,d,d,d")
				 (parallel [(const_int 0)])))
		 (sign_extend:SI
		  (vec_select:HI (match_operand:V2HI 2 "register_operand" "d,d,d,d")
				 (parallel [(const_int 1)])))))
   (set (match_operand:SI 3 "register_operand" "=q1,q3,q5,q7")
	(mult:SI (sign_extend:SI
		  (vec_select:HI (match_dup 1) (parallel [(const_int 0)])))
		 (zero_extend:SI
		  (vec_select:HI (match_dup 2) (parallel [(const_int 0)])))))]
  ""
  "%0 = %h1 * %d2, %3 = %h1 * %h2 (IS,M)%!"
  [(set_attr "type" "dsp32")])

(define_insn "usmulhisi_lh_luh"
  [(set (match_operand:SI 0 "register_operand" "=q0,q2,q4,q6")
	(mult:SI (sign_extend:SI
		  (vec_select:HI (match_operand:V2HI 1 "register_operand" "d,d,d,d")
				 (parallel [(const_int 0)])))
		 (sign_extend:SI
		  (vec_select:HI (match_operand:V2HI 2 "register_operand" "d,d,d,d")
				 (parallel [(const_int 1)])))))
   (set (match_operand:SI 3 "register_operand" "=q1,q3,q5,q7")
	(mult:SI (sign_extend:SI
		  (vec_select:HI (match_dup 1) (parallel [(const_int 0)])))
		 (zero_extend:SI
		  (vec_select:HI (match_dup 2) (parallel [(const_int 1)])))))]
  ""
  "%0 = %h1 * %d2, %3 = %h1 * %d2 (IS,M)%!"
  [(set_attr "type" "dsp32")])

(define_insn "usmulhisi_lh_hul"
  [(set (match_operand:SI 0 "register_operand" "=q0,q2,q4,q6")
	(mult:SI (sign_extend:SI
		  (vec_select:HI (match_operand:V2HI 1 "register_operand" "d,d,d,d")
				 (parallel [(const_int 0)])))
		 (sign_extend:SI
		  (vec_select:HI (match_operand:V2HI 2 "register_operand" "d,d,d,d")
				 (parallel [(const_int 1)])))))
   (set (match_operand:SI 3 "register_operand" "=q1,q3,q5,q7")
	(mult:SI (sign_extend:SI
		  (vec_select:HI (match_dup 1) (parallel [(const_int 1)])))
		 (zero_extend:SI
		  (vec_select:HI (match_dup 2) (parallel [(const_int 0)])))))]
  ""
  "%0 = %h1 * %d2, %3 = %d1 * %h2 (IS,M)%!"
  [(set_attr "type" "dsp32")])

(define_insn "usmulhisi_lh_huh"
  [(set (match_operand:SI 0 "register_operand" "=q0,q2,q4,q6")
	(mult:SI (sign_extend:SI
		  (vec_select:HI (match_operand:V2HI 1 "register_operand" "d,d,d,d")
				 (parallel [(const_int 0)])))
		 (sign_extend:SI
		  (vec_select:HI (match_operand:V2HI 2 "register_operand" "d,d,d,d")
				 (parallel [(const_int 1)])))))
   (set (match_operand:SI 3 "register_operand" "=q1,q3,q5,q7")
	(mult:SI (sign_extend:SI
		  (vec_select:HI (match_dup 1) (parallel [(const_int 1)])))
		 (zero_extend:SI
		  (vec_select:HI (match_dup 2) (parallel [(const_int 1)])))))]
  ""
  "%0 = %h1 * %d2, %3 = %d1 * %d2 (IS,M)%!"
  [(set_attr "type" "dsp32")])

(define_insn "usmulhisi_hl_lul"
  [(set (match_operand:SI 0 "register_operand" "=q0,q2,q4,q6")
	(mult:SI (sign_extend:SI
		  (vec_select:HI (match_operand:V2HI 1 "register_operand" "d,d,d,d")
				 (parallel [(const_int 1)])))
		 (sign_extend:SI
		  (vec_select:HI (match_operand:V2HI 2 "register_operand" "d,d,d,d")
				 (parallel [(const_int 0)])))))
   (set (match_operand:SI 3 "register_operand" "=q1,q3,q5,q7")
	(mult:SI (sign_extend:SI
		  (vec_select:HI (match_dup 1) (parallel [(const_int 0)])))
		 (zero_extend:SI
		  (vec_select:HI (match_dup 2) (parallel [(const_int 0)])))))]
  ""
  "%0 = %d1 * %h2, %3 = %h1 * %h2 (IS,M)%!"
  [(set_attr "type" "dsp32")])

(define_insn "usmulhisi_hl_luh"
  [(set (match_operand:SI 0 "register_operand" "=q0,q2,q4,q6")
	(mult:SI (sign_extend:SI
		  (vec_select:HI (match_operand:V2HI 1 "register_operand" "d,d,d,d")
				 (parallel [(const_int 1)])))
		 (sign_extend:SI
		  (vec_select:HI (match_operand:V2HI 2 "register_operand" "d,d,d,d")
				 (parallel [(const_int 0)])))))
   (set (match_operand:SI 3 "register_operand" "=q1,q3,q5,q7")
	(mult:SI (sign_extend:SI
		  (vec_select:HI (match_dup 1) (parallel [(const_int 0)])))
		 (zero_extend:SI
		  (vec_select:HI (match_dup 2) (parallel [(const_int 1)])))))]
  ""
  "%0 = %d1 * %h2, %3 = %h1 * %d2 (IS,M)%!"
  [(set_attr "type" "dsp32")])

(define_insn "usmulhisi_hl_hul"
  [(set (match_operand:SI 0 "register_operand" "=q0,q2,q4,q6")
	(mult:SI (sign_extend:SI
		  (vec_select:HI (match_operand:V2HI 1 "register_operand" "d,d,d,d")
				 (parallel [(const_int 1)])))
		 (sign_extend:SI
		  (vec_select:HI (match_operand:V2HI 2 "register_operand" "d,d,d,d")
				 (parallel [(const_int 0)])))))
   (set (match_operand:SI 3 "register_operand" "=q1,q3,q5,q7")
	(mult:SI (sign_extend:SI
		  (vec_select:HI (match_dup 1) (parallel [(const_int 1)])))
		 (zero_extend:SI
		  (vec_select:HI (match_dup 2) (parallel [(const_int 0)])))))]
  ""
  "%0 = %d1 * %h2, %3 = %d1 * %h2 (IS,M)%!"
  [(set_attr "type" "dsp32")])

(define_insn "usmulhisi_hl_huh"
  [(set (match_operand:SI 0 "register_operand" "=q0,q2,q4,q6")
	(mult:SI (sign_extend:SI
		  (vec_select:HI (match_operand:V2HI 1 "register_operand" "d,d,d,d")
				 (parallel [(const_int 1)])))
		 (sign_extend:SI
		  (vec_select:HI (match_operand:V2HI 2 "register_operand" "d,d,d,d")
				 (parallel [(const_int 0)])))))
   (set (match_operand:SI 3 "register_operand" "=q1,q3,q5,q7")
	(mult:SI (sign_extend:SI
		  (vec_select:HI (match_dup 1) (parallel [(const_int 1)])))
		 (zero_extend:SI
		  (vec_select:HI (match_dup 2) (parallel [(const_int 1)])))))]
  ""
  "%0 = %d1 * %h2, %3 = %d1 * %d2 (IS,M)%!"
  [(set_attr "type" "dsp32")])

(define_insn "usmulhisi_hh_lul"
  [(set (match_operand:SI 0 "register_operand" "=q0,q2,q4,q6")
	(mult:SI (sign_extend:SI
		  (vec_select:HI (match_operand:V2HI 1 "register_operand" "d,d,d,d")
				 (parallel [(const_int 1)])))
		 (sign_extend:SI
		  (vec_select:HI (match_operand:V2HI 2 "register_operand" "d,d,d,d")
				 (parallel [(const_int 1)])))))
   (set (match_operand:SI 3 "register_operand" "=q1,q3,q5,q7")
	(mult:SI (sign_extend:SI
		  (vec_select:HI (match_dup 1) (parallel [(const_int 0)])))
		 (zero_extend:SI
		  (vec_select:HI (match_dup 2) (parallel [(const_int 0)])))))]
  ""
  "%0 = %d1 * %d2, %3 = %h1 * %h2 (IS,M)%!"
  [(set_attr "type" "dsp32")])

(define_insn "usmulhisi_hh_luh"
  [(set (match_operand:SI 0 "register_operand" "=q0,q2,q4,q6")
	(mult:SI (sign_extend:SI
		  (vec_select:HI (match_operand:V2HI 1 "register_operand" "d,d,d,d")
				 (parallel [(const_int 1)])))
		 (sign_extend:SI
		  (vec_select:HI (match_operand:V2HI 2 "register_operand" "d,d,d,d")
				 (parallel [(const_int 1)])))))
   (set (match_operand:SI 3 "register_operand" "=q1,q3,q5,q7")
	(mult:SI (sign_extend:SI
		  (vec_select:HI (match_dup 1) (parallel [(const_int 0)])))
		 (zero_extend:SI
		  (vec_select:HI (match_dup 2) (parallel [(const_int 1)])))))]
  ""
  "%0 = %d1 * %d2, %3 = %h1 * %d2 (IS,M)%!"
  [(set_attr "type" "dsp32")])

(define_insn "usmulhisi_hh_hul"
  [(set (match_operand:SI 0 "register_operand" "=q0,q2,q4,q6")
	(mult:SI (sign_extend:SI
		  (vec_select:HI (match_operand:V2HI 1 "register_operand" "d,d,d,d")
				 (parallel [(const_int 1)])))
		 (sign_extend:SI
		  (vec_select:HI (match_operand:V2HI 2 "register_operand" "d,d,d,d")
				 (parallel [(const_int 1)])))))
   (set (match_operand:SI 3 "register_operand" "=q1,q3,q5,q7")
	(mult:SI (sign_extend:SI
		  (vec_select:HI (match_dup 1) (parallel [(const_int 1)])))
		 (zero_extend:SI
		  (vec_select:HI (match_dup 2) (parallel [(const_int 0)])))))]
  ""
  "%0 = %d1 * %d2, %3 = %d1 * %h2 (IS,M)%!"
  [(set_attr "type" "dsp32")])

(define_insn "usmulhisi_hh_huh"
  [(set (match_operand:SI 0 "register_operand" "=q0,q2,q4,q6")
	(mult:SI (sign_extend:SI
		  (vec_select:HI (match_operand:V2HI 1 "register_operand" "d,d,d,d")
				 (parallel [(const_int 1)])))
		 (sign_extend:SI
		  (vec_select:HI (match_operand:V2HI 2 "register_operand" "d,d,d,d")
				 (parallel [(const_int 1)])))))
   (set (match_operand:SI 3 "register_operand" "=q1,q3,q5,q7")
	(mult:SI (sign_extend:SI
		  (vec_select:HI (match_dup 1) (parallel [(const_int 1)])))
		 (zero_extend:SI
		  (vec_select:HI (match_dup 2) (parallel [(const_int 1)])))))]
  ""
  "%0 = %d1 * %d2, %3 = %d1 * %d2 (IS,M)%!"
  [(set_attr "type" "dsp32")])

;; Vector neg/abs.

(define_insn "ssnegv2hi2"
  [(set (match_operand:V2HI 0 "register_operand" "=d")
	(ss_neg:V2HI (match_operand:V2HI 1 "register_operand" "d")))]
  ""
  "%0 = - %1 (V)%!"
  [(set_attr "type" "dsp32")])

(define_insn "ssabsv2hi2"
  [(set (match_operand:V2HI 0 "register_operand" "=d")
	(ss_abs:V2HI (match_operand:V2HI 1 "register_operand" "d")))]
  ""
>>>>>>> 60a98cce
  "%0 = ABS %1 (V)%!"
  [(set_attr "type" "dsp32")])

;; Shifts.

(define_insn "ssashiftv2hi3"
  [(set (match_operand:V2HI 0 "register_operand" "=d,d,d")
	(if_then_else:V2HI
<<<<<<< HEAD
	 (lt (match_operand:SI 2 "vec_shift_operand" "d,Ku4,Ks4") (const_int 0))
=======
	 (lt (match_operand:HI 2 "vec_shift_operand" "d,Ku4,Ks4") (const_int 0))
>>>>>>> 60a98cce
	 (ashiftrt:V2HI (match_operand:V2HI 1 "register_operand" "d,d,d")
			(match_dup 2))
	 (ss_ashift:V2HI (match_dup 1) (match_dup 2))))]
  ""
  "@
   %0 = ASHIFT %1 BY %h2 (V, S)%!
   %0 = %1 << %2 (V,S)%!
   %0 = %1 >>> %N2 (V,S)%!"
  [(set_attr "type" "dsp32")])

(define_insn "ssashifthi3"
  [(set (match_operand:HI 0 "register_operand" "=d,d,d")
	(if_then_else:HI
<<<<<<< HEAD
	 (lt (match_operand:SI 2 "vec_shift_operand" "d,Ku4,Ks4") (const_int 0))
=======
	 (lt (match_operand:HI 2 "vec_shift_operand" "d,Ku4,Ks4") (const_int 0))
>>>>>>> 60a98cce
	 (ashiftrt:HI (match_operand:HI 1 "register_operand" "d,d,d")
		      (match_dup 2))
	 (ss_ashift:HI (match_dup 1) (match_dup 2))))]
  ""
  "@
   %0 = ASHIFT %1 BY %h2 (V, S)%!
   %0 = %1 << %2 (V,S)%!
   %0 = %1 >>> %N2 (V,S)%!"
  [(set_attr "type" "dsp32")])

<<<<<<< HEAD
(define_insn "lshiftv2hi3"
  [(set (match_operand:V2HI 0 "register_operand" "=d,d,d")
	(if_then_else:V2HI
	 (lt (match_operand:SI 2 "vec_shift_operand" "d,Ku4,Ks4") (const_int 0))
=======
(define_insn "ssashiftsi3"
  [(set (match_operand:SI 0 "register_operand" "=d,d,d")
	(if_then_else:SI
	 (lt (match_operand:HI 2 "reg_or_const_int_operand" "d,Ku5,Ks5") (const_int 0))
	 (ashiftrt:SI (match_operand:HI 1 "register_operand" "d,d,d")
		      (match_dup 2))
	 (ss_ashift:SI (match_dup 1) (match_dup 2))))]
  ""
  "@
   %0 = ASHIFT %1 BY %h2 (S)%!
   %0 = %1 << %2 (S)%!
   %0 = %1 >>> %N2 (S)%!"
  [(set_attr "type" "dsp32")])

(define_insn "lshiftv2hi3"
  [(set (match_operand:V2HI 0 "register_operand" "=d,d,d")
	(if_then_else:V2HI
	 (lt (match_operand:HI 2 "vec_shift_operand" "d,Ku4,Ks4") (const_int 0))
>>>>>>> 60a98cce
	 (lshiftrt:V2HI (match_operand:V2HI 1 "register_operand" "d,d,d")
			(match_dup 2))
	 (ashift:V2HI (match_dup 1) (match_dup 2))))]
  ""
  "@
   %0 = LSHIFT %1 BY %h2 (V)%!
   %0 = %1 << %2 (V)%!
   %0 = %1 >> %N2 (V)%!"
  [(set_attr "type" "dsp32")])

(define_insn "lshifthi3"
  [(set (match_operand:HI 0 "register_operand" "=d,d,d")
	(if_then_else:HI
<<<<<<< HEAD
	 (lt (match_operand:SI 2 "vec_shift_operand" "d,Ku4,Ks4") (const_int 0))
=======
	 (lt (match_operand:HI 2 "vec_shift_operand" "d,Ku4,Ks4") (const_int 0))
>>>>>>> 60a98cce
	 (lshiftrt:HI (match_operand:HI 1 "register_operand" "d,d,d")
		      (match_dup 2))
	 (ashift:HI (match_dup 1) (match_dup 2))))]
  ""
  "@
   %0 = LSHIFT %1 BY %h2 (V)%!
   %0 = %1 << %2 (V)%!
   %0 = %1 >> %N2 (V)%!"
  [(set_attr "type" "dsp32")])
<|MERGE_RESOLUTION|>--- conflicted
+++ resolved
@@ -1,9 +1,5 @@
 ;;- Machine description for Blackfin for GNU compiler
-<<<<<<< HEAD
-;;  Copyright 2005, 2006  Free Software Foundation, Inc.
-=======
 ;;  Copyright 2005, 2006, 2007 Free Software Foundation, Inc.
->>>>>>> 60a98cce
 ;;  Contributed by Analog Devices.
 
 ;; This file is part of GCC.
@@ -140,23 +136,15 @@
    (UNSPEC_FUNCDESC_GOT17M4 9)
    (UNSPEC_LSETUP_END 10)
    ;; Distinguish a 32-bit version of an insn from a 16-bit version.
-<<<<<<< HEAD
-   (UNSPEC_32BIT 11)])
-=======
    (UNSPEC_32BIT 11)
    (UNSPEC_NOP 12)])
->>>>>>> 60a98cce
 
 (define_constants
   [(UNSPEC_VOLATILE_EH_RETURN 0)
    (UNSPEC_VOLATILE_CSYNC 1)
    (UNSPEC_VOLATILE_SSYNC 2)
-<<<<<<< HEAD
-   (UNSPEC_VOLATILE_LOAD_FUNCDESC 3)])
-=======
    (UNSPEC_VOLATILE_LOAD_FUNCDESC 3)
    (UNSPEC_VOLATILE_STORE_EH_HANDLER 4)])
->>>>>>> 60a98cce
 
 (define_constants
   [(MACFLAG_NONE 0)
@@ -167,16 +155,10 @@
    (MACFLAG_IU 5)
    (MACFLAG_W32 6)
    (MACFLAG_M 7)
-<<<<<<< HEAD
-   (MACFLAG_S2RND 8)
-   (MACFLAG_ISS2 9)
-   (MACFLAG_IH 10)])
-=======
    (MACFLAG_IS_M 8)
    (MACFLAG_S2RND 9)
    (MACFLAG_ISS2 10)
    (MACFLAG_IH 11)])
->>>>>>> 60a98cce
 
 (define_attr "type"
   "move,movcc,mvi,mcld,mcst,dsp32,mult,alu0,shft,brcc,br,call,misc,sync,compare,dummy"
@@ -543,19 +525,10 @@
 ;; with a PLUS.  We generally require fewer secondary reloads this way.
 
 (define_insn "*movsi_insn"
-<<<<<<< HEAD
-  [(set (match_operand:SI 0 "nonimmediate_operand" "=da,x*y,*k,da,da,x,x,x,da,mr")
-	(match_operand:SI 1 "general_operand" "da,x*y,da,*k,xKs7,xKsh,xKuh,ix,mr,da"))]
-  "GET_CODE (operands[0]) != MEM || GET_CODE (operands[1]) != MEM"
- "@
-   %0 = %1;
-   %0 = %1;
-=======
   [(set (match_operand:SI 0 "nonimmediate_operand" "=da,x*y,da,x,x,x,da,mr")
 	(match_operand:SI 1 "general_operand" "da,x*y,xKs7,xKsh,xKuh,ix,mr,da"))]
   "GET_CODE (operands[0]) != MEM || GET_CODE (operands[1]) == REG"
  "@
->>>>>>> 60a98cce
    %0 = %1;
    %0 = %1;
    %0 = %1 (X);
@@ -564,9 +537,8 @@
    #
    %0 = %1%!
    %0 = %1%!"
-<<<<<<< HEAD
-  [(set_attr "type" "move,move,move,move,mvi,mvi,mvi,*,mcld,mcst")
-   (set_attr "length" "2,2,2,2,2,4,4,*,*,*")])
+  [(set_attr "type" "move,move,mvi,mvi,mvi,*,mcld,mcst")
+   (set_attr "length" "2,2,2,4,4,*,*,*")])
 
 (define_insn "*movsi_insn32"
   [(set (match_operand:SI 0 "register_operand" "=d,d")
@@ -593,38 +565,7 @@
   [(set (match_operand:V2HI 0 "nonimmediate_operand" "=da,da,d,dm")
         (match_operand:V2HI 1 "general_operand" "i,di,md,d"))]
 
-  "GET_CODE (operands[0]) != MEM || GET_CODE (operands[1]) != MEM"
-=======
-  [(set_attr "type" "move,move,mvi,mvi,mvi,*,mcld,mcst")
-   (set_attr "length" "2,2,2,4,4,*,*,*")])
-
-(define_insn "*movsi_insn32"
-  [(set (match_operand:SI 0 "register_operand" "=d,d")
-	(unspec:SI [(match_operand:SI 1 "nonmemory_operand" "d,P0")] UNSPEC_32BIT))]
-  ""
- "@
-   %0 = ROT %1 BY 0%!
-   %0 = %0 -|- %0%!"
-  [(set_attr "type" "dsp32")])
-
-(define_split
-  [(set (match_operand:SI 0 "d_register_operand" "")
-	(const_int 0))]
-  "splitting_for_sched && !optimize_size"
-  [(set (match_dup 0) (unspec:SI [(const_int 0)] UNSPEC_32BIT))])
-
-(define_split
-  [(set (match_operand:SI 0 "d_register_operand" "")
-	(match_operand:SI 1 "d_register_operand" ""))]
-  "splitting_for_sched && !optimize_size"
-  [(set (match_dup 0) (unspec:SI [(match_dup 1)] UNSPEC_32BIT))])
-
-(define_insn_and_split "*movv2hi_insn"
-  [(set (match_operand:V2HI 0 "nonimmediate_operand" "=da,da,d,dm")
-        (match_operand:V2HI 1 "general_operand" "i,di,md,d"))]
-
   "GET_CODE (operands[0]) != MEM || GET_CODE (operands[1]) == REG"
->>>>>>> 60a98cce
   "@
    #
    %0 = %1;
@@ -646,11 +587,7 @@
 (define_insn "*movhi_insn"
   [(set (match_operand:HI 0 "nonimmediate_operand" "=x,da,x,d,mr")
         (match_operand:HI 1 "general_operand" "x,xKs7,xKsh,mr,d"))]
-<<<<<<< HEAD
-  "GET_CODE (operands[0]) != MEM || GET_CODE (operands[1]) != MEM"
-=======
   "GET_CODE (operands[0]) != MEM || GET_CODE (operands[1]) == REG"
->>>>>>> 60a98cce
 {
   static const char *templates[] = {
     "%0 = %1;",
@@ -955,65 +892,8 @@
 (define_expand "<optab>di3"
   [(set (match_operand:DI 0 "register_operand" "=d")
         (any_logical:DI (match_operand:DI 1 "register_operand" "0")
-<<<<<<< HEAD
-			(match_operand:DI 2 "register_operand" "d")))]
-  ""
-  "%0 = %1 <op> %2;\\n\\t%H0 = %H1 <op> %H2;"
-  [(set_attr "length" "4")
-   (set_attr "seq_insns" "multi")])
-
-(define_insn "*<optab>di_zesidi_di"
-  [(set (match_operand:DI 0 "register_operand" "=d")
-        (any_logical:DI (zero_extend:DI
-			 (match_operand:SI 2 "register_operand" "d"))
-			(match_operand:DI 1 "register_operand" "d")))]
-  ""
-  "%0 = %1 <op>  %2;\\n\\t%H0 = <high_result>;"
-  [(set_attr "length" "4")
-   (set_attr "seq_insns" "multi")])
-
-(define_insn "*<optab>di_sesdi_di"
-  [(set (match_operand:DI 0 "register_operand" "=d")
-        (any_logical:DI (sign_extend:DI
-			 (match_operand:SI 2 "register_operand" "d"))
-			(match_operand:DI 1 "register_operand" "0")))
-   (clobber (match_scratch:SI 3 "=&d"))]
-  ""
-  "%0 = %1 <op> %2;\\n\\t%3 = %2;\\n\\t%3 >>>= 31;\\n\\t%H0 = %H1 <op> %3;"
-  [(set_attr "length" "8")
-   (set_attr "seq_insns" "multi")])
-
-(define_insn "negdi2"
-  [(set (match_operand:DI 0 "register_operand" "=d")
-        (neg:DI (match_operand:DI 1 "register_operand" "d")))
-   (clobber (match_scratch:SI 2 "=&d"))
-   (clobber (reg:CC REG_CC))]
-  ""
-  "%2 = 0; %2 = %2 - %1; cc = ac0; cc = !cc; %2 = cc;\\n\\t%0 = -%1; %H0 = -%H1; %H0 = %H0 - %2;"
-  [(set_attr "length" "16")
-   (set_attr "seq_insns" "multi")])
-
-(define_insn "one_cmpldi2"
-  [(set (match_operand:DI 0 "register_operand" "=d")
-        (not:DI (match_operand:DI 1 "register_operand" "d")))]
-  ""
-  "%0 = ~%1;\\n\\t%H0 = ~%H1;"
-  [(set_attr "length" "4")
-   (set_attr "seq_insns" "multi")])
-
-;; DImode zero and sign extend patterns
-
-(define_insn_and_split "zero_extendsidi2"
-  [(set (match_operand:DI 0 "register_operand" "=d")
-        (zero_extend:DI (match_operand:SI 1 "register_operand" "d")))]
-  ""
-  "#"
-  "reload_completed"
-  [(set (match_dup 3) (const_int 0))]
-=======
 			(match_operand:DI 2 "general_operand" "d")))]
   ""
->>>>>>> 60a98cce
 {
   rtx hi_half[3], lo_half[3];
   enum insn_code icode = CODE_FOR_<optab>si3;
@@ -1090,77 +970,15 @@
 
 (define_insn "add_with_carry"
   [(set (match_operand:SI 0 "register_operand" "=d,d")
-<<<<<<< HEAD
-        (plus:SI (match_operand:SI 1 "register_operand" "%0,0")
-                 (match_operand:SI 2 "nonmemory_operand" "Ks7,d")))
-   (set (match_operand:SI 3 "register_operand" "=d,d")
-	(truncate:SI
-	 (lshiftrt:DI (plus:DI (zero_extend:DI (match_dup 1))
-			       (zero_extend:DI (match_dup 2)))
-		      (const_int 32))))
-   (clobber (reg:CC 34))]
-  ""
-  "@
-   %0 += %2; cc = ac0; %3 = cc;
-   %0 = %0 + %2; cc = ac0; %3 = cc;"
-  [(set_attr "type" "alu0")
-   (set_attr "length" "6")
-   (set_attr "seq_insns" "multi")])
-
-(define_insn "adddi3"
-  [(set (match_operand:DI 0 "register_operand" "=&d,&d,&d")
-        (plus:DI (match_operand:DI 1 "register_operand" "%0,0,0")
-                 (match_operand:DI 2 "nonmemory_operand" "Kn7,Ks7,d")))
-   (clobber (match_scratch:SI 3 "=&d,&d,&d"))
-   (clobber (reg:CC 34))]
-=======
         (plus:SI (match_operand:SI 1 "register_operand" "%0,d")
                  (match_operand:SI 2 "nonmemory_operand" "Ks7,d")))
    (set (match_operand:BI 3 "register_operand" "=C,C")
 	(ltu:BI (not:SI (match_dup 1)) (match_dup 2)))]
->>>>>>> 60a98cce
   ""
   "@
    %0 += %2; cc = ac0;
    %0 = %1 + %2; cc = ac0;"
   [(set_attr "type" "alu0")
-<<<<<<< HEAD
-   (set_attr "length" "10,8,10")
-   (set_attr "seq_insns" "multi,multi,multi")])
-
-(define_insn "subdi3"
-  [(set (match_operand:DI 0 "register_operand" "=&d")
-        (minus:DI (match_operand:DI 1 "register_operand" "0")
-                  (match_operand:DI 2 "register_operand" "d")))
-   (clobber (reg:CC 34))]
-  ""
-  "%0 = %1-%2;\\n\\tcc = ac0;\\n\\t%H0 = %H1-%H2;\\n\\tif cc jump 1f;\\n\\t%H0 += -1;\\n\\t1:"
-  [(set_attr "length" "10")
-   (set_attr "seq_insns" "multi")])
-
-(define_insn "*subdi_di_zesidi"
-  [(set (match_operand:DI 0 "register_operand" "=d")
-        (minus:DI (match_operand:DI 1 "register_operand" "0")
-                  (zero_extend:DI
-                  (match_operand:SI 2 "register_operand" "d"))))
-   (clobber (match_scratch:SI 3 "=&d"))
-   (clobber (reg:CC 34))]
-  ""
-  "%0 = %1 - %2;\\n\\tcc = ac0;\\n\\tcc = ! cc;\\n\\t%3 = cc;\\n\\t%H0 = %H1 - %3;"
-  [(set_attr "length" "10")
-   (set_attr "seq_insns" "multi")])
-
-(define_insn "*subdi_zesidi_di"
-  [(set (match_operand:DI 0 "register_operand" "=d")
-        (minus:DI (zero_extend:DI
-                  (match_operand:SI 2 "register_operand" "d"))
-                  (match_operand:DI 1 "register_operand" "0")))
-   (clobber (match_scratch:SI 3 "=&d"))
-   (clobber (reg:CC 34))]
-  ""
-  "%0 = %2 - %1;\\n\\tcc = ac0;\\n\\tcc = ! cc;\\n\\t%3 = cc;\\n\\t%3 = -%3;\\n\\t%H0 = %3 - %H1"
-  [(set_attr "length" "12")
-=======
    (set_attr "length" "4")
    (set_attr "seq_insns" "multi")])
 
@@ -1174,7 +992,6 @@
   "%0 = %1 - %2; cc = ac0;"
   [(set_attr "type" "alu0")
    (set_attr "length" "4")
->>>>>>> 60a98cce
    (set_attr "seq_insns" "multi")])
 
 (define_expand "adddi3"
@@ -1184,11 +1001,6 @@
    (clobber (match_scratch:SI 3 ""))
    (clobber (reg:CC 34))]
   ""
-<<<<<<< HEAD
-  "%0 = %1 - %2;\\n\\tcc = ac0;\\n\\t%3 = %2;\\n\\t%3 >>>= 31;\\n\\t%H0 = %H1 - %3;\\n\\tif cc jump 1f;\\n\\t%H0 += -1;\\n\\t1:"
-  [(set_attr "length" "14")
-   (set_attr "seq_insns" "multi")])
-=======
 {
   rtx xops[8];
   xops[0] = gen_lowpart (SImode, operands[0]);
@@ -1219,7 +1031,6 @@
   emit_insn (gen_addsi3 (xops[1], xops[1], xops[6]));
   DONE;
 })
->>>>>>> 60a98cce
 
 (define_expand "subdi3"
   [(set (match_operand:DI 0 "register_operand" "")
@@ -1227,11 +1038,6 @@
                   (match_operand:DI 2 "register_operand" "")))
    (clobber (reg:CC 34))]
   ""
-<<<<<<< HEAD
-  "%0 = %2 - %1;\\n\\tcc = ac0;\\n\\t%3 = %2;\\n\\t%3 >>>= 31;\\n\\t%H0 = %3 - %H1;\\n\\tif cc jump 1f;\\n\\t%H0 += -1;\\n\\t1:"
-  [(set_attr "length" "14")
-   (set_attr "seq_insns" "multi")])
-=======
 {
   rtx xops[8];
   xops[0] = gen_lowpart (SImode, operands[0]);
@@ -1252,7 +1058,6 @@
   emit_insn (gen_subsi3 (xops[1], xops[1], xops[6]));
   DONE;
 })
->>>>>>> 60a98cce
 
 ;; Combined shift/add instructions
 
@@ -1382,8 +1187,6 @@
   "%0 = %1 - %2 (S)%!"
   [(set_attr "type" "dsp32")])
 
-<<<<<<< HEAD
-=======
 ;; Accumulator addition
 
 (define_insn "addpdi3"
@@ -1412,7 +1215,6 @@
   "%0 = %1 (FU)%!"
   [(set_attr "type" "dsp32")])
 
->>>>>>> 60a98cce
 ;; Bit test instructions
 
 (define_insn "*not_bittst"
@@ -1537,8 +1339,6 @@
   "%0 = abs %1%!"
   [(set_attr "type" "dsp32")])
 
-<<<<<<< HEAD
-=======
 (define_insn "ssabssi2"
   [(set (match_operand:SI 0 "register_operand" "=d")
 	(ss_abs:SI (match_operand:SI 1 "register_operand" "d")))]
@@ -1546,7 +1346,6 @@
   "%0 = abs %1%!"
   [(set_attr "type" "dsp32")])
 
->>>>>>> 60a98cce
 (define_insn "negsi2"
   [(set (match_operand:SI 0 "register_operand" "=d")
 	(neg:SI (match_operand:SI 1 "register_operand" "d")))]
@@ -1578,21 +1377,6 @@
   "%h0 = signbits %1%!"
   [(set_attr "type" "dsp32")])
 
-<<<<<<< HEAD
-(define_insn "smaxhi3"
-  [(set (match_operand:HI 0 "register_operand" "=d")
-	(smax:HI (match_operand:HI 1 "register_operand" "d")
-		 (match_operand:HI 2 "register_operand" "d")))]
-  ""
-  "%0 = max(%1,%2) (V)%!"
-  [(set_attr "type" "dsp32")])
-
-(define_insn "sminhi3"
-  [(set (match_operand:HI 0 "register_operand" "=d")
-	(smin:HI (match_operand:HI 1 "register_operand" "d")
-		 (match_operand:HI 2 "register_operand" "d")))]
-  ""
-=======
 (define_insn "ssroundsi2"
   [(set (match_operand:HI 0 "register_operand" "=d")
 	(truncate:HI
@@ -1616,7 +1400,6 @@
 	(smin:HI (match_operand:HI 1 "register_operand" "d")
 		 (match_operand:HI 2 "register_operand" "d")))]
   ""
->>>>>>> 60a98cce
   "%0 = min(%1,%2) (V)%!"
   [(set_attr "type" "dsp32")])
 
@@ -1660,24 +1443,6 @@
   [(set_attr "type" "mult")])
 
 (define_expand "umulsi3_highpart"
-<<<<<<< HEAD
-  [(set (match_operand:SI 0 "register_operand" "")
-       (truncate:SI
-        (lshiftrt:DI
-         (mult:DI (zero_extend:DI
-                   (match_operand:SI 1 "nonimmediate_operand" ""))
-                  (zero_extend:DI
-                   (match_operand:SI 2 "register_operand" "")))
-         (const_int 32))))]
-  ""
-{
-  rtx umulsi3_highpart_libfunc
-    = init_one_libfunc ("__umulsi3_highpart");
-
-  emit_library_call_value (umulsi3_highpart_libfunc,
-			   operands[0], LCT_NORMAL, SImode,
-			   2, operands[1], SImode, operands[2], SImode);
-=======
   [(parallel
     [(set (match_operand:SI 0 "register_operand" "")
 	  (truncate:SI
@@ -1725,29 +1490,10 @@
 			       operands[0], LCT_NORMAL, SImode,
 			       2, operands[1], SImode, operands[2], SImode);
     }
->>>>>>> 60a98cce
   DONE;
 })
 
 (define_expand "smulsi3_highpart"
-<<<<<<< HEAD
-  [(set (match_operand:SI 0 "register_operand" "")
-       (truncate:SI
-        (lshiftrt:DI
-         (mult:DI (sign_extend:DI
-                   (match_operand:SI 1 "nonimmediate_operand" ""))
-                  (sign_extend:DI
-                   (match_operand:SI 2 "register_operand" "")))
-         (const_int 32))))]
-  ""
-{
-  rtx smulsi3_highpart_libfunc
-    = init_one_libfunc ("__smulsi3_highpart");
-
-  emit_library_call_value (smulsi3_highpart_libfunc,
-			   operands[0], LCT_NORMAL, SImode,
-			   2, operands[1], SImode, operands[2], SImode);
-=======
   [(parallel
     [(set (match_operand:SI 0 "register_operand" "")
 	  (truncate:SI
@@ -1794,7 +1540,6 @@
 			       operands[0], LCT_NORMAL, SImode,
 			       2, operands[1], SImode, operands[2], SImode);
     }
->>>>>>> 60a98cce
   DONE;
 })
 
@@ -1843,7 +1588,6 @@
   [(set (match_operand:SI 0 "register_operand" "=d")
 	(rotate:SI (match_operand:SI 1 "register_operand" "d")
 		   (const_int 16)))]
-<<<<<<< HEAD
   ""
   "%0 = PACK (%h1, %d1)%!"
   [(set_attr "type" "dsp32")])
@@ -1853,17 +1597,6 @@
 	(rotate:SI (match_operand:SI 1 "register_operand" "")
 		   (match_operand:SI 2 "immediate_operand" "")))]
   ""
-=======
-  ""
-  "%0 = PACK (%h1, %d1)%!"
-  [(set_attr "type" "dsp32")])
-
-(define_expand "rotlsi3"
-  [(set (match_operand:SI 0 "register_operand" "")
-	(rotate:SI (match_operand:SI 1 "register_operand" "")
-		   (match_operand:SI 2 "immediate_operand" "")))]
-  ""
->>>>>>> 60a98cce
 {
   if (INTVAL (operands[2]) != 16)
     FAIL;
@@ -1976,8 +1709,6 @@
    %0 = %1 >> %2%!
    %0 = %1 >> %2;"
   [(set_attr "type" "shft,dsp32,shft")])
-<<<<<<< HEAD
-=======
 
 (define_insn "lshrpdi3"
   [(set (match_operand:PDI 0 "register_operand" "=e")
@@ -1994,7 +1725,6 @@
   ""
   "%0 = %1 >>> %2%!"
   [(set_attr "type" "dsp32")])
->>>>>>> 60a98cce
 
 ;; A pattern to reload the equivalent of
 ;;   (set (Dreg) (plus (FP) (large_constant)))
@@ -2080,104 +1810,6 @@
 			    (const_int -1)))
 	      (unspec [(const_int 0)] UNSPEC_LSETUP_END)
 	      (clobber (match_scratch:SI 5 ""))])]
-<<<<<<< HEAD
-  ""
-{
-  /* The loop optimizer doesn't check the predicates... */
-  if (GET_MODE (operands[0]) != SImode)
-    FAIL;
-  /* Due to limitations in the hardware (an initial loop count of 0
-     does not loop 2^32 times) we must avoid to generate a hardware
-     loops when we cannot rule out this case.  */
-  if (!flag_unsafe_loop_optimizations
-      && (unsigned HOST_WIDE_INT) INTVAL (operands[2]) >= 0xFFFFFFFF)
-    FAIL;
-  bfin_hardware_loop ();
-})
-
-(define_insn "loop_end"
-  [(set (pc)
-	(if_then_else (ne (match_operand:SI 0 "nonimmediate_operand" "+a*d,*b*v*f,m")
-			  (const_int 1))
-		      (label_ref (match_operand 1 "" ""))
-		      (pc)))
-   (set (match_dup 0)
-	(plus (match_dup 0)
-	      (const_int -1)))
-   (unspec [(const_int 0)] UNSPEC_LSETUP_END)
-   (clobber (match_scratch:SI 2 "=X,&r,&r"))]
-  ""
-  "@
-   /* loop end %0 %l1 */
-   #
-   #"
-  [(set_attr "length" "6,10,14")])
-
-(define_split
-  [(set (pc)
-	(if_then_else (ne (match_operand:SI 0 "nondp_reg_or_memory_operand" "")
-			  (const_int 1))
-		      (label_ref (match_operand 1 "" ""))
-		      (pc)))
-   (set (match_dup 0)
-	(plus (match_dup 0)
-	      (const_int -1)))
-   (unspec [(const_int 0)] UNSPEC_LSETUP_END)
-   (clobber (match_scratch:SI 2 "=&r"))]
-  "reload_completed"
-  [(set (match_dup 2) (match_dup 0))
-   (set (match_dup 2) (plus:SI (match_dup 2) (const_int -1)))
-   (set (match_dup 0) (match_dup 2))
-   (set (reg:BI REG_CC) (eq:BI (match_dup 2) (const_int 0)))
-   (set (pc)
-	(if_then_else (eq (reg:BI REG_CC)
-			  (const_int 0))
-		      (label_ref (match_dup 1))
-		      (pc)))]
-  "")
-
-(define_insn "lsetup_with_autoinit"
-  [(set (match_operand:SI 0 "lt_register_operand" "=t")
-	(label_ref (match_operand 1 "" "")))
-   (set (match_operand:SI 2 "lb_register_operand" "=u")
-	(label_ref (match_operand 3 "" "")))
-   (set (match_operand:SI 4 "lc_register_operand" "=k")
-	(match_operand:SI 5 "register_operand" "a"))]
-  ""
-  "LSETUP (%1, %3) %4 = %5;"
-  [(set_attr "length" "4")])
-
-(define_insn "lsetup_without_autoinit"
-  [(set (match_operand:SI 0 "lt_register_operand" "=t")
-	(label_ref (match_operand 1 "" "")))
-   (set (match_operand:SI 2 "lb_register_operand" "=u")
-	(label_ref (match_operand 3 "" "")))
-   (use (match_operand:SI 4 "lc_register_operand" "k"))]
-  ""
-  "LSETUP (%1, %3) %4;"
-  [(set_attr "length" "4")])
-
-;;  Call instructions..
-
-;; The explicit MEM inside the UNSPEC prevents the compiler from moving
-;; the load before a branch after a NULL test, or before a store that
-;; initializes a function descriptor.
-
-(define_insn_and_split "load_funcdescsi"
-  [(set (match_operand:SI 0 "register_operand" "=a")
-	(unspec_volatile:SI [(mem:SI (match_operand:SI 1 "address_operand" "p"))]
-			    UNSPEC_VOLATILE_LOAD_FUNCDESC))]
-  ""
-  "#"
-  "reload_completed"
-  [(set (match_dup 0) (mem:SI (match_dup 1)))])
-
-(define_expand "call"
-  [(parallel [(call (match_operand:SI 0 "" "")
-		    (match_operand 1 "" ""))
-	      (use (match_operand 2 "" ""))])]
-=======
->>>>>>> 60a98cce
   ""
 {
   /* The loop optimizer doesn't check the predicates... */
@@ -2966,15 +2598,12 @@
   ""
   "nop;")
 
-<<<<<<< HEAD
-=======
 ;; A nop which stays there when emitted.
 (define_insn "forced_nop"
   [(unspec [(const_int 0)] UNSPEC_NOP)]
   ""
   "nop;")
 
->>>>>>> 60a98cce
 (define_insn "mnop"
   [(unspec [(const_int 0)] UNSPEC_32BIT)]
   ""
@@ -2998,11 +2627,7 @@
   "%0 = CC;"
   [(set_attr "length" "2")])
 
-<<<<<<< HEAD
-(define_insn ""
-=======
 (define_insn "notbi"
->>>>>>> 60a98cce
   [(set (match_operand:BI 0 "register_operand" "=C")
 	(eq:BI (match_operand:BI 1 "register_operand" " 0")
 	       (const_int 0)))]
@@ -3064,11 +2689,7 @@
 		    UNSPEC_VOLATILE_EH_RETURN)]
   ""
 {
-<<<<<<< HEAD
-  emit_move_insn (EH_RETURN_HANDLER_RTX, operands[0]);
-=======
   emit_insn (gen_eh_store_handler (EH_RETURN_HANDLER_RTX, operands[0]));
->>>>>>> 60a98cce
   emit_jump_insn (gen_eh_return_internal ());
   emit_barrier ();
   DONE;
@@ -3183,53 +2804,6 @@
 
 ;; First, all sorts of move variants
 
-<<<<<<< HEAD
-(define_insn "movhi_low2high"
-  [(set (match_operand:V2HI 0 "register_operand" "=d")
-	(vec_concat:V2HI
-	 (vec_select:HI (match_operand:V2HI 1 "register_operand" "0")
-			(parallel [(const_int 0)]))
-	 (vec_select:HI (match_operand:V2HI 2 "register_operand" "d")
-			(parallel [(const_int 0)]))))]
-  ""
-  "%d0 = %h2 << 0%!"
-  [(set_attr "type" "dsp32")])
-
-(define_insn "movhi_high2high"
-  [(set (match_operand:V2HI 0 "register_operand" "=d")
-	(vec_concat:V2HI
-	 (vec_select:HI (match_operand:V2HI 1 "register_operand" "0")
-			(parallel [(const_int 0)]))
-	 (vec_select:HI (match_operand:V2HI 2 "register_operand" "d")
-			(parallel [(const_int 1)]))))]
-  ""
-  "%d0 = %d2 << 0%!"
-  [(set_attr "type" "dsp32")])
-
-(define_insn "movhi_low2low"
-  [(set (match_operand:V2HI 0 "register_operand" "=d")
-	(vec_concat:V2HI
-	 (vec_select:HI (match_operand:V2HI 2 "register_operand" "d")
-			(parallel [(const_int 0)]))
-	 (vec_select:HI (match_operand:V2HI 1 "register_operand" "0")
-			(parallel [(const_int 1)]))))]
-  ""
-  "%h0 = %h2 << 0%!"
-  [(set_attr "type" "dsp32")])
-
-(define_insn "movhi_high2low"
-  [(set (match_operand:V2HI 0 "register_operand" "=d")
-	(vec_concat:V2HI
-	 (vec_select:HI (match_operand:V2HI 2 "register_operand" "d")
-			(parallel [(const_int 1)]))
-	 (vec_select:HI (match_operand:V2HI 1 "register_operand" "0")
-			(parallel [(const_int 1)]))))]
-  ""
-  "%h0 = %d2 << 0%!"
-  [(set_attr "type" "dsp32")])
-
-=======
->>>>>>> 60a98cce
 (define_insn "movhiv2hi_low"
   [(set (match_operand:V2HI 0 "register_operand" "=d")
 	(vec_concat:V2HI
@@ -3277,17 +2851,6 @@
 ; Useful on its own, and as a combiner bridge for the multiply and
 ; mac patterns.
 (define_insn "packv2hi"
-<<<<<<< HEAD
-  [(set (match_operand:V2HI 0 "register_operand" "=d,d,d,d")
-	(vec_concat:V2HI (vec_select:HI
-			  (match_operand:V2HI 1 "register_operand" "d,d,d,d")
-			  (parallel [(match_operand 3 "const01_operand" "P0,P1,P0,P1")]))
-			 (vec_select:HI
-			  (match_operand:V2HI 2 "register_operand" "d,d,d,d")
-			  (parallel [(match_operand 4 "const01_operand" "P0,P0,P1,P1")]))))]
-  ""
-  "@
-=======
   [(set (match_operand:V2HI 0 "register_operand" "=d,d,d,d,d,d,d,d")
 	(vec_concat:V2HI (vec_select:HI
 			  (match_operand:V2HI 1 "register_operand" "0,0,d,d,d,d,d,d")
@@ -3301,7 +2864,6 @@
    %d0 = %d2 << 0%!
    %h0 = %h1 << 0%!
    %h0 = %d1 << 0%!
->>>>>>> 60a98cce
    %0 = PACK (%h2,%h1)%!
    %0 = PACK (%h2,%d1)%!
    %0 = PACK (%d2,%h1)%!
@@ -3589,17 +3151,6 @@
 }
   [(set_attr "type" "dsp32")])
 
-<<<<<<< HEAD
-(define_insn "flag_machi"
-  [(set (match_operand:HI 0 "register_operand" "=d")
-	(unspec:HI [(match_operand:HI 1 "register_operand" "d")
-		    (match_operand:HI 2 "register_operand" "d")
-		    (match_operand 3 "register_operand" "A")
-		    (match_operand 4 "const01_operand" "P0P1")
-		    (match_operand 5 "const_int_operand" "n")]
-		   UNSPEC_MAC_WITH_FLAG))
-   (set (match_operand:PDI 6 "register_operand" "=A")
-=======
 ;; Three alternatives here to cover all possible allocations:
 ;; 0. mac flag is usable only for accumulator 1 - use A1 and odd DREG
 ;; 1. mac flag is usable for accumulator 0 - use A0 and even DREG
@@ -3615,46 +3166,10 @@
 		    (match_operand 6 "const_int_operand" "PB,PA,PA")]
 		   UNSPEC_MAC_WITH_FLAG))
    (set (match_operand:PDI 1 "register_operand" "=B,A,B")
->>>>>>> 60a98cce
 	(unspec:PDI [(match_dup 1) (match_dup 2) (match_dup 3)
 		     (match_dup 4) (match_dup 5)]
 		    UNSPEC_MAC_WITH_FLAG))]
   ""
-<<<<<<< HEAD
-  "%h0 = (A0 %b4 %h1 * %h2) %M6%!"
-  [(set_attr "type" "dsp32")])
-
-(define_insn "flag_machi_acconly"
-  [(set (match_operand:PDI 0 "register_operand" "=e")
-	(unspec:PDI [(match_operand:HI 1 "register_operand" "d")
-		     (match_operand:HI 2 "register_operand" "d")
-		     (match_operand 3 "register_operand" "A")
-		     (match_operand 4 "const01_operand" "P0P1")
-		     (match_operand 5 "const_int_operand" "n")]
-		    UNSPEC_MAC_WITH_FLAG))]
-  ""
-  "%0 %b4 %h1 * %h2 %M6%!"
-  [(set_attr "type" "dsp32")])
-
-(define_insn "flag_macinithi"
-  [(set (match_operand:HI 0 "register_operand" "=d")
-	(unspec:HI [(match_operand:HI 1 "register_operand" "d")
-		    (match_operand:HI 2 "register_operand" "d")
-		    (match_operand 3 "const_int_operand" "n")]
-		   UNSPEC_MAC_WITH_FLAG))
-   (set (match_operand:PDI 4 "register_operand" "=A")
-	(unspec:PDI [(match_dup 1) (match_dup 2) (match_dup 3)]
-		    UNSPEC_MAC_WITH_FLAG))]
-  ""
-  "%h0 = (A0 = %h1 * %h2) %M3%!"
-  [(set_attr "type" "dsp32")])
-
-(define_insn "flag_macinit1hi"
-  [(set (match_operand:PDI 0 "register_operand" "=e")
-	(unspec:PDI [(match_operand:HI 1 "register_operand" "d")
-		     (match_operand:HI 2 "register_operand" "d")
-		     (match_operand 3 "const_int_operand" "n")]
-=======
   "%h0 = (%1 %b5 %h2 * %h3) %M6%!"
   [(set_attr "type" "dsp32")])
 
@@ -3713,7 +3228,6 @@
 	(unspec:PDI [(match_operand:HI 1 "register_operand" "d,d")
 		     (match_operand:HI 2 "register_operand" "d,d")
 		     (match_operand 3 "const_int_operand" "PB,PA")]
->>>>>>> 60a98cce
 		    UNSPEC_MAC_WITH_FLAG))]
   ""
   "%0 = %h1 * %h2 %M3%!"
@@ -3735,7 +3249,6 @@
 		     UNSPEC_MUL_WITH_FLAG))]
   ""
   "%h0 = %h1 * %h2, %d0 = %d1 * %d2 %M3%!"
-<<<<<<< HEAD
   [(set_attr "type" "dsp32")])
 
 (define_insn "flag_mulv2hi_parts"
@@ -3976,740 +3489,6 @@
 }
   [(set_attr "type" "dsp32")])
 
-(define_code_macro s_or_u [sign_extend zero_extend])
-(define_code_attr su_optab [(sign_extend "mul")
-			    (zero_extend "umul")])
-(define_code_attr su_modifier [(sign_extend "IS")
-			       (zero_extend "FU")])
-
-(define_insn "<su_optab>hisi_ll"
-  [(set (match_operand:SI 0 "register_operand" "=d")
-	(mult:SI (s_or_u:SI
-		  (vec_select:HI (match_operand:V2HI 1 "register_operand" "%d")
-				 (parallel [(const_int 0)])))
-		 (s_or_u:SI
-		  (vec_select:HI (match_operand:V2HI 2 "register_operand" "d")
-				 (parallel [(const_int 0)])))))]
-  ""
-  "%0 = %h1 * %h2 (<su_modifier>)%!"
-  [(set_attr "type" "dsp32")])
-
-(define_insn "<su_optab>hisi_lh"
-  [(set (match_operand:SI 0 "register_operand" "=d")
-	(mult:SI (s_or_u:SI
-		  (vec_select:HI (match_operand:V2HI 1 "register_operand" "d")
-				 (parallel [(const_int 0)])))
-		 (s_or_u:SI
-		  (vec_select:HI (match_operand:V2HI 2 "register_operand" "d")
-				 (parallel [(const_int 1)])))))]
-  ""
-  "%0 = %h1 * %d2 (<su_modifier>)%!"
-  [(set_attr "type" "dsp32")])
-
-(define_insn "<su_optab>hisi_hl"
-  [(set (match_operand:SI 0 "register_operand" "=d")
-	(mult:SI (s_or_u:SI
-		  (vec_select:HI (match_operand:V2HI 1 "register_operand" "d")
-				 (parallel [(const_int 1)])))
-		 (s_or_u:SI
-		  (vec_select:HI (match_operand:V2HI 2 "register_operand" "d")
-				 (parallel [(const_int 0)])))))]
-  ""
-  "%0 = %d1 * %h2 (<su_modifier>)%!"
-  [(set_attr "type" "dsp32")])
-
-(define_insn "<su_optab>hisi_hh"
-  [(set (match_operand:SI 0 "register_operand" "=d")
-	(mult:SI (s_or_u:SI
-		  (vec_select:HI (match_operand:V2HI 1 "register_operand" "%d")
-				 (parallel [(const_int 1)])))
-		 (s_or_u:SI
-		  (vec_select:HI (match_operand:V2HI 2 "register_operand" "d")
-				 (parallel [(const_int 1)])))))]
-  ""
-  "%0 = %d1 * %d2 (<su_modifier>)%!"
-  [(set_attr "type" "dsp32")])
-
-;; Additional variants for signed * unsigned multiply.
-
-(define_insn "usmulhisi_ull"
-  [(set (match_operand:SI 0 "register_operand" "=W")
-	(mult:SI (zero_extend:SI
-		  (vec_select:HI (match_operand:V2HI 1 "register_operand" "%d")
-				 (parallel [(const_int 0)])))
-		 (sign_extend:SI
-		  (vec_select:HI (match_operand:V2HI 2 "register_operand" "d")
-				 (parallel [(const_int 0)])))))]
-  ""
-  "%0 = %h2 * %h1 (IS,M)%!"
-  [(set_attr "type" "dsp32")])
-
-(define_insn "usmulhisi_ulh"
-  [(set (match_operand:SI 0 "register_operand" "=W")
-	(mult:SI (zero_extend:SI
-		  (vec_select:HI (match_operand:V2HI 1 "register_operand" "d")
-				 (parallel [(const_int 0)])))
-		 (sign_extend:SI
-		  (vec_select:HI (match_operand:V2HI 2 "register_operand" "d")
-				 (parallel [(const_int 1)])))))]
-  ""
-  "%0 = %d2 * %h1 (IS,M)%!"
-  [(set_attr "type" "dsp32")])
-
-(define_insn "usmulhisi_uhl"
-  [(set (match_operand:SI 0 "register_operand" "=W")
-	(mult:SI (zero_extend:SI
-		  (vec_select:HI (match_operand:V2HI 1 "register_operand" "d")
-				 (parallel [(const_int 1)])))
-		 (sign_extend:SI
-		  (vec_select:HI (match_operand:V2HI 2 "register_operand" "d")
-				 (parallel [(const_int 0)])))))]
-  ""
-  "%0 = %h2 * %d1 (IS,M)%!"
-  [(set_attr "type" "dsp32")])
-
-(define_insn "usmulhisi_uhh"
-  [(set (match_operand:SI 0 "register_operand" "=W")
-	(mult:SI (zero_extend:SI
-		  (vec_select:HI (match_operand:V2HI 1 "register_operand" "%d")
-				 (parallel [(const_int 1)])))
-		 (sign_extend:SI
-		  (vec_select:HI (match_operand:V2HI 2 "register_operand" "d")
-				 (parallel [(const_int 1)])))))]
-  ""
-  "%0 = %d2 * %d1 (IS,M)%!"
-  [(set_attr "type" "dsp32")])
-
-;; Parallel versions of these operations.  First, normal signed or unsigned
-;; multiplies.
-
-(define_insn "<su_optab>hisi_ll_lh"
-  [(set (match_operand:SI 0 "register_operand" "=q0,q2,q4,q6")
-	(mult:SI (s_or_u:SI
-		  (vec_select:HI (match_operand:V2HI 1 "register_operand" "d,d,d,d")
-				 (parallel [(const_int 0)])))
-		 (s_or_u:SI
-		  (vec_select:HI (match_operand:V2HI 2 "register_operand" "d,d,d,d")
-				 (parallel [(const_int 0)])))))
-   (set (match_operand:SI 3 "register_operand" "=q1,q3,q5,q7")
-	(mult:SI (s_or_u:SI
-		  (vec_select:HI (match_dup 1) (parallel [(const_int 0)])))
-		 (s_or_u:SI
-		  (vec_select:HI (match_dup 2) (parallel [(const_int 1)])))))]
-  ""
-  "%0 = %h1 * %h2, %3 = %h1 * %d2 (<su_modifier>)%!"
-  [(set_attr "type" "dsp32")])
-
-(define_insn "<su_optab>hisi_ll_hl"
-  [(set (match_operand:SI 0 "register_operand" "=q0,q2,q4,q6")
-	(mult:SI (s_or_u:SI
-		  (vec_select:HI (match_operand:V2HI 1 "register_operand" "d,d,d,d")
-				 (parallel [(const_int 0)])))
-		 (s_or_u:SI
-		  (vec_select:HI (match_operand:V2HI 2 "register_operand" "d,d,d,d")
-				 (parallel [(const_int 0)])))))
-   (set (match_operand:SI 3 "register_operand" "=q1,q3,q5,q7")
-	(mult:SI (s_or_u:SI
-		  (vec_select:HI (match_dup 1) (parallel [(const_int 1)])))
-		 (s_or_u:SI
-		  (vec_select:HI (match_dup 2) (parallel [(const_int 0)])))))]
-  ""
-  "%0 = %h1 * %h2, %3 = %d1 * %h2 (<su_modifier>)%!"
-  [(set_attr "type" "dsp32")])
-
-(define_insn "<su_optab>hisi_ll_hh"
-  [(set (match_operand:SI 0 "register_operand" "=q0,q2,q4,q6")
-	(mult:SI (s_or_u:SI
-		  (vec_select:HI (match_operand:V2HI 1 "register_operand" "d,d,d,d")
-				 (parallel [(const_int 0)])))
-		 (s_or_u:SI
-		  (vec_select:HI (match_operand:V2HI 2 "register_operand" "d,d,d,d")
-				 (parallel [(const_int 0)])))))
-   (set (match_operand:SI 3 "register_operand" "=q1,q3,q5,q7")
-	(mult:SI (s_or_u:SI
-		  (vec_select:HI (match_dup 1) (parallel [(const_int 1)])))
-		 (s_or_u:SI
-		  (vec_select:HI (match_dup 2) (parallel [(const_int 1)])))))]
-  ""
-  "%0 = %h1 * %h2, %3 = %d1 * %d2 (<su_modifier>)%!"
-  [(set_attr "type" "dsp32")])
-
-(define_insn "<su_optab>hisi_lh_hl"
-  [(set (match_operand:SI 0 "register_operand" "=q0,q2,q4,q6")
-	(mult:SI (s_or_u:SI
-		  (vec_select:HI (match_operand:V2HI 1 "register_operand" "d,d,d,d")
-				 (parallel [(const_int 0)])))
-		 (s_or_u:SI
-		  (vec_select:HI (match_operand:V2HI 2 "register_operand" "d,d,d,d")
-				 (parallel [(const_int 1)])))))
-   (set (match_operand:SI 3 "register_operand" "=q1,q3,q5,q7")
-	(mult:SI (s_or_u:SI
-		  (vec_select:HI (match_dup 1) (parallel [(const_int 1)])))
-		 (s_or_u:SI
-		  (vec_select:HI (match_dup 2) (parallel [(const_int 0)])))))]
-  ""
-  "%0 = %h1 * %d2, %3 = %d1 * %h2 (<su_modifier>)%!"
-  [(set_attr "type" "dsp32")])
-
-(define_insn "<su_optab>hisi_lh_hh"
-  [(set (match_operand:SI 0 "register_operand" "=q0,q2,q4,q6")
-	(mult:SI (s_or_u:SI
-		  (vec_select:HI (match_operand:V2HI 1 "register_operand" "d,d,d,d")
-				 (parallel [(const_int 0)])))
-		 (s_or_u:SI
-		  (vec_select:HI (match_operand:V2HI 2 "register_operand" "d,d,d,d")
-				 (parallel [(const_int 1)])))))
-   (set (match_operand:SI 3 "register_operand" "=q1,q3,q5,q7")
-	(mult:SI (s_or_u:SI
-		  (vec_select:HI (match_dup 1) (parallel [(const_int 1)])))
-		 (s_or_u:SI
-		  (vec_select:HI (match_dup 2) (parallel [(const_int 1)])))))]
-  ""
-  "%0 = %h1 * %d2, %3 = %d1 * %d2 (<su_modifier>)%!"
-  [(set_attr "type" "dsp32")])
-
-(define_insn "<su_optab>hisi_hl_hh"
-  [(set (match_operand:SI 0 "register_operand" "=q0,q2,q4,q6")
-	(mult:SI (s_or_u:SI
-		  (vec_select:HI (match_operand:V2HI 1 "register_operand" "d,d,d,d")
-				 (parallel [(const_int 1)])))
-		 (s_or_u:SI
-		  (vec_select:HI (match_operand:V2HI 2 "register_operand" "d,d,d,d")
-				 (parallel [(const_int 0)])))))
-   (set (match_operand:SI 3 "register_operand" "=q1,q3,q5,q7")
-	(mult:SI (s_or_u:SI
-		  (vec_select:HI (match_dup 1) (parallel [(const_int 1)])))
-		 (s_or_u:SI
-		  (vec_select:HI (match_dup 2) (parallel [(const_int 1)])))))]
-  ""
-  "%0 = %d1 * %h2, %3 = %d1 * %d2 (<su_modifier>)%!"
-  [(set_attr "type" "dsp32")])
-
-;; Special signed * unsigned variants.
-
-(define_insn "usmulhisi_ll_lul"
-  [(set (match_operand:SI 0 "register_operand" "=q0,q2,q4,q6")
-	(mult:SI (sign_extend:SI
-		  (vec_select:HI (match_operand:V2HI 1 "register_operand" "d,d,d,d")
-				 (parallel [(const_int 0)])))
-		 (sign_extend:SI
-		  (vec_select:HI (match_operand:V2HI 2 "register_operand" "d,d,d,d")
-				 (parallel [(const_int 0)])))))
-   (set (match_operand:SI 3 "register_operand" "=q1,q3,q5,q7")
-	(mult:SI (sign_extend:SI
-		  (vec_select:HI (match_dup 1) (parallel [(const_int 0)])))
-		 (zero_extend:SI
-		  (vec_select:HI (match_dup 2) (parallel [(const_int 0)])))))]
-  ""
-  "%0 = %h1 * %h2, %3 = %h1 * %h2 (IS,M)%!"
-  [(set_attr "type" "dsp32")])
-
-(define_insn "usmulhisi_ll_luh"
-  [(set (match_operand:SI 0 "register_operand" "=q0,q2,q4,q6")
-	(mult:SI (sign_extend:SI
-		  (vec_select:HI (match_operand:V2HI 1 "register_operand" "d,d,d,d")
-				 (parallel [(const_int 0)])))
-		 (sign_extend:SI
-		  (vec_select:HI (match_operand:V2HI 2 "register_operand" "d,d,d,d")
-				 (parallel [(const_int 0)])))))
-   (set (match_operand:SI 3 "register_operand" "=q1,q3,q5,q7")
-	(mult:SI (sign_extend:SI
-		  (vec_select:HI (match_dup 1) (parallel [(const_int 0)])))
-		 (zero_extend:SI
-		  (vec_select:HI (match_dup 2) (parallel [(const_int 1)])))))]
-  ""
-  "%0 = %h1 * %h2, %3 = %h1 * %d2 (IS,M)%!"
-  [(set_attr "type" "dsp32")])
-
-(define_insn "usmulhisi_ll_hul"
-  [(set (match_operand:SI 0 "register_operand" "=q0,q2,q4,q6")
-	(mult:SI (sign_extend:SI
-		  (vec_select:HI (match_operand:V2HI 1 "register_operand" "d,d,d,d")
-				 (parallel [(const_int 0)])))
-		 (sign_extend:SI
-		  (vec_select:HI (match_operand:V2HI 2 "register_operand" "d,d,d,d")
-				 (parallel [(const_int 0)])))))
-   (set (match_operand:SI 3 "register_operand" "=q1,q3,q5,q7")
-	(mult:SI (sign_extend:SI
-		  (vec_select:HI (match_dup 1) (parallel [(const_int 1)])))
-		 (zero_extend:SI
-		  (vec_select:HI (match_dup 2) (parallel [(const_int 0)])))))]
-  ""
-  "%0 = %h1 * %h2, %3 = %d1 * %h2 (IS,M)%!"
-  [(set_attr "type" "dsp32")])
-
-(define_insn "usmulhisi_ll_huh"
-  [(set (match_operand:SI 0 "register_operand" "=q0,q2,q4,q6")
-	(mult:SI (sign_extend:SI
-		  (vec_select:HI (match_operand:V2HI 1 "register_operand" "d,d,d,d")
-				 (parallel [(const_int 0)])))
-		 (sign_extend:SI
-		  (vec_select:HI (match_operand:V2HI 2 "register_operand" "d,d,d,d")
-				 (parallel [(const_int 0)])))))
-   (set (match_operand:SI 3 "register_operand" "=q1,q3,q5,q7")
-	(mult:SI (sign_extend:SI
-		  (vec_select:HI (match_dup 1) (parallel [(const_int 1)])))
-		 (zero_extend:SI
-		  (vec_select:HI (match_dup 2) (parallel [(const_int 1)])))))]
-  ""
-  "%0 = %h1 * %h2, %3 = %d1 * %d2 (IS,M)%!"
-  [(set_attr "type" "dsp32")])
-
-(define_insn "usmulhisi_lh_lul"
-  [(set (match_operand:SI 0 "register_operand" "=q0,q2,q4,q6")
-	(mult:SI (sign_extend:SI
-		  (vec_select:HI (match_operand:V2HI 1 "register_operand" "d,d,d,d")
-				 (parallel [(const_int 0)])))
-		 (sign_extend:SI
-		  (vec_select:HI (match_operand:V2HI 2 "register_operand" "d,d,d,d")
-				 (parallel [(const_int 1)])))))
-   (set (match_operand:SI 3 "register_operand" "=q1,q3,q5,q7")
-	(mult:SI (sign_extend:SI
-		  (vec_select:HI (match_dup 1) (parallel [(const_int 0)])))
-		 (zero_extend:SI
-		  (vec_select:HI (match_dup 2) (parallel [(const_int 0)])))))]
-  ""
-  "%0 = %h1 * %d2, %3 = %h1 * %h2 (IS,M)%!"
-  [(set_attr "type" "dsp32")])
-
-(define_insn "usmulhisi_lh_luh"
-  [(set (match_operand:SI 0 "register_operand" "=q0,q2,q4,q6")
-	(mult:SI (sign_extend:SI
-		  (vec_select:HI (match_operand:V2HI 1 "register_operand" "d,d,d,d")
-				 (parallel [(const_int 0)])))
-		 (sign_extend:SI
-		  (vec_select:HI (match_operand:V2HI 2 "register_operand" "d,d,d,d")
-				 (parallel [(const_int 1)])))))
-   (set (match_operand:SI 3 "register_operand" "=q1,q3,q5,q7")
-	(mult:SI (sign_extend:SI
-		  (vec_select:HI (match_dup 1) (parallel [(const_int 0)])))
-		 (zero_extend:SI
-		  (vec_select:HI (match_dup 2) (parallel [(const_int 1)])))))]
-  ""
-  "%0 = %h1 * %d2, %3 = %h1 * %d2 (IS,M)%!"
-  [(set_attr "type" "dsp32")])
-
-(define_insn "usmulhisi_lh_hul"
-  [(set (match_operand:SI 0 "register_operand" "=q0,q2,q4,q6")
-	(mult:SI (sign_extend:SI
-		  (vec_select:HI (match_operand:V2HI 1 "register_operand" "d,d,d,d")
-				 (parallel [(const_int 0)])))
-		 (sign_extend:SI
-		  (vec_select:HI (match_operand:V2HI 2 "register_operand" "d,d,d,d")
-				 (parallel [(const_int 1)])))))
-   (set (match_operand:SI 3 "register_operand" "=q1,q3,q5,q7")
-	(mult:SI (sign_extend:SI
-		  (vec_select:HI (match_dup 1) (parallel [(const_int 1)])))
-		 (zero_extend:SI
-		  (vec_select:HI (match_dup 2) (parallel [(const_int 0)])))))]
-  ""
-  "%0 = %h1 * %d2, %3 = %d1 * %h2 (IS,M)%!"
-  [(set_attr "type" "dsp32")])
-
-(define_insn "usmulhisi_lh_huh"
-  [(set (match_operand:SI 0 "register_operand" "=q0,q2,q4,q6")
-	(mult:SI (sign_extend:SI
-		  (vec_select:HI (match_operand:V2HI 1 "register_operand" "d,d,d,d")
-				 (parallel [(const_int 0)])))
-		 (sign_extend:SI
-		  (vec_select:HI (match_operand:V2HI 2 "register_operand" "d,d,d,d")
-				 (parallel [(const_int 1)])))))
-   (set (match_operand:SI 3 "register_operand" "=q1,q3,q5,q7")
-	(mult:SI (sign_extend:SI
-		  (vec_select:HI (match_dup 1) (parallel [(const_int 1)])))
-		 (zero_extend:SI
-		  (vec_select:HI (match_dup 2) (parallel [(const_int 1)])))))]
-  ""
-  "%0 = %h1 * %d2, %3 = %d1 * %d2 (IS,M)%!"
-  [(set_attr "type" "dsp32")])
-
-(define_insn "usmulhisi_hl_lul"
-  [(set (match_operand:SI 0 "register_operand" "=q0,q2,q4,q6")
-	(mult:SI (sign_extend:SI
-		  (vec_select:HI (match_operand:V2HI 1 "register_operand" "d,d,d,d")
-				 (parallel [(const_int 1)])))
-		 (sign_extend:SI
-		  (vec_select:HI (match_operand:V2HI 2 "register_operand" "d,d,d,d")
-				 (parallel [(const_int 0)])))))
-   (set (match_operand:SI 3 "register_operand" "=q1,q3,q5,q7")
-	(mult:SI (sign_extend:SI
-		  (vec_select:HI (match_dup 1) (parallel [(const_int 0)])))
-		 (zero_extend:SI
-		  (vec_select:HI (match_dup 2) (parallel [(const_int 0)])))))]
-  ""
-  "%0 = %d1 * %h2, %3 = %h1 * %h2 (IS,M)%!"
-  [(set_attr "type" "dsp32")])
-
-(define_insn "usmulhisi_hl_luh"
-  [(set (match_operand:SI 0 "register_operand" "=q0,q2,q4,q6")
-	(mult:SI (sign_extend:SI
-		  (vec_select:HI (match_operand:V2HI 1 "register_operand" "d,d,d,d")
-				 (parallel [(const_int 1)])))
-		 (sign_extend:SI
-		  (vec_select:HI (match_operand:V2HI 2 "register_operand" "d,d,d,d")
-				 (parallel [(const_int 0)])))))
-   (set (match_operand:SI 3 "register_operand" "=q1,q3,q5,q7")
-	(mult:SI (sign_extend:SI
-		  (vec_select:HI (match_dup 1) (parallel [(const_int 0)])))
-		 (zero_extend:SI
-		  (vec_select:HI (match_dup 2) (parallel [(const_int 1)])))))]
-  ""
-  "%0 = %d1 * %h2, %3 = %h1 * %d2 (IS,M)%!"
-  [(set_attr "type" "dsp32")])
-
-(define_insn "usmulhisi_hl_hul"
-  [(set (match_operand:SI 0 "register_operand" "=q0,q2,q4,q6")
-	(mult:SI (sign_extend:SI
-		  (vec_select:HI (match_operand:V2HI 1 "register_operand" "d,d,d,d")
-				 (parallel [(const_int 1)])))
-		 (sign_extend:SI
-		  (vec_select:HI (match_operand:V2HI 2 "register_operand" "d,d,d,d")
-				 (parallel [(const_int 0)])))))
-   (set (match_operand:SI 3 "register_operand" "=q1,q3,q5,q7")
-	(mult:SI (sign_extend:SI
-		  (vec_select:HI (match_dup 1) (parallel [(const_int 1)])))
-		 (zero_extend:SI
-		  (vec_select:HI (match_dup 2) (parallel [(const_int 0)])))))]
-  ""
-  "%0 = %d1 * %h2, %3 = %d1 * %h2 (IS,M)%!"
-  [(set_attr "type" "dsp32")])
-
-(define_insn "usmulhisi_hl_huh"
-  [(set (match_operand:SI 0 "register_operand" "=q0,q2,q4,q6")
-	(mult:SI (sign_extend:SI
-		  (vec_select:HI (match_operand:V2HI 1 "register_operand" "d,d,d,d")
-				 (parallel [(const_int 1)])))
-		 (sign_extend:SI
-		  (vec_select:HI (match_operand:V2HI 2 "register_operand" "d,d,d,d")
-				 (parallel [(const_int 0)])))))
-   (set (match_operand:SI 3 "register_operand" "=q1,q3,q5,q7")
-	(mult:SI (sign_extend:SI
-		  (vec_select:HI (match_dup 1) (parallel [(const_int 1)])))
-		 (zero_extend:SI
-		  (vec_select:HI (match_dup 2) (parallel [(const_int 1)])))))]
-  ""
-  "%0 = %d1 * %h2, %3 = %d1 * %d2 (IS,M)%!"
-  [(set_attr "type" "dsp32")])
-
-(define_insn "usmulhisi_hh_lul"
-  [(set (match_operand:SI 0 "register_operand" "=q0,q2,q4,q6")
-	(mult:SI (sign_extend:SI
-		  (vec_select:HI (match_operand:V2HI 1 "register_operand" "d,d,d,d")
-				 (parallel [(const_int 1)])))
-		 (sign_extend:SI
-		  (vec_select:HI (match_operand:V2HI 2 "register_operand" "d,d,d,d")
-				 (parallel [(const_int 1)])))))
-   (set (match_operand:SI 3 "register_operand" "=q1,q3,q5,q7")
-	(mult:SI (sign_extend:SI
-		  (vec_select:HI (match_dup 1) (parallel [(const_int 0)])))
-		 (zero_extend:SI
-		  (vec_select:HI (match_dup 2) (parallel [(const_int 0)])))))]
-  ""
-  "%0 = %d1 * %d2, %3 = %h1 * %h2 (IS,M)%!"
-  [(set_attr "type" "dsp32")])
-
-(define_insn "usmulhisi_hh_luh"
-  [(set (match_operand:SI 0 "register_operand" "=q0,q2,q4,q6")
-	(mult:SI (sign_extend:SI
-		  (vec_select:HI (match_operand:V2HI 1 "register_operand" "d,d,d,d")
-				 (parallel [(const_int 1)])))
-		 (sign_extend:SI
-		  (vec_select:HI (match_operand:V2HI 2 "register_operand" "d,d,d,d")
-				 (parallel [(const_int 1)])))))
-   (set (match_operand:SI 3 "register_operand" "=q1,q3,q5,q7")
-	(mult:SI (sign_extend:SI
-		  (vec_select:HI (match_dup 1) (parallel [(const_int 0)])))
-		 (zero_extend:SI
-		  (vec_select:HI (match_dup 2) (parallel [(const_int 1)])))))]
-  ""
-  "%0 = %d1 * %d2, %3 = %h1 * %d2 (IS,M)%!"
-  [(set_attr "type" "dsp32")])
-
-(define_insn "usmulhisi_hh_hul"
-  [(set (match_operand:SI 0 "register_operand" "=q0,q2,q4,q6")
-	(mult:SI (sign_extend:SI
-		  (vec_select:HI (match_operand:V2HI 1 "register_operand" "d,d,d,d")
-				 (parallel [(const_int 1)])))
-		 (sign_extend:SI
-		  (vec_select:HI (match_operand:V2HI 2 "register_operand" "d,d,d,d")
-				 (parallel [(const_int 1)])))))
-   (set (match_operand:SI 3 "register_operand" "=q1,q3,q5,q7")
-	(mult:SI (sign_extend:SI
-		  (vec_select:HI (match_dup 1) (parallel [(const_int 1)])))
-		 (zero_extend:SI
-		  (vec_select:HI (match_dup 2) (parallel [(const_int 0)])))))]
-  ""
-  "%0 = %d1 * %d2, %3 = %d1 * %h2 (IS,M)%!"
-  [(set_attr "type" "dsp32")])
-
-(define_insn "usmulhisi_hh_huh"
-  [(set (match_operand:SI 0 "register_operand" "=q0,q2,q4,q6")
-	(mult:SI (sign_extend:SI
-		  (vec_select:HI (match_operand:V2HI 1 "register_operand" "d,d,d,d")
-				 (parallel [(const_int 1)])))
-		 (sign_extend:SI
-		  (vec_select:HI (match_operand:V2HI 2 "register_operand" "d,d,d,d")
-				 (parallel [(const_int 1)])))))
-   (set (match_operand:SI 3 "register_operand" "=q1,q3,q5,q7")
-	(mult:SI (sign_extend:SI
-		  (vec_select:HI (match_dup 1) (parallel [(const_int 1)])))
-		 (zero_extend:SI
-		  (vec_select:HI (match_dup 2) (parallel [(const_int 1)])))))]
-  ""
-  "%0 = %d1 * %d2, %3 = %d1 * %d2 (IS,M)%!"
-  [(set_attr "type" "dsp32")])
-
-;; Vector neg/abs.
-
-(define_insn "ssnegv2hi2"
-  [(set (match_operand:V2HI 0 "register_operand" "=d")
-	(ss_neg:V2HI (match_operand:V2HI 1 "register_operand" "d")))]
-  ""
-  "%0 = - %1 (V)%!"
-=======
-  [(set_attr "type" "dsp32")])
-
-(define_insn "flag_mulv2hi_parts"
-  [(set (match_operand:V2HI 0 "register_operand" "=d")
-	(unspec:V2HI [(vec_concat:V2HI
-		       (vec_select:HI
-			(match_operand:V2HI 1 "register_operand" "d")
-			(parallel [(match_operand 3 "const01_operand" "P0P1")]))
-		       (vec_select:HI
-			(match_dup 1)
-			(parallel [(match_operand 4 "const01_operand" "P0P1")])))
-		      (vec_concat:V2HI
-		       (vec_select:HI (match_operand:V2HI 2 "register_operand" "d")
-			(parallel [(match_operand 5 "const01_operand" "P0P1")]))
-		       (vec_select:HI (match_dup 2)
-			(parallel [(match_operand 6 "const01_operand" "P0P1")])))
-		      (match_operand 7 "const_int_operand" "n")]
-		     UNSPEC_MUL_WITH_FLAG))]
-  ""
-{
-  const char *templates[] = {
-    "%h0 = %h1 * %h2, %d0 = %h1 * %h2 %M7%!",
-    "%h0 = %d1 * %h2, %d0 = %h1 * %h2 %M7%!",
-    "%h0 = %h1 * %h2, %d0 = %d1 * %h2 %M7%!",
-    "%h0 = %d1 * %h2, %d0 = %d1 * %h2 %M7%!",
-    "%h0 = %h1 * %d2, %d0 = %h1 * %h2 %M7%!",
-    "%h0 = %d1 * %d2, %d0 = %h1 * %h2 %M7%!",
-    "%h0 = %h1 * %d2, %d0 = %d1 * %h2 %M7%!",
-    "%h0 = %d1 * %d2, %d0 = %d1 * %h2 %M7%!",
-    "%h0 = %h1 * %h2, %d0 = %h1 * %d2 %M7%!",
-    "%h0 = %d1 * %h2, %d0 = %h1 * %d2 %M7%!",
-    "%h0 = %h1 * %h2, %d0 = %d1 * %d2 %M7%!",
-    "%h0 = %d1 * %h2, %d0 = %d1 * %d2 %M7%!",
-    "%h0 = %h1 * %d2, %d0 = %h1 * %d2 %M7%!",
-    "%h0 = %d1 * %d2, %d0 = %h1 * %d2 %M7%!",
-    "%h0 = %h1 * %d2, %d0 = %d1 * %d2 %M7%!",
-    "%h0 = %d1 * %d2, %d0 = %d1 * %d2 %M7%!" };
-  int alt = (INTVAL (operands[3]) + (INTVAL (operands[4]) << 1)
-	     + (INTVAL (operands[5]) << 2)  + (INTVAL (operands[6]) << 3));
-  return templates[alt];
-}
-  [(set_attr "type" "dsp32")])
-
-;; A slightly complicated pattern.
-;; Operand 0 is the halfword output; operand 11 is the accumulator output
-;; Halfword inputs are operands 1 and 2; operands 3, 4, 5 and 6 specify which
-;; parts of these 2x16 bit registers to use.
-;; Operand 7 is the accumulator input.
-;; Operands 8/9 specify whether low/high parts are mac (0) or msu (1)
-;; Operand 10 is the macflag to be used.
-(define_insn "flag_macv2hi_parts"
-  [(set (match_operand:V2HI 0 "register_operand" "=d")
-	(unspec:V2HI [(vec_concat:V2HI
-		       (vec_select:HI
-			(match_operand:V2HI 1 "register_operand" "d")
-			(parallel [(match_operand 3 "const01_operand" "P0P1")]))
-		       (vec_select:HI
-			(match_dup 1)
-			(parallel [(match_operand 4 "const01_operand" "P0P1")])))
-		      (vec_concat:V2HI
-		       (vec_select:HI (match_operand:V2HI 2 "register_operand" "d")
-			(parallel [(match_operand 5 "const01_operand" "P0P1")]))
-		       (vec_select:HI (match_dup 2)
-			(parallel [(match_operand 6 "const01_operand" "P0P1")])))
-		      (match_operand:V2PDI 7 "register_operand" "e")
-		      (match_operand 8 "const01_operand" "P0P1")
-		      (match_operand 9 "const01_operand" "P0P1")
-		      (match_operand 10 "const_int_operand" "n")]
-		     UNSPEC_MAC_WITH_FLAG))
-   (set (match_operand:V2PDI 11 "register_operand" "=e")
-	(unspec:V2PDI [(vec_concat:V2HI
-			(vec_select:HI (match_dup 1) (parallel [(match_dup 3)]))
-			(vec_select:HI (match_dup 1) (parallel [(match_dup 4)])))
-		       (vec_concat:V2HI
-			(vec_select:HI (match_dup 2) (parallel [(match_dup 5)]))
-			(vec_select:HI (match_dup 2) (parallel [(match_dup 5)])))
-		       (match_dup 7) (match_dup 8) (match_dup 9) (match_dup 10)]
-		      UNSPEC_MAC_WITH_FLAG))]
-  ""
-{
-  const char *templates[] = {
-    "%h0 = (A0 %b8 %h1 * %h2), %d0 = (A1 %b9 %h1 * %h2) %M10%!",
-    "%h0 = (A0 %b8 %d1 * %h2), %d0 = (A1 %b9 %h1 * %h2) %M10%!",
-    "%h0 = (A0 %b8 %h1 * %h2), %d0 = (A1 %b9 %d1 * %h2) %M10%!",
-    "%h0 = (A0 %b8 %d1 * %h2), %d0 = (A1 %b9 %d1 * %h2) %M10%!",
-    "%h0 = (A0 %b8 %h1 * %d2), %d0 = (A1 %b9 %h1 * %h2) %M10%!",
-    "%h0 = (A0 %b8 %d1 * %d2), %d0 = (A1 %b9 %h1 * %h2) %M10%!",
-    "%h0 = (A0 %b8 %h1 * %d2), %d0 = (A1 %b9 %d1 * %h2) %M10%!",
-    "%h0 = (A0 %b8 %d1 * %d2), %d0 = (A1 %b9 %d1 * %h2) %M10%!",
-    "%h0 = (A0 %b8 %h1 * %h2), %d0 = (A1 %b9 %h1 * %d2) %M10%!",
-    "%h0 = (A0 %b8 %d1 * %h2), %d0 = (A1 %b9 %h1 * %d2) %M10%!",
-    "%h0 = (A0 %b8 %h1 * %h2), %d0 = (A1 %b9 %d1 * %d2) %M10%!",
-    "%h0 = (A0 %b8 %d1 * %h2), %d0 = (A1 %b9 %d1 * %d2) %M10%!",
-    "%h0 = (A0 %b8 %h1 * %d2), %d0 = (A1 %b9 %h1 * %d2) %M10%!",
-    "%h0 = (A0 %b8 %d1 * %d2), %d0 = (A1 %b9 %h1 * %d2) %M10%!",
-    "%h0 = (A0 %b8 %h1 * %d2), %d0 = (A1 %b9 %d1 * %d2) %M10%!",
-    "%h0 = (A0 %b8 %d1 * %d2), %d0 = (A1 %b9 %d1 * %d2) %M10%!" };
-  int alt = (INTVAL (operands[3]) + (INTVAL (operands[4]) << 1)
-	     + (INTVAL (operands[5]) << 2)  + (INTVAL (operands[6]) << 3));
-  return templates[alt];
-}
-  [(set_attr "type" "dsp32")])
-
-(define_insn "flag_macv2hi_parts_acconly"
-  [(set (match_operand:V2PDI 0 "register_operand" "=e")
-	(unspec:V2PDI [(vec_concat:V2HI
-			(vec_select:HI
-			 (match_operand:V2HI 1 "register_operand" "d")
-			 (parallel [(match_operand 3 "const01_operand" "P0P1")]))
-			(vec_select:HI
-			 (match_dup 1)
-			 (parallel [(match_operand 4 "const01_operand" "P0P1")])))
-		       (vec_concat:V2HI
-			(vec_select:HI (match_operand:V2HI 2 "register_operand" "d")
-				       (parallel [(match_operand 5 "const01_operand" "P0P1")]))
-			(vec_select:HI (match_dup 2)
-				       (parallel [(match_operand 6 "const01_operand" "P0P1")])))
-		       (match_operand:V2PDI 7 "register_operand" "e")
-		       (match_operand 8 "const01_operand" "P0P1")
-		       (match_operand 9 "const01_operand" "P0P1")
-		       (match_operand 10 "const_int_operand" "n")]
-		      UNSPEC_MAC_WITH_FLAG))]
-  ""
-{
-  const char *templates[] = {
-    "A0 %b8 %h1 * %h2, A1 %b9 %h1 * %h2 %M10%!",
-    "A0 %b8 %d1 * %h2, A1 %b9 %h1 * %h2 %M10%!",
-    "A0 %b8 %h1 * %h2, A1 %b9 %d1 * %h2 %M10%!",
-    "A0 %b8 %d1 * %h2, A1 %b9 %d1 * %h2 %M10%!",
-    "A0 %b8 %h1 * %d2, A1 %b9 %h1 * %h2 %M10%!",
-    "A0 %b8 %d1 * %d2, A1 %b9 %h1 * %h2 %M10%!",
-    "A0 %b8 %h1 * %d2, A1 %b9 %d1 * %h2 %M10%!",
-    "A0 %b8 %d1 * %d2, A1 %b9 %d1 * %h2 %M10%!",
-    "A0 %b8 %h1 * %h2, A1 %b9 %h1 * %d2 %M10%!",
-    "A0 %b8 %d1 * %h2, A1 %b9 %h1 * %d2 %M10%!",
-    "A0 %b8 %h1 * %h2, A1 %b9 %d1 * %d2 %M10%!",
-    "A0 %b8 %d1 * %h2, A1 %b9 %d1 * %d2 %M10%!",
-    "A0 %b8 %h1 * %d2, A1 %b9 %h1 * %d2 %M10%!",
-    "A0 %b8 %d1 * %d2, A1 %b9 %h1 * %d2 %M10%!",
-    "A0 %b8 %h1 * %d2, A1 %b9 %d1 * %d2 %M10%!",
-    "A0 %b8 %d1 * %d2, A1 %b9 %d1 * %d2 %M10%!" };
-  int alt = (INTVAL (operands[3]) + (INTVAL (operands[4]) << 1)
-	     + (INTVAL (operands[5]) << 2)  + (INTVAL (operands[6]) << 3));
-  return templates[alt];
-}
->>>>>>> 60a98cce
-  [(set_attr "type" "dsp32")])
-
-;; Same as above, but initializing the accumulators and therefore a couple fewer
-;; necessary operands.
-(define_insn "flag_macinitv2hi_parts"
-  [(set (match_operand:V2HI 0 "register_operand" "=d")
-	(unspec:V2HI [(vec_concat:V2HI
-		       (vec_select:HI
-			(match_operand:V2HI 1 "register_operand" "d")
-			(parallel [(match_operand 3 "const01_operand" "P0P1")]))
-		       (vec_select:HI
-			(match_dup 1)
-			(parallel [(match_operand 4 "const01_operand" "P0P1")])))
-		      (vec_concat:V2HI
-		       (vec_select:HI (match_operand:V2HI 2 "register_operand" "d")
-			(parallel [(match_operand 5 "const01_operand" "P0P1")]))
-		       (vec_select:HI (match_dup 2)
-			(parallel [(match_operand 6 "const01_operand" "P0P1")])))
-		      (match_operand 7 "const_int_operand" "n")]
-		     UNSPEC_MAC_WITH_FLAG))
-   (set (match_operand:V2PDI 8 "register_operand" "=e")
-	(unspec:V2PDI [(vec_concat:V2HI
-			(vec_select:HI (match_dup 1) (parallel [(match_dup 3)]))
-			(vec_select:HI (match_dup 1) (parallel [(match_dup 4)])))
-		       (vec_concat:V2HI
-			(vec_select:HI (match_dup 2) (parallel [(match_dup 5)]))
-			(vec_select:HI (match_dup 2) (parallel [(match_dup 5)])))
-		       (match_dup 7)]
-		      UNSPEC_MAC_WITH_FLAG))]
-  ""
-{
-  const char *templates[] = {
-    "%h0 = (A0 = %h1 * %h2), %d0 = (A1 = %h1 * %h2) %M7%!",
-    "%h0 = (A0 = %d1 * %h2), %d0 = (A1 = %h1 * %h2) %M7%!",
-    "%h0 = (A0 = %h1 * %h2), %d0 = (A1 = %d1 * %h2) %M7%!",
-    "%h0 = (A0 = %d1 * %h2), %d0 = (A1 = %d1 * %h2) %M7%!",
-    "%h0 = (A0 = %h1 * %d2), %d0 = (A1 = %h1 * %h2) %M7%!",
-    "%h0 = (A0 = %d1 * %d2), %d0 = (A1 = %h1 * %h2) %M7%!",
-    "%h0 = (A0 = %h1 * %d2), %d0 = (A1 = %d1 * %h2) %M7%!",
-    "%h0 = (A0 = %d1 * %d2), %d0 = (A1 = %d1 * %h2) %M7%!",
-    "%h0 = (A0 = %h1 * %h2), %d0 = (A1 = %h1 * %d2) %M7%!",
-    "%h0 = (A0 = %d1 * %h2), %d0 = (A1 = %h1 * %d2) %M7%!",
-    "%h0 = (A0 = %h1 * %h2), %d0 = (A1 = %d1 * %d2) %M7%!",
-    "%h0 = (A0 = %d1 * %h2), %d0 = (A1 = %d1 * %d2) %M7%!",
-    "%h0 = (A0 = %h1 * %d2), %d0 = (A1 = %h1 * %d2) %M7%!",
-    "%h0 = (A0 = %d1 * %d2), %d0 = (A1 = %h1 * %d2) %M7%!",
-    "%h0 = (A0 = %h1 * %d2), %d0 = (A1 = %d1 * %d2) %M7%!",
-    "%h0 = (A0 = %d1 * %d2), %d0 = (A1 = %d1 * %d2) %M7%!" };
-  int alt = (INTVAL (operands[3]) + (INTVAL (operands[4]) << 1)
-	     + (INTVAL (operands[5]) << 2)  + (INTVAL (operands[6]) << 3));
-  return templates[alt];
-}
-  [(set_attr "type" "dsp32")])
-
-(define_insn "flag_macinit1v2hi_parts"
-  [(set (match_operand:V2PDI 0 "register_operand" "=e")
-	(unspec:V2PDI [(vec_concat:V2HI
-		       (vec_select:HI
-			(match_operand:V2HI 1 "register_operand" "d")
-			(parallel [(match_operand 3 "const01_operand" "P0P1")]))
-		       (vec_select:HI
-			(match_dup 1)
-			(parallel [(match_operand 4 "const01_operand" "P0P1")])))
-		      (vec_concat:V2HI
-		       (vec_select:HI (match_operand:V2HI 2 "register_operand" "d")
-			(parallel [(match_operand 5 "const01_operand" "P0P1")]))
-		       (vec_select:HI (match_dup 2)
-			(parallel [(match_operand 6 "const01_operand" "P0P1")])))
-		      (match_operand 7 "const_int_operand" "n")]
-		     UNSPEC_MAC_WITH_FLAG))]
-  ""
-<<<<<<< HEAD
-=======
-{
-  const char *templates[] = {
-    "A0 = %h1 * %h2, A1 = %h1 * %h2 %M7%!",
-    "A0 = %d1 * %h2, A1 = %h1 * %h2 %M7%!",
-    "A0 = %h1 * %h2, A1 = %d1 * %h2 %M7%!",
-    "A0 = %d1 * %h2, A1 = %d1 * %h2 %M7%!",
-    "A0 = %h1 * %d2, A1 = %h1 * %h2 %M7%!",
-    "A0 = %d1 * %d2, A1 = %h1 * %h2 %M7%!",
-    "A0 = %h1 * %d2, A1 = %d1 * %h2 %M7%!",
-    "A0 = %d1 * %d2, A1 = %d1 * %h2 %M7%!",
-    "A0 = %h1 * %h2, A1 = %h1 * %d2 %M7%!",
-    "A0 = %d1 * %h2, A1 = %h1 * %d2 %M7%!",
-    "A0 = %h1 * %h2, A1 = %d1 * %d2 %M7%!",
-    "A0 = %d1 * %h2, A1 = %d1 * %d2 %M7%!",
-    "A0 = %h1 * %d2, A1 = %h1 * %d2 %M7%!",
-    "A0 = %d1 * %d2, A1 = %h1 * %d2 %M7%!",
-    "A0 = %h1 * %d2, A1 = %d1 * %d2 %M7%!",
-    "A0 = %d1 * %d2, A1 = %d1 * %d2 %M7%!" };
-  int alt = (INTVAL (operands[3]) + (INTVAL (operands[4]) << 1)
-	     + (INTVAL (operands[5]) << 2)  + (INTVAL (operands[6]) << 3));
-  return templates[alt];
-}
-  [(set_attr "type" "dsp32")])
-
 ;; A mixture of multiply and multiply-accumulate for when we only want to
 ;; initialize one part.
 (define_insn "flag_mul_macv2hi_parts_acconly"
@@ -5263,7 +4042,6 @@
   [(set (match_operand:V2HI 0 "register_operand" "=d")
 	(ss_abs:V2HI (match_operand:V2HI 1 "register_operand" "d")))]
   ""
->>>>>>> 60a98cce
   "%0 = ABS %1 (V)%!"
   [(set_attr "type" "dsp32")])
 
@@ -5272,11 +4050,7 @@
 (define_insn "ssashiftv2hi3"
   [(set (match_operand:V2HI 0 "register_operand" "=d,d,d")
 	(if_then_else:V2HI
-<<<<<<< HEAD
-	 (lt (match_operand:SI 2 "vec_shift_operand" "d,Ku4,Ks4") (const_int 0))
-=======
 	 (lt (match_operand:HI 2 "vec_shift_operand" "d,Ku4,Ks4") (const_int 0))
->>>>>>> 60a98cce
 	 (ashiftrt:V2HI (match_operand:V2HI 1 "register_operand" "d,d,d")
 			(match_dup 2))
 	 (ss_ashift:V2HI (match_dup 1) (match_dup 2))))]
@@ -5290,11 +4064,7 @@
 (define_insn "ssashifthi3"
   [(set (match_operand:HI 0 "register_operand" "=d,d,d")
 	(if_then_else:HI
-<<<<<<< HEAD
-	 (lt (match_operand:SI 2 "vec_shift_operand" "d,Ku4,Ks4") (const_int 0))
-=======
 	 (lt (match_operand:HI 2 "vec_shift_operand" "d,Ku4,Ks4") (const_int 0))
->>>>>>> 60a98cce
 	 (ashiftrt:HI (match_operand:HI 1 "register_operand" "d,d,d")
 		      (match_dup 2))
 	 (ss_ashift:HI (match_dup 1) (match_dup 2))))]
@@ -5305,12 +4075,6 @@
    %0 = %1 >>> %N2 (V,S)%!"
   [(set_attr "type" "dsp32")])
 
-<<<<<<< HEAD
-(define_insn "lshiftv2hi3"
-  [(set (match_operand:V2HI 0 "register_operand" "=d,d,d")
-	(if_then_else:V2HI
-	 (lt (match_operand:SI 2 "vec_shift_operand" "d,Ku4,Ks4") (const_int 0))
-=======
 (define_insn "ssashiftsi3"
   [(set (match_operand:SI 0 "register_operand" "=d,d,d")
 	(if_then_else:SI
@@ -5329,7 +4093,6 @@
   [(set (match_operand:V2HI 0 "register_operand" "=d,d,d")
 	(if_then_else:V2HI
 	 (lt (match_operand:HI 2 "vec_shift_operand" "d,Ku4,Ks4") (const_int 0))
->>>>>>> 60a98cce
 	 (lshiftrt:V2HI (match_operand:V2HI 1 "register_operand" "d,d,d")
 			(match_dup 2))
 	 (ashift:V2HI (match_dup 1) (match_dup 2))))]
@@ -5343,11 +4106,7 @@
 (define_insn "lshifthi3"
   [(set (match_operand:HI 0 "register_operand" "=d,d,d")
 	(if_then_else:HI
-<<<<<<< HEAD
-	 (lt (match_operand:SI 2 "vec_shift_operand" "d,Ku4,Ks4") (const_int 0))
-=======
 	 (lt (match_operand:HI 2 "vec_shift_operand" "d,Ku4,Ks4") (const_int 0))
->>>>>>> 60a98cce
 	 (lshiftrt:HI (match_operand:HI 1 "register_operand" "d,d,d")
 		      (match_dup 2))
 	 (ashift:HI (match_dup 1) (match_dup 2))))]
