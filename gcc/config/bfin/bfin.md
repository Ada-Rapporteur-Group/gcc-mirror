--- conflicted
+++ resolved
@@ -1839,11 +1839,7 @@
 	 (match_operand 1 "general_operand" "g"))
    (use (match_operand 2 "" ""))]
   "! SIBLING_CALL_P (insn)
-<<<<<<< HEAD
-   && !TARGET_ID_SHARED_LIBRARY
-=======
    && (!TARGET_ID_SHARED_LIBRARY || TARGET_LEAF_ID_SHARED_LIBRARY)
->>>>>>> f8383f28
    && GET_CODE (operands[0]) == SYMBOL_REF
    && !bfin_longcall_p (operands[0], INTVAL (operands[2]))"
   "call %0;"
@@ -1856,11 +1852,7 @@
    (use (match_operand 2 "" ""))
    (return)]
   "SIBLING_CALL_P (insn)
-<<<<<<< HEAD
-   && !TARGET_ID_SHARED_LIBRARY
-=======
    && (!TARGET_ID_SHARED_LIBRARY || TARGET_LEAF_ID_SHARED_LIBRARY)
->>>>>>> f8383f28
    && GET_CODE (operands[0]) == SYMBOL_REF
    && !bfin_longcall_p (operands[0], INTVAL (operands[2]))"
   "jump.l %0;"
@@ -1873,11 +1865,7 @@
 	      (match_operand 2 "general_operand" "g")))
    (use (match_operand 3 "" ""))]
   "! SIBLING_CALL_P (insn)
-<<<<<<< HEAD
-   && !TARGET_ID_SHARED_LIBRARY
-=======
    && (!TARGET_ID_SHARED_LIBRARY || TARGET_LEAF_ID_SHARED_LIBRARY)
->>>>>>> f8383f28
    && GET_CODE (operands[1]) == SYMBOL_REF
    && !bfin_longcall_p (operands[1], INTVAL (operands[3]))"
   "call %1;"
@@ -1891,11 +1879,7 @@
    (use (match_operand 3 "" ""))
    (return)]
   "SIBLING_CALL_P (insn)
-<<<<<<< HEAD
-   && !TARGET_ID_SHARED_LIBRARY
-=======
    && (!TARGET_ID_SHARED_LIBRARY || TARGET_LEAF_ID_SHARED_LIBRARY)
->>>>>>> f8383f28
    && GET_CODE (operands[1]) == SYMBOL_REF
    && !bfin_longcall_p (operands[1], INTVAL (operands[3]))"
   "jump.l %1;"
