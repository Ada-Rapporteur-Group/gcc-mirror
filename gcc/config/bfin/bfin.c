--- conflicted
+++ resolved
@@ -1,9 +1,5 @@
 /* The Blackfin code generation auxiliary output file.
-<<<<<<< HEAD
-   Copyright (C) 2005, 2006, 2007  Free Software Foundation, Inc.
-=======
    Copyright (C) 2005, 2006, 2007, 2008, 2009 Free Software Foundation, Inc.
->>>>>>> 42bae686
    Contributed by Analog Devices.
 
    This file is part of GCC.
