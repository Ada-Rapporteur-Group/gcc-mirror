/* The Blackfin code generation auxiliary output file.
   Copyright (C) 2005, 2006  Free Software Foundation, Inc.
   Contributed by Analog Devices.

   This file is part of GCC.

   GCC is free software; you can redistribute it and/or modify it
   under the terms of the GNU General Public License as published
   by the Free Software Foundation; either version 2, or (at your
   option) any later version.

   GCC is distributed in the hope that it will be useful, but WITHOUT
   ANY WARRANTY; without even the implied warranty of MERCHANTABILITY
   or FITNESS FOR A PARTICULAR PURPOSE.  See the GNU General Public
   License for more details.

   You should have received a copy of the GNU General Public License
   along with GCC; see the file COPYING.  If not, write to
   the Free Software Foundation, 51 Franklin Street, Fifth Floor,
   Boston, MA 02110-1301, USA.  */

#include "config.h"
#include "system.h"
#include "coretypes.h"
#include "tm.h"
#include "rtl.h"
#include "regs.h"
#include "hard-reg-set.h"
#include "real.h"
#include "insn-config.h"
#include "insn-codes.h"
#include "conditions.h"
#include "insn-flags.h"
#include "output.h"
#include "insn-attr.h"
#include "tree.h"
#include "flags.h"
#include "except.h"
#include "function.h"
#include "input.h"
#include "target.h"
#include "target-def.h"
#include "expr.h"
#include "toplev.h"
#include "recog.h"
#include "optabs.h"
#include "ggc.h"
#include "integrate.h"
#include "cgraph.h"
#include "langhooks.h"
#include "bfin-protos.h"
#include "tm-preds.h"
#include "gt-bfin.h"
#include "basic-block.h"
#include "cfglayout.h"
#include "timevar.h"

/* A C structure for machine-specific, per-function data.
   This is added to the cfun structure.  */
struct machine_function GTY(())
{
  int has_hardware_loops;
};

/* Test and compare insns in bfin.md store the information needed to
   generate branch and scc insns here.  */
rtx bfin_compare_op0, bfin_compare_op1;

/* RTX for condition code flag register and RETS register */
extern GTY(()) rtx bfin_cc_rtx;
extern GTY(()) rtx bfin_rets_rtx;
rtx bfin_cc_rtx, bfin_rets_rtx;

int max_arg_registers = 0;

/* Arrays used when emitting register names.  */
const char *short_reg_names[]  =  SHORT_REGISTER_NAMES;
const char *high_reg_names[]   =  HIGH_REGISTER_NAMES;
const char *dregs_pair_names[] =  DREGS_PAIR_NAMES;
const char *byte_reg_names[]   =  BYTE_REGISTER_NAMES;

static int arg_regs[] = FUNCTION_ARG_REGISTERS;

/* Nonzero if -mshared-library-id was given.  */
static int bfin_lib_id_given;

/* Nonzero if -fschedule-insns2 was given.  We override it and
   call the scheduler ourselves during reorg.  */
static int bfin_flag_schedule_insns2;

/* Determines whether we run variable tracking in machine dependent
   reorganization.  */
static int bfin_flag_var_tracking;

/* -mcpu support */
bfin_cpu_t bfin_cpu_type = DEFAULT_CPU_TYPE;

int splitting_for_sched;

static void
bfin_globalize_label (FILE *stream, const char *name)
{
  fputs (".global ", stream);
  assemble_name (stream, name);
  fputc (';',stream);
  fputc ('\n',stream);
}

static void 
output_file_start (void) 
{
  FILE *file = asm_out_file;
  int i;

  /* Variable tracking should be run after all optimizations which change order
     of insns.  It also needs a valid CFG.  This can't be done in
     override_options, because flag_var_tracking is finalized after
     that.  */
  bfin_flag_var_tracking = flag_var_tracking;
  flag_var_tracking = 0;

  fprintf (file, ".file \"%s\";\n", input_filename);
  
  for (i = 0; arg_regs[i] >= 0; i++)
    ;
  max_arg_registers = i;	/* how many arg reg used  */
}

/* Called early in the compilation to conditionally modify
   fixed_regs/call_used_regs.  */

void 
conditional_register_usage (void)
{
  /* initialize condition code flag register rtx */
  bfin_cc_rtx = gen_rtx_REG (BImode, REG_CC);
  bfin_rets_rtx = gen_rtx_REG (Pmode, REG_RETS);
}

/* Examine machine-dependent attributes of function type FUNTYPE and return its
   type.  See the definition of E_FUNKIND.  */

static e_funkind funkind (tree funtype)
{
  tree attrs = TYPE_ATTRIBUTES (funtype);
  if (lookup_attribute ("interrupt_handler", attrs))
    return INTERRUPT_HANDLER;
  else if (lookup_attribute ("exception_handler", attrs))
    return EXCPT_HANDLER;
  else if (lookup_attribute ("nmi_handler", attrs))
    return NMI_HANDLER;
  else
    return SUBROUTINE;
}

/* Legitimize PIC addresses.  If the address is already position-independent,
   we return ORIG.  Newly generated position-independent addresses go into a
   reg.  This is REG if nonzero, otherwise we allocate register(s) as
   necessary.  PICREG is the register holding the pointer to the PIC offset
   table.  */

static rtx
legitimize_pic_address (rtx orig, rtx reg, rtx picreg)
{
  rtx addr = orig;
  rtx new = orig;

  if (GET_CODE (addr) == SYMBOL_REF || GET_CODE (addr) == LABEL_REF)
    {
      int unspec;
      rtx tmp;

      if (TARGET_ID_SHARED_LIBRARY)
	unspec = UNSPEC_MOVE_PIC;
      else if (GET_CODE (addr) == SYMBOL_REF
	       && SYMBOL_REF_FUNCTION_P (addr))
	unspec = UNSPEC_FUNCDESC_GOT17M4;
      else
	unspec = UNSPEC_MOVE_FDPIC;

      if (reg == 0)
	{
	  gcc_assert (!no_new_pseudos);
	  reg = gen_reg_rtx (Pmode);
	}

      tmp = gen_rtx_UNSPEC (Pmode, gen_rtvec (1, addr), unspec);
      new = gen_const_mem (Pmode, gen_rtx_PLUS (Pmode, picreg, tmp));

      emit_move_insn (reg, new);
      if (picreg == pic_offset_table_rtx)
	current_function_uses_pic_offset_table = 1;
      return reg;
    }

  else if (GET_CODE (addr) == CONST || GET_CODE (addr) == PLUS)
    {
      rtx base;

      if (GET_CODE (addr) == CONST)
	{
	  addr = XEXP (addr, 0);
	  gcc_assert (GET_CODE (addr) == PLUS);
	}

      if (XEXP (addr, 0) == picreg)
	return orig;

      if (reg == 0)
	{
	  gcc_assert (!no_new_pseudos);
	  reg = gen_reg_rtx (Pmode);
	}

      base = legitimize_pic_address (XEXP (addr, 0), reg, picreg);
      addr = legitimize_pic_address (XEXP (addr, 1),
				     base == reg ? NULL_RTX : reg,
				     picreg);

      if (GET_CODE (addr) == CONST_INT)
	{
	  gcc_assert (! reload_in_progress && ! reload_completed);
	  addr = force_reg (Pmode, addr);
	}

      if (GET_CODE (addr) == PLUS && CONSTANT_P (XEXP (addr, 1)))
	{
	  base = gen_rtx_PLUS (Pmode, base, XEXP (addr, 0));
	  addr = XEXP (addr, 1);
	}

      return gen_rtx_PLUS (Pmode, base, addr);
    }

  return new;
}

/* Stack frame layout. */

/* Compute the number of DREGS to save with a push_multiple operation.
   This could include registers that aren't modified in the function,
   since push_multiple only takes a range of registers.
   If IS_INTHANDLER, then everything that is live must be saved, even
   if normally call-clobbered.  */

static int
n_dregs_to_save (bool is_inthandler)
{
  unsigned i;

  for (i = REG_R0; i <= REG_R7; i++)
    {
      if (regs_ever_live[i] && (is_inthandler || ! call_used_regs[i]))
	return REG_R7 - i + 1;

      if (current_function_calls_eh_return)
	{
	  unsigned j;
	  for (j = 0; ; j++)
	    {
	      unsigned test = EH_RETURN_DATA_REGNO (j);
	      if (test == INVALID_REGNUM)
		break;
	      if (test == i)
		return REG_R7 - i + 1;
	    }
	}

    }
  return 0;
}

/* Like n_dregs_to_save, but compute number of PREGS to save.  */

static int
n_pregs_to_save (bool is_inthandler)
{
  unsigned i;

  for (i = REG_P0; i <= REG_P5; i++)
    if ((regs_ever_live[i] && (is_inthandler || ! call_used_regs[i]))
	|| (!TARGET_FDPIC
	    && i == PIC_OFFSET_TABLE_REGNUM
	    && (current_function_uses_pic_offset_table
		|| (TARGET_ID_SHARED_LIBRARY && ! current_function_is_leaf))))
      return REG_P5 - i + 1;
  return 0;
}

/* Determine if we are going to save the frame pointer in the prologue.  */

static bool
must_save_fp_p (void)
{
  return frame_pointer_needed || regs_ever_live[REG_FP];
}

static bool
stack_frame_needed_p (void)
{
  /* EH return puts a new return address into the frame using an
     address relative to the frame pointer.  */
  if (current_function_calls_eh_return)
    return true;
  return frame_pointer_needed;
}

/* Emit code to save registers in the prologue.  SAVEALL is nonzero if we
   must save all registers; this is used for interrupt handlers.
   SPREG contains (reg:SI REG_SP).  IS_INTHANDLER is true if we're doing
   this for an interrupt (or exception) handler.  */

static void
expand_prologue_reg_save (rtx spreg, int saveall, bool is_inthandler)
{
  int ndregs = saveall ? 8 : n_dregs_to_save (is_inthandler);
  int npregs = saveall ? 6 : n_pregs_to_save (is_inthandler);
  int dregno = REG_R7 + 1 - ndregs;
  int pregno = REG_P5 + 1 - npregs;
  int total = ndregs + npregs;
  int i;
  rtx pat, insn, val;

  if (total == 0)
    return;

  val = GEN_INT (-total * 4);
  pat = gen_rtx_PARALLEL (VOIDmode, rtvec_alloc (total + 2));
  XVECEXP (pat, 0, 0) = gen_rtx_UNSPEC (VOIDmode, gen_rtvec (1, val),
					UNSPEC_PUSH_MULTIPLE);
  XVECEXP (pat, 0, total + 1) = gen_rtx_SET (VOIDmode, spreg,
					     gen_rtx_PLUS (Pmode, spreg,
							   val));
  RTX_FRAME_RELATED_P (XVECEXP (pat, 0, total + 1)) = 1;
  for (i = 0; i < total; i++)
    {
      rtx memref = gen_rtx_MEM (word_mode,
				gen_rtx_PLUS (Pmode, spreg,
					      GEN_INT (- i * 4 - 4)));
      rtx subpat;
      if (ndregs > 0)
	{
	  subpat = gen_rtx_SET (VOIDmode, memref, gen_rtx_REG (word_mode,
							       dregno++));
	  ndregs--;
	}
      else
	{
	  subpat = gen_rtx_SET (VOIDmode, memref, gen_rtx_REG (word_mode,
							       pregno++));
	  npregs++;
	}
      XVECEXP (pat, 0, i + 1) = subpat;
      RTX_FRAME_RELATED_P (subpat) = 1;
    }
  insn = emit_insn (pat);
  RTX_FRAME_RELATED_P (insn) = 1;
}

/* Emit code to restore registers in the epilogue.  SAVEALL is nonzero if we
   must save all registers; this is used for interrupt handlers.
   SPREG contains (reg:SI REG_SP).  IS_INTHANDLER is true if we're doing
   this for an interrupt (or exception) handler.  */

static void
expand_epilogue_reg_restore (rtx spreg, bool saveall, bool is_inthandler)
{
  int ndregs = saveall ? 8 : n_dregs_to_save (is_inthandler);
  int npregs = saveall ? 6 : n_pregs_to_save (is_inthandler);
  int total = ndregs + npregs;
  int i, regno;
  rtx pat, insn;

  if (total == 0)
    return;

  pat = gen_rtx_PARALLEL (VOIDmode, rtvec_alloc (total + 1));
  XVECEXP (pat, 0, 0) = gen_rtx_SET (VOIDmode, spreg,
				     gen_rtx_PLUS (Pmode, spreg,
						   GEN_INT (total * 4)));

  if (npregs > 0)
    regno = REG_P5 + 1;
  else
    regno = REG_R7 + 1;

  for (i = 0; i < total; i++)
    {
      rtx addr = (i > 0
		  ? gen_rtx_PLUS (Pmode, spreg, GEN_INT (i * 4))
		  : spreg);
      rtx memref = gen_rtx_MEM (word_mode, addr);

      regno--;
      XVECEXP (pat, 0, i + 1)
	= gen_rtx_SET (VOIDmode, gen_rtx_REG (word_mode, regno), memref);

      if (npregs > 0)
	{
	  if (--npregs == 0)
	    regno = REG_R7 + 1;
	}
    }

  insn = emit_insn (pat);
  RTX_FRAME_RELATED_P (insn) = 1;
}

/* Perform any needed actions needed for a function that is receiving a
   variable number of arguments.

   CUM is as above.

   MODE and TYPE are the mode and type of the current parameter.

   PRETEND_SIZE is a variable that should be set to the amount of stack
   that must be pushed by the prolog to pretend that our caller pushed
   it.

   Normally, this macro will push all remaining incoming registers on the
   stack and set PRETEND_SIZE to the length of the registers pushed.  

   Blackfin specific :
   - VDSP C compiler manual (our ABI) says that a variable args function
     should save the R0, R1 and R2 registers in the stack.
   - The caller will always leave space on the stack for the
     arguments that are passed in registers, so we dont have
     to leave any extra space.
   - now, the vastart pointer can access all arguments from the stack.  */

static void
setup_incoming_varargs (CUMULATIVE_ARGS *cum,
			enum machine_mode mode ATTRIBUTE_UNUSED,
			tree type ATTRIBUTE_UNUSED, int *pretend_size,
			int no_rtl)
{
  rtx mem;
  int i;

  if (no_rtl)
    return;

  /* The move for named arguments will be generated automatically by the
     compiler.  We need to generate the move rtx for the unnamed arguments
     if they are in the first 3 words.  We assume at least 1 named argument
     exists, so we never generate [ARGP] = R0 here.  */

  for (i = cum->words + 1; i < max_arg_registers; i++)
    {
      mem = gen_rtx_MEM (Pmode,
			 plus_constant (arg_pointer_rtx, (i * UNITS_PER_WORD)));
      emit_move_insn (mem, gen_rtx_REG (Pmode, i));
    }

  *pretend_size = 0;
}

/* Value should be nonzero if functions must have frame pointers.
   Zero means the frame pointer need not be set up (and parms may
   be accessed via the stack pointer) in functions that seem suitable.  */

int
bfin_frame_pointer_required (void) 
{
  e_funkind fkind = funkind (TREE_TYPE (current_function_decl));

  if (fkind != SUBROUTINE)
    return 1;

  /* We turn on -fomit-frame-pointer if -momit-leaf-frame-pointer is used,
     so we have to override it for non-leaf functions.  */
  if (TARGET_OMIT_LEAF_FRAME_POINTER && ! current_function_is_leaf)
    return 1;

  return 0;
}

/* Return the number of registers pushed during the prologue.  */

static int
n_regs_saved_by_prologue (void)
{
  e_funkind fkind = funkind (TREE_TYPE (current_function_decl));
  bool is_inthandler = fkind != SUBROUTINE;
  tree attrs = TYPE_ATTRIBUTES (TREE_TYPE (current_function_decl));
  bool all = (lookup_attribute ("saveall", attrs) != NULL_TREE
	      || (is_inthandler && !current_function_is_leaf));
  int ndregs = all ? 8 : n_dregs_to_save (is_inthandler);
  int npregs = all ? 6 : n_pregs_to_save (is_inthandler);  
  int n = ndregs + npregs;

  if (all || stack_frame_needed_p ())
    /* We use a LINK instruction in this case.  */
    n += 2;
  else
    {
      if (must_save_fp_p ())
	n++;
      if (! current_function_is_leaf)
	n++;
    }

  if (fkind != SUBROUTINE)
    {
      int i;

      /* Increment once for ASTAT.  */
      n++;

      /* RETE/X/N.  */
      if (lookup_attribute ("nesting", attrs))
	n++;

      for (i = REG_P7 + 1; i < REG_CC; i++)
	if (all 
	    || regs_ever_live[i]
	    || (!leaf_function_p () && call_used_regs[i]))
	  n += i == REG_A0 || i == REG_A1 ? 2 : 1;
    }
  return n;
}

/* Return the offset between two registers, one to be eliminated, and the other
   its replacement, at the start of a routine.  */

HOST_WIDE_INT
bfin_initial_elimination_offset (int from, int to)
{
  HOST_WIDE_INT offset = 0;

  if (from == ARG_POINTER_REGNUM)
    offset = n_regs_saved_by_prologue () * 4;

  if (to == STACK_POINTER_REGNUM)
    {
      if (current_function_outgoing_args_size >= FIXED_STACK_AREA)
	offset += current_function_outgoing_args_size;
      else if (current_function_outgoing_args_size)
	offset += FIXED_STACK_AREA;

      offset += get_frame_size ();
    }

  return offset;
}

/* Emit code to load a constant CONSTANT into register REG; setting
   RTX_FRAME_RELATED_P on all insns we generate if RELATED is true.
   Make sure that the insns we generate need not be split.  */

static void
frame_related_constant_load (rtx reg, HOST_WIDE_INT constant, bool related)
{
  rtx insn;
  rtx cst = GEN_INT (constant);

  if (constant >= -32768 && constant < 65536)
    insn = emit_move_insn (reg, cst);
  else
    {
      /* We don't call split_load_immediate here, since dwarf2out.c can get
	 confused about some of the more clever sequences it can generate.  */
      insn = emit_insn (gen_movsi_high (reg, cst));
      if (related)
	RTX_FRAME_RELATED_P (insn) = 1;
      insn = emit_insn (gen_movsi_low (reg, reg, cst));
    }
  if (related)
    RTX_FRAME_RELATED_P (insn) = 1;
}

/* Generate efficient code to add a value to a P register.  We can use
   P1 as a scratch register.  Set RTX_FRAME_RELATED_P on the generated
   insns if FRAME is nonzero.  */

static void
add_to_reg (rtx reg, HOST_WIDE_INT value, int frame)
{
  if (value == 0)
    return;

  /* Choose whether to use a sequence using a temporary register, or
     a sequence with multiple adds.  We can add a signed 7-bit value
     in one instruction.  */
  if (value > 120 || value < -120)
    {
      rtx tmpreg = gen_rtx_REG (SImode, REG_P1);
      rtx insn;

      if (frame)
	frame_related_constant_load (tmpreg, value, TRUE);
      else
	insn = emit_move_insn (tmpreg, GEN_INT (value));

      insn = emit_insn (gen_addsi3 (reg, reg, tmpreg));
      if (frame)
	RTX_FRAME_RELATED_P (insn) = 1;
    }
  else
    do
      {
	int size = value;
	rtx insn;

	if (size > 60)
	  size = 60;
	else if (size < -60)
	  /* We could use -62, but that would leave the stack unaligned, so
	     it's no good.  */
	  size = -60;

	insn = emit_insn (gen_addsi3 (reg, reg, GEN_INT (size)));
	if (frame)
	  RTX_FRAME_RELATED_P (insn) = 1;
	value -= size;
      }
    while (value != 0);
}

/* Generate a LINK insn for a frame sized FRAME_SIZE.  If this constant
   is too large, generate a sequence of insns that has the same effect.
   SPREG contains (reg:SI REG_SP).  */

static void
emit_link_insn (rtx spreg, HOST_WIDE_INT frame_size)
{
  HOST_WIDE_INT link_size = frame_size;
  rtx insn;
  int i;

  if (link_size > 262140)
    link_size = 262140;

  /* Use a LINK insn with as big a constant as possible, then subtract
     any remaining size from the SP.  */
  insn = emit_insn (gen_link (GEN_INT (-8 - link_size)));
  RTX_FRAME_RELATED_P (insn) = 1;

  for (i = 0; i < XVECLEN (PATTERN (insn), 0); i++)
    {
      rtx set = XVECEXP (PATTERN (insn), 0, i);
      gcc_assert (GET_CODE (set) == SET);
      RTX_FRAME_RELATED_P (set) = 1;
    }

  frame_size -= link_size;

  if (frame_size > 0)
    {
      /* Must use a call-clobbered PREG that isn't the static chain.  */
      rtx tmpreg = gen_rtx_REG (Pmode, REG_P1);

      frame_related_constant_load (tmpreg, -frame_size, TRUE);
      insn = emit_insn (gen_addsi3 (spreg, spreg, tmpreg));
      RTX_FRAME_RELATED_P (insn) = 1;
    }
}

/* Return the number of bytes we must reserve for outgoing arguments
   in the current function's stack frame.  */

static HOST_WIDE_INT
arg_area_size (void)
{
  if (current_function_outgoing_args_size)
    {
      if (current_function_outgoing_args_size >= FIXED_STACK_AREA)
	return current_function_outgoing_args_size;
      else
	return FIXED_STACK_AREA;
    }
  return 0;
}

/* Save RETS and FP, and allocate a stack frame.  ALL is true if the
   function must save all its registers (true only for certain interrupt
   handlers).  */

static void
do_link (rtx spreg, HOST_WIDE_INT frame_size, bool all)
{
  frame_size += arg_area_size ();

  if (all || stack_frame_needed_p ()
      || (must_save_fp_p () && ! current_function_is_leaf))
    emit_link_insn (spreg, frame_size);
  else
    {
      if (! current_function_is_leaf)
	{
	  rtx pat = gen_movsi (gen_rtx_MEM (Pmode,
					    gen_rtx_PRE_DEC (Pmode, spreg)),
			       bfin_rets_rtx);
	  rtx insn = emit_insn (pat);
	  RTX_FRAME_RELATED_P (insn) = 1;
	}
      if (must_save_fp_p ())
	{
	  rtx pat = gen_movsi (gen_rtx_MEM (Pmode,
					    gen_rtx_PRE_DEC (Pmode, spreg)),
			       gen_rtx_REG (Pmode, REG_FP));
	  rtx insn = emit_insn (pat);
	  RTX_FRAME_RELATED_P (insn) = 1;
	}
      add_to_reg (spreg, -frame_size, 1);
    }
}

/* Like do_link, but used for epilogues to deallocate the stack frame.  */

static void
do_unlink (rtx spreg, HOST_WIDE_INT frame_size, bool all)
{
  frame_size += arg_area_size ();

  if (all || stack_frame_needed_p ())
    emit_insn (gen_unlink ());
  else 
    {
      rtx postinc = gen_rtx_MEM (Pmode, gen_rtx_POST_INC (Pmode, spreg));

      add_to_reg (spreg, frame_size, 0);
      if (must_save_fp_p ())
	{
	  rtx fpreg = gen_rtx_REG (Pmode, REG_FP);
	  emit_move_insn (fpreg, postinc);
	  emit_insn (gen_rtx_USE (VOIDmode, fpreg));
	}
      if (! current_function_is_leaf)
	{
	  emit_move_insn (bfin_rets_rtx, postinc);
	  emit_insn (gen_rtx_USE (VOIDmode, bfin_rets_rtx));
	}
    }
}

/* Generate a prologue suitable for a function of kind FKIND.  This is
   called for interrupt and exception handler prologues.
   SPREG contains (reg:SI REG_SP).  */

static void
expand_interrupt_handler_prologue (rtx spreg, e_funkind fkind)
{
  int i;
  HOST_WIDE_INT frame_size = get_frame_size ();
  rtx predec1 = gen_rtx_PRE_DEC (SImode, spreg);
  rtx predec = gen_rtx_MEM (SImode, predec1);
  rtx insn;
  tree attrs = TYPE_ATTRIBUTES (TREE_TYPE (current_function_decl));
  bool all = lookup_attribute ("saveall", attrs) != NULL_TREE;
  tree kspisusp = lookup_attribute ("kspisusp", attrs);

  if (kspisusp)
    {
      insn = emit_move_insn (spreg, gen_rtx_REG (Pmode, REG_USP));
      RTX_FRAME_RELATED_P (insn) = 1;
    }

  /* We need space on the stack in case we need to save the argument
     registers.  */
  if (fkind == EXCPT_HANDLER)
    {
      insn = emit_insn (gen_addsi3 (spreg, spreg, GEN_INT (-12)));
      RTX_FRAME_RELATED_P (insn) = 1;
    }

  insn = emit_move_insn (predec, gen_rtx_REG (SImode, REG_ASTAT));
  RTX_FRAME_RELATED_P (insn) = 1;

  /* If we're calling other functions, they won't save their call-clobbered
     registers, so we must save everything here.  */
  if (!current_function_is_leaf)
    all = true;
  expand_prologue_reg_save (spreg, all, true);

  for (i = REG_P7 + 1; i < REG_CC; i++)
    if (all 
	|| regs_ever_live[i]
	|| (!leaf_function_p () && call_used_regs[i]))
      {
	if (i == REG_A0 || i == REG_A1)
	  insn = emit_move_insn (gen_rtx_MEM (PDImode, predec1),
				 gen_rtx_REG (PDImode, i));
	else
	  insn = emit_move_insn (predec, gen_rtx_REG (SImode, i));
	RTX_FRAME_RELATED_P (insn) = 1;
      }

  if (lookup_attribute ("nesting", attrs))
    {
      rtx srcreg = gen_rtx_REG (Pmode, (fkind == EXCPT_HANDLER ? REG_RETX
					: fkind == NMI_HANDLER ? REG_RETN
					: REG_RETI));
      insn = emit_move_insn (predec, srcreg);
      RTX_FRAME_RELATED_P (insn) = 1;
    }

  do_link (spreg, frame_size, all);

  if (fkind == EXCPT_HANDLER)
    {
      rtx r0reg = gen_rtx_REG (SImode, REG_R0);
      rtx r1reg = gen_rtx_REG (SImode, REG_R1);
      rtx r2reg = gen_rtx_REG (SImode, REG_R2);
      rtx insn;

      insn = emit_move_insn (r0reg, gen_rtx_REG (SImode, REG_SEQSTAT));
      REG_NOTES (insn) = gen_rtx_EXPR_LIST (REG_MAYBE_DEAD, const0_rtx,
					    NULL_RTX);
      insn = emit_insn (gen_ashrsi3 (r0reg, r0reg, GEN_INT (26)));
      REG_NOTES (insn) = gen_rtx_EXPR_LIST (REG_MAYBE_DEAD, const0_rtx,
					    NULL_RTX);
      insn = emit_insn (gen_ashlsi3 (r0reg, r0reg, GEN_INT (26)));
      REG_NOTES (insn) = gen_rtx_EXPR_LIST (REG_MAYBE_DEAD, const0_rtx,
					    NULL_RTX);
      insn = emit_move_insn (r1reg, spreg);
      REG_NOTES (insn) = gen_rtx_EXPR_LIST (REG_MAYBE_DEAD, const0_rtx,
					    NULL_RTX);
      insn = emit_move_insn (r2reg, gen_rtx_REG (Pmode, REG_FP));
      REG_NOTES (insn) = gen_rtx_EXPR_LIST (REG_MAYBE_DEAD, const0_rtx,
					    NULL_RTX);
      insn = emit_insn (gen_addsi3 (r2reg, r2reg, GEN_INT (8)));
      REG_NOTES (insn) = gen_rtx_EXPR_LIST (REG_MAYBE_DEAD, const0_rtx,
					    NULL_RTX);
    }
}

/* Generate an epilogue suitable for a function of kind FKIND.  This is
   called for interrupt and exception handler epilogues.
   SPREG contains (reg:SI REG_SP).  */

static void
expand_interrupt_handler_epilogue (rtx spreg, e_funkind fkind)
{
  int i;
  rtx postinc1 = gen_rtx_POST_INC (SImode, spreg);
  rtx postinc = gen_rtx_MEM (SImode, postinc1);
  tree attrs = TYPE_ATTRIBUTES (TREE_TYPE (current_function_decl));
  bool all = lookup_attribute ("saveall", attrs) != NULL_TREE;

  /* A slightly crude technique to stop flow from trying to delete "dead"
     insns.  */
  MEM_VOLATILE_P (postinc) = 1;

  do_unlink (spreg, get_frame_size (), all);

  if (lookup_attribute ("nesting", attrs))
    {
      rtx srcreg = gen_rtx_REG (Pmode, (fkind == EXCPT_HANDLER ? REG_RETX
					: fkind == NMI_HANDLER ? REG_RETN
					: REG_RETI));
      emit_move_insn (srcreg, postinc);
    }

  /* If we're calling other functions, they won't save their call-clobbered
     registers, so we must save (and restore) everything here.  */
  if (!current_function_is_leaf)
    all = true;

  for (i = REG_CC - 1; i > REG_P7; i--)
    if (all
	|| regs_ever_live[i]
	|| (!leaf_function_p () && call_used_regs[i]))
      {
	if (i == REG_A0 || i == REG_A1)
	  {
	    rtx mem = gen_rtx_MEM (PDImode, postinc1);
	    MEM_VOLATILE_P (mem) = 1;
	    emit_move_insn (gen_rtx_REG (PDImode, i), mem);
	  }
	else
	  emit_move_insn (gen_rtx_REG (SImode, i), postinc);
      }

  expand_epilogue_reg_restore (spreg, all, true);

  emit_move_insn (gen_rtx_REG (SImode, REG_ASTAT), postinc);

  /* Deallocate any space we left on the stack in case we needed to save the
     argument registers.  */
  if (fkind == EXCPT_HANDLER)
    emit_insn (gen_addsi3 (spreg, spreg, GEN_INT (12)));

  emit_jump_insn (gen_return_internal (GEN_INT (fkind)));
}

/* Used while emitting the prologue to generate code to load the correct value
   into the PIC register, which is passed in DEST.  */

static rtx
bfin_load_pic_reg (rtx dest)
{
  struct cgraph_local_info *i = NULL;
  rtx addr, insn;
 
  if (flag_unit_at_a_time)
    i = cgraph_local_info (current_function_decl);
 
  /* Functions local to the translation unit don't need to reload the
     pic reg, since the caller always passes a usable one.  */
  if (i && i->local)
    return pic_offset_table_rtx;
      
  if (bfin_lib_id_given)
    addr = plus_constant (pic_offset_table_rtx, -4 - bfin_library_id * 4);
  else
    addr = gen_rtx_PLUS (Pmode, pic_offset_table_rtx,
			 gen_rtx_UNSPEC (Pmode, gen_rtvec (1, const0_rtx),
					 UNSPEC_LIBRARY_OFFSET));
  insn = emit_insn (gen_movsi (dest, gen_rtx_MEM (Pmode, addr)));
  REG_NOTES (insn) = gen_rtx_EXPR_LIST (REG_MAYBE_DEAD, const0_rtx, NULL);
  return dest;
}

/* Generate RTL for the prologue of the current function.  */

void
bfin_expand_prologue (void)
{
  HOST_WIDE_INT frame_size = get_frame_size ();
  rtx spreg = gen_rtx_REG (Pmode, REG_SP);
  e_funkind fkind = funkind (TREE_TYPE (current_function_decl));
  rtx pic_reg_loaded = NULL_RTX;

  if (fkind != SUBROUTINE)
    {
      expand_interrupt_handler_prologue (spreg, fkind);
      return;
    }

  if (current_function_limit_stack
      || TARGET_STACK_CHECK_L1)
    {
      HOST_WIDE_INT offset
	= bfin_initial_elimination_offset (ARG_POINTER_REGNUM,
					   STACK_POINTER_REGNUM);
      rtx lim = current_function_limit_stack ? stack_limit_rtx : NULL_RTX;
      rtx p2reg = gen_rtx_REG (Pmode, REG_P2);

      if (!lim)
	{
<<<<<<< HEAD
	  rtx p1reg = gen_rtx_REG (Pmode, REG_P1);
=======
>>>>>>> 1177f497
	  emit_move_insn (p2reg, gen_int_mode (0xFFB00000, SImode));
	  emit_move_insn (p2reg, gen_rtx_MEM (Pmode, p2reg));
	  lim = p2reg;
	}
      if (GET_CODE (lim) == SYMBOL_REF)
	{
	  if (TARGET_ID_SHARED_LIBRARY)
	    {
	      rtx p1reg = gen_rtx_REG (Pmode, REG_P1);
	      rtx val;
	      pic_reg_loaded = bfin_load_pic_reg (p2reg);
	      val = legitimize_pic_address (stack_limit_rtx, p1reg,
					    pic_reg_loaded);
	      emit_move_insn (p1reg, val);
	      frame_related_constant_load (p2reg, offset, FALSE);
	      emit_insn (gen_addsi3 (p2reg, p2reg, p1reg));
	      lim = p2reg;
	    }
	  else
	    {
	      rtx limit = plus_constant (lim, offset);
	      emit_move_insn (p2reg, limit);
	      lim = p2reg;
	    }
	}
      else
	{
	  if (lim != p2reg)
	    emit_move_insn (p2reg, lim);
	  add_to_reg (p2reg, offset, 0);
	  lim = p2reg;
	}
      emit_insn (gen_compare_lt (bfin_cc_rtx, spreg, lim));
      emit_insn (gen_trapifcc ());
    }
  expand_prologue_reg_save (spreg, 0, false);

  do_link (spreg, frame_size, false);

  if (TARGET_ID_SHARED_LIBRARY
      && !TARGET_SEP_DATA
      && (current_function_uses_pic_offset_table
	  || !current_function_is_leaf))
    bfin_load_pic_reg (pic_offset_table_rtx);
}

/* Generate RTL for the epilogue of the current function.  NEED_RETURN is zero
   if this is for a sibcall.  EH_RETURN is nonzero if we're expanding an
   eh_return pattern.  */

void
bfin_expand_epilogue (int need_return, int eh_return)
{
  rtx spreg = gen_rtx_REG (Pmode, REG_SP);
  e_funkind fkind = funkind (TREE_TYPE (current_function_decl));

  if (fkind != SUBROUTINE)
    {
      expand_interrupt_handler_epilogue (spreg, fkind);
      return;
    }

  do_unlink (spreg, get_frame_size (), false);

  expand_epilogue_reg_restore (spreg, false, false);

  /* Omit the return insn if this is for a sibcall.  */
  if (! need_return)
    return;

  if (eh_return)
    emit_insn (gen_addsi3 (spreg, spreg, gen_rtx_REG (Pmode, REG_P2)));

  emit_jump_insn (gen_return_internal (GEN_INT (SUBROUTINE)));
}

/* Return nonzero if register OLD_REG can be renamed to register NEW_REG.  */

int
bfin_hard_regno_rename_ok (unsigned int old_reg ATTRIBUTE_UNUSED,
			   unsigned int new_reg)
{
  /* Interrupt functions can only use registers that have already been
     saved by the prologue, even if they would normally be
     call-clobbered.  */

  if (funkind (TREE_TYPE (current_function_decl)) != SUBROUTINE
      && !regs_ever_live[new_reg])
    return 0;

  return 1;
}

/* Return the value of the return address for the frame COUNT steps up
   from the current frame, after the prologue.
   We punt for everything but the current frame by returning const0_rtx.  */

rtx
bfin_return_addr_rtx (int count)
{
  if (count != 0)
    return const0_rtx;

  return get_hard_reg_initial_val (Pmode, REG_RETS);
}

/* Try machine-dependent ways of modifying an illegitimate address X
   to be legitimate.  If we find one, return the new, valid address,
   otherwise return NULL_RTX.

   OLDX is the address as it was before break_out_memory_refs was called.
   In some cases it is useful to look at this to decide what needs to be done.

   MODE is the mode of the memory reference.  */

rtx
legitimize_address (rtx x ATTRIBUTE_UNUSED, rtx oldx ATTRIBUTE_UNUSED,
		    enum machine_mode mode ATTRIBUTE_UNUSED)
{
  return NULL_RTX;
}

static rtx
bfin_delegitimize_address (rtx orig_x)
{
  rtx x = orig_x;

  if (GET_CODE (x) != MEM)
    return orig_x;

  x = XEXP (x, 0);
  if (GET_CODE (x) == PLUS
      && GET_CODE (XEXP (x, 1)) == UNSPEC
      && XINT (XEXP (x, 1), 1) == UNSPEC_MOVE_PIC
      && GET_CODE (XEXP (x, 0)) == REG
      && REGNO (XEXP (x, 0)) == PIC_OFFSET_TABLE_REGNUM)
    return XVECEXP (XEXP (x, 1), 0, 0);

  return orig_x;
}

/* This predicate is used to compute the length of a load/store insn.
   OP is a MEM rtx, we return nonzero if its addressing mode requires a
   32-bit instruction.  */

int
effective_address_32bit_p (rtx op, enum machine_mode mode) 
{
  HOST_WIDE_INT offset;

  mode = GET_MODE (op);
  op = XEXP (op, 0);

  if (GET_CODE (op) != PLUS)
    {
      gcc_assert (REG_P (op) || GET_CODE (op) == POST_INC
		  || GET_CODE (op) == PRE_DEC || GET_CODE (op) == POST_DEC);
      return 0;
    }

  if (GET_CODE (XEXP (op, 1)) == UNSPEC)
    return 1;

  offset = INTVAL (XEXP (op, 1));

  /* All byte loads use a 16-bit offset.  */
  if (GET_MODE_SIZE (mode) == 1)
    return 1;

  if (GET_MODE_SIZE (mode) == 4)
    {
      /* Frame pointer relative loads can use a negative offset, all others
	 are restricted to a small positive one.  */
      if (XEXP (op, 0) == frame_pointer_rtx)
	return offset < -128 || offset > 60;
      return offset < 0 || offset > 60;
    }

  /* Must be HImode now.  */
  return offset < 0 || offset > 30;
}

/* Returns true if X is a memory reference using an I register.  */
bool
bfin_dsp_memref_p (rtx x)
{
  if (! MEM_P (x))
    return false;
  x = XEXP (x, 0);
  if (GET_CODE (x) == POST_INC || GET_CODE (x) == PRE_INC
      || GET_CODE (x) == POST_DEC || GET_CODE (x) == PRE_DEC)
    x = XEXP (x, 0);
  return IREG_P (x);
}

/* Return cost of the memory address ADDR.
   All addressing modes are equally cheap on the Blackfin.  */

static int
bfin_address_cost (rtx addr ATTRIBUTE_UNUSED)
{
  return 1;
}

/* Subroutine of print_operand; used to print a memory reference X to FILE.  */

void
print_address_operand (FILE *file, rtx x)
{
  switch (GET_CODE (x))
    {
    case PLUS:
      output_address (XEXP (x, 0));
      fprintf (file, "+");
      output_address (XEXP (x, 1));
      break;

    case PRE_DEC:
      fprintf (file, "--");
      output_address (XEXP (x, 0));    
      break;
    case POST_INC:
      output_address (XEXP (x, 0));
      fprintf (file, "++");
      break;
    case POST_DEC:
      output_address (XEXP (x, 0));
      fprintf (file, "--");
      break;

    default:
      gcc_assert (GET_CODE (x) != MEM);
      print_operand (file, x, 0);
      break;
    }
}

/* Adding intp DImode support by Tony
 * -- Q: (low  word)
 * -- R: (high word)
 */

void
print_operand (FILE *file, rtx x, char code)
{
  enum machine_mode mode;

  if (code == '!')
    {
      if (GET_MODE (current_output_insn) == SImode)
	fprintf (file, " ||");
      else
	fprintf (file, ";");
      return;
    }

  mode = GET_MODE (x);

  switch (code)
    {
    case 'j':
      switch (GET_CODE (x))
	{
	case EQ:
	  fprintf (file, "e");
	  break;
	case NE:
	  fprintf (file, "ne");
	  break;
	case GT:
	  fprintf (file, "g");
	  break;
	case LT:
	  fprintf (file, "l");
	  break;
	case GE:
	  fprintf (file, "ge");
	  break;
	case LE:
	  fprintf (file, "le");
	  break;
	case GTU:
	  fprintf (file, "g");
	  break;
	case LTU:
	  fprintf (file, "l");
	  break;
	case GEU:
	  fprintf (file, "ge");
	  break;
	case LEU:
	  fprintf (file, "le");
	  break;
	default:
	  output_operand_lossage ("invalid %%j value");
	}
      break;
    
    case 'J':					 /* reverse logic */
      switch (GET_CODE(x))
	{
	case EQ:
	  fprintf (file, "ne");
	  break;
	case NE:
	  fprintf (file, "e");
	  break;
	case GT:
	  fprintf (file, "le");
	  break;
	case LT:
	  fprintf (file, "ge");
	  break;
	case GE:
	  fprintf (file, "l");
	  break;
	case LE:
	  fprintf (file, "g");
	  break;
	case GTU:
	  fprintf (file, "le");
	  break;
	case LTU:
	  fprintf (file, "ge");
	  break;
	case GEU:
	  fprintf (file, "l");
	  break;
	case LEU:
	  fprintf (file, "g");
	  break;
	default:
	  output_operand_lossage ("invalid %%J value");
	}
      break;

    default:
      switch (GET_CODE (x))
	{
	case REG:
	  if (code == 'h')
	    {
	      gcc_assert (REGNO (x) < 32);
	      fprintf (file, "%s", short_reg_names[REGNO (x)]);
	      /*fprintf (file, "\n%d\n ", REGNO (x));*/
	      break;
	    }
	  else if (code == 'd')
	    {
	      gcc_assert (REGNO (x) < 32);
	      fprintf (file, "%s", high_reg_names[REGNO (x)]);
	      break;
	    }
	  else if (code == 'w')
	    {
	      gcc_assert (REGNO (x) == REG_A0 || REGNO (x) == REG_A1);
	      fprintf (file, "%s.w", reg_names[REGNO (x)]);
	    }
	  else if (code == 'x')
	    {
	      gcc_assert (REGNO (x) == REG_A0 || REGNO (x) == REG_A1);
	      fprintf (file, "%s.x", reg_names[REGNO (x)]);
	    }
	  else if (code == 'D')
	    {
	      fprintf (file, "%s", dregs_pair_names[REGNO (x)]);
	    }
	  else if (code == 'H')
	    {
	      gcc_assert (mode == DImode || mode == DFmode);
	      gcc_assert (REG_P (x));
	      fprintf (file, "%s", reg_names[REGNO (x) + 1]);
	    }
	  else if (code == 'T')
	    {
	      gcc_assert (D_REGNO_P (REGNO (x)));
	      fprintf (file, "%s", byte_reg_names[REGNO (x)]);
	    }
	  else 
	    fprintf (file, "%s", reg_names[REGNO (x)]);
	  break;

	case MEM:
	  fputc ('[', file);
	  x = XEXP (x,0);
	  print_address_operand (file, x);
	  fputc (']', file);
	  break;

	case CONST_INT:
	  if (code == 'M')
	    {
	      switch (INTVAL (x))
		{
		case MACFLAG_NONE:
		  break;
		case MACFLAG_FU:
		  fputs ("(FU)", file);
		  break;
		case MACFLAG_T:
		  fputs ("(T)", file);
		  break;
		case MACFLAG_TFU:
		  fputs ("(TFU)", file);
		  break;
		case MACFLAG_W32:
		  fputs ("(W32)", file);
		  break;
		case MACFLAG_IS:
		  fputs ("(IS)", file);
		  break;
		case MACFLAG_IU:
		  fputs ("(IU)", file);
		  break;
		case MACFLAG_IH:
		  fputs ("(IH)", file);
		  break;
		case MACFLAG_M:
		  fputs ("(M)", file);
		  break;
		case MACFLAG_IS_M:
		  fputs ("(IS,M)", file);
		  break;
		case MACFLAG_ISS2:
		  fputs ("(ISS2)", file);
		  break;
		case MACFLAG_S2RND:
		  fputs ("(S2RND)", file);
		  break;
		default:
		  gcc_unreachable ();
		}
	      break;
	    }
	  else if (code == 'b')
	    {
	      if (INTVAL (x) == 0)
		fputs ("+=", file);
	      else if (INTVAL (x) == 1)
		fputs ("-=", file);
	      else
		gcc_unreachable ();
	      break;
	    }
	  /* Moves to half registers with d or h modifiers always use unsigned
	     constants.  */
	  else if (code == 'd')
	    x = GEN_INT ((INTVAL (x) >> 16) & 0xffff);
	  else if (code == 'h')
	    x = GEN_INT (INTVAL (x) & 0xffff);
	  else if (code == 'N')
	    x = GEN_INT (-INTVAL (x));
	  else if (code == 'X')
	    x = GEN_INT (exact_log2 (0xffffffff & INTVAL (x)));
	  else if (code == 'Y')
	    x = GEN_INT (exact_log2 (0xffffffff & ~INTVAL (x)));
	  else if (code == 'Z')
	    /* Used for LINK insns.  */
	    x = GEN_INT (-8 - INTVAL (x));

	  /* fall through */

	case SYMBOL_REF:
	  output_addr_const (file, x);
	  break;

	case CONST_DOUBLE:
	  output_operand_lossage ("invalid const_double operand");
	  break;

	case UNSPEC:
	  switch (XINT (x, 1))
	    {
	    case UNSPEC_MOVE_PIC:
	      output_addr_const (file, XVECEXP (x, 0, 0));
	      fprintf (file, "@GOT");
	      break;

	    case UNSPEC_MOVE_FDPIC:
	      output_addr_const (file, XVECEXP (x, 0, 0));
	      fprintf (file, "@GOT17M4");
	      break;

	    case UNSPEC_FUNCDESC_GOT17M4:
	      output_addr_const (file, XVECEXP (x, 0, 0));
	      fprintf (file, "@FUNCDESC_GOT17M4");
	      break;

	    case UNSPEC_LIBRARY_OFFSET:
	      fprintf (file, "_current_shared_library_p5_offset_");
	      break;

	    default:
	      gcc_unreachable ();
	    }
	  break;

	default:
	  output_addr_const (file, x);
	}
    }
}

/* Argument support functions.  */

/* Initialize a variable CUM of type CUMULATIVE_ARGS
   for a call to a function whose data type is FNTYPE.
   For a library call, FNTYPE is 0.  
   VDSP C Compiler manual, our ABI says that
   first 3 words of arguments will use R0, R1 and R2.
*/

void
init_cumulative_args (CUMULATIVE_ARGS *cum, tree fntype,
		      rtx libname ATTRIBUTE_UNUSED)
{
  static CUMULATIVE_ARGS zero_cum;

  *cum = zero_cum;

  /* Set up the number of registers to use for passing arguments.  */

  cum->nregs = max_arg_registers;
  cum->arg_regs = arg_regs;

  cum->call_cookie = CALL_NORMAL;
  /* Check for a longcall attribute.  */
  if (fntype && lookup_attribute ("shortcall", TYPE_ATTRIBUTES (fntype)))
    cum->call_cookie |= CALL_SHORT;
  else if (fntype && lookup_attribute ("longcall", TYPE_ATTRIBUTES (fntype)))
    cum->call_cookie |= CALL_LONG;

  return;
}

/* Update the data in CUM to advance over an argument
   of mode MODE and data type TYPE.
   (TYPE is null for libcalls where that information may not be available.)  */

void
function_arg_advance (CUMULATIVE_ARGS *cum, enum machine_mode mode, tree type,
		      int named ATTRIBUTE_UNUSED)
{
  int count, bytes, words;

  bytes = (mode == BLKmode) ? int_size_in_bytes (type) : GET_MODE_SIZE (mode);
  words = (bytes + UNITS_PER_WORD - 1) / UNITS_PER_WORD;

  cum->words += words;
  cum->nregs -= words;

  if (cum->nregs <= 0)
    {
      cum->nregs = 0;
      cum->arg_regs = NULL;
    }
  else
    {
      for (count = 1; count <= words; count++)
        cum->arg_regs++;
    }

  return;
}

/* Define where to put the arguments to a function.
   Value is zero to push the argument on the stack,
   or a hard register in which to store the argument.

   MODE is the argument's machine mode.
   TYPE is the data type of the argument (as a tree).
    This is null for libcalls where that information may
    not be available.
   CUM is a variable of type CUMULATIVE_ARGS which gives info about
    the preceding args and about the function being called.
   NAMED is nonzero if this argument is a named parameter
    (otherwise it is an extra parameter matching an ellipsis).  */

struct rtx_def *
function_arg (CUMULATIVE_ARGS *cum, enum machine_mode mode, tree type,
	      int named ATTRIBUTE_UNUSED)
{
  int bytes
    = (mode == BLKmode) ? int_size_in_bytes (type) : GET_MODE_SIZE (mode);

  if (mode == VOIDmode)
    /* Compute operand 2 of the call insn.  */
    return GEN_INT (cum->call_cookie);

  if (bytes == -1)
    return NULL_RTX;

  if (cum->nregs)
    return gen_rtx_REG (mode, *(cum->arg_regs));

  return NULL_RTX;
}

/* For an arg passed partly in registers and partly in memory,
   this is the number of bytes passed in registers.
   For args passed entirely in registers or entirely in memory, zero.

   Refer VDSP C Compiler manual, our ABI.
   First 3 words are in registers. So, if an argument is larger
   than the registers available, it will span the register and
   stack.   */

static int
bfin_arg_partial_bytes (CUMULATIVE_ARGS *cum, enum machine_mode mode,
			tree type ATTRIBUTE_UNUSED,
			bool named ATTRIBUTE_UNUSED)
{
  int bytes
    = (mode == BLKmode) ? int_size_in_bytes (type) : GET_MODE_SIZE (mode);
  int bytes_left = cum->nregs * UNITS_PER_WORD;
  
  if (bytes == -1)
    return 0;

  if (bytes_left == 0)
    return 0;
  if (bytes > bytes_left)
    return bytes_left;
  return 0;
}

/* Variable sized types are passed by reference.  */

static bool
bfin_pass_by_reference (CUMULATIVE_ARGS *cum ATTRIBUTE_UNUSED,
			enum machine_mode mode ATTRIBUTE_UNUSED,
			tree type, bool named ATTRIBUTE_UNUSED)
{
  return type && TREE_CODE (TYPE_SIZE (type)) != INTEGER_CST;
}

/* Decide whether a type should be returned in memory (true)
   or in a register (false).  This is called by the macro
   RETURN_IN_MEMORY.  */

int
bfin_return_in_memory (tree type)
{
  int size = int_size_in_bytes (type);
  return size > 2 * UNITS_PER_WORD || size == -1;
}

/* Register in which address to store a structure value
   is passed to a function.  */
static rtx
bfin_struct_value_rtx (tree fntype ATTRIBUTE_UNUSED,
		      int incoming ATTRIBUTE_UNUSED)
{
  return gen_rtx_REG (Pmode, REG_P0);
}

/* Return true when register may be used to pass function parameters.  */

bool 
function_arg_regno_p (int n)
{
  int i;
  for (i = 0; arg_regs[i] != -1; i++)
    if (n == arg_regs[i])
      return true;
  return false;
}

/* Returns 1 if OP contains a symbol reference */

int
symbolic_reference_mentioned_p (rtx op)
{
  register const char *fmt;
  register int i;

  if (GET_CODE (op) == SYMBOL_REF || GET_CODE (op) == LABEL_REF)
    return 1;

  fmt = GET_RTX_FORMAT (GET_CODE (op));
  for (i = GET_RTX_LENGTH (GET_CODE (op)) - 1; i >= 0; i--)
    {
      if (fmt[i] == 'E')
	{
	  register int j;

	  for (j = XVECLEN (op, i) - 1; j >= 0; j--)
	    if (symbolic_reference_mentioned_p (XVECEXP (op, i, j)))
	      return 1;
	}

      else if (fmt[i] == 'e' && symbolic_reference_mentioned_p (XEXP (op, i)))
	return 1;
    }

  return 0;
}

/* Decide whether we can make a sibling call to a function.  DECL is the
   declaration of the function being targeted by the call and EXP is the
   CALL_EXPR representing the call.  */

static bool
bfin_function_ok_for_sibcall (tree decl ATTRIBUTE_UNUSED,
			      tree exp ATTRIBUTE_UNUSED)
{
  e_funkind fkind = funkind (TREE_TYPE (current_function_decl));
  if (fkind != SUBROUTINE)
    return false;
  if (!TARGET_ID_SHARED_LIBRARY || TARGET_SEP_DATA)
    return true;

  /* When compiling for ID shared libraries, can't sibcall a local function
     from a non-local function, because the local function thinks it does
     not need to reload P5 in the prologue, but the sibcall wil pop P5 in the
     sibcall epilogue, and we end up with the wrong value in P5.  */

  if (!flag_unit_at_a_time || decl == NULL)
    /* Not enough information.  */
    return false;

  {
    struct cgraph_local_info *this_func, *called_func;
<<<<<<< HEAD
    rtx addr, insn;
=======
>>>>>>> 1177f497
 
    this_func = cgraph_local_info (current_function_decl);
    called_func = cgraph_local_info (decl);
    return !called_func->local || this_func->local;
  }
}

/* Emit RTL insns to initialize the variable parts of a trampoline at
   TRAMP. FNADDR is an RTX for the address of the function's pure
   code.  CXT is an RTX for the static chain value for the function.  */

void
initialize_trampoline (rtx tramp, rtx fnaddr, rtx cxt)
{
  rtx t1 = copy_to_reg (fnaddr);
  rtx t2 = copy_to_reg (cxt);
  rtx addr;
  int i = 0;

  if (TARGET_FDPIC)
    {
      rtx a = memory_address (Pmode, plus_constant (tramp, 8));
      addr = memory_address (Pmode, tramp);
      emit_move_insn (gen_rtx_MEM (SImode, addr), a);
      i = 8;
    }

  addr = memory_address (Pmode, plus_constant (tramp, i + 2));
  emit_move_insn (gen_rtx_MEM (HImode, addr), gen_lowpart (HImode, t1));
  emit_insn (gen_ashrsi3 (t1, t1, GEN_INT (16)));
  addr = memory_address (Pmode, plus_constant (tramp, i + 6));
  emit_move_insn (gen_rtx_MEM (HImode, addr), gen_lowpart (HImode, t1));

  addr = memory_address (Pmode, plus_constant (tramp, i + 10));
  emit_move_insn (gen_rtx_MEM (HImode, addr), gen_lowpart (HImode, t2));
  emit_insn (gen_ashrsi3 (t2, t2, GEN_INT (16)));
  addr = memory_address (Pmode, plus_constant (tramp, i + 14));
  emit_move_insn (gen_rtx_MEM (HImode, addr), gen_lowpart (HImode, t2));
}

/* Emit insns to move operands[1] into operands[0].  */

void
emit_pic_move (rtx *operands, enum machine_mode mode ATTRIBUTE_UNUSED)
{
  rtx temp = reload_in_progress ? operands[0] : gen_reg_rtx (Pmode);

  gcc_assert (!TARGET_FDPIC || !(reload_in_progress || reload_completed));
  if (GET_CODE (operands[0]) == MEM && SYMBOLIC_CONST (operands[1]))
    operands[1] = force_reg (SImode, operands[1]);
  else
    operands[1] = legitimize_pic_address (operands[1], temp,
					  TARGET_FDPIC ? OUR_FDPIC_REG
					  : pic_offset_table_rtx);
}

/* Expand a move operation in mode MODE.  The operands are in OPERANDS.
   Returns true if no further code must be generated, false if the caller
   should generate an insn to move OPERANDS[1] to OPERANDS[0].  */

bool
expand_move (rtx *operands, enum machine_mode mode)
{
  rtx op = operands[1];
  if ((TARGET_ID_SHARED_LIBRARY || TARGET_FDPIC)
      && SYMBOLIC_CONST (op))
    emit_pic_move (operands, mode);
  else if (mode == SImode && GET_CODE (op) == CONST
	   && GET_CODE (XEXP (op, 0)) == PLUS
	   && GET_CODE (XEXP (XEXP (op, 0), 0)) == SYMBOL_REF
	   && !bfin_legitimate_constant_p (op))
    {
      rtx dest = operands[0];
      rtx op0, op1;
      gcc_assert (!reload_in_progress && !reload_completed);
      op = XEXP (op, 0);
      op0 = force_reg (mode, XEXP (op, 0));
      op1 = XEXP (op, 1);
      if (!insn_data[CODE_FOR_addsi3].operand[2].predicate (op1, mode))
	op1 = force_reg (mode, op1);
      if (GET_CODE (dest) == MEM)
	dest = gen_reg_rtx (mode);
      emit_insn (gen_addsi3 (dest, op0, op1));
      if (dest == operands[0])
	return true;
      operands[1] = dest;
    }
  /* Don't generate memory->memory or constant->memory moves, go through a
     register */
  else if ((reload_in_progress | reload_completed) == 0
	   && GET_CODE (operands[0]) == MEM
    	   && GET_CODE (operands[1]) != REG)
    operands[1] = force_reg (mode, operands[1]);
  return false;
}

/* Split one or more DImode RTL references into pairs of SImode
   references.  The RTL can be REG, offsettable MEM, integer constant, or
   CONST_DOUBLE.  "operands" is a pointer to an array of DImode RTL to
   split and "num" is its length.  lo_half and hi_half are output arrays
   that parallel "operands".  */

void
split_di (rtx operands[], int num, rtx lo_half[], rtx hi_half[])
{
  while (num--)
    {
      rtx op = operands[num];

      /* simplify_subreg refuse to split volatile memory addresses,
         but we still have to handle it.  */
      if (GET_CODE (op) == MEM)
	{
	  lo_half[num] = adjust_address (op, SImode, 0);
	  hi_half[num] = adjust_address (op, SImode, 4);
	}
      else
	{
	  lo_half[num] = simplify_gen_subreg (SImode, op,
					      GET_MODE (op) == VOIDmode
					      ? DImode : GET_MODE (op), 0);
	  hi_half[num] = simplify_gen_subreg (SImode, op,
					      GET_MODE (op) == VOIDmode
					      ? DImode : GET_MODE (op), 4);
	}
    }
}

bool
bfin_longcall_p (rtx op, int call_cookie)
{
  gcc_assert (GET_CODE (op) == SYMBOL_REF);
  if (call_cookie & CALL_SHORT)
    return 0;
  if (call_cookie & CALL_LONG)
    return 1;
  if (TARGET_LONG_CALLS)
    return 1;
  return 0;
}

/* Expand a call instruction.  FNADDR is the call target, RETVAL the return value.
   COOKIE is a CONST_INT holding the call_cookie prepared init_cumulative_args.
   SIBCALL is nonzero if this is a sibling call.  */

void
bfin_expand_call (rtx retval, rtx fnaddr, rtx callarg1, rtx cookie, int sibcall)
{
  rtx use = NULL, call;
  rtx callee = XEXP (fnaddr, 0);
  int nelts = 2 + !!sibcall;
  rtx pat;
  rtx picreg = get_hard_reg_initial_val (SImode, FDPIC_REGNO);
  int n;

  /* In an untyped call, we can get NULL for operand 2.  */
  if (cookie == NULL_RTX)
    cookie = const0_rtx;

  /* Static functions and indirect calls don't need the pic register.  */
  if (!TARGET_FDPIC && flag_pic
      && GET_CODE (callee) == SYMBOL_REF
      && !SYMBOL_REF_LOCAL_P (callee))
    use_reg (&use, pic_offset_table_rtx);

  if (TARGET_FDPIC)
    {
      if (GET_CODE (callee) != SYMBOL_REF
	  || bfin_longcall_p (callee, INTVAL (cookie)))
	{
	  rtx addr = callee;
	  if (! address_operand (addr, Pmode))
	    addr = force_reg (Pmode, addr);

	  fnaddr = gen_reg_rtx (SImode);
	  emit_insn (gen_load_funcdescsi (fnaddr, addr));
	  fnaddr = gen_rtx_MEM (Pmode, fnaddr);

	  picreg = gen_reg_rtx (SImode);
	  emit_insn (gen_load_funcdescsi (picreg,
					  plus_constant (addr, 4)));
	}

      nelts++;
    }
  else if ((!register_no_elim_operand (callee, Pmode)
	    && GET_CODE (callee) != SYMBOL_REF)
	   || (GET_CODE (callee) == SYMBOL_REF
	       && ((TARGET_ID_SHARED_LIBRARY && !TARGET_LEAF_ID_SHARED_LIBRARY)
		   || bfin_longcall_p (callee, INTVAL (cookie)))))
    {
      callee = copy_to_mode_reg (Pmode, callee);
      fnaddr = gen_rtx_MEM (Pmode, callee);
    }
  call = gen_rtx_CALL (VOIDmode, fnaddr, callarg1);

  if (retval)
    call = gen_rtx_SET (VOIDmode, retval, call);

  pat = gen_rtx_PARALLEL (VOIDmode, rtvec_alloc (nelts));
  n = 0;
  XVECEXP (pat, 0, n++) = call;
  if (TARGET_FDPIC)
    XVECEXP (pat, 0, n++) = gen_rtx_USE (VOIDmode, picreg);
  XVECEXP (pat, 0, n++) = gen_rtx_USE (VOIDmode, cookie);
  if (sibcall)
    XVECEXP (pat, 0, n++) = gen_rtx_RETURN (VOIDmode);
  call = emit_call_insn (pat);
  if (use)
    CALL_INSN_FUNCTION_USAGE (call) = use;
}

/* Return 1 if hard register REGNO can hold a value of machine-mode MODE.  */

int
hard_regno_mode_ok (int regno, enum machine_mode mode)
{
  /* Allow only dregs to store value of mode HI or QI */
  enum reg_class class = REGNO_REG_CLASS (regno);

  if (mode == CCmode)
    return 0;

  if (mode == V2HImode)
    return D_REGNO_P (regno);
  if (class == CCREGS)
    return mode == BImode;
  if (mode == PDImode || mode == V2PDImode)
    return regno == REG_A0 || regno == REG_A1;

<<<<<<< HEAD
  /* Allow all normal 32 bit regs, except REG_M3, in case regclass ever comes
=======
  /* Allow all normal 32-bit regs, except REG_M3, in case regclass ever comes
>>>>>>> 1177f497
     up with a bad register class (such as ALL_REGS) for DImode.  */
  if (mode == DImode)
    return regno < REG_M3;

  if (mode == SImode
      && TEST_HARD_REG_BIT (reg_class_contents[PROLOGUE_REGS], regno))
    return 1;

  return TEST_HARD_REG_BIT (reg_class_contents[MOST_REGS], regno);
}

/* Implements target hook vector_mode_supported_p.  */

static bool
bfin_vector_mode_supported_p (enum machine_mode mode)
{
  return mode == V2HImode;
}

/* Return the cost of moving data from a register in class CLASS1 to
   one in class CLASS2.  A cost of 2 is the default.  */

int
bfin_register_move_cost (enum machine_mode mode,
			 enum reg_class class1, enum reg_class class2)
{
  /* These need secondary reloads, so they're more expensive.  */
  if ((class1 == CCREGS && class2 != DREGS)
      || (class1 != DREGS && class2 == CCREGS))
    return 4;

  /* If optimizing for size, always prefer reg-reg over reg-memory moves.  */
  if (optimize_size)
    return 2;

  /* There are some stalls involved when moving from a DREG to a different
     class reg, and using the value in one of the following instructions.
     Attempt to model this by slightly discouraging such moves.  */
  if (class1 == DREGS && class2 != DREGS)
    return 2 * 2;

  if (GET_MODE_CLASS (mode) == MODE_INT)
    {
      /* Discourage trying to use the accumulators.  */
      if (TEST_HARD_REG_BIT (reg_class_contents[class1], REG_A0)
	  || TEST_HARD_REG_BIT (reg_class_contents[class1], REG_A1)
	  || TEST_HARD_REG_BIT (reg_class_contents[class2], REG_A0)
	  || TEST_HARD_REG_BIT (reg_class_contents[class2], REG_A1))
	return 20;
    }
  return 2;
}

/* Return the cost of moving data of mode M between a
   register and memory.  A value of 2 is the default; this cost is
   relative to those in `REGISTER_MOVE_COST'.

   ??? In theory L1 memory has single-cycle latency.  We should add a switch
   that tells the compiler whether we expect to use only L1 memory for the
   program; it'll make the costs more accurate.  */

int
bfin_memory_move_cost (enum machine_mode mode ATTRIBUTE_UNUSED,
		       enum reg_class class,
		       int in ATTRIBUTE_UNUSED)
{
  /* Make memory accesses slightly more expensive than any register-register
     move.  Also, penalize non-DP registers, since they need secondary
     reloads to load and store.  */
  if (! reg_class_subset_p (class, DPREGS))
    return 10;

  return 8;
}

/* Inform reload about cases where moving X with a mode MODE to a register in
   CLASS requires an extra scratch register.  Return the class needed for the
   scratch register.  */

static enum reg_class
bfin_secondary_reload (bool in_p ATTRIBUTE_UNUSED, rtx x, enum reg_class class,
		     enum machine_mode mode, secondary_reload_info *sri)
{
  /* If we have HImode or QImode, we can only use DREGS as secondary registers;
     in most other cases we can also use PREGS.  */
  enum reg_class default_class = GET_MODE_SIZE (mode) >= 4 ? DPREGS : DREGS;
  enum reg_class x_class = NO_REGS;
  enum rtx_code code = GET_CODE (x);

  if (code == SUBREG)
    x = SUBREG_REG (x), code = GET_CODE (x);
  if (REG_P (x))
    {
      int regno = REGNO (x);
      if (regno >= FIRST_PSEUDO_REGISTER)
	regno = reg_renumber[regno];

      if (regno == -1)
	code = MEM;
      else
	x_class = REGNO_REG_CLASS (regno);
    }

  /* We can be asked to reload (plus (FP) (large_constant)) into a DREG.
     This happens as a side effect of register elimination, and we need
     a scratch register to do it.  */
  if (fp_plus_const_operand (x, mode))
    {
      rtx op2 = XEXP (x, 1);
      int large_constant_p = ! CONST_7BIT_IMM_P (INTVAL (op2));

      if (class == PREGS || class == PREGS_CLOBBERED)
	return NO_REGS;
      /* If destination is a DREG, we can do this without a scratch register
	 if the constant is valid for an add instruction.  */
      if ((class == DREGS || class == DPREGS)
	  && ! large_constant_p)
	return NO_REGS;
      /* Reloading to anything other than a DREG?  Use a PREG scratch
	 register.  */
      sri->icode = CODE_FOR_reload_insi;
      return NO_REGS;
    }

  /* Data can usually be moved freely between registers of most classes.
     AREGS are an exception; they can only move to or from another register
     in AREGS or one in DREGS.  They can also be assigned the constant 0.  */
  if (x_class == AREGS || x_class == EVEN_AREGS || x_class == ODD_AREGS)
    return (class == DREGS || class == AREGS || class == EVEN_AREGS
	    || class == ODD_AREGS
	    ? NO_REGS : DREGS);

  if (class == AREGS || class == EVEN_AREGS || class == ODD_AREGS)
    {
      if (x != const0_rtx && x_class != DREGS)
	return DREGS;
      else
	return NO_REGS;
    }

  /* CCREGS can only be moved from/to DREGS.  */
  if (class == CCREGS && x_class != DREGS)
    return DREGS;
  if (x_class == CCREGS && class != DREGS)
    return DREGS;

  /* All registers other than AREGS can load arbitrary constants.  The only
     case that remains is MEM.  */
  if (code == MEM)
    if (! reg_class_subset_p (class, default_class))
      return default_class;
  return NO_REGS;
}

/* Implement TARGET_HANDLE_OPTION.  */

static bool
bfin_handle_option (size_t code, const char *arg, int value)
{
  switch (code)
    {
    case OPT_mshared_library_id_:
      if (value > MAX_LIBRARY_ID)
	error ("-mshared-library-id=%s is not between 0 and %d",
	       arg, MAX_LIBRARY_ID);
      bfin_lib_id_given = 1;
      return true;

    case OPT_mcpu_:
      if (strcmp (arg, "bf531") == 0)
	bfin_cpu_type = BFIN_CPU_BF531;
      else if (strcmp (arg, "bf532") == 0)
	bfin_cpu_type = BFIN_CPU_BF532;
      else if (strcmp (arg, "bf533") == 0)
	bfin_cpu_type = BFIN_CPU_BF533;
      else if (strcmp (arg, "bf537") == 0)
	bfin_cpu_type = BFIN_CPU_BF537;
      else
	return false;
      return true;

    default:
      return true;
    }
}

static struct machine_function *
bfin_init_machine_status (void)
{
  struct machine_function *f;

  f = ggc_alloc_cleared (sizeof (struct machine_function));

  return f;
}

/* Implement the macro OVERRIDE_OPTIONS.  */

void
override_options (void)
{
  if (TARGET_OMIT_LEAF_FRAME_POINTER)
    flag_omit_frame_pointer = 1;

  /* Library identification */
  if (bfin_lib_id_given && ! TARGET_ID_SHARED_LIBRARY)
    error ("-mshared-library-id= specified without -mid-shared-library");

  if (TARGET_ID_SHARED_LIBRARY && flag_pic == 0)
    flag_pic = 1;

  if (stack_limit_rtx && TARGET_STACK_CHECK_L1)
    error ("Can't use multiple stack checking methods together.");

  if (TARGET_ID_SHARED_LIBRARY && TARGET_FDPIC)
    error ("ID shared libraries and FD-PIC mode can't be used together.");

  /* Don't allow the user to specify -mid-shared-library and -msep-data
     together, as it makes little sense from a user's point of view...  */
  if (TARGET_SEP_DATA && TARGET_ID_SHARED_LIBRARY)
    error ("cannot specify both -msep-data and -mid-shared-library");
  /* ... internally, however, it's nearly the same.  */
  if (TARGET_SEP_DATA)
    target_flags |= MASK_ID_SHARED_LIBRARY | MASK_LEAF_ID_SHARED_LIBRARY;

  /* There is no single unaligned SI op for PIC code.  Sometimes we
     need to use ".4byte" and sometimes we need to use ".picptr".
     See bfin_assemble_integer for details.  */
  if (TARGET_FDPIC)
    targetm.asm_out.unaligned_op.si = 0;

  /* Silently turn off flag_pic if not doing FDPIC or ID shared libraries,
     since we don't support it and it'll just break.  */
  if (flag_pic && !TARGET_FDPIC && !TARGET_ID_SHARED_LIBRARY)
    flag_pic = 0;

  flag_schedule_insns = 0;

  /* Passes after sched2 can break the helpful TImode annotations that
     haifa-sched puts on every insn.  Just do scheduling in reorg.  */
  bfin_flag_schedule_insns2 = flag_schedule_insns_after_reload;
  flag_schedule_insns_after_reload = 0;

  init_machine_status = bfin_init_machine_status;
}

/* Return the destination address of BRANCH.
   We need to use this instead of get_attr_length, because the
   cbranch_with_nops pattern conservatively sets its length to 6, and
   we still prefer to use shorter sequences.  */

static int
branch_dest (rtx branch)
{
  rtx dest;
  int dest_uid;
  rtx pat = PATTERN (branch);
  if (GET_CODE (pat) == PARALLEL)
    pat = XVECEXP (pat, 0, 0);
  dest = SET_SRC (pat);
  if (GET_CODE (dest) == IF_THEN_ELSE)
    dest = XEXP (dest, 1);
  dest = XEXP (dest, 0);
  dest_uid = INSN_UID (dest);
  return INSN_ADDRESSES (dest_uid);
}

/* Return nonzero if INSN is annotated with a REG_BR_PROB note that indicates
   it's a branch that's predicted taken.  */

static int
cbranch_predicted_taken_p (rtx insn)
{
  rtx x = find_reg_note (insn, REG_BR_PROB, 0);

  if (x)
    {
      int pred_val = INTVAL (XEXP (x, 0));

      return pred_val >= REG_BR_PROB_BASE / 2;
    }

  return 0;
}

/* Templates for use by asm_conditional_branch.  */

static const char *ccbranch_templates[][3] = {
  { "if !cc jump %3;",  "if cc jump 4 (bp); jump.s %3;",  "if cc jump 6 (bp); jump.l %3;" },
  { "if cc jump %3;",   "if !cc jump 4 (bp); jump.s %3;", "if !cc jump 6 (bp); jump.l %3;" },
  { "if !cc jump %3 (bp);",  "if cc jump 4; jump.s %3;",  "if cc jump 6; jump.l %3;" },
  { "if cc jump %3 (bp);",  "if !cc jump 4; jump.s %3;",  "if !cc jump 6; jump.l %3;" },
};

/* Output INSN, which is a conditional branch instruction with operands
   OPERANDS.

   We deal with the various forms of conditional branches that can be generated
   by bfin_reorg to prevent the hardware from doing speculative loads, by
   - emitting a sufficient number of nops, if N_NOPS is nonzero, or
   - always emitting the branch as predicted taken, if PREDICT_TAKEN is true.
   Either of these is only necessary if the branch is short, otherwise the
   template we use ends in an unconditional jump which flushes the pipeline
   anyway.  */

void
asm_conditional_branch (rtx insn, rtx *operands, int n_nops, int predict_taken)
{
  int offset = branch_dest (insn) - INSN_ADDRESSES (INSN_UID (insn));
  /* Note : offset for instructions like if cc jmp; jump.[sl] offset
            is to be taken from start of if cc rather than jump.
            Range for jump.s is (-4094, 4096) instead of (-4096, 4094)
  */
  int len = (offset >= -1024 && offset <= 1022 ? 0
	     : offset >= -4094 && offset <= 4096 ? 1
	     : 2);
  int bp = predict_taken && len == 0 ? 1 : cbranch_predicted_taken_p (insn);
  int idx = (bp << 1) | (GET_CODE (operands[0]) == EQ ? BRF : BRT);
  output_asm_insn (ccbranch_templates[idx][len], operands);
  gcc_assert (n_nops == 0 || !bp);
  if (len == 0)
    while (n_nops-- > 0)
      output_asm_insn ("nop;", NULL);
}

/* Emit rtl for a comparison operation CMP in mode MODE.  Operands have been
   stored in bfin_compare_op0 and bfin_compare_op1 already.  */

rtx
bfin_gen_compare (rtx cmp, enum machine_mode mode ATTRIBUTE_UNUSED)
{
  enum rtx_code code1, code2;
  rtx op0 = bfin_compare_op0, op1 = bfin_compare_op1;
  rtx tem = bfin_cc_rtx;
  enum rtx_code code = GET_CODE (cmp);

  /* If we have a BImode input, then we already have a compare result, and
     do not need to emit another comparison.  */
  if (GET_MODE (op0) == BImode)
    {
      gcc_assert ((code == NE || code == EQ) && op1 == const0_rtx);
      tem = op0, code2 = code;
    }
  else
    {
      switch (code) {
	/* bfin has these conditions */
      case EQ:
      case LT:
      case LE:
      case LEU:
      case LTU:
	code1 = code;
	code2 = NE;
	break;
      default:
	code1 = reverse_condition (code);
	code2 = EQ;
	break;
      }
      emit_insn (gen_rtx_SET (BImode, tem,
			      gen_rtx_fmt_ee (code1, BImode, op0, op1)));
    }

  return gen_rtx_fmt_ee (code2, BImode, tem, CONST0_RTX (BImode));
}

/* Return nonzero iff C has exactly one bit set if it is interpreted
   as a 32-bit constant.  */

int
log2constp (unsigned HOST_WIDE_INT c)
{
  c &= 0xFFFFFFFF;
  return c != 0 && (c & (c-1)) == 0;
}

/* Returns the number of consecutive least significant zeros in the binary
   representation of *V.
   We modify *V to contain the original value arithmetically shifted right by
   the number of zeroes.  */

static int
shiftr_zero (HOST_WIDE_INT *v)
{
  unsigned HOST_WIDE_INT tmp = *v;
  unsigned HOST_WIDE_INT sgn;
  int n = 0;

  if (tmp == 0)
    return 0;

  sgn = tmp & ((unsigned HOST_WIDE_INT) 1 << (HOST_BITS_PER_WIDE_INT - 1));
  while ((tmp & 0x1) == 0 && n <= 32)
    {
      tmp = (tmp >> 1) | sgn;
      n++;
    }
  *v = tmp;
  return n;
}

/* After reload, split the load of an immediate constant.  OPERANDS are the
   operands of the movsi_insn pattern which we are splitting.  We return
   nonzero if we emitted a sequence to load the constant, zero if we emitted
   nothing because we want to use the splitter's default sequence.  */

int
split_load_immediate (rtx operands[])
{
  HOST_WIDE_INT val = INTVAL (operands[1]);
  HOST_WIDE_INT tmp;
  HOST_WIDE_INT shifted = val;
  HOST_WIDE_INT shifted_compl = ~val;
  int num_zero = shiftr_zero (&shifted);
  int num_compl_zero = shiftr_zero (&shifted_compl);
  unsigned int regno = REGNO (operands[0]);

  /* This case takes care of single-bit set/clear constants, which we could
     also implement with BITSET/BITCLR.  */
  if (num_zero
      && shifted >= -32768 && shifted < 65536
      && (D_REGNO_P (regno)
	  || (regno >= REG_P0 && regno <= REG_P7 && num_zero <= 2)))
    {
      emit_insn (gen_movsi (operands[0], GEN_INT (shifted)));
      emit_insn (gen_ashlsi3 (operands[0], operands[0], GEN_INT (num_zero)));
      return 1;
    }

  tmp = val & 0xFFFF;
  tmp |= -(tmp & 0x8000);

  /* If high word has one bit set or clear, try to use a bit operation.  */
  if (D_REGNO_P (regno))
    {
      if (log2constp (val & 0xFFFF0000))
	{
	  emit_insn (gen_movsi (operands[0], GEN_INT (val & 0xFFFF)));
	  emit_insn (gen_iorsi3 (operands[0], operands[0], GEN_INT (val & 0xFFFF0000)));
	  return 1;
	}
      else if (log2constp (val | 0xFFFF) && (val & 0x8000) != 0)
	{
	  emit_insn (gen_movsi (operands[0], GEN_INT (tmp)));
	  emit_insn (gen_andsi3 (operands[0], operands[0], GEN_INT (val | 0xFFFF)));
	}
    }

  if (D_REGNO_P (regno))
    {
      if (CONST_7BIT_IMM_P (tmp))
	{
	  emit_insn (gen_movsi (operands[0], GEN_INT (tmp)));
	  emit_insn (gen_movstricthi_high (operands[0], GEN_INT (val & -65536)));
	  return 1;
	}

      if ((val & 0xFFFF0000) == 0)
	{
	  emit_insn (gen_movsi (operands[0], const0_rtx));
	  emit_insn (gen_movsi_low (operands[0], operands[0], operands[1]));
	  return 1;
	}

      if ((val & 0xFFFF0000) == 0xFFFF0000)
	{
	  emit_insn (gen_movsi (operands[0], constm1_rtx));
	  emit_insn (gen_movsi_low (operands[0], operands[0], operands[1]));
	  return 1;
	}
    }

  /* Need DREGs for the remaining case.  */
  if (regno > REG_R7)
    return 0;

  if (optimize_size
      && num_compl_zero && CONST_7BIT_IMM_P (shifted_compl))
    {
      /* If optimizing for size, generate a sequence that has more instructions
	 but is shorter.  */
      emit_insn (gen_movsi (operands[0], GEN_INT (shifted_compl)));
      emit_insn (gen_ashlsi3 (operands[0], operands[0],
			      GEN_INT (num_compl_zero)));
      emit_insn (gen_one_cmplsi2 (operands[0], operands[0]));
      return 1;
    }
  return 0;
}

/* Return true if the legitimate memory address for a memory operand of mode
   MODE.  Return false if not.  */

static bool
bfin_valid_add (enum machine_mode mode, HOST_WIDE_INT value)
{
  unsigned HOST_WIDE_INT v = value > 0 ? value : -value;
  int sz = GET_MODE_SIZE (mode);
  int shift = sz == 1 ? 0 : sz == 2 ? 1 : 2;
  /* The usual offsettable_memref machinery doesn't work so well for this
     port, so we deal with the problem here.  */
  if (value > 0 && sz == 8)
    v += 4;
  return (v & ~(0x7fff << shift)) == 0;
}

static bool
bfin_valid_reg_p (unsigned int regno, int strict, enum machine_mode mode,
		  enum rtx_code outer_code)
{
  if (strict)
    return REGNO_OK_FOR_BASE_STRICT_P (regno, mode, outer_code, SCRATCH);
  else
    return REGNO_OK_FOR_BASE_NONSTRICT_P (regno, mode, outer_code, SCRATCH);
}

bool
bfin_legitimate_address_p (enum machine_mode mode, rtx x, int strict)
{
  switch (GET_CODE (x)) {
  case REG:
    if (bfin_valid_reg_p (REGNO (x), strict, mode, MEM))
      return true;
    break;
  case PLUS:
    if (REG_P (XEXP (x, 0))
	&& bfin_valid_reg_p (REGNO (XEXP (x, 0)), strict, mode, PLUS)
	&& ((GET_CODE (XEXP (x, 1)) == UNSPEC && mode == SImode)
	    || (GET_CODE (XEXP (x, 1)) == CONST_INT
		&& bfin_valid_add (mode, INTVAL (XEXP (x, 1))))))
      return true;
    break;
  case POST_INC:
  case POST_DEC:
    if (LEGITIMATE_MODE_FOR_AUTOINC_P (mode)
	&& REG_P (XEXP (x, 0))
	&& bfin_valid_reg_p (REGNO (XEXP (x, 0)), strict, mode, POST_INC))
      return true;
  case PRE_DEC:
    if (LEGITIMATE_MODE_FOR_AUTOINC_P (mode)
	&& XEXP (x, 0) == stack_pointer_rtx
	&& REG_P (XEXP (x, 0))
	&& bfin_valid_reg_p (REGNO (XEXP (x, 0)), strict, mode, PRE_DEC))
      return true;
    break;
  default:
    break;
  }
  return false;
}

/* Decide whether we can force certain constants to memory.  If we
   decide we can't, the caller should be able to cope with it in
   another way.  */

static bool
bfin_cannot_force_const_mem (rtx x ATTRIBUTE_UNUSED)
{
  /* We have only one class of non-legitimate constants, and our movsi
     expander knows how to handle them.  Dropping these constants into the
     data section would only shift the problem - we'd still get relocs
     outside the object, in the data section rather than the text section.  */
  return true;
}

/* Ensure that for any constant of the form symbol + offset, the offset
   remains within the object.  Any other constants are ok.
   This ensures that flat binaries never have to deal with relocations
   crossing section boundaries.  */

bool
bfin_legitimate_constant_p (rtx x)
{
  rtx sym;
  HOST_WIDE_INT offset;

  if (GET_CODE (x) != CONST)
    return true;

  x = XEXP (x, 0);
  gcc_assert (GET_CODE (x) == PLUS);

  sym = XEXP (x, 0);
  x = XEXP (x, 1);
  if (GET_CODE (sym) != SYMBOL_REF
      || GET_CODE (x) != CONST_INT)
    return true;
  offset = INTVAL (x);

  if (SYMBOL_REF_DECL (sym) == 0)
    return true;
  if (offset < 0
      || offset >= int_size_in_bytes (TREE_TYPE (SYMBOL_REF_DECL (sym))))
    return false;

  return true;
}

static bool
bfin_rtx_costs (rtx x, int code, int outer_code, int *total)
{
  int cost2 = COSTS_N_INSNS (1);
  rtx op0, op1;

  switch (code)
    {
    case CONST_INT:
      if (outer_code == SET || outer_code == PLUS)
        *total = CONST_7BIT_IMM_P (INTVAL (x)) ? 0 : cost2;
      else if (outer_code == AND)
        *total = log2constp (~INTVAL (x)) ? 0 : cost2;
      else if (outer_code == LE || outer_code == LT || outer_code == EQ)
        *total = (INTVAL (x) >= -4 && INTVAL (x) <= 3) ? 0 : cost2;
      else if (outer_code == LEU || outer_code == LTU)
        *total = (INTVAL (x) >= 0 && INTVAL (x) <= 7) ? 0 : cost2;
      else if (outer_code == MULT)
        *total = (INTVAL (x) == 2 || INTVAL (x) == 4) ? 0 : cost2;
      else if (outer_code == ASHIFT && (INTVAL (x) == 1 || INTVAL (x) == 2))
        *total = 0;
      else if (outer_code == ASHIFT || outer_code == ASHIFTRT
	       || outer_code == LSHIFTRT)
        *total = (INTVAL (x) >= 0 && INTVAL (x) <= 31) ? 0 : cost2;
      else if (outer_code == IOR || outer_code == XOR)
        *total = (INTVAL (x) & (INTVAL (x) - 1)) == 0 ? 0 : cost2;
      else
	*total = cost2;
      return true;

    case CONST:
    case LABEL_REF:
    case SYMBOL_REF:
    case CONST_DOUBLE:
      *total = COSTS_N_INSNS (2);
      return true;

    case PLUS:
      op0 = XEXP (x, 0);
      op1 = XEXP (x, 1);
      if (GET_MODE (x) == SImode)
	{
	  if (GET_CODE (op0) == MULT
	      && GET_CODE (XEXP (op0, 1)) == CONST_INT)
	    {
	      HOST_WIDE_INT val = INTVAL (XEXP (op0, 1));
	      if (val == 2 || val == 4)
		{
		  *total = cost2;
		  *total += rtx_cost (XEXP (op0, 0), outer_code);
		  *total += rtx_cost (op1, outer_code);
		  return true;
		}
	    }
	  *total = cost2;
	  if (GET_CODE (op0) != REG
	      && (GET_CODE (op0) != SUBREG || GET_CODE (SUBREG_REG (op0)) != REG))
	    *total += rtx_cost (op0, SET);
#if 0 /* We'd like to do this for accuracy, but it biases the loop optimizer
	 towards creating too many induction variables.  */
	  if (!reg_or_7bit_operand (op1, SImode))
	    *total += rtx_cost (op1, SET);
#endif
	}
      else if (GET_MODE (x) == DImode)
	{
	  *total = 6 * cost2;
	  if (GET_CODE (op1) != CONST_INT
	      || !CONST_7BIT_IMM_P (INTVAL (op1)))
	    *total += rtx_cost (op1, PLUS);
	  if (GET_CODE (op0) != REG
	      && (GET_CODE (op0) != SUBREG || GET_CODE (SUBREG_REG (op0)) != REG))
	    *total += rtx_cost (op0, PLUS);
	}
      return true;

    case MINUS:
      if (GET_MODE (x) == DImode)
	*total = 6 * cost2;
      else
	*total = cost2;
      return true;
      
    case ASHIFT: 
    case ASHIFTRT:
    case LSHIFTRT:
      if (GET_MODE (x) == DImode)
	*total = 6 * cost2;
      else
	*total = cost2;

      op0 = XEXP (x, 0);
      op1 = XEXP (x, 1);
      if (GET_CODE (op0) != REG
	  && (GET_CODE (op0) != SUBREG || GET_CODE (SUBREG_REG (op0)) != REG))
	*total += rtx_cost (op0, code);

      return true;
	  
    case IOR:
    case AND:
    case XOR:
      op0 = XEXP (x, 0);
      op1 = XEXP (x, 1);

      /* Handle special cases of IOR: rotates, ALIGN insns, movstricthi_high.  */
      if (code == IOR)
	{
	  if ((GET_CODE (op0) == LSHIFTRT && GET_CODE (op1) == ASHIFT)
	      || (GET_CODE (op0) == ASHIFT && GET_CODE (op1) == ZERO_EXTEND)
	      || (GET_CODE (op0) == ASHIFT && GET_CODE (op1) == LSHIFTRT)
	      || (GET_CODE (op0) == AND && GET_CODE (op1) == CONST_INT))
	    {
	      *total = cost2;
	      return true;
	    }
	}

      if (GET_CODE (op0) != REG
	  && (GET_CODE (op0) != SUBREG || GET_CODE (SUBREG_REG (op0)) != REG))
	*total += rtx_cost (op0, code);

      if (GET_MODE (x) == DImode)
	{
	  *total = 2 * cost2;
	  return true;
	}
      *total = cost2;
      if (GET_MODE (x) != SImode)
	return true;

      if (code == AND)
	{
	  if (! rhs_andsi3_operand (XEXP (x, 1), SImode))
	    *total += rtx_cost (XEXP (x, 1), code);
	}
      else
	{
	  if (! regorlog2_operand (XEXP (x, 1), SImode))
	    *total += rtx_cost (XEXP (x, 1), code);
	}

      return true;

    case ZERO_EXTRACT:
    case SIGN_EXTRACT:
      if (outer_code == SET
	  && XEXP (x, 1) == const1_rtx
	  && GET_CODE (XEXP (x, 2)) == CONST_INT)
	{
	  *total = 2 * cost2;
	  return true;
	}
      /* fall through */

    case SIGN_EXTEND:
    case ZERO_EXTEND:
      *total = cost2;
      return true;

    case MULT:
	{
	  op0 = XEXP (x, 0);
	  op1 = XEXP (x, 1);
	  if (GET_CODE (op0) == GET_CODE (op1)
	      && (GET_CODE (op0) == ZERO_EXTEND
		  || GET_CODE (op0) == SIGN_EXTEND))
	    {
	      *total = COSTS_N_INSNS (1);
	      op0 = XEXP (op0, 0);
	      op1 = XEXP (op1, 0);
	    }
	  else if (optimize_size)
	    *total = COSTS_N_INSNS (1);
	  else
	    *total = COSTS_N_INSNS (3);

	  if (GET_CODE (op0) != REG
	      && (GET_CODE (op0) != SUBREG || GET_CODE (SUBREG_REG (op0)) != REG))
	    *total += rtx_cost (op0, MULT);
	  if (GET_CODE (op1) != REG
	      && (GET_CODE (op1) != SUBREG || GET_CODE (SUBREG_REG (op1)) != REG))
	    *total += rtx_cost (op1, MULT);
	}
      return true;

    case UDIV:
    case UMOD:
      *total = COSTS_N_INSNS (32);
      return true;

    case UDIV:
    case UMOD:
      *total = COSTS_N_INSNS (32);
      return true;

    case VEC_CONCAT:
    case VEC_SELECT:
      if (outer_code == SET)
	*total = cost2;
      return true;

    default:
      return false;
    }
}

static void
bfin_internal_label (FILE *stream, const char *prefix, unsigned long num)
{
  fprintf (stream, "%s%s$%ld:\n", LOCAL_LABEL_PREFIX, prefix, num);
}

/* Used for communication between {push,pop}_multiple_operation (which
   we use not only as a predicate) and the corresponding output functions.  */
static int first_preg_to_save, first_dreg_to_save;

int
push_multiple_operation (rtx op, enum machine_mode mode ATTRIBUTE_UNUSED)
{
  int lastdreg = 8, lastpreg = 6;
  int i, group;

  first_preg_to_save = lastpreg;
  first_dreg_to_save = lastdreg;
  for (i = 1, group = 0; i < XVECLEN (op, 0) - 1; i++)
    {
      rtx t = XVECEXP (op, 0, i);
      rtx src, dest;
      int regno;

      if (GET_CODE (t) != SET)
	return 0;

      src = SET_SRC (t);
      dest = SET_DEST (t);
      if (GET_CODE (dest) != MEM || ! REG_P (src))
	return 0;
      dest = XEXP (dest, 0);
      if (GET_CODE (dest) != PLUS
	  || ! REG_P (XEXP (dest, 0))
	  || REGNO (XEXP (dest, 0)) != REG_SP
	  || GET_CODE (XEXP (dest, 1)) != CONST_INT
	  || INTVAL (XEXP (dest, 1)) != -i * 4)
	return 0;

      regno = REGNO (src);
      if (group == 0)
	{
	  if (D_REGNO_P (regno))
	    {
	      group = 1;
	      first_dreg_to_save = lastdreg = regno - REG_R0;
	    }
	  else if (regno >= REG_P0 && regno <= REG_P7)
	    {
	      group = 2;
	      first_preg_to_save = lastpreg = regno - REG_P0;
	    }
	  else
	    return 0;

	  continue;
	}

      if (group == 1)
	{
	  if (regno >= REG_P0 && regno <= REG_P7)
	    {
	      group = 2;
	      first_preg_to_save = lastpreg = regno - REG_P0;
	    }
	  else if (regno != REG_R0 + lastdreg + 1)
	    return 0;
	  else
	    lastdreg++;
	}
      else if (group == 2)
	{
	  if (regno != REG_P0 + lastpreg + 1)
	    return 0;
	  lastpreg++;
	}
    }
  return 1;
}

int
pop_multiple_operation (rtx op, enum machine_mode mode ATTRIBUTE_UNUSED)
{
  int lastdreg = 8, lastpreg = 6;
  int i, group;

  for (i = 1, group = 0; i < XVECLEN (op, 0); i++)
    {
      rtx t = XVECEXP (op, 0, i);
      rtx src, dest;
      int regno;

      if (GET_CODE (t) != SET)
	return 0;

      src = SET_SRC (t);
      dest = SET_DEST (t);
      if (GET_CODE (src) != MEM || ! REG_P (dest))
	return 0;
      src = XEXP (src, 0);

      if (i == 1)
	{
	  if (! REG_P (src) || REGNO (src) != REG_SP)
	    return 0;
	}
      else if (GET_CODE (src) != PLUS
	       || ! REG_P (XEXP (src, 0))
	       || REGNO (XEXP (src, 0)) != REG_SP
	       || GET_CODE (XEXP (src, 1)) != CONST_INT
	       || INTVAL (XEXP (src, 1)) != (i - 1) * 4)
	return 0;

      regno = REGNO (dest);
      if (group == 0)
	{
	  if (regno == REG_R7)
	    {
	      group = 1;
	      lastdreg = 7;
	    }
	  else if (regno != REG_P0 + lastpreg - 1)
	    return 0;
	  else
	    lastpreg--;
	}
      else if (group == 1)
	{
	  if (regno != REG_R0 + lastdreg - 1)
	    return 0;
	  else
	    lastdreg--;
	}
    }
  first_dreg_to_save = lastdreg;
  first_preg_to_save = lastpreg;
  return 1;
}

/* Emit assembly code for one multi-register push described by INSN, with
   operands in OPERANDS.  */

void
output_push_multiple (rtx insn, rtx *operands)
{
  char buf[80];
  int ok;
  
  /* Validate the insn again, and compute first_[dp]reg_to_save. */
  ok = push_multiple_operation (PATTERN (insn), VOIDmode);
  gcc_assert (ok);
  
  if (first_dreg_to_save == 8)
    sprintf (buf, "[--sp] = ( p5:%d );\n", first_preg_to_save);
  else if (first_preg_to_save == 6)
    sprintf (buf, "[--sp] = ( r7:%d );\n", first_dreg_to_save);
  else
    sprintf (buf, "[--sp] = ( r7:%d, p5:%d );\n",
	     first_dreg_to_save, first_preg_to_save);

  output_asm_insn (buf, operands);
}

/* Emit assembly code for one multi-register pop described by INSN, with
   operands in OPERANDS.  */

void
output_pop_multiple (rtx insn, rtx *operands)
{
  char buf[80];
  int ok;
  
  /* Validate the insn again, and compute first_[dp]reg_to_save. */
  ok = pop_multiple_operation (PATTERN (insn), VOIDmode);
  gcc_assert (ok);

  if (first_dreg_to_save == 8)
    sprintf (buf, "( p5:%d ) = [sp++];\n", first_preg_to_save);
  else if (first_preg_to_save == 6)
    sprintf (buf, "( r7:%d ) = [sp++];\n", first_dreg_to_save);
  else
    sprintf (buf, "( r7:%d, p5:%d ) = [sp++];\n",
	     first_dreg_to_save, first_preg_to_save);

  output_asm_insn (buf, operands);
}

/* Adjust DST and SRC by OFFSET bytes, and generate one move in mode MODE.  */

static void
single_move_for_movmem (rtx dst, rtx src, enum machine_mode mode, HOST_WIDE_INT offset)
{
  rtx scratch = gen_reg_rtx (mode);
  rtx srcmem, dstmem;

  srcmem = adjust_address_nv (src, mode, offset);
  dstmem = adjust_address_nv (dst, mode, offset);
  emit_move_insn (scratch, srcmem);
  emit_move_insn (dstmem, scratch);
}

/* Expand a string move operation of COUNT_EXP bytes from SRC to DST, with
   alignment ALIGN_EXP.  Return true if successful, false if we should fall
   back on a different method.  */

bool
bfin_expand_movmem (rtx dst, rtx src, rtx count_exp, rtx align_exp)
{
  rtx srcreg, destreg, countreg;
  HOST_WIDE_INT align = 0;
  unsigned HOST_WIDE_INT count = 0;

  if (GET_CODE (align_exp) == CONST_INT)
    align = INTVAL (align_exp);
  if (GET_CODE (count_exp) == CONST_INT)
    {
      count = INTVAL (count_exp);
#if 0
      if (!TARGET_INLINE_ALL_STRINGOPS && count > 64)
	return false;
#endif
    }

  /* If optimizing for size, only do single copies inline.  */
  if (optimize_size)
    {
      if (count == 2 && align < 2)
	return false;
      if (count == 4 && align < 4)
	return false;
      if (count != 1 && count != 2 && count != 4)
	return false;
    }
  if (align < 2 && count != 1)
    return false;

  destreg = copy_to_mode_reg (Pmode, XEXP (dst, 0));
  if (destreg != XEXP (dst, 0))
    dst = replace_equiv_address_nv (dst, destreg);
  srcreg = copy_to_mode_reg (Pmode, XEXP (src, 0));
  if (srcreg != XEXP (src, 0))
    src = replace_equiv_address_nv (src, srcreg);

  if (count != 0 && align >= 2)
    {
      unsigned HOST_WIDE_INT offset = 0;

      if (align >= 4)
	{
	  if ((count & ~3) == 4)
	    {
	      single_move_for_movmem (dst, src, SImode, offset);
	      offset = 4;
	    }
	  else if (count & ~3)
	    {
	      HOST_WIDE_INT new_count = ((count >> 2) & 0x3fffffff) - 1;
	      countreg = copy_to_mode_reg (Pmode, GEN_INT (new_count));

	      emit_insn (gen_rep_movsi (destreg, srcreg, countreg, destreg, srcreg));
	    }
	  if (count & 2)
	    {
	      single_move_for_movmem (dst, src, HImode, offset);
	      offset += 2;
	    }
	}
      else
	{
	  if ((count & ~1) == 2)
	    {
	      single_move_for_movmem (dst, src, HImode, offset);
	      offset = 2;
	    }
	  else if (count & ~1)
	    {
	      HOST_WIDE_INT new_count = ((count >> 1) & 0x7fffffff) - 1;
	      countreg = copy_to_mode_reg (Pmode, GEN_INT (new_count));

	      emit_insn (gen_rep_movhi (destreg, srcreg, countreg, destreg, srcreg));
	    }
	}
      if (count & 1)
	{
	  single_move_for_movmem (dst, src, QImode, offset);
	}
      return true;
    }
  return false;
}

/* Implement TARGET_SCHED_ISSUE_RATE.  */

static int
bfin_issue_rate (void)
{
  return 3;
}

static int
bfin_adjust_cost (rtx insn, rtx link, rtx dep_insn, int cost)
{
  enum attr_type insn_type, dep_insn_type;
  int dep_insn_code_number;

  /* Anti and output dependencies have zero cost.  */
  if (REG_NOTE_KIND (link) != 0)
    return 0;

  dep_insn_code_number = recog_memoized (dep_insn);

  /* If we can't recognize the insns, we can't really do anything.  */
  if (dep_insn_code_number < 0 || recog_memoized (insn) < 0)
    return cost;

  insn_type = get_attr_type (insn);
  dep_insn_type = get_attr_type (dep_insn);

  if (dep_insn_type == TYPE_MOVE || dep_insn_type == TYPE_MCLD)
    {
      rtx pat = PATTERN (dep_insn);
      rtx dest = SET_DEST (pat);
      rtx src = SET_SRC (pat);
      if (! ADDRESS_REGNO_P (REGNO (dest))
	  || ! (MEM_P (src) || D_REGNO_P (REGNO (src))))
	return cost;
      return cost + (dep_insn_type == TYPE_MOVE ? 4 : 3);
    }

  return cost;
}


/* Increment the counter for the number of loop instructions in the
   current function.  */

void
bfin_hardware_loop (void)
{
  cfun->machine->has_hardware_loops++;
}

/* Maximum loop nesting depth.  */
#define MAX_LOOP_DEPTH 2

/* Maximum size of a loop.  */
#define MAX_LOOP_LENGTH 2042

/* Maximum distance of the LSETUP instruction from the loop start.  */
#define MAX_LSETUP_DISTANCE 30

/* We need to keep a vector of loops */
typedef struct loop_info *loop_info;
DEF_VEC_P (loop_info);
DEF_VEC_ALLOC_P (loop_info,heap);

/* Information about a loop we have found (or are in the process of
   finding).  */
struct loop_info GTY (())
{
  /* loop number, for dumps */
  int loop_no;

  /* All edges that jump into and out of the loop.  */
  VEC(edge,gc) *incoming;

  /* We can handle two cases: all incoming edges have the same destination
     block, or all incoming edges have the same source block.  These two
     members are set to the common source or destination we found, or NULL
     if different blocks were found.  If both are NULL the loop can't be
     optimized.  */
  basic_block incoming_src;
  basic_block incoming_dest;

  /* First block in the loop.  This is the one branched to by the loop_end
     insn.  */
  basic_block head;

  /* Last block in the loop (the one with the loop_end insn).  */
  basic_block tail;

  /* The successor block of the loop.  This is the one the loop_end insn
     falls into.  */
  basic_block successor;

  /* The last instruction in the tail.  */
  rtx last_insn;

  /* The loop_end insn.  */
  rtx loop_end;

  /* The iteration register.  */
  rtx iter_reg;

  /* The new initialization insn.  */
  rtx init;

  /* The new initialization instruction.  */
  rtx loop_init;

  /* The new label placed at the beginning of the loop. */
  rtx start_label;

  /* The new label placed at the end of the loop. */
  rtx end_label;

  /* The length of the loop.  */
  int length;

  /* The nesting depth of the loop.  */
  int depth;

  /* Nonzero if we can't optimize this loop.  */
  int bad;

  /* True if we have visited this loop.  */
  int visited;

  /* True if this loop body clobbers any of LC0, LT0, or LB0.  */
  int clobber_loop0;

  /* True if this loop body clobbers any of LC1, LT1, or LB1.  */
  int clobber_loop1;

  /* Next loop in the graph. */
  struct loop_info *next;

  /* Immediate outer loop of this loop.  */
  struct loop_info *outer;

  /* Vector of blocks only within the loop, including those within
     inner loops.  */
  VEC (basic_block,heap) *blocks;

  /* Same information in a bitmap.  */
  bitmap block_bitmap;

  /* Vector of inner loops within this loop  */
  VEC (loop_info,heap) *loops;
};

static void
bfin_dump_loops (loop_info loops)
{
  loop_info loop;

  for (loop = loops; loop; loop = loop->next)
    {
      loop_info i;
      basic_block b;
      unsigned ix;

      fprintf (dump_file, ";; loop %d: ", loop->loop_no);
      if (loop->bad)
	fprintf (dump_file, "(bad) ");
      fprintf (dump_file, "{head:%d, depth:%d}", loop->head->index, loop->depth);

      fprintf (dump_file, " blocks: [ ");
      for (ix = 0; VEC_iterate (basic_block, loop->blocks, ix, b); ix++)
	fprintf (dump_file, "%d ", b->index);
      fprintf (dump_file, "] ");

      fprintf (dump_file, " inner loops: [ ");
      for (ix = 0; VEC_iterate (loop_info, loop->loops, ix, i); ix++)
	fprintf (dump_file, "%d ", i->loop_no);
      fprintf (dump_file, "]\n");
    }
  fprintf (dump_file, "\n");
}

/* Scan the blocks of LOOP (and its inferiors) looking for basic block
   BB. Return true, if we find it.  */

static bool
bfin_bb_in_loop (loop_info loop, basic_block bb)
{
  return bitmap_bit_p (loop->block_bitmap, bb->index);
}

/* Scan the blocks of LOOP (and its inferiors) looking for uses of
   REG.  Return true, if we find any.  Don't count the loop's loop_end
   insn if it matches LOOP_END.  */

static bool
bfin_scan_loop (loop_info loop, rtx reg, rtx loop_end)
{
  unsigned ix;
  basic_block bb;

  for (ix = 0; VEC_iterate (basic_block, loop->blocks, ix, bb); ix++)
    {
      rtx insn;

      for (insn = BB_HEAD (bb);
	   insn != NEXT_INSN (BB_END (bb));
	   insn = NEXT_INSN (insn))
	{
	  if (!INSN_P (insn))
	    continue;
	  if (insn == loop_end)
	    continue;
	  if (reg_mentioned_p (reg, PATTERN (insn)))
	    return true;
	}
    }
  return false;
}

/* Estimate the length of INSN conservatively.  */

static int
length_for_loop (rtx insn)
{
  int length = 0;
  if (JUMP_P (insn) && any_condjump_p (insn) && !optimize_size)
    {
      if (TARGET_CSYNC_ANOMALY)
	length = 8;
      else if (TARGET_SPECLD_ANOMALY)
	length = 6;
    }
  else if (LABEL_P (insn))
    {
      if (TARGET_CSYNC_ANOMALY)
	length = 4;
    }

  if (INSN_P (insn))
    length += get_attr_length (insn);

  return length;
}

/* Optimize LOOP.  */

static void
bfin_optimize_loop (loop_info loop)
{
  basic_block bb;
  loop_info inner;
  rtx insn, init_insn, last_insn, nop_insn;
  rtx loop_init, start_label, end_label;
  rtx reg_lc0, reg_lc1, reg_lt0, reg_lt1, reg_lb0, reg_lb1;
  rtx iter_reg;
  rtx lc_reg, lt_reg, lb_reg;
  rtx seq, seq_end;
  int length;
  unsigned ix;
  int inner_depth = 0;

  if (loop->visited)
    return;

  loop->visited = 1;

  if (loop->bad)
    {
      if (dump_file)
	fprintf (dump_file, ";; loop %d bad when found\n", loop->loop_no);
      goto bad_loop;
    }

  /* Every loop contains in its list of inner loops every loop nested inside
     it, even if there are intermediate loops.  This works because we're doing
     a depth-first search here and never visit a loop more than once.  */
  for (ix = 0; VEC_iterate (loop_info, loop->loops, ix, inner); ix++)
    {
      bfin_optimize_loop (inner);

      if (!inner->bad && inner_depth < inner->depth)
	{
	  inner_depth = inner->depth;

	  loop->clobber_loop0 |= inner->clobber_loop0;
	  loop->clobber_loop1 |= inner->clobber_loop1;
	}
    }

  loop->depth = inner_depth + 1;
  if (loop->depth > MAX_LOOP_DEPTH)
    {
      if (dump_file)
	fprintf (dump_file, ";; loop %d too deep\n", loop->loop_no);
      goto bad_loop;
    }

  /* Get the loop iteration register.  */
  iter_reg = loop->iter_reg;

  if (!DPREG_P (iter_reg))
    {
      if (dump_file)
	fprintf (dump_file, ";; loop %d iteration count NOT in PREG or DREG\n",
		 loop->loop_no);
      goto bad_loop;
    }

  if (loop->incoming_src)
    {
      /* Make sure the predecessor is before the loop start label, as required by
	 the LSETUP instruction.  */
      length = 0;
      for (insn = BB_END (loop->incoming_src);
	   insn && insn != loop->start_label;
	   insn = NEXT_INSN (insn))
	length += length_for_loop (insn);
      
      if (!insn)
	{
	  if (dump_file)
	    fprintf (dump_file, ";; loop %d lsetup not before loop_start\n",
		     loop->loop_no);
	  goto bad_loop;
	}

      if (length > MAX_LSETUP_DISTANCE)
	{
	  if (dump_file)
	    fprintf (dump_file, ";; loop %d lsetup too far away\n", loop->loop_no);
	  goto bad_loop;
	}
    }

  /* Check if start_label appears before loop_end and calculate the
     offset between them.  We calculate the length of instructions
     conservatively.  */
  length = 0;
  for (insn = loop->start_label;
       insn && insn != loop->loop_end;
       insn = NEXT_INSN (insn))
    length += length_for_loop (insn);

  if (!insn)
    {
      if (dump_file)
	fprintf (dump_file, ";; loop %d start_label not before loop_end\n",
		 loop->loop_no);
      goto bad_loop;
    }

  loop->length = length;
  if (loop->length > MAX_LOOP_LENGTH)
    {
      if (dump_file)
	fprintf (dump_file, ";; loop %d too long\n", loop->loop_no);
      goto bad_loop;
    }

  /* Scan all the blocks to make sure they don't use iter_reg.  */
  if (bfin_scan_loop (loop, iter_reg, loop->loop_end))
    {
      if (dump_file)
	fprintf (dump_file, ";; loop %d uses iterator\n", loop->loop_no);
      goto bad_loop;
    }

  /* Scan all the insns to see if the loop body clobber
     any hardware loop registers. */

  reg_lc0 = gen_rtx_REG (SImode, REG_LC0);
  reg_lc1 = gen_rtx_REG (SImode, REG_LC1);
  reg_lt0 = gen_rtx_REG (SImode, REG_LT0);
  reg_lt1 = gen_rtx_REG (SImode, REG_LT1);
  reg_lb0 = gen_rtx_REG (SImode, REG_LB0);
  reg_lb1 = gen_rtx_REG (SImode, REG_LB1);

  for (ix = 0; VEC_iterate (basic_block, loop->blocks, ix, bb); ix++)
    {
      rtx insn;

      for (insn = BB_HEAD (bb);
	   insn != NEXT_INSN (BB_END (bb));
	   insn = NEXT_INSN (insn))
	{
	  if (!INSN_P (insn))
	    continue;

	  if (reg_set_p (reg_lc0, insn)
	      || reg_set_p (reg_lt0, insn)
	      || reg_set_p (reg_lb0, insn))
	    loop->clobber_loop0 = 1;
	  
	  if (reg_set_p (reg_lc1, insn)
	      || reg_set_p (reg_lt1, insn)
	      || reg_set_p (reg_lb1, insn))
	    loop->clobber_loop1 |= 1;
	}
    }

  if ((loop->clobber_loop0 && loop->clobber_loop1)
      || (loop->depth == MAX_LOOP_DEPTH && loop->clobber_loop0))
    {
      loop->depth = MAX_LOOP_DEPTH + 1;
      if (dump_file)
	fprintf (dump_file, ";; loop %d no loop reg available\n",
		 loop->loop_no);
      goto bad_loop;
    }

  /* There should be an instruction before the loop_end instruction
     in the same basic block. And the instruction must not be
     - JUMP
     - CONDITIONAL BRANCH
     - CALL
     - CSYNC
     - SSYNC
     - Returns (RTS, RTN, etc.)  */

  bb = loop->tail;
  last_insn = PREV_INSN (loop->loop_end);

  while (1)
    {
      for (; last_insn != PREV_INSN (BB_HEAD (bb));
	   last_insn = PREV_INSN (last_insn))
	if (INSN_P (last_insn))
	  break;

      if (last_insn != PREV_INSN (BB_HEAD (bb)))
	break;

      if (single_pred_p (bb)
	  && single_pred (bb) != ENTRY_BLOCK_PTR)
	{
	  bb = single_pred (bb);
	  last_insn = BB_END (bb);
	  continue;
	}
      else
	{
	  last_insn = NULL_RTX;
	  break;
	}
    }

  if (!last_insn)
    {
      if (dump_file)
	fprintf (dump_file, ";; loop %d has no last instruction\n",
		 loop->loop_no);
      goto bad_loop;
    }

  if (JUMP_P (last_insn))
    {
      loop_info inner = bb->aux;
      if (inner
	  && inner->outer == loop
	  && inner->loop_end == last_insn
	  && inner->depth == 1)
	/* This jump_insn is the exact loop_end of an inner loop
	   and to be optimized away. So use the inner's last_insn.  */
	last_insn = inner->last_insn;
      else
	{
	  if (dump_file)
	    fprintf (dump_file, ";; loop %d has bad last instruction\n",
		     loop->loop_no);
	  goto bad_loop;
	}
    }
  else if (CALL_P (last_insn)
	   || (GET_CODE (PATTERN (last_insn)) != SEQUENCE
	       && get_attr_type (last_insn) == TYPE_SYNC)
	   || recog_memoized (last_insn) == CODE_FOR_return_internal)
    {
      if (dump_file)
	fprintf (dump_file, ";; loop %d has bad last instruction\n",
		 loop->loop_no);
      goto bad_loop;
    }

  if (GET_CODE (PATTERN (last_insn)) == ASM_INPUT
      || asm_noperands (PATTERN (last_insn)) >= 0
      || (GET_CODE (PATTERN (last_insn)) != SEQUENCE
	  && get_attr_seq_insns (last_insn) == SEQ_INSNS_MULTI))
    {
      nop_insn = emit_insn_after (gen_nop (), last_insn);
      last_insn = nop_insn;
    }

  loop->last_insn = last_insn;

  /* The loop is good for replacement.  */
  start_label = loop->start_label;
  end_label = gen_label_rtx ();
  iter_reg = loop->iter_reg;

  if (loop->depth == 1 && !loop->clobber_loop1)
    {
      lc_reg = reg_lc1;
      lt_reg = reg_lt1;
      lb_reg = reg_lb1;
      loop->clobber_loop1 = 1;
    }
  else
    {
      lc_reg = reg_lc0;
      lt_reg = reg_lt0;
      lb_reg = reg_lb0;
      loop->clobber_loop0 = 1;
    }

  /* If iter_reg is a DREG, we need generate an instruction to load
     the loop count into LC register. */
  if (D_REGNO_P (REGNO (iter_reg)))
    {
      init_insn = gen_movsi (lc_reg, iter_reg);
      loop_init = gen_lsetup_without_autoinit (lt_reg, start_label,
					       lb_reg, end_label,
					       lc_reg);
    }
  else if (P_REGNO_P (REGNO (iter_reg)))
    {
      init_insn = NULL_RTX;
      loop_init = gen_lsetup_with_autoinit (lt_reg, start_label,
					    lb_reg, end_label,
					    lc_reg, iter_reg);
    }
  else
    gcc_unreachable ();

  loop->init = init_insn;
  loop->end_label = end_label;
  loop->loop_init = loop_init;

  if (dump_file)
    {
      fprintf (dump_file, ";; replacing loop %d initializer with\n",
	       loop->loop_no);
      print_rtl_single (dump_file, loop->loop_init);
      fprintf (dump_file, ";; replacing loop %d terminator with\n",
	       loop->loop_no);
      print_rtl_single (dump_file, loop->loop_end);
    }

  start_sequence ();

  if (loop->init != NULL_RTX)
    emit_insn (loop->init);
  seq_end = emit_insn (loop->loop_init);

  seq = get_insns ();
  end_sequence ();

<<<<<<< HEAD
  emit_insn_after (seq, BB_END (loop->predecessor));
  delete_insn (loop->loop_end);

=======
  if (loop->incoming_src)
    {
      rtx prev = BB_END (loop->incoming_src);
      if (VEC_length (edge, loop->incoming) > 1
	  || !(VEC_last (edge, loop->incoming)->flags & EDGE_FALLTHRU))
	{
	  gcc_assert (JUMP_P (prev));
	  prev = PREV_INSN (prev);
	}
      emit_insn_after (seq, prev);
    }
  else
    {
      basic_block new_bb;
      edge e;
      edge_iterator ei;
      
      if (loop->head != loop->incoming_dest)
	{
	  FOR_EACH_EDGE (e, ei, loop->head->preds)
	    {
	      if (e->flags & EDGE_FALLTHRU)
		{
		  rtx newjump = gen_jump (loop->start_label);
		  emit_insn_before (newjump, BB_HEAD (loop->head));
		  new_bb = create_basic_block (newjump, newjump, loop->head->prev_bb);
		  gcc_assert (new_bb = loop->head->prev_bb);
		  break;
		}
	    }
	}

      emit_insn_before (seq, BB_HEAD (loop->head));
      seq = emit_label_before (gen_label_rtx (), seq);

      new_bb = create_basic_block (seq, seq_end, loop->head->prev_bb);
      FOR_EACH_EDGE (e, ei, loop->incoming)
	{
	  if (!(e->flags & EDGE_FALLTHRU)
	      || e->dest != loop->head)
	    redirect_edge_and_branch_force (e, new_bb);
	  else
	    redirect_edge_succ (e, new_bb);
	}
    }
  
  delete_insn (loop->loop_end);
>>>>>>> 1177f497
  /* Insert the loop end label before the last instruction of the loop.  */
  emit_label_before (loop->end_label, loop->last_insn);

  return;

<<<<<<< HEAD
bad_loop:
=======
 bad_loop:
>>>>>>> 1177f497

  if (dump_file)
    fprintf (dump_file, ";; loop %d is bad\n", loop->loop_no);

  loop->bad = 1;

  if (DPREG_P (loop->iter_reg))
    {
      /* If loop->iter_reg is a DREG or PREG, we can split it here
	 without scratch register.  */
      rtx insn;

      emit_insn_before (gen_addsi3 (loop->iter_reg,
				    loop->iter_reg,
				    constm1_rtx),
			loop->loop_end);

      emit_insn_before (gen_cmpsi (loop->iter_reg, const0_rtx),
			loop->loop_end);

      insn = emit_jump_insn_before (gen_bne (loop->start_label),
				    loop->loop_end);

      JUMP_LABEL (insn) = loop->start_label;
      LABEL_NUSES (loop->start_label)++;
      delete_insn (loop->loop_end);
    }
}

/* Called from bfin_reorg_loops when a potential loop end is found.  LOOP is
   a newly set up structure describing the loop, it is this function's
   responsibility to fill most of it.  TAIL_BB and TAIL_INSN point to the
   loop_end insn and its enclosing basic block.  */

<<<<<<< HEAD
static void
bfin_discover_loop (loop_info loop, basic_block tail_bb, rtx tail_insn)
{
  unsigned dwork = 0;
  basic_block bb;
  VEC (basic_block,heap) *works = VEC_alloc (basic_block,heap,20);

  loop->tail = tail_bb;
  loop->head = BRANCH_EDGE (tail_bb)->dest;
  loop->successor = FALLTHRU_EDGE (tail_bb)->dest;
  loop->predecessor = NULL;
  loop->loop_end = tail_insn;
  loop->last_insn = NULL_RTX;
  loop->iter_reg = SET_DEST (XVECEXP (PATTERN (tail_insn), 0, 1));
  loop->depth = loop->length = 0;
  loop->visited = 0;
  loop->clobber_loop0 = loop->clobber_loop1 = 0;
  loop->outer = NULL;
  loop->loops = NULL;

  loop->init = loop->loop_init = NULL_RTX;
  loop->start_label = XEXP (XEXP (SET_SRC (XVECEXP (PATTERN (tail_insn), 0, 0)), 1), 0);
  loop->end_label = NULL_RTX;
  loop->bad = 0;

  VEC_safe_push (basic_block, heap, works, loop->head);

  while (VEC_iterate (basic_block, works, dwork++, bb))
    {
      edge e;
      edge_iterator ei;
      if (bb == EXIT_BLOCK_PTR)
	{
	  /* We've reached the exit block.  The loop must be bad. */
	  if (dump_file)
	    fprintf (dump_file,
		     ";; Loop is bad - reached exit block while scanning\n");
	  loop->bad = 1;
	  break;
	}

      if (bitmap_bit_p (loop->block_bitmap, bb->index))
	continue;

      /* We've not seen this block before.  Add it to the loop's
	 list and then add each successor to the work list.  */

      VEC_safe_push (basic_block, heap, loop->blocks, bb);
      bitmap_set_bit (loop->block_bitmap, bb->index);

      if (bb != tail_bb)
	{
	  FOR_EACH_EDGE (e, ei, bb->succs)
	    {
	      basic_block succ = EDGE_SUCC (bb, ei.index)->dest;
	      if (!REGNO_REG_SET_P (succ->il.rtl->global_live_at_start,
				    REGNO (loop->iter_reg)))
		continue;
	      if (!VEC_space (basic_block, works, 1))
		{
		  if (dwork)
		    {
		      VEC_block_remove (basic_block, works, 0, dwork);
		      dwork = 0;
		    }
		  else
		    VEC_reserve (basic_block, heap, works, 1);
		}
	      VEC_quick_push (basic_block, works, succ);
	    }
	}
    }

  if (!loop->bad)
    {
      /* Make sure we only have one entry point.  */
      if (EDGE_COUNT (loop->head->preds) == 2)
	{
	  loop->predecessor = EDGE_PRED (loop->head, 0)->src;
	  if (loop->predecessor == loop->tail)
	    /* We wanted the other predecessor.  */
	    loop->predecessor = EDGE_PRED (loop->head, 1)->src;

	  /* We can only place a loop insn on a fall through edge of a
	     single exit block.  */
	  if (EDGE_COUNT (loop->predecessor->succs) != 1
	      || !(EDGE_SUCC (loop->predecessor, 0)->flags & EDGE_FALLTHRU)
	      /* If loop->predecessor is in loop, loop->head is not really
		 the head of the loop.  */
	      || bfin_bb_in_loop (loop, loop->predecessor))
	    loop->predecessor = NULL;
	}

      if (loop->predecessor == NULL)
	{
	  if (dump_file)
	    fprintf (dump_file, ";; loop has bad predecessor\n");
	  loop->bad = 1;
	}
    }

#ifdef ENABLE_CHECKING
  /* Make sure nothing jumps into this loop.  This shouldn't happen as we
     wouldn't have generated the counted loop patterns in such a case.
     However, this test must be done after the test above to detect loops
     with invalid headers.  */
  if (!loop->bad)
    for (dwork = 0; VEC_iterate (basic_block, loop->blocks, dwork, bb); dwork++)
      {
	edge e;
	edge_iterator ei;
	if (bb == loop->head)
	  continue;
	FOR_EACH_EDGE (e, ei, bb->preds)
	  {
	    basic_block pred = EDGE_PRED (bb, ei.index)->src;
	    if (!bfin_bb_in_loop (loop, pred))
	      abort ();
	  }
      }
#endif
  VEC_free (basic_block, heap, works);
}

=======
>>>>>>> 1177f497
static void
bfin_discover_loop (loop_info loop, basic_block tail_bb, rtx tail_insn)
{
<<<<<<< HEAD
  bitmap_obstack stack;
  bitmap tmp_bitmap;
=======
  unsigned dwork = 0;
>>>>>>> 1177f497
  basic_block bb;
  VEC (basic_block,heap) *works = VEC_alloc (basic_block,heap,20);

  loop->tail = tail_bb;
  loop->head = BRANCH_EDGE (tail_bb)->dest;
  loop->successor = FALLTHRU_EDGE (tail_bb)->dest;
  loop->loop_end = tail_insn;
  loop->last_insn = NULL_RTX;
  loop->iter_reg = SET_DEST (XVECEXP (PATTERN (tail_insn), 0, 1));
  loop->depth = loop->length = 0;
  loop->visited = 0;
  loop->clobber_loop0 = loop->clobber_loop1 = 0;
  loop->outer = NULL;
  loop->loops = NULL;
  loop->incoming = VEC_alloc (edge, gc, 2);
  loop->init = loop->loop_init = NULL_RTX;
  loop->start_label = XEXP (XEXP (SET_SRC (XVECEXP (PATTERN (tail_insn), 0, 0)), 1), 0);
  loop->end_label = NULL_RTX;
  loop->bad = 0;

  VEC_safe_push (basic_block, heap, works, loop->head);

  while (VEC_iterate (basic_block, works, dwork++, bb))
    {
      edge e;
      edge_iterator ei;
      if (bb == EXIT_BLOCK_PTR)
	{
	  /* We've reached the exit block.  The loop must be bad. */
	  if (dump_file)
	    fprintf (dump_file,
		     ";; Loop is bad - reached exit block while scanning\n");
	  loop->bad = 1;
	  break;
	}

      if (bitmap_bit_p (loop->block_bitmap, bb->index))
	continue;

      /* We've not seen this block before.  Add it to the loop's
	 list and then add each successor to the work list.  */

      VEC_safe_push (basic_block, heap, loop->blocks, bb);
      bitmap_set_bit (loop->block_bitmap, bb->index);

      if (bb != tail_bb)
	{
	  FOR_EACH_EDGE (e, ei, bb->succs)
	    {
	      basic_block succ = EDGE_SUCC (bb, ei.index)->dest;
	      if (!REGNO_REG_SET_P (succ->il.rtl->global_live_at_start,
				    REGNO (loop->iter_reg)))
		continue;
	      if (!VEC_space (basic_block, works, 1))
		{
		  if (dwork)
		    {
		      VEC_block_remove (basic_block, works, 0, dwork);
		      dwork = 0;
		    }
		  else
		    VEC_reserve (basic_block, heap, works, 1);
		}
	      VEC_quick_push (basic_block, works, succ);
	    }
	}
    }

  /* Find the predecessor, and make sure nothing else jumps into this loop.  */
  if (!loop->bad)
    {
      int pass, retry;
      for (dwork = 0; VEC_iterate (basic_block, loop->blocks, dwork, bb); dwork++)
	{
	  edge e;
	  edge_iterator ei;
	  FOR_EACH_EDGE (e, ei, bb->preds)
	    {
	      basic_block pred = e->src;

	      if (!bfin_bb_in_loop (loop, pred))
		{
		  if (dump_file)
		    fprintf (dump_file, ";; Loop %d: incoming edge %d -> %d\n",
			     loop->loop_no, pred->index,
			     e->dest->index);
		  VEC_safe_push (edge, gc, loop->incoming, e);
		}
	    }
	}

      for (pass = 0, retry = 1; retry && pass < 2; pass++)
	{
	  edge e;
	  edge_iterator ei;
	  bool first = true;
	  retry = 0;

	  FOR_EACH_EDGE (e, ei, loop->incoming)
	    {
	      if (first)
		{
		  loop->incoming_src = e->src;
		  loop->incoming_dest = e->dest;
		  first = false;
		}
	      else
		{
		  if (e->dest != loop->incoming_dest)
		    loop->incoming_dest = NULL;
		  if (e->src != loop->incoming_src)
		    loop->incoming_src = NULL;
		}
	      if (loop->incoming_src == NULL && loop->incoming_dest == NULL)
		{
		  if (pass == 0)
		    {
		      if (dump_file)
			fprintf (dump_file,
				 ";; retrying loop %d with forwarder blocks\n",
				 loop->loop_no);
		      retry = 1;
		      break;
		    }
		  loop->bad = 1;
		  if (dump_file)
		    fprintf (dump_file,
			     ";; can't find suitable entry for loop %d\n",
			     loop->loop_no);
		  goto out;
		}
	    }
	  if (retry)
	    {
	      retry = 0;
	      FOR_EACH_EDGE (e, ei, loop->incoming)
		{
		  if (forwarder_block_p (e->src))
		    {
		      edge e2;
		      edge_iterator ei2;

		      if (dump_file)
			fprintf (dump_file,
				 ";; Adding forwarder block %d to loop %d and retrying\n",
				 e->src->index, loop->loop_no);
		      VEC_safe_push (basic_block, heap, loop->blocks, e->src);
		      bitmap_set_bit (loop->block_bitmap, e->src->index);
		      FOR_EACH_EDGE (e2, ei2, e->src->preds)
			VEC_safe_push (edge, gc, loop->incoming, e2);
		      VEC_unordered_remove (edge, loop->incoming, ei.index);
		      retry = 1;
		      break;
		    }
		}
	    }
	}
    }

 out:
  VEC_free (basic_block, heap, works);
}

/* Analyze the structure of the loops in the current function.  Use STACK
   for bitmap allocations.  Returns all the valid candidates for hardware
   loops found in this function.  */
static loop_info
bfin_discover_loops (bitmap_obstack *stack, FILE *dump_file)
{
  loop_info loops = NULL;
  loop_info loop;
  basic_block bb;
  bitmap tmp_bitmap;
  int nloops = 0;
<<<<<<< HEAD

  bitmap_obstack_initialize (&stack);
=======
>>>>>>> 1177f497

  /* Find all the possible loop tails.  This means searching for every
     loop_end instruction.  For each one found, create a loop_info
     structure and add the head block to the work list. */
  FOR_EACH_BB (bb)
    {
      rtx tail = BB_END (bb);

      while (GET_CODE (tail) == NOTE)
	tail = PREV_INSN (tail);

      bb->aux = NULL;

      if (INSN_P (tail) && recog_memoized (tail) == CODE_FOR_loop_end)
	{
	  /* A possible loop end */

	  loop = XNEW (struct loop_info);
	  loop->next = loops;
	  loops = loop;
	  loop->loop_no = nloops++;
	  loop->blocks = VEC_alloc (basic_block, heap, 20);
<<<<<<< HEAD
	  loop->block_bitmap = BITMAP_ALLOC (&stack);
=======
	  loop->block_bitmap = BITMAP_ALLOC (stack);
>>>>>>> 1177f497
	  bb->aux = loop;

	  if (dump_file)
	    {
	      fprintf (dump_file, ";; potential loop %d ending at\n",
		       loop->loop_no);
	      print_rtl_single (dump_file, tail);
	    }

	  bfin_discover_loop (loop, bb, tail);
	}
    }

<<<<<<< HEAD
  tmp_bitmap = BITMAP_ALLOC (&stack);
=======
  tmp_bitmap = BITMAP_ALLOC (stack);
>>>>>>> 1177f497
  /* Compute loop nestings.  */
  for (loop = loops; loop; loop = loop->next)
    {
      loop_info other;
      if (loop->bad)
	continue;

      for (other = loop->next; other; other = other->next)
	{
	  if (other->bad)
	    continue;

	  bitmap_and (tmp_bitmap, other->block_bitmap, loop->block_bitmap);
	  if (bitmap_empty_p (tmp_bitmap))
	    continue;
	  if (bitmap_equal_p (tmp_bitmap, other->block_bitmap))
	    {
	      other->outer = loop;
	      VEC_safe_push (loop_info, heap, loop->loops, other);
	    }
	  else if (bitmap_equal_p (tmp_bitmap, loop->block_bitmap))
	    {
	      loop->outer = other;
	      VEC_safe_push (loop_info, heap, other->loops, loop);
<<<<<<< HEAD
	    }
	  else
	    {
	      loop->bad = other->bad = 1;
=======
	    }
	  else
	    {
	      if (dump_file)
		fprintf (dump_file,
			 ";; can't find suitable nesting for loops %d and %d\n",
			 loop->loop_no, other->loop_no);
	      loop->bad = other->bad = 1;
	    }
	}
    }
  BITMAP_FREE (tmp_bitmap);

  return loops;
}

/* Free up the loop structures in LOOPS.  */
static void
free_loops (loop_info loops)
{
  while (loops)
    {
      loop_info loop = loops;
      loops = loop->next;
      VEC_free (loop_info, heap, loop->loops);
      VEC_free (basic_block, heap, loop->blocks);
      BITMAP_FREE (loop->block_bitmap);
      XDELETE (loop);
    }
}

#define BB_AUX_INDEX(BB) ((unsigned)(BB)->aux)

/* The taken-branch edge from the loop end can actually go forward.  Since the
   Blackfin's LSETUP instruction requires that the loop end be after the loop
   start, try to reorder a loop's basic blocks when we find such a case.  */
static void
bfin_reorder_loops (loop_info loops, FILE *dump_file)
{
  basic_block bb;
  loop_info loop;

  FOR_EACH_BB (bb)
    bb->aux = NULL;
  cfg_layout_initialize (CLEANUP_UPDATE_LIFE);

  for (loop = loops; loop; loop = loop->next)
    {
      unsigned index;
      basic_block bb;
      edge e;
      edge_iterator ei;

      if (loop->bad)
	continue;

      /* Recreate an index for basic blocks that represents their order.  */
      for (bb = ENTRY_BLOCK_PTR->next_bb, index = 0;
	   bb != EXIT_BLOCK_PTR;
	   bb = bb->next_bb, index++)
	bb->aux = (PTR) index;

      if (BB_AUX_INDEX (loop->head) < BB_AUX_INDEX (loop->tail))
	continue;

      FOR_EACH_EDGE (e, ei, loop->head->succs)
	{
	  if (bitmap_bit_p (loop->block_bitmap, e->dest->index)
	      && BB_AUX_INDEX (e->dest) < BB_AUX_INDEX (loop->tail))
	    {
	      basic_block start_bb = e->dest;
	      basic_block start_prev_bb = start_bb->prev_bb;

	      if (dump_file)
		fprintf (dump_file, ";; Moving block %d before block %d\n",
			 loop->head->index, start_bb->index);
	      loop->head->prev_bb->next_bb = loop->head->next_bb;
	      loop->head->next_bb->prev_bb = loop->head->prev_bb;

	      loop->head->prev_bb = start_prev_bb;
	      loop->head->next_bb = start_bb;
	      start_prev_bb->next_bb = start_bb->prev_bb = loop->head;
	      break;
>>>>>>> 1177f497
	    }
	}
      loops = loops->next;
    }
  
  FOR_EACH_BB (bb)
    {
      if (bb->next_bb != EXIT_BLOCK_PTR)
	bb->aux = bb->next_bb;
      else
	bb->aux = NULL;
    }
<<<<<<< HEAD
  BITMAP_FREE (tmp_bitmap);
=======
  cfg_layout_finalize ();
}

/* Run from machine_dependent_reorg, this pass looks for doloop_end insns
   and tries to rewrite the RTL of these loops so that proper Blackfin
   hardware loops are generated.  */

static void
bfin_reorg_loops (FILE *dump_file)
{
  loop_info loops = NULL;
  loop_info loop;
  basic_block bb;
  bitmap_obstack stack;

  bitmap_obstack_initialize (&stack);

  if (dump_file)
    fprintf (dump_file, ";; Find loops, first pass\n\n");

  loops = bfin_discover_loops (&stack, dump_file);
>>>>>>> 1177f497

  if (dump_file)
    bfin_dump_loops (loops);

  bfin_reorder_loops (loops, dump_file);
  free_loops (loops);

  if (dump_file)
    fprintf (dump_file, ";; Find loops, second pass\n\n");

  loops = bfin_discover_loops (&stack, dump_file);
  if (dump_file)
    {
      fprintf (dump_file, ";; All loops found:\n\n");
      bfin_dump_loops (loops);
    }
  
  /* Now apply the optimizations.  */
  for (loop = loops; loop; loop = loop->next)
    bfin_optimize_loop (loop);

  if (dump_file)
    {
      fprintf (dump_file, ";; After hardware loops optimization:\n\n");
      bfin_dump_loops (loops);
    }

<<<<<<< HEAD
  /* Free up the loop structures */
  while (loops)
    {
      loop = loops;
      loops = loop->next;
      VEC_free (loop_info, heap, loop->loops);
      VEC_free (basic_block, heap, loop->blocks);
      BITMAP_FREE (loop->block_bitmap);
      XDELETE (loop);
    }
=======
  free_loops (loops);
>>>>>>> 1177f497

  if (dump_file)
    print_rtl (dump_file, get_insns ());

  FOR_EACH_BB (bb)
    bb->aux = NULL;
}

/* Possibly generate a SEQUENCE out of three insns found in SLOT.
   Returns true if we modified the insn chain, false otherwise.  */
static bool
gen_one_bundle (rtx slot[3])
{
  rtx bundle;

  gcc_assert (slot[1] != NULL_RTX);

  /* Verify that we really can do the multi-issue.  */
  if (slot[0])
    {
      rtx t = NEXT_INSN (slot[0]);
      while (t != slot[1])
	{
	  if (GET_CODE (t) != NOTE
	      || NOTE_LINE_NUMBER (t) != NOTE_INSN_DELETED)
	    return false;
	  t = NEXT_INSN (t);
	}
    }
  if (slot[2])
    {
      rtx t = NEXT_INSN (slot[1]);
      while (t != slot[2])
	{
	  if (GET_CODE (t) != NOTE
	      || NOTE_LINE_NUMBER (t) != NOTE_INSN_DELETED)
	    return false;
	  t = NEXT_INSN (t);
	}
    }

  if (slot[0] == NULL_RTX)
    slot[0] = emit_insn_before (gen_mnop (), slot[1]);
  if (slot[2] == NULL_RTX)
    slot[2] = emit_insn_after (gen_nop (), slot[1]);

  /* Avoid line number information being printed inside one bundle.  */
  if (INSN_LOCATOR (slot[1])
      && INSN_LOCATOR (slot[1]) != INSN_LOCATOR (slot[0]))
    INSN_LOCATOR (slot[1]) = INSN_LOCATOR (slot[0]);
  if (INSN_LOCATOR (slot[2])
      && INSN_LOCATOR (slot[2]) != INSN_LOCATOR (slot[0]))
    INSN_LOCATOR (slot[2]) = INSN_LOCATOR (slot[0]);

  /* Terminate them with "|| " instead of ";" in the output.  */
  PUT_MODE (slot[0], SImode);
  PUT_MODE (slot[1], SImode);

  /* This is a cheat to avoid emit_insn's special handling of SEQUENCEs.
     Generating a PARALLEL first and changing its code later is the
     easiest way to emit a SEQUENCE insn.  */
  bundle = gen_rtx_PARALLEL (VOIDmode, gen_rtvec (3, slot[0], slot[1], slot[2]));
  emit_insn_before (bundle, slot[0]);
  remove_insn (slot[0]);
  remove_insn (slot[1]);
  remove_insn (slot[2]);
  PUT_CODE (bundle, SEQUENCE);
  
  return true;
}

/* Go through all insns, and use the information generated during scheduling
   to generate SEQUENCEs to represent bundles of instructions issued
   simultaneously.  */

static void
bfin_gen_bundles (void)
{
  basic_block bb;
  FOR_EACH_BB (bb)
    {
      rtx insn, next;
      rtx slot[3];
      int n_filled = 0;

      slot[0] = slot[1] = slot[2] = NULL_RTX;
      for (insn = BB_HEAD (bb);; insn = next)
	{
	  int at_end;
	  if (INSN_P (insn))
	    {
	      if (get_attr_type (insn) == TYPE_DSP32)
		slot[0] = insn;
	      else if (slot[1] == NULL_RTX)
		slot[1] = insn;
	      else
		slot[2] = insn;
	      n_filled++;
	    }

	  next = NEXT_INSN (insn);
	  while (next && insn != BB_END (bb)
		 && !(INSN_P (next)
		      && GET_CODE (PATTERN (next)) != USE
		      && GET_CODE (PATTERN (next)) != CLOBBER))
	    {
	      insn = next;
	      next = NEXT_INSN (insn);
	    }

	  /* BB_END can change due to emitting extra NOPs, so check here.  */
	  at_end = insn == BB_END (bb);
	  if (at_end || GET_MODE (next) == TImode)
	    {
	      if ((n_filled < 2
		   || !gen_one_bundle (slot))
		  && slot[0] != NULL_RTX)
		{
		  rtx pat = PATTERN (slot[0]);
		  if (GET_CODE (pat) == SET
		      && GET_CODE (SET_SRC (pat)) == UNSPEC
		      && XINT (SET_SRC (pat), 1) == UNSPEC_32BIT)
		    {
		      SET_SRC (pat) = XVECEXP (SET_SRC (pat), 0, 0);
		      INSN_CODE (slot[0]) = -1;
		    }
		}
	      n_filled = 0;
	      slot[0] = slot[1] = slot[2] = NULL_RTX;
	    }
	  if (at_end)
	    break;
	}
    }
}

/* Return an insn type for INSN that can be used by the caller for anomaly
   workarounds.  This differs from plain get_attr_type in that it handles
   SEQUENCEs.  */

static enum attr_type
type_for_anomaly (rtx insn)
{
  rtx pat = PATTERN (insn);
  if (GET_CODE (pat) == SEQUENCE)
    {
      enum attr_type t;
      t = get_attr_type (XVECEXP (pat, 0, 1));
      if (t == TYPE_MCLD)
	return t;
      t = get_attr_type (XVECEXP (pat, 0, 2));
      if (t == TYPE_MCLD)
	return t;
      return TYPE_MCST;
    }
  else
    return get_attr_type (insn);
}

/* Return nonzero if INSN contains any loads that may trap.  It handles
   SEQUENCEs correctly.  */

static bool
trapping_loads_p (rtx insn)
{
  rtx pat = PATTERN (insn);
  if (GET_CODE (pat) == SEQUENCE)
    {
      enum attr_type t;
      t = get_attr_type (XVECEXP (pat, 0, 1));
      if (t == TYPE_MCLD
	  && may_trap_p (SET_SRC (PATTERN (XVECEXP (pat, 0, 1)))))
	return true;
      t = get_attr_type (XVECEXP (pat, 0, 2));
      if (t == TYPE_MCLD
	  && may_trap_p (SET_SRC (PATTERN (XVECEXP (pat, 0, 2)))))
	return true;
      return false;
    }
  else
    return may_trap_p (SET_SRC (single_set (insn)));
}

/* We use the machine specific reorg pass for emitting CSYNC instructions
   after conditional branches as needed.

   The Blackfin is unusual in that a code sequence like
     if cc jump label
     r0 = (p0)
   may speculatively perform the load even if the condition isn't true.  This
   happens for a branch that is predicted not taken, because the pipeline
   isn't flushed or stalled, so the early stages of the following instructions,
   which perform the memory reference, are allowed to execute before the
   jump condition is evaluated.
   Therefore, we must insert additional instructions in all places where this
   could lead to incorrect behavior.  The manual recommends CSYNC, while
   VDSP seems to use NOPs (even though its corresponding compiler option is
   named CSYNC).

   When optimizing for speed, we emit NOPs, which seems faster than a CSYNC.
   When optimizing for size, we turn the branch into a predicted taken one.
   This may be slower due to mispredicts, but saves code size.  */

static void
bfin_reorg (void)
{
  rtx insn, last_condjump = NULL_RTX;
  int cycles_since_jump = INT_MAX;

  /* We are freeing block_for_insn in the toplev to keep compatibility
     with old MDEP_REORGS that are not CFG based.  Recompute it now.  */
  compute_bb_for_insn ();

  if (bfin_flag_schedule_insns2)
    {
      splitting_for_sched = 1;
      split_all_insns (0);
      splitting_for_sched = 0;

      update_life_info (NULL, UPDATE_LIFE_GLOBAL_RM_NOTES, PROP_DEATH_NOTES);

      timevar_push (TV_SCHED2);
      schedule_insns ();
      timevar_pop (TV_SCHED2);

      /* Examine the schedule and insert nops as necessary for 64-bit parallel
	 instructions.  */
      bfin_gen_bundles ();
    }

  /* Doloop optimization */
  if (cfun->machine->has_hardware_loops)
    bfin_reorg_loops (dump_file);

  if (! TARGET_SPECLD_ANOMALY && ! TARGET_CSYNC_ANOMALY)
    return;

  /* First pass: find predicted-false branches; if something after them
     needs nops, insert them or change the branch to predict true.  */
  for (insn = get_insns (); insn; insn = NEXT_INSN (insn))
    {
      rtx pat;

      if (NOTE_P (insn) || BARRIER_P (insn) || LABEL_P (insn))
	continue;

      pat = PATTERN (insn);
      if (GET_CODE (pat) == USE || GET_CODE (pat) == CLOBBER
	  || GET_CODE (pat) == ASM_INPUT || GET_CODE (pat) == ADDR_VEC
	  || GET_CODE (pat) == ADDR_DIFF_VEC || asm_noperands (pat) >= 0)
	continue;

      if (JUMP_P (insn))
	{
	  if (any_condjump_p (insn)
	      && ! cbranch_predicted_taken_p (insn))
	    {
	      last_condjump = insn;
	      cycles_since_jump = 0;
	    }
	  else
	    cycles_since_jump = INT_MAX;
	}
      else if (INSN_P (insn))
	{
	  enum attr_type type = type_for_anomaly (insn);
	  int delay_needed = 0;
	  if (cycles_since_jump < INT_MAX)
	    cycles_since_jump++;

	  if (type == TYPE_MCLD && TARGET_SPECLD_ANOMALY)
	    {
	      if (trapping_loads_p (insn))
		delay_needed = 3;
	    }
	  else if (type == TYPE_SYNC && TARGET_CSYNC_ANOMALY)
	    delay_needed = 4;

	  if (delay_needed > cycles_since_jump)
	    {
	      rtx pat;
	      int num_clobbers;
	      rtx *op = recog_data.operand;

	      delay_needed -= cycles_since_jump;

	      extract_insn (last_condjump);
	      if (optimize_size)
		{
		  pat = gen_cbranch_predicted_taken (op[0], op[1], op[2],
						     op[3]);
		  cycles_since_jump = INT_MAX;
		}
	      else
		/* Do not adjust cycles_since_jump in this case, so that
		   we'll increase the number of NOPs for a subsequent insn
		   if necessary.  */
		pat = gen_cbranch_with_nops (op[0], op[1], op[2], op[3],
					     GEN_INT (delay_needed));
	      PATTERN (last_condjump) = pat;
	      INSN_CODE (last_condjump) = recog (pat, insn, &num_clobbers);
	    }
	}
    }
  /* Second pass: for predicted-true branches, see if anything at the
     branch destination needs extra nops.  */
  if (! TARGET_CSYNC_ANOMALY)
    return;

  for (insn = get_insns (); insn; insn = NEXT_INSN (insn))
    {
      if (JUMP_P (insn)
	  && any_condjump_p (insn)
	  && (INSN_CODE (insn) == CODE_FOR_cbranch_predicted_taken
	      || cbranch_predicted_taken_p (insn)))
	{
	  rtx target = JUMP_LABEL (insn);
	  rtx label = target;
	  cycles_since_jump = 0;
	  for (; target && cycles_since_jump < 3; target = NEXT_INSN (target))
	    {
	      rtx pat;

	      if (NOTE_P (target) || BARRIER_P (target) || LABEL_P (target))
		continue;

	      pat = PATTERN (target);
	      if (GET_CODE (pat) == USE || GET_CODE (pat) == CLOBBER
		  || GET_CODE (pat) == ASM_INPUT || GET_CODE (pat) == ADDR_VEC
		  || GET_CODE (pat) == ADDR_DIFF_VEC || asm_noperands (pat) >= 0)
		continue;

	      if (INSN_P (target))
		{
		  enum attr_type type = type_for_anomaly (target);
		  int delay_needed = 0;
		  if (cycles_since_jump < INT_MAX)
		    cycles_since_jump++;

		  if (type == TYPE_SYNC && TARGET_CSYNC_ANOMALY)
		    delay_needed = 2;

		  if (delay_needed > cycles_since_jump)
		    {
		      rtx prev = prev_real_insn (label);
		      delay_needed -= cycles_since_jump;
		      if (dump_file)
			fprintf (dump_file, "Adding %d nops after %d\n",
				 delay_needed, INSN_UID (label));
		      if (JUMP_P (prev)
			  && INSN_CODE (prev) == CODE_FOR_cbranch_with_nops)
			{
			  rtx x;
			  HOST_WIDE_INT v;

			  if (dump_file)
			    fprintf (dump_file,
				     "Reducing nops on insn %d.\n",
				     INSN_UID (prev));
			  x = PATTERN (prev);
			  x = XVECEXP (x, 0, 1);
			  v = INTVAL (XVECEXP (x, 0, 0)) - delay_needed;
			  XVECEXP (x, 0, 0) = GEN_INT (v);
			}
		      while (delay_needed-- > 0)
			emit_insn_after (gen_nop (), label);
		      break;
		    }
		}
	    }
	}
    }

  if (bfin_flag_var_tracking)
    {
      timevar_push (TV_VAR_TRACKING);
      variable_tracking_main ();
      timevar_pop (TV_VAR_TRACKING);
    }
}

/* Handle interrupt_handler, exception_handler and nmi_handler function
   attributes; arguments as in struct attribute_spec.handler.  */

static tree
handle_int_attribute (tree *node, tree name,
		      tree args ATTRIBUTE_UNUSED,
		      int flags ATTRIBUTE_UNUSED,
		      bool *no_add_attrs)
{
  tree x = *node;
  if (TREE_CODE (x) == FUNCTION_DECL)
    x = TREE_TYPE (x);

  if (TREE_CODE (x) != FUNCTION_TYPE)
    {
      warning (OPT_Wattributes, "%qs attribute only applies to functions",
	       IDENTIFIER_POINTER (name));
      *no_add_attrs = true;
    }
  else if (funkind (x) != SUBROUTINE)
    error ("multiple function type attributes specified");

  return NULL_TREE;
}

/* Return 0 if the attributes for two types are incompatible, 1 if they
   are compatible, and 2 if they are nearly compatible (which causes a
   warning to be generated).  */

static int
bfin_comp_type_attributes (tree type1, tree type2)
{
  e_funkind kind1, kind2;

  if (TREE_CODE (type1) != FUNCTION_TYPE)
    return 1;

  kind1 = funkind (type1);
  kind2 = funkind (type2);

  if (kind1 != kind2)
    return 0;
  
  /*  Check for mismatched modifiers */
  if (!lookup_attribute ("nesting", TYPE_ATTRIBUTES (type1))
      != !lookup_attribute ("nesting", TYPE_ATTRIBUTES (type2)))
    return 0;

  if (!lookup_attribute ("saveall", TYPE_ATTRIBUTES (type1))
      != !lookup_attribute ("saveall", TYPE_ATTRIBUTES (type2)))
    return 0;

  if (!lookup_attribute ("kspisusp", TYPE_ATTRIBUTES (type1))
      != !lookup_attribute ("kspisusp", TYPE_ATTRIBUTES (type2)))
    return 0;

  if (!lookup_attribute ("longcall", TYPE_ATTRIBUTES (type1))
      != !lookup_attribute ("longcall", TYPE_ATTRIBUTES (type2)))
    return 0;

  return 1;
}

/* Handle a "longcall" or "shortcall" attribute; arguments as in
   struct attribute_spec.handler.  */

static tree
bfin_handle_longcall_attribute (tree *node, tree name, 
				tree args ATTRIBUTE_UNUSED, 
				int flags ATTRIBUTE_UNUSED, 
				bool *no_add_attrs)
{
  if (TREE_CODE (*node) != FUNCTION_TYPE
      && TREE_CODE (*node) != FIELD_DECL
      && TREE_CODE (*node) != TYPE_DECL)
    {
      warning (OPT_Wattributes, "`%s' attribute only applies to functions",
	       IDENTIFIER_POINTER (name));
      *no_add_attrs = true;
    }

  if ((strcmp (IDENTIFIER_POINTER (name), "longcall") == 0
       && lookup_attribute ("shortcall", TYPE_ATTRIBUTES (*node)))
      || (strcmp (IDENTIFIER_POINTER (name), "shortcall") == 0
	  && lookup_attribute ("longcall", TYPE_ATTRIBUTES (*node))))
    {
      warning (OPT_Wattributes,
	       "can't apply both longcall and shortcall attributes to the same function");
      *no_add_attrs = true;
    }

  return NULL_TREE;
}

/* Table of valid machine attributes.  */
const struct attribute_spec bfin_attribute_table[] =
{
  /* { name, min_len, max_len, decl_req, type_req, fn_type_req, handler } */
  { "interrupt_handler", 0, 0, false, true,  true, handle_int_attribute },
  { "exception_handler", 0, 0, false, true,  true, handle_int_attribute },
  { "nmi_handler", 0, 0, false, true,  true, handle_int_attribute },
  { "nesting", 0, 0, false, true,  true, NULL },
  { "kspisusp", 0, 0, false, true,  true, NULL },
  { "saveall", 0, 0, false, true,  true, NULL },
  { "longcall",  0, 0, false, true,  true,  bfin_handle_longcall_attribute },
  { "shortcall", 0, 0, false, true,  true,  bfin_handle_longcall_attribute },
  { NULL, 0, 0, false, false, false, NULL }
};

/* Implementation of TARGET_ASM_INTEGER.  When using FD-PIC, we need to
   tell the assembler to generate pointers to function descriptors in
   some cases.  */

static bool
bfin_assemble_integer (rtx value, unsigned int size, int aligned_p)
{
  if (TARGET_FDPIC && size == UNITS_PER_WORD)
    {
      if (GET_CODE (value) == SYMBOL_REF
	  && SYMBOL_REF_FUNCTION_P (value))
	{
	  fputs ("\t.picptr\tfuncdesc(", asm_out_file);
	  output_addr_const (asm_out_file, value);
	  fputs (")\n", asm_out_file);
	  return true;
	}
      if (!aligned_p)
	{
	  /* We've set the unaligned SI op to NULL, so we always have to
	     handle the unaligned case here.  */
	  assemble_integer_with_op ("\t.4byte\t", value);
	  return true;
	}
    }
  return default_assemble_integer (value, size, aligned_p);
}

/* Output the assembler code for a thunk function.  THUNK_DECL is the
   declaration for the thunk function itself, FUNCTION is the decl for
   the target function.  DELTA is an immediate constant offset to be
   added to THIS.  If VCALL_OFFSET is nonzero, the word at
   *(*this + vcall_offset) should be added to THIS.  */

static void
bfin_output_mi_thunk (FILE *file ATTRIBUTE_UNUSED,
		      tree thunk ATTRIBUTE_UNUSED, HOST_WIDE_INT delta,
		      HOST_WIDE_INT vcall_offset, tree function)
{
  rtx xops[3];
  /* The this parameter is passed as the first argument.  */
  rtx this = gen_rtx_REG (Pmode, REG_R0);

  /* Adjust the this parameter by a fixed constant.  */
  if (delta)
    {
      xops[1] = this;
      if (delta >= -64 && delta <= 63)
	{
	  xops[0] = GEN_INT (delta);
	  output_asm_insn ("%1 += %0;", xops);
	}
      else if (delta >= -128 && delta < -64)
	{
	  xops[0] = GEN_INT (delta + 64);
	  output_asm_insn ("%1 += -64; %1 += %0;", xops);
	}
      else if (delta > 63 && delta <= 126)
	{
	  xops[0] = GEN_INT (delta - 63);
	  output_asm_insn ("%1 += 63; %1 += %0;", xops);
	}
      else
	{
	  xops[0] = GEN_INT (delta);
	  output_asm_insn ("r3.l = %h0; r3.h = %d0; %1 = %1 + r3;", xops);
	}
    }

  /* Adjust the this parameter by a value stored in the vtable.  */
  if (vcall_offset)
    {
      rtx p2tmp = gen_rtx_REG (Pmode, REG_P2);
      rtx tmp = gen_rtx_REG (Pmode, REG_R3);

      xops[1] = tmp;
      xops[2] = p2tmp;
      output_asm_insn ("%2 = r0; %2 = [%2];", xops);

      /* Adjust the this parameter.  */
      xops[0] = gen_rtx_MEM (Pmode, plus_constant (p2tmp, vcall_offset));
      if (!memory_operand (xops[0], Pmode))
	{
	  rtx tmp2 = gen_rtx_REG (Pmode, REG_P1);
	  xops[0] = GEN_INT (vcall_offset);
	  xops[1] = tmp2;
	  output_asm_insn ("%h1 = %h0; %d1 = %d0; %2 = %2 + %1", xops);
	  xops[0] = gen_rtx_MEM (Pmode, p2tmp);
	}
      xops[2] = this;
      output_asm_insn ("%1 = %0; %2 = %2 + %1;", xops);
    }

  xops[0] = XEXP (DECL_RTL (function), 0);
  if (1 || !flag_pic || (*targetm.binds_local_p) (function))
    output_asm_insn ("jump.l\t%P0", xops);
}

/* Codes for all the Blackfin builtins.  */
enum bfin_builtins
{
  BFIN_BUILTIN_CSYNC,
  BFIN_BUILTIN_SSYNC,
  BFIN_BUILTIN_COMPOSE_2X16,
  BFIN_BUILTIN_EXTRACTLO,
  BFIN_BUILTIN_EXTRACTHI,

  BFIN_BUILTIN_SSADD_2X16,
  BFIN_BUILTIN_SSSUB_2X16,
  BFIN_BUILTIN_SSADDSUB_2X16,
  BFIN_BUILTIN_SSSUBADD_2X16,
  BFIN_BUILTIN_MULT_2X16,
  BFIN_BUILTIN_MULTR_2X16,
  BFIN_BUILTIN_NEG_2X16,
  BFIN_BUILTIN_ABS_2X16,
  BFIN_BUILTIN_MIN_2X16,
  BFIN_BUILTIN_MAX_2X16,

  BFIN_BUILTIN_SSADD_1X16,
  BFIN_BUILTIN_SSSUB_1X16,
  BFIN_BUILTIN_MULT_1X16,
  BFIN_BUILTIN_MULTR_1X16,
  BFIN_BUILTIN_NORM_1X16,
  BFIN_BUILTIN_NEG_1X16,
  BFIN_BUILTIN_ABS_1X16,
  BFIN_BUILTIN_MIN_1X16,
  BFIN_BUILTIN_MAX_1X16,

  BFIN_BUILTIN_DIFFHL_2X16,
  BFIN_BUILTIN_DIFFLH_2X16,

  BFIN_BUILTIN_SSADD_1X32,
  BFIN_BUILTIN_SSSUB_1X32,
  BFIN_BUILTIN_NORM_1X32,
  BFIN_BUILTIN_NEG_1X32,
  BFIN_BUILTIN_MIN_1X32,
  BFIN_BUILTIN_MAX_1X32,
  BFIN_BUILTIN_MULT_1X32,

  BFIN_BUILTIN_MULHISILL,
  BFIN_BUILTIN_MULHISILH,
  BFIN_BUILTIN_MULHISIHL,
  BFIN_BUILTIN_MULHISIHH,

  BFIN_BUILTIN_LSHIFT_1X16,
  BFIN_BUILTIN_LSHIFT_2X16,
  BFIN_BUILTIN_SSASHIFT_1X16,
  BFIN_BUILTIN_SSASHIFT_2X16,

  BFIN_BUILTIN_CPLX_MUL_16,
  BFIN_BUILTIN_CPLX_MAC_16,
  BFIN_BUILTIN_CPLX_MSU_16,

  BFIN_BUILTIN_MAX
};

#define def_builtin(NAME, TYPE, CODE)					\
do {									\
  add_builtin_function ((NAME), (TYPE), (CODE), BUILT_IN_MD,		\
		       NULL, NULL_TREE);				\
} while (0)

/* Set up all builtin functions for this target.  */
static void
bfin_init_builtins (void)
{
  tree V2HI_type_node = build_vector_type_for_mode (intHI_type_node, V2HImode);
  tree void_ftype_void
    = build_function_type (void_type_node, void_list_node);
  tree short_ftype_short
    = build_function_type_list (short_integer_type_node, short_integer_type_node,
				NULL_TREE);
  tree short_ftype_int_int
    = build_function_type_list (short_integer_type_node, integer_type_node,
				integer_type_node, NULL_TREE);
  tree int_ftype_int_int
    = build_function_type_list (integer_type_node, integer_type_node,
				integer_type_node, NULL_TREE);
  tree int_ftype_int
    = build_function_type_list (integer_type_node, integer_type_node,
				NULL_TREE);
  tree short_ftype_int
    = build_function_type_list (short_integer_type_node, integer_type_node,
				NULL_TREE);
  tree int_ftype_v2hi_v2hi
    = build_function_type_list (integer_type_node, V2HI_type_node,
				V2HI_type_node, NULL_TREE);
  tree v2hi_ftype_v2hi_v2hi
    = build_function_type_list (V2HI_type_node, V2HI_type_node,
				V2HI_type_node, NULL_TREE);
  tree v2hi_ftype_v2hi_v2hi_v2hi
    = build_function_type_list (V2HI_type_node, V2HI_type_node,
				V2HI_type_node, V2HI_type_node, NULL_TREE);
  tree v2hi_ftype_int_int
    = build_function_type_list (V2HI_type_node, integer_type_node,
				integer_type_node, NULL_TREE);
  tree v2hi_ftype_v2hi_int
    = build_function_type_list (V2HI_type_node, V2HI_type_node,
				integer_type_node, NULL_TREE);
  tree int_ftype_short_short
    = build_function_type_list (integer_type_node, short_integer_type_node,
				short_integer_type_node, NULL_TREE);
  tree v2hi_ftype_v2hi
    = build_function_type_list (V2HI_type_node, V2HI_type_node, NULL_TREE);
  tree short_ftype_v2hi
    = build_function_type_list (short_integer_type_node, V2HI_type_node,
				NULL_TREE);

  /* Add the remaining MMX insns with somewhat more complicated types.  */
  def_builtin ("__builtin_bfin_csync", void_ftype_void, BFIN_BUILTIN_CSYNC);
  def_builtin ("__builtin_bfin_ssync", void_ftype_void, BFIN_BUILTIN_SSYNC);

  def_builtin ("__builtin_bfin_compose_2x16", v2hi_ftype_int_int,
	       BFIN_BUILTIN_COMPOSE_2X16);
  def_builtin ("__builtin_bfin_extract_hi", short_ftype_v2hi,
	       BFIN_BUILTIN_EXTRACTHI);
  def_builtin ("__builtin_bfin_extract_lo", short_ftype_v2hi,
	       BFIN_BUILTIN_EXTRACTLO);

  def_builtin ("__builtin_bfin_min_fr2x16", v2hi_ftype_v2hi_v2hi,
	       BFIN_BUILTIN_MIN_2X16);
  def_builtin ("__builtin_bfin_max_fr2x16", v2hi_ftype_v2hi_v2hi,
	       BFIN_BUILTIN_MAX_2X16);

  def_builtin ("__builtin_bfin_add_fr2x16", v2hi_ftype_v2hi_v2hi,
	       BFIN_BUILTIN_SSADD_2X16);
  def_builtin ("__builtin_bfin_sub_fr2x16", v2hi_ftype_v2hi_v2hi,
	       BFIN_BUILTIN_SSSUB_2X16);
  def_builtin ("__builtin_bfin_dspaddsubsat", v2hi_ftype_v2hi_v2hi,
	       BFIN_BUILTIN_SSADDSUB_2X16);
  def_builtin ("__builtin_bfin_dspsubaddsat", v2hi_ftype_v2hi_v2hi,
	       BFIN_BUILTIN_SSSUBADD_2X16);
  def_builtin ("__builtin_bfin_mult_fr2x16", v2hi_ftype_v2hi_v2hi,
	       BFIN_BUILTIN_MULT_2X16);
  def_builtin ("__builtin_bfin_multr_fr2x16", v2hi_ftype_v2hi_v2hi,
	       BFIN_BUILTIN_MULTR_2X16);
  def_builtin ("__builtin_bfin_negate_fr2x16", v2hi_ftype_v2hi,
	       BFIN_BUILTIN_NEG_2X16);
  def_builtin ("__builtin_bfin_abs_fr2x16", v2hi_ftype_v2hi,
	       BFIN_BUILTIN_ABS_2X16);

  def_builtin ("__builtin_bfin_add_fr1x16", short_ftype_int_int,
	       BFIN_BUILTIN_SSADD_1X16);
  def_builtin ("__builtin_bfin_sub_fr1x16", short_ftype_int_int,
	       BFIN_BUILTIN_SSSUB_1X16);
  def_builtin ("__builtin_bfin_mult_fr1x16", short_ftype_int_int,
	       BFIN_BUILTIN_MULT_1X16);
  def_builtin ("__builtin_bfin_multr_fr1x16", short_ftype_int_int,
	       BFIN_BUILTIN_MULTR_1X16);
  def_builtin ("__builtin_bfin_negate_fr1x16", short_ftype_short,
	       BFIN_BUILTIN_NEG_1X16);
  def_builtin ("__builtin_bfin_abs_fr1x16", short_ftype_short,
	       BFIN_BUILTIN_ABS_1X16);
  def_builtin ("__builtin_bfin_norm_fr1x16", short_ftype_int,
	       BFIN_BUILTIN_NORM_1X16);

  def_builtin ("__builtin_bfin_diff_hl_fr2x16", short_ftype_v2hi,
	       BFIN_BUILTIN_DIFFHL_2X16);
  def_builtin ("__builtin_bfin_diff_lh_fr2x16", short_ftype_v2hi,
	       BFIN_BUILTIN_DIFFLH_2X16);

  def_builtin ("__builtin_bfin_mulhisill", int_ftype_v2hi_v2hi,
	       BFIN_BUILTIN_MULHISILL);
  def_builtin ("__builtin_bfin_mulhisihl", int_ftype_v2hi_v2hi,
	       BFIN_BUILTIN_MULHISIHL);
  def_builtin ("__builtin_bfin_mulhisilh", int_ftype_v2hi_v2hi,
	       BFIN_BUILTIN_MULHISILH);
  def_builtin ("__builtin_bfin_mulhisihh", int_ftype_v2hi_v2hi,
	       BFIN_BUILTIN_MULHISIHH);

  def_builtin ("__builtin_bfin_add_fr1x32", int_ftype_int_int,
	       BFIN_BUILTIN_SSADD_1X32);
  def_builtin ("__builtin_bfin_sub_fr1x32", int_ftype_int_int,
	       BFIN_BUILTIN_SSSUB_1X32);
  def_builtin ("__builtin_bfin_negate_fr1x32", int_ftype_int,
	       BFIN_BUILTIN_NEG_1X32);
  def_builtin ("__builtin_bfin_norm_fr1x32", short_ftype_int,
	       BFIN_BUILTIN_NORM_1X32);
  def_builtin ("__builtin_bfin_mult_fr1x32", int_ftype_short_short,
	       BFIN_BUILTIN_MULT_1X32);

  /* Shifts.  */
  def_builtin ("__builtin_bfin_shl_fr1x16", short_ftype_int_int,
	       BFIN_BUILTIN_SSASHIFT_1X16);
  def_builtin ("__builtin_bfin_shl_fr2x16", v2hi_ftype_v2hi_int,
	       BFIN_BUILTIN_SSASHIFT_2X16);
  def_builtin ("__builtin_bfin_lshl_fr1x16", short_ftype_int_int,
	       BFIN_BUILTIN_LSHIFT_1X16);
  def_builtin ("__builtin_bfin_lshl_fr2x16", v2hi_ftype_v2hi_int,
	       BFIN_BUILTIN_LSHIFT_2X16);

  /* Complex numbers.  */
  def_builtin ("__builtin_bfin_cmplx_mul", v2hi_ftype_v2hi_v2hi,
	       BFIN_BUILTIN_CPLX_MUL_16);
  def_builtin ("__builtin_bfin_cmplx_mac", v2hi_ftype_v2hi_v2hi_v2hi,
	       BFIN_BUILTIN_CPLX_MAC_16);
  def_builtin ("__builtin_bfin_cmplx_msu", v2hi_ftype_v2hi_v2hi_v2hi,
	       BFIN_BUILTIN_CPLX_MSU_16);
}


struct builtin_description
{
  const enum insn_code icode;
  const char *const name;
  const enum bfin_builtins code;
  int macflag;
};

static const struct builtin_description bdesc_2arg[] =
{
  { CODE_FOR_composev2hi, "__builtin_bfin_compose_2x16", BFIN_BUILTIN_COMPOSE_2X16, -1 },

  { CODE_FOR_ssashiftv2hi3, "__builtin_bfin_shl_fr2x16", BFIN_BUILTIN_SSASHIFT_2X16, -1 },
  { CODE_FOR_ssashifthi3, "__builtin_bfin_shl_fr1x16", BFIN_BUILTIN_SSASHIFT_1X16, -1 },
  { CODE_FOR_lshiftv2hi3, "__builtin_bfin_lshl_fr2x16", BFIN_BUILTIN_LSHIFT_2X16, -1 },
  { CODE_FOR_lshifthi3, "__builtin_bfin_lshl_fr1x16", BFIN_BUILTIN_LSHIFT_1X16, -1 },

  { CODE_FOR_sminhi3, "__builtin_bfin_min_fr1x16", BFIN_BUILTIN_MIN_1X16, -1 },
  { CODE_FOR_smaxhi3, "__builtin_bfin_max_fr1x16", BFIN_BUILTIN_MAX_1X16, -1 },
  { CODE_FOR_ssaddhi3, "__builtin_bfin_add_fr1x16", BFIN_BUILTIN_SSADD_1X16, -1 },
  { CODE_FOR_sssubhi3, "__builtin_bfin_sub_fr1x16", BFIN_BUILTIN_SSSUB_1X16, -1 },

  { CODE_FOR_sminsi3, "__builtin_bfin_min_fr1x32", BFIN_BUILTIN_MIN_1X32, -1 },
  { CODE_FOR_smaxsi3, "__builtin_bfin_max_fr1x32", BFIN_BUILTIN_MAX_1X32, -1 },
  { CODE_FOR_ssaddsi3, "__builtin_bfin_add_fr1x32", BFIN_BUILTIN_SSADD_1X32, -1 },
  { CODE_FOR_sssubsi3, "__builtin_bfin_sub_fr1x32", BFIN_BUILTIN_SSSUB_1X32, -1 },

  { CODE_FOR_sminv2hi3, "__builtin_bfin_min_fr2x16", BFIN_BUILTIN_MIN_2X16, -1 },
  { CODE_FOR_smaxv2hi3, "__builtin_bfin_max_fr2x16", BFIN_BUILTIN_MAX_2X16, -1 },
  { CODE_FOR_ssaddv2hi3, "__builtin_bfin_add_fr2x16", BFIN_BUILTIN_SSADD_2X16, -1 },
  { CODE_FOR_sssubv2hi3, "__builtin_bfin_sub_fr2x16", BFIN_BUILTIN_SSSUB_2X16, -1 },
  { CODE_FOR_ssaddsubv2hi3, "__builtin_bfin_dspaddsubsat", BFIN_BUILTIN_SSADDSUB_2X16, -1 },
  { CODE_FOR_sssubaddv2hi3, "__builtin_bfin_dspsubaddsat", BFIN_BUILTIN_SSSUBADD_2X16, -1 },

  { CODE_FOR_flag_mulhisi, "__builtin_bfin_mult_fr1x32", BFIN_BUILTIN_MULT_1X32, MACFLAG_NONE },
  { CODE_FOR_flag_mulhi, "__builtin_bfin_mult_fr1x16", BFIN_BUILTIN_MULT_1X16, MACFLAG_T },
  { CODE_FOR_flag_mulhi, "__builtin_bfin_multr_fr1x16", BFIN_BUILTIN_MULTR_1X16, MACFLAG_NONE },
  { CODE_FOR_flag_mulv2hi, "__builtin_bfin_mult_fr2x16", BFIN_BUILTIN_MULT_2X16, MACFLAG_T },
  { CODE_FOR_flag_mulv2hi, "__builtin_bfin_multr_fr2x16", BFIN_BUILTIN_MULTR_2X16, MACFLAG_NONE }
};

static const struct builtin_description bdesc_1arg[] =
{
  { CODE_FOR_signbitshi2, "__builtin_bfin_norm_fr1x16", BFIN_BUILTIN_NORM_1X16, 0 },
  { CODE_FOR_ssneghi2, "__builtin_bfin_negate_fr1x16", BFIN_BUILTIN_NEG_1X16, 0 },
  { CODE_FOR_abshi2, "__builtin_bfin_abs_fr1x16", BFIN_BUILTIN_ABS_1X16, 0 },

  { CODE_FOR_signbitssi2, "__builtin_bfin_norm_fr1x32", BFIN_BUILTIN_NORM_1X32, 0 },
  { CODE_FOR_ssnegsi2, "__builtin_bfin_negate_fr1x32", BFIN_BUILTIN_NEG_1X32, 0 },

  { CODE_FOR_movv2hi_hi_low, "__builtin_bfin_extract_lo", BFIN_BUILTIN_EXTRACTLO, 0 },
  { CODE_FOR_movv2hi_hi_high, "__builtin_bfin_extract_hi", BFIN_BUILTIN_EXTRACTHI, 0 },
  { CODE_FOR_ssnegv2hi2, "__builtin_bfin_negate_fr2x16", BFIN_BUILTIN_NEG_2X16, 0 },
  { CODE_FOR_absv2hi2, "__builtin_bfin_abs_fr2x16", BFIN_BUILTIN_ABS_2X16, 0 }
};

/* Errors in the source file can cause expand_expr to return const0_rtx
   where we expect a vector.  To avoid crashing, use one of the vector
   clear instructions.  */
static rtx
safe_vector_operand (rtx x, enum machine_mode mode)
{
  if (x != const0_rtx)
    return x;
  x = gen_reg_rtx (SImode);

  emit_insn (gen_movsi (x, CONST0_RTX (SImode)));
  return gen_lowpart (mode, x);
}

/* Subroutine of bfin_expand_builtin to take care of binop insns.  MACFLAG is -1
   if this is a normal binary op, or one of the MACFLAG_xxx constants.  */

static rtx
bfin_expand_binop_builtin (enum insn_code icode, tree exp, rtx target,
			   int macflag)
{
  rtx pat;
  tree arg0 = CALL_EXPR_ARG (exp, 0);
  tree arg1 = CALL_EXPR_ARG (exp, 1);
  rtx op0 = expand_expr (arg0, NULL_RTX, VOIDmode, 0);
  rtx op1 = expand_expr (arg1, NULL_RTX, VOIDmode, 0);
  enum machine_mode op0mode = GET_MODE (op0);
  enum machine_mode op1mode = GET_MODE (op1);
  enum machine_mode tmode = insn_data[icode].operand[0].mode;
  enum machine_mode mode0 = insn_data[icode].operand[1].mode;
  enum machine_mode mode1 = insn_data[icode].operand[2].mode;

  if (VECTOR_MODE_P (mode0))
    op0 = safe_vector_operand (op0, mode0);
  if (VECTOR_MODE_P (mode1))
    op1 = safe_vector_operand (op1, mode1);

  if (! target
      || GET_MODE (target) != tmode
      || ! (*insn_data[icode].operand[0].predicate) (target, tmode))
    target = gen_reg_rtx (tmode);

  if ((op0mode == SImode || op0mode == VOIDmode) && mode0 == HImode)
    {
      op0mode = HImode;
      op0 = gen_lowpart (HImode, op0);
    }
  if ((op1mode == SImode || op1mode == VOIDmode) && mode1 == HImode)
    {
      op1mode = HImode;
      op1 = gen_lowpart (HImode, op1);
    }
  /* In case the insn wants input operands in modes different from
     the result, abort.  */
  gcc_assert ((op0mode == mode0 || op0mode == VOIDmode)
	      && (op1mode == mode1 || op1mode == VOIDmode));

  if (! (*insn_data[icode].operand[1].predicate) (op0, mode0))
    op0 = copy_to_mode_reg (mode0, op0);
  if (! (*insn_data[icode].operand[2].predicate) (op1, mode1))
    op1 = copy_to_mode_reg (mode1, op1);

  if (macflag == -1)
    pat = GEN_FCN (icode) (target, op0, op1);
  else
    pat = GEN_FCN (icode) (target, op0, op1, GEN_INT (macflag));
  if (! pat)
    return 0;

  emit_insn (pat);
  return target;
}

/* Subroutine of bfin_expand_builtin to take care of unop insns.  */

static rtx
bfin_expand_unop_builtin (enum insn_code icode, tree exp,
			  rtx target)
{
  rtx pat;
  tree arg0 = CALL_EXPR_ARG (exp, 0);
  rtx op0 = expand_expr (arg0, NULL_RTX, VOIDmode, 0);
  enum machine_mode op0mode = GET_MODE (op0);
  enum machine_mode tmode = insn_data[icode].operand[0].mode;
  enum machine_mode mode0 = insn_data[icode].operand[1].mode;

  if (! target
      || GET_MODE (target) != tmode
      || ! (*insn_data[icode].operand[0].predicate) (target, tmode))
    target = gen_reg_rtx (tmode);

  if (VECTOR_MODE_P (mode0))
    op0 = safe_vector_operand (op0, mode0);

  if (op0mode == SImode && mode0 == HImode)
    {
      op0mode = HImode;
      op0 = gen_lowpart (HImode, op0);
    }
  gcc_assert (op0mode == mode0 || op0mode == VOIDmode);

  if (! (*insn_data[icode].operand[1].predicate) (op0, mode0))
    op0 = copy_to_mode_reg (mode0, op0);

  pat = GEN_FCN (icode) (target, op0);
  if (! pat)
    return 0;
  emit_insn (pat);
  return target;
}

/* Expand an expression EXP that calls a built-in function,
   with result going to TARGET if that's convenient
   (and in mode MODE if that's convenient).
   SUBTARGET may be used as the target for computing one of EXP's operands.
   IGNORE is nonzero if the value is to be ignored.  */

static rtx
bfin_expand_builtin (tree exp, rtx target ATTRIBUTE_UNUSED,
		     rtx subtarget ATTRIBUTE_UNUSED,
		     enum machine_mode mode ATTRIBUTE_UNUSED,
		     int ignore ATTRIBUTE_UNUSED)
{
  size_t i;
  enum insn_code icode;
  const struct builtin_description *d;
  tree fndecl = TREE_OPERAND (CALL_EXPR_FN (exp), 0);
  unsigned int fcode = DECL_FUNCTION_CODE (fndecl);
  tree arg0, arg1, arg2;
  rtx op0, op1, op2, accvec, pat, tmp1, tmp2;
  enum machine_mode tmode, mode0;

  switch (fcode)
    {
    case BFIN_BUILTIN_CSYNC:
      emit_insn (gen_csync ());
      return 0;
    case BFIN_BUILTIN_SSYNC:
      emit_insn (gen_ssync ());
      return 0;

    case BFIN_BUILTIN_DIFFHL_2X16:
    case BFIN_BUILTIN_DIFFLH_2X16:
      arg0 = CALL_EXPR_ARG (exp, 0);
      op0 = expand_expr (arg0, NULL_RTX, VOIDmode, 0);
      icode = (fcode == BFIN_BUILTIN_DIFFHL_2X16
	       ? CODE_FOR_subhilov2hi3 : CODE_FOR_sublohiv2hi3);
      tmode = insn_data[icode].operand[0].mode;
      mode0 = insn_data[icode].operand[1].mode;

      if (! target
	  || GET_MODE (target) != tmode
	  || ! (*insn_data[icode].operand[0].predicate) (target, tmode))
	target = gen_reg_rtx (tmode);

      if (VECTOR_MODE_P (mode0))
	op0 = safe_vector_operand (op0, mode0);

      if (! (*insn_data[icode].operand[1].predicate) (op0, mode0))
	op0 = copy_to_mode_reg (mode0, op0);

      pat = GEN_FCN (icode) (target, op0, op0);
      if (! pat)
	return 0;
      emit_insn (pat);
      return target;

    case BFIN_BUILTIN_CPLX_MUL_16:
      arg0 = CALL_EXPR_ARG (exp, 0);
      arg1 = CALL_EXPR_ARG (exp, 1);
      op0 = expand_expr (arg0, NULL_RTX, VOIDmode, 0);
      op1 = expand_expr (arg1, NULL_RTX, VOIDmode, 0);
      accvec = gen_reg_rtx (V2PDImode);

      if (! target
	  || GET_MODE (target) != V2HImode
	  || ! (*insn_data[icode].operand[0].predicate) (target, V2HImode))
	target = gen_reg_rtx (tmode);
      if (! register_operand (op0, GET_MODE (op0)))
	op0 = copy_to_mode_reg (GET_MODE (op0), op0);
      if (! register_operand (op1, GET_MODE (op1)))
	op1 = copy_to_mode_reg (GET_MODE (op1), op1);

      emit_insn (gen_flag_macinit1v2hi_parts (accvec, op0, op1, const0_rtx,
					      const0_rtx, const0_rtx,
					      const1_rtx, GEN_INT (MACFLAG_NONE)));
      emit_insn (gen_flag_macv2hi_parts (target, op0, op1, const1_rtx,
					 const1_rtx, const1_rtx,
					 const0_rtx, accvec, const1_rtx, const0_rtx,
					 GEN_INT (MACFLAG_NONE), accvec));

      return target;

    case BFIN_BUILTIN_CPLX_MAC_16:
    case BFIN_BUILTIN_CPLX_MSU_16:
      arg0 = CALL_EXPR_ARG (exp, 0);
      arg1 = CALL_EXPR_ARG (exp, 1);
      arg2 = CALL_EXPR_ARG (exp, 2);
      op0 = expand_expr (arg0, NULL_RTX, VOIDmode, 0);
      op1 = expand_expr (arg1, NULL_RTX, VOIDmode, 0);
      op2 = expand_expr (arg2, NULL_RTX, VOIDmode, 0);
      accvec = gen_reg_rtx (V2PDImode);

      if (! target
	  || GET_MODE (target) != V2HImode
	  || ! (*insn_data[icode].operand[0].predicate) (target, V2HImode))
	target = gen_reg_rtx (tmode);
      if (! register_operand (op0, GET_MODE (op0)))
	op0 = copy_to_mode_reg (GET_MODE (op0), op0);
      if (! register_operand (op1, GET_MODE (op1)))
	op1 = copy_to_mode_reg (GET_MODE (op1), op1);

      tmp1 = gen_reg_rtx (SImode);
      tmp2 = gen_reg_rtx (SImode);
      emit_insn (gen_ashlsi3 (tmp1, gen_lowpart (SImode, op2), GEN_INT (16)));
      emit_move_insn (tmp2, gen_lowpart (SImode, op2));
      emit_insn (gen_movstricthi_1 (gen_lowpart (HImode, tmp2), const0_rtx));
      emit_insn (gen_load_accumulator_pair (accvec, tmp1, tmp2));
      emit_insn (gen_flag_macv2hi_parts_acconly (accvec, op0, op1, const0_rtx,
						 const0_rtx, const0_rtx,
						 const1_rtx, accvec, const0_rtx,
						 const0_rtx,
						 GEN_INT (MACFLAG_W32)));
      tmp1 = (fcode == BFIN_BUILTIN_CPLX_MAC_16 ? const1_rtx : const0_rtx);
      tmp2 = (fcode == BFIN_BUILTIN_CPLX_MAC_16 ? const0_rtx : const1_rtx);
      emit_insn (gen_flag_macv2hi_parts (target, op0, op1, const1_rtx,
					 const1_rtx, const1_rtx,
					 const0_rtx, accvec, tmp1, tmp2,
					 GEN_INT (MACFLAG_NONE), accvec));

      return target;

    default:
      break;
    }

  for (i = 0, d = bdesc_2arg; i < ARRAY_SIZE (bdesc_2arg); i++, d++)
    if (d->code == fcode)
      return bfin_expand_binop_builtin (d->icode, exp, target,
					d->macflag);

  for (i = 0, d = bdesc_1arg; i < ARRAY_SIZE (bdesc_1arg); i++, d++)
    if (d->code == fcode)
      return bfin_expand_unop_builtin (d->icode, exp, target);

  gcc_unreachable ();
}

#undef TARGET_INIT_BUILTINS
#define TARGET_INIT_BUILTINS bfin_init_builtins

#undef TARGET_EXPAND_BUILTIN
#define TARGET_EXPAND_BUILTIN bfin_expand_builtin

#undef TARGET_ASM_GLOBALIZE_LABEL
#define TARGET_ASM_GLOBALIZE_LABEL bfin_globalize_label 

#undef TARGET_ASM_FILE_START
#define TARGET_ASM_FILE_START output_file_start

#undef TARGET_ATTRIBUTE_TABLE
#define TARGET_ATTRIBUTE_TABLE bfin_attribute_table

#undef TARGET_COMP_TYPE_ATTRIBUTES
#define TARGET_COMP_TYPE_ATTRIBUTES bfin_comp_type_attributes

#undef TARGET_RTX_COSTS
#define TARGET_RTX_COSTS bfin_rtx_costs

#undef  TARGET_ADDRESS_COST
#define TARGET_ADDRESS_COST bfin_address_cost

#undef TARGET_ASM_INTERNAL_LABEL
#define TARGET_ASM_INTERNAL_LABEL bfin_internal_label

#undef  TARGET_ASM_INTEGER
#define TARGET_ASM_INTEGER bfin_assemble_integer

#undef TARGET_MACHINE_DEPENDENT_REORG
#define TARGET_MACHINE_DEPENDENT_REORG bfin_reorg

#undef TARGET_FUNCTION_OK_FOR_SIBCALL
#define TARGET_FUNCTION_OK_FOR_SIBCALL bfin_function_ok_for_sibcall

#undef TARGET_ASM_OUTPUT_MI_THUNK
#define TARGET_ASM_OUTPUT_MI_THUNK bfin_output_mi_thunk
#undef TARGET_ASM_CAN_OUTPUT_MI_THUNK
#define TARGET_ASM_CAN_OUTPUT_MI_THUNK hook_bool_tree_hwi_hwi_tree_true

#undef TARGET_SCHED_ADJUST_COST
#define TARGET_SCHED_ADJUST_COST bfin_adjust_cost

#undef TARGET_SCHED_ISSUE_RATE
#define TARGET_SCHED_ISSUE_RATE bfin_issue_rate

#undef TARGET_PROMOTE_PROTOTYPES
#define TARGET_PROMOTE_PROTOTYPES hook_bool_tree_true
#undef TARGET_PROMOTE_FUNCTION_ARGS
#define TARGET_PROMOTE_FUNCTION_ARGS hook_bool_tree_true
#undef TARGET_PROMOTE_FUNCTION_RETURN
#define TARGET_PROMOTE_FUNCTION_RETURN hook_bool_tree_true

#undef TARGET_ARG_PARTIAL_BYTES
#define TARGET_ARG_PARTIAL_BYTES bfin_arg_partial_bytes

#undef TARGET_PASS_BY_REFERENCE
#define TARGET_PASS_BY_REFERENCE bfin_pass_by_reference

#undef TARGET_SETUP_INCOMING_VARARGS
#define TARGET_SETUP_INCOMING_VARARGS setup_incoming_varargs

#undef TARGET_STRUCT_VALUE_RTX
#define TARGET_STRUCT_VALUE_RTX bfin_struct_value_rtx

#undef TARGET_VECTOR_MODE_SUPPORTED_P
#define TARGET_VECTOR_MODE_SUPPORTED_P bfin_vector_mode_supported_p

#undef TARGET_HANDLE_OPTION
#define TARGET_HANDLE_OPTION bfin_handle_option

#undef TARGET_DEFAULT_TARGET_FLAGS
#define TARGET_DEFAULT_TARGET_FLAGS TARGET_DEFAULT

#undef TARGET_SECONDARY_RELOAD
#define TARGET_SECONDARY_RELOAD bfin_secondary_reload

#undef TARGET_DELEGITIMIZE_ADDRESS
#define TARGET_DELEGITIMIZE_ADDRESS bfin_delegitimize_address

#undef TARGET_CANNOT_FORCE_CONST_MEM
#define TARGET_CANNOT_FORCE_CONST_MEM bfin_cannot_force_const_mem

struct gcc_target targetm = TARGET_INITIALIZER;<|MERGE_RESOLUTION|>--- conflicted
+++ resolved
@@ -941,10 +941,6 @@
 
       if (!lim)
 	{
-<<<<<<< HEAD
-	  rtx p1reg = gen_rtx_REG (Pmode, REG_P1);
-=======
->>>>>>> 1177f497
 	  emit_move_insn (p2reg, gen_int_mode (0xFFB00000, SImode));
 	  emit_move_insn (p2reg, gen_rtx_MEM (Pmode, p2reg));
 	  lim = p2reg;
@@ -1670,10 +1666,6 @@
 
   {
     struct cgraph_local_info *this_func, *called_func;
-<<<<<<< HEAD
-    rtx addr, insn;
-=======
->>>>>>> 1177f497
  
     this_func = cgraph_local_info (current_function_decl);
     called_func = cgraph_local_info (decl);
@@ -1908,11 +1900,7 @@
   if (mode == PDImode || mode == V2PDImode)
     return regno == REG_A0 || regno == REG_A1;
 
-<<<<<<< HEAD
-  /* Allow all normal 32 bit regs, except REG_M3, in case regclass ever comes
-=======
   /* Allow all normal 32-bit regs, except REG_M3, in case regclass ever comes
->>>>>>> 1177f497
      up with a bad register class (such as ALL_REGS) for DImode.  */
   if (mode == DImode)
     return regno < REG_M3;
@@ -2706,11 +2694,6 @@
       *total = COSTS_N_INSNS (32);
       return true;
 
-    case UDIV:
-    case UMOD:
-      *total = COSTS_N_INSNS (32);
-      return true;
-
     case VEC_CONCAT:
     case VEC_SELECT:
       if (outer_code == SET)
@@ -3570,11 +3553,6 @@
   seq = get_insns ();
   end_sequence ();
 
-<<<<<<< HEAD
-  emit_insn_after (seq, BB_END (loop->predecessor));
-  delete_insn (loop->loop_end);
-
-=======
   if (loop->incoming_src)
     {
       rtx prev = BB_END (loop->incoming_src);
@@ -3622,17 +3600,12 @@
     }
   
   delete_insn (loop->loop_end);
->>>>>>> 1177f497
   /* Insert the loop end label before the last instruction of the loop.  */
   emit_label_before (loop->end_label, loop->last_insn);
 
   return;
 
-<<<<<<< HEAD
-bad_loop:
-=======
  bad_loop:
->>>>>>> 1177f497
 
   if (dump_file)
     fprintf (dump_file, ";; loop %d is bad\n", loop->loop_no);
@@ -3667,142 +3640,10 @@
    responsibility to fill most of it.  TAIL_BB and TAIL_INSN point to the
    loop_end insn and its enclosing basic block.  */
 
-<<<<<<< HEAD
 static void
 bfin_discover_loop (loop_info loop, basic_block tail_bb, rtx tail_insn)
 {
   unsigned dwork = 0;
-  basic_block bb;
-  VEC (basic_block,heap) *works = VEC_alloc (basic_block,heap,20);
-
-  loop->tail = tail_bb;
-  loop->head = BRANCH_EDGE (tail_bb)->dest;
-  loop->successor = FALLTHRU_EDGE (tail_bb)->dest;
-  loop->predecessor = NULL;
-  loop->loop_end = tail_insn;
-  loop->last_insn = NULL_RTX;
-  loop->iter_reg = SET_DEST (XVECEXP (PATTERN (tail_insn), 0, 1));
-  loop->depth = loop->length = 0;
-  loop->visited = 0;
-  loop->clobber_loop0 = loop->clobber_loop1 = 0;
-  loop->outer = NULL;
-  loop->loops = NULL;
-
-  loop->init = loop->loop_init = NULL_RTX;
-  loop->start_label = XEXP (XEXP (SET_SRC (XVECEXP (PATTERN (tail_insn), 0, 0)), 1), 0);
-  loop->end_label = NULL_RTX;
-  loop->bad = 0;
-
-  VEC_safe_push (basic_block, heap, works, loop->head);
-
-  while (VEC_iterate (basic_block, works, dwork++, bb))
-    {
-      edge e;
-      edge_iterator ei;
-      if (bb == EXIT_BLOCK_PTR)
-	{
-	  /* We've reached the exit block.  The loop must be bad. */
-	  if (dump_file)
-	    fprintf (dump_file,
-		     ";; Loop is bad - reached exit block while scanning\n");
-	  loop->bad = 1;
-	  break;
-	}
-
-      if (bitmap_bit_p (loop->block_bitmap, bb->index))
-	continue;
-
-      /* We've not seen this block before.  Add it to the loop's
-	 list and then add each successor to the work list.  */
-
-      VEC_safe_push (basic_block, heap, loop->blocks, bb);
-      bitmap_set_bit (loop->block_bitmap, bb->index);
-
-      if (bb != tail_bb)
-	{
-	  FOR_EACH_EDGE (e, ei, bb->succs)
-	    {
-	      basic_block succ = EDGE_SUCC (bb, ei.index)->dest;
-	      if (!REGNO_REG_SET_P (succ->il.rtl->global_live_at_start,
-				    REGNO (loop->iter_reg)))
-		continue;
-	      if (!VEC_space (basic_block, works, 1))
-		{
-		  if (dwork)
-		    {
-		      VEC_block_remove (basic_block, works, 0, dwork);
-		      dwork = 0;
-		    }
-		  else
-		    VEC_reserve (basic_block, heap, works, 1);
-		}
-	      VEC_quick_push (basic_block, works, succ);
-	    }
-	}
-    }
-
-  if (!loop->bad)
-    {
-      /* Make sure we only have one entry point.  */
-      if (EDGE_COUNT (loop->head->preds) == 2)
-	{
-	  loop->predecessor = EDGE_PRED (loop->head, 0)->src;
-	  if (loop->predecessor == loop->tail)
-	    /* We wanted the other predecessor.  */
-	    loop->predecessor = EDGE_PRED (loop->head, 1)->src;
-
-	  /* We can only place a loop insn on a fall through edge of a
-	     single exit block.  */
-	  if (EDGE_COUNT (loop->predecessor->succs) != 1
-	      || !(EDGE_SUCC (loop->predecessor, 0)->flags & EDGE_FALLTHRU)
-	      /* If loop->predecessor is in loop, loop->head is not really
-		 the head of the loop.  */
-	      || bfin_bb_in_loop (loop, loop->predecessor))
-	    loop->predecessor = NULL;
-	}
-
-      if (loop->predecessor == NULL)
-	{
-	  if (dump_file)
-	    fprintf (dump_file, ";; loop has bad predecessor\n");
-	  loop->bad = 1;
-	}
-    }
-
-#ifdef ENABLE_CHECKING
-  /* Make sure nothing jumps into this loop.  This shouldn't happen as we
-     wouldn't have generated the counted loop patterns in such a case.
-     However, this test must be done after the test above to detect loops
-     with invalid headers.  */
-  if (!loop->bad)
-    for (dwork = 0; VEC_iterate (basic_block, loop->blocks, dwork, bb); dwork++)
-      {
-	edge e;
-	edge_iterator ei;
-	if (bb == loop->head)
-	  continue;
-	FOR_EACH_EDGE (e, ei, bb->preds)
-	  {
-	    basic_block pred = EDGE_PRED (bb, ei.index)->src;
-	    if (!bfin_bb_in_loop (loop, pred))
-	      abort ();
-	  }
-      }
-#endif
-  VEC_free (basic_block, heap, works);
-}
-
-=======
->>>>>>> 1177f497
-static void
-bfin_discover_loop (loop_info loop, basic_block tail_bb, rtx tail_insn)
-{
-<<<<<<< HEAD
-  bitmap_obstack stack;
-  bitmap tmp_bitmap;
-=======
-  unsigned dwork = 0;
->>>>>>> 1177f497
   basic_block bb;
   VEC (basic_block,heap) *works = VEC_alloc (basic_block,heap,20);
 
@@ -3977,11 +3818,6 @@
   basic_block bb;
   bitmap tmp_bitmap;
   int nloops = 0;
-<<<<<<< HEAD
-
-  bitmap_obstack_initialize (&stack);
-=======
->>>>>>> 1177f497
 
   /* Find all the possible loop tails.  This means searching for every
      loop_end instruction.  For each one found, create a loop_info
@@ -4004,11 +3840,7 @@
 	  loops = loop;
 	  loop->loop_no = nloops++;
 	  loop->blocks = VEC_alloc (basic_block, heap, 20);
-<<<<<<< HEAD
-	  loop->block_bitmap = BITMAP_ALLOC (&stack);
-=======
 	  loop->block_bitmap = BITMAP_ALLOC (stack);
->>>>>>> 1177f497
 	  bb->aux = loop;
 
 	  if (dump_file)
@@ -4022,11 +3854,7 @@
 	}
     }
 
-<<<<<<< HEAD
-  tmp_bitmap = BITMAP_ALLOC (&stack);
-=======
   tmp_bitmap = BITMAP_ALLOC (stack);
->>>>>>> 1177f497
   /* Compute loop nestings.  */
   for (loop = loops; loop; loop = loop->next)
     {
@@ -4051,12 +3879,6 @@
 	    {
 	      loop->outer = other;
 	      VEC_safe_push (loop_info, heap, other->loops, loop);
-<<<<<<< HEAD
-	    }
-	  else
-	    {
-	      loop->bad = other->bad = 1;
-=======
 	    }
 	  else
 	    {
@@ -4140,7 +3962,6 @@
 	      loop->head->next_bb = start_bb;
 	      start_prev_bb->next_bb = start_bb->prev_bb = loop->head;
 	      break;
->>>>>>> 1177f497
 	    }
 	}
       loops = loops->next;
@@ -4153,9 +3974,6 @@
       else
 	bb->aux = NULL;
     }
-<<<<<<< HEAD
-  BITMAP_FREE (tmp_bitmap);
-=======
   cfg_layout_finalize ();
 }
 
@@ -4177,7 +3995,6 @@
     fprintf (dump_file, ";; Find loops, first pass\n\n");
 
   loops = bfin_discover_loops (&stack, dump_file);
->>>>>>> 1177f497
 
   if (dump_file)
     bfin_dump_loops (loops);
@@ -4205,20 +4022,7 @@
       bfin_dump_loops (loops);
     }
 
-<<<<<<< HEAD
-  /* Free up the loop structures */
-  while (loops)
-    {
-      loop = loops;
-      loops = loop->next;
-      VEC_free (loop_info, heap, loop->loops);
-      VEC_free (basic_block, heap, loop->blocks);
-      BITMAP_FREE (loop->block_bitmap);
-      XDELETE (loop);
-    }
-=======
   free_loops (loops);
->>>>>>> 1177f497
 
   if (dump_file)
     print_rtl (dump_file, get_insns ());
