--- conflicted
+++ resolved
@@ -169,39 +169,6 @@
    WA_SPECULATIVE_LOADS | WA_RETS},
 
   {"bf531", BFIN_CPU_BF531, 0x0006,
-<<<<<<< HEAD
-   WA_SPECULATIVE_LOADS},
-  {"bf531", BFIN_CPU_BF531, 0x0005,
-   WA_SPECULATIVE_LOADS | WA_RETS | WA_05000283 | WA_05000315},
-  {"bf531", BFIN_CPU_BF531, 0x0004,
-   WA_SPECULATIVE_LOADS | WA_SPECULATIVE_SYNCS | WA_RETS
-   | WA_05000283 | WA_05000257 | WA_05000315},
-  {"bf531", BFIN_CPU_BF531, 0x0003,
-   WA_SPECULATIVE_LOADS | WA_SPECULATIVE_SYNCS | WA_RETS
-   | WA_05000283 | WA_05000257 | WA_05000315},
-
-  {"bf532", BFIN_CPU_BF532, 0x0006,
-   WA_SPECULATIVE_LOADS},
-  {"bf532", BFIN_CPU_BF532, 0x0005,
-   WA_SPECULATIVE_LOADS | WA_RETS | WA_05000283 | WA_05000315},
-  {"bf532", BFIN_CPU_BF532, 0x0004,
-   WA_SPECULATIVE_LOADS | WA_SPECULATIVE_SYNCS | WA_RETS
-   | WA_05000283 | WA_05000257 | WA_05000315},
-  {"bf532", BFIN_CPU_BF532, 0x0003,
-   WA_SPECULATIVE_LOADS | WA_SPECULATIVE_SYNCS | WA_RETS
-   | WA_05000283 | WA_05000257 | WA_05000315},
-
-  {"bf533", BFIN_CPU_BF533, 0x0006,
-   WA_SPECULATIVE_LOADS},
-  {"bf533", BFIN_CPU_BF533, 0x0005,
-   WA_SPECULATIVE_LOADS | WA_RETS | WA_05000283 | WA_05000315},
-  {"bf533", BFIN_CPU_BF533, 0x0004,
-   WA_SPECULATIVE_LOADS | WA_SPECULATIVE_SYNCS | WA_RETS
-   | WA_05000283 | WA_05000257 | WA_05000315},
-  {"bf533", BFIN_CPU_BF533, 0x0003,
-   WA_SPECULATIVE_LOADS | WA_SPECULATIVE_SYNCS | WA_RETS
-   | WA_05000283 | WA_05000257 | WA_05000315},
-=======
    WA_SPECULATIVE_LOADS | WA_LOAD_LCREGS},
   {"bf531", BFIN_CPU_BF531, 0x0005,
    WA_SPECULATIVE_LOADS | WA_RETS | WA_05000283 | WA_05000315 | WA_LOAD_LCREGS},
@@ -233,53 +200,29 @@
   {"bf533", BFIN_CPU_BF533, 0x0003,
    WA_SPECULATIVE_LOADS | WA_SPECULATIVE_SYNCS | WA_RETS
    | WA_05000283 | WA_05000257 | WA_05000315 | WA_LOAD_LCREGS},
->>>>>>> 42a9ba1d
 
   {"bf534", BFIN_CPU_BF534, 0x0003,
    WA_SPECULATIVE_LOADS | WA_RETS | WA_LOAD_LCREGS},
   {"bf534", BFIN_CPU_BF534, 0x0002,
    WA_SPECULATIVE_LOADS | WA_SPECULATIVE_SYNCS | WA_RETS
-<<<<<<< HEAD
-   | WA_05000283 | WA_05000257 | WA_05000315},
-  {"bf534", BFIN_CPU_BF534, 0x0001,
-   WA_SPECULATIVE_LOADS | WA_SPECULATIVE_SYNCS | WA_RETS
-   | WA_05000283 | WA_05000257 | WA_05000315},
-=======
    | WA_05000283 | WA_05000257 | WA_05000315 | WA_LOAD_LCREGS},
   {"bf534", BFIN_CPU_BF534, 0x0001,
    WA_SPECULATIVE_LOADS | WA_SPECULATIVE_SYNCS | WA_RETS
    | WA_05000283 | WA_05000257 | WA_05000315 | WA_LOAD_LCREGS},
->>>>>>> 42a9ba1d
 
   {"bf536", BFIN_CPU_BF536, 0x0003,
    WA_SPECULATIVE_LOADS | WA_RETS | WA_LOAD_LCREGS},
   {"bf536", BFIN_CPU_BF536, 0x0002,
    WA_SPECULATIVE_LOADS | WA_SPECULATIVE_SYNCS | WA_RETS
-<<<<<<< HEAD
-   | WA_05000283 | WA_05000257 | WA_05000315},
-  {"bf536", BFIN_CPU_BF536, 0x0001,
-   WA_SPECULATIVE_LOADS | WA_SPECULATIVE_SYNCS | WA_RETS
-   | WA_05000283 | WA_05000257 | WA_05000315},
-=======
    | WA_05000283 | WA_05000257 | WA_05000315 | WA_LOAD_LCREGS},
   {"bf536", BFIN_CPU_BF536, 0x0001,
    WA_SPECULATIVE_LOADS | WA_SPECULATIVE_SYNCS | WA_RETS
    | WA_05000283 | WA_05000257 | WA_05000315 | WA_LOAD_LCREGS},
->>>>>>> 42a9ba1d
 
   {"bf537", BFIN_CPU_BF537, 0x0003,
    WA_SPECULATIVE_LOADS | WA_RETS | WA_LOAD_LCREGS},
   {"bf537", BFIN_CPU_BF537, 0x0002,
    WA_SPECULATIVE_LOADS | WA_SPECULATIVE_SYNCS | WA_RETS
-<<<<<<< HEAD
-   | WA_05000283 | WA_05000257 | WA_05000315},
-  {"bf537", BFIN_CPU_BF537, 0x0001,
-   WA_SPECULATIVE_LOADS | WA_SPECULATIVE_SYNCS | WA_RETS
-   | WA_05000283 | WA_05000257 | WA_05000315},
-
-  {"bf538", BFIN_CPU_BF538, 0x0005,
-   WA_SPECULATIVE_LOADS},
-=======
    | WA_05000283 | WA_05000257 | WA_05000315 | WA_LOAD_LCREGS},
   {"bf537", BFIN_CPU_BF537, 0x0001,
    WA_SPECULATIVE_LOADS | WA_SPECULATIVE_SYNCS | WA_RETS
@@ -287,19 +230,10 @@
 
   {"bf538", BFIN_CPU_BF538, 0x0005,
    WA_SPECULATIVE_LOADS | WA_LOAD_LCREGS},
->>>>>>> 42a9ba1d
   {"bf538", BFIN_CPU_BF538, 0x0004,
    WA_SPECULATIVE_LOADS | WA_RETS | WA_LOAD_LCREGS},
   {"bf538", BFIN_CPU_BF538, 0x0003,
    WA_SPECULATIVE_LOADS | WA_RETS
-<<<<<<< HEAD
-   | WA_05000283 | WA_05000315},
-  {"bf538", BFIN_CPU_BF538, 0x0002,
-   WA_SPECULATIVE_LOADS | WA_RETS | WA_05000283 | WA_05000257 | WA_05000315},
-
-  {"bf539", BFIN_CPU_BF539, 0x0005,
-   WA_SPECULATIVE_LOADS},
-=======
    | WA_05000283 | WA_05000315 | WA_LOAD_LCREGS},
   {"bf538", BFIN_CPU_BF538, 0x0002,
    WA_SPECULATIVE_LOADS | WA_RETS
@@ -307,84 +241,48 @@
 
   {"bf539", BFIN_CPU_BF539, 0x0005,
    WA_SPECULATIVE_LOADS | WA_LOAD_LCREGS},
->>>>>>> 42a9ba1d
   {"bf539", BFIN_CPU_BF539, 0x0004,
    WA_SPECULATIVE_LOADS | WA_RETS | WA_LOAD_LCREGS},
   {"bf539", BFIN_CPU_BF539, 0x0003,
    WA_SPECULATIVE_LOADS | WA_RETS
-<<<<<<< HEAD
-   | WA_05000283 | WA_05000315},
-  {"bf539", BFIN_CPU_BF539, 0x0002,
-   WA_SPECULATIVE_LOADS | WA_RETS
-   | WA_05000283 | WA_05000257 | WA_05000315},
-=======
    | WA_05000283 | WA_05000315 | WA_LOAD_LCREGS},
   {"bf539", BFIN_CPU_BF539, 0x0002,
    WA_SPECULATIVE_LOADS | WA_RETS
    | WA_05000283 | WA_05000257 | WA_05000315 | WA_LOAD_LCREGS},
->>>>>>> 42a9ba1d
 
   {"bf542", BFIN_CPU_BF542, 0x0002,
    WA_SPECULATIVE_LOADS | WA_INDIRECT_CALLS},
   {"bf542", BFIN_CPU_BF542, 0x0001,
    WA_SPECULATIVE_LOADS | WA_RETS | WA_INDIRECT_CALLS},
   {"bf542", BFIN_CPU_BF542, 0x0000,
-<<<<<<< HEAD
-   WA_SPECULATIVE_LOADS | WA_RETS | WA_INDIRECT_CALLS},
-=======
    WA_SPECULATIVE_LOADS | WA_RETS | WA_INDIRECT_CALLS | WA_LOAD_LCREGS},
->>>>>>> 42a9ba1d
 
   {"bf544", BFIN_CPU_BF544, 0x0002,
    WA_SPECULATIVE_LOADS | WA_INDIRECT_CALLS},
   {"bf544", BFIN_CPU_BF544, 0x0001,
    WA_SPECULATIVE_LOADS | WA_RETS | WA_INDIRECT_CALLS},
   {"bf544", BFIN_CPU_BF544, 0x0000,
-<<<<<<< HEAD
-   WA_SPECULATIVE_LOADS | WA_RETS | WA_INDIRECT_CALLS},
-=======
    WA_SPECULATIVE_LOADS | WA_RETS | WA_INDIRECT_CALLS | WA_LOAD_LCREGS},
->>>>>>> 42a9ba1d
 
   {"bf547", BFIN_CPU_BF547, 0x0002,
    WA_SPECULATIVE_LOADS | WA_INDIRECT_CALLS},
   {"bf547", BFIN_CPU_BF547, 0x0001,
    WA_SPECULATIVE_LOADS | WA_RETS | WA_INDIRECT_CALLS},
   {"bf547", BFIN_CPU_BF547, 0x0000,
-<<<<<<< HEAD
-   WA_SPECULATIVE_LOADS | WA_RETS | WA_INDIRECT_CALLS},
-=======
    WA_SPECULATIVE_LOADS | WA_RETS | WA_INDIRECT_CALLS | WA_LOAD_LCREGS},
->>>>>>> 42a9ba1d
 
   {"bf548", BFIN_CPU_BF548, 0x0002,
    WA_SPECULATIVE_LOADS | WA_INDIRECT_CALLS},
   {"bf548", BFIN_CPU_BF548, 0x0001,
    WA_SPECULATIVE_LOADS | WA_RETS | WA_INDIRECT_CALLS},
   {"bf548", BFIN_CPU_BF548, 0x0000,
-<<<<<<< HEAD
-   WA_SPECULATIVE_LOADS | WA_RETS | WA_INDIRECT_CALLS},
-=======
    WA_SPECULATIVE_LOADS | WA_RETS | WA_INDIRECT_CALLS | WA_LOAD_LCREGS},
->>>>>>> 42a9ba1d
 
   {"bf549", BFIN_CPU_BF549, 0x0002,
    WA_SPECULATIVE_LOADS | WA_INDIRECT_CALLS},
   {"bf549", BFIN_CPU_BF549, 0x0001,
    WA_SPECULATIVE_LOADS | WA_RETS | WA_INDIRECT_CALLS},
   {"bf549", BFIN_CPU_BF549, 0x0000,
-<<<<<<< HEAD
-   WA_SPECULATIVE_LOADS | WA_RETS | WA_INDIRECT_CALLS},
-
-  {"bf561", BFIN_CPU_BF561, 0x0005, WA_RETS
-   | WA_05000283 | WA_05000315},
-  {"bf561", BFIN_CPU_BF561, 0x0003,
-   WA_SPECULATIVE_LOADS | WA_SPECULATIVE_SYNCS | WA_RETS
-   | WA_05000283 | WA_05000257 | WA_05000315},
-  {"bf561", BFIN_CPU_BF561, 0x0002,
-   WA_SPECULATIVE_LOADS | WA_SPECULATIVE_SYNCS | WA_RETS
-   | WA_05000283 | WA_05000257 | WA_05000315},
-=======
    WA_SPECULATIVE_LOADS | WA_RETS | WA_INDIRECT_CALLS | WA_LOAD_LCREGS},
 
   {"bf561", BFIN_CPU_BF561, 0x0005, WA_RETS
@@ -395,7 +293,6 @@
   {"bf561", BFIN_CPU_BF561, 0x0002,
    WA_SPECULATIVE_LOADS | WA_SPECULATIVE_SYNCS | WA_RETS
    | WA_05000283 | WA_05000257 | WA_05000315 | WA_LOAD_LCREGS},
->>>>>>> 42a9ba1d
 
   {NULL, 0, 0, 0}
 };
@@ -4268,14 +4165,6 @@
       print_rtl_single (dump_file, loop->loop_end);
     }
 
-<<<<<<< HEAD
-  /* Create a sequence containing the loop setup.  */
-  start_sequence ();
-
-  if (loop->init != NULL_RTX)
-    emit_insn (loop->init);
-  seq_end = emit_insn (loop->loop_init);
-=======
   /* If the loop isn't entered at the top, also create a jump to the entry
      point.  */
   if (!loop->incoming_src && loop->head != loop->incoming_dest)
@@ -4294,27 +4183,6 @@
 	}
       else
 	seq_end = emit_jump_insn (gen_jump (label));
-    }
->>>>>>> 42a9ba1d
-
-  /* If the loop isn't entered at the top, also create a jump to the entry
-     point.  */
-  if (!loop->incoming_src && loop->head != loop->incoming_dest)
-    {
-      rtx label = BB_HEAD (loop->incoming_dest);
-      /* If we're jumping to the final basic block in the loop, and there's
-	 only one cheap instruction before the end (typically an increment of
-	 an induction variable), we can just emit a copy here instead of a
-	 jump.  */
-      if (loop->incoming_dest == loop->tail
-	  && next_real_insn (label) == last_insn
-	  && asm_noperands (last_insn) < 0
-	  && GET_CODE (PATTERN (last_insn)) == SET)
-	{
-	  seq_end = emit_insn (copy_rtx (PATTERN (last_insn)));
-	}
-      else
-	seq_end = emit_insn (gen_jump (label));
     }
 
   seq = get_insns ();
