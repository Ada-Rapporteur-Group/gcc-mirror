--- conflicted
+++ resolved
@@ -1,12 +1,6 @@
 /* Subroutines used for code generation on the Argonaut ARC cpu.
-<<<<<<< HEAD
-   Copyright (C) 1994, 1995, 1997, 1998, 1999, 2000, 2001, 2002, 2003, 2004,
-   2005
-   Free Software Foundation, Inc.
-=======
    Copyright (C) 1994, 1995, 1997, 1998, 1999, 2000, 2001, 2002, 2003,
    2004, 2005, 2006, 2007 Free Software Foundation, Inc.
->>>>>>> 751ff693
 
 This file is part of GCC.
 
@@ -21,14 +15,8 @@
 GNU General Public License for more details.
 
 You should have received a copy of the GNU General Public License
-<<<<<<< HEAD
-along with GCC; see the file COPYING.  If not, write to
-the Free Software Foundation, 51 Franklin Street, Fifth Floor,
-Boston, MA 02110-1301, USA.  */
-=======
 along with GCC; see the file COPYING3.  If not see
 <http://www.gnu.org/licenses/>.  */
->>>>>>> 751ff693
 
 /* ??? This is an old port, and is undoubtedly suffering from bit rot.  */
 
@@ -101,24 +89,15 @@
 static void arc_output_function_epilogue (FILE *, HOST_WIDE_INT);
 static void arc_file_start (void);
 static void arc_internal_label (FILE *, const char *, unsigned long);
-<<<<<<< HEAD
-=======
 static void arc_va_start (tree, rtx);
->>>>>>> 751ff693
 static void arc_setup_incoming_varargs (CUMULATIVE_ARGS *, enum machine_mode,
 					tree, int *, int);
 static bool arc_rtx_costs (rtx, int, int, int *);
 static int arc_address_cost (rtx);
 static void arc_external_libcall (rtx);
-<<<<<<< HEAD
-static bool arc_return_in_memory (tree, tree);
-static bool arc_pass_by_reference (CUMULATIVE_ARGS *, enum machine_mode,
-				   tree, bool);
-=======
 static bool arc_return_in_memory (const_tree, const_tree);
 static bool arc_pass_by_reference (CUMULATIVE_ARGS *, enum machine_mode,
 				   const_tree, bool);
->>>>>>> 751ff693
  
 /* Initialize the GCC target structure.  */
@@ -151,19 +130,11 @@
 #define TARGET_ADDRESS_COST arc_address_cost
 
 #undef TARGET_PROMOTE_FUNCTION_ARGS
-<<<<<<< HEAD
-#define TARGET_PROMOTE_FUNCTION_ARGS hook_bool_tree_true
-#undef TARGET_PROMOTE_FUNCTION_RETURN
-#define TARGET_PROMOTE_FUNCTION_RETURN hook_bool_tree_true
-#undef TARGET_PROMOTE_PROTOTYPES
-#define TARGET_PROMOTE_PROTOTYPES hook_bool_tree_true
-=======
 #define TARGET_PROMOTE_FUNCTION_ARGS hook_bool_const_tree_true
 #undef TARGET_PROMOTE_FUNCTION_RETURN
 #define TARGET_PROMOTE_FUNCTION_RETURN hook_bool_const_tree_true
 #undef TARGET_PROMOTE_PROTOTYPES
 #define TARGET_PROMOTE_PROTOTYPES hook_bool_const_tree_true
->>>>>>> 751ff693
 
 #undef TARGET_RETURN_IN_MEMORY
 #define TARGET_RETURN_IN_MEMORY arc_return_in_memory
@@ -174,12 +145,9 @@
 
 #undef TARGET_SETUP_INCOMING_VARARGS
 #define TARGET_SETUP_INCOMING_VARARGS arc_setup_incoming_varargs
-<<<<<<< HEAD
-=======
 
 #undef TARGET_EXPAND_BUILTIN_VA_START
 #define TARGET_EXPAND_BUILTIN_VA_START arc_va_start
->>>>>>> 751ff693
 
 struct gcc_target targetm = TARGET_INITIALIZER;
 @@ -2331,11 +2299,7 @@
 }
  
-<<<<<<< HEAD
-void
-=======
 static void
->>>>>>> 751ff693
 arc_va_start (tree valist, rtx nextarg)
 {
   /* See arc_setup_incoming_varargs for reasons for this oddity.  */
@@ -2377,11 +2341,7 @@
 /* Worker function for TARGET_RETURN_IN_MEMORY.  */
 
 static bool
-<<<<<<< HEAD
-arc_return_in_memory (tree type, tree fntype ATTRIBUTE_UNUSED)
-=======
 arc_return_in_memory (const_tree type, const_tree fntype ATTRIBUTE_UNUSED)
->>>>>>> 751ff693
 {
   if (AGGREGATE_TYPE_P (type))
     return true;
@@ -2397,11 +2357,7 @@
 
 static bool
 arc_pass_by_reference (CUMULATIVE_ARGS *ca ATTRIBUTE_UNUSED,
-<<<<<<< HEAD
-		       enum machine_mode mode, tree type,
-=======
 		       enum machine_mode mode, const_tree type,
->>>>>>> 751ff693
 		       bool named ATTRIBUTE_UNUSED)
 {
   unsigned HOST_WIDE_INT size;
