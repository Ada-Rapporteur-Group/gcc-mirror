--- conflicted
+++ resolved
@@ -1,9 +1,5 @@
 ;; Machine description of the Argonaut ARC cpu for GNU C compiler
-<<<<<<< HEAD
-;; Copyright (C) 1994, 1997, 1998, 1999, 2000, 2004, 2005, 2007
-=======
 ;; Copyright (C) 1994, 1997, 1998, 1999, 2000, 2004, 2005, 2007, 2008
->>>>>>> 42bae686
 ;; Free Software Foundation, Inc.
 
 ;; This file is part of GCC.
