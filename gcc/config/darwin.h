/* Target definitions for Darwin (Mac OS X) systems.
   Copyright (C) 1989, 1990, 1991, 1992, 1993, 2000, 2001, 2002, 2003, 2004,
   2005, 2006, 2007
   Free Software Foundation, Inc.
   Contributed by Apple Computer Inc.

This file is part of GCC.

GCC is free software; you can redistribute it and/or modify
it under the terms of the GNU General Public License as published by
the Free Software Foundation; either version 2, or (at your option)
any later version.

GCC is distributed in the hope that it will be useful,
but WITHOUT ANY WARRANTY; without even the implied warranty of
MERCHANTABILITY or FITNESS FOR A PARTICULAR PURPOSE.  See the
GNU General Public License for more details.

You should have received a copy of the GNU General Public License
along with GCC; see the file COPYING.  If not, write to
the Free Software Foundation, 51 Franklin Street, Fifth Floor,
Boston, MA 02110-1301, USA.  */

#ifndef CONFIG_DARWIN_H
#define CONFIG_DARWIN_H

/* The definitions in this file are common to all processor types
   running Darwin, which is the kernel for Mac OS X.  Darwin is
   basically a BSD user layer laid over a Mach kernel, then evolved
   for many years (at NeXT) in parallel with other Unix systems.  So
   while the runtime is a somewhat idiosyncratic Mach-based thing,
   other definitions look like they would for a BSD variant.  */

/* Although NeXT ran on many different architectures, as of Jan 2001
   the only supported Darwin targets are PowerPC and x86.  */

/* One of Darwin's NeXT legacies is the Mach-O format, which is partly
   like a.out and partly like COFF, with additional features like
   multi-architecture binary support.  */

#define OBJECT_FORMAT_MACHO

/* Don't assume anything about the header files.  */
#define NO_IMPLICIT_EXTERN_C

/* Suppress g++ attempt to link in the math library automatically. */
#define MATH_LIBRARY ""

/* We have atexit.  */

#define HAVE_ATEXIT

/* Define an empty body for the function do_global_dtors() in libgcc2.c.  */

#define DO_GLOBAL_DTORS_BODY

/* The string value for __SIZE_TYPE__.  */

#ifndef SIZE_TYPE
#define SIZE_TYPE "long unsigned int"
#endif

/* Type used for ptrdiff_t, as a string used in a declaration.  */

#undef  PTRDIFF_TYPE
#define PTRDIFF_TYPE "int"

/* wchar_t is int.  */

#undef	WCHAR_TYPE
#define WCHAR_TYPE "int"
#undef	WCHAR_TYPE_SIZE
#define WCHAR_TYPE_SIZE 32

/* Default to using the NeXT-style runtime, since that's what is
   pre-installed on Darwin systems.  */

#define NEXT_OBJC_RUNTIME

/* Don't default to pcc-struct-return, because gcc is the only compiler, and
   we want to retain compatibility with older gcc versions.  */

#undef	DEFAULT_PCC_STRUCT_RETURN
#define DEFAULT_PCC_STRUCT_RETURN 0

/* True if pragma ms_struct is in effect.  */
extern GTY(()) int darwin_ms_struct;

/* This table intercepts weirdo options whose names would interfere
   with normal driver conventions, and either translates them into
   standardly-named options, or adds a 'Z' so that they can get to
   specs processing without interference.

   Do not expand a linker option to "-Xlinker -<option>", since that
   forfeits the ability to control via spec strings later.  However,
   as a special exception, do this translation with -filelist, because
   otherwise the driver will think there are no input files and quit.
   (The alternative would be to hack the driver to recognize -filelist
   specially, but it's simpler to use the translation table.)

   Note that an option name with a prefix that matches another option
   name, that also takes an argument, needs to be modified so the
   prefix is different, otherwise a '*' after the shorter option will
   match with the longer one.

   The SUBTARGET_OPTION_TRANSLATE_TABLE macro, which _must_ be defined
   in gcc/config/{i386,rs6000}/darwin.h, should contain any additional
   command-line option translations specific to the particular target
   architecture.  */

#define TARGET_OPTION_TRANSLATE_TABLE \
  { "-all_load", "-Zall_load" },  \
  { "-allowable_client", "-Zallowable_client" },  \
  { "-arch_errors_fatal", "-Zarch_errors_fatal" },  \
  { "-bind_at_load", "-Zbind_at_load" },  \
  { "-bundle", "-Zbundle" },  \
  { "-bundle_loader", "-Zbundle_loader" },  \
  { "-weak_reference_mismatches", "-Zweak_reference_mismatches" },  \
  { "-dead_strip", "-Zdead_strip" }, \
  { "-no_dead_strip_inits_and_terms", "-Zno_dead_strip_inits_and_terms" }, \
  { "-dependency-file", "-MF" }, \
  { "-dylib_file", "-Zdylib_file" }, \
  { "-dynamic", "-Zdynamic" },  \
  { "-dynamiclib", "-Zdynamiclib" },  \
  { "-exported_symbols_list", "-Zexported_symbols_list" },  \
  { "-gfull", "-g -fno-eliminate-unused-debug-symbols" }, \
  { "-gused", "-g -feliminate-unused-debug-symbols" }, \
  { "-segaddr", "-Zsegaddr" }, \
  { "-segs_read_only_addr", "-Zsegs_read_only_addr" }, \
  { "-segs_read_write_addr", "-Zsegs_read_write_addr" }, \
  { "-seg_addr_table", "-Zseg_addr_table" }, \
  { "-seg_addr_table_filename", "-Zfn_seg_addr_table_filename" }, \
<<<<<<< HEAD
=======
  { "-umbrella", "-Zumbrella" }, \
>>>>>>> 1177f497
  { "-fapple-kext", "-fapple-kext -static -Wa,-static" }, \
  { "-filelist", "-Xlinker -filelist -Xlinker" },  \
  { "-findirect-virtual-calls", "-fapple-kext" }, \
  { "-flat_namespace", "-Zflat_namespace" },  \
  { "-force_cpusubtype_ALL", "-Zforce_cpusubtype_ALL" },  \
  { "-force_flat_namespace", "-Zforce_flat_namespace" },  \
  { "-framework", "-Xlinker -framework -Xlinker" },  \
  { "-fterminated-vtables", "-fapple-kext" }, \
  { "-image_base", "-Zimage_base" },  \
  { "-init", "-Zinit" },  \
  { "-install_name", "-Zinstall_name" },  \
  { "-mkernel", "-mkernel -static -Wa,-static" }, \
  { "-multiply_defined_unused", "-Zmultiplydefinedunused" },  \
  { "-multiply_defined", "-Zmultiply_defined" },  \
  { "-multi_module", "-Zmulti_module" },  \
  { "-static", "-static -Wa,-static" },  \
  { "-single_module", "-Zsingle_module" },  \
  { "-unexported_symbols_list", "-Zunexported_symbols_list" }, \
  SUBTARGET_OPTION_TRANSLATE_TABLE

#define SUBSUBTARGET_OVERRIDE_OPTIONS					\
  do {									\
    darwin_override_options ();						\
  } while (0)

/* These compiler options take n arguments.  */

#undef  WORD_SWITCH_TAKES_ARG
#define WORD_SWITCH_TAKES_ARG(STR)              \
  (DEFAULT_WORD_SWITCH_TAKES_ARG (STR) ? 1 :    \
   !strcmp (STR, "Zallowable_client") ? 1 :     \
   !strcmp (STR, "arch") ? 1 :                  \
   !strcmp (STR, "arch_only") ? 1 :             \
   !strcmp (STR, "Zbundle_loader") ? 1 :        \
   !strcmp (STR, "client_name") ? 1 :           \
   !strcmp (STR, "compatibility_version") ? 1 : \
   !strcmp (STR, "current_version") ? 1 :       \
   !strcmp (STR, "Zdylib_file") ? 1 :           \
   !strcmp (STR, "Zexported_symbols_list") ? 1 : \
   !strcmp (STR, "Zimage_base") ? 1 :           \
   !strcmp (STR, "Zinit") ? 1 :                 \
   !strcmp (STR, "Zinstall_name") ? 1 :         \
   !strcmp (STR, "Zmultiplydefinedunused") ? 1 : \
   !strcmp (STR, "Zmultiply_defined") ? 1 :     \
   !strcmp (STR, "precomp-trustfile") ? 1 :     \
   !strcmp (STR, "read_only_relocs") ? 1 :      \
   !strcmp (STR, "sectcreate") ? 3 :            \
   !strcmp (STR, "sectorder") ? 3 :             \
   !strcmp (STR, "Zsegaddr") ? 2 :              \
   !strcmp (STR, "Zsegs_read_only_addr") ? 1 :  \
   !strcmp (STR, "Zsegs_read_write_addr") ? 1 : \
   !strcmp (STR, "Zseg_addr_table") ? 1 :       \
   !strcmp (STR, "Zfn_seg_addr_table_filename") ? 1 :\
   !strcmp (STR, "seg1addr") ? 1 :              \
   !strcmp (STR, "segprot") ? 3 :               \
   !strcmp (STR, "sub_library") ? 1 :           \
   !strcmp (STR, "sub_umbrella") ? 1 :          \
   !strcmp (STR, "Zumbrella") ? 1 :             \
   !strcmp (STR, "undefined") ? 1 :             \
   !strcmp (STR, "Zunexported_symbols_list") ? 1 : \
   !strcmp (STR, "Zweak_reference_mismatches") ? 1 : \
   !strcmp (STR, "pagezero_size") ? 1 :         \
   !strcmp (STR, "segs_read_only_addr") ? 1 :   \
   !strcmp (STR, "segs_read_write_addr") ? 1 :  \
   !strcmp (STR, "sectalign") ? 3 :             \
   !strcmp (STR, "sectobjectsymbols") ? 2 :     \
   !strcmp (STR, "segcreate") ? 3 :             \
   !strcmp (STR, "dylinker_install_name") ? 1 : \
   0)

#define SUBTARGET_C_COMMON_OVERRIDE_OPTIONS do {                        \
    if (flag_mkernel || flag_apple_kext)				\
      {									\
	if (flag_use_cxa_atexit == 2)					\
	  flag_use_cxa_atexit = 0;					\
	/* kexts should always be built without the coalesced sections	\
	   because the kernel loader doesn't grok such sections.  */	\
	flag_weak = 0;							\
	/* No RTTI in kexts.  */					\
	flag_rtti = 0;							\
      }									\
  } while (0)

/* Machine dependent cpp options.  Don't add more options here, add
   them to darwin_cpp_builtins in darwin-c.c.  */

#undef	CPP_SPEC
#define CPP_SPEC "%{static:%{!dynamic:-D__STATIC__}}%{!static:-D__DYNAMIC__}" \
	" %{pthread:-D_REENTRANT}"

/* This is mostly a clone of the standard LINK_COMMAND_SPEC, plus
   precomp, libtool, and fat build additions.  Also we
   don't specify a second %G after %L because libSystem is
   self-contained and doesn't need to link against libgcc.a.  */
/* In general, random Darwin linker flags should go into LINK_SPEC
   instead of LINK_COMMAND_SPEC.  The command spec is better for
   specifying the handling of options understood by generic Unix
   linkers, and for positional arguments like libraries.  */
#define LINK_COMMAND_SPEC "\
%{!fdump=*:%{!fsyntax-only:%{!c:%{!M:%{!MM:%{!E:%{!S:\
<<<<<<< HEAD
    %{!Zdynamiclib:%(linker)}%{Zdynamiclib:/usr/bin/libtool} \
    %l %X %{d} %{s} %{t} %{Z} \
    %{!Zdynamiclib:%{A} %{e*} %{m} %{N} %{n} %{r} %{u*} %{x} %{z}} \
=======
    %(linker) %l %X %{d} %{s} %{t} %{Z} %{u*} \
    %{A} %{e*} %{m} %{r} %{x} \
>>>>>>> 1177f497
    %{o*}%{!o:-o a.out} \
    %{!A:%{!nostdlib:%{!nostartfiles:%S}}} \
    %{L*} %{fopenmp:%:include(libgomp.spec)%(link_gomp)}   \
    %(link_libgcc) %o %{fprofile-arcs|fprofile-generate|coverage:-lgcov} \
    %{!nostdlib:%{!nodefaultlibs:%(link_ssp) %G %L}} \
    %{!A:%{!nostdlib:%{!nostartfiles:%E}}} %{T*} %{F*} }}}}}}}\n\
%{!fdump=*:%{!fsyntax-only:%{!c:%{!M:%{!MM:%{!E:%{!S:\
    %{.c|.cc|.C|.cpp|.c++|.CPP|.m|.mm: \
<<<<<<< HEAD
    %{gdwarf-2:%{!gstabs*:%{!gnone: dsymutil %{o*:%*}%{!o:a.out}}}}}}}}}}}}"
=======
    %{gdwarf-2:%{!gstabs*:%{!g0: dsymutil %{o*:%*}%{!o:a.out}}}}}}}}}}}}"
>>>>>>> 1177f497

#ifdef TARGET_SYSTEM_ROOT
#define LINK_SYSROOT_SPEC \
  "%{isysroot*:-syslibroot %*;:-syslibroot " TARGET_SYSTEM_ROOT "}"
#else
#define LINK_SYSROOT_SPEC "%{isysroot*:-syslibroot %*}"
#endif

/* Please keep the random linker options in alphabetical order (modulo
   'Z' and 'no' prefixes). Note that options taking arguments may appear
   multiple times on a command line with different arguments each time,
   so put a * after their names so all of them get passed.  */
#define LINK_SPEC  \
  "%{static}%{!static:-dynamic} \
   %{fgnu-runtime:%:replace-outfile(-lobjc -lobjc-gnu)}\
   %{!Zdynamiclib: \
     %{Zforce_cpusubtype_ALL:-arch %(darwin_arch) -force_cpusubtype_ALL} \
     %{!Zforce_cpusubtype_ALL:-arch %(darwin_subarch)} \
     %{Zbundle:-bundle} \
     %{Zbundle_loader*:-bundle_loader %*} \
     %{client_name*} \
     %{compatibility_version*:%e-compatibility_version only allowed with -dynamiclib\
} \
     %{current_version*:%e-current_version only allowed with -dynamiclib} \
     %{Zforce_flat_namespace:-force_flat_namespace} \
     %{Zinstall_name*:%e-install_name only allowed with -dynamiclib} \
     %{keep_private_externs} \
     %{private_bundle} \
    } \
   %{Zdynamiclib: -dylib \
     %{Zbundle:%e-bundle not allowed with -dynamiclib} \
     %{Zbundle_loader*:%e-bundle_loader not allowed with -dynamiclib} \
     %{client_name*:%e-client_name not allowed with -dynamiclib} \
     %{compatibility_version*:-dylib_compatibility_version %*} \
     %{current_version*:-dylib_current_version %*} \
     %{Zforce_cpusubtype_ALL:-arch %(darwin_arch)} \
     %{!Zforce_cpusubtype_ALL: -arch %(darwin_subarch)} \
     %{Zforce_flat_namespace:%e-force_flat_namespace not allowed with -dynamiclib} \
     %{Zinstall_name*:-dylib_install_name %*} \
     %{keep_private_externs:%e-keep_private_externs not allowed with -dynamiclib} \
     %{private_bundle:%e-private_bundle not allowed with -dynamiclib} \
    } \
   %{Zall_load:-all_load} \
   %{Zallowable_client*:-allowable_client %*} \
   %{Zbind_at_load:-bind_at_load} \
   %{Zarch_errors_fatal:-arch_errors_fatal} \
   %{Zdead_strip:-dead_strip} \
   %{Zno_dead_strip_inits_and_terms:-no_dead_strip_inits_and_terms} \
   %{Zdylib_file*:-dylib_file %*} \
   %{Zdynamic:-dynamic}\
   %{Zexported_symbols_list*:-exported_symbols_list %*} \
   %{Zflat_namespace:-flat_namespace} \
   %{headerpad_max_install_names*} \
   %{Zimage_base*:-image_base %*} \
   %{Zinit*:-init %*} \
   %{!mmacosx-version-min=*:-macosx_version_min %(darwin_minversion)} \
   %{mmacosx-version-min=*:-macosx_version_min %*} \
   %{nomultidefs} \
   %{Zmulti_module:-multi_module} %{Zsingle_module:-single_module} \
   %{Zmultiply_defined*:-multiply_defined %*} \
   %{!Zmultiply_defined*:%{shared-libgcc: \
     %:version-compare(< 10.5 mmacosx-version-min= -multiply_defined) \
     %:version-compare(< 10.5 mmacosx-version-min= suppress)}} \
   %{Zmultiplydefinedunused*:-multiply_defined_unused %*} \
   %{prebind} %{noprebind} %{nofixprebinding} %{prebind_all_twolevel_modules} \
   %{read_only_relocs} \
   %{sectcreate*} %{sectorder*} %{seg1addr*} %{segprot*} \
   %{Zsegaddr*:-segaddr %*} \
   %{Zsegs_read_only_addr*:-segs_read_only_addr %*} \
   %{Zsegs_read_write_addr*:-segs_read_write_addr %*} \
   %{Zseg_addr_table*: -seg_addr_table %*} \
   %{Zfn_seg_addr_table_filename*:-seg_addr_table_filename %*} \
   %{sub_library*} %{sub_umbrella*} \
   " LINK_SYSROOT_SPEC " \
   %{twolevel_namespace} %{twolevel_namespace_hints} \
   %{Zumbrella*: -umbrella %*} \
   %{undefined*} \
   %{Zunexported_symbols_list*:-unexported_symbols_list %*} \
   %{Zweak_reference_mismatches*:-weak_reference_mismatches %*} \
   %{!Zweak_reference_mismatches*:-weak_reference_mismatches non-weak} \
   %{X} \
   %{y*} \
   %{w} \
   %{pagezero_size*} %{segs_read_*} %{seglinkedit} %{noseglinkedit}  \
   %{sectalign*} %{sectobjectsymbols*} %{segcreate*} %{whyload} \
   %{whatsloaded} %{dylinker_install_name*} \
   %{dylinker} %{Mach} "


/* Machine dependent libraries.  */

#define LIB_SPEC "%{!static:-lSystem}"

/* Support -mmacosx-version-min by supplying different (stub) libgcc_s.dylib
   libraries to link against, and by not linking against libgcc_s on
   earlier-than-10.3.9.

   Note that by default, -lgcc_eh is not linked against!  This is
   because in a future version of Darwin the EH frame information may
   be in a new format, or the fallback routine might be changed; if
   you want to explicitly link against the static version of those
   routines, because you know you don't need to unwind through system
   libraries, you need to explicitly say -static-libgcc.

   If it is linked against, it has to be before -lgcc, because it may
   need symbols from -lgcc.  */
#undef REAL_LIBGCC_SPEC
#define REAL_LIBGCC_SPEC						   \
   "%{static-libgcc|static: -lgcc_eh -lgcc;				   \
      shared-libgcc|fexceptions|fgnu-runtime:				   \
       %:version-compare(!> 10.5 mmacosx-version-min= -lgcc_s.10.4)	   \
       %:version-compare(>= 10.5 mmacosx-version-min= -lgcc_s.10.5)	   \
       -lgcc;								   \
      :%:version-compare(>< 10.3.9 10.5 mmacosx-version-min= -lgcc_s.10.4) \
       %:version-compare(>= 10.5 mmacosx-version-min= -lgcc_s.10.5)	   \
       -lgcc}"

/* We specify crt0.o as -lcrt0.o so that ld will search the library path.

   crt3.o provides __cxa_atexit on systems that don't have it.  Since
   it's only used with C++, which requires passing -shared-libgcc, key
   off that to avoid unnecessarily adding a destructor to every
   powerpc program built.  */

#undef  STARTFILE_SPEC
#define STARTFILE_SPEC							    \
  "%{Zdynamiclib: %(darwin_dylib1) }					    \
   %{!Zdynamiclib:%{Zbundle:%{!static:-lbundle1.o}}			    \
     %{!Zbundle:%{pg:%{static:-lgcrt0.o}				    \
                     %{!static:%{object:-lgcrt0.o}			    \
                               %{!object:%{preload:-lgcrt0.o}		    \
                                 %{!preload:-lgcrt1.o %(darwin_crt2)}}}}    \
                %{!pg:%{static:-lcrt0.o}				    \
                      %{!static:%{object:-lcrt0.o}			    \
                                %{!object:%{preload:-lcrt0.o}		    \
                                  %{!preload: %(darwin_crt1)		    \
					      %(darwin_crt2)}}}}}}	    \
  %{shared-libgcc:%:version-compare(< 10.5 mmacosx-version-min= crt3.o%s)}"

/* The native Darwin linker doesn't necessarily place files in the order
   that they're specified on the link line.  Thus, it is pointless
   to put anything in ENDFILE_SPEC.  */
/* #define ENDFILE_SPEC "" */

#define DARWIN_EXTRA_SPECS						\
  { "darwin_crt1", DARWIN_CRT1_SPEC },					\
  { "darwin_dylib1", DARWIN_DYLIB1_SPEC },				\
  { "darwin_minversion", DARWIN_MINVERSION_SPEC },

#define DARWIN_DYLIB1_SPEC						\
  "%:version-compare(!> 10.5 mmacosx-version-min= -ldylib1.o)		\
   %:version-compare(>= 10.5 mmacosx-version-min= -ldylib1.10.5.o)"

#define DARWIN_CRT1_SPEC						\
  "%:version-compare(!> 10.5 mmacosx-version-min= -lcrt1.o)		\
   %:version-compare(>= 10.5 mmacosx-version-min= -lcrt1.10.5.o)"

/* Default Darwin ASM_SPEC, very simple.  */
#define ASM_SPEC "-arch %(darwin_arch) \
  %{Zforce_cpusubtype_ALL:-force_cpusubtype_ALL}"

/* We still allow output of STABS.  */

#define DBX_DEBUGGING_INFO 1

#define DWARF2_DEBUGGING_INFO
#define PREFERRED_DEBUGGING_TYPE DBX_DEBUG

#define DEBUG_FRAME_SECTION	"__DWARF,__debug_frame,regular,debug"
#define DEBUG_INFO_SECTION	"__DWARF,__debug_info,regular,debug"
#define DEBUG_ABBREV_SECTION	"__DWARF,__debug_abbrev,regular,debug"
#define DEBUG_ARANGES_SECTION	"__DWARF,__debug_aranges,regular,debug"
#define DEBUG_MACINFO_SECTION	"__DWARF,__debug_macinfo,regular,debug"
#define DEBUG_LINE_SECTION	"__DWARF,__debug_line,regular,debug"
#define DEBUG_LOC_SECTION	"__DWARF,__debug_loc,regular,debug"
#define DEBUG_PUBNAMES_SECTION	"__DWARF,__debug_pubnames,regular,debug"
#define DEBUG_PUBTYPES_SECTION	"__DWARF,__debug_pubtypes,regular,debug"
#define DEBUG_STR_SECTION	"__DWARF,__debug_str,regular,debug"
#define DEBUG_RANGES_SECTION	"__DWARF,__debug_ranges,regular,debug"

/* When generating stabs debugging, use N_BINCL entries.  */

#define DBX_USE_BINCL

/* There is no limit to the length of stabs strings.  */

#define DBX_CONTIN_LENGTH 0

/* gdb needs a null N_SO at the end of each file for scattered loading.  */

#define DBX_OUTPUT_NULL_N_SO_AT_MAIN_SOURCE_FILE_END

/* GCC's definition of 'one_only' is the same as its definition of 'weak'.  */
#define MAKE_DECL_ONE_ONLY(DECL) (DECL_WEAK (DECL) = 1)

/* Mach-O supports 'weak imports', and 'weak definitions' in coalesced
   sections.  machopic_select_section ensures that weak variables go in
   coalesced sections.  Weak aliases (or any other kind of aliases) are
   not supported.  Weak symbols that aren't visible outside the .s file
   are not supported.  */
#define ASM_WEAKEN_DECL(FILE, DECL, NAME, ALIAS)			\
  do {									\
    if (ALIAS)								\
      {									\
	warning (0, "alias definitions not supported in Mach-O; ignored");	\
	break;								\
      }									\
 									\
    if (! DECL_EXTERNAL (DECL) && TREE_PUBLIC (DECL))			\
      targetm.asm_out.globalize_label (FILE, NAME);			\
    if (DECL_EXTERNAL (DECL))						\
      fputs ("\t.weak_reference ", FILE);				\
    else if (! lookup_attribute ("weak", DECL_ATTRIBUTES (DECL))	\
	&& lookup_attribute ("weak_import", DECL_ATTRIBUTES (DECL)))	\
      break;								\
    else if (TREE_PUBLIC (DECL))					\
      fputs ("\t.weak_definition ", FILE);				\
    else								\
      break;								\
    assemble_name (FILE, NAME);						\
    fputc ('\n', FILE);							\
  } while (0)

/* Darwin has the pthread routines in libSystem, which every program
   links to, so there's no need for weak-ness for that.  */
#define GTHREAD_USE_WEAK 0

/* The Darwin linker imposes two limitations on common symbols: they
   can't have hidden visibility, and they can't appear in dylibs.  As
   a consequence, we should never use common symbols to represent
   vague linkage. */
#undef USE_COMMON_FOR_ONE_ONLY
#define USE_COMMON_FOR_ONE_ONLY 0

/* The Darwin linker doesn't want coalesced symbols to appear in
   a static archive's table of contents. */
#undef TARGET_WEAK_NOT_IN_ARCHIVE_TOC
#define TARGET_WEAK_NOT_IN_ARCHIVE_TOC 1

/* On Darwin, we don't (at the time of writing) have linkonce sections
   with names, so it's safe to make the class data not comdat.  */
#define TARGET_CXX_CLASS_DATA_ALWAYS_COMDAT hook_bool_void_false

/* For efficiency, on Darwin the RTTI information that is always
   emitted in the standard C++ library should not be COMDAT.  */
#define TARGET_CXX_LIBRARY_RTTI_COMDAT hook_bool_void_false

/* We make exception information linkonce. */
#undef TARGET_USES_WEAK_UNWIND_INFO
#define TARGET_USES_WEAK_UNWIND_INFO 1

/* We need to use a nonlocal label for the start of an EH frame: the
   Darwin linker requires that a coalesced section start with a label.
   Unfortunately, it also requires that 'debug' sections don't contain
   labels.  */
#undef FRAME_BEGIN_LABEL
#define FRAME_BEGIN_LABEL (for_eh ? "EH_frame" : "Lframe")

/* Emit a label for the FDE corresponding to DECL.  EMPTY means
   emit a label for an empty FDE. */
#define TARGET_ASM_EMIT_UNWIND_LABEL darwin_emit_unwind_label

/* Emit a label to separate the exception table.  */
#define TARGET_ASM_EMIT_EXCEPT_TABLE_LABEL darwin_emit_except_table_label

/* Our profiling scheme doesn't LP labels and counter words.  */

#define NO_PROFILE_COUNTERS	1

#undef	INIT_SECTION_ASM_OP
#define INIT_SECTION_ASM_OP

#undef	INVOKE__main

#define TARGET_ASM_CONSTRUCTOR  machopic_asm_out_constructor
#define TARGET_ASM_DESTRUCTOR   machopic_asm_out_destructor

/* Always prefix with an underscore.  */

#define USER_LABEL_PREFIX "_"

/* Don't output a .file directive.  That is only used by the assembler for
   error reporting.  */
#undef	TARGET_ASM_FILE_START_FILE_DIRECTIVE
#define TARGET_ASM_FILE_START_FILE_DIRECTIVE false

#undef  TARGET_ASM_FILE_END
#define TARGET_ASM_FILE_END darwin_file_end

#define ASM_OUTPUT_SKIP(FILE,SIZE)  \
  fprintf (FILE, "\t.space "HOST_WIDE_INT_PRINT_UNSIGNED"\n", SIZE)

/* Give ObjC methods pretty symbol names.  */

#undef	OBJC_GEN_METHOD_LABEL
#define OBJC_GEN_METHOD_LABEL(BUF,IS_INST,CLASS_NAME,CAT_NAME,SEL_NAME,NUM) \
  do { if (CAT_NAME)							\
	 sprintf (BUF, "%c[%s(%s) %s]", (IS_INST) ? '-' : '+',		\
		  (CLASS_NAME), (CAT_NAME), (SEL_NAME));		\
       else								\
	 sprintf (BUF, "%c[%s %s]", (IS_INST) ? '-' : '+',		\
		  (CLASS_NAME), (SEL_NAME));				\
     } while (0)

/* The RTTI data (e.g., __ti4name) is common and public (and static),
   but it does need to be referenced via indirect PIC data pointers.
   The machopic_define_symbol calls are telling the machopic subsystem
   that the name *is* defined in this module, so it doesn't need to
   make them indirect.  */

#undef ASM_DECLARE_OBJECT_NAME
#define ASM_DECLARE_OBJECT_NAME(FILE, NAME, DECL)			\
  do {									\
    const char *xname = NAME;						\
    if (GET_CODE (XEXP (DECL_RTL (DECL), 0)) != SYMBOL_REF)		\
      xname = IDENTIFIER_POINTER (DECL_NAME (DECL));			\
    if (! DECL_WEAK (DECL)						\
        && ((TREE_STATIC (DECL)						\
	     && (!DECL_COMMON (DECL) || !TREE_PUBLIC (DECL)))		\
            || DECL_INITIAL (DECL)))					\
        machopic_define_symbol (DECL_RTL (DECL));			\
    if ((TREE_STATIC (DECL)						\
	 && (!DECL_COMMON (DECL) || !TREE_PUBLIC (DECL)))		\
        || DECL_INITIAL (DECL))						\
      (* targetm.encode_section_info) (DECL, DECL_RTL (DECL), false);	\
    ASM_OUTPUT_LABEL (FILE, xname);					\
    /* Darwin doesn't support zero-size objects, so give them a		\
       byte.  */							\
    if (tree_low_cst (DECL_SIZE_UNIT (DECL), 1) == 0)			\
      assemble_zeros (1);						\
  } while (0)

#define ASM_DECLARE_FUNCTION_NAME(FILE, NAME, DECL)			\
  do {									\
    const char *xname = NAME;						\
    if (GET_CODE (XEXP (DECL_RTL (DECL), 0)) != SYMBOL_REF)		\
      xname = IDENTIFIER_POINTER (DECL_NAME (DECL));			\
    if (! DECL_WEAK (DECL)						\
        && ((TREE_STATIC (DECL)						\
	     && (!DECL_COMMON (DECL) || !TREE_PUBLIC (DECL)))		\
            || DECL_INITIAL (DECL)))					\
        machopic_define_symbol (DECL_RTL (DECL));			\
    if ((TREE_STATIC (DECL)						\
	 && (!DECL_COMMON (DECL) || !TREE_PUBLIC (DECL)))		\
        || DECL_INITIAL (DECL))						\
      (* targetm.encode_section_info) (DECL, DECL_RTL (DECL), false);	\
    ASM_OUTPUT_LABEL (FILE, xname);					\
  } while (0)

#define ASM_DECLARE_CONSTANT_NAME(FILE, NAME, EXP, SIZE)	\
  do {								\
    ASM_OUTPUT_LABEL (FILE, NAME);				\
    /* Darwin doesn't support zero-size objects, so give them a	\
       byte.  */						\
    if ((SIZE) == 0)						\
      assemble_zeros (1);					\
  } while (0)

/* Wrap new method names in quotes so the assembler doesn't gag.
   Make Objective-C internal symbols local.  */

#undef	ASM_OUTPUT_LABELREF
#define ASM_OUTPUT_LABELREF(FILE,NAME)					     \
  do {									     \
       const char *xname = (NAME);					     \
       if (! strcmp (xname, "<pic base>"))				     \
         machopic_output_function_base_name(FILE);                           \
       else if (xname[0] == '&' || xname[0] == '*')			     \
         {								     \
           int len = strlen (xname);					     \
	   if (len > 6 && !strcmp ("$stub", xname + len - 5))		     \
	     machopic_validate_stub_or_non_lazy_ptr (xname);		     \
	   else if (len > 7 && !strcmp ("$stub\"", xname + len - 6))	     \
	     machopic_validate_stub_or_non_lazy_ptr (xname);		     \
	   else if (len > 14 && !strcmp ("$non_lazy_ptr", xname + len - 13)) \
	     machopic_validate_stub_or_non_lazy_ptr (xname);		     \
	   else if (len > 15 && !strcmp ("$non_lazy_ptr\"", xname + len - 14)) \
	     machopic_validate_stub_or_non_lazy_ptr (xname);		     \
	   if (xname[1] != '"' && name_needs_quotes (&xname[1]))	     \
	     fprintf (FILE, "\"%s\"", &xname[1]);			     \
	   else								     \
	     fputs (&xname[1], FILE); 					     \
	 }								     \
       else if (xname[0] == '+' || xname[0] == '-')			     \
         fprintf (FILE, "\"%s\"", xname);				     \
       else if (!strncmp (xname, "_OBJC_", 6))				     \
         fprintf (FILE, "L%s", xname);					     \
       else if (!strncmp (xname, ".objc_class_name_", 17))		     \
	 fprintf (FILE, "%s", xname);					     \
       else if (xname[0] != '"' && name_needs_quotes (xname))		     \
	 fprintf (FILE, "\"%s\"", xname);				     \
       else								     \
         asm_fprintf (FILE, "%U%s", xname);				     \
  } while (0)

/* Output before executable code.  */
#undef TEXT_SECTION_ASM_OP
#define TEXT_SECTION_ASM_OP "\t.text"

/* Output before writable data.  */

#undef DATA_SECTION_ASM_OP
#define DATA_SECTION_ASM_OP "\t.data"

#undef	ALIGN_ASM_OP
#define ALIGN_ASM_OP		".align"

#undef	ASM_OUTPUT_ALIGN
#define ASM_OUTPUT_ALIGN(FILE,LOG)	\
  if ((LOG) != 0)			\
    fprintf (FILE, "\t%s %d\n", ALIGN_ASM_OP, (LOG))

/* Ensure correct alignment of bss data.  */

#undef	ASM_OUTPUT_ALIGNED_DECL_LOCAL
#define ASM_OUTPUT_ALIGNED_DECL_LOCAL(FILE, DECL, NAME, SIZE, ALIGN)	\
  do {									\
    unsigned HOST_WIDE_INT _new_size = SIZE;				\
    fputs (".lcomm ", (FILE));						\
    assemble_name ((FILE), (NAME));					\
    if (_new_size == 0) _new_size = 1;					\
    fprintf ((FILE), ","HOST_WIDE_INT_PRINT_UNSIGNED",%u\n", _new_size,	\
	     floor_log2 ((ALIGN) / BITS_PER_UNIT));			\
    if ((DECL) && ((TREE_STATIC (DECL)					\
	 && (!DECL_COMMON (DECL) || !TREE_PUBLIC (DECL)))		\
        || DECL_INITIAL (DECL)))					\
      {									\
	(* targetm.encode_section_info) (DECL, DECL_RTL (DECL), false);	\
	machopic_define_symbol (DECL_RTL (DECL));			\
      }									\
  } while (0)

/* The maximum alignment which the object file format can support in
   bits.  For Mach-O, this is 2^15 bytes.  */

#undef	MAX_OFILE_ALIGNMENT
#define MAX_OFILE_ALIGNMENT (0x8000 * 8)

/* Declare the section variables.  */
#ifndef USED_FOR_TARGET
enum darwin_section_enum {
#define DEF_SECTION(NAME, FLAGS, DIRECTIVE, OBJC) NAME,
#include "darwin-sections.def"
#undef DEF_SECTION
  NUM_DARWIN_SECTIONS
};
extern GTY(()) section * darwin_sections[NUM_DARWIN_SECTIONS];
#endif

#undef	TARGET_ASM_SELECT_SECTION
#define TARGET_ASM_SELECT_SECTION machopic_select_section
#define USE_SELECT_SECTION_FOR_FUNCTIONS

#undef	TARGET_ASM_SELECT_RTX_SECTION
#define TARGET_ASM_SELECT_RTX_SECTION machopic_select_rtx_section
#undef  TARGET_ASM_UNIQUE_SECTION
#define TARGET_ASM_UNIQUE_SECTION darwin_unique_section
#undef  TARGET_ASM_FUNCTION_RODATA_SECTION
#define TARGET_ASM_FUNCTION_RODATA_SECTION default_no_function_rodata_section
#undef  TARGET_ASM_RELOC_RW_MASK
#define TARGET_ASM_RELOC_RW_MASK machopic_reloc_rw_mask


#define ASM_DECLARE_UNRESOLVED_REFERENCE(FILE,NAME)			\
    do {								\
	 if (FILE) {							\
	   if (MACHOPIC_INDIRECT)					\
	     fprintf (FILE, "\t.lazy_reference ");			\
	   else								\
	     fprintf (FILE, "\t.reference ");				\
	   assemble_name (FILE, NAME);					\
	   fprintf (FILE, "\n");					\
	 }                                                              \
       } while (0)

#define ASM_DECLARE_CLASS_REFERENCE(FILE,NAME)				\
    do {								\
	 if (FILE) {							\
	   fprintf (FILE, "\t");					\
	   assemble_name (FILE, NAME);					\
	   fprintf (FILE, "=0\n");					\
	   (*targetm.asm_out.globalize_label) (FILE, NAME);		\
	 }								\
       } while (0)

/* Globalizing directive for a label.  */
#define GLOBAL_ASM_OP ".globl "
#define TARGET_ASM_GLOBALIZE_LABEL darwin_globalize_label

/* Emit an assembler directive to set visibility for a symbol.  Used
   to support visibility attribute and Darwin's private extern
   feature.  */
#undef TARGET_ASM_ASSEMBLE_VISIBILITY
#define TARGET_ASM_ASSEMBLE_VISIBILITY darwin_assemble_visibility

/* Extra attributes for Darwin.  */
#define SUBTARGET_ATTRIBUTE_TABLE					     \
  /* { name, min_len, max_len, decl_req, type_req, fn_type_req, handler } */ \
  { "apple_kext_compatibility", 0, 0, false, true, false,		     \
    darwin_handle_kext_attribute },					     \
  { "weak_import", 0, 0, true, false, false,				     \
    darwin_handle_weak_import_attribute }

#undef ASM_GENERATE_INTERNAL_LABEL
#define ASM_GENERATE_INTERNAL_LABEL(LABEL,PREFIX,NUM)	\
  sprintf (LABEL, "*%s%ld", PREFIX, (long)(NUM))

#undef TARGET_ASM_MARK_DECL_PRESERVED
#define TARGET_ASM_MARK_DECL_PRESERVED darwin_mark_decl_preserved

/* Set on a symbol with SYMBOL_FLAG_FUNCTION or
   MACHO_SYMBOL_FLAG_VARIABLE to indicate that the function or
   variable has been defined in this translation unit.
   When porting Mach-O to new architectures you need to make
   sure these aren't clobbered by the backend.  */

#define MACHO_SYMBOL_FLAG_VARIABLE (SYMBOL_FLAG_MACH_DEP)
#define MACHO_SYMBOL_FLAG_DEFINED ((SYMBOL_FLAG_MACH_DEP) << 1)

/* Set on a symbol to indicate when fix-and-continue style code
   generation is being used and the symbol refers to a static symbol
   that should be rebound from new instances of a translation unit to
   the original instance of the data.  */

#define MACHO_SYMBOL_STATIC ((SYMBOL_FLAG_MACH_DEP) << 2)

/* Symbolic names for various things we might know about a symbol.  */

enum machopic_addr_class {
  MACHOPIC_UNDEFINED,
  MACHOPIC_DEFINED_DATA,
  MACHOPIC_UNDEFINED_DATA,
  MACHOPIC_DEFINED_FUNCTION,
  MACHOPIC_UNDEFINED_FUNCTION
};

/* Macros defining the various PIC cases.  */

#define MACHO_DYNAMIC_NO_PIC_P	(TARGET_DYNAMIC_NO_PIC)
#define MACHOPIC_INDIRECT	(flag_pic || MACHO_DYNAMIC_NO_PIC_P)
#define MACHOPIC_JUST_INDIRECT	(MACHO_DYNAMIC_NO_PIC_P)
#define MACHOPIC_PURE		(flag_pic && ! MACHO_DYNAMIC_NO_PIC_P)

#undef TARGET_ENCODE_SECTION_INFO
#define TARGET_ENCODE_SECTION_INFO  darwin_encode_section_info
#undef TARGET_STRIP_NAME_ENCODING
#define TARGET_STRIP_NAME_ENCODING  default_strip_name_encoding

#define GEN_BINDER_NAME_FOR_STUB(BUF,STUB,STUB_LENGTH)		\
  do {								\
    const char *const stub_ = (STUB);				\
    char *buffer_ = (BUF);					\
    strcpy (buffer_, stub_);					\
    if (stub_[0] == '"')					\
      {								\
	strcpy (buffer_ + (STUB_LENGTH) - 1, "_binder\"");	\
      }								\
    else							\
      {								\
	strcpy (buffer_ + (STUB_LENGTH), "_binder");		\
      }								\
  } while (0)

#define GEN_SYMBOL_NAME_FOR_SYMBOL(BUF,SYMBOL,SYMBOL_LENGTH)	\
  do {								\
    const char *const symbol_ = (SYMBOL);			\
    char *buffer_ = (BUF);					\
    if (name_needs_quotes (symbol_) && symbol_[0] != '"')	\
      {								\
	  sprintf (buffer_, "\"%s\"", symbol_);			\
      }								\
    else							\
      {								\
	strcpy (buffer_, symbol_);				\
      }								\
  } while (0)

/* Given a symbol name string, create the lazy pointer version
   of the symbol name.  */

#define GEN_LAZY_PTR_NAME_FOR_SYMBOL(BUF,SYMBOL,SYMBOL_LENGTH)	\
  do {								\
    const char *symbol_ = (SYMBOL);                             \
    char *buffer_ = (BUF);					\
    if (symbol_[0] == '"')					\
      {								\
        strcpy (buffer_, "\"L");				\
        strcpy (buffer_ + 2, symbol_ + 1);			\
	strcpy (buffer_ + (SYMBOL_LENGTH), "$lazy_ptr\"");	\
      }								\
    else if (name_needs_quotes (symbol_))			\
      {								\
        strcpy (buffer_, "\"L");				\
        strcpy (buffer_ + 2, symbol_);				\
	strcpy (buffer_ + (SYMBOL_LENGTH) + 2, "$lazy_ptr\"");	\
      }								\
    else							\
      {								\
        strcpy (buffer_, "L");					\
        strcpy (buffer_ + 1, symbol_);				\
	strcpy (buffer_ + (SYMBOL_LENGTH) + 1, "$lazy_ptr");	\
      }								\
  } while (0)

#define EH_FRAME_SECTION_NAME   "__TEXT"
#define EH_FRAME_SECTION_ATTR ",coalesced,no_toc+strip_static_syms+live_support"

/* Java runtime class list.  */
#define JCR_SECTION_NAME "__DATA,jcr,regular,no_dead_strip"

#undef ASM_PREFERRED_EH_DATA_FORMAT
#define ASM_PREFERRED_EH_DATA_FORMAT(CODE,GLOBAL)  \
  (((CODE) == 2 && (GLOBAL) == 1) \
   ? (DW_EH_PE_pcrel | DW_EH_PE_indirect | DW_EH_PE_sdata4) : \
     ((CODE) == 1 || (GLOBAL) == 0) ? DW_EH_PE_pcrel : DW_EH_PE_absptr)

#define ASM_OUTPUT_DWARF_DELTA(FILE,SIZE,LABEL1,LABEL2)  \
  darwin_asm_output_dwarf_delta (FILE, SIZE, LABEL1, LABEL2)

#define ASM_OUTPUT_DWARF_OFFSET(FILE,SIZE,LABEL,BASE)  \
  darwin_asm_output_dwarf_offset (FILE, SIZE, LABEL, BASE)

#define ASM_MAYBE_OUTPUT_ENCODED_ADDR_RTX(ASM_OUT_FILE, ENCODING, SIZE, ADDR, DONE)	\
      if (ENCODING == ASM_PREFERRED_EH_DATA_FORMAT (2, 1)) {				\
	darwin_non_lazy_pcrel (ASM_OUT_FILE, ADDR);					\
	goto DONE;									\
      }

/* Experimentally, putting jump tables in text is faster on SPEC.
   Also this is needed for correctness for coalesced functions.  */

#ifndef JUMP_TABLES_IN_TEXT_SECTION
#define JUMP_TABLES_IN_TEXT_SECTION 1
#endif

#define TARGET_TERMINATE_DW2_EH_FRAME_INFO false

#define TARGET_ASM_INIT_SECTIONS darwin_init_sections
#undef TARGET_ASM_NAMED_SECTION
#define TARGET_ASM_NAMED_SECTION darwin_asm_named_section

/* Handle pragma weak and pragma pack.  */
#define HANDLE_SYSV_PRAGMA 1

#define HANDLE_PRAGMA_PACK_PUSH_POP 1

#define DARWIN_REGISTER_TARGET_PRAGMAS()			\
  do {								\
    c_register_pragma (0, "mark", darwin_pragma_ignore);	\
    c_register_pragma (0, "options", darwin_pragma_options);	\
    c_register_pragma (0, "segment", darwin_pragma_ignore);	\
    c_register_pragma (0, "unused", darwin_pragma_unused);	\
    c_register_pragma (0, "ms_struct", darwin_pragma_ms_struct); \
  } while (0)

#undef ASM_APP_ON
#define ASM_APP_ON ""
#undef ASM_APP_OFF
#define ASM_APP_OFF ""

void darwin_register_frameworks (const char *, const char *, int);
void darwin_register_objc_includes (const char *, const char *, int);
#define TARGET_EXTRA_PRE_INCLUDES darwin_register_objc_includes
#define TARGET_EXTRA_INCLUDES darwin_register_frameworks

void add_framework_path (char *);
#define TARGET_OPTF add_framework_path

#define TARGET_POSIX_IO

/* All new versions of Darwin have C99 functions.  */

#define TARGET_C99_FUNCTIONS 1

#define WINT_TYPE "int"

/* Every program on darwin links against libSystem which contains the pthread
   routines, so there's no need to explicitly call out when doing threaded
   work.  */

#undef GOMP_SELF_SPECS
#define GOMP_SELF_SPECS ""

/* Darwin can't support anchors until we can cope with the adjustments
   to size that ASM_DECLARE_OBJECT_NAME and ASM_DECLARE_CONSTANT_NAME
   when outputting members of an anchor block and the linker can be
   taught to keep them together or we find some other suitable
   code-gen technique.  */

#if 0
#define TARGET_ASM_OUTPUT_ANCHOR darwin_asm_output_anchor
#else
#define TARGET_ASM_OUTPUT_ANCHOR NULL
#endif

/* Attempt to turn on execute permission for the stack.  This may be
    used by INITIALIZE_TRAMPOLINE of the target needs it (that is,
    if the target machine can change execute permissions on a page).

    There is no way to query the execute permission of the stack, so
    we always issue the mprotect() call.

    Unfortunately it is not possible to make this namespace-clean.

    Also note that no errors should be emitted by this code; it is
    considered dangerous for library calls to send messages to
    stdout/stderr.  */

#define ENABLE_EXECUTE_STACK                                            \
extern void __enable_execute_stack (void *);                            \
void                                                                    \
__enable_execute_stack (void *addr)                                     \
{                                                                       \
   extern int mprotect (void *, size_t, int);                           \
   extern int getpagesize (void);					\
   static int size;                                                     \
   static long mask;                                                    \
                                                                        \
   char *page, *end;                                                    \
                                                                        \
   if (size == 0)                                                       \
     {                                                                  \
       size = getpagesize();						\
       mask = ~((long) size - 1);                                       \
     }                                                                  \
                                                                        \
   page = (char *) (((long) addr) & mask);                              \
   end  = (char *) ((((long) (addr + (TARGET_64BIT ? 48 : 40))) & mask) + size); \
                                                                        \
   /* 7 == PROT_READ | PROT_WRITE | PROT_EXEC */                        \
   (void) mprotect (page, end - page, 7);                               \
}

/* For Apple KEXTs, we make the constructors return this to match gcc
   2.95.  */
#define TARGET_CXX_CDTOR_RETURNS_THIS (darwin_kextabi_p)
extern int flag_mkernel;
extern int flag_apple_kext;
#define TARGET_KEXTABI flag_apple_kext

<<<<<<< HEAD
=======
#define TARGET_HAS_TARGETCM 1

>>>>>>> 1177f497
#endif /* CONFIG_DARWIN_H */<|MERGE_RESOLUTION|>--- conflicted
+++ resolved
@@ -130,10 +130,7 @@
   { "-segs_read_write_addr", "-Zsegs_read_write_addr" }, \
   { "-seg_addr_table", "-Zseg_addr_table" }, \
   { "-seg_addr_table_filename", "-Zfn_seg_addr_table_filename" }, \
-<<<<<<< HEAD
-=======
   { "-umbrella", "-Zumbrella" }, \
->>>>>>> 1177f497
   { "-fapple-kext", "-fapple-kext -static -Wa,-static" }, \
   { "-filelist", "-Xlinker -filelist -Xlinker" },  \
   { "-findirect-virtual-calls", "-fapple-kext" }, \
@@ -234,14 +231,8 @@
    linkers, and for positional arguments like libraries.  */
 #define LINK_COMMAND_SPEC "\
 %{!fdump=*:%{!fsyntax-only:%{!c:%{!M:%{!MM:%{!E:%{!S:\
-<<<<<<< HEAD
-    %{!Zdynamiclib:%(linker)}%{Zdynamiclib:/usr/bin/libtool} \
-    %l %X %{d} %{s} %{t} %{Z} \
-    %{!Zdynamiclib:%{A} %{e*} %{m} %{N} %{n} %{r} %{u*} %{x} %{z}} \
-=======
     %(linker) %l %X %{d} %{s} %{t} %{Z} %{u*} \
     %{A} %{e*} %{m} %{r} %{x} \
->>>>>>> 1177f497
     %{o*}%{!o:-o a.out} \
     %{!A:%{!nostdlib:%{!nostartfiles:%S}}} \
     %{L*} %{fopenmp:%:include(libgomp.spec)%(link_gomp)}   \
@@ -250,11 +241,7 @@
     %{!A:%{!nostdlib:%{!nostartfiles:%E}}} %{T*} %{F*} }}}}}}}\n\
 %{!fdump=*:%{!fsyntax-only:%{!c:%{!M:%{!MM:%{!E:%{!S:\
     %{.c|.cc|.C|.cpp|.c++|.CPP|.m|.mm: \
-<<<<<<< HEAD
-    %{gdwarf-2:%{!gstabs*:%{!gnone: dsymutil %{o*:%*}%{!o:a.out}}}}}}}}}}}}"
-=======
     %{gdwarf-2:%{!gstabs*:%{!g0: dsymutil %{o*:%*}%{!o:a.out}}}}}}}}}}}}"
->>>>>>> 1177f497
 
 #ifdef TARGET_SYSTEM_ROOT
 #define LINK_SYSROOT_SPEC \
@@ -995,9 +982,6 @@
 extern int flag_apple_kext;
 #define TARGET_KEXTABI flag_apple_kext
 
-<<<<<<< HEAD
-=======
 #define TARGET_HAS_TARGETCM 1
 
->>>>>>> 1177f497
 #endif /* CONFIG_DARWIN_H */