--- conflicted
+++ resolved
@@ -1,10 +1,6 @@
 /* Target definitions for Darwin (Mac OS X) systems.
    Copyright (C) 1989, 1990, 1991, 1992, 1993, 2000, 2001, 2002, 2003, 2004,
-<<<<<<< HEAD
-   2005
-=======
    2005, 2006
->>>>>>> c355071f
    Free Software Foundation, Inc.
    Contributed by Apple Computer Inc.
 
@@ -154,14 +150,11 @@
   { "-unexported_symbols_list", "-Zunexported_symbols_list" }, \
   SUBTARGET_OPTION_TRANSLATE_TABLE
 
-<<<<<<< HEAD
-=======
 #define SUBSUBTARGET_OVERRIDE_OPTIONS					\
   do {									\
     darwin_override_options ();						\
   } while (0)
 
->>>>>>> c355071f
 /* These compiler options take n arguments.  */
 
 #undef  WORD_SWITCH_TAKES_ARG
@@ -207,8 +200,6 @@
    !strcmp (STR, "dylinker_install_name") ? 1 : \
    0)
 
-<<<<<<< HEAD
-=======
 #define SUBTARGET_C_COMMON_OVERRIDE_OPTIONS do {                        \
     if (flag_mkernel || flag_apple_kext)				\
       {									\
@@ -222,17 +213,12 @@
       }									\
   } while (0)
 
->>>>>>> c355071f
 /* Machine dependent cpp options.  Don't add more options here, add
    them to darwin_cpp_builtins in darwin-c.c.  */
 
 #undef	CPP_SPEC
-<<<<<<< HEAD
-#define CPP_SPEC "%{static:%{!dynamic:-D__STATIC__}}%{!static:-D__DYNAMIC__}"
-=======
 #define CPP_SPEC "%{static:%{!dynamic:-D__STATIC__}}%{!static:-D__DYNAMIC__}" \
 	" %{pthread:-D_REENTRANT}"
->>>>>>> c355071f
 
 /* This is mostly a clone of the standard LINK_COMMAND_SPEC, plus
    precomp, libtool, and fat build additions.  Also we
@@ -243,17 +229,6 @@
    specifying the handling of options understood by generic Unix
    linkers, and for positional arguments like libraries.  */
 #define LINK_COMMAND_SPEC "\
-<<<<<<< HEAD
-%{!fdump=*:%{!fsyntax-only:%{!precomp:%{!c:%{!M:%{!MM:%{!E:%{!S:\
-    %{!Zdynamiclib:%(linker)}%{Zdynamiclib:/usr/bin/libtool} \
-    %l %X %{d} %{s} %{t} %{Z} \
-    %{!Zdynamiclib:%{A} %{e*} %{m} %{N} %{n} %{r} %{u*} %{x} %{z}} \
-    %{@:-o %f%u.out}%{!@:%{o*}%{!o:-o a.out}} \
-    %{!Zdynamiclib:%{!A:%{!nostdlib:%{!nostartfiles:%S}}}} \
-    %{L*} %(link_libgcc) %o %{fprofile-arcs|fprofile-generate|coverage:-lgcov} \
-    %{!nostdlib:%{!nodefaultlibs:%(link_ssp) %G %L}} \
-    %{!A:%{!nostdlib:%{!nostartfiles:%E}}} %{T*} %{F*} }}}}}}}}"
-=======
 %{!fdump=*:%{!fsyntax-only:%{!c:%{!M:%{!MM:%{!E:%{!S:\
     %(linker) %l %X %{d} %{s} %{t} %{Z} \
     %{A} %{e*} %{m} %{r} %{x} \
@@ -273,7 +248,6 @@
 #else
 #define LINK_SYSROOT_SPEC "%{isysroot*:-syslibroot %*}"
 #endif
->>>>>>> c355071f
 
 /* Please keep the random linker options in alphabetical order (modulo
    'Z' and 'no' prefixes). Note that options taking arguments may appear
@@ -323,10 +297,7 @@
    %{Zimage_base*:-image_base %*} \
    %{Zinit*:-init %*} \
    %{mmacosx-version-min=*:-macosx_version_min %*} \
-<<<<<<< HEAD
-=======
    %{!mmacosx-version-min=*:%{shared-libgcc:-macosx_version_min 10.3}} \
->>>>>>> c355071f
    %{nomultidefs} \
    %{Zmulti_module:-multi_module} %{Zsingle_module:-single_module} \
    %{Zmultiply_defined*:-multiply_defined %*} \
@@ -343,11 +314,7 @@
    %{Zseg_addr_table*: -seg_addr_table %*} \
    %{Zfn_seg_addr_table_filename*:-seg_addr_table_filename %*} \
    %{sub_library*} %{sub_umbrella*} \
-<<<<<<< HEAD
-   %{isysroot*:-syslibroot %*} \
-=======
    " LINK_SYSROOT_SPEC " \
->>>>>>> c355071f
    %{twolevel_namespace} %{twolevel_namespace_hints} \
    %{umbrella*} \
    %{undefined*} \
@@ -376,13 +343,8 @@
    be in a new format, or the fallback routine might be changed; if
    you want to explicitly link against the static version of those
    routines, because you know you don't need to unwind through system
-<<<<<<< HEAD
-   libraries, you need to explicitly say -static-libgcc.  
-   
-=======
    libraries, you need to explicitly say -static-libgcc.
 
->>>>>>> c355071f
    If it is linked against, it has to be before -lgcc, because it may
    need symbols from -lgcc.  */
 #undef REAL_LIBGCC_SPEC
@@ -395,22 +357,6 @@
       :%:version-compare(>< 10.3.9 10.5 mmacosx-version-min= -lgcc_s.10.4) \
        %:version-compare(>= 10.5 mmacosx-version-min= -lgcc_s.10.5)	   \
        -lgcc}"
-<<<<<<< HEAD
-			 
-/* We specify crt0.o as -lcrt0.o so that ld will search the library path.  */
-
-#undef  STARTFILE_SPEC
-#define STARTFILE_SPEC  \
-  "%{!Zdynamiclib:%{Zbundle:%{!static:-lbundle1.o}} \
-     %{!Zbundle:%{pg:%{static:-lgcrt0.o} \
-                     %{!static:%{object:-lgcrt0.o} \
-                               %{!object:%{preload:-lgcrt0.o} \
-                                 %{!preload:-lgcrt1.o %(darwin_crt2)}}}} \
-                %{!pg:%{static:-lcrt0.o} \
-                      %{!static:%{object:-lcrt0.o} \
-                                %{!object:%{preload:-lcrt0.o} \
-                                  %{!preload:-lcrt1.o %(darwin_crt2)}}}}}}"
-=======
 
 /* We specify crt0.o as -lcrt0.o so that ld will search the library path.
 
@@ -432,7 +378,6 @@
                                 %{!object:%{preload:-lcrt0.o}		    \
                                   %{!preload: %(darwin_crt1)  %(darwin_crt2)}}}}}}  \
   %{shared-libgcc:%:version-compare(< 10.5 mmacosx-version-min= crt3.o%s)}"
->>>>>>> c355071f
 
 /* The native Darwin linker doesn't necessarily place files in the order
    that they're specified on the link line.  Thus, it is pointless
@@ -730,11 +675,6 @@
 
 /* Declare the section variables.  */
 #ifndef USED_FOR_TARGET
-<<<<<<< HEAD
-#define DEF_SECTION(NAME, FLAGS, DIRECTIVE, OBJC) extern section *NAME;
-#include "darwin-sections.def"
-#undef DEF_SECTION
-=======
 enum darwin_section_enum {
 #define DEF_SECTION(NAME, FLAGS, DIRECTIVE, OBJC) NAME,
 #include "darwin-sections.def"
@@ -742,7 +682,6 @@
   NUM_DARWIN_SECTIONS
 };
 extern GTY(()) section * darwin_sections[NUM_DARWIN_SECTIONS];
->>>>>>> c355071f
 #endif
 
 #undef	TARGET_ASM_SELECT_SECTION
@@ -965,10 +904,7 @@
 #define TARGET_POSIX_IO
 
 /* All new versions of Darwin have C99 functions.  */
-<<<<<<< HEAD
-=======
-
->>>>>>> c355071f
+
 #define TARGET_C99_FUNCTIONS 1
 
 #define WINT_TYPE "int"
