/* Target definitions for Darwin (Mac OS X) systems.
   Copyright (C) 1989, 1990, 1991, 1992, 1993, 2000, 2001, 2002, 2003, 2004,
<<<<<<< HEAD
   2005, 2007
=======
   2005, 2006, 2007, 2008, 2009
>>>>>>> 42bae686
   Free Software Foundation, Inc.
   Contributed by Apple Computer Inc.

This file is part of GCC.

GCC is free software; you can redistribute it and/or modify
it under the terms of the GNU General Public License as published by
the Free Software Foundation; either version 3, or (at your option)
any later version.

GCC is distributed in the hope that it will be useful,
but WITHOUT ANY WARRANTY; without even the implied warranty of
MERCHANTABILITY or FITNESS FOR A PARTICULAR PURPOSE.  See the
GNU General Public License for more details.

Under Section 7 of GPL version 3, you are granted additional
permissions described in the GCC Runtime Library Exception, version
3.1, as published by the Free Software Foundation.

You should have received a copy of the GNU General Public License and
a copy of the GCC Runtime Library Exception along with this program;
see the files COPYING3 and COPYING.RUNTIME respectively.  If not, see
<http://www.gnu.org/licenses/>.  */

#ifndef CONFIG_DARWIN_H
#define CONFIG_DARWIN_H

/* The definitions in this file are common to all processor types
   running Darwin, which is the kernel for Mac OS X.  Darwin is
   basically a BSD user layer laid over a Mach kernel, then evolved
   for many years (at NeXT) in parallel with other Unix systems.  So
   while the runtime is a somewhat idiosyncratic Mach-based thing,
   other definitions look like they would for a BSD variant.  */

/* Although NeXT ran on many different architectures, as of Jan 2001
   the only supported Darwin targets are PowerPC and x86.  */

/* One of Darwin's NeXT legacies is the Mach-O format, which is partly
   like a.out and partly like COFF, with additional features like
   multi-architecture binary support.  */

#define OBJECT_FORMAT_MACHO

/* Don't assume anything about the header files.  */
#define NO_IMPLICIT_EXTERN_C

/* Suppress g++ attempt to link in the math library automatically. */
#define MATH_LIBRARY ""

/* We have atexit.  */

#define HAVE_ATEXIT

/* Define an empty body for the function do_global_dtors() in libgcc2.c.  */

#define DO_GLOBAL_DTORS_BODY

/* The string value for __SIZE_TYPE__.  */

#ifndef SIZE_TYPE
#define SIZE_TYPE "long unsigned int"
#endif

/* Type used for ptrdiff_t, as a string used in a declaration.  */

#undef  PTRDIFF_TYPE
#define PTRDIFF_TYPE "int"

/* wchar_t is int.  */

#undef	WCHAR_TYPE
#define WCHAR_TYPE "int"
#undef	WCHAR_TYPE_SIZE
#define WCHAR_TYPE_SIZE 32

/* Default to using the NeXT-style runtime, since that's what is
   pre-installed on Darwin systems.  */

#define NEXT_OBJC_RUNTIME

/* Don't default to pcc-struct-return, because gcc is the only compiler, and
   we want to retain compatibility with older gcc versions.  */

#undef	DEFAULT_PCC_STRUCT_RETURN
#define DEFAULT_PCC_STRUCT_RETURN 0

/* True if pragma ms_struct is in effect.  */
extern GTY(()) int darwin_ms_struct;

/* This table intercepts weirdo options whose names would interfere
   with normal driver conventions, and either translates them into
   standardly-named options, or adds a 'Z' so that they can get to
   specs processing without interference.

   Do not expand a linker option to "-Xlinker -<option>", since that
   forfeits the ability to control via spec strings later.  However,
   as a special exception, do this translation with -filelist, because
   otherwise the driver will think there are no input files and quit.
   (The alternative would be to hack the driver to recognize -filelist
   specially, but it's simpler to use the translation table.)

   Note that an option name with a prefix that matches another option
   name, that also takes an argument, needs to be modified so the
   prefix is different, otherwise a '*' after the shorter option will
   match with the longer one.

   The SUBTARGET_OPTION_TRANSLATE_TABLE macro, which _must_ be defined
   in gcc/config/{i386,rs6000}/darwin.h, should contain any additional
   command-line option translations specific to the particular target
   architecture.  */

#define TARGET_OPTION_TRANSLATE_TABLE \
  { "-all_load", "-Zall_load" },  \
  { "-allowable_client", "-Zallowable_client" },  \
  { "-arch_errors_fatal", "-Zarch_errors_fatal" },  \
  { "-bind_at_load", "-Zbind_at_load" },  \
  { "-bundle", "-Zbundle" },  \
  { "-bundle_loader", "-Zbundle_loader" },  \
  { "-weak_reference_mismatches", "-Zweak_reference_mismatches" },  \
  { "-dead_strip", "-Zdead_strip" }, \
  { "-no_dead_strip_inits_and_terms", "-Zno_dead_strip_inits_and_terms" }, \
  { "-dependency-file", "-MF" }, \
  { "-dylib_file", "-Zdylib_file" }, \
  { "-dynamic", "-Zdynamic" },  \
  { "-dynamiclib", "-Zdynamiclib" },  \
  { "-exported_symbols_list", "-Zexported_symbols_list" },  \
  { "-gfull", "-g -fno-eliminate-unused-debug-symbols" }, \
  { "-gused", "-g -feliminate-unused-debug-symbols" }, \
  { "-segaddr", "-Zsegaddr" }, \
  { "-segs_read_only_addr", "-Zsegs_read_only_addr" }, \
  { "-segs_read_write_addr", "-Zsegs_read_write_addr" }, \
  { "-seg_addr_table", "-Zseg_addr_table" }, \
  { "-seg_addr_table_filename", "-Zfn_seg_addr_table_filename" }, \
  { "-umbrella", "-Zumbrella" }, \
  { "-fapple-kext", "-fapple-kext -static -Wa,-static" }, \
  { "-filelist", "-Xlinker -filelist -Xlinker" },  \
  { "-findirect-virtual-calls", "-fapple-kext" }, \
  { "-flat_namespace", "-Zflat_namespace" },  \
  { "-force_cpusubtype_ALL", "-Zforce_cpusubtype_ALL" },  \
  { "-force_flat_namespace", "-Zforce_flat_namespace" },  \
  { "-framework", "-Xlinker -framework -Xlinker" },  \
  { "-fterminated-vtables", "-fapple-kext" }, \
  { "-image_base", "-Zimage_base" },  \
  { "-init", "-Zinit" },  \
  { "-install_name", "-Zinstall_name" },  \
  { "-mkernel", "-mkernel -static -Wa,-static" }, \
  { "-multiply_defined_unused", "-Zmultiplydefinedunused" },  \
  { "-multiply_defined", "-Zmultiply_defined" },  \
  { "-multi_module", "-Zmulti_module" },  \
  { "-static", "-static -Wa,-static" },  \
  { "-shared", "-Zdynamiclib" }, \
  { "-single_module", "-Zsingle_module" },  \
  { "-unexported_symbols_list", "-Zunexported_symbols_list" }, \
  SUBTARGET_OPTION_TRANSLATE_TABLE

#define SUBSUBTARGET_OVERRIDE_OPTIONS					\
  do {									\
    darwin_override_options ();						\
  } while (0)

/* These compiler options take n arguments.  */

#undef  WORD_SWITCH_TAKES_ARG
#define WORD_SWITCH_TAKES_ARG(STR)              \
  (DEFAULT_WORD_SWITCH_TAKES_ARG (STR) ? 1 :    \
   !strcmp (STR, "Zallowable_client") ? 1 :     \
   !strcmp (STR, "arch") ? 1 :                  \
   !strcmp (STR, "arch_only") ? 1 :             \
   !strcmp (STR, "Zbundle_loader") ? 1 :        \
   !strcmp (STR, "client_name") ? 1 :           \
   !strcmp (STR, "compatibility_version") ? 1 : \
   !strcmp (STR, "current_version") ? 1 :       \
   !strcmp (STR, "Zdylib_file") ? 1 :           \
   !strcmp (STR, "Zexported_symbols_list") ? 1 : \
   !strcmp (STR, "Zimage_base") ? 1 :           \
   !strcmp (STR, "Zinit") ? 1 :                 \
   !strcmp (STR, "Zinstall_name") ? 1 :         \
   !strcmp (STR, "Zmultiplydefinedunused") ? 1 : \
   !strcmp (STR, "Zmultiply_defined") ? 1 :     \
   !strcmp (STR, "precomp-trustfile") ? 1 :     \
   !strcmp (STR, "read_only_relocs") ? 1 :      \
   !strcmp (STR, "sectcreate") ? 3 :            \
   !strcmp (STR, "sectorder") ? 3 :             \
   !strcmp (STR, "Zsegaddr") ? 2 :              \
   !strcmp (STR, "Zsegs_read_only_addr") ? 1 :  \
   !strcmp (STR, "Zsegs_read_write_addr") ? 1 : \
   !strcmp (STR, "Zseg_addr_table") ? 1 :       \
   !strcmp (STR, "Zfn_seg_addr_table_filename") ? 1 :\
   !strcmp (STR, "seg1addr") ? 1 :              \
   !strcmp (STR, "segprot") ? 3 :               \
   !strcmp (STR, "sub_library") ? 1 :           \
   !strcmp (STR, "sub_umbrella") ? 1 :          \
   !strcmp (STR, "Zumbrella") ? 1 :             \
   !strcmp (STR, "undefined") ? 1 :             \
   !strcmp (STR, "Zunexported_symbols_list") ? 1 : \
   !strcmp (STR, "Zweak_reference_mismatches") ? 1 : \
   !strcmp (STR, "pagezero_size") ? 1 :         \
   !strcmp (STR, "segs_read_only_addr") ? 1 :   \
   !strcmp (STR, "segs_read_write_addr") ? 1 :  \
   !strcmp (STR, "sectalign") ? 3 :             \
   !strcmp (STR, "sectobjectsymbols") ? 2 :     \
   !strcmp (STR, "segcreate") ? 3 :             \
   !strcmp (STR, "dylinker_install_name") ? 1 : \
   0)

#define SUBTARGET_C_COMMON_OVERRIDE_OPTIONS do {                        \
    if (flag_mkernel || flag_apple_kext)				\
      {									\
	if (flag_use_cxa_atexit == 2)					\
	  flag_use_cxa_atexit = 0;					\
	/* kexts should always be built without the coalesced sections	\
	   because the kernel loader doesn't grok such sections.  */	\
	flag_weak = 0;							\
	/* No RTTI in kexts.  */					\
	flag_rtti = 0;							\
      }									\
  } while (0)

/* Machine dependent cpp options.  Don't add more options here, add
   them to darwin_cpp_builtins in darwin-c.c.  */

#undef	CPP_SPEC
#define CPP_SPEC "%{static:%{!dynamic:-D__STATIC__}}%{!static:-D__DYNAMIC__}" \
	" %{pthread:-D_REENTRANT}"

/* This is mostly a clone of the standard LINK_COMMAND_SPEC, plus
   precomp, libtool, and fat build additions.  Also we
   don't specify a second %G after %L because libSystem is
   self-contained and doesn't need to link against libgcc.a.  */
/* In general, random Darwin linker flags should go into LINK_SPEC
   instead of LINK_COMMAND_SPEC.  The command spec is better for
   specifying the handling of options understood by generic Unix
   linkers, and for positional arguments like libraries.  */
#define LINK_COMMAND_SPEC "\
%{!fdump=*:%{!fsyntax-only:%{!c:%{!M:%{!MM:%{!E:%{!S:\
    %(linker) %l %X %{d} %{s} %{t} %{Z} %{u*} \
    %{A} %{e*} %{m} %{r} %{x} \
    %{o*}%{!o:-o a.out} \
    %{!A:%{!nostdlib:%{!nostartfiles:%S}}} \
    %{L*} %{fopenmp:%:include(libgomp.spec)%(link_gomp)}   \
    %(link_libgcc) %o %{fprofile-arcs|fprofile-generate|coverage:-lgcov} \
    %{!nostdlib:%{!nodefaultlibs:%(link_ssp) %G %L}} \
    %{!A:%{!nostdlib:%{!nostartfiles:%E}}} %{T*} %{F*} }}}}}}}\n\
%{!fdump=*:%{!fsyntax-only:%{!c:%{!M:%{!MM:%{!E:%{!S:\
    %{.c|.cc|.C|.cpp|.cp|.c++|.cxx|.CPP|.m|.mm: \
    %{gdwarf-2:%{!gstabs*:%{!g0: dsymutil %{o*:%*}%{!o:a.out}}}}}}}}}}}}"

#ifdef TARGET_SYSTEM_ROOT
#define LINK_SYSROOT_SPEC \
  "%{isysroot*:-syslibroot %*;:-syslibroot " TARGET_SYSTEM_ROOT "}"
#else
#define LINK_SYSROOT_SPEC "%{isysroot*:-syslibroot %*}"
#endif

/* Please keep the random linker options in alphabetical order (modulo
   'Z' and 'no' prefixes). Note that options taking arguments may appear
   multiple times on a command line with different arguments each time,
   so put a * after their names so all of them get passed.  */
#define LINK_SPEC  \
  "%{static}%{!static:-dynamic} \
   %{fgnu-runtime:%:replace-outfile(-lobjc -lobjc-gnu)}\
   %{static|static-libgfortran:%:replace-outfile(-lgfortran libgfortran.a%s)}\
   %{!Zdynamiclib: \
     %{Zforce_cpusubtype_ALL:-arch %(darwin_arch) -force_cpusubtype_ALL} \
     %{!Zforce_cpusubtype_ALL:-arch %(darwin_subarch)} \
     %{Zbundle:-bundle} \
     %{Zbundle_loader*:-bundle_loader %*} \
     %{client_name*} \
     %{compatibility_version*:%e-compatibility_version only allowed with -dynamiclib\
} \
     %{current_version*:%e-current_version only allowed with -dynamiclib} \
     %{Zforce_flat_namespace:-force_flat_namespace} \
     %{Zinstall_name*:%e-install_name only allowed with -dynamiclib} \
     %{keep_private_externs} \
     %{private_bundle} \
    } \
   %{Zdynamiclib: -dylib \
     %{Zbundle:%e-bundle not allowed with -dynamiclib} \
     %{Zbundle_loader*:%e-bundle_loader not allowed with -dynamiclib} \
     %{client_name*:%e-client_name not allowed with -dynamiclib} \
     %{compatibility_version*:-dylib_compatibility_version %*} \
     %{current_version*:-dylib_current_version %*} \
     %{Zforce_cpusubtype_ALL:-arch %(darwin_arch)} \
     %{!Zforce_cpusubtype_ALL: -arch %(darwin_subarch)} \
     %{Zforce_flat_namespace:%e-force_flat_namespace not allowed with -dynamiclib} \
     %{Zinstall_name*:-dylib_install_name %*} \
     %{keep_private_externs:%e-keep_private_externs not allowed with -dynamiclib} \
     %{private_bundle:%e-private_bundle not allowed with -dynamiclib} \
    } \
   %{Zall_load:-all_load} \
   %{Zallowable_client*:-allowable_client %*} \
   %{Zbind_at_load:-bind_at_load} \
   %{Zarch_errors_fatal:-arch_errors_fatal} \
   %{Zdead_strip:-dead_strip} \
   %{Zno_dead_strip_inits_and_terms:-no_dead_strip_inits_and_terms} \
   %{Zdylib_file*:-dylib_file %*} \
   %{Zdynamic:-dynamic}\
   %{Zexported_symbols_list*:-exported_symbols_list %*} \
   %{Zflat_namespace:-flat_namespace} \
   %{headerpad_max_install_names*} \
   %{Zimage_base*:-image_base %*} \
   %{Zinit*:-init %*} \
   %{!mmacosx-version-min=*:-macosx_version_min %(darwin_minversion)} \
   %{mmacosx-version-min=*:-macosx_version_min %*} \
   %{nomultidefs} \
   %{Zmulti_module:-multi_module} %{Zsingle_module:-single_module} \
   %{Zmultiply_defined*:-multiply_defined %*} \
   %{!Zmultiply_defined*:%{shared-libgcc: \
     %:version-compare(< 10.5 mmacosx-version-min= -multiply_defined) \
     %:version-compare(< 10.5 mmacosx-version-min= suppress)}} \
   %{Zmultiplydefinedunused*:-multiply_defined_unused %*} \
   %{fpie:-pie} \
   %{prebind} %{noprebind} %{nofixprebinding} %{prebind_all_twolevel_modules} \
   %{read_only_relocs} \
   %{sectcreate*} %{sectorder*} %{seg1addr*} %{segprot*} \
   %{Zsegaddr*:-segaddr %*} \
   %{Zsegs_read_only_addr*:-segs_read_only_addr %*} \
   %{Zsegs_read_write_addr*:-segs_read_write_addr %*} \
   %{Zseg_addr_table*: -seg_addr_table %*} \
   %{Zfn_seg_addr_table_filename*:-seg_addr_table_filename %*} \
   %{sub_library*} %{sub_umbrella*} \
   " LINK_SYSROOT_SPEC " \
   %{twolevel_namespace} %{twolevel_namespace_hints} \
   %{Zumbrella*: -umbrella %*} \
   %{undefined*} \
   %{Zunexported_symbols_list*:-unexported_symbols_list %*} \
   %{Zweak_reference_mismatches*:-weak_reference_mismatches %*} \
   %{!Zweak_reference_mismatches*:-weak_reference_mismatches non-weak} \
   %{X} \
   %{y*} \
   %{w} \
   %{pagezero_size*} %{segs_read_*} %{seglinkedit} %{noseglinkedit}  \
   %{sectalign*} %{sectobjectsymbols*} %{segcreate*} %{whyload} \
   %{whatsloaded} %{dylinker_install_name*} \
   %{dylinker} %{Mach} "


/* Machine dependent libraries.  */

#define LIB_SPEC "%{!static:-lSystem}"

/* Support -mmacosx-version-min by supplying different (stub) libgcc_s.dylib
   libraries to link against, and by not linking against libgcc_s on
   earlier-than-10.3.9.

   Note that by default, -lgcc_eh is not linked against!  This is
   because in a future version of Darwin the EH frame information may
   be in a new format, or the fallback routine might be changed; if
   you want to explicitly link against the static version of those
   routines, because you know you don't need to unwind through system
   libraries, you need to explicitly say -static-libgcc.

   If it is linked against, it has to be before -lgcc, because it may
   need symbols from -lgcc.  */
#undef REAL_LIBGCC_SPEC
#define REAL_LIBGCC_SPEC						   \
   "%{static-libgcc|static: -lgcc_eh -lgcc;				   \
      shared-libgcc|fexceptions|fgnu-runtime:				   \
       %:version-compare(!> 10.5 mmacosx-version-min= -lgcc_s.10.4)	   \
       %:version-compare(>= 10.5 mmacosx-version-min= -lgcc_s.10.5)	   \
       -lgcc;								   \
      :%:version-compare(>< 10.3.9 10.5 mmacosx-version-min= -lgcc_s.10.4) \
       %:version-compare(>= 10.5 mmacosx-version-min= -lgcc_s.10.5)	   \
       -lgcc}"

/* We specify crt0.o as -lcrt0.o so that ld will search the library path.

   crt3.o provides __cxa_atexit on systems that don't have it.  Since
   it's only used with C++, which requires passing -shared-libgcc, key
   off that to avoid unnecessarily adding a destructor to every
   powerpc program built.  */

#undef  STARTFILE_SPEC
#define STARTFILE_SPEC							    \
  "%{Zdynamiclib: %(darwin_dylib1) }					    \
   %{!Zdynamiclib:%{Zbundle:%{!static:-lbundle1.o}}			    \
     %{!Zbundle:%{pg:%{static:-lgcrt0.o}				    \
                     %{!static:%{object:-lgcrt0.o}			    \
                               %{!object:%{preload:-lgcrt0.o}		    \
                                 %{!preload:-lgcrt1.o %(darwin_crt2)}}}}    \
                %{!pg:%{static:-lcrt0.o}				    \
                      %{!static:%{object:-lcrt0.o}			    \
                                %{!object:%{preload:-lcrt0.o}		    \
                                  %{!preload: %(darwin_crt1)		    \
					      %(darwin_crt2)}}}}}}	    \
  %{shared-libgcc:%:version-compare(< 10.5 mmacosx-version-min= crt3.o%s)}"

/* The native Darwin linker doesn't necessarily place files in the order
   that they're specified on the link line.  Thus, it is pointless
   to put anything in ENDFILE_SPEC.  */
/* #define ENDFILE_SPEC "" */

#define DARWIN_EXTRA_SPECS						\
  { "darwin_crt1", DARWIN_CRT1_SPEC },					\
  { "darwin_dylib1", DARWIN_DYLIB1_SPEC },				\
  { "darwin_minversion", DARWIN_MINVERSION_SPEC },

#define DARWIN_DYLIB1_SPEC						\
  "%:version-compare(!> 10.5 mmacosx-version-min= -ldylib1.o)		\
   %:version-compare(>= 10.5 mmacosx-version-min= -ldylib1.10.5.o)"

#define DARWIN_CRT1_SPEC						\
  "%:version-compare(!> 10.5 mmacosx-version-min= -lcrt1.o)		\
   %:version-compare(>= 10.5 mmacosx-version-min= -lcrt1.10.5.o)"

/* Default Darwin ASM_SPEC, very simple.  */
#define ASM_SPEC "-arch %(darwin_arch) \
  %{Zforce_cpusubtype_ALL:-force_cpusubtype_ALL}"

/* We still allow output of STABS.  */

#define DBX_DEBUGGING_INFO 1

#define DWARF2_DEBUGGING_INFO
#define PREFERRED_DEBUGGING_TYPE DBX_DEBUG

#define DEBUG_FRAME_SECTION	"__DWARF,__debug_frame,regular,debug"
#define DEBUG_INFO_SECTION	"__DWARF,__debug_info,regular,debug"
#define DEBUG_ABBREV_SECTION	"__DWARF,__debug_abbrev,regular,debug"
#define DEBUG_ARANGES_SECTION	"__DWARF,__debug_aranges,regular,debug"
#define DEBUG_MACINFO_SECTION	"__DWARF,__debug_macinfo,regular,debug"
#define DEBUG_LINE_SECTION	"__DWARF,__debug_line,regular,debug"
#define DEBUG_LOC_SECTION	"__DWARF,__debug_loc,regular,debug"
#define DEBUG_PUBNAMES_SECTION	"__DWARF,__debug_pubnames,regular,debug"
#define DEBUG_PUBTYPES_SECTION	"__DWARF,__debug_pubtypes,regular,debug"
#define DEBUG_STR_SECTION	"__DWARF,__debug_str,regular,debug"
#define DEBUG_RANGES_SECTION	"__DWARF,__debug_ranges,regular,debug"

/* When generating stabs debugging, use N_BINCL entries.  */

#define DBX_USE_BINCL

/* There is no limit to the length of stabs strings.  */

#define DBX_CONTIN_LENGTH 0

/* gdb needs a null N_SO at the end of each file for scattered loading.  */

#define DBX_OUTPUT_NULL_N_SO_AT_MAIN_SOURCE_FILE_END

/* GCC's definition of 'one_only' is the same as its definition of 'weak'.  */
#define MAKE_DECL_ONE_ONLY(DECL) (DECL_WEAK (DECL) = 1)

/* Mach-O supports 'weak imports', and 'weak definitions' in coalesced
   sections.  machopic_select_section ensures that weak variables go in
   coalesced sections.  Weak aliases (or any other kind of aliases) are
   not supported.  Weak symbols that aren't visible outside the .s file
   are not supported.  */
#define ASM_WEAKEN_DECL(FILE, DECL, NAME, ALIAS)			\
  do {									\
    if (ALIAS)								\
      {									\
	warning (0, "alias definitions not supported in Mach-O; ignored");	\
	break;								\
      }									\
 									\
    if (! DECL_EXTERNAL (DECL) && TREE_PUBLIC (DECL))			\
      targetm.asm_out.globalize_label (FILE, NAME);			\
    if (DECL_EXTERNAL (DECL))						\
      fputs ("\t.weak_reference ", FILE);				\
    else if (! lookup_attribute ("weak", DECL_ATTRIBUTES (DECL))	\
	&& lookup_attribute ("weak_import", DECL_ATTRIBUTES (DECL)))	\
      break;								\
    else if (TREE_PUBLIC (DECL))					\
      fputs ("\t.weak_definition ", FILE);				\
    else								\
      break;								\
    assemble_name (FILE, NAME);						\
    fputc ('\n', FILE);							\
  } while (0)

/* Darwin has the pthread routines in libSystem, which every program
   links to, so there's no need for weak-ness for that.  */
#define GTHREAD_USE_WEAK 0

/* The Darwin linker imposes two limitations on common symbols: they
   can't have hidden visibility, and they can't appear in dylibs.  As
   a consequence, we should never use common symbols to represent
   vague linkage. */
#undef USE_COMMON_FOR_ONE_ONLY
#define USE_COMMON_FOR_ONE_ONLY 0

/* The Darwin linker doesn't want coalesced symbols to appear in
   a static archive's table of contents. */
#undef TARGET_WEAK_NOT_IN_ARCHIVE_TOC
#define TARGET_WEAK_NOT_IN_ARCHIVE_TOC 1

/* On Darwin, we don't (at the time of writing) have linkonce sections
   with names, so it's safe to make the class data not comdat.  */
#define TARGET_CXX_CLASS_DATA_ALWAYS_COMDAT hook_bool_void_false

/* For efficiency, on Darwin the RTTI information that is always
   emitted in the standard C++ library should not be COMDAT.  */
#define TARGET_CXX_LIBRARY_RTTI_COMDAT hook_bool_void_false

/* We make exception information linkonce. */
#undef TARGET_USES_WEAK_UNWIND_INFO
#define TARGET_USES_WEAK_UNWIND_INFO 1

/* We need to use a nonlocal label for the start of an EH frame: the
   Darwin linker requires that a coalesced section start with a label.
   Unfortunately, it also requires that 'debug' sections don't contain
   labels.  */
#undef FRAME_BEGIN_LABEL
#define FRAME_BEGIN_LABEL (for_eh ? "EH_frame" : "Lframe")

/* Emit a label for the FDE corresponding to DECL.  EMPTY means
   emit a label for an empty FDE. */
#define TARGET_ASM_EMIT_UNWIND_LABEL darwin_emit_unwind_label

/* Emit a label to separate the exception table.  */
#define TARGET_ASM_EMIT_EXCEPT_TABLE_LABEL darwin_emit_except_table_label

/* Our profiling scheme doesn't LP labels and counter words.  */

#define NO_PROFILE_COUNTERS	1

#undef	INIT_SECTION_ASM_OP
#define INIT_SECTION_ASM_OP

#undef	INVOKE__main

#define TARGET_ASM_CONSTRUCTOR  machopic_asm_out_constructor
#define TARGET_ASM_DESTRUCTOR   machopic_asm_out_destructor

/* Always prefix with an underscore.  */

#define USER_LABEL_PREFIX "_"

/* A dummy symbol that will be replaced with the function base name.  */
#define MACHOPIC_FUNCTION_BASE_NAME "<pic base>"

/* Don't output a .file directive.  That is only used by the assembler for
   error reporting.  */
#undef	TARGET_ASM_FILE_START_FILE_DIRECTIVE
#define TARGET_ASM_FILE_START_FILE_DIRECTIVE false

#undef  TARGET_ASM_FILE_END
#define TARGET_ASM_FILE_END darwin_file_end

#define ASM_OUTPUT_SKIP(FILE,SIZE)  \
  fprintf (FILE, "\t.space "HOST_WIDE_INT_PRINT_UNSIGNED"\n", SIZE)

/* Give ObjC methods pretty symbol names.  */

#undef	OBJC_GEN_METHOD_LABEL
#define OBJC_GEN_METHOD_LABEL(BUF,IS_INST,CLASS_NAME,CAT_NAME,SEL_NAME,NUM) \
  do { if (CAT_NAME)							\
	 sprintf (BUF, "%c[%s(%s) %s]", (IS_INST) ? '-' : '+',		\
		  (CLASS_NAME), (CAT_NAME), (SEL_NAME));		\
       else								\
	 sprintf (BUF, "%c[%s %s]", (IS_INST) ? '-' : '+',		\
		  (CLASS_NAME), (SEL_NAME));				\
     } while (0)

/* The RTTI data (e.g., __ti4name) is common and public (and static),
   but it does need to be referenced via indirect PIC data pointers.
   The machopic_define_symbol calls are telling the machopic subsystem
   that the name *is* defined in this module, so it doesn't need to
   make them indirect.  */

#undef ASM_DECLARE_OBJECT_NAME
#define ASM_DECLARE_OBJECT_NAME(FILE, NAME, DECL)			\
  do {									\
    const char *xname = NAME;						\
    if (GET_CODE (XEXP (DECL_RTL (DECL), 0)) != SYMBOL_REF)		\
      xname = IDENTIFIER_POINTER (DECL_NAME (DECL));			\
    if (! DECL_WEAK (DECL)						\
        && ((TREE_STATIC (DECL)						\
	     && (!DECL_COMMON (DECL) || !TREE_PUBLIC (DECL)))		\
            || DECL_INITIAL (DECL)))					\
        machopic_define_symbol (DECL_RTL (DECL));			\
    if ((TREE_STATIC (DECL)						\
	 && (!DECL_COMMON (DECL) || !TREE_PUBLIC (DECL)))		\
        || DECL_INITIAL (DECL))						\
      (* targetm.encode_section_info) (DECL, DECL_RTL (DECL), false);	\
    ASM_OUTPUT_LABEL (FILE, xname);					\
    /* Darwin doesn't support zero-size objects, so give them a		\
       byte.  */							\
    if (tree_low_cst (DECL_SIZE_UNIT (DECL), 1) == 0)			\
      assemble_zeros (1);						\
  } while (0)

#define ASM_DECLARE_FUNCTION_NAME(FILE, NAME, DECL)			\
  do {									\
    const char *xname = NAME;						\
    if (GET_CODE (XEXP (DECL_RTL (DECL), 0)) != SYMBOL_REF)		\
      xname = IDENTIFIER_POINTER (DECL_NAME (DECL));			\
    if (! DECL_WEAK (DECL)						\
        && ((TREE_STATIC (DECL)						\
	     && (!DECL_COMMON (DECL) || !TREE_PUBLIC (DECL)))		\
            || DECL_INITIAL (DECL)))					\
        machopic_define_symbol (DECL_RTL (DECL));			\
    if ((TREE_STATIC (DECL)						\
	 && (!DECL_COMMON (DECL) || !TREE_PUBLIC (DECL)))		\
        || DECL_INITIAL (DECL))						\
      (* targetm.encode_section_info) (DECL, DECL_RTL (DECL), false);	\
    ASM_OUTPUT_LABEL (FILE, xname);					\
  } while (0)

#define ASM_DECLARE_CONSTANT_NAME(FILE, NAME, EXP, SIZE)	\
  do {								\
    ASM_OUTPUT_LABEL (FILE, NAME);				\
    /* Darwin doesn't support zero-size objects, so give them a	\
       byte.  */						\
    if ((SIZE) == 0)						\
      assemble_zeros (1);					\
  } while (0)

/* Wrap new method names in quotes so the assembler doesn't gag.
   Make Objective-C internal symbols local.  */

#undef	ASM_OUTPUT_LABELREF
#define ASM_OUTPUT_LABELREF(FILE,NAME)					     \
  do {									     \
       const char *xname = (NAME);					     \
       if (! strcmp (xname, MACHOPIC_FUNCTION_BASE_NAME))		     \
         machopic_output_function_base_name(FILE);                           \
       else if (xname[0] == '&' || xname[0] == '*')			     \
         {								     \
           int len = strlen (xname);					     \
	   if (len > 6 && !strcmp ("$stub", xname + len - 5))		     \
	     machopic_validate_stub_or_non_lazy_ptr (xname);		     \
	   else if (len > 7 && !strcmp ("$stub\"", xname + len - 6))	     \
	     machopic_validate_stub_or_non_lazy_ptr (xname);		     \
	   else if (len > 14 && !strcmp ("$non_lazy_ptr", xname + len - 13)) \
	     machopic_validate_stub_or_non_lazy_ptr (xname);		     \
	   else if (len > 15 && !strcmp ("$non_lazy_ptr\"", xname + len - 14)) \
	     machopic_validate_stub_or_non_lazy_ptr (xname);		     \
	   if (xname[1] != '"' && name_needs_quotes (&xname[1]))	     \
	     fprintf (FILE, "\"%s\"", &xname[1]);			     \
	   else								     \
	     fputs (&xname[1], FILE); 					     \
	 }								     \
       else if (xname[0] == '+' || xname[0] == '-')			     \
         fprintf (FILE, "\"%s\"", xname);				     \
       else if (!strncmp (xname, "_OBJC_", 6))				     \
         fprintf (FILE, "L%s", xname);					     \
       else if (!strncmp (xname, ".objc_class_name_", 17))		     \
	 fprintf (FILE, "%s", xname);					     \
       else if (xname[0] != '"' && name_needs_quotes (xname))		     \
	 fprintf (FILE, "\"%s\"", xname);				     \
       else								     \
         asm_fprintf (FILE, "%U%s", xname);				     \
  } while (0)

/* Output before executable code.  */
#undef TEXT_SECTION_ASM_OP
#define TEXT_SECTION_ASM_OP "\t.text"

/* Output before writable data.  */

#undef DATA_SECTION_ASM_OP
#define DATA_SECTION_ASM_OP "\t.data"

#undef	ALIGN_ASM_OP
#define ALIGN_ASM_OP		".align"

#undef	ASM_OUTPUT_ALIGN
#define ASM_OUTPUT_ALIGN(FILE,LOG)	\
  if ((LOG) != 0)			\
    fprintf (FILE, "\t%s %d\n", ALIGN_ASM_OP, (LOG))

/* Ensure correct alignment of bss data.  */

#undef	ASM_OUTPUT_ALIGNED_DECL_LOCAL
#define ASM_OUTPUT_ALIGNED_DECL_LOCAL(FILE, DECL, NAME, SIZE, ALIGN)	\
  do {									\
    unsigned HOST_WIDE_INT _new_size = SIZE;				\
    fputs (".lcomm ", (FILE));						\
    assemble_name ((FILE), (NAME));					\
    if (_new_size == 0) _new_size = 1;					\
    fprintf ((FILE), ","HOST_WIDE_INT_PRINT_UNSIGNED",%u\n", _new_size,	\
	     floor_log2 ((ALIGN) / BITS_PER_UNIT));			\
    if ((DECL) && ((TREE_STATIC (DECL)					\
	 && (!DECL_COMMON (DECL) || !TREE_PUBLIC (DECL)))		\
        || DECL_INITIAL (DECL)))					\
      {									\
	(* targetm.encode_section_info) (DECL, DECL_RTL (DECL), false);	\
	machopic_define_symbol (DECL_RTL (DECL));			\
      }									\
  } while (0)

/* The maximum alignment which the object file format can support in
   bits.  For Mach-O, this is 2^15 bytes.  */

#undef	MAX_OFILE_ALIGNMENT
#define MAX_OFILE_ALIGNMENT (0x8000 * 8)

/* Declare the section variables.  */
#ifndef USED_FOR_TARGET
enum darwin_section_enum {
#define DEF_SECTION(NAME, FLAGS, DIRECTIVE, OBJC) NAME,
#include "darwin-sections.def"
#undef DEF_SECTION
  NUM_DARWIN_SECTIONS
};
extern GTY(()) section * darwin_sections[NUM_DARWIN_SECTIONS];
#endif

#undef	TARGET_ASM_SELECT_SECTION
#define TARGET_ASM_SELECT_SECTION machopic_select_section
#define USE_SELECT_SECTION_FOR_FUNCTIONS

#undef	TARGET_ASM_SELECT_RTX_SECTION
#define TARGET_ASM_SELECT_RTX_SECTION machopic_select_rtx_section
#undef  TARGET_ASM_UNIQUE_SECTION
#define TARGET_ASM_UNIQUE_SECTION darwin_unique_section
#undef  TARGET_ASM_FUNCTION_RODATA_SECTION
#define TARGET_ASM_FUNCTION_RODATA_SECTION default_no_function_rodata_section
#undef  TARGET_ASM_RELOC_RW_MASK
#define TARGET_ASM_RELOC_RW_MASK machopic_reloc_rw_mask


#define ASM_DECLARE_UNRESOLVED_REFERENCE(FILE,NAME)			\
    do {								\
	 if (FILE) {							\
	   if (MACHOPIC_INDIRECT)					\
	     fprintf (FILE, "\t.lazy_reference ");			\
	   else								\
	     fprintf (FILE, "\t.reference ");				\
	   assemble_name (FILE, NAME);					\
	   fprintf (FILE, "\n");					\
	 }                                                              \
       } while (0)

#define ASM_DECLARE_CLASS_REFERENCE(FILE,NAME)				\
    do {								\
	 if (FILE) {							\
	   fprintf (FILE, "\t");					\
	   assemble_name (FILE, NAME);					\
	   fprintf (FILE, "=0\n");					\
	   (*targetm.asm_out.globalize_label) (FILE, NAME);		\
	 }								\
       } while (0)

/* Globalizing directive for a label.  */
#define GLOBAL_ASM_OP ".globl "
#define TARGET_ASM_GLOBALIZE_LABEL darwin_globalize_label

/* Emit an assembler directive to set visibility for a symbol.  Used
   to support visibility attribute and Darwin's private extern
   feature.  */
#undef TARGET_ASM_ASSEMBLE_VISIBILITY
#define TARGET_ASM_ASSEMBLE_VISIBILITY darwin_assemble_visibility

/* Extra attributes for Darwin.  */
#define SUBTARGET_ATTRIBUTE_TABLE					     \
  /* { name, min_len, max_len, decl_req, type_req, fn_type_req, handler } */ \
  { "apple_kext_compatibility", 0, 0, false, true, false,		     \
    darwin_handle_kext_attribute },					     \
  { "weak_import", 0, 0, true, false, false,				     \
    darwin_handle_weak_import_attribute }

#undef ASM_GENERATE_INTERNAL_LABEL
#define ASM_GENERATE_INTERNAL_LABEL(LABEL,PREFIX,NUM)	\
  sprintf (LABEL, "*%s%ld", PREFIX, (long)(NUM))

#undef TARGET_ASM_MARK_DECL_PRESERVED
#define TARGET_ASM_MARK_DECL_PRESERVED darwin_mark_decl_preserved

/* Set on a symbol with SYMBOL_FLAG_FUNCTION or
   MACHO_SYMBOL_FLAG_VARIABLE to indicate that the function or
   variable has been defined in this translation unit.
   When porting Mach-O to new architectures you need to make
   sure these aren't clobbered by the backend.  */

#define MACHO_SYMBOL_FLAG_VARIABLE (SYMBOL_FLAG_MACH_DEP)
#define MACHO_SYMBOL_FLAG_DEFINED ((SYMBOL_FLAG_MACH_DEP) << 1)

/* Set on a symbol to indicate when fix-and-continue style code
   generation is being used and the symbol refers to a static symbol
   that should be rebound from new instances of a translation unit to
   the original instance of the data.  */

#define MACHO_SYMBOL_STATIC ((SYMBOL_FLAG_MACH_DEP) << 2)

/* Symbolic names for various things we might know about a symbol.  */

enum machopic_addr_class {
  MACHOPIC_UNDEFINED,
  MACHOPIC_DEFINED_DATA,
  MACHOPIC_UNDEFINED_DATA,
  MACHOPIC_DEFINED_FUNCTION,
  MACHOPIC_UNDEFINED_FUNCTION
};

/* Macros defining the various PIC cases.  */

#define MACHO_DYNAMIC_NO_PIC_P	(TARGET_DYNAMIC_NO_PIC)
#define MACHOPIC_INDIRECT	(flag_pic || MACHO_DYNAMIC_NO_PIC_P)
#define MACHOPIC_JUST_INDIRECT	(MACHO_DYNAMIC_NO_PIC_P)
#define MACHOPIC_PURE		(flag_pic && ! MACHO_DYNAMIC_NO_PIC_P)

#undef TARGET_ENCODE_SECTION_INFO
#define TARGET_ENCODE_SECTION_INFO  darwin_encode_section_info
#undef TARGET_STRIP_NAME_ENCODING
#define TARGET_STRIP_NAME_ENCODING  default_strip_name_encoding

#define GEN_BINDER_NAME_FOR_STUB(BUF,STUB,STUB_LENGTH)		\
  do {								\
    const char *const stub_ = (STUB);				\
    char *buffer_ = (BUF);					\
    strcpy (buffer_, stub_);					\
    if (stub_[0] == '"')					\
      {								\
	strcpy (buffer_ + (STUB_LENGTH) - 1, "_binder\"");	\
      }								\
    else							\
      {								\
	strcpy (buffer_ + (STUB_LENGTH), "_binder");		\
      }								\
  } while (0)

#define GEN_SYMBOL_NAME_FOR_SYMBOL(BUF,SYMBOL,SYMBOL_LENGTH)	\
  do {								\
    const char *const symbol_ = (SYMBOL);			\
    char *buffer_ = (BUF);					\
    if (name_needs_quotes (symbol_) && symbol_[0] != '"')	\
      {								\
	  sprintf (buffer_, "\"%s\"", symbol_);			\
      }								\
    else							\
      {								\
	strcpy (buffer_, symbol_);				\
      }								\
  } while (0)

/* Given a symbol name string, create the lazy pointer version
   of the symbol name.  */

#define GEN_LAZY_PTR_NAME_FOR_SYMBOL(BUF,SYMBOL,SYMBOL_LENGTH)	\
  do {								\
    const char *symbol_ = (SYMBOL);                             \
    char *buffer_ = (BUF);					\
    if (symbol_[0] == '"')					\
      {								\
        strcpy (buffer_, "\"L");				\
        strcpy (buffer_ + 2, symbol_ + 1);			\
	strcpy (buffer_ + (SYMBOL_LENGTH), "$lazy_ptr\"");	\
      }								\
    else if (name_needs_quotes (symbol_))			\
      {								\
        strcpy (buffer_, "\"L");				\
        strcpy (buffer_ + 2, symbol_);				\
	strcpy (buffer_ + (SYMBOL_LENGTH) + 2, "$lazy_ptr\"");	\
      }								\
    else							\
      {								\
        strcpy (buffer_, "L");					\
        strcpy (buffer_ + 1, symbol_);				\
	strcpy (buffer_ + (SYMBOL_LENGTH) + 1, "$lazy_ptr");	\
      }								\
  } while (0)

#define EH_FRAME_SECTION_NAME   "__TEXT"
#define EH_FRAME_SECTION_ATTR ",coalesced,no_toc+strip_static_syms+live_support"

/* Java runtime class list.  */
#define JCR_SECTION_NAME "__DATA,jcr,regular,no_dead_strip"

#undef ASM_PREFERRED_EH_DATA_FORMAT
#define ASM_PREFERRED_EH_DATA_FORMAT(CODE,GLOBAL)  \
  (((CODE) == 2 && (GLOBAL) == 1) \
   ? (DW_EH_PE_pcrel | DW_EH_PE_indirect | DW_EH_PE_sdata4) : \
     ((CODE) == 1 || (GLOBAL) == 0) ? DW_EH_PE_pcrel : DW_EH_PE_absptr)

#define ASM_OUTPUT_DWARF_DELTA(FILE,SIZE,LABEL1,LABEL2)  \
  darwin_asm_output_dwarf_delta (FILE, SIZE, LABEL1, LABEL2)

#define ASM_OUTPUT_DWARF_OFFSET(FILE,SIZE,LABEL,BASE)  \
  darwin_asm_output_dwarf_offset (FILE, SIZE, LABEL, BASE)

#define ASM_MAYBE_OUTPUT_ENCODED_ADDR_RTX(ASM_OUT_FILE, ENCODING, SIZE, ADDR, DONE)	\
      if (ENCODING == ASM_PREFERRED_EH_DATA_FORMAT (2, 1)) {				\
	darwin_non_lazy_pcrel (ASM_OUT_FILE, ADDR);					\
	goto DONE;									\
      }

/* Experimentally, putting jump tables in text is faster on SPEC.
   Also this is needed for correctness for coalesced functions.  */

#ifndef JUMP_TABLES_IN_TEXT_SECTION
#define JUMP_TABLES_IN_TEXT_SECTION 1
#endif

#define TARGET_TERMINATE_DW2_EH_FRAME_INFO false

#define TARGET_ASM_INIT_SECTIONS darwin_init_sections
#undef TARGET_ASM_NAMED_SECTION
#define TARGET_ASM_NAMED_SECTION darwin_asm_named_section

/* Handle pragma weak and pragma pack.  */
#define HANDLE_SYSV_PRAGMA 1

#define HANDLE_PRAGMA_PACK_PUSH_POP 1

#define DARWIN_REGISTER_TARGET_PRAGMAS()			\
  do {								\
    if (!flag_preprocess_only)					\
      cpp_register_pragma (parse_in, NULL, "mark",		\
			   darwin_pragma_ignore, false);	\
    c_register_pragma (0, "options", darwin_pragma_options);	\
    c_register_pragma (0, "segment", darwin_pragma_ignore);	\
    c_register_pragma (0, "unused", darwin_pragma_unused);	\
    c_register_pragma (0, "ms_struct", darwin_pragma_ms_struct); \
  } while (0)

#undef ASM_APP_ON
#define ASM_APP_ON ""
#undef ASM_APP_OFF
#define ASM_APP_OFF ""

void darwin_register_frameworks (const char *, const char *, int);
void darwin_register_objc_includes (const char *, const char *, int);
#define TARGET_EXTRA_PRE_INCLUDES darwin_register_objc_includes
#define TARGET_EXTRA_INCLUDES darwin_register_frameworks

void add_framework_path (char *);
#define TARGET_OPTF add_framework_path

#define TARGET_POSIX_IO

/* All new versions of Darwin have C99 functions.  */

#define TARGET_C99_FUNCTIONS 1

#define WINT_TYPE "int"

/* Every program on darwin links against libSystem which contains the pthread
   routines, so there's no need to explicitly call out when doing threaded
   work.  */

#undef GOMP_SELF_SPECS
#define GOMP_SELF_SPECS ""

/* Darwin can't support anchors until we can cope with the adjustments
   to size that ASM_DECLARE_OBJECT_NAME and ASM_DECLARE_CONSTANT_NAME
   when outputting members of an anchor block and the linker can be
   taught to keep them together or we find some other suitable
   code-gen technique.  */

#if 0
#define TARGET_ASM_OUTPUT_ANCHOR darwin_asm_output_anchor
#else
#define TARGET_ASM_OUTPUT_ANCHOR NULL
#endif

/* Attempt to turn on execute permission for the stack.  This may be
    used by INITIALIZE_TRAMPOLINE of the target needs it (that is,
    if the target machine can change execute permissions on a page).

    There is no way to query the execute permission of the stack, so
    we always issue the mprotect() call.

    Unfortunately it is not possible to make this namespace-clean.

    Also note that no errors should be emitted by this code; it is
    considered dangerous for library calls to send messages to
    stdout/stderr.  */

#define ENABLE_EXECUTE_STACK                                            \
extern void __enable_execute_stack (void *);                            \
void                                                                    \
__enable_execute_stack (void *addr)                                     \
{                                                                       \
   extern int mprotect (void *, size_t, int);                           \
   extern int getpagesize (void);					\
   static int size;                                                     \
   static long mask;                                                    \
                                                                        \
   char *page, *end;                                                    \
                                                                        \
   if (size == 0)                                                       \
     {                                                                  \
       size = getpagesize();						\
       mask = ~((long) size - 1);                                       \
     }                                                                  \
                                                                        \
   page = (char *) (((long) addr) & mask);                              \
   end  = (char *) ((((long) (addr + (TARGET_64BIT ? 48 : 40))) & mask) + size); \
                                                                        \
   /* 7 == PROT_READ | PROT_WRITE | PROT_EXEC */                        \
   (void) mprotect (page, end - page, 7);                               \
}

/* For Apple KEXTs, we make the constructors return this to match gcc
   2.95.  */
#define TARGET_CXX_CDTOR_RETURNS_THIS (darwin_kextabi_p)
extern int flag_mkernel;
extern int flag_apple_kext;
#define TARGET_KEXTABI flag_apple_kext

#define TARGET_HAS_TARGETCM 1

#ifndef CROSS_DIRECTORY_STRUCTURE
extern void darwin_default_min_version (int * argc, char *** argv);
#define GCC_DRIVER_HOST_INITIALIZATION \
  darwin_default_min_version (&argc, &argv)
#endif /* CROSS_DIRECTORY_STRUCTURE */

/* The Apple assembler and linker do not support constructor priorities.  */
#undef SUPPORTS_INIT_PRIORITY
#define SUPPORTS_INIT_PRIORITY 0

#endif /* CONFIG_DARWIN_H */<|MERGE_RESOLUTION|>--- conflicted
+++ resolved
@@ -1,10 +1,6 @@
 /* Target definitions for Darwin (Mac OS X) systems.
    Copyright (C) 1989, 1990, 1991, 1992, 1993, 2000, 2001, 2002, 2003, 2004,
-<<<<<<< HEAD
-   2005, 2007
-=======
    2005, 2006, 2007, 2008, 2009
->>>>>>> 42bae686
    Free Software Foundation, Inc.
    Contributed by Apple Computer Inc.
 
