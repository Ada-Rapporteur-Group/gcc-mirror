/* Target definitions for Darwin (Mac OS X) systems.
   Copyright (C) 1989, 1990, 1991, 1992, 1993, 2000, 2001, 2002, 2003, 2004,
   2005
   Free Software Foundation, Inc.
   Contributed by Apple Computer Inc.

This file is part of GCC.

GCC is free software; you can redistribute it and/or modify
it under the terms of the GNU General Public License as published by
the Free Software Foundation; either version 2, or (at your option)
any later version.

GCC is distributed in the hope that it will be useful,
but WITHOUT ANY WARRANTY; without even the implied warranty of
MERCHANTABILITY or FITNESS FOR A PARTICULAR PURPOSE.  See the
GNU General Public License for more details.

You should have received a copy of the GNU General Public License
along with GCC; see the file COPYING.  If not, write to
the Free Software Foundation, 51 Franklin Street, Fifth Floor,
Boston, MA 02110-1301, USA.  */

#ifndef CONFIG_DARWIN_H
#define CONFIG_DARWIN_H

/* The definitions in this file are common to all processor types
   running Darwin, which is the kernel for Mac OS X.  Darwin is
   basically a BSD user layer laid over a Mach kernel, then evolved
   for many years (at NeXT) in parallel with other Unix systems.  So
   while the runtime is a somewhat idiosyncratic Mach-based thing,
   other definitions look like they would for a BSD variant.  */

/* Although NeXT ran on many different architectures, as of Jan 2001
   the only supported Darwin targets are PowerPC and x86.  */

/* One of Darwin's NeXT legacies is the Mach-O format, which is partly
   like a.out and partly like COFF, with additional features like
   multi-architecture binary support.  */

#define OBJECT_FORMAT_MACHO

/* Suppress g++ attempt to link in the math library automatically. */
#define MATH_LIBRARY ""

/* We have atexit.  */

#define HAVE_ATEXIT

/* Define an empty body for the function do_global_dtors() in libgcc2.c.  */

#define DO_GLOBAL_DTORS_BODY

/* The string value for __SIZE_TYPE__.  */

#ifndef SIZE_TYPE
#define SIZE_TYPE "long unsigned int"
#endif

/* Type used for ptrdiff_t, as a string used in a declaration.  */

#undef  PTRDIFF_TYPE
#define PTRDIFF_TYPE "int"

/* wchar_t is int.  */

#undef	WCHAR_TYPE
#define WCHAR_TYPE "int"
#undef	WCHAR_TYPE_SIZE
#define WCHAR_TYPE_SIZE 32

/* Default to using the NeXT-style runtime, since that's what is
   pre-installed on Darwin systems.  */

#define NEXT_OBJC_RUNTIME

/* Don't default to pcc-struct-return, because gcc is the only compiler, and
   we want to retain compatibility with older gcc versions.  */

#undef	DEFAULT_PCC_STRUCT_RETURN
#define DEFAULT_PCC_STRUCT_RETURN 0

/* This table intercepts weirdo options whose names would interfere
   with normal driver conventions, and either translates them into
   standardly-named options, or adds a 'Z' so that they can get to
   specs processing without interference.

   Do not expand a linker option to "-Xlinker -<option>", since that
   forfeits the ability to control via spec strings later.  However,
   as a special exception, do this translation with -filelist, because
   otherwise the driver will think there are no input files and quit.
   (The alternative would be to hack the driver to recognize -filelist
   specially, but it's simpler to use the translation table.)

   Note that an option name with a prefix that matches another option
   name, that also takes an argument, needs to be modified so the
   prefix is different, otherwise a '*' after the shorter option will
   match with the longer one.

   The SUBTARGET_OPTION_TRANSLATE_TABLE macro, which _must_ be defined
   in gcc/config/{i386,rs6000}/darwin.h, should contain any additional
   command-line option translations specific to the particular target
   architecture.  */

#define TARGET_OPTION_TRANSLATE_TABLE \
  { "-all_load", "-Zall_load" },  \
  { "-allowable_client", "-Zallowable_client" },  \
  { "-arch_errors_fatal", "-Zarch_errors_fatal" },  \
  { "-bind_at_load", "-Zbind_at_load" },  \
  { "-bundle", "-Zbundle" },  \
  { "-bundle_loader", "-Zbundle_loader" },  \
  { "-weak_reference_mismatches", "-Zweak_reference_mismatches" },  \
  { "-dead_strip", "-Zdead_strip" }, \
  { "-no_dead_strip_inits_and_terms", "-Zno_dead_strip_inits_and_terms" }, \
  { "-dependency-file", "-MF" }, \
  { "-dylib_file", "-Zdylib_file" }, \
  { "-dynamic", "-Zdynamic" },  \
  { "-dynamiclib", "-Zdynamiclib" },  \
  { "-exported_symbols_list", "-Zexported_symbols_list" },  \
  { "-gfull", "-g -fno-eliminate-unused-debug-symbols" }, \
  { "-gused", "-g -feliminate-unused-debug-symbols" }, \
  { "-segaddr", "-Zsegaddr" }, \
  { "-segs_read_only_addr", "-Zsegs_read_only_addr" }, \
  { "-segs_read_write_addr", "-Zsegs_read_write_addr" }, \
  { "-seg_addr_table", "-Zseg_addr_table" }, \
  { "-seg_addr_table_filename", "-Zseg_addr_table_filename" }, \
  { "-filelist", "-Xlinker -filelist -Xlinker" },  \
  { "-framework", "-Xlinker -framework -Xlinker" },  \
  { "-flat_namespace", "-Zflat_namespace" },  \
  { "-force_cpusubtype_ALL", "-Zforce_cpusubtype_ALL" },  \
  { "-force_flat_namespace", "-Zforce_flat_namespace" },  \
  { "-image_base", "-Zimage_base" },  \
  { "-init", "-Zinit" },  \
  { "-install_name", "-Zinstall_name" },  \
  { "-multiply_defined_unused", "-Zmultiplydefinedunused" },  \
  { "-multiply_defined", "-Zmultiply_defined" },  \
  { "-multi_module", "-Zmulti_module" },  \
  { "-static", "-static -Wa,-static" },  \
  { "-single_module", "-Zsingle_module" },  \
  { "-unexported_symbols_list", "-Zunexported_symbols_list" }, \
  SUBTARGET_OPTION_TRANSLATE_TABLE

#define SUBTARGET_OS_CPP_BUILTINS()                     \
  do							\
    {							\
      if (flag_pic)					\
	builtin_define ("__PIC__");			\
    }							\
  while (0)

/* These compiler options take n arguments.  */

#undef  WORD_SWITCH_TAKES_ARG
#define WORD_SWITCH_TAKES_ARG(STR)              \
  (DEFAULT_WORD_SWITCH_TAKES_ARG (STR) ? 1 :    \
   !strcmp (STR, "Zallowable_client") ? 1 :     \
   !strcmp (STR, "arch") ? 1 :                  \
   !strcmp (STR, "arch_only") ? 1 :             \
   !strcmp (STR, "Zbundle_loader") ? 1 :        \
   !strcmp (STR, "client_name") ? 1 :           \
   !strcmp (STR, "compatibility_version") ? 1 : \
   !strcmp (STR, "current_version") ? 1 :       \
   !strcmp (STR, "Zdylib_file") ? 1 :           \
   !strcmp (STR, "Zexported_symbols_list") ? 1 : \
   !strcmp (STR, "Zimage_base") ? 1 :           \
   !strcmp (STR, "Zinit") ? 1 :                 \
   !strcmp (STR, "Zinstall_name") ? 1 :         \
   !strcmp (STR, "Zmultiplydefinedunused") ? 1 : \
   !strcmp (STR, "Zmultiply_defined") ? 1 :     \
   !strcmp (STR, "precomp-trustfile") ? 1 :     \
   !strcmp (STR, "read_only_relocs") ? 1 :      \
   !strcmp (STR, "sectcreate") ? 3 :            \
   !strcmp (STR, "sectorder") ? 3 :             \
   !strcmp (STR, "Zsegaddr") ? 2 :              \
   !strcmp (STR, "Zsegs_read_only_addr") ? 1 :  \
   !strcmp (STR, "Zsegs_read_write_addr") ? 1 : \
   !strcmp (STR, "Zseg_addr_table") ? 1 :       \
   !strcmp (STR, "Zseg_addr_table_filename") ?1 :\
   !strcmp (STR, "seg1addr") ? 1 :              \
   !strcmp (STR, "segprot") ? 3 :               \
   !strcmp (STR, "sub_library") ? 1 :           \
   !strcmp (STR, "sub_umbrella") ? 1 :          \
   !strcmp (STR, "umbrella") ? 1 :              \
   !strcmp (STR, "undefined") ? 1 :             \
   !strcmp (STR, "Zunexported_symbols_list") ? 1 : \
   !strcmp (STR, "Zweak_reference_mismatches") ? 1 : \
   !strcmp (STR, "pagezero_size") ? 1 :         \
   !strcmp (STR, "segs_read_only_addr") ? 1 :   \
   !strcmp (STR, "segs_read_write_addr") ? 1 :  \
   !strcmp (STR, "sectalign") ? 3 :             \
   !strcmp (STR, "sectobjectsymbols") ? 2 :     \
   !strcmp (STR, "segcreate") ? 3 :             \
   !strcmp (STR, "dylinker_install_name") ? 1 : \
   0)

/* Machine dependent cpp options.  Don't add more options here, add
   them to darwin_cpp_builtins in darwin-c.c.  */

#undef	CPP_SPEC
#define CPP_SPEC "%{static:%{!dynamic:-D__STATIC__}}%{!static:-D__DYNAMIC__}"

/* This is mostly a clone of the standard LINK_COMMAND_SPEC, plus
   precomp, libtool, and fat build additions.  Also we
   don't specify a second %G after %L because libSystem is
   self-contained and doesn't need to link against libgcc.a.  */
/* In general, random Darwin linker flags should go into LINK_SPEC
   instead of LINK_COMMAND_SPEC.  The command spec is better for
   specifying the handling of options understood by generic Unix
   linkers, and for positional arguments like libraries.  */
#define LINK_COMMAND_SPEC "\
%{!fdump=*:%{!fsyntax-only:%{!precomp:%{!c:%{!M:%{!MM:%{!E:%{!S:\
    %{!Zdynamiclib:%(linker)}%{Zdynamiclib:/usr/bin/libtool} \
    %l %X %{d} %{s} %{t} %{Z} \
    %{!Zdynamiclib:%{A} %{e*} %{m} %{N} %{n} %{r} %{u*} %{x} %{z}} \
    %{@:-o %f%u.out}%{!@:%{o*}%{!o:-o a.out}} \
    %{!Zdynamiclib:%{!A:%{!nostdlib:%{!nostartfiles:%S}}}} \
    %{L*} %(link_libgcc) %o %{fprofile-arcs|fprofile-generate|coverage:-lgcov} \
    %{!nostdlib:%{!nodefaultlibs:%(link_ssp) %G %L}} \
    %{!A:%{!nostdlib:%{!nostartfiles:%E}}} %{T*} %{F*} }}}}}}}}"

/* Please keep the random linker options in alphabetical order (modulo
   'Z' and 'no' prefixes).  Options that can only go to one of libtool
   or ld must be listed twice, under both !Zdynamiclib and
   Zdynamiclib, with one of the cases reporting an error.  */
/* Note that options taking arguments may appear multiple times on a
   command line with different arguments each time, so put a * after
   their names so all of them get passed.  */
#define LINK_SPEC  \
  "%{static}%{!static:-dynamic} \
   %{fgnu-runtime:%:replace-outfile(-lobjc -lobjc-gnu)}\
   %{!Zdynamiclib: \
     %{Zforce_cpusubtype_ALL:-arch %(darwin_arch) -force_cpusubtype_ALL} \
     %{!Zforce_cpusubtype_ALL:-arch %(darwin_subarch)} \
     %{Zbundle:-bundle} \
     %{Zbundle_loader*:-bundle_loader %*} \
     %{client_name*} \
     %{compatibility_version*:%e-compatibility_version only allowed with -dynamiclib\
} \
     %{current_version*:%e-current_version only allowed with -dynamiclib} \
     %{Zforce_flat_namespace:-force_flat_namespace} \
     %{Zinstall_name*:%e-install_name only allowed with -dynamiclib} \
     %{keep_private_externs} \
     %{private_bundle} \
    } \
   %{Zdynamiclib: \
     %{Zbundle:%e-bundle not allowed with -dynamiclib} \
     %{Zbundle_loader*:%e-bundle_loader not allowed with -dynamiclib} \
     %{client_name*:%e-client_name not allowed with -dynamiclib} \
     %{compatibility_version*} \
     %{current_version*} \
     %{Zforce_cpusubtype_ALL:-arch_only %(darwin_arch)} \
     %{!Zforce_cpusubtype_ALL: -arch_only %(darwin_subarch)} \
     %{Zforce_flat_namespace:%e-force_flat_namespace not allowed with -dynamiclib} \
     %{Zinstall_name*:-install_name %*} \
     %{keep_private_externs:%e-keep_private_externs not allowed with -dynamiclib} \
     %{private_bundle:%e-private_bundle not allowed with -dynamiclib} \
    } \
   %{Zall_load:-all_load}%{Zdynamiclib:%{!Zall_load:-noall_load}} \
   %{Zallowable_client*:-allowable_client %*} \
   %{Zbind_at_load:-bind_at_load} \
   %{Zarch_errors_fatal:-arch_errors_fatal} \
   %{Zdead_strip:-dead_strip} \
   %{Zno_dead_strip_inits_and_terms:-no_dead_strip_inits_and_terms} \
   %{Zdylib_file*:-dylib_file %*} \
   %{Zdynamic:-dynamic}\
   %{Zexported_symbols_list*:-exported_symbols_list %*} \
   %{Zflat_namespace:-flat_namespace} \
   %{headerpad_max_install_names*} \
   %{Zimage_base*:-image_base %*} \
   %{Zinit*:-init %*} \
   %{mmacosx-version-min=*:-macosx_version_min %*} \
   %{nomultidefs} \
   %{Zmulti_module:-multi_module} %{Zsingle_module:-single_module} \
   %{Zmultiply_defined*:-multiply_defined %*} \
   %{Zmultiplydefinedunused*:-multiply_defined_unused %*} \
   %{prebind} %{noprebind} %{nofixprebinding} %{prebind_all_twolevel_modules} \
   %{read_only_relocs} \
   %{sectcreate*} %{sectorder*} %{seg1addr*} %{segprot*} \
   %{Zsegaddr*:-segaddr %*} \
   %{Zsegs_read_only_addr*:-segs_read_only_addr %*} \
   %{Zsegs_read_write_addr*:-segs_read_write_addr %*} \
   %{Zseg_addr_table*: -seg_addr_table %*} \
   %{Zseg_addr_table_filename*:-seg_addr_table_filename %*} \
   %{sub_library*} %{sub_umbrella*} \
   %{isysroot*:-syslibroot %*} \
   %{twolevel_namespace} %{twolevel_namespace_hints} \
   %{umbrella*} \
   %{undefined*} \
   %{Zunexported_symbols_list*:-unexported_symbols_list %*} \
   %{Zweak_reference_mismatches*:-weak_reference_mismatches %*} \
   %{!Zweak_reference_mismatches*:-weak_reference_mismatches non-weak} \
   %{X} \
   %{y*} \
   %{w} \
   %{pagezero_size*} %{segs_read_*} %{seglinkedit} %{noseglinkedit}  \
   %{sectalign*} %{sectobjectsymbols*} %{segcreate*} %{whyload} \
   %{whatsloaded} %{dylinker_install_name*} \
   %{dylinker} %{Mach} "


/* Machine dependent libraries.  */

#define LIB_SPEC "%{!static:-lSystem}"

<<<<<<< HEAD
/* -dynamiclib implies -shared-libgcc just like -shared would on linux.  */
#define REAL_LIBGCC_SPEC \
   "%{static|static-libgcc:-lgcc -lgcc_eh}\
    %{!static:%{!static-libgcc:\
      %{!Zdynamiclib:%{!shared-libgcc:-lgcc -lgcc_eh}\
      %{shared-libgcc:-lgcc_s -lgcc}} %{Zdynamiclib:-lgcc_s -lgcc}}}"
=======
/* -dynamiclib implies -shared-libgcc just like -shared would on linux.  
   Support -mmacosx-version-min by supplying different (stub) libgcc_s.dylib
   libraries to link against.  */
#undef REAL_LIBGCC_SPEC
#define REAL_LIBGCC_SPEC						\
   "%{static|static-libgcc:-lgcc -lgcc_eh;				\
      :%{shared-libgcc|Zdynamiclib					\
         :%:version-compare(!> 10.5 mmacosx-version-min= -lgcc_s.10.4)	\
          %:version-compare(>= 10.5 mmacosx-version-min= -lgcc_s.10.5)	\
          -lgcc;							\
         :-lgcc -lgcc_eh}}"
>>>>>>> 8c044a9c

/* We specify crt0.o as -lcrt0.o so that ld will search the library path.  */
/* We don't want anything to do with crt2.o in the 64-bit case;
   testing the PowerPC-specific -m64 flag here is a little irregular,
   but it's overkill to make copies of this spec for each target
   arch.  */

#undef  STARTFILE_SPEC
#define STARTFILE_SPEC  \
  "%{!Zdynamiclib:%{Zbundle:%{!static:-lbundle1.o}} \
     %{!Zbundle:%{pg:%{static:-lgcrt0.o} \
                     %{!static:%{object:-lgcrt0.o} \
                               %{!object:%{preload:-lgcrt0.o} \
                                 %{!preload:-lgcrt1.o %{!m64: crt2.o%s}}}}} \
                %{!pg:%{static:-lcrt0.o} \
                      %{!static:%{object:-lcrt0.o} \
                                %{!object:%{preload:-lcrt0.o} \
                                  %{!preload:-lcrt1.o %{!m64: crt2.o%s}}}}}}}"

/* The native Darwin linker doesn't necessarily place files in the order
   that they're specified on the link line.  Thus, it is pointless
   to put anything in ENDFILE_SPEC.  */
/* #define ENDFILE_SPEC "" */

/* Default Darwin ASM_SPEC, very simple.  */
#define ASM_SPEC "-arch %(darwin_arch) \
  %{Zforce_cpusubtype_ALL:-force_cpusubtype_ALL}"

/* We use Dbx symbol format.  */

#define DBX_DEBUGGING_INFO 1

/* Also enable Dwarf 2 as an option.  */
#define DWARF2_DEBUGGING_INFO
#define PREFERRED_DEBUGGING_TYPE DBX_DEBUG

#define DEBUG_FRAME_SECTION   "__DWARFA,__debug_frame,coalesced,no_toc+strip_static_syms"
#define DEBUG_INFO_SECTION    "__DWARFA,__debug_info"
#define DEBUG_ABBREV_SECTION  "__DWARFA,__debug_abbrev"
#define DEBUG_ARANGES_SECTION "__DWARFA,__debug_aranges"
#define DEBUG_MACINFO_SECTION "__DWARFA,__debug_macinfo"
#define DEBUG_LINE_SECTION    "__DWARFA,__debug_line"
#define DEBUG_LOC_SECTION     "__DWARFA,__debug_loc"
#define DEBUG_PUBNAMES_SECTION        "__DWARFA,__debug_pubnames"
#define DEBUG_STR_SECTION     "__DWARFA,__debug_str"
#define DEBUG_RANGES_SECTION  "__DWARFA,__debug_ranges"

/* When generating stabs debugging, use N_BINCL entries.  */

#define DBX_USE_BINCL

/* There is no limit to the length of stabs strings.  */

#define DBX_CONTIN_LENGTH 0

/* gdb needs a null N_SO at the end of each file for scattered loading.  */

#define DBX_OUTPUT_NULL_N_SO_AT_MAIN_SOURCE_FILE_END

/* GCC's definition of 'one_only' is the same as its definition of 'weak'.  */
#define MAKE_DECL_ONE_ONLY(DECL) (DECL_WEAK (DECL) = 1)

/* Mach-O supports 'weak imports', and 'weak definitions' in coalesced
   sections.  machopic_select_section ensures that weak variables go in
   coalesced sections.  Weak aliases (or any other kind of aliases) are
   not supported.  Weak symbols that aren't visible outside the .s file
   are not supported.  */
#define ASM_WEAKEN_DECL(FILE, DECL, NAME, ALIAS)			\
  do {									\
    if (ALIAS)								\
      {									\
	warning (0, "alias definitions not supported in Mach-O; ignored");	\
	break;								\
      }									\
 									\
    if (! DECL_EXTERNAL (DECL) && TREE_PUBLIC (DECL))			\
      targetm.asm_out.globalize_label (FILE, NAME);			\
    if (DECL_EXTERNAL (DECL))						\
      fputs ("\t.weak_reference ", FILE);				\
    else if (! lookup_attribute ("weak", DECL_ATTRIBUTES (DECL))	\
	&& lookup_attribute ("weak_import", DECL_ATTRIBUTES (DECL)))	\
      break;								\
    else if (TREE_PUBLIC (DECL))					\
      fputs ("\t.weak_definition ", FILE);				\
    else								\
      break;								\
    assemble_name (FILE, NAME);						\
    fputc ('\n', FILE);							\
  } while (0)

/* Darwin has the pthread routines in libSystem, which every program
   links to, so there's no need for weak-ness for that.  */
#define GTHREAD_USE_WEAK 0

/* The Darwin linker imposes two limitations on common symbols: they
   can't have hidden visibility, and they can't appear in dylibs.  As
   a consequence, we should never use common symbols to represent
   vague linkage. */
#undef USE_COMMON_FOR_ONE_ONLY
#define USE_COMMON_FOR_ONE_ONLY 0

/* The Darwin linker doesn't want coalesced symbols to appear in
   a static archive's table of contents. */
#undef TARGET_WEAK_NOT_IN_ARCHIVE_TOC
#define TARGET_WEAK_NOT_IN_ARCHIVE_TOC 1

/* We make exception information linkonce. */
#undef TARGET_USES_WEAK_UNWIND_INFO
#define TARGET_USES_WEAK_UNWIND_INFO 1

/* We need to use a nonlocal label for the start of an EH frame: the
   Darwin linker requires that a coalesced section start with a label. */
#undef FRAME_BEGIN_LABEL
#define FRAME_BEGIN_LABEL "EH_frame"

/* Emit a label for the FDE corresponding to DECL.  EMPTY means
   emit a label for an empty FDE. */
#define TARGET_ASM_EMIT_UNWIND_LABEL darwin_emit_unwind_label

/* Our profiling scheme doesn't LP labels and counter words.  */

#define NO_PROFILE_COUNTERS	1

#undef	INIT_SECTION_ASM_OP
#define INIT_SECTION_ASM_OP

#undef	INVOKE__main

#define TARGET_ASM_CONSTRUCTOR  machopic_asm_out_constructor
#define TARGET_ASM_DESTRUCTOR   machopic_asm_out_destructor

/* Always prefix with an underscore.  */

#define USER_LABEL_PREFIX "_"

/* Don't output a .file directive.  That is only used by the assembler for
   error reporting.  */
#undef	TARGET_ASM_FILE_START_FILE_DIRECTIVE
#define TARGET_ASM_FILE_START_FILE_DIRECTIVE false

#undef  TARGET_ASM_FILE_END
#define TARGET_ASM_FILE_END darwin_file_end

#define ASM_OUTPUT_SKIP(FILE,SIZE)  \
  fprintf (FILE, "\t.space "HOST_WIDE_INT_PRINT_UNSIGNED"\n", SIZE)

/* Give ObjC methods pretty symbol names.  */

#undef	OBJC_GEN_METHOD_LABEL
#define OBJC_GEN_METHOD_LABEL(BUF,IS_INST,CLASS_NAME,CAT_NAME,SEL_NAME,NUM) \
  do { if (CAT_NAME)							\
	 sprintf (BUF, "%c[%s(%s) %s]", (IS_INST) ? '-' : '+',		\
		  (CLASS_NAME), (CAT_NAME), (SEL_NAME));		\
       else								\
	 sprintf (BUF, "%c[%s %s]", (IS_INST) ? '-' : '+',		\
		  (CLASS_NAME), (SEL_NAME));				\
     } while (0)

/* The RTTI data (e.g., __ti4name) is common and public (and static),
   but it does need to be referenced via indirect PIC data pointers.
   The machopic_define_symbol calls are telling the machopic subsystem
   that the name *is* defined in this module, so it doesn't need to
   make them indirect.  */

#undef ASM_DECLARE_OBJECT_NAME
#define ASM_DECLARE_OBJECT_NAME(FILE, NAME, DECL)			\
  do {									\
    const char *xname = NAME;						\
    if (GET_CODE (XEXP (DECL_RTL (DECL), 0)) != SYMBOL_REF)		\
      xname = IDENTIFIER_POINTER (DECL_NAME (DECL));			\
    if (! DECL_WEAK (DECL)						\
        && ((TREE_STATIC (DECL)						\
	     && (!DECL_COMMON (DECL) || !TREE_PUBLIC (DECL)))		\
            || DECL_INITIAL (DECL)))					\
        machopic_define_symbol (DECL_RTL (DECL));			\
    if ((TREE_STATIC (DECL)						\
	 && (!DECL_COMMON (DECL) || !TREE_PUBLIC (DECL)))		\
        || DECL_INITIAL (DECL))						\
      (* targetm.encode_section_info) (DECL, DECL_RTL (DECL), false);	\
    ASM_OUTPUT_LABEL (FILE, xname);					\
    /* Darwin doesn't support zero-size objects, so give them a		\
       byte.  */							\
    if (tree_low_cst (DECL_SIZE_UNIT (DECL), 1) == 0)			\
      assemble_zeros (1);						\
  } while (0)

#define ASM_DECLARE_FUNCTION_NAME(FILE, NAME, DECL)			\
  do {									\
    const char *xname = NAME;						\
    if (GET_CODE (XEXP (DECL_RTL (DECL), 0)) != SYMBOL_REF)		\
      xname = IDENTIFIER_POINTER (DECL_NAME (DECL));			\
    if (! DECL_WEAK (DECL)						\
        && ((TREE_STATIC (DECL)						\
	     && (!DECL_COMMON (DECL) || !TREE_PUBLIC (DECL)))		\
            || DECL_INITIAL (DECL)))					\
        machopic_define_symbol (DECL_RTL (DECL));			\
    if ((TREE_STATIC (DECL)						\
	 && (!DECL_COMMON (DECL) || !TREE_PUBLIC (DECL)))		\
        || DECL_INITIAL (DECL))						\
      (* targetm.encode_section_info) (DECL, DECL_RTL (DECL), false);	\
    ASM_OUTPUT_LABEL (FILE, xname);					\
  } while (0)

#define ASM_DECLARE_CONSTANT_NAME(FILE, NAME, EXP, SIZE)	\
  do {								\
    ASM_OUTPUT_LABEL (FILE, NAME);				\
    /* Darwin doesn't support zero-size objects, so give them a	\
       byte.  */						\
    if ((SIZE) == 0)						\
      assemble_zeros (1);					\
  } while (0)

/* Wrap new method names in quotes so the assembler doesn't gag.
   Make Objective-C internal symbols local.  */

#undef	ASM_OUTPUT_LABELREF
#define ASM_OUTPUT_LABELREF(FILE,NAME)					     \
  do {									     \
       const char *xname = (NAME);					     \
       if (! strcmp (xname, "<pic base>"))				     \
         machopic_output_function_base_name(FILE);                           \
       else if (xname[0] == '&' || xname[0] == '*')			     \
         {								     \
           int len = strlen (xname);					     \
	   if (len > 6 && !strcmp ("$stub", xname + len - 5))		     \
	     machopic_validate_stub_or_non_lazy_ptr (xname);		     \
	   else if (len > 7 && !strcmp ("$stub\"", xname + len - 6))	     \
	     machopic_validate_stub_or_non_lazy_ptr (xname);		     \
	   else if (len > 14 && !strcmp ("$non_lazy_ptr", xname + len - 13)) \
	     machopic_validate_stub_or_non_lazy_ptr (xname);		     \
	   else if (len > 15 && !strcmp ("$non_lazy_ptr\"", xname + len - 14)) \
	     machopic_validate_stub_or_non_lazy_ptr (xname);		     \
	   if (xname[1] != '"' && name_needs_quotes (&xname[1]))	     \
	     fprintf (FILE, "\"%s\"", &xname[1]);			     \
	   else								     \
	     fputs (&xname[1], FILE); 					     \
	 }								     \
       else if (xname[0] == '+' || xname[0] == '-')			     \
         fprintf (FILE, "\"%s\"", xname);				     \
       else if (!strncmp (xname, "_OBJC_", 6))				     \
         fprintf (FILE, "L%s", xname);					     \
       else if (!strncmp (xname, ".objc_class_name_", 17))		     \
	 fprintf (FILE, "%s", xname);					     \
       else if (xname[0] != '"' && name_needs_quotes (xname))		     \
	 fprintf (FILE, "\"%s\"", xname);				     \
       else								     \
         asm_fprintf (FILE, "%U%s", xname);				     \
  } while (0)

/* Output before executable code.  */
#undef TEXT_SECTION_ASM_OP
#define TEXT_SECTION_ASM_OP "\t.text"

/* Output before writable data.  */

#undef DATA_SECTION_ASM_OP
#define DATA_SECTION_ASM_OP "\t.data"

#undef	ALIGN_ASM_OP
#define ALIGN_ASM_OP		".align"

#undef	ASM_OUTPUT_ALIGN
#define ASM_OUTPUT_ALIGN(FILE,LOG)	\
  if ((LOG) != 0)			\
    fprintf (FILE, "\t%s %d\n", ALIGN_ASM_OP, (LOG))

/* Ensure correct alignment of bss data.  */

#undef	ASM_OUTPUT_ALIGNED_DECL_LOCAL
#define ASM_OUTPUT_ALIGNED_DECL_LOCAL(FILE, DECL, NAME, SIZE, ALIGN)	\
  do {									\
    unsigned HOST_WIDE_INT _new_size = SIZE;				\
    fputs (".lcomm ", (FILE));						\
    assemble_name ((FILE), (NAME));					\
    if (_new_size == 0) _new_size = 1;					\
    fprintf ((FILE), ","HOST_WIDE_INT_PRINT_UNSIGNED",%u\n", _new_size,	\
	     floor_log2 ((ALIGN) / BITS_PER_UNIT));			\
    if ((DECL) && ((TREE_STATIC (DECL)					\
	 && (!DECL_COMMON (DECL) || !TREE_PUBLIC (DECL)))		\
        || DECL_INITIAL (DECL)))					\
      {									\
	(* targetm.encode_section_info) (DECL, DECL_RTL (DECL), false);	\
	machopic_define_symbol (DECL_RTL (DECL));			\
      }									\
  } while (0)

/* The maximum alignment which the object file format can support.
   For Mach-O, this is 2^15.  */

#undef	MAX_OFILE_ALIGNMENT
#define MAX_OFILE_ALIGNMENT 0x8000

/* Create new Mach-O sections.  */

#undef	SECTION_FUNCTION
#define SECTION_FUNCTION(FUNCTION, SECTION, DIRECTIVE, OBJC)		\
extern void FUNCTION (void);						\
void									\
FUNCTION (void)								\
{									\
  if (in_section != SECTION)						\
    {									\
      if (OBJC)								\
	objc_section_init ();						\
      if (asm_out_file)							\
	fputs ("\t" DIRECTIVE "\n", asm_out_file);			\
      in_section = SECTION;						\
      if ((SECTION == in_text_coal)                                     \
	  || (SECTION == in_text_unlikely)                              \
	  || (SECTION == in_text_unlikely_coal))                        \
        last_text_section = SECTION;                                    \
    }									\
}									\

/* Darwin uses many types of special sections.  */

#undef	EXTRA_SECTIONS
#define EXTRA_SECTIONS							\
  in_text_coal, in_text_unlikely, in_text_unlikely_coal,		\
  in_const, in_const_data, in_cstring, in_literal4, in_literal8,	\
  in_const_coal, in_const_data_coal, in_data_coal,			\
  in_constructor, in_destructor, in_mod_init, in_mod_term,		\
  in_objc_class, in_objc_meta_class, in_objc_category,			\
  in_objc_class_vars, in_objc_instance_vars,				\
  in_objc_cls_meth, in_objc_inst_meth,					\
  in_objc_cat_cls_meth, in_objc_cat_inst_meth,				\
  in_objc_selector_refs,						\
  in_objc_selector_fixup,						\
  in_objc_symbols, in_objc_module_info,					\
  in_objc_protocol, in_objc_string_object,				\
  in_objc_constant_string_object,					\
  in_objc_image_info,							\
  in_objc_class_names, in_objc_meth_var_names,				\
  in_objc_meth_var_types, in_objc_cls_refs,				\
  in_machopic_nl_symbol_ptr,						\
  in_machopic_lazy_symbol_ptr,						\
  in_machopic_symbol_stub,						\
  in_machopic_symbol_stub1,						\
  in_machopic_picsymbol_stub,						\
  in_machopic_picsymbol_stub1,						\
  in_darwin_exception, in_darwin_eh_frame,				\
  num_sections

#undef	EXTRA_SECTION_FUNCTIONS
#define EXTRA_SECTION_FUNCTIONS					\
static void objc_section_init (void);				\
SECTION_FUNCTION (text_coal_section,				\
		  in_text_coal,					\
		  ".section __TEXT,__textcoal_nt,coalesced,"	\
		    "pure_instructions", 0)			\
SECTION_FUNCTION (text_unlikely_coal_section,			\
		  in_text_unlikely_coal,			\
		  ".section __TEXT,__text_unlikely_coal,"	\
		    "coalesced,pure_instructions", 0)		\
SECTION_FUNCTION (const_section,				\
                  in_const,					\
                  ".const", 0)					\
SECTION_FUNCTION (const_coal_section,				\
		  in_const_coal,				\
		  ".section __TEXT,__const_coal,coalesced", 0)	\
SECTION_FUNCTION (const_data_section,				\
                  in_const_data,				\
                  ".const_data", 0)				\
SECTION_FUNCTION (const_data_coal_section,			\
                  in_const_data_coal,				\
                  ".section __DATA,__const_coal,coalesced", 0)	\
SECTION_FUNCTION (data_coal_section,				\
                  in_data_coal,					\
                  ".section __DATA,__datacoal_nt,coalesced", 0)	\
SECTION_FUNCTION (cstring_section,				\
		  in_cstring,					\
		  ".cstring", 0)				\
SECTION_FUNCTION (literal4_section,				\
		  in_literal4,					\
		  ".literal4", 0)				\
SECTION_FUNCTION (literal8_section,				\
		  in_literal8,					\
		  ".literal8", 0)				\
SECTION_FUNCTION (constructor_section,				\
		  in_constructor,				\
		  ".constructor", 0)				\
SECTION_FUNCTION (mod_init_section,				\
		  in_mod_init,					\
		  ".mod_init_func", 0)				\
SECTION_FUNCTION (mod_term_section,				\
		  in_mod_term,					\
		  ".mod_term_func", 0)				\
SECTION_FUNCTION (destructor_section,				\
		  in_destructor,				\
		  ".destructor", 0)				\
SECTION_FUNCTION (objc_class_section,				\
		  in_objc_class,				\
		  ".objc_class", 1)				\
SECTION_FUNCTION (objc_meta_class_section,			\
		  in_objc_meta_class,				\
		  ".objc_meta_class", 1)			\
SECTION_FUNCTION (objc_category_section,			\
		  in_objc_category,				\
		".objc_category", 1)				\
SECTION_FUNCTION (objc_class_vars_section,			\
		  in_objc_class_vars,				\
		  ".objc_class_vars", 1)			\
SECTION_FUNCTION (objc_instance_vars_section,			\
		  in_objc_instance_vars,			\
		  ".objc_instance_vars", 1)			\
SECTION_FUNCTION (objc_cls_meth_section,			\
		  in_objc_cls_meth,				\
		  ".objc_cls_meth", 1)				\
SECTION_FUNCTION (objc_inst_meth_section,			\
		  in_objc_inst_meth,				\
		  ".objc_inst_meth", 1)				\
SECTION_FUNCTION (objc_cat_cls_meth_section,			\
		  in_objc_cat_cls_meth,				\
		  ".objc_cat_cls_meth", 1)			\
SECTION_FUNCTION (objc_cat_inst_meth_section,			\
		  in_objc_cat_inst_meth,			\
		  ".objc_cat_inst_meth", 1)			\
SECTION_FUNCTION (objc_selector_refs_section,			\
		  in_objc_selector_refs,			\
		  ".objc_message_refs", 1)			\
SECTION_FUNCTION (objc_selector_fixup_section,				     \
		  in_objc_selector_fixup,				     \
		  ".section __OBJC, __sel_fixup, regular, no_dead_strip", 1) \
SECTION_FUNCTION (objc_symbols_section,					\
		  in_objc_symbols,					\
		  ".objc_symbols", 1)					\
SECTION_FUNCTION (objc_module_info_section,				\
		  in_objc_module_info,					\
		  ".objc_module_info", 1)				\
SECTION_FUNCTION (objc_protocol_section,				\
		  in_objc_protocol,					\
		  ".objc_protocol", 1)					\
SECTION_FUNCTION (objc_string_object_section,				\
		  in_objc_string_object,				\
		  ".objc_string_object", 1)				\
SECTION_FUNCTION (objc_constant_string_object_section,			\
		  in_objc_constant_string_object,			\
		  ".section __OBJC, __cstring_object, regular, "	\
		    "no_dead_strip", 1)					\
/* Fix-and-Continue image marker.  */					\
SECTION_FUNCTION (objc_image_info_section,				\
                  in_objc_image_info,					\
                  ".section __OBJC, __image_info, regular, "		\
		    "no_dead_strip", 1)					\
SECTION_FUNCTION (objc_class_names_section,				\
		in_objc_class_names,					\
		".objc_class_names", 1)					\
SECTION_FUNCTION (objc_meth_var_names_section,				\
		in_objc_meth_var_names,					\
		".objc_meth_var_names", 1)				\
SECTION_FUNCTION (objc_meth_var_types_section,				\
		in_objc_meth_var_types,					\
		".objc_meth_var_types", 1)				\
SECTION_FUNCTION (objc_cls_refs_section,				\
		in_objc_cls_refs,					\
		".objc_cls_refs", 1)					\
\
SECTION_FUNCTION (machopic_lazy_symbol_ptr_section,			\
		in_machopic_lazy_symbol_ptr,				\
		".lazy_symbol_pointer", 0)				\
SECTION_FUNCTION (machopic_nl_symbol_ptr_section,			\
		in_machopic_nl_symbol_ptr,				\
		".non_lazy_symbol_pointer", 0)				\
SECTION_FUNCTION (machopic_symbol_stub_section,				\
		in_machopic_symbol_stub,				\
		".symbol_stub", 0)					\
SECTION_FUNCTION (machopic_symbol_stub1_section,			\
		in_machopic_symbol_stub1,				\
		".section __TEXT,__symbol_stub1,symbol_stubs,"		\
		  "pure_instructions,16", 0)				\
SECTION_FUNCTION (machopic_picsymbol_stub_section,			\
		in_machopic_picsymbol_stub,				\
		".picsymbol_stub", 0)					\
SECTION_FUNCTION (machopic_picsymbol_stub1_section,			\
		in_machopic_picsymbol_stub1,				\
		".section __TEXT,__picsymbolstub1,symbol_stubs,"	\
		  "pure_instructions,32", 0)				\
SECTION_FUNCTION (darwin_exception_section,				\
		in_darwin_exception,					\
		".section __DATA,__gcc_except_tab", 0)			\
SECTION_FUNCTION (darwin_eh_frame_section,				\
		in_darwin_eh_frame,					\
		".section " EH_FRAME_SECTION_NAME ",__eh_frame"		\
		  EH_FRAME_SECTION_ATTR, 0)				\
\
static void					\
objc_section_init (void)			\
{						\
  static int been_here = 0;			\
						\
  if (been_here == 0)				\
    {						\
      been_here = 1;				\
          /* written, cold -> hot */		\
      objc_cat_cls_meth_section ();		\
      objc_cat_inst_meth_section ();		\
      objc_string_object_section ();		\
      objc_constant_string_object_section ();	\
      objc_selector_refs_section ();		\
      objc_selector_fixup_section ();		\
      objc_cls_refs_section ();			\
      objc_class_section ();			\
      objc_meta_class_section ();		\
          /* shared, hot -> cold */		\
      objc_cls_meth_section ();			\
      objc_inst_meth_section ();		\
      objc_protocol_section ();			\
      objc_class_names_section ();		\
      objc_meth_var_types_section ();		\
      objc_meth_var_names_section ();		\
      objc_category_section ();			\
      objc_class_vars_section ();		\
      objc_instance_vars_section ();		\
      objc_module_info_section ();		\
      objc_symbols_section ();			\
    }						\
}

#define READONLY_DATA_SECTION const_section

#undef	TARGET_ASM_SELECT_SECTION
#define TARGET_ASM_SELECT_SECTION machopic_select_section
#define USE_SELECT_SECTION_FOR_FUNCTIONS

#undef	TARGET_ASM_SELECT_RTX_SECTION
#define TARGET_ASM_SELECT_RTX_SECTION machopic_select_rtx_section
#undef  TARGET_ASM_UNIQUE_SECTION
#define TARGET_ASM_UNIQUE_SECTION darwin_unique_section
#undef  TARGET_ASM_FUNCTION_RODATA_SECTION
#define TARGET_ASM_FUNCTION_RODATA_SECTION default_no_function_rodata_section


#define ASM_DECLARE_UNRESOLVED_REFERENCE(FILE,NAME)			\
    do {								\
	 if (FILE) {							\
	   if (MACHOPIC_INDIRECT)					\
	     fprintf (FILE, "\t.lazy_reference ");			\
	   else								\
	     fprintf (FILE, "\t.reference ");				\
	   assemble_name (FILE, NAME);					\
	   fprintf (FILE, "\n");					\
	 }                                                              \
       } while (0)

#define ASM_DECLARE_CLASS_REFERENCE(FILE,NAME)				\
    do {								\
	 if (FILE) {							\
	   fprintf (FILE, "\t");					\
	   assemble_name (FILE, NAME);					\
	   fprintf (FILE, "=0\n");					\
	   (*targetm.asm_out.globalize_label) (FILE, NAME);		\
	 }								\
       } while (0)

/* Globalizing directive for a label.  */
#define GLOBAL_ASM_OP ".globl "
#define TARGET_ASM_GLOBALIZE_LABEL darwin_globalize_label

/* Emit an assembler directive to set visibility for a symbol.  Used
   to support visibility attribute and Darwin's private extern
   feature.  */
#undef TARGET_ASM_ASSEMBLE_VISIBILITY
#define TARGET_ASM_ASSEMBLE_VISIBILITY darwin_assemble_visibility

/* Extra attributes for Darwin.  */
#define SUBTARGET_ATTRIBUTE_TABLE					     \
  /* { name, min_len, max_len, decl_req, type_req, fn_type_req, handler } */ \
  { "weak_import", 0, 0, true, false, false,				     \
    darwin_handle_weak_import_attribute }

#undef ASM_GENERATE_INTERNAL_LABEL
#define ASM_GENERATE_INTERNAL_LABEL(LABEL,PREFIX,NUM)	\
  sprintf (LABEL, "*%s%ld", PREFIX, (long)(NUM))

#undef TARGET_ASM_MARK_DECL_PRESERVED
#define TARGET_ASM_MARK_DECL_PRESERVED darwin_mark_decl_preserved

/* Set on a symbol with SYMBOL_FLAG_FUNCTION or
   MACHO_SYMBOL_FLAG_VARIABLE to indicate that the function or
   variable has been defined in this translation unit.  */

#define MACHO_SYMBOL_FLAG_VARIABLE (SYMBOL_FLAG_MACH_DEP)
#define MACHO_SYMBOL_FLAG_DEFINED ((SYMBOL_FLAG_MACH_DEP) << 1)

/* Set on a symbol to indicate when fix-and-continue style code
   generation is being used and the symbol refers to a static symbol
   that should be rebound from new instances of a translation unit to
   the original instance of the data.  */

#define MACHO_SYMBOL_STATIC ((SYMBOL_FLAG_MACH_DEP) << 2)

/* Symbolic names for various things we might know about a symbol.  */

enum machopic_addr_class {
  MACHOPIC_UNDEFINED,
  MACHOPIC_DEFINED_DATA,
  MACHOPIC_UNDEFINED_DATA,
  MACHOPIC_DEFINED_FUNCTION,
  MACHOPIC_UNDEFINED_FUNCTION
};

/* Macros defining the various PIC cases.  */

#define MACHO_DYNAMIC_NO_PIC_P	(TARGET_DYNAMIC_NO_PIC)
#define MACHOPIC_INDIRECT	(flag_pic || MACHO_DYNAMIC_NO_PIC_P)
#define MACHOPIC_JUST_INDIRECT	(flag_pic == 1 || MACHO_DYNAMIC_NO_PIC_P)
#define MACHOPIC_PURE		(flag_pic == 2 && ! MACHO_DYNAMIC_NO_PIC_P)

#undef TARGET_ENCODE_SECTION_INFO
#define TARGET_ENCODE_SECTION_INFO  darwin_encode_section_info
#undef TARGET_STRIP_NAME_ENCODING
#define TARGET_STRIP_NAME_ENCODING  default_strip_name_encoding

#define GEN_BINDER_NAME_FOR_STUB(BUF,STUB,STUB_LENGTH)		\
  do {								\
    const char *const stub_ = (STUB);				\
    char *buffer_ = (BUF);					\
    strcpy (buffer_, stub_);					\
    if (stub_[0] == '"')					\
      {								\
	strcpy (buffer_ + (STUB_LENGTH) - 1, "_binder\"");	\
      }								\
    else							\
      {								\
	strcpy (buffer_ + (STUB_LENGTH), "_binder");		\
      }								\
  } while (0)

#define GEN_SYMBOL_NAME_FOR_SYMBOL(BUF,SYMBOL,SYMBOL_LENGTH)	\
  do {								\
    const char *const symbol_ = (SYMBOL);			\
    char *buffer_ = (BUF);					\
    if (name_needs_quotes (symbol_) && symbol_[0] != '"')	\
      {								\
	  sprintf (buffer_, "\"%s\"", symbol_);			\
      }								\
    else							\
      {								\
	strcpy (buffer_, symbol_);				\
      }								\
  } while (0)

/* Given a symbol name string, create the lazy pointer version
   of the symbol name.  */

#define GEN_LAZY_PTR_NAME_FOR_SYMBOL(BUF,SYMBOL,SYMBOL_LENGTH)	\
  do {								\
    const char *symbol_ = (SYMBOL);                             \
    char *buffer_ = (BUF);					\
    if (symbol_[0] == '"')					\
      {								\
        strcpy (buffer_, "\"L");				\
        strcpy (buffer_ + 2, symbol_ + 1);			\
	strcpy (buffer_ + (SYMBOL_LENGTH), "$lazy_ptr\"");	\
      }								\
    else if (name_needs_quotes (symbol_))			\
      {								\
        strcpy (buffer_, "\"L");				\
        strcpy (buffer_ + 2, symbol_);				\
	strcpy (buffer_ + (SYMBOL_LENGTH) + 2, "$lazy_ptr\"");	\
      }								\
    else							\
      {								\
        strcpy (buffer_, "L");					\
        strcpy (buffer_ + 1, symbol_);				\
	strcpy (buffer_ + (SYMBOL_LENGTH) + 1, "$lazy_ptr");	\
      }								\
  } while (0)

#define TARGET_ASM_EXCEPTION_SECTION darwin_exception_section

#define TARGET_ASM_EH_FRAME_SECTION darwin_eh_frame_section

#define EH_FRAME_SECTION_NAME   "__TEXT"
#define EH_FRAME_SECTION_ATTR ",coalesced,no_toc+strip_static_syms+live_support"

/* Java runtime class list.  */
#define JCR_SECTION_NAME "__DATA,jcr,regular,no_dead_strip"

#undef ASM_PREFERRED_EH_DATA_FORMAT
#define ASM_PREFERRED_EH_DATA_FORMAT(CODE,GLOBAL)  \
  (((CODE) == 2 && (GLOBAL) == 1) \
   ? (DW_EH_PE_pcrel | DW_EH_PE_indirect | DW_EH_PE_sdata4) : \
     ((CODE) == 1 || (GLOBAL) == 0) ? DW_EH_PE_pcrel : DW_EH_PE_absptr)

#define ASM_OUTPUT_DWARF_DELTA(FILE,SIZE,LABEL1,LABEL2)  \
  darwin_asm_output_dwarf_delta (FILE, SIZE, LABEL1, LABEL2)

#define ASM_MAYBE_OUTPUT_ENCODED_ADDR_RTX(ASM_OUT_FILE, ENCODING, SIZE, ADDR, DONE)	\
      if (ENCODING == ASM_PREFERRED_EH_DATA_FORMAT (2, 1)) {				\
	darwin_non_lazy_pcrel (ASM_OUT_FILE, ADDR);					\
	goto DONE;									\
      }

/* Experimentally, putting jump tables in text is faster on SPEC.
   Also this is needed for correctness for coalesced functions.  */

#ifndef JUMP_TABLES_IN_TEXT_SECTION
#define JUMP_TABLES_IN_TEXT_SECTION 1
#endif

#define TARGET_TERMINATE_DW2_EH_FRAME_INFO false

#undef TARGET_ASM_NAMED_SECTION
#define TARGET_ASM_NAMED_SECTION darwin_asm_named_section

#define DARWIN_REGISTER_TARGET_PRAGMAS()			\
  do {								\
    c_register_pragma (0, "mark", darwin_pragma_ignore);	\
    c_register_pragma (0, "options", darwin_pragma_options);	\
    c_register_pragma (0, "segment", darwin_pragma_ignore);	\
    c_register_pragma (0, "unused", darwin_pragma_unused);	\
  } while (0)

#undef ASM_APP_ON
#define ASM_APP_ON ""
#undef ASM_APP_OFF
#define ASM_APP_OFF ""

void darwin_register_frameworks (const char *, const char *, int);
void darwin_register_objc_includes (const char *, const char *, int);
#define TARGET_EXTRA_PRE_INCLUDES darwin_register_objc_includes
#define TARGET_EXTRA_INCLUDES darwin_register_frameworks

void add_framework_path (char *);
#define TARGET_OPTF add_framework_path

#define TARGET_POSIX_IO

/* All new versions of Darwin have C99 functions.  */
#define TARGET_C99_FUNCTIONS 1

#define WINT_TYPE "int"

#endif /* CONFIG_DARWIN_H */<|MERGE_RESOLUTION|>--- conflicted
+++ resolved
@@ -302,14 +302,6 @@
 
 #define LIB_SPEC "%{!static:-lSystem}"
 
-<<<<<<< HEAD
-/* -dynamiclib implies -shared-libgcc just like -shared would on linux.  */
-#define REAL_LIBGCC_SPEC \
-   "%{static|static-libgcc:-lgcc -lgcc_eh}\
-    %{!static:%{!static-libgcc:\
-      %{!Zdynamiclib:%{!shared-libgcc:-lgcc -lgcc_eh}\
-      %{shared-libgcc:-lgcc_s -lgcc}} %{Zdynamiclib:-lgcc_s -lgcc}}}"
-=======
 /* -dynamiclib implies -shared-libgcc just like -shared would on linux.  
    Support -mmacosx-version-min by supplying different (stub) libgcc_s.dylib
    libraries to link against.  */
@@ -321,7 +313,6 @@
           %:version-compare(>= 10.5 mmacosx-version-min= -lgcc_s.10.5)	\
           -lgcc;							\
          :-lgcc -lgcc_eh}}"
->>>>>>> 8c044a9c
 
 /* We specify crt0.o as -lcrt0.o so that ld will search the library path.  */
 /* We don't want anything to do with crt2.o in the 64-bit case;
