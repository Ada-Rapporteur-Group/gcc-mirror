--- conflicted
+++ resolved
@@ -1,9 +1,5 @@
 ;; GCC machine description for SPARC synchronization instructions.
-<<<<<<< HEAD
-;; Copyright (C) 2005, 2007
-=======
 ;; Copyright (C) 2005, 2007, 2009
->>>>>>> 42bae686
 ;; Free Software Foundation, Inc.
 ;;
 ;; This file is part of GCC.
