--- conflicted
+++ resolved
@@ -280,13 +280,6 @@
 /* The alias set for the structure return value.  */
 static GTY(()) alias_set_type struct_value_alias_set;
 
-<<<<<<< HEAD
-/* Save the operands last given to a compare for use when we
-   generate a scc or bcc insn.  */
-rtx sparc_compare_op0, sparc_compare_op1;
-
-=======
->>>>>>> 42a9ba1d
 /* Vector to say how input registers are mapped to output registers.
    HARD_FRAME_POINTER_REGNUM cannot be remapped by this function to
    eliminate it.  You must use -fomit-frame-pointer to get that.  */
@@ -2017,21 +2010,11 @@
 gen_compare_reg_1 (enum rtx_code code, rtx x, rtx y)
 {
   enum machine_mode mode;
-<<<<<<< HEAD
-  rtx x, y, cc_reg;
-
-  if (GET_MODE_CLASS (GET_MODE (sparc_compare_op0)) == MODE_CC)
-    return sparc_compare_op0;
-
-  x = sparc_compare_op0;
-  y = sparc_compare_op1;
-=======
   rtx cc_reg;
 
   if (GET_MODE_CLASS (GET_MODE (x)) == MODE_CC)
     return x;
 
->>>>>>> 42a9ba1d
   mode = SELECT_CC_MODE (code, x, y);
 
   /* ??? We don't have movcc patterns so we cannot generate pseudo regs for the
@@ -2295,10 +2278,6 @@
 static void
 emit_v9_brxx_insn (enum rtx_code code, rtx op0, rtx label)
 {
-<<<<<<< HEAD
-  gcc_assert (GET_MODE_CLASS (GET_MODE (sparc_compare_op0)) != MODE_CC);
-=======
->>>>>>> 42a9ba1d
   emit_jump_insn (gen_rtx_SET (VOIDmode,
 			   pc_rtx,
 			   gen_rtx_IF_THEN_ELSE (VOIDmode,
@@ -9197,15 +9176,9 @@
   cc = gen_compare_reg_1 (NE, resv, val);
   emit_insn (gen_rtx_SET (VOIDmode, val, resv));
 
-<<<<<<< HEAD
-  sparc_compare_op0 = cc;
-  sparc_compare_op1 = const0_rtx;
-  emit_jump_insn (gen_bne (loop_label));
-=======
   /* Use cbranchcc4 to separate the compare and branch!  */
   emit_jump_insn (gen_cbranchcc4 (gen_rtx_NE (VOIDmode, cc, const0_rtx),
 				  cc, const0_rtx, loop_label));
->>>>>>> 42a9ba1d
 
   emit_label (end_label);
 
