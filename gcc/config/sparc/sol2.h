/* Definitions of target machine for GCC, for SPARC running Solaris 2
   Copyright 1992, 1995, 1996, 1997, 1998, 1999, 2000, 2001, 2002, 2004, 2005,
<<<<<<< HEAD
   2006 Free Software Foundation, Inc.
=======
   2006, 2007 Free Software Foundation, Inc.
>>>>>>> 751ff693
   Contributed by Ron Guilmette (rfg@netcom.com).
   Additional changes by David V. Henkel-Wallace (gumby@cygnus.com).

This file is part of GCC.

GCC is free software; you can redistribute it and/or modify
it under the terms of the GNU General Public License as published by
the Free Software Foundation; either version 3, or (at your option)
any later version.

GCC is distributed in the hope that it will be useful,
but WITHOUT ANY WARRANTY; without even the implied warranty of
MERCHANTABILITY or FITNESS FOR A PARTICULAR PURPOSE.  See the
GNU General Public License for more details.

You should have received a copy of the GNU General Public License
<<<<<<< HEAD
along with GCC; see the file COPYING.  If not, write to
the Free Software Foundation, 51 Franklin Street, Fifth Floor,
Boston, MA 02110-1301, USA.  */
=======
along with GCC; see the file COPYING3.  If not see
<http://www.gnu.org/licenses/>.  */
>>>>>>> 751ff693

/* Supposedly the same as vanilla sparc svr4, except for the stuff below: */

/* This is here rather than in sparc.h because it's not known what
   other assemblers will accept.  */

#if TARGET_CPU_DEFAULT == TARGET_CPU_v9
#undef ASM_CPU_DEFAULT_SPEC
#define ASM_CPU_DEFAULT_SPEC "-xarch=v8plus"
#endif

#if TARGET_CPU_DEFAULT == TARGET_CPU_ultrasparc
#undef ASM_CPU_DEFAULT_SPEC
#define ASM_CPU_DEFAULT_SPEC "-xarch=v8plusa"
#endif

#if TARGET_CPU_DEFAULT == TARGET_CPU_ultrasparc3
#undef ASM_CPU_DEFAULT_SPEC
#define ASM_CPU_DEFAULT_SPEC "-xarch=v8plusb"
#endif

#if TARGET_CPU_DEFAULT == TARGET_CPU_niagara
#undef ASM_CPU_DEFAULT_SPEC
#define ASM_CPU_DEFAULT_SPEC "-xarch=v8plusb"
#endif

<<<<<<< HEAD
=======
#if TARGET_CPU_DEFAULT == TARGET_CPU_niagara2
#undef ASM_CPU_DEFAULT_SPEC
#define ASM_CPU_DEFAULT_SPEC "-xarch=v8plusb"
#endif

>>>>>>> 751ff693
#undef ASM_CPU_SPEC
#define ASM_CPU_SPEC "\
%{mcpu=v9:-xarch=v8plus} \
%{mcpu=ultrasparc:-xarch=v8plusa} \
%{mcpu=ultrasparc3:-xarch=v8plusb} \
%{mcpu=niagara:-xarch=v8plusb} \
<<<<<<< HEAD
=======
%{mcpu=niagara2:-xarch=v8plusb} \
>>>>>>> 751ff693
%{!mcpu*:%(asm_cpu_default)} \
"

#undef SUBTARGET_EXTRA_SPECS
#define SUBTARGET_EXTRA_SPECS \
  { "startfile_arch",	STARTFILE_ARCH_SPEC },	\
  { "link_arch",	LINK_ARCH_SPEC }

/* However it appears that Solaris 2.0 uses the same reg numbering as
   the old BSD-style system did.  */

/* The Solaris 2 assembler uses .skip, not .zero, so put this back.  */
#undef ASM_OUTPUT_SKIP
#define ASM_OUTPUT_SKIP(FILE,SIZE)  \
  fprintf (FILE, "\t.skip %u\n", (int)(SIZE))

#undef  LOCAL_LABEL_PREFIX
#define LOCAL_LABEL_PREFIX  "."

/* This is how to store into the string LABEL
   the symbol_ref name of an internal numbered label where
   PREFIX is the class of label and NUM is the number within the class.
   This is suitable for output with `assemble_name'.  */

#undef  ASM_GENERATE_INTERNAL_LABEL
#define ASM_GENERATE_INTERNAL_LABEL(LABEL,PREFIX,NUM)	\
  sprintf ((LABEL), "*.L%s%lu", (PREFIX), (unsigned long)(NUM))

/* The native TLS-enabled assembler requires the directive #tls_object
   to be put on objects in TLS sections (as of v7.1).  This is not
   required by the GNU assembler but supported on SPARC.  */
#undef  ASM_DECLARE_OBJECT_NAME
#define ASM_DECLARE_OBJECT_NAME(FILE, NAME, DECL)		\
  do								\
    {								\
      HOST_WIDE_INT size;					\
								\
      if (targetm.have_tls && DECL_THREAD_LOCAL_P (DECL))	\
	ASM_OUTPUT_TYPE_DIRECTIVE (FILE, NAME, "tls_object");	\
      else							\
	ASM_OUTPUT_TYPE_DIRECTIVE (FILE, NAME, "object");	\
								\
      size_directive_output = 0;				\
      if (!flag_inhibit_size_directive				\
	  && (DECL) && DECL_SIZE (DECL))			\
	{							\
	  size_directive_output = 1;				\
	  size = int_size_in_bytes (TREE_TYPE (DECL));		\
	  ASM_OUTPUT_SIZE_DIRECTIVE (FILE, NAME, size);		\
	}							\
								\
      ASM_OUTPUT_LABEL (FILE, NAME);				\
    }								\
  while (0)

/* The Solaris assembler cannot grok .stabd directives.  */
#undef NO_DBX_BNSYM_ENSYM
#define NO_DBX_BNSYM_ENSYM 1


#undef  ENDFILE_SPEC
#define ENDFILE_SPEC \
  "%{ffast-math|funsafe-math-optimizations:crtfastmath.o%s} \
   crtend.o%s crtn.o%s"

/* Select a format to encode pointers in exception handling data.  CODE
   is 0 for data, 1 for code labels, 2 for function pointers.  GLOBAL is
   true if the symbol may be affected by dynamic relocations.

   Some Solaris dynamic linkers don't handle unaligned section relative
   relocs properly, so force them to be aligned.  */
#ifndef HAVE_AS_SPARC_UA_PCREL
#define ASM_PREFERRED_EH_DATA_FORMAT(CODE,GLOBAL)		\
  ((flag_pic || GLOBAL) ? DW_EH_PE_aligned : DW_EH_PE_absptr)
#endif


/* Define for support of TFmode long double.
   SPARC ABI says that long double is 4 words.  */
#define LONG_DOUBLE_TYPE_SIZE 128

/* But indicate that it isn't supported by the hardware.  */
#define WIDEST_HARDWARE_FP_SIZE 64

/* Solaris's _Qp_* library routine implementation clobbers the output
   memory before the inputs are fully consumed.  */

#undef TARGET_BUGGY_QP_LIB
#define TARGET_BUGGY_QP_LIB	1

#undef SUN_CONVERSION_LIBFUNCS
#define SUN_CONVERSION_LIBFUNCS 1

#undef DITF_CONVERSION_LIBFUNCS
#define DITF_CONVERSION_LIBFUNCS 1

#undef SUN_INTEGER_MULTIPLY_64
#define SUN_INTEGER_MULTIPLY_64 1

/* Solaris allows 64 bit out and global registers in 32 bit mode.
   sparc_override_options will disable V8+ if not generating V9 code.  */
#undef TARGET_DEFAULT
#define TARGET_DEFAULT (MASK_V8PLUS + MASK_APP_REGS + MASK_FPU \
			+ MASK_LONG_DOUBLE_128)

/* Solaris-specific #pragmas are implemented on top of attributes.  Hook in
   the bits from config/sol2.c.  */
#define SUBTARGET_INSERT_ATTRIBUTES solaris_insert_attributes
#define SUBTARGET_ATTRIBUTE_TABLE SOLARIS_ATTRIBUTE_TABLE

/* Output a simple call for .init/.fini.  */
#define ASM_OUTPUT_CALL(FILE, FN)			        \
  do								\
    {								\
      fprintf (FILE, "\tcall\t");				\
      print_operand (FILE, XEXP (DECL_RTL (FN), 0), 0);	\
      fprintf (FILE, "\n\tnop\n");				\
    }								\
  while (0)<|MERGE_RESOLUTION|>--- conflicted
+++ resolved
@@ -1,10 +1,6 @@
 /* Definitions of target machine for GCC, for SPARC running Solaris 2
    Copyright 1992, 1995, 1996, 1997, 1998, 1999, 2000, 2001, 2002, 2004, 2005,
-<<<<<<< HEAD
-   2006 Free Software Foundation, Inc.
-=======
    2006, 2007 Free Software Foundation, Inc.
->>>>>>> 751ff693
    Contributed by Ron Guilmette (rfg@netcom.com).
    Additional changes by David V. Henkel-Wallace (gumby@cygnus.com).
 
@@ -21,14 +17,8 @@
 GNU General Public License for more details.
 
 You should have received a copy of the GNU General Public License
-<<<<<<< HEAD
-along with GCC; see the file COPYING.  If not, write to
-the Free Software Foundation, 51 Franklin Street, Fifth Floor,
-Boston, MA 02110-1301, USA.  */
-=======
 along with GCC; see the file COPYING3.  If not see
 <http://www.gnu.org/licenses/>.  */
->>>>>>> 751ff693
 
 /* Supposedly the same as vanilla sparc svr4, except for the stuff below: */
 
@@ -55,24 +45,18 @@
 #define ASM_CPU_DEFAULT_SPEC "-xarch=v8plusb"
 #endif
 
-<<<<<<< HEAD
-=======
 #if TARGET_CPU_DEFAULT == TARGET_CPU_niagara2
 #undef ASM_CPU_DEFAULT_SPEC
 #define ASM_CPU_DEFAULT_SPEC "-xarch=v8plusb"
 #endif
 
->>>>>>> 751ff693
 #undef ASM_CPU_SPEC
 #define ASM_CPU_SPEC "\
 %{mcpu=v9:-xarch=v8plus} \
 %{mcpu=ultrasparc:-xarch=v8plusa} \
 %{mcpu=ultrasparc3:-xarch=v8plusb} \
 %{mcpu=niagara:-xarch=v8plusb} \
-<<<<<<< HEAD
-=======
 %{mcpu=niagara2:-xarch=v8plusb} \
->>>>>>> 751ff693
 %{!mcpu*:%(asm_cpu_default)} \
 "
 
