--- conflicted
+++ resolved
@@ -1,11 +1,7 @@
 ;; Machine description for SPARC chip for GCC
 ;;  Copyright (C) 1987, 1988, 1989, 1992, 1993, 1994, 1995, 1996, 1997, 1998,
-<<<<<<< HEAD
-;;  1999, 2000, 2001, 2002, 2003, 2004, 2005,2006, 2007 Free Software Foundation, Inc.
-=======
 ;;  1999, 2000, 2001, 2002, 2003, 2004, 2005, 2006, 2007, 2008, 2009
 ;;  Free Software Foundation, Inc.
->>>>>>> 42bae686
 ;;  Contributed by Michael Tiemann (tiemann@cygnus.com)
 ;;  64-bit SPARC-V9 support by Michael Tiemann, Jim Wilson, and Doug Evans,
 ;;  at Cygnus Support.
