;; Machine description for SPARC chip for GCC
;;  Copyright (C) 1987, 1988, 1989, 1992, 1993, 1994, 1995, 1996, 1997, 1998,
<<<<<<< HEAD
;;  1999, 2000, 2001, 2002, 2003, 2004, 2005,2006 Free Software Foundation, Inc.
=======
;;  1999, 2000, 2001, 2002, 2003, 2004, 2005,2006, 2007 Free Software Foundation, Inc.
>>>>>>> 751ff693
;;  Contributed by Michael Tiemann (tiemann@cygnus.com)
;;  64-bit SPARC-V9 support by Michael Tiemann, Jim Wilson, and Doug Evans,
;;  at Cygnus Support.

;; This file is part of GCC.

;; GCC is free software; you can redistribute it and/or modify
;; it under the terms of the GNU General Public License as published by
;; the Free Software Foundation; either version 3, or (at your option)
;; any later version.

;; GCC is distributed in the hope that it will be useful,
;; but WITHOUT ANY WARRANTY; without even the implied warranty of
;; MERCHANTABILITY or FITNESS FOR A PARTICULAR PURPOSE.  See the
;; GNU General Public License for more details.

;; You should have received a copy of the GNU General Public License
<<<<<<< HEAD
;; along with GCC; see the file COPYING.  If not, write to
;; the Free Software Foundation, 51 Franklin Street, Fifth Floor,
;; Boston, MA 02110-1301, USA.
=======
;; along with GCC; see the file COPYING3.  If not see
;; <http://www.gnu.org/licenses/>.
>>>>>>> 751ff693

;;- See file "rtl.def" for documentation on define_insn, match_*, et. al.

(define_constants
  [(UNSPEC_MOVE_PIC		0)
   (UNSPEC_UPDATE_RETURN	1)
   (UNSPEC_LOAD_PCREL_SYM	2)
   (UNSPEC_MOVE_PIC_LABEL	5)
   (UNSPEC_SETH44		6)
   (UNSPEC_SETM44		7)
   (UNSPEC_SETHH		9)
   (UNSPEC_SETLM		10)
   (UNSPEC_EMB_HISUM		11)
   (UNSPEC_EMB_TEXTUHI		13)
   (UNSPEC_EMB_TEXTHI		14)
   (UNSPEC_EMB_TEXTULO		15)
   (UNSPEC_EMB_SETHM		18)

   (UNSPEC_TLSGD		30)
   (UNSPEC_TLSLDM		31)
   (UNSPEC_TLSLDO		32)
   (UNSPEC_TLSIE		33)
   (UNSPEC_TLSLE		34)
   (UNSPEC_TLSLD_BASE		35)

   (UNSPEC_FPACK16	 	40)
   (UNSPEC_FPACK32		41)
   (UNSPEC_FPACKFIX		42)
   (UNSPEC_FEXPAND		43)
   (UNSPEC_FPMERGE		44)
   (UNSPEC_MUL16AL		45)
   (UNSPEC_MUL8UL		46)
   (UNSPEC_MULDUL		47)
   (UNSPEC_ALIGNDATA		48)
   (UNSPEC_ALIGNADDR		49)
   (UNSPEC_PDIST		50)

   (UNSPEC_SP_SET		60)
   (UNSPEC_SP_TEST		61)
  ])

(define_constants
  [(UNSPECV_BLOCKAGE		0)
   (UNSPECV_FLUSHW		1)
   (UNSPECV_GOTO		2)
   (UNSPECV_FLUSH		4)
   (UNSPECV_SETJMP		5)
   (UNSPECV_SAVEW		6)
   (UNSPECV_MEMBAR		7)
   (UNSPECV_CAS			8)
   (UNSPECV_SWAP		9)
   (UNSPECV_LDSTUB		10)
  ])

;; The upper 32 fp regs on the v9 can't hold SFmode values.  To deal with this
;; a second register class, EXTRA_FP_REGS, exists for the v9 chip.  The name
;; is a bit of a misnomer as it covers all 64 fp regs.  The corresponding
;; constraint letter is 'e'.  To avoid any confusion, 'e' is used instead of
;; 'f' for all DF/TFmode values, including those that are specific to the v8.


;; Attribute for cpu type.
;; These must match the values for enum processor_type in sparc.h.
(define_attr "cpu"
  "v7,
   cypress,
   v8,
   supersparc,
   sparclite,f930,f934,
   hypersparc,sparclite86x,
   sparclet,tsc701,
   v9,
   ultrasparc,
   ultrasparc3,
<<<<<<< HEAD
   niagara"
=======
   niagara,
   niagara2"
>>>>>>> 751ff693
  (const (symbol_ref "sparc_cpu_attr")))

;; Attribute for the instruction set.
;; At present we only need to distinguish v9/!v9, but for clarity we
;; test TARGET_V8 too.
(define_attr "isa" "v7,v8,v9,sparclet"
 (const
  (cond [(symbol_ref "TARGET_V9") (const_string "v9")
	 (symbol_ref "TARGET_V8") (const_string "v8")
	 (symbol_ref "TARGET_SPARCLET") (const_string "sparclet")]
	(const_string "v7"))))

;; Insn type.
(define_attr "type"
  "ialu,compare,shift,
   load,sload,store,
   uncond_branch,branch,call,sibcall,call_no_delay_slot,return,
   imul,idiv,
   fpload,fpstore,
   fp,fpmove,
   fpcmove,fpcrmove,
   fpcmp,
   fpmul,fpdivs,fpdivd,
   fpsqrts,fpsqrtd,
   fga,fgm_pack,fgm_mul,fgm_pdist,fgm_cmp,
   cmove,
   ialuX,
   multi,savew,flushw,iflush,trap"
  (const_string "ialu"))

;; True if branch/call has empty delay slot and will emit a nop in it
(define_attr "empty_delay_slot" "false,true"
  (symbol_ref "empty_delay_slot (insn)"))

(define_attr "branch_type" "none,icc,fcc,reg"
  (const_string "none"))

(define_attr "pic" "false,true"
  (symbol_ref "flag_pic != 0"))

(define_attr "calls_alloca" "false,true"
  (symbol_ref "current_function_calls_alloca != 0"))

(define_attr "calls_eh_return" "false,true"
   (symbol_ref "current_function_calls_eh_return !=0 "))
   
(define_attr "leaf_function" "false,true"
  (symbol_ref "current_function_uses_only_leaf_regs != 0"))

(define_attr "delayed_branch" "false,true"
  (symbol_ref "flag_delayed_branch != 0"))

;; Length (in # of insns).
;; Beware that setting a length greater or equal to 3 for conditional branches
;; has a side-effect (see output_cbranch and output_v9branch).
(define_attr "length" ""
  (cond [(eq_attr "type" "uncond_branch,call")
	   (if_then_else (eq_attr "empty_delay_slot" "true")
	     (const_int 2)
	     (const_int 1))
	 (eq_attr "type" "sibcall")
	   (if_then_else (eq_attr "leaf_function" "true")
	     (if_then_else (eq_attr "empty_delay_slot" "true")
	       (const_int 3)
	       (const_int 2))
	     (if_then_else (eq_attr "empty_delay_slot" "true")
	       (const_int 2)
	       (const_int 1)))
	 (eq_attr "branch_type" "icc")
	   (if_then_else (match_operand 0 "noov_compare64_operator" "")
	     (if_then_else (lt (pc) (match_dup 1))
	       (if_then_else (lt (minus (match_dup 1) (pc)) (const_int 260000))
		 (if_then_else (eq_attr "empty_delay_slot" "true")
		   (const_int 2)
		   (const_int 1))
		 (if_then_else (eq_attr "empty_delay_slot" "true")
		   (const_int 4)
		   (const_int 3)))
	       (if_then_else (lt (minus (pc) (match_dup 1)) (const_int 260000))
		 (if_then_else (eq_attr "empty_delay_slot" "true")
		   (const_int 2)
		   (const_int 1))
		 (if_then_else (eq_attr "empty_delay_slot" "true")
		   (const_int 4)
		   (const_int 3))))
	     (if_then_else (eq_attr "empty_delay_slot" "true")
	       (const_int 2)
	       (const_int 1)))
	 (eq_attr "branch_type" "fcc")
	   (if_then_else (match_operand 0 "fcc0_register_operand" "")
	     (if_then_else (eq_attr "empty_delay_slot" "true")
	       (if_then_else (eq (symbol_ref "TARGET_V9") (const_int 0))
		 (const_int 3)
		 (const_int 2))
	       (if_then_else (eq (symbol_ref "TARGET_V9") (const_int 0))
		 (const_int 2)
		 (const_int 1)))
	     (if_then_else (lt (pc) (match_dup 2))
	       (if_then_else (lt (minus (match_dup 2) (pc)) (const_int 260000))
		 (if_then_else (eq_attr "empty_delay_slot" "true")
		   (const_int 2)
		   (const_int 1))
		 (if_then_else (eq_attr "empty_delay_slot" "true")
		   (const_int 4)
		   (const_int 3)))
	       (if_then_else (lt (minus (pc) (match_dup 2)) (const_int 260000))
		 (if_then_else (eq_attr "empty_delay_slot" "true")
		   (const_int 2)
		   (const_int 1))
		 (if_then_else (eq_attr "empty_delay_slot" "true")
		   (const_int 4)
		   (const_int 3)))))
	 (eq_attr "branch_type" "reg")
	   (if_then_else (lt (pc) (match_dup 2))
	     (if_then_else (lt (minus (match_dup 2) (pc)) (const_int 32000))
	       (if_then_else (eq_attr "empty_delay_slot" "true")
		 (const_int 2)
		 (const_int 1))
	       (if_then_else (eq_attr "empty_delay_slot" "true")
		 (const_int 4)
		 (const_int 3)))
	     (if_then_else (lt (minus (pc) (match_dup 2)) (const_int 32000))
	       (if_then_else (eq_attr "empty_delay_slot" "true")
		 (const_int 2)
		 (const_int 1))
	       (if_then_else (eq_attr "empty_delay_slot" "true")
		 (const_int 4)
		 (const_int 3))))
	 ] (const_int 1)))

;; FP precision.
(define_attr "fptype" "single,double"
  (const_string "single"))

;; UltraSPARC-III integer load type.
(define_attr "us3load_type" "2cycle,3cycle"
  (const_string "2cycle"))

(define_asm_attributes
  [(set_attr "length" "2")
   (set_attr "type" "multi")])

;; Attributes for instruction and branch scheduling
(define_attr "tls_call_delay" "false,true"
  (symbol_ref "tls_call_delay (insn)"))

(define_attr "in_call_delay" "false,true"
  (cond [(eq_attr "type" "uncond_branch,branch,call,sibcall,call_no_delay_slot,multi")
	 	(const_string "false")
	 (eq_attr "type" "load,fpload,store,fpstore")
	 	(if_then_else (eq_attr "length" "1")
			      (const_string "true")
			      (const_string "false"))]
	(if_then_else (and (eq_attr "length" "1")
			   (eq_attr "tls_call_delay" "true"))
		      (const_string "true")
		      (const_string "false"))))

(define_attr "eligible_for_sibcall_delay" "false,true"
  (symbol_ref "eligible_for_sibcall_delay (insn)"))

(define_attr "eligible_for_return_delay" "false,true"
  (symbol_ref "eligible_for_return_delay (insn)"))

;; ??? !v9: Should implement the notion of predelay slots for floating-point
;; branches.  This would allow us to remove the nop always inserted before
;; a floating point branch.

;; ??? It is OK for fill_simple_delay_slots to put load/store instructions
;; in a delay slot, but it is not OK for fill_eager_delay_slots to do so.
;; This is because doing so will add several pipeline stalls to the path
;; that the load/store did not come from.  Unfortunately, there is no way
;; to prevent fill_eager_delay_slots from using load/store without completely
;; disabling them.  For the SPEC benchmark set, this is a serious lose,
;; because it prevents us from moving back the final store of inner loops.

(define_attr "in_branch_delay" "false,true"
  (if_then_else (and (eq_attr "type" "!uncond_branch,branch,call,sibcall,call_no_delay_slot,multi")
		     (eq_attr "length" "1"))
		(const_string "true")
		(const_string "false")))

(define_attr "in_uncond_branch_delay" "false,true"
  (if_then_else (and (eq_attr "type" "!uncond_branch,branch,call,sibcall,call_no_delay_slot,multi")
		     (eq_attr "length" "1"))
		(const_string "true")
		(const_string "false")))

(define_attr "in_annul_branch_delay" "false,true"
  (if_then_else (and (eq_attr "type" "!uncond_branch,branch,call,sibcall,call_no_delay_slot,multi")
		     (eq_attr "length" "1"))
		(const_string "true")
		(const_string "false")))

(define_delay (eq_attr "type" "call")
  [(eq_attr "in_call_delay" "true") (nil) (nil)])

(define_delay (eq_attr "type" "sibcall")
  [(eq_attr "eligible_for_sibcall_delay" "true") (nil) (nil)])

(define_delay (eq_attr "type" "branch")
  [(eq_attr "in_branch_delay" "true")
   (nil) (eq_attr "in_annul_branch_delay" "true")])

(define_delay (eq_attr "type" "uncond_branch")
  [(eq_attr "in_uncond_branch_delay" "true")
   (nil) (nil)])

(define_delay (eq_attr "type" "return")
  [(eq_attr "eligible_for_return_delay" "true") (nil) (nil)])


;; Include SPARC DFA schedulers

(include "cypress.md")
(include "supersparc.md")
(include "hypersparc.md")
(include "sparclet.md")
(include "ultra1_2.md")
(include "ultra3.md")
(include "niagara.md")
<<<<<<< HEAD
=======
(include "niagara2.md")
>>>>>>> 751ff693


;; Operand and operator predicates.

(include "predicates.md")


;; Compare instructions.

;; We generate RTL for comparisons and branches by having the cmpxx 
;; patterns store away the operands.  Then, the scc and bcc patterns
;; emit RTL for both the compare and the branch.
;;
;; We do this because we want to generate different code for an sne and
;; seq insn.  In those cases, if the second operand of the compare is not
;; const0_rtx, we want to compute the xor of the two operands and test
;; it against zero.
;;
;; We start with the DEFINE_EXPANDs, then the DEFINE_INSNs to match
;; the patterns.  Finally, we have the DEFINE_SPLITs for some of the scc
;; insns that actually require more than one machine instruction.

(define_expand "cmpsi"
  [(set (reg:CC 100)
	(compare:CC (match_operand:SI 0 "compare_operand" "")
		    (match_operand:SI 1 "arith_operand" "")))]
  ""
{
  if (GET_CODE (operands[0]) == ZERO_EXTRACT && operands[1] != const0_rtx)
    operands[0] = force_reg (SImode, operands[0]);

  sparc_compare_op0 = operands[0];
  sparc_compare_op1 = operands[1];
  DONE;
})

(define_expand "cmpdi"
  [(set (reg:CCX 100)
	(compare:CCX (match_operand:DI 0 "compare_operand" "")
		     (match_operand:DI 1 "arith_operand" "")))]
  "TARGET_ARCH64"
{
  if (GET_CODE (operands[0]) == ZERO_EXTRACT && operands[1] != const0_rtx)
    operands[0] = force_reg (DImode, operands[0]);

  sparc_compare_op0 = operands[0];
  sparc_compare_op1 = operands[1];
  DONE;
})

(define_expand "cmpsf"
  ;; The 96 here isn't ever used by anyone.
  [(set (reg:CCFP 96)
	(compare:CCFP (match_operand:SF 0 "register_operand" "")
		      (match_operand:SF 1 "register_operand" "")))]
  "TARGET_FPU"
{
  sparc_compare_op0 = operands[0];
  sparc_compare_op1 = operands[1];
  DONE;
})

(define_expand "cmpdf"
  ;; The 96 here isn't ever used by anyone.
  [(set (reg:CCFP 96)
	(compare:CCFP (match_operand:DF 0 "register_operand" "")
		      (match_operand:DF 1 "register_operand" "")))]
  "TARGET_FPU"
{
  sparc_compare_op0 = operands[0];
  sparc_compare_op1 = operands[1];
  DONE;
})

(define_expand "cmptf"
  ;; The 96 here isn't ever used by anyone.
  [(set (reg:CCFP 96)
	(compare:CCFP (match_operand:TF 0 "register_operand" "")
		      (match_operand:TF 1 "register_operand" "")))]
  "TARGET_FPU"
{
  sparc_compare_op0 = operands[0];
  sparc_compare_op1 = operands[1];
  DONE;
})

;; Now the compare DEFINE_INSNs.

(define_insn "*cmpsi_insn"
  [(set (reg:CC 100)
	(compare:CC (match_operand:SI 0 "register_operand" "r")
		    (match_operand:SI 1 "arith_operand" "rI")))]
  ""
  "cmp\t%0, %1"
  [(set_attr "type" "compare")])

(define_insn "*cmpdi_sp64"
  [(set (reg:CCX 100)
	(compare:CCX (match_operand:DI 0 "register_operand" "r")
		     (match_operand:DI 1 "arith_operand" "rI")))]
  "TARGET_ARCH64"
  "cmp\t%0, %1"
  [(set_attr "type" "compare")])

(define_insn "*cmpsf_fpe"
  [(set (match_operand:CCFPE 0 "fcc_register_operand" "=c")
	(compare:CCFPE (match_operand:SF 1 "register_operand" "f")
		       (match_operand:SF 2 "register_operand" "f")))]
  "TARGET_FPU"
{
  if (TARGET_V9)
    return "fcmpes\t%0, %1, %2";
  return "fcmpes\t%1, %2";
}
  [(set_attr "type" "fpcmp")])

(define_insn "*cmpdf_fpe"
  [(set (match_operand:CCFPE 0 "fcc_register_operand" "=c")
	(compare:CCFPE (match_operand:DF 1 "register_operand" "e")
		       (match_operand:DF 2 "register_operand" "e")))]
  "TARGET_FPU"
{
  if (TARGET_V9)
    return "fcmped\t%0, %1, %2";
  return "fcmped\t%1, %2";
}
  [(set_attr "type" "fpcmp")
   (set_attr "fptype" "double")])

(define_insn "*cmptf_fpe"
  [(set (match_operand:CCFPE 0 "fcc_register_operand" "=c")
	(compare:CCFPE (match_operand:TF 1 "register_operand" "e")
		       (match_operand:TF 2 "register_operand" "e")))]
  "TARGET_FPU && TARGET_HARD_QUAD"
{
  if (TARGET_V9)
    return "fcmpeq\t%0, %1, %2";
  return "fcmpeq\t%1, %2";
}
  [(set_attr "type" "fpcmp")])

(define_insn "*cmpsf_fp"
  [(set (match_operand:CCFP 0 "fcc_register_operand" "=c")
	(compare:CCFP (match_operand:SF 1 "register_operand" "f")
		      (match_operand:SF 2 "register_operand" "f")))]
  "TARGET_FPU"
{
  if (TARGET_V9)
    return "fcmps\t%0, %1, %2";
  return "fcmps\t%1, %2";
}
  [(set_attr "type" "fpcmp")])

(define_insn "*cmpdf_fp"
  [(set (match_operand:CCFP 0 "fcc_register_operand" "=c")
	(compare:CCFP (match_operand:DF 1 "register_operand" "e")
		      (match_operand:DF 2 "register_operand" "e")))]
  "TARGET_FPU"
{
  if (TARGET_V9)
    return "fcmpd\t%0, %1, %2";
  return "fcmpd\t%1, %2";
}
  [(set_attr "type" "fpcmp")
   (set_attr "fptype" "double")])

(define_insn "*cmptf_fp"
  [(set (match_operand:CCFP 0 "fcc_register_operand" "=c")
	(compare:CCFP (match_operand:TF 1 "register_operand" "e")
		      (match_operand:TF 2 "register_operand" "e")))]
  "TARGET_FPU && TARGET_HARD_QUAD"
{
  if (TARGET_V9)
    return "fcmpq\t%0, %1, %2";
  return "fcmpq\t%1, %2";
}
  [(set_attr "type" "fpcmp")])

;; Next come the scc insns.  For seq, sne, sgeu, and sltu, we can do this
;; without jumps using the addx/subx instructions.  For seq/sne on v9 we use
;; the same code as v8 (the addx/subx method has more applications).  The
;; exception to this is "reg != 0" which can be done in one instruction on v9
;; (so we do it).  For the rest, on v9 we use conditional moves; on v8, we do
;; branches.

;; Seq_special[_xxx] and sne_special[_xxx] clobber the CC reg, because they
;; generate addcc/subcc instructions.

(define_expand "seqsi_special"
  [(set (match_dup 3)
	(xor:SI (match_operand:SI 1 "register_operand" "")
		(match_operand:SI 2 "register_operand" "")))
   (parallel [(set (match_operand:SI 0 "register_operand" "")
		   (eq:SI (match_dup 3) (const_int 0)))
	      (clobber (reg:CC 100))])]
  ""
  { operands[3] = gen_reg_rtx (SImode); })

(define_expand "seqdi_special"
  [(set (match_dup 3)
	(xor:DI (match_operand:DI 1 "register_operand" "")
		(match_operand:DI 2 "register_operand" "")))
   (set (match_operand:DI 0 "register_operand" "")
	(eq:DI (match_dup 3) (const_int 0)))]
  "TARGET_ARCH64"
  { operands[3] = gen_reg_rtx (DImode); })

(define_expand "snesi_special"
  [(set (match_dup 3)
	(xor:SI (match_operand:SI 1 "register_operand" "")
		(match_operand:SI 2 "register_operand" "")))
   (parallel [(set (match_operand:SI 0 "register_operand" "")
		   (ne:SI (match_dup 3) (const_int 0)))
	      (clobber (reg:CC 100))])]
  ""
  { operands[3] = gen_reg_rtx (SImode); })

(define_expand "snedi_special"
  [(set (match_dup 3)
	(xor:DI (match_operand:DI 1 "register_operand" "")
		(match_operand:DI 2 "register_operand" "")))
   (set (match_operand:DI 0 "register_operand" "")
	(ne:DI (match_dup 3) (const_int 0)))]
  "TARGET_ARCH64"
  { operands[3] = gen_reg_rtx (DImode); })

(define_expand "seqdi_special_trunc"
  [(set (match_dup 3)
	(xor:DI (match_operand:DI 1 "register_operand" "")
		(match_operand:DI 2 "register_operand" "")))
   (set (match_operand:SI 0 "register_operand" "")
	(eq:SI (match_dup 3) (const_int 0)))]
  "TARGET_ARCH64"
  { operands[3] = gen_reg_rtx (DImode); })

(define_expand "snedi_special_trunc"
  [(set (match_dup 3)
	(xor:DI (match_operand:DI 1 "register_operand" "")
		(match_operand:DI 2 "register_operand" "")))
   (set (match_operand:SI 0 "register_operand" "")
	(ne:SI (match_dup 3) (const_int 0)))]
  "TARGET_ARCH64"
  { operands[3] = gen_reg_rtx (DImode); })

(define_expand "seqsi_special_extend"
  [(set (match_dup 3)
	(xor:SI (match_operand:SI 1 "register_operand" "")
		(match_operand:SI 2 "register_operand" "")))
   (parallel [(set (match_operand:DI 0 "register_operand" "")
		   (eq:DI (match_dup 3) (const_int 0)))
	      (clobber (reg:CC 100))])]
  "TARGET_ARCH64"
  { operands[3] = gen_reg_rtx (SImode); })

(define_expand "snesi_special_extend"
  [(set (match_dup 3)
	(xor:SI (match_operand:SI 1 "register_operand" "")
		(match_operand:SI 2 "register_operand" "")))
   (parallel [(set (match_operand:DI 0 "register_operand" "")
		   (ne:DI (match_dup 3) (const_int 0)))
	      (clobber (reg:CC 100))])]
  "TARGET_ARCH64"
  { operands[3] = gen_reg_rtx (SImode); })

;; ??? v9: Operand 0 needs a mode, so SImode was chosen.
;; However, the code handles both SImode and DImode.
(define_expand "seq"
  [(set (match_operand:SI 0 "int_register_operand" "")
	(eq:SI (match_dup 1) (const_int 0)))]
  ""
{
  if (GET_MODE (sparc_compare_op0) == SImode)
    {
      rtx pat;

      if (GET_MODE (operands[0]) == SImode)
	pat = gen_seqsi_special (operands[0], sparc_compare_op0,
				 sparc_compare_op1);
      else if (! TARGET_ARCH64)
	FAIL;
      else
	pat = gen_seqsi_special_extend (operands[0], sparc_compare_op0,
					sparc_compare_op1);
      emit_insn (pat);
      DONE;
    }
  else if (GET_MODE (sparc_compare_op0) == DImode)
    {
      rtx pat;

      if (! TARGET_ARCH64)
	FAIL;
      else if (GET_MODE (operands[0]) == SImode)
	pat = gen_seqdi_special_trunc (operands[0], sparc_compare_op0,
				       sparc_compare_op1);
      else
	pat = gen_seqdi_special (operands[0], sparc_compare_op0,
				 sparc_compare_op1);
      emit_insn (pat);
      DONE;
    }
  else if (GET_MODE (sparc_compare_op0) == TFmode && ! TARGET_HARD_QUAD)
    {
      sparc_emit_float_lib_cmp (sparc_compare_op0, sparc_compare_op1, EQ);
      emit_jump_insn (gen_sne (operands[0]));
      DONE;
    }
  else if (TARGET_V9)
    {
      if (gen_v9_scc (EQ, operands))
	DONE;
      /* fall through */
    }
  FAIL;
})

;; ??? v9: Operand 0 needs a mode, so SImode was chosen.
;; However, the code handles both SImode and DImode.
(define_expand "sne"
  [(set (match_operand:SI 0 "int_register_operand" "")
	(ne:SI (match_dup 1) (const_int 0)))]
  ""
{
  if (GET_MODE (sparc_compare_op0) == SImode)
    {
      rtx pat;

      if (GET_MODE (operands[0]) == SImode)
	pat = gen_snesi_special (operands[0], sparc_compare_op0,
				 sparc_compare_op1);
      else if (! TARGET_ARCH64)
	FAIL;
      else
	pat = gen_snesi_special_extend (operands[0], sparc_compare_op0,
					sparc_compare_op1);
      emit_insn (pat);
      DONE;
    }
  else if (GET_MODE (sparc_compare_op0) == DImode)
    {
      rtx pat;

      if (! TARGET_ARCH64)
	FAIL;
      else if (GET_MODE (operands[0]) == SImode)
	pat = gen_snedi_special_trunc (operands[0], sparc_compare_op0,
				       sparc_compare_op1);
      else
	pat = gen_snedi_special (operands[0], sparc_compare_op0,
				 sparc_compare_op1);
      emit_insn (pat);
      DONE;
    }
  else if (GET_MODE (sparc_compare_op0) == TFmode && ! TARGET_HARD_QUAD)
    {
      sparc_emit_float_lib_cmp (sparc_compare_op0, sparc_compare_op1, NE);
      emit_jump_insn (gen_sne (operands[0]));
      DONE;
    }
  else if (TARGET_V9)
    {
      if (gen_v9_scc (NE, operands))
	DONE;
      /* fall through */
    }
  FAIL;
})

(define_expand "sgt"
  [(set (match_operand:SI 0 "int_register_operand" "")
	(gt:SI (match_dup 1) (const_int 0)))]
  ""
{
  if (GET_MODE (sparc_compare_op0) == TFmode && ! TARGET_HARD_QUAD)
    {
      sparc_emit_float_lib_cmp (sparc_compare_op0, sparc_compare_op1, GT);
      emit_jump_insn (gen_sne (operands[0]));
      DONE;
    }
  else if (TARGET_V9)
    {
      if (gen_v9_scc (GT, operands))
	DONE;
      /* fall through */
    }
  FAIL;
})

(define_expand "slt"
  [(set (match_operand:SI 0 "int_register_operand" "")
	(lt:SI (match_dup 1) (const_int 0)))]
  ""
{
  if (GET_MODE (sparc_compare_op0) == TFmode && ! TARGET_HARD_QUAD)
    {
      sparc_emit_float_lib_cmp (sparc_compare_op0, sparc_compare_op1, LT);
      emit_jump_insn (gen_sne (operands[0]));
      DONE;
    }
  else if (TARGET_V9)
    {
      if (gen_v9_scc (LT, operands))
	DONE;
      /* fall through */
    }
  FAIL;
})

(define_expand "sge"
  [(set (match_operand:SI 0 "int_register_operand" "")
	(ge:SI (match_dup 1) (const_int 0)))]
  ""
{
  if (GET_MODE (sparc_compare_op0) == TFmode && ! TARGET_HARD_QUAD)
    {
      sparc_emit_float_lib_cmp (sparc_compare_op0, sparc_compare_op1, GE);
      emit_jump_insn (gen_sne (operands[0]));
      DONE;
    }
  else if (TARGET_V9)
    {
      if (gen_v9_scc (GE, operands))
	DONE;
      /* fall through */
    }
  FAIL;
})

(define_expand "sle"
  [(set (match_operand:SI 0 "int_register_operand" "")
	(le:SI (match_dup 1) (const_int 0)))]
  ""
{
  if (GET_MODE (sparc_compare_op0) == TFmode && ! TARGET_HARD_QUAD)
    {
      sparc_emit_float_lib_cmp (sparc_compare_op0, sparc_compare_op1, LE);
      emit_jump_insn (gen_sne (operands[0]));
      DONE;
    }
  else if (TARGET_V9)
    {
      if (gen_v9_scc (LE, operands))
	DONE;
      /* fall through */
    }
  FAIL;
})

(define_expand "sgtu"
  [(set (match_operand:SI 0 "int_register_operand" "")
	(gtu:SI (match_dup 1) (const_int 0)))]
  ""
{
  if (! TARGET_V9)
    {
      rtx tem, pat;

      /* We can do ltu easily, so if both operands are registers, swap them and
	 do a LTU.  */
      if ((GET_CODE (sparc_compare_op0) == REG
	   || GET_CODE (sparc_compare_op0) == SUBREG)
	  && (GET_CODE (sparc_compare_op1) == REG
	      || GET_CODE (sparc_compare_op1) == SUBREG))
	{
	  tem = sparc_compare_op0;
	  sparc_compare_op0 = sparc_compare_op1;
	  sparc_compare_op1 = tem;
	  pat = gen_sltu (operands[0]);
          if (pat == NULL_RTX)
            FAIL;
          emit_insn (pat);
	  DONE;
	}
    }
  else
    {
      if (gen_v9_scc (GTU, operands))
	DONE;
    }
  FAIL;
})

(define_expand "sltu"
  [(set (match_operand:SI 0 "int_register_operand" "")
	(ltu:SI (match_dup 1) (const_int 0)))]
  ""
{
  if (TARGET_V9)
    {
      if (gen_v9_scc (LTU, operands))
	DONE;
    }
  operands[1] = gen_compare_reg (LTU);
})

(define_expand "sgeu"
  [(set (match_operand:SI 0 "int_register_operand" "")
	(geu:SI (match_dup 1) (const_int 0)))]
  ""
{
  if (TARGET_V9)
    {
      if (gen_v9_scc (GEU, operands))
	DONE;
    }
  operands[1] = gen_compare_reg (GEU);
})

(define_expand "sleu"
  [(set (match_operand:SI 0 "int_register_operand" "")
	(leu:SI (match_dup 1) (const_int 0)))]
  ""
{
  if (! TARGET_V9)
    {
      rtx tem, pat;

      /* We can do geu easily, so if both operands are registers, swap them and
	 do a GEU.  */
      if ((GET_CODE (sparc_compare_op0) == REG
	   || GET_CODE (sparc_compare_op0) == SUBREG)
	  && (GET_CODE (sparc_compare_op1) == REG
	      || GET_CODE (sparc_compare_op1) == SUBREG))
	{
	  tem = sparc_compare_op0;
	  sparc_compare_op0 = sparc_compare_op1;
	  sparc_compare_op1 = tem;
	  pat = gen_sgeu (operands[0]);
          if (pat == NULL_RTX)
            FAIL;
          emit_insn (pat);
	  DONE;
	}
    }
  else
    {
      if (gen_v9_scc (LEU, operands))
	DONE;
    }
  FAIL;
})

;; Now the DEFINE_INSNs for the scc cases.

;; The SEQ and SNE patterns are special because they can be done
;; without any branching and do not involve a COMPARE.  We want
;; them to always use the splits below so the results can be
;; scheduled.

(define_insn_and_split "*snesi_zero"
  [(set (match_operand:SI 0 "register_operand" "=r")
	(ne:SI (match_operand:SI 1 "register_operand" "r")
	       (const_int 0)))
   (clobber (reg:CC 100))]
  ""
  "#"
  ""
  [(set (reg:CC_NOOV 100) (compare:CC_NOOV (neg:SI (match_dup 1))
					   (const_int 0)))
   (set (match_dup 0) (ltu:SI (reg:CC 100) (const_int 0)))]
  ""
  [(set_attr "length" "2")])

(define_insn_and_split "*neg_snesi_zero"
  [(set (match_operand:SI 0 "register_operand" "=r")
	(neg:SI (ne:SI (match_operand:SI 1 "register_operand" "r")
		       (const_int 0))))
   (clobber (reg:CC 100))]
  ""
  "#"
  ""
  [(set (reg:CC_NOOV 100) (compare:CC_NOOV (neg:SI (match_dup 1))
					   (const_int 0)))
   (set (match_dup 0) (neg:SI (ltu:SI (reg:CC 100) (const_int 0))))]
  ""
  [(set_attr "length" "2")])

(define_insn_and_split "*snesi_zero_extend"
  [(set (match_operand:DI 0 "register_operand" "=r")
        (ne:DI (match_operand:SI 1 "register_operand" "r")
               (const_int 0)))
   (clobber (reg:CC 100))]
  "TARGET_ARCH64"
  "#"
  "&& 1"
  [(set (reg:CC_NOOV 100) (compare:CC_NOOV (minus:SI (const_int 0)
                                                     (match_dup 1))
                                           (const_int 0)))
   (set (match_dup 0) (zero_extend:DI (plus:SI (plus:SI (const_int 0)
                                                        (const_int 0))
                                               (ltu:SI (reg:CC_NOOV 100)
                                                       (const_int 0)))))]
  ""
  [(set_attr "length" "2")])

(define_insn_and_split "*snedi_zero"
  [(set (match_operand:DI 0 "register_operand" "=&r")
        (ne:DI (match_operand:DI 1 "register_operand" "r")
               (const_int 0)))]
  "TARGET_ARCH64"
  "#"
  "&& ! reg_overlap_mentioned_p (operands[1], operands[0])"
  [(set (match_dup 0) (const_int 0))
   (set (match_dup 0) (if_then_else:DI (ne:DI (match_dup 1)
                                              (const_int 0))
                                       (const_int 1)
                                       (match_dup 0)))]
  ""
  [(set_attr "length" "2")])

(define_insn_and_split "*neg_snedi_zero"
  [(set (match_operand:DI 0 "register_operand" "=&r")
        (neg:DI (ne:DI (match_operand:DI 1 "register_operand" "r")
                       (const_int 0))))]
  "TARGET_ARCH64"
  "#"
  "&& ! reg_overlap_mentioned_p (operands[1], operands[0])"
  [(set (match_dup 0) (const_int 0))
   (set (match_dup 0) (if_then_else:DI (ne:DI (match_dup 1)
                                              (const_int 0))
                                       (const_int -1)
                                       (match_dup 0)))]
  ""
  [(set_attr "length" "2")])

(define_insn_and_split "*snedi_zero_trunc"
  [(set (match_operand:SI 0 "register_operand" "=&r")
        (ne:SI (match_operand:DI 1 "register_operand" "r")
               (const_int 0)))]
  "TARGET_ARCH64"
  "#"
  "&& ! reg_overlap_mentioned_p (operands[1], operands[0])"
  [(set (match_dup 0) (const_int 0))
   (set (match_dup 0) (if_then_else:SI (ne:DI (match_dup 1)
                                              (const_int 0))
                                       (const_int 1)
                                       (match_dup 0)))]
  ""
  [(set_attr "length" "2")])

(define_insn_and_split "*seqsi_zero"
  [(set (match_operand:SI 0 "register_operand" "=r")
	(eq:SI (match_operand:SI 1 "register_operand" "r")
	       (const_int 0)))
   (clobber (reg:CC 100))]
  ""
  "#"
  ""
  [(set (reg:CC_NOOV 100) (compare:CC_NOOV (neg:SI (match_dup 1))
					   (const_int 0)))
   (set (match_dup 0) (geu:SI (reg:CC 100) (const_int 0)))]
  ""
  [(set_attr "length" "2")])

(define_insn_and_split "*neg_seqsi_zero"
  [(set (match_operand:SI 0 "register_operand" "=r")
	(neg:SI (eq:SI (match_operand:SI 1 "register_operand" "r")
		       (const_int 0))))
   (clobber (reg:CC 100))]
  ""
  "#"
  ""
  [(set (reg:CC_NOOV 100) (compare:CC_NOOV (neg:SI (match_dup 1))
					   (const_int 0)))
   (set (match_dup 0) (neg:SI (geu:SI (reg:CC 100) (const_int 0))))]
  ""
  [(set_attr "length" "2")])

(define_insn_and_split "*seqsi_zero_extend"
  [(set (match_operand:DI 0 "register_operand" "=r")
        (eq:DI (match_operand:SI 1 "register_operand" "r")
               (const_int 0)))
   (clobber (reg:CC 100))]
  "TARGET_ARCH64"
  "#"
  "&& 1"
  [(set (reg:CC_NOOV 100) (compare:CC_NOOV (minus:SI (const_int 0)
                                                     (match_dup 1))
                                           (const_int 0)))
   (set (match_dup 0) (zero_extend:DI (minus:SI (minus:SI (const_int 0)
                                                          (const_int -1))
                                                (ltu:SI (reg:CC_NOOV 100)
                                                        (const_int 0)))))]
  ""
  [(set_attr "length" "2")])

(define_insn_and_split "*seqdi_zero"
  [(set (match_operand:DI 0 "register_operand" "=&r")
        (eq:DI (match_operand:DI 1 "register_operand" "r")
               (const_int 0)))]
  "TARGET_ARCH64"
  "#"
  "&& ! reg_overlap_mentioned_p (operands[1], operands[0])"
  [(set (match_dup 0) (const_int 0))
   (set (match_dup 0) (if_then_else:DI (eq:DI (match_dup 1)
                                              (const_int 0))
                                       (const_int 1)
                                       (match_dup 0)))]
  ""
  [(set_attr "length" "2")])

(define_insn_and_split "*neg_seqdi_zero"
  [(set (match_operand:DI 0 "register_operand" "=&r")
        (neg:DI (eq:DI (match_operand:DI 1 "register_operand" "r")
                       (const_int 0))))]
  "TARGET_ARCH64"
  "#"
  "&& ! reg_overlap_mentioned_p (operands[1], operands[0])"
  [(set (match_dup 0) (const_int 0))
   (set (match_dup 0) (if_then_else:DI (eq:DI (match_dup 1)
                                              (const_int 0))
                                       (const_int -1)
                                       (match_dup 0)))]
  ""
  [(set_attr "length" "2")]) 

(define_insn_and_split "*seqdi_zero_trunc"
  [(set (match_operand:SI 0 "register_operand" "=&r")
        (eq:SI (match_operand:DI 1 "register_operand" "r")
               (const_int 0)))]
  "TARGET_ARCH64"
  "#"
  "&& ! reg_overlap_mentioned_p (operands[1], operands[0])"
  [(set (match_dup 0) (const_int 0))
   (set (match_dup 0) (if_then_else:SI (eq:DI (match_dup 1)
                                              (const_int 0))
                                       (const_int 1)
                                       (match_dup 0)))]
  ""
  [(set_attr "length" "2")])

;; We can also do (x + (i == 0)) and related, so put them in.
;; ??? The addx/subx insns use the 32 bit carry flag so there are no DImode
;; versions for v9.

(define_insn_and_split "*x_plus_i_ne_0"
  [(set (match_operand:SI 0 "register_operand" "=r")
	(plus:SI (ne:SI (match_operand:SI 1 "register_operand" "r")
			(const_int 0))
		 (match_operand:SI 2 "register_operand" "r")))
   (clobber (reg:CC 100))]
  ""
  "#"
  ""
  [(set (reg:CC_NOOV 100) (compare:CC_NOOV (neg:SI (match_dup 1))
					   (const_int 0)))
   (set (match_dup 0) (plus:SI (ltu:SI (reg:CC 100) (const_int 0))
			       (match_dup 2)))]
  ""
  [(set_attr "length" "2")])

(define_insn_and_split "*x_minus_i_ne_0"
  [(set (match_operand:SI 0 "register_operand" "=r")
	(minus:SI (match_operand:SI 2 "register_operand" "r")
		  (ne:SI (match_operand:SI 1 "register_operand" "r")
			 (const_int 0))))
   (clobber (reg:CC 100))]
  ""
  "#"
  ""
  [(set (reg:CC_NOOV 100) (compare:CC_NOOV (neg:SI (match_dup 1))
					   (const_int 0)))
   (set (match_dup 0) (minus:SI (match_dup 2)
				(ltu:SI (reg:CC 100) (const_int 0))))]
  ""
  [(set_attr "length" "2")])

(define_insn_and_split "*x_plus_i_eq_0"
  [(set (match_operand:SI 0 "register_operand" "=r")
	(plus:SI (eq:SI (match_operand:SI 1 "register_operand" "r")
			(const_int 0))
		 (match_operand:SI 2 "register_operand" "r")))
   (clobber (reg:CC 100))]
  ""
  "#"
  ""
  [(set (reg:CC_NOOV 100) (compare:CC_NOOV (neg:SI (match_dup 1))
					   (const_int 0)))
   (set (match_dup 0) (plus:SI (geu:SI (reg:CC 100) (const_int 0))
			       (match_dup 2)))]
  ""
  [(set_attr "length" "2")])

(define_insn_and_split "*x_minus_i_eq_0"
  [(set (match_operand:SI 0 "register_operand" "=r")
	(minus:SI (match_operand:SI 2 "register_operand" "r")
		  (eq:SI (match_operand:SI 1 "register_operand" "r")
			 (const_int 0))))
   (clobber (reg:CC 100))]
  ""
  "#"
  ""
  [(set (reg:CC_NOOV 100) (compare:CC_NOOV (neg:SI (match_dup 1))
					   (const_int 0)))
   (set (match_dup 0) (minus:SI (match_dup 2)
				(geu:SI (reg:CC 100) (const_int 0))))]
  ""
  [(set_attr "length" "2")])

;; We can also do GEU and LTU directly, but these operate after a compare.
;; ??? The addx/subx insns use the 32 bit carry flag so there are no DImode
;; versions for v9.

(define_insn "*sltu_insn"
  [(set (match_operand:SI 0 "register_operand" "=r")
	(ltu:SI (reg:CC 100) (const_int 0)))]
  ""
  "addx\t%%g0, 0, %0"
  [(set_attr "type" "ialuX")])

(define_insn "*neg_sltu_insn"
  [(set (match_operand:SI 0 "register_operand" "=r")
	(neg:SI (ltu:SI (reg:CC 100) (const_int 0))))]
  ""
  "subx\t%%g0, 0, %0"
  [(set_attr "type" "ialuX")])

;; ??? Combine should canonicalize these next two to the same pattern.
(define_insn "*neg_sltu_minus_x"
  [(set (match_operand:SI 0 "register_operand" "=r")
	(minus:SI (neg:SI (ltu:SI (reg:CC 100) (const_int 0)))
		  (match_operand:SI 1 "arith_operand" "rI")))]
  ""
  "subx\t%%g0, %1, %0"
  [(set_attr "type" "ialuX")])

(define_insn "*neg_sltu_plus_x"
  [(set (match_operand:SI 0 "register_operand" "=r")
	(neg:SI (plus:SI (ltu:SI (reg:CC 100) (const_int 0))
			 (match_operand:SI 1 "arith_operand" "rI"))))]
  ""
  "subx\t%%g0, %1, %0"
  [(set_attr "type" "ialuX")])

(define_insn "*sgeu_insn"
  [(set (match_operand:SI 0 "register_operand" "=r")
	(geu:SI (reg:CC 100) (const_int 0)))]
  ""
  "subx\t%%g0, -1, %0"
  [(set_attr "type" "ialuX")])

(define_insn "*neg_sgeu_insn"
  [(set (match_operand:SI 0 "register_operand" "=r")
	(neg:SI (geu:SI (reg:CC 100) (const_int 0))))]
  ""
  "addx\t%%g0, -1, %0"
  [(set_attr "type" "ialuX")])

;; We can also do (x + ((unsigned) i >= 0)) and related, so put them in.
;; ??? The addx/subx insns use the 32 bit carry flag so there are no DImode
;; versions for v9.

(define_insn "*sltu_plus_x"
  [(set (match_operand:SI 0 "register_operand" "=r")
	(plus:SI (ltu:SI (reg:CC 100) (const_int 0))
		 (match_operand:SI 1 "arith_operand" "rI")))]
  ""
  "addx\t%%g0, %1, %0"
  [(set_attr "type" "ialuX")])

(define_insn "*sltu_plus_x_plus_y"
  [(set (match_operand:SI 0 "register_operand" "=r")
	(plus:SI (ltu:SI (reg:CC 100) (const_int 0))
		 (plus:SI (match_operand:SI 1 "arith_operand" "%r")
			  (match_operand:SI 2 "arith_operand" "rI"))))]
  ""
  "addx\t%1, %2, %0"
  [(set_attr "type" "ialuX")])

(define_insn "*x_minus_sltu"
  [(set (match_operand:SI 0 "register_operand" "=r")
	(minus:SI (match_operand:SI 1 "register_operand" "r")
		  (ltu:SI (reg:CC 100) (const_int 0))))]
  ""
  "subx\t%1, 0, %0"
  [(set_attr "type" "ialuX")])

;; ??? Combine should canonicalize these next two to the same pattern.
(define_insn "*x_minus_y_minus_sltu"
  [(set (match_operand:SI 0 "register_operand" "=r")
	(minus:SI (minus:SI (match_operand:SI 1 "register_or_zero_operand" "rJ")
			    (match_operand:SI 2 "arith_operand" "rI"))
		  (ltu:SI (reg:CC 100) (const_int 0))))]
  ""
  "subx\t%r1, %2, %0"
  [(set_attr "type" "ialuX")])

(define_insn "*x_minus_sltu_plus_y"
  [(set (match_operand:SI 0 "register_operand" "=r")
	(minus:SI (match_operand:SI 1 "register_or_zero_operand" "rJ")
		  (plus:SI (ltu:SI (reg:CC 100) (const_int 0))
			   (match_operand:SI 2 "arith_operand" "rI"))))]
  ""
  "subx\t%r1, %2, %0"
  [(set_attr "type" "ialuX")])

(define_insn "*sgeu_plus_x"
  [(set (match_operand:SI 0 "register_operand" "=r")
	(plus:SI (geu:SI (reg:CC 100) (const_int 0))
		 (match_operand:SI 1 "register_operand" "r")))]
  ""
  "subx\t%1, -1, %0"
  [(set_attr "type" "ialuX")])

(define_insn "*x_minus_sgeu"
  [(set (match_operand:SI 0 "register_operand" "=r")
	(minus:SI (match_operand:SI 1 "register_operand" "r")
		  (geu:SI (reg:CC 100) (const_int 0))))]
  ""
  "addx\t%1, -1, %0"
  [(set_attr "type" "ialuX")])

(define_split
  [(set (match_operand:SI 0 "register_operand" "")
	(match_operator:SI 2 "noov_compare_operator"
			   [(match_operand 1 "icc_or_fcc_register_operand" "")
			    (const_int 0)]))]
  "TARGET_V9
   && REGNO (operands[1]) == SPARC_ICC_REG
   && (GET_MODE (operands[1]) == CCXmode
       /* 32-bit LTU/GEU are better implemented using addx/subx.  */
       || (GET_CODE (operands[2]) != LTU && GET_CODE (operands[2]) != GEU))"
  [(set (match_dup 0) (const_int 0))
   (set (match_dup 0)
	(if_then_else:SI (match_op_dup:SI 2 [(match_dup 1) (const_int 0)])
			 (const_int 1)
			 (match_dup 0)))]
  "")


;; These control RTL generation for conditional jump insns

;; The quad-word fp compare library routines all return nonzero to indicate
;; true, which is different from the equivalent libgcc routines, so we must
;; handle them specially here.

(define_expand "beq"
  [(set (pc)
	(if_then_else (eq (match_dup 1) (const_int 0))
		      (label_ref (match_operand 0 "" ""))
		      (pc)))]
  ""
{
  if (TARGET_ARCH64 && sparc_compare_op1 == const0_rtx
      && GET_CODE (sparc_compare_op0) == REG
      && GET_MODE (sparc_compare_op0) == DImode)
    {
      emit_v9_brxx_insn (EQ, sparc_compare_op0, operands[0]);
      DONE;
    }
  else if (GET_MODE (sparc_compare_op0) == TFmode && ! TARGET_HARD_QUAD)
    {
      sparc_emit_float_lib_cmp (sparc_compare_op0, sparc_compare_op1, EQ);
      emit_jump_insn (gen_bne (operands[0]));
      DONE;
    }
  operands[1] = gen_compare_reg (EQ);
})

(define_expand "bne"
  [(set (pc)
	(if_then_else (ne (match_dup 1) (const_int 0))
		      (label_ref (match_operand 0 "" ""))
		      (pc)))]
  ""
{
  if (TARGET_ARCH64 && sparc_compare_op1 == const0_rtx
      && GET_CODE (sparc_compare_op0) == REG
      && GET_MODE (sparc_compare_op0) == DImode)
    {
      emit_v9_brxx_insn (NE, sparc_compare_op0, operands[0]);
      DONE;
    }
  else if (GET_MODE (sparc_compare_op0) == TFmode && ! TARGET_HARD_QUAD)
    {
      sparc_emit_float_lib_cmp (sparc_compare_op0, sparc_compare_op1, NE);
      emit_jump_insn (gen_bne (operands[0]));
      DONE;
    }
  operands[1] = gen_compare_reg (NE);
})

(define_expand "bgt"
  [(set (pc)
	(if_then_else (gt (match_dup 1) (const_int 0))
		      (label_ref (match_operand 0 "" ""))
		      (pc)))]
  ""
{
  if (TARGET_ARCH64 && sparc_compare_op1 == const0_rtx
      && GET_CODE (sparc_compare_op0) == REG
      && GET_MODE (sparc_compare_op0) == DImode)
    {
      emit_v9_brxx_insn (GT, sparc_compare_op0, operands[0]);
      DONE;
    }
  else if (GET_MODE (sparc_compare_op0) == TFmode && ! TARGET_HARD_QUAD)
    {
      sparc_emit_float_lib_cmp (sparc_compare_op0, sparc_compare_op1, GT);
      emit_jump_insn (gen_bne (operands[0]));
      DONE;
    }
  operands[1] = gen_compare_reg (GT);
})

(define_expand "bgtu"
  [(set (pc)
	(if_then_else (gtu (match_dup 1) (const_int 0))
		      (label_ref (match_operand 0 "" ""))
		      (pc)))]
  ""
{
  operands[1] = gen_compare_reg (GTU);
})

(define_expand "blt"
  [(set (pc)
	(if_then_else (lt (match_dup 1) (const_int 0))
		      (label_ref (match_operand 0 "" ""))
		      (pc)))]
  ""
{
  if (TARGET_ARCH64 && sparc_compare_op1 == const0_rtx
      && GET_CODE (sparc_compare_op0) == REG
      && GET_MODE (sparc_compare_op0) == DImode)
    {
      emit_v9_brxx_insn (LT, sparc_compare_op0, operands[0]);
      DONE;
    }
  else if (GET_MODE (sparc_compare_op0) == TFmode && ! TARGET_HARD_QUAD)
    {
      sparc_emit_float_lib_cmp (sparc_compare_op0, sparc_compare_op1, LT);
      emit_jump_insn (gen_bne (operands[0]));
      DONE;
    }
  operands[1] = gen_compare_reg (LT);
})

(define_expand "bltu"
  [(set (pc)
	(if_then_else (ltu (match_dup 1) (const_int 0))
		      (label_ref (match_operand 0 "" ""))
		      (pc)))]
  ""
{
  operands[1] = gen_compare_reg (LTU);
})

(define_expand "bge"
  [(set (pc)
	(if_then_else (ge (match_dup 1) (const_int 0))
		      (label_ref (match_operand 0 "" ""))
		      (pc)))]
  ""
{
  if (TARGET_ARCH64 && sparc_compare_op1 == const0_rtx
      && GET_CODE (sparc_compare_op0) == REG
      && GET_MODE (sparc_compare_op0) == DImode)
    {
      emit_v9_brxx_insn (GE, sparc_compare_op0, operands[0]);
      DONE;
    }
  else if (GET_MODE (sparc_compare_op0) == TFmode && ! TARGET_HARD_QUAD)
    {
      sparc_emit_float_lib_cmp (sparc_compare_op0, sparc_compare_op1, GE);
      emit_jump_insn (gen_bne (operands[0]));
      DONE;
    }
  operands[1] = gen_compare_reg (GE);
})

(define_expand "bgeu"
  [(set (pc)
	(if_then_else (geu (match_dup 1) (const_int 0))
		      (label_ref (match_operand 0 "" ""))
		      (pc)))]
  ""
{
  operands[1] = gen_compare_reg (GEU);
})

(define_expand "ble"
  [(set (pc)
	(if_then_else (le (match_dup 1) (const_int 0))
		      (label_ref (match_operand 0 "" ""))
		      (pc)))]
  ""
{
  if (TARGET_ARCH64 && sparc_compare_op1 == const0_rtx
      && GET_CODE (sparc_compare_op0) == REG
      && GET_MODE (sparc_compare_op0) == DImode)
    {
      emit_v9_brxx_insn (LE, sparc_compare_op0, operands[0]);
      DONE;
    }
  else if (GET_MODE (sparc_compare_op0) == TFmode && ! TARGET_HARD_QUAD)
    {
      sparc_emit_float_lib_cmp (sparc_compare_op0, sparc_compare_op1, LE);
      emit_jump_insn (gen_bne (operands[0]));
      DONE;
    }
  operands[1] = gen_compare_reg (LE);
})

(define_expand "bleu"
  [(set (pc)
	(if_then_else (leu (match_dup 1) (const_int 0))
		      (label_ref (match_operand 0 "" ""))
		      (pc)))]
  ""
{
  operands[1] = gen_compare_reg (LEU);
})

(define_expand "bunordered"
  [(set (pc)
	(if_then_else (unordered (match_dup 1) (const_int 0))
		      (label_ref (match_operand 0 "" ""))
		      (pc)))]
  ""
{
  if (GET_MODE (sparc_compare_op0) == TFmode && ! TARGET_HARD_QUAD)
    {
      sparc_emit_float_lib_cmp (sparc_compare_op0, sparc_compare_op1,
				UNORDERED);
      emit_jump_insn (gen_beq (operands[0]));
      DONE;
    }
  operands[1] = gen_compare_reg (UNORDERED);
})

(define_expand "bordered"
  [(set (pc)
	(if_then_else (ordered (match_dup 1) (const_int 0))
		      (label_ref (match_operand 0 "" ""))
		      (pc)))]
  ""
{
  if (GET_MODE (sparc_compare_op0) == TFmode && ! TARGET_HARD_QUAD)
    {
      sparc_emit_float_lib_cmp (sparc_compare_op0, sparc_compare_op1, ORDERED);
      emit_jump_insn (gen_bne (operands[0]));
      DONE;
    }
  operands[1] = gen_compare_reg (ORDERED);
})

(define_expand "bungt"
  [(set (pc)
	(if_then_else (ungt (match_dup 1) (const_int 0))
		      (label_ref (match_operand 0 "" ""))
		      (pc)))]
  ""
{
  if (GET_MODE (sparc_compare_op0) == TFmode && ! TARGET_HARD_QUAD)
    {
      sparc_emit_float_lib_cmp (sparc_compare_op0, sparc_compare_op1, UNGT);
      emit_jump_insn (gen_bgt (operands[0]));
      DONE;
    }
  operands[1] = gen_compare_reg (UNGT);
})

(define_expand "bunlt"
  [(set (pc)
	(if_then_else (unlt (match_dup 1) (const_int 0))
		      (label_ref (match_operand 0 "" ""))
		      (pc)))]
  ""
{
  if (GET_MODE (sparc_compare_op0) == TFmode && ! TARGET_HARD_QUAD)
    {
      sparc_emit_float_lib_cmp (sparc_compare_op0, sparc_compare_op1, UNLT);
      emit_jump_insn (gen_bne (operands[0]));
      DONE;
    }
  operands[1] = gen_compare_reg (UNLT);
})

(define_expand "buneq"
  [(set (pc)
	(if_then_else (uneq (match_dup 1) (const_int 0))
		      (label_ref (match_operand 0 "" ""))
		      (pc)))]
  ""
{
  if (GET_MODE (sparc_compare_op0) == TFmode && ! TARGET_HARD_QUAD)
    {
      sparc_emit_float_lib_cmp (sparc_compare_op0, sparc_compare_op1, UNEQ);
      emit_jump_insn (gen_beq (operands[0]));
      DONE;
    }
  operands[1] = gen_compare_reg (UNEQ);
})

(define_expand "bunge"
  [(set (pc)
	(if_then_else (unge (match_dup 1) (const_int 0))
		      (label_ref (match_operand 0 "" ""))
		      (pc)))]
  ""
{
  if (GET_MODE (sparc_compare_op0) == TFmode && ! TARGET_HARD_QUAD)
    {
      sparc_emit_float_lib_cmp (sparc_compare_op0, sparc_compare_op1, UNGE);
      emit_jump_insn (gen_bne (operands[0]));
      DONE;
    }
  operands[1] = gen_compare_reg (UNGE);
})

(define_expand "bunle"
  [(set (pc)
	(if_then_else (unle (match_dup 1) (const_int 0))
		      (label_ref (match_operand 0 "" ""))
		      (pc)))]
  ""
{
  if (GET_MODE (sparc_compare_op0) == TFmode && ! TARGET_HARD_QUAD)
    {
      sparc_emit_float_lib_cmp (sparc_compare_op0, sparc_compare_op1, UNLE);
      emit_jump_insn (gen_bne (operands[0]));
      DONE;
    }
  operands[1] = gen_compare_reg (UNLE);
})

(define_expand "bltgt"
  [(set (pc)
	(if_then_else (ltgt (match_dup 1) (const_int 0))
		      (label_ref (match_operand 0 "" ""))
		      (pc)))]
  ""
{
  if (GET_MODE (sparc_compare_op0) == TFmode && ! TARGET_HARD_QUAD)
    {
      sparc_emit_float_lib_cmp (sparc_compare_op0, sparc_compare_op1, LTGT);
      emit_jump_insn (gen_bne (operands[0]));
      DONE;
    }
  operands[1] = gen_compare_reg (LTGT);
})

;; Now match both normal and inverted jump.

;; XXX fpcmp nop braindamage
(define_insn "*normal_branch"
  [(set (pc)
	(if_then_else (match_operator 0 "noov_compare_operator"
				      [(reg 100) (const_int 0)])
		      (label_ref (match_operand 1 "" ""))
		      (pc)))]
  ""
{
  return output_cbranch (operands[0], operands[1], 1, 0,
			 final_sequence && INSN_ANNULLED_BRANCH_P (insn),
			 insn);
}
  [(set_attr "type" "branch")
   (set_attr "branch_type" "icc")])

;; XXX fpcmp nop braindamage
(define_insn "*inverted_branch"
  [(set (pc)
	(if_then_else (match_operator 0 "noov_compare_operator"
				      [(reg 100) (const_int 0)])
		      (pc)
		      (label_ref (match_operand 1 "" ""))))]
  ""
{
  return output_cbranch (operands[0], operands[1], 1, 1,
			 final_sequence && INSN_ANNULLED_BRANCH_P (insn),
			 insn);
}
  [(set_attr "type" "branch")
   (set_attr "branch_type" "icc")])

;; XXX fpcmp nop braindamage
(define_insn "*normal_fp_branch"
  [(set (pc)
	(if_then_else (match_operator 1 "comparison_operator"
				      [(match_operand:CCFP 0 "fcc_register_operand" "c")
				       (const_int 0)])
		      (label_ref (match_operand 2 "" ""))
		      (pc)))]
  ""
{
  return output_cbranch (operands[1], operands[2], 2, 0,
			 final_sequence && INSN_ANNULLED_BRANCH_P (insn),
			 insn);
}
  [(set_attr "type" "branch")
   (set_attr "branch_type" "fcc")])

;; XXX fpcmp nop braindamage
(define_insn "*inverted_fp_branch"
  [(set (pc)
	(if_then_else (match_operator 1 "comparison_operator"
				      [(match_operand:CCFP 0 "fcc_register_operand" "c")
				       (const_int 0)])
		      (pc)
		      (label_ref (match_operand 2 "" ""))))]
  ""
{
  return output_cbranch (operands[1], operands[2], 2, 1,
			 final_sequence && INSN_ANNULLED_BRANCH_P (insn),
			 insn);
}
  [(set_attr "type" "branch")
   (set_attr "branch_type" "fcc")])

;; XXX fpcmp nop braindamage
(define_insn "*normal_fpe_branch"
  [(set (pc)
	(if_then_else (match_operator 1 "comparison_operator"
				      [(match_operand:CCFPE 0 "fcc_register_operand" "c")
				       (const_int 0)])
		      (label_ref (match_operand 2 "" ""))
		      (pc)))]
  ""
{
  return output_cbranch (operands[1], operands[2], 2, 0,
			 final_sequence && INSN_ANNULLED_BRANCH_P (insn),
			 insn);
}
  [(set_attr "type" "branch")
   (set_attr "branch_type" "fcc")])

;; XXX fpcmp nop braindamage
(define_insn "*inverted_fpe_branch"
  [(set (pc)
	(if_then_else (match_operator 1 "comparison_operator"
				      [(match_operand:CCFPE 0 "fcc_register_operand" "c")
				       (const_int 0)])
		      (pc)
		      (label_ref (match_operand 2 "" ""))))]
  ""
{
  return output_cbranch (operands[1], operands[2], 2, 1,
			 final_sequence && INSN_ANNULLED_BRANCH_P (insn),
			 insn);
}
  [(set_attr "type" "branch")
   (set_attr "branch_type" "fcc")])

;; SPARC V9-specific jump insns.  None of these are guaranteed to be
;; in the architecture.

;; There are no 32 bit brreg insns.

;; XXX
(define_insn "*normal_int_branch_sp64"
  [(set (pc)
	(if_then_else (match_operator 0 "v9_register_compare_operator"
				      [(match_operand:DI 1 "register_operand" "r")
				       (const_int 0)])
		      (label_ref (match_operand 2 "" ""))
		      (pc)))]
  "TARGET_ARCH64"
{
  return output_v9branch (operands[0], operands[2], 1, 2, 0,
			  final_sequence && INSN_ANNULLED_BRANCH_P (insn),
			  insn);
}
  [(set_attr "type" "branch")
   (set_attr "branch_type" "reg")])

;; XXX
(define_insn "*inverted_int_branch_sp64"
  [(set (pc)
	(if_then_else (match_operator 0 "v9_register_compare_operator"
				      [(match_operand:DI 1 "register_operand" "r")
				       (const_int 0)])
		      (pc)
		      (label_ref (match_operand 2 "" ""))))]
  "TARGET_ARCH64"
{
  return output_v9branch (operands[0], operands[2], 1, 2, 1,
			  final_sequence && INSN_ANNULLED_BRANCH_P (insn),
			  insn);
}
  [(set_attr "type" "branch")
   (set_attr "branch_type" "reg")])


<<<<<<< HEAD
(define_mode_macro P [(SI "Pmode == SImode") (DI "Pmode == DImode")])
=======
(define_mode_iterator P [(SI "Pmode == SImode") (DI "Pmode == DImode")])
>>>>>>> 751ff693

;; Load in operand 0 the (absolute) address of operand 1, which is a symbolic
;; value subject to a PC-relative relocation.  Operand 2 is a helper function
;; that adds the PC value at the call point to operand 0.

(define_insn "load_pcrel_sym<P:mode>"
  [(set (match_operand:P 0 "register_operand" "=r")
	(unspec:P [(match_operand:P 1 "symbolic_operand" "")
		   (match_operand:P 2 "call_address_operand" "")] UNSPEC_LOAD_PCREL_SYM))
   (clobber (reg:P 15))]
  ""
{
  if (flag_delayed_branch)
    return "sethi\t%%hi(%a1-4), %0\n\tcall\t%a2\n\t add\t%0, %%lo(%a1+4), %0";
  else
    return "sethi\t%%hi(%a1-8), %0\n\tadd\t%0, %%lo(%a1-4), %0\n\tcall\t%a2\n\t nop";
}
  [(set (attr "type") (const_string "multi"))
   (set (attr "length")
	(if_then_else (eq_attr "delayed_branch" "true")
		      (const_int 3)
		      (const_int 4)))])


;; Integer move instructions

(define_expand "movqi"
  [(set (match_operand:QI 0 "nonimmediate_operand" "")
	(match_operand:QI 1 "general_operand" ""))]
  ""
{
  if (sparc_expand_move (QImode, operands))
    DONE;
})

(define_insn "*movqi_insn"
  [(set (match_operand:QI 0 "nonimmediate_operand" "=r,r,m")
	(match_operand:QI 1 "input_operand"   "rI,m,rJ"))]
  "(register_operand (operands[0], QImode)
    || register_or_zero_operand (operands[1], QImode))"
  "@
   mov\t%1, %0
   ldub\t%1, %0
   stb\t%r1, %0"
  [(set_attr "type" "*,load,store")
   (set_attr "us3load_type" "*,3cycle,*")])

(define_expand "movhi"
  [(set (match_operand:HI 0 "nonimmediate_operand" "")
	(match_operand:HI 1 "general_operand" ""))]
  ""
{
  if (sparc_expand_move (HImode, operands))
    DONE;
})

(define_insn "*movhi_insn"
  [(set (match_operand:HI 0 "nonimmediate_operand" "=r,r,r,m")
	(match_operand:HI 1 "input_operand"   "rI,K,m,rJ"))]
  "(register_operand (operands[0], HImode)
    || register_or_zero_operand (operands[1], HImode))"
  "@
   mov\t%1, %0
   sethi\t%%hi(%a1), %0
   lduh\t%1, %0
   sth\t%r1, %0"
  [(set_attr "type" "*,*,load,store")
   (set_attr "us3load_type" "*,*,3cycle,*")])

;; We always work with constants here.
(define_insn "*movhi_lo_sum"
  [(set (match_operand:HI 0 "register_operand" "=r")
	(ior:HI (match_operand:HI 1 "register_operand" "%r")
                (match_operand:HI 2 "small_int_operand" "I")))]
  ""
  "or\t%1, %2, %0")

(define_expand "movsi"
  [(set (match_operand:SI 0 "nonimmediate_operand" "")
	(match_operand:SI 1 "general_operand" ""))]
  ""
{
  if (sparc_expand_move (SImode, operands))
    DONE;
})

(define_insn "*movsi_insn"
  [(set (match_operand:SI 0 "nonimmediate_operand" "=r,r,r,m,!f,!f,!m,d")
	(match_operand:SI 1 "input_operand"   "rI,K,m,rJ,f,m,f,J"))]
  "(register_operand (operands[0], SImode)
    || register_or_zero_operand (operands[1], SImode))"
  "@
   mov\t%1, %0
   sethi\t%%hi(%a1), %0
   ld\t%1, %0
   st\t%r1, %0
   fmovs\t%1, %0
   ld\t%1, %0
   st\t%1, %0
   fzeros\t%0"
  [(set_attr "type" "*,*,load,store,fpmove,fpload,fpstore,fga")])

(define_insn "*movsi_lo_sum"
  [(set (match_operand:SI 0 "register_operand" "=r")
	(lo_sum:SI (match_operand:SI 1 "register_operand" "r")
                   (match_operand:SI 2 "immediate_operand" "in")))]
  ""
  "or\t%1, %%lo(%a2), %0")

(define_insn "*movsi_high"
  [(set (match_operand:SI 0 "register_operand" "=r")
	(high:SI (match_operand:SI 1 "immediate_operand" "in")))]
  ""
  "sethi\t%%hi(%a1), %0")

;; The next two patterns must wrap the SYMBOL_REF in an UNSPEC
;; so that CSE won't optimize the address computation away.
(define_insn "movsi_lo_sum_pic"
  [(set (match_operand:SI 0 "register_operand" "=r")
        (lo_sum:SI (match_operand:SI 1 "register_operand" "r")
                   (unspec:SI [(match_operand:SI 2 "immediate_operand" "in")] UNSPEC_MOVE_PIC)))]
  "flag_pic"
  "or\t%1, %%lo(%a2), %0")

(define_insn "movsi_high_pic"
  [(set (match_operand:SI 0 "register_operand" "=r")
        (high:SI (unspec:SI [(match_operand 1 "" "")] UNSPEC_MOVE_PIC)))]
  "flag_pic && check_pic (1)"
  "sethi\t%%hi(%a1), %0")

(define_expand "movsi_pic_label_ref"
  [(set (match_dup 3) (high:SI
     (unspec:SI [(match_operand:SI 1 "label_ref_operand" "")
		 (match_dup 2)] UNSPEC_MOVE_PIC_LABEL)))
   (set (match_dup 4) (lo_sum:SI (match_dup 3)
     (unspec:SI [(match_dup 1) (match_dup 2)] UNSPEC_MOVE_PIC_LABEL)))
   (set (match_operand:SI 0 "register_operand" "=r")
	(minus:SI (match_dup 5) (match_dup 4)))]
  "flag_pic"
{
  current_function_uses_pic_offset_table = 1;
  operands[2] = gen_rtx_SYMBOL_REF (Pmode, "_GLOBAL_OFFSET_TABLE_");
<<<<<<< HEAD
  if (no_new_pseudos)
=======
  if (!can_create_pseudo_p ())
>>>>>>> 751ff693
    {
      operands[3] = operands[0];
      operands[4] = operands[0];
    }
  else
    {
      operands[3] = gen_reg_rtx (SImode);
      operands[4] = gen_reg_rtx (SImode);
    }
  operands[5] = pic_offset_table_rtx;
})

(define_insn "*movsi_high_pic_label_ref"
  [(set (match_operand:SI 0 "register_operand" "=r")
      (high:SI
        (unspec:SI [(match_operand:SI 1 "label_ref_operand" "")
		    (match_operand:SI 2 "" "")] UNSPEC_MOVE_PIC_LABEL)))]
  "flag_pic"
  "sethi\t%%hi(%a2-(%a1-.)), %0")

(define_insn "*movsi_lo_sum_pic_label_ref"
  [(set (match_operand:SI 0 "register_operand" "=r")
      (lo_sum:SI (match_operand:SI 1 "register_operand" "r")
        (unspec:SI [(match_operand:SI 2 "label_ref_operand" "")
		    (match_operand:SI 3 "" "")] UNSPEC_MOVE_PIC_LABEL)))]
  "flag_pic"
  "or\t%1, %%lo(%a3-(%a2-.)), %0")
<<<<<<< HEAD
=======

;; Set up the PIC register for VxWorks.

(define_expand "vxworks_load_got"
  [(set (match_dup 0)
	(high:SI (match_dup 1)))
   (set (match_dup 0)
	(mem:SI (lo_sum:SI (match_dup 0) (match_dup 1))))
   (set (match_dup 0)
	(mem:SI (lo_sum:SI (match_dup 0) (match_dup 2))))]
  "TARGET_VXWORKS_RTP"
{
  operands[0] = pic_offset_table_rtx;
  operands[1] = gen_rtx_SYMBOL_REF (SImode, VXWORKS_GOTT_BASE);
  operands[2] = gen_rtx_SYMBOL_REF (SImode, VXWORKS_GOTT_INDEX);
})
>>>>>>> 751ff693

(define_expand "movdi"
  [(set (match_operand:DI 0 "nonimmediate_operand" "")
	(match_operand:DI 1 "general_operand" ""))]
  ""
{
  if (sparc_expand_move (DImode, operands))
    DONE;
})

;; Be careful, fmovd does not exist when !v9.
;; We match MEM moves directly when we have correct even
;; numbered registers, but fall into splits otherwise.
;; The constraint ordering here is really important to
;; avoid insane problems in reload, especially for patterns
;; of the form:
;;
;; (set (mem:DI (plus:SI (reg:SI 30 %fp)
;;                       (const_int -5016)))
;;      (reg:DI 2 %g2))
;;

(define_insn "*movdi_insn_sp32"
  [(set (match_operand:DI 0 "nonimmediate_operand"
				"=o,T,U,o,r,r,r,?T,?f,?f,?o,?f")
        (match_operand:DI 1 "input_operand"
				" J,U,T,r,o,i,r, f, T, o, f, f"))]
  "! TARGET_V9
   && (register_operand (operands[0], DImode)
       || register_or_zero_operand (operands[1], DImode))"
  "@
   #
   std\t%1, %0
   ldd\t%1, %0
   #
   #
   #
   #
   std\t%1, %0
   ldd\t%1, %0
   #
   #
   #"
  [(set_attr "type" "store,store,load,*,*,*,*,fpstore,fpload,*,*,*")
   (set_attr "length" "2,*,*,2,2,2,2,*,*,2,2,2")])

(define_insn "*movdi_insn_sp32_v9"
  [(set (match_operand:DI 0 "nonimmediate_operand"
					"=T,o,T,U,o,r,r,r,?T,?f,?f,?o,?e,?e,?W")
        (match_operand:DI 1 "input_operand"
					" J,J,U,T,r,o,i,r, f, T, o, f, e, W, e"))]
  "! TARGET_ARCH64
   && TARGET_V9
   && (register_operand (operands[0], DImode)
       || register_or_zero_operand (operands[1], DImode))"
  "@
   stx\t%%g0, %0
   #
   std\t%1, %0
   ldd\t%1, %0
   #
   #
   #
   #
   std\t%1, %0
   ldd\t%1, %0
   #
   #
   fmovd\\t%1, %0
   ldd\\t%1, %0
   std\\t%1, %0"
  [(set_attr "type" "store,store,store,load,*,*,*,*,fpstore,fpload,*,*,fpmove,fpload,fpstore")
   (set_attr "length" "*,2,*,*,2,2,2,2,*,*,2,2,*,*,*")
   (set_attr "fptype" "*,*,*,*,*,*,*,*,*,*,*,*,double,*,*")])

(define_insn "*movdi_insn_sp64"
  [(set (match_operand:DI 0 "nonimmediate_operand" "=r,r,r,m,?e,?e,?W,b")
        (match_operand:DI 1 "input_operand"   "rI,N,m,rJ,e,W,e,J"))]
  "TARGET_ARCH64
   && (register_operand (operands[0], DImode)
       || register_or_zero_operand (operands[1], DImode))"
  "@
   mov\t%1, %0
   sethi\t%%hi(%a1), %0
   ldx\t%1, %0
   stx\t%r1, %0
   fmovd\t%1, %0
   ldd\t%1, %0
   std\t%1, %0
   fzero\t%0"
  [(set_attr "type" "*,*,load,store,fpmove,fpload,fpstore,fga")
   (set_attr "fptype" "*,*,*,*,double,*,*,double")])

(define_expand "movdi_pic_label_ref"
  [(set (match_dup 3) (high:DI
     (unspec:DI [(match_operand:DI 1 "label_ref_operand" "")
                 (match_dup 2)] UNSPEC_MOVE_PIC_LABEL)))
   (set (match_dup 4) (lo_sum:DI (match_dup 3)
     (unspec:DI [(match_dup 1) (match_dup 2)] UNSPEC_MOVE_PIC_LABEL)))
   (set (match_operand:DI 0 "register_operand" "=r")
        (minus:DI (match_dup 5) (match_dup 4)))]
  "TARGET_ARCH64 && flag_pic"
{
  current_function_uses_pic_offset_table = 1;
  operands[2] = gen_rtx_SYMBOL_REF (Pmode, "_GLOBAL_OFFSET_TABLE_");
<<<<<<< HEAD
  if (no_new_pseudos)
=======
  if (!can_create_pseudo_p ())
>>>>>>> 751ff693
    {
      operands[3] = operands[0];
      operands[4] = operands[0];
    }
  else
    {
      operands[3] = gen_reg_rtx (DImode);
      operands[4] = gen_reg_rtx (DImode);
    }
  operands[5] = pic_offset_table_rtx;
})

(define_insn "*movdi_high_pic_label_ref"
  [(set (match_operand:DI 0 "register_operand" "=r")
        (high:DI
          (unspec:DI [(match_operand:DI 1 "label_ref_operand" "")
                      (match_operand:DI 2 "" "")] UNSPEC_MOVE_PIC_LABEL)))]
  "TARGET_ARCH64 && flag_pic"
  "sethi\t%%hi(%a2-(%a1-.)), %0")

(define_insn "*movdi_lo_sum_pic_label_ref"
  [(set (match_operand:DI 0 "register_operand" "=r")
      (lo_sum:DI (match_operand:DI 1 "register_operand" "r")
        (unspec:DI [(match_operand:DI 2 "label_ref_operand" "")
                    (match_operand:DI 3 "" "")] UNSPEC_MOVE_PIC_LABEL)))]
  "TARGET_ARCH64 && flag_pic"
  "or\t%1, %%lo(%a3-(%a2-.)), %0")

;; SPARC-v9 code model support insns.  See sparc_emit_set_symbolic_const64
;; in sparc.c to see what is going on here... PIC stuff comes first.

(define_insn "movdi_lo_sum_pic"
  [(set (match_operand:DI 0 "register_operand" "=r")
        (lo_sum:DI (match_operand:DI 1 "register_operand" "r")
                   (unspec:DI [(match_operand:DI 2 "immediate_operand" "in")] UNSPEC_MOVE_PIC)))]
  "TARGET_ARCH64 && flag_pic"
  "or\t%1, %%lo(%a2), %0")

(define_insn "movdi_high_pic"
  [(set (match_operand:DI 0 "register_operand" "=r")
        (high:DI (unspec:DI [(match_operand 1 "" "")] UNSPEC_MOVE_PIC)))]
  "TARGET_ARCH64 && flag_pic && check_pic (1)"
  "sethi\t%%hi(%a1), %0")

(define_insn "*sethi_di_medlow_embmedany_pic"
  [(set (match_operand:DI 0 "register_operand" "=r")
        (high:DI (match_operand:DI 1 "medium_pic_operand" "")))]
  "(TARGET_CM_MEDLOW || TARGET_CM_EMBMEDANY) && check_pic (1)"
  "sethi\t%%hi(%a1), %0")

(define_insn "*sethi_di_medlow"
  [(set (match_operand:DI 0 "register_operand" "=r")
        (high:DI (match_operand:DI 1 "symbolic_operand" "")))]
  "TARGET_CM_MEDLOW && check_pic (1)"
  "sethi\t%%hi(%a1), %0")

(define_insn "*losum_di_medlow"
  [(set (match_operand:DI 0 "register_operand" "=r")
        (lo_sum:DI (match_operand:DI 1 "register_operand" "r")
                   (match_operand:DI 2 "symbolic_operand" "")))]
  "TARGET_CM_MEDLOW"
  "or\t%1, %%lo(%a2), %0")

(define_insn "seth44"
  [(set (match_operand:DI 0 "register_operand" "=r")
        (high:DI (unspec:DI [(match_operand:DI 1 "symbolic_operand" "")] UNSPEC_SETH44)))]
  "TARGET_CM_MEDMID"
  "sethi\t%%h44(%a1), %0")

(define_insn "setm44"
  [(set (match_operand:DI 0 "register_operand" "=r")
        (lo_sum:DI (match_operand:DI 1 "register_operand" "r")
                   (unspec:DI [(match_operand:DI 2 "symbolic_operand" "")] UNSPEC_SETM44)))]
  "TARGET_CM_MEDMID"
  "or\t%1, %%m44(%a2), %0")

(define_insn "setl44"
  [(set (match_operand:DI 0 "register_operand" "=r")
        (lo_sum:DI (match_operand:DI 1 "register_operand" "r")
                   (match_operand:DI 2 "symbolic_operand" "")))]
  "TARGET_CM_MEDMID"
  "or\t%1, %%l44(%a2), %0")

(define_insn "sethh"
  [(set (match_operand:DI 0 "register_operand" "=r")
        (high:DI (unspec:DI [(match_operand:DI 1 "symbolic_operand" "")] UNSPEC_SETHH)))]
  "TARGET_CM_MEDANY"
  "sethi\t%%hh(%a1), %0")

(define_insn "setlm"
  [(set (match_operand:DI 0 "register_operand" "=r")
        (high:DI (unspec:DI [(match_operand:DI 1 "symbolic_operand" "")] UNSPEC_SETLM)))]
  "TARGET_CM_MEDANY"
  "sethi\t%%lm(%a1), %0")

(define_insn "sethm"
  [(set (match_operand:DI 0 "register_operand" "=r")
        (lo_sum:DI (match_operand:DI 1 "register_operand" "r")
                   (unspec:DI [(match_operand:DI 2 "symbolic_operand" "")] UNSPEC_EMB_SETHM)))]
  "TARGET_CM_MEDANY"
  "or\t%1, %%hm(%a2), %0")

(define_insn "setlo"
  [(set (match_operand:DI 0 "register_operand" "=r")
        (lo_sum:DI (match_operand:DI 1 "register_operand" "r")
                   (match_operand:DI 2 "symbolic_operand" "")))]
  "TARGET_CM_MEDANY"
  "or\t%1, %%lo(%a2), %0")

(define_insn "embmedany_sethi"
  [(set (match_operand:DI 0 "register_operand" "=r")
        (high:DI (unspec:DI [(match_operand:DI 1 "data_segment_operand" "")] UNSPEC_EMB_HISUM)))]
  "TARGET_CM_EMBMEDANY && check_pic (1)"
  "sethi\t%%hi(%a1), %0")

(define_insn "embmedany_losum"
  [(set (match_operand:DI 0 "register_operand" "=r")
        (lo_sum:DI (match_operand:DI 1 "register_operand" "r")
                   (match_operand:DI 2 "data_segment_operand" "")))]
  "TARGET_CM_EMBMEDANY"
  "add\t%1, %%lo(%a2), %0")

(define_insn "embmedany_brsum"
  [(set (match_operand:DI 0 "register_operand" "=r")
        (unspec:DI [(match_operand:DI 1 "register_operand" "r")] UNSPEC_EMB_HISUM))]
  "TARGET_CM_EMBMEDANY"
  "add\t%1, %_, %0")

(define_insn "embmedany_textuhi"
  [(set (match_operand:DI 0 "register_operand" "=r")
        (high:DI (unspec:DI [(match_operand:DI 1 "text_segment_operand" "")] UNSPEC_EMB_TEXTUHI)))]
  "TARGET_CM_EMBMEDANY && check_pic (1)"
  "sethi\t%%uhi(%a1), %0")

(define_insn "embmedany_texthi"
  [(set (match_operand:DI 0 "register_operand" "=r")
        (high:DI (unspec:DI [(match_operand:DI 1 "text_segment_operand" "")] UNSPEC_EMB_TEXTHI)))]
  "TARGET_CM_EMBMEDANY && check_pic (1)"
  "sethi\t%%hi(%a1), %0")

(define_insn "embmedany_textulo"
  [(set (match_operand:DI 0 "register_operand" "=r")
        (lo_sum:DI (match_operand:DI 1 "register_operand" "r")
                   (unspec:DI [(match_operand:DI 2 "text_segment_operand" "")] UNSPEC_EMB_TEXTULO)))]
  "TARGET_CM_EMBMEDANY"
  "or\t%1, %%ulo(%a2), %0")

(define_insn "embmedany_textlo"
  [(set (match_operand:DI 0 "register_operand" "=r")
        (lo_sum:DI (match_operand:DI 1 "register_operand" "r")
                   (match_operand:DI 2 "text_segment_operand" "")))]
  "TARGET_CM_EMBMEDANY"
  "or\t%1, %%lo(%a2), %0")

;; Now some patterns to help reload out a bit.
(define_expand "reload_indi"
  [(parallel [(match_operand:DI 0 "register_operand" "=r")
              (match_operand:DI 1 "immediate_operand" "")
              (match_operand:TI 2 "register_operand" "=&r")])]
  "(TARGET_CM_MEDANY
    || TARGET_CM_EMBMEDANY)
   && ! flag_pic"
{
  sparc_emit_set_symbolic_const64 (operands[0], operands[1], operands[2]);
  DONE;
})

(define_expand "reload_outdi"
  [(parallel [(match_operand:DI 0 "register_operand" "=r")
              (match_operand:DI 1 "immediate_operand" "")
              (match_operand:TI 2 "register_operand" "=&r")])]
  "(TARGET_CM_MEDANY
    || TARGET_CM_EMBMEDANY)
   && ! flag_pic"
{
  sparc_emit_set_symbolic_const64 (operands[0], operands[1], operands[2]);
  DONE;
})

;; Split up putting CONSTs and REGs into DI regs when !arch64
(define_split
  [(set (match_operand:DI 0 "register_operand" "")
        (match_operand:DI 1 "const_int_operand" ""))]
  "! TARGET_ARCH64 && reload_completed"
  [(clobber (const_int 0))]
{
#if HOST_BITS_PER_WIDE_INT == 32
  emit_insn (gen_movsi (gen_highpart (SImode, operands[0]),
			(INTVAL (operands[1]) < 0) ?
			constm1_rtx :
			const0_rtx));
  emit_insn (gen_movsi (gen_lowpart (SImode, operands[0]),
			operands[1]));
#else
  unsigned int low, high;

  low = trunc_int_for_mode (INTVAL (operands[1]), SImode);
  high = trunc_int_for_mode (INTVAL (operands[1]) >> 32, SImode);
  emit_insn (gen_movsi (gen_highpart (SImode, operands[0]), GEN_INT (high)));

  /* Slick... but this trick loses if this subreg constant part
     can be done in one insn.  */
  if (low == high
      && ! SPARC_SETHI32_P (high)
      && ! SPARC_SIMM13_P (high))
    emit_insn (gen_movsi (gen_lowpart (SImode, operands[0]),
			  gen_highpart (SImode, operands[0])));
  else
    emit_insn (gen_movsi (gen_lowpart (SImode, operands[0]), GEN_INT (low)));
#endif
  DONE;
})

(define_split
  [(set (match_operand:DI 0 "register_operand" "")
        (match_operand:DI 1 "const_double_operand" ""))]
  "reload_completed
   && (! TARGET_V9
       || (! TARGET_ARCH64
           && ((GET_CODE (operands[0]) == REG
                && REGNO (operands[0]) < 32)
               || (GET_CODE (operands[0]) == SUBREG
                   && GET_CODE (SUBREG_REG (operands[0])) == REG
                   && REGNO (SUBREG_REG (operands[0])) < 32))))"
  [(clobber (const_int 0))]
{
  emit_insn (gen_movsi (gen_highpart (SImode, operands[0]),
			GEN_INT (CONST_DOUBLE_HIGH (operands[1]))));

  /* Slick... but this trick loses if this subreg constant part
     can be done in one insn.  */
  if (CONST_DOUBLE_LOW (operands[1]) == CONST_DOUBLE_HIGH (operands[1])
      && ! SPARC_SETHI32_P (CONST_DOUBLE_HIGH (operands[1]))
      && ! SPARC_SIMM13_P (CONST_DOUBLE_HIGH (operands[1])))
    {
      emit_insn (gen_movsi (gen_lowpart (SImode, operands[0]),
			    gen_highpart (SImode, operands[0])));
    }
  else
    {
      emit_insn (gen_movsi (gen_lowpart (SImode, operands[0]),
			    GEN_INT (CONST_DOUBLE_LOW (operands[1]))));
    }
  DONE;
})

(define_split
  [(set (match_operand:DI 0 "register_operand" "")
        (match_operand:DI 1 "register_operand" ""))]
  "reload_completed
   && (! TARGET_V9
       || (! TARGET_ARCH64
           && ((GET_CODE (operands[0]) == REG
                && REGNO (operands[0]) < 32)
               || (GET_CODE (operands[0]) == SUBREG
                   && GET_CODE (SUBREG_REG (operands[0])) == REG
                   && REGNO (SUBREG_REG (operands[0])) < 32))))"
  [(clobber (const_int 0))]
{
  rtx set_dest = operands[0];
  rtx set_src = operands[1];
  rtx dest1, dest2;
  rtx src1, src2;

  dest1 = gen_highpart (SImode, set_dest);
  dest2 = gen_lowpart (SImode, set_dest);
  src1 = gen_highpart (SImode, set_src);
  src2 = gen_lowpart (SImode, set_src);

  /* Now emit using the real source and destination we found, swapping
     the order if we detect overlap.  */
  if (reg_overlap_mentioned_p (dest1, src2))
    {
      emit_insn (gen_movsi (dest2, src2));
      emit_insn (gen_movsi (dest1, src1));
    }
  else
    {
      emit_insn (gen_movsi (dest1, src1));
      emit_insn (gen_movsi (dest2, src2));
    }
  DONE;
})

;; Now handle the cases of memory moves from/to non-even
;; DI mode register pairs.
(define_split
  [(set (match_operand:DI 0 "register_operand" "")
        (match_operand:DI 1 "memory_operand" ""))]
  "(! TARGET_ARCH64
    && reload_completed
    && sparc_splitdi_legitimate (operands[0], operands[1]))"
  [(clobber (const_int 0))]
{
  rtx word0 = adjust_address (operands[1], SImode, 0);
  rtx word1 = adjust_address (operands[1], SImode, 4);
  rtx high_part = gen_highpart (SImode, operands[0]);
  rtx low_part = gen_lowpart (SImode, operands[0]);

  if (reg_overlap_mentioned_p (high_part, word1))
    {
      emit_insn (gen_movsi (low_part, word1));
      emit_insn (gen_movsi (high_part, word0));
    }
  else
    {
      emit_insn (gen_movsi (high_part, word0));
      emit_insn (gen_movsi (low_part, word1));
    }
  DONE;
})

(define_split
  [(set (match_operand:DI 0 "memory_operand" "")
        (match_operand:DI 1 "register_operand" ""))]
  "(! TARGET_ARCH64
    && reload_completed
    && sparc_splitdi_legitimate (operands[1], operands[0]))"
  [(clobber (const_int 0))]
{
  emit_insn (gen_movsi (adjust_address (operands[0], SImode, 0),
			gen_highpart (SImode, operands[1])));
  emit_insn (gen_movsi (adjust_address (operands[0], SImode, 4),
			gen_lowpart (SImode, operands[1])));
  DONE;
})

(define_split
  [(set (match_operand:DI 0 "memory_operand" "")
        (match_operand:DI 1 "const_zero_operand" ""))]
  "reload_completed
   && (! TARGET_V9
       || (! TARGET_ARCH64
	   && ! mem_min_alignment (operands[0], 8)))
   && offsettable_memref_p (operands[0])"
  [(clobber (const_int 0))]
{
  emit_insn (gen_movsi (adjust_address (operands[0], SImode, 0), const0_rtx));
  emit_insn (gen_movsi (adjust_address (operands[0], SImode, 4), const0_rtx));
  DONE;
})


;; Floating point and vector move instructions

;; We don't define V1SI because SI should work just fine.
<<<<<<< HEAD
(define_mode_macro V32 [SF V2HI V4QI])
=======
(define_mode_iterator V32 [SF V2HI V4QI])
>>>>>>> 751ff693

;; Yes, you guessed it right, the former movsf expander.
(define_expand "mov<V32:mode>"
  [(set (match_operand:V32 0 "nonimmediate_operand" "")
	(match_operand:V32 1 "general_operand" ""))]
  "<V32:MODE>mode == SFmode || TARGET_VIS"
{
  if (sparc_expand_move (<V32:MODE>mode, operands))
    DONE;
})

(define_insn "*movsf_insn"
  [(set (match_operand:V32 0 "nonimmediate_operand" "=d,f,*r,*r,*r,f,*r,m,m")
	(match_operand:V32 1 "input_operand"        "GY,f,*rRY,Q,S,m,m,f,*rGY"))]
  "TARGET_FPU
   && (register_operand (operands[0], <V32:MODE>mode)
       || register_or_zero_operand (operands[1], <V32:MODE>mode))"
{
  if (GET_CODE (operands[1]) == CONST_DOUBLE
      && (which_alternative == 2
          || which_alternative == 3
          || which_alternative == 4))
    {
      REAL_VALUE_TYPE r;
      long i;

      REAL_VALUE_FROM_CONST_DOUBLE (r, operands[1]);
      REAL_VALUE_TO_TARGET_SINGLE (r, i);
      operands[1] = GEN_INT (i);
    }

  switch (which_alternative)
    {
    case 0:
      return "fzeros\t%0";
    case 1:
      return "fmovs\t%1, %0";
    case 2:
      return "mov\t%1, %0";
    case 3:
      return "sethi\t%%hi(%a1), %0";
    case 4:
      return "#";
    case 5:
    case 6:
      return "ld\t%1, %0";
    case 7:
    case 8:
      return "st\t%r1, %0";
    default:
      gcc_unreachable ();
    }
}
  [(set_attr "type" "fga,fpmove,*,*,*,fpload,load,fpstore,store")])

;; Exactly the same as above, except that all `f' cases are deleted.
;; This is necessary to prevent reload from ever trying to use a `f' reg
;; when -mno-fpu.

(define_insn "*movsf_insn_no_fpu"
  [(set (match_operand:SF 0 "nonimmediate_operand" "=r,r,r,r,m")
	(match_operand:SF 1 "input_operand"    "rR,Q,S,m,rG"))]
  "! TARGET_FPU
   && (register_operand (operands[0], SFmode)
       || register_or_zero_operand (operands[1], SFmode))"
{
  if (GET_CODE (operands[1]) == CONST_DOUBLE
      && (which_alternative == 0
          || which_alternative == 1
          || which_alternative == 2))
    {
      REAL_VALUE_TYPE r;
      long i;

      REAL_VALUE_FROM_CONST_DOUBLE (r, operands[1]);
      REAL_VALUE_TO_TARGET_SINGLE (r, i);
      operands[1] = GEN_INT (i);
    }

  switch (which_alternative)
    {
    case 0:
      return "mov\t%1, %0";
    case 1:
      return "sethi\t%%hi(%a1), %0";
    case 2:
      return "#";
    case 3:
      return "ld\t%1, %0";
    case 4:
      return "st\t%r1, %0";
    default:
      gcc_unreachable ();
    }
}
  [(set_attr "type" "*,*,*,load,store")])

;; The following 3 patterns build SFmode constants in integer registers.

(define_insn "*movsf_lo_sum"
  [(set (match_operand:SF 0 "register_operand" "=r")
        (lo_sum:SF (match_operand:SF 1 "register_operand" "r")
                   (match_operand:SF 2 "fp_const_high_losum_operand" "S")))]
  ""
{
  REAL_VALUE_TYPE r;
  long i;

  REAL_VALUE_FROM_CONST_DOUBLE (r, operands[2]);
  REAL_VALUE_TO_TARGET_SINGLE (r, i);
  operands[2] = GEN_INT (i);
  return "or\t%1, %%lo(%a2), %0";
})

(define_insn "*movsf_high"
  [(set (match_operand:SF 0 "register_operand" "=r")
        (high:SF (match_operand:SF 1 "fp_const_high_losum_operand" "S")))]
  ""
{
  REAL_VALUE_TYPE r;
  long i;

  REAL_VALUE_FROM_CONST_DOUBLE (r, operands[1]);
  REAL_VALUE_TO_TARGET_SINGLE (r, i);
  operands[1] = GEN_INT (i);
  return "sethi\t%%hi(%1), %0";
})

(define_split
  [(set (match_operand:SF 0 "register_operand" "")
        (match_operand:SF 1 "fp_const_high_losum_operand" ""))]
  "REG_P (operands[0]) && REGNO (operands[0]) < 32"
  [(set (match_dup 0) (high:SF (match_dup 1)))
   (set (match_dup 0) (lo_sum:SF (match_dup 0) (match_dup 1)))])

<<<<<<< HEAD
(define_mode_macro V64 [DF V2SI V4HI V8QI])
=======
(define_mode_iterator V64 [DF V2SI V4HI V8QI])
>>>>>>> 751ff693

;; Yes, you again guessed it right, the former movdf expander.
(define_expand "mov<V64:mode>"
  [(set (match_operand:V64 0 "nonimmediate_operand" "")
	(match_operand:V64 1 "general_operand" ""))]
  "<V64:MODE>mode == DFmode || TARGET_VIS"
{
  if (sparc_expand_move (<V64:MODE>mode, operands))
    DONE;
})

;; Be careful, fmovd does not exist when !v9.
(define_insn "*movdf_insn_sp32"
  [(set (match_operand:DF 0 "nonimmediate_operand" "=e,W,U,T,o,e,*r,o,e,o")
	(match_operand:DF 1 "input_operand"    "W#F,e,T,U,G,e,*rFo,*r,o#F,e"))]
  "TARGET_FPU
   && ! TARGET_V9
   && (register_operand (operands[0], DFmode)
       || register_or_zero_operand (operands[1], DFmode))"
  "@
  ldd\t%1, %0
  std\t%1, %0
  ldd\t%1, %0
  std\t%1, %0
  #
  #
  #
  #
  #
  #"
 [(set_attr "type" "fpload,fpstore,load,store,*,*,*,*,*,*")
  (set_attr "length" "*,*,*,*,2,2,2,2,2,2")])

(define_insn "*movdf_insn_sp32_no_fpu"
  [(set (match_operand:DF 0 "nonimmediate_operand" "=U,T,o,r,o")
	(match_operand:DF 1 "input_operand"    "T,U,G,ro,r"))]
  "! TARGET_FPU
   && ! TARGET_V9
   && (register_operand (operands[0], DFmode)
       || register_or_zero_operand (operands[1], DFmode))"
  "@
  ldd\t%1, %0
  std\t%1, %0
  #
  #
  #"
  [(set_attr "type" "load,store,*,*,*")
   (set_attr "length" "*,*,2,2,2")])

;; We have available v9 double floats but not 64-bit integer registers.
(define_insn "*movdf_insn_sp32_v9"
  [(set (match_operand:V64 0 "nonimmediate_operand" "=b,e,e,T,W,U,T,f,*r,o")
        (match_operand:V64 1 "input_operand" "GY,e,W#F,GY,e,T,U,o#F,*roGYF,*rGYf"))]
  "TARGET_FPU
   && TARGET_V9
   && ! TARGET_ARCH64
   && (register_operand (operands[0], <V64:MODE>mode)
       || register_or_zero_operand (operands[1], <V64:MODE>mode))"
  "@
  fzero\t%0
  fmovd\t%1, %0
  ldd\t%1, %0
  stx\t%r1, %0
  std\t%1, %0
  ldd\t%1, %0
  std\t%1, %0
  #
  #
  #"
  [(set_attr "type" "fga,fpmove,load,store,store,load,store,*,*,*")
   (set_attr "length" "*,*,*,*,*,*,*,2,2,2")
   (set_attr "fptype" "double,double,*,*,*,*,*,*,*,*")])

(define_insn "*movdf_insn_sp32_v9_no_fpu"
  [(set (match_operand:DF 0 "nonimmediate_operand" "=U,T,T,r,o")
	(match_operand:DF 1 "input_operand"    "T,U,G,ro,rG"))]
  "! TARGET_FPU
   && TARGET_V9
   && ! TARGET_ARCH64
   && (register_operand (operands[0], DFmode)
       || register_or_zero_operand (operands[1], DFmode))"
  "@
  ldd\t%1, %0
  std\t%1, %0
  stx\t%r1, %0
  #
  #"
  [(set_attr "type" "load,store,store,*,*")
   (set_attr "length" "*,*,*,2,2")])

;; We have available both v9 double floats and 64-bit integer registers.
(define_insn "*movdf_insn_sp64"
  [(set (match_operand:V64 0 "nonimmediate_operand" "=b,e,e,W,*r,*r,m,*r")
        (match_operand:V64 1 "input_operand"    "GY,e,W#F,e,*rGY,m,*rGY,F"))]
  "TARGET_FPU
   && TARGET_ARCH64
   && (register_operand (operands[0], <V64:MODE>mode)
       || register_or_zero_operand (operands[1], <V64:MODE>mode))"
  "@
  fzero\t%0
  fmovd\t%1, %0
  ldd\t%1, %0
  std\t%1, %0
  mov\t%r1, %0
  ldx\t%1, %0
  stx\t%r1, %0
  #"
  [(set_attr "type" "fga,fpmove,load,store,*,load,store,*")
   (set_attr "length" "*,*,*,*,*,*,*,2")
   (set_attr "fptype" "double,double,*,*,*,*,*,*")])

(define_insn "*movdf_insn_sp64_no_fpu"
  [(set (match_operand:DF 0 "nonimmediate_operand" "=r,r,m")
        (match_operand:DF 1 "input_operand"    "r,m,rG"))]
  "! TARGET_FPU
   && TARGET_ARCH64
   && (register_operand (operands[0], DFmode)
       || register_or_zero_operand (operands[1], DFmode))"
  "@
  mov\t%1, %0
  ldx\t%1, %0
  stx\t%r1, %0"
  [(set_attr "type" "*,load,store")])

;; This pattern build DFmode constants in integer registers.
(define_split
  [(set (match_operand:DF 0 "register_operand" "")
        (match_operand:DF 1 "const_double_operand" ""))]
  "TARGET_FPU
   && (GET_CODE (operands[0]) == REG
       && REGNO (operands[0]) < 32)
   && ! const_zero_operand(operands[1], DFmode)
   && reload_completed"
  [(clobber (const_int 0))]
{
  REAL_VALUE_TYPE r;
  long l[2];

  REAL_VALUE_FROM_CONST_DOUBLE (r, operands[1]);
  REAL_VALUE_TO_TARGET_DOUBLE (r, l);
  operands[0] = gen_rtx_raw_REG (DImode, REGNO (operands[0]));

  if (TARGET_ARCH64)
    {
#if HOST_BITS_PER_WIDE_INT == 32
      gcc_unreachable ();
#else
      HOST_WIDE_INT val;

      val = ((HOST_WIDE_INT)(unsigned long)l[1] |
             ((HOST_WIDE_INT)(unsigned long)l[0] << 32));
      emit_insn (gen_movdi (operands[0], gen_int_mode (val, DImode)));
#endif
    }
  else
    {
      emit_insn (gen_movsi (gen_highpart (SImode, operands[0]),
			    gen_int_mode (l[0], SImode)));

      /* Slick... but this trick loses if this subreg constant part
         can be done in one insn.  */
      if (l[1] == l[0]
	  && ! SPARC_SETHI32_P (l[0])
	  && ! SPARC_SIMM13_P (l[0]))
        {
          emit_insn (gen_movsi (gen_lowpart (SImode, operands[0]),
			        gen_highpart (SImode, operands[0])));
        }
      else
        {
          emit_insn (gen_movsi (gen_lowpart (SImode, operands[0]),
			        gen_int_mode (l[1], SImode)));
        }
    }
  DONE;
})

;; Ok, now the splits to handle all the multi insn and
;; mis-aligned memory address cases.
;; In these splits please take note that we must be
;; careful when V9 but not ARCH64 because the integer
;; register DFmode cases must be handled.
(define_split
  [(set (match_operand:V64 0 "register_operand" "")
        (match_operand:V64 1 "register_operand" ""))]
  "(! TARGET_V9
    || (! TARGET_ARCH64
        && ((GET_CODE (operands[0]) == REG
             && REGNO (operands[0]) < 32)
            || (GET_CODE (operands[0]) == SUBREG
                && GET_CODE (SUBREG_REG (operands[0])) == REG
                && REGNO (SUBREG_REG (operands[0])) < 32))))
   && reload_completed"
  [(clobber (const_int 0))]
{
  rtx set_dest = operands[0];
  rtx set_src = operands[1];
  rtx dest1, dest2;
  rtx src1, src2;
  enum machine_mode half_mode;

  /* We can be expanded for DFmode or integral vector modes.  */
  if (<V64:MODE>mode == DFmode)
    half_mode = SFmode;
  else
    half_mode = SImode;
  
  dest1 = gen_highpart (half_mode, set_dest);
  dest2 = gen_lowpart (half_mode, set_dest);
  src1 = gen_highpart (half_mode, set_src);
  src2 = gen_lowpart (half_mode, set_src);

  /* Now emit using the real source and destination we found, swapping
     the order if we detect overlap.  */
  if (reg_overlap_mentioned_p (dest1, src2))
    {
      emit_move_insn_1 (dest2, src2);
      emit_move_insn_1 (dest1, src1);
    }
  else
    {
      emit_move_insn_1 (dest1, src1);
      emit_move_insn_1 (dest2, src2);
    }
  DONE;
})

(define_split
  [(set (match_operand:V64 0 "register_operand" "")
	(match_operand:V64 1 "memory_operand" ""))]
  "reload_completed
   && ! TARGET_ARCH64
   && (((REGNO (operands[0]) % 2) != 0)
       || ! mem_min_alignment (operands[1], 8))
   && offsettable_memref_p (operands[1])"
  [(clobber (const_int 0))]
{
  enum machine_mode half_mode;
  rtx word0, word1;

  /* We can be expanded for DFmode or integral vector modes.  */
  if (<V64:MODE>mode == DFmode)
    half_mode = SFmode;
  else
    half_mode = SImode;

  word0 = adjust_address (operands[1], half_mode, 0);
  word1 = adjust_address (operands[1], half_mode, 4);

  if (reg_overlap_mentioned_p (gen_highpart (half_mode, operands[0]), word1))
    {
      emit_move_insn_1 (gen_lowpart (half_mode, operands[0]), word1);
      emit_move_insn_1 (gen_highpart (half_mode, operands[0]), word0);
    }
  else
    {
      emit_move_insn_1 (gen_highpart (half_mode, operands[0]), word0);
      emit_move_insn_1 (gen_lowpart (half_mode, operands[0]), word1);
    }
  DONE;
})

(define_split
  [(set (match_operand:V64 0 "memory_operand" "")
	(match_operand:V64 1 "register_operand" ""))]
  "reload_completed
   && ! TARGET_ARCH64
   && (((REGNO (operands[1]) % 2) != 0)
       || ! mem_min_alignment (operands[0], 8))
   && offsettable_memref_p (operands[0])"
  [(clobber (const_int 0))]
{
  enum machine_mode half_mode;
  rtx word0, word1;
<<<<<<< HEAD

  /* We can be expanded for DFmode or integral vector modes.  */
  if (<V64:MODE>mode == DFmode)
    half_mode = SFmode;
  else
    half_mode = SImode;

=======

  /* We can be expanded for DFmode or integral vector modes.  */
  if (<V64:MODE>mode == DFmode)
    half_mode = SFmode;
  else
    half_mode = SImode;

>>>>>>> 751ff693
  word0 = adjust_address (operands[0], half_mode, 0);
  word1 = adjust_address (operands[0], half_mode, 4);

  emit_move_insn_1 (word0, gen_highpart (half_mode, operands[1]));
  emit_move_insn_1 (word1, gen_lowpart (half_mode, operands[1]));
  DONE;
})

(define_split
  [(set (match_operand:V64 0 "memory_operand" "")
        (match_operand:V64 1 "const_zero_operand" ""))]
  "reload_completed
   && (! TARGET_V9
       || (! TARGET_ARCH64
	   && ! mem_min_alignment (operands[0], 8)))
   && offsettable_memref_p (operands[0])"
  [(clobber (const_int 0))]
{
  enum machine_mode half_mode;
  rtx dest1, dest2;

  /* We can be expanded for DFmode or integral vector modes.  */
  if (<V64:MODE>mode == DFmode)
    half_mode = SFmode;
  else
    half_mode = SImode;

  dest1 = adjust_address (operands[0], half_mode, 0);
  dest2 = adjust_address (operands[0], half_mode, 4);

  emit_move_insn_1 (dest1, CONST0_RTX (half_mode));
  emit_move_insn_1 (dest2, CONST0_RTX (half_mode));
  DONE;
})

(define_split
  [(set (match_operand:V64 0 "register_operand" "")
        (match_operand:V64 1 "const_zero_operand" ""))]
  "reload_completed
   && ! TARGET_ARCH64
   && ((GET_CODE (operands[0]) == REG
	&& REGNO (operands[0]) < 32)
       || (GET_CODE (operands[0]) == SUBREG
	   && GET_CODE (SUBREG_REG (operands[0])) == REG
	   && REGNO (SUBREG_REG (operands[0])) < 32))"
  [(clobber (const_int 0))]
{
  enum machine_mode half_mode;
  rtx set_dest = operands[0];
  rtx dest1, dest2;

  /* We can be expanded for DFmode or integral vector modes.  */
  if (<V64:MODE>mode == DFmode)
    half_mode = SFmode;
  else
    half_mode = SImode;

  dest1 = gen_highpart (half_mode, set_dest);
  dest2 = gen_lowpart (half_mode, set_dest);
  emit_move_insn_1 (dest1, CONST0_RTX (half_mode));
  emit_move_insn_1 (dest2, CONST0_RTX (half_mode));
  DONE;
})

(define_expand "movtf"
  [(set (match_operand:TF 0 "nonimmediate_operand" "")
	(match_operand:TF 1 "general_operand" ""))]
  ""
{
  if (sparc_expand_move (TFmode, operands))
    DONE;
})

(define_insn "*movtf_insn_sp32"
  [(set (match_operand:TF 0 "nonimmediate_operand" "=b,e,o,U,r")
	(match_operand:TF 1 "input_operand"    "G,oe,GeUr,o,roG"))]
  "TARGET_FPU
   && ! TARGET_ARCH64
   && (register_operand (operands[0], TFmode)
       || register_or_zero_operand (operands[1], TFmode))"
  "#"
  [(set_attr "length" "4")])

;; Exactly the same as above, except that all `e' cases are deleted.
;; This is necessary to prevent reload from ever trying to use a `e' reg
;; when -mno-fpu.

(define_insn "*movtf_insn_sp32_no_fpu"
  [(set (match_operand:TF 0 "nonimmediate_operand" "=o,U,o,r,o")
	(match_operand:TF 1 "input_operand"    "G,o,U,roG,r"))]
  "! TARGET_FPU
   && ! TARGET_ARCH64
   && (register_operand (operands[0], TFmode)
       || register_or_zero_operand (operands[1], TFmode))"
  "#"
  [(set_attr "length" "4")])

(define_insn "*movtf_insn_sp64"
  [(set (match_operand:TF 0 "nonimmediate_operand" "=b,e,o,r")
        (match_operand:TF 1 "input_operand"    "G,oe,Ger,roG"))]
  "TARGET_FPU
   && TARGET_ARCH64
   && ! TARGET_HARD_QUAD
   && (register_operand (operands[0], TFmode)
       || register_or_zero_operand (operands[1], TFmode))"
  "#"
  [(set_attr "length" "2")])

(define_insn "*movtf_insn_sp64_hq"
  [(set (match_operand:TF 0 "nonimmediate_operand" "=b,e,e,m,o,r")
        (match_operand:TF 1 "input_operand"    "G,e,m,e,rG,roG"))]
  "TARGET_FPU
   && TARGET_ARCH64
   && TARGET_HARD_QUAD
   && (register_operand (operands[0], TFmode)
       || register_or_zero_operand (operands[1], TFmode))"
  "@
  #
  fmovq\t%1, %0
  ldq\t%1, %0
  stq\t%1, %0
  #
  #"
  [(set_attr "type" "*,fpmove,fpload,fpstore,*,*")
   (set_attr "length" "2,*,*,*,2,2")])

(define_insn "*movtf_insn_sp64_no_fpu"
  [(set (match_operand:TF 0 "nonimmediate_operand" "=r,o")
        (match_operand:TF 1 "input_operand"    "orG,rG"))]
  "! TARGET_FPU
   && TARGET_ARCH64
   && (register_operand (operands[0], TFmode)
       || register_or_zero_operand (operands[1], TFmode))"
  "#"
  [(set_attr "length" "2")])

;; Now all the splits to handle multi-insn TF mode moves.
(define_split
  [(set (match_operand:TF 0 "register_operand" "")
        (match_operand:TF 1 "register_operand" ""))]
  "reload_completed
   && (! TARGET_ARCH64
       || (TARGET_FPU
           && ! TARGET_HARD_QUAD)
       || ! fp_register_operand (operands[0], TFmode))"
  [(clobber (const_int 0))]
{
  rtx set_dest = operands[0];
  rtx set_src = operands[1];
  rtx dest1, dest2;
  rtx src1, src2;

  dest1 = gen_df_reg (set_dest, 0);
  dest2 = gen_df_reg (set_dest, 1);
  src1 = gen_df_reg (set_src, 0);
  src2 = gen_df_reg (set_src, 1);

  /* Now emit using the real source and destination we found, swapping
     the order if we detect overlap.  */
  if (reg_overlap_mentioned_p (dest1, src2))
    {
      emit_insn (gen_movdf (dest2, src2));
      emit_insn (gen_movdf (dest1, src1));
    }
  else
    {
      emit_insn (gen_movdf (dest1, src1));
      emit_insn (gen_movdf (dest2, src2));
    }
  DONE;
})

(define_split
  [(set (match_operand:TF 0 "nonimmediate_operand" "")
        (match_operand:TF 1 "const_zero_operand" ""))]
  "reload_completed"
  [(clobber (const_int 0))]
{
  rtx set_dest = operands[0];
  rtx dest1, dest2;

  switch (GET_CODE (set_dest))
    {
    case REG:
      dest1 = gen_df_reg (set_dest, 0);
      dest2 = gen_df_reg (set_dest, 1);
      break;
    case MEM:
      dest1 = adjust_address (set_dest, DFmode, 0);
      dest2 = adjust_address (set_dest, DFmode, 8);
      break;
    default:
      gcc_unreachable ();      
    }

  emit_insn (gen_movdf (dest1, CONST0_RTX (DFmode)));
  emit_insn (gen_movdf (dest2, CONST0_RTX (DFmode)));
  DONE;
})

(define_split
  [(set (match_operand:TF 0 "register_operand" "")
        (match_operand:TF 1 "memory_operand" ""))]
  "(reload_completed
    && offsettable_memref_p (operands[1])
    && (! TARGET_ARCH64
	|| ! TARGET_HARD_QUAD
	|| ! fp_register_operand (operands[0], TFmode)))"
  [(clobber (const_int 0))]
{
  rtx word0 = adjust_address (operands[1], DFmode, 0);
  rtx word1 = adjust_address (operands[1], DFmode, 8);
  rtx set_dest, dest1, dest2;

  set_dest = operands[0];

  dest1 = gen_df_reg (set_dest, 0);
  dest2 = gen_df_reg (set_dest, 1);

  /* Now output, ordering such that we don't clobber any registers
     mentioned in the address.  */
  if (reg_overlap_mentioned_p (dest1, word1))

    {
      emit_insn (gen_movdf (dest2, word1));
      emit_insn (gen_movdf (dest1, word0));
    }
  else
   {
      emit_insn (gen_movdf (dest1, word0));
      emit_insn (gen_movdf (dest2, word1));
   }
  DONE;
})

(define_split
  [(set (match_operand:TF 0 "memory_operand" "")
	(match_operand:TF 1 "register_operand" ""))]
  "(reload_completed
    && offsettable_memref_p (operands[0])
    && (! TARGET_ARCH64
	|| ! TARGET_HARD_QUAD
	|| ! fp_register_operand (operands[1], TFmode)))"
  [(clobber (const_int 0))]
{
  rtx set_src = operands[1];

  emit_insn (gen_movdf (adjust_address (operands[0], DFmode, 0),
			gen_df_reg (set_src, 0)));
  emit_insn (gen_movdf (adjust_address (operands[0], DFmode, 8),
			gen_df_reg (set_src, 1)));
  DONE;
})


;; SPARC-V9 conditional move instructions.

;; We can handle larger constants here for some flavors, but for now we keep
;; it simple and only allow those constants supported by all flavors.
;; Note that emit_conditional_move canonicalizes operands 2,3 so that operand
;; 3 contains the constant if one is present, but we handle either for
;; generality (sparc.c puts a constant in operand 2).

(define_expand "movqicc"
  [(set (match_operand:QI 0 "register_operand" "")
	(if_then_else:QI (match_operand 1 "comparison_operator" "")
			 (match_operand:QI 2 "arith10_operand" "")
			 (match_operand:QI 3 "arith10_operand" "")))]
  "TARGET_V9"
{
  enum rtx_code code = GET_CODE (operands[1]);

  if (GET_MODE (sparc_compare_op0) == DImode
      && ! TARGET_ARCH64)
    FAIL;

  if (sparc_compare_op1 == const0_rtx
      && GET_CODE (sparc_compare_op0) == REG
      && GET_MODE (sparc_compare_op0) == DImode
      && v9_regcmp_p (code))
    {
      operands[1] = gen_rtx_fmt_ee (code, DImode,
			     sparc_compare_op0, sparc_compare_op1);
    }
  else
    {
      rtx cc_reg = gen_compare_reg (code);
      operands[1] = gen_rtx_fmt_ee (code, GET_MODE (cc_reg), cc_reg, const0_rtx);
    }
})

(define_expand "movhicc"
  [(set (match_operand:HI 0 "register_operand" "")
	(if_then_else:HI (match_operand 1 "comparison_operator" "")
			 (match_operand:HI 2 "arith10_operand" "")
			 (match_operand:HI 3 "arith10_operand" "")))]
  "TARGET_V9"
{
  enum rtx_code code = GET_CODE (operands[1]);

  if (GET_MODE (sparc_compare_op0) == DImode
      && ! TARGET_ARCH64)
    FAIL;

  if (sparc_compare_op1 == const0_rtx
      && GET_CODE (sparc_compare_op0) == REG
      && GET_MODE (sparc_compare_op0) == DImode
      && v9_regcmp_p (code))
    {
      operands[1] = gen_rtx_fmt_ee (code, DImode,
			     sparc_compare_op0, sparc_compare_op1);
    }
  else
    {
      rtx cc_reg = gen_compare_reg (code);
      operands[1] = gen_rtx_fmt_ee (code, GET_MODE (cc_reg), cc_reg, const0_rtx);
    }
})

(define_expand "movsicc"
  [(set (match_operand:SI 0 "register_operand" "")
	(if_then_else:SI (match_operand 1 "comparison_operator" "")
			 (match_operand:SI 2 "arith10_operand" "")
			 (match_operand:SI 3 "arith10_operand" "")))]
  "TARGET_V9"
{
  enum rtx_code code = GET_CODE (operands[1]);
  enum machine_mode op0_mode = GET_MODE (sparc_compare_op0);

  if (sparc_compare_op1 == const0_rtx
      && GET_CODE (sparc_compare_op0) == REG
      && (TARGET_ARCH64 && op0_mode == DImode && v9_regcmp_p (code)))
    {
      operands[1] = gen_rtx_fmt_ee (code, op0_mode,
			     sparc_compare_op0, sparc_compare_op1);
    }
  else
    {
      rtx cc_reg = gen_compare_reg (code);
      operands[1] = gen_rtx_fmt_ee (code, GET_MODE (cc_reg),
				    cc_reg, const0_rtx);
    }
})

(define_expand "movdicc"
  [(set (match_operand:DI 0 "register_operand" "")
	(if_then_else:DI (match_operand 1 "comparison_operator" "")
			 (match_operand:DI 2 "arith10_operand" "")
			 (match_operand:DI 3 "arith10_operand" "")))]
  "TARGET_ARCH64"
{
  enum rtx_code code = GET_CODE (operands[1]);

  if (sparc_compare_op1 == const0_rtx
      && GET_CODE (sparc_compare_op0) == REG
      && GET_MODE (sparc_compare_op0) == DImode
      && v9_regcmp_p (code))
    {
      operands[1] = gen_rtx_fmt_ee (code, DImode,
			     sparc_compare_op0, sparc_compare_op1);
    }
  else
    {
      rtx cc_reg = gen_compare_reg (code);
      operands[1] = gen_rtx_fmt_ee (code, GET_MODE (cc_reg),
				    cc_reg, const0_rtx);
    }
})

(define_expand "movsfcc"
  [(set (match_operand:SF 0 "register_operand" "")
	(if_then_else:SF (match_operand 1 "comparison_operator" "")
			 (match_operand:SF 2 "register_operand" "")
			 (match_operand:SF 3 "register_operand" "")))]
  "TARGET_V9 && TARGET_FPU"
{
  enum rtx_code code = GET_CODE (operands[1]);

  if (GET_MODE (sparc_compare_op0) == DImode
      && ! TARGET_ARCH64)
    FAIL;

  if (sparc_compare_op1 == const0_rtx
      && GET_CODE (sparc_compare_op0) == REG
      && GET_MODE (sparc_compare_op0) == DImode
      && v9_regcmp_p (code))
    {
      operands[1] = gen_rtx_fmt_ee (code, DImode,
			     sparc_compare_op0, sparc_compare_op1);
    }
  else
    {
      rtx cc_reg = gen_compare_reg (code);
      operands[1] = gen_rtx_fmt_ee (code, GET_MODE (cc_reg), cc_reg, const0_rtx);
    }
})

(define_expand "movdfcc"
  [(set (match_operand:DF 0 "register_operand" "")
	(if_then_else:DF (match_operand 1 "comparison_operator" "")
			 (match_operand:DF 2 "register_operand" "")
			 (match_operand:DF 3 "register_operand" "")))]
  "TARGET_V9 && TARGET_FPU"
{
  enum rtx_code code = GET_CODE (operands[1]);

  if (GET_MODE (sparc_compare_op0) == DImode
      && ! TARGET_ARCH64)
    FAIL;

  if (sparc_compare_op1 == const0_rtx
      && GET_CODE (sparc_compare_op0) == REG
      && GET_MODE (sparc_compare_op0) == DImode
      && v9_regcmp_p (code))
    {
      operands[1] = gen_rtx_fmt_ee (code, DImode,
			     sparc_compare_op0, sparc_compare_op1);
    }
  else
    {
      rtx cc_reg = gen_compare_reg (code);
      operands[1] = gen_rtx_fmt_ee (code, GET_MODE (cc_reg), cc_reg, const0_rtx);
    }
})

(define_expand "movtfcc"
  [(set (match_operand:TF 0 "register_operand" "")
	(if_then_else:TF (match_operand 1 "comparison_operator" "")
			 (match_operand:TF 2 "register_operand" "")
			 (match_operand:TF 3 "register_operand" "")))]
  "TARGET_V9 && TARGET_FPU"
{
  enum rtx_code code = GET_CODE (operands[1]);

  if (GET_MODE (sparc_compare_op0) == DImode
      && ! TARGET_ARCH64)
    FAIL;

  if (sparc_compare_op1 == const0_rtx
      && GET_CODE (sparc_compare_op0) == REG
      && GET_MODE (sparc_compare_op0) == DImode
      && v9_regcmp_p (code))
    {
      operands[1] = gen_rtx_fmt_ee (code, DImode,
			     sparc_compare_op0, sparc_compare_op1);
    }
  else
    {
      rtx cc_reg = gen_compare_reg (code);
      operands[1] = gen_rtx_fmt_ee (code, GET_MODE (cc_reg), cc_reg, const0_rtx);
    }
})

;; Conditional move define_insns.

(define_insn "*movqi_cc_sp64"
  [(set (match_operand:QI 0 "register_operand" "=r,r")
	(if_then_else:QI (match_operator 1 "comparison_operator"
				[(match_operand 2 "icc_or_fcc_register_operand" "X,X")
				 (const_int 0)])
                         (match_operand:QI 3 "arith11_operand" "rL,0")
                         (match_operand:QI 4 "arith11_operand" "0,rL")))]
  "TARGET_V9"
  "@
   mov%C1\t%x2, %3, %0
   mov%c1\t%x2, %4, %0"
  [(set_attr "type" "cmove")])

(define_insn "*movhi_cc_sp64"
  [(set (match_operand:HI 0 "register_operand" "=r,r")
	(if_then_else:HI (match_operator 1 "comparison_operator"
				[(match_operand 2 "icc_or_fcc_register_operand" "X,X")
				 (const_int 0)])
                         (match_operand:HI 3 "arith11_operand" "rL,0")
                         (match_operand:HI 4 "arith11_operand" "0,rL")))]
  "TARGET_V9"
  "@
   mov%C1\t%x2, %3, %0
   mov%c1\t%x2, %4, %0"
  [(set_attr "type" "cmove")])

(define_insn "*movsi_cc_sp64"
  [(set (match_operand:SI 0 "register_operand" "=r,r")
	(if_then_else:SI (match_operator 1 "comparison_operator"
				[(match_operand 2 "icc_or_fcc_register_operand" "X,X")
				 (const_int 0)])
                         (match_operand:SI 3 "arith11_operand" "rL,0")
                         (match_operand:SI 4 "arith11_operand" "0,rL")))]
  "TARGET_V9"
  "@
   mov%C1\t%x2, %3, %0
   mov%c1\t%x2, %4, %0"
  [(set_attr "type" "cmove")])

(define_insn "*movdi_cc_sp64"
  [(set (match_operand:DI 0 "register_operand" "=r,r")
	(if_then_else:DI (match_operator 1 "comparison_operator"
				[(match_operand 2 "icc_or_fcc_register_operand" "X,X")
				 (const_int 0)])
                         (match_operand:DI 3 "arith11_operand" "rL,0")
                         (match_operand:DI 4 "arith11_operand" "0,rL")))]
  "TARGET_ARCH64"
  "@
   mov%C1\t%x2, %3, %0
   mov%c1\t%x2, %4, %0"
  [(set_attr "type" "cmove")])

(define_insn "*movdi_cc_sp64_trunc"
  [(set (match_operand:SI 0 "register_operand" "=r,r")
	(if_then_else:SI (match_operator 1 "comparison_operator"
				[(match_operand 2 "icc_or_fcc_register_operand" "X,X")
				 (const_int 0)])
                         (match_operand:SI 3 "arith11_operand" "rL,0")
                         (match_operand:SI 4 "arith11_operand" "0,rL")))]
  "TARGET_ARCH64"
  "@
   mov%C1\t%x2, %3, %0
   mov%c1\t%x2, %4, %0"
  [(set_attr "type" "cmove")])

(define_insn "*movsf_cc_sp64"
  [(set (match_operand:SF 0 "register_operand" "=f,f")
	(if_then_else:SF (match_operator 1 "comparison_operator"
				[(match_operand 2 "icc_or_fcc_register_operand" "X,X")
				 (const_int 0)])
                         (match_operand:SF 3 "register_operand" "f,0")
                         (match_operand:SF 4 "register_operand" "0,f")))]
  "TARGET_V9 && TARGET_FPU"
  "@
   fmovs%C1\t%x2, %3, %0
   fmovs%c1\t%x2, %4, %0"
  [(set_attr "type" "fpcmove")])

(define_insn "movdf_cc_sp64"
  [(set (match_operand:DF 0 "register_operand" "=e,e")
	(if_then_else:DF (match_operator 1 "comparison_operator"
				[(match_operand 2 "icc_or_fcc_register_operand" "X,X")
				 (const_int 0)])
                         (match_operand:DF 3 "register_operand" "e,0")
                         (match_operand:DF 4 "register_operand" "0,e")))]
  "TARGET_V9 && TARGET_FPU"
  "@
   fmovd%C1\t%x2, %3, %0
   fmovd%c1\t%x2, %4, %0"
  [(set_attr "type" "fpcmove")
   (set_attr "fptype" "double")])

(define_insn "*movtf_cc_hq_sp64"
  [(set (match_operand:TF 0 "register_operand" "=e,e")
	(if_then_else:TF (match_operator 1 "comparison_operator"
				[(match_operand 2 "icc_or_fcc_register_operand" "X,X")
				 (const_int 0)])
                         (match_operand:TF 3 "register_operand" "e,0")
                         (match_operand:TF 4 "register_operand" "0,e")))]
  "TARGET_V9 && TARGET_FPU && TARGET_HARD_QUAD"
  "@
   fmovq%C1\t%x2, %3, %0
   fmovq%c1\t%x2, %4, %0"
  [(set_attr "type" "fpcmove")])

(define_insn_and_split "*movtf_cc_sp64"
  [(set (match_operand:TF 0 "register_operand" "=e,e")
	(if_then_else:TF (match_operator 1 "comparison_operator"
			    [(match_operand 2 "icc_or_fcc_register_operand" "X,X")
			     (const_int 0)])
                         (match_operand:TF 3 "register_operand" "e,0")
                         (match_operand:TF 4 "register_operand" "0,e")))]
  "TARGET_V9 && TARGET_FPU && !TARGET_HARD_QUAD"
  "#"
  "&& reload_completed"
  [(clobber (const_int 0))]
{
  rtx set_dest = operands[0];
  rtx set_srca = operands[3];
  rtx set_srcb = operands[4];
  int third = rtx_equal_p (set_dest, set_srca);
  rtx dest1, dest2;
  rtx srca1, srca2, srcb1, srcb2;

  dest1 = gen_df_reg (set_dest, 0);
  dest2 = gen_df_reg (set_dest, 1);
  srca1 = gen_df_reg (set_srca, 0);
  srca2 = gen_df_reg (set_srca, 1);
  srcb1 = gen_df_reg (set_srcb, 0);
  srcb2 = gen_df_reg (set_srcb, 1);

  /* Now emit using the real source and destination we found, swapping
     the order if we detect overlap.  */
  if ((third && reg_overlap_mentioned_p (dest1, srcb2))
      || (!third && reg_overlap_mentioned_p (dest1, srca2)))
    {
      emit_insn (gen_movdf_cc_sp64 (dest2, operands[1], operands[2], srca2, srcb2));
      emit_insn (gen_movdf_cc_sp64 (dest1, operands[1], operands[2], srca1, srcb1));
    }
  else
    {
      emit_insn (gen_movdf_cc_sp64 (dest1, operands[1], operands[2], srca1, srcb1));
      emit_insn (gen_movdf_cc_sp64 (dest2, operands[1], operands[2], srca2, srcb2));
    }
  DONE;
}
  [(set_attr "length" "2")])

(define_insn "*movqi_cc_reg_sp64"
  [(set (match_operand:QI 0 "register_operand" "=r,r")
	(if_then_else:QI (match_operator 1 "v9_register_compare_operator"
				[(match_operand:DI 2 "register_operand" "r,r")
				 (const_int 0)])
                         (match_operand:QI 3 "arith10_operand" "rM,0")
                         (match_operand:QI 4 "arith10_operand" "0,rM")))]
  "TARGET_ARCH64"
  "@
   movr%D1\t%2, %r3, %0
   movr%d1\t%2, %r4, %0"
  [(set_attr "type" "cmove")])

(define_insn "*movhi_cc_reg_sp64"
  [(set (match_operand:HI 0 "register_operand" "=r,r")
	(if_then_else:HI (match_operator 1 "v9_register_compare_operator"
				[(match_operand:DI 2 "register_operand" "r,r")
				 (const_int 0)])
                         (match_operand:HI 3 "arith10_operand" "rM,0")
                         (match_operand:HI 4 "arith10_operand" "0,rM")))]
  "TARGET_ARCH64"
  "@
   movr%D1\t%2, %r3, %0
   movr%d1\t%2, %r4, %0"
  [(set_attr "type" "cmove")])

(define_insn "*movsi_cc_reg_sp64"
  [(set (match_operand:SI 0 "register_operand" "=r,r")
	(if_then_else:SI (match_operator 1 "v9_register_compare_operator"
				[(match_operand:DI 2 "register_operand" "r,r")
				 (const_int 0)])
                         (match_operand:SI 3 "arith10_operand" "rM,0")
                         (match_operand:SI 4 "arith10_operand" "0,rM")))]
  "TARGET_ARCH64"
  "@
   movr%D1\t%2, %r3, %0
   movr%d1\t%2, %r4, %0"
  [(set_attr "type" "cmove")])

(define_insn "*movdi_cc_reg_sp64"
  [(set (match_operand:DI 0 "register_operand" "=r,r")
	(if_then_else:DI (match_operator 1 "v9_register_compare_operator"
				[(match_operand:DI 2 "register_operand" "r,r")
				 (const_int 0)])
                         (match_operand:DI 3 "arith10_operand" "rM,0")
                         (match_operand:DI 4 "arith10_operand" "0,rM")))]
  "TARGET_ARCH64"
  "@
   movr%D1\t%2, %r3, %0
   movr%d1\t%2, %r4, %0"
  [(set_attr "type" "cmove")])

(define_insn "*movsf_cc_reg_sp64"
  [(set (match_operand:SF 0 "register_operand" "=f,f")
	(if_then_else:SF (match_operator 1 "v9_register_compare_operator"
				[(match_operand:DI 2 "register_operand" "r,r")
				 (const_int 0)])
                         (match_operand:SF 3 "register_operand" "f,0")
                         (match_operand:SF 4 "register_operand" "0,f")))]
  "TARGET_ARCH64 && TARGET_FPU"
  "@
   fmovrs%D1\t%2, %3, %0
   fmovrs%d1\t%2, %4, %0"
  [(set_attr "type" "fpcrmove")])

(define_insn "movdf_cc_reg_sp64"
  [(set (match_operand:DF 0 "register_operand" "=e,e")
	(if_then_else:DF (match_operator 1 "v9_register_compare_operator"
				[(match_operand:DI 2 "register_operand" "r,r")
				 (const_int 0)])
                         (match_operand:DF 3 "register_operand" "e,0")
                         (match_operand:DF 4 "register_operand" "0,e")))]
  "TARGET_ARCH64 && TARGET_FPU"
  "@
   fmovrd%D1\t%2, %3, %0
   fmovrd%d1\t%2, %4, %0"
  [(set_attr "type" "fpcrmove")
   (set_attr "fptype" "double")])

(define_insn "*movtf_cc_reg_hq_sp64"
  [(set (match_operand:TF 0 "register_operand" "=e,e")
	(if_then_else:TF (match_operator 1 "v9_register_compare_operator"
				[(match_operand:DI 2 "register_operand" "r,r")
				 (const_int 0)])
                         (match_operand:TF 3 "register_operand" "e,0")
                         (match_operand:TF 4 "register_operand" "0,e")))]
  "TARGET_ARCH64 && TARGET_FPU && TARGET_HARD_QUAD"
  "@
   fmovrq%D1\t%2, %3, %0
   fmovrq%d1\t%2, %4, %0"
  [(set_attr "type" "fpcrmove")])

(define_insn_and_split "*movtf_cc_reg_sp64"
  [(set (match_operand:TF 0 "register_operand" "=e,e")
	(if_then_else:TF (match_operator 1 "v9_register_compare_operator"
				[(match_operand:DI 2 "register_operand" "r,r")
				 (const_int 0)])
                         (match_operand:TF 3 "register_operand" "e,0")
                         (match_operand:TF 4 "register_operand" "0,e")))]
  "TARGET_ARCH64 && TARGET_FPU && ! TARGET_HARD_QUAD"
  "#"
  "&& reload_completed"
  [(clobber (const_int 0))]
{
  rtx set_dest = operands[0];
  rtx set_srca = operands[3];
  rtx set_srcb = operands[4];
  int third = rtx_equal_p (set_dest, set_srca);
  rtx dest1, dest2;
  rtx srca1, srca2, srcb1, srcb2;

  dest1 = gen_df_reg (set_dest, 0);
  dest2 = gen_df_reg (set_dest, 1);
  srca1 = gen_df_reg (set_srca, 0);
  srca2 = gen_df_reg (set_srca, 1);
  srcb1 = gen_df_reg (set_srcb, 0);
  srcb2 = gen_df_reg (set_srcb, 1);

  /* Now emit using the real source and destination we found, swapping
     the order if we detect overlap.  */
  if ((third && reg_overlap_mentioned_p (dest1, srcb2))
      || (!third && reg_overlap_mentioned_p (dest1, srca2)))
    {
      emit_insn (gen_movdf_cc_reg_sp64 (dest2, operands[1], operands[2], srca2, srcb2));
      emit_insn (gen_movdf_cc_reg_sp64 (dest1, operands[1], operands[2], srca1, srcb1));
    }
  else
    {
      emit_insn (gen_movdf_cc_reg_sp64 (dest1, operands[1], operands[2], srca1, srcb1));
      emit_insn (gen_movdf_cc_reg_sp64 (dest2, operands[1], operands[2], srca2, srcb2));
    }
  DONE;
}
  [(set_attr "length" "2")])


;; Zero-extension instructions

;; These patterns originally accepted general_operands, however, slightly
;; better code is generated by only accepting register_operands, and then
;; letting combine generate the ldu[hb] insns.

(define_expand "zero_extendhisi2"
  [(set (match_operand:SI 0 "register_operand" "")
	(zero_extend:SI (match_operand:HI 1 "register_operand" "")))]
  ""
{
  rtx temp = gen_reg_rtx (SImode);
  rtx shift_16 = GEN_INT (16);
  int op1_subbyte = 0;

  if (GET_CODE (operand1) == SUBREG)
    {
      op1_subbyte = SUBREG_BYTE (operand1);
      op1_subbyte /= GET_MODE_SIZE (SImode);
      op1_subbyte *= GET_MODE_SIZE (SImode);
      operand1 = XEXP (operand1, 0);
    }

  emit_insn (gen_ashlsi3 (temp, gen_rtx_SUBREG (SImode, operand1, op1_subbyte),
			  shift_16));
  emit_insn (gen_lshrsi3 (operand0, temp, shift_16));
  DONE;
})

(define_insn "*zero_extendhisi2_insn"
  [(set (match_operand:SI 0 "register_operand" "=r")
	(zero_extend:SI (match_operand:HI 1 "memory_operand" "m")))]
  ""
  "lduh\t%1, %0"
  [(set_attr "type" "load")
   (set_attr "us3load_type" "3cycle")])

(define_expand "zero_extendqihi2"
  [(set (match_operand:HI 0 "register_operand" "")
	(zero_extend:HI (match_operand:QI 1 "register_operand" "")))]
  ""
  "")

(define_insn "*zero_extendqihi2_insn"
  [(set (match_operand:HI 0 "register_operand" "=r,r")
	(zero_extend:HI (match_operand:QI 1 "input_operand" "r,m")))]
  "GET_CODE (operands[1]) != CONST_INT"
  "@
   and\t%1, 0xff, %0
   ldub\t%1, %0"
  [(set_attr "type" "*,load")
   (set_attr "us3load_type" "*,3cycle")])

(define_expand "zero_extendqisi2"
  [(set (match_operand:SI 0 "register_operand" "")
	(zero_extend:SI (match_operand:QI 1 "register_operand" "")))]
  ""
  "")

(define_insn "*zero_extendqisi2_insn"
  [(set (match_operand:SI 0 "register_operand" "=r,r")
	(zero_extend:SI (match_operand:QI 1 "input_operand" "r,m")))]
  "GET_CODE (operands[1]) != CONST_INT"
  "@
   and\t%1, 0xff, %0
   ldub\t%1, %0"
  [(set_attr "type" "*,load")
   (set_attr "us3load_type" "*,3cycle")])

(define_expand "zero_extendqidi2"
  [(set (match_operand:DI 0 "register_operand" "")
	(zero_extend:DI (match_operand:QI 1 "register_operand" "")))]
  "TARGET_ARCH64"
  "")

(define_insn "*zero_extendqidi2_insn"
  [(set (match_operand:DI 0 "register_operand" "=r,r")
	(zero_extend:DI (match_operand:QI 1 "input_operand" "r,m")))]
  "TARGET_ARCH64 && GET_CODE (operands[1]) != CONST_INT"
  "@
   and\t%1, 0xff, %0
   ldub\t%1, %0"
  [(set_attr "type" "*,load")
   (set_attr "us3load_type" "*,3cycle")])

(define_expand "zero_extendhidi2"
  [(set (match_operand:DI 0 "register_operand" "")
	(zero_extend:DI (match_operand:HI 1 "register_operand" "")))]
  "TARGET_ARCH64"
{
  rtx temp = gen_reg_rtx (DImode);
  rtx shift_48 = GEN_INT (48);
  int op1_subbyte = 0;

  if (GET_CODE (operand1) == SUBREG)
    {
      op1_subbyte = SUBREG_BYTE (operand1);
      op1_subbyte /= GET_MODE_SIZE (DImode);
      op1_subbyte *= GET_MODE_SIZE (DImode);
      operand1 = XEXP (operand1, 0);
    }

  emit_insn (gen_ashldi3 (temp, gen_rtx_SUBREG (DImode, operand1, op1_subbyte),
			  shift_48));
  emit_insn (gen_lshrdi3 (operand0, temp, shift_48));
  DONE;
})

(define_insn "*zero_extendhidi2_insn"
  [(set (match_operand:DI 0 "register_operand" "=r")
	(zero_extend:DI (match_operand:HI 1 "memory_operand" "m")))]
  "TARGET_ARCH64"
  "lduh\t%1, %0"
  [(set_attr "type" "load")
   (set_attr "us3load_type" "3cycle")])

;; ??? Write truncdisi pattern using sra?

(define_expand "zero_extendsidi2"
  [(set (match_operand:DI 0 "register_operand" "")
	(zero_extend:DI (match_operand:SI 1 "register_operand" "")))]
  ""
  "")

(define_insn "*zero_extendsidi2_insn_sp64"
  [(set (match_operand:DI 0 "register_operand" "=r,r")
	(zero_extend:DI (match_operand:SI 1 "input_operand" "r,m")))]
  "TARGET_ARCH64 && GET_CODE (operands[1]) != CONST_INT"
  "@
   srl\t%1, 0, %0
   lduw\t%1, %0"
  [(set_attr "type" "shift,load")])

(define_insn_and_split "*zero_extendsidi2_insn_sp32"
  [(set (match_operand:DI 0 "register_operand" "=r")
        (zero_extend:DI (match_operand:SI 1 "register_operand" "r")))]
  "! TARGET_ARCH64"
  "#"
  "&& reload_completed"
  [(set (match_dup 2) (match_dup 3))
   (set (match_dup 4) (match_dup 5))]
{
  rtx dest1, dest2;

  dest1 = gen_highpart (SImode, operands[0]);
  dest2 = gen_lowpart (SImode, operands[0]);

  /* Swap the order in case of overlap.  */
  if (REGNO (dest1) == REGNO (operands[1]))
    {
      operands[2] = dest2;
      operands[3] = operands[1];
      operands[4] = dest1;
      operands[5] = const0_rtx;
    }
  else
    {
      operands[2] = dest1;
      operands[3] = const0_rtx;
      operands[4] = dest2;
      operands[5] = operands[1];
    }
}
  [(set_attr "length" "2")])

;; Simplify comparisons of extended values.

(define_insn "*cmp_zero_extendqisi2"
  [(set (reg:CC 100)
	(compare:CC (zero_extend:SI (match_operand:QI 0 "register_operand" "r"))
		    (const_int 0)))]
  ""
  "andcc\t%0, 0xff, %%g0"
  [(set_attr "type" "compare")])

(define_insn "*cmp_zero_qi"
  [(set (reg:CC 100)
	(compare:CC (match_operand:QI 0 "register_operand" "r")
		    (const_int 0)))]
  ""
  "andcc\t%0, 0xff, %%g0"
  [(set_attr "type" "compare")])

(define_insn "*cmp_zero_extendqisi2_set"
  [(set (reg:CC 100)
	(compare:CC (zero_extend:SI (match_operand:QI 1 "register_operand" "r"))
		    (const_int 0)))
   (set (match_operand:SI 0 "register_operand" "=r")
	(zero_extend:SI (match_dup 1)))]
  ""
  "andcc\t%1, 0xff, %0"
  [(set_attr "type" "compare")])

(define_insn "*cmp_zero_extendqisi2_andcc_set"
  [(set (reg:CC 100)
	(compare:CC (and:SI (match_operand:SI 1 "register_operand" "r")
			    (const_int 255))
		    (const_int 0)))
   (set (match_operand:SI 0 "register_operand" "=r")
	(zero_extend:SI (subreg:QI (match_dup 1) 0)))]
  ""
  "andcc\t%1, 0xff, %0"
  [(set_attr "type" "compare")])

(define_insn "*cmp_zero_extendqidi2"
  [(set (reg:CCX 100)
	(compare:CCX (zero_extend:DI (match_operand:QI 0 "register_operand" "r"))
		     (const_int 0)))]
  "TARGET_ARCH64"
  "andcc\t%0, 0xff, %%g0"
  [(set_attr "type" "compare")])

(define_insn "*cmp_zero_qi_sp64"
  [(set (reg:CCX 100)
	(compare:CCX (match_operand:QI 0 "register_operand" "r")
		     (const_int 0)))]
  "TARGET_ARCH64"
  "andcc\t%0, 0xff, %%g0"
  [(set_attr "type" "compare")])

(define_insn "*cmp_zero_extendqidi2_set"
  [(set (reg:CCX 100)
	(compare:CCX (zero_extend:DI (match_operand:QI 1 "register_operand" "r"))
		     (const_int 0)))
   (set (match_operand:DI 0 "register_operand" "=r")
	(zero_extend:DI (match_dup 1)))]
  "TARGET_ARCH64"
  "andcc\t%1, 0xff, %0"
  [(set_attr "type" "compare")])

(define_insn "*cmp_zero_extendqidi2_andcc_set"
  [(set (reg:CCX 100)
	(compare:CCX (and:DI (match_operand:DI 1 "register_operand" "r")
			     (const_int 255))
		     (const_int 0)))
   (set (match_operand:DI 0 "register_operand" "=r")
	(zero_extend:DI (subreg:QI (match_dup 1) 0)))]
  "TARGET_ARCH64"
  "andcc\t%1, 0xff, %0"
  [(set_attr "type" "compare")])

;; Similarly, handle {SI,DI}->QI mode truncation followed by a compare.

(define_insn "*cmp_siqi_trunc"
  [(set (reg:CC 100)
	(compare:CC (subreg:QI (match_operand:SI 0 "register_operand" "r") 3)
		    (const_int 0)))]
  ""
  "andcc\t%0, 0xff, %%g0"
  [(set_attr "type" "compare")])

(define_insn "*cmp_siqi_trunc_set"
  [(set (reg:CC 100)
	(compare:CC (subreg:QI (match_operand:SI 1 "register_operand" "r") 3)
		    (const_int 0)))
   (set (match_operand:QI 0 "register_operand" "=r")
	(subreg:QI (match_dup 1) 3))]
  ""
  "andcc\t%1, 0xff, %0"
  [(set_attr "type" "compare")])

(define_insn "*cmp_diqi_trunc"
  [(set (reg:CC 100)
	(compare:CC (subreg:QI (match_operand:DI 0 "register_operand" "r") 7)
		    (const_int 0)))]
  "TARGET_ARCH64"
  "andcc\t%0, 0xff, %%g0"
  [(set_attr "type" "compare")])

(define_insn "*cmp_diqi_trunc_set"
  [(set (reg:CC 100)
	(compare:CC (subreg:QI (match_operand:DI 1 "register_operand" "r") 7)
		    (const_int 0)))
   (set (match_operand:QI 0 "register_operand" "=r")
	(subreg:QI (match_dup 1) 7))]
  "TARGET_ARCH64"
  "andcc\t%1, 0xff, %0"
  [(set_attr "type" "compare")])


;; Sign-extension instructions

;; These patterns originally accepted general_operands, however, slightly
;; better code is generated by only accepting register_operands, and then
;; letting combine generate the lds[hb] insns.

(define_expand "extendhisi2"
  [(set (match_operand:SI 0 "register_operand" "")
	(sign_extend:SI (match_operand:HI 1 "register_operand" "")))]
  ""
{
  rtx temp = gen_reg_rtx (SImode);
  rtx shift_16 = GEN_INT (16);
  int op1_subbyte = 0;

  if (GET_CODE (operand1) == SUBREG)
    {
      op1_subbyte = SUBREG_BYTE (operand1);
      op1_subbyte /= GET_MODE_SIZE (SImode);
      op1_subbyte *= GET_MODE_SIZE (SImode);
      operand1 = XEXP (operand1, 0);
    }

  emit_insn (gen_ashlsi3 (temp, gen_rtx_SUBREG (SImode, operand1, op1_subbyte),
			  shift_16));
  emit_insn (gen_ashrsi3 (operand0, temp, shift_16));
  DONE;
})

(define_insn "*sign_extendhisi2_insn"
  [(set (match_operand:SI 0 "register_operand" "=r")
	(sign_extend:SI (match_operand:HI 1 "memory_operand" "m")))]
  ""
  "ldsh\t%1, %0"
  [(set_attr "type" "sload")
   (set_attr "us3load_type" "3cycle")])

(define_expand "extendqihi2"
  [(set (match_operand:HI 0 "register_operand" "")
	(sign_extend:HI (match_operand:QI 1 "register_operand" "")))]
  ""
{
  rtx temp = gen_reg_rtx (SImode);
  rtx shift_24 = GEN_INT (24);
  int op1_subbyte = 0;
  int op0_subbyte = 0;

  if (GET_CODE (operand1) == SUBREG)
    {
      op1_subbyte = SUBREG_BYTE (operand1);
      op1_subbyte /= GET_MODE_SIZE (SImode);
      op1_subbyte *= GET_MODE_SIZE (SImode);
      operand1 = XEXP (operand1, 0);
    }
  if (GET_CODE (operand0) == SUBREG)
    {
      op0_subbyte = SUBREG_BYTE (operand0);
      op0_subbyte /= GET_MODE_SIZE (SImode);
      op0_subbyte *= GET_MODE_SIZE (SImode);
      operand0 = XEXP (operand0, 0);
    }
  emit_insn (gen_ashlsi3 (temp, gen_rtx_SUBREG (SImode, operand1, op1_subbyte),
			  shift_24));
  if (GET_MODE (operand0) != SImode)
    operand0 = gen_rtx_SUBREG (SImode, operand0, op0_subbyte);
  emit_insn (gen_ashrsi3 (operand0, temp, shift_24));
  DONE;
})

(define_insn "*sign_extendqihi2_insn"
  [(set (match_operand:HI 0 "register_operand" "=r")
	(sign_extend:HI (match_operand:QI 1 "memory_operand" "m")))]
  ""
  "ldsb\t%1, %0"
  [(set_attr "type" "sload")
   (set_attr "us3load_type" "3cycle")])

(define_expand "extendqisi2"
  [(set (match_operand:SI 0 "register_operand" "")
	(sign_extend:SI (match_operand:QI 1 "register_operand" "")))]
  ""
{
  rtx temp = gen_reg_rtx (SImode);
  rtx shift_24 = GEN_INT (24);
  int op1_subbyte = 0;

  if (GET_CODE (operand1) == SUBREG)
    {
      op1_subbyte = SUBREG_BYTE (operand1);
      op1_subbyte /= GET_MODE_SIZE (SImode);
      op1_subbyte *= GET_MODE_SIZE (SImode);
      operand1 = XEXP (operand1, 0);
    }

  emit_insn (gen_ashlsi3 (temp, gen_rtx_SUBREG (SImode, operand1, op1_subbyte),
			  shift_24));
  emit_insn (gen_ashrsi3 (operand0, temp, shift_24));
  DONE;
})

(define_insn "*sign_extendqisi2_insn"
  [(set (match_operand:SI 0 "register_operand" "=r")
	(sign_extend:SI (match_operand:QI 1 "memory_operand" "m")))]
  ""
  "ldsb\t%1, %0"
  [(set_attr "type" "sload")
   (set_attr "us3load_type" "3cycle")])

(define_expand "extendqidi2"
  [(set (match_operand:DI 0 "register_operand" "")
	(sign_extend:DI (match_operand:QI 1 "register_operand" "")))]
  "TARGET_ARCH64"
{
  rtx temp = gen_reg_rtx (DImode);
  rtx shift_56 = GEN_INT (56);
  int op1_subbyte = 0;

  if (GET_CODE (operand1) == SUBREG)
    {
      op1_subbyte = SUBREG_BYTE (operand1);
      op1_subbyte /= GET_MODE_SIZE (DImode);
      op1_subbyte *= GET_MODE_SIZE (DImode);
      operand1 = XEXP (operand1, 0);
    }

  emit_insn (gen_ashldi3 (temp, gen_rtx_SUBREG (DImode, operand1, op1_subbyte),
			  shift_56));
  emit_insn (gen_ashrdi3 (operand0, temp, shift_56));
  DONE;
})

(define_insn "*sign_extendqidi2_insn"
  [(set (match_operand:DI 0 "register_operand" "=r")
	(sign_extend:DI (match_operand:QI 1 "memory_operand" "m")))]
  "TARGET_ARCH64"
  "ldsb\t%1, %0"
  [(set_attr "type" "sload")
   (set_attr "us3load_type" "3cycle")])

(define_expand "extendhidi2"
  [(set (match_operand:DI 0 "register_operand" "")
	(sign_extend:DI (match_operand:HI 1 "register_operand" "")))]
  "TARGET_ARCH64"
{
  rtx temp = gen_reg_rtx (DImode);
  rtx shift_48 = GEN_INT (48);
  int op1_subbyte = 0;

  if (GET_CODE (operand1) == SUBREG)
    {
      op1_subbyte = SUBREG_BYTE (operand1);
      op1_subbyte /= GET_MODE_SIZE (DImode);
      op1_subbyte *= GET_MODE_SIZE (DImode);
      operand1 = XEXP (operand1, 0);
    }

  emit_insn (gen_ashldi3 (temp, gen_rtx_SUBREG (DImode, operand1, op1_subbyte),
			  shift_48));
  emit_insn (gen_ashrdi3 (operand0, temp, shift_48));
  DONE;
})

(define_insn "*sign_extendhidi2_insn"
  [(set (match_operand:DI 0 "register_operand" "=r")
	(sign_extend:DI (match_operand:HI 1 "memory_operand" "m")))]
  "TARGET_ARCH64"
  "ldsh\t%1, %0"
  [(set_attr "type" "sload")
   (set_attr "us3load_type" "3cycle")])

(define_expand "extendsidi2"
  [(set (match_operand:DI 0 "register_operand" "")
	(sign_extend:DI (match_operand:SI 1 "register_operand" "")))]
  "TARGET_ARCH64"
  "")

(define_insn "*sign_extendsidi2_insn"
  [(set (match_operand:DI 0 "register_operand" "=r,r")
	(sign_extend:DI (match_operand:SI 1 "input_operand" "r,m")))]
  "TARGET_ARCH64"
  "@
  sra\t%1, 0, %0
  ldsw\t%1, %0"
  [(set_attr "type" "shift,sload")
   (set_attr "us3load_type" "*,3cycle")])


;; Special pattern for optimizing bit-field compares.  This is needed
;; because combine uses this as a canonical form.

(define_insn "*cmp_zero_extract"
  [(set (reg:CC 100)
	(compare:CC
	 (zero_extract:SI (match_operand:SI 0 "register_operand" "r")
			  (match_operand:SI 1 "small_int_operand" "I")
			  (match_operand:SI 2 "small_int_operand" "I"))
	 (const_int 0)))]
  "INTVAL (operands[2]) > 19"
{
  int len = INTVAL (operands[1]);
  int pos = 32 - INTVAL (operands[2]) - len;
  HOST_WIDE_INT mask = ((1 << len) - 1) << pos;
  operands[1] = GEN_INT (mask);
  return "andcc\t%0, %1, %%g0";
}
  [(set_attr "type" "compare")])

(define_insn "*cmp_zero_extract_sp64"
  [(set (reg:CCX 100)
	(compare:CCX
	 (zero_extract:DI (match_operand:DI 0 "register_operand" "r")
			  (match_operand:SI 1 "small_int_operand" "I")
			  (match_operand:SI 2 "small_int_operand" "I"))
	 (const_int 0)))]
  "TARGET_ARCH64 && INTVAL (operands[2]) > 51"
{
  int len = INTVAL (operands[1]);
  int pos = 64 - INTVAL (operands[2]) - len;
  HOST_WIDE_INT mask = (((unsigned HOST_WIDE_INT) 1 << len) - 1) << pos;
  operands[1] = GEN_INT (mask);
  return "andcc\t%0, %1, %%g0";
}
  [(set_attr "type" "compare")])


;; Conversions between float, double and long double.

(define_insn "extendsfdf2"
  [(set (match_operand:DF 0 "register_operand" "=e")
	(float_extend:DF
	 (match_operand:SF 1 "register_operand" "f")))]
  "TARGET_FPU"
  "fstod\t%1, %0"
  [(set_attr "type" "fp")
   (set_attr "fptype" "double")])

(define_expand "extendsftf2"
  [(set (match_operand:TF 0 "nonimmediate_operand" "")
	(float_extend:TF
	 (match_operand:SF 1 "register_operand" "")))]
  "TARGET_FPU && (TARGET_HARD_QUAD || TARGET_ARCH64)"
  "emit_tfmode_cvt (FLOAT_EXTEND, operands); DONE;")

(define_insn "*extendsftf2_hq"
  [(set (match_operand:TF 0 "register_operand" "=e")
	(float_extend:TF
	 (match_operand:SF 1 "register_operand" "f")))]
  "TARGET_FPU && TARGET_HARD_QUAD"
  "fstoq\t%1, %0"
  [(set_attr "type" "fp")])

(define_expand "extenddftf2"
  [(set (match_operand:TF 0 "nonimmediate_operand" "")
	(float_extend:TF
	 (match_operand:DF 1 "register_operand" "")))]
  "TARGET_FPU && (TARGET_HARD_QUAD || TARGET_ARCH64)"
  "emit_tfmode_cvt (FLOAT_EXTEND, operands); DONE;")

(define_insn "*extenddftf2_hq"
  [(set (match_operand:TF 0 "register_operand" "=e")
	(float_extend:TF
	 (match_operand:DF 1 "register_operand" "e")))]
  "TARGET_FPU && TARGET_HARD_QUAD"
  "fdtoq\t%1, %0"
  [(set_attr "type" "fp")])

(define_insn "truncdfsf2"
  [(set (match_operand:SF 0 "register_operand" "=f")
	(float_truncate:SF
	 (match_operand:DF 1 "register_operand" "e")))]
  "TARGET_FPU"
  "fdtos\t%1, %0"
  [(set_attr "type" "fp")
   (set_attr "fptype" "double")])

(define_expand "trunctfsf2"
  [(set (match_operand:SF 0 "register_operand" "")
	(float_truncate:SF
	 (match_operand:TF 1 "general_operand" "")))]
  "TARGET_FPU && (TARGET_HARD_QUAD || TARGET_ARCH64)"
  "emit_tfmode_cvt (FLOAT_TRUNCATE, operands); DONE;")

(define_insn "*trunctfsf2_hq"
  [(set (match_operand:SF 0 "register_operand" "=f")
	(float_truncate:SF
	 (match_operand:TF 1 "register_operand" "e")))]
  "TARGET_FPU && TARGET_HARD_QUAD"
  "fqtos\t%1, %0"
  [(set_attr "type" "fp")])

(define_expand "trunctfdf2"
  [(set (match_operand:DF 0 "register_operand" "")
	(float_truncate:DF
	 (match_operand:TF 1 "general_operand" "")))]
  "TARGET_FPU && (TARGET_HARD_QUAD || TARGET_ARCH64)"
  "emit_tfmode_cvt (FLOAT_TRUNCATE, operands); DONE;")

(define_insn "*trunctfdf2_hq"
  [(set (match_operand:DF 0 "register_operand" "=e")
	(float_truncate:DF
	 (match_operand:TF 1 "register_operand" "e")))]
  "TARGET_FPU && TARGET_HARD_QUAD"
  "fqtod\t%1, %0"
  [(set_attr "type" "fp")])


;; Conversion between fixed point and floating point.

(define_insn "floatsisf2"
  [(set (match_operand:SF 0 "register_operand" "=f")
	(float:SF (match_operand:SI 1 "register_operand" "f")))]
  "TARGET_FPU"
  "fitos\t%1, %0"
  [(set_attr "type" "fp")
   (set_attr "fptype" "double")])

(define_insn "floatsidf2"
  [(set (match_operand:DF 0 "register_operand" "=e")
	(float:DF (match_operand:SI 1 "register_operand" "f")))]
  "TARGET_FPU"
  "fitod\t%1, %0"
  [(set_attr "type" "fp")
   (set_attr "fptype" "double")])

(define_expand "floatsitf2"
  [(set (match_operand:TF 0 "nonimmediate_operand" "")
	(float:TF (match_operand:SI 1 "register_operand" "")))]
  "TARGET_FPU && (TARGET_HARD_QUAD || TARGET_ARCH64)"
  "emit_tfmode_cvt (FLOAT, operands); DONE;")

(define_insn "*floatsitf2_hq"
  [(set (match_operand:TF 0 "register_operand" "=e")
	(float:TF (match_operand:SI 1 "register_operand" "f")))]
  "TARGET_FPU && TARGET_HARD_QUAD"
  "fitoq\t%1, %0"
  [(set_attr "type" "fp")])

(define_expand "floatunssitf2"
  [(set (match_operand:TF 0 "nonimmediate_operand" "")
	(unsigned_float:TF (match_operand:SI 1 "register_operand" "")))]
  "TARGET_FPU && TARGET_ARCH64 && ! TARGET_HARD_QUAD"
  "emit_tfmode_cvt (UNSIGNED_FLOAT, operands); DONE;")

;; Now the same for 64 bit sources.

(define_insn "floatdisf2"
  [(set (match_operand:SF 0 "register_operand" "=f")
	(float:SF (match_operand:DI 1 "register_operand" "e")))]
  "TARGET_V9 && TARGET_FPU"
  "fxtos\t%1, %0"
  [(set_attr "type" "fp")
   (set_attr "fptype" "double")])

(define_expand "floatunsdisf2"
  [(use (match_operand:SF 0 "register_operand" ""))
   (use (match_operand:DI 1 "general_operand" ""))]
  "TARGET_ARCH64 && TARGET_FPU"
  "sparc_emit_floatunsdi (operands, SFmode); DONE;")

(define_insn "floatdidf2"
  [(set (match_operand:DF 0 "register_operand" "=e")
	(float:DF (match_operand:DI 1 "register_operand" "e")))]
  "TARGET_V9 && TARGET_FPU"
  "fxtod\t%1, %0"
  [(set_attr "type" "fp")
   (set_attr "fptype" "double")])

(define_expand "floatunsdidf2"
  [(use (match_operand:DF 0 "register_operand" ""))
   (use (match_operand:DI 1 "general_operand" ""))]
  "TARGET_ARCH64 && TARGET_FPU"
  "sparc_emit_floatunsdi (operands, DFmode); DONE;")

(define_expand "floatditf2"
  [(set (match_operand:TF 0 "nonimmediate_operand" "")
	(float:TF (match_operand:DI 1 "register_operand" "")))]
  "TARGET_FPU && TARGET_V9 && (TARGET_HARD_QUAD || TARGET_ARCH64)"
  "emit_tfmode_cvt (FLOAT, operands); DONE;")

(define_insn "*floatditf2_hq"
  [(set (match_operand:TF 0 "register_operand" "=e")
	(float:TF (match_operand:DI 1 "register_operand" "e")))]
  "TARGET_V9 && TARGET_FPU && TARGET_HARD_QUAD"
  "fxtoq\t%1, %0"
  [(set_attr "type" "fp")])

(define_expand "floatunsditf2"
  [(set (match_operand:TF 0 "nonimmediate_operand" "")
	(unsigned_float:TF (match_operand:DI 1 "register_operand" "")))]
  "TARGET_FPU && TARGET_ARCH64 && ! TARGET_HARD_QUAD"
  "emit_tfmode_cvt (UNSIGNED_FLOAT, operands); DONE;")

;; Convert a float to an actual integer.
;; Truncation is performed as part of the conversion.

(define_insn "fix_truncsfsi2"
  [(set (match_operand:SI 0 "register_operand" "=f")
	(fix:SI (fix:SF (match_operand:SF 1 "register_operand" "f"))))]
  "TARGET_FPU"
  "fstoi\t%1, %0"
  [(set_attr "type" "fp")
   (set_attr "fptype" "double")])

(define_insn "fix_truncdfsi2"
  [(set (match_operand:SI 0 "register_operand" "=f")
	(fix:SI (fix:DF (match_operand:DF 1 "register_operand" "e"))))]
  "TARGET_FPU"
  "fdtoi\t%1, %0"
  [(set_attr "type" "fp")
   (set_attr "fptype" "double")])

(define_expand "fix_trunctfsi2"
  [(set (match_operand:SI 0 "register_operand" "")
	(fix:SI (match_operand:TF 1 "general_operand" "")))]
  "TARGET_FPU && (TARGET_HARD_QUAD || TARGET_ARCH64)"
  "emit_tfmode_cvt (FIX, operands); DONE;")

(define_insn "*fix_trunctfsi2_hq"
  [(set (match_operand:SI 0 "register_operand" "=f")
	(fix:SI (match_operand:TF 1 "register_operand" "e")))]
  "TARGET_FPU && TARGET_HARD_QUAD"
  "fqtoi\t%1, %0"
  [(set_attr "type" "fp")])

(define_expand "fixuns_trunctfsi2"
  [(set (match_operand:SI 0 "register_operand" "")
	(unsigned_fix:SI (match_operand:TF 1 "general_operand" "")))]
  "TARGET_FPU && TARGET_ARCH64 && ! TARGET_HARD_QUAD"
  "emit_tfmode_cvt (UNSIGNED_FIX, operands); DONE;")

;; Now the same, for V9 targets

(define_insn "fix_truncsfdi2"
  [(set (match_operand:DI 0 "register_operand" "=e")
	(fix:DI (fix:SF (match_operand:SF 1 "register_operand" "f"))))]
  "TARGET_V9 && TARGET_FPU"
  "fstox\t%1, %0"
  [(set_attr "type" "fp")
   (set_attr "fptype" "double")])

(define_expand "fixuns_truncsfdi2"
  [(use (match_operand:DI 0 "register_operand" ""))
   (use (match_operand:SF 1 "general_operand" ""))]
  "TARGET_ARCH64 && TARGET_FPU"
  "sparc_emit_fixunsdi (operands, SFmode); DONE;")

(define_insn "fix_truncdfdi2"
  [(set (match_operand:DI 0 "register_operand" "=e")
	(fix:DI (fix:DF (match_operand:DF 1 "register_operand" "e"))))]
  "TARGET_V9 && TARGET_FPU"
  "fdtox\t%1, %0"
  [(set_attr "type" "fp")
   (set_attr "fptype" "double")])

(define_expand "fixuns_truncdfdi2"
  [(use (match_operand:DI 0 "register_operand" ""))
   (use (match_operand:DF 1 "general_operand" ""))]
  "TARGET_ARCH64 && TARGET_FPU"
  "sparc_emit_fixunsdi (operands, DFmode); DONE;")

(define_expand "fix_trunctfdi2"
  [(set (match_operand:DI 0 "register_operand" "")
	(fix:DI (match_operand:TF 1 "general_operand" "")))]
  "TARGET_V9 && TARGET_FPU && (TARGET_HARD_QUAD || TARGET_ARCH64)"
  "emit_tfmode_cvt (FIX, operands); DONE;")

(define_insn "*fix_trunctfdi2_hq"
  [(set (match_operand:DI 0 "register_operand" "=e")
	(fix:DI (match_operand:TF 1 "register_operand" "e")))]
  "TARGET_V9 && TARGET_FPU && TARGET_HARD_QUAD"
  "fqtox\t%1, %0"
  [(set_attr "type" "fp")])

(define_expand "fixuns_trunctfdi2"
  [(set (match_operand:DI 0 "register_operand" "")
	(unsigned_fix:DI (match_operand:TF 1 "general_operand" "")))]
  "TARGET_FPU && TARGET_ARCH64 && ! TARGET_HARD_QUAD"
  "emit_tfmode_cvt (UNSIGNED_FIX, operands); DONE;")


;; Integer addition/subtraction instructions.

(define_expand "adddi3"
  [(set (match_operand:DI 0 "register_operand" "")
	(plus:DI (match_operand:DI 1 "register_operand" "")
		 (match_operand:DI 2 "arith_double_add_operand" "")))]
  ""
{
  if (! TARGET_ARCH64)
    {
      emit_insn (gen_rtx_PARALLEL (VOIDmode, gen_rtvec (2,
			  gen_rtx_SET (VOIDmode, operands[0],
				   gen_rtx_PLUS (DImode, operands[1],
						 operands[2])),
			  gen_rtx_CLOBBER (VOIDmode,
				   gen_rtx_REG (CCmode, SPARC_ICC_REG)))));
      DONE;
    }
})

(define_insn_and_split "adddi3_insn_sp32"
  [(set (match_operand:DI 0 "register_operand" "=r")
	(plus:DI (match_operand:DI 1 "arith_double_operand" "%r")
		 (match_operand:DI 2 "arith_double_operand" "rHI")))
   (clobber (reg:CC 100))]
  "! TARGET_ARCH64"
  "#"
  "&& reload_completed"
  [(parallel [(set (reg:CC_NOOV 100)
		   (compare:CC_NOOV (plus:SI (match_dup 4)
					     (match_dup 5))
				    (const_int 0)))
	      (set (match_dup 3)
		   (plus:SI (match_dup 4) (match_dup 5)))])
   (set (match_dup 6)
	(plus:SI (plus:SI (match_dup 7)
			  (match_dup 8))
		 (ltu:SI (reg:CC_NOOV 100) (const_int 0))))]
{
  operands[3] = gen_lowpart (SImode, operands[0]);
  operands[4] = gen_lowpart (SImode, operands[1]);
  operands[5] = gen_lowpart (SImode, operands[2]);
  operands[6] = gen_highpart (SImode, operands[0]);
  operands[7] = gen_highpart_mode (SImode, DImode, operands[1]);
#if HOST_BITS_PER_WIDE_INT == 32
  if (GET_CODE (operands[2]) == CONST_INT)
    {
      if (INTVAL (operands[2]) < 0)
	operands[8] = constm1_rtx;
      else
	operands[8] = const0_rtx;
    }
  else
#endif
    operands[8] = gen_highpart_mode (SImode, DImode, operands[2]);
}
  [(set_attr "length" "2")])

;; LTU here means "carry set"
(define_insn "addx"
  [(set (match_operand:SI 0 "register_operand" "=r")
	(plus:SI (plus:SI (match_operand:SI 1 "arith_operand" "%r")
			  (match_operand:SI 2 "arith_operand" "rI"))
		 (ltu:SI (reg:CC_NOOV 100) (const_int 0))))]
  ""
  "addx\t%1, %2, %0"
  [(set_attr "type" "ialuX")])

(define_insn_and_split "*addx_extend_sp32"
  [(set (match_operand:DI 0 "register_operand" "=r")
	(zero_extend:DI (plus:SI (plus:SI
                                  (match_operand:SI 1 "register_or_zero_operand" "%rJ")
                                  (match_operand:SI 2 "arith_operand" "rI"))
                                 (ltu:SI (reg:CC_NOOV 100) (const_int 0)))))]
  "! TARGET_ARCH64"
  "#"
  "&& reload_completed"
  [(set (match_dup 3) (plus:SI (plus:SI (match_dup 1) (match_dup 2))
                               (ltu:SI (reg:CC_NOOV 100) (const_int 0))))
   (set (match_dup 4) (const_int 0))]
  "operands[3] = gen_lowpart (SImode, operands[0]);
   operands[4] = gen_highpart_mode (SImode, DImode, operands[1]);"
  [(set_attr "length" "2")])

(define_insn "*addx_extend_sp64"
  [(set (match_operand:DI 0 "register_operand" "=r")
	(zero_extend:DI (plus:SI (plus:SI (match_operand:SI 1 "register_or_zero_operand" "%rJ")
                                          (match_operand:SI 2 "arith_operand" "rI"))
                                 (ltu:SI (reg:CC_NOOV 100) (const_int 0)))))]
  "TARGET_ARCH64"
  "addx\t%r1, %2, %0"
  [(set_attr "type" "ialuX")])

(define_insn_and_split ""
  [(set (match_operand:DI 0 "register_operand" "=r")
        (plus:DI (zero_extend:DI (match_operand:SI 1 "register_operand" "r"))
                 (match_operand:DI 2 "register_operand" "r")))
   (clobber (reg:CC 100))]
  "! TARGET_ARCH64"
  "#"
  "&& reload_completed"
  [(parallel [(set (reg:CC_NOOV 100)
                   (compare:CC_NOOV (plus:SI (match_dup 3) (match_dup 1))
                                    (const_int 0)))
              (set (match_dup 5) (plus:SI (match_dup 3) (match_dup 1)))])
   (set (match_dup 6)
        (plus:SI (plus:SI (match_dup 4) (const_int 0))
                 (ltu:SI (reg:CC_NOOV 100) (const_int 0))))]
  "operands[3] = gen_lowpart (SImode, operands[2]);
   operands[4] = gen_highpart (SImode, operands[2]);
   operands[5] = gen_lowpart (SImode, operands[0]);
   operands[6] = gen_highpart (SImode, operands[0]);"
  [(set_attr "length" "2")])

(define_insn "*adddi3_sp64"
  [(set (match_operand:DI 0 "register_operand" "=r,r")
	(plus:DI (match_operand:DI 1 "register_operand" "%r,r")
		 (match_operand:DI 2 "arith_add_operand" "rI,O")))]
  "TARGET_ARCH64"
  "@
   add\t%1, %2, %0
   sub\t%1, -%2, %0")

(define_insn "addsi3"
  [(set (match_operand:SI 0 "register_operand" "=r,r,d")
	(plus:SI (match_operand:SI 1 "register_operand" "%r,r,d")
		 (match_operand:SI 2 "arith_add_operand" "rI,O,d")))]
  ""
  "@
   add\t%1, %2, %0
   sub\t%1, -%2, %0
   fpadd32s\t%1, %2, %0"
  [(set_attr "type" "*,*,fga")
   (set_attr "fptype" "*,*,single")])

(define_insn "*cmp_cc_plus"
  [(set (reg:CC_NOOV 100)
	(compare:CC_NOOV (plus:SI (match_operand:SI 0 "arith_operand" "%r")
				  (match_operand:SI 1 "arith_operand" "rI"))
			 (const_int 0)))]
  ""
  "addcc\t%0, %1, %%g0"
  [(set_attr "type" "compare")])

(define_insn "*cmp_ccx_plus"
  [(set (reg:CCX_NOOV 100)
	(compare:CCX_NOOV (plus:DI (match_operand:DI 0 "arith_operand" "%r")
				   (match_operand:DI 1 "arith_operand" "rI"))
			  (const_int 0)))]
  "TARGET_ARCH64"
  "addcc\t%0, %1, %%g0"
  [(set_attr "type" "compare")])

(define_insn "*cmp_cc_plus_set"
  [(set (reg:CC_NOOV 100)
	(compare:CC_NOOV (plus:SI (match_operand:SI 1 "arith_operand" "%r")
				  (match_operand:SI 2 "arith_operand" "rI"))
			 (const_int 0)))
   (set (match_operand:SI 0 "register_operand" "=r")
	(plus:SI (match_dup 1) (match_dup 2)))]
  ""
  "addcc\t%1, %2, %0"
  [(set_attr "type" "compare")])

(define_insn "*cmp_ccx_plus_set"
  [(set (reg:CCX_NOOV 100)
	(compare:CCX_NOOV (plus:DI (match_operand:DI 1 "arith_operand" "%r")
				   (match_operand:DI 2 "arith_operand" "rI"))
			  (const_int 0)))
   (set (match_operand:DI 0 "register_operand" "=r")
	(plus:DI (match_dup 1) (match_dup 2)))]
  "TARGET_ARCH64"
  "addcc\t%1, %2, %0"
  [(set_attr "type" "compare")])

(define_expand "subdi3"
  [(set (match_operand:DI 0 "register_operand" "")
	(minus:DI (match_operand:DI 1 "register_operand" "")
		  (match_operand:DI 2 "arith_double_add_operand" "")))]
  ""
{
  if (! TARGET_ARCH64)
    {
      emit_insn (gen_rtx_PARALLEL (VOIDmode, gen_rtvec (2,
			  gen_rtx_SET (VOIDmode, operands[0],
				   gen_rtx_MINUS (DImode, operands[1],
						  operands[2])),
			  gen_rtx_CLOBBER (VOIDmode,
				   gen_rtx_REG (CCmode, SPARC_ICC_REG)))));
      DONE;
    }
})

(define_insn_and_split "subdi3_insn_sp32"
  [(set (match_operand:DI 0 "register_operand" "=r")
	(minus:DI (match_operand:DI 1 "register_operand" "r")
		  (match_operand:DI 2 "arith_double_operand" "rHI")))
   (clobber (reg:CC 100))]
  "! TARGET_ARCH64"
  "#"
  "&& reload_completed"
  [(parallel [(set (reg:CC_NOOV 100)
		   (compare:CC_NOOV (minus:SI (match_dup 4)
					      (match_dup 5))
				    (const_int 0)))
	      (set (match_dup 3)
		   (minus:SI (match_dup 4) (match_dup 5)))])
   (set (match_dup 6)
	(minus:SI (minus:SI (match_dup 7)
			    (match_dup 8))
		  (ltu:SI (reg:CC_NOOV 100) (const_int 0))))]
{
  operands[3] = gen_lowpart (SImode, operands[0]);
  operands[4] = gen_lowpart (SImode, operands[1]);
  operands[5] = gen_lowpart (SImode, operands[2]);
  operands[6] = gen_highpart (SImode, operands[0]);
  operands[7] = gen_highpart (SImode, operands[1]);
#if HOST_BITS_PER_WIDE_INT == 32
  if (GET_CODE (operands[2]) == CONST_INT)
    {
      if (INTVAL (operands[2]) < 0)
	operands[8] = constm1_rtx;
      else
	operands[8] = const0_rtx;
    }
  else
#endif
    operands[8] = gen_highpart_mode (SImode, DImode, operands[2]);
}
  [(set_attr "length" "2")])

;; LTU here means "carry set"
(define_insn "subx"
  [(set (match_operand:SI 0 "register_operand" "=r")
	(minus:SI (minus:SI (match_operand:SI 1 "register_or_zero_operand" "rJ")
			    (match_operand:SI 2 "arith_operand" "rI"))
		  (ltu:SI (reg:CC_NOOV 100) (const_int 0))))]
  ""
  "subx\t%r1, %2, %0"
  [(set_attr "type" "ialuX")])

(define_insn "*subx_extend_sp64"
  [(set (match_operand:DI 0 "register_operand" "=r")
	(zero_extend:DI (minus:SI (minus:SI (match_operand:SI 1 "register_or_zero_operand" "rJ")
                                            (match_operand:SI 2 "arith_operand" "rI"))
                                  (ltu:SI (reg:CC_NOOV 100) (const_int 0)))))]
  "TARGET_ARCH64"
  "subx\t%r1, %2, %0"
  [(set_attr "type" "ialuX")])

(define_insn_and_split "*subx_extend"
  [(set (match_operand:DI 0 "register_operand" "=r")
	(zero_extend:DI (minus:SI (minus:SI (match_operand:SI 1 "register_or_zero_operand" "rJ")
                                            (match_operand:SI 2 "arith_operand" "rI"))
                                  (ltu:SI (reg:CC_NOOV 100) (const_int 0)))))]
  "! TARGET_ARCH64"
  "#"
  "&& reload_completed"
  [(set (match_dup 3) (minus:SI (minus:SI (match_dup 1) (match_dup 2))
                                (ltu:SI (reg:CC_NOOV 100) (const_int 0))))
   (set (match_dup 4) (const_int 0))]
  "operands[3] = gen_lowpart (SImode, operands[0]);
   operands[4] = gen_highpart (SImode, operands[0]);"
  [(set_attr "length" "2")])

(define_insn_and_split ""
  [(set (match_operand:DI 0 "register_operand" "=r")
      (minus:DI (match_operand:DI 1 "register_operand" "r")
                (zero_extend:DI (match_operand:SI 2 "register_operand" "r"))))
   (clobber (reg:CC 100))]
  "! TARGET_ARCH64"
  "#"
  "&& reload_completed"
  [(parallel [(set (reg:CC_NOOV 100)
                   (compare:CC_NOOV (minus:SI (match_dup 3) (match_dup 2))
                                    (const_int 0)))
              (set (match_dup 5) (minus:SI (match_dup 3) (match_dup 2)))])
   (set (match_dup 6)
        (minus:SI (minus:SI (match_dup 4) (const_int 0))
                  (ltu:SI (reg:CC_NOOV 100) (const_int 0))))]
  "operands[3] = gen_lowpart (SImode, operands[1]);
   operands[4] = gen_highpart (SImode, operands[1]);
   operands[5] = gen_lowpart (SImode, operands[0]);
   operands[6] = gen_highpart (SImode, operands[0]);"
  [(set_attr "length" "2")])

(define_insn "*subdi3_sp64"
  [(set (match_operand:DI 0 "register_operand" "=r,r")
	(minus:DI (match_operand:DI 1 "register_operand" "r,r")
		  (match_operand:DI 2 "arith_add_operand" "rI,O")))]
  "TARGET_ARCH64"
  "@
   sub\t%1, %2, %0
   add\t%1, -%2, %0")

(define_insn "subsi3"
  [(set (match_operand:SI 0 "register_operand" "=r,r,d")
	(minus:SI (match_operand:SI 1 "register_operand" "r,r,d")
		  (match_operand:SI 2 "arith_add_operand" "rI,O,d")))]
  ""
  "@
   sub\t%1, %2, %0
   add\t%1, -%2, %0
   fpsub32s\t%1, %2, %0"
  [(set_attr "type" "*,*,fga")
   (set_attr "fptype" "*,*,single")])

(define_insn "*cmp_minus_cc"
  [(set (reg:CC_NOOV 100)
	(compare:CC_NOOV (minus:SI (match_operand:SI 0 "register_or_zero_operand" "rJ")
				   (match_operand:SI 1 "arith_operand" "rI"))
			 (const_int 0)))]
  ""
  "subcc\t%r0, %1, %%g0"
  [(set_attr "type" "compare")])

(define_insn "*cmp_minus_ccx"
  [(set (reg:CCX_NOOV 100)
	(compare:CCX_NOOV (minus:DI (match_operand:DI 0 "register_operand" "r")
				    (match_operand:DI 1 "arith_operand" "rI"))
			  (const_int 0)))]
  "TARGET_ARCH64"
  "subcc\t%0, %1, %%g0"
  [(set_attr "type" "compare")])

(define_insn "cmp_minus_cc_set"
  [(set (reg:CC_NOOV 100)
	(compare:CC_NOOV (minus:SI (match_operand:SI 1 "register_or_zero_operand" "rJ")
				   (match_operand:SI 2 "arith_operand" "rI"))
			 (const_int 0)))
   (set (match_operand:SI 0 "register_operand" "=r")
	(minus:SI (match_dup 1) (match_dup 2)))]
  ""
  "subcc\t%r1, %2, %0"
  [(set_attr "type" "compare")])

(define_insn "*cmp_minus_ccx_set"
  [(set (reg:CCX_NOOV 100)
	(compare:CCX_NOOV (minus:DI (match_operand:DI 1 "register_operand" "r")
				    (match_operand:DI 2 "arith_operand" "rI"))
			  (const_int 0)))
   (set (match_operand:DI 0 "register_operand" "=r")
	(minus:DI (match_dup 1) (match_dup 2)))]
  "TARGET_ARCH64"
  "subcc\t%1, %2, %0"
  [(set_attr "type" "compare")])


;; Integer multiply/divide instructions.

;; The 32-bit multiply/divide instructions are deprecated on v9, but at
;; least in UltraSPARC I, II and IIi it is a win tick-wise.

(define_insn "mulsi3"
  [(set (match_operand:SI 0 "register_operand" "=r")
	(mult:SI (match_operand:SI 1 "arith_operand" "%r")
		 (match_operand:SI 2 "arith_operand" "rI")))]
  "TARGET_HARD_MUL"
  "smul\t%1, %2, %0"
  [(set_attr "type" "imul")])

(define_expand "muldi3"
  [(set (match_operand:DI 0 "register_operand" "")
	(mult:DI (match_operand:DI 1 "arith_operand" "")
		 (match_operand:DI 2 "arith_operand" "")))]
  "TARGET_ARCH64 || TARGET_V8PLUS"
{
  if (TARGET_V8PLUS)
    {
      emit_insn (gen_muldi3_v8plus (operands[0], operands[1], operands[2]));
      DONE;
    }
})

(define_insn "*muldi3_sp64"
  [(set (match_operand:DI 0 "register_operand" "=r")
	(mult:DI (match_operand:DI 1 "arith_operand" "%r")
		 (match_operand:DI 2 "arith_operand" "rI")))]
  "TARGET_ARCH64"
  "mulx\t%1, %2, %0"
  [(set_attr "type" "imul")])

;; V8plus wide multiply.
;; XXX
(define_insn "muldi3_v8plus"
  [(set (match_operand:DI 0 "register_operand" "=r,h")
	(mult:DI (match_operand:DI 1 "arith_operand" "%r,0")
		 (match_operand:DI 2 "arith_operand" "rI,rI")))
   (clobber (match_scratch:SI 3 "=&h,X"))
   (clobber (match_scratch:SI 4 "=&h,X"))]
  "TARGET_V8PLUS"
{
  if (sparc_check_64 (operands[1], insn) <= 0)
    output_asm_insn ("srl\t%L1, 0, %L1", operands);
  if (which_alternative == 1)
    output_asm_insn ("sllx\t%H1, 32, %H1", operands);
  if (GET_CODE (operands[2]) == CONST_INT)
    {
      if (which_alternative == 1)
	return "or\t%L1, %H1, %H1\n\tmulx\t%H1, %2, %L0\;srlx\t%L0, 32, %H0";
      else
	return "sllx\t%H1, 32, %3\n\tor\t%L1, %3, %3\n\tmulx\t%3, %2, %3\n\tsrlx\t%3, 32, %H0\n\tmov\t%3, %L0";
    }
  else if (rtx_equal_p (operands[1], operands[2]))
    {
      if (which_alternative == 1)
	return "or\t%L1, %H1, %H1\n\tmulx\t%H1, %H1, %L0\;srlx\t%L0, 32, %H0";
      else
	return "sllx\t%H1, 32, %3\n\tor\t%L1, %3, %3\n\tmulx\t%3, %3, %3\n\tsrlx\t%3, 32, %H0\n\tmov\t%3, %L0";
    }
  if (sparc_check_64 (operands[2], insn) <= 0)
    output_asm_insn ("srl\t%L2, 0, %L2", operands);
  if (which_alternative == 1)
    return "or\t%L1, %H1, %H1\n\tsllx\t%H2, 32, %L1\n\tor\t%L2, %L1, %L1\n\tmulx\t%H1, %L1, %L0\;srlx\t%L0, 32, %H0";
  else
    return "sllx\t%H1, 32, %3\n\tsllx\t%H2, 32, %4\n\tor\t%L1, %3, %3\n\tor\t%L2, %4, %4\n\tmulx\t%3, %4, %3\n\tsrlx\t%3, 32, %H0\n\tmov\t%3, %L0";
}
  [(set_attr "type" "multi")
   (set_attr "length" "9,8")])

(define_insn "*cmp_mul_set"
  [(set (reg:CC 100)
	(compare:CC (mult:SI (match_operand:SI 1 "arith_operand" "%r")
		    (match_operand:SI 2 "arith_operand" "rI"))
		    (const_int 0)))
   (set (match_operand:SI 0 "register_operand" "=r")
	(mult:SI (match_dup 1) (match_dup 2)))]
  "TARGET_V8 || TARGET_SPARCLITE || TARGET_DEPRECATED_V8_INSNS"
  "smulcc\t%1, %2, %0"
  [(set_attr "type" "imul")])

(define_expand "mulsidi3"
  [(set (match_operand:DI 0 "register_operand" "")
	(mult:DI (sign_extend:DI (match_operand:SI 1 "register_operand" ""))
		 (sign_extend:DI (match_operand:SI 2 "arith_operand" ""))))]
  "TARGET_HARD_MUL"
{
  if (CONSTANT_P (operands[2]))
    {
      if (TARGET_V8PLUS)
	emit_insn (gen_const_mulsidi3_v8plus (operands[0], operands[1],
					      operands[2]));
      else if (TARGET_ARCH32)
	emit_insn (gen_const_mulsidi3_sp32 (operands[0], operands[1],
					    operands[2]));
      else 
	emit_insn (gen_const_mulsidi3_sp64 (operands[0], operands[1],
					    operands[2]));
      DONE;
    }
  if (TARGET_V8PLUS)
    {
      emit_insn (gen_mulsidi3_v8plus (operands[0], operands[1], operands[2]));
      DONE;
    }
})

;; V9 puts the 64-bit product in a 64-bit register.  Only out or global
;; registers can hold 64-bit values in the V8plus environment.
;; XXX
(define_insn "mulsidi3_v8plus"
  [(set (match_operand:DI 0 "register_operand" "=h,r")
	(mult:DI (sign_extend:DI (match_operand:SI 1 "register_operand" "r,r"))
		 (sign_extend:DI (match_operand:SI 2 "register_operand" "r,r"))))
   (clobber (match_scratch:SI 3 "=X,&h"))]
  "TARGET_V8PLUS"
  "@
   smul\t%1, %2, %L0\n\tsrlx\t%L0, 32, %H0
   smul\t%1, %2, %3\n\tsrlx\t%3, 32, %H0\n\tmov\t%3, %L0"
  [(set_attr "type" "multi")
   (set_attr "length" "2,3")])

;; XXX
(define_insn "const_mulsidi3_v8plus"
  [(set (match_operand:DI 0 "register_operand" "=h,r")
	(mult:DI (sign_extend:DI (match_operand:SI 1 "register_operand" "r,r"))
		 (match_operand:DI 2 "small_int_operand" "I,I")))
   (clobber (match_scratch:SI 3 "=X,&h"))]
  "TARGET_V8PLUS"
  "@
   smul\t%1, %2, %L0\n\tsrlx\t%L0, 32, %H0
   smul\t%1, %2, %3\n\tsrlx\t%3, 32, %H0\n\tmov\t%3, %L0"
  [(set_attr "type" "multi")
   (set_attr "length" "2,3")])

;; XXX
(define_insn "*mulsidi3_sp32"
  [(set (match_operand:DI 0 "register_operand" "=r")
	(mult:DI (sign_extend:DI (match_operand:SI 1 "register_operand" "r"))
		 (sign_extend:DI (match_operand:SI 2 "register_operand" "r"))))]
  "TARGET_HARD_MUL32"
{
  return TARGET_SPARCLET
         ? "smuld\t%1, %2, %L0"
         : "smul\t%1, %2, %L0\n\trd\t%%y, %H0";
}
  [(set (attr "type")
	(if_then_else (eq_attr "isa" "sparclet")
		      (const_string "imul") (const_string "multi")))
   (set (attr "length")
	(if_then_else (eq_attr "isa" "sparclet")
		      (const_int 1) (const_int 2)))])

(define_insn "*mulsidi3_sp64"
  [(set (match_operand:DI 0 "register_operand" "=r")
	(mult:DI (sign_extend:DI (match_operand:SI 1 "register_operand" "r"))
		 (sign_extend:DI (match_operand:SI 2 "register_operand" "r"))))]
  "TARGET_DEPRECATED_V8_INSNS && TARGET_ARCH64"
  "smul\t%1, %2, %0"
  [(set_attr "type" "imul")])

;; Extra pattern, because sign_extend of a constant isn't valid.

;; XXX
(define_insn "const_mulsidi3_sp32"
  [(set (match_operand:DI 0 "register_operand" "=r")
	(mult:DI (sign_extend:DI (match_operand:SI 1 "register_operand" "r"))
		 (match_operand:DI 2 "small_int_operand" "I")))]
  "TARGET_HARD_MUL32"
{
  return TARGET_SPARCLET
         ? "smuld\t%1, %2, %L0"
         : "smul\t%1, %2, %L0\n\trd\t%%y, %H0";
}
  [(set (attr "type")
	(if_then_else (eq_attr "isa" "sparclet")
		      (const_string "imul") (const_string "multi")))
   (set (attr "length")
	(if_then_else (eq_attr "isa" "sparclet")
		      (const_int 1) (const_int 2)))])

(define_insn "const_mulsidi3_sp64"
  [(set (match_operand:DI 0 "register_operand" "=r")
	(mult:DI (sign_extend:DI (match_operand:SI 1 "register_operand" "r"))
		 (match_operand:DI 2 "small_int_operand" "I")))]
  "TARGET_DEPRECATED_V8_INSNS && TARGET_ARCH64"
  "smul\t%1, %2, %0"
  [(set_attr "type" "imul")])

(define_expand "smulsi3_highpart"
  [(set (match_operand:SI 0 "register_operand" "")
	(truncate:SI
	 (lshiftrt:DI (mult:DI (sign_extend:DI (match_operand:SI 1 "register_operand" ""))
			       (sign_extend:DI (match_operand:SI 2 "arith_operand" "")))
		      (const_int 32))))]
  "TARGET_HARD_MUL && TARGET_ARCH32"
{
  if (CONSTANT_P (operands[2]))
    {
      if (TARGET_V8PLUS)
	{
	  emit_insn (gen_const_smulsi3_highpart_v8plus (operands[0],
							operands[1],
							operands[2],
							GEN_INT (32)));
	  DONE;
	}
      emit_insn (gen_const_smulsi3_highpart (operands[0], operands[1], operands[2]));
      DONE;
    }
  if (TARGET_V8PLUS)
    {
      emit_insn (gen_smulsi3_highpart_v8plus (operands[0], operands[1],
					      operands[2], GEN_INT (32)));
      DONE;
    }
})

;; XXX
(define_insn "smulsi3_highpart_v8plus"
  [(set (match_operand:SI 0 "register_operand" "=h,r")
	(truncate:SI
	 (lshiftrt:DI (mult:DI (sign_extend:DI (match_operand:SI 1 "register_operand" "r,r"))
			       (sign_extend:DI (match_operand:SI 2 "register_operand" "r,r")))
		      (match_operand:SI 3 "small_int_operand" "I,I"))))
   (clobber (match_scratch:SI 4 "=X,&h"))]
  "TARGET_V8PLUS"
  "@
   smul\t%1, %2, %0\;srlx\t%0, %3, %0
   smul\t%1, %2, %4\;srlx\t%4, %3, %0"
  [(set_attr "type" "multi")
   (set_attr "length" "2")])

;; The combiner changes TRUNCATE in the previous pattern to SUBREG.
;; XXX
(define_insn ""
  [(set (match_operand:SI 0 "register_operand" "=h,r")
	(subreg:SI
	 (lshiftrt:DI
	  (mult:DI (sign_extend:DI (match_operand:SI 1 "register_operand" "r,r"))
		   (sign_extend:DI (match_operand:SI 2 "register_operand" "r,r")))
	  (match_operand:SI 3 "small_int_operand" "I,I"))
	 4))
   (clobber (match_scratch:SI 4 "=X,&h"))]
  "TARGET_V8PLUS"
  "@
   smul\t%1, %2, %0\n\tsrlx\t%0, %3, %0
   smul\t%1, %2, %4\n\tsrlx\t%4, %3, %0"
  [(set_attr "type" "multi")
   (set_attr "length" "2")])

;; XXX
(define_insn "const_smulsi3_highpart_v8plus"
  [(set (match_operand:SI 0 "register_operand" "=h,r")
	(truncate:SI
	 (lshiftrt:DI (mult:DI (sign_extend:DI (match_operand:SI 1 "register_operand" "r,r"))
			       (match_operand:DI 2 "small_int_operand" "I,I"))
		      (match_operand:SI 3 "small_int_operand" "I,I"))))
   (clobber (match_scratch:SI 4 "=X,&h"))]
  "TARGET_V8PLUS"
  "@
   smul\t%1, %2, %0\n\tsrlx\t%0, %3, %0
   smul\t%1, %2, %4\n\tsrlx\t%4, %3, %0"
  [(set_attr "type" "multi")
   (set_attr "length" "2")])

;; XXX
(define_insn "*smulsi3_highpart_sp32"
  [(set (match_operand:SI 0 "register_operand" "=r")
	(truncate:SI
	 (lshiftrt:DI (mult:DI (sign_extend:DI (match_operand:SI 1 "register_operand" "r"))
			       (sign_extend:DI (match_operand:SI 2 "register_operand" "r")))
		      (const_int 32))))]
  "TARGET_HARD_MUL32"
  "smul\t%1, %2, %%g0\n\trd\t%%y, %0"
  [(set_attr "type" "multi")
   (set_attr "length" "2")])

;; XXX
(define_insn "const_smulsi3_highpart"
  [(set (match_operand:SI 0 "register_operand" "=r")
	(truncate:SI
	 (lshiftrt:DI (mult:DI (sign_extend:DI (match_operand:SI 1 "register_operand" "r"))
			       (match_operand:DI 2 "small_int_operand" "i"))
		      (const_int 32))))]
  "TARGET_HARD_MUL32"
  "smul\t%1, %2, %%g0\n\trd\t%%y, %0"
  [(set_attr "type" "multi")
   (set_attr "length" "2")])

(define_expand "umulsidi3"
  [(set (match_operand:DI 0 "register_operand" "")
	(mult:DI (zero_extend:DI (match_operand:SI 1 "register_operand" ""))
		 (zero_extend:DI (match_operand:SI 2 "uns_arith_operand" ""))))]
  "TARGET_HARD_MUL"
{
  if (CONSTANT_P (operands[2]))
    {
      if (TARGET_V8PLUS)
	emit_insn (gen_const_umulsidi3_v8plus (operands[0], operands[1],
					       operands[2]));
      else if (TARGET_ARCH32)
	emit_insn (gen_const_umulsidi3_sp32 (operands[0], operands[1],
					     operands[2]));
      else 
	emit_insn (gen_const_umulsidi3_sp64 (operands[0], operands[1],
					     operands[2]));
      DONE;
    }
  if (TARGET_V8PLUS)
    {
      emit_insn (gen_umulsidi3_v8plus (operands[0], operands[1], operands[2]));
      DONE;
    }
})

;; XXX
(define_insn "umulsidi3_v8plus"
  [(set (match_operand:DI 0 "register_operand" "=h,r")
	(mult:DI (zero_extend:DI (match_operand:SI 1 "register_operand" "r,r"))
		 (zero_extend:DI (match_operand:SI 2 "register_operand" "r,r"))))
   (clobber (match_scratch:SI 3 "=X,&h"))]
  "TARGET_V8PLUS"
  "@
   umul\t%1, %2, %L0\n\tsrlx\t%L0, 32, %H0
   umul\t%1, %2, %3\n\tsrlx\t%3, 32, %H0\n\tmov\t%3, %L0"
  [(set_attr "type" "multi")
   (set_attr "length" "2,3")])

;; XXX
(define_insn "*umulsidi3_sp32"
  [(set (match_operand:DI 0 "register_operand" "=r")
	(mult:DI (zero_extend:DI (match_operand:SI 1 "register_operand" "r"))
		 (zero_extend:DI (match_operand:SI 2 "register_operand" "r"))))]
  "TARGET_HARD_MUL32"
{
  return TARGET_SPARCLET
         ? "umuld\t%1, %2, %L0"
         : "umul\t%1, %2, %L0\n\trd\t%%y, %H0";
}
  [(set (attr "type")
        (if_then_else (eq_attr "isa" "sparclet")
                      (const_string "imul") (const_string "multi")))
   (set (attr "length")
	(if_then_else (eq_attr "isa" "sparclet")
		      (const_int 1) (const_int 2)))])

(define_insn "*umulsidi3_sp64"
  [(set (match_operand:DI 0 "register_operand" "=r")
	(mult:DI (zero_extend:DI (match_operand:SI 1 "register_operand" "r"))
		 (zero_extend:DI (match_operand:SI 2 "register_operand" "r"))))]
  "TARGET_DEPRECATED_V8_INSNS && TARGET_ARCH64"
  "umul\t%1, %2, %0"
  [(set_attr "type" "imul")])

;; Extra pattern, because sign_extend of a constant isn't valid.

;; XXX
(define_insn "const_umulsidi3_sp32"
  [(set (match_operand:DI 0 "register_operand" "=r")
	(mult:DI (zero_extend:DI (match_operand:SI 1 "register_operand" "r"))
		 (match_operand:DI 2 "uns_small_int_operand" "")))]
  "TARGET_HARD_MUL32"
{
  return TARGET_SPARCLET
         ? "umuld\t%1, %s2, %L0"
         : "umul\t%1, %s2, %L0\n\trd\t%%y, %H0";
}
  [(set (attr "type")
	(if_then_else (eq_attr "isa" "sparclet")
		      (const_string "imul") (const_string "multi")))
   (set (attr "length")
	(if_then_else (eq_attr "isa" "sparclet")
		      (const_int 1) (const_int 2)))])

(define_insn "const_umulsidi3_sp64"
  [(set (match_operand:DI 0 "register_operand" "=r")
	(mult:DI (zero_extend:DI (match_operand:SI 1 "register_operand" "r"))
		 (match_operand:DI 2 "uns_small_int_operand" "")))]
  "TARGET_DEPRECATED_V8_INSNS && TARGET_ARCH64"
  "umul\t%1, %s2, %0"
  [(set_attr "type" "imul")])

;; XXX
(define_insn "const_umulsidi3_v8plus"
  [(set (match_operand:DI 0 "register_operand" "=h,r")
	(mult:DI (zero_extend:DI (match_operand:SI 1 "register_operand" "r,r"))
		 (match_operand:DI 2 "uns_small_int_operand" "")))
   (clobber (match_scratch:SI 3 "=X,h"))]
  "TARGET_V8PLUS"
  "@
   umul\t%1, %s2, %L0\n\tsrlx\t%L0, 32, %H0
   umul\t%1, %s2, %3\n\tsrlx\t%3, 32, %H0\n\tmov\t%3, %L0"
  [(set_attr "type" "multi")
   (set_attr "length" "2,3")])

(define_expand "umulsi3_highpart"
  [(set (match_operand:SI 0 "register_operand" "")
	(truncate:SI
	 (lshiftrt:DI (mult:DI (zero_extend:DI (match_operand:SI 1 "register_operand" ""))
			       (zero_extend:DI (match_operand:SI 2 "uns_arith_operand" "")))
		      (const_int 32))))]
  "TARGET_HARD_MUL && TARGET_ARCH32"
{
  if (CONSTANT_P (operands[2]))
    {
      if (TARGET_V8PLUS)
	{
	  emit_insn (gen_const_umulsi3_highpart_v8plus (operands[0],
							operands[1],
							operands[2],
							GEN_INT (32)));
	  DONE;
	}
      emit_insn (gen_const_umulsi3_highpart (operands[0], operands[1], operands[2]));
      DONE;
    }
  if (TARGET_V8PLUS)
    {
      emit_insn (gen_umulsi3_highpart_v8plus (operands[0], operands[1],
					      operands[2], GEN_INT (32)));
      DONE;
    }
})

;; XXX
(define_insn "umulsi3_highpart_v8plus"
  [(set (match_operand:SI 0 "register_operand" "=h,r")
	(truncate:SI
	 (lshiftrt:DI (mult:DI (zero_extend:DI (match_operand:SI 1 "register_operand" "r,r"))
			       (zero_extend:DI (match_operand:SI 2 "register_operand" "r,r")))
		      (match_operand:SI 3 "small_int_operand" "I,I"))))
   (clobber (match_scratch:SI 4 "=X,h"))]
  "TARGET_V8PLUS"
  "@
   umul\t%1, %2, %0\n\tsrlx\t%0, %3, %0
   umul\t%1, %2, %4\n\tsrlx\t%4, %3, %0"
  [(set_attr "type" "multi")
   (set_attr "length" "2")])

;; XXX
(define_insn "const_umulsi3_highpart_v8plus"
  [(set (match_operand:SI 0 "register_operand" "=h,r")
	(truncate:SI
	 (lshiftrt:DI (mult:DI (zero_extend:DI (match_operand:SI 1 "register_operand" "r,r"))
			       (match_operand:DI 2 "uns_small_int_operand" ""))
		      (match_operand:SI 3 "small_int_operand" "I,I"))))
   (clobber (match_scratch:SI 4 "=X,h"))]
  "TARGET_V8PLUS"
  "@
   umul\t%1, %s2, %0\n\tsrlx\t%0, %3, %0
   umul\t%1, %s2, %4\n\tsrlx\t%4, %3, %0"
  [(set_attr "type" "multi")
   (set_attr "length" "2")])

;; XXX
(define_insn "*umulsi3_highpart_sp32"
  [(set (match_operand:SI 0 "register_operand" "=r")
	(truncate:SI
	 (lshiftrt:DI (mult:DI (zero_extend:DI (match_operand:SI 1 "register_operand" "r"))
			       (zero_extend:DI (match_operand:SI 2 "register_operand" "r")))
		      (const_int 32))))]
  "TARGET_HARD_MUL32"
  "umul\t%1, %2, %%g0\n\trd\t%%y, %0"
  [(set_attr "type" "multi")
   (set_attr "length" "2")])

;; XXX
(define_insn "const_umulsi3_highpart"
  [(set (match_operand:SI 0 "register_operand" "=r")
	(truncate:SI
	 (lshiftrt:DI (mult:DI (zero_extend:DI (match_operand:SI 1 "register_operand" "r"))
			       (match_operand:DI 2 "uns_small_int_operand" ""))
		      (const_int 32))))]
  "TARGET_HARD_MUL32"
  "umul\t%1, %s2, %%g0\n\trd\t%%y, %0"
  [(set_attr "type" "multi")
   (set_attr "length" "2")])

;; The V8 architecture specifies that there must be 3 instructions between
;; a Y register write and a use of it for correct results.

(define_expand "divsi3"
  [(parallel [(set (match_operand:SI 0 "register_operand" "=r,r")
		   (div:SI (match_operand:SI 1 "register_operand" "r,r")
			   (match_operand:SI 2 "input_operand" "rI,m")))
	      (clobber (match_scratch:SI 3 "=&r,&r"))])]
  "TARGET_V8 || TARGET_DEPRECATED_V8_INSNS"
{
  if (TARGET_ARCH64)
    {
      operands[3] = gen_reg_rtx(SImode);
      emit_insn (gen_ashrsi3 (operands[3], operands[1], GEN_INT (31)));
      emit_insn (gen_divsi3_sp64 (operands[0], operands[1], operands[2],
				  operands[3]));
      DONE;
    }
})

(define_insn "divsi3_sp32"
  [(set (match_operand:SI 0 "register_operand" "=r,r")
	(div:SI (match_operand:SI 1 "register_operand" "r,r")
		(match_operand:SI 2 "input_operand" "rI,m")))
   (clobber (match_scratch:SI 3 "=&r,&r"))]
  "(TARGET_V8 || TARGET_DEPRECATED_V8_INSNS)
   && TARGET_ARCH32"
{
  if (which_alternative == 0)
    if (TARGET_V9)
      return "sra\t%1, 31, %3\n\twr\t%3, 0, %%y\n\tsdiv\t%1, %2, %0";
    else
      return "sra\t%1, 31, %3\n\twr\t%3, 0, %%y\n\tnop\n\tnop\n\tnop\n\tsdiv\t%1, %2, %0";
  else
    if (TARGET_V9)
      return "sra\t%1, 31, %3\n\twr\t%3, 0, %%y\n\tld\t%2, %3\n\tsdiv\t%1, %3, %0";
    else
      return "sra\t%1, 31, %3\n\twr\t%3, 0, %%y\n\tld\t%2, %3\n\tnop\n\tnop\n\tsdiv\t%1, %3, %0";
}
  [(set_attr "type" "multi")
   (set (attr "length")
	(if_then_else (eq_attr "isa" "v9")
		      (const_int 4) (const_int 6)))])

(define_insn "divsi3_sp64"
  [(set (match_operand:SI 0 "register_operand" "=r")
	(div:SI (match_operand:SI 1 "register_operand" "r")
		(match_operand:SI 2 "input_operand" "rI")))
   (use (match_operand:SI 3 "register_operand" "r"))]
  "TARGET_DEPRECATED_V8_INSNS && TARGET_ARCH64"
  "wr\t%%g0, %3, %%y\n\tsdiv\t%1, %2, %0"
  [(set_attr "type" "multi")
   (set_attr "length" "2")])

(define_insn "divdi3"
  [(set (match_operand:DI 0 "register_operand" "=r")
	(div:DI (match_operand:DI 1 "register_operand" "r")
		(match_operand:DI 2 "arith_operand" "rI")))]
  "TARGET_ARCH64"
  "sdivx\t%1, %2, %0"
  [(set_attr "type" "idiv")])

(define_insn "*cmp_sdiv_cc_set"
  [(set (reg:CC 100)
	(compare:CC (div:SI (match_operand:SI 1 "register_operand" "r")
			    (match_operand:SI 2 "arith_operand" "rI"))
		    (const_int 0)))
   (set (match_operand:SI 0 "register_operand" "=r")
	(div:SI (match_dup 1) (match_dup 2)))
   (clobber (match_scratch:SI 3 "=&r"))]
  "TARGET_V8 || TARGET_DEPRECATED_V8_INSNS"
{
  if (TARGET_V9)
    return "sra\t%1, 31, %3\n\twr\t%3, 0, %%y\n\tsdivcc\t%1, %2, %0";
  else
    return "sra\t%1, 31, %3\n\twr\t%3, 0, %%y\n\tnop\n\tnop\n\tnop\n\tsdivcc\t%1, %2, %0";
}
  [(set_attr "type" "multi")
   (set (attr "length")
	(if_then_else (eq_attr "isa" "v9")
		      (const_int 3) (const_int 6)))])

;; XXX
(define_expand "udivsi3"
  [(set (match_operand:SI 0 "register_operand" "")
	(udiv:SI (match_operand:SI 1 "nonimmediate_operand" "")
		 (match_operand:SI 2 "input_operand" "")))]
  "TARGET_V8 || TARGET_DEPRECATED_V8_INSNS"
  "")

;; The V8 architecture specifies that there must be 3 instructions between
;; a Y register write and a use of it for correct results.

(define_insn "udivsi3_sp32"
  [(set (match_operand:SI 0 "register_operand" "=r,&r,&r")
	(udiv:SI (match_operand:SI 1 "nonimmediate_operand" "r,r,m")
		 (match_operand:SI 2 "input_operand" "rI,m,r")))]
  "(TARGET_V8 || TARGET_DEPRECATED_V8_INSNS)
   && TARGET_ARCH32"
{
  output_asm_insn ("wr\t%%g0, %%g0, %%y", operands);
  switch (which_alternative)
    {
    default:
      return "nop\n\tnop\n\tnop\n\tudiv\t%1, %2, %0";
    case 1:
      return "ld\t%2, %0\n\tnop\n\tnop\n\tudiv\t%1, %0, %0";
    case 2:
      return "ld\t%1, %0\n\tnop\n\tnop\n\tudiv\t%0, %2, %0";
    }
}
  [(set_attr "type" "multi")
   (set_attr "length" "5")])

(define_insn "udivsi3_sp64"
  [(set (match_operand:SI 0 "register_operand" "=r")
	(udiv:SI (match_operand:SI 1 "nonimmediate_operand" "r")
		 (match_operand:SI 2 "input_operand" "rI")))]
  "TARGET_DEPRECATED_V8_INSNS && TARGET_ARCH64"
  "wr\t%%g0, 0, %%y\n\tudiv\t%1, %2, %0"
  [(set_attr "type" "multi")
   (set_attr "length" "2")])

(define_insn "udivdi3"
  [(set (match_operand:DI 0 "register_operand" "=r")
	(udiv:DI (match_operand:DI 1 "register_operand" "r")
		 (match_operand:DI 2 "arith_operand" "rI")))]
  "TARGET_ARCH64"
  "udivx\t%1, %2, %0"
  [(set_attr "type" "idiv")])

(define_insn "*cmp_udiv_cc_set"
  [(set (reg:CC 100)
	(compare:CC (udiv:SI (match_operand:SI 1 "register_operand" "r")
			     (match_operand:SI 2 "arith_operand" "rI"))
		    (const_int 0)))
   (set (match_operand:SI 0 "register_operand" "=r")
	(udiv:SI (match_dup 1) (match_dup 2)))]
  "TARGET_V8
   || TARGET_DEPRECATED_V8_INSNS"
{
  if (TARGET_V9)
    return "wr\t%%g0, %%g0, %%y\n\tudivcc\t%1, %2, %0";
  else
    return "wr\t%%g0, %%g0, %%y\n\tnop\n\tnop\n\tnop\n\tudivcc\t%1, %2, %0";
}
  [(set_attr "type" "multi")
   (set (attr "length")
	(if_then_else (eq_attr "isa" "v9")
		      (const_int 2) (const_int 5)))])

; sparclet multiply/accumulate insns

(define_insn "*smacsi"
  [(set (match_operand:SI 0 "register_operand" "=r")
	(plus:SI (mult:SI (match_operand:SI 1 "register_operand" "%r")
			  (match_operand:SI 2 "arith_operand" "rI"))
		 (match_operand:SI 3 "register_operand" "0")))]
  "TARGET_SPARCLET"
  "smac\t%1, %2, %0"
  [(set_attr "type" "imul")])

(define_insn "*smacdi"
  [(set (match_operand:DI 0 "register_operand" "=r")
	(plus:DI (mult:DI (sign_extend:DI
			   (match_operand:SI 1 "register_operand" "%r"))
			  (sign_extend:DI
			   (match_operand:SI 2 "register_operand" "r")))
		 (match_operand:DI 3 "register_operand" "0")))]
  "TARGET_SPARCLET"
  "smacd\t%1, %2, %L0"
  [(set_attr "type" "imul")])

(define_insn "*umacdi"
  [(set (match_operand:DI 0 "register_operand" "=r")
	(plus:DI (mult:DI (zero_extend:DI
			   (match_operand:SI 1 "register_operand" "%r"))
			  (zero_extend:DI
			   (match_operand:SI 2 "register_operand" "r")))
		 (match_operand:DI 3 "register_operand" "0")))]
  "TARGET_SPARCLET"
  "umacd\t%1, %2, %L0"
  [(set_attr "type" "imul")])


;; Boolean instructions.

;; We define DImode `and' so with DImode `not' we can get
;; DImode `andn'.  Other combinations are possible.

<<<<<<< HEAD
(define_mode_macro V64I [DI V2SI V4HI V8QI])
(define_mode_macro V32I [SI V2HI V4QI])
=======
(define_mode_iterator V64I [DI V2SI V4HI V8QI])
(define_mode_iterator V32I [SI V2HI V4QI])
>>>>>>> 751ff693

(define_expand "and<V64I:mode>3"
  [(set (match_operand:V64I 0 "register_operand" "")
	(and:V64I (match_operand:V64I 1 "arith_double_operand" "")
		  (match_operand:V64I 2 "arith_double_operand" "")))]
  ""
  "")

(define_insn "*and<V64I:mode>3_sp32"
  [(set (match_operand:V64I 0 "register_operand" "=r,b")
	(and:V64I (match_operand:V64I 1 "arith_double_operand" "%r,b")
		  (match_operand:V64I 2 "arith_double_operand" "rHI,b")))]
  "! TARGET_ARCH64"
  "@
  #
  fand\t%1, %2, %0"
  [(set_attr "type" "*,fga")
   (set_attr "length" "2,*")
   (set_attr "fptype" "*,double")])

(define_insn "*and<V64I:mode>3_sp64"
  [(set (match_operand:V64I 0 "register_operand" "=r,b")
	(and:V64I (match_operand:V64I 1 "arith_operand" "%r,b")
		  (match_operand:V64I 2 "arith_operand" "rI,b")))]
  "TARGET_ARCH64"
  "@
   and\t%1, %2, %0
   fand\t%1, %2, %0"
  [(set_attr "type" "*,fga")
   (set_attr "fptype" "*,double")])

(define_insn "and<V32I:mode>3"
  [(set (match_operand:V32I 0 "register_operand" "=r,d")
	(and:V32I (match_operand:V32I 1 "arith_operand" "%r,d")
		  (match_operand:V32I 2 "arith_operand" "rI,d")))]
  ""
  "@
   and\t%1, %2, %0
   fands\t%1, %2, %0"
  [(set_attr "type" "*,fga")
   (set_attr "fptype" "*,single")])

(define_split
  [(set (match_operand:SI 0 "register_operand" "")
	(and:SI (match_operand:SI 1 "register_operand" "")
		(match_operand:SI 2 "const_compl_high_operand" "")))
   (clobber (match_operand:SI 3 "register_operand" ""))]
  ""
  [(set (match_dup 3) (match_dup 4))
   (set (match_dup 0) (and:SI (not:SI (match_dup 3)) (match_dup 1)))]
{
  operands[4] = GEN_INT (~INTVAL (operands[2]));
})

(define_insn_and_split "*and_not_<V64I:mode>_sp32"
  [(set (match_operand:V64I 0 "register_operand" "=r,b")
	(and:V64I (not:V64I (match_operand:V64I 1 "register_operand" "%r,b"))
		  (match_operand:V64I 2 "register_operand" "r,b")))]
  "! TARGET_ARCH64"
  "@
   #
   fandnot1\t%1, %2, %0"
  "&& reload_completed
   && ((GET_CODE (operands[0]) == REG
        && REGNO (operands[0]) < 32)
       || (GET_CODE (operands[0]) == SUBREG
           && GET_CODE (SUBREG_REG (operands[0])) == REG
           && REGNO (SUBREG_REG (operands[0])) < 32))"
  [(set (match_dup 3) (and:SI (not:SI (match_dup 4)) (match_dup 5)))
   (set (match_dup 6) (and:SI (not:SI (match_dup 7)) (match_dup 8)))]
  "operands[3] = gen_highpart (SImode, operands[0]);
   operands[4] = gen_highpart (SImode, operands[1]);
   operands[5] = gen_highpart (SImode, operands[2]);
   operands[6] = gen_lowpart (SImode, operands[0]);
   operands[7] = gen_lowpart (SImode, operands[1]);
   operands[8] = gen_lowpart (SImode, operands[2]);"
  [(set_attr "type" "*,fga")
   (set_attr "length" "2,*")
   (set_attr "fptype" "*,double")])

(define_insn "*and_not_<V64I:mode>_sp64"
  [(set (match_operand:V64I 0 "register_operand" "=r,b")
	(and:V64I (not:V64I (match_operand:V64I 1 "register_operand" "%r,b"))
		  (match_operand:V64I 2 "register_operand" "r,b")))]
  "TARGET_ARCH64"
  "@
   andn\t%2, %1, %0
   fandnot1\t%1, %2, %0"
  [(set_attr "type" "*,fga")
   (set_attr "fptype" "*,double")])

(define_insn "*and_not_<V32I:mode>"
  [(set (match_operand:V32I 0 "register_operand" "=r,d")
	(and:V32I (not:V32I (match_operand:V32I 1 "register_operand" "%r,d"))
		  (match_operand:V32I 2 "register_operand" "r,d")))]
  ""
  "@
   andn\t%2, %1, %0
   fandnot1s\t%1, %2, %0"
  [(set_attr "type" "*,fga")
   (set_attr "fptype" "*,single")])

(define_expand "ior<V64I:mode>3"
  [(set (match_operand:V64I 0 "register_operand" "")
	(ior:V64I (match_operand:V64I 1 "arith_double_operand" "")
		  (match_operand:V64I 2 "arith_double_operand" "")))]
  ""
  "")

(define_insn "*ior<V64I:mode>3_sp32"
  [(set (match_operand:V64I 0 "register_operand" "=r,b")
	(ior:V64I (match_operand:V64I 1 "arith_double_operand" "%r,b")
		  (match_operand:V64I 2 "arith_double_operand" "rHI,b")))]
  "! TARGET_ARCH64"
  "@
  #
  for\t%1, %2, %0"
  [(set_attr "type" "*,fga")
   (set_attr "length" "2,*")
   (set_attr "fptype" "*,double")])

(define_insn "*ior<V64I:mode>3_sp64"
  [(set (match_operand:V64I 0 "register_operand" "=r,b")
	(ior:V64I (match_operand:V64I 1 "arith_operand" "%r,b")
		  (match_operand:V64I 2 "arith_operand" "rI,b")))]
  "TARGET_ARCH64"
  "@
  or\t%1, %2, %0
  for\t%1, %2, %0"
  [(set_attr "type" "*,fga")
   (set_attr "fptype" "*,double")])

(define_insn "ior<V32I:mode>3"
  [(set (match_operand:V32I 0 "register_operand" "=r,d")
	(ior:V32I (match_operand:V32I 1 "arith_operand" "%r,d")
		  (match_operand:V32I 2 "arith_operand" "rI,d")))]
  ""
  "@
   or\t%1, %2, %0
   fors\t%1, %2, %0"
  [(set_attr "type" "*,fga")
   (set_attr "fptype" "*,single")])

(define_split
  [(set (match_operand:SI 0 "register_operand" "")
	(ior:SI (match_operand:SI 1 "register_operand" "")
		(match_operand:SI 2 "const_compl_high_operand" "")))
   (clobber (match_operand:SI 3 "register_operand" ""))]
  ""
  [(set (match_dup 3) (match_dup 4))
   (set (match_dup 0) (ior:SI (not:SI (match_dup 3)) (match_dup 1)))]
{
  operands[4] = GEN_INT (~INTVAL (operands[2]));
})

(define_insn_and_split "*or_not_<V64I:mode>_sp32"
  [(set (match_operand:V64I 0 "register_operand" "=r,b")
	(ior:V64I (not:V64I (match_operand:V64I 1 "register_operand" "r,b"))
		  (match_operand:V64I 2 "register_operand" "r,b")))]
  "! TARGET_ARCH64"
  "@
   #
   fornot1\t%1, %2, %0"
  "&& reload_completed
   && ((GET_CODE (operands[0]) == REG
        && REGNO (operands[0]) < 32)
       || (GET_CODE (operands[0]) == SUBREG
           && GET_CODE (SUBREG_REG (operands[0])) == REG
           && REGNO (SUBREG_REG (operands[0])) < 32))"
  [(set (match_dup 3) (ior:SI (not:SI (match_dup 4)) (match_dup 5)))
   (set (match_dup 6) (ior:SI (not:SI (match_dup 7)) (match_dup 8)))]
  "operands[3] = gen_highpart (SImode, operands[0]);
   operands[4] = gen_highpart (SImode, operands[1]);
   operands[5] = gen_highpart (SImode, operands[2]);
   operands[6] = gen_lowpart (SImode, operands[0]);
   operands[7] = gen_lowpart (SImode, operands[1]);
   operands[8] = gen_lowpart (SImode, operands[2]);"
  [(set_attr "type" "*,fga")
   (set_attr "length" "2,*")
   (set_attr "fptype" "*,double")])

(define_insn "*or_not_<V64I:mode>_sp64"
  [(set (match_operand:V64I 0 "register_operand" "=r,b")
	(ior:V64I (not:V64I (match_operand:V64I 1 "register_operand" "r,b"))
		  (match_operand:V64I 2 "register_operand" "r,b")))]
  "TARGET_ARCH64"
  "@
  orn\t%2, %1, %0
  fornot1\t%1, %2, %0"
  [(set_attr "type" "*,fga")
   (set_attr "fptype" "*,double")])

(define_insn "*or_not_<V32I:mode>"
  [(set (match_operand:V32I 0 "register_operand" "=r,d")
	(ior:V32I (not:V32I (match_operand:V32I 1 "register_operand" "r,d"))
		  (match_operand:V32I 2 "register_operand" "r,d")))]
  ""
  "@
   orn\t%2, %1, %0
   fornot1s\t%1, %2, %0"
  [(set_attr "type" "*,fga")
   (set_attr "fptype" "*,single")])

(define_expand "xor<V64I:mode>3"
  [(set (match_operand:V64I 0 "register_operand" "")
	(xor:V64I (match_operand:V64I 1 "arith_double_operand" "")
		  (match_operand:V64I 2 "arith_double_operand" "")))]
  ""
  "")

(define_insn "*xor<V64I:mode>3_sp32"
  [(set (match_operand:V64I 0 "register_operand" "=r,b")
	(xor:V64I (match_operand:V64I 1 "arith_double_operand" "%r,b")
		  (match_operand:V64I 2 "arith_double_operand" "rHI,b")))]
  "! TARGET_ARCH64"
  "@
  #
  fxor\t%1, %2, %0"
  [(set_attr "type" "*,fga")
   (set_attr "length" "2,*")
   (set_attr "fptype" "*,double")])

(define_insn "*xor<V64I:mode>3_sp64"
  [(set (match_operand:V64I 0 "register_operand" "=r,b")
	(xor:V64I (match_operand:V64I 1 "arith_operand" "%rJ,b")
		  (match_operand:V64I 2 "arith_operand" "rI,b")))]
  "TARGET_ARCH64"
  "@
  xor\t%r1, %2, %0
  fxor\t%1, %2, %0"
  [(set_attr "type" "*,fga")
   (set_attr "fptype" "*,double")])

(define_insn "xor<V32I:mode>3"
  [(set (match_operand:V32I 0 "register_operand" "=r,d")
	(xor:V32I (match_operand:V32I 1 "arith_operand" "%rJ,d")
		  (match_operand:V32I 2 "arith_operand" "rI,d")))]
  ""
  "@
   xor\t%r1, %2, %0
   fxors\t%1, %2, %0"
  [(set_attr "type" "*,fga")
   (set_attr "fptype" "*,single")])

(define_split
  [(set (match_operand:SI 0 "register_operand" "")
	(xor:SI (match_operand:SI 1 "register_operand" "")
		(match_operand:SI 2 "const_compl_high_operand" "")))
   (clobber (match_operand:SI 3 "register_operand" ""))]
   ""
  [(set (match_dup 3) (match_dup 4))
   (set (match_dup 0) (not:SI (xor:SI (match_dup 3) (match_dup 1))))]
{
  operands[4] = GEN_INT (~INTVAL (operands[2]));
})

(define_split
  [(set (match_operand:SI 0 "register_operand" "")
	(not:SI (xor:SI (match_operand:SI 1 "register_operand" "")
			(match_operand:SI 2 "const_compl_high_operand" ""))))
   (clobber (match_operand:SI 3 "register_operand" ""))]
  ""
  [(set (match_dup 3) (match_dup 4))
   (set (match_dup 0) (xor:SI (match_dup 3) (match_dup 1)))]
{
  operands[4] = GEN_INT (~INTVAL (operands[2]));
})

;; Split DImode logical operations requiring two instructions.
(define_split
  [(set (match_operand:V64I 0 "register_operand" "")
	(match_operator:V64I 1 "cc_arith_operator"	; AND, IOR, XOR
			   [(match_operand:V64I 2 "register_operand" "")
			    (match_operand:V64I 3 "arith_double_operand" "")]))]
  "! TARGET_ARCH64
   && reload_completed
   && ((GET_CODE (operands[0]) == REG
        && REGNO (operands[0]) < 32)
       || (GET_CODE (operands[0]) == SUBREG
           && GET_CODE (SUBREG_REG (operands[0])) == REG
           && REGNO (SUBREG_REG (operands[0])) < 32))"
  [(set (match_dup 4) (match_op_dup:SI 1 [(match_dup 6) (match_dup 8)]))
   (set (match_dup 5) (match_op_dup:SI 1 [(match_dup 7) (match_dup 9)]))]
{
  operands[4] = gen_highpart (SImode, operands[0]);
  operands[5] = gen_lowpart (SImode, operands[0]);
  operands[6] = gen_highpart (SImode, operands[2]);
  operands[7] = gen_lowpart (SImode, operands[2]);
#if HOST_BITS_PER_WIDE_INT == 32
  if (GET_CODE (operands[3]) == CONST_INT && <V64I:MODE>mode == DImode)
    {
      if (INTVAL (operands[3]) < 0)
	operands[8] = constm1_rtx;
      else
	operands[8] = const0_rtx;
    }
  else
#endif
    operands[8] = gen_highpart_mode (SImode, <V64I:MODE>mode, operands[3]);
  operands[9] = gen_lowpart (SImode, operands[3]);
})

;; xnor patterns.  Note that (a ^ ~b) == (~a ^ b) == ~(a ^ b).
;; Combine now canonicalizes to the rightmost expression.
(define_insn_and_split "*xor_not_<V64I:mode>_sp32"
  [(set (match_operand:V64I 0 "register_operand" "=r,b")
	(not:V64I (xor:V64I (match_operand:V64I 1 "register_operand" "r,b")
			    (match_operand:V64I 2 "register_operand" "r,b"))))]
  "! TARGET_ARCH64"
  "@
   #
   fxnor\t%1, %2, %0"
  "&& reload_completed
   && ((GET_CODE (operands[0]) == REG
        && REGNO (operands[0]) < 32)
       || (GET_CODE (operands[0]) == SUBREG
           && GET_CODE (SUBREG_REG (operands[0])) == REG
           && REGNO (SUBREG_REG (operands[0])) < 32))"
  [(set (match_dup 3) (not:SI (xor:SI (match_dup 4) (match_dup 5))))
   (set (match_dup 6) (not:SI (xor:SI (match_dup 7) (match_dup 8))))]
  "operands[3] = gen_highpart (SImode, operands[0]);
   operands[4] = gen_highpart (SImode, operands[1]);
   operands[5] = gen_highpart (SImode, operands[2]);
   operands[6] = gen_lowpart (SImode, operands[0]);
   operands[7] = gen_lowpart (SImode, operands[1]);
   operands[8] = gen_lowpart (SImode, operands[2]);"
  [(set_attr "type" "*,fga")
   (set_attr "length" "2,*")
   (set_attr "fptype" "*,double")])

(define_insn "*xor_not_<V64I:mode>_sp64"
  [(set (match_operand:V64I 0 "register_operand" "=r,b")
	(not:V64I (xor:V64I (match_operand:V64I 1 "register_or_zero_operand" "rJ,b")
			    (match_operand:V64I 2 "arith_operand" "rI,b"))))]
  "TARGET_ARCH64"
  "@
  xnor\t%r1, %2, %0
  fxnor\t%1, %2, %0"
  [(set_attr "type" "*,fga")
   (set_attr "fptype" "*,double")])

(define_insn "*xor_not_<V32I:mode>"
  [(set (match_operand:V32I 0 "register_operand" "=r,d")
	(not:V32I (xor:V32I (match_operand:V32I 1 "register_or_zero_operand" "rJ,d")
			    (match_operand:V32I 2 "arith_operand" "rI,d"))))]
  ""
  "@
   xnor\t%r1, %2, %0
   fxnors\t%1, %2, %0"
  [(set_attr "type" "*,fga")
   (set_attr "fptype" "*,single")])

;; These correspond to the above in the case where we also (or only)
;; want to set the condition code.  

(define_insn "*cmp_cc_arith_op"
  [(set (reg:CC 100)
	(compare:CC
	 (match_operator:SI 2 "cc_arith_operator"
			    [(match_operand:SI 0 "arith_operand" "%r")
			     (match_operand:SI 1 "arith_operand" "rI")])
	 (const_int 0)))]
  ""
  "%A2cc\t%0, %1, %%g0"
  [(set_attr "type" "compare")])

(define_insn "*cmp_ccx_arith_op"
  [(set (reg:CCX 100)
	(compare:CCX
	 (match_operator:DI 2 "cc_arith_operator"
			    [(match_operand:DI 0 "arith_operand" "%r")
			     (match_operand:DI 1 "arith_operand" "rI")])
	 (const_int 0)))]
  "TARGET_ARCH64"
  "%A2cc\t%0, %1, %%g0"
  [(set_attr "type" "compare")])

(define_insn "*cmp_cc_arith_op_set"
  [(set (reg:CC 100)
	(compare:CC
	 (match_operator:SI 3 "cc_arith_operator"
			    [(match_operand:SI 1 "arith_operand" "%r")
			     (match_operand:SI 2 "arith_operand" "rI")])
	 (const_int 0)))
   (set (match_operand:SI 0 "register_operand" "=r")
	(match_operator:SI 4 "cc_arith_operator" [(match_dup 1) (match_dup 2)]))]
  "GET_CODE (operands[3]) == GET_CODE (operands[4])"
  "%A3cc\t%1, %2, %0"
  [(set_attr "type" "compare")])

(define_insn "*cmp_ccx_arith_op_set"
  [(set (reg:CCX 100)
	(compare:CCX
	 (match_operator:DI 3 "cc_arith_operator"
			    [(match_operand:DI 1 "arith_operand" "%r")
			     (match_operand:DI 2 "arith_operand" "rI")])
	 (const_int 0)))
   (set (match_operand:DI 0 "register_operand" "=r")
	(match_operator:DI 4 "cc_arith_operator" [(match_dup 1) (match_dup 2)]))]
  "TARGET_ARCH64 && GET_CODE (operands[3]) == GET_CODE (operands[4])"
  "%A3cc\t%1, %2, %0"
  [(set_attr "type" "compare")])

(define_insn "*cmp_cc_xor_not"
  [(set (reg:CC 100)
	(compare:CC
	 (not:SI (xor:SI (match_operand:SI 0 "register_or_zero_operand" "%rJ")
			 (match_operand:SI 1 "arith_operand" "rI")))
	 (const_int 0)))]
  ""
  "xnorcc\t%r0, %1, %%g0"
  [(set_attr "type" "compare")])

(define_insn "*cmp_ccx_xor_not"
  [(set (reg:CCX 100)
	(compare:CCX
	 (not:DI (xor:DI (match_operand:DI 0 "register_or_zero_operand" "%rJ")
			 (match_operand:DI 1 "arith_operand" "rI")))
	 (const_int 0)))]
  "TARGET_ARCH64"
  "xnorcc\t%r0, %1, %%g0"
  [(set_attr "type" "compare")])

(define_insn "*cmp_cc_xor_not_set"
  [(set (reg:CC 100)
	(compare:CC
	 (not:SI (xor:SI (match_operand:SI 1 "register_or_zero_operand" "%rJ")
			 (match_operand:SI 2 "arith_operand" "rI")))
	 (const_int 0)))
   (set (match_operand:SI 0 "register_operand" "=r")
	(not:SI (xor:SI (match_dup 1) (match_dup 2))))]
  ""
  "xnorcc\t%r1, %2, %0"
  [(set_attr "type" "compare")])

(define_insn "*cmp_ccx_xor_not_set"
  [(set (reg:CCX 100)
	(compare:CCX
	 (not:DI (xor:DI (match_operand:DI 1 "register_or_zero_operand" "%rJ")
			 (match_operand:DI 2 "arith_operand" "rI")))
	 (const_int 0)))
   (set (match_operand:DI 0 "register_operand" "=r")
	(not:DI (xor:DI (match_dup 1) (match_dup 2))))]
  "TARGET_ARCH64"
  "xnorcc\t%r1, %2, %0"
  [(set_attr "type" "compare")])

(define_insn "*cmp_cc_arith_op_not"
  [(set (reg:CC 100)
	(compare:CC
	 (match_operator:SI 2 "cc_arith_not_operator"
			    [(not:SI (match_operand:SI 0 "arith_operand" "rI"))
			     (match_operand:SI 1 "register_or_zero_operand" "rJ")])
	 (const_int 0)))]
  ""
  "%B2cc\t%r1, %0, %%g0"
  [(set_attr "type" "compare")])

(define_insn "*cmp_ccx_arith_op_not"
  [(set (reg:CCX 100)
	(compare:CCX
	 (match_operator:DI 2 "cc_arith_not_operator"
			    [(not:DI (match_operand:DI 0 "arith_operand" "rI"))
			     (match_operand:DI 1 "register_or_zero_operand" "rJ")])
	 (const_int 0)))]
  "TARGET_ARCH64"
  "%B2cc\t%r1, %0, %%g0"
  [(set_attr "type" "compare")])

(define_insn "*cmp_cc_arith_op_not_set"
  [(set (reg:CC 100)
	(compare:CC
	 (match_operator:SI 3 "cc_arith_not_operator"
			    [(not:SI (match_operand:SI 1 "arith_operand" "rI"))
			     (match_operand:SI 2 "register_or_zero_operand" "rJ")])
	 (const_int 0)))
   (set (match_operand:SI 0 "register_operand" "=r")
	(match_operator:SI 4 "cc_arith_not_operator"
			    [(not:SI (match_dup 1)) (match_dup 2)]))]
  "GET_CODE (operands[3]) == GET_CODE (operands[4])"
  "%B3cc\t%r2, %1, %0"
  [(set_attr "type" "compare")])

(define_insn "*cmp_ccx_arith_op_not_set"
  [(set (reg:CCX 100)
	(compare:CCX
	 (match_operator:DI 3 "cc_arith_not_operator"
			    [(not:DI (match_operand:DI 1 "arith_operand" "rI"))
			     (match_operand:DI 2 "register_or_zero_operand" "rJ")])
	 (const_int 0)))
   (set (match_operand:DI 0 "register_operand" "=r")
	(match_operator:DI 4 "cc_arith_not_operator"
			    [(not:DI (match_dup 1)) (match_dup 2)]))]
  "TARGET_ARCH64 && GET_CODE (operands[3]) == GET_CODE (operands[4])"
  "%B3cc\t%r2, %1, %0"
  [(set_attr "type" "compare")])

;; We cannot use the "neg" pseudo insn because the Sun assembler
;; does not know how to make it work for constants.

(define_expand "negdi2"
  [(set (match_operand:DI 0 "register_operand" "=r")
	(neg:DI (match_operand:DI 1 "register_operand" "r")))]
  ""
{
  if (! TARGET_ARCH64)
    {
      emit_insn (gen_rtx_PARALLEL
		 (VOIDmode,
		  gen_rtvec (2,
			     gen_rtx_SET (VOIDmode, operand0,
					  gen_rtx_NEG (DImode, operand1)),
			     gen_rtx_CLOBBER (VOIDmode,
					      gen_rtx_REG (CCmode,
							   SPARC_ICC_REG)))));
      DONE;
    }
})

(define_insn_and_split "*negdi2_sp32"
  [(set (match_operand:DI 0 "register_operand" "=r")
	(neg:DI (match_operand:DI 1 "register_operand" "r")))
   (clobber (reg:CC 100))]
  "TARGET_ARCH32"
  "#"
  "&& reload_completed"
  [(parallel [(set (reg:CC_NOOV 100)
                   (compare:CC_NOOV (minus:SI (const_int 0) (match_dup 5))
                                    (const_int 0)))
              (set (match_dup 4) (minus:SI (const_int 0) (match_dup 5)))])
   (set (match_dup 2) (minus:SI (minus:SI (const_int 0) (match_dup 3))
                                (ltu:SI (reg:CC 100) (const_int 0))))]
  "operands[2] = gen_highpart (SImode, operands[0]);
   operands[3] = gen_highpart (SImode, operands[1]);
   operands[4] = gen_lowpart (SImode, operands[0]);
   operands[5] = gen_lowpart (SImode, operands[1]);"
  [(set_attr "length" "2")])

(define_insn "*negdi2_sp64"
  [(set (match_operand:DI 0 "register_operand" "=r")
	(neg:DI (match_operand:DI 1 "register_operand" "r")))]
  "TARGET_ARCH64"
  "sub\t%%g0, %1, %0")

(define_insn "negsi2"
  [(set (match_operand:SI 0 "register_operand" "=r")
        (neg:SI (match_operand:SI 1 "arith_operand" "rI")))]
  ""
  "sub\t%%g0, %1, %0")

(define_insn "*cmp_cc_neg"
  [(set (reg:CC_NOOV 100)
	(compare:CC_NOOV (neg:SI (match_operand:SI 0 "arith_operand" "rI"))
			 (const_int 0)))]
  ""
  "subcc\t%%g0, %0, %%g0"
  [(set_attr "type" "compare")])

(define_insn "*cmp_ccx_neg"
  [(set (reg:CCX_NOOV 100)
	(compare:CCX_NOOV (neg:DI (match_operand:DI 0 "arith_operand" "rI"))
			  (const_int 0)))]
  "TARGET_ARCH64"
  "subcc\t%%g0, %0, %%g0"
  [(set_attr "type" "compare")])

(define_insn "*cmp_cc_set_neg"
  [(set (reg:CC_NOOV 100)
	(compare:CC_NOOV (neg:SI (match_operand:SI 1 "arith_operand" "rI"))
			 (const_int 0)))
   (set (match_operand:SI 0 "register_operand" "=r")
	(neg:SI (match_dup 1)))]
  ""
  "subcc\t%%g0, %1, %0"
  [(set_attr "type" "compare")])

(define_insn "*cmp_ccx_set_neg"
  [(set (reg:CCX_NOOV 100)
	(compare:CCX_NOOV (neg:DI (match_operand:DI 1 "arith_operand" "rI"))
			  (const_int 0)))
   (set (match_operand:DI 0 "register_operand" "=r")
	(neg:DI (match_dup 1)))]
  "TARGET_ARCH64"
  "subcc\t%%g0, %1, %0"
  [(set_attr "type" "compare")])

;; We cannot use the "not" pseudo insn because the Sun assembler
;; does not know how to make it work for constants.
(define_expand "one_cmpl<V64I:mode>2"
  [(set (match_operand:V64I 0 "register_operand" "")
	(not:V64I (match_operand:V64I 1 "register_operand" "")))]
  ""
  "")

(define_insn_and_split "*one_cmpl<V64I:mode>2_sp32"
  [(set (match_operand:V64I 0 "register_operand" "=r,b")
	(not:V64I (match_operand:V64I 1 "register_operand" "r,b")))]
  "! TARGET_ARCH64"
  "@
   #
   fnot1\t%1, %0"
  "&& reload_completed
   && ((GET_CODE (operands[0]) == REG
        && REGNO (operands[0]) < 32)
       || (GET_CODE (operands[0]) == SUBREG
           && GET_CODE (SUBREG_REG (operands[0])) == REG
           && REGNO (SUBREG_REG (operands[0])) < 32))"
  [(set (match_dup 2) (not:SI (xor:SI (match_dup 3) (const_int 0))))
   (set (match_dup 4) (not:SI (xor:SI (match_dup 5) (const_int 0))))]
  "operands[2] = gen_highpart (SImode, operands[0]);
   operands[3] = gen_highpart (SImode, operands[1]);
   operands[4] = gen_lowpart (SImode, operands[0]);
   operands[5] = gen_lowpart (SImode, operands[1]);"
  [(set_attr "type" "*,fga")
   (set_attr "length" "2,*")
   (set_attr "fptype" "*,double")])

(define_insn "*one_cmpl<V64I:mode>2_sp64"
  [(set (match_operand:V64I 0 "register_operand" "=r,b")
	(not:V64I (match_operand:V64I 1 "arith_operand" "rI,b")))]
  "TARGET_ARCH64"
  "@
   xnor\t%%g0, %1, %0
   fnot1\t%1, %0"
  [(set_attr "type" "*,fga")
   (set_attr "fptype" "*,double")])

(define_insn "one_cmpl<V32I:mode>2"
  [(set (match_operand:V32I 0 "register_operand" "=r,d")
	(not:V32I (match_operand:V32I 1 "arith_operand" "rI,d")))]
  ""
  "@
  xnor\t%%g0, %1, %0
  fnot1s\t%1, %0"
  [(set_attr "type" "*,fga")
   (set_attr "fptype" "*,single")])

(define_insn "*cmp_cc_not"
  [(set (reg:CC 100)
	(compare:CC (not:SI (match_operand:SI 0 "arith_operand" "rI"))
		    (const_int 0)))]
  ""
  "xnorcc\t%%g0, %0, %%g0"
  [(set_attr "type" "compare")])

(define_insn "*cmp_ccx_not"
  [(set (reg:CCX 100)
	(compare:CCX (not:DI (match_operand:DI 0 "arith_operand" "rI"))
		     (const_int 0)))]
  "TARGET_ARCH64"
  "xnorcc\t%%g0, %0, %%g0"
  [(set_attr "type" "compare")])

(define_insn "*cmp_cc_set_not"
  [(set (reg:CC 100)
	(compare:CC (not:SI (match_operand:SI 1 "arith_operand" "rI"))
		    (const_int 0)))
   (set (match_operand:SI 0 "register_operand" "=r")
	(not:SI (match_dup 1)))]
  ""
  "xnorcc\t%%g0, %1, %0"
  [(set_attr "type" "compare")])

(define_insn "*cmp_ccx_set_not"
  [(set (reg:CCX 100)
	(compare:CCX (not:DI (match_operand:DI 1 "arith_operand" "rI"))
		    (const_int 0)))
   (set (match_operand:DI 0 "register_operand" "=r")
	(not:DI (match_dup 1)))]
  "TARGET_ARCH64"
  "xnorcc\t%%g0, %1, %0"
  [(set_attr "type" "compare")])

(define_insn "*cmp_cc_set"
  [(set (match_operand:SI 0 "register_operand" "=r")
	(match_operand:SI 1 "register_operand" "r"))
   (set (reg:CC 100)
	(compare:CC (match_dup 1)
		    (const_int 0)))]
  ""
  "orcc\t%1, 0, %0"
  [(set_attr "type" "compare")])

(define_insn "*cmp_ccx_set64"
  [(set (match_operand:DI 0 "register_operand" "=r")
	(match_operand:DI 1 "register_operand" "r"))
   (set (reg:CCX 100)
	(compare:CCX (match_dup 1)
		     (const_int 0)))]
  "TARGET_ARCH64"
  "orcc\t%1, 0, %0"
   [(set_attr "type" "compare")])


;; Floating point arithmetic instructions.

(define_expand "addtf3"
  [(set (match_operand:TF 0 "nonimmediate_operand" "")
	(plus:TF (match_operand:TF 1 "general_operand" "")
		 (match_operand:TF 2 "general_operand" "")))]
  "TARGET_FPU && (TARGET_HARD_QUAD || TARGET_ARCH64)"
  "emit_tfmode_binop (PLUS, operands); DONE;")

(define_insn "*addtf3_hq"
  [(set (match_operand:TF 0 "register_operand" "=e")
	(plus:TF (match_operand:TF 1 "register_operand" "e")
		 (match_operand:TF 2 "register_operand" "e")))]
  "TARGET_FPU && TARGET_HARD_QUAD"
  "faddq\t%1, %2, %0"
  [(set_attr "type" "fp")])

(define_insn "adddf3"
  [(set (match_operand:DF 0 "register_operand" "=e")
	(plus:DF (match_operand:DF 1 "register_operand" "e")
		 (match_operand:DF 2 "register_operand" "e")))]
  "TARGET_FPU"
  "faddd\t%1, %2, %0"
  [(set_attr "type" "fp")
   (set_attr "fptype" "double")])

(define_insn "addsf3"
  [(set (match_operand:SF 0 "register_operand" "=f")
	(plus:SF (match_operand:SF 1 "register_operand" "f")
		 (match_operand:SF 2 "register_operand" "f")))]
  "TARGET_FPU"
  "fadds\t%1, %2, %0"
  [(set_attr "type" "fp")])

(define_expand "subtf3"
  [(set (match_operand:TF 0 "nonimmediate_operand" "")
	(minus:TF (match_operand:TF 1 "general_operand" "")
		  (match_operand:TF 2 "general_operand" "")))]
  "TARGET_FPU && (TARGET_HARD_QUAD || TARGET_ARCH64)"
  "emit_tfmode_binop (MINUS, operands); DONE;")

(define_insn "*subtf3_hq"
  [(set (match_operand:TF 0 "register_operand" "=e")
	(minus:TF (match_operand:TF 1 "register_operand" "e")
		  (match_operand:TF 2 "register_operand" "e")))]
  "TARGET_FPU && TARGET_HARD_QUAD"
  "fsubq\t%1, %2, %0"
  [(set_attr "type" "fp")])

(define_insn "subdf3"
  [(set (match_operand:DF 0 "register_operand" "=e")
	(minus:DF (match_operand:DF 1 "register_operand" "e")
		  (match_operand:DF 2 "register_operand" "e")))]
  "TARGET_FPU"
  "fsubd\t%1, %2, %0"
  [(set_attr "type" "fp")
   (set_attr "fptype" "double")])

(define_insn "subsf3"
  [(set (match_operand:SF 0 "register_operand" "=f")
	(minus:SF (match_operand:SF 1 "register_operand" "f")
		  (match_operand:SF 2 "register_operand" "f")))]
  "TARGET_FPU"
  "fsubs\t%1, %2, %0"
  [(set_attr "type" "fp")])

(define_expand "multf3"
  [(set (match_operand:TF 0 "nonimmediate_operand" "")
	(mult:TF (match_operand:TF 1 "general_operand" "")
		 (match_operand:TF 2 "general_operand" "")))]
  "TARGET_FPU && (TARGET_HARD_QUAD || TARGET_ARCH64)"
  "emit_tfmode_binop (MULT, operands); DONE;")

(define_insn "*multf3_hq"
  [(set (match_operand:TF 0 "register_operand" "=e")
	(mult:TF (match_operand:TF 1 "register_operand" "e")
		 (match_operand:TF 2 "register_operand" "e")))]
  "TARGET_FPU && TARGET_HARD_QUAD"
  "fmulq\t%1, %2, %0"
  [(set_attr "type" "fpmul")])

(define_insn "muldf3"
  [(set (match_operand:DF 0 "register_operand" "=e")
	(mult:DF (match_operand:DF 1 "register_operand" "e")
		 (match_operand:DF 2 "register_operand" "e")))]
  "TARGET_FPU"
  "fmuld\t%1, %2, %0"
  [(set_attr "type" "fpmul")
   (set_attr "fptype" "double")])

(define_insn "mulsf3"
  [(set (match_operand:SF 0 "register_operand" "=f")
	(mult:SF (match_operand:SF 1 "register_operand" "f")
		 (match_operand:SF 2 "register_operand" "f")))]
  "TARGET_FPU"
  "fmuls\t%1, %2, %0"
  [(set_attr "type" "fpmul")])

(define_insn "*muldf3_extend"
  [(set (match_operand:DF 0 "register_operand" "=e")
	(mult:DF (float_extend:DF (match_operand:SF 1 "register_operand" "f"))
		 (float_extend:DF (match_operand:SF 2 "register_operand" "f"))))]
  "(TARGET_V8 || TARGET_V9) && TARGET_FPU"
  "fsmuld\t%1, %2, %0"
  [(set_attr "type" "fpmul")
   (set_attr "fptype" "double")])

(define_insn "*multf3_extend"
  [(set (match_operand:TF 0 "register_operand" "=e")
	(mult:TF (float_extend:TF (match_operand:DF 1 "register_operand" "e"))
		 (float_extend:TF (match_operand:DF 2 "register_operand" "e"))))]
  "(TARGET_V8 || TARGET_V9) && TARGET_FPU && TARGET_HARD_QUAD"
  "fdmulq\t%1, %2, %0"
  [(set_attr "type" "fpmul")])

(define_expand "divtf3"
  [(set (match_operand:TF 0 "nonimmediate_operand" "")
	(div:TF (match_operand:TF 1 "general_operand" "")
		(match_operand:TF 2 "general_operand" "")))]
  "TARGET_FPU && (TARGET_HARD_QUAD || TARGET_ARCH64)"
  "emit_tfmode_binop (DIV, operands); DONE;")

;; don't have timing for quad-prec. divide.
(define_insn "*divtf3_hq"
  [(set (match_operand:TF 0 "register_operand" "=e")
	(div:TF (match_operand:TF 1 "register_operand" "e")
		(match_operand:TF 2 "register_operand" "e")))]
  "TARGET_FPU && TARGET_HARD_QUAD"
  "fdivq\t%1, %2, %0"
  [(set_attr "type" "fpdivd")])

(define_insn "divdf3"
  [(set (match_operand:DF 0 "register_operand" "=e")
	(div:DF (match_operand:DF 1 "register_operand" "e")
		(match_operand:DF 2 "register_operand" "e")))]
  "TARGET_FPU"
  "fdivd\t%1, %2, %0"
  [(set_attr "type" "fpdivd")
   (set_attr "fptype" "double")])

(define_insn "divsf3"
  [(set (match_operand:SF 0 "register_operand" "=f")
	(div:SF (match_operand:SF 1 "register_operand" "f")
		(match_operand:SF 2 "register_operand" "f")))]
  "TARGET_FPU"
  "fdivs\t%1, %2, %0"
  [(set_attr "type" "fpdivs")])

(define_expand "negtf2"
  [(set (match_operand:TF 0 "register_operand" "=e,e")
	(neg:TF (match_operand:TF 1 "register_operand" "0,e")))]
  "TARGET_FPU"
  "")

(define_insn_and_split "*negtf2_notv9"
  [(set (match_operand:TF 0 "register_operand" "=e,e")
	(neg:TF (match_operand:TF 1 "register_operand" "0,e")))]
  ; We don't use quad float insns here so we don't need TARGET_HARD_QUAD.
  "TARGET_FPU
   && ! TARGET_V9"
  "@
  fnegs\t%0, %0
  #"
  "&& reload_completed
   && sparc_absnegfloat_split_legitimate (operands[0], operands[1])"
  [(set (match_dup 2) (neg:SF (match_dup 3)))
   (set (match_dup 4) (match_dup 5))
   (set (match_dup 6) (match_dup 7))]
  "operands[2] = gen_rtx_raw_REG (SFmode, REGNO (operands[0]));
   operands[3] = gen_rtx_raw_REG (SFmode, REGNO (operands[1]));
   operands[4] = gen_rtx_raw_REG (SFmode, REGNO (operands[0]) + 1);
   operands[5] = gen_rtx_raw_REG (SFmode, REGNO (operands[1]) + 1);
   operands[6] = gen_rtx_raw_REG (DFmode, REGNO (operands[0]) + 2);
   operands[7] = gen_rtx_raw_REG (DFmode, REGNO (operands[1]) + 2);"
  [(set_attr "type" "fpmove,*")
   (set_attr "length" "*,2")])

(define_insn_and_split "*negtf2_v9"
  [(set (match_operand:TF 0 "register_operand" "=e,e")
	(neg:TF (match_operand:TF 1 "register_operand" "0,e")))]
  ; We don't use quad float insns here so we don't need TARGET_HARD_QUAD.
  "TARGET_FPU && TARGET_V9"
  "@
  fnegd\t%0, %0
  #"
  "&& reload_completed
   && sparc_absnegfloat_split_legitimate (operands[0], operands[1])"
  [(set (match_dup 2) (neg:DF (match_dup 3)))
   (set (match_dup 4) (match_dup 5))]
  "operands[2] = gen_rtx_raw_REG (DFmode, REGNO (operands[0]));
   operands[3] = gen_rtx_raw_REG (DFmode, REGNO (operands[1]));
   operands[4] = gen_rtx_raw_REG (DFmode, REGNO (operands[0]) + 2);
   operands[5] = gen_rtx_raw_REG (DFmode, REGNO (operands[1]) + 2);"
  [(set_attr "type" "fpmove,*")
   (set_attr "length" "*,2")
   (set_attr "fptype" "double")])

(define_expand "negdf2"
  [(set (match_operand:DF 0 "register_operand" "")
	(neg:DF (match_operand:DF 1 "register_operand" "")))]
  "TARGET_FPU"
  "")

(define_insn_and_split "*negdf2_notv9"
  [(set (match_operand:DF 0 "register_operand" "=e,e")
	(neg:DF (match_operand:DF 1 "register_operand" "0,e")))]
  "TARGET_FPU && ! TARGET_V9"
  "@
  fnegs\t%0, %0
  #"
  "&& reload_completed
   && sparc_absnegfloat_split_legitimate (operands[0], operands[1])"
  [(set (match_dup 2) (neg:SF (match_dup 3)))
   (set (match_dup 4) (match_dup 5))]
  "operands[2] = gen_rtx_raw_REG (SFmode, REGNO (operands[0]));
   operands[3] = gen_rtx_raw_REG (SFmode, REGNO (operands[1]));
   operands[4] = gen_rtx_raw_REG (SFmode, REGNO (operands[0]) + 1);
   operands[5] = gen_rtx_raw_REG (SFmode, REGNO (operands[1]) + 1);"
  [(set_attr "type" "fpmove,*")
   (set_attr "length" "*,2")])

(define_insn "*negdf2_v9"
  [(set (match_operand:DF 0 "register_operand" "=e")
	(neg:DF (match_operand:DF 1 "register_operand" "e")))]
  "TARGET_FPU && TARGET_V9"
  "fnegd\t%1, %0"
  [(set_attr "type" "fpmove")
   (set_attr "fptype" "double")])

(define_insn "negsf2"
  [(set (match_operand:SF 0 "register_operand" "=f")
	(neg:SF (match_operand:SF 1 "register_operand" "f")))]
  "TARGET_FPU"
  "fnegs\t%1, %0"
  [(set_attr "type" "fpmove")])

(define_expand "abstf2"
  [(set (match_operand:TF 0 "register_operand" "")
	(abs:TF (match_operand:TF 1 "register_operand" "")))]
  "TARGET_FPU"
  "")

(define_insn_and_split "*abstf2_notv9"
  [(set (match_operand:TF 0 "register_operand" "=e,e")
	(abs:TF (match_operand:TF 1 "register_operand" "0,e")))]
  ; We don't use quad float insns here so we don't need TARGET_HARD_QUAD.
  "TARGET_FPU && ! TARGET_V9"
  "@
  fabss\t%0, %0
  #"
  "&& reload_completed
   && sparc_absnegfloat_split_legitimate (operands[0], operands[1])"
  [(set (match_dup 2) (abs:SF (match_dup 3)))
   (set (match_dup 4) (match_dup 5))
   (set (match_dup 6) (match_dup 7))]
  "operands[2] = gen_rtx_raw_REG (SFmode, REGNO (operands[0]));
   operands[3] = gen_rtx_raw_REG (SFmode, REGNO (operands[1]));
   operands[4] = gen_rtx_raw_REG (SFmode, REGNO (operands[0]) + 1);
   operands[5] = gen_rtx_raw_REG (SFmode, REGNO (operands[1]) + 1);
   operands[6] = gen_rtx_raw_REG (DFmode, REGNO (operands[0]) + 2);
   operands[7] = gen_rtx_raw_REG (DFmode, REGNO (operands[1]) + 2);"
  [(set_attr "type" "fpmove,*")
   (set_attr "length" "*,2")])

(define_insn "*abstf2_hq_v9"
  [(set (match_operand:TF 0 "register_operand" "=e,e")
	(abs:TF (match_operand:TF 1 "register_operand" "0,e")))]
  "TARGET_FPU && TARGET_V9 && TARGET_HARD_QUAD"
  "@
  fabsd\t%0, %0
  fabsq\t%1, %0"
  [(set_attr "type" "fpmove")
   (set_attr "fptype" "double,*")])

(define_insn_and_split "*abstf2_v9"
  [(set (match_operand:TF 0 "register_operand" "=e,e")
	(abs:TF (match_operand:TF 1 "register_operand" "0,e")))]
  "TARGET_FPU && TARGET_V9 && !TARGET_HARD_QUAD"
  "@
  fabsd\t%0, %0
  #"
  "&& reload_completed
   && sparc_absnegfloat_split_legitimate (operands[0], operands[1])"
  [(set (match_dup 2) (abs:DF (match_dup 3)))
   (set (match_dup 4) (match_dup 5))]
  "operands[2] = gen_rtx_raw_REG (DFmode, REGNO (operands[0]));
   operands[3] = gen_rtx_raw_REG (DFmode, REGNO (operands[1]));
   operands[4] = gen_rtx_raw_REG (DFmode, REGNO (operands[0]) + 2);
   operands[5] = gen_rtx_raw_REG (DFmode, REGNO (operands[1]) + 2);"
  [(set_attr "type" "fpmove,*")
   (set_attr "length" "*,2")
   (set_attr "fptype" "double,*")])

(define_expand "absdf2"
  [(set (match_operand:DF 0 "register_operand" "")
	(abs:DF (match_operand:DF 1 "register_operand" "")))]
  "TARGET_FPU"
  "")

(define_insn_and_split "*absdf2_notv9"
  [(set (match_operand:DF 0 "register_operand" "=e,e")
	(abs:DF (match_operand:DF 1 "register_operand" "0,e")))]
  "TARGET_FPU && ! TARGET_V9"
  "@
  fabss\t%0, %0
  #"
  "&& reload_completed
   && sparc_absnegfloat_split_legitimate (operands[0], operands[1])"
  [(set (match_dup 2) (abs:SF (match_dup 3)))
   (set (match_dup 4) (match_dup 5))]
  "operands[2] = gen_rtx_raw_REG (SFmode, REGNO (operands[0]));
   operands[3] = gen_rtx_raw_REG (SFmode, REGNO (operands[1]));
   operands[4] = gen_rtx_raw_REG (SFmode, REGNO (operands[0]) + 1);
   operands[5] = gen_rtx_raw_REG (SFmode, REGNO (operands[1]) + 1);"
  [(set_attr "type" "fpmove,*")
   (set_attr "length" "*,2")])

(define_insn "*absdf2_v9"
  [(set (match_operand:DF 0 "register_operand" "=e")
	(abs:DF (match_operand:DF 1 "register_operand" "e")))]
  "TARGET_FPU && TARGET_V9"
  "fabsd\t%1, %0"
  [(set_attr "type" "fpmove")
   (set_attr "fptype" "double")])

(define_insn "abssf2"
  [(set (match_operand:SF 0 "register_operand" "=f")
	(abs:SF (match_operand:SF 1 "register_operand" "f")))]
  "TARGET_FPU"
  "fabss\t%1, %0"
  [(set_attr "type" "fpmove")])

(define_expand "sqrttf2"
  [(set (match_operand:TF 0 "nonimmediate_operand" "")
	(sqrt:TF (match_operand:TF 1 "general_operand" "")))]
  "TARGET_FPU && (TARGET_HARD_QUAD || TARGET_ARCH64)"
  "emit_tfmode_unop (SQRT, operands); DONE;")

(define_insn "*sqrttf2_hq"
  [(set (match_operand:TF 0 "register_operand" "=e")
	(sqrt:TF (match_operand:TF 1 "register_operand" "e")))]
  "TARGET_FPU && TARGET_HARD_QUAD"
  "fsqrtq\t%1, %0"
  [(set_attr "type" "fpsqrtd")])

(define_insn "sqrtdf2"
  [(set (match_operand:DF 0 "register_operand" "=e")
	(sqrt:DF (match_operand:DF 1 "register_operand" "e")))]
  "TARGET_FPU"
  "fsqrtd\t%1, %0"
  [(set_attr "type" "fpsqrtd")
   (set_attr "fptype" "double")])

(define_insn "sqrtsf2"
  [(set (match_operand:SF 0 "register_operand" "=f")
	(sqrt:SF (match_operand:SF 1 "register_operand" "f")))]
  "TARGET_FPU"
  "fsqrts\t%1, %0"
  [(set_attr "type" "fpsqrts")])


;; Arithmetic shift instructions.

(define_insn "ashlsi3"
  [(set (match_operand:SI 0 "register_operand" "=r")
	(ashift:SI (match_operand:SI 1 "register_operand" "r")
		   (match_operand:SI 2 "arith_operand" "rI")))]
  ""
{
  if (GET_CODE (operands[2]) == CONST_INT)
    operands[2] = GEN_INT (INTVAL (operands[2]) & 0x1f);
  return "sll\t%1, %2, %0";
}
  [(set (attr "type")
	(if_then_else (match_operand 2 "const_one_operand" "")
		      (const_string "ialu") (const_string "shift")))])

(define_expand "ashldi3"
  [(set (match_operand:DI 0 "register_operand" "=r")
	(ashift:DI (match_operand:DI 1 "register_operand" "r")
		   (match_operand:SI 2 "arith_operand" "rI")))]
  "TARGET_ARCH64 || TARGET_V8PLUS"
{
  if (! TARGET_ARCH64)
    {
      if (GET_CODE (operands[2]) == CONST_INT)
	FAIL;
      emit_insn (gen_ashldi3_v8plus (operands[0], operands[1], operands[2]));
      DONE;
    }
})

(define_insn "*ashldi3_sp64"
  [(set (match_operand:DI 0 "register_operand" "=r")
	(ashift:DI (match_operand:DI 1 "register_operand" "r")
		   (match_operand:SI 2 "arith_operand" "rI")))]
  "TARGET_ARCH64"
{
  if (GET_CODE (operands[2]) == CONST_INT)
    operands[2] = GEN_INT (INTVAL (operands[2]) & 0x3f);
  return "sllx\t%1, %2, %0";
}
  [(set (attr "type")
	(if_then_else (match_operand 2 "const_one_operand" "")
		      (const_string "ialu") (const_string "shift")))])

;; XXX UGH!
(define_insn "ashldi3_v8plus"
  [(set (match_operand:DI 0 "register_operand" "=&h,&h,r")
	(ashift:DI (match_operand:DI 1 "arith_operand" "rI,0,rI")
		   (match_operand:SI 2 "arith_operand" "rI,rI,rI")))
   (clobber (match_scratch:SI 3 "=X,X,&h"))]
  "TARGET_V8PLUS"
  "* return output_v8plus_shift (operands, insn, \"sllx\");"
  [(set_attr "type" "multi")
   (set_attr "length" "5,5,6")])

;; Optimize (1LL<<x)-1
;; XXX this also needs to be fixed to handle equal subregs
;; XXX first before we could re-enable it.
;(define_insn ""
;  [(set (match_operand:DI 0 "register_operand" "=h")
;	(plus:DI (ashift:DI (const_int 1)
;			    (match_operand:SI 1 "arith_operand" "rI"))
;		 (const_int -1)))]
;  "0 && TARGET_V8PLUS"
;{
;  if (GET_CODE (operands[1]) == REG && REGNO (operands[1]) == REGNO (operands[0]))
;    return "mov\t1, %L0\;sllx\t%L0, %1, %L0\;sub\t%L0, 1, %L0\;srlx\t%L0, 32, %H0";
;  return "mov\t1, %H0\;sllx\t%H0, %1, %L0\;sub\t%L0, 1, %L0\;srlx\t%L0, 32, %H0";
;}
;  [(set_attr "type" "multi")
;   (set_attr "length" "4")])

(define_insn "*cmp_cc_ashift_1"
  [(set (reg:CC_NOOV 100)
	(compare:CC_NOOV (ashift:SI (match_operand:SI 0 "register_operand" "r")
				    (const_int 1))
			 (const_int 0)))]
  ""
  "addcc\t%0, %0, %%g0"
  [(set_attr "type" "compare")])

(define_insn "*cmp_cc_set_ashift_1"
  [(set (reg:CC_NOOV 100)
	(compare:CC_NOOV (ashift:SI (match_operand:SI 1 "register_operand" "r")
				    (const_int 1))
			 (const_int 0)))
   (set (match_operand:SI 0 "register_operand" "=r")
	(ashift:SI (match_dup 1) (const_int 1)))]
  ""
  "addcc\t%1, %1, %0"
  [(set_attr "type" "compare")])

(define_insn "ashrsi3"
  [(set (match_operand:SI 0 "register_operand" "=r")
	(ashiftrt:SI (match_operand:SI 1 "register_operand" "r")
		     (match_operand:SI 2 "arith_operand" "rI")))]
  ""
  {
     if (GET_CODE (operands[2]) == CONST_INT)
       operands[2] = GEN_INT (INTVAL (operands[2]) & 0x1f);
     return "sra\t%1, %2, %0";
  }
  [(set_attr "type" "shift")])

(define_insn "*ashrsi3_extend"
  [(set (match_operand:DI 0 "register_operand" "=r")
	(sign_extend:DI (ashiftrt:SI (match_operand:SI 1 "register_operand" "r")
				     (match_operand:SI 2 "arith_operand" "r"))))]
  "TARGET_ARCH64"
  "sra\t%1, %2, %0"
  [(set_attr "type" "shift")])

;; This handles the case as above, but with constant shift instead of
;; register. Combiner "simplifies" it for us a little bit though.
(define_insn "*ashrsi3_extend2"
  [(set (match_operand:DI 0 "register_operand" "=r")
	(ashiftrt:DI (ashift:DI (subreg:DI (match_operand:SI 1 "register_operand" "r") 0)
				(const_int 32))
		     (match_operand:SI 2 "small_int_operand" "I")))]
  "TARGET_ARCH64 && INTVAL (operands[2]) >= 32 && INTVAL (operands[2]) < 64"
{
  operands[2] = GEN_INT (INTVAL (operands[2]) - 32);
  return "sra\t%1, %2, %0";
}
  [(set_attr "type" "shift")])

(define_expand "ashrdi3"
  [(set (match_operand:DI 0 "register_operand" "=r")
	(ashiftrt:DI (match_operand:DI 1 "register_operand" "r")
		     (match_operand:SI 2 "arith_operand" "rI")))]
  "TARGET_ARCH64 || TARGET_V8PLUS"
{
  if (! TARGET_ARCH64)
    {
      if (GET_CODE (operands[2]) == CONST_INT)
        FAIL;	/* prefer generic code in this case */
      emit_insn (gen_ashrdi3_v8plus (operands[0], operands[1], operands[2]));
      DONE;
    }
})

(define_insn "*ashrdi3_sp64"
  [(set (match_operand:DI 0 "register_operand" "=r")
	(ashiftrt:DI (match_operand:DI 1 "register_operand" "r")
		     (match_operand:SI 2 "arith_operand" "rI")))]
  "TARGET_ARCH64"
  
  {
    if (GET_CODE (operands[2]) == CONST_INT)
      operands[2] = GEN_INT (INTVAL (operands[2]) & 0x3f);
    return "srax\t%1, %2, %0";
  }
  [(set_attr "type" "shift")])

;; XXX
(define_insn "ashrdi3_v8plus"
  [(set (match_operand:DI 0 "register_operand" "=&h,&h,r")
	(ashiftrt:DI (match_operand:DI 1 "arith_operand" "rI,0,rI")
		     (match_operand:SI 2 "arith_operand" "rI,rI,rI")))
   (clobber (match_scratch:SI 3 "=X,X,&h"))]
  "TARGET_V8PLUS"
  "* return output_v8plus_shift (operands, insn, \"srax\");"
  [(set_attr "type" "multi")
   (set_attr "length" "5,5,6")])

(define_insn "lshrsi3"
  [(set (match_operand:SI 0 "register_operand" "=r")
	(lshiftrt:SI (match_operand:SI 1 "register_operand" "r")
		     (match_operand:SI 2 "arith_operand" "rI")))]
  ""
  {
    if (GET_CODE (operands[2]) == CONST_INT)
      operands[2] = GEN_INT (INTVAL (operands[2]) & 0x1f);
    return "srl\t%1, %2, %0";
  }
  [(set_attr "type" "shift")])

;; This handles the case where
;; (zero_extend:DI (lshiftrt:SI (match_operand:SI) (match_operand:SI))),
;; but combiner "simplifies" it for us.
(define_insn "*lshrsi3_extend"
  [(set (match_operand:DI 0 "register_operand" "=r")
	(and:DI (subreg:DI (lshiftrt:SI (match_operand:SI 1 "register_operand" "r")
			   (match_operand:SI 2 "arith_operand" "r")) 0)
		(match_operand 3 "const_int_operand" "")))]
  "TARGET_ARCH64 && (unsigned HOST_WIDE_INT) INTVAL (operands[3]) == 0xffffffff"
  "srl\t%1, %2, %0"
  [(set_attr "type" "shift")])

;; This handles the case where
;; (lshiftrt:DI (zero_extend:DI (match_operand:SI)) (const_int >=0 < 32))
;; but combiner "simplifies" it for us.
(define_insn "*lshrsi3_extend2"
  [(set (match_operand:DI 0 "register_operand" "=r")
	(zero_extract:DI (subreg:DI (match_operand:SI 1 "register_operand" "r") 0)
			 (match_operand 2 "small_int_operand" "I")
			 (const_int 32)))]
  "TARGET_ARCH64 && (unsigned HOST_WIDE_INT) INTVAL (operands[2]) < 32"
{
  operands[2] = GEN_INT (32 - INTVAL (operands[2]));
  return "srl\t%1, %2, %0";
}
  [(set_attr "type" "shift")])

(define_expand "lshrdi3"
  [(set (match_operand:DI 0 "register_operand" "=r")
	(lshiftrt:DI (match_operand:DI 1 "register_operand" "r")
		     (match_operand:SI 2 "arith_operand" "rI")))]
  "TARGET_ARCH64 || TARGET_V8PLUS"
{
  if (! TARGET_ARCH64)
    {
      if (GET_CODE (operands[2]) == CONST_INT)
        FAIL;
      emit_insn (gen_lshrdi3_v8plus (operands[0], operands[1], operands[2]));
      DONE;
    }
})

(define_insn "*lshrdi3_sp64"
  [(set (match_operand:DI 0 "register_operand" "=r")
	(lshiftrt:DI (match_operand:DI 1 "register_operand" "r")
		     (match_operand:SI 2 "arith_operand" "rI")))]
  "TARGET_ARCH64"
  {
    if (GET_CODE (operands[2]) == CONST_INT)
      operands[2] = GEN_INT (INTVAL (operands[2]) & 0x3f);
    return "srlx\t%1, %2, %0";
  }
  [(set_attr "type" "shift")])

;; XXX
(define_insn "lshrdi3_v8plus"
  [(set (match_operand:DI 0 "register_operand" "=&h,&h,r")
	(lshiftrt:DI (match_operand:DI 1 "arith_operand" "rI,0,rI")
		     (match_operand:SI 2 "arith_operand" "rI,rI,rI")))
   (clobber (match_scratch:SI 3 "=X,X,&h"))]
  "TARGET_V8PLUS"
  "* return output_v8plus_shift (operands, insn, \"srlx\");"
  [(set_attr "type" "multi")
   (set_attr "length" "5,5,6")])

(define_insn ""
  [(set (match_operand:SI 0 "register_operand" "=r")
	(ashiftrt:SI (subreg:SI (lshiftrt:DI (match_operand:DI 1 "register_operand" "r")
					     (const_int 32)) 4)
		     (match_operand:SI 2 "small_int_operand" "I")))]
  "TARGET_ARCH64 && (unsigned HOST_WIDE_INT) INTVAL (operands[2]) < 32"
{
  operands[2] = GEN_INT (INTVAL (operands[2]) + 32);
  return "srax\t%1, %2, %0";
}
  [(set_attr "type" "shift")])

(define_insn ""
  [(set (match_operand:SI 0 "register_operand" "=r")
	(lshiftrt:SI (subreg:SI (ashiftrt:DI (match_operand:DI 1 "register_operand" "r")
					     (const_int 32)) 4)
		     (match_operand:SI 2 "small_int_operand" "I")))]
  "TARGET_ARCH64 && (unsigned HOST_WIDE_INT) INTVAL (operands[2]) < 32"
{
  operands[2] = GEN_INT (INTVAL (operands[2]) + 32);
  return "srlx\t%1, %2, %0";
}
  [(set_attr "type" "shift")])

(define_insn ""
  [(set (match_operand:SI 0 "register_operand" "=r")
	(ashiftrt:SI (subreg:SI (ashiftrt:DI (match_operand:DI 1 "register_operand" "r")
					     (match_operand:SI 2 "small_int_operand" "I")) 4)
		     (match_operand:SI 3 "small_int_operand" "I")))]
  "TARGET_ARCH64
   && (unsigned HOST_WIDE_INT) INTVAL (operands[2]) >= 32
   && (unsigned HOST_WIDE_INT) INTVAL (operands[3]) < 32
   && (unsigned HOST_WIDE_INT) (INTVAL (operands[2]) + INTVAL (operands[3])) < 64"
{
  operands[2] = GEN_INT (INTVAL (operands[2]) + INTVAL (operands[3]));

  return "srax\t%1, %2, %0";
}
  [(set_attr "type" "shift")])

(define_insn ""
  [(set (match_operand:SI 0 "register_operand" "=r")
	(lshiftrt:SI (subreg:SI (lshiftrt:DI (match_operand:DI 1 "register_operand" "r")
					     (match_operand:SI 2 "small_int_operand" "I")) 4)
		     (match_operand:SI 3 "small_int_operand" "I")))]
  "TARGET_ARCH64
   && (unsigned HOST_WIDE_INT) INTVAL (operands[2]) >= 32
   && (unsigned HOST_WIDE_INT) INTVAL (operands[3]) < 32
   && (unsigned HOST_WIDE_INT) (INTVAL (operands[2]) + INTVAL (operands[3])) < 64"
{
  operands[2] = GEN_INT (INTVAL (operands[2]) + INTVAL (operands[3]));

  return "srlx\t%1, %2, %0";
}
  [(set_attr "type" "shift")])


;; Unconditional and other jump instructions.

(define_insn "jump"
  [(set (pc) (label_ref (match_operand 0 "" "")))]
  ""
  "* return output_ubranch (operands[0], 0, insn);"
  [(set_attr "type" "uncond_branch")])

(define_expand "tablejump"
  [(parallel [(set (pc) (match_operand 0 "register_operand" "r"))
	      (use (label_ref (match_operand 1 "" "")))])]
  ""
{
  gcc_assert (GET_MODE (operands[0]) == CASE_VECTOR_MODE);

  /* In pic mode, our address differences are against the base of the
     table.  Add that base value back in; CSE ought to be able to combine
     the two address loads.  */
  if (flag_pic)
    {
      rtx tmp, tmp2;
      tmp = gen_rtx_LABEL_REF (Pmode, operands[1]);
      tmp2 = operands[0];
      if (CASE_VECTOR_MODE != Pmode)
        tmp2 = gen_rtx_SIGN_EXTEND (Pmode, tmp2);
      tmp = gen_rtx_PLUS (Pmode, tmp2, tmp);
      operands[0] = memory_address (Pmode, tmp);
    }
})

(define_insn "*tablejump_sp32"
  [(set (pc) (match_operand:SI 0 "address_operand" "p"))
   (use (label_ref (match_operand 1 "" "")))]
  "! TARGET_ARCH64"
  "jmp\t%a0%#"
  [(set_attr "type" "uncond_branch")])

(define_insn "*tablejump_sp64"
  [(set (pc) (match_operand:DI 0 "address_operand" "p"))
   (use (label_ref (match_operand 1 "" "")))]
  "TARGET_ARCH64"
  "jmp\t%a0%#"
  [(set_attr "type" "uncond_branch")])


;; Jump to subroutine instructions.

(define_expand "call"
  ;; Note that this expression is not used for generating RTL.
  ;; All the RTL is generated explicitly below.
  [(call (match_operand 0 "call_operand" "")
	 (match_operand 3 "" "i"))]
  ;; operands[2] is next_arg_register
  ;; operands[3] is struct_value_size_rtx.
  ""
{
  rtx fn_rtx;

<<<<<<< HEAD
  gcc_assert (GET_MODE (operands[0]) == FUNCTION_MODE);
=======
  gcc_assert (MEM_P (operands[0]) && GET_MODE (operands[0]) == FUNCTION_MODE);
>>>>>>> 751ff693

  gcc_assert (GET_CODE (operands[3]) == CONST_INT);

  if (GET_CODE (XEXP (operands[0], 0)) == LABEL_REF)
    {
      /* This is really a PIC sequence.  We want to represent
	 it as a funny jump so its delay slots can be filled. 

	 ??? But if this really *is* a CALL, will not it clobber the
	 call-clobbered registers?  We lose this if it is a JUMP_INSN.
	 Why cannot we have delay slots filled if it were a CALL?  */

      /* We accept negative sizes for untyped calls.  */
      if (! TARGET_ARCH64 && INTVAL (operands[3]) != 0)
	emit_jump_insn
	  (gen_rtx_PARALLEL
	   (VOIDmode,
	    gen_rtvec (3,
		       gen_rtx_SET (VOIDmode, pc_rtx, XEXP (operands[0], 0)),
		       operands[3],
		       gen_rtx_CLOBBER (VOIDmode, gen_rtx_REG (Pmode, 15)))));
      else
	emit_jump_insn
	  (gen_rtx_PARALLEL
	   (VOIDmode,
	    gen_rtvec (2,
		       gen_rtx_SET (VOIDmode, pc_rtx, XEXP (operands[0], 0)),
		       gen_rtx_CLOBBER (VOIDmode, gen_rtx_REG (Pmode, 15)))));
      goto finish_call;
    }

  fn_rtx = operands[0];

  /* We accept negative sizes for untyped calls.  */
  if (! TARGET_ARCH64 && INTVAL (operands[3]) != 0)
    sparc_emit_call_insn
      (gen_rtx_PARALLEL
       (VOIDmode,
	gen_rtvec (3, gen_rtx_CALL (VOIDmode, fn_rtx, const0_rtx),
		   operands[3],
		   gen_rtx_CLOBBER (VOIDmode, gen_rtx_REG (Pmode, 15)))),
       XEXP (fn_rtx, 0));
  else
    sparc_emit_call_insn
      (gen_rtx_PARALLEL
       (VOIDmode,
	gen_rtvec (2, gen_rtx_CALL (VOIDmode, fn_rtx, const0_rtx),
<<<<<<< HEAD
		   gen_rtx_CLOBBER (VOIDmode, gen_rtx_REG (Pmode, 15)))));
=======
		   gen_rtx_CLOBBER (VOIDmode, gen_rtx_REG (Pmode, 15)))),
       XEXP (fn_rtx, 0));
>>>>>>> 751ff693

 finish_call:

  DONE;
})

;; We can't use the same pattern for these two insns, because then registers
;; in the address may not be properly reloaded.

(define_insn "*call_address_sp32"
  [(call (mem:SI (match_operand:SI 0 "address_operand" "p"))
	 (match_operand 1 "" ""))
   (clobber (reg:SI 15))]
  ;;- Do not use operand 1 for most machines.
  "! TARGET_ARCH64"
  "call\t%a0, %1%#"
  [(set_attr "type" "call")])

(define_insn "*call_symbolic_sp32"
  [(call (mem:SI (match_operand:SI 0 "symbolic_operand" "s"))
	 (match_operand 1 "" ""))
   (clobber (reg:SI 15))]
  ;;- Do not use operand 1 for most machines.
  "! TARGET_ARCH64"
  "call\t%a0, %1%#"
  [(set_attr "type" "call")])

(define_insn "*call_address_sp64"
  [(call (mem:DI (match_operand:DI 0 "address_operand" "p"))
	 (match_operand 1 "" ""))
   (clobber (reg:DI 15))]
  ;;- Do not use operand 1 for most machines.
  "TARGET_ARCH64"
  "call\t%a0, %1%#"
  [(set_attr "type" "call")])

(define_insn "*call_symbolic_sp64"
  [(call (mem:DI (match_operand:DI 0 "symbolic_operand" "s"))
	 (match_operand 1 "" ""))
   (clobber (reg:DI 15))]
  ;;- Do not use operand 1 for most machines.
  "TARGET_ARCH64"
  "call\t%a0, %1%#"
  [(set_attr "type" "call")])

;; This is a call that wants a structure value.
;; There is no such critter for v9 (??? we may need one anyway).
(define_insn "*call_address_struct_value_sp32"
  [(call (mem:SI (match_operand:SI 0 "address_operand" "p"))
	 (match_operand 1 "" ""))
   (match_operand 2 "immediate_operand" "")
   (clobber (reg:SI 15))]
  ;;- Do not use operand 1 for most machines.
  "! TARGET_ARCH64 && GET_CODE (operands[2]) == CONST_INT && INTVAL (operands[2]) > 0"
{
  operands[2] = GEN_INT (INTVAL (operands[2]) & 0xfff);
  return "call\t%a0, %1\n\t nop\n\tunimp\t%2";
}
  [(set_attr "type" "call_no_delay_slot")
   (set_attr "length" "3")])

;; This is a call that wants a structure value.
;; There is no such critter for v9 (??? we may need one anyway).
(define_insn "*call_symbolic_struct_value_sp32"
  [(call (mem:SI (match_operand:SI 0 "symbolic_operand" "s"))
	 (match_operand 1 "" ""))
   (match_operand 2 "immediate_operand" "")
   (clobber (reg:SI 15))]
  ;;- Do not use operand 1 for most machines.
  "! TARGET_ARCH64 && GET_CODE (operands[2]) == CONST_INT && INTVAL (operands[2]) > 0"
{
  operands[2] = GEN_INT (INTVAL (operands[2]) & 0xfff);
  return "call\t%a0, %1\n\t nop\n\tunimp\t%2";
}
  [(set_attr "type" "call_no_delay_slot")
   (set_attr "length" "3")])

;; This is a call that may want a structure value.  This is used for
;; untyped_calls.
(define_insn "*call_address_untyped_struct_value_sp32"
  [(call (mem:SI (match_operand:SI 0 "address_operand" "p"))
	 (match_operand 1 "" ""))
   (match_operand 2 "immediate_operand" "")
   (clobber (reg:SI 15))]
  ;;- Do not use operand 1 for most machines.
  "! TARGET_ARCH64 && GET_CODE (operands[2]) == CONST_INT && INTVAL (operands[2]) < 0"
  "call\t%a0, %1\n\t nop\n\tnop"
  [(set_attr "type" "call_no_delay_slot")
   (set_attr "length" "3")])

;; This is a call that may want a structure value.  This is used for
;; untyped_calls.
(define_insn "*call_symbolic_untyped_struct_value_sp32"
  [(call (mem:SI (match_operand:SI 0 "symbolic_operand" "s"))
	 (match_operand 1 "" ""))
   (match_operand 2 "immediate_operand" "")
   (clobber (reg:SI 15))]
  ;;- Do not use operand 1 for most machines.
  "! TARGET_ARCH64 && GET_CODE (operands[2]) == CONST_INT && INTVAL (operands[2]) < 0"
  "call\t%a0, %1\n\t nop\n\tnop"
  [(set_attr "type" "call_no_delay_slot")
   (set_attr "length" "3")])

(define_expand "call_value"
  ;; Note that this expression is not used for generating RTL.
  ;; All the RTL is generated explicitly below.
  [(set (match_operand 0 "register_operand" "=rf")
	(call (match_operand 1 "" "")
	      (match_operand 4 "" "")))]
  ;; operand 2 is stack_size_rtx
  ;; operand 3 is next_arg_register
  ""
{
  rtx fn_rtx;
  rtvec vec;

<<<<<<< HEAD
  gcc_assert (GET_MODE (operands[1]) == FUNCTION_MODE);
=======
  gcc_assert (MEM_P (operands[1]) && GET_MODE (operands[1]) == FUNCTION_MODE);
>>>>>>> 751ff693

  fn_rtx = operands[1];

  vec = gen_rtvec (2,
		   gen_rtx_SET (VOIDmode, operands[0],
				gen_rtx_CALL (VOIDmode, fn_rtx, const0_rtx)),
		   gen_rtx_CLOBBER (VOIDmode, gen_rtx_REG (Pmode, 15)));

  sparc_emit_call_insn (gen_rtx_PARALLEL (VOIDmode, vec), XEXP (fn_rtx, 0));

  DONE;
})

(define_insn "*call_value_address_sp32"
  [(set (match_operand 0 "" "=rf")
	(call (mem:SI (match_operand:SI 1 "address_operand" "p"))
	      (match_operand 2 "" "")))
   (clobber (reg:SI 15))]
  ;;- Do not use operand 2 for most machines.
  "! TARGET_ARCH64"
  "call\t%a1, %2%#"
  [(set_attr "type" "call")])

(define_insn "*call_value_symbolic_sp32"
  [(set (match_operand 0 "" "=rf")
	(call (mem:SI (match_operand:SI 1 "symbolic_operand" "s"))
	      (match_operand 2 "" "")))
   (clobber (reg:SI 15))]
  ;;- Do not use operand 2 for most machines.
  "! TARGET_ARCH64"
  "call\t%a1, %2%#"
  [(set_attr "type" "call")])

(define_insn "*call_value_address_sp64"
  [(set (match_operand 0 "" "")
	(call (mem:DI (match_operand:DI 1 "address_operand" "p"))
	      (match_operand 2 "" "")))
   (clobber (reg:DI 15))]
  ;;- Do not use operand 2 for most machines.
  "TARGET_ARCH64"
  "call\t%a1, %2%#"
  [(set_attr "type" "call")])

(define_insn "*call_value_symbolic_sp64"
  [(set (match_operand 0 "" "")
	(call (mem:DI (match_operand:DI 1 "symbolic_operand" "s"))
	      (match_operand 2 "" "")))
   (clobber (reg:DI 15))]
  ;;- Do not use operand 2 for most machines.
  "TARGET_ARCH64"
  "call\t%a1, %2%#"
  [(set_attr "type" "call")])

(define_expand "untyped_call"
  [(parallel [(call (match_operand 0 "" "")
		    (const_int 0))
	      (match_operand:BLK 1 "memory_operand" "")
	      (match_operand 2 "" "")])]
  ""
{
  rtx valreg1 = gen_rtx_REG (DImode, 8);
  rtx valreg2 = gen_rtx_REG (TARGET_ARCH64 ? TFmode : DFmode, 32);
  rtx result = operands[1];

  /* Pass constm1 to indicate that it may expect a structure value, but
     we don't know what size it is.  */
  emit_call_insn (GEN_CALL (operands[0], const0_rtx, NULL, constm1_rtx));

  /* Save the function value registers.  */
  emit_move_insn (adjust_address (result, DImode, 0), valreg1);
  emit_move_insn (adjust_address (result, TARGET_ARCH64 ? TFmode : DFmode, 8),
				  valreg2);

  /* The optimizer does not know that the call sets the function value
     registers we stored in the result block.  We avoid problems by
     claiming that all hard registers are used and clobbered at this
     point.  */
  emit_insn (gen_blockage ());

  DONE;
})

;;  Tail call instructions.

(define_expand "sibcall"
  [(parallel [(call (match_operand 0 "call_operand" "") (const_int 0))
	      (return)])]
  ""
  "")

(define_insn "*sibcall_symbolic_sp32"
  [(call (mem:SI (match_operand:SI 0 "symbolic_operand" "s"))
	 (match_operand 1 "" ""))
   (return)]
  "! TARGET_ARCH64"
  "* return output_sibcall(insn, operands[0]);"
  [(set_attr "type" "sibcall")])

(define_insn "*sibcall_symbolic_sp64"
  [(call (mem:DI (match_operand:DI 0 "symbolic_operand" "s"))
	 (match_operand 1 "" ""))
   (return)]
  "TARGET_ARCH64"
  "* return output_sibcall(insn, operands[0]);"
  [(set_attr "type" "sibcall")])

(define_expand "sibcall_value"
  [(parallel [(set (match_operand 0 "register_operand" "=rf")
		(call (match_operand 1 "" "") (const_int 0)))
	      (return)])]
  ""
  "")

(define_insn "*sibcall_value_symbolic_sp32"
  [(set (match_operand 0 "" "=rf")
	(call (mem:SI (match_operand:SI 1 "symbolic_operand" "s"))
	      (match_operand 2 "" "")))
   (return)]
  "! TARGET_ARCH64"
  "* return output_sibcall(insn, operands[1]);"
  [(set_attr "type" "sibcall")])

(define_insn "*sibcall_value_symbolic_sp64"
  [(set (match_operand 0 "" "")
	(call (mem:DI (match_operand:DI 1 "symbolic_operand" "s"))
	      (match_operand 2 "" "")))
   (return)]
  "TARGET_ARCH64"
  "* return output_sibcall(insn, operands[1]);"
  [(set_attr "type" "sibcall")])


;; Special instructions.

(define_expand "prologue"
  [(const_int 0)]
  ""
{
  sparc_expand_prologue ();
  DONE;
})

;; The "save register window" insn is modelled as follows so that the DWARF-2
;; backend automatically emits the required call frame debugging information
;; while it is parsing it.  Therefore, the pattern should not be modified
;; without first studying the impact of the changes on the debug info.
;; [(set (%fp) (%sp))
;;  (set (%sp) (unspec_volatile [(%sp) (-frame_size)] UNSPECV_SAVEW))
;;  (set (%i7) (%o7))]

(define_insn "save_register_window<P:mode>"
  [(set (reg:P 30) (reg:P 14))
   (set (reg:P 14) (unspec_volatile:P [(reg:P 14)
				       (match_operand:P 0 "arith_operand" "rI")] UNSPECV_SAVEW))
   (set (reg:P 31) (reg:P 15))]
  ""
  "save\t%%sp, %0, %%sp"
  [(set_attr "type" "savew")])

(define_expand "epilogue"
  [(return)]
  ""
{
  sparc_expand_epilogue ();
})

(define_expand "sibcall_epilogue"
  [(return)]
  ""
{
  sparc_expand_epilogue ();
  DONE;
})

(define_expand "return"
  [(return)]
  "sparc_can_use_return_insn_p ()"
  "")

(define_insn "*return_internal"
  [(return)]
  ""
  "* return output_return (insn);"
  [(set_attr "type" "return")
   (set (attr "length")
	(cond [(eq_attr "leaf_function" "true")
		 (if_then_else (eq_attr "empty_delay_slot" "true")
			       (const_int 2)
			       (const_int 1))
	       (eq_attr "calls_eh_return" "true")
		 (if_then_else (eq_attr "delayed_branch" "true")
			       (if_then_else (eq_attr "isa" "v9")
					     (const_int 2)
					     (const_int 3))
			       (if_then_else (eq_attr "isa" "v9")
					     (const_int 3)
					     (const_int 4)))
	       (eq_attr "empty_delay_slot" "true")
		 (if_then_else (eq_attr "delayed_branch" "true")
			       (const_int 2)
			       (const_int 3))
	      ] (const_int 1)))])

;; UNSPEC_VOLATILE is considered to use and clobber all hard registers and
;; all of memory.  This blocks insns from being moved across this point.

(define_insn "blockage"
  [(unspec_volatile [(const_int 0)] UNSPECV_BLOCKAGE)]
  ""
  ""
  [(set_attr "length" "0")])

;; Prepare to return any type including a structure value.

(define_expand "untyped_return"
  [(match_operand:BLK 0 "memory_operand" "")
   (match_operand 1 "" "")]
  ""
{
  rtx valreg1 = gen_rtx_REG (DImode, 24);
  rtx valreg2 = gen_rtx_REG (TARGET_ARCH64 ? TFmode : DFmode, 32);
  rtx result = operands[0];

  if (! TARGET_ARCH64)
    {
      rtx rtnreg = gen_rtx_REG (SImode, (current_function_uses_only_leaf_regs
					 ? 15 : 31));
      rtx value = gen_reg_rtx (SImode);

      /* Fetch the instruction where we will return to and see if it's an unimp
	 instruction (the most significant 10 bits will be zero).  If so,
	 update the return address to skip the unimp instruction.  */
      emit_move_insn (value,
		      gen_rtx_MEM (SImode, plus_constant (rtnreg, 8)));
      emit_insn (gen_lshrsi3 (value, value, GEN_INT (22)));
      emit_insn (gen_update_return (rtnreg, value));
    }

  /* Reload the function value registers.  */
  emit_move_insn (valreg1, adjust_address (result, DImode, 0));
  emit_move_insn (valreg2,
		  adjust_address (result, TARGET_ARCH64 ? TFmode : DFmode, 8));

  /* Put USE insns before the return.  */
  emit_insn (gen_rtx_USE (VOIDmode, valreg1));
  emit_insn (gen_rtx_USE (VOIDmode, valreg2));

  /* Construct the return.  */
  expand_naked_return ();

  DONE;
})

;; Adjust the return address conditionally. If the value of op1 is equal
;; to all zero then adjust the return address i.e. op0 = op0 + 4.
;; This is technically *half* the check required by the 32-bit SPARC
;; psABI. This check only ensures that an "unimp" insn was written by
;; the caller, but doesn't check to see if the expected size matches
;; (this is encoded in the 12 lower bits). This check is obsolete and
;; only used by the above code "untyped_return".

(define_insn "update_return"
  [(unspec:SI [(match_operand:SI 0 "register_operand" "r")
	       (match_operand:SI 1 "register_operand" "r")] UNSPEC_UPDATE_RETURN)]
  "! TARGET_ARCH64"
{
  if (flag_delayed_branch)
    return "cmp\t%1, 0\n\tbe,a\t.+8\n\t add\t%0, 4, %0";
  else
    return "cmp\t%1, 0\n\tbne\t.+12\n\t nop\n\tadd\t%0, 4, %0";
}
  [(set (attr "type") (const_string "multi"))
   (set (attr "length")
	(if_then_else (eq_attr "delayed_branch" "true")
		      (const_int 3)
		      (const_int 4)))])

(define_insn "nop"
  [(const_int 0)]
  ""
  "nop")

(define_expand "indirect_jump"
  [(set (pc) (match_operand 0 "address_operand" "p"))]
  ""
  "")

(define_insn "*branch_sp32"
  [(set (pc) (match_operand:SI 0 "address_operand" "p"))]
  "! TARGET_ARCH64"
 "jmp\t%a0%#"
 [(set_attr "type" "uncond_branch")])
 
(define_insn "*branch_sp64"
  [(set (pc) (match_operand:DI 0 "address_operand" "p"))]
  "TARGET_ARCH64"
  "jmp\t%a0%#"
  [(set_attr "type" "uncond_branch")])

(define_expand "nonlocal_goto"
  [(match_operand:SI 0 "general_operand" "")
   (match_operand:SI 1 "general_operand" "")
   (match_operand:SI 2 "general_operand" "")
   (match_operand:SI 3 "" "")]
  ""
{
  rtx lab = operands[1];
  rtx stack = operands[2];
  rtx fp = operands[3];
  rtx labreg;

  /* Trap instruction to flush all the register windows.  */
  emit_insn (gen_flush_register_windows ());

  /* Load the fp value for the containing fn into %fp.  This is needed
     because STACK refers to %fp.  Note that virtual register instantiation
     fails if the virtual %fp isn't set from a register.  */
  if (GET_CODE (fp) != REG)
    fp = force_reg (Pmode, fp);
  emit_move_insn (virtual_stack_vars_rtx, fp);

  /* Find the containing function's current nonlocal goto handler,
     which will do any cleanups and then jump to the label.  */
  labreg = gen_rtx_REG (Pmode, 8);
  emit_move_insn (labreg, lab);

  /* Restore %fp from stack pointer value for containing function.
     The restore insn that follows will move this to %sp,
     and reload the appropriate value into %fp.  */
  emit_move_insn (hard_frame_pointer_rtx, stack);

  emit_insn (gen_rtx_USE (VOIDmode, stack_pointer_rtx));
  emit_insn (gen_rtx_USE (VOIDmode, static_chain_rtx));

  /* ??? The V9-specific version was disabled in rev 1.65.  */
  emit_jump_insn (gen_goto_handler_and_restore (labreg));
  emit_barrier ();
  DONE;
})

;; Special trap insn to flush register windows.
(define_insn "flush_register_windows"
  [(unspec_volatile [(const_int 0)] UNSPECV_FLUSHW)]
  ""
  { return TARGET_V9 ? "flushw" : "ta\t3"; }
  [(set_attr "type" "flushw")])

(define_insn "goto_handler_and_restore"
  [(unspec_volatile [(match_operand 0 "register_operand" "=r")] UNSPECV_GOTO)]
  "GET_MODE (operands[0]) == Pmode"
{
  if (flag_delayed_branch)
    return "jmp\t%0\n\t restore";
  else
    return "mov\t%0,%%g1\n\trestore\n\tjmp\t%%g1\n\t nop";
}
  [(set (attr "type") (const_string "multi"))
   (set (attr "length")
	(if_then_else (eq_attr "delayed_branch" "true")
		      (const_int 2)
		      (const_int 4)))])

;; For __builtin_setjmp we need to flush register windows iff the function
;; calls alloca as well, because otherwise the register window might be
;; saved after %sp adjustment and thus setjmp would crash
(define_expand "builtin_setjmp_setup"
  [(match_operand 0 "register_operand" "r")]
  ""
{
  emit_insn (gen_do_builtin_setjmp_setup ());
  DONE;
})

(define_insn "do_builtin_setjmp_setup"
  [(unspec_volatile [(const_int 0)] UNSPECV_SETJMP)]
  ""
{
  if (! current_function_calls_alloca)
    return "";
  if (! TARGET_V9)
    return "\tta\t3\n";
  fputs ("\tflushw\n", asm_out_file);
  if (flag_pic)
    fprintf (asm_out_file, "\tst%c\t%%l7, [%%sp+%d]\n",
	     TARGET_ARCH64 ? 'x' : 'w',
	     SPARC_STACK_BIAS + 7 * UNITS_PER_WORD);
  fprintf (asm_out_file, "\tst%c\t%%fp, [%%sp+%d]\n",
	   TARGET_ARCH64 ? 'x' : 'w',
	   SPARC_STACK_BIAS + 14 * UNITS_PER_WORD);
  fprintf (asm_out_file, "\tst%c\t%%i7, [%%sp+%d]\n",
	   TARGET_ARCH64 ? 'x' : 'w',
	   SPARC_STACK_BIAS + 15 * UNITS_PER_WORD);
  return "";
}
  [(set_attr "type" "multi")
   (set (attr "length")
        (cond [(eq_attr "calls_alloca" "false")
                 (const_int 0)
               (eq_attr "isa" "!v9")
                 (const_int 1)
               (eq_attr "pic" "true")
                 (const_int 4)] (const_int 3)))])

;; Pattern for use after a setjmp to store FP and the return register
;; into the stack area.

(define_expand "setjmp"
  [(const_int 0)]
  ""
{
  rtx mem;
  
  mem = gen_rtx_MEM (Pmode,
		     plus_constant (stack_pointer_rtx,
				    SPARC_STACK_BIAS + 14 * UNITS_PER_WORD));
  emit_insn (gen_rtx_SET (VOIDmode, mem, frame_pointer_rtx));

  mem = gen_rtx_MEM (Pmode,
		     plus_constant (stack_pointer_rtx,
				    SPARC_STACK_BIAS + 15 * UNITS_PER_WORD));
  emit_insn (gen_rtx_SET (VOIDmode, mem, gen_rtx_REG (Pmode, 31)));
  DONE;
})

;; Special pattern for the FLUSH instruction.

; We do SImode and DImode versions of this to quiet down genrecog's complaints
; of the define_insn otherwise missing a mode.  We make "flush", aka
; gen_flush, the default one since sparc_initialize_trampoline uses
; it on SImode mem values.

(define_insn "flush"
  [(unspec_volatile [(match_operand:SI 0 "memory_operand" "m")] UNSPECV_FLUSH)]
  ""
  { return TARGET_V9 ? "flush\t%f0" : "iflush\t%f0"; }
  [(set_attr "type" "iflush")])

(define_insn "flushdi"
  [(unspec_volatile [(match_operand:DI 0 "memory_operand" "m")] UNSPECV_FLUSH)]
  ""
  { return TARGET_V9 ? "flush\t%f0" : "iflush\t%f0"; }
  [(set_attr "type" "iflush")])


;; Find first set instructions.

;; The scan instruction searches from the most significant bit while ffs
;; searches from the least significant bit.  The bit index and treatment of
;; zero also differ.  It takes at least 7 instructions to get the proper
;; result.  Here is an obvious 8 instruction sequence.

;; XXX
(define_insn "ffssi2"
  [(set (match_operand:SI 0 "register_operand" "=&r")
	(ffs:SI (match_operand:SI 1 "register_operand" "r")))
   (clobber (match_scratch:SI 2 "=&r"))]
  "TARGET_SPARCLITE || TARGET_SPARCLET"
{
  return "sub\t%%g0, %1, %0\;and\t%0, %1, %0\;scan\t%0, 0, %0\;mov\t32, %2\;sub\t%2, %0, %0\;sra\t%0, 31, %2\;and\t%2, 31, %2\;add\t%2, %0, %0";
}
  [(set_attr "type" "multi")
   (set_attr "length" "8")])

;; ??? This should be a define expand, so that the extra instruction have
;; a chance of being optimized away.

;; Disabled because none of the UltraSPARCs implement popc.  The HAL R1
;; does, but no one uses that and we don't have a switch for it.
;
;(define_insn "ffsdi2"
;  [(set (match_operand:DI 0 "register_operand" "=&r")
;	(ffs:DI (match_operand:DI 1 "register_operand" "r")))
;   (clobber (match_scratch:DI 2 "=&r"))]
;  "TARGET_ARCH64"
;  "neg\t%1, %2\;xnor\t%1, %2, %2\;popc\t%2, %0\;movzr\t%1, 0, %0"
;  [(set_attr "type" "multi")
;   (set_attr "length" "4")])



;; Peepholes go at the end.

;; Optimize consecutive loads or stores into ldd and std when possible.
;; The conditions in which we do this are very restricted and are 
;; explained in the code for {registers,memory}_ok_for_ldd functions.

(define_peephole2
  [(set (match_operand:SI 0 "memory_operand" "")
      (const_int 0))
   (set (match_operand:SI 1 "memory_operand" "")
      (const_int 0))]
  "TARGET_V9
   && mems_ok_for_ldd_peep (operands[0], operands[1], NULL_RTX)"
  [(set (match_dup 0)
       (const_int 0))]
  "operands[0] = widen_memory_access (operands[0], DImode, 0);")

(define_peephole2
  [(set (match_operand:SI 0 "memory_operand" "")
      (const_int 0))
   (set (match_operand:SI 1 "memory_operand" "")
      (const_int 0))]
  "TARGET_V9
   && mems_ok_for_ldd_peep (operands[1], operands[0], NULL_RTX)"
  [(set (match_dup 1)
       (const_int 0))]
  "operands[1] = widen_memory_access (operands[1], DImode, 0);")

(define_peephole2
  [(set (match_operand:SI 0 "register_operand" "")
        (match_operand:SI 1 "memory_operand" ""))
   (set (match_operand:SI 2 "register_operand" "")
        (match_operand:SI 3 "memory_operand" ""))]
  "registers_ok_for_ldd_peep (operands[0], operands[2]) 
   && mems_ok_for_ldd_peep (operands[1], operands[3], operands[0])" 
  [(set (match_dup 0)
	(match_dup 1))]
  "operands[1] = widen_memory_access (operands[1], DImode, 0);
   operands[0] = gen_rtx_REG (DImode, REGNO (operands[0]));")

(define_peephole2
  [(set (match_operand:SI 0 "memory_operand" "")
        (match_operand:SI 1 "register_operand" ""))
   (set (match_operand:SI 2 "memory_operand" "")
        (match_operand:SI 3 "register_operand" ""))]
  "registers_ok_for_ldd_peep (operands[1], operands[3]) 
   && mems_ok_for_ldd_peep (operands[0], operands[2], NULL_RTX)"
  [(set (match_dup 0)
	(match_dup 1))]
  "operands[0] = widen_memory_access (operands[0], DImode, 0);
   operands[1] = gen_rtx_REG (DImode, REGNO (operands[1]));")

(define_peephole2
  [(set (match_operand:SF 0 "register_operand" "")
        (match_operand:SF 1 "memory_operand" ""))
   (set (match_operand:SF 2 "register_operand" "")
        (match_operand:SF 3 "memory_operand" ""))]
  "registers_ok_for_ldd_peep (operands[0], operands[2]) 
   && mems_ok_for_ldd_peep (operands[1], operands[3], operands[0])"
  [(set (match_dup 0)
	(match_dup 1))]
  "operands[1] = widen_memory_access (operands[1], DFmode, 0);
   operands[0] = gen_rtx_REG (DFmode, REGNO (operands[0]));")

(define_peephole2
  [(set (match_operand:SF 0 "memory_operand" "")
        (match_operand:SF 1 "register_operand" ""))
   (set (match_operand:SF 2 "memory_operand" "")
        (match_operand:SF 3 "register_operand" ""))]
  "registers_ok_for_ldd_peep (operands[1], operands[3]) 
  && mems_ok_for_ldd_peep (operands[0], operands[2], NULL_RTX)"
  [(set (match_dup 0)
	(match_dup 1))]
  "operands[0] = widen_memory_access (operands[0], DFmode, 0);
   operands[1] = gen_rtx_REG (DFmode, REGNO (operands[1]));")

(define_peephole2
  [(set (match_operand:SI 0 "register_operand" "")
        (match_operand:SI 1 "memory_operand" ""))
   (set (match_operand:SI 2 "register_operand" "")
        (match_operand:SI 3 "memory_operand" ""))]
  "registers_ok_for_ldd_peep (operands[2], operands[0]) 
  && mems_ok_for_ldd_peep (operands[3], operands[1], operands[0])"
  [(set (match_dup 2)
	(match_dup 3))]
   "operands[3] = widen_memory_access (operands[3], DImode, 0);
    operands[2] = gen_rtx_REG (DImode, REGNO (operands[2]));")

(define_peephole2
  [(set (match_operand:SI 0 "memory_operand" "")
        (match_operand:SI 1 "register_operand" ""))
   (set (match_operand:SI 2 "memory_operand" "")
        (match_operand:SI 3 "register_operand" ""))]
  "registers_ok_for_ldd_peep (operands[3], operands[1]) 
  && mems_ok_for_ldd_peep (operands[2], operands[0], NULL_RTX)" 
  [(set (match_dup 2)
	(match_dup 3))]
  "operands[2] = widen_memory_access (operands[2], DImode, 0);
   operands[3] = gen_rtx_REG (DImode, REGNO (operands[3]));
   ")
 
(define_peephole2
  [(set (match_operand:SF 0 "register_operand" "")
        (match_operand:SF 1 "memory_operand" ""))
   (set (match_operand:SF 2 "register_operand" "")
        (match_operand:SF 3 "memory_operand" ""))]
  "registers_ok_for_ldd_peep (operands[2], operands[0]) 
  && mems_ok_for_ldd_peep (operands[3], operands[1], operands[0])"
  [(set (match_dup 2)
	(match_dup 3))]
  "operands[3] = widen_memory_access (operands[3], DFmode, 0);
   operands[2] = gen_rtx_REG (DFmode, REGNO (operands[2]));")

(define_peephole2
  [(set (match_operand:SF 0 "memory_operand" "")
        (match_operand:SF 1 "register_operand" ""))
   (set (match_operand:SF 2 "memory_operand" "")
        (match_operand:SF 3 "register_operand" ""))]
  "registers_ok_for_ldd_peep (operands[3], operands[1]) 
  && mems_ok_for_ldd_peep (operands[2], operands[0], NULL_RTX)"
  [(set (match_dup 2)
	(match_dup 3))]
  "operands[2] = widen_memory_access (operands[2], DFmode, 0);
   operands[3] = gen_rtx_REG (DFmode, REGNO (operands[3]));")
 
;; Optimize the case of following a reg-reg move with a test
;; of reg just moved.  Don't allow floating point regs for operand 0 or 1.
;; This can result from a float to fix conversion.

(define_peephole2
  [(set (match_operand:SI 0 "register_operand" "")
	(match_operand:SI 1 "register_operand" ""))
   (set (reg:CC 100)
	(compare:CC (match_operand:SI 2 "register_operand" "")
		    (const_int 0)))]
  "(rtx_equal_p (operands[2], operands[0])
    || rtx_equal_p (operands[2], operands[1]))
    && ! SPARC_FP_REG_P (REGNO (operands[0]))
    && ! SPARC_FP_REG_P (REGNO (operands[1]))"
  [(parallel [(set (match_dup 0) (match_dup 1))
	      (set (reg:CC 100)
		   (compare:CC (match_dup 1) (const_int 0)))])]
  "")

(define_peephole2
  [(set (match_operand:DI 0 "register_operand" "")
	(match_operand:DI 1 "register_operand" ""))
   (set (reg:CCX 100)
	(compare:CCX (match_operand:DI 2 "register_operand" "")
		    (const_int 0)))]
  "TARGET_ARCH64
   && (rtx_equal_p (operands[2], operands[0])
       || rtx_equal_p (operands[2], operands[1]))
   && ! SPARC_FP_REG_P (REGNO (operands[0]))
   && ! SPARC_FP_REG_P (REGNO (operands[1]))"
  [(parallel [(set (match_dup 0) (match_dup 1))
	      (set (reg:CCX 100)
		   (compare:CCX (match_dup 1) (const_int 0)))])]
  "")


;; Prefetch instructions.

;; ??? UltraSPARC-III note: A memory operation loading into the floating point register
;; ??? file, if it hits the prefetch cache, has a chance to dual-issue with other memory
;; ??? operations.  With DFA we might be able to model this, but it requires a lot of
;; ??? state.
(define_expand "prefetch"
  [(match_operand 0 "address_operand" "")
   (match_operand 1 "const_int_operand" "")
   (match_operand 2 "const_int_operand" "")]
  "TARGET_V9"
{
  if (TARGET_ARCH64)
    emit_insn (gen_prefetch_64 (operands[0], operands[1], operands[2]));
  else
    emit_insn (gen_prefetch_32 (operands[0], operands[1], operands[2]));
  DONE;
})

(define_insn "prefetch_64"
  [(prefetch (match_operand:DI 0 "address_operand" "p")
	     (match_operand:DI 1 "const_int_operand" "n")
	     (match_operand:DI 2 "const_int_operand" "n"))]
  ""
{
  static const char * const prefetch_instr[2][2] = {
    {
      "prefetch\t[%a0], 1", /* no locality: prefetch for one read */
      "prefetch\t[%a0], 0", /* medium to high locality: prefetch for several reads */
    },
    {
      "prefetch\t[%a0], 3", /* no locality: prefetch for one write */
      "prefetch\t[%a0], 2", /* medium to high locality: prefetch for several writes */
    }
  };
  int read_or_write = INTVAL (operands[1]);
  int locality = INTVAL (operands[2]);

  gcc_assert (read_or_write == 0 || read_or_write == 1);
  gcc_assert (locality >= 0 && locality < 4);
  return prefetch_instr [read_or_write][locality == 0 ? 0 : 1];
}
  [(set_attr "type" "load")])

(define_insn "prefetch_32"
  [(prefetch (match_operand:SI 0 "address_operand" "p")
	     (match_operand:SI 1 "const_int_operand" "n")
	     (match_operand:SI 2 "const_int_operand" "n"))]
  ""
{
  static const char * const prefetch_instr[2][2] = {
    {
      "prefetch\t[%a0], 1", /* no locality: prefetch for one read */
      "prefetch\t[%a0], 0", /* medium to high locality: prefetch for several reads */
    },
    {
      "prefetch\t[%a0], 3", /* no locality: prefetch for one write */
      "prefetch\t[%a0], 2", /* medium to high locality: prefetch for several writes */
    }
  };
  int read_or_write = INTVAL (operands[1]);
  int locality = INTVAL (operands[2]);

  gcc_assert (read_or_write == 0 || read_or_write == 1);
  gcc_assert (locality >= 0 && locality < 4);
  return prefetch_instr [read_or_write][locality == 0 ? 0 : 1];
}
  [(set_attr "type" "load")])


;; Trap instructions.

(define_insn "trap"
  [(trap_if (const_int 1) (const_int 5))]
  ""
  "ta\t5"
  [(set_attr "type" "trap")])

(define_expand "conditional_trap"
  [(trap_if (match_operator 0 "noov_compare_operator" [(match_dup 2) (match_dup 3)])
	    (match_operand:SI 1 "arith_operand" ""))]
  ""
  "operands[2] = gen_compare_reg (GET_CODE (operands[0]));
   if (GET_MODE (operands[2]) != CCmode && GET_MODE (operands[2]) != CCXmode)
     FAIL;
   operands[3] = const0_rtx;")

(define_insn ""
  [(trap_if (match_operator 0 "noov_compare_operator" [(reg:CC 100) (const_int 0)])
	    (match_operand:SI 1 "arith_operand" "rM"))]
  ""
{
  if (TARGET_V9)
    return "t%C0\t%%icc, %1";
  else
    return "t%C0\t%1";
}
  [(set_attr "type" "trap")])

(define_insn ""
  [(trap_if (match_operator 0 "noov_compare_operator" [(reg:CCX 100) (const_int 0)])
	    (match_operand:SI 1 "arith_operand" "rM"))]
  "TARGET_V9"
  "t%C0\t%%xcc, %1"
  [(set_attr "type" "trap")])


;; TLS support instructions.

(define_insn "tgd_hi22"
  [(set (match_operand:SI 0 "register_operand" "=r")
        (high:SI (unspec:SI [(match_operand 1 "tgd_symbolic_operand" "")]
			    UNSPEC_TLSGD)))]
  "TARGET_TLS"
  "sethi\\t%%tgd_hi22(%a1), %0")

(define_insn "tgd_lo10"
  [(set (match_operand:SI 0 "register_operand" "=r")
	(lo_sum:SI (match_operand:SI 1 "register_operand" "r")
		   (unspec:SI [(match_operand 2 "tgd_symbolic_operand" "")]
			      UNSPEC_TLSGD)))]
  "TARGET_TLS"
  "add\\t%1, %%tgd_lo10(%a2), %0")

(define_insn "tgd_add32"
  [(set (match_operand:SI 0 "register_operand" "=r")
	(plus:SI (match_operand:SI 1 "register_operand" "r")
		 (unspec:SI [(match_operand:SI 2 "register_operand" "r")
			     (match_operand 3 "tgd_symbolic_operand" "")]
			    UNSPEC_TLSGD)))]
  "TARGET_TLS && TARGET_ARCH32"
  "add\\t%1, %2, %0, %%tgd_add(%a3)")

(define_insn "tgd_add64"
  [(set (match_operand:DI 0 "register_operand" "=r")
	(plus:DI (match_operand:DI 1 "register_operand" "r")
		 (unspec:DI [(match_operand:SI 2 "register_operand" "r")
			     (match_operand 3 "tgd_symbolic_operand" "")]
			    UNSPEC_TLSGD)))]
  "TARGET_TLS && TARGET_ARCH64"
  "add\\t%1, %2, %0, %%tgd_add(%a3)")

(define_insn "tgd_call32"
  [(set (match_operand 0 "register_operand" "=r")
	(call (mem:SI (unspec:SI [(match_operand:SI 1 "symbolic_operand" "s")
				  (match_operand 2 "tgd_symbolic_operand" "")]
				 UNSPEC_TLSGD))
	      (match_operand 3 "" "")))
   (clobber (reg:SI 15))]
  "TARGET_TLS && TARGET_ARCH32"
  "call\t%a1, %%tgd_call(%a2)%#"
  [(set_attr "type" "call")])

(define_insn "tgd_call64"
  [(set (match_operand 0 "register_operand" "=r")
	(call (mem:DI (unspec:DI [(match_operand:DI 1 "symbolic_operand" "s")
				  (match_operand 2 "tgd_symbolic_operand" "")]
				 UNSPEC_TLSGD))
	      (match_operand 3 "" "")))
   (clobber (reg:DI 15))]
  "TARGET_TLS && TARGET_ARCH64"
  "call\t%a1, %%tgd_call(%a2)%#"
  [(set_attr "type" "call")])

(define_insn "tldm_hi22"
  [(set (match_operand:SI 0 "register_operand" "=r")
        (high:SI (unspec:SI [(const_int 0)] UNSPEC_TLSLDM)))]
  "TARGET_TLS"
  "sethi\\t%%tldm_hi22(%&), %0")

(define_insn "tldm_lo10"
  [(set (match_operand:SI 0 "register_operand" "=r")
	(lo_sum:SI (match_operand:SI 1 "register_operand" "r")
		    (unspec:SI [(const_int 0)] UNSPEC_TLSLDM)))]
  "TARGET_TLS"
  "add\\t%1, %%tldm_lo10(%&), %0")

(define_insn "tldm_add32"
  [(set (match_operand:SI 0 "register_operand" "=r")
	(plus:SI (match_operand:SI 1 "register_operand" "r")
		 (unspec:SI [(match_operand:SI 2 "register_operand" "r")]
			    UNSPEC_TLSLDM)))]
  "TARGET_TLS && TARGET_ARCH32"
  "add\\t%1, %2, %0, %%tldm_add(%&)")

(define_insn "tldm_add64"
  [(set (match_operand:DI 0 "register_operand" "=r")
	(plus:DI (match_operand:DI 1 "register_operand" "r")
		 (unspec:DI [(match_operand:SI 2 "register_operand" "r")]
			    UNSPEC_TLSLDM)))]
  "TARGET_TLS && TARGET_ARCH64"
  "add\\t%1, %2, %0, %%tldm_add(%&)")

(define_insn "tldm_call32"
  [(set (match_operand 0 "register_operand" "=r")
	(call (mem:SI (unspec:SI [(match_operand:SI 1 "symbolic_operand" "s")]
				 UNSPEC_TLSLDM))
	      (match_operand 2 "" "")))
   (clobber (reg:SI 15))]
  "TARGET_TLS && TARGET_ARCH32"
  "call\t%a1, %%tldm_call(%&)%#"
  [(set_attr "type" "call")])

(define_insn "tldm_call64"
  [(set (match_operand 0 "register_operand" "=r")
	(call (mem:DI (unspec:DI [(match_operand:DI 1 "symbolic_operand" "s")]
				 UNSPEC_TLSLDM))
	      (match_operand 2 "" "")))
   (clobber (reg:DI 15))]
  "TARGET_TLS && TARGET_ARCH64"
  "call\t%a1, %%tldm_call(%&)%#"
  [(set_attr "type" "call")])

(define_insn "tldo_hix22"
  [(set (match_operand:SI 0 "register_operand" "=r")
        (high:SI (unspec:SI [(match_operand 1 "tld_symbolic_operand" "")]
			    UNSPEC_TLSLDO)))]
  "TARGET_TLS"
  "sethi\\t%%tldo_hix22(%a1), %0")

(define_insn "tldo_lox10"
  [(set (match_operand:SI 0 "register_operand" "=r")
	(lo_sum:SI (match_operand:SI 1 "register_operand" "r")
		   (unspec:SI [(match_operand 2 "tld_symbolic_operand" "")]
			      UNSPEC_TLSLDO)))]
  "TARGET_TLS"
  "xor\\t%1, %%tldo_lox10(%a2), %0")

(define_insn "tldo_add32"
  [(set (match_operand:SI 0 "register_operand" "=r")
	(plus:SI (match_operand:SI 1 "register_operand" "r")
		 (unspec:SI [(match_operand:SI 2 "register_operand" "r")
			     (match_operand 3 "tld_symbolic_operand" "")]
			    UNSPEC_TLSLDO)))]
  "TARGET_TLS && TARGET_ARCH32"
  "add\\t%1, %2, %0, %%tldo_add(%a3)")

(define_insn "tldo_add64"
  [(set (match_operand:DI 0 "register_operand" "=r")
	(plus:DI (match_operand:DI 1 "register_operand" "r")
		 (unspec:DI [(match_operand:SI 2 "register_operand" "r")
			     (match_operand 3 "tld_symbolic_operand" "")]
			    UNSPEC_TLSLDO)))]
  "TARGET_TLS && TARGET_ARCH64"
  "add\\t%1, %2, %0, %%tldo_add(%a3)")

(define_insn "tie_hi22"
  [(set (match_operand:SI 0 "register_operand" "=r")
        (high:SI (unspec:SI [(match_operand 1 "tie_symbolic_operand" "")]
			    UNSPEC_TLSIE)))]
  "TARGET_TLS"
  "sethi\\t%%tie_hi22(%a1), %0")

(define_insn "tie_lo10"
  [(set (match_operand:SI 0 "register_operand" "=r")
	(lo_sum:SI (match_operand:SI 1 "register_operand" "r")
		   (unspec:SI [(match_operand 2 "tie_symbolic_operand" "")]
			      UNSPEC_TLSIE)))]
  "TARGET_TLS"
  "add\\t%1, %%tie_lo10(%a2), %0")

(define_insn "tie_ld32"
  [(set (match_operand:SI 0 "register_operand" "=r")
	(unspec:SI [(match_operand:SI 1 "register_operand" "r")
		    (match_operand:SI 2 "register_operand" "r")
		    (match_operand 3 "tie_symbolic_operand" "")]
		   UNSPEC_TLSIE))]
  "TARGET_TLS && TARGET_ARCH32"
  "ld\\t[%1 + %2], %0, %%tie_ld(%a3)"
  [(set_attr "type" "load")])

(define_insn "tie_ld64"
  [(set (match_operand:DI 0 "register_operand" "=r")
	(unspec:DI [(match_operand:DI 1 "register_operand" "r")
		    (match_operand:SI 2 "register_operand" "r")
		    (match_operand 3 "tie_symbolic_operand" "")]
		   UNSPEC_TLSIE))]
  "TARGET_TLS && TARGET_ARCH64"
  "ldx\\t[%1 + %2], %0, %%tie_ldx(%a3)"
  [(set_attr "type" "load")])

(define_insn "tie_add32"
  [(set (match_operand:SI 0 "register_operand" "=r")
	(plus:SI (match_operand:SI 1 "register_operand" "r")
		 (unspec:SI [(match_operand:SI 2 "register_operand" "r")
			     (match_operand 3 "tie_symbolic_operand" "")]
			    UNSPEC_TLSIE)))]
  "TARGET_SUN_TLS && TARGET_ARCH32"
  "add\\t%1, %2, %0, %%tie_add(%a3)")

(define_insn "tie_add64"
  [(set (match_operand:DI 0 "register_operand" "=r")
	(plus:DI (match_operand:DI 1 "register_operand" "r")
		 (unspec:DI [(match_operand:DI 2 "register_operand" "r")
			     (match_operand 3 "tie_symbolic_operand" "")]
			    UNSPEC_TLSIE)))]
  "TARGET_SUN_TLS && TARGET_ARCH64"
  "add\\t%1, %2, %0, %%tie_add(%a3)")

(define_insn "tle_hix22_sp32"
  [(set (match_operand:SI 0 "register_operand" "=r")
        (high:SI (unspec:SI [(match_operand 1 "tle_symbolic_operand" "")]
			    UNSPEC_TLSLE)))]
  "TARGET_TLS && TARGET_ARCH32"
  "sethi\\t%%tle_hix22(%a1), %0")

(define_insn "tle_lox10_sp32"
  [(set (match_operand:SI 0 "register_operand" "=r")
	(lo_sum:SI (match_operand:SI 1 "register_operand" "r")
		   (unspec:SI [(match_operand 2 "tle_symbolic_operand" "")]
			      UNSPEC_TLSLE)))]
  "TARGET_TLS && TARGET_ARCH32"
  "xor\\t%1, %%tle_lox10(%a2), %0")

(define_insn "tle_hix22_sp64"
  [(set (match_operand:DI 0 "register_operand" "=r")
        (high:DI (unspec:DI [(match_operand 1 "tle_symbolic_operand" "")]
			    UNSPEC_TLSLE)))]
  "TARGET_TLS && TARGET_ARCH64"
  "sethi\\t%%tle_hix22(%a1), %0")

(define_insn "tle_lox10_sp64"
  [(set (match_operand:DI 0 "register_operand" "=r")
	(lo_sum:DI (match_operand:DI 1 "register_operand" "r")
		   (unspec:DI [(match_operand 2 "tle_symbolic_operand" "")]
			      UNSPEC_TLSLE)))]
  "TARGET_TLS && TARGET_ARCH64"
  "xor\\t%1, %%tle_lox10(%a2), %0")

;; Now patterns combining tldo_add{32,64} with some integer loads or stores
(define_insn "*tldo_ldub_sp32"
  [(set (match_operand:QI 0 "register_operand" "=r")
	(mem:QI (plus:SI (unspec:SI [(match_operand:SI 2 "register_operand" "r")
				     (match_operand 3 "tld_symbolic_operand" "")]
				    UNSPEC_TLSLDO)
			 (match_operand:SI 1 "register_operand" "r"))))]
  "TARGET_TLS && TARGET_ARCH32"
  "ldub\t[%1 + %2], %0, %%tldo_add(%3)"
  [(set_attr "type" "load")
   (set_attr "us3load_type" "3cycle")])

(define_insn "*tldo_ldub1_sp32"
  [(set (match_operand:HI 0 "register_operand" "=r")
	(zero_extend:HI (mem:QI (plus:SI (unspec:SI [(match_operand:SI 2 "register_operand" "r")
						     (match_operand 3 "tld_symbolic_operand" "")]
						    UNSPEC_TLSLDO)
					 (match_operand:SI 1 "register_operand" "r")))))]
  "TARGET_TLS && TARGET_ARCH32"
  "ldub\t[%1 + %2], %0, %%tldo_add(%3)"
  [(set_attr "type" "load")
   (set_attr "us3load_type" "3cycle")])

(define_insn "*tldo_ldub2_sp32"
  [(set (match_operand:SI 0 "register_operand" "=r")
	(zero_extend:SI (mem:QI (plus:SI (unspec:SI [(match_operand:SI 2 "register_operand" "r")
						     (match_operand 3 "tld_symbolic_operand" "")]
						    UNSPEC_TLSLDO)
					 (match_operand:SI 1 "register_operand" "r")))))]
  "TARGET_TLS && TARGET_ARCH32"
  "ldub\t[%1 + %2], %0, %%tldo_add(%3)"
  [(set_attr "type" "load")
   (set_attr "us3load_type" "3cycle")])

(define_insn "*tldo_ldsb1_sp32"
  [(set (match_operand:HI 0 "register_operand" "=r")
	(sign_extend:HI (mem:QI (plus:SI (unspec:SI [(match_operand:SI 2 "register_operand" "r")
						     (match_operand 3 "tld_symbolic_operand" "")]
						    UNSPEC_TLSLDO)
					 (match_operand:SI 1 "register_operand" "r")))))]
  "TARGET_TLS && TARGET_ARCH32"
  "ldsb\t[%1 + %2], %0, %%tldo_add(%3)"
  [(set_attr "type" "sload")
   (set_attr "us3load_type" "3cycle")])

(define_insn "*tldo_ldsb2_sp32"
  [(set (match_operand:SI 0 "register_operand" "=r")
	(sign_extend:SI (mem:QI (plus:SI (unspec:SI [(match_operand:SI 2 "register_operand" "r")
						     (match_operand 3 "tld_symbolic_operand" "")]
						    UNSPEC_TLSLDO)
					 (match_operand:SI 1 "register_operand" "r")))))]
  "TARGET_TLS && TARGET_ARCH32"
  "ldsb\t[%1 + %2], %0, %%tldo_add(%3)"
  [(set_attr "type" "sload")
   (set_attr "us3load_type" "3cycle")])

(define_insn "*tldo_ldub_sp64"
  [(set (match_operand:QI 0 "register_operand" "=r")
	(mem:QI (plus:DI (unspec:DI [(match_operand:SI 2 "register_operand" "r")
				     (match_operand 3 "tld_symbolic_operand" "")]
				    UNSPEC_TLSLDO)
			 (match_operand:DI 1 "register_operand" "r"))))]
  "TARGET_TLS && TARGET_ARCH64"
  "ldub\t[%1 + %2], %0, %%tldo_add(%3)"
  [(set_attr "type" "load")
   (set_attr "us3load_type" "3cycle")])

(define_insn "*tldo_ldub1_sp64"
  [(set (match_operand:HI 0 "register_operand" "=r")
	(zero_extend:HI (mem:QI (plus:DI (unspec:DI [(match_operand:SI 2 "register_operand" "r")
						     (match_operand 3 "tld_symbolic_operand" "")]
						    UNSPEC_TLSLDO)
					 (match_operand:DI 1 "register_operand" "r")))))]
  "TARGET_TLS && TARGET_ARCH64"
  "ldub\t[%1 + %2], %0, %%tldo_add(%3)"
  [(set_attr "type" "load")
   (set_attr "us3load_type" "3cycle")])

(define_insn "*tldo_ldub2_sp64"
  [(set (match_operand:SI 0 "register_operand" "=r")
	(zero_extend:SI (mem:QI (plus:DI (unspec:DI [(match_operand:SI 2 "register_operand" "r")
						     (match_operand 3 "tld_symbolic_operand" "")]
						    UNSPEC_TLSLDO)
					 (match_operand:DI 1 "register_operand" "r")))))]
  "TARGET_TLS && TARGET_ARCH64"
  "ldub\t[%1 + %2], %0, %%tldo_add(%3)"
  [(set_attr "type" "load")
   (set_attr "us3load_type" "3cycle")])

(define_insn "*tldo_ldub3_sp64"
  [(set (match_operand:DI 0 "register_operand" "=r")
	(zero_extend:DI (mem:QI (plus:DI (unspec:DI [(match_operand:SI 2 "register_operand" "r")
						     (match_operand 3 "tld_symbolic_operand" "")]
						    UNSPEC_TLSLDO)
					 (match_operand:DI 1 "register_operand" "r")))))]
  "TARGET_TLS && TARGET_ARCH64"
  "ldub\t[%1 + %2], %0, %%tldo_add(%3)"
  [(set_attr "type" "load")
   (set_attr "us3load_type" "3cycle")])

(define_insn "*tldo_ldsb1_sp64"
  [(set (match_operand:HI 0 "register_operand" "=r")
	(sign_extend:HI (mem:QI (plus:DI (unspec:DI [(match_operand:SI 2 "register_operand" "r")
						     (match_operand 3 "tld_symbolic_operand" "")]
						    UNSPEC_TLSLDO)
					 (match_operand:DI 1 "register_operand" "r")))))]
  "TARGET_TLS && TARGET_ARCH64"
  "ldsb\t[%1 + %2], %0, %%tldo_add(%3)"
  [(set_attr "type" "sload")
   (set_attr "us3load_type" "3cycle")])

(define_insn "*tldo_ldsb2_sp64"
  [(set (match_operand:SI 0 "register_operand" "=r")
	(sign_extend:SI (mem:QI (plus:DI (unspec:DI [(match_operand:SI 2 "register_operand" "r")
						     (match_operand 3 "tld_symbolic_operand" "")]
						    UNSPEC_TLSLDO)
					 (match_operand:DI 1 "register_operand" "r")))))]
  "TARGET_TLS && TARGET_ARCH64"
  "ldsb\t[%1 + %2], %0, %%tldo_add(%3)"
  [(set_attr "type" "sload")
   (set_attr "us3load_type" "3cycle")])

(define_insn "*tldo_ldsb3_sp64"
  [(set (match_operand:DI 0 "register_operand" "=r")
	(sign_extend:DI (mem:QI (plus:DI (unspec:DI [(match_operand:SI 2 "register_operand" "r")
						     (match_operand 3 "tld_symbolic_operand" "")]
						    UNSPEC_TLSLDO)
					 (match_operand:DI 1 "register_operand" "r")))))]
  "TARGET_TLS && TARGET_ARCH64"
  "ldsb\t[%1 + %2], %0, %%tldo_add(%3)"
  [(set_attr "type" "sload")
   (set_attr "us3load_type" "3cycle")])

(define_insn "*tldo_lduh_sp32"
  [(set (match_operand:HI 0 "register_operand" "=r")
	(mem:HI (plus:SI (unspec:SI [(match_operand:SI 2 "register_operand" "r")
				     (match_operand 3 "tld_symbolic_operand" "")]
				    UNSPEC_TLSLDO)
			 (match_operand:SI 1 "register_operand" "r"))))]
  "TARGET_TLS && TARGET_ARCH32"
  "lduh\t[%1 + %2], %0, %%tldo_add(%3)"
  [(set_attr "type" "load")
   (set_attr "us3load_type" "3cycle")])

(define_insn "*tldo_lduh1_sp32"
  [(set (match_operand:SI 0 "register_operand" "=r")
	(zero_extend:SI (mem:HI (plus:SI (unspec:SI [(match_operand:SI 2 "register_operand" "r")
						     (match_operand 3 "tld_symbolic_operand" "")]
						    UNSPEC_TLSLDO)
					 (match_operand:SI 1 "register_operand" "r")))))]
  "TARGET_TLS && TARGET_ARCH32"
  "lduh\t[%1 + %2], %0, %%tldo_add(%3)"
  [(set_attr "type" "load")
   (set_attr "us3load_type" "3cycle")])

(define_insn "*tldo_ldsh1_sp32"
  [(set (match_operand:SI 0 "register_operand" "=r")
	(sign_extend:SI (mem:HI (plus:SI (unspec:SI [(match_operand:SI 2 "register_operand" "r")
						     (match_operand 3 "tld_symbolic_operand" "")]
						    UNSPEC_TLSLDO)
					 (match_operand:SI 1 "register_operand" "r")))))]
  "TARGET_TLS && TARGET_ARCH32"
  "ldsh\t[%1 + %2], %0, %%tldo_add(%3)"
  [(set_attr "type" "sload")
   (set_attr "us3load_type" "3cycle")])

(define_insn "*tldo_lduh_sp64"
  [(set (match_operand:HI 0 "register_operand" "=r")
	(mem:HI (plus:DI (unspec:DI [(match_operand:SI 2 "register_operand" "r")
				     (match_operand 3 "tld_symbolic_operand" "")]
				    UNSPEC_TLSLDO)
			 (match_operand:DI 1 "register_operand" "r"))))]
  "TARGET_TLS && TARGET_ARCH64"
  "lduh\t[%1 + %2], %0, %%tldo_add(%3)"
  [(set_attr "type" "load")
   (set_attr "us3load_type" "3cycle")])

(define_insn "*tldo_lduh1_sp64"
  [(set (match_operand:SI 0 "register_operand" "=r")
	(zero_extend:SI (mem:HI (plus:DI (unspec:DI [(match_operand:SI 2 "register_operand" "r")
						     (match_operand 3 "tld_symbolic_operand" "")]
						    UNSPEC_TLSLDO)
					 (match_operand:DI 1 "register_operand" "r")))))]
  "TARGET_TLS && TARGET_ARCH64"
  "lduh\t[%1 + %2], %0, %%tldo_add(%3)"
  [(set_attr "type" "load")
   (set_attr "us3load_type" "3cycle")])

(define_insn "*tldo_lduh2_sp64"
  [(set (match_operand:DI 0 "register_operand" "=r")
	(zero_extend:DI (mem:HI (plus:DI (unspec:DI [(match_operand:SI 2 "register_operand" "r")
						     (match_operand 3 "tld_symbolic_operand" "")]
						    UNSPEC_TLSLDO)
					 (match_operand:DI 1 "register_operand" "r")))))]
  "TARGET_TLS && TARGET_ARCH64"
  "lduh\t[%1 + %2], %0, %%tldo_add(%3)"
  [(set_attr "type" "load")
   (set_attr "us3load_type" "3cycle")])

(define_insn "*tldo_ldsh1_sp64"
  [(set (match_operand:SI 0 "register_operand" "=r")
	(sign_extend:SI (mem:HI (plus:DI (unspec:DI [(match_operand:SI 2 "register_operand" "r")
						     (match_operand 3 "tld_symbolic_operand" "")]
						    UNSPEC_TLSLDO)
					 (match_operand:DI 1 "register_operand" "r")))))]
  "TARGET_TLS && TARGET_ARCH64"
  "ldsh\t[%1 + %2], %0, %%tldo_add(%3)"
  [(set_attr "type" "sload")
   (set_attr "us3load_type" "3cycle")])

(define_insn "*tldo_ldsh2_sp64"
  [(set (match_operand:DI 0 "register_operand" "=r")
	(sign_extend:DI (mem:HI (plus:DI (unspec:DI [(match_operand:SI 2 "register_operand" "r")
						     (match_operand 3 "tld_symbolic_operand" "")]
						    UNSPEC_TLSLDO)
					 (match_operand:DI 1 "register_operand" "r")))))]
  "TARGET_TLS && TARGET_ARCH64"
  "ldsh\t[%1 + %2], %0, %%tldo_add(%3)"
  [(set_attr "type" "sload")
   (set_attr "us3load_type" "3cycle")])

(define_insn "*tldo_lduw_sp32"
  [(set (match_operand:SI 0 "register_operand" "=r")
	(mem:SI (plus:SI (unspec:SI [(match_operand:SI 2 "register_operand" "r")
				     (match_operand 3 "tld_symbolic_operand" "")]
				    UNSPEC_TLSLDO)
			 (match_operand:SI 1 "register_operand" "r"))))]
  "TARGET_TLS && TARGET_ARCH32"
  "ld\t[%1 + %2], %0, %%tldo_add(%3)"
  [(set_attr "type" "load")])

(define_insn "*tldo_lduw_sp64"
  [(set (match_operand:SI 0 "register_operand" "=r")
	(mem:SI (plus:DI (unspec:DI [(match_operand:SI 2 "register_operand" "r")
				     (match_operand 3 "tld_symbolic_operand" "")]
				    UNSPEC_TLSLDO)
			 (match_operand:DI 1 "register_operand" "r"))))]
  "TARGET_TLS && TARGET_ARCH64"
  "lduw\t[%1 + %2], %0, %%tldo_add(%3)"
  [(set_attr "type" "load")])

(define_insn "*tldo_lduw1_sp64"
  [(set (match_operand:DI 0 "register_operand" "=r")
	(zero_extend:DI (mem:SI (plus:DI (unspec:DI [(match_operand:SI 2 "register_operand" "r")
						     (match_operand 3 "tld_symbolic_operand" "")]
						    UNSPEC_TLSLDO)
					 (match_operand:DI 1 "register_operand" "r")))))]
  "TARGET_TLS && TARGET_ARCH64"
  "lduw\t[%1 + %2], %0, %%tldo_add(%3)"
  [(set_attr "type" "load")])

(define_insn "*tldo_ldsw1_sp64"
  [(set (match_operand:DI 0 "register_operand" "=r")
	(sign_extend:DI (mem:SI (plus:DI (unspec:DI [(match_operand:SI 2 "register_operand" "r")
						     (match_operand 3 "tld_symbolic_operand" "")]
						    UNSPEC_TLSLDO)
					 (match_operand:DI 1 "register_operand" "r")))))]
  "TARGET_TLS && TARGET_ARCH64"
  "ldsw\t[%1 + %2], %0, %%tldo_add(%3)"
  [(set_attr "type" "sload")
   (set_attr "us3load_type" "3cycle")])

(define_insn "*tldo_ldx_sp64"
  [(set (match_operand:DI 0 "register_operand" "=r")
	(mem:DI (plus:DI (unspec:DI [(match_operand:SI 2 "register_operand" "r")
				     (match_operand 3 "tld_symbolic_operand" "")]
				    UNSPEC_TLSLDO)
			 (match_operand:DI 1 "register_operand" "r"))))]
  "TARGET_TLS && TARGET_ARCH64"
  "ldx\t[%1 + %2], %0, %%tldo_add(%3)"
  [(set_attr "type" "load")])

(define_insn "*tldo_stb_sp32"
  [(set (mem:QI (plus:SI (unspec:SI [(match_operand:SI 2 "register_operand" "r")
				     (match_operand 3 "tld_symbolic_operand" "")]
				    UNSPEC_TLSLDO)
			 (match_operand:SI 1 "register_operand" "r")))
	(match_operand:QI 0 "register_operand" "=r"))]
  "TARGET_TLS && TARGET_ARCH32"
  "stb\t%0, [%1 + %2], %%tldo_add(%3)"
  [(set_attr "type" "store")])

(define_insn "*tldo_stb_sp64"
  [(set (mem:QI (plus:DI (unspec:DI [(match_operand:SI 2 "register_operand" "r")
				     (match_operand 3 "tld_symbolic_operand" "")]
				    UNSPEC_TLSLDO)
			 (match_operand:DI 1 "register_operand" "r")))
	(match_operand:QI 0 "register_operand" "=r"))]
  "TARGET_TLS && TARGET_ARCH64"
  "stb\t%0, [%1 + %2], %%tldo_add(%3)"
  [(set_attr "type" "store")])

(define_insn "*tldo_sth_sp32"
  [(set (mem:HI (plus:SI (unspec:SI [(match_operand:SI 2 "register_operand" "r")
				     (match_operand 3 "tld_symbolic_operand" "")]
				    UNSPEC_TLSLDO)
			 (match_operand:SI 1 "register_operand" "r")))
	(match_operand:HI 0 "register_operand" "=r"))]
  "TARGET_TLS && TARGET_ARCH32"
  "sth\t%0, [%1 + %2], %%tldo_add(%3)"
  [(set_attr "type" "store")])

(define_insn "*tldo_sth_sp64"
  [(set (mem:HI (plus:DI (unspec:DI [(match_operand:SI 2 "register_operand" "r")
				     (match_operand 3 "tld_symbolic_operand" "")]
				    UNSPEC_TLSLDO)
			 (match_operand:DI 1 "register_operand" "r")))
	(match_operand:HI 0 "register_operand" "=r"))]
  "TARGET_TLS && TARGET_ARCH64"
  "sth\t%0, [%1 + %2], %%tldo_add(%3)"
  [(set_attr "type" "store")])

(define_insn "*tldo_stw_sp32"
  [(set (mem:SI (plus:SI (unspec:SI [(match_operand:SI 2 "register_operand" "r")
				     (match_operand 3 "tld_symbolic_operand" "")]
				    UNSPEC_TLSLDO)
			 (match_operand:SI 1 "register_operand" "r")))
	(match_operand:SI 0 "register_operand" "=r"))]
  "TARGET_TLS && TARGET_ARCH32"
  "st\t%0, [%1 + %2], %%tldo_add(%3)"
  [(set_attr "type" "store")])

(define_insn "*tldo_stw_sp64"
  [(set (mem:SI (plus:DI (unspec:DI [(match_operand:SI 2 "register_operand" "r")
				     (match_operand 3 "tld_symbolic_operand" "")]
				    UNSPEC_TLSLDO)
			 (match_operand:DI 1 "register_operand" "r")))
	(match_operand:SI 0 "register_operand" "=r"))]
  "TARGET_TLS && TARGET_ARCH64"
  "stw\t%0, [%1 + %2], %%tldo_add(%3)"
  [(set_attr "type" "store")])

(define_insn "*tldo_stx_sp64"
  [(set (mem:DI (plus:DI (unspec:DI [(match_operand:SI 2 "register_operand" "r")
				     (match_operand 3 "tld_symbolic_operand" "")]
				    UNSPEC_TLSLDO)
			 (match_operand:DI 1 "register_operand" "r")))
	(match_operand:DI 0 "register_operand" "=r"))]
  "TARGET_TLS && TARGET_ARCH64"
  "stx\t%0, [%1 + %2], %%tldo_add(%3)"
  [(set_attr "type" "store")])


;; Stack protector instructions.

(define_expand "stack_protect_set"
  [(match_operand 0 "memory_operand" "")
   (match_operand 1 "memory_operand" "")]
  ""
{
#ifdef TARGET_THREAD_SSP_OFFSET
  rtx tlsreg = gen_rtx_REG (Pmode, 7);
  rtx addr = gen_rtx_PLUS (Pmode, tlsreg, GEN_INT (TARGET_THREAD_SSP_OFFSET));
  operands[1] = gen_rtx_MEM (Pmode, addr);
#endif
  if (TARGET_ARCH64)
    emit_insn (gen_stack_protect_setdi (operands[0], operands[1]));
  else
    emit_insn (gen_stack_protect_setsi (operands[0], operands[1]));
  DONE;
})

(define_insn "stack_protect_setsi"
  [(set (match_operand:SI 0 "memory_operand" "=m")
	(unspec:SI [(match_operand:SI 1 "memory_operand" "m")] UNSPEC_SP_SET))
   (set (match_scratch:SI 2 "=&r") (const_int 0))]
  "TARGET_ARCH32"
  "ld\t%1, %2\;st\t%2, %0\;mov\t0, %2"
  [(set_attr "type" "multi")
   (set_attr "length" "3")])

(define_insn "stack_protect_setdi"
  [(set (match_operand:DI 0 "memory_operand" "=m")
	(unspec:DI [(match_operand:DI 1 "memory_operand" "m")] UNSPEC_SP_SET))
   (set (match_scratch:DI 2 "=&r") (const_int 0))]
  "TARGET_ARCH64"
  "ldx\t%1, %2\;stx\t%2, %0\;mov\t0, %2"
  [(set_attr "type" "multi")
   (set_attr "length" "3")])

(define_expand "stack_protect_test"
  [(match_operand 0 "memory_operand" "")
   (match_operand 1 "memory_operand" "")
   (match_operand 2 "" "")]
  ""
{
#ifdef TARGET_THREAD_SSP_OFFSET
  rtx tlsreg = gen_rtx_REG (Pmode, 7);
  rtx addr = gen_rtx_PLUS (Pmode, tlsreg, GEN_INT (TARGET_THREAD_SSP_OFFSET));
  operands[1] = gen_rtx_MEM (Pmode, addr);
#endif
  if (TARGET_ARCH64)
    {
      rtx temp = gen_reg_rtx (Pmode);
      emit_insn (gen_stack_protect_testdi (temp, operands[0], operands[1]));
      sparc_compare_op0 = temp;
      sparc_compare_op1 = const0_rtx;
    }
  else
    {
      emit_insn (gen_stack_protect_testsi (operands[0], operands[1]));
      sparc_compare_op0 = operands[0];
      sparc_compare_op1 = operands[1];
      sparc_compare_emitted = gen_rtx_REG (CCmode, SPARC_ICC_REG);
    }
  emit_jump_insn (gen_beq (operands[2]));
  DONE;
})

(define_insn "stack_protect_testsi"
  [(set (reg:CC 100)
	(unspec:CC [(match_operand:SI 0 "memory_operand" "m")
		    (match_operand:SI 1 "memory_operand" "m")]
		   UNSPEC_SP_TEST))
   (set (match_scratch:SI 3 "=r") (const_int 0))
   (clobber (match_scratch:SI 2 "=&r"))]
  "TARGET_ARCH32"
  "ld\t%0, %2\;ld\t%1, %3\;xorcc\t%2, %3, %2\;mov\t0, %3"
  [(set_attr "type" "multi")
   (set_attr "length" "4")])

(define_insn "stack_protect_testdi"
  [(set (match_operand:DI 0 "register_operand" "=&r")
	(unspec:DI [(match_operand:DI 1 "memory_operand" "m")
		    (match_operand:DI 2 "memory_operand" "m")]
		   UNSPEC_SP_TEST))
   (set (match_scratch:DI 3 "=r") (const_int 0))]
  "TARGET_ARCH64"
  "ldx\t%1, %0\;ldx\t%2, %3\;xor\t%0, %3, %0\;mov\t0, %3"
  [(set_attr "type" "multi")
   (set_attr "length" "4")])


;; Vector instructions.

(define_insn "addv2si3"
  [(set (match_operand:V2SI 0 "register_operand" "=e")
	(plus:V2SI (match_operand:V2SI 1 "register_operand" "e")
		   (match_operand:V2SI 2 "register_operand" "e")))]
  "TARGET_VIS"
  "fpadd32\t%1, %2, %0"
  [(set_attr "type" "fga")
   (set_attr "fptype" "double")])

(define_insn "addv4hi3"
  [(set (match_operand:V4HI 0 "register_operand" "=e")
	 (plus:V4HI (match_operand:V4HI 1 "register_operand" "e")
		    (match_operand:V4HI 2 "register_operand" "e")))]
  "TARGET_VIS"
  "fpadd16\t%1, %2, %0"
  [(set_attr "type" "fga")
   (set_attr "fptype" "double")])

;; fpadd32s is emitted by the addsi3 pattern.

(define_insn "addv2hi3"
  [(set (match_operand:V2HI 0 "register_operand" "=f")
	(plus:V2HI (match_operand:V2HI 1 "register_operand" "f")
		   (match_operand:V2HI 2 "register_operand" "f")))]
  "TARGET_VIS"
  "fpadd16s\t%1, %2, %0"
  [(set_attr "type" "fga")
   (set_attr "fptype" "single")])

(define_insn "subv2si3"
  [(set (match_operand:V2SI 0 "register_operand" "=e")
	(minus:V2SI (match_operand:V2SI 1 "register_operand" "e")
		    (match_operand:V2SI 2 "register_operand" "e")))]
  "TARGET_VIS"
  "fpsub32\t%1, %2, %0"
  [(set_attr "type" "fga")
   (set_attr "fptype" "double")])

(define_insn "subv4hi3"
  [(set (match_operand:V4HI 0 "register_operand" "=e")
	(minus:V4HI (match_operand:V4HI 1 "register_operand" "e")
		    (match_operand:V4HI 2 "register_operand" "e")))]
  "TARGET_VIS"
  "fpsub16\t%1, %2, %0"
  [(set_attr "type" "fga")
   (set_attr "fptype" "double")])

;; fpsub32s is emitted by the subsi3 pattern.

(define_insn "subv2hi3"
  [(set (match_operand:V2HI 0 "register_operand" "=f")
	(minus:V2HI (match_operand:V2HI 1 "register_operand" "f")
		    (match_operand:V2HI 2 "register_operand" "f")))]
  "TARGET_VIS"
  "fpsub16s\t%1, %2, %0"
  [(set_attr "type" "fga")
   (set_attr "fptype" "single")])

;; All other logical instructions have integer equivalents so they
;; are defined together.

;; (ior (not (op1)) (not (op2))) is the canonical form of NAND.

(define_insn "*nand<V64mode>_vis"
  [(set (match_operand:V64 0 "register_operand" "=e")
	(ior:V64 (not:V64 (match_operand:V64 1 "register_operand" "e"))
		 (not:V64 (match_operand:V64 2 "register_operand" "e"))))]
  "TARGET_VIS"
  "fnand\t%1, %2, %0"
  [(set_attr "type" "fga")
   (set_attr "fptype" "double")])

(define_insn "*nand<V32mode>_vis"
  [(set (match_operand:V32 0 "register_operand" "=f")
	 (ior:V32 (not:V32 (match_operand:V32 1 "register_operand" "f"))
		  (not:V32 (match_operand:V32 2 "register_operand" "f"))))]
  "TARGET_VIS"
  "fnands\t%1, %2, %0"
  [(set_attr "type" "fga")
   (set_attr "fptype" "single")])

;; Hard to generate VIS instructions.  We have builtins for these.

(define_insn "fpack16_vis"
  [(set (match_operand:V4QI 0 "register_operand" "=f")
        (unspec:V4QI [(match_operand:V4HI 1 "register_operand" "e")]
		      UNSPEC_FPACK16))]
  "TARGET_VIS"
  "fpack16\t%1, %0"
  [(set_attr "type" "fga")
   (set_attr "fptype" "double")])

(define_insn "fpackfix_vis"
  [(set (match_operand:V2HI 0 "register_operand" "=f")
        (unspec:V2HI [(match_operand:V2SI 1 "register_operand" "e")]
		      UNSPEC_FPACKFIX))]
  "TARGET_VIS"
  "fpackfix\t%1, %0"
  [(set_attr "type" "fga")
   (set_attr "fptype" "double")])

(define_insn "fpack32_vis"
  [(set (match_operand:V8QI 0 "register_operand" "=e")
        (unspec:V8QI [(match_operand:V2SI 1 "register_operand" "e")
        	      (match_operand:V8QI 2 "register_operand" "e")]
                     UNSPEC_FPACK32))]
  "TARGET_VIS"
  "fpack32\t%1, %2, %0"
  [(set_attr "type" "fga")
   (set_attr "fptype" "double")])

(define_insn "fexpand_vis"
  [(set (match_operand:V4HI 0 "register_operand" "=e")
        (unspec:V4HI [(match_operand:V4QI 1 "register_operand" "f")]
         UNSPEC_FEXPAND))]
 "TARGET_VIS"
 "fexpand\t%1, %0"
 [(set_attr "type" "fga")
  (set_attr "fptype" "double")])

;; It may be possible to describe this operation as (1 indexed):
;; (vec_select (vec_duplicate (vec_duplicate (vec_concat 1 2)))
;;  1,5,10,14,19,23,28,32)
;; Note that (vec_merge:V8QI [(V4QI) (V4QI)] (10101010 = 170) doesn't work
;; because vec_merge expects all the operands to be of the same type.
(define_insn "fpmerge_vis"
  [(set (match_operand:V8QI 0 "register_operand" "=e")
        (unspec:V8QI [(match_operand:V4QI 1 "register_operand" "f")
                      (match_operand:V4QI 2 "register_operand" "f")]
         UNSPEC_FPMERGE))]
 "TARGET_VIS"
 "fpmerge\t%1, %2, %0"
 [(set_attr "type" "fga")
  (set_attr "fptype" "double")])

;; Partitioned multiply instructions
(define_insn "fmul8x16_vis"
  [(set (match_operand:V4HI 0 "register_operand" "=e")
        (mult:V4HI (match_operand:V4QI 1 "register_operand" "f")
                   (match_operand:V4HI 2 "register_operand" "e")))]
  "TARGET_VIS"
  "fmul8x16\t%1, %2, %0"
  [(set_attr "type" "fpmul")
   (set_attr "fptype" "double")])

;; Only one of the following two insns can be a multiply.
(define_insn "fmul8x16au_vis"
  [(set (match_operand:V4HI 0 "register_operand" "=e")
        (mult:V4HI (match_operand:V4QI 1 "register_operand" "f")
                   (match_operand:V2HI 2 "register_operand" "f")))]
  "TARGET_VIS"
  "fmul8x16au\t%1, %2, %0"
  [(set_attr "type" "fpmul")
   (set_attr "fptype" "double")])

(define_insn "fmul8x16al_vis"
  [(set (match_operand:V4HI 0 "register_operand" "=e")
        (unspec:V4HI [(match_operand:V4QI 1 "register_operand" "f")
                      (match_operand:V2HI 2 "register_operand" "f")]
         UNSPEC_MUL16AL))]
  "TARGET_VIS"
  "fmul8x16al\t%1, %2, %0"
  [(set_attr "type" "fpmul")
   (set_attr "fptype" "double")])

;; Only one of the following two insns can be a multiply.
(define_insn "fmul8sux16_vis"
  [(set (match_operand:V4HI 0 "register_operand" "=e")
        (mult:V4HI (match_operand:V8QI 1 "register_operand" "e")
                   (match_operand:V4HI 2 "register_operand" "e")))]
  "TARGET_VIS"
  "fmul8sux16\t%1, %2, %0"
  [(set_attr "type" "fpmul")
   (set_attr "fptype" "double")])

(define_insn "fmul8ulx16_vis"
  [(set (match_operand:V4HI 0 "register_operand" "=e")
        (unspec:V4HI [(match_operand:V8QI 1 "register_operand" "e")
                      (match_operand:V4HI 2 "register_operand" "e")]
         UNSPEC_MUL8UL))]
  "TARGET_VIS"
  "fmul8ulx16\t%1, %2, %0"
  [(set_attr "type" "fpmul")
   (set_attr "fptype" "double")])

;; Only one of the following two insns can be a multiply.
(define_insn "fmuld8sux16_vis"
  [(set (match_operand:V2SI 0 "register_operand" "=e")
        (mult:V2SI (match_operand:V4QI 1 "register_operand" "f")
                   (match_operand:V2HI 2 "register_operand" "f")))]
  "TARGET_VIS"
  "fmuld8sux16\t%1, %2, %0"
  [(set_attr "type" "fpmul")
   (set_attr "fptype" "double")])

(define_insn "fmuld8ulx16_vis"
  [(set (match_operand:V2SI 0 "register_operand" "=e")
        (unspec:V2SI [(match_operand:V4QI 1 "register_operand" "f")
                      (match_operand:V2HI 2 "register_operand" "f")]
         UNSPEC_MULDUL))]
  "TARGET_VIS"
  "fmuld8ulx16\t%1, %2, %0"
  [(set_attr "type" "fpmul")
   (set_attr "fptype" "double")])

;; Using faligndata only makes sense after an alignaddr since the choice of
;; bytes to take out of each operand is dependent on the results of the last
;; alignaddr.
(define_insn "faligndata<V64I:mode>_vis"
  [(set (match_operand:V64I 0 "register_operand" "=e")
        (unspec:V64I [(match_operand:V64I 1 "register_operand" "e")
                      (match_operand:V64I 2 "register_operand" "e")]
         UNSPEC_ALIGNDATA))]
  "TARGET_VIS"
  "faligndata\t%1, %2, %0"
  [(set_attr "type" "fga")
   (set_attr "fptype" "double")])

(define_insn "alignaddr<P:mode>_vis"
  [(set (match_operand:P 0 "register_operand" "=r")
        (unspec:P [(match_operand:P 1 "register_or_zero_operand" "rJ")
                   (match_operand:P 2 "register_or_zero_operand" "rJ")]
         UNSPEC_ALIGNADDR))]
  "TARGET_VIS"
  "alignaddr\t%r1, %r2, %0")

(define_insn "pdist_vis"
  [(set (match_operand:DI 0 "register_operand" "=e")
        (unspec:DI [(match_operand:V8QI 1 "register_operand" "e")
                    (match_operand:V8QI 2 "register_operand" "e")
                    (match_operand:DI 3 "register_operand" "0")]
         UNSPEC_PDIST))]
  "TARGET_VIS"
  "pdist\t%1, %2, %0"
  [(set_attr "type" "fga")
   (set_attr "fptype" "double")])

(include "sync.md")<|MERGE_RESOLUTION|>--- conflicted
+++ resolved
@@ -1,10 +1,6 @@
 ;; Machine description for SPARC chip for GCC
 ;;  Copyright (C) 1987, 1988, 1989, 1992, 1993, 1994, 1995, 1996, 1997, 1998,
-<<<<<<< HEAD
-;;  1999, 2000, 2001, 2002, 2003, 2004, 2005,2006 Free Software Foundation, Inc.
-=======
 ;;  1999, 2000, 2001, 2002, 2003, 2004, 2005,2006, 2007 Free Software Foundation, Inc.
->>>>>>> 751ff693
 ;;  Contributed by Michael Tiemann (tiemann@cygnus.com)
 ;;  64-bit SPARC-V9 support by Michael Tiemann, Jim Wilson, and Doug Evans,
 ;;  at Cygnus Support.
@@ -22,14 +18,8 @@
 ;; GNU General Public License for more details.
 
 ;; You should have received a copy of the GNU General Public License
-<<<<<<< HEAD
-;; along with GCC; see the file COPYING.  If not, write to
-;; the Free Software Foundation, 51 Franklin Street, Fifth Floor,
-;; Boston, MA 02110-1301, USA.
-=======
 ;; along with GCC; see the file COPYING3.  If not see
 ;; <http://www.gnu.org/licenses/>.
->>>>>>> 751ff693
 
 ;;- See file "rtl.def" for documentation on define_insn, match_*, et. al.
 
@@ -104,12 +94,8 @@
    v9,
    ultrasparc,
    ultrasparc3,
-<<<<<<< HEAD
-   niagara"
-=======
    niagara,
    niagara2"
->>>>>>> 751ff693
   (const (symbol_ref "sparc_cpu_attr")))
 
 ;; Attribute for the instruction set.
@@ -331,10 +317,7 @@
 (include "ultra1_2.md")
 (include "ultra3.md")
 (include "niagara.md")
-<<<<<<< HEAD
-=======
 (include "niagara2.md")
->>>>>>> 751ff693
 
 
 ;; Operand and operator predicates.
@@ -1723,11 +1706,7 @@
    (set_attr "branch_type" "reg")])
 
 
-<<<<<<< HEAD
-(define_mode_macro P [(SI "Pmode == SImode") (DI "Pmode == DImode")])
-=======
 (define_mode_iterator P [(SI "Pmode == SImode") (DI "Pmode == DImode")])
->>>>>>> 751ff693
 
 ;; Load in operand 0 the (absolute) address of operand 1, which is a symbolic
 ;; value subject to a PC-relative relocation.  Operand 2 is a helper function
@@ -1870,11 +1849,7 @@
 {
   current_function_uses_pic_offset_table = 1;
   operands[2] = gen_rtx_SYMBOL_REF (Pmode, "_GLOBAL_OFFSET_TABLE_");
-<<<<<<< HEAD
-  if (no_new_pseudos)
-=======
   if (!can_create_pseudo_p ())
->>>>>>> 751ff693
     {
       operands[3] = operands[0];
       operands[4] = operands[0];
@@ -1902,8 +1877,6 @@
 		    (match_operand:SI 3 "" "")] UNSPEC_MOVE_PIC_LABEL)))]
   "flag_pic"
   "or\t%1, %%lo(%a3-(%a2-.)), %0")
-<<<<<<< HEAD
-=======
 
 ;; Set up the PIC register for VxWorks.
 
@@ -1920,7 +1893,6 @@
   operands[1] = gen_rtx_SYMBOL_REF (SImode, VXWORKS_GOTT_BASE);
   operands[2] = gen_rtx_SYMBOL_REF (SImode, VXWORKS_GOTT_INDEX);
 })
->>>>>>> 751ff693
 
 (define_expand "movdi"
   [(set (match_operand:DI 0 "nonimmediate_operand" "")
@@ -2026,11 +1998,7 @@
 {
   current_function_uses_pic_offset_table = 1;
   operands[2] = gen_rtx_SYMBOL_REF (Pmode, "_GLOBAL_OFFSET_TABLE_");
-<<<<<<< HEAD
-  if (no_new_pseudos)
-=======
   if (!can_create_pseudo_p ())
->>>>>>> 751ff693
     {
       operands[3] = operands[0];
       operands[4] = operands[0];
@@ -2377,11 +2345,7 @@
 ;; Floating point and vector move instructions
 
 ;; We don't define V1SI because SI should work just fine.
-<<<<<<< HEAD
-(define_mode_macro V32 [SF V2HI V4QI])
-=======
 (define_mode_iterator V32 [SF V2HI V4QI])
->>>>>>> 751ff693
 
 ;; Yes, you guessed it right, the former movsf expander.
 (define_expand "mov<V32:mode>"
@@ -2517,11 +2481,7 @@
   [(set (match_dup 0) (high:SF (match_dup 1)))
    (set (match_dup 0) (lo_sum:SF (match_dup 0) (match_dup 1)))])
 
-<<<<<<< HEAD
-(define_mode_macro V64 [DF V2SI V4HI V8QI])
-=======
 (define_mode_iterator V64 [DF V2SI V4HI V8QI])
->>>>>>> 751ff693
 
 ;; Yes, you again guessed it right, the former movdf expander.
 (define_expand "mov<V64:mode>"
@@ -2796,7 +2756,6 @@
 {
   enum machine_mode half_mode;
   rtx word0, word1;
-<<<<<<< HEAD
 
   /* We can be expanded for DFmode or integral vector modes.  */
   if (<V64:MODE>mode == DFmode)
@@ -2804,15 +2763,6 @@
   else
     half_mode = SImode;
 
-=======
-
-  /* We can be expanded for DFmode or integral vector modes.  */
-  if (<V64:MODE>mode == DFmode)
-    half_mode = SFmode;
-  else
-    half_mode = SImode;
-
->>>>>>> 751ff693
   word0 = adjust_address (operands[0], half_mode, 0);
   word1 = adjust_address (operands[0], half_mode, 4);
 
@@ -5333,13 +5283,8 @@
 ;; We define DImode `and' so with DImode `not' we can get
 ;; DImode `andn'.  Other combinations are possible.
 
-<<<<<<< HEAD
-(define_mode_macro V64I [DI V2SI V4HI V8QI])
-(define_mode_macro V32I [SI V2HI V4QI])
-=======
 (define_mode_iterator V64I [DI V2SI V4HI V8QI])
 (define_mode_iterator V32I [SI V2HI V4QI])
->>>>>>> 751ff693
 
 (define_expand "and<V64I:mode>3"
   [(set (match_operand:V64I 0 "register_operand" "")
@@ -6753,11 +6698,7 @@
 {
   rtx fn_rtx;
 
-<<<<<<< HEAD
-  gcc_assert (GET_MODE (operands[0]) == FUNCTION_MODE);
-=======
   gcc_assert (MEM_P (operands[0]) && GET_MODE (operands[0]) == FUNCTION_MODE);
->>>>>>> 751ff693
 
   gcc_assert (GET_CODE (operands[3]) == CONST_INT);
 
@@ -6805,12 +6746,8 @@
       (gen_rtx_PARALLEL
        (VOIDmode,
 	gen_rtvec (2, gen_rtx_CALL (VOIDmode, fn_rtx, const0_rtx),
-<<<<<<< HEAD
-		   gen_rtx_CLOBBER (VOIDmode, gen_rtx_REG (Pmode, 15)))));
-=======
 		   gen_rtx_CLOBBER (VOIDmode, gen_rtx_REG (Pmode, 15)))),
        XEXP (fn_rtx, 0));
->>>>>>> 751ff693
 
  finish_call:
 
@@ -6927,11 +6864,7 @@
   rtx fn_rtx;
   rtvec vec;
 
-<<<<<<< HEAD
-  gcc_assert (GET_MODE (operands[1]) == FUNCTION_MODE);
-=======
   gcc_assert (MEM_P (operands[1]) && GET_MODE (operands[1]) == FUNCTION_MODE);
->>>>>>> 751ff693
 
   fn_rtx = operands[1];
 
