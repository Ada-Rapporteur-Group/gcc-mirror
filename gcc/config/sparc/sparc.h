/* Definitions of target machine for GNU compiler, for Sun SPARC.
   Copyright (C) 1987, 1988, 1989, 1992, 1994, 1995, 1996, 1997, 1998, 1999
<<<<<<< HEAD
   2000, 2001, 2002, 2003, 2004, 2005 Free Software Foundation, Inc.
=======
   2000, 2001, 2002, 2003, 2004, 2005, 2006 Free Software Foundation, Inc.
>>>>>>> c355071f
   Contributed by Michael Tiemann (tiemann@cygnus.com).
   64-bit SPARC-V9 support by Michael Tiemann, Jim Wilson, and Doug Evans,
   at Cygnus Support.

This file is part of GCC.

GCC is free software; you can redistribute it and/or modify
it under the terms of the GNU General Public License as published by
the Free Software Foundation; either version 2, or (at your option)
any later version.

GCC is distributed in the hope that it will be useful,
but WITHOUT ANY WARRANTY; without even the implied warranty of
MERCHANTABILITY or FITNESS FOR A PARTICULAR PURPOSE.  See the
GNU General Public License for more details.

You should have received a copy of the GNU General Public License
along with GCC; see the file COPYING.  If not, write to
the Free Software Foundation, 51 Franklin Street, Fifth Floor,
Boston, MA 02110-1301, USA.  */

/* Note that some other tm.h files include this one and then override
   whatever definitions are necessary.  */

/* Define the specific costs for a given cpu */

struct processor_costs {
  /* Integer load */
  const int int_load;

  /* Integer signed load */
  const int int_sload;

  /* Integer zeroed load */
  const int int_zload;

  /* Float load */
  const int float_load;

  /* fmov, fneg, fabs */
  const int float_move;

  /* fadd, fsub */
  const int float_plusminus;

  /* fcmp */
  const int float_cmp;

  /* fmov, fmovr */
  const int float_cmove;

  /* fmul */
  const int float_mul;

  /* fdivs */
  const int float_div_sf;

  /* fdivd */
  const int float_div_df;

  /* fsqrts */
  const int float_sqrt_sf;

  /* fsqrtd */
  const int float_sqrt_df;

  /* umul/smul */
  const int int_mul;

  /* mulX */
  const int int_mulX;

  /* integer multiply cost for each bit set past the most
     significant 3, so the formula for multiply cost becomes:

	if (rs1 < 0)
	  highest_bit = highest_clear_bit(rs1);
	else
	  highest_bit = highest_set_bit(rs1);
	if (highest_bit < 3)
	  highest_bit = 3;
	cost = int_mul{,X} + ((highest_bit - 3) / int_mul_bit_factor);

     A value of zero indicates that the multiply costs is fixed,
     and not variable.  */
  const int int_mul_bit_factor;

  /* udiv/sdiv */
  const int int_div;

  /* divX */
  const int int_divX;

  /* movcc, movr */
  const int int_cmove;

  /* penalty for shifts, due to scheduling rules etc. */
  const int shift_penalty;
};

extern const struct processor_costs *sparc_costs;

/* Target CPU builtins.  FIXME: Defining sparc is for the benefit of
   Solaris only; otherwise just define __sparc__.  Sadly the headers
   are such a mess there is no Solaris-specific header.  */
#define TARGET_CPU_CPP_BUILTINS()		\
  do						\
    {						\
	builtin_define_std ("sparc");		\
	if (TARGET_64BIT)			\
	  { 					\
	    builtin_assert ("cpu=sparc64");	\
	    builtin_assert ("machine=sparc64");	\
	  }					\
	else					\
	  { 					\
	    builtin_assert ("cpu=sparc");	\
	    builtin_assert ("machine=sparc");	\
	  }					\
    }						\
  while (0)

/* Specify this in a cover file to provide bi-architecture (32/64) support.  */
/* #define SPARC_BI_ARCH */

/* Macro used later in this file to determine default architecture.  */
#define DEFAULT_ARCH32_P ((TARGET_DEFAULT & MASK_64BIT) == 0)

/* TARGET_ARCH{32,64} are the main macros to decide which of the two
   architectures to compile for.  We allow targets to choose compile time or
   runtime selection.  */
#ifdef IN_LIBGCC2
#if defined(__sparcv9) || defined(__arch64__)
#define TARGET_ARCH32 0
#else
#define TARGET_ARCH32 1
#endif /* sparc64 */
#else
#ifdef SPARC_BI_ARCH
#define TARGET_ARCH32 (! TARGET_64BIT)
#else
#define TARGET_ARCH32 (DEFAULT_ARCH32_P)
#endif /* SPARC_BI_ARCH */
#endif /* IN_LIBGCC2 */
#define TARGET_ARCH64 (! TARGET_ARCH32)

/* Code model selection in 64-bit environment.

   The machine mode used for addresses is 32-bit wide:

   TARGET_CM_32:     32-bit address space.
                     It is the code model used when generating 32-bit code.

   The machine mode used for addresses is 64-bit wide:

   TARGET_CM_MEDLOW: 32-bit address space.
                     The executable must be in the low 32 bits of memory.
                     This avoids generating %uhi and %ulo terms.  Programs
                     can be statically or dynamically linked.

   TARGET_CM_MEDMID: 44-bit address space.
                     The executable must be in the low 44 bits of memory,
                     and the %[hml]44 terms are used.  The text and data
                     segments have a maximum size of 2GB (31-bit span).
                     The maximum offset from any instruction to the label
                     _GLOBAL_OFFSET_TABLE_ is 2GB (31-bit span).

   TARGET_CM_MEDANY: 64-bit address space.
                     The text and data segments have a maximum size of 2GB
                     (31-bit span) and may be located anywhere in memory.
                     The maximum offset from any instruction to the label
                     _GLOBAL_OFFSET_TABLE_ is 2GB (31-bit span).

   TARGET_CM_EMBMEDANY: 64-bit address space.
                     The text and data segments have a maximum size of 2GB
                     (31-bit span) and may be located anywhere in memory.
                     The global register %g4 contains the start address of
                     the data segment.  Programs are statically linked and
                     PIC is not supported.

   Different code models are not supported in 32-bit environment.  */

enum cmodel {
  CM_32,
  CM_MEDLOW,
  CM_MEDMID,
  CM_MEDANY,
  CM_EMBMEDANY
};

/* One of CM_FOO.  */
extern enum cmodel sparc_cmodel;

/* V9 code model selection.  */
#define TARGET_CM_MEDLOW    (sparc_cmodel == CM_MEDLOW)
#define TARGET_CM_MEDMID    (sparc_cmodel == CM_MEDMID)
#define TARGET_CM_MEDANY    (sparc_cmodel == CM_MEDANY)
#define TARGET_CM_EMBMEDANY (sparc_cmodel == CM_EMBMEDANY)

#define SPARC_DEFAULT_CMODEL CM_32

/* The SPARC-V9 architecture defines a relaxed memory ordering model (RMO)
   which requires the following macro to be true if enabled.  Prior to V9,
   there are no instructions to even talk about memory synchronization.
   Note that the UltraSPARC III processors don't implement RMO, unlike the
<<<<<<< HEAD
   UltraSPARC II processors.
=======
   UltraSPARC II processors.  Niagara does not implement RMO either.
>>>>>>> c355071f

   Default to false; for example, Solaris never enables RMO, only ever uses
   total memory ordering (TMO).  */
#define SPARC_RELAXED_ORDERING false

/* Do not use the .note.GNU-stack convention by default.  */
#define NEED_INDICATE_EXEC_STACK 0

/* This is call-clobbered in the normal ABI, but is reserved in the
   home grown (aka upward compatible) embedded ABI.  */
#define EMBMEDANY_BASE_REG "%g4"

/* Values of TARGET_CPU_DEFAULT, set via -D in the Makefile,
   and specified by the user via --with-cpu=foo.
   This specifies the cpu implementation, not the architecture size.  */
/* Note that TARGET_CPU_v9 is assumed to start the list of 64-bit
   capable cpu's.  */
#define TARGET_CPU_sparc	0
#define TARGET_CPU_v7		0	/* alias for previous */
#define TARGET_CPU_sparclet	1
#define TARGET_CPU_sparclite	2
#define TARGET_CPU_v8		3	/* generic v8 implementation */
#define TARGET_CPU_supersparc	4
#define TARGET_CPU_hypersparc   5
#define TARGET_CPU_sparc86x	6
#define TARGET_CPU_sparclite86x	6
#define TARGET_CPU_v9		7	/* generic v9 implementation */
#define TARGET_CPU_sparcv9	7	/* alias */
#define TARGET_CPU_sparc64	7	/* alias */
#define TARGET_CPU_ultrasparc	8
#define TARGET_CPU_ultrasparc3	9
#define TARGET_CPU_niagara	10

#if TARGET_CPU_DEFAULT == TARGET_CPU_v9 \
 || TARGET_CPU_DEFAULT == TARGET_CPU_ultrasparc \
 || TARGET_CPU_DEFAULT == TARGET_CPU_ultrasparc3 \
 || TARGET_CPU_DEFAULT == TARGET_CPU_niagara

#define CPP_CPU32_DEFAULT_SPEC ""
#define ASM_CPU32_DEFAULT_SPEC ""

#if TARGET_CPU_DEFAULT == TARGET_CPU_v9
/* ??? What does Sun's CC pass?  */
#define CPP_CPU64_DEFAULT_SPEC "-D__sparc_v9__"
/* ??? It's not clear how other assemblers will handle this, so by default
   use GAS.  Sun's Solaris assembler recognizes -xarch=v8plus, but this case
   is handled in sol2.h.  */
#define ASM_CPU64_DEFAULT_SPEC "-Av9"
#endif
#if TARGET_CPU_DEFAULT == TARGET_CPU_ultrasparc
#define CPP_CPU64_DEFAULT_SPEC "-D__sparc_v9__"
#define ASM_CPU64_DEFAULT_SPEC "-Av9a"
#endif
#if TARGET_CPU_DEFAULT == TARGET_CPU_ultrasparc3
#define CPP_CPU64_DEFAULT_SPEC "-D__sparc_v9__"
#define ASM_CPU64_DEFAULT_SPEC "-Av9b"
#endif
#if TARGET_CPU_DEFAULT == TARGET_CPU_niagara
#define CPP_CPU64_DEFAULT_SPEC "-D__sparc_v9__"
#define ASM_CPU64_DEFAULT_SPEC "-Av9b"
#endif

#else

#define CPP_CPU64_DEFAULT_SPEC ""
#define ASM_CPU64_DEFAULT_SPEC ""

#if TARGET_CPU_DEFAULT == TARGET_CPU_sparc \
 || TARGET_CPU_DEFAULT == TARGET_CPU_v8
#define CPP_CPU32_DEFAULT_SPEC ""
#define ASM_CPU32_DEFAULT_SPEC ""
#endif

#if TARGET_CPU_DEFAULT == TARGET_CPU_sparclet
#define CPP_CPU32_DEFAULT_SPEC "-D__sparclet__"
#define ASM_CPU32_DEFAULT_SPEC "-Asparclet"
#endif

#if TARGET_CPU_DEFAULT == TARGET_CPU_sparclite
#define CPP_CPU32_DEFAULT_SPEC "-D__sparclite__"
#define ASM_CPU32_DEFAULT_SPEC "-Asparclite"
#endif

#if TARGET_CPU_DEFAULT == TARGET_CPU_supersparc
#define CPP_CPU32_DEFAULT_SPEC "-D__supersparc__ -D__sparc_v8__"
#define ASM_CPU32_DEFAULT_SPEC ""
#endif

#if TARGET_CPU_DEFAULT == TARGET_CPU_hypersparc
#define CPP_CPU32_DEFAULT_SPEC "-D__hypersparc__ -D__sparc_v8__"
#define ASM_CPU32_DEFAULT_SPEC ""
#endif

#if TARGET_CPU_DEFAULT == TARGET_CPU_sparclite86x
#define CPP_CPU32_DEFAULT_SPEC "-D__sparclite86x__"
#define ASM_CPU32_DEFAULT_SPEC "-Asparclite"
#endif

#endif

#if !defined(CPP_CPU32_DEFAULT_SPEC) || !defined(CPP_CPU64_DEFAULT_SPEC)
 #error Unrecognized value in TARGET_CPU_DEFAULT.
#endif

#ifdef SPARC_BI_ARCH

#define CPP_CPU_DEFAULT_SPEC \
(DEFAULT_ARCH32_P ? "\
%{m64:" CPP_CPU64_DEFAULT_SPEC "} \
%{!m64:" CPP_CPU32_DEFAULT_SPEC "} \
" : "\
%{m32:" CPP_CPU32_DEFAULT_SPEC "} \
%{!m32:" CPP_CPU64_DEFAULT_SPEC "} \
")
#define ASM_CPU_DEFAULT_SPEC \
(DEFAULT_ARCH32_P ? "\
%{m64:" ASM_CPU64_DEFAULT_SPEC "} \
%{!m64:" ASM_CPU32_DEFAULT_SPEC "} \
" : "\
%{m32:" ASM_CPU32_DEFAULT_SPEC "} \
%{!m32:" ASM_CPU64_DEFAULT_SPEC "} \
")

#else /* !SPARC_BI_ARCH */

#define CPP_CPU_DEFAULT_SPEC (DEFAULT_ARCH32_P ? CPP_CPU32_DEFAULT_SPEC : CPP_CPU64_DEFAULT_SPEC)
#define ASM_CPU_DEFAULT_SPEC (DEFAULT_ARCH32_P ? ASM_CPU32_DEFAULT_SPEC : ASM_CPU64_DEFAULT_SPEC)

#endif /* !SPARC_BI_ARCH */

/* Define macros to distinguish architectures.  */

/* Common CPP definitions used by CPP_SPEC amongst the various targets
   for handling -mcpu=xxx switches.  */
#define CPP_CPU_SPEC "\
%{msoft-float:-D_SOFT_FLOAT} \
%{mcypress:} \
%{msparclite:-D__sparclite__} \
%{mf930:-D__sparclite__} %{mf934:-D__sparclite__} \
%{mv8:-D__sparc_v8__} \
%{msupersparc:-D__supersparc__ -D__sparc_v8__} \
%{mcpu=sparclet:-D__sparclet__} %{mcpu=tsc701:-D__sparclet__} \
%{mcpu=sparclite:-D__sparclite__} \
%{mcpu=f930:-D__sparclite__} %{mcpu=f934:-D__sparclite__} \
%{mcpu=v8:-D__sparc_v8__} \
%{mcpu=supersparc:-D__supersparc__ -D__sparc_v8__} \
%{mcpu=hypersparc:-D__hypersparc__ -D__sparc_v8__} \
%{mcpu=sparclite86x:-D__sparclite86x__} \
%{mcpu=v9:-D__sparc_v9__} \
%{mcpu=ultrasparc:-D__sparc_v9__} \
%{mcpu=ultrasparc3:-D__sparc_v9__} \
%{mcpu=niagara:-D__sparc_v9__} \
%{!mcpu*:%{!mcypress:%{!msparclite:%{!mf930:%{!mf934:%{!mv8:%{!msupersparc:%(cpp_cpu_default)}}}}}}} \
"
#define CPP_ARCH32_SPEC ""
#define CPP_ARCH64_SPEC "-D__arch64__"

#define CPP_ARCH_DEFAULT_SPEC \
(DEFAULT_ARCH32_P ? CPP_ARCH32_SPEC : CPP_ARCH64_SPEC)

#define CPP_ARCH_SPEC "\
%{m32:%(cpp_arch32)} \
%{m64:%(cpp_arch64)} \
%{!m32:%{!m64:%(cpp_arch_default)}} \
"

/* Macros to distinguish endianness.  */
#define CPP_ENDIAN_SPEC "\
%{mlittle-endian:-D__LITTLE_ENDIAN__} \
%{mlittle-endian-data:-D__LITTLE_ENDIAN_DATA__}"

/* Macros to distinguish the particular subtarget.  */
#define CPP_SUBTARGET_SPEC ""

#define CPP_SPEC "%(cpp_cpu) %(cpp_arch) %(cpp_endian) %(cpp_subtarget)"

/* Prevent error on `-sun4' and `-target sun4' options.  */
/* This used to translate -dalign to -malign, but that is no good
   because it can't turn off the usual meaning of making debugging dumps.  */
/* Translate old style -m<cpu> into new style -mcpu=<cpu>.
   ??? Delete support for -m<cpu> for 2.9.  */

#define CC1_SPEC "\
%{sun4:} %{target:} \
%{mcypress:-mcpu=cypress} \
%{msparclite:-mcpu=sparclite} %{mf930:-mcpu=f930} %{mf934:-mcpu=f934} \
%{mv8:-mcpu=v8} %{msupersparc:-mcpu=supersparc} \
"

/* Override in target specific files.  */
#define ASM_CPU_SPEC "\
%{mcpu=sparclet:-Asparclet} %{mcpu=tsc701:-Asparclet} \
%{msparclite:-Asparclite} \
%{mf930:-Asparclite} %{mf934:-Asparclite} \
%{mcpu=sparclite:-Asparclite} \
%{mcpu=sparclite86x:-Asparclite} \
%{mcpu=f930:-Asparclite} %{mcpu=f934:-Asparclite} \
%{mv8plus:-Av8plus} \
%{mcpu=v9:-Av9} \
%{mcpu=ultrasparc:%{!mv8plus:-Av9a}} \
%{mcpu=ultrasparc3:%{!mv8plus:-Av9b}} \
%{mcpu=niagara:%{!mv8plus:-Av9b}} \
%{!mcpu*:%{!mcypress:%{!msparclite:%{!mf930:%{!mf934:%{!mv8:%{!msupersparc:%(asm_cpu_default)}}}}}}} \
"

/* Word size selection, among other things.
   This is what GAS uses.  Add %(asm_arch) to ASM_SPEC to enable.  */

#define ASM_ARCH32_SPEC "-32"
#ifdef HAVE_AS_REGISTER_PSEUDO_OP
#define ASM_ARCH64_SPEC "-64 -no-undeclared-regs"
#else
#define ASM_ARCH64_SPEC "-64"
#endif
#define ASM_ARCH_DEFAULT_SPEC \
(DEFAULT_ARCH32_P ? ASM_ARCH32_SPEC : ASM_ARCH64_SPEC)

#define ASM_ARCH_SPEC "\
%{m32:%(asm_arch32)} \
%{m64:%(asm_arch64)} \
%{!m32:%{!m64:%(asm_arch_default)}} \
"

#ifdef HAVE_AS_RELAX_OPTION
#define ASM_RELAX_SPEC "%{!mno-relax:-relax}"
#else
#define ASM_RELAX_SPEC ""
#endif

/* Special flags to the Sun-4 assembler when using pipe for input.  */

#define ASM_SPEC "\
%{R} %{!pg:%{!p:%{fpic|fPIC|fpie|fPIE:-k}}} %{keep-local-as-symbols:-L} \
%(asm_cpu) %(asm_relax)"

#define AS_NEEDS_DASH_FOR_PIPED_INPUT

/* This macro defines names of additional specifications to put in the specs
   that can be used in various specifications like CC1_SPEC.  Its definition
   is an initializer with a subgrouping for each command option.

   Each subgrouping contains a string constant, that defines the
   specification name, and a string constant that used by the GCC driver
   program.

   Do not define this macro if it does not need to do anything.  */

#define EXTRA_SPECS \
  { "cpp_cpu",		CPP_CPU_SPEC },		\
  { "cpp_cpu_default",	CPP_CPU_DEFAULT_SPEC },	\
  { "cpp_arch32",	CPP_ARCH32_SPEC },	\
  { "cpp_arch64",	CPP_ARCH64_SPEC },	\
  { "cpp_arch_default",	CPP_ARCH_DEFAULT_SPEC },\
  { "cpp_arch",		CPP_ARCH_SPEC },	\
  { "cpp_endian",	CPP_ENDIAN_SPEC },	\
  { "cpp_subtarget",	CPP_SUBTARGET_SPEC },	\
  { "asm_cpu",		ASM_CPU_SPEC },		\
  { "asm_cpu_default",	ASM_CPU_DEFAULT_SPEC },	\
  { "asm_arch32",	ASM_ARCH32_SPEC },	\
  { "asm_arch64",	ASM_ARCH64_SPEC },	\
  { "asm_relax",	ASM_RELAX_SPEC },	\
  { "asm_arch_default",	ASM_ARCH_DEFAULT_SPEC },\
  { "asm_arch",		ASM_ARCH_SPEC },	\
  SUBTARGET_EXTRA_SPECS

#define SUBTARGET_EXTRA_SPECS

/* Because libgcc can generate references back to libc (via .umul etc.) we have
   to list libc again after the second libgcc.  */
#define LINK_GCC_C_SEQUENCE_SPEC "%G %L %G %L"


#define PTRDIFF_TYPE (TARGET_ARCH64 ? "long int" : "int")
#define SIZE_TYPE (TARGET_ARCH64 ? "long unsigned int" : "unsigned int")

/* ??? This should be 32 bits for v9 but what can we do?  */
#define WCHAR_TYPE "short unsigned int"
#define WCHAR_TYPE_SIZE 16

/* Show we can debug even without a frame pointer.  */
#define CAN_DEBUG_WITHOUT_FP

/* Option handling.  */

#define OVERRIDE_OPTIONS  sparc_override_options ()

/* Mask of all CPU selection flags.  */
#define MASK_ISA \
(MASK_V8 + MASK_SPARCLITE + MASK_SPARCLET + MASK_V9 + MASK_DEPRECATED_V8_INSNS)

/* TARGET_HARD_MUL: Use hardware multiply instructions but not %y.
   TARGET_HARD_MUL32: Use hardware multiply instructions with rd %y
   to get high 32 bits.  False in V8+ or V9 because multiply stores
   a 64 bit result in a register.  */

#define TARGET_HARD_MUL32				\
  ((TARGET_V8 || TARGET_SPARCLITE			\
    || TARGET_SPARCLET || TARGET_DEPRECATED_V8_INSNS)	\
   && ! TARGET_V8PLUS && TARGET_ARCH32)

#define TARGET_HARD_MUL					\
  (TARGET_V8 || TARGET_SPARCLITE || TARGET_SPARCLET	\
   || TARGET_DEPRECATED_V8_INSNS || TARGET_V8PLUS)

/* MASK_APP_REGS must always be the default because that's what
   FIXED_REGISTERS is set to and -ffixed- is processed before
   CONDITIONAL_REGISTER_USAGE is called (where we process -mno-app-regs).  */
#define TARGET_DEFAULT (MASK_APP_REGS + MASK_FPU)

/* Processor type.
   These must match the values for the cpu attribute in sparc.md.  */
enum processor_type {
  PROCESSOR_V7,
  PROCESSOR_CYPRESS,
  PROCESSOR_V8,
  PROCESSOR_SUPERSPARC,
  PROCESSOR_SPARCLITE,
  PROCESSOR_F930,
  PROCESSOR_F934,
  PROCESSOR_HYPERSPARC,
  PROCESSOR_SPARCLITE86X,
  PROCESSOR_SPARCLET,
  PROCESSOR_TSC701,
  PROCESSOR_V9,
  PROCESSOR_ULTRASPARC,
  PROCESSOR_ULTRASPARC3,
  PROCESSOR_NIAGARA
};

/* This is set from -m{cpu,tune}=xxx.  */
extern enum processor_type sparc_cpu;

/* Recast the cpu class to be the cpu attribute.
   Every file includes us, but not every file includes insn-attr.h.  */
#define sparc_cpu_attr ((enum attr_cpu) sparc_cpu)

/* Support for a compile-time default CPU, et cetera.  The rules are:
   --with-cpu is ignored if -mcpu is specified.
   --with-tune is ignored if -mtune is specified.
   --with-float is ignored if -mhard-float, -msoft-float, -mfpu, or -mno-fpu
     are specified.  */
#define OPTION_DEFAULT_SPECS \
  {"cpu", "%{!mcpu=*:-mcpu=%(VALUE)}" }, \
  {"tune", "%{!mtune=*:-mtune=%(VALUE)}" }, \
  {"float", "%{!msoft-float:%{!mhard-float:%{!fpu:%{!no-fpu:-m%(VALUE)-float}}}}" }

/* sparc_select[0] is reserved for the default cpu.  */
struct sparc_cpu_select
{
  const char *string;
  const char *const name;
  const int set_tune_p;
  const int set_arch_p;
};

extern struct sparc_cpu_select sparc_select[];

/* target machine storage layout */

/* Define this if most significant bit is lowest numbered
   in instructions that operate on numbered bit-fields.  */
#define BITS_BIG_ENDIAN 1

/* Define this if most significant byte of a word is the lowest numbered.  */
#define BYTES_BIG_ENDIAN 1

/* Define this if most significant word of a multiword number is the lowest
   numbered.  */
#define WORDS_BIG_ENDIAN 1

/* Define this to set the endianness to use in libgcc2.c, which can
   not depend on target_flags.  */
#if defined (__LITTLE_ENDIAN__) || defined(__LITTLE_ENDIAN_DATA__)
#define LIBGCC2_WORDS_BIG_ENDIAN 0
#else
#define LIBGCC2_WORDS_BIG_ENDIAN 1
#endif

#define MAX_BITS_PER_WORD	64

/* Width of a word, in units (bytes).  */
#define UNITS_PER_WORD		(TARGET_ARCH64 ? 8 : 4)
#ifdef IN_LIBGCC2
#define MIN_UNITS_PER_WORD	UNITS_PER_WORD
#else
#define MIN_UNITS_PER_WORD	4
#endif

#define UNITS_PER_SIMD_WORD	(TARGET_VIS ? 8 : UNITS_PER_WORD)

/* Now define the sizes of the C data types.  */

#define SHORT_TYPE_SIZE		16
#define INT_TYPE_SIZE		32
#define LONG_TYPE_SIZE		(TARGET_ARCH64 ? 64 : 32)
#define LONG_LONG_TYPE_SIZE	64
#define FLOAT_TYPE_SIZE		32
#define DOUBLE_TYPE_SIZE	64
/* LONG_DOUBLE_TYPE_SIZE is defined per OS even though the
   SPARC ABI says that it is 128-bit wide.  */
/* #define LONG_DOUBLE_TYPE_SIZE	128 */

/* Width in bits of a pointer.
   See also the macro `Pmode' defined below.  */
#define POINTER_SIZE (TARGET_PTR64 ? 64 : 32)

/* If we have to extend pointers (only when TARGET_ARCH64 and not
   TARGET_PTR64), we want to do it unsigned.   This macro does nothing
   if ptr_mode and Pmode are the same.  */
#define POINTERS_EXTEND_UNSIGNED 1

/* For TARGET_ARCH64 we need this, as we don't have instructions
   for arithmetic operations which do zero/sign extension at the same time,
   so without this we end up with a srl/sra after every assignment to an
   user variable,  which means very very bad code.  */
#define PROMOTE_FUNCTION_MODE(MODE, UNSIGNEDP, TYPE) \
if (TARGET_ARCH64				\
    && GET_MODE_CLASS (MODE) == MODE_INT	\
    && GET_MODE_SIZE (MODE) < UNITS_PER_WORD)	\
  (MODE) = word_mode;

/* Allocation boundary (in *bits*) for storing arguments in argument list.  */
#define PARM_BOUNDARY (TARGET_ARCH64 ? 64 : 32)

/* Boundary (in *bits*) on which stack pointer should be aligned.  */
/* FIXME, this is wrong when TARGET_ARCH64 and TARGET_STACK_BIAS, because
   then %sp+2047 is 128-bit aligned so %sp is really only byte-aligned.  */
#define STACK_BOUNDARY (TARGET_ARCH64 ? 128 : 64)
/* Temporary hack until the FIXME above is fixed.  */
#define SPARC_STACK_BOUNDARY_HACK (TARGET_ARCH64 && TARGET_STACK_BIAS)

/* ALIGN FRAMES on double word boundaries */

#define SPARC_STACK_ALIGN(LOC) \
  (TARGET_ARCH64 ? (((LOC)+15) & ~15) : (((LOC)+7) & ~7))

/* Allocation boundary (in *bits*) for the code of a function.  */
#define FUNCTION_BOUNDARY 32

/* Alignment of field after `int : 0' in a structure.  */
#define EMPTY_FIELD_BOUNDARY (TARGET_ARCH64 ? 64 : 32)

/* Every structure's size must be a multiple of this.  */
#define STRUCTURE_SIZE_BOUNDARY 8

/* A bit-field declared as `int' forces `int' alignment for the struct.  */
#define PCC_BITFIELD_TYPE_MATTERS 1

/* No data type wants to be aligned rounder than this.  */
#define BIGGEST_ALIGNMENT (TARGET_ARCH64 ? 128 : 64)

/* The best alignment to use in cases where we have a choice.  */
#define FASTEST_ALIGNMENT 64

/* Define this macro as an expression for the alignment of a structure
   (given by STRUCT as a tree node) if the alignment computed in the
   usual way is COMPUTED and the alignment explicitly specified was
   SPECIFIED.

   The default is to use SPECIFIED if it is larger; otherwise, use
   the smaller of COMPUTED and `BIGGEST_ALIGNMENT' */
#define ROUND_TYPE_ALIGN(STRUCT, COMPUTED, SPECIFIED)	\
 (TARGET_FASTER_STRUCTS ?				\
  ((TREE_CODE (STRUCT) == RECORD_TYPE			\
    || TREE_CODE (STRUCT) == UNION_TYPE                 \
    || TREE_CODE (STRUCT) == QUAL_UNION_TYPE)           \
   && TYPE_FIELDS (STRUCT) != 0                         \
     ? MAX (MAX ((COMPUTED), (SPECIFIED)), BIGGEST_ALIGNMENT) \
     : MAX ((COMPUTED), (SPECIFIED)))			\
   :  MAX ((COMPUTED), (SPECIFIED)))

/* Make strings word-aligned so strcpy from constants will be faster.  */
#define CONSTANT_ALIGNMENT(EXP, ALIGN)  \
  ((TREE_CODE (EXP) == STRING_CST	\
    && (ALIGN) < FASTEST_ALIGNMENT)	\
   ? FASTEST_ALIGNMENT : (ALIGN))

/* Make arrays of chars word-aligned for the same reasons.  */
#define DATA_ALIGNMENT(TYPE, ALIGN)		\
  (TREE_CODE (TYPE) == ARRAY_TYPE		\
   && TYPE_MODE (TREE_TYPE (TYPE)) == QImode	\
   && (ALIGN) < FASTEST_ALIGNMENT ? FASTEST_ALIGNMENT : (ALIGN))

/* Set this nonzero if move instructions will actually fail to work
   when given unaligned data.  */
#define STRICT_ALIGNMENT 1

/* Things that must be doubleword aligned cannot go in the text section,
   because the linker fails to align the text section enough!
   Put them in the data section.  This macro is only used in this file.  */
#define MAX_TEXT_ALIGN 32

/* Standard register usage.  */

/* Number of actual hardware registers.
   The hardware registers are assigned numbers for the compiler
   from 0 to just below FIRST_PSEUDO_REGISTER.
   All registers that the compiler knows about must be given numbers,
   even those that are not normally considered general registers.

   SPARC has 32 integer registers and 32 floating point registers.
   64 bit SPARC has 32 additional fp regs, but the odd numbered ones are not
   accessible.  We still account for them to simplify register computations
   (e.g.: in CLASS_MAX_NREGS).  There are also 4 fp condition code registers, so
   32+32+32+4 == 100.
   Register 100 is used as the integer condition code register.
   Register 101 is used as the soft frame pointer register.  */

#define FIRST_PSEUDO_REGISTER 102

#define SPARC_FIRST_FP_REG     32
/* Additional V9 fp regs.  */
#define SPARC_FIRST_V9_FP_REG  64
#define SPARC_LAST_V9_FP_REG   95
/* V9 %fcc[0123].  V8 uses (figuratively) %fcc0.  */
#define SPARC_FIRST_V9_FCC_REG 96
#define SPARC_LAST_V9_FCC_REG  99
/* V8 fcc reg.  */
#define SPARC_FCC_REG 96
/* Integer CC reg.  We don't distinguish %icc from %xcc.  */
#define SPARC_ICC_REG 100

/* Nonzero if REGNO is an fp reg.  */
#define SPARC_FP_REG_P(REGNO) \
((REGNO) >= SPARC_FIRST_FP_REG && (REGNO) <= SPARC_LAST_V9_FP_REG)

/* Argument passing regs.  */
#define SPARC_OUTGOING_INT_ARG_FIRST 8
#define SPARC_INCOMING_INT_ARG_FIRST 24
#define SPARC_FP_ARG_FIRST           32

/* 1 for registers that have pervasive standard uses
   and are not available for the register allocator.

   On non-v9 systems:
   g1 is free to use as temporary.
   g2-g4 are reserved for applications.  Gcc normally uses them as
   temporaries, but this can be disabled via the -mno-app-regs option.
   g5 through g7 are reserved for the operating system.

   On v9 systems:
   g1,g5 are free to use as temporaries, and are free to use between calls
   if the call is to an external function via the PLT.
   g4 is free to use as a temporary in the non-embedded case.
   g4 is reserved in the embedded case.
   g2-g3 are reserved for applications.  Gcc normally uses them as
   temporaries, but this can be disabled via the -mno-app-regs option.
   g6-g7 are reserved for the operating system (or application in
   embedded case).
   ??? Register 1 is used as a temporary by the 64 bit sethi pattern, so must
   currently be a fixed register until this pattern is rewritten.
   Register 1 is also used when restoring call-preserved registers in large
   stack frames.

   Registers fixed in arch32 and not arch64 (or vice-versa) are marked in
   CONDITIONAL_REGISTER_USAGE in order to properly handle -ffixed-.
*/

#define FIXED_REGISTERS  \
 {1, 0, 2, 2, 2, 2, 1, 1,	\
  0, 0, 0, 0, 0, 0, 1, 0,	\
  0, 0, 0, 0, 0, 0, 0, 0,	\
  0, 0, 0, 0, 0, 0, 1, 1,	\
				\
  0, 0, 0, 0, 0, 0, 0, 0,	\
  0, 0, 0, 0, 0, 0, 0, 0,	\
  0, 0, 0, 0, 0, 0, 0, 0,	\
  0, 0, 0, 0, 0, 0, 0, 0,	\
				\
  0, 0, 0, 0, 0, 0, 0, 0,	\
  0, 0, 0, 0, 0, 0, 0, 0,	\
  0, 0, 0, 0, 0, 0, 0, 0,	\
  0, 0, 0, 0, 0, 0, 0, 0,	\
				\
  0, 0, 0, 0, 0, 1}

/* 1 for registers not available across function calls.
   These must include the FIXED_REGISTERS and also any
   registers that can be used without being saved.
   The latter must include the registers where values are returned
   and the register where structure-value addresses are passed.
   Aside from that, you can include as many other registers as you like.  */

#define CALL_USED_REGISTERS  \
 {1, 1, 1, 1, 1, 1, 1, 1,	\
  1, 1, 1, 1, 1, 1, 1, 1,	\
  0, 0, 0, 0, 0, 0, 0, 0,	\
  0, 0, 0, 0, 0, 0, 1, 1,	\
				\
  1, 1, 1, 1, 1, 1, 1, 1,	\
  1, 1, 1, 1, 1, 1, 1, 1,	\
  1, 1, 1, 1, 1, 1, 1, 1,	\
  1, 1, 1, 1, 1, 1, 1, 1,	\
				\
  1, 1, 1, 1, 1, 1, 1, 1,	\
  1, 1, 1, 1, 1, 1, 1, 1,	\
  1, 1, 1, 1, 1, 1, 1, 1,	\
  1, 1, 1, 1, 1, 1, 1, 1,	\
				\
  1, 1, 1, 1, 1, 1}

/* If !TARGET_FPU, then make the fp registers and fp cc regs fixed so that
   they won't be allocated.  */

#define CONDITIONAL_REGISTER_USAGE				\
do								\
  {								\
    if (PIC_OFFSET_TABLE_REGNUM != INVALID_REGNUM)		\
      {								\
	fixed_regs[PIC_OFFSET_TABLE_REGNUM] = 1;		\
	call_used_regs[PIC_OFFSET_TABLE_REGNUM] = 1;		\
      }								\
    /* If the user has passed -f{fixed,call-{used,saved}}-g5 */	\
    /* then honor it.  */					\
    if (TARGET_ARCH32 && fixed_regs[5])				\
      fixed_regs[5] = 1;					\
    else if (TARGET_ARCH64 && fixed_regs[5] == 2)		\
      fixed_regs[5] = 0;					\
    if (! TARGET_V9)						\
      {								\
	int regno;						\
	for (regno = SPARC_FIRST_V9_FP_REG;			\
	     regno <= SPARC_LAST_V9_FP_REG;			\
	     regno++)						\
	  fixed_regs[regno] = 1;				\
	/* %fcc0 is used by v8 and v9.  */			\
	for (regno = SPARC_FIRST_V9_FCC_REG + 1;		\
	     regno <= SPARC_LAST_V9_FCC_REG;			\
	     regno++)						\
	  fixed_regs[regno] = 1;				\
      }								\
    if (! TARGET_FPU)						\
      {								\
	int regno;						\
	for (regno = 32; regno < SPARC_LAST_V9_FCC_REG; regno++) \
	  fixed_regs[regno] = 1;				\
      }								\
    /* If the user has passed -f{fixed,call-{used,saved}}-g2 */	\
    /* then honor it.  Likewise with g3 and g4.  */		\
    if (fixed_regs[2] == 2)					\
      fixed_regs[2] = ! TARGET_APP_REGS;			\
    if (fixed_regs[3] == 2)					\
      fixed_regs[3] = ! TARGET_APP_REGS;			\
    if (TARGET_ARCH32 && fixed_regs[4] == 2)			\
      fixed_regs[4] = ! TARGET_APP_REGS;			\
    else if (TARGET_CM_EMBMEDANY)				\
      fixed_regs[4] = 1;					\
    else if (fixed_regs[4] == 2)				\
      fixed_regs[4] = 0;					\
  }								\
while (0)

/* Return number of consecutive hard regs needed starting at reg REGNO
   to hold something of mode MODE.
   This is ordinarily the length in words of a value of mode MODE
   but can be less for certain modes in special long registers.

   On SPARC, ordinary registers hold 32 bits worth;
   this means both integer and floating point registers.
   On v9, integer regs hold 64 bits worth; floating point regs hold
   32 bits worth (this includes the new fp regs as even the odd ones are
   included in the hard register count).  */

#define HARD_REGNO_NREGS(REGNO, MODE) \
  (TARGET_ARCH64							\
   ? ((REGNO) < 32 || (REGNO) == FRAME_POINTER_REGNUM			\
      ? (GET_MODE_SIZE (MODE) + UNITS_PER_WORD - 1) / UNITS_PER_WORD	\
      : (GET_MODE_SIZE (MODE) + 3) / 4)					\
   : ((GET_MODE_SIZE (MODE) + UNITS_PER_WORD - 1) / UNITS_PER_WORD))

/* Due to the ARCH64 discrepancy above we must override this next
   macro too.  */
#define REGMODE_NATURAL_SIZE(MODE) \
  ((TARGET_ARCH64 && FLOAT_MODE_P (MODE)) ? 4 : UNITS_PER_WORD)

/* Value is 1 if hard register REGNO can hold a value of machine-mode MODE.
   See sparc.c for how we initialize this.  */
extern const int *hard_regno_mode_classes;
extern int sparc_mode_class[];

/* ??? Because of the funny way we pass parameters we should allow certain
   ??? types of float/complex values to be in integer registers during
   ??? RTL generation.  This only matters on arch32.  */
#define HARD_REGNO_MODE_OK(REGNO, MODE) \
  ((hard_regno_mode_classes[REGNO] & sparc_mode_class[MODE]) != 0)

/* Value is 1 if it is OK to rename a hard register FROM to another hard
   register TO.  We cannot rename %g1 as it may be used before the save
   register window instruction in the prologue.  */
#define HARD_REGNO_RENAME_OK(FROM, TO) ((FROM) != 1)

/* Value is 1 if it is a good idea to tie two pseudo registers
   when one has mode MODE1 and one has mode MODE2.
   If HARD_REGNO_MODE_OK could produce different values for MODE1 and MODE2,
   for any hard reg, then this must be 0 for correct output.

   For V9: SFmode can't be combined with other float modes, because they can't
   be allocated to the %d registers.  Also, DFmode won't fit in odd %f
   registers, but SFmode will.  */
#define MODES_TIEABLE_P(MODE1, MODE2) \
  ((MODE1) == (MODE2)						\
   || (GET_MODE_CLASS (MODE1) == GET_MODE_CLASS (MODE2)		\
       && (! TARGET_V9						\
	   || (GET_MODE_CLASS (MODE1) != MODE_FLOAT		\
	       || (MODE1 != SFmode && MODE2 != SFmode)))))

/* Specify the registers used for certain standard purposes.
   The values of these macros are register numbers.  */

/* Register to use for pushing function arguments.  */
#define STACK_POINTER_REGNUM 14

/* The stack bias (amount by which the hardware register is offset by).  */
#define SPARC_STACK_BIAS ((TARGET_ARCH64 && TARGET_STACK_BIAS) ? 2047 : 0)

/* Actual top-of-stack address is 92/176 greater than the contents of the
   stack pointer register for !v9/v9.  That is:
   - !v9: 64 bytes for the in and local registers, 4 bytes for structure return
     address, and 6*4 bytes for the 6 register parameters.
   - v9: 128 bytes for the in and local registers + 6*8 bytes for the integer
     parameter regs.  */
#define STACK_POINTER_OFFSET (FIRST_PARM_OFFSET(0) + SPARC_STACK_BIAS)

/* Base register for access to local variables of the function.  */
#define HARD_FRAME_POINTER_REGNUM 30

/* The soft frame pointer does not have the stack bias applied.  */
#define FRAME_POINTER_REGNUM 101

/* Given the stack bias, the stack pointer isn't actually aligned.  */
#define INIT_EXPANDERS							 \
  do {									 \
    if (cfun && cfun->emit->regno_pointer_align && SPARC_STACK_BIAS)	 \
      {									 \
	REGNO_POINTER_ALIGN (STACK_POINTER_REGNUM) = BITS_PER_UNIT;	 \
	REGNO_POINTER_ALIGN (HARD_FRAME_POINTER_REGNUM) = BITS_PER_UNIT; \
      }									 \
  } while (0)

/* Value should be nonzero if functions must have frame pointers.
   Zero means the frame pointer need not be set up (and parms
   may be accessed via the stack pointer) in functions that seem suitable.
   Used in flow.c, global.c, ra.c and reload1.c.  */
#define FRAME_POINTER_REQUIRED	\
  (! (leaf_function_p () && only_leaf_regs_used ()))

/* Base register for access to arguments of the function.  */
#define ARG_POINTER_REGNUM FRAME_POINTER_REGNUM

/* Register in which static-chain is passed to a function.  This must
   not be a register used by the prologue.  */
#define STATIC_CHAIN_REGNUM (TARGET_ARCH64 ? 5 : 2)

/* Register which holds offset table for position-independent
   data references.  */

#define PIC_OFFSET_TABLE_REGNUM (flag_pic ? 23 : INVALID_REGNUM)

/* Pick a default value we can notice from override_options:
   !v9: Default is on.
   v9: Default is off.  */

#define DEFAULT_PCC_STRUCT_RETURN -1

/* Functions which return large structures get the address
   to place the wanted value at offset 64 from the frame.
   Must reserve 64 bytes for the in and local registers.
   v9: Functions which return large structures get the address to place the
   wanted value from an invisible first argument.  */
#define STRUCT_VALUE_OFFSET 64

/* Define the classes of registers for register constraints in the
   machine description.  Also define ranges of constants.

   One of the classes must always be named ALL_REGS and include all hard regs.
   If there is more than one class, another class must be named NO_REGS
   and contain no registers.

   The name GENERAL_REGS must be the name of a class (or an alias for
   another name such as ALL_REGS).  This is the class of registers
   that is allowed by "g" or "r" in a register constraint.
   Also, registers outside this class are allocated only when
   instructions express preferences for them.

   The classes must be numbered in nondecreasing order; that is,
   a larger-numbered class must never be contained completely
   in a smaller-numbered class.

   For any two classes, it is very desirable that there be another
   class that represents their union.  */

/* The SPARC has various kinds of registers: general, floating point,
   and condition codes [well, it has others as well, but none that we
   care directly about].

   For v9 we must distinguish between the upper and lower floating point
   registers because the upper ones can't hold SFmode values.
   HARD_REGNO_MODE_OK won't help here because reload assumes that register(s)
   satisfying a group need for a class will also satisfy a single need for
   that class.  EXTRA_FP_REGS is a bit of a misnomer as it covers all 64 fp
   regs.

   It is important that one class contains all the general and all the standard
   fp regs.  Otherwise find_reg() won't properly allocate int regs for moves,
   because reg_class_record() will bias the selection in favor of fp regs,
   because reg_class_subunion[GENERAL_REGS][FP_REGS] will yield FP_REGS,
   because FP_REGS > GENERAL_REGS.

   It is also important that one class contain all the general and all
   the fp regs.  Otherwise when spilling a DFmode reg, it may be from
   EXTRA_FP_REGS but find_reloads() may use class
   GENERAL_OR_FP_REGS. This will cause allocate_reload_reg() to die
   because the compiler thinks it doesn't have a spill reg when in
   fact it does.

   v9 also has 4 floating point condition code registers.  Since we don't
   have a class that is the union of FPCC_REGS with either of the others,
   it is important that it appear first.  Otherwise the compiler will die
   trying to compile _fixunsdfsi because fix_truncdfsi2 won't match its
   constraints.

   It is important that SPARC_ICC_REG have class NO_REGS.  Otherwise combine
   may try to use it to hold an SImode value.  See register_operand.
   ??? Should %fcc[0123] be handled similarly?
*/

enum reg_class { NO_REGS, FPCC_REGS, I64_REGS, GENERAL_REGS, FP_REGS,
		 EXTRA_FP_REGS, GENERAL_OR_FP_REGS, GENERAL_OR_EXTRA_FP_REGS,
		 ALL_REGS, LIM_REG_CLASSES };

#define N_REG_CLASSES (int) LIM_REG_CLASSES

/* Give names of register classes as strings for dump file.  */

#define REG_CLASS_NAMES \
  { "NO_REGS", "FPCC_REGS", "I64_REGS", "GENERAL_REGS", "FP_REGS",	\
     "EXTRA_FP_REGS", "GENERAL_OR_FP_REGS", "GENERAL_OR_EXTRA_FP_REGS",	\
     "ALL_REGS" }

/* Define which registers fit in which classes.
   This is an initializer for a vector of HARD_REG_SET
   of length N_REG_CLASSES.  */

#define REG_CLASS_CONTENTS				\
  {{0, 0, 0, 0},	/* NO_REGS */			\
   {0, 0, 0, 0xf},	/* FPCC_REGS */			\
   {0xffff, 0, 0, 0},	/* I64_REGS */			\
   {-1, 0, 0, 0x20},	/* GENERAL_REGS */		\
   {0, -1, 0, 0},	/* FP_REGS */			\
   {0, -1, -1, 0},	/* EXTRA_FP_REGS */		\
   {-1, -1, 0, 0x20},	/* GENERAL_OR_FP_REGS */	\
   {-1, -1, -1, 0x20},	/* GENERAL_OR_EXTRA_FP_REGS */	\
   {-1, -1, -1, 0x3f}}	/* ALL_REGS */

/* Defines invalid mode changes.  Borrowed from pa64-regs.h.

   SImode loads to floating-point registers are not zero-extended.
   The definition for LOAD_EXTEND_OP specifies that integer loads
   narrower than BITS_PER_WORD will be zero-extended.  As a result,
   we inhibit changes from SImode unless they are to a mode that is
   identical in size.  */

#define CANNOT_CHANGE_MODE_CLASS(FROM, TO, CLASS)		\
  (TARGET_ARCH64						\
   && (FROM) == SImode						\
   && GET_MODE_SIZE (FROM) != GET_MODE_SIZE (TO)		\
   ? reg_classes_intersect_p (CLASS, FP_REGS) : 0)

/* The same information, inverted:
   Return the class number of the smallest class containing
   reg number REGNO.  This could be a conditional expression
   or could index an array.  */

extern enum reg_class sparc_regno_reg_class[FIRST_PSEUDO_REGISTER];

#define REGNO_REG_CLASS(REGNO) sparc_regno_reg_class[(REGNO)]

/* This is the order in which to allocate registers normally.

   We put %f0-%f7 last among the float registers, so as to make it more
   likely that a pseudo-register which dies in the float return register
   area will get allocated to the float return register, thus saving a move
   instruction at the end of the function.

   Similarly for integer return value registers.

   We know in this case that we will not end up with a leaf function.

   The register allocator is given the global and out registers first
   because these registers are call clobbered and thus less useful to
   global register allocation.

   Next we list the local and in registers.  They are not call clobbered
   and thus very useful for global register allocation.  We list the input
   registers before the locals so that it is more likely the incoming
   arguments received in those registers can just stay there and not be
   reloaded.  */

#define REG_ALLOC_ORDER \
{ 1, 2, 3, 4, 5, 6, 7,			/* %g1-%g7 */	\
  13, 12, 11, 10, 9, 8, 		/* %o5-%o0 */	\
  15,					/* %o7 */	\
  16, 17, 18, 19, 20, 21, 22, 23,	/* %l0-%l7 */ 	\
  29, 28, 27, 26, 25, 24, 31,		/* %i5-%i0,%i7 */\
  40, 41, 42, 43, 44, 45, 46, 47,	/* %f8-%f15 */  \
  48, 49, 50, 51, 52, 53, 54, 55,	/* %f16-%f23 */ \
  56, 57, 58, 59, 60, 61, 62, 63,	/* %f24-%f31 */ \
  64, 65, 66, 67, 68, 69, 70, 71,	/* %f32-%f39 */ \
  72, 73, 74, 75, 76, 77, 78, 79,	/* %f40-%f47 */ \
  80, 81, 82, 83, 84, 85, 86, 87,	/* %f48-%f55 */ \
  88, 89, 90, 91, 92, 93, 94, 95,	/* %f56-%f63 */ \
  39, 38, 37, 36, 35, 34, 33, 32,	/* %f7-%f0 */   \
  96, 97, 98, 99,			/* %fcc0-3 */   \
  100, 0, 14, 30, 101}			/* %icc, %g0, %o6, %i6, %sfp */

/* This is the order in which to allocate registers for
   leaf functions.  If all registers can fit in the global and
   output registers, then we have the possibility of having a leaf
   function.

   The macro actually mentioned the input registers first,
   because they get renumbered into the output registers once
   we know really do have a leaf function.

   To be more precise, this register allocation order is used
   when %o7 is found to not be clobbered right before register
   allocation.  Normally, the reason %o7 would be clobbered is
   due to a call which could not be transformed into a sibling
   call.

   As a consequence, it is possible to use the leaf register
   allocation order and not end up with a leaf function.  We will
   not get suboptimal register allocation in that case because by
   definition of being potentially leaf, there were no function
   calls.  Therefore, allocation order within the local register
   window is not critical like it is when we do have function calls.  */

#define REG_LEAF_ALLOC_ORDER \
{ 1, 2, 3, 4, 5, 6, 7, 			/* %g1-%g7 */	\
  29, 28, 27, 26, 25, 24,		/* %i5-%i0 */	\
  15,					/* %o7 */	\
  13, 12, 11, 10, 9, 8,			/* %o5-%o0 */	\
  16, 17, 18, 19, 20, 21, 22, 23,	/* %l0-%l7 */	\
  40, 41, 42, 43, 44, 45, 46, 47,	/* %f8-%f15 */	\
  48, 49, 50, 51, 52, 53, 54, 55,	/* %f16-%f23 */	\
  56, 57, 58, 59, 60, 61, 62, 63,	/* %f24-%f31 */	\
  64, 65, 66, 67, 68, 69, 70, 71,	/* %f32-%f39 */	\
  72, 73, 74, 75, 76, 77, 78, 79,	/* %f40-%f47 */	\
  80, 81, 82, 83, 84, 85, 86, 87,	/* %f48-%f55 */	\
  88, 89, 90, 91, 92, 93, 94, 95,	/* %f56-%f63 */	\
  39, 38, 37, 36, 35, 34, 33, 32,	/* %f7-%f0 */	\
  96, 97, 98, 99,			/* %fcc0-3 */	\
  100, 0, 14, 30, 31, 101}		/* %icc, %g0, %o6, %i6, %i7, %sfp */

#define ORDER_REGS_FOR_LOCAL_ALLOC order_regs_for_local_alloc ()

extern char sparc_leaf_regs[];
#define LEAF_REGISTERS sparc_leaf_regs

extern char leaf_reg_remap[];
#define LEAF_REG_REMAP(REGNO) (leaf_reg_remap[REGNO])

/* The class value for index registers, and the one for base regs.  */
#define INDEX_REG_CLASS GENERAL_REGS
#define BASE_REG_CLASS GENERAL_REGS

/* Local macro to handle the two v9 classes of FP regs.  */
#define FP_REG_CLASS_P(CLASS) ((CLASS) == FP_REGS || (CLASS) == EXTRA_FP_REGS)

/* Get reg_class from a letter such as appears in the machine description.
   In the not-v9 case, coerce v9's 'e' class to 'f', so we can use 'e' in the
   .md file for v8 and v9.
   'd' and 'b' are used for single and double precision VIS operations,
   if TARGET_VIS.
   'h' is used for V8+ 64 bit global and out registers.  */

#define REG_CLASS_FROM_LETTER(C)		\
(TARGET_V9					\
 ? ((C) == 'f' ? FP_REGS			\
    : (C) == 'e' ? EXTRA_FP_REGS 		\
    : (C) == 'c' ? FPCC_REGS			\
    : ((C) == 'd' && TARGET_VIS) ? FP_REGS\
    : ((C) == 'b' && TARGET_VIS) ? EXTRA_FP_REGS\
    : ((C) == 'h' && TARGET_V8PLUS) ? I64_REGS\
    : NO_REGS)					\
 : ((C) == 'f' ? FP_REGS			\
    : (C) == 'e' ? FP_REGS			\
    : (C) == 'c' ? FPCC_REGS			\
    : NO_REGS))

/* The letters I, J, K, L, M, N, O, P in a register constraint string
   can be used to stand for particular ranges of CONST_INTs.
   This macro defines what the ranges are.
   C is the letter, and VALUE is a constant value.
   Return 1 if VALUE is in the range specified by C.

   `I' is used for the range of constants an insn can actually contain.
   `J' is used for the range which is just zero (since that is R0).
   `K' is used for constants which can be loaded with a single sethi insn.
   `L' is used for the range of constants supported by the movcc insns.
   `M' is used for the range of constants supported by the movrcc insns.
   `N' is like K, but for constants wider than 32 bits.
   `O' is used for the range which is just 4096.
   `P' is free.  */

/* Predicates for 10-bit, 11-bit and 13-bit signed constants.  */
#define SPARC_SIMM10_P(X) ((unsigned HOST_WIDE_INT) (X) + 0x200 < 0x400)
#define SPARC_SIMM11_P(X) ((unsigned HOST_WIDE_INT) (X) + 0x400 < 0x800)
#define SPARC_SIMM13_P(X) ((unsigned HOST_WIDE_INT) (X) + 0x1000 < 0x2000)

/* 10- and 11-bit immediates are only used for a few specific insns.
   SMALL_INT is used throughout the port so we continue to use it.  */
#define SMALL_INT(X) (SPARC_SIMM13_P (INTVAL (X)))

/* Predicate for constants that can be loaded with a sethi instruction.
   This is the general, 64-bit aware, bitwise version that ensures that
   only constants whose representation fits in the mask

     0x00000000fffffc00

   are accepted.  It will reject, for example, negative SImode constants
   on 64-bit hosts, so correct handling is to mask the value beforehand
   according to the mode of the instruction.  */
#define SPARC_SETHI_P(X) \
  (((unsigned HOST_WIDE_INT) (X) \
    & ((unsigned HOST_WIDE_INT) 0x3ff - GET_MODE_MASK (SImode) - 1)) == 0)

/* Version of the above predicate for SImode constants and below.  */
#define SPARC_SETHI32_P(X) \
  (SPARC_SETHI_P ((unsigned HOST_WIDE_INT) (X) & GET_MODE_MASK (SImode)))

#define CONST_OK_FOR_LETTER_P(VALUE, C)  \
  ((C) == 'I' ? SPARC_SIMM13_P (VALUE)			\
   : (C) == 'J' ? (VALUE) == 0				\
   : (C) == 'K' ? SPARC_SETHI32_P (VALUE)		\
   : (C) == 'L' ? SPARC_SIMM11_P (VALUE)		\
   : (C) == 'M' ? SPARC_SIMM10_P (VALUE)		\
   : (C) == 'N' ? SPARC_SETHI_P (VALUE)			\
   : (C) == 'O' ? (VALUE) == 4096			\
   : 0)

/* Similar, but for CONST_DOUBLEs, and defining letters G and H.
   Here VALUE is the CONST_DOUBLE rtx itself.  */

#define CONST_DOUBLE_OK_FOR_LETTER_P(VALUE, C)	\
  ((C) == 'G' ? const_zero_operand (VALUE, GET_MODE (VALUE))	\
   : (C) == 'H' ? arith_double_operand (VALUE, DImode)		\
   : 0)

/* Given an rtx X being reloaded into a reg required to be
   in class CLASS, return the class of reg to actually use.
   In general this is just CLASS; but on some machines
   in some cases it is preferable to use a more restrictive class.  */
/* - We can't load constants into FP registers.
   - We can't load FP constants into integer registers when soft-float,
     because there is no soft-float pattern with a r/F constraint.
   - We can't load FP constants into integer registers for TFmode unless
     it is 0.0L, because there is no movtf pattern with a r/F constraint.
   - Try and reload integer constants (symbolic or otherwise) back into
     registers directly, rather than having them dumped to memory.  */

#define PREFERRED_RELOAD_CLASS(X,CLASS)			\
  (CONSTANT_P (X)					\
   ? ((FP_REG_CLASS_P (CLASS)				\
       || (CLASS) == GENERAL_OR_FP_REGS			\
       || (CLASS) == GENERAL_OR_EXTRA_FP_REGS		\
       || (GET_MODE_CLASS (GET_MODE (X)) == MODE_FLOAT	\
	   && ! TARGET_FPU)				\
       || (GET_MODE (X) == TFmode			\
	   && ! const_zero_operand (X, TFmode)))	\
      ? NO_REGS						\
      : (!FP_REG_CLASS_P (CLASS)			\
         && GET_MODE_CLASS (GET_MODE (X)) == MODE_INT)	\
      ? GENERAL_REGS					\
      : (CLASS))					\
   : (CLASS))

/* Return the register class of a scratch register needed to load IN into
   a register of class CLASS in MODE.

   We need a temporary when loading/storing a HImode/QImode value
   between memory and the FPU registers.  This can happen when combine puts
   a paradoxical subreg in a float/fix conversion insn.

   We need a temporary when loading/storing a DFmode value between
   unaligned memory and the upper FPU registers.  */

#define SECONDARY_INPUT_RELOAD_CLASS(CLASS, MODE, IN)		\
  ((FP_REG_CLASS_P (CLASS)					\
    && ((MODE) == HImode || (MODE) == QImode)			\
    && (GET_CODE (IN) == MEM					\
        || ((GET_CODE (IN) == REG || GET_CODE (IN) == SUBREG)	\
            && true_regnum (IN) == -1)))			\
   ? GENERAL_REGS						\
   : ((CLASS) == EXTRA_FP_REGS && (MODE) == DFmode		\
      && GET_CODE (IN) == MEM && TARGET_ARCH32			\
      && ! mem_min_alignment ((IN), 8))				\
     ? FP_REGS							\
     : (((TARGET_CM_MEDANY					\
	  && symbolic_operand ((IN), (MODE)))			\
	 || (TARGET_CM_EMBMEDANY				\
	     && text_segment_operand ((IN), (MODE))))		\
	&& !flag_pic)						\
       ? GENERAL_REGS						\
       : NO_REGS)

#define SECONDARY_OUTPUT_RELOAD_CLASS(CLASS, MODE, IN)		\
  ((FP_REG_CLASS_P (CLASS)					\
     && ((MODE) == HImode || (MODE) == QImode)			\
     && (GET_CODE (IN) == MEM					\
         || ((GET_CODE (IN) == REG || GET_CODE (IN) == SUBREG)	\
             && true_regnum (IN) == -1)))			\
   ? GENERAL_REGS						\
   : ((CLASS) == EXTRA_FP_REGS && (MODE) == DFmode		\
      && GET_CODE (IN) == MEM && TARGET_ARCH32			\
      && ! mem_min_alignment ((IN), 8))				\
     ? FP_REGS							\
     : (((TARGET_CM_MEDANY					\
	  && symbolic_operand ((IN), (MODE)))			\
	 || (TARGET_CM_EMBMEDANY				\
	     && text_segment_operand ((IN), (MODE))))		\
	&& !flag_pic)						\
       ? GENERAL_REGS						\
       : NO_REGS)

/* On SPARC it is not possible to directly move data between
   GENERAL_REGS and FP_REGS.  */
#define SECONDARY_MEMORY_NEEDED(CLASS1, CLASS2, MODE) \
  (FP_REG_CLASS_P (CLASS1) != FP_REG_CLASS_P (CLASS2))

/* Return the stack location to use for secondary memory needed reloads.
   We want to use the reserved location just below the frame pointer.
   However, we must ensure that there is a frame, so use assign_stack_local
   if the frame size is zero.  */
#define SECONDARY_MEMORY_NEEDED_RTX(MODE) \
  (get_frame_size () == 0						\
   ? assign_stack_local (MODE, GET_MODE_SIZE (MODE), 0)			\
   : gen_rtx_MEM (MODE, plus_constant (frame_pointer_rtx,		\
				       STARTING_FRAME_OFFSET)))

/* Get_secondary_mem widens its argument to BITS_PER_WORD which loses on v9
   because the movsi and movsf patterns don't handle r/f moves.
   For v8 we copy the default definition.  */
#define SECONDARY_MEMORY_NEEDED_MODE(MODE) \
  (TARGET_ARCH64						\
   ? (GET_MODE_BITSIZE (MODE) < 32				\
      ? mode_for_size (32, GET_MODE_CLASS (MODE), 0)		\
      : MODE)							\
   : (GET_MODE_BITSIZE (MODE) < BITS_PER_WORD			\
      ? mode_for_size (BITS_PER_WORD, GET_MODE_CLASS (MODE), 0)	\
      : MODE))

/* Return the maximum number of consecutive registers
   needed to represent mode MODE in a register of class CLASS.  */
/* On SPARC, this is the size of MODE in words.  */
#define CLASS_MAX_NREGS(CLASS, MODE)	\
  (FP_REG_CLASS_P (CLASS) ? (GET_MODE_SIZE (MODE) + 3) / 4 \
   : (GET_MODE_SIZE (MODE) + UNITS_PER_WORD - 1) / UNITS_PER_WORD)

/* Stack layout; function entry, exit and calling.  */

/* Define this if pushing a word on the stack
   makes the stack pointer a smaller address.  */
#define STACK_GROWS_DOWNWARD

/* Define this to nonzero if the nominal address of the stack frame
   is at the high-address end of the local variables;
   that is, each additional local variable allocated
   goes at a more negative offset in the frame.  */
#define FRAME_GROWS_DOWNWARD 1

/* Offset within stack frame to start allocating local variables at.
   If FRAME_GROWS_DOWNWARD, this is the offset to the END of the
   first local allocated.  Otherwise, it is the offset to the BEGINNING
   of the first local allocated.  */
/* This allows space for one TFmode floating point value, which is used
   by SECONDARY_MEMORY_NEEDED_RTX.  */
#define STARTING_FRAME_OFFSET \
  (TARGET_ARCH64 ? -16 \
   : (-SPARC_STACK_ALIGN (LONG_DOUBLE_TYPE_SIZE / BITS_PER_UNIT)))

/* Offset of first parameter from the argument pointer register value.
   !v9: This is 64 for the ins and locals, plus 4 for the struct-return reg
   even if this function isn't going to use it.
   v9: This is 128 for the ins and locals.  */
#define FIRST_PARM_OFFSET(FNDECL) \
  (TARGET_ARCH64 ? 16 * UNITS_PER_WORD : STRUCT_VALUE_OFFSET + UNITS_PER_WORD)

/* Offset from the argument pointer register value to the CFA.
   This is different from FIRST_PARM_OFFSET because the register window
   comes between the CFA and the arguments.  */
#define ARG_POINTER_CFA_OFFSET(FNDECL)  0

/* When a parameter is passed in a register, stack space is still
   allocated for it.
   !v9: All 6 possible integer registers have backing store allocated.
   v9: Only space for the arguments passed is allocated.  */
/* ??? Ideally, we'd use zero here (as the minimum), but zero has special
   meaning to the backend.  Further, we need to be able to detect if a
   varargs/unprototyped function is called, as they may want to spill more
   registers than we've provided space.  Ugly, ugly.  So for now we retain
   all 6 slots even for v9.  */
#define REG_PARM_STACK_SPACE(DECL) (6 * UNITS_PER_WORD)

/* Definitions for register elimination.  */

#define ELIMINABLE_REGS \
  {{ FRAME_POINTER_REGNUM, STACK_POINTER_REGNUM}, \
   { FRAME_POINTER_REGNUM, HARD_FRAME_POINTER_REGNUM} }

/* The way this is structured, we can't eliminate SFP in favor of SP
   if the frame pointer is required: we want to use the SFP->HFP elimination
   in that case.  But the test in update_eliminables doesn't know we are
   assuming below that we only do the former elimination.  */
#define CAN_ELIMINATE(FROM, TO) \
  ((TO) == HARD_FRAME_POINTER_REGNUM || !FRAME_POINTER_REQUIRED)

/* We always pretend that this is a leaf function because if it's not,
   there's no point in trying to eliminate the frame pointer.  If it
   is a leaf function, we guessed right!  */
#define INITIAL_ELIMINATION_OFFSET(FROM, TO, OFFSET) 			\
  do {									\
    if ((TO) == STACK_POINTER_REGNUM)					\
      (OFFSET) = sparc_compute_frame_size (get_frame_size (), 1);	\
    else								\
      (OFFSET) = 0;							\
    (OFFSET) += SPARC_STACK_BIAS;					\
  } while (0)

/* Keep the stack pointer constant throughout the function.
   This is both an optimization and a necessity: longjmp
   doesn't behave itself when the stack pointer moves within
   the function!  */
#define ACCUMULATE_OUTGOING_ARGS 1

/* Value is the number of bytes of arguments automatically
   popped when returning from a subroutine call.
   FUNDECL is the declaration node of the function (as a tree),
   FUNTYPE is the data type of the function (as a tree),
   or for a library call it is an identifier node for the subroutine name.
   SIZE is the number of bytes of arguments passed on the stack.  */

#define RETURN_POPS_ARGS(FUNDECL,FUNTYPE,SIZE) 0

/* Define this macro if the target machine has "register windows".  This
   C expression returns the register number as seen by the called function
   corresponding to register number OUT as seen by the calling function.
   Return OUT if register number OUT is not an outbound register.  */

#define INCOMING_REGNO(OUT) \
 (((OUT) < 8 || (OUT) > 15) ? (OUT) : (OUT) + 16)

/* Define this macro if the target machine has "register windows".  This
   C expression returns the register number as seen by the calling function
   corresponding to register number IN as seen by the called function.
   Return IN if register number IN is not an inbound register.  */

#define OUTGOING_REGNO(IN) \
 (((IN) < 24 || (IN) > 31) ? (IN) : (IN) - 16)

/* Define this macro if the target machine has register windows.  This
   C expression returns true if the register is call-saved but is in the
   register window.  */

#define LOCAL_REGNO(REGNO) \
  ((REGNO) >= 16 && (REGNO) <= 31)

/* Define how to find the value returned by a function.
   VALTYPE is the data type of the value (as a tree).
   If the precise function being called is known, FUNC is its FUNCTION_DECL;
   otherwise, FUNC is 0.  */

/* On SPARC the value is found in the first "output" register.  */

#define FUNCTION_VALUE(VALTYPE, FUNC) \
  function_value ((VALTYPE), TYPE_MODE (VALTYPE), 1)

/* But the called function leaves it in the first "input" register.  */

#define FUNCTION_OUTGOING_VALUE(VALTYPE, FUNC) \
  function_value ((VALTYPE), TYPE_MODE (VALTYPE), 0)

/* Define how to find the value returned by a library function
   assuming the value has mode MODE.  */

#define LIBCALL_VALUE(MODE) \
  function_value (NULL_TREE, (MODE), 1)

/* 1 if N is a possible register number for a function value
   as seen by the caller.
   On SPARC, the first "output" reg is used for integer values,
   and the first floating point register is used for floating point values.  */

#define FUNCTION_VALUE_REGNO_P(N) ((N) == 8 || (N) == 32)

/* Define the size of space to allocate for the return value of an
   untyped_call.  */

#define APPLY_RESULT_SIZE (TARGET_ARCH64 ? 24 : 16)

/* 1 if N is a possible register number for function argument passing.
   On SPARC, these are the "output" registers.  v9 also uses %f0-%f31.  */

#define FUNCTION_ARG_REGNO_P(N) \
(TARGET_ARCH64 \
 ? (((N) >= 8 && (N) <= 13) || ((N) >= 32 && (N) <= 63)) \
 : ((N) >= 8 && (N) <= 13))

/* Define a data type for recording info about an argument list
   during the scan of that argument list.  This data type should
   hold all necessary information about the function itself
   and about the args processed so far, enough to enable macros
   such as FUNCTION_ARG to determine where the next arg should go.

   On SPARC (!v9), this is a single integer, which is a number of words
   of arguments scanned so far (including the invisible argument,
   if any, which holds the structure-value-address).
   Thus 7 or more means all following args should go on the stack.

   For v9, we also need to know whether a prototype is present.  */

struct sparc_args {
  int words;       /* number of words passed so far */
  int prototype_p; /* nonzero if a prototype is present */
  int libcall_p;   /* nonzero if a library call */
};
#define CUMULATIVE_ARGS struct sparc_args

/* Initialize a variable CUM of type CUMULATIVE_ARGS
   for a call to a function whose data type is FNTYPE.
   For a library call, FNTYPE is 0.  */

#define INIT_CUMULATIVE_ARGS(CUM, FNTYPE, LIBNAME, FNDECL, N_NAMED_ARGS) \
init_cumulative_args (& (CUM), (FNTYPE), (LIBNAME), (FNDECL));

/* Update the data in CUM to advance over an argument
   of mode MODE and data type TYPE.
   TYPE is null for libcalls where that information may not be available.  */

#define FUNCTION_ARG_ADVANCE(CUM, MODE, TYPE, NAMED) \
function_arg_advance (& (CUM), (MODE), (TYPE), (NAMED))

/* Determine where to put an argument to a function.
   Value is zero to push the argument on the stack,
   or a hard register in which to store the argument.

   MODE is the argument's machine mode.
   TYPE is the data type of the argument (as a tree).
    This is null for libcalls where that information may
    not be available.
   CUM is a variable of type CUMULATIVE_ARGS which gives info about
    the preceding args and about the function being called.
   NAMED is nonzero if this argument is a named parameter
    (otherwise it is an extra parameter matching an ellipsis).  */

#define FUNCTION_ARG(CUM, MODE, TYPE, NAMED) \
function_arg (& (CUM), (MODE), (TYPE), (NAMED), 0)

/* Define where a function finds its arguments.
   This is different from FUNCTION_ARG because of register windows.  */

#define FUNCTION_INCOMING_ARG(CUM, MODE, TYPE, NAMED) \
function_arg (& (CUM), (MODE), (TYPE), (NAMED), 1)

/* If defined, a C expression which determines whether, and in which direction,
   to pad out an argument with extra space.  The value should be of type
   `enum direction': either `upward' to pad above the argument,
   `downward' to pad below, or `none' to inhibit padding.  */

#define FUNCTION_ARG_PADDING(MODE, TYPE) \
function_arg_padding ((MODE), (TYPE))

/* If defined, a C expression that gives the alignment boundary, in bits,
   of an argument with the specified mode and type.  If it is not defined,
   PARM_BOUNDARY is used for all arguments.
   For sparc64, objects requiring 16 byte alignment are passed that way.  */

#define FUNCTION_ARG_BOUNDARY(MODE, TYPE) \
((TARGET_ARCH64					\
  && (GET_MODE_ALIGNMENT (MODE) == 128		\
      || ((TYPE) && TYPE_ALIGN (TYPE) == 128)))	\
 ? 128 : PARM_BOUNDARY)

/* Define the information needed to generate branch and scc insns.  This is
   stored from the compare operation.  Note that we can't use "rtx" here
   since it hasn't been defined!  */

extern GTY(()) rtx sparc_compare_op0;
extern GTY(()) rtx sparc_compare_op1;
extern GTY(()) rtx sparc_compare_emitted;


/* Generate the special assembly code needed to tell the assembler whatever
   it might need to know about the return value of a function.

   For SPARC assemblers, we need to output a .proc pseudo-op which conveys
   information to the assembler relating to peephole optimization (done in
   the assembler).  */

#define ASM_DECLARE_RESULT(FILE, RESULT) \
  fprintf ((FILE), "\t.proc\t0%lo\n", sparc_type_code (TREE_TYPE (RESULT)))

/* Output the special assembly code needed to tell the assembler some
   register is used as global register variable.

   SPARC 64bit psABI declares registers %g2 and %g3 as application
   registers and %g6 and %g7 as OS registers.  Any object using them
   should declare (for %g2/%g3 has to, for %g6/%g7 can) that it uses them
   and how they are used (scratch or some global variable).
   Linker will then refuse to link together objects which use those
   registers incompatibly.

   Unless the registers are used for scratch, two different global
   registers cannot be declared to the same name, so in the unlikely
   case of a global register variable occupying more than one register
   we prefix the second and following registers with .gnu.part1. etc.  */

extern GTY(()) char sparc_hard_reg_printed[8];

#ifdef HAVE_AS_REGISTER_PSEUDO_OP
#define ASM_DECLARE_REGISTER_GLOBAL(FILE, DECL, REGNO, NAME)		\
do {									\
  if (TARGET_ARCH64)							\
    {									\
      int end = HARD_REGNO_NREGS ((REGNO), DECL_MODE (decl)) + (REGNO); \
      int reg;								\
      for (reg = (REGNO); reg < 8 && reg < end; reg++)			\
	if ((reg & ~1) == 2 || (reg & ~1) == 6)				\
	  {								\
	    if (reg == (REGNO))						\
	      fprintf ((FILE), "\t.register\t%%g%d, %s\n", reg, (NAME)); \
	    else							\
	      fprintf ((FILE), "\t.register\t%%g%d, .gnu.part%d.%s\n",	\
		       reg, reg - (REGNO), (NAME));			\
	    sparc_hard_reg_printed[reg] = 1;				\
	  }								\
    }									\
} while (0)
#endif


/* Emit rtl for profiling.  */
#define PROFILE_HOOK(LABEL)   sparc_profile_hook (LABEL)

/* All the work done in PROFILE_HOOK, but still required.  */
#define FUNCTION_PROFILER(FILE, LABELNO) do { } while (0)

/* Set the name of the mcount function for the system.  */
#define MCOUNT_FUNCTION "*mcount"

/* EXIT_IGNORE_STACK should be nonzero if, when returning from a function,
   the stack pointer does not matter.  The value is tested only in
   functions that have frame pointers.
   No definition is equivalent to always zero.  */

#define EXIT_IGNORE_STACK	\
 (get_frame_size () != 0	\
  || current_function_calls_alloca || current_function_outgoing_args_size)

/* Define registers used by the epilogue and return instruction.  */
#define EPILOGUE_USES(REGNO) ((REGNO) == 31 \
  || (current_function_calls_eh_return && (REGNO) == 1))

/* Length in units of the trampoline for entering a nested function.  */

#define TRAMPOLINE_SIZE (TARGET_ARCH64 ? 32 : 16)

#define TRAMPOLINE_ALIGNMENT 128 /* 16 bytes */

/* Emit RTL insns to initialize the variable parts of a trampoline.
   FNADDR is an RTX for the address of the function's pure code.
   CXT is an RTX for the static chain value for the function.  */

#define INITIALIZE_TRAMPOLINE(TRAMP, FNADDR, CXT) \
    if (TARGET_ARCH64)						\
      sparc64_initialize_trampoline (TRAMP, FNADDR, CXT);	\
    else							\
      sparc_initialize_trampoline (TRAMP, FNADDR, CXT)

/* Implement `va_start' for varargs and stdarg.  */
#define EXPAND_BUILTIN_VA_START(valist, nextarg) \
  sparc_va_start (valist, nextarg)

/* Generate RTL to flush the register windows so as to make arbitrary frames
   available.  */
#define SETUP_FRAME_ADDRESSES()		\
  emit_insn (gen_flush_register_windows ())

/* Given an rtx for the address of a frame,
   return an rtx for the address of the word in the frame
   that holds the dynamic chain--the previous frame's address.  */
#define DYNAMIC_CHAIN_ADDRESS(frame)	\
  plus_constant (frame, 14 * UNITS_PER_WORD + SPARC_STACK_BIAS)

/* Given an rtx for the frame pointer,
   return an rtx for the address of the frame.  */
#define FRAME_ADDR_RTX(frame) plus_constant (frame, SPARC_STACK_BIAS)

/* The return address isn't on the stack, it is in a register, so we can't
   access it from the current frame pointer.  We can access it from the
   previous frame pointer though by reading a value from the register window
   save area.  */
#define RETURN_ADDR_IN_PREVIOUS_FRAME

/* This is the offset of the return address to the true next instruction to be
   executed for the current function.  */
#define RETURN_ADDR_OFFSET \
  (8 + 4 * (! TARGET_ARCH64 && current_function_returns_struct))

/* The current return address is in %i7.  The return address of anything
   farther back is in the register window save area at [%fp+60].  */
/* ??? This ignores the fact that the actual return address is +8 for normal
   returns, and +12 for structure returns.  */
#define RETURN_ADDR_RTX(count, frame)		\
  ((count == -1)				\
   ? gen_rtx_REG (Pmode, 31)			\
   : gen_rtx_MEM (Pmode,			\
		  memory_address (Pmode, plus_constant (frame, \
							15 * UNITS_PER_WORD \
							+ SPARC_STACK_BIAS))))

/* Before the prologue, the return address is %o7 + 8.  OK, sometimes it's
   +12, but always using +8 is close enough for frame unwind purposes.
   Actually, just using %o7 is close enough for unwinding, but %o7+8
   is something you can return to.  */
#define INCOMING_RETURN_ADDR_RTX \
  plus_constant (gen_rtx_REG (word_mode, 15), 8)
#define DWARF_FRAME_RETURN_COLUMN	DWARF_FRAME_REGNUM (15)

/* The offset from the incoming value of %sp to the top of the stack frame
   for the current function.  On sparc64, we have to account for the stack
   bias if present.  */
#define INCOMING_FRAME_SP_OFFSET SPARC_STACK_BIAS

/* Describe how we implement __builtin_eh_return.  */
#define EH_RETURN_DATA_REGNO(N) ((N) < 4 ? (N) + 24 : INVALID_REGNUM)
#define EH_RETURN_STACKADJ_RTX	gen_rtx_REG (Pmode, 1)	/* %g1 */
#define EH_RETURN_HANDLER_RTX	gen_rtx_REG (Pmode, 31)	/* %i7 */

/* Select a format to encode pointers in exception handling data.  CODE
   is 0 for data, 1 for code labels, 2 for function pointers.  GLOBAL is
   true if the symbol may be affected by dynamic relocations.

   If assembler and linker properly support .uaword %r_disp32(foo),
   then use PC relative 32-bit relocations instead of absolute relocs
   for shared libraries.  On sparc64, use pc relative 32-bit relocs even
   for binaries, to save memory.

   binutils 2.12 would emit a R_SPARC_DISP32 dynamic relocation if the
   symbol %r_disp32() is against was not local, but .hidden.  In that
   case, we have to use DW_EH_PE_absptr for pic personality.  */
#ifdef HAVE_AS_SPARC_UA_PCREL
#ifdef HAVE_AS_SPARC_UA_PCREL_HIDDEN
#define ASM_PREFERRED_EH_DATA_FORMAT(CODE,GLOBAL)			\
  (flag_pic								\
   ? (GLOBAL ? DW_EH_PE_indirect : 0) | DW_EH_PE_pcrel | DW_EH_PE_sdata4\
   : ((TARGET_ARCH64 && ! GLOBAL)					\
      ? (DW_EH_PE_pcrel | DW_EH_PE_sdata4)				\
      : DW_EH_PE_absptr))
#else
#define ASM_PREFERRED_EH_DATA_FORMAT(CODE,GLOBAL)			\
  (flag_pic								\
   ? (GLOBAL ? DW_EH_PE_absptr : (DW_EH_PE_pcrel | DW_EH_PE_sdata4))	\
   : ((TARGET_ARCH64 && ! GLOBAL)					\
      ? (DW_EH_PE_pcrel | DW_EH_PE_sdata4)				\
      : DW_EH_PE_absptr))
#endif

/* Emit a PC-relative relocation.  */
#define ASM_OUTPUT_DWARF_PCREL(FILE, SIZE, LABEL)	\
  do {							\
    fputs (integer_asm_op (SIZE, FALSE), FILE);		\
    fprintf (FILE, "%%r_disp%d(", SIZE * 8);		\
    assemble_name (FILE, LABEL);			\
    fputc (')', FILE);					\
  } while (0)
#endif

/* Addressing modes, and classification of registers for them.  */

/* Macros to check register numbers against specific register classes.  */

/* These assume that REGNO is a hard or pseudo reg number.
   They give nonzero only if REGNO is a hard reg of the suitable class
   or a pseudo reg currently allocated to a suitable hard reg.
   Since they use reg_renumber, they are safe only once reg_renumber
   has been allocated, which happens in local-alloc.c.  */

#define REGNO_OK_FOR_INDEX_P(REGNO) \
((REGNO) < 32 || (unsigned) reg_renumber[REGNO] < (unsigned)32	\
 || (REGNO) == FRAME_POINTER_REGNUM				\
 || reg_renumber[REGNO] == FRAME_POINTER_REGNUM)

#define REGNO_OK_FOR_BASE_P(REGNO)  REGNO_OK_FOR_INDEX_P (REGNO)

#define REGNO_OK_FOR_FP_P(REGNO) \
  (((unsigned) (REGNO) - 32 < (TARGET_V9 ? (unsigned)64 : (unsigned)32)) \
   || ((unsigned) reg_renumber[REGNO] - 32 < (TARGET_V9 ? (unsigned)64 : (unsigned)32)))
#define REGNO_OK_FOR_CCFP_P(REGNO) \
 (TARGET_V9 \
  && (((unsigned) (REGNO) - 96 < (unsigned)4) \
      || ((unsigned) reg_renumber[REGNO] - 96 < (unsigned)4)))

/* Now macros that check whether X is a register and also,
   strictly, whether it is in a specified class.

   These macros are specific to the SPARC, and may be used only
   in code for printing assembler insns and in conditions for
   define_optimization.  */

/* 1 if X is an fp register.  */

#define FP_REG_P(X) (REG_P (X) && REGNO_OK_FOR_FP_P (REGNO (X)))

/* Is X, a REG, an in or global register?  i.e. is regno 0..7 or 24..31 */
#define IN_OR_GLOBAL_P(X) (REGNO (X) < 8 || (REGNO (X) >= 24 && REGNO (X) <= 31))

/* Maximum number of registers that can appear in a valid memory address.  */

#define MAX_REGS_PER_ADDRESS 2

/* Recognize any constant value that is a valid address.
   When PIC, we do not accept an address that would require a scratch reg
   to load into a register.  */

#define CONSTANT_ADDRESS_P(X) constant_address_p (X)

/* Define this, so that when PIC, reload won't try to reload invalid
   addresses which require two reload registers.  */

#define LEGITIMATE_PIC_OPERAND_P(X) legitimate_pic_operand_p (X)

/* Nonzero if the constant value X is a legitimate general operand.
   Anything can be made to work except floating point constants.
   If TARGET_VIS, 0.0 can be made to work as well.  */

#define LEGITIMATE_CONSTANT_P(X) legitimate_constant_p (X)

/* The macros REG_OK_FOR..._P assume that the arg is a REG rtx
   and check its validity for a certain class.
   We have two alternate definitions for each of them.
   The usual definition accepts all pseudo regs; the other rejects
   them unless they have been allocated suitable hard regs.
   The symbol REG_OK_STRICT causes the latter definition to be used.

   Most source files want to accept pseudo regs in the hope that
   they will get allocated to the class that the insn wants them to be in.
   Source files for reload pass need to be strict.
   After reload, it makes no difference, since pseudo regs have
   been eliminated by then.  */

/* Optional extra constraints for this machine.

   'Q' handles floating point constants which can be moved into
       an integer register with a single sethi instruction.

   'R' handles floating point constants which can be moved into
       an integer register with a single mov instruction.

   'S' handles floating point constants which can be moved into
       an integer register using a high/lo_sum sequence.

   'T' handles memory addresses where the alignment is known to
       be at least 8 bytes.

   `U' handles all pseudo registers or a hard even numbered
       integer register, needed for ldd/std instructions.

   'W' handles the memory operand when moving operands in/out
       of 'e' constraint floating point registers.

   'Y' handles the zero vector constant.  */

#ifndef REG_OK_STRICT

/* Nonzero if X is a hard reg that can be used as an index
   or if it is a pseudo reg.  */
#define REG_OK_FOR_INDEX_P(X) \
  (REGNO (X) < 32				\
   || REGNO (X) == FRAME_POINTER_REGNUM		\
   || REGNO (X) >= FIRST_PSEUDO_REGISTER)

/* Nonzero if X is a hard reg that can be used as a base reg
   or if it is a pseudo reg.  */
#define REG_OK_FOR_BASE_P(X)  REG_OK_FOR_INDEX_P (X)

/* 'T', 'U' are for aligned memory loads which aren't needed for arch64.
   'W' is like 'T' but is assumed true on arch64.

   Remember to accept pseudo-registers for memory constraints if reload is
   in progress.  */

#define EXTRA_CONSTRAINT(OP, C) \
	sparc_extra_constraint_check(OP, C, 0)

#else

/* Nonzero if X is a hard reg that can be used as an index.  */
#define REG_OK_FOR_INDEX_P(X) REGNO_OK_FOR_INDEX_P (REGNO (X))
/* Nonzero if X is a hard reg that can be used as a base reg.  */
#define REG_OK_FOR_BASE_P(X) REGNO_OK_FOR_BASE_P (REGNO (X))

#define EXTRA_CONSTRAINT(OP, C) \
	sparc_extra_constraint_check(OP, C, 1)

#endif

/* Should gcc use [%reg+%lo(xx)+offset] addresses?  */

#ifdef HAVE_AS_OFFSETABLE_LO10
#define USE_AS_OFFSETABLE_LO10 1
#else
#define USE_AS_OFFSETABLE_LO10 0
#endif

/* GO_IF_LEGITIMATE_ADDRESS recognizes an RTL expression
   that is a valid memory address for an instruction.
   The MODE argument is the machine mode for the MEM expression
   that wants to use this address.

   On SPARC, the actual legitimate addresses must be REG+REG or REG+SMALLINT
   ordinarily.  This changes a bit when generating PIC.

   If you change this, execute "rm explow.o recog.o reload.o".  */

#define SYMBOLIC_CONST(X) symbolic_operand (X, VOIDmode)

#define RTX_OK_FOR_BASE_P(X)						\
  ((GET_CODE (X) == REG && REG_OK_FOR_BASE_P (X))			\
  || (GET_CODE (X) == SUBREG						\
      && GET_CODE (SUBREG_REG (X)) == REG				\
      && REG_OK_FOR_BASE_P (SUBREG_REG (X))))

#define RTX_OK_FOR_INDEX_P(X)						\
  ((GET_CODE (X) == REG && REG_OK_FOR_INDEX_P (X))			\
  || (GET_CODE (X) == SUBREG						\
      && GET_CODE (SUBREG_REG (X)) == REG				\
      && REG_OK_FOR_INDEX_P (SUBREG_REG (X))))

#define RTX_OK_FOR_OFFSET_P(X)						\
  (GET_CODE (X) == CONST_INT && INTVAL (X) >= -0x1000 && INTVAL (X) < 0x1000 - 8)

#define RTX_OK_FOR_OLO10_P(X)						\
  (GET_CODE (X) == CONST_INT && INTVAL (X) >= -0x1000 && INTVAL (X) < 0xc00 - 8)

#ifdef REG_OK_STRICT
#define GO_IF_LEGITIMATE_ADDRESS(MODE, X, ADDR)		\
{							\
  if (legitimate_address_p (MODE, X, 1))		\
    goto ADDR;						\
}
#else
#define GO_IF_LEGITIMATE_ADDRESS(MODE, X, ADDR)		\
{							\
  if (legitimate_address_p (MODE, X, 0))		\
    goto ADDR;						\
}
#endif

/* Go to LABEL if ADDR (a legitimate address expression)
   has an effect that depends on the machine mode it is used for.

   In PIC mode,

      (mem:HI [%l7+a])

   is not equivalent to
   
      (mem:QI [%l7+a]) (mem:QI [%l7+a+1])

   because [%l7+a+1] is interpreted as the address of (a+1).  */

#define GO_IF_MODE_DEPENDENT_ADDRESS(ADDR, LABEL)	\
{							\
  if (flag_pic == 1)					\
    {							\
      if (GET_CODE (ADDR) == PLUS)			\
	{						\
	  rtx op0 = XEXP (ADDR, 0);			\
	  rtx op1 = XEXP (ADDR, 1);			\
	  if (op0 == pic_offset_table_rtx		\
	      && SYMBOLIC_CONST (op1))			\
	    goto LABEL;					\
	}						\
    }							\
}

/* Try machine-dependent ways of modifying an illegitimate address
   to be legitimate.  If we find one, return the new, valid address.
   This macro is used in only one place: `memory_address' in explow.c.

   OLDX is the address as it was before break_out_memory_refs was called.
   In some cases it is useful to look at this to decide what needs to be done.

   MODE and WIN are passed so that this macro can use
   GO_IF_LEGITIMATE_ADDRESS.

   It is always safe for this macro to do nothing.  It exists to recognize
   opportunities to optimize the output.  */

/* On SPARC, change REG+N into REG+REG, and REG+(X*Y) into REG+REG.  */
#define LEGITIMIZE_ADDRESS(X,OLDX,MODE,WIN)	\
{						\
  (X) = legitimize_address (X, OLDX, MODE);	\
  if (memory_address_p (MODE, X))		\
    goto WIN;					\
}

/* Try a machine-dependent way of reloading an illegitimate address
   operand.  If we find one, push the reload and jump to WIN.  This
   macro is used in only one place: `find_reloads_address' in reload.c.

   For SPARC 32, we wish to handle addresses by splitting them into
   HIGH+LO_SUM pairs, retaining the LO_SUM in the memory reference.
   This cuts the number of extra insns by one.

   Do nothing when generating PIC code and the address is a
   symbolic operand or requires a scratch register.  */

#define LEGITIMIZE_RELOAD_ADDRESS(X,MODE,OPNUM,TYPE,IND_LEVELS,WIN)     \
do {                                                                    \
  /* Decompose SImode constants into hi+lo_sum.  We do have to 		\
     rerecognize what we produce, so be careful.  */			\
  if (CONSTANT_P (X)							\
      && (MODE != TFmode || TARGET_ARCH64)				\
      && GET_MODE (X) == SImode						\
      && GET_CODE (X) != LO_SUM && GET_CODE (X) != HIGH			\
      && ! (flag_pic							\
	    && (symbolic_operand (X, Pmode)				\
		|| pic_address_needs_scratch (X)))			\
      && sparc_cmodel <= CM_MEDLOW)					\
    {									\
      X = gen_rtx_LO_SUM (GET_MODE (X),					\
			  gen_rtx_HIGH (GET_MODE (X), X), X);		\
      push_reload (XEXP (X, 0), NULL_RTX, &XEXP (X, 0), NULL,		\
                   BASE_REG_CLASS, GET_MODE (X), VOIDmode, 0, 0,	\
                   OPNUM, TYPE);					\
      goto WIN;								\
    }									\
  /* ??? 64-bit reloads.  */						\
} while (0)

/* Specify the machine mode that this machine uses
   for the index in the tablejump instruction.  */
/* If we ever implement any of the full models (such as CM_FULLANY),
   this has to be DImode in that case */
#ifdef HAVE_GAS_SUBSECTION_ORDERING
#define CASE_VECTOR_MODE \
(! TARGET_PTR64 ? SImode : flag_pic ? SImode : TARGET_CM_MEDLOW ? SImode : DImode)
#else
/* If assembler does not have working .subsection -1, we use DImode for pic, as otherwise
   we have to sign extend which slows things down.  */
#define CASE_VECTOR_MODE \
(! TARGET_PTR64 ? SImode : flag_pic ? DImode : TARGET_CM_MEDLOW ? SImode : DImode)
#endif

/* Define this as 1 if `char' should by default be signed; else as 0.  */
#define DEFAULT_SIGNED_CHAR 1

/* Max number of bytes we can move from memory to memory
   in one reasonably fast instruction.  */
#define MOVE_MAX 8

/* If a memory-to-memory move would take MOVE_RATIO or more simple
   move-instruction pairs, we will do a movmem or libcall instead.  */

#define MOVE_RATIO (optimize_size ? 3 : 8)

/* Define if operations between registers always perform the operation
   on the full register even if a narrower mode is specified.  */
#define WORD_REGISTER_OPERATIONS

/* Define if loading in MODE, an integral mode narrower than BITS_PER_WORD
   will either zero-extend or sign-extend.  The value of this macro should
   be the code that says which one of the two operations is implicitly
   done, UNKNOWN if none.  */
#define LOAD_EXTEND_OP(MODE) ZERO_EXTEND

/* Nonzero if access to memory by bytes is slow and undesirable.
   For RISC chips, it means that access to memory by bytes is no
   better than access by words when possible, so grab a whole word
   and maybe make use of that.  */
#define SLOW_BYTE_ACCESS 1

/* Define this to be nonzero if shift instructions ignore all but the low-order
   few bits.  */
#define SHIFT_COUNT_TRUNCATED 1

/* Value is 1 if truncating an integer of INPREC bits to OUTPREC bits
   is done just by pretending it is already truncated.  */
#define TRULY_NOOP_TRUNCATION(OUTPREC, INPREC) 1

/* Specify the machine mode used for addresses.  */
#define Pmode (TARGET_ARCH64 ? DImode : SImode)

/* Given a comparison code (EQ, NE, etc.) and the first operand of a COMPARE,
   return the mode to be used for the comparison.  For floating-point,
   CCFP[E]mode is used.  CC_NOOVmode should be used when the first operand
   is a PLUS, MINUS, NEG, or ASHIFT.  CCmode should be used when no special
   processing is needed.  */
#define SELECT_CC_MODE(OP,X,Y)  select_cc_mode ((OP), (X), (Y))

/* Return nonzero if MODE implies a floating point inequality can be
   reversed.  For SPARC this is always true because we have a full
   compliment of ordered and unordered comparisons, but until generic
   code knows how to reverse it correctly we keep the old definition.  */
#define REVERSIBLE_CC_MODE(MODE) ((MODE) != CCFPEmode && (MODE) != CCFPmode)

/* A function address in a call instruction for indexing purposes.  */
#define FUNCTION_MODE Pmode

/* Define this if addresses of constant functions
   shouldn't be put through pseudo regs where they can be cse'd.
   Desirable on machines where ordinary constants are expensive
   but a CALL with constant address is cheap.  */
#define NO_FUNCTION_CSE

/* alloca should avoid clobbering the old register save area.  */
#define SETJMP_VIA_SAVE_AREA

/* The _Q_* comparison libcalls return booleans.  */
#define FLOAT_LIB_COMPARE_RETURNS_BOOL(MODE, COMPARISON) ((MODE) == TFmode)

/* Assume by default that the _Qp_* 64-bit libcalls are implemented such
   that the inputs are fully consumed before the output memory is clobbered.  */

#define TARGET_BUGGY_QP_LIB	0

/* Assume by default that we do not have the Solaris-specific conversion
   routines nor 64-bit integer multiply and divide routines.  */

#define SUN_CONVERSION_LIBFUNCS 	0
#define DITF_CONVERSION_LIBFUNCS	0
#define SUN_INTEGER_MULTIPLY_64 	0

/* Compute extra cost of moving data between one register class
   and another.  */
#define GENERAL_OR_I64(C) ((C) == GENERAL_REGS || (C) == I64_REGS)
#define REGISTER_MOVE_COST(MODE, CLASS1, CLASS2)		\
  (((FP_REG_CLASS_P (CLASS1) && GENERAL_OR_I64 (CLASS2)) \
    || (GENERAL_OR_I64 (CLASS1) && FP_REG_CLASS_P (CLASS2)) \
    || (CLASS1) == FPCC_REGS || (CLASS2) == FPCC_REGS)		\
   ? ((sparc_cpu == PROCESSOR_ULTRASPARC \
       || sparc_cpu == PROCESSOR_ULTRASPARC3 \
       || sparc_cpu == PROCESSOR_NIAGARA) ? 12 : 6) : 2)

/* Provide the cost of a branch.  For pre-v9 processors we use
   a value of 3 to take into account the potential annulling of
   the delay slot (which ends up being a bubble in the pipeline slot)
   plus a cycle to take into consideration the instruction cache
   effects.

   On v9 and later, which have branch prediction facilities, we set
   it to the depth of the pipeline as that is the cost of a
   mispredicted branch.

   On Niagara, normal branches insert 3 bubbles into the pipe
   and annulled branches insert 4 bubbles.  */

#define BRANCH_COST \
	((sparc_cpu == PROCESSOR_V9 \
	  || sparc_cpu == PROCESSOR_ULTRASPARC) \
	 ? 7 \
         : (sparc_cpu == PROCESSOR_ULTRASPARC3 \
            ? 9 \
	 : (sparc_cpu == PROCESSOR_NIAGARA \
	    ? 4 \
	 : 3)))

/* Control the assembler format that we output.  */

/* A C string constant describing how to begin a comment in the target
   assembler language.  The compiler assumes that the comment will end at
   the end of the line.  */

#define ASM_COMMENT_START "!"

/* Output to assembler file text saying following lines
   may contain character constants, extra white space, comments, etc.  */

#define ASM_APP_ON ""

/* Output to assembler file text saying following lines
   no longer contain unusual constructs.  */

#define ASM_APP_OFF ""

/* How to refer to registers in assembler output.
   This sequence is indexed by compiler's hard-register-number (see above).  */

#define REGISTER_NAMES \
{"%g0", "%g1", "%g2", "%g3", "%g4", "%g5", "%g6", "%g7",		\
 "%o0", "%o1", "%o2", "%o3", "%o4", "%o5", "%sp", "%o7",		\
 "%l0", "%l1", "%l2", "%l3", "%l4", "%l5", "%l6", "%l7",		\
 "%i0", "%i1", "%i2", "%i3", "%i4", "%i5", "%fp", "%i7",		\
 "%f0", "%f1", "%f2", "%f3", "%f4", "%f5", "%f6", "%f7",		\
 "%f8", "%f9", "%f10", "%f11", "%f12", "%f13", "%f14", "%f15",		\
 "%f16", "%f17", "%f18", "%f19", "%f20", "%f21", "%f22", "%f23",	\
 "%f24", "%f25", "%f26", "%f27", "%f28", "%f29", "%f30", "%f31",	\
 "%f32", "%f33", "%f34", "%f35", "%f36", "%f37", "%f38", "%f39",	\
 "%f40", "%f41", "%f42", "%f43", "%f44", "%f45", "%f46", "%f47",	\
 "%f48", "%f49", "%f50", "%f51", "%f52", "%f53", "%f54", "%f55",	\
 "%f56", "%f57", "%f58", "%f59", "%f60", "%f61", "%f62", "%f63",	\
 "%fcc0", "%fcc1", "%fcc2", "%fcc3", "%icc", "%sfp" }

/* Define additional names for use in asm clobbers and asm declarations.  */

#define ADDITIONAL_REGISTER_NAMES \
{{"ccr", SPARC_ICC_REG}, {"cc", SPARC_ICC_REG}}

/* On Sun 4, this limit is 2048.  We use 1000 to be safe, since the length
   can run past this up to a continuation point.  Once we used 1500, but
   a single entry in C++ can run more than 500 bytes, due to the length of
   mangled symbol names.  dbxout.c should really be fixed to do
   continuations when they are actually needed instead of trying to
   guess...  */
#define DBX_CONTIN_LENGTH 1000

/* This is how to output a command to make the user-level label named NAME
   defined for reference from other files.  */

/* Globalizing directive for a label.  */
#define GLOBAL_ASM_OP "\t.global "

/* The prefix to add to user-visible assembler symbols.  */

#define USER_LABEL_PREFIX "_"

/* This is how to store into the string LABEL
   the symbol_ref name of an internal numbered label where
   PREFIX is the class of label and NUM is the number within the class.
   This is suitable for output with `assemble_name'.  */

#define ASM_GENERATE_INTERNAL_LABEL(LABEL,PREFIX,NUM)	\
  sprintf ((LABEL), "*%s%ld", (PREFIX), (long)(NUM))

/* This is how we hook in and defer the case-vector until the end of
   the function.  */
#define ASM_OUTPUT_ADDR_VEC(LAB,VEC) \
  sparc_defer_case_vector ((LAB),(VEC), 0)

#define ASM_OUTPUT_ADDR_DIFF_VEC(LAB,VEC) \
  sparc_defer_case_vector ((LAB),(VEC), 1)

/* This is how to output an element of a case-vector that is absolute.  */

#define ASM_OUTPUT_ADDR_VEC_ELT(FILE, VALUE)  \
do {									\
  char label[30];							\
  ASM_GENERATE_INTERNAL_LABEL (label, "L", VALUE);			\
  if (CASE_VECTOR_MODE == SImode)					\
    fprintf (FILE, "\t.word\t");					\
  else									\
    fprintf (FILE, "\t.xword\t");					\
  assemble_name (FILE, label);						\
  fputc ('\n', FILE);							\
} while (0)

/* This is how to output an element of a case-vector that is relative.
   (SPARC uses such vectors only when generating PIC.)  */

#define ASM_OUTPUT_ADDR_DIFF_ELT(FILE, BODY, VALUE, REL)		\
do {									\
  char label[30];							\
  ASM_GENERATE_INTERNAL_LABEL (label, "L", (VALUE));			\
  if (CASE_VECTOR_MODE == SImode)					\
    fprintf (FILE, "\t.word\t");					\
  else									\
    fprintf (FILE, "\t.xword\t");					\
  assemble_name (FILE, label);						\
  ASM_GENERATE_INTERNAL_LABEL (label, "L", (REL));			\
  fputc ('-', FILE);							\
  assemble_name (FILE, label);						\
  fputc ('\n', FILE);							\
} while (0)

/* This is what to output before and after case-vector (both
   relative and absolute).  If .subsection -1 works, we put case-vectors
   at the beginning of the current section.  */

#ifdef HAVE_GAS_SUBSECTION_ORDERING

#define ASM_OUTPUT_ADDR_VEC_START(FILE)					\
  fprintf(FILE, "\t.subsection\t-1\n")

#define ASM_OUTPUT_ADDR_VEC_END(FILE)					\
  fprintf(FILE, "\t.previous\n")

#endif

/* This is how to output an assembler line
   that says to advance the location counter
   to a multiple of 2**LOG bytes.  */

#define ASM_OUTPUT_ALIGN(FILE,LOG)	\
  if ((LOG) != 0)			\
    fprintf (FILE, "\t.align %d\n", (1<<(LOG)))

/* This is how to output an assembler line that says to advance
   the location counter to a multiple of 2**LOG bytes using the
   "nop" instruction as padding.  */
#define ASM_OUTPUT_ALIGN_WITH_NOP(FILE,LOG)   \
  if ((LOG) != 0)                             \
    fprintf (FILE, "\t.align %d,0x1000000\n", (1<<(LOG)))

#define ASM_OUTPUT_SKIP(FILE,SIZE)  \
  fprintf (FILE, "\t.skip "HOST_WIDE_INT_PRINT_UNSIGNED"\n", (SIZE))

/* This says how to output an assembler line
   to define a global common symbol.  */

#define ASM_OUTPUT_COMMON(FILE, NAME, SIZE, ROUNDED)  \
( fputs ("\t.common ", (FILE)),		\
  assemble_name ((FILE), (NAME)),		\
  fprintf ((FILE), ","HOST_WIDE_INT_PRINT_UNSIGNED",\"bss\"\n", (SIZE)))

/* This says how to output an assembler line to define a local common
   symbol.  */

#define ASM_OUTPUT_ALIGNED_LOCAL(FILE, NAME, SIZE, ALIGNED)		\
( fputs ("\t.reserve ", (FILE)),					\
  assemble_name ((FILE), (NAME)),					\
  fprintf ((FILE), ","HOST_WIDE_INT_PRINT_UNSIGNED",\"bss\",%u\n",	\
	   (SIZE), ((ALIGNED) / BITS_PER_UNIT)))

/* A C statement (sans semicolon) to output to the stdio stream
   FILE the assembler definition of uninitialized global DECL named
   NAME whose size is SIZE bytes and alignment is ALIGN bytes.
   Try to use asm_output_aligned_bss to implement this macro.  */

#define ASM_OUTPUT_ALIGNED_BSS(FILE, DECL, NAME, SIZE, ALIGN)	\
  do {								\
    ASM_OUTPUT_ALIGNED_LOCAL (FILE, NAME, SIZE, ALIGN);		\
  } while (0)

#define IDENT_ASM_OP "\t.ident\t"

/* Output #ident as a .ident.  */

#define ASM_OUTPUT_IDENT(FILE, NAME) \
  fprintf (FILE, "%s\"%s\"\n", IDENT_ASM_OP, NAME);

/* Prettify the assembly.  */

extern int sparc_indent_opcode;

#define ASM_OUTPUT_OPCODE(FILE, PTR)	\
  do {					\
    if (sparc_indent_opcode)		\
      {					\
	putc (' ', FILE);		\
	sparc_indent_opcode = 0;	\
      }					\
  } while (0)

#define SPARC_SYMBOL_REF_TLS_P(RTX) \
  (GET_CODE (RTX) == SYMBOL_REF && SYMBOL_REF_TLS_MODEL (RTX) != 0)

#define PRINT_OPERAND_PUNCT_VALID_P(CHAR) \
  ((CHAR) == '#' || (CHAR) == '*' || (CHAR) == '('		\
   || (CHAR) == ')' || (CHAR) == '_' || (CHAR) == '&')

/* Print operand X (an rtx) in assembler syntax to file FILE.
   CODE is a letter or dot (`z' in `%z0') or 0 if no letter was specified.
   For `%' followed by punctuation, CODE is the punctuation and X is null.  */

#define PRINT_OPERAND(FILE, X, CODE) print_operand (FILE, X, CODE)

/* Print a memory address as an operand to reference that memory location.  */

#define PRINT_OPERAND_ADDRESS(FILE, ADDR)  \
{ register rtx base, index = 0;					\
  int offset = 0;						\
  register rtx addr = ADDR;					\
  if (GET_CODE (addr) == REG)					\
    fputs (reg_names[REGNO (addr)], FILE);			\
  else if (GET_CODE (addr) == PLUS)				\
    {								\
      if (GET_CODE (XEXP (addr, 0)) == CONST_INT)		\
	offset = INTVAL (XEXP (addr, 0)), base = XEXP (addr, 1);\
      else if (GET_CODE (XEXP (addr, 1)) == CONST_INT)		\
	offset = INTVAL (XEXP (addr, 1)), base = XEXP (addr, 0);\
      else							\
	base = XEXP (addr, 0), index = XEXP (addr, 1);		\
      if (GET_CODE (base) == LO_SUM)				\
	{							\
	  gcc_assert (USE_AS_OFFSETABLE_LO10			\
	      	      && TARGET_ARCH64				\
		      && ! TARGET_CM_MEDMID);			\
	  output_operand (XEXP (base, 0), 0);			\
	  fputs ("+%lo(", FILE);				\
	  output_address (XEXP (base, 1));			\
	  fprintf (FILE, ")+%d", offset);			\
	}							\
      else							\
	{							\
	  fputs (reg_names[REGNO (base)], FILE);		\
	  if (index == 0)					\
	    fprintf (FILE, "%+d", offset);			\
	  else if (GET_CODE (index) == REG)			\
	    fprintf (FILE, "+%s", reg_names[REGNO (index)]);	\
	  else if (GET_CODE (index) == SYMBOL_REF		\
		   || GET_CODE (index) == CONST)		\
	    fputc ('+', FILE), output_addr_const (FILE, index);	\
	  else gcc_unreachable ();				\
	}							\
    }								\
  else if (GET_CODE (addr) == MINUS				\
	   && GET_CODE (XEXP (addr, 1)) == LABEL_REF)		\
    {								\
      output_addr_const (FILE, XEXP (addr, 0));			\
      fputs ("-(", FILE);					\
      output_addr_const (FILE, XEXP (addr, 1));			\
      fputs ("-.)", FILE);					\
    }								\
  else if (GET_CODE (addr) == LO_SUM)				\
    {								\
      output_operand (XEXP (addr, 0), 0);			\
      if (TARGET_CM_MEDMID)					\
        fputs ("+%l44(", FILE);					\
      else							\
        fputs ("+%lo(", FILE);					\
      output_address (XEXP (addr, 1));				\
      fputc (')', FILE);					\
    }								\
  else if (flag_pic && GET_CODE (addr) == CONST			\
	   && GET_CODE (XEXP (addr, 0)) == MINUS		\
	   && GET_CODE (XEXP (XEXP (addr, 0), 1)) == CONST	\
	   && GET_CODE (XEXP (XEXP (XEXP (addr, 0), 1), 0)) == MINUS	\
	   && XEXP (XEXP (XEXP (XEXP (addr, 0), 1), 0), 1) == pc_rtx)	\
    {								\
      addr = XEXP (addr, 0);					\
      output_addr_const (FILE, XEXP (addr, 0));			\
      /* Group the args of the second CONST in parenthesis.  */	\
      fputs ("-(", FILE);					\
      /* Skip past the second CONST--it does nothing for us.  */\
      output_addr_const (FILE, XEXP (XEXP (addr, 1), 0));	\
      /* Close the parenthesis.  */				\
      fputc (')', FILE);					\
    }								\
  else								\
    {								\
      output_addr_const (FILE, addr);				\
    }								\
}

/* TLS support defaulting to original Sun flavor.  GNU extensions
   must be activated in separate configuration files.  */
#ifdef HAVE_AS_TLS
#define TARGET_TLS 1
#else
#define TARGET_TLS 0
#endif

#define TARGET_SUN_TLS TARGET_TLS
#define TARGET_GNU_TLS 0

/* The number of Pmode words for the setjmp buffer.  */
#define JMP_BUF_SIZE 12<|MERGE_RESOLUTION|>--- conflicted
+++ resolved
@@ -1,10 +1,6 @@
 /* Definitions of target machine for GNU compiler, for Sun SPARC.
    Copyright (C) 1987, 1988, 1989, 1992, 1994, 1995, 1996, 1997, 1998, 1999
-<<<<<<< HEAD
-   2000, 2001, 2002, 2003, 2004, 2005 Free Software Foundation, Inc.
-=======
    2000, 2001, 2002, 2003, 2004, 2005, 2006 Free Software Foundation, Inc.
->>>>>>> c355071f
    Contributed by Michael Tiemann (tiemann@cygnus.com).
    64-bit SPARC-V9 support by Michael Tiemann, Jim Wilson, and Doug Evans,
    at Cygnus Support.
@@ -210,11 +206,7 @@
    which requires the following macro to be true if enabled.  Prior to V9,
    there are no instructions to even talk about memory synchronization.
    Note that the UltraSPARC III processors don't implement RMO, unlike the
-<<<<<<< HEAD
-   UltraSPARC II processors.
-=======
    UltraSPARC II processors.  Niagara does not implement RMO either.
->>>>>>> c355071f
 
    Default to false; for example, Solaris never enables RMO, only ever uses
    total memory ordering (TMO).  */
