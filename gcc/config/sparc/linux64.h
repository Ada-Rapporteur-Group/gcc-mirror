/* Definitions for 64-bit SPARC running Linux-based GNU systems with ELF.
<<<<<<< HEAD
   Copyright 1996, 1997, 1998, 2000, 2002, 2003, 2004, 2005
=======
   Copyright 1996, 1997, 1998, 2000, 2002, 2003, 2004, 2005, 2006
>>>>>>> c355071f
   Free Software Foundation, Inc.
   Contributed by David S. Miller (davem@caip.rutgers.edu)

This file is part of GCC.

GCC is free software; you can redistribute it and/or modify
it under the terms of the GNU General Public License as published by
the Free Software Foundation; either version 2, or (at your option)
any later version.

GCC is distributed in the hope that it will be useful,
but WITHOUT ANY WARRANTY; without even the implied warranty of
MERCHANTABILITY or FITNESS FOR A PARTICULAR PURPOSE.  See the
GNU General Public License for more details.

You should have received a copy of the GNU General Public License
along with GCC; see the file COPYING.  If not, write to
the Free Software Foundation, 51 Franklin Street, Fifth Floor,
Boston, MA 02110-1301, USA.  */

<<<<<<< HEAD
#define TARGET_OS_CPP_BUILTINS()		\
  do						\
    {						\
	builtin_define_std ("unix");		\
	builtin_define_std ("linux");		\
	builtin_define ("_LONGLONG");		\
	builtin_define ("__gnu_linux__");	\
	builtin_assert ("system=linux");	\
	builtin_assert ("system=unix");		\
	builtin_assert ("system=posix");	\
    }						\
=======
#define TARGET_OS_CPP_BUILTINS()			\
  do							\
    {							\
      builtin_define_std ("unix");			\
      builtin_define_std ("linux");			\
      builtin_define ("_LONGLONG");			\
      builtin_define ("__gnu_linux__");			\
      builtin_assert ("system=linux");			\
      builtin_assert ("system=unix");			\
      builtin_assert ("system=posix");			\
      if (TARGET_ARCH32 && TARGET_LONG_DOUBLE_128)	\
	builtin_define ("__LONG_DOUBLE_128__");		\
    }							\
>>>>>>> c355071f
  while (0)

/* Don't assume anything about the header files.  */
#define NO_IMPLICIT_EXTERN_C

#undef MD_EXEC_PREFIX
#undef MD_STARTFILE_PREFIX

#if TARGET_CPU_DEFAULT == TARGET_CPU_v9 \
    || TARGET_CPU_DEFAULT == TARGET_CPU_ultrasparc \
    || TARGET_CPU_DEFAULT == TARGET_CPU_ultrasparc3 \
    || TARGET_CPU_DEFAULT == TARGET_CPU_niagara
/* A 64 bit v9 compiler with stack-bias,
   in a Medium/Low code model environment.  */

#undef TARGET_DEFAULT
#define TARGET_DEFAULT \
  (MASK_V9 + MASK_PTR64 + MASK_64BIT /* + MASK_HARD_QUAD */ \
   + MASK_STACK_BIAS + MASK_APP_REGS + MASK_FPU + MASK_LONG_DOUBLE_128)
#endif

#undef ASM_CPU_DEFAULT_SPEC
#define ASM_CPU_DEFAULT_SPEC "-Av9a"

/* Provide a STARTFILE_SPEC appropriate for GNU/Linux.  Here we add
   the GNU/Linux magical crtbegin.o file (see crtstuff.c) which
   provides part of the support for getting C++ file-scope static
   object constructed before entering `main'.  */
   
#undef  STARTFILE_SPEC

#ifdef HAVE_LD_PIE
#define STARTFILE_SPEC \
  "%{!shared:%{pg|p:gcrt1.o%s;pie:Scrt1.o%s;:crt1.o%s}}\
   crti.o%s %{static:crtbeginT.o%s;shared|pie:crtbeginS.o%s;:crtbeginS.o%s}"
#else
#define STARTFILE_SPEC \
  "%{!shared:%{pg|p:gcrt1.o%s;:crt1.o%s}}\
   crti.o%s %{static:crtbeginT.o%s;shared|pie:crtbeginS.o%s;:crtbeginS.o%s}"
#endif

/* Provide a ENDFILE_SPEC appropriate for GNU/Linux.  Here we tack on
   the GNU/Linux magical crtend.o file (see crtstuff.c) which
   provides part of the support for getting C++ file-scope static
   object constructed before entering `main', followed by a normal
   GNU/Linux "finalizer" file, `crtn.o'.  */

#undef  ENDFILE_SPEC

#define ENDFILE_SPEC \
  "%{shared|pie:crtendS.o%s;:crtend.o%s} crtn.o%s\
   %{ffast-math|funsafe-math-optimizations:crtfastmath.o%s}"

/* The GNU C++ standard library requires that these macros be defined.  */
#undef CPLUSPLUS_CPP_SPEC
#define CPLUSPLUS_CPP_SPEC "-D_GNU_SOURCE %(cpp)"

#undef TARGET_VERSION
#define TARGET_VERSION fprintf (stderr, " (sparc64 GNU/Linux with ELF)");

/* The default code model.  */
#undef SPARC_DEFAULT_CMODEL
#define SPARC_DEFAULT_CMODEL CM_MEDLOW

#undef WCHAR_TYPE
#define WCHAR_TYPE "int"

#undef WCHAR_TYPE_SIZE
#define WCHAR_TYPE_SIZE 32

/* Define for support of TFmode long double.
   SPARC ABI says that long double is 4 words.  */
#undef LONG_DOUBLE_TYPE_SIZE
#define LONG_DOUBLE_TYPE_SIZE (TARGET_LONG_DOUBLE_128 ? 128 : 64)

/* Define this to set long double type size to use in libgcc2.c, which can
   not depend on target_flags.  */
#if defined(__arch64__) || defined(__LONG_DOUBLE_128__)
#define LIBGCC2_LONG_DOUBLE_TYPE_SIZE 128
#else
#define LIBGCC2_LONG_DOUBLE_TYPE_SIZE 64
#endif

#undef CPP_SUBTARGET_SPEC
#define CPP_SUBTARGET_SPEC "\
%{posix:-D_POSIX_SOURCE} \
%{pthread:-D_REENTRANT} \
"

#undef LIB_SPEC
#define LIB_SPEC \
  "%{pthread:-lpthread} \
   %{shared:-lc} \
   %{!shared: %{mieee-fp:-lieee} %{profile:-lc_p}%{!profile:-lc}}"

/* Provide a LINK_SPEC appropriate for GNU/Linux.  Here we provide support
   for the special GCC options -static and -shared, which allow us to
   link things in one of these three modes by applying the appropriate
   combinations of options at link-time. We like to support here for
   as many of the other GNU linker options as possible. But I don't
   have the time to search for those flags. I am sure how to add
   support for -soname shared_object_name. H.J.

   I took out %{v:%{!V:-V}}. It is too much :-(. They can use
   -Wl,-V.

   When the -shared link option is used a final link is not being
   done.  */

/* If ELF is the default format, we should not use /lib/elf.  */

#define GLIBC_DYNAMIC_LINKER32 "/lib/ld-linux.so.2"
#define GLIBC_DYNAMIC_LINKER64 "/lib64/ld-linux.so.2"
#define UCLIBC_DYNAMIC_LINKER32 "/lib/ld-uClibc.so.0"
#define UCLIBC_DYNAMIC_LINKER64 "/lib/ld64-uClibc.so.0"
#if UCLIBC_DEFAULT
#define CHOOSE_DYNAMIC_LINKER(G, U) "%{mglibc:%{muclibc:%e-mglibc and -muclibc used together}" G ";:" U "}"
#else
#define CHOOSE_DYNAMIC_LINKER(G, U) "%{muclibc:%{mglibc:%e-mglibc and -muclibc used together}" U ";:" G "}"
#endif
#define LINUX_DYNAMIC_LINKER32 \
  CHOOSE_DYNAMIC_LINKER (GLIBC_DYNAMIC_LINKER32, UCLIBC_DYNAMIC_LINKER32)
#define LINUX_DYNAMIC_LINKER64 \
  CHOOSE_DYNAMIC_LINKER (GLIBC_DYNAMIC_LINKER64, UCLIBC_DYNAMIC_LINKER64)

#ifdef SPARC_BI_ARCH

#undef SUBTARGET_EXTRA_SPECS
#define SUBTARGET_EXTRA_SPECS \
  { "link_arch32",       LINK_ARCH32_SPEC },              \
  { "link_arch64",       LINK_ARCH64_SPEC },              \
  { "link_arch_default", LINK_ARCH_DEFAULT_SPEC },	  \
  { "link_arch",	 LINK_ARCH_SPEC },

#define LINK_ARCH32_SPEC "-m elf32_sparc -Y P,/usr/lib %{shared:-shared} \
  %{!shared: \
    %{!ibcs: \
      %{!static: \
        %{rdynamic:-export-dynamic} \
        %{!dynamic-linker:-dynamic-linker " LINUX_DYNAMIC_LINKER32 "}} \
        %{static:-static}}} \
"

#define LINK_ARCH64_SPEC "-m elf64_sparc -Y P,/usr/lib64 %{shared:-shared} \
  %{!shared: \
    %{!ibcs: \
      %{!static: \
        %{rdynamic:-export-dynamic} \
        %{!dynamic-linker:-dynamic-linker " LINUX_DYNAMIC_LINKER64 "}} \
        %{static:-static}}} \
"

#define LINK_ARCH_SPEC "\
%{m32:%(link_arch32)} \
%{m64:%(link_arch64)} \
%{!m32:%{!m64:%(link_arch_default)}} \
"

#define LINK_ARCH_DEFAULT_SPEC \
(DEFAULT_ARCH32_P ? LINK_ARCH32_SPEC : LINK_ARCH64_SPEC)

#undef  LINK_SPEC
#define LINK_SPEC "\
%(link_arch) \
%{mlittle-endian:-EL} \
%{!mno-relax:%{!r:-relax}} \
"

#undef	CC1_SPEC
#if DEFAULT_ARCH32_P
#define CC1_SPEC "\
%{sun4:} %{target:} \
%{mcypress:-mcpu=cypress} \
%{msparclite:-mcpu=sparclite} %{mf930:-mcpu=f930} %{mf934:-mcpu=f934} \
%{mv8:-mcpu=v8} %{msupersparc:-mcpu=supersparc} \
%{m32:%{m64:%emay not use both -m32 and -m64}} \
%{m64:-mptr64 -mstack-bias -mlong-double-128 \
  %{!mcpu*:%{!mcypress:%{!msparclite:%{!mf930:%{!mf934:%{!mv8:%{!msupersparc:-mcpu=ultrasparc}}}}}}} \
  %{!mno-vis:%{!mcpu=v9:-mvis}}} \
"
#else
#define CC1_SPEC "\
%{sun4:} %{target:} \
%{mcypress:-mcpu=cypress} \
%{msparclite:-mcpu=sparclite} %{mf930:-mcpu=f930} %{mf934:-mcpu=f934} \
%{mv8:-mcpu=v8} %{msupersparc:-mcpu=supersparc} \
%{m32:%{m64:%emay not use both -m32 and -m64}} \
%{m32:-mptr32 -mno-stack-bias %{!mlong-double-128:-mlong-double-64} \
  %{!mcpu*:%{!mcypress:%{!msparclite:%{!mf930:%{!mf934:%{!mv8:%{!msupersparc:-mcpu=cypress}}}}}}}} \
%{!m32:%{!mcpu*:-mcpu=ultrasparc}} \
%{!mno-vis:%{!m32:%{!mcpu=v9:-mvis}}} \
"
#endif

/* Support for a compile-time default CPU, et cetera.  The rules are:
   --with-cpu is ignored if -mcpu is specified.
   --with-tune is ignored if -mtune is specified.
   --with-float is ignored if -mhard-float, -msoft-float, -mfpu, or -mno-fpu
     are specified.
   In the SPARC_BI_ARCH compiler we cannot pass %{!mcpu=*:-mcpu=%(VALUE)}
   here, otherwise say -mcpu=v7 would be passed even when -m64.
   CC1_SPEC above takes care of this instead.  */
#undef OPTION_DEFAULT_SPECS
#if DEFAULT_ARCH32_P
#define OPTION_DEFAULT_SPECS \
  {"cpu", "%{!m64:%{!mcpu=*:-mcpu=%(VALUE)}}" }, \
  {"tune", "%{!mtune=*:-mtune=%(VALUE)}" }, \
  {"float", "%{!msoft-float:%{!mhard-float:%{!fpu:%{!no-fpu:-m%(VALUE)-float}}}}" }
#else
#define OPTION_DEFAULT_SPECS \
  {"cpu", "%{!m32:%{!mcpu=*:-mcpu=%(VALUE)}}" }, \
  {"tune", "%{!mtune=*:-mtune=%(VALUE)}" }, \
  {"float", "%{!msoft-float:%{!mhard-float:%{!fpu:%{!no-fpu:-m%(VALUE)-float}}}}" }
#endif

#if DEFAULT_ARCH32_P
#define MULTILIB_DEFAULTS { "m32" }
#else
#define MULTILIB_DEFAULTS { "m64" }
#endif

#else /* !SPARC_BI_ARCH */

#undef LINK_SPEC
#define LINK_SPEC "-m elf64_sparc -Y P,/usr/lib64 %{shared:-shared} \
  %{!shared: \
    %{!ibcs: \
      %{!static: \
        %{rdynamic:-export-dynamic} \
        %{!dynamic-linker:-dynamic-linker " LINUX_DYNAMIC_LINKER64 "}} \
        %{static:-static}}} \
%{mlittle-endian:-EL} \
%{!mno-relax:%{!r:-relax}} \
"

#endif /* !SPARC_BI_ARCH */

/* The sun bundled assembler doesn't accept -Yd, (and neither does gas).
   It's safe to pass -s always, even if -g is not used.  */
#undef ASM_SPEC
#define ASM_SPEC "\
%{V} \
%{v:%{!V:-V}} \
%{!Qn:-Qy} \
%{n} \
%{T} \
%{Ym,*} \
%{Wa,*:%*} \
-s %{fpic|fPIC|fpie|fPIE:-K PIC} \
%{mlittle-endian:-EL} \
%(asm_cpu) %(asm_arch) %(asm_relax)"

/* Same as sparc.h */
#undef DBX_REGISTER_NUMBER
#define DBX_REGISTER_NUMBER(REGNO) (REGNO)

#undef ASM_OUTPUT_ALIGNED_LOCAL
#define ASM_OUTPUT_ALIGNED_LOCAL(FILE, NAME, SIZE, ALIGN)		\
do {									\
  fputs ("\t.local\t", (FILE));		\
  assemble_name ((FILE), (NAME));					\
  putc ('\n', (FILE));							\
  ASM_OUTPUT_ALIGNED_COMMON (FILE, NAME, SIZE, ALIGN);			\
} while (0)

#undef COMMON_ASM_OP
#define COMMON_ASM_OP "\t.common\t"

#undef  LOCAL_LABEL_PREFIX
#define LOCAL_LABEL_PREFIX  "."

/* This is how to store into the string LABEL
   the symbol_ref name of an internal numbered label where
   PREFIX is the class of label and NUM is the number within the class.
   This is suitable for output with `assemble_name'.  */

#undef  ASM_GENERATE_INTERNAL_LABEL
#define ASM_GENERATE_INTERNAL_LABEL(LABEL,PREFIX,NUM)	\
  sprintf (LABEL, "*.L%s%ld", PREFIX, (long)(NUM))

/* DWARF bits.  */

/* Follow Irix 6 and not the Dwarf2 draft in using 64-bit offsets. 
   Obviously the Dwarf2 folks haven't tried to actually build systems
   with their spec.  On a 64-bit system, only 64-bit relocs become
   RELATIVE relocations.  */

/* #define DWARF_OFFSET_SIZE PTR_SIZE */

#undef DITF_CONVERSION_LIBFUNCS
#define DITF_CONVERSION_LIBFUNCS 1

#if defined(HAVE_LD_EH_FRAME_HDR)
#define LINK_EH_SPEC "%{!static:--eh-frame-hdr} "
#endif

#ifdef HAVE_AS_TLS
#undef TARGET_SUN_TLS
#undef TARGET_GNU_TLS
#define TARGET_SUN_TLS 0
#define TARGET_GNU_TLS 1
#endif

/* Don't be different from other Linux platforms in this regard.  */
#define HANDLE_PRAGMA_PACK_PUSH_POP

/* We use GNU ld so undefine this so that attribute((init_priority)) works.  */
#undef CTORS_SECTION_ASM_OP
#undef DTORS_SECTION_ASM_OP

/* Determine whether the entire c99 runtime is present in the
   runtime library.  */
#define TARGET_C99_FUNCTIONS (OPTION_GLIBC)

#define TARGET_POSIX_IO

#undef LINK_GCC_C_SEQUENCE_SPEC
#define LINK_GCC_C_SEQUENCE_SPEC \
  "%{static:--start-group} %G %L %{static:--end-group}%{!static:%G}"

/* Use --as-needed -lgcc_s for eh support.  */
#ifdef HAVE_LD_AS_NEEDED
#define USE_LD_AS_NEEDED 1
#endif

#define MD_UNWIND_SUPPORT "config/sparc/linux-unwind.h"

/* Linux currently uses RMO in uniprocessor mode, which is equivalent to
   TMO, and TMO in multiprocessor mode.  But they reserve the right to
   change their minds.  */
#undef SPARC_RELAXED_ORDERING
#define SPARC_RELAXED_ORDERING true

#undef NEED_INDICATE_EXEC_STACK
#define NEED_INDICATE_EXEC_STACK 1

#ifdef TARGET_LIBC_PROVIDES_SSP
/* sparc glibc provides __stack_chk_guard in [%g7 + 0x14],
   sparc64 glibc provides it at [%g7 + 0x28].  */
#define TARGET_THREAD_SSP_OFFSET	(TARGET_ARCH64 ? 0x28 : 0x14)
<<<<<<< HEAD
#endif
=======
#endif

/* Define if long doubles should be mangled as 'g'.  */
#define TARGET_ALTERNATE_LONG_DOUBLE_MANGLING
>>>>>>> c355071f
<|MERGE_RESOLUTION|>--- conflicted
+++ resolved
@@ -1,9 +1,5 @@
 /* Definitions for 64-bit SPARC running Linux-based GNU systems with ELF.
-<<<<<<< HEAD
-   Copyright 1996, 1997, 1998, 2000, 2002, 2003, 2004, 2005
-=======
    Copyright 1996, 1997, 1998, 2000, 2002, 2003, 2004, 2005, 2006
->>>>>>> c355071f
    Free Software Foundation, Inc.
    Contributed by David S. Miller (davem@caip.rutgers.edu)
 
@@ -24,19 +20,6 @@
 the Free Software Foundation, 51 Franklin Street, Fifth Floor,
 Boston, MA 02110-1301, USA.  */
 
-<<<<<<< HEAD
-#define TARGET_OS_CPP_BUILTINS()		\
-  do						\
-    {						\
-	builtin_define_std ("unix");		\
-	builtin_define_std ("linux");		\
-	builtin_define ("_LONGLONG");		\
-	builtin_define ("__gnu_linux__");	\
-	builtin_assert ("system=linux");	\
-	builtin_assert ("system=unix");		\
-	builtin_assert ("system=posix");	\
-    }						\
-=======
 #define TARGET_OS_CPP_BUILTINS()			\
   do							\
     {							\
@@ -50,7 +33,6 @@
       if (TARGET_ARCH32 && TARGET_LONG_DOUBLE_128)	\
 	builtin_define ("__LONG_DOUBLE_128__");		\
     }							\
->>>>>>> c355071f
   while (0)
 
 /* Don't assume anything about the header files.  */
@@ -393,11 +375,7 @@
 /* sparc glibc provides __stack_chk_guard in [%g7 + 0x14],
    sparc64 glibc provides it at [%g7 + 0x28].  */
 #define TARGET_THREAD_SSP_OFFSET	(TARGET_ARCH64 ? 0x28 : 0x14)
-<<<<<<< HEAD
-#endif
-=======
 #endif
 
 /* Define if long doubles should be mangled as 'g'.  */
-#define TARGET_ALTERNATE_LONG_DOUBLE_MANGLING
->>>>>>> c355071f
+#define TARGET_ALTERNATE_LONG_DOUBLE_MANGLING