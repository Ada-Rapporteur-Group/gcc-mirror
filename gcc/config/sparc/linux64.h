--- conflicted
+++ resolved
@@ -1,9 +1,5 @@
 /* Definitions for 64-bit SPARC running Linux-based GNU systems with ELF.
-<<<<<<< HEAD
-   Copyright 1996, 1997, 1998, 2000, 2002, 2003, 2004, 2005, 2006
-=======
    Copyright 1996, 1997, 1998, 2000, 2002, 2003, 2004, 2005, 2006, 2007
->>>>>>> 751ff693
    Free Software Foundation, Inc.
    Contributed by David S. Miller (davem@caip.rutgers.edu)
 
@@ -20,14 +16,8 @@
 GNU General Public License for more details.
 
 You should have received a copy of the GNU General Public License
-<<<<<<< HEAD
-along with GCC; see the file COPYING.  If not, write to
-the Free Software Foundation, 51 Franklin Street, Fifth Floor,
-Boston, MA 02110-1301, USA.  */
-=======
 along with GCC; see the file COPYING3.  If not see
 <http://www.gnu.org/licenses/>.  */
->>>>>>> 751ff693
 
 #define TARGET_OS_CPP_BUILTINS()			\
   do							\
@@ -53,12 +43,8 @@
 #if TARGET_CPU_DEFAULT == TARGET_CPU_v9 \
     || TARGET_CPU_DEFAULT == TARGET_CPU_ultrasparc \
     || TARGET_CPU_DEFAULT == TARGET_CPU_ultrasparc3 \
-<<<<<<< HEAD
-    || TARGET_CPU_DEFAULT == TARGET_CPU_niagara
-=======
     || TARGET_CPU_DEFAULT == TARGET_CPU_niagara \
     || TARGET_CPU_DEFAULT == TARGET_CPU_niagara2
->>>>>>> 751ff693
 /* A 64 bit v9 compiler with stack-bias,
    in a Medium/Low code model environment.  */
 
