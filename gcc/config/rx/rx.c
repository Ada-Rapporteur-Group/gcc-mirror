/* Subroutines used for code generation on Renesas RX processors.
   Copyright (C) 2008, 2009, 2010 Free Software Foundation, Inc.
   Contributed by Red Hat.

   This file is part of GCC.

   GCC is free software; you can redistribute it and/or modify
   it under the terms of the GNU General Public License as published by
   the Free Software Foundation; either version 3, or (at your option)
   any later version.

   GCC is distributed in the hope that it will be useful,
   but WITHOUT ANY WARRANTY; without even the implied warranty of
   MERCHANTABILITY or FITNESS FOR A PARTICULAR PURPOSE.  See the
   GNU General Public License for more details.

   You should have received a copy of the GNU General Public License
   along with GCC; see the file COPYING3.  If not see
   <http://www.gnu.org/licenses/>.  */

/* To Do:

 * Re-enable memory-to-memory copies and fix up reload.  */

#include "config.h"
#include "system.h"
#include "coretypes.h"
#include "tm.h"
#include "tree.h"
#include "rtl.h"
#include "regs.h"
#include "hard-reg-set.h"
#include "insn-config.h"
#include "conditions.h"
#include "output.h"
#include "insn-attr.h"
#include "flags.h"
#include "function.h"
#include "expr.h"
#include "optabs.h"
#include "libfuncs.h"
#include "recog.h"
#include "diagnostic-core.h"
#include "toplev.h"
#include "reload.h"
#include "df.h"
#include "ggc.h"
#include "tm_p.h"
#include "debug.h"
#include "target.h"
#include "target-def.h"
#include "langhooks.h"

static void rx_print_operand (FILE *, rtx, int);

enum rx_cpu_types  rx_cpu_type = RX600;

/* Return true if OP is a reference to an object in a small data area.  */

static bool
rx_small_data_operand (rtx op)
{
  if (rx_small_data_limit == 0)
    return false;

  if (GET_CODE (op) == SYMBOL_REF)
    return SYMBOL_REF_SMALL_P (op);

  return false;
}

static bool
rx_is_legitimate_address (Mmode mode, rtx x, bool strict ATTRIBUTE_UNUSED)
{
  if (RTX_OK_FOR_BASE (x, strict))
    /* Register Indirect.  */
    return true;

  if (GET_MODE_SIZE (mode) == 4
      && (GET_CODE (x) == PRE_DEC || GET_CODE (x) == POST_INC))
    /* Pre-decrement Register Indirect or
       Post-increment Register Indirect.  */
    return RTX_OK_FOR_BASE (XEXP (x, 0), strict);

  if (GET_CODE (x) == PLUS)
    {
      rtx arg1 = XEXP (x, 0);
      rtx arg2 = XEXP (x, 1);
      rtx index = NULL_RTX;

      if (REG_P (arg1) && RTX_OK_FOR_BASE (arg1, strict))
	index = arg2;
      else if (REG_P (arg2) && RTX_OK_FOR_BASE (arg2, strict))
	index = arg1;
      else
	return false;

      switch (GET_CODE (index))
	{
	case CONST_INT:
	  {
	    /* Register Relative: REG + INT.
	       Only positive, mode-aligned, mode-sized
	       displacements are allowed.  */
	    HOST_WIDE_INT val = INTVAL (index);
	    int factor;

	    if (val < 0)
	      return false;
	    
	    switch (GET_MODE_SIZE (mode))
	      {
	      default: 
	      case 4: factor = 4; break;
	      case 2: factor = 2; break;
	      case 1: factor = 1; break;
	      }

	    if (val > (65535 * factor))
	      return false;
	    return (val % factor) == 0;
	  }

	case REG:
	  /* Unscaled Indexed Register Indirect: REG + REG
	     Size has to be "QI", REG has to be valid.  */
	  return GET_MODE_SIZE (mode) == 1 && RTX_OK_FOR_BASE (index, strict);

	case MULT:
	  {
	    /* Scaled Indexed Register Indirect: REG + (REG * FACTOR)
	       Factor has to equal the mode size, REG has to be valid.  */
	    rtx factor;

	    factor = XEXP (index, 1);
	    index = XEXP (index, 0);

	    return REG_P (index)
	      && RTX_OK_FOR_BASE (index, strict)
	      && CONST_INT_P (factor)
	      && GET_MODE_SIZE (mode) == INTVAL (factor);
	  }

	default:
	  return false;
	}
    }

  /* Small data area accesses turn into register relative offsets.  */
  return rx_small_data_operand (x);
}

/* Returns TRUE for simple memory addreses, ie ones
   that do not involve register indirect addressing
   or pre/post increment/decrement.  */

bool
rx_is_restricted_memory_address (rtx mem, enum machine_mode mode)
{
  rtx base, index;

  if (! rx_is_legitimate_address
      (mode, mem, reload_in_progress || reload_completed))
    return false;

  switch (GET_CODE (mem))
    {
    case REG:
      /* Simple memory addresses are OK.  */
      return true;

    case PRE_DEC:
    case POST_INC:
      return false;

    case PLUS:
      /* Only allow REG+INT addressing.  */
      base = XEXP (mem, 0);
      index = XEXP (mem, 1);

      return RX_REG_P (base) && CONST_INT_P (index);

    case SYMBOL_REF:
      /* Can happen when small data is being supported.
         Assume that it will be resolved into GP+INT.  */
      return true;

    default:
      gcc_unreachable ();
    }
}

bool
rx_is_mode_dependent_addr (rtx addr)
{
  if (GET_CODE (addr) == CONST)
    addr = XEXP (addr, 0);

  switch (GET_CODE (addr))
    {
      /* --REG and REG++ only work in SImode.  */
    case PRE_DEC:
    case POST_INC:
      return true;

    case MINUS:
    case PLUS:
      if (! REG_P (XEXP (addr, 0)))
	return true;

      addr = XEXP (addr, 1);

      switch (GET_CODE (addr))
	{
	case REG:
	  /* REG+REG only works in SImode.  */
	  return true;

	case CONST_INT:
	  /* REG+INT is only mode independent if INT is a
	     multiple of 4, positive and will fit into 8-bits.  */
	  if (((INTVAL (addr) & 3) == 0)
	      && IN_RANGE (INTVAL (addr), 4, 252))
	    return false;
	  return true;

	case SYMBOL_REF:
	case LABEL_REF:
	  return true;

	case MULT:
	  gcc_assert (REG_P (XEXP (addr, 0)));
	  gcc_assert (CONST_INT_P (XEXP (addr, 1)));
	  /* REG+REG*SCALE is always mode dependent.  */
	  return true;

	default:
	  /* Not recognized, so treat as mode dependent.  */
	  return true;
	}

    case CONST_INT:
    case SYMBOL_REF:
    case LABEL_REF:
    case REG:
      /* These are all mode independent.  */
      return false;

    default:
      /* Everything else is unrecognized,
	 so treat as mode dependent.  */
      return true;
    }
}

/* A C compound statement to output to stdio stream FILE the
   assembler syntax for an instruction operand that is a memory
   reference whose address is ADDR.  */

static void
rx_print_operand_address (FILE * file, rtx addr)
{
  switch (GET_CODE (addr))
    {
    case REG:
      fprintf (file, "[");
      rx_print_operand (file, addr, 0);
      fprintf (file, "]");
      break;

    case PRE_DEC:
      fprintf (file, "[-");
      rx_print_operand (file, XEXP (addr, 0), 0);
      fprintf (file, "]");
      break;

    case POST_INC:
      fprintf (file, "[");
      rx_print_operand (file, XEXP (addr, 0), 0);
      fprintf (file, "+]");
      break;

    case PLUS:
      {
	rtx arg1 = XEXP (addr, 0);
	rtx arg2 = XEXP (addr, 1);
	rtx base, index;

	if (REG_P (arg1) && RTX_OK_FOR_BASE (arg1, true))
	  base = arg1, index = arg2;
	else if (REG_P (arg2) && RTX_OK_FOR_BASE (arg2, true))
	  base = arg2, index = arg1;
	else
	  {
	    rx_print_operand (file, arg1, 0);
	    fprintf (file, " + ");
	    rx_print_operand (file, arg2, 0);
	    break;
	  }

	if (REG_P (index) || GET_CODE (index) == MULT)
	  {
	    fprintf (file, "[");
	    rx_print_operand (file, index, 'A');
	    fprintf (file, ",");
	  }
	else /* GET_CODE (index) == CONST_INT  */
	  {
	    rx_print_operand (file, index, 'A');
	    fprintf (file, "[");
	  }
	rx_print_operand (file, base, 0);
	fprintf (file, "]");
	break;
      }

    case LABEL_REF:
    case SYMBOL_REF:
    case CONST:
      fprintf (file, "#");
    default:
      output_addr_const (file, addr);
      break;
    }
}

static void
rx_print_integer (FILE * file, HOST_WIDE_INT val)
{
  if (IN_RANGE (val, -64, 64))
    fprintf (file, HOST_WIDE_INT_PRINT_DEC, val);
  else
    fprintf (file,
	     TARGET_AS100_SYNTAX
	     ? "0%" HOST_WIDE_INT_PRINT "xH" : HOST_WIDE_INT_PRINT_HEX,
	     val);
}

static bool
rx_assemble_integer (rtx x, unsigned int size, int is_aligned)
{
  const char *  op = integer_asm_op (size, is_aligned);

  if (! CONST_INT_P (x))
    return default_assemble_integer (x, size, is_aligned);

  if (op == NULL)
    return false;
  fputs (op, asm_out_file);

  rx_print_integer (asm_out_file, INTVAL (x));
  fputc ('\n', asm_out_file);
  return true;
}


int rx_float_compare_mode;

/* Handles the insertion of a single operand into the assembler output.
   The %<letter> directives supported are:

     %A  Print an operand without a leading # character.
     %B  Print an integer comparison name.
     %C  Print a control register name.
     %F  Print a condition code flag name.
     %H  Print high part of a DImode register, integer or address.
     %L  Print low part of a DImode register, integer or address.
     %N  Print the negation of the immediate value.
     %Q  If the operand is a MEM, then correctly generate
         register indirect or register relative addressing.  */

static void
rx_print_operand (FILE * file, rtx op, int letter)
{
  switch (letter)
    {
    case 'A':
      /* Print an operand without a leading #.  */
      if (MEM_P (op))
	op = XEXP (op, 0);

      switch (GET_CODE (op))
	{
	case LABEL_REF:
	case SYMBOL_REF:
	  output_addr_const (file, op);
	  break;
	case CONST_INT:
	  fprintf (file, "%ld", (long) INTVAL (op));
	  break;
	default:
	  rx_print_operand (file, op, 0);
	  break;
	}
      break;

    case 'B':
      switch (GET_CODE (op))
	{
	case LT:  fprintf (file, "lt"); break;
	case GE:  fprintf (file, "ge"); break;
	case GT:  fprintf (file, "gt"); break;
	case LE:  fprintf (file, "le"); break;
	case GEU: fprintf (file, "geu"); break;
	case LTU: fprintf (file, "ltu"); break;
	case GTU: fprintf (file, "gtu"); break;
	case LEU: fprintf (file, "leu"); break;
	case EQ:  fprintf (file, "eq"); break;
	case NE:  fprintf (file, "ne"); break;
	default:  debug_rtx (op); gcc_unreachable ();
	}
      break;

    case 'C':
      gcc_assert (CONST_INT_P (op));
      switch (INTVAL (op))
	{
	case 0:   fprintf (file, "psw"); break;
	case 2:   fprintf (file, "usp"); break;
	case 3:   fprintf (file, "fpsw"); break;
	case 4:   fprintf (file, "cpen"); break;
	case 8:   fprintf (file, "bpsw"); break;
	case 9:   fprintf (file, "bpc"); break;
	case 0xa: fprintf (file, "isp"); break;
	case 0xb: fprintf (file, "fintv"); break;
	case 0xc: fprintf (file, "intb"); break;
	default:
	  warning (0, "unreocgnized control register number: %d - using 'psw'",
<<<<<<< HEAD
		   INTVAL (op));
=======
		   (int) INTVAL (op));
>>>>>>> 6e7f08ad
	  fprintf (file, "psw");
	  break;
	}
      break;

    case 'F':
      gcc_assert (CONST_INT_P (op));
      switch (INTVAL (op))
	{
	case 0: case 'c': case 'C': fprintf (file, "C"); break;
	case 1:	case 'z': case 'Z': fprintf (file, "Z"); break;
	case 2: case 's': case 'S': fprintf (file, "S"); break;
	case 3: case 'o': case 'O': fprintf (file, "O"); break;
	case 8: case 'i': case 'I': fprintf (file, "I"); break;
	case 9: case 'u': case 'U': fprintf (file, "U"); break;
	default:
	  gcc_unreachable ();
	}
      break;

    case 'H':
      switch (GET_CODE (op))
	{
	case REG:
	  fprintf (file, "%s", reg_names [REGNO (op) + (WORDS_BIG_ENDIAN ? 0 : 1)]);
	  break;
	case CONST_INT:
	  {
	    HOST_WIDE_INT v = INTVAL (op);

	    fprintf (file, "#");
	    /* Trickery to avoid problems with shifting 32 bits at a time.  */
	    v = v >> 16;
	    v = v >> 16;	  
	    rx_print_integer (file, v);
	    break;
	  }
	case CONST_DOUBLE:
	  fprintf (file, "#");
	  rx_print_integer (file, CONST_DOUBLE_HIGH (op));
	  break;
	case MEM:
	  if (! WORDS_BIG_ENDIAN)
	    op = adjust_address (op, SImode, 4);
	  output_address (XEXP (op, 0));
	  break;
	default:
	  gcc_unreachable ();
	}
      break;

    case 'L':
      switch (GET_CODE (op))
	{
	case REG:
	  fprintf (file, "%s", reg_names [REGNO (op) + (WORDS_BIG_ENDIAN ? 1 : 0)]);
	  break;
	case CONST_INT:
	  fprintf (file, "#");
	  rx_print_integer (file, INTVAL (op) & 0xffffffff);
	  break;
	case CONST_DOUBLE:
	  fprintf (file, "#");
	  rx_print_integer (file, CONST_DOUBLE_LOW (op));
	  break;
	case MEM:
	  if (WORDS_BIG_ENDIAN)
	    op = adjust_address (op, SImode, 4);
	  output_address (XEXP (op, 0));
	  break;
	default:
	  gcc_unreachable ();
	}
      break;

    case 'N':
      gcc_assert (CONST_INT_P (op));
      fprintf (file, "#");
      rx_print_integer (file, - INTVAL (op));
      break;

    case 'Q':
      if (MEM_P (op))
	{
	  HOST_WIDE_INT offset;

	  op = XEXP (op, 0);

	  if (REG_P (op))
	    offset = 0;
	  else if (GET_CODE (op) == PLUS)
	    {
	      rtx displacement;

	      if (REG_P (XEXP (op, 0)))
		{
		  displacement = XEXP (op, 1);
		  op = XEXP (op, 0);
		}
	      else
		{
		  displacement = XEXP (op, 0);
		  op = XEXP (op, 1);
		  gcc_assert (REG_P (op));
		}

	      gcc_assert (CONST_INT_P (displacement));
	      offset = INTVAL (displacement);
	      gcc_assert (offset >= 0);

	      fprintf (file, "%ld", offset);
	    }
	  else
	    gcc_unreachable ();

	  fprintf (file, "[");
	  rx_print_operand (file, op, 0);
	  fprintf (file, "].");

	  switch (GET_MODE_SIZE (GET_MODE (op)))
	    {
	    case 1:
	      gcc_assert (offset < 65535 * 1);
	      fprintf (file, "B");
	      break;
	    case 2:
	      gcc_assert (offset % 2 == 0);
	      gcc_assert (offset < 65535 * 2);
	      fprintf (file, "W");
	      break;
	    default:
	      gcc_assert (offset % 4 == 0);
	      gcc_assert (offset < 65535 * 4);
	      fprintf (file, "L");
	      break;
	    }
	  break;
	}

      /* Fall through.  */

    default:
      switch (GET_CODE (op))
	{
	case MULT:
	  /* Should be the scaled part of an
	     indexed register indirect address.  */
	  {
	    rtx base = XEXP (op, 0);
	    rtx index = XEXP (op, 1);

	    /* Check for a swaped index register and scaling factor.
	       Not sure if this can happen, but be prepared to handle it.  */
	    if (CONST_INT_P (base) && REG_P (index))
	      {
		rtx tmp = base;
		base = index;
		index = tmp;
	      }

	    gcc_assert (REG_P (base));
	    gcc_assert (REGNO (base) < FIRST_PSEUDO_REGISTER);
	    gcc_assert (CONST_INT_P (index));
	    /* Do not try to verify the value of the scalar as it is based
	       on the mode of the MEM not the mode of the MULT.  (Which
	       will always be SImode).  */
	    fprintf (file, "%s", reg_names [REGNO (base)]);
	    break;
	  }

	case MEM:
	  output_address (XEXP (op, 0));
	  break;

	case PLUS:
	  output_address (op);
	  break;

	case REG:
	  gcc_assert (REGNO (op) < FIRST_PSEUDO_REGISTER);
	  fprintf (file, "%s", reg_names [REGNO (op)]);
	  break;

	case SUBREG:
	  gcc_assert (subreg_regno (op) < FIRST_PSEUDO_REGISTER);
	  fprintf (file, "%s", reg_names [subreg_regno (op)]);
	  break;

	  /* This will only be single precision....  */
	case CONST_DOUBLE:
	  {
	    unsigned long val;
	    REAL_VALUE_TYPE rv;

	    REAL_VALUE_FROM_CONST_DOUBLE (rv, op);
	    REAL_VALUE_TO_TARGET_SINGLE (rv, val);
	    fprintf (file, TARGET_AS100_SYNTAX ? "#0%lxH" : "#0x%lx", val);
	    break;
	  }

	case CONST_INT:
	  fprintf (file, "#");
	  rx_print_integer (file, INTVAL (op));
	  break;

	case SYMBOL_REF:
	case CONST:
	case LABEL_REF:
	case CODE_LABEL:
	case UNSPEC:
	  rx_print_operand_address (file, op);
	  break;

	default:
	  gcc_unreachable ();
	}
      break;
    }
}

/* Returns an assembler template for a move instruction.  */

char *
rx_gen_move_template (rtx * operands, bool is_movu)
{
  static char  out_template [64];
  const char * extension = TARGET_AS100_SYNTAX ? ".L" : "";
  const char * src_template;
  const char * dst_template;
  rtx          dest = operands[0];
  rtx          src  = operands[1];

  /* Decide which extension, if any, should be given to the move instruction.  */
  switch (CONST_INT_P (src) ? GET_MODE (dest) : GET_MODE (src))
    {
    case QImode:
      /* The .B extension is not valid when
	 loading an immediate into a register.  */
      if (! REG_P (dest) || ! CONST_INT_P (src))
	extension = ".B";
      break;
    case HImode:
      if (! REG_P (dest) || ! CONST_INT_P (src))
	/* The .W extension is not valid when
	   loading an immediate into a register.  */
	extension = ".W";
      break;
    case SFmode:
    case SImode:
      extension = ".L";
      break;
    case VOIDmode:
      /* This mode is used by constants.  */
      break;
    default:
      debug_rtx (src);
      gcc_unreachable ();
    }

  if (MEM_P (src) && rx_small_data_operand (XEXP (src, 0)))
    src_template = "%%gp(%A1)[r13]";
  else
    src_template = "%1";

  if (MEM_P (dest) && rx_small_data_operand (XEXP (dest, 0)))
    dst_template = "%%gp(%A0)[r13]";
  else
    dst_template = "%0";

  sprintf (out_template, "%s%s\t%s, %s", is_movu ? "movu" : "mov",
	   extension, src_template, dst_template);
  return out_template;
}

/* Returns an assembler template for a conditional branch instruction.  */

const char *
rx_gen_cond_branch_template (rtx condition, bool reversed)
{
  enum rtx_code code = GET_CODE (condition);

  if (reversed)
    {
      if (rx_float_compare_mode)
	code = reverse_condition_maybe_unordered (code);
      else
	code = reverse_condition (code);
    }

  /* We do not worry about encoding the branch length here as GAS knows
     how to choose the smallest version, and how to expand a branch that
     is to a destination that is out of range.  */

  switch (code)
    {
    case UNEQ:	    return "bo\t1f\n\tbeq\t%0\n1:";
    case LTGT:	    return "bo\t1f\n\tbne\t%0\n1:";
    case UNLT:      return "bo\t1f\n\tbn\t%0\n1:";
    case UNGE:      return "bo\t1f\n\tbpz\t%0\n1:";
    case UNLE:      return "bo\t1f\n\tbgt\t1f\n\tbra\t%0\n1:";
    case UNGT:      return "bo\t1f\n\tble\t1f\n\tbra\t%0\n1:";
    case UNORDERED: return "bo\t%0";
    case ORDERED:   return "bno\t%0";

    case LT:        return rx_float_compare_mode ? "bn\t%0" : "blt\t%0";
    case GE:        return rx_float_compare_mode ? "bpz\t%0" : "bge\t%0";
    case GT:        return "bgt\t%0";
    case LE:        return "ble\t%0";
    case GEU:       return "bgeu\t%0";
    case LTU:       return "bltu\t%0";
    case GTU:       return "bgtu\t%0";
    case LEU:       return "bleu\t%0";
    case EQ:        return "beq\t%0";
    case NE:        return "bne\t%0";
    default:
      gcc_unreachable ();
    }
}

/* Return VALUE rounded up to the next ALIGNMENT boundary.  */

static inline unsigned int
rx_round_up (unsigned int value, unsigned int alignment)
{
  alignment -= 1;
  return (value + alignment) & (~ alignment);
}

/* Return the number of bytes in the argument registers
   occupied by an argument of type TYPE and mode MODE.  */

static unsigned int
rx_function_arg_size (Mmode mode, const_tree type)
{
  unsigned int num_bytes;

  num_bytes = (mode == BLKmode)
    ? int_size_in_bytes (type) : GET_MODE_SIZE (mode);
  return rx_round_up (num_bytes, UNITS_PER_WORD);
}

#define NUM_ARG_REGS		4
#define MAX_NUM_ARG_BYTES	(NUM_ARG_REGS * UNITS_PER_WORD)

/* Return an RTL expression describing the register holding a function
   parameter of mode MODE and type TYPE or NULL_RTX if the parameter should
   be passed on the stack.  CUM describes the previous parameters to the
   function and NAMED is false if the parameter is part of a variable
   parameter list, or the last named parameter before the start of a
   variable parameter list.  */

static rtx
rx_function_arg (Fargs * cum, Mmode mode, const_tree type, bool named)
{
  unsigned int next_reg;
  unsigned int bytes_so_far = *cum;
  unsigned int size;
  unsigned int rounded_size;

  /* An exploded version of rx_function_arg_size.  */
  size = (mode == BLKmode) ? int_size_in_bytes (type) : GET_MODE_SIZE (mode);
  /* If the size is not known it cannot be passed in registers.  */
  if (size < 1)
    return NULL_RTX;

  rounded_size = rx_round_up (size, UNITS_PER_WORD);

  /* Don't pass this arg via registers if there
     are insufficient registers to hold all of it.  */
  if (rounded_size + bytes_so_far > MAX_NUM_ARG_BYTES)
    return NULL_RTX;

  /* Unnamed arguments and the last named argument in a
     variadic function are always passed on the stack.  */
  if (!named)
    return NULL_RTX;

  /* Structures must occupy an exact number of registers,
     otherwise they are passed on the stack.  */
  if ((type == NULL || AGGREGATE_TYPE_P (type))
      && (size % UNITS_PER_WORD) != 0)
    return NULL_RTX;

  next_reg = (bytes_so_far / UNITS_PER_WORD) + 1;

  return gen_rtx_REG (mode, next_reg);
}

static void
rx_function_arg_advance (Fargs * cum, Mmode mode, const_tree type,
			 bool named ATTRIBUTE_UNUSED)
{
  *cum += rx_function_arg_size (mode, type);
}

/* Return an RTL describing where a function return value of type RET_TYPE
   is held.  */

static rtx
rx_function_value (const_tree ret_type,
		   const_tree fn_decl_or_type ATTRIBUTE_UNUSED,
		   bool       outgoing ATTRIBUTE_UNUSED)
{
  return gen_rtx_REG (TYPE_MODE (ret_type), FUNC_RETURN_REGNUM);
}

static bool
rx_return_in_memory (const_tree type, const_tree fntype ATTRIBUTE_UNUSED)
{
  HOST_WIDE_INT size;

  if (TYPE_MODE (type) != BLKmode
      && ! AGGREGATE_TYPE_P (type))
    return false;

  size = int_size_in_bytes (type);
  /* Large structs and those whose size is not an
     exact multiple of 4 are returned in memory.  */
  return size < 1
    || size > 16
    || (size % UNITS_PER_WORD) != 0;
}

static rtx
rx_struct_value_rtx (tree fndecl ATTRIBUTE_UNUSED,
		     int incoming ATTRIBUTE_UNUSED)
{
  return gen_rtx_REG (Pmode, STRUCT_VAL_REGNUM);
}

static bool
rx_return_in_msb (const_tree valtype)
{
  return TARGET_BIG_ENDIAN_DATA
    && (AGGREGATE_TYPE_P (valtype) || TREE_CODE (valtype) == COMPLEX_TYPE);
}

/* Returns true if the provided function has the specified attribute.  */

static inline bool
has_func_attr (const_tree decl, const char * func_attr)
{
  if (decl == NULL_TREE)
    decl = current_function_decl;

  return lookup_attribute (func_attr, DECL_ATTRIBUTES (decl)) != NULL_TREE;
}

/* Returns true if the provided function has the "fast_interrupt" attribute.  */

static inline bool
is_fast_interrupt_func (const_tree decl)
{
  return has_func_attr (decl, "fast_interrupt");
}

/* Returns true if the provided function has the "interrupt" attribute.  */

static inline bool
is_interrupt_func (const_tree decl)
{
  return has_func_attr (decl, "interrupt");
}

/* Returns true if the provided function has the "naked" attribute.  */

static inline bool
is_naked_func (const_tree decl)
{
  return has_func_attr (decl, "naked");
}

static bool use_fixed_regs = false;

void
rx_conditional_register_usage (void)
{
  static bool using_fixed_regs = false;

  if (rx_small_data_limit > 0)
    fixed_regs[GP_BASE_REGNUM] = call_used_regs [GP_BASE_REGNUM] = 1;

  if (use_fixed_regs != using_fixed_regs)
    {
      static char saved_fixed_regs[FIRST_PSEUDO_REGISTER];
      static char saved_call_used_regs[FIRST_PSEUDO_REGISTER];

      if (use_fixed_regs)
	{
	  unsigned int r;

	  memcpy (saved_fixed_regs, fixed_regs, sizeof fixed_regs);
	  memcpy (saved_call_used_regs, call_used_regs, sizeof call_used_regs);

	  /* This is for fast interrupt handlers.  Any register in
	     the range r10 to r13 (inclusive) that is currently
	     marked as fixed is now a viable, call-used register.  */	  
	  for (r = 10; r <= 13; r++)
	    if (fixed_regs[r])
	      {
		fixed_regs[r] = 0;
		call_used_regs[r] = 1;
	      }

	  /* Mark r7 as fixed.  This is just a hack to avoid
	     altering the reg_alloc_order array so that the newly
	     freed r10-r13 registers are the preferred registers.  */
	  fixed_regs[7] = call_used_regs[7] = 1;
	}
      else
	{
	  /* Restore the normal register masks.  */
	  memcpy (fixed_regs, saved_fixed_regs, sizeof fixed_regs);
	  memcpy (call_used_regs, saved_call_used_regs, sizeof call_used_regs);
	}

      using_fixed_regs = use_fixed_regs;
    }
}

/* Perform any actions necessary before starting to compile FNDECL.
   For the RX we use this to make sure that we have the correct
   set of register masks selected.  If FNDECL is NULL then we are
   compiling top level things.  */

static void
rx_set_current_function (tree fndecl)
{
  /* Remember the last target of rx_set_current_function.  */
  static tree rx_previous_fndecl;
  bool prev_was_fast_interrupt;
  bool current_is_fast_interrupt;

  /* Only change the context if the function changes.  This hook is called
     several times in the course of compiling a function, and we don't want
     to slow things down too much or call target_reinit when it isn't safe.  */
  if (fndecl == rx_previous_fndecl)
    return;

  prev_was_fast_interrupt
    = rx_previous_fndecl
    ? is_fast_interrupt_func (rx_previous_fndecl) : false;

  current_is_fast_interrupt
    = fndecl ? is_fast_interrupt_func (fndecl) : false;
      
  if (prev_was_fast_interrupt != current_is_fast_interrupt)
    {
      use_fixed_regs = current_is_fast_interrupt;
      target_reinit ();
    }

  rx_previous_fndecl = fndecl;
}

/* Typical stack layout should looks like this after the function's prologue:

                            |    |
                              --                       ^
                            |    | \                   |
                            |    |   arguments saved   | Increasing
                            |    |   on the stack      |  addresses
    PARENT   arg pointer -> |    | /
  -------------------------- ---- -------------------
    CHILD                   |ret |   return address
                              --
                            |    | \
                            |    |   call saved
                            |    |   registers
			    |    | /
                              --
                            |    | \
                            |    |   local
                            |    |   variables
        frame pointer ->    |    | /
                              --
                            |    | \
                            |    |   outgoing          | Decreasing
                            |    |   arguments         |  addresses
   current stack pointer -> |    | /                   |
  -------------------------- ---- ------------------   V
                            |    |                 */

static unsigned int
bit_count (unsigned int x)
{
  const unsigned int m1 = 0x55555555;
  const unsigned int m2 = 0x33333333;
  const unsigned int m4 = 0x0f0f0f0f;

  x -= (x >> 1) & m1;
  x = (x & m2) + ((x >> 2) & m2);
  x = (x + (x >> 4)) & m4;
  x += x >>  8;

  return (x + (x >> 16)) & 0x3f;
}

#define MUST_SAVE_ACC_REGISTER			\
  (TARGET_SAVE_ACC_REGISTER			\
   && (is_interrupt_func (NULL_TREE)		\
       || is_fast_interrupt_func (NULL_TREE)))

/* Returns either the lowest numbered and highest numbered registers that
   occupy the call-saved area of the stack frame, if the registers are
   stored as a contiguous block, or else a bitmask of the individual
   registers if they are stored piecemeal.

   Also computes the size of the frame and the size of the outgoing
   arguments block (in bytes).  */

static void
rx_get_stack_layout (unsigned int * lowest,
		     unsigned int * highest,
		     unsigned int * register_mask,
		     unsigned int * frame_size,
		     unsigned int * stack_size)
{
  unsigned int reg;
  unsigned int low;
  unsigned int high;
  unsigned int fixed_reg = 0;
  unsigned int save_mask;
  unsigned int pushed_mask;
  unsigned int unneeded_pushes;

  if (is_naked_func (NULL_TREE))
    {
      /* Naked functions do not create their own stack frame.
	 Instead the programmer must do that for us.  */
      * lowest = 0;
      * highest = 0;
      * register_mask = 0;
      * frame_size = 0;
      * stack_size = 0;
      return;
    }

  for (save_mask = high = low = 0, reg = 1; reg < CC_REGNUM; reg++)
    {
      if ((df_regs_ever_live_p (reg)
	   /* Always save all call clobbered registers inside interrupt
	      handlers, even if they are not live - they may be used in
	      routines called from this one.  */
	   || (call_used_regs[reg] && is_interrupt_func (NULL_TREE)))
	  && (! call_used_regs[reg]
	      /* Even call clobbered registered must
		 be pushed inside interrupt handlers.  */
	      || is_interrupt_func (NULL_TREE)
	      /* Likewise for fast interrupt handlers, except registers r10 -
		 r13.  These are normally call-saved, but may have been set
		 to call-used by rx_conditional_register_usage.  If so then
		 they can be used in the fast interrupt handler without
		 saving them on the stack.  */
	      || (is_fast_interrupt_func (NULL_TREE)
		  && ! IN_RANGE (reg, 10, 13))))
	{
	  if (low == 0)
	    low = reg;
	  high = reg;

	  save_mask |= 1 << reg;
	}

      /* Remember if we see a fixed register
	 after having found the low register.  */
      if (low != 0 && fixed_reg == 0 && fixed_regs [reg])
	fixed_reg = reg;
    }

  /* If we have to save the accumulator register, make sure
     that at least two registers are pushed into the frame.  */
  if (MUST_SAVE_ACC_REGISTER
      && bit_count (save_mask) < 2)
    {
      save_mask |= (1 << 13) | (1 << 14);
      if (low == 0)
	low = 13;
      if (high == 0 || low == high)
	high = low + 1;
    }

  /* Decide if it would be faster fill in the call-saved area of the stack
     frame using multiple PUSH instructions instead of a single PUSHM
     instruction.

     SAVE_MASK is a bitmask of the registers that must be stored in the
     call-save area.  PUSHED_MASK is a bitmask of the registers that would
     be pushed into the area if we used a PUSHM instruction.  UNNEEDED_PUSHES
     is a bitmask of those registers in pushed_mask that are not in
     save_mask.

     We use a simple heuristic that says that it is better to use
     multiple PUSH instructions if the number of unnecessary pushes is
     greater than the number of necessary pushes.

     We also use multiple PUSH instructions if there are any fixed registers
     between LOW and HIGH.  The only way that this can happen is if the user
     has specified --fixed-<reg-name> on the command line and in such
     circumstances we do not want to touch the fixed registers at all.

     FIXME: Is it worth improving this heuristic ?  */
  pushed_mask = (-1 << low) & ~(-1 << (high + 1));
  unneeded_pushes = (pushed_mask & (~ save_mask)) & pushed_mask;

  if ((fixed_reg && fixed_reg <= high)
      || (optimize_function_for_speed_p (cfun)
	  && bit_count (save_mask) < bit_count (unneeded_pushes)))
    {
      /* Use multiple pushes.  */
      * lowest = 0;
      * highest = 0;
      * register_mask = save_mask;
    }
  else
    {
      /* Use one push multiple instruction.  */
      * lowest = low;
      * highest = high;
      * register_mask = 0;
    }

  * frame_size = rx_round_up
    (get_frame_size (), STACK_BOUNDARY / BITS_PER_UNIT);

  if (crtl->args.size > 0)
    * frame_size += rx_round_up
      (crtl->args.size, STACK_BOUNDARY / BITS_PER_UNIT);

  * stack_size = rx_round_up
    (crtl->outgoing_args_size, STACK_BOUNDARY / BITS_PER_UNIT);
}

/* Generate a PUSHM instruction that matches the given operands.  */

void
rx_emit_stack_pushm (rtx * operands)
{
  HOST_WIDE_INT last_reg;
  rtx first_push;

  gcc_assert (CONST_INT_P (operands[0]));
  last_reg = (INTVAL (operands[0]) / UNITS_PER_WORD) - 1;

  gcc_assert (GET_CODE (operands[1]) == PARALLEL);
  first_push = XVECEXP (operands[1], 0, 1);
  gcc_assert (SET_P (first_push));
  first_push = SET_SRC (first_push);
  gcc_assert (REG_P (first_push));

  asm_fprintf (asm_out_file, "\tpushm\t%s-%s\n",
	       reg_names [REGNO (first_push) - last_reg],
	       reg_names [REGNO (first_push)]);
}

/* Generate a PARALLEL that will pass the rx_store_multiple_vector predicate.  */

static rtx
gen_rx_store_vector (unsigned int low, unsigned int high)
{
  unsigned int i;
  unsigned int count = (high - low) + 2;
  rtx vector;

  vector = gen_rtx_PARALLEL (VOIDmode, rtvec_alloc (count));

  XVECEXP (vector, 0, 0) =
    gen_rtx_SET (SImode, stack_pointer_rtx,
		 gen_rtx_MINUS (SImode, stack_pointer_rtx,
				GEN_INT ((count - 1) * UNITS_PER_WORD)));

  for (i = 0; i < count - 1; i++)
    XVECEXP (vector, 0, i + 1) =
      gen_rtx_SET (SImode,
		   gen_rtx_MEM (SImode,
				gen_rtx_MINUS (SImode, stack_pointer_rtx,
					       GEN_INT ((i + 1) * UNITS_PER_WORD))),
		   gen_rtx_REG (SImode, high - i));
  return vector;
}

/* Mark INSN as being frame related.  If it is a PARALLEL
   then mark each element as being frame related as well.  */

static void
mark_frame_related (rtx insn)
{
  RTX_FRAME_RELATED_P (insn) = 1;
  insn = PATTERN (insn);

  if (GET_CODE (insn) == PARALLEL)
    {
      unsigned int i;

      for (i = 0; i < (unsigned) XVECLEN (insn, 0); i++)
	RTX_FRAME_RELATED_P (XVECEXP (insn, 0, i)) = 1;
    }
}

void
rx_expand_prologue (void)
{
  unsigned int stack_size;
  unsigned int frame_size;
  unsigned int mask;
  unsigned int low;
  unsigned int high;
  unsigned int reg;
  rtx insn;

  /* Naked functions use their own, programmer provided prologues.  */
  if (is_naked_func (NULL_TREE))
    return;

  rx_get_stack_layout (& low, & high, & mask, & frame_size, & stack_size);

  /* If we use any of the callee-saved registers, save them now.  */
  if (mask)
    {
      /* Push registers in reverse order.  */
      for (reg = CC_REGNUM; reg --;)
	if (mask & (1 << reg))
	  {
	    insn = emit_insn (gen_stack_push (gen_rtx_REG (SImode, reg)));
	    mark_frame_related (insn);
	  }
    }
  else if (low)
    {
      if (high == low)
	insn = emit_insn (gen_stack_push (gen_rtx_REG (SImode, low)));
      else
	insn = emit_insn (gen_stack_pushm (GEN_INT (((high - low) + 1)
						    * UNITS_PER_WORD),
					   gen_rx_store_vector (low, high)));
      mark_frame_related (insn);
    }

  if (MUST_SAVE_ACC_REGISTER)
    {
      unsigned int acc_high, acc_low;

      /* Interrupt handlers have to preserve the accumulator
	 register if so requested by the user.  Use the first
         two pushed registers as intermediaries.  */
      if (mask)
	{
	  acc_low = acc_high = 0;

	  for (reg = 1; reg < CC_REGNUM; reg ++)
	    if (mask & (1 << reg))
	      {
		if (acc_low == 0)
		  acc_low = reg;
		else
		  {
		    acc_high = reg;
		    break;
		  }
	      }
	    
	  /* We have assumed that there are at least two registers pushed... */
	  gcc_assert (acc_high != 0);

	  /* Note - the bottom 16 bits of the accumulator are inaccessible.
	     We just assume that they are zero.  */
	  emit_insn (gen_mvfacmi (gen_rtx_REG (SImode, acc_low)));
	  emit_insn (gen_mvfachi (gen_rtx_REG (SImode, acc_high)));
	  emit_insn (gen_stack_push (gen_rtx_REG (SImode, acc_low)));
	  emit_insn (gen_stack_push (gen_rtx_REG (SImode, acc_high)));
	}
      else
	{
	  acc_low = low;
	  acc_high = low + 1;

	  /* We have assumed that there are at least two registers pushed... */
	  gcc_assert (acc_high <= high);

	  emit_insn (gen_mvfacmi (gen_rtx_REG (SImode, acc_low)));
	  emit_insn (gen_mvfachi (gen_rtx_REG (SImode, acc_high)));
	  emit_insn (gen_stack_pushm (GEN_INT (2 * UNITS_PER_WORD),
				      gen_rx_store_vector (acc_low, acc_high)));
	}
    }

  /* If needed, set up the frame pointer.  */
  if (frame_pointer_needed)
    {
      if (frame_size)
	insn = emit_insn (gen_addsi3 (frame_pointer_rtx, stack_pointer_rtx,
				      GEN_INT (- (HOST_WIDE_INT) frame_size)));
      else
	insn = emit_move_insn (frame_pointer_rtx, stack_pointer_rtx);

      RTX_FRAME_RELATED_P (insn) = 1;
    }

  insn = NULL_RTX;

  /* Allocate space for the outgoing args.
     If the stack frame has not already been set up then handle this as well.  */
  if (stack_size)
    {
      if (frame_size)
	{
	  if (frame_pointer_needed)
	    insn = emit_insn (gen_addsi3 (stack_pointer_rtx, frame_pointer_rtx,
					  GEN_INT (- (HOST_WIDE_INT)
						   stack_size)));
	  else
	    insn = emit_insn (gen_addsi3 (stack_pointer_rtx, stack_pointer_rtx,
					  GEN_INT (- (HOST_WIDE_INT)
						   (frame_size + stack_size))));
	}
      else
	insn = emit_insn (gen_addsi3 (stack_pointer_rtx, stack_pointer_rtx,
				      GEN_INT (- (HOST_WIDE_INT) stack_size)));
    }
  else if (frame_size)
    {
      if (! frame_pointer_needed)
	insn = emit_insn (gen_addsi3 (stack_pointer_rtx, stack_pointer_rtx,
				      GEN_INT (- (HOST_WIDE_INT) frame_size)));
      else
	insn = emit_move_insn (stack_pointer_rtx, frame_pointer_rtx);
    }

  if (insn != NULL_RTX)
    RTX_FRAME_RELATED_P (insn) = 1;
}

static void
rx_output_function_prologue (FILE * file,
			     HOST_WIDE_INT frame_size ATTRIBUTE_UNUSED)
{
  if (is_fast_interrupt_func (NULL_TREE))
    asm_fprintf (file, "\t; Note: Fast Interrupt Handler\n");

  if (is_interrupt_func (NULL_TREE))
    asm_fprintf (file, "\t; Note: Interrupt Handler\n");

  if (is_naked_func (NULL_TREE))
    asm_fprintf (file, "\t; Note: Naked Function\n");

  if (cfun->static_chain_decl != NULL)
    asm_fprintf (file, "\t; Note: Nested function declared "
		 "inside another function.\n");

  if (crtl->calls_eh_return)
    asm_fprintf (file, "\t; Note: Calls __builtin_eh_return.\n");
}

/* Generate a POPM or RTSD instruction that matches the given operands.  */

void
rx_emit_stack_popm (rtx * operands, bool is_popm)
{
  HOST_WIDE_INT stack_adjust;
  HOST_WIDE_INT last_reg;
  rtx first_push;

  gcc_assert (CONST_INT_P (operands[0]));
  stack_adjust = INTVAL (operands[0]);
  
  gcc_assert (GET_CODE (operands[1]) == PARALLEL);
  last_reg = XVECLEN (operands[1], 0) - (is_popm ? 2 : 3);

  first_push = XVECEXP (operands[1], 0, 1);
  gcc_assert (SET_P (first_push));
  first_push = SET_DEST (first_push);
  gcc_assert (REG_P (first_push));

  if (is_popm)
    asm_fprintf (asm_out_file, "\tpopm\t%s-%s\n",
		 reg_names [REGNO (first_push)],
		 reg_names [REGNO (first_push) + last_reg]);
  else
    asm_fprintf (asm_out_file, "\trtsd\t#%d, %s-%s\n",
		 (int) stack_adjust,
		 reg_names [REGNO (first_push)],
		 reg_names [REGNO (first_push) + last_reg]);
}

/* Generate a PARALLEL which will satisfy the rx_rtsd_vector predicate.  */

static rtx
gen_rx_rtsd_vector (unsigned int adjust, unsigned int low, unsigned int high)
{
  unsigned int i;
  unsigned int bias = 3;
  unsigned int count = (high - low) + bias;
  rtx vector;

  vector = gen_rtx_PARALLEL (VOIDmode, rtvec_alloc (count));

  XVECEXP (vector, 0, 0) =
    gen_rtx_SET (SImode, stack_pointer_rtx,
		 plus_constant (stack_pointer_rtx, adjust));

  for (i = 0; i < count - 2; i++)
    XVECEXP (vector, 0, i + 1) =
      gen_rtx_SET (SImode,
		   gen_rtx_REG (SImode, low + i),
		   gen_rtx_MEM (SImode,
				i == 0 ? stack_pointer_rtx
				: plus_constant (stack_pointer_rtx,
						 i * UNITS_PER_WORD)));

  XVECEXP (vector, 0, count - 1) = gen_rtx_RETURN (VOIDmode);

  return vector;
}
  
/* Generate a PARALLEL which will satisfy the rx_load_multiple_vector predicate.  */

static rtx
gen_rx_popm_vector (unsigned int low, unsigned int high)
{
  unsigned int i;  
  unsigned int count = (high - low) + 2;
  rtx vector;

  vector = gen_rtx_PARALLEL (VOIDmode, rtvec_alloc (count));

  XVECEXP (vector, 0, 0) =
    gen_rtx_SET (SImode, stack_pointer_rtx,
		 plus_constant (stack_pointer_rtx,
				(count - 1) * UNITS_PER_WORD));

  for (i = 0; i < count - 1; i++)
    XVECEXP (vector, 0, i + 1) =
      gen_rtx_SET (SImode,
		   gen_rtx_REG (SImode, low + i),
		   gen_rtx_MEM (SImode,
				i == 0 ? stack_pointer_rtx
				: plus_constant (stack_pointer_rtx,
						 i * UNITS_PER_WORD)));

  return vector;
}
  
void
rx_expand_epilogue (bool is_sibcall)
{
  unsigned int low;
  unsigned int high;
  unsigned int frame_size;
  unsigned int stack_size;
  unsigned int register_mask;
  unsigned int regs_size;
  unsigned int reg;
  unsigned HOST_WIDE_INT total_size;

  /* FIXME: We do not support indirect sibcalls at the moment becaause we
     cannot guarantee that the register holding the function address is a
     call-used register.  If it is a call-saved register then the stack
     pop instructions generated in the epilogue will corrupt the address
     before it is used.

     Creating a new call-used-only register class works but then the
     reload pass gets stuck because it cannot always find a call-used
     register for spilling sibcalls.

     The other possible solution is for this pass to scan forward for the
     sibcall instruction (if it has been generated) and work out if it
     is an indirect sibcall using a call-saved register.  If it is then
     the address can copied into a call-used register in this epilogue
     code and the sibcall instruction modified to use that register.  */

  if (is_naked_func (NULL_TREE))
    {
      gcc_assert (! is_sibcall);

      /* Naked functions use their own, programmer provided epilogues.
	 But, in order to keep gcc happy we have to generate some kind of
	 epilogue RTL.  */
      emit_jump_insn (gen_naked_return ());
      return;
    }

  rx_get_stack_layout (& low, & high, & register_mask,
		       & frame_size, & stack_size);

  total_size = frame_size + stack_size;
  regs_size = ((high - low) + 1) * UNITS_PER_WORD;

  /* See if we are unable to use the special stack frame deconstruct and
     return instructions.  In most cases we can use them, but the exceptions
     are:

     - Sibling calling functions deconstruct the frame but do not return to
       their caller.  Instead they branch to their sibling and allow their
       return instruction to return to this function's parent.

     - Fast and normal interrupt handling functions have to use special
       return instructions.

     - Functions where we have pushed a fragmented set of registers into the
       call-save area must have the same set of registers popped.  */
  if (is_sibcall
      || is_fast_interrupt_func (NULL_TREE)
      || is_interrupt_func (NULL_TREE)
      || register_mask)
    {
      /* Cannot use the special instructions - deconstruct by hand.  */
      if (total_size)
	emit_insn (gen_addsi3 (stack_pointer_rtx, stack_pointer_rtx,
			       GEN_INT (total_size)));

      if (MUST_SAVE_ACC_REGISTER)
	{
	  unsigned int acc_low, acc_high;

	  /* Reverse the saving of the accumulator register onto the stack.
	     Note we must adjust the saved "low" accumulator value as it
	     is really the middle 32-bits of the accumulator.  */
	  if (register_mask)
	    {
	      acc_low = acc_high = 0;

	      for (reg = 1; reg < CC_REGNUM; reg ++)
		if (register_mask & (1 << reg))
		  {
		    if (acc_low == 0)
		      acc_low = reg;
		    else
		      {
			acc_high = reg;
			break;
		      }
		  }
	      emit_insn (gen_stack_pop (gen_rtx_REG (SImode, acc_high)));
	      emit_insn (gen_stack_pop (gen_rtx_REG (SImode, acc_low)));
	    }
	  else
	    {
	      acc_low = low;
	      acc_high = low + 1;
	      emit_insn (gen_stack_popm (GEN_INT (2 * UNITS_PER_WORD),
					 gen_rx_popm_vector (acc_low, acc_high)));
	    }

	  emit_insn (gen_ashlsi3 (gen_rtx_REG (SImode, acc_low),
				  gen_rtx_REG (SImode, acc_low),
				  GEN_INT (16)));
	  emit_insn (gen_mvtaclo (gen_rtx_REG (SImode, acc_low)));
	  emit_insn (gen_mvtachi (gen_rtx_REG (SImode, acc_high)));
	}

      if (register_mask)
	{
	  for (reg = 0; reg < CC_REGNUM; reg ++)
	    if (register_mask & (1 << reg))
	      emit_insn (gen_stack_pop (gen_rtx_REG (SImode, reg)));
	}
      else if (low)
	{
	  if (high == low)
	    emit_insn (gen_stack_pop (gen_rtx_REG (SImode, low)));
	  else
	    emit_insn (gen_stack_popm (GEN_INT (regs_size),
				       gen_rx_popm_vector (low, high)));
	}

      if (is_fast_interrupt_func (NULL_TREE))
	{
	  gcc_assert (! is_sibcall);
	  emit_jump_insn (gen_fast_interrupt_return ());
	}
      else if (is_interrupt_func (NULL_TREE))
	{
	  gcc_assert (! is_sibcall);
	  emit_jump_insn (gen_exception_return ());
	}
      else if (! is_sibcall)
	emit_jump_insn (gen_simple_return ());

      return;
    }

  /* If we allocated space on the stack, free it now.  */
  if (total_size)
    {
      unsigned HOST_WIDE_INT rtsd_size;

      /* See if we can use the RTSD instruction.  */
      rtsd_size = total_size + regs_size;
      if (rtsd_size < 1024 && (rtsd_size % 4) == 0)
	{
	  if (low)
	    emit_jump_insn (gen_pop_and_return
			    (GEN_INT (rtsd_size),
			     gen_rx_rtsd_vector (rtsd_size, low, high)));
	  else
	    emit_jump_insn (gen_deallocate_and_return (GEN_INT (total_size)));

	  return;
	}

      emit_insn (gen_addsi3 (stack_pointer_rtx, stack_pointer_rtx,
			     GEN_INT (total_size)));
    }

  if (low)
    emit_jump_insn (gen_pop_and_return (GEN_INT (regs_size),
					gen_rx_rtsd_vector (regs_size,
							    low, high)));
  else
    emit_jump_insn (gen_simple_return ());
}


/* Compute the offset (in words) between FROM (arg pointer
   or frame pointer) and TO (frame pointer or stack pointer).
   See ASCII art comment at the start of rx_expand_prologue
   for more information.  */

int
rx_initial_elimination_offset (int from, int to)
{
  unsigned int low;
  unsigned int high;
  unsigned int frame_size;
  unsigned int stack_size;
  unsigned int mask;

  rx_get_stack_layout (& low, & high, & mask, & frame_size, & stack_size);

  if (from == ARG_POINTER_REGNUM)
    {
      /* Extend the computed size of the stack frame to
	 include the registers pushed in the prologue.  */
      if (low)
	frame_size += ((high - low) + 1) * UNITS_PER_WORD;
      else
	frame_size += bit_count (mask) * UNITS_PER_WORD;

      /* Remember to include the return address.  */
      frame_size += 1 * UNITS_PER_WORD;

      if (to == FRAME_POINTER_REGNUM)
	return frame_size;

      gcc_assert (to == STACK_POINTER_REGNUM);
      return frame_size + stack_size;
    }

  gcc_assert (from == FRAME_POINTER_REGNUM && to == STACK_POINTER_REGNUM);
  return stack_size;
}

/* Decide if a variable should go into one of the small data sections.  */

static bool
rx_in_small_data (const_tree decl)
{
  int size;
  const_tree section;

  if (rx_small_data_limit == 0)
    return false;

  if (TREE_CODE (decl) != VAR_DECL)
    return false;

  /* We do not put read-only variables into a small data area because
     they would be placed with the other read-only sections, far away
     from the read-write data sections, and we only have one small
     data area pointer.
     Similarly commons are placed in the .bss section which might be
     far away (and out of alignment with respect to) the .data section.  */
  if (TREE_READONLY (decl) || DECL_COMMON (decl))
    return false;

  section = DECL_SECTION_NAME (decl);
  if (section)
    {
      const char * const name = TREE_STRING_POINTER (section);

      return (strcmp (name, "D_2") == 0) || (strcmp (name, "B_2") == 0);
    }

  size = int_size_in_bytes (TREE_TYPE (decl));

  return (size > 0) && (size <= rx_small_data_limit);
}

/* Return a section for X.
   The only special thing we do here is to honor small data.  */

static section *
rx_select_rtx_section (enum machine_mode mode,
		       rtx x,
		       unsigned HOST_WIDE_INT align)
{
  if (rx_small_data_limit > 0
      && GET_MODE_SIZE (mode) <= rx_small_data_limit
      && align <= (unsigned HOST_WIDE_INT) rx_small_data_limit * BITS_PER_UNIT)
    return sdata_section;

  return default_elf_select_rtx_section (mode, x, align);
}

static section *
rx_select_section (tree decl,
		   int reloc,
		   unsigned HOST_WIDE_INT align)
{
  if (rx_small_data_limit > 0)
    {
      switch (categorize_decl_for_section (decl, reloc))
	{
	case SECCAT_SDATA:	return sdata_section;
	case SECCAT_SBSS:	return sbss_section;
	case SECCAT_SRODATA:
	  /* Fall through.  We do not put small, read only
	     data into the C_2 section because we are not
	     using the C_2 section.  We do not use the C_2
	     section because it is located with the other
	     read-only data sections, far away from the read-write
	     data sections and we only have one small data
	     pointer (r13).  */
	default:
	  break;
	}
    }

  /* If we are supporting the Renesas assembler
     we cannot use mergeable sections.  */
  if (TARGET_AS100_SYNTAX)
    switch (categorize_decl_for_section (decl, reloc))
      {
      case SECCAT_RODATA_MERGE_CONST:
      case SECCAT_RODATA_MERGE_STR_INIT:
      case SECCAT_RODATA_MERGE_STR:
	return readonly_data_section;

      default:
	break;
      }

  return default_elf_select_section (decl, reloc, align);
}

enum rx_builtin
{
  RX_BUILTIN_BRK,
  RX_BUILTIN_CLRPSW,
  RX_BUILTIN_INT,
  RX_BUILTIN_MACHI,
  RX_BUILTIN_MACLO,
  RX_BUILTIN_MULHI,
  RX_BUILTIN_MULLO,
  RX_BUILTIN_MVFACHI,
  RX_BUILTIN_MVFACMI,
  RX_BUILTIN_MVFC,
  RX_BUILTIN_MVTACHI,
  RX_BUILTIN_MVTACLO,
  RX_BUILTIN_MVTC,
  RX_BUILTIN_MVTIPL,
  RX_BUILTIN_RACW,
  RX_BUILTIN_REVW,
  RX_BUILTIN_RMPA,
  RX_BUILTIN_ROUND,
  RX_BUILTIN_SAT,
  RX_BUILTIN_SETPSW,
  RX_BUILTIN_WAIT,
  RX_BUILTIN_max
};

static void
rx_init_builtins (void)
{
#define ADD_RX_BUILTIN1(UC_NAME, LC_NAME, RET_TYPE, ARG_TYPE)		\
  add_builtin_function ("__builtin_rx_" LC_NAME,			\
			build_function_type_list (RET_TYPE##_type_node, \
						  ARG_TYPE##_type_node, \
						  NULL_TREE),		\
			RX_BUILTIN_##UC_NAME,				\
			BUILT_IN_MD, NULL, NULL_TREE)

#define ADD_RX_BUILTIN2(UC_NAME, LC_NAME, RET_TYPE, ARG_TYPE1, ARG_TYPE2) \
  add_builtin_function ("__builtin_rx_" LC_NAME,			\
			build_function_type_list (RET_TYPE##_type_node, \
						  ARG_TYPE1##_type_node,\
						  ARG_TYPE2##_type_node,\
						  NULL_TREE),		\
			RX_BUILTIN_##UC_NAME,				\
			BUILT_IN_MD, NULL, NULL_TREE)

#define ADD_RX_BUILTIN3(UC_NAME,LC_NAME,RET_TYPE,ARG_TYPE1,ARG_TYPE2,ARG_TYPE3) \
  add_builtin_function ("__builtin_rx_" LC_NAME,			\
			build_function_type_list (RET_TYPE##_type_node, \
						  ARG_TYPE1##_type_node,\
						  ARG_TYPE2##_type_node,\
						  ARG_TYPE3##_type_node,\
						  NULL_TREE),		\
			RX_BUILTIN_##UC_NAME,				\
			BUILT_IN_MD, NULL, NULL_TREE)

  ADD_RX_BUILTIN1 (BRK,     "brk",     void,  void);
  ADD_RX_BUILTIN1 (CLRPSW,  "clrpsw",  void,  integer);
  ADD_RX_BUILTIN1 (SETPSW,  "setpsw",  void,  integer);
  ADD_RX_BUILTIN1 (INT,     "int",     void,  integer);
  ADD_RX_BUILTIN2 (MACHI,   "machi",   void,  intSI, intSI);
  ADD_RX_BUILTIN2 (MACLO,   "maclo",   void,  intSI, intSI);
  ADD_RX_BUILTIN2 (MULHI,   "mulhi",   void,  intSI, intSI);
  ADD_RX_BUILTIN2 (MULLO,   "mullo",   void,  intSI, intSI);
  ADD_RX_BUILTIN1 (MVFACHI, "mvfachi", intSI, void);
  ADD_RX_BUILTIN1 (MVFACMI, "mvfacmi", intSI, void);
  ADD_RX_BUILTIN1 (MVTACHI, "mvtachi", void,  intSI);
  ADD_RX_BUILTIN1 (MVTACLO, "mvtaclo", void,  intSI);
  ADD_RX_BUILTIN1 (RMPA,    "rmpa",    void,  void);
  ADD_RX_BUILTIN1 (MVFC,    "mvfc",    intSI, integer);
  ADD_RX_BUILTIN2 (MVTC,    "mvtc",    void,  integer, integer);
  ADD_RX_BUILTIN1 (MVTIPL,  "mvtipl",  void,  integer);
  ADD_RX_BUILTIN1 (RACW,    "racw",    void,  integer);
  ADD_RX_BUILTIN1 (ROUND,   "round",   intSI, float);
  ADD_RX_BUILTIN1 (REVW,    "revw",    intSI, intSI);
  ADD_RX_BUILTIN1 (SAT,     "sat",     intSI, intSI);
  ADD_RX_BUILTIN1 (WAIT,    "wait",    void,  void);
}

static rtx
rx_expand_void_builtin_1_arg (rtx arg, rtx (* gen_func)(rtx), bool reg)
{
  if (reg && ! REG_P (arg))
    arg = force_reg (SImode, arg);

  emit_insn (gen_func (arg));

  return NULL_RTX;
}

static rtx
rx_expand_builtin_mvtc (tree exp)
{
  rtx arg1 = expand_normal (CALL_EXPR_ARG (exp, 0));
  rtx arg2 = expand_normal (CALL_EXPR_ARG (exp, 1));

  if (! CONST_INT_P (arg1))
    return NULL_RTX;

  if (! REG_P (arg2))
    arg2 = force_reg (SImode, arg2);

  emit_insn (gen_mvtc (arg1, arg2));

  return NULL_RTX;
}

static rtx
rx_expand_builtin_mvfc (tree t_arg, rtx target)
{
  rtx arg = expand_normal (t_arg);

  if (! CONST_INT_P (arg))
    return NULL_RTX;

  if (target == NULL_RTX)
    return NULL_RTX;

  if (! REG_P (target))
    target = force_reg (SImode, target);

  emit_insn (gen_mvfc (target, arg));

  return target;
}

static rtx
rx_expand_builtin_mvtipl (rtx arg)
{
  /* The RX610 does not support the MVTIPL instruction.  */
  if (rx_cpu_type == RX610)
    return NULL_RTX;

  if (! CONST_INT_P (arg) || ! IN_RANGE (INTVAL (arg), 0, (1 << 4) - 1))
    return NULL_RTX;

  emit_insn (gen_mvtipl (arg));

  return NULL_RTX;
}

static rtx
rx_expand_builtin_mac (tree exp, rtx (* gen_func)(rtx, rtx))
{
  rtx arg1 = expand_normal (CALL_EXPR_ARG (exp, 0));
  rtx arg2 = expand_normal (CALL_EXPR_ARG (exp, 1));

  if (! REG_P (arg1))
    arg1 = force_reg (SImode, arg1);

  if (! REG_P (arg2))
    arg2 = force_reg (SImode, arg2);

  emit_insn (gen_func (arg1, arg2));

  return NULL_RTX;
}

static rtx
rx_expand_int_builtin_1_arg (rtx arg,
			     rtx target,
			     rtx (* gen_func)(rtx, rtx),
			     bool mem_ok)
{
  if (! REG_P (arg))
    if (!mem_ok || ! MEM_P (arg))
      arg = force_reg (SImode, arg);

  if (target == NULL_RTX || ! REG_P (target))
    target = gen_reg_rtx (SImode);

  emit_insn (gen_func (target, arg));

  return target;
}

static rtx
rx_expand_int_builtin_0_arg (rtx target, rtx (* gen_func)(rtx))
{
  if (target == NULL_RTX || ! REG_P (target))
    target = gen_reg_rtx (SImode);

  emit_insn (gen_func (target));

  return target;
}

static rtx
rx_expand_builtin_round (rtx arg, rtx target)
{
  if ((! REG_P (arg) && ! MEM_P (arg))
      || GET_MODE (arg) != SFmode)
    arg = force_reg (SFmode, arg);

  if (target == NULL_RTX || ! REG_P (target))
    target = gen_reg_rtx (SImode);

  emit_insn (gen_lrintsf2 (target, arg));

  return target;
}

static int
valid_psw_flag (rtx op, char *which)
{
  static int mvtc_inform_done = 0;

  if (GET_CODE (op) == CONST_INT)
    switch (INTVAL (op))
      {
      case 0: case 'c': case 'C':
      case 1: case 'z': case 'Z':
      case 2: case 's': case 'S':
      case 3: case 'o': case 'O':
      case 8: case 'i': case 'I':
      case 9: case 'u': case 'U':
	return 1;
      }

  error ("__builtin_rx_%s takes 'C', 'Z', 'S', 'O', 'I', or 'U'", which);
  if (!mvtc_inform_done)
    error ("use __builtin_rx_mvtc (0, ... ) to write arbitrary values to PSW");
  mvtc_inform_done = 1;

  return 0;
}

static rtx
rx_expand_builtin (tree exp,
		   rtx target,
		   rtx subtarget ATTRIBUTE_UNUSED,
		   enum machine_mode mode ATTRIBUTE_UNUSED,
		   int ignore ATTRIBUTE_UNUSED)
{
  tree fndecl = TREE_OPERAND (CALL_EXPR_FN (exp), 0);
  tree arg    = call_expr_nargs (exp) >= 1 ? CALL_EXPR_ARG (exp, 0) : NULL_TREE;
  rtx  op     = arg ? expand_normal (arg) : NULL_RTX;
  unsigned int fcode = DECL_FUNCTION_CODE (fndecl);

  switch (fcode)
    {
    case RX_BUILTIN_BRK:     emit_insn (gen_brk ()); return NULL_RTX;
    case RX_BUILTIN_CLRPSW:
      if (!valid_psw_flag (op, "clrpsw"))
	return NULL_RTX;
      return rx_expand_void_builtin_1_arg (op, gen_clrpsw, false);
    case RX_BUILTIN_SETPSW:
      if (!valid_psw_flag (op, "setpsw"))
	return NULL_RTX;
      return rx_expand_void_builtin_1_arg (op, gen_setpsw, false);
    case RX_BUILTIN_INT:     return rx_expand_void_builtin_1_arg
	(op, gen_int, false);
    case RX_BUILTIN_MACHI:   return rx_expand_builtin_mac (exp, gen_machi);
    case RX_BUILTIN_MACLO:   return rx_expand_builtin_mac (exp, gen_maclo);
    case RX_BUILTIN_MULHI:   return rx_expand_builtin_mac (exp, gen_mulhi);
    case RX_BUILTIN_MULLO:   return rx_expand_builtin_mac (exp, gen_mullo);
    case RX_BUILTIN_MVFACHI: return rx_expand_int_builtin_0_arg
	(target, gen_mvfachi);
    case RX_BUILTIN_MVFACMI: return rx_expand_int_builtin_0_arg
	(target, gen_mvfacmi);
    case RX_BUILTIN_MVTACHI: return rx_expand_void_builtin_1_arg
	(op, gen_mvtachi, true);
    case RX_BUILTIN_MVTACLO: return rx_expand_void_builtin_1_arg
	(op, gen_mvtaclo, true);
    case RX_BUILTIN_RMPA:    emit_insn (gen_rmpa ()); return NULL_RTX;
    case RX_BUILTIN_MVFC:    return rx_expand_builtin_mvfc (arg, target);
    case RX_BUILTIN_MVTC:    return rx_expand_builtin_mvtc (exp);
    case RX_BUILTIN_MVTIPL:  return rx_expand_builtin_mvtipl (op);
    case RX_BUILTIN_RACW:    return rx_expand_void_builtin_1_arg
	(op, gen_racw, false);
    case RX_BUILTIN_ROUND:   return rx_expand_builtin_round (op, target);
    case RX_BUILTIN_REVW:    return rx_expand_int_builtin_1_arg
	(op, target, gen_revw, false);
    case RX_BUILTIN_SAT:     return rx_expand_int_builtin_1_arg
	(op, target, gen_sat, false);
    case RX_BUILTIN_WAIT:    emit_insn (gen_wait ()); return NULL_RTX;

    default:
      internal_error ("bad builtin code");
      break;
    }

  return NULL_RTX;
}

/* Place an element into a constructor or destructor section.
   Like default_ctor_section_asm_out_constructor in varasm.c
   except that it uses .init_array (or .fini_array) and it
   handles constructor priorities.  */

static void
rx_elf_asm_cdtor (rtx symbol, int priority, bool is_ctor)
{
  section * s;

  if (priority != DEFAULT_INIT_PRIORITY)
    {
      char buf[18];

      sprintf (buf, "%s.%.5u",
	       is_ctor ? ".init_array" : ".fini_array",
	       priority);
      s = get_section (buf, SECTION_WRITE, NULL_TREE);
    }
  else if (is_ctor)
    s = ctors_section;
  else
    s = dtors_section;

  switch_to_section (s);
  assemble_align (POINTER_SIZE);
  assemble_integer (symbol, POINTER_SIZE / BITS_PER_UNIT, POINTER_SIZE, 1);
}

static void
rx_elf_asm_constructor (rtx symbol, int priority)
{
  rx_elf_asm_cdtor (symbol, priority, /* is_ctor= */true);
}

static void
rx_elf_asm_destructor (rtx symbol, int priority)
{
  rx_elf_asm_cdtor (symbol, priority, /* is_ctor= */false);
}

/* Check "fast_interrupt", "interrupt" and "naked" attributes.  */

static tree
rx_handle_func_attribute (tree * node,
			  tree   name,
			  tree   args,
			  int    flags ATTRIBUTE_UNUSED,
			  bool * no_add_attrs)
{
  gcc_assert (DECL_P (* node));
  gcc_assert (args == NULL_TREE);

  if (TREE_CODE (* node) != FUNCTION_DECL)
    {
      warning (OPT_Wattributes, "%qE attribute only applies to functions",
	       name);
      * no_add_attrs = true;
    }

  /* FIXME: We ought to check for conflicting attributes.  */

  /* FIXME: We ought to check that the interrupt and exception
     handler attributes have been applied to void functions.  */
  return NULL_TREE;
}

/* Table of RX specific attributes.  */
const struct attribute_spec rx_attribute_table[] =
{
  /* Name, min_len, max_len, decl_req, type_req, fn_type_req, handler.  */
  { "fast_interrupt", 0, 0, true, false, false, rx_handle_func_attribute },
  { "interrupt",      0, 0, true, false, false, rx_handle_func_attribute },
  { "naked",          0, 0, true, false, false, rx_handle_func_attribute },
  { NULL,             0, 0, false, false, false, NULL }
};

/* Extra processing for target specific command line options.  */

static bool
rx_handle_option (size_t code, const char *  arg ATTRIBUTE_UNUSED, int value)
{
  switch (code)
    {
    case OPT_mint_register_:
      switch (value)
	{
	case 4:
	  fixed_regs[10] = call_used_regs [10] = 1;
	  /* Fall through.  */
	case 3:
	  fixed_regs[11] = call_used_regs [11] = 1;
	  /* Fall through.  */
	case 2:
	  fixed_regs[12] = call_used_regs [12] = 1;
	  /* Fall through.  */
	case 1:
	  fixed_regs[13] = call_used_regs [13] = 1;
	  /* Fall through.  */
	case 0:
	  return true;
	default:
	  return false;
	}
      break;

    case OPT_mmax_constant_size_:
      /* Make sure that the -mmax-constant_size option is in range.  */
      return value >= 0 && value <= 4;

    case OPT_mcpu_:
<<<<<<< HEAD
    case OPT_patch_:
=======
>>>>>>> 6e7f08ad
      if (strcasecmp (arg, "RX610") == 0)
	rx_cpu_type = RX610;
      else if (strcasecmp (arg, "RX200") == 0)
	{
	  target_flags |= MASK_NO_USE_FPU;
	  rx_cpu_type = RX200;
	}
      else if (strcasecmp (arg, "RX600") != 0)
	warning (0, "unrecognized argument '%s' to -mcpu= option", arg);
      break;
      
    case OPT_fpu:
      if (rx_cpu_type == RX200)
	error ("The RX200 cpu does not have FPU hardware");
      break;

    default:
      break;
    }

  return true;
}

<<<<<<< HEAD
void
rx_set_optimization_options (void)
=======
/* Implement TARGET_OPTION_OPTIMIZATION.  */

static void
rx_option_optimization (int level ATTRIBUTE_UNUSED, int size ATTRIBUTE_UNUSED)
>>>>>>> 6e7f08ad
{
  static bool first_time = TRUE;
  static bool saved_allow_rx_fpu = TRUE;

  if (first_time)
    {
      /* If this is the first time through and the user has not disabled
	 the use of RX FPU hardware then enable unsafe math optimizations,
	 since the FPU instructions themselves are unsafe.  */
      if (TARGET_USE_FPU)
	set_fast_math_flags (true);

      /* FIXME: For some unknown reason LTO compression is not working,
	 at least on my local system.  So set the default compression
	 level to none, for now.  */
      if (flag_lto_compression_level == -1)
        flag_lto_compression_level = 0;

      saved_allow_rx_fpu = ALLOW_RX_FPU_INSNS;
      first_time = FALSE;
    }
  else
    {
      /* Alert the user if they are changing the optimization options
	 to use IEEE compliant floating point arithmetic with RX FPU insns.  */
      if (TARGET_USE_FPU
	  && ! fast_math_flags_set_p ())
	warning (0, "RX FPU instructions are not IEEE compliant");

      if (saved_allow_rx_fpu != ALLOW_RX_FPU_INSNS)
	error ("Changing the FPU insns/math optimizations pairing is not supported");
    }
}

<<<<<<< HEAD
=======
static void
rx_option_override (void)
{
  /* This target defaults to strict volatile bitfields.  */
  if (flag_strict_volatile_bitfields < 0)
    flag_strict_volatile_bitfields = 1;
}

>>>>>>> 6e7f08ad

static bool
rx_allocate_stack_slots_for_args (void)
{
  /* Naked functions should not allocate stack slots for arguments.  */
  return ! is_naked_func (NULL_TREE);
}

static bool
rx_func_attr_inlinable (const_tree decl)
{
  return ! is_fast_interrupt_func (decl)
    &&   ! is_interrupt_func (decl)
    &&   ! is_naked_func (decl);  
}

/* Return nonzero if it is ok to make a tail-call to DECL,
   a function_decl or NULL if this is an indirect call, using EXP  */

static bool
rx_function_ok_for_sibcall (tree decl, tree exp ATTRIBUTE_UNUSED)
{
  /* Do not allow indirect tailcalls.  The
     sibcall patterns do not support them.  */
  if (decl == NULL)
    return false;

  /* Never tailcall from inside interrupt handlers or naked functions.  */
  if (is_fast_interrupt_func (NULL_TREE)
      || is_interrupt_func (NULL_TREE)
      || is_naked_func (NULL_TREE))
    return false;

  return true;
}

static void
rx_file_start (void)
{
  if (! TARGET_AS100_SYNTAX)
    default_file_start ();
}

static bool
rx_is_ms_bitfield_layout (const_tree record_type ATTRIBUTE_UNUSED)
{
  return TRUE;
}

/* Try to generate code for the "isnv" pattern which inserts bits
   into a word.
     operands[0] => Location to be altered.
     operands[1] => Number of bits to change.
     operands[2] => Starting bit.
     operands[3] => Value to insert.
   Returns TRUE if successful, FALSE otherwise.  */

bool
rx_expand_insv (rtx * operands)
{
  if (INTVAL (operands[1]) != 1
      || ! CONST_INT_P (operands[3]))
    return false;

  if (MEM_P (operands[0])
      && INTVAL (operands[2]) > 7)
    return false;

  switch (INTVAL (operands[3]))
    {
    case 0:
      if (MEM_P (operands[0]))
	emit_insn (gen_bitclr_in_memory (operands[0], operands[0],
					 operands[2]));
      else
	emit_insn (gen_bitclr (operands[0], operands[0], operands[2]));
      break;
    case 1:
    case -1:
      if (MEM_P (operands[0]))
	emit_insn (gen_bitset_in_memory (operands[0], operands[0],
					 operands[2]));
      else
	emit_insn (gen_bitset (operands[0], operands[0], operands[2]));
      break;
   default:
      return false;
    }
  return true;
}

/* Returns true if X a legitimate constant for an immediate
   operand on the RX.  X is already known to satisfy CONSTANT_P.  */

bool
rx_is_legitimate_constant (rtx x)
{
  HOST_WIDE_INT val;

  switch (GET_CODE (x))
    {
    case CONST:
      x = XEXP (x, 0);

      if (GET_CODE (x) == PLUS)
	{
	  if (! CONST_INT_P (XEXP (x, 1)))
	    return false;

	  /* GCC would not pass us CONST_INT + CONST_INT so we
	     know that we have {SYMBOL|LABEL} + CONST_INT.  */
	  x = XEXP (x, 0);
	  gcc_assert (! CONST_INT_P (x));
	}

      switch (GET_CODE (x))
	{
	case LABEL_REF:
	case SYMBOL_REF:
	  return true;

	  /* One day we may have to handle UNSPEC constants here.  */
	default:
	  /* FIXME: Can this ever happen ?  */
	  abort ();
	  return false;
	}
      break;
      
    case LABEL_REF:
    case SYMBOL_REF:
      return true;
    case CONST_DOUBLE:
      return (rx_max_constant_size == 0 || rx_max_constant_size == 4);
    case CONST_VECTOR:
      return false;
    default:
      gcc_assert (CONST_INT_P (x));
      break;
    }

  if (rx_max_constant_size == 0  || rx_max_constant_size == 4)
    /* If there is no constraint on the size of constants
       used as operands, then any value is legitimate.  */
    return true;

  val = INTVAL (x);

  /* rx_max_constant_size specifies the maximum number
     of bytes that can be used to hold a signed value.  */
  return IN_RANGE (val, (-1 << (rx_max_constant_size * 8)),
		        ( 1 << (rx_max_constant_size * 8)));
}

static int
rx_address_cost (rtx addr, bool speed)
{
  rtx a, b;

  if (GET_CODE (addr) != PLUS)
    return COSTS_N_INSNS (1);

  a = XEXP (addr, 0);
  b = XEXP (addr, 1);

  if (REG_P (a) && REG_P (b))
    /* Try to discourage REG+REG addressing as it keeps two registers live.  */
    return COSTS_N_INSNS (4);

  if (speed)
    /* [REG+OFF] is just as fast as [REG].  */
    return COSTS_N_INSNS (1);

  if (CONST_INT_P (b)
      && ((INTVAL (b) > 128) || INTVAL (b) < -127))
    /* Try to discourage REG + <large OFF> when optimizing for size.  */
    return COSTS_N_INSNS (2);
    
  return COSTS_N_INSNS (1);
}

static bool
rx_can_eliminate (const int from ATTRIBUTE_UNUSED, const int to)
{
  /* We can always eliminate to the frame pointer.
     We can eliminate to the stack pointer unless a frame
     pointer is needed.  */

  return to == FRAME_POINTER_REGNUM
    || ( to == STACK_POINTER_REGNUM && ! frame_pointer_needed);
}


static void
rx_trampoline_template (FILE * file)
{
  /* Output assembler code for a block containing the constant
     part of a trampoline, leaving space for the variable parts.

     On the RX, (where r8 is the static chain regnum) the trampoline
     looks like:

	   mov 		#<static chain value>, r8
	   mov          #<function's address>, r9
	   jmp		r9

     In big-endian-data-mode however instructions are read into the CPU
     4 bytes at a time.  These bytes are then swapped around before being
     passed to the decoder.  So...we must partition our trampoline into
     4 byte packets and swap these packets around so that the instruction
     reader will reverse the process.  But, in order to avoid splitting
     the 32-bit constants across these packet boundaries, (making inserting
     them into the constructed trampoline very difficult) we have to pad the
     instruction sequence with NOP insns.  ie:

           nop
	   nop
           mov.l	#<...>, r8
	   nop
	   nop
           mov.l	#<...>, r9
           jmp		r9
	   nop
	   nop             */

  if (! TARGET_BIG_ENDIAN_DATA)
    {
      asm_fprintf (file, "\tmov.L\t#0deadbeefH, r%d\n", STATIC_CHAIN_REGNUM);
      asm_fprintf (file, "\tmov.L\t#0deadbeefH, r%d\n", TRAMPOLINE_TEMP_REGNUM);
      asm_fprintf (file, "\tjmp\tr%d\n",                TRAMPOLINE_TEMP_REGNUM);
    }
  else
    {
      char r8 = '0' + STATIC_CHAIN_REGNUM;
      char r9 = '0' + TRAMPOLINE_TEMP_REGNUM;

      if (TARGET_AS100_SYNTAX)
        {
          asm_fprintf (file, "\t.BYTE 0%c2H, 0fbH, 003H,  003H\n", r8);
          asm_fprintf (file, "\t.BYTE 0deH,  0adH, 0beH,  0efH\n");
          asm_fprintf (file, "\t.BYTE 0%c2H, 0fbH, 003H,  003H\n", r9);
          asm_fprintf (file, "\t.BYTE 0deH,  0adH, 0beH,  0efH\n");
          asm_fprintf (file, "\t.BYTE 003H,  003H, 00%cH, 07fH\n", r9);
        }
      else
        {
          asm_fprintf (file, "\t.byte 0x%c2, 0xfb, 0x03,  0x03\n", r8);
          asm_fprintf (file, "\t.byte 0xde,  0xad, 0xbe,  0xef\n");
          asm_fprintf (file, "\t.byte 0x%c2, 0xfb, 0x03,  0x03\n", r9);
          asm_fprintf (file, "\t.byte 0xde,  0xad, 0xbe,  0xef\n");
          asm_fprintf (file, "\t.byte 0x03,  0x03, 0x0%c, 0x7f\n", r9);
        }
    }
}

static void
rx_trampoline_init (rtx tramp, tree fndecl, rtx chain)
{
  rtx fnaddr = XEXP (DECL_RTL (fndecl), 0);

  emit_block_move (tramp, assemble_trampoline_template (),
		   GEN_INT (TRAMPOLINE_SIZE), BLOCK_OP_NORMAL);

  if (TARGET_BIG_ENDIAN_DATA)
    {
      emit_move_insn (adjust_address (tramp, SImode, 4), chain);
      emit_move_insn (adjust_address (tramp, SImode, 12), fnaddr);
    }
  else
    {
      emit_move_insn (adjust_address (tramp, SImode, 2), chain);
      emit_move_insn (adjust_address (tramp, SImode, 6 + 2), fnaddr);
    }
}


static enum machine_mode
rx_cc_modes_compatible (enum machine_mode m1, enum machine_mode m2)
{
  if (m1 == CCmode)
    return m2;
  if (m2 == CCmode)
    return m1;
  if (m1 == m2)
    return m1;
  if (m1 == CC_ZSmode)
    return m1;
  if (m2 == CC_ZSmode)
    return m2;
  return VOIDmode;   
}

#define CC_FLAG_S (1 << 0)
#define CC_FLAG_Z (1 << 1)
#define CC_FLAG_O (1 << 2)
#define CC_FLAG_C (1 << 3)

static unsigned int
flags_needed_for_conditional (rtx conditional)
{
  switch (GET_CODE (conditional))
    {
    case LE:
    case GT:	return CC_FLAG_S | CC_FLAG_Z | CC_FLAG_O;

    case LEU:
    case GTU:	return CC_FLAG_Z | CC_FLAG_C;

    case LT:
    case GE:	return CC_FLAG_S | CC_FLAG_O;

    case LTU:
    case GEU:	return CC_FLAG_C;

    case EQ:
    case NE:	return CC_FLAG_Z;

    default:	gcc_unreachable ();
    }
}

static unsigned int
flags_from_mode (enum machine_mode mode)
{
  switch (mode)
    {
    case CCmode:     return CC_FLAG_S | CC_FLAG_Z | CC_FLAG_O | CC_FLAG_C;
    case CC_ZSmode:  return CC_FLAG_S | CC_FLAG_Z;
    case CC_ZSOmode: return CC_FLAG_S | CC_FLAG_Z | CC_FLAG_O;
    case CC_ZSCmode: return CC_FLAG_S | CC_FLAG_Z | CC_FLAG_C;
    default:         gcc_unreachable ();
    }
}

/* Returns true if a compare insn is redundant because it
   would only set flags that are already set correctly.  */

bool
rx_compare_redundant (rtx cmp)
{
  unsigned int flags_needed;
  unsigned int flags_set;
  rtx next;
  rtx prev;
  rtx source;
  rtx dest;
  static rtx cc_reg = NULL_RTX;

  if (cc_reg == NULL_RTX)
    cc_reg = gen_rtx_REG (CCmode, CC_REGNUM);

  /* We can only eliminate compares against 0.  */
  if (GET_CODE (XEXP (SET_SRC (PATTERN (cmp)), 1)) != CONST_INT
      || INTVAL (XEXP (SET_SRC (PATTERN (cmp)), 1)) != 0)
    return false;

  /* Locate the branch insn that follows the
     compare and which tests the bits in the PSW.  */
  next = cmp;
  do
    {
      /* If we have found an insn that sets or clobbers the CC
	 register and it was not the IF_THEN_ELSE insn that we
	 are looking for, then the comparison is redundant.  */
      if (next != cmp && reg_mentioned_p (cc_reg, PATTERN (next)))
	return true;

      next = next_nonnote_insn (next);

      /* If we run out of insns without finding the
	 user then the comparison is unnecessary.  */
      if (next == NULL_RTX)
	return true;

      /* If we have found another comparison
	 insn then the first one is redundant.  */
      if (INSN_P (next)
	  && GET_CODE (PATTERN (next)) == SET
	  && REG_P (SET_DEST (PATTERN (next)))
	  && REGNO (SET_DEST (PATTERN (next))) == CC_REGNUM)
	return true;

      /* If we have found another arithmetic/logic insn that
	 sets the PSW flags then the comparison is redundant.  */
      if (INSN_P (next)
	  && GET_CODE (PATTERN (next)) == PARALLEL
	  && GET_CODE (XVECEXP (PATTERN (next), 0, 1)) == SET
	  && REG_P (SET_DEST (XVECEXP (PATTERN (next), 0, 1)))
	  && REGNO (SET_DEST (XVECEXP (PATTERN (next), 0, 1))) == CC_REGNUM)
	return true;

      /* If we have found an unconditional branch then the
	 PSW flags might be carried along with the jump, so
	 the comparison is necessary.  */
      if (INSN_P (next) && JUMP_P (next))
	{
	  if (GET_CODE (PATTERN (next)) != SET)
	    /* If the jump does not involve setting the PC
	       then it is a return of some kind, and we know
	       that the comparison is not used.  */
	    return true;

	  if (GET_CODE (SET_SRC (PATTERN (next))) != IF_THEN_ELSE)
	    return false;
	}
    }
  while (! INSN_P (next)
	 || DEBUG_INSN_P (next)
	 || GET_CODE (PATTERN (next)) != SET
	 || GET_CODE (SET_SRC (PATTERN (next))) != IF_THEN_ELSE);

  flags_needed = flags_needed_for_conditional (XEXP (SET_SRC (PATTERN (next)), 0));

  /* Now look to see if there was a previous
     instruction which set the PSW bits.  */
  source = XEXP (SET_SRC (PATTERN (cmp)), 0);
  prev = cmp;
  do
    {
      /* If this insn uses/sets/clobbers the CC register
	 and it is not the insn that we are looking for
	 below, then we must need the comparison.  */
      if (prev != cmp && reg_mentioned_p (cc_reg, PATTERN (prev)))
	return false;

      prev = prev_nonnote_insn (prev);

      if (prev == NULL_RTX)
	return false;

      /* If we encounter an insn which changes the contents of
	 the register which is the source of the comparison then
	 we will definitely need the comparison.  */
      if (INSN_P (prev)
	  && GET_CODE (PATTERN (prev)) == SET
	  && rtx_equal_p (SET_DEST (PATTERN (prev)), source))
	{
	  /* Unless this instruction is a simple register move
	     instruction.  In which case we can continue our
	     scan backwards, but now using the *source* of this
	     set instruction.  */
	  if (REG_P (SET_SRC (PATTERN (prev))))
	    source = SET_SRC (PATTERN (prev));
	  /* We can also survive a sign-extension if the test is
	     for EQ/NE.  Note the same does not apply to zero-
	     extension as this can turn a non-zero bit-pattern
	     into zero.  */
	  else if (flags_needed == CC_FLAG_Z
		   && GET_CODE (SET_SRC (PATTERN (prev))) == SIGN_EXTEND)
	    source = XEXP (SET_SRC (PATTERN (prev)), 0);
	  else
	    return false;
	}

      /* A label means a possible branch into the
	 code here, so we have to stop scanning.  */
      if (LABEL_P (prev))
	return false;
    }
  while (! INSN_P (prev)
	 || DEBUG_INSN_P (prev)
	 || GET_CODE (PATTERN (prev)) != PARALLEL
	 || GET_CODE (XVECEXP (PATTERN (prev), 0, 1)) != SET
	 || ! REG_P (SET_DEST (XVECEXP (PATTERN (prev), 0, 1)))
	 || REGNO (SET_DEST (XVECEXP (PATTERN (prev), 0, 1))) != CC_REGNUM);

  flags_set = flags_from_mode (GET_MODE (SET_DEST (XVECEXP (PATTERN (prev), 0, 1))));

  dest = SET_DEST (XVECEXP (PATTERN (prev), 0, 0));
  /* The destination of the previous arithmetic/logic instruction
     must match the source in the comparison operation.  For registers
     we ignore the mode as there may have been a sign-extension involved.  */
  if (! rtx_equal_p (source, dest))
    {
      if (REG_P (source) && REG_P (dest) && REGNO (dest) == REGNO (source))
	;
      else
	return false;
    }

  return ((flags_set & flags_needed) == flags_needed);
}

static int
rx_memory_move_cost (enum machine_mode mode, enum reg_class regclass, bool in)
{
  return 2 + memory_move_secondary_cost (mode, regclass, in);
}

#undef  TARGET_FUNCTION_VALUE
#define TARGET_FUNCTION_VALUE		rx_function_value

#undef  TARGET_RETURN_IN_MSB
#define TARGET_RETURN_IN_MSB		rx_return_in_msb

#undef  TARGET_IN_SMALL_DATA_P
#define TARGET_IN_SMALL_DATA_P		rx_in_small_data

#undef  TARGET_RETURN_IN_MEMORY
#define TARGET_RETURN_IN_MEMORY		rx_return_in_memory

#undef  TARGET_HAVE_SRODATA_SECTION
#define TARGET_HAVE_SRODATA_SECTION	true

#undef	TARGET_ASM_SELECT_RTX_SECTION
#define	TARGET_ASM_SELECT_RTX_SECTION	rx_select_rtx_section

#undef	TARGET_ASM_SELECT_SECTION
#define	TARGET_ASM_SELECT_SECTION	rx_select_section

#undef  TARGET_INIT_BUILTINS
#define TARGET_INIT_BUILTINS		rx_init_builtins

#undef  TARGET_EXPAND_BUILTIN
#define TARGET_EXPAND_BUILTIN		rx_expand_builtin

#undef  TARGET_ASM_CONSTRUCTOR
#define TARGET_ASM_CONSTRUCTOR		rx_elf_asm_constructor

#undef  TARGET_ASM_DESTRUCTOR
#define TARGET_ASM_DESTRUCTOR		rx_elf_asm_destructor

#undef  TARGET_STRUCT_VALUE_RTX
#define TARGET_STRUCT_VALUE_RTX		rx_struct_value_rtx

#undef  TARGET_ATTRIBUTE_TABLE
#define TARGET_ATTRIBUTE_TABLE		rx_attribute_table

#undef  TARGET_ASM_FILE_START
#define TARGET_ASM_FILE_START			rx_file_start

#undef  TARGET_MS_BITFIELD_LAYOUT_P
#define TARGET_MS_BITFIELD_LAYOUT_P		rx_is_ms_bitfield_layout

#undef  TARGET_LEGITIMATE_ADDRESS_P
#define TARGET_LEGITIMATE_ADDRESS_P		rx_is_legitimate_address

#undef  TARGET_ALLOCATE_STACK_SLOTS_FOR_ARGS
#define TARGET_ALLOCATE_STACK_SLOTS_FOR_ARGS	rx_allocate_stack_slots_for_args

#undef  TARGET_ASM_FUNCTION_PROLOGUE
#define TARGET_ASM_FUNCTION_PROLOGUE 		rx_output_function_prologue

#undef  TARGET_FUNCTION_ATTRIBUTE_INLINABLE_P
#define TARGET_FUNCTION_ATTRIBUTE_INLINABLE_P 	rx_func_attr_inlinable

#undef  TARGET_FUNCTION_OK_FOR_SIBCALL
#define TARGET_FUNCTION_OK_FOR_SIBCALL		rx_function_ok_for_sibcall

#undef  TARGET_FUNCTION_ARG
#define TARGET_FUNCTION_ARG     		rx_function_arg

#undef  TARGET_FUNCTION_ARG_ADVANCE
#define TARGET_FUNCTION_ARG_ADVANCE     	rx_function_arg_advance

#undef  TARGET_SET_CURRENT_FUNCTION
#define TARGET_SET_CURRENT_FUNCTION		rx_set_current_function

#undef  TARGET_HANDLE_OPTION
#define TARGET_HANDLE_OPTION			rx_handle_option

#undef  TARGET_ASM_INTEGER
#define TARGET_ASM_INTEGER			rx_assemble_integer

#undef  TARGET_USE_BLOCKS_FOR_CONSTANT_P
#define TARGET_USE_BLOCKS_FOR_CONSTANT_P	hook_bool_mode_const_rtx_true

#undef  TARGET_MAX_ANCHOR_OFFSET
#define TARGET_MAX_ANCHOR_OFFSET		32

#undef  TARGET_ADDRESS_COST
#define TARGET_ADDRESS_COST			rx_address_cost

#undef  TARGET_CAN_ELIMINATE
#define TARGET_CAN_ELIMINATE			rx_can_eliminate

#undef  TARGET_ASM_TRAMPOLINE_TEMPLATE
#define TARGET_ASM_TRAMPOLINE_TEMPLATE		rx_trampoline_template

#undef  TARGET_TRAMPOLINE_INIT
#define TARGET_TRAMPOLINE_INIT			rx_trampoline_init

#undef  TARGET_PRINT_OPERAND
#define TARGET_PRINT_OPERAND			rx_print_operand

#undef  TARGET_PRINT_OPERAND_ADDRESS
#define TARGET_PRINT_OPERAND_ADDRESS		rx_print_operand_address

#undef  TARGET_CC_MODES_COMPATIBLE
#define TARGET_CC_MODES_COMPATIBLE		rx_cc_modes_compatible

#undef  TARGET_MEMORY_MOVE_COST
#define TARGET_MEMORY_MOVE_COST			rx_memory_move_cost

#undef  TARGET_OPTION_OVERRIDE
#define TARGET_OPTION_OVERRIDE			rx_option_override

#undef  TARGET_OPTION_OPTIMIZATION
#define TARGET_OPTION_OPTIMIZATION		rx_option_optimization

struct gcc_target targetm = TARGET_INITIALIZER;

/* #include "gt-rx.h" */<|MERGE_RESOLUTION|>--- conflicted
+++ resolved
@@ -429,11 +429,7 @@
 	case 0xc: fprintf (file, "intb"); break;
 	default:
 	  warning (0, "unreocgnized control register number: %d - using 'psw'",
-<<<<<<< HEAD
-		   INTVAL (op));
-=======
 		   (int) INTVAL (op));
->>>>>>> 6e7f08ad
 	  fprintf (file, "psw");
 	  break;
 	}
@@ -2181,10 +2177,6 @@
       return value >= 0 && value <= 4;
 
     case OPT_mcpu_:
-<<<<<<< HEAD
-    case OPT_patch_:
-=======
->>>>>>> 6e7f08ad
       if (strcasecmp (arg, "RX610") == 0)
 	rx_cpu_type = RX610;
       else if (strcasecmp (arg, "RX200") == 0)
@@ -2208,15 +2200,10 @@
   return true;
 }
 
-<<<<<<< HEAD
-void
-rx_set_optimization_options (void)
-=======
 /* Implement TARGET_OPTION_OPTIMIZATION.  */
 
 static void
 rx_option_optimization (int level ATTRIBUTE_UNUSED, int size ATTRIBUTE_UNUSED)
->>>>>>> 6e7f08ad
 {
   static bool first_time = TRUE;
   static bool saved_allow_rx_fpu = TRUE;
@@ -2251,8 +2238,6 @@
     }
 }
 
-<<<<<<< HEAD
-=======
 static void
 rx_option_override (void)
 {
@@ -2261,7 +2246,6 @@
     flag_strict_volatile_bitfields = 1;
 }
 
->>>>>>> 6e7f08ad
  
 static bool
