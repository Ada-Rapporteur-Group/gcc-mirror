--- conflicted
+++ resolved
@@ -600,12 +600,6 @@
 #define JUMP_TABLES_IN_TEXT_SECTION	(flag_pic)
  
-<<<<<<< HEAD
-#define CC_NO_CARRY			0400
-#define NOTICE_UPDATE_CC(EXP, INSN)	rx_notice_update_cc (EXP, INSN)
-
-=======
->>>>>>> 155d23aa
 extern int rx_float_compare_mode;
  
