--- conflicted
+++ resolved
@@ -1,11 +1,7 @@
 /* Xtensa Linux configuration.
    Derived from the configuration for GCC for Intel i386 running Linux.
-<<<<<<< HEAD
-   Copyright (C) 2001, 2002, 2003, 2006 Free Software Foundation, Inc.
-=======
    Copyright (C) 2001, 2002, 2003, 2006, 2007, 2008
    Free Software Foundation, Inc.
->>>>>>> 751ff693
 
 This file is part of GCC.
 
@@ -20,14 +16,8 @@
 for more details.
 
 You should have received a copy of the GNU General Public License
-<<<<<<< HEAD
-along with GCC; see the file COPYING.  If not, write to the Free
-Software Foundation, 51 Franklin Street, Fifth Floor, Boston, MA
-02110-1301, USA.  */
-=======
 along with GCC; see the file COPYING3.  If not see
 <http://www.gnu.org/licenses/>.  */
->>>>>>> 751ff693
 
 #define TARGET_OS_CPP_BUILTINS() LINUX_TARGET_OS_CPP_BUILTINS()
 
@@ -69,10 +59,6 @@
 #define LOCAL_LABEL_PREFIX	"."
 
 /* Always enable "-fpic" for Xtensa Linux.  */
-<<<<<<< HEAD
-#define XTENSA_ALWAYS_PIC 1
-=======
 #define XTENSA_ALWAYS_PIC 1
 
 #define MD_UNWIND_SUPPORT "config/xtensa/linux-unwind.h"
->>>>>>> 751ff693
