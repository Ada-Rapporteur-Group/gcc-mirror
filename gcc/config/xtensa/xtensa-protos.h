--- conflicted
+++ resolved
@@ -15,14 +15,8 @@
 for more details.
 
 You should have received a copy of the GNU General Public License
-<<<<<<< HEAD
-along with GCC; see the file COPYING.  If not, write to the Free
-Software Foundation, 51 Franklin Street, Fifth Floor, Boston, MA
-02110-1301, USA.  */
-=======
 along with GCC; see the file COPYING3.  If not see
 <http://www.gnu.org/licenses/>.  */
->>>>>>> 751ff693
 
 #ifndef __XTENSA_PROTOS_H__
 #define __XTENSA_PROTOS_H__
@@ -52,11 +46,8 @@
 extern int xtensa_emit_move_sequence (rtx *, enum machine_mode);
 extern rtx xtensa_copy_incoming_a7 (rtx);
 extern void xtensa_expand_nonlocal_goto (rtx *);
-<<<<<<< HEAD
-=======
 extern void xtensa_expand_compare_and_swap (rtx, rtx, rtx, rtx);
 extern void xtensa_expand_atomic (enum rtx_code, rtx, rtx, rtx, bool);
->>>>>>> 751ff693
 extern void xtensa_emit_loop_end (rtx, rtx *);
 extern char *xtensa_emit_branch (bool, bool, rtx *);
 extern char *xtensa_emit_bit_branch (bool, bool, rtx *);
@@ -67,10 +58,6 @@
 
 #ifdef TREE_CODE
 extern void init_cumulative_args (CUMULATIVE_ARGS *, int);
-<<<<<<< HEAD
-extern void xtensa_va_start (tree, rtx);
-=======
->>>>>>> 751ff693
 #endif /* TREE_CODE */
 
 extern void print_operand (FILE *, rtx, int);
@@ -82,10 +69,7 @@
 extern enum reg_class xtensa_secondary_reload_class (enum reg_class,
 						     enum machine_mode, rtx,
 						     int);
-<<<<<<< HEAD
-=======
 extern void xtensa_initialize_trampoline (rtx, rtx, rtx);
->>>>>>> 751ff693
 #endif /* RTX_CODE */
 
 #ifdef TREE_CODE
@@ -102,9 +86,6 @@
 extern int xtensa_frame_pointer_required (void);
 extern void xtensa_expand_prologue (void);
 extern void order_regs_for_local_alloc (void);
-<<<<<<< HEAD
-=======
 extern void xtensa_trampoline_template (FILE *);
->>>>>>> 751ff693
 
 #endif /* !__XTENSA_PROTOS_H__ */