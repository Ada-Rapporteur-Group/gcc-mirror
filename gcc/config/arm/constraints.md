;; Constraint definitions for ARM and Thumb
;; Copyright (C) 2006, 2007, 2008 Free Software Foundation, Inc.
;; Contributed by ARM Ltd.

;; This file is part of GCC.

;; GCC is free software; you can redistribute it and/or modify it
;; under the terms of the GNU General Public License as published
;; by the Free Software Foundation; either version 3, or (at your
;; option) any later version.

;; GCC is distributed in the hope that it will be useful, but WITHOUT
;; ANY WARRANTY; without even the implied warranty of MERCHANTABILITY
;; or FITNESS FOR A PARTICULAR PURPOSE.  See the GNU General Public
;; License for more details.

;; You should have received a copy of the GNU General Public License
;; along with GCC; see the file COPYING3.  If not see
;; <http://www.gnu.org/licenses/>.

;; The following register constraints have been used:
;; - in ARM/Thumb-2 state: f, t, v, w, x, y, z
;; - in Thumb state: h, b
;; - in both states: l, c, k
;; In ARM state, 'l' is an alias for 'r'

;; The following normal constraints have been used:
;; in ARM/Thumb-2 state: G, H, I, j, J, K, L, M
;; in Thumb-1 state: I, J, K, L, M, N, O

;; The following multi-letter normal constraints have been used:
<<<<<<< HEAD
;; in ARM/Thumb-2 state: Da, Db, Dc, Dn, Dl, DL, Dv, Dy
;; in Thumb-1 state: Pa, Pb
;; in Thumb-2 state: Ps, Pt, Pu, Pv, Pw, Px
=======
;; in ARM/Thumb-2 state: Da, Db, Dc, Dn, Dl, DL, Dv
;; in Thumb-1 state: Pa, Pb
>>>>>>> e33a1692

;; The following memory constraints have been used:
;; in ARM/Thumb-2 state: Q, Ut, Uv, Uy, Un, Um, Us
;; in ARM state: Uq


(define_register_constraint "f" "TARGET_ARM ? FPA_REGS : NO_REGS"
 "Legacy FPA registers @code{f0}-@code{f7}.")

(define_register_constraint "t" "TARGET_32BIT ? VFP_LO_REGS : NO_REGS"
 "The VFP registers @code{s0}-@code{s31}.")

(define_register_constraint "v" "TARGET_ARM ? CIRRUS_REGS : NO_REGS"
 "The Cirrus Maverick co-processor registers.")

(define_register_constraint "w"
  "TARGET_32BIT ? (TARGET_VFPD32 ? VFP_REGS : VFP_LO_REGS) : NO_REGS"
 "The VFP registers @code{d0}-@code{d15}, or @code{d0}-@code{d31} for VFPv3.")

(define_register_constraint "x" "TARGET_32BIT ? VFP_D0_D7_REGS : NO_REGS"
 "The VFP registers @code{d0}-@code{d7}.")

(define_register_constraint "y" "TARGET_REALLY_IWMMXT ? IWMMXT_REGS : NO_REGS"
 "The Intel iWMMX co-processor registers.")

(define_register_constraint "z"
 "TARGET_REALLY_IWMMXT ? IWMMXT_GR_REGS : NO_REGS"
 "The Intel iWMMX GR registers.")

(define_register_constraint "l" "TARGET_THUMB ? LO_REGS : GENERAL_REGS"
 "In Thumb state the core registers @code{r0}-@code{r7}.")

(define_register_constraint "h" "TARGET_THUMB ? HI_REGS : NO_REGS"
 "In Thumb state the core registers @code{r8}-@code{r15}.")

(define_constraint "j"
 "A constant suitable for a MOVW instruction. (ARM/Thumb-2)"
 (and (match_test "TARGET_32BIT && arm_arch_thumb2")
      (ior (match_code "high")
	   (and (match_code "const_int")
                (match_test "(ival & 0xffff0000) == 0")))))

(define_register_constraint "k" "STACK_REG"
 "@internal The stack register.")

(define_register_constraint "b" "TARGET_THUMB ? BASE_REGS : NO_REGS"
 "@internal
  Thumb only.  The union of the low registers and the stack register.")

(define_register_constraint "c" "CC_REG"
 "@internal The condition code register.")

(define_constraint "I"
 "In ARM/Thumb-2 state a constant that can be used as an immediate value in a
  Data Processing instruction.  In Thumb-1 state a constant in the range
  0-255."
 (and (match_code "const_int")
      (match_test "TARGET_32BIT ? const_ok_for_arm (ival)
		   : ival >= 0 && ival <= 255")))

(define_constraint "J"
 "In ARM/Thumb-2 state a constant in the range @minus{}4095-4095.  In Thumb-1
  state a constant in the range @minus{}255-@minus{}1."
 (and (match_code "const_int")
      (match_test "TARGET_32BIT ? (ival >= -4095 && ival <= 4095)
		   : (ival >= -255 && ival <= -1)")))

(define_constraint "K"
 "In ARM/Thumb-2 state a constant that satisfies the @code{I} constraint if
  inverted.  In Thumb-1 state a constant that satisfies the @code{I}
  constraint multiplied by any power of 2."
 (and (match_code "const_int")
      (match_test "TARGET_32BIT ? const_ok_for_arm (~ival)
		   : thumb_shiftable_const (ival)")))

(define_constraint "L"
 "In ARM/Thumb-2 state a constant that satisfies the @code{I} constraint if
  negated.  In Thumb-1 state a constant in the range @minus{}7-7."
 (and (match_code "const_int")
      (match_test "TARGET_32BIT ? const_ok_for_arm (-ival)
		   : (ival >= -7 && ival <= 7)")))

;; The ARM state version is internal...
;; @internal In ARM/Thumb-2 state a constant in the range 0-32 or any
;; power of 2.
(define_constraint "M"
 "In Thumb-1 state a constant that is a multiple of 4 in the range 0-1020."
 (and (match_code "const_int")
      (match_test "TARGET_32BIT ? ((ival >= 0 && ival <= 32)
				 || ((ival & (ival - 1)) == 0))
		   : ((ival >= 0 && ival <= 1020) && ((ival & 3) == 0))")))

(define_constraint "N"
 "Thumb-1 state a constant in the range 0-31."
 (and (match_code "const_int")
      (match_test "!TARGET_32BIT && (ival >= 0 && ival <= 31)")))

(define_constraint "O"
 "In Thumb-1 state a constant that is a multiple of 4 in the range
  @minus{}508-508."
 (and (match_code "const_int")
      (match_test "TARGET_THUMB1 && ival >= -508 && ival <= 508
		   && ((ival & 3) == 0)")))

(define_constraint "Pa"
  "@internal In Thumb-1 state a constant in the range -510 to +510"
  (and (match_code "const_int")
       (match_test "TARGET_THUMB1 && ival >= -510 && ival <= 510
		    && (ival > 255 || ival < -255)")))

(define_constraint "Pb"
  "@internal In Thumb-1 state a constant in the range -262 to +262"
  (and (match_code "const_int")
       (match_test "TARGET_THUMB1 && ival >= -262 && ival <= 262
		    && (ival > 255 || ival < -255)")))

<<<<<<< HEAD
(define_constraint "Ps"
  "@internal In Thumb-2 state a constant in the range -255 to +255"
  (and (match_code "const_int")
       (match_test "TARGET_THUMB2 && ival >= -255 && ival <= 255")))

(define_constraint "Pt"
  "@internal In Thumb-2 state a constant in the range -7 to +7"
  (and (match_code "const_int")
       (match_test "TARGET_THUMB2 && ival >= -7 && ival <= 7")))

(define_constraint "Pu"
  "@internal In Thumb-2 state a constant in the range +1 to +8"
  (and (match_code "const_int")
       (match_test "TARGET_THUMB2 && ival >= 1 && ival <= 8")))

(define_constraint "Pv"
  "@internal In Thumb-2 state a constant in the range -255 to 0"
  (and (match_code "const_int")
       (match_test "TARGET_THUMB2 && ival >= -255 && ival <= 0")))

(define_constraint "Pw"
  "@internal In Thumb-2 state a constant in the range -255 to -1"
  (and (match_code "const_int")
       (match_test "TARGET_THUMB2 && ival >= -255 && ival <= -1")))

(define_constraint "Px"
  "@internal In Thumb-2 state a constant in the range -7 to -1"
  (and (match_code "const_int")
       (match_test "TARGET_THUMB2 && ival >= -7 && ival <= -1")))

=======
>>>>>>> e33a1692
(define_constraint "G"
 "In ARM/Thumb-2 state a valid FPA immediate constant."
 (and (match_code "const_double")
      (match_test "TARGET_32BIT && arm_const_double_rtx (op)")))

(define_constraint "H"
 "In ARM/Thumb-2 state a valid FPA immediate constant when negated."
 (and (match_code "const_double")
      (match_test "TARGET_32BIT && neg_const_double_rtx_ok_for_fpa (op)")))

(define_constraint "Da"
 "@internal
  In ARM/Thumb-2 state a const_int, const_double or const_vector that can
  be generated with two Data Processing insns."
 (and (match_code "const_double,const_int,const_vector")
      (match_test "TARGET_32BIT && arm_const_double_inline_cost (op) == 2")))

(define_constraint "Db"
 "@internal
  In ARM/Thumb-2 state a const_int, const_double or const_vector that can
  be generated with three Data Processing insns."
 (and (match_code "const_double,const_int,const_vector")
      (match_test "TARGET_32BIT && arm_const_double_inline_cost (op) == 3")))

(define_constraint "Dc"
 "@internal
  In ARM/Thumb-2 state a const_int, const_double or const_vector that can
  be generated with four Data Processing insns.  This pattern is disabled
  if optimizing for space or when we have load-delay slots to fill."
 (and (match_code "const_double,const_int,const_vector")
      (match_test "TARGET_32BIT && arm_const_double_inline_cost (op) == 4
		   && !(optimize_size || arm_ld_sched)")))

(define_constraint "Dn"
 "@internal
  In ARM/Thumb-2 state a const_vector which can be loaded with a Neon vmov
  immediate instruction."
 (and (match_code "const_vector")
      (match_test "TARGET_32BIT
		   && imm_for_neon_mov_operand (op, GET_MODE (op))")))

(define_constraint "Dl"
 "@internal
  In ARM/Thumb-2 state a const_vector which can be used with a Neon vorr or
  vbic instruction."
 (and (match_code "const_vector")
      (match_test "TARGET_32BIT
		   && imm_for_neon_logic_operand (op, GET_MODE (op))")))

(define_constraint "DL"
 "@internal
  In ARM/Thumb-2 state a const_vector which can be used with a Neon vorn or
  vand instruction."
 (and (match_code "const_vector")
      (match_test "TARGET_32BIT
		   && imm_for_neon_inv_logic_operand (op, GET_MODE (op))")))

(define_constraint "Dv"
 "@internal
  In ARM/Thumb-2 state a const_double which can be used with a VFP fconsts
  instruction."
 (and (match_code "const_double")
      (match_test "TARGET_32BIT && vfp3_const_double_rtx (op)")))

(define_constraint "Dy"
 "@internal
  In ARM/Thumb-2 state a const_double which can be used with a VFP fconstd
  instruction."
 (and (match_code "const_double")
      (match_test "TARGET_32BIT && TARGET_VFP_DOUBLE && vfp3_const_double_rtx (op)")))

(define_memory_constraint "Ut"
 "@internal
  In ARM/Thumb-2 state an address valid for loading/storing opaque structure
  types wider than TImode."
 (and (match_code "mem")
      (match_test "TARGET_32BIT && neon_struct_mem_operand (op)")))

(define_memory_constraint "Uv"
 "@internal
  In ARM/Thumb-2 state a valid VFP load/store address."
 (and (match_code "mem")
      (match_test "TARGET_32BIT && arm_coproc_mem_operand (op, FALSE)")))

(define_memory_constraint "Uy"
 "@internal
  In ARM/Thumb-2 state a valid iWMMX load/store address."
 (and (match_code "mem")
      (match_test "TARGET_32BIT && arm_coproc_mem_operand (op, TRUE)")))

(define_memory_constraint "Un"
 "@internal
  In ARM/Thumb-2 state a valid address for Neon doubleword vector
  load/store instructions."
 (and (match_code "mem")
      (match_test "TARGET_32BIT && neon_vector_mem_operand (op, 0)")))

(define_memory_constraint "Um"
 "@internal
  In ARM/Thumb-2 state a valid address for Neon element and structure
  load/store instructions."
 (and (match_code "mem")
      (match_test "TARGET_32BIT && neon_vector_mem_operand (op, 2)")))

(define_memory_constraint "Us"
 "@internal
  In ARM/Thumb-2 state a valid address for non-offset loads/stores of
  quad-word values in four ARM registers."
 (and (match_code "mem")
      (match_test "TARGET_32BIT && neon_vector_mem_operand (op, 1)")))

(define_memory_constraint "Uq"
 "@internal
  In ARM state an address valid in ldrsb instructions."
 (and (match_code "mem")
      (match_test "TARGET_ARM
		   && arm_legitimate_address_outer_p (GET_MODE (op), XEXP (op, 0),
						      SIGN_EXTEND, 0)")))

(define_memory_constraint "Q"
 "@internal
  In ARM/Thumb-2 state an address that is a single base register."
 (and (match_code "mem")
      (match_test "REG_P (XEXP (op, 0))")))

;; We used to have constraint letters for S and R in ARM state, but
;; all uses of these now appear to have been removed.

;; Additionally, we used to have a Q constraint in Thumb state, but
;; this wasn't really a valid memory constraint.  Again, all uses of
;; this now seem to have been removed.<|MERGE_RESOLUTION|>--- conflicted
+++ resolved
@@ -29,14 +29,9 @@
 ;; in Thumb-1 state: I, J, K, L, M, N, O
 
 ;; The following multi-letter normal constraints have been used:
-<<<<<<< HEAD
-;; in ARM/Thumb-2 state: Da, Db, Dc, Dn, Dl, DL, Dv, Dy
-;; in Thumb-1 state: Pa, Pb
+;; in ARM/Thumb-2 state: Da, Db, Dc, Dn, Dl, DL, Dv, Dy, Di
+;; in Thumb-1 state: Pa, Pb, Pc, Pd
 ;; in Thumb-2 state: Ps, Pt, Pu, Pv, Pw, Px
-=======
-;; in ARM/Thumb-2 state: Da, Db, Dc, Dn, Dl, DL, Dv
-;; in Thumb-1 state: Pa, Pb
->>>>>>> e33a1692
 
 ;; The following memory constraints have been used:
 ;; in ARM/Thumb-2 state: Q, Ut, Uv, Uy, Un, Um, Us
@@ -126,8 +121,8 @@
  "In Thumb-1 state a constant that is a multiple of 4 in the range 0-1020."
  (and (match_code "const_int")
       (match_test "TARGET_32BIT ? ((ival >= 0 && ival <= 32)
-				 || ((ival & (ival - 1)) == 0))
-		   : ((ival >= 0 && ival <= 1020) && ((ival & 3) == 0))")))
+				 || (((ival & (ival - 1)) & 0xFFFFFFFF) == 0))
+		   : ival >= 0 && ival <= 1020 && (ival & 3) == 0")))
 
 (define_constraint "N"
  "Thumb-1 state a constant in the range 0-31."
@@ -153,7 +148,17 @@
        (match_test "TARGET_THUMB1 && ival >= -262 && ival <= 262
 		    && (ival > 255 || ival < -255)")))
 
-<<<<<<< HEAD
+(define_constraint "Pc"
+  "@internal In Thumb-1 state a constant that is in the range 1021 to 1275"
+  (and (match_code "const_int")
+       (match_test "TARGET_THUMB1
+  		    && ival > 1020 && ival <= 1275")))
+
+(define_constraint "Pd"
+  "@internal In Thumb-1 state a constant in the range 0 to 7"
+  (and (match_code "const_int")
+       (match_test "TARGET_THUMB1 && ival >= 0 && ival <= 7")))
+
 (define_constraint "Ps"
   "@internal In Thumb-2 state a constant in the range -255 to +255"
   (and (match_code "const_int")
@@ -184,8 +189,6 @@
   (and (match_code "const_int")
        (match_test "TARGET_THUMB2 && ival >= -7 && ival <= -1")))
 
-=======
->>>>>>> e33a1692
 (define_constraint "G"
  "In ARM/Thumb-2 state a valid FPA immediate constant."
  (and (match_code "const_double")
@@ -219,6 +222,13 @@
       (match_test "TARGET_32BIT && arm_const_double_inline_cost (op) == 4
 		   && !(optimize_size || arm_ld_sched)")))
 
+(define_constraint "Di"
+ "@internal
+  In ARM/Thumb-2 state a const_int or const_double where both the high
+  and low SImode words can be generated as immediates in 32-bit instructions."
+ (and (match_code "const_double,const_int")
+      (match_test "TARGET_32BIT && arm_const_double_by_immediates (op)")))
+
 (define_constraint "Dn"
  "@internal
   In ARM/Thumb-2 state a const_vector which can be loaded with a Neon vmov
