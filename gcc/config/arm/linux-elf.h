/* Definitions for ARM running Linux-based GNU systems using ELF
   Copyright (C) 1993, 1994, 1997, 1998, 1999, 2000, 2001, 2002, 2003, 2004,
<<<<<<< HEAD
   2005
=======
   2005, 2006
>>>>>>> c355071f
   Free Software Foundation, Inc.
   Contributed by Philip Blundell <philb@gnu.org>

   This file is part of GCC.

   GCC is free software; you can redistribute it and/or modify it
   under the terms of the GNU General Public License as published
   by the Free Software Foundation; either version 2, or (at your
   option) any later version.

   GCC is distributed in the hope that it will be useful, but WITHOUT
   ANY WARRANTY; without even the implied warranty of MERCHANTABILITY
   or FITNESS FOR A PARTICULAR PURPOSE.  See the GNU General Public
   License for more details.

   You should have received a copy of the GNU General Public License
   along with this program; see the file COPYING.  If not, write to
   the Free Software Foundation, 51 Franklin Street, Fifth Floor,
   Boston, MA 02110-1301, USA.  */

/* elfos.h should have already been included.  Now just override
   any conflicting definitions and add any extras.  */

/* Run-time Target Specification.  */
#undef  TARGET_VERSION
#define TARGET_VERSION  fputs (" (ARM GNU/Linux with ELF)", stderr);

#undef  TARGET_DEFAULT_FLOAT_ABI
#define TARGET_DEFAULT_FLOAT_ABI ARM_FLOAT_ABI_HARD

#undef  TARGET_DEFAULT
#define TARGET_DEFAULT (0)

#define SUBTARGET_CPU_DEFAULT TARGET_CPU_arm6

#define SUBTARGET_EXTRA_LINK_SPEC " -m armelf_linux -p"

#undef  MULTILIB_DEFAULTS
#define MULTILIB_DEFAULTS \
	{ "marm", "mlittle-endian", "mhard-float", "mno-thumb-interwork" }

/* Now we define the strings used to build the spec file.  */
#undef  LIB_SPEC
#define LIB_SPEC \
  "%{pthread:-lpthread} \
   %{shared:-lc} \
   %{!shared:%{profile:-lc_p}%{!profile:-lc}}"

#define LIBGCC_SPEC "%{msoft-float:-lfloat} %{mfloat-abi=soft*:-lfloat} -lgcc"

<<<<<<< HEAD
#define LINUX_TARGET_INTERPRETER "/lib/ld-linux.so.2"
=======
#define GLIBC_DYNAMIC_LINKER "/lib/ld-linux.so.2"
>>>>>>> c355071f

#define LINUX_TARGET_LINK_SPEC  "%{h*} %{version:-v} \
   %{b} \
   %{static:-Bstatic} \
   %{shared:-shared} \
   %{symbolic:-Bsymbolic} \
   %{rdynamic:-export-dynamic} \
<<<<<<< HEAD
   %{!dynamic-linker:-dynamic-linker " LINUX_TARGET_INTERPRETER "} \
=======
   %{!dynamic-linker:-dynamic-linker " LINUX_DYNAMIC_LINKER "} \
>>>>>>> c355071f
   -X \
   %{mbig-endian:-EB}" \
   SUBTARGET_EXTRA_LINK_SPEC

#undef  LINK_SPEC
#define LINK_SPEC LINUX_TARGET_LINK_SPEC

#define TARGET_OS_CPP_BUILTINS()		\
  do						\
    {						\
	LINUX_TARGET_OS_CPP_BUILTINS();		\
    }						\
  while (0)

/* This is how we tell the assembler that two symbols have the same value.  */
#define ASM_OUTPUT_DEF(FILE, NAME1, NAME2) \
  do					   \
    {					   \
      assemble_name (FILE, NAME1); 	   \
      fputs (" = ", FILE);		   \
      assemble_name (FILE, NAME2);	   \
      fputc ('\n', FILE);		   \
    }					   \
  while (0)

/* NWFPE always understands FPA instructions.  */
#undef  FPUTYPE_DEFAULT
#define FPUTYPE_DEFAULT FPUTYPE_FPA_EMU3

/* Call the function profiler with a given profile label.  */
#undef  ARM_FUNCTION_PROFILER
#define ARM_FUNCTION_PROFILER(STREAM, LABELNO)  			\
{									\
  fprintf (STREAM, "\tbl\tmcount%s\n",					\
	   (TARGET_ARM && NEED_PLT_RELOC) ? "(PLT)" : "");		\
}

/* The GNU/Linux profiler clobbers the link register.  Make sure the
   prologue knows to save it.  */
#define PROFILE_HOOK(X)						\
  emit_insn (gen_rtx_CLOBBER (VOIDmode, gen_rtx_REG (SImode, LR_REGNUM)))

/* The GNU/Linux profiler needs a frame pointer.  */
<<<<<<< HEAD
#define SUBTARGET_FRAME_POINTER_REQUIRED current_function_profile
=======
#define SUBTARGET_FRAME_POINTER_REQUIRED current_function_profile

/* Add .note.GNU-stack.  */
#undef NEED_INDICATE_EXEC_STACK
#define NEED_INDICATE_EXEC_STACK	1
>>>>>>> c355071f
<|MERGE_RESOLUTION|>--- conflicted
+++ resolved
@@ -1,10 +1,6 @@
 /* Definitions for ARM running Linux-based GNU systems using ELF
    Copyright (C) 1993, 1994, 1997, 1998, 1999, 2000, 2001, 2002, 2003, 2004,
-<<<<<<< HEAD
-   2005
-=======
    2005, 2006
->>>>>>> c355071f
    Free Software Foundation, Inc.
    Contributed by Philip Blundell <philb@gnu.org>
 
@@ -55,11 +51,7 @@
 
 #define LIBGCC_SPEC "%{msoft-float:-lfloat} %{mfloat-abi=soft*:-lfloat} -lgcc"
 
-<<<<<<< HEAD
-#define LINUX_TARGET_INTERPRETER "/lib/ld-linux.so.2"
-=======
 #define GLIBC_DYNAMIC_LINKER "/lib/ld-linux.so.2"
->>>>>>> c355071f
 
 #define LINUX_TARGET_LINK_SPEC  "%{h*} %{version:-v} \
    %{b} \
@@ -67,11 +59,7 @@
    %{shared:-shared} \
    %{symbolic:-Bsymbolic} \
    %{rdynamic:-export-dynamic} \
-<<<<<<< HEAD
-   %{!dynamic-linker:-dynamic-linker " LINUX_TARGET_INTERPRETER "} \
-=======
    %{!dynamic-linker:-dynamic-linker " LINUX_DYNAMIC_LINKER "} \
->>>>>>> c355071f
    -X \
    %{mbig-endian:-EB}" \
    SUBTARGET_EXTRA_LINK_SPEC
@@ -115,12 +103,8 @@
   emit_insn (gen_rtx_CLOBBER (VOIDmode, gen_rtx_REG (SImode, LR_REGNUM)))
 
 /* The GNU/Linux profiler needs a frame pointer.  */
-<<<<<<< HEAD
-#define SUBTARGET_FRAME_POINTER_REQUIRED current_function_profile
-=======
 #define SUBTARGET_FRAME_POINTER_REQUIRED current_function_profile
 
 /* Add .note.GNU-stack.  */
 #undef NEED_INDICATE_EXEC_STACK
-#define NEED_INDICATE_EXEC_STACK	1
->>>>>>> c355071f
+#define NEED_INDICATE_EXEC_STACK	1