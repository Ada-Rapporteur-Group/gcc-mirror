/* Configuration file for ARM BPABI targets.
<<<<<<< HEAD
   Copyright (C) 2004, 2005, 2007, 2008
=======
   Copyright (C) 2004, 2005, 2007, 2008, 2009
>>>>>>> a0daa400
   Free Software Foundation, Inc.
   Contributed by CodeSourcery, LLC   

   This file is part of GCC.

   GCC is free software; you can redistribute it and/or modify it
   under the terms of the GNU General Public License as published
   by the Free Software Foundation; either version 3, or (at your
   option) any later version.

   GCC is distributed in the hope that it will be useful, but WITHOUT
   ANY WARRANTY; without even the implied warranty of MERCHANTABILITY
   or FITNESS FOR A PARTICULAR PURPOSE.  See the GNU General Public
   License for more details.

   You should have received a copy of the GNU General Public License
   along with GCC; see the file COPYING3.  If not see
   <http://www.gnu.org/licenses/>.  */

/* Use the AAPCS ABI by default.  */
#define ARM_DEFAULT_ABI ARM_ABI_AAPCS

/* Assume that AAPCS ABIs should adhere to the full BPABI.  */ 
#define TARGET_BPABI (TARGET_AAPCS_BASED)

/* BPABI targets use EABI frame unwinding tables.  */
#define TARGET_UNWIND_INFO 1

/* Section 4.1 of the AAPCS requires the use of VFP format.  */
#undef  FPUTYPE_DEFAULT
#define FPUTYPE_DEFAULT FPUTYPE_VFP

/* TARGET_BIG_ENDIAN_DEFAULT is set in
   config.gcc for big endian configurations.  */
#if TARGET_BIG_ENDIAN_DEFAULT
#define TARGET_ENDIAN_DEFAULT MASK_BIG_END
#else
#define TARGET_ENDIAN_DEFAULT 0
#endif

/* EABI targets should enable interworking by default.  */
#undef  TARGET_DEFAULT
#define TARGET_DEFAULT (MASK_INTERWORK | TARGET_ENDIAN_DEFAULT)

/* The ARM BPABI functions return a boolean; they use no special
   calling convention.  */
#define FLOAT_LIB_COMPARE_RETURNS_BOOL(MODE, COMPARISON) TARGET_BPABI

/* The BPABI integer comparison routines return { -1, 0, 1 }.  */
#define TARGET_LIB_INT_CMP_BIASED !TARGET_BPABI

#define TARGET_FIX_V4BX_SPEC " %{mcpu=arm8|mcpu=arm810|mcpu=strongarm*|march=armv4:--fix-v4bx}"

/* Tell the assembler to build BPABI binaries.  */
#undef  SUBTARGET_EXTRA_ASM_SPEC
<<<<<<< HEAD
#define SUBTARGET_EXTRA_ASM_SPEC "%{mabi=apcs-gnu|mabi=atpcs:-meabi=gnu;:-meabi=4}" TARGET_FIX_V4BX_SPEC
=======
#define SUBTARGET_EXTRA_ASM_SPEC "%{mabi=apcs-gnu|mabi=atpcs:-meabi=gnu;:-meabi=5}" TARGET_FIX_V4BX_SPEC
>>>>>>> a0daa400

#ifndef SUBTARGET_EXTRA_LINK_SPEC
#define SUBTARGET_EXTRA_LINK_SPEC ""
#endif

/* The generic link spec in elf.h does not support shared libraries.  */
#define BPABI_LINK_SPEC \
  "%{mbig-endian:-EB} %{mlittle-endian:-EL} "		\
  "%{static:-Bstatic} %{shared:-shared} %{symbolic:-Bsymbolic} "	\
  "-X" SUBTARGET_EXTRA_LINK_SPEC TARGET_FIX_V4BX_SPEC

#undef  LINK_SPEC
#define LINK_SPEC BPABI_LINK_SPEC

#if defined (__thumb__)
#define RENAME_LIBRARY_SET ".thumb_set"
#else
#define RENAME_LIBRARY_SET ".set"
#endif

/* Make __aeabi_AEABI_NAME an alias for __GCC_NAME.  */
#define RENAME_LIBRARY(GCC_NAME, AEABI_NAME)		\
  __asm__ (".globl\t__aeabi_" #AEABI_NAME "\n"		\
	   RENAME_LIBRARY_SET "\t__aeabi_" #AEABI_NAME 	\
	     ", __" #GCC_NAME "\n");

/* Give some libgcc functions an additional __aeabi name.  */
#ifdef L_muldi3
#define DECLARE_LIBRARY_RENAMES RENAME_LIBRARY (muldi3, lmul)
#endif
#ifdef L_muldi3
#define DECLARE_LIBRARY_RENAMES RENAME_LIBRARY (muldi3, lmul)
#endif
#ifdef L_fixdfdi
#define DECLARE_LIBRARY_RENAMES RENAME_LIBRARY (fixdfdi, d2lz)
#endif
#ifdef L_fixunsdfdi
#define DECLARE_LIBRARY_RENAMES RENAME_LIBRARY (fixunsdfdi, d2ulz)
#endif
#ifdef L_fixsfdi
#define DECLARE_LIBRARY_RENAMES RENAME_LIBRARY (fixsfdi, f2lz)
#endif
#ifdef L_fixunssfdi
#define DECLARE_LIBRARY_RENAMES RENAME_LIBRARY (fixunssfdi, f2ulz)
#endif
#ifdef L_floatdidf
#define DECLARE_LIBRARY_RENAMES RENAME_LIBRARY (floatdidf, l2d)
#endif
#ifdef L_floatdisf
#define DECLARE_LIBRARY_RENAMES RENAME_LIBRARY (floatdisf, l2f)
#endif

/* These renames are needed on ARMv6M.  Other targets get them from
   assembly routines.  */
#ifdef L_fixunsdfsi
#define DECLARE_LIBRARY_RENAMES RENAME_LIBRARY (fixunsdfsi, d2uiz)
#endif
#ifdef L_fixunssfsi
#define DECLARE_LIBRARY_RENAMES RENAME_LIBRARY (fixunssfsi, f2uiz)
#endif
#ifdef L_floatundidf
#define DECLARE_LIBRARY_RENAMES RENAME_LIBRARY (floatundidf, ul2d)
#endif
#ifdef L_floatundisf
#define DECLARE_LIBRARY_RENAMES RENAME_LIBRARY (floatundisf, ul2f)
#endif

/* The BPABI requires that we always use an out-of-line implementation
   of RTTI comparison, even if the target supports weak symbols,
   because the same object file might be used on a target that does
   not support merging symbols across DLL boundaries.  This macro is
   broken out separately so that it can be used within
   TARGET_OS_CPP_BUILTINS in configuration files for systems based on
   the BPABI.  */
#define TARGET_BPABI_CPP_BUILTINS()			\
  do							\
    {							\
      builtin_define ("__GXX_TYPEINFO_EQUALITY_INLINE=0");	\
    }							\
  while (false)

#undef TARGET_OS_CPP_BUILTINS
#define TARGET_OS_CPP_BUILTINS() \
  TARGET_BPABI_CPP_BUILTINS()

/* The BPABI specifies the use of .{init,fini}_array.  Therefore, we
   do not want GCC to put anything into the .{init,fini} sections.  */
#undef INIT_SECTION_ASM_OP
#undef FINI_SECTION_ASM_OP
#define INIT_ARRAY_SECTION_ASM_OP ARM_EABI_CTORS_SECTION_OP
#define FINI_ARRAY_SECTION_ASM_OP ARM_EABI_DTORS_SECTION_OP

/* The legacy _mcount implementation assumes r11 points to a
    4-word APCS frame.  This is generally not true for EABI targets,
    particularly not in Thumb mode.  We assume the mcount
    implementation does not require a counter variable (No Counter).
    Note that __gnu_mcount_nc will be entered with a misaligned stack.
    This is OK because it uses a special calling convention anyway.  */

#undef  NO_PROFILE_COUNTERS
#define NO_PROFILE_COUNTERS 1
#undef  ARM_FUNCTION_PROFILER
#define ARM_FUNCTION_PROFILER(STREAM, LABELNO)  			\
{									\
  fprintf (STREAM, "\tpush\t{lr}\n");					\
  fprintf (STREAM, "\tbl\t__gnu_mcount_nc\n");				\
}

#undef SUBTARGET_FRAME_POINTER_REQUIRED
#define SUBTARGET_FRAME_POINTER_REQUIRED 0

/* __gnu_mcount_nc restores the original LR value before returning.  Ensure
   that there is no unnecessary hook set up.  */
#undef PROFILE_HOOK<|MERGE_RESOLUTION|>--- conflicted
+++ resolved
@@ -1,9 +1,5 @@
 /* Configuration file for ARM BPABI targets.
-<<<<<<< HEAD
-   Copyright (C) 2004, 2005, 2007, 2008
-=======
    Copyright (C) 2004, 2005, 2007, 2008, 2009
->>>>>>> a0daa400
    Free Software Foundation, Inc.
    Contributed by CodeSourcery, LLC   
 
@@ -59,11 +55,7 @@
 
 /* Tell the assembler to build BPABI binaries.  */
 #undef  SUBTARGET_EXTRA_ASM_SPEC
-<<<<<<< HEAD
-#define SUBTARGET_EXTRA_ASM_SPEC "%{mabi=apcs-gnu|mabi=atpcs:-meabi=gnu;:-meabi=4}" TARGET_FIX_V4BX_SPEC
-=======
 #define SUBTARGET_EXTRA_ASM_SPEC "%{mabi=apcs-gnu|mabi=atpcs:-meabi=gnu;:-meabi=5}" TARGET_FIX_V4BX_SPEC
->>>>>>> a0daa400
 
 #ifndef SUBTARGET_EXTRA_LINK_SPEC
 #define SUBTARGET_EXTRA_LINK_SPEC ""
