/* Definitions for StrongARM systems using COFF
   Copyright (C) 1999, 2007 Free Software Foundation, Inc.
   Contributed by Catherine Moore <clm@cygnus.com>

   This file is part of GCC.

   GCC is free software; you can redistribute it and/or modify it
   under the terms of the GNU General Public License as published
<<<<<<< HEAD
   by the Free Software Foundation; either version 2, or (at your
=======
   by the Free Software Foundation; either version 3, or (at your
>>>>>>> 751ff693
   option) any later version.

   GCC is distributed in the hope that it will be useful, but WITHOUT
   ANY WARRANTY; without even the implied warranty of MERCHANTABILITY
   or FITNESS FOR A PARTICULAR PURPOSE.  See the GNU General Public
   License for more details.

   You should have received a copy of the GNU General Public License
<<<<<<< HEAD
   along with this program; see the file COPYING.  If not, write to
   the Free Software Foundation, 51 Franklin Street, Fifth Floor,
   Boston, MA 02110-1301, USA.  */
=======
   along with GCC; see the file COPYING3.  If not see
   <http://www.gnu.org/licenses/>.  */
>>>>>>> 751ff693

/* Run-time Target Specification.  */
#ifndef SUBTARGET_CPU_DEFAULT
#define SUBTARGET_CPU_DEFAULT 		TARGET_CPU_strongarm
#endif

#undef  TARGET_VERSION
#define TARGET_VERSION	fputs (" (StrongARM/COFF)", stderr);<|MERGE_RESOLUTION|>--- conflicted
+++ resolved
@@ -6,11 +6,7 @@
 
    GCC is free software; you can redistribute it and/or modify it
    under the terms of the GNU General Public License as published
-<<<<<<< HEAD
-   by the Free Software Foundation; either version 2, or (at your
-=======
    by the Free Software Foundation; either version 3, or (at your
->>>>>>> 751ff693
    option) any later version.
 
    GCC is distributed in the hope that it will be useful, but WITHOUT
@@ -19,14 +15,8 @@
    License for more details.
 
    You should have received a copy of the GNU General Public License
-<<<<<<< HEAD
-   along with this program; see the file COPYING.  If not, write to
-   the Free Software Foundation, 51 Franklin Street, Fifth Floor,
-   Boston, MA 02110-1301, USA.  */
-=======
    along with GCC; see the file COPYING3.  If not see
    <http://www.gnu.org/licenses/>.  */
->>>>>>> 751ff693
 
 /* Run-time Target Specification.  */
 #ifndef SUBTARGET_CPU_DEFAULT
