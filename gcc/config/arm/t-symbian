LIB1ASMFUNCS = _bb_init_func _call_via_rX _interwork_call_via_rX

# These functions have __aeabi equivalents and will never be called by GCC.  
# By putting them in LIB1ASMFUNCS, we avoid the standard libgcc2.c code being
# used -- and we make sure that definitions are not available in lib1funcs.asm,
# either, so they end up undefined.
LIB1ASMFUNCS += \
	_ashldi3 _ashrdi3 _divdi3 _floatdidf _udivmoddi4 _umoddi3 \
	_udivdi3 _lshrdi3 _moddi3 _muldi3 _negdi2 _cmpdi2 \
	_fixdfdi _fixsfdi _fixunsdfdi _fixunssfdi _floatdisf \
	_negdf2 _addsubdf3 _muldivdf3 _cmpdf2 _unorddf2 _fixdfsi _fixunsdfsi \
	_truncdfsf2 _negsf2 _addsubsf3 _muldivsf3 _cmpsf2 _unordsf2 \
	_fixsfsi _fixunssfsi

# Include the gcc personality routine
UNWIND_H = $(srcdir)/config/arm/unwind-arm.h
<<<<<<< HEAD
LIB2ADDEH = $(srcdir)/unwind-c.c
=======
LIB2ADDEH = $(srcdir)/unwind-c.c $(srcdir)/config/arm/pr-support.c
>>>>>>> c355071f
LIB2ADDEHDEP = $(UNWIND_H)

# Create a multilib for processors with VFP floating-point, and a
# multilib for those without -- using the soft-float ABI in both
# cases.  Symbian OS object should be compiled with interworking
# enabled, so there are no separate thumb-mode libraries.
MULTILIB_OPTIONS     = mfloat-abi=softfp
MULTILIB_DIRNAMES    = softfp

# There is no C library to link against on Symbian OS -- at least when 
# building GCC.
SHLIB_LC = 

# Symbian OS provides its own startup code.
EXTRA_MULTILIB_PARTS=<|MERGE_RESOLUTION|>--- conflicted
+++ resolved
@@ -14,11 +14,7 @@
 
 # Include the gcc personality routine
 UNWIND_H = $(srcdir)/config/arm/unwind-arm.h
-<<<<<<< HEAD
-LIB2ADDEH = $(srcdir)/unwind-c.c
-=======
 LIB2ADDEH = $(srcdir)/unwind-c.c $(srcdir)/config/arm/pr-support.c
->>>>>>> c355071f
 LIB2ADDEHDEP = $(UNWIND_H)
 
 # Create a multilib for processors with VFP floating-point, and a
