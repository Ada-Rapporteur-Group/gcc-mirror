--- conflicted
+++ resolved
@@ -1,10 +1,6 @@
 /* Definitions of target machine for GNU compiler.
    ARM Linux-based GNU systems version.
-<<<<<<< HEAD
-   Copyright (C) 1997, 1998, 1999, 2000, 2001, 2004
-=======
    Copyright (C) 1997, 1998, 1999, 2000, 2001, 2004, 2007
->>>>>>> 751ff693
    Free Software Foundation, Inc.
    Contributed by Russell King  <rmk92@ecs.soton.ac.uk>.
 
@@ -12,11 +8,7 @@
 
    GCC is free software; you can redistribute it and/or modify it
    under the terms of the GNU General Public License as published
-<<<<<<< HEAD
-   by the Free Software Foundation; either version 2, or (at your
-=======
    by the Free Software Foundation; either version 3, or (at your
->>>>>>> 751ff693
    option) any later version.
 
    GCC is distributed in the hope that it will be useful, but WITHOUT
@@ -25,14 +17,8 @@
    License for more details.
 
    You should have received a copy of the GNU General Public License
-<<<<<<< HEAD
-   along with this program; see the file COPYING.  If not, write to
-   the Free Software Foundation, 51 Franklin Street, Fifth Floor,
-   Boston, MA 02110-1301, USA.  */
-=======
    along with GCC; see the file COPYING3.  If not see
    <http://www.gnu.org/licenses/>.  */
->>>>>>> 751ff693
 
 /* This is how we tell the assembler that a symbol is weak.
    GAS always supports weak symbols.  */
@@ -41,11 +27,7 @@
 #define DEFAULT_SIGNED_CHAR 0
 
 #undef  SUBTARGET_CPP_SPEC
-<<<<<<< HEAD
-#define SUBTARGET_CPP_SPEC  "%{posix:-D_POSIX_SOURCE}"
-=======
 #define SUBTARGET_CPP_SPEC  "%{posix:-D_POSIX_SOURCE} %{pthread:-D_REENTRANT}"
->>>>>>> 751ff693
 
 #undef  SIZE_TYPE
 #define SIZE_TYPE "unsigned int"
