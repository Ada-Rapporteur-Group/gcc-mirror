/* Miscellaneous BPABI functions.

<<<<<<< HEAD
   Copyright (C) 2003, 2004, 2007, 2008, 2009  Free Software Foundation, Inc.
=======
   Copyright (C) 2003, 2004, 2007, 2008, 2009, 2010
   Free Software Foundation, Inc.
>>>>>>> 03d20231
   Contributed by CodeSourcery, LLC.

   This file is free software; you can redistribute it and/or modify it
   under the terms of the GNU General Public License as published by the
   Free Software Foundation; either version 3, or (at your option) any
   later version.

   This file is distributed in the hope that it will be useful, but
   WITHOUT ANY WARRANTY; without even the implied warranty of
   MERCHANTABILITY or FITNESS FOR A PARTICULAR PURPOSE.  See the GNU
   General Public License for more details.

   Under Section 7 of GPL version 3, you are granted additional
   permissions described in the GCC Runtime Library Exception, version
   3.1, as published by the Free Software Foundation.

   You should have received a copy of the GNU General Public License and
   a copy of the GCC Runtime Library Exception along with this program;
   see the files COPYING3 and COPYING.RUNTIME respectively.  If not, see
   <http://www.gnu.org/licenses/>.  */

#ifdef __ARM_EABI__
/* Some attributes that are common to all routines in this file.  */
	/* Tag_ABI_align_needed: This code does not require 8-byte
	   alignment from the caller.  */
	/* .eabi_attribute 24, 0  -- default setting.  */
	/* Tag_ABI_align_preserved: This code preserves 8-byte
	   alignment in any callee.  */
	.eabi_attribute 25, 1
#endif /* __ARM_EABI__ */

#ifdef L_aeabi_lcmp

ARM_FUNC_START aeabi_lcmp
	cmp	xxh, yyh
	do_it	lt
	movlt	r0, #-1
	do_it	gt
	movgt	r0, #1
	do_it	ne
	RETc(ne)
	subs	r0, xxl, yyl
	do_it	lo
	movlo	r0, #-1
	do_it	hi
	movhi	r0, #1
	RET
	FUNC_END aeabi_lcmp

#endif /* L_aeabi_lcmp */
	
#ifdef L_aeabi_ulcmp

ARM_FUNC_START aeabi_ulcmp
	cmp	xxh, yyh
	do_it	lo
	movlo	r0, #-1
	do_it	hi
	movhi	r0, #1
	do_it	ne
	RETc(ne)
	cmp	xxl, yyl
	do_it	lo
	movlo	r0, #-1
	do_it	hi
	movhi	r0, #1
	do_it	eq
	moveq	r0, #0
	RET
	FUNC_END aeabi_ulcmp

#endif /* L_aeabi_ulcmp */

.macro test_div_by_zero signed
/* Tail-call to divide-by-zero handlers which may be overridden by the user,
   so unwinding works properly.  */
#if defined(__thumb2__)
	cbnz	yyh, 1f
	cbnz	yyl, 1f
	cmp	xxh, #0
	do_it	eq
	cmpeq	xxl, #0
	.ifc \signed, unsigned
	beq	2f
	mov	xxh, #0xffffffff
	mov	xxl, xxh
2:
	.else
	do_it	lt, t
	movlt	xxl, #0
	movlt	xxh, #0x80000000
	do_it	gt, t
	movgt	xxh, #0x7fffffff
	movgt	xxl, #0xffffffff
	.endif
	b	SYM (__aeabi_ldiv0) __PLT__
1:
#else
	/* Note: Thumb-1 code calls via an ARM shim on processors which
	   support ARM mode.  */
	cmp	yyh, #0
	cmpeq	yyl, #0
	bne	2f
	cmp	xxh, #0
	cmpeq	xxl, #0
	.ifc \signed, unsigned
	movne	xxh, #0xffffffff
	movne	xxl, #0xffffffff
	.else
	movlt	xxh, #0x80000000
	movlt	xxl, #0
	movgt	xxh, #0x7fffffff
	movgt	xxl, #0xffffffff
	.endif
	b	SYM (__aeabi_ldiv0) __PLT__
2:
#endif
.endm

#ifdef L_aeabi_ldivmod

ARM_FUNC_START aeabi_ldivmod
	test_div_by_zero signed

	sub sp, sp, #8
#if defined(__thumb2__)
	mov ip, sp
	push {ip, lr}
#else
	do_push {sp, lr}
#endif
	bl SYM(__gnu_ldivmod_helper) __PLT__
	ldr lr, [sp, #4]
	add sp, sp, #8
	do_pop {r2, r3}
	RET
	
#endif /* L_aeabi_ldivmod */

#ifdef L_aeabi_uldivmod

ARM_FUNC_START aeabi_uldivmod
	test_div_by_zero unsigned

	sub sp, sp, #8
#if defined(__thumb2__)
	mov ip, sp
	push {ip, lr}
#else
	do_push {sp, lr}
#endif
	bl SYM(__gnu_uldivmod_helper) __PLT__
	ldr lr, [sp, #4]
	add sp, sp, #8
	do_pop {r2, r3}
	RET
	
#endif /* L_aeabi_divmod */
	<|MERGE_RESOLUTION|>--- conflicted
+++ resolved
@@ -1,11 +1,7 @@
 /* Miscellaneous BPABI functions.
 
-<<<<<<< HEAD
-   Copyright (C) 2003, 2004, 2007, 2008, 2009  Free Software Foundation, Inc.
-=======
    Copyright (C) 2003, 2004, 2007, 2008, 2009, 2010
    Free Software Foundation, Inc.
->>>>>>> 03d20231
    Contributed by CodeSourcery, LLC.
 
    This file is free software; you can redistribute it and/or modify it
