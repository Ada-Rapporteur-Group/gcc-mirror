/* Definitions for RTEMS based ARM systems using ELF
<<<<<<< HEAD
   Copyright (C) 2000, 2002, 2005, 2007 Free Software Foundation, Inc.
=======
   Copyright (C) 2000, 2002, 2005, 2007, 2008 Free Software Foundation, Inc.
>>>>>>> 42bae686
 
   This file is part of GCC.
 
   GCC is free software; you can redistribute it and/or modify it
   under the terms of the GNU General Public License as published
   by the Free Software Foundation; either version 3, or (at your
   option) any later version.
 
   GCC is distributed in the hope that it will be useful, but WITHOUT
   ANY WARRANTY; without even the implied warranty of MERCHANTABILITY
   or FITNESS FOR A PARTICULAR PURPOSE.  See the GNU General Public
   License for more details.
 
   You should have received a copy of the GNU General Public License
   along with GCC; see the file COPYING3.  If not see
   <http://www.gnu.org/licenses/>.  */

/* Run-time Target Specification.  */
#undef TARGET_VERSION
#define TARGET_VERSION  fputs (" (ARM/ELF RTEMS)", stderr);

#define HAS_INIT_SECTION

#define TARGET_OS_CPP_BUILTINS()		\
    do {					\
	builtin_define ("__rtems__");		\
	builtin_define ("__USE_INIT_FINI__");	\
	builtin_assert ("system=rtems");	\
    } while (0)

/*
 * The default in gcc now is soft-float, but gcc misses it to 
 * pass it to the assembler.
 */
#undef SUBTARGET_EXTRA_ASM_SPEC
#define SUBTARGET_EXTRA_ASM_SPEC "\
  %{!mhard-float: %{!msoft-float:-mfpu=softfpa}}"

/*
 *  The default includes --start-group and --end-group which conflicts
 *  with how this used to be defined.
 */
#undef LINK_GCC_C_SEQUENCE_SPEC<|MERGE_RESOLUTION|>--- conflicted
+++ resolved
@@ -1,9 +1,5 @@
 /* Definitions for RTEMS based ARM systems using ELF
-<<<<<<< HEAD
-   Copyright (C) 2000, 2002, 2005, 2007 Free Software Foundation, Inc.
-=======
    Copyright (C) 2000, 2002, 2005, 2007, 2008 Free Software Foundation, Inc.
->>>>>>> 42bae686
  
    This file is part of GCC.
  
