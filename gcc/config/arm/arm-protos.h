--- conflicted
+++ resolved
@@ -8,11 +8,7 @@
 
    GCC is free software; you can redistribute it and/or modify
    it under the terms of the GNU General Public License as published by
-<<<<<<< HEAD
-   the Free Software Foundation; either version 2, or (at your option)
-=======
    the Free Software Foundation; either version 3, or (at your option)
->>>>>>> 751ff693
    any later version.
 
    GCC is distributed in the hope that it will be useful,
@@ -21,14 +17,8 @@
    GNU General Public License for more details.
 
    You should have received a copy of the GNU General Public License
-<<<<<<< HEAD
-   along with GCC; see the file COPYING.  If not, write to
-   the Free Software Foundation, 51 Franklin Street, Fifth Floor,
-   Boston, MA 02110-1301, USA.  */
-=======
    along with GCC; see the file COPYING3.  If not see
    <http://www.gnu.org/licenses/>.  */
->>>>>>> 751ff693
 
 #ifndef GCC_ARM_PROTOS_H
 #define GCC_ARM_PROTOS_H
@@ -53,12 +43,7 @@
   
 
 #ifdef TREE_CODE
-<<<<<<< HEAD
-extern int arm_return_in_memory (tree);
-extern void arm_encode_call_attribute (tree, int);
-=======
 extern int arm_return_in_memory (const_tree);
->>>>>>> 751ff693
 #endif
 #ifdef RTX_CODE
 extern bool arm_vector_mode_supported_p (enum machine_mode);
@@ -81,14 +66,6 @@
 					    int);
 extern int arm_const_double_rtx (rtx);
 extern int neg_const_double_rtx_ok_for_fpa (rtx);
-<<<<<<< HEAD
-extern enum reg_class coproc_secondary_reload_class (enum machine_mode, rtx,
-						     bool);
-extern bool arm_tls_referenced_p (rtx);
-
-extern int cirrus_memory_offset (rtx);
-extern int arm_coproc_mem_operand (rtx, bool);
-=======
 extern int vfp3_const_double_rtx (rtx);
 extern int neon_immediate_valid_for_move (rtx, enum machine_mode, rtx *, int *);
 extern int neon_immediate_valid_for_logic (rtx, enum machine_mode, int, rtx *,
@@ -115,15 +92,11 @@
 extern int arm_coproc_mem_operand (rtx, bool);
 extern int neon_vector_mem_operand (rtx, bool);
 extern int neon_struct_mem_operand (rtx);
->>>>>>> 751ff693
 extern int arm_no_early_store_addr_dep (rtx, rtx);
 extern int arm_no_early_alu_shift_dep (rtx, rtx);
 extern int arm_no_early_alu_shift_value_dep (rtx, rtx);
 extern int arm_no_early_mul_dep (rtx, rtx);
-<<<<<<< HEAD
-=======
 extern int arm_mac_accumulator_is_mul_result (rtx, rtx);
->>>>>>> 751ff693
 
 extern int tls_mentioned_p (rtx);
 extern int symbol_mentioned_p (rtx);
@@ -149,10 +122,7 @@
 extern int arm_const_double_inline_cost (rtx);
 extern bool arm_const_double_by_parts (rtx);
 extern const char *fp_immediate_constant (rtx);
-<<<<<<< HEAD
-=======
 extern void arm_emit_call_insn (rtx, rtx);
->>>>>>> 751ff693
 extern const char *output_call (rtx *);
 extern const char *output_call_mem (rtx *);
 extern const char *output_mov_long_double_fpa_from_arm (rtx *);
@@ -161,13 +131,9 @@
 extern const char *output_mov_double_fpa_from_arm (rtx *);
 extern const char *output_mov_double_arm_from_fpa (rtx *);
 extern const char *output_move_double (rtx *);
-<<<<<<< HEAD
-extern const char *output_move_vfp (rtx *operands);
-=======
 extern const char *output_move_quad (rtx *);
 extern const char *output_move_vfp (rtx *operands);
 extern const char *output_move_neon (rtx *operands);
->>>>>>> 751ff693
 extern const char *output_add_immediate (rtx *);
 extern const char *arithmetic_instr (rtx, int);
 extern void output_ascii_pseudo_op (FILE *, const unsigned char *, int);
@@ -177,11 +143,7 @@
 extern void arm_print_operand_address (FILE *, rtx);
 extern void arm_final_prescan_insn (rtx);
 extern int arm_debugger_arg_offset (int, rtx);
-<<<<<<< HEAD
-extern int arm_is_longcall_p (rtx, int, int);
-=======
 extern bool arm_is_long_call_p (tree);
->>>>>>> 751ff693
 extern int    arm_emit_vector_const (FILE *, rtx);
 extern const char * arm_output_load_gr (rtx *);
 extern const char *vfp_output_fstmd (rtx *);
@@ -194,28 +156,12 @@
 #if defined TREE_CODE
 extern rtx arm_function_arg (CUMULATIVE_ARGS *, enum machine_mode, tree, int);
 extern void arm_init_cumulative_args (CUMULATIVE_ARGS *, tree, rtx, tree);
-<<<<<<< HEAD
-extern bool arm_pad_arg_upward (enum machine_mode, tree);
-extern bool arm_pad_reg_upward (enum machine_mode, tree, int);
-extern bool arm_needs_doubleword_align (enum machine_mode, tree);
-extern rtx arm_function_value(tree, tree);
-#endif
-extern int arm_apply_result_size (void);
-
-#if defined AOF_ASSEMBLER
-extern rtx aof_pic_entry (rtx);
-extern void aof_add_import (const char *);
-extern void aof_delete_import (const char *);
-extern void zero_init_section (void);
-#endif /* AOF_ASSEMBLER */
-=======
 extern bool arm_pad_arg_upward (enum machine_mode, const_tree);
 extern bool arm_pad_reg_upward (enum machine_mode, tree, int);
 extern bool arm_needs_doubleword_align (enum machine_mode, tree);
 extern rtx arm_function_value(const_tree, const_tree);
 #endif
 extern int arm_apply_result_size (void);
->>>>>>> 751ff693
 
 #endif /* RTX_CODE */
 
@@ -256,20 +202,13 @@
 extern void arm_mark_dllexport (tree);
 extern void arm_mark_dllimport (tree);
 #endif
-<<<<<<< HEAD
 
 extern void arm_pr_long_calls (struct cpp_reader *);
 extern void arm_pr_no_long_calls (struct cpp_reader *);
 extern void arm_pr_long_calls_off (struct cpp_reader *);
-=======
-
-extern void arm_pr_long_calls (struct cpp_reader *);
-extern void arm_pr_no_long_calls (struct cpp_reader *);
-extern void arm_pr_long_calls_off (struct cpp_reader *);
 
 extern void arm_lang_object_attributes_init(void);
 
 extern const char *arm_mangle_type (const_tree);
->>>>>>> 751ff693
 
 #endif /* ! GCC_ARM_PROTOS_H */