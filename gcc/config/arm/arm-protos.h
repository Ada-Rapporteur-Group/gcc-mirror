/* Prototypes for exported functions defined in arm.c and pe.c
   Copyright (C) 1999, 2000, 2001, 2002, 2003, 2004, 2005, 2006, 2007, 2008,
   2009, 2010 Free Software Foundation, Inc.
   Contributed by Richard Earnshaw (rearnsha@arm.com)
   Minor hacks by Nick Clifton (nickc@cygnus.com)

   This file is part of GCC.

   GCC is free software; you can redistribute it and/or modify
   it under the terms of the GNU General Public License as published by
   the Free Software Foundation; either version 3, or (at your option)
   any later version.

   GCC is distributed in the hope that it will be useful,
   but WITHOUT ANY WARRANTY; without even the implied warranty of
   MERCHANTABILITY or FITNESS FOR A PARTICULAR PURPOSE.  See the
   GNU General Public License for more details.

   You should have received a copy of the GNU General Public License
   along with GCC; see the file COPYING3.  If not see
   <http://www.gnu.org/licenses/>.  */

#ifndef GCC_ARM_PROTOS_H
#define GCC_ARM_PROTOS_H

extern int use_return_insn (int, rtx);
extern enum reg_class arm_regno_class (int);
extern void arm_load_pic_register (unsigned long);
extern int arm_volatile_func (void);
extern const char *arm_output_epilogue (rtx);
extern void arm_expand_prologue (void);
extern const char *arm_strip_name_encoding (const char *);
extern void arm_asm_output_labelref (FILE *, const char *);
extern void thumb2_asm_output_opcode (FILE *);
extern unsigned long arm_current_func_type (void);
extern HOST_WIDE_INT arm_compute_initial_elimination_offset (unsigned int,
							     unsigned int);
extern HOST_WIDE_INT thumb_compute_initial_elimination_offset (unsigned int,
							       unsigned int);
extern unsigned int arm_dbx_register_number (unsigned int);
extern void arm_output_fn_unwind (FILE *, bool);
  

#ifdef RTX_CODE
extern bool arm_vector_mode_supported_p (enum machine_mode);
extern bool arm_small_register_classes_for_mode_p (enum machine_mode);
extern int arm_hard_regno_mode_ok (unsigned int, enum machine_mode);
extern int const_ok_for_arm (HOST_WIDE_INT);
extern int arm_split_constant (RTX_CODE, enum machine_mode, rtx,
			       HOST_WIDE_INT, rtx, rtx, int);
extern RTX_CODE arm_canonicalize_comparison (RTX_CODE, rtx *, rtx *);
extern int legitimate_pic_operand_p (rtx);
extern rtx legitimize_pic_address (rtx, enum machine_mode, rtx);
extern rtx legitimize_tls_address (rtx, rtx);
extern int arm_legitimate_address_outer_p (enum machine_mode, rtx, RTX_CODE, int);
extern int thumb_legitimate_offset_p (enum machine_mode, HOST_WIDE_INT);
extern rtx thumb_legitimize_reload_address (rtx *, enum machine_mode, int, int,
					    int);
extern int arm_const_double_rtx (rtx);
extern int neg_const_double_rtx_ok_for_fpa (rtx);
extern int vfp3_const_double_rtx (rtx);
extern int neon_immediate_valid_for_move (rtx, enum machine_mode, rtx *, int *);
extern int neon_immediate_valid_for_logic (rtx, enum machine_mode, int, rtx *,
					   int *);
extern char *neon_output_logic_immediate (const char *, rtx *,
					  enum machine_mode, int, int);
extern void neon_pairwise_reduce (rtx, rtx, enum machine_mode,
				  rtx (*) (rtx, rtx, rtx));
extern rtx neon_make_constant (rtx);
extern void neon_expand_vector_init (rtx, rtx);
extern void neon_lane_bounds (rtx, HOST_WIDE_INT, HOST_WIDE_INT);
extern void neon_const_bounds (rtx, HOST_WIDE_INT, HOST_WIDE_INT);
extern HOST_WIDE_INT neon_element_bits (enum machine_mode);
extern void neon_reinterpret (rtx, rtx);
extern void neon_emit_pair_result_insn (enum machine_mode,
					rtx (*) (rtx, rtx, rtx, rtx),
					rtx, rtx, rtx);
extern void neon_disambiguate_copy (rtx *, rtx *, rtx *, unsigned int);
extern enum reg_class coproc_secondary_reload_class (enum machine_mode, rtx,
						     bool);
extern bool arm_tls_referenced_p (rtx);
extern bool arm_cannot_force_const_mem (rtx);

extern int cirrus_memory_offset (rtx);
extern int arm_coproc_mem_operand (rtx, bool);
extern int neon_vector_mem_operand (rtx, int);
extern int neon_struct_mem_operand (rtx);
extern int arm_no_early_store_addr_dep (rtx, rtx);
extern int arm_early_store_addr_dep (rtx, rtx);
extern int arm_early_load_addr_dep (rtx, rtx);
extern int arm_no_early_alu_shift_dep (rtx, rtx);
extern int arm_no_early_alu_shift_value_dep (rtx, rtx);
extern int arm_no_early_mul_dep (rtx, rtx);
extern int arm_mac_accumulator_is_mul_result (rtx, rtx);

extern int tls_mentioned_p (rtx);
extern int symbol_mentioned_p (rtx);
extern int label_mentioned_p (rtx);
extern RTX_CODE minmax_code (rtx);
extern int adjacent_mem_locations (rtx, rtx);
extern bool gen_ldm_seq (rtx *, int, bool);
extern bool gen_stm_seq (rtx *, int);
extern bool gen_const_stm_seq (rtx *, int);
extern rtx arm_gen_load_multiple (int *, int, rtx, int, rtx, HOST_WIDE_INT *);
extern rtx arm_gen_store_multiple (int *, int, rtx, int, rtx, HOST_WIDE_INT *);
extern int arm_gen_movmemqi (rtx *);
extern enum machine_mode arm_select_cc_mode (RTX_CODE, rtx, rtx);
extern enum machine_mode arm_select_dominance_cc_mode (rtx, rtx,
						       HOST_WIDE_INT);
extern rtx arm_gen_compare_reg (RTX_CODE, rtx, rtx);
extern rtx arm_gen_return_addr_mask (void);
extern void arm_reload_in_hi (rtx *);
extern void arm_reload_out_hi (rtx *);
extern int arm_const_double_inline_cost (rtx);
extern bool arm_const_double_by_parts (rtx);
extern bool arm_const_double_by_immediates (rtx);
extern const char *fp_immediate_constant (rtx);
extern void arm_emit_call_insn (rtx, rtx);
extern const char *output_call (rtx *);
extern const char *output_call_mem (rtx *);
void arm_emit_movpair (rtx, rtx);
extern const char *output_mov_long_double_fpa_from_arm (rtx *);
extern const char *output_mov_long_double_arm_from_fpa (rtx *);
extern const char *output_mov_long_double_arm_from_arm (rtx *);
extern const char *output_mov_double_fpa_from_arm (rtx *);
extern const char *output_mov_double_arm_from_fpa (rtx *);
extern const char *output_move_double (rtx *);
extern const char *output_move_quad (rtx *);
extern const char *output_move_vfp (rtx *operands);
extern const char *output_move_neon (rtx *operands);
extern int arm_attr_length_move_neon (rtx);
extern int arm_address_offset_is_imm (rtx);
extern const char *output_add_immediate (rtx *);
extern const char *arithmetic_instr (rtx, int);
extern void output_ascii_pseudo_op (FILE *, const unsigned char *, int);
extern const char *output_return_instruction (rtx, int, int);
extern void arm_poke_function_name (FILE *, const char *);
extern void arm_final_prescan_insn (rtx);
extern int arm_debugger_arg_offset (int, rtx);
extern bool arm_is_long_call_p (tree);
extern int    arm_emit_vector_const (FILE *, rtx);
extern void arm_emit_fp16_const (rtx c);
extern const char * arm_output_load_gr (rtx *);
extern const char *vfp_output_fstmd (rtx *);
extern void arm_set_return_address (rtx, rtx);
extern int arm_eliminable_register (rtx);
extern const char *arm_output_shift(rtx *, int);
extern void arm_expand_sync (enum machine_mode, struct arm_sync_generator *,
 			     rtx, rtx, rtx, rtx);
extern const char *arm_output_memory_barrier (rtx *);
extern const char *arm_output_sync_insn (rtx, rtx *);
extern unsigned int arm_sync_loop_insns (rtx , rtx *);

#if defined TREE_CODE
extern void arm_init_cumulative_args (CUMULATIVE_ARGS *, tree, rtx, tree);
extern bool arm_pad_arg_upward (enum machine_mode, const_tree);
extern bool arm_pad_reg_upward (enum machine_mode, tree, int);
#endif
extern int arm_apply_result_size (void);
extern rtx aapcs_libcall_value (enum machine_mode);

#endif /* RTX_CODE */

extern int arm_float_words_big_endian (void);

/* Thumb functions.  */
extern void arm_init_expanders (void);
extern const char *thumb_unexpanded_epilogue (void);
extern void thumb1_expand_prologue (void);
extern void thumb1_expand_epilogue (void);
#ifdef TREE_CODE
extern int is_called_in_ARM_mode (tree);
#endif
extern int thumb_shiftable_const (unsigned HOST_WIDE_INT);
#ifdef RTX_CODE
extern void thumb1_final_prescan_insn (rtx);
extern void thumb2_final_prescan_insn (rtx);
extern const char *thumb_load_double_from_address (rtx *);
extern const char *thumb_output_move_mem_multiple (int, rtx *);
extern const char *thumb_call_via_reg (rtx);
extern void thumb_expand_movmemqi (rtx *);
extern rtx arm_return_addr (int, rtx);
extern void thumb_reload_out_hi (rtx *);
extern void thumb_reload_in_hi (rtx *);
extern void thumb_set_return_address (rtx, rtx);
extern const char *thumb1_output_casesi (rtx *);
extern const char *thumb2_output_casesi (rtx *);
#endif

/* Defined in pe.c.  */
extern int arm_dllexport_name_p (const char *);
extern int arm_dllimport_name_p (const char *);

#ifdef TREE_CODE
extern void arm_pe_unique_section (tree, int);
extern void arm_pe_encode_section_info (tree, rtx, int);
extern int arm_dllexport_p (tree);
extern int arm_dllimport_p (tree);
extern void arm_mark_dllexport (tree);
extern void arm_mark_dllimport (tree);
#endif

extern void arm_pr_long_calls (struct cpp_reader *);
extern void arm_pr_no_long_calls (struct cpp_reader *);
extern void arm_pr_long_calls_off (struct cpp_reader *);

extern void arm_lang_object_attributes_init(void);

extern const char *arm_mangle_type (const_tree);

extern void arm_order_regs_for_local_alloc (void);

#ifdef RTX_CODE
/* This needs to be here because we need RTX_CODE and similar.  */

struct tune_params
{
  bool (*rtx_costs) (rtx, RTX_CODE, RTX_CODE, int *, bool);
<<<<<<< HEAD
  int constant_limit;
=======
  bool (*sched_adjust_cost) (rtx, rtx, rtx, int *);
  int constant_limit;
  int num_prefetch_slots;
  int l1_cache_size;
  int l1_cache_line_size;
>>>>>>> 155d23aa
};

extern const struct tune_params *current_tune;
#endif /* RTX_CODE */

#endif /* ! GCC_ARM_PROTOS_H */<|MERGE_RESOLUTION|>--- conflicted
+++ resolved
@@ -216,15 +216,11 @@
 struct tune_params
 {
   bool (*rtx_costs) (rtx, RTX_CODE, RTX_CODE, int *, bool);
-<<<<<<< HEAD
-  int constant_limit;
-=======
   bool (*sched_adjust_cost) (rtx, rtx, rtx, int *);
   int constant_limit;
   int num_prefetch_slots;
   int l1_cache_size;
   int l1_cache_line_size;
->>>>>>> 155d23aa
 };
 
 extern const struct tune_params *current_tune;
