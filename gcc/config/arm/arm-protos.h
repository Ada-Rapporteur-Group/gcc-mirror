/* Prototypes for exported functions defined in arm.c and pe.c
   Copyright (C) 1999, 2000, 2001, 2002, 2003, 2004, 2005
   Free Software Foundation, Inc.
   Contributed by Richard Earnshaw (rearnsha@arm.com)
   Minor hacks by Nick Clifton (nickc@cygnus.com)

   This file is part of GCC.

   GCC is free software; you can redistribute it and/or modify
   it under the terms of the GNU General Public License as published by
   the Free Software Foundation; either version 2, or (at your option)
   any later version.

   GCC is distributed in the hope that it will be useful,
   but WITHOUT ANY WARRANTY; without even the implied warranty of
   MERCHANTABILITY or FITNESS FOR A PARTICULAR PURPOSE.  See the
   GNU General Public License for more details.

   You should have received a copy of the GNU General Public License
   along with GCC; see the file COPYING.  If not, write to
   the Free Software Foundation, 51 Franklin Street, Fifth Floor,
   Boston, MA 02110-1301, USA.  */

#ifndef GCC_ARM_PROTOS_H
#define GCC_ARM_PROTOS_H

extern void arm_override_options (void);
extern int use_return_insn (int, rtx);
extern int arm_regno_class (int);
extern void arm_load_pic_register (unsigned long);
extern int arm_volatile_func (void);
extern const char *arm_output_epilogue (rtx);
extern void arm_expand_prologue (void);
extern const char *arm_strip_name_encoding (const char *);
extern void arm_asm_output_labelref (FILE *, const char *);
extern unsigned long arm_current_func_type (void);
extern HOST_WIDE_INT arm_compute_initial_elimination_offset (unsigned int,
							     unsigned int);
extern HOST_WIDE_INT thumb_compute_initial_elimination_offset (unsigned int,
							       unsigned int);
extern unsigned int arm_dbx_register_number (unsigned int);
extern void arm_output_fn_unwind (FILE *, bool);
  

#ifdef TREE_CODE
extern int arm_return_in_memory (tree);
extern void arm_encode_call_attribute (tree, int);
#endif
#ifdef RTX_CODE
extern bool arm_vector_mode_supported_p (enum machine_mode);
extern int arm_hard_regno_mode_ok (unsigned int, enum machine_mode);
extern int const_ok_for_arm (HOST_WIDE_INT);
extern int arm_split_constant (RTX_CODE, enum machine_mode, rtx,
			       HOST_WIDE_INT, rtx, rtx, int);
extern RTX_CODE arm_canonicalize_comparison (RTX_CODE, enum machine_mode,
					     rtx *);
extern int legitimate_pic_operand_p (rtx);
extern rtx legitimize_pic_address (rtx, enum machine_mode, rtx);
extern rtx legitimize_tls_address (rtx, rtx);
extern int arm_legitimate_address_p  (enum machine_mode, rtx, RTX_CODE, int);
extern int thumb_legitimate_address_p (enum machine_mode, rtx, int);
extern int thumb_legitimate_offset_p (enum machine_mode, HOST_WIDE_INT);
extern rtx arm_legitimize_address (rtx, rtx, enum machine_mode);
extern rtx thumb_legitimize_address (rtx, rtx, enum machine_mode);
extern rtx thumb_legitimize_reload_address (rtx *, enum machine_mode, int, int,
					    int);
extern int arm_const_double_rtx (rtx);
extern int neg_const_double_rtx_ok_for_fpa (rtx);
extern enum reg_class vfp_secondary_reload_class (enum machine_mode, rtx);
extern bool arm_tls_referenced_p (rtx);

extern int cirrus_memory_offset (rtx);
extern int arm_coproc_mem_operand (rtx, bool);
extern int arm_no_early_store_addr_dep (rtx, rtx);
extern int arm_no_early_alu_shift_dep (rtx, rtx);
extern int arm_no_early_alu_shift_value_dep (rtx, rtx);
extern int arm_no_early_mul_dep (rtx, rtx);

extern int tls_mentioned_p (rtx);
extern int symbol_mentioned_p (rtx);
extern int label_mentioned_p (rtx);
extern RTX_CODE minmax_code (rtx);
extern int adjacent_mem_locations (rtx, rtx);
extern int load_multiple_sequence (rtx *, int, int *, int *, HOST_WIDE_INT *);
extern const char *emit_ldm_seq (rtx *, int);
extern int store_multiple_sequence (rtx *, int, int *, int *, HOST_WIDE_INT *);
extern const char * emit_stm_seq (rtx *, int);
extern rtx arm_gen_load_multiple (int, int, rtx, int, int,
				  rtx, HOST_WIDE_INT *);
extern rtx arm_gen_store_multiple (int, int, rtx, int, int,
				   rtx, HOST_WIDE_INT *);
extern int arm_gen_movmemqi (rtx *);
extern enum machine_mode arm_select_cc_mode (RTX_CODE, rtx, rtx);
extern enum machine_mode arm_select_dominance_cc_mode (rtx, rtx,
						       HOST_WIDE_INT);
extern rtx arm_gen_compare_reg (RTX_CODE, rtx, rtx);
extern rtx arm_gen_return_addr_mask (void);
extern void arm_reload_in_hi (rtx *);
extern void arm_reload_out_hi (rtx *);
extern int arm_const_double_inline_cost (rtx);
extern bool arm_const_double_by_parts (rtx);
extern const char *fp_immediate_constant (rtx);
extern const char *output_call (rtx *);
extern const char *output_call_mem (rtx *);
extern const char *output_mov_long_double_fpa_from_arm (rtx *);
extern const char *output_mov_long_double_arm_from_fpa (rtx *);
extern const char *output_mov_long_double_arm_from_arm (rtx *);
extern const char *output_mov_double_fpa_from_arm (rtx *);
extern const char *output_mov_double_arm_from_fpa (rtx *);
extern const char *output_move_double (rtx *);
extern const char *output_add_immediate (rtx *);
extern const char *arithmetic_instr (rtx, int);
extern void output_ascii_pseudo_op (FILE *, const unsigned char *, int);
extern const char *output_return_instruction (rtx, int, int);
extern void arm_poke_function_name (FILE *, const char *);
extern void arm_print_operand (FILE *, rtx, int);
extern void arm_print_operand_address (FILE *, rtx);
extern void arm_final_prescan_insn (rtx);
extern int arm_go_if_legitimate_address (enum machine_mode, rtx);
extern int arm_debugger_arg_offset (int, rtx);
extern int arm_is_longcall_p (rtx, int, int);
extern int    arm_emit_vector_const (FILE *, rtx);
extern const char * arm_output_load_gr (rtx *);
extern const char *vfp_output_fstmx (rtx *);
extern void arm_set_return_address (rtx, rtx);
extern int arm_eliminable_register (rtx);
<<<<<<< HEAD
=======

extern bool arm_output_addr_const_extra (FILE *, rtx);
>>>>>>> 8c044a9c

#if defined TREE_CODE
extern rtx arm_function_arg (CUMULATIVE_ARGS *, enum machine_mode, tree, int);
extern void arm_init_cumulative_args (CUMULATIVE_ARGS *, tree, rtx, tree);
extern bool arm_pad_arg_upward (enum machine_mode, tree);
extern bool arm_pad_reg_upward (enum machine_mode, tree, int);
extern bool arm_needs_doubleword_align (enum machine_mode, tree);
extern rtx arm_function_value(tree, tree);
#endif
extern int arm_apply_result_size (void);

#if defined AOF_ASSEMBLER
extern rtx aof_pic_entry (rtx);
extern char *aof_text_section (void);
extern char *aof_data_section (void);
extern void aof_add_import (const char *);
extern void aof_delete_import (const char *);
extern void zero_init_section (void);
extern void common_section (void);
#endif /* AOF_ASSEMBLER */

#endif /* RTX_CODE */

extern int arm_float_words_big_endian (void);

/* Thumb functions.  */
extern void arm_init_expanders (void);
extern const char *thumb_unexpanded_epilogue (void);
extern void thumb_expand_prologue (void);
extern void thumb_expand_epilogue (void);
#ifdef TREE_CODE
extern int is_called_in_ARM_mode (tree);
#endif
extern int thumb_shiftable_const (unsigned HOST_WIDE_INT);
#ifdef RTX_CODE
extern void thumb_final_prescan_insn (rtx);
extern const char *thumb_load_double_from_address (rtx *);
extern const char *thumb_output_move_mem_multiple (int, rtx *);
extern const char *thumb_call_via_reg (rtx);
extern void thumb_expand_movmemqi (rtx *);
extern int thumb_go_if_legitimate_address (enum machine_mode, rtx);
extern rtx arm_return_addr (int, rtx);
extern void thumb_reload_out_hi (rtx *);
extern void thumb_reload_in_hi (rtx *);
extern void thumb_set_return_address (rtx, rtx);
#endif

/* Defined in pe.c.  */
extern int arm_dllexport_name_p (const char *);
extern int arm_dllimport_name_p (const char *);

#ifdef TREE_CODE
extern void arm_pe_unique_section (tree, int);
extern void arm_pe_encode_section_info (tree, rtx, int);
extern int arm_dllexport_p (tree);
extern int arm_dllimport_p (tree);
extern void arm_mark_dllexport (tree);
extern void arm_mark_dllimport (tree);
#endif

extern void arm_pr_long_calls (struct cpp_reader *);
extern void arm_pr_no_long_calls (struct cpp_reader *);
extern void arm_pr_long_calls_off (struct cpp_reader *);

#endif /* ! GCC_ARM_PROTOS_H */<|MERGE_RESOLUTION|>--- conflicted
+++ resolved
@@ -124,11 +124,8 @@
 extern const char *vfp_output_fstmx (rtx *);
 extern void arm_set_return_address (rtx, rtx);
 extern int arm_eliminable_register (rtx);
-<<<<<<< HEAD
-=======
 
 extern bool arm_output_addr_const_extra (FILE *, rtx);
->>>>>>> 8c044a9c
 
 #if defined TREE_CODE
 extern rtx arm_function_arg (CUMULATIVE_ARGS *, enum machine_mode, tree, int);
