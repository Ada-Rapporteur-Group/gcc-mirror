--- conflicted
+++ resolved
@@ -124,10 +124,7 @@
   "
   [(set_attr "predicable" "yes")
    (set_attr "type" "*,*,*,*,load1,load1,store1,store1,r_2_f,f_2_r,fcpys,f_load,f_store")
-<<<<<<< HEAD
-=======
    (set_attr "insn" "mov,mov,mvn,mov,*,*,*,*,*,*,*,*,*")
->>>>>>> 155d23aa
    (set_attr "pool_range"     "*,*,*,*,1020,4096,*,*,*,*,*,1020,*")
    (set_attr "neg_pool_range" "*,*,*,*,   0,   0,*,*,*,*,*,1008,*")]
 )
