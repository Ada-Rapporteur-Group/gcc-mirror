;; ARM VFP instruction patterns
;; Copyright (C) 2003-2013 Free Software Foundation, Inc.
;; Written by CodeSourcery.
;;
;; This file is part of GCC.
;;
;; GCC is free software; you can redistribute it and/or modify it
;; under the terms of the GNU General Public License as published by
;; the Free Software Foundation; either version 3, or (at your option)
;; any later version.
;;
;; GCC is distributed in the hope that it will be useful, but
;; WITHOUT ANY WARRANTY; without even the implied warranty of
;; MERCHANTABILITY or FITNESS FOR A PARTICULAR PURPOSE.  See the GNU
;; General Public License for more details.
;;
;; You should have received a copy of the GNU General Public License
;; along with GCC; see the file COPYING3.  If not see
;; <http://www.gnu.org/licenses/>.  */

;; SImode moves
;; ??? For now do not allow loading constants into vfp regs.  This causes
;; problems because small constants get converted into adds.
(define_insn "*arm_movsi_vfp"
  [(set (match_operand:SI 0 "nonimmediate_operand" "=rk,r,r,r,rk,m ,*t,r,*t,*t, *Uv")
      (match_operand:SI 1 "general_operand"	   "rk, I,K,j,mi,rk,r,*t,*t,*Uvi,*t"))]
  "TARGET_ARM && TARGET_VFP && TARGET_HARD_FLOAT
   && (   s_register_operand (operands[0], SImode)
       || s_register_operand (operands[1], SImode))"
  "*
  switch (which_alternative)
    {
    case 0: case 1:
      return \"mov%?\\t%0, %1\";
    case 2:
      return \"mvn%?\\t%0, #%B1\";
    case 3:
      return \"movw%?\\t%0, %1\";
    case 4:
      return \"ldr%?\\t%0, %1\";
    case 5:
      return \"str%?\\t%1, %0\";
    case 6:
      return \"fmsr%?\\t%0, %1\\t%@ int\";
    case 7:
      return \"fmrs%?\\t%0, %1\\t%@ int\";
    case 8:
      return \"fcpys%?\\t%0, %1\\t%@ int\";
    case 9: case 10:
      return output_move_vfp (operands);
    default:
      gcc_unreachable ();
    }
  "
  [(set_attr "predicable" "yes")
   (set_attr "type" "mov_reg,mov_reg,mvn_imm,mov_imm,load1,store1,f_mcr,f_mrc,fmov,f_loads,f_stores")
   (set_attr "pool_range"     "*,*,*,*,4096,*,*,*,*,1020,*")
   (set_attr "neg_pool_range" "*,*,*,*,4084,*,*,*,*,1008,*")]
)

;; See thumb2.md:thumb2_movsi_insn for an explanation of the split
;; high/low register alternatives for loads and stores here.
;; The l/Py alternative should come after r/I to ensure that the short variant
;; is chosen with length 2 when the instruction is predicated for
;; arm_restrict_it.
(define_insn "*thumb2_movsi_vfp"
  [(set (match_operand:SI 0 "nonimmediate_operand" "=rk,r,l,r,r, l,*hk,m, *m,*t, r,*t,*t,  *Uv")
	(match_operand:SI 1 "general_operand"	   "rk,I,Py,K,j,mi,*mi,l,*hk, r,*t,*t,*Uvi,*t"))]
  "TARGET_THUMB2 && TARGET_VFP && TARGET_HARD_FLOAT
   && (   s_register_operand (operands[0], SImode)
       || s_register_operand (operands[1], SImode))"
  "*
  switch (which_alternative)
    {
    case 0:
    case 1:
    case 2:
      return \"mov%?\\t%0, %1\";
    case 3:
      return \"mvn%?\\t%0, #%B1\";
    case 4:
      return \"movw%?\\t%0, %1\";
    case 5:
    case 6:
      return \"ldr%?\\t%0, %1\";
    case 7:
    case 8:
      return \"str%?\\t%1, %0\";
    case 9:
      return \"fmsr%?\\t%0, %1\\t%@ int\";
    case 10:
      return \"fmrs%?\\t%0, %1\\t%@ int\";
    case 11:
      return \"fcpys%?\\t%0, %1\\t%@ int\";
    case 12: case 13:
      return output_move_vfp (operands);
    default:
      gcc_unreachable ();
    }
  "
  [(set_attr "predicable" "yes")
   (set_attr "predicable_short_it" "yes,no,yes,no,no,no,no,no,no,no,no,no,no,no")
   (set_attr "type" "mov_reg,mov_reg,mov_reg,mvn_reg,mov_reg,load1,load1,store1,store1,f_mcr,f_mrc,fmov,f_loads,f_stores")
   (set_attr "length" "2,4,2,4,4,4,4,4,4,4,4,4,4,4")
   (set_attr "pool_range"     "*,*,*,*,*,1018,4094,*,*,*,*,*,1018,*")
   (set_attr "neg_pool_range" "*,*,*,*,*,   0,   0,*,*,*,*,*,1008,*")]
)


;; DImode moves

(define_insn "*movdi_vfp"
  [(set (match_operand:DI 0 "nonimmediate_di_operand" "=r,r,r,r,q,q,m,w,r,w,w, Uv")
       (match_operand:DI 1 "di_operand"              "r,rDa,Db,Dc,mi,mi,q,r,w,w,Uvi,w"))]
  "TARGET_32BIT && TARGET_HARD_FLOAT && TARGET_VFP && arm_tune != cortexa8
   && (   register_operand (operands[0], DImode)
       || register_operand (operands[1], DImode))
   && !(TARGET_NEON && CONST_INT_P (operands[1])
        && neon_immediate_valid_for_move (operands[1], DImode, NULL, NULL))"
  "*
  switch (which_alternative)
    {
    case 0: 
    case 1:
    case 2:
    case 3:
      return \"#\";
    case 4:
    case 5:
    case 6:
      return output_move_double (operands, true, NULL);
    case 7:
      return \"fmdrr%?\\t%P0, %Q1, %R1\\t%@ int\";
    case 8:
      return \"fmrrd%?\\t%Q0, %R0, %P1\\t%@ int\";
    case 9:
      if (TARGET_VFP_SINGLE)
	return \"fcpys%?\\t%0, %1\\t%@ int\;fcpys%?\\t%p0, %p1\\t%@ int\";
      else
	return \"fcpyd%?\\t%P0, %P1\\t%@ int\";
    case 10: case 11:
      return output_move_vfp (operands);
    default:
      gcc_unreachable ();
    }
  "
  [(set_attr "type" "multiple,multiple,multiple,multiple,load2,load2,store2,f_mcrr,f_mrrc,ffarithd,f_loadd,f_stored")
   (set (attr "length") (cond [(eq_attr "alternative" "1,4,5,6") (const_int 8)
                              (eq_attr "alternative" "2") (const_int 12)
                              (eq_attr "alternative" "3") (const_int 16)
                              (eq_attr "alternative" "9")
                               (if_then_else
                                 (match_test "TARGET_VFP_SINGLE")
                                 (const_int 8)
                                 (const_int 4))]
                              (const_int 4)))
   (set_attr "arm_pool_range"     "*,*,*,*,1020,4096,*,*,*,*,1020,*")
   (set_attr "thumb2_pool_range"     "*,*,*,*,1018,4094,*,*,*,*,1018,*")
   (set_attr "neg_pool_range" "*,*,*,*,1004,0,*,*,*,*,1004,*")
   (set_attr "arch"           "t2,any,any,any,a,t2,any,any,any,any,any,any")]
)

(define_insn "*movdi_vfp_cortexa8"
  [(set (match_operand:DI 0 "nonimmediate_di_operand" "=r,r,r,r,r,r,m,w,!r,w,w, Uv")
       (match_operand:DI 1 "di_operand"              "r,rDa,Db,Dc,mi,mi,r,r,w,w,Uvi,w"))]
  "TARGET_32BIT && TARGET_HARD_FLOAT && TARGET_VFP && arm_tune == cortexa8
    && (   register_operand (operands[0], DImode)
        || register_operand (operands[1], DImode))
    && !(TARGET_NEON && CONST_INT_P (operands[1])
	 && neon_immediate_valid_for_move (operands[1], DImode, NULL, NULL))"
  "*
  switch (which_alternative)
    {
    case 0: 
    case 1:
    case 2:
    case 3:
      return \"#\";
    case 4:
    case 5:
    case 6:
      return output_move_double (operands, true, NULL);
    case 7:
      return \"fmdrr%?\\t%P0, %Q1, %R1\\t%@ int\";
    case 8:
      return \"fmrrd%?\\t%Q0, %R0, %P1\\t%@ int\";
    case 9:
      return \"fcpyd%?\\t%P0, %P1\\t%@ int\";
    case 10: case 11:
      return output_move_vfp (operands);
    default:
      gcc_unreachable ();
    }
  "
  [(set_attr "type" "multiple,multiple,multiple,multiple,load2,load2,store2,f_mcrr,f_mrrc,ffarithd,f_loadd,f_stored")
   (set (attr "length") (cond [(eq_attr "alternative" "1") (const_int 8)
                               (eq_attr "alternative" "2") (const_int 12)
                               (eq_attr "alternative" "3") (const_int 16)
                               (eq_attr "alternative" "4,5,6") 
			       (symbol_ref 
				"arm_count_output_move_double_insns (operands) \
                                 * 4")]
                              (const_int 4)))
   (set_attr "predicable"    "yes")
   (set_attr "arm_pool_range"     "*,*,*,*,1018,4094,*,*,*,*,1018,*")
   (set_attr "thumb2_pool_range"     "*,*,*,*,1018,4094,*,*,*,*,1018,*")
   (set_attr "neg_pool_range" "*,*,*,*,1004,0,*,*,*,*,1004,*")
   (set (attr "ce_count") 
	(symbol_ref "get_attr_length (insn) / 4"))
   (set_attr "arch"           "t2,any,any,any,a,t2,any,any,any,any,any,any")]
 )

;; HFmode moves
(define_insn "*movhf_vfp_neon"
  [(set (match_operand:HF 0 "nonimmediate_operand" "= t,Um,r,m,t,r,t,r,r")
	(match_operand:HF 1 "general_operand"	   " Um, t,m,r,t,r,r,t,F"))]
  "TARGET_32BIT && TARGET_HARD_FLOAT && TARGET_NEON_FP16
   && (   s_register_operand (operands[0], HFmode)
       || s_register_operand (operands[1], HFmode))"
  "*
  switch (which_alternative)
    {
    case 0:     /* S register from memory */
      return \"vld1.16\\t{%z0}, %A1\";
    case 1:     /* memory from S register */
      return \"vst1.16\\t{%z1}, %A0\";
    case 2:     /* ARM register from memory */
      return \"ldrh\\t%0, %1\\t%@ __fp16\";
    case 3:     /* memory from ARM register */
      return \"strh\\t%1, %0\\t%@ __fp16\";
    case 4:	/* S register from S register */
      return \"fcpys\\t%0, %1\";
    case 5:	/* ARM register from ARM register */
      return \"mov\\t%0, %1\\t%@ __fp16\";
    case 6:	/* S register from ARM register */
      return \"fmsr\\t%0, %1\";
    case 7:	/* ARM register from S register */
      return \"fmrs\\t%0, %1\";
    case 8:	/* ARM register from constant */
      {
        REAL_VALUE_TYPE r;
	long bits;
	rtx ops[4];

        REAL_VALUE_FROM_CONST_DOUBLE (r, operands[1]);
	bits = real_to_target (NULL, &r, HFmode);
	ops[0] = operands[0];
	ops[1] = GEN_INT (bits);
	ops[2] = GEN_INT (bits & 0xff00);
	ops[3] = GEN_INT (bits & 0x00ff);

	if (arm_arch_thumb2)
	  output_asm_insn (\"movw\\t%0, %1\", ops);
	else
	  output_asm_insn (\"mov\\t%0, %2\;orr\\t%0, %0, %3\", ops);
	return \"\";
       }
    default:
      gcc_unreachable ();
    }
  "
  [(set_attr "conds" "unconditional")
   (set_attr "type" "neon_load1_1reg,neon_store1_1reg,\
                     load1,store1,fmov,mov_reg,f_mcr,f_mrc,multiple")
   (set_attr "length" "4,4,4,4,4,4,4,4,8")]
)

;; FP16 without element load/store instructions.
(define_insn "*movhf_vfp"
  [(set (match_operand:HF 0 "nonimmediate_operand" "=r,m,t,r,t,r,r")
	(match_operand:HF 1 "general_operand"	   " m,r,t,r,r,t,F"))]
  "TARGET_32BIT && TARGET_HARD_FLOAT && TARGET_FP16 && !TARGET_NEON_FP16
   && (   s_register_operand (operands[0], HFmode)
       || s_register_operand (operands[1], HFmode))"
  "*
  switch (which_alternative)
    {
    case 0:     /* ARM register from memory */
      return \"ldrh\\t%0, %1\\t%@ __fp16\";
    case 1:     /* memory from ARM register */
      return \"strh\\t%1, %0\\t%@ __fp16\";
    case 2:	/* S register from S register */
      return \"fcpys\\t%0, %1\";
    case 3:	/* ARM register from ARM register */
      return \"mov\\t%0, %1\\t%@ __fp16\";
    case 4:	/* S register from ARM register */
      return \"fmsr\\t%0, %1\";
    case 5:	/* ARM register from S register */
      return \"fmrs\\t%0, %1\";
    case 6:	/* ARM register from constant */
      {
        REAL_VALUE_TYPE r;
	long bits;
	rtx ops[4];

        REAL_VALUE_FROM_CONST_DOUBLE (r, operands[1]);
	bits = real_to_target (NULL, &r, HFmode);
	ops[0] = operands[0];
	ops[1] = GEN_INT (bits);
	ops[2] = GEN_INT (bits & 0xff00);
	ops[3] = GEN_INT (bits & 0x00ff);

	if (arm_arch_thumb2)
	  output_asm_insn (\"movw\\t%0, %1\", ops);
	else
	  output_asm_insn (\"mov\\t%0, %2\;orr\\t%0, %0, %3\", ops);
	return \"\";
       }
    default:
      gcc_unreachable ();
    }
  "
  [(set_attr "conds" "unconditional")
   (set_attr "type" "load1,store1,fmov,mov_reg,f_mcr,f_mrc,multiple")
   (set_attr "length" "4,4,4,4,4,4,8")]
)


;; SFmode moves
;; Disparage the w<->r cases because reloading an invalid address is
;; preferable to loading the value via integer registers.

(define_insn "*movsf_vfp"
  [(set (match_operand:SF 0 "nonimmediate_operand" "=t,?r,t ,t  ,Uv,r ,m,t,r")
	(match_operand:SF 1 "general_operand"	   " ?r,t,Dv,UvE,t, mE,r,t,r"))]
  "TARGET_ARM && TARGET_HARD_FLOAT && TARGET_VFP
   && (   s_register_operand (operands[0], SFmode)
       || s_register_operand (operands[1], SFmode))"
  "*
  switch (which_alternative)
    {
    case 0:
      return \"fmsr%?\\t%0, %1\";
    case 1:
      return \"fmrs%?\\t%0, %1\";
    case 2:
      return \"fconsts%?\\t%0, #%G1\";
    case 3: case 4:
      return output_move_vfp (operands);
    case 5:
      return \"ldr%?\\t%0, %1\\t%@ float\";
    case 6:
      return \"str%?\\t%1, %0\\t%@ float\";
    case 7:
      return \"fcpys%?\\t%0, %1\";
    case 8:
      return \"mov%?\\t%0, %1\\t%@ float\";
    default:
      gcc_unreachable ();
    }
  "
  [(set_attr "predicable" "yes")
   (set_attr "type"
     "f_mcr,f_mrc,fconsts,f_loads,f_stores,load1,store1,fmov,mov_reg")
   (set_attr "pool_range" "*,*,*,1020,*,4096,*,*,*")
   (set_attr "neg_pool_range" "*,*,*,1008,*,4080,*,*,*")]
)

(define_insn "*thumb2_movsf_vfp"
  [(set (match_operand:SF 0 "nonimmediate_operand" "=t,?r,t, t  ,Uv,r ,m,t,r")
	(match_operand:SF 1 "general_operand"	   " ?r,t,Dv,UvE,t, mE,r,t,r"))]
  "TARGET_THUMB2 && TARGET_HARD_FLOAT && TARGET_VFP
   && (   s_register_operand (operands[0], SFmode)
       || s_register_operand (operands[1], SFmode))"
  "*
  switch (which_alternative)
    {
    case 0:
      return \"fmsr%?\\t%0, %1\";
    case 1:
      return \"fmrs%?\\t%0, %1\";
    case 2:
      return \"fconsts%?\\t%0, #%G1\";
    case 3: case 4:
      return output_move_vfp (operands);
    case 5:
      return \"ldr%?\\t%0, %1\\t%@ float\";
    case 6:
      return \"str%?\\t%1, %0\\t%@ float\";
    case 7:
      return \"fcpys%?\\t%0, %1\";
    case 8:
      return \"mov%?\\t%0, %1\\t%@ float\";
    default:
      gcc_unreachable ();
    }
  "
  [(set_attr "predicable" "yes")
   (set_attr "predicable_short_it" "no")
   (set_attr "type"
     "f_mcr,f_mrc,fconsts,f_loads,f_stores,load1,store1,fmov,mov_reg")
   (set_attr "pool_range" "*,*,*,1018,*,4090,*,*,*")
   (set_attr "neg_pool_range" "*,*,*,1008,*,0,*,*,*")]
)

;; DFmode moves

(define_insn "*movdf_vfp"
  [(set (match_operand:DF 0 "nonimmediate_soft_df_operand" "=w,?r,w ,w  ,Uv,r, m,w,r")
	(match_operand:DF 1 "soft_df_operand"		   " ?r,w,Dy,UvF,w ,mF,r,w,r"))]
  "TARGET_ARM && TARGET_HARD_FLOAT && TARGET_VFP
   && (   register_operand (operands[0], DFmode)
       || register_operand (operands[1], DFmode))"
  "*
  {
    switch (which_alternative)
      {
      case 0:
	return \"fmdrr%?\\t%P0, %Q1, %R1\";
      case 1:
	return \"fmrrd%?\\t%Q0, %R0, %P1\";
      case 2:
	gcc_assert (TARGET_VFP_DOUBLE);
        return \"fconstd%?\\t%P0, #%G1\";
      case 3: case 4:
	return output_move_vfp (operands);
      case 5: case 6:
	return output_move_double (operands, true, NULL);
      case 7:
	if (TARGET_VFP_SINGLE)
	  return \"fcpys%?\\t%0, %1\;fcpys%?\\t%p0, %p1\";
	else
	  return \"fcpyd%?\\t%P0, %P1\";
      case 8:
        return \"#\";
      default:
	gcc_unreachable ();
      }
    }
  "
  [(set_attr "type" "f_mcrr,f_mrrc,fconstd,f_loadd,f_stored,\
                     load2,store2,ffarithd,multiple")
   (set (attr "length") (cond [(eq_attr "alternative" "5,6,8") (const_int 8)
			       (eq_attr "alternative" "7")
				(if_then_else
				 (match_test "TARGET_VFP_SINGLE")
				 (const_int 8)
				 (const_int 4))]
			      (const_int 4)))
   (set_attr "predicable" "yes")
   (set_attr "pool_range" "*,*,*,1020,*,1020,*,*,*")
   (set_attr "neg_pool_range" "*,*,*,1004,*,1004,*,*,*")]
)

(define_insn "*thumb2_movdf_vfp"
  [(set (match_operand:DF 0 "nonimmediate_soft_df_operand" "=w,?r,w ,w  ,Uv,r ,m,w,r")
	(match_operand:DF 1 "soft_df_operand"		   " ?r,w,Dy,UvF,w, mF,r, w,r"))]
  "TARGET_THUMB2 && TARGET_HARD_FLOAT && TARGET_VFP
   && (   register_operand (operands[0], DFmode)
       || register_operand (operands[1], DFmode))"
  "*
  {
    switch (which_alternative)
      {
      case 0:
	return \"fmdrr%?\\t%P0, %Q1, %R1\";
      case 1:
	return \"fmrrd%?\\t%Q0, %R0, %P1\";
      case 2:
	gcc_assert (TARGET_VFP_DOUBLE);
	return \"fconstd%?\\t%P0, #%G1\";
      case 3: case 4:
	return output_move_vfp (operands);
      case 5: case 6: case 8:
	return output_move_double (operands, true, NULL);
      case 7:
	if (TARGET_VFP_SINGLE)
	  return \"fcpys%?\\t%0, %1\;fcpys%?\\t%p0, %p1\";
	else
	  return \"fcpyd%?\\t%P0, %P1\";
      default:
	abort ();
      }
    }
  "
  [(set_attr "type" "f_mcrr,f_mrrc,fconstd,f_loadd,\
                     f_stored,load2,store2,ffarithd,multiple")
   (set (attr "length") (cond [(eq_attr "alternative" "5,6,8") (const_int 8)
			       (eq_attr "alternative" "7")
				(if_then_else
				 (match_test "TARGET_VFP_SINGLE")
				 (const_int 8)
				 (const_int 4))]
			      (const_int 4)))
   (set_attr "pool_range" "*,*,*,1018,*,4094,*,*,*")
   (set_attr "neg_pool_range" "*,*,*,1008,*,0,*,*,*")]
)


;; Conditional move patterns

(define_insn "*movsfcc_vfp"
  [(set (match_operand:SF   0 "s_register_operand" "=t,t,t,t,t,t,?r,?r,?r")
	(if_then_else:SF
	  (match_operator   3 "arm_comparison_operator"
	    [(match_operand 4 "cc_register" "") (const_int 0)])
	  (match_operand:SF 1 "s_register_operand" "0,t,t,0,?r,?r,0,t,t")
	  (match_operand:SF 2 "s_register_operand" "t,0,t,?r,0,?r,t,0,t")))]
  "TARGET_ARM && TARGET_HARD_FLOAT && TARGET_VFP"
  "@
   fcpys%D3\\t%0, %2
   fcpys%d3\\t%0, %1
   fcpys%D3\\t%0, %2\;fcpys%d3\\t%0, %1
   fmsr%D3\\t%0, %2
   fmsr%d3\\t%0, %1
   fmsr%D3\\t%0, %2\;fmsr%d3\\t%0, %1
   fmrs%D3\\t%0, %2
   fmrs%d3\\t%0, %1
   fmrs%D3\\t%0, %2\;fmrs%d3\\t%0, %1"
   [(set_attr "conds" "use")
    (set_attr "length" "4,4,8,4,4,8,4,4,8")
    (set_attr "type" "fmov,fmov,fmov,f_mcr,f_mcr,f_mcr,f_mrc,f_mrc,f_mrc")]
)

(define_insn "*thumb2_movsfcc_vfp"
  [(set (match_operand:SF   0 "s_register_operand" "=t,t,t,t,t,t,?r,?r,?r")
	(if_then_else:SF
	  (match_operator   3 "arm_comparison_operator"
	    [(match_operand 4 "cc_register" "") (const_int 0)])
	  (match_operand:SF 1 "s_register_operand" "0,t,t,0,?r,?r,0,t,t")
	  (match_operand:SF 2 "s_register_operand" "t,0,t,?r,0,?r,t,0,t")))]
  "TARGET_THUMB2 && TARGET_HARD_FLOAT && TARGET_VFP && !arm_restrict_it"
  "@
   it\\t%D3\;fcpys%D3\\t%0, %2
   it\\t%d3\;fcpys%d3\\t%0, %1
   ite\\t%D3\;fcpys%D3\\t%0, %2\;fcpys%d3\\t%0, %1
   it\\t%D3\;fmsr%D3\\t%0, %2
   it\\t%d3\;fmsr%d3\\t%0, %1
   ite\\t%D3\;fmsr%D3\\t%0, %2\;fmsr%d3\\t%0, %1
   it\\t%D3\;fmrs%D3\\t%0, %2
   it\\t%d3\;fmrs%d3\\t%0, %1
   ite\\t%D3\;fmrs%D3\\t%0, %2\;fmrs%d3\\t%0, %1"
   [(set_attr "conds" "use")
    (set_attr "length" "6,6,10,6,6,10,6,6,10")
    (set_attr "type" "fmov,fmov,fmov,f_mcr,f_mcr,f_mcr,f_mrc,f_mrc,f_mrc")]
)

(define_insn "*movdfcc_vfp"
  [(set (match_operand:DF   0 "s_register_operand" "=w,w,w,w,w,w,?r,?r,?r")
	(if_then_else:DF
	  (match_operator   3 "arm_comparison_operator"
	    [(match_operand 4 "cc_register" "") (const_int 0)])
	  (match_operand:DF 1 "s_register_operand" "0,w,w,0,?r,?r,0,w,w")
	  (match_operand:DF 2 "s_register_operand" "w,0,w,?r,0,?r,w,0,w")))]
  "TARGET_ARM && TARGET_HARD_FLOAT && TARGET_VFP_DOUBLE"
  "@
   fcpyd%D3\\t%P0, %P2
   fcpyd%d3\\t%P0, %P1
   fcpyd%D3\\t%P0, %P2\;fcpyd%d3\\t%P0, %P1
   fmdrr%D3\\t%P0, %Q2, %R2
   fmdrr%d3\\t%P0, %Q1, %R1
   fmdrr%D3\\t%P0, %Q2, %R2\;fmdrr%d3\\t%P0, %Q1, %R1
   fmrrd%D3\\t%Q0, %R0, %P2
   fmrrd%d3\\t%Q0, %R0, %P1
   fmrrd%D3\\t%Q0, %R0, %P2\;fmrrd%d3\\t%Q0, %R0, %P1"
   [(set_attr "conds" "use")
    (set_attr "length" "4,4,8,4,4,8,4,4,8")
    (set_attr "type" "ffarithd,ffarithd,ffarithd,f_mcr,f_mcr,f_mcr,f_mrrc,f_mrrc,f_mrrc")]
)

(define_insn "*thumb2_movdfcc_vfp"
  [(set (match_operand:DF   0 "s_register_operand" "=w,w,w,w,w,w,?r,?r,?r")
	(if_then_else:DF
	  (match_operator   3 "arm_comparison_operator"
	    [(match_operand 4 "cc_register" "") (const_int 0)])
	  (match_operand:DF 1 "s_register_operand" "0,w,w,0,?r,?r,0,w,w")
	  (match_operand:DF 2 "s_register_operand" "w,0,w,?r,0,?r,w,0,w")))]
  "TARGET_THUMB2 && TARGET_HARD_FLOAT && TARGET_VFP_DOUBLE && !arm_restrict_it"
  "@
   it\\t%D3\;fcpyd%D3\\t%P0, %P2
   it\\t%d3\;fcpyd%d3\\t%P0, %P1
   ite\\t%D3\;fcpyd%D3\\t%P0, %P2\;fcpyd%d3\\t%P0, %P1
   it\t%D3\;fmdrr%D3\\t%P0, %Q2, %R2
   it\t%d3\;fmdrr%d3\\t%P0, %Q1, %R1
   ite\\t%D3\;fmdrr%D3\\t%P0, %Q2, %R2\;fmdrr%d3\\t%P0, %Q1, %R1
   it\t%D3\;fmrrd%D3\\t%Q0, %R0, %P2
   it\t%d3\;fmrrd%d3\\t%Q0, %R0, %P1
   ite\\t%D3\;fmrrd%D3\\t%Q0, %R0, %P2\;fmrrd%d3\\t%Q0, %R0, %P1"
   [(set_attr "conds" "use")
    (set_attr "length" "6,6,10,6,6,10,6,6,10")
    (set_attr "type" "ffarithd,ffarithd,ffarithd,f_mcr,f_mcr,f_mcrr,f_mrrc,f_mrrc,f_mrrc")]
)


;; Sign manipulation functions

(define_insn "*abssf2_vfp"
  [(set (match_operand:SF	  0 "s_register_operand" "=t")
	(abs:SF (match_operand:SF 1 "s_register_operand" "t")))]
  "TARGET_32BIT && TARGET_HARD_FLOAT && TARGET_VFP"
  "fabss%?\\t%0, %1"
  [(set_attr "predicable" "yes")
   (set_attr "predicable_short_it" "no")
   (set_attr "type" "ffariths")]
)

(define_insn "*absdf2_vfp"
  [(set (match_operand:DF	  0 "s_register_operand" "=w")
	(abs:DF (match_operand:DF 1 "s_register_operand" "w")))]
  "TARGET_32BIT && TARGET_HARD_FLOAT && TARGET_VFP_DOUBLE"
  "fabsd%?\\t%P0, %P1"
  [(set_attr "predicable" "yes")
   (set_attr "predicable_short_it" "no")
   (set_attr "type" "ffarithd")]
)

(define_insn "*negsf2_vfp"
  [(set (match_operand:SF	  0 "s_register_operand" "=t,?r")
	(neg:SF (match_operand:SF 1 "s_register_operand" "t,r")))]
  "TARGET_32BIT && TARGET_HARD_FLOAT && TARGET_VFP"
  "@
   fnegs%?\\t%0, %1
   eor%?\\t%0, %1, #-2147483648"
  [(set_attr "predicable" "yes")
   (set_attr "predicable_short_it" "no")
   (set_attr "type" "ffariths")]
)

(define_insn_and_split "*negdf2_vfp"
  [(set (match_operand:DF	  0 "s_register_operand" "=w,?r,?r")
	(neg:DF (match_operand:DF 1 "s_register_operand" "w,0,r")))]
  "TARGET_32BIT && TARGET_HARD_FLOAT && TARGET_VFP_DOUBLE"
  "@
   fnegd%?\\t%P0, %P1
   #
   #"
  "TARGET_32BIT && TARGET_HARD_FLOAT && TARGET_VFP_DOUBLE && reload_completed
   && arm_general_register_operand (operands[0], DFmode)"
  [(set (match_dup 0) (match_dup 1))]
  "
  if (REGNO (operands[0]) == REGNO (operands[1]))
    {
      operands[0] = gen_highpart (SImode, operands[0]);
      operands[1] = gen_rtx_XOR (SImode, operands[0], GEN_INT (0x80000000));
    }
  else
    {
      rtx in_hi, in_lo, out_hi, out_lo;

      in_hi = gen_rtx_XOR (SImode, gen_highpart (SImode, operands[1]),
			   GEN_INT (0x80000000));
      in_lo = gen_lowpart (SImode, operands[1]);
      out_hi = gen_highpart (SImode, operands[0]);
      out_lo = gen_lowpart (SImode, operands[0]);

      if (REGNO (in_lo) == REGNO (out_hi))
        {
          emit_insn (gen_rtx_SET (SImode, out_lo, in_lo));
	  operands[0] = out_hi;
          operands[1] = in_hi;
        }
      else
        {
          emit_insn (gen_rtx_SET (SImode, out_hi, in_hi));
	  operands[0] = out_lo;
          operands[1] = in_lo;
        }
    }
  "
  [(set_attr "predicable" "yes")
   (set_attr "predicable_short_it" "no")
   (set_attr "length" "4,4,8")
   (set_attr "type" "ffarithd")]
)


;; Arithmetic insns

(define_insn "*addsf3_vfp"
  [(set (match_operand:SF	   0 "s_register_operand" "=t")
	(plus:SF (match_operand:SF 1 "s_register_operand" "t")
		 (match_operand:SF 2 "s_register_operand" "t")))]
  "TARGET_32BIT && TARGET_HARD_FLOAT && TARGET_VFP"
  "fadds%?\\t%0, %1, %2"
  [(set_attr "predicable" "yes")
   (set_attr "predicable_short_it" "no")
   (set_attr "type" "fadds")]
)

(define_insn "*adddf3_vfp"
  [(set (match_operand:DF	   0 "s_register_operand" "=w")
	(plus:DF (match_operand:DF 1 "s_register_operand" "w")
		 (match_operand:DF 2 "s_register_operand" "w")))]
  "TARGET_32BIT && TARGET_HARD_FLOAT && TARGET_VFP_DOUBLE"
  "faddd%?\\t%P0, %P1, %P2"
  [(set_attr "predicable" "yes")
   (set_attr "predicable_short_it" "no")
   (set_attr "type" "faddd")]
)


(define_insn "*subsf3_vfp"
  [(set (match_operand:SF	    0 "s_register_operand" "=t")
	(minus:SF (match_operand:SF 1 "s_register_operand" "t")
		  (match_operand:SF 2 "s_register_operand" "t")))]
  "TARGET_32BIT && TARGET_HARD_FLOAT && TARGET_VFP"
  "fsubs%?\\t%0, %1, %2"
  [(set_attr "predicable" "yes")
   (set_attr "predicable_short_it" "no")
   (set_attr "type" "fadds")]
)

(define_insn "*subdf3_vfp"
  [(set (match_operand:DF	    0 "s_register_operand" "=w")
	(minus:DF (match_operand:DF 1 "s_register_operand" "w")
		  (match_operand:DF 2 "s_register_operand" "w")))]
  "TARGET_32BIT && TARGET_HARD_FLOAT && TARGET_VFP_DOUBLE"
  "fsubd%?\\t%P0, %P1, %P2"
  [(set_attr "predicable" "yes")
   (set_attr "predicable_short_it" "no")
   (set_attr "type" "faddd")]
)


;; Division insns

(define_insn "*divsf3_vfp"
  [(set (match_operand:SF	  0 "s_register_operand" "=t")
	(div:SF (match_operand:SF 1 "s_register_operand" "t")
		(match_operand:SF 2 "s_register_operand" "t")))]
  "TARGET_32BIT && TARGET_HARD_FLOAT && TARGET_VFP"
  "fdivs%?\\t%0, %1, %2"
  [(set_attr "predicable" "yes")
   (set_attr "predicable_short_it" "no")
   (set_attr "type" "fdivs")]
)

(define_insn "*divdf3_vfp"
  [(set (match_operand:DF	  0 "s_register_operand" "=w")
	(div:DF (match_operand:DF 1 "s_register_operand" "w")
		(match_operand:DF 2 "s_register_operand" "w")))]
  "TARGET_32BIT && TARGET_HARD_FLOAT && TARGET_VFP_DOUBLE"
  "fdivd%?\\t%P0, %P1, %P2"
  [(set_attr "predicable" "yes")
   (set_attr "predicable_short_it" "no")
   (set_attr "type" "fdivd")]
)


;; Multiplication insns

(define_insn "*mulsf3_vfp"
  [(set (match_operand:SF	   0 "s_register_operand" "=t")
	(mult:SF (match_operand:SF 1 "s_register_operand" "t")
		 (match_operand:SF 2 "s_register_operand" "t")))]
  "TARGET_32BIT && TARGET_HARD_FLOAT && TARGET_VFP"
  "fmuls%?\\t%0, %1, %2"
  [(set_attr "predicable" "yes")
   (set_attr "predicable_short_it" "no")
   (set_attr "type" "fmuls")]
)

(define_insn "*muldf3_vfp"
  [(set (match_operand:DF	   0 "s_register_operand" "=w")
	(mult:DF (match_operand:DF 1 "s_register_operand" "w")
		 (match_operand:DF 2 "s_register_operand" "w")))]
  "TARGET_32BIT && TARGET_HARD_FLOAT && TARGET_VFP_DOUBLE"
  "fmuld%?\\t%P0, %P1, %P2"
  [(set_attr "predicable" "yes")
   (set_attr "predicable_short_it" "no")
   (set_attr "type" "fmuld")]
)

(define_insn "*mulsf3negsf_vfp"
  [(set (match_operand:SF		   0 "s_register_operand" "=t")
	(mult:SF (neg:SF (match_operand:SF 1 "s_register_operand" "t"))
		 (match_operand:SF	   2 "s_register_operand" "t")))]
  "TARGET_32BIT && TARGET_HARD_FLOAT && TARGET_VFP"
  "fnmuls%?\\t%0, %1, %2"
  [(set_attr "predicable" "yes")
   (set_attr "predicable_short_it" "no")
   (set_attr "type" "fmuls")]
)

(define_insn "*muldf3negdf_vfp"
  [(set (match_operand:DF		   0 "s_register_operand" "=w")
	(mult:DF (neg:DF (match_operand:DF 1 "s_register_operand" "w"))
		 (match_operand:DF	   2 "s_register_operand" "w")))]
  "TARGET_32BIT && TARGET_HARD_FLOAT && TARGET_VFP_DOUBLE"
  "fnmuld%?\\t%P0, %P1, %P2"
  [(set_attr "predicable" "yes")
   (set_attr "predicable_short_it" "no")
   (set_attr "type" "fmuld")]
)


;; Multiply-accumulate insns

;; 0 = 1 * 2 + 0
(define_insn "*mulsf3addsf_vfp"
  [(set (match_operand:SF		    0 "s_register_operand" "=t")
	(plus:SF (mult:SF (match_operand:SF 2 "s_register_operand" "t")
			  (match_operand:SF 3 "s_register_operand" "t"))
		 (match_operand:SF	    1 "s_register_operand" "0")))]
  "TARGET_32BIT && TARGET_HARD_FLOAT && TARGET_VFP"
  "fmacs%?\\t%0, %2, %3"
  [(set_attr "predicable" "yes")
   (set_attr "predicable_short_it" "no")
   (set_attr "type" "fmacs")]
)

(define_insn "*muldf3adddf_vfp"
  [(set (match_operand:DF		    0 "s_register_operand" "=w")
	(plus:DF (mult:DF (match_operand:DF 2 "s_register_operand" "w")
			  (match_operand:DF 3 "s_register_operand" "w"))
		 (match_operand:DF	    1 "s_register_operand" "0")))]
  "TARGET_32BIT && TARGET_HARD_FLOAT && TARGET_VFP_DOUBLE"
  "fmacd%?\\t%P0, %P2, %P3"
  [(set_attr "predicable" "yes")
   (set_attr "predicable_short_it" "no")
   (set_attr "type" "fmacd")]
)

;; 0 = 1 * 2 - 0
(define_insn "*mulsf3subsf_vfp"
  [(set (match_operand:SF		     0 "s_register_operand" "=t")
	(minus:SF (mult:SF (match_operand:SF 2 "s_register_operand" "t")
			   (match_operand:SF 3 "s_register_operand" "t"))
		  (match_operand:SF	     1 "s_register_operand" "0")))]
  "TARGET_32BIT && TARGET_HARD_FLOAT && TARGET_VFP"
  "fmscs%?\\t%0, %2, %3"
  [(set_attr "predicable" "yes")
   (set_attr "predicable_short_it" "no")
   (set_attr "type" "fmacs")]
)

(define_insn "*muldf3subdf_vfp"
  [(set (match_operand:DF		     0 "s_register_operand" "=w")
	(minus:DF (mult:DF (match_operand:DF 2 "s_register_operand" "w")
			   (match_operand:DF 3 "s_register_operand" "w"))
		  (match_operand:DF	     1 "s_register_operand" "0")))]
  "TARGET_32BIT && TARGET_HARD_FLOAT && TARGET_VFP_DOUBLE"
  "fmscd%?\\t%P0, %P2, %P3"
  [(set_attr "predicable" "yes")
   (set_attr "predicable_short_it" "no")
   (set_attr "type" "fmacd")]
)

;; 0 = -(1 * 2) + 0
(define_insn "*mulsf3negsfaddsf_vfp"
  [(set (match_operand:SF		     0 "s_register_operand" "=t")
	(minus:SF (match_operand:SF	     1 "s_register_operand" "0")
		  (mult:SF (match_operand:SF 2 "s_register_operand" "t")
			   (match_operand:SF 3 "s_register_operand" "t"))))]
  "TARGET_32BIT && TARGET_HARD_FLOAT && TARGET_VFP"
  "fnmacs%?\\t%0, %2, %3"
  [(set_attr "predicable" "yes")
   (set_attr "predicable_short_it" "no")
   (set_attr "type" "fmacs")]
)

(define_insn "*fmuldf3negdfadddf_vfp"
  [(set (match_operand:DF		     0 "s_register_operand" "=w")
	(minus:DF (match_operand:DF	     1 "s_register_operand" "0")
		  (mult:DF (match_operand:DF 2 "s_register_operand" "w")
			   (match_operand:DF 3 "s_register_operand" "w"))))]
  "TARGET_32BIT && TARGET_HARD_FLOAT && TARGET_VFP_DOUBLE"
  "fnmacd%?\\t%P0, %P2, %P3"
  [(set_attr "predicable" "yes")
   (set_attr "predicable_short_it" "no")
   (set_attr "type" "fmacd")]
)


;; 0 = -(1 * 2) - 0
(define_insn "*mulsf3negsfsubsf_vfp"
  [(set (match_operand:SF		      0 "s_register_operand" "=t")
	(minus:SF (mult:SF
		    (neg:SF (match_operand:SF 2 "s_register_operand" "t"))
		    (match_operand:SF	      3 "s_register_operand" "t"))
		  (match_operand:SF	      1 "s_register_operand" "0")))]
  "TARGET_32BIT && TARGET_HARD_FLOAT && TARGET_VFP"
  "fnmscs%?\\t%0, %2, %3"
  [(set_attr "predicable" "yes")
   (set_attr "predicable_short_it" "no")
   (set_attr "type" "fmacs")]
)

(define_insn "*muldf3negdfsubdf_vfp"
  [(set (match_operand:DF		      0 "s_register_operand" "=w")
	(minus:DF (mult:DF
		    (neg:DF (match_operand:DF 2 "s_register_operand" "w"))
		    (match_operand:DF	      3 "s_register_operand" "w"))
		  (match_operand:DF	      1 "s_register_operand" "0")))]
  "TARGET_32BIT && TARGET_HARD_FLOAT && TARGET_VFP_DOUBLE"
  "fnmscd%?\\t%P0, %P2, %P3"
  [(set_attr "predicable" "yes")
   (set_attr "predicable_short_it" "no")
   (set_attr "type" "fmacd")]
)

;; Fused-multiply-accumulate

(define_insn "fma<SDF:mode>4"
  [(set (match_operand:SDF 0 "register_operand" "=<F_constraint>")
        (fma:SDF (match_operand:SDF 1 "register_operand" "<F_constraint>")
		 (match_operand:SDF 2 "register_operand" "<F_constraint>")
		 (match_operand:SDF 3 "register_operand" "0")))]
  "TARGET_32BIT && TARGET_HARD_FLOAT && TARGET_FMA"
  "vfma%?.<V_if_elem>\\t%<V_reg>0, %<V_reg>1, %<V_reg>2"
  [(set_attr "predicable" "yes")
   (set_attr "predicable_short_it" "no")
   (set_attr "type" "ffma<vfp_type>")]
)

(define_insn "*fmsub<SDF:mode>4"
  [(set (match_operand:SDF 0 "register_operand" "=<F_constraint>")
	(fma:SDF (neg:SDF (match_operand:SDF 1 "register_operand"
					     "<F_constraint>"))
		 (match_operand:SDF 2 "register_operand" "<F_constraint>")
		 (match_operand:SDF 3 "register_operand" "0")))]
  "TARGET_32BIT && TARGET_HARD_FLOAT && TARGET_FMA"
  "vfms%?.<V_if_elem>\\t%<V_reg>0, %<V_reg>1, %<V_reg>2"
  [(set_attr "predicable" "yes")
   (set_attr "predicable_short_it" "no")
   (set_attr "type" "ffma<vfp_type>")]
)

(define_insn "*fnmsub<SDF:mode>4"
  [(set (match_operand:SDF 0 "register_operand" "=<F_constraint>")
	(fma:SDF (match_operand:SDF 1 "register_operand" "<F_constraint>")
		 (match_operand:SDF 2 "register_operand" "<F_constraint>")
		 (neg:SDF (match_operand:SDF 3 "register_operand" "0"))))]
  "TARGET_32BIT && TARGET_HARD_FLOAT && TARGET_FMA"
  "vfnms%?.<V_if_elem>\\t%<V_reg>0, %<V_reg>1, %<V_reg>2"
  [(set_attr "predicable" "yes")
   (set_attr "predicable_short_it" "no")
   (set_attr "type" "ffma<vfp_type>")]
)

(define_insn "*fnmadd<SDF:mode>4"
  [(set (match_operand:SDF 0 "register_operand" "=<F_constraint>")
	(fma:SDF (neg:SDF (match_operand:SDF 1 "register_operand"
					       "<F_constraint>"))
		 (match_operand:SDF 2 "register_operand" "<F_constraint>")
		 (neg:SDF (match_operand:SDF 3 "register_operand" "0"))))]
  "TARGET_32BIT && TARGET_HARD_FLOAT && TARGET_FMA"
  "vfnma%?.<V_if_elem>\\t%<V_reg>0, %<V_reg>1, %<V_reg>2"
  [(set_attr "predicable" "yes")
   (set_attr "predicable_short_it" "no")
   (set_attr "type" "ffma<vfp_type>")]
)


;; Conversion routines

(define_insn "*extendsfdf2_vfp"
  [(set (match_operand:DF		   0 "s_register_operand" "=w")
	(float_extend:DF (match_operand:SF 1 "s_register_operand" "t")))]
  "TARGET_32BIT && TARGET_HARD_FLOAT && TARGET_VFP_DOUBLE"
  "fcvtds%?\\t%P0, %1"
  [(set_attr "predicable" "yes")
   (set_attr "predicable_short_it" "no")
   (set_attr "type" "f_cvt")]
)

(define_insn "*truncdfsf2_vfp"
  [(set (match_operand:SF		   0 "s_register_operand" "=t")
	(float_truncate:SF (match_operand:DF 1 "s_register_operand" "w")))]
  "TARGET_32BIT && TARGET_HARD_FLOAT && TARGET_VFP_DOUBLE"
  "fcvtsd%?\\t%0, %P1"
  [(set_attr "predicable" "yes")
   (set_attr "predicable_short_it" "no")
   (set_attr "type" "f_cvt")]
)

(define_insn "extendhfsf2"
  [(set (match_operand:SF		   0 "s_register_operand" "=t")
	(float_extend:SF (match_operand:HF 1 "s_register_operand" "t")))]
  "TARGET_32BIT && TARGET_HARD_FLOAT && TARGET_FP16"
  "vcvtb%?.f32.f16\\t%0, %1"
  [(set_attr "predicable" "yes")
   (set_attr "predicable_short_it" "no")
   (set_attr "type" "f_cvt")]
)

(define_insn "truncsfhf2"
  [(set (match_operand:HF		   0 "s_register_operand" "=t")
	(float_truncate:HF (match_operand:SF 1 "s_register_operand" "t")))]
  "TARGET_32BIT && TARGET_HARD_FLOAT && TARGET_FP16"
  "vcvtb%?.f16.f32\\t%0, %1"
  [(set_attr "predicable" "yes")
   (set_attr "predicable_short_it" "no")
   (set_attr "type" "f_cvt")]
)

(define_insn "*truncsisf2_vfp"
  [(set (match_operand:SI		  0 "s_register_operand" "=t")
	(fix:SI (fix:SF (match_operand:SF 1 "s_register_operand" "t"))))]
  "TARGET_32BIT && TARGET_HARD_FLOAT && TARGET_VFP"
  "ftosizs%?\\t%0, %1"
  [(set_attr "predicable" "yes")
   (set_attr "predicable_short_it" "no")
   (set_attr "type" "f_cvtf2i")]
)

(define_insn "*truncsidf2_vfp"
  [(set (match_operand:SI		  0 "s_register_operand" "=t")
	(fix:SI (fix:DF (match_operand:DF 1 "s_register_operand" "w"))))]
  "TARGET_32BIT && TARGET_HARD_FLOAT && TARGET_VFP_DOUBLE"
  "ftosizd%?\\t%0, %P1"
  [(set_attr "predicable" "yes")
   (set_attr "predicable_short_it" "no")
   (set_attr "type" "f_cvtf2i")]
)


(define_insn "fixuns_truncsfsi2"
  [(set (match_operand:SI		  0 "s_register_operand" "=t")
	(unsigned_fix:SI (fix:SF (match_operand:SF 1 "s_register_operand" "t"))))]
  "TARGET_32BIT && TARGET_HARD_FLOAT && TARGET_VFP"
  "ftouizs%?\\t%0, %1"
  [(set_attr "predicable" "yes")
   (set_attr "predicable_short_it" "no")
   (set_attr "type" "f_cvtf2i")]
)

(define_insn "fixuns_truncdfsi2"
  [(set (match_operand:SI		  0 "s_register_operand" "=t")
	(unsigned_fix:SI (fix:DF (match_operand:DF 1 "s_register_operand" "t"))))]
  "TARGET_32BIT && TARGET_HARD_FLOAT && TARGET_VFP_DOUBLE"
  "ftouizd%?\\t%0, %P1"
  [(set_attr "predicable" "yes")
   (set_attr "predicable_short_it" "no")
   (set_attr "type" "f_cvtf2i")]
)


(define_insn "*floatsisf2_vfp"
  [(set (match_operand:SF	    0 "s_register_operand" "=t")
	(float:SF (match_operand:SI 1 "s_register_operand" "t")))]
  "TARGET_32BIT && TARGET_HARD_FLOAT && TARGET_VFP"
  "fsitos%?\\t%0, %1"
  [(set_attr "predicable" "yes")
   (set_attr "predicable_short_it" "no")
   (set_attr "type" "f_cvti2f")]
)

(define_insn "*floatsidf2_vfp"
  [(set (match_operand:DF	    0 "s_register_operand" "=w")
	(float:DF (match_operand:SI 1 "s_register_operand" "t")))]
  "TARGET_32BIT && TARGET_HARD_FLOAT && TARGET_VFP_DOUBLE"
  "fsitod%?\\t%P0, %1"
  [(set_attr "predicable" "yes")
   (set_attr "predicable_short_it" "no")
   (set_attr "type" "f_cvti2f")]
)


(define_insn "floatunssisf2"
  [(set (match_operand:SF	    0 "s_register_operand" "=t")
	(unsigned_float:SF (match_operand:SI 1 "s_register_operand" "t")))]
  "TARGET_32BIT && TARGET_HARD_FLOAT && TARGET_VFP"
  "fuitos%?\\t%0, %1"
  [(set_attr "predicable" "yes")
   (set_attr "predicable_short_it" "no")
   (set_attr "type" "f_cvti2f")]
)

(define_insn "floatunssidf2"
  [(set (match_operand:DF	    0 "s_register_operand" "=w")
	(unsigned_float:DF (match_operand:SI 1 "s_register_operand" "t")))]
  "TARGET_32BIT && TARGET_HARD_FLOAT && TARGET_VFP_DOUBLE"
  "fuitod%?\\t%P0, %1"
  [(set_attr "predicable" "yes")
   (set_attr "predicable_short_it" "no")
   (set_attr "type" "f_cvti2f")]
)


;; Sqrt insns.

(define_insn "*sqrtsf2_vfp"
  [(set (match_operand:SF	   0 "s_register_operand" "=t")
	(sqrt:SF (match_operand:SF 1 "s_register_operand" "t")))]
  "TARGET_32BIT && TARGET_HARD_FLOAT && TARGET_VFP"
  "fsqrts%?\\t%0, %1"
  [(set_attr "predicable" "yes")
   (set_attr "predicable_short_it" "no")
   (set_attr "type" "fsqrts")]
)

(define_insn "*sqrtdf2_vfp"
  [(set (match_operand:DF	   0 "s_register_operand" "=w")
	(sqrt:DF (match_operand:DF 1 "s_register_operand" "w")))]
  "TARGET_32BIT && TARGET_HARD_FLOAT && TARGET_VFP_DOUBLE"
  "fsqrtd%?\\t%P0, %P1"
  [(set_attr "predicable" "yes")
   (set_attr "predicable_short_it" "no")
   (set_attr "type" "fsqrtd")]
)


;; Patterns to split/copy vfp condition flags.

(define_insn "*movcc_vfp"
  [(set (reg CC_REGNUM)
	(reg VFPCC_REGNUM))]
  "TARGET_32BIT && TARGET_HARD_FLOAT && TARGET_VFP"
  "fmstat%?"
  [(set_attr "conds" "set")
   (set_attr "type" "f_flag")]
)

(define_insn_and_split "*cmpsf_split_vfp"
  [(set (reg:CCFP CC_REGNUM)
	(compare:CCFP (match_operand:SF 0 "s_register_operand"  "t")
		      (match_operand:SF 1 "vfp_compare_operand" "tG")))]
  "TARGET_32BIT && TARGET_HARD_FLOAT && TARGET_VFP"
  "#"
  "TARGET_32BIT && TARGET_HARD_FLOAT && TARGET_VFP"
  [(set (reg:CCFP VFPCC_REGNUM)
	(compare:CCFP (match_dup 0)
		      (match_dup 1)))
   (set (reg:CCFP CC_REGNUM)
	(reg:CCFP VFPCC_REGNUM))]
  ""
)

(define_insn_and_split "*cmpsf_trap_split_vfp"
  [(set (reg:CCFPE CC_REGNUM)
	(compare:CCFPE (match_operand:SF 0 "s_register_operand"  "t")
		       (match_operand:SF 1 "vfp_compare_operand" "tG")))]
  "TARGET_32BIT && TARGET_HARD_FLOAT && TARGET_VFP"
  "#"
  "TARGET_32BIT && TARGET_HARD_FLOAT && TARGET_VFP"
  [(set (reg:CCFPE VFPCC_REGNUM)
	(compare:CCFPE (match_dup 0)
		       (match_dup 1)))
   (set (reg:CCFPE CC_REGNUM)
	(reg:CCFPE VFPCC_REGNUM))]
  ""
)

(define_insn_and_split "*cmpdf_split_vfp"
  [(set (reg:CCFP CC_REGNUM)
	(compare:CCFP (match_operand:DF 0 "s_register_operand"  "w")
		      (match_operand:DF 1 "vfp_compare_operand" "wG")))]
  "TARGET_32BIT && TARGET_HARD_FLOAT && TARGET_VFP_DOUBLE"
  "#"
  "TARGET_32BIT && TARGET_HARD_FLOAT && TARGET_VFP_DOUBLE"
  [(set (reg:CCFP VFPCC_REGNUM)
	(compare:CCFP (match_dup 0)
		       (match_dup 1)))
   (set (reg:CCFP CC_REGNUM)
	(reg:CCFP VFPCC_REGNUM))]
  ""
)

(define_insn_and_split "*cmpdf_trap_split_vfp"
  [(set (reg:CCFPE CC_REGNUM)
	(compare:CCFPE (match_operand:DF 0 "s_register_operand"  "w")
		       (match_operand:DF 1 "vfp_compare_operand" "wG")))]
  "TARGET_32BIT && TARGET_HARD_FLOAT && TARGET_VFP_DOUBLE"
  "#"
  "TARGET_32BIT && TARGET_HARD_FLOAT && TARGET_VFP_DOUBLE"
  [(set (reg:CCFPE VFPCC_REGNUM)
	(compare:CCFPE (match_dup 0)
		       (match_dup 1)))
   (set (reg:CCFPE CC_REGNUM)
	(reg:CCFPE VFPCC_REGNUM))]
  ""
)


;; Comparison patterns

(define_insn "*cmpsf_vfp"
  [(set (reg:CCFP VFPCC_REGNUM)
	(compare:CCFP (match_operand:SF 0 "s_register_operand"  "t,t")
		      (match_operand:SF 1 "vfp_compare_operand" "t,G")))]
  "TARGET_32BIT && TARGET_HARD_FLOAT && TARGET_VFP"
  "@
   fcmps%?\\t%0, %1
   fcmpzs%?\\t%0"
  [(set_attr "predicable" "yes")
   (set_attr "predicable_short_it" "no")
   (set_attr "type" "fcmps")]
)

(define_insn "*cmpsf_trap_vfp"
  [(set (reg:CCFPE VFPCC_REGNUM)
	(compare:CCFPE (match_operand:SF 0 "s_register_operand"  "t,t")
		       (match_operand:SF 1 "vfp_compare_operand" "t,G")))]
  "TARGET_32BIT && TARGET_HARD_FLOAT && TARGET_VFP"
  "@
   fcmpes%?\\t%0, %1
   fcmpezs%?\\t%0"
  [(set_attr "predicable" "yes")
   (set_attr "predicable_short_it" "no")
   (set_attr "type" "fcmps")]
)

(define_insn "*cmpdf_vfp"
  [(set (reg:CCFP VFPCC_REGNUM)
	(compare:CCFP (match_operand:DF 0 "s_register_operand"  "w,w")
		      (match_operand:DF 1 "vfp_compare_operand" "w,G")))]
  "TARGET_32BIT && TARGET_HARD_FLOAT && TARGET_VFP_DOUBLE"
  "@
   fcmpd%?\\t%P0, %P1
   fcmpzd%?\\t%P0"
  [(set_attr "predicable" "yes")
   (set_attr "predicable_short_it" "no")
   (set_attr "type" "fcmpd")]
)

(define_insn "*cmpdf_trap_vfp"
  [(set (reg:CCFPE VFPCC_REGNUM)
	(compare:CCFPE (match_operand:DF 0 "s_register_operand"  "w,w")
		       (match_operand:DF 1 "vfp_compare_operand" "w,G")))]
  "TARGET_32BIT && TARGET_HARD_FLOAT && TARGET_VFP_DOUBLE"
  "@
   fcmped%?\\t%P0, %P1
   fcmpezd%?\\t%P0"
  [(set_attr "predicable" "yes")
   (set_attr "predicable_short_it" "no")
   (set_attr "type" "fcmpd")]
)

;; Fixed point to floating point conversions.
(define_code_iterator FCVT [unsigned_float float])
(define_code_attr FCVTI32typename [(unsigned_float "u32") (float "s32")])

(define_insn "*combine_vcvt_f32_<FCVTI32typename>"
  [(set (match_operand:SF 0 "s_register_operand" "=t")
	(mult:SF (FCVT:SF (match_operand:SI 1 "s_register_operand" "0"))
		 (match_operand 2
			"const_double_vcvt_power_of_two_reciprocal" "Dt")))]
  "TARGET_32BIT && TARGET_HARD_FLOAT && TARGET_VFP3 && !flag_rounding_math"
  "vcvt%?.f32.<FCVTI32typename>\\t%0, %1, %v2"
<<<<<<< HEAD
 [(set_attr "predicable" "yes")
  (set_attr "type" "f_cvt")]
=======
  [(set_attr "predicable" "yes")
   (set_attr "predicable_short_it" "no")
   (set_attr "type" "f_cvti2f")]
>>>>>>> 4d0aec87
)

;; Not the ideal way of implementing this. Ideally we would be able to split
;; this into a move to a DP register and then a vcvt.f64.i32
(define_insn "*combine_vcvt_f64_<FCVTI32typename>"
  [(set (match_operand:DF 0 "s_register_operand" "=x,x,w")
	(mult:DF (FCVT:DF (match_operand:SI 1 "s_register_operand" "r,t,r"))
		 (match_operand 2
		     "const_double_vcvt_power_of_two_reciprocal" "Dt,Dt,Dt")))]
  "TARGET_32BIT && TARGET_HARD_FLOAT && TARGET_VFP3 && !flag_rounding_math
  && !TARGET_VFP_SINGLE"
  "@
  vmov%?.f32\\t%0, %1\;vcvt%?.f64.<FCVTI32typename>\\t%P0, %P0, %v2
  vmov%?.f32\\t%0, %1\;vcvt%?.f64.<FCVTI32typename>\\t%P0, %P0, %v2
  vmov%?.f64\\t%P0, %1, %1\;vcvt%?.f64.<FCVTI32typename>\\t%P0, %P0, %v2"
<<<<<<< HEAD
 [(set_attr "predicable" "yes")
  (set_attr "ce_count" "2")
  (set_attr "type" "f_cvt")
  (set_attr "length" "8")]
=======
  [(set_attr "predicable" "yes")
   (set_attr "ce_count" "2")
   (set_attr "predicable_short_it" "no")
   (set_attr "type" "f_cvti2f")
   (set_attr "length" "8")]
>>>>>>> 4d0aec87
)

;; Store multiple insn used in function prologue.
(define_insn "*push_multi_vfp"
  [(match_parallel 2 "multi_register_push"
    [(set (match_operand:BLK 0 "memory_operand" "=m")
	  (unspec:BLK [(match_operand:DF 1 "vfp_register_operand" "")]
		      UNSPEC_PUSH_MULT))])]
  "TARGET_32BIT && TARGET_HARD_FLOAT && TARGET_VFP"
  "* return vfp_output_fstmd (operands);"
  [(set_attr "type" "f_stored")]
)

;; VRINT round to integral instructions.
;; Invoked for the patterns: btruncsf2, btruncdf2, ceilsf2, ceildf2,
;; roundsf2, rounddf2, floorsf2, floordf2, nearbyintsf2, nearbyintdf2,
;; rintsf2, rintdf2.
(define_insn "<vrint_pattern><SDF:mode>2"
  [(set (match_operand:SDF 0 "register_operand" "=<F_constraint>")
        (unspec:SDF [(match_operand:SDF 1
		         "register_operand" "<F_constraint>")]
         VRINT))]
  "TARGET_HARD_FLOAT && TARGET_FPU_ARMV8 <vfp_double_cond>"
  "vrint<vrint_variant>%?.<V_if_elem>\\t%<V_reg>0, %<V_reg>1"
  [(set_attr "predicable" "<vrint_predicable>")
   (set_attr "predicable_short_it" "no")
   (set_attr "type" "f_rint<vfp_type>")]
)

;; MIN_EXPR and MAX_EXPR eventually map to 'smin' and 'smax' in RTL.
;; The 'smax' and 'smin' RTL standard pattern names do not specify which
;; operand will be returned when both operands are zero (i.e. they may not
;; honour signed zeroes), or when either operand is NaN.  Therefore GCC
;; only introduces MIN_EXPR/MAX_EXPR in fast math mode or when not honouring
;; NaNs.

(define_insn "smax<mode>3"
  [(set (match_operand:SDF 0 "register_operand" "=<F_constraint>")
        (smax:SDF (match_operand:SDF 1 "register_operand" "<F_constraint>")
		  (match_operand:SDF 2 "register_operand" "<F_constraint>")))]
  "TARGET_HARD_FLOAT && TARGET_FPU_ARMV8 <vfp_double_cond>"
  "vmaxnm.<V_if_elem>\\t%<V_reg>0, %<V_reg>1, %<V_reg>2"
  [(set_attr "type" "f_minmax<vfp_type>")]
)

(define_insn "smin<mode>3"
  [(set (match_operand:SDF 0 "register_operand" "=<F_constraint>")
        (smin:SDF (match_operand:SDF 1 "register_operand" "<F_constraint>")
		  (match_operand:SDF 2 "register_operand" "<F_constraint>")))]
  "TARGET_HARD_FLOAT && TARGET_FPU_ARMV8 <vfp_double_cond>"
  "vminnm.<V_if_elem>\\t%<V_reg>0, %<V_reg>1, %<V_reg>2"
  [(set_attr "type" "f_minmax<vfp_type>")]
)

;; Unimplemented insns:
;; fldm*
;; fstm*
;; fmdhr et al (VFPv1)
;; Support for xD (single precision only) variants.
;; fmrrs, fmsrr<|MERGE_RESOLUTION|>--- conflicted
+++ resolved
@@ -1228,14 +1228,9 @@
 			"const_double_vcvt_power_of_two_reciprocal" "Dt")))]
   "TARGET_32BIT && TARGET_HARD_FLOAT && TARGET_VFP3 && !flag_rounding_math"
   "vcvt%?.f32.<FCVTI32typename>\\t%0, %1, %v2"
-<<<<<<< HEAD
- [(set_attr "predicable" "yes")
-  (set_attr "type" "f_cvt")]
-=======
   [(set_attr "predicable" "yes")
    (set_attr "predicable_short_it" "no")
    (set_attr "type" "f_cvti2f")]
->>>>>>> 4d0aec87
 )
 
 ;; Not the ideal way of implementing this. Ideally we would be able to split
@@ -1251,18 +1246,11 @@
   vmov%?.f32\\t%0, %1\;vcvt%?.f64.<FCVTI32typename>\\t%P0, %P0, %v2
   vmov%?.f32\\t%0, %1\;vcvt%?.f64.<FCVTI32typename>\\t%P0, %P0, %v2
   vmov%?.f64\\t%P0, %1, %1\;vcvt%?.f64.<FCVTI32typename>\\t%P0, %P0, %v2"
-<<<<<<< HEAD
- [(set_attr "predicable" "yes")
-  (set_attr "ce_count" "2")
-  (set_attr "type" "f_cvt")
-  (set_attr "length" "8")]
-=======
   [(set_attr "predicable" "yes")
    (set_attr "ce_count" "2")
    (set_attr "predicable_short_it" "no")
    (set_attr "type" "f_cvti2f")
    (set_attr "length" "8")]
->>>>>>> 4d0aec87
 )
 
 ;; Store multiple insn used in function prologue.
