--- conflicted
+++ resolved
@@ -1,9 +1,5 @@
 /* Definitions for non-Linux based ARM systems using ELF
-<<<<<<< HEAD
-   Copyright (C) 1998, 1999, 2000, 2001, 2002, 2003, 2004, 2007, 2008
-=======
    Copyright (C) 1998, 1999, 2000, 2001, 2002, 2003, 2004, 2007, 2008, 2010
->>>>>>> 03d20231
    Free Software Foundation, Inc.
    Contributed by Catherine Moore <clm@cygnus.com>
 
