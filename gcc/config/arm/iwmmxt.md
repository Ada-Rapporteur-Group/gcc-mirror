;; ??? This file needs auditing for thumb2
;; Patterns for the Intel Wireless MMX technology architecture.
<<<<<<< HEAD
;; Copyright (C) 2003, 2004, 2005, 2007 Free Software Foundation, Inc.
=======
;; Copyright (C) 2003, 2004, 2005, 2007, 2008 Free Software Foundation, Inc.
>>>>>>> 42bae686
;; Contributed by Red Hat.

;; This file is part of GCC.

;; GCC is free software; you can redistribute it and/or modify it under
;; the terms of the GNU General Public License as published by the Free
;; Software Foundation; either version 3, or (at your option) any later
;; version.

;; GCC is distributed in the hope that it will be useful, but WITHOUT
;; ANY WARRANTY; without even the implied warranty of MERCHANTABILITY
;; or FITNESS FOR A PARTICULAR PURPOSE.  See the GNU General Public
;; License for more details.

;; You should have received a copy of the GNU General Public License
;; along with GCC; see the file COPYING3.  If not see
;; <http://www.gnu.org/licenses/>.
<<<<<<< HEAD
=======

;; Integer element sizes implemented by IWMMXT.
(define_mode_iterator VMMX [V2SI V4HI V8QI])

;; Integer element sizes for shifts.
(define_mode_iterator VSHFT [V4HI V2SI DI])

;; Determine element size suffix from vector mode.
(define_mode_attr MMX_char [(V8QI "b") (V4HI "h") (V2SI "w") (DI "d")])
>>>>>>> 42bae686

(define_insn "iwmmxt_iordi3"
  [(set (match_operand:DI         0 "register_operand" "=y,?&r,?&r")
        (ior:DI (match_operand:DI 1 "register_operand" "%y,0,r")
		(match_operand:DI 2 "register_operand"  "y,r,r")))]
  "TARGET_REALLY_IWMMXT"
  "@
   wor%?\\t%0, %1, %2
   #
   #"
  [(set_attr "predicable" "yes")
   (set_attr "length" "4,8,8")])

(define_insn "iwmmxt_xordi3"
  [(set (match_operand:DI         0 "register_operand" "=y,?&r,?&r")
        (xor:DI (match_operand:DI 1 "register_operand" "%y,0,r")
		(match_operand:DI 2 "register_operand"  "y,r,r")))]
  "TARGET_REALLY_IWMMXT"
  "@
   wxor%?\\t%0, %1, %2
   #
   #"
  [(set_attr "predicable" "yes")
   (set_attr "length" "4,8,8")])

(define_insn "iwmmxt_anddi3"
  [(set (match_operand:DI         0 "register_operand" "=y,?&r,?&r")
        (and:DI (match_operand:DI 1 "register_operand" "%y,0,r")
		(match_operand:DI 2 "register_operand"  "y,r,r")))]
  "TARGET_REALLY_IWMMXT"
  "@
   wand%?\\t%0, %1, %2
   #
   #"
  [(set_attr "predicable" "yes")
   (set_attr "length" "4,8,8")])

(define_insn "iwmmxt_nanddi3"
  [(set (match_operand:DI                 0 "register_operand" "=y")
        (and:DI (match_operand:DI         1 "register_operand"  "y")
		(not:DI (match_operand:DI 2 "register_operand"  "y"))))]
  "TARGET_REALLY_IWMMXT"
  "wandn%?\\t%0, %1, %2"
  [(set_attr "predicable" "yes")])

(define_insn "*iwmmxt_arm_movdi"
  [(set (match_operand:DI 0 "nonimmediate_di_operand" "=r, r, m,y,y,yr,y,yrUy")
	(match_operand:DI 1 "di_operand"              "rIK,mi,r,y,yr,y,yrUy,y"))]
  "TARGET_REALLY_IWMMXT
   && (   register_operand (operands[0], DImode)
       || register_operand (operands[1], DImode))"
  "*
{
  switch (which_alternative)
    {
    default:
      return output_move_double (operands);
    case 0:
      return \"#\";
    case 3:
      return \"wmov%?\\t%0,%1\";
    case 4:
      return \"tmcrr%?\\t%0,%Q1,%R1\";
    case 5:
      return \"tmrrc%?\\t%Q0,%R0,%1\";
    case 6:
      return \"wldrd%?\\t%0,%1\";
    case 7:
      return \"wstrd%?\\t%1,%0\";
    }
}"
  [(set_attr "length"         "8,8,8,4,4,4,4,4")
   (set_attr "type"           "*,load1,store2,*,*,*,*,*")
   (set_attr "pool_range"     "*,1020,*,*,*,*,*,*")
   (set_attr "neg_pool_range" "*,1012,*,*,*,*,*,*")]
)

(define_insn "*iwmmxt_movsi_insn"
  [(set (match_operand:SI 0 "nonimmediate_operand" "=rk,r,r,rk, m,z,r,?z,Uy,z")
	(match_operand:SI 1 "general_operand"      "rk, I,K,mi,rk,r,z,Uy,z, z"))]
  "TARGET_REALLY_IWMMXT
   && (   register_operand (operands[0], SImode)
       || register_operand (operands[1], SImode))"
  "*
   switch (which_alternative)
   {
   case 0: return \"mov\\t%0, %1\";
   case 1: return \"mov\\t%0, %1\";
   case 2: return \"mvn\\t%0, #%B1\";
   case 3: return \"ldr\\t%0, %1\";
   case 4: return \"str\\t%1, %0\";
   case 5: return \"tmcr\\t%0, %1\";
   case 6: return \"tmrc\\t%0, %1\";
   case 7: return arm_output_load_gr (operands);
   case 8: return \"wstrw\\t%1, %0\";
   default:return \"wstrw\\t%1, [sp, #-4]!\;wldrw\\t%0, [sp], #4\\t@move CG reg\";
  }"
  [(set_attr "type"           "*,*,*,load1,store1,*,*,load1,store1,*")
   (set_attr "length"         "*,*,*,*,        *,*,*,  16,     *,8")
   (set_attr "pool_range"     "*,*,*,4096,     *,*,*,1024,     *,*")
   (set_attr "neg_pool_range" "*,*,*,4084,     *,*,*,   *,  1012,*")
   ;; Note - the "predicable" attribute is not allowed to have alternatives.
   ;; Since the wSTRw wCx instruction is not predicable, we cannot support
   ;; predicating any of the alternatives in this template.  Instead,
   ;; we do the predication ourselves, in cond_iwmmxt_movsi_insn.
   (set_attr "predicable"     "no")
   ;; Also - we have to pretend that these insns clobber the condition code
   ;; bits as otherwise arm_final_prescan_insn() will try to conditionalize
   ;; them.
   (set_attr "conds" "clob")]
)

;; Because iwmmxt_movsi_insn is not predicable, we provide the
;; cond_exec version explicitly, with appropriate constraints.

(define_insn "*cond_iwmmxt_movsi_insn"
  [(cond_exec
     (match_operator 2 "arm_comparison_operator"
      [(match_operand 3 "cc_register" "")
      (const_int 0)])
     (set (match_operand:SI 0 "nonimmediate_operand" "=r,r,r, m,z,r")
	  (match_operand:SI 1 "general_operand"      "rI,K,mi,r,r,z")))]
  "TARGET_REALLY_IWMMXT
   && (   register_operand (operands[0], SImode)
       || register_operand (operands[1], SImode))"
  "*
   switch (which_alternative)
   {
   case 0: return \"mov%?\\t%0, %1\";
   case 1: return \"mvn%?\\t%0, #%B1\";
   case 2: return \"ldr%?\\t%0, %1\";
   case 3: return \"str%?\\t%1, %0\";
   case 4: return \"tmcr%?\\t%0, %1\";
   default: return \"tmrc%?\\t%0, %1\";
  }"
  [(set_attr "type"           "*,*,load1,store1,*,*")
   (set_attr "pool_range"     "*,*,4096,     *,*,*")
   (set_attr "neg_pool_range" "*,*,4084,     *,*,*")]
)

(define_insn "mov<mode>_internal"
  [(set (match_operand:VMMX 0 "nonimmediate_operand" "=y,m,y,?r,?y,?r,?r,?m")
	(match_operand:VMMX 1 "general_operand"       "y,y,mi,y,r,r,mi,r"))]
  "TARGET_REALLY_IWMMXT"
  "*
   switch (which_alternative)
   {
   case 0: return \"wmov%?\\t%0, %1\";
   case 1: return \"wstrd%?\\t%1, %0\";
   case 2: return \"wldrd%?\\t%0, %1\";
   case 3: return \"tmrrc%?\\t%Q0, %R0, %1\";
   case 4: return \"tmcrr%?\\t%0, %Q1, %R1\";
   case 5: return \"#\";
   default: return output_move_double (operands);
   }"
  [(set_attr "predicable" "yes")
   (set_attr "length"         "4,     4,   4,4,4,8,   8,8")
   (set_attr "type"           "*,store1,load1,*,*,*,load1,store1")
   (set_attr "pool_range"     "*,     *, 256,*,*,*, 256,*")
   (set_attr "neg_pool_range" "*,     *, 244,*,*,*, 244,*")])

;; Vector add/subtract

(define_insn "*add<mode>3_iwmmxt"
  [(set (match_operand:VMMX            0 "register_operand" "=y")
        (plus:VMMX (match_operand:VMMX 1 "register_operand"  "y")
	           (match_operand:VMMX 2 "register_operand"  "y")))]
  "TARGET_REALLY_IWMMXT"
  "wadd<MMX_char>%?\\t%0, %1, %2"
  [(set_attr "predicable" "yes")])

(define_insn "ssaddv8qi3"
  [(set (match_operand:V8QI               0 "register_operand" "=y")
        (ss_plus:V8QI (match_operand:V8QI 1 "register_operand"  "y")
		      (match_operand:V8QI 2 "register_operand"  "y")))]
  "TARGET_REALLY_IWMMXT"
  "waddbss%?\\t%0, %1, %2"
  [(set_attr "predicable" "yes")])

(define_insn "ssaddv4hi3"
  [(set (match_operand:V4HI               0 "register_operand" "=y")
        (ss_plus:V4HI (match_operand:V4HI 1 "register_operand"  "y")
		      (match_operand:V4HI 2 "register_operand"  "y")))]
  "TARGET_REALLY_IWMMXT"
  "waddhss%?\\t%0, %1, %2"
  [(set_attr "predicable" "yes")])

(define_insn "ssaddv2si3"
  [(set (match_operand:V2SI               0 "register_operand" "=y")
        (ss_plus:V2SI (match_operand:V2SI 1 "register_operand"  "y")
		      (match_operand:V2SI 2 "register_operand"  "y")))]
  "TARGET_REALLY_IWMMXT"
  "waddwss%?\\t%0, %1, %2"
  [(set_attr "predicable" "yes")])

(define_insn "usaddv8qi3"
  [(set (match_operand:V8QI               0 "register_operand" "=y")
        (us_plus:V8QI (match_operand:V8QI 1 "register_operand"  "y")
		      (match_operand:V8QI 2 "register_operand"  "y")))]
  "TARGET_REALLY_IWMMXT"
  "waddbus%?\\t%0, %1, %2"
  [(set_attr "predicable" "yes")])

(define_insn "usaddv4hi3"
  [(set (match_operand:V4HI               0 "register_operand" "=y")
        (us_plus:V4HI (match_operand:V4HI 1 "register_operand"  "y")
		      (match_operand:V4HI 2 "register_operand"  "y")))]
  "TARGET_REALLY_IWMMXT"
  "waddhus%?\\t%0, %1, %2"
  [(set_attr "predicable" "yes")])

(define_insn "usaddv2si3"
  [(set (match_operand:V2SI               0 "register_operand" "=y")
        (us_plus:V2SI (match_operand:V2SI 1 "register_operand"  "y")
		      (match_operand:V2SI 2 "register_operand"  "y")))]
  "TARGET_REALLY_IWMMXT"
  "waddwus%?\\t%0, %1, %2"
  [(set_attr "predicable" "yes")])

(define_insn "*sub<mode>3_iwmmxt"
  [(set (match_operand:VMMX             0 "register_operand" "=y")
        (minus:VMMX (match_operand:VMMX 1 "register_operand"  "y")
		    (match_operand:VMMX 2 "register_operand"  "y")))]
  "TARGET_REALLY_IWMMXT"
  "wsub<MMX_char>%?\\t%0, %1, %2"
  [(set_attr "predicable" "yes")])

(define_insn "sssubv8qi3"
  [(set (match_operand:V8QI                0 "register_operand" "=y")
        (ss_minus:V8QI (match_operand:V8QI 1 "register_operand"  "y")
		       (match_operand:V8QI 2 "register_operand"  "y")))]
  "TARGET_REALLY_IWMMXT"
  "wsubbss%?\\t%0, %1, %2"
  [(set_attr "predicable" "yes")])

(define_insn "sssubv4hi3"
  [(set (match_operand:V4HI                0 "register_operand" "=y")
        (ss_minus:V4HI (match_operand:V4HI 1 "register_operand" "y")
		       (match_operand:V4HI 2 "register_operand" "y")))]
  "TARGET_REALLY_IWMMXT"
  "wsubhss%?\\t%0, %1, %2"
  [(set_attr "predicable" "yes")])

(define_insn "sssubv2si3"
  [(set (match_operand:V2SI                0 "register_operand" "=y")
        (ss_minus:V2SI (match_operand:V2SI 1 "register_operand" "y")
		       (match_operand:V2SI 2 "register_operand" "y")))]
  "TARGET_REALLY_IWMMXT"
  "wsubwss%?\\t%0, %1, %2"
  [(set_attr "predicable" "yes")])

(define_insn "ussubv8qi3"
  [(set (match_operand:V8QI                0 "register_operand" "=y")
        (us_minus:V8QI (match_operand:V8QI 1 "register_operand" "y")
		       (match_operand:V8QI 2 "register_operand" "y")))]
  "TARGET_REALLY_IWMMXT"
  "wsubbus%?\\t%0, %1, %2"
  [(set_attr "predicable" "yes")])

(define_insn "ussubv4hi3"
  [(set (match_operand:V4HI                0 "register_operand" "=y")
        (us_minus:V4HI (match_operand:V4HI 1 "register_operand" "y")
		       (match_operand:V4HI 2 "register_operand" "y")))]
  "TARGET_REALLY_IWMMXT"
  "wsubhus%?\\t%0, %1, %2"
  [(set_attr "predicable" "yes")])

(define_insn "ussubv2si3"
  [(set (match_operand:V2SI                0 "register_operand" "=y")
        (us_minus:V2SI (match_operand:V2SI 1 "register_operand" "y")
		       (match_operand:V2SI 2 "register_operand" "y")))]
  "TARGET_REALLY_IWMMXT"
  "wsubwus%?\\t%0, %1, %2"
  [(set_attr "predicable" "yes")])

(define_insn "*mulv4hi3_iwmmxt"
  [(set (match_operand:V4HI            0 "register_operand" "=y")
        (mult:V4HI (match_operand:V4HI 1 "register_operand" "y")
		   (match_operand:V4HI 2 "register_operand" "y")))]
  "TARGET_REALLY_IWMMXT"
  "wmulul%?\\t%0, %1, %2"
  [(set_attr "predicable" "yes")])

(define_insn "smulv4hi3_highpart"
  [(set (match_operand:V4HI                                0 "register_operand" "=y")
	(truncate:V4HI
	 (lshiftrt:V4SI
	  (mult:V4SI (sign_extend:V4SI (match_operand:V4HI 1 "register_operand" "y"))
		     (sign_extend:V4SI (match_operand:V4HI 2 "register_operand" "y")))
	  (const_int 16))))]
  "TARGET_REALLY_IWMMXT"
  "wmulsm%?\\t%0, %1, %2"
  [(set_attr "predicable" "yes")])

(define_insn "umulv4hi3_highpart"
  [(set (match_operand:V4HI                                0 "register_operand" "=y")
	(truncate:V4HI
	 (lshiftrt:V4SI
	  (mult:V4SI (zero_extend:V4SI (match_operand:V4HI 1 "register_operand" "y"))
		     (zero_extend:V4SI (match_operand:V4HI 2 "register_operand" "y")))
	  (const_int 16))))]
  "TARGET_REALLY_IWMMXT"
  "wmulum%?\\t%0, %1, %2"
  [(set_attr "predicable" "yes")])

(define_insn "iwmmxt_wmacs"
  [(set (match_operand:DI               0 "register_operand" "=y")
	(unspec:DI [(match_operand:DI   1 "register_operand" "0")
		    (match_operand:V4HI 2 "register_operand" "y")
		    (match_operand:V4HI 3 "register_operand" "y")] UNSPEC_WMACS))]
  "TARGET_REALLY_IWMMXT"
  "wmacs%?\\t%0, %2, %3"
  [(set_attr "predicable" "yes")])

(define_insn "iwmmxt_wmacsz"
  [(set (match_operand:DI               0 "register_operand" "=y")
	(unspec:DI [(match_operand:V4HI 1 "register_operand" "y")
		    (match_operand:V4HI 2 "register_operand" "y")] UNSPEC_WMACSZ))]
  "TARGET_REALLY_IWMMXT"
  "wmacsz%?\\t%0, %1, %2"
  [(set_attr "predicable" "yes")])

(define_insn "iwmmxt_wmacu"
  [(set (match_operand:DI               0 "register_operand" "=y")
	(unspec:DI [(match_operand:DI   1 "register_operand" "0")
		    (match_operand:V4HI 2 "register_operand" "y")
		    (match_operand:V4HI 3 "register_operand" "y")] UNSPEC_WMACU))]
  "TARGET_REALLY_IWMMXT"
  "wmacu%?\\t%0, %2, %3"
  [(set_attr "predicable" "yes")])

(define_insn "iwmmxt_wmacuz"
  [(set (match_operand:DI               0 "register_operand" "=y")
	(unspec:DI [(match_operand:V4HI 1 "register_operand" "y")
		    (match_operand:V4HI 2 "register_operand" "y")] UNSPEC_WMACUZ))]
  "TARGET_REALLY_IWMMXT"
  "wmacuz%?\\t%0, %1, %2"
  [(set_attr "predicable" "yes")])

;; Same as xordi3, but don't show input operands so that we don't think
;; they are live.
(define_insn "iwmmxt_clrdi"
  [(set (match_operand:DI 0 "register_operand" "=y")
        (unspec:DI [(const_int 0)] UNSPEC_CLRDI))]
  "TARGET_REALLY_IWMMXT"
  "wxor%?\\t%0, %0, %0"
  [(set_attr "predicable" "yes")])

;; Seems like cse likes to generate these, so we have to support them.

(define_insn "*iwmmxt_clrv8qi"
  [(set (match_operand:V8QI 0 "register_operand" "=y")
        (const_vector:V8QI [(const_int 0) (const_int 0)
			    (const_int 0) (const_int 0)
			    (const_int 0) (const_int 0)
			    (const_int 0) (const_int 0)]))]
  "TARGET_REALLY_IWMMXT"
  "wxor%?\\t%0, %0, %0"
  [(set_attr "predicable" "yes")])

(define_insn "*iwmmxt_clrv4hi"
  [(set (match_operand:V4HI 0 "register_operand" "=y")
        (const_vector:V4HI [(const_int 0) (const_int 0)
			    (const_int 0) (const_int 0)]))]
  "TARGET_REALLY_IWMMXT"
  "wxor%?\\t%0, %0, %0"
  [(set_attr "predicable" "yes")])

(define_insn "*iwmmxt_clrv2si"
  [(set (match_operand:V2SI 0 "register_operand" "=y")
        (const_vector:V2SI [(const_int 0) (const_int 0)]))]
  "TARGET_REALLY_IWMMXT"
  "wxor%?\\t%0, %0, %0"
  [(set_attr "predicable" "yes")])

;; Unsigned averages/sum of absolute differences

(define_insn "iwmmxt_uavgrndv8qi3"
  [(set (match_operand:V8QI              0 "register_operand" "=y")
        (ashiftrt:V8QI
	 (plus:V8QI (plus:V8QI
		     (match_operand:V8QI 1 "register_operand" "y")
		     (match_operand:V8QI 2 "register_operand" "y"))
		    (const_vector:V8QI [(const_int 1)
					(const_int 1)
					(const_int 1)
					(const_int 1)
					(const_int 1)
					(const_int 1)
					(const_int 1)
					(const_int 1)]))
	 (const_int 1)))]
  "TARGET_REALLY_IWMMXT"
  "wavg2br%?\\t%0, %1, %2"
  [(set_attr "predicable" "yes")])

(define_insn "iwmmxt_uavgrndv4hi3"
  [(set (match_operand:V4HI              0 "register_operand" "=y")
        (ashiftrt:V4HI
	 (plus:V4HI (plus:V4HI
		     (match_operand:V4HI 1 "register_operand" "y")
		     (match_operand:V4HI 2 "register_operand" "y"))
		    (const_vector:V4HI [(const_int 1)
					(const_int 1)
					(const_int 1)
					(const_int 1)]))
	 (const_int 1)))]
  "TARGET_REALLY_IWMMXT"
  "wavg2hr%?\\t%0, %1, %2"
  [(set_attr "predicable" "yes")])


(define_insn "iwmmxt_uavgv8qi3"
  [(set (match_operand:V8QI                 0 "register_operand" "=y")
        (ashiftrt:V8QI (plus:V8QI
			(match_operand:V8QI 1 "register_operand" "y")
			(match_operand:V8QI 2 "register_operand" "y"))
		       (const_int 1)))]
  "TARGET_REALLY_IWMMXT"
  "wavg2b%?\\t%0, %1, %2"
  [(set_attr "predicable" "yes")])

(define_insn "iwmmxt_uavgv4hi3"
  [(set (match_operand:V4HI                 0 "register_operand" "=y")
        (ashiftrt:V4HI (plus:V4HI
			(match_operand:V4HI 1 "register_operand" "y")
			(match_operand:V4HI 2 "register_operand" "y"))
		       (const_int 1)))]
  "TARGET_REALLY_IWMMXT"
  "wavg2h%?\\t%0, %1, %2"
  [(set_attr "predicable" "yes")])

(define_insn "iwmmxt_psadbw"
  [(set (match_operand:V8QI                       0 "register_operand" "=y")
        (abs:V8QI (minus:V8QI (match_operand:V8QI 1 "register_operand" "y")
			      (match_operand:V8QI 2 "register_operand" "y"))))]
  "TARGET_REALLY_IWMMXT"
  "psadbw%?\\t%0, %1, %2"
  [(set_attr "predicable" "yes")])


;; Insert/extract/shuffle

(define_insn "iwmmxt_tinsrb"
  [(set (match_operand:V8QI                             0 "register_operand"    "=y")
        (vec_merge:V8QI (match_operand:V8QI             1 "register_operand"     "0")
			(vec_duplicate:V8QI
			 (truncate:QI (match_operand:SI 2 "nonimmediate_operand" "r")))
			(match_operand:SI               3 "immediate_operand"    "i")))]
  "TARGET_REALLY_IWMMXT"
  "tinsrb%?\\t%0, %2, %3"
  [(set_attr "predicable" "yes")])

(define_insn "iwmmxt_tinsrh"
  [(set (match_operand:V4HI                             0 "register_operand"    "=y")
        (vec_merge:V4HI (match_operand:V4HI             1 "register_operand"     "0")
			(vec_duplicate:V4HI
			 (truncate:HI (match_operand:SI 2 "nonimmediate_operand" "r")))
			(match_operand:SI               3 "immediate_operand"    "i")))]
  "TARGET_REALLY_IWMMXT"
  "tinsrh%?\\t%0, %2, %3"
  [(set_attr "predicable" "yes")])

(define_insn "iwmmxt_tinsrw"
  [(set (match_operand:V2SI                 0 "register_operand"    "=y")
        (vec_merge:V2SI (match_operand:V2SI 1 "register_operand"     "0")
			(vec_duplicate:V2SI
			 (match_operand:SI  2 "nonimmediate_operand" "r"))
			(match_operand:SI   3 "immediate_operand"    "i")))]
  "TARGET_REALLY_IWMMXT"
  "tinsrw%?\\t%0, %2, %3"
  [(set_attr "predicable" "yes")])

(define_insn "iwmmxt_textrmub"
  [(set (match_operand:SI                                  0 "register_operand" "=r")
        (zero_extend:SI (vec_select:QI (match_operand:V8QI 1 "register_operand" "y")
				       (parallel
					[(match_operand:SI 2 "immediate_operand" "i")]))))]
  "TARGET_REALLY_IWMMXT"
  "textrmub%?\\t%0, %1, %2"
  [(set_attr "predicable" "yes")])

(define_insn "iwmmxt_textrmsb"
  [(set (match_operand:SI                                  0 "register_operand" "=r")
        (sign_extend:SI (vec_select:QI (match_operand:V8QI 1 "register_operand" "y")
				       (parallel
					[(match_operand:SI 2 "immediate_operand" "i")]))))]
  "TARGET_REALLY_IWMMXT"
  "textrmsb%?\\t%0, %1, %2"
  [(set_attr "predicable" "yes")])

(define_insn "iwmmxt_textrmuh"
  [(set (match_operand:SI                                  0 "register_operand" "=r")
        (zero_extend:SI (vec_select:HI (match_operand:V4HI 1 "register_operand" "y")
				       (parallel
					[(match_operand:SI 2 "immediate_operand" "i")]))))]
  "TARGET_REALLY_IWMMXT"
  "textrmuh%?\\t%0, %1, %2"
  [(set_attr "predicable" "yes")])

(define_insn "iwmmxt_textrmsh"
  [(set (match_operand:SI                                  0 "register_operand" "=r")
        (sign_extend:SI (vec_select:HI (match_operand:V4HI 1 "register_operand" "y")
				       (parallel
					[(match_operand:SI 2 "immediate_operand" "i")]))))]
  "TARGET_REALLY_IWMMXT"
  "textrmsh%?\\t%0, %1, %2"
  [(set_attr "predicable" "yes")])

;; There are signed/unsigned variants of this instruction, but they are
;; pointless.
(define_insn "iwmmxt_textrmw"
  [(set (match_operand:SI                           0 "register_operand" "=r")
        (vec_select:SI (match_operand:V2SI          1 "register_operand" "y")
		       (parallel [(match_operand:SI 2 "immediate_operand" "i")])))]
  "TARGET_REALLY_IWMMXT"
  "textrmsw%?\\t%0, %1, %2"
  [(set_attr "predicable" "yes")])

(define_insn "iwmmxt_wshufh"
  [(set (match_operand:V4HI               0 "register_operand" "=y")
        (unspec:V4HI [(match_operand:V4HI 1 "register_operand" "y")
		      (match_operand:SI   2 "immediate_operand" "i")] UNSPEC_WSHUFH))]
  "TARGET_REALLY_IWMMXT"
  "wshufh%?\\t%0, %1, %2"
  [(set_attr "predicable" "yes")])

;; Mask-generating comparisons
;;
;; Note - you cannot use patterns like these here:
;;
;;   (set:<vector> (match:<vector>) (<comparator>:<vector> (match:<vector>) (match:<vector>)))
;;
;; Because GCC will assume that the truth value (1 or 0) is installed
;; into the entire destination vector, (with the '1' going into the least
;; significant element of the vector).  This is not how these instructions
;; behave.
;;
;; Unfortunately the current patterns are illegal.  They are SET insns
;; without a SET in them.  They work in most cases for ordinary code
;; generation, but there are circumstances where they can cause gcc to fail.
;; XXX - FIXME.

(define_insn "eqv8qi3"
  [(unspec_volatile [(match_operand:V8QI 0 "register_operand" "=y")
		     (match_operand:V8QI 1 "register_operand"  "y")
		     (match_operand:V8QI 2 "register_operand"  "y")]
		    VUNSPEC_WCMP_EQ)]
  "TARGET_REALLY_IWMMXT"
  "wcmpeqb%?\\t%0, %1, %2"
  [(set_attr "predicable" "yes")])

(define_insn "eqv4hi3"
  [(unspec_volatile [(match_operand:V4HI 0 "register_operand" "=y")
		     (match_operand:V4HI 1 "register_operand"  "y")
		     (match_operand:V4HI 2 "register_operand"  "y")]
		    VUNSPEC_WCMP_EQ)]
  "TARGET_REALLY_IWMMXT"
  "wcmpeqh%?\\t%0, %1, %2"
  [(set_attr "predicable" "yes")])

(define_insn "eqv2si3"
  [(unspec_volatile:V2SI [(match_operand:V2SI 0 "register_operand" "=y")
			  (match_operand:V2SI 1 "register_operand"  "y")
			  (match_operand:V2SI 2 "register_operand"  "y")]
			 VUNSPEC_WCMP_EQ)]
  "TARGET_REALLY_IWMMXT"
  "wcmpeqw%?\\t%0, %1, %2"
  [(set_attr "predicable" "yes")])

(define_insn "gtuv8qi3"
  [(unspec_volatile [(match_operand:V8QI 0 "register_operand" "=y")
		     (match_operand:V8QI 1 "register_operand"  "y")
		     (match_operand:V8QI 2 "register_operand"  "y")]
		    VUNSPEC_WCMP_GTU)]
  "TARGET_REALLY_IWMMXT"
  "wcmpgtub%?\\t%0, %1, %2"
  [(set_attr "predicable" "yes")])

(define_insn "gtuv4hi3"
  [(unspec_volatile [(match_operand:V4HI 0 "register_operand" "=y")
		     (match_operand:V4HI 1 "register_operand"  "y")
		     (match_operand:V4HI 2 "register_operand"  "y")]
		    VUNSPEC_WCMP_GTU)]
  "TARGET_REALLY_IWMMXT"
  "wcmpgtuh%?\\t%0, %1, %2"
  [(set_attr "predicable" "yes")])

(define_insn "gtuv2si3"
  [(unspec_volatile [(match_operand:V2SI 0 "register_operand" "=y")
		     (match_operand:V2SI 1 "register_operand"  "y")
		     (match_operand:V2SI 2 "register_operand"  "y")]
		    VUNSPEC_WCMP_GTU)]
  "TARGET_REALLY_IWMMXT"
  "wcmpgtuw%?\\t%0, %1, %2"
  [(set_attr "predicable" "yes")])

(define_insn "gtv8qi3"
  [(unspec_volatile [(match_operand:V8QI 0 "register_operand" "=y")
		     (match_operand:V8QI 1 "register_operand"  "y")
		     (match_operand:V8QI 2 "register_operand"  "y")]
		    VUNSPEC_WCMP_GT)]
  "TARGET_REALLY_IWMMXT"
  "wcmpgtsb%?\\t%0, %1, %2"
  [(set_attr "predicable" "yes")])

(define_insn "gtv4hi3"
  [(unspec_volatile [(match_operand:V4HI 0 "register_operand" "=y")
		     (match_operand:V4HI 1 "register_operand"  "y")
		     (match_operand:V4HI 2 "register_operand"  "y")]
		    VUNSPEC_WCMP_GT)]
  "TARGET_REALLY_IWMMXT"
  "wcmpgtsh%?\\t%0, %1, %2"
  [(set_attr "predicable" "yes")])

(define_insn "gtv2si3"
  [(unspec_volatile [(match_operand:V2SI 0 "register_operand" "=y")
		     (match_operand:V2SI 1 "register_operand"  "y")
		     (match_operand:V2SI 2 "register_operand"  "y")]
		    VUNSPEC_WCMP_GT)]
  "TARGET_REALLY_IWMMXT"
  "wcmpgtsw%?\\t%0, %1, %2"
  [(set_attr "predicable" "yes")])

;; Max/min insns

(define_insn "*smax<mode>3_iwmmxt"
  [(set (match_operand:VMMX            0 "register_operand" "=y")
        (smax:VMMX (match_operand:VMMX 1 "register_operand" "y")
		   (match_operand:VMMX 2 "register_operand" "y")))]
  "TARGET_REALLY_IWMMXT"
  "wmaxs<MMX_char>%?\\t%0, %1, %2"
  [(set_attr "predicable" "yes")])

(define_insn "*umax<mode>3_iwmmxt"
  [(set (match_operand:VMMX            0 "register_operand" "=y")
        (umax:VMMX (match_operand:VMMX 1 "register_operand" "y")
		   (match_operand:VMMX 2 "register_operand" "y")))]
  "TARGET_REALLY_IWMMXT"
  "wmaxu<MMX_char>%?\\t%0, %1, %2"
  [(set_attr "predicable" "yes")])

(define_insn "*smin<mode>3_iwmmxt"
  [(set (match_operand:VMMX            0 "register_operand" "=y")
        (smin:VMMX (match_operand:VMMX 1 "register_operand" "y")
		   (match_operand:VMMX 2 "register_operand" "y")))]
  "TARGET_REALLY_IWMMXT"
  "wmins<MMX_char>%?\\t%0, %1, %2"
  [(set_attr "predicable" "yes")])

(define_insn "*umin<mode>3_iwmmxt"
  [(set (match_operand:VMMX            0 "register_operand" "=y")
        (umin:VMMX (match_operand:VMMX 1 "register_operand" "y")
		   (match_operand:VMMX 2 "register_operand" "y")))]
  "TARGET_REALLY_IWMMXT"
  "wminu<MMX_char>%?\\t%0, %1, %2"
  [(set_attr "predicable" "yes")])

;; Pack/unpack insns.

(define_insn "iwmmxt_wpackhss"
  [(set (match_operand:V8QI                    0 "register_operand" "=y")
	(vec_concat:V8QI
	 (ss_truncate:V4QI (match_operand:V4HI 1 "register_operand" "y"))
	 (ss_truncate:V4QI (match_operand:V4HI 2 "register_operand" "y"))))]
  "TARGET_REALLY_IWMMXT"
  "wpackhss%?\\t%0, %1, %2"
  [(set_attr "predicable" "yes")])

(define_insn "iwmmxt_wpackwss"
  [(set (match_operand:V4HI                    0 "register_operand" "=y")
	(vec_concat:V4HI
	 (ss_truncate:V2HI (match_operand:V2SI 1 "register_operand" "y"))
	 (ss_truncate:V2HI (match_operand:V2SI 2 "register_operand" "y"))))]
  "TARGET_REALLY_IWMMXT"
  "wpackwss%?\\t%0, %1, %2"
  [(set_attr "predicable" "yes")])

(define_insn "iwmmxt_wpackdss"
  [(set (match_operand:V2SI                0 "register_operand" "=y")
	(vec_concat:V2SI
	 (ss_truncate:SI (match_operand:DI 1 "register_operand" "y"))
	 (ss_truncate:SI (match_operand:DI 2 "register_operand" "y"))))]
  "TARGET_REALLY_IWMMXT"
  "wpackdss%?\\t%0, %1, %2"
  [(set_attr "predicable" "yes")])

(define_insn "iwmmxt_wpackhus"
  [(set (match_operand:V8QI                    0 "register_operand" "=y")
	(vec_concat:V8QI
	 (us_truncate:V4QI (match_operand:V4HI 1 "register_operand" "y"))
	 (us_truncate:V4QI (match_operand:V4HI 2 "register_operand" "y"))))]
  "TARGET_REALLY_IWMMXT"
  "wpackhus%?\\t%0, %1, %2"
  [(set_attr "predicable" "yes")])

(define_insn "iwmmxt_wpackwus"
  [(set (match_operand:V4HI                    0 "register_operand" "=y")
	(vec_concat:V4HI
	 (us_truncate:V2HI (match_operand:V2SI 1 "register_operand" "y"))
	 (us_truncate:V2HI (match_operand:V2SI 2 "register_operand" "y"))))]
  "TARGET_REALLY_IWMMXT"
  "wpackwus%?\\t%0, %1, %2"
  [(set_attr "predicable" "yes")])

(define_insn "iwmmxt_wpackdus"
  [(set (match_operand:V2SI                0 "register_operand" "=y")
	(vec_concat:V2SI
	 (us_truncate:SI (match_operand:DI 1 "register_operand" "y"))
	 (us_truncate:SI (match_operand:DI 2 "register_operand" "y"))))]
  "TARGET_REALLY_IWMMXT"
  "wpackdus%?\\t%0, %1, %2"
  [(set_attr "predicable" "yes")])


(define_insn "iwmmxt_wunpckihb"
  [(set (match_operand:V8QI                   0 "register_operand" "=y")
	(vec_merge:V8QI
	 (vec_select:V8QI (match_operand:V8QI 1 "register_operand" "y")
			  (parallel [(const_int 4)
				     (const_int 0)
				     (const_int 5)
				     (const_int 1)
				     (const_int 6)
				     (const_int 2)
				     (const_int 7)
				     (const_int 3)]))
	 (vec_select:V8QI (match_operand:V8QI 2 "register_operand" "y")
			  (parallel [(const_int 0)
				     (const_int 4)
				     (const_int 1)
				     (const_int 5)
				     (const_int 2)
				     (const_int 6)
				     (const_int 3)
				     (const_int 7)]))
	 (const_int 85)))]
  "TARGET_REALLY_IWMMXT"
  "wunpckihb%?\\t%0, %1, %2"
  [(set_attr "predicable" "yes")])

(define_insn "iwmmxt_wunpckihh"
  [(set (match_operand:V4HI                   0 "register_operand" "=y")
	(vec_merge:V4HI
	 (vec_select:V4HI (match_operand:V4HI 1 "register_operand" "y")
			  (parallel [(const_int 0)
				     (const_int 2)
				     (const_int 1)
				     (const_int 3)]))
	 (vec_select:V4HI (match_operand:V4HI 2 "register_operand" "y")
			  (parallel [(const_int 2)
				     (const_int 0)
				     (const_int 3)
				     (const_int 1)]))
	 (const_int 5)))]
  "TARGET_REALLY_IWMMXT"
  "wunpckihh%?\\t%0, %1, %2"
  [(set_attr "predicable" "yes")])

(define_insn "iwmmxt_wunpckihw"
  [(set (match_operand:V2SI                   0 "register_operand" "=y")
	(vec_merge:V2SI
	 (vec_select:V2SI (match_operand:V2SI 1 "register_operand" "y")
			  (parallel [(const_int 0)
				     (const_int 1)]))
	 (vec_select:V2SI (match_operand:V2SI 2 "register_operand" "y")
			  (parallel [(const_int 1)
				     (const_int 0)]))
	 (const_int 1)))]
  "TARGET_REALLY_IWMMXT"
  "wunpckihw%?\\t%0, %1, %2"
  [(set_attr "predicable" "yes")])

(define_insn "iwmmxt_wunpckilb"
  [(set (match_operand:V8QI                   0 "register_operand" "=y")
	(vec_merge:V8QI
	 (vec_select:V8QI (match_operand:V8QI 1 "register_operand" "y")
			  (parallel [(const_int 0)
				     (const_int 4)
				     (const_int 1)
				     (const_int 5)
				     (const_int 2)
				     (const_int 6)
				     (const_int 3)
				     (const_int 7)]))
	 (vec_select:V8QI (match_operand:V8QI 2 "register_operand" "y")
			  (parallel [(const_int 4)
				     (const_int 0)
				     (const_int 5)
				     (const_int 1)
				     (const_int 6)
				     (const_int 2)
				     (const_int 7)
				     (const_int 3)]))
	 (const_int 85)))]
  "TARGET_REALLY_IWMMXT"
  "wunpckilb%?\\t%0, %1, %2"
  [(set_attr "predicable" "yes")])

(define_insn "iwmmxt_wunpckilh"
  [(set (match_operand:V4HI                   0 "register_operand" "=y")
	(vec_merge:V4HI
	 (vec_select:V4HI (match_operand:V4HI 1 "register_operand" "y")
			  (parallel [(const_int 2)
				     (const_int 0)
				     (const_int 3)
				     (const_int 1)]))
	 (vec_select:V4HI (match_operand:V4HI 2 "register_operand" "y")
			  (parallel [(const_int 0)
				     (const_int 2)
				     (const_int 1)
				     (const_int 3)]))
	 (const_int 5)))]
  "TARGET_REALLY_IWMMXT"
  "wunpckilh%?\\t%0, %1, %2"
  [(set_attr "predicable" "yes")])

(define_insn "iwmmxt_wunpckilw"
  [(set (match_operand:V2SI                   0 "register_operand" "=y")
	(vec_merge:V2SI
	 (vec_select:V2SI (match_operand:V2SI 1 "register_operand" "y")
			   (parallel [(const_int 1)
				      (const_int 0)]))
	 (vec_select:V2SI (match_operand:V2SI 2 "register_operand" "y")
			  (parallel [(const_int 0)
				     (const_int 1)]))
	 (const_int 1)))]
  "TARGET_REALLY_IWMMXT"
  "wunpckilw%?\\t%0, %1, %2"
  [(set_attr "predicable" "yes")])

(define_insn "iwmmxt_wunpckehub"
  [(set (match_operand:V4HI                   0 "register_operand" "=y")
	(zero_extend:V4HI
	 (vec_select:V4QI (match_operand:V8QI 1 "register_operand" "y")
			  (parallel [(const_int 4) (const_int 5)
				     (const_int 6) (const_int 7)]))))]
  "TARGET_REALLY_IWMMXT"
  "wunpckehub%?\\t%0, %1"
  [(set_attr "predicable" "yes")])

(define_insn "iwmmxt_wunpckehuh"
  [(set (match_operand:V2SI                   0 "register_operand" "=y")
	(zero_extend:V2SI
	 (vec_select:V2HI (match_operand:V4HI 1 "register_operand" "y")
			  (parallel [(const_int 2) (const_int 3)]))))]
  "TARGET_REALLY_IWMMXT"
  "wunpckehuh%?\\t%0, %1"
  [(set_attr "predicable" "yes")])

(define_insn "iwmmxt_wunpckehuw"
  [(set (match_operand:DI                   0 "register_operand" "=y")
	(zero_extend:DI
	 (vec_select:SI (match_operand:V2SI 1 "register_operand" "y")
			(parallel [(const_int 1)]))))]
  "TARGET_REALLY_IWMMXT"
  "wunpckehuw%?\\t%0, %1"
  [(set_attr "predicable" "yes")])

(define_insn "iwmmxt_wunpckehsb"
  [(set (match_operand:V4HI                   0 "register_operand" "=y")
	(sign_extend:V4HI
	 (vec_select:V4QI (match_operand:V8QI 1 "register_operand" "y")
			  (parallel [(const_int 4) (const_int 5)
				     (const_int 6) (const_int 7)]))))]
  "TARGET_REALLY_IWMMXT"
  "wunpckehsb%?\\t%0, %1"
  [(set_attr "predicable" "yes")])

(define_insn "iwmmxt_wunpckehsh"
  [(set (match_operand:V2SI                   0 "register_operand" "=y")
	(sign_extend:V2SI
	 (vec_select:V2HI (match_operand:V4HI 1 "register_operand" "y")
			  (parallel [(const_int 2) (const_int 3)]))))]
  "TARGET_REALLY_IWMMXT"
  "wunpckehsh%?\\t%0, %1"
  [(set_attr "predicable" "yes")])

(define_insn "iwmmxt_wunpckehsw"
  [(set (match_operand:DI                   0 "register_operand" "=y")
	(sign_extend:DI
	 (vec_select:SI (match_operand:V2SI 1 "register_operand" "y")
			(parallel [(const_int 1)]))))]
  "TARGET_REALLY_IWMMXT"
  "wunpckehsw%?\\t%0, %1"
  [(set_attr "predicable" "yes")])

(define_insn "iwmmxt_wunpckelub"
  [(set (match_operand:V4HI                   0 "register_operand" "=y")
	(zero_extend:V4HI
	 (vec_select:V4QI (match_operand:V8QI 1 "register_operand" "y")
			  (parallel [(const_int 0) (const_int 1)
				     (const_int 2) (const_int 3)]))))]
  "TARGET_REALLY_IWMMXT"
  "wunpckelub%?\\t%0, %1"
  [(set_attr "predicable" "yes")])

(define_insn "iwmmxt_wunpckeluh"
  [(set (match_operand:V2SI                   0 "register_operand" "=y")
	(zero_extend:V2SI
	 (vec_select:V2HI (match_operand:V4HI 1 "register_operand" "y")
			  (parallel [(const_int 0) (const_int 1)]))))]
  "TARGET_REALLY_IWMMXT"
  "wunpckeluh%?\\t%0, %1"
  [(set_attr "predicable" "yes")])

(define_insn "iwmmxt_wunpckeluw"
  [(set (match_operand:DI                   0 "register_operand" "=y")
	(zero_extend:DI
	 (vec_select:SI (match_operand:V2SI 1 "register_operand" "y")
			(parallel [(const_int 0)]))))]
  "TARGET_REALLY_IWMMXT"
  "wunpckeluw%?\\t%0, %1"
  [(set_attr "predicable" "yes")])

(define_insn "iwmmxt_wunpckelsb"
  [(set (match_operand:V4HI                   0 "register_operand" "=y")
	(sign_extend:V4HI
	 (vec_select:V4QI (match_operand:V8QI 1 "register_operand" "y")
			  (parallel [(const_int 0) (const_int 1)
				     (const_int 2) (const_int 3)]))))]
  "TARGET_REALLY_IWMMXT"
  "wunpckelsb%?\\t%0, %1"
  [(set_attr "predicable" "yes")])

(define_insn "iwmmxt_wunpckelsh"
  [(set (match_operand:V2SI                   0 "register_operand" "=y")
	(sign_extend:V2SI
	 (vec_select:V2HI (match_operand:V4HI 1 "register_operand" "y")
			  (parallel [(const_int 0) (const_int 1)]))))]
  "TARGET_REALLY_IWMMXT"
  "wunpckelsh%?\\t%0, %1"
  [(set_attr "predicable" "yes")])

(define_insn "iwmmxt_wunpckelsw"
  [(set (match_operand:DI                   0 "register_operand" "=y")
	(sign_extend:DI
	 (vec_select:SI (match_operand:V2SI 1 "register_operand" "y")
			(parallel [(const_int 0)]))))]
  "TARGET_REALLY_IWMMXT"
  "wunpckelsw%?\\t%0, %1"
  [(set_attr "predicable" "yes")])

;; Shifts

(define_insn "rorv4hi3"
  [(set (match_operand:V4HI                0 "register_operand" "=y")
        (rotatert:V4HI (match_operand:V4HI 1 "register_operand" "y")
		       (match_operand:SI   2 "register_operand" "z")))]
  "TARGET_REALLY_IWMMXT"
  "wrorhg%?\\t%0, %1, %2"
  [(set_attr "predicable" "yes")])

(define_insn "rorv2si3"
  [(set (match_operand:V2SI                0 "register_operand" "=y")
        (rotatert:V2SI (match_operand:V2SI 1 "register_operand" "y")
		       (match_operand:SI   2 "register_operand" "z")))]
  "TARGET_REALLY_IWMMXT"
  "wrorwg%?\\t%0, %1, %2"
  [(set_attr "predicable" "yes")])

(define_insn "rordi3"
  [(set (match_operand:DI              0 "register_operand" "=y")
	(rotatert:DI (match_operand:DI 1 "register_operand" "y")
		   (match_operand:SI   2 "register_operand" "z")))]
  "TARGET_REALLY_IWMMXT"
  "wrordg%?\\t%0, %1, %2"
  [(set_attr "predicable" "yes")])

(define_insn "ashr<mode>3_iwmmxt"
  [(set (match_operand:VSHFT                 0 "register_operand" "=y")
        (ashiftrt:VSHFT (match_operand:VSHFT 1 "register_operand" "y")
			(match_operand:SI    2 "register_operand" "z")))]
  "TARGET_REALLY_IWMMXT"
  "wsra<MMX_char>g%?\\t%0, %1, %2"
  [(set_attr "predicable" "yes")])

(define_insn "lshr<mode>3_iwmmxt"
  [(set (match_operand:VSHFT                 0 "register_operand" "=y")
        (lshiftrt:VSHFT (match_operand:VSHFT 1 "register_operand" "y")
			(match_operand:SI    2 "register_operand" "z")))]
  "TARGET_REALLY_IWMMXT"
  "wsrl<MMX_char>g%?\\t%0, %1, %2"
  [(set_attr "predicable" "yes")])

(define_insn "ashl<mode>3_iwmmxt"
  [(set (match_operand:VSHFT               0 "register_operand" "=y")
        (ashift:VSHFT (match_operand:VSHFT 1 "register_operand" "y")
		      (match_operand:SI    2 "register_operand" "z")))]
  "TARGET_REALLY_IWMMXT"
  "wsll<MMX_char>g%?\\t%0, %1, %2"
  [(set_attr "predicable" "yes")])

(define_insn "rorv4hi3_di"
  [(set (match_operand:V4HI                0 "register_operand" "=y")
        (rotatert:V4HI (match_operand:V4HI 1 "register_operand" "y")
		       (match_operand:DI   2 "register_operand" "y")))]
  "TARGET_REALLY_IWMMXT"
  "wrorh%?\\t%0, %1, %2"
  [(set_attr "predicable" "yes")])

(define_insn "rorv2si3_di"
  [(set (match_operand:V2SI                0 "register_operand" "=y")
        (rotatert:V2SI (match_operand:V2SI 1 "register_operand" "y")
		       (match_operand:DI   2 "register_operand" "y")))]
  "TARGET_REALLY_IWMMXT"
  "wrorw%?\\t%0, %1, %2"
  [(set_attr "predicable" "yes")])

(define_insn "rordi3_di"
  [(set (match_operand:DI              0 "register_operand" "=y")
	(rotatert:DI (match_operand:DI 1 "register_operand" "y")
		   (match_operand:DI   2 "register_operand" "y")))]
  "TARGET_REALLY_IWMMXT"
  "wrord%?\\t%0, %1, %2"
  [(set_attr "predicable" "yes")])

(define_insn "ashrv4hi3_di"
  [(set (match_operand:V4HI                0 "register_operand" "=y")
        (ashiftrt:V4HI (match_operand:V4HI 1 "register_operand" "y")
		       (match_operand:DI   2 "register_operand" "y")))]
  "TARGET_REALLY_IWMMXT"
  "wsrah%?\\t%0, %1, %2"
  [(set_attr "predicable" "yes")])

(define_insn "ashrv2si3_di"
  [(set (match_operand:V2SI                0 "register_operand" "=y")
        (ashiftrt:V2SI (match_operand:V2SI 1 "register_operand" "y")
		       (match_operand:DI   2 "register_operand" "y")))]
  "TARGET_REALLY_IWMMXT"
  "wsraw%?\\t%0, %1, %2"
  [(set_attr "predicable" "yes")])

(define_insn "ashrdi3_di"
  [(set (match_operand:DI              0 "register_operand" "=y")
	(ashiftrt:DI (match_operand:DI 1 "register_operand" "y")
		   (match_operand:DI   2 "register_operand" "y")))]
  "TARGET_REALLY_IWMMXT"
  "wsrad%?\\t%0, %1, %2"
  [(set_attr "predicable" "yes")])

(define_insn "lshrv4hi3_di"
  [(set (match_operand:V4HI                0 "register_operand" "=y")
        (lshiftrt:V4HI (match_operand:V4HI 1 "register_operand" "y")
		       (match_operand:DI   2 "register_operand" "y")))]
  "TARGET_REALLY_IWMMXT"
  "wsrlh%?\\t%0, %1, %2"
  [(set_attr "predicable" "yes")])

(define_insn "lshrv2si3_di"
  [(set (match_operand:V2SI                0 "register_operand" "=y")
        (lshiftrt:V2SI (match_operand:V2SI 1 "register_operand" "y")
		       (match_operand:DI   2 "register_operand" "y")))]
  "TARGET_REALLY_IWMMXT"
  "wsrlw%?\\t%0, %1, %2"
  [(set_attr "predicable" "yes")])

(define_insn "lshrdi3_di"
  [(set (match_operand:DI              0 "register_operand" "=y")
	(lshiftrt:DI (match_operand:DI 1 "register_operand" "y")
		     (match_operand:DI 2 "register_operand" "y")))]
  "TARGET_REALLY_IWMMXT"
  "wsrld%?\\t%0, %1, %2"
  [(set_attr "predicable" "yes")])

(define_insn "ashlv4hi3_di"
  [(set (match_operand:V4HI              0 "register_operand" "=y")
        (ashift:V4HI (match_operand:V4HI 1 "register_operand" "y")
		     (match_operand:DI   2 "register_operand" "y")))]
  "TARGET_REALLY_IWMMXT"
  "wsllh%?\\t%0, %1, %2"
  [(set_attr "predicable" "yes")])

(define_insn "ashlv2si3_di"
  [(set (match_operand:V2SI              0 "register_operand" "=y")
        (ashift:V2SI (match_operand:V2SI 1 "register_operand" "y")
		       (match_operand:DI 2 "register_operand" "y")))]
  "TARGET_REALLY_IWMMXT"
  "wsllw%?\\t%0, %1, %2"
  [(set_attr "predicable" "yes")])

(define_insn "ashldi3_di"
  [(set (match_operand:DI            0 "register_operand" "=y")
	(ashift:DI (match_operand:DI 1 "register_operand" "y")
		   (match_operand:DI 2 "register_operand" "y")))]
  "TARGET_REALLY_IWMMXT"
  "wslld%?\\t%0, %1, %2"
  [(set_attr "predicable" "yes")])

(define_insn "iwmmxt_wmadds"
  [(set (match_operand:V4HI               0 "register_operand" "=y")
        (unspec:V4HI [(match_operand:V4HI 1 "register_operand" "y")
		      (match_operand:V4HI 2 "register_operand" "y")] UNSPEC_WMADDS))]
  "TARGET_REALLY_IWMMXT"
  "wmadds%?\\t%0, %1, %2"
  [(set_attr "predicable" "yes")])

(define_insn "iwmmxt_wmaddu"
  [(set (match_operand:V4HI               0 "register_operand" "=y")
        (unspec:V4HI [(match_operand:V4HI 1 "register_operand" "y")
		      (match_operand:V4HI 2 "register_operand" "y")] UNSPEC_WMADDU))]
  "TARGET_REALLY_IWMMXT"
  "wmaddu%?\\t%0, %1, %2"
  [(set_attr "predicable" "yes")])

(define_insn "iwmmxt_tmia"
  [(set (match_operand:DI                    0 "register_operand" "=y")
	(plus:DI (match_operand:DI           1 "register_operand" "0")
		 (mult:DI (sign_extend:DI
			   (match_operand:SI 2 "register_operand" "r"))
			  (sign_extend:DI
			   (match_operand:SI 3 "register_operand" "r")))))]
  "TARGET_REALLY_IWMMXT"
  "tmia%?\\t%0, %2, %3"
  [(set_attr "predicable" "yes")])

(define_insn "iwmmxt_tmiaph"
  [(set (match_operand:DI          0 "register_operand" "=y")
	(plus:DI (match_operand:DI 1 "register_operand" "0")
		 (plus:DI
		  (mult:DI (sign_extend:DI
			    (truncate:HI (match_operand:SI 2 "register_operand" "r")))
			   (sign_extend:DI
			    (truncate:HI (match_operand:SI 3 "register_operand" "r"))))
		  (mult:DI (sign_extend:DI
			    (truncate:HI (ashiftrt:SI (match_dup 2) (const_int 16))))
			   (sign_extend:DI
			    (truncate:HI (ashiftrt:SI (match_dup 3) (const_int 16))))))))]
  "TARGET_REALLY_IWMMXT"
  "tmiaph%?\\t%0, %2, %3"
  [(set_attr "predicable" "yes")])

(define_insn "iwmmxt_tmiabb"
  [(set (match_operand:DI          0 "register_operand" "=y")
	(plus:DI (match_operand:DI 1 "register_operand" "0")
		 (mult:DI (sign_extend:DI
			   (truncate:HI (match_operand:SI 2 "register_operand" "r")))
			  (sign_extend:DI
			   (truncate:HI (match_operand:SI 3 "register_operand" "r"))))))]
  "TARGET_REALLY_IWMMXT"
  "tmiabb%?\\t%0, %2, %3"
  [(set_attr "predicable" "yes")])

(define_insn "iwmmxt_tmiatb"
  [(set (match_operand:DI          0 "register_operand" "=y")
	(plus:DI (match_operand:DI 1 "register_operand" "0")
		 (mult:DI (sign_extend:DI
			   (truncate:HI (ashiftrt:SI
					 (match_operand:SI 2 "register_operand" "r")
					 (const_int 16))))
			  (sign_extend:DI
			   (truncate:HI (match_operand:SI 3 "register_operand" "r"))))))]
  "TARGET_REALLY_IWMMXT"
  "tmiatb%?\\t%0, %2, %3"
  [(set_attr "predicable" "yes")])

(define_insn "iwmmxt_tmiabt"
  [(set (match_operand:DI          0 "register_operand" "=y")
	(plus:DI (match_operand:DI 1 "register_operand" "0")
		 (mult:DI (sign_extend:DI
			   (truncate:HI (match_operand:SI 2 "register_operand" "r")))
			  (sign_extend:DI
			   (truncate:HI (ashiftrt:SI
					 (match_operand:SI 3 "register_operand" "r")
					 (const_int 16)))))))]
  "TARGET_REALLY_IWMMXT"
  "tmiabt%?\\t%0, %2, %3"
  [(set_attr "predicable" "yes")])

(define_insn "iwmmxt_tmiatt"
  [(set (match_operand:DI          0 "register_operand" "=y")
	(plus:DI (match_operand:DI 1 "register_operand" "0")
		 (mult:DI (sign_extend:DI
			   (truncate:HI (ashiftrt:SI
					 (match_operand:SI 2 "register_operand" "r")
					 (const_int 16))))
			  (sign_extend:DI
			   (truncate:HI (ashiftrt:SI
					 (match_operand:SI 3 "register_operand" "r")
					 (const_int 16)))))))]
  "TARGET_REALLY_IWMMXT"
  "tmiatt%?\\t%0, %2, %3"
  [(set_attr "predicable" "yes")])

(define_insn "iwmmxt_tbcstqi"
  [(set (match_operand:V8QI                   0 "register_operand" "=y")
	(vec_duplicate:V8QI (match_operand:QI 1 "register_operand" "r")))]
  "TARGET_REALLY_IWMMXT"
  "tbcstb%?\\t%0, %1"
  [(set_attr "predicable" "yes")])

(define_insn "iwmmxt_tbcsthi"
  [(set (match_operand:V4HI                   0 "register_operand" "=y")
	(vec_duplicate:V4HI (match_operand:HI 1 "register_operand" "r")))]
  "TARGET_REALLY_IWMMXT"
  "tbcsth%?\\t%0, %1"
  [(set_attr "predicable" "yes")])

(define_insn "iwmmxt_tbcstsi"
  [(set (match_operand:V2SI                   0 "register_operand" "=y")
	(vec_duplicate:V2SI (match_operand:SI 1 "register_operand" "r")))]
  "TARGET_REALLY_IWMMXT"
  "tbcstw%?\\t%0, %1"
  [(set_attr "predicable" "yes")])

(define_insn "iwmmxt_tmovmskb"
  [(set (match_operand:SI               0 "register_operand" "=r")
	(unspec:SI [(match_operand:V8QI 1 "register_operand" "y")] UNSPEC_TMOVMSK))]
  "TARGET_REALLY_IWMMXT"
  "tmovmskb%?\\t%0, %1"
  [(set_attr "predicable" "yes")])

(define_insn "iwmmxt_tmovmskh"
  [(set (match_operand:SI               0 "register_operand" "=r")
	(unspec:SI [(match_operand:V4HI 1 "register_operand" "y")] UNSPEC_TMOVMSK))]
  "TARGET_REALLY_IWMMXT"
  "tmovmskh%?\\t%0, %1"
  [(set_attr "predicable" "yes")])

(define_insn "iwmmxt_tmovmskw"
  [(set (match_operand:SI               0 "register_operand" "=r")
	(unspec:SI [(match_operand:V2SI 1 "register_operand" "y")] UNSPEC_TMOVMSK))]
  "TARGET_REALLY_IWMMXT"
  "tmovmskw%?\\t%0, %1"
  [(set_attr "predicable" "yes")])

(define_insn "iwmmxt_waccb"
  [(set (match_operand:DI               0 "register_operand" "=y")
	(unspec:DI [(match_operand:V8QI 1 "register_operand" "y")] UNSPEC_WACC))]
  "TARGET_REALLY_IWMMXT"
  "waccb%?\\t%0, %1"
  [(set_attr "predicable" "yes")])

(define_insn "iwmmxt_wacch"
  [(set (match_operand:DI               0 "register_operand" "=y")
	(unspec:DI [(match_operand:V4HI 1 "register_operand" "y")] UNSPEC_WACC))]
  "TARGET_REALLY_IWMMXT"
  "wacch%?\\t%0, %1"
  [(set_attr "predicable" "yes")])

(define_insn "iwmmxt_waccw"
  [(set (match_operand:DI               0 "register_operand" "=y")
	(unspec:DI [(match_operand:V2SI 1 "register_operand" "y")] UNSPEC_WACC))]
  "TARGET_REALLY_IWMMXT"
  "waccw%?\\t%0, %1"
  [(set_attr "predicable" "yes")])

(define_insn "iwmmxt_walign"
  [(set (match_operand:V8QI                           0 "register_operand" "=y,y")
	(subreg:V8QI (ashiftrt:TI
		      (subreg:TI (vec_concat:V16QI
				  (match_operand:V8QI 1 "register_operand" "y,y")
				  (match_operand:V8QI 2 "register_operand" "y,y")) 0)
		      (mult:SI
		       (match_operand:SI              3 "nonmemory_operand" "i,z")
		       (const_int 8))) 0))]
  "TARGET_REALLY_IWMMXT"
  "@
   waligni%?\\t%0, %1, %2, %3
   walignr%U3%?\\t%0, %1, %2"
  [(set_attr "predicable" "yes")])

(define_insn "iwmmxt_tmrc"
  [(set (match_operand:SI                      0 "register_operand" "=r")
	(unspec_volatile:SI [(match_operand:SI 1 "immediate_operand" "i")]
			    VUNSPEC_TMRC))]
  "TARGET_REALLY_IWMMXT"
  "tmrc%?\\t%0, %w1"
  [(set_attr "predicable" "yes")])

(define_insn "iwmmxt_tmcr"
  [(unspec_volatile:SI [(match_operand:SI 0 "immediate_operand" "i")
			(match_operand:SI 1 "register_operand"  "r")]
		       VUNSPEC_TMCR)]
  "TARGET_REALLY_IWMMXT"
  "tmcr%?\\t%w0, %1"
  [(set_attr "predicable" "yes")])

(define_insn "iwmmxt_wsadb"
  [(set (match_operand:V8QI               0 "register_operand" "=y")
        (unspec:V8QI [(match_operand:V8QI 1 "register_operand" "y")
		      (match_operand:V8QI 2 "register_operand" "y")] UNSPEC_WSAD))]
  "TARGET_REALLY_IWMMXT"
  "wsadb%?\\t%0, %1, %2"
  [(set_attr "predicable" "yes")])

(define_insn "iwmmxt_wsadh"
  [(set (match_operand:V4HI               0 "register_operand" "=y")
        (unspec:V4HI [(match_operand:V4HI 1 "register_operand" "y")
		      (match_operand:V4HI 2 "register_operand" "y")] UNSPEC_WSAD))]
  "TARGET_REALLY_IWMMXT"
  "wsadh%?\\t%0, %1, %2"
  [(set_attr "predicable" "yes")])

(define_insn "iwmmxt_wsadbz"
  [(set (match_operand:V8QI               0 "register_operand" "=y")
        (unspec:V8QI [(match_operand:V8QI 1 "register_operand" "y")
		      (match_operand:V8QI 2 "register_operand" "y")] UNSPEC_WSADZ))]
  "TARGET_REALLY_IWMMXT"
  "wsadbz%?\\t%0, %1, %2"
  [(set_attr "predicable" "yes")])

(define_insn "iwmmxt_wsadhz"
  [(set (match_operand:V4HI               0 "register_operand" "=y")
        (unspec:V4HI [(match_operand:V4HI 1 "register_operand" "y")
		      (match_operand:V4HI 2 "register_operand" "y")] UNSPEC_WSADZ))]
  "TARGET_REALLY_IWMMXT"
  "wsadhz%?\\t%0, %1, %2"
  [(set_attr "predicable" "yes")])
<|MERGE_RESOLUTION|>--- conflicted
+++ resolved
@@ -1,10 +1,6 @@
 ;; ??? This file needs auditing for thumb2
 ;; Patterns for the Intel Wireless MMX technology architecture.
-<<<<<<< HEAD
-;; Copyright (C) 2003, 2004, 2005, 2007 Free Software Foundation, Inc.
-=======
 ;; Copyright (C) 2003, 2004, 2005, 2007, 2008 Free Software Foundation, Inc.
->>>>>>> 42bae686
 ;; Contributed by Red Hat.
 
 ;; This file is part of GCC.
@@ -22,8 +18,6 @@
 ;; You should have received a copy of the GNU General Public License
 ;; along with GCC; see the file COPYING3.  If not see
 ;; <http://www.gnu.org/licenses/>.
-<<<<<<< HEAD
-=======
 
 ;; Integer element sizes implemented by IWMMXT.
 (define_mode_iterator VMMX [V2SI V4HI V8QI])
@@ -33,7 +27,6 @@
 
 ;; Determine element size suffix from vector mode.
 (define_mode_attr MMX_char [(V8QI "b") (V4HI "h") (V2SI "w") (DI "d")])
->>>>>>> 42bae686
 
 (define_insn "iwmmxt_iordi3"
   [(set (match_operand:DI         0 "register_operand" "=y,?&r,?&r")
