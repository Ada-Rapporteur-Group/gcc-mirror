--- conflicted
+++ resolved
@@ -158,13 +158,8 @@
 )
 
 (define_insn "movv8qi_internal"
-<<<<<<< HEAD
-  [(set (match_operand:V8QI 0 "nonimmediate_operand" "=y,m,y,?r,?y,?r")
-	(match_operand:V8QI 1 "general_operand"       "y,y,mi,y,r,mi"))]
-=======
   [(set (match_operand:V8QI 0 "nonimmediate_operand" "=y,m,y,?r,?y,?r,?r")
 	(match_operand:V8QI 1 "general_operand"       "y,y,mi,y,r,r,mi"))]
->>>>>>> c355071f
   "TARGET_REALLY_IWMMXT"
   "*
    switch (which_alternative)
@@ -184,13 +179,8 @@
    (set_attr "neg_pool_range" "*,     *, 244,*,*,*, 244")])
 
 (define_insn "movv4hi_internal"
-<<<<<<< HEAD
-  [(set (match_operand:V4HI 0 "nonimmediate_operand" "=y,m,y,?r,?y,?r")
-	(match_operand:V4HI 1 "general_operand"       "y,y,mi,y,r,mi"))]
-=======
   [(set (match_operand:V4HI 0 "nonimmediate_operand" "=y,m,y,?r,?y,?r,?r")
 	(match_operand:V4HI 1 "general_operand"       "y,y,mi,y,r,r,mi"))]
->>>>>>> c355071f
   "TARGET_REALLY_IWMMXT"
   "*
    switch (which_alternative)
@@ -210,13 +200,8 @@
    (set_attr "neg_pool_range" "*,     *, 244,*,*,*, 244")])
 
 (define_insn "movv2si_internal"
-<<<<<<< HEAD
-  [(set (match_operand:V2SI 0 "nonimmediate_operand" "=y,m,y,?r,?y,?r")
-	(match_operand:V2SI 1 "general_operand"       "y,y,mi,y,r,mi"))]
-=======
   [(set (match_operand:V2SI 0 "nonimmediate_operand" "=y,m,y,?r,?y,?r,?r")
 	(match_operand:V2SI 1 "general_operand"       "y,y,mi,y,r,r,mi"))]
->>>>>>> c355071f
   "TARGET_REALLY_IWMMXT"
   "*
    switch (which_alternative)
