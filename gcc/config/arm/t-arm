# Rules common to all arm targets

MD_INCLUDES= 	$(srcdir)/config/arm/arm-tune.md \
		$(srcdir)/config/arm/predicates.md \
		$(srcdir)/config/arm/arm-generic.md \
		$(srcdir)/config/arm/arm1020e.md \
		$(srcdir)/config/arm/arm1026ejs.md \
		$(srcdir)/config/arm/arm1136jfs.md \
		$(srcdir)/config/arm/arm926ejs.md \
		$(srcdir)/config/arm/cirrus.md \
		$(srcdir)/config/arm/fpa.md \
		$(srcdir)/config/arm/vec-common.md \
		$(srcdir)/config/arm/iwmmxt.md \
		$(srcdir)/config/arm/vfp.md \
<<<<<<< HEAD
=======
		$(srcdir)/config/arm/neon.md \
>>>>>>> 60a98cce
		$(srcdir)/config/arm/thumb2.md

s-config s-conditions s-flags s-codes s-constants s-emit s-recog s-preds \
	s-opinit s-extract s-peep s-attr s-attrtab s-output: $(MD_INCLUDES)

$(srcdir)/config/arm/arm-tune.md: $(srcdir)/config/arm/gentune.sh \
	$(srcdir)/config/arm/arm-cores.def
	$(SHELL) $(srcdir)/config/arm/gentune.sh \
		$(srcdir)/config/arm/arm-cores.def > \
		$(srcdir)/config/arm/arm-tune.md<|MERGE_RESOLUTION|>--- conflicted
+++ resolved
@@ -12,10 +12,7 @@
 		$(srcdir)/config/arm/vec-common.md \
 		$(srcdir)/config/arm/iwmmxt.md \
 		$(srcdir)/config/arm/vfp.md \
-<<<<<<< HEAD
-=======
 		$(srcdir)/config/arm/neon.md \
->>>>>>> 60a98cce
 		$(srcdir)/config/arm/thumb2.md
 
 s-config s-conditions s-flags s-codes s-constants s-emit s-recog s-preds \
