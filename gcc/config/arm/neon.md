;; ARM NEON coprocessor Machine Description
<<<<<<< HEAD
;; Copyright (C) 2006, 2007, 2008, 2009 Free Software Foundation, Inc.
=======
;; Copyright (C) 2006, 2007, 2008, 2009, 2010 Free Software Foundation, Inc.
>>>>>>> 03d20231
;; Written by CodeSourcery.
;;
;; This file is part of GCC.
;;
;; GCC is free software; you can redistribute it and/or modify it
;; under the terms of the GNU General Public License as published by
;; the Free Software Foundation; either version 3, or (at your option)
;; any later version.
;;
;; GCC is distributed in the hope that it will be useful, but
;; WITHOUT ANY WARRANTY; without even the implied warranty of
;; MERCHANTABILITY or FITNESS FOR A PARTICULAR PURPOSE.  See the GNU
;; General Public License for more details.
;;
;; You should have received a copy of the GNU General Public License
;; along with GCC; see the file COPYING3.  If not see
;; <http://www.gnu.org/licenses/>.

;; Constants for unspecs.
(define_constants
  [(UNSPEC_ASHIFT_SIGNED	65)
   (UNSPEC_ASHIFT_UNSIGNED	66)
   (UNSPEC_VABD			69)
   (UNSPEC_VABDL		70)
   (UNSPEC_VADD			72)
   (UNSPEC_VADDHN		73)
   (UNSPEC_VADDL		74)
   (UNSPEC_VADDW		75)
   (UNSPEC_VBSL			78)
   (UNSPEC_VCAGE		79)
   (UNSPEC_VCAGT		80)
   (UNSPEC_VCEQ			81)
   (UNSPEC_VCGE			82)
   (UNSPEC_VCGT			83)
   (UNSPEC_VCLS			84)
   (UNSPEC_VCVT			88)
   (UNSPEC_VCVT_N		89)
   (UNSPEC_VEXT			93)
   (UNSPEC_VHADD		97)
   (UNSPEC_VHSUB		98)
   (UNSPEC_VLD1			99)
   (UNSPEC_VLD1_DUP		100)
   (UNSPEC_VLD1_LANE		101)
   (UNSPEC_VLD2			102)
   (UNSPEC_VLD2_DUP		103)
   (UNSPEC_VLD2_LANE		104)
   (UNSPEC_VLD3			105)
   (UNSPEC_VLD3A		106)
   (UNSPEC_VLD3B		107)
   (UNSPEC_VLD3_DUP		108)
   (UNSPEC_VLD3_LANE		109)
   (UNSPEC_VLD4			110)
   (UNSPEC_VLD4A		111)
   (UNSPEC_VLD4B		112)
   (UNSPEC_VLD4_DUP		113)
   (UNSPEC_VLD4_LANE		114)
   (UNSPEC_VMAX			115)
   (UNSPEC_VMIN			116)
   (UNSPEC_VMLA			117)
   (UNSPEC_VMLAL		118)
   (UNSPEC_VMLA_LANE		119)
   (UNSPEC_VMLAL_LANE		120)
   (UNSPEC_VMLS			121)
   (UNSPEC_VMLSL		122)
   (UNSPEC_VMLS_LANE		123)
   (UNSPEC_VMLSL_LANE		124)
   (UNSPEC_VMOVL		125)
   (UNSPEC_VMOVN		126)
   (UNSPEC_VMUL			127)
   (UNSPEC_VMULL		128)
   (UNSPEC_VMUL_LANE		129)
   (UNSPEC_VMULL_LANE		130)
   (UNSPEC_VPADAL		135)
   (UNSPEC_VPADD		136)
   (UNSPEC_VPADDL		137)
   (UNSPEC_VPMAX		138)
   (UNSPEC_VPMIN		139)
   (UNSPEC_VPSMAX		140)
   (UNSPEC_VPSMIN		141)
   (UNSPEC_VPUMAX		142)
   (UNSPEC_VPUMIN		143)
   (UNSPEC_VQABS		144)
   (UNSPEC_VQADD		145)
   (UNSPEC_VQDMLAL		146)
   (UNSPEC_VQDMLAL_LANE		147)
   (UNSPEC_VQDMLSL		148)
   (UNSPEC_VQDMLSL_LANE		149)
   (UNSPEC_VQDMULH		150)
   (UNSPEC_VQDMULH_LANE		151)
   (UNSPEC_VQDMULL		152)
   (UNSPEC_VQDMULL_LANE		153)
   (UNSPEC_VQMOVN		154)
   (UNSPEC_VQMOVUN		155)
   (UNSPEC_VQNEG		156)
   (UNSPEC_VQSHL		157)
   (UNSPEC_VQSHL_N		158)
   (UNSPEC_VQSHLU_N		159)
   (UNSPEC_VQSHRN_N		160)
   (UNSPEC_VQSHRUN_N		161)
   (UNSPEC_VQSUB		162)
   (UNSPEC_VRECPE		163)
   (UNSPEC_VRECPS		164)
   (UNSPEC_VREV16		165)
   (UNSPEC_VREV32		166)
   (UNSPEC_VREV64		167)
   (UNSPEC_VRSQRTE		168)
   (UNSPEC_VRSQRTS		169)
   (UNSPEC_VSHL			171)
   (UNSPEC_VSHLL_N		172)
   (UNSPEC_VSHL_N		173)
   (UNSPEC_VSHR_N		174)
   (UNSPEC_VSHRN_N		175)
   (UNSPEC_VSLI			176)
   (UNSPEC_VSRA_N		177)
   (UNSPEC_VSRI			178)
   (UNSPEC_VST1			179)
   (UNSPEC_VST1_LANE		180)
   (UNSPEC_VST2			181)
   (UNSPEC_VST2_LANE		182)
   (UNSPEC_VST3			183)
   (UNSPEC_VST3A		184)
   (UNSPEC_VST3B		185)
   (UNSPEC_VST3_LANE		186)
   (UNSPEC_VST4			187)
   (UNSPEC_VST4A		188)
   (UNSPEC_VST4B		189)
   (UNSPEC_VST4_LANE		190)
   (UNSPEC_VSTRUCTDUMMY		191)
   (UNSPEC_VSUB			192)
   (UNSPEC_VSUBHN		193)
   (UNSPEC_VSUBL		194)
   (UNSPEC_VSUBW		195)
   (UNSPEC_VTBL			196)
   (UNSPEC_VTBX			197)
   (UNSPEC_VTRN1		198)
   (UNSPEC_VTRN2		199)
   (UNSPEC_VTST			200)
   (UNSPEC_VUZP1		201)
   (UNSPEC_VUZP2		202)
   (UNSPEC_VZIP1		203)
   (UNSPEC_VZIP2		204)
   (UNSPEC_MISALIGNED_ACCESS	205)
   (UNSPEC_VCLE			206)
   (UNSPEC_VCLT			207)])


;; Attribute used to permit string comparisons against <VQH_mnem> in
;; neon_type attribute definitions.
(define_attr "vqh_mnem" "vadd,vmin,vmax" (const_string "vadd"))

<<<<<<< HEAD
;; Predicates used for setting neon_type

(define_mode_attr Is_float_mode [(V8QI "false") (V16QI "false")
				 (V4HI "false") (V8HI "false")
				 (V2SI "false") (V4SI "false")
				 (V2SF "true") (V4SF "true")
				 (DI "false") (V2DI "false")])

(define_mode_attr Scalar_mul_8_16 [(V8QI "true") (V16QI "true")
				   (V4HI "true") (V8HI "true")
				   (V2SI "false") (V4SI "false")
				   (V2SF "false") (V4SF "false")
				   (DI "false") (V2DI "false")])


(define_mode_attr Is_d_reg [(V8QI "true") (V16QI "false")
                            (V4HI "true") (V8HI  "false")
                            (V2SI "true") (V4SI  "false")
                            (V2SF "true") (V4SF  "false")
                            (DI   "true") (V2DI  "false")])

(define_mode_attr V_mode_nunits [(V8QI "8") (V16QI "16")
                                 (V4HI "4") (V8HI "8")
                                 (V2SI "2") (V4SI "4")
                                 (V2SF "2") (V4SF "4")
                                 (DI "1")   (V2DI "2")])

=======
>>>>>>> 03d20231
(define_insn "*neon_mov<mode>"
  [(set (match_operand:VD 0 "nonimmediate_operand"
	  "=w,Uv,w, w,  ?r,?w,?r,?r, ?Us")
	(match_operand:VD 1 "general_operand"
	  " w,w, Dn,Uvi, w, r, r, Usi,r"))]
  "TARGET_NEON
   && (register_operand (operands[0], <MODE>mode)
       || register_operand (operands[1], <MODE>mode))"
{
  if (which_alternative == 2)
    {
      int width, is_valid;
      static char templ[40];

      is_valid = neon_immediate_valid_for_move (operands[1], <MODE>mode,
        &operands[1], &width);

      gcc_assert (is_valid != 0);

      if (width == 0)
        return "vmov.f32\t%P0, %1  @ <mode>";
      else
        sprintf (templ, "vmov.i%d\t%%P0, %%1  @ <mode>", width);

      return templ;
    }

  /* FIXME: If the memory layout is changed in big-endian mode, output_move_vfp
     below must be changed to output_move_neon (which will use the
     element/structure loads/stores), and the constraint changed to 'Um' instead
     of 'Uv'.  */

  switch (which_alternative)
    {
    case 0: return "vmov\t%P0, %P1  @ <mode>";
    case 1: case 3: return output_move_vfp (operands);
    case 2: gcc_unreachable ();
    case 4: return "vmov\t%Q0, %R0, %P1  @ <mode>";
    case 5: return "vmov\t%P0, %Q1, %R1  @ <mode>";
    default: return output_move_double (operands);
    }
}
 [(set_attr "neon_type" "neon_int_1,*,neon_vmov,*,neon_mrrc,neon_mcr_2_mcrr,*,*,*")
  (set_attr "type" "*,f_stored,*,f_loadd,*,*,alu,load2,store2")
  (set_attr "insn" "*,*,*,*,*,*,mov,*,*")
  (set_attr "length" "4,4,4,4,4,4,8,8,8")
  (set_attr "pool_range"     "*,*,*,1020,*,*,*,1020,*")
  (set_attr "neg_pool_range" "*,*,*,1008,*,*,*,1008,*")])

(define_insn "*neon_mov<mode>"
  [(set (match_operand:VQXMOV 0 "nonimmediate_operand"
  	  "=w,Un,w, w,  ?r,?w,?r,?r,  ?Us")
	(match_operand:VQXMOV 1 "general_operand"
	  " w,w, Dn,Uni, w, r, r, Usi, r"))]
  "TARGET_NEON
   && (register_operand (operands[0], <MODE>mode)
       || register_operand (operands[1], <MODE>mode))"
{
  if (which_alternative == 2)
    {
      int width, is_valid;
      static char templ[40];

      is_valid = neon_immediate_valid_for_move (operands[1], <MODE>mode,
        &operands[1], &width);

      gcc_assert (is_valid != 0);

      if (width == 0)
        return "vmov.f32\t%q0, %1  @ <mode>";
      else
        sprintf (templ, "vmov.i%d\t%%q0, %%1  @ <mode>", width);

      return templ;
    }

  switch (which_alternative)
    {
    case 0: return "vmov\t%q0, %q1  @ <mode>";
    case 1: case 3: return output_move_neon (operands);
    case 2: gcc_unreachable ();
    case 4: return "vmov\t%Q0, %R0, %e1  @ <mode>\;vmov\t%J0, %K0, %f1";
    case 5: return "vmov\t%e0, %Q1, %R1  @ <mode>\;vmov\t%f0, %J1, %K1";
    default: return output_move_quad (operands);
    }
}
  [(set_attr "neon_type" "neon_int_1,neon_stm_2,neon_vmov,neon_ldm_2,\
                          neon_mrrc,neon_mcr_2_mcrr,*,*,*")
   (set_attr "type" "*,*,*,*,*,*,alu,load4,store4")
   (set_attr "insn" "*,*,*,*,*,*,mov,*,*")
   (set_attr "length" "4,8,4,8,8,8,16,8,16")
   (set_attr "pool_range" "*,*,*,1020,*,*,*,1020,*")
   (set_attr "neg_pool_range" "*,*,*,1008,*,*,*,1008,*")])

(define_expand "movti"
  [(set (match_operand:TI 0 "nonimmediate_operand" "")
	(match_operand:TI 1 "general_operand" ""))]
  "TARGET_NEON"
{
  if (can_create_pseudo_p ())
    {
      if (GET_CODE (operands[0]) != REG)
	operands[1] = force_reg (TImode, operands[1]);
    }
})

(define_expand "mov<mode>"
  [(set (match_operand:VSTRUCT 0 "nonimmediate_operand" "")
	(match_operand:VSTRUCT 1 "general_operand" ""))]
  "TARGET_NEON"
{
  if (can_create_pseudo_p ())
    {
      if (GET_CODE (operands[0]) != REG)
	operands[1] = force_reg (<MODE>mode, operands[1]);
    }
})

(define_insn "*neon_mov<mode>"
  [(set (match_operand:VSTRUCT 0 "nonimmediate_operand"	"=w,Ut,w")
	(match_operand:VSTRUCT 1 "general_operand"	" w,w, Ut"))]
  "TARGET_NEON
   && (register_operand (operands[0], <MODE>mode)
       || register_operand (operands[1], <MODE>mode))"
{
  switch (which_alternative)
    {
    case 0: return "#";
    case 1: case 2: return output_move_neon (operands);
    default: gcc_unreachable ();
    }
}
  [(set_attr "neon_type" "neon_int_1,neon_stm_2,neon_ldm_2")
<<<<<<< HEAD
   (set_attr "length" "<V_slen>,<V_slen>,<V_slen>")])
=======
   (set (attr "length") (symbol_ref "arm_attr_length_move_neon (insn)"))])
>>>>>>> 03d20231

(define_split
  [(set (match_operand:EI 0 "s_register_operand" "")
	(match_operand:EI 1 "s_register_operand" ""))]
  "TARGET_NEON && reload_completed"
  [(set (match_dup 0) (match_dup 1))
   (set (match_dup 2) (match_dup 3))]
{
  int rdest = REGNO (operands[0]);
  int rsrc = REGNO (operands[1]);
  rtx dest[2], src[2];

  dest[0] = gen_rtx_REG (TImode, rdest);
  src[0] = gen_rtx_REG (TImode, rsrc);
  dest[1] = gen_rtx_REG (DImode, rdest + 4);
  src[1] = gen_rtx_REG (DImode, rsrc + 4);

  neon_disambiguate_copy (operands, dest, src, 2);
})

(define_split
  [(set (match_operand:OI 0 "s_register_operand" "")
	(match_operand:OI 1 "s_register_operand" ""))]
  "TARGET_NEON && reload_completed"
  [(set (match_dup 0) (match_dup 1))
   (set (match_dup 2) (match_dup 3))]
{
  int rdest = REGNO (operands[0]);
  int rsrc = REGNO (operands[1]);
  rtx dest[2], src[2];

  dest[0] = gen_rtx_REG (TImode, rdest);
  src[0] = gen_rtx_REG (TImode, rsrc);
  dest[1] = gen_rtx_REG (TImode, rdest + 4);
  src[1] = gen_rtx_REG (TImode, rsrc + 4);

  neon_disambiguate_copy (operands, dest, src, 2);
})

(define_split
  [(set (match_operand:CI 0 "s_register_operand" "")
	(match_operand:CI 1 "s_register_operand" ""))]
  "TARGET_NEON && reload_completed"
  [(set (match_dup 0) (match_dup 1))
   (set (match_dup 2) (match_dup 3))
   (set (match_dup 4) (match_dup 5))]
{
  int rdest = REGNO (operands[0]);
  int rsrc = REGNO (operands[1]);
  rtx dest[3], src[3];

  dest[0] = gen_rtx_REG (TImode, rdest);
  src[0] = gen_rtx_REG (TImode, rsrc);
  dest[1] = gen_rtx_REG (TImode, rdest + 4);
  src[1] = gen_rtx_REG (TImode, rsrc + 4);
  dest[2] = gen_rtx_REG (TImode, rdest + 8);
  src[2] = gen_rtx_REG (TImode, rsrc + 8);

  neon_disambiguate_copy (operands, dest, src, 3);
})

(define_split
  [(set (match_operand:XI 0 "s_register_operand" "")
	(match_operand:XI 1 "s_register_operand" ""))]
  "TARGET_NEON && reload_completed"
  [(set (match_dup 0) (match_dup 1))
   (set (match_dup 2) (match_dup 3))
   (set (match_dup 4) (match_dup 5))
   (set (match_dup 6) (match_dup 7))]
{
  int rdest = REGNO (operands[0]);
  int rsrc = REGNO (operands[1]);
  rtx dest[4], src[4];

  dest[0] = gen_rtx_REG (TImode, rdest);
  src[0] = gen_rtx_REG (TImode, rsrc);
  dest[1] = gen_rtx_REG (TImode, rdest + 4);
  src[1] = gen_rtx_REG (TImode, rsrc + 4);
  dest[2] = gen_rtx_REG (TImode, rdest + 8);
  src[2] = gen_rtx_REG (TImode, rsrc + 8);
  dest[3] = gen_rtx_REG (TImode, rdest + 12);
  src[3] = gen_rtx_REG (TImode, rsrc + 12);

  neon_disambiguate_copy (operands, dest, src, 4);
})

(define_expand "movmisalign<mode>"
  [(set (match_operand:VDQX 0 "nonimmediate_operand"	      "")
	(unspec:VDQX [(match_operand:VDQX 1 "general_operand" "")]
		     UNSPEC_MISALIGNED_ACCESS))]
  "TARGET_NEON && !BYTES_BIG_ENDIAN"
{
  /* This pattern is not permitted to fail during expansion: if both arguments
     are non-registers (e.g. memory := constant, which can be created by the
     auto-vectorizer), force operand 1 into a register.  */
  if (!s_register_operand (operands[0], <MODE>mode)
      && !s_register_operand (operands[1], <MODE>mode))
    operands[1] = force_reg (<MODE>mode, operands[1]);
})

(define_insn "*movmisalign<mode>_neon_store"
  [(set (match_operand:VDX 0 "memory_operand"		       "=Um")
	(unspec:VDX [(match_operand:VDX 1 "s_register_operand" " w")]
		    UNSPEC_MISALIGNED_ACCESS))]
  "TARGET_NEON && !BYTES_BIG_ENDIAN"
  "vst1.<V_sz_elem>\t{%P1}, %A0"
  [(set_attr "neon_type" "neon_vst1_1_2_regs_vst2_2_regs")])

(define_insn "*movmisalign<mode>_neon_load"
  [(set (match_operand:VDX 0 "s_register_operand"	   "=w")
	(unspec:VDX [(match_operand:VDX 1 "memory_operand" " Um")]
		    UNSPEC_MISALIGNED_ACCESS))]
  "TARGET_NEON && !BYTES_BIG_ENDIAN"
  "vld1.<V_sz_elem>\t{%P0}, %A1"
  [(set_attr "neon_type" "neon_vld1_1_2_regs")])

(define_insn "*movmisalign<mode>_neon_store"
  [(set (match_operand:VQX 0 "memory_operand"		       "=Um")
	(unspec:VQX [(match_operand:VQX 1 "s_register_operand" " w")]
		    UNSPEC_MISALIGNED_ACCESS))]
  "TARGET_NEON && !BYTES_BIG_ENDIAN"
  "vst1.<V_sz_elem>\t{%q1}, %A0"
  [(set_attr "neon_type" "neon_vst1_1_2_regs_vst2_2_regs")])

(define_insn "*movmisalign<mode>_neon_load"
  [(set (match_operand:VQX 0 "s_register_operand"	   "=w")
	(unspec:VQX [(match_operand:VQX 1 "memory_operand" " Um")]
		    UNSPEC_MISALIGNED_ACCESS))]
  "TARGET_NEON && !BYTES_BIG_ENDIAN"
  "vld1.<V_sz_elem>\t{%q0}, %A1"
  [(set_attr "neon_type" "neon_vld1_1_2_regs")])

(define_insn "vec_set<mode>_internal"
  [(set (match_operand:VD 0 "s_register_operand" "=w")
        (vec_merge:VD
          (vec_duplicate:VD
            (match_operand:<V_elem> 1 "s_register_operand" "r"))
          (match_operand:VD 3 "s_register_operand" "0")
          (match_operand:SI 2 "immediate_operand" "i")))]
  "TARGET_NEON"
{
  int elt = ffs ((int) INTVAL (operands[2]) - 1);
  if (BYTES_BIG_ENDIAN)
    elt = GET_MODE_NUNITS (<MODE>mode) - 1 - elt;
  operands[2] = GEN_INT (elt);
  
  return "vmov%?.<V_sz_elem>\t%P0[%c2], %1";
}
  [(set_attr "predicable" "yes")
   (set_attr "neon_type" "neon_mcr")])

(define_insn "vec_set<mode>_internal"
  [(set (match_operand:VQ 0 "s_register_operand" "=w")
        (vec_merge:VQ
          (vec_duplicate:VQ
            (match_operand:<V_elem> 1 "s_register_operand" "r"))
          (match_operand:VQ 3 "s_register_operand" "0")
          (match_operand:SI 2 "immediate_operand" "i")))]
  "TARGET_NEON"
{
  HOST_WIDE_INT elem = ffs ((int) INTVAL (operands[2])) - 1;
  int half_elts = GET_MODE_NUNITS (<MODE>mode) / 2;
  int elt = elem % half_elts;
  int hi = (elem / half_elts) * 2;
  int regno = REGNO (operands[0]);

  if (BYTES_BIG_ENDIAN)
    elt = half_elts - 1 - elt;

  operands[0] = gen_rtx_REG (<V_HALF>mode, regno + hi);
  operands[2] = GEN_INT (elt);

  return "vmov%?.<V_sz_elem>\t%P0[%c2], %1";
}
  [(set_attr "predicable" "yes")
   (set_attr "neon_type" "neon_mcr")]
)

(define_insn "vec_setv2di_internal"
  [(set (match_operand:V2DI 0 "s_register_operand" "=w")
        (vec_merge:V2DI
          (vec_duplicate:V2DI
            (match_operand:DI 1 "s_register_operand" "r"))
          (match_operand:V2DI 3 "s_register_operand" "0")
          (match_operand:SI 2 "immediate_operand" "i")))]
  "TARGET_NEON"
{
  HOST_WIDE_INT elem = ffs ((int) INTVAL (operands[2])) - 1;
  int regno = REGNO (operands[0]) + 2 * elem;

  operands[0] = gen_rtx_REG (DImode, regno);

  return "vmov%?\t%P0, %Q1, %R1";
}
  [(set_attr "predicable" "yes")
   (set_attr "neon_type" "neon_mcr_2_mcrr")]
)

(define_expand "vec_set<mode>"
  [(match_operand:VDQ 0 "s_register_operand" "")
   (match_operand:<V_elem> 1 "s_register_operand" "")
   (match_operand:SI 2 "immediate_operand" "")]
  "TARGET_NEON"
{
  HOST_WIDE_INT elem = (HOST_WIDE_INT) 1 << INTVAL (operands[2]);
  emit_insn (gen_vec_set<mode>_internal (operands[0], operands[1],
					 GEN_INT (elem), operands[0]));
  DONE;
})

(define_insn "vec_extract<mode>"
  [(set (match_operand:<V_elem> 0 "s_register_operand" "=r")
        (vec_select:<V_elem>
          (match_operand:VD 1 "s_register_operand" "w")
          (parallel [(match_operand:SI 2 "immediate_operand" "i")])))]
  "TARGET_NEON"
{
  if (BYTES_BIG_ENDIAN)
    {
      int elt = INTVAL (operands[2]);
      elt = GET_MODE_NUNITS (<MODE>mode) - 1 - elt;
      operands[2] = GEN_INT (elt);
    }
  return "vmov%?.<V_uf_sclr>\t%0, %P1[%c2]";
}
  [(set_attr "predicable" "yes")
   (set_attr "neon_type" "neon_bp_simple")]
)

(define_insn "vec_extract<mode>"
  [(set (match_operand:<V_elem> 0 "s_register_operand" "=r")
	(vec_select:<V_elem>
          (match_operand:VQ 1 "s_register_operand" "w")
          (parallel [(match_operand:SI 2 "immediate_operand" "i")])))]
  "TARGET_NEON"
{
  int half_elts = GET_MODE_NUNITS (<MODE>mode) / 2;
  int elt = INTVAL (operands[2]) % half_elts;
  int hi = (INTVAL (operands[2]) / half_elts) * 2;
  int regno = REGNO (operands[1]);

  if (BYTES_BIG_ENDIAN)
    elt = half_elts - 1 - elt;

  operands[1] = gen_rtx_REG (<V_HALF>mode, regno + hi);
  operands[2] = GEN_INT (elt);

  return "vmov%?.<V_uf_sclr>\t%0, %P1[%c2]";
}
  [(set_attr "predicable" "yes")
   (set_attr "neon_type" "neon_bp_simple")]
)

(define_insn "vec_extractv2di"
  [(set (match_operand:DI 0 "s_register_operand" "=r")
	(vec_select:DI
          (match_operand:V2DI 1 "s_register_operand" "w")
          (parallel [(match_operand:SI 2 "immediate_operand" "i")])))]
  "TARGET_NEON"
{
  int regno = REGNO (operands[1]) + 2 * INTVAL (operands[2]);

  operands[1] = gen_rtx_REG (DImode, regno);

  return "vmov%?\t%Q0, %R0, %P1  @ v2di";
}
  [(set_attr "predicable" "yes")
   (set_attr "neon_type" "neon_int_1")]
)

(define_expand "vec_init<mode>"
  [(match_operand:VDQ 0 "s_register_operand" "")
   (match_operand 1 "" "")]
  "TARGET_NEON"
{
  neon_expand_vector_init (operands[0], operands[1]);
  DONE;
})

;; Doubleword and quadword arithmetic.

;; NOTE: some other instructions also support 64-bit integer
;; element size, which we could potentially use for "long long" operations.

(define_insn "*add<mode>3_neon"
  [(set (match_operand:VDQ 0 "s_register_operand" "=w")
        (plus:VDQ (match_operand:VDQ 1 "s_register_operand" "w")
		  (match_operand:VDQ 2 "s_register_operand" "w")))]
  "TARGET_NEON && (!<Is_float_mode> || flag_unsafe_math_optimizations)"
  "vadd.<V_if_elem>\t%<V_reg>0, %<V_reg>1, %<V_reg>2"
  [(set (attr "neon_type")
      (if_then_else (ne (symbol_ref "<Is_float_mode>") (const_int 0))
                    (if_then_else (ne (symbol_ref "<Is_d_reg>") (const_int 0))
                                  (const_string "neon_fp_vadd_ddd_vabs_dd")
                                  (const_string "neon_fp_vadd_qqq_vabs_qq"))
                    (const_string "neon_int_1")))]
)

(define_insn "adddi3_neon"
  [(set (match_operand:DI 0 "s_register_operand" "=w,?&r,?&r")
        (plus:DI (match_operand:DI 1 "s_register_operand" "%w,0,0")
                 (match_operand:DI 2 "s_register_operand" "w,r,0")))
   (clobber (reg:CC CC_REGNUM))]
  "TARGET_NEON"
{
  switch (which_alternative)
    {
    case 0: return "vadd.i64\t%P0, %P1, %P2";
    case 1: return "#";
    case 2: return "#";
    default: gcc_unreachable ();
    }
}
  [(set_attr "neon_type" "neon_int_1,*,*")
   (set_attr "conds" "*,clob,clob")
   (set_attr "length" "*,8,8")]
)

(define_insn "*sub<mode>3_neon"
  [(set (match_operand:VDQ 0 "s_register_operand" "=w")
        (minus:VDQ (match_operand:VDQ 1 "s_register_operand" "w")
                   (match_operand:VDQ 2 "s_register_operand" "w")))]
  "TARGET_NEON && (!<Is_float_mode> || flag_unsafe_math_optimizations)"
  "vsub.<V_if_elem>\t%<V_reg>0, %<V_reg>1, %<V_reg>2"
  [(set (attr "neon_type")
      (if_then_else (ne (symbol_ref "<Is_float_mode>") (const_int 0))
                    (if_then_else (ne (symbol_ref "<Is_d_reg>") (const_int 0))
                                  (const_string "neon_fp_vadd_ddd_vabs_dd")
                                  (const_string "neon_fp_vadd_qqq_vabs_qq"))
                    (const_string "neon_int_2")))]
)

(define_insn "subdi3_neon"
  [(set (match_operand:DI 0 "s_register_operand" "=w,?&r,?&r,?&r")
        (minus:DI (match_operand:DI 1 "s_register_operand" "w,0,r,0")
                  (match_operand:DI 2 "s_register_operand" "w,r,0,0")))
   (clobber (reg:CC CC_REGNUM))]
  "TARGET_NEON"
{
  switch (which_alternative)
    {
    case 0: return "vsub.i64\t%P0, %P1, %P2";
    case 1: /* fall through */ 
    case 2: /* fall through */
    case 3: return  "subs\\t%Q0, %Q1, %Q2\;sbc\\t%R0, %R1, %R2";
    default: gcc_unreachable ();
    }
}
  [(set_attr "neon_type" "neon_int_2,*,*,*")
   (set_attr "conds" "*,clob,clob,clob")
   (set_attr "length" "*,8,8,8")]
)

(define_insn "*mul<mode>3_neon"
  [(set (match_operand:VDQ 0 "s_register_operand" "=w")
        (mult:VDQ (match_operand:VDQ 1 "s_register_operand" "w")
                  (match_operand:VDQ 2 "s_register_operand" "w")))]
  "TARGET_NEON && (!<Is_float_mode> || flag_unsafe_math_optimizations)"
  "vmul.<V_if_elem>\t%<V_reg>0, %<V_reg>1, %<V_reg>2"
  [(set (attr "neon_type")
      (if_then_else (ne (symbol_ref "<Is_float_mode>") (const_int 0))
                    (if_then_else (ne (symbol_ref "<Is_d_reg>") (const_int 0))
                                  (const_string "neon_fp_vadd_ddd_vabs_dd")
                                  (const_string "neon_fp_vadd_qqq_vabs_qq"))
                    (if_then_else (ne (symbol_ref "<Is_d_reg>") (const_int 0))
                                  (if_then_else
                                    (ne (symbol_ref "<Scalar_mul_8_16>") (const_int 0))
                                    (const_string "neon_mul_ddd_8_16_qdd_16_8_long_32_16_long")
                                    (const_string "neon_mul_qqq_8_16_32_ddd_32"))
                                  (if_then_else (ne (symbol_ref "<Scalar_mul_8_16>") (const_int 0))
                                    (const_string "neon_mul_qqq_8_16_32_ddd_32")
                                    (const_string "neon_mul_qqq_8_16_32_ddd_32")))))]
)

<<<<<<< HEAD
(define_insn "*mul<mode>3add<mode>_neon"
=======
(define_insn "mul<mode>3add<mode>_neon"
>>>>>>> 03d20231
  [(set (match_operand:VDQ 0 "s_register_operand" "=w")
        (plus:VDQ (mult:VDQ (match_operand:VDQ 2 "s_register_operand" "w")
                            (match_operand:VDQ 3 "s_register_operand" "w"))
		  (match_operand:VDQ 1 "s_register_operand" "0")))]
<<<<<<< HEAD
  "TARGET_NEON"
=======
  "TARGET_NEON && (!<Is_float_mode> || flag_unsafe_math_optimizations)"
>>>>>>> 03d20231
  "vmla.<V_if_elem>\t%<V_reg>0, %<V_reg>2, %<V_reg>3"
  [(set (attr "neon_type")
      (if_then_else (ne (symbol_ref "<Is_float_mode>") (const_int 0))
                    (if_then_else (ne (symbol_ref "<Is_d_reg>") (const_int 0))
                                  (const_string "neon_fp_vmla_ddd")
                                  (const_string "neon_fp_vmla_qqq"))
                    (if_then_else (ne (symbol_ref "<Is_d_reg>") (const_int 0))
                                  (if_then_else
                                    (ne (symbol_ref "<Scalar_mul_8_16>") (const_int 0))
                                    (const_string "neon_mla_ddd_8_16_qdd_16_8_long_32_16_long")
                                    (const_string "neon_mla_ddd_32_qqd_16_ddd_32_scalar_qdd_64_32_long_scalar_qdd_64_32_long"))
                                  (if_then_else (ne (symbol_ref "<Scalar_mul_8_16>") (const_int 0))
                                    (const_string "neon_mla_qqq_8_16")
                                    (const_string "neon_mla_qqq_32_qqd_32_scalar")))))]
)

<<<<<<< HEAD
(define_insn "*mul<mode>3neg<mode>add<mode>_neon"
=======
(define_insn "mul<mode>3neg<mode>add<mode>_neon"
>>>>>>> 03d20231
  [(set (match_operand:VDQ 0 "s_register_operand" "=w")
        (minus:VDQ (match_operand:VDQ 1 "s_register_operand" "0")
                   (mult:VDQ (match_operand:VDQ 2 "s_register_operand" "w")
                             (match_operand:VDQ 3 "s_register_operand" "w"))))]
<<<<<<< HEAD
  "TARGET_NEON"
=======
  "TARGET_NEON && (!<Is_float_mode> || flag_unsafe_math_optimizations)"
>>>>>>> 03d20231
  "vmls.<V_if_elem>\t%<V_reg>0, %<V_reg>2, %<V_reg>3"
  [(set (attr "neon_type")
      (if_then_else (ne (symbol_ref "<Is_float_mode>") (const_int 0))
                    (if_then_else (ne (symbol_ref "<Is_d_reg>") (const_int 0))
                                  (const_string "neon_fp_vmla_ddd")
                                  (const_string "neon_fp_vmla_qqq"))
                    (if_then_else (ne (symbol_ref "<Is_d_reg>") (const_int 0))
                                  (if_then_else
                                    (ne (symbol_ref "<Scalar_mul_8_16>") (const_int 0))
                                    (const_string "neon_mla_ddd_8_16_qdd_16_8_long_32_16_long")
                                    (const_string "neon_mla_ddd_32_qqd_16_ddd_32_scalar_qdd_64_32_long_scalar_qdd_64_32_long"))
                                  (if_then_else (ne (symbol_ref "<Scalar_mul_8_16>") (const_int 0))
                                    (const_string "neon_mla_qqq_8_16")
                                    (const_string "neon_mla_qqq_32_qqd_32_scalar")))))]
)

(define_insn "ior<mode>3"
  [(set (match_operand:VDQ 0 "s_register_operand" "=w,w")
	(ior:VDQ (match_operand:VDQ 1 "s_register_operand" "w,0")
		 (match_operand:VDQ 2 "neon_logic_op2" "w,Dl")))]
  "TARGET_NEON"
{
  switch (which_alternative)
    {
    case 0: return "vorr\t%<V_reg>0, %<V_reg>1, %<V_reg>2";
    case 1: return neon_output_logic_immediate ("vorr", &operands[2],
		     <MODE>mode, 0, VALID_NEON_QREG_MODE (<MODE>mode));
    default: gcc_unreachable ();
    }
}
  [(set_attr "neon_type" "neon_int_1")]
)

(define_insn "iordi3_neon"
  [(set (match_operand:DI 0 "s_register_operand" "=w,w,?&r,?&r")
        (ior:DI (match_operand:DI 1 "s_register_operand" "%w,0,0,r")
		(match_operand:DI 2 "neon_logic_op2" "w,Dl,r,r")))]
  "TARGET_NEON"
{
  switch (which_alternative)
    {
    case 0: return "vorr\t%P0, %P1, %P2";
    case 1: return neon_output_logic_immediate ("vorr", &operands[2],
		     DImode, 0, VALID_NEON_QREG_MODE (DImode));
    case 2: return "#";
    case 3: return "#";
    default: gcc_unreachable ();
    }
}
  [(set_attr "neon_type" "neon_int_1,neon_int_1,*,*")
   (set_attr "length" "*,*,8,8")]
)

;; The concrete forms of the Neon immediate-logic instructions are vbic and
;; vorr. We support the pseudo-instruction vand instead, because that
;; corresponds to the canonical form the middle-end expects to use for
;; immediate bitwise-ANDs.

(define_insn "and<mode>3"
  [(set (match_operand:VDQ 0 "s_register_operand" "=w,w")
	(and:VDQ (match_operand:VDQ 1 "s_register_operand" "w,0")
		 (match_operand:VDQ 2 "neon_inv_logic_op2" "w,DL")))]
  "TARGET_NEON"
{
  switch (which_alternative)
    {
    case 0: return "vand\t%<V_reg>0, %<V_reg>1, %<V_reg>2";
    case 1: return neon_output_logic_immediate ("vand", &operands[2],
    		     <MODE>mode, 1, VALID_NEON_QREG_MODE (<MODE>mode));
    default: gcc_unreachable ();
    }
}
  [(set_attr "neon_type" "neon_int_1")]
)

(define_insn "anddi3_neon"
  [(set (match_operand:DI 0 "s_register_operand" "=w,w,?&r,?&r")
        (and:DI (match_operand:DI 1 "s_register_operand" "%w,0,0,r")
		(match_operand:DI 2 "neon_inv_logic_op2" "w,DL,r,r")))]
  "TARGET_NEON"
{
  switch (which_alternative)
    {
    case 0: return "vand\t%P0, %P1, %P2";
    case 1: return neon_output_logic_immediate ("vand", &operands[2],
    		     DImode, 1, VALID_NEON_QREG_MODE (DImode));
    case 2: return "#";
    case 3: return "#";
    default: gcc_unreachable ();
    }
}
  [(set_attr "neon_type" "neon_int_1,neon_int_1,*,*")
   (set_attr "length" "*,*,8,8")]
)

(define_insn "orn<mode>3_neon"
  [(set (match_operand:VDQ 0 "s_register_operand" "=w")
	(ior:VDQ (match_operand:VDQ 1 "s_register_operand" "w")
		 (not:VDQ (match_operand:VDQ 2 "s_register_operand" "w"))))]
  "TARGET_NEON"
  "vorn\t%<V_reg>0, %<V_reg>1, %<V_reg>2"
  [(set_attr "neon_type" "neon_int_1")]
)

(define_insn "orndi3_neon"
  [(set (match_operand:DI 0 "s_register_operand" "=w,?=&r,?&r")
	(ior:DI (match_operand:DI 1 "s_register_operand" "w,r,0")
	         (not:DI (match_operand:DI 2 "s_register_operand" "w,0,r"))))]
  "TARGET_NEON"
  "@
   vorn\t%P0, %P1, %P2
   #
   #"
  [(set_attr "neon_type" "neon_int_1,*,*")
   (set_attr "length" "*,8,8")]
)

(define_insn "bic<mode>3_neon"
  [(set (match_operand:VDQ 0 "s_register_operand" "=w")
	(and:VDQ (match_operand:VDQ 1 "s_register_operand" "w")
		  (not:VDQ (match_operand:VDQ 2 "s_register_operand" "w"))))]
  "TARGET_NEON"
  "vbic\t%<V_reg>0, %<V_reg>1, %<V_reg>2"
  [(set_attr "neon_type" "neon_int_1")]
)

;; Compare to *anddi_notdi_di.
(define_insn "bicdi3_neon"
  [(set (match_operand:DI 0 "s_register_operand" "=w,?=&r,?&r")
        (and:DI (not:DI (match_operand:DI 2 "s_register_operand" "w,r,0"))
		(match_operand:DI 1 "s_register_operand" "w,0,r")))]
  "TARGET_NEON"
  "@
   vbic\t%P0, %P1, %P2
   #
   #"
  [(set_attr "neon_type" "neon_int_1,*,*")
   (set_attr "length" "*,8,8")]
)

(define_insn "xor<mode>3"
  [(set (match_operand:VDQ 0 "s_register_operand" "=w")
	(xor:VDQ (match_operand:VDQ 1 "s_register_operand" "w")
		 (match_operand:VDQ 2 "s_register_operand" "w")))]
  "TARGET_NEON"
  "veor\t%<V_reg>0, %<V_reg>1, %<V_reg>2"
  [(set_attr "neon_type" "neon_int_1")]
)

(define_insn "xordi3_neon"
  [(set (match_operand:DI 0 "s_register_operand" "=w,?&r,?&r")
        (xor:DI (match_operand:DI 1 "s_register_operand" "%w,0,r")
	        (match_operand:DI 2 "s_register_operand" "w,r,r")))]
  "TARGET_NEON"
  "@
   veor\t%P0, %P1, %P2
   #
   #"
  [(set_attr "neon_type" "neon_int_1,*,*")
   (set_attr "length" "*,8,8")]
)

(define_insn "one_cmpl<mode>2"
  [(set (match_operand:VDQ 0 "s_register_operand" "=w")
        (not:VDQ (match_operand:VDQ 1 "s_register_operand" "w")))]
  "TARGET_NEON"
  "vmvn\t%<V_reg>0, %<V_reg>1"
  [(set_attr "neon_type" "neon_int_1")]
)

(define_insn "abs<mode>2"
  [(set (match_operand:VDQW 0 "s_register_operand" "=w")
	(abs:VDQW (match_operand:VDQW 1 "s_register_operand" "w")))]
  "TARGET_NEON"
  "vabs.<V_s_elem>\t%<V_reg>0, %<V_reg>1"
  [(set (attr "neon_type")
      (if_then_else (ne (symbol_ref "<Is_float_mode>") (const_int 0))
                    (if_then_else (ne (symbol_ref "<Is_d_reg>") (const_int 0))
                                  (const_string "neon_fp_vadd_ddd_vabs_dd")
                                  (const_string "neon_fp_vadd_qqq_vabs_qq"))
                    (const_string "neon_int_3")))]
)

(define_insn "neg<mode>2"
  [(set (match_operand:VDQW 0 "s_register_operand" "=w")
	(neg:VDQW (match_operand:VDQW 1 "s_register_operand" "w")))]
  "TARGET_NEON"
  "vneg.<V_s_elem>\t%<V_reg>0, %<V_reg>1"
  [(set (attr "neon_type")
      (if_then_else (ne (symbol_ref "<Is_float_mode>") (const_int 0))
                    (if_then_else (ne (symbol_ref "<Is_d_reg>") (const_int 0))
                                  (const_string "neon_fp_vadd_ddd_vabs_dd")
                                  (const_string "neon_fp_vadd_qqq_vabs_qq"))
                    (const_string "neon_int_3")))]
)

(define_insn "*umin<mode>3_neon"
  [(set (match_operand:VDQIW 0 "s_register_operand" "=w")
	(umin:VDQIW (match_operand:VDQIW 1 "s_register_operand" "w")
		    (match_operand:VDQIW 2 "s_register_operand" "w")))]
  "TARGET_NEON"
  "vmin.<V_u_elem>\t%<V_reg>0, %<V_reg>1, %<V_reg>2"
  [(set_attr "neon_type" "neon_int_5")]
)

(define_insn "*umax<mode>3_neon"
  [(set (match_operand:VDQIW 0 "s_register_operand" "=w")
	(umax:VDQIW (match_operand:VDQIW 1 "s_register_operand" "w")
		    (match_operand:VDQIW 2 "s_register_operand" "w")))]
  "TARGET_NEON"
  "vmax.<V_u_elem>\t%<V_reg>0, %<V_reg>1, %<V_reg>2"
  [(set_attr "neon_type" "neon_int_5")]
)

(define_insn "*smin<mode>3_neon"
  [(set (match_operand:VDQW 0 "s_register_operand" "=w")
	(smin:VDQW (match_operand:VDQW 1 "s_register_operand" "w")
		   (match_operand:VDQW 2 "s_register_operand" "w")))]
  "TARGET_NEON"
  "vmin.<V_s_elem>\t%<V_reg>0, %<V_reg>1, %<V_reg>2"
  [(set (attr "neon_type")
      (if_then_else (ne (symbol_ref "<Is_float_mode>") (const_int 0))
                    (const_string "neon_fp_vadd_ddd_vabs_dd")
                    (const_string "neon_int_5")))]
)

(define_insn "*smax<mode>3_neon"
  [(set (match_operand:VDQW 0 "s_register_operand" "=w")
	(smax:VDQW (match_operand:VDQW 1 "s_register_operand" "w")
		   (match_operand:VDQW 2 "s_register_operand" "w")))]
  "TARGET_NEON"
  "vmax.<V_s_elem>\t%<V_reg>0, %<V_reg>1, %<V_reg>2"
  [(set (attr "neon_type")
      (if_then_else (ne (symbol_ref "<Is_float_mode>") (const_int 0))
                    (const_string "neon_fp_vadd_ddd_vabs_dd")
                    (const_string "neon_int_5")))]
)

; TODO: V2DI shifts are current disabled because there are bugs in the
; generic vectorizer code.  It ends up creating a V2DI constructor with
; SImode elements.

(define_insn "vashl<mode>3"
  [(set (match_operand:VDQIW 0 "s_register_operand" "=w")
	(ashift:VDQIW (match_operand:VDQIW 1 "s_register_operand" "w")
		      (match_operand:VDQIW 2 "s_register_operand" "w")))]
  "TARGET_NEON"
  "vshl.<V_s_elem>\t%<V_reg>0, %<V_reg>1, %<V_reg>2"
  [(set (attr "neon_type")
      (if_then_else (ne (symbol_ref "<Is_d_reg>") (const_int 0))
                    (const_string "neon_vshl_ddd")
                    (const_string "neon_shift_3")))]
)

; Used for implementing logical shift-right, which is a left-shift by a negative
; amount, with signed operands. This is essentially the same as ashl<mode>3
; above, but using an unspec in case GCC tries anything tricky with negative
; shift amounts.

(define_insn "ashl<mode>3_signed"
  [(set (match_operand:VDQI 0 "s_register_operand" "=w")
	(unspec:VDQI [(match_operand:VDQI 1 "s_register_operand" "w")
		      (match_operand:VDQI 2 "s_register_operand" "w")]
		     UNSPEC_ASHIFT_SIGNED))]
  "TARGET_NEON"
  "vshl.<V_s_elem>\t%<V_reg>0, %<V_reg>1, %<V_reg>2"
  [(set (attr "neon_type")
      (if_then_else (ne (symbol_ref "<Is_d_reg>") (const_int 0))
                    (const_string "neon_vshl_ddd")
                    (const_string "neon_shift_3")))]
)

; Used for implementing logical shift-right, which is a left-shift by a negative
; amount, with unsigned operands.

(define_insn "ashl<mode>3_unsigned"
  [(set (match_operand:VDQI 0 "s_register_operand" "=w")
	(unspec:VDQI [(match_operand:VDQI 1 "s_register_operand" "w")
		      (match_operand:VDQI 2 "s_register_operand" "w")]
		     UNSPEC_ASHIFT_UNSIGNED))]
  "TARGET_NEON"
  "vshl.<V_u_elem>\t%<V_reg>0, %<V_reg>1, %<V_reg>2"
  [(set (attr "neon_type")
      (if_then_else (ne (symbol_ref "<Is_d_reg>") (const_int 0))
                    (const_string "neon_vshl_ddd")
                    (const_string "neon_shift_3")))]
)

(define_expand "vashr<mode>3"
  [(set (match_operand:VDQIW 0 "s_register_operand" "")
	(ashiftrt:VDQIW (match_operand:VDQIW 1 "s_register_operand" "")
			(match_operand:VDQIW 2 "s_register_operand" "")))]
  "TARGET_NEON"
{
  rtx neg = gen_reg_rtx (<MODE>mode);

  emit_insn (gen_neg<mode>2 (neg, operands[2]));
  emit_insn (gen_ashl<mode>3_signed (operands[0], operands[1], neg));

  DONE;
})

(define_expand "vlshr<mode>3"
  [(set (match_operand:VDQIW 0 "s_register_operand" "")
	(lshiftrt:VDQIW (match_operand:VDQIW 1 "s_register_operand" "")
			(match_operand:VDQIW 2 "s_register_operand" "")))]
  "TARGET_NEON"
{
  rtx neg = gen_reg_rtx (<MODE>mode);

  emit_insn (gen_neg<mode>2 (neg, operands[2]));
  emit_insn (gen_ashl<mode>3_unsigned (operands[0], operands[1], neg));

  DONE;
})

;; Widening operations

(define_insn "widen_ssum<mode>3"
  [(set (match_operand:<V_widen> 0 "s_register_operand" "=w")
	(plus:<V_widen> (sign_extend:<V_widen>
			  (match_operand:VW 1 "s_register_operand" "%w"))
		        (match_operand:<V_widen> 2 "s_register_operand" "w")))]
  "TARGET_NEON"
  "vaddw.<V_s_elem>\t%q0, %q2, %P1"
  [(set_attr "neon_type" "neon_int_3")]
)

(define_insn "widen_usum<mode>3"
  [(set (match_operand:<V_widen> 0 "s_register_operand" "=w")
	(plus:<V_widen> (zero_extend:<V_widen>
			  (match_operand:VW 1 "s_register_operand" "%w"))
		        (match_operand:<V_widen> 2 "s_register_operand" "w")))]
  "TARGET_NEON"
  "vaddw.<V_u_elem>\t%q0, %q2, %P1"
  [(set_attr "neon_type" "neon_int_3")]
)

;; VEXT can be used to synthesize coarse whole-vector shifts with 8-bit
;; shift-count granularity. That's good enough for the middle-end's current
;; needs.

(define_expand "vec_shr_<mode>"
  [(match_operand:VDQ 0 "s_register_operand" "")
   (match_operand:VDQ 1 "s_register_operand" "")
   (match_operand:SI 2 "const_multiple_of_8_operand" "")]
  "TARGET_NEON"
{
  rtx zero_reg;
  HOST_WIDE_INT num_bits = INTVAL (operands[2]);
  const int width = GET_MODE_BITSIZE (<MODE>mode);
  const enum machine_mode bvecmode = (width == 128) ? V16QImode : V8QImode;
  rtx (*gen_ext) (rtx, rtx, rtx, rtx) =
    (width == 128) ? gen_neon_vextv16qi : gen_neon_vextv8qi;

  if (num_bits == width)
    {
      emit_move_insn (operands[0], operands[1]);
      DONE;
    }

  zero_reg = force_reg (bvecmode, CONST0_RTX (bvecmode));
  operands[0] = gen_lowpart (bvecmode, operands[0]);
  operands[1] = gen_lowpart (bvecmode, operands[1]);

  emit_insn (gen_ext (operands[0], operands[1], zero_reg,
		      GEN_INT (num_bits / BITS_PER_UNIT)));
  DONE;
})

(define_expand "vec_shl_<mode>"
  [(match_operand:VDQ 0 "s_register_operand" "")
   (match_operand:VDQ 1 "s_register_operand" "")
   (match_operand:SI 2 "const_multiple_of_8_operand" "")]
  "TARGET_NEON"
{
  rtx zero_reg;
  HOST_WIDE_INT num_bits = INTVAL (operands[2]);
  const int width = GET_MODE_BITSIZE (<MODE>mode);
  const enum machine_mode bvecmode = (width == 128) ? V16QImode : V8QImode;
  rtx (*gen_ext) (rtx, rtx, rtx, rtx) =
    (width == 128) ? gen_neon_vextv16qi : gen_neon_vextv8qi;

  if (num_bits == 0)
    {
      emit_move_insn (operands[0], CONST0_RTX (<MODE>mode));
      DONE;
    }

  num_bits = width - num_bits;

  zero_reg = force_reg (bvecmode, CONST0_RTX (bvecmode));
  operands[0] = gen_lowpart (bvecmode, operands[0]);
  operands[1] = gen_lowpart (bvecmode, operands[1]);

  emit_insn (gen_ext (operands[0], zero_reg, operands[1],
		      GEN_INT (num_bits / BITS_PER_UNIT)));
  DONE;
})

;; Helpers for quad-word reduction operations

; Add (or smin, smax...) the low N/2 elements of the N-element vector
; operand[1] to the high N/2 elements of same. Put the result in operand[0], an
; N/2-element vector.

(define_insn "quad_halves_<code>v4si"
  [(set (match_operand:V2SI 0 "s_register_operand" "=w")
        (vqh_ops:V2SI
          (vec_select:V2SI (match_operand:V4SI 1 "s_register_operand" "w")
                           (parallel [(const_int 0) (const_int 1)]))
          (vec_select:V2SI (match_dup 1)
                           (parallel [(const_int 2) (const_int 3)]))))]
  "TARGET_NEON"
  "<VQH_mnem>.<VQH_sign>32\t%P0, %e1, %f1"
  [(set_attr "vqh_mnem" "<VQH_mnem>")
   (set (attr "neon_type")
      (if_then_else (eq_attr "vqh_mnem" "vadd")
                    (const_string "neon_int_1") (const_string "neon_int_5")))]
)

(define_insn "quad_halves_<code>v4sf"
  [(set (match_operand:V2SF 0 "s_register_operand" "=w")
        (vqhs_ops:V2SF
          (vec_select:V2SF (match_operand:V4SF 1 "s_register_operand" "w")
                           (parallel [(const_int 0) (const_int 1)]))
          (vec_select:V2SF (match_dup 1)
                           (parallel [(const_int 2) (const_int 3)]))))]
  "TARGET_NEON && flag_unsafe_math_optimizations"
  "<VQH_mnem>.f32\t%P0, %e1, %f1"
  [(set_attr "vqh_mnem" "<VQH_mnem>")
   (set (attr "neon_type")
      (if_then_else (eq_attr "vqh_mnem" "vadd")
                    (const_string "neon_int_1") (const_string "neon_int_5")))]
)

(define_insn "quad_halves_<code>v8hi"
  [(set (match_operand:V4HI 0 "s_register_operand" "+w")
        (vqh_ops:V4HI
          (vec_select:V4HI (match_operand:V8HI 1 "s_register_operand" "w")
                           (parallel [(const_int 0) (const_int 1)
				      (const_int 2) (const_int 3)]))
          (vec_select:V4HI (match_dup 1)
                           (parallel [(const_int 4) (const_int 5)
				      (const_int 6) (const_int 7)]))))]
  "TARGET_NEON"
  "<VQH_mnem>.<VQH_sign>16\t%P0, %e1, %f1"
  [(set_attr "vqh_mnem" "<VQH_mnem>")
   (set (attr "neon_type")
      (if_then_else (eq_attr "vqh_mnem" "vadd")
                    (const_string "neon_int_1") (const_string "neon_int_5")))]
)

(define_insn "quad_halves_<code>v16qi"
  [(set (match_operand:V8QI 0 "s_register_operand" "+w")
        (vqh_ops:V8QI
          (vec_select:V8QI (match_operand:V16QI 1 "s_register_operand" "w")
                           (parallel [(const_int 0) (const_int 1)
				      (const_int 2) (const_int 3)
				      (const_int 4) (const_int 5)
				      (const_int 6) (const_int 7)]))
          (vec_select:V8QI (match_dup 1)
                           (parallel [(const_int 8) (const_int 9)
				      (const_int 10) (const_int 11)
				      (const_int 12) (const_int 13)
				      (const_int 14) (const_int 15)]))))]
  "TARGET_NEON"
  "<VQH_mnem>.<VQH_sign>8\t%P0, %e1, %f1"
  [(set_attr "vqh_mnem" "<VQH_mnem>")
   (set (attr "neon_type")
      (if_then_else (eq_attr "vqh_mnem" "vadd")
                    (const_string "neon_int_1") (const_string "neon_int_5")))]
)

; FIXME: We wouldn't need the following insns if we could write subregs of
; vector registers. Make an attempt at removing unnecessary moves, though
; we're really at the mercy of the register allocator.

(define_insn "neon_move_lo_quad_<mode>"
  [(set (match_operand:ANY128 0 "s_register_operand" "+w")
        (vec_concat:ANY128
          (match_operand:<V_HALF> 1 "s_register_operand" "w")
          (vec_select:<V_HALF> 
		(match_dup 0)
	        (match_operand:ANY128 2 "vect_par_constant_high" ""))))]
  "TARGET_NEON"
{
  int dest = REGNO (operands[0]);
  int src = REGNO (operands[1]);

  if (dest != src)
    return "vmov\t%e0, %P1";
  else
    return "";
}
  [(set_attr "neon_type" "neon_bp_simple")]
)

(define_insn "neon_move_hi_quad_<mode>"
  [(set (match_operand:ANY128 0 "s_register_operand" "+w")
        (vec_concat:ANY128
          (vec_select:<V_HALF>
		(match_dup 0)
	        (match_operand:ANY128 2 "vect_par_constant_low" ""))
          (match_operand:<V_HALF> 1 "s_register_operand" "w")))]
	   
  "TARGET_NEON"
{
  int dest = REGNO (operands[0]);
  int src = REGNO (operands[1]);

  if (dest != src)
    return "vmov\t%f0, %P1";
  else
    return "";
}
  [(set_attr "neon_type" "neon_bp_simple")]
)

(define_expand "move_hi_quad_<mode>"
 [(match_operand:ANY128 0 "s_register_operand" "")
  (match_operand:<V_HALF> 1 "s_register_operand" "")]
 "TARGET_NEON"
{
  rtvec v = rtvec_alloc (<V_mode_nunits>/2);
  rtx t1;
  int i;

  for (i=0; i < (<V_mode_nunits>/2); i++)
     RTVEC_ELT (v, i) = GEN_INT (i);

  t1 = gen_rtx_PARALLEL (<MODE>mode, v);
  emit_insn (gen_neon_move_hi_quad_<mode> (operands[0], operands[1], t1));

  DONE;
})

(define_expand "move_lo_quad_<mode>"
 [(match_operand:ANY128 0 "s_register_operand" "")
  (match_operand:<V_HALF> 1 "s_register_operand" "")]
 "TARGET_NEON"
{
  rtvec v = rtvec_alloc (<V_mode_nunits>/2);
  rtx t1;
  int i;

  for (i=0; i < (<V_mode_nunits>/2); i++)
     RTVEC_ELT (v, i) = GEN_INT ((<V_mode_nunits>/2) + i);

  t1 = gen_rtx_PARALLEL (<MODE>mode, v);
  emit_insn (gen_neon_move_lo_quad_<mode> (operands[0], operands[1], t1));

  DONE;
})

;; Reduction operations

(define_expand "reduc_splus_<mode>"
  [(match_operand:VD 0 "s_register_operand" "")
   (match_operand:VD 1 "s_register_operand" "")]
  "TARGET_NEON && (!<Is_float_mode> || flag_unsafe_math_optimizations)"
{
  neon_pairwise_reduce (operands[0], operands[1], <MODE>mode,
			&gen_neon_vpadd_internal<mode>);
  DONE;
})

(define_expand "reduc_splus_<mode>"
  [(match_operand:VQ 0 "s_register_operand" "")
   (match_operand:VQ 1 "s_register_operand" "")]
  "TARGET_NEON && (!<Is_float_mode> || flag_unsafe_math_optimizations)"
{
  rtx step1 = gen_reg_rtx (<V_HALF>mode);
  rtx res_d = gen_reg_rtx (<V_HALF>mode);

  emit_insn (gen_quad_halves_plus<mode> (step1, operands[1]));
  emit_insn (gen_reduc_splus_<V_half> (res_d, step1));
  emit_insn (gen_move_lo_quad_<mode> (operands[0], res_d));

  DONE;
})

(define_insn "reduc_splus_v2di"
  [(set (match_operand:V2DI 0 "s_register_operand" "=w")
	(unspec:V2DI [(match_operand:V2DI 1 "s_register_operand" "w")]
		     UNSPEC_VPADD))]
  "TARGET_NEON"
  "vadd.i64\t%e0, %e1, %f1"
  [(set_attr "neon_type" "neon_int_1")]
)

;; NEON does not distinguish between signed and unsigned addition except on
;; widening operations.
(define_expand "reduc_uplus_<mode>"
  [(match_operand:VDQI 0 "s_register_operand" "")
   (match_operand:VDQI 1 "s_register_operand" "")]
  "TARGET_NEON"
{
  emit_insn (gen_reduc_splus_<mode> (operands[0], operands[1]));
  DONE;
})

(define_expand "reduc_smin_<mode>"
  [(match_operand:VD 0 "s_register_operand" "")
   (match_operand:VD 1 "s_register_operand" "")]
  "TARGET_NEON && (!<Is_float_mode> || flag_unsafe_math_optimizations)"
{
  neon_pairwise_reduce (operands[0], operands[1], <MODE>mode,
			&gen_neon_vpsmin<mode>);
  DONE;
})

(define_expand "reduc_smin_<mode>"
  [(match_operand:VQ 0 "s_register_operand" "")
   (match_operand:VQ 1 "s_register_operand" "")]
  "TARGET_NEON && (!<Is_float_mode> || flag_unsafe_math_optimizations)"
{
  rtx step1 = gen_reg_rtx (<V_HALF>mode);
  rtx res_d = gen_reg_rtx (<V_HALF>mode);

  emit_insn (gen_quad_halves_smin<mode> (step1, operands[1]));
  emit_insn (gen_reduc_smin_<V_half> (res_d, step1));
  emit_insn (gen_move_lo_quad_<mode> (operands[0], res_d));

  DONE;
})

(define_expand "reduc_smax_<mode>"
  [(match_operand:VD 0 "s_register_operand" "")
   (match_operand:VD 1 "s_register_operand" "")]
  "TARGET_NEON && (!<Is_float_mode> || flag_unsafe_math_optimizations)"
{
  neon_pairwise_reduce (operands[0], operands[1], <MODE>mode,
			&gen_neon_vpsmax<mode>);
  DONE;
})

(define_expand "reduc_smax_<mode>"
  [(match_operand:VQ 0 "s_register_operand" "")
   (match_operand:VQ 1 "s_register_operand" "")]
  "TARGET_NEON && (!<Is_float_mode> || flag_unsafe_math_optimizations)"
{
  rtx step1 = gen_reg_rtx (<V_HALF>mode);
  rtx res_d = gen_reg_rtx (<V_HALF>mode);

  emit_insn (gen_quad_halves_smax<mode> (step1, operands[1]));
  emit_insn (gen_reduc_smax_<V_half> (res_d, step1));
  emit_insn (gen_move_lo_quad_<mode> (operands[0], res_d));

  DONE;
})

(define_expand "reduc_umin_<mode>"
  [(match_operand:VDI 0 "s_register_operand" "")
   (match_operand:VDI 1 "s_register_operand" "")]
  "TARGET_NEON"
{
  neon_pairwise_reduce (operands[0], operands[1], <MODE>mode,
			&gen_neon_vpumin<mode>);
  DONE;
})

(define_expand "reduc_umin_<mode>"
  [(match_operand:VQI 0 "s_register_operand" "")
   (match_operand:VQI 1 "s_register_operand" "")]
  "TARGET_NEON"
{
  rtx step1 = gen_reg_rtx (<V_HALF>mode);
  rtx res_d = gen_reg_rtx (<V_HALF>mode);

  emit_insn (gen_quad_halves_umin<mode> (step1, operands[1]));
  emit_insn (gen_reduc_umin_<V_half> (res_d, step1));
  emit_insn (gen_move_lo_quad_<mode> (operands[0], res_d));

  DONE;
})

(define_expand "reduc_umax_<mode>"
  [(match_operand:VDI 0 "s_register_operand" "")
   (match_operand:VDI 1 "s_register_operand" "")]
  "TARGET_NEON"
{
  neon_pairwise_reduce (operands[0], operands[1], <MODE>mode,
			&gen_neon_vpumax<mode>);
  DONE;
})

(define_expand "reduc_umax_<mode>"
  [(match_operand:VQI 0 "s_register_operand" "")
   (match_operand:VQI 1 "s_register_operand" "")]
  "TARGET_NEON"
{
  rtx step1 = gen_reg_rtx (<V_HALF>mode);
  rtx res_d = gen_reg_rtx (<V_HALF>mode);

  emit_insn (gen_quad_halves_umax<mode> (step1, operands[1]));
  emit_insn (gen_reduc_umax_<V_half> (res_d, step1));
  emit_insn (gen_move_lo_quad_<mode> (operands[0], res_d));

  DONE;
})

(define_insn "neon_vpadd_internal<mode>"
  [(set (match_operand:VD 0 "s_register_operand" "=w")
	(unspec:VD [(match_operand:VD 1 "s_register_operand" "w")
		    (match_operand:VD 2 "s_register_operand" "w")]
                   UNSPEC_VPADD))]
  "TARGET_NEON"
  "vpadd.<V_if_elem>\t%P0, %P1, %P2"
  ;; Assume this schedules like vadd.
  [(set (attr "neon_type")
      (if_then_else (ne (symbol_ref "<Is_float_mode>") (const_int 0))
                    (if_then_else (ne (symbol_ref "<Is_d_reg>") (const_int 0))
                                  (const_string "neon_fp_vadd_ddd_vabs_dd")
                                  (const_string "neon_fp_vadd_qqq_vabs_qq"))
                    (const_string "neon_int_1")))]
)

(define_insn "neon_vpsmin<mode>"
  [(set (match_operand:VD 0 "s_register_operand" "=w")
	(unspec:VD [(match_operand:VD 1 "s_register_operand" "w")
		    (match_operand:VD 2 "s_register_operand" "w")]
                   UNSPEC_VPSMIN))]
  "TARGET_NEON"
  "vpmin.<V_s_elem>\t%P0, %P1, %P2"
  ;; Assume this schedules like vmin.
  [(set (attr "neon_type")
      (if_then_else (ne (symbol_ref "<Is_float_mode>") (const_int 0))
                    (const_string "neon_fp_vadd_ddd_vabs_dd")
                    (const_string "neon_int_5")))]
)

(define_insn "neon_vpsmax<mode>"
  [(set (match_operand:VD 0 "s_register_operand" "=w")
	(unspec:VD [(match_operand:VD 1 "s_register_operand" "w")
		    (match_operand:VD 2 "s_register_operand" "w")]
                   UNSPEC_VPSMAX))]
  "TARGET_NEON"
  "vpmax.<V_s_elem>\t%P0, %P1, %P2"
  ;; Assume this schedules like vmax.
  [(set (attr "neon_type")
      (if_then_else (ne (symbol_ref "<Is_float_mode>") (const_int 0))
                    (const_string "neon_fp_vadd_ddd_vabs_dd")
                    (const_string "neon_int_5")))]
)

(define_insn "neon_vpumin<mode>"
  [(set (match_operand:VDI 0 "s_register_operand" "=w")
	(unspec:VDI [(match_operand:VDI 1 "s_register_operand" "w")
		     (match_operand:VDI 2 "s_register_operand" "w")]
                   UNSPEC_VPUMIN))]
  "TARGET_NEON"
  "vpmin.<V_u_elem>\t%P0, %P1, %P2"
  ;; Assume this schedules like umin.
  [(set_attr "neon_type" "neon_int_5")]
)

(define_insn "neon_vpumax<mode>"
  [(set (match_operand:VDI 0 "s_register_operand" "=w")
	(unspec:VDI [(match_operand:VDI 1 "s_register_operand" "w")
		     (match_operand:VDI 2 "s_register_operand" "w")]
                   UNSPEC_VPUMAX))]
  "TARGET_NEON"
  "vpmax.<V_u_elem>\t%P0, %P1, %P2"
  ;; Assume this schedules like umax.
  [(set_attr "neon_type" "neon_int_5")]
)

;; Saturating arithmetic

; NOTE: Neon supports many more saturating variants of instructions than the
; following, but these are all GCC currently understands.
; FIXME: Actually, GCC doesn't know how to create saturating add/sub by itself
; yet either, although these patterns may be used by intrinsics when they're
; added.

(define_insn "*ss_add<mode>_neon"
  [(set (match_operand:VD 0 "s_register_operand" "=w")
       (ss_plus:VD (match_operand:VD 1 "s_register_operand" "w")
                   (match_operand:VD 2 "s_register_operand" "w")))]
  "TARGET_NEON"
  "vqadd.<V_s_elem>\t%P0, %P1, %P2"
  [(set_attr "neon_type" "neon_int_4")]
)

(define_insn "*us_add<mode>_neon"
  [(set (match_operand:VD 0 "s_register_operand" "=w")
       (us_plus:VD (match_operand:VD 1 "s_register_operand" "w")
                   (match_operand:VD 2 "s_register_operand" "w")))]
  "TARGET_NEON"
  "vqadd.<V_u_elem>\t%P0, %P1, %P2"
  [(set_attr "neon_type" "neon_int_4")]
)

(define_insn "*ss_sub<mode>_neon"
  [(set (match_operand:VD 0 "s_register_operand" "=w")
       (ss_minus:VD (match_operand:VD 1 "s_register_operand" "w")
                    (match_operand:VD 2 "s_register_operand" "w")))]
  "TARGET_NEON"
  "vqsub.<V_s_elem>\t%P0, %P1, %P2"
  [(set_attr "neon_type" "neon_int_5")]
)

(define_insn "*us_sub<mode>_neon"
  [(set (match_operand:VD 0 "s_register_operand" "=w")
       (us_minus:VD (match_operand:VD 1 "s_register_operand" "w")
                    (match_operand:VD 2 "s_register_operand" "w")))]
  "TARGET_NEON"
  "vqsub.<V_u_elem>\t%P0, %P1, %P2"
  [(set_attr "neon_type" "neon_int_5")]
)

;; Conditional instructions.  These are comparisons with conditional moves for
;; vectors.  They perform the assignment:
;;   
;;     Vop0 = (Vop4 <op3> Vop5) ? Vop1 : Vop2;
;;
;; where op3 is <, <=, ==, !=, >= or >.  Operations are performed
;; element-wise.

(define_expand "vcond<mode>"
  [(set (match_operand:VDQW 0 "s_register_operand" "")
	(if_then_else:VDQW
	  (match_operator 3 "arm_comparison_operator"
	    [(match_operand:VDQW 4 "s_register_operand" "")
	     (match_operand:VDQW 5 "nonmemory_operand" "")])
	  (match_operand:VDQW 1 "s_register_operand" "")
	  (match_operand:VDQW 2 "s_register_operand" "")))]
  "TARGET_NEON && (!<Is_float_mode> || flag_unsafe_math_optimizations)"
{
  rtx mask;
  int inverse = 0, immediate_zero = 0;
  /* See the description of "magic" bits in the 'T' case of
     arm_print_operand.  */
  HOST_WIDE_INT magic_word = (<MODE>mode == V2SFmode || <MODE>mode == V4SFmode)
			     ? 3 : 1;
  rtx magic_rtx = GEN_INT (magic_word);
  
  mask = gen_reg_rtx (<V_cmp_result>mode);
  
  if (operands[5] == CONST0_RTX (<MODE>mode))
    immediate_zero = 1;
  else if (!REG_P (operands[5]))
    operands[5] = force_reg (<MODE>mode, operands[5]);
  
  switch (GET_CODE (operands[3]))
    {
    case GE:
      emit_insn (gen_neon_vcge<mode> (mask, operands[4], operands[5],
				      magic_rtx));
      break;
    
    case GT:
      emit_insn (gen_neon_vcgt<mode> (mask, operands[4], operands[5],
				      magic_rtx));
      break;
    
    case EQ:
      emit_insn (gen_neon_vceq<mode> (mask, operands[4], operands[5],
				      magic_rtx));
      break;
    
    case LE:
      if (immediate_zero)
	emit_insn (gen_neon_vcle<mode> (mask, operands[4], operands[5],
					magic_rtx));
      else
	emit_insn (gen_neon_vcge<mode> (mask, operands[5], operands[4],
					magic_rtx));
      break;
    
    case LT:
      if (immediate_zero)
	emit_insn (gen_neon_vclt<mode> (mask, operands[4], operands[5],
					magic_rtx));
      else
	emit_insn (gen_neon_vcgt<mode> (mask, operands[5], operands[4],
					magic_rtx));
      break;
    
    case NE:
      emit_insn (gen_neon_vceq<mode> (mask, operands[4], operands[5],
				      magic_rtx));
      inverse = 1;
      break;
    
    default:
      gcc_unreachable ();
    }
  
  if (inverse)
    emit_insn (gen_neon_vbsl<mode> (operands[0], mask, operands[2],
				    operands[1]));
  else
    emit_insn (gen_neon_vbsl<mode> (operands[0], mask, operands[1],
				    operands[2]));

  DONE;
})

(define_expand "vcondu<mode>"
  [(set (match_operand:VDQIW 0 "s_register_operand" "")
	(if_then_else:VDQIW
	  (match_operator 3 "arm_comparison_operator"
	    [(match_operand:VDQIW 4 "s_register_operand" "")
	     (match_operand:VDQIW 5 "s_register_operand" "")])
	  (match_operand:VDQIW 1 "s_register_operand" "")
	  (match_operand:VDQIW 2 "s_register_operand" "")))]
  "TARGET_NEON"
{
  rtx mask;
  int inverse = 0, immediate_zero = 0;
  
  mask = gen_reg_rtx (<V_cmp_result>mode);
  
  if (operands[5] == CONST0_RTX (<MODE>mode))
    immediate_zero = 1;
  else if (!REG_P (operands[5]))
    operands[5] = force_reg (<MODE>mode, operands[5]);
  
  switch (GET_CODE (operands[3]))
    {
    case GEU:
      emit_insn (gen_neon_vcge<mode> (mask, operands[4], operands[5],
				      const0_rtx));
      break;
    
    case GTU:
      emit_insn (gen_neon_vcgt<mode> (mask, operands[4], operands[5],
				      const0_rtx));
      break;
    
    case EQ:
      emit_insn (gen_neon_vceq<mode> (mask, operands[4], operands[5],
				      const0_rtx));
      break;
    
    case LEU:
      if (immediate_zero)
	emit_insn (gen_neon_vcle<mode> (mask, operands[4], operands[5],
					const0_rtx));
      else
	emit_insn (gen_neon_vcge<mode> (mask, operands[5], operands[4],
					const0_rtx));
      break;
    
    case LTU:
      if (immediate_zero)
        emit_insn (gen_neon_vclt<mode> (mask, operands[4], operands[5],
					const0_rtx));
      else
	emit_insn (gen_neon_vcgt<mode> (mask, operands[5], operands[4],
					const0_rtx));
      break;
    
    case NE:
      emit_insn (gen_neon_vceq<mode> (mask, operands[4], operands[5],
				      const0_rtx));
      inverse = 1;
      break;
    
    default:
      gcc_unreachable ();
    }
  
  if (inverse)
    emit_insn (gen_neon_vbsl<mode> (operands[0], mask, operands[2],
				    operands[1]));
  else
    emit_insn (gen_neon_vbsl<mode> (operands[0], mask, operands[1],
				    operands[2]));

  DONE;
})

;; Patterns for builtins.

; good for plain vadd, vaddq.

(define_expand "neon_vadd<mode>"
  [(match_operand:VDQX 0 "s_register_operand" "=w")
   (match_operand:VDQX 1 "s_register_operand" "w")
   (match_operand:VDQX 2 "s_register_operand" "w")
   (match_operand:SI 3 "immediate_operand" "i")]
  "TARGET_NEON"
{
  if (!<Is_float_mode> || flag_unsafe_math_optimizations)
    emit_insn (gen_add<mode>3 (operands[0], operands[1], operands[2]));
  else
    emit_insn (gen_neon_vadd<mode>_unspec (operands[0], operands[1],
					   operands[2]));
  DONE;
})

; Note that NEON operations don't support the full IEEE 754 standard: in
; particular, denormal values are flushed to zero.  This means that GCC cannot
; use those instructions for autovectorization, etc. unless
; -funsafe-math-optimizations is in effect (in which case flush-to-zero
; behaviour is permissible).  Intrinsic operations (provided by the arm_neon.h
; header) must work in either case: if -funsafe-math-optimizations is given,
; intrinsics expand to "canonical" RTL where possible, otherwise intrinsics
; expand to unspecs (which may potentially limit the extent to which they might
; be optimized by generic code).

; Used for intrinsics when flag_unsafe_math_optimizations is false.

(define_insn "neon_vadd<mode>_unspec"
  [(set (match_operand:VDQX 0 "s_register_operand" "=w")
        (unspec:VDQX [(match_operand:VDQX 1 "s_register_operand" "w")
		      (match_operand:VDQX 2 "s_register_operand" "w")]
                     UNSPEC_VADD))]
  "TARGET_NEON"
  "vadd.<V_if_elem>\t%<V_reg>0, %<V_reg>1, %<V_reg>2"
  [(set (attr "neon_type")
      (if_then_else (ne (symbol_ref "<Is_float_mode>") (const_int 0))
                    (if_then_else (ne (symbol_ref "<Is_d_reg>") (const_int 0))
                                  (const_string "neon_fp_vadd_ddd_vabs_dd")
                                  (const_string "neon_fp_vadd_qqq_vabs_qq"))
                    (const_string "neon_int_1")))]
)

; operand 3 represents in bits:
;  bit 0: signed (vs unsigned).
;  bit 1: rounding (vs none).

(define_insn "neon_vaddl<mode>"
  [(set (match_operand:<V_widen> 0 "s_register_operand" "=w")
        (unspec:<V_widen> [(match_operand:VDI 1 "s_register_operand" "w")
		           (match_operand:VDI 2 "s_register_operand" "w")
                           (match_operand:SI 3 "immediate_operand" "i")]
                          UNSPEC_VADDL))]
  "TARGET_NEON"
  "vaddl.%T3%#<V_sz_elem>\t%q0, %P1, %P2"
  [(set_attr "neon_type" "neon_int_3")]
)

(define_insn "neon_vaddw<mode>"
  [(set (match_operand:<V_widen> 0 "s_register_operand" "=w")
        (unspec:<V_widen> [(match_operand:<V_widen> 1 "s_register_operand" "w")
		           (match_operand:VDI 2 "s_register_operand" "w")
                           (match_operand:SI 3 "immediate_operand" "i")]
                          UNSPEC_VADDW))]
  "TARGET_NEON"
  "vaddw.%T3%#<V_sz_elem>\t%q0, %q1, %P2"
  [(set_attr "neon_type" "neon_int_2")]
)

; vhadd and vrhadd.

(define_insn "neon_vhadd<mode>"
  [(set (match_operand:VDQIW 0 "s_register_operand" "=w")
        (unspec:VDQIW [(match_operand:VDQIW 1 "s_register_operand" "w")
		       (match_operand:VDQIW 2 "s_register_operand" "w")
		       (match_operand:SI 3 "immediate_operand" "i")]
		      UNSPEC_VHADD))]
  "TARGET_NEON"
  "v%O3hadd.%T3%#<V_sz_elem>\t%<V_reg>0, %<V_reg>1, %<V_reg>2"
  [(set_attr "neon_type" "neon_int_4")]
)

(define_insn "neon_vqadd<mode>"
  [(set (match_operand:VDQIX 0 "s_register_operand" "=w")
        (unspec:VDQIX [(match_operand:VDQIX 1 "s_register_operand" "w")
		       (match_operand:VDQIX 2 "s_register_operand" "w")
                       (match_operand:SI 3 "immediate_operand" "i")]
                     UNSPEC_VQADD))]
  "TARGET_NEON"
  "vqadd.%T3%#<V_sz_elem>\t%<V_reg>0, %<V_reg>1, %<V_reg>2"
  [(set_attr "neon_type" "neon_int_4")]
)

(define_insn "neon_vaddhn<mode>"
  [(set (match_operand:<V_narrow> 0 "s_register_operand" "=w")
        (unspec:<V_narrow> [(match_operand:VN 1 "s_register_operand" "w")
		            (match_operand:VN 2 "s_register_operand" "w")
                            (match_operand:SI 3 "immediate_operand" "i")]
                           UNSPEC_VADDHN))]
  "TARGET_NEON"
  "v%O3addhn.<V_if_elem>\t%P0, %q1, %q2"
  [(set_attr "neon_type" "neon_int_4")]
)

;; We cannot replace this unspec with mul<mode>3 because of the odd 
;; polynomial multiplication case that can specified by operand 3.
(define_insn "neon_vmul<mode>"
  [(set (match_operand:VDQW 0 "s_register_operand" "=w")
        (unspec:VDQW [(match_operand:VDQW 1 "s_register_operand" "w")
		      (match_operand:VDQW 2 "s_register_operand" "w")
		      (match_operand:SI 3 "immediate_operand" "i")]
		     UNSPEC_VMUL))]
  "TARGET_NEON"
  "vmul.%F3%#<V_sz_elem>\t%<V_reg>0, %<V_reg>1, %<V_reg>2"
  [(set (attr "neon_type")
      (if_then_else (ne (symbol_ref "<Is_float_mode>") (const_int 0))
                    (if_then_else (ne (symbol_ref "<Is_d_reg>") (const_int 0))
                                  (const_string "neon_fp_vadd_ddd_vabs_dd")
                                  (const_string "neon_fp_vadd_qqq_vabs_qq"))
                    (if_then_else (ne (symbol_ref "<Is_d_reg>") (const_int 0))
                                  (if_then_else
                                    (ne (symbol_ref "<Scalar_mul_8_16>") (const_int 0))
                                    (const_string "neon_mul_ddd_8_16_qdd_16_8_long_32_16_long")
                                    (const_string "neon_mul_qqq_8_16_32_ddd_32"))
                                  (if_then_else (ne (symbol_ref "<Scalar_mul_8_16>") (const_int 0))
                                    (const_string "neon_mul_qqq_8_16_32_ddd_32")
                                    (const_string "neon_mul_qqq_8_16_32_ddd_32")))))]
)

(define_expand "neon_vmla<mode>"
  [(match_operand:VDQW 0 "s_register_operand" "=w")
   (match_operand:VDQW 1 "s_register_operand" "0")
   (match_operand:VDQW 2 "s_register_operand" "w")
   (match_operand:VDQW 3 "s_register_operand" "w")
   (match_operand:SI 4 "immediate_operand" "i")]
  "TARGET_NEON"
{
  if (!<Is_float_mode> || flag_unsafe_math_optimizations)
    emit_insn (gen_mul<mode>3add<mode>_neon (operands[0], operands[1],
				             operands[2], operands[3]));
  else
    emit_insn (gen_neon_vmla<mode>_unspec (operands[0], operands[1],
					   operands[2], operands[3]));
  DONE;
})

; Used for intrinsics when flag_unsafe_math_optimizations is false.

(define_insn "neon_vmla<mode>_unspec"
  [(set (match_operand:VDQ 0 "s_register_operand" "=w")
	(unspec:VDQ [(match_operand:VDQ 1 "s_register_operand" "0")
		     (match_operand:VDQ 2 "s_register_operand" "w")
		     (match_operand:VDQ 3 "s_register_operand" "w")]
		    UNSPEC_VMLA))]
  "TARGET_NEON"
  "vmla.<V_if_elem>\t%<V_reg>0, %<V_reg>2, %<V_reg>3"
  [(set (attr "neon_type")
      (if_then_else (ne (symbol_ref "<Is_float_mode>") (const_int 0))
                    (if_then_else (ne (symbol_ref "<Is_d_reg>") (const_int 0))
                                  (const_string "neon_fp_vmla_ddd")
                                  (const_string "neon_fp_vmla_qqq"))
                    (if_then_else (ne (symbol_ref "<Is_d_reg>") (const_int 0))
                                  (if_then_else
                                    (ne (symbol_ref "<Scalar_mul_8_16>") (const_int 0))
                                    (const_string "neon_mla_ddd_8_16_qdd_16_8_long_32_16_long")
                                    (const_string "neon_mla_ddd_32_qqd_16_ddd_32_scalar_qdd_64_32_long_scalar_qdd_64_32_long"))
                                  (if_then_else (ne (symbol_ref "<Scalar_mul_8_16>") (const_int 0))
                                    (const_string "neon_mla_qqq_8_16")
                                    (const_string "neon_mla_qqq_32_qqd_32_scalar")))))]
)

(define_insn "neon_vmlal<mode>"
  [(set (match_operand:<V_widen> 0 "s_register_operand" "=w")
        (unspec:<V_widen> [(match_operand:<V_widen> 1 "s_register_operand" "0")
		           (match_operand:VW 2 "s_register_operand" "w")
		           (match_operand:VW 3 "s_register_operand" "w")
                           (match_operand:SI 4 "immediate_operand" "i")]
                          UNSPEC_VMLAL))]
  "TARGET_NEON"
  "vmlal.%T4%#<V_sz_elem>\t%q0, %P2, %P3"
  [(set (attr "neon_type")
     (if_then_else (ne (symbol_ref "<Scalar_mul_8_16>") (const_int 0))
                   (const_string "neon_mla_ddd_8_16_qdd_16_8_long_32_16_long")
                   (const_string "neon_mla_ddd_32_qqd_16_ddd_32_scalar_qdd_64_32_long_scalar_qdd_64_32_long")))]
)

(define_expand "neon_vmls<mode>"
  [(match_operand:VDQW 0 "s_register_operand" "=w")
   (match_operand:VDQW 1 "s_register_operand" "0")
   (match_operand:VDQW 2 "s_register_operand" "w")
   (match_operand:VDQW 3 "s_register_operand" "w")
   (match_operand:SI 4 "immediate_operand" "i")]
  "TARGET_NEON"
{
  if (!<Is_float_mode> || flag_unsafe_math_optimizations)
    emit_insn (gen_mul<mode>3neg<mode>add<mode>_neon (operands[0],
		 operands[1], operands[2], operands[3]));
  else
    emit_insn (gen_neon_vmls<mode>_unspec (operands[0], operands[1],
					   operands[2], operands[3]));
  DONE;
})

; Used for intrinsics when flag_unsafe_math_optimizations is false.

(define_insn "neon_vmls<mode>_unspec"
  [(set (match_operand:VDQ 0 "s_register_operand" "=w")
	(unspec:VDQ [(match_operand:VDQ 1 "s_register_operand" "0")
		     (match_operand:VDQ 2 "s_register_operand" "w")
		     (match_operand:VDQ 3 "s_register_operand" "w")]
		    UNSPEC_VMLS))]
  "TARGET_NEON"
  "vmls.<V_if_elem>\t%<V_reg>0, %<V_reg>2, %<V_reg>3"
  [(set (attr "neon_type")
      (if_then_else (ne (symbol_ref "<Is_float_mode>") (const_int 0))
                    (if_then_else (ne (symbol_ref "<Is_d_reg>") (const_int 0))
                                  (const_string "neon_fp_vmla_ddd")
                                  (const_string "neon_fp_vmla_qqq"))
                    (if_then_else (ne (symbol_ref "<Is_d_reg>") (const_int 0))
                                  (if_then_else
                                    (ne (symbol_ref "<Scalar_mul_8_16>") (const_int 0))
                                    (const_string "neon_mla_ddd_8_16_qdd_16_8_long_32_16_long")
                                    (const_string "neon_mla_ddd_32_qqd_16_ddd_32_scalar_qdd_64_32_long_scalar_qdd_64_32_long"))
                                  (if_then_else
                                    (ne (symbol_ref "<Scalar_mul_8_16>") (const_int 0))
                                    (const_string "neon_mla_qqq_8_16")
                                    (const_string "neon_mla_qqq_32_qqd_32_scalar")))))]
)

(define_insn "neon_vmlsl<mode>"
  [(set (match_operand:<V_widen> 0 "s_register_operand" "=w")
        (unspec:<V_widen> [(match_operand:<V_widen> 1 "s_register_operand" "0")
		           (match_operand:VW 2 "s_register_operand" "w")
		           (match_operand:VW 3 "s_register_operand" "w")
                           (match_operand:SI 4 "immediate_operand" "i")]
                          UNSPEC_VMLSL))]
  "TARGET_NEON"
  "vmlsl.%T4%#<V_sz_elem>\t%q0, %P2, %P3"
  [(set (attr "neon_type")
     (if_then_else (ne (symbol_ref "<Scalar_mul_8_16>") (const_int 0))
                   (const_string "neon_mla_ddd_8_16_qdd_16_8_long_32_16_long")
                   (const_string "neon_mla_ddd_32_qqd_16_ddd_32_scalar_qdd_64_32_long_scalar_qdd_64_32_long")))]
)

(define_insn "neon_vqdmulh<mode>"
  [(set (match_operand:VMDQI 0 "s_register_operand" "=w")
        (unspec:VMDQI [(match_operand:VMDQI 1 "s_register_operand" "w")
		       (match_operand:VMDQI 2 "s_register_operand" "w")
                       (match_operand:SI 3 "immediate_operand" "i")]
                      UNSPEC_VQDMULH))]
  "TARGET_NEON"
  "vq%O3dmulh.<V_s_elem>\t%<V_reg>0, %<V_reg>1, %<V_reg>2"
  [(set (attr "neon_type")
     (if_then_else (ne (symbol_ref "<Is_d_reg>") (const_int 0))
        (if_then_else (ne (symbol_ref "<Scalar_mul_8_16>") (const_int 0))
                      (const_string "neon_mul_ddd_8_16_qdd_16_8_long_32_16_long")
                      (const_string "neon_mul_qqq_8_16_32_ddd_32"))
        (if_then_else (ne (symbol_ref "<Scalar_mul_8_16>") (const_int 0))
                      (const_string "neon_mul_qqq_8_16_32_ddd_32")
                      (const_string "neon_mul_qqq_8_16_32_ddd_32"))))]
)

(define_insn "neon_vqdmlal<mode>"
  [(set (match_operand:<V_widen> 0 "s_register_operand" "=w")
        (unspec:<V_widen> [(match_operand:<V_widen> 1 "s_register_operand" "0")
		           (match_operand:VMDI 2 "s_register_operand" "w")
		           (match_operand:VMDI 3 "s_register_operand" "w")
                           (match_operand:SI 4 "immediate_operand" "i")]
                          UNSPEC_VQDMLAL))]
  "TARGET_NEON"
  "vqdmlal.<V_s_elem>\t%q0, %P2, %P3"
  [(set (attr "neon_type")
     (if_then_else (ne (symbol_ref "<Scalar_mul_8_16>") (const_int 0))
                   (const_string "neon_mla_ddd_8_16_qdd_16_8_long_32_16_long")
                   (const_string "neon_mla_ddd_32_qqd_16_ddd_32_scalar_qdd_64_32_long_scalar_qdd_64_32_long")))]
)

(define_insn "neon_vqdmlsl<mode>"
  [(set (match_operand:<V_widen> 0 "s_register_operand" "=w")
        (unspec:<V_widen> [(match_operand:<V_widen> 1 "s_register_operand" "0")
		           (match_operand:VMDI 2 "s_register_operand" "w")
		           (match_operand:VMDI 3 "s_register_operand" "w")
                           (match_operand:SI 4 "immediate_operand" "i")]
                          UNSPEC_VQDMLSL))]
  "TARGET_NEON"
  "vqdmlsl.<V_s_elem>\t%q0, %P2, %P3"
  [(set (attr "neon_type")
     (if_then_else (ne (symbol_ref "<Scalar_mul_8_16>") (const_int 0))
                   (const_string "neon_mla_ddd_8_16_qdd_16_8_long_32_16_long")
                   (const_string "neon_mla_ddd_32_qqd_16_ddd_32_scalar_qdd_64_32_long_scalar_qdd_64_32_long")))]
)

(define_insn "neon_vmull<mode>"
  [(set (match_operand:<V_widen> 0 "s_register_operand" "=w")
        (unspec:<V_widen> [(match_operand:VW 1 "s_register_operand" "w")
		           (match_operand:VW 2 "s_register_operand" "w")
                           (match_operand:SI 3 "immediate_operand" "i")]
                          UNSPEC_VMULL))]
  "TARGET_NEON"
  "vmull.%T3%#<V_sz_elem>\t%q0, %P1, %P2"
  [(set (attr "neon_type")
     (if_then_else (ne (symbol_ref "<Scalar_mul_8_16>") (const_int 0))
                   (const_string "neon_mul_ddd_8_16_qdd_16_8_long_32_16_long")
                   (const_string "neon_mul_qdd_64_32_long_qqd_16_ddd_32_scalar_64_32_long_scalar")))]
)

(define_insn "neon_vqdmull<mode>"
  [(set (match_operand:<V_widen> 0 "s_register_operand" "=w")
        (unspec:<V_widen> [(match_operand:VMDI 1 "s_register_operand" "w")
		           (match_operand:VMDI 2 "s_register_operand" "w")
                           (match_operand:SI 3 "immediate_operand" "i")]
                          UNSPEC_VQDMULL))]
  "TARGET_NEON"
  "vqdmull.<V_s_elem>\t%q0, %P1, %P2"
  [(set (attr "neon_type")
     (if_then_else (ne (symbol_ref "<Scalar_mul_8_16>") (const_int 0))
                   (const_string "neon_mul_ddd_8_16_qdd_16_8_long_32_16_long")
                   (const_string "neon_mul_qdd_64_32_long_qqd_16_ddd_32_scalar_64_32_long_scalar")))]
)

(define_expand "neon_vsub<mode>"
  [(match_operand:VDQX 0 "s_register_operand" "=w")
   (match_operand:VDQX 1 "s_register_operand" "w")
   (match_operand:VDQX 2 "s_register_operand" "w")
   (match_operand:SI 3 "immediate_operand" "i")]
  "TARGET_NEON"
{
  if (!<Is_float_mode> || flag_unsafe_math_optimizations)
    emit_insn (gen_sub<mode>3 (operands[0], operands[1], operands[2]));
  else
    emit_insn (gen_neon_vsub<mode>_unspec (operands[0], operands[1],
					   operands[2]));
  DONE;
})

; Used for intrinsics when flag_unsafe_math_optimizations is false.

(define_insn "neon_vsub<mode>_unspec"
  [(set (match_operand:VDQX 0 "s_register_operand" "=w")
        (unspec:VDQX [(match_operand:VDQX 1 "s_register_operand" "w")
		      (match_operand:VDQX 2 "s_register_operand" "w")]
                     UNSPEC_VSUB))]
  "TARGET_NEON"
  "vsub.<V_if_elem>\t%<V_reg>0, %<V_reg>1, %<V_reg>2"
  [(set (attr "neon_type")
      (if_then_else (ne (symbol_ref "<Is_float_mode>") (const_int 0))
                    (if_then_else (ne (symbol_ref "<Is_d_reg>") (const_int 0))
                                  (const_string "neon_fp_vadd_ddd_vabs_dd")
                                  (const_string "neon_fp_vadd_qqq_vabs_qq"))
                    (const_string "neon_int_2")))]
)

(define_insn "neon_vsubl<mode>"
  [(set (match_operand:<V_widen> 0 "s_register_operand" "=w")
        (unspec:<V_widen> [(match_operand:VDI 1 "s_register_operand" "w")
		           (match_operand:VDI 2 "s_register_operand" "w")
                           (match_operand:SI 3 "immediate_operand" "i")]
                          UNSPEC_VSUBL))]
  "TARGET_NEON"
  "vsubl.%T3%#<V_sz_elem>\t%q0, %P1, %P2"
  [(set_attr "neon_type" "neon_int_2")]
)

(define_insn "neon_vsubw<mode>"
  [(set (match_operand:<V_widen> 0 "s_register_operand" "=w")
        (unspec:<V_widen> [(match_operand:<V_widen> 1 "s_register_operand" "w")
		           (match_operand:VDI 2 "s_register_operand" "w")
                           (match_operand:SI 3 "immediate_operand" "i")]
			  UNSPEC_VSUBW))]
  "TARGET_NEON"
  "vsubw.%T3%#<V_sz_elem>\t%q0, %q1, %P2"
  [(set_attr "neon_type" "neon_int_2")]
)

(define_insn "neon_vqsub<mode>"
  [(set (match_operand:VDQIX 0 "s_register_operand" "=w")
        (unspec:VDQIX [(match_operand:VDQIX 1 "s_register_operand" "w")
		       (match_operand:VDQIX 2 "s_register_operand" "w")
                       (match_operand:SI 3 "immediate_operand" "i")]
		      UNSPEC_VQSUB))]
  "TARGET_NEON"
  "vqsub.%T3%#<V_sz_elem>\t%<V_reg>0, %<V_reg>1, %<V_reg>2"
  [(set_attr "neon_type" "neon_int_5")]
)

(define_insn "neon_vhsub<mode>"
  [(set (match_operand:VDQIW 0 "s_register_operand" "=w")
        (unspec:VDQIW [(match_operand:VDQIW 1 "s_register_operand" "w")
		       (match_operand:VDQIW 2 "s_register_operand" "w")
                       (match_operand:SI 3 "immediate_operand" "i")]
		      UNSPEC_VHSUB))]
  "TARGET_NEON"
  "vhsub.%T3%#<V_sz_elem>\t%<V_reg>0, %<V_reg>1, %<V_reg>2"
  [(set_attr "neon_type" "neon_int_5")]
)

(define_insn "neon_vsubhn<mode>"
  [(set (match_operand:<V_narrow> 0 "s_register_operand" "=w")
        (unspec:<V_narrow> [(match_operand:VN 1 "s_register_operand" "w")
		            (match_operand:VN 2 "s_register_operand" "w")
                            (match_operand:SI 3 "immediate_operand" "i")]
                           UNSPEC_VSUBHN))]
  "TARGET_NEON"
  "v%O3subhn.<V_if_elem>\t%P0, %q1, %q2"
  [(set_attr "neon_type" "neon_int_4")]
)

(define_insn "neon_vceq<mode>"
  [(set (match_operand:<V_cmp_result> 0 "s_register_operand" "=w,w")
        (unspec:<V_cmp_result>
	  [(match_operand:VDQW 1 "s_register_operand" "w,w")
	   (match_operand:VDQW 2 "nonmemory_operand" "w,Dz")
	   (match_operand:SI 3 "immediate_operand" "i,i")]
          UNSPEC_VCEQ))]
  "TARGET_NEON"
  "@
  vceq.<V_if_elem>\t%<V_reg>0, %<V_reg>1, %<V_reg>2
  vceq.<V_if_elem>\t%<V_reg>0, %<V_reg>1, #0"
  [(set (attr "neon_type")
      (if_then_else (ne (symbol_ref "<Is_float_mode>") (const_int 0))
                    (if_then_else (ne (symbol_ref "<Is_d_reg>") (const_int 0))
                                  (const_string "neon_fp_vadd_ddd_vabs_dd")
                                  (const_string "neon_fp_vadd_qqq_vabs_qq"))
                    (const_string "neon_int_5")))]
)

(define_insn "neon_vcge<mode>"
  [(set (match_operand:<V_cmp_result> 0 "s_register_operand" "=w,w")
        (unspec:<V_cmp_result>
	  [(match_operand:VDQW 1 "s_register_operand" "w,w")
	   (match_operand:VDQW 2 "nonmemory_operand" "w,Dz")
	   (match_operand:SI 3 "immediate_operand" "i,i")]
          UNSPEC_VCGE))]
  "TARGET_NEON"
  "@
  vcge.%T3%#<V_sz_elem>\t%<V_reg>0, %<V_reg>1, %<V_reg>2
  vcge.%T3%#<V_sz_elem>\t%<V_reg>0, %<V_reg>1, #0"
  [(set (attr "neon_type")
     (if_then_else (ne (symbol_ref "<Is_float_mode>") (const_int 0))
                   (if_then_else (ne (symbol_ref "<Is_d_reg>") (const_int 0))
                                 (const_string "neon_fp_vadd_ddd_vabs_dd")
                                 (const_string "neon_fp_vadd_qqq_vabs_qq"))
                   (const_string "neon_int_5")))]
)

(define_insn "neon_vcgt<mode>"
  [(set (match_operand:<V_cmp_result> 0 "s_register_operand" "=w,w")
        (unspec:<V_cmp_result>
	  [(match_operand:VDQW 1 "s_register_operand" "w,w")
	   (match_operand:VDQW 2 "nonmemory_operand" "w,Dz")
           (match_operand:SI 3 "immediate_operand" "i,i")]
          UNSPEC_VCGT))]
  "TARGET_NEON"
  "@
  vcgt.%T3%#<V_sz_elem>\t%<V_reg>0, %<V_reg>1, %<V_reg>2
  vcgt.%T3%#<V_sz_elem>\t%<V_reg>0, %<V_reg>1, #0"
  [(set (attr "neon_type")
     (if_then_else (ne (symbol_ref "<Is_float_mode>") (const_int 0))
                   (if_then_else (ne (symbol_ref "<Is_d_reg>") (const_int 0))
                                 (const_string "neon_fp_vadd_ddd_vabs_dd")
                                 (const_string "neon_fp_vadd_qqq_vabs_qq"))
                   (const_string "neon_int_5")))]
)

;; VCLE and VCLT only support comparisons with immediate zero (register
;; variants are VCGE and VCGT with operands reversed).

(define_insn "neon_vcle<mode>"
  [(set (match_operand:<V_cmp_result> 0 "s_register_operand" "=w")
        (unspec:<V_cmp_result>
	  [(match_operand:VDQW 1 "s_register_operand" "w")
	   (match_operand:VDQW 2 "nonmemory_operand" "Dz")
	   (match_operand:SI 3 "immediate_operand" "i")]
          UNSPEC_VCLE))]
  "TARGET_NEON"
  "vcle.%T3%#<V_sz_elem>\t%<V_reg>0, %<V_reg>1, #0"
  [(set (attr "neon_type")
      (if_then_else (ne (symbol_ref "<Is_float_mode>") (const_int 0))
                    (if_then_else (ne (symbol_ref "<Is_d_reg>") (const_int 0))
                                  (const_string "neon_fp_vadd_ddd_vabs_dd")
                                  (const_string "neon_fp_vadd_qqq_vabs_qq"))
                    (const_string "neon_int_5")))]
)

(define_insn "neon_vclt<mode>"
  [(set (match_operand:<V_cmp_result> 0 "s_register_operand" "=w")
        (unspec:<V_cmp_result>
	  [(match_operand:VDQW 1 "s_register_operand" "w")
	   (match_operand:VDQW 2 "nonmemory_operand" "Dz")
	   (match_operand:SI 3 "immediate_operand" "i")]
          UNSPEC_VCLT))]
  "TARGET_NEON"
  "vclt.%T3%#<V_sz_elem>\t%<V_reg>0, %<V_reg>1, #0"
  [(set (attr "neon_type")
      (if_then_else (ne (symbol_ref "<Is_float_mode>") (const_int 0))
                    (if_then_else (ne (symbol_ref "<Is_d_reg>") (const_int 0))
                                  (const_string "neon_fp_vadd_ddd_vabs_dd")
                                  (const_string "neon_fp_vadd_qqq_vabs_qq"))
                    (const_string "neon_int_5")))]
)

(define_insn "neon_vcage<mode>"
  [(set (match_operand:<V_cmp_result> 0 "s_register_operand" "=w")
        (unspec:<V_cmp_result> [(match_operand:VCVTF 1 "s_register_operand" "w")
		                (match_operand:VCVTF 2 "s_register_operand" "w")
                                (match_operand:SI 3 "immediate_operand" "i")]
                               UNSPEC_VCAGE))]
  "TARGET_NEON"
  "vacge.<V_if_elem>\t%<V_reg>0, %<V_reg>1, %<V_reg>2"
  [(set (attr "neon_type")
     (if_then_else (ne (symbol_ref "<Is_d_reg>") (const_int 0))
                   (const_string "neon_fp_vadd_ddd_vabs_dd")
                   (const_string "neon_fp_vadd_qqq_vabs_qq")))]
)

(define_insn "neon_vcagt<mode>"
  [(set (match_operand:<V_cmp_result> 0 "s_register_operand" "=w")
        (unspec:<V_cmp_result> [(match_operand:VCVTF 1 "s_register_operand" "w")
		                (match_operand:VCVTF 2 "s_register_operand" "w")
                                (match_operand:SI 3 "immediate_operand" "i")]
                               UNSPEC_VCAGT))]
  "TARGET_NEON"
  "vacgt.<V_if_elem>\t%<V_reg>0, %<V_reg>1, %<V_reg>2"
  [(set (attr "neon_type")
     (if_then_else (ne (symbol_ref "<Is_d_reg>") (const_int 0))
                   (const_string "neon_fp_vadd_ddd_vabs_dd")
                   (const_string "neon_fp_vadd_qqq_vabs_qq")))]
)

(define_insn "neon_vtst<mode>"
  [(set (match_operand:VDQIW 0 "s_register_operand" "=w")
        (unspec:VDQIW [(match_operand:VDQIW 1 "s_register_operand" "w")
		       (match_operand:VDQIW 2 "s_register_operand" "w")
                       (match_operand:SI 3 "immediate_operand" "i")]
		      UNSPEC_VTST))]
  "TARGET_NEON"
  "vtst.<V_sz_elem>\t%<V_reg>0, %<V_reg>1, %<V_reg>2"
  [(set_attr "neon_type" "neon_int_4")]
)

(define_insn "neon_vabd<mode>"
  [(set (match_operand:VDQW 0 "s_register_operand" "=w")
        (unspec:VDQW [(match_operand:VDQW 1 "s_register_operand" "w")
		      (match_operand:VDQW 2 "s_register_operand" "w")
		      (match_operand:SI 3 "immediate_operand" "i")]
		     UNSPEC_VABD))]
  "TARGET_NEON"
  "vabd.%T3%#<V_sz_elem>\t%<V_reg>0, %<V_reg>1, %<V_reg>2"
  [(set (attr "neon_type")
     (if_then_else (ne (symbol_ref "<Is_float_mode>") (const_int 0))
                   (if_then_else (ne (symbol_ref "<Is_d_reg>") (const_int 0))
                                 (const_string "neon_fp_vadd_ddd_vabs_dd")
                                 (const_string "neon_fp_vadd_qqq_vabs_qq"))
                   (const_string "neon_int_5")))]
)

(define_insn "neon_vabdl<mode>"
  [(set (match_operand:<V_widen> 0 "s_register_operand" "=w")
        (unspec:<V_widen> [(match_operand:VW 1 "s_register_operand" "w")
		           (match_operand:VW 2 "s_register_operand" "w")
                           (match_operand:SI 3 "immediate_operand" "i")]
                          UNSPEC_VABDL))]
  "TARGET_NEON"
  "vabdl.%T3%#<V_sz_elem>\t%q0, %P1, %P2"
  [(set_attr "neon_type" "neon_int_5")]
)

(define_insn "neon_vaba<mode>"
  [(set (match_operand:VDQIW 0 "s_register_operand" "=w")
        (plus:VDQIW (match_operand:VDQIW 1 "s_register_operand" "0")
                    (unspec:VDQIW [(match_operand:VDQIW 2 "s_register_operand" "w")
		                   (match_operand:VDQIW 3 "s_register_operand" "w")
                                   (match_operand:SI 4 "immediate_operand" "i")]
		                  UNSPEC_VABD)))]
  "TARGET_NEON"
  "vaba.%T4%#<V_sz_elem>\t%<V_reg>0, %<V_reg>2, %<V_reg>3"
  [(set (attr "neon_type")
     (if_then_else (ne (symbol_ref "<Is_d_reg>") (const_int 0))
                   (const_string "neon_vaba") (const_string "neon_vaba_qqq")))]
)

(define_insn "neon_vabal<mode>"
  [(set (match_operand:<V_widen> 0 "s_register_operand" "=w")
        (plus:<V_widen> (match_operand:<V_widen> 1 "s_register_operand" "0")
                        (unspec:<V_widen> [(match_operand:VW 2 "s_register_operand" "w")
                                           (match_operand:VW 3 "s_register_operand" "w")
                                           (match_operand:SI 4 "immediate_operand" "i")]
                          UNSPEC_VABDL)))]
  "TARGET_NEON"
  "vabal.%T4%#<V_sz_elem>\t%q0, %P2, %P3"
  [(set_attr "neon_type" "neon_vaba")]
)

(define_insn "neon_vmax<mode>"
  [(set (match_operand:VDQW 0 "s_register_operand" "=w")
        (unspec:VDQW [(match_operand:VDQW 1 "s_register_operand" "w")
		      (match_operand:VDQW 2 "s_register_operand" "w")
		      (match_operand:SI 3 "immediate_operand" "i")]
                     UNSPEC_VMAX))]
  "TARGET_NEON"
  "vmax.%T3%#<V_sz_elem>\t%<V_reg>0, %<V_reg>1, %<V_reg>2"
  [(set (attr "neon_type")
    (if_then_else (ne (symbol_ref "<Is_float_mode>") (const_int 0))
                  (if_then_else (ne (symbol_ref "<Is_d_reg>") (const_int 0))
                                (const_string "neon_fp_vadd_ddd_vabs_dd")
                                (const_string "neon_fp_vadd_qqq_vabs_qq"))
                  (const_string "neon_int_5")))]
)

(define_insn "neon_vmin<mode>"
  [(set (match_operand:VDQW 0 "s_register_operand" "=w")
        (unspec:VDQW [(match_operand:VDQW 1 "s_register_operand" "w")
		      (match_operand:VDQW 2 "s_register_operand" "w")
		      (match_operand:SI 3 "immediate_operand" "i")]
                     UNSPEC_VMIN))]
  "TARGET_NEON"
  "vmin.%T3%#<V_sz_elem>\t%<V_reg>0, %<V_reg>1, %<V_reg>2"
  [(set (attr "neon_type")
    (if_then_else (ne (symbol_ref "<Is_float_mode>") (const_int 0))
                  (if_then_else (ne (symbol_ref "<Is_d_reg>") (const_int 0))
                                (const_string "neon_fp_vadd_ddd_vabs_dd")
                                (const_string "neon_fp_vadd_qqq_vabs_qq"))
                  (const_string "neon_int_5")))]
)

(define_expand "neon_vpadd<mode>"
  [(match_operand:VD 0 "s_register_operand" "=w")
   (match_operand:VD 1 "s_register_operand" "w")
   (match_operand:VD 2 "s_register_operand" "w")
   (match_operand:SI 3 "immediate_operand" "i")]
  "TARGET_NEON"
{
  emit_insn (gen_neon_vpadd_internal<mode> (operands[0], operands[1],
					    operands[2]));
  DONE;
})

(define_insn "neon_vpaddl<mode>"
  [(set (match_operand:<V_double_width> 0 "s_register_operand" "=w")
        (unspec:<V_double_width> [(match_operand:VDQIW 1 "s_register_operand" "w")
                                  (match_operand:SI 2 "immediate_operand" "i")]
                                 UNSPEC_VPADDL))]
  "TARGET_NEON"
  "vpaddl.%T2%#<V_sz_elem>\t%<V_reg>0, %<V_reg>1"
  ;; Assume this schedules like vaddl.
  [(set_attr "neon_type" "neon_int_3")]
)

(define_insn "neon_vpadal<mode>"
  [(set (match_operand:<V_double_width> 0 "s_register_operand" "=w")
        (unspec:<V_double_width> [(match_operand:<V_double_width> 1 "s_register_operand" "0")
                                  (match_operand:VDQIW 2 "s_register_operand" "w")
                                  (match_operand:SI 3 "immediate_operand" "i")]
                                 UNSPEC_VPADAL))]
  "TARGET_NEON"
  "vpadal.%T3%#<V_sz_elem>\t%<V_reg>0, %<V_reg>2"
  ;; Assume this schedules like vpadd.
  [(set_attr "neon_type" "neon_int_1")]
)

(define_insn "neon_vpmax<mode>"
  [(set (match_operand:VD 0 "s_register_operand" "=w")
        (unspec:VD [(match_operand:VD 1 "s_register_operand" "w")
		    (match_operand:VD 2 "s_register_operand" "w")
                    (match_operand:SI 3 "immediate_operand" "i")]
                   UNSPEC_VPMAX))]
  "TARGET_NEON"
  "vpmax.%T3%#<V_sz_elem>\t%<V_reg>0, %<V_reg>1, %<V_reg>2"
  ;; Assume this schedules like vmax.
  [(set (attr "neon_type")
    (if_then_else (ne (symbol_ref "<Is_float_mode>") (const_int 0))
                  (const_string "neon_fp_vadd_ddd_vabs_dd")
                  (const_string "neon_int_5")))]
)

(define_insn "neon_vpmin<mode>"
  [(set (match_operand:VD 0 "s_register_operand" "=w")
        (unspec:VD [(match_operand:VD 1 "s_register_operand" "w")
		    (match_operand:VD 2 "s_register_operand" "w")
                    (match_operand:SI 3 "immediate_operand" "i")]
                   UNSPEC_VPMIN))]
  "TARGET_NEON"
  "vpmin.%T3%#<V_sz_elem>\t%<V_reg>0, %<V_reg>1, %<V_reg>2"
  ;; Assume this schedules like vmin.
  [(set (attr "neon_type")
    (if_then_else (ne (symbol_ref "<Is_float_mode>") (const_int 0))
                  (const_string "neon_fp_vadd_ddd_vabs_dd")
                  (const_string "neon_int_5")))]
)

(define_insn "neon_vrecps<mode>"
  [(set (match_operand:VCVTF 0 "s_register_operand" "=w")
        (unspec:VCVTF [(match_operand:VCVTF 1 "s_register_operand" "w")
		       (match_operand:VCVTF 2 "s_register_operand" "w")
                       (match_operand:SI 3 "immediate_operand" "i")]
                      UNSPEC_VRECPS))]
  "TARGET_NEON"
  "vrecps.<V_if_elem>\t%<V_reg>0, %<V_reg>1, %<V_reg>2"
  [(set (attr "neon_type")
      (if_then_else (ne (symbol_ref "<Is_d_reg>") (const_int 0))
                    (const_string "neon_fp_vrecps_vrsqrts_ddd")
                    (const_string "neon_fp_vrecps_vrsqrts_qqq")))]
)

(define_insn "neon_vrsqrts<mode>"
  [(set (match_operand:VCVTF 0 "s_register_operand" "=w")
        (unspec:VCVTF [(match_operand:VCVTF 1 "s_register_operand" "w")
		       (match_operand:VCVTF 2 "s_register_operand" "w")
                       (match_operand:SI 3 "immediate_operand" "i")]
                      UNSPEC_VRSQRTS))]
  "TARGET_NEON"
  "vrsqrts.<V_if_elem>\t%<V_reg>0, %<V_reg>1, %<V_reg>2"
  [(set (attr "neon_type")
      (if_then_else (ne (symbol_ref "<Is_d_reg>") (const_int 0))
                    (const_string "neon_fp_vrecps_vrsqrts_ddd")
                    (const_string "neon_fp_vrecps_vrsqrts_qqq")))]
)

(define_expand "neon_vabs<mode>"
  [(match_operand:VDQW 0 "s_register_operand" "")
   (match_operand:VDQW 1 "s_register_operand" "")
   (match_operand:SI 2 "immediate_operand" "")]
  "TARGET_NEON"
{
  emit_insn (gen_abs<mode>2 (operands[0], operands[1]));
  DONE;
})

(define_insn "neon_vqabs<mode>"
  [(set (match_operand:VDQIW 0 "s_register_operand" "=w")
	(unspec:VDQIW [(match_operand:VDQIW 1 "s_register_operand" "w")
		       (match_operand:SI 2 "immediate_operand" "i")]
		      UNSPEC_VQABS))]
  "TARGET_NEON"
  "vqabs.<V_s_elem>\t%<V_reg>0, %<V_reg>1"
  [(set_attr "neon_type" "neon_vqneg_vqabs")]
)

(define_expand "neon_vneg<mode>"
  [(match_operand:VDQW 0 "s_register_operand" "")
   (match_operand:VDQW 1 "s_register_operand" "")
   (match_operand:SI 2 "immediate_operand" "")]
  "TARGET_NEON"
{
  emit_insn (gen_neg<mode>2 (operands[0], operands[1]));
  DONE;
})

(define_insn "neon_vqneg<mode>"
  [(set (match_operand:VDQIW 0 "s_register_operand" "=w")
	(unspec:VDQIW [(match_operand:VDQIW 1 "s_register_operand" "w")
		       (match_operand:SI 2 "immediate_operand" "i")]
		      UNSPEC_VQNEG))]
  "TARGET_NEON"
  "vqneg.<V_s_elem>\t%<V_reg>0, %<V_reg>1"
  [(set_attr "neon_type" "neon_vqneg_vqabs")]
)

(define_insn "neon_vcls<mode>"
  [(set (match_operand:VDQIW 0 "s_register_operand" "=w")
	(unspec:VDQIW [(match_operand:VDQIW 1 "s_register_operand" "w")
		       (match_operand:SI 2 "immediate_operand" "i")]
		      UNSPEC_VCLS))]
  "TARGET_NEON"
  "vcls.<V_s_elem>\t%<V_reg>0, %<V_reg>1"
  [(set_attr "neon_type" "neon_int_1")]
)

(define_insn "clz<mode>2"
  [(set (match_operand:VDQIW 0 "s_register_operand" "=w")
        (clz:VDQIW (match_operand:VDQIW 1 "s_register_operand" "w")))]
  "TARGET_NEON"
  "vclz.<V_if_elem>\t%<V_reg>0, %<V_reg>1"
  [(set_attr "neon_type" "neon_int_1")]
)

(define_expand "neon_vclz<mode>"
  [(match_operand:VDQIW 0 "s_register_operand" "")
   (match_operand:VDQIW 1 "s_register_operand" "")
   (match_operand:SI 2 "immediate_operand" "")]
  "TARGET_NEON"
{
  emit_insn (gen_clz<mode>2 (operands[0], operands[1]));
  DONE;
})

(define_insn "popcount<mode>2"
  [(set (match_operand:VE 0 "s_register_operand" "=w")
        (popcount:VE (match_operand:VE 1 "s_register_operand" "w")))]
  "TARGET_NEON"
  "vcnt.<V_sz_elem>\t%<V_reg>0, %<V_reg>1"
  [(set_attr "neon_type" "neon_int_1")]
)

(define_expand "neon_vcnt<mode>"
  [(match_operand:VE 0 "s_register_operand" "=w")
   (match_operand:VE 1 "s_register_operand" "w")
   (match_operand:SI 2 "immediate_operand" "i")]
  "TARGET_NEON"
{
  emit_insn (gen_popcount<mode>2 (operands[0], operands[1]));
  DONE;
})

(define_insn "neon_vrecpe<mode>"
  [(set (match_operand:V32 0 "s_register_operand" "=w")
	(unspec:V32 [(match_operand:V32 1 "s_register_operand" "w")
                     (match_operand:SI 2 "immediate_operand" "i")]
                    UNSPEC_VRECPE))]
  "TARGET_NEON"
  "vrecpe.<V_u_elem>\t%<V_reg>0, %<V_reg>1"
  [(set (attr "neon_type")
      (if_then_else (ne (symbol_ref "<Is_d_reg>") (const_int 0))
                    (const_string "neon_fp_vadd_ddd_vabs_dd")
                    (const_string "neon_fp_vadd_qqq_vabs_qq")))]
)

(define_insn "neon_vrsqrte<mode>"
  [(set (match_operand:V32 0 "s_register_operand" "=w")
	(unspec:V32 [(match_operand:V32 1 "s_register_operand" "w")
                     (match_operand:SI 2 "immediate_operand" "i")]
                    UNSPEC_VRSQRTE))]
  "TARGET_NEON"
  "vrsqrte.<V_u_elem>\t%<V_reg>0, %<V_reg>1"
  [(set (attr "neon_type")
      (if_then_else (ne (symbol_ref "<Is_d_reg>") (const_int 0))
                    (const_string "neon_fp_vadd_ddd_vabs_dd")
                    (const_string "neon_fp_vadd_qqq_vabs_qq")))]
)

(define_expand "neon_vmvn<mode>"
  [(match_operand:VDQIW 0 "s_register_operand" "")
   (match_operand:VDQIW 1 "s_register_operand" "")
   (match_operand:SI 2 "immediate_operand" "")]
  "TARGET_NEON"
{
  emit_insn (gen_one_cmpl<mode>2 (operands[0], operands[1]));
  DONE;
})

(define_insn "neon_vget_lane<mode>_sext_internal"
  [(set (match_operand:SI 0 "s_register_operand" "=r")
	(sign_extend:SI
	  (vec_select:<V_elem>
	    (match_operand:VD 1 "s_register_operand" "w")
	    (parallel [(match_operand:SI 2 "immediate_operand" "i")]))))]
  "TARGET_NEON"
{
  if (BYTES_BIG_ENDIAN)
    {
      int elt = INTVAL (operands[2]);
      elt = GET_MODE_NUNITS (<MODE>mode) - 1 - elt;
      operands[2] = GEN_INT (elt);
    }
  return "vmov%?.s<V_sz_elem>\t%0, %P1[%c2]";
}
  [(set_attr "predicable" "yes")
   (set_attr "neon_type" "neon_bp_simple")]
)

(define_insn "neon_vget_lane<mode>_zext_internal"
  [(set (match_operand:SI 0 "s_register_operand" "=r")
	(zero_extend:SI
	  (vec_select:<V_elem>
	    (match_operand:VD 1 "s_register_operand" "w")
	    (parallel [(match_operand:SI 2 "immediate_operand" "i")]))))]
  "TARGET_NEON"
{
  if (BYTES_BIG_ENDIAN)
    {
      int elt = INTVAL (operands[2]);
      elt = GET_MODE_NUNITS (<MODE>mode) - 1 - elt;
      operands[2] = GEN_INT (elt);
    }
  return "vmov%?.u<V_sz_elem>\t%0, %P1[%c2]";
}
  [(set_attr "predicable" "yes")
   (set_attr "neon_type" "neon_bp_simple")]
)

(define_insn "neon_vget_lane<mode>_sext_internal"
  [(set (match_operand:SI 0 "s_register_operand" "=r")
	(sign_extend:SI
	  (vec_select:<V_elem>
	    (match_operand:VQ 1 "s_register_operand" "w")
	    (parallel [(match_operand:SI 2 "immediate_operand" "i")]))))]
  "TARGET_NEON"
{
  rtx ops[3];
  int regno = REGNO (operands[1]);
  unsigned int halfelts = GET_MODE_NUNITS (<MODE>mode) / 2;
  unsigned int elt = INTVAL (operands[2]);
  unsigned int elt_adj = elt % halfelts;

  if (BYTES_BIG_ENDIAN)
    elt_adj = halfelts - 1 - elt_adj;

  ops[0] = operands[0];
  ops[1] = gen_rtx_REG (<V_HALF>mode, regno + 2 * (elt / halfelts));
  ops[2] = GEN_INT (elt_adj);
  output_asm_insn ("vmov%?.s<V_sz_elem>\t%0, %P1[%c2]", ops);

  return "";
}
  [(set_attr "predicable" "yes")
   (set_attr "neon_type" "neon_bp_simple")]
)

(define_insn "neon_vget_lane<mode>_zext_internal"
  [(set (match_operand:SI 0 "s_register_operand" "=r")
	(zero_extend:SI
	  (vec_select:<V_elem>
	    (match_operand:VQ 1 "s_register_operand" "w")
	    (parallel [(match_operand:SI 2 "immediate_operand" "i")]))))]
  "TARGET_NEON"
{
  rtx ops[3];
  int regno = REGNO (operands[1]);
  unsigned int halfelts = GET_MODE_NUNITS (<MODE>mode) / 2;
  unsigned int elt = INTVAL (operands[2]);
  unsigned int elt_adj = elt % halfelts;

  if (BYTES_BIG_ENDIAN)
    elt_adj = halfelts - 1 - elt_adj;

  ops[0] = operands[0];
  ops[1] = gen_rtx_REG (<V_HALF>mode, regno + 2 * (elt / halfelts));
  ops[2] = GEN_INT (elt_adj);
  output_asm_insn ("vmov%?.u<V_sz_elem>\t%0, %P1[%c2]", ops);

  return "";
}
  [(set_attr "predicable" "yes")
   (set_attr "neon_type" "neon_bp_simple")]
)

(define_expand "neon_vget_lane<mode>"
  [(match_operand:<V_ext> 0 "s_register_operand" "")
   (match_operand:VDQW 1 "s_register_operand" "")
   (match_operand:SI 2 "immediate_operand" "")
   (match_operand:SI 3 "immediate_operand" "")]
  "TARGET_NEON"
{
  HOST_WIDE_INT magic = INTVAL (operands[3]);
  rtx insn;

  neon_lane_bounds (operands[2], 0, GET_MODE_NUNITS (<MODE>mode));

  if (BYTES_BIG_ENDIAN)
    {
      /* The intrinsics are defined in terms of a model where the
	 element ordering in memory is vldm order, whereas the generic
	 RTL is defined in terms of a model where the element ordering
	 in memory is array order.  Convert the lane number to conform
	 to this model.  */
      unsigned int elt = INTVAL (operands[2]);
      unsigned int reg_nelts
	= 64 / GET_MODE_BITSIZE (GET_MODE_INNER (<MODE>mode));
      elt ^= reg_nelts - 1;
      operands[2] = GEN_INT (elt);
    }

  if ((magic & 3) == 3 || GET_MODE_BITSIZE (GET_MODE_INNER (<MODE>mode)) == 32)
    insn = gen_vec_extract<mode> (operands[0], operands[1], operands[2]);
  else
    {
      if ((magic & 1) != 0)
	insn = gen_neon_vget_lane<mode>_sext_internal (operands[0], operands[1],
						       operands[2]);
      else
	insn = gen_neon_vget_lane<mode>_zext_internal (operands[0], operands[1],
						       operands[2]);
    }
  emit_insn (insn);
  DONE;
})

; Operand 3 (info word) is ignored because it does nothing useful with 64-bit
; elements.

(define_expand "neon_vget_lanedi"
  [(match_operand:DI 0 "s_register_operand" "=r")
   (match_operand:DI 1 "s_register_operand" "w")
   (match_operand:SI 2 "immediate_operand" "i")
   (match_operand:SI 3 "immediate_operand" "i")]
  "TARGET_NEON"
{
  neon_lane_bounds (operands[2], 0, 1);
  emit_move_insn (operands[0], operands[1]);
  DONE;
})

(define_expand "neon_vget_lanev2di"
  [(match_operand:DI 0 "s_register_operand" "=r")
   (match_operand:V2DI 1 "s_register_operand" "w")
   (match_operand:SI 2 "immediate_operand" "i")
   (match_operand:SI 3 "immediate_operand" "i")]
  "TARGET_NEON"
{
  neon_lane_bounds (operands[2], 0, 2);
  emit_insn (gen_vec_extractv2di (operands[0], operands[1], operands[2]));
  DONE;
})

(define_expand "neon_vset_lane<mode>"
  [(match_operand:VDQ 0 "s_register_operand" "=w")
   (match_operand:<V_elem> 1 "s_register_operand" "r")
   (match_operand:VDQ 2 "s_register_operand" "0")
   (match_operand:SI 3 "immediate_operand" "i")]
  "TARGET_NEON"
{
  unsigned int elt = INTVAL (operands[3]);
  neon_lane_bounds (operands[3], 0, GET_MODE_NUNITS (<MODE>mode));

  if (BYTES_BIG_ENDIAN)
    {
      unsigned int reg_nelts
	= 64 / GET_MODE_BITSIZE (GET_MODE_INNER (<MODE>mode));
      elt ^= reg_nelts - 1;
    }

  emit_insn (gen_vec_set<mode>_internal (operands[0], operands[1],
                                         GEN_INT (1 << elt), operands[2]));
  DONE;
})

; See neon_vget_lanedi comment for reasons operands 2 & 3 are ignored.

(define_expand "neon_vset_lanedi"
  [(match_operand:DI 0 "s_register_operand" "=w")
   (match_operand:DI 1 "s_register_operand" "r")
   (match_operand:DI 2 "s_register_operand" "0")
   (match_operand:SI 3 "immediate_operand" "i")]
  "TARGET_NEON"
{
  neon_lane_bounds (operands[3], 0, 1);
  emit_move_insn (operands[0], operands[1]);
  DONE;
})

(define_expand "neon_vcreate<mode>"
  [(match_operand:VDX 0 "s_register_operand" "")
   (match_operand:DI 1 "general_operand" "")]
  "TARGET_NEON"
{
  rtx src = gen_lowpart (<MODE>mode, operands[1]);
  emit_move_insn (operands[0], src);
  DONE;
})

(define_insn "neon_vdup_n<mode>"
  [(set (match_operand:VX 0 "s_register_operand" "=w")
<<<<<<< HEAD
	(unspec:VX [(match_operand:<V_elem> 1 "s_register_operand" "r")]
		   UNSPEC_VDUP_N))]
=======
        (vec_duplicate:VX (match_operand:<V_elem> 1 "s_register_operand" "r")))]
>>>>>>> 03d20231
  "TARGET_NEON"
  "vdup%?.<V_sz_elem>\t%<V_reg>0, %1"
  ;; Assume this schedules like vmov.
  [(set_attr "predicable" "yes")
   (set_attr "neon_type" "neon_bp_simple")]
)

(define_insn "neon_vdup_n<mode>"
  [(set (match_operand:V32 0 "s_register_operand" "=w,w")
<<<<<<< HEAD
	(unspec:V32 [(match_operand:<V_elem> 1 "s_register_operand" "r,t")]
		    UNSPEC_VDUP_N))]
  "TARGET_NEON"
  "@
  vdup%?.<V_sz_elem>\t%<V_reg>0, %1
  vdup%?.<V_sz_elem>\t%<V_reg>0, %y1"
  ;; Assume this schedules like vmov.
  [(set_attr "predicable" "yes")
   (set_attr "neon_type" "neon_bp_simple")]
)

(define_insn "neon_vdup_ndi"
  [(set (match_operand:DI 0 "s_register_operand" "=w")
	(unspec:DI [(match_operand:DI 1 "s_register_operand" "r")]
                   UNSPEC_VDUP_N))]
=======
        (vec_duplicate:V32 (match_operand:<V_elem> 1 "s_register_operand" "r,t")))]
>>>>>>> 03d20231
  "TARGET_NEON"
  "@
  vdup%?.<V_sz_elem>\t%<V_reg>0, %1
  vdup%?.<V_sz_elem>\t%<V_reg>0, %y1"
  ;; Assume this schedules like vmov.
  [(set_attr "predicable" "yes")
   (set_attr "neon_type" "neon_bp_simple")]
)

(define_expand "neon_vdup_ndi"
  [(match_operand:DI 0 "s_register_operand" "=w")
   (match_operand:DI 1 "s_register_operand" "r")]
  "TARGET_NEON"
{
  emit_move_insn (operands[0], operands[1]);
  DONE;
}
)

(define_insn "neon_vdup_nv2di"
  [(set (match_operand:V2DI 0 "s_register_operand" "=w,w")
        (vec_duplicate:V2DI (match_operand:DI 1 "s_register_operand" "r,w")))]
  "TARGET_NEON"
  "@
  vmov%?\t%e0, %Q1, %R1\;vmov%?\t%f0, %Q1, %R1
  vmov%?\t%e0, %P1\;vmov%?\t%f0, %P1"
  [(set_attr "predicable" "yes")
   (set_attr "length" "8")
   (set_attr "neon_type" "neon_bp_simple")]
)

(define_insn "neon_vdup_lane<mode>_internal"
  [(set (match_operand:VDQW 0 "s_register_operand" "=w")
  	(vec_duplicate:VDQW 
          (vec_select:<V_elem>
            (match_operand:<V_double_vector_mode> 1 "s_register_operand" "w")
            (parallel [(match_operand:SI 2 "immediate_operand" "i")]))))]
  "TARGET_NEON"
{
  if (BYTES_BIG_ENDIAN)
    {
      int elt = INTVAL (operands[2]);
      elt = GET_MODE_NUNITS (<V_double_vector_mode>mode) - 1 - elt;
      operands[2] = GEN_INT (elt);
    }
  if (<Is_d_reg>)
    return "vdup.<V_sz_elem>\t%P0, %P1[%c2]";
  else
    return "vdup.<V_sz_elem>\t%q0, %P1[%c2]";
}
  ;; Assume this schedules like vmov.
  [(set_attr "neon_type" "neon_bp_simple")]
)

(define_expand "neon_vdup_lane<mode>"
  [(match_operand:VDQW 0 "s_register_operand" "=w")
   (match_operand:<V_double_vector_mode> 1 "s_register_operand" "w")
   (match_operand:SI 2 "immediate_operand" "i")]
  "TARGET_NEON"
{
  neon_lane_bounds (operands[2], 0, GET_MODE_NUNITS (<V_double_vector_mode>mode));
  if (BYTES_BIG_ENDIAN)
    {
      unsigned int elt = INTVAL (operands[2]);
      unsigned int reg_nelts
	= 64 / GET_MODE_BITSIZE (GET_MODE_INNER (<V_double_vector_mode>mode));
      elt ^= reg_nelts - 1;
      operands[2] = GEN_INT (elt);
    }
    emit_insn (gen_neon_vdup_lane<mode>_internal (operands[0], operands[1],
                                                  operands[2]));
    DONE;
})

; Scalar index is ignored, since only zero is valid here.
(define_expand "neon_vdup_lanedi"
  [(match_operand:DI 0 "s_register_operand" "=w")
   (match_operand:DI 1 "s_register_operand" "w")
   (match_operand:SI 2 "immediate_operand" "i")]
  "TARGET_NEON"
{
  neon_lane_bounds (operands[2], 0, 1);
  emit_move_insn (operands[0], operands[1]);
  DONE;
})

; Likewise for v2di, as the DImode second operand has only a single element.
(define_expand "neon_vdup_lanev2di"
  [(match_operand:V2DI 0 "s_register_operand" "=w")
   (match_operand:DI 1 "s_register_operand" "w")
   (match_operand:SI 2 "immediate_operand" "i")]
  "TARGET_NEON"
{
  neon_lane_bounds (operands[2], 0, 1);
  emit_insn (gen_neon_vdup_nv2di (operands[0], operands[1]));
  DONE;
})

;; In this insn, operand 1 should be low, and operand 2 the high part of the
;; dest vector.
;; FIXME: A different implementation of this builtin could make it much
;; more likely that we wouldn't actually need to output anything (we could make
;; it so that the reg allocator puts things in the right places magically
;; instead). Lack of subregs for vectors makes that tricky though, I think.

(define_insn "neon_vcombine<mode>"
  [(set (match_operand:<V_DOUBLE> 0 "s_register_operand" "=w")
        (vec_concat:<V_DOUBLE> (match_operand:VDX 1 "s_register_operand" "w")
			       (match_operand:VDX 2 "s_register_operand" "w")))]
  "TARGET_NEON"
{
  int dest = REGNO (operands[0]);
  int src1 = REGNO (operands[1]);
  int src2 = REGNO (operands[2]);
  rtx destlo;

  if (src1 == dest && src2 == dest + 2)
    return "";
  else if (src2 == dest && src1 == dest + 2)
    /* Special case of reversed high/low parts.  */
    return "vswp\t%P1, %P2";

  destlo = gen_rtx_REG (<MODE>mode, dest);

  if (!reg_overlap_mentioned_p (operands[2], destlo))
    {
      /* Try to avoid unnecessary moves if part of the result is in the right
         place already.  */
      if (src1 != dest)
        output_asm_insn ("vmov\t%e0, %P1", operands);
      if (src2 != dest + 2)
        output_asm_insn ("vmov\t%f0, %P2", operands);
    }
  else
    {
      if (src2 != dest + 2)
        output_asm_insn ("vmov\t%f0, %P2", operands);
      if (src1 != dest)
        output_asm_insn ("vmov\t%e0, %P1", operands);
    }

  return "";
}
  ;; We set the neon_type attribute based on the vmov instructions above.
  [(set_attr "length" "8")
   (set_attr "neon_type" "neon_bp_simple")]
)

(define_insn "neon_vget_highv16qi"
  [(set (match_operand:V8QI 0 "s_register_operand" "=w")
	(vec_select:V8QI (match_operand:V16QI 1 "s_register_operand" "w")
                         (parallel [(const_int 8) (const_int 9)
			            (const_int 10) (const_int 11)
				    (const_int 12) (const_int 13)
				    (const_int 14) (const_int 15)])))]
  "TARGET_NEON"
{
  int dest = REGNO (operands[0]);
  int src = REGNO (operands[1]);

  if (dest != src + 2)
    return "vmov\t%P0, %f1";
  else
    return "";
}
  [(set_attr "neon_type" "neon_bp_simple")]
)

(define_insn "neon_vget_highv8hi"
  [(set (match_operand:V4HI 0 "s_register_operand" "=w")
	(vec_select:V4HI (match_operand:V8HI 1 "s_register_operand" "w")
	                 (parallel [(const_int 4) (const_int 5)
			            (const_int 6) (const_int 7)])))]
  "TARGET_NEON"
{
  int dest = REGNO (operands[0]);
  int src = REGNO (operands[1]);

  if (dest != src + 2)
    return "vmov\t%P0, %f1";
  else
    return "";
}
  [(set_attr "neon_type" "neon_bp_simple")]
)

(define_insn "neon_vget_highv4si"
  [(set (match_operand:V2SI 0 "s_register_operand" "=w")
	(vec_select:V2SI (match_operand:V4SI 1 "s_register_operand" "w")
	                 (parallel [(const_int 2) (const_int 3)])))]
  "TARGET_NEON"
{
  int dest = REGNO (operands[0]);
  int src = REGNO (operands[1]);

  if (dest != src + 2)
    return "vmov\t%P0, %f1";
  else
    return "";
}
  [(set_attr "neon_type" "neon_bp_simple")]
)

(define_insn "neon_vget_highv4sf"
  [(set (match_operand:V2SF 0 "s_register_operand" "=w")
	(vec_select:V2SF (match_operand:V4SF 1 "s_register_operand" "w")
	                 (parallel [(const_int 2) (const_int 3)])))]
  "TARGET_NEON"
{
  int dest = REGNO (operands[0]);
  int src = REGNO (operands[1]);

  if (dest != src + 2)
    return "vmov\t%P0, %f1";
  else
    return "";
}
  [(set_attr "neon_type" "neon_bp_simple")]
)

(define_insn "neon_vget_highv2di"
  [(set (match_operand:DI 0 "s_register_operand" "=w")
	(vec_select:DI (match_operand:V2DI 1 "s_register_operand" "w")
	               (parallel [(const_int 1)])))]
  "TARGET_NEON"
{
  int dest = REGNO (operands[0]);
  int src = REGNO (operands[1]);

  if (dest != src + 2)
    return "vmov\t%P0, %f1";
  else
    return "";
}
  [(set_attr "neon_type" "neon_bp_simple")]
)

(define_insn "neon_vget_lowv16qi"
  [(set (match_operand:V8QI 0 "s_register_operand" "=w")
	(vec_select:V8QI (match_operand:V16QI 1 "s_register_operand" "w")
                         (parallel [(const_int 0) (const_int 1)
			            (const_int 2) (const_int 3)
				    (const_int 4) (const_int 5)
				    (const_int 6) (const_int 7)])))]
  "TARGET_NEON"
{
  int dest = REGNO (operands[0]);
  int src = REGNO (operands[1]);

  if (dest != src)
    return "vmov\t%P0, %e1";
  else
    return "";
}
  [(set_attr "neon_type" "neon_bp_simple")]
)

(define_insn "neon_vget_lowv8hi"
  [(set (match_operand:V4HI 0 "s_register_operand" "=w")
	(vec_select:V4HI (match_operand:V8HI 1 "s_register_operand" "w")
	                 (parallel [(const_int 0) (const_int 1)
			            (const_int 2) (const_int 3)])))]
  "TARGET_NEON"
{
  int dest = REGNO (operands[0]);
  int src = REGNO (operands[1]);

  if (dest != src)
    return "vmov\t%P0, %e1";
  else
    return "";
}
  [(set_attr "neon_type" "neon_bp_simple")]
)

(define_insn "neon_vget_lowv4si"
  [(set (match_operand:V2SI 0 "s_register_operand" "=w")
	(vec_select:V2SI (match_operand:V4SI 1 "s_register_operand" "w")
	                 (parallel [(const_int 0) (const_int 1)])))]
  "TARGET_NEON"
{
  int dest = REGNO (operands[0]);
  int src = REGNO (operands[1]);

  if (dest != src)
    return "vmov\t%P0, %e1";
  else
    return "";
}
  [(set_attr "neon_type" "neon_bp_simple")]
)

(define_insn "neon_vget_lowv4sf"
  [(set (match_operand:V2SF 0 "s_register_operand" "=w")
	(vec_select:V2SF (match_operand:V4SF 1 "s_register_operand" "w")
	                 (parallel [(const_int 0) (const_int 1)])))]
  "TARGET_NEON"
{
  int dest = REGNO (operands[0]);
  int src = REGNO (operands[1]);

  if (dest != src)
    return "vmov\t%P0, %e1";
  else
    return "";
}
  [(set_attr "neon_type" "neon_bp_simple")]
)

(define_insn "neon_vget_lowv2di"
  [(set (match_operand:DI 0 "s_register_operand" "=w")
	(vec_select:DI (match_operand:V2DI 1 "s_register_operand" "w")
	               (parallel [(const_int 0)])))]
  "TARGET_NEON"
{
  int dest = REGNO (operands[0]);
  int src = REGNO (operands[1]);

  if (dest != src)
    return "vmov\t%P0, %e1";
  else
    return "";
}
  [(set_attr "neon_type" "neon_bp_simple")]
)

(define_insn "neon_vcvt<mode>"
  [(set (match_operand:<V_CVTTO> 0 "s_register_operand" "=w")
	(unspec:<V_CVTTO> [(match_operand:VCVTF 1 "s_register_operand" "w")
			   (match_operand:SI 2 "immediate_operand" "i")]
			  UNSPEC_VCVT))]
  "TARGET_NEON"
  "vcvt.%T2%#32.f32\t%<V_reg>0, %<V_reg>1"
  [(set (attr "neon_type")
     (if_then_else (ne (symbol_ref "<Is_d_reg>") (const_int 0))
                   (const_string "neon_fp_vadd_ddd_vabs_dd")
                   (const_string "neon_fp_vadd_qqq_vabs_qq")))]
)

(define_insn "neon_vcvt<mode>"
  [(set (match_operand:<V_CVTTO> 0 "s_register_operand" "=w")
	(unspec:<V_CVTTO> [(match_operand:VCVTI 1 "s_register_operand" "w")
			   (match_operand:SI 2 "immediate_operand" "i")]
			  UNSPEC_VCVT))]
  "TARGET_NEON"
  "vcvt.f32.%T2%#32\t%<V_reg>0, %<V_reg>1"
  [(set (attr "neon_type")
     (if_then_else (ne (symbol_ref "<Is_d_reg>") (const_int 0))
                   (const_string "neon_fp_vadd_ddd_vabs_dd")
                   (const_string "neon_fp_vadd_qqq_vabs_qq")))]
)

(define_insn "neon_vcvt_n<mode>"
  [(set (match_operand:<V_CVTTO> 0 "s_register_operand" "=w")
	(unspec:<V_CVTTO> [(match_operand:VCVTF 1 "s_register_operand" "w")
			   (match_operand:SI 2 "immediate_operand" "i")
                           (match_operand:SI 3 "immediate_operand" "i")]
			  UNSPEC_VCVT_N))]
  "TARGET_NEON"
{
  neon_const_bounds (operands[2], 1, 33);
  return "vcvt.%T3%#32.f32\t%<V_reg>0, %<V_reg>1, %2";
}
  [(set (attr "neon_type")
     (if_then_else (ne (symbol_ref "<Is_d_reg>") (const_int 0))
                   (const_string "neon_fp_vadd_ddd_vabs_dd")
                   (const_string "neon_fp_vadd_qqq_vabs_qq")))]
)

(define_insn "neon_vcvt_n<mode>"
  [(set (match_operand:<V_CVTTO> 0 "s_register_operand" "=w")
	(unspec:<V_CVTTO> [(match_operand:VCVTI 1 "s_register_operand" "w")
			   (match_operand:SI 2 "immediate_operand" "i")
                           (match_operand:SI 3 "immediate_operand" "i")]
			  UNSPEC_VCVT_N))]
  "TARGET_NEON"
{
  neon_const_bounds (operands[2], 1, 33);
  return "vcvt.f32.%T3%#32\t%<V_reg>0, %<V_reg>1, %2";
}
  [(set (attr "neon_type")
     (if_then_else (ne (symbol_ref "<Is_d_reg>") (const_int 0))
                   (const_string "neon_fp_vadd_ddd_vabs_dd")
                   (const_string "neon_fp_vadd_qqq_vabs_qq")))]
)

(define_insn "neon_vmovn<mode>"
  [(set (match_operand:<V_narrow> 0 "s_register_operand" "=w")
	(unspec:<V_narrow> [(match_operand:VN 1 "s_register_operand" "w")
			    (match_operand:SI 2 "immediate_operand" "i")]
                           UNSPEC_VMOVN))]
  "TARGET_NEON"
  "vmovn.<V_if_elem>\t%P0, %q1"
  [(set_attr "neon_type" "neon_bp_simple")]
)

(define_insn "neon_vqmovn<mode>"
  [(set (match_operand:<V_narrow> 0 "s_register_operand" "=w")
	(unspec:<V_narrow> [(match_operand:VN 1 "s_register_operand" "w")
			    (match_operand:SI 2 "immediate_operand" "i")]
                           UNSPEC_VQMOVN))]
  "TARGET_NEON"
  "vqmovn.%T2%#<V_sz_elem>\t%P0, %q1"
  [(set_attr "neon_type" "neon_shift_2")]
)

(define_insn "neon_vqmovun<mode>"
  [(set (match_operand:<V_narrow> 0 "s_register_operand" "=w")
	(unspec:<V_narrow> [(match_operand:VN 1 "s_register_operand" "w")
			    (match_operand:SI 2 "immediate_operand" "i")]
                           UNSPEC_VQMOVUN))]
  "TARGET_NEON"
  "vqmovun.<V_s_elem>\t%P0, %q1"
  [(set_attr "neon_type" "neon_shift_2")]
)

(define_insn "neon_vmovl<mode>"
  [(set (match_operand:<V_widen> 0 "s_register_operand" "=w")
	(unspec:<V_widen> [(match_operand:VW 1 "s_register_operand" "w")
			   (match_operand:SI 2 "immediate_operand" "i")]
                          UNSPEC_VMOVL))]
  "TARGET_NEON"
  "vmovl.%T2%#<V_sz_elem>\t%q0, %P1"
  [(set_attr "neon_type" "neon_shift_1")]
)

(define_insn "neon_vmul_lane<mode>"
  [(set (match_operand:VMD 0 "s_register_operand" "=w")
	(unspec:VMD [(match_operand:VMD 1 "s_register_operand" "w")
		     (match_operand:VMD 2 "s_register_operand"
                                        "<scalar_mul_constraint>")
                     (match_operand:SI 3 "immediate_operand" "i")
                     (match_operand:SI 4 "immediate_operand" "i")]
                    UNSPEC_VMUL_LANE))]
  "TARGET_NEON"
{
  neon_lane_bounds (operands[3], 0, GET_MODE_NUNITS (<MODE>mode));
  return "vmul.<V_if_elem>\t%P0, %P1, %P2[%c3]";
}
  [(set (attr "neon_type")
     (if_then_else (ne (symbol_ref "<Is_float_mode>") (const_int 0))
                   (const_string "neon_fp_vmul_ddd")
                   (if_then_else (ne (symbol_ref "<Scalar_mul_8_16>") (const_int 0))
                                 (const_string "neon_mul_ddd_16_scalar_32_16_long_scalar")
                                 (const_string "neon_mul_qdd_64_32_long_qqd_16_ddd_32_scalar_64_32_long_scalar"))))]
)

(define_insn "neon_vmul_lane<mode>"
  [(set (match_operand:VMQ 0 "s_register_operand" "=w")
	(unspec:VMQ [(match_operand:VMQ 1 "s_register_operand" "w")
		     (match_operand:<V_HALF> 2 "s_register_operand"
                                             "<scalar_mul_constraint>")
                     (match_operand:SI 3 "immediate_operand" "i")
                     (match_operand:SI 4 "immediate_operand" "i")]
                    UNSPEC_VMUL_LANE))]
  "TARGET_NEON"
{
  neon_lane_bounds (operands[3], 0, GET_MODE_NUNITS (<V_HALF>mode));
  return "vmul.<V_if_elem>\t%q0, %q1, %P2[%c3]";
}
  [(set (attr "neon_type")
     (if_then_else (ne (symbol_ref "<Is_float_mode>") (const_int 0))
                   (const_string "neon_fp_vmul_qqd")
                   (if_then_else (ne (symbol_ref "<Scalar_mul_8_16>") (const_int 0))
                                 (const_string "neon_mul_qdd_64_32_long_qqd_16_ddd_32_scalar_64_32_long_scalar")
                                 (const_string "neon_mul_qqd_32_scalar"))))]
)

(define_insn "neon_vmull_lane<mode>"
  [(set (match_operand:<V_widen> 0 "s_register_operand" "=w")
	(unspec:<V_widen> [(match_operand:VMDI 1 "s_register_operand" "w")
		           (match_operand:VMDI 2 "s_register_operand"
					       "<scalar_mul_constraint>")
                           (match_operand:SI 3 "immediate_operand" "i")
                           (match_operand:SI 4 "immediate_operand" "i")]
                          UNSPEC_VMULL_LANE))]
  "TARGET_NEON"
{
  neon_lane_bounds (operands[3], 0, GET_MODE_NUNITS (<MODE>mode));
  return "vmull.%T4%#<V_sz_elem>\t%q0, %P1, %P2[%c3]";
}
  [(set (attr "neon_type")
     (if_then_else (ne (symbol_ref "<Scalar_mul_8_16>") (const_int 0))
                   (const_string "neon_mul_ddd_16_scalar_32_16_long_scalar")
                   (const_string "neon_mul_qdd_64_32_long_qqd_16_ddd_32_scalar_64_32_long_scalar")))]
)

(define_insn "neon_vqdmull_lane<mode>"
  [(set (match_operand:<V_widen> 0 "s_register_operand" "=w")
	(unspec:<V_widen> [(match_operand:VMDI 1 "s_register_operand" "w")
		           (match_operand:VMDI 2 "s_register_operand"
					       "<scalar_mul_constraint>")
                           (match_operand:SI 3 "immediate_operand" "i")
                           (match_operand:SI 4 "immediate_operand" "i")]
                          UNSPEC_VQDMULL_LANE))]
  "TARGET_NEON"
{
  neon_lane_bounds (operands[3], 0, GET_MODE_NUNITS (<MODE>mode));
  return "vqdmull.<V_s_elem>\t%q0, %P1, %P2[%c3]";
}
  [(set (attr "neon_type")
     (if_then_else (ne (symbol_ref "<Scalar_mul_8_16>") (const_int 0))
                   (const_string "neon_mul_ddd_16_scalar_32_16_long_scalar")
                   (const_string "neon_mul_qdd_64_32_long_qqd_16_ddd_32_scalar_64_32_long_scalar")))]
)

(define_insn "neon_vqdmulh_lane<mode>"
  [(set (match_operand:VMQI 0 "s_register_operand" "=w")
	(unspec:VMQI [(match_operand:VMQI 1 "s_register_operand" "w")
		      (match_operand:<V_HALF> 2 "s_register_operand"
					      "<scalar_mul_constraint>")
                      (match_operand:SI 3 "immediate_operand" "i")
                      (match_operand:SI 4 "immediate_operand" "i")]
                      UNSPEC_VQDMULH_LANE))]
  "TARGET_NEON"
{
  neon_lane_bounds (operands[3], 0, GET_MODE_NUNITS (<MODE>mode));
  return "vq%O4dmulh.%T4%#<V_sz_elem>\t%q0, %q1, %P2[%c3]";
}
  [(set (attr "neon_type")
     (if_then_else (ne (symbol_ref "<Scalar_mul_8_16>") (const_int 0))
                   (const_string "neon_mul_qdd_64_32_long_qqd_16_ddd_32_scalar_64_32_long_scalar")
                   (const_string "neon_mul_qqd_32_scalar")))]
)

(define_insn "neon_vqdmulh_lane<mode>"
  [(set (match_operand:VMDI 0 "s_register_operand" "=w")
	(unspec:VMDI [(match_operand:VMDI 1 "s_register_operand" "w")
		      (match_operand:VMDI 2 "s_register_operand"
					  "<scalar_mul_constraint>")
                      (match_operand:SI 3 "immediate_operand" "i")
                      (match_operand:SI 4 "immediate_operand" "i")]
                      UNSPEC_VQDMULH_LANE))]
  "TARGET_NEON"
{
  neon_lane_bounds (operands[3], 0, GET_MODE_NUNITS (<MODE>mode));
  return "vq%O4dmulh.%T4%#<V_sz_elem>\t%P0, %P1, %P2[%c3]";
}
  [(set (attr "neon_type")
     (if_then_else (ne (symbol_ref "<Scalar_mul_8_16>") (const_int 0))
                   (const_string "neon_mul_ddd_16_scalar_32_16_long_scalar")
                   (const_string "neon_mul_qdd_64_32_long_qqd_16_ddd_32_scalar_64_32_long_scalar")))]
)

(define_insn "neon_vmla_lane<mode>"
  [(set (match_operand:VMD 0 "s_register_operand" "=w")
	(unspec:VMD [(match_operand:VMD 1 "s_register_operand" "0")
		     (match_operand:VMD 2 "s_register_operand" "w")
                     (match_operand:VMD 3 "s_register_operand"
					"<scalar_mul_constraint>")
                     (match_operand:SI 4 "immediate_operand" "i")
                     (match_operand:SI 5 "immediate_operand" "i")]
                     UNSPEC_VMLA_LANE))]
  "TARGET_NEON"
{
  neon_lane_bounds (operands[4], 0, GET_MODE_NUNITS (<MODE>mode));
  return "vmla.<V_if_elem>\t%P0, %P2, %P3[%c4]";
}
  [(set (attr "neon_type")
     (if_then_else (ne (symbol_ref "<Is_float_mode>") (const_int 0))
                   (const_string "neon_fp_vmla_ddd_scalar")
                   (if_then_else (ne (symbol_ref "<Scalar_mul_8_16>") (const_int 0))
                                 (const_string "neon_mla_ddd_16_scalar_qdd_32_16_long_scalar")
                                 (const_string "neon_mla_ddd_32_qqd_16_ddd_32_scalar_qdd_64_32_long_scalar_qdd_64_32_long"))))]
)

(define_insn "neon_vmla_lane<mode>"
  [(set (match_operand:VMQ 0 "s_register_operand" "=w")
	(unspec:VMQ [(match_operand:VMQ 1 "s_register_operand" "0")
		     (match_operand:VMQ 2 "s_register_operand" "w")
                     (match_operand:<V_HALF> 3 "s_register_operand"
					     "<scalar_mul_constraint>")
                     (match_operand:SI 4 "immediate_operand" "i")
                     (match_operand:SI 5 "immediate_operand" "i")]
                     UNSPEC_VMLA_LANE))]
  "TARGET_NEON"
{
  neon_lane_bounds (operands[4], 0, GET_MODE_NUNITS (<MODE>mode));
  return "vmla.<V_if_elem>\t%q0, %q2, %P3[%c4]";
}
  [(set (attr "neon_type")
     (if_then_else (ne (symbol_ref "<Is_float_mode>") (const_int 0))
                   (const_string "neon_fp_vmla_qqq_scalar")
                   (if_then_else (ne (symbol_ref "<Scalar_mul_8_16>") (const_int 0))
                                 (const_string "neon_mla_ddd_32_qqd_16_ddd_32_scalar_qdd_64_32_long_scalar_qdd_64_32_long")
                                 (const_string "neon_mla_qqq_32_qqd_32_scalar"))))]
)

(define_insn "neon_vmlal_lane<mode>"
  [(set (match_operand:<V_widen> 0 "s_register_operand" "=w")
	(unspec:<V_widen> [(match_operand:<V_widen> 1 "s_register_operand" "0")
			   (match_operand:VMDI 2 "s_register_operand" "w")
                           (match_operand:VMDI 3 "s_register_operand"
					       "<scalar_mul_constraint>")
                           (match_operand:SI 4 "immediate_operand" "i")
                           (match_operand:SI 5 "immediate_operand" "i")]
                          UNSPEC_VMLAL_LANE))]
  "TARGET_NEON"
{
  neon_lane_bounds (operands[4], 0, GET_MODE_NUNITS (<MODE>mode));
  return "vmlal.%T5%#<V_sz_elem>\t%q0, %P2, %P3[%c4]";
}
  [(set (attr "neon_type")
     (if_then_else (ne (symbol_ref "<Scalar_mul_8_16>") (const_int 0))
                   (const_string "neon_mla_ddd_16_scalar_qdd_32_16_long_scalar")
                   (const_string "neon_mla_ddd_32_qqd_16_ddd_32_scalar_qdd_64_32_long_scalar_qdd_64_32_long")))]
)

(define_insn "neon_vqdmlal_lane<mode>"
  [(set (match_operand:<V_widen> 0 "s_register_operand" "=w")
	(unspec:<V_widen> [(match_operand:<V_widen> 1 "s_register_operand" "0")
			   (match_operand:VMDI 2 "s_register_operand" "w")
                           (match_operand:VMDI 3 "s_register_operand"
					       "<scalar_mul_constraint>")
                           (match_operand:SI 4 "immediate_operand" "i")
                           (match_operand:SI 5 "immediate_operand" "i")]
                          UNSPEC_VQDMLAL_LANE))]
  "TARGET_NEON"
{
  neon_lane_bounds (operands[4], 0, GET_MODE_NUNITS (<MODE>mode));
  return "vqdmlal.<V_s_elem>\t%q0, %P2, %P3[%c4]";
}
  [(set (attr "neon_type")
     (if_then_else (ne (symbol_ref "<Scalar_mul_8_16>") (const_int 0))
                   (const_string "neon_mla_ddd_16_scalar_qdd_32_16_long_scalar")
                   (const_string "neon_mla_ddd_32_qqd_16_ddd_32_scalar_qdd_64_32_long_scalar_qdd_64_32_long")))]
)

(define_insn "neon_vmls_lane<mode>"
  [(set (match_operand:VMD 0 "s_register_operand" "=w")
	(unspec:VMD [(match_operand:VMD 1 "s_register_operand" "0")
		     (match_operand:VMD 2 "s_register_operand" "w")
                     (match_operand:VMD 3 "s_register_operand"
					"<scalar_mul_constraint>")
                     (match_operand:SI 4 "immediate_operand" "i")
                     (match_operand:SI 5 "immediate_operand" "i")]
                    UNSPEC_VMLS_LANE))]
  "TARGET_NEON"
{
  neon_lane_bounds (operands[4], 0, GET_MODE_NUNITS (<MODE>mode));
  return "vmls.<V_if_elem>\t%P0, %P2, %P3[%c4]";
}
  [(set (attr "neon_type")
     (if_then_else (ne (symbol_ref "<Is_float_mode>") (const_int 0))
                   (const_string "neon_fp_vmla_ddd_scalar")
                   (if_then_else (ne (symbol_ref "<Scalar_mul_8_16>") (const_int 0))
                                 (const_string "neon_mla_ddd_16_scalar_qdd_32_16_long_scalar")
                                 (const_string "neon_mla_ddd_32_qqd_16_ddd_32_scalar_qdd_64_32_long_scalar_qdd_64_32_long"))))]
)

(define_insn "neon_vmls_lane<mode>"
  [(set (match_operand:VMQ 0 "s_register_operand" "=w")
	(unspec:VMQ [(match_operand:VMQ 1 "s_register_operand" "0")
		     (match_operand:VMQ 2 "s_register_operand" "w")
                     (match_operand:<V_HALF> 3 "s_register_operand"
					     "<scalar_mul_constraint>")
                     (match_operand:SI 4 "immediate_operand" "i")
                     (match_operand:SI 5 "immediate_operand" "i")]
                    UNSPEC_VMLS_LANE))]
  "TARGET_NEON"
{
  neon_lane_bounds (operands[4], 0, GET_MODE_NUNITS (<MODE>mode));
  return "vmls.<V_if_elem>\t%q0, %q2, %P3[%c4]";
}
  [(set (attr "neon_type")
     (if_then_else (ne (symbol_ref "<Is_float_mode>") (const_int 0))
                   (const_string "neon_fp_vmla_qqq_scalar")
                   (if_then_else (ne (symbol_ref "<Scalar_mul_8_16>") (const_int 0))
                                 (const_string "neon_mla_ddd_32_qqd_16_ddd_32_scalar_qdd_64_32_long_scalar_qdd_64_32_long")
                                 (const_string "neon_mla_qqq_32_qqd_32_scalar"))))]
)

(define_insn "neon_vmlsl_lane<mode>"
  [(set (match_operand:<V_widen> 0 "s_register_operand" "=w")
	(unspec:<V_widen> [(match_operand:<V_widen> 1 "s_register_operand" "0")
			   (match_operand:VMDI 2 "s_register_operand" "w")
                           (match_operand:VMDI 3 "s_register_operand"
					       "<scalar_mul_constraint>")
                           (match_operand:SI 4 "immediate_operand" "i")
                           (match_operand:SI 5 "immediate_operand" "i")]
                          UNSPEC_VMLSL_LANE))]
  "TARGET_NEON"
{
  neon_lane_bounds (operands[4], 0, GET_MODE_NUNITS (<MODE>mode));
  return "vmlsl.%T5%#<V_sz_elem>\t%q0, %P2, %P3[%c4]";
}
  [(set (attr "neon_type")
     (if_then_else (ne (symbol_ref "<Scalar_mul_8_16>") (const_int 0))
                   (const_string "neon_mla_ddd_16_scalar_qdd_32_16_long_scalar")
                   (const_string "neon_mla_ddd_32_qqd_16_ddd_32_scalar_qdd_64_32_long_scalar_qdd_64_32_long")))]
)

(define_insn "neon_vqdmlsl_lane<mode>"
  [(set (match_operand:<V_widen> 0 "s_register_operand" "=w")
	(unspec:<V_widen> [(match_operand:<V_widen> 1 "s_register_operand" "0")
			   (match_operand:VMDI 2 "s_register_operand" "w")
                           (match_operand:VMDI 3 "s_register_operand"
					       "<scalar_mul_constraint>")
                           (match_operand:SI 4 "immediate_operand" "i")
                           (match_operand:SI 5 "immediate_operand" "i")]
                          UNSPEC_VQDMLSL_LANE))]
  "TARGET_NEON"
{
  neon_lane_bounds (operands[4], 0, GET_MODE_NUNITS (<MODE>mode));
  return "vqdmlsl.<V_s_elem>\t%q0, %P2, %P3[%c4]";
}
  [(set (attr "neon_type")
     (if_then_else (ne (symbol_ref "<Scalar_mul_8_16>") (const_int 0))
                   (const_string "neon_mla_ddd_16_scalar_qdd_32_16_long_scalar")
                   (const_string "neon_mla_ddd_32_qqd_16_ddd_32_scalar_qdd_64_32_long_scalar_qdd_64_32_long")))]
)

; FIXME: For the "_n" multiply/multiply-accumulate insns, we copy a value in a
; core register into a temp register, then use a scalar taken from that. This
; isn't an optimal solution if e.g. the scalar has just been read from memory
; or extracted from another vector. The latter case it's currently better to
; use the "_lane" variant, and the former case can probably be implemented
; using vld1_lane, but that hasn't been done yet.

(define_expand "neon_vmul_n<mode>"
  [(match_operand:VMD 0 "s_register_operand" "")
   (match_operand:VMD 1 "s_register_operand" "")
   (match_operand:<V_elem> 2 "s_register_operand" "")
   (match_operand:SI 3 "immediate_operand" "")]
  "TARGET_NEON"
{
  rtx tmp = gen_reg_rtx (<MODE>mode);
  emit_insn (gen_neon_vset_lane<mode> (tmp, operands[2], tmp, const0_rtx));
  emit_insn (gen_neon_vmul_lane<mode> (operands[0], operands[1], tmp,
				       const0_rtx, const0_rtx));
  DONE;
})

(define_expand "neon_vmul_n<mode>"
  [(match_operand:VMQ 0 "s_register_operand" "")
   (match_operand:VMQ 1 "s_register_operand" "")
   (match_operand:<V_elem> 2 "s_register_operand" "")
   (match_operand:SI 3 "immediate_operand" "")]
  "TARGET_NEON"
{
  rtx tmp = gen_reg_rtx (<V_HALF>mode);
  emit_insn (gen_neon_vset_lane<V_half> (tmp, operands[2], tmp, const0_rtx));
  emit_insn (gen_neon_vmul_lane<mode> (operands[0], operands[1], tmp,
				       const0_rtx, const0_rtx));
  DONE;
})

(define_expand "neon_vmull_n<mode>"
  [(match_operand:<V_widen> 0 "s_register_operand" "")
   (match_operand:VMDI 1 "s_register_operand" "")
   (match_operand:<V_elem> 2 "s_register_operand" "")
   (match_operand:SI 3 "immediate_operand" "")]
  "TARGET_NEON"
{
  rtx tmp = gen_reg_rtx (<MODE>mode);
  emit_insn (gen_neon_vset_lane<mode> (tmp, operands[2], tmp, const0_rtx));
  emit_insn (gen_neon_vmull_lane<mode> (operands[0], operands[1], tmp,
				        const0_rtx, operands[3]));
  DONE;
})

(define_expand "neon_vqdmull_n<mode>"
  [(match_operand:<V_widen> 0 "s_register_operand" "")
   (match_operand:VMDI 1 "s_register_operand" "")
   (match_operand:<V_elem> 2 "s_register_operand" "")
   (match_operand:SI 3 "immediate_operand" "")]
  "TARGET_NEON"
{
  rtx tmp = gen_reg_rtx (<MODE>mode);
  emit_insn (gen_neon_vset_lane<mode> (tmp, operands[2], tmp, const0_rtx));
  emit_insn (gen_neon_vqdmull_lane<mode> (operands[0], operands[1], tmp,
				          const0_rtx, const0_rtx));
  DONE;
})

(define_expand "neon_vqdmulh_n<mode>"
  [(match_operand:VMDI 0 "s_register_operand" "")
   (match_operand:VMDI 1 "s_register_operand" "")
   (match_operand:<V_elem> 2 "s_register_operand" "")
   (match_operand:SI 3 "immediate_operand" "")]
  "TARGET_NEON"
{
  rtx tmp = gen_reg_rtx (<MODE>mode);
  emit_insn (gen_neon_vset_lane<mode> (tmp, operands[2], tmp, const0_rtx));
  emit_insn (gen_neon_vqdmulh_lane<mode> (operands[0], operands[1], tmp,
				          const0_rtx, operands[3]));
  DONE;
})

(define_expand "neon_vqdmulh_n<mode>"
  [(match_operand:VMQI 0 "s_register_operand" "")
   (match_operand:VMQI 1 "s_register_operand" "")
   (match_operand:<V_elem> 2 "s_register_operand" "")
   (match_operand:SI 3 "immediate_operand" "")]
  "TARGET_NEON"
{
  rtx tmp = gen_reg_rtx (<V_HALF>mode);
  emit_insn (gen_neon_vset_lane<V_half> (tmp, operands[2], tmp, const0_rtx));
  emit_insn (gen_neon_vqdmulh_lane<mode> (operands[0], operands[1], tmp,
				          const0_rtx, operands[3]));
  DONE;
})

(define_expand "neon_vmla_n<mode>"
  [(match_operand:VMD 0 "s_register_operand" "")
   (match_operand:VMD 1 "s_register_operand" "")
   (match_operand:VMD 2 "s_register_operand" "")
   (match_operand:<V_elem> 3 "s_register_operand" "")
   (match_operand:SI 4 "immediate_operand" "")]
  "TARGET_NEON"
{
  rtx tmp = gen_reg_rtx (<MODE>mode);
  emit_insn (gen_neon_vset_lane<mode> (tmp, operands[3], tmp, const0_rtx));
  emit_insn (gen_neon_vmla_lane<mode> (operands[0], operands[1], operands[2],
				       tmp, const0_rtx, operands[4]));
  DONE;
})

(define_expand "neon_vmla_n<mode>"
  [(match_operand:VMQ 0 "s_register_operand" "")
   (match_operand:VMQ 1 "s_register_operand" "")
   (match_operand:VMQ 2 "s_register_operand" "")
   (match_operand:<V_elem> 3 "s_register_operand" "")
   (match_operand:SI 4 "immediate_operand" "")]
  "TARGET_NEON"
{
  rtx tmp = gen_reg_rtx (<V_HALF>mode);
  emit_insn (gen_neon_vset_lane<V_half> (tmp, operands[3], tmp, const0_rtx));
  emit_insn (gen_neon_vmla_lane<mode> (operands[0], operands[1], operands[2],
				       tmp, const0_rtx, operands[4]));
  DONE;
})

(define_expand "neon_vmlal_n<mode>"
  [(match_operand:<V_widen> 0 "s_register_operand" "")
   (match_operand:<V_widen> 1 "s_register_operand" "")
   (match_operand:VMDI 2 "s_register_operand" "")
   (match_operand:<V_elem> 3 "s_register_operand" "")
   (match_operand:SI 4 "immediate_operand" "")]
  "TARGET_NEON"
{
  rtx tmp = gen_reg_rtx (<MODE>mode);
  emit_insn (gen_neon_vset_lane<mode> (tmp, operands[3], tmp, const0_rtx));
  emit_insn (gen_neon_vmlal_lane<mode> (operands[0], operands[1], operands[2],
					tmp, const0_rtx, operands[4]));
  DONE;
})

(define_expand "neon_vqdmlal_n<mode>"
  [(match_operand:<V_widen> 0 "s_register_operand" "")
   (match_operand:<V_widen> 1 "s_register_operand" "")
   (match_operand:VMDI 2 "s_register_operand" "")
   (match_operand:<V_elem> 3 "s_register_operand" "")
   (match_operand:SI 4 "immediate_operand" "")]
  "TARGET_NEON"
{
  rtx tmp = gen_reg_rtx (<MODE>mode);
  emit_insn (gen_neon_vset_lane<mode> (tmp, operands[3], tmp, const0_rtx));
  emit_insn (gen_neon_vqdmlal_lane<mode> (operands[0], operands[1], operands[2],
					  tmp, const0_rtx, operands[4]));
  DONE;
})

(define_expand "neon_vmls_n<mode>"
  [(match_operand:VMD 0 "s_register_operand" "")
   (match_operand:VMD 1 "s_register_operand" "")
   (match_operand:VMD 2 "s_register_operand" "")
   (match_operand:<V_elem> 3 "s_register_operand" "")
   (match_operand:SI 4 "immediate_operand" "")]
  "TARGET_NEON"
{
  rtx tmp = gen_reg_rtx (<MODE>mode);
  emit_insn (gen_neon_vset_lane<mode> (tmp, operands[3], tmp, const0_rtx));
  emit_insn (gen_neon_vmls_lane<mode> (operands[0], operands[1], operands[2],
				       tmp, const0_rtx, operands[4]));
  DONE;
})

(define_expand "neon_vmls_n<mode>"
  [(match_operand:VMQ 0 "s_register_operand" "")
   (match_operand:VMQ 1 "s_register_operand" "")
   (match_operand:VMQ 2 "s_register_operand" "")
   (match_operand:<V_elem> 3 "s_register_operand" "")
   (match_operand:SI 4 "immediate_operand" "")]
  "TARGET_NEON"
{
  rtx tmp = gen_reg_rtx (<V_HALF>mode);
  emit_insn (gen_neon_vset_lane<V_half> (tmp, operands[3], tmp, const0_rtx));
  emit_insn (gen_neon_vmls_lane<mode> (operands[0], operands[1], operands[2],
				       tmp, const0_rtx, operands[4]));
  DONE;
})

(define_expand "neon_vmlsl_n<mode>"
  [(match_operand:<V_widen> 0 "s_register_operand" "")
   (match_operand:<V_widen> 1 "s_register_operand" "")
   (match_operand:VMDI 2 "s_register_operand" "")
   (match_operand:<V_elem> 3 "s_register_operand" "")
   (match_operand:SI 4 "immediate_operand" "")]
  "TARGET_NEON"
{
  rtx tmp = gen_reg_rtx (<MODE>mode);
  emit_insn (gen_neon_vset_lane<mode> (tmp, operands[3], tmp, const0_rtx));
  emit_insn (gen_neon_vmlsl_lane<mode> (operands[0], operands[1], operands[2],
					tmp, const0_rtx, operands[4]));
  DONE;
})

(define_expand "neon_vqdmlsl_n<mode>"
  [(match_operand:<V_widen> 0 "s_register_operand" "")
   (match_operand:<V_widen> 1 "s_register_operand" "")
   (match_operand:VMDI 2 "s_register_operand" "")
   (match_operand:<V_elem> 3 "s_register_operand" "")
   (match_operand:SI 4 "immediate_operand" "")]
  "TARGET_NEON"
{
  rtx tmp = gen_reg_rtx (<MODE>mode);
  emit_insn (gen_neon_vset_lane<mode> (tmp, operands[3], tmp, const0_rtx));
  emit_insn (gen_neon_vqdmlsl_lane<mode> (operands[0], operands[1], operands[2],
					  tmp, const0_rtx, operands[4]));
  DONE;
})

(define_insn "neon_vext<mode>"
  [(set (match_operand:VDQX 0 "s_register_operand" "=w")
	(unspec:VDQX [(match_operand:VDQX 1 "s_register_operand" "w")
		      (match_operand:VDQX 2 "s_register_operand" "w")
                      (match_operand:SI 3 "immediate_operand" "i")]
                     UNSPEC_VEXT))]
  "TARGET_NEON"
{
  neon_const_bounds (operands[3], 0, GET_MODE_NUNITS (<MODE>mode));
  return "vext.<V_sz_elem>\t%<V_reg>0, %<V_reg>1, %<V_reg>2, %3";
}
  [(set (attr "neon_type")
      (if_then_else (ne (symbol_ref "<Is_d_reg>") (const_int 0))
                    (const_string "neon_bp_simple")
                    (const_string "neon_bp_2cycle")))]
)

(define_insn "neon_vrev64<mode>"
  [(set (match_operand:VDQ 0 "s_register_operand" "=w")
	(unspec:VDQ [(match_operand:VDQ 1 "s_register_operand" "w")
		     (match_operand:SI 2 "immediate_operand" "i")]
                    UNSPEC_VREV64))]
  "TARGET_NEON"
  "vrev64.<V_sz_elem>\t%<V_reg>0, %<V_reg>1"
  [(set_attr "neon_type" "neon_bp_simple")]
)

(define_insn "neon_vrev32<mode>"
  [(set (match_operand:VX 0 "s_register_operand" "=w")
	(unspec:VX [(match_operand:VX 1 "s_register_operand" "w")
		    (match_operand:SI 2 "immediate_operand" "i")]
                   UNSPEC_VREV32))]
  "TARGET_NEON"
  "vrev32.<V_sz_elem>\t%<V_reg>0, %<V_reg>1"
  [(set_attr "neon_type" "neon_bp_simple")]
)

(define_insn "neon_vrev16<mode>"
  [(set (match_operand:VE 0 "s_register_operand" "=w")
	(unspec:VE [(match_operand:VE 1 "s_register_operand" "w")
		    (match_operand:SI 2 "immediate_operand" "i")]
                   UNSPEC_VREV16))]
  "TARGET_NEON"
  "vrev16.<V_sz_elem>\t%<V_reg>0, %<V_reg>1"
  [(set_attr "neon_type" "neon_bp_simple")]
)

; vbsl_* intrinsics may compile to any of vbsl/vbif/vbit depending on register
; allocation. For an intrinsic of form:
;   rD = vbsl_* (rS, rN, rM)
; We can use any of:
;   vbsl rS, rN, rM  (if D = S)
;   vbit rD, rN, rS  (if D = M, so 1-bits in rS choose bits from rN, else rM)
;   vbif rD, rM, rS  (if D = N, so 0-bits in rS choose bits from rM, else rN)

(define_insn "neon_vbsl<mode>_internal"
  [(set (match_operand:VDQX 0 "s_register_operand"		 "=w,w,w")
	(unspec:VDQX [(match_operand:VDQX 1 "s_register_operand" " 0,w,w")
		      (match_operand:VDQX 2 "s_register_operand" " w,w,0")
                      (match_operand:VDQX 3 "s_register_operand" " w,0,w")]
                     UNSPEC_VBSL))]
  "TARGET_NEON"
  "@
  vbsl\t%<V_reg>0, %<V_reg>2, %<V_reg>3
  vbit\t%<V_reg>0, %<V_reg>2, %<V_reg>1
  vbif\t%<V_reg>0, %<V_reg>3, %<V_reg>1"
  [(set_attr "neon_type" "neon_int_1")]
)

(define_expand "neon_vbsl<mode>"
  [(set (match_operand:VDQX 0 "s_register_operand" "")
        (unspec:VDQX [(match_operand:<V_cmp_result> 1 "s_register_operand" "")
                      (match_operand:VDQX 2 "s_register_operand" "")
                      (match_operand:VDQX 3 "s_register_operand" "")]
                     UNSPEC_VBSL))]
  "TARGET_NEON"
{
  /* We can't alias operands together if they have different modes.  */
  operands[1] = gen_lowpart (<MODE>mode, operands[1]);
})

(define_insn "neon_vshl<mode>"
  [(set (match_operand:VDQIX 0 "s_register_operand" "=w")
	(unspec:VDQIX [(match_operand:VDQIX 1 "s_register_operand" "w")
		       (match_operand:VDQIX 2 "s_register_operand" "w")
                       (match_operand:SI 3 "immediate_operand" "i")]
                      UNSPEC_VSHL))]
  "TARGET_NEON"
  "v%O3shl.%T3%#<V_sz_elem>\t%<V_reg>0, %<V_reg>1, %<V_reg>2"
  [(set (attr "neon_type")
      (if_then_else (ne (symbol_ref "<Is_d_reg>") (const_int 0))
                    (const_string "neon_vshl_ddd")
                    (const_string "neon_shift_3")))]
)

(define_insn "neon_vqshl<mode>"
  [(set (match_operand:VDQIX 0 "s_register_operand" "=w")
	(unspec:VDQIX [(match_operand:VDQIX 1 "s_register_operand" "w")
		       (match_operand:VDQIX 2 "s_register_operand" "w")
                       (match_operand:SI 3 "immediate_operand" "i")]
                      UNSPEC_VQSHL))]
  "TARGET_NEON"
  "vq%O3shl.%T3%#<V_sz_elem>\t%<V_reg>0, %<V_reg>1, %<V_reg>2"
  [(set (attr "neon_type")
      (if_then_else (ne (symbol_ref "<Is_d_reg>") (const_int 0))
                    (const_string "neon_shift_2")
                    (const_string "neon_vqshl_vrshl_vqrshl_qqq")))]
)

(define_insn "neon_vshr_n<mode>"
  [(set (match_operand:VDQIX 0 "s_register_operand" "=w")
	(unspec:VDQIX [(match_operand:VDQIX 1 "s_register_operand" "w")
		       (match_operand:SI 2 "immediate_operand" "i")
                       (match_operand:SI 3 "immediate_operand" "i")]
                      UNSPEC_VSHR_N))]
  "TARGET_NEON"
{
  neon_const_bounds (operands[2], 1, neon_element_bits (<MODE>mode) + 1);
  return "v%O3shr.%T3%#<V_sz_elem>\t%<V_reg>0, %<V_reg>1, %2";
}
  [(set_attr "neon_type" "neon_shift_1")]
)

(define_insn "neon_vshrn_n<mode>"
  [(set (match_operand:<V_narrow> 0 "s_register_operand" "=w")
	(unspec:<V_narrow> [(match_operand:VN 1 "s_register_operand" "w")
			    (match_operand:SI 2 "immediate_operand" "i")
			    (match_operand:SI 3 "immediate_operand" "i")]
                           UNSPEC_VSHRN_N))]
  "TARGET_NEON"
{
  neon_const_bounds (operands[2], 1, neon_element_bits (<MODE>mode) / 2 + 1);
  return "v%O3shrn.<V_if_elem>\t%P0, %q1, %2";
}
  [(set_attr "neon_type" "neon_shift_1")]
)

(define_insn "neon_vqshrn_n<mode>"
  [(set (match_operand:<V_narrow> 0 "s_register_operand" "=w")
	(unspec:<V_narrow> [(match_operand:VN 1 "s_register_operand" "w")
			    (match_operand:SI 2 "immediate_operand" "i")
			    (match_operand:SI 3 "immediate_operand" "i")]
                           UNSPEC_VQSHRN_N))]
  "TARGET_NEON"
{
  neon_const_bounds (operands[2], 1, neon_element_bits (<MODE>mode) / 2 + 1);
  return "vq%O3shrn.%T3%#<V_sz_elem>\t%P0, %q1, %2";
}
  [(set_attr "neon_type" "neon_shift_2")]
)

(define_insn "neon_vqshrun_n<mode>"
  [(set (match_operand:<V_narrow> 0 "s_register_operand" "=w")
	(unspec:<V_narrow> [(match_operand:VN 1 "s_register_operand" "w")
			    (match_operand:SI 2 "immediate_operand" "i")
			    (match_operand:SI 3 "immediate_operand" "i")]
                           UNSPEC_VQSHRUN_N))]
  "TARGET_NEON"
{
  neon_const_bounds (operands[2], 1, neon_element_bits (<MODE>mode) / 2 + 1);
  return "vq%O3shrun.%T3%#<V_sz_elem>\t%P0, %q1, %2";
}
  [(set_attr "neon_type" "neon_shift_2")]
)

(define_insn "neon_vshl_n<mode>"
  [(set (match_operand:VDQIX 0 "s_register_operand" "=w")
	(unspec:VDQIX [(match_operand:VDQIX 1 "s_register_operand" "w")
		       (match_operand:SI 2 "immediate_operand" "i")
                       (match_operand:SI 3 "immediate_operand" "i")]
                      UNSPEC_VSHL_N))]
  "TARGET_NEON"
{
  neon_const_bounds (operands[2], 0, neon_element_bits (<MODE>mode));
  return "vshl.<V_if_elem>\t%<V_reg>0, %<V_reg>1, %2";
}
  [(set_attr "neon_type" "neon_shift_1")]
)

(define_insn "neon_vqshl_n<mode>"
  [(set (match_operand:VDQIX 0 "s_register_operand" "=w")
	(unspec:VDQIX [(match_operand:VDQIX 1 "s_register_operand" "w")
		       (match_operand:SI 2 "immediate_operand" "i")
                       (match_operand:SI 3 "immediate_operand" "i")]
                      UNSPEC_VQSHL_N))]
  "TARGET_NEON"
{
  neon_const_bounds (operands[2], 0, neon_element_bits (<MODE>mode));
  return "vqshl.%T3%#<V_sz_elem>\t%<V_reg>0, %<V_reg>1, %2";
}
  [(set_attr "neon_type" "neon_shift_2")]
)

(define_insn "neon_vqshlu_n<mode>"
  [(set (match_operand:VDQIX 0 "s_register_operand" "=w")
	(unspec:VDQIX [(match_operand:VDQIX 1 "s_register_operand" "w")
		       (match_operand:SI 2 "immediate_operand" "i")
                       (match_operand:SI 3 "immediate_operand" "i")]
                      UNSPEC_VQSHLU_N))]
  "TARGET_NEON"
{
  neon_const_bounds (operands[2], 0, neon_element_bits (<MODE>mode));
  return "vqshlu.%T3%#<V_sz_elem>\t%<V_reg>0, %<V_reg>1, %2";
}
  [(set_attr "neon_type" "neon_shift_2")]
)

(define_insn "neon_vshll_n<mode>"
  [(set (match_operand:<V_widen> 0 "s_register_operand" "=w")
	(unspec:<V_widen> [(match_operand:VW 1 "s_register_operand" "w")
			   (match_operand:SI 2 "immediate_operand" "i")
			   (match_operand:SI 3 "immediate_operand" "i")]
			  UNSPEC_VSHLL_N))]
  "TARGET_NEON"
{
  /* The boundaries are: 0 < imm <= size.  */
  neon_const_bounds (operands[2], 0, neon_element_bits (<MODE>mode) + 1);
  return "vshll.%T3%#<V_sz_elem>\t%q0, %P1, %2";
}
  [(set_attr "neon_type" "neon_shift_1")]
)

(define_insn "neon_vsra_n<mode>"
  [(set (match_operand:VDQIX 0 "s_register_operand" "=w")
	(unspec:VDQIX [(match_operand:VDQIX 1 "s_register_operand" "0")
		       (match_operand:VDQIX 2 "s_register_operand" "w")
                       (match_operand:SI 3 "immediate_operand" "i")
                       (match_operand:SI 4 "immediate_operand" "i")]
                      UNSPEC_VSRA_N))]
  "TARGET_NEON"
{
  neon_const_bounds (operands[3], 1, neon_element_bits (<MODE>mode) + 1);
  return "v%O4sra.%T4%#<V_sz_elem>\t%<V_reg>0, %<V_reg>2, %3";
}
  [(set_attr "neon_type" "neon_vsra_vrsra")]
)

(define_insn "neon_vsri_n<mode>"
  [(set (match_operand:VDQIX 0 "s_register_operand" "=w")
	(unspec:VDQIX [(match_operand:VDQIX 1 "s_register_operand" "0")
        	       (match_operand:VDQIX 2 "s_register_operand" "w")
                       (match_operand:SI 3 "immediate_operand" "i")]
                      UNSPEC_VSRI))]
  "TARGET_NEON"
{
  neon_const_bounds (operands[3], 1, neon_element_bits (<MODE>mode) + 1);
  return "vsri.<V_sz_elem>\t%<V_reg>0, %<V_reg>2, %3";
}
  [(set (attr "neon_type")
      (if_then_else (ne (symbol_ref "<Is_d_reg>") (const_int 0))
                    (const_string "neon_shift_1")
                    (const_string "neon_shift_3")))]
)

(define_insn "neon_vsli_n<mode>"
  [(set (match_operand:VDQIX 0 "s_register_operand" "=w")
	(unspec:VDQIX [(match_operand:VDQIX 1 "s_register_operand" "0")
        	       (match_operand:VDQIX 2 "s_register_operand" "w")
                       (match_operand:SI 3 "immediate_operand" "i")]
                      UNSPEC_VSLI))]
  "TARGET_NEON"
{
  neon_const_bounds (operands[3], 0, neon_element_bits (<MODE>mode));
  return "vsli.<V_sz_elem>\t%<V_reg>0, %<V_reg>2, %3";
}
  [(set (attr "neon_type")
      (if_then_else (ne (symbol_ref "<Is_d_reg>") (const_int 0))
                    (const_string "neon_shift_1")
                    (const_string "neon_shift_3")))]
)

(define_insn "neon_vtbl1v8qi"
  [(set (match_operand:V8QI 0 "s_register_operand" "=w")
	(unspec:V8QI [(match_operand:V8QI 1 "s_register_operand" "w")
		      (match_operand:V8QI 2 "s_register_operand" "w")]
                     UNSPEC_VTBL))]
  "TARGET_NEON"
  "vtbl.8\t%P0, {%P1}, %P2"
  [(set_attr "neon_type" "neon_bp_2cycle")]
)

(define_insn "neon_vtbl2v8qi"
  [(set (match_operand:V8QI 0 "s_register_operand" "=w")
	(unspec:V8QI [(match_operand:TI 1 "s_register_operand" "w")
		      (match_operand:V8QI 2 "s_register_operand" "w")]
                     UNSPEC_VTBL))]
  "TARGET_NEON"
{
  rtx ops[4];
  int tabbase = REGNO (operands[1]);

  ops[0] = operands[0];
  ops[1] = gen_rtx_REG (V8QImode, tabbase);
  ops[2] = gen_rtx_REG (V8QImode, tabbase + 2);
  ops[3] = operands[2];
  output_asm_insn ("vtbl.8\t%P0, {%P1, %P2}, %P3", ops);

  return "";
}
  [(set_attr "neon_type" "neon_bp_2cycle")]
)

(define_insn "neon_vtbl3v8qi"
  [(set (match_operand:V8QI 0 "s_register_operand" "=w")
	(unspec:V8QI [(match_operand:EI 1 "s_register_operand" "w")
		      (match_operand:V8QI 2 "s_register_operand" "w")]
                     UNSPEC_VTBL))]
  "TARGET_NEON"
{
  rtx ops[5];
  int tabbase = REGNO (operands[1]);

  ops[0] = operands[0];
  ops[1] = gen_rtx_REG (V8QImode, tabbase);
  ops[2] = gen_rtx_REG (V8QImode, tabbase + 2);
  ops[3] = gen_rtx_REG (V8QImode, tabbase + 4);
  ops[4] = operands[2];
  output_asm_insn ("vtbl.8\t%P0, {%P1, %P2, %P3}, %P4", ops);

  return "";
}
  [(set_attr "neon_type" "neon_bp_3cycle")]
)

(define_insn "neon_vtbl4v8qi"
  [(set (match_operand:V8QI 0 "s_register_operand" "=w")
	(unspec:V8QI [(match_operand:OI 1 "s_register_operand" "w")
		      (match_operand:V8QI 2 "s_register_operand" "w")]
                     UNSPEC_VTBL))]
  "TARGET_NEON"
{
  rtx ops[6];
  int tabbase = REGNO (operands[1]);

  ops[0] = operands[0];
  ops[1] = gen_rtx_REG (V8QImode, tabbase);
  ops[2] = gen_rtx_REG (V8QImode, tabbase + 2);
  ops[3] = gen_rtx_REG (V8QImode, tabbase + 4);
  ops[4] = gen_rtx_REG (V8QImode, tabbase + 6);
  ops[5] = operands[2];
  output_asm_insn ("vtbl.8\t%P0, {%P1, %P2, %P3, %P4}, %P5", ops);

  return "";
}
  [(set_attr "neon_type" "neon_bp_3cycle")]
)

(define_insn "neon_vtbx1v8qi"
  [(set (match_operand:V8QI 0 "s_register_operand" "=w")
	(unspec:V8QI [(match_operand:V8QI 1 "s_register_operand" "0")
		      (match_operand:V8QI 2 "s_register_operand" "w")
		      (match_operand:V8QI 3 "s_register_operand" "w")]
                     UNSPEC_VTBX))]
  "TARGET_NEON"
  "vtbx.8\t%P0, {%P2}, %P3"
  [(set_attr "neon_type" "neon_bp_2cycle")]
)

(define_insn "neon_vtbx2v8qi"
  [(set (match_operand:V8QI 0 "s_register_operand" "=w")
	(unspec:V8QI [(match_operand:V8QI 1 "s_register_operand" "0")
		      (match_operand:TI 2 "s_register_operand" "w")
		      (match_operand:V8QI 3 "s_register_operand" "w")]
                     UNSPEC_VTBX))]
  "TARGET_NEON"
{
  rtx ops[4];
  int tabbase = REGNO (operands[2]);

  ops[0] = operands[0];
  ops[1] = gen_rtx_REG (V8QImode, tabbase);
  ops[2] = gen_rtx_REG (V8QImode, tabbase + 2);
  ops[3] = operands[3];
  output_asm_insn ("vtbx.8\t%P0, {%P1, %P2}, %P3", ops);

  return "";
}
  [(set_attr "neon_type" "neon_bp_2cycle")]
)

(define_insn "neon_vtbx3v8qi"
  [(set (match_operand:V8QI 0 "s_register_operand" "=w")
	(unspec:V8QI [(match_operand:V8QI 1 "s_register_operand" "0")
		      (match_operand:EI 2 "s_register_operand" "w")
		      (match_operand:V8QI 3 "s_register_operand" "w")]
                     UNSPEC_VTBX))]
  "TARGET_NEON"
{
  rtx ops[5];
  int tabbase = REGNO (operands[2]);

  ops[0] = operands[0];
  ops[1] = gen_rtx_REG (V8QImode, tabbase);
  ops[2] = gen_rtx_REG (V8QImode, tabbase + 2);
  ops[3] = gen_rtx_REG (V8QImode, tabbase + 4);
  ops[4] = operands[3];
  output_asm_insn ("vtbx.8\t%P0, {%P1, %P2, %P3}, %P4", ops);

  return "";
}
  [(set_attr "neon_type" "neon_bp_3cycle")]
)

(define_insn "neon_vtbx4v8qi"
  [(set (match_operand:V8QI 0 "s_register_operand" "=w")
	(unspec:V8QI [(match_operand:V8QI 1 "s_register_operand" "0")
		      (match_operand:OI 2 "s_register_operand" "w")
		      (match_operand:V8QI 3 "s_register_operand" "w")]
                     UNSPEC_VTBX))]
  "TARGET_NEON"
{
  rtx ops[6];
  int tabbase = REGNO (operands[2]);

  ops[0] = operands[0];
  ops[1] = gen_rtx_REG (V8QImode, tabbase);
  ops[2] = gen_rtx_REG (V8QImode, tabbase + 2);
  ops[3] = gen_rtx_REG (V8QImode, tabbase + 4);
  ops[4] = gen_rtx_REG (V8QImode, tabbase + 6);
  ops[5] = operands[3];
  output_asm_insn ("vtbx.8\t%P0, {%P1, %P2, %P3, %P4}, %P5", ops);

  return "";
}
  [(set_attr "neon_type" "neon_bp_3cycle")]
)

(define_insn "neon_vtrn<mode>_internal"
  [(set (match_operand:VDQW 0 "s_register_operand" "=w")
	(unspec:VDQW [(match_operand:VDQW 1 "s_register_operand" "0")]
		     UNSPEC_VTRN1))
   (set (match_operand:VDQW 2 "s_register_operand" "=w")
        (unspec:VDQW [(match_operand:VDQW 3 "s_register_operand" "2")]
		     UNSPEC_VTRN2))]
  "TARGET_NEON"
  "vtrn.<V_sz_elem>\t%<V_reg>0, %<V_reg>2"
  [(set (attr "neon_type")
      (if_then_else (ne (symbol_ref "<Is_d_reg>") (const_int 0))
                    (const_string "neon_bp_simple")
                    (const_string "neon_bp_3cycle")))]
)

(define_expand "neon_vtrn<mode>"
  [(match_operand:SI 0 "s_register_operand" "r")
   (match_operand:VDQW 1 "s_register_operand" "w")
   (match_operand:VDQW 2 "s_register_operand" "w")]
  "TARGET_NEON"
{
  neon_emit_pair_result_insn (<MODE>mode, gen_neon_vtrn<mode>_internal,
			      operands[0], operands[1], operands[2]);
  DONE;
})

(define_insn "neon_vzip<mode>_internal"
  [(set (match_operand:VDQW 0 "s_register_operand" "=w")
	(unspec:VDQW [(match_operand:VDQW 1 "s_register_operand" "0")]
		     UNSPEC_VZIP1))
   (set (match_operand:VDQW 2 "s_register_operand" "=w")
        (unspec:VDQW [(match_operand:VDQW 3 "s_register_operand" "2")]
		     UNSPEC_VZIP2))]
  "TARGET_NEON"
  "vzip.<V_sz_elem>\t%<V_reg>0, %<V_reg>2"
  [(set (attr "neon_type")
      (if_then_else (ne (symbol_ref "<Is_d_reg>") (const_int 0))
                    (const_string "neon_bp_simple")
                    (const_string "neon_bp_3cycle")))]
)

(define_expand "neon_vzip<mode>"
  [(match_operand:SI 0 "s_register_operand" "r")
   (match_operand:VDQW 1 "s_register_operand" "w")
   (match_operand:VDQW 2 "s_register_operand" "w")]
  "TARGET_NEON"
{
  neon_emit_pair_result_insn (<MODE>mode, gen_neon_vzip<mode>_internal,
			      operands[0], operands[1], operands[2]);
  DONE;
})

(define_insn "neon_vuzp<mode>_internal"
  [(set (match_operand:VDQW 0 "s_register_operand" "=w")
	(unspec:VDQW [(match_operand:VDQW 1 "s_register_operand" "0")]
                     UNSPEC_VUZP1))
   (set (match_operand:VDQW 2 "s_register_operand" "=w")
        (unspec:VDQW [(match_operand:VDQW 3 "s_register_operand" "2")]
		     UNSPEC_VUZP2))]
  "TARGET_NEON"
  "vuzp.<V_sz_elem>\t%<V_reg>0, %<V_reg>2"
  [(set (attr "neon_type")
      (if_then_else (ne (symbol_ref "<Is_d_reg>") (const_int 0))
                    (const_string "neon_bp_simple")
                    (const_string "neon_bp_3cycle")))]
)

(define_expand "neon_vuzp<mode>"
  [(match_operand:SI 0 "s_register_operand" "r")
   (match_operand:VDQW 1 "s_register_operand" "w")
   (match_operand:VDQW 2 "s_register_operand" "w")]
  "TARGET_NEON"
{
  neon_emit_pair_result_insn (<MODE>mode, gen_neon_vuzp<mode>_internal,
			      operands[0], operands[1], operands[2]);
  DONE;
})

(define_expand "neon_vreinterpretv8qi<mode>"
  [(match_operand:V8QI 0 "s_register_operand" "")
   (match_operand:VDX 1 "s_register_operand" "")]
  "TARGET_NEON"
{
  neon_reinterpret (operands[0], operands[1]);
  DONE;
})

(define_expand "neon_vreinterpretv4hi<mode>"
  [(match_operand:V4HI 0 "s_register_operand" "")
   (match_operand:VDX 1 "s_register_operand" "")]
  "TARGET_NEON"
{
  neon_reinterpret (operands[0], operands[1]);
  DONE;
})

(define_expand "neon_vreinterpretv2si<mode>"
  [(match_operand:V2SI 0 "s_register_operand" "")
   (match_operand:VDX 1 "s_register_operand" "")]
  "TARGET_NEON"
{
  neon_reinterpret (operands[0], operands[1]);
  DONE;
})

(define_expand "neon_vreinterpretv2sf<mode>"
  [(match_operand:V2SF 0 "s_register_operand" "")
   (match_operand:VDX 1 "s_register_operand" "")]
  "TARGET_NEON"
{
  neon_reinterpret (operands[0], operands[1]);
  DONE;
})

(define_expand "neon_vreinterpretdi<mode>"
  [(match_operand:DI 0 "s_register_operand" "")
   (match_operand:VDX 1 "s_register_operand" "")]
  "TARGET_NEON"
{
  neon_reinterpret (operands[0], operands[1]);
  DONE;
})

(define_expand "neon_vreinterpretv16qi<mode>"
  [(match_operand:V16QI 0 "s_register_operand" "")
   (match_operand:VQX 1 "s_register_operand" "")]
  "TARGET_NEON"
{
  neon_reinterpret (operands[0], operands[1]);
  DONE;
})

(define_expand "neon_vreinterpretv8hi<mode>"
  [(match_operand:V8HI 0 "s_register_operand" "")
   (match_operand:VQX 1 "s_register_operand" "")]
  "TARGET_NEON"
{
  neon_reinterpret (operands[0], operands[1]);
  DONE;
})

(define_expand "neon_vreinterpretv4si<mode>"
  [(match_operand:V4SI 0 "s_register_operand" "")
   (match_operand:VQX 1 "s_register_operand" "")]
  "TARGET_NEON"
{
  neon_reinterpret (operands[0], operands[1]);
  DONE;
})

(define_expand "neon_vreinterpretv4sf<mode>"
  [(match_operand:V4SF 0 "s_register_operand" "")
   (match_operand:VQX 1 "s_register_operand" "")]
  "TARGET_NEON"
{
  neon_reinterpret (operands[0], operands[1]);
  DONE;
})

(define_expand "neon_vreinterpretv2di<mode>"
  [(match_operand:V2DI 0 "s_register_operand" "")
   (match_operand:VQX 1 "s_register_operand" "")]
  "TARGET_NEON"
{
  neon_reinterpret (operands[0], operands[1]);
  DONE;
})

(define_insn "neon_vld1<mode>"
  [(set (match_operand:VDQX 0 "s_register_operand" "=w")
        (unspec:VDQX [(mem:VDQX (match_operand:SI 1 "s_register_operand" "r"))]
                    UNSPEC_VLD1))]
  "TARGET_NEON"
  "vld1.<V_sz_elem>\t%h0, [%1]"
  [(set_attr "neon_type" "neon_vld1_1_2_regs")]
)

(define_insn "neon_vld1_lane<mode>"
  [(set (match_operand:VDX 0 "s_register_operand" "=w")
        (unspec:VDX [(mem:<V_elem> (match_operand:SI 1 "s_register_operand" "r"))
                     (match_operand:VDX 2 "s_register_operand" "0")
                     (match_operand:SI 3 "immediate_operand" "i")]
                    UNSPEC_VLD1_LANE))]
  "TARGET_NEON"
{
  HOST_WIDE_INT lane = INTVAL (operands[3]);
  HOST_WIDE_INT max = GET_MODE_NUNITS (<MODE>mode);
  if (lane < 0 || lane >= max)
    error ("lane out of range");
  if (max == 1)
    return "vld1.<V_sz_elem>\t%P0, [%1]";
  else
    return "vld1.<V_sz_elem>\t{%P0[%c3]}, [%1]";
}
  [(set (attr "neon_type")
      (if_then_else (eq (const_string "<V_mode_nunits>") (const_int 2))
                    (const_string "neon_vld1_1_2_regs")
                    (const_string "neon_vld1_vld2_lane")))]
)

(define_insn "neon_vld1_lane<mode>"
  [(set (match_operand:VQX 0 "s_register_operand" "=w")
        (unspec:VQX [(mem:<V_elem> (match_operand:SI 1 "s_register_operand" "r"))
                     (match_operand:VQX 2 "s_register_operand" "0")
                     (match_operand:SI 3 "immediate_operand" "i")]
                    UNSPEC_VLD1_LANE))]
  "TARGET_NEON"
{
  HOST_WIDE_INT lane = INTVAL (operands[3]);
  HOST_WIDE_INT max = GET_MODE_NUNITS (<MODE>mode);
  int regno = REGNO (operands[0]);
  if (lane < 0 || lane >= max)
    error ("lane out of range");
  else if (lane >= max / 2)
    {
      lane -= max / 2;
      regno += 2;
      operands[3] = GEN_INT (lane);
    }
  operands[0] = gen_rtx_REG (<V_HALF>mode, regno);
  if (max == 2)
    return "vld1.<V_sz_elem>\t%P0, [%1]";
  else
    return "vld1.<V_sz_elem>\t{%P0[%c3]}, [%1]";
}
  [(set (attr "neon_type")
      (if_then_else (eq (const_string "<V_mode_nunits>") (const_int 2))
                    (const_string "neon_vld1_1_2_regs")
                    (const_string "neon_vld1_vld2_lane")))]
)

(define_insn "neon_vld1_dup<mode>"
  [(set (match_operand:VDX 0 "s_register_operand" "=w")
        (unspec:VDX [(mem:<V_elem> (match_operand:SI 1 "s_register_operand" "r"))]
                    UNSPEC_VLD1_DUP))]
  "TARGET_NEON"
{
  if (GET_MODE_NUNITS (<MODE>mode) > 1)
    return "vld1.<V_sz_elem>\t{%P0[]}, [%1]";
  else
    return "vld1.<V_sz_elem>\t%h0, [%1]";
}
  [(set (attr "neon_type")
      (if_then_else (gt (const_string "<V_mode_nunits>") (const_string "1"))
                    (const_string "neon_vld2_2_regs_vld1_vld2_all_lanes")
                    (const_string "neon_vld1_1_2_regs")))]
)

(define_insn "neon_vld1_dup<mode>"
  [(set (match_operand:VQX 0 "s_register_operand" "=w")
        (unspec:VQX [(mem:<V_elem> (match_operand:SI 1 "s_register_operand" "r"))]
                    UNSPEC_VLD1_DUP))]
  "TARGET_NEON"
{
  if (GET_MODE_NUNITS (<MODE>mode) > 2)
    return "vld1.<V_sz_elem>\t{%e0[], %f0[]}, [%1]";
  else
    return "vld1.<V_sz_elem>\t%h0, [%1]";
}
  [(set (attr "neon_type")
      (if_then_else (gt (const_string "<V_mode_nunits>") (const_string "1"))
                    (const_string "neon_vld2_2_regs_vld1_vld2_all_lanes")
                    (const_string "neon_vld1_1_2_regs")))]
)

(define_insn "neon_vst1<mode>"
  [(set (mem:VDQX (match_operand:SI 0 "s_register_operand" "r"))
	(unspec:VDQX [(match_operand:VDQX 1 "s_register_operand" "w")]
		     UNSPEC_VST1))]
  "TARGET_NEON"
  "vst1.<V_sz_elem>\t%h1, [%0]"
  [(set_attr "neon_type" "neon_vst1_1_2_regs_vst2_2_regs")])

(define_insn "neon_vst1_lane<mode>"
  [(set (mem:<V_elem> (match_operand:SI 0 "s_register_operand" "r"))
	(vec_select:<V_elem>
	  (match_operand:VDX 1 "s_register_operand" "w")
	  (parallel [(match_operand:SI 2 "neon_lane_number" "i")])))]
  "TARGET_NEON"
{
  HOST_WIDE_INT lane = INTVAL (operands[2]);
  HOST_WIDE_INT max = GET_MODE_NUNITS (<MODE>mode);
  if (lane < 0 || lane >= max)
    error ("lane out of range");
  if (max == 1)
    return "vst1.<V_sz_elem>\t{%P1}, [%0]";
  else
    return "vst1.<V_sz_elem>\t{%P1[%c2]}, [%0]";
}
  [(set (attr "neon_type")
      (if_then_else (eq (const_string "<V_mode_nunits>") (const_int 1))
                    (const_string "neon_vst1_1_2_regs_vst2_2_regs")
                    (const_string "neon_vst1_vst2_lane")))])

(define_insn "neon_vst1_lane<mode>"
  [(set (mem:<V_elem> (match_operand:SI 0 "s_register_operand" "r"))
        (vec_select:<V_elem>
           (match_operand:VQX 1 "s_register_operand" "w")
           (parallel [(match_operand:SI 2 "neon_lane_number" "i")])))]
  "TARGET_NEON"
{
  HOST_WIDE_INT lane = INTVAL (operands[2]);
  HOST_WIDE_INT max = GET_MODE_NUNITS (<MODE>mode);
  int regno = REGNO (operands[1]);
  if (lane < 0 || lane >= max)
    error ("lane out of range");
  else if (lane >= max / 2)
    {
      lane -= max / 2;
      regno += 2;
      operands[2] = GEN_INT (lane);
    }
  operands[1] = gen_rtx_REG (<V_HALF>mode, regno);
  if (max == 2)
    return "vst1.<V_sz_elem>\t{%P1}, [%0]";
  else
    return "vst1.<V_sz_elem>\t{%P1[%c2]}, [%0]";
}
  [(set_attr "neon_type" "neon_vst1_vst2_lane")]
)

(define_insn "neon_vld2<mode>"
  [(set (match_operand:TI 0 "s_register_operand" "=w")
        (unspec:TI [(mem:TI (match_operand:SI 1 "s_register_operand" "r"))
                    (unspec:VDX [(const_int 0)] UNSPEC_VSTRUCTDUMMY)]
                   UNSPEC_VLD2))]
  "TARGET_NEON"
{
  if (<V_sz_elem> == 64)
    return "vld1.64\t%h0, [%1]";
  else
    return "vld2.<V_sz_elem>\t%h0, [%1]";
}
  [(set (attr "neon_type")
      (if_then_else (eq (const_string "<V_sz_elem>") (const_string "64"))
                    (const_string "neon_vld1_1_2_regs")
                    (const_string "neon_vld2_2_regs_vld1_vld2_all_lanes")))]
)

(define_insn "neon_vld2<mode>"
  [(set (match_operand:OI 0 "s_register_operand" "=w")
        (unspec:OI [(mem:OI (match_operand:SI 1 "s_register_operand" "r"))
                    (unspec:VQ [(const_int 0)] UNSPEC_VSTRUCTDUMMY)]
                   UNSPEC_VLD2))]
  "TARGET_NEON"
  "vld2.<V_sz_elem>\t%h0, [%1]"
  [(set_attr "neon_type" "neon_vld2_2_regs_vld1_vld2_all_lanes")])

(define_insn "neon_vld2_lane<mode>"
  [(set (match_operand:TI 0 "s_register_operand" "=w")
        (unspec:TI [(mem:<V_two_elem> (match_operand:SI 1 "s_register_operand" "r"))
                    (match_operand:TI 2 "s_register_operand" "0")
                    (match_operand:SI 3 "immediate_operand" "i")
                    (unspec:VD [(const_int 0)] UNSPEC_VSTRUCTDUMMY)]
                   UNSPEC_VLD2_LANE))]
  "TARGET_NEON"
{
  HOST_WIDE_INT lane = INTVAL (operands[3]);
  HOST_WIDE_INT max = GET_MODE_NUNITS (<MODE>mode);
  int regno = REGNO (operands[0]);
  rtx ops[4];
  if (lane < 0 || lane >= max)
    error ("lane out of range");
  ops[0] = gen_rtx_REG (DImode, regno);
  ops[1] = gen_rtx_REG (DImode, regno + 2);
  ops[2] = operands[1];
  ops[3] = operands[3];
  output_asm_insn ("vld2.<V_sz_elem>\t{%P0[%c3], %P1[%c3]}, [%2]", ops);
  return "";
}
  [(set_attr "neon_type" "neon_vld1_vld2_lane")]
)

(define_insn "neon_vld2_lane<mode>"
  [(set (match_operand:OI 0 "s_register_operand" "=w")
        (unspec:OI [(mem:<V_two_elem> (match_operand:SI 1 "s_register_operand" "r"))
                    (match_operand:OI 2 "s_register_operand" "0")
                    (match_operand:SI 3 "immediate_operand" "i")
                    (unspec:VMQ [(const_int 0)] UNSPEC_VSTRUCTDUMMY)]
                   UNSPEC_VLD2_LANE))]
  "TARGET_NEON"
{
  HOST_WIDE_INT lane = INTVAL (operands[3]);
  HOST_WIDE_INT max = GET_MODE_NUNITS (<MODE>mode);
  int regno = REGNO (operands[0]);
  rtx ops[4];
  if (lane < 0 || lane >= max)
    error ("lane out of range");
  else if (lane >= max / 2)
    {
      lane -= max / 2;
      regno += 2;
    }
  ops[0] = gen_rtx_REG (DImode, regno);
  ops[1] = gen_rtx_REG (DImode, regno + 4);
  ops[2] = operands[1];
  ops[3] = GEN_INT (lane);
  output_asm_insn ("vld2.<V_sz_elem>\t{%P0[%c3], %P1[%c3]}, [%2]", ops);
  return "";
}
  [(set_attr "neon_type" "neon_vld1_vld2_lane")]
)

(define_insn "neon_vld2_dup<mode>"
  [(set (match_operand:TI 0 "s_register_operand" "=w")
        (unspec:TI [(mem:<V_two_elem> (match_operand:SI 1 "s_register_operand" "r"))
                    (unspec:VDX [(const_int 0)] UNSPEC_VSTRUCTDUMMY)]
                   UNSPEC_VLD2_DUP))]
  "TARGET_NEON"
{
  if (GET_MODE_NUNITS (<MODE>mode) > 1)
    return "vld2.<V_sz_elem>\t{%e0[], %f0[]}, [%1]";
  else
    return "vld1.<V_sz_elem>\t%h0, [%1]";
}
  [(set (attr "neon_type")
      (if_then_else (gt (const_string "<V_mode_nunits>") (const_string "1"))
                    (const_string "neon_vld2_2_regs_vld1_vld2_all_lanes")
                    (const_string "neon_vld1_1_2_regs")))]
)

(define_insn "neon_vst2<mode>"
  [(set (mem:TI (match_operand:SI 0 "s_register_operand" "r"))
        (unspec:TI [(match_operand:TI 1 "s_register_operand" "w")
                    (unspec:VDX [(const_int 0)] UNSPEC_VSTRUCTDUMMY)]
                   UNSPEC_VST2))]
  "TARGET_NEON"
{
  if (<V_sz_elem> == 64)
    return "vst1.64\t%h1, [%0]";
  else
    return "vst2.<V_sz_elem>\t%h1, [%0]";
}
  [(set (attr "neon_type")
      (if_then_else (eq (const_string "<V_sz_elem>") (const_string "64"))
                    (const_string "neon_vst1_1_2_regs_vst2_2_regs")
                    (const_string "neon_vst1_1_2_regs_vst2_2_regs")))]
)

(define_insn "neon_vst2<mode>"
  [(set (mem:OI (match_operand:SI 0 "s_register_operand" "r"))
	(unspec:OI [(match_operand:OI 1 "s_register_operand" "w")
		    (unspec:VQ [(const_int 0)] UNSPEC_VSTRUCTDUMMY)]
		   UNSPEC_VST2))]
  "TARGET_NEON"
  "vst2.<V_sz_elem>\t%h1, [%0]"
  [(set_attr "neon_type" "neon_vst1_1_2_regs_vst2_2_regs")]
)

(define_insn "neon_vst2_lane<mode>"
  [(set (mem:<V_two_elem> (match_operand:SI 0 "s_register_operand" "r"))
	(unspec:<V_two_elem>
	  [(match_operand:TI 1 "s_register_operand" "w")
	   (match_operand:SI 2 "immediate_operand" "i")
	   (unspec:VD [(const_int 0)] UNSPEC_VSTRUCTDUMMY)]
	  UNSPEC_VST2_LANE))]
  "TARGET_NEON"
{
  HOST_WIDE_INT lane = INTVAL (operands[2]);
  HOST_WIDE_INT max = GET_MODE_NUNITS (<MODE>mode);
  int regno = REGNO (operands[1]);
  rtx ops[4];
  if (lane < 0 || lane >= max)
    error ("lane out of range");
  ops[0] = operands[0];
  ops[1] = gen_rtx_REG (DImode, regno);
  ops[2] = gen_rtx_REG (DImode, regno + 2);
  ops[3] = operands[2];
  output_asm_insn ("vst2.<V_sz_elem>\t{%P1[%c3], %P2[%c3]}, [%0]", ops);
  return "";
}
  [(set_attr "neon_type" "neon_vst1_vst2_lane")]
)

(define_insn "neon_vst2_lane<mode>"
  [(set (mem:<V_two_elem> (match_operand:SI 0 "s_register_operand" "r"))
        (unspec:<V_two_elem>
           [(match_operand:OI 1 "s_register_operand" "w")
            (match_operand:SI 2 "immediate_operand" "i")
            (unspec:VMQ [(const_int 0)] UNSPEC_VSTRUCTDUMMY)]
           UNSPEC_VST2_LANE))]
  "TARGET_NEON"
{
  HOST_WIDE_INT lane = INTVAL (operands[2]);
  HOST_WIDE_INT max = GET_MODE_NUNITS (<MODE>mode);
  int regno = REGNO (operands[1]);
  rtx ops[4];
  if (lane < 0 || lane >= max)
    error ("lane out of range");
  else if (lane >= max / 2)
    {
      lane -= max / 2;
      regno += 2;
    }
  ops[0] = operands[0];
  ops[1] = gen_rtx_REG (DImode, regno);
  ops[2] = gen_rtx_REG (DImode, regno + 4);
  ops[3] = GEN_INT (lane);
  output_asm_insn ("vst2.<V_sz_elem>\t{%P1[%c3], %P2[%c3]}, [%0]", ops);
  return "";
}
  [(set_attr "neon_type" "neon_vst1_vst2_lane")]
)

(define_insn "neon_vld3<mode>"
  [(set (match_operand:EI 0 "s_register_operand" "=w")
        (unspec:EI [(mem:EI (match_operand:SI 1 "s_register_operand" "r"))
                    (unspec:VDX [(const_int 0)] UNSPEC_VSTRUCTDUMMY)]
                   UNSPEC_VLD3))]
  "TARGET_NEON"
{
  if (<V_sz_elem> == 64)
    return "vld1.64\t%h0, [%1]";
  else
    return "vld3.<V_sz_elem>\t%h0, [%1]";
}
  [(set (attr "neon_type")
      (if_then_else (eq (const_string "<V_sz_elem>") (const_string "64"))
                    (const_string "neon_vld1_1_2_regs")
                    (const_string "neon_vld3_vld4")))]
)

(define_expand "neon_vld3<mode>"
  [(match_operand:CI 0 "s_register_operand" "=w")
   (match_operand:SI 1 "s_register_operand" "+r")
   (unspec:VQ [(const_int 0)] UNSPEC_VSTRUCTDUMMY)]
  "TARGET_NEON"
{
  emit_insn (gen_neon_vld3qa<mode> (operands[0], operands[0],
                                    operands[1], operands[1]));
  emit_insn (gen_neon_vld3qb<mode> (operands[0], operands[0],
                                    operands[1], operands[1]));
  DONE;
})

(define_insn "neon_vld3qa<mode>"
  [(set (match_operand:CI 0 "s_register_operand" "=w")
        (unspec:CI [(mem:CI (match_operand:SI 3 "s_register_operand" "2"))
                    (match_operand:CI 1 "s_register_operand" "0")
                    (unspec:VQ [(const_int 0)] UNSPEC_VSTRUCTDUMMY)]
                   UNSPEC_VLD3A))
   (set (match_operand:SI 2 "s_register_operand" "=r")
        (plus:SI (match_dup 3)
		 (const_int 24)))]
  "TARGET_NEON"
{
  int regno = REGNO (operands[0]);
  rtx ops[4];
  ops[0] = gen_rtx_REG (DImode, regno);
  ops[1] = gen_rtx_REG (DImode, regno + 4);
  ops[2] = gen_rtx_REG (DImode, regno + 8);
  ops[3] = operands[2];
  output_asm_insn ("vld3.<V_sz_elem>\t{%P0, %P1, %P2}, [%3]!", ops);
  return "";
}
  [(set_attr "neon_type" "neon_vld3_vld4")]
)

(define_insn "neon_vld3qb<mode>"
  [(set (match_operand:CI 0 "s_register_operand" "=w")
        (unspec:CI [(mem:CI (match_operand:SI 3 "s_register_operand" "2"))
                    (match_operand:CI 1 "s_register_operand" "0")
                    (unspec:VQ [(const_int 0)] UNSPEC_VSTRUCTDUMMY)]
                   UNSPEC_VLD3B))
   (set (match_operand:SI 2 "s_register_operand" "=r")
        (plus:SI (match_dup 3)
		 (const_int 24)))]
  "TARGET_NEON"
{
  int regno = REGNO (operands[0]);
  rtx ops[4];
  ops[0] = gen_rtx_REG (DImode, regno + 2);
  ops[1] = gen_rtx_REG (DImode, regno + 6);
  ops[2] = gen_rtx_REG (DImode, regno + 10);
  ops[3] = operands[2];
  output_asm_insn ("vld3.<V_sz_elem>\t{%P0, %P1, %P2}, [%3]!", ops);
  return "";
}
  [(set_attr "neon_type" "neon_vld3_vld4")]
)

(define_insn "neon_vld3_lane<mode>"
  [(set (match_operand:EI 0 "s_register_operand" "=w")
        (unspec:EI [(mem:<V_three_elem> (match_operand:SI 1 "s_register_operand" "r"))
                    (match_operand:EI 2 "s_register_operand" "0")
                    (match_operand:SI 3 "immediate_operand" "i")
                    (unspec:VD [(const_int 0)] UNSPEC_VSTRUCTDUMMY)]
                   UNSPEC_VLD3_LANE))]
  "TARGET_NEON"
{
  HOST_WIDE_INT lane = INTVAL (operands[3]);
  HOST_WIDE_INT max = GET_MODE_NUNITS (<MODE>mode);
  int regno = REGNO (operands[0]);
  rtx ops[5];
  if (lane < 0 || lane >= max)
    error ("lane out of range");
  ops[0] = gen_rtx_REG (DImode, regno);
  ops[1] = gen_rtx_REG (DImode, regno + 2);
  ops[2] = gen_rtx_REG (DImode, regno + 4);
  ops[3] = operands[1];
  ops[4] = operands[3];
  output_asm_insn ("vld3.<V_sz_elem>\t{%P0[%c4], %P1[%c4], %P2[%c4]}, [%3]",
                   ops);
  return "";
}
  [(set_attr "neon_type" "neon_vld3_vld4_lane")]
)

(define_insn "neon_vld3_lane<mode>"
  [(set (match_operand:CI 0 "s_register_operand" "=w")
        (unspec:CI [(mem:<V_three_elem> (match_operand:SI 1 "s_register_operand" "r"))
                    (match_operand:CI 2 "s_register_operand" "0")
                    (match_operand:SI 3 "immediate_operand" "i")
                    (unspec:VMQ [(const_int 0)] UNSPEC_VSTRUCTDUMMY)]
                   UNSPEC_VLD3_LANE))]
  "TARGET_NEON"
{
  HOST_WIDE_INT lane = INTVAL (operands[3]);
  HOST_WIDE_INT max = GET_MODE_NUNITS (<MODE>mode);
  int regno = REGNO (operands[0]);
  rtx ops[5];
  if (lane < 0 || lane >= max)
    error ("lane out of range");
  else if (lane >= max / 2)
    {
      lane -= max / 2;
      regno += 2;
    }
  ops[0] = gen_rtx_REG (DImode, regno);
  ops[1] = gen_rtx_REG (DImode, regno + 4);
  ops[2] = gen_rtx_REG (DImode, regno + 8);
  ops[3] = operands[1];
  ops[4] = GEN_INT (lane);
  output_asm_insn ("vld3.<V_sz_elem>\t{%P0[%c4], %P1[%c4], %P2[%c4]}, [%3]",
                   ops);
  return "";
}
  [(set_attr "neon_type" "neon_vld3_vld4_lane")]
)

(define_insn "neon_vld3_dup<mode>"
  [(set (match_operand:EI 0 "s_register_operand" "=w")
        (unspec:EI [(mem:<V_three_elem> (match_operand:SI 1 "s_register_operand" "r"))
                    (unspec:VDX [(const_int 0)] UNSPEC_VSTRUCTDUMMY)]
                   UNSPEC_VLD3_DUP))]
  "TARGET_NEON"
{
  if (GET_MODE_NUNITS (<MODE>mode) > 1)
    {
      int regno = REGNO (operands[0]);
      rtx ops[4];
      ops[0] = gen_rtx_REG (DImode, regno);
      ops[1] = gen_rtx_REG (DImode, regno + 2);
      ops[2] = gen_rtx_REG (DImode, regno + 4);
      ops[3] = operands[1];
      output_asm_insn ("vld3.<V_sz_elem>\t{%P0[], %P1[], %P2[]}, [%3]", ops);
      return "";
    }
  else
    return "vld1.<V_sz_elem>\t%h0, [%1]";
}
  [(set (attr "neon_type")
      (if_then_else (gt (const_string "<V_mode_nunits>") (const_string "1"))
                    (const_string "neon_vld3_vld4_all_lanes")
                    (const_string "neon_vld1_1_2_regs")))])

(define_insn "neon_vst3<mode>"
  [(set (mem:EI (match_operand:SI 0 "s_register_operand" "r"))
        (unspec:EI [(match_operand:EI 1 "s_register_operand" "w")
                    (unspec:VDX [(const_int 0)] UNSPEC_VSTRUCTDUMMY)]
                   UNSPEC_VST3))]
  "TARGET_NEON"
{
  if (<V_sz_elem> == 64)
    return "vst1.64\t%h1, [%0]";
  else
    return "vst3.<V_sz_elem>\t%h1, [%0]";
}
  [(set (attr "neon_type")
      (if_then_else (eq (const_string "<V_sz_elem>") (const_string "64"))
                    (const_string "neon_vst1_1_2_regs_vst2_2_regs")
                    (const_string "neon_vst2_4_regs_vst3_vst4")))])

(define_expand "neon_vst3<mode>"
  [(match_operand:SI 0 "s_register_operand" "+r")
   (match_operand:CI 1 "s_register_operand" "w")
   (unspec:VQ [(const_int 0)] UNSPEC_VSTRUCTDUMMY)]
  "TARGET_NEON"
{
  emit_insn (gen_neon_vst3qa<mode> (operands[0], operands[0], operands[1]));
  emit_insn (gen_neon_vst3qb<mode> (operands[0], operands[0], operands[1]));
  DONE;
})

(define_insn "neon_vst3qa<mode>"
  [(set (mem:EI (match_operand:SI 1 "s_register_operand" "0"))
        (unspec:EI [(match_operand:CI 2 "s_register_operand" "w")
                    (unspec:VQ [(const_int 0)] UNSPEC_VSTRUCTDUMMY)]
                   UNSPEC_VST3A))
   (set (match_operand:SI 0 "s_register_operand" "=r")
        (plus:SI (match_dup 1)
		 (const_int 24)))]
  "TARGET_NEON"
{
  int regno = REGNO (operands[2]);
  rtx ops[4];
  ops[0] = operands[0];
  ops[1] = gen_rtx_REG (DImode, regno);
  ops[2] = gen_rtx_REG (DImode, regno + 4);
  ops[3] = gen_rtx_REG (DImode, regno + 8);
  output_asm_insn ("vst3.<V_sz_elem>\t{%P1, %P2, %P3}, [%0]!", ops);
  return "";
}
  [(set_attr "neon_type" "neon_vst2_4_regs_vst3_vst4")]
)

(define_insn "neon_vst3qb<mode>"
  [(set (mem:EI (match_operand:SI 1 "s_register_operand" "0"))
        (unspec:EI [(match_operand:CI 2 "s_register_operand" "w")
                    (unspec:VQ [(const_int 0)] UNSPEC_VSTRUCTDUMMY)]
                   UNSPEC_VST3B))
   (set (match_operand:SI 0 "s_register_operand" "=r")
        (plus:SI (match_dup 1)
		 (const_int 24)))]
  "TARGET_NEON"
{
  int regno = REGNO (operands[2]);
  rtx ops[4];
  ops[0] = operands[0];
  ops[1] = gen_rtx_REG (DImode, regno + 2);
  ops[2] = gen_rtx_REG (DImode, regno + 6);
  ops[3] = gen_rtx_REG (DImode, regno + 10);
  output_asm_insn ("vst3.<V_sz_elem>\t{%P1, %P2, %P3}, [%0]!", ops);
  return "";
}
  [(set_attr "neon_type" "neon_vst2_4_regs_vst3_vst4")]
)

(define_insn "neon_vst3_lane<mode>"
  [(set (mem:<V_three_elem> (match_operand:SI 0 "s_register_operand" "r"))
        (unspec:<V_three_elem>
           [(match_operand:EI 1 "s_register_operand" "w")
            (match_operand:SI 2 "immediate_operand" "i")
            (unspec:VD [(const_int 0)] UNSPEC_VSTRUCTDUMMY)]
           UNSPEC_VST3_LANE))]
  "TARGET_NEON"
{
  HOST_WIDE_INT lane = INTVAL (operands[2]);
  HOST_WIDE_INT max = GET_MODE_NUNITS (<MODE>mode);
  int regno = REGNO (operands[1]);
  rtx ops[5];
  if (lane < 0 || lane >= max)
    error ("lane out of range");
  ops[0] = operands[0];
  ops[1] = gen_rtx_REG (DImode, regno);
  ops[2] = gen_rtx_REG (DImode, regno + 2);
  ops[3] = gen_rtx_REG (DImode, regno + 4);
  ops[4] = operands[2];
  output_asm_insn ("vst3.<V_sz_elem>\t{%P1[%c4], %P2[%c4], %P3[%c4]}, [%0]",
                   ops);
  return "";
}
  [(set_attr "neon_type" "neon_vst3_vst4_lane")]
)

(define_insn "neon_vst3_lane<mode>"
  [(set (mem:<V_three_elem> (match_operand:SI 0 "s_register_operand" "r"))
        (unspec:<V_three_elem>
           [(match_operand:CI 1 "s_register_operand" "w")
            (match_operand:SI 2 "immediate_operand" "i")
            (unspec:VMQ [(const_int 0)] UNSPEC_VSTRUCTDUMMY)]
           UNSPEC_VST3_LANE))]
  "TARGET_NEON"
{
  HOST_WIDE_INT lane = INTVAL (operands[2]);
  HOST_WIDE_INT max = GET_MODE_NUNITS (<MODE>mode);
  int regno = REGNO (operands[1]);
  rtx ops[5];
  if (lane < 0 || lane >= max)
    error ("lane out of range");
  else if (lane >= max / 2)
    {
      lane -= max / 2;
      regno += 2;
    }
  ops[0] = operands[0];
  ops[1] = gen_rtx_REG (DImode, regno);
  ops[2] = gen_rtx_REG (DImode, regno + 4);
  ops[3] = gen_rtx_REG (DImode, regno + 8);
  ops[4] = GEN_INT (lane);
  output_asm_insn ("vst3.<V_sz_elem>\t{%P1[%c4], %P2[%c4], %P3[%c4]}, [%0]",
                   ops);
  return "";
}
[(set_attr "neon_type" "neon_vst3_vst4_lane")])

(define_insn "neon_vld4<mode>"
  [(set (match_operand:OI 0 "s_register_operand" "=w")
        (unspec:OI [(mem:OI (match_operand:SI 1 "s_register_operand" "r"))
                    (unspec:VDX [(const_int 0)] UNSPEC_VSTRUCTDUMMY)]
                   UNSPEC_VLD4))]
  "TARGET_NEON"
{
  if (<V_sz_elem> == 64)
    return "vld1.64\t%h0, [%1]";
  else
    return "vld4.<V_sz_elem>\t%h0, [%1]";
}
  [(set (attr "neon_type")
      (if_then_else (eq (const_string "<V_sz_elem>") (const_string "64"))
                    (const_string "neon_vld1_1_2_regs")
                    (const_string "neon_vld3_vld4")))]
)

(define_expand "neon_vld4<mode>"
  [(match_operand:XI 0 "s_register_operand" "=w")
   (match_operand:SI 1 "s_register_operand" "+r")
   (unspec:VQ [(const_int 0)] UNSPEC_VSTRUCTDUMMY)]
  "TARGET_NEON"
{
  emit_insn (gen_neon_vld4qa<mode> (operands[0], operands[0],
                                    operands[1], operands[1]));
  emit_insn (gen_neon_vld4qb<mode> (operands[0], operands[0],
                                    operands[1], operands[1]));
  DONE;
})

(define_insn "neon_vld4qa<mode>"
  [(set (match_operand:XI 0 "s_register_operand" "=w")
        (unspec:XI [(mem:XI (match_operand:SI 3 "s_register_operand" "2"))
                    (match_operand:XI 1 "s_register_operand" "0")
                    (unspec:VQ [(const_int 0)] UNSPEC_VSTRUCTDUMMY)]
                   UNSPEC_VLD4A))
   (set (match_operand:SI 2 "s_register_operand" "=r")
        (plus:SI (match_dup 3)
		 (const_int 32)))]
  "TARGET_NEON"
{
  int regno = REGNO (operands[0]);
  rtx ops[5];
  ops[0] = gen_rtx_REG (DImode, regno);
  ops[1] = gen_rtx_REG (DImode, regno + 4);
  ops[2] = gen_rtx_REG (DImode, regno + 8);
  ops[3] = gen_rtx_REG (DImode, regno + 12);
  ops[4] = operands[2];
  output_asm_insn ("vld4.<V_sz_elem>\t{%P0, %P1, %P2, %P3}, [%4]!", ops);
  return "";
}
  [(set_attr "neon_type" "neon_vld3_vld4")]
)

(define_insn "neon_vld4qb<mode>"
  [(set (match_operand:XI 0 "s_register_operand" "=w")
        (unspec:XI [(mem:XI (match_operand:SI 3 "s_register_operand" "2"))
                    (match_operand:XI 1 "s_register_operand" "0")
                    (unspec:VQ [(const_int 0)] UNSPEC_VSTRUCTDUMMY)]
                   UNSPEC_VLD4B))
   (set (match_operand:SI 2 "s_register_operand" "=r")
        (plus:SI (match_dup 3)
		 (const_int 32)))]
  "TARGET_NEON"
{
  int regno = REGNO (operands[0]);
  rtx ops[5];
  ops[0] = gen_rtx_REG (DImode, regno + 2);
  ops[1] = gen_rtx_REG (DImode, regno + 6);
  ops[2] = gen_rtx_REG (DImode, regno + 10);
  ops[3] = gen_rtx_REG (DImode, regno + 14);
  ops[4] = operands[2];
  output_asm_insn ("vld4.<V_sz_elem>\t{%P0, %P1, %P2, %P3}, [%4]!", ops);
  return "";
}
  [(set_attr "neon_type" "neon_vld3_vld4")]
)

(define_insn "neon_vld4_lane<mode>"
  [(set (match_operand:OI 0 "s_register_operand" "=w")
        (unspec:OI [(mem:<V_four_elem> (match_operand:SI 1 "s_register_operand" "r"))
                    (match_operand:OI 2 "s_register_operand" "0")
                    (match_operand:SI 3 "immediate_operand" "i")
                    (unspec:VD [(const_int 0)] UNSPEC_VSTRUCTDUMMY)]
                   UNSPEC_VLD4_LANE))]
  "TARGET_NEON"
{
  HOST_WIDE_INT lane = INTVAL (operands[3]);
  HOST_WIDE_INT max = GET_MODE_NUNITS (<MODE>mode);
  int regno = REGNO (operands[0]);
  rtx ops[6];
  if (lane < 0 || lane >= max)
    error ("lane out of range");
  ops[0] = gen_rtx_REG (DImode, regno);
  ops[1] = gen_rtx_REG (DImode, regno + 2);
  ops[2] = gen_rtx_REG (DImode, regno + 4);
  ops[3] = gen_rtx_REG (DImode, regno + 6);
  ops[4] = operands[1];
  ops[5] = operands[3];
  output_asm_insn ("vld4.<V_sz_elem>\t{%P0[%c5], %P1[%c5], %P2[%c5], %P3[%c5]}, [%4]",
                   ops);
  return "";
}
  [(set_attr "neon_type" "neon_vld3_vld4_lane")]
)

(define_insn "neon_vld4_lane<mode>"
  [(set (match_operand:XI 0 "s_register_operand" "=w")
        (unspec:XI [(mem:<V_four_elem> (match_operand:SI 1 "s_register_operand" "r"))
                    (match_operand:XI 2 "s_register_operand" "0")
                    (match_operand:SI 3 "immediate_operand" "i")
                    (unspec:VMQ [(const_int 0)] UNSPEC_VSTRUCTDUMMY)]
                   UNSPEC_VLD4_LANE))]
  "TARGET_NEON"
{
  HOST_WIDE_INT lane = INTVAL (operands[3]);
  HOST_WIDE_INT max = GET_MODE_NUNITS (<MODE>mode);
  int regno = REGNO (operands[0]);
  rtx ops[6];
  if (lane < 0 || lane >= max)
    error ("lane out of range");
  else if (lane >= max / 2)
    {
      lane -= max / 2;
      regno += 2;
    }
  ops[0] = gen_rtx_REG (DImode, regno);
  ops[1] = gen_rtx_REG (DImode, regno + 4);
  ops[2] = gen_rtx_REG (DImode, regno + 8);
  ops[3] = gen_rtx_REG (DImode, regno + 12);
  ops[4] = operands[1];
  ops[5] = GEN_INT (lane);
  output_asm_insn ("vld4.<V_sz_elem>\t{%P0[%c5], %P1[%c5], %P2[%c5], %P3[%c5]}, [%4]",
                   ops);
  return "";
}
  [(set_attr "neon_type" "neon_vld3_vld4_lane")]
)

(define_insn "neon_vld4_dup<mode>"
  [(set (match_operand:OI 0 "s_register_operand" "=w")
        (unspec:OI [(mem:<V_four_elem> (match_operand:SI 1 "s_register_operand" "r"))
                    (unspec:VDX [(const_int 0)] UNSPEC_VSTRUCTDUMMY)]
                   UNSPEC_VLD4_DUP))]
  "TARGET_NEON"
{
  if (GET_MODE_NUNITS (<MODE>mode) > 1)
    {
      int regno = REGNO (operands[0]);
      rtx ops[5];
      ops[0] = gen_rtx_REG (DImode, regno);
      ops[1] = gen_rtx_REG (DImode, regno + 2);
      ops[2] = gen_rtx_REG (DImode, regno + 4);
      ops[3] = gen_rtx_REG (DImode, regno + 6);
      ops[4] = operands[1];
      output_asm_insn ("vld4.<V_sz_elem>\t{%P0[], %P1[], %P2[], %P3[]}, [%4]",
                       ops);
      return "";
    }
  else
    return "vld1.<V_sz_elem>\t%h0, [%1]";
}
  [(set (attr "neon_type")
      (if_then_else (gt (const_string "<V_mode_nunits>") (const_string "1"))
                    (const_string "neon_vld3_vld4_all_lanes")
                    (const_string "neon_vld1_1_2_regs")))]
)

(define_insn "neon_vst4<mode>"
  [(set (mem:OI (match_operand:SI 0 "s_register_operand" "r"))
        (unspec:OI [(match_operand:OI 1 "s_register_operand" "w")
                    (unspec:VDX [(const_int 0)] UNSPEC_VSTRUCTDUMMY)]
                   UNSPEC_VST4))]
  "TARGET_NEON"
{
  if (<V_sz_elem> == 64)
    return "vst1.64\t%h1, [%0]";
  else
    return "vst4.<V_sz_elem>\t%h1, [%0]";
}
  [(set (attr "neon_type")
      (if_then_else (eq (const_string "<V_sz_elem>") (const_string "64"))
                    (const_string "neon_vst1_1_2_regs_vst2_2_regs")
                    (const_string "neon_vst2_4_regs_vst3_vst4")))]
)

(define_expand "neon_vst4<mode>"
  [(match_operand:SI 0 "s_register_operand" "+r")
   (match_operand:XI 1 "s_register_operand" "w")
   (unspec:VQ [(const_int 0)] UNSPEC_VSTRUCTDUMMY)]
  "TARGET_NEON"
{
  emit_insn (gen_neon_vst4qa<mode> (operands[0], operands[0], operands[1]));
  emit_insn (gen_neon_vst4qb<mode> (operands[0], operands[0], operands[1]));
  DONE;
})

(define_insn "neon_vst4qa<mode>"
  [(set (mem:OI (match_operand:SI 1 "s_register_operand" "0"))
        (unspec:OI [(match_operand:XI 2 "s_register_operand" "w")
                    (unspec:VQ [(const_int 0)] UNSPEC_VSTRUCTDUMMY)]
                   UNSPEC_VST4A))
   (set (match_operand:SI 0 "s_register_operand" "=r")
        (plus:SI (match_dup 1)
		 (const_int 32)))]
  "TARGET_NEON"
{
  int regno = REGNO (operands[2]);
  rtx ops[5];
  ops[0] = operands[0];
  ops[1] = gen_rtx_REG (DImode, regno);
  ops[2] = gen_rtx_REG (DImode, regno + 4);
  ops[3] = gen_rtx_REG (DImode, regno + 8);
  ops[4] = gen_rtx_REG (DImode, regno + 12);
  output_asm_insn ("vst4.<V_sz_elem>\t{%P1, %P2, %P3, %P4}, [%0]!", ops);
  return "";
}
  [(set_attr "neon_type" "neon_vst2_4_regs_vst3_vst4")]
)

(define_insn "neon_vst4qb<mode>"
  [(set (mem:OI (match_operand:SI 1 "s_register_operand" "0"))
        (unspec:OI [(match_operand:XI 2 "s_register_operand" "w")
                    (unspec:VQ [(const_int 0)] UNSPEC_VSTRUCTDUMMY)]
                   UNSPEC_VST4B))
   (set (match_operand:SI 0 "s_register_operand" "=r")
        (plus:SI (match_dup 1)
		 (const_int 32)))]
  "TARGET_NEON"
{
  int regno = REGNO (operands[2]);
  rtx ops[5];
  ops[0] = operands[0];
  ops[1] = gen_rtx_REG (DImode, regno + 2);
  ops[2] = gen_rtx_REG (DImode, regno + 6);
  ops[3] = gen_rtx_REG (DImode, regno + 10);
  ops[4] = gen_rtx_REG (DImode, regno + 14);
  output_asm_insn ("vst4.<V_sz_elem>\t{%P1, %P2, %P3, %P4}, [%0]!", ops);
  return "";
}
  [(set_attr "neon_type" "neon_vst2_4_regs_vst3_vst4")]
)

(define_insn "neon_vst4_lane<mode>"
  [(set (mem:<V_four_elem> (match_operand:SI 0 "s_register_operand" "r"))
        (unspec:<V_four_elem>
           [(match_operand:OI 1 "s_register_operand" "w")
            (match_operand:SI 2 "immediate_operand" "i")
            (unspec:VD [(const_int 0)] UNSPEC_VSTRUCTDUMMY)]
           UNSPEC_VST4_LANE))]
  "TARGET_NEON"
{
  HOST_WIDE_INT lane = INTVAL (operands[2]);
  HOST_WIDE_INT max = GET_MODE_NUNITS (<MODE>mode);
  int regno = REGNO (operands[1]);
  rtx ops[6];
  if (lane < 0 || lane >= max)
    error ("lane out of range");
  ops[0] = operands[0];
  ops[1] = gen_rtx_REG (DImode, regno);
  ops[2] = gen_rtx_REG (DImode, regno + 2);
  ops[3] = gen_rtx_REG (DImode, regno + 4);
  ops[4] = gen_rtx_REG (DImode, regno + 6);
  ops[5] = operands[2];
  output_asm_insn ("vst4.<V_sz_elem>\t{%P1[%c5], %P2[%c5], %P3[%c5], %P4[%c5]}, [%0]",
                   ops);
  return "";
}
  [(set_attr "neon_type" "neon_vst3_vst4_lane")]
)

(define_insn "neon_vst4_lane<mode>"
  [(set (mem:<V_four_elem> (match_operand:SI 0 "s_register_operand" "r"))
        (unspec:<V_four_elem>
           [(match_operand:XI 1 "s_register_operand" "w")
            (match_operand:SI 2 "immediate_operand" "i")
            (unspec:VMQ [(const_int 0)] UNSPEC_VSTRUCTDUMMY)]
           UNSPEC_VST4_LANE))]
  "TARGET_NEON"
{
  HOST_WIDE_INT lane = INTVAL (operands[2]);
  HOST_WIDE_INT max = GET_MODE_NUNITS (<MODE>mode);
  int regno = REGNO (operands[1]);
  rtx ops[6];
  if (lane < 0 || lane >= max)
    error ("lane out of range");
  else if (lane >= max / 2)
    {
      lane -= max / 2;
      regno += 2;
    }
  ops[0] = operands[0];
  ops[1] = gen_rtx_REG (DImode, regno);
  ops[2] = gen_rtx_REG (DImode, regno + 4);
  ops[3] = gen_rtx_REG (DImode, regno + 8);
  ops[4] = gen_rtx_REG (DImode, regno + 12);
  ops[5] = GEN_INT (lane);
  output_asm_insn ("vst4.<V_sz_elem>\t{%P1[%c5], %P2[%c5], %P3[%c5], %P4[%c5]}, [%0]",
                   ops);
  return "";
}
  [(set_attr "neon_type" "neon_vst3_vst4_lane")]
)

(define_expand "neon_vand<mode>"
  [(match_operand:VDQX 0 "s_register_operand" "")
   (match_operand:VDQX 1 "s_register_operand" "")
   (match_operand:VDQX 2 "neon_inv_logic_op2" "")
   (match_operand:SI 3 "immediate_operand" "")]
  "TARGET_NEON"
{
  emit_insn (gen_and<mode>3<V_suf64> (operands[0], operands[1], operands[2]));
  DONE;
})

(define_expand "neon_vorr<mode>"
  [(match_operand:VDQX 0 "s_register_operand" "")
   (match_operand:VDQX 1 "s_register_operand" "")
   (match_operand:VDQX 2 "neon_logic_op2" "")
   (match_operand:SI 3 "immediate_operand" "")]
  "TARGET_NEON"
{
  emit_insn (gen_ior<mode>3<V_suf64> (operands[0], operands[1], operands[2]));
  DONE;
})

(define_expand "neon_veor<mode>"
  [(match_operand:VDQX 0 "s_register_operand" "")
   (match_operand:VDQX 1 "s_register_operand" "")
   (match_operand:VDQX 2 "s_register_operand" "")
   (match_operand:SI 3 "immediate_operand" "")]
  "TARGET_NEON"
{
  emit_insn (gen_xor<mode>3<V_suf64> (operands[0], operands[1], operands[2]));
  DONE;
})

(define_expand "neon_vbic<mode>"
  [(match_operand:VDQX 0 "s_register_operand" "")
   (match_operand:VDQX 1 "s_register_operand" "")
   (match_operand:VDQX 2 "neon_logic_op2" "")
   (match_operand:SI 3 "immediate_operand" "")]
  "TARGET_NEON"
{
  emit_insn (gen_bic<mode>3_neon (operands[0], operands[1], operands[2]));
  DONE;
})

(define_expand "neon_vorn<mode>"
  [(match_operand:VDQX 0 "s_register_operand" "")
   (match_operand:VDQX 1 "s_register_operand" "")
   (match_operand:VDQX 2 "neon_inv_logic_op2" "")
   (match_operand:SI 3 "immediate_operand" "")]
  "TARGET_NEON"
{
  emit_insn (gen_orn<mode>3_neon (operands[0], operands[1], operands[2]));
  DONE;
})

(define_insn "neon_vec_unpack<US>_lo_<mode>"
  [(set (match_operand:<V_unpack> 0 "register_operand" "=w")
        (SE:<V_unpack> (vec_select:<V_HALF>
			  (match_operand:VU 1 "register_operand" "w")
			  (match_operand:VU 2 "vect_par_constant_low" ""))))]
  "TARGET_NEON"
  "vmovl.<US><V_sz_elem> %q0, %e1"
  [(set_attr "neon_type" "neon_shift_1")]
)

(define_insn "neon_vec_unpack<US>_hi_<mode>"
  [(set (match_operand:<V_unpack> 0 "register_operand" "=w")
        (SE:<V_unpack> (vec_select:<V_HALF>
			  (match_operand:VU 1 "register_operand" "w")
			  (match_operand:VU 2 "vect_par_constant_high" ""))))]
  "TARGET_NEON"
  "vmovl.<US><V_sz_elem> %q0, %f1"
  [(set_attr "neon_type" "neon_shift_1")]
)

(define_expand "vec_unpack<US>_hi_<mode>"
  [(match_operand:<V_unpack> 0 "register_operand" "")
   (SE:<V_unpack> (match_operand:VU 1 "register_operand"))]
 "TARGET_NEON"
  {
   rtvec v = rtvec_alloc (<V_mode_nunits>/2)  ;
   rtx t1;
   int i;
   for (i = 0; i < (<V_mode_nunits>/2); i++)
     RTVEC_ELT (v, i) = GEN_INT ((<V_mode_nunits>/2) + i);
  
   t1 = gen_rtx_PARALLEL (<MODE>mode, v);
   emit_insn (gen_neon_vec_unpack<US>_hi_<mode> (operands[0], 
                                                 operands[1], 
					         t1));
   DONE;
  }
)

(define_expand "vec_unpack<US>_lo_<mode>"
  [(match_operand:<V_unpack> 0 "register_operand" "")
   (SE:<V_unpack> (match_operand:VU 1 "register_operand" ""))]
 "TARGET_NEON"
  {
   rtvec v = rtvec_alloc (<V_mode_nunits>/2)  ;
   rtx t1;
   int i;
   for (i = 0; i < (<V_mode_nunits>/2) ; i++)
     RTVEC_ELT (v, i) = GEN_INT (i);
   t1 = gen_rtx_PARALLEL (<MODE>mode, v);
   emit_insn (gen_neon_vec_unpack<US>_lo_<mode> (operands[0], 
                                                 operands[1], 
				   	         t1));
   DONE;
  }
)

(define_insn "neon_vec_<US>mult_lo_<mode>"
 [(set (match_operand:<V_unpack> 0 "register_operand" "=w")
       (mult:<V_unpack> (SE:<V_unpack> (vec_select:<V_HALF>
			   (match_operand:VU 1 "register_operand" "w") 
                           (match_operand:VU 2 "vect_par_constant_low" "")))
 		        (SE:<V_unpack> (vec_select:<V_HALF>
                           (match_operand:VU 3 "register_operand" "w") 
                           (match_dup 2)))))]
  "TARGET_NEON"
  "vmull.<US><V_sz_elem> %q0, %e1, %e3"
  [(set_attr "neon_type" "neon_shift_1")]
)

(define_expand "vec_widen_<US>mult_lo_<mode>"
  [(match_operand:<V_unpack> 0 "register_operand" "")
   (SE:<V_unpack> (match_operand:VU 1 "register_operand" ""))
   (SE:<V_unpack> (match_operand:VU 2 "register_operand" ""))]
 "TARGET_NEON"
 {
   rtvec v = rtvec_alloc (<V_mode_nunits>/2)  ;
   rtx t1;
   int i;
   for (i = 0; i < (<V_mode_nunits>/2) ; i++)
     RTVEC_ELT (v, i) = GEN_INT (i);
   t1 = gen_rtx_PARALLEL (<MODE>mode, v);

   emit_insn (gen_neon_vec_<US>mult_lo_<mode> (operands[0],
 					       operands[1],
					       t1,
					       operands[2]));
   DONE;
 }
)

(define_insn "neon_vec_<US>mult_hi_<mode>"
 [(set (match_operand:<V_unpack> 0 "register_operand" "=w")
      (mult:<V_unpack> (SE:<V_unpack> (vec_select:<V_HALF>
			    (match_operand:VU 1 "register_operand" "w") 
			    (match_operand:VU 2 "vect_par_constant_high" "")))
		       (SE:<V_unpack> (vec_select:<V_HALF>
			    (match_operand:VU 3 "register_operand" "w") 
			    (match_dup 2)))))]
  "TARGET_NEON"
  "vmull.<US><V_sz_elem> %q0, %f1, %f3"
  [(set_attr "neon_type" "neon_shift_1")]
)

(define_expand "vec_widen_<US>mult_hi_<mode>"
  [(match_operand:<V_unpack> 0 "register_operand" "")
   (SE:<V_unpack> (match_operand:VU 1 "register_operand" ""))
   (SE:<V_unpack> (match_operand:VU 2 "register_operand" ""))]
 "TARGET_NEON"
 {
   rtvec v = rtvec_alloc (<V_mode_nunits>/2)  ;
   rtx t1;
   int i;
   for (i = 0; i < (<V_mode_nunits>/2) ; i++)
     RTVEC_ELT (v, i) = GEN_INT (<V_mode_nunits>/2 + i);
   t1 = gen_rtx_PARALLEL (<MODE>mode, v);

   emit_insn (gen_neon_vec_<US>mult_hi_<mode> (operands[0],
 					       operands[1],
					       t1,
					       operands[2]));
   DONE;

 }
)

;; Vectorize for non-neon-quad case
(define_insn "neon_unpack<US>_<mode>"
 [(set (match_operand:<V_widen> 0 "register_operand" "=w")
       (SE:<V_widen> (match_operand:VDI 1 "register_operand" "w")))]
 "TARGET_NEON"
 "vmovl.<US><V_sz_elem> %q0, %P1"
  [(set_attr "neon_type" "neon_shift_1")]
)

(define_expand "vec_unpack<US>_lo_<mode>"
 [(match_operand:<V_double_width> 0 "register_operand" "")
  (SE:<V_double_width>(match_operand:VDI 1 "register_operand"))]
 "TARGET_NEON"
{
  rtx tmpreg = gen_reg_rtx (<V_widen>mode);
  emit_insn (gen_neon_unpack<US>_<mode> (tmpreg, operands[1]));
  emit_insn (gen_neon_vget_low<V_widen_l> (operands[0], tmpreg));

  DONE;
}
)

(define_expand "vec_unpack<US>_hi_<mode>"
 [(match_operand:<V_double_width> 0 "register_operand" "")
  (SE:<V_double_width>(match_operand:VDI 1 "register_operand"))]
 "TARGET_NEON"
{
  rtx tmpreg = gen_reg_rtx (<V_widen>mode);
  emit_insn (gen_neon_unpack<US>_<mode> (tmpreg, operands[1]));
  emit_insn (gen_neon_vget_high<V_widen_l> (operands[0], tmpreg));

  DONE;
}
)

(define_insn "neon_vec_<US>mult_<mode>"
 [(set (match_operand:<V_widen> 0 "register_operand" "=w")
       (mult:<V_widen> (SE:<V_widen> 
		 	   (match_operand:VDI 1 "register_operand" "w"))
 		       (SE:<V_widen> 
			   (match_operand:VDI 2 "register_operand" "w"))))]
  "TARGET_NEON"
  "vmull.<US><V_sz_elem> %q0, %P1, %P2"
  [(set_attr "neon_type" "neon_shift_1")]
)

(define_expand "vec_widen_<US>mult_hi_<mode>"
  [(match_operand:<V_double_width> 0 "register_operand" "")
   (SE:<V_double_width> (match_operand:VDI 1 "register_operand" ""))
   (SE:<V_double_width> (match_operand:VDI 2 "register_operand" ""))]
 "TARGET_NEON"
 {
   rtx tmpreg = gen_reg_rtx (<V_widen>mode);
   emit_insn (gen_neon_vec_<US>mult_<mode> (tmpreg, operands[1], operands[2]));
   emit_insn (gen_neon_vget_high<V_widen_l> (operands[0], tmpreg));
 					    
   DONE;

 }
)

(define_expand "vec_widen_<US>mult_lo_<mode>"
  [(match_operand:<V_double_width> 0 "register_operand" "")
   (SE:<V_double_width> (match_operand:VDI 1 "register_operand" ""))
   (SE:<V_double_width> (match_operand:VDI 2 "register_operand" ""))]
 "TARGET_NEON"
 {
   rtx tmpreg = gen_reg_rtx (<V_widen>mode);
   emit_insn (gen_neon_vec_<US>mult_<mode> (tmpreg, operands[1], operands[2]));
   emit_insn (gen_neon_vget_low<V_widen_l> (operands[0], tmpreg));
 					    
   DONE;

 }
)

(define_insn "vec_pack_trunc_<mode>"
 [(set (match_operand:<V_narrow_pack> 0 "register_operand" "=&w")
       (vec_concat:<V_narrow_pack> 
		(truncate:<V_narrow> 
			(match_operand:VN 1 "register_operand" "w"))
		(truncate:<V_narrow>
			(match_operand:VN 2 "register_operand" "w"))))]
 "TARGET_NEON"
 "vmovn.i<V_sz_elem>\t%e0, %q1\n\tvmovn.i<V_sz_elem>\t%f0, %q2"
 [(set_attr "neon_type" "neon_shift_1")]
)

;; For the non-quad case.
(define_insn "neon_vec_pack_trunc_<mode>"
 [(set (match_operand:<V_narrow> 0 "register_operand" "=w")
       (truncate:<V_narrow> (match_operand:VN 1 "register_operand" "w")))]
 "TARGET_NEON"
 "vmovn.i<V_sz_elem>\t%P0, %q1"
 [(set_attr "neon_type" "neon_shift_1")]
)

(define_expand "vec_pack_trunc_<mode>"
 [(match_operand:<V_narrow_pack> 0 "register_operand" "")
  (match_operand:VSHFT 1 "register_operand" "")
  (match_operand:VSHFT 2 "register_operand")]
 "TARGET_NEON"
{
  rtx tempreg = gen_reg_rtx (<V_DOUBLE>mode);
  
  emit_insn (gen_move_lo_quad_<V_double> (tempreg, operands[1])); 
  emit_insn (gen_move_hi_quad_<V_double> (tempreg, operands[2])); 
  emit_insn (gen_neon_vec_pack_trunc_<V_double> (operands[0], tempreg));
  DONE;
})<|MERGE_RESOLUTION|>--- conflicted
+++ resolved
@@ -1,9 +1,5 @@
 ;; ARM NEON coprocessor Machine Description
-<<<<<<< HEAD
-;; Copyright (C) 2006, 2007, 2008, 2009 Free Software Foundation, Inc.
-=======
 ;; Copyright (C) 2006, 2007, 2008, 2009, 2010 Free Software Foundation, Inc.
->>>>>>> 03d20231
 ;; Written by CodeSourcery.
 ;;
 ;; This file is part of GCC.
@@ -154,36 +150,6 @@
 ;; neon_type attribute definitions.
 (define_attr "vqh_mnem" "vadd,vmin,vmax" (const_string "vadd"))
 
-<<<<<<< HEAD
-;; Predicates used for setting neon_type
-
-(define_mode_attr Is_float_mode [(V8QI "false") (V16QI "false")
-				 (V4HI "false") (V8HI "false")
-				 (V2SI "false") (V4SI "false")
-				 (V2SF "true") (V4SF "true")
-				 (DI "false") (V2DI "false")])
-
-(define_mode_attr Scalar_mul_8_16 [(V8QI "true") (V16QI "true")
-				   (V4HI "true") (V8HI "true")
-				   (V2SI "false") (V4SI "false")
-				   (V2SF "false") (V4SF "false")
-				   (DI "false") (V2DI "false")])
-
-
-(define_mode_attr Is_d_reg [(V8QI "true") (V16QI "false")
-                            (V4HI "true") (V8HI  "false")
-                            (V2SI "true") (V4SI  "false")
-                            (V2SF "true") (V4SF  "false")
-                            (DI   "true") (V2DI  "false")])
-
-(define_mode_attr V_mode_nunits [(V8QI "8") (V16QI "16")
-                                 (V4HI "4") (V8HI "8")
-                                 (V2SI "2") (V4SI "4")
-                                 (V2SF "2") (V4SF "4")
-                                 (DI "1")   (V2DI "2")])
-
-=======
->>>>>>> 03d20231
 (define_insn "*neon_mov<mode>"
   [(set (match_operand:VD 0 "nonimmediate_operand"
 	  "=w,Uv,w, w,  ?r,?w,?r,?r, ?Us")
@@ -317,11 +283,7 @@
     }
 }
   [(set_attr "neon_type" "neon_int_1,neon_stm_2,neon_ldm_2")
-<<<<<<< HEAD
-   (set_attr "length" "<V_slen>,<V_slen>,<V_slen>")])
-=======
    (set (attr "length") (symbol_ref "arm_attr_length_move_neon (insn)"))])
->>>>>>> 03d20231
 
 (define_split
   [(set (match_operand:EI 0 "s_register_operand" "")
@@ -696,20 +658,12 @@
                                     (const_string "neon_mul_qqq_8_16_32_ddd_32")))))]
 )
 
-<<<<<<< HEAD
-(define_insn "*mul<mode>3add<mode>_neon"
-=======
 (define_insn "mul<mode>3add<mode>_neon"
->>>>>>> 03d20231
   [(set (match_operand:VDQ 0 "s_register_operand" "=w")
         (plus:VDQ (mult:VDQ (match_operand:VDQ 2 "s_register_operand" "w")
                             (match_operand:VDQ 3 "s_register_operand" "w"))
 		  (match_operand:VDQ 1 "s_register_operand" "0")))]
-<<<<<<< HEAD
-  "TARGET_NEON"
-=======
   "TARGET_NEON && (!<Is_float_mode> || flag_unsafe_math_optimizations)"
->>>>>>> 03d20231
   "vmla.<V_if_elem>\t%<V_reg>0, %<V_reg>2, %<V_reg>3"
   [(set (attr "neon_type")
       (if_then_else (ne (symbol_ref "<Is_float_mode>") (const_int 0))
@@ -726,20 +680,12 @@
                                     (const_string "neon_mla_qqq_32_qqd_32_scalar")))))]
 )
 
-<<<<<<< HEAD
-(define_insn "*mul<mode>3neg<mode>add<mode>_neon"
-=======
 (define_insn "mul<mode>3neg<mode>add<mode>_neon"
->>>>>>> 03d20231
   [(set (match_operand:VDQ 0 "s_register_operand" "=w")
         (minus:VDQ (match_operand:VDQ 1 "s_register_operand" "0")
                    (mult:VDQ (match_operand:VDQ 2 "s_register_operand" "w")
                              (match_operand:VDQ 3 "s_register_operand" "w"))))]
-<<<<<<< HEAD
-  "TARGET_NEON"
-=======
   "TARGET_NEON && (!<Is_float_mode> || flag_unsafe_math_optimizations)"
->>>>>>> 03d20231
   "vmls.<V_if_elem>\t%<V_reg>0, %<V_reg>2, %<V_reg>3"
   [(set (attr "neon_type")
       (if_then_else (ne (symbol_ref "<Is_float_mode>") (const_int 0))
@@ -2770,12 +2716,7 @@
 
 (define_insn "neon_vdup_n<mode>"
   [(set (match_operand:VX 0 "s_register_operand" "=w")
-<<<<<<< HEAD
-	(unspec:VX [(match_operand:<V_elem> 1 "s_register_operand" "r")]
-		   UNSPEC_VDUP_N))]
-=======
         (vec_duplicate:VX (match_operand:<V_elem> 1 "s_register_operand" "r")))]
->>>>>>> 03d20231
   "TARGET_NEON"
   "vdup%?.<V_sz_elem>\t%<V_reg>0, %1"
   ;; Assume this schedules like vmov.
@@ -2785,25 +2726,7 @@
 
 (define_insn "neon_vdup_n<mode>"
   [(set (match_operand:V32 0 "s_register_operand" "=w,w")
-<<<<<<< HEAD
-	(unspec:V32 [(match_operand:<V_elem> 1 "s_register_operand" "r,t")]
-		    UNSPEC_VDUP_N))]
-  "TARGET_NEON"
-  "@
-  vdup%?.<V_sz_elem>\t%<V_reg>0, %1
-  vdup%?.<V_sz_elem>\t%<V_reg>0, %y1"
-  ;; Assume this schedules like vmov.
-  [(set_attr "predicable" "yes")
-   (set_attr "neon_type" "neon_bp_simple")]
-)
-
-(define_insn "neon_vdup_ndi"
-  [(set (match_operand:DI 0 "s_register_operand" "=w")
-	(unspec:DI [(match_operand:DI 1 "s_register_operand" "r")]
-                   UNSPEC_VDUP_N))]
-=======
         (vec_duplicate:V32 (match_operand:<V_elem> 1 "s_register_operand" "r,t")))]
->>>>>>> 03d20231
   "TARGET_NEON"
   "@
   vdup%?.<V_sz_elem>\t%<V_reg>0, %1
