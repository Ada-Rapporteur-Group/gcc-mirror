;; ARM Thumb-2 Machine Description
;; Copyright (C) 2007, 2008 Free Software Foundation, Inc.
;; Written by CodeSourcery, LLC.
;;
;; This file is part of GCC.
;;
;; GCC is free software; you can redistribute it and/or modify it
;; under the terms of the GNU General Public License as published by
;; the Free Software Foundation; either version 3, or (at your option)
;; any later version.
;;
;; GCC is distributed in the hope that it will be useful, but
;; WITHOUT ANY WARRANTY; without even the implied warranty of
;; MERCHANTABILITY or FITNESS FOR A PARTICULAR PURPOSE.  See the GNU
;; General Public License for more details.
;;
;; You should have received a copy of the GNU General Public License
;; along with GCC; see the file COPYING3.  If not see
;; <http://www.gnu.org/licenses/>.  */

;; Note: Thumb-2 is the variant of the Thumb architecture that adds
;; 32-bit encodings of [almost all of] the Arm instruction set.
;; Some old documents refer to the relatively minor interworking
;; changes made in armv5t as "thumb2".  These are considered part
;; the 16-bit Thumb-1 instruction set.

(define_insn "*thumb2_incscc"
  [(set (match_operand:SI 0 "s_register_operand" "=r,r")
        (plus:SI (match_operator:SI 2 "arm_comparison_operator"
                    [(match_operand:CC 3 "cc_register" "") (const_int 0)])
                 (match_operand:SI 1 "s_register_operand" "0,?r")))]
  "TARGET_THUMB2"
  "@
  it\\t%d2\;add%d2\\t%0, %1, #1
  ite\\t%D2\;mov%D2\\t%0, %1\;add%d2\\t%0, %1, #1"
  [(set_attr "conds" "use")
   (set_attr "length" "6,10")]
)

(define_insn "*thumb2_decscc"
  [(set (match_operand:SI            0 "s_register_operand" "=r,r")
        (minus:SI (match_operand:SI  1 "s_register_operand" "0,?r")
		  (match_operator:SI 2 "arm_comparison_operator"
                   [(match_operand   3 "cc_register" "") (const_int 0)])))]
  "TARGET_THUMB2"
  "@
   it\\t%d2\;sub%d2\\t%0, %1, #1
   ite\\t%D2\;mov%D2\\t%0, %1\;sub%d2\\t%0, %1, #1"
  [(set_attr "conds" "use")
   (set_attr "length" "6,10")]
)

;; Thumb-2 only allows shift by constant on data processing instructions 
(define_insn "*thumb_andsi_not_shiftsi_si"
  [(set (match_operand:SI 0 "s_register_operand" "=r")
	(and:SI (not:SI (match_operator:SI 4 "shift_operator"
			 [(match_operand:SI 2 "s_register_operand" "r")
			  (match_operand:SI 3 "const_int_operand" "M")]))
		(match_operand:SI 1 "s_register_operand" "r")))]
  "TARGET_THUMB2"
  "bic%?\\t%0, %1, %2%S4"
  [(set_attr "predicable" "yes")
   (set_attr "shift" "2")
   (set_attr "type" "alu_shift")]
)

(define_insn "*thumb2_smaxsi3"
  [(set (match_operand:SI          0 "s_register_operand" "=r,r,r")
	(smax:SI (match_operand:SI 1 "s_register_operand"  "0,r,?r")
		 (match_operand:SI 2 "arm_rhs_operand"    "rI,0,rI")))
   (clobber (reg:CC CC_REGNUM))]
  "TARGET_THUMB2"
  "@
   cmp\\t%1, %2\;it\\tlt\;movlt\\t%0, %2
   cmp\\t%1, %2\;it\\tge\;movge\\t%0, %1
   cmp\\t%1, %2\;ite\\tge\;movge\\t%0, %1\;movlt\\t%0, %2"
  [(set_attr "conds" "clob")
   (set_attr "length" "10,10,14")]
)

(define_insn "*thumb2_sminsi3"
  [(set (match_operand:SI 0 "s_register_operand" "=r,r,r")
	(smin:SI (match_operand:SI 1 "s_register_operand" "0,r,?r")
		 (match_operand:SI 2 "arm_rhs_operand" "rI,0,rI")))
   (clobber (reg:CC CC_REGNUM))]
  "TARGET_THUMB2"
  "@
   cmp\\t%1, %2\;it\\tge\;movge\\t%0, %2
   cmp\\t%1, %2\;it\\tlt\;movlt\\t%0, %1
   cmp\\t%1, %2\;ite\\tlt\;movlt\\t%0, %1\;movge\\t%0, %2"
  [(set_attr "conds" "clob")
   (set_attr "length" "10,10,14")]
)

(define_insn "*thumb32_umaxsi3"
  [(set (match_operand:SI 0 "s_register_operand" "=r,r,r")
	(umax:SI (match_operand:SI 1 "s_register_operand" "0,r,?r")
		 (match_operand:SI 2 "arm_rhs_operand" "rI,0,rI")))
   (clobber (reg:CC CC_REGNUM))]
  "TARGET_THUMB2"
  "@
   cmp\\t%1, %2\;it\\tcc\;movcc\\t%0, %2
   cmp\\t%1, %2\;it\\tcs\;movcs\\t%0, %1
   cmp\\t%1, %2\;ite\\tcs\;movcs\\t%0, %1\;movcc\\t%0, %2"
  [(set_attr "conds" "clob")
   (set_attr "length" "10,10,14")]
)

(define_insn "*thumb2_uminsi3"
  [(set (match_operand:SI 0 "s_register_operand" "=r,r,r")
	(umin:SI (match_operand:SI 1 "s_register_operand" "0,r,?r")
		 (match_operand:SI 2 "arm_rhs_operand" "rI,0,rI")))
   (clobber (reg:CC CC_REGNUM))]
  "TARGET_THUMB2"
  "@
   cmp\\t%1, %2\;it\\tcs\;movcs\\t%0, %2
   cmp\\t%1, %2\;it\\tcc\;movcc\\t%0, %1
   cmp\\t%1, %2\;ite\\tcc\;movcc\\t%0, %1\;movcs\\t%0, %2"
  [(set_attr "conds" "clob")
   (set_attr "length" "10,10,14")]
)

;; Thumb-2 does not have rsc, so use a clever trick with shifter operands.
(define_insn "*thumb2_negdi2"
  [(set (match_operand:DI         0 "s_register_operand" "=&r,r")
	(neg:DI (match_operand:DI 1 "s_register_operand"  "?r,0")))
   (clobber (reg:CC CC_REGNUM))]
  "TARGET_THUMB2"
  "negs\\t%Q0, %Q1\;sbc\\t%R0, %R1, %R1, lsl #1"
  [(set_attr "conds" "clob")
   (set_attr "length" "8")]
)

(define_insn "*thumb2_abssi2"
  [(set (match_operand:SI         0 "s_register_operand" "=r,&r")
	(abs:SI (match_operand:SI 1 "s_register_operand" "0,r")))
   (clobber (reg:CC CC_REGNUM))]
  "TARGET_THUMB2"
  "@
   cmp\\t%0, #0\;it\tlt\;rsblt\\t%0, %0, #0
   eor%?\\t%0, %1, %1, asr #31\;sub%?\\t%0, %0, %1, asr #31"
  [(set_attr "conds" "clob,*")
   (set_attr "shift" "1")
   ;; predicable can't be set based on the variant, so left as no
   (set_attr "length" "10,8")]
)

(define_insn "*thumb2_neg_abssi2"
  [(set (match_operand:SI 0 "s_register_operand" "=r,&r")
	(neg:SI (abs:SI (match_operand:SI 1 "s_register_operand" "0,r"))))
   (clobber (reg:CC CC_REGNUM))]
  "TARGET_THUMB2"
  "@
   cmp\\t%0, #0\;it\\tgt\;rsbgt\\t%0, %0, #0
   eor%?\\t%0, %1, %1, asr #31\;rsb%?\\t%0, %0, %1, asr #31"
  [(set_attr "conds" "clob,*")
   (set_attr "shift" "1")
   ;; predicable can't be set based on the variant, so left as no
   (set_attr "length" "10,8")]
)

<<<<<<< HEAD
(define_insn "*thumb2_movdi"
  [(set (match_operand:DI 0 "nonimmediate_di_operand" "=r, r, r, r, m")
	(match_operand:DI 1 "di_operand"              "rDa,Db,Dc,mi,r"))]
  "TARGET_THUMB2
  && !(TARGET_HARD_FLOAT && (TARGET_MAVERICK || TARGET_VFP))
  && !TARGET_IWMMXT"
  "*
  switch (which_alternative)
    {
    case 0:
    case 1:
    case 2:
      return \"#\";
    default:
      return output_move_double (operands);
    }
  "
  [(set_attr "length" "8,12,16,8,8")
   (set_attr "type" "*,*,*,load2,store2")
   (set_attr "pool_range" "*,*,*,4096,*")
   (set_attr "neg_pool_range" "*,*,*,0,*")]
)

=======
>>>>>>> 155d23aa
;; We have two alternatives here for memory loads (and similarly for stores)
;; to reflect the fact that the permissible constant pool ranges differ
;; between ldr instructions taking low regs and ldr instructions taking high
;; regs.  The high register alternatives are not taken into account when
;; choosing register preferences in order to reflect their expense.
(define_insn "*thumb2_movsi_insn"
  [(set (match_operand:SI 0 "nonimmediate_operand" "=rk,r,r,r,l ,*hk,m,*m")
	(match_operand:SI 1 "general_operand"	   "rk ,I,K,j,mi,*mi,l,*hk"))]
  "TARGET_THUMB2 && ! TARGET_IWMMXT
   && !(TARGET_HARD_FLOAT && TARGET_VFP)
   && (   register_operand (operands[0], SImode)
       || register_operand (operands[1], SImode))"
  "@
   mov%?\\t%0, %1
   mov%?\\t%0, %1
   mvn%?\\t%0, #%B1
   movw%?\\t%0, %1
   ldr%?\\t%0, %1
   ldr%?\\t%0, %1
   str%?\\t%1, %0
   str%?\\t%1, %0"
  [(set_attr "type" "*,*,*,*,load1,load1,store1,store1")
   (set_attr "predicable" "yes")
   (set_attr "pool_range" "*,*,*,*,1020,4096,*,*")
   (set_attr "neg_pool_range" "*,*,*,*,0,0,*,*")]
)

(define_insn "tls_load_dot_plus_four"
  [(set (match_operand:SI 0 "register_operand" "=l,l,r,r")
	(mem:SI (unspec:SI [(match_operand:SI 2 "register_operand" "0,1,0,1")
			    (const_int 4)
			    (match_operand 3 "" "")]
			   UNSPEC_PIC_BASE)))
   (clobber (match_scratch:SI 1 "=X,l,X,r"))]
  "TARGET_THUMB2"
  "*
  (*targetm.asm_out.internal_label) (asm_out_file, \"LPIC\",
			     INTVAL (operands[3]));
  return \"add\\t%2, %|pc\;ldr%?\\t%0, [%2]\";
  "
  [(set_attr "length" "4,4,6,6")]
)

;; Thumb-2 always has load/store halfword instructions, so we can avoid a lot
;; of the messiness associated with the ARM patterns.
(define_insn "*thumb2_movhi_insn"
  [(set (match_operand:HI 0 "nonimmediate_operand" "=r,r,m,r")
	(match_operand:HI 1 "general_operand"      "rI,n,r,m"))]
  "TARGET_THUMB2"
  "@
   mov%?\\t%0, %1\\t%@ movhi
   movw%?\\t%0, %L1\\t%@ movhi
   str%(h%)\\t%1, %0\\t%@ movhi
   ldr%(h%)\\t%0, %1\\t%@ movhi"
  [(set_attr "type" "*,*,store1,load1")
   (set_attr "predicable" "yes")
   (set_attr "pool_range" "*,*,*,4096")
   (set_attr "neg_pool_range" "*,*,*,250")]
)

<<<<<<< HEAD
(define_insn "*thumb2_movsf_soft_insn"
  [(set (match_operand:SF 0 "nonimmediate_operand" "=r,r,m")
	(match_operand:SF 1 "general_operand"  "r,mE,r"))]
  "TARGET_THUMB2
   && TARGET_SOFT_FLOAT
   && (GET_CODE (operands[0]) != MEM
       || register_operand (operands[1], SFmode))"
  "@
   mov%?\\t%0, %1
   ldr%?\\t%0, %1\\t%@ float
   str%?\\t%1, %0\\t%@ float"
  [(set_attr "predicable" "yes")
   (set_attr "type" "*,load1,store1")
   (set_attr "pool_range" "*,4096,*")
   (set_attr "neg_pool_range" "*,0,*")]
)

(define_insn "*thumb2_movdf_soft_insn"
  [(set (match_operand:DF 0 "nonimmediate_soft_df_operand" "=r,r,r,r,m")
	(match_operand:DF 1 "soft_df_operand" "rDa,Db,Dc,mF,r"))]
  "TARGET_THUMB2 && TARGET_SOFT_FLOAT
   && (   register_operand (operands[0], DFmode)
       || register_operand (operands[1], DFmode))"
  "*
  switch (which_alternative)
    {
    case 0:
    case 1:
    case 2:
      return \"#\";
    default:
      return output_move_double (operands);
    }
  "
  [(set_attr "length" "8,12,16,8,8")
   (set_attr "type" "*,*,*,load2,store2")
   (set_attr "pool_range" "*,*,*,1020,*")
   (set_attr "neg_pool_range" "*,*,*,0,*")]
)

(define_insn "*thumb2_cmpsi_shiftsi"
  [(set (reg:CC CC_REGNUM)
	(compare:CC (match_operand:SI   0 "s_register_operand" "r")
		    (match_operator:SI  3 "shift_operator"
		     [(match_operand:SI 1 "s_register_operand" "r")
		      (match_operand:SI 2 "const_int_operand"  "M")])))]
  "TARGET_THUMB2"
  "cmp%?\\t%0, %1%S3"
  [(set_attr "conds" "set")
   (set_attr "shift" "1")
   (set_attr "type" "alu_shift")]
)

(define_insn "*thumb2_cmpsi_shiftsi_swp"
  [(set (reg:CC_SWP CC_REGNUM)
	(compare:CC_SWP (match_operator:SI 3 "shift_operator"
			 [(match_operand:SI 1 "s_register_operand" "r")
			  (match_operand:SI 2 "const_int_operand" "M")])
			(match_operand:SI 0 "s_register_operand" "r")))]
  "TARGET_THUMB2"
  "cmp%?\\t%0, %1%S3"
  [(set_attr "conds" "set")
   (set_attr "shift" "1")
   (set_attr "type" "alu_shift")]
)

=======
>>>>>>> 155d23aa
(define_insn "*thumb2_cmpsi_neg_shiftsi"
  [(set (reg:CC CC_REGNUM)
	(compare:CC (match_operand:SI 0 "s_register_operand" "r")
		    (neg:SI (match_operator:SI 3 "shift_operator"
			     [(match_operand:SI 1 "s_register_operand" "r")
			      (match_operand:SI 2 "const_int_operand" "M")]))))]
  "TARGET_THUMB2"
  "cmn%?\\t%0, %1%S3"
  [(set_attr "conds" "set")
   (set_attr "shift" "1")
   (set_attr "type" "alu_shift")]
)

(define_insn "*thumb2_mov_scc"
  [(set (match_operand:SI 0 "s_register_operand" "=r")
	(match_operator:SI 1 "arm_comparison_operator"
	 [(match_operand 2 "cc_register" "") (const_int 0)]))]
  "TARGET_THUMB2"
  "ite\\t%D1\;mov%D1\\t%0, #0\;mov%d1\\t%0, #1"
  [(set_attr "conds" "use")
   (set_attr "length" "10")]
)

(define_insn "*thumb2_mov_negscc"
  [(set (match_operand:SI 0 "s_register_operand" "=r")
	(neg:SI (match_operator:SI 1 "arm_comparison_operator"
		 [(match_operand 2 "cc_register" "") (const_int 0)])))]
  "TARGET_THUMB2"
  "ite\\t%D1\;mov%D1\\t%0, #0\;mvn%d1\\t%0, #0"
  [(set_attr "conds" "use")
   (set_attr "length" "10")]
)

(define_insn "*thumb2_mov_notscc"
  [(set (match_operand:SI 0 "s_register_operand" "=r")
	(not:SI (match_operator:SI 1 "arm_comparison_operator"
		 [(match_operand 2 "cc_register" "") (const_int 0)])))]
  "TARGET_THUMB2"
  "ite\\t%D1\;mov%D1\\t%0, #0\;mvn%d1\\t%0, #1"
  [(set_attr "conds" "use")
   (set_attr "length" "10")]
)

(define_insn "*thumb2_movsicc_insn"
  [(set (match_operand:SI 0 "s_register_operand" "=r,r,r,r,r,r,r,r")
	(if_then_else:SI
	 (match_operator 3 "arm_comparison_operator"
	  [(match_operand 4 "cc_register" "") (const_int 0)])
	 (match_operand:SI 1 "arm_not_operand" "0,0,rI,K,rI,rI,K,K")
	 (match_operand:SI 2 "arm_not_operand" "rI,K,0,0,rI,K,rI,K")))]
  "TARGET_THUMB2"
  "@
   it\\t%D3\;mov%D3\\t%0, %2
   it\\t%D3\;mvn%D3\\t%0, #%B2
   it\\t%d3\;mov%d3\\t%0, %1
   it\\t%d3\;mvn%d3\\t%0, #%B1
   ite\\t%d3\;mov%d3\\t%0, %1\;mov%D3\\t%0, %2
   ite\\t%d3\;mov%d3\\t%0, %1\;mvn%D3\\t%0, #%B2
   ite\\t%d3\;mvn%d3\\t%0, #%B1\;mov%D3\\t%0, %2
   ite\\t%d3\;mvn%d3\\t%0, #%B1\;mvn%D3\\t%0, #%B2"
  [(set_attr "length" "6,6,6,6,10,10,10,10")
   (set_attr "conds" "use")]
)

(define_insn "*thumb2_movsfcc_soft_insn"
  [(set (match_operand:SF 0 "s_register_operand" "=r,r")
	(if_then_else:SF (match_operator 3 "arm_comparison_operator"
			  [(match_operand 4 "cc_register" "") (const_int 0)])
			 (match_operand:SF 1 "s_register_operand" "0,r")
			 (match_operand:SF 2 "s_register_operand" "r,0")))]
  "TARGET_THUMB2 && TARGET_SOFT_FLOAT"
  "@
   it\\t%D3\;mov%D3\\t%0, %2
   it\\t%d3\;mov%d3\\t%0, %1"
  [(set_attr "length" "6,6")
   (set_attr "conds" "use")]
)

(define_insn "*call_reg_thumb2"
  [(call (mem:SI (match_operand:SI 0 "s_register_operand" "r"))
         (match_operand 1 "" ""))
   (use (match_operand 2 "" ""))
   (clobber (reg:SI LR_REGNUM))]
  "TARGET_THUMB2"
  "blx%?\\t%0"
  [(set_attr "type" "call")]
)

(define_insn "*call_value_reg_thumb2"
  [(set (match_operand 0 "" "")
	(call (mem:SI (match_operand:SI 1 "register_operand" "l*r"))
	      (match_operand 2 "" "")))
   (use (match_operand 3 "" ""))
   (clobber (reg:SI LR_REGNUM))]
  "TARGET_THUMB2"
  "blx\\t%1"
  [(set_attr "type" "call")]
)

(define_insn "*thumb2_indirect_jump"
  [(set (pc)
	(match_operand:SI 0 "register_operand" "l*r"))]
  "TARGET_THUMB2"
  "bx\\t%0"
  [(set_attr "conds" "clob")]
)
;; Don't define thumb2_load_indirect_jump because we can't guarantee label
;; addresses will have the thumb bit set correctly. 


(define_insn "*thumb2_and_scc"
  [(set (match_operand:SI 0 "s_register_operand" "=r")
	(and:SI (match_operator:SI 1 "arm_comparison_operator"
		 [(match_operand 3 "cc_register" "") (const_int 0)])
		(match_operand:SI 2 "s_register_operand" "r")))]
  "TARGET_THUMB2"
  "ite\\t%D1\;mov%D1\\t%0, #0\;and%d1\\t%0, %2, #1"
  [(set_attr "conds" "use")
   (set_attr "length" "10")]
)

(define_insn "*thumb2_ior_scc"
  [(set (match_operand:SI 0 "s_register_operand" "=r,r")
	(ior:SI (match_operator:SI 2 "arm_comparison_operator"
		 [(match_operand 3 "cc_register" "") (const_int 0)])
		(match_operand:SI 1 "s_register_operand" "0,?r")))]
  "TARGET_THUMB2"
  "@
   it\\t%d2\;orr%d2\\t%0, %1, #1
   ite\\t%D2\;mov%D2\\t%0, %1\;orr%d2\\t%0, %1, #1"
  [(set_attr "conds" "use")
   (set_attr "length" "6,10")]
)

(define_insn "*thumb2_cond_move"
  [(set (match_operand:SI 0 "s_register_operand" "=r,r,r")
	(if_then_else:SI (match_operator 3 "equality_operator"
			  [(match_operator 4 "arm_comparison_operator"
			    [(match_operand 5 "cc_register" "") (const_int 0)])
			   (const_int 0)])
			 (match_operand:SI 1 "arm_rhs_operand" "0,rI,?rI")
			 (match_operand:SI 2 "arm_rhs_operand" "rI,0,rI")))]
  "TARGET_THUMB2"
  "*
    if (GET_CODE (operands[3]) == NE)
      {
        if (which_alternative != 1)
	  output_asm_insn (\"it\\t%D4\;mov%D4\\t%0, %2\", operands);
        if (which_alternative != 0)
	  output_asm_insn (\"it\\t%d4\;mov%d4\\t%0, %1\", operands);
        return \"\";
      }
    switch (which_alternative)
      {
      case 0:
	output_asm_insn (\"it\\t%d4\", operands);
	break;
      case 1:
	output_asm_insn (\"it\\t%D4\", operands);
	break;
      case 2:
	output_asm_insn (\"ite\\t%D4\", operands);
	break;
      default:
	abort();
      }
    if (which_alternative != 0)
      output_asm_insn (\"mov%D4\\t%0, %1\", operands);
    if (which_alternative != 1)
      output_asm_insn (\"mov%d4\\t%0, %2\", operands);
    return \"\";
  "
  [(set_attr "conds" "use")
   (set_attr "length" "6,6,10")]
)

(define_insn "*thumb2_cond_arith"
  [(set (match_operand:SI 0 "s_register_operand" "=r,r")
        (match_operator:SI 5 "shiftable_operator" 
	 [(match_operator:SI 4 "arm_comparison_operator"
           [(match_operand:SI 2 "s_register_operand" "r,r")
	    (match_operand:SI 3 "arm_rhs_operand" "rI,rI")])
          (match_operand:SI 1 "s_register_operand" "0,?r")]))
   (clobber (reg:CC CC_REGNUM))]
  "TARGET_THUMB2"
  "*
    if (GET_CODE (operands[4]) == LT && operands[3] == const0_rtx)
      return \"%i5\\t%0, %1, %2, lsr #31\";

    output_asm_insn (\"cmp\\t%2, %3\", operands);
    if (GET_CODE (operands[5]) == AND)
      {
	output_asm_insn (\"ite\\t%D4\", operands);
	output_asm_insn (\"mov%D4\\t%0, #0\", operands);
      }
    else if (GET_CODE (operands[5]) == MINUS)
      {
	output_asm_insn (\"ite\\t%D4\", operands);
	output_asm_insn (\"rsb%D4\\t%0, %1, #0\", operands);
      }
    else if (which_alternative != 0)
      {
	output_asm_insn (\"ite\\t%D4\", operands);
	output_asm_insn (\"mov%D4\\t%0, %1\", operands);
      }
    else
      output_asm_insn (\"it\\t%d4\", operands);
    return \"%i5%d4\\t%0, %1, #1\";
  "
  [(set_attr "conds" "clob")
   (set_attr "length" "14")]
)

(define_insn "*thumb2_cond_sub"
  [(set (match_operand:SI 0 "s_register_operand" "=r,r")
        (minus:SI (match_operand:SI 1 "s_register_operand" "0,?r")
		  (match_operator:SI 4 "arm_comparison_operator"
                   [(match_operand:SI 2 "s_register_operand" "r,r")
		    (match_operand:SI 3 "arm_rhs_operand" "rI,rI")])))
   (clobber (reg:CC CC_REGNUM))]
  "TARGET_THUMB2"
  "*
    output_asm_insn (\"cmp\\t%2, %3\", operands);
    if (which_alternative != 0)
      {
	output_asm_insn (\"ite\\t%D4\", operands);
	output_asm_insn (\"mov%D4\\t%0, %1\", operands);
      }
    else
      output_asm_insn (\"it\\t%d4\", operands);
    return \"sub%d4\\t%0, %1, #1\";
  "
  [(set_attr "conds" "clob")
   (set_attr "length" "10,14")]
)

(define_insn "*thumb2_negscc"
  [(set (match_operand:SI 0 "s_register_operand" "=r")
	(neg:SI (match_operator 3 "arm_comparison_operator"
		 [(match_operand:SI 1 "s_register_operand" "r")
		  (match_operand:SI 2 "arm_rhs_operand" "rI")])))
   (clobber (reg:CC CC_REGNUM))]
  "TARGET_THUMB2"
  "*
  if (GET_CODE (operands[3]) == LT && operands[2] == const0_rtx)
    return \"asr\\t%0, %1, #31\";

  if (GET_CODE (operands[3]) == NE)
    return \"subs\\t%0, %1, %2\;it\\tne\;mvnne\\t%0, #0\";

  output_asm_insn (\"cmp\\t%1, %2\", operands);
  output_asm_insn (\"ite\\t%D3\", operands);
  output_asm_insn (\"mov%D3\\t%0, #0\", operands);
  return \"mvn%d3\\t%0, #0\";
  "
  [(set_attr "conds" "clob")
   (set_attr "length" "14")]
)

(define_insn "*thumb2_movcond"
  [(set (match_operand:SI 0 "s_register_operand" "=r,r,r")
	(if_then_else:SI
	 (match_operator 5 "arm_comparison_operator"
	  [(match_operand:SI 3 "s_register_operand" "r,r,r")
	   (match_operand:SI 4 "arm_add_operand" "rIL,rIL,rIL")])
	 (match_operand:SI 1 "arm_rhs_operand" "0,rI,?rI")
	 (match_operand:SI 2 "arm_rhs_operand" "rI,0,rI")))
   (clobber (reg:CC CC_REGNUM))]
  "TARGET_THUMB2"
  "*
  if (GET_CODE (operands[5]) == LT
      && (operands[4] == const0_rtx))
    {
      if (which_alternative != 1 && GET_CODE (operands[1]) == REG)
	{
	  if (operands[2] == const0_rtx)
	    return \"and\\t%0, %1, %3, asr #31\";
	  return \"ands\\t%0, %1, %3, asr #32\;it\\tcc\;movcc\\t%0, %2\";
	}
      else if (which_alternative != 0 && GET_CODE (operands[2]) == REG)
	{
	  if (operands[1] == const0_rtx)
	    return \"bic\\t%0, %2, %3, asr #31\";
	  return \"bics\\t%0, %2, %3, asr #32\;it\\tcs\;movcs\\t%0, %1\";
	}
      /* The only case that falls through to here is when both ops 1 & 2
	 are constants.  */
    }

  if (GET_CODE (operands[5]) == GE
      && (operands[4] == const0_rtx))
    {
      if (which_alternative != 1 && GET_CODE (operands[1]) == REG)
	{
	  if (operands[2] == const0_rtx)
	    return \"bic\\t%0, %1, %3, asr #31\";
	  return \"bics\\t%0, %1, %3, asr #32\;it\\tcs\;movcs\\t%0, %2\";
	}
      else if (which_alternative != 0 && GET_CODE (operands[2]) == REG)
	{
	  if (operands[1] == const0_rtx)
	    return \"and\\t%0, %2, %3, asr #31\";
	  return \"ands\\t%0, %2, %3, asr #32\;it\tcc\;movcc\\t%0, %1\";
	}
      /* The only case that falls through to here is when both ops 1 & 2
	 are constants.  */
    }
  if (GET_CODE (operands[4]) == CONST_INT
      && !const_ok_for_arm (INTVAL (operands[4])))
    output_asm_insn (\"cmn\\t%3, #%n4\", operands);
  else
    output_asm_insn (\"cmp\\t%3, %4\", operands);
  switch (which_alternative)
    {
    case 0:
      output_asm_insn (\"it\\t%D5\", operands);
      break;
    case 1:
      output_asm_insn (\"it\\t%d5\", operands);
      break;
    case 2:
      output_asm_insn (\"ite\\t%d5\", operands);
      break;
    default:
      abort();
    }
  if (which_alternative != 0)
    output_asm_insn (\"mov%d5\\t%0, %1\", operands);
  if (which_alternative != 1)
    output_asm_insn (\"mov%D5\\t%0, %2\", operands);
  return \"\";
  "
  [(set_attr "conds" "clob")
   (set_attr "length" "10,10,14")]
)

;; Zero and sign extension instructions.

;; All supported Thumb2 implementations are armv6, so only that case is
;; provided.
(define_insn "*thumb2_extendqisi_v6"
  [(set (match_operand:SI 0 "s_register_operand" "=r,r")
	(sign_extend:SI (match_operand:QI 1 "nonimmediate_operand" "r,m")))]
  "TARGET_THUMB2 && arm_arch6"
  "@
   sxtb%?\\t%0, %1
   ldr%(sb%)\\t%0, %1"
  [(set_attr "type" "alu_shift,load_byte")
   (set_attr "predicable" "yes")
   (set_attr "pool_range" "*,4096")
   (set_attr "neg_pool_range" "*,250")]
)

(define_insn "*thumb2_zero_extendhisi2_v6"
  [(set (match_operand:SI 0 "s_register_operand" "=r,r")
	(zero_extend:SI (match_operand:HI 1 "nonimmediate_operand" "r,m")))]
  "TARGET_THUMB2 && arm_arch6"
  "@
   uxth%?\\t%0, %1
   ldr%(h%)\\t%0, %1"
  [(set_attr "type" "alu_shift,load_byte")
   (set_attr "predicable" "yes")
   (set_attr "pool_range" "*,4096")
   (set_attr "neg_pool_range" "*,250")]
)

(define_insn "thumb2_zero_extendqisi2_v6"
  [(set (match_operand:SI 0 "s_register_operand" "=r,r")
	(zero_extend:SI (match_operand:QI 1 "nonimmediate_operand" "r,m")))]
  "TARGET_THUMB2 && arm_arch6"
  "@
   uxtb%(%)\\t%0, %1
   ldr%(b%)\\t%0, %1\\t%@ zero_extendqisi2"
  [(set_attr "type" "alu_shift,load_byte")
   (set_attr "predicable" "yes")
   (set_attr "pool_range" "*,4096")
   (set_attr "neg_pool_range" "*,250")]
)

(define_insn "thumb2_casesi_internal"
  [(parallel [(set (pc)
	       (if_then_else
		(leu (match_operand:SI 0 "s_register_operand" "r")
		     (match_operand:SI 1 "arm_rhs_operand" "rI"))
		(mem:SI (plus:SI (mult:SI (match_dup 0) (const_int 4))
				 (label_ref (match_operand 2 "" ""))))
		(label_ref (match_operand 3 "" ""))))
	      (clobber (reg:CC CC_REGNUM))
	      (clobber (match_scratch:SI 4 "=&r"))
	      (use (label_ref (match_dup 2)))])]
  "TARGET_THUMB2 && !flag_pic"
  "* return thumb2_output_casesi(operands);"
  [(set_attr "conds" "clob")
   (set_attr "length" "16")]
)

(define_insn "thumb2_casesi_internal_pic"
  [(parallel [(set (pc)
	       (if_then_else
		(leu (match_operand:SI 0 "s_register_operand" "r")
		     (match_operand:SI 1 "arm_rhs_operand" "rI"))
		(mem:SI (plus:SI (mult:SI (match_dup 0) (const_int 4))
				 (label_ref (match_operand 2 "" ""))))
		(label_ref (match_operand 3 "" ""))))
	      (clobber (reg:CC CC_REGNUM))
	      (clobber (match_scratch:SI 4 "=&r"))
	      (clobber (match_scratch:SI 5 "=r"))
	      (use (label_ref (match_dup 2)))])]
  "TARGET_THUMB2 && flag_pic"
  "* return thumb2_output_casesi(operands);"
  [(set_attr "conds" "clob")
   (set_attr "length" "20")]
)

;; Note: this is not predicable, to avoid issues with linker-generated
;; interworking stubs.
(define_insn "*thumb2_return"
  [(return)]
  "TARGET_THUMB2 && USE_RETURN_INSN (FALSE)"
  "*
  {
    return output_return_instruction (const_true_rtx, TRUE, FALSE);
  }"
  [(set_attr "type" "load1")
   (set_attr "length" "12")]
)

(define_insn_and_split "thumb2_eh_return"
  [(unspec_volatile [(match_operand:SI 0 "s_register_operand" "r")]
		    VUNSPEC_EH_RETURN)
   (clobber (match_scratch:SI 1 "=&r"))]
  "TARGET_THUMB2"
  "#"
  "&& reload_completed"
  [(const_int 0)]
  "
  {
    thumb_set_return_address (operands[0], operands[1]);
    DONE;
  }"
)

(define_insn "*thumb2_alusi3_short"
  [(set (match_operand:SI          0 "s_register_operand" "=l")
        (match_operator:SI 3 "thumb_16bit_operator"
	 [(match_operand:SI 1 "s_register_operand" "0")
	  (match_operand:SI 2 "s_register_operand" "l")]))
   (clobber (reg:CC CC_REGNUM))]
  "TARGET_THUMB2 && reload_completed
   && GET_CODE(operands[3]) != PLUS
   && GET_CODE(operands[3]) != MINUS"
  "%I3%!\\t%0, %1, %2"
  [(set_attr "predicable" "yes")
   (set_attr "length" "2")]
)

;; Similarly for 16-bit shift instructions
;; There is no 16-bit rotate by immediate instruction.
(define_peephole2
  [(set (match_operand:SI   0 "low_register_operand" "")
	(match_operator:SI  3 "shift_operator"
	 [(match_operand:SI 1 "low_register_operand" "")
	  (match_operand:SI 2 "low_reg_or_int_operand" "")]))]
  "TARGET_THUMB2
   && peep2_regno_dead_p(0, CC_REGNUM)
   && ((GET_CODE(operands[3]) != ROTATE && GET_CODE(operands[3]) != ROTATERT)
       || REG_P(operands[2]))"
  [(parallel
    [(set (match_dup 0)
	  (match_op_dup 3
	   [(match_dup 1)
	    (match_dup 2)]))
     (clobber (reg:CC CC_REGNUM))])]
  ""
)

(define_insn "*thumb2_shiftsi3_short"
  [(set (match_operand:SI   0 "low_register_operand" "=l")
	(match_operator:SI  3 "shift_operator"
	 [(match_operand:SI 1 "low_register_operand"  "l")
	  (match_operand:SI 2 "low_reg_or_int_operand" "lM")]))
   (clobber (reg:CC CC_REGNUM))]
  "TARGET_THUMB2 && reload_completed
   && ((GET_CODE(operands[3]) != ROTATE && GET_CODE(operands[3]) != ROTATERT)
       || REG_P(operands[2]))"
  "* return arm_output_shift(operands, 2);"
  [(set_attr "predicable" "yes")
   (set_attr "shift" "1")
   (set_attr "length" "2")
   (set (attr "type") (if_then_else (match_operand 2 "const_int_operand" "")
		      (const_string "alu_shift")
		      (const_string "alu_shift_reg")))]
)

;; 16-bit load immediate
(define_peephole2
  [(set (match_operand:QHSI 0 "low_register_operand" "")
	(match_operand:QHSI 1 "const_int_operand" ""))]
  "TARGET_THUMB2
   && peep2_regno_dead_p(0, CC_REGNUM)
   && (unsigned HOST_WIDE_INT) INTVAL(operands[1]) < 256"
  [(parallel
    [(set (match_dup 0)
	  (match_dup 1))
     (clobber (reg:CC CC_REGNUM))])]
  ""
)

(define_insn "*thumb2_mov<mode>_shortim"
  [(set (match_operand:QHSI 0 "low_register_operand" "=l")
	(match_operand:QHSI 1 "const_int_operand" "I"))
   (clobber (reg:CC CC_REGNUM))]
  "TARGET_THUMB2 && reload_completed"
  "mov%!\t%0, %1"
  [(set_attr "predicable" "yes")
   (set_attr "length" "2")]
)

;; 16-bit add/sub immediate
(define_peephole2
  [(set (match_operand:SI 0 "low_register_operand" "")
	(plus:SI (match_operand:SI 1 "low_register_operand" "")
		 (match_operand:SI 2 "const_int_operand" "")))]
  "TARGET_THUMB2
   && peep2_regno_dead_p(0, CC_REGNUM)
   && ((rtx_equal_p(operands[0], operands[1])
	&& INTVAL(operands[2]) > -256 && INTVAL(operands[2]) < 256)
       || (INTVAL(operands[2]) > -8 && INTVAL(operands[2]) < 8))"
  [(parallel
    [(set (match_dup 0)
	  (plus:SI (match_dup 1)
		   (match_dup 2)))
     (clobber (reg:CC CC_REGNUM))])]
  ""
)

(define_insn "*thumb2_addsi_short"
  [(set (match_operand:SI 0 "low_register_operand" "=l,l")
	(plus:SI (match_operand:SI 1 "low_register_operand" "l,0")
		 (match_operand:SI 2 "low_reg_or_int_operand" "lPt,Ps")))
   (clobber (reg:CC CC_REGNUM))]
  "TARGET_THUMB2 && reload_completed"
  "*
    HOST_WIDE_INT val;

    if (GET_CODE (operands[2]) == CONST_INT)
      val = INTVAL(operands[2]);
    else
      val = 0;

    /* We prefer eg. subs rn, rn, #1 over adds rn, rn, #0xffffffff.  */
    if (val < 0 && const_ok_for_arm(ARM_SIGN_EXTEND (-val)))
      return \"sub%!\\t%0, %1, #%n2\";
    else
      return \"add%!\\t%0, %1, %2\";
  "
  [(set_attr "predicable" "yes")
   (set_attr "length" "2")]
)

(define_insn "divsi3"
  [(set (match_operand:SI	  0 "s_register_operand" "=r")
	(div:SI (match_operand:SI 1 "s_register_operand"  "r")
		(match_operand:SI 2 "s_register_operand"  "r")))]
  "TARGET_THUMB2 && arm_arch_hwdiv"
  "sdiv%?\t%0, %1, %2"
  [(set_attr "predicable" "yes")
   (set_attr "insn" "sdiv")]
)

(define_insn "udivsi3"
  [(set (match_operand:SI	   0 "s_register_operand" "=r")
	(udiv:SI (match_operand:SI 1 "s_register_operand"  "r")
		 (match_operand:SI 2 "s_register_operand"  "r")))]
  "TARGET_THUMB2 && arm_arch_hwdiv"
  "udiv%?\t%0, %1, %2"
  [(set_attr "predicable" "yes")
   (set_attr "insn" "udiv")]
)

(define_insn "*thumb2_subsi_short"
  [(set (match_operand:SI 0 "low_register_operand" "=l")
	(minus:SI (match_operand:SI 1 "low_register_operand" "l")
		  (match_operand:SI 2 "low_register_operand" "l")))
   (clobber (reg:CC CC_REGNUM))]
  "TARGET_THUMB2 && reload_completed"
  "sub%!\\t%0, %1, %2"
  [(set_attr "predicable" "yes")
   (set_attr "length" "2")]
)

(define_peephole2
  [(set (match_operand:CC 0 "cc_register" "")
	(compare:CC (match_operand:SI 1 "low_register_operand" "")
		    (match_operand:SI 2 "const_int_operand" "")))]
  "TARGET_THUMB2
   && peep2_reg_dead_p (1, operands[1])
   && satisfies_constraint_Pw (operands[2])"
  [(parallel
    [(set (match_dup 0) (compare:CC (match_dup 1) (match_dup 2)))
     (set (match_dup 1) (plus:SI (match_dup 1) (match_dup 3)))])]
  "operands[3] = GEN_INT (- INTVAL (operands[2]));"
)

(define_peephole2
  [(match_scratch:SI 3 "l")
   (set (match_operand:CC 0 "cc_register" "")
	(compare:CC (match_operand:SI 1 "low_register_operand" "")
		    (match_operand:SI 2 "const_int_operand" "")))]
  "TARGET_THUMB2
   && satisfies_constraint_Px (operands[2])"
  [(parallel
    [(set (match_dup 0) (compare:CC (match_dup 1) (match_dup 2)))
     (set (match_dup 3) (plus:SI (match_dup 1) (match_dup 4)))])]
  "operands[4] = GEN_INT (- INTVAL (operands[2]));"
)

(define_insn "*thumb2_addsi3_compare0"
  [(set (reg:CC_NOOV CC_REGNUM)
	(compare:CC_NOOV
	  (plus:SI (match_operand:SI 1 "s_register_operand" "l,  0, r")
		   (match_operand:SI 2 "arm_add_operand"    "lPt,Ps,rIL"))
	  (const_int 0)))
   (set (match_operand:SI 0 "s_register_operand" "=l,l,r")
	(plus:SI (match_dup 1) (match_dup 2)))]
  "TARGET_THUMB2"
  "*
    HOST_WIDE_INT val;

    if (GET_CODE (operands[2]) == CONST_INT)
      val = INTVAL (operands[2]);
    else
      val = 0;

    if (val < 0 && const_ok_for_arm (ARM_SIGN_EXTEND (-val)))
      return \"subs\\t%0, %1, #%n2\";
    else
      return \"adds\\t%0, %1, %2\";
  "
  [(set_attr "conds" "set")
   (set_attr "length" "2,2,4")]
)

(define_insn "*thumb2_addsi3_compare0_scratch"
  [(set (reg:CC_NOOV CC_REGNUM)
	(compare:CC_NOOV
	  (plus:SI (match_operand:SI 0 "s_register_operand" "l,  r")
		   (match_operand:SI 1 "arm_add_operand"    "lPv,rIL"))
	  (const_int 0)))]
  "TARGET_THUMB2"
  "*
    HOST_WIDE_INT val;

    if (GET_CODE (operands[1]) == CONST_INT)
      val = INTVAL (operands[1]);
    else
      val = 0;

    if (val < 0 && const_ok_for_arm (ARM_SIGN_EXTEND (-val)))
      return \"cmp\\t%0, #%n1\";
    else
      return \"cmn\\t%0, %1\";
  "
  [(set_attr "conds" "set")
   (set_attr "length" "2,4")]
)

;; 16-bit encodings of "muls" and "mul<c>".  We only use these when
;; optimizing for size since "muls" is slow on all known
;; implementations and since "mul<c>" will be generated by
;; "*arm_mulsi3_v6" anyhow.  The assembler will use a 16-bit encoding
;; for "mul<c>" whenever possible anyhow.
(define_peephole2
  [(set (match_operand:SI 0 "low_register_operand" "")
        (mult:SI (match_operand:SI 1 "low_register_operand" "")
                 (match_dup 0)))]
  "TARGET_THUMB2 && optimize_size && peep2_regno_dead_p (0, CC_REGNUM)"
  [(parallel
    [(set (match_dup 0)
           (mult:SI (match_dup 0) (match_dup 1)))
     (clobber (reg:CC CC_REGNUM))])]
  ""
)

(define_peephole2
  [(set (match_operand:SI 0 "low_register_operand" "")
        (mult:SI (match_dup 0)
	         (match_operand:SI 1 "low_register_operand" "")))]
  "TARGET_THUMB2 && optimize_size && peep2_regno_dead_p (0, CC_REGNUM)"
  [(parallel
    [(set (match_dup 0)
           (mult:SI (match_dup 0) (match_dup 1)))
     (clobber (reg:CC CC_REGNUM))])]
  ""
)

(define_insn "*thumb2_mulsi_short"
  [(set (match_operand:SI 0 "low_register_operand" "=l")
        (mult:SI (match_operand:SI 1 "low_register_operand" "%0")
                 (match_operand:SI 2 "low_register_operand" "l")))
   (clobber (reg:CC CC_REGNUM))]
  "TARGET_THUMB2 && optimize_size && reload_completed"
  "mul%!\\t%0, %2, %0"
  [(set_attr "predicable" "yes")
   (set_attr "length" "2")
   (set_attr "insn" "muls")])

(define_insn "*thumb2_mulsi_short_compare0"
  [(set (reg:CC_NOOV CC_REGNUM)
        (compare:CC_NOOV
         (mult:SI (match_operand:SI 1 "register_operand" "%0")
	          (match_operand:SI 2 "register_operand" "l"))
         (const_int 0)))
   (set (match_operand:SI 0 "register_operand" "=l")
	(mult:SI (match_dup 1) (match_dup 2)))]
  "TARGET_THUMB2 && optimize_size"
  "muls\\t%0, %2, %0"
  [(set_attr "length" "2")
   (set_attr "insn" "muls")])

(define_insn "*thumb2_mulsi_short_compare0_scratch"
  [(set (reg:CC_NOOV CC_REGNUM)
        (compare:CC_NOOV
         (mult:SI (match_operand:SI 1 "register_operand" "%0")
	          (match_operand:SI 2 "register_operand" "l"))
         (const_int 0)))
   (clobber (match_scratch:SI 0 "=l"))]
  "TARGET_THUMB2 && optimize_size"
  "muls\\t%0, %2, %0"
  [(set_attr "length" "2")
   (set_attr "insn" "muls")])

(define_insn "*thumb2_cbz"
  [(set (pc) (if_then_else
	      (eq (match_operand:SI 0 "s_register_operand" "l,?r")
		  (const_int 0))
	      (label_ref (match_operand 1 "" ""))
	      (pc)))
   (clobber (reg:CC CC_REGNUM))]
  "TARGET_THUMB2"
  "*
  if (get_attr_length (insn) == 2)
    return \"cbz\\t%0, %l1\";
  else
    return \"cmp\\t%0, #0\;beq\\t%l1\";
  "
  [(set (attr "length") 
        (if_then_else
	    (and (ge (minus (match_dup 1) (pc)) (const_int 2))
	         (le (minus (match_dup 1) (pc)) (const_int 128))
	         (eq (symbol_ref ("which_alternative")) (const_int 0)))
	    (const_int 2)
	    (const_int 8)))]
)

(define_insn "*thumb2_cbnz"
  [(set (pc) (if_then_else
	      (ne (match_operand:SI 0 "s_register_operand" "l,?r")
		  (const_int 0))
	      (label_ref (match_operand 1 "" ""))
	      (pc)))
   (clobber (reg:CC CC_REGNUM))]
  "TARGET_THUMB2"
  "*
  if (get_attr_length (insn) == 2)
    return \"cbnz\\t%0, %l1\";
  else
    return \"cmp\\t%0, #0\;bne\\t%l1\";
  "
  [(set (attr "length") 
        (if_then_else
	    (and (ge (minus (match_dup 1) (pc)) (const_int 2))
	         (le (minus (match_dup 1) (pc)) (const_int 128))
	         (eq (symbol_ref ("which_alternative")) (const_int 0)))
	    (const_int 2)
	    (const_int 8)))]
)

;; 16-bit complement
(define_peephole2
  [(set (match_operand:SI 0 "low_register_operand" "")
	(not:SI (match_operand:SI 1 "low_register_operand" "")))]
  "TARGET_THUMB2
   && peep2_regno_dead_p(0, CC_REGNUM)"
  [(parallel
    [(set (match_dup 0)
	  (not:SI (match_dup 1)))
     (clobber (reg:CC CC_REGNUM))])]
  ""
)

(define_insn "*thumb2_one_cmplsi2_short"
  [(set (match_operand:SI 0 "low_register_operand" "=l")
	(not:SI (match_operand:SI 1 "low_register_operand" "l")))
   (clobber (reg:CC CC_REGNUM))]
  "TARGET_THUMB2 && reload_completed"
  "mvn%!\t%0, %1"
  [(set_attr "predicable" "yes")
   (set_attr "length" "2")]
)

;; 16-bit negate
(define_peephole2
  [(set (match_operand:SI 0 "low_register_operand" "")
	(neg:SI (match_operand:SI 1 "low_register_operand" "")))]
  "TARGET_THUMB2
   && peep2_regno_dead_p(0, CC_REGNUM)"
  [(parallel
    [(set (match_dup 0)
	  (neg:SI (match_dup 1)))
     (clobber (reg:CC CC_REGNUM))])]
  ""
)

(define_insn "*thumb2_negsi2_short"
  [(set (match_operand:SI 0 "low_register_operand" "=l")
	(neg:SI (match_operand:SI 1 "low_register_operand" "l")))
   (clobber (reg:CC CC_REGNUM))]
  "TARGET_THUMB2 && reload_completed"
  "neg%!\t%0, %1"
  [(set_attr "predicable" "yes")
   (set_attr "length" "2")]
)

(define_insn "*orsi_notsi_si"
  [(set (match_operand:SI 0 "s_register_operand" "=r")
	(ior:SI (not:SI (match_operand:SI 2 "s_register_operand" "r"))
		(match_operand:SI 1 "s_register_operand" "r")))]
  "TARGET_THUMB2"
  "orn%?\\t%0, %1, %2"
  [(set_attr "predicable" "yes")]
)

(define_insn "*orsi_not_shiftsi_si"
  [(set (match_operand:SI 0 "s_register_operand" "=r")
	(ior:SI (not:SI (match_operator:SI 4 "shift_operator"
			 [(match_operand:SI 2 "s_register_operand" "r")
			  (match_operand:SI 3 "const_int_operand" "M")]))
		(match_operand:SI 1 "s_register_operand" "r")))]
  "TARGET_THUMB2"
  "orn%?\\t%0, %1, %2%S4"
  [(set_attr "predicable" "yes")
   (set_attr "shift" "2")
   (set_attr "type" "alu_shift")]
)

(define_peephole2
  [(set (match_operand:CC_NOOV 0 "cc_register" "")
	(compare:CC_NOOV (zero_extract:SI
			  (match_operand:SI 1 "low_register_operand" "")
			  (const_int 1)
			  (match_operand:SI 2 "const_int_operand" ""))
			 (const_int 0)))
   (match_scratch:SI 3 "l")
   (set (pc)
	(if_then_else (match_operator:CC_NOOV 4 "equality_operator"
		       [(match_dup 0) (const_int 0)])
		      (match_operand 5 "" "")
		      (match_operand 6 "" "")))]
  "TARGET_THUMB2
   && (INTVAL (operands[2]) >= 0 && INTVAL (operands[2]) < 32)"
  [(parallel [(set (match_dup 0)
		   (compare:CC_NOOV (ashift:SI (match_dup 1) (match_dup 2))
				    (const_int 0)))
	      (clobber (match_dup 3))])
   (set (pc)
	(if_then_else (match_op_dup 4 [(match_dup 0) (const_int 0)])
		      (match_dup 5) (match_dup 6)))]
  "
  operands[2] = GEN_INT (31 - INTVAL (operands[2]));
  operands[4] = gen_rtx_fmt_ee (GET_CODE (operands[4]) == NE ? LT : GE,
				VOIDmode, operands[0], const0_rtx);
  ")

(define_peephole2
  [(set (match_operand:CC_NOOV 0 "cc_register" "")
	(compare:CC_NOOV (zero_extract:SI
			  (match_operand:SI 1 "low_register_operand" "")
			  (match_operand:SI 2 "const_int_operand" "")
			  (const_int 0))
			 (const_int 0)))
   (match_scratch:SI 3 "l")
   (set (pc)
	(if_then_else (match_operator:CC_NOOV 4 "equality_operator"
		       [(match_dup 0) (const_int 0)])
		      (match_operand 5 "" "")
		      (match_operand 6 "" "")))]
  "TARGET_THUMB2
   && (INTVAL (operands[2]) > 0 && INTVAL (operands[2]) < 32)"
  [(parallel [(set (match_dup 0)
		   (compare:CC_NOOV (ashift:SI (match_dup 1) (match_dup 2))
				    (const_int 0)))
	      (clobber (match_dup 3))])
   (set (pc)
	(if_then_else (match_op_dup 4 [(match_dup 0) (const_int 0)])
		      (match_dup 5) (match_dup 6)))]
  "
<<<<<<< HEAD
  [(set_attr "length" "4,4,16")
   (set_attr "predicable" "yes")]
)

(define_peephole2
  [(set (match_operand:CC_NOOV 0 "cc_register" "")
	(compare:CC_NOOV (zero_extract:SI
			  (match_operand:SI 1 "low_register_operand" "")
			  (const_int 1)
			  (match_operand:SI 2 "const_int_operand" ""))
			 (const_int 0)))
   (match_scratch:SI 3 "l")
   (set (pc)
	(if_then_else (match_operator:CC_NOOV 4 "equality_operator"
		       [(match_dup 0) (const_int 0)])
		      (match_operand 5 "" "")
		      (match_operand 6 "" "")))]
  "TARGET_THUMB2
   && (INTVAL (operands[2]) >= 0 && INTVAL (operands[2]) < 32)"
  [(parallel [(set (match_dup 0)
		   (compare:CC_NOOV (ashift:SI (match_dup 1) (match_dup 2))
				    (const_int 0)))
	      (clobber (match_dup 3))])
   (set (pc)
	(if_then_else (match_op_dup 4 [(match_dup 0) (const_int 0)])
		      (match_dup 5) (match_dup 6)))]
  "
  operands[2] = GEN_INT (31 - INTVAL (operands[2]));
  operands[4] = gen_rtx_fmt_ee (GET_CODE (operands[4]) == NE ? LT : GE,
				VOIDmode, operands[0], const0_rtx);
  ")
=======
  operands[2] = GEN_INT (32 - INTVAL (operands[2]));
  ")
>>>>>>> 155d23aa
<|MERGE_RESOLUTION|>--- conflicted
+++ resolved
@@ -159,32 +159,6 @@
    (set_attr "length" "10,8")]
 )
 
-<<<<<<< HEAD
-(define_insn "*thumb2_movdi"
-  [(set (match_operand:DI 0 "nonimmediate_di_operand" "=r, r, r, r, m")
-	(match_operand:DI 1 "di_operand"              "rDa,Db,Dc,mi,r"))]
-  "TARGET_THUMB2
-  && !(TARGET_HARD_FLOAT && (TARGET_MAVERICK || TARGET_VFP))
-  && !TARGET_IWMMXT"
-  "*
-  switch (which_alternative)
-    {
-    case 0:
-    case 1:
-    case 2:
-      return \"#\";
-    default:
-      return output_move_double (operands);
-    }
-  "
-  [(set_attr "length" "8,12,16,8,8")
-   (set_attr "type" "*,*,*,load2,store2")
-   (set_attr "pool_range" "*,*,*,4096,*")
-   (set_attr "neg_pool_range" "*,*,*,0,*")]
-)
-
-=======
->>>>>>> 155d23aa
 ;; We have two alternatives here for memory loads (and similarly for stores)
 ;; to reflect the fact that the permissible constant pool ranges differ
 ;; between ldr instructions taking low regs and ldr instructions taking high
@@ -245,75 +219,6 @@
    (set_attr "neg_pool_range" "*,*,*,250")]
 )
 
-<<<<<<< HEAD
-(define_insn "*thumb2_movsf_soft_insn"
-  [(set (match_operand:SF 0 "nonimmediate_operand" "=r,r,m")
-	(match_operand:SF 1 "general_operand"  "r,mE,r"))]
-  "TARGET_THUMB2
-   && TARGET_SOFT_FLOAT
-   && (GET_CODE (operands[0]) != MEM
-       || register_operand (operands[1], SFmode))"
-  "@
-   mov%?\\t%0, %1
-   ldr%?\\t%0, %1\\t%@ float
-   str%?\\t%1, %0\\t%@ float"
-  [(set_attr "predicable" "yes")
-   (set_attr "type" "*,load1,store1")
-   (set_attr "pool_range" "*,4096,*")
-   (set_attr "neg_pool_range" "*,0,*")]
-)
-
-(define_insn "*thumb2_movdf_soft_insn"
-  [(set (match_operand:DF 0 "nonimmediate_soft_df_operand" "=r,r,r,r,m")
-	(match_operand:DF 1 "soft_df_operand" "rDa,Db,Dc,mF,r"))]
-  "TARGET_THUMB2 && TARGET_SOFT_FLOAT
-   && (   register_operand (operands[0], DFmode)
-       || register_operand (operands[1], DFmode))"
-  "*
-  switch (which_alternative)
-    {
-    case 0:
-    case 1:
-    case 2:
-      return \"#\";
-    default:
-      return output_move_double (operands);
-    }
-  "
-  [(set_attr "length" "8,12,16,8,8")
-   (set_attr "type" "*,*,*,load2,store2")
-   (set_attr "pool_range" "*,*,*,1020,*")
-   (set_attr "neg_pool_range" "*,*,*,0,*")]
-)
-
-(define_insn "*thumb2_cmpsi_shiftsi"
-  [(set (reg:CC CC_REGNUM)
-	(compare:CC (match_operand:SI   0 "s_register_operand" "r")
-		    (match_operator:SI  3 "shift_operator"
-		     [(match_operand:SI 1 "s_register_operand" "r")
-		      (match_operand:SI 2 "const_int_operand"  "M")])))]
-  "TARGET_THUMB2"
-  "cmp%?\\t%0, %1%S3"
-  [(set_attr "conds" "set")
-   (set_attr "shift" "1")
-   (set_attr "type" "alu_shift")]
-)
-
-(define_insn "*thumb2_cmpsi_shiftsi_swp"
-  [(set (reg:CC_SWP CC_REGNUM)
-	(compare:CC_SWP (match_operator:SI 3 "shift_operator"
-			 [(match_operand:SI 1 "s_register_operand" "r")
-			  (match_operand:SI 2 "const_int_operand" "M")])
-			(match_operand:SI 0 "s_register_operand" "r")))]
-  "TARGET_THUMB2"
-  "cmp%?\\t%0, %1%S3"
-  [(set_attr "conds" "set")
-   (set_attr "shift" "1")
-   (set_attr "type" "alu_shift")]
-)
-
-=======
->>>>>>> 155d23aa
 (define_insn "*thumb2_cmpsi_neg_shiftsi"
   [(set (reg:CC CC_REGNUM)
 	(compare:CC (match_operand:SI 0 "s_register_operand" "r")
@@ -1211,39 +1116,5 @@
 	(if_then_else (match_op_dup 4 [(match_dup 0) (const_int 0)])
 		      (match_dup 5) (match_dup 6)))]
   "
-<<<<<<< HEAD
-  [(set_attr "length" "4,4,16")
-   (set_attr "predicable" "yes")]
-)
-
-(define_peephole2
-  [(set (match_operand:CC_NOOV 0 "cc_register" "")
-	(compare:CC_NOOV (zero_extract:SI
-			  (match_operand:SI 1 "low_register_operand" "")
-			  (const_int 1)
-			  (match_operand:SI 2 "const_int_operand" ""))
-			 (const_int 0)))
-   (match_scratch:SI 3 "l")
-   (set (pc)
-	(if_then_else (match_operator:CC_NOOV 4 "equality_operator"
-		       [(match_dup 0) (const_int 0)])
-		      (match_operand 5 "" "")
-		      (match_operand 6 "" "")))]
-  "TARGET_THUMB2
-   && (INTVAL (operands[2]) >= 0 && INTVAL (operands[2]) < 32)"
-  [(parallel [(set (match_dup 0)
-		   (compare:CC_NOOV (ashift:SI (match_dup 1) (match_dup 2))
-				    (const_int 0)))
-	      (clobber (match_dup 3))])
-   (set (pc)
-	(if_then_else (match_op_dup 4 [(match_dup 0) (const_int 0)])
-		      (match_dup 5) (match_dup 6)))]
-  "
-  operands[2] = GEN_INT (31 - INTVAL (operands[2]));
-  operands[4] = gen_rtx_fmt_ee (GET_CODE (operands[4]) == NE ? LT : GE,
-				VOIDmode, operands[0], const0_rtx);
-  ")
-=======
   operands[2] = GEN_INT (32 - INTVAL (operands[2]));
-  ")
->>>>>>> 155d23aa
+  ")